--- conflicted
+++ resolved
@@ -236,14 +236,6 @@
 	if (ssp == NULL)
 		return -ENODEV;
 
-<<<<<<< HEAD
-	res = platform_get_resource(pdev, IORESOURCE_MEM, 0);
-	release_mem_region(res->start, resource_size(res));
-
-	clk_put(ssp->clk);
-
-=======
->>>>>>> c081cdb1
 	mutex_lock(&ssp_lock);
 	list_del(&ssp->node);
 	mutex_unlock(&ssp_lock);
