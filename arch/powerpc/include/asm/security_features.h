/* SPDX-License-Identifier: GPL-2.0+ */
/*
 * Security related feature bit definitions.
 *
 * Copyright 2018, Michael Ellerman, IBM Corporation.
 */

#ifndef _ASM_POWERPC_SECURITY_FEATURES_H
#define _ASM_POWERPC_SECURITY_FEATURES_H


extern unsigned long powerpc_security_features;
extern bool rfi_flush;

/* These are bit flags */
enum stf_barrier_type {
	STF_BARRIER_NONE	= 0x1,
	STF_BARRIER_FALLBACK	= 0x2,
	STF_BARRIER_EIEIO	= 0x4,
	STF_BARRIER_SYNC_ORI	= 0x8,
};

void setup_stf_barrier(void);
void do_stf_barrier_fixups(enum stf_barrier_type types);
void setup_count_cache_flush(void);

static inline void security_ftr_set(unsigned long feature)
{
	powerpc_security_features |= feature;
}

static inline void security_ftr_clear(unsigned long feature)
{
	powerpc_security_features &= ~feature;
}

static inline bool security_ftr_enabled(unsigned long feature)
{
	return !!(powerpc_security_features & feature);
}


// Features indicating support for Spectre/Meltdown mitigations

// The L1-D cache can be flushed with ori r30,r30,0
#define SEC_FTR_L1D_FLUSH_ORI30		0x0000000000000001ull

// The L1-D cache can be flushed with mtspr 882,r0 (aka SPRN_TRIG2)
#define SEC_FTR_L1D_FLUSH_TRIG2		0x0000000000000002ull

// ori r31,r31,0 acts as a speculation barrier
#define SEC_FTR_SPEC_BAR_ORI31		0x0000000000000004ull

// Speculation past bctr is disabled
#define SEC_FTR_BCCTRL_SERIALISED	0x0000000000000008ull

// Entries in L1-D are private to a SMT thread
#define SEC_FTR_L1D_THREAD_PRIV		0x0000000000000010ull

// Indirect branch prediction cache disabled
#define SEC_FTR_COUNT_CACHE_DISABLED	0x0000000000000020ull

// bcctr 2,0,0 triggers a hardware assisted count cache flush
#define SEC_FTR_BCCTR_FLUSH_ASSIST	0x0000000000000800ull


// Features indicating need for Spectre/Meltdown mitigations

// The L1-D cache should be flushed on MSR[HV] 1->0 transition (hypervisor to guest)
#define SEC_FTR_L1D_FLUSH_HV		0x0000000000000040ull

// The L1-D cache should be flushed on MSR[PR] 0->1 transition (kernel to userspace)
#define SEC_FTR_L1D_FLUSH_PR		0x0000000000000080ull

// A speculation barrier should be used for bounds checks (Spectre variant 1)
#define SEC_FTR_BNDS_CHK_SPEC_BAR	0x0000000000000100ull

// Firmware configuration indicates user favours security over performance
#define SEC_FTR_FAVOUR_SECURITY		0x0000000000000200ull

// Software required to flush count cache on context switch
#define SEC_FTR_FLUSH_COUNT_CACHE	0x0000000000000400ull

<<<<<<< HEAD
=======
// Software required to flush link stack on context switch
#define SEC_FTR_FLUSH_LINK_STACK	0x0000000000001000ull

>>>>>>> c081cdb1

// Features enabled by default
#define SEC_FTR_DEFAULT \
	(SEC_FTR_L1D_FLUSH_HV | \
	 SEC_FTR_L1D_FLUSH_PR | \
	 SEC_FTR_BNDS_CHK_SPEC_BAR | \
	 SEC_FTR_FAVOUR_SECURITY)

#endif /* _ASM_POWERPC_SECURITY_FEATURES_H */<|MERGE_RESOLUTION|>--- conflicted
+++ resolved
@@ -81,12 +81,9 @@
 // Software required to flush count cache on context switch
 #define SEC_FTR_FLUSH_COUNT_CACHE	0x0000000000000400ull
 
-<<<<<<< HEAD
-=======
 // Software required to flush link stack on context switch
 #define SEC_FTR_FLUSH_LINK_STACK	0x0000000000001000ull
 
->>>>>>> c081cdb1
 
 // Features enabled by default
 #define SEC_FTR_DEFAULT \
