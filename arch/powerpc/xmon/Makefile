# SPDX-License-Identifier: GPL-2.0
# Makefile for xmon

<<<<<<< HEAD
# Disable clang warning for using setjmp without setjmp.h header
subdir-ccflags-y := $(call cc-disable-warning, builtin-requires-header)
=======
# Avoid clang warnings around longjmp/setjmp declarations
subdir-ccflags-y := -ffreestanding
>>>>>>> c081cdb1

subdir-ccflags-$(CONFIG_PPC_WERROR) += -Werror

GCOV_PROFILE := n
UBSAN_SANITIZE := n

# Disable ftrace for the entire directory
ORIG_CFLAGS := $(KBUILD_CFLAGS)
KBUILD_CFLAGS = $(subst -mno-sched-epilog,,$(subst $(CC_FLAGS_FTRACE),,$(ORIG_CFLAGS)))

ifdef CONFIG_CC_IS_CLANG
# clang stores addresses on the stack causing the frame size to blow
# out. See https://github.com/ClangBuiltLinux/linux/issues/252
KBUILD_CFLAGS += -Wframe-larger-than=4096
endif

ccflags-$(CONFIG_PPC64) := $(NO_MINIMAL_TOC)

obj-y			+= xmon.o nonstdio.o spr_access.o

ifdef CONFIG_XMON_DISASSEMBLY
obj-y			+= ppc-dis.o ppc-opc.o
obj-$(CONFIG_SPU_BASE)	+= spu-dis.o spu-opc.o
endif<|MERGE_RESOLUTION|>--- conflicted
+++ resolved
@@ -1,13 +1,8 @@
 # SPDX-License-Identifier: GPL-2.0
 # Makefile for xmon
 
-<<<<<<< HEAD
-# Disable clang warning for using setjmp without setjmp.h header
-subdir-ccflags-y := $(call cc-disable-warning, builtin-requires-header)
-=======
 # Avoid clang warnings around longjmp/setjmp declarations
 subdir-ccflags-y := -ffreestanding
->>>>>>> c081cdb1
 
 subdir-ccflags-$(CONFIG_PPC_WERROR) += -Werror
 
