/*
 *  PowerPC version 
 *    Copyright (C) 1995-1996 Gary Thomas (gdt@linuxppc.org)
 *  Rewritten by Cort Dougan (cort@cs.nmt.edu) for PReP
 *    Copyright (C) 1996 Cort Dougan <cort@cs.nmt.edu>
 *  Adapted for Power Macintosh by Paul Mackerras.
 *  Low-level exception handlers and MMU support
 *  rewritten by Paul Mackerras.
 *    Copyright (C) 1996 Paul Mackerras.
 *  MPC8xx modifications Copyright (C) 1997 Dan Malek (dmalek@jlc.net).
 *
 *  This file contains the system call entry code, context switch
 *  code, and exception/interrupt return code for PowerPC.
 *
 *  This program is free software; you can redistribute it and/or
 *  modify it under the terms of the GNU General Public License
 *  as published by the Free Software Foundation; either version
 *  2 of the License, or (at your option) any later version.
 */

#include <linux/errno.h>
#include <linux/err.h>
#include <asm/unistd.h>
#include <asm/processor.h>
#include <asm/page.h>
#include <asm/mmu.h>
#include <asm/thread_info.h>
#include <asm/code-patching-asm.h>
#include <asm/ppc_asm.h>
#include <asm/asm-offsets.h>
#include <asm/cputable.h>
#include <asm/firmware.h>
#include <asm/bug.h>
#include <asm/ptrace.h>
#include <asm/irqflags.h>
#include <asm/hw_irq.h>
#include <asm/context_tracking.h>
#include <asm/tm.h>
#include <asm/ppc-opcode.h>
#include <asm/barrier.h>
#include <asm/export.h>
#ifdef CONFIG_PPC_BOOK3S
#include <asm/exception-64s.h>
#else
#include <asm/exception-64e.h>
#endif

/*
 * System calls.
 */
	.section	".toc","aw"
SYS_CALL_TABLE:
	.tc sys_call_table[TC],sys_call_table

/* This value is used to mark exception frames on the stack. */
exception_marker:
	.tc	ID_EXC_MARKER[TC],STACK_FRAME_REGS_MARKER

	.section	".text"
	.align 7

	.globl system_call_common
system_call_common:
#ifdef CONFIG_PPC_TRANSACTIONAL_MEM
BEGIN_FTR_SECTION
	extrdi.	r10, r12, 1, (63-MSR_TS_T_LG) /* transaction active? */
	bne	.Ltabort_syscall
END_FTR_SECTION_IFSET(CPU_FTR_TM)
#endif
	andi.	r10,r12,MSR_PR
	mr	r10,r1
	addi	r1,r1,-INT_FRAME_SIZE
	beq-	1f
	ld	r1,PACAKSAVE(r13)
1:	std	r10,0(r1)
	std	r11,_NIP(r1)
	std	r12,_MSR(r1)
	std	r0,GPR0(r1)
	std	r10,GPR1(r1)
	beq	2f			/* if from kernel mode */
#ifdef CONFIG_PPC_FSL_BOOK3E
START_BTB_FLUSH_SECTION
	BTB_FLUSH(r10)
END_BTB_FLUSH_SECTION
#endif
	ACCOUNT_CPU_USER_ENTRY(r13, r10, r11)
2:	std	r2,GPR2(r1)
	std	r3,GPR3(r1)
	mfcr	r2
	std	r4,GPR4(r1)
	std	r5,GPR5(r1)
	std	r6,GPR6(r1)
	std	r7,GPR7(r1)
	std	r8,GPR8(r1)
	li	r11,0
	std	r11,GPR9(r1)
	std	r11,GPR10(r1)
	std	r11,GPR11(r1)
	std	r11,GPR12(r1)
	std	r11,_XER(r1)
	std	r11,_CTR(r1)
	std	r9,GPR13(r1)
	mflr	r10
	/*
	 * This clears CR0.SO (bit 28), which is the error indication on
	 * return from this system call.
	 */
	rldimi	r2,r11,28,(63-28)
	li	r11,0xc01
	std	r10,_LINK(r1)
	std	r11,_TRAP(r1)
	std	r3,ORIG_GPR3(r1)
	std	r2,_CCR(r1)
	ld	r2,PACATOC(r13)
	addi	r9,r1,STACK_FRAME_OVERHEAD
	ld	r11,exception_marker@toc(r2)
	std	r11,-16(r9)		/* "regshere" marker */
#if defined(CONFIG_VIRT_CPU_ACCOUNTING_NATIVE) && defined(CONFIG_PPC_SPLPAR)
BEGIN_FW_FTR_SECTION
	beq	33f
	/* if from user, see if there are any DTL entries to process */
	ld	r10,PACALPPACAPTR(r13)	/* get ptr to VPA */
	ld	r11,PACA_DTL_RIDX(r13)	/* get log read index */
	addi	r10,r10,LPPACA_DTLIDX
	LDX_BE	r10,0,r10		/* get log write index */
	cmpd	cr1,r11,r10
	beq+	cr1,33f
	bl	accumulate_stolen_time
	REST_GPR(0,r1)
	REST_4GPRS(3,r1)
	REST_2GPRS(7,r1)
	addi	r9,r1,STACK_FRAME_OVERHEAD
33:
END_FW_FTR_SECTION_IFSET(FW_FEATURE_SPLPAR)
#endif /* CONFIG_VIRT_CPU_ACCOUNTING_NATIVE && CONFIG_PPC_SPLPAR */

	/*
	 * A syscall should always be called with interrupts enabled
	 * so we just unconditionally hard-enable here. When some kind
	 * of irq tracing is used, we additionally check that condition
	 * is correct
	 */
#if defined(CONFIG_TRACE_IRQFLAGS) && defined(CONFIG_BUG)
	lbz	r10,PACASOFTIRQEN(r13)
	xori	r10,r10,1
1:	tdnei	r10,0
	EMIT_BUG_ENTRY 1b,__FILE__,__LINE__,BUGFLAG_WARNING
#endif

#ifdef CONFIG_PPC_BOOK3E
	wrteei	1
#else
	li	r11,MSR_RI
	ori	r11,r11,MSR_EE
	mtmsrd	r11,1
#endif /* CONFIG_PPC_BOOK3E */

system_call:			/* label this so stack traces look sane */
	/* We do need to set SOFTE in the stack frame or the return
	 * from interrupt will be painful
	 */
	li	r10,1
	std	r10,SOFTE(r1)

	CURRENT_THREAD_INFO(r11, r1)
	ld	r10,TI_FLAGS(r11)
	andi.	r11,r10,_TIF_SYSCALL_DOTRACE
	bne	.Lsyscall_dotrace		/* does not return */
	cmpldi	0,r0,NR_syscalls
	bge-	.Lsyscall_enosys

.Lsyscall:
/*
 * Need to vector to 32 Bit or default sys_call_table here,
 * based on caller's run-mode / personality.
 */
	ld	r11,SYS_CALL_TABLE@toc(2)
	andi.	r10,r10,_TIF_32BIT
	beq	15f
	addi	r11,r11,8	/* use 32-bit syscall entries */
	clrldi	r3,r3,32
	clrldi	r4,r4,32
	clrldi	r5,r5,32
	clrldi	r6,r6,32
	clrldi	r7,r7,32
	clrldi	r8,r8,32
15:
	slwi	r0,r0,4

	barrier_nospec_asm
	/*
	 * Prevent the load of the handler below (based on the user-passed
	 * system call number) being speculatively executed until the test
	 * against NR_syscalls and branch to .Lsyscall_enosys above has
	 * committed.
	 */

	ldx	r12,r11,r0	/* Fetch system call handler [ptr] */
	mtctr   r12
	bctrl			/* Call handler */

.Lsyscall_exit:
	std	r3,RESULT(r1)
	CURRENT_THREAD_INFO(r12, r1)

	ld	r8,_MSR(r1)
#ifdef CONFIG_PPC_BOOK3S
	/* No MSR:RI on BookE */
	andi.	r10,r8,MSR_RI
	beq-	.Lunrecov_restore
#endif

/*
 * This is a few instructions into the actual syscall exit path (which actually
 * starts at .Lsyscall_exit) to cater to kprobe blacklisting and to reduce the
 * number of visible symbols for profiling purposes.
 *
 * We can probe from system_call until this point as MSR_RI is set. But once it
 * is cleared below, we won't be able to take a trap.
 *
 * This is blacklisted from kprobes further below with _ASM_NOKPROBE_SYMBOL().
 */
system_call_exit:
	/*
	 * Disable interrupts so current_thread_info()->flags can't change,
	 * and so that we don't get interrupted after loading SRR0/1.
	 */
#ifdef CONFIG_PPC_BOOK3E
	wrteei	0
#else
	/*
	 * For performance reasons we clear RI the same time that we
	 * clear EE. We only need to clear RI just before we restore r13
	 * below, but batching it with EE saves us one expensive mtmsrd call.
	 * We have to be careful to restore RI if we branch anywhere from
	 * here (eg syscall_exit_work).
	 */
	li	r11,0
	mtmsrd	r11,1
#endif /* CONFIG_PPC_BOOK3E */

	ld	r9,TI_FLAGS(r12)
	li	r11,-MAX_ERRNO
	andi.	r0,r9,(_TIF_SYSCALL_DOTRACE|_TIF_SINGLESTEP|_TIF_USER_WORK_MASK|_TIF_PERSYSCALL_MASK)
	bne-	.Lsyscall_exit_work

	andi.	r0,r8,MSR_FP
	beq 2f
#ifdef CONFIG_ALTIVEC
	andis.	r0,r8,MSR_VEC@h
	bne	3f
#endif
2:	addi    r3,r1,STACK_FRAME_OVERHEAD
#ifdef CONFIG_PPC_BOOK3S
	li	r10,MSR_RI
	mtmsrd	r10,1		/* Restore RI */
#endif
	bl	restore_math
#ifdef CONFIG_PPC_BOOK3S
	li	r11,0
	mtmsrd	r11,1
#endif
	ld	r8,_MSR(r1)
	ld	r3,RESULT(r1)
	li	r11,-MAX_ERRNO

3:	cmpld	r3,r11
	ld	r5,_CCR(r1)
	bge-	.Lsyscall_error
.Lsyscall_error_cont:
	ld	r7,_NIP(r1)
BEGIN_FTR_SECTION
	stdcx.	r0,0,r1			/* to clear the reservation */
END_FTR_SECTION_IFCLR(CPU_FTR_STCX_CHECKS_ADDRESS)
	andi.	r6,r8,MSR_PR
	ld	r4,_LINK(r1)

	beq-	1f
	ACCOUNT_CPU_USER_EXIT(r13, r11, r12)

BEGIN_FTR_SECTION
	HMT_MEDIUM_LOW
END_FTR_SECTION_IFSET(CPU_FTR_HAS_PPR)

	ld	r13,GPR13(r1)	/* only restore r13 if returning to usermode */
	ld	r2,GPR2(r1)
	ld	r1,GPR1(r1)
	mtlr	r4
	mtcr	r5
	mtspr	SPRN_SRR0,r7
	mtspr	SPRN_SRR1,r8
	RFI_TO_USER
	b	.	/* prevent speculative execution */

	/* exit to kernel */
1:	ld	r2,GPR2(r1)
	ld	r1,GPR1(r1)
	mtlr	r4
	mtcr	r5
	mtspr	SPRN_SRR0,r7
	mtspr	SPRN_SRR1,r8
	RFI_TO_KERNEL
	b	.	/* prevent speculative execution */

.Lsyscall_error:
	oris	r5,r5,0x1000	/* Set SO bit in CR */
	neg	r3,r3
	std	r5,_CCR(r1)
	b	.Lsyscall_error_cont

/* Traced system call support */
.Lsyscall_dotrace:
	bl	save_nvgprs
	addi	r3,r1,STACK_FRAME_OVERHEAD
	bl	do_syscall_trace_enter

	/*
	 * We use the return value of do_syscall_trace_enter() as the syscall
	 * number. If the syscall was rejected for any reason do_syscall_trace_enter()
	 * returns an invalid syscall number and the test below against
	 * NR_syscalls will fail.
	 */
	mr	r0,r3

	/* Restore argument registers just clobbered and/or possibly changed. */
	ld	r3,GPR3(r1)
	ld	r4,GPR4(r1)
	ld	r5,GPR5(r1)
	ld	r6,GPR6(r1)
	ld	r7,GPR7(r1)
	ld	r8,GPR8(r1)

	/* Repopulate r9 and r10 for the syscall path */
	addi	r9,r1,STACK_FRAME_OVERHEAD
	CURRENT_THREAD_INFO(r10, r1)
	ld	r10,TI_FLAGS(r10)

	cmpldi	r0,NR_syscalls
	blt+	.Lsyscall

	/* Return code is already in r3 thanks to do_syscall_trace_enter() */
	b	.Lsyscall_exit


.Lsyscall_enosys:
	li	r3,-ENOSYS
	b	.Lsyscall_exit
	
.Lsyscall_exit_work:
#ifdef CONFIG_PPC_BOOK3S
	li	r10,MSR_RI
	mtmsrd	r10,1		/* Restore RI */
#endif
	/* If TIF_RESTOREALL is set, don't scribble on either r3 or ccr.
	 If TIF_NOERROR is set, just save r3 as it is. */

	andi.	r0,r9,_TIF_RESTOREALL
	beq+	0f
	REST_NVGPRS(r1)
	b	2f
0:	cmpld	r3,r11		/* r11 is -MAX_ERRNO */
	blt+	1f
	andi.	r0,r9,_TIF_NOERROR
	bne-	1f
	ld	r5,_CCR(r1)
	neg	r3,r3
	oris	r5,r5,0x1000	/* Set SO bit in CR */
	std	r5,_CCR(r1)
1:	std	r3,GPR3(r1)
2:	andi.	r0,r9,(_TIF_PERSYSCALL_MASK)
	beq	4f

	/* Clear per-syscall TIF flags if any are set.  */

	li	r11,_TIF_PERSYSCALL_MASK
	addi	r12,r12,TI_FLAGS
3:	ldarx	r10,0,r12
	andc	r10,r10,r11
	stdcx.	r10,0,r12
	bne-	3b
	subi	r12,r12,TI_FLAGS

4:	/* Anything else left to do? */
BEGIN_FTR_SECTION
	lis	r3,INIT_PPR@highest	/* Set thread.ppr = 3 */
	ld	r10,PACACURRENT(r13)
	sldi	r3,r3,32	/* bits 11-13 are used for ppr */
	std	r3,TASKTHREADPPR(r10)
END_FTR_SECTION_IFSET(CPU_FTR_HAS_PPR)

	andi.	r0,r9,(_TIF_SYSCALL_DOTRACE|_TIF_SINGLESTEP)
	beq	ret_from_except_lite

	/* Re-enable interrupts */
#ifdef CONFIG_PPC_BOOK3E
	wrteei	1
#else
	li	r10,MSR_RI
	ori	r10,r10,MSR_EE
	mtmsrd	r10,1
#endif /* CONFIG_PPC_BOOK3E */

	bl	save_nvgprs
	addi	r3,r1,STACK_FRAME_OVERHEAD
	bl	do_syscall_trace_leave
	b	ret_from_except

#ifdef CONFIG_PPC_TRANSACTIONAL_MEM
.Ltabort_syscall:
	/* Firstly we need to enable TM in the kernel */
	mfmsr	r10
	li	r9, 1
	rldimi	r10, r9, MSR_TM_LG, 63-MSR_TM_LG
	mtmsrd	r10, 0

	/* tabort, this dooms the transaction, nothing else */
	li	r9, (TM_CAUSE_SYSCALL|TM_CAUSE_PERSISTENT)
	TABORT(R9)

	/*
	 * Return directly to userspace. We have corrupted user register state,
	 * but userspace will never see that register state. Execution will
	 * resume after the tbegin of the aborted transaction with the
	 * checkpointed register state.
	 */
	li	r9, MSR_RI
	andc	r10, r10, r9
	mtmsrd	r10, 1
	mtspr	SPRN_SRR0, r11
	mtspr	SPRN_SRR1, r12
	RFI_TO_USER
	b	.	/* prevent speculative execution */
#endif
_ASM_NOKPROBE_SYMBOL(system_call_common);
_ASM_NOKPROBE_SYMBOL(system_call_exit);

/* Save non-volatile GPRs, if not already saved. */
_GLOBAL(save_nvgprs)
	ld	r11,_TRAP(r1)
	andi.	r0,r11,1
	beqlr-
	SAVE_NVGPRS(r1)
	clrrdi	r0,r11,1
	std	r0,_TRAP(r1)
	blr
_ASM_NOKPROBE_SYMBOL(save_nvgprs);

	
/*
 * The sigsuspend and rt_sigsuspend system calls can call do_signal
 * and thus put the process into the stopped state where we might
 * want to examine its user state with ptrace.  Therefore we need
 * to save all the nonvolatile registers (r14 - r31) before calling
 * the C code.  Similarly, fork, vfork and clone need the full
 * register state on the stack so that it can be copied to the child.
 */

_GLOBAL(ppc_fork)
	bl	save_nvgprs
	bl	sys_fork
	b	.Lsyscall_exit

_GLOBAL(ppc_vfork)
	bl	save_nvgprs
	bl	sys_vfork
	b	.Lsyscall_exit

_GLOBAL(ppc_clone)
	bl	save_nvgprs
	bl	sys_clone
	b	.Lsyscall_exit

_GLOBAL(ppc32_swapcontext)
	bl	save_nvgprs
	bl	compat_sys_swapcontext
	b	.Lsyscall_exit

_GLOBAL(ppc64_swapcontext)
	bl	save_nvgprs
	bl	sys_swapcontext
	b	.Lsyscall_exit

_GLOBAL(ppc_switch_endian)
	bl	save_nvgprs
	bl	sys_switch_endian
	b	.Lsyscall_exit

_GLOBAL(ret_from_fork)
	bl	schedule_tail
	REST_NVGPRS(r1)
	li	r3,0
	b	.Lsyscall_exit

_GLOBAL(ret_from_kernel_thread)
	bl	schedule_tail
	REST_NVGPRS(r1)
	mtlr	r14
	mr	r3,r15
#ifdef PPC64_ELF_ABI_v2
	mr	r12,r14
#endif
	blrl
	li	r3,0
	b	.Lsyscall_exit

#ifdef CONFIG_PPC_BOOK3S_64

#define FLUSH_COUNT_CACHE	\
1:	nop;			\
	patch_site 1b, patch__call_flush_count_cache


#define BCCTR_FLUSH	.long 0x4c400420

.macro nops number
	.rept \number
	nop
	.endr
.endm

.balign 32
.global flush_count_cache
flush_count_cache:
	/* Save LR into r9 */
	mflr	r9

<<<<<<< HEAD
=======
	// Flush the link stack
>>>>>>> c081cdb1
	.rept 64
	bl	.+4
	.endr
	b	1f
	nops	6

	.balign 32
	/* Restore LR */
1:	mtlr	r9
<<<<<<< HEAD
=======

	// If we're just flushing the link stack, return here
3:	nop
	patch_site 3b patch__flush_link_stack_return

>>>>>>> c081cdb1
	li	r9,0x7fff
	mtctr	r9

	BCCTR_FLUSH

2:	nop
	patch_site 2b patch__flush_count_cache_return

	nops	3

	.rept 278
	.balign 32
	BCCTR_FLUSH
	nops	7
	.endr

	blr
#else
#define FLUSH_COUNT_CACHE
#endif /* CONFIG_PPC_BOOK3S_64 */

/*
 * This routine switches between two different tasks.  The process
 * state of one is saved on its kernel stack.  Then the state
 * of the other is restored from its kernel stack.  The memory
 * management hardware is updated to the second process's state.
 * Finally, we can return to the second process, via ret_from_except.
 * On entry, r3 points to the THREAD for the current task, r4
 * points to the THREAD for the new task.
 *
 * Note: there are two ways to get to the "going out" portion
 * of this code; either by coming in via the entry (_switch)
 * or via "fork" which must set up an environment equivalent
 * to the "_switch" path.  If you change this you'll have to change
 * the fork code also.
 *
 * The code which creates the new task context is in 'copy_thread'
 * in arch/powerpc/kernel/process.c 
 */
	.align	7
_GLOBAL(_switch)
	mflr	r0
	std	r0,16(r1)
	stdu	r1,-SWITCH_FRAME_SIZE(r1)
	/* r3-r13 are caller saved -- Cort */
	SAVE_8GPRS(14, r1)
	SAVE_10GPRS(22, r1)
	std	r0,_NIP(r1)	/* Return to switch caller */
	mfcr	r23
	std	r23,_CCR(r1)
	std	r1,KSP(r3)	/* Set old stack pointer */

	FLUSH_COUNT_CACHE

	/*
	 * On SMP kernels, care must be taken because a task may be
	 * scheduled off CPUx and on to CPUy. Memory ordering must be
	 * considered.
	 *
	 * Cacheable stores on CPUx will be visible when the task is
	 * scheduled on CPUy by virtue of the core scheduler barriers
	 * (see "Notes on Program-Order guarantees on SMP systems." in
	 * kernel/sched/core.c).
	 *
	 * Uncacheable stores in the case of involuntary preemption must
	 * be taken care of. The smp_mb__before_spin_lock() in __schedule()
	 * is implemented as hwsync on powerpc, which orders MMIO too. So
	 * long as there is an hwsync in the context switch path, it will
	 * be executed on the source CPU after the task has performed
	 * all MMIO ops on that CPU, and on the destination CPU before the
	 * task performs any MMIO ops there.
	 */

	/*
	 * The kernel context switch path must contain a spin_lock,
	 * which contains larx/stcx, which will clear any reservation
	 * of the task being switched.
	 */
#ifdef CONFIG_PPC_BOOK3S
/* Cancel all explict user streams as they will have no use after context
 * switch and will stop the HW from creating streams itself
 */
	DCBT_STOP_ALL_STREAM_IDS(r6)
#endif

	addi	r6,r4,-THREAD	/* Convert THREAD to 'current' */
	std	r6,PACACURRENT(r13)	/* Set new 'current' */

	ld	r8,KSP(r4)	/* new stack pointer */
#ifdef CONFIG_PPC_STD_MMU_64
BEGIN_MMU_FTR_SECTION
	b	2f
END_MMU_FTR_SECTION_IFSET(MMU_FTR_TYPE_RADIX)
BEGIN_FTR_SECTION
	clrrdi	r6,r8,28	/* get its ESID */
	clrrdi	r9,r1,28	/* get current sp ESID */
FTR_SECTION_ELSE
	clrrdi	r6,r8,40	/* get its 1T ESID */
	clrrdi	r9,r1,40	/* get current sp 1T ESID */
ALT_MMU_FTR_SECTION_END_IFCLR(MMU_FTR_1T_SEGMENT)
	clrldi.	r0,r6,2		/* is new ESID c00000000? */
	cmpd	cr1,r6,r9	/* or is new ESID the same as current ESID? */
	cror	eq,4*cr1+eq,eq
	beq	2f		/* if yes, don't slbie it */

	/* Bolt in the new stack SLB entry */
	ld	r7,KSP_VSID(r4)	/* Get new stack's VSID */
	oris	r0,r6,(SLB_ESID_V)@h
	ori	r0,r0,(SLB_NUM_BOLTED-1)@l
BEGIN_FTR_SECTION
	li	r9,MMU_SEGSIZE_1T	/* insert B field */
	oris	r6,r6,(MMU_SEGSIZE_1T << SLBIE_SSIZE_SHIFT)@h
	rldimi	r7,r9,SLB_VSID_SSIZE_SHIFT,0
END_MMU_FTR_SECTION_IFSET(MMU_FTR_1T_SEGMENT)

	/* Update the last bolted SLB.  No write barriers are needed
	 * here, provided we only update the current CPU's SLB shadow
	 * buffer.
	 */
	ld	r9,PACA_SLBSHADOWPTR(r13)
	li	r12,0
	std	r12,SLBSHADOW_STACKESID(r9)	/* Clear ESID */
	li	r12,SLBSHADOW_STACKVSID
	STDX_BE	r7,r12,r9			/* Save VSID */
	li	r12,SLBSHADOW_STACKESID
	STDX_BE	r0,r12,r9			/* Save ESID */

	/* No need to check for MMU_FTR_NO_SLBIE_B here, since when
	 * we have 1TB segments, the only CPUs known to have the errata
	 * only support less than 1TB of system memory and we'll never
	 * actually hit this code path.
	 */

	isync
	slbie	r6
	slbie	r6		/* Workaround POWER5 < DD2.1 issue */
	slbmte	r7,r0
	isync
2:
#endif /* CONFIG_PPC_STD_MMU_64 */

	CURRENT_THREAD_INFO(r7, r8)  /* base of new stack */
	/* Note: this uses SWITCH_FRAME_SIZE rather than INT_FRAME_SIZE
	   because we don't need to leave the 288-byte ABI gap at the
	   top of the kernel stack. */
	addi	r7,r7,THREAD_SIZE-SWITCH_FRAME_SIZE

	/*
	 * PMU interrupts in radix may come in here. They will use r1, not
	 * PACAKSAVE, so this stack switch will not cause a problem. They
	 * will store to the process stack, which may then be migrated to
	 * another CPU. However the rq lock release on this CPU paired with
	 * the rq lock acquire on the new CPU before the stack becomes
	 * active on the new CPU, will order those stores.
	 */
	mr	r1,r8		/* start using new stack pointer */
	std	r7,PACAKSAVE(r13)

	ld	r6,_CCR(r1)
	mtcrf	0xFF,r6

	/* r3-r13 are destroyed -- Cort */
	REST_8GPRS(14, r1)
	REST_10GPRS(22, r1)

	/* convert old thread to its task_struct for return value */
	addi	r3,r3,-THREAD
	ld	r7,_NIP(r1)	/* Return to _switch caller in new task */
	mtlr	r7
	addi	r1,r1,SWITCH_FRAME_SIZE
	blr

	.align	7
_GLOBAL(ret_from_except)
	ld	r11,_TRAP(r1)
	andi.	r0,r11,1
	bne	ret_from_except_lite
	REST_NVGPRS(r1)

_GLOBAL(ret_from_except_lite)
	/*
	 * Disable interrupts so that current_thread_info()->flags
	 * can't change between when we test it and when we return
	 * from the interrupt.
	 */
#ifdef CONFIG_PPC_BOOK3E
	wrteei	0
#else
	li	r10,MSR_RI
	mtmsrd	r10,1		  /* Update machine state */
#endif /* CONFIG_PPC_BOOK3E */

	CURRENT_THREAD_INFO(r9, r1)
	ld	r3,_MSR(r1)
#ifdef CONFIG_PPC_BOOK3E
	ld	r10,PACACURRENT(r13)
#endif /* CONFIG_PPC_BOOK3E */
	ld	r4,TI_FLAGS(r9)
	andi.	r3,r3,MSR_PR
	beq	resume_kernel
#ifdef CONFIG_PPC_BOOK3E
	lwz	r3,(THREAD+THREAD_DBCR0)(r10)
#endif /* CONFIG_PPC_BOOK3E */

	/* Check current_thread_info()->flags */
	andi.	r0,r4,_TIF_USER_WORK_MASK
	bne	1f
#ifdef CONFIG_PPC_BOOK3E
	/*
	 * Check to see if the dbcr0 register is set up to debug.
	 * Use the internal debug mode bit to do this.
	 */
	andis.	r0,r3,DBCR0_IDM@h
	beq	restore
	mfmsr	r0
	rlwinm	r0,r0,0,~MSR_DE	/* Clear MSR.DE */
	mtmsr	r0
	mtspr	SPRN_DBCR0,r3
	li	r10, -1
	mtspr	SPRN_DBSR,r10
	b	restore
#else
	addi	r3,r1,STACK_FRAME_OVERHEAD
	bl	restore_math
	b	restore
#endif
1:	andi.	r0,r4,_TIF_NEED_RESCHED
	beq	2f
	bl	restore_interrupts
	SCHEDULE_USER
	b	ret_from_except_lite
2:
#ifdef CONFIG_PPC_TRANSACTIONAL_MEM
	andi.	r0,r4,_TIF_USER_WORK_MASK & ~_TIF_RESTORE_TM
	bne	3f		/* only restore TM if nothing else to do */
	addi	r3,r1,STACK_FRAME_OVERHEAD
	bl	restore_tm_state
	b	restore
3:
#endif
	bl	save_nvgprs
	/*
	 * Use a non volatile GPR to save and restore our thread_info flags
	 * across the call to restore_interrupts.
	 */
	mr	r30,r4
	bl	restore_interrupts
	mr	r4,r30
	addi	r3,r1,STACK_FRAME_OVERHEAD
	bl	do_notify_resume
	b	ret_from_except

resume_kernel:
	/* check current_thread_info, _TIF_EMULATE_STACK_STORE */
	andis.	r8,r4,_TIF_EMULATE_STACK_STORE@h
	beq+	1f

	addi	r8,r1,INT_FRAME_SIZE	/* Get the kprobed function entry */

	ld	r3,GPR1(r1)
	subi	r3,r3,INT_FRAME_SIZE	/* dst: Allocate a trampoline exception frame */
	mr	r4,r1			/* src:  current exception frame */
	mr	r1,r3			/* Reroute the trampoline frame to r1 */

	/* Copy from the original to the trampoline. */
	li	r5,INT_FRAME_SIZE/8	/* size: INT_FRAME_SIZE */
	li	r6,0			/* start offset: 0 */
	mtctr	r5
2:	ldx	r0,r6,r4
	stdx	r0,r6,r3
	addi	r6,r6,8
	bdnz	2b

	/* Do real store operation to complete stdu */
	ld	r5,GPR1(r1)
	std	r8,0(r5)

	/* Clear _TIF_EMULATE_STACK_STORE flag */
	lis	r11,_TIF_EMULATE_STACK_STORE@h
	addi	r5,r9,TI_FLAGS
0:	ldarx	r4,0,r5
	andc	r4,r4,r11
	stdcx.	r4,0,r5
	bne-	0b
1:

#ifdef CONFIG_PREEMPT
	/* Check if we need to preempt */
	andi.	r0,r4,_TIF_NEED_RESCHED
	beq+	restore
	/* Check that preempt_count() == 0 and interrupts are enabled */
	lwz	r8,TI_PREEMPT(r9)
	cmpwi	cr1,r8,0
	ld	r0,SOFTE(r1)
	cmpdi	r0,0
	crandc	eq,cr1*4+eq,eq
	bne	restore

	/*
	 * Here we are preempting the current task. We want to make
	 * sure we are soft-disabled first and reconcile irq state.
	 */
	RECONCILE_IRQ_STATE(r3,r4)
1:	bl	preempt_schedule_irq

	/* Re-test flags and eventually loop */
	CURRENT_THREAD_INFO(r9, r1)
	ld	r4,TI_FLAGS(r9)
	andi.	r0,r4,_TIF_NEED_RESCHED
	bne	1b

	/*
	 * arch_local_irq_restore() from preempt_schedule_irq above may
	 * enable hard interrupt but we really should disable interrupts
	 * when we return from the interrupt, and so that we don't get
	 * interrupted after loading SRR0/1.
	 */
#ifdef CONFIG_PPC_BOOK3E
	wrteei	0
#else
	li	r10,MSR_RI
	mtmsrd	r10,1		  /* Update machine state */
#endif /* CONFIG_PPC_BOOK3E */
#endif /* CONFIG_PREEMPT */

	.globl	fast_exc_return_irq
fast_exc_return_irq:
restore:
	/*
	 * This is the main kernel exit path. First we check if we
	 * are about to re-enable interrupts
	 */
	ld	r5,SOFTE(r1)
	lbz	r6,PACASOFTIRQEN(r13)
	cmpwi	cr0,r5,0
	beq	.Lrestore_irq_off

	/* We are enabling, were we already enabled ? Yes, just return */
	cmpwi	cr0,r6,1
	beq	cr0,.Ldo_restore

	/*
	 * We are about to soft-enable interrupts (we are hard disabled
	 * at this point). We check if there's anything that needs to
	 * be replayed first.
	 */
	lbz	r0,PACAIRQHAPPENED(r13)
	cmpwi	cr0,r0,0
	bne-	.Lrestore_check_irq_replay

	/*
	 * Get here when nothing happened while soft-disabled, just
	 * soft-enable and move-on. We will hard-enable as a side
	 * effect of rfi
	 */
.Lrestore_no_replay:
	TRACE_ENABLE_INTS
	li	r0,1
	stb	r0,PACASOFTIRQEN(r13);

	/*
	 * Final return path. BookE is handled in a different file
	 */
.Ldo_restore:
#ifdef CONFIG_PPC_BOOK3E
	b	exception_return_book3e
#else
	/*
	 * Clear the reservation. If we know the CPU tracks the address of
	 * the reservation then we can potentially save some cycles and use
	 * a larx. On POWER6 and POWER7 this is significantly faster.
	 */
BEGIN_FTR_SECTION
	stdcx.	r0,0,r1		/* to clear the reservation */
FTR_SECTION_ELSE
	ldarx	r4,0,r1
ALT_FTR_SECTION_END_IFCLR(CPU_FTR_STCX_CHECKS_ADDRESS)

	/*
	 * Some code path such as load_up_fpu or altivec return directly
	 * here. They run entirely hard disabled and do not alter the
	 * interrupt state. They also don't use lwarx/stwcx. and thus
	 * are known not to leave dangling reservations.
	 */
	.globl	fast_exception_return
fast_exception_return:
	ld	r3,_MSR(r1)
	ld	r4,_CTR(r1)
	ld	r0,_LINK(r1)
	mtctr	r4
	mtlr	r0
	ld	r4,_XER(r1)
	mtspr	SPRN_XER,r4

	REST_8GPRS(5, r1)

	andi.	r0,r3,MSR_RI
	beq-	.Lunrecov_restore

	/* Load PPR from thread struct before we clear MSR:RI */
BEGIN_FTR_SECTION
	ld	r2,PACACURRENT(r13)
	ld	r2,TASKTHREADPPR(r2)
END_FTR_SECTION_IFSET(CPU_FTR_HAS_PPR)

	/*
	 * Clear RI before restoring r13.  If we are returning to
	 * userspace and we take an exception after restoring r13,
	 * we end up corrupting the userspace r13 value.
	 */
	li	r4,0
	mtmsrd	r4,1

#ifdef CONFIG_PPC_TRANSACTIONAL_MEM
	/* TM debug */
	std	r3, PACATMSCRATCH(r13) /* Stash returned-to MSR */
#endif
	/*
	 * r13 is our per cpu area, only restore it if we are returning to
	 * userspace the value stored in the stack frame may belong to
	 * another CPU.
	 */
	andi.	r0,r3,MSR_PR
	beq	1f
BEGIN_FTR_SECTION
	mtspr	SPRN_PPR,r2	/* Restore PPR */
END_FTR_SECTION_IFSET(CPU_FTR_HAS_PPR)
	ACCOUNT_CPU_USER_EXIT(r13, r2, r4)
	REST_GPR(13, r1)

	mtspr	SPRN_SRR1,r3

	ld	r2,_CCR(r1)
	mtcrf	0xFF,r2
	ld	r2,_NIP(r1)
	mtspr	SPRN_SRR0,r2

	ld	r0,GPR0(r1)
	ld	r2,GPR2(r1)
	ld	r3,GPR3(r1)
	ld	r4,GPR4(r1)
	ld	r1,GPR1(r1)
	RFI_TO_USER
	b	.	/* prevent speculative execution */

1:	mtspr	SPRN_SRR1,r3

	ld	r2,_CCR(r1)
	mtcrf	0xFF,r2
	ld	r2,_NIP(r1)
	mtspr	SPRN_SRR0,r2

	ld	r0,GPR0(r1)
	ld	r2,GPR2(r1)
	ld	r3,GPR3(r1)
	ld	r4,GPR4(r1)
	ld	r1,GPR1(r1)
	RFI_TO_KERNEL
	b	.	/* prevent speculative execution */

#endif /* CONFIG_PPC_BOOK3E */

	/*
	 * We are returning to a context with interrupts soft disabled.
	 *
	 * However, we may also about to hard enable, so we need to
	 * make sure that in this case, we also clear PACA_IRQ_HARD_DIS
	 * or that bit can get out of sync and bad things will happen
	 */
.Lrestore_irq_off:
	ld	r3,_MSR(r1)
	lbz	r7,PACAIRQHAPPENED(r13)
	andi.	r0,r3,MSR_EE
	beq	1f
	rlwinm	r7,r7,0,~PACA_IRQ_HARD_DIS
	stb	r7,PACAIRQHAPPENED(r13)
1:
#if defined(CONFIG_TRACE_IRQFLAGS) && defined(CONFIG_BUG)
	/* The interrupt should not have soft enabled. */
	lbz	r7,PACASOFTIRQEN(r13)
1:	tdnei	r7,0
	EMIT_BUG_ENTRY 1b,__FILE__,__LINE__,BUGFLAG_WARNING
#endif
	b	.Ldo_restore

	/*
	 * Something did happen, check if a re-emit is needed
	 * (this also clears paca->irq_happened)
	 */
.Lrestore_check_irq_replay:
	/* XXX: We could implement a fast path here where we check
	 * for irq_happened being just 0x01, in which case we can
	 * clear it and return. That means that we would potentially
	 * miss a decrementer having wrapped all the way around.
	 *
	 * Still, this might be useful for things like hash_page
	 */
	bl	__check_irq_replay
	cmpwi	cr0,r3,0
	beq	.Lrestore_no_replay
 
	/*
	 * We need to re-emit an interrupt. We do so by re-using our
	 * existing exception frame. We first change the trap value,
	 * but we need to ensure we preserve the low nibble of it
	 */
	ld	r4,_TRAP(r1)
	clrldi	r4,r4,60
	or	r4,r4,r3
	std	r4,_TRAP(r1)

	/*
	 * Then find the right handler and call it. Interrupts are
	 * still soft-disabled and we keep them that way.
	*/
	cmpwi	cr0,r3,0x500
	bne	1f
	addi	r3,r1,STACK_FRAME_OVERHEAD;
 	bl	do_IRQ
	b	ret_from_except
1:	cmpwi	cr0,r3,0xe60
	bne	1f
	addi	r3,r1,STACK_FRAME_OVERHEAD;
	bl	handle_hmi_exception
	b	ret_from_except
1:	cmpwi	cr0,r3,0x900
	bne	1f
	addi	r3,r1,STACK_FRAME_OVERHEAD;
	bl	timer_interrupt
	b	ret_from_except
#ifdef CONFIG_PPC_DOORBELL
1:
#ifdef CONFIG_PPC_BOOK3E
	cmpwi	cr0,r3,0x280
#else
	cmpwi	cr0,r3,0xa00
#endif /* CONFIG_PPC_BOOK3E */
	bne	1f
	addi	r3,r1,STACK_FRAME_OVERHEAD;
	bl	doorbell_exception
#endif /* CONFIG_PPC_DOORBELL */
1:	b	ret_from_except /* What else to do here ? */
 
.Lunrecov_restore:
	addi	r3,r1,STACK_FRAME_OVERHEAD
	bl	unrecoverable_exception
	b	.Lunrecov_restore

_ASM_NOKPROBE_SYMBOL(ret_from_except);
_ASM_NOKPROBE_SYMBOL(ret_from_except_lite);
_ASM_NOKPROBE_SYMBOL(resume_kernel);
_ASM_NOKPROBE_SYMBOL(fast_exc_return_irq);
_ASM_NOKPROBE_SYMBOL(restore);
_ASM_NOKPROBE_SYMBOL(fast_exception_return);


#ifdef CONFIG_PPC_RTAS
/*
 * On CHRP, the Run-Time Abstraction Services (RTAS) have to be
 * called with the MMU off.
 *
 * In addition, we need to be in 32b mode, at least for now.
 * 
 * Note: r3 is an input parameter to rtas, so don't trash it...
 */
_GLOBAL(enter_rtas)
	mflr	r0
	std	r0,16(r1)
        stdu	r1,-RTAS_FRAME_SIZE(r1)	/* Save SP and create stack space. */

	/* Because RTAS is running in 32b mode, it clobbers the high order half
	 * of all registers that it saves.  We therefore save those registers
	 * RTAS might touch to the stack.  (r0, r3-r13 are caller saved)
   	 */
	SAVE_GPR(2, r1)			/* Save the TOC */
	SAVE_GPR(13, r1)		/* Save paca */
	SAVE_8GPRS(14, r1)		/* Save the non-volatiles */
	SAVE_10GPRS(22, r1)		/* ditto */

	mfcr	r4
	std	r4,_CCR(r1)
	mfctr	r5
	std	r5,_CTR(r1)
	mfspr	r6,SPRN_XER
	std	r6,_XER(r1)
	mfdar	r7
	std	r7,_DAR(r1)
	mfdsisr	r8
	std	r8,_DSISR(r1)

	/* Temporary workaround to clear CR until RTAS can be modified to
	 * ignore all bits.
	 */
	li	r0,0
	mtcr	r0

#ifdef CONFIG_BUG	
	/* There is no way it is acceptable to get here with interrupts enabled,
	 * check it with the asm equivalent of WARN_ON
	 */
	lbz	r0,PACASOFTIRQEN(r13)
1:	tdnei	r0,0
	EMIT_BUG_ENTRY 1b,__FILE__,__LINE__,BUGFLAG_WARNING
#endif
	
	/* Hard-disable interrupts */
	mfmsr	r6
	rldicl	r7,r6,48,1
	rotldi	r7,r7,16
	mtmsrd	r7,1

	/* Unfortunately, the stack pointer and the MSR are also clobbered,
	 * so they are saved in the PACA which allows us to restore
	 * our original state after RTAS returns.
         */
	std	r1,PACAR1(r13)
        std	r6,PACASAVEDMSR(r13)

	/* Setup our real return addr */	
	LOAD_REG_ADDR(r4,rtas_return_loc)
	clrldi	r4,r4,2			/* convert to realmode address */
       	mtlr	r4

	li	r0,0
	ori	r0,r0,MSR_EE|MSR_SE|MSR_BE|MSR_RI
	andc	r0,r6,r0
	
        li      r9,1
        rldicr  r9,r9,MSR_SF_LG,(63-MSR_SF_LG)
	ori	r9,r9,MSR_IR|MSR_DR|MSR_FE0|MSR_FE1|MSR_FP|MSR_RI|MSR_LE
	andc	r6,r0,r9

__enter_rtas:
	sync				/* disable interrupts so SRR0/1 */
	mtmsrd	r0			/* don't get trashed */

	LOAD_REG_ADDR(r4, rtas)
	ld	r5,RTASENTRY(r4)	/* get the rtas->entry value */
	ld	r4,RTASBASE(r4)		/* get the rtas->base value */
	
	mtspr	SPRN_SRR0,r5
	mtspr	SPRN_SRR1,r6
	RFI_TO_KERNEL
	b	.	/* prevent speculative execution */

rtas_return_loc:
	FIXUP_ENDIAN

	/* relocation is off at this point */
	GET_PACA(r4)
	clrldi	r4,r4,2			/* convert to realmode address */

	bcl	20,31,$+4
0:	mflr	r3
	ld	r3,(1f-0b)(r3)		/* get &rtas_restore_regs */

	mfmsr   r6
	li	r0,MSR_RI
	andc	r6,r6,r0
	sync	
	mtmsrd  r6
        
        ld	r1,PACAR1(r4)           /* Restore our SP */
        ld	r4,PACASAVEDMSR(r4)     /* Restore our MSR */

	mtspr	SPRN_SRR0,r3
	mtspr	SPRN_SRR1,r4
	RFI_TO_KERNEL
	b	.	/* prevent speculative execution */
_ASM_NOKPROBE_SYMBOL(__enter_rtas)
_ASM_NOKPROBE_SYMBOL(rtas_return_loc)

	.align	3
1:	.8byte	rtas_restore_regs

rtas_restore_regs:
	/* relocation is on at this point */
	REST_GPR(2, r1)			/* Restore the TOC */
	REST_GPR(13, r1)		/* Restore paca */
	REST_8GPRS(14, r1)		/* Restore the non-volatiles */
	REST_10GPRS(22, r1)		/* ditto */

	GET_PACA(r13)

	ld	r4,_CCR(r1)
	mtcr	r4
	ld	r5,_CTR(r1)
	mtctr	r5
	ld	r6,_XER(r1)
	mtspr	SPRN_XER,r6
	ld	r7,_DAR(r1)
	mtdar	r7
	ld	r8,_DSISR(r1)
	mtdsisr	r8

        addi	r1,r1,RTAS_FRAME_SIZE	/* Unstack our frame */
	ld	r0,16(r1)		/* get return address */

	mtlr    r0
        blr				/* return to caller */

#endif /* CONFIG_PPC_RTAS */

_GLOBAL(enter_prom)
	mflr	r0
	std	r0,16(r1)
        stdu	r1,-PROM_FRAME_SIZE(r1)	/* Save SP and create stack space */

	/* Because PROM is running in 32b mode, it clobbers the high order half
	 * of all registers that it saves.  We therefore save those registers
	 * PROM might touch to the stack.  (r0, r3-r13 are caller saved)
   	 */
	SAVE_GPR(2, r1)
	SAVE_GPR(13, r1)
	SAVE_8GPRS(14, r1)
	SAVE_10GPRS(22, r1)
	mfcr	r10
	mfmsr	r11
	std	r10,_CCR(r1)
	std	r11,_MSR(r1)

	/* Put PROM address in SRR0 */
	mtsrr0	r4

	/* Setup our trampoline return addr in LR */
	bcl	20,31,$+4
0:	mflr	r4
	addi	r4,r4,(1f - 0b)
       	mtlr	r4

	/* Prepare a 32-bit mode big endian MSR
	 */
#ifdef CONFIG_PPC_BOOK3E
	rlwinm	r11,r11,0,1,31
	mtsrr1	r11
	rfi
#else /* CONFIG_PPC_BOOK3E */
	LOAD_REG_IMMEDIATE(r12, MSR_SF | MSR_ISF | MSR_LE)
	andc	r11,r11,r12
	mtsrr1	r11
	RFI_TO_KERNEL
#endif /* CONFIG_PPC_BOOK3E */

1:	/* Return from OF */
	FIXUP_ENDIAN

	/* Just make sure that r1 top 32 bits didn't get
	 * corrupt by OF
	 */
	rldicl	r1,r1,0,32

	/* Restore the MSR (back to 64 bits) */
	ld	r0,_MSR(r1)
	MTMSRD(r0)
        isync

	/* Restore other registers */
	REST_GPR(2, r1)
	REST_GPR(13, r1)
	REST_8GPRS(14, r1)
	REST_10GPRS(22, r1)
	ld	r4,_CCR(r1)
	mtcr	r4
	
        addi	r1,r1,PROM_FRAME_SIZE
	ld	r0,16(r1)
	mtlr    r0
        blr<|MERGE_RESOLUTION|>--- conflicted
+++ resolved
@@ -524,10 +524,7 @@
 	/* Save LR into r9 */
 	mflr	r9
 
-<<<<<<< HEAD
-=======
 	// Flush the link stack
->>>>>>> c081cdb1
 	.rept 64
 	bl	.+4
 	.endr
@@ -537,14 +534,11 @@
 	.balign 32
 	/* Restore LR */
 1:	mtlr	r9
-<<<<<<< HEAD
-=======
 
 	// If we're just flushing the link stack, return here
 3:	nop
 	patch_site 3b patch__flush_link_stack_return
 
->>>>>>> c081cdb1
 	li	r9,0x7fff
 	mtctr	r9
 
