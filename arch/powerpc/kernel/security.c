// SPDX-License-Identifier: GPL-2.0+
//
// Security related flags and so on.
//
// Copyright 2018, Michael Ellerman, IBM Corporation.

#include <linux/cpu.h>
#include <linux/kernel.h>
#include <linux/device.h>
#include <linux/seq_buf.h>

#include <asm/debugfs.h>
#include <asm/asm-prototypes.h>
#include <asm/code-patching.h>
#include <asm/security_features.h>
#include <asm/setup.h>


unsigned long powerpc_security_features __read_mostly = SEC_FTR_DEFAULT;

enum count_cache_flush_type {
	COUNT_CACHE_FLUSH_NONE	= 0x1,
	COUNT_CACHE_FLUSH_SW	= 0x2,
	COUNT_CACHE_FLUSH_HW	= 0x4,
};
static enum count_cache_flush_type count_cache_flush_type = COUNT_CACHE_FLUSH_NONE;

bool barrier_nospec_enabled;
static bool no_nospec;
static bool btb_flush_enabled;
#ifdef CONFIG_PPC_FSL_BOOK3E
static bool no_spectrev2;
#endif

static void enable_barrier_nospec(bool enable)
{
	barrier_nospec_enabled = enable;
	do_barrier_nospec_fixups(enable);
}

void setup_barrier_nospec(void)
{
	bool enable;

	/*
	 * It would make sense to check SEC_FTR_SPEC_BAR_ORI31 below as well.
	 * But there's a good reason not to. The two flags we check below are
	 * both are enabled by default in the kernel, so if the hcall is not
	 * functional they will be enabled.
	 * On a system where the host firmware has been updated (so the ori
	 * functions as a barrier), but on which the hypervisor (KVM/Qemu) has
	 * not been updated, we would like to enable the barrier. Dropping the
	 * check for SEC_FTR_SPEC_BAR_ORI31 achieves that. The only downside is
	 * we potentially enable the barrier on systems where the host firmware
	 * is not updated, but that's harmless as it's a no-op.
	 */
	enable = security_ftr_enabled(SEC_FTR_FAVOUR_SECURITY) &&
		 security_ftr_enabled(SEC_FTR_BNDS_CHK_SPEC_BAR);

<<<<<<< HEAD
	if (!no_nospec)
=======
	if (!no_nospec && !cpu_mitigations_off())
>>>>>>> f1071dbd
		enable_barrier_nospec(enable);
}

static int __init handle_nospectre_v1(char *p)
{
	no_nospec = true;

	return 0;
}
early_param("nospectre_v1", handle_nospectre_v1);

#ifdef CONFIG_DEBUG_FS
static int barrier_nospec_set(void *data, u64 val)
{
	switch (val) {
	case 0:
	case 1:
		break;
	default:
		return -EINVAL;
	}

	if (!!val == !!barrier_nospec_enabled)
		return 0;

	enable_barrier_nospec(!!val);

	return 0;
}

static int barrier_nospec_get(void *data, u64 *val)
{
	*val = barrier_nospec_enabled ? 1 : 0;
	return 0;
}

DEFINE_SIMPLE_ATTRIBUTE(fops_barrier_nospec,
			barrier_nospec_get, barrier_nospec_set, "%llu\n");

static __init int barrier_nospec_debugfs_init(void)
{
	debugfs_create_file("barrier_nospec", 0600, powerpc_debugfs_root, NULL,
			    &fops_barrier_nospec);
	return 0;
}
device_initcall(barrier_nospec_debugfs_init);
#endif /* CONFIG_DEBUG_FS */

#ifdef CONFIG_PPC_FSL_BOOK3E
static int __init handle_nospectre_v2(char *p)
{
	no_spectrev2 = true;

	return 0;
}
early_param("nospectre_v2", handle_nospectre_v2);
void setup_spectre_v2(void)
{
<<<<<<< HEAD
	if (no_spectrev2)
=======
	if (no_spectrev2 || cpu_mitigations_off())
>>>>>>> f1071dbd
		do_btb_flush_fixups();
	else
		btb_flush_enabled = true;
}
#endif /* CONFIG_PPC_FSL_BOOK3E */

#ifdef CONFIG_PPC_BOOK3S_64
ssize_t cpu_show_meltdown(struct device *dev, struct device_attribute *attr, char *buf)
{
	bool thread_priv;

	thread_priv = security_ftr_enabled(SEC_FTR_L1D_THREAD_PRIV);

	if (rfi_flush || thread_priv) {
		struct seq_buf s;
		seq_buf_init(&s, buf, PAGE_SIZE - 1);

		seq_buf_printf(&s, "Mitigation: ");

		if (rfi_flush)
			seq_buf_printf(&s, "RFI Flush");

		if (rfi_flush && thread_priv)
			seq_buf_printf(&s, ", ");

		if (thread_priv)
			seq_buf_printf(&s, "L1D private per thread");

		seq_buf_printf(&s, "\n");

		return s.len;
	}

	if (!security_ftr_enabled(SEC_FTR_L1D_FLUSH_HV) &&
	    !security_ftr_enabled(SEC_FTR_L1D_FLUSH_PR))
		return sprintf(buf, "Not affected\n");

	return sprintf(buf, "Vulnerable\n");
}
#endif

ssize_t cpu_show_spectre_v1(struct device *dev, struct device_attribute *attr, char *buf)
{
	struct seq_buf s;

	seq_buf_init(&s, buf, PAGE_SIZE - 1);

	if (security_ftr_enabled(SEC_FTR_BNDS_CHK_SPEC_BAR)) {
		if (barrier_nospec_enabled)
			seq_buf_printf(&s, "Mitigation: __user pointer sanitization");
		else
			seq_buf_printf(&s, "Vulnerable");

		if (security_ftr_enabled(SEC_FTR_SPEC_BAR_ORI31))
			seq_buf_printf(&s, ", ori31 speculation barrier enabled");

		seq_buf_printf(&s, "\n");
	} else
		seq_buf_printf(&s, "Not affected\n");

	return s.len;
}

ssize_t cpu_show_spectre_v2(struct device *dev, struct device_attribute *attr, char *buf)
{
	struct seq_buf s;
	bool bcs, ccd;

	seq_buf_init(&s, buf, PAGE_SIZE - 1);

	bcs = security_ftr_enabled(SEC_FTR_BCCTRL_SERIALISED);
	ccd = security_ftr_enabled(SEC_FTR_COUNT_CACHE_DISABLED);

	if (bcs || ccd) {
		seq_buf_printf(&s, "Mitigation: ");

		if (bcs)
			seq_buf_printf(&s, "Indirect branch serialisation (kernel only)");

		if (bcs && ccd)
			seq_buf_printf(&s, ", ");

		if (ccd)
			seq_buf_printf(&s, "Indirect branch cache disabled");
	} else if (count_cache_flush_type != COUNT_CACHE_FLUSH_NONE) {
		seq_buf_printf(&s, "Mitigation: Software count cache flush");

		if (count_cache_flush_type == COUNT_CACHE_FLUSH_HW)
			seq_buf_printf(&s, " (hardware accelerated)");
	} else if (btb_flush_enabled) {
		seq_buf_printf(&s, "Mitigation: Branch predictor state flush");
	} else {
		seq_buf_printf(&s, "Vulnerable");
	}

	seq_buf_printf(&s, "\n");

	return s.len;
}

#ifdef CONFIG_PPC_BOOK3S_64
/*
 * Store-forwarding barrier support.
 */

static enum stf_barrier_type stf_enabled_flush_types;
static bool no_stf_barrier;
bool stf_barrier;

static int __init handle_no_stf_barrier(char *p)
{
	pr_info("stf-barrier: disabled on command line.");
	no_stf_barrier = true;
	return 0;
}

early_param("no_stf_barrier", handle_no_stf_barrier);

/* This is the generic flag used by other architectures */
static int __init handle_ssbd(char *p)
{
	if (!p || strncmp(p, "auto", 5) == 0 || strncmp(p, "on", 2) == 0 ) {
		/* Until firmware tells us, we have the barrier with auto */
		return 0;
	} else if (strncmp(p, "off", 3) == 0) {
		handle_no_stf_barrier(NULL);
		return 0;
	} else
		return 1;

	return 0;
}
early_param("spec_store_bypass_disable", handle_ssbd);

/* This is the generic flag used by other architectures */
static int __init handle_no_ssbd(char *p)
{
	handle_no_stf_barrier(NULL);
	return 0;
}
early_param("nospec_store_bypass_disable", handle_no_ssbd);

static void stf_barrier_enable(bool enable)
{
	if (enable)
		do_stf_barrier_fixups(stf_enabled_flush_types);
	else
		do_stf_barrier_fixups(STF_BARRIER_NONE);

	stf_barrier = enable;
}

void setup_stf_barrier(void)
{
	enum stf_barrier_type type;
	bool enable, hv;

	hv = cpu_has_feature(CPU_FTR_HVMODE);

	/* Default to fallback in case fw-features are not available */
	if (cpu_has_feature(CPU_FTR_ARCH_300))
		type = STF_BARRIER_EIEIO;
	else if (cpu_has_feature(CPU_FTR_ARCH_207S))
		type = STF_BARRIER_SYNC_ORI;
	else if (cpu_has_feature(CPU_FTR_ARCH_206))
		type = STF_BARRIER_FALLBACK;
	else
		type = STF_BARRIER_NONE;

	enable = security_ftr_enabled(SEC_FTR_FAVOUR_SECURITY) &&
		(security_ftr_enabled(SEC_FTR_L1D_FLUSH_PR) ||
		 (security_ftr_enabled(SEC_FTR_L1D_FLUSH_HV) && hv));

	if (type == STF_BARRIER_FALLBACK) {
		pr_info("stf-barrier: fallback barrier available\n");
	} else if (type == STF_BARRIER_SYNC_ORI) {
		pr_info("stf-barrier: hwsync barrier available\n");
	} else if (type == STF_BARRIER_EIEIO) {
		pr_info("stf-barrier: eieio barrier available\n");
	}

	stf_enabled_flush_types = type;

	if (!no_stf_barrier && !cpu_mitigations_off())
		stf_barrier_enable(enable);
}

ssize_t cpu_show_spec_store_bypass(struct device *dev, struct device_attribute *attr, char *buf)
{
	if (stf_barrier && stf_enabled_flush_types != STF_BARRIER_NONE) {
		const char *type;
		switch (stf_enabled_flush_types) {
		case STF_BARRIER_EIEIO:
			type = "eieio";
			break;
		case STF_BARRIER_SYNC_ORI:
			type = "hwsync";
			break;
		case STF_BARRIER_FALLBACK:
			type = "fallback";
			break;
		default:
			type = "unknown";
		}
		return sprintf(buf, "Mitigation: Kernel entry/exit barrier (%s)\n", type);
	}

	if (!security_ftr_enabled(SEC_FTR_L1D_FLUSH_HV) &&
	    !security_ftr_enabled(SEC_FTR_L1D_FLUSH_PR))
		return sprintf(buf, "Not affected\n");

	return sprintf(buf, "Vulnerable\n");
}

#ifdef CONFIG_DEBUG_FS
static int stf_barrier_set(void *data, u64 val)
{
	bool enable;

	if (val == 1)
		enable = true;
	else if (val == 0)
		enable = false;
	else
		return -EINVAL;

	/* Only do anything if we're changing state */
	if (enable != stf_barrier)
		stf_barrier_enable(enable);

	return 0;
}

static int stf_barrier_get(void *data, u64 *val)
{
	*val = stf_barrier ? 1 : 0;
	return 0;
}

DEFINE_SIMPLE_ATTRIBUTE(fops_stf_barrier, stf_barrier_get, stf_barrier_set, "%llu\n");

static __init int stf_barrier_debugfs_init(void)
{
	debugfs_create_file("stf_barrier", 0600, powerpc_debugfs_root, NULL, &fops_stf_barrier);
	return 0;
}
device_initcall(stf_barrier_debugfs_init);
#endif /* CONFIG_DEBUG_FS */

static void toggle_count_cache_flush(bool enable)
{
	if (!enable || !security_ftr_enabled(SEC_FTR_FLUSH_COUNT_CACHE)) {
		patch_instruction_site(&patch__call_flush_count_cache, PPC_INST_NOP);
		count_cache_flush_type = COUNT_CACHE_FLUSH_NONE;
		pr_info("count-cache-flush: software flush disabled.\n");
		return;
	}

	patch_branch_site(&patch__call_flush_count_cache,
			  (u64)&flush_count_cache, BRANCH_SET_LINK);

	if (!security_ftr_enabled(SEC_FTR_BCCTR_FLUSH_ASSIST)) {
		count_cache_flush_type = COUNT_CACHE_FLUSH_SW;
		pr_info("count-cache-flush: full software flush sequence enabled.\n");
		return;
	}

	patch_instruction_site(&patch__flush_count_cache_return, PPC_INST_BLR);
	count_cache_flush_type = COUNT_CACHE_FLUSH_HW;
	pr_info("count-cache-flush: hardware assisted flush sequence enabled\n");
}

void setup_count_cache_flush(void)
{
	toggle_count_cache_flush(true);
}

#ifdef CONFIG_DEBUG_FS
static int count_cache_flush_set(void *data, u64 val)
{
	bool enable;

	if (val == 1)
		enable = true;
	else if (val == 0)
		enable = false;
	else
		return -EINVAL;

	toggle_count_cache_flush(enable);

	return 0;
}

static int count_cache_flush_get(void *data, u64 *val)
{
	if (count_cache_flush_type == COUNT_CACHE_FLUSH_NONE)
		*val = 0;
	else
		*val = 1;

	return 0;
}

DEFINE_SIMPLE_ATTRIBUTE(fops_count_cache_flush, count_cache_flush_get,
			count_cache_flush_set, "%llu\n");

static __init int count_cache_flush_debugfs_init(void)
{
	debugfs_create_file("count_cache_flush", 0600, powerpc_debugfs_root,
			    NULL, &fops_count_cache_flush);
	return 0;
}
device_initcall(count_cache_flush_debugfs_init);
#endif /* CONFIG_DEBUG_FS */
#endif /* CONFIG_PPC_BOOK3S_64 */<|MERGE_RESOLUTION|>--- conflicted
+++ resolved
@@ -57,11 +57,7 @@
 	enable = security_ftr_enabled(SEC_FTR_FAVOUR_SECURITY) &&
 		 security_ftr_enabled(SEC_FTR_BNDS_CHK_SPEC_BAR);
 
-<<<<<<< HEAD
-	if (!no_nospec)
-=======
 	if (!no_nospec && !cpu_mitigations_off())
->>>>>>> f1071dbd
 		enable_barrier_nospec(enable);
 }
 
@@ -120,11 +116,7 @@
 early_param("nospectre_v2", handle_nospectre_v2);
 void setup_spectre_v2(void)
 {
-<<<<<<< HEAD
-	if (no_spectrev2)
-=======
 	if (no_spectrev2 || cpu_mitigations_off())
->>>>>>> f1071dbd
 		do_btb_flush_fixups();
 	else
 		btb_flush_enabled = true;
