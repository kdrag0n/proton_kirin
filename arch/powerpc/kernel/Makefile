--- conflicted
+++ resolved
@@ -5,13 +5,8 @@
 
 CFLAGS_ptrace.o		+= -DUTS_MACHINE='"$(UTS_MACHINE)"'
 
-<<<<<<< HEAD
-# Disable clang warning for using setjmp without setjmp.h header
-CFLAGS_crash.o		+= $(call cc-disable-warning, builtin-requires-header)
-=======
 # Avoid clang warnings around longjmp/setjmp declarations
 CFLAGS_crash.o += -ffreestanding
->>>>>>> c081cdb1
 
 subdir-ccflags-$(CONFIG_PPC_WERROR) := -Werror
 
