--- conflicted
+++ resolved
@@ -694,26 +694,15 @@
 	if (check_io_access(regs))
 		goto bail;
 
-<<<<<<< HEAD
-=======
 	if (!nested)
 		nmi_exit();
 
 	die("Machine check", regs, SIGBUS);
 
->>>>>>> b6fbaa1d
 	/* Must die if the interrupt is not recoverable */
 	if (!(regs->msr & MSR_RI))
 		nmi_panic(regs, "Unrecoverable Machine check");
 
-<<<<<<< HEAD
-	if (!nested)
-		nmi_exit();
-
-	die("Machine check", regs, SIGBUS);
-
-=======
->>>>>>> b6fbaa1d
 	return;
 
 bail:
