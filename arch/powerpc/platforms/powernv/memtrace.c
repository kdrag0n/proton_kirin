--- conflicted
+++ resolved
@@ -149,10 +149,6 @@
 			 * we never try to remove memory that spans two iomem
 			 * resources.
 			 */
-<<<<<<< HEAD
-			lock_device_hotplug();
-=======
->>>>>>> c081cdb1
 			end_pfn = base_pfn + nr_pages;
 			for (pfn = base_pfn; pfn < end_pfn; pfn += bytes>> PAGE_SHIFT) {
 				remove_memory(nid, pfn << PAGE_SHIFT, bytes);
