# SPDX-License-Identifier: GPL-2.0
#
# General architecture dependent options
#

config CRASH_CORE
	bool

config KEXEC_CORE
	select CRASH_CORE
	bool

config HAVE_IMA_KEXEC
	bool

config HOTPLUG_SMT
	bool

config OPROFILE
	tristate "OProfile system profiling"
	depends on PROFILING
	depends on HAVE_OPROFILE
	select RING_BUFFER
	select RING_BUFFER_ALLOW_SWAP
	help
	  OProfile is a profiling system capable of profiling the
	  whole system, include the kernel, kernel modules, libraries,
	  and applications.

	  If unsure, say N.

config OPROFILE_EVENT_MULTIPLEX
	bool "OProfile multiplexing support (EXPERIMENTAL)"
	default n
	depends on OPROFILE && X86
	help
	  The number of hardware counters is limited. The multiplexing
	  feature enables OProfile to gather more events than counters
	  are provided by the hardware. This is realized by switching
	  between events at a user specified time interval.

	  If unsure, say N.

config HAVE_OPROFILE
	bool

config OPROFILE_NMI_TIMER
	def_bool y
	depends on PERF_EVENTS && HAVE_PERF_EVENTS_NMI && !PPC64

config KPROBES
	bool "Kprobes"
	depends on MODULES
	depends on HAVE_KPROBES
	select KALLSYMS
	help
	  Kprobes allows you to trap at almost any kernel address and
	  execute a callback function.  register_kprobe() establishes
	  a probepoint and specifies the callback.  Kprobes is useful
	  for kernel debugging, non-intrusive instrumentation and testing.
	  If in doubt, say "N".

config JUMP_LABEL
       bool "Optimize very unlikely/likely branches"
       depends on HAVE_ARCH_JUMP_LABEL
       help
         This option enables a transparent branch optimization that
	 makes certain almost-always-true or almost-always-false branch
	 conditions even cheaper to execute within the kernel.

	 Certain performance-sensitive kernel code, such as trace points,
	 scheduler functionality, networking code and KVM have such
	 branches and include support for this optimization technique.

         If it is detected that the compiler has support for "asm goto",
	 the kernel will compile such branches with just a nop
	 instruction. When the condition flag is toggled to true, the
	 nop will be converted to a jump instruction to execute the
	 conditional block of instructions.

	 This technique lowers overhead and stress on the branch prediction
	 of the processor and generally makes the kernel faster. The update
	 of the condition is slower, but those are always very rare.

	 ( On 32-bit x86, the necessary options added to the compiler
	   flags may increase the size of the kernel slightly. )

config STATIC_KEYS_SELFTEST
	bool "Static key selftest"
	depends on JUMP_LABEL
	help
	  Boot time self-test of the branch patching code.

config OPTPROBES
	def_bool y
	depends on KPROBES && HAVE_OPTPROBES
	select TASKS_RCU if PREEMPT

config KPROBES_ON_FTRACE
	def_bool y
	depends on KPROBES && HAVE_KPROBES_ON_FTRACE
	depends on DYNAMIC_FTRACE_WITH_REGS
	help
	 If function tracer is enabled and the arch supports full
	 passing of pt_regs to function tracing, then kprobes can
	 optimize on top of function tracing.

config UPROBES
	def_bool n
	depends on ARCH_SUPPORTS_UPROBES
	help
	  Uprobes is the user-space counterpart to kprobes: they
	  enable instrumentation applications (such as 'perf probe')
	  to establish unintrusive probes in user-space binaries and
	  libraries, by executing handler functions when the probes
	  are hit by user-space applications.

	  ( These probes come in the form of single-byte breakpoints,
	    managed by the kernel and kept transparent to the probed
	    application. )

config HAVE_64BIT_ALIGNED_ACCESS
	def_bool 64BIT && !HAVE_EFFICIENT_UNALIGNED_ACCESS
	help
	  Some architectures require 64 bit accesses to be 64 bit
	  aligned, which also requires structs containing 64 bit values
	  to be 64 bit aligned too. This includes some 32 bit
	  architectures which can do 64 bit accesses, as well as 64 bit
	  architectures without unaligned access.

	  This symbol should be selected by an architecture if 64 bit
	  accesses are required to be 64 bit aligned in this way even
	  though it is not a 64 bit architecture.

	  See Documentation/unaligned-memory-access.txt for more
	  information on the topic of unaligned memory accesses.

config HAVE_EFFICIENT_UNALIGNED_ACCESS
	bool
	help
	  Some architectures are unable to perform unaligned accesses
	  without the use of get_unaligned/put_unaligned. Others are
	  unable to perform such accesses efficiently (e.g. trap on
	  unaligned access and require fixing it up in the exception
	  handler.)

	  This symbol should be selected by an architecture if it can
	  perform unaligned accesses efficiently to allow different
	  code paths to be selected for these cases. Some network
	  drivers, for example, could opt to not fix up alignment
	  problems with received packets if doing so would not help
	  much.

	  See Documentation/unaligned-memory-access.txt for more
	  information on the topic of unaligned memory accesses.

config ARCH_USE_BUILTIN_BSWAP
       bool
       help
	 Modern versions of GCC (since 4.4) have builtin functions
	 for handling byte-swapping. Using these, instead of the old
	 inline assembler that the architecture code provides in the
	 __arch_bswapXX() macros, allows the compiler to see what's
	 happening and offers more opportunity for optimisation. In
	 particular, the compiler will be able to combine the byteswap
	 with a nearby load or store and use load-and-swap or
	 store-and-swap instructions if the architecture has them. It
	 should almost *never* result in code which is worse than the
	 hand-coded assembler in <asm/swab.h>.  But just in case it
	 does, the use of the builtins is optional.

	 Any architecture with load-and-swap or store-and-swap
	 instructions should set this. And it shouldn't hurt to set it
	 on architectures that don't have such instructions.

config KRETPROBES
	def_bool y
	depends on KPROBES && HAVE_KRETPROBES

config USER_RETURN_NOTIFIER
	bool
	depends on HAVE_USER_RETURN_NOTIFIER
	help
	  Provide a kernel-internal notification when a cpu is about to
	  switch to user mode.

config HAVE_IOREMAP_PROT
	bool

config HAVE_KPROBES
	bool

config HAVE_KRETPROBES
	bool

config HAVE_OPTPROBES
	bool

config HAVE_KPROBES_ON_FTRACE
	bool

config HAVE_NMI
	bool

#
# An arch should select this if it provides all these things:
#
#	task_pt_regs()		in asm/processor.h or asm/ptrace.h
#	arch_has_single_step()	if there is hardware single-step support
#	arch_has_block_step()	if there is hardware block-step support
#	asm/syscall.h		supplying asm-generic/syscall.h interface
#	linux/regset.h		user_regset interfaces
#	CORE_DUMP_USE_REGSET	#define'd in linux/elf.h
#	TIF_SYSCALL_TRACE	calls tracehook_report_syscall_{entry,exit}
#	TIF_NOTIFY_RESUME	calls tracehook_notify_resume()
#	signal delivery		calls tracehook_signal_handler()
#
config HAVE_ARCH_TRACEHOOK
	bool

config HAVE_DMA_CONTIGUOUS
	bool

config GENERIC_SMP_IDLE_THREAD
       bool

config GENERIC_IDLE_POLL_SETUP
       bool

config ARCH_HAS_FORTIFY_SOURCE
	bool
	help
	  An architecture should select this when it can successfully
	  build and run with CONFIG_FORTIFY_SOURCE.

# Select if arch has all set_memory_ro/rw/x/nx() functions in asm/cacheflush.h
config ARCH_HAS_SET_MEMORY
	bool

# Select if arch init_task initializer is different to init/init_task.c
config ARCH_INIT_TASK
       bool

# Select if arch has its private alloc_task_struct() function
config ARCH_TASK_STRUCT_ALLOCATOR
	bool

# Select if arch has its private alloc_thread_stack() function
config ARCH_THREAD_STACK_ALLOCATOR
	bool

# Select if arch wants to size task_struct dynamically via arch_task_struct_size:
config ARCH_WANTS_DYNAMIC_TASK_STRUCT
	bool

config HAVE_REGS_AND_STACK_ACCESS_API
	bool
	help
	  This symbol should be selected by an architecure if it supports
	  the API needed to access registers and stack entries from pt_regs,
	  declared in asm/ptrace.h
	  For example the kprobes-based event tracer needs this API.

config HAVE_CLK
	bool
	help
	  The <linux/clk.h> calls support software clock gating and
	  thus are a key power management tool on many systems.

config HAVE_DMA_API_DEBUG
	bool

config HAVE_HW_BREAKPOINT
	bool
	depends on PERF_EVENTS

config HAVE_MIXED_BREAKPOINTS_REGS
	bool
	depends on HAVE_HW_BREAKPOINT
	help
	  Depending on the arch implementation of hardware breakpoints,
	  some of them have separate registers for data and instruction
	  breakpoints addresses, others have mixed registers to store
	  them but define the access type in a control register.
	  Select this option if your arch implements breakpoints under the
	  latter fashion.

config HAVE_USER_RETURN_NOTIFIER
	bool

config HAVE_PERF_EVENTS_NMI
	bool
	help
	  System hardware can generate an NMI using the perf event
	  subsystem.  Also has support for calculating CPU cycle events
	  to determine how many clock cycles in a given period.

config HAVE_HARDLOCKUP_DETECTOR_PERF
	bool
	depends on HAVE_PERF_EVENTS_NMI
	help
	  The arch chooses to use the generic perf-NMI-based hardlockup
	  detector. Must define HAVE_PERF_EVENTS_NMI.

config HAVE_NMI_WATCHDOG
	depends on HAVE_NMI
	bool
	help
	  The arch provides a low level NMI watchdog. It provides
	  asm/nmi.h, and defines its own arch_touch_nmi_watchdog().

config HAVE_HARDLOCKUP_DETECTOR_ARCH
	bool
	select HAVE_NMI_WATCHDOG
	help
	  The arch chooses to provide its own hardlockup detector, which is
	  a superset of the HAVE_NMI_WATCHDOG. It also conforms to config
	  interfaces and parameters provided by hardlockup detector subsystem.

config HAVE_PERF_REGS
	bool
	help
	  Support selective register dumps for perf events. This includes
	  bit-mapping of each registers and a unique architecture id.

config HAVE_PERF_USER_STACK_DUMP
	bool
	help
	  Support user stack dumps for perf event samples. This needs
	  access to the user stack pointer which is not unified across
	  architectures.

config HAVE_ARCH_JUMP_LABEL
	bool

config HAVE_RCU_TABLE_FREE
	bool

config HAVE_RCU_TABLE_INVALIDATE
	bool

config ARCH_HAVE_NMI_SAFE_CMPXCHG
	bool

config HAVE_ALIGNED_STRUCT_PAGE
	bool
	help
	  This makes sure that struct pages are double word aligned and that
	  e.g. the SLUB allocator can perform double word atomic operations
	  on a struct page for better performance. However selecting this
	  might increase the size of a struct page by a word.

config HAVE_CMPXCHG_LOCAL
	bool

config HAVE_CMPXCHG_DOUBLE
	bool

config ARCH_WEAK_RELEASE_ACQUIRE
	bool

config ARCH_WANT_IPC_PARSE_VERSION
	bool

config ARCH_WANT_COMPAT_IPC_PARSE_VERSION
	bool

config ARCH_WANT_OLD_COMPAT_IPC
	select ARCH_WANT_COMPAT_IPC_PARSE_VERSION
	bool

config HAVE_ARCH_SECCOMP_FILTER
	bool
	help
	  An arch should select this symbol if it provides all of these things:
	  - syscall_get_arch()
	  - syscall_get_arguments()
	  - syscall_rollback()
	  - syscall_set_return_value()
	  - SIGSYS siginfo_t support
	  - secure_computing is called from a ptrace_event()-safe context
	  - secure_computing return value is checked and a return value of -1
	    results in the system call being skipped immediately.
	  - seccomp syscall wired up

config SECCOMP_FILTER
	def_bool y
	depends on HAVE_ARCH_SECCOMP_FILTER && SECCOMP && NET
	help
	  Enable tasks to build secure computing environments defined
	  in terms of Berkeley Packet Filter programs which implement
	  task-defined system call filtering polices.

	  See Documentation/prctl/seccomp_filter.txt for details.

config HAVE_GCC_PLUGINS
	bool
	help
	  An arch should select this symbol if it supports building with
	  GCC plugins.

menuconfig GCC_PLUGINS
	bool "GCC plugins"
	depends on HAVE_GCC_PLUGINS
	depends on !COMPILE_TEST
	help
	  GCC plugins are loadable modules that provide extra features to the
	  compiler. They are useful for runtime instrumentation and static analysis.

	  See Documentation/gcc-plugins.txt for details.

config GCC_PLUGIN_CYC_COMPLEXITY
	bool "Compute the cyclomatic complexity of a function" if EXPERT
	depends on GCC_PLUGINS
	depends on !COMPILE_TEST
	help
	  The complexity M of a function's control flow graph is defined as:
	   M = E - N + 2P
	  where

	  E = the number of edges
	  N = the number of nodes
	  P = the number of connected components (exit nodes).

	  Enabling this plugin reports the complexity to stderr during the
	  build. It mainly serves as a simple example of how to create a
	  gcc plugin for the kernel.

config GCC_PLUGIN_SANCOV
	bool
	depends on GCC_PLUGINS
	help
	  This plugin inserts a __sanitizer_cov_trace_pc() call at the start of
	  basic blocks. It supports all gcc versions with plugin support (from
	  gcc-4.5 on). It is based on the commit "Add fuzzing coverage support"
	  by Dmitry Vyukov <dvyukov@google.com>.

config GCC_PLUGIN_LATENT_ENTROPY
	bool "Generate some entropy during boot and runtime"
	depends on GCC_PLUGINS
	help
	  By saying Y here the kernel will instrument some kernel code to
	  extract some entropy from both original and artificially created
	  program state.  This will help especially embedded systems where
	  there is little 'natural' source of entropy normally.  The cost
	  is some slowdown of the boot process (about 0.5%) and fork and
	  irq processing.

	  Note that entropy extracted this way is not cryptographically
	  secure!

	  This plugin was ported from grsecurity/PaX. More information at:
	   * https://grsecurity.net/
	   * https://pax.grsecurity.net/

config GCC_PLUGIN_STRUCTLEAK
	bool "Force initialization of variables containing userspace addresses"
	depends on GCC_PLUGINS
	help
	  This plugin zero-initializes any structures containing a
	  __user attribute. This can prevent some classes of information
	  exposures.

	  This plugin was ported from grsecurity/PaX. More information at:
	   * https://grsecurity.net/
	   * https://pax.grsecurity.net/

config GCC_PLUGIN_STRUCTLEAK_BYREF_ALL
	bool "Force initialize all struct type variables passed by reference"
	depends on GCC_PLUGIN_STRUCTLEAK
	help
	  Zero initialize any struct type local variable that may be passed by
	  reference without having been initialized.

config GCC_PLUGIN_STRUCTLEAK_VERBOSE
	bool "Report forcefully initialized variables"
	depends on GCC_PLUGIN_STRUCTLEAK
	depends on !COMPILE_TEST
	help
	  This option will cause a warning to be printed each time the
	  structleak plugin finds a variable it thinks needs to be
	  initialized. Since not all existing initializers are detected
	  by the plugin, this can produce false positive warnings.

config GCC_PLUGIN_RANDSTRUCT
	bool "Randomize layout of sensitive kernel structures"
	depends on GCC_PLUGINS
	select MODVERSIONS if MODULES
	help
	  If you say Y here, the layouts of structures that are entirely
	  function pointers (and have not been manually annotated with
	  __no_randomize_layout), or structures that have been explicitly
	  marked with __randomize_layout, will be randomized at compile-time.
	  This can introduce the requirement of an additional information
	  exposure vulnerability for exploits targeting these structure
	  types.

	  Enabling this feature will introduce some performance impact,
	  slightly increase memory usage, and prevent the use of forensic
	  tools like Volatility against the system (unless the kernel
	  source tree isn't cleaned after kernel installation).

	  The seed used for compilation is located at
	  scripts/gcc-plgins/randomize_layout_seed.h.  It remains after
	  a make clean to allow for external modules to be compiled with
	  the existing seed and will be removed by a make mrproper or
	  make distclean.

	  Note that the implementation requires gcc 4.7 or newer.

	  This plugin was ported from grsecurity/PaX. More information at:
	   * https://grsecurity.net/
	   * https://pax.grsecurity.net/

config GCC_PLUGIN_RANDSTRUCT_PERFORMANCE
	bool "Use cacheline-aware structure randomization"
	depends on GCC_PLUGIN_RANDSTRUCT
	depends on !COMPILE_TEST
	help
	  If you say Y here, the RANDSTRUCT randomization will make a
	  best effort at restricting randomization to cacheline-sized
	  groups of elements.  It will further not randomize bitfields
	  in structures.  This reduces the performance hit of RANDSTRUCT
	  at the cost of weakened randomization.

config HAVE_CC_STACKPROTECTOR
	bool
	help
	  An arch should select this symbol if:
	  - its compiler supports the -fstack-protector option
	  - it has implemented a stack canary (e.g. __stack_chk_guard)

config CC_STACKPROTECTOR
	def_bool n
	help
	  Set when a stack-protector mode is enabled, so that the build
	  can enable kernel-side support for the GCC feature.

choice
	prompt "Stack Protector buffer overflow detection"
	depends on HAVE_CC_STACKPROTECTOR
	default CC_STACKPROTECTOR_NONE
	help
	  This option turns on the "stack-protector" GCC feature. This
	  feature puts, at the beginning of functions, a canary value on
	  the stack just before the return address, and validates
	  the value just before actually returning.  Stack based buffer
	  overflows (that need to overwrite this return address) now also
	  overwrite the canary, which gets detected and the attack is then
	  neutralized via a kernel panic.

config CC_STACKPROTECTOR_NONE
	bool "None"
	help
	  Disable "stack-protector" GCC feature.

config CC_STACKPROTECTOR_REGULAR
	bool "Regular"
	select CC_STACKPROTECTOR
	help
	  Functions will have the stack-protector canary logic added if they
	  have an 8-byte or larger character array on the stack.

	  This feature requires gcc version 4.2 or above, or a distribution
	  gcc with the feature backported ("-fstack-protector").

	  On an x86 "defconfig" build, this feature adds canary checks to
	  about 3% of all kernel functions, which increases kernel code size
	  by about 0.3%.

config CC_STACKPROTECTOR_STRONG
	bool "Strong"
	select CC_STACKPROTECTOR
	help
	  Functions will have the stack-protector canary logic added in any
	  of the following conditions:

	  - local variable's address used as part of the right hand side of an
	    assignment or function argument
	  - local variable is an array (or union containing an array),
	    regardless of array type or length
	  - uses register local variables

	  This feature requires gcc version 4.9 or above, or a distribution
	  gcc with the feature backported ("-fstack-protector-strong").

	  On an x86 "defconfig" build, this feature adds canary checks to
	  about 20% of all kernel functions, which increases the kernel code
	  size by about 2%.

endchoice

config THIN_ARCHIVES
	def_bool y
	help
	  Select this if the architecture wants to use thin archives
	  instead of ld -r to create the built-in.o files.

config LD_DEAD_CODE_DATA_ELIMINATION
	bool
	help
	  Select this if the architecture wants to do dead code and
	  data elimination with the linker by compiling with
	  -ffunction-sections -fdata-sections and linking with
	  --gc-sections.

	  This requires that the arch annotates or otherwise protects
	  its external entry points from being discarded. Linker scripts
	  must also merge .text.*, .data.*, and .bss.* correctly into
	  output sections. Care must be taken not to pull in unrelated
	  sections (e.g., '.text.init'). Typically '.' in section names
	  is used to distinguish them from label names / C identifiers.

config LTO
	def_bool n

config ARCH_SUPPORTS_LTO_CLANG
	bool
	help
	  An architecture should select this option it supports:
	  - compiling with clang,
	  - compiling inline assembly with clang's integrated assembler,
	  - and linking with either lld or GNU gold w/ LLVMgold.

choice
	prompt "Link-Time Optimization (LTO) (EXPERIMENTAL)"
	default LTO_NONE
	help
	  This option turns on Link-Time Optimization (LTO).

config LTO_NONE
	bool "None"

config LTO_CLANG
	bool "Use clang Link Time Optimization (LTO) (EXPERIMENTAL)"
	depends on ARCH_SUPPORTS_LTO_CLANG
	depends on !FTRACE_MCOUNT_RECORD || HAVE_C_RECORDMCOUNT
<<<<<<< HEAD
=======
	depends on !KASAN
>>>>>>> 71347a7a
	select LTO
	select THIN_ARCHIVES
	select LD_DEAD_CODE_DATA_ELIMINATION
	help
          This option enables clang's Link Time Optimization (LTO), which allows
          the compiler to optimize the kernel globally at link time. If you
          enable this option, the compiler generates LLVM IR instead of object
          files, and the actual compilation from IR occurs at the LTO link step,
          which may take several minutes.

          If you select this option, you must compile the kernel with clang >=
          5.0 (make CC=clang) and GNU gold from binutils >= 2.27, and have the
          LLVMgold plug-in in LD_LIBRARY_PATH.

endchoice

config CFI
	bool

config CFI_PERMISSIVE
	bool "Use CFI in permissive mode"
	depends on CFI
	help
	  When selected, Control Flow Integrity (CFI) violations result in a
	  warning instead of a kernel panic. This option is useful for finding
	  CFI violations in drivers during development.

config CFI_CLANG
	bool "Use clang Control Flow Integrity (CFI) (EXPERIMENTAL)"
	depends on LTO_CLANG
	depends on KALLSYMS
	select CFI
	help
	  This option enables clang Control Flow Integrity (CFI), which adds
	  runtime checking for indirect function calls.

config CFI_CLANG_SHADOW
	bool "Use CFI shadow to speed up cross-module checks"
	default y
	depends on CFI_CLANG
	help
	  If you select this option, the kernel builds a fast look-up table of
	  CFI check functions in loaded modules to reduce overhead.

config HAVE_ARCH_WITHIN_STACK_FRAMES
	bool
	help
	  An architecture should select this if it can walk the kernel stack
	  frames to determine if an object is part of either the arguments
	  or local variables (i.e. that it excludes saved return addresses,
	  and similar) by implementing an inline arch_within_stack_frames(),
	  which is used by CONFIG_HARDENED_USERCOPY.

config HAVE_CONTEXT_TRACKING
	bool
	help
	  Provide kernel/user boundaries probes necessary for subsystems
	  that need it, such as userspace RCU extended quiescent state.
	  Syscalls need to be wrapped inside user_exit()-user_enter() through
	  the slow path using TIF_NOHZ flag. Exceptions handlers must be
	  wrapped as well. Irqs are already protected inside
	  rcu_irq_enter/rcu_irq_exit() but preemption or signal handling on
	  irq exit still need to be protected.

config HAVE_VIRT_CPU_ACCOUNTING
	bool

config ARCH_HAS_SCALED_CPUTIME
	bool

config HAVE_VIRT_CPU_ACCOUNTING_GEN
	bool
	default y if 64BIT
	help
	  With VIRT_CPU_ACCOUNTING_GEN, cputime_t becomes 64-bit.
	  Before enabling this option, arch code must be audited
	  to ensure there are no races in concurrent read/write of
	  cputime_t. For example, reading/writing 64-bit cputime_t on
	  some 32-bit arches may require multiple accesses, so proper
	  locking is needed to protect against concurrent accesses.


config HAVE_IRQ_TIME_ACCOUNTING
	bool
	help
	  Archs need to ensure they use a high enough resolution clock to
	  support irq time accounting and then call enable_sched_clock_irqtime().

config HAVE_ARCH_TRANSPARENT_HUGEPAGE
	bool

config HAVE_ARCH_TRANSPARENT_HUGEPAGE_PUD
	bool

config HAVE_ARCH_HUGE_VMAP
	bool

config HAVE_ARCH_SOFT_DIRTY
	bool

config HAVE_MOD_ARCH_SPECIFIC
	bool
	help
	  The arch uses struct mod_arch_specific to store data.  Many arches
	  just need a simple module loader without arch specific data - those
	  should not enable this.

config MODULES_USE_ELF_RELA
	bool
	help
	  Modules only use ELF RELA relocations.  Modules with ELF REL
	  relocations will give an error.

config MODULES_USE_ELF_REL
	bool
	help
	  Modules only use ELF REL relocations.  Modules with ELF RELA
	  relocations will give an error.

config HAVE_UNDERSCORE_SYMBOL_PREFIX
	bool
	help
	  Some architectures generate an _ in front of C symbols; things like
	  module loading and assembly files need to know about this.

config HAVE_IRQ_EXIT_ON_IRQ_STACK
	bool
	help
	  Architecture doesn't only execute the irq handler on the irq stack
	  but also irq_exit(). This way we can process softirqs on this irq
	  stack instead of switching to a new one when we call __do_softirq()
	  in the end of an hardirq.
	  This spares a stack switch and improves cache usage on softirq
	  processing.

config PGTABLE_LEVELS
	int
	default 2

config ARCH_HAS_ELF_RANDOMIZE
	bool
	help
	  An architecture supports choosing randomized locations for
	  stack, mmap, brk, and ET_DYN. Defined functions:
	  - arch_mmap_rnd()
	  - arch_randomize_brk()

config HAVE_ARCH_MMAP_RND_BITS
	bool
	help
	  An arch should select this symbol if it supports setting a variable
	  number of bits for use in establishing the base address for mmap
	  allocations, has MMU enabled and provides values for both:
	  - ARCH_MMAP_RND_BITS_MIN
	  - ARCH_MMAP_RND_BITS_MAX

config HAVE_EXIT_THREAD
	bool
	help
	  An architecture implements exit_thread.

config ARCH_MMAP_RND_BITS_MIN
	int

config ARCH_MMAP_RND_BITS_MAX
	int

config ARCH_MMAP_RND_BITS_DEFAULT
	int

config ARCH_MMAP_RND_BITS
	int "Number of bits to use for ASLR of mmap base address" if EXPERT
	range ARCH_MMAP_RND_BITS_MIN ARCH_MMAP_RND_BITS_MAX
	default ARCH_MMAP_RND_BITS_DEFAULT if ARCH_MMAP_RND_BITS_DEFAULT
	default ARCH_MMAP_RND_BITS_MIN
	depends on HAVE_ARCH_MMAP_RND_BITS
	help
	  This value can be used to select the number of bits to use to
	  determine the random offset to the base address of vma regions
	  resulting from mmap allocations. This value will be bounded
	  by the architecture's minimum and maximum supported values.

	  This value can be changed after boot using the
	  /proc/sys/vm/mmap_rnd_bits tunable

config HAVE_ARCH_MMAP_RND_COMPAT_BITS
	bool
	help
	  An arch should select this symbol if it supports running applications
	  in compatibility mode, supports setting a variable number of bits for
	  use in establishing the base address for mmap allocations, has MMU
	  enabled and provides values for both:
	  - ARCH_MMAP_RND_COMPAT_BITS_MIN
	  - ARCH_MMAP_RND_COMPAT_BITS_MAX

config ARCH_MMAP_RND_COMPAT_BITS_MIN
	int

config ARCH_MMAP_RND_COMPAT_BITS_MAX
	int

config ARCH_MMAP_RND_COMPAT_BITS_DEFAULT
	int

config ARCH_MMAP_RND_COMPAT_BITS
	int "Number of bits to use for ASLR of mmap base address for compatible applications" if EXPERT
	range ARCH_MMAP_RND_COMPAT_BITS_MIN ARCH_MMAP_RND_COMPAT_BITS_MAX
	default ARCH_MMAP_RND_COMPAT_BITS_DEFAULT if ARCH_MMAP_RND_COMPAT_BITS_DEFAULT
	default ARCH_MMAP_RND_COMPAT_BITS_MIN
	depends on HAVE_ARCH_MMAP_RND_COMPAT_BITS
	help
	  This value can be used to select the number of bits to use to
	  determine the random offset to the base address of vma regions
	  resulting from mmap allocations for compatible applications This
	  value will be bounded by the architecture's minimum and maximum
	  supported values.

	  This value can be changed after boot using the
	  /proc/sys/vm/mmap_rnd_compat_bits tunable

config HAVE_ARCH_COMPAT_MMAP_BASES
	bool
	help
	  This allows 64bit applications to invoke 32-bit mmap() syscall
	  and vice-versa 32-bit applications to call 64-bit mmap().
	  Required for applications doing different bitness syscalls.

config HAVE_COPY_THREAD_TLS
	bool
	help
	  Architecture provides copy_thread_tls to accept tls argument via
	  normal C parameter passing, rather than extracting the syscall
	  argument from pt_regs.

config HAVE_STACK_VALIDATION
	bool
	help
	  Architecture supports the 'objtool check' host tool command, which
	  performs compile-time stack metadata validation.

config HAVE_RELIABLE_STACKTRACE
	bool
	help
	  Architecture has a save_stack_trace_tsk_reliable() function which
	  only returns a stack trace if it can guarantee the trace is reliable.

config HAVE_ARCH_HASH
	bool
	default n
	help
	  If this is set, the architecture provides an <asm/hash.h>
	  file which provides platform-specific implementations of some
	  functions in <linux/hash.h> or fs/namei.c.

config ISA_BUS_API
	def_bool ISA

#
# ABI hall of shame
#
config CLONE_BACKWARDS
	bool
	help
	  Architecture has tls passed as the 4th argument of clone(2),
	  not the 5th one.

config CLONE_BACKWARDS2
	bool
	help
	  Architecture has the first two arguments of clone(2) swapped.

config CLONE_BACKWARDS3
	bool
	help
	  Architecture has tls passed as the 3rd argument of clone(2),
	  not the 5th one.

config ODD_RT_SIGACTION
	bool
	help
	  Architecture has unusual rt_sigaction(2) arguments

config OLD_SIGSUSPEND
	bool
	help
	  Architecture has old sigsuspend(2) syscall, of one-argument variety

config OLD_SIGSUSPEND3
	bool
	help
	  Even weirder antique ABI - three-argument sigsuspend(2)

config OLD_SIGACTION
	bool
	help
	  Architecture has old sigaction(2) syscall.  Nope, not the same
	  as OLD_SIGSUSPEND | OLD_SIGSUSPEND3 - alpha has sigsuspend(2),
	  but fairly different variant of sigaction(2), thanks to OSF/1
	  compatibility...

config COMPAT_OLD_SIGACTION
	bool

config ARCH_NO_COHERENT_DMA_MMAP
	bool

config CPU_NO_EFFICIENT_FFS
	def_bool n

config HAVE_ARCH_VMAP_STACK
	def_bool n
	help
	  An arch should select this symbol if it can support kernel stacks
	  in vmalloc space.  This means:

	  - vmalloc space must be large enough to hold many kernel stacks.
	    This may rule out many 32-bit architectures.

	  - Stacks in vmalloc space need to work reliably.  For example, if
	    vmap page tables are created on demand, either this mechanism
	    needs to work while the stack points to a virtual address with
	    unpopulated page tables or arch code (switch_to() and switch_mm(),
	    most likely) needs to ensure that the stack's page table entries
	    are populated before running on a possibly unpopulated stack.

	  - If the stack overflows into a guard page, something reasonable
	    should happen.  The definition of "reasonable" is flexible, but
	    instantly rebooting without logging anything would be unfriendly.

config VMAP_STACK
	default y
	bool "Use a virtually-mapped stack"
	depends on HAVE_ARCH_VMAP_STACK && !KASAN
	---help---
	  Enable this if you want the use virtually-mapped kernel stacks
	  with guard pages.  This causes kernel stack overflows to be
	  caught immediately rather than causing difficult-to-diagnose
	  corruption.

	  This is presently incompatible with KASAN because KASAN expects
	  the stack to map directly to the KASAN shadow map using a formula
	  that is incorrect if the stack is in vmalloc space.

config ARCH_OPTIONAL_KERNEL_RWX
	def_bool n

config ARCH_OPTIONAL_KERNEL_RWX_DEFAULT
	def_bool n

config ARCH_HAS_STRICT_KERNEL_RWX
	def_bool n

config STRICT_KERNEL_RWX
	bool "Make kernel text and rodata read-only" if ARCH_OPTIONAL_KERNEL_RWX
	depends on ARCH_HAS_STRICT_KERNEL_RWX
	default !ARCH_OPTIONAL_KERNEL_RWX || ARCH_OPTIONAL_KERNEL_RWX_DEFAULT
	help
	  If this is set, kernel text and rodata memory will be made read-only,
	  and non-text memory will be made non-executable. This provides
	  protection against certain security exploits (e.g. executing the heap
	  or modifying text)

	  These features are considered standard security practice these days.
	  You should say Y here in almost all cases.

config ARCH_HAS_STRICT_MODULE_RWX
	def_bool n

config STRICT_MODULE_RWX
	bool "Set loadable kernel module data as NX and text as RO" if ARCH_OPTIONAL_KERNEL_RWX
	depends on ARCH_HAS_STRICT_MODULE_RWX && MODULES
	default !ARCH_OPTIONAL_KERNEL_RWX || ARCH_OPTIONAL_KERNEL_RWX_DEFAULT
	help
	  If this is set, module text and rodata memory will be made read-only,
	  and non-text memory will be made non-executable. This provides
	  protection against certain security exploits (e.g. writing to text)

config ARCH_HAS_REFCOUNT
	bool
	help
	  An architecture selects this when it has implemented refcount_t
	  using open coded assembly primitives that provide an optimized
	  refcount_t implementation, possibly at the expense of some full
	  refcount state checks of CONFIG_REFCOUNT_FULL=y.

	  The refcount overflow check behavior, however, must be retained.
	  Catching overflows is the primary security concern for protecting
	  against bugs in reference counts.

config REFCOUNT_FULL
	bool "Perform full reference count validation at the expense of speed"
	help
	  Enabling this switches the refcounting infrastructure from a fast
	  unchecked atomic_t implementation to a fully state checked
	  implementation, which can be (slightly) slower but provides protections
	  against various use-after-free conditions that can be used in
	  security flaw exploits.

config PANIC_ON_REFCOUNT_ERROR
	bool "Kernel panic on refcount error detection"
	depends on REFCOUNT_FULL
	help
	  If enabled, the kernel will panic when the refcount library
	  has detected any type of error (e.g. potential use-after-free
	  or potential memory-leaks) with an object associated with that
	  reference counter.

config HAVE_ARCH_COMPILER_H
	bool
	help
	  An architecture can select this if it provides an
	  asm/compiler.h header that should be included after
	  linux/compiler-*.h in order to override macro definitions that those
	  headers generally provide.

source "kernel/gcov/Kconfig"<|MERGE_RESOLUTION|>--- conflicted
+++ resolved
@@ -635,10 +635,7 @@
 	bool "Use clang Link Time Optimization (LTO) (EXPERIMENTAL)"
 	depends on ARCH_SUPPORTS_LTO_CLANG
 	depends on !FTRACE_MCOUNT_RECORD || HAVE_C_RECORDMCOUNT
-<<<<<<< HEAD
-=======
 	depends on !KASAN
->>>>>>> 71347a7a
 	select LTO
 	select THIN_ARCHIVES
 	select LD_DEAD_CODE_DATA_ELIMINATION
