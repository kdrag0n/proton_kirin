--- conflicted
+++ resolved
@@ -889,7 +889,6 @@
 			}
 			cpu_relax();
 		}
-<<<<<<< HEAD
 
 		/* Invoke the calibration routine */
 		local_irq_disable();
@@ -897,15 +896,6 @@
 		local_irq_enable();
 	}
 
-=======
-
-		/* Invoke the calibration routine */
-		local_irq_disable();
-		lapic_cal_handler(NULL);
-		local_irq_enable();
-	}
-
->>>>>>> c081cdb1
 	local_irq_disable();
 
 	/* Build delta t1-t2 as apic timer counts down */
