--- conflicted
+++ resolved
@@ -965,19 +965,7 @@
 {
 	u64 ia32_cap = 0;
 
-<<<<<<< HEAD
-	if (cpu_has(c, X86_FEATURE_ARCH_CAPABILITIES))
-		rdmsrl(MSR_IA32_ARCH_CAPABILITIES, ia32_cap);
-
-	if (!x86_match_cpu(cpu_no_spec_store_bypass) &&
-	   !(ia32_cap & ARCH_CAP_SSB_NO) &&
-	   !cpu_has(c, X86_FEATURE_AMD_SSB_NO))
-		setup_force_cpu_bug(X86_BUG_SPEC_STORE_BYPASS);
-
-	if (x86_match_cpu(cpu_no_speculation))
-=======
 	if (cpu_matches(NO_SPECULATION))
->>>>>>> f1071dbd
 		return;
 
 	setup_force_cpu_bug(X86_BUG_SPECTRE_V1);
