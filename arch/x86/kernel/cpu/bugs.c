// SPDX-License-Identifier: GPL-2.0
/*
 *  Copyright (C) 1994  Linus Torvalds
 *
 *  Cyrix stuff, June 1998 by:
 *	- Rafael R. Reilova (moved everything from head.S),
 *        <rreilova@ececs.uc.edu>
 *	- Channing Corn (tests & fixes),
 *	- Andrew D. Balsa (code cleanup).
 */
#include <linux/init.h>
#include <linux/utsname.h>
#include <linux/cpu.h>
#include <linux/module.h>
#include <linux/nospec.h>
#include <linux/prctl.h>
#include <linux/sched/smt.h>

#include <asm/spec-ctrl.h>
#include <asm/cmdline.h>
#include <asm/bugs.h>
#include <asm/processor.h>
#include <asm/processor-flags.h>
#include <asm/fpu/internal.h>
#include <asm/msr.h>
#include <asm/vmx.h>
#include <asm/paravirt.h>
#include <asm/alternative.h>
#include <asm/hypervisor.h>
#include <asm/pgtable.h>
#include <asm/set_memory.h>
#include <asm/intel-family.h>
#include <asm/e820/api.h>

<<<<<<< HEAD
=======
#include "cpu.h"

>>>>>>> c081cdb1
static void __init spectre_v1_select_mitigation(void);
static void __init spectre_v2_select_mitigation(void);
static void __init ssb_select_mitigation(void);
static void __init l1tf_select_mitigation(void);
static void __init mds_select_mitigation(void);
<<<<<<< HEAD
=======
static void __init mds_print_mitigation(void);
static void __init taa_select_mitigation(void);
>>>>>>> c081cdb1

/* The base value of the SPEC_CTRL MSR that always has to be preserved. */
u64 x86_spec_ctrl_base;
EXPORT_SYMBOL_GPL(x86_spec_ctrl_base);
static DEFINE_MUTEX(spec_ctrl_mutex);

/*
 * The vendor and possibly platform specific bits which can be modified in
 * x86_spec_ctrl_base.
 */
static u64 __ro_after_init x86_spec_ctrl_mask = SPEC_CTRL_IBRS;

/*
 * AMD specific MSR info for Speculative Store Bypass control.
 * x86_amd_ls_cfg_ssbd_mask is initialized in identify_boot_cpu().
 */
u64 __ro_after_init x86_amd_ls_cfg_base;
u64 __ro_after_init x86_amd_ls_cfg_ssbd_mask;

/* Control conditional STIPB in switch_to() */
DEFINE_STATIC_KEY_FALSE(switch_to_cond_stibp);
/* Control conditional IBPB in switch_mm() */
DEFINE_STATIC_KEY_FALSE(switch_mm_cond_ibpb);
/* Control unconditional IBPB in switch_mm() */
DEFINE_STATIC_KEY_FALSE(switch_mm_always_ibpb);

/* Control MDS CPU buffer clear before returning to user space */
DEFINE_STATIC_KEY_FALSE(mds_user_clear);
EXPORT_SYMBOL_GPL(mds_user_clear);
/* Control MDS CPU buffer clear before idling (halt, mwait) */
DEFINE_STATIC_KEY_FALSE(mds_idle_clear);
EXPORT_SYMBOL_GPL(mds_idle_clear);

void __init check_bugs(void)
{
	identify_boot_cpu();

	/*
	 * identify_boot_cpu() initialized SMT support information, let the
	 * core code know.
	 */
	cpu_smt_check_topology();

	if (!IS_ENABLED(CONFIG_SMP)) {
		pr_info("CPU: ");
		print_cpu_info(&boot_cpu_data);
	}

	/*
	 * Read the SPEC_CTRL MSR to account for reserved bits which may
	 * have unknown values. AMD64_LS_CFG MSR is cached in the early AMD
	 * init code as it is not enumerated and depends on the family.
	 */
	if (boot_cpu_has(X86_FEATURE_MSR_SPEC_CTRL))
		rdmsrl(MSR_IA32_SPEC_CTRL, x86_spec_ctrl_base);

	/* Allow STIBP in MSR_SPEC_CTRL if supported */
	if (boot_cpu_has(X86_FEATURE_STIBP))
		x86_spec_ctrl_mask |= SPEC_CTRL_STIBP;

	/* Select the proper CPU mitigations before patching alternatives: */
	spectre_v1_select_mitigation();
	spectre_v2_select_mitigation();
	ssb_select_mitigation();
	l1tf_select_mitigation();
	mds_select_mitigation();
<<<<<<< HEAD
=======
	taa_select_mitigation();

	/*
	 * As MDS and TAA mitigations are inter-related, print MDS
	 * mitigation until after TAA mitigation selection is done.
	 */
	mds_print_mitigation();
>>>>>>> c081cdb1

	arch_smt_update();

#ifdef CONFIG_X86_32
	/*
	 * Check whether we are able to run this kernel safely on SMP.
	 *
	 * - i386 is no longer supported.
	 * - In order to run on anything without a TSC, we need to be
	 *   compiled for a i486.
	 */
	if (boot_cpu_data.x86 < 4)
		panic("Kernel requires i486+ for 'invlpg' and other features");

	init_utsname()->machine[1] =
		'0' + (boot_cpu_data.x86 > 6 ? 6 : boot_cpu_data.x86);
	alternative_instructions();

	fpu__init_check_bugs();
#else /* CONFIG_X86_64 */
	alternative_instructions();

	/*
	 * Make sure the first 2MB area is not mapped by huge pages
	 * There are typically fixed size MTRRs in there and overlapping
	 * MTRRs into large pages causes slow downs.
	 *
	 * Right now we don't do that with gbpages because there seems
	 * very little benefit for that case.
	 */
	if (!direct_gbpages)
		set_memory_4k((unsigned long)__va(0), 1);
#endif
}

void
x86_virt_spec_ctrl(u64 guest_spec_ctrl, u64 guest_virt_spec_ctrl, bool setguest)
{
	u64 msrval, guestval, hostval = x86_spec_ctrl_base;
	struct thread_info *ti = current_thread_info();

	/* Is MSR_SPEC_CTRL implemented ? */
	if (static_cpu_has(X86_FEATURE_MSR_SPEC_CTRL)) {
		/*
		 * Restrict guest_spec_ctrl to supported values. Clear the
		 * modifiable bits in the host base value and or the
		 * modifiable bits from the guest value.
		 */
		guestval = hostval & ~x86_spec_ctrl_mask;
		guestval |= guest_spec_ctrl & x86_spec_ctrl_mask;

		/* SSBD controlled in MSR_SPEC_CTRL */
		if (static_cpu_has(X86_FEATURE_SPEC_CTRL_SSBD) ||
		    static_cpu_has(X86_FEATURE_AMD_SSBD))
			hostval |= ssbd_tif_to_spec_ctrl(ti->flags);

		/* Conditional STIBP enabled? */
		if (static_branch_unlikely(&switch_to_cond_stibp))
			hostval |= stibp_tif_to_spec_ctrl(ti->flags);

		if (hostval != guestval) {
			msrval = setguest ? guestval : hostval;
			wrmsrl(MSR_IA32_SPEC_CTRL, msrval);
		}
	}

	/*
	 * If SSBD is not handled in MSR_SPEC_CTRL on AMD, update
	 * MSR_AMD64_L2_CFG or MSR_VIRT_SPEC_CTRL if supported.
	 */
	if (!static_cpu_has(X86_FEATURE_LS_CFG_SSBD) &&
	    !static_cpu_has(X86_FEATURE_VIRT_SSBD))
		return;

	/*
	 * If the host has SSBD mitigation enabled, force it in the host's
	 * virtual MSR value. If its not permanently enabled, evaluate
	 * current's TIF_SSBD thread flag.
	 */
	if (static_cpu_has(X86_FEATURE_SPEC_STORE_BYPASS_DISABLE))
		hostval = SPEC_CTRL_SSBD;
	else
		hostval = ssbd_tif_to_spec_ctrl(ti->flags);

	/* Sanitize the guest value */
	guestval = guest_virt_spec_ctrl & SPEC_CTRL_SSBD;

	if (hostval != guestval) {
		unsigned long tif;

		tif = setguest ? ssbd_spec_ctrl_to_tif(guestval) :
				 ssbd_spec_ctrl_to_tif(hostval);

		speculation_ctrl_update(tif);
	}
}
EXPORT_SYMBOL_GPL(x86_virt_spec_ctrl);

static void x86_amd_ssb_disable(void)
{
	u64 msrval = x86_amd_ls_cfg_base | x86_amd_ls_cfg_ssbd_mask;

	if (boot_cpu_has(X86_FEATURE_VIRT_SSBD))
		wrmsrl(MSR_AMD64_VIRT_SPEC_CTRL, SPEC_CTRL_SSBD);
	else if (boot_cpu_has(X86_FEATURE_LS_CFG_SSBD))
		wrmsrl(MSR_AMD64_LS_CFG, msrval);
}

#undef pr_fmt
#define pr_fmt(fmt)	"MDS: " fmt

/* Default mitigation for MDS-affected CPUs */
static enum mds_mitigations mds_mitigation __ro_after_init = MDS_MITIGATION_FULL;
static bool mds_nosmt __ro_after_init = false;

static const char * const mds_strings[] = {
	[MDS_MITIGATION_OFF]	= "Vulnerable",
	[MDS_MITIGATION_FULL]	= "Mitigation: Clear CPU buffers",
	[MDS_MITIGATION_VMWERV]	= "Vulnerable: Clear CPU buffers attempted, no microcode",
};

static void __init mds_select_mitigation(void)
{
	if (!boot_cpu_has_bug(X86_BUG_MDS) || cpu_mitigations_off()) {
		mds_mitigation = MDS_MITIGATION_OFF;
		return;
	}

	if (mds_mitigation == MDS_MITIGATION_FULL) {
		if (!boot_cpu_has(X86_FEATURE_MD_CLEAR))
			mds_mitigation = MDS_MITIGATION_VMWERV;

		static_branch_enable(&mds_user_clear);

		if (!boot_cpu_has(X86_BUG_MSBDS_ONLY) &&
		    (mds_nosmt || cpu_mitigations_auto_nosmt()))
			cpu_smt_disable(false);
	}
<<<<<<< HEAD
=======
}

static void __init mds_print_mitigation(void)
{
	if (!boot_cpu_has_bug(X86_BUG_MDS) || cpu_mitigations_off())
		return;
>>>>>>> c081cdb1

	pr_info("%s\n", mds_strings[mds_mitigation]);
}

static int __init mds_cmdline(char *str)
{
	if (!boot_cpu_has_bug(X86_BUG_MDS))
		return 0;

	if (!str)
		return -EINVAL;

	if (!strcmp(str, "off"))
		mds_mitigation = MDS_MITIGATION_OFF;
	else if (!strcmp(str, "full"))
		mds_mitigation = MDS_MITIGATION_FULL;
	else if (!strcmp(str, "full,nosmt")) {
		mds_mitigation = MDS_MITIGATION_FULL;
		mds_nosmt = true;
	}

	return 0;
}
early_param("mds", mds_cmdline);

#undef pr_fmt
<<<<<<< HEAD
=======
#define pr_fmt(fmt)	"TAA: " fmt

/* Default mitigation for TAA-affected CPUs */
static enum taa_mitigations taa_mitigation __ro_after_init = TAA_MITIGATION_VERW;
static bool taa_nosmt __ro_after_init;

static const char * const taa_strings[] = {
	[TAA_MITIGATION_OFF]		= "Vulnerable",
	[TAA_MITIGATION_UCODE_NEEDED]	= "Vulnerable: Clear CPU buffers attempted, no microcode",
	[TAA_MITIGATION_VERW]		= "Mitigation: Clear CPU buffers",
	[TAA_MITIGATION_TSX_DISABLED]	= "Mitigation: TSX disabled",
};

static void __init taa_select_mitigation(void)
{
	u64 ia32_cap;

	if (!boot_cpu_has_bug(X86_BUG_TAA)) {
		taa_mitigation = TAA_MITIGATION_OFF;
		return;
	}

	/* TSX previously disabled by tsx=off */
	if (!boot_cpu_has(X86_FEATURE_RTM)) {
		taa_mitigation = TAA_MITIGATION_TSX_DISABLED;
		goto out;
	}

	if (cpu_mitigations_off()) {
		taa_mitigation = TAA_MITIGATION_OFF;
		return;
	}

	/*
	 * TAA mitigation via VERW is turned off if both
	 * tsx_async_abort=off and mds=off are specified.
	 */
	if (taa_mitigation == TAA_MITIGATION_OFF &&
	    mds_mitigation == MDS_MITIGATION_OFF)
		goto out;

	if (boot_cpu_has(X86_FEATURE_MD_CLEAR))
		taa_mitigation = TAA_MITIGATION_VERW;
	else
		taa_mitigation = TAA_MITIGATION_UCODE_NEEDED;

	/*
	 * VERW doesn't clear the CPU buffers when MD_CLEAR=1 and MDS_NO=1.
	 * A microcode update fixes this behavior to clear CPU buffers. It also
	 * adds support for MSR_IA32_TSX_CTRL which is enumerated by the
	 * ARCH_CAP_TSX_CTRL_MSR bit.
	 *
	 * On MDS_NO=1 CPUs if ARCH_CAP_TSX_CTRL_MSR is not set, microcode
	 * update is required.
	 */
	ia32_cap = x86_read_arch_cap_msr();
	if ( (ia32_cap & ARCH_CAP_MDS_NO) &&
	    !(ia32_cap & ARCH_CAP_TSX_CTRL_MSR))
		taa_mitigation = TAA_MITIGATION_UCODE_NEEDED;

	/*
	 * TSX is enabled, select alternate mitigation for TAA which is
	 * the same as MDS. Enable MDS static branch to clear CPU buffers.
	 *
	 * For guests that can't determine whether the correct microcode is
	 * present on host, enable the mitigation for UCODE_NEEDED as well.
	 */
	static_branch_enable(&mds_user_clear);

	if (taa_nosmt || cpu_mitigations_auto_nosmt())
		cpu_smt_disable(false);

	/*
	 * Update MDS mitigation, if necessary, as the mds_user_clear is
	 * now enabled for TAA mitigation.
	 */
	if (mds_mitigation == MDS_MITIGATION_OFF &&
	    boot_cpu_has_bug(X86_BUG_MDS)) {
		mds_mitigation = MDS_MITIGATION_FULL;
		mds_select_mitigation();
	}
out:
	pr_info("%s\n", taa_strings[taa_mitigation]);
}

static int __init tsx_async_abort_parse_cmdline(char *str)
{
	if (!boot_cpu_has_bug(X86_BUG_TAA))
		return 0;

	if (!str)
		return -EINVAL;

	if (!strcmp(str, "off")) {
		taa_mitigation = TAA_MITIGATION_OFF;
	} else if (!strcmp(str, "full")) {
		taa_mitigation = TAA_MITIGATION_VERW;
	} else if (!strcmp(str, "full,nosmt")) {
		taa_mitigation = TAA_MITIGATION_VERW;
		taa_nosmt = true;
	}

	return 0;
}
early_param("tsx_async_abort", tsx_async_abort_parse_cmdline);

#undef pr_fmt
>>>>>>> c081cdb1
#define pr_fmt(fmt)     "Spectre V1 : " fmt

enum spectre_v1_mitigation {
	SPECTRE_V1_MITIGATION_NONE,
	SPECTRE_V1_MITIGATION_AUTO,
};

static enum spectre_v1_mitigation spectre_v1_mitigation __ro_after_init =
	SPECTRE_V1_MITIGATION_AUTO;

static const char * const spectre_v1_strings[] = {
	[SPECTRE_V1_MITIGATION_NONE] = "Vulnerable: __user pointer sanitization and usercopy barriers only; no swapgs barriers",
	[SPECTRE_V1_MITIGATION_AUTO] = "Mitigation: usercopy/swapgs barriers and __user pointer sanitization",
};

/*
 * Does SMAP provide full mitigation against speculative kernel access to
 * userspace?
 */
static bool smap_works_speculatively(void)
{
	if (!boot_cpu_has(X86_FEATURE_SMAP))
		return false;

	/*
	 * On CPUs which are vulnerable to Meltdown, SMAP does not
	 * prevent speculative access to user data in the L1 cache.
	 * Consider SMAP to be non-functional as a mitigation on these
	 * CPUs.
	 */
	if (boot_cpu_has(X86_BUG_CPU_MELTDOWN))
		return false;

	return true;
}

static void __init spectre_v1_select_mitigation(void)
{
	if (!boot_cpu_has_bug(X86_BUG_SPECTRE_V1) || cpu_mitigations_off()) {
		spectre_v1_mitigation = SPECTRE_V1_MITIGATION_NONE;
		return;
	}

	if (spectre_v1_mitigation == SPECTRE_V1_MITIGATION_AUTO) {
		/*
		 * With Spectre v1, a user can speculatively control either
		 * path of a conditional swapgs with a user-controlled GS
		 * value.  The mitigation is to add lfences to both code paths.
		 *
		 * If FSGSBASE is enabled, the user can put a kernel address in
		 * GS, in which case SMAP provides no protection.
		 *
		 * [ NOTE: Don't check for X86_FEATURE_FSGSBASE until the
		 *	   FSGSBASE enablement patches have been merged. ]
		 *
		 * If FSGSBASE is disabled, the user can only put a user space
		 * address in GS.  That makes an attack harder, but still
		 * possible if there's no SMAP protection.
		 */
		if (!smap_works_speculatively()) {
			/*
			 * Mitigation can be provided from SWAPGS itself or
			 * PTI as the CR3 write in the Meltdown mitigation
			 * is serializing.
			 *
			 * If neither is there, mitigate with an LFENCE to
			 * stop speculation through swapgs.
			 */
			if (boot_cpu_has_bug(X86_BUG_SWAPGS) &&
			    !boot_cpu_has(X86_FEATURE_PTI))
				setup_force_cpu_cap(X86_FEATURE_FENCE_SWAPGS_USER);

			/*
			 * Enable lfences in the kernel entry (non-swapgs)
			 * paths, to prevent user entry from speculatively
			 * skipping swapgs.
			 */
			setup_force_cpu_cap(X86_FEATURE_FENCE_SWAPGS_KERNEL);
		}
	}

	pr_info("%s\n", spectre_v1_strings[spectre_v1_mitigation]);
}

static int __init nospectre_v1_cmdline(char *str)
{
	spectre_v1_mitigation = SPECTRE_V1_MITIGATION_NONE;
	return 0;
}
early_param("nospectre_v1", nospectre_v1_cmdline);

#undef pr_fmt
#define pr_fmt(fmt)     "Spectre V2 : " fmt

static enum spectre_v2_mitigation spectre_v2_enabled __ro_after_init =
	SPECTRE_V2_NONE;

static enum spectre_v2_user_mitigation spectre_v2_user __ro_after_init =
	SPECTRE_V2_USER_NONE;

#ifdef CONFIG_RETPOLINE
static bool spectre_v2_bad_module;

bool retpoline_module_ok(bool has_retpoline)
{
	if (spectre_v2_enabled == SPECTRE_V2_NONE || has_retpoline)
		return true;

	pr_err("System may be vulnerable to spectre v2\n");
	spectre_v2_bad_module = true;
	return false;
}

static inline const char *spectre_v2_module_string(void)
{
	return spectre_v2_bad_module ? " - vulnerable module loaded" : "";
}
#else
static inline const char *spectre_v2_module_string(void) { return ""; }
#endif

static inline bool match_option(const char *arg, int arglen, const char *opt)
{
	int len = strlen(opt);

	return len == arglen && !strncmp(arg, opt, len);
}

/* The kernel command line selection for spectre v2 */
enum spectre_v2_mitigation_cmd {
	SPECTRE_V2_CMD_NONE,
	SPECTRE_V2_CMD_AUTO,
	SPECTRE_V2_CMD_FORCE,
	SPECTRE_V2_CMD_RETPOLINE,
	SPECTRE_V2_CMD_RETPOLINE_GENERIC,
	SPECTRE_V2_CMD_RETPOLINE_AMD,
};

enum spectre_v2_user_cmd {
	SPECTRE_V2_USER_CMD_NONE,
	SPECTRE_V2_USER_CMD_AUTO,
	SPECTRE_V2_USER_CMD_FORCE,
	SPECTRE_V2_USER_CMD_PRCTL,
	SPECTRE_V2_USER_CMD_PRCTL_IBPB,
	SPECTRE_V2_USER_CMD_SECCOMP,
	SPECTRE_V2_USER_CMD_SECCOMP_IBPB,
};

static const char * const spectre_v2_user_strings[] = {
	[SPECTRE_V2_USER_NONE]		= "User space: Vulnerable",
	[SPECTRE_V2_USER_STRICT]	= "User space: Mitigation: STIBP protection",
	[SPECTRE_V2_USER_PRCTL]		= "User space: Mitigation: STIBP via prctl",
	[SPECTRE_V2_USER_SECCOMP]	= "User space: Mitigation: STIBP via seccomp and prctl",
};

static const struct {
	const char			*option;
	enum spectre_v2_user_cmd	cmd;
	bool				secure;
} v2_user_options[] __initconst = {
	{ "auto",		SPECTRE_V2_USER_CMD_AUTO,		false },
	{ "off",		SPECTRE_V2_USER_CMD_NONE,		false },
	{ "on",			SPECTRE_V2_USER_CMD_FORCE,		true  },
	{ "prctl",		SPECTRE_V2_USER_CMD_PRCTL,		false },
	{ "prctl,ibpb",		SPECTRE_V2_USER_CMD_PRCTL_IBPB,		false },
	{ "seccomp",		SPECTRE_V2_USER_CMD_SECCOMP,		false },
	{ "seccomp,ibpb",	SPECTRE_V2_USER_CMD_SECCOMP_IBPB,	false },
};

static void __init spec_v2_user_print_cond(const char *reason, bool secure)
{
	if (boot_cpu_has_bug(X86_BUG_SPECTRE_V2) != secure)
		pr_info("spectre_v2_user=%s forced on command line.\n", reason);
}

static enum spectre_v2_user_cmd __init
spectre_v2_parse_user_cmdline(enum spectre_v2_mitigation_cmd v2_cmd)
{
	char arg[20];
	int ret, i;

	switch (v2_cmd) {
	case SPECTRE_V2_CMD_NONE:
		return SPECTRE_V2_USER_CMD_NONE;
	case SPECTRE_V2_CMD_FORCE:
		return SPECTRE_V2_USER_CMD_FORCE;
	default:
		break;
	}

	ret = cmdline_find_option(boot_command_line, "spectre_v2_user",
				  arg, sizeof(arg));
	if (ret < 0)
		return SPECTRE_V2_USER_CMD_AUTO;

	for (i = 0; i < ARRAY_SIZE(v2_user_options); i++) {
		if (match_option(arg, ret, v2_user_options[i].option)) {
			spec_v2_user_print_cond(v2_user_options[i].option,
						v2_user_options[i].secure);
			return v2_user_options[i].cmd;
		}
	}

	pr_err("Unknown user space protection option (%s). Switching to AUTO select\n", arg);
	return SPECTRE_V2_USER_CMD_AUTO;
}

static void __init
spectre_v2_user_select_mitigation(enum spectre_v2_mitigation_cmd v2_cmd)
{
	enum spectre_v2_user_mitigation mode = SPECTRE_V2_USER_NONE;
	bool smt_possible = IS_ENABLED(CONFIG_SMP);
	enum spectre_v2_user_cmd cmd;

	if (!boot_cpu_has(X86_FEATURE_IBPB) && !boot_cpu_has(X86_FEATURE_STIBP))
		return;

	if (cpu_smt_control == CPU_SMT_FORCE_DISABLED ||
	    cpu_smt_control == CPU_SMT_NOT_SUPPORTED)
		smt_possible = false;

	cmd = spectre_v2_parse_user_cmdline(v2_cmd);
	switch (cmd) {
	case SPECTRE_V2_USER_CMD_NONE:
		goto set_mode;
	case SPECTRE_V2_USER_CMD_FORCE:
		mode = SPECTRE_V2_USER_STRICT;
		break;
	case SPECTRE_V2_USER_CMD_PRCTL:
	case SPECTRE_V2_USER_CMD_PRCTL_IBPB:
		mode = SPECTRE_V2_USER_PRCTL;
		break;
	case SPECTRE_V2_USER_CMD_AUTO:
	case SPECTRE_V2_USER_CMD_SECCOMP:
	case SPECTRE_V2_USER_CMD_SECCOMP_IBPB:
		if (IS_ENABLED(CONFIG_SECCOMP))
			mode = SPECTRE_V2_USER_SECCOMP;
		else
			mode = SPECTRE_V2_USER_PRCTL;
		break;
	}

	/* Initialize Indirect Branch Prediction Barrier */
	if (boot_cpu_has(X86_FEATURE_IBPB)) {
		setup_force_cpu_cap(X86_FEATURE_USE_IBPB);

		switch (cmd) {
		case SPECTRE_V2_USER_CMD_FORCE:
		case SPECTRE_V2_USER_CMD_PRCTL_IBPB:
		case SPECTRE_V2_USER_CMD_SECCOMP_IBPB:
			static_branch_enable(&switch_mm_always_ibpb);
			break;
		case SPECTRE_V2_USER_CMD_PRCTL:
		case SPECTRE_V2_USER_CMD_AUTO:
		case SPECTRE_V2_USER_CMD_SECCOMP:
			static_branch_enable(&switch_mm_cond_ibpb);
			break;
		default:
			break;
		}

		pr_info("mitigation: Enabling %s Indirect Branch Prediction Barrier\n",
			static_key_enabled(&switch_mm_always_ibpb) ?
			"always-on" : "conditional");
	}

	/* If enhanced IBRS is enabled no STIPB required */
	if (spectre_v2_enabled == SPECTRE_V2_IBRS_ENHANCED)
		return;

	/*
	 * If SMT is not possible or STIBP is not available clear the STIPB
	 * mode.
	 */
	if (!smt_possible || !boot_cpu_has(X86_FEATURE_STIBP))
		mode = SPECTRE_V2_USER_NONE;
set_mode:
	spectre_v2_user = mode;
	/* Only print the STIBP mode when SMT possible */
	if (smt_possible)
		pr_info("%s\n", spectre_v2_user_strings[mode]);
}

static const char * const spectre_v2_strings[] = {
	[SPECTRE_V2_NONE]			= "Vulnerable",
	[SPECTRE_V2_RETPOLINE_GENERIC]		= "Mitigation: Full generic retpoline",
	[SPECTRE_V2_RETPOLINE_AMD]		= "Mitigation: Full AMD retpoline",
	[SPECTRE_V2_IBRS_ENHANCED]		= "Mitigation: Enhanced IBRS",
};

static const struct {
	const char *option;
	enum spectre_v2_mitigation_cmd cmd;
	bool secure;
} mitigation_options[] __initconst = {
	{ "off",		SPECTRE_V2_CMD_NONE,		  false },
	{ "on",			SPECTRE_V2_CMD_FORCE,		  true  },
	{ "retpoline",		SPECTRE_V2_CMD_RETPOLINE,	  false },
	{ "retpoline,amd",	SPECTRE_V2_CMD_RETPOLINE_AMD,	  false },
	{ "retpoline,generic",	SPECTRE_V2_CMD_RETPOLINE_GENERIC, false },
	{ "auto",		SPECTRE_V2_CMD_AUTO,		  false },
};

static void __init spec_v2_print_cond(const char *reason, bool secure)
{
	if (boot_cpu_has_bug(X86_BUG_SPECTRE_V2) != secure)
		pr_info("%s selected on command line.\n", reason);
}

static enum spectre_v2_mitigation_cmd __init spectre_v2_parse_cmdline(void)
{
	enum spectre_v2_mitigation_cmd cmd = SPECTRE_V2_CMD_AUTO;
	char arg[20];
	int ret, i;

	if (cmdline_find_option_bool(boot_command_line, "nospectre_v2") ||
	    cpu_mitigations_off())
		return SPECTRE_V2_CMD_NONE;

	ret = cmdline_find_option(boot_command_line, "spectre_v2", arg, sizeof(arg));
	if (ret < 0)
		return SPECTRE_V2_CMD_AUTO;

	for (i = 0; i < ARRAY_SIZE(mitigation_options); i++) {
		if (!match_option(arg, ret, mitigation_options[i].option))
			continue;
		cmd = mitigation_options[i].cmd;
		break;
	}

	if (i >= ARRAY_SIZE(mitigation_options)) {
		pr_err("unknown option (%s). Switching to AUTO select\n", arg);
		return SPECTRE_V2_CMD_AUTO;
	}

	if ((cmd == SPECTRE_V2_CMD_RETPOLINE ||
	     cmd == SPECTRE_V2_CMD_RETPOLINE_AMD ||
	     cmd == SPECTRE_V2_CMD_RETPOLINE_GENERIC) &&
	    !IS_ENABLED(CONFIG_RETPOLINE)) {
		pr_err("%s selected but not compiled in. Switching to AUTO select\n", mitigation_options[i].option);
		return SPECTRE_V2_CMD_AUTO;
	}

	if (cmd == SPECTRE_V2_CMD_RETPOLINE_AMD &&
	    boot_cpu_data.x86_vendor != X86_VENDOR_AMD) {
		pr_err("retpoline,amd selected but CPU is not AMD. Switching to AUTO select\n");
		return SPECTRE_V2_CMD_AUTO;
	}

	spec_v2_print_cond(mitigation_options[i].option,
			   mitigation_options[i].secure);
	return cmd;
}

static void __init spectre_v2_select_mitigation(void)
{
	enum spectre_v2_mitigation_cmd cmd = spectre_v2_parse_cmdline();
	enum spectre_v2_mitigation mode = SPECTRE_V2_NONE;

	/*
	 * If the CPU is not affected and the command line mode is NONE or AUTO
	 * then nothing to do.
	 */
	if (!boot_cpu_has_bug(X86_BUG_SPECTRE_V2) &&
	    (cmd == SPECTRE_V2_CMD_NONE || cmd == SPECTRE_V2_CMD_AUTO))
		return;

	switch (cmd) {
	case SPECTRE_V2_CMD_NONE:
		return;

	case SPECTRE_V2_CMD_FORCE:
	case SPECTRE_V2_CMD_AUTO:
		if (boot_cpu_has(X86_FEATURE_IBRS_ENHANCED)) {
			mode = SPECTRE_V2_IBRS_ENHANCED;
			/* Force it so VMEXIT will restore correctly */
			x86_spec_ctrl_base |= SPEC_CTRL_IBRS;
			wrmsrl(MSR_IA32_SPEC_CTRL, x86_spec_ctrl_base);
			goto specv2_set_mode;
		}
		if (IS_ENABLED(CONFIG_RETPOLINE))
			goto retpoline_auto;
		break;
	case SPECTRE_V2_CMD_RETPOLINE_AMD:
		if (IS_ENABLED(CONFIG_RETPOLINE))
			goto retpoline_amd;
		break;
	case SPECTRE_V2_CMD_RETPOLINE_GENERIC:
		if (IS_ENABLED(CONFIG_RETPOLINE))
			goto retpoline_generic;
		break;
	case SPECTRE_V2_CMD_RETPOLINE:
		if (IS_ENABLED(CONFIG_RETPOLINE))
			goto retpoline_auto;
		break;
	}
	pr_err("Spectre mitigation: kernel not compiled with retpoline; no mitigation available!");
	return;

retpoline_auto:
	if (boot_cpu_data.x86_vendor == X86_VENDOR_AMD) {
	retpoline_amd:
		if (!boot_cpu_has(X86_FEATURE_LFENCE_RDTSC)) {
			pr_err("Spectre mitigation: LFENCE not serializing, switching to generic retpoline\n");
			goto retpoline_generic;
		}
		mode = SPECTRE_V2_RETPOLINE_AMD;
		setup_force_cpu_cap(X86_FEATURE_RETPOLINE_AMD);
		setup_force_cpu_cap(X86_FEATURE_RETPOLINE);
	} else {
	retpoline_generic:
		mode = SPECTRE_V2_RETPOLINE_GENERIC;
		setup_force_cpu_cap(X86_FEATURE_RETPOLINE);
	}

specv2_set_mode:
	spectre_v2_enabled = mode;
	pr_info("%s\n", spectre_v2_strings[mode]);

	/*
	 * If spectre v2 protection has been enabled, unconditionally fill
	 * RSB during a context switch; this protects against two independent
	 * issues:
	 *
	 *	- RSB underflow (and switch to BTB) on Skylake+
	 *	- SpectreRSB variant of spectre v2 on X86_BUG_SPECTRE_V2 CPUs
	 */
	setup_force_cpu_cap(X86_FEATURE_RSB_CTXSW);
	pr_info("Spectre v2 / SpectreRSB mitigation: Filling RSB on context switch\n");

	/*
	 * Retpoline means the kernel is safe because it has no indirect
	 * branches. Enhanced IBRS protects firmware too, so, enable restricted
	 * speculation around firmware calls only when Enhanced IBRS isn't
	 * supported.
	 *
	 * Use "mode" to check Enhanced IBRS instead of boot_cpu_has(), because
	 * the user might select retpoline on the kernel command line and if
	 * the CPU supports Enhanced IBRS, kernel might un-intentionally not
	 * enable IBRS around firmware calls.
	 */
	if (boot_cpu_has(X86_FEATURE_IBRS) && mode != SPECTRE_V2_IBRS_ENHANCED) {
		setup_force_cpu_cap(X86_FEATURE_USE_IBRS_FW);
		pr_info("Enabling Restricted Speculation for firmware calls\n");
	}

	/* Set up IBPB and STIBP depending on the general spectre V2 command */
	spectre_v2_user_select_mitigation(cmd);
}

static void update_stibp_msr(void * __unused)
{
	wrmsrl(MSR_IA32_SPEC_CTRL, x86_spec_ctrl_base);
}

/* Update x86_spec_ctrl_base in case SMT state changed. */
static void update_stibp_strict(void)
{
	u64 mask = x86_spec_ctrl_base & ~SPEC_CTRL_STIBP;

	if (sched_smt_active())
		mask |= SPEC_CTRL_STIBP;

	if (mask == x86_spec_ctrl_base)
		return;

	pr_info("Update user space SMT mitigation: STIBP %s\n",
		mask & SPEC_CTRL_STIBP ? "always-on" : "off");
	x86_spec_ctrl_base = mask;
	on_each_cpu(update_stibp_msr, NULL, 1);
}

/* Update the static key controlling the evaluation of TIF_SPEC_IB */
static void update_indir_branch_cond(void)
{
	if (sched_smt_active())
		static_branch_enable(&switch_to_cond_stibp);
	else
		static_branch_disable(&switch_to_cond_stibp);
}

#undef pr_fmt
#define pr_fmt(fmt) fmt

/* Update the static key controlling the MDS CPU buffer clear in idle */
static void update_mds_branch_idle(void)
{
	/*
	 * Enable the idle clearing if SMT is active on CPUs which are
	 * affected only by MSBDS and not any other MDS variant.
	 *
	 * The other variants cannot be mitigated when SMT is enabled, so
	 * clearing the buffers on idle just to prevent the Store Buffer
	 * repartitioning leak would be a window dressing exercise.
	 */
	if (!boot_cpu_has_bug(X86_BUG_MSBDS_ONLY))
		return;

	if (sched_smt_active())
		static_branch_enable(&mds_idle_clear);
	else
		static_branch_disable(&mds_idle_clear);
}

#define MDS_MSG_SMT "MDS CPU bug present and SMT on, data leak possible. See https://www.kernel.org/doc/html/latest/admin-guide/hw-vuln/mds.html for more details.\n"
<<<<<<< HEAD

void arch_smt_update(void)
{
	/* Enhanced IBRS implies STIBP. No update required. */
	if (spectre_v2_enabled == SPECTRE_V2_IBRS_ENHANCED)
		return;

=======
#define TAA_MSG_SMT "TAA CPU bug present and SMT on, data leak possible. See https://www.kernel.org/doc/html/latest/admin-guide/hw-vuln/tsx_async_abort.html for more details.\n"

void arch_smt_update(void)
{
>>>>>>> c081cdb1
	mutex_lock(&spec_ctrl_mutex);

	switch (spectre_v2_user) {
	case SPECTRE_V2_USER_NONE:
		break;
	case SPECTRE_V2_USER_STRICT:
		update_stibp_strict();
		break;
	case SPECTRE_V2_USER_PRCTL:
	case SPECTRE_V2_USER_SECCOMP:
		update_indir_branch_cond();
		break;
	}

	switch (mds_mitigation) {
	case MDS_MITIGATION_FULL:
	case MDS_MITIGATION_VMWERV:
		if (sched_smt_active() && !boot_cpu_has(X86_BUG_MSBDS_ONLY))
			pr_warn_once(MDS_MSG_SMT);
		update_mds_branch_idle();
		break;
	case MDS_MITIGATION_OFF:
		break;
	}

<<<<<<< HEAD
=======
	switch (taa_mitigation) {
	case TAA_MITIGATION_VERW:
	case TAA_MITIGATION_UCODE_NEEDED:
		if (sched_smt_active())
			pr_warn_once(TAA_MSG_SMT);
		break;
	case TAA_MITIGATION_TSX_DISABLED:
	case TAA_MITIGATION_OFF:
		break;
	}

>>>>>>> c081cdb1
	mutex_unlock(&spec_ctrl_mutex);
}

#undef pr_fmt
#define pr_fmt(fmt)	"Speculative Store Bypass: " fmt

static enum ssb_mitigation ssb_mode __ro_after_init = SPEC_STORE_BYPASS_NONE;

/* The kernel command line selection */
enum ssb_mitigation_cmd {
	SPEC_STORE_BYPASS_CMD_NONE,
	SPEC_STORE_BYPASS_CMD_AUTO,
	SPEC_STORE_BYPASS_CMD_ON,
	SPEC_STORE_BYPASS_CMD_PRCTL,
	SPEC_STORE_BYPASS_CMD_SECCOMP,
};

static const char * const ssb_strings[] = {
	[SPEC_STORE_BYPASS_NONE]	= "Vulnerable",
	[SPEC_STORE_BYPASS_DISABLE]	= "Mitigation: Speculative Store Bypass disabled",
	[SPEC_STORE_BYPASS_PRCTL]	= "Mitigation: Speculative Store Bypass disabled via prctl",
	[SPEC_STORE_BYPASS_SECCOMP]	= "Mitigation: Speculative Store Bypass disabled via prctl and seccomp",
};

static const struct {
	const char *option;
	enum ssb_mitigation_cmd cmd;
} ssb_mitigation_options[]  __initconst = {
	{ "auto",	SPEC_STORE_BYPASS_CMD_AUTO },    /* Platform decides */
	{ "on",		SPEC_STORE_BYPASS_CMD_ON },      /* Disable Speculative Store Bypass */
	{ "off",	SPEC_STORE_BYPASS_CMD_NONE },    /* Don't touch Speculative Store Bypass */
	{ "prctl",	SPEC_STORE_BYPASS_CMD_PRCTL },   /* Disable Speculative Store Bypass via prctl */
	{ "seccomp",	SPEC_STORE_BYPASS_CMD_SECCOMP }, /* Disable Speculative Store Bypass via prctl and seccomp */
};

static enum ssb_mitigation_cmd __init ssb_parse_cmdline(void)
{
	enum ssb_mitigation_cmd cmd = SPEC_STORE_BYPASS_CMD_AUTO;
	char arg[20];
	int ret, i;

	if (cmdline_find_option_bool(boot_command_line, "nospec_store_bypass_disable") ||
	    cpu_mitigations_off()) {
		return SPEC_STORE_BYPASS_CMD_NONE;
	} else {
		ret = cmdline_find_option(boot_command_line, "spec_store_bypass_disable",
					  arg, sizeof(arg));
		if (ret < 0)
			return SPEC_STORE_BYPASS_CMD_AUTO;

		for (i = 0; i < ARRAY_SIZE(ssb_mitigation_options); i++) {
			if (!match_option(arg, ret, ssb_mitigation_options[i].option))
				continue;

			cmd = ssb_mitigation_options[i].cmd;
			break;
		}

		if (i >= ARRAY_SIZE(ssb_mitigation_options)) {
			pr_err("unknown option (%s). Switching to AUTO select\n", arg);
			return SPEC_STORE_BYPASS_CMD_AUTO;
		}
	}

	return cmd;
}

static enum ssb_mitigation __init __ssb_select_mitigation(void)
{
	enum ssb_mitigation mode = SPEC_STORE_BYPASS_NONE;
	enum ssb_mitigation_cmd cmd;

	if (!boot_cpu_has(X86_FEATURE_SSBD))
		return mode;

	cmd = ssb_parse_cmdline();
	if (!boot_cpu_has_bug(X86_BUG_SPEC_STORE_BYPASS) &&
	    (cmd == SPEC_STORE_BYPASS_CMD_NONE ||
	     cmd == SPEC_STORE_BYPASS_CMD_AUTO))
		return mode;

	switch (cmd) {
	case SPEC_STORE_BYPASS_CMD_AUTO:
	case SPEC_STORE_BYPASS_CMD_SECCOMP:
		/*
		 * Choose prctl+seccomp as the default mode if seccomp is
		 * enabled.
		 */
		if (IS_ENABLED(CONFIG_SECCOMP))
			mode = SPEC_STORE_BYPASS_SECCOMP;
		else
			mode = SPEC_STORE_BYPASS_PRCTL;
		break;
	case SPEC_STORE_BYPASS_CMD_ON:
		mode = SPEC_STORE_BYPASS_DISABLE;
		break;
	case SPEC_STORE_BYPASS_CMD_PRCTL:
		mode = SPEC_STORE_BYPASS_PRCTL;
		break;
	case SPEC_STORE_BYPASS_CMD_NONE:
		break;
	}

	/*
	 * If SSBD is controlled by the SPEC_CTRL MSR, then set the proper
	 * bit in the mask to allow guests to use the mitigation even in the
	 * case where the host does not enable it.
	 */
	if (static_cpu_has(X86_FEATURE_SPEC_CTRL_SSBD) ||
	    static_cpu_has(X86_FEATURE_AMD_SSBD)) {
		x86_spec_ctrl_mask |= SPEC_CTRL_SSBD;
	}

	/*
	 * We have three CPU feature flags that are in play here:
	 *  - X86_BUG_SPEC_STORE_BYPASS - CPU is susceptible.
	 *  - X86_FEATURE_SSBD - CPU is able to turn off speculative store bypass
	 *  - X86_FEATURE_SPEC_STORE_BYPASS_DISABLE - engage the mitigation
	 */
	if (mode == SPEC_STORE_BYPASS_DISABLE) {
		setup_force_cpu_cap(X86_FEATURE_SPEC_STORE_BYPASS_DISABLE);
		/*
		 * Intel uses the SPEC CTRL MSR Bit(2) for this, while AMD may
		 * use a completely different MSR and bit dependent on family.
		 */
		if (!static_cpu_has(X86_FEATURE_SPEC_CTRL_SSBD) &&
		    !static_cpu_has(X86_FEATURE_AMD_SSBD)) {
			x86_amd_ssb_disable();
		} else {
			x86_spec_ctrl_base |= SPEC_CTRL_SSBD;
			wrmsrl(MSR_IA32_SPEC_CTRL, x86_spec_ctrl_base);
		}
	}

	return mode;
}

static void ssb_select_mitigation(void)
{
	ssb_mode = __ssb_select_mitigation();

	if (boot_cpu_has_bug(X86_BUG_SPEC_STORE_BYPASS))
		pr_info("%s\n", ssb_strings[ssb_mode]);
}

#undef pr_fmt
#define pr_fmt(fmt)     "Speculation prctl: " fmt

static void task_update_spec_tif(struct task_struct *tsk)
{
	/* Force the update of the real TIF bits */
	set_tsk_thread_flag(tsk, TIF_SPEC_FORCE_UPDATE);

	/*
	 * Immediately update the speculation control MSRs for the current
	 * task, but for a non-current task delay setting the CPU
	 * mitigation until it is scheduled next.
	 *
	 * This can only happen for SECCOMP mitigation. For PRCTL it's
	 * always the current task.
	 */
	if (tsk == current)
		speculation_ctrl_update_current();
}

static int ssb_prctl_set(struct task_struct *task, unsigned long ctrl)
{
	if (ssb_mode != SPEC_STORE_BYPASS_PRCTL &&
	    ssb_mode != SPEC_STORE_BYPASS_SECCOMP)
		return -ENXIO;

	switch (ctrl) {
	case PR_SPEC_ENABLE:
		/* If speculation is force disabled, enable is not allowed */
		if (task_spec_ssb_force_disable(task))
			return -EPERM;
		task_clear_spec_ssb_disable(task);
		task_update_spec_tif(task);
		break;
	case PR_SPEC_DISABLE:
		task_set_spec_ssb_disable(task);
		task_update_spec_tif(task);
		break;
	case PR_SPEC_FORCE_DISABLE:
		task_set_spec_ssb_disable(task);
		task_set_spec_ssb_force_disable(task);
		task_update_spec_tif(task);
		break;
	default:
		return -ERANGE;
	}
	return 0;
}

static int ib_prctl_set(struct task_struct *task, unsigned long ctrl)
{
	switch (ctrl) {
	case PR_SPEC_ENABLE:
		if (spectre_v2_user == SPECTRE_V2_USER_NONE)
			return 0;
		/*
		 * Indirect branch speculation is always disabled in strict
		 * mode.
		 */
		if (spectre_v2_user == SPECTRE_V2_USER_STRICT)
			return -EPERM;
		task_clear_spec_ib_disable(task);
		task_update_spec_tif(task);
		break;
	case PR_SPEC_DISABLE:
	case PR_SPEC_FORCE_DISABLE:
		/*
		 * Indirect branch speculation is always allowed when
		 * mitigation is force disabled.
		 */
		if (spectre_v2_user == SPECTRE_V2_USER_NONE)
			return -EPERM;
		if (spectre_v2_user == SPECTRE_V2_USER_STRICT)
			return 0;
		task_set_spec_ib_disable(task);
		if (ctrl == PR_SPEC_FORCE_DISABLE)
			task_set_spec_ib_force_disable(task);
		task_update_spec_tif(task);
		break;
	default:
		return -ERANGE;
	}
	return 0;
}

int arch_prctl_spec_ctrl_set(struct task_struct *task, unsigned long which,
			     unsigned long ctrl)
{
	switch (which) {
	case PR_SPEC_STORE_BYPASS:
		return ssb_prctl_set(task, ctrl);
	case PR_SPEC_INDIRECT_BRANCH:
		return ib_prctl_set(task, ctrl);
	default:
		return -ENODEV;
	}
}

#ifdef CONFIG_SECCOMP
void arch_seccomp_spec_mitigate(struct task_struct *task)
{
	if (ssb_mode == SPEC_STORE_BYPASS_SECCOMP)
		ssb_prctl_set(task, PR_SPEC_FORCE_DISABLE);
	if (spectre_v2_user == SPECTRE_V2_USER_SECCOMP)
		ib_prctl_set(task, PR_SPEC_FORCE_DISABLE);
}
#endif

static int ssb_prctl_get(struct task_struct *task)
{
	switch (ssb_mode) {
	case SPEC_STORE_BYPASS_DISABLE:
		return PR_SPEC_DISABLE;
	case SPEC_STORE_BYPASS_SECCOMP:
	case SPEC_STORE_BYPASS_PRCTL:
		if (task_spec_ssb_force_disable(task))
			return PR_SPEC_PRCTL | PR_SPEC_FORCE_DISABLE;
		if (task_spec_ssb_disable(task))
			return PR_SPEC_PRCTL | PR_SPEC_DISABLE;
		return PR_SPEC_PRCTL | PR_SPEC_ENABLE;
	default:
		if (boot_cpu_has_bug(X86_BUG_SPEC_STORE_BYPASS))
			return PR_SPEC_ENABLE;
		return PR_SPEC_NOT_AFFECTED;
	}
}

static int ib_prctl_get(struct task_struct *task)
{
	if (!boot_cpu_has_bug(X86_BUG_SPECTRE_V2))
		return PR_SPEC_NOT_AFFECTED;

	switch (spectre_v2_user) {
	case SPECTRE_V2_USER_NONE:
		return PR_SPEC_ENABLE;
	case SPECTRE_V2_USER_PRCTL:
	case SPECTRE_V2_USER_SECCOMP:
		if (task_spec_ib_force_disable(task))
			return PR_SPEC_PRCTL | PR_SPEC_FORCE_DISABLE;
		if (task_spec_ib_disable(task))
			return PR_SPEC_PRCTL | PR_SPEC_DISABLE;
		return PR_SPEC_PRCTL | PR_SPEC_ENABLE;
	case SPECTRE_V2_USER_STRICT:
		return PR_SPEC_DISABLE;
	default:
		return PR_SPEC_NOT_AFFECTED;
	}
}

int arch_prctl_spec_ctrl_get(struct task_struct *task, unsigned long which)
{
	switch (which) {
	case PR_SPEC_STORE_BYPASS:
		return ssb_prctl_get(task);
	case PR_SPEC_INDIRECT_BRANCH:
		return ib_prctl_get(task);
	default:
		return -ENODEV;
	}
}

void x86_spec_ctrl_setup_ap(void)
{
	if (boot_cpu_has(X86_FEATURE_MSR_SPEC_CTRL))
		wrmsrl(MSR_IA32_SPEC_CTRL, x86_spec_ctrl_base);

	if (ssb_mode == SPEC_STORE_BYPASS_DISABLE)
		x86_amd_ssb_disable();
}

bool itlb_multihit_kvm_mitigation;
EXPORT_SYMBOL_GPL(itlb_multihit_kvm_mitigation);

#undef pr_fmt
#define pr_fmt(fmt)	"L1TF: " fmt

/* Default mitigation for L1TF-affected CPUs */
enum l1tf_mitigations l1tf_mitigation __ro_after_init = L1TF_MITIGATION_FLUSH;
#if IS_ENABLED(CONFIG_KVM_INTEL)
EXPORT_SYMBOL_GPL(l1tf_mitigation);
#endif
enum vmx_l1d_flush_state l1tf_vmx_mitigation = VMENTER_L1D_FLUSH_AUTO;
EXPORT_SYMBOL_GPL(l1tf_vmx_mitigation);

/*
 * These CPUs all support 44bits physical address space internally in the
 * cache but CPUID can report a smaller number of physical address bits.
 *
 * The L1TF mitigation uses the top most address bit for the inversion of
 * non present PTEs. When the installed memory reaches into the top most
 * address bit due to memory holes, which has been observed on machines
 * which report 36bits physical address bits and have 32G RAM installed,
 * then the mitigation range check in l1tf_select_mitigation() triggers.
 * This is a false positive because the mitigation is still possible due to
 * the fact that the cache uses 44bit internally. Use the cache bits
 * instead of the reported physical bits and adjust them on the affected
 * machines to 44bit if the reported bits are less than 44.
 */
static void override_cache_bits(struct cpuinfo_x86 *c)
{
	if (c->x86 != 6)
		return;

	switch (c->x86_model) {
	case INTEL_FAM6_NEHALEM:
	case INTEL_FAM6_WESTMERE:
	case INTEL_FAM6_SANDYBRIDGE:
	case INTEL_FAM6_IVYBRIDGE:
	case INTEL_FAM6_HASWELL_CORE:
	case INTEL_FAM6_HASWELL_ULT:
	case INTEL_FAM6_HASWELL_GT3E:
	case INTEL_FAM6_BROADWELL_CORE:
	case INTEL_FAM6_BROADWELL_GT3E:
	case INTEL_FAM6_SKYLAKE_MOBILE:
	case INTEL_FAM6_SKYLAKE_DESKTOP:
	case INTEL_FAM6_KABYLAKE_MOBILE:
	case INTEL_FAM6_KABYLAKE_DESKTOP:
		if (c->x86_cache_bits < 44)
			c->x86_cache_bits = 44;
		break;
	}
}

static void __init l1tf_select_mitigation(void)
{
	u64 half_pa;

	if (!boot_cpu_has_bug(X86_BUG_L1TF))
		return;

	if (cpu_mitigations_off())
		l1tf_mitigation = L1TF_MITIGATION_OFF;
	else if (cpu_mitigations_auto_nosmt())
		l1tf_mitigation = L1TF_MITIGATION_FLUSH_NOSMT;

	override_cache_bits(&boot_cpu_data);

	switch (l1tf_mitigation) {
	case L1TF_MITIGATION_OFF:
	case L1TF_MITIGATION_FLUSH_NOWARN:
	case L1TF_MITIGATION_FLUSH:
		break;
	case L1TF_MITIGATION_FLUSH_NOSMT:
	case L1TF_MITIGATION_FULL:
		cpu_smt_disable(false);
		break;
	case L1TF_MITIGATION_FULL_FORCE:
		cpu_smt_disable(true);
		break;
	}

#if CONFIG_PGTABLE_LEVELS == 2
	pr_warn("Kernel not compiled for PAE. No mitigation for L1TF\n");
	return;
#endif

	half_pa = (u64)l1tf_pfn_limit() << PAGE_SHIFT;
	if (l1tf_mitigation != L1TF_MITIGATION_OFF &&
			e820__mapped_any(half_pa, ULLONG_MAX - half_pa, E820_TYPE_RAM)) {
		pr_warn("System has more than MAX_PA/2 memory. L1TF mitigation not effective.\n");
		pr_info("You may make it effective by booting the kernel with mem=%llu parameter.\n",
				half_pa);
		pr_info("However, doing so will make a part of your RAM unusable.\n");
		pr_info("Reading https://www.kernel.org/doc/html/latest/admin-guide/hw-vuln/l1tf.html might help you decide.\n");
		return;
	}

	setup_force_cpu_cap(X86_FEATURE_L1TF_PTEINV);
}

static int __init l1tf_cmdline(char *str)
{
	if (!boot_cpu_has_bug(X86_BUG_L1TF))
		return 0;

	if (!str)
		return -EINVAL;

	if (!strcmp(str, "off"))
		l1tf_mitigation = L1TF_MITIGATION_OFF;
	else if (!strcmp(str, "flush,nowarn"))
		l1tf_mitigation = L1TF_MITIGATION_FLUSH_NOWARN;
	else if (!strcmp(str, "flush"))
		l1tf_mitigation = L1TF_MITIGATION_FLUSH;
	else if (!strcmp(str, "flush,nosmt"))
		l1tf_mitigation = L1TF_MITIGATION_FLUSH_NOSMT;
	else if (!strcmp(str, "full"))
		l1tf_mitigation = L1TF_MITIGATION_FULL;
	else if (!strcmp(str, "full,force"))
		l1tf_mitigation = L1TF_MITIGATION_FULL_FORCE;

	return 0;
}
early_param("l1tf", l1tf_cmdline);

#undef pr_fmt
#define pr_fmt(fmt) fmt

#ifdef CONFIG_SYSFS

#define L1TF_DEFAULT_MSG "Mitigation: PTE Inversion"

#if IS_ENABLED(CONFIG_KVM_INTEL)
static const char * const l1tf_vmx_states[] = {
	[VMENTER_L1D_FLUSH_AUTO]		= "auto",
	[VMENTER_L1D_FLUSH_NEVER]		= "vulnerable",
	[VMENTER_L1D_FLUSH_COND]		= "conditional cache flushes",
	[VMENTER_L1D_FLUSH_ALWAYS]		= "cache flushes",
	[VMENTER_L1D_FLUSH_EPT_DISABLED]	= "EPT disabled",
	[VMENTER_L1D_FLUSH_NOT_REQUIRED]	= "flush not necessary"
};

static ssize_t l1tf_show_state(char *buf)
{
	if (l1tf_vmx_mitigation == VMENTER_L1D_FLUSH_AUTO)
		return sprintf(buf, "%s\n", L1TF_DEFAULT_MSG);

	if (l1tf_vmx_mitigation == VMENTER_L1D_FLUSH_EPT_DISABLED ||
	    (l1tf_vmx_mitigation == VMENTER_L1D_FLUSH_NEVER &&
	     sched_smt_active())) {
		return sprintf(buf, "%s; VMX: %s\n", L1TF_DEFAULT_MSG,
			       l1tf_vmx_states[l1tf_vmx_mitigation]);
	}

	return sprintf(buf, "%s; VMX: %s, SMT %s\n", L1TF_DEFAULT_MSG,
		       l1tf_vmx_states[l1tf_vmx_mitigation],
		       sched_smt_active() ? "vulnerable" : "disabled");
<<<<<<< HEAD
=======
}

static ssize_t itlb_multihit_show_state(char *buf)
{
	if (itlb_multihit_kvm_mitigation)
		return sprintf(buf, "KVM: Mitigation: Split huge pages\n");
	else
		return sprintf(buf, "KVM: Vulnerable\n");
>>>>>>> c081cdb1
}
#else
static ssize_t l1tf_show_state(char *buf)
{
	return sprintf(buf, "%s\n", L1TF_DEFAULT_MSG);
}

static ssize_t itlb_multihit_show_state(char *buf)
{
	return sprintf(buf, "Processor vulnerable\n");
}
#endif

static ssize_t mds_show_state(char *buf)
{
	if (boot_cpu_has(X86_FEATURE_HYPERVISOR)) {
		return sprintf(buf, "%s; SMT Host state unknown\n",
			       mds_strings[mds_mitigation]);
	}

	if (boot_cpu_has(X86_BUG_MSBDS_ONLY)) {
		return sprintf(buf, "%s; SMT %s\n", mds_strings[mds_mitigation],
			       (mds_mitigation == MDS_MITIGATION_OFF ? "vulnerable" :
			        sched_smt_active() ? "mitigated" : "disabled"));
	}

	return sprintf(buf, "%s; SMT %s\n", mds_strings[mds_mitigation],
		       sched_smt_active() ? "vulnerable" : "disabled");
}

<<<<<<< HEAD
=======
static ssize_t tsx_async_abort_show_state(char *buf)
{
	if ((taa_mitigation == TAA_MITIGATION_TSX_DISABLED) ||
	    (taa_mitigation == TAA_MITIGATION_OFF))
		return sprintf(buf, "%s\n", taa_strings[taa_mitigation]);

	if (boot_cpu_has(X86_FEATURE_HYPERVISOR)) {
		return sprintf(buf, "%s; SMT Host state unknown\n",
			       taa_strings[taa_mitigation]);
	}

	return sprintf(buf, "%s; SMT %s\n", taa_strings[taa_mitigation],
		       sched_smt_active() ? "vulnerable" : "disabled");
}

>>>>>>> c081cdb1
static char *stibp_state(void)
{
	if (spectre_v2_enabled == SPECTRE_V2_IBRS_ENHANCED)
		return "";

	switch (spectre_v2_user) {
	case SPECTRE_V2_USER_NONE:
		return ", STIBP: disabled";
	case SPECTRE_V2_USER_STRICT:
		return ", STIBP: forced";
	case SPECTRE_V2_USER_PRCTL:
	case SPECTRE_V2_USER_SECCOMP:
		if (static_key_enabled(&switch_to_cond_stibp))
			return ", STIBP: conditional";
	}
	return "";
}

static char *ibpb_state(void)
{
	if (boot_cpu_has(X86_FEATURE_IBPB)) {
		if (static_key_enabled(&switch_mm_always_ibpb))
			return ", IBPB: always-on";
		if (static_key_enabled(&switch_mm_cond_ibpb))
			return ", IBPB: conditional";
		return ", IBPB: disabled";
	}
	return "";
}

static ssize_t cpu_show_common(struct device *dev, struct device_attribute *attr,
			       char *buf, unsigned int bug)
{
	if (!boot_cpu_has_bug(bug))
		return sprintf(buf, "Not affected\n");

	switch (bug) {
	case X86_BUG_CPU_MELTDOWN:
		if (boot_cpu_has(X86_FEATURE_PTI))
			return sprintf(buf, "Mitigation: PTI\n");

		break;

	case X86_BUG_SPECTRE_V1:
		return sprintf(buf, "%s\n", spectre_v1_strings[spectre_v1_mitigation]);

	case X86_BUG_SPECTRE_V2:
		return sprintf(buf, "%s%s%s%s%s%s\n", spectre_v2_strings[spectre_v2_enabled],
			       ibpb_state(),
			       boot_cpu_has(X86_FEATURE_USE_IBRS_FW) ? ", IBRS_FW" : "",
			       stibp_state(),
			       boot_cpu_has(X86_FEATURE_RSB_CTXSW) ? ", RSB filling" : "",
			       spectre_v2_module_string());

	case X86_BUG_SPEC_STORE_BYPASS:
		return sprintf(buf, "%s\n", ssb_strings[ssb_mode]);

	case X86_BUG_L1TF:
		if (boot_cpu_has(X86_FEATURE_L1TF_PTEINV))
			return l1tf_show_state(buf);
		break;

	case X86_BUG_MDS:
		return mds_show_state(buf);

<<<<<<< HEAD
=======
	case X86_BUG_TAA:
		return tsx_async_abort_show_state(buf);

	case X86_BUG_ITLB_MULTIHIT:
		return itlb_multihit_show_state(buf);

>>>>>>> c081cdb1
	default:
		break;
	}

	return sprintf(buf, "Vulnerable\n");
}

ssize_t cpu_show_meltdown(struct device *dev, struct device_attribute *attr, char *buf)
{
	return cpu_show_common(dev, attr, buf, X86_BUG_CPU_MELTDOWN);
}

ssize_t cpu_show_spectre_v1(struct device *dev, struct device_attribute *attr, char *buf)
{
	return cpu_show_common(dev, attr, buf, X86_BUG_SPECTRE_V1);
}

ssize_t cpu_show_spectre_v2(struct device *dev, struct device_attribute *attr, char *buf)
{
	return cpu_show_common(dev, attr, buf, X86_BUG_SPECTRE_V2);
}

ssize_t cpu_show_spec_store_bypass(struct device *dev, struct device_attribute *attr, char *buf)
{
	return cpu_show_common(dev, attr, buf, X86_BUG_SPEC_STORE_BYPASS);
}

ssize_t cpu_show_l1tf(struct device *dev, struct device_attribute *attr, char *buf)
{
	return cpu_show_common(dev, attr, buf, X86_BUG_L1TF);
}

ssize_t cpu_show_mds(struct device *dev, struct device_attribute *attr, char *buf)
{
	return cpu_show_common(dev, attr, buf, X86_BUG_MDS);
}
<<<<<<< HEAD
=======

ssize_t cpu_show_tsx_async_abort(struct device *dev, struct device_attribute *attr, char *buf)
{
	return cpu_show_common(dev, attr, buf, X86_BUG_TAA);
}

ssize_t cpu_show_itlb_multihit(struct device *dev, struct device_attribute *attr, char *buf)
{
	return cpu_show_common(dev, attr, buf, X86_BUG_ITLB_MULTIHIT);
}
>>>>>>> c081cdb1
#endif<|MERGE_RESOLUTION|>--- conflicted
+++ resolved
@@ -32,21 +32,15 @@
 #include <asm/intel-family.h>
 #include <asm/e820/api.h>
 
-<<<<<<< HEAD
-=======
 #include "cpu.h"
 
->>>>>>> c081cdb1
 static void __init spectre_v1_select_mitigation(void);
 static void __init spectre_v2_select_mitigation(void);
 static void __init ssb_select_mitigation(void);
 static void __init l1tf_select_mitigation(void);
 static void __init mds_select_mitigation(void);
-<<<<<<< HEAD
-=======
 static void __init mds_print_mitigation(void);
 static void __init taa_select_mitigation(void);
->>>>>>> c081cdb1
 
 /* The base value of the SPEC_CTRL MSR that always has to be preserved. */
 u64 x86_spec_ctrl_base;
@@ -113,8 +107,6 @@
 	ssb_select_mitigation();
 	l1tf_select_mitigation();
 	mds_select_mitigation();
-<<<<<<< HEAD
-=======
 	taa_select_mitigation();
 
 	/*
@@ -122,7 +114,6 @@
 	 * mitigation until after TAA mitigation selection is done.
 	 */
 	mds_print_mitigation();
->>>>>>> c081cdb1
 
 	arch_smt_update();
 
@@ -261,15 +252,12 @@
 		    (mds_nosmt || cpu_mitigations_auto_nosmt()))
 			cpu_smt_disable(false);
 	}
-<<<<<<< HEAD
-=======
 }
 
 static void __init mds_print_mitigation(void)
 {
 	if (!boot_cpu_has_bug(X86_BUG_MDS) || cpu_mitigations_off())
 		return;
->>>>>>> c081cdb1
 
 	pr_info("%s\n", mds_strings[mds_mitigation]);
 }
@@ -296,8 +284,6 @@
 early_param("mds", mds_cmdline);
 
 #undef pr_fmt
-<<<<<<< HEAD
-=======
 #define pr_fmt(fmt)	"TAA: " fmt
 
 /* Default mitigation for TAA-affected CPUs */
@@ -405,7 +391,6 @@
 early_param("tsx_async_abort", tsx_async_abort_parse_cmdline);
 
 #undef pr_fmt
->>>>>>> c081cdb1
 #define pr_fmt(fmt)     "Spectre V1 : " fmt
 
 enum spectre_v1_mitigation {
@@ -911,20 +896,10 @@
 }
 
 #define MDS_MSG_SMT "MDS CPU bug present and SMT on, data leak possible. See https://www.kernel.org/doc/html/latest/admin-guide/hw-vuln/mds.html for more details.\n"
-<<<<<<< HEAD
+#define TAA_MSG_SMT "TAA CPU bug present and SMT on, data leak possible. See https://www.kernel.org/doc/html/latest/admin-guide/hw-vuln/tsx_async_abort.html for more details.\n"
 
 void arch_smt_update(void)
 {
-	/* Enhanced IBRS implies STIBP. No update required. */
-	if (spectre_v2_enabled == SPECTRE_V2_IBRS_ENHANCED)
-		return;
-
-=======
-#define TAA_MSG_SMT "TAA CPU bug present and SMT on, data leak possible. See https://www.kernel.org/doc/html/latest/admin-guide/hw-vuln/tsx_async_abort.html for more details.\n"
-
-void arch_smt_update(void)
-{
->>>>>>> c081cdb1
 	mutex_lock(&spec_ctrl_mutex);
 
 	switch (spectre_v2_user) {
@@ -950,8 +925,6 @@
 		break;
 	}
 
-<<<<<<< HEAD
-=======
 	switch (taa_mitigation) {
 	case TAA_MITIGATION_VERW:
 	case TAA_MITIGATION_UCODE_NEEDED:
@@ -963,7 +936,6 @@
 		break;
 	}
 
->>>>>>> c081cdb1
 	mutex_unlock(&spec_ctrl_mutex);
 }
 
@@ -1436,8 +1408,6 @@
 	return sprintf(buf, "%s; VMX: %s, SMT %s\n", L1TF_DEFAULT_MSG,
 		       l1tf_vmx_states[l1tf_vmx_mitigation],
 		       sched_smt_active() ? "vulnerable" : "disabled");
-<<<<<<< HEAD
-=======
 }
 
 static ssize_t itlb_multihit_show_state(char *buf)
@@ -1446,7 +1416,6 @@
 		return sprintf(buf, "KVM: Mitigation: Split huge pages\n");
 	else
 		return sprintf(buf, "KVM: Vulnerable\n");
->>>>>>> c081cdb1
 }
 #else
 static ssize_t l1tf_show_state(char *buf)
@@ -1477,8 +1446,6 @@
 		       sched_smt_active() ? "vulnerable" : "disabled");
 }
 
-<<<<<<< HEAD
-=======
 static ssize_t tsx_async_abort_show_state(char *buf)
 {
 	if ((taa_mitigation == TAA_MITIGATION_TSX_DISABLED) ||
@@ -1494,7 +1461,6 @@
 		       sched_smt_active() ? "vulnerable" : "disabled");
 }
 
->>>>>>> c081cdb1
 static char *stibp_state(void)
 {
 	if (spectre_v2_enabled == SPECTRE_V2_IBRS_ENHANCED)
@@ -1560,15 +1526,12 @@
 	case X86_BUG_MDS:
 		return mds_show_state(buf);
 
-<<<<<<< HEAD
-=======
 	case X86_BUG_TAA:
 		return tsx_async_abort_show_state(buf);
 
 	case X86_BUG_ITLB_MULTIHIT:
 		return itlb_multihit_show_state(buf);
 
->>>>>>> c081cdb1
 	default:
 		break;
 	}
@@ -1605,8 +1568,6 @@
 {
 	return cpu_show_common(dev, attr, buf, X86_BUG_MDS);
 }
-<<<<<<< HEAD
-=======
 
 ssize_t cpu_show_tsx_async_abort(struct device *dev, struct device_attribute *attr, char *buf)
 {
@@ -1617,5 +1578,4 @@
 {
 	return cpu_show_common(dev, attr, buf, X86_BUG_ITLB_MULTIHIT);
 }
->>>>>>> c081cdb1
 #endif