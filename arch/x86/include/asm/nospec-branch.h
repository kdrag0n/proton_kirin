/* SPDX-License-Identifier: GPL-2.0 */

#ifndef _ASM_X86_NOSPEC_BRANCH_H_
#define _ASM_X86_NOSPEC_BRANCH_H_

#include <linux/static_key.h>

#include <asm/alternative.h>
#include <asm/alternative-asm.h>
#include <asm/cpufeatures.h>
#include <asm/msr-index.h>

/*
 * Fill the CPU return stack buffer.
 *
 * Each entry in the RSB, if used for a speculative 'ret', contains an
 * infinite 'pause; lfence; jmp' loop to capture speculative execution.
 *
 * This is required in various cases for retpoline and IBRS-based
 * mitigations for the Spectre variant 2 vulnerability. Sometimes to
 * eliminate potentially bogus entries from the RSB, and sometimes
 * purely to ensure that it doesn't get empty, which on some CPUs would
 * allow predictions from other (unwanted!) sources to be used.
 *
 * We define a CPP macro such that it can be used from both .S files and
 * inline assembly. It's possible to do a .macro and then include that
 * from C via asm(".include <asm/nospec-branch.h>") but let's not go there.
 */

#define RSB_CLEAR_LOOPS		32	/* To forcibly overwrite all entries */
#define RSB_FILL_LOOPS		16	/* To avoid underflow */

/*
 * Google experimented with loop-unrolling and this turned out to be
 * the optimal version — two calls, each with their own speculation
 * trap should their return address end up getting used, in a loop.
 */
#define __FILL_RETURN_BUFFER(reg, nr, sp)	\
	mov	$(nr/2), reg;			\
771:						\
	call	772f;				\
773:	/* speculation trap */			\
	pause;					\
	lfence;					\
	jmp	773b;				\
772:						\
	call	774f;				\
775:	/* speculation trap */			\
	pause;					\
	lfence;					\
	jmp	775b;				\
774:						\
	dec	reg;				\
	jnz	771b;				\
	add	$(BITS_PER_LONG/8) * nr, sp;

#ifdef __ASSEMBLY__

/*
 * This should be used immediately before a retpoline alternative.  It tells
 * objtool where the retpolines are so that it can make sense of the control
 * flow by just reading the original instruction(s) and ignoring the
 * alternatives.
 */
.macro ANNOTATE_NOSPEC_ALTERNATIVE
	.Lannotate_\@:
	.pushsection .discard.nospec
	.long .Lannotate_\@ - .
	.popsection
.endm

/*
 * This should be used immediately before an indirect jump/call. It tells
 * objtool the subsequent indirect jump/call is vouched safe for retpoline
 * builds.
 */
.macro ANNOTATE_RETPOLINE_SAFE
	.Lannotate_\@:
	.pushsection .discard.retpoline_safe
	_ASM_PTR .Lannotate_\@
	.popsection
.endm

/*
 * These are the bare retpoline primitives for indirect jmp and call.
 * Do not use these directly; they only exist to make the ALTERNATIVE
 * invocation below less ugly.
 */
.macro RETPOLINE_JMP reg:req
	call	.Ldo_rop_\@
.Lspec_trap_\@:
	pause
	lfence
	jmp	.Lspec_trap_\@
.Ldo_rop_\@:
	mov	\reg, (%_ASM_SP)
	ret
.endm

/*
 * This is a wrapper around RETPOLINE_JMP so the called function in reg
 * returns to the instruction after the macro.
 */
.macro RETPOLINE_CALL reg:req
	jmp	.Ldo_call_\@
.Ldo_retpoline_jmp_\@:
	RETPOLINE_JMP \reg
.Ldo_call_\@:
	call	.Ldo_retpoline_jmp_\@
.endm

/*
 * JMP_NOSPEC and CALL_NOSPEC macros can be used instead of a simple
 * indirect jmp/call which may be susceptible to the Spectre variant 2
 * attack.
 */
.macro JMP_NOSPEC reg:req
#ifdef CONFIG_RETPOLINE
	ANNOTATE_NOSPEC_ALTERNATIVE
	ALTERNATIVE_2 __stringify(ANNOTATE_RETPOLINE_SAFE; jmp *\reg),	\
		__stringify(RETPOLINE_JMP \reg), X86_FEATURE_RETPOLINE,	\
		__stringify(lfence; ANNOTATE_RETPOLINE_SAFE; jmp *\reg), X86_FEATURE_RETPOLINE_AMD
#else
	jmp	*\reg
#endif
.endm

.macro CALL_NOSPEC reg:req
#ifdef CONFIG_RETPOLINE
	ANNOTATE_NOSPEC_ALTERNATIVE
	ALTERNATIVE_2 __stringify(ANNOTATE_RETPOLINE_SAFE; call *\reg),	\
		__stringify(RETPOLINE_CALL \reg), X86_FEATURE_RETPOLINE,\
		__stringify(lfence; ANNOTATE_RETPOLINE_SAFE; call *\reg), X86_FEATURE_RETPOLINE_AMD
#else
	call	*\reg
#endif
.endm

 /*
  * A simpler FILL_RETURN_BUFFER macro. Don't make people use the CPP
  * monstrosity above, manually.
  */
.macro FILL_RETURN_BUFFER reg:req nr:req ftr:req
#ifdef CONFIG_RETPOLINE
	ANNOTATE_NOSPEC_ALTERNATIVE
	ALTERNATIVE "jmp .Lskip_rsb_\@",				\
		__stringify(__FILL_RETURN_BUFFER(\reg,\nr,%_ASM_SP))	\
		\ftr
.Lskip_rsb_\@:
#endif
.endm

#else /* __ASSEMBLY__ */

#define ANNOTATE_NOSPEC_ALTERNATIVE				\
	"999:\n\t"						\
	".pushsection .discard.nospec\n\t"			\
	".long 999b - .\n\t"					\
	".popsection\n\t"

#define ANNOTATE_RETPOLINE_SAFE					\
	"999:\n\t"						\
	".pushsection .discard.retpoline_safe\n\t"		\
	_ASM_PTR " 999b\n\t"					\
	".popsection\n\t"

#ifdef CONFIG_RETPOLINE
#ifdef CONFIG_X86_64

/*
 * Inline asm uses the %V modifier which is only in newer GCC
 * which is ensured when CONFIG_RETPOLINE is defined.
 */
# define CALL_NOSPEC						\
	ANNOTATE_NOSPEC_ALTERNATIVE				\
	ALTERNATIVE_2(						\
	ANNOTATE_RETPOLINE_SAFE					\
	"call *%[thunk_target]\n",				\
	"call __x86_indirect_thunk_%V[thunk_target]\n",		\
	X86_FEATURE_RETPOLINE,					\
	"lfence;\n"						\
	ANNOTATE_RETPOLINE_SAFE					\
	"call *%[thunk_target]\n",				\
	X86_FEATURE_RETPOLINE_AMD)
# define THUNK_TARGET(addr) [thunk_target] "r" (addr)

#else /* CONFIG_X86_32 */
/*
 * For i386 we use the original ret-equivalent retpoline, because
 * otherwise we'll run out of registers. We don't care about CET
 * here, anyway.
 */
# define CALL_NOSPEC						\
	ANNOTATE_NOSPEC_ALTERNATIVE				\
	ALTERNATIVE_2(						\
	ANNOTATE_RETPOLINE_SAFE					\
	"call *%[thunk_target]\n",				\
	"       jmp    904f;\n"					\
	"       .align 16\n"					\
	"901:	call   903f;\n"					\
	"902:	pause;\n"					\
	"    	lfence;\n"					\
	"       jmp    902b;\n"					\
	"       .align 16\n"					\
	"903:	lea    4(%%esp), %%esp;\n"			\
	"       pushl  %[thunk_target];\n"			\
	"       ret;\n"						\
	"       .align 16\n"					\
	"904:	call   901b;\n",				\
	X86_FEATURE_RETPOLINE,					\
	"lfence;\n"						\
	ANNOTATE_RETPOLINE_SAFE					\
	"call *%[thunk_target]\n",				\
	X86_FEATURE_RETPOLINE_AMD)

# define THUNK_TARGET(addr) [thunk_target] "rm" (addr)
#endif
#else /* No retpoline for C / inline asm */
# define CALL_NOSPEC "call *%[thunk_target]\n"
# define THUNK_TARGET(addr) [thunk_target] "rm" (addr)
#endif

/* The Spectre V2 mitigation variants */
enum spectre_v2_mitigation {
	SPECTRE_V2_NONE,
	SPECTRE_V2_RETPOLINE_GENERIC,
	SPECTRE_V2_RETPOLINE_AMD,
	SPECTRE_V2_IBRS_ENHANCED,
};

/* The indirect branch speculation control variants */
enum spectre_v2_user_mitigation {
	SPECTRE_V2_USER_NONE,
	SPECTRE_V2_USER_STRICT,
	SPECTRE_V2_USER_PRCTL,
	SPECTRE_V2_USER_SECCOMP,
};

/* The Speculative Store Bypass disable variants */
enum ssb_mitigation {
	SPEC_STORE_BYPASS_NONE,
	SPEC_STORE_BYPASS_DISABLE,
	SPEC_STORE_BYPASS_PRCTL,
	SPEC_STORE_BYPASS_SECCOMP,
};

extern char __indirect_thunk_start[];
extern char __indirect_thunk_end[];

/*
 * On VMEXIT we must ensure that no RSB predictions learned in the guest
 * can be followed in the host, by overwriting the RSB completely. Both
 * retpoline and IBRS mitigations for Spectre v2 need this; only on future
 * CPUs with IBRS_ALL *might* it be avoided.
 */
static inline void vmexit_fill_RSB(void)
{
#ifdef CONFIG_RETPOLINE
	unsigned long loops;

	asm volatile (ANNOTATE_NOSPEC_ALTERNATIVE
		      ALTERNATIVE("jmp 910f",
				  __stringify(__FILL_RETURN_BUFFER(%0, RSB_CLEAR_LOOPS, %1)),
				  X86_FEATURE_RETPOLINE)
		      "910:"
		      : "=r" (loops), ASM_CALL_CONSTRAINT
		      : : "memory" );
#endif
}

static __always_inline
void alternative_msr_write(unsigned int msr, u64 val, unsigned int feature)
{
	asm volatile(ALTERNATIVE("", "wrmsr", %c[feature])
		: : "c" (msr),
		    "a" ((u32)val),
		    "d" ((u32)(val >> 32)),
		    [feature] "i" (feature)
		: "memory");
}

static inline void indirect_branch_prediction_barrier(void)
{
	u64 val = PRED_CMD_IBPB;

	alternative_msr_write(MSR_IA32_PRED_CMD, val, X86_FEATURE_USE_IBPB);
}

/* The Intel SPEC CTRL MSR base value cache */
extern u64 x86_spec_ctrl_base;

/*
 * With retpoline, we must use IBRS to restrict branch prediction
 * before calling into firmware.
 *
 * (Implemented as CPP macros due to header hell.)
 */
#define firmware_restrict_branch_speculation_start()			\
do {									\
	u64 val = x86_spec_ctrl_base | SPEC_CTRL_IBRS;			\
									\
	preempt_disable();						\
	alternative_msr_write(MSR_IA32_SPEC_CTRL, val,			\
			      X86_FEATURE_USE_IBRS_FW);			\
} while (0)

#define firmware_restrict_branch_speculation_end()			\
do {									\
	u64 val = x86_spec_ctrl_base;					\
									\
	alternative_msr_write(MSR_IA32_SPEC_CTRL, val,			\
			      X86_FEATURE_USE_IBRS_FW);			\
	preempt_enable();						\
} while (0)

DECLARE_STATIC_KEY_FALSE(switch_to_cond_stibp);
DECLARE_STATIC_KEY_FALSE(switch_mm_cond_ibpb);
DECLARE_STATIC_KEY_FALSE(switch_mm_always_ibpb);

DECLARE_STATIC_KEY_FALSE(mds_user_clear);
DECLARE_STATIC_KEY_FALSE(mds_idle_clear);

#include <asm/segment.h>

/**
<<<<<<< HEAD
 * mds_clear_cpu_buffers - Mitigation for MDS vulnerability
=======
 * mds_clear_cpu_buffers - Mitigation for MDS and TAA vulnerability
>>>>>>> c081cdb1
 *
 * This uses the otherwise unused and obsolete VERW instruction in
 * combination with microcode which triggers a CPU buffer flush when the
 * instruction is executed.
 */
static inline void mds_clear_cpu_buffers(void)
{
	static const u16 ds = __KERNEL_DS;

	/*
	 * Has to be the memory-operand variant because only that
	 * guarantees the CPU buffer flush functionality according to
	 * documentation. The register-operand variant does not.
	 * Works with any segment selector, but a valid writable
	 * data segment is the fastest variant.
	 *
	 * "cc" clobber is required because VERW modifies ZF.
	 */
	asm volatile("verw %[ds]" : : [ds] "m" (ds) : "cc");
}

/**
<<<<<<< HEAD
 * mds_user_clear_cpu_buffers - Mitigation for MDS vulnerability
=======
 * mds_user_clear_cpu_buffers - Mitigation for MDS and TAA vulnerability
>>>>>>> c081cdb1
 *
 * Clear CPU buffers if the corresponding static key is enabled
 */
static inline void mds_user_clear_cpu_buffers(void)
{
	if (static_branch_likely(&mds_user_clear))
		mds_clear_cpu_buffers();
}

/**
 * mds_idle_clear_cpu_buffers - Mitigation for MDS vulnerability
 *
 * Clear CPU buffers if the corresponding static key is enabled
 */
static inline void mds_idle_clear_cpu_buffers(void)
{
	if (static_branch_likely(&mds_idle_clear))
		mds_clear_cpu_buffers();
}

#endif /* __ASSEMBLY__ */

/*
 * Below is used in the eBPF JIT compiler and emits the byte sequence
 * for the following assembly:
 *
 * With retpolines configured:
 *
 *    callq do_rop
 *  spec_trap:
 *    pause
 *    lfence
 *    jmp spec_trap
 *  do_rop:
 *    mov %rax,(%rsp)
 *    retq
 *
 * Without retpolines configured:
 *
 *    jmp *%rax
 */
#ifdef CONFIG_RETPOLINE
# define RETPOLINE_RAX_BPF_JIT_SIZE	17
# define RETPOLINE_RAX_BPF_JIT()				\
	EMIT1_off32(0xE8, 7);	 /* callq do_rop */		\
	/* spec_trap: */					\
	EMIT2(0xF3, 0x90);       /* pause */			\
	EMIT3(0x0F, 0xAE, 0xE8); /* lfence */			\
	EMIT2(0xEB, 0xF9);       /* jmp spec_trap */		\
	/* do_rop: */						\
	EMIT4(0x48, 0x89, 0x04, 0x24); /* mov %rax,(%rsp) */	\
	EMIT1(0xC3);             /* retq */
#else
# define RETPOLINE_RAX_BPF_JIT_SIZE	2
# define RETPOLINE_RAX_BPF_JIT()				\
	EMIT2(0xFF, 0xE0);	 /* jmp *%rax */
#endif

#endif /* _ASM_X86_NOSPEC_BRANCH_H_ */<|MERGE_RESOLUTION|>--- conflicted
+++ resolved
@@ -323,11 +323,7 @@
 #include <asm/segment.h>
 
 /**
-<<<<<<< HEAD
- * mds_clear_cpu_buffers - Mitigation for MDS vulnerability
-=======
  * mds_clear_cpu_buffers - Mitigation for MDS and TAA vulnerability
->>>>>>> c081cdb1
  *
  * This uses the otherwise unused and obsolete VERW instruction in
  * combination with microcode which triggers a CPU buffer flush when the
@@ -350,11 +346,7 @@
 }
 
 /**
-<<<<<<< HEAD
- * mds_user_clear_cpu_buffers - Mitigation for MDS vulnerability
-=======
  * mds_user_clear_cpu_buffers - Mitigation for MDS and TAA vulnerability
->>>>>>> c081cdb1
  *
  * Clear CPU buffers if the corresponding static key is enabled
  */
