--- conflicted
+++ resolved
@@ -340,10 +340,7 @@
 #define X86_FEATURE_AVX512_4VNNIW	(18*32+ 2) /* AVX-512 Neural Network Instructions */
 #define X86_FEATURE_AVX512_4FMAPS	(18*32+ 3) /* AVX-512 Multiply Accumulation Single precision */
 #define X86_FEATURE_TSX_FORCE_ABORT	(18*32+13) /* "" TSX_FORCE_ABORT */
-<<<<<<< HEAD
-=======
 #define X86_FEATURE_MD_CLEAR		(18*32+10) /* VERW clears CPU buffers */
->>>>>>> f1071dbd
 #define X86_FEATURE_PCONFIG		(18*32+18) /* Intel PCONFIG */
 #define X86_FEATURE_SPEC_CTRL		(18*32+26) /* "" Speculation Control (IBRS + IBPB) */
 #define X86_FEATURE_INTEL_STIBP		(18*32+27) /* "" Single Thread Indirect Branch Predictors */
