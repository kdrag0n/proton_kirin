--- conflicted
+++ resolved
@@ -4,21 +4,14 @@
 #include <linux/init.h>
 #include <linux/slab.h>
 #include <linux/delay.h>
-<<<<<<< HEAD
-=======
 #include <linux/jiffies.h>
->>>>>>> c081cdb1
 #include <asm/apicdef.h>
 #include <asm/nmi.h>
 
 #include "../perf_event.h"
 
-<<<<<<< HEAD
-static DEFINE_PER_CPU(unsigned int, perf_nmi_counter);
-=======
 static DEFINE_PER_CPU(unsigned long, perf_nmi_tstamp);
 static unsigned long perf_nmi_window;
->>>>>>> c081cdb1
 
 static __initconst const u64 amd_hw_cache_event_ids
 				[PERF_COUNT_HW_CACHE_MAX]
@@ -252,10 +245,7 @@
 	[PERF_COUNT_HW_CPU_CYCLES]		= 0x0076,
 	[PERF_COUNT_HW_INSTRUCTIONS]		= 0x00c0,
 	[PERF_COUNT_HW_CACHE_REFERENCES]	= 0xff60,
-<<<<<<< HEAD
-=======
 	[PERF_COUNT_HW_CACHE_MISSES]		= 0x0964,
->>>>>>> c081cdb1
 	[PERF_COUNT_HW_BRANCH_INSTRUCTIONS]	= 0x00c2,
 	[PERF_COUNT_HW_BRANCH_MISSES]		= 0x00c3,
 	[PERF_COUNT_HW_STALLED_CYCLES_FRONTEND]	= 0x0287,
@@ -653,20 +643,12 @@
  * handler when multiple PMCs are active or PMC overflow while handling some
  * other source of an NMI.
  *
-<<<<<<< HEAD
- * Attempt to mitigate this by using the number of active PMCs to determine
- * whether to return NMI_HANDLED if the perf NMI handler did not handle/reset
- * any PMCs. The per-CPU perf_nmi_counter variable is set to a minimum of the
- * number of active PMCs or 2. The value of 2 is used in case an NMI does not
- * arrive at the LAPIC in time to be collapsed into an already pending NMI.
-=======
  * Attempt to mitigate this by creating an NMI window in which un-handled NMIs
  * received during this window will be claimed. This prevents extending the
  * window past when it is possible that latent NMIs should be received. The
  * per-CPU perf_nmi_tstamp will be set to the window end time whenever perf has
  * handled a counter. When an un-handled NMI is received, it will be claimed
  * only if arriving within that window.
->>>>>>> c081cdb1
  */
 static int amd_pmu_handle_irq(struct pt_regs *regs)
 {
@@ -684,36 +666,19 @@
 	handled = x86_pmu_handle_irq(regs);
 
 	/*
-<<<<<<< HEAD
-	 * If a counter was handled, record the number of possible remaining
-	 * NMIs that can occur.
-	 */
-	if (handled) {
-		this_cpu_write(perf_nmi_counter,
-			       min_t(unsigned int, 2, active));
-=======
 	 * If a counter was handled, record a timestamp such that un-handled
 	 * NMIs will be claimed if arriving within that window.
 	 */
 	if (handled) {
 		this_cpu_write(perf_nmi_tstamp,
 			       jiffies + perf_nmi_window);
->>>>>>> c081cdb1
 
 		return handled;
 	}
 
-<<<<<<< HEAD
-	if (!this_cpu_read(perf_nmi_counter))
-		return NMI_DONE;
-
-	this_cpu_dec(perf_nmi_counter);
-
-=======
 	if (time_after(jiffies, this_cpu_read(perf_nmi_tstamp)))
 		return NMI_DONE;
 
->>>>>>> c081cdb1
 	return NMI_HANDLED;
 }
 
