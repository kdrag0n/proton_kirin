/*
 * Contains CPU feature definitions
 *
 * Copyright (C) 2015 ARM Ltd.
 *
 * This program is free software; you can redistribute it and/or modify
 * it under the terms of the GNU General Public License version 2 as
 * published by the Free Software Foundation.
 *
 * This program is distributed in the hope that it will be useful,
 * but WITHOUT ANY WARRANTY; without even the implied warranty of
 * MERCHANTABILITY or FITNESS FOR A PARTICULAR PURPOSE.  See the
 * GNU General Public License for more details.
 *
 * You should have received a copy of the GNU General Public License
 * along with this program.  If not, see <http://www.gnu.org/licenses/>.
 */

#define pr_fmt(fmt) "CPU features: " fmt

#include <linux/bsearch.h>
#include <linux/cpumask.h>
#include <linux/sort.h>
#include <linux/stop_machine.h>
#include <linux/types.h>
#include <linux/mm.h>
#include <linux/cpu.h>
#include <asm/cpu.h>
#include <asm/cpufeature.h>
#include <asm/cpu_ops.h>
#include <asm/mmu_context.h>
#include <asm/processor.h>
#include <asm/sysreg.h>
#include <asm/traps.h>
#include <asm/virt.h>

unsigned long elf_hwcap __read_mostly;
EXPORT_SYMBOL_GPL(elf_hwcap);

#ifdef CONFIG_COMPAT
#define COMPAT_ELF_HWCAP_DEFAULT	\
				(COMPAT_HWCAP_HALF|COMPAT_HWCAP_THUMB|\
				 COMPAT_HWCAP_FAST_MULT|COMPAT_HWCAP_EDSP|\
				 COMPAT_HWCAP_TLS|COMPAT_HWCAP_VFP|\
				 COMPAT_HWCAP_VFPv3|COMPAT_HWCAP_VFPv4|\
				 COMPAT_HWCAP_NEON|COMPAT_HWCAP_IDIV|\
				 COMPAT_HWCAP_LPAE)
unsigned int compat_elf_hwcap __read_mostly = COMPAT_ELF_HWCAP_DEFAULT;
unsigned int compat_elf_hwcap2 __read_mostly;
#endif

DECLARE_BITMAP(cpu_hwcaps, ARM64_NCAPS);
EXPORT_SYMBOL(cpu_hwcaps);

static int dump_cpu_hwcaps(struct notifier_block *self, unsigned long v, void *p)
{
	/* file-wide pr_fmt adds "CPU features: " prefix */
	pr_emerg("0x%*pb\n", ARM64_NCAPS, &cpu_hwcaps);
	return 0;
}

static struct notifier_block cpu_hwcaps_notifier = {
	.notifier_call = dump_cpu_hwcaps
};

static int __init register_cpu_hwcaps_dumper(void)
{
	atomic_notifier_chain_register(&panic_notifier_list,
				       &cpu_hwcaps_notifier);
	return 0;
}
__initcall(register_cpu_hwcaps_dumper);

DEFINE_STATIC_KEY_ARRAY_FALSE(cpu_hwcap_keys, ARM64_NCAPS);
EXPORT_SYMBOL(cpu_hwcap_keys);

#define __ARM64_FTR_BITS(SIGNED, VISIBLE, STRICT, TYPE, SHIFT, WIDTH, SAFE_VAL) \
	{						\
		.sign = SIGNED,				\
		.visible = VISIBLE,			\
		.strict = STRICT,			\
		.type = TYPE,				\
		.shift = SHIFT,				\
		.width = WIDTH,				\
		.safe_val = SAFE_VAL,			\
	}

/* Define a feature with unsigned values */
#define ARM64_FTR_BITS(VISIBLE, STRICT, TYPE, SHIFT, WIDTH, SAFE_VAL) \
	__ARM64_FTR_BITS(FTR_UNSIGNED, VISIBLE, STRICT, TYPE, SHIFT, WIDTH, SAFE_VAL)

/* Define a feature with a signed value */
#define S_ARM64_FTR_BITS(VISIBLE, STRICT, TYPE, SHIFT, WIDTH, SAFE_VAL) \
	__ARM64_FTR_BITS(FTR_SIGNED, VISIBLE, STRICT, TYPE, SHIFT, WIDTH, SAFE_VAL)

#define ARM64_FTR_END					\
	{						\
		.width = 0,				\
	}

/* meta feature for alternatives */
static bool __maybe_unused
cpufeature_pan_not_uao(const struct arm64_cpu_capabilities *entry, int __unused);


/*
 * NOTE: Any changes to the visibility of features should be kept in
 * sync with the documentation of the CPU feature register ABI.
 */
static const struct arm64_ftr_bits ftr_id_aa64isar0[] = {
	ARM64_FTR_BITS(FTR_VISIBLE, FTR_STRICT, FTR_LOWER_SAFE, ID_AA64ISAR0_TS_SHIFT, 4, 0),
	ARM64_FTR_BITS(FTR_VISIBLE, FTR_STRICT, FTR_LOWER_SAFE, ID_AA64ISAR0_FHM_SHIFT, 4, 0),
	ARM64_FTR_BITS(FTR_VISIBLE, FTR_STRICT, FTR_LOWER_SAFE, ID_AA64ISAR0_DP_SHIFT, 4, 0),
	ARM64_FTR_BITS(FTR_VISIBLE, FTR_STRICT, FTR_LOWER_SAFE, ID_AA64ISAR0_SM4_SHIFT, 4, 0),
	ARM64_FTR_BITS(FTR_VISIBLE, FTR_STRICT, FTR_LOWER_SAFE, ID_AA64ISAR0_SM3_SHIFT, 4, 0),
	ARM64_FTR_BITS(FTR_VISIBLE, FTR_STRICT, FTR_LOWER_SAFE, ID_AA64ISAR0_SHA3_SHIFT, 4, 0),
	ARM64_FTR_BITS(FTR_VISIBLE, FTR_STRICT, FTR_LOWER_SAFE, ID_AA64ISAR0_RDM_SHIFT, 4, 0),
	ARM64_FTR_BITS(FTR_VISIBLE, FTR_STRICT, FTR_LOWER_SAFE, ID_AA64ISAR0_ATOMICS_SHIFT, 4, 0),
	ARM64_FTR_BITS(FTR_VISIBLE, FTR_STRICT, FTR_LOWER_SAFE, ID_AA64ISAR0_CRC32_SHIFT, 4, 0),
	ARM64_FTR_BITS(FTR_VISIBLE, FTR_STRICT, FTR_LOWER_SAFE, ID_AA64ISAR0_SHA2_SHIFT, 4, 0),
	ARM64_FTR_BITS(FTR_VISIBLE, FTR_STRICT, FTR_LOWER_SAFE, ID_AA64ISAR0_SHA1_SHIFT, 4, 0),
	ARM64_FTR_BITS(FTR_VISIBLE, FTR_STRICT, FTR_LOWER_SAFE, ID_AA64ISAR0_AES_SHIFT, 4, 0),
	ARM64_FTR_END,
};

static const struct arm64_ftr_bits ftr_id_aa64isar1[] = {
	ARM64_FTR_BITS(FTR_VISIBLE, FTR_STRICT, FTR_LOWER_SAFE, ID_AA64ISAR1_LRCPC_SHIFT, 4, 0),
	ARM64_FTR_BITS(FTR_VISIBLE, FTR_STRICT, FTR_LOWER_SAFE, ID_AA64ISAR1_FCMA_SHIFT, 4, 0),
	ARM64_FTR_BITS(FTR_VISIBLE, FTR_STRICT, FTR_LOWER_SAFE, ID_AA64ISAR1_JSCVT_SHIFT, 4, 0),
	ARM64_FTR_BITS(FTR_VISIBLE, FTR_STRICT, FTR_LOWER_SAFE, ID_AA64ISAR1_DPB_SHIFT, 4, 0),
	ARM64_FTR_END,
};

static const struct arm64_ftr_bits ftr_id_aa64pfr0[] = {
	ARM64_FTR_BITS(FTR_HIDDEN, FTR_NONSTRICT, FTR_LOWER_SAFE, ID_AA64PFR0_CSV3_SHIFT, 4, 0),
	ARM64_FTR_BITS(FTR_HIDDEN, FTR_NONSTRICT, FTR_LOWER_SAFE, ID_AA64PFR0_CSV2_SHIFT, 4, 0),
	ARM64_FTR_BITS(FTR_VISIBLE, FTR_STRICT, FTR_LOWER_SAFE, ID_AA64PFR0_DIT_SHIFT, 4, 0),
	ARM64_FTR_BITS(FTR_HIDDEN, FTR_STRICT, FTR_LOWER_SAFE, ID_AA64PFR0_GIC_SHIFT, 4, 0),
	S_ARM64_FTR_BITS(FTR_VISIBLE, FTR_STRICT, FTR_LOWER_SAFE, ID_AA64PFR0_ASIMD_SHIFT, 4, ID_AA64PFR0_ASIMD_NI),
	S_ARM64_FTR_BITS(FTR_VISIBLE, FTR_STRICT, FTR_LOWER_SAFE, ID_AA64PFR0_FP_SHIFT, 4, ID_AA64PFR0_FP_NI),
	/* Linux doesn't care about the EL3 */
	ARM64_FTR_BITS(FTR_HIDDEN, FTR_NONSTRICT, FTR_LOWER_SAFE, ID_AA64PFR0_EL3_SHIFT, 4, 0),
	ARM64_FTR_BITS(FTR_HIDDEN, FTR_STRICT, FTR_LOWER_SAFE, ID_AA64PFR0_EL2_SHIFT, 4, 0),
	ARM64_FTR_BITS(FTR_HIDDEN, FTR_STRICT, FTR_LOWER_SAFE, ID_AA64PFR0_EL1_SHIFT, 4, ID_AA64PFR0_EL1_64BIT_ONLY),
	ARM64_FTR_BITS(FTR_HIDDEN, FTR_STRICT, FTR_LOWER_SAFE, ID_AA64PFR0_EL0_SHIFT, 4, ID_AA64PFR0_EL0_64BIT_ONLY),
	ARM64_FTR_END,
};

static const struct arm64_ftr_bits ftr_id_aa64pfr1[] = {
	ARM64_FTR_BITS(FTR_VISIBLE, FTR_STRICT, FTR_LOWER_SAFE, ID_AA64PFR1_SSBS_SHIFT, 4, ID_AA64PFR1_SSBS_PSTATE_NI),
	ARM64_FTR_END,
};

static const struct arm64_ftr_bits ftr_id_aa64mmfr0[] = {
	S_ARM64_FTR_BITS(FTR_HIDDEN, FTR_STRICT, FTR_LOWER_SAFE, ID_AA64MMFR0_TGRAN4_SHIFT, 4, ID_AA64MMFR0_TGRAN4_NI),
	S_ARM64_FTR_BITS(FTR_HIDDEN, FTR_STRICT, FTR_LOWER_SAFE, ID_AA64MMFR0_TGRAN64_SHIFT, 4, ID_AA64MMFR0_TGRAN64_NI),
	ARM64_FTR_BITS(FTR_HIDDEN, FTR_STRICT, FTR_LOWER_SAFE, ID_AA64MMFR0_TGRAN16_SHIFT, 4, ID_AA64MMFR0_TGRAN16_NI),
	ARM64_FTR_BITS(FTR_HIDDEN, FTR_STRICT, FTR_LOWER_SAFE, ID_AA64MMFR0_BIGENDEL0_SHIFT, 4, 0),
	/* Linux shouldn't care about secure memory */
	ARM64_FTR_BITS(FTR_HIDDEN, FTR_NONSTRICT, FTR_LOWER_SAFE, ID_AA64MMFR0_SNSMEM_SHIFT, 4, 0),
	ARM64_FTR_BITS(FTR_HIDDEN, FTR_STRICT, FTR_LOWER_SAFE, ID_AA64MMFR0_BIGENDEL_SHIFT, 4, 0),
	ARM64_FTR_BITS(FTR_HIDDEN, FTR_STRICT, FTR_LOWER_SAFE, ID_AA64MMFR0_ASID_SHIFT, 4, 0),
	/*
	 * Differing PARange is fine as long as all peripherals and memory are mapped
	 * within the minimum PARange of all CPUs
	 */
	ARM64_FTR_BITS(FTR_HIDDEN, FTR_NONSTRICT, FTR_LOWER_SAFE, ID_AA64MMFR0_PARANGE_SHIFT, 4, 0),
	ARM64_FTR_END,
};

static const struct arm64_ftr_bits ftr_id_aa64mmfr1[] = {
	ARM64_FTR_BITS(FTR_HIDDEN, FTR_STRICT, FTR_LOWER_SAFE, ID_AA64MMFR1_PAN_SHIFT, 4, 0),
	ARM64_FTR_BITS(FTR_HIDDEN, FTR_STRICT, FTR_LOWER_SAFE, ID_AA64MMFR1_LOR_SHIFT, 4, 0),
	ARM64_FTR_BITS(FTR_HIDDEN, FTR_STRICT, FTR_LOWER_SAFE, ID_AA64MMFR1_HPD_SHIFT, 4, 0),
	ARM64_FTR_BITS(FTR_HIDDEN, FTR_STRICT, FTR_LOWER_SAFE, ID_AA64MMFR1_VHE_SHIFT, 4, 0),
	ARM64_FTR_BITS(FTR_HIDDEN, FTR_STRICT, FTR_LOWER_SAFE, ID_AA64MMFR1_VMIDBITS_SHIFT, 4, 0),
	ARM64_FTR_BITS(FTR_HIDDEN, FTR_STRICT, FTR_LOWER_SAFE, ID_AA64MMFR1_HADBS_SHIFT, 4, 0),
	ARM64_FTR_END,
};

static const struct arm64_ftr_bits ftr_id_aa64mmfr2[] = {
	ARM64_FTR_BITS(FTR_VISIBLE, FTR_STRICT, FTR_LOWER_SAFE, ID_AA64MMFR2_AT_SHIFT, 4, 0),
	ARM64_FTR_BITS(FTR_HIDDEN, FTR_STRICT, FTR_LOWER_SAFE, ID_AA64MMFR2_LVA_SHIFT, 4, 0),
	ARM64_FTR_BITS(FTR_HIDDEN, FTR_STRICT, FTR_LOWER_SAFE, ID_AA64MMFR2_IESB_SHIFT, 4, 0),
	ARM64_FTR_BITS(FTR_HIDDEN, FTR_STRICT, FTR_LOWER_SAFE, ID_AA64MMFR2_LSM_SHIFT, 4, 0),
	ARM64_FTR_BITS(FTR_HIDDEN, FTR_STRICT, FTR_LOWER_SAFE, ID_AA64MMFR2_UAO_SHIFT, 4, 0),
	ARM64_FTR_BITS(FTR_HIDDEN, FTR_STRICT, FTR_LOWER_SAFE, ID_AA64MMFR2_CNP_SHIFT, 4, 0),
	ARM64_FTR_END,
};

static const struct arm64_ftr_bits ftr_ctr[] = {
	ARM64_FTR_BITS(FTR_VISIBLE, FTR_STRICT, FTR_EXACT, 31, 1, 1),		/* RES1 */
	ARM64_FTR_BITS(FTR_VISIBLE, FTR_STRICT, FTR_LOWER_SAFE, 29, 1, 1),	/* DIC */
	ARM64_FTR_BITS(FTR_VISIBLE, FTR_STRICT, FTR_LOWER_SAFE, 28, 1, 1),	/* IDC */
	ARM64_FTR_BITS(FTR_VISIBLE, FTR_STRICT, FTR_HIGHER_OR_ZERO_SAFE, 24, 4, 0),	/* CWG */
	ARM64_FTR_BITS(FTR_VISIBLE, FTR_STRICT, FTR_HIGHER_OR_ZERO_SAFE, 20, 4, 0),	/* ERG */
	ARM64_FTR_BITS(FTR_VISIBLE, FTR_STRICT, FTR_LOWER_SAFE, CTR_DMINLINE_SHIFT, 4, 1),
	/*
	 * Linux can handle differing I-cache policies. Userspace JITs will
	 * make use of *minLine.
	 * If we have differing I-cache policies, report it as the weakest - VIPT.
	 */
	ARM64_FTR_BITS(FTR_VISIBLE, FTR_NONSTRICT, FTR_EXACT, 14, 2, ICACHE_POLICY_VIPT),	/* L1Ip */
	ARM64_FTR_BITS(FTR_VISIBLE, FTR_STRICT, FTR_LOWER_SAFE, CTR_IMINLINE_SHIFT, 4, 0),
	ARM64_FTR_END,
};

struct arm64_ftr_reg arm64_ftr_reg_ctrel0 = {
	.name		= "SYS_CTR_EL0",
	.ftr_bits	= ftr_ctr
};

static const struct arm64_ftr_bits ftr_id_mmfr0[] = {
	S_ARM64_FTR_BITS(FTR_HIDDEN, FTR_STRICT, FTR_LOWER_SAFE, 28, 4, 0xf),	/* InnerShr */
	ARM64_FTR_BITS(FTR_HIDDEN, FTR_STRICT, FTR_LOWER_SAFE, 24, 4, 0),	/* FCSE */
	ARM64_FTR_BITS(FTR_HIDDEN, FTR_NONSTRICT, FTR_LOWER_SAFE, 20, 4, 0),	/* AuxReg */
	ARM64_FTR_BITS(FTR_HIDDEN, FTR_STRICT, FTR_LOWER_SAFE, 16, 4, 0),	/* TCM */
	ARM64_FTR_BITS(FTR_HIDDEN, FTR_STRICT, FTR_LOWER_SAFE, 12, 4, 0),	/* ShareLvl */
	S_ARM64_FTR_BITS(FTR_HIDDEN, FTR_STRICT, FTR_LOWER_SAFE, 8, 4, 0xf),	/* OuterShr */
	ARM64_FTR_BITS(FTR_HIDDEN, FTR_STRICT, FTR_LOWER_SAFE, 4, 4, 0),	/* PMSA */
	ARM64_FTR_BITS(FTR_HIDDEN, FTR_STRICT, FTR_LOWER_SAFE, 0, 4, 0),	/* VMSA */
	ARM64_FTR_END,
};

static const struct arm64_ftr_bits ftr_id_aa64dfr0[] = {
	ARM64_FTR_BITS(FTR_HIDDEN, FTR_STRICT, FTR_EXACT, 36, 28, 0),
	ARM64_FTR_BITS(FTR_HIDDEN, FTR_NONSTRICT, FTR_LOWER_SAFE, ID_AA64DFR0_PMSVER_SHIFT, 4, 0),
	ARM64_FTR_BITS(FTR_HIDDEN, FTR_STRICT, FTR_LOWER_SAFE, ID_AA64DFR0_CTX_CMPS_SHIFT, 4, 0),
	ARM64_FTR_BITS(FTR_HIDDEN, FTR_STRICT, FTR_LOWER_SAFE, ID_AA64DFR0_WRPS_SHIFT, 4, 0),
	ARM64_FTR_BITS(FTR_HIDDEN, FTR_STRICT, FTR_LOWER_SAFE, ID_AA64DFR0_BRPS_SHIFT, 4, 0),
	/*
	 * We can instantiate multiple PMU instances with different levels
	 * of support.
	 */
	S_ARM64_FTR_BITS(FTR_HIDDEN, FTR_NONSTRICT, FTR_EXACT, ID_AA64DFR0_PMUVER_SHIFT, 4, 0),
	ARM64_FTR_BITS(FTR_HIDDEN, FTR_STRICT, FTR_EXACT, ID_AA64DFR0_TRACEVER_SHIFT, 4, 0),
	ARM64_FTR_BITS(FTR_HIDDEN, FTR_STRICT, FTR_EXACT, ID_AA64DFR0_DEBUGVER_SHIFT, 4, 0x6),
	ARM64_FTR_END,
};

static const struct arm64_ftr_bits ftr_mvfr2[] = {
	ARM64_FTR_BITS(FTR_HIDDEN, FTR_STRICT, FTR_LOWER_SAFE, 4, 4, 0),		/* FPMisc */
	ARM64_FTR_BITS(FTR_HIDDEN, FTR_STRICT, FTR_LOWER_SAFE, 0, 4, 0),		/* SIMDMisc */
	ARM64_FTR_END,
};

static const struct arm64_ftr_bits ftr_dczid[] = {
	ARM64_FTR_BITS(FTR_VISIBLE, FTR_STRICT, FTR_EXACT, 4, 1, 1),		/* DZP */
	ARM64_FTR_BITS(FTR_VISIBLE, FTR_STRICT, FTR_LOWER_SAFE, 0, 4, 0),	/* BS */
	ARM64_FTR_END,
};


static const struct arm64_ftr_bits ftr_id_isar5[] = {
	ARM64_FTR_BITS(FTR_HIDDEN, FTR_STRICT, FTR_LOWER_SAFE, ID_ISAR5_RDM_SHIFT, 4, 0),
	ARM64_FTR_BITS(FTR_HIDDEN, FTR_STRICT, FTR_LOWER_SAFE, ID_ISAR5_CRC32_SHIFT, 4, 0),
	ARM64_FTR_BITS(FTR_HIDDEN, FTR_STRICT, FTR_LOWER_SAFE, ID_ISAR5_SHA2_SHIFT, 4, 0),
	ARM64_FTR_BITS(FTR_HIDDEN, FTR_STRICT, FTR_LOWER_SAFE, ID_ISAR5_SHA1_SHIFT, 4, 0),
	ARM64_FTR_BITS(FTR_HIDDEN, FTR_STRICT, FTR_LOWER_SAFE, ID_ISAR5_AES_SHIFT, 4, 0),
	ARM64_FTR_BITS(FTR_HIDDEN, FTR_STRICT, FTR_LOWER_SAFE, ID_ISAR5_SEVL_SHIFT, 4, 0),
	ARM64_FTR_END,
};

static const struct arm64_ftr_bits ftr_id_mmfr4[] = {
	ARM64_FTR_BITS(FTR_HIDDEN, FTR_STRICT, FTR_LOWER_SAFE, 4, 4, 0),	/* ac2 */
	ARM64_FTR_END,
};

static const struct arm64_ftr_bits ftr_id_pfr0[] = {
	ARM64_FTR_BITS(FTR_HIDDEN, FTR_STRICT, FTR_LOWER_SAFE, 12, 4, 0),		/* State3 */
	ARM64_FTR_BITS(FTR_HIDDEN, FTR_STRICT, FTR_LOWER_SAFE, 8, 4, 0),		/* State2 */
	ARM64_FTR_BITS(FTR_HIDDEN, FTR_STRICT, FTR_LOWER_SAFE, 4, 4, 0),		/* State1 */
	ARM64_FTR_BITS(FTR_HIDDEN, FTR_STRICT, FTR_LOWER_SAFE, 0, 4, 0),		/* State0 */
	ARM64_FTR_END,
};

static const struct arm64_ftr_bits ftr_id_dfr0[] = {
	ARM64_FTR_BITS(FTR_HIDDEN, FTR_STRICT, FTR_LOWER_SAFE, 28, 4, 0),
	S_ARM64_FTR_BITS(FTR_HIDDEN, FTR_STRICT, FTR_LOWER_SAFE, 24, 4, 0xf),	/* PerfMon */
	ARM64_FTR_BITS(FTR_HIDDEN, FTR_STRICT, FTR_LOWER_SAFE, 20, 4, 0),
	ARM64_FTR_BITS(FTR_HIDDEN, FTR_STRICT, FTR_LOWER_SAFE, 16, 4, 0),
	ARM64_FTR_BITS(FTR_HIDDEN, FTR_STRICT, FTR_LOWER_SAFE, 12, 4, 0),
	ARM64_FTR_BITS(FTR_HIDDEN, FTR_STRICT, FTR_LOWER_SAFE, 8, 4, 0),
	ARM64_FTR_BITS(FTR_HIDDEN, FTR_STRICT, FTR_LOWER_SAFE, 4, 4, 0),
	ARM64_FTR_BITS(FTR_HIDDEN, FTR_STRICT, FTR_LOWER_SAFE, 0, 4, 0),
	ARM64_FTR_END,
};

/*
 * Common ftr bits for a 32bit register with all hidden, strict
 * attributes, with 4bit feature fields and a default safe value of
 * 0. Covers the following 32bit registers:
 * id_isar[0-4], id_mmfr[1-3], id_pfr1, mvfr[0-1]
 */
static const struct arm64_ftr_bits ftr_generic_32bits[] = {
	ARM64_FTR_BITS(FTR_HIDDEN, FTR_STRICT, FTR_LOWER_SAFE, 28, 4, 0),
	ARM64_FTR_BITS(FTR_HIDDEN, FTR_STRICT, FTR_LOWER_SAFE, 24, 4, 0),
	ARM64_FTR_BITS(FTR_HIDDEN, FTR_STRICT, FTR_LOWER_SAFE, 20, 4, 0),
	ARM64_FTR_BITS(FTR_HIDDEN, FTR_STRICT, FTR_LOWER_SAFE, 16, 4, 0),
	ARM64_FTR_BITS(FTR_HIDDEN, FTR_STRICT, FTR_LOWER_SAFE, 12, 4, 0),
	ARM64_FTR_BITS(FTR_HIDDEN, FTR_STRICT, FTR_LOWER_SAFE, 8, 4, 0),
	ARM64_FTR_BITS(FTR_HIDDEN, FTR_STRICT, FTR_LOWER_SAFE, 4, 4, 0),
	ARM64_FTR_BITS(FTR_HIDDEN, FTR_STRICT, FTR_LOWER_SAFE, 0, 4, 0),
	ARM64_FTR_END,
};

/* Table for a single 32bit feature value */
static const struct arm64_ftr_bits ftr_single32[] = {
	ARM64_FTR_BITS(FTR_HIDDEN, FTR_STRICT, FTR_EXACT, 0, 32, 0),
	ARM64_FTR_END,
};

static const struct arm64_ftr_bits ftr_raz[] = {
	ARM64_FTR_END,
};

#define ARM64_FTR_REG(id, table) {		\
	.sys_id = id,				\
	.reg = 	&(struct arm64_ftr_reg){	\
		.name = #id,			\
		.ftr_bits = &((table)[0]),	\
	}}

static const struct __ftr_reg_entry {
	u32			sys_id;
	struct arm64_ftr_reg 	*reg;
} arm64_ftr_regs[] = {

	/* Op1 = 0, CRn = 0, CRm = 1 */
	ARM64_FTR_REG(SYS_ID_PFR0_EL1, ftr_id_pfr0),
	ARM64_FTR_REG(SYS_ID_PFR1_EL1, ftr_generic_32bits),
	ARM64_FTR_REG(SYS_ID_DFR0_EL1, ftr_id_dfr0),
	ARM64_FTR_REG(SYS_ID_MMFR0_EL1, ftr_id_mmfr0),
	ARM64_FTR_REG(SYS_ID_MMFR1_EL1, ftr_generic_32bits),
	ARM64_FTR_REG(SYS_ID_MMFR2_EL1, ftr_generic_32bits),
	ARM64_FTR_REG(SYS_ID_MMFR3_EL1, ftr_generic_32bits),

	/* Op1 = 0, CRn = 0, CRm = 2 */
	ARM64_FTR_REG(SYS_ID_ISAR0_EL1, ftr_generic_32bits),
	ARM64_FTR_REG(SYS_ID_ISAR1_EL1, ftr_generic_32bits),
	ARM64_FTR_REG(SYS_ID_ISAR2_EL1, ftr_generic_32bits),
	ARM64_FTR_REG(SYS_ID_ISAR3_EL1, ftr_generic_32bits),
	ARM64_FTR_REG(SYS_ID_ISAR4_EL1, ftr_generic_32bits),
	ARM64_FTR_REG(SYS_ID_ISAR5_EL1, ftr_id_isar5),
	ARM64_FTR_REG(SYS_ID_MMFR4_EL1, ftr_id_mmfr4),

	/* Op1 = 0, CRn = 0, CRm = 3 */
	ARM64_FTR_REG(SYS_MVFR0_EL1, ftr_generic_32bits),
	ARM64_FTR_REG(SYS_MVFR1_EL1, ftr_generic_32bits),
	ARM64_FTR_REG(SYS_MVFR2_EL1, ftr_mvfr2),

	/* Op1 = 0, CRn = 0, CRm = 4 */
	ARM64_FTR_REG(SYS_ID_AA64PFR0_EL1, ftr_id_aa64pfr0),
	ARM64_FTR_REG(SYS_ID_AA64PFR1_EL1, ftr_id_aa64pfr1),

	/* Op1 = 0, CRn = 0, CRm = 5 */
	ARM64_FTR_REG(SYS_ID_AA64DFR0_EL1, ftr_id_aa64dfr0),
	ARM64_FTR_REG(SYS_ID_AA64DFR1_EL1, ftr_raz),

	/* Op1 = 0, CRn = 0, CRm = 6 */
	ARM64_FTR_REG(SYS_ID_AA64ISAR0_EL1, ftr_id_aa64isar0),
	ARM64_FTR_REG(SYS_ID_AA64ISAR1_EL1, ftr_id_aa64isar1),

	/* Op1 = 0, CRn = 0, CRm = 7 */
	ARM64_FTR_REG(SYS_ID_AA64MMFR0_EL1, ftr_id_aa64mmfr0),
	ARM64_FTR_REG(SYS_ID_AA64MMFR1_EL1, ftr_id_aa64mmfr1),
	ARM64_FTR_REG(SYS_ID_AA64MMFR2_EL1, ftr_id_aa64mmfr2),

	/* Op1 = 3, CRn = 0, CRm = 0 */
	{ SYS_CTR_EL0, &arm64_ftr_reg_ctrel0 },
	ARM64_FTR_REG(SYS_DCZID_EL0, ftr_dczid),

	/* Op1 = 3, CRn = 14, CRm = 0 */
	ARM64_FTR_REG(SYS_CNTFRQ_EL0, ftr_single32),
};

static int search_cmp_ftr_reg(const void *id, const void *regp)
{
	return (int)(unsigned long)id - (int)((const struct __ftr_reg_entry *)regp)->sys_id;
}

/*
 * get_arm64_ftr_reg - Lookup a feature register entry using its
 * sys_reg() encoding. With the array arm64_ftr_regs sorted in the
 * ascending order of sys_id , we use binary search to find a matching
 * entry.
 *
 * returns - Upon success,  matching ftr_reg entry for id.
 *         - NULL on failure. It is upto the caller to decide
 *	     the impact of a failure.
 */
static struct arm64_ftr_reg *get_arm64_ftr_reg(u32 sys_id)
{
	const struct __ftr_reg_entry *ret;

	ret = bsearch((const void *)(unsigned long)sys_id,
			arm64_ftr_regs,
			ARRAY_SIZE(arm64_ftr_regs),
			sizeof(arm64_ftr_regs[0]),
			search_cmp_ftr_reg);
	if (ret)
		return ret->reg;
	return NULL;
}

static u64 arm64_ftr_set_value(const struct arm64_ftr_bits *ftrp, s64 reg,
			       s64 ftr_val)
{
	u64 mask = arm64_ftr_mask(ftrp);

	reg &= ~mask;
	reg |= (ftr_val << ftrp->shift) & mask;
	return reg;
}

static s64 arm64_ftr_safe_value(const struct arm64_ftr_bits *ftrp, s64 new,
				s64 cur)
{
	s64 ret = 0;

	switch (ftrp->type) {
	case FTR_EXACT:
		ret = ftrp->safe_val;
		break;
	case FTR_LOWER_SAFE:
		ret = new < cur ? new : cur;
		break;
	case FTR_HIGHER_OR_ZERO_SAFE:
		if (!cur || !new)
			break;
		/* Fallthrough */
	case FTR_HIGHER_SAFE:
		ret = new > cur ? new : cur;
		break;
	default:
		BUG();
	}

	return ret;
}

static void __init sort_ftr_regs(void)
{
	int i;

	/* Check that the array is sorted so that we can do the binary search */
	for (i = 1; i < ARRAY_SIZE(arm64_ftr_regs); i++)
		BUG_ON(arm64_ftr_regs[i].sys_id < arm64_ftr_regs[i - 1].sys_id);
}

/*
 * Initialise the CPU feature register from Boot CPU values.
 * Also initiliases the strict_mask for the register.
 * Any bits that are not covered by an arm64_ftr_bits entry are considered
 * RES0 for the system-wide value, and must strictly match.
 */
static void __init init_cpu_ftr_reg(u32 sys_reg, u64 new)
{
	u64 val = 0;
	u64 strict_mask = ~0x0ULL;
	u64 user_mask = 0;
	u64 valid_mask = 0;

	const struct arm64_ftr_bits *ftrp;
	struct arm64_ftr_reg *reg = get_arm64_ftr_reg(sys_reg);

	BUG_ON(!reg);

	for (ftrp  = reg->ftr_bits; ftrp->width; ftrp++) {
		u64 ftr_mask = arm64_ftr_mask(ftrp);
		s64 ftr_new = arm64_ftr_value(ftrp, new);

		val = arm64_ftr_set_value(ftrp, val, ftr_new);

		valid_mask |= ftr_mask;
		if (!ftrp->strict)
			strict_mask &= ~ftr_mask;
		if (ftrp->visible)
			user_mask |= ftr_mask;
		else
			reg->user_val = arm64_ftr_set_value(ftrp,
							    reg->user_val,
							    ftrp->safe_val);
	}

	val &= valid_mask;

	reg->sys_val = val;
	reg->strict_mask = strict_mask;
	reg->user_mask = user_mask;
}

extern const struct arm64_cpu_capabilities arm64_errata[];
static void __init setup_boot_cpu_capabilities(void);

void __init init_cpu_features(struct cpuinfo_arm64 *info)
{
	/* Before we start using the tables, make sure it is sorted */
	sort_ftr_regs();

	init_cpu_ftr_reg(SYS_CTR_EL0, info->reg_ctr);
	init_cpu_ftr_reg(SYS_DCZID_EL0, info->reg_dczid);
	init_cpu_ftr_reg(SYS_CNTFRQ_EL0, info->reg_cntfrq);
	init_cpu_ftr_reg(SYS_ID_AA64DFR0_EL1, info->reg_id_aa64dfr0);
	init_cpu_ftr_reg(SYS_ID_AA64DFR1_EL1, info->reg_id_aa64dfr1);
	init_cpu_ftr_reg(SYS_ID_AA64ISAR0_EL1, info->reg_id_aa64isar0);
	init_cpu_ftr_reg(SYS_ID_AA64ISAR1_EL1, info->reg_id_aa64isar1);
	init_cpu_ftr_reg(SYS_ID_AA64MMFR0_EL1, info->reg_id_aa64mmfr0);
	init_cpu_ftr_reg(SYS_ID_AA64MMFR1_EL1, info->reg_id_aa64mmfr1);
	init_cpu_ftr_reg(SYS_ID_AA64MMFR2_EL1, info->reg_id_aa64mmfr2);
	init_cpu_ftr_reg(SYS_ID_AA64PFR0_EL1, info->reg_id_aa64pfr0);
	init_cpu_ftr_reg(SYS_ID_AA64PFR1_EL1, info->reg_id_aa64pfr1);

	if (id_aa64pfr0_32bit_el0(info->reg_id_aa64pfr0)) {
		init_cpu_ftr_reg(SYS_ID_DFR0_EL1, info->reg_id_dfr0);
		init_cpu_ftr_reg(SYS_ID_ISAR0_EL1, info->reg_id_isar0);
		init_cpu_ftr_reg(SYS_ID_ISAR1_EL1, info->reg_id_isar1);
		init_cpu_ftr_reg(SYS_ID_ISAR2_EL1, info->reg_id_isar2);
		init_cpu_ftr_reg(SYS_ID_ISAR3_EL1, info->reg_id_isar3);
		init_cpu_ftr_reg(SYS_ID_ISAR4_EL1, info->reg_id_isar4);
		init_cpu_ftr_reg(SYS_ID_ISAR5_EL1, info->reg_id_isar5);
		init_cpu_ftr_reg(SYS_ID_MMFR0_EL1, info->reg_id_mmfr0);
		init_cpu_ftr_reg(SYS_ID_MMFR1_EL1, info->reg_id_mmfr1);
		init_cpu_ftr_reg(SYS_ID_MMFR2_EL1, info->reg_id_mmfr2);
		init_cpu_ftr_reg(SYS_ID_MMFR3_EL1, info->reg_id_mmfr3);
		init_cpu_ftr_reg(SYS_ID_PFR0_EL1, info->reg_id_pfr0);
		init_cpu_ftr_reg(SYS_ID_PFR1_EL1, info->reg_id_pfr1);
		init_cpu_ftr_reg(SYS_MVFR0_EL1, info->reg_mvfr0);
		init_cpu_ftr_reg(SYS_MVFR1_EL1, info->reg_mvfr1);
		init_cpu_ftr_reg(SYS_MVFR2_EL1, info->reg_mvfr2);
	}

	/*
	 * Detect and enable early CPU capabilities based on the boot CPU,
	 * after we have initialised the CPU feature infrastructure.
	 */
	setup_boot_cpu_capabilities();
}

static void update_cpu_ftr_reg(struct arm64_ftr_reg *reg, u64 new)
{
	const struct arm64_ftr_bits *ftrp;

	for (ftrp = reg->ftr_bits; ftrp->width; ftrp++) {
		s64 ftr_cur = arm64_ftr_value(ftrp, reg->sys_val);
		s64 ftr_new = arm64_ftr_value(ftrp, new);

		if (ftr_cur == ftr_new)
			continue;
		/* Find a safe value */
		ftr_new = arm64_ftr_safe_value(ftrp, ftr_new, ftr_cur);
		reg->sys_val = arm64_ftr_set_value(ftrp, reg->sys_val, ftr_new);
	}

}

static int check_update_ftr_reg(u32 sys_id, int cpu, u64 val, u64 boot)
{
	struct arm64_ftr_reg *regp = get_arm64_ftr_reg(sys_id);

	BUG_ON(!regp);
	update_cpu_ftr_reg(regp, val);
	if ((boot & regp->strict_mask) == (val & regp->strict_mask))
		return 0;
	pr_debug("SANITY CHECK: Unexpected variation in %s. Boot CPU: %#016llx, CPU%d: %#016llx\n",
			regp->name, boot, cpu, val);
	return 1;
}

/*
 * Update system wide CPU feature registers with the values from a
 * non-boot CPU. Also performs SANITY checks to make sure that there
 * aren't any insane variations from that of the boot CPU.
 */
void update_cpu_features(int cpu,
			 struct cpuinfo_arm64 *info,
			 struct cpuinfo_arm64 *boot)
{
	int taint = 0;

	/*
	 * The kernel can handle differing I-cache policies, but otherwise
	 * caches should look identical. Userspace JITs will make use of
	 * *minLine.
	 */
	taint |= check_update_ftr_reg(SYS_CTR_EL0, cpu,
				      info->reg_ctr, boot->reg_ctr);

	/*
	 * Userspace may perform DC ZVA instructions. Mismatched block sizes
	 * could result in too much or too little memory being zeroed if a
	 * process is preempted and migrated between CPUs.
	 */
	taint |= check_update_ftr_reg(SYS_DCZID_EL0, cpu,
				      info->reg_dczid, boot->reg_dczid);

	/* If different, timekeeping will be broken (especially with KVM) */
	taint |= check_update_ftr_reg(SYS_CNTFRQ_EL0, cpu,
				      info->reg_cntfrq, boot->reg_cntfrq);

	/*
	 * The kernel uses self-hosted debug features and expects CPUs to
	 * support identical debug features. We presently need CTX_CMPs, WRPs,
	 * and BRPs to be identical.
	 * ID_AA64DFR1 is currently RES0.
	 */
	taint |= check_update_ftr_reg(SYS_ID_AA64DFR0_EL1, cpu,
				      info->reg_id_aa64dfr0, boot->reg_id_aa64dfr0);
	taint |= check_update_ftr_reg(SYS_ID_AA64DFR1_EL1, cpu,
				      info->reg_id_aa64dfr1, boot->reg_id_aa64dfr1);
	/*
	 * Even in big.LITTLE, processors should be identical instruction-set
	 * wise.
	 */
	taint |= check_update_ftr_reg(SYS_ID_AA64ISAR0_EL1, cpu,
				      info->reg_id_aa64isar0, boot->reg_id_aa64isar0);
	taint |= check_update_ftr_reg(SYS_ID_AA64ISAR1_EL1, cpu,
				      info->reg_id_aa64isar1, boot->reg_id_aa64isar1);

	/*
	 * Differing PARange support is fine as long as all peripherals and
	 * memory are mapped within the minimum PARange of all CPUs.
	 * Linux should not care about secure memory.
	 */
	taint |= check_update_ftr_reg(SYS_ID_AA64MMFR0_EL1, cpu,
				      info->reg_id_aa64mmfr0, boot->reg_id_aa64mmfr0);
	taint |= check_update_ftr_reg(SYS_ID_AA64MMFR1_EL1, cpu,
				      info->reg_id_aa64mmfr1, boot->reg_id_aa64mmfr1);
	taint |= check_update_ftr_reg(SYS_ID_AA64MMFR2_EL1, cpu,
				      info->reg_id_aa64mmfr2, boot->reg_id_aa64mmfr2);

	/*
	 * EL3 is not our concern.
	 */
	taint |= check_update_ftr_reg(SYS_ID_AA64PFR0_EL1, cpu,
				      info->reg_id_aa64pfr0, boot->reg_id_aa64pfr0);
	taint |= check_update_ftr_reg(SYS_ID_AA64PFR1_EL1, cpu,
				      info->reg_id_aa64pfr1, boot->reg_id_aa64pfr1);

	/*
	 * If we have AArch32, we care about 32-bit features for compat.
	 * If the system doesn't support AArch32, don't update them.
	 */
	if (id_aa64pfr0_32bit_el0(read_sanitised_ftr_reg(SYS_ID_AA64PFR0_EL1)) &&
		id_aa64pfr0_32bit_el0(info->reg_id_aa64pfr0)) {

		taint |= check_update_ftr_reg(SYS_ID_DFR0_EL1, cpu,
					info->reg_id_dfr0, boot->reg_id_dfr0);
		taint |= check_update_ftr_reg(SYS_ID_ISAR0_EL1, cpu,
					info->reg_id_isar0, boot->reg_id_isar0);
		taint |= check_update_ftr_reg(SYS_ID_ISAR1_EL1, cpu,
					info->reg_id_isar1, boot->reg_id_isar1);
		taint |= check_update_ftr_reg(SYS_ID_ISAR2_EL1, cpu,
					info->reg_id_isar2, boot->reg_id_isar2);
		taint |= check_update_ftr_reg(SYS_ID_ISAR3_EL1, cpu,
					info->reg_id_isar3, boot->reg_id_isar3);
		taint |= check_update_ftr_reg(SYS_ID_ISAR4_EL1, cpu,
					info->reg_id_isar4, boot->reg_id_isar4);
		taint |= check_update_ftr_reg(SYS_ID_ISAR5_EL1, cpu,
					info->reg_id_isar5, boot->reg_id_isar5);

		/*
		 * Regardless of the value of the AuxReg field, the AIFSR, ADFSR, and
		 * ACTLR formats could differ across CPUs and therefore would have to
		 * be trapped for virtualization anyway.
		 */
		taint |= check_update_ftr_reg(SYS_ID_MMFR0_EL1, cpu,
					info->reg_id_mmfr0, boot->reg_id_mmfr0);
		taint |= check_update_ftr_reg(SYS_ID_MMFR1_EL1, cpu,
					info->reg_id_mmfr1, boot->reg_id_mmfr1);
		taint |= check_update_ftr_reg(SYS_ID_MMFR2_EL1, cpu,
					info->reg_id_mmfr2, boot->reg_id_mmfr2);
		taint |= check_update_ftr_reg(SYS_ID_MMFR3_EL1, cpu,
					info->reg_id_mmfr3, boot->reg_id_mmfr3);
		taint |= check_update_ftr_reg(SYS_ID_PFR0_EL1, cpu,
					info->reg_id_pfr0, boot->reg_id_pfr0);
		taint |= check_update_ftr_reg(SYS_ID_PFR1_EL1, cpu,
					info->reg_id_pfr1, boot->reg_id_pfr1);
		taint |= check_update_ftr_reg(SYS_MVFR0_EL1, cpu,
					info->reg_mvfr0, boot->reg_mvfr0);
		taint |= check_update_ftr_reg(SYS_MVFR1_EL1, cpu,
					info->reg_mvfr1, boot->reg_mvfr1);
		taint |= check_update_ftr_reg(SYS_MVFR2_EL1, cpu,
					info->reg_mvfr2, boot->reg_mvfr2);
	}

	/*
	 * Mismatched CPU features are a recipe for disaster. Don't even
	 * pretend to support them.
	 */
	if (taint) {
		pr_warn_once("Unsupported CPU feature variation detected.\n");
		add_taint(TAINT_CPU_OUT_OF_SPEC, LOCKDEP_STILL_OK);
	}
}

u64 read_sanitised_ftr_reg(u32 id)
{
	struct arm64_ftr_reg *regp = get_arm64_ftr_reg(id);

	/* We shouldn't get a request for an unsupported register */
	BUG_ON(!regp);
	return regp->sys_val;
}

#define read_sysreg_case(r)	\
	case r:		return read_sysreg_s(r)

/*
 * __read_sysreg_by_encoding() - Used by a STARTING cpu before cpuinfo is populated.
 * Read the system register on the current CPU
 */
static u64 __read_sysreg_by_encoding(u32 sys_id)
{
	switch (sys_id) {
	read_sysreg_case(SYS_ID_PFR0_EL1);
	read_sysreg_case(SYS_ID_PFR1_EL1);
	read_sysreg_case(SYS_ID_DFR0_EL1);
	read_sysreg_case(SYS_ID_MMFR0_EL1);
	read_sysreg_case(SYS_ID_MMFR1_EL1);
	read_sysreg_case(SYS_ID_MMFR2_EL1);
	read_sysreg_case(SYS_ID_MMFR3_EL1);
	read_sysreg_case(SYS_ID_ISAR0_EL1);
	read_sysreg_case(SYS_ID_ISAR1_EL1);
	read_sysreg_case(SYS_ID_ISAR2_EL1);
	read_sysreg_case(SYS_ID_ISAR3_EL1);
	read_sysreg_case(SYS_ID_ISAR4_EL1);
	read_sysreg_case(SYS_ID_ISAR5_EL1);
	read_sysreg_case(SYS_MVFR0_EL1);
	read_sysreg_case(SYS_MVFR1_EL1);
	read_sysreg_case(SYS_MVFR2_EL1);

	read_sysreg_case(SYS_ID_AA64PFR0_EL1);
	read_sysreg_case(SYS_ID_AA64PFR1_EL1);
	read_sysreg_case(SYS_ID_AA64DFR0_EL1);
	read_sysreg_case(SYS_ID_AA64DFR1_EL1);
	read_sysreg_case(SYS_ID_AA64MMFR0_EL1);
	read_sysreg_case(SYS_ID_AA64MMFR1_EL1);
	read_sysreg_case(SYS_ID_AA64MMFR2_EL1);
	read_sysreg_case(SYS_ID_AA64ISAR0_EL1);
	read_sysreg_case(SYS_ID_AA64ISAR1_EL1);

	read_sysreg_case(SYS_CNTFRQ_EL0);
	read_sysreg_case(SYS_CTR_EL0);
	read_sysreg_case(SYS_DCZID_EL0);

	default:
		BUG();
		return 0;
	}
}

#include <linux/irqchip/arm-gic-v3.h>

static bool
feature_matches(u64 reg, const struct arm64_cpu_capabilities *entry)
{
	int val = cpuid_feature_extract_field(reg, entry->field_pos, entry->sign);

	return val >= entry->min_field_value;
}

static bool
has_cpuid_feature(const struct arm64_cpu_capabilities *entry, int scope)
{
	u64 val;

	WARN_ON(scope == SCOPE_LOCAL_CPU && preemptible());
	if (scope == SCOPE_SYSTEM)
		val = read_sanitised_ftr_reg(entry->sys_reg);
	else
		val = __read_sysreg_by_encoding(entry->sys_reg);

	return feature_matches(val, entry);
}

static bool has_useable_gicv3_cpuif(const struct arm64_cpu_capabilities *entry, int scope)
{
	bool has_sre;

	if (!has_cpuid_feature(entry, scope))
		return false;

	has_sre = gic_enable_sre();
	if (!has_sre)
		pr_warn_once("%s present but disabled by higher exception level\n",
			     entry->desc);

	return has_sre;
}

static bool has_no_hw_prefetch(const struct arm64_cpu_capabilities *entry, int __unused)
{
	u32 midr = read_cpuid_id();

	/* Cavium ThunderX pass 1.x and 2.x */
	return MIDR_IS_CPU_MODEL_RANGE(midr, MIDR_THUNDERX,
		MIDR_CPU_VAR_REV(0, 0),
		MIDR_CPU_VAR_REV(1, MIDR_REVISION_MASK));
}

static bool runs_at_el2(const struct arm64_cpu_capabilities *entry, int __unused)
{
	return is_kernel_in_hyp_mode();
}

static bool hyp_offset_low(const struct arm64_cpu_capabilities *entry,
			   int __unused)
{
	phys_addr_t idmap_addr = __pa_symbol(__hyp_idmap_text_start);

	/*
	 * Activate the lower HYP offset only if:
	 * - the idmap doesn't clash with it,
	 * - the kernel is not running at EL2.
	 */
	return idmap_addr > GENMASK(VA_BITS - 2, 0) && !is_kernel_in_hyp_mode();
}

static bool has_no_fpsimd(const struct arm64_cpu_capabilities *entry, int __unused)
{
	u64 pfr0 = read_sanitised_ftr_reg(SYS_ID_AA64PFR0_EL1);

	return cpuid_feature_extract_signed_field(pfr0,
					ID_AA64PFR0_FP_SHIFT) < 0;
}

static bool __meltdown_safe = true;
static int __kpti_forced; /* 0: not forced, >0: forced on, <0: forced off */

static bool unmap_kernel_at_el0(const struct arm64_cpu_capabilities *entry,
				int scope)
{
	/* List of CPUs that are not vulnerable and don't need KPTI */
	static const struct midr_range kpti_safe_list[] = {
		MIDR_ALL_VERSIONS(MIDR_CAVIUM_THUNDERX2),
		MIDR_ALL_VERSIONS(MIDR_BRCM_VULCAN),
		MIDR_ALL_VERSIONS(MIDR_CORTEX_A35),
		MIDR_ALL_VERSIONS(MIDR_CORTEX_A53),
		MIDR_ALL_VERSIONS(MIDR_CORTEX_A55),
		MIDR_ALL_VERSIONS(MIDR_CORTEX_A57),
		MIDR_ALL_VERSIONS(MIDR_CORTEX_A72),
		MIDR_ALL_VERSIONS(MIDR_CORTEX_A73),
	};
	char const *str = "kpti command line option";
	bool meltdown_safe;

	meltdown_safe = is_midr_in_range_list(read_cpuid_id(), kpti_safe_list);

	/* Defer to CPU feature registers */
	if (has_cpuid_feature(entry, scope))
		meltdown_safe = true;

	if (!meltdown_safe)
		__meltdown_safe = false;

	/*
	 * For reasons that aren't entirely clear, enabling KPTI on Cavium
	 * ThunderX leads to apparent I-cache corruption of kernel text, which
	 * ends as well as you might imagine. Don't even try.
	 */
	if (cpus_have_const_cap(ARM64_WORKAROUND_CAVIUM_27456)) {
		str = "ARM64_WORKAROUND_CAVIUM_27456";
		__kpti_forced = -1;
	}

	/* Useful for KASLR robustness */
	if (IS_ENABLED(CONFIG_RANDOMIZE_BASE) && kaslr_offset() > 0) {
		if (!__kpti_forced) {
			str = "KASLR";
			__kpti_forced = 1;
		}
	}

	if (cpu_mitigations_off() && !__kpti_forced) {
		str = "mitigations=off";
		__kpti_forced = -1;
	}

	if (!IS_ENABLED(CONFIG_UNMAP_KERNEL_AT_EL0)) {
		pr_info_once("kernel page table isolation disabled by kernel configuration\n");
		return false;
	}

	/* Forced? */
	if (__kpti_forced) {
		pr_info_once("kernel page table isolation forced %s by %s\n",
			     __kpti_forced > 0 ? "ON" : "OFF", str);
		return __kpti_forced > 0;
	}

	return !meltdown_safe;
}

<<<<<<< HEAD
static int __nocfi kpti_install_ng_mappings(void *__unused)
=======
#ifdef CONFIG_UNMAP_KERNEL_AT_EL0
static void
kpti_install_ng_mappings(const struct arm64_cpu_capabilities *__unused)
>>>>>>> ddef1e8e
{
	typedef void (kpti_remap_fn)(int, int, phys_addr_t);
	extern kpti_remap_fn idmap_kpti_install_ng_mappings;
	kpti_remap_fn *remap_fn;

	static bool kpti_applied = false;
	int cpu = smp_processor_id();

	if (kpti_applied)
		return;

	remap_fn = (void *)__pa_symbol(idmap_kpti_install_ng_mappings);

	cpu_install_idmap();
	remap_fn(cpu, num_online_cpus(), __pa_symbol(swapper_pg_dir));
	cpu_uninstall_idmap();

	if (!cpu)
		kpti_applied = true;

	return;
}
#else
static void
kpti_install_ng_mappings(const struct arm64_cpu_capabilities *__unused)
{
}
#endif	/* CONFIG_UNMAP_KERNEL_AT_EL0 */

static int __init parse_kpti(char *str)
{
	bool enabled;
	int ret = strtobool(str, &enabled);

	if (ret)
		return ret;

	__kpti_forced = enabled ? 1 : -1;
	return 0;
}
early_param("kpti", parse_kpti);

<<<<<<< HEAD
#ifdef CONFIG_ARM64_HW_AFDBM
static inline void __cpu_enable_hw_dbm(void)
{
	u64 tcr = read_sysreg(tcr_el1) | TCR_HD;

	write_sysreg(tcr, tcr_el1);
	isb();
}

static bool cpu_has_broken_dbm(void)
{
	/* List of CPUs which have broken DBM support. */
	static const struct midr_range cpus[] = {
#ifdef CONFIG_ARM64_ERRATUM_1024718
		// A55 r0p0 -r1p0
		GENERIC_MIDR_RANGE(MIDR_CORTEX_A55, 0, 0, 1, 0),
		GENERIC_MIDR_RANGE(MIDR_KRYO3S, 7, 12, 7, 12),
		GENERIC_MIDR_RANGE(MIDR_KRYO4S, 7, 12, 7, 12),
#endif
		{},
	};

	return is_midr_in_range_list(read_cpuid_id(), cpus);
}

static bool cpu_can_use_dbm(const struct arm64_cpu_capabilities *cap)
{
	bool has_cpu_feature;

	preempt_disable();
	has_cpu_feature = has_cpuid_feature(cap, SCOPE_LOCAL_CPU);
	preempt_enable();

	return has_cpu_feature && !cpu_has_broken_dbm();
}

static int cpu_enable_hw_dbm(void *entry)
{
	const struct arm64_cpu_capabilities *cap =
		(const struct arm64_cpu_capabilities *) entry;

	if (cpu_can_use_dbm(cap))
		__cpu_enable_hw_dbm();

	return 0;
}

static bool has_hw_dbm(const struct arm64_cpu_capabilities *cap,
		       int __unused)
{
	static bool detected = false;
	/*
	 * DBM is a non-conflicting feature. i.e, the kernel can safely
	 * run a mix of CPUs with and without the feature. So, we
	 * unconditionally enable the capability to allow any late CPU
	 * to use the feature. We only enable the control bits on the
	 * CPU, if it actually supports.
	 *
	 * We have to make sure we print the "feature" detection only
	 * when at least one CPU actually uses it. So check if this CPU
	 * can actually use it and print the message exactly once.
	 *
	 * This is safe as all CPUs (including secondary CPUs - due to the
	 * LOCAL_CPU scope - and the hotplugged CPUs - via verification)
	 * goes through the "matches" check exactly once. Also if a CPU
	 * matches the criteria, it is guaranteed that the CPU will turn
	 * the DBM on, as the capability is unconditionally enabled.
	 */
	if (!detected && cpu_can_use_dbm(cap)) {
		detected = true;
		pr_info("detected: Hardware dirty bit management\n");
	}

	return true;
}

#endif

static int cpu_copy_el2regs(void *__unused)
=======
static void cpu_copy_el2regs(const struct arm64_cpu_capabilities *__unused)
>>>>>>> ddef1e8e
{
	/*
	 * Copy register values that aren't redirected by hardware.
	 *
	 * Before code patching, we only set tpidr_el1, all CPUs need to copy
	 * this value to tpidr_el2 before we patch the code. Once we've done
	 * that, freshly-onlined CPUs will set tpidr_el2, so we don't need to
	 * do anything here.
	 */
	if (!alternatives_applied)
		write_sysreg(read_sysreg(tpidr_el1), tpidr_el2);
}

#ifdef CONFIG_ARM64_SSBD
static int ssbs_emulation_handler(struct pt_regs *regs, u32 instr)
{
	if (user_mode(regs))
		return 1;

	if (instr & BIT(CRm_shift))
		regs->pstate |= PSR_SSBS_BIT;
	else
		regs->pstate &= ~PSR_SSBS_BIT;

	arm64_skip_faulting_instruction(regs, 4);
	return 0;
}

static struct undef_hook ssbs_emulation_hook = {
	.instr_mask	= ~(1U << CRm_shift),
	.instr_val	= 0xd500001f | REG_PSTATE_SSBS_IMM,
	.fn		= ssbs_emulation_handler,
};

static void cpu_enable_ssbs(const struct arm64_cpu_capabilities *__unused)
{
	static bool undef_hook_registered = false;
	static DEFINE_SPINLOCK(hook_lock);

	spin_lock(&hook_lock);
	if (!undef_hook_registered) {
		register_undef_hook(&ssbs_emulation_hook);
		undef_hook_registered = true;
	}
	spin_unlock(&hook_lock);

	if (arm64_get_ssbd_state() == ARM64_SSBD_FORCE_DISABLE) {
		sysreg_clear_set(sctlr_el1, 0, SCTLR_ELx_DSSBS);
		arm64_set_ssbd_mitigation(false);
	} else {
		arm64_set_ssbd_mitigation(true);
	}
}
#endif /* CONFIG_ARM64_SSBD */

static const struct arm64_cpu_capabilities arm64_features[] = {
	{
		.desc = "GIC system register CPU interface",
		.capability = ARM64_HAS_SYSREG_GIC_CPUIF,
		.type = ARM64_CPUCAP_SYSTEM_FEATURE,
		.matches = has_useable_gicv3_cpuif,
		.sys_reg = SYS_ID_AA64PFR0_EL1,
		.field_pos = ID_AA64PFR0_GIC_SHIFT,
		.sign = FTR_UNSIGNED,
		.min_field_value = 1,
	},
#ifdef CONFIG_ARM64_PAN
	{
		.desc = "Privileged Access Never",
		.capability = ARM64_HAS_PAN,
		.type = ARM64_CPUCAP_SYSTEM_FEATURE,
		.matches = has_cpuid_feature,
		.sys_reg = SYS_ID_AA64MMFR1_EL1,
		.field_pos = ID_AA64MMFR1_PAN_SHIFT,
		.sign = FTR_UNSIGNED,
		.min_field_value = 1,
		.cpu_enable = cpu_enable_pan,
	},
#endif /* CONFIG_ARM64_PAN */
#if defined(CONFIG_AS_LSE) && defined(CONFIG_ARM64_LSE_ATOMICS)
	{
		.desc = "LSE atomic instructions",
		.capability = ARM64_HAS_LSE_ATOMICS,
		.type = ARM64_CPUCAP_SYSTEM_FEATURE,
		.matches = has_cpuid_feature,
		.sys_reg = SYS_ID_AA64ISAR0_EL1,
		.field_pos = ID_AA64ISAR0_ATOMICS_SHIFT,
		.sign = FTR_UNSIGNED,
		.min_field_value = 2,
	},
#endif /* CONFIG_AS_LSE && CONFIG_ARM64_LSE_ATOMICS */
	{
		.desc = "Software prefetching using PRFM",
		.capability = ARM64_HAS_NO_HW_PREFETCH,
		.type = ARM64_CPUCAP_WEAK_LOCAL_CPU_FEATURE,
		.matches = has_no_hw_prefetch,
	},
#ifdef CONFIG_ARM64_UAO
	{
		.desc = "User Access Override",
		.capability = ARM64_HAS_UAO,
		.type = ARM64_CPUCAP_SYSTEM_FEATURE,
		.matches = has_cpuid_feature,
		.sys_reg = SYS_ID_AA64MMFR2_EL1,
		.field_pos = ID_AA64MMFR2_UAO_SHIFT,
		.min_field_value = 1,
		/*
		 * We rely on stop_machine() calling uao_thread_switch() to set
		 * UAO immediately after patching.
		 */
	},
#endif /* CONFIG_ARM64_UAO */
#ifdef CONFIG_ARM64_PAN
	{
		.capability = ARM64_ALT_PAN_NOT_UAO,
		.type = ARM64_CPUCAP_SYSTEM_FEATURE,
		.matches = cpufeature_pan_not_uao,
	},
#endif /* CONFIG_ARM64_PAN */
#ifdef CONFIG_ARM64_VHE
	{
		.desc = "Virtualization Host Extensions",
		.capability = ARM64_HAS_VIRT_HOST_EXTN,
		.type = ARM64_CPUCAP_STRICT_BOOT_CPU_FEATURE,
		.matches = runs_at_el2,
		.cpu_enable = cpu_copy_el2regs,
	},
#endif	/* CONFIG_ARM64_VHE */
	{
		.desc = "32-bit EL0 Support",
		.capability = ARM64_HAS_32BIT_EL0,
		.type = ARM64_CPUCAP_SYSTEM_FEATURE,
		.matches = has_cpuid_feature,
		.sys_reg = SYS_ID_AA64PFR0_EL1,
		.sign = FTR_UNSIGNED,
		.field_pos = ID_AA64PFR0_EL0_SHIFT,
		.min_field_value = ID_AA64PFR0_EL0_32BIT_64BIT,
	},
	{
		.desc = "Reduced HYP mapping offset",
		.capability = ARM64_HYP_OFFSET_LOW,
		.type = ARM64_CPUCAP_SYSTEM_FEATURE,
		.matches = hyp_offset_low,
	},
	{
		.desc = "Kernel page table isolation (KPTI)",
		.capability = ARM64_UNMAP_KERNEL_AT_EL0,
		.type = ARM64_CPUCAP_BOOT_RESTRICTED_CPU_LOCAL_FEATURE,
		/*
		 * The ID feature fields below are used to indicate that
		 * the CPU doesn't need KPTI. See unmap_kernel_at_el0 for
		 * more details.
		 */
		.sys_reg = SYS_ID_AA64PFR0_EL1,
		.field_pos = ID_AA64PFR0_CSV3_SHIFT,
		.min_field_value = 1,
		.matches = unmap_kernel_at_el0,
		.cpu_enable = kpti_install_ng_mappings,
	},
	{
		/* FP/SIMD is not implemented */
		.capability = ARM64_HAS_NO_FPSIMD,
		.type = ARM64_CPUCAP_SYSTEM_FEATURE,
		.min_field_value = 0,
		.matches = has_no_fpsimd,
	},
#ifdef CONFIG_ARM64_PMEM
	{
		.desc = "Data cache clean to Point of Persistence",
		.capability = ARM64_HAS_DCPOP,
		.type = ARM64_CPUCAP_SYSTEM_FEATURE,
		.matches = has_cpuid_feature,
		.sys_reg = SYS_ID_AA64ISAR1_EL1,
		.field_pos = ID_AA64ISAR1_DPB_SHIFT,
		.min_field_value = 1,
	},
#endif
<<<<<<< HEAD
#ifdef CONFIG_ARM64_HW_AFDBM
	{
		/*
		 * Since we turn this on always, we don't want the user to
		 * think that the feature is available when it may not be.
		 * So hide the description.
		 *
		 * .desc = "Hardware pagetable Dirty Bit Management",
		 *
		 */
		.capability = ARM64_HW_DBM,
		.sys_reg = SYS_ID_AA64MMFR1_EL1,
		.sign = FTR_UNSIGNED,
		.field_pos = ID_AA64MMFR1_HADBS_SHIFT,
		.min_field_value = 2,
		.matches = has_hw_dbm,
		.enable = cpu_enable_hw_dbm,
=======
#ifdef CONFIG_ARM64_SSBD
	{
		.desc = "Speculative Store Bypassing Safe (SSBS)",
		.capability = ARM64_SSBS,
		.type = ARM64_CPUCAP_WEAK_LOCAL_CPU_FEATURE,
		.matches = has_cpuid_feature,
		.sys_reg = SYS_ID_AA64PFR1_EL1,
		.field_pos = ID_AA64PFR1_SSBS_SHIFT,
		.sign = FTR_UNSIGNED,
		.min_field_value = ID_AA64PFR1_SSBS_PSTATE_ONLY,
		.cpu_enable = cpu_enable_ssbs,
>>>>>>> ddef1e8e
	},
#endif
	{},
};

#define HWCAP_CAP(reg, field, s, min_value, cap_type, cap)	\
	{							\
		.desc = #cap,					\
		.type = ARM64_CPUCAP_SYSTEM_FEATURE,		\
		.matches = has_cpuid_feature,			\
		.sys_reg = reg,					\
		.field_pos = field,				\
		.sign = s,					\
		.min_field_value = min_value,			\
		.hwcap_type = cap_type,				\
		.hwcap = cap,					\
	}

static const struct arm64_cpu_capabilities arm64_elf_hwcaps[] = {
	HWCAP_CAP(SYS_ID_AA64ISAR0_EL1, ID_AA64ISAR0_AES_SHIFT, FTR_UNSIGNED, 2, CAP_HWCAP, HWCAP_PMULL),
	HWCAP_CAP(SYS_ID_AA64ISAR0_EL1, ID_AA64ISAR0_AES_SHIFT, FTR_UNSIGNED, 1, CAP_HWCAP, HWCAP_AES),
	HWCAP_CAP(SYS_ID_AA64ISAR0_EL1, ID_AA64ISAR0_SHA1_SHIFT, FTR_UNSIGNED, 1, CAP_HWCAP, HWCAP_SHA1),
	HWCAP_CAP(SYS_ID_AA64ISAR0_EL1, ID_AA64ISAR0_SHA2_SHIFT, FTR_UNSIGNED, 1, CAP_HWCAP, HWCAP_SHA2),
	HWCAP_CAP(SYS_ID_AA64ISAR0_EL1, ID_AA64ISAR0_SHA2_SHIFT, FTR_UNSIGNED, 2, CAP_HWCAP, HWCAP_SHA512),
	HWCAP_CAP(SYS_ID_AA64ISAR0_EL1, ID_AA64ISAR0_CRC32_SHIFT, FTR_UNSIGNED, 1, CAP_HWCAP, HWCAP_CRC32),
	HWCAP_CAP(SYS_ID_AA64ISAR0_EL1, ID_AA64ISAR0_ATOMICS_SHIFT, FTR_UNSIGNED, 2, CAP_HWCAP, HWCAP_ATOMICS),
	HWCAP_CAP(SYS_ID_AA64ISAR0_EL1, ID_AA64ISAR0_RDM_SHIFT, FTR_UNSIGNED, 1, CAP_HWCAP, HWCAP_ASIMDRDM),
	HWCAP_CAP(SYS_ID_AA64ISAR0_EL1, ID_AA64ISAR0_SHA3_SHIFT, FTR_UNSIGNED, 1, CAP_HWCAP, HWCAP_SHA3),
	HWCAP_CAP(SYS_ID_AA64ISAR0_EL1, ID_AA64ISAR0_SM3_SHIFT, FTR_UNSIGNED, 1, CAP_HWCAP, HWCAP_SM3),
	HWCAP_CAP(SYS_ID_AA64ISAR0_EL1, ID_AA64ISAR0_SM4_SHIFT, FTR_UNSIGNED, 1, CAP_HWCAP, HWCAP_SM4),
	HWCAP_CAP(SYS_ID_AA64ISAR0_EL1, ID_AA64ISAR0_DP_SHIFT, FTR_UNSIGNED, 1, CAP_HWCAP, HWCAP_ASIMDDP),
	HWCAP_CAP(SYS_ID_AA64ISAR0_EL1, ID_AA64ISAR0_FHM_SHIFT, FTR_UNSIGNED, 1, CAP_HWCAP, HWCAP_ASIMDFHM),
	HWCAP_CAP(SYS_ID_AA64ISAR0_EL1, ID_AA64ISAR0_TS_SHIFT, FTR_UNSIGNED, 1, CAP_HWCAP, HWCAP_FLAGM),
	HWCAP_CAP(SYS_ID_AA64PFR0_EL1, ID_AA64PFR0_FP_SHIFT, FTR_SIGNED, 0, CAP_HWCAP, HWCAP_FP),
	HWCAP_CAP(SYS_ID_AA64PFR0_EL1, ID_AA64PFR0_FP_SHIFT, FTR_SIGNED, 1, CAP_HWCAP, HWCAP_FPHP),
	HWCAP_CAP(SYS_ID_AA64PFR0_EL1, ID_AA64PFR0_ASIMD_SHIFT, FTR_SIGNED, 0, CAP_HWCAP, HWCAP_ASIMD),
	HWCAP_CAP(SYS_ID_AA64PFR0_EL1, ID_AA64PFR0_ASIMD_SHIFT, FTR_SIGNED, 1, CAP_HWCAP, HWCAP_ASIMDHP),
	HWCAP_CAP(SYS_ID_AA64PFR0_EL1, ID_AA64PFR0_DIT_SHIFT, FTR_SIGNED, 1, CAP_HWCAP, HWCAP_DIT),
	HWCAP_CAP(SYS_ID_AA64ISAR1_EL1, ID_AA64ISAR1_DPB_SHIFT, FTR_UNSIGNED, 1, CAP_HWCAP, HWCAP_DCPOP),
	HWCAP_CAP(SYS_ID_AA64ISAR1_EL1, ID_AA64ISAR1_JSCVT_SHIFT, FTR_UNSIGNED, 1, CAP_HWCAP, HWCAP_JSCVT),
	HWCAP_CAP(SYS_ID_AA64ISAR1_EL1, ID_AA64ISAR1_FCMA_SHIFT, FTR_UNSIGNED, 1, CAP_HWCAP, HWCAP_FCMA),
	HWCAP_CAP(SYS_ID_AA64ISAR1_EL1, ID_AA64ISAR1_LRCPC_SHIFT, FTR_UNSIGNED, 1, CAP_HWCAP, HWCAP_LRCPC),
	HWCAP_CAP(SYS_ID_AA64ISAR1_EL1, ID_AA64ISAR1_LRCPC_SHIFT, FTR_UNSIGNED, 2, CAP_HWCAP, HWCAP_ILRCPC),
	HWCAP_CAP(SYS_ID_AA64MMFR2_EL1, ID_AA64MMFR2_AT_SHIFT, FTR_UNSIGNED, 1, CAP_HWCAP, HWCAP_USCAT),
	HWCAP_CAP(SYS_ID_AA64PFR1_EL1, ID_AA64PFR1_SSBS_SHIFT, FTR_UNSIGNED, ID_AA64PFR1_SSBS_PSTATE_INSNS, CAP_HWCAP, HWCAP_SSBS),
	{},
};

static const struct arm64_cpu_capabilities compat_elf_hwcaps[] = {
#ifdef CONFIG_COMPAT
	HWCAP_CAP(SYS_ID_ISAR5_EL1, ID_ISAR5_AES_SHIFT, FTR_UNSIGNED, 2, CAP_COMPAT_HWCAP2, COMPAT_HWCAP2_PMULL),
	HWCAP_CAP(SYS_ID_ISAR5_EL1, ID_ISAR5_AES_SHIFT, FTR_UNSIGNED, 1, CAP_COMPAT_HWCAP2, COMPAT_HWCAP2_AES),
	HWCAP_CAP(SYS_ID_ISAR5_EL1, ID_ISAR5_SHA1_SHIFT, FTR_UNSIGNED, 1, CAP_COMPAT_HWCAP2, COMPAT_HWCAP2_SHA1),
	HWCAP_CAP(SYS_ID_ISAR5_EL1, ID_ISAR5_SHA2_SHIFT, FTR_UNSIGNED, 1, CAP_COMPAT_HWCAP2, COMPAT_HWCAP2_SHA2),
	HWCAP_CAP(SYS_ID_ISAR5_EL1, ID_ISAR5_CRC32_SHIFT, FTR_UNSIGNED, 1, CAP_COMPAT_HWCAP2, COMPAT_HWCAP2_CRC32),
#endif
	{},
};

static void __init cap_set_elf_hwcap(const struct arm64_cpu_capabilities *cap)
{
	switch (cap->hwcap_type) {
	case CAP_HWCAP:
		elf_hwcap |= cap->hwcap;
		break;
#ifdef CONFIG_COMPAT
	case CAP_COMPAT_HWCAP:
		compat_elf_hwcap |= (u32)cap->hwcap;
		break;
	case CAP_COMPAT_HWCAP2:
		compat_elf_hwcap2 |= (u32)cap->hwcap;
		break;
#endif
	default:
		WARN_ON(1);
		break;
	}
}

/* Check if we have a particular HWCAP enabled */
static bool cpus_have_elf_hwcap(const struct arm64_cpu_capabilities *cap)
{
	bool rc;

	switch (cap->hwcap_type) {
	case CAP_HWCAP:
		rc = (elf_hwcap & cap->hwcap) != 0;
		break;
#ifdef CONFIG_COMPAT
	case CAP_COMPAT_HWCAP:
		rc = (compat_elf_hwcap & (u32)cap->hwcap) != 0;
		break;
	case CAP_COMPAT_HWCAP2:
		rc = (compat_elf_hwcap2 & (u32)cap->hwcap) != 0;
		break;
#endif
	default:
		WARN_ON(1);
		rc = false;
	}

	return rc;
}

static void __init setup_elf_hwcaps(const struct arm64_cpu_capabilities *hwcaps)
{
	/* We support emulation of accesses to CPU ID feature registers */
	elf_hwcap |= HWCAP_CPUID;
	for (; hwcaps->matches; hwcaps++)
		if (hwcaps->matches(hwcaps, cpucap_default_scope(hwcaps)))
			cap_set_elf_hwcap(hwcaps);
}

/*
 * Check if the current CPU has a given feature capability.
 * Should be called from non-preemptible context.
 */
static bool __this_cpu_has_cap(const struct arm64_cpu_capabilities *cap_array,
			       unsigned int cap)
{
	const struct arm64_cpu_capabilities *caps;

	if (WARN_ON(preemptible()))
		return false;

	for (caps = cap_array; caps->matches; caps++)
		if (caps->capability == cap &&
		    caps->matches(caps, SCOPE_LOCAL_CPU))
			return true;
	return false;
}

static void __update_cpu_capabilities(const struct arm64_cpu_capabilities *caps,
				      u16 scope_mask, const char *info)
{
	scope_mask &= ARM64_CPUCAP_SCOPE_MASK;
	for (; caps->matches; caps++) {
		if (!(caps->type & scope_mask) ||
		    !caps->matches(caps, cpucap_default_scope(caps)))
			continue;

		if (!cpus_have_cap(caps->capability) && caps->desc)
			pr_info("%s %s\n", info, caps->desc);
		cpus_set_cap(caps->capability);
	}
}

static void update_cpu_capabilities(u16 scope_mask)
{
	__update_cpu_capabilities(arm64_features, scope_mask, "detected:");
	__update_cpu_capabilities(arm64_errata, scope_mask,
				  "enabling workaround for");
}

static int __enable_cpu_capability(void *arg)
{
	const struct arm64_cpu_capabilities *cap = arg;

	cap->cpu_enable(cap);
	return 0;
}

/*
 * Run through the enabled capabilities and enable() it on all active
 * CPUs
 */
static void __init
__enable_cpu_capabilities(const struct arm64_cpu_capabilities *caps,
			  u16 scope_mask)
{
	scope_mask &= ARM64_CPUCAP_SCOPE_MASK;
	for (; caps->matches; caps++) {
		unsigned int num = caps->capability;

		if (!(caps->type & scope_mask) || !cpus_have_cap(num))
			continue;

		/* Ensure cpus_have_const_cap(num) works */
		static_branch_enable(&cpu_hwcap_keys[num]);

		if (caps->cpu_enable) {
			/*
			 * Capabilities with SCOPE_BOOT_CPU scope are finalised
			 * before any secondary CPU boots. Thus, each secondary
			 * will enable the capability as appropriate via
			 * check_local_cpu_capabilities(). The only exception is
			 * the boot CPU, for which the capability must be
			 * enabled here. This approach avoids costly
			 * stop_machine() calls for this case.
			 *
			 * Otherwise, use stop_machine() as it schedules the
			 * work allowing us to modify PSTATE, instead of
			 * on_each_cpu() which uses an IPI, giving us a PSTATE
			 * that disappears when we return.
			 */
			if (scope_mask & SCOPE_BOOT_CPU)
				caps->cpu_enable(caps);
			else
				stop_machine(__enable_cpu_capability,
					     (void *)caps, cpu_online_mask);
		}
	}
}

static void __init enable_cpu_capabilities(u16 scope_mask)
{
	__enable_cpu_capabilities(arm64_features, scope_mask);
	__enable_cpu_capabilities(arm64_errata, scope_mask);
}

/*
 * Flag to indicate if we have computed the system wide
 * capabilities based on the boot time active CPUs. This
 * will be used to determine if a new booting CPU should
 * go through the verification process to make sure that it
 * supports the system capabilities, without using a hotplug
 * notifier.
 */
static bool sys_caps_initialised;

static inline void set_sys_caps_initialised(void)
{
	sys_caps_initialised = true;
}

/*
 * Run through the list of capabilities to check for conflicts.
 * If the system has already detected a capability, take necessary
 * action on this CPU.
 *
 * Returns "false" on conflicts.
 */
static bool
__verify_local_cpu_caps(const struct arm64_cpu_capabilities *caps_list,
			u16 scope_mask)
{
	bool cpu_has_cap, system_has_cap;
	const struct arm64_cpu_capabilities *caps;

	scope_mask &= ARM64_CPUCAP_SCOPE_MASK;

	for (caps = caps_list; caps->matches; caps++) {
		if (!(caps->type & scope_mask))
			continue;

		cpu_has_cap = __this_cpu_has_cap(caps_list, caps->capability);
		system_has_cap = cpus_have_cap(caps->capability);

		if (system_has_cap) {
			/*
			 * Check if the new CPU misses an advertised feature,
			 * which is not safe to miss.
			 */
			if (!cpu_has_cap && !cpucap_late_cpu_optional(caps))
				break;
			/*
			 * We have to issue cpu_enable() irrespective of
			 * whether the CPU has it or not, as it is enabeld
			 * system wide. It is upto the call back to take
			 * appropriate action on this CPU.
			 */
			if (caps->cpu_enable)
				caps->cpu_enable(caps);
		} else {
			/*
			 * Check if the CPU has this capability if it isn't
			 * safe to have when the system doesn't.
			 */
			if (cpu_has_cap && !cpucap_late_cpu_permitted(caps))
				break;
		}
	}

	if (caps->matches) {
		pr_crit("CPU%d: Detected conflict for capability %d (%s), System: %d, CPU: %d\n",
			smp_processor_id(), caps->capability,
			caps->desc, system_has_cap, cpu_has_cap);
		return false;
	}

	return true;
}

static bool verify_local_cpu_caps(u16 scope_mask)
{
	return __verify_local_cpu_caps(arm64_errata, scope_mask) &&
	       __verify_local_cpu_caps(arm64_features, scope_mask);
}

/*
 * Check for CPU features that are used in early boot
 * based on the Boot CPU value.
 */
static void check_early_cpu_features(void)
{
	verify_cpu_asid_bits();
	/*
	 * Early features are used by the kernel already. If there
	 * is a conflict, we cannot proceed further.
	 */
	if (!verify_local_cpu_caps(SCOPE_BOOT_CPU))
		cpu_panic_kernel();
}

static void
verify_local_elf_hwcaps(const struct arm64_cpu_capabilities *caps)
{

	for (; caps->matches; caps++)
		if (cpus_have_elf_hwcap(caps) && !caps->matches(caps, SCOPE_LOCAL_CPU)) {
			pr_crit("CPU%d: missing HWCAP: %s\n",
					smp_processor_id(), caps->desc);
			cpu_die_early();
		}
}


/*
 * Run through the enabled system capabilities and enable() it on this CPU.
 * The capabilities were decided based on the available CPUs at the boot time.
 * Any new CPU should match the system wide status of the capability. If the
 * new CPU doesn't have a capability which the system now has enabled, we
 * cannot do anything to fix it up and could cause unexpected failures. So
 * we park the CPU.
 */
static void verify_local_cpu_capabilities(void)
{
	/*
	 * The capabilities with SCOPE_BOOT_CPU are checked from
	 * check_early_cpu_features(), as they need to be verified
	 * on all secondary CPUs.
	 */
	if (!verify_local_cpu_caps(SCOPE_ALL & ~SCOPE_BOOT_CPU))
		cpu_die_early();

	verify_local_elf_hwcaps(arm64_elf_hwcaps);
	if (system_supports_32bit_el0())
		verify_local_elf_hwcaps(compat_elf_hwcaps);
}

void check_local_cpu_capabilities(void)
{
	/*
	 * All secondary CPUs should conform to the early CPU features
	 * in use by the kernel based on boot CPU.
	 */
	check_early_cpu_features();

	/*
	 * If we haven't finalised the system capabilities, this CPU gets
	 * a chance to update the errata work arounds and local features.
	 * Otherwise, this CPU should verify that it has all the system
	 * advertised capabilities.
	 */
	if (!sys_caps_initialised)
		update_cpu_capabilities(SCOPE_LOCAL_CPU);
	else
		verify_local_cpu_capabilities();
}

static void __init setup_boot_cpu_capabilities(void)
{
	/* Detect capabilities with either SCOPE_BOOT_CPU or SCOPE_LOCAL_CPU */
	update_cpu_capabilities(SCOPE_BOOT_CPU | SCOPE_LOCAL_CPU);
	/* Enable the SCOPE_BOOT_CPU capabilities alone right away */
	enable_cpu_capabilities(SCOPE_BOOT_CPU);
}

DEFINE_STATIC_KEY_FALSE(arm64_const_caps_ready);
EXPORT_SYMBOL(arm64_const_caps_ready);

static void __init mark_const_caps_ready(void)
{
	static_branch_enable(&arm64_const_caps_ready);
}

extern const struct arm64_cpu_capabilities arm64_errata[];

bool this_cpu_has_cap(unsigned int cap)
{
	return (__this_cpu_has_cap(arm64_features, cap) ||
		__this_cpu_has_cap(arm64_errata, cap));
}

static void __init setup_system_capabilities(void)
{
	/*
	 * We have finalised the system-wide safe feature
	 * registers, finalise the capabilities that depend
	 * on it. Also enable all the available capabilities,
	 * that are not enabled already.
	 */
	update_cpu_capabilities(SCOPE_SYSTEM);
	enable_cpu_capabilities(SCOPE_ALL & ~SCOPE_BOOT_CPU);
}

void __init setup_cpu_features(void)
{
	u32 cwg;
	int cls;

	setup_system_capabilities();
	mark_const_caps_ready();
	setup_elf_hwcaps(arm64_elf_hwcaps);

	if (system_supports_32bit_el0())
		setup_elf_hwcaps(compat_elf_hwcaps);

	/* Advertise that we have computed the system capabilities */
	set_sys_caps_initialised();

	/*
	 * Check for sane CTR_EL0.CWG value.
	 */
	cwg = cache_type_cwg();
	cls = cache_line_size();
	if (!cwg)
		pr_warn("No Cache Writeback Granule information, assuming cache line size %d\n",
			cls);
	if (L1_CACHE_BYTES < cls)
		pr_warn("L1_CACHE_BYTES smaller than the Cache Writeback Granule (%d < %d)\n",
			L1_CACHE_BYTES, cls);
}

static bool __maybe_unused
cpufeature_pan_not_uao(const struct arm64_cpu_capabilities *entry, int __unused)
{
	return (cpus_have_const_cap(ARM64_HAS_PAN) && !cpus_have_const_cap(ARM64_HAS_UAO));
}

/*
 * We emulate only the following system register space.
 * Op0 = 0x3, CRn = 0x0, Op1 = 0x0, CRm = [0, 4 - 7]
 * See Table C5-6 System instruction encodings for System register accesses,
 * ARMv8 ARM(ARM DDI 0487A.f) for more details.
 */
static inline bool __attribute_const__ is_emulated(u32 id)
{
	return (sys_reg_Op0(id) == 0x3 &&
		sys_reg_CRn(id) == 0x0 &&
		sys_reg_Op1(id) == 0x0 &&
		(sys_reg_CRm(id) == 0 ||
		 ((sys_reg_CRm(id) >= 4) && (sys_reg_CRm(id) <= 7))));
}

/*
 * With CRm == 0, reg should be one of :
 * MIDR_EL1, MPIDR_EL1 or REVIDR_EL1.
 */
static inline int emulate_id_reg(u32 id, u64 *valp)
{
	switch (id) {
	case SYS_MIDR_EL1:
		*valp = read_cpuid_id();
		break;
	case SYS_MPIDR_EL1:
		*valp = SYS_MPIDR_SAFE_VAL;
		break;
	case SYS_REVIDR_EL1:
		/* IMPLEMENTATION DEFINED values are emulated with 0 */
		*valp = 0;
		break;
	default:
		return -EINVAL;
	}

	return 0;
}

static int emulate_sys_reg(u32 id, u64 *valp)
{
	struct arm64_ftr_reg *regp;

	if (!is_emulated(id))
		return -EINVAL;

	if (sys_reg_CRm(id) == 0)
		return emulate_id_reg(id, valp);

	regp = get_arm64_ftr_reg(id);
	if (regp)
		*valp = arm64_ftr_reg_user_value(regp);
	else
		/*
		 * The untracked registers are either IMPLEMENTATION DEFINED
		 * (e.g, ID_AFR0_EL1) or reserved RAZ.
		 */
		*valp = 0;
	return 0;
}

static int emulate_mrs(struct pt_regs *regs, u32 insn)
{
	int rc;
	u32 sys_reg, dst;
	u64 val;

	/*
	 * sys_reg values are defined as used in mrs/msr instruction.
	 * shift the imm value to get the encoding.
	 */
	sys_reg = (u32)aarch64_insn_decode_immediate(AARCH64_INSN_IMM_16, insn) << 5;
	rc = emulate_sys_reg(sys_reg, &val);
	if (!rc) {
		dst = aarch64_insn_decode_register(AARCH64_INSN_REGTYPE_RT, insn);
		pt_regs_write_reg(regs, dst, val);
		arm64_skip_faulting_instruction(regs, AARCH64_INSN_SIZE);
	}

	return rc;
}

static struct undef_hook mrs_hook = {
	.instr_mask = 0xfff00000,
	.instr_val  = 0xd5300000,
	.pstate_mask = COMPAT_PSR_MODE_MASK,
	.pstate_val = PSR_MODE_EL0t,
	.fn = emulate_mrs,
};

static int __init enable_mrs_emulation(void)
{
	register_undef_hook(&mrs_hook);
	return 0;
}

core_initcall(enable_mrs_emulation);

ssize_t cpu_show_meltdown(struct device *dev, struct device_attribute *attr,
			  char *buf)
{
	if (__meltdown_safe)
		return sprintf(buf, "Not affected\n");

	if (arm64_kernel_unmapped_at_el0())
		return sprintf(buf, "Mitigation: PTI\n");

	return sprintf(buf, "Vulnerable\n");
}<|MERGE_RESOLUTION|>--- conflicted
+++ resolved
@@ -799,11 +799,6 @@
 		MIDR_CPU_VAR_REV(1, MIDR_REVISION_MASK));
 }
 
-static bool runs_at_el2(const struct arm64_cpu_capabilities *entry, int __unused)
-{
-	return is_kernel_in_hyp_mode();
-}
-
 static bool hyp_offset_low(const struct arm64_cpu_capabilities *entry,
 			   int __unused)
 {
@@ -892,13 +887,9 @@
 	return !meltdown_safe;
 }
 
-<<<<<<< HEAD
-static int __nocfi kpti_install_ng_mappings(void *__unused)
-=======
 #ifdef CONFIG_UNMAP_KERNEL_AT_EL0
-static void
+static void __nocfi
 kpti_install_ng_mappings(const struct arm64_cpu_capabilities *__unused)
->>>>>>> ddef1e8e
 {
 	typedef void (kpti_remap_fn)(int, int, phys_addr_t);
 	extern kpti_remap_fn idmap_kpti_install_ng_mappings;
@@ -941,7 +932,6 @@
 }
 early_param("kpti", parse_kpti);
 
-<<<<<<< HEAD
 #ifdef CONFIG_ARM64_HW_AFDBM
 static inline void __cpu_enable_hw_dbm(void)
 {
@@ -957,9 +947,9 @@
 	static const struct midr_range cpus[] = {
 #ifdef CONFIG_ARM64_ERRATUM_1024718
 		// A55 r0p0 -r1p0
-		GENERIC_MIDR_RANGE(MIDR_CORTEX_A55, 0, 0, 1, 0),
-		GENERIC_MIDR_RANGE(MIDR_KRYO3S, 7, 12, 7, 12),
-		GENERIC_MIDR_RANGE(MIDR_KRYO4S, 7, 12, 7, 12),
+		MIDR_RANGE(MIDR_CORTEX_A55, 0, 0, 1, 0),
+		MIDR_RANGE(MIDR_KRYO3S, 7, 12, 7, 12),
+		MIDR_RANGE(MIDR_KRYO4S, 7, 12, 7, 12),
 #endif
 		{},
 	};
@@ -978,15 +968,10 @@
 	return has_cpu_feature && !cpu_has_broken_dbm();
 }
 
-static int cpu_enable_hw_dbm(void *entry)
-{
-	const struct arm64_cpu_capabilities *cap =
-		(const struct arm64_cpu_capabilities *) entry;
-
+static void cpu_enable_hw_dbm(struct arm64_cpu_capabilities const *cap)
+{
 	if (cpu_can_use_dbm(cap))
 		__cpu_enable_hw_dbm();
-
-	return 0;
 }
 
 static bool has_hw_dbm(const struct arm64_cpu_capabilities *cap,
@@ -1020,10 +1005,13 @@
 
 #endif
 
-static int cpu_copy_el2regs(void *__unused)
-=======
+#ifdef CONFIG_ARM64_VHE
+static bool runs_at_el2(const struct arm64_cpu_capabilities *entry, int __unused)
+{
+	return is_kernel_in_hyp_mode();
+}
+
 static void cpu_copy_el2regs(const struct arm64_cpu_capabilities *__unused)
->>>>>>> ddef1e8e
 {
 	/*
 	 * Copy register values that aren't redirected by hardware.
@@ -1036,6 +1024,7 @@
 	if (!alternatives_applied)
 		write_sysreg(read_sysreg(tpidr_el1), tpidr_el2);
 }
+#endif
 
 #ifdef CONFIG_ARM64_SSBD
 static int ssbs_emulation_handler(struct pt_regs *regs, u32 instr)
@@ -1201,7 +1190,6 @@
 		.min_field_value = 1,
 	},
 #endif
-<<<<<<< HEAD
 #ifdef CONFIG_ARM64_HW_AFDBM
 	{
 		/*
@@ -1218,8 +1206,9 @@
 		.field_pos = ID_AA64MMFR1_HADBS_SHIFT,
 		.min_field_value = 2,
 		.matches = has_hw_dbm,
-		.enable = cpu_enable_hw_dbm,
-=======
+		.cpu_enable = cpu_enable_hw_dbm,
+	},
+#endif
 #ifdef CONFIG_ARM64_SSBD
 	{
 		.desc = "Speculative Store Bypassing Safe (SSBS)",
@@ -1231,7 +1220,6 @@
 		.sign = FTR_UNSIGNED,
 		.min_field_value = ID_AA64PFR1_SSBS_PSTATE_ONLY,
 		.cpu_enable = cpu_enable_ssbs,
->>>>>>> ddef1e8e
 	},
 #endif
 	{},
