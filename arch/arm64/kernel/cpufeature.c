--- conflicted
+++ resolved
@@ -1169,7 +1169,6 @@
 		.enable = cpu_enable_hw_dbm,
 	},
 #endif
-<<<<<<< HEAD
 #ifdef CONFIG_ARM64_SSBD
 	{
 		.desc = "Speculative Store Bypassing Safe (SSBS)",
@@ -1182,8 +1181,6 @@
 		.enable = cpu_enable_ssbs,
 	},
 #endif
-=======
->>>>>>> 2a580c48
 	{},
 };
 
