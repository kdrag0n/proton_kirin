/*
 * Based on arch/arm/kernel/traps.c
 *
 * Copyright (C) 1995-2009 Russell King
 * Copyright (C) 2012 ARM Ltd.
 *
 * This program is free software; you can redistribute it and/or modify
 * it under the terms of the GNU General Public License version 2 as
 * published by the Free Software Foundation.
 *
 * This program is distributed in the hope that it will be useful,
 * but WITHOUT ANY WARRANTY; without even the implied warranty of
 * MERCHANTABILITY or FITNESS FOR A PARTICULAR PURPOSE.  See the
 * GNU General Public License for more details.
 *
 * You should have received a copy of the GNU General Public License
 * along with this program.  If not, see <http://www.gnu.org/licenses/>.
 */

#include <linux/bug.h>
#include <linux/signal.h>
#include <linux/personality.h>
#include <linux/kallsyms.h>
#include <linux/spinlock.h>
#include <linux/uaccess.h>
#include <linux/hardirq.h>
#include <linux/kdebug.h>
#include <linux/module.h>
#include <linux/kexec.h>
#include <linux/delay.h>
#include <linux/init.h>
#include <linux/sched/signal.h>
#include <linux/sched/debug.h>
#include <linux/sched/task_stack.h>
#include <linux/sizes.h>
#include <linux/syscalls.h>
#include <linux/mm_types.h>

#include <asm/atomic.h>
#include <asm/barrier.h>
#include <asm/bug.h>
#include <asm/debug-monitors.h>
#include <asm/esr.h>
#include <asm/insn.h>
#include <asm/traps.h>
#include <asm/smp.h>
#include <asm/stack_pointer.h>
#include <asm/stacktrace.h>
#include <asm/exception.h>
#include <asm/system_misc.h>
#include <asm/sysreg.h>
#include <trace/events/exception.h>

static const char *handler[]= {
	"Synchronous Abort",
	"IRQ",
	"FIQ",
	"Error"
};

int show_unhandled_signals = 0;

static void dump_backtrace_entry(unsigned long where)
{
	printk(" %pS\n", (void *)where);
}

static void __dump_instr(const char *lvl, struct pt_regs *regs)
{
	unsigned long addr = instruction_pointer(regs);
	char str[sizeof("00000000 ") * 5 + 2 + 1], *p = str;
	int i;

	for (i = -4; i < 1; i++) {
		unsigned int val, bad;

		bad = get_user(val, &((u32 *)addr)[i]);

		if (!bad)
			p += sprintf(p, i == 0 ? "(%08x) " : "%08x ", val);
		else {
			p += sprintf(p, "bad PC value");
			break;
		}
	}
	printk("%sCode: %s\n", lvl, str);
}

static void dump_instr(const char *lvl, struct pt_regs *regs)
{
	if (!user_mode(regs)) {
		mm_segment_t fs = get_fs();
		set_fs(KERNEL_DS);
		__dump_instr(lvl, regs);
		set_fs(fs);
	} else {
		__dump_instr(lvl, regs);
	}
}

void dump_backtrace(struct pt_regs *regs, struct task_struct *tsk)
{
	struct stackframe frame;
<<<<<<< HEAD
	int skip;
=======
	int skip = 0;
>>>>>>> b6fbaa1d
	long cur_state = 0;
	unsigned long cur_sp = 0;
	unsigned long cur_fp = 0;

	pr_debug("%s(regs = %p tsk = %p)\n", __func__, regs, tsk);

	if (regs) {
		if (user_mode(regs))
			return;
		skip = 1;
	}

	if (!tsk)
		tsk = current;

	if (!try_get_task_stack(tsk))
		return;

	if (tsk == current) {
		frame.fp = (unsigned long)__builtin_frame_address(0);
		frame.pc = (unsigned long)dump_backtrace;
	} else {
		/*
		 * task blocked in __switch_to
		 */
		frame.fp = thread_saved_fp(tsk);
		frame.pc = thread_saved_pc(tsk);
		cur_state = tsk->state;
		cur_sp = thread_saved_sp(tsk);
		cur_fp = frame.fp;
	}
#ifdef CONFIG_FUNCTION_GRAPH_TRACER
	frame.graph = tsk->curr_ret_stack;
#endif

	printk("Call trace:\n");
	do {
		if (tsk != current && (cur_state != tsk->state
			/*
			 * We would not be printing backtrace for the task
			 * that has changed state from uninterruptible to
			 * running before hitting the do-while loop but after
			 * saving the current state. If task is in running
			 * state before saving the state, then we may print
			 * wrong call trace or end up in infinite while loop
			 * if *(fp) and *(fp+8) are same. While the situation
			 * will stop print when that task schedule out.
			 */
			|| cur_sp != thread_saved_sp(tsk)
			|| cur_fp != thread_saved_fp(tsk))) {
			printk("The task:%s had been rescheduled!\n",
				tsk->comm);
			break;
		}
		/* skip until specified stack frame */
		if (!skip) {
			dump_backtrace_entry(frame.pc);
		} else if (frame.fp == regs->regs[29]) {
			skip = 0;
			/*
			 * Mostly, this is the case where this function is
			 * called in panic/abort. As exception handler's
			 * stack frame does not contain the corresponding pc
			 * at which an exception has taken place, use regs->pc
			 * instead.
			 */
			dump_backtrace_entry(regs->pc);
		}
	} while (!unwind_frame(tsk, &frame));

	put_task_stack(tsk);
}

void show_stack(struct task_struct *tsk, unsigned long *sp)
{
	dump_backtrace(NULL, tsk);
	barrier();
}

#ifdef CONFIG_PREEMPT
#define S_PREEMPT " PREEMPT"
#else
#define S_PREEMPT ""
#endif
#define S_SMP " SMP"

static int __die(const char *str, int err, struct pt_regs *regs)
{
	struct task_struct *tsk = current;
	static int die_counter;
	int ret;

	pr_emerg("Internal error: %s: %x [#%d]" S_PREEMPT S_SMP "\n",
		 str, err, ++die_counter);

	/* trap and error numbers are mostly meaningless on ARM */
	ret = notify_die(DIE_OOPS, str, regs, err, 0, SIGSEGV);
	if (ret == NOTIFY_STOP)
		return ret;

	print_modules();
	pr_emerg("Process %.*s (pid: %d, stack limit = 0x%p)\n",
		 TASK_COMM_LEN, tsk->comm, task_pid_nr(tsk),
		 end_of_stack(tsk));
	show_regs(regs);

	if (!user_mode(regs))
		dump_instr(KERN_EMERG, regs);

	return ret;
}

static DEFINE_RAW_SPINLOCK(die_lock);

/*
 * This function is protected against re-entrancy.
 */
void die(const char *str, struct pt_regs *regs, int err)
{
	int ret;
	unsigned long flags;

	raw_spin_lock_irqsave(&die_lock, flags);

	oops_enter();

	console_verbose();
	bust_spinlocks(1);
	ret = __die(str, err, regs);

	if (regs && kexec_should_crash(current))
		crash_kexec(regs);

	bust_spinlocks(0);
	add_taint(TAINT_DIE, LOCKDEP_NOW_UNRELIABLE);
	oops_exit();

	if (in_interrupt())
		panic("Fatal exception in interrupt");
	if (panic_on_oops)
		panic("Fatal exception");

	raw_spin_unlock_irqrestore(&die_lock, flags);

	if (ret != NOTIFY_STOP)
		do_exit(SIGSEGV);
}

void arm64_notify_die(const char *str, struct pt_regs *regs,
		      struct siginfo *info, int err)
{
	if (user_mode(regs)) {
		current->thread.fault_address = 0;
		current->thread.fault_code = err;
		force_sig_info(info->si_signo, info, current);
	} else {
		die(str, regs, err);
	}
}

void arm64_skip_faulting_instruction(struct pt_regs *regs, unsigned long size)
{
	regs->pc += size;

	/*
	 * If we were single stepping, we want to get the step exception after
	 * we return from the trap.
	 */
	if (user_mode(regs))
		user_fastforward_single_step(current);
}

static LIST_HEAD(undef_hook);
static DEFINE_RAW_SPINLOCK(undef_lock);

void register_undef_hook(struct undef_hook *hook)
{
	unsigned long flags;

	raw_spin_lock_irqsave(&undef_lock, flags);
	list_add(&hook->node, &undef_hook);
	raw_spin_unlock_irqrestore(&undef_lock, flags);
}

void unregister_undef_hook(struct undef_hook *hook)
{
	unsigned long flags;

	raw_spin_lock_irqsave(&undef_lock, flags);
	list_del(&hook->node);
	raw_spin_unlock_irqrestore(&undef_lock, flags);
}

static int call_undef_hook(struct pt_regs *regs)
{
	struct undef_hook *hook;
	unsigned long flags;
	u32 instr;
	int (*fn)(struct pt_regs *regs, u32 instr) = NULL;
	void __user *pc = (void __user *)instruction_pointer(regs);

	if (!user_mode(regs))
		return 1;

	if (compat_thumb_mode(regs)) {
		/* 16-bit Thumb instruction */
		__le16 instr_le;
		if (get_user(instr_le, (__le16 __user *)pc))
			goto exit;
		instr = le16_to_cpu(instr_le);
		if (aarch32_insn_is_wide(instr)) {
			u32 instr2;

			if (get_user(instr_le, (__le16 __user *)(pc + 2)))
				goto exit;
			instr2 = le16_to_cpu(instr_le);
			instr = (instr << 16) | instr2;
		}
	} else {
		/* 32-bit ARM instruction */
		__le32 instr_le;
		if (get_user(instr_le, (__le32 __user *)pc))
			goto exit;
		instr = le32_to_cpu(instr_le);
	}

	raw_spin_lock_irqsave(&undef_lock, flags);
	list_for_each_entry(hook, &undef_hook, node)
		if ((instr & hook->instr_mask) == hook->instr_val &&
			(regs->pstate & hook->pstate_mask) == hook->pstate_val)
			fn = hook->fn;

	raw_spin_unlock_irqrestore(&undef_lock, flags);
exit:
	return fn ? fn(regs, instr) : 1;
}

static void force_signal_inject(int signal, int code, struct pt_regs *regs,
				unsigned long address)
{
	siginfo_t info;
	void __user *pc = (void __user *)instruction_pointer(regs);
	const char *desc;

	switch (signal) {
	case SIGILL:
		desc = "undefined instruction";
		break;
	case SIGSEGV:
		desc = "illegal memory access";
		break;
	default:
		desc = "bad mode";
		break;
	}

	if (unhandled_signal(current, signal) &&
	    show_unhandled_signals_ratelimited()) {
		pr_info("%s[%d]: %s: pc=%p\n",
			current->comm, task_pid_nr(current), desc, pc);
		dump_instr(KERN_INFO, regs);
	}

	info.si_signo = signal;
	info.si_errno = 0;
	info.si_code  = code;
	info.si_addr  = pc;

	arm64_notify_die(desc, regs, &info, 0);
}

/*
 * Set up process info to signal segmentation fault - called on access error.
 */
void arm64_notify_segfault(struct pt_regs *regs, unsigned long addr)
{
	int code;

	down_read(&current->mm->mmap_sem);
	if (find_vma(current->mm, addr) == NULL)
		code = SEGV_MAPERR;
	else
		code = SEGV_ACCERR;
	up_read(&current->mm->mmap_sem);

	force_signal_inject(SIGSEGV, code, regs, addr);
}

asmlinkage void __exception do_undefinstr(struct pt_regs *regs)
{
	void __user *pc = (void __user *)instruction_pointer(regs);

	/* check for AArch32 breakpoint instructions */
	if (!aarch32_break_handler(regs))
		return;

	if (call_undef_hook(regs) == 0)
		return;

	trace_undef_instr(regs, pc);

	force_signal_inject(SIGILL, ILL_ILLOPC, regs, 0);
}

int cpu_enable_cache_maint_trap(void *__unused)
{
	config_sctlr_el1(SCTLR_EL1_UCI, 0);
	return 0;
}

#define __user_cache_maint(insn, address, res)			\
	if (address >= user_addr_max()) {			\
		res = -EFAULT;					\
	} else {						\
		uaccess_ttbr0_enable();				\
		asm volatile (					\
			"1:	" insn ", %1\n"			\
			"	mov	%w0, #0\n"		\
			"2:\n"					\
			"	.pushsection .fixup,\"ax\"\n"	\
			"	.align	2\n"			\
			"3:	mov	%w0, %w2\n"		\
			"	b	2b\n"			\
			"	.popsection\n"			\
			_ASM_EXTABLE(1b, 3b)			\
			: "=r" (res)				\
			: "r" (address), "i" (-EFAULT));	\
		uaccess_ttbr0_disable();			\
	}

static void user_cache_maint_handler(unsigned int esr, struct pt_regs *regs)
{
	unsigned long address;
	int rt = (esr & ESR_ELx_SYS64_ISS_RT_MASK) >> ESR_ELx_SYS64_ISS_RT_SHIFT;
	int crm = (esr & ESR_ELx_SYS64_ISS_CRM_MASK) >> ESR_ELx_SYS64_ISS_CRM_SHIFT;
	int ret = 0;

	address = untagged_addr(pt_regs_read_reg(regs, rt));

	switch (crm) {
	case ESR_ELx_SYS64_ISS_CRM_DC_CVAU:	/* DC CVAU, gets promoted */
		__user_cache_maint("dc civac", address, ret);
		break;
	case ESR_ELx_SYS64_ISS_CRM_DC_CVAC:	/* DC CVAC, gets promoted */
		__user_cache_maint("dc civac", address, ret);
		break;
	case ESR_ELx_SYS64_ISS_CRM_DC_CVAP:	/* DC CVAP */
		__user_cache_maint("sys 3, c7, c12, 1", address, ret);
		break;
	case ESR_ELx_SYS64_ISS_CRM_DC_CIVAC:	/* DC CIVAC */
		__user_cache_maint("dc civac", address, ret);
		break;
	case ESR_ELx_SYS64_ISS_CRM_IC_IVAU:	/* IC IVAU */
		__user_cache_maint("ic ivau", address, ret);
		break;
	default:
		force_signal_inject(SIGILL, ILL_ILLOPC, regs, 0);
		return;
	}

	if (ret)
		arm64_notify_segfault(regs, address);
	else
		arm64_skip_faulting_instruction(regs, AARCH64_INSN_SIZE);
}

static void ctr_read_handler(unsigned int esr, struct pt_regs *regs)
{
	int rt = (esr & ESR_ELx_SYS64_ISS_RT_MASK) >> ESR_ELx_SYS64_ISS_RT_SHIFT;
	unsigned long val = arm64_ftr_reg_user_value(&arm64_ftr_reg_ctrel0);

	pt_regs_write_reg(regs, rt, val);

	arm64_skip_faulting_instruction(regs, AARCH64_INSN_SIZE);
}

static void cntvct_read_handler(unsigned int esr, struct pt_regs *regs)
{
	int rt = (esr & ESR_ELx_SYS64_ISS_RT_MASK) >> ESR_ELx_SYS64_ISS_RT_SHIFT;

	isb();
	pt_regs_write_reg(regs, rt, arch_counter_get_cntvct());
	arm64_skip_faulting_instruction(regs, AARCH64_INSN_SIZE);
}

static void cntfrq_read_handler(unsigned int esr, struct pt_regs *regs)
{
	int rt = (esr & ESR_ELx_SYS64_ISS_RT_MASK) >> ESR_ELx_SYS64_ISS_RT_SHIFT;

	pt_regs_write_reg(regs, rt, arch_timer_get_rate());
	arm64_skip_faulting_instruction(regs, AARCH64_INSN_SIZE);
}

struct sys64_hook {
	unsigned int esr_mask;
	unsigned int esr_val;
	void (*handler)(unsigned int esr, struct pt_regs *regs);
};

static struct sys64_hook sys64_hooks[] = {
	{
		.esr_mask = ESR_ELx_SYS64_ISS_EL0_CACHE_OP_MASK,
		.esr_val = ESR_ELx_SYS64_ISS_EL0_CACHE_OP_VAL,
		.handler = user_cache_maint_handler,
	},
	{
		/* Trap read access to CTR_EL0 */
		.esr_mask = ESR_ELx_SYS64_ISS_SYS_OP_MASK,
		.esr_val = ESR_ELx_SYS64_ISS_SYS_CTR_READ,
		.handler = ctr_read_handler,
	},
	{
		/* Trap read access to CNTVCT_EL0 */
		.esr_mask = ESR_ELx_SYS64_ISS_SYS_OP_MASK,
		.esr_val = ESR_ELx_SYS64_ISS_SYS_CNTVCT,
		.handler = cntvct_read_handler,
	},
	{
		/* Trap read access to CNTFRQ_EL0 */
		.esr_mask = ESR_ELx_SYS64_ISS_SYS_OP_MASK,
		.esr_val = ESR_ELx_SYS64_ISS_SYS_CNTFRQ,
		.handler = cntfrq_read_handler,
	},
	{},
};

asmlinkage void __exception do_sysinstr(unsigned int esr, struct pt_regs *regs)
{
	struct sys64_hook *hook;

	for (hook = sys64_hooks; hook->handler; hook++)
		if ((hook->esr_mask & esr) == hook->esr_val) {
			hook->handler(esr, regs);
			return;
		}

	/*
	 * New SYS instructions may previously have been undefined at EL0. Fall
	 * back to our usual undefined instruction handler so that we handle
	 * these consistently.
	 */
	do_undefinstr(regs);
}

#ifdef CONFIG_COMPAT
static void cntfrq_cp15_32_read_handler(unsigned int esr, struct pt_regs *regs)
{
	int rt =
	  (esr & ESR_ELx_CP15_32_ISS_RT_MASK) >> ESR_ELx_CP15_32_ISS_RT_SHIFT;
	int cv =
	  (esr & ESR_ELx_CP15_32_ISS_CV_MASK) >> ESR_ELx_CP15_32_ISS_CV_SHIFT;
	int cond =
	  (esr & ESR_ELx_CP15_32_ISS_COND_MASK) >>
		ESR_ELx_CP15_32_ISS_COND_SHIFT;
	bool read_reg = 1;

	if (rt == 13 && !compat_arm_instr_set(regs))
		read_reg = 0;

	if (cv && cond != 0xf &&
	    !(*aarch32_opcode_cond_checks[cond])(regs->pstate & 0xffffffff))
		read_reg = 0;

	if (read_reg)
		regs->regs[rt] = read_sysreg(cntfrq_el0);
	regs->pc += 4;
}

struct cp15_32_hook {
	unsigned int esr_mask;
	unsigned int esr_val;
	void (*handler)(unsigned int esr, struct pt_regs *regs);
};

static struct cp15_32_hook cp15_32_hooks[] = {
	{
		/* Trap CP15 AArch32 read access to CNTFRQ_EL0 */
		.esr_mask = ESR_ELx_CP15_32_ISS_SYS_OP_MASK,
		.esr_val = ESR_ELx_CP15_32_ISS_SYS_CNTFRQ,
		.handler = cntfrq_cp15_32_read_handler,
	},
	{},
};

asmlinkage void __exception do_cp15_32_instr_compat(unsigned int esr,
						    struct pt_regs *regs)
{
	struct cp15_32_hook *hook;

	for (hook = cp15_32_hooks; hook->handler; hook++)
		if ((hook->esr_mask & esr) == hook->esr_val) {
			hook->handler(esr, regs);
			return;
		}

	force_signal_inject(SIGILL, ILL_ILLOPC, regs, 0);
}

static void cntvct_cp15_64_read_handler(unsigned int esr, struct pt_regs *regs)
{
	int rt =
	  (esr & ESR_ELx_CP15_64_ISS_RT_MASK) >> ESR_ELx_CP15_64_ISS_RT_SHIFT;
	int rt2 =
	  (esr & ESR_ELx_CP15_64_ISS_RT2_MASK) >> ESR_ELx_CP15_64_ISS_RT2_SHIFT;
	int cv =
	  (esr & ESR_ELx_CP15_64_ISS_CV_MASK) >> ESR_ELx_CP15_64_ISS_CV_SHIFT;
	int cond =
	  (esr & ESR_ELx_CP15_64_ISS_COND_MASK) >>
		ESR_ELx_CP15_64_ISS_COND_SHIFT;
	bool read_reg = 1;

	if (rt == 15 || rt2 == 15 || rt == rt2)
		read_reg = 0;

	if ((rt == 13 || rt2 == 13) && !compat_arm_instr_set(regs))
		read_reg = 0;

	if (cv && cond != 0xf &&
	    !(*aarch32_opcode_cond_checks[cond])(regs->pstate & 0xffffffff))
		read_reg = 0;

	if (read_reg) {
		u64 cval =  arch_counter_get_cntvct();

		regs->regs[rt] = cval & 0xffffffff;
		regs->regs[rt2] = cval >> 32;
	}
	regs->pc += 4;
}

struct cp15_64_hook {
	unsigned int esr_mask;
	unsigned int esr_val;
	void (*handler)(unsigned int esr, struct pt_regs *regs);
};

static struct cp15_64_hook cp15_64_hooks[] = {
	{
		/* Trap CP15 AArch32 read access to CNTVCT_EL0 */
		.esr_mask = ESR_ELx_CP15_64_ISS_SYS_OP_MASK,
		.esr_val = ESR_ELx_CP15_64_ISS_SYS_CNTVCT,
		.handler = cntvct_cp15_64_read_handler,
	},
	{},
};

asmlinkage void __exception do_cp15_64_instr_compat(unsigned int esr,
						    struct pt_regs *regs)
{
	struct cp15_64_hook *hook;

	for (hook = cp15_64_hooks; hook->handler; hook++)
		if ((hook->esr_mask & esr) == hook->esr_val) {
			hook->handler(esr, regs);
			return;
		}

	force_signal_inject(SIGILL, ILL_ILLOPC, regs, 0);
}

#endif

long compat_arm_syscall(struct pt_regs *regs);

asmlinkage long do_ni_syscall(struct pt_regs *regs)
{
#ifdef CONFIG_COMPAT
	long ret;
	if (is_compat_task()) {
		ret = compat_arm_syscall(regs);
		if (ret != -ENOSYS)
			return ret;
	}
#endif

	return sys_ni_syscall();
}

static const char *esr_class_str[] = {
	[0 ... ESR_ELx_EC_MAX]		= "UNRECOGNIZED EC",
	[ESR_ELx_EC_UNKNOWN]		= "Unknown/Uncategorized",
	[ESR_ELx_EC_WFx]		= "WFI/WFE",
	[ESR_ELx_EC_CP15_32]		= "CP15 MCR/MRC",
	[ESR_ELx_EC_CP15_64]		= "CP15 MCRR/MRRC",
	[ESR_ELx_EC_CP14_MR]		= "CP14 MCR/MRC",
	[ESR_ELx_EC_CP14_LS]		= "CP14 LDC/STC",
	[ESR_ELx_EC_FP_ASIMD]		= "ASIMD",
	[ESR_ELx_EC_CP10_ID]		= "CP10 MRC/VMRS",
	[ESR_ELx_EC_CP14_64]		= "CP14 MCRR/MRRC",
	[ESR_ELx_EC_ILL]		= "PSTATE.IL",
	[ESR_ELx_EC_SVC32]		= "SVC (AArch32)",
	[ESR_ELx_EC_HVC32]		= "HVC (AArch32)",
	[ESR_ELx_EC_SMC32]		= "SMC (AArch32)",
	[ESR_ELx_EC_SVC64]		= "SVC (AArch64)",
	[ESR_ELx_EC_HVC64]		= "HVC (AArch64)",
	[ESR_ELx_EC_SMC64]		= "SMC (AArch64)",
	[ESR_ELx_EC_SYS64]		= "MSR/MRS (AArch64)",
	[ESR_ELx_EC_IMP_DEF]		= "EL3 IMP DEF",
	[ESR_ELx_EC_IABT_LOW]		= "IABT (lower EL)",
	[ESR_ELx_EC_IABT_CUR]		= "IABT (current EL)",
	[ESR_ELx_EC_PC_ALIGN]		= "PC Alignment",
	[ESR_ELx_EC_DABT_LOW]		= "DABT (lower EL)",
	[ESR_ELx_EC_DABT_CUR]		= "DABT (current EL)",
	[ESR_ELx_EC_SP_ALIGN]		= "SP Alignment",
	[ESR_ELx_EC_FP_EXC32]		= "FP (AArch32)",
	[ESR_ELx_EC_FP_EXC64]		= "FP (AArch64)",
	[ESR_ELx_EC_SERROR]		= "SError",
	[ESR_ELx_EC_BREAKPT_LOW]	= "Breakpoint (lower EL)",
	[ESR_ELx_EC_BREAKPT_CUR]	= "Breakpoint (current EL)",
	[ESR_ELx_EC_SOFTSTP_LOW]	= "Software Step (lower EL)",
	[ESR_ELx_EC_SOFTSTP_CUR]	= "Software Step (current EL)",
	[ESR_ELx_EC_WATCHPT_LOW]	= "Watchpoint (lower EL)",
	[ESR_ELx_EC_WATCHPT_CUR]	= "Watchpoint (current EL)",
	[ESR_ELx_EC_BKPT32]		= "BKPT (AArch32)",
	[ESR_ELx_EC_VECTOR32]		= "Vector catch (AArch32)",
	[ESR_ELx_EC_BRK64]		= "BRK (AArch64)",
};

const char *esr_get_class_string(u32 esr)
{
	return esr_class_str[ESR_ELx_EC(esr)];
}

/*
 * bad_mode handles the impossible case in the exception vector. This is always
 * fatal.
 */
asmlinkage void bad_mode(struct pt_regs *regs, int reason, unsigned int esr)
{
	console_verbose();

	pr_crit("Bad mode in %s handler detected on CPU%d, code 0x%08x -- %s\n",
		handler[reason], smp_processor_id(), esr,
		esr_get_class_string(esr));

	die("Oops - bad mode", regs, 0);
	local_irq_disable();
	panic("bad mode");
}

/*
 * bad_el0_sync handles unexpected, but potentially recoverable synchronous
 * exceptions taken from EL0. Unlike bad_mode, this returns.
 */
asmlinkage void bad_el0_sync(struct pt_regs *regs, int reason, unsigned int esr)
{
	siginfo_t info;
	void __user *pc = (void __user *)instruction_pointer(regs);
	console_verbose();

	pr_crit("Bad EL0 synchronous exception detected on CPU%d, code 0x%08x -- %s\n",
		smp_processor_id(), esr, esr_get_class_string(esr));
	__show_regs(regs);

	info.si_signo = SIGILL;
	info.si_errno = 0;
	info.si_code  = ILL_ILLOPC;
	info.si_addr  = pc;

	current->thread.fault_address = 0;
	current->thread.fault_code = 0;

	force_sig_info(info.si_signo, &info, current);
}

#ifdef CONFIG_VMAP_STACK

DEFINE_PER_CPU(unsigned long [OVERFLOW_STACK_SIZE/sizeof(long)], overflow_stack)
	__aligned(16);

asmlinkage void handle_bad_stack(struct pt_regs *regs)
{
	unsigned long tsk_stk = (unsigned long)current->stack;
	unsigned long irq_stk = (unsigned long)this_cpu_read(irq_stack_ptr);
	unsigned long ovf_stk = (unsigned long)this_cpu_ptr(overflow_stack);
	unsigned int esr = read_sysreg(esr_el1);
	unsigned long far = read_sysreg(far_el1);

	console_verbose();
	pr_emerg("Insufficient stack space to handle exception!");

	pr_emerg("ESR: 0x%08x -- %s\n", esr, esr_get_class_string(esr));
	pr_emerg("FAR: 0x%016lx\n", far);

	pr_emerg("Task stack:     [0x%016lx..0x%016lx]\n",
		 tsk_stk, tsk_stk + THREAD_SIZE);
	pr_emerg("IRQ stack:      [0x%016lx..0x%016lx]\n",
		 irq_stk, irq_stk + THREAD_SIZE);
	pr_emerg("Overflow stack: [0x%016lx..0x%016lx]\n",
		 ovf_stk, ovf_stk + OVERFLOW_STACK_SIZE);

	__show_regs(regs);

	/*
	 * We use nmi_panic to limit the potential for recusive overflows, and
	 * to get a better stack trace.
	 */
	nmi_panic(NULL, "kernel stack overflow");
	cpu_park_loop();
}
#endif

void __pte_error(const char *file, int line, unsigned long val)
{
	pr_err("%s:%d: bad pte %016lx.\n", file, line, val);
}

void __pmd_error(const char *file, int line, unsigned long val)
{
	pr_err("%s:%d: bad pmd %016lx.\n", file, line, val);
}

void __pud_error(const char *file, int line, unsigned long val)
{
	pr_err("%s:%d: bad pud %016lx.\n", file, line, val);
}

void __pgd_error(const char *file, int line, unsigned long val)
{
	pr_err("%s:%d: bad pgd %016lx.\n", file, line, val);
}

/* GENERIC_BUG traps */

int is_valid_bugaddr(unsigned long addr)
{
	/*
	 * bug_handler() only called for BRK #BUG_BRK_IMM.
	 * So the answer is trivial -- any spurious instances with no
	 * bug table entry will be rejected by report_bug() and passed
	 * back to the debug-monitors code and handled as a fatal
	 * unexpected debug exception.
	 */
	return 1;
}

static int bug_handler(struct pt_regs *regs, unsigned int esr)
{
	if (user_mode(regs))
		return DBG_HOOK_ERROR;

	switch (report_bug(regs->pc, regs)) {
	case BUG_TRAP_TYPE_BUG:
		die("Oops - BUG", regs, 0);
		break;

	case BUG_TRAP_TYPE_WARN:
		break;

	default:
		/* unknown/unrecognised bug trap type */
		return DBG_HOOK_ERROR;
	}

	/* If thread survives, skip over the BUG instruction and continue: */
	arm64_skip_faulting_instruction(regs, AARCH64_INSN_SIZE);
	return DBG_HOOK_HANDLED;
}

static struct break_hook bug_break_hook = {
	.esr_val = 0xf2000000 | BUG_BRK_IMM,
	.esr_mask = 0xffffffff,
	.fn = bug_handler,
};

/*
 * Initial handler for AArch64 BRK exceptions
 * This handler only used until debug_traps_init().
 */
int __init early_brk64(unsigned long addr, unsigned int esr,
		struct pt_regs *regs)
{
	return bug_handler(regs, esr) != DBG_HOOK_HANDLED;
}

/* This registration must happen early, before debug_traps_init(). */
void __init trap_init(void)
{
	register_break_hook(&bug_break_hook);
}<|MERGE_RESOLUTION|>--- conflicted
+++ resolved
@@ -101,11 +101,7 @@
 void dump_backtrace(struct pt_regs *regs, struct task_struct *tsk)
 {
 	struct stackframe frame;
-<<<<<<< HEAD
-	int skip;
-=======
 	int skip = 0;
->>>>>>> b6fbaa1d
 	long cur_state = 0;
 	unsigned long cur_sp = 0;
 	unsigned long cur_fp = 0;
