--- conflicted
+++ resolved
@@ -423,8 +423,6 @@
 	if (unlikely(next->flags & PF_KTHREAD))
 		return;
 
-<<<<<<< HEAD
-=======
 	/*
 	 * If all CPUs implement the SSBS extension, then we just need to
 	 * context-switch the PSTATE field.
@@ -432,7 +430,6 @@
 	if (cpu_have_feature(cpu_feature(SSBS)))
 		return;
 
->>>>>>> c081cdb1
 	/* If the mitigation is enabled, then we leave SSBS clear. */
 	if ((arm64_get_ssbd_state() == ARM64_SSBD_FORCE_ENABLE) ||
 	    test_tsk_thread_flag(next, TIF_SSBD))
