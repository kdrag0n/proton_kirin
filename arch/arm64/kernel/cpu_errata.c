--- conflicted
+++ resolved
@@ -546,7 +546,6 @@
 	},
 #endif
 #ifdef CONFIG_ARM64_ERRATUM_1286807
-<<<<<<< HEAD
 	{
 	/* Cortex-A76 r0p0 to r3p0 */
 		.desc = "ARM erratum 1286807",
@@ -562,8 +561,6 @@
 			   MIDR_CPU_VAR_REV(12, 14),
 			   MIDR_CPU_VAR_REV(13, 14)),
 	},
-=======
->>>>>>> 824a5636
 	{
 	/* Cortex-A76 r0p0 to r3p0 */
 		.desc = "ARM erratum 1286807",
@@ -571,12 +568,6 @@
 		MIDR_RANGE(MIDR_CORTEX_A76,
 			   MIDR_CPU_VAR_REV(0, 0),
 			   MIDR_CPU_VAR_REV(3, 0)),
-	},
-	{
-		.capability = ARM64_WORKAROUND_REPEAT_TLBI,
-		MIDR_RANGE(MIDR_KRYO4G,
-			   MIDR_CPU_VAR_REV(12, 14),
-			   MIDR_CPU_VAR_REV(13, 14)),
 	},
 #endif
 #ifdef CONFIG_ARM64_ERRATUM_858921
