#
# arch/arm64/Makefile
#
# This file is included by the global makefile so that you can add your own
# architecture-specific flags and dependencies.
#
# This file is subject to the terms and conditions of the GNU General Public
# License.  See the file "COPYING" in the main directory of this archive
# for more details.
#
# Copyright (C) 1995-2001 by Russell King

LDFLAGS_vmlinux	:=--no-undefined -X
CPPFLAGS_vmlinux.lds = -DTEXT_OFFSET=$(TEXT_OFFSET)
GZFLAGS		:=-9

ifeq ($(CONFIG_RELOCATABLE), y)
# Pass --no-apply-dynamic-relocs to restore pre-binutils-2.27 behaviour
# for relative relocs, since this leads to better Image compression
# with the relocation offsets always being zero.
<<<<<<< HEAD
LDFLAGS_vmlinux		+= -Bsymbolic -z notext -z norelro \
=======
LDFLAGS_vmlinux		+= -shared -Bsymbolic -z notext -z norelro \
>>>>>>> c081cdb1
			$(call ld-option, --no-apply-dynamic-relocs)

# Pass -shared for bfd and -pie for lld to minimize Image size on both
ifeq ($(ld-name),bfd)
LDFLAGS_vmlinux		+= -shared
endif
ifeq ($(ld-name),lld)
LDFLAGS_vmlinux		+= -pie
endif
endif

ifeq ($(CONFIG_ARM64_ERRATUM_843419),y)
KBUILD_CFLAGS	+= $(call cc-option, -mpc-relative-literal-loads)

  ifeq ($(call ld-option, --fix-cortex-a53-843419),)
$(warning ld does not support --fix-cortex-a53-843419; kernel may be susceptible to erratum)
  else
    ifeq ($(call gold-ifversion, -lt, 114000000, y), y)
$(warning This version of GNU gold may generate incorrect code with --fix-cortex-a53-843419;\
	see https://sourceware.org/bugzilla/show_bug.cgi?id=21491)
    endif
LDFLAGS_vmlinux	+= --fix-cortex-a53-843419
  endif
else
  ifeq ($(ld-name),gold)
# Pass --no-fix-cortex-a53-843419 to ensure the erratum fix is disabled
LDFLAGS	+= --no-fix-cortex-a53-843419
  endif
endif

KBUILD_DEFCONFIG := defconfig

# Check for binutils support for specific extensions
lseinstr := $(call as-instr,.arch_extension lse,-DCONFIG_AS_LSE=1)

ifeq ($(CONFIG_ARM64_LSE_ATOMICS), y)
  ifeq ($(lseinstr),)
$(warning LSE atomics not supported by binutils)
  endif
endif

ifeq ($(CONFIG_ARM64), y)
brokengasinst := $(call as-instr,1:\n.inst 0\n.rept . - 1b\n\nnop\n.endr\n,,-DCONFIG_BROKEN_GAS_INST=1)

  ifneq ($(brokengasinst),)
$(warning Detected assembler with broken .inst; disassembly will be unreliable)
  endif
endif

ifeq ($(CONFIG_COMPAT_VDSO), y)
  CROSS_COMPILE_ARM32 ?= $(CONFIG_CROSS_COMPILE_ARM32:"%"=%)

  # Check that the user has provided a valid prefix for the 32-bit toolchain.
  # To prevent selecting the system $(cc-name) by default, the prefix is not
  # allowed to be empty, unlike CROSS_COMPILE. In the unlikely event that the
  # system $(cc-name) is actually the 32-bit ARM compiler to be used, the
  # variable can be set to the dirname (e.g. CROSS_COMPILE_ARM32=/usr/bin/).
  # Note: this Makefile is read both before and after regenerating the config
  # (if needed). Any warning appearing before the config has been regenerated
  # should be ignored. If the error is triggered and you set
  # CONFIG_CROSS_COMPILE_ARM32, set CROSS_COMPILE_ARM32 to an appropriate value
  # when invoking make and fix CONFIG_CROSS_COMPILE_ARM32.
  ifeq ($(CROSS_COMPILE_ARM32),)
    $(error CROSS_COMPILE_ARM32 not defined or empty, the compat vDSO will not be built)
  else ifeq ($(cc-name),clang)
    export CLANG_TRIPLE_ARM32 ?= $(CROSS_COMPILE_ARM32)
    export CLANG_TARGET_ARM32 := --target=$(notdir $(CLANG_TRIPLE_ARM32:%-=%))
    export CONFIG_VDSO32 := y
    vdso32 := -DCONFIG_VDSO32=1
  else ifeq ($(shell which $(CROSS_COMPILE_ARM32)$(cc-name) 2> /dev/null),)
    $(error $(CROSS_COMPILE_ARM32)$(cc-name) not found, check CROSS_COMPILE_ARM32)
  else
    export CROSS_COMPILE_ARM32
    export CONFIG_VDSO32 := y
    vdso32 := -DCONFIG_VDSO32=1
  endif
endif

KBUILD_CFLAGS	+= -mgeneral-regs-only $(lseinstr) $(brokengasinst) $(vdso32)
KBUILD_CFLAGS	+= -fno-asynchronous-unwind-tables
KBUILD_CFLAGS	+= -fno-pic
KBUILD_AFLAGS	+= $(lseinstr) $(brokengasinst) $(vdso32)

KBUILD_CFLAGS	+= $(call cc-option,-mabi=lp64)
KBUILD_AFLAGS	+= $(call cc-option,-mabi=lp64)

ifeq ($(cc-name),clang)
KBUILD_CFLAGS	+= -DCONFIG_ARCH_SUPPORTS_INT128
else
KBUILD_CFLAGS	+= $(call cc-ifversion, -ge, 0500, -DCONFIG_ARCH_SUPPORTS_INT128)
endif

ifeq ($(CONFIG_CPU_BIG_ENDIAN), y)
KBUILD_CPPFLAGS	+= -mbig-endian
CHECKFLAGS	+= -D__AARCH64EB__
AS		+= -EB
LD		+= -EB
ifeq ($(ld-name),gold)
LDFLAGS		+= -maarch64_elf64_be_vec
else
LDFLAGS		+= -maarch64elfb
endif
UTS_MACHINE	:= aarch64_be
else
KBUILD_CPPFLAGS	+= -mlittle-endian
CHECKFLAGS	+= -D__AARCH64EL__
AS		+= -EL
LD		+= -EL
ifeq ($(ld-name),gold)
LDFLAGS		+= -maarch64_elf64_le_vec
else
LDFLAGS		+= -maarch64elf
endif
UTS_MACHINE	:= aarch64
endif

CHECKFLAGS	+= -D__aarch64__ -m64

ifeq ($(CONFIG_ARM64_MODULE_CMODEL_LARGE), y)
KBUILD_CFLAGS_MODULE	+= -mcmodel=large
ifeq ($(CONFIG_LTO_CLANG), y)
# Code model is not stored in LLVM IR, so we need to pass it also to LLVMgold
KBUILD_LDFLAGS_MODULE	+= -plugin-opt=-code-model=large
endif
endif

ifeq ($(CONFIG_ARM64_MODULE_PLTS),y)
KBUILD_LDFLAGS_MODULE	+= -T $(srctree)/arch/arm64/kernel/module.lds
endif

# Default value
head-y		:= arch/arm64/kernel/head.o

# The byte offset of the kernel image in RAM from the start of RAM.
ifeq ($(CONFIG_ARM64_RANDOMIZE_TEXT_OFFSET), y)
TEXT_OFFSET := $(shell awk "BEGIN {srand(); printf \"0x%06x\n\", \
		 int(2 * 1024 * 1024 / (2 ^ $(CONFIG_ARM64_PAGE_SHIFT)) * \
		 rand()) * (2 ^ $(CONFIG_ARM64_PAGE_SHIFT))}")
else
TEXT_OFFSET := 0x00080000
endif

ifeq ($(cc-name),clang)
KBUILD_CFLAGS += $(call cc-disable-warning, asm-operand-widths)
endif

# KASAN_SHADOW_OFFSET = VA_START + (1 << (VA_BITS - 3)) - (1 << 61)
# in 32-bit arithmetic
KASAN_SHADOW_OFFSET := $(shell printf "0x%08x00000000\n" $$(( \
			(0xffffffff & (-1 << ($(CONFIG_ARM64_VA_BITS) - 32))) \
			+ (1 << ($(CONFIG_ARM64_VA_BITS) - 32 - 3)) \
			- (1 << (64 - 32 - 3)) )) )

export	TEXT_OFFSET GZFLAGS

core-y		+= arch/arm64/kernel/ arch/arm64/mm/
core-$(CONFIG_NET) += arch/arm64/net/
core-$(CONFIG_KVM) += arch/arm64/kvm/
core-$(CONFIG_XEN) += arch/arm64/xen/
core-$(CONFIG_CRYPTO) += arch/arm64/crypto/
libs-y		:= arch/arm64/lib/ $(libs-y)
core-$(CONFIG_EFI_STUB) += $(objtree)/drivers/firmware/efi/libstub/lib.a

ifeq ($(CONFIG_BUILD_ARM64_KERNEL_COMPRESSION_GZIP),y)
KBUILD_IMAGE   := Image.gz
else
KBUILD_IMAGE   := Image
endif

# Default target when executing plain make
boot		:= arch/arm64/boot
ifeq ($(CONFIG_BUILD_ARM64_APPENDED_DTB_IMAGE),y)
KBUILD_TARGET  := $(addsuffix -dtb,$(KBUILD_IMAGE))
KBUILD_IMAGE	:= $(boot)/$(addsuffix -dtb,$(KBUILD_IMAGE))
else
KBUILD_TARGET := $(KBUILD_IMAGE)
KBUILD_IMAGE  := $(boot)/$(KBUILD_IMAGE)
endif

KBUILD_DTBS	:= dtbs

KBUILD_DTBO_IMG := dtbo.img

ifeq ($(CONFIG_BUILD_ARM64_DT_OVERLAY),y)
export DTC_FLAGS := -@
endif

all:	$(KBUILD_DTBS) $(KBUILD_TARGET)

Image: vmlinux
	$(Q)$(MAKE) $(build)=$(boot) $(boot)/$@

Image.%: Image
	$(Q)$(MAKE) $(build)=$(boot) $(boot)/$@

zinstall install:
	$(Q)$(MAKE) $(build)=$(boot) $@

%.dtb: scripts
	$(Q)$(MAKE) $(build)=$(boot)/dts $(boot)/dts/$@

PHONY += dtbs dtbs_install

dtbs: prepare scripts
	$(Q)$(MAKE) $(build)=$(boot)/dts

ifeq ($(CONFIG_BUILD_ARM64_EMBEDDED_DTB),y)
$(obj)/kernel/embedded-dtb.c: dtbs dtbo.img
	$(Q)$(MAKE) $(build)=$(boot) $(obj)/arch/arm64/boot/../kernel/embedded-dtb.c
arch/arm64/kernel: $(obj)/kernel/embedded-dtb.c
endif

dtbs_install:
	$(Q)$(MAKE) $(dtbinst)=$(boot)/dts

Image-dtb: vmlinux scripts dtbs
	$(Q)$(MAKE) $(build)=$(boot) $(boot)/$@

Image.gz-dtb: vmlinux scripts dtbs Image.gz
	$(Q)$(MAKE) $(build)=$(boot) $(boot)/$@

dtbo.img: $(boot)/dts/dtboimg.cfg dtbs
	$(Q)$(MAKE) $(build)=$(boot) $(boot)/$@

PHONY += vdso_install
vdso_install:
	$(Q)$(MAKE) $(build)=arch/arm64/kernel/vdso $@

# We use MRPROPER_FILES and CLEAN_FILES now
archclean:
	$(Q)$(MAKE) $(clean)=$(boot)
	$(Q)$(MAKE) $(clean)=$(boot)/dts

<<<<<<< HEAD
CLEAN_FILES += $(boot)/Image $(boot)/Image-dtb $(boot)/Image.* $(boot)/dtbo.img
MRPROPER_FILES += $(boot)/Image $(boot)/Image-dtb $(boot)/Image.* $(boot)/dtbo.img

=======
ifeq ($(KBUILD_EXTMOD),)
>>>>>>> c081cdb1
# We need to generate vdso-offsets.h before compiling certain files in kernel/.
# In order to do that, we should use the archprepare target, but we can't since
# asm-offsets.h is included in some files used to generate vdso-offsets.h, and
# asm-offsets.h is built in prepare0, for which archprepare is a dependency.
# Therefore we need to generate the header after prepare0 has been made, hence
# this hack.
prepare: vdso_prepare
vdso_prepare: prepare0
	$(Q)$(MAKE) $(build)=arch/arm64/kernel/vdso include/generated/vdso-offsets.h
<<<<<<< HEAD
	$(if $(CONFIG_VDSO32),$(Q)$(MAKE) $(build)=arch/arm64/kernel/vdso32 \
					  include/generated/vdso32-offsets.h)
=======
endif
>>>>>>> c081cdb1

define archhelp
  echo  '* Image.gz      - Compressed kernel image (arch/$(ARCH)/boot/Image.gz)'
  echo  '  Image         - Uncompressed kernel image (arch/$(ARCH)/boot/Image)'
  echo  '* dtbs          - Build device tree blobs for enabled boards'
  echo  '  dtbs_install  - Install dtbs to $(INSTALL_DTBS_PATH)'
  echo  '  install       - Install uncompressed kernel'
  echo  '  zinstall      - Install compressed kernel'
  echo  '                  Install using (your) ~/bin/installkernel or'
  echo  '                  (distribution) /sbin/installkernel or'
  echo  '                  install to $$(INSTALL_PATH) and run lilo'
endef<|MERGE_RESOLUTION|>--- conflicted
+++ resolved
@@ -18,11 +18,7 @@
 # Pass --no-apply-dynamic-relocs to restore pre-binutils-2.27 behaviour
 # for relative relocs, since this leads to better Image compression
 # with the relocation offsets always being zero.
-<<<<<<< HEAD
 LDFLAGS_vmlinux		+= -Bsymbolic -z notext -z norelro \
-=======
-LDFLAGS_vmlinux		+= -shared -Bsymbolic -z notext -z norelro \
->>>>>>> c081cdb1
 			$(call ld-option, --no-apply-dynamic-relocs)
 
 # Pass -shared for bfd and -pie for lld to minimize Image size on both
@@ -256,13 +252,10 @@
 	$(Q)$(MAKE) $(clean)=$(boot)
 	$(Q)$(MAKE) $(clean)=$(boot)/dts
 
-<<<<<<< HEAD
 CLEAN_FILES += $(boot)/Image $(boot)/Image-dtb $(boot)/Image.* $(boot)/dtbo.img
 MRPROPER_FILES += $(boot)/Image $(boot)/Image-dtb $(boot)/Image.* $(boot)/dtbo.img
 
-=======
 ifeq ($(KBUILD_EXTMOD),)
->>>>>>> c081cdb1
 # We need to generate vdso-offsets.h before compiling certain files in kernel/.
 # In order to do that, we should use the archprepare target, but we can't since
 # asm-offsets.h is included in some files used to generate vdso-offsets.h, and
@@ -272,12 +265,9 @@
 prepare: vdso_prepare
 vdso_prepare: prepare0
 	$(Q)$(MAKE) $(build)=arch/arm64/kernel/vdso include/generated/vdso-offsets.h
-<<<<<<< HEAD
 	$(if $(CONFIG_VDSO32),$(Q)$(MAKE) $(build)=arch/arm64/kernel/vdso32 \
 					  include/generated/vdso32-offsets.h)
-=======
-endif
->>>>>>> c081cdb1
+endif
 
 define archhelp
   echo  '* Image.gz      - Compressed kernel image (arch/$(ARCH)/boot/Image.gz)'
