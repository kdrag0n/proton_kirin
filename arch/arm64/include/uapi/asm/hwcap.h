--- conflicted
+++ resolved
@@ -42,9 +42,6 @@
 #define HWCAP_SM4		(1 << 19)
 #define HWCAP_ASIMDDP		(1 << 20)
 #define HWCAP_SHA512		(1 << 21)
-<<<<<<< HEAD
-=======
 #define HWCAP_SSBS		(1 << 22)
->>>>>>> 824a5636
 
 #endif /* _UAPI__ASM_HWCAP_H */