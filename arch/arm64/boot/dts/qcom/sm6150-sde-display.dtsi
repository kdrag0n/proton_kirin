--- conflicted
+++ resolved
@@ -17,14 +17,10 @@
 #include "dsi-panel-td4328-1080p-cmd.dtsi"
 #include "dsi-panel-rm69298-truly-amoled-fhd-plus-video.dtsi"
 #include "dsi-panel-rm69298-truly-amoled-fhd-plus-cmd.dtsi"
-<<<<<<< HEAD
-#include "dsi-panel-sharp-split-link-wuxga-video.dtsi"
-=======
 #include "dsi-panel-td4330-truly-singlemipi-fhd-cmd.dtsi"
 #include "dsi-panel-td4330-truly-singlemipi-fhd-video.dtsi"
 #include "dsi-panel-sharp-split-link-wuxga-video.dtsi"
 #include "dsi-panel-ext-bridge-hdmi-1080p.dtsi"
->>>>>>> b6fbaa1d
 #include <dt-bindings/clock/mdss-14nm-pll-clk.h>
 
 &soc {
@@ -180,9 +176,6 @@
 		qcom,dsi-panel = <&dsi_rm69298_truly_amoled_cmd>;
 	};
 
-<<<<<<< HEAD
-	dsi_sharp_split_link_wuxga_vid_display: qcom,dsi-display@7 {
-=======
 	dsi_td4330_truly_vid_display: qcom,dsi-display@7 {
 		label = "dsi_td4330_truly_vid_display";
 		qcom,display-type = "primary";
@@ -206,7 +199,6 @@
 	};
 
 	dsi_sharp_split_link_wuxga_vid_display: qcom,dsi-display@9 {
->>>>>>> b6fbaa1d
 		label = "dsi_sharp_split_link_wuxga_vid_display";
 		qcom,display-type = "primary";
 
@@ -251,11 +243,8 @@
 			&dsi_td4328_truly_cmd_display
 			&dsi_rm69298_truly_amoled_vid_display
 			&dsi_rm69298_truly_amoled_cmd_display
-<<<<<<< HEAD
-=======
 			&dsi_td4330_truly_vid_display
 			&dsi_td4330_truly_cmd_display
->>>>>>> b6fbaa1d
 			&dsi_sharp_split_link_wuxga_vid_display>;
 	};
 
@@ -486,8 +475,6 @@
 	};
 };
 
-<<<<<<< HEAD
-=======
 &dsi_td4330_truly_cmd {
 	qcom,mdss-dsi-t-clk-post = <0x0e>;
 	qcom,mdss-dsi-t-clk-pre = <0x36>;
@@ -524,7 +511,6 @@
 	};
 };
 
->>>>>>> b6fbaa1d
 &dsi_sharp_split_link_wuxga_video {
 	qcom,mdss-dsi-t-clk-post = <0x0E>;
 	qcom,mdss-dsi-t-clk-pre = <0x35>;
@@ -541,8 +527,6 @@
 			qcom,default-topology-index = <0>;
 		};
 	};
-<<<<<<< HEAD
-=======
 };
 
 &dsi_ext_bridge_hdmi_1080p {
@@ -561,5 +545,4 @@
 			qcom,default-topology-index = <0>;
 		};
 	};
->>>>>>> b6fbaa1d
 };