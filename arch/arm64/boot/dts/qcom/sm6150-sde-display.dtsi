/* Copyright (c) 2018-2019, The Linux Foundation. All rights reserved.
 *
 * This program is free software; you can redistribute it and/or modify
 * it under the terms of the GNU General Public License version 2 and
 * only version 2 as published by the Free Software Foundation.
 *
 * This program is distributed in the hope that it will be useful,
 * but WITHOUT ANY WARRANTY; without even the implied warranty of
 * MERCHANTABILITY or FITNESS FOR A PARTICULAR PURPOSE.  See the
 * GNU General Public License for more details.
 */

#include "dsi-panel-sim-video.dtsi"
#include "dsi-panel-sim-cmd.dtsi"
#include "dsi-panel-hx83112a-truly-singlemipi-fhd-video.dtsi"
#include "dsi-panel-td4328-1080p-video.dtsi"
#include "dsi-panel-td4328-1080p-cmd.dtsi"
#include "dsi-panel-rm69298-truly-amoled-fhd-plus-video.dtsi"
#include "dsi-panel-rm69298-truly-amoled-fhd-plus-cmd.dtsi"
#include "dsi-panel-sharp-split-link-wuxga-video.dtsi"
#include <dt-bindings/clock/mdss-14nm-pll-clk.h>

&soc {
	dsi_panel_pwr_supply: dsi_panel_pwr_supply {
		#address-cells = <1>;
		#size-cells = <0>;

		qcom,panel-supply-entry@0 {
			reg = <0>;
			qcom,supply-name = "vddio";
			qcom,supply-min-voltage = <1800000>;
			qcom,supply-max-voltage = <1800000>;
			qcom,supply-enable-load = <62000>;
			qcom,supply-disable-load = <80>;
			qcom,supply-post-on-sleep = <20>;
		};

		qcom,panel-supply-entry@1 {
			reg = <1>;
			qcom,supply-name = "lab";
			qcom,supply-min-voltage = <4600000>;
			qcom,supply-max-voltage = <6000000>;
			qcom,supply-enable-load = <100000>;
			qcom,supply-disable-load = <100>;
		};

		qcom,panel-supply-entry@2 {
			reg = <2>;
			qcom,supply-name = "ibb";
			qcom,supply-min-voltage = <4600000>;
			qcom,supply-max-voltage = <6000000>;
			qcom,supply-enable-load = <100000>;
			qcom,supply-disable-load = <100>;
			qcom,supply-post-on-sleep = <20>;
		};
	};

	dsi_panel_pwr_supply_no_labibb: dsi_panel_pwr_supply_no_labibb {
		#address-cells = <1>;
		#size-cells = <0>;

		qcom,panel-supply-entry@0 {
			reg = <0>;
			qcom,supply-name = "vddio";
			qcom,supply-min-voltage = <1800000>;
			qcom,supply-max-voltage = <1800000>;
			qcom,supply-enable-load = <62000>;
			qcom,supply-disable-load = <80>;
			qcom,supply-post-on-sleep = <20>;
		};
	};

	dsi_panel_pwr_supply_labibb_amoled: dsi_panel_pwr_supply_labibb_amoled {
		#address-cells = <1>;
		#size-cells = <0>;

		qcom,panel-supply-entry@0 {
			reg = <0>;
			qcom,supply-name = "vddio";
			qcom,supply-min-voltage = <1800000>;
			qcom,supply-max-voltage = <1800000>;
			qcom,supply-enable-load = <62000>;
			qcom,supply-disable-load = <80>;
			qcom,supply-post-on-sleep = <20>;
		};

		qcom,panel-supply-entry@1 {
			reg = <1>;
			qcom,supply-name = "vdda-3p3";
			qcom,supply-min-voltage = <3000000>;
			qcom,supply-max-voltage = <3000000>;
			qcom,supply-enable-load = <13200>;
			qcom,supply-disable-load = <80>;
		};
	};

	dsi_sim_vid_display: qcom,dsi-display@0 {
		label = "dsi_sim_vid_display";
		qcom,display-type = "primary";

		qcom,dsi-ctrl-num = <0>;
		qcom,dsi-phy-num = <0>;
		qcom,dsi-select-clocks = "mux_byte_clk0", "mux_pixel_clk0";

		qcom,dsi-panel = <&dsi_sim_vid>;
	};

	dsi_sim_cmd_display: qcom,dsi-display@1 {
		label = "dsi_sim_cmd_display";
		qcom,display-type = "primary";

		qcom,dsi-ctrl-num = <0>;
		qcom,dsi-phy-num = <0>;
		qcom,dsi-select-clocks = "mux_byte_clk0", "mux_pixel_clk0";

		qcom,dsi-panel = <&dsi_sim_cmd>;
	};

	dsi_hx83112a_truly_vid_display: qcom,dsi-display@2 {
		label = "dsi_hx83112a_truly_vid_display";
		qcom,display-type = "primary";

		qcom,dsi-ctrl-num = <0>;
		qcom,dsi-phy-num = <0>;
		qcom,dsi-select-clocks = "mux_byte_clk0", "mux_pixel_clk0",
			"src_byte_clk0", "src_pixel_clk0",
			"shadow_byte_clk0", "shadow_pixel_clk0";

		qcom,dsi-panel = <&dsi_hx83112a_truly_video>;
	};

	dsi_td4328_truly_vid_display: qcom,dsi-display@3 {
		label = "dsi_td4328_truly_vid_display";
		qcom,display-type = "primary";

		qcom,dsi-ctrl-num = <0>;
		qcom,dsi-phy-num = <0>;
		qcom,dsi-select-clocks = "mux_byte_clk0", "mux_pixel_clk0";

		qcom,dsi-panel = <&dsi_td4328_truly_video>;
	};

	dsi_td4328_truly_cmd_display: qcom,dsi-display@4 {
		label = "dsi_td4328_truly_cmd_display";
		qcom,display-type = "primary";

		qcom,dsi-ctrl-num = <0>;
		qcom,dsi-phy-num = <0>;
		qcom,dsi-select-clocks = "mux_byte_clk0", "mux_pixel_clk0";

		qcom,dsi-panel = <&dsi_td4328_truly_cmd>;
	};

	dsi_rm69298_truly_amoled_vid_display: qcom,dsi-display@5 {
		label = "dsi_rm69298_truly_amoled_vid_display";
		qcom,display-type = "primary";

		qcom,dsi-ctrl-num = <0>;
		qcom,dsi-phy-num = <0>;
		qcom,dsi-select-clocks = "mux_byte_clk0", "mux_pixel_clk0";

		qcom,dsi-panel = <&dsi_rm69298_truly_amoled_video>;
	};

	dsi_rm69298_truly_amoled_cmd_display: qcom,dsi-display@6 {
		label = "dsi_rm69298_truly_amoled_cmd_display";
		qcom,display-type = "primary";

		qcom,dsi-ctrl-num = <0>;
		qcom,dsi-phy-num = <0>;
		qcom,dsi-select-clocks = "mux_byte_clk0", "mux_pixel_clk0";

		qcom,dsi-panel = <&dsi_rm69298_truly_amoled_cmd>;
	};

	dsi_sharp_split_link_wuxga_vid_display: qcom,dsi-display@7 {
		label = "dsi_sharp_split_link_wuxga_vid_display";
		qcom,display-type = "primary";

		qcom,dsi-ctrl-num = <0>;
		qcom,dsi-phy-num = <0>;
<<<<<<< HEAD
		qcom,dsi-select-clocks = "src_byte_clk0", "src_pixel_clk0";
=======
		qcom,dsi-select-clocks = "mux_byte_clk0", "mux_pixel_clk0";
>>>>>>> 3d675a2f

		qcom,dsi-panel = <&dsi_sharp_split_link_wuxga_video>;
	};

	sde_dsi: qcom,dsi-display {
		compatible = "qcom,dsi-display";

		qcom,dsi-ctrl = <&mdss_dsi0>;
		qcom,dsi-phy = <&mdss_dsi_phy0>;

		clocks = <&mdss_dsi0_pll BYTE0_MUX_CLK>,
			 <&mdss_dsi0_pll PIX0_MUX_CLK>,
			 <&mdss_dsi0_pll BYTE0_SRC_CLK>,
			 <&mdss_dsi0_pll PIX0_SRC_CLK>,
			 <&mdss_dsi0_pll SHADOW_BYTE0_SRC_CLK>,
			 <&mdss_dsi0_pll SHADOW_PIX0_SRC_CLK>;
		clock-names = "mux_byte_clk0", "mux_pixel_clk0",
			"src_byte_clk0", "src_pixel_clk0",
			"shadow_byte_clk0", "shadow_pixel_clk0";
		pinctrl-names = "panel_active", "panel_suspend";
		pinctrl-0 = <&sde_dsi_active &sde_te_active>;
		pinctrl-1 = <&sde_dsi_suspend &sde_te_suspend>;

		qcom,platform-te-gpio = <&tlmm 90 0>;

		vddio-supply = <&pm6150_l13>;
		vdda-3p3-supply = <&pm6150_l18>;
		lab-supply = <&lcdb_ldo_vreg>;
		ibb-supply = <&lcdb_ncp_vreg>;

		qcom,dsi-display-list =
			<&dsi_sim_vid_display
			&dsi_sim_cmd_display
			&dsi_hx83112a_truly_vid_display
			&dsi_td4328_truly_vid_display
			&dsi_td4328_truly_cmd_display
			&dsi_rm69298_truly_amoled_vid_display
			&dsi_rm69298_truly_amoled_cmd_display
			&dsi_sharp_split_link_wuxga_vid_display>;
	};

	sde_wb: qcom,wb-display@0 {
		compatible = "qcom,wb-display";
		cell-index = <0>;
		label = "wb_display";
	};

};

&sde_dp {
	qcom,dp-usbpd-detection = <&pm6150_pdphy>;
	hpd-pwr-supply = <&pm6150_l17>;
	qcom,phy-supply-entries {
		#address-cells = <1>;
		#size-cells = <0>;
		qcom,phy-supply-entry@0 {
			reg = <0>;
			qcom,supply-name = "vdda-0p9";
			qcom,supply-min-voltage = <880000>;
			qcom,supply-max-voltage = <975000>;
			qcom,supply-enable-load = <36000>;
			qcom,supply-disable-load = <0>;
		};
		qcom,phy-supply-entry@1 {
			reg = <1>;
			qcom,supply-name = "hpd-pwr";
			qcom,supply-min-voltage = <3000000>;
			qcom,supply-max-voltage = <3230000>;
			qcom,supply-enable-load = <30000>;
			qcom,supply-disable-load = <0>;
		};
	};
};

&mdss_mdp {
	connectors = <&sde_rscc &sde_wb &sde_dp &sde_dsi>;
};

&dsi_sim_vid {
	qcom,mdss-dsi-display-timings {
		qcom,mdss-dsi-t-clk-post = <0x0e>;
		qcom,mdss-dsi-t-clk-pre = <0x31>;
		timing@0{
			qcom,mdss-dsi-panel-phy-timings =
				[24 1f 08 09 05 02 04 a0
				24 1f 08 09 05 02 04 a0
				24 1f 08 09 05 02 04 a0
				24 1f 08 09 05 02 04 a0
				24 1c 08 09 05 02 04 a0];

			qcom,display-topology = <1 0 1>,
						<2 0 1>;
			qcom,default-topology-index = <0>;
		};
	};
};

&dsi_sim_cmd {
	qcom,mdss-dsi-display-timings {
		qcom,mdss-dsi-t-clk-post = <0x0e>;
		qcom,mdss-dsi-t-clk-pre = <0x31>;
		timing@0{
			qcom,mdss-dsi-panel-phy-timings =
				[24 1f 08 09 05 02 04 a0
				24 1f 08 09 05 02 04 a0
				24 1f 08 09 05 02 04 a0
				24 1f 08 09 05 02 04 a0
				24 1c 08 09 05 02 04 a0];

			qcom,display-topology = <1 0 1>,
						<2 2 1>;
			qcom,default-topology-index = <1>;
			qcom,panel-roi-alignment = <720 40 720 40 720 40>;
			qcom,partial-update-enabled = "single_roi";
		};

		timing@1{
			qcom,mdss-dsi-panel-phy-timings =
				[24 1f 08 09 05 02 04 a0
				24 1f 08 09 05 02 04 a0
				24 1f 08 09 05 02 04 a0
				24 1f 08 09 05 02 04 a0
				24 1c 08 09 05 02 04 a0];
			qcom,display-topology = <1 0 1>,
						<2 2 1>;
			qcom,default-topology-index = <1>;
			qcom,panel-roi-alignment = <540 40 540 40 540 40>;
			qcom,partial-update-enabled = "single_roi";
		};

		timing@2{
			qcom,mdss-dsi-panel-phy-timings =
				[24 1f 08 09 05 02 04 a0
				24 1f 08 09 05 02 04 a0
				24 1f 08 09 05 02 04 a0
				24 1f 08 09 05 02 04 a0
				24 1c 08 09 05 02 04 a0];
			qcom,display-topology = <1 0 1>,
						<2 2 1>;
			qcom,default-topology-index = <1>;
			qcom,panel-roi-alignment = <360 40 360 40 360 40>;
			qcom,partial-update-enabled = "single_roi";
		};
	};
};

&dsi_hx83112a_truly_video {
	qcom,mdss-dsi-t-clk-post = <0x0e>;
	qcom,mdss-dsi-t-clk-pre = <0x31>;
	qcom,dsi-supported-dfps-list = <60 55 53 43>;
	qcom,mdss-dsi-pan-enable-dynamic-fps;
	qcom,mdss-dsi-pan-fps-update =
		"dfps_immediate_porch_mode_vfp";
	qcom,esd-check-enabled;
	qcom,mdss-dsi-panel-status-check-mode = "reg_read";
	qcom,mdss-dsi-panel-status-command = [06 01 00 01 00 00 01 0a];
	qcom,mdss-dsi-panel-status-command-state = "dsi_hs_mode";
	qcom,mdss-dsi-panel-status-value = <0x9d 0x9d 0x9d 0x9d>;
	qcom,mdss-dsi-panel-on-check-value = <0x9d 0x9d 0x9d 0x9d>;
	qcom,mdss-dsi-panel-status-read-length = <4>;
	qcom,dsi-dyn-clk-enable;
	qcom,dsi-dyn-clk-list =
		<924736320 909324048 913177120 917030184 920883256 928589392>;
	qcom,mdss-dsi-display-timings {
		timing@0{
			qcom,mdss-dsi-panel-phy-timings =
				[24 1f 08 09 05 02 04 a0
				24 1f 08 09 05 02 04 a0
				24 1f 08 09 05 02 04 a0
				24 1f 08 09 05 02 04 a0
				24 1c 08 09 05 02 04 a0];

			qcom,display-topology = <1 0 1>;
			qcom,default-topology-index = <0>;
		};
	};
};

&dsi_td4328_truly_video {
	qcom,mdss-dsi-t-clk-post = <0x0e>;
	qcom,mdss-dsi-t-clk-pre = <0x32>;
	qcom,esd-check-enabled;
	qcom,mdss-dsi-panel-status-check-mode = "reg_read";
	qcom,mdss-dsi-panel-status-command = [06 01 00 01 00 00 01 0a];
	qcom,mdss-dsi-panel-status-command-state = "dsi_hs_mode";
	qcom,mdss-dsi-panel-status-value = <0x1c>;
	qcom,mdss-dsi-panel-on-check-value = <0x1c>;
	qcom,mdss-dsi-panel-status-read-length = <1>;
	qcom,mdss-dsi-display-timings {
		timing@0{
			qcom,mdss-dsi-panel-phy-timings =
				[24 20 08 09 05 02 04 a0
				24 20 08 09 05 02 04 a0
				24 20 08 09 05 02 04 a0
				24 20 08 09 05 02 04 a0
				24 1d 08 09 05 02 04 a0];

			qcom,display-topology = <1 0 1>;
			qcom,default-topology-index = <0>;
		};
	};
};

&dsi_td4328_truly_cmd {
	qcom,mdss-dsi-t-clk-post = <0x0e>;
	qcom,mdss-dsi-t-clk-pre = <0x32>;
	qcom,ulps-enabled;
	qcom,esd-check-enabled;
	qcom,mdss-dsi-panel-status-check-mode = "reg_read";
	qcom,mdss-dsi-panel-status-command = [06 01 00 01 00 00 01 0a];
	qcom,mdss-dsi-panel-status-command-state = "dsi_hs_mode";
	qcom,mdss-dsi-panel-status-value = <0x1c>;
	qcom,mdss-dsi-panel-on-check-value = <0x1c>;
	qcom,mdss-dsi-panel-status-read-length = <1>;
	qcom,mdss-dsi-display-timings {
		timing@0{
			qcom,mdss-dsi-panel-phy-timings =
				[24 20 08 09 05 02 04 a0
				24 20 08 09 05 02 04 a0
				24 20 08 09 05 02 04 a0
				24 20 08 09 05 02 04 a0
				24 1d 08 09 05 02 04 a0];

			qcom,mdss-mdp-transfer-time-us = <14500>;
			qcom,display-topology = <1 0 1>;
			qcom,default-topology-index = <0>;
			qcom,partial-update-enabled = "single_roi";
			qcom,panel-roi-alignment = <16 16 8 2 16 16>;
		};
	};
};

&dsi_rm69298_truly_amoled_video {
	qcom,mdss-dsi-t-clk-post = <0x0D>;
	qcom,mdss-dsi-t-clk-pre = <0x2D>;
	qcom,mdss-dsi-display-timings {
		timing@0{
			qcom,mdss-dsi-panel-phy-timings =
				[23 1E 07 08 05 02 04 a0
				23 1E 07 08 05 02 04 a0
				23 1E 07 08 05 02 04 a0
				23 1E 07 08 05 02 04 a0
				23 19 07 08 05 02 04 a0];

			qcom,display-topology = <1 0 1>;
			qcom,default-topology-index = <0>;
		};
	};
};

&dsi_rm69298_truly_amoled_cmd {
	qcom,mdss-dsi-t-clk-post = <0x0D>;
	qcom,mdss-dsi-t-clk-pre = <0x2D>;
	qcom,mdss-dsi-display-timings {
		timing@0{
			qcom,mdss-dsi-panel-phy-timings =
				[23 1E 07 08 05 02 04 a0
				23 1E 07 08 05 02 04 a0
				23 1E 07 08 05 02 04 a0
				23 1E 07 08 05 02 04 a0
				23 19 07 08 05 02 04 a0];

			qcom,display-topology = <1 0 1>;
			qcom,default-topology-index = <0>;
		};
	};
};

&dsi_sharp_split_link_wuxga_video {
	qcom,mdss-dsi-t-clk-post = <0x0E>;
	qcom,mdss-dsi-t-clk-pre = <0x35>;
	qcom,mdss-dsi-display-timings {
		timing@0{
			qcom,mdss-dsi-panel-phy-timings =
				[25 1f 09 0a 06 03 04 a0
				25 1f 09 0a 06 03 04 a0
				25 1f 09 0a 06 03 04 a0
				25 1f 09 0a 06 03 04 a0
				25 1f 08 0a 06 03 04 a0];

			qcom,display-topology = <1 0 1>;
			qcom,default-topology-index = <0>;
		};
	};
};<|MERGE_RESOLUTION|>--- conflicted
+++ resolved
@@ -179,11 +179,7 @@
 
 		qcom,dsi-ctrl-num = <0>;
 		qcom,dsi-phy-num = <0>;
-<<<<<<< HEAD
-		qcom,dsi-select-clocks = "src_byte_clk0", "src_pixel_clk0";
-=======
-		qcom,dsi-select-clocks = "mux_byte_clk0", "mux_pixel_clk0";
->>>>>>> 3d675a2f
+		qcom,dsi-select-clocks = "mux_byte_clk0", "mux_pixel_clk0";
 
 		qcom,dsi-panel = <&dsi_sharp_split_link_wuxga_video>;
 	};
