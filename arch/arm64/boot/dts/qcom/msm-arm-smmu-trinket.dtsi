/* Copyright (c) 2018-2019, The Linux Foundation. All rights reserved.
 *
 * This program is free software; you can redistribute it and/or modify
 * it under the terms of the GNU General Public License version 2 and
 * only version 2 as published by the Free Software Foundation.
 *
 * This program is distributed in the hope that it will be useful,
 * but WITHOUT ANY WARRANTY; without even the implied warranty of
 * MERCHANTABILITY or FITNESS FOR A PARTICULAR PURPOSE.  See the
 * GNU General Public License for more details.
 */

#include <dt-bindings/interrupt-controller/arm-gic.h>
#include <dt-bindings/msm/msm-bus-ids.h>

&soc {
	kgsl_smmu: kgsl-smmu@0x59a0000 {
		status = "okay";
		compatible = "qcom,qsmmu-v500";
		reg = <0x59a0000 0x10000>,
			<0x59c2000 0x20>;
		reg-names = "base", "tcu-base";
		#iommu-cells = <2>;
		qcom,dynamic;
		qcom,skip-init;
<<<<<<< HEAD
=======
		qcom,testbus-version = <1>;
>>>>>>> 824a5636
		qcom,no-dynamic-asid;
		qcom,use-3-lvl-tables;
		#global-interrupts = <1>;
		qcom,regulator-names = "vdd";
		vdd-supply = <&gpu_cx_gdsc>;
<<<<<<< HEAD
		qcom,deferred-regulator-disable-delay = <80>;
=======
>>>>>>> 824a5636
		clocks = <&clock_gcc GCC_GPU_MEMNOC_GFX_CLK>,
			 <&clock_gcc GCC_GPU_SNOC_DVM_GFX_CLK>,
			 <&clock_gpucc GPU_CC_AHB_CLK>,
			 <&clock_gpucc GPU_CC_HLOS1_VOTE_GPU_SMMU_CLK>;
		clock-names = "gcc_gpu_memnoc_gfx_clk",
			      "gcc_gpu_snoc_dvm_gfx_clk",
			      "gpu_cc_ahb_clk",
			      "gpu_cc_hlos1_vote_gpu_smmu_clk";
		#size-cells = <1>;
		#address-cells = <1>;
		ranges;
		interrupts =	<GIC_SPI 163 IRQ_TYPE_LEVEL_HIGH>,
				<GIC_SPI 167 IRQ_TYPE_LEVEL_HIGH>,
				<GIC_SPI 168 IRQ_TYPE_LEVEL_HIGH>,
				<GIC_SPI 169 IRQ_TYPE_LEVEL_HIGH>,
				<GIC_SPI 170 IRQ_TYPE_LEVEL_HIGH>,
				<GIC_SPI 171 IRQ_TYPE_LEVEL_HIGH>,
				<GIC_SPI 172 IRQ_TYPE_LEVEL_HIGH>,
				<GIC_SPI 173 IRQ_TYPE_LEVEL_HIGH>,
				<GIC_SPI 174 IRQ_TYPE_LEVEL_HIGH>;

		gfx_0_tbu: gfx_0_tbu@0x59c5000 {
			compatible = "qcom,qsmmuv500-tbu";
			reg = <0x59c5000 0x1000>,
				<0x59c2200 0x8>;
			reg-names = "base", "status-reg";
			qcom,stream-id-range = <0x0 0x400>;
			interrupts = <GIC_SPI 176 IRQ_TYPE_LEVEL_HIGH>;
		};
	};

	apps_smmu: apps-smmu@0xc600000 {
		status = "okay";
		compatible = "qcom,qsmmu-v500";
		reg = <0xc600000 0x80000>,
			<0xc782000 0x20>;
		reg-names = "base", "tcu-base";
		#iommu-cells = <2>;
		qcom,skip-init;
		qcom,use-3-lvl-tables;
		#global-interrupts = <1>;
		#size-cells = <1>;
		#address-cells = <1>;
		ranges;
		interrupts =	<GIC_SPI 81 IRQ_TYPE_LEVEL_HIGH>,
				<GIC_SPI 88 IRQ_TYPE_LEVEL_HIGH>,
				<GIC_SPI 89 IRQ_TYPE_LEVEL_HIGH>,
				<GIC_SPI 90 IRQ_TYPE_LEVEL_HIGH>,
				<GIC_SPI 91 IRQ_TYPE_LEVEL_HIGH>,
				<GIC_SPI 92 IRQ_TYPE_LEVEL_HIGH>,
				<GIC_SPI 93 IRQ_TYPE_LEVEL_HIGH>,
				<GIC_SPI 94 IRQ_TYPE_LEVEL_HIGH>,
				<GIC_SPI 95 IRQ_TYPE_LEVEL_HIGH>,
				<GIC_SPI 96 IRQ_TYPE_LEVEL_HIGH>,
				<GIC_SPI 97 IRQ_TYPE_LEVEL_HIGH>,
				<GIC_SPI 98 IRQ_TYPE_LEVEL_HIGH>,
				<GIC_SPI 99 IRQ_TYPE_LEVEL_HIGH>,
				<GIC_SPI 100 IRQ_TYPE_LEVEL_HIGH>,
				<GIC_SPI 101 IRQ_TYPE_LEVEL_HIGH>,
				<GIC_SPI 102 IRQ_TYPE_LEVEL_HIGH>,
				<GIC_SPI 103 IRQ_TYPE_LEVEL_HIGH>,
				<GIC_SPI 104 IRQ_TYPE_LEVEL_HIGH>,
				<GIC_SPI 105 IRQ_TYPE_LEVEL_HIGH>,
				<GIC_SPI 106 IRQ_TYPE_LEVEL_HIGH>,
				<GIC_SPI 107 IRQ_TYPE_LEVEL_HIGH>,
				<GIC_SPI 108 IRQ_TYPE_LEVEL_HIGH>,
				<GIC_SPI 109 IRQ_TYPE_LEVEL_HIGH>,
				<GIC_SPI 110 IRQ_TYPE_LEVEL_HIGH>,
				<GIC_SPI 111 IRQ_TYPE_LEVEL_HIGH>,
				<GIC_SPI 112 IRQ_TYPE_LEVEL_HIGH>,
				<GIC_SPI 113 IRQ_TYPE_LEVEL_HIGH>,
				<GIC_SPI 114 IRQ_TYPE_LEVEL_HIGH>,
				<GIC_SPI 115 IRQ_TYPE_LEVEL_HIGH>,
				<GIC_SPI 116 IRQ_TYPE_LEVEL_HIGH>,
				<GIC_SPI 117 IRQ_TYPE_LEVEL_HIGH>,
				<GIC_SPI 118 IRQ_TYPE_LEVEL_HIGH>,
				<GIC_SPI 119 IRQ_TYPE_LEVEL_HIGH>,
				<GIC_SPI 120 IRQ_TYPE_LEVEL_HIGH>,
				<GIC_SPI 121 IRQ_TYPE_LEVEL_HIGH>,
				<GIC_SPI 122 IRQ_TYPE_LEVEL_HIGH>,
				<GIC_SPI 123 IRQ_TYPE_LEVEL_HIGH>,
				<GIC_SPI 124 IRQ_TYPE_LEVEL_HIGH>,
				<GIC_SPI 125 IRQ_TYPE_LEVEL_HIGH>,
				<GIC_SPI 126 IRQ_TYPE_LEVEL_HIGH>,
				<GIC_SPI 127 IRQ_TYPE_LEVEL_HIGH>,
				<GIC_SPI 128 IRQ_TYPE_LEVEL_HIGH>,
				<GIC_SPI 129 IRQ_TYPE_LEVEL_HIGH>,
				<GIC_SPI 130 IRQ_TYPE_LEVEL_HIGH>,
				<GIC_SPI 131 IRQ_TYPE_LEVEL_HIGH>,
				<GIC_SPI 132 IRQ_TYPE_LEVEL_HIGH>,
				<GIC_SPI 133 IRQ_TYPE_LEVEL_HIGH>,
				<GIC_SPI 134 IRQ_TYPE_LEVEL_HIGH>,
				<GIC_SPI 135 IRQ_TYPE_LEVEL_HIGH>,
				<GIC_SPI 136 IRQ_TYPE_LEVEL_HIGH>,
				<GIC_SPI 137 IRQ_TYPE_LEVEL_HIGH>,
				<GIC_SPI 138 IRQ_TYPE_LEVEL_HIGH>,
				<GIC_SPI 139 IRQ_TYPE_LEVEL_HIGH>,
				<GIC_SPI 140 IRQ_TYPE_LEVEL_HIGH>,
				<GIC_SPI 141 IRQ_TYPE_LEVEL_HIGH>,
				<GIC_SPI 142 IRQ_TYPE_LEVEL_HIGH>,
				<GIC_SPI 143 IRQ_TYPE_LEVEL_HIGH>,
				<GIC_SPI 144 IRQ_TYPE_LEVEL_HIGH>,
				<GIC_SPI 145 IRQ_TYPE_LEVEL_HIGH>,
				<GIC_SPI 146 IRQ_TYPE_LEVEL_HIGH>,
				<GIC_SPI 147 IRQ_TYPE_LEVEL_HIGH>,
				<GIC_SPI 148 IRQ_TYPE_LEVEL_HIGH>,
				<GIC_SPI 149 IRQ_TYPE_LEVEL_HIGH>,
				<GIC_SPI 150 IRQ_TYPE_LEVEL_HIGH>,
				<GIC_SPI 151 IRQ_TYPE_LEVEL_HIGH>;
		qcom,msm-bus,name = "apps_smmu";
		qcom,msm-bus,num-cases = <2>;
		qcom,msm-bus,active-only;
		qcom,msm-bus,num-paths = <1>;
		qcom,msm-bus,vectors-KBps =
			<MSM_BUS_MASTER_AMPSS_M0>,
			<MSM_BUS_SLAVE_TCU>,
			<0 0>,
			<MSM_BUS_MASTER_AMPSS_M0>,
			<MSM_BUS_SLAVE_TCU>,
			<0 1000>;
		anoc_1_tbu: anoc_1_tbu@0xc785000 {
			compatible = "qcom,qsmmuv500-tbu";
			reg = <0xc785000 0x1000>,
				<0xc782200 0x8>;
			reg-names = "base", "status-reg";
			qcom,stream-id-range = <0x0 0x400>;
<<<<<<< HEAD
=======
			interrupts = <GIC_SPI 157 IRQ_TYPE_LEVEL_HIGH>;
>>>>>>> 824a5636
			qcom,msm-bus,name = "apps_smmu";
			qcom,msm-bus,num-cases = <2>;
			qcom,msm-bus,active-only;
			qcom,msm-bus,num-paths = <2>;
			qcom,msm-bus,vectors-KBps =
				<MSM_BUS_MASTER_AMPSS_M0>,
				<MSM_BUS_SLAVE_TCU>,
				<0 0>,
				<MSM_BUS_MASTER_AMPSS_M0>,
				<MSM_BUS_SLAVE_TCU>,
				<0 1000>,
				<MSM_BUS_MASTER_AMPSS_M0>,
				<MSM_BUS_SLAVE_IMEM_CFG>,
				<0 0>,
				<MSM_BUS_MASTER_AMPSS_M0>,
				<MSM_BUS_SLAVE_IMEM_CFG>,
				<0 1000>;
		};

		mm_rt_tbu: mm_rt_tbu@0xc789000 {
			compatible = "qcom,qsmmuv500-tbu";
			reg = <0xc789000 0x1000>,
				<0xc782208 0x8>;
			reg-names = "base", "status-reg";
			qcom,stream-id-range = <0x400 0x400>;
<<<<<<< HEAD
=======
			interrupts = <GIC_SPI 158 IRQ_TYPE_LEVEL_HIGH>;
>>>>>>> 824a5636
			qcom,regulator-names = "vdd";
			vdd-supply = <&hlos1_vote_mm_snoc_mmu_tbu_rt_gdsc>;
			qcom,msm-bus,name = "apps_smmu";
			qcom,msm-bus,num-cases = <2>;
			qcom,msm-bus,active-only;
			qcom,msm-bus,num-paths = <2>;
			qcom,msm-bus,vectors-KBps =
				<MSM_BUS_MASTER_AMPSS_M0>,
				<MSM_BUS_SLAVE_TCU>,
				<0 0>,
				<MSM_BUS_MASTER_AMPSS_M0>,
				<MSM_BUS_SLAVE_TCU>,
				<0 1000>,
				<MSM_BUS_MASTER_MDP_PORT0>,
				<MSM_BUS_SLAVE_SNOC_BIMC_RT>,
				<0 0>,
				<MSM_BUS_MASTER_MDP_PORT0>,
				<MSM_BUS_SLAVE_SNOC_BIMC_RT>,
				<0 1000>;
		};

		mm_nrt_tbu: mm_nrt_tbu@0xc78d000 {
			compatible = "qcom,qsmmuv500-tbu";
			reg = <0xc78d000 0x1000>,
				<0xc782210 0x8>;
			reg-names = "base", "status-reg";
			qcom,stream-id-range = <0x800 0x400>;
<<<<<<< HEAD
=======
			interrupts = <GIC_SPI 159 IRQ_TYPE_LEVEL_HIGH>;
>>>>>>> 824a5636
			qcom,regulator-names = "vdd";
			vdd-supply = <&hlos1_vote_mm_snoc_mmu_tbu_nrt_gdsc>;
			qcom,msm-bus,name = "apps_smmu";
			qcom,msm-bus,num-cases = <2>;
			qcom,msm-bus,active-only;
			qcom,msm-bus,num-paths = <2>;
			qcom,msm-bus,vectors-KBps =
				<MSM_BUS_MASTER_AMPSS_M0>,
				<MSM_BUS_SLAVE_TCU>,
				<0 0>,
				<MSM_BUS_MASTER_AMPSS_M0>,
				<MSM_BUS_SLAVE_TCU>,
				<0 1000>,
				<MSM_BUS_MASTER_CPP>,
				<MSM_BUS_SLAVE_SNOC_BIMC_NRT>,
				<0 0>,
				<MSM_BUS_MASTER_CPP>,
				<MSM_BUS_SLAVE_SNOC_BIMC_NRT>,
				<0 1000>;
		};

		cdsp_tbu: cdsp_tbu@0xc791000 {
			compatible = "qcom,qsmmuv500-tbu";
			reg = <0xc791000 0x1000>,
				<0xc782218 0x8>;
			reg-names = "base", "status-reg";
			qcom,stream-id-range = <0xc00 0x400>;
<<<<<<< HEAD
=======
			interrupts = <GIC_SPI 160 IRQ_TYPE_LEVEL_HIGH>;
>>>>>>> 824a5636
			qcom,regulator-names = "vdd";
			vdd-supply = <&hlos1_vote_turing_mmu_tbu0_gdsc>;
			qcom,msm-bus,name = "apps_smmu";
			qcom,msm-bus,num-cases = <2>;
			qcom,msm-bus,active-only;
			qcom,msm-bus,num-paths = <2>;
			qcom,msm-bus,vectors-KBps =
				<MSM_BUS_MASTER_AMPSS_M0>,
				<MSM_BUS_SLAVE_TCU>,
				<0 0>,
				<MSM_BUS_MASTER_AMPSS_M0>,
				<MSM_BUS_SLAVE_TCU>,
				<0 1000>,
				<MSM_BUS_MASTER_AMPSS_M0>,
				<MSM_BUS_SLAVE_EBI_CH0>,
				<0 0>,
				<MSM_BUS_MASTER_AMPSS_M0>,
				<MSM_BUS_SLAVE_EBI_CH0>,
				<0 1000>;
		};
	};

	kgsl_iommu_test_device {
		compatible = "iommu-debug-test";
		iommus = <&kgsl_smmu 0x7 0>;
	};

	apps_iommu_test_device {
		compatible = "iommu-debug-test";
		iommus = <&apps_smmu 0x21 0>;
	};
};

&kgsl_smmu {
	qcom,actlr =
		/* All CBs of GFX: +15 deep PF */
		<0x0 0x3ff 0x303>;
};

&apps_smmu {
	qcom,actlr =
		/* MMRT and MMNRT TBUs: +3 deep PF */
		<0x400 0x3ff 0x103>,
		<0x800 0x3ff 0x103>;
};<|MERGE_RESOLUTION|>--- conflicted
+++ resolved
@@ -23,19 +23,12 @@
 		#iommu-cells = <2>;
 		qcom,dynamic;
 		qcom,skip-init;
-<<<<<<< HEAD
-=======
 		qcom,testbus-version = <1>;
->>>>>>> 824a5636
 		qcom,no-dynamic-asid;
 		qcom,use-3-lvl-tables;
 		#global-interrupts = <1>;
 		qcom,regulator-names = "vdd";
 		vdd-supply = <&gpu_cx_gdsc>;
-<<<<<<< HEAD
-		qcom,deferred-regulator-disable-delay = <80>;
-=======
->>>>>>> 824a5636
 		clocks = <&clock_gcc GCC_GPU_MEMNOC_GFX_CLK>,
 			 <&clock_gcc GCC_GPU_SNOC_DVM_GFX_CLK>,
 			 <&clock_gpucc GPU_CC_AHB_CLK>,
@@ -162,10 +155,7 @@
 				<0xc782200 0x8>;
 			reg-names = "base", "status-reg";
 			qcom,stream-id-range = <0x0 0x400>;
-<<<<<<< HEAD
-=======
 			interrupts = <GIC_SPI 157 IRQ_TYPE_LEVEL_HIGH>;
->>>>>>> 824a5636
 			qcom,msm-bus,name = "apps_smmu";
 			qcom,msm-bus,num-cases = <2>;
 			qcom,msm-bus,active-only;
@@ -191,10 +181,7 @@
 				<0xc782208 0x8>;
 			reg-names = "base", "status-reg";
 			qcom,stream-id-range = <0x400 0x400>;
-<<<<<<< HEAD
-=======
 			interrupts = <GIC_SPI 158 IRQ_TYPE_LEVEL_HIGH>;
->>>>>>> 824a5636
 			qcom,regulator-names = "vdd";
 			vdd-supply = <&hlos1_vote_mm_snoc_mmu_tbu_rt_gdsc>;
 			qcom,msm-bus,name = "apps_smmu";
@@ -222,10 +209,7 @@
 				<0xc782210 0x8>;
 			reg-names = "base", "status-reg";
 			qcom,stream-id-range = <0x800 0x400>;
-<<<<<<< HEAD
-=======
 			interrupts = <GIC_SPI 159 IRQ_TYPE_LEVEL_HIGH>;
->>>>>>> 824a5636
 			qcom,regulator-names = "vdd";
 			vdd-supply = <&hlos1_vote_mm_snoc_mmu_tbu_nrt_gdsc>;
 			qcom,msm-bus,name = "apps_smmu";
@@ -253,10 +237,7 @@
 				<0xc782218 0x8>;
 			reg-names = "base", "status-reg";
 			qcom,stream-id-range = <0xc00 0x400>;
-<<<<<<< HEAD
-=======
 			interrupts = <GIC_SPI 160 IRQ_TYPE_LEVEL_HIGH>;
->>>>>>> 824a5636
 			qcom,regulator-names = "vdd";
 			vdd-supply = <&hlos1_vote_turing_mmu_tbu0_gdsc>;
 			qcom,msm-bus,name = "apps_smmu";
