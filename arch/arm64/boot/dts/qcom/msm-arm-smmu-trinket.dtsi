/* Copyright (c) 2018-2019, The Linux Foundation. All rights reserved.
 *
 * This program is free software; you can redistribute it and/or modify
 * it under the terms of the GNU General Public License version 2 and
 * only version 2 as published by the Free Software Foundation.
 *
 * This program is distributed in the hope that it will be useful,
 * but WITHOUT ANY WARRANTY; without even the implied warranty of
 * MERCHANTABILITY or FITNESS FOR A PARTICULAR PURPOSE.  See the
 * GNU General Public License for more details.
 */

#include <dt-bindings/interrupt-controller/arm-gic.h>
#include <dt-bindings/msm/msm-bus-ids.h>

&soc {
	kgsl_smmu: kgsl-smmu@0x59a0000 {
		status = "okay";
		compatible = "qcom,qsmmu-v500";
		reg = <0x59a0000 0x10000>,
			<0x59c2000 0x20>;
		reg-names = "base", "tcu-base";
		#iommu-cells = <2>;
		qcom,dynamic;
		qcom,skip-init;
		qcom,no-dynamic-asid;
		qcom,use-3-lvl-tables;
		#global-interrupts = <1>;
		qcom,regulator-names = "vdd";
		vdd-supply = <&gpu_cx_gdsc>;
<<<<<<< HEAD
		qcom,deferred-regulator-disable-delay = <80>;
=======
>>>>>>> 0ec737cc
		clocks = <&clock_gcc GCC_GPU_MEMNOC_GFX_CLK>,
			 <&clock_gcc GCC_GPU_SNOC_DVM_GFX_CLK>,
			 <&clock_gpucc GPU_CC_AHB_CLK>,
			 <&clock_gpucc GPU_CC_HLOS1_VOTE_GPU_SMMU_CLK>;
		clock-names = "gcc_gpu_memnoc_gfx_clk",
			      "gcc_gpu_snoc_dvm_gfx_clk",
			      "gpu_cc_ahb_clk",
			      "gpu_cc_hlos1_vote_gpu_smmu_clk";
		#size-cells = <1>;
		#address-cells = <1>;
		ranges;
		interrupts =	<GIC_SPI 163 IRQ_TYPE_LEVEL_HIGH>,
				<GIC_SPI 167 IRQ_TYPE_LEVEL_HIGH>,
				<GIC_SPI 168 IRQ_TYPE_LEVEL_HIGH>,
				<GIC_SPI 169 IRQ_TYPE_LEVEL_HIGH>,
				<GIC_SPI 170 IRQ_TYPE_LEVEL_HIGH>,
				<GIC_SPI 171 IRQ_TYPE_LEVEL_HIGH>,
				<GIC_SPI 172 IRQ_TYPE_LEVEL_HIGH>,
				<GIC_SPI 173 IRQ_TYPE_LEVEL_HIGH>,
				<GIC_SPI 174 IRQ_TYPE_LEVEL_HIGH>;

		gfx_0_tbu: gfx_0_tbu@0x59c5000 {
			compatible = "qcom,qsmmuv500-tbu";
			reg = <0x59c5000 0x1000>,
				<0x59c2200 0x8>;
			reg-names = "base", "status-reg";
			qcom,stream-id-range = <0x0 0x400>;
		};
	};

	apps_smmu: apps-smmu@0xc600000 {
		status = "okay";
		compatible = "qcom,qsmmu-v500";
		reg = <0xc600000 0x80000>,
			<0xc782000 0x20>;
		reg-names = "base", "tcu-base";
		#iommu-cells = <2>;
		qcom,skip-init;
		qcom,use-3-lvl-tables;
		#global-interrupts = <1>;
		#size-cells = <1>;
		#address-cells = <1>;
		ranges;
		interrupts =	<GIC_SPI 81 IRQ_TYPE_LEVEL_HIGH>,
				<GIC_SPI 88 IRQ_TYPE_LEVEL_HIGH>,
				<GIC_SPI 89 IRQ_TYPE_LEVEL_HIGH>,
				<GIC_SPI 90 IRQ_TYPE_LEVEL_HIGH>,
				<GIC_SPI 91 IRQ_TYPE_LEVEL_HIGH>,
				<GIC_SPI 92 IRQ_TYPE_LEVEL_HIGH>,
				<GIC_SPI 93 IRQ_TYPE_LEVEL_HIGH>,
				<GIC_SPI 94 IRQ_TYPE_LEVEL_HIGH>,
				<GIC_SPI 95 IRQ_TYPE_LEVEL_HIGH>,
				<GIC_SPI 96 IRQ_TYPE_LEVEL_HIGH>,
				<GIC_SPI 97 IRQ_TYPE_LEVEL_HIGH>,
				<GIC_SPI 98 IRQ_TYPE_LEVEL_HIGH>,
				<GIC_SPI 99 IRQ_TYPE_LEVEL_HIGH>,
				<GIC_SPI 100 IRQ_TYPE_LEVEL_HIGH>,
				<GIC_SPI 101 IRQ_TYPE_LEVEL_HIGH>,
				<GIC_SPI 102 IRQ_TYPE_LEVEL_HIGH>,
				<GIC_SPI 103 IRQ_TYPE_LEVEL_HIGH>,
				<GIC_SPI 104 IRQ_TYPE_LEVEL_HIGH>,
				<GIC_SPI 105 IRQ_TYPE_LEVEL_HIGH>,
				<GIC_SPI 106 IRQ_TYPE_LEVEL_HIGH>,
				<GIC_SPI 107 IRQ_TYPE_LEVEL_HIGH>,
				<GIC_SPI 108 IRQ_TYPE_LEVEL_HIGH>,
				<GIC_SPI 109 IRQ_TYPE_LEVEL_HIGH>,
				<GIC_SPI 110 IRQ_TYPE_LEVEL_HIGH>,
				<GIC_SPI 111 IRQ_TYPE_LEVEL_HIGH>,
				<GIC_SPI 112 IRQ_TYPE_LEVEL_HIGH>,
				<GIC_SPI 113 IRQ_TYPE_LEVEL_HIGH>,
				<GIC_SPI 114 IRQ_TYPE_LEVEL_HIGH>,
				<GIC_SPI 115 IRQ_TYPE_LEVEL_HIGH>,
				<GIC_SPI 116 IRQ_TYPE_LEVEL_HIGH>,
				<GIC_SPI 117 IRQ_TYPE_LEVEL_HIGH>,
				<GIC_SPI 118 IRQ_TYPE_LEVEL_HIGH>,
				<GIC_SPI 119 IRQ_TYPE_LEVEL_HIGH>,
				<GIC_SPI 120 IRQ_TYPE_LEVEL_HIGH>,
				<GIC_SPI 121 IRQ_TYPE_LEVEL_HIGH>,
				<GIC_SPI 122 IRQ_TYPE_LEVEL_HIGH>,
				<GIC_SPI 123 IRQ_TYPE_LEVEL_HIGH>,
				<GIC_SPI 124 IRQ_TYPE_LEVEL_HIGH>,
				<GIC_SPI 125 IRQ_TYPE_LEVEL_HIGH>,
				<GIC_SPI 126 IRQ_TYPE_LEVEL_HIGH>,
				<GIC_SPI 127 IRQ_TYPE_LEVEL_HIGH>,
				<GIC_SPI 128 IRQ_TYPE_LEVEL_HIGH>,
				<GIC_SPI 129 IRQ_TYPE_LEVEL_HIGH>,
				<GIC_SPI 130 IRQ_TYPE_LEVEL_HIGH>,
				<GIC_SPI 131 IRQ_TYPE_LEVEL_HIGH>,
				<GIC_SPI 132 IRQ_TYPE_LEVEL_HIGH>,
				<GIC_SPI 133 IRQ_TYPE_LEVEL_HIGH>,
				<GIC_SPI 134 IRQ_TYPE_LEVEL_HIGH>,
				<GIC_SPI 135 IRQ_TYPE_LEVEL_HIGH>,
				<GIC_SPI 136 IRQ_TYPE_LEVEL_HIGH>,
				<GIC_SPI 137 IRQ_TYPE_LEVEL_HIGH>,
				<GIC_SPI 138 IRQ_TYPE_LEVEL_HIGH>,
				<GIC_SPI 139 IRQ_TYPE_LEVEL_HIGH>,
				<GIC_SPI 140 IRQ_TYPE_LEVEL_HIGH>,
				<GIC_SPI 141 IRQ_TYPE_LEVEL_HIGH>,
				<GIC_SPI 142 IRQ_TYPE_LEVEL_HIGH>,
				<GIC_SPI 143 IRQ_TYPE_LEVEL_HIGH>,
				<GIC_SPI 144 IRQ_TYPE_LEVEL_HIGH>,
				<GIC_SPI 145 IRQ_TYPE_LEVEL_HIGH>,
				<GIC_SPI 146 IRQ_TYPE_LEVEL_HIGH>,
				<GIC_SPI 147 IRQ_TYPE_LEVEL_HIGH>,
				<GIC_SPI 148 IRQ_TYPE_LEVEL_HIGH>,
				<GIC_SPI 149 IRQ_TYPE_LEVEL_HIGH>,
				<GIC_SPI 150 IRQ_TYPE_LEVEL_HIGH>,
				<GIC_SPI 151 IRQ_TYPE_LEVEL_HIGH>;
		qcom,msm-bus,name = "apps_smmu";
		qcom,msm-bus,num-cases = <2>;
		qcom,msm-bus,active-only;
		qcom,msm-bus,num-paths = <1>;
		qcom,msm-bus,vectors-KBps =
			<MSM_BUS_MASTER_AMPSS_M0>,
			<MSM_BUS_SLAVE_TCU>,
			<0 0>,
			<MSM_BUS_MASTER_AMPSS_M0>,
			<MSM_BUS_SLAVE_TCU>,
			<0 1000>;
		anoc_1_tbu: anoc_1_tbu@0xc785000 {
			compatible = "qcom,qsmmuv500-tbu";
			reg = <0xc785000 0x1000>,
				<0xc782200 0x8>;
			reg-names = "base", "status-reg";
			qcom,stream-id-range = <0x0 0x400>;
			qcom,msm-bus,name = "apps_smmu";
			qcom,msm-bus,num-cases = <2>;
			qcom,msm-bus,active-only;
			qcom,msm-bus,num-paths = <2>;
			qcom,msm-bus,vectors-KBps =
				<MSM_BUS_MASTER_AMPSS_M0>,
				<MSM_BUS_SLAVE_TCU>,
				<0 0>,
				<MSM_BUS_MASTER_AMPSS_M0>,
				<MSM_BUS_SLAVE_TCU>,
				<0 1000>,
				<MSM_BUS_MASTER_AMPSS_M0>,
				<MSM_BUS_SLAVE_IMEM_CFG>,
				<0 0>,
				<MSM_BUS_MASTER_AMPSS_M0>,
				<MSM_BUS_SLAVE_IMEM_CFG>,
				<0 1000>;
		};

		mm_rt_tbu: mm_rt_tbu@0xc789000 {
			compatible = "qcom,qsmmuv500-tbu";
			reg = <0xc789000 0x1000>,
				<0xc782208 0x8>;
			reg-names = "base", "status-reg";
			qcom,stream-id-range = <0x400 0x400>;
			qcom,regulator-names = "vdd";
			vdd-supply = <&hlos1_vote_mm_snoc_mmu_tbu_rt_gdsc>;
			qcom,msm-bus,name = "apps_smmu";
			qcom,msm-bus,num-cases = <2>;
			qcom,msm-bus,active-only;
			qcom,msm-bus,num-paths = <2>;
			qcom,msm-bus,vectors-KBps =
				<MSM_BUS_MASTER_AMPSS_M0>,
				<MSM_BUS_SLAVE_TCU>,
				<0 0>,
				<MSM_BUS_MASTER_AMPSS_M0>,
				<MSM_BUS_SLAVE_TCU>,
				<0 1000>,
				<MSM_BUS_MASTER_MDP_PORT0>,
				<MSM_BUS_SLAVE_SNOC_BIMC_RT>,
				<0 0>,
				<MSM_BUS_MASTER_MDP_PORT0>,
				<MSM_BUS_SLAVE_SNOC_BIMC_RT>,
				<0 1000>;
		};

		mm_nrt_tbu: mm_nrt_tbu@0xc78d000 {
			compatible = "qcom,qsmmuv500-tbu";
			reg = <0xc78d000 0x1000>,
				<0xc782210 0x8>;
			reg-names = "base", "status-reg";
			qcom,stream-id-range = <0x800 0x400>;
			qcom,regulator-names = "vdd";
			vdd-supply = <&hlos1_vote_mm_snoc_mmu_tbu_nrt_gdsc>;
			qcom,msm-bus,name = "apps_smmu";
			qcom,msm-bus,num-cases = <2>;
			qcom,msm-bus,active-only;
			qcom,msm-bus,num-paths = <2>;
			qcom,msm-bus,vectors-KBps =
				<MSM_BUS_MASTER_AMPSS_M0>,
				<MSM_BUS_SLAVE_TCU>,
				<0 0>,
				<MSM_BUS_MASTER_AMPSS_M0>,
				<MSM_BUS_SLAVE_TCU>,
				<0 1000>,
				<MSM_BUS_MASTER_CPP>,
				<MSM_BUS_SLAVE_SNOC_BIMC_NRT>,
				<0 0>,
				<MSM_BUS_MASTER_CPP>,
				<MSM_BUS_SLAVE_SNOC_BIMC_NRT>,
				<0 1000>;
		};

		cdsp_tbu: cdsp_tbu@0xc791000 {
			compatible = "qcom,qsmmuv500-tbu";
			reg = <0xc791000 0x1000>,
				<0xc782218 0x8>;
			reg-names = "base", "status-reg";
			qcom,stream-id-range = <0xc00 0x400>;
			qcom,regulator-names = "vdd";
			vdd-supply = <&hlos1_vote_turing_mmu_tbu0_gdsc>;
			qcom,msm-bus,name = "apps_smmu";
			qcom,msm-bus,num-cases = <2>;
			qcom,msm-bus,active-only;
			qcom,msm-bus,num-paths = <2>;
			qcom,msm-bus,vectors-KBps =
				<MSM_BUS_MASTER_AMPSS_M0>,
				<MSM_BUS_SLAVE_TCU>,
				<0 0>,
				<MSM_BUS_MASTER_AMPSS_M0>,
				<MSM_BUS_SLAVE_TCU>,
				<0 1000>,
				<MSM_BUS_MASTER_AMPSS_M0>,
				<MSM_BUS_SLAVE_EBI_CH0>,
				<0 0>,
				<MSM_BUS_MASTER_AMPSS_M0>,
				<MSM_BUS_SLAVE_EBI_CH0>,
				<0 1000>;
		};
	};

	kgsl_iommu_test_device {
		compatible = "iommu-debug-test";
		iommus = <&kgsl_smmu 0x7 0>;
	};

	apps_iommu_test_device {
		compatible = "iommu-debug-test";
		iommus = <&apps_smmu 0x21 0>;
	};
};

&kgsl_smmu {
	qcom,actlr =
		/* All CBs of GFX: +15 deep PF */
		<0x0 0x3ff 0x303>;
};

&apps_smmu {
	qcom,actlr =
		/* MMRT and MMNRT TBUs: +3 deep PF */
		<0x400 0x3ff 0x103>,
		<0x800 0x3ff 0x103>;
};<|MERGE_RESOLUTION|>--- conflicted
+++ resolved
@@ -28,10 +28,6 @@
 		#global-interrupts = <1>;
 		qcom,regulator-names = "vdd";
 		vdd-supply = <&gpu_cx_gdsc>;
-<<<<<<< HEAD
-		qcom,deferred-regulator-disable-delay = <80>;
-=======
->>>>>>> 0ec737cc
 		clocks = <&clock_gcc GCC_GPU_MEMNOC_GFX_CLK>,
 			 <&clock_gcc GCC_GPU_SNOC_DVM_GFX_CLK>,
 			 <&clock_gpucc GPU_CC_AHB_CLK>,
