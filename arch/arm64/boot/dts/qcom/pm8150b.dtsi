--- conflicted
+++ resolved
@@ -392,11 +392,8 @@
 			qcom,fg-esr-cal-soc-thresh = <26 230>;
 			qcom,fg-esr-cal-temp-thresh = <10 40>;
 			qcom,pmic-revid = <&pm8150b_revid>;
-<<<<<<< HEAD
+			qcom,pmic-pbs = <&pm8150b_pbs1>;
 			qcom,soc-hi-res;
-=======
-			qcom,pmic-pbs = <&pm8150b_pbs1>;
->>>>>>> 824a5636
 			status = "okay";
 
 			qcom,fg-batt-soc@4000 {
