--- conflicted
+++ resolved
@@ -55,12 +55,9 @@
 };
 
 &qupv3_se9_i2c {
-<<<<<<< HEAD
-=======
 	#address-cells = <1>;
 	#size-cells = <0>;
 
->>>>>>> b6fbaa1d
 	status = "ok";
 	lt9611: lt,lt9611@3b {
 		compatible = "lt,lt9611";
@@ -108,13 +105,6 @@
 
 #include "dsi-panel-ext-bridge-hdmi-1080p.dtsi"
 
-<<<<<<< HEAD
-&soc {
-	ext_dsi_bridge_display: qcom,dsi-display@50 {
-		label = "ext_dsi_bridge_display hdmi 1080p";
-		qcom,dsi-display-active;
-		qcom,display-type = "primary";
-=======
 &dsi_ext_bridge_hdmi_1080p {
 	qcom,mdss-dsi-ext-bridge = <0>;
 };
@@ -124,7 +114,6 @@
 		label = "ext_dsi_bridge_display hdmi 1080p";
 		qcom,display-type = "primary";
 		qcom,dsi-display-active;
->>>>>>> b6fbaa1d
 
 		qcom,dsi-ctrl-num = <0>;
 		qcom,dsi-phy-num = <0>;
@@ -135,11 +124,8 @@
 };
 
 &sde_dsi {
-<<<<<<< HEAD
-=======
 	lab-supply = <&lcdb_ldo_vreg>;
 	ibb-supply = <&lcdb_ncp_vreg>;
->>>>>>> b6fbaa1d
 	qcom,dsi-display-list = <&ext_dsi_bridge_display
 				  &dsi_dual_nt36850_truly_cmd_display>;
 
