/* Copyright (c) 2019, The Linux Foundation. All rights reserved.
 *
 * This program is free software; you can redistribute it and/or modify
 * it under the terms of the GNU General Public License version 2 and
 * only version 2 as published by the Free Software Foundation.
 *
 * This program is distributed in the hope that it will be useful,
 * but WITHOUT ANY WARRANTY; without even the implied warranty of
 * MERCHANTABILITY or FITNESS FOR A PARTICULAR PURPOSE.  See the
 * GNU General Public License for more details.
 */

&soc {
	pil_gpu: qcom,kgsl-hyp {
		compatible = "qcom,pil-tz-generic";
		qcom,pas-id = <13>;
		qcom,firmware-name = "a612_zap";
	};

	msm_bus: qcom,kgsl-busmon {
		label = "kgsl-busmon";
		compatible = "qcom,kgsl-busmon";
	};

	gpubw: qcom,gpubw {
		compatible = "qcom,devbw";
		governor = "bw_vbif";
		qcom,src-dst-ports = <26 512>;
		operating-points-v2 = <&suspendable_ddr_bw_opp_table>;
	};

	msm_gpu: qcom,kgsl-3d0@5000000 {
		label = "kgsl-3d0";
		compatible = "qcom,kgsl-3d0", "qcom,kgsl-3d";
		status = "ok";
		reg = <0x5000000 0x90000>,
			<0x780000 0x6fff>;
		reg-names = "kgsl_3d0_reg_memory",
				"qfprom_memory";
		interrupts = <0 300 0>;
		interrupt-names = "kgsl_3d0_irq";
		qcom,id = <0>;

		qcom,chipid = <0x06010200>;

		qcom,initial-pwrlevel = <5>;

		/* <HZ/12> */
		qcom,idle-timeout = <80>;
		qcom,no-nap;

		qcom,highest-bank-bit = <14>;
		qcom,ubwc-mode = <2>;
		qcom,min-access-length = <32>;

		/* size in bytes */
		qcom,snapshot-size = <1048576>;

		/* base addr, size */
		qcom,gpu-qdss-stm = <0x161c0000 0x40000>;
		#cooling-cells = <2>;

		clocks = <&clock_gpucc GPU_CC_GX_GFX3D_CLK>,
			<&clock_gpucc GPU_CC_CXO_CLK>,
			<&clock_gcc GCC_DDRSS_GPU_AXI_CLK>,
			<&clock_gpucc GPU_CC_AHB_CLK>,
			<&clock_gcc GCC_GPU_MEMNOC_GFX_CLK>,
			<&clock_gpucc GPU_CC_HLOS1_VOTE_GPU_SMMU_CLK>,
			<&clock_gpucc GPU_CC_CX_GMU_CLK>;

		clock-names = "core_clk", "rbbmtimer_clk", "mem_clk",
				"iface_clk", "mem_iface_clk",
<<<<<<< HEAD
				"gpu_cc_hlos1_vote_gpu_smmu_clk", "gmu_clk";
=======
				"smmu_vote", "gmu_clk";
>>>>>>> b6fbaa1d

		/* Bus Scale Settings */
		qcom,gpubw-dev = <&gpubw>;
		qcom,bus-control;
		qcom,msm-bus,name = "grp3d";
		qcom,bus-width = <32>;
		qcom,msm-bus,num-cases = <12>;
		qcom,msm-bus,num-paths = <1>;
		qcom,msm-bus,vectors-KBps =
				<26 512 0 0>,
				<26 512 0 400000>,  /* 1 bus=100    (Low SVS) */
				<26 512 0 800000>,  /* 2 bus=200    (Low SVS) */
				<26 512 0 1200000>, /* 3 bus=300    (Low SVS) */
				<26 512 0 1804000>, /* 4 bus=451.2  (Low SVS) */
				<26 512 0 2188000>, /* 5 bus=547.2  (Low SVS) */
				<26 512 0 2726000>, /* 6 bus=681.6  (SVS)     */
				<26 512 0 3072000>, /* 7 bus=768    (SVS)     */
				<26 512 0 4070000>, /* 8 bus=1017.6 (SVS L1)  */
				<26 512 0 5414000>, /* 9 bus=1353.6 (NOM)     */
				<26 512 0 6220000>, /* 10 bus=1555.2 (NOM)    */
				<26 512 0 7219000>; /* 11 bus=1804.8 (TURBO)  */

		/* GDSC regulator names */
		regulator-names = "vddcx", "vdd";
		/* GDSC oxili regulators */
		vddcx-supply = <&gpu_cx_gdsc>;
		vdd-supply = <&gpu_gx_gdsc>;
		/* Cx ipeak limit supprt */
		qcom,gpu-cx-ipeak = <&cx_ipeak_lm 1>;

		/* GPU related llc slices */
		cache-slice-names = "gpu", "gpuhtw";
		cache-slices = <&llcc 12>, <&llcc 11>;

		/* CPU latency parameter */
		qcom,pm-qos-active-latency = <67>;
		qcom,pm-qos-wakeup-latency = <67>;

		/* Enable context aware freq. scaling */
		qcom,enable-ca-jump;
		/* Context aware jump busy penalty in us */
		qcom,ca-busy-penalty = <12000>;
		/* Context aware jump target power level */
		qcom,ca-target-pwrlevel = <3>;

		qcom,gpu-speed-bin = <0x6004 0x1fe00000 21>;

		/* GPU Mempools */
		qcom,gpu-mempools {
			#address-cells = <1>;
			#size-cells = <0>;
			compatible = "qcom,gpu-mempools";

			/* 4K Page Pool configuration */
			qcom,gpu-mempool@0 {
				reg = <0>;
				qcom,mempool-page-size = <4096>;
				qcom,mempool-allocate;
			};
			/* 8K Page Pool configuration */
			qcom,gpu-mempool@1 {
				reg = <1>;
				qcom,mempool-page-size = <8192>;
				qcom,mempool-allocate;
			};
			/* 64K Page Pool configuration */
			qcom,gpu-mempool@2 {
				reg = <2>;
				qcom,mempool-page-size = <65536>;
				qcom,mempool-reserved = <256>;
			};
			/* 1M Page Pool configuration */
			qcom,gpu-mempool@3 {
				reg = <3>;
				qcom,mempool-page-size = <1048576>;
				qcom,mempool-reserved = <32>;
			};
		};

		/*
		 * Speed-bin zero is default speed bin.
		 * For rest of the speed bins, speed-bin value
		 * is calulated as FMAX/4.8 MHz round up to zero
		 * decimal places.
		 */
		qcom,gpu-pwrlevel-bins {
			#address-cells = <1>;
			#size-cells = <0>;

			compatible="qcom,gpu-pwrlevel-bins";

			qcom,gpu-pwrlevels-0 {
				#address-cells = <1>;
				#size-cells = <0>;

				qcom,speed-bin = <0>;

				qcom,initial-pwrlevel = <5>;
				qcom,ca-target-pwrlevel = <3>;

				/* TURBO */
				qcom,gpu-pwrlevel@0 {
					reg = <0>;
					qcom,gpu-freq = <845000000>;
					qcom,bus-freq = <11>;
					qcom,bus-min = <10>;
					qcom,bus-max = <11>;
				};

				/* NOM L1 */
				qcom,gpu-pwrlevel@1 {
					reg = <1>;
					qcom,gpu-freq = <745000000>;
					qcom,bus-freq = <10>;
					qcom,bus-min = <9>;
					qcom,bus-max = <11>;
				};

				/* NOM */
				qcom,gpu-pwrlevel@2 {
					reg = <2>;
					qcom,gpu-freq = <700000000>;
					qcom,bus-freq = <9>;
					qcom,bus-min = <8>;
					qcom,bus-max = <10>;
				};

				/* SVS L1 */
				qcom,gpu-pwrlevel@3 {
					reg = <3>;
					qcom,gpu-freq = <550000000>;
					qcom,bus-freq = <8>;
					qcom,bus-min = <7>;
					qcom,bus-max = <9>;
				};

				/* SVS */
				qcom,gpu-pwrlevel@4 {
					reg = <4>;
					qcom,gpu-freq = <435000000>;
					qcom,bus-freq = <7>;
					qcom,bus-min = <5>;
					qcom,bus-max = <8>;
				};

				/* Low SVS */
				qcom,gpu-pwrlevel@5 {
					reg = <5>;
					qcom,gpu-freq = <290000000>;
					qcom,bus-freq = <4>;
					qcom,bus-min = <4>;
					qcom,bus-max = <5>;
				};

				/* XO */
				qcom,gpu-pwrlevel@6 {
					reg = <6>;
					qcom,gpu-freq = <0>;
					qcom,bus-freq = <0>;
					qcom,bus-min = <0>;
					qcom,bus-max = <0>;
				};
			};

			qcom,gpu-pwrlevels-1 {
				#address-cells = <1>;
				#size-cells = <0>;

				qcom,speed-bin = <177>;

				qcom,initial-pwrlevel = <5>;
				qcom,ca-target-pwrlevel = <3>;

				/* TURBO */
				qcom,gpu-pwrlevel@0 {
					reg = <0>;
					qcom,gpu-freq = <845000000>;
					qcom,bus-freq = <11>;
					qcom,bus-min = <10>;
					qcom,bus-max = <11>;
				};

				/* NOM L1 */
				qcom,gpu-pwrlevel@1 {
					reg = <1>;
					qcom,gpu-freq = <745000000>;
					qcom,bus-freq = <10>;
					qcom,bus-min = <9>;
					qcom,bus-max = <11>;
				};

				/* NOM */
				qcom,gpu-pwrlevel@2 {
					reg = <2>;
					qcom,gpu-freq = <700000000>;
					qcom,bus-freq = <9>;
					qcom,bus-min = <8>;
					qcom,bus-max = <10>;
				};

				/* SVS L1 */
				qcom,gpu-pwrlevel@3 {
					reg = <3>;
					qcom,gpu-freq = <550000000>;
					qcom,bus-freq = <8>;
					qcom,bus-min = <7>;
					qcom,bus-max = <9>;
				};

				/* SVS */
				qcom,gpu-pwrlevel@4 {
					reg = <4>;
					qcom,gpu-freq = <435000000>;
					qcom,bus-freq = <7>;
					qcom,bus-min = <5>;
					qcom,bus-max = <8>;
				};

				/* Low SVS */
				qcom,gpu-pwrlevel@5 {
					reg = <5>;
					qcom,gpu-freq = <290000000>;
					qcom,bus-freq = <4>;
					qcom,bus-min = <4>;
					qcom,bus-max = <5>;
				};

				/* XO */
				qcom,gpu-pwrlevel@6 {
					reg = <6>;
					qcom,gpu-freq = <0>;
					qcom,bus-freq = <0>;
					qcom,bus-min = <0>;
					qcom,bus-max = <0>;
				};
			};

			qcom,gpu-pwrlevels-2 {
				#address-cells = <1>;
				#size-cells = <0>;

				qcom,speed-bin = <187>;

				qcom,initial-pwrlevel = <6>;
				qcom,ca-target-pwrlevel = <4>;

				/* TURBO L1 */
				qcom,gpu-pwrlevel@0 {
					reg = <0>;
					qcom,gpu-freq = <895000000>;
					qcom,bus-freq = <11>;
					qcom,bus-min = <10>;
					qcom,bus-max = <11>;
				};
				/* TURBO */
				qcom,gpu-pwrlevel@1 {
					reg = <1>;
					qcom,gpu-freq = <845000000>;
					qcom,bus-freq = <11>;
					qcom,bus-min = <10>;
					qcom,bus-max = <11>;
				};

				/* NOM L1 */
				qcom,gpu-pwrlevel@2 {
					reg = <2>;
					qcom,gpu-freq = <745000000>;
					qcom,bus-freq = <10>;
					qcom,bus-min = <9>;
					qcom,bus-max = <11>;
				};

				/* NOM */
				qcom,gpu-pwrlevel@3 {
					reg = <3>;
					qcom,gpu-freq = <700000000>;
					qcom,bus-freq = <9>;
					qcom,bus-min = <8>;
					qcom,bus-max = <10>;
				};

				/* SVS L1 */
				qcom,gpu-pwrlevel@4 {
					reg = <4>;
					qcom,gpu-freq = <550000000>;
					qcom,bus-freq = <8>;
					qcom,bus-min = <7>;
					qcom,bus-max = <9>;
				};

				/* SVS */
				qcom,gpu-pwrlevel@5 {
					reg = <5>;
					qcom,gpu-freq = <435000000>;
					qcom,bus-freq = <7>;
					qcom,bus-min = <5>;
					qcom,bus-max = <8>;
				};

				/* Low SVS */
				qcom,gpu-pwrlevel@6 {
					reg = <6>;
					qcom,gpu-freq = <290000000>;
					qcom,bus-freq = <4>;
					qcom,bus-min = <4>;
					qcom,bus-max = <5>;
				};

				/* XO */
				qcom,gpu-pwrlevel@7 {
					reg = <7>;
					qcom,gpu-freq = <0>;
					qcom,bus-freq = <0>;
					qcom,bus-min = <0>;
					qcom,bus-max = <0>;
				};
			};

			qcom,gpu-pwrlevels-3 {
				#address-cells = <1>;
				#size-cells = <0>;

				qcom,speed-bin = <156>;

				qcom,initial-pwrlevel = <4>;
				qcom,ca-target-pwrlevel = <2>;

				/* NOM L1 */
				qcom,gpu-pwrlevel@0 {
					reg = <0>;
					qcom,gpu-freq = <745000000>;
					qcom,bus-freq = <11>;
					qcom,bus-min = <10>;
					qcom,bus-max = <11>;
				};

				/* NOM */
				qcom,gpu-pwrlevel@1 {
					reg = <1>;
					qcom,gpu-freq = <700000000>;
					qcom,bus-freq = <9>;
					qcom,bus-min = <8>;
					qcom,bus-max = <10>;
				};

				/* SVS L1 */
				qcom,gpu-pwrlevel@2 {
					reg = <2>;
					qcom,gpu-freq = <550000000>;
					qcom,bus-freq = <8>;
					qcom,bus-min = <7>;
					qcom,bus-max = <9>;
				};

				/* SVS */
				qcom,gpu-pwrlevel@3 {
					reg = <3>;
					qcom,gpu-freq = <435000000>;
					qcom,bus-freq = <7>;
					qcom,bus-min = <5>;
					qcom,bus-max = <8>;
				};

				/* Low SVS */
				qcom,gpu-pwrlevel@4 {
					reg = <4>;
					qcom,gpu-freq = <290000000>;
					qcom,bus-freq = <4>;
					qcom,bus-min = <4>;
					qcom,bus-max = <5>;
				};

				/* XO */
				qcom,gpu-pwrlevel@5 {
					reg = <5>;
					qcom,gpu-freq = <0>;
					qcom,bus-freq = <0>;
					qcom,bus-min = <0>;
					qcom,bus-max = <0>;
				};
			};

			qcom,gpu-pwrlevels-4 {
				#address-cells = <1>;
				#size-cells = <0>;

				qcom,speed-bin = <136>;

				qcom,initial-pwrlevel = <3>;
				qcom,ca-target-pwrlevel = <1>;

				/* NOM */
				qcom,gpu-pwrlevel@0 {
					reg = <0>;
					qcom,gpu-freq = <650000000>;
					qcom,bus-freq = <9>;
					qcom,bus-min = <8>;
					qcom,bus-max = <10>;
				};

				/* SVS L1 */
				qcom,gpu-pwrlevel@1 {
					reg = <1>;
					qcom,gpu-freq = <550000000>;
					qcom,bus-freq = <8>;
					qcom,bus-min = <7>;
					qcom,bus-max = <9>;
				};

				/* SVS */
				qcom,gpu-pwrlevel@2 {
					reg = <2>;
					qcom,gpu-freq = <435000000>;
					qcom,bus-freq = <7>;
					qcom,bus-min = <5>;
					qcom,bus-max = <8>;
				};

				/* Low SVS */
				qcom,gpu-pwrlevel@3 {
					reg = <3>;
					qcom,gpu-freq = <290000000>;
					qcom,bus-freq = <4>;
					qcom,bus-min = <4>;
					qcom,bus-max = <5>;
				};

				/* XO */
				qcom,gpu-pwrlevel@4 {
					reg = <4>;
					qcom,gpu-freq = <0>;
					qcom,bus-freq = <0>;
					qcom,bus-min = <0>;
					qcom,bus-max = <0>;
				};
			};

			qcom,gpu-pwrlevels-5 {
				#address-cells = <1>;
				#size-cells = <0>;

				qcom,speed-bin = <105>;

				qcom,initial-pwrlevel = <1>;
				qcom,ca-target-pwrlevel = <2>;

				/* SVS L1 */
				qcom,gpu-pwrlevel@0 {
					reg = <0>;
					qcom,gpu-freq = <500000000>;
					qcom,bus-freq = <8>;
					qcom,bus-min = <7>;
					qcom,bus-max = <9>;
				};

				/* SVS */
				qcom,gpu-pwrlevel@1 {
					reg = <1>;
					qcom,gpu-freq = <435000000>;
					qcom,bus-freq = <7>;
					qcom,bus-min = <5>;
					qcom,bus-max = <8>;
				};

				/* Low SVS */
				qcom,gpu-pwrlevel@2 {
					reg = <2>;
					qcom,gpu-freq = <290000000>;
					qcom,bus-freq = <4>;
					qcom,bus-min = <4>;
					qcom,bus-max = <5>;
				};

				/* XO */
				qcom,gpu-pwrlevel@3 {
					reg = <3>;
					qcom,gpu-freq = <0>;
					qcom,bus-freq = <0>;
					qcom,bus-min = <0>;
					qcom,bus-max = <0>;
				};
			};

			qcom,gpu-pwrlevels-6 {
				#address-cells = <1>;
				#size-cells = <0>;

				qcom,speed-bin = <73>;

				qcom,initial-pwrlevel = <1>;
				qcom,ca-target-pwrlevel = <0>;

				/* SVS */
				qcom,gpu-pwrlevel@0 {
					reg = <0>;
					qcom,gpu-freq = <350000000>;
					qcom,bus-freq = <7>;
					qcom,bus-min = <5>;
					qcom,bus-max = <8>;
				};

				/* Low SVS */
				qcom,gpu-pwrlevel@1 {
					reg = <1>;
					qcom,gpu-freq = <290000000>;
					qcom,bus-freq = <4>;
					qcom,bus-min = <4>;
					qcom,bus-max = <5>;
				};

				/* XO */
				qcom,gpu-pwrlevel@2 {
					reg = <2>;
					qcom,gpu-freq = <0>;
					qcom,bus-freq = <0>;
					qcom,bus-min = <0>;
					qcom,bus-max = <0>;
				};
			};
		};
	};

	kgsl_msm_iommu: qcom,kgsl-iommu@0x050a0000 {
		compatible = "qcom,kgsl-smmu-v2";

		reg = <0x050a0000 0x10000>;
		qcom,protect = <0xa0000 0x10000>;

		clocks =<&clock_gcc GCC_DDRSS_GPU_AXI_CLK>,
			<&clock_gcc GCC_GPU_MEMNOC_GFX_CLK>,
			<&clock_gpucc GPU_CC_HLOS1_VOTE_GPU_SMMU_CLK>;

<<<<<<< HEAD
		clock-names = "mem_clk", "mem_iface_clk",
				"gpu_cc_hlos1_vote_gpu_smmu_clk";
=======
		clock-names = "mem_clk", "mem_iface_clk", "smmu_vote";
>>>>>>> b6fbaa1d

		qcom,secure_align_mask = <0xfff>;
		qcom,retention;
		qcom,hyp_secure_alloc;

		gfx3d_user: gfx3d_user {
			compatible = "qcom,smmu-kgsl-cb";
			label = "gfx3d_user";
			iommus = <&kgsl_smmu 0x0 0x401>;
			qcom,gpu-offset = <0xa8000>;
		};
		gfx3d_secure: gfx3d_secure {
			compatible = "qcom,smmu-kgsl-cb";
			label = "gfx3d_secure";
			iommus = <&kgsl_smmu 0x2 0x400>;
		};
	};

	rgmu: qcom,rgmu@0x0506d000 {
		label = "kgsl-rgmu";
		compatible = "qcom,gpu-rgmu";

		reg = <0x506d000 0x31000>;
		reg-names = "kgsl_rgmu";

		interrupts = <0 304 0>, <0 305 0>;
		interrupt-names = "kgsl_oob", "kgsl_rgmu";

		regulator-names = "vddcx", "vdd";
		vddcx-supply = <&gpu_cx_gdsc>;
		vdd-supply = <&gpu_gx_gdsc>;

		clocks = <&clock_gpucc GPU_CC_CX_GMU_CLK>,
			<&clock_gpucc GPU_CC_CXO_CLK>,
			<&clock_gcc GCC_DDRSS_GPU_AXI_CLK>,
			<&clock_gpucc GPU_CC_AHB_CLK>,
			<&clock_gcc GCC_GPU_MEMNOC_GFX_CLK>,
			<&clock_gpucc GPU_CC_HLOS1_VOTE_GPU_SMMU_CLK>,
			<&clock_gpucc GPU_CC_GX_GFX3D_CLK>;

		clock-names = "gmu", "rbbmtimer", "mem",
				"iface", "mem_iface",
<<<<<<< HEAD
				"gpu_cc_hlos1_vote_gpu_smmu_clk",
				"core";
=======
				"smmu_vote", "core";
>>>>>>> b6fbaa1d
	};
};<|MERGE_RESOLUTION|>--- conflicted
+++ resolved
@@ -70,11 +70,7 @@
 
 		clock-names = "core_clk", "rbbmtimer_clk", "mem_clk",
 				"iface_clk", "mem_iface_clk",
-<<<<<<< HEAD
-				"gpu_cc_hlos1_vote_gpu_smmu_clk", "gmu_clk";
-=======
 				"smmu_vote", "gmu_clk";
->>>>>>> b6fbaa1d
 
 		/* Bus Scale Settings */
 		qcom,gpubw-dev = <&gpubw>;
@@ -607,12 +603,7 @@
 			<&clock_gcc GCC_GPU_MEMNOC_GFX_CLK>,
 			<&clock_gpucc GPU_CC_HLOS1_VOTE_GPU_SMMU_CLK>;
 
-<<<<<<< HEAD
-		clock-names = "mem_clk", "mem_iface_clk",
-				"gpu_cc_hlos1_vote_gpu_smmu_clk";
-=======
 		clock-names = "mem_clk", "mem_iface_clk", "smmu_vote";
->>>>>>> b6fbaa1d
 
 		qcom,secure_align_mask = <0xfff>;
 		qcom,retention;
@@ -655,11 +646,6 @@
 
 		clock-names = "gmu", "rbbmtimer", "mem",
 				"iface", "mem_iface",
-<<<<<<< HEAD
-				"gpu_cc_hlos1_vote_gpu_smmu_clk",
-				"core";
-=======
 				"smmu_vote", "core";
->>>>>>> b6fbaa1d
 	};
 };