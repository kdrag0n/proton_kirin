/*
 * Copyright (c) 2017-2019, The Linux Foundation. All rights reserved.
 *
 * This program is free software; you can redistribute it and/or modify
 * it under the terms of the GNU General Public License version 2 and
 * only version 2 as published by the Free Software Foundation.
 *
 * This program is distributed in the hope that it will be useful,
 * but WITHOUT ANY WARRANTY; without even the implied warranty of
 * MERCHANTABILITY or FITNESS FOR A PARTICULAR PURPOSE.  See the
 * GNU General Public License for more details.
 */

#include "pm8150.dtsi"
#include "pm8150b.dtsi"
#include "pm8150l.dtsi"
#include <dt-bindings/pinctrl/qcom,pmic-gpio.h>

/* PMIC GPIO pin control configurations: */
&pm8150_gpios {
	key_home {
		key_home_default: key_home_default {
			pins = "gpio1";
			function = "normal";
			input-enable;
			bias-pull-up;
			power-source = <0>;
		};
	};

	key_vol_up {
		key_vol_up_default: key_vol_up_default {
			pins = "gpio6";
			function = "normal";
			input-enable;
			bias-pull-up;
			power-source = <1>;
		};
	};

	usb2_vbus_boost {
		usb2_vbus_boost_default: usb2_vbus_boost_default {
			pins = "gpio9";
			function = "normal";
			output-low;
			power-source = <1>;	/* 1.8V input supply */
		};
	};

	usb2_vbus_det {
		usb2_vbus_det_default: usb2_vbus_det_default {
			pins = "gpio10";
			function = "normal";
			input-enable;
			bias-pull-down;
			power-source = <1>;	/* 1.8V input supply */
		};
	};
};

&pm8150l_gpios {
	cam_sensor_eldo4 {
		cam_sensor_eldo4_default: cam_sensor_eldo4_default {
			pins = "gpio3";
			function = "normal";
			power-source = <0>;
			output-low;
		};
	};

	cam_sensor_eldo3 {
		cam_sensor_eldo3_default: cam_sensor_eldo3_default {
			pins = "gpio4";
			function = "normal";
			power-source = <0>;
			output-low;
		};
	};
};

&pm8150b_charger {
	dpdm-supply = <&usb2_phy0>;
	smb5_vconn: qcom,smb5-vconn {
		regulator-name = "smb5-vconn";
	};
	smb5_vbus: qcom,smb5-vbus {
		regulator-name = "smb5-vbus";
	};
};

<<<<<<< HEAD
=======
&pm8150b_fg {
	nvmem-names = "fg_sdam";
	nvmem = <&pm8150_sdam_2>;
};

>>>>>>> b6fbaa1d
&pm8150b_qnovo {
	pinctrl-names = "q_state1", "q_state2";
	pinctrl-0 = <&qnovo_fet_ctrl_state1>;
	pinctrl-1 = <&qnovo_fet_ctrl_state2>;
};

&pm8150b_gpios {
	smb_stat {
		smb_stat_default: smb_stat_default {
			pins = "gpio6";
			function = "normal";
			input-enable;
			bias-pull-up;
			qcom,pull-up-strength = <PMIC_GPIO_PULL_UP_30>;
			power-source = <0>;
		};
	};

	qnovo_fet_ctrl {
		qnovo_fet_ctrl_state1: qnovo_fet_ctrl_state1 {
			pins = "gpio8";
			function = "normal";
			input-enable;
			output-disable;
			bias-disable;
			power-source = <0>;
		};

		qnovo_fet_ctrl_state2: qnovo_fet_ctrl_state2 {
			pins = "gpio8";
			function = "normal";
			input-enable;
			output-disable;
			bias-pull-down;
			power-source = <0>;
		};
	};
};

&usb0 {
	extcon = <&pm8150b_pdphy>, <&eud>;
};

&usb_qmp_dp_phy {
	extcon = <&pm8150b_pdphy>;
};

&sde_dp {
	extcon = <&pm8150b_pdphy>;
};<|MERGE_RESOLUTION|>--- conflicted
+++ resolved
@@ -88,14 +88,11 @@
 	};
 };
 
-<<<<<<< HEAD
-=======
 &pm8150b_fg {
 	nvmem-names = "fg_sdam";
 	nvmem = <&pm8150_sdam_2>;
 };
 
->>>>>>> b6fbaa1d
 &pm8150b_qnovo {
 	pinctrl-names = "q_state1", "q_state2";
 	pinctrl-0 = <&qnovo_fet_ctrl_state1>;
