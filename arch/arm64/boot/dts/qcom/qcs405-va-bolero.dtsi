--- conflicted
+++ resolved
@@ -19,11 +19,7 @@
 		va-vdd-micb-supply = <&pms405_l7>;
 		qcom,va-vdd-micb-voltage = <1800000 1800000>;
 		qcom,va-vdd-micb-current = <9000>;
-<<<<<<< HEAD
-		qcom,va-dmic-sample-rate = <600000>;
-=======
 		qcom,va-dmic-sample-rate = <2400000>;
->>>>>>> 0ec737cc
 	};
 };
 
