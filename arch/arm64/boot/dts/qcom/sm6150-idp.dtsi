/* Copyright (c) 2018, The Linux Foundation. All rights reserved.
 *
 * This program is free software; you can redistribute it and/or modify
 * it under the terms of the GNU General Public License version 2 and
 * only version 2 as published by the Free Software Foundation.
 *
 * This program is distributed in the hope that it will be useful,
 * but WITHOUT ANY WARRANTY; without even the implied warranty of
 * MERCHANTABILITY or FITNESS FOR A PARTICULAR PURPOSE.  See the
 * GNU General Public License for more details.
 */

#include "sm6150-thermal-overlay.dtsi"
#include "sm6150-camera-sensor-idp.dtsi"
#include <dt-bindings/gpio/gpio.h>
#include <dt-bindings/iio/qcom,spmi-vadc.h>
#include <dt-bindings/input/input.h>
#include "sm6150-sde-display.dtsi"

&qupv3_se3_i2c {
	status = "ok";
	#include "smb1390.dtsi"
	#include "smb1355.dtsi"
};

&pm6150l_gpios {
	key_vol_up {
		key_vol_up_default: key_vol_up_default {
			pins = "gpio2";
			function = "normal";
			input-enable;
			bias-pull-up;
			power-source = <0>;
		};
	};
};

&soc {
	gpio_keys {
		compatible = "gpio-keys";
		label = "gpio-keys";

		pinctrl-names = "default";
		pinctrl-0 = <&key_vol_up_default>;

		vol_up {
			label = "volume_up";
			gpios = <&pm6150l_gpios 2 GPIO_ACTIVE_LOW>;
			linux,input-type = <1>;
			linux,code = <KEY_VOLUMEUP>;
			linux,can-disable;
			debounce-interval = <15>;
			gpio-key,wakeup;
		};
	};
};

&qupv3_se0_2uart {
	status = "ok";
};

&qupv3_se7_4uart {
	status = "ok";
};

&pm6150l_wled {
	qcom,string-cfg= <3>;
	status = "ok";
};

&pm6150l_lcdb {
	status = "ok";
};

&ufsphy_mem {
	compatible = "qcom,ufs-phy-qmp-v3-660";

	vdda-phy-supply = <&pm6150_l4>; /* 0.9v */
	vdda-pll-supply = <&pm6150_l11>;
	vdda-phy-max-microamp = <30000>;
	vdda-pll-max-microamp = <12000>;

	status = "ok";
};

&ufshc_mem {
	vdd-hba-supply = <&ufs_phy_gdsc>;
	vdd-hba-fixed-regulator;
	vcc-supply = <&pm6150l_l11>;
	vcc-voltage-level = <2950000 2960000>;
	vccq2-supply = <&pm6150_l12>;
	vcc-max-microamp = <600000>;
	vccq2-max-microamp = <600000>;

	qcom,vddp-ref-clk-supply = <&pm6150l_l3>;
	qcom,vddp-ref-clk-max-microamp = <100>;
	qcom,vddp-ref-clk-min-uV = <1232000>;
	qcom,vddp-ref-clk-max-uV = <1260000>;

	status = "ok";
};

&qupv3_se1_i2c {
	status = "okay";
	himax_ts@48 {
		compatible = "himax,hxcommon";
		reg = <0x48>;
		interrupt-parent = <&tlmm>;
		interrupts = <89 0x2008>;
		vdd-supply = <&pm6150_l10>;
		avdd-supply = <&pm6150l_l7>;
		pinctrl-names = "pmx_ts_active","pmx_ts_suspend",
					"pmx_ts_release";
		pinctrl-0 = <&ts_int_active &ts_reset_active>;
		pinctrl-1 = <&ts_int_suspend &ts_reset_suspend>;
		pinctrl-2 = <&ts_release>;
		himax,panel-coords = <0 1080 0 2160>;
		himax,display-coords = <0 1080 0 2160>;
		himax,irq-gpio = <&tlmm 89 0x00>;
		himax,rst-gpio = <&tlmm 88 0x00>;
		report_type = <1>;
	};
};

&qupv3_se5_i2c {
	status = "ok";
	qcom,clk-freq-out = <1000000>;
	nq@28 {
		compatible = "qcom,nq-nci";
		reg = <0x28>;
		qcom,nq-irq = <&tlmm 86 0x00>;
		qcom,nq-ven = <&tlmm 84 0x00>;
		qcom,nq-firm = <&tlmm 85 0x00>;
		qcom,nq-clkreq = <&tlmm 50 0x00>;
		interrupt-parent = <&tlmm>;
		interrupts = <86 0>;
		interrupt-names = "nfc_irq";
		pinctrl-names = "nfc_active", "nfc_suspend";
		pinctrl-0 = <&nfc_int_active &nfc_enable_active
				&nfc_clk_req_active>;
		pinctrl-1 = <&nfc_int_suspend &nfc_enable_suspend
				&nfc_clk_req_suspend>;
	};
};

&sdhc_1 {
	vdd-supply = <&pm6150l_l11>;
	qcom,vdd-voltage-level = <2950000 2950000>;
	qcom,vdd-current-level = <0 570000>;

	vdd-io-supply = <&pm6150_l12>;
	qcom,vdd-io-always-on;
	qcom,vdd-io-lpm-sup;
	qcom,vdd-io-voltage-level = <1800000 1800000>;
	qcom,vdd-io-current-level = <0 325000>;

	pinctrl-names = "active", "sleep";
	pinctrl-0 = <&sdc1_clk_on &sdc1_cmd_on &sdc1_data_on &sdc1_rclk_on>;
	pinctrl-1 = <&sdc1_clk_off &sdc1_cmd_off &sdc1_data_off &sdc1_rclk_off>;

	status = "ok";
};

&sdhc_2 {
	vdd-supply = <&pm6150l_l9>;
	qcom,vdd-voltage-level = <2950000 2950000>;
	qcom,vdd-current-level = <0 800000>;

	vdd-io-supply = <&pm6150l_l6>;
	qcom,vdd-io-voltage-level = <1800000 3100000>;
	qcom,vdd-io-current-level = <0 22000>;

	pinctrl-names = "active", "sleep";
	pinctrl-0 = <&sdc2_clk_on  &sdc2_cmd_on &sdc2_data_on &sdc2_cd_on>;
	pinctrl-1 = <&sdc2_clk_off &sdc2_cmd_off &sdc2_data_off &sdc2_cd_off>;

	cd-gpios = <&tlmm 99 1>;

	status = "ok";
};

&pm6150_qg {
	qcom,battery-data = <&mtp_batterydata>;
};

&pm6150_charger {
	io-channels = <&pm6150_vadc ADC_USB_IN_V_16>,
		      <&pm6150_vadc ADC_USB_IN_I>,
		      <&pm6150_vadc ADC_CHG_TEMP>;
	io-channel-names = "usb_in_voltage",
			   "usb_in_current",
			   "chg_temp";
	qcom,battery-data = <&mtp_batterydata>;
	qcom,step-charging-enable;
	qcom,sw-jeita-enable;
<<<<<<< HEAD
=======
	qcom,fcc-stepping-enable;
>>>>>>> 4719c01d
	qcom,sec-charger-config = <3>;
};

&smb1390 {
	/delete-property/ interrupts;
	interrupts = <0x0 0xc2 0x0 IRQ_TYPE_LEVEL_LOW>;
	pinctrl-names = "default";
	pinctrl-0 = <&smb_stat_default>;
	status = "ok";
};

&smb1390_charger {
	io-channels = <&pm6150_vadc ADC_AMUX_THM3>;
	io-channel-names = "cp_die_temp";
	status = "ok";
};

&smb1355 {
	/delete-property/ interrupts;
	interrupts = <0x0 0xc2 0x0 IRQ_TYPE_LEVEL_LOW>;
	status = "ok";
};

&smb1355_charger {
	status = "ok";
};

&dsi_sim_cmd {
	qcom,panel-supply-entries = <&dsi_panel_pwr_supply>;
	qcom,mdss-dsi-bl-pmic-control-type = "bl_ctrl_dcs";
	qcom,platform-reset-gpio = <&tlmm 91 0>;
};

&dsi_sim_vid {
	qcom,panel-supply-entries = <&dsi_panel_pwr_supply>;
	qcom,mdss-dsi-bl-pmic-control-type = "bl_ctrl_dcs";
	qcom,platform-reset-gpio = <&tlmm 91 0>;
};

&dsi_hx83112a_truly_video {
	qcom,panel-supply-entries = <&dsi_panel_pwr_supply>;
	qcom,mdss-dsi-bl-pmic-control-type = "bl_ctrl_wled";
	qcom,mdss-dsi-bl-min-level = <1>;
	qcom,mdss-dsi-bl-max-level = <4095>;
	qcom,platform-te-gpio = <&tlmm 90 0>;
	qcom,platform-reset-gpio = <&tlmm 91 0>;
};

&dsi_td4328_truly_video {
	qcom,panel-supply-entries = <&dsi_panel_pwr_supply>;
	qcom,mdss-dsi-bl-pmic-control-type = "bl_ctrl_wled";
	qcom,mdss-dsi-bl-min-level = <1>;
	qcom,mdss-dsi-bl-max-level = <4095>;
	qcom,platform-te-gpio = <&tlmm 90 0>;
	qcom,platform-reset-gpio = <&tlmm 91 0>;
};

&dsi_td4328_truly_cmd {
	qcom,panel-supply-entries = <&dsi_panel_pwr_supply>;
	qcom,mdss-dsi-bl-pmic-control-type = "bl_ctrl_wled";
	qcom,mdss-dsi-bl-min-level = <1>;
	qcom,mdss-dsi-bl-max-level = <4095>;
	qcom,platform-te-gpio = <&tlmm 90 0>;
	qcom,platform-reset-gpio = <&tlmm 91 0>;
};<|MERGE_RESOLUTION|>--- conflicted
+++ resolved
@@ -193,10 +193,7 @@
 	qcom,battery-data = <&mtp_batterydata>;
 	qcom,step-charging-enable;
 	qcom,sw-jeita-enable;
-<<<<<<< HEAD
-=======
 	qcom,fcc-stepping-enable;
->>>>>>> 4719c01d
 	qcom,sec-charger-config = <3>;
 };
 
