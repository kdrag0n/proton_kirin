/*
 * Copyright (c) 2018-2019, The Linux Foundation. All rights reserved.
 *
 * This program is free software; you can redistribute it and/or modify
 * it under the terms of the GNU General Public License version 2 and
 * only version 2 as published by the Free Software Foundation.
 *
 * This program is distributed in the hope that it will be useful,
 * but WITHOUT ANY WARRANTY; without even the implied warranty of
 * MERCHANTABILITY or FITNESS FOR A PARTICULAR PURPOSE.  See the
 * GNU General Public License for more details.
 */

/dts-v1/;

#include "qcs403.dtsi"
#include "qcs405-circular-pca9956.dtsi"
#include "qcs403-ext-pll-audio.dtsi"

/ {
	model = "Qualcomm Technologies, Inc. QCS403 SSRD IOT AUDIO PLL";
	compatible = "qcom,qcs403-iot", "qcom,qcs403", "qcom,iot";
	qcom,board-id = <0x010020 0x5>;

};

&soc {
	gpio_keys {
		vol_mute {
			gpios = <&tlmm 19 GPIO_ACTIVE_LOW>;
		};
	};
};

&qnand_1 {
	status = "ok";
};

&usb3 {
	status = "disabled";
};

&usb_ss_phy {
	status = "disabled";
};

<<<<<<< HEAD
	/delete-node/ cti@61ba000;
	/delete-node/ cti@61bb000;
	/delete-node/ etm@61be000;
	/delete-node/ etm@61bf000;
	funnel@61a1000 {
		ports {
			/delete-node/ port@3;
			/delete-node/ port@4;
		};
	};

	gpio_keys {
		vol_mute {
			gpios = <&tlmm 19 GPIO_ACTIVE_LOW>;
		};
	};
=======
&usb2_phy1 {
	status = "disabled";
>>>>>>> 0ec737cc
};

&tlmm {
	evb_tlmm_gpio_key{
		tlmm_gpio_key_active: tlmm_gpio_key_active {
			mux {
				pins = "gpio19","gpio52","gpio54","gpio115";
			};

			config {
				pins = "gpio19","gpio52","gpio54","gpio115";
			};
		};

		tlmm_gpio_key_suspend: tlmm_gpio_key_suspend {
			mux {
				pins = "gpio19","gpio52","gpio54","gpio115";
			};

<<<<<<< HEAD
&qnand_1 {
	status = "ok";
};

&usb3 {
	status = "disabled";
};

&usb_ss_phy {
	status = "disabled";
};

&usb2_phy1 {
	status = "disabled";
};

&tlmm {
	evb_tlmm_gpio_key{
		tlmm_gpio_key_active: tlmm_gpio_key_active {
			mux {
				pins = "gpio19","gpio52","gpio54","gpio115";
			};

			config {
				pins = "gpio19","gpio52","gpio54","gpio115";
			};
		};

		tlmm_gpio_key_suspend: tlmm_gpio_key_suspend {
			mux {
				pins = "gpio19","gpio52","gpio54","gpio115";
			};

=======
>>>>>>> 0ec737cc
			config {
				pins = "gpio19","gpio52","gpio54","gpio115";
			};
		};
	};
};<|MERGE_RESOLUTION|>--- conflicted
+++ resolved
@@ -44,59 +44,6 @@
 	status = "disabled";
 };
 
-<<<<<<< HEAD
-	/delete-node/ cti@61ba000;
-	/delete-node/ cti@61bb000;
-	/delete-node/ etm@61be000;
-	/delete-node/ etm@61bf000;
-	funnel@61a1000 {
-		ports {
-			/delete-node/ port@3;
-			/delete-node/ port@4;
-		};
-	};
-
-	gpio_keys {
-		vol_mute {
-			gpios = <&tlmm 19 GPIO_ACTIVE_LOW>;
-		};
-	};
-=======
-&usb2_phy1 {
-	status = "disabled";
->>>>>>> 0ec737cc
-};
-
-&tlmm {
-	evb_tlmm_gpio_key{
-		tlmm_gpio_key_active: tlmm_gpio_key_active {
-			mux {
-				pins = "gpio19","gpio52","gpio54","gpio115";
-			};
-
-			config {
-				pins = "gpio19","gpio52","gpio54","gpio115";
-			};
-		};
-
-		tlmm_gpio_key_suspend: tlmm_gpio_key_suspend {
-			mux {
-				pins = "gpio19","gpio52","gpio54","gpio115";
-			};
-
-<<<<<<< HEAD
-&qnand_1 {
-	status = "ok";
-};
-
-&usb3 {
-	status = "disabled";
-};
-
-&usb_ss_phy {
-	status = "disabled";
-};
-
 &usb2_phy1 {
 	status = "disabled";
 };
@@ -118,8 +65,6 @@
 				pins = "gpio19","gpio52","gpio54","gpio115";
 			};
 
-=======
->>>>>>> 0ec737cc
 			config {
 				pins = "gpio19","gpio52","gpio54","gpio115";
 			};
