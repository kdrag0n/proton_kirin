--- conflicted
+++ resolved
@@ -605,11 +605,7 @@
 		pinctrl-1 = <&qupv3_se13_spi_sleep>;
 		interrupts = <GIC_SPI 585 0>;
 		spi-max-frequency = <50000000>;
-<<<<<<< HEAD
-		qcom,wrapper-core = <&qupv3_1>;
-=======
-		qcom,wrapper-core = <&qupv3_2>;
->>>>>>> 824a5636
+		qcom,wrapper-core = <&qupv3_2>;
 		status = "disabled";
 	};
 
@@ -773,19 +769,11 @@
 		status = "disabled";
 	};
 
-<<<<<<< HEAD
-	qupv3_se15_spi: spi@c90000 {
-		compatible = "qcom,spi-geni";
-		#address-cells = <1>;
-		#size-cells = <0>;
-		reg = <0xc90000 0x4000>;
-=======
 	qupv3_se15_spi: spi@c94000 {
 		compatible = "qcom,spi-geni";
 		#address-cells = <1>;
 		#size-cells = <0>;
 		reg = <0xc94000 0x4000>;
->>>>>>> 824a5636
 		reg-names = "se_phys";
 		clock-names = "se-clk", "m-ahb", "s-ahb";
 		clocks = <&clock_gcc GCC_QUPV3_WRAP2_S5_CLK>,
