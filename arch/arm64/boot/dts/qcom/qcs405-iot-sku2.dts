/*
 * Copyright (c) 2018-2019, The Linux Foundation. All rights reserved.
 *
 * This program is free software; you can redistribute it and/or modify
 * it under the terms of the GNU General Public License version 2 and
 * only version 2 as published by the Free Software Foundation.
 *
 * This program is distributed in the hope that it will be useful,
 * but WITHOUT ANY WARRANTY; without even the implied warranty of
 * MERCHANTABILITY or FITNESS FOR A PARTICULAR PURPOSE.  See the
 * GNU General Public License for more details.
 */

/dts-v1/;

#include "qcs405.dtsi"
#include "qcs405-audio-overlay.dtsi"
#include "qcs405-geni-ir-overlay.dtsi"
#include "qcs405-circular-pca9956.dtsi"

/ {
	model = "Qualcomm Technologies, Inc. QCS405 EVB1 4000 SPI IOT";
	compatible = "qcom,qcs405-iot", "qcom,qcs405", "qcom,iot";
	qcom,board-id = <0x010020 0x1>;
};

&gdsc_mdss {
	status = "disabled";
};

&clock_gcc_mdss {
	status = "disabled";
};

&mdss_mdp {
	status = "disabled";
	/delete-node/ qcom,mdss_fb_primary;
};

&mdss_dsi {
	status = "disabled";
};

&mdss_dsi0 {
	status = "disabled";
};

&soc {
	qcom,mdss_wb_panel {
		status = "disabled";
	};
};

&mdss_dsi0_pll {
	status = "disabled";
};

&mdss_dsi1_pll {
	status = "disabled";
};

&soc {
	mdss_spi_display: qcom,mdss_spi_display {
		compatible = "qcom,mdss-spi-display";
		label = "mdss spi display";

		mdss_fb0: qcom,mdss_fb_primary {
			cell-index = <0>;
			compatible = "qcom,mdss-fb";
		};
	};
};

#include "spi-panel-st7789v2-qvga-cmd.dtsi"

&soc {
	mdss_spi_panel: qcom,mdss_spi_panel {
		compatible = "qcom,mdss-spi-panel";
		label = "mdss spi panel";
		qcom,spi-pref-prim-pan = <&spi_st7789v2_qvga_cmd>;
		qcom,mdss-spi = <&mdss_spi_display>;
		qcom,mdss-fb-map = <&mdss_fb0>;
	};

	spi@78b5000 {
		status = "okay";

		spi@0 {
			compatible = "qcom,spi-msm-codec-slave";
			reg = <0>;
			spi-max-frequency = <50000000>;
		};
	};

	spi@7af5000 {  /* BLSP1 QUP2 */
		status = "ok";
		mdss_spi_client: qcom,mdss_spi_client {
			reg = <0>;
			compatible = "qcom,mdss-spi-client";
			label = "MDSS SPI QUP2 CLIENT";
			spi-max-frequency = <50000000>;
		};
	};
};

&mdss_te_active {
	mux {
		pins = "gpio57";
		function = "gpio";
	};
	config {
		pins = "gpio57";
		drive-strength = <2>; /* 2 mA */
		bias-pull-down; /* pull down*/
	};
};

&mdss_te_suspend {
	mux {
		pins = "gpio57";
		function = "gpio";
	};
	config {
		pins = "gpio57";
		drive-strength = <2>; /* 2 mA */
		bias-pull-down; /* pull down*/
	};
};

&pmx_mdss{
	mdss_spi_panel_active: mdss_spi_panel_active {
		mux {
			pins = "gpio39", "gpio42";
			drive-strength = <8>; /* 8 mA */
			bias-disable = <0>; /* no pull */
			output-high;
		};
	};

	mdss_spi_panel_suspend: mdss_spi_panel_suspend {
		mux {
			pins = "gpio39", "gpio42";
			drive-strength = <2>; /* 2 mA */
			bias-pull-down; /* pull down */
			input-enable;
		};
	};
};

&mdss_spi_panel {
	pinctrl-names = "mdss_default", "mdss_sleep";
	pinctrl-0 = <&mdss_te_active &mdss_spi_panel_active>;
	pinctrl-1 = <&mdss_te_suspend &mdss_spi_panel_suspend>;

	qcom,platform-te-gpio = <&tlmm 57 0>;
	qcom,platform-reset-gpio = <&tlmm 42 0>;
	qcom,platform-spi-dc-gpio = <&tlmm 39 0>;

	vddio-supply = <&pms405_l6>;

	qcom,panel-supply-entries {
		#address-cells = <1>;
		#size-cells = <0>;
		qcom,panel-supply-entry@0 {
			reg = <0>;
			qcom,supply-name = "vdd";
			qcom,supply-min-voltage = <2800000>;
			qcom,supply-max-voltage = <2800000>;
			qcom,supply-enable-load = <100000>;
			qcom,supply-disable-load = <100>;
		};

		qcom,panel-supply-entry@1 {
			reg = <1>;
			qcom,supply-name = "vddio";
			qcom,supply-min-voltage = <1800000>;
			qcom,supply-max-voltage = <1800000>;
			qcom,supply-enable-load = <100000>;
			qcom,supply-disable-load = <100>;
		};
	};
};

&sdhc_2 {
<<<<<<< HEAD
=======
	/delete-property/ qcom,nonhotplug;

>>>>>>> b6fbaa1d
	pinctrl-0 = <&sdc2_clk_on &sdc2_cmd_on &sdc2_data_on
			&sdc2_cd_on>;
	pinctrl-1 = <&sdc2_clk_off &sdc2_cmd_off &sdc2_data_off
			&sdc2_cd_off>;
	cd-gpios = <&tlmm 21 GPIO_ACTIVE_LOW>;
};<|MERGE_RESOLUTION|>--- conflicted
+++ resolved
@@ -182,11 +182,8 @@
 };
 
 &sdhc_2 {
-<<<<<<< HEAD
-=======
 	/delete-property/ qcom,nonhotplug;
 
->>>>>>> b6fbaa1d
 	pinctrl-0 = <&sdc2_clk_on &sdc2_cmd_on &sdc2_data_on
 			&sdc2_cd_on>;
 	pinctrl-1 = <&sdc2_clk_off &sdc2_cmd_off &sdc2_data_off
