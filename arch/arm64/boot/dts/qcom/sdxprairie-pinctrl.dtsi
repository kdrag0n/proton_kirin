--- conflicted
+++ resolved
@@ -1473,8 +1473,6 @@
 			};
 		};
 
-<<<<<<< HEAD
-=======
 		a2b_cdc_sel {
 			a2b_cdc_sel_default: a2b_cdc_sel_default {
 				mux {
@@ -1502,6 +1500,5 @@
 				bias-pull-down;
 			};
 		};
->>>>>>> 0ec737cc
 	};
 };