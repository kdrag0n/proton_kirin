--- conflicted
+++ resolved
@@ -708,11 +708,7 @@
 				config {
 					pins = "gpio17";
 					drive-strength = <2>;	/* 2 mA */
-<<<<<<< HEAD
-					bias-pull-down;		/* PULL DOWN */
-=======
 					bias-disable;		/* NO PULL */
->>>>>>> 824a5636
 					input-enable;
 				};
 			};
@@ -1477,8 +1473,6 @@
 			};
 		};
 
-<<<<<<< HEAD
-=======
 		a2b_cdc_sel {
 			a2b_cdc_sel_default: a2b_cdc_sel_default {
 				mux {
@@ -1506,6 +1500,5 @@
 				bias-pull-down;
 			};
 		};
->>>>>>> 824a5636
 	};
 };