/* Copyright (c) 2018-2019, The Linux Foundation. All rights reserved.
 *
 * This program is free software; you can redistribute it and/or modify
 * it under the terms of the GNU General Public License version 2 and
 * only version 2 as published by the Free Software Foundation.
 *
 * This program is distributed in the hope that it will be useful,
 * but WITHOUT ANY WARRANTY; without even the implied warranty of
 * MERCHANTABILITY or FITNESS FOR A PARTICULAR PURPOSE.  See the
 * GNU General Public License for more details.
 */

&soc {
	tlmm: pinctrl@f100000 {
		compatible = "qcom,sdxprairie-pinctrl";
		reg = <0xf100000 0x300000>,
			<0xb204900 0x280>;
		reg-names = "pinctrl", "pdc";
		interrupts = <GIC_SPI 212 0>;
		gpio-controller;
		#gpio-cells = <2>;
		interrupt-controller;
		interrupt-parent = <&pdc>;
		#interrupt-cells = <2>;

		uart3_console_active: uart3_console_active {
			mux {
				pins = "gpio8", "gpio9";
				function = "blsp_uart3";
			};
			config {
				pins = "gpio8", "gpio9";
				drive-strength = <2>;
				bias-disable;
			};
		};

		uart3_console_sleep: uart3_console_sleep {
			mux {
				pins = "gpio8", "gpio9";
				function = "blsp_uart3";
			};
			config {
				pins = "gpio8", "gpio9";
				drive-strength = <2>;
				bias-disable;
			};
		};

		/* I2C CONFIGURATION */
		i2c_1 {
			i2c_1_active: i2c_1_active {
				mux {
					pins = "gpio2", "gpio3";
					function = "blsp_i2c1";
				};

				config {
					pins = "gpio2", "gpio3";
					drive-strength = <2>;
					bias-disable;
				};
			};

			i2c_1_sleep: i2c_1_sleep {
				mux {
					pins = "gpio2", "gpio3";
					function = "blsp_i2c1";
				};

				config {
					pins = "gpio2", "gpio3";
					drive-strength = <2>;
					bias-pull-up;
				};
			};
		};

		i2c_2 {
			i2c_2_active: i2c_2_active {
				mux {
					pins = "gpio6", "gpio7";
					function = "blsp_i2c2";
				};

				config {
					pins = "gpio6", "gpio7";
					drive-strength = <2>;
					bias-disable;
				};
			};

			i2c_2_sleep: i2c_2_sleep {
				mux {
					pins = "gpio6", "gpio7";
					function = "blsp_i2c2";
				};

				config {
					pins = "gpio6", "gpio7";
					drive-strength = <2>;
					bias-pull-up;
				};
			};
		};

		i2c_3 {
			i2c_3_active: i2c_3_active {
				mux {
					pins = "gpio10", "gpio11";
					function = "blsp_i2c3";
				};

				config {
					pins = "gpio10", "gpio11";
					drive-strength = <2>;
					bias-disable;
				};
			};

			i2c_3_sleep: i2c_3_sleep {
				mux {
					pins = "gpio10", "gpio11";
					function = "blsp_i2c3";
				};

				config {
					pins = "gpio10", "gpio11";
					drive-strength = <2>;
					bias-pull-up;
				};
			};
		};

		i2c_4 {
			i2c_4_active: i2c_4_active {
				mux {
					pins = "gpio78", "gpio79";
					function = "blsp_i2c4";
				};

				config {
					pins = "gpio78", "gpio79";
					drive-strength = <2>;
					bias-disable;
				};
			};

			i2c_4_sleep: i2c_4_sleep {
				mux {
					pins = "gpio78", "gpio79";
					function = "blsp_i2c4";
				};

				config {
					pins = "gpio78", "gpio79";
					drive-strength = <2>;
					bias-pull-up;
				};
			};
		};

		i2c_5 {
			i2c_5_active: i2c_5_active {
				mux {
					pins = "gpio82", "gpio83";
					function = "blsp_i2c1";
				};

				config {
					pins = "gpio82", "gpio83";
					drive-strength = <2>;
					bias-disable;
				};
			};

			i2c_5_sleep: i2c_5_sleep {
				mux {
					pins = "gpio82", "gpio83";
					function = "blsp_i2c1";
				};

				config {
					pins = "gpio82", "gpio83";
					drive-strength = <2>;
					bias-pull-up;
				};
			};
		};

		i2c_6 {
			i2c_6_active: i2c_6_active {
				mux {
					pins = "gpio65", "gpio66";
					function = "blsp_i2c2";
				};

				config {
					pins = "gpio65", "gpio66";
					drive-strength = <2>;
					bias-disable;
				};
			};

			i2c_6_sleep: i2c_6_sleep {
				mux {
					pins = "gpio65", "gpio66";
					function = "blsp_i2c2";
				};

				config {
					pins = "gpio65", "gpio66";
					drive-strength = <2>;
					bias-pull-up;
				};
			};
		};

		i2c_7 {
			i2c_7_active: i2c_7_active {
				mux {
					pins = "gpio18", "gpio19";
					function = "blsp_i2c4";
				};

				config {
					pins = "gpio18", "gpio19";
					drive-strength = <2>;
					bias-disable;
				};
			};

			i2c_7_sleep: i2c_7_sleep {
				mux {
					pins = "gpio18", "gpio19";
					function = "blsp_i2c4";
				};

				config {
					pins = "gpio18", "gpio19";
					drive-strength = <2>;
					bias-pull-up;
				};
			};
		};

		/*SPI Configuration*/
		spi_1 {
			spi_1_active: spi_1_active {
				mux {
					pins = "gpio80", "gpio81",
						"gpio82", "gpio83";
					function = "blsp_spi1";
				};

				config {
					pins = "gpio80", "gpio81",
						"gpio82", "gpio83";
					drive-strength = <6>;
					bias-disable;
				};
			};

			spi_1_sleep: spi_1_sleep {
				mux {
					pins = "gpio80", "gpio81",
						"gpio82", "gpio83";
					function = "blsp_spi1";
				};

				config {
					pins = "gpio80", "gpio81",
						"gpio82", "gpio83";
					drive-strength = <6>;
					bias-disable;
				};
			};
		};

		spi_2 {
			spi_2_active: spi_2_active {
				mux {
					pins = "gpio4", "gpio5",
						"gpio6", "gpio7";
					function = "blsp_spi2";
				};

				config {
					pins = "gpio4", "gpio5",
						"gpio6", "gpio7";
					drive-strength = <6>;
					bias-disable;
				};
			};

			spi_2_sleep: spi_2_sleep {
				mux {
					pins = "gpio4", "gpio5",
						"gpio6", "gpio7";
					function = "blsp_spi2";
				};

				config {
					pins = "gpio4", "gpio5",
						"gpio6", "gpio7";
					drive-strength = <6>;
					bias-disable;
				};
			};
		};

		spi_3 {
			spi_3_active: spi_3_active {
				mux {
					pins = "gpio8", "gpio9",
						"gpio10", "gpio11";
					function = "blsp_spi3";
				};

				config {
					pins = "gpio8", "gpio9",
						"gpio10", "gpio11";
					drive-strength = <6>;
					bias-disable;
				};
			};

			spi_3_sleep: spi_3_sleep {
				mux {
					pins = "gpio8", "gpio9",
						"gpio10", "gpio11";
					function = "blsp_spi3";
				};

				config {
					pins = "gpio8", "gpio9",
						"gpio10", "gpio11";
					drive-strength = <6>;
					bias-disable;
				};
			};
		};

		spi_4 {
			spi_4_active: spi_4_active {
				mux {
					pins = "gpio16", "gpio17",
						"gpio18", "gpio19";
					function = "blsp_spi4";
				};

				config {
					pins = "gpio16", "gpio17",
						"gpio18", "gpio19";
					drive-strength = <6>;
					bias-disable;
				};
			};

			spi_4_sleep: spi_4_sleep {
				mux {
					pins = "gpio16", "gpio17",
						"gpio18", "gpio19";
					function = "blsp_spi4";
				};

				config {
					pins = "gpio16", "gpio17",
						"gpio18", "gpio19";
					drive-strength = <6>;
					bias-disable;
				};
			};
		};

<<<<<<< HEAD
=======
		wcd9xxx_intr {
			wcd_intr_default: wcd_intr_default{
				mux {
					pins = "gpio96";
					function = "gpio";
				};

				config {
					pins = "gpio96";
					drive-strength = <2>; /* 2 mA */
					bias-pull-down; /* pull down */
					input-enable;
				};
			};
		};

		cdc_reset_ctrl {
			cdc_reset_sleep: cdc_reset_sleep {
				mux {
					pins = "gpio92";
					function = "gpio";
				};
				config {
					pins = "gpio92";
					drive-strength = <2>;
					bias-disable;
					output-low;
				};
			};

			cdc_reset_active:cdc_reset_active {
				mux {
					pins = "gpio92";
					function = "gpio";
				};
				config {
					pins = "gpio92";
					drive-strength = <8>;
					bias-pull-down;
					output-high;
				};
			};
		};

		i2s_mclk {
			i2s_mclk_sleep: i2s_mclk_sleep {
				mux {
					pins = "gpio62";
					function = "i2s_mclk";
				};

				config {
					pins = "gpio62";
					drive-strength = <2>;	/* 2 mA */
					bias-pull-down;		/* PULL DOWN */
				};
			};

			i2s_mclk_active: i2s_mclk_active {
				mux {
					pins = "gpio62";
					function = "i2s_mclk";
				};

				config {
					pins = "gpio62";
					drive-strength = <8>;	/* 8 mA */
					bias-disable;		/* NO PULL*/
					output-high;
				};
			};
		};

		pmx_pri_mi2s_aux {
			pri_ws_sleep: pri_ws_sleep {
				mux {
					pins = "gpio12";
					function = "gpio";
				};

				config {
					pins = "gpio12";
					drive-strength = <2>;	/* 2 mA */
					bias-pull-down;		/* PULL DOWN */
					input-enable;
				};
			};

			pri_sck_sleep: pri_sck_sleep {
				mux {
					pins = "gpio15";
					function = "gpio";
				};

				config {
					pins = "gpio15";
					drive-strength = <2>;	/* 2 mA */
					bias-pull-down;		/* PULL DOWN */
					input-enable;
				};
			};

			pri_dout_sleep: pri_dout_sleep {
				mux {
					pins = "gpio14";
					function = "gpio";
				};

				config {
					pins = "gpio14";
					drive-strength = <2>;	/* 2 mA */
					bias-pull-down;		/* PULL DOWN */
					input-enable;
				};
			};

			pri_ws_active_master: pri_ws_active_master {
				mux {
					pins = "gpio12";
					function = "pri_mi2s";
				};

				config {
					pins = "gpio12";
					drive-strength = <8>;	/* 8 mA */
					bias-disable;		/* NO PULL*/
					output-high;
				};
			};

			pri_sck_active_master: pri_sck_active_master {
				mux {
					pins = "gpio15";
					function = "pri_mi2s";
				};

				config {
					pins = "gpio15";
					drive-strength = <8>;	/* 8 mA */
					bias-disable;		/* NO PULL*/
					output-high;
				};
			};

			pri_ws_active_slave: pri_ws_active_slave {
				mux {
					pins = "gpio12";
					function = "pri_mi2s";
				};

				config {
					pins = "gpio12";
					drive-strength = <8>;	/* 8 mA */
					bias-disable;		/* NO PULL*/
				};
			};

			pri_sck_active_slave: pri_sck_active_slave {
				mux {
					pins = "gpio15";
					function = "pri_mi2s";
				};

				config {
					pins = "gpio15";
					drive-strength = <8>;	/* 8 mA */
					bias-disable;		/* NO PULL*/
				};
			};

			pri_dout_active: pri_dout_active {
				mux {
					pins = "gpio14";
					function = "pri_mi2s";
				};

				config {
					pins = "gpio14";
					drive-strength = <8>;	/* 8 mA */
					bias-disable;		/* NO PULL*/
					output-high;
				};
			};
		};

		pmx_pri_mi2s_aux_din {
			pri_din_sleep: pri_din_sleep {
				mux {
					pins = "gpio13";
					function = "gpio";
				};

				config {
					pins = "gpio13";
					drive-strength = <2>;	/* 2 mA */
					bias-pull-down;		/* PULL DOWN */
					input-enable;
				};
			};

			pri_din_active: pri_din_active {
				mux {
					pins = "gpio13";
					function = "pri_mi2s";
				};

				config {
					pins = "gpio13";
					drive-strength = <8>;	/* 8 mA */
					bias-disable;		/* NO PULL */
				};
			};
		};

		pmx_sec_mi2s_aux {
			sec_ws_sleep: sec_ws_sleep {
				mux {
					pins = "gpio16";
					function = "gpio";
				};

				config {
					pins = "gpio16";
					drive-strength = <2>;	/* 2 mA */
					bias-pull-down;		/* PULL DOWN */
					input-enable;
				};
			};

			sec_sck_sleep: sec_sck_sleep {
				mux {
					pins = "gpio19";
					function = "gpio";
				};

				config {
					pins = "gpio19";
					drive-strength = <2>;	/* 2 mA */
					bias-pull-down;		/* PULL DOWN */
					input-enable;
				};
			};

			sec_dout_sleep: sec_dout_sleep {
				mux {
					pins = "gpio18";
					function = "gpio";
				};

				config {
					pins = "gpio18";
					drive-strength = <2>;	/* 2 mA */
					bias-pull-down;		/* PULL DOWN */
					input-enable;
				};
			};

			sec_ws_active_master: sec_ws_active_master {
				mux {
					pins = "gpio16";
					function = "sec_mi2s";
				};

				config {
					pins = "gpio16";
					drive-strength = <8>;	/* 8 mA */
					bias-disable;		/* NO PULL*/
					output-high;
				};
			};

			sec_sck_active_master: sec_sck_active_master {
				mux {
					pins = "gpio19";
					function = "sec_mi2s";
				};

				config {
					pins = "gpio19";
					drive-strength = <8>;	/* 8 mA */
					bias-disable;		/* NO PULL*/
					output-high;
				};
			};

			sec_ws_active_slave: sec_ws_active_slave {
				mux {
					pins = "gpio16";
					function = "sec_mi2s";
				};

				config {
					pins = "gpio16";
					drive-strength = <8>;	/* 8 mA */
					bias-disable;		/* NO PULL*/
				};
			};

			sec_sck_active_slave: sec_sck_active_slave {
				mux {
					pins = "gpio19";
					function = "sec_mi2s";
				};

				config {
					pins = "gpio19";
					drive-strength = <8>;	/* 8 mA */
					bias-disable;		/* NO PULL*/
				};
			};

			sec_dout_active: sec_dout_active {
				mux {
					pins = "gpio18";
					function = "sec_mi2s";
				};

				config {
					pins = "gpio18";
					drive-strength = <8>;	/* 8 mA */
					bias-disable;		/* NO PULL*/
					output-high;
				};
			};
		};
		pmx_sec_mi2s_aux_din {
			sec_din_sleep: sec_din_sleep {
				mux {
					pins = "gpio17";
					function = "gpio";
				};

				config {
					pins = "gpio17";
					drive-strength = <2>;	/* 2 mA */
					bias-pull-down;		/* PULL DOWN */
					input-enable;
				};
			};

			sec_din_active: sec_din_active {
				mux {
					pins = "gpio17";
					function = "sec_mi2s";
				};

				config {
					pins = "gpio17";
					drive-strength = <8>;	/* 8 mA */
					bias-disable;		/* NO PULL */
				};
			};
		};
>>>>>>> b6fbaa1d

		/* HS UART CONFIGURATION */

		blsp1_uart1a: blsp1_uart1a {
			blsp1_uart1a_tx_active: blsp1_uart1a_tx_active {
				mux {
					pins = "gpio0";
					function = "blsp_uart1";
				};

				config {
					pins = "gpio0";
					drive-strength = <2>;
					bias-disable;
				};
			};

			blsp1_uart1a_tx_sleep: blsp1_uart1a_tx_sleep {
				mux {
					pins = "gpio0";
					function = "gpio";
				};

				config {
					pins = "gpio0";
					drive-strength = <2>;
					bias-pull-up;
				};
			};

			blsp1_uart1a_rxcts_active: blsp1_uart1a_rxcts_active {
				mux {
					pins = "gpio1", "gpio2";
					function = "blsp_uart1";
				};

				config {
					pins = "gpio1", "gpio2";
					drive-strength = <2>;
					bias-disable;
				};
			};

			blsp1_uart1a_rxcts_sleep: blsp1_uart1a_rxcts_sleep {
				mux {
					pins = "gpio1", "gpio2";
					function = "gpio";
				};

				config {
					pins = "gpio1", "gpio2";
					drive-strength = <2>;
					bias-no-pull;
				};
			};

			blsp1_uart1a_rfr_active: blsp1_uart1a_rfr_active {
				mux {
					pins = "gpio3";
					function = "blsp_uart1";
				};

				config {
					pins = "gpio3";
					drive-strength = <2>;
					bias-disable;
				};
			};

			blsp1_uart1a_rfr_sleep: blsp1_uart1a_rfr_sleep {
				mux {
					pins = "gpio3";
					function = "gpio";
				};

				config {
					pins = "gpio3";
					drive-strength = <2>;
					bias-no-pull;
				};
			};
		};

		blsp1_uart1b: blsp1_uart1b {
			blsp1_uart1b_tx_active: blsp1_uart1b_tx_active {
				mux {
					pins = "gpio20";
					function = "blsp_uart1";
				};

				config {
					pins = "gpio20";
					drive-strength = <2>;
					bias-disable;
				};
			};

			blsp1_uart1b_tx_sleep: blsp1_uart1b_tx_sleep {
				mux {
					pins = "gpio20";
					function = "gpio";
				};

				config {
					pins = "gpio20";
					drive-strength = <2>;
					bias-pull-up;
				};
			};

			blsp1_uart1b_rxcts_active: blsp1_uart1b_rxcts_active {
				mux {
					pins = "gpio21", "gpio22";
					function = "blsp_uart1";
				};

				config {
					pins = "gpio21", "gpio22";
					drive-strength = <2>;
					bias-disable;
				};
			};

			blsp1_uart1b_rxcts_sleep: blsp1_uart1b_rxcts_sleep {
				mux {
					pins = "gpio21", "gpio22";
					function = "gpio";
				};

				config {
					pins = "gpio21", "gpio22";
					drive-strength = <2>;
					bias-no-pull;
				};
			};

			blsp1_uart1b_rfr_active: blsp1_uart1b_rfr_active {
				mux {
					pins = "gpio23";
					function = "blsp_uart1";
				};

				config {
					pins = "gpio23";
					drive-strength = <2>;
					bias-disable;
				};
			};

			blsp1_uart1b_rfr_sleep: blsp1_uart1b_rfr_sleep {
				mux {
					pins = "gpio23";
					function = "gpio";
				};

				config {
					pins = "gpio23";
					drive-strength = <2>;
					bias-no-pull;
				};
			};
		};

		blsp1_uart2a: blsp1_uart2a {
			blsp1_uart2a_tx_active: blsp1_uart2a_tx_active {
				mux {
					pins = "gpio4";
					function = "blsp_uart2";
				};

				config {
					pins = "gpio4";
					drive-strength = <2>;
					bias-disable;
				};
			};

			blsp1_uart2a_tx_sleep: blsp1_uart2a_tx_sleep {
				mux {
					pins = "gpio4";
					function = "gpio";
				};

				config {
					pins = "gpio4";
					drive-strength = <2>;
					bias-pull-up;
				};
			};

			blsp1_uart2a_rxcts_active: blsp1_uart2a_rxcts_active {
				mux {
					pins = "gpio5", "gpio6";
					function = "blsp_uart2";
				};

				config {
					pins = "gpio5", "gpio6";
					drive-strength = <2>;
					bias-disable;
				};
			};

			blsp1_uart2a_rxcts_sleep: blsp1_uart2a_rxcts_sleep {
				mux {
					pins = "gpio5", "gpio6";
					function = "gpio";
				};

				config {
					pins = "gpio1", "gpio2";
					drive-strength = <2>;
					bias-no-pull;
				};
			};

			blsp1_uart2a_rfr_active: blsp1_uart2a_rfr_active {
				mux {
					pins = "gpio7";
					function = "blsp_uart2";
				};

				config {
					pins = "gpio7";
					drive-strength = <2>;
					bias-disable;
				};
			};

			blsp1_uart2a_rfr_sleep: blsp1_uart2a_rfr_sleep {
				mux {
					pins = "gpio7";
					function = "gpio";
				};

				config {
					pins = "gpio7";
					drive-strength = <2>;
					bias-no-pull;
				};
			};
		};

		blsp1_uart2b: blsp1_uart2b {
			blsp1_uart2b_tx_active: blsp1_uart2b_tx_active {
				mux {
					pins = "gpio63";
					function = "blsp_uart2";
				};

				config {
					pins = "gpio63";
					drive-strength = <2>;
					bias-disable;
				};
			};

			blsp1_uart2b_tx_sleep: blsp1_uart2b_tx_sleep {
				mux {
					pins = "gpio63";
					function = "gpio";
				};

				config {
					pins = "gpio63";
					drive-strength = <2>;
					bias-pull-up;
				};
			};

			blsp1_uart2b_rxcts_active: blsp1_uart2b_rxcts_active {
				mux {
					pins = "gpio64", "gpio65";
					function = "blsp_uart2";
				};

				config {
					pins = "gpio64", "gpio65";
					drive-strength = <2>;
					bias-disable;
				};
			};

			blsp1_uart2b_rxcts_sleep: blsp1_uart2b_rxcts_sleep {
				mux {
					pins = "gpio64", "gpio65";
					function = "gpio";
				};

				config {
					pins = "gpio64", "gpio65";
					drive-strength = <2>;
					bias-no-pull;
				};
			};

			blsp1_uart2b_rfr_active: blsp1_uart2b_rfr_active {
				mux {
					pins = "gpio66";
					function = "blsp_uart2";
				};

				config {
					pins = "gpio66";
					drive-strength = <2>;
					bias-disable;
				};
			};

			blsp1_uart2b_rfr_sleep: blsp1_uart2b_rfr_sleep {
				mux {
					pins = "gpio66";
					function = "gpio";
				};

				config {
					pins = "gpio66";
					drive-strength = <2>;
					bias-no-pull;
				};
			};
		};

		blsp1_uart3: blsp1_uart3 {
			blsp1_uart3_tx_active: blsp1_uart3_tx_active {
				mux {
					pins = "gpio8";
					function = "blsp_uart3";
				};

				config {
					pins = "gpio8";
					drive-strength = <2>;
					bias-disable;
				};
			};

			blsp1_uart3_tx_sleep: blsp1_uart3_tx_sleep {
				mux {
					pins = "gpio8";
					function = "gpio";
				};

				config {
					pins = "gpio8";
					drive-strength = <2>;
					bias-pull-up;
				};
			};

			blsp1_uart3_rxcts_active: blsp1_uart3_rxcts_active {
				mux {
					pins = "gpio9", "gpio10";
					function = "blsp_uart3";
				};

				config {
					pins = "gpio9", "gpio10";
					drive-strength = <2>;
					bias-disable;
				};
			};

			blsp1_uart3_rxcts_sleep: blsp1_uart3_rxcts_sleep {
				mux {
					pins = "gpio9", "gpio10";
					function = "gpio";
				};

				config {
					pins = "gpio9", "gpio10";
					drive-strength = <2>;
					bias-no-pull;
				};
			};

			blsp1_uart3_rfr_active: blsp1_uart3_rfr_active {
				mux {
					pins = "gpio11";
					function = "blsp_uart3";
				};

				config {
					pins = "gpio11";
					drive-strength = <2>;
					bias-disable;
				};
			};

			blsp1_uart3_rfr_sleep: blsp1_uart3_rfr_sleep {
				mux {
					pins = "gpio11";
					function = "gpio";
				};

				config {
					pins = "gpio11";
					drive-strength = <2>;
					bias-no-pull;
				};
			};
		};

		blsp1_uart4a: blsp1_uart4a {
			blsp1_uart4a_tx_active: blsp1_uart4a_tx_active {
				mux {
					pins = "gpio20";
					function = "blsp_uart4";
				};

				config {
					pins = "gpio20";
					drive-strength = <2>;
					bias-disable;
				};
			};

			blsp1_uart4a_tx_sleep: blsp1_uart4a_tx_sleep {
				mux {
					pins = "gpio20";
					function = "gpio";
				};

				config {
					pins = "gpio20";
					drive-strength = <2>;
					bias-pull-up;
				};
			};

			blsp1_uart4a_rxcts_active: blsp1_uart4a_rxcts_active {
				mux {
					pins = "gpio21", "gpio22";
					function = "blsp_uart4";
				};

				config {
					pins = "gpio21", "gpio22";
					drive-strength = <2>;
					bias-disable;
				};
			};

			blsp1_uart4a_rxcts_sleep: blsp1_uart4a_rxcts_sleep {
				mux {
					pins = "gpio21", "gpio22";
					function = "gpio";
				};

				config {
					pins = "gpio21", "gpio22";
					drive-strength = <2>;
					bias-no-pull;
				};
			};

			blsp1_uart4a_rfr_active: blsp1_uart4a_rfr_active {
				mux {
					pins = "gpio23";
					function = "blsp_uart4";
				};

				config {
					pins = "gpio23";
					drive-strength = <2>;
					bias-disable;
				};
			};

			blsp1_uart4a_rfr_sleep: blsp1_uart4a_rfr_sleep {
				mux {
					pins = "gpio23";
					function = "gpio";
				};

				config {
					pins = "gpio23";
					drive-strength = <2>;
					bias-no-pull;
				};
			};
		};

		blsp1_uart4b: blsp1_uart4b {
			blsp1_uart4b_tx_active: blsp1_uart4b_tx_active {
				mux {
					pins = "gpio16";
					function = "blsp_uart4";
				};

				config {
					pins = "gpio16";
					drive-strength = <2>;
					bias-disable;
				};
			};

			blsp1_uart4b_tx_sleep: blsp1_uart4b_tx_sleep {
				mux {
					pins = "gpio16";
					function = "gpio";
				};

				config {
					pins = "gpio16";
					drive-strength = <2>;
					bias-pull-up;
				};
			};

			blsp1_uart4b_rxcts_active: blsp1_uart4b_rxcts_active {
				mux {
					pins = "gpio17", "gpio18";
					function = "blsp_uart4";
				};

				config {
					pins = "gpio17", "gpio18";
					drive-strength = <2>;
					bias-disable;
				};
			};

			blsp1_uart4b_rxcts_sleep: blsp1_uart4b_rxcts_sleep {
				mux {
					pins = "gpio17", "gpio18";
					function = "gpio";
				};

				config {
					pins = "gpio17", "gpio18";
					drive-strength = <2>;
					bias-no-pull;
				};
			};

			blsp1_uart4b_rfr_active: blsp1_uart4b_rfr_active {
				mux {
					pins = "gpio19";
					function = "blsp_uart4";
				};

				config {
					pins = "gpio19";
					drive-strength = <2>;
					bias-disable;
				};
			};

			blsp1_uart4b_rfr_sleep: blsp1_uart4b_rfr_sleep {
				mux {
					pins = "gpio19";
					function = "gpio";
				};

				config {
					pins = "gpio19";
					drive-strength = <2>;
					bias-no-pull;
				};
			};
		};
<<<<<<< HEAD
=======

		pcie0 {
			pcie0_clkreq_default: pcie0_clkreq_default {
				mux {
					pins = "gpio56";
					function = "pcie_clkreq";
				};

				config {
					pins = "gpio56";
					drive-strength = <2>;
					bias-pull-up;
				};
			};

			pcie0_perst_default: pcie0_perst_default {
				mux {
					pins = "gpio57";
					function = "gpio";
				};

				config {
					pins = "gpio57";
					drive-strength = <2>;
					bias-pull-down;
				};
			};

			pcie0_wake_default: pcie0_wake_default {
				mux {
					pins = "gpio53";
					function = "gpio";
				};

				config {
					pins = "gpio53";
					drive-strength = <2>;
					bias-pull-up;
				};
			};
		};

		pcie_ep {
			pcie_ep_clkreq_default: pcie_ep_clkreq_default {
				mux {
					pins = "gpio56";
					function = "pcie_clkreq";
				};
				config {
					pins = "gpio56";
					drive-strength = <2>;
					bias-disable;
				};
			};

			pcie_ep_perst_default: pcie_ep_perst_default {
				mux {
					pins = "gpio57";
					function = "gpio";
				};
				config {
					pins = "gpio57";
					drive-strength = <2>;
					bias-pull-down;
				};
			};

			pcie_ep_wake_default: pcie_ep_wake_default {
				mux {
					pins = "gpio53";
					function = "gpio";
				};
				config {
					pins = "gpio53";
					drive-strength = <2>;
					bias-disable;
				};
			};
		};

		cnss_pins {
			cnss_wlan_en_active: cnss_wlan_en_active {
				mux {
					pins = "gpio52";
					function = "gpio";
				};

				config {
					pins = "gpio52";
					drive-strength = <16>;
					output-high;
					bias-pull-up;
				};
			};
			cnss_wlan_en_sleep: cnss_wlan_en_sleep {
				mux {
					pins = "gpio52";
					function = "gpio";
				};

				config {
					pins = "gpio52";
					drive-strength = <2>;
					output-low;
					bias-pull-down;
				};
			};
		};

		/* SDC pin type */
		sdc1_clk_on: sdc1_clk_on {
			config {
				pins = "sdc1_clk";
				bias-disable;           /* NO pull */
				drive-strength = <16>;  /* 16 MA */
			};
		};

		sdc1_clk_off: sdc1_clk_off {
			config {
				pins = "sdc1_clk";
				bias-disable;           /* NO pull */
				drive-strength = <2>;   /* 2 MA */
			};
		};

		sdc1_cmd_on: sdc1_cmd_on {
			config {
				pins = "sdc1_cmd";
				bias-pull-up;           /* pull up */
				drive-strength = <10>;  /* 10 MA */
			};
		};

		sdc1_cmd_off: sdc1_cmd_off {
			config {
				pins = "sdc1_cmd";
				num-grp-pins = <1>;
				bias-pull-up;           /* pull up */
				drive-strength = <2>;   /* 2 MA */
			};
		};

		sdc1_data_on: sdc1_data_on {
			config {
				pins = "sdc1_data";
				bias-pull-up;           /* pull up */
				drive-strength = <10>;  /* 10 MA */
			};
		};

		sdc1_data_off: sdc1_data_off {
			config {
				pins = "sdc1_data";
				bias-pull-up;           /* pull up */
				drive-strength = <2>;   /* 2 MA */
			};
		};

		sdc1_cd_on: cd_on {
			mux {
				pins = "gpio99";
				function = "gpio";
			};

			config {
				pins = "gpio99";
				drive-strength = <2>;
				bias-pull-up;
			};
		};

		sdc1_cd_off: cd_off {
			mux {
				pins = "gpio99";
				function = "gpio";
			};

			config {
				pins = "gpio99";
				drive-strength = <2>;
				bias-disable;
			};
		};

>>>>>>> b6fbaa1d
	};
};<|MERGE_RESOLUTION|>--- conflicted
+++ resolved
@@ -373,8 +373,6 @@
 			};
 		};
 
-<<<<<<< HEAD
-=======
 		wcd9xxx_intr {
 			wcd_intr_default: wcd_intr_default{
 				mux {
@@ -728,7 +726,6 @@
 				};
 			};
 		};
->>>>>>> b6fbaa1d
 
 		/* HS UART CONFIGURATION */
 
@@ -1291,8 +1288,6 @@
 				};
 			};
 		};
-<<<<<<< HEAD
-=======
 
 		pcie0 {
 			pcie0_clkreq_default: pcie0_clkreq_default {
@@ -1478,6 +1473,5 @@
 			};
 		};
 
->>>>>>> b6fbaa1d
 	};
 };