--- conflicted
+++ resolved
@@ -27,14 +27,6 @@
 		};
 	};
 };
-<<<<<<< HEAD
-
-&soc {
-	clock_virt: qcom,virtio-gcc {
-		compatible = "virtio,mmio";
-		reg = <0x1c200000 0x1000>;
-		interrupts = <0 100 0>;
-=======
 
 &soc {
 	hsi2s: qcom,hsi2s {
@@ -88,7 +80,6 @@
 		compatible = "virtio,mmio";
 		reg = <0x1c200000 0x1000>;
 		interrupts = <0 48 0>;
->>>>>>> 824a5636
 		#clock-cells = <1>;
 		#reset-cells = <1>;
 	};
@@ -96,16 +87,101 @@
 	clock_virt_scc: qcom,virtio-scc {
 		compatible = "virtio,mmio";
 		reg = <0x1c300000 0x1000>;
-<<<<<<< HEAD
-		interrupts = <0 101 0>;
-=======
 		interrupts = <0 49 0>;
->>>>>>> 824a5636
 		#clock-cells = <1>;
 		#reset-cells = <1>;
 	};
 
-<<<<<<< HEAD
+	regulator_virt: virtio_regulator@1c700000 {
+		compatible = "virtio,mmio";
+		reg = <0x1c700000 0x1000>;
+		interrupts = <0 42 0>;
+
+		usb30_prim_gdsc: usb30_prim_gdsc {
+			regulator-name = "usb30_prim_gdsc";
+		};
+
+		usb30_sec_gdsc: usb30_sec_gdsc {
+			regulator-name = "usb30_sec_gdsc";
+		};
+
+		pcie_0_gdsc: pcie_0_gdsc {
+			regulator-name = "pcie_0_gdsc";
+		};
+
+		pcie_1_gdsc: pcie_1_gdsc {
+			regulator-name = "pcie_1_gdsc";
+		};
+
+		L2A: pm8150_1_l2: regulator-pm8150-1-l2 {
+			regulator-name = "ldoa2";
+			regulator-min-microvolt = <3072000>;
+			regulator-max-microvolt = <3072000>;
+		};
+
+		L5A: pm8150_1_l5: regulator-pm8150-1-l5 {
+			regulator-name = "ldoa5";
+			regulator-min-microvolt = <880000>;
+			regulator-max-microvolt = <880000>;
+		};
+
+		L12A: pm8150_1_l12: regulator-pm8150-1-l12 {
+			regulator-name = "ldoa12";
+			regulator-min-microvolt = <1800000>;
+			regulator-max-microvolt = <1800000>;
+		};
+
+		L17A: pm8150_1_l17: regulator-pm8150-1-l17 {
+			regulator-name = "ldoa17";
+			regulator-min-microvolt = <2704000>;
+			regulator-max-microvolt = <2960000>;
+		};
+
+		L8C: pm8150_2_l8: regulator-pm8150-2-l8 {
+			regulator-name = "ldoc8";
+			regulator-min-microvolt = <1200000>;
+			regulator-max-microvolt = <1200000>;
+			regulator-allow-set-load;
+		};
+
+		L13C: pm8150_2_l13: regulator-pm8150-2-l13 {
+			regulator-name = "ldoc13";
+			regulator-min-microvolt = <1800000>;
+			regulator-max-microvolt = <2960000>;
+		};
+
+		L15C: pm8150_2_l15: regulator-pm8150-2-l15 {
+			regulator-name = "ldoc15";
+			regulator-min-microvolt = <1800000>;
+			regulator-max-microvolt = <1904000>;
+		};
+
+		L18C: pm8150_2_l18: regulator-pm8150-2-l18 {
+			regulator-name = "ldoc18";
+			regulator-min-microvolt = <880000>;
+			regulator-max-microvolt = <880000>;
+			regulator-allow-set-load;
+		};
+
+		S6A: pm8150_1_s6: regulator-pm8150-1-s6 {
+			regulator-name = "smpa6";
+			regulator-min-microvolt = <600000>;
+			regulator-max-microvolt = <1352000>;
+		};
+
+		S4C: pm8150_2_s4: regulator-pm8150-2-s4 {
+			regulator-name = "smpc4";
+			regulator-min-microvolt = <800000>;
+			regulator-max-microvolt = <1400000>;
+		};
+
+		S5C: pm8150_2_s5: regulator-pm8150-2-s5 {
+			regulator-name = "smpc5";
+			regulator-min-microvolt = <1824000>;
+			regulator-max-microvolt = <2040000>;
+		};
+	};
+
 	apps_smmu: apps-smmu@0x15000000 {
 		compatible = "qcom,qsmmu-v500";
 		reg = <0x15000000 0x100000>,
@@ -210,38 +286,6 @@
 		status = "disabled";
 	};
 
-	S6A: pm8150_1_s6: regulator-pm8150-1-s6 {
-		compatible = "qcom,stub-regulator";
-		regulator-name = "pm8150_1_s6";
-		regulator-min-microvolt = <600000>;
-		regulator-max-microvolt = <1352000>;
-		qcom,init-voltage = <600000>;
-	};
-
-	S4C: pm8150_2_s4: regulator-pm8150-2-s4 {
-		compatible = "qcom,stub-regulator";
-		regulator-name = "pm8150_2_s4";
-		regulator-min-microvolt = <800000>;
-		regulator-max-microvolt = <1400000>;
-		qcom,init-voltage = <800000>;
-	};
-
-	S5C: pm8150_2_s5: regulator-pm8150-2-s5 {
-		compatible = "qcom,stub-regulator";
-		regulator-name = "pm8150_2_s5";
-		regulator-min-microvolt = <1824000>;
-		regulator-max-microvolt = <2040000>;
-		qcom,init-voltage = <1824000>;
-	};
-
-	L15C: pm8150_2_l15: regulator-pm8150-2-l15 {
-		compatible = "qcom,stub-regulator";
-		regulator-name = "pm8150_2_l15";
-		regulator-min-microvolt = <1800000>;
-		regulator-max-microvolt = <1904000>;
-		qcom,init-voltage = <1800000>;
-	};
-
 	vreg_wlan: vreg_wlan {
 		compatible = "qcom,stub-regulator";
 		regulator-name = "vreg_wlan";
@@ -269,62 +313,6 @@
 		gpio = <&tlmm 174 0>;
 	};
 
-	pm8150_l2: regulator-pm8150-l2 {
-		compatible = "qcom,stub-regulator";
-		regulator-name = "pm8150_l2";
-		regulator-min-microvolt = <3072000>;
-		regulator-max-microvolt = <3072000>;
-		qcom,init-voltage = <3072000>;
-		status = "okay";
-	};
-
-	pm8150_l5: regulator-pm8150-l5 {
-		compatible = "qcom,stub-regulator";
-		regulator-name = "pm8150_l5";
-		regulator-min-microvolt = <880000>;
-		regulator-max-microvolt = <880000>;
-		qcom,proxy-consumer-enable;
-		qcom,proxy-consumer-current = <23800>;
-		qcom,init-voltage = <880000>;
-		status = "okay";
-	};
-
-	pm8150_l12: regulator-pm8150-l12 {
-		compatible = "qcom,stub-regulator";
-		regulator-name = "pm8150_l12";
-		regulator-min-microvolt = <1800000>;
-		regulator-max-microvolt = <1800000>;
-		qcom,init-voltage = <1800000>;
-		status = "okay";
-	};
-
-	pm8150l_l3: regulator-pm8150l-l3 {
-		compatible = "qcom,stub-regulator";
-		regulator-name = "pm8150l_l3";
-		regulator-min-microvolt = <1200000>;
-		regulator-max-microvolt = <1200000>;
-		qcom,proxy-consumer-enable;
-		qcom,proxy-consumer-current = <51800>;
-		qcom,init-voltage = <1200000>;
-		status = "okay";
-	};
-
-	pm8150_2_l8: regulator-pm8150-2-l8 {
-		compatible = "qcom,stub-regulator";
-		regulator-name = "pm8150_2_l8";
-		regulator-min-microvolt = <1200000>;
-		regulator-max-microvolt = <1200000>;
-		status = "okay";
-	};
-
-	pm8150_2_l18: regulator-pm8150-2-l18 {
-		compatible = "qcom,stub-regulator";
-		regulator-name = "pm8150_2_l18";
-		regulator-min-microvolt = <880000>;
-		regulator-max-microvolt = <880000>;
-		status = "okay";
-	};
-
 	VDD_CX_LEVEL: VDD_MMCX_LEVEL:
 	S9C_LEVEL: pm8150_2_s9_level: regulator-pm8150-2-s9-level {
 		compatible = "qcom,stub-regulator";
@@ -333,255 +321,6 @@
 			= <RPMH_REGULATOR_LEVEL_RETENTION>;
 		regulator-max-microvolt
 			= <RPMH_REGULATOR_LEVEL_MAX>;
-	};
-
-	pcie_0_gdsc: pcie_0_gdsc {
-		compatible = "qcom,stub-regulator";
-		regulator-name = "pcie_0_gdsc";
-		status = "okay";
-	};
-
-	usb30_prim_gdsc: usb30_prim_gdsc {
-		compatible = "qcom,stub-regulator";
-		regulator-name = "usb30_prim_gdsc";
-		status = "okay";
-	};
-
-	usb30_sec_gdsc: usb30_sec_gdsc {
-		compatible = "qcom,stub-regulator";
-		regulator-name = "usb30_sec_gdsc";
-		status = "okay";
-=======
-	regulator_virt: virtio_regulator@1c700000 {
-		compatible = "virtio,mmio";
-		reg = <0x1c700000 0x1000>;
-		interrupts = <0 42 0>;
-
-		usb30_prim_gdsc: usb30_prim_gdsc {
-			regulator-name = "usb30_prim_gdsc";
-		};
-
-		usb30_sec_gdsc: usb30_sec_gdsc {
-			regulator-name = "usb30_sec_gdsc";
-		};
-
-		pcie_0_gdsc: pcie_0_gdsc {
-			regulator-name = "pcie_0_gdsc";
-		};
-
-		pcie_1_gdsc: pcie_1_gdsc {
-			regulator-name = "pcie_1_gdsc";
-		};
-
-		L2A: pm8150_1_l2: regulator-pm8150-1-l2 {
-			regulator-name = "ldoa2";
-			regulator-min-microvolt = <3072000>;
-			regulator-max-microvolt = <3072000>;
-		};
-
-		L5A: pm8150_1_l5: regulator-pm8150-1-l5 {
-			regulator-name = "ldoa5";
-			regulator-min-microvolt = <880000>;
-			regulator-max-microvolt = <880000>;
-		};
-
-		L12A: pm8150_1_l12: regulator-pm8150-1-l12 {
-			regulator-name = "ldoa12";
-			regulator-min-microvolt = <1800000>;
-			regulator-max-microvolt = <1800000>;
-		};
-
-		L17A: pm8150_1_l17: regulator-pm8150-1-l17 {
-			regulator-name = "ldoa17";
-			regulator-min-microvolt = <2704000>;
-			regulator-max-microvolt = <2960000>;
-		};
-
-		L8C: pm8150_2_l8: regulator-pm8150-2-l8 {
-			regulator-name = "ldoc8";
-			regulator-min-microvolt = <1200000>;
-			regulator-max-microvolt = <1200000>;
-			regulator-allow-set-load;
-		};
-
-		L13C: pm8150_2_l13: regulator-pm8150-2-l13 {
-			regulator-name = "ldoc13";
-			regulator-min-microvolt = <1800000>;
-			regulator-max-microvolt = <2960000>;
-		};
-
-		L15C: pm8150_2_l15: regulator-pm8150-2-l15 {
-			regulator-name = "ldoc15";
-			regulator-min-microvolt = <1800000>;
-			regulator-max-microvolt = <1904000>;
-		};
-
-		L18C: pm8150_2_l18: regulator-pm8150-2-l18 {
-			regulator-name = "ldoc18";
-			regulator-min-microvolt = <880000>;
-			regulator-max-microvolt = <880000>;
-			regulator-allow-set-load;
-		};
-
-		S6A: pm8150_1_s6: regulator-pm8150-1-s6 {
-			regulator-name = "smpa6";
-			regulator-min-microvolt = <600000>;
-			regulator-max-microvolt = <1352000>;
-		};
-
-		S4C: pm8150_2_s4: regulator-pm8150-2-s4 {
-			regulator-name = "smpc4";
-			regulator-min-microvolt = <800000>;
-			regulator-max-microvolt = <1400000>;
-		};
-
-		S5C: pm8150_2_s5: regulator-pm8150-2-s5 {
-			regulator-name = "smpc5";
-			regulator-min-microvolt = <1824000>;
-			regulator-max-microvolt = <2040000>;
-		};
-	};
-
-	apps_smmu: apps-smmu@0x15000000 {
-		compatible = "qcom,qsmmu-v500";
-		reg = <0x15000000 0x100000>,
-			<0x15182000 0x20>;
-		reg-names = "base", "tcu-base";
-		#iommu-cells = <2>;
-		qcom,skip-init;
-		qcom,use-3-lvl-tables;
-		qcom,disable-atos;
-		#global-interrupts = <1>;
-		#size-cells = <1>;
-		#address-cells = <1>;
-		ranges;
-		interrupts =	<GIC_SPI 65 IRQ_TYPE_LEVEL_HIGH>,
-				<GIC_SPI 97 IRQ_TYPE_LEVEL_HIGH>,
-				<GIC_SPI 98 IRQ_TYPE_LEVEL_HIGH>,
-				<GIC_SPI 99 IRQ_TYPE_LEVEL_HIGH>,
-				<GIC_SPI 100 IRQ_TYPE_LEVEL_HIGH>,
-				<GIC_SPI 101 IRQ_TYPE_LEVEL_HIGH>,
-				<GIC_SPI 102 IRQ_TYPE_LEVEL_HIGH>,
-				<GIC_SPI 103 IRQ_TYPE_LEVEL_HIGH>,
-				<GIC_SPI 104 IRQ_TYPE_LEVEL_HIGH>,
-				<GIC_SPI 105 IRQ_TYPE_LEVEL_HIGH>,
-				<GIC_SPI 106 IRQ_TYPE_LEVEL_HIGH>,
-				<GIC_SPI 107 IRQ_TYPE_LEVEL_HIGH>,
-				<GIC_SPI 108 IRQ_TYPE_LEVEL_HIGH>,
-				<GIC_SPI 109 IRQ_TYPE_LEVEL_HIGH>,
-				<GIC_SPI 110 IRQ_TYPE_LEVEL_HIGH>,
-				<GIC_SPI 111 IRQ_TYPE_LEVEL_HIGH>,
-				<GIC_SPI 112 IRQ_TYPE_LEVEL_HIGH>,
-				<GIC_SPI 113 IRQ_TYPE_LEVEL_HIGH>,
-				<GIC_SPI 114 IRQ_TYPE_LEVEL_HIGH>,
-				<GIC_SPI 115 IRQ_TYPE_LEVEL_HIGH>,
-				<GIC_SPI 116 IRQ_TYPE_LEVEL_HIGH>,
-				<GIC_SPI 117 IRQ_TYPE_LEVEL_HIGH>,
-				<GIC_SPI 118 IRQ_TYPE_LEVEL_HIGH>,
-				<GIC_SPI 181 IRQ_TYPE_LEVEL_HIGH>,
-				<GIC_SPI 182 IRQ_TYPE_LEVEL_HIGH>,
-				<GIC_SPI 183 IRQ_TYPE_LEVEL_HIGH>,
-				<GIC_SPI 184 IRQ_TYPE_LEVEL_HIGH>,
-				<GIC_SPI 185 IRQ_TYPE_LEVEL_HIGH>,
-				<GIC_SPI 186 IRQ_TYPE_LEVEL_HIGH>,
-				<GIC_SPI 187 IRQ_TYPE_LEVEL_HIGH>,
-				<GIC_SPI 188 IRQ_TYPE_LEVEL_HIGH>,
-				<GIC_SPI 189 IRQ_TYPE_LEVEL_HIGH>,
-				<GIC_SPI 190 IRQ_TYPE_LEVEL_HIGH>,
-				<GIC_SPI 191 IRQ_TYPE_LEVEL_HIGH>,
-				<GIC_SPI 192 IRQ_TYPE_LEVEL_HIGH>,
-				<GIC_SPI 315 IRQ_TYPE_LEVEL_HIGH>,
-				<GIC_SPI 316 IRQ_TYPE_LEVEL_HIGH>,
-				<GIC_SPI 317 IRQ_TYPE_LEVEL_HIGH>,
-				<GIC_SPI 318 IRQ_TYPE_LEVEL_HIGH>,
-				<GIC_SPI 319 IRQ_TYPE_LEVEL_HIGH>,
-				<GIC_SPI 320 IRQ_TYPE_LEVEL_HIGH>,
-				<GIC_SPI 321 IRQ_TYPE_LEVEL_HIGH>,
-				<GIC_SPI 322 IRQ_TYPE_LEVEL_HIGH>,
-				<GIC_SPI 323 IRQ_TYPE_LEVEL_HIGH>,
-				<GIC_SPI 324 IRQ_TYPE_LEVEL_HIGH>,
-				<GIC_SPI 325 IRQ_TYPE_LEVEL_HIGH>,
-				<GIC_SPI 326 IRQ_TYPE_LEVEL_HIGH>,
-				<GIC_SPI 327 IRQ_TYPE_LEVEL_HIGH>,
-				<GIC_SPI 328 IRQ_TYPE_LEVEL_HIGH>,
-				<GIC_SPI 329 IRQ_TYPE_LEVEL_HIGH>,
-				<GIC_SPI 330 IRQ_TYPE_LEVEL_HIGH>,
-				<GIC_SPI 331 IRQ_TYPE_LEVEL_HIGH>,
-				<GIC_SPI 332 IRQ_TYPE_LEVEL_HIGH>,
-				<GIC_SPI 333 IRQ_TYPE_LEVEL_HIGH>,
-				<GIC_SPI 334 IRQ_TYPE_LEVEL_HIGH>,
-				<GIC_SPI 335 IRQ_TYPE_LEVEL_HIGH>,
-				<GIC_SPI 336 IRQ_TYPE_LEVEL_HIGH>,
-				<GIC_SPI 337 IRQ_TYPE_LEVEL_HIGH>,
-				<GIC_SPI 338 IRQ_TYPE_LEVEL_HIGH>,
-				<GIC_SPI 339 IRQ_TYPE_LEVEL_HIGH>,
-				<GIC_SPI 340 IRQ_TYPE_LEVEL_HIGH>,
-				<GIC_SPI 341 IRQ_TYPE_LEVEL_HIGH>,
-				<GIC_SPI 342 IRQ_TYPE_LEVEL_HIGH>,
-				<GIC_SPI 343 IRQ_TYPE_LEVEL_HIGH>,
-				<GIC_SPI 344 IRQ_TYPE_LEVEL_HIGH>,
-				<GIC_SPI 345 IRQ_TYPE_LEVEL_HIGH>,
-				<GIC_SPI 395 IRQ_TYPE_LEVEL_HIGH>,
-				<GIC_SPI 396 IRQ_TYPE_LEVEL_HIGH>,
-				<GIC_SPI 397 IRQ_TYPE_LEVEL_HIGH>,
-				<GIC_SPI 398 IRQ_TYPE_LEVEL_HIGH>,
-				<GIC_SPI 399 IRQ_TYPE_LEVEL_HIGH>,
-				<GIC_SPI 400 IRQ_TYPE_LEVEL_HIGH>,
-				<GIC_SPI 401 IRQ_TYPE_LEVEL_HIGH>,
-				<GIC_SPI 402 IRQ_TYPE_LEVEL_HIGH>,
-				<GIC_SPI 403 IRQ_TYPE_LEVEL_HIGH>,
-				<GIC_SPI 404 IRQ_TYPE_LEVEL_HIGH>,
-				<GIC_SPI 405 IRQ_TYPE_LEVEL_HIGH>,
-				<GIC_SPI 406 IRQ_TYPE_LEVEL_HIGH>,
-				<GIC_SPI 407 IRQ_TYPE_LEVEL_HIGH>,
-				<GIC_SPI 408 IRQ_TYPE_LEVEL_HIGH>,
-				<GIC_SPI 409 IRQ_TYPE_LEVEL_HIGH>;
-
-		status = "disabled";
-	};
-
-	qcom,sps {
-		compatible = "qcom,msm-sps-4k";
-		qcom,pipe-attr-ee;
-		status = "disabled";
-	};
-
-	vreg_wlan: vreg_wlan {
-		compatible = "qcom,stub-regulator";
-		regulator-name = "vreg_wlan";
-	};
-
-	/* PWR_CTR2_VDD_1P8 supply */
-	vreg_conn_1p8: vreg_conn_1p8 {
-		compatible = "regulator-fixed";
-		regulator-name = "vreg_conn_1p8";
-		pinctrl-names = "default";
-		pinctrl-0 = <&conn_power_1p8_active>;
-		startup-delay-us = <4000>;
-		enable-active-high;
-		gpio = <&tlmm 173 0>;
-	};
-
-	/* PWR_CTR1_VDD_PA supply */
-	vreg_conn_pa: vreg_conn_pa {
-		compatible = "regulator-fixed";
-		regulator-name = "vreg_conn_pa";
-		pinctrl-names = "default";
-		pinctrl-0 = <&conn_power_pa_active>;
-		startup-delay-us = <4000>;
-		enable-active-high;
-		gpio = <&tlmm 174 0>;
-	};
-
-	VDD_CX_LEVEL: VDD_MMCX_LEVEL:
-	S9C_LEVEL: pm8150_2_s9_level: regulator-pm8150-2-s9-level {
-		compatible = "qcom,stub-regulator";
-		regulator-name = "pm8150_2_s9_level";
-		regulator-min-microvolt
-			= <RPMH_REGULATOR_LEVEL_RETENTION>;
-		regulator-max-microvolt
-			= <RPMH_REGULATOR_LEVEL_MAX>;
->>>>>>> 824a5636
 	};
 
 	qcom_seecom: qseecom@87900000 {
@@ -782,18 +521,8 @@
 #include "sa8155-vm-audio.dtsi"
 #include "sa8155-vm-pcie.dtsi"
 #include "sa8155-vm-mhi.dtsi"
-<<<<<<< HEAD
+#include "pm8150-vm.dtsi"
 
 &tlmm {
 	dirconn-list = <37 216 1>;
-};
-
-&qupv3_se13_4uart {
-	status = "ok";
-=======
-#include "pm8150-vm.dtsi"
-
-&tlmm {
-	dirconn-list = <37 216 1>;
->>>>>>> 824a5636
 };