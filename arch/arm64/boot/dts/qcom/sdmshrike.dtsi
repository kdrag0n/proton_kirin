--- conflicted
+++ resolved
@@ -59,10 +59,7 @@
 			capacity-dmips-mhz = <1024>;
 			cache-size = <0x8000>;
 			next-level-cache = <&L2_0>;
-<<<<<<< HEAD
-=======
 			sched-energy-costs = <&CPU_COST_0 &CLUSTER_COST_0>;
->>>>>>> 0ec737cc
 			qcom,lmh-dcvs = <&lmh_dcvs0>;
 			#cooling-cells = <2>;
 			L2_0: l2-cache {
@@ -97,10 +94,7 @@
 			capacity-dmips-mhz = <1024>;
 			cache-size = <0x8000>;
 			next-level-cache = <&L2_1>;
-<<<<<<< HEAD
-=======
 			sched-energy-costs = <&CPU_COST_0 &CLUSTER_COST_0>;
->>>>>>> 0ec737cc
 			qcom,lmh-dcvs = <&lmh_dcvs0>;
 			#cooling-cells = <2>;
 			L2_1: l2-cache {
@@ -129,10 +123,7 @@
 			capacity-dmips-mhz = <1024>;
 			cache-size = <0x8000>;
 			next-level-cache = <&L2_2>;
-<<<<<<< HEAD
-=======
 			sched-energy-costs = <&CPU_COST_0 &CLUSTER_COST_0>;
->>>>>>> 0ec737cc
 			qcom,lmh-dcvs = <&lmh_dcvs0>;
 			#cooling-cells = <2>;
 			L2_2: l2-cache {
@@ -161,10 +152,7 @@
 			capacity-dmips-mhz = <1024>;
 			cache-size = <0x8000>;
 			next-level-cache = <&L2_3>;
-<<<<<<< HEAD
-=======
 			sched-energy-costs = <&CPU_COST_0 &CLUSTER_COST_0>;
->>>>>>> 0ec737cc
 			qcom,lmh-dcvs = <&lmh_dcvs0>;
 			#cooling-cells = <2>;
 			L2_3: l2-cache {
@@ -193,10 +181,7 @@
 			capacity-dmips-mhz = <1740>;
 			cache-size = <0x20000>;
 			next-level-cache = <&L2_4>;
-<<<<<<< HEAD
-=======
 			sched-energy-costs = <&CPU_COST_1 &CLUSTER_COST_1>;
->>>>>>> 0ec737cc
 			qcom,lmh-dcvs = <&lmh_dcvs1>;
 			#cooling-cells = <2>;
 			L2_4: l2-cache {
@@ -225,10 +210,7 @@
 			capacity-dmips-mhz = <1740>;
 			cache-size = <0x20000>;
 			next-level-cache = <&L2_5>;
-<<<<<<< HEAD
-=======
 			sched-energy-costs = <&CPU_COST_1 &CLUSTER_COST_1>;
->>>>>>> 0ec737cc
 			qcom,lmh-dcvs = <&lmh_dcvs1>;
 			#cooling-cells = <2>;
 			L2_5: l2-cache {
@@ -257,10 +239,7 @@
 			capacity-dmips-mhz = <1740>;
 			cache-size = <0x20000>;
 			next-level-cache = <&L2_6>;
-<<<<<<< HEAD
-=======
 			sched-energy-costs = <&CPU_COST_1 &CLUSTER_COST_1>;
->>>>>>> 0ec737cc
 			qcom,lmh-dcvs = <&lmh_dcvs1>;
 			#cooling-cells = <2>;
 			L2_6: l2-cache {
@@ -289,10 +268,7 @@
 			capacity-dmips-mhz = <1740>;
 			cache-size = <0x20000>;
 			next-level-cache = <&L2_7>;
-<<<<<<< HEAD
-=======
 			sched-energy-costs = <&CPU_COST_1 &CLUSTER_COST_1>;
->>>>>>> 0ec737cc
 			qcom,lmh-dcvs = <&lmh_dcvs1>;
 			#cooling-cells = <2>;
 			L2_7: l2-cache {
@@ -1622,14 +1598,11 @@
 		status = "disabled";
 	};
 
-<<<<<<< HEAD
-=======
 	cpucc_debug: syscon@182a0018 {
 		compatible = "syscon";
 		reg = <0x182a0018 0x4>;
 	};
 
->>>>>>> 0ec737cc
 	tsens0: tsens@c222000 {
 		compatible = "qcom,tsens24xx";
 		reg = <0xc222000 0x4>,
@@ -1748,7 +1721,6 @@
 
 		mboxes = <&qmp_aop 0>;
 		mbox-names = "slpi-pil";
-<<<<<<< HEAD
 	};
 
 	pil_spss: qcom,spss@1880000 {
@@ -1795,54 +1767,6 @@
 		memory-region = <&pil_npu_mem>;
 	};
 
-=======
-	};
-
-	pil_spss: qcom,spss@1880000 {
-		compatible = "qcom,pil-tz-generic";
-		reg = <0x188101c 0x4>,
-		      <0x1881024 0x4>,
-		      <0x1881028 0x4>,
-		      <0x188103c 0x4>,
-		      <0x1882014 0x4>;
-		reg-names = "sp2soc_irq_status", "sp2soc_irq_clr",
-			    "sp2soc_irq_mask", "rmb_err", "rmb_err_spare2";
-		interrupts = <0 352 1>;
-
-		vdd_cx-supply = <&VDD_CX_LEVEL>;
-		qcom,proxy-reg-names = "vdd_cx";
-		vdd_mx-supply = <&VDD_MX_LEVEL>;
-
-		clocks = <&clock_rpmh RPMH_CXO_CLK>;
-		clock-names = "xo";
-		qcom,proxy-clock-names = "xo";
-		qcom,pil-generic-irq-handler;
-		status = "ok";
-		qcom,signal-aop;
-		qcom,complete-ramdump;
-
-		qcom,pas-id = <14>;
-		qcom,proxy-timeout-ms = <10000>;
-		qcom,firmware-name = "spss";
-		memory-region = <&pil_spss_mem>;
-		qcom,spss-scsr-bits = <24 25>;
-
-		mboxes = <&qmp_aop 0>;
-		mbox-names = "spss-pil";
-	};
-
-	pil_npu: qcom,npu@0x9800000 {
-		compatible = "qcom,pil-tz-generic";
-		reg = <0x9800000 0x800000>;
-
-		status = "ok";
-		qcom,pas-id = <23>;
-		qcom,firmware-name = "npu";
-
-		memory-region = <&pil_npu_mem>;
-	};
-
->>>>>>> 0ec737cc
 	pil_turing: qcom,turing@8300000 {
 		compatible = "qcom,pil-tz-generic";
 		reg = <0x8300000 0x100000>;
@@ -2374,14 +2298,11 @@
 		};
 	};
 
-<<<<<<< HEAD
-=======
 	aop-msg-client {
 		compatible = "qcom,debugfs-qmp-client";
 		mboxes = <&qmp_aop 0>;
 		mbox-names = "aop";
 	};
->>>>>>> 0ec737cc
 };
 
 &emac_gdsc {
