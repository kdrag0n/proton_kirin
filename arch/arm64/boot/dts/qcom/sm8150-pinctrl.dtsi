/* Copyright (c) 2017-2019, The Linux Foundation. All rights reserved.
 *
 * This program is free software; you can redistribute it and/or modify
 * it under the terms of the GNU General Public License version 2 and
 * only version 2 as published by the Free Software Foundation.
 *
 * This program is distributed in the hope that it will be useful,
 * but WITHOUT ANY WARRANTY; without even the implied warranty of
 * MERCHANTABILITY or FITNESS FOR A PARTICULAR PURPOSE.  See the
 * GNU General Public License for more details.
 */

&soc {
	tlmm: pinctrl@03000000 {
		compatible = "qcom,sm8150-pinctrl";
		reg = <0x03000000 0xdc2000>, <0x17c000f0 0x60>;
		reg-names = "pinctrl", "spi_cfg";
		interrupts = <0 208 0>;
		gpio-controller;
		#gpio-cells = <2>;
		interrupt-controller;
		#interrupt-cells = <2>;

		ufs_dev_reset_assert: ufs_dev_reset_assert {
			config {
				pins = "ufs_reset";
				bias-pull-down;		/* default: pull down */
				/*
				 * UFS_RESET driver strengths are having
				 * different values/steps compared to typical
				 * GPIO drive strengths.
				 *
				 * Following table clarifies:
				 *
				 * HDRV value | UFS_RESET | Typical GPIO
				 *   (dec)    |   (mA)    |    (mA)
				 *     0      |   0.8     |    2
				 *     1      |   1.55    |    4
				 *     2      |   2.35    |    6
				 *     3      |   3.1     |    8
				 *     4      |   3.9     |    10
				 *     5      |   4.65    |    12
				 *     6      |   5.4     |    14
				 *     7      |   6.15    |    16
				 *
				 * POR value for UFS_RESET HDRV is 3 which means
				 * 3.1mA and we want to use that. Hence just
				 * specify 8mA to "drive-strength" binding and
				 * that should result into writing 3 to HDRV
				 * field.
				 */
				drive-strength = <8>;	/* default: 3.1 mA */
				output-low; /* active low reset */
			};
		};

		ufs_dev_reset_deassert: ufs_dev_reset_deassert {
			config {
				pins = "ufs_reset";
				bias-pull-down;		/* default: pull down */
				/*
				 * default: 3.1 mA
				 * check comments under ufs_dev_reset_assert
				 */
				drive-strength = <8>;
				output-high; /* active low reset */
			};
		};

		storage_cd: storage_cd {
			mux {
				pins = "gpio96";
				function = "gpio";
			};

			config {
				pins = "gpio96";
				bias-pull-up;           /* pull up */
				drive-strength = <2>;   /* 2 MA */
			};
		};

		sdc2_clk_on: sdc2_clk_on {
			config {
				pins = "sdc2_clk";
				bias-disable;		/* NO pull */
				drive-strength = <16>;	/* 16 MA */
			};
		};

		sdc2_clk_off: sdc2_clk_off {
			config {
				pins = "sdc2_clk";
				bias-disable;		/* NO pull */
				drive-strength = <2>;	/* 2 MA */
			};
		};

		sdc2_clk_ds_400KHz: sdc2_clk_ds_400KHz {
			config {
				pins = "sdc2_clk";
				bias-disable;		/* NO pull */
				drive-strength = <16>;	/* 16 MA */
			};
		};

		sdc2_clk_ds_50MHz: sdc2_clk_ds_50MHz {
			config {
				pins = "sdc2_clk";
				bias-disable;		/* NO pull */
				drive-strength = <16>;	/* 16 MA */
			};
		};

		sdc2_clk_ds_100MHz: sdc2_clk_ds_100MHz {
			config {
				pins = "sdc2_clk";
				bias-disable;		/* NO pull */
				drive-strength = <16>;	/* 16 MA */
			};
		};

		sdc2_clk_ds_200MHz: sdc2_clk_ds_200MHz {
			config {
				pins = "sdc2_clk";
				bias-disable;		/* NO pull */
				drive-strength = <16>;	/* 16 MA */
			};
		};

		sdc2_cmd_on: sdc2_cmd_on {
			config {
				pins = "sdc2_cmd";
				bias-pull-up;		/* pull up */
				drive-strength = <16>;	/* 16 MA */
			};
		};

		sdc2_cmd_off: sdc2_cmd_off {
			config {
				pins = "sdc2_cmd";
				bias-pull-up;		/* pull up */
				drive-strength = <2>;	/* 2 MA */
			};
		};

		sdc2_cmd_ds_400KHz: sdc2_cmd_ds_400KHz {
			config {
				pins = "sdc2_cmd";
				bias-pull-up;		/* pull up */
				drive-strength = <16>;	/* 16 MA */
			};
		};

		sdc2_cmd_ds_50MHz: sdc2_cmd_ds_50MHz {
			config {
				pins = "sdc2_cmd";
				bias-pull-up;		/* pull up */
				drive-strength = <16>;	/* 16 MA */
			};
		};

		sdc2_cmd_ds_100MHz: sdc2_cmd_ds_100MHz {
			config {
				pins = "sdc2_cmd";
				bias-pull-up;		/* pull up */
				drive-strength = <16>;	/* 16 MA */
			};
		};

		sdc2_cmd_ds_200MHz: sdc2_cmd_ds_200MHz {
			config {
				pins = "sdc2_cmd";
				bias-pull-up;		/* pull up */
				drive-strength = <16>;	/* 16 MA */
			};
		};

		sdc2_data_on: sdc2_data_on {
			config {
				pins = "sdc2_data";
				bias-pull-up;		/* pull up */
				drive-strength = <16>;	/* 16 MA */
			};
		};

		sdc2_data_off: sdc2_data_off {
			config {
				pins = "sdc2_data";
				bias-pull-up;		/* pull up */
				drive-strength = <2>;	/* 2 MA */
			};
		};

		sdc2_data_ds_400KHz: sdc2_data_ds_400KHz {
			config {
				pins = "sdc2_data";
				bias-pull-up;		/* pull up */
				drive-strength = <16>;	/* 16 MA */
			};
		};

		sdc2_data_ds_50MHz: sdc2_data_ds_50MHz {
			config {
				pins = "sdc2_data";
				bias-pull-up;		/* pull up */
				drive-strength = <16>;	/* 16 MA */
			};
		};

		sdc2_data_ds_100MHz: sdc2_data_ds_100MHz {
			config {
				pins = "sdc2_data";
				bias-pull-up;		/* pull up */
				drive-strength = <16>;	/* 16 MA */
			};
		};

		sdc2_data_ds_200MHz: sdc2_data_ds_200MHz {
			config {
				pins = "sdc2_data";
				bias-pull-up;		/* pull up */
				drive-strength = <16>;	/* 16 MA */
			};
		};

		qupv3_se12_2uart_pins: qupv3_se12_2uart_pins {
			qupv3_se12_2uart_active: qupv3_se12_2uart_active {
				mux {
					pins = "gpio85", "gpio86";
					function = "qup12";
				};

				config {
					pins = "gpio85", "gpio86";
					drive-strength = <2>;
					bias-disable;
				};
			};

			qupv3_se12_2uart_sleep: qupv3_se12_2uart_sleep {
				mux {
					pins = "gpio85", "gpio86";
					function = "gpio";
				};

				config {
					pins = "gpio85", "gpio86";
					drive-strength = <2>;
					bias-pull-down;
				};
			};
		};

		qupv3_se13_4uart_pins: qupv3_se13_4uart_pins {
			qupv3_se13_default_ctsrtsrx:
				qupv3_se13_default_ctsrtsrx {
				mux {
					pins = "gpio43", "gpio44", "gpio46";
					function = "gpio";
				};

				config {
					pins = "gpio43", "gpio44", "gpio46";
					drive-strength = <2>;
					bias-pull-down;
				};
			};

			qupv3_se13_default_tx: qupv3_se13_default_tx {
				mux {
					pins = "gpio45";
					function = "gpio";
				};

				config {
					pins = "gpio45";
					drive-strength = <2>;
					bias-pull-up;
				};
			};

			qupv3_se13_ctsrx: qupv3_se13_ctsrx {
				mux {
					pins = "gpio43", "gpio46";
					function = "qup13";
				};

				config {
					pins = "gpio43", "gpio46";
					drive-strength = <2>;
					bias-disable;
				};
			};

			qupv3_se13_rts: qupv3_se13_rts {
				mux {
					pins = "gpio44";
					function = "qup13";
				};

				config {
					pins = "gpio44";
					drive-strength = <2>;
					bias-pull-down;
				};
			};

			qupv3_se13_tx: qupv3_se13_tx {
				mux {
					pins = "gpio45";
					function = "qup13";
				};

				config {
					pins = "gpio45";
					drive-strength = <2>;
					bias-pull-up;
				};
			};
		};

		pmx_ts_active {
			ts_active: ts_active {
					mux {
						pins = "gpio122", "gpio54";
						function = "gpio";
					};
					config {
						pins = "gpio122", "gpio54";
						drive-strength = <8>;
						bias-pull-up;
					};
			};
		};

		pmx_ts_int_suspend {
			ts_int_suspend: ts_int_suspend {
				mux {
					pins = "gpio122";
					function = "gpio";
				};
				config {
					pins = "gpio122";
					drive-strength = <2>;
					bias-pull-down;
				};
			};
		};

		pmx_ts_reset_suspend {
			ts_reset_suspend: ts_reset_suspend {
				mux {
					pins = "gpio54";
					function = "gpio";
				};
				config {
					pins = "gpio54";
					drive-strength = <2>;
					bias-pull-down;
				};
			};
		};

		pcie0 {
			/*pcie0_clkreq_default: pcie0_clkreq_default {
				mux {
					pins = "gpio36";
					function = "pci_e0";
				};

				config {
					pins = "gpio36";
					drive-strength = <2>;
					bias-pull-up;
				};
			};*/
/*
			pcie0_perst_default: pcie0_perst_default {
				mux {
					pins = "gpio35";
					function = "gpio";
				};

				config {
					pins = "gpio35";
					drive-strength = <2>;
					bias-pull-down;
				};
			};
*/
			pcie0_wake_default: pcie0_wake_default {
				mux {
					pins = "gpio37";
					function = "gpio";
				};

				config {
					pins = "gpio37";
					drive-strength = <2>;
					bias-pull-up;
				};
			};
		};

		pcie1 {
			pcie1_clkreq_default: pcie1_clkreq_default {
				mux {
					pins = "gpio103";
					function = "pci_e1";
				};

				config {
					pins = "gpio103";
					drive-strength = <2>;
					bias-pull-up;
				};
			};

			pcie1_perst_default: pcie1_perst_default {
				mux {
					pins = "gpio102";
					function = "gpio";
				};

				config {
					pins = "gpio102";
					drive-strength = <2>;
					bias-pull-down;
				};
			};

			pcie1_wake_default: pcie1_wake_default {
				mux {
					pins = "gpio104";
					function = "gpio";
				};

				config {
					pins = "gpio104";
					drive-strength = <2>;
					bias-pull-up;
				};
			};
		};

		cnss_pins {
			cnss_wlan_en_active: cnss_wlan_en_active {
				mux {
					pins = "gpio169";
					function = "gpio";
				};

				config {
					pins = "gpio169";
					drive-strength = <16>;
					output-high;
					bias-pull-up;
				};
			};
			cnss_wlan_en_sleep: cnss_wlan_en_sleep {
				mux {
					pins = "gpio169";
					function = "gpio";
				};

				config {
					pins = "gpio169";
					drive-strength = <2>;
					output-low;
					bias-pull-down;
				};
			};
		};

		pcie_ep {
			pcie_ep_clkreq_default: pcie_ep_clkreq_default {
				mux {
					pins = "gpio103";
					function = "pci_e1";
				};
				config {
					pins = "gpio103";
					drive-strength = <2>;
					bias-disable;
				};
			};

			pcie_ep_perst_default: pcie_ep_perst_default {
				mux {
					pins = "gpio102";
					function = "gpio";
				};
				config {
					pins = "gpio102";
					drive-strength = <2>;
					bias-pull-down;
				};
			};

			pcie_ep_wake_default: pcie_ep_wake_default {
				mux {
					pins = "gpio104";
					function = "gpio";
				};
				config {
					pins = "gpio104";
					drive-strength = <2>;
					bias-disable;
				};
			};
		};

		wil6210_refclk3_en_pin: wil6210_refclk3_en_pin {
			mux {
				pins = "gpio87";
				function = "gpio";
			};

			config {
				pins = "gpio87";
				bias-pull-down;		/* PULL DOWN */
				drive-strength = <2>;	/* 2 MA */
			};
		};

		/* SE0 pin mappings */
		qupv3_se0_i2c_pins: qupv3_se0_i2c_pins {
			qupv3_se0_i2c_active: qupv3_se0_i2c_active {
				mux {
					pins = "gpio0", "gpio1";
					function = "qup0";
				};

				config {
					pins = "gpio0", "gpio1";
					drive-strength = <2>;
					bias-disable;
				};
			};

			qupv3_se0_i2c_sleep: qupv3_se0_i2c_sleep {
				mux {
					pins = "gpio0", "gpio1";
					function = "gpio";
				};

				config {
					pins = "gpio0", "gpio1";
					drive-strength = <2>;
					bias-pull-up;
				};
			};
		};

		qupv3_se0_spi_pins: qupv3_se0_spi_pins {
			qupv3_se0_spi_active: qupv3_se0_spi_active {
				mux {
					pins = "gpio0", "gpio1", "gpio2",
								"gpio3";
					function = "qup0";
				};

				config {
					pins = "gpio0", "gpio1", "gpio2",
								"gpio3";
					drive-strength = <6>;
					bias-disable;
				};
			};

			qupv3_se0_spi_sleep: qupv3_se0_spi_sleep {
				mux {
					pins = "gpio0", "gpio1", "gpio2",
								"gpio3";
					function = "gpio";
				};

				config {
					pins = "gpio0", "gpio1", "gpio2",
								"gpio3";
					drive-strength = <6>;
					bias-disable;
				};
			};
		};

		/* SE 1 pin mappings */
		qupv3_se1_i2c_pins: qupv3_se1_i2c_pins {
			qupv3_se1_i2c_active: qupv3_se1_i2c_active {
				mux {
					pins = "gpio114", "gpio115";
					function = "qup1";
				};

				config {
					pins = "gpio114", "gpio115";
					drive-strength = <2>;
					bias-disable;
				};
			};

			qupv3_se1_i2c_sleep: qupv3_se1_i2c_sleep {
				mux {
					pins = "gpio114", "gpio115";
					function = "gpio";
				};

				config {
					pins = "gpio114", "gpio115";
					drive-strength = <2>;
					bias-pull-up;
				};
			};
		};

		qupv3_se1_spi_pins: qupv3_se1_spi_pins {
			qupv3_se1_spi_active: qupv3_se1_spi_active {
				mux {
					pins = "gpio114", "gpio115", "gpio116";
					function = "qup1";
				};

				config {
					pins = "gpio114", "gpio115", "gpio116";
					drive-strength = <6>;
					bias-disable;
				};
			};

			qupv3_se1_spi_sleep: qupv3_se1_spi_sleep {
				mux {
					pins = "gpio114", "gpio115", "gpio116";
					function = "gpio";
				};

				config {
					pins = "gpio114", "gpio115", "gpio116";
					drive-strength = <6>;
					bias-disable;
				};
			};
		};

		/* SE 2 pin mappings */
		qupv3_se2_i2c_pins: qupv3_se2_i2c_pins {
			qupv3_se2_i2c_active: qupv3_se2_i2c_active {
				mux {
					pins = "gpio126", "gpio127";
					function = "qup2";
				};

				config {
					pins = "gpio126", "gpio127";
					drive-strength = <2>;
					bias-disable;
				};
			};

			qupv3_se2_i2c_sleep: qupv3_se2_i2c_sleep {
				mux {
					pins = "gpio126", "gpio127";
					function = "gpio";
				};

				config {
					pins = "gpio126", "gpio127";
					drive-strength = <2>;
					bias-pull-up;
				};
			};
		};

		qupv3_se2_spi_pins: qupv3_se2_spi_pins {
			qupv3_se2_spi_active: qupv3_se2_spi_active {
				mux {
					pins = "gpio126", "gpio127", "gpio128",
								"gpio129";
					function = "qup2";
				};

				config {
					pins = "gpio126", "gpio127", "gpio128",
								"gpio129";
					drive-strength = <6>;
					bias-disable;
				};
			};

			qupv3_se2_spi_sleep: qupv3_se2_spi_sleep {
				mux {
					pins = "gpio126", "gpio127", "gpio128",
								"gpio129";
					function = "gpio";
				};

				config {
					pins = "gpio126", "gpio127", "gpio128",
								"gpio129";
					drive-strength = <6>;
					bias-disable;
				};
			};
		};

		/* SE 3 pin mappings */
		qupv3_se3_i2c_pins: qupv3_se3_i2c_pins {
			qupv3_se3_i2c_active: qupv3_se3_i2c_active {
				mux {
					pins = "gpio144", "gpio145";
					function = "qup3";
				};

				config {
					pins = "gpio144", "gpio145";
					drive-strength = <2>;
					bias-disable;
				};
			};

			qupv3_se3_i2c_sleep: qupv3_se3_i2c_sleep {
				mux {
					pins = "gpio144", "gpio145";
					function = "gpio";
				};

				config {
					pins = "gpio144", "gpio145";
					drive-strength = <2>;
					bias-pull-up;
				};
			};
		};

		qupv3_se3_spi_pins: qupv3_se3_spi_pins {
			qupv3_se3_spi_active: qupv3_se3_spi_active {
				mux {
					pins = "gpio144", "gpio145", "gpio146",
								"gpio147";
					function = "qup3";
				};

				config {
					pins = "gpio144", "gpio145", "gpio146",
								"gpio147";
					drive-strength = <6>;
					bias-disable;
				};
			};

			qupv3_se3_spi_sleep: qupv3_se3_spi_sleep {
				mux {
					pins = "gpio145", "gpio146", "gpio147";
					function = "qup3";
				};

				config {
					pins = "gpio145", "gpio146", "gpio147";
					drive-strength = <6>;
					bias-disable;
				};
			};
			qupv3_se3_spi_miso_sleep: qupv3_se3_spi_miso_sleep {
				mux {
					pins = "gpio144";
					function = "qup3";
				};

				config {
					pins = "gpio144";
					drive-strength = <6>;
					bias-pull-down; /* pull down */
				};
			};
		};

		/* SE 4 pin mappings */
		qupv3_se4_i2c_pins: qupv3_se4_i2c_pins {
			qupv3_se4_i2c_active: qupv3_se4_i2c_active {
				mux {
					pins = "gpio51", "gpio52";
					function = "qup4";
				};

				config {
					pins = "gpio51", "gpio52";
					drive-strength = <2>;
					bias-disable;
				};
			};

			qupv3_se4_i2c_sleep: qupv3_se4_i2c_sleep {
				mux {
					pins = "gpio51", "gpio52";
					function = "gpio";
				};

				config {
					pins = "gpio51", "gpio52";
					drive-strength = <2>;
					bias-pull-up;
				};
			};
		};

		qupv3_se4_spi_pins: qupv3_se4_spi_pins {
			qupv3_se4_spi_active: qupv3_se4_spi_active {
				mux {
					pins = "gpio51", "gpio52", "gpio53",
								"gpio54";
					function = "qup4";
				};

				config {
					pins = "gpio51", "gpio52", "gpio53",
								"gpio54";
					drive-strength = <6>;
					bias-disable;
				};
			};

			qupv3_se4_spi_sleep: qupv3_se4_spi_sleep {
				mux {
					pins = "gpio51", "gpio52", "gpio53",
								"gpio54";
					function = "gpio";
				};

				config {
					pins = "gpio51", "gpio52", "gpio53",
								"gpio54";
					drive-strength = <6>;
					bias-disable;
				};
			};
		};

		/* SE 5 pin mappings */
		qupv3_se5_i2c_pins: qupv3_se5_i2c_pins {
			qupv3_se5_i2c_active: qupv3_se5_i2c_active {
				mux {
					pins = "gpio121", "gpio122";
					function = "qup5";
				};

				config {
					pins = "gpio121", "gpio122";
					drive-strength = <2>;
					bias-disable;
				};
			};

			qupv3_se5_i2c_sleep: qupv3_se5_i2c_sleep {
				mux {
					pins = "gpio121", "gpio122";
					function = "gpio";
				};

				config {
					pins = "gpio121", "gpio122";
					drive-strength = <2>;
					bias-pull-up;
				};
			};
		};

		qupv3_se5_spi_pins: qupv3_se5_spi_pins {
			qupv3_se5_spi_active: qupv3_se5_spi_active {
				mux {
					pins = "gpio119", "gpio120", "gpio121",
								"gpio122";
					function = "qup5";
				};

				config {
					pins = "gpio119", "gpio120", "gpio121",
								"gpio122";
					drive-strength = <6>;
					bias-disable;
				};
			};

			qupv3_se5_spi_sleep: qupv3_se5_spi_sleep {
				mux {
					pins = "gpio119", "gpio120", "gpio121",
								"gpio122";
					function = "gpio";
				};

				config {
					pins = "gpio119", "gpio120", "gpio121",
								"gpio122";
					drive-strength = <6>;
					bias-disable;
				};
			};
		};

		/* SE 6 pin mappings */
		qupv3_se6_i2c_pins: qupv3_se6_i2c_pins {
			qupv3_se6_i2c_active: qupv3_se6_i2c_active {
				mux {
					pins = "gpio6", "gpio7";
					function = "qup6";
				};

				config {
					pins = "gpio6", "gpio7";
					drive-strength = <2>;
					bias-disable;
				};
			};

			qupv3_se6_i2c_sleep: qupv3_se6_i2c_sleep {
				mux {
					pins = "gpio6", "gpio7";
					function = "gpio";
				};

				config {
					pins = "gpio6", "gpio7";
					drive-strength = <2>;
					bias-pull-up;
				};
			};
		};

		qupv3_se6_spi_pins: qupv3_se6_spi_pins {
			qupv3_se6_spi_active: qupv3_se6_spi_active {
				mux {
					pins = "gpio4", "gpio5", "gpio6",
								"gpio7";
					function = "qup6";
				};

				config {
					pins = "gpio4", "gpio5", "gpio6",
								"gpio7";
					drive-strength = <6>;
					bias-disable;
				};
			};

			qupv3_se6_spi_sleep: qupv3_se6_spi_sleep {
				mux {
					pins = "gpio4", "gpio5", "gpio6",
								"gpio7";
					function = "gpio";
				};

				config {
					pins = "gpio4", "gpio5", "gpio6",
								"gpio7";
					drive-strength = <6>;
					bias-disable;
				};
			};
		};

		/* SE 7 pin mappings */
		qupv3_se7_i2c_pins: qupv3_se7_i2c_pins {
			qupv3_se7_i2c_active: qupv3_se7_i2c_active {
				mux {
					pins = "gpio98", "gpio99";
					function = "qup7";
				};

				config {
					pins = "gpio98", "gpio99";
					drive-strength = <2>;
					bias-disable;
				};
			};

			qupv3_se7_i2c_sleep: qupv3_se7_i2c_sleep {
				mux {
					pins = "gpio98", "gpio99";
					function = "gpio";
				};

				config {
					pins = "gpio98", "gpio99";
					drive-strength = <2>;
					bias-pull-up;
				};
			};
		};

		qupv3_se7_spi_pins: qupv3_se7_spi_pins {
			qupv3_se7_spi_active: qupv3_se7_spi_active {
				mux {
					pins = "gpio98", "gpio99", "gpio100",
								"gpio101";
					function = "qup7";
				};

				config {
					pins = "gpio98", "gpio99", "gpio100",
								"gpio101";
					drive-strength = <6>;
					bias-disable;
				};
			};

			qupv3_se7_spi_sleep: qupv3_se7_spi_sleep {
				mux {
					pins = "gpio98", "gpio99", "gpio100",
								"gpio101";
					function = "gpio";
				};

				config {
					pins = "gpio98", "gpio99", "gpio100",
								"gpio101";
					drive-strength = <6>;
					bias-disable;
				};
			};
		};

		/* QUPv3 North instances */
		/* SE 8 pin mappings */
		qupv3_se8_i2c_pins: qupv3_se8_i2c_pins {
			qupv3_se8_i2c_active: qupv3_se8_i2c_active {
				mux {
					pins = "gpio88", "gpio89";
					function = "qup8";
				};

				config {
					pins = "gpio88", "gpio89";
					drive-strength = <2>;
					bias-disable;
				};
			};

			qupv3_se8_i2c_sleep: qupv3_se8_i2c_sleep {
				mux {
					pins = "gpio88", "gpio89";
					function = "gpio";
				};

				config {
					pins = "gpio88", "gpio89";
					drive-strength = <2>;
					bias-pull-up;
				};
			};
		};

		qupv3_se8_spi_pins: qupv3_se8_spi_pins {
			qupv3_se8_spi_active: qupv3_se8_spi_active {
				mux {
					pins = "gpio88", "gpio89", "gpio90",
								"gpio91";
					function = "qup8";
				};

				config {
					pins = "gpio88", "gpio89", "gpio90",
								"gpio91";
					drive-strength = <6>;
					bias-disable;
				};
			};

			qupv3_se8_spi_sleep: qupv3_se8_spi_sleep {
				mux {
					pins = "gpio88", "gpio89", "gpio90",
								"gpio91";
					function = "gpio";
				};

				config {
					pins = "gpio88", "gpio89", "gpio90",
								"gpio91";
					drive-strength = <6>;
					bias-disable;
				};
			};
		};

		/* SE 9 pin mappings */
		qupv3_se9_i2c_pins: qupv3_se9_i2c_pins {
			qupv3_se9_i2c_active: qupv3_se9_i2c_active {
				mux {
					pins = "gpio39", "gpio40";
					function = "qup9";
				};

				config {
					pins = "gpio39", "gpio40";
					drive-strength = <2>;
					bias-disable;
				};
			};

			qupv3_se9_i2c_sleep: qupv3_se9_i2c_sleep {
				mux {
					pins = "gpio39", "gpio40";
					function = "gpio";
				};

				config {
					pins = "gpio39", "gpio40";
					drive-strength = <2>;
					bias-pull-up;
				};
			};
		};

		nfc {
			nfc_int_active: nfc_int_active {
				/* active state */
				mux {
					/* GPIO 47 NFC Read Interrupt */
					pins = "gpio47";
					function = "gpio";
				};

				config {
					pins = "gpio47";
					drive-strength = <2>; /* 2 MA */
					bias-pull-up;
				};
			};

			nfc_int_suspend: nfc_int_suspend {
				/* sleep state */
				mux {
					/* GPIO 47 NFC Read Interrupt */
					pins = "gpio47";
					function = "gpio";
				};

				config {
					pins = "gpio47";
					drive-strength = <2>; /* 2 MA */
					bias-pull-up;
				};
			};

			nfc_enable_active: nfc_enable_active {
				/* active state */
				mux {
					/* 41: NFC ENABLE 42:ESE Enable */
					pins = "gpio41", "gpio42", "gpio48";
					function = "gpio";
				};

				config {
					pins = "gpio41", "gpio42", "gpio48";
					drive-strength = <2>; /* 2 MA */
					bias-pull-up;
				};
			};

			nfc_enable_suspend: nfc_enable_suspend {
				/* sleep state */
				mux {
					/* 41: NFC ENABLE 42:ESE Enable */
					pins = "gpio41", "gpio42", "gpio48";
					function = "gpio";
				};

				config {
					pins = "gpio41", "gpio42", "gpio48";
					drive-strength = <2>; /* 2 MA */
					bias-disable;
				};
			};

			nfc_clk_req_active: nfc_clk_req_active {
				/* active state */
				mux {
					/* 113: NFC CLOCK REQUEST */
					pins = "gpio113";
					function = "gpio";
				};

				config {
					pins = "gpio113";
					drive-strength = <2>; /* 2 MA */
					bias-pull-up;
				};
			};

			nfc_clk_req_suspend: nfc_clk_req_suspend {
				/* sleep state */
				mux {
					/* 113: NFC CLOCK REQUEST */
					pins = "gpio113";
					function = "gpio";
				};

				config {
					pins = "gpio113";
					drive-strength = <2>; /* 2 MA */
					bias-disable;
				};
			};
		};

		qupv3_se9_spi_pins: qupv3_se9_spi_pins {
			qupv3_se9_spi_active: qupv3_se9_spi_active {
				mux {
					pins = "gpio39", "gpio40", "gpio41",
								"gpio42";
					function = "qup9";
				};

				config {
					pins = "gpio39", "gpio40", "gpio41",
								"gpio42";
					drive-strength = <6>;
					bias-disable;
				};
			};

			qupv3_se9_spi_sleep: qupv3_se9_spi_sleep {
				mux {
					pins = "gpio39", "gpio40", "gpio41",
								"gpio42";
					function = "gpio";
				};

				config {
					pins = "gpio39", "gpio40", "gpio41",
								"gpio42";
					drive-strength = <6>;
					bias-disable;
				};
			};
		};

		/* SE 10 pin mappings */
		qupv3_se10_i2c_pins: qupv3_se10_i2c_pins {
			qupv3_se10_i2c_active: qupv3_se10_i2c_active {
				mux {
					pins = "gpio9", "gpio10";
					function = "qup10";
				};

				config {
					pins = "gpio9", "gpio10";
					drive-strength = <2>;
					bias-disable;
				};
			};

			qupv3_se10_i2c_sleep: qupv3_se10_i2c_sleep {
				mux {
					pins = "gpio9", "gpio10";
					function = "gpio";
				};

				config {
					pins = "gpio9", "gpio10";
					drive-strength = <2>;
					bias-pull-up;
				};
			};
		};

		qupv3_se10_spi_pins: qupv3_se10_spi_pins {
			qupv3_se10_spi_active: qupv3_se10_spi_active {
				mux {
					pins = "gpio9", "gpio10", "gpio11",
								"gpio12";
					function = "qup10";
				};

				config {
					pins = "gpio9", "gpio10", "gpio11",
								"gpio12";
					drive-strength = <6>;
					bias-disable;
				};
			};

			qupv3_se10_spi_sleep: qupv3_se10_spi_sleep {
				mux {
					pins = "gpio9", "gpio10", "gpio11",
								"gpio12";
					function = "gpio";
				};

				config {
					pins = "gpio9", "gpio10", "gpio11",
								"gpio12";
					drive-strength = <6>;
					bias-disable;
				};
			};
		};

		/* SE 11 pin mappings */
		qupv3_se11_i2c_pins: qupv3_se11_i2c_pins {
			qupv3_se11_i2c_active: qupv3_se11_i2c_active {
				mux {
					pins = "gpio94", "gpio95";
					function = "qup11";
				};

				config {
					pins = "gpio94", "gpio95";
					drive-strength = <2>;
					bias-disable;
				};
			};

			qupv3_se11_i2c_sleep: qupv3_se11_i2c_sleep {
				mux {
					pins = "gpio94", "gpio95";
					function = "gpio";
				};

				config {
					pins = "gpio94", "gpio95";
					drive-strength = <2>;
					bias-pull-up;
				};
			};
		};

		qupv3_se11_spi_pins: qupv3_se11_spi_pins {
			qupv3_se11_spi_active: qupv3_se11_spi_active {
				mux {
					pins = "gpio92", "gpio93", "gpio94",
								"gpio95";
					function = "qup11";
				};

				config {
					pins = "gpio92", "gpio93", "gpio94",
								"gpio95";
					drive-strength = <6>;
					bias-disable;
				};
			};

			qupv3_se11_spi_sleep: qupv3_se11_spi_sleep {
				mux {
					pins = "gpio92", "gpio93", "gpio94",
								"gpio95";
					function = "gpio";
				};

				config {
					pins = "gpio92", "gpio93", "gpio94",
								"gpio95";
					drive-strength = <6>;
					bias-disable;
				};
			};
		};

		/* SE 12 pin mappings */
		qupv3_se12_i2c_pins: qupv3_se12_i2c_pins {
			qupv3_se12_i2c_active: qupv3_se12_i2c_active {
				mux {
					pins = "gpio83", "gpio84";
					function = "qup12";
				};

				config {
					pins = "gpio83", "gpio84";
					drive-strength = <2>;
					bias-disable;
				};
			};

			qupv3_se12_i2c_sleep: qupv3_se12_i2c_sleep {
				mux {
					pins = "gpio83", "gpio84";
					function = "gpio";
				};

				config {
					pins = "gpio83", "gpio84";
					drive-strength = <2>;
					bias-pull-up;
				};
			};
		};

		qupv3_se12_spi_pins: qupv3_se12_spi_pins {
			qupv3_se12_spi_active: qupv3_se12_spi_active {
				mux {
					pins = "gpio83", "gpio84", "gpio85",
								"gpio86";
					function = "qup12";
				};

				config {
					pins = "gpio83", "gpio84", "gpio85",
								"gpio86";
					drive-strength = <6>;
					bias-disable;
				};
			};

			qupv3_se12_spi_sleep: qupv3_se12_spi_sleep {
				mux {
					pins = "gpio83", "gpio84", "gpio85",
								"gpio86";
					function = "gpio";
				};

				config {
					pins = "gpio83", "gpio84", "gpio85",
								"gpio86";
					drive-strength = <6>;
					bias-disable;
				};
			};
		};

		/* SE 13 pin mappings */
		qupv3_se13_i2c_pins: qupv3_se13_i2c_pins {
			qupv3_se13_i2c_active: qupv3_se13_i2c_active {
				mux {
					pins = "gpio43", "gpio44";
					function = "qup13";
				};

				config {
					pins = "gpio43", "gpio44";
					drive-strength = <2>;
					bias-disable;
				};
			};

			qupv3_se13_i2c_sleep: qupv3_se13_i2c_sleep {
				mux {
					pins = "gpio43", "gpio44";
					function = "gpio";
				};

				config {
					pins = "gpio43", "gpio44";
					drive-strength = <2>;
					bias-pull-up;
				};
			};
		};

		qupv3_se13_spi_pins: qupv3_se13_spi_pins {
			qupv3_se13_spi_active: qupv3_se13_spi_active {
				mux {
					pins = "gpio43", "gpio44", "gpio45",
								"gpio46";
					function = "qup13";
				};

				config {
					pins = "gpio43", "gpio44", "gpio45",
								"gpio46";
					drive-strength = <6>;
					bias-disable;
				};
			};

			qupv3_se13_spi_sleep: qupv3_se13_spi_sleep {
				mux {
					pins = "gpio43", "gpio44", "gpio45",
								"gpio46";
					function = "gpio";
				};

				config {
					pins = "gpio43", "gpio44", "gpio45",
								"gpio46";
					drive-strength = <6>;
					bias-disable;
				};
			};
		};


		/* SE 14 pin mappings */
		qupv3_se14_i2c_pins: qupv3_se14_i2c_pins {
			qupv3_se14_i2c_active: qupv3_se14_i2c_active {
				mux {
					pins = "gpio47", "gpio48";
					function = "qup14";
				};

				config {
					pins = "gpio47", "gpio48";
					drive-strength = <2>;
					bias-disable;
				};
			};

			qupv3_se14_i2c_sleep: qupv3_se14_i2c_sleep {
				mux {
					pins = "gpio47", "gpio48";
					function = "gpio";
				};

				config {
					pins = "gpio47", "gpio48";
					drive-strength = <2>;
					bias-pull-up;
				};
			};
		};

		qupv3_se14_spi_pins: qupv3_se14_spi_pins {
			qupv3_se14_spi_active: qupv3_se14_spi_active {
				mux {
					pins = "gpio47", "gpio48", "gpio49",
								"gpio50";
					function = "qup14";
				};

				config {
					pins = "gpio47", "gpio48", "gpio49",
								"gpio50";
					drive-strength = <6>;
					bias-disable;
				};
			};

			qupv3_se14_spi_sleep: qupv3_se14_spi_sleep {
				mux {
					pins = "gpio47", "gpio48", "gpio49",
								"gpio50";
					function = "gpio";
				};

				config {
					pins = "gpio47", "gpio48", "gpio49",
								"gpio50";
					drive-strength = <6>;
					bias-disable;
				};
			};
		};

		/* SE 15 pin mappings */
		qupv3_se15_i2c_pins: qupv3_se15_i2c_pins {
			qupv3_se15_i2c_active: qupv3_se15_i2c_active {
				mux {
					pins = "gpio27", "gpio28";
					function = "qup15";
				};

				config {
					pins = "gpio27", "gpio28";
					drive-strength = <2>;
					bias-disable;
				};
			};

			qupv3_se15_i2c_sleep: qupv3_se15_i2c_sleep {
				mux {
					pins = "gpio27", "gpio28";
					function = "gpio";
				};

				config {
					pins = "gpio27", "gpio28";
					drive-strength = <2>;
					bias-pull-up;
				};
			};
		};

		qupv3_se15_spi_pins: qupv3_se15_spi_pins {
			qupv3_se15_spi_active: qupv3_se15_spi_active {
				mux {
					pins = "gpio27", "gpio28", "gpio29",
								"gpio30";
					function = "qup15";
				};

				config {
					pins = "gpio27", "gpio28", "gpio29",
								"gpio30";
					drive-strength = <6>;
					bias-disable;
				};
			};

			qupv3_se15_spi_sleep: qupv3_se15_spi_sleep {
				mux {
					pins = "gpio27", "gpio28", "gpio29",
								"gpio30";
					function = "gpio";
				};

				config {
					pins = "gpio27", "gpio28", "gpio29",
								"gpio30";
					drive-strength = <6>;
					bias-disable;
				};
			};
		};

		/* SE 16 pin mappings */
		qupv3_se16_i2c_pins: qupv3_se16_i2c_pins {
			qupv3_se16_i2c_active: qupv3_se16_i2c_active {
				mux {
					pins = "gpio86", "gpio85";
					function = "qup16";
				};

				config {
					pins = "gpio86", "gpio85";
					drive-strength = <2>;
					bias-disable;
				};
			};

			qupv3_se16_i2c_sleep: qupv3_se16_i2c_sleep {
				mux {
					pins = "gpio86", "gpio85";
					function = "gpio";
				};

				config {
					pins = "gpio86", "gpio85";
					drive-strength = <2>;
					bias-pull-up;
				};
			};
		};

		qupv3_se16_spi_pins: qupv3_se16_spi_pins {
			qupv3_se16_spi_active: qupv3_se16_spi_active {
				mux {
					pins = "gpio83", "gpio84", "gpio85",
								"gpio86";
					function = "qup16";
				};

				config {
					pins = "gpio83", "gpio84", "gpio85",
								"gpio86";
					drive-strength = <6>;
					bias-disable;
				};
			};

			qupv3_se16_spi_sleep: qupv3_se16_spi_sleep {
				mux {
					pins = "gpio83", "gpio84", "gpio85",
								"gpio86";
					function = "gpio";
				};

				config {
					pins = "gpio83", "gpio84", "gpio85",
								"gpio86";
					drive-strength = <6>;
					bias-disable;
				};
			};
		};

		/* SE 17 pin mappings */
		qupv3_se17_i2c_pins: qupv3_se17_i2c_pins {
			qupv3_se17_i2c_active: qupv3_se17_i2c_active {
				mux {
					pins = "gpio55", "gpio56";
					function = "qup17";
				};

				config {
					pins = "gpio55", "gpio56";
					drive-strength = <2>;
					bias-disable;
				};
			};

			qupv3_se17_i2c_sleep: qupv3_se17_i2c_sleep {
				mux {
					pins = "gpio55", "gpio56";
					function = "gpio";
				};

				config {
					pins = "gpio55", "gpio56";
					drive-strength = <2>;
					bias-pull-up;
				};
			};
		};

		qupv3_se17_spi_pins: qupv3_se17_spi_pins {
			qupv3_se17_spi_active: qupv3_se17_spi_active {
				mux {
					pins = "gpio55", "gpio56", "gpio57",
								"gpio58";
					function = "qup17";
				};

				config {
					pins = "gpio55", "gpio56", "gpio57",
								"gpio58";
					drive-strength = <6>;
					bias-disable;
				};
			};

			qupv3_se17_spi_sleep: qupv3_se17_spi_sleep {
				mux {
					pins = "gpio55", "gpio56", "gpio57",
								"gpio58";
					function = "gpio";
				};

				config {
					pins = "gpio55", "gpio56", "gpio57",
								"gpio58";
					drive-strength = <6>;
					bias-disable;
				};
			};
		};

		/* SE 18 pin mappings */
		qupv3_se18_i2c_pins: qupv3_se18_i2c_pins {
			qupv3_se18_i2c_active: qupv3_se18_i2c_active {
				mux {
					pins = "gpio23", "gpio24";
					function = "qup18";
				};

				config {
					pins = "gpio23", "gpio24";
					drive-strength = <2>;
					bias-disable;
				};
			};

			qupv3_se18_i2c_sleep: qupv3_se18_i2c_sleep {
				mux {
					pins = "gpio23", "gpio24";
					function = "gpio";
				};

				config {
					pins = "gpio23", "gpio24";
					drive-strength = <2>;
					bias-pull-up;
				};
			};
		};

		qupv3_se18_spi_pins: qupv3_se18_spi_pins {
			qupv3_se18_spi_active: qupv3_se18_spi_active {
				mux {
					pins = "gpio23", "gpio24", "gpio25",
								"gpio26";
					function = "qup18";
				};

				config {
					pins = "gpio23", "gpio24", "gpio25",
								"gpio26";
					drive-strength = <6>;
					bias-disable;
				};
			};

			qupv3_se18_spi_sleep: qupv3_se18_spi_sleep {
				mux {
					pins = "gpio23", "gpio24", "gpio25",
								"gpio26";
					function = "gpio";
				};

				config {
					pins = "gpio23", "gpio24", "gpio25",
								"gpio26";
					drive-strength = <6>;
					bias-disable;
				};
			};
		};

		/* SE 19 pin mappings */
		qupv3_se19_i2c_pins: qupv3_se19_i2c_pins {
			qupv3_se19_i2c_active: qupv3_se19_i2c_active {
				mux {
					pins = "gpio57", "gpio58";
					function = "qup19";
				};

				config {
					pins = "gpio57", "gpio58";
					drive-strength = <2>;
					bias-disable;
				};
			};

			qupv3_se19_i2c_sleep: qupv3_se19_i2c_sleep {
				mux {
					pins = "gpio57", "gpio58";
					function = "gpio";
				};

				config {
					pins = "gpio57", "gpio58";
					drive-strength = <2>;
					bias-pull-up;
				};
			};
		};

		qupv3_se19_spi_pins: qupv3_se19_spi_pins {
			qupv3_se19_spi_active: qupv3_se19_spi_active {
				mux {
					pins = "gpio55", "gpio56", "gpio57",
								"gpio58";
					function = "qup19";
				};

				config {
					pins = "gpio55", "gpio56", "gpio57",
								"gpio58";
					drive-strength = <6>;
					bias-disable;
				};
			};

			qupv3_se19_spi_sleep: qupv3_se19_spi_sleep {
				mux {
					pins = "gpio55", "gpio56", "gpio57",
								"gpio58";
					function = "gpio";
				};

				config {
					pins = "gpio55", "gpio56", "gpio57",
								"gpio58";
					drive-strength = <6>;
					bias-disable;
				};
			};
		};

		aqt_intr {
			aqt_intr_default: aqt_intr_default {
				mux {
					pins = "gpio125";
					function = "gpio";
				};

				config {
					pins = "gpio125";
					drive-strength = <2>; /* 2 mA */
					bias-pull-down; /* pull down */
					input-enable;
				};
			};
		};

		wcd9xxx_intr {
			wcd_intr_default: wcd_intr_default {
				 mux {
					pins = "gpio123";
					function = "gpio";
				};

				config {
					pins = "gpio123";
					drive-strength = <2>; /* 2 mA */
					bias-pull-down; /* pull down */
					input-enable;
				};
			};
		};

		cdc_reset_ctrl {
			cdc_reset_sleep: cdc_reset_sleep {
				mux {
					pins = "gpio143";
					function = "gpio";
				};
				config {
					pins = "gpio143";
					drive-strength = <2>;
					bias-disable;
					output-low;
				};
			};

			cdc_reset_active:cdc_reset_active {
				mux {
					pins = "gpio143";
					function = "gpio";
				};
				config {
					pins = "gpio143";
					drive-strength = <8>;
					bias-pull-down;
					output-high;
				};
			};
		};

		sec_aux_pcm {
			sec_aux_pcm_sleep: sec_aux_pcm_sleep {
				mux {
					pins = "gpio126", "gpio127";
					function = "gpio";
				};

				config {
					pins = "gpio126", "gpio127";
					drive-strength = <2>;   /* 2 mA */
					bias-pull-down;         /* PULL DOWN */
					input-enable;
				};
			};

			sec_aux_pcm_active: sec_aux_pcm_active {
				mux {
					pins = "gpio126", "gpio127";
					function = "sec_mi2s";
				};

				config {
					pins = "gpio126", "gpio127";
					drive-strength = <8>;   /* 8 mA */
					bias-disable;           /* NO PULL */
				};
			};
		};

		sec_aux_pcm_din {
			sec_aux_pcm_din_sleep: sec_aux_pcm_din_sleep {
				mux {
					pins = "gpio128";
					function = "gpio";
				};

				config {
					pins = "gpio128";
					drive-strength = <2>;   /* 2 mA */
					bias-pull-down;         /* PULL DOWN */
					input-enable;
				};
			};

			sec_aux_pcm_din_active: sec_aux_pcm_din_active {
				mux {
					pins = "gpio128";
					function = "sec_mi2s";
				};

				config {
					pins = "gpio128";
					drive-strength = <8>;   /* 8 mA */
					bias-disable;           /* NO PULL */
				};
			};
		};

		sec_aux_pcm_dout {
			sec_aux_pcm_dout_sleep: sec_aux_pcm_dout_sleep {
				mux {
					pins = "gpio129";
					function = "gpio";
				};

				config {
					pins = "gpio129";
					drive-strength = <2>;   /* 2 mA */
					bias-pull-down;         /* PULL DOWN */
					input-enable;
				};
			};

			sec_aux_pcm_dout_active: sec_aux_pcm_dout_active {
				mux {
					pins = "gpio129";
					function = "sec_mi2s";
				};

				config {
					pins = "gpio129";
					drive-strength = <8>;   /* 8 mA */
					bias-disable;           /* NO PULL */
				};
			};
		};

		tert_aux_pcm {
			tert_aux_pcm_sleep: tert_aux_pcm_sleep {
				mux {
					pins = "gpio133", "gpio134";
					function = "gpio";
				};

				config {
					pins = "gpio133", "gpio134";
					drive-strength = <2>;   /* 2 mA */
					bias-pull-down;         /* PULL DOWN */
					input-enable;
				};
			};

			tert_aux_pcm_active: tert_aux_pcm_active {
				mux {
					pins = "gpio133", "gpio134";
					function = "ter_mi2s";
				};

				config {
					pins = "gpio133", "gpio134";
					drive-strength = <8>;   /* 8 mA */
					bias-disable;           /* NO PULL */
					output-high;
				};
			};
		};

		tert_aux_pcm_din {
			tert_aux_pcm_din_sleep: tert_aux_pcm_din_sleep {
				mux {
					pins = "gpio135";
					function = "gpio";
				};

				config {
					pins = "gpio135";
					drive-strength = <2>;   /* 2 mA */
					bias-pull-down;         /* PULL DOWN */
					input-enable;
				};
			};

			tert_aux_pcm_din_active: tert_aux_pcm_din_active {
				mux {
					pins = "gpio135";
					function = "ter_mi2s";
				};

				config {
					pins = "gpio135";
					drive-strength = <8>;   /* 8 mA */
					bias-disable;           /* NO PULL */
				};
			};
		};

		tert_aux_pcm_dout {
			tert_aux_pcm_dout_sleep: tert_aux_pcm_dout_sleep {
				mux {
					pins = "gpio131";
					function = "gpio";
				};

				config {
					pins = "gpio131";
					drive-strength = <2>;   /* 2 mA */
					bias-pull-down;         /* PULL DOWN */
					input-enable;
				};
			};

			tert_aux_pcm_dout_active: tert_aux_pcm_dout_active {
				mux {
					pins = "gpio131";
					function = "ter_mi2s";
				};

				config {
					pins = "gpio131";
					drive-strength = <8>;   /* 8 mA */
					bias-disable;           /* NO PULL */
				};
			};
		};

		quat_aux_pcm {
			quat_aux_pcm_sleep: quat_aux_pcm_sleep {
				mux {
					pins = "gpio137", "gpio138";
					function = "gpio";
				};

				config {
					pins = "gpio137", "gpio138";
					drive-strength = <2>;   /* 2 mA */
					bias-pull-down;         /* PULL DOWN */
					input-enable;
				};
			};

			quat_aux_pcm_active: quat_aux_pcm_active {
				mux {
					pins = "gpio137", "gpio138";
					function = "qua_mi2s";
				};

				config {
					pins = "gpio137", "gpio138";
					drive-strength = <8>;   /* 8 mA */
					bias-disable;           /* NO PULL */
					output-high;
				};
			};
		};

		quat_aux_pcm_din {
			quat_aux_pcm_din_sleep: quat_aux_pcm_din_sleep {
				mux {
					pins = "gpio139";
					function = "gpio";
				};

				config {
					pins = "gpio139";
					drive-strength = <2>;   /* 2 mA */
					bias-pull-down;         /* PULL DOWN */
					input-enable;
				};
			};

			quat_aux_pcm_din_active: quat_aux_pcm_din_active {
				mux {
					pins = "gpio139";
					function = "qua_mi2s";
				};

				config {
					pins = "gpio139";
					drive-strength = <8>;   /* 8 mA */
					bias-disable;           /* NO PULL */
				};
			};
		};

		quat_aux_pcm_dout {
			quat_aux_pcm_dout_sleep: quat_aux_pcm_dout_sleep {
				mux {
					pins = "gpio140";
					function = "gpio";
				};

				config {
					pins = "gpio140";
					drive-strength = <2>;   /* 2 mA */
					bias-pull-down;         /* PULL DOWN */
					input-enable;
				};
			};

			quat_aux_pcm_dout_active: quat_aux_pcm_dout_active {
				mux {
					pins = "gpio140";
					function = "qua_mi2s";
				};

				config {
					pins = "gpio140";
					drive-strength = <8>;   /* 8 mA */
					bias-disable;           /* NO PULL */
				};
			};
		};

		pri_aux_pcm_clk {
			pri_aux_pcm_clk_sleep: pri_aux_pcm_clk_sleep {
				mux {
					pins = "gpio144";
					function = "gpio";
				};

				config {
					pins = "gpio144";
					drive-strength = <2>;   /* 2 mA */
					bias-pull-down;         /* PULL DOWN */
					input-enable;
				};
			};

			pri_aux_pcm_clk_active: pri_aux_pcm_clk_active {
				mux {
					pins = "gpio144";
					function = "pri_mi2s";
				};

				config {
					pins = "gpio144";
					drive-strength = <8>;   /* 8 mA */
					bias-disable;           /* NO PULL */
					output-high;
				};
			};
		};

		pri_aux_pcm_sync {
			pri_aux_pcm_sync_sleep: pri_aux_pcm_sync_sleep {
				mux {
					pins = "gpio145";
					function = "gpio";
				};

				config {
					pins = "gpio145";
					drive-strength = <2>;   /* 2 mA */
					bias-pull-down;         /* PULL DOWN */
					input-enable;
				};
			};

			pri_aux_pcm_sync_active: pri_aux_pcm_sync_active {
				mux {
					pins = "gpio145";
					function = "pri_mi2s_ws";
				};

				config {
					pins = "gpio145";
					drive-strength = <8>;   /* 8 mA */
					bias-disable;           /* NO PULL */
					output-high;
				};
			};
		};

		pri_aux_pcm_din {
			pri_aux_pcm_din_sleep: pri_aux_pcm_din_sleep {
				mux {
					pins = "gpio146";
					function = "gpio";
				};

				config {
					pins = "gpio146";
					drive-strength = <2>;   /* 2 mA */
					bias-pull-down;         /* PULL DOWN */
					input-enable;
				};
			};

			pri_aux_pcm_din_active: pri_aux_pcm_din_active {
				mux {
					pins = "gpio146";
					function = "pri_mi2s";
				};

				config {
					pins = "gpio146";
					drive-strength = <8>;   /* 8 mA */
					bias-disable;           /* NO PULL */
				};
			};
		};

		pri_aux_pcm_dout {
			pri_aux_pcm_dout_sleep: pri_aux_pcm_dout_sleep {
				mux {
					pins = "gpio147";
					function = "gpio";
				};

				config {
					pins = "gpio147";
					drive-strength = <2>;   /* 2 mA */
					bias-pull-down;         /* PULL DOWN */
					input-enable;
				};
			};

			pri_aux_pcm_dout_active: pri_aux_pcm_dout_active {
				mux {
					pins = "gpio147";
					function = "pri_mi2s";
				};

				config {
					pins = "gpio147";
					drive-strength = <8>;   /* 8 mA */
					bias-disable;           /* NO PULL */
				};
			};
		};

		quin_aux_pcm {
			quin_aux_pcm_sleep: quin_aux_pcm_sleep {
				mux {
					pins = "gpio149", "gpio151";
					function = "gpio";
				};

				config {
					pins = "gpio149", "gpio151";
					drive-strength = <2>;   /* 2 mA */
					bias-pull-down;         /* PULL DOWN */
					input-enable;
				};
			};

			quin_aux_pcm_active: quin_aux_pcm_active {
				mux {
					pins = "gpio149", "gpio151";
					function = "spkr_i2s";
				};

				config {
					pins = "gpio149", "gpio151";
					drive-strength = <8>;   /* 8 mA */
					bias-disable;           /* NO PULL */
					output-high;
				};
			};
		};

		quin_aux_pcm_din {
			quin_aux_pcm_din_sleep: quin_aux_pcm_din_sleep {
				mux {
					pins = "gpio150";
					function = "gpio";
				};

				config {
					pins = "gpio150";
					drive-strength = <2>;   /* 2 mA */
					bias-pull-down;         /* PULL DOWN */
					input-enable;
				};
			};

			quin_aux_pcm_din_active: quin_aux_pcm_din_active {
				mux {
					pins = "gpio150";
					function = "spkr_i2s";
				};

				config {
					pins = "gpio150";
					drive-strength = <8>;   /* 8 mA */
					bias-disable;           /* NO PULL */
				};
			};
		};

		quin_aux_pcm_dout {
			quin_aux_pcm_dout_sleep: quin_aux_pcm_dout_sleep {
				mux {
					pins = "gpio152";
					function = "gpio";
				};

				config {
					pins = "gpio152";
					drive-strength = <2>;   /* 2 mA */
					bias-pull-down;         /* PULL DOWN */
					input-enable;
				};
			};

			quin_aux_pcm_dout_active: quin_aux_pcm_dout_active {
				mux {
					pins = "gpio152";
					function = "spkr_i2s";
				};

				config {
					pins = "gpio152";
					drive-strength = <8>;   /* 8 mA */
					bias-disable;           /* NO PULL */
				};
			};
		};

		sec_tdm {
			sec_tdm_sleep: sec_tdm_sleep {
				mux {
					pins = "gpio126", "gpio127";
					function = "gpio";
				};

				config {
					pins = "gpio126", "gpio127";
					drive-strength = <2>;   /* 2 mA */
					bias-pull-down;         /* PULL DOWN */
					input-enable;
				};
			};

			sec_tdm_active: sec_tdm_active {
				mux {
					pins = "gpio126", "gpio127";
					function = "sec_mi2s";
				};

				config {
					pins = "gpio126", "gpio127";
					drive-strength = <8>;   /* 8 mA */
					bias-disable;           /* NO PULL */
				};
			};
		};

		sec_tdm_din {
			sec_tdm_din_sleep: sec_tdm_din_sleep {
				mux {
					pins = "gpio128";
					function = "gpio";
				};

				config {
					pins = "gpio128";
					drive-strength = <2>;   /* 2 mA */
					bias-pull-down;         /* PULL DOWN */
					input-enable;
				};
			};

			sec_tdm_din_active: sec_tdm_din_active {
				mux {
					pins = "gpio128";
					function = "sec_mi2s";
				};

				config {
					pins = "gpio128";
					drive-strength = <8>;   /* 8 mA */
					bias-disable;           /* NO PULL */
				};
			};
		};

		sec_tdm_dout {
			sec_tdm_dout_sleep: sec_tdm_dout_sleep {
				mux {
					pins = "gpio129";
					function = "gpio";
				};

				config {
					pins = "gpio129";
					drive-strength = <2>;   /* 2 mA */
					bias-pull-down;         /* PULL DOWN */
					input-enable;
				};
			};

			sec_tdm_dout_active: sec_tdm_dout_active {
				mux {
					pins = "gpio129";
					function = "sec_mi2s";
				};

				config {
					pins = "gpio129";
					drive-strength = <8>;   /* 8 mA */
					bias-disable;           /* NO PULL */
				};
			};
		};

		tert_tdm {
			tert_tdm_sleep: tert_tdm_sleep {
				mux {
					pins = "gpio133", "gpio134";
					function = "gpio";
				};

				config {
					pins = "gpio133", "gpio134";
					drive-strength = <2>;   /* 2 mA */
					bias-pull-down;         /* PULL DOWN */
					input-enable;
				};
			};

			tert_tdm_active: tert_tdm_active {
				mux {
					pins = "gpio133", "gpio134";
					function = "ter_mi2s";
				};

				config {
					pins = "gpio133", "gpio134";
					drive-strength = <8>;   /* 8 mA */
					bias-disable;           /* NO PULL */
					output-high;
				};
			};
		};

		tert_tdm_din {
			tert_tdm_din_sleep: tert_tdm_din_sleep {
				mux {
					pins = "gpio135";
					function = "gpio";
				};

				config {
					pins = "gpio135";
					drive-strength = <2>;   /* 2 mA */
					bias-pull-down;         /* PULL DOWN */
					input-enable;
				};
			};

			tert_tdm_din_active: tert_tdm_din_active {
				mux {
					pins = "gpio135";
					function = "ter_mi2s";
				};

				config {
					pins = "gpio135";
					drive-strength = <8>;   /* 8 mA */
					bias-disable;           /* NO PULL */
				};
			};
		};

		tert_tdm_dout {
			tert_tdm_dout_sleep: tert_tdm_dout_sleep {
				mux {
					pins = "gpio131";
					function = "gpio";
				};

				config {
					pins = "gpio131";
					drive-strength = <2>;   /* 2 mA */
					bias-pull-down;         /* PULL DOWN */
					input-enable;
				};
			};

			tert_tdm_dout_active: tert_tdm_dout_active {
				mux {
					pins = "gpio131";
					function = "ter_mi2s";
				};

				config {
					pins = "gpio131";
					drive-strength = <8>;   /* 8 mA */
					bias-disable;           /* NO PULL */
				};
			};
		};

		quat_tdm {
			quat_tdm_sleep: quat_tdm_sleep {
				mux {
					pins = "gpio137", "gpio138";
					function = "gpio";
				};

				config {
					pins = "gpio137", "gpio138";
					drive-strength = <2>;   /* 2 mA */
					bias-pull-down;         /* PULL DOWN */
					input-enable;
				};
			};

			quat_tdm_active: quat_tdm_active {
				mux {
					pins = "gpio137", "gpio138";
					function = "qua_mi2s";
				};

				config {
					pins = "gpio137", "gpio138";
					drive-strength = <8>;   /* 8 mA */
					bias-disable;           /* NO PULL */
					output-high;
				};
			};
		};

		quat_tdm_din {
			quat_tdm_din_sleep: quat_tdm_din_sleep {
				mux {
					pins = "gpio139";
					function = "gpio";
				};

				config {
					pins = "gpio139";
					drive-strength = <2>;   /* 2 mA */
					bias-pull-down;         /* PULL DOWN */
					input-enable;
				};
			};

			quat_tdm_din_active: quat_tdm_din_active {
				mux {
					pins = "gpio139";
					function = "qua_mi2s";
				};

				config {
					pins = "gpio139";
					drive-strength = <8>;   /* 8 mA */
					bias-disable;           /* NO PULL */
				};
			};
		};

		quat_tdm_dout {
			quat_tdm_dout_sleep: quat_tdm_dout_sleep {
				mux {
					pins = "gpio140";
					function = "gpio";
				};

				config {
					pins = "gpio140";
					drive-strength = <2>;   /* 2 mA */
					bias-pull-down;         /* PULL DOWN */
					input-enable;
				};
			};

			quat_tdm_dout_active: quat_tdm_dout_active {
				mux {
					pins = "gpio140";
					function = "qua_mi2s";
				};

				config {
					pins = "gpio140";
					drive-strength = <8>;   /* 8 mA */
					bias-disable;           /* NO PULL */
				};
			};
		};

		pri_tdm_clk {
			pri_tdm_clk_sleep: pri_tdm_clk_sleep {
				mux {
					pins = "gpio144";
					function = "gpio";
				};

				config {
					pins = "gpio144";
					drive-strength = <2>;   /* 2 mA */
					bias-pull-down;         /* PULL DOWN */
					input-enable;
				};
			};

			pri_tdm_clk_active: pri_tdm_clk_active {
				mux {
					pins = "gpio144";
					function = "pri_mi2s";
				};

				config {
					pins = "gpio144";
					drive-strength = <8>;   /* 8 mA */
					bias-disable;           /* NO PULL */
					output-high;
				};
			};
		};

		pri_tdm_sync {
			pri_tdm_sync_sleep: pri_tdm_sync_sleep {
				mux {
					pins = "gpio145";
					function = "gpio";
				};

				config {
					pins = "gpio145";
					drive-strength = <2>;   /* 2 mA */
					bias-pull-down;         /* PULL DOWN */
					input-enable;
				};
			};

			pri_tdm_sync_active: pri_tdm_sync_active {
				mux {
					pins = "gpio145";
					function = "pri_mi2s_ws";
				};

				config {
					pins = "gpio145";
					drive-strength = <8>;   /* 8 mA */
					bias-disable;           /* NO PULL */
					output-high;
				};
			};
		};

		pri_tdm_din {
			pri_tdm_din_sleep: pri_tdm_din_sleep {
				mux {
					pins = "gpio146";
					function = "gpio";
				};

				config {
					pins = "gpio146";
					drive-strength = <2>;   /* 2 mA */
					bias-pull-down;         /* PULL DOWN */
					input-enable;
				};
			};

			pri_tdm_din_active: pri_tdm_din_active {
				mux {
					pins = "gpio146";
					function = "pri_mi2s";
				};

				config {
					pins = "gpio146";
					drive-strength = <8>;   /* 8 mA */
					bias-disable;           /* NO PULL */
				};
			};
		};

		pri_tdm_dout {
			pri_tdm_dout_sleep: pri_tdm_dout_sleep {
				mux {
					pins = "gpio147";
					function = "gpio";
				};

				config {
					pins = "gpio147";
					drive-strength = <2>;   /* 2 mA */
					bias-pull-down;         /* PULL DOWN */
					input-enable;
				};
			};

			pri_tdm_dout_active: pri_tdm_dout_active {
				mux {
					pins = "gpio147";
					function = "pri_mi2s";
				};

				config {
					pins = "gpio147";
					drive-strength = <8>;   /* 8 mA */
					bias-disable;           /* NO PULL */
				};
			};
		};

		quin_tdm {
			quin_tdm_sleep: quin_tdm_sleep {
				mux {
					pins = "gpio149", "gpio151";
					function = "gpio";
				};

				config {
					pins = "gpio149", "gpio151";
					drive-strength = <2>;   /* 2 mA */
					bias-pull-down;         /* PULL DOWN */
					input-enable;
				};
			};

			quin_tdm_active: quin_tdm_active {
				mux {
					pins = "gpio149", "gpio151";
					function = "spkr_i2s";
				};

				config {
					pins = "gpio149", "gpio151";
					drive-strength = <8>;   /* 8 mA */
					bias-disable;           /* NO PULL */
					output-high;
				};
			};
		};

		quin_tdm_din {
			quin_tdm_din_sleep: quin_tdm_din_sleep {
				mux {
					pins = "gpio150";
					function = "gpio";
				};

				config {
					pins = "gpio150";
					drive-strength = <2>;   /* 2 mA */
					bias-pull-down;         /* PULL DOWN */
					input-enable;
				};
			};

			quin_tdm_din_active: quin_tdm_din_active {
				mux {
					pins = "gpio150";
					function = "spkr_i2s";
				};

				config {
					pins = "gpio150";
					drive-strength = <8>;   /* 8 mA */
					bias-disable;           /* NO PULL */
				};
			};
		};

		quin_tdm_dout {
			quin_tdm_dout_sleep: quin_tdm_dout_sleep {
				mux {
					pins = "gpio152";
					function = "gpio";
				};

				config {
					pins = "gpio152";
					drive-strength = <2>;   /* 2 mA */
					bias-pull-down;         /* PULL DOWN */
					input-enable;
				};
			};

			quin_tdm_dout_active: quin_tdm_dout_active {
				mux {
					pins = "gpio152";
					function = "spkr_i2s";
				};

				config {
					pins = "gpio152";
					drive-strength = <8>;   /* 8 mA */
					bias-disable;           /* NO PULL */
				};
			};
		};

		sec_mi2s_mclk {
			sec_mi2s_mclk_sleep: sec_mi2s_mclk_sleep {
				mux {
					pins = "gpio130";
					function = "gpio";
				};

				config {
					pins = "gpio130";
					drive-strength = <2>;   /* 2 mA */
					bias-pull-down;         /* PULL DOWN */
					input-enable;
				};
			};

			sec_mi2s_mclk_active: sec_mi2s_mclk_active {
				mux {
					pins = "gpio130";
					function = "sec_mi2s";
				};

				config {
					pins = "gpio130";
					drive-strength = <8>;   /* 8 mA */
					bias-disable;           /* NO PULL */
				};
			};
		};

		sec_mi2s {
			sec_mi2s_sleep: sec_mi2s_sleep {
				mux {
					pins = "gpio126", "gpio127";
					function = "gpio";
				};

				config {
					pins = "gpio126", "gpio127";
					drive-strength = <2>;   /* 2 mA */
					bias-disable;         /* NO PULL */
					input-enable;
				};
			};

			sec_mi2s_active: sec_mi2s_active {
				mux {
					pins = "gpio126", "gpio127";
					function = "sec_mi2s";
				};

				config {
					pins = "gpio126", "gpio127";
					drive-strength = <8>;   /* 8 mA */
					bias-disable;           /* NO PULL */
				};
			};
		};

		sec_mi2s_sd0 {
			sec_mi2s_sd0_sleep: sec_mi2s_sd0_sleep {
				mux {
					pins = "gpio128";
					function = "gpio";
				};

				config {
					pins = "gpio128";
					drive-strength = <2>;   /* 2 mA */
					bias-pull-down;         /* PULL DOWN */
					input-enable;
				};
			};

			sec_mi2s_sd0_active: sec_mi2s_sd0_active {
				mux {
					pins = "gpio128";
					function = "sec_mi2s";
				};

				config {
					pins = "gpio128";
					drive-strength = <8>;   /* 8 mA */
					bias-disable;           /* NO PULL */
				};
			};
		};

		sec_mi2s_sd1 {
			sec_mi2s_sd1_sleep: sec_mi2s_sd1_sleep {
				mux {
					pins = "gpio129";
					function = "gpio";
				};

				config {
					pins = "gpio129";
					drive-strength = <2>;   /* 2 mA */
					bias-pull-down;         /* PULL DOWN */
					input-enable;
				};
			};

			sec_mi2s_sd1_active: sec_mi2s_sd1_active {
				mux {
					pins = "gpio129";
					function = "sec_mi2s";
				};

				config {
					pins = "gpio129";
					drive-strength = <8>;   /* 8 mA */
					bias-disable;           /* NO PULL */
				};
			};
		};

		tert_mi2s_mclk {
			tert_mi2s_mclk_sleep: tert_mi2s_mclk_sleep {
				mux {
					pins = "gpio132";
					function = "gpio";
				};

				config {
					pins = "gpio132";
					drive-strength = <2>;   /* 2 mA */
					bias-pull-down;         /* PULL DOWN */
					input-enable;
				};
			};

			tert_mi2s_mclk_active: tert_mi2s_mclk_active {
				mux {
					pins = "gpio132";
					function = "ter_mi2s";
				};

				config {
					pins = "gpio132";
					drive-strength = <8>;   /* 8 mA */
					bias-disable;           /* NO PULL */
				};
			};
		};

		tert_mi2s {
			tert_mi2s_sleep: tert_mi2s_sleep {
				mux {
					pins = "gpio133", "gpio134";
					function = "gpio";
				};

				config {
					pins = "gpio133", "gpio134";
					drive-strength = <2>;   /* 2 mA */
					bias-pull-down;         /* PULL DOWN */
					input-enable;
				};
			};

			tert_mi2s_active: tert_mi2s_active {
				mux {
					pins = "gpio133", "gpio134";
					function = "ter_mi2s";
				};

				config {
					pins = "gpio133", "gpio134";
					drive-strength = <8>;   /* 8 mA */
					bias-disable;           /* NO PULL */
					output-high;
				};
			};
		};

		tert_mi2s_sd0 {
			tert_mi2s_sd0_sleep: tert_mi2s_sd0_sleep {
				mux {
					pins = "gpio135";
					function = "gpio";
				};

				config {
					pins = "gpio135";
					drive-strength = <2>;   /* 2 mA */
					bias-pull-down;         /* PULL DOWN */
					input-enable;
				};
			};

			tert_mi2s_sd0_active: tert_mi2s_sd0_active {
				mux {
					pins = "gpio135";
					function = "ter_mi2s";
				};

				config {
					pins = "gpio135";
					drive-strength = <8>;   /* 8 mA */
					bias-disable;           /* NO PULL */
				};
			};
		};

		tert_mi2s_sd1 {
			tert_mi2s_sd1_sleep: tert_mi2s_sd1_sleep {
				mux {
					pins = "gpio131";
					function = "gpio";
				};

				config {
					pins = "gpio131";
					drive-strength = <2>;   /* 2 mA */
					bias-pull-down;         /* PULL DOWN */
					input-enable;
				};
			};

			tert_mi2s_sd1_active: tert_mi2s_sd1_active {
				mux {
					pins = "gpio131";
					function = "ter_mi2s";
				};

				config {
					pins = "gpio131";
					drive-strength = <8>;   /* 8 mA */
					bias-disable;           /* NO PULL */
				};
			};
		};

		quat_mi2s_mclk {
			quat_mi2s_mclk_sleep: quat_mi2s_mclk_sleep {
				mux {
					pins = "gpio136";
					function = "gpio";
				};

				config {
					pins = "gpio136";
					drive-strength = <2>;   /* 2 mA */
					bias-pull-down;         /* PULL DOWN */
					input-enable;
				};
			};

			quat_mi2s_mclk_active: quat_mi2s_mclk_active {
				mux {
					pins = "gpio136";
					function = "qua_mi2s";
				};

				config {
					pins = "gpio136";
					drive-strength = <8>;   /* 8 mA */
					bias-disable;           /* NO PULL */
				};
			};
		};

		quat_mi2s {
			quat_mi2s_sleep: quat_mi2s_sleep {
				mux {
					pins = "gpio137", "gpio138";
					function = "gpio";
				};

				config {
					pins = "gpio137", "gpio138";
					drive-strength = <2>;   /* 2 mA */
					bias-pull-down;         /* PULL DOWN */
					input-enable;
				};
			};

			quat_mi2s_active: quat_mi2s_active {
				mux {
					pins = "gpio137", "gpio138";
					function = "qua_mi2s";
				};

				config {
					pins = "gpio137", "gpio138";
					drive-strength = <8>;   /* 8 mA */
					bias-disable;           /* NO PULL */
					output-high;
				};
			};
		};

		quat_mi2s_sd0 {
			quat_mi2s_sd0_sleep: quat_mi2s_sd0_sleep {
				mux {
					pins = "gpio139";
					function = "gpio";
				};

				config {
					pins = "gpio139";
					drive-strength = <2>;   /* 2 mA */
					bias-pull-down;         /* PULL DOWN */
					input-enable;
				};
			};

			quat_mi2s_sd0_active: quat_mi2s_sd0_active {
				mux {
					pins = "gpio139";
					function = "qua_mi2s";
				};

				config {
					pins = "gpio139";
					drive-strength = <8>;   /* 8 mA */
					bias-disable;           /* NO PULL */
				};
			};
		};

		quat_mi2s_sd1 {
			quat_mi2s_sd1_sleep: quat_mi2s_sd1_sleep {
				mux {
					pins = "gpio140";
					function = "gpio";
				};

				config {
					pins = "gpio140";
					drive-strength = <2>;   /* 2 mA */
					bias-pull-down;         /* PULL DOWN */
					input-enable;
				};
			};

			quat_mi2s_sd1_active: quat_mi2s_sd1_active {
				mux {
					pins = "gpio140";
					function = "qua_mi2s";
				};

				config {
					pins = "gpio140";
					drive-strength = <8>;   /* 8 mA */
					bias-disable;           /* NO PULL */
				};
			};
		};

		quat_mi2s_sd2 {
			quat_mi2s_sd2_sleep: quat_mi2s_sd2_sleep {
				mux {
					pins = "gpio141";
					function = "gpio";
				};

				config {
					pins = "gpio141";
					drive-strength = <2>;   /* 2 mA */
					bias-pull-down;         /* PULL DOWN */
					input-enable;
				};
			};

			quat_mi2s_sd2_active: quat_mi2s_sd2_active {
				mux {
					pins = "gpio141";
					function = "qua_mi2s";
				};

				config {
					pins = "gpio141";
					drive-strength = <8>;   /* 8 mA */
					bias-disable;           /* NO PULL */
				};
			};
		};

		quat_mi2s_sd3 {
			quat_mi2s_sd3_sleep: quat_mi2s_sd3_sleep {
				mux {
					pins = "gpio142";
					function = "gpio";
				};

				config {
					pins = "gpio142";
					drive-strength = <2>;   /* 2 mA */
					bias-pull-down;         /* PULL DOWN */
					input-enable;
				};
			};

			quat_mi2s_sd3_active: quat_mi2s_sd3_active {
				mux {
					pins = "gpio142";
					function = "qua_mi2s";
				};

				config {
					pins = "gpio142";
					drive-strength = <8>;   /* 8 mA */
					bias-disable;           /* NO PULL */
				};
			};
		};

		pri_mi2s_mclk {
			pri_mi2s_mclk_sleep: pri_mi2s_mclk_sleep {
				mux {
					pins = "gpio143";
					function = "gpio";
				};

				config {
					pins = "gpio143";
					drive-strength = <2>;   /* 2 mA */
					bias-pull-down;         /* PULL DOWN */
					input-enable;
				};
			};

			pri_mi2s_mclk_active: pri_mi2s_mclk_active {
				mux {
					pins = "gpio143";
					function = "pri_mi2s";
				};

				config {
					pins = "gpio143";
					drive-strength = <8>;   /* 8 mA */
					bias-disable;           /* NO PULL */
					output-high;
				};
			};
		};

		pri_mi2s_sck {
			pri_mi2s_sck_sleep: pri_mi2s_sck_sleep {
				mux {
					pins = "gpio144";
					function = "gpio";
				};

				config {
					pins = "gpio144";
					drive-strength = <2>;   /* 2 mA */
					bias-pull-down;         /* PULL DOWN */
					input-enable;
				};
			};

			pri_mi2s_sck_active: pri_mi2s_sck_active {
				mux {
					pins = "gpio144";
					function = "pri_mi2s";
				};

				config {
					pins = "gpio144";
					drive-strength = <8>;   /* 8 mA */
					bias-disable;           /* NO PULL */
					output-high;
				};
			};
		};

		pri_mi2s_ws {
			pri_mi2s_ws_sleep: pri_mi2s_ws_sleep {
				mux {
					pins = "gpio145";
					function = "gpio";
				};

				config {
					pins = "gpio145";
					drive-strength = <2>;   /* 2 mA */
					bias-pull-down;         /* PULL DOWN */
					input-enable;
				};
			};

			pri_mi2s_ws_active: pri_mi2s_ws_active {
				mux {
					pins = "gpio145";
					function = "pri_mi2s_ws";
				};

				config {
					pins = "gpio145";
					drive-strength = <8>;   /* 8 mA */
					bias-disable;           /* NO PULL */
					output-high;
				};
			};
		};

		pri_mi2s_sd0 {
			pri_mi2s_sd0_sleep: pri_mi2s_sd0_sleep {
				mux {
					pins = "gpio146";
					function = "gpio";
				};

				config {
					pins = "gpio146";
					drive-strength = <2>;   /* 2 mA */
					bias-pull-down;         /* PULL DOWN */
					input-enable;
				};
			};

			pri_mi2s_sd0_active: pri_mi2s_sd0_active {
				mux {
					pins = "gpio146";
					function = "pri_mi2s";
				};

				config {
					pins = "gpio146";
					drive-strength = <8>;   /* 8 mA */
					bias-disable;           /* NO PULL */
				};
			};
		};

		pri_mi2s_sd1 {
			pri_mi2s_sd1_sleep: pri_mi2s_sd1_sleep {
				mux {
					pins = "gpio147";
					function = "gpio";
				};

				config {
					pins = "gpio147";
					drive-strength = <2>;   /* 2 mA */
					bias-pull-down;         /* PULL DOWN */
					input-enable;
				};
			};

			pri_mi2s_sd1_active: pri_mi2s_sd1_active {
				mux {
					pins = "gpio147";
					function = "pri_mi2s";
				};

				config {
					pins = "gpio147";
					drive-strength = <8>;   /* 8 mA */
					bias-disable;           /* NO PULL */
				};
			};
		};

		quin_mi2s_mclk {
			quin_mi2s_mclk_sleep: quin_mi2s_mclk_sleep {
				mux {
					pins = "gpio148";
					function = "gpio";
				};

				config {
					pins = "gpio148";
					drive-strength = <2>; /* 2 mA */
					bias-pull-down;       /* PULL DOWN */
				};
			};

			quin_mi2s_mclk_active: quin_mi2s_mclk_active {
				mux {
					pins = "gpio148";
					function = "spkr_i2s";
				};

				config {
					pins = "gpio148";
					drive-strength = <8>; /* 8 mA */
					bias-disable;         /* NO PULL */
				};
			};
		};

		quin_mi2s {
			quin_mi2s_sleep: quin_mi2s_sleep {
				mux {
					pins = "gpio149", "gpio151";
					function = "gpio";
				};

				config {
					pins = "gpio149", "gpio151";
					drive-strength = <2>;   /* 2 mA */
					bias-pull-down;         /* PULL DOWN */
					input-enable;
				};
			};

			quin_mi2s_active: quin_mi2s_active {
				mux {
					pins = "gpio149", "gpio151";
					function = "spkr_i2s";
				};

				config {
					pins = "gpio149", "gpio151";
					drive-strength = <8>;   /* 8 mA */
					bias-disable;           /* NO PULL */
					output-high;
				};
			};
		};

		quin_mi2s_sd0 {
			quin_mi2s_sd0_sleep: quin_mi2s_sd0_sleep {
				mux {
					pins = "gpio150";
					function = "gpio";
				};

				config {
					pins = "gpio150";
					drive-strength = <2>;   /* 2 mA */
					bias-pull-down;         /* PULL DOWN */
					input-enable;
				};
			};

			quin_mi2s_sd0_active: quin_mi2s_sd0_active {
				mux {
					pins = "gpio150";
					function = "spkr_i2s";
				};

				config {
					pins = "gpio150";
					drive-strength = <8>;   /* 8 mA */
					bias-disable;           /* NO PULL */
				};
			};
		};

		quin_mi2s_sd1 {
			quin_mi2s_sd1_sleep: quin_mi2s_sd1_sleep {
				mux {
					pins = "gpio152";
					function = "gpio";
				};

				config {
					pins = "gpio152";
					drive-strength = <2>;   /* 2 mA */
					bias-pull-down;         /* PULL DOWN */
					input-enable;
				};
			};

			quin_mi2s_sd1_active: quin_mi2s_sd1_active {
				mux {
					pins = "gpio152";
					function = "spkr_i2s";
				};

				config {
					pins = "gpio152";
					drive-strength = <8>;   /* 8 mA */
					bias-disable;           /* NO PULL */
				};
			};
		};

		pmx_sde: pmx_sde {
			sde_dsi_active: sde_dsi_active {
				mux {
					pins = "gpio6";
					function = "gpio";
				};

				config {
					pins = "gpio6";
					drive-strength = <8>;   /* 8 mA */
					bias-disable = <0>;   /* no pull */
				};
			};
			sde_dsi_suspend: sde_dsi_suspend {
				mux {
					pins = "gpio6";
					function = "gpio";
				};

				config {
					pins = "gpio6";
					drive-strength = <2>;   /* 2 mA */
					bias-pull-down;         /* PULL DOWN */
				};
			};

			sde_dsi1_active: sde_dsi1_active {
				mux {
					pins = "gpio130";
					function = "gpio";
				};

				config {
					pins = "gpio130";
					drive-strength = <8>;   /* 8 mA */
					bias-disable = <0>;   /* no pull */
				};
			};
			sde_dsi1_suspend: sde_dsi1_suspend {
				mux {
					pins = "gpio130";
					function = "gpio";
				};

				config {
					pins = "gpio130";
					drive-strength = <2>;   /* 2 mA */
					bias-pull-down;         /* PULL DOWN */
				};
			};
		};

		pmx_sde_te {
			sde_te_active: sde_te_active {
				mux {
					pins = "gpio8";
					function = "mdp_vsync";
				};

				config {
					pins = "gpio8";
					drive-strength = <2>;   /* 2 mA */
					bias-pull-down;         /* PULL DOWN */
				};
			};

			sde_te_suspend: sde_te_suspend {
				mux {
					pins = "gpio8";
					function = "mdp_vsync";
				};

				config {
					pins = "gpio8";
					drive-strength = <2>;   /* 2 mA */
					bias-pull-down;         /* PULL DOWN */
				};
			};

			sde_te1_active: sde_te1_active {
				mux {
					pins = "gpio9";
					function = "mdp_vsync";
				};

				config {
					pins = "gpio9";
					drive-strength = <2>;   /* 2 mA */
					bias-pull-down;         /* PULL DOWN */
				};
			};

			sde_te1_suspend: sde_te1_suspend {
				mux {
					pins = "gpio9";
					function = "mdp_vsync";
				};

				config {
					pins = "gpio9";
					drive-strength = <2>;   /* 2 mA */
					bias-pull-down;         /* PULL DOWN */
				};
			};
		};

		sde_dp_aux_active: sde_dp_aux_active {
			mux {
				pins = "gpio21", "gpio35";
				function = "gpio";
			};

			config {
				pins = "gpio21", "gpio35";
				bias-disable = <0>; /* no pull */
				drive-strength = <8>;
			};
		};

		sde_dp_aux_suspend: sde_dp_aux_suspend {
			mux {
				pins = "gpio21", "gpio35";
				function = "gpio";
			};

			config {
				pins = "gpio21", "gpio35";
				bias-pull-down;
				drive-strength = <2>;
			};
		};

		/* add pins for DisplayPort */
		sde_dp_usbplug_cc_active: sde_dp_usbplug_cc_active {
				mux {
					pins = "gpio38";
					function = "gpio";
				};

				config {
					pins = "gpio38";
					bias-disable;
					drive-strength = <16>;
				};
		};

		sde_dp_usbplug_cc_suspend: sde_dp_usbplug_cc_suspend {
				mux {
					pins = "gpio38";
					function = "gpio";
				};

				config {
					pins = "gpio38";
					bias-pull-down;
					drive-strength = <2>;
				};
		};

		ap2mdm {
			ap2mdm_active: ap2mdm_active {
				mux {
					/* ap2mdm-status
					 * ap2mdm-errfatal
					 * ap2mdm-vddmin
					 */
					pins = "gpio135", "gpio141";
					function = "gpio";
				};

				config {
					pins = "gpio135", "gpio141";
					drive-strength = <16>;
					bias-disable;
				};
			};
			ap2mdm_sleep: ap2mdm_sleep {
				mux {
					/* ap2mdm-status
					 * ap2mdm-errfatal
					 * ap2mdm-vddmin
					 */
					pins = "gpio135", "gpio141";
					function = "gpio";
				};

				config {
					pins = "gpio135", "gpio141";
					drive-strength = <8>;
					bias-disable;
				};

			};
		};

		mdm2ap {
			mdm2ap_active: mdm2ap_active {
				mux {
					/* mdm2ap-status
					 * mdm2ap-errfatal
					 * mdm2ap-vddmin
					 */
					pins = "gpio142", "gpio53";
					function = "gpio";
				};

				config {
					pins = "gpio142", "gpio53";
					drive-strength = <8>;
					bias-disable;
				};
			};
			mdm2ap_sleep: mdm2ap_sleep {
				mux {
					/* mdm2ap-status
					 * mdm2ap-errfatal
					 * mdm2ap-vddmin
					 */
					pins = "gpio142", "gpio53";
					function = "gpio";
				};

				config {
					pins = "gpio142", "gpio53";
					drive-strength = <8>;
					bias-disable;
				};
			};
		};

		fsa_usbc_ana_en_n@100 {
			fsa_usbc_ana_en: fsa_usbc_ana_en {
				mux {
					pins = "gpio100";
					function = "gpio";
				};

				config {
					pins = "gpio100";
					drive-strength = <2>;
					bias-disable;
					output-low;
				};
			};
		};

		cam_tof_active: cam_tof_active {
			mux {
				pins = "gpio117";
				function = "gpio";
			};

			config {
				pins = "gpio117";
				bias-pull-up; /* No PULL */
				drive-strength = <8>; /* 2 MA */
			};
		};

		cam_tof_suspend: cam_tof_suspend {
			mux {
				pins = "gpio117";
				function = "gpio";
			};

			config {
				pins = "gpio117";
				bias-pull-down; /* PULL DOWN */
				drive-strength = <2>; /* 2 MA */
			};
		};
		
		/* ASUS_BSP +++ ShowCai vcnl36863 */
		vcnl36863_int_pin {
			vcnl36863_default: vcnl36863_default {
				mux {
					pins = "gpio119";
					function = "gpio";
				};

				config {
					pins = "gpio119";
					bias-pull-up;
					drive-strength = <6>;
				};
			};

			vcnl36863_sleep: vcnl36863_sleep {
				mux {
					pins = "gpio119";
					function = "gpio";
				};

				config {
					pins = "gpio119";
					bias-pull-up;
					drive-strength = <6>;
				};
			};
		};
		/* ASUS_BSP --- ShowCai vcnl36863 */

                /* icm206xx +++++ */
                cam_icm_active: cam_icm_active {
                        mux {
                                pins = "gpio131";
                                function = "gpio";
                        };

                        config {
                                pins = "gpio131";
                                bias-pull-up;
                                drive-strength = <8>;
                        };
                };

                cam_icm_suspend: cam_icm_suspend {
                        mux {
                                pins = "gpio131";
                                function = "gpio";
                        };

                        config {
                                pins = "gpio131";
                                bias-pull-down;
                                drive-strength = <2>; 
                        };
                };
                /* icm206xx ----- */
		cam_sensor_mclk0_active: cam_sensor_mclk0_active {
			/* MCLK0 */
			mux {
				pins = "gpio13";
				function = "cam_mclk";
			};

			config {
				pins = "gpio13";
				bias-disable; /* No PULL */
				drive-strength = <2>; /* 2 MA */
			};
		};

		cam_sensor_mclk0_suspend: cam_sensor_mclk0_suspend {
			/* MCLK0 */
			mux {
				pins = "gpio13";
				function = "cam_mclk";
			};

			config {
				pins = "gpio13";
				bias-pull-down; /* PULL DOWN */
				drive-strength = <2>; /* 2 MA */
			};
		};

		cam_sensor_mclk1_active: cam_sensor_mclk1_active {
			/* MCLK1 */
			mux {
				pins = "gpio14";
				function = "cam_mclk";
			};

			config {
				pins = "gpio14";
				bias-disable; /* No PULL */
				drive-strength = <2>; /* 2 MA */
			};
		};

		cam_sensor_mclk1_suspend: cam_sensor_mclk1_suspend {
			/* MCLK1 */
			mux {
				pins = "gpio14";
				function = "cam_mclk";
			};

			config {
				pins = "gpio14";
				bias-pull-down; /* PULL DOWN */
				drive-strength = <2>; /* 2 MA */
			};
		};

		cam_sensor_mclk2_active: cam_sensor_mclk2_active {
			/* MCLK2 */
			mux {
				pins = "gpio15";
				function = "cam_mclk";
			};

			config {
				pins = "gpio15";
				bias-disable; /* No PULL */
				drive-strength = <2>; /* 2 MA */
			};
		};

		cam_sensor_mclk2_suspend: cam_sensor_mclk2_suspend {
			/* MCLK2 */
			mux {
				pins = "gpio15";
				function = "cam_mclk";
			};

			config {
				pins = "gpio15";
				bias-pull-down; /* PULL DOWN */
				drive-strength = <2>; /* 2 MA */
			};
		};

		cam_sensor_mclk3_active: cam_sensor_mclk3_active {
			/* MCLK3 */
			mux {
				pins = "gpio16";
				function = "cam_mclk";
			};

			config {
				pins = "gpio16";
				bias-disable; /* No PULL */
				drive-strength = <2>; /* 2 MA */
			};
		};

		cam_sensor_mclk3_suspend: cam_sensor_mclk3_suspend {
			/* MCLK3 */
			mux {
				pins = "gpio16";
				function = "cam_mclk";
			};

			config {
				pins = "gpio16";
				bias-pull-down; /* PULL DOWN */
				drive-strength = <2>; /* 2 MA */
			};
		};

		cam_sensor_eldo2_default: cam_sensor_eldo2_default {
			/* AVDD ELDO2 */
			mux {
				pins = "gpio11";
				function = "gpio";
			};

			config {
				pins = "gpio11";
				bias-disable; /* NO PULL */
				drive-strength = <2>; /* 2 MA */
			};
		};
		camera_vaf_en_default: camera_vaf_en_default {
			/*  VAF ELDO1 */
			mux {
				pins = "gpio29";
				function = "gpio";
			};

			config {
				pins = "gpio29";
				bias-disable; /* No PULL */
				drive-strength = <2>; /* 2 MA */
			};
		};

		camera_vana_en_default: camera_vana_en_default {
			 /*  VANA ELDO2 */
			 mux {
				pins = "gpio11";
				function = "gpio";
			};

			config {
				pins = "gpio11";
				bias-disable; /* No PULL */
				drive-strength = <2>; /* 2 MA */
			};
		};

		cam_sensor_active_rear: cam_sensor_active_rear {
			/* RESET REAR2 */
			mux {
				pins = "gpio28";
				function = "gpio";
			};

			config {
				pins = "gpio28";
				bias-disable; /* No PULL */
				drive-strength = <2>; /* 2 MA */
			};
		};

		cam_sensor_suspend_rear: cam_sensor_suspend_rear {
			/* RESET REAR2 */
			mux {
				pins = "gpio28";
				function = "gpio";
			};

			config {
				pins = "gpio28";
				bias-pull-down; /* PULL DOWN */
				drive-strength = <2>; /* 2 MA */
				output-low;
			};
		};

		cam_sensor_active_rear_aux: cam_sensor_active_rear_aux {
			/* RESET REARAUX */
			mux {
				pins = "gpio30";
				function = "gpio";
			};

			config {
				pins = "gpio30";
				bias-disable; /* No PULL */
				drive-strength = <2>; /* 2 MA */
			};
		};

		cam_sensor_suspend_rear_aux: cam_sensor_suspend_rear_aux {
			/* RESET REARAUX */
			mux {
				pins = "gpio30";
				function = "gpio";
			};

			config {
				pins = "gpio30";
				bias-pull-down; /* PULL DOWN */
				drive-strength = <2>; /* 2 MA */
				output-low;
			};
		};

		cam_sensor_active_front: cam_sensor_active_front {
			/* RESET FRONT */
			mux {
				pins = "gpio12";
				function = "gpio";
			};

			config {
				pins = "gpio12";
				bias-disable; /* No PULL */
				drive-strength = <2>; /* 2 MA */
			};
		};

		cam_sensor_suspend_front: cam_sensor_suspend_front {
			/* RESET FRONT */
			mux {
				pins = "gpio12";
				function = "gpio";
			};

			config {
				pins = "gpio12";
				bias-pull-down; /* PULL DOWN */
				drive-strength = <2>; /* 2 MA */
				output-low;
			};
		};

		cam_sensor_active_iris: cam_sensor_active_iris {
			/* RESET IRIS */
			mux {
				pins = "gpio23", "gpio26";
				function = "gpio";
			};

			config {
				pins = "gpio23", "gpio26";
				bias-disable; /* No PULL */
				drive-strength = <2>; /* 2 MA */
			};
		};

		cam_sensor_suspend_iris: cam_sensor_suspend_iris {
			/* RESET IRIS */
			mux {
				pins = "gpio23", "gpio26";
				function = "gpio";
			};

			config {
				pins = "gpio23", "gpio26";
				bias-pull-down; /* PULL DOWN */
				drive-strength = <2>; /* 2 MA */
				output-low;
			};
		};

		cam_sensor_active_triple_rear: cam_sensor_active_triple_rear {
			mux {
				pins = "gpio30", "gpio157", "gpio158";
				function = "gpio";
			};

			config {
				pins = "gpio30", "gpio157", "gpio158";
				bias-disable; /* No PULL */
				drive-strength = <2>; /* 2 MA */
			};
		};

		cam_sensor_suspend_triple_rear: cam_sensor_suspend_triple_rear {
			mux {
				pins = "gpio30", "gpio157", "gpio158";
				function = "gpio";
			};

			config {
				pins = "gpio30", "gpio157", "gpio158";
				bias-pull-down; /* PULL DOWN */
				drive-strength = <2>; /* 2 MA */
				output-low;
			};
		};

		cam_sensor_active_triple_rear_aux:
			cam_sensor_active_triple_rear_aux {
			mux {
				pins = "gpio23", "gpio159", "gpio160";
				function = "gpio";
			};

			config {
				pins = "gpio23", "gpio159", "gpio160";
				bias-disable; /* No PULL */
				drive-strength = <2>; /* 2 MA */
			};
		};

		cam_sensor_suspend_triple_rear_aux:
			cam_sensor_suspend_triple_rear_aux {
			mux {
				pins = "gpio23", "gpio159", "gpio160";
				function = "gpio";
			};

			config {
				pins = "gpio23", "gpio159", "gpio160";
				bias-pull-down; /* PULL DOWN */
				drive-strength = <2>; /* 2 MA */
				output-low;
			};
		};

		cam_sensor_active_triple_rear_aux2:
			cam_sensor_active_triple_rear_aux2 {
			mux {
				pins = "gpio28", "gpio24", "gpio25";
				function = "gpio";
			};

			config {
				pins = "gpio28", "gpio24", "gpio25";
				bias-disable; /* No PULL */
				drive-strength = <2>; /* 2 MA */
			};
		};

		cam_sensor_suspend_triple_rear_aux2:
			cam_sensor_suspend_triple_rear_aux2 {
			mux {
				pins = "gpio28", "gpio24", "gpio25";
				function = "gpio";
			};

			config {
				pins = "gpio28", "gpio24", "gpio25";
				bias-pull-down; /* PULL DOWN */
				drive-strength = <2>; /* 2 MA */
				output-low;
			};
		};

		cci0_active: cci0_active {
			mux {
				/* CLK, DATA */
				pins = "gpio17","gpio18"; // Only 2
				function = "cci_i2c";
			};

			config {
				pins = "gpio17","gpio18";
				bias-pull-up; /* PULL UP*/
				drive-strength = <2>; /* 2 MA */
			};
		};

		cci0_suspend: cci0_suspend {
			mux {
				/* CLK, DATA */
				pins = "gpio17","gpio18";
				function = "cci_i2c";
			};

			config {
				pins = "gpio17","gpio18";
				bias-pull-down; /* PULL DOWN */
				drive-strength = <2>; /* 2 MA */
			};
		};

		cci1_active: cci1_active {
			mux {
				/* CLK, DATA */
				pins = "gpio19","gpio20";
				function = "cci_i2c";
			};

			config {
				pins = "gpio19","gpio20";
				bias-pull-up; /* PULL UP*/
				drive-strength = <2>; /* 2 MA */
			};
		};

		cci1_suspend: cci1_suspend {
			mux {
				/* CLK, DATA */
				pins = "gpio19","gpio20";
				function = "cci_i2c";
			};

			config {
				pins = "gpio19","gpio20";
				bias-pull-down; /* PULL DOWN */
				drive-strength = <2>; /* 2 MA */
			};
		};

		cci2_active: cci2_active {
			mux {
				/* CLK, DATA */
				pins = "gpio31","gpio32";
				function = "cci_i2c";
			};

			config {
				pins = "gpio31","gpio32";
				bias-pull-up; /* PULL UP*/
				drive-strength = <2>; /* 2 MA */
			};
		};

		cci2_suspend: cci2_suspend {
			mux {
				/* CLK, DATA */
				pins = "gpio31","gpio32";
				function = "cci_i2c";
			};

			config {
				pins = "gpio31","gpio32";
				bias-pull-down; /* PULL DOWN */
				drive-strength = <2>; /* 2 MA */
			};
		};

		cci3_active: cci3_active {
			mux {
				/* CLK, DATA */
				pins = "gpio33","gpio34";
				function = "cci_i2c";
			};

			config {
				pins = "gpio33","gpio34";
				bias-pull-up; /* PULL UP*/
				drive-strength = <2>; /* 2 MA */
			};
		};

		cci3_suspend: cci3_suspend {
			mux {
				/* CLK, DATA */
				pins = "gpio33","gpio34";
				function = "cci_i2c";
			};

			config {
				pins = "gpio33","gpio34";
				bias-pull-down; /* PULL DOWN */
				drive-strength = <2>; /* 2 MA */
			};
		};

		tsif0_signals_active: tsif0_signals_active {
			tsif1_clk {
				pins = "gpio88"; /* TSIF0 CLK */
				function = "tsif1_clk";
			};
			tsif1_en {
				pins = "gpio89"; /* TSIF0 Enable */
				function = "tsif1_en";
			};
			tsif1_data {
				pins = "gpio90"; /* TSIF0 DATA */
				function = "tsif1_data";
			};
			signals_cfg {
				pins = "gpio88", "gpio89", "gpio90";
				drive_strength = <2>;	/* 2 mA */
				bias-pull-down;		/* pull down */
			};
		};

		/* sync signal is only used if configured to mode-2 */
		tsif0_sync_active: tsif0_sync_active {
			tsif1_sync {
				pins = "gpio91";	/* TSIF0 SYNC */
				function = "tsif1_sync";
				drive_strength = <2>;	/* 2 mA */
				bias-pull-down;		/* pull down */
			};
		};

		tsif1_signals_active: tsif1_signals_active {
			tsif2_clk {
				pins = "gpio92"; /* TSIF1 CLK */
				function = "tsif2_clk";
			};
			tsif2_en {
				pins = "gpio93"; /* TSIF1 Enable */
				function = "tsif2_en";
			};
			tsif2_data {
				pins = "gpio94"; /* TSIF1 DATA */
				function = "tsif2_data";
			};
			signals_cfg {
				pins = "gpio92", "gpio93", "gpio94";
				drive_strength = <2>;	/* 2 mA */
				bias-pull-down;		/* pull down */
			};
		};

		/* sync signal is only used if configured to mode-2 */
		tsif1_sync_active: tsif1_sync_active {
			tsif2_sync {
				pins = "gpio95";	/* TSIF1 SYNC */
				function = "tsif2_sync";
				drive_strength = <2>;	/* 2 mA */
				bias-pull-down;		/* pull down */
			};
		};

		trigout_a: trigout_a {
			mux {
				pins = "gpio49";
				function = "qdss_cti";
			};
			config {
				pins = "gpio49";
				drive-strength = <2>;
				bias-disable;
                        };
                };

		fp_default: fp_default {
			mux {
				pins = "gpio118";
				function = "gpio";
			};

			config {
				pins = "gpio118";
				bias-disable;
				drive-strength = <2>;
			};
		};

		/* google assistant key */
		asustek_googlekey_gpio {
			asustek_googlekey_active: asustek_googlekey__active {
				mux {
					pins = "gpio91";
					function = "gpio";
				};
				config {
					pins = "gpio91";
					drive-strength = <16>;
					bias-pull-up;
				};
			};

			asustek_googlekey_suspend: asustek_googlekey__suspend {
				mux {
					pins = "gpio91";
					function = "gpio";
				};

				config {
					pins = "gpio91";
					drive-strength = <16>;
					bias-pull-up;
				};
			};
		};

		usb2_id_det_default: usb2_id_det_default {
			config {
				pins = "gpio101";
				function = "gpio";
				input-enable;
				bias-pull-up;
			};
		 };

		audio_debug: audio_debug {
			mux {
				pins = "gpio59";
				function = "gpio";
			};

			config {
				pins = "gpio59";
				bias-pull-low;
				drive-strength = <2>; /* 2 MA */
				output-low;   /* no pull */
			};
		};

		/* add pingrp for hall sensor */
		asustek_lid_gpio {
			asustek_lid_active: asustek_lid_active {
				mux {
					pins = "gpio121";
					function = "gpio";
				};

				config {
					pins = "gpio121";
					drive-strength = <2>;
					bias-pull-up;
				};
			};

			asustek_lid_suspend: asustek_lid_suspend {
				mux {
					pins = "gpio121";
					function = "gpio";
				};

				config {
					pins = "gpio121";
					drive-strength = <2>;
					bias-pull-up;
				};
			};
		};

		/* add pingrp for hall sensor 2 */
		asustek_lid2_gpio {
			asustek_lid2_active: asustek_lid2_active {
				mux {
					pins = "gpio37";
					function = "gpio";
				};

				config {
					pins = "gpio37";
					drive-strength = <2>;
					bias-pull-up;
				};
			};

			asustek_lid2_suspend: asustek_lid2_suspend {
				mux {
					pins = "gpio37";
					function = "gpio";
				};

				config {
					pins = "gpio37";
					drive-strength = <2>;
					bias-pull-up;
				};
			};
		};

		emac {
			emac_mdc: emac_mdc {
				mux {
					pins = "gpio7";
					function = "rgmii_mdc";
				};

				config {
					pins = "gpio7";
					bias-pull-up;
				};
			};
			emac_mdio: emac_mdio {
				mux {
					pins = "gpio59";
					function = "rgmii_mdio";
				};

				config {
					pins = "gpio59";
					bias-pull-up;
				};
			};

			emac_rgmii_txd0: emac_rgmii_txd0 {
				mux {
					pins = "gpio122";
					function = "rgmii_txd0";
				};

				config {
					pins = "gpio122";
					bias-pull-up;
					drive-strength = <16>;
				};
			};

			emac_rgmii_txd1: emac_rgmii_txd1 {
				mux {
					pins = "gpio4";
					function = "rgmii_txd1";
				};

				config {
					pins = "gpio4";
					bias-pull-up;
					drive-strength = <16>;
				};
			};

			emac_rgmii_txd2: emac_rgmii_txd2 {
				mux {
					pins = "gpio5";
					function = "rgmii_txd2";
				};

				config {
					pins = "gpio5";
					bias-pull-up;
					drive-strength = <16>;
				};
			};
			emac_rgmii_txd3: emac_rgmii_txd3 {
				mux {
					pins = "gpio6";
					function = "rgmii_txd3";
				};

				config {
					pins = "gpio6";
					bias-pull-up;
					drive-strength = <16>;
				};
			};
			emac_rgmii_txc: emac_rgmii_txc {
				mux {
					pins = "gpio114";
					function = "rgmii_txc";
				};

				config {
					pins = "gpio114";
					bias-pull-up;
					drive-strength = <16>;
				};
			};
			emac_rgmii_tx_ctl: emac_rgmii_tx_ctl {
				mux {
					pins = "gpio121";
					function = "rgmii_tx";
				};

				config {
					pins = "gpio121";
					bias-pull-up;
					drive-strength = <16>;
				};
			};


			emac_rgmii_rxd0: emac_rgmii_rxd0 {
				mux {
					pins = "gpio117";
					function = "rgmii_rxd0";
				};

				config {
					pins = "gpio117";
					bias-disable;  /* NO pull */
					drive-strength = <2>;  /* 2MA */
				};
			};

			emac_rgmii_rxd1: emac_rgmii_rxd1 {
				mux {
					pins = "gpio118";
					function = "rgmii_rxd1";
				};

				config {
					pins = "gpio118";
					bias-disable;  /* NO pull */
					drive-strength = <2>;
				};
			};

			emac_rgmii_rxd2: emac_rgmii_rxd2 {
				mux {
					pins = "gpio119";
					function = "rgmii_rxd2";
				};

				config {
					pins = "gpio119";
					bias-disable;	/* NO pull */
					drive-strength = <2>;
				};
			};
			emac_rgmii_rxd3: emac_rgmii_rxd3 {
				mux {
					pins = "gpio120";
					function = "rgmii_rxd3";
				};

				config {
					pins = "gpio120";
					bias-disable;	/* NO pull */
					drive-strength = <2>;
				};
			};
			emac_rgmii_rxc: emac_rgmii_rxc {
				mux {
					pins = "gpio115";
					function = "rgmii_rxc";
				};

				config {
					pins = "gpio115";
					bias-disable;	/* NO pull */
					drive-strength = <2>;
				};
			};
			emac_rgmii_rx_ctl: emac_rgmii_rx_ctl {
				mux {
					pins = "gpio116";
					function = "rgmii_rx";
				};

				config {
					pins = "gpio116";
					bias-disable;  /* NO pull */
					drive-strength = <2>;
				};
			};
			emac_phy_intr: emac_phy_intr {
				mux {
					pins = "gpio124";
					function = "emac_phy";
				};
				config {
					pins = "gpio124";
					bias-disable;  /* NO pull */
					drive-strength = <8>;
				};
			};
			emac_phy_reset_state: emac_phy_reset_state {
				mux {
					pins = "gpio79";
					function = "gpio";
				};
				config {
					pins = "gpio79";
					bias-pull-up;
					drive-strength = <16>;
				};
			};
			emac_pin_pps_0: emac_pin_pps_0 {
				mux {
					pins = "gpio81";
					function = "emac_pps";
				};

				config {
					pins = "gpio81";
					drive-strength = <8>;  /* 8 mA */
					bias-disable;  /* NO PULL*/
				};
			};
		};

		bt_en_active: bt_en_active {
			mux {
				pins = "gpio172";
				function = "gpio";
			};

			config {
				pins = "gpio172";
				drive-strength = <2>;
				bias-pull-down;
			};
		};

		conn_power_1p8_active: conn_power_1p8_active {
			mux {
				pins = "gpio173";
				function = "gpio";
			};

			config {
				pins = "gpio173";
				drive-strength = <2>;
				bias-pull-up;
			};
		};

		conn_power_pa_active: conn_power_pa_active {
			mux {
				pins = "gpio174";
				function = "gpio";
			};

			config {
				pins = "gpio174";
				drive-strength = <2>;
				bias-pull-up;
			};
		};

<<<<<<< HEAD
mcu_pin_active: mcu_pin_active {
	mux {
		pins = "gpio6";
		function = "gpio";
	};

	config {
		pins = "gpio6";
		bias-pull-up; /* PULL UP */
		drive-strength = <2>; /* 2 MA */
	};
};

mcu_pin_suspend: mcu_pin_suspend {
	mux {
		pins = "gpio6";
		function = "gpio";
	};

	config {
		pins = "gpio6";
		bias-pull-up; /* PULL UP */
		drive-strength = <2>; /* 2 MA */
	};
};

mcu_pin_test_enable: mcu_pin_test_enable {
	mux {
		pins = "gpio35";
		function = "gpio";
	};

	config {
		pins = "gpio35";
		bias-pull-down; /* PULL UP */
		drive-strength = <2>; /* 2 MA */
	};
};

mcu_pin_test_disable: mcu_pin_test_disable {
	mux {
		pins = "gpio35";
		function = "gpio";
	};

	config {
		pins = "gpio35";
		bias-pull-down; /* PULL UP */
		drive-strength = <2>; /* 2 MA */
	};
};

mcu5V_boost_pin_enable: mcu5V_boost_pin_enable {
	mux {
		pins = "gpio79";
		function = "gpio";
	};

	config {
		pins = "gpio79";
		bias-pull-up; 
		drive-strength = <2>; /* 2 MA */
	};
};

mcu5V_boost_pin_disable: mcu5V_boost_pin_disable {
	mux {
		pins = "gpio79";
		function = "gpio";
	};

	config {
		pins = "gpio79";
		bias-pull-down; 
		drive-strength = <2>; /* 2 MA */
	};
};

mcu_pin_wakeup_enable: mcu_pin_wakeup_enable {
	mux {
		pins = "gpio10";
		function = "gpio";
	};

	config {
		pins = "gpio10";
		bias-pull-up; 
		drive-strength = <2>; /* 2 MA */
	};
};

mcu_pin_wakeup_disable: mcu_pin_wakeup_disable {
	mux {
		pins = "gpio10";
		function = "gpio";
	};

	config {
		pins = "gpio10";
		bias-pull-down; 
		drive-strength = <2>; /* 2 MA */
	};
};

=======
		usb2phy_ac_en1_default: usb2phy_ac_en1_default {
			mux {
				pins = "gpio113";
				function = "usb2phy_ac";
			};

			config {
				pins = "gpio113";
				drive-strength = <2>;
				bias-disable;
			};
		};

		usb2phy_ac_en2_default: usb2phy_ac_en2_default {
			mux {
				pins = "gpio123";
				function = "usb2phy_ac";
			};

			config {
				pins = "gpio123";
				drive-strength = <2>;
				bias-disable;
			};
		};

		audio_ioexp_reset_active: audio_ioexp_reset_active {
			mux {
				pins = "gpio166";
				function = "gpio";
			};
			config {
				pins = "gpio166";
				drive-strength = <2>;
				bias-disable;
				output-high;
			};
		};
>>>>>>> b10268a7
	};
};<|MERGE_RESOLUTION|>--- conflicted
+++ resolved
@@ -4752,112 +4752,110 @@
 			};
 		};
 
-<<<<<<< HEAD
-mcu_pin_active: mcu_pin_active {
-	mux {
-		pins = "gpio6";
-		function = "gpio";
-	};
-
-	config {
-		pins = "gpio6";
-		bias-pull-up; /* PULL UP */
-		drive-strength = <2>; /* 2 MA */
-	};
-};
-
-mcu_pin_suspend: mcu_pin_suspend {
-	mux {
-		pins = "gpio6";
-		function = "gpio";
-	};
-
-	config {
-		pins = "gpio6";
-		bias-pull-up; /* PULL UP */
-		drive-strength = <2>; /* 2 MA */
-	};
-};
-
-mcu_pin_test_enable: mcu_pin_test_enable {
-	mux {
-		pins = "gpio35";
-		function = "gpio";
-	};
-
-	config {
-		pins = "gpio35";
-		bias-pull-down; /* PULL UP */
-		drive-strength = <2>; /* 2 MA */
-	};
-};
-
-mcu_pin_test_disable: mcu_pin_test_disable {
-	mux {
-		pins = "gpio35";
-		function = "gpio";
-	};
-
-	config {
-		pins = "gpio35";
-		bias-pull-down; /* PULL UP */
-		drive-strength = <2>; /* 2 MA */
-	};
-};
-
-mcu5V_boost_pin_enable: mcu5V_boost_pin_enable {
-	mux {
-		pins = "gpio79";
-		function = "gpio";
-	};
-
-	config {
-		pins = "gpio79";
-		bias-pull-up; 
-		drive-strength = <2>; /* 2 MA */
-	};
-};
-
-mcu5V_boost_pin_disable: mcu5V_boost_pin_disable {
-	mux {
-		pins = "gpio79";
-		function = "gpio";
-	};
-
-	config {
-		pins = "gpio79";
-		bias-pull-down; 
-		drive-strength = <2>; /* 2 MA */
-	};
-};
-
-mcu_pin_wakeup_enable: mcu_pin_wakeup_enable {
-	mux {
-		pins = "gpio10";
-		function = "gpio";
-	};
-
-	config {
-		pins = "gpio10";
-		bias-pull-up; 
-		drive-strength = <2>; /* 2 MA */
-	};
-};
-
-mcu_pin_wakeup_disable: mcu_pin_wakeup_disable {
-	mux {
-		pins = "gpio10";
-		function = "gpio";
-	};
-
-	config {
-		pins = "gpio10";
-		bias-pull-down; 
-		drive-strength = <2>; /* 2 MA */
-	};
-};
-
-=======
+		mcu_pin_active: mcu_pin_active {
+			mux {
+				pins = "gpio6";
+				function = "gpio";
+			};
+
+			config {
+				pins = "gpio6";
+				bias-pull-up; /* PULL UP */
+				drive-strength = <2>; /* 2 MA */
+			};
+		};
+
+		mcu_pin_suspend: mcu_pin_suspend {
+			mux {
+				pins = "gpio6";
+				function = "gpio";
+			};
+
+			config {
+				pins = "gpio6";
+				bias-pull-up; /* PULL UP */
+				drive-strength = <2>; /* 2 MA */
+			};
+		};
+
+		mcu_pin_test_enable: mcu_pin_test_enable {
+			mux {
+				pins = "gpio35";
+				function = "gpio";
+			};
+
+			config {
+				pins = "gpio35";
+				bias-pull-down; /* PULL UP */
+				drive-strength = <2>; /* 2 MA */
+			};
+		};
+
+		mcu_pin_test_disable: mcu_pin_test_disable {
+			mux {
+				pins = "gpio35";
+				function = "gpio";
+			};
+
+			config {
+				pins = "gpio35";
+				bias-pull-down; /* PULL UP */
+				drive-strength = <2>; /* 2 MA */
+			};
+		};
+
+		mcu5V_boost_pin_enable: mcu5V_boost_pin_enable {
+			mux {
+				pins = "gpio79";
+				function = "gpio";
+			};
+
+			config {
+				pins = "gpio79";
+				bias-pull-up; 
+				drive-strength = <2>; /* 2 MA */
+			};
+		};
+
+		mcu5V_boost_pin_disable: mcu5V_boost_pin_disable {
+			mux {
+				pins = "gpio79";
+				function = "gpio";
+			};
+
+			config {
+				pins = "gpio79";
+				bias-pull-down; 
+				drive-strength = <2>; /* 2 MA */
+			};
+		};
+
+		mcu_pin_wakeup_enable: mcu_pin_wakeup_enable {
+			mux {
+				pins = "gpio10";
+				function = "gpio";
+			};
+
+			config {
+				pins = "gpio10";
+				bias-pull-up; 
+				drive-strength = <2>; /* 2 MA */
+			};
+		};
+
+		mcu_pin_wakeup_disable: mcu_pin_wakeup_disable {
+			mux {
+				pins = "gpio10";
+				function = "gpio";
+			};
+
+			config {
+				pins = "gpio10";
+				bias-pull-down; 
+				drive-strength = <2>; /* 2 MA */
+			};
+		};
+
 		usb2phy_ac_en1_default: usb2phy_ac_en1_default {
 			mux {
 				pins = "gpio113";
@@ -4896,6 +4894,5 @@
 				output-high;
 			};
 		};
->>>>>>> b10268a7
 	};
 };