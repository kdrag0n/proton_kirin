/* Copyright (c) 2017-2019, The Linux Foundation. All rights reserved.
 *
 * This program is free software; you can redistribute it and/or modify
 * it under the terms of the GNU General Public License version 2 and
 * only version 2 as published by the Free Software Foundation.
 *
 * This program is distributed in the hope that it will be useful,
 * but WITHOUT ANY WARRANTY; without even the implied warranty of
 * MERCHANTABILITY or FITNESS FOR A PARTICULAR PURPOSE.  See the
 * GNU General Public License for more details.
 */

&soc {
	tlmm: pinctrl@03000000 {
		compatible = "qcom,sm8150-pinctrl";
		reg = <0x03000000 0xdc2000>, <0x17c000f0 0x60>;
		reg-names = "pinctrl", "spi_cfg";
		interrupts = <0 208 0>;
		gpio-controller;
		#gpio-cells = <2>;
		interrupt-controller;
		#interrupt-cells = <2>;

		ufs_dev_reset_assert: ufs_dev_reset_assert {
			config {
				pins = "ufs_reset";
				bias-pull-down;		/* default: pull down */
				/*
				 * UFS_RESET driver strengths are having
				 * different values/steps compared to typical
				 * GPIO drive strengths.
				 *
				 * Following table clarifies:
				 *
				 * HDRV value | UFS_RESET | Typical GPIO
				 *   (dec)    |   (mA)    |    (mA)
				 *     0      |   0.8     |    2
				 *     1      |   1.55    |    4
				 *     2      |   2.35    |    6
				 *     3      |   3.1     |    8
				 *     4      |   3.9     |    10
				 *     5      |   4.65    |    12
				 *     6      |   5.4     |    14
				 *     7      |   6.15    |    16
				 *
				 * POR value for UFS_RESET HDRV is 3 which means
				 * 3.1mA and we want to use that. Hence just
				 * specify 8mA to "drive-strength" binding and
				 * that should result into writing 3 to HDRV
				 * field.
				 */
				drive-strength = <8>;	/* default: 3.1 mA */
				output-low; /* active low reset */
			};
		};

		ufs_dev_reset_deassert: ufs_dev_reset_deassert {
			config {
				pins = "ufs_reset";
				bias-pull-down;		/* default: pull down */
				/*
				 * default: 3.1 mA
				 * check comments under ufs_dev_reset_assert
				 */
				drive-strength = <8>;
				output-high; /* active low reset */
			};
		};

		storage_cd: storage_cd {
			mux {
				pins = "gpio96";
				function = "gpio";
			};

			config {
				pins = "gpio96";
				bias-pull-up;           /* pull up */
				drive-strength = <2>;   /* 2 MA */
			};
		};

		sdc2_clk_on: sdc2_clk_on {
			config {
				pins = "sdc2_clk";
				bias-disable;		/* NO pull */
				drive-strength = <16>;	/* 16 MA */
			};
		};

		sdc2_clk_off: sdc2_clk_off {
			config {
				pins = "sdc2_clk";
				bias-disable;		/* NO pull */
				drive-strength = <2>;	/* 2 MA */
			};
		};

		sdc2_clk_ds_400KHz: sdc2_clk_ds_400KHz {
			config {
				pins = "sdc2_clk";
				bias-disable;		/* NO pull */
				drive-strength = <16>;	/* 16 MA */
			};
		};

		sdc2_clk_ds_50MHz: sdc2_clk_ds_50MHz {
			config {
				pins = "sdc2_clk";
				bias-disable;		/* NO pull */
				drive-strength = <16>;	/* 16 MA */
			};
		};

		sdc2_clk_ds_100MHz: sdc2_clk_ds_100MHz {
			config {
				pins = "sdc2_clk";
				bias-disable;		/* NO pull */
				drive-strength = <16>;	/* 16 MA */
			};
		};

		sdc2_clk_ds_200MHz: sdc2_clk_ds_200MHz {
			config {
				pins = "sdc2_clk";
				bias-disable;		/* NO pull */
				drive-strength = <16>;	/* 16 MA */
			};
		};

		sdc2_cmd_on: sdc2_cmd_on {
			config {
				pins = "sdc2_cmd";
				bias-pull-up;		/* pull up */
				drive-strength = <16>;	/* 16 MA */
			};
		};

		sdc2_cmd_off: sdc2_cmd_off {
			config {
				pins = "sdc2_cmd";
				bias-pull-up;		/* pull up */
				drive-strength = <2>;	/* 2 MA */
			};
		};

		sdc2_cmd_ds_400KHz: sdc2_cmd_ds_400KHz {
			config {
				pins = "sdc2_cmd";
				bias-pull-up;		/* pull up */
				drive-strength = <16>;	/* 16 MA */
			};
		};

		sdc2_cmd_ds_50MHz: sdc2_cmd_ds_50MHz {
			config {
				pins = "sdc2_cmd";
				bias-pull-up;		/* pull up */
				drive-strength = <16>;	/* 16 MA */
			};
		};

		sdc2_cmd_ds_100MHz: sdc2_cmd_ds_100MHz {
			config {
				pins = "sdc2_cmd";
				bias-pull-up;		/* pull up */
				drive-strength = <16>;	/* 16 MA */
			};
		};

		sdc2_cmd_ds_200MHz: sdc2_cmd_ds_200MHz {
			config {
				pins = "sdc2_cmd";
				bias-pull-up;		/* pull up */
				drive-strength = <16>;	/* 16 MA */
			};
		};

		sdc2_data_on: sdc2_data_on {
			config {
				pins = "sdc2_data";
				bias-pull-up;		/* pull up */
				drive-strength = <16>;	/* 16 MA */
			};
		};

		sdc2_data_off: sdc2_data_off {
			config {
				pins = "sdc2_data";
				bias-pull-up;		/* pull up */
				drive-strength = <2>;	/* 2 MA */
			};
		};

		sdc2_data_ds_400KHz: sdc2_data_ds_400KHz {
			config {
				pins = "sdc2_data";
				bias-pull-up;		/* pull up */
				drive-strength = <16>;	/* 16 MA */
			};
		};

		sdc2_data_ds_50MHz: sdc2_data_ds_50MHz {
			config {
				pins = "sdc2_data";
				bias-pull-up;		/* pull up */
				drive-strength = <16>;	/* 16 MA */
			};
		};

		sdc2_data_ds_100MHz: sdc2_data_ds_100MHz {
			config {
				pins = "sdc2_data";
				bias-pull-up;		/* pull up */
				drive-strength = <16>;	/* 16 MA */
			};
		};

		sdc2_data_ds_200MHz: sdc2_data_ds_200MHz {
			config {
				pins = "sdc2_data";
				bias-pull-up;		/* pull up */
				drive-strength = <16>;	/* 16 MA */
			};
		};

		qupv3_se12_2uart_pins: qupv3_se12_2uart_pins {
			qupv3_se12_2uart_active: qupv3_se12_2uart_active {
				mux {
					pins = "gpio85", "gpio86";
					function = "qup12";
				};

				config {
					pins = "gpio85", "gpio86";
					drive-strength = <2>;
					bias-disable;
				};
			};

			qupv3_se12_2uart_sleep: qupv3_se12_2uart_sleep {
				mux {
					pins = "gpio85", "gpio86";
					function = "gpio";
				};

				config {
					pins = "gpio85", "gpio86";
					drive-strength = <2>;
					bias-pull-down;
				};
			};
		};

		qupv3_se13_4uart_pins: qupv3_se13_4uart_pins {
			qupv3_se13_default_ctsrtsrx:
				qupv3_se13_default_ctsrtsrx {
				mux {
					pins = "gpio43", "gpio44", "gpio46";
					function = "gpio";
				};

				config {
					pins = "gpio43", "gpio44", "gpio46";
					drive-strength = <2>;
					bias-pull-down;
				};
			};

			qupv3_se13_default_tx: qupv3_se13_default_tx {
				mux {
					pins = "gpio45";
					function = "gpio";
				};

				config {
					pins = "gpio45";
					drive-strength = <2>;
					bias-pull-up;
				};
			};

			qupv3_se13_ctsrx: qupv3_se13_ctsrx {
				mux {
					pins = "gpio43", "gpio46";
					function = "qup13";
				};

				config {
					pins = "gpio43", "gpio46";
					drive-strength = <2>;
					bias-disable;
				};
			};

			qupv3_se13_rts: qupv3_se13_rts {
				mux {
					pins = "gpio44";
					function = "qup13";
				};

				config {
					pins = "gpio44";
					drive-strength = <2>;
					bias-pull-down;
				};
			};

			qupv3_se13_tx: qupv3_se13_tx {
				mux {
					pins = "gpio45";
					function = "qup13";
				};

				config {
					pins = "gpio45";
					drive-strength = <2>;
					bias-pull-up;
				};
			};
		};

		pmx_ts_active {
			ts_active: ts_active {
					mux {
						pins = "gpio122", "gpio54";
						function = "gpio";
					};
					config {
						pins = "gpio122", "gpio54";
						drive-strength = <8>;
						bias-pull-up;
					};
			};
		};

		pmx_ts_int_suspend {
			ts_int_suspend: ts_int_suspend {
				mux {
					pins = "gpio122";
					function = "gpio";
				};
				config {
					pins = "gpio122";
					drive-strength = <2>;
					bias-pull-down;
				};
			};
		};

		pmx_ts_reset_suspend {
			ts_reset_suspend: ts_reset_suspend {
				mux {
					pins = "gpio54";
					function = "gpio";
				};
				config {
					pins = "gpio54";
					drive-strength = <2>;
					bias-pull-down;
				};
			};
		};

		pcie0 {
			/*pcie0_clkreq_default: pcie0_clkreq_default {
				mux {
					pins = "gpio36";
					function = "pci_e0";
				};

				config {
					pins = "gpio36";
					drive-strength = <2>;
					bias-pull-up;
				};
			};*/
/*
			pcie0_perst_default: pcie0_perst_default {
				mux {
					pins = "gpio35";
					function = "gpio";
				};

				config {
					pins = "gpio35";
					drive-strength = <2>;
					bias-pull-down;
				};
			};
*/
			pcie0_wake_default: pcie0_wake_default {
				mux {
					pins = "gpio37";
					function = "gpio";
				};

				config {
					pins = "gpio37";
					drive-strength = <2>;
					bias-pull-up;
				};
			};
		};

		pcie1 {
			pcie1_clkreq_default: pcie1_clkreq_default {
				mux {
					pins = "gpio103";
					function = "pci_e1";
				};

				config {
					pins = "gpio103";
					drive-strength = <2>;
					bias-pull-up;
				};
			};

			pcie1_perst_default: pcie1_perst_default {
				mux {
					pins = "gpio102";
					function = "gpio";
				};

				config {
					pins = "gpio102";
					drive-strength = <2>;
					bias-pull-down;
				};
			};

			pcie1_wake_default: pcie1_wake_default {
				mux {
					pins = "gpio104";
					function = "gpio";
				};

				config {
					pins = "gpio104";
					drive-strength = <2>;
					bias-pull-up;
				};
			};
		};

		cnss_pins {
			cnss_wlan_en_active: cnss_wlan_en_active {
				mux {
					pins = "gpio169";
					function = "gpio";
				};

				config {
					pins = "gpio169";
					drive-strength = <16>;
					output-high;
					bias-pull-up;
				};
			};
			cnss_wlan_en_sleep: cnss_wlan_en_sleep {
				mux {
					pins = "gpio169";
					function = "gpio";
				};

				config {
					pins = "gpio169";
					drive-strength = <2>;
					output-low;
					bias-pull-down;
				};
			};
		};

		pcie_ep {
			pcie_ep_clkreq_default: pcie_ep_clkreq_default {
				mux {
					pins = "gpio103";
					function = "pci_e1";
				};
				config {
					pins = "gpio103";
					drive-strength = <2>;
					bias-disable;
				};
			};

			pcie_ep_perst_default: pcie_ep_perst_default {
				mux {
					pins = "gpio102";
					function = "gpio";
				};
				config {
					pins = "gpio102";
					drive-strength = <2>;
					bias-pull-down;
				};
			};

			pcie_ep_wake_default: pcie_ep_wake_default {
				mux {
					pins = "gpio104";
					function = "gpio";
				};
				config {
					pins = "gpio104";
					drive-strength = <2>;
					bias-disable;
				};
			};
		};

		wil6210_refclk3_en_pin: wil6210_refclk3_en_pin {
			mux {
				pins = "gpio87";
				function = "gpio";
			};

			config {
				pins = "gpio87";
				bias-pull-down;		/* PULL DOWN */
				drive-strength = <2>;	/* 2 MA */
			};
		};

		/* SE0 pin mappings */
		qupv3_se0_i2c_pins: qupv3_se0_i2c_pins {
			qupv3_se0_i2c_active: qupv3_se0_i2c_active {
				mux {
					pins = "gpio0", "gpio1";
					function = "qup0";
				};

				config {
					pins = "gpio0", "gpio1";
					drive-strength = <2>;
					bias-disable;
				};
			};

			qupv3_se0_i2c_sleep: qupv3_se0_i2c_sleep {
				mux {
					pins = "gpio0", "gpio1";
					function = "gpio";
				};

				config {
					pins = "gpio0", "gpio1";
					drive-strength = <2>;
					bias-pull-up;
				};
			};
		};

		qupv3_se0_spi_pins: qupv3_se0_spi_pins {
			qupv3_se0_spi_active: qupv3_se0_spi_active {
				mux {
					pins = "gpio0", "gpio1", "gpio2",
								"gpio3";
					function = "qup0";
				};

				config {
					pins = "gpio0", "gpio1", "gpio2",
								"gpio3";
					drive-strength = <6>;
					bias-disable;
				};
			};

			qupv3_se0_spi_sleep: qupv3_se0_spi_sleep {
				mux {
					pins = "gpio0", "gpio1", "gpio2",
								"gpio3";
					function = "gpio";
				};

				config {
					pins = "gpio0", "gpio1", "gpio2",
								"gpio3";
					drive-strength = <6>;
					bias-disable;
				};
			};
		};

		/* SE 1 pin mappings */
		qupv3_se1_i2c_pins: qupv3_se1_i2c_pins {
			qupv3_se1_i2c_active: qupv3_se1_i2c_active {
				mux {
					pins = "gpio114", "gpio115";
					function = "qup1";
				};

				config {
					pins = "gpio114", "gpio115";
					drive-strength = <2>;
					bias-disable;
				};
			};

			qupv3_se1_i2c_sleep: qupv3_se1_i2c_sleep {
				mux {
					pins = "gpio114", "gpio115";
					function = "gpio";
				};

				config {
					pins = "gpio114", "gpio115";
					drive-strength = <2>;
					bias-pull-up;
				};
			};
		};

		qupv3_se1_spi_pins: qupv3_se1_spi_pins {
			qupv3_se1_spi_active: qupv3_se1_spi_active {
				mux {
					pins = "gpio114", "gpio115", "gpio116";
					function = "qup1";
				};

				config {
					pins = "gpio114", "gpio115", "gpio116";
					drive-strength = <6>;
					bias-disable;
				};
			};

			qupv3_se1_spi_sleep: qupv3_se1_spi_sleep {
				mux {
					pins = "gpio114", "gpio115", "gpio116";
					function = "gpio";
				};

				config {
					pins = "gpio114", "gpio115", "gpio116";
					drive-strength = <6>;
					bias-disable;
				};
			};
		};

		/* SE 2 pin mappings */
		qupv3_se2_i2c_pins: qupv3_se2_i2c_pins {
			qupv3_se2_i2c_active: qupv3_se2_i2c_active {
				mux {
					pins = "gpio126", "gpio127";
					function = "qup2";
				};

				config {
					pins = "gpio126", "gpio127";
					drive-strength = <2>;
					bias-disable;
				};
			};

			qupv3_se2_i2c_sleep: qupv3_se2_i2c_sleep {
				mux {
					pins = "gpio126", "gpio127";
					function = "gpio";
				};

				config {
					pins = "gpio126", "gpio127";
					drive-strength = <2>;
					bias-pull-up;
				};
			};
		};

		qupv3_se2_spi_pins: qupv3_se2_spi_pins {
			qupv3_se2_spi_active: qupv3_se2_spi_active {
				mux {
					pins = "gpio126", "gpio127", "gpio128",
								"gpio129";
					function = "qup2";
				};

				config {
					pins = "gpio126", "gpio127", "gpio128",
								"gpio129";
					drive-strength = <6>;
					bias-disable;
				};
			};

			qupv3_se2_spi_sleep: qupv3_se2_spi_sleep {
				mux {
					pins = "gpio126", "gpio127", "gpio128",
								"gpio129";
					function = "gpio";
				};

				config {
					pins = "gpio126", "gpio127", "gpio128",
								"gpio129";
					drive-strength = <6>;
					bias-disable;
				};
			};
		};

		/* SE 3 pin mappings */
		qupv3_se3_i2c_pins: qupv3_se3_i2c_pins {
			qupv3_se3_i2c_active: qupv3_se3_i2c_active {
				mux {
					pins = "gpio144", "gpio145";
					function = "qup3";
				};

				config {
					pins = "gpio144", "gpio145";
					drive-strength = <2>;
					bias-disable;
				};
			};

			qupv3_se3_i2c_sleep: qupv3_se3_i2c_sleep {
				mux {
					pins = "gpio144", "gpio145";
					function = "gpio";
				};

				config {
					pins = "gpio144", "gpio145";
					drive-strength = <2>;
					bias-pull-up;
				};
			};
		};

		qupv3_se3_spi_pins: qupv3_se3_spi_pins {
			qupv3_se3_spi_active: qupv3_se3_spi_active {
				mux {
					pins = "gpio144", "gpio145", "gpio146",
								"gpio147";
					function = "qup3";
				};

				config {
					pins = "gpio144", "gpio145", "gpio146",
								"gpio147";
					drive-strength = <6>;
					bias-disable;
				};
			};

			qupv3_se3_spi_sleep: qupv3_se3_spi_sleep {
				mux {
					pins = "gpio145", "gpio146", "gpio147";
					function = "qup3";
				};

				config {
					pins = "gpio145", "gpio146", "gpio147";
					drive-strength = <6>;
					bias-disable;
				};
			};
			qupv3_se3_spi_miso_sleep: qupv3_se3_spi_miso_sleep {
				mux {
					pins = "gpio144";
					function = "qup3";
				};

				config {
					pins = "gpio144";
					drive-strength = <6>;
					bias-pull-down; /* pull down */
				};
			};
		};

		/* SE 4 pin mappings */
		qupv3_se4_i2c_pins: qupv3_se4_i2c_pins {
			qupv3_se4_i2c_active: qupv3_se4_i2c_active {
				mux {
					pins = "gpio51", "gpio52";
					function = "qup4";
				};

				config {
					pins = "gpio51", "gpio52";
					drive-strength = <2>;
					bias-disable;
				};
			};

			qupv3_se4_i2c_sleep: qupv3_se4_i2c_sleep {
				mux {
					pins = "gpio51", "gpio52";
					function = "gpio";
				};

				config {
					pins = "gpio51", "gpio52";
					drive-strength = <2>;
					bias-pull-up;
				};
			};
		};

		qupv3_se4_spi_pins: qupv3_se4_spi_pins {
			qupv3_se4_spi_active: qupv3_se4_spi_active {
				mux {
					pins = "gpio51", "gpio52", "gpio53",
								"gpio54";
					function = "qup4";
				};

				config {
					pins = "gpio51", "gpio52", "gpio53",
								"gpio54";
					drive-strength = <6>;
					bias-disable;
				};
			};

			qupv3_se4_spi_sleep: qupv3_se4_spi_sleep {
				mux {
					pins = "gpio51", "gpio52", "gpio53",
								"gpio54";
					function = "gpio";
				};

				config {
					pins = "gpio51", "gpio52", "gpio53",
								"gpio54";
					drive-strength = <6>;
					bias-disable;
				};
			};
		};

		/* SE 5 pin mappings */
		qupv3_se5_i2c_pins: qupv3_se5_i2c_pins {
			qupv3_se5_i2c_active: qupv3_se5_i2c_active {
				mux {
					pins = "gpio121", "gpio122";
					function = "qup5";
				};

				config {
					pins = "gpio121", "gpio122";
					drive-strength = <2>;
					bias-disable;
				};
			};

			qupv3_se5_i2c_sleep: qupv3_se5_i2c_sleep {
				mux {
					pins = "gpio121", "gpio122";
					function = "gpio";
				};

				config {
					pins = "gpio121", "gpio122";
					drive-strength = <2>;
					bias-pull-up;
				};
			};
		};

		qupv3_se5_spi_pins: qupv3_se5_spi_pins {
			qupv3_se5_spi_active: qupv3_se5_spi_active {
				mux {
					pins = "gpio119", "gpio120", "gpio121",
								"gpio122";
					function = "qup5";
				};

				config {
					pins = "gpio119", "gpio120", "gpio121",
								"gpio122";
					drive-strength = <6>;
					bias-disable;
				};
			};

			qupv3_se5_spi_sleep: qupv3_se5_spi_sleep {
				mux {
					pins = "gpio119", "gpio120", "gpio121",
								"gpio122";
					function = "gpio";
				};

				config {
					pins = "gpio119", "gpio120", "gpio121",
								"gpio122";
					drive-strength = <6>;
					bias-disable;
				};
			};
		};

		/* SE 6 pin mappings */
		qupv3_se6_i2c_pins: qupv3_se6_i2c_pins {
			qupv3_se6_i2c_active: qupv3_se6_i2c_active {
				mux {
					pins = "gpio6", "gpio7";
					function = "qup6";
				};

				config {
					pins = "gpio6", "gpio7";
					drive-strength = <2>;
					bias-disable;
				};
			};

			qupv3_se6_i2c_sleep: qupv3_se6_i2c_sleep {
				mux {
					pins = "gpio6", "gpio7";
					function = "gpio";
				};

				config {
					pins = "gpio6", "gpio7";
					drive-strength = <2>;
					bias-pull-up;
				};
			};
		};

		qupv3_se6_spi_pins: qupv3_se6_spi_pins {
			qupv3_se6_spi_active: qupv3_se6_spi_active {
				mux {
					pins = "gpio4", "gpio5", "gpio6",
								"gpio7";
					function = "qup6";
				};

				config {
					pins = "gpio4", "gpio5", "gpio6",
								"gpio7";
					drive-strength = <6>;
					bias-disable;
				};
			};

			qupv3_se6_spi_sleep: qupv3_se6_spi_sleep {
				mux {
					pins = "gpio4", "gpio5", "gpio6",
								"gpio7";
					function = "gpio";
				};

				config {
					pins = "gpio4", "gpio5", "gpio6",
								"gpio7";
					drive-strength = <6>;
					bias-disable;
				};
			};
		};

		/* SE 7 pin mappings */
		qupv3_se7_i2c_pins: qupv3_se7_i2c_pins {
			qupv3_se7_i2c_active: qupv3_se7_i2c_active {
				mux {
					pins = "gpio98", "gpio99";
					function = "qup7";
				};

				config {
					pins = "gpio98", "gpio99";
					drive-strength = <2>;
					bias-disable;
				};
			};

			qupv3_se7_i2c_sleep: qupv3_se7_i2c_sleep {
				mux {
					pins = "gpio98", "gpio99";
					function = "gpio";
				};

				config {
					pins = "gpio98", "gpio99";
					drive-strength = <2>;
					bias-pull-up;
				};
			};
		};

		qupv3_se7_spi_pins: qupv3_se7_spi_pins {
			qupv3_se7_spi_active: qupv3_se7_spi_active {
				mux {
					pins = "gpio98", "gpio99", "gpio100",
								"gpio101";
					function = "qup7";
				};

				config {
					pins = "gpio98", "gpio99", "gpio100",
								"gpio101";
					drive-strength = <6>;
					bias-disable;
				};
			};

			qupv3_se7_spi_sleep: qupv3_se7_spi_sleep {
				mux {
					pins = "gpio98", "gpio99", "gpio100",
								"gpio101";
					function = "gpio";
				};

				config {
					pins = "gpio98", "gpio99", "gpio100",
								"gpio101";
					drive-strength = <6>;
					bias-disable;
				};
			};
		};

		/* QUPv3 North instances */
		/* SE 8 pin mappings */
		qupv3_se8_i2c_pins: qupv3_se8_i2c_pins {
			qupv3_se8_i2c_active: qupv3_se8_i2c_active {
				mux {
					pins = "gpio88", "gpio89";
					function = "qup8";
				};

				config {
					pins = "gpio88", "gpio89";
					drive-strength = <2>;
					bias-disable;
				};
			};

			qupv3_se8_i2c_sleep: qupv3_se8_i2c_sleep {
				mux {
					pins = "gpio88", "gpio89";
					function = "gpio";
				};

				config {
					pins = "gpio88", "gpio89";
					drive-strength = <2>;
					bias-pull-up;
				};
			};
		};

		qupv3_se8_spi_pins: qupv3_se8_spi_pins {
			qupv3_se8_spi_active: qupv3_se8_spi_active {
				mux {
					pins = "gpio88", "gpio89", "gpio90",
								"gpio91";
					function = "qup8";
				};

				config {
					pins = "gpio88", "gpio89", "gpio90",
								"gpio91";
					drive-strength = <6>;
					bias-disable;
				};
			};

			qupv3_se8_spi_sleep: qupv3_se8_spi_sleep {
				mux {
					pins = "gpio88", "gpio89", "gpio90",
								"gpio91";
					function = "gpio";
				};

				config {
					pins = "gpio88", "gpio89", "gpio90",
								"gpio91";
					drive-strength = <6>;
					bias-disable;
				};
			};
		};

		/* SE 9 pin mappings */
		qupv3_se9_i2c_pins: qupv3_se9_i2c_pins {
			qupv3_se9_i2c_active: qupv3_se9_i2c_active {
				mux {
					pins = "gpio39", "gpio40";
					function = "qup9";
				};

				config {
					pins = "gpio39", "gpio40";
					drive-strength = <2>;
					bias-disable;
				};
			};

			qupv3_se9_i2c_sleep: qupv3_se9_i2c_sleep {
				mux {
					pins = "gpio39", "gpio40";
					function = "gpio";
				};

				config {
					pins = "gpio39", "gpio40";
					drive-strength = <2>;
					bias-pull-up;
				};
			};
		};

		nfc {
			nfc_int_active: nfc_int_active {
				/* active state */
				mux {
					/* GPIO 47 NFC Read Interrupt */
					pins = "gpio47";
					function = "gpio";
				};

				config {
					pins = "gpio47";
					drive-strength = <2>; /* 2 MA */
					bias-pull-up;
				};
			};

			nfc_int_suspend: nfc_int_suspend {
				/* sleep state */
				mux {
					/* GPIO 47 NFC Read Interrupt */
					pins = "gpio47";
					function = "gpio";
				};

				config {
					pins = "gpio47";
					drive-strength = <2>; /* 2 MA */
					bias-pull-up;
				};
			};

			nfc_enable_active: nfc_enable_active {
				/* active state */
				mux {
					/* 41: NFC ENABLE 42:ESE Enable */
					pins = "gpio41", "gpio42", "gpio48";
					function = "gpio";
				};

				config {
					pins = "gpio41", "gpio42", "gpio48";
					drive-strength = <2>; /* 2 MA */
					bias-pull-up;
				};
			};

			nfc_enable_suspend: nfc_enable_suspend {
				/* sleep state */
				mux {
					/* 41: NFC ENABLE 42:ESE Enable */
					pins = "gpio41", "gpio42", "gpio48";
					function = "gpio";
				};

				config {
					pins = "gpio41", "gpio42", "gpio48";
					drive-strength = <2>; /* 2 MA */
					bias-disable;
				};
			};

			nfc_clk_req_active: nfc_clk_req_active {
				/* active state */
				mux {
					/* 113: NFC CLOCK REQUEST */
					pins = "gpio113";
					function = "gpio";
				};

				config {
					pins = "gpio113";
					drive-strength = <2>; /* 2 MA */
					bias-pull-up;
				};
			};

			nfc_clk_req_suspend: nfc_clk_req_suspend {
				/* sleep state */
				mux {
					/* 113: NFC CLOCK REQUEST */
					pins = "gpio113";
					function = "gpio";
				};

				config {
					pins = "gpio113";
					drive-strength = <2>; /* 2 MA */
					bias-disable;
				};
			};
		};

		qupv3_se9_spi_pins: qupv3_se9_spi_pins {
			qupv3_se9_spi_active: qupv3_se9_spi_active {
				mux {
					pins = "gpio39", "gpio40", "gpio41",
								"gpio42";
					function = "qup9";
				};

				config {
					pins = "gpio39", "gpio40", "gpio41",
								"gpio42";
					drive-strength = <6>;
					bias-disable;
				};
			};

			qupv3_se9_spi_sleep: qupv3_se9_spi_sleep {
				mux {
					pins = "gpio39", "gpio40", "gpio41",
								"gpio42";
					function = "gpio";
				};

				config {
					pins = "gpio39", "gpio40", "gpio41",
								"gpio42";
					drive-strength = <6>;
					bias-disable;
				};
			};
		};

		/* SE 10 pin mappings */
		qupv3_se10_i2c_pins: qupv3_se10_i2c_pins {
			qupv3_se10_i2c_active: qupv3_se10_i2c_active {
				mux {
					pins = "gpio9", "gpio10";
					function = "qup10";
				};

				config {
					pins = "gpio9", "gpio10";
					drive-strength = <2>;
					bias-disable;
				};
			};

			qupv3_se10_i2c_sleep: qupv3_se10_i2c_sleep {
				mux {
					pins = "gpio9", "gpio10";
					function = "gpio";
				};

				config {
					pins = "gpio9", "gpio10";
					drive-strength = <2>;
					bias-pull-up;
				};
			};
		};

		qupv3_se10_spi_pins: qupv3_se10_spi_pins {
			qupv3_se10_spi_active: qupv3_se10_spi_active {
				mux {
					pins = "gpio9", "gpio10", "gpio11",
								"gpio12";
					function = "qup10";
				};

				config {
					pins = "gpio9", "gpio10", "gpio11",
								"gpio12";
					drive-strength = <6>;
					bias-disable;
				};
			};

			qupv3_se10_spi_sleep: qupv3_se10_spi_sleep {
				mux {
					pins = "gpio9", "gpio10", "gpio11",
								"gpio12";
					function = "gpio";
				};

				config {
					pins = "gpio9", "gpio10", "gpio11",
								"gpio12";
					drive-strength = <6>;
					bias-disable;
				};
			};
		};

		/* SE 11 pin mappings */
		qupv3_se11_i2c_pins: qupv3_se11_i2c_pins {
			qupv3_se11_i2c_active: qupv3_se11_i2c_active {
				mux {
					pins = "gpio94", "gpio95";
					function = "qup11";
				};

				config {
					pins = "gpio94", "gpio95";
					drive-strength = <2>;
					bias-disable;
				};
			};

			qupv3_se11_i2c_sleep: qupv3_se11_i2c_sleep {
				mux {
					pins = "gpio94", "gpio95";
					function = "gpio";
				};

				config {
					pins = "gpio94", "gpio95";
					drive-strength = <2>;
					bias-pull-up;
				};
			};
		};

		qupv3_se11_spi_pins: qupv3_se11_spi_pins {
			qupv3_se11_spi_active: qupv3_se11_spi_active {
				mux {
					pins = "gpio92", "gpio93", "gpio94",
								"gpio95";
					function = "qup11";
				};

				config {
					pins = "gpio92", "gpio93", "gpio94",
								"gpio95";
					drive-strength = <6>;
					bias-disable;
				};
			};

			qupv3_se11_spi_sleep: qupv3_se11_spi_sleep {
				mux {
					pins = "gpio92", "gpio93", "gpio94",
								"gpio95";
					function = "gpio";
				};

				config {
					pins = "gpio92", "gpio93", "gpio94",
								"gpio95";
					drive-strength = <6>;
					bias-disable;
				};
			};
		};

		/* SE 12 pin mappings */
		qupv3_se12_i2c_pins: qupv3_se12_i2c_pins {
			qupv3_se12_i2c_active: qupv3_se12_i2c_active {
				mux {
					pins = "gpio83", "gpio84";
					function = "qup12";
				};

				config {
					pins = "gpio83", "gpio84";
					drive-strength = <2>;
					bias-disable;
				};
			};

			qupv3_se12_i2c_sleep: qupv3_se12_i2c_sleep {
				mux {
					pins = "gpio83", "gpio84";
					function = "gpio";
				};

				config {
					pins = "gpio83", "gpio84";
					drive-strength = <2>;
					bias-pull-up;
				};
			};
		};

		qupv3_se12_spi_pins: qupv3_se12_spi_pins {
			qupv3_se12_spi_active: qupv3_se12_spi_active {
				mux {
					pins = "gpio83", "gpio84", "gpio85",
								"gpio86";
					function = "qup12";
				};

				config {
					pins = "gpio83", "gpio84", "gpio85",
								"gpio86";
					drive-strength = <6>;
					bias-disable;
				};
			};

			qupv3_se12_spi_sleep: qupv3_se12_spi_sleep {
				mux {
					pins = "gpio83", "gpio84", "gpio85",
								"gpio86";
					function = "gpio";
				};

				config {
					pins = "gpio83", "gpio84", "gpio85",
								"gpio86";
					drive-strength = <6>;
					bias-disable;
				};
			};
		};

		/* SE 13 pin mappings */
		qupv3_se13_i2c_pins: qupv3_se13_i2c_pins {
			qupv3_se13_i2c_active: qupv3_se13_i2c_active {
				mux {
					pins = "gpio43", "gpio44";
					function = "qup13";
				};

				config {
					pins = "gpio43", "gpio44";
					drive-strength = <2>;
					bias-disable;
				};
			};

			qupv3_se13_i2c_sleep: qupv3_se13_i2c_sleep {
				mux {
					pins = "gpio43", "gpio44";
					function = "gpio";
				};

				config {
					pins = "gpio43", "gpio44";
					drive-strength = <2>;
					bias-pull-up;
				};
			};
		};

		qupv3_se13_spi_pins: qupv3_se13_spi_pins {
			qupv3_se13_spi_active: qupv3_se13_spi_active {
				mux {
					pins = "gpio43", "gpio44", "gpio45",
								"gpio46";
					function = "qup13";
				};

				config {
					pins = "gpio43", "gpio44", "gpio45",
								"gpio46";
					drive-strength = <6>;
					bias-disable;
				};
			};

			qupv3_se13_spi_sleep: qupv3_se13_spi_sleep {
				mux {
					pins = "gpio43", "gpio44", "gpio45",
								"gpio46";
					function = "gpio";
				};

				config {
					pins = "gpio43", "gpio44", "gpio45",
								"gpio46";
					drive-strength = <6>;
					bias-disable;
				};
			};
		};


		/* SE 14 pin mappings */
		qupv3_se14_i2c_pins: qupv3_se14_i2c_pins {
			qupv3_se14_i2c_active: qupv3_se14_i2c_active {
				mux {
					pins = "gpio47", "gpio48";
					function = "qup14";
				};

				config {
					pins = "gpio47", "gpio48";
					drive-strength = <2>;
					bias-disable;
				};
			};

			qupv3_se14_i2c_sleep: qupv3_se14_i2c_sleep {
				mux {
					pins = "gpio47", "gpio48";
					function = "gpio";
				};

				config {
					pins = "gpio47", "gpio48";
					drive-strength = <2>;
					bias-pull-up;
				};
			};
		};

		qupv3_se14_spi_pins: qupv3_se14_spi_pins {
			qupv3_se14_spi_active: qupv3_se14_spi_active {
				mux {
					pins = "gpio47", "gpio48", "gpio49",
								"gpio50";
					function = "qup14";
				};

				config {
					pins = "gpio47", "gpio48", "gpio49",
								"gpio50";
					drive-strength = <6>;
					bias-disable;
				};
			};

			qupv3_se14_spi_sleep: qupv3_se14_spi_sleep {
				mux {
					pins = "gpio47", "gpio48", "gpio49",
								"gpio50";
					function = "gpio";
				};

				config {
					pins = "gpio47", "gpio48", "gpio49",
								"gpio50";
					drive-strength = <6>;
					bias-disable;
				};
			};
		};

		/* SE 15 pin mappings */
		qupv3_se15_i2c_pins: qupv3_se15_i2c_pins {
			qupv3_se15_i2c_active: qupv3_se15_i2c_active {
				mux {
					pins = "gpio27", "gpio28";
					function = "qup15";
				};

				config {
					pins = "gpio27", "gpio28";
					drive-strength = <2>;
					bias-disable;
				};
			};

			qupv3_se15_i2c_sleep: qupv3_se15_i2c_sleep {
				mux {
					pins = "gpio27", "gpio28";
					function = "gpio";
				};

				config {
					pins = "gpio27", "gpio28";
					drive-strength = <2>;
					bias-pull-up;
				};
			};
		};

		qupv3_se15_spi_pins: qupv3_se15_spi_pins {
			qupv3_se15_spi_active: qupv3_se15_spi_active {
				mux {
					pins = "gpio27", "gpio28", "gpio29",
								"gpio30";
					function = "qup15";
				};

				config {
					pins = "gpio27", "gpio28", "gpio29",
								"gpio30";
					drive-strength = <6>;
					bias-disable;
				};
			};

			qupv3_se15_spi_sleep: qupv3_se15_spi_sleep {
				mux {
					pins = "gpio27", "gpio28", "gpio29",
								"gpio30";
					function = "gpio";
				};

				config {
					pins = "gpio27", "gpio28", "gpio29",
								"gpio30";
					drive-strength = <6>;
					bias-disable;
				};
			};
		};

		/* SE 16 pin mappings */
		qupv3_se16_i2c_pins: qupv3_se16_i2c_pins {
			qupv3_se16_i2c_active: qupv3_se16_i2c_active {
				mux {
					pins = "gpio86", "gpio85";
					function = "qup16";
				};

				config {
					pins = "gpio86", "gpio85";
					drive-strength = <2>;
					bias-disable;
				};
			};

			qupv3_se16_i2c_sleep: qupv3_se16_i2c_sleep {
				mux {
					pins = "gpio86", "gpio85";
					function = "gpio";
				};

				config {
					pins = "gpio86", "gpio85";
					drive-strength = <2>;
					bias-pull-up;
				};
			};
		};

		qupv3_se16_spi_pins: qupv3_se16_spi_pins {
			qupv3_se16_spi_active: qupv3_se16_spi_active {
				mux {
					pins = "gpio83", "gpio84", "gpio85",
								"gpio86";
					function = "qup16";
				};

				config {
					pins = "gpio83", "gpio84", "gpio85",
								"gpio86";
					drive-strength = <6>;
					bias-disable;
				};
			};

			qupv3_se16_spi_sleep: qupv3_se16_spi_sleep {
				mux {
					pins = "gpio83", "gpio84", "gpio85",
								"gpio86";
					function = "gpio";
				};

				config {
					pins = "gpio83", "gpio84", "gpio85",
								"gpio86";
					drive-strength = <6>;
					bias-disable;
				};
			};
		};

		/* SE 17 pin mappings */
		qupv3_se17_i2c_pins: qupv3_se17_i2c_pins {
			qupv3_se17_i2c_active: qupv3_se17_i2c_active {
				mux {
					pins = "gpio55", "gpio56";
					function = "qup17";
				};

				config {
					pins = "gpio55", "gpio56";
					drive-strength = <2>;
					bias-disable;
				};
			};

			qupv3_se17_i2c_sleep: qupv3_se17_i2c_sleep {
				mux {
					pins = "gpio55", "gpio56";
					function = "gpio";
				};

				config {
					pins = "gpio55", "gpio56";
					drive-strength = <2>;
					bias-pull-up;
				};
			};
		};

		qupv3_se17_spi_pins: qupv3_se17_spi_pins {
			qupv3_se17_spi_active: qupv3_se17_spi_active {
				mux {
					pins = "gpio55", "gpio56", "gpio57",
								"gpio58";
					function = "qup17";
				};

				config {
					pins = "gpio55", "gpio56", "gpio57",
								"gpio58";
					drive-strength = <6>;
					bias-disable;
				};
			};

			qupv3_se17_spi_sleep: qupv3_se17_spi_sleep {
				mux {
					pins = "gpio55", "gpio56", "gpio57",
								"gpio58";
					function = "gpio";
				};

				config {
					pins = "gpio55", "gpio56", "gpio57",
								"gpio58";
					drive-strength = <6>;
					bias-disable;
				};
			};
		};

		/* SE 18 pin mappings */
		qupv3_se18_i2c_pins: qupv3_se18_i2c_pins {
			qupv3_se18_i2c_active: qupv3_se18_i2c_active {
				mux {
					pins = "gpio23", "gpio24";
					function = "qup18";
				};

				config {
					pins = "gpio23", "gpio24";
					drive-strength = <2>;
					bias-disable;
				};
			};

			qupv3_se18_i2c_sleep: qupv3_se18_i2c_sleep {
				mux {
					pins = "gpio23", "gpio24";
					function = "gpio";
				};

				config {
					pins = "gpio23", "gpio24";
					drive-strength = <2>;
					bias-pull-up;
				};
			};
		};

		qupv3_se18_spi_pins: qupv3_se18_spi_pins {
			qupv3_se18_spi_active: qupv3_se18_spi_active {
				mux {
					pins = "gpio23", "gpio24", "gpio25",
								"gpio26";
					function = "qup18";
				};

				config {
					pins = "gpio23", "gpio24", "gpio25",
								"gpio26";
					drive-strength = <6>;
					bias-disable;
				};
			};

			qupv3_se18_spi_sleep: qupv3_se18_spi_sleep {
				mux {
					pins = "gpio23", "gpio24", "gpio25",
								"gpio26";
					function = "gpio";
				};

				config {
					pins = "gpio23", "gpio24", "gpio25",
								"gpio26";
					drive-strength = <6>;
					bias-disable;
				};
			};
		};

		/* SE 19 pin mappings */
		qupv3_se19_i2c_pins: qupv3_se19_i2c_pins {
			qupv3_se19_i2c_active: qupv3_se19_i2c_active {
				mux {
					pins = "gpio57", "gpio58";
					function = "qup19";
				};

				config {
					pins = "gpio57", "gpio58";
					drive-strength = <2>;
					bias-disable;
				};
			};

			qupv3_se19_i2c_sleep: qupv3_se19_i2c_sleep {
				mux {
					pins = "gpio57", "gpio58";
					function = "gpio";
				};

				config {
					pins = "gpio57", "gpio58";
					drive-strength = <2>;
					bias-pull-up;
				};
			};
		};

		qupv3_se19_spi_pins: qupv3_se19_spi_pins {
			qupv3_se19_spi_active: qupv3_se19_spi_active {
				mux {
					pins = "gpio55", "gpio56", "gpio57",
								"gpio58";
					function = "qup19";
				};

				config {
					pins = "gpio55", "gpio56", "gpio57",
								"gpio58";
					drive-strength = <6>;
					bias-disable;
				};
			};

			qupv3_se19_spi_sleep: qupv3_se19_spi_sleep {
				mux {
					pins = "gpio55", "gpio56", "gpio57",
								"gpio58";
					function = "gpio";
				};

				config {
					pins = "gpio55", "gpio56", "gpio57",
								"gpio58";
					drive-strength = <6>;
					bias-disable;
				};
			};
		};

		aqt_intr {
			aqt_intr_default: aqt_intr_default {
				mux {
					pins = "gpio125";
					function = "gpio";
				};

				config {
					pins = "gpio125";
					drive-strength = <2>; /* 2 mA */
					bias-pull-down; /* pull down */
					input-enable;
				};
			};
		};

		wcd9xxx_intr {
			wcd_intr_default: wcd_intr_default {
				 mux {
					pins = "gpio123";
					function = "gpio";
				};

				config {
					pins = "gpio123";
					drive-strength = <2>; /* 2 mA */
					bias-pull-down; /* pull down */
					input-enable;
				};
			};
		};

		cdc_reset_ctrl {
			cdc_reset_sleep: cdc_reset_sleep {
				mux {
					pins = "gpio143";
					function = "gpio";
				};
				config {
					pins = "gpio143";
					drive-strength = <2>;
					bias-disable;
					output-low;
				};
			};

			cdc_reset_active:cdc_reset_active {
				mux {
					pins = "gpio143";
					function = "gpio";
				};
				config {
					pins = "gpio143";
					drive-strength = <8>;
					bias-pull-down;
					output-high;
				};
			};
		};

		sec_aux_pcm {
			sec_aux_pcm_sleep: sec_aux_pcm_sleep {
				mux {
					pins = "gpio126", "gpio127";
					function = "gpio";
				};

				config {
					pins = "gpio126", "gpio127";
					drive-strength = <2>;   /* 2 mA */
					bias-pull-down;         /* PULL DOWN */
					input-enable;
				};
			};

			sec_aux_pcm_active: sec_aux_pcm_active {
				mux {
					pins = "gpio126", "gpio127";
					function = "sec_mi2s";
				};

				config {
					pins = "gpio126", "gpio127";
					drive-strength = <8>;   /* 8 mA */
					bias-disable;           /* NO PULL */
				};
			};
		};

		sec_aux_pcm_din {
			sec_aux_pcm_din_sleep: sec_aux_pcm_din_sleep {
				mux {
					pins = "gpio128";
					function = "gpio";
				};

				config {
					pins = "gpio128";
					drive-strength = <2>;   /* 2 mA */
					bias-pull-down;         /* PULL DOWN */
					input-enable;
				};
			};

			sec_aux_pcm_din_active: sec_aux_pcm_din_active {
				mux {
					pins = "gpio128";
					function = "sec_mi2s";
				};

				config {
					pins = "gpio128";
					drive-strength = <8>;   /* 8 mA */
					bias-disable;           /* NO PULL */
				};
			};
		};

		sec_aux_pcm_dout {
			sec_aux_pcm_dout_sleep: sec_aux_pcm_dout_sleep {
				mux {
					pins = "gpio129";
					function = "gpio";
				};

				config {
					pins = "gpio129";
					drive-strength = <2>;   /* 2 mA */
					bias-pull-down;         /* PULL DOWN */
					input-enable;
				};
			};

			sec_aux_pcm_dout_active: sec_aux_pcm_dout_active {
				mux {
					pins = "gpio129";
					function = "sec_mi2s";
				};

				config {
					pins = "gpio129";
					drive-strength = <8>;   /* 8 mA */
					bias-disable;           /* NO PULL */
				};
			};
		};

		tert_aux_pcm {
			tert_aux_pcm_sleep: tert_aux_pcm_sleep {
				mux {
					pins = "gpio133", "gpio134";
					function = "gpio";
				};

				config {
					pins = "gpio133", "gpio134";
					drive-strength = <2>;   /* 2 mA */
					bias-pull-down;         /* PULL DOWN */
					input-enable;
				};
			};

			tert_aux_pcm_active: tert_aux_pcm_active {
				mux {
					pins = "gpio133", "gpio134";
					function = "ter_mi2s";
				};

				config {
					pins = "gpio133", "gpio134";
					drive-strength = <8>;   /* 8 mA */
					bias-disable;           /* NO PULL */
					output-high;
				};
			};
		};

		tert_aux_pcm_din {
			tert_aux_pcm_din_sleep: tert_aux_pcm_din_sleep {
				mux {
					pins = "gpio135";
					function = "gpio";
				};

				config {
					pins = "gpio135";
					drive-strength = <2>;   /* 2 mA */
					bias-pull-down;         /* PULL DOWN */
					input-enable;
				};
			};

			tert_aux_pcm_din_active: tert_aux_pcm_din_active {
				mux {
					pins = "gpio135";
					function = "ter_mi2s";
				};

				config {
					pins = "gpio135";
					drive-strength = <8>;   /* 8 mA */
					bias-disable;           /* NO PULL */
				};
			};
		};

		tert_aux_pcm_dout {
			tert_aux_pcm_dout_sleep: tert_aux_pcm_dout_sleep {
				mux {
					pins = "gpio131";
					function = "gpio";
				};

				config {
					pins = "gpio131";
					drive-strength = <2>;   /* 2 mA */
					bias-pull-down;         /* PULL DOWN */
					input-enable;
				};
			};

			tert_aux_pcm_dout_active: tert_aux_pcm_dout_active {
				mux {
					pins = "gpio131";
					function = "ter_mi2s";
				};

				config {
					pins = "gpio131";
					drive-strength = <8>;   /* 8 mA */
					bias-disable;           /* NO PULL */
				};
			};
		};

		quat_aux_pcm {
			quat_aux_pcm_sleep: quat_aux_pcm_sleep {
				mux {
					pins = "gpio137", "gpio138";
					function = "gpio";
				};

				config {
					pins = "gpio137", "gpio138";
					drive-strength = <2>;   /* 2 mA */
					bias-pull-down;         /* PULL DOWN */
					input-enable;
				};
			};

			quat_aux_pcm_active: quat_aux_pcm_active {
				mux {
					pins = "gpio137", "gpio138";
					function = "qua_mi2s";
				};

				config {
					pins = "gpio137", "gpio138";
					drive-strength = <8>;   /* 8 mA */
					bias-disable;           /* NO PULL */
					output-high;
				};
			};
		};

		quat_aux_pcm_din {
			quat_aux_pcm_din_sleep: quat_aux_pcm_din_sleep {
				mux {
					pins = "gpio139";
					function = "gpio";
				};

				config {
					pins = "gpio139";
					drive-strength = <2>;   /* 2 mA */
					bias-pull-down;         /* PULL DOWN */
					input-enable;
				};
			};

			quat_aux_pcm_din_active: quat_aux_pcm_din_active {
				mux {
					pins = "gpio139";
					function = "qua_mi2s";
				};

				config {
					pins = "gpio139";
					drive-strength = <8>;   /* 8 mA */
					bias-disable;           /* NO PULL */
				};
			};
		};

		quat_aux_pcm_dout {
			quat_aux_pcm_dout_sleep: quat_aux_pcm_dout_sleep {
				mux {
					pins = "gpio140";
					function = "gpio";
				};

				config {
					pins = "gpio140";
					drive-strength = <2>;   /* 2 mA */
					bias-pull-down;         /* PULL DOWN */
					input-enable;
				};
			};

			quat_aux_pcm_dout_active: quat_aux_pcm_dout_active {
				mux {
					pins = "gpio140";
					function = "qua_mi2s";
				};

				config {
					pins = "gpio140";
					drive-strength = <8>;   /* 8 mA */
					bias-disable;           /* NO PULL */
				};
			};
		};

		pri_aux_pcm_clk {
			pri_aux_pcm_clk_sleep: pri_aux_pcm_clk_sleep {
				mux {
					pins = "gpio144";
					function = "gpio";
				};

				config {
					pins = "gpio144";
					drive-strength = <2>;   /* 2 mA */
					bias-pull-down;         /* PULL DOWN */
					input-enable;
				};
			};

			pri_aux_pcm_clk_active: pri_aux_pcm_clk_active {
				mux {
					pins = "gpio144";
					function = "pri_mi2s";
				};

				config {
					pins = "gpio144";
					drive-strength = <8>;   /* 8 mA */
					bias-disable;           /* NO PULL */
					output-high;
				};
			};
		};

		pri_aux_pcm_sync {
			pri_aux_pcm_sync_sleep: pri_aux_pcm_sync_sleep {
				mux {
					pins = "gpio145";
					function = "gpio";
				};

				config {
					pins = "gpio145";
					drive-strength = <2>;   /* 2 mA */
					bias-pull-down;         /* PULL DOWN */
					input-enable;
				};
			};

			pri_aux_pcm_sync_active: pri_aux_pcm_sync_active {
				mux {
					pins = "gpio145";
					function = "pri_mi2s_ws";
				};

				config {
					pins = "gpio145";
					drive-strength = <8>;   /* 8 mA */
					bias-disable;           /* NO PULL */
					output-high;
				};
			};
		};

		pri_aux_pcm_din {
			pri_aux_pcm_din_sleep: pri_aux_pcm_din_sleep {
				mux {
					pins = "gpio146";
					function = "gpio";
				};

				config {
					pins = "gpio146";
					drive-strength = <2>;   /* 2 mA */
					bias-pull-down;         /* PULL DOWN */
					input-enable;
				};
			};

			pri_aux_pcm_din_active: pri_aux_pcm_din_active {
				mux {
					pins = "gpio146";
					function = "pri_mi2s";
				};

				config {
					pins = "gpio146";
					drive-strength = <8>;   /* 8 mA */
					bias-disable;           /* NO PULL */
				};
			};
		};

		pri_aux_pcm_dout {
			pri_aux_pcm_dout_sleep: pri_aux_pcm_dout_sleep {
				mux {
					pins = "gpio147";
					function = "gpio";
				};

				config {
					pins = "gpio147";
					drive-strength = <2>;   /* 2 mA */
					bias-pull-down;         /* PULL DOWN */
					input-enable;
				};
			};

			pri_aux_pcm_dout_active: pri_aux_pcm_dout_active {
				mux {
					pins = "gpio147";
					function = "pri_mi2s";
				};

				config {
					pins = "gpio147";
					drive-strength = <8>;   /* 8 mA */
					bias-disable;           /* NO PULL */
				};
			};
		};

		quin_aux_pcm {
			quin_aux_pcm_sleep: quin_aux_pcm_sleep {
				mux {
					pins = "gpio149", "gpio151";
					function = "gpio";
				};

				config {
					pins = "gpio149", "gpio151";
					drive-strength = <2>;   /* 2 mA */
					bias-pull-down;         /* PULL DOWN */
					input-enable;
				};
			};

			quin_aux_pcm_active: quin_aux_pcm_active {
				mux {
					pins = "gpio149", "gpio151";
					function = "spkr_i2s";
				};

				config {
					pins = "gpio149", "gpio151";
					drive-strength = <8>;   /* 8 mA */
					bias-disable;           /* NO PULL */
					output-high;
				};
			};
		};

		quin_aux_pcm_din {
			quin_aux_pcm_din_sleep: quin_aux_pcm_din_sleep {
				mux {
					pins = "gpio150";
					function = "gpio";
				};

				config {
					pins = "gpio150";
					drive-strength = <2>;   /* 2 mA */
					bias-pull-down;         /* PULL DOWN */
					input-enable;
				};
			};

			quin_aux_pcm_din_active: quin_aux_pcm_din_active {
				mux {
					pins = "gpio150";
					function = "spkr_i2s";
				};

				config {
					pins = "gpio150";
					drive-strength = <8>;   /* 8 mA */
					bias-disable;           /* NO PULL */
				};
			};
		};

		quin_aux_pcm_dout {
			quin_aux_pcm_dout_sleep: quin_aux_pcm_dout_sleep {
				mux {
					pins = "gpio152";
					function = "gpio";
				};

				config {
					pins = "gpio152";
					drive-strength = <2>;   /* 2 mA */
					bias-pull-down;         /* PULL DOWN */
					input-enable;
				};
			};

			quin_aux_pcm_dout_active: quin_aux_pcm_dout_active {
				mux {
					pins = "gpio152";
					function = "spkr_i2s";
				};

				config {
					pins = "gpio152";
					drive-strength = <8>;   /* 8 mA */
					bias-disable;           /* NO PULL */
				};
			};
		};

		sec_tdm {
			sec_tdm_sleep: sec_tdm_sleep {
				mux {
					pins = "gpio126", "gpio127";
					function = "gpio";
				};

				config {
					pins = "gpio126", "gpio127";
					drive-strength = <2>;   /* 2 mA */
					bias-pull-down;         /* PULL DOWN */
					input-enable;
				};
			};

			sec_tdm_active: sec_tdm_active {
				mux {
					pins = "gpio126", "gpio127";
					function = "sec_mi2s";
				};

				config {
					pins = "gpio126", "gpio127";
					drive-strength = <8>;   /* 8 mA */
					bias-disable;           /* NO PULL */
				};
			};
		};

		sec_tdm_din {
			sec_tdm_din_sleep: sec_tdm_din_sleep {
				mux {
					pins = "gpio128";
					function = "gpio";
				};

				config {
					pins = "gpio128";
					drive-strength = <2>;   /* 2 mA */
					bias-pull-down;         /* PULL DOWN */
					input-enable;
				};
			};

			sec_tdm_din_active: sec_tdm_din_active {
				mux {
					pins = "gpio128";
					function = "sec_mi2s";
				};

				config {
					pins = "gpio128";
					drive-strength = <8>;   /* 8 mA */
					bias-disable;           /* NO PULL */
				};
			};
		};

		sec_tdm_dout {
			sec_tdm_dout_sleep: sec_tdm_dout_sleep {
				mux {
					pins = "gpio129";
					function = "gpio";
				};

				config {
					pins = "gpio129";
					drive-strength = <2>;   /* 2 mA */
					bias-pull-down;         /* PULL DOWN */
					input-enable;
				};
			};

			sec_tdm_dout_active: sec_tdm_dout_active {
				mux {
					pins = "gpio129";
					function = "sec_mi2s";
				};

				config {
					pins = "gpio129";
					drive-strength = <8>;   /* 8 mA */
					bias-disable;           /* NO PULL */
				};
			};
		};

		tert_tdm {
			tert_tdm_sleep: tert_tdm_sleep {
				mux {
					pins = "gpio133", "gpio134";
					function = "gpio";
				};

				config {
					pins = "gpio133", "gpio134";
					drive-strength = <2>;   /* 2 mA */
					bias-pull-down;         /* PULL DOWN */
					input-enable;
				};
			};

			tert_tdm_active: tert_tdm_active {
				mux {
					pins = "gpio133", "gpio134";
					function = "ter_mi2s";
				};

				config {
					pins = "gpio133", "gpio134";
					drive-strength = <8>;   /* 8 mA */
					bias-disable;           /* NO PULL */
					output-high;
				};
			};
		};

		tert_tdm_din {
			tert_tdm_din_sleep: tert_tdm_din_sleep {
				mux {
					pins = "gpio135";
					function = "gpio";
				};

				config {
					pins = "gpio135";
					drive-strength = <2>;   /* 2 mA */
					bias-pull-down;         /* PULL DOWN */
					input-enable;
				};
			};

			tert_tdm_din_active: tert_tdm_din_active {
				mux {
					pins = "gpio135";
					function = "ter_mi2s";
				};

				config {
					pins = "gpio135";
					drive-strength = <8>;   /* 8 mA */
					bias-disable;           /* NO PULL */
				};
			};
		};

		tert_tdm_dout {
			tert_tdm_dout_sleep: tert_tdm_dout_sleep {
				mux {
					pins = "gpio131";
					function = "gpio";
				};

				config {
					pins = "gpio131";
					drive-strength = <2>;   /* 2 mA */
					bias-pull-down;         /* PULL DOWN */
					input-enable;
				};
			};

			tert_tdm_dout_active: tert_tdm_dout_active {
				mux {
					pins = "gpio131";
					function = "ter_mi2s";
				};

				config {
					pins = "gpio131";
					drive-strength = <8>;   /* 8 mA */
					bias-disable;           /* NO PULL */
				};
			};
		};

		quat_tdm {
			quat_tdm_sleep: quat_tdm_sleep {
				mux {
					pins = "gpio137", "gpio138";
					function = "gpio";
				};

				config {
					pins = "gpio137", "gpio138";
					drive-strength = <2>;   /* 2 mA */
					bias-pull-down;         /* PULL DOWN */
					input-enable;
				};
			};

			quat_tdm_active: quat_tdm_active {
				mux {
					pins = "gpio137", "gpio138";
					function = "qua_mi2s";
				};

				config {
					pins = "gpio137", "gpio138";
					drive-strength = <8>;   /* 8 mA */
					bias-disable;           /* NO PULL */
					output-high;
				};
			};
		};

		quat_tdm_din {
			quat_tdm_din_sleep: quat_tdm_din_sleep {
				mux {
					pins = "gpio139";
					function = "gpio";
				};

				config {
					pins = "gpio139";
					drive-strength = <2>;   /* 2 mA */
					bias-pull-down;         /* PULL DOWN */
					input-enable;
				};
			};

			quat_tdm_din_active: quat_tdm_din_active {
				mux {
					pins = "gpio139";
					function = "qua_mi2s";
				};

				config {
					pins = "gpio139";
					drive-strength = <8>;   /* 8 mA */
					bias-disable;           /* NO PULL */
				};
			};
		};

		quat_tdm_dout {
			quat_tdm_dout_sleep: quat_tdm_dout_sleep {
				mux {
					pins = "gpio140";
					function = "gpio";
				};

				config {
					pins = "gpio140";
					drive-strength = <2>;   /* 2 mA */
					bias-pull-down;         /* PULL DOWN */
					input-enable;
				};
			};

			quat_tdm_dout_active: quat_tdm_dout_active {
				mux {
					pins = "gpio140";
					function = "qua_mi2s";
				};

				config {
					pins = "gpio140";
					drive-strength = <8>;   /* 8 mA */
					bias-disable;           /* NO PULL */
				};
			};
		};

		pri_tdm_clk {
			pri_tdm_clk_sleep: pri_tdm_clk_sleep {
				mux {
					pins = "gpio144";
					function = "gpio";
				};

				config {
					pins = "gpio144";
					drive-strength = <2>;   /* 2 mA */
					bias-pull-down;         /* PULL DOWN */
					input-enable;
				};
			};

			pri_tdm_clk_active: pri_tdm_clk_active {
				mux {
					pins = "gpio144";
					function = "pri_mi2s";
				};

				config {
					pins = "gpio144";
					drive-strength = <8>;   /* 8 mA */
					bias-disable;           /* NO PULL */
					output-high;
				};
			};
		};

		pri_tdm_sync {
			pri_tdm_sync_sleep: pri_tdm_sync_sleep {
				mux {
					pins = "gpio145";
					function = "gpio";
				};

				config {
					pins = "gpio145";
					drive-strength = <2>;   /* 2 mA */
					bias-pull-down;         /* PULL DOWN */
					input-enable;
				};
			};

			pri_tdm_sync_active: pri_tdm_sync_active {
				mux {
					pins = "gpio145";
					function = "pri_mi2s_ws";
				};

				config {
					pins = "gpio145";
					drive-strength = <8>;   /* 8 mA */
					bias-disable;           /* NO PULL */
					output-high;
				};
			};
		};

		pri_tdm_din {
			pri_tdm_din_sleep: pri_tdm_din_sleep {
				mux {
					pins = "gpio146";
					function = "gpio";
				};

				config {
					pins = "gpio146";
					drive-strength = <2>;   /* 2 mA */
					bias-pull-down;         /* PULL DOWN */
					input-enable;
				};
			};

			pri_tdm_din_active: pri_tdm_din_active {
				mux {
					pins = "gpio146";
					function = "pri_mi2s";
				};

				config {
					pins = "gpio146";
					drive-strength = <8>;   /* 8 mA */
					bias-disable;           /* NO PULL */
				};
			};
		};

		pri_tdm_dout {
			pri_tdm_dout_sleep: pri_tdm_dout_sleep {
				mux {
					pins = "gpio147";
					function = "gpio";
				};

				config {
					pins = "gpio147";
					drive-strength = <2>;   /* 2 mA */
					bias-pull-down;         /* PULL DOWN */
					input-enable;
				};
			};

			pri_tdm_dout_active: pri_tdm_dout_active {
				mux {
					pins = "gpio147";
					function = "pri_mi2s";
				};

				config {
					pins = "gpio147";
					drive-strength = <8>;   /* 8 mA */
					bias-disable;           /* NO PULL */
				};
			};
		};

		quin_tdm {
			quin_tdm_sleep: quin_tdm_sleep {
				mux {
					pins = "gpio149", "gpio151";
					function = "gpio";
				};

				config {
					pins = "gpio149", "gpio151";
					drive-strength = <2>;   /* 2 mA */
					bias-pull-down;         /* PULL DOWN */
					input-enable;
				};
			};

			quin_tdm_active: quin_tdm_active {
				mux {
					pins = "gpio149", "gpio151";
					function = "spkr_i2s";
				};

				config {
					pins = "gpio149", "gpio151";
					drive-strength = <8>;   /* 8 mA */
					bias-disable;           /* NO PULL */
					output-high;
				};
			};
		};

		quin_tdm_din {
			quin_tdm_din_sleep: quin_tdm_din_sleep {
				mux {
					pins = "gpio150";
					function = "gpio";
				};

				config {
					pins = "gpio150";
					drive-strength = <2>;   /* 2 mA */
					bias-pull-down;         /* PULL DOWN */
					input-enable;
				};
			};

			quin_tdm_din_active: quin_tdm_din_active {
				mux {
					pins = "gpio150";
					function = "spkr_i2s";
				};

				config {
					pins = "gpio150";
					drive-strength = <8>;   /* 8 mA */
					bias-disable;           /* NO PULL */
				};
			};
		};

		quin_tdm_dout {
			quin_tdm_dout_sleep: quin_tdm_dout_sleep {
				mux {
					pins = "gpio152";
					function = "gpio";
				};

				config {
					pins = "gpio152";
					drive-strength = <2>;   /* 2 mA */
					bias-pull-down;         /* PULL DOWN */
					input-enable;
				};
			};

			quin_tdm_dout_active: quin_tdm_dout_active {
				mux {
					pins = "gpio152";
					function = "spkr_i2s";
				};

				config {
					pins = "gpio152";
					drive-strength = <8>;   /* 8 mA */
					bias-disable;           /* NO PULL */
				};
			};
		};

		sec_mi2s_mclk {
			sec_mi2s_mclk_sleep: sec_mi2s_mclk_sleep {
				mux {
					pins = "gpio130";
					function = "gpio";
				};

				config {
					pins = "gpio130";
					drive-strength = <2>;   /* 2 mA */
					bias-pull-down;         /* PULL DOWN */
					input-enable;
				};
			};

			sec_mi2s_mclk_active: sec_mi2s_mclk_active {
				mux {
					pins = "gpio130";
					function = "sec_mi2s";
				};

				config {
					pins = "gpio130";
					drive-strength = <8>;   /* 8 mA */
					bias-disable;           /* NO PULL */
				};
			};
		};

		sec_mi2s {
			sec_mi2s_sleep: sec_mi2s_sleep {
				mux {
					pins = "gpio126", "gpio127";
					function = "gpio";
				};

				config {
					pins = "gpio126", "gpio127";
					drive-strength = <2>;   /* 2 mA */
					bias-disable;         /* NO PULL */
					input-enable;
				};
			};

			sec_mi2s_active: sec_mi2s_active {
				mux {
					pins = "gpio126", "gpio127";
					function = "sec_mi2s";
				};

				config {
					pins = "gpio126", "gpio127";
					drive-strength = <8>;   /* 8 mA */
					bias-disable;           /* NO PULL */
				};
			};
		};

		sec_mi2s_sd0 {
			sec_mi2s_sd0_sleep: sec_mi2s_sd0_sleep {
				mux {
					pins = "gpio128";
					function = "gpio";
				};

				config {
					pins = "gpio128";
					drive-strength = <2>;   /* 2 mA */
					bias-pull-down;         /* PULL DOWN */
					input-enable;
				};
			};

			sec_mi2s_sd0_active: sec_mi2s_sd0_active {
				mux {
					pins = "gpio128";
					function = "sec_mi2s";
				};

				config {
					pins = "gpio128";
					drive-strength = <8>;   /* 8 mA */
					bias-disable;           /* NO PULL */
				};
			};
		};

		sec_mi2s_sd1 {
			sec_mi2s_sd1_sleep: sec_mi2s_sd1_sleep {
				mux {
					pins = "gpio129";
					function = "gpio";
				};

				config {
					pins = "gpio129";
					drive-strength = <2>;   /* 2 mA */
					bias-pull-down;         /* PULL DOWN */
					input-enable;
				};
			};

			sec_mi2s_sd1_active: sec_mi2s_sd1_active {
				mux {
					pins = "gpio129";
					function = "sec_mi2s";
				};

				config {
					pins = "gpio129";
					drive-strength = <8>;   /* 8 mA */
					bias-disable;           /* NO PULL */
				};
			};
		};

		tert_mi2s_mclk {
			tert_mi2s_mclk_sleep: tert_mi2s_mclk_sleep {
				mux {
					pins = "gpio132";
					function = "gpio";
				};

				config {
					pins = "gpio132";
					drive-strength = <2>;   /* 2 mA */
					bias-pull-down;         /* PULL DOWN */
					input-enable;
				};
			};

			tert_mi2s_mclk_active: tert_mi2s_mclk_active {
				mux {
					pins = "gpio132";
					function = "ter_mi2s";
				};

				config {
					pins = "gpio132";
					drive-strength = <8>;   /* 8 mA */
					bias-disable;           /* NO PULL */
				};
			};
		};

		tert_mi2s {
			tert_mi2s_sleep: tert_mi2s_sleep {
				mux {
					pins = "gpio133", "gpio134";
					function = "gpio";
				};

				config {
					pins = "gpio133", "gpio134";
					drive-strength = <2>;   /* 2 mA */
					bias-pull-down;         /* PULL DOWN */
					input-enable;
				};
			};

			tert_mi2s_active: tert_mi2s_active {
				mux {
					pins = "gpio133", "gpio134";
					function = "ter_mi2s";
				};

				config {
					pins = "gpio133", "gpio134";
					drive-strength = <8>;   /* 8 mA */
					bias-disable;           /* NO PULL */
					output-high;
				};
			};
		};

		tert_mi2s_sd0 {
			tert_mi2s_sd0_sleep: tert_mi2s_sd0_sleep {
				mux {
					pins = "gpio135";
					function = "gpio";
				};

				config {
					pins = "gpio135";
					drive-strength = <2>;   /* 2 mA */
					bias-pull-down;         /* PULL DOWN */
					input-enable;
				};
			};

			tert_mi2s_sd0_active: tert_mi2s_sd0_active {
				mux {
					pins = "gpio135";
					function = "ter_mi2s";
				};

				config {
					pins = "gpio135";
					drive-strength = <8>;   /* 8 mA */
					bias-disable;           /* NO PULL */
				};
			};
		};

		tert_mi2s_sd1 {
			tert_mi2s_sd1_sleep: tert_mi2s_sd1_sleep {
				mux {
					pins = "gpio131";
					function = "gpio";
				};

				config {
					pins = "gpio131";
					drive-strength = <2>;   /* 2 mA */
					bias-pull-down;         /* PULL DOWN */
					input-enable;
				};
			};

			tert_mi2s_sd1_active: tert_mi2s_sd1_active {
				mux {
					pins = "gpio131";
					function = "ter_mi2s";
				};

				config {
					pins = "gpio131";
					drive-strength = <8>;   /* 8 mA */
					bias-disable;           /* NO PULL */
				};
			};
		};

		quat_mi2s_mclk {
			quat_mi2s_mclk_sleep: quat_mi2s_mclk_sleep {
				mux {
					pins = "gpio136";
					function = "gpio";
				};

				config {
					pins = "gpio136";
					drive-strength = <2>;   /* 2 mA */
					bias-pull-down;         /* PULL DOWN */
					input-enable;
				};
			};

			quat_mi2s_mclk_active: quat_mi2s_mclk_active {
				mux {
					pins = "gpio136";
					function = "qua_mi2s";
				};

				config {
					pins = "gpio136";
					drive-strength = <8>;   /* 8 mA */
					bias-disable;           /* NO PULL */
				};
			};
		};

		quat_mi2s {
			quat_mi2s_sleep: quat_mi2s_sleep {
				mux {
					pins = "gpio137", "gpio138";
					function = "gpio";
				};

				config {
					pins = "gpio137", "gpio138";
					drive-strength = <2>;   /* 2 mA */
					bias-pull-down;         /* PULL DOWN */
					input-enable;
				};
			};

			quat_mi2s_active: quat_mi2s_active {
				mux {
					pins = "gpio137", "gpio138";
					function = "qua_mi2s";
				};

				config {
					pins = "gpio137", "gpio138";
					drive-strength = <8>;   /* 8 mA */
					bias-disable;           /* NO PULL */
					output-high;
				};
			};
		};

		quat_mi2s_sd0 {
			quat_mi2s_sd0_sleep: quat_mi2s_sd0_sleep {
				mux {
					pins = "gpio139";
					function = "gpio";
				};

				config {
					pins = "gpio139";
					drive-strength = <2>;   /* 2 mA */
					bias-pull-down;         /* PULL DOWN */
					input-enable;
				};
			};

			quat_mi2s_sd0_active: quat_mi2s_sd0_active {
				mux {
					pins = "gpio139";
					function = "qua_mi2s";
				};

				config {
					pins = "gpio139";
					drive-strength = <8>;   /* 8 mA */
					bias-disable;           /* NO PULL */
				};
			};
		};

		quat_mi2s_sd1 {
			quat_mi2s_sd1_sleep: quat_mi2s_sd1_sleep {
				mux {
					pins = "gpio140";
					function = "gpio";
				};

				config {
					pins = "gpio140";
					drive-strength = <2>;   /* 2 mA */
					bias-pull-down;         /* PULL DOWN */
					input-enable;
				};
			};

			quat_mi2s_sd1_active: quat_mi2s_sd1_active {
				mux {
					pins = "gpio140";
					function = "qua_mi2s";
				};

				config {
					pins = "gpio140";
					drive-strength = <8>;   /* 8 mA */
					bias-disable;           /* NO PULL */
				};
			};
		};

		quat_mi2s_sd2 {
			quat_mi2s_sd2_sleep: quat_mi2s_sd2_sleep {
				mux {
					pins = "gpio141";
					function = "gpio";
				};

				config {
					pins = "gpio141";
					drive-strength = <2>;   /* 2 mA */
					bias-pull-down;         /* PULL DOWN */
					input-enable;
				};
			};

			quat_mi2s_sd2_active: quat_mi2s_sd2_active {
				mux {
					pins = "gpio141";
					function = "qua_mi2s";
				};

				config {
					pins = "gpio141";
					drive-strength = <8>;   /* 8 mA */
					bias-disable;           /* NO PULL */
				};
			};
		};

		quat_mi2s_sd3 {
			quat_mi2s_sd3_sleep: quat_mi2s_sd3_sleep {
				mux {
					pins = "gpio142";
					function = "gpio";
				};

				config {
					pins = "gpio142";
					drive-strength = <2>;   /* 2 mA */
					bias-pull-down;         /* PULL DOWN */
					input-enable;
				};
			};

			quat_mi2s_sd3_active: quat_mi2s_sd3_active {
				mux {
					pins = "gpio142";
					function = "qua_mi2s";
				};

				config {
					pins = "gpio142";
					drive-strength = <8>;   /* 8 mA */
					bias-disable;           /* NO PULL */
				};
			};
		};

		pri_mi2s_mclk {
			pri_mi2s_mclk_sleep: pri_mi2s_mclk_sleep {
				mux {
					pins = "gpio143";
					function = "gpio";
				};

				config {
					pins = "gpio143";
					drive-strength = <2>;   /* 2 mA */
					bias-pull-down;         /* PULL DOWN */
					input-enable;
				};
			};

			pri_mi2s_mclk_active: pri_mi2s_mclk_active {
				mux {
					pins = "gpio143";
					function = "pri_mi2s";
				};

				config {
					pins = "gpio143";
					drive-strength = <8>;   /* 8 mA */
					bias-disable;           /* NO PULL */
					output-high;
				};
			};
		};

		pri_mi2s_sck {
			pri_mi2s_sck_sleep: pri_mi2s_sck_sleep {
				mux {
					pins = "gpio144";
					function = "gpio";
				};

				config {
					pins = "gpio144";
					drive-strength = <2>;   /* 2 mA */
					bias-pull-down;         /* PULL DOWN */
					input-enable;
				};
			};

			pri_mi2s_sck_active: pri_mi2s_sck_active {
				mux {
					pins = "gpio144";
					function = "pri_mi2s";
				};

				config {
					pins = "gpio144";
					drive-strength = <8>;   /* 8 mA */
					bias-disable;           /* NO PULL */
					output-high;
				};
			};
		};

		pri_mi2s_ws {
			pri_mi2s_ws_sleep: pri_mi2s_ws_sleep {
				mux {
					pins = "gpio145";
					function = "gpio";
				};

				config {
					pins = "gpio145";
					drive-strength = <2>;   /* 2 mA */
					bias-pull-down;         /* PULL DOWN */
					input-enable;
				};
			};

			pri_mi2s_ws_active: pri_mi2s_ws_active {
				mux {
					pins = "gpio145";
					function = "pri_mi2s_ws";
				};

				config {
					pins = "gpio145";
					drive-strength = <8>;   /* 8 mA */
					bias-disable;           /* NO PULL */
					output-high;
				};
			};
		};

		pri_mi2s_sd0 {
			pri_mi2s_sd0_sleep: pri_mi2s_sd0_sleep {
				mux {
					pins = "gpio146";
					function = "gpio";
				};

				config {
					pins = "gpio146";
					drive-strength = <2>;   /* 2 mA */
					bias-pull-down;         /* PULL DOWN */
					input-enable;
				};
			};

			pri_mi2s_sd0_active: pri_mi2s_sd0_active {
				mux {
					pins = "gpio146";
					function = "pri_mi2s";
				};

				config {
					pins = "gpio146";
					drive-strength = <8>;   /* 8 mA */
					bias-disable;           /* NO PULL */
				};
			};
		};

		pri_mi2s_sd1 {
			pri_mi2s_sd1_sleep: pri_mi2s_sd1_sleep {
				mux {
					pins = "gpio147";
					function = "gpio";
				};

				config {
					pins = "gpio147";
					drive-strength = <2>;   /* 2 mA */
					bias-pull-down;         /* PULL DOWN */
					input-enable;
				};
			};

			pri_mi2s_sd1_active: pri_mi2s_sd1_active {
				mux {
					pins = "gpio147";
					function = "pri_mi2s";
				};

				config {
					pins = "gpio147";
					drive-strength = <8>;   /* 8 mA */
					bias-disable;           /* NO PULL */
				};
			};
		};

		quin_mi2s_mclk {
			quin_mi2s_mclk_sleep: quin_mi2s_mclk_sleep {
				mux {
					pins = "gpio148";
					function = "gpio";
				};

				config {
					pins = "gpio148";
					drive-strength = <2>; /* 2 mA */
					bias-pull-down;       /* PULL DOWN */
				};
			};

			quin_mi2s_mclk_active: quin_mi2s_mclk_active {
				mux {
					pins = "gpio148";
					function = "spkr_i2s";
				};

				config {
					pins = "gpio148";
					drive-strength = <8>; /* 8 mA */
					bias-disable;         /* NO PULL */
				};
			};
		};

		quin_mi2s {
			quin_mi2s_sleep: quin_mi2s_sleep {
				mux {
					pins = "gpio149", "gpio151";
					function = "gpio";
				};

				config {
					pins = "gpio149", "gpio151";
					drive-strength = <2>;   /* 2 mA */
					bias-pull-down;         /* PULL DOWN */
					input-enable;
				};
			};

			quin_mi2s_active: quin_mi2s_active {
				mux {
					pins = "gpio149", "gpio151";
					function = "spkr_i2s";
				};

				config {
					pins = "gpio149", "gpio151";
					drive-strength = <8>;   /* 8 mA */
					bias-disable;           /* NO PULL */
					output-high;
				};
			};
		};

		quin_mi2s_sd0 {
			quin_mi2s_sd0_sleep: quin_mi2s_sd0_sleep {
				mux {
					pins = "gpio150";
					function = "gpio";
				};

				config {
					pins = "gpio150";
					drive-strength = <2>;   /* 2 mA */
					bias-pull-down;         /* PULL DOWN */
					input-enable;
				};
			};

			quin_mi2s_sd0_active: quin_mi2s_sd0_active {
				mux {
					pins = "gpio150";
					function = "spkr_i2s";
				};

				config {
					pins = "gpio150";
					drive-strength = <8>;   /* 8 mA */
					bias-disable;           /* NO PULL */
				};
			};
		};

		quin_mi2s_sd1 {
			quin_mi2s_sd1_sleep: quin_mi2s_sd1_sleep {
				mux {
					pins = "gpio152";
					function = "gpio";
				};

				config {
					pins = "gpio152";
					drive-strength = <2>;   /* 2 mA */
					bias-pull-down;         /* PULL DOWN */
					input-enable;
				};
			};

			quin_mi2s_sd1_active: quin_mi2s_sd1_active {
				mux {
					pins = "gpio152";
					function = "spkr_i2s";
				};

				config {
					pins = "gpio152";
					drive-strength = <8>;   /* 8 mA */
					bias-disable;           /* NO PULL */
				};
			};
		};

		pmx_sde: pmx_sde {
			sde_dsi_active: sde_dsi_active {
				mux {
					pins = "gpio6";
					function = "gpio";
				};

				config {
					pins = "gpio6";
					drive-strength = <8>;   /* 8 mA */
					bias-disable = <0>;   /* no pull */
				};
			};
			sde_dsi_suspend: sde_dsi_suspend {
				mux {
					pins = "gpio6";
					function = "gpio";
				};

				config {
					pins = "gpio6";
					drive-strength = <2>;   /* 2 mA */
					bias-pull-down;         /* PULL DOWN */
				};
			};

			sde_dsi1_active: sde_dsi1_active {
				mux {
					pins = "gpio130";
					function = "gpio";
				};

				config {
					pins = "gpio130";
					drive-strength = <8>;   /* 8 mA */
					bias-disable = <0>;   /* no pull */
				};
			};
			sde_dsi1_suspend: sde_dsi1_suspend {
				mux {
					pins = "gpio130";
					function = "gpio";
				};

				config {
					pins = "gpio130";
					drive-strength = <2>;   /* 2 mA */
					bias-pull-down;         /* PULL DOWN */
				};
			};
		};

		pmx_sde_te {
			sde_te_active: sde_te_active {
				mux {
					pins = "gpio8";
					function = "mdp_vsync";
				};

				config {
					pins = "gpio8";
					drive-strength = <2>;   /* 2 mA */
					bias-pull-down;         /* PULL DOWN */
				};
			};

			sde_te_suspend: sde_te_suspend {
				mux {
					pins = "gpio8";
					function = "mdp_vsync";
				};

				config {
					pins = "gpio8";
					drive-strength = <2>;   /* 2 mA */
					bias-pull-down;         /* PULL DOWN */
				};
			};

			sde_te1_active: sde_te1_active {
				mux {
					pins = "gpio9";
					function = "mdp_vsync";
				};

				config {
					pins = "gpio9";
					drive-strength = <2>;   /* 2 mA */
					bias-pull-down;         /* PULL DOWN */
				};
			};

			sde_te1_suspend: sde_te1_suspend {
				mux {
					pins = "gpio9";
					function = "mdp_vsync";
				};

				config {
					pins = "gpio9";
					drive-strength = <2>;   /* 2 mA */
					bias-pull-down;         /* PULL DOWN */
				};
			};
		};

		sde_dp_aux_active: sde_dp_aux_active {
			mux {
				pins = "gpio21", "gpio35";
				function = "gpio";
			};

			config {
				pins = "gpio21", "gpio35";
				bias-disable = <0>; /* no pull */
				drive-strength = <8>;
			};
		};

		sde_dp_aux_suspend: sde_dp_aux_suspend {
			mux {
				pins = "gpio21", "gpio35";
				function = "gpio";
			};

			config {
				pins = "gpio21", "gpio35";
				bias-pull-down;
				drive-strength = <2>;
			};
		};

		/* add pins for DisplayPort */
		sde_dp_usbplug_cc_active: sde_dp_usbplug_cc_active {
				mux {
					pins = "gpio38";
					function = "gpio";
				};

				config {
					pins = "gpio38";
					bias-disable;
					drive-strength = <16>;
				};
		};

		sde_dp_usbplug_cc_suspend: sde_dp_usbplug_cc_suspend {
				mux {
					pins = "gpio38";
					function = "gpio";
				};

				config {
					pins = "gpio38";
					bias-pull-down;
					drive-strength = <2>;
				};
		};

		ap2mdm {
			ap2mdm_active: ap2mdm_active {
				mux {
					/* ap2mdm-status
					 * ap2mdm-errfatal
					 * ap2mdm-vddmin
					 */
					pins = "gpio135", "gpio141";
					function = "gpio";
				};

				config {
					pins = "gpio135", "gpio141";
					drive-strength = <16>;
					bias-disable;
				};
			};
			ap2mdm_sleep: ap2mdm_sleep {
				mux {
					/* ap2mdm-status
					 * ap2mdm-errfatal
					 * ap2mdm-vddmin
					 */
					pins = "gpio135", "gpio141";
					function = "gpio";
				};

				config {
					pins = "gpio135", "gpio141";
					drive-strength = <8>;
					bias-disable;
				};

			};
		};

		mdm2ap {
			mdm2ap_active: mdm2ap_active {
				mux {
					/* mdm2ap-status
					 * mdm2ap-errfatal
					 * mdm2ap-vddmin
					 */
					pins = "gpio142", "gpio53";
					function = "gpio";
				};

				config {
					pins = "gpio142", "gpio53";
					drive-strength = <8>;
					bias-disable;
				};
			};
			mdm2ap_sleep: mdm2ap_sleep {
				mux {
					/* mdm2ap-status
					 * mdm2ap-errfatal
					 * mdm2ap-vddmin
					 */
					pins = "gpio142", "gpio53";
					function = "gpio";
				};

				config {
					pins = "gpio142", "gpio53";
					drive-strength = <8>;
					bias-disable;
				};
			};
		};

		fsa_usbc_ana_en_n@100 {
			fsa_usbc_ana_en: fsa_usbc_ana_en {
				mux {
					pins = "gpio100";
					function = "gpio";
				};

				config {
					pins = "gpio100";
					drive-strength = <2>;
					bias-disable;
					output-low;
				};
			};
		};

		cam_tof_active: cam_tof_active {
			mux {
				pins = "gpio117";
				function = "gpio";
			};

			config {
				pins = "gpio117";
				bias-pull-up; /* No PULL */
				drive-strength = <8>; /* 2 MA */
			};
		};

		cam_tof_suspend: cam_tof_suspend {
			mux {
				pins = "gpio117";
				function = "gpio";
			};

			config {
				pins = "gpio117";
				bias-pull-down; /* PULL DOWN */
				drive-strength = <2>; /* 2 MA */
			};
		};
		
		/* ASUS_BSP +++ ShowCai vcnl36863 */
		vcnl36863_int_pin {
			vcnl36863_default: vcnl36863_default {
				mux {
					pins = "gpio119";
					function = "gpio";
				};

				config {
					pins = "gpio119";
					bias-pull-up;
					drive-strength = <6>;
				};
			};

			vcnl36863_sleep: vcnl36863_sleep {
				mux {
					pins = "gpio119";
					function = "gpio";
				};

				config {
					pins = "gpio119";
					bias-pull-up;
					drive-strength = <6>;
				};
			};
		};
		/* ASUS_BSP --- ShowCai vcnl36863 */

                /* icm206xx +++++ */
                cam_icm_active: cam_icm_active {
                        mux {
                                pins = "gpio131";
                                function = "gpio";
                        };

                        config {
                                pins = "gpio131";
                                bias-pull-up;
                                drive-strength = <8>;
                        };
                };

                cam_icm_suspend: cam_icm_suspend {
                        mux {
                                pins = "gpio131";
                                function = "gpio";
                        };

                        config {
                                pins = "gpio131";
                                bias-pull-down;
                                drive-strength = <2>; 
                        };
                };
                /* icm206xx ----- */
		cam_sensor_mclk0_active: cam_sensor_mclk0_active {
			/* MCLK0 */
			mux {
				pins = "gpio13";
				function = "cam_mclk";
			};

			config {
				pins = "gpio13";
				bias-disable; /* No PULL */
				drive-strength = <2>; /* 2 MA */
			};
		};

		cam_sensor_mclk0_suspend: cam_sensor_mclk0_suspend {
			/* MCLK0 */
			mux {
				pins = "gpio13";
				function = "cam_mclk";
			};

			config {
				pins = "gpio13";
				bias-pull-down; /* PULL DOWN */
				drive-strength = <2>; /* 2 MA */
			};
		};

		cam_sensor_mclk1_active: cam_sensor_mclk1_active {
			/* MCLK1 */
			mux {
				pins = "gpio14";
				function = "cam_mclk";
			};

			config {
				pins = "gpio14";
				bias-disable; /* No PULL */
				drive-strength = <2>; /* 2 MA */
			};
		};

		cam_sensor_mclk1_suspend: cam_sensor_mclk1_suspend {
			/* MCLK1 */
			mux {
				pins = "gpio14";
				function = "cam_mclk";
			};

			config {
				pins = "gpio14";
				bias-pull-down; /* PULL DOWN */
				drive-strength = <2>; /* 2 MA */
			};
		};

		cam_sensor_mclk2_active: cam_sensor_mclk2_active {
			/* MCLK2 */
			mux {
				pins = "gpio15";
				function = "cam_mclk";
			};

			config {
				pins = "gpio15";
				bias-disable; /* No PULL */
				drive-strength = <2>; /* 2 MA */
			};
		};

		cam_sensor_mclk2_suspend: cam_sensor_mclk2_suspend {
			/* MCLK2 */
			mux {
				pins = "gpio15";
				function = "cam_mclk";
			};

			config {
				pins = "gpio15";
				bias-pull-down; /* PULL DOWN */
				drive-strength = <2>; /* 2 MA */
			};
		};

		cam_sensor_mclk3_active: cam_sensor_mclk3_active {
			/* MCLK3 */
			mux {
				pins = "gpio16";
				function = "cam_mclk";
			};

			config {
				pins = "gpio16";
				bias-disable; /* No PULL */
				drive-strength = <2>; /* 2 MA */
			};
		};

		cam_sensor_mclk3_suspend: cam_sensor_mclk3_suspend {
			/* MCLK3 */
			mux {
				pins = "gpio16";
				function = "cam_mclk";
			};

			config {
				pins = "gpio16";
				bias-pull-down; /* PULL DOWN */
				drive-strength = <2>; /* 2 MA */
			};
		};

		cam_sensor_eldo2_default: cam_sensor_eldo2_default {
			/* AVDD ELDO2 */
			mux {
				pins = "gpio11";
				function = "gpio";
			};

			config {
				pins = "gpio11";
				bias-disable; /* NO PULL */
				drive-strength = <2>; /* 2 MA */
			};
		};
		camera_vaf_en_default: camera_vaf_en_default {
			/*  VAF ELDO1 */
			mux {
				pins = "gpio29";
				function = "gpio";
			};

			config {
				pins = "gpio29";
				bias-disable; /* No PULL */
				drive-strength = <2>; /* 2 MA */
			};
		};

		camera_vana_en_default: camera_vana_en_default {
			 /*  VANA ELDO2 */
			 mux {
				pins = "gpio11";
				function = "gpio";
			};

			config {
				pins = "gpio11";
				bias-disable; /* No PULL */
				drive-strength = <2>; /* 2 MA */
			};
		};

		cam_sensor_active_rear: cam_sensor_active_rear {
			/* RESET REAR2 */
			mux {
				pins = "gpio28";
				function = "gpio";
			};

			config {
				pins = "gpio28";
				bias-disable; /* No PULL */
				drive-strength = <2>; /* 2 MA */
			};
		};

		cam_sensor_suspend_rear: cam_sensor_suspend_rear {
			/* RESET REAR2 */
			mux {
				pins = "gpio28";
				function = "gpio";
			};

			config {
				pins = "gpio28";
				bias-pull-down; /* PULL DOWN */
				drive-strength = <2>; /* 2 MA */
				output-low;
			};
		};

		cam_sensor_active_rear_aux: cam_sensor_active_rear_aux {
			/* RESET REARAUX */
			mux {
				pins = "gpio30";
				function = "gpio";
			};

			config {
				pins = "gpio30";
				bias-disable; /* No PULL */
				drive-strength = <2>; /* 2 MA */
			};
		};

		cam_sensor_suspend_rear_aux: cam_sensor_suspend_rear_aux {
			/* RESET REARAUX */
			mux {
				pins = "gpio30";
				function = "gpio";
			};

			config {
				pins = "gpio30";
				bias-pull-down; /* PULL DOWN */
				drive-strength = <2>; /* 2 MA */
				output-low;
			};
		};

		cam_sensor_active_front: cam_sensor_active_front {
			/* RESET FRONT */
			mux {
				pins = "gpio12";
				function = "gpio";
			};

			config {
				pins = "gpio12";
				bias-disable; /* No PULL */
				drive-strength = <2>; /* 2 MA */
			};
		};

		cam_sensor_suspend_front: cam_sensor_suspend_front {
			/* RESET FRONT */
			mux {
				pins = "gpio12";
				function = "gpio";
			};

			config {
				pins = "gpio12";
				bias-pull-down; /* PULL DOWN */
				drive-strength = <2>; /* 2 MA */
				output-low;
			};
		};

		cam_sensor_active_iris: cam_sensor_active_iris {
			/* RESET IRIS */
			mux {
				pins = "gpio23", "gpio26";
				function = "gpio";
			};

			config {
				pins = "gpio23", "gpio26";
				bias-disable; /* No PULL */
				drive-strength = <2>; /* 2 MA */
			};
		};

		cam_sensor_suspend_iris: cam_sensor_suspend_iris {
			/* RESET IRIS */
			mux {
				pins = "gpio23", "gpio26";
				function = "gpio";
			};

			config {
				pins = "gpio23", "gpio26";
				bias-pull-down; /* PULL DOWN */
				drive-strength = <2>; /* 2 MA */
				output-low;
			};
		};

		cam_sensor_active_triple_rear: cam_sensor_active_triple_rear {
			mux {
				pins = "gpio30", "gpio157", "gpio158";
				function = "gpio";
			};

			config {
				pins = "gpio30", "gpio157", "gpio158";
				bias-disable; /* No PULL */
				drive-strength = <2>; /* 2 MA */
			};
		};

		cam_sensor_suspend_triple_rear: cam_sensor_suspend_triple_rear {
			mux {
				pins = "gpio30", "gpio157", "gpio158";
				function = "gpio";
			};

			config {
				pins = "gpio30", "gpio157", "gpio158";
				bias-pull-down; /* PULL DOWN */
				drive-strength = <2>; /* 2 MA */
				output-low;
			};
		};

		cam_sensor_active_triple_rear_aux:
			cam_sensor_active_triple_rear_aux {
			mux {
				pins = "gpio23", "gpio159", "gpio160";
				function = "gpio";
			};

			config {
				pins = "gpio23", "gpio159", "gpio160";
				bias-disable; /* No PULL */
				drive-strength = <2>; /* 2 MA */
			};
		};

		cam_sensor_suspend_triple_rear_aux:
			cam_sensor_suspend_triple_rear_aux {
			mux {
				pins = "gpio23", "gpio159", "gpio160";
				function = "gpio";
			};

			config {
				pins = "gpio23", "gpio159", "gpio160";
				bias-pull-down; /* PULL DOWN */
				drive-strength = <2>; /* 2 MA */
				output-low;
			};
		};

		cam_sensor_active_triple_rear_aux2:
			cam_sensor_active_triple_rear_aux2 {
			mux {
				pins = "gpio28", "gpio24", "gpio25";
				function = "gpio";
			};

			config {
				pins = "gpio28", "gpio24", "gpio25";
				bias-disable; /* No PULL */
				drive-strength = <2>; /* 2 MA */
			};
		};

		cam_sensor_suspend_triple_rear_aux2:
			cam_sensor_suspend_triple_rear_aux2 {
			mux {
				pins = "gpio28", "gpio24", "gpio25";
				function = "gpio";
			};

			config {
				pins = "gpio28", "gpio24", "gpio25";
				bias-pull-down; /* PULL DOWN */
				drive-strength = <2>; /* 2 MA */
				output-low;
			};
		};

		cci0_active: cci0_active {
			mux {
				/* CLK, DATA */
				pins = "gpio17","gpio18"; // Only 2
				function = "cci_i2c";
			};

			config {
				pins = "gpio17","gpio18";
				bias-pull-up; /* PULL UP*/
				drive-strength = <2>; /* 2 MA */
			};
		};

		cci0_suspend: cci0_suspend {
			mux {
				/* CLK, DATA */
				pins = "gpio17","gpio18";
				function = "cci_i2c";
			};

			config {
				pins = "gpio17","gpio18";
				bias-pull-down; /* PULL DOWN */
				drive-strength = <2>; /* 2 MA */
			};
		};

		cci1_active: cci1_active {
			mux {
				/* CLK, DATA */
				pins = "gpio19","gpio20";
				function = "cci_i2c";
			};

			config {
				pins = "gpio19","gpio20";
				bias-pull-up; /* PULL UP*/
				drive-strength = <2>; /* 2 MA */
			};
		};

		cci1_suspend: cci1_suspend {
			mux {
				/* CLK, DATA */
				pins = "gpio19","gpio20";
				function = "cci_i2c";
			};

			config {
				pins = "gpio19","gpio20";
				bias-pull-down; /* PULL DOWN */
				drive-strength = <2>; /* 2 MA */
			};
		};

		cci2_active: cci2_active {
			mux {
				/* CLK, DATA */
				pins = "gpio31","gpio32";
				function = "cci_i2c";
			};

			config {
				pins = "gpio31","gpio32";
				bias-pull-up; /* PULL UP*/
				drive-strength = <2>; /* 2 MA */
			};
		};

		cci2_suspend: cci2_suspend {
			mux {
				/* CLK, DATA */
				pins = "gpio31","gpio32";
				function = "cci_i2c";
			};

			config {
				pins = "gpio31","gpio32";
				bias-pull-down; /* PULL DOWN */
				drive-strength = <2>; /* 2 MA */
			};
		};

		cci3_active: cci3_active {
			mux {
				/* CLK, DATA */
				pins = "gpio33","gpio34";
				function = "cci_i2c";
			};

			config {
				pins = "gpio33","gpio34";
				bias-pull-up; /* PULL UP*/
				drive-strength = <2>; /* 2 MA */
			};
		};

		cci3_suspend: cci3_suspend {
			mux {
				/* CLK, DATA */
				pins = "gpio33","gpio34";
				function = "cci_i2c";
			};

			config {
				pins = "gpio33","gpio34";
				bias-pull-down; /* PULL DOWN */
				drive-strength = <2>; /* 2 MA */
			};
		};

		tsif0_signals_active: tsif0_signals_active {
			tsif1_clk {
				pins = "gpio88"; /* TSIF0 CLK */
				function = "tsif1_clk";
			};
			tsif1_en {
				pins = "gpio89"; /* TSIF0 Enable */
				function = "tsif1_en";
			};
			tsif1_data {
				pins = "gpio90"; /* TSIF0 DATA */
				function = "tsif1_data";
			};
			signals_cfg {
				pins = "gpio88", "gpio89", "gpio90";
				drive_strength = <2>;	/* 2 mA */
				bias-pull-down;		/* pull down */
			};
		};

		/* sync signal is only used if configured to mode-2 */
		tsif0_sync_active: tsif0_sync_active {
			tsif1_sync {
				pins = "gpio91";	/* TSIF0 SYNC */
				function = "tsif1_sync";
				drive_strength = <2>;	/* 2 mA */
				bias-pull-down;		/* pull down */
			};
		};

		tsif1_signals_active: tsif1_signals_active {
			tsif2_clk {
				pins = "gpio92"; /* TSIF1 CLK */
				function = "tsif2_clk";
			};
			tsif2_en {
				pins = "gpio93"; /* TSIF1 Enable */
				function = "tsif2_en";
			};
			tsif2_data {
				pins = "gpio94"; /* TSIF1 DATA */
				function = "tsif2_data";
			};
			signals_cfg {
				pins = "gpio92", "gpio93", "gpio94";
				drive_strength = <2>;	/* 2 mA */
				bias-pull-down;		/* pull down */
			};
		};

		/* sync signal is only used if configured to mode-2 */
		tsif1_sync_active: tsif1_sync_active {
			tsif2_sync {
				pins = "gpio95";	/* TSIF1 SYNC */
				function = "tsif2_sync";
				drive_strength = <2>;	/* 2 mA */
				bias-pull-down;		/* pull down */
			};
		};

		trigout_a: trigout_a {
			mux {
				pins = "gpio49";
				function = "qdss_cti";
			};
			config {
				pins = "gpio49";
				drive-strength = <2>;
				bias-disable;
                        };
                };

		fp_default: fp_default {
			mux {
				pins = "gpio118";
				function = "gpio";
			};

			config {
				pins = "gpio118";
				bias-disable;
				drive-strength = <2>;
			};
		};

		/* google assistant key */
		asustek_googlekey_gpio {
			asustek_googlekey_active: asustek_googlekey__active {
				mux {
					pins = "gpio91";
					function = "gpio";
				};
				config {
					pins = "gpio91";
					drive-strength = <16>;
					bias-pull-up;
				};
			};

			asustek_googlekey_suspend: asustek_googlekey__suspend {
				mux {
					pins = "gpio91";
					function = "gpio";
				};

				config {
					pins = "gpio91";
					drive-strength = <16>;
					bias-pull-up;
				};
			};
		};

		usb2_id_det_default: usb2_id_det_default {
			config {
				pins = "gpio101";
				function = "gpio";
				input-enable;
				bias-pull-up;
			};
		 };

		audio_debug: audio_debug {
			mux {
				pins = "gpio59";
				function = "gpio";
			};

			config {
				pins = "gpio59";
				bias-pull-low;
				drive-strength = <2>; /* 2 MA */
				output-low;   /* no pull */
			};
		};

		/* add pingrp for hall sensor */
		asustek_lid_gpio {
			asustek_lid_active: asustek_lid_active {
				mux {
					pins = "gpio121";
					function = "gpio";
				};

				config {
					pins = "gpio121";
					drive-strength = <2>;
					bias-pull-up;
				};
			};

			asustek_lid_suspend: asustek_lid_suspend {
				mux {
					pins = "gpio121";
					function = "gpio";
				};

				config {
					pins = "gpio121";
					drive-strength = <2>;
					bias-pull-up;
				};
			};
		};

		/* add pingrp for hall sensor 2 */
		asustek_lid2_gpio {
			asustek_lid2_active: asustek_lid2_active {
				mux {
					pins = "gpio37";
					function = "gpio";
				};

				config {
					pins = "gpio37";
					drive-strength = <2>;
					bias-pull-up;
				};
			};

			asustek_lid2_suspend: asustek_lid2_suspend {
				mux {
					pins = "gpio37";
					function = "gpio";
				};

				config {
					pins = "gpio37";
					drive-strength = <2>;
					bias-pull-up;
				};
			};
		};

		hs1_i2s_mclk {
			hs1_i2s_mclk_sleep: hs1_i2s_mclk_sleep {
				mux {
					pins = "gpio155";
					function = "gpio";
				};

				config {
					pins = "gpio155";
					drive-strength = <2>;   /* 2 mA */
					bias-pull-down;         /* PULL DOWN */
					input-enable;
				};
			};

			hs1_i2s_mclk_active: hs1_i2s_mclk_active {
				mux {
					pins = "gpio155";
					function = "hs1_mi2s";
				};

				config {
					pins = "gpio155";
					drive-strength = <8>;   /* 8 mA */
					bias-disable;           /* NO PULL */
					output-high;
				};
			};
		};

		hs1_i2s_sck {
			hs1_i2s_sck_sleep: hs1_i2s_sck_sleep {
				mux {
					pins = "gpio156";
					function = "gpio";
				};

				config {
					pins = "gpio156";
					drive-strength = <2>;   /* 2 mA */
					bias-pull-down;         /* PULL DOWN */
					input-enable;
				};
			};

			hs1_i2s_sck_active: hs1_i2s_sck_active {
				mux {
					pins = "gpio156";
					function = "hs1_mi2s";
				};

				config {
					pins = "gpio156";
					drive-strength = <8>;   /* 8 mA */
					bias-disable;           /* NO PULL */
					output-high;
				};
			};
		};

		hs1_i2s_ws {
			hs1_i2s_ws_sleep: hs1_i2s_ws_sleep {
				mux {
					pins = "gpio157";
					function = "gpio";
				};

				config {
					pins = "gpio157";
					drive-strength = <2>;   /* 2 mA */
					bias-pull-down;         /* PULL DOWN */
					input-enable;
				};
			};

			hs1_i2s_ws_active: hs1_i2s_ws_active {
				mux {
					pins = "gpio157";
					function = "hs1_mi2s";
				};

				config {
					pins = "gpio157";
					drive-strength = <8>;   /* 8 mA */
					bias-disable;           /* NO PULL */
					output-high;
				};
			};
		};

		hs1_i2s_data0 {
			hs1_i2s_data0_sleep: hs1_i2s_data0_sleep {
				mux {
					pins = "gpio158";
					function = "sleep";
				};

				config {
					pins = "gpio158";
					drive-strength = <2>;   /* 2 mA */
					bias-pull-down;         /* PULL DOWN */
					input-enable;
				};
			};

			hs1_i2s_data0_active: hs1_i2s_data0_active {
				mux {
					pins = "gpio158";
					function = "hs1_mi2s";
				};

				config {
					pins = "gpio158";
					drive-strength = <8>;   /* 8 mA */
					bias-disable;           /* NO PULL */
					output-high;
				};
			};
		};

		hs1_i2s_data1 {
			hs1_i2s_data1_sleep: hs1_i2s_data1_sleep {
				mux {
					pins = "gpio159";
					function = "gpio";
				};

				config {
					pins = "gpio159";
					drive-strength = <2>;   /* 2 mA */
					bias-pull-down;         /* PULL DOWN */
					input-enable;
				};
			};

			hs1_i2s_data1_active: hs1_i2s_data1_active {
				mux {
					pins = "gpio159";
					function = "hs1_mi2s";
				};

				config {
					pins = "gpio159";
					drive-strength = <8>;   /* 8 mA */
					bias-disable;           /* NO PULL */
					input-enable;
				};
			};
		};

		hs2_i2s_mclk {
			hs2_i2s_mclk_sleep: hs2_i2s_mclk_sleep {
				mux {
					pins = "gpio160";
					function = "gpio";
				};

				config {
					pins = "gpio160";
					drive-strength = <2>;   /* 2 mA */
					bias-pull-down;         /* PULL DOWN */
					input-enable;
				};
			};

			hs2_i2s_mclk_active: hs2_i2s_mclk_active {
				mux {
					pins = "gpio160";
					function = "hs2_mi2s";
				};

				config {
					pins = "gpio160";
					drive-strength = <8>;   /* 8 mA */
					bias-disable;           /* NO PULL */
					output-high;
				};
			};
		};

		hs2_i2s_sck {
			hs2_i2s_sck_sleep: hs2_i2s_sck_sleep {
				mux {
					pins = "gpio161";
					function = "gpio";
				};

				config {
					pins = "gpio161";
					drive-strength = <2>;   /* 2 mA */
					bias-pull-down;         /* PULL DOWN */
					input-enable;
				};
			};

			hs2_i2s_sck_active: hs2_i2s_sck_active {
				mux {
					pins = "gpio161";
					function = "hs2_mi2s";
				};

				config {
					pins = "gpio161";
					drive-strength = <8>;   /* 8 mA */
					bias-disable;           /* NO PULL */
					output-high;
				};
			};
		};

		hs2_i2s_ws {
			hs2_i2s_ws_sleep: hs2_i2s_ws_sleep {
				mux {
					pins = "gpio162";
					function = "gpio";
				};

				config {
					pins = "gpio162";
					drive-strength = <2>;   /* 8 mA */
					bias-pull-down;         /* PULL DOWN */
					input-enable;
				};
			};

			hs2_i2s_ws_active: hs2_i2s_ws_active {
				mux {
					pins = "gpio162";
					function = "hs2_mi2s";
				};

				config {
					pins = "gpio162";
					drive-strength = <8>;   /* 8 mA */
					bias-disable;           /* NO PULL */
					output-high;
				};
			};
		};

		hs2_i2s_data0 {
			hs2_i2s_data0_sleep: hs2_i2s_data0_sleep {
				mux {
					pins = "gpio163";
					function = "gpio";
				};

				config {
					pins = "gpio163";
					drive-strength = <2>;   /* 2 mA */
					bias-pull-down;         /* PULL DOWN */
					input-enable;
				};
			};

			hs2_i2s_data0_active: hs2_i2s_data0_active {
				mux {
					pins = "gpio163";
					function = "hs2_mi2s";
				};

				config {
					pins = "gpio163";
					drive-strength = <8>;   /* 8 mA */
					bias-disable;           /* NO PULL */
					output-high;
				};
			};
		};

		hs2_i2s_data1 {
			hs2_i2s_data1_sleep: hs2_i2s_data1_sleep {
				mux {
					pins = "gpio164";
					function = "gpio";
				};

				config {
					pins = "gpio164";
					drive-strength = <2>;   /* 2 mA */
					bias-pull-down;         /* PULL DOWN */
					input-enable;
				};
			};

			hs2_i2s_data1_active: hs2_i2s_data1_active {
				mux {
					pins = "gpio164";
					function = "hs2_mi2s";
				};

				config {
					pins = "gpio164";
					drive-strength = <8>;   /* 8 mA */
					bias-disable;           /* NO PULL */
					input-enable;
				};
			};
		};

		hs3_i2s_mclk {
			hs3_i2s_mclk_sleep: hs3_i2s_mclk_sleep {
				mux {
					pins = "gpio125";
					function = "gpio";
				};

				config {
					pins = "gpio125";
					drive-strength = <2>;   /* 2 mA */
					bias-pull-down;         /* PULL DOWN */
					input-enable;
				};
			};

			hs3_i2s_mclk_active: hs3_i2s_mclk_active {
				mux {
					pins = "gpio125";
					function = "hs3_mi2s";
				};

				config {
					pins = "gpio125";
					drive-strength = <8>;   /* 8 mA */
					bias-disable;           /* NO PULL */
					output-high;
				};
			};
		};

		hs3_i2s_sck {
			hs3_i2s_sck_sleep: hs3_i2s_sck_sleep {
				mux {
					pins = "gpio165";
					function = "gpio";
				};

				config {
					pins = "gpio165";
					drive-strength = <2>;   /* 2 mA */
					bias-pull-down;         /* PULL DOWN */
					input-enable;
				};
			};

			hs3_i2s_sck_active: hs3_i2s_sck_active {
				mux {
					pins = "gpio165";
					function = "hs3_mi2s";
				};

				config {
					pins = "gpio165";
					drive-strength = <8>;   /* 8 mA */
					bias-disable;           /* NO PULL */
					output-high;
				};
			};
		};

		hs3_i2s_ws {
			hs3_i2s_ws_sleep: hs3_i2s_ws_sleep {
				mux {
					pins = "gpio166";
					function = "gpio";
				};

				config {
					pins = "gpio166";
					drive-strength = <2>;   /* 2 mA */
					bias-pull-down;         /* PULL DOWN */
					input-enable;
				};
			};

			hs3_i2s_ws_active: hs3_i2s_ws_active {
				mux {
					pins = "gpio166";
					function = "hs3_mi2s";
				};

				config {
					pins = "gpio166";
					drive-strength = <8>;   /* 8 mA */
					bias-disable;           /* NO PULL */
					output-high;
				};
			};
		};

		hs3_i2s_data0 {
			hs3_i2s_data0_sleep: hs3_i2s_data0_sleep {
				mux {
					pins = "gpio167";
					function = "gpio";
				};

				config {
					pins = "gpio167";
					drive-strength = <2>;   /* 2 mA */
					bias-pull-down;         /* PULL DOWN */
					input-enable;
				};
			};

			hs3_i2s_data0_active: hs3_i2s_data0_active {
				mux {
					pins = "gpio167";
					function = "hs3_mi2s";
				};

				config {
					pins = "gpio167";
					drive-strength = <8>;   /* 8 mA */
					bias-disable;           /* NO PULL */
					output-high;
				};
			};
		};

		hs3_i2s_data1 {
			hs3_i2s_data1_sleep: hs3_i2s_data1_sleep {
				mux {
					pins = "gpio168";
					function = "gpio";
				};

				config {
					pins = "gpio168";
					drive-strength = <2>;   /* 2 mA */
					bias-pull-down;         /* PULL DOWN */
					input-enable;
				};
			};

			hs3_i2s_data1_active: hs3_i2s_data1_active {
				mux {
					pins = "gpio168";
					function = "hs3_mi2s";
				};

				config {
					pins = "gpio168";
					drive-strength = <8>;   /* 8 mA */
					bias-disable;           /* NO PULL */
					input-enable;
				};
			};
		};

		emac {
			emac_mdc: emac_mdc {
				mux {
					pins = "gpio7";
					function = "rgmii_mdc";
				};

				config {
					pins = "gpio7";
					bias-pull-up;
				};
			};
			emac_mdio: emac_mdio {
				mux {
					pins = "gpio59";
					function = "rgmii_mdio";
				};

				config {
					pins = "gpio59";
					bias-pull-up;
				};
			};

			emac_rgmii_txd0: emac_rgmii_txd0 {
				mux {
					pins = "gpio122";
					function = "rgmii_txd0";
				};

				config {
					pins = "gpio122";
					bias-pull-up;
					drive-strength = <16>;
				};
			};

			emac_rgmii_txd1: emac_rgmii_txd1 {
				mux {
					pins = "gpio4";
					function = "rgmii_txd1";
				};

				config {
					pins = "gpio4";
					bias-pull-up;
					drive-strength = <16>;
				};
			};

			emac_rgmii_txd2: emac_rgmii_txd2 {
				mux {
					pins = "gpio5";
					function = "rgmii_txd2";
				};

				config {
					pins = "gpio5";
					bias-pull-up;
					drive-strength = <16>;
				};
			};
			emac_rgmii_txd3: emac_rgmii_txd3 {
				mux {
					pins = "gpio6";
					function = "rgmii_txd3";
				};

				config {
					pins = "gpio6";
					bias-pull-up;
					drive-strength = <16>;
				};
			};
			emac_rgmii_txc: emac_rgmii_txc {
				mux {
					pins = "gpio114";
					function = "rgmii_txc";
				};

				config {
					pins = "gpio114";
					bias-pull-up;
					drive-strength = <16>;
				};
			};
			emac_rgmii_tx_ctl: emac_rgmii_tx_ctl {
				mux {
					pins = "gpio121";
					function = "rgmii_tx";
				};

				config {
					pins = "gpio121";
					bias-pull-up;
					drive-strength = <16>;
				};
			};


			emac_rgmii_rxd0: emac_rgmii_rxd0 {
				mux {
					pins = "gpio117";
					function = "rgmii_rxd0";
				};

				config {
					pins = "gpio117";
					bias-disable;  /* NO pull */
					drive-strength = <2>;  /* 2MA */
				};
			};

			emac_rgmii_rxd1: emac_rgmii_rxd1 {
				mux {
					pins = "gpio118";
					function = "rgmii_rxd1";
				};

				config {
					pins = "gpio118";
					bias-disable;  /* NO pull */
					drive-strength = <2>;
				};
			};

			emac_rgmii_rxd2: emac_rgmii_rxd2 {
				mux {
					pins = "gpio119";
					function = "rgmii_rxd2";
				};

				config {
					pins = "gpio119";
					bias-disable;	/* NO pull */
					drive-strength = <2>;
				};
			};
			emac_rgmii_rxd3: emac_rgmii_rxd3 {
				mux {
					pins = "gpio120";
					function = "rgmii_rxd3";
				};

				config {
					pins = "gpio120";
					bias-disable;	/* NO pull */
					drive-strength = <2>;
				};
			};
			emac_rgmii_rxc: emac_rgmii_rxc {
				mux {
					pins = "gpio115";
					function = "rgmii_rxc";
				};

				config {
					pins = "gpio115";
					bias-disable;	/* NO pull */
					drive-strength = <2>;
				};
			};
			emac_rgmii_rx_ctl: emac_rgmii_rx_ctl {
				mux {
					pins = "gpio116";
					function = "rgmii_rx";
				};

				config {
					pins = "gpio116";
					bias-disable;  /* NO pull */
					drive-strength = <2>;
				};
			};
			emac_phy_intr: emac_phy_intr {
				mux {
					pins = "gpio124";
					function = "emac_phy";
				};
				config {
					pins = "gpio124";
					bias-disable;  /* NO pull */
					drive-strength = <8>;
				};
			};
			emac_phy_reset_state: emac_phy_reset_state {
				mux {
					pins = "gpio79";
					function = "gpio";
				};
				config {
					pins = "gpio79";
					bias-pull-up;
					drive-strength = <16>;
				};
			};
			emac_pin_pps_0: emac_pin_pps_0 {
				mux {
					pins = "gpio81";
					function = "emac_pps";
				};

				config {
					pins = "gpio81";
					drive-strength = <8>;  /* 8 mA */
					bias-disable;  /* NO PULL*/
				};
			};
		};

		bt_en_active: bt_en_active {
			mux {
				pins = "gpio172";
				function = "gpio";
			};

			config {
				pins = "gpio172";
				drive-strength = <2>;
				bias-pull-down;
			};
		};

		conn_power_1p8_active: conn_power_1p8_active {
			mux {
				pins = "gpio173";
				function = "gpio";
			};

			config {
				pins = "gpio173";
				drive-strength = <2>;
				bias-pull-up;
			};
		};

		conn_power_pa_active: conn_power_pa_active {
			mux {
				pins = "gpio174";
				function = "gpio";
			};

			config {
				pins = "gpio174";
				drive-strength = <2>;
				bias-pull-up;
			};
		};

<<<<<<< HEAD
		mcu_pin_active: mcu_pin_active {
			mux {
				pins = "gpio6";
				function = "gpio";
			};

			config {
				pins = "gpio6";
				bias-pull-up; /* PULL UP */
				drive-strength = <2>; /* 2 MA */
			};
		};

		mcu_pin_suspend: mcu_pin_suspend {
			mux {
				pins = "gpio6";
				function = "gpio";
			};

			config {
				pins = "gpio6";
				bias-pull-up; /* PULL UP */
				drive-strength = <2>; /* 2 MA */
			};
		};

		mcu_pin_test_enable: mcu_pin_test_enable {
			mux {
				pins = "gpio35";
				function = "gpio";
			};

			config {
				pins = "gpio35";
				bias-pull-down; /* PULL UP */
				drive-strength = <2>; /* 2 MA */
			};
		};

		mcu_pin_test_disable: mcu_pin_test_disable {
			mux {
				pins = "gpio35";
				function = "gpio";
			};

			config {
				pins = "gpio35";
				bias-pull-down; /* PULL UP */
				drive-strength = <2>; /* 2 MA */
			};
		};

		mcu5V_boost_pin_enable: mcu5V_boost_pin_enable {
			mux {
				pins = "gpio79";
				function = "gpio";
			};

			config {
				pins = "gpio79";
				bias-pull-up; 
				drive-strength = <2>; /* 2 MA */
			};
		};

		mcu5V_boost_pin_disable: mcu5V_boost_pin_disable {
			mux {
				pins = "gpio79";
				function = "gpio";
			};

			config {
				pins = "gpio79";
				bias-pull-down; 
				drive-strength = <2>; /* 2 MA */
			};
		};

		mcu_pin_wakeup_enable: mcu_pin_wakeup_enable {
			mux {
				pins = "gpio10";
				function = "gpio";
			};

			config {
				pins = "gpio10";
				bias-pull-up; 
				drive-strength = <2>; /* 2 MA */
			};
		};

		mcu_pin_wakeup_disable: mcu_pin_wakeup_disable {
			mux {
				pins = "gpio10";
				function = "gpio";
			};

			config {
				pins = "gpio10";
				bias-pull-down; 
				drive-strength = <2>; /* 2 MA */
			};
		};

=======
>>>>>>> 0ec737cc
		usb2phy_ac_en1_default: usb2phy_ac_en1_default {
			mux {
				pins = "gpio113";
				function = "usb2phy_ac";
			};

			config {
				pins = "gpio113";
				drive-strength = <2>;
				bias-disable;
			};
		};

		usb2phy_ac_en2_default: usb2phy_ac_en2_default {
			mux {
				pins = "gpio123";
				function = "usb2phy_ac";
			};

			config {
				pins = "gpio123";
				drive-strength = <2>;
				bias-disable;
			};
		};

		audio_ioexp_reset_active: audio_ioexp_reset_active {
			mux {
				pins = "gpio166";
				function = "gpio";
			};
			config {
				pins = "gpio166";
				drive-strength = <2>;
				bias-disable;
				output-high;
			};
		};
	};
};<|MERGE_RESOLUTION|>--- conflicted
+++ resolved
@@ -5202,7 +5202,6 @@
 			};
 		};
 
-<<<<<<< HEAD
 		mcu_pin_active: mcu_pin_active {
 			mux {
 				pins = "gpio6";
@@ -5307,8 +5306,6 @@
 			};
 		};
 
-=======
->>>>>>> 0ec737cc
 		usb2phy_ac_en1_default: usb2phy_ac_en1_default {
 			mux {
 				pins = "gpio113";
