/*
 * Copyright (c) 2018-2019, The Linux Foundation. All rights reserved.
 *
 * This program is free software; you can redistribute it and/or modify
 * it under the terms of the GNU General Public License version 2 and
 * only version 2 as published by the Free Software Foundation.
 *
 * This program is distributed in the hope that it will be useful,
 * but WITHOUT ANY WARRANTY; without even the implied warranty of
 * MERCHANTABILITY or FITNESS FOR A PARTICULAR PURPOSE.  See the
 * GNU General Public License for more details.
 */

/dts-v1/;

#include "qcs403.dtsi"
#include "qcs405-wsa-audio-overlay.dtsi"
#include "qcs405-circular-pca9956.dtsi"

/ {
	model = "Qualcomm Technologies, Inc. QCS403 SSRD IOT";
	compatible = "qcom,qcs403-iot", "qcom,qcs403", "qcom,iot";
	qcom,board-id = <0x010020 0x4>;

};

&soc {
	spi@78b5000 {
		status = "ok";
		spi@0 {
			compatible = "qcom,spi-msm-codec-slave";
			reg = <0>;
			spi-max-frequency = <50000000>;
		};
	};
<<<<<<< HEAD

	gpio_keys {
		vol_mute {
			gpios = <&tlmm 19 GPIO_ACTIVE_LOW>;
		};
	};
};
=======
>>>>>>> 0ec737cc

	gpio_keys {
		vol_mute {
			gpios = <&tlmm 19 GPIO_ACTIVE_LOW>;
		};
	};
};

&qnand_1 {
	status = "ok";
};

&soc {
	usb2_extcon: usb2_extcon {
		compatible = "linux,extcon-usb-gpio";
		vbus-gpio = <&tlmm 27 GPIO_ACTIVE_HIGH>;

		pinctrl-names = "default";
		pinctrl-0 = <&usb2_ssrd_det_default>;
	};
};

&usb2s {
	extcon = <&usb2_extcon>;
};

&usb3 {
	status = "disabled";
};

&usb_ss_phy {
	status = "ok";
	qcom,keep-powerdown;
};

&usb2_phy1 {
	status = "disabled";
};

&tlmm {
	evb_tlmm_gpio_key{
		tlmm_gpio_key_active: tlmm_gpio_key_active {
			mux {
				pins = "gpio19","gpio52","gpio54","gpio115";
			};

			config {
				pins = "gpio19","gpio52","gpio54","gpio115";
			};
		};

		tlmm_gpio_key_suspend: tlmm_gpio_key_suspend {
			mux {
				pins = "gpio19","gpio52","gpio54","gpio115";
			};

			config {
				pins = "gpio19","gpio52","gpio54","gpio115";
			};
		};
	};
};<|MERGE_RESOLUTION|>--- conflicted
+++ resolved
@@ -33,16 +33,6 @@
 			spi-max-frequency = <50000000>;
 		};
 	};
-<<<<<<< HEAD
-
-	gpio_keys {
-		vol_mute {
-			gpios = <&tlmm 19 GPIO_ACTIVE_LOW>;
-		};
-	};
-};
-=======
->>>>>>> 0ec737cc
 
 	gpio_keys {
 		vol_mute {
