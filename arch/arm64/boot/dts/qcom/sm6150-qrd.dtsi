/* Copyright (c) 2018, The Linux Foundation. All rights reserved.
 *
 * This program is free software; you can redistribute it and/or modify
 * it under the terms of the GNU General Public License version 2 and
 * only version 2 as published by the Free Software Foundation.
 *
 * This program is distributed in the hope that it will be useful,
 * but WITHOUT ANY WARRANTY; without even the implied warranty of
 * MERCHANTABILITY or FITNESS FOR A PARTICULAR PURPOSE.  See the
 * GNU General Public License for more details.
 */

#include "sm6150-thermal-overlay.dtsi"
#include <dt-bindings/iio/qcom,spmi-vadc.h>
#include "sm6150-sde-display.dtsi"

&qupv3_se3_i2c {
	status = "ok";
	#include "smb1390.dtsi"
	#include "smb1355.dtsi"
};

&soc {
};

<<<<<<< HEAD

&qupv3_se0_2uart {
=======
&pm6150l_wled {
	qcom,string-cfg= <3>;
	status = "ok";
};

&pm6150l_lcdb {
>>>>>>> d992f461
	status = "ok";
};

&ufsphy_mem {
	compatible = "qcom,ufs-phy-qmp-v3-660";

	vdda-phy-supply = <&pm6150_l4>; /* 0.9v */
	vdda-pll-supply = <&pm6150_l11>;
	vdda-phy-max-microamp = <30000>;
	vdda-pll-max-microamp = <12000>;

	status = "ok";
};

&ufshc_mem {
	vdd-hba-supply = <&ufs_phy_gdsc>;
	vdd-hba-fixed-regulator;
	vcc-supply = <&pm6150l_l11>;
	vcc-voltage-level = <2950000 2960000>;
	vccq2-supply = <&pm6150_l12>;
	vcc-max-microamp = <600000>;
	vccq2-max-microamp = <600000>;

	qcom,vddp-ref-clk-supply = <&pm6150l_l3>;
	qcom,vddp-ref-clk-max-microamp = <100>;
	qcom,vddp-ref-clk-min-uV = <1232000>;
	qcom,vddp-ref-clk-max-uV = <1260000>;

	status = "ok";
};

&pm6150_qg {
	qcom,battery-data = <&mtp_batterydata>;
};

&pm6150_charger {
	io-channels = <&pm6150_vadc ADC_USB_IN_V_16>,
		      <&pm6150_vadc ADC_USB_IN_I>,
		      <&pm6150_vadc ADC_CHG_TEMP>;
	io-channel-names = "usb_in_voltage",
			   "usb_in_current",
			   "chg_temp";
	qcom,battery-data = <&mtp_batterydata>;
	qcom,step-charging-enable;
	qcom,sw-jeita-enable;
<<<<<<< HEAD
=======
	qcom,sec-charger-config = <1>;
};

&smb1390 {
	/delete-property/ interrupts;
	interrupts = <0x0 0xc2 0x0 IRQ_TYPE_LEVEL_LOW>;
	pinctrl-names = "default";
	pinctrl-0 = <&smb_stat_default>;
	status = "ok";
};

&smb1390_charger {
	io-channels = <&pm6150_vadc ADC_AMUX_THM3>;
	io-channel-names = "cp_die_temp";
	status = "ok";
};

&qupv3_se1_i2c {
	status = "okay";
	himax_ts@48 {
		compatible = "himax,hxcommon";
		reg = <0x48>;
		interrupt-parent = <&tlmm>;
		interrupts = <125 0x2008>;
		vdd-supply = <&pm6150_l10>;
		avdd-supply = <&pm6150l_l7>;
		pinctrl-names = "pmx_ts_active","pmx_ts_suspend",
					"pmx_ts_release";
		pinctrl-0 = <&ts_int_active &ts_reset_active>;
		pinctrl-1 = <&ts_int_suspend &ts_reset_suspend>;
		pinctrl-2 = <&ts_release>;
		himax,panel-coords = <0 1080 0 2160>;
		himax,display-coords = <0 1080 0 2160>;
		himax,irq-gpio = <&tlmm 89 0x00>;
		himax,rst-gpio = <&tlmm 88 0x00>;
		report_type = <1>;
	};
};

&dsi_hx83112a_truly_video {
	qcom,panel-supply-entries = <&dsi_panel_pwr_supply>;
	qcom,mdss-dsi-bl-pmic-control-type = "bl_ctrl_wled";
	qcom,mdss-dsi-bl-min-level = <1>;
	qcom,mdss-dsi-bl-max-level = <4095>;
	qcom,platform-te-gpio = <&tlmm 90 0>;
	qcom,platform-reset-gpio = <&tlmm 91 0>;
>>>>>>> d992f461
};

&sdhc_1 {
	vdd-supply = <&pm6150l_l11>;
	qcom,vdd-voltage-level = <2950000 2950000>;
	qcom,vdd-current-level = <0 570000>;

	vdd-io-supply = <&pm6150_l12>;
	qcom,vdd-io-always-on;
	qcom,vdd-io-lpm-sup;
	qcom,vdd-io-voltage-level = <1800000 1800000>;
	qcom,vdd-io-current-level = <0 325000>;

	pinctrl-names = "active", "sleep";
	pinctrl-0 = <&sdc1_clk_on &sdc1_cmd_on &sdc1_data_on &sdc1_rclk_on>;
	pinctrl-1 = <&sdc1_clk_off &sdc1_cmd_off &sdc1_data_off &sdc1_rclk_off>;

	status = "ok";
};

&sdhc_2 {
	vdd-supply = <&pm6150l_l9>;
	qcom,vdd-voltage-level = <2950000 2950000>;
	qcom,vdd-current-level = <0 800000>;

	vdd-io-supply = <&pm6150l_l6>;
	qcom,vdd-io-voltage-level = <1800000 3100000>;
	qcom,vdd-io-current-level = <0 22000>;

	pinctrl-names = "active", "sleep";
	pinctrl-0 = <&sdc2_clk_on  &sdc2_cmd_on &sdc2_data_on &sdc2_cd_on>;
	pinctrl-1 = <&sdc2_clk_off &sdc2_cmd_off &sdc2_data_off &sdc2_cd_off>;

	cd-gpios = <&tlmm 99 0>;

	status = "ok";
};<|MERGE_RESOLUTION|>--- conflicted
+++ resolved
@@ -23,17 +23,17 @@
 &soc {
 };
 
-<<<<<<< HEAD
 
 &qupv3_se0_2uart {
-=======
+	status = "ok";
+};
+
 &pm6150l_wled {
 	qcom,string-cfg= <3>;
 	status = "ok";
 };
 
 &pm6150l_lcdb {
->>>>>>> d992f461
 	status = "ok";
 };
 
@@ -79,8 +79,6 @@
 	qcom,battery-data = <&mtp_batterydata>;
 	qcom,step-charging-enable;
 	qcom,sw-jeita-enable;
-<<<<<<< HEAD
-=======
 	qcom,sec-charger-config = <1>;
 };
 
@@ -127,7 +125,6 @@
 	qcom,mdss-dsi-bl-max-level = <4095>;
 	qcom,platform-te-gpio = <&tlmm 90 0>;
 	qcom,platform-reset-gpio = <&tlmm 91 0>;
->>>>>>> d992f461
 };
 
 &sdhc_1 {
@@ -164,4 +161,40 @@
 	cd-gpios = <&tlmm 99 0>;
 
 	status = "ok";
+};
+
+&sdhc_1 {
+	vdd-supply = <&pm6150l_l11>;
+	qcom,vdd-voltage-level = <2950000 2950000>;
+	qcom,vdd-current-level = <0 570000>;
+
+	vdd-io-supply = <&pm6150_l12>;
+	qcom,vdd-io-always-on;
+	qcom,vdd-io-lpm-sup;
+	qcom,vdd-io-voltage-level = <1800000 1800000>;
+	qcom,vdd-io-current-level = <0 325000>;
+
+	pinctrl-names = "active", "sleep";
+	pinctrl-0 = <&sdc1_clk_on &sdc1_cmd_on &sdc1_data_on &sdc1_rclk_on>;
+	pinctrl-1 = <&sdc1_clk_off &sdc1_cmd_off &sdc1_data_off &sdc1_rclk_off>;
+
+	status = "ok";
+};
+
+&sdhc_2 {
+	vdd-supply = <&pm6150l_l9>;
+	qcom,vdd-voltage-level = <2950000 2950000>;
+	qcom,vdd-current-level = <0 800000>;
+
+	vdd-io-supply = <&pm6150l_l6>;
+	qcom,vdd-io-voltage-level = <1800000 3100000>;
+	qcom,vdd-io-current-level = <0 22000>;
+
+	pinctrl-names = "active", "sleep";
+	pinctrl-0 = <&sdc2_clk_on  &sdc2_cmd_on &sdc2_data_on &sdc2_cd_on>;
+	pinctrl-1 = <&sdc2_clk_off &sdc2_cmd_off &sdc2_data_off &sdc2_cd_off>;
+
+	cd-gpios = <&tlmm 99 0>;
+
+	status = "ok";
 };