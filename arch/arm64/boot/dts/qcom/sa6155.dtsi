/* Copyright (c) 2018-2019, The Linux Foundation. All rights reserved.
 *
 * This program is free software; you can redistribute it and/or modify
 * it under the terms of the GNU General Public License version 2 and
 * only version 2 as published by the Free Software Foundation.
 *
 * This program is distributed in the hope that it will be useful,
 * but WITHOUT ANY WARRANTY; without even the implied warranty of
 * MERCHANTABILITY or FITNESS FOR A PARTICULAR PURPOSE.  See the
 * GNU General Public License for more details.
 */

#include "sm6150.dtsi"
#include "sa6155-pmic.dtsi"
#include "sa6155-display.dtsi"

/ {
	model = "Qualcomm Technologies, Inc. SA6155";
	compatible = "qcom,sa6155";
	qcom,msm-name = "SA6155";
	qcom,msm-id = <384 0x10000>;

	aliases {
		pci-domain0 = &pcie0; /* PCIe0 domain */
	};
};

&tpdm_west {
	status = "disabled";
};

&qusb_phy0 {
	vdd-supply = <&L5A>;
	vdda18-supply = <&L12A>;
	vdda33-supply = <&L13A>;
};

&usb_qmp_phy {
	vdd-supply = <&L5A>;
	core-supply = <&L12A>;
};

&qusb_phy1 {
	vdd-supply = <&L5A>;
	vdda18-supply = <&L12A>;
	vdda33-supply = <&L13A>;
};

&ipa_hw {
	status="disabled";
};

&mdss_dsi0_pll {
	/delete-property/ qcom,dsi-pll-ssc-en;
};

&slpi_tlmm {
	status = "ok";
};

&clock_gcc {
	compatible = "qcom,gcc-sa6155", "syscon";
	/delete-property/ protected-clocks;
};

&clock_videocc {
	compatible = "qcom,videocc-sa6155", "syscon";
};

&clock_dispcc {
	compatible = "qcom,dispcc-sa6155", "syscon";
};

&clock_scc {
	compatible = "qcom,scc-sa6155", "syscon";
	vdd_scc_cx-supply = <&VDD_CX_LEVEL>;
	status = "ok";
};

&clock_camcc {
	compatible = "qcom,camcc-sa6155", "syscon";
	vdd_mx-supply = <&VDD_CX_LEVEL>;
};

&clock_gpucc {
	compatible = "qcom,gpucc-sa6155", "syscon";
	vdd_mx-supply = <&VDD_CX_LEVEL>;
};

#include "sa6155-pcie.dtsi"

&soc {
	qfprom: qfprom@780130 {
		compatible = "qcom,qfprom";
		reg = <0x00780130 0x4>;
		#address-cells = <1>;
		#size-cells = <1>;
		read-only;
		ranges;
	};
};

&thermal_zones {
	lmh-dcvs-00 {
		trips {
			active-config {
				temperature = <105000>;
				hysteresis = <40000>;
			};
		};
	};

	lmh-dcvs-01 {
		trips {
			active-config {
				temperature = <105000>;
				hysteresis = <40000>;
			};
		};
	};
<<<<<<< HEAD
=======

	cpuss-0-step {
		trips {
			cpu45-config {
				temperature = <115000>;
			};
		};
	};

	cpuss-1-step {
		trips {
			cpu23-config {
				temperature = <115000>;
			};
		};
	};

	cpuss-2-step {
		trips {
			cpu01-config {
				temperature = <115000>;
			};
		};
	};

	cpu-1-0-step {
		trips {
			cpu6-0-config {
				temperature = <115000>;
			};
		};
	};

	cpu-1-1-step {
		trips {
			cpu6-1-config {
				temperature = <115000>;
			};
		};
	};

	cpu-1-2-step {
		trips {
			cpu7-0-config {
				temperature = <115000>;
			};
		};
	};

	cpu-1-3-step {
		trips {
			cpu7-1-config {
				temperature = <115000>;
			};
		};
	};
>>>>>>> 7535eba5
};

/* GPU power level overrides */
&msm_gpu {
	/*
	 * Speed-bin zero is default speed bin.
	 * For rest of the speed bins, speed-bin value
	 * is calulated as FMAX/4.8 MHz round up to zero
	 * decimal places.
	 */
	qcom,gpu-pwrlevel-bins {
		#address-cells = <1>;
		#size-cells = <0>;

		compatible="qcom,gpu-pwrlevel-bins";

		qcom,gpu-pwrlevels-0 {
			#address-cells = <1>;
			#size-cells = <0>;

			qcom,speed-bin = <0>;

			qcom,initial-pwrlevel = <5>;
			qcom,ca-target-pwrlevel = <3>;

			/* TURBO */
			qcom,gpu-pwrlevel@0 {
				reg = <0>;
				qcom,gpu-freq = <845000000>;
				qcom,bus-freq = <11>;
				qcom,bus-min = <10>;
				qcom,bus-max = <11>;
			};

			/* NOM L1 */
			qcom,gpu-pwrlevel@1 {
				reg = <1>;
				qcom,gpu-freq = <745000000>;
				qcom,bus-freq = <10>;
				qcom,bus-min = <9>;
				qcom,bus-max = <11>;
			};

			/* NOM */
			qcom,gpu-pwrlevel@2 {
				reg = <2>;
				qcom,gpu-freq = <650000000>;
				qcom,bus-freq = <9>;
				qcom,bus-min = <8>;
				qcom,bus-max = <10>;
			};

			/* SVS L1 */
			qcom,gpu-pwrlevel@3 {
				reg = <3>;
				qcom,gpu-freq = <500000000>;
				qcom,bus-freq = <8>;
				qcom,bus-min = <7>;
				qcom,bus-max = <9>;
			};

			/* SVS */
			qcom,gpu-pwrlevel@4 {
				reg = <4>;
				qcom,gpu-freq = <435000000>;
				qcom,bus-freq = <7>;
				qcom,bus-min = <5>;
				qcom,bus-max = <8>;
			};

			/* Low SVS */
			qcom,gpu-pwrlevel@5 {
				reg = <5>;
				qcom,gpu-freq = <290000000>;
				qcom,bus-freq = <4>;
				qcom,bus-min = <4>;
				qcom,bus-max = <5>;
			};

			/* XO */
			qcom,gpu-pwrlevel@6 {
				reg = <6>;
				qcom,gpu-freq = <0>;
				qcom,bus-freq = <0>;
				qcom,bus-min = <0>;
				qcom,bus-max = <0>;
			};
		};

		qcom,gpu-pwrlevels-1 {
			#address-cells = <1>;
			#size-cells = <0>;

			qcom,speed-bin = <177>;

			qcom,initial-pwrlevel = <5>;
			qcom,ca-target-pwrlevel = <3>;

			/* TURBO */
			qcom,gpu-pwrlevel@0 {
				reg = <0>;
				qcom,gpu-freq = <845000000>;
				qcom,bus-freq = <11>;
				qcom,bus-min = <10>;
				qcom,bus-max = <11>;
			};

			/* NOM L1 */
			qcom,gpu-pwrlevel@1 {
				reg = <1>;
				qcom,gpu-freq = <745000000>;
				qcom,bus-freq = <10>;
				qcom,bus-min = <9>;
				qcom,bus-max = <11>;
			};

			/* NOM */
			qcom,gpu-pwrlevel@2 {
				reg = <2>;
				qcom,gpu-freq = <650000000>;
				qcom,bus-freq = <9>;
				qcom,bus-min = <8>;
				qcom,bus-max = <10>;
			};

			/* SVS L1 */
			qcom,gpu-pwrlevel@3 {
				reg = <3>;
				qcom,gpu-freq = <500000000>;
				qcom,bus-freq = <8>;
				qcom,bus-min = <7>;
				qcom,bus-max = <9>;
			};

			/* SVS */
			qcom,gpu-pwrlevel@4 {
				reg = <4>;
				qcom,gpu-freq = <435000000>;
				qcom,bus-freq = <7>;
				qcom,bus-min = <5>;
				qcom,bus-max = <8>;
			};

			/* Low SVS */
			qcom,gpu-pwrlevel@5 {
				reg = <5>;
				qcom,gpu-freq = <290000000>;
				qcom,bus-freq = <4>;
				qcom,bus-min = <4>;
				qcom,bus-max = <5>;
			};

			/* XO */
			qcom,gpu-pwrlevel@6 {
				reg = <6>;
				qcom,gpu-freq = <0>;
				qcom,bus-freq = <0>;
				qcom,bus-min = <0>;
				qcom,bus-max = <0>;
			};
		};

		qcom,gpu-pwrlevels-2 {
			#address-cells = <1>;
			#size-cells = <0>;

			qcom,speed-bin = <156>;

			qcom,initial-pwrlevel = <4>;
			qcom,ca-target-pwrlevel = <2>;

			/* NOM L1 */
			qcom,gpu-pwrlevel@0 {
				reg = <0>;
				qcom,gpu-freq = <745000000>;
				qcom,bus-freq = <11>;
				qcom,bus-min = <10>;
				qcom,bus-max = <11>;
			};

			/* NOM */
			qcom,gpu-pwrlevel@1 {
				reg = <1>;
				qcom,gpu-freq = <650000000>;
				qcom,bus-freq = <9>;
				qcom,bus-min = <8>;
				qcom,bus-max = <10>;
			};

			/* SVS L1 */
			qcom,gpu-pwrlevel@2 {
				reg = <2>;
				qcom,gpu-freq = <500000000>;
				qcom,bus-freq = <8>;
				qcom,bus-min = <7>;
				qcom,bus-max = <9>;
			};

			/* SVS */
			qcom,gpu-pwrlevel@3 {
				reg = <3>;
				qcom,gpu-freq = <435000000>;
				qcom,bus-freq = <7>;
				qcom,bus-min = <5>;
				qcom,bus-max = <8>;
			};

			/* Low SVS */
			qcom,gpu-pwrlevel@4 {
				reg = <4>;
				qcom,gpu-freq = <290000000>;
				qcom,bus-freq = <4>;
				qcom,bus-min = <4>;
				qcom,bus-max = <5>;
			};

			/* XO */
			qcom,gpu-pwrlevel@5 {
				reg = <5>;
				qcom,gpu-freq = <0>;
				qcom,bus-freq = <0>;
				qcom,bus-min = <0>;
				qcom,bus-max = <0>;
			};
		};

		qcom,gpu-pwrlevels-3 {
			#address-cells = <1>;
			#size-cells = <0>;

			qcom,speed-bin = <136>;

			qcom,initial-pwrlevel = <3>;
			qcom,ca-target-pwrlevel = <1>;

			/* NOM */
			qcom,gpu-pwrlevel@0 {
				reg = <0>;
				qcom,gpu-freq = <650000000>;
				qcom,bus-freq = <9>;
				qcom,bus-min = <8>;
				qcom,bus-max = <10>;
			};

			/* SVS L1 */
			qcom,gpu-pwrlevel@1 {
				reg = <1>;
				qcom,gpu-freq = <500000000>;
				qcom,bus-freq = <8>;
				qcom,bus-min = <7>;
				qcom,bus-max = <9>;
			};

			/* SVS */
			qcom,gpu-pwrlevel@2 {
				reg = <2>;
				qcom,gpu-freq = <435000000>;
				qcom,bus-freq = <7>;
				qcom,bus-min = <5>;
				qcom,bus-max = <8>;
			};

			/* Low SVS */
			qcom,gpu-pwrlevel@3 {
				reg = <3>;
				qcom,gpu-freq = <290000000>;
				qcom,bus-freq = <4>;
				qcom,bus-min = <4>;
				qcom,bus-max = <5>;
			};

			/* XO */
			qcom,gpu-pwrlevel@4 {
				reg = <4>;
				qcom,gpu-freq = <0>;
				qcom,bus-freq = <0>;
				qcom,bus-min = <0>;
				qcom,bus-max = <0>;
			};
		};

		qcom,gpu-pwrlevels-4 {
			#address-cells = <1>;
			#size-cells = <0>;

			qcom,speed-bin = <105>;

			qcom,initial-pwrlevel = <1>;
			qcom,ca-target-pwrlevel = <2>;

			/* SVS L1 */
			qcom,gpu-pwrlevel@0 {
				reg = <0>;
				qcom,gpu-freq = <500000000>;
				qcom,bus-freq = <8>;
				qcom,bus-min = <7>;
				qcom,bus-max = <9>;
			};

			/* SVS */
			qcom,gpu-pwrlevel@1 {
				reg = <1>;
				qcom,gpu-freq = <435000000>;
				qcom,bus-freq = <7>;
				qcom,bus-min = <5>;
				qcom,bus-max = <8>;
			};

			/* Low SVS */
			qcom,gpu-pwrlevel@2 {
				reg = <2>;
				qcom,gpu-freq = <290000000>;
				qcom,bus-freq = <4>;
				qcom,bus-min = <4>;
				qcom,bus-max = <5>;
			};

			/* XO */
			qcom,gpu-pwrlevel@3 {
				reg = <3>;
				qcom,gpu-freq = <0>;
				qcom,bus-freq = <0>;
				qcom,bus-min = <0>;
				qcom,bus-max = <0>;
			};
		};

		qcom,gpu-pwrlevels-5 {
			#address-cells = <1>;
			#size-cells = <0>;

			qcom,speed-bin = <73>;

			qcom,initial-pwrlevel = <1>;
			qcom,ca-target-pwrlevel = <0>;

			/* SVS */
			qcom,gpu-pwrlevel@0 {
				reg = <0>;
				qcom,gpu-freq = <350000000>;
				qcom,bus-freq = <7>;
				qcom,bus-min = <5>;
				qcom,bus-max = <8>;
			};

			/* Low SVS */
			qcom,gpu-pwrlevel@1 {
				reg = <1>;
				qcom,gpu-freq = <290000000>;
				qcom,bus-freq = <4>;
				qcom,bus-min = <4>;
				qcom,bus-max = <5>;
			};

			/* XO */
			qcom,gpu-pwrlevel@2 {
				reg = <2>;
				qcom,gpu-freq = <0>;
				qcom,bus-freq = <0>;
				qcom,bus-min = <0>;
				qcom,bus-max = <0>;
			};
		};
	};
};<|MERGE_RESOLUTION|>--- conflicted
+++ resolved
@@ -118,8 +118,6 @@
 			};
 		};
 	};
-<<<<<<< HEAD
-=======
 
 	cpuss-0-step {
 		trips {
@@ -176,7 +174,6 @@
 			};
 		};
 	};
->>>>>>> 7535eba5
 };
 
 /* GPU power level overrides */
@@ -541,4 +538,368 @@
 			};
 		};
 	};
+};
+
+/* GPU power level overrides */
+&msm_gpu {
+	/*
+	 * Speed-bin zero is default speed bin.
+	 * For rest of the speed bins, speed-bin value
+	 * is calulated as FMAX/4.8 MHz round up to zero
+	 * decimal places.
+	 */
+	qcom,gpu-pwrlevel-bins {
+		#address-cells = <1>;
+		#size-cells = <0>;
+
+		compatible="qcom,gpu-pwrlevel-bins";
+
+		qcom,gpu-pwrlevels-0 {
+			#address-cells = <1>;
+			#size-cells = <0>;
+
+			qcom,speed-bin = <0>;
+
+			qcom,initial-pwrlevel = <5>;
+			qcom,ca-target-pwrlevel = <3>;
+
+			/* TURBO */
+			qcom,gpu-pwrlevel@0 {
+				reg = <0>;
+				qcom,gpu-freq = <845000000>;
+				qcom,bus-freq = <11>;
+				qcom,bus-min = <10>;
+				qcom,bus-max = <11>;
+			};
+
+			/* NOM L1 */
+			qcom,gpu-pwrlevel@1 {
+				reg = <1>;
+				qcom,gpu-freq = <745000000>;
+				qcom,bus-freq = <10>;
+				qcom,bus-min = <9>;
+				qcom,bus-max = <11>;
+			};
+
+			/* NOM */
+			qcom,gpu-pwrlevel@2 {
+				reg = <2>;
+				qcom,gpu-freq = <650000000>;
+				qcom,bus-freq = <9>;
+				qcom,bus-min = <8>;
+				qcom,bus-max = <10>;
+			};
+
+			/* SVS L1 */
+			qcom,gpu-pwrlevel@3 {
+				reg = <3>;
+				qcom,gpu-freq = <500000000>;
+				qcom,bus-freq = <8>;
+				qcom,bus-min = <7>;
+				qcom,bus-max = <9>;
+			};
+
+			/* SVS */
+			qcom,gpu-pwrlevel@4 {
+				reg = <4>;
+				qcom,gpu-freq = <435000000>;
+				qcom,bus-freq = <7>;
+				qcom,bus-min = <5>;
+				qcom,bus-max = <8>;
+			};
+
+			/* Low SVS */
+			qcom,gpu-pwrlevel@5 {
+				reg = <5>;
+				qcom,gpu-freq = <290000000>;
+				qcom,bus-freq = <4>;
+				qcom,bus-min = <4>;
+				qcom,bus-max = <5>;
+			};
+
+			/* XO */
+			qcom,gpu-pwrlevel@6 {
+				reg = <6>;
+				qcom,gpu-freq = <0>;
+				qcom,bus-freq = <0>;
+				qcom,bus-min = <0>;
+				qcom,bus-max = <0>;
+			};
+		};
+
+		qcom,gpu-pwrlevels-1 {
+			#address-cells = <1>;
+			#size-cells = <0>;
+
+			qcom,speed-bin = <177>;
+
+			qcom,initial-pwrlevel = <5>;
+			qcom,ca-target-pwrlevel = <3>;
+
+			/* TURBO */
+			qcom,gpu-pwrlevel@0 {
+				reg = <0>;
+				qcom,gpu-freq = <845000000>;
+				qcom,bus-freq = <11>;
+				qcom,bus-min = <10>;
+				qcom,bus-max = <11>;
+			};
+
+			/* NOM L1 */
+			qcom,gpu-pwrlevel@1 {
+				reg = <1>;
+				qcom,gpu-freq = <745000000>;
+				qcom,bus-freq = <10>;
+				qcom,bus-min = <9>;
+				qcom,bus-max = <11>;
+			};
+
+			/* NOM */
+			qcom,gpu-pwrlevel@2 {
+				reg = <2>;
+				qcom,gpu-freq = <650000000>;
+				qcom,bus-freq = <9>;
+				qcom,bus-min = <8>;
+				qcom,bus-max = <10>;
+			};
+
+			/* SVS L1 */
+			qcom,gpu-pwrlevel@3 {
+				reg = <3>;
+				qcom,gpu-freq = <500000000>;
+				qcom,bus-freq = <8>;
+				qcom,bus-min = <7>;
+				qcom,bus-max = <9>;
+			};
+
+			/* SVS */
+			qcom,gpu-pwrlevel@4 {
+				reg = <4>;
+				qcom,gpu-freq = <435000000>;
+				qcom,bus-freq = <7>;
+				qcom,bus-min = <5>;
+				qcom,bus-max = <8>;
+			};
+
+			/* Low SVS */
+			qcom,gpu-pwrlevel@5 {
+				reg = <5>;
+				qcom,gpu-freq = <290000000>;
+				qcom,bus-freq = <4>;
+				qcom,bus-min = <4>;
+				qcom,bus-max = <5>;
+			};
+
+			/* XO */
+			qcom,gpu-pwrlevel@6 {
+				reg = <6>;
+				qcom,gpu-freq = <0>;
+				qcom,bus-freq = <0>;
+				qcom,bus-min = <0>;
+				qcom,bus-max = <0>;
+			};
+		};
+
+		qcom,gpu-pwrlevels-2 {
+			#address-cells = <1>;
+			#size-cells = <0>;
+
+			qcom,speed-bin = <156>;
+
+			qcom,initial-pwrlevel = <4>;
+			qcom,ca-target-pwrlevel = <2>;
+
+			/* NOM L1 */
+			qcom,gpu-pwrlevel@0 {
+				reg = <0>;
+				qcom,gpu-freq = <745000000>;
+				qcom,bus-freq = <11>;
+				qcom,bus-min = <10>;
+				qcom,bus-max = <11>;
+			};
+
+			/* NOM */
+			qcom,gpu-pwrlevel@1 {
+				reg = <1>;
+				qcom,gpu-freq = <650000000>;
+				qcom,bus-freq = <9>;
+				qcom,bus-min = <8>;
+				qcom,bus-max = <10>;
+			};
+
+			/* SVS L1 */
+			qcom,gpu-pwrlevel@2 {
+				reg = <2>;
+				qcom,gpu-freq = <500000000>;
+				qcom,bus-freq = <8>;
+				qcom,bus-min = <7>;
+				qcom,bus-max = <9>;
+			};
+
+			/* SVS */
+			qcom,gpu-pwrlevel@3 {
+				reg = <3>;
+				qcom,gpu-freq = <435000000>;
+				qcom,bus-freq = <7>;
+				qcom,bus-min = <5>;
+				qcom,bus-max = <8>;
+			};
+
+			/* Low SVS */
+			qcom,gpu-pwrlevel@4 {
+				reg = <4>;
+				qcom,gpu-freq = <290000000>;
+				qcom,bus-freq = <4>;
+				qcom,bus-min = <4>;
+				qcom,bus-max = <5>;
+			};
+
+			/* XO */
+			qcom,gpu-pwrlevel@5 {
+				reg = <5>;
+				qcom,gpu-freq = <0>;
+				qcom,bus-freq = <0>;
+				qcom,bus-min = <0>;
+				qcom,bus-max = <0>;
+			};
+		};
+
+		qcom,gpu-pwrlevels-3 {
+			#address-cells = <1>;
+			#size-cells = <0>;
+
+			qcom,speed-bin = <136>;
+
+			qcom,initial-pwrlevel = <3>;
+			qcom,ca-target-pwrlevel = <1>;
+
+			/* NOM */
+			qcom,gpu-pwrlevel@0 {
+				reg = <0>;
+				qcom,gpu-freq = <650000000>;
+				qcom,bus-freq = <9>;
+				qcom,bus-min = <8>;
+				qcom,bus-max = <10>;
+			};
+
+			/* SVS L1 */
+			qcom,gpu-pwrlevel@1 {
+				reg = <1>;
+				qcom,gpu-freq = <500000000>;
+				qcom,bus-freq = <8>;
+				qcom,bus-min = <7>;
+				qcom,bus-max = <9>;
+			};
+
+			/* SVS */
+			qcom,gpu-pwrlevel@2 {
+				reg = <2>;
+				qcom,gpu-freq = <435000000>;
+				qcom,bus-freq = <7>;
+				qcom,bus-min = <5>;
+				qcom,bus-max = <8>;
+			};
+
+			/* Low SVS */
+			qcom,gpu-pwrlevel@3 {
+				reg = <3>;
+				qcom,gpu-freq = <290000000>;
+				qcom,bus-freq = <4>;
+				qcom,bus-min = <4>;
+				qcom,bus-max = <5>;
+			};
+
+			/* XO */
+			qcom,gpu-pwrlevel@4 {
+				reg = <4>;
+				qcom,gpu-freq = <0>;
+				qcom,bus-freq = <0>;
+				qcom,bus-min = <0>;
+				qcom,bus-max = <0>;
+			};
+		};
+
+		qcom,gpu-pwrlevels-4 {
+			#address-cells = <1>;
+			#size-cells = <0>;
+
+			qcom,speed-bin = <105>;
+
+			qcom,initial-pwrlevel = <1>;
+			qcom,ca-target-pwrlevel = <2>;
+
+			/* SVS L1 */
+			qcom,gpu-pwrlevel@0 {
+				reg = <0>;
+				qcom,gpu-freq = <500000000>;
+				qcom,bus-freq = <8>;
+				qcom,bus-min = <7>;
+				qcom,bus-max = <9>;
+			};
+
+			/* SVS */
+			qcom,gpu-pwrlevel@1 {
+				reg = <1>;
+				qcom,gpu-freq = <435000000>;
+				qcom,bus-freq = <7>;
+				qcom,bus-min = <5>;
+				qcom,bus-max = <8>;
+			};
+
+			/* Low SVS */
+			qcom,gpu-pwrlevel@2 {
+				reg = <2>;
+				qcom,gpu-freq = <290000000>;
+				qcom,bus-freq = <4>;
+				qcom,bus-min = <4>;
+				qcom,bus-max = <5>;
+			};
+
+			/* XO */
+			qcom,gpu-pwrlevel@3 {
+				reg = <3>;
+				qcom,gpu-freq = <0>;
+				qcom,bus-freq = <0>;
+				qcom,bus-min = <0>;
+				qcom,bus-max = <0>;
+			};
+		};
+
+		qcom,gpu-pwrlevels-5 {
+			#address-cells = <1>;
+			#size-cells = <0>;
+
+			qcom,speed-bin = <73>;
+
+			qcom,initial-pwrlevel = <1>;
+			qcom,ca-target-pwrlevel = <0>;
+
+			/* SVS */
+			qcom,gpu-pwrlevel@0 {
+				reg = <0>;
+				qcom,gpu-freq = <350000000>;
+				qcom,bus-freq = <7>;
+				qcom,bus-min = <5>;
+				qcom,bus-max = <8>;
+			};
+
+			/* Low SVS */
+			qcom,gpu-pwrlevel@1 {
+				reg = <1>;
+				qcom,gpu-freq = <290000000>;
+				qcom,bus-freq = <4>;
+				qcom,bus-min = <4>;
+				qcom,bus-max = <5>;
+			};
+
+			/* XO */
+			qcom,gpu-pwrlevel@2 {
+				reg = <2>;
+				qcom,gpu-freq = <0>;
+				qcom,bus-freq = <0>;
+				qcom,bus-min = <0>;
+				qcom,bus-max = <0>;
+			};
+		};
+	};
 };