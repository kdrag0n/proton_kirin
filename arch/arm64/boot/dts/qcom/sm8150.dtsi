/* Copyright (c) 2017-2019, The Linux Foundation. All rights reserved.
 *
 * This program is free software; you can redistribute it and/or modify
 * it under the terms of the GNU General Public License version 2 and
 * only version 2 as published by the Free Software Foundation.
 *
 * This program is distributed in the hope that it will be useful,
 * but WITHOUT ANY WARRANTY; without even the implied warranty of
 * MERCHANTABILITY or FITNESS FOR A PARTICULAR PURPOSE.  See the
 * GNU General Public License for more details.
 */

#include "skeleton64.dtsi"
#include <dt-bindings/clock/qcom,gcc-sm8150.h>
#include <dt-bindings/clock/qcom,camcc-sm8150.h>
#include <dt-bindings/clock/qcom,dispcc-sm8150.h>
#include <dt-bindings/clock/qcom,gpucc-sm8150.h>
#include <dt-bindings/clock/qcom,scc-sm8150.h>
#include <dt-bindings/clock/qcom,videocc-sm8150.h>
#include <dt-bindings/clock/qcom,cpucc-sm8150.h>
#include <dt-bindings/clock/qcom,npucc-sm8150.h>
#include <dt-bindings/clock/qcom,rpmh.h>
#include <dt-bindings/clock/qcom,aop-qmp.h>
#include <dt-bindings/regulator/qcom,rpmh-regulator.h>
#include <dt-bindings/interrupt-controller/arm-gic.h>
#include <dt-bindings/soc/qcom,tcs-mbox.h>
#include <dt-bindings/soc/qcom,dcc_v2.h>
#include <dt-bindings/msm/msm-bus-ids.h>
#include <dt-bindings/spmi/spmi.h>

#define MHZ_TO_MBPS(mhz, w) ((mhz * 1000000 * w) / (1024 * 1024))
#define BW_OPP_ENTRY(mhz, w) opp-mhz {opp-hz = /bits/ 64 <MHZ_TO_MBPS(mhz, w)>;}

/ {
	model = "Qualcomm Technologies, Inc. SM8150";
	compatible = "qcom,sm8150";
	qcom,msm-name = "SM8150 V1";
	qcom,msm-id = <339 0x10000>;
	interrupt-parent = <&pdc>;

	mem-offline {
		compatible = "qcom,mem-offline";
		offline-sizes = <0x1 0x40000000 0x0 0x40000000>,
				<0x1 0xc0000000 0x0 0x80000000>;
		granule = <512>;
		mboxes = <&qmp_aop 0>;
	};

	aliases {
		ufshc1 = &ufshc_mem; /* Embedded UFS slot */
		sdhc2 = &sdhc_2; /* SDC2 SD card slot */
		pci-domain0 = &pcie0; /* PCIe0 domain */
		pci-domain1 = &pcie1; /* PCIe1 domain */
		mhi0 = &mhi_0;
		mhi1 = &mhi_1;
		mhi_netdev0 = &mhi_netdev_0;
		mhi_netdev2 = &mhi_netdev_2;
	};

	aliases {
		serial0 = &qupv3_se12_2uart;
		hsuart0 = &qupv3_se13_4uart;
		spi0 = &qupv3_se3_spi;
		i2c0 = &qupv3_se4_i2c;
	};

	cpus {
		#address-cells = <2>;
		#size-cells = <0>;

		CPU0: cpu@0 {
			device_type = "cpu";
			compatible = "arm,armv8";
			reg = <0x0 0x0>;
			enable-method = "psci";
			capacity-dmips-mhz = <1024>;
			cache-size = <0x8000>;
			next-level-cache = <&L2_0>;
			sched-energy-costs = <&CPU_COST_0 &CLUSTER_COST_0>;
			qcom,lmh-dcvs = <&lmh_dcvs0>;
			#cooling-cells = <2>;
			L2_0: l2-cache {
			      compatible = "arm,arch-cache";
			      cache-size = <0x20000>;
			      cache-level = <2>;
			      next-level-cache = <&L3_0>;

				L3_0: l3-cache {
				      compatible = "arm,arch-cache";
				      cache-size = <0x200000>;
				      cache-level = <3>;
				};
			};

			L1_I_0: l1-icache {
				compatible = "arm,arch-cache";
				qcom,dump-size = <0x8800>;
			};

			L1_D_0: l1-dcache {
				compatible = "arm,arch-cache";
				qcom,dump-size = <0x9000>;
			};

			L2_TLB_0: l2-tlb {
				qcom,dump-size = <0x5000>;
			};
		};

		CPU1: cpu@100 {
			device_type = "cpu";
			compatible = "arm,armv8";
			reg = <0x0 0x100>;
			enable-method = "psci";
			capacity-dmips-mhz = <1024>;
			cache-size = <0x8000>;
			next-level-cache = <&L2_1>;
			sched-energy-costs = <&CPU_COST_0 &CLUSTER_COST_0>;
			qcom,lmh-dcvs = <&lmh_dcvs0>;
			#cooling-cells = <2>;
			L2_1: l2-cache {
			      compatible = "arm,arch-cache";
			      cache-size = <0x20000>;
			      cache-level = <2>;
			      next-level-cache = <&L3_0>;
			};

			L1_I_100: l1-icache {
				compatible = "arm,arch-cache";
				qcom,dump-size = <0x8800>;
			};

			L1_D_100: l1-dcache {
				compatible = "arm,arch-cache";
				qcom,dump-size = <0x9000>;
			};

			L2_TLB_100: l2-tlb {
				qcom,dump-size = <0x5000>;
			};
		};

		CPU2: cpu@200 {
			device_type = "cpu";
			compatible = "arm,armv8";
			reg = <0x0 0x200>;
			enable-method = "psci";
			capacity-dmips-mhz = <1024>;
			cache-size = <0x8000>;
			next-level-cache = <&L2_2>;
			sched-energy-costs = <&CPU_COST_0 &CLUSTER_COST_0>;
			qcom,lmh-dcvs = <&lmh_dcvs0>;
			#cooling-cells = <2>;
			L2_2: l2-cache {
			      compatible = "arm,arch-cache";
			      cache-size = <0x20000>;
			      cache-level = <2>;
			      next-level-cache = <&L3_0>;
			};

			L1_I_200: l1-icache {
				compatible = "arm,arch-cache";
				qcom,dump-size = <0x8800>;
			};

			L1_D_200: l1-dcache {
				compatible = "arm,arch-cache";
				qcom,dump-size = <0x9000>;
			};

			L2_TLB_200: l2-tlb {
				qcom,dump-size = <0x5000>;
			};
		};

		CPU3: cpu@300 {
			device_type = "cpu";
			compatible = "arm,armv8";
			reg = <0x0 0x300>;
			enable-method = "psci";
			capacity-dmips-mhz = <1024>;
			cache-size = <0x8000>;
			next-level-cache = <&L2_3>;
			sched-energy-costs = <&CPU_COST_0 &CLUSTER_COST_0>;
			qcom,lmh-dcvs = <&lmh_dcvs0>;
			#cooling-cells = <2>;
			L2_3: l2-cache {
			      compatible = "arm,arch-cache";
			      cache-size = <0x20000>;
			      cache-level = <2>;
			      next-level-cache = <&L3_0>;
			};

			L1_I_300: l1-icache {
				compatible = "arm,arch-cache";
				qcom,dump-size = <0x8800>;
			};

			L1_D_300: l1-dcache {
				compatible = "arm,arch-cache";
				qcom,dump-size = <0x9000>;
			};

			L2_TLB_300: l2-tlb {
				qcom,dump-size = <0x5000>;
			};
		};

		CPU4: cpu@400 {
			device_type = "cpu";
			compatible = "arm,armv8";
			reg = <0x0 0x400>;
			enable-method = "psci";
			capacity-dmips-mhz = <1740>;
			cache-size = <0x20000>;
			next-level-cache = <&L2_4>;
			sched-energy-costs = <&CPU_COST_1 &CLUSTER_COST_1>;
			qcom,lmh-dcvs = <&lmh_dcvs1>;
			#cooling-cells = <2>;
			L2_4: l2-cache {
			      compatible = "arm,arch-cache";
			      cache-size = <0x40000>;
			      cache-level = <2>;
			      next-level-cache = <&L3_0>;
			      qcom,dump-size = <0x88000>;
			};

			L1_I_400: l1-icache {
				compatible = "arm,arch-cache";
				qcom,dump-size = <0x11000>;
			};

			L1_D_400: l1-dcache {
				compatible = "arm,arch-cache";
				qcom,dump-size = <0x12000>;
			};

			L1_ITLB_400: l1-itlb {
				qcom,dump-size = <0x300>;
			};

			L1_DTLB_400: l1-dtlb {
				qcom,dump-size = <0x480>;
			};

			L2_TLB_400: l2-tlb {
				qcom,dump-size = <0x7800>;
			};
		};

		CPU5: cpu@500 {
			device_type = "cpu";
			compatible = "arm,armv8";
			reg = <0x0 0x500>;
			enable-method = "psci";
			capacity-dmips-mhz = <1740>;
			cache-size = <0x20000>;
			next-level-cache = <&L2_5>;
			sched-energy-costs = <&CPU_COST_1 &CLUSTER_COST_1>;
			qcom,lmh-dcvs = <&lmh_dcvs1>;
			#cooling-cells = <2>;
			L2_5: l2-cache {
			      compatible = "arm,arch-cache";
			      cache-size = <0x40000>;
			      cache-level = <2>;
			      next-level-cache = <&L3_0>;
			      qcom,dump-size = <0x88000>;
			};

			L1_I_500: l1-icache {
				compatible = "arm,arch-cache";
				qcom,dump-size = <0x11000>;
			};

			L1_D_500: l1-dcache {
				compatible = "arm,arch-cache";
				qcom,dump-size = <0x12000>;
			};

			L1_ITLB_500: l1-itlb {
				qcom,dump-size = <0x300>;
			};

			L1_DTLB_500: l1-dtlb {
				qcom,dump-size = <0x480>;
			};

			L2_TLB_500: l2-tlb {
				qcom,dump-size = <0x7800>;
			};
		};

		CPU6: cpu@600 {
			device_type = "cpu";
			compatible = "arm,armv8";
			reg = <0x0 0x600>;
			enable-method = "psci";
			capacity-dmips-mhz = <1740>;
			cache-size = <0x20000>;
			next-level-cache = <&L2_6>;
			sched-energy-costs = <&CPU_COST_1 &CLUSTER_COST_1>;
			qcom,lmh-dcvs = <&lmh_dcvs1>;
			#cooling-cells = <2>;
			L2_6: l2-cache {
			      compatible = "arm,arch-cache";
			      cache-size = <0x40000>;
			      cache-level = <2>;
			      next-level-cache = <&L3_0>;
			      qcom,dump-size = <0x88000>;
			};

			L1_I_600: l1-icache {
				compatible = "arm,arch-cache";
				qcom,dump-size = <0x11000>;
			};

			L1_D_600: l1-dcache {
				compatible = "arm,arch-cache";
				qcom,dump-size = <0x12000>;
			};

			L1_ITLB_600: l1-itlb {
				qcom,dump-size = <0x300>;
			};

			L1_DTLB_600: l1-dtlb {
				qcom,dump-size = <0x480>;
			};

			L2_TLB_600: l2-tlb {
				qcom,dump-size = <0x7800>;
			};
		};

		CPU7: cpu@700 {
			device_type = "cpu";
			compatible = "arm,armv8";
			reg = <0x0 0x700>;
			enable-method = "psci";
			capacity-dmips-mhz = <1740>;
			cache-size = <0x20000>;
			next-level-cache = <&L2_7>;
			sched-energy-costs = <&CPU_COST_2 &CLUSTER_COST_2>;
			qcom,lmh-dcvs = <&lmh_dcvs1>;
			#cooling-cells = <2>;
			L2_7: l2-cache {
			      compatible = "arm,arch-cache";
			      cache-size = <0x80000>;
			      cache-level = <2>;
			      next-level-cache = <&L3_0>;
			      qcom,dump-size = <0x110000>;
			};

			L1_I_700: l1-icache {
				compatible = "arm,arch-cache";
				qcom,dump-size = <0x11000>;
			};

			L1_D_700: l1-dcache {
				compatible = "arm,arch-cache";
				qcom,dump-size = <0x12000>;
			};

			L1_ITLB_700: l1-itlb {
				qcom,dump-size = <0x300>;
			};

			L1_DTLB_700: l1-dtlb {
				qcom,dump-size = <0x480>;
			};

			L2_TLB_700: l2-tlb {
				qcom,dump-size = <0x7800>;
			};
		};

		cpu-map {
			cluster0 {
				core0 {
					cpu = <&CPU0>;
				};

				core1 {
					cpu = <&CPU1>;
				};

				core2 {
					cpu = <&CPU2>;
				};

				core3 {
					cpu = <&CPU3>;
				};
			};

			cluster1 {
				core0 {
					cpu = <&CPU4>;
				};

				core1 {
					cpu = <&CPU5>;
				};

				core2 {
					cpu = <&CPU6>;
				};
			};

			cluster2 {
				core0 {
					cpu = <&CPU7>;
				};
			};
		};
	};

	energy_costs: energy-costs {
		compatible = "sched-energy";

		CPU_COST_0: core-cost0 {
			busy-cost-data = <
				 300000  28
				 403200  30
				 480000  33
				 576000  37
				 672000  42
				 768000  47
				 864000  54
				 979200  63
				1075200  70
				1171200  79
				1267200  88
			>;
			idle-cost-data = <
				18 14 12
			>;
		};

		CPU_COST_1: core-cost1 {
			busy-cost-data = <
				 576000 133
				 672000 152
				 768000 175
				 864000 202
				 960000 233
				1056000 267
				1152000 304
				1248000 344
				1344000 386
				1420800 421
				1497600 458
				1593600 505
				1689600 560
				1785600 622
				1862400 678
				1939200 740
				2016000 807
			>;
			idle-cost-data = <
				80 60 40
			>;
		};

		CPU_COST_2: core-cost2 {
			busy-cost-data = <
				 691200 171
				 768000 195
				 864000 230
				 940800 261
				1017600 294
				1113600 337
				1190400 373
				1286400 418
				1363200 455
				1459200 503
				1536000 545
				1632000 602
				1728000 666
				1824000 739
				1900800 806
				1977600 879
				2054400 960
			>;
			idle-cost-data = <
				110 90 70
			>;
		};

		CLUSTER_COST_0: cluster-cost0 {
			busy-cost-data = <
				 300000  3
				 403200  4
				 480000  4
				 576000  4
				 672000  5
				 768000  5
				 864000  6
				 979200  7
				1075200  8
				1171200  9
				1267200 10
			>;
			idle-cost-data = <
				3 2 1
			>;
		};

		CLUSTER_COST_1: cluster-cost1 {
			busy-cost-data = <
				 576000  25
				 672000  26
				 768000  27
				 864000  28
				 960000  29
				1056000  30
				1152000  32
				1248000  34
				1344000  37
				1420800  40
				1497600  45
				1593600  50
				1689600  57
				1785600  64
				1862400  74
				1939200  90
				2016000 106

			>;
			idle-cost-data = <
				3 2 1
			>;
		};

		CLUSTER_COST_2: cluster-cost2 {
			busy-cost-data = <
				 691200  30
				 768000  33
				 864000  36
				 940800  39
				1017600  42
				1113600  46
				1190400  49
				1286400  55
				1363200  67
				1459200  77
				1536000  87
				1632000 100
				1728000 110
				1824000 120
				1900800 128
				1977600 135
				2054400 140
			>;
			idle-cost-data = <
				3 2 1
			>;
		};
	}; /* energy-costs */

	psci {
		compatible = "arm,psci-1.0";
		method = "smc";
	};

	chosen {
		bootargs = "rcupdate.rcu_expedited=1 rcu_nocbs=0-7 cgroup.memory=nokmem,nosocket";
	};

	soc: soc { };

	firmware: firmware {
		android {
			compatible = "android,firmware";
			shared_meta: vbmeta {
				compatible = "android,vbmeta";
<<<<<<< HEAD
				parts = "vbmeta,boot,system,vendor,dtbo,vm-linux";
=======
				parts = "vbmeta,boot,system,vendor,dtbo,odm";
>>>>>>> b6fbaa1d
			};
			android_q_fstab: fstab {
				compatible = "android,fstab";
				vendor {
					compatible = "android,vendor";
					dev = "/dev/block/platform/soc/8804000.sdhci/by-name/vendor";
					type = "ext4";
					mnt_flags = "ro,barrier=1,discard";
					fsmgr_flags = "wait,slotselect,avb";
					status = "ok";
				};
<<<<<<< HEAD
				vm-linux {
					compatible = "android,vm-linux";
					dev = "/dev/block/platform/soc/8804000.sdhci/by-name/vm-linux";
					type = "emmc";
					mnt_flags = "ro";
					fsmgr_flags = "wait,slotselect";
					status = "";
=======
				odm {
					compatible = "android,odm";
					dev = "/dev/block/platform/soc/8804000.sdhci/by-name/odm";
					type = "ext4";
					mnt_flags = "ro,barrier=1,discard";
					fsmgr_flags = "wait,slotselect,avb";
					status = "ok";
>>>>>>> b6fbaa1d
				};
			};
		};
	};

	reserved_memory: reserved-memory {
		#address-cells = <2>;
		#size-cells = <2>;
		ranges;

		hyp_mem: hyp_mem {
			no-map;
			reg = <0x0 0x85700000 0x0 0x600000>;
		};

		xbl_aop_mem: xbl_aop_mem {
			no-map;
			reg = <0x0 0x85e00000 0x0 0x140000>;
		};

		smem_region: smem {
			no-map;
			reg = <0x0 0x86000000 0x0 0x200000>;
		};

		removed_regions: removed_regions {
			no-map;
			reg = <0x0 0x86200000 0x0 0x5500000>;
		};

		pil_camera_mem: camera_region {
			compatible = "removed-dma-pool";
			no-map;
			reg = <0x0 0x8b700000 0x0 0x500000>;
		};

		pil_wlan_fw_mem: pil_wlan_fw_region {
			compatible = "removed-dma-pool";
			no-map;
			reg = <0x0 0x8bc00000 0x0 0x180000>;
		};

		pil_npu_mem: pil_npu_region {
			compatible = "removed-dma-pool";
			no-map;
			reg = <0x0 0x8bd80000 0x0 0x80000>;
		};

		pil_adsp_mem: pil_adsp_region {
			compatible = "removed-dma-pool";
			no-map;
			reg = <0x0 0x8be00000 0x0 0x1a00000>;
		};

		pil_modem_mem: modem_region {
			compatible = "removed-dma-pool";
			no-map;
			reg = <0x0 0x8d800000 0x0 0x9600000>;
		};

		pil_video_mem: pil_video_region {
			compatible = "removed-dma-pool";
			no-map;
			reg = <0x0 0x96e00000 0x0 0x500000>;
		};

		pil_slpi_mem: pil_slpi_region {
			compatible = "removed-dma-pool";
			no-map;
			reg = <0x0 0x97300000 0x0 0x1400000>;
		};

		pil_ipa_fw_mem: pil_ipa_fw_region {
			compatible = "removed-dma-pool";
			no-map;
			reg = <0x0 0x98700000 0x0 0x10000>;
		};

		pil_ipa_gsi_mem: pil_ipa_gsi_region {
			compatible = "removed-dma-pool";
			no-map;
			reg = <0x0 0x98710000 0x0 0x5000>;
		};

		pil_gpu_mem: pil_gpu_region {
			compatible = "removed-dma-pool";
			no-map;
			reg = <0x0 0x98715000 0x0 0x2000>;
		};

		pil_spss_mem: pil_spss_region {
			compatible = "removed-dma-pool";
			no-map;
			reg = <0x0 0x98800000 0x0 0x100000>;
		};

		pil_cdsp_mem: cdsp_regions {
			compatible = "removed-dma-pool";
			no-map;
			reg = <0x0 0x98900000 0x0 0x1400000>;
		};

		qseecom_mem: qseecom_region {
			compatible = "shared-dma-pool";
			no-map;
			reg = <0 0x9e400000 0 0x1400000>;
		};

		cdsp_sec_mem: cdsp_sec_regions {
			compatible = "removed-dma-pool";
			no-map;
			reg = <0x0 0xa4c00000 0x0 0x3c00000>;
		};

		cont_splash_memory: cont_splash_region {
			reg = <0x0 0x9c000000 0x0 0x02400000>;
			label = "cont_splash_region";
		};

		disp_rdump_memory: disp_rdump_region {
			reg = <0x0 0x9c000000 0x0 0x02400000>;
			label = "disp_rdump_region";
		};

		adsp_mem: adsp_region {
			compatible = "shared-dma-pool";
			alloc-ranges = <0x0 0x00000000 0x0 0xffffffff>;
			reusable;
			alignment = <0x0 0x400000>;
			size = <0x0 0x1000000>;
		};

		cdsp_mem: cdsp_region {
			compatible = "shared-dma-pool";
			alloc-ranges = <0x0 0x00000000 0x0 0xffffffff>;
			reusable;
			alignment = <0x0 0x400000>;
			size = <0x0 0x400000>;
		};

		user_contig_mem: user_contig_region {
			compatible = "shared-dma-pool";
			alloc-ranges = <0x0 0x00000000 0x0 0xffffffff>;
			reusable;
			alignment = <0x0 0x400000>;
			size = <0x0 0x1000000>;
		};

		qseecom_ta_mem: qseecom_ta_region {
			compatible = "shared-dma-pool";
			alloc-ranges = <0x0 0x00000000 0x0 0xffffffff>;
			reusable;
			alignment = <0x0 0x400000>;
			size = <0x0 0x1000000>;
		};

		sp_mem: sp_region {  /* SPSS-HLOS ION shared mem */
			compatible = "shared-dma-pool";
			alloc-ranges = <0x0 0x00000000 0x0 0xffffffff>;
			reusable;
			alignment = <0x0 0x400000>;
			size = <0x0 0x800000>;
		};

		secure_display_memory: secure_display_region { /* Secure UI */
			compatible = "shared-dma-pool";
			alloc-ranges = <0x0 0x00000000 0x0 0xffffffff>;
			reusable;
			alignment = <0x0 0x400000>;
			size = <0x0 0xA000000>;
		};

		dump_mem: mem_dump_region {
			compatible = "shared-dma-pool";
			reusable;
			size = <0 0x2400000>;
		};

		/* global autoconfigured region for contiguous allocations */
		linux,cma {
			compatible = "shared-dma-pool";
			alloc-ranges = <0x0 0x00000000 0x0 0xffffffff>;
			reusable;
			alignment = <0x0 0x400000>;
			size = <0x0 0x2800000>;
			linux,cma-default;
		};
	};

	vendor: vendor {
		#address-cells = <1>;
		#size-cells = <1>;
		ranges = <0 0 0 0xffffffff>;
		compatible = "simple-bus";
	};
};

#include "sm8150-gdsc.dtsi"

#include "sm8150-sde-pll.dtsi"
#include "sm8150-sde.dtsi"
#include "msm-rdbg.dtsi"

#include "sm8150-camera.dtsi"

#include "msm-qvr-external.dtsi"

&soc {
	#address-cells = <1>;
	#size-cells = <1>;
	ranges = <0 0 0 0xffffffff>;
	compatible = "simple-bus";

	spss_utils: qcom,spss_utils {
		compatible = "qcom,spss-utils";
		/* spss fuses physical address */
		qcom,spss-fuse1-addr = <0x007841c4>;
		qcom,spss-fuse1-bit = <27>;
		qcom,spss-fuse2-addr = <0x007841c4>;
		qcom,spss-fuse2-bit = <26>;
		qcom,spss-dev-firmware-name  = "spss1d";  /* 8 chars max */
		qcom,spss-test-firmware-name = "spss1t";  /* 8 chars max */
		qcom,spss-prod-firmware-name = "spss1p";  /* 8 chars max */
		qcom,spss-debug-reg-addr = <0x01886020>;
		qcom,spss-emul-type-reg-addr = <0x01fc8004>;
		status = "ok";
	};

	qcom,spcom {
		compatible = "qcom,spcom";

		/* predefined channels, remote side is server */
		qcom,spcom-ch-names = "sp_kernel", "sp_ssr";
		status = "ok";
	};

	jtag_mm0: jtagmm@7040000 {
		compatible = "qcom,jtagv8-mm";
		reg = <0x7040000 0x1000>;
		reg-names = "etm-base";

		clocks = <&clock_aop QDSS_CLK>;
		clock-names = "core_clk";

		qcom,coresight-jtagmm-cpu = <&CPU0>;
	};

	jtag_mm1: jtagmm@7140000 {
		compatible = "qcom,jtagv8-mm";
		reg = <0x7140000 0x1000>;
		reg-names = "etm-base";

		clocks = <&clock_aop QDSS_CLK>;
		clock-names = "core_clk";

		qcom,coresight-jtagmm-cpu = <&CPU1>;
	};

	jtag_mm2: jtagmm@7240000 {
		compatible = "qcom,jtagv8-mm";
		reg = <0x7240000 0x1000>;
		reg-names = "etm-base";

		clocks = <&clock_aop QDSS_CLK>;
		clock-names = "core_clk";

		qcom,coresight-jtagmm-cpu = <&CPU2>;
	};

	jtag_mm3: jtagmm@7340000 {
		compatible = "qcom,jtagv8-mm";
		reg = <0x7340000 0x1000>;
		reg-names = "etm-base";

		clocks = <&clock_aop QDSS_CLK>;
		clock-names = "core_clk";

		qcom,coresight-jtagmm-cpu = <&CPU3>;
	};

	jtag_mm4: jtagmm@7440000 {
		compatible = "qcom,jtagv8-mm";
		reg = <0x7440000 0x1000>;
		reg-names = "etm-base";

		clocks = <&clock_aop QDSS_CLK>;
		clock-names = "core_clk";

		qcom,coresight-jtagmm-cpu = <&CPU4>;
	};

	jtag_mm5: jtagmm@7540000 {
		compatible = "qcom,jtagv8-mm";
		reg = <0x7540000 0x1000>;
		reg-names = "etm-base";

		clocks = <&clock_aop QDSS_CLK>;
		clock-names = "core_clk";

		qcom,coresight-jtagmm-cpu = <&CPU5>;
	};

	jtag_mm6: jtagmm@7640000 {
		compatible = "qcom,jtagv8-mm";
		reg = <0x7640000 0x1000>;
		reg-names = "etm-base";

		clocks = <&clock_aop QDSS_CLK>;
		clock-names = "core_clk";

		qcom,coresight-jtagmm-cpu = <&CPU6>;
	};

	jtag_mm7: jtagmm@7740000 {
		compatible = "qcom,jtagv8-mm";
		reg = <0x7740000 0x1000>;
		reg-names = "etm-base";

		clocks = <&clock_aop QDSS_CLK>;
		clock-names = "core_clk";

		qcom,coresight-jtagmm-cpu = <&CPU7>;
	};

	intc: interrupt-controller@17a00000 {
		compatible = "arm,gic-v3";
		#interrupt-cells = <3>;
		interrupt-controller;
		#redistributor-regions = <1>;
		redistributor-stride = <0x0 0x20000>;
		reg = <0x17a00000 0x10000>,     /* GICD */
		      <0x17a60000 0x100000>;    /* GICR * 8 */
		interrupts = <1 9 4>;
		interrupt-parent = <&intc>;
	};

	gict: gict@17a20000 {
		compatible = "arm,gic-600-erp";
		reg = <0x17a20000 0x10000>;
		reg-names = "gict-base";
		interrupt-config = <46 17>;
		interrupt-names = "gict-fault", "gict-err";
		interrupts = <GIC_SPI 46 IRQ_TYPE_LEVEL_HIGH>,
			     <GIC_SPI 17 IRQ_TYPE_LEVEL_HIGH>;
	};

	pdc: interrupt-controller@0xb220000{
		compatible = "qcom,pdc-sm8150";
		reg = <0xb220000 0x400>;
		#interrupt-cells = <3>;
		interrupt-parent = <&intc>;
		interrupt-controller;
	};

	timer {
		compatible = "arm,armv8-timer";
		interrupts = <1 1 0xf08>,
			     <1 2 0xf08>,
			     <1 3 0xf08>,
			     <1 0 0xf08>;
		clock-frequency = <19200000>;
	};

	timer@0x17c20000{
		#address-cells = <1>;
		#size-cells = <1>;
		ranges;
		compatible = "arm,armv7-timer-mem";
		reg = <0x17c20000 0x1000>;
		clock-frequency = <19200000>;

		frame@0x17c21000 {
			frame-number = <0>;
			interrupts = <0 8 0x4>,
				     <0 6 0x4>;
			reg = <0x17c21000 0x1000>,
			      <0x17c22000 0x1000>;
		};

		frame@17c23000 {
			frame-number = <1>;
			interrupts = <0 9 0x4>;
			reg = <0x17c23000 0x1000>;
			status = "disabled";
		};

		frame@17c25000 {
			frame-number = <2>;
			interrupts = <0 10 0x4>;
			reg = <0x17c25000 0x1000>;
			status = "disabled";
		};

		frame@17c27000 {
			frame-number = <3>;
			interrupts = <0 11 0x4>;
			reg = <0x17c26000 0x1000>;
			status = "disabled";
		};

		frame@17c29000 {
			frame-number = <4>;
			interrupts = <0 12 0x4>;
			reg = <0x17c29000 0x1000>;
			status = "disabled";
		};

		frame@17c2b000 {
			frame-number = <5>;
			interrupts = <0 13 0x4>;
			reg = <0x17c2b000 0x1000>;
			status = "disabled";
		};

		frame@17c2d000 {
			frame-number = <6>;
			interrupts = <0 14 0x4>;
			reg = <0x17c2d000 0x1000>;
			status = "disabled";
		};
	};

	llcc_pmu: llcc-pmu@90cc000 {
		compatible = "qcom,qcom-llcc-pmu";
		reg = <0x090cc000 0x300>;
		reg-names = "lagg-base";
	};

	llcc_bw_opp_table: llcc-bw-opp-table {
		compatible = "operating-points-v2";
		BW_OPP_ENTRY( 150, 16); /*  2288 MB/s */
		BW_OPP_ENTRY( 200, 16); /*  3051 MB/s */
		BW_OPP_ENTRY( 403, 16); /*  6149 MB/s */
		BW_OPP_ENTRY( 533, 16); /*  8132 MB/s */
		BW_OPP_ENTRY( 666, 16); /* 10162 MB/s */
		BW_OPP_ENTRY( 777, 16); /* 11856 MB/s */
	};

	cpu_cpu_llcc_bw: qcom,cpu-cpu-llcc-bw {
		compatible = "qcom,devbw";
		governor = "performance";
		qcom,src-dst-ports =
			<MSM_BUS_MASTER_AMPSS_M0 MSM_BUS_SLAVE_LLCC>;
		qcom,active-only;
		operating-points-v2 = <&llcc_bw_opp_table>;
	};

	cpu_cpu_llcc_bwmon: qcom,cpu-cpu-llcc-bwmon@90b6400 {
		compatible = "qcom,bimc-bwmon4";
		reg = <0x90b6400 0x300>, <0x90b6300 0x200>;
		reg-names = "base", "global_base";
		interrupts = <GIC_SPI 581 IRQ_TYPE_LEVEL_HIGH>;
		qcom,mport = <0>;
		qcom,hw-timer-hz = <19200000>;
		qcom,target-dev = <&cpu_cpu_llcc_bw>;
		qcom,count-unit = <0x10000>;
	};

	ddr_bw_opp_table: ddr-bw-opp-table {
		compatible = "operating-points-v2";
		BW_OPP_ENTRY( 200, 4); /*  762 MB/s */
		BW_OPP_ENTRY( 300, 4); /* 1144 MB/s */
		BW_OPP_ENTRY( 451, 4); /* 1720 MB/s */
		BW_OPP_ENTRY( 547, 4); /* 2086 MB/s */
		BW_OPP_ENTRY( 681, 4); /* 2597 MB/s */
		BW_OPP_ENTRY( 768, 4); /* 2929 MB/s */
		BW_OPP_ENTRY(1017, 4); /* 3879 MB/s */
		BW_OPP_ENTRY(1296, 4); /* 4943 MB/s */
		BW_OPP_ENTRY(1555, 4); /* 5931 MB/s */
		BW_OPP_ENTRY(1804, 4); /* 6881 MB/s */
		BW_OPP_ENTRY(2092, 4); /* 7980 MB/s */
	};

	cpu_llcc_ddr_bw: qcom,cpu-llcc-ddr-bw {
		compatible = "qcom,devbw";
		governor = "performance";
		qcom,src-dst-ports =
			<MSM_BUS_MASTER_LLCC MSM_BUS_SLAVE_EBI_CH0>;
		qcom,active-only;
		operating-points-v2 = <&ddr_bw_opp_table>;
	};

	cpu_llcc_ddr_bwmon: qcom,cpu-llcc-ddr-bwmon@90cd000 {
		compatible = "qcom,bimc-bwmon5";
		reg = <0x90cd000 0x1000>;
		reg-names = "base";
		interrupts = <GIC_SPI 81 IRQ_TYPE_LEVEL_HIGH>;
		qcom,hw-timer-hz = <19200000>;
		qcom,target-dev = <&cpu_llcc_ddr_bw>;
		qcom,count-unit = <0x10000>;
	};

	suspendable_ddr_bw_opp_table: suspendable-ddr-bw-opp-table {
		compatible = "operating-points-v2";
		BW_OPP_ENTRY(   0, 4); /*    0 MB/s */
		BW_OPP_ENTRY( 200, 4); /*  762 MB/s */
		BW_OPP_ENTRY( 300, 4); /* 1144 MB/s */
		BW_OPP_ENTRY( 451, 4); /* 1720 MB/s */
		BW_OPP_ENTRY( 547, 4); /* 2086 MB/s */
		BW_OPP_ENTRY( 681, 4); /* 2597 MB/s */
		BW_OPP_ENTRY( 768, 4); /* 2929 MB/s */
		BW_OPP_ENTRY(1017, 4); /* 3879 MB/s */
		BW_OPP_ENTRY(1296, 4); /* 4943 MB/s */
		BW_OPP_ENTRY(1555, 4); /* 5931 MB/s */
		BW_OPP_ENTRY(1804, 4); /* 6881 MB/s */
		BW_OPP_ENTRY(2092, 4); /* 7980 MB/s */
	};

	npu_npu_ddr_bw: qcom,npu-npu-ddr-bw {
		compatible = "qcom,devbw";
		governor = "performance";
		qcom,src-dst-ports = <MSM_BUS_MASTER_NPU MSM_BUS_SLAVE_EBI_CH0>;
		operating-points-v2 = <&suspendable_ddr_bw_opp_table>;
	};

	npu_npu_ddr_bwmon: qcom,npu-npu-ddr-bwmon@9960300 {
		compatible = "qcom,bimc-bwmon4";
		reg = <0x9960300 0x300>, <0x9960200 0x200>;
		reg-names = "base", "global_base";
		interrupts = <GIC_SPI 365 IRQ_TYPE_LEVEL_HIGH>;
		qcom,mport = <0>;
		qcom,hw-timer-hz = <19200000>;
		qcom,target-dev = <&npu_npu_ddr_bw>;
		qcom,count-unit = <0x10000>;
	};

	cdsp_cdsp_l3_lat: qcom,cdsp-cdsp-l3-lat {
		compatible = "devfreq-simple-dev";
		clock-names = "devfreq_clk";
		clocks = <&clock_cpucc L3_MISC_VOTE_CLK>;
		governor = "powersave";
	};

	cpu0_cpu_l3_lat: qcom,cpu0-cpu-l3-lat {
		compatible = "devfreq-simple-dev";
		clock-names = "devfreq_clk";
		clocks = <&clock_cpucc L3_CLUSTER0_VOTE_CLK>;
		governor = "performance";
	};

	cpu0_cpu_l3_latmon: qcom,cpu0-cpu-l3-latmon {
		compatible = "qcom,arm-memlat-mon";
		qcom,cpulist = <&CPU0 &CPU1 &CPU2 &CPU3>;
		qcom,target-dev = <&cpu0_cpu_l3_lat>;
		qcom,cachemiss-ev = <0x17>;
		qcom,core-dev-table =
			<  300000  300000000 >,
			<  480000  403200000 >,
			<  672000  480000000 >,
			<  768000  576000000 >,
			<  864000  672000000 >,
			<  979200  768000000 >,
			< 1075200  864000000 >,
			< 1267200  960000000 >;
	};

	cpu4_cpu_l3_lat: qcom,cpu4-cpu-l3-lat {
		compatible = "devfreq-simple-dev";
		clock-names = "devfreq_clk";
		clocks = <&clock_cpucc L3_CLUSTER1_VOTE_CLK>;
		governor = "performance";
	};

	cpu4_cpu_l3_latmon: qcom,cpu4-cpu-l3-latmon {
		compatible = "qcom,arm-memlat-mon";
		qcom,cpulist = <&CPU4 &CPU5 &CPU6>;
		qcom,target-dev = <&cpu4_cpu_l3_lat>;
		qcom,cachemiss-ev = <0x17>;
		qcom,core-dev-table =
			<  300000  300000000 >,
			<  768000  576000000 >,
			< 1152000  768000000 >,
			< 1344000  960000000 >,
			< 1689600 1228800000 >,
			< 2016000 1344000000 >;
	};

	cpu7_cpu_l3_lat: qcom,cpu7-cpu-l3-lat {
		compatible = "devfreq-simple-dev";
		clock-names = "devfreq_clk";
		clocks = <&clock_cpucc L3_CLUSTER2_VOTE_CLK>;
		governor = "performance";
	};

	cpu7_cpu_l3_latmon: qcom,cpu7-cpu-l3-latmon {
		compatible = "qcom,arm-memlat-mon";
		qcom,cpulist = <&CPU7>;
		qcom,target-dev = <&cpu7_cpu_l3_lat>;
		qcom,cachemiss-ev = <0x17>;
		qcom,core-dev-table =
			<  300000  300000000 >,
			<  768000  576000000 >,
			< 1152000  768000000 >,
			< 1344000  960000000 >,
			< 1689600 1228800000 >,
			< 2016000 1344000000 >;
	};

	cpu0_cpu_llcc_lat: qcom,cpu0-cpu-llcc-lat {
		compatible = "qcom,devbw";
		governor = "performance";
		qcom,src-dst-ports =
			<MSM_BUS_MASTER_AMPSS_M0 MSM_BUS_SLAVE_LLCC>;
		qcom,active-only;
		operating-points-v2 = <&llcc_bw_opp_table>;
	};

	cpu0_cpu_llcc_latmon: qcom,cpu0-cpu-llcc-latmon {
		compatible = "qcom,arm-memlat-mon";
		qcom,cpulist = <&CPU0 &CPU1 &CPU2 &CPU3>;
		qcom,target-dev = <&cpu0_cpu_llcc_lat>;
		qcom,cachemiss-ev = <0x2A>;
		qcom,core-dev-table =
			<  300000 MHZ_TO_MBPS(150, 16) >,
			<  768000 MHZ_TO_MBPS(200, 16) >,
			< 1075200 MHZ_TO_MBPS(403, 16) >,
			< 1267200 MHZ_TO_MBPS(403, 16) >;
	};

	cpu4_cpu_llcc_lat: qcom,cpu4-cpu-llcc-lat {
		compatible = "qcom,devbw";
		governor = "performance";
		qcom,src-dst-ports =
			<MSM_BUS_MASTER_AMPSS_M0 MSM_BUS_SLAVE_LLCC>;
		qcom,active-only;
		operating-points-v2 = <&llcc_bw_opp_table>;
	};

	cpu4_cpu_llcc_latmon: qcom,cpu4-cpu-llcc-latmon {
		compatible = "qcom,arm-memlat-mon";
		qcom,cpulist = <&CPU4 &CPU5 &CPU6 &CPU7>;
		qcom,target-dev = <&cpu4_cpu_llcc_lat>;
		qcom,cachemiss-ev = <0x2A>;
		qcom,core-dev-table =
			<  300000 MHZ_TO_MBPS(150, 16) >,
			<  576000 MHZ_TO_MBPS(200, 16) >,
			<  768000 MHZ_TO_MBPS(403, 16) >,
			<  960000 MHZ_TO_MBPS(403, 16) >,
			< 1248000 MHZ_TO_MBPS(533, 16) >,
			< 1728000 MHZ_TO_MBPS(666, 16) >,
			< 2016000 MHZ_TO_MBPS(777, 16) >;
	};

	cpu0_llcc_ddr_lat: qcom,cpu0-llcc-ddr-lat {
		compatible = "qcom,devbw";
		governor = "performance";
		qcom,src-dst-ports =
			<MSM_BUS_MASTER_LLCC MSM_BUS_SLAVE_EBI_CH0>;
		qcom,active-only;
		operating-points-v2 = <&ddr_bw_opp_table>;
	};

	cpu0_llcc_ddr_latmon: qcom,cpu0-llcc-ddr-latmon {
		compatible = "qcom,arm-memlat-mon";
		qcom,cpulist = <&CPU0 &CPU1 &CPU2 &CPU3>;
		qcom,target-dev = <&cpu0_llcc_ddr_lat>;
		qcom,cachemiss-ev = <0x1000>;
		qcom,core-dev-table =
			<  300000 MHZ_TO_MBPS( 200, 4) >,
			<  768000 MHZ_TO_MBPS( 451, 4) >,
			< 1075200 MHZ_TO_MBPS( 547, 4) >,
			< 1267200 MHZ_TO_MBPS( 768, 4) >;
	};

	cpu4_llcc_ddr_lat: qcom,cpu4-llcc-ddr-lat {
		compatible = "qcom,devbw";
		governor = "performance";
		qcom,src-dst-ports =
			<MSM_BUS_MASTER_LLCC MSM_BUS_SLAVE_EBI_CH0>;
		qcom,active-only;
		operating-points-v2 = <&ddr_bw_opp_table>;
	};

	cpu4_llcc_ddr_latmon: qcom,cpu4-llcc-ddr-latmon {
		compatible = "qcom,arm-memlat-mon";
		qcom,cpulist = <&CPU4 &CPU5 &CPU6 &CPU7>;
		qcom,target-dev = <&cpu4_llcc_ddr_lat>;
		qcom,cachemiss-ev = <0x1000>;
		qcom,core-dev-table =
			<  300000 MHZ_TO_MBPS( 200, 4) >,
			<  576000 MHZ_TO_MBPS( 451, 4) >,
			<  768000 MHZ_TO_MBPS( 547, 4) >,
			<  960000 MHZ_TO_MBPS( 768, 4) >,
			< 1248000 MHZ_TO_MBPS(1017, 4) >,
			< 1728000 MHZ_TO_MBPS(1555, 4) >,
			< 2016000 MHZ_TO_MBPS(1804, 4) >,
			< 2054400 MHZ_TO_MBPS(2092, 4) >;
	};

	cpu4_cpu_ddr_latfloor: qcom,cpu4-cpu-ddr-latfloor {
		compatible = "qcom,devbw";
		governor = "performance";
		qcom,src-dst-ports =
			<MSM_BUS_MASTER_LLCC MSM_BUS_SLAVE_EBI_CH0>;
		qcom,active-only;
		operating-points-v2 = <&ddr_bw_opp_table>;
	};

	cpu4_computemon: qcom,cpu4-computemon {
		compatible = "qcom,arm-cpu-mon";
		qcom,cpulist = <&CPU4 &CPU5 &CPU6 &CPU7>;
		qcom,target-dev = <&cpu4_cpu_ddr_latfloor>;
		qcom,core-dev-table =
			< 1593600 MHZ_TO_MBPS( 200, 4) >,
			< 2016000 MHZ_TO_MBPS(1017, 4) >,
			< 2054400 MHZ_TO_MBPS(2092, 4) >;
	};

	cpu_pmu: cpu-pmu {
		compatible = "arm,armv8-pmuv3";
		qcom,irq-is-percpu;
		interrupts = <1 5 4>;
	};

	qcom,msm-imem@146bf000 {
		compatible = "qcom,msm-imem";
		reg = <0x146bf000 0x1000>;
		ranges = <0x0 0x146bf000 0x1000>;
		#address-cells = <1>;
		#size-cells = <1>;

		mem_dump_table@10 {
			compatible = "qcom,msm-imem-mem_dump_table";
			reg = <0x10 8>;
		};

		restart_reason@65c {
			compatible = "qcom,msm-imem-restart_reason";
			reg = <0x65c 4>;
		};

		dload_type@1c {
			compatible = "qcom,msm-imem-dload-type";
			reg = <0x1c 0x4>;
		};

		boot_stats@6b0 {
			compatible = "qcom,msm-imem-boot_stats";
			reg = <0x6b0 32>;
		};

		kaslr_offset@6d0 {
			compatible = "qcom,msm-imem-kaslr_offset";
			reg = <0x6d0 12>;
		};

		pil@94c {
			compatible = "qcom,msm-imem-pil";
			reg = <0x94c 200>;
		};

		diag_dload@c8 {
			compatible = "qcom,msm-imem-diag-dload";
			reg = <0xc8 200>;
		};
	};

	restart@c264000 {
		compatible = "qcom,pshold";
		reg = <0xc264000 0x4>,
		      <0x1fd3000 0x4>;
		reg-names = "pshold-base", "tcsr-boot-misc-detect";
	};

	qcom,msm-rtb {
		compatible = "qcom,msm-rtb";
		qcom,rtb-size = <0x100000>;
	};

	qcom,aop-ddr-msgs {
		compatible = "qcom,aop-ddr-msgs";
		mboxes = <&qmp_aop 0>;
		mbox-name = "restart-ddr-mbox";
	};

	qcom,aop-ddrss-cmds {
		compatible = "qcom,aop-ddrss-cmds";
		mboxes = <&qmp_aop 0>;
		mbox-name = "ddrss-cmds-mbox";
	};

	qcom,mpm2-sleep-counter@0xc221000 {
		compatible = "qcom,mpm2-sleep-counter";
		reg = <0xc221000 0x1000>;
		clock-frequency = <32768>;
	};

	bus_proxy_client: qcom,bus_proxy_client {
		compatible = "qcom,bus-proxy-client";
		qcom,msm-bus,name = "bus-proxy-client";
		qcom,msm-bus,num-cases = <2>;
		qcom,msm-bus,num-paths = <5>;
		qcom,msm-bus,vectors-KBps =
			<MSM_BUS_MASTER_AMPSS_M0 MSM_BUS_SLAVE_DISPLAY_CFG 0 0>,
			<MSM_BUS_MASTER_AMPSS_M0 MSM_BUS_SLAVE_CAMERA_CFG 0 0>,
			<MSM_BUS_MASTER_AMPSS_M0 MSM_BUS_SLAVE_VENUS_CFG 0 0>,
			<MSM_BUS_MASTER_MDP_PORT0 MSM_BUS_SLAVE_EBI_CH0 0 0>,
			<MSM_BUS_MASTER_MDP_PORT1 MSM_BUS_SLAVE_EBI_CH0 0 0>,
			<MSM_BUS_MASTER_AMPSS_M0 MSM_BUS_SLAVE_DISPLAY_CFG 0 1>,
			<MSM_BUS_MASTER_AMPSS_M0 MSM_BUS_SLAVE_CAMERA_CFG 0 1>,
			<MSM_BUS_MASTER_AMPSS_M0 MSM_BUS_SLAVE_VENUS_CFG 0 1>,
			<MSM_BUS_MASTER_MDP_PORT0 MSM_BUS_SLAVE_EBI_CH0
			1500000 1500000>,
			<MSM_BUS_MASTER_MDP_PORT1 MSM_BUS_SLAVE_EBI_CH0
			1500000 1500000>;
		status = "ok";
	};

	keepalive_opp_table: keepalive-opp-table {
		compatible = "operating-points-v2";
		opp-1 {
			opp-hz = /bits/ 64 < 1 >;
		};
	};

	snoc_cnoc_keepalive: qcom,snoc_cnoc_keepalive {
		compatible = "qcom,devbw";
		governor = "powersave";
		qcom,src-dst-ports = <1 627>;
		qcom,active-only;
		status = "ok";
		operating-points-v2 = <&keepalive_opp_table>;
	};

	cdsp_keepalive: qcom,cdsp_keepalive {
		compatible = "qcom,devbw";
		governor = "powersave";
		qcom,src-dst-ports = <154 10070>;
		qcom,active-only;
		status = "ok";
		operating-points-v2 = <&keepalive_opp_table>;
	};

	clock_rpmh: qcom,rpmhclk {
		compatible = "qcom,rpmh-clk-sm8150";
		mboxes = <&apps_rsc 0>;
		mbox-names = "apps";
		#clock-cells = <1>;
	};

	clock_aop: qcom,aopclk {
		compatible = "qcom,aop-qmp-clk";
		#clock-cells = <1>;
		mboxes = <&qmp_aop 0>;
		mbox-names = "qdss_clk";
	};

	clock_gcc: qcom,gcc {
		compatible = "qcom,gcc-sm8150", "syscon";
		reg = <0x100000 0x1f0000>;
		reg-names = "cc_base";
		vdd_cx-supply = <&VDD_CX_LEVEL>;
		vdd_cx_ao-supply = <&VDD_CX_LEVEL_AO>;
		vdd_mm-supply = <&VDD_MMCX_LEVEL>;
		#clock-cells = <1>;
		#reset-cells = <1>;
	};

	clock_videocc: qcom,videocc@ab00000 {
		compatible = "qcom,videocc-sm8150", "syscon";
		reg = <0xab00000 0x10000>;
		reg-names = "cc_base";
		vdd_mm-supply = <&VDD_MMCX_LEVEL>;
		clock-names = "cfg_ahb_clk";
		clocks = <&clock_gcc GCC_VIDEO_AHB_CLK>;
		#clock-cells = <1>;
		#reset-cells = <1>;
	};

	clock_camcc: qcom,camcc {
		compatible = "qcom,camcc-sm8150", "syscon";
		reg = <0xad00000 0x10000>;
		reg-names = "cc_base";
		vdd_mx-supply = <&VDD_MX_LEVEL>;
		vdd_mm-supply = <&VDD_MMCX_LEVEL>;
		clock-names = "cfg_ahb_clk";
		clocks = <&clock_gcc GCC_CAMERA_AHB_CLK>;

		qcom,cam_cc_csi0phytimer_clk_src-opp-handle = <&cam_csiphy0>;
		qcom,cam_cc_csi1phytimer_clk_src-opp-handle = <&cam_csiphy1>;
		qcom,cam_cc_csi2phytimer_clk_src-opp-handle = <&cam_csiphy2>;
		qcom,cam_cc_csi3phytimer_clk_src-opp-handle = <&cam_csiphy3>;
		qcom,cam_cc_cci_0_clk_src-opp-handle = <&cam_cci0>;
		qcom,cam_cc_cci_1_clk_src-opp-handle = <&cam_cci1>;
		qcom,cam_cc_ife_0_csid_clk_src-opp-handle = <&cam_csid0>;
		qcom,cam_cc_ife_0_clk_src-opp-handle = <&cam_vfe0>;
		qcom,cam_cc_ife_1_csid_clk_src-opp-handle = <&cam_csid1>;
		qcom,cam_cc_ife_1_clk_src-opp-handle = <&cam_vfe1>;
		qcom,cam_cc_ife_lite_0_csid_clk_src-opp-handle =
							<&cam_csid_lite0>;
		qcom,cam_cc_ife_lite_1_csid_clk_src-opp-handle =
							<&cam_csid_lite1>;
		qcom,cam_cc_ife_lite_0_clk_src-opp-handle = <&cam_vfe_lite0>;
		qcom,cam_cc_ife_lite_1_clk_src-opp-handle = <&cam_vfe_lite1>;
		qcom,cam_cc_icp_clk_src-opp-handle = <&cam_a5>;
		qcom,cam_cc_ipe_0_clk_src-opp-handle = <&cam_ipe0>;
		qcom,cam_cc_bps_clk_src-opp-handle = <&cam_bps>;

		#clock-cells = <1>;
	};

	clock_dispcc: qcom,dispcc {
		compatible = "qcom,dispcc-sm8150", "syscon";
		reg = <0xaf00000 0x20000>;
		reg-names = "cc_base";
		vdd_mm-supply = <&VDD_MMCX_LEVEL>;
		clock-names = "cfg_ahb_clk";
		clocks = <&clock_gcc GCC_DISP_AHB_CLK>;
		#clock-cells = <1>;
		#reset-cells = <1>;
	};

	clock_npucc: qcom,npucc {
		compatible = "qcom,npucc-sm8150", "syscon";
		reg = <0x9910000 0x10000>;
		reg-names = "cc_base";
		vdd_cx-supply = <&VDD_CX_LEVEL>;
		vdd_gdsc-supply = <&npu_core_gdsc>;
		#clock-cells = <1>;
		#reset-cells = <1>;
	};

	clock_gpucc: qcom,gpucc {
		compatible = "qcom,gpucc-sm8150", "syscon";
		reg = <0x2c90000 0x9000>;
		reg-names = "cc_base";
		vdd_cx-supply = <&VDD_CX_LEVEL>;
		vdd_mx-supply = <&VDD_MX_LEVEL>;
		qcom,gpu_cc_gmu_clk_src-opp-handle = <&gmu>;
		#clock-cells = <1>;
		#reset-cells = <1>;
	};

	clock_scc: qcom,scc@2b10000 {
		compatible = "qcom,scc-sm8150";
		reg = <0x2b10000 0x30000>;
		vdd_scc_cx-supply = <&pm8150_l8_level>;
		#clock-cells = <1>;
		status = "disabled";
	};

	cpucc_debug: syscon@182a0018 {
		compatible = "syscon";
		reg = <0x182a0018 0x4>;
	};

	mccc_debug: syscon@90b0000 {
		compatible = "syscon";
		reg = <0x90b0000 0x1000>;
	};

	clock_cpucc: qcom,cpucc {
		compatible = "qcom,clk-cpu-osm";
		reg = <0x18321000 0x1400>,
			<0x18323000 0x1400>,
			<0x18325800 0x1400>,
			<0x18327800 0x1400>;
		reg-names = "osm_l3_base", "osm_pwrcl_base",
			"osm_perfcl_base", "osm_perfpcl_base";
		l3-devs = <&cpu0_cpu_l3_lat &cpu4_cpu_l3_lat &cdsp_cdsp_l3_lat
			&cpu7_cpu_l3_lat>;

		#clock-cells = <1>;
	};

	clock_debugcc: qcom,cc-debug {
		compatible = "qcom,debugcc-sm8150";
		qcom,gcc = <&clock_gcc>;
		qcom,videocc = <&clock_videocc>;
		qcom,camcc = <&clock_camcc>;
		qcom,dispcc = <&clock_dispcc>;
		qcom,npucc = <&clock_npucc>;
		qcom,gpucc = <&clock_gpucc>;
		qcom,cpucc = <&cpucc_debug>;
		qcom,mccc = <&mccc_debug>;
		clock-names = "xo_clk_src";
		clocks = <&clock_rpmh RPMH_CXO_CLK>;
		#clock-cells = <1>;
	};

	spmi_bus: qcom,spmi@c440000 {
		compatible = "qcom,spmi-pmic-arb";
		reg = <0xc440000 0x1100>,
		      <0xc600000 0x2000000>,
		      <0xe600000 0x100000>,
		      <0xe700000 0xa0000>,
		      <0xc40a000 0x26000>;
		reg-names = "core", "chnls", "obsrvr", "intr", "cnfg";
		interrupt-names = "periph_irq";
		interrupts = <GIC_SPI 481 IRQ_TYPE_NONE>;
		qcom,ee = <0>;
		qcom,channel = <0>;
		#address-cells = <2>;
		#size-cells = <0>;
		interrupt-controller;
		#interrupt-cells = <4>;
		cell-index = <0>;
	};

	spmi_debug_bus: qcom,spmi-debug@6b22000 {
		compatible = "qcom,spmi-pmic-arb-debug";
		reg = <0x6b22000 0x60>, <0x7820a8 4>;
		reg-names = "core", "fuse";
		clocks = <&clock_aop QDSS_CLK>;
		clock-names = "core_clk";
		qcom,fuse-disable-bit = <24>;
		#address-cells = <2>;
		#size-cells = <0>;
		status = "disabled";

		qcom,pm8150-debug@0 {
			compatible = "qcom,spmi-pmic";
			reg = <0x0 SPMI_USID>;
			#address-cells = <2>;
			#size-cells = <0>;
			qcom,can-sleep;
		};

		qcom,pm8150-debug@1 {
			compatible = "qcom,spmi-pmic";
			reg = <0x1 SPMI_USID>;
			#address-cells = <2>;
			#size-cells = <0>;
			qcom,can-sleep;
		};

		qcom,pm8150b-debug@2 {
			compatible = "qcom,spmi-pmic";
			reg = <0x2 SPMI_USID>;
			#address-cells = <2>;
			#size-cells = <0>;
			qcom,can-sleep;
		};

		qcom,pm8150b-debug@3 {
			compatible = "qcom,spmi-pmic";
			reg = <0x3 SPMI_USID>;
			#address-cells = <2>;
			#size-cells = <0>;
			qcom,can-sleep;
		};

		qcom,pm8150l-debug@4 {
			compatible = "qcom,spmi-pmic";
			reg = <0x4 SPMI_USID>;
			#address-cells = <2>;
			#size-cells = <0>;
			qcom,can-sleep;
		};

		qcom,pm8150l-debug@5 {
			compatible = "qcom,spmi-pmic";
			reg = <0x5 SPMI_USID>;
			#address-cells = <2>;
			#size-cells = <0>;
			qcom,can-sleep;
		};
	};

	eud: qcom,msm-eud@88e0000 {
		compatible = "qcom,msm-eud";
		interrupt-names = "eud_irq";
		interrupts = <GIC_SPI 492 IRQ_TYPE_LEVEL_HIGH>;
		reg = <0x88e0000 0x2000>;
		reg-names = "eud_base";
		status = "ok";
	};

	pil_modem: qcom,mss@4080000 {
		compatible = "qcom,pil-tz-generic";
		reg = <0x4080000 0x100>;

		clocks = <&clock_rpmh RPMH_CXO_CLK>;
		clock-names = "xo";
		qcom,proxy-clock-names = "xo";

		vdd_cx-supply = <&VDD_CX_LEVEL>;
		qcom,vdd_cx-uV-uA = <RPMH_REGULATOR_LEVEL_TURBO 100000>;
		vdd_mss-supply = <&pm8150_s1_level>;
		qcom,vdd_mss-uV-uA = <RPMH_REGULATOR_LEVEL_TURBO 100000>;
		qcom,proxy-reg-names = "vdd_cx", "vdd_mss";

		qcom,firmware-name = "modem";
		memory-region = <&pil_modem_mem>;
		qcom,proxy-timeout-ms = <10000>;
		qcom,sysmon-id = <0>;
		qcom,minidump-id = <3>;
		qcom,aux-minidump-ids = <4>;
		qcom,ssctl-instance-id = <0x12>;
		qcom,pas-id = <4>;
		qcom,smem-id = <421>;
		qcom,signal-aop;
		qcom,complete-ramdump;

		/* Inputs from mss */
		interrupts-extended = <&pdc 0 266 1>,
				<&modem_smp2p_in 0 0>,
				<&modem_smp2p_in 2 0>,
				<&modem_smp2p_in 1 0>,
				<&modem_smp2p_in 3 0>,
				<&modem_smp2p_in 7 0>;

		interrupt-names = "qcom,wdog",
				"qcom,err-fatal",
				"qcom,proxy-unvote",
				"qcom,err-ready",
				"qcom,stop-ack",
				"qcom,shutdown-ack";

		/* Outputs to mss */
		qcom,smem-states = <&modem_smp2p_out 0>;
		qcom,smem-state-names = "qcom,force-stop";

		mboxes = <&qmp_aop 0>;
		mbox-names = "mss-pil";
	};

	qcom,lpass@17300000 {
		compatible = "qcom,pil-tz-generic";
		reg = <0x17300000 0x00100>;

		vdd_cx-supply = <&VDD_CX_LEVEL>;
		qcom,vdd_cx-uV-uA = <RPMH_REGULATOR_LEVEL_TURBO 0>;
		qcom,proxy-reg-names = "vdd_cx";

		clocks = <&clock_rpmh RPMH_CXO_CLK>;
		clock-names = "xo";
		qcom,proxy-clock-names = "xo";

		qcom,pas-id = <1>;
		qcom,proxy-timeout-ms = <10000>;
		qcom,smem-id = <423>;
		qcom,sysmon-id = <1>;
		qcom,ssctl-instance-id = <0x14>;
		qcom,firmware-name = "adsp";
		memory-region = <&pil_adsp_mem>;
		qcom,signal-aop;
		qcom,complete-ramdump;

		/* Inputs from lpass */
		interrupts-extended = <&pdc 0 162 1>,
				<&adsp_smp2p_in 0 0>,
				<&adsp_smp2p_in 2 0>,
				<&adsp_smp2p_in 1 0>,
				<&adsp_smp2p_in 3 0>;

		interrupt-names = "qcom,wdog",
				"qcom,err-fatal",
				"qcom,proxy-unvote",
				"qcom,err-ready",
				"qcom,stop-ack";

		/* Outputs to lpass */
		qcom,smem-states = <&adsp_smp2p_out 0>;
		qcom,smem-state-names = "qcom,force-stop";

		mboxes = <&qmp_aop 0>;
		mbox-names = "adsp-pil";
	};

	pil_ssc: qcom,ssc@5c00000 {
		compatible = "qcom,pil-tz-generic";
		reg = <0x5c00000 0x4000>;

		vdd_cx-supply = <&pm8150_l8_level>;
		qcom,vdd_cx-uV-uA = <RPMH_REGULATOR_LEVEL_TURBO 0>;
		vdd_mx-supply = <&pm8150_l4_level>;
		qcom,vdd_mx-uV-uA = <RPMH_REGULATOR_LEVEL_TURBO 0>;

		qcom,proxy-reg-names = "vdd_cx", "vdd_mx";
		qcom,keep-proxy-regs-on;

		clocks = <&clock_rpmh RPMH_CXO_CLK>;
		clock-names = "xo";
		qcom,proxy-clock-names = "xo";

		qcom,pas-id = <12>;
		qcom,proxy-timeout-ms = <10000>;
		qcom,smem-id = <424>;
		qcom,sysmon-id = <3>;
		qcom,ssctl-instance-id = <0x16>;
		qcom,firmware-name = "slpi";
		status = "ok";
		memory-region = <&pil_slpi_mem>;
		qcom,signal-aop;
		qcom,complete-ramdump;

		/* Inputs from ssc */
		interrupts-extended = <&pdc 0 494 1>,
				<&dsps_smp2p_in 0 0>,
				<&dsps_smp2p_in 2 0>,
				<&dsps_smp2p_in 1 0>,
				<&dsps_smp2p_in 3 0>;

		interrupt-names = "qcom,wdog",
				"qcom,err-fatal",
				"qcom,proxy-unvote",
				"qcom,err-ready",
				"qcom,stop-ack";

		/* Outputs to ssc */
		qcom,smem-states = <&dsps_smp2p_out 0>;
		qcom,smem-state-names = "qcom,force-stop";

		mboxes = <&qmp_aop 0>;
		mbox-names = "slpi-pil";
	};

	qcom,spss@1880000 {
		compatible = "qcom,pil-tz-generic";
		reg = <0x188101c 0x4>,
		      <0x1881024 0x4>,
		      <0x1881028 0x4>,
		      <0x188103c 0x4>,
		      <0x1882014 0x4>;
		reg-names = "sp2soc_irq_status", "sp2soc_irq_clr",
			    "sp2soc_irq_mask", "rmb_err", "rmb_err_spare2";
		interrupts = <0 352 1>;

		vdd_cx-supply = <&VDD_CX_LEVEL>;
		qcom,proxy-reg-names = "vdd_cx";
		qcom,vdd_cx-uV-uA = <RPMH_REGULATOR_LEVEL_TURBO 100000>;
		vdd_mx-supply = <&VDD_MX_LEVEL>;
		vdd_mx-uV = <RPMH_REGULATOR_LEVEL_TURBO 100000>;

		clocks = <&clock_rpmh RPMH_CXO_CLK>;
		clock-names = "xo";
		qcom,proxy-clock-names = "xo";
		qcom,pil-generic-irq-handler;
		status = "ok";
		qcom,signal-aop;
		qcom,complete-ramdump;

		qcom,pas-id = <14>;
		qcom,proxy-timeout-ms = <10000>;
		qcom,firmware-name = "spss";
		memory-region = <&pil_spss_mem>;
		qcom,spss-scsr-bits = <24 25>;

		mboxes = <&qmp_aop 0>;
		mbox-names = "spss-pil";
	};

	wdog: qcom,wdt@17c10000{
		compatible = "qcom,msm-watchdog";
		reg = <0x17c10000 0x1000>;
		reg-names = "wdt-base";
		interrupts = <0 0 0>, <0 1 0>;
		qcom,bark-time = <11000>;
		qcom,pet-time = <9360>;
		qcom,ipi-ping;
		qcom,wakeup-enable;
		qcom,scandump-sizes = <0x10100 0x10100 0x10100 0x10100
		0x18100 0x18100 0x18100 0x18100>;
	};

	qcom,npu@0x9800000 {
		compatible = "qcom,pil-tz-generic";
		reg = <0x9800000 0x800000>;

		status = "ok";
		qcom,pas-id = <23>;
		qcom,firmware-name = "npu";

		memory-region = <&pil_npu_mem>;
	};

	qcom,turing@8300000 {
		compatible = "qcom,pil-tz-generic";
		reg = <0x8300000 0x100000>;

		vdd_cx-supply = <&VDD_CX_LEVEL>;
		qcom,proxy-reg-names = "vdd_cx";
		qcom,vdd_cx-uV-uA = <RPMH_REGULATOR_LEVEL_TURBO 100000>;

		clocks = <&clock_rpmh RPMH_CXO_CLK>;
		clock-names = "xo";
		qcom,proxy-clock-names = "xo";

		qcom,pas-id = <18>;
		qcom,proxy-timeout-ms = <10000>;
		qcom,smem-id = <601>;
		qcom,sysmon-id = <7>;
		qcom,ssctl-instance-id = <0x17>;
		qcom,firmware-name = "cdsp";
		memory-region = <&pil_cdsp_mem>;
		qcom,signal-aop;
		qcom,complete-ramdump;

		qcom,msm-bus,name = "pil-cdsp";
		qcom,msm-bus,num-cases = <2>;
		qcom,msm-bus,num-paths = <1>;
		qcom,msm-bus,vectors-KBps =
			<154 10070 0 0>,
			<154 10070 0 1>;

		/* Inputs from turing */
		interrupts-extended = <&pdc 0 578 1>,
				<&cdsp_smp2p_in 0 0>,
				<&cdsp_smp2p_in 2 0>,
				<&cdsp_smp2p_in 1 0>,
				<&cdsp_smp2p_in 3 0>;

		interrupt-names = "qcom,wdog",
				"qcom,err-fatal",
				"qcom,proxy-unvote",
				"qcom,err-ready",
				"qcom,stop-ack";

		/* Outputs to turing */
		qcom,smem-states = <&cdsp_smp2p_out 0>;
		qcom,smem-state-names = "qcom,force-stop";

		mboxes = <&qmp_aop 0>;
		mbox-names = "cdsp-pil";
	};

	qcom,venus@aae0000 {
		compatible = "qcom,pil-tz-generic";
		reg = <0xaae0000 0x4000>;

		vdd-supply = <&mvsc_gdsc>;
		qcom,proxy-reg-names = "vdd";
		qcom,complete-ramdump;

		clocks = <&clock_videocc VIDEO_CC_XO_CLK>,
			<&clock_videocc VIDEO_CC_MVSC_CORE_CLK>,
			<&clock_videocc VIDEO_CC_IRIS_AHB_CLK>;
		clock-names = "xo", "core", "ahb";
		qcom,proxy-clock-names = "xo",  "core", "ahb";

		qcom,core-freq = <200000000>;
		qcom,ahb-freq = <200000000>;

		qcom,pas-id = <9>;
		qcom,msm-bus,name = "pil-venus";
		qcom,msm-bus,num-cases = <2>;
		qcom,msm-bus,num-paths = <1>;
		qcom,msm-bus,vectors-KBps =
			<63 512 0 0>,
			<63 512 0 304000>;
		qcom,proxy-timeout-ms = <100>;
		qcom,firmware-name = "venus";
		memory-region = <&pil_video_mem>;
	};

	kryo-erp {
		compatible = "arm,arm64-kryo-cpu-erp";
		interrupts = <1 6 4>,
			     <1 7 4>,
			     <0 34 4>,
			     <0 35 4>;

		interrupt-names = "l1-l2-faultirq",
				  "l1-l2-errirq",
				  "l3-scu-errirq",
				  "l3-scu-faultirq";
	};

	qcom,chd_sliver {
		compatible = "qcom,core-hang-detect";
		label = "silver";
		qcom,threshold-arr = <0x18000058 0x18010058
		0x18020058 0x18030058>;
		qcom,config-arr = <0x18000060 0x18010060
		0x18020060 0x18030060>;
	};

	qcom,chd_gold {
		compatible = "qcom,core-hang-detect";
		label = "gold";
		qcom,threshold-arr = <0x18040058 0x18050058
		0x18060058 0x18070058>;
		qcom,config-arr = <0x18040060 0x18050060
		0x18060060 0x18070060>;
	};

	qcom,ghd {
		compatible = "qcom,gladiator-hang-detect-v3";
		qcom,threshold-arr = <0x17e0041C>;
		qcom,config-reg = <0x17e00434>;
	};

	qcom,llcc@9200000 {
		compatible = "qcom,llcc-core", "syscon", "simple-mfd";
		reg = <0x9200000 0x450000>;
		reg-names = "llcc_base";
		qcom,llcc-banks-off = <0x0 0x80000 0x100000 0x180000>;
		qcom,llcc-broadcast-off = <0x400000>;

		llcc: qcom,sm8150-llcc {
			compatible = "qcom,sm8150-llcc";
			#cache-cells = <1>;
			max-slices = <32>;
			cap-based-alloc-and-pwr-collapse;
		};

		qcom,llcc-perfmon {
			compatible = "qcom,llcc-perfmon";

			clocks = <&clock_aop QDSS_CLK>;
			clock-names = "qdss_clk";
		};

		qcom,llcc-erp {
			compatible = "qcom,llcc-erp";
		};

		qcom,llcc-amon {
			compatible = "qcom,llcc-amon";
		};
	};

	ssc_sensors: qcom,msm-ssc-sensors {
		compatible = "qcom,msm-ssc-sensors";
		status = "ok";
		qcom,firmware-name = "slpi";
	};

	cpuss_dump {
		compatible = "qcom,cpuss-dump";

		qcom,l1_i_cache0 {
			qcom,dump-node = <&L1_I_0>;
			qcom,dump-id = <0x60>;
		};

		qcom,l1_i_cache1 {
			qcom,dump-node = <&L1_I_100>;
			qcom,dump-id = <0x61>;
		};

		qcom,l1_i_cache2 {
			qcom,dump-node = <&L1_I_200>;
			qcom,dump-id = <0x62>;
		};

		qcom,l1_i_cache3 {
			qcom,dump-node = <&L1_I_300>;
			qcom,dump-id = <0x63>;
		};

		qcom,l1_i_cache100 {
			qcom,dump-node = <&L1_I_400>;
			qcom,dump-id = <0x64>;
		};

		qcom,l1_i_cache101 {
			qcom,dump-node = <&L1_I_500>;
			qcom,dump-id = <0x65>;
		};

		qcom,l1_i_cache102 {
			qcom,dump-node = <&L1_I_600>;
			qcom,dump-id = <0x66>;
		};

		qcom,l1_i_cache103 {
			qcom,dump-node = <&L1_I_700>;
			qcom,dump-id = <0x67>;
		};

		qcom,l1_d_cache0 {
			qcom,dump-node = <&L1_D_0>;
			qcom,dump-id = <0x80>;
		};

		qcom,l1_d_cache1 {
			qcom,dump-node = <&L1_D_100>;
			qcom,dump-id = <0x81>;
		};

		qcom,l1_d_cache2 {
			qcom,dump-node = <&L1_D_200>;
			qcom,dump-id = <0x82>;
		};

		qcom,l1_d_cache3 {
			qcom,dump-node = <&L1_D_300>;
			qcom,dump-id = <0x83>;
		};

		qcom,l1_d_cache100 {
			qcom,dump-node = <&L1_D_400>;
			qcom,dump-id = <0x84>;
		};

		qcom,l1_d_cache101 {
			qcom,dump-node = <&L1_D_500>;
			qcom,dump-id = <0x85>;
		};

		qcom,l1_d_cache102 {
			qcom,dump-node = <&L1_D_600>;
			qcom,dump-id = <0x86>;
		};

		qcom,l1_d_cache103 {
			qcom,dump-node = <&L1_D_700>;
			qcom,dump-id = <0x87>;
		};

		qcom,l1_i_tlb_dump400 {
			qcom,dump-node = <&L1_ITLB_400>;
			qcom,dump-id = <0x24>;
		};

		qcom,l1_i_tlb_dump500 {
			qcom,dump-node = <&L1_ITLB_500>;
			qcom,dump-id = <0x25>;
		};

		qcom,l1_i_tlb_dump600 {
			qcom,dump-node = <&L1_ITLB_600>;
			qcom,dump-id = <0x26>;
		};

		qcom,l1_i_tlb_dump700 {
			qcom,dump-node = <&L1_ITLB_700>;
			qcom,dump-id = <0x27>;
		};

		qcom,l1_d_tlb_dump400 {
			qcom,dump-node = <&L1_DTLB_400>;
			qcom,dump-id = <0x44>;
		};

		qcom,l1_d_tlb_dump500 {
			qcom,dump-node = <&L1_DTLB_500>;
			qcom,dump-id = <0x45>;
		};

		qcom,l1_d_tlb_dump600 {
			qcom,dump-node = <&L1_DTLB_600>;
			qcom,dump-id = <0x46>;
		};

		qcom,l1_d_tlb_dump700 {
			qcom,dump-node = <&L1_DTLB_700>;
			qcom,dump-id = <0x47>;
		};

		qcom,l2_cache_dump400 {
			qcom,dump-node = <&L2_4>;
			qcom,dump-id = <0xc4>;
		};

		qcom,l2_cache_dump500 {
			qcom,dump-node = <&L2_5>;
			qcom,dump-id = <0xc5>;
		};

		qcom,l2_cache_dump600 {
			qcom,dump-node = <&L2_6>;
			qcom,dump-id = <0xc6>;
		};

		qcom,l2_cache_dump700 {
			qcom,dump-node = <&L2_7>;
			qcom,dump-id = <0xc7>;
		};

		qcom,l2_tlb_dump0 {
			qcom,dump-node = <&L2_TLB_0>;
			qcom,dump-id = <0x120>;
		};

		qcom,l2_tlb_dump100 {
			qcom,dump-node = <&L2_TLB_100>;
			qcom,dump-id = <0x121>;
		};

		qcom,l2_tlb_dump200 {
			qcom,dump-node = <&L2_TLB_200>;
			qcom,dump-id = <0x122>;
		};

		qcom,l2_tlb_dump300 {
			qcom,dump-node = <&L2_TLB_300>;
			qcom,dump-id = <0x123>;
		};

		qcom,l2_tlb_dump400 {
			qcom,dump-node = <&L2_TLB_400>;
			qcom,dump-id = <0x124>;
		};

		qcom,l2_tlb_dump500 {
			qcom,dump-node = <&L2_TLB_500>;
			qcom,dump-id = <0x125>;
		};

		qcom,l2_tlb_dump600 {
			qcom,dump-node = <&L2_TLB_600>;
			qcom,dump-id = <0x126>;
		};

		qcom,l2_tlb_dump700 {
			qcom,dump-node = <&L2_TLB_700>;
			qcom,dump-id = <0x127>;
		};
	};

	qcom,memshare {
		compatible = "qcom,memshare";

		qcom,client_1 {
			compatible = "qcom,memshare-peripheral";
			qcom,peripheral-size = <0x0>;
			qcom,client-id = <0>;
			qcom,allocate-boot-time;
			label = "modem";
		};

		qcom,client_2 {
			compatible = "qcom,memshare-peripheral";
			qcom,peripheral-size = <0x0>;
			qcom,client-id = <2>;
			label = "modem";
		};

		mem_client_3_size: qcom,client_3 {
			compatible = "qcom,memshare-peripheral";
			qcom,peripheral-size = <0x500000>;
			qcom,client-id = <1>;
			qcom,allocate-boot-time;
			label = "modem";
		};
	};

	qcom,sps {
		compatible = "qcom,msm-sps-4k";
		qcom,pipe-attr-ee;
	};

	tcsr_mutex_block: syscon@1f40000 {
		compatible = "syscon";
		reg = <0x1f40000 0x20000>;
	};

	tcsr_mutex: hwlock@1f40000 {
		compatible = "qcom,tcsr-mutex";
		syscon = <&tcsr_mutex_block 0 0x1000>;
		#hwlock-cells = <1>;
	};

	smem: qcom,smem@8600000 {
		compatible = "qcom,smem";
		memory-region = <&smem_region>;
		hwlocks = <&tcsr_mutex 3>;
	};

	apcs: syscon@17c0000c {
		compatible = "syscon";
		reg = <0x17c0000c 0x4>;
	};

	ufs_ice: ufsice@1d90000 {
		compatible = "qcom,ice";
		reg = <0x1d90000 0x8000>;
		qcom,enable-ice-clk;
		clock-names = "ufs_core_clk", "bus_clk",
				"iface_clk", "ice_core_clk";
		clocks = <&clock_gcc GCC_UFS_PHY_AXI_CLK>,
			 <&clock_gcc GCC_UFS_MEM_CLKREF_CLK>,
			 <&clock_gcc GCC_UFS_PHY_AHB_CLK>,
			 <&clock_gcc GCC_UFS_PHY_ICE_CORE_CLK>;
		qcom,op-freq-hz = <0>, <0>, <0>, <300000000>;
		vdd-hba-supply = <&ufs_phy_gdsc>;
		qcom,msm-bus,name = "ufs_ice_noc";
		qcom,msm-bus,num-cases = <2>;
		qcom,msm-bus,num-paths = <1>;
		qcom,msm-bus,vectors-KBps =
				<1 650 0 0>,    /* No vote */
				<1 650 1000 0>; /* Max. bandwidth */
		qcom,bus-vector-names = "MIN",
					"MAX";
		qcom,instance-type = "ufs";
	};

	ufsphy_mem: ufsphy_mem@1d87000 {
		reg = <0x1d87000 0xda8>; /* PHY regs */
		reg-names = "phy_mem";
		#phy-cells = <0>;
		ufs-qcom-crypto = <&ufs_ice>;

		lanes-per-direction = <2>;

		clock-names = "ref_clk_src",
			"ref_clk",
			"ref_aux_clk";
		clocks = <&clock_rpmh RPMH_CXO_CLK>,
			<&clock_gcc GCC_UFS_MEM_CLKREF_CLK>,
			<&clock_gcc GCC_UFS_PHY_PHY_AUX_CLK>;

		status = "disabled";
	};

	ufshc_mem: ufshc@1d84000 {
		compatible = "qcom,ufshc";
		reg = <0x1d84000 0x2500>;
		interrupts = <0 265 0>;
		phys = <&ufsphy_mem>;
		phy-names = "ufsphy";
		ufs-qcom-crypto = <&ufs_ice>;

		lanes-per-direction = <2>;
		dev-ref-clk-freq = <0>; /* 19.2 MHz */

		clock-names =
			"core_clk",
			"bus_aggr_clk",
			"iface_clk",
			"core_clk_unipro",
			"core_clk_ice",
			"ref_clk",
			"tx_lane0_sync_clk",
			"rx_lane0_sync_clk",
			"rx_lane1_sync_clk";
		clocks =
			<&clock_gcc GCC_UFS_PHY_AXI_CLK>,
			<&clock_gcc GCC_AGGRE_UFS_PHY_AXI_CLK>,
			<&clock_gcc GCC_UFS_PHY_AHB_CLK>,
			<&clock_gcc GCC_UFS_PHY_UNIPRO_CORE_CLK>,
			<&clock_gcc GCC_UFS_PHY_ICE_CORE_CLK>,
			<&clock_rpmh RPMH_CXO_CLK>,
			<&clock_gcc GCC_UFS_PHY_TX_SYMBOL_0_CLK>,
			<&clock_gcc GCC_UFS_PHY_RX_SYMBOL_0_CLK>,
			<&clock_gcc GCC_UFS_PHY_RX_SYMBOL_1_CLK>;
		freq-table-hz =
			<37500000 300000000>,
			<0 0>,
			<0 0>,
			<37500000 300000000>,
			<37500000 300000000>,
			<0 0>,
			<0 0>,
			<0 0>,
			<0 0>;

		qcom,msm-bus,name = "ufshc_mem";
		qcom,msm-bus,num-cases = <26>;
		qcom,msm-bus,num-paths = <2>;
		qcom,msm-bus,vectors-KBps =
		/*
		 * During HS G3 UFS runs at nominal voltage corner, vote
		 * higher bandwidth to push other buses in the data path
		 * to run at nominal to achieve max throughput.
		 * 4GBps pushes BIMC to run at nominal.
		 * 200MBps pushes CNOC to run at nominal.
		 * Vote for half of this bandwidth for HS G3 1-lane.
		 * For max bandwidth, vote high enough to push the buses
		 * to run in turbo voltage corner.
		 */
		<123 512 0 0>, <1 757 0 0>,          /* No vote */
		<123 512 922 0>, <1 757 1000 0>,     /* PWM G1 */
		<123 512 1844 0>, <1 757 1000 0>,    /* PWM G2 */
		<123 512 3688 0>, <1 757 1000 0>,    /* PWM G3 */
		<123 512 7376 0>, <1 757 1000 0>,    /* PWM G4 */
		<123 512 1844 0>, <1 757 1000 0>,    /* PWM G1 L2 */
		<123 512 3688 0>, <1 757 1000 0>,    /* PWM G2 L2 */
		<123 512 7376 0>, <1 757 1000 0>,    /* PWM G3 L2 */
		<123 512 14752 0>, <1 757 1000 0>,   /* PWM G4 L2 */
		<123 512 127796 0>, <1 757 1000 0>,  /* HS G1 RA */
		<123 512 255591 0>, <1 757 1000 0>,  /* HS G2 RA */
		<123 512 2097152 0>, <1 757 102400 0>,  /* HS G3 RA */
		<123 512 4194304 0>, <1 757 204800 0>,  /* HS G4 RA */
		<123 512 255591 0>, <1 757 1000 0>,  /* HS G1 RA L2 */
		<123 512 511181 0>, <1 757 1000 0>,  /* HS G2 RA L2 */
		<123 512 4194304 0>, <1 757 204800 0>, /* HS G3 RA L2 */
		<123 512 8388608 0>, <1 757 409600 0>, /* HS G4 RA L2 */
		<123 512 149422 0>, <1 757 1000 0>,  /* HS G1 RB */
		<123 512 298189 0>, <1 757 1000 0>,  /* HS G2 RB */
		<123 512 2097152 0>, <1 757 102400 0>,  /* HS G3 RB */
		<123 512 4194304 0>, <1 757 204800 0>,  /* HS G4 RB */
		<123 512 298189 0>, <1 757 1000 0>,  /* HS G1 RB L2 */
		<123 512 596378 0>, <1 757 1000 0>,  /* HS G2 RB L2 */
		/* As UFS working in HS G3 RB L2 mode, aggregated
		 * bandwidth (AB) should take care of providing
		 * optimum throughput requested. However, as tested,
		 * in order to scale up CNOC clock, instantaneous
		 * bindwidth (IB) needs to be given a proper value too.
		 */
		<123 512 4194304 0>, <1 757 204800 409600>, /* HS G3 RB L2 */
		<123 512 8388608 0>, <1 757 409600 409600>, /* HS G4 RB L2 */
		<123 512 7643136 0>, <1 757 307200 0>; /* Max. bandwidth */

		qcom,bus-vector-names = "MIN",
		"PWM_G1_L1", "PWM_G2_L1", "PWM_G3_L1", "PWM_G4_L1",
		"PWM_G1_L2", "PWM_G2_L2", "PWM_G3_L2", "PWM_G4_L2",
		"HS_RA_G1_L1", "HS_RA_G2_L1", "HS_RA_G3_L1", "HS_RA_G4_L1",
		"HS_RA_G1_L2", "HS_RA_G2_L2", "HS_RA_G3_L2", "HS_RA_G4_L2",
		"HS_RB_G1_L1", "HS_RB_G2_L1", "HS_RB_G3_L1", "HS_RB_G4_L1",
		"HS_RB_G1_L2", "HS_RB_G2_L2", "HS_RB_G3_L2", "HS_RB_G4_L2",
		"MAX";

		/* PM QoS */
		qcom,pm-qos-cpu-groups = <0x0f 0xf0>;
		qcom,pm-qos-cpu-group-latency-us = <44 44>;
		qcom,pm-qos-default-cpu = <0>;

		pinctrl-names = "dev-reset-assert", "dev-reset-deassert";
		pinctrl-0 = <&ufs_dev_reset_assert>;
		pinctrl-1 = <&ufs_dev_reset_deassert>;

		resets = <&clock_gcc GCC_UFS_PHY_BCR>;
		reset-names = "core_reset";

		status = "disabled";
	};

	qcom,msm-cdsp-loader {
		compatible = "qcom,cdsp-loader";
		qcom,proc-img-to-load = "cdsp";
	};

	qcom,msm-adsprpc-mem {
		compatible = "qcom,msm-adsprpc-mem-region";
		memory-region = <&adsp_mem>;
	};

	msm_fastrpc: qcom,msm_fastrpc {
		compatible = "qcom,msm-fastrpc-compute";
		qcom,fastrpc-adsp-audio-pdr;
		qcom,rpc-latency-us = <235>;

		qcom,msm_fastrpc_compute_cb1 {
			compatible = "qcom,msm-fastrpc-compute-cb";
			label = "cdsprpc-smd";
			iommus = <&apps_smmu 0x1401 0x2040>,
				 <&apps_smmu 0x1421 0x0>,
				 <&apps_smmu 0x2001 0x420>,
				 <&apps_smmu 0x2041 0x0>;
			dma-coherent;
		};

		qcom,msm_fastrpc_compute_cb4 {
			compatible = "qcom,msm-fastrpc-compute-cb";
			label = "cdsprpc-smd";
			iommus = <&apps_smmu 0x4 0x3440>,
				 <&apps_smmu 0x24 0x3400>;
			dma-coherent;
		};

		qcom,msm_fastrpc_compute_cb5 {
			compatible = "qcom,msm-fastrpc-compute-cb";
			label = "cdsprpc-smd";
			iommus = <&apps_smmu 0x5 0x3440>,
				 <&apps_smmu 0x25 0x3400>;
			dma-coherent;
		};

		qcom,msm_fastrpc_compute_cb6 {
			compatible = "qcom,msm-fastrpc-compute-cb";
			label = "cdsprpc-smd";
			iommus = <&apps_smmu 0x6 0x3460>;
			dma-coherent;
		};

		qcom,msm_fastrpc_compute_cb7 {
			compatible = "qcom,msm-fastrpc-compute-cb";
			label = "cdsprpc-smd";
			iommus = <&apps_smmu 0x7 0x3460>;
			dma-coherent;
		};

		qcom,msm_fastrpc_compute_cb8 {
			compatible = "qcom,msm-fastrpc-compute-cb";
			label = "cdsprpc-smd";
			iommus = <&apps_smmu 0x8 0x3460>;
			dma-coherent;
		};

		qcom,msm_fastrpc_compute_cb2 {
			compatible = "qcom,msm-fastrpc-compute-cb";
			label = "cdsprpc-smd";
			iommus = <&apps_smmu 0x2 0x3440>,
				 <&apps_smmu 0x22 0x3400>;
			dma-coherent;
		};

		qcom,msm_fastrpc_compute_cb3 {
			compatible = "qcom,msm-fastrpc-compute-cb";
			label = "cdsprpc-smd";
			iommus = <&apps_smmu 0x3 0x3440>,
				 <&apps_smmu 0x1423 0x0>,
				 <&apps_smmu 0x2023 0x0>;
			dma-coherent;
		};

		qcom,msm_fastrpc_compute_cb9 {
			compatible = "qcom,msm-fastrpc-compute-cb";
			label = "cdsprpc-smd";
			qcom,secure-context-bank;
			iommus = <&apps_smmu 0x9 0x3460>;
			dma-coherent;
		};

		qcom,msm_fastrpc_compute_cb10 {
			compatible = "qcom,msm-fastrpc-compute-cb";
			label = "adsprpc-smd";
			iommus = <&apps_smmu 0x1b23 0x0>;
			dma-coherent;
		};

		qcom,msm_fastrpc_compute_cb11 {
			compatible = "qcom,msm-fastrpc-compute-cb";
			label = "adsprpc-smd";
			iommus = <&apps_smmu 0x1b24 0x0>;
			dma-coherent;
		};

		qcom,msm_fastrpc_compute_cb12 {
			compatible = "qcom,msm-fastrpc-compute-cb";
			label = "adsprpc-smd";
			iommus = <&apps_smmu 0x1b25 0x0>;
			dma-coherent;
		};

		qcom,msm_fastrpc_compute_cb13 {
			compatible = "qcom,msm-fastrpc-compute-cb";
			label = "sdsprpc-smd";
			iommus = <&apps_smmu 0x5a1 0x0>;
			dma-coherent;
		};

		qcom,msm_fastrpc_compute_cb14 {
			compatible = "qcom,msm-fastrpc-compute-cb";
			label = "sdsprpc-smd";
			iommus = <&apps_smmu 0x5a2 0x0>;
			dma-coherent;
		};

		qcom,msm_fastrpc_compute_cb15 {
			compatible = "qcom,msm-fastrpc-compute-cb";
			label = "sdsprpc-smd";
			iommus = <&apps_smmu 0x5a3 0x0>;
			shared-cb = <4>;
			dma-coherent;
		};
	};

	sdhc_2: sdhci@8804000 {
		compatible = "qcom,sdhci-msm-v5";
		reg = <0x8804000 0x1000>;
		reg-names = "hc_mem";

		interrupts = <0 204 0>, <0 222 0>;
		interrupt-names = "hc_irq", "pwr_irq";

		qcom,bus-width = <4>;
		qcom,large-address-bus;

		qcom,msm-bus,name = "sdhc2";
		qcom,msm-bus,num-cases = <8>;
		qcom,msm-bus,num-paths = <2>;
		qcom,msm-bus,vectors-KBps =
			/* No vote */
			<81 512 0 0>, <1 608 0 0>,
			/* 400 KB/s*/
			<81 512 1046 1600>,
			<1 608 1600 1600>,
			/* 20 MB/s */
			<81 512 52286 80000>,
			<1 608 80000 80000>,
			/* 25 MB/s */
			<81 512 65360 100000>,
			<1 608 100000 100000>,
			/* 50 MB/s */
			<81 512 130718 200000>,
			<1 608 133320 133320>,
			/* 100 MB/s */
			<81 512 261438 200000>,
			<1 608 150000 150000>,
			/* 200 MB/s */
			<81 512 261438 400000>,
			<1 608 300000 300000>,
			/* Max. bandwidth */
			<81 512 1338562 4096000>,
			<1 608 1338562 4096000>;
		qcom,bus-bw-vectors-bps = <0 400000 20000000 25000000 50000000
			100750000 200000000 4294967295>;

		qcom,restore-after-cx-collapse;

		qcom,clk-rates = <400000 20000000 25000000
					50000000 100000000 201500000>;
		qcom,bus-speed-mode = "SDR12", "SDR25", "SDR50", "DDR50",
				      "SDR104";

		qcom,devfreq,freq-table = <50000000 201500000>;
		clocks = <&clock_gcc GCC_SDCC2_AHB_CLK>,
			<&clock_gcc GCC_SDCC2_APPS_CLK>;
		clock-names = "iface_clk", "core_clk";

		/* PM QoS */
		qcom,pm-qos-irq-type = "affine_irq";
		qcom,pm-qos-irq-latency = <44 44>;
		qcom,pm-qos-cpu-groups = <0x3f 0xc0>;
		qcom,pm-qos-legacy-latency-us = <44 44>, <44 44>;

		status = "disabled";
	};

	apps_rsc: mailbox@18220000 {
		compatible = "qcom,tcs-drv";
		label = "apps_rsc";
		reg = <0x18220000 0x100>, <0x18220d00 0x3000>;
		interrupts = <0 5 0>;
		#mbox-cells = <1>;
		qcom,drv-id = <2>;
		qcom,tcs-config = <ACTIVE_TCS  2>,
				  <SLEEP_TCS   3>,
				  <WAKE_TCS    3>,
				  <CONTROL_TCS 1>;
	};

	disp_rsc: mailbox@af20000 {
		compatible = "qcom,tcs-drv";
		label = "display_rsc";
		reg = <0xaf20000 0x100>, <0xaf21c00 0x3000>;
		interrupts = <0 129 0>;
		#mbox-cells = <1>;
		qcom,drv-id = <0>;
		qcom,tcs-config = <SLEEP_TCS   1>,
				  <WAKE_TCS    1>,
				  <ACTIVE_TCS  2>,
				  <CONTROL_TCS 0>;
	};

	apcs_glb: mailbox@17c00000 {
		compatible = "qcom,sm8150-apcs-hmss-global";
		reg = <0x17c00000 0x1000>;

		#mbox-cells = <1>;
	};

	sp_scsr: mailbox@188501c {
		compatible = "qcom,sm8150-spcs-global";
		reg = <0x188501c 0x4>;

		#mbox-cells = <1>;
	};

	sp_scsr_block: syscon@1880000 {
		compatible = "syscon";
		reg = <0x1880000 0x10000>;
	};

	intsp: qcom,qsee_irq {
		compatible = "qcom,sm8150-qsee-irq";

		syscon = <&sp_scsr_block>;
		interrupts = <0 348 IRQ_TYPE_LEVEL_HIGH>,
			     <0 349 IRQ_TYPE_LEVEL_HIGH>;

		interrupt-names = "sp_ipc0",
				  "sp_ipc1";

		interrupt-controller;
		#interrupt-cells = <3>;
	};

	qcom,qsee_irq_bridge {
		compatible = "qcom,qsee-ipc-irq-bridge";

		qcom,qsee-ipc-irq-spss {
			qcom,dev-name = "qsee_ipc_irq_spss";
			label = "spss";
			interrupt-parent = <&intsp>;
			interrupts = <1 0 IRQ_TYPE_LEVEL_HIGH>;
		};
	};

	qcom,glink {
		compatible = "qcom,glink";
		#address-cells = <1>;
		#size-cells = <1>;
		ranges;

		glink_modem: modem {
			qcom,remote-pid = <1>;
			transport = "smem";
			mboxes = <&apcs_glb 12>;
			mbox-names = "mpss_smem";
			interrupts = <GIC_SPI 449 IRQ_TYPE_EDGE_RISING>;

			label = "modem";
			qcom,glink-label = "mpss";

			qcom,modem_qrtr {
				qcom,glink-channels = "IPCRTR";
				qcom,low-latency;
				qcom,intents = <0x800  5
						0x2000 3
						0x4400 2>;
			};

			qcom,msm_fastrpc_rpmsg {
				compatible = "qcom,msm-fastrpc-rpmsg";
				qcom,glink-channels = "fastrpcglink-apps-dsp";
				qcom,intents = <0x64 64>;
			};

			qcom,modem_ds {
				qcom,glink-channels = "DS";
				qcom,intents = <0x4000 0x2>;
			};

			qcom,modem_glink_ssr {
				qcom,glink-channels = "glink_ssr";
				qcom,notify-edges = <&glink_adsp>,
						    <&glink_slpi>,
						    <&glink_cdsp>,
						    <&glink_spss>;
			};
		};

		glink_adsp: adsp {
			qcom,remote-pid = <2>;
			transport = "smem";
			mboxes = <&apcs_glb 8>;
			mbox-names = "adsp_smem";
			interrupts = <GIC_SPI 156 IRQ_TYPE_EDGE_RISING>;

			label = "adsp";
			qcom,glink-label = "lpass";
			cpu-affinity = <1 2>;

			qcom,adsp_qrtr {
				qcom,glink-channels = "IPCRTR";
				qcom,intents = <0x800  5
						0x2000 3
						0x4400 2>;
			};

			qcom,apr_tal_rpmsg {
				qcom,glink-channels = "apr_audio_svc";
				qcom,intents = <0x200 20>;
			};

			qcom,msm_fastrpc_rpmsg {
				compatible = "qcom,msm-fastrpc-rpmsg";
				qcom,glink-channels = "fastrpcglink-apps-dsp";
				qcom,intents = <0x64 64>;
			};

			qcom,adsp_glink_ssr {
				qcom,glink-channels = "glink_ssr";
				qcom,notify-edges = <&glink_modem>,
						    <&glink_slpi>,
						    <&glink_cdsp>;
			};
		};

		glink_slpi: dsps {
			qcom,remote-pid = <3>;
			transport = "smem";
			mboxes = <&apcs_glb 24>;
			mbox-names = "dsps_smem";
			interrupts = <GIC_SPI 170 IRQ_TYPE_EDGE_RISING>;

			label = "slpi";
			qcom,glink-label = "dsps";

			qcom,slpi_qrtr {
				qcom,glink-channels = "IPCRTR";
				qcom,low-latency;
				qcom,intents = <0x800  5
						0x2000 3
						0x4400 2>;
			};

			qcom,msm_fastrpc_rpmsg {
				compatible = "qcom,msm-fastrpc-rpmsg";
				qcom,glink-channels = "fastrpcglink-apps-dsp";
				qcom,intents = <0x64 64>;
			};

			qcom,slpi_glink_ssr {
				qcom,glink-channels = "glink_ssr";
				qcom,notify-edges = <&glink_modem>,
						    <&glink_adsp>,
						    <&glink_cdsp>;
			};
		};

		glink_cdsp: cdsp {
			qcom,remote-pid = <5>;
			transport = "smem";
			mboxes = <&apcs_glb 4>;
			mbox-names = "cdsp_smem";
			interrupts = <GIC_SPI 574 IRQ_TYPE_EDGE_RISING>;

			label = "cdsp";
			qcom,glink-label = "cdsp";

			qcom,cdsp_qrtr {
				qcom,glink-channels = "IPCRTR";
				qcom,intents = <0x800  5
						0x2000 3
						0x4400 2>;
			};

			qcom,msm_fastrpc_rpmsg {
				compatible = "qcom,msm-fastrpc-rpmsg";
				qcom,glink-channels = "fastrpcglink-apps-dsp";
				qcom,intents = <0x64 64>;
			};

			qcom,msm_cdsprm_rpmsg {
				compatible = "qcom,msm-cdsprm-rpmsg";
				qcom,glink-channels = "cdsprmglink-apps-dsp";
				qcom,intents = <0x20 12>;

				qcom,cdsp-cdsp-l3-gov {
					compatible = "qcom,cdsp-l3";
					qcom,target-dev = <&cdsp_cdsp_l3_lat>;
				};

				msm_cdsp_rm: qcom,msm_cdsp_rm {
					compatible = "qcom,msm-cdsp-rm";
					qcom,qos-latency-us = <44>;
					qcom,qos-maxhold-ms = <20>;
					qcom,compute-cx-limit-en;
					qcom,compute-priority-mode = <2>;
					#cooling-cells = <2>;
				};

				msm_hvx_rm: qcom,msm_hvx_rm {
					compatible = "qcom,msm-hvx-rm";
					#cooling-cells = <2>;
				};
			};

			qcom,cdsp_glink_ssr {
				qcom,glink-channels = "glink_ssr";
				qcom,notify-edges = <&glink_modem>,
						    <&glink_adsp>,
						    <&glink_slpi>;
			};
		};

		glink_spss: spss {
			qcom,remote-pid = <8>;
			transport = "spss";
			mboxes = <&sp_scsr 0>;
			mbox-names = "spss_spss";
			interrupt-parent = <&intsp>;
			interrupts = <0 0 IRQ_TYPE_LEVEL_HIGH>;

			reg = <0x1885008 0x8>,
			      <0x1885010 0x4>;
			reg-names = "qcom,spss-addr",
				    "qcom,spss-size";

			label = "spss";
			qcom,glink-label = "spss";

			qcom,spss_glink_ssr {
				qcom,glink-channels = "glink_ssr";
				qcom,notify-edges = <&glink_modem>;
			};
		};

		glink_spi_xprt_wdsp: wdsp {
			transport = "spi";
			tx-descriptors = <0x12000 0x12004>;
			rx-descriptors = <0x1200c 0x12010>;

			label = "wdsp";
			qcom,glink-label = "wdsp";

			qcom,wdsp_ctrl {
				qcom,glink-channels = "g_glink_ctrl";
				qcom,intents = <0x400 1>;
			};

			qcom,wdsp_ild {
				qcom,glink-channels =
					"g_glink_persistent_data_ild";
			};

			qcom,wdsp_nild {
				qcom,glink-channels =
					"g_glink_persistent_data_nild";
			};

			qcom,wdsp_data {
				qcom,glink-channels = "g_glink_audio_data";
				qcom,intents = <0x1000 2>;
			};

			qcom,diag_data {
				qcom,glink-channels = "DIAG_DATA";
				qcom,intents = <0x4000 2>;
			};

			qcom,diag_ctrl {
				qcom,glink-channels = "DIAG_CTRL";
				qcom,intents = <0x4000 1>;
			};

			qcom,diag_cmd {
				qcom,glink-channels = "DIAG_CMD";
				qcom,intents = <0x4000 1 >;
			};
		};
	};

	qcom,glinkpkt {
		compatible = "qcom,glinkpkt";

		qcom,glinkpkt-at-mdm0 {
			qcom,glinkpkt-edge = "mpss";
			qcom,glinkpkt-ch-name = "DS";
			qcom,glinkpkt-dev-name = "at_mdm0";
		};

		qcom,glinkpkt-apr-apps2 {
			qcom,glinkpkt-edge = "adsp";
			qcom,glinkpkt-ch-name = "apr_apps2";
			qcom,glinkpkt-dev-name = "apr_apps2";
		};

		qcom,glinkpkt-data40-cntl {
			qcom,glinkpkt-edge = "mpss";
			qcom,glinkpkt-ch-name = "DATA40_CNTL";
			qcom,glinkpkt-dev-name = "smdcntl8";
		};

		qcom,glinkpkt-data1 {
			qcom,glinkpkt-edge = "mpss";
			qcom,glinkpkt-ch-name = "DATA1";
			qcom,glinkpkt-dev-name = "smd7";
		};

		qcom,glinkpkt-data4 {
			qcom,glinkpkt-edge = "mpss";
			qcom,glinkpkt-ch-name = "DATA4";
			qcom,glinkpkt-dev-name = "smd8";
		};

		qcom,glinkpkt-data11 {
			qcom,glinkpkt-edge = "mpss";
			qcom,glinkpkt-ch-name = "DATA11";
			qcom,glinkpkt-dev-name = "smd11";
		};
	};

	qmp_aop: qcom,qmp-aop@c300000 {
		compatible = "qcom,qmp-mbox";
		reg = <0xc300000 0x1000>, <0x17c0000C 0x4>;
		reg-names = "msgram", "irq-reg-base";
		qcom,irq-mask = <0x1>;
		interrupts = <GIC_SPI 389 IRQ_TYPE_EDGE_RISING>;

		label = "aop";
		qcom,early-boot;
		priority = <0>;
		mbox-desc-offset = <0x0>;
		#mbox-cells = <1>;
	};

	qmp_npu0: qcom,qmp-npu-low@9818000 {
		compatible = "qcom,qmp-mbox";
		reg = <0x9818000 0x8000>, <0x9901008 0x4>;
		reg-names = "msgram", "irq-reg-base";
		qcom,irq-mask = <0x12>;
		interrupts = <GIC_SPI 369 IRQ_TYPE_EDGE_RISING>;

		label = "npu_qmp_low";
		priority = <0>;
		mbox-desc-offset = <0x0>;
		#mbox-cells = <1>;
	};

	qmp_npu1: qcom,qmp-npu-high@9818000 {
		compatible = "qcom,qmp-mbox";
		reg = <0x9818000 0x8000>, <0x9901008 0x4>;
		reg-names = "msgram", "irq-reg-base";
		qcom,irq-mask = <0x14>;
		interrupts = <GIC_SPI 370 IRQ_TYPE_EDGE_RISING>;

		label = "npu_qmp_high";
		priority = <1>;
		mbox-desc-offset = <0x2000>;
		#mbox-cells = <1>;
	};

	qcom,smp2p_sleepstate {
		compatible = "qcom,smp2p-sleepstate";
		qcom,smem-states = <&sleepstate_smp2p_out 0>;
		interrupt-parent = <&sleepstate_smp2p_in>;
		interrupts = <0 0>;
		interrupt-names = "smp2p-sleepstate-in";
	};

	system_pm {
		compatible = "qcom,system-pm";
		mboxes = <&apps_rsc 0>;
	};

	cmd_db: qcom,cmd-db@c3f000c {
		compatible = "qcom,cmd-db";
		reg = <0xc3f000c 8>;
	};

	qcom_seecom: qseecom@87900000 {
		compatible = "qcom,qseecom";
		reg = <0x87900000 0x2200000>;
		reg-names = "secapp-region";
		memory-region = <&qseecom_mem>;
		qcom,hlos-num-ce-hw-instances = <1>;
		qcom,hlos-ce-hw-instance = <0>;
		qcom,qsee-ce-hw-instance = <0>;
		qcom,disk-encrypt-pipe-pair = <2>;
		qcom,support-fde;
		qcom,no-clock-support;
		qcom,fde-key-size;
		qcom,appsbl-qseecom-support;
		qcom,commonlib64-loaded-by-uefi;
		qcom,qsee-reentrancy-support = <2>;
	};

	qcom_smcinvoke: smcinvoke@87900000 {
		compatible = "qcom,smcinvoke";
		reg = <0x87900000 0x2200000>;
		reg-names = "secapp-region";
	};

	qcom_rng: qrng@793000 {
		compatible = "qcom,msm-rng";
		reg = <0x793000 0x1000>;
		qcom,msm-rng-iface-clk;
		qcom,no-qrng-config;
		qcom,msm-bus,name = "msm-rng-noc";
		qcom,msm-bus,num-cases = <2>;
		qcom,msm-bus,num-paths = <1>;
		qcom,msm-bus,vectors-KBps =
			<1 618 0 0>,    /* No vote */
			<1 618 0 300000>;  /* 75 MHz */
		clocks = <&clock_gcc GCC_PRNG_AHB_CLK>;
		clock-names = "iface_clk";
	};

	qcom_cedev: qcedev@1de0000 {
		compatible = "qcom,qcedev";
		reg = <0x1de0000 0x20000>,
			<0x1dc4000 0x24000>;
		reg-names = "crypto-base","crypto-bam-base";
		interrupts = <0 272 0>;
		qcom,bam-pipe-pair = <3>;
		qcom,ce-hw-instance = <0>;
		qcom,ce-device = <0>;
		qcom,ce-hw-shared;
		qcom,bam-ee = <0>;
		qcom,msm-bus,name = "qcedev-noc";
		qcom,msm-bus,num-cases = <2>;
		qcom,msm-bus,num-paths = <1>;
		qcom,msm-bus,vectors-KBps =
				<125 512 0 0>,
				<125 512 393600 393600>;
		qcom,smmu-s1-enable;
		qcom,no-clock-support;
		iommus = <&apps_smmu 0x0506 0x0011>,
			 <&apps_smmu 0x0516 0x0011>;

		qcom_cedev_ns_cb {
			compatible = "qcom,qcedev,context-bank";
			label = "ns_context";
			iommus = <&apps_smmu 0x512 0>;
			virtual-addr = <0x60000000>;
			virtual-size = <0x40000000>;
		};

		qcom_cedev_s_cb {
			compatible = "qcom,qcedev,context-bank";
			label = "secure_context";
			iommus = <&apps_smmu 0x513 0>;
			virtual-addr = <0xa0000000>;
			virtual-size = <0x40000000>;
			qcom,secure-context-bank;
		};
	};

	qcom_msmhdcp: qcom,msm_hdcp {
		compatible = "qcom,msm-hdcp";
	};

	qcom_crypto: qcrypto@1de0000 {
		compatible = "qcom,qcrypto";
		reg = <0x1de0000 0x20000>,
			 <0x1dc4000 0x24000>;
		reg-names = "crypto-base","crypto-bam-base";
		interrupts = <0 272 0>;
		qcom,bam-pipe-pair = <2>;
		qcom,ce-hw-instance = <0>;
		qcom,ce-device = <0>;
		qcom,bam-ee = <0>;
		qcom,ce-hw-shared;
		qcom,clk-mgmt-sus-res;
		qcom,msm-bus,name = "qcrypto-noc";
		qcom,msm-bus,num-cases = <2>;
		qcom,msm-bus,num-paths = <1>;
		qcom,msm-bus,vectors-KBps =
			<125 512 0 0>,
			<125 512 393600 393600>;
		qcom,use-sw-aes-cbc-ecb-ctr-algo;
		qcom,use-sw-aes-xts-algo;
		qcom,use-sw-aes-ccm-algo;
		qcom,use-sw-ahash-algo;
		qcom,use-sw-aead-algo;
		qcom,use-sw-hmac-algo;
		qcom,smmu-s1-enable;
		qcom,no-clock-support;
		iommus = <&apps_smmu 0x0504 0x0011>,
			 <&apps_smmu 0x0514 0x0011>;
	};

	mem_dump {
		compatible = "qcom,mem-dump";
		memory-region = <&dump_mem>;

		rpmh {
			qcom,dump-size = <0x2000000>;
			qcom,dump-id = <0xec>;
		};

		rpm_sw {
			qcom,dump-size = <0x28000>;
			qcom,dump-id = <0xea>;
		};

		pmic {
			qcom,dump-size = <0x80000>;
			qcom,dump-id = <0xe4>;
		};

		fcm {
			qcom,dump-size = <0x8400>;
			qcom,dump-id = <0xee>;
		};

		tmc_etf {
			qcom,dump-size = <0x10000>;
			qcom,dump-id = <0xf0>;
		};

		etf_swao {
			qcom,dump-size = <0x8400>;
			qcom,dump-id = <0xf1>;
		};

		etr_reg {
			qcom,dump-size = <0x1000>;
			qcom,dump-id = <0x100>;
		};

		etf_reg {
			qcom,dump-size = <0x1000>;
			qcom,dump-id = <0x101>;
		};

		etfswao_reg {
			qcom,dump-size = <0x1000>;
			qcom,dump-id = <0x102>;
		};

		misc_data {
			qcom,dump-size = <0x1000>;
			qcom,dump-id = <0xe8>;
		};
	};

	qcom_tzlog: tz-log@146bf720 {
		compatible = "qcom,tz-log";
		reg = <0x146bf720 0x3000>;
		qcom,hyplog-enabled;
		hyplog-address-offset = <0x410>;
		hyplog-size-offset = <0x414>;
	};

	dcc: dcc_v2@10a2000 {
		compatible = "qcom,dcc-v2";
		reg = <0x10a2000 0x1000>,
		      <0x10ad000 0x3000>;
		reg-names = "dcc-base", "dcc-ram-base";

		dcc-ram-offset = <0x5000>;

		qcom,curr-link-list = <3>;
		qcom,link-list = <DCC_READ 0x18220d14 3 0>,
				 <DCC_READ 0x18220d30 4 0>,
				 <DCC_READ 0x18220d44 4 0>,
				 <DCC_READ 0x18220d58 4 0>,
				 <DCC_READ 0x18220fb4 3 0>,
				 <DCC_READ 0x18220fd0 4 0>,
				 <DCC_READ 0x18220fe4 4 0>,
				 <DCC_READ 0x18220ff8 4 0>,
				 <DCC_READ 0x18220d04 1 0>,
				 <DCC_READ 0x18220d00 1 0>,
				 <DCC_READ 0x18000024 1 0>,
				 <DCC_READ 0x18000040 3 0>,
				 <DCC_READ 0x18010024 1 0>,
				 <DCC_READ 0x18010040 3 0>,
				 <DCC_READ 0x18020024 1 0>,
				 <DCC_READ 0x18020040 3 0>,
				 <DCC_READ 0x18030024 1 0>,
				 <DCC_READ 0x18030040 3 0>,
				 <DCC_READ 0x18040024 1 0>,
				 <DCC_READ 0x18040040 3 0>,
				 <DCC_READ 0x18050024 1 0>,
				 <DCC_READ 0x18050040 3 0>,
				 <DCC_READ 0x18060024 1 0>,
				 <DCC_READ 0x18060040 3 0>,
				 <DCC_READ 0x18070024 1 0>,
				 <DCC_READ 0x18070040 3 0>,
				 <DCC_READ 0x18080104 1 0>,
				 <DCC_READ 0x18080168 1 0>,
				 <DCC_READ 0x18080198 1 0>,
				 <DCC_READ 0x18080128 1 0>,
				 <DCC_READ 0x18080024 1 0>,
				 <DCC_READ 0x18080040 3 0>,
				 <DCC_READ 0x18200400 3 0>,
				 <DCC_READ 0x0b201020 2 0>,
				 <DCC_READ 0x18101908 1 0>,
				 <DCC_READ 0x18101c18 1 0>,
				 <DCC_READ 0x18390810 1 0>,
				 <DCC_READ 0x18390c50 1 0>,
				 <DCC_READ 0x18390814 1 0>,
				 <DCC_READ 0x18390c54 1 0>,
				 <DCC_READ 0x18390818 1 0>,
				 <DCC_READ 0x18390c58 1 0>,
				 <DCC_READ 0x18393a84 2 0>,
				 <DCC_READ 0x18100908 1 0>,
				 <DCC_READ 0x18100c18 1 0>,
				 <DCC_READ 0x183a0810 1 0>,
				 <DCC_READ 0x183a0c50 1 0>,
				 <DCC_READ 0x183a0814 1 0>,
				 <DCC_READ 0x183a0c54 1 0>,
				 <DCC_READ 0x183a0818 1 0>,
				 <DCC_READ 0x183a0c58 1 0>,
				 <DCC_READ 0x183a3a84 2 0>,
				 <DCC_READ 0x18393500 80 0>,
				 <DCC_READ 0x183a3500 80 0>,
				 <DCC_READ 0x09050008 1 0>,
				 <DCC_READ 0x09050078 1 0>,
				 <DCC_READ 0x09601000 1 0>,
				 <DCC_READ 0x09601004 1 0>,
				 <DCC_READ 0x09602000 1 0>,
				 <DCC_READ 0x09602004 1 0>,
				 <DCC_READ 0x09603000 1 0>,
				 <DCC_READ 0x09603004 1 0>,
				 <DCC_READ 0x09604000 1 0>,
				 <DCC_READ 0x09604004 1 0>,
				 <DCC_READ 0x09605000 1 0>,
				 <DCC_READ 0x09605004 1 0>,
				 <DCC_READ 0x09606000 1 0>,
				 <DCC_READ 0x09606004 1 0>,
				 <DCC_READ 0x09607000 1 0>,
				 <DCC_READ 0x09607004 1 0>,
				 <DCC_READ 0x09608000 1 0>,
				 <DCC_READ 0x09608004 1 0>,
				 <DCC_READ 0x09609000 1 0>,
				 <DCC_READ 0x09609004 1 0>,
				 <DCC_READ 0x0960a000 1 0>,
				 <DCC_READ 0x0960a004 1 0>,
				 <DCC_READ 0x0960b000 1 0>,
				 <DCC_READ 0x0960b004 1 0>,
				 <DCC_READ 0x0960c000 1 0>,
				 <DCC_READ 0x0960c004 1 0>,
				 <DCC_READ 0x0960d000 1 0>,
				 <DCC_READ 0x0960d004 1 0>,
				 <DCC_READ 0x0960e000 1 0>,
				 <DCC_READ 0x0960e004 1 0>,
				 <DCC_READ 0x0960f000 1 0>,
				 <DCC_READ 0x0960f004 1 0>,
				 <DCC_READ 0x09610000 1 0>,
				 <DCC_READ 0x09610004 1 0>,
				 <DCC_READ 0x09611000 1 0>,
				 <DCC_READ 0x09611004 1 0>,
				 <DCC_READ 0x09612000 1 0>,
				 <DCC_READ 0x09612004 1 0>,
				 <DCC_READ 0x09613000 1 0>,
				 <DCC_READ 0x09613004 1 0>,
				 <DCC_READ 0x09614000 1 0>,
				 <DCC_READ 0x09614004 1 0>,
				 <DCC_READ 0x09615000 1 0>,
				 <DCC_READ 0x09615004 1 0>,
				 <DCC_READ 0x09616000 1 0>,
				 <DCC_READ 0x09616004 1 0>,
				 <DCC_READ 0x09617000 1 0>,
				 <DCC_READ 0x09617004 1 0>,
				 <DCC_READ 0x09618000 1 0>,
				 <DCC_READ 0x09618004 1 0>,
				 <DCC_READ 0x09619000 1 0>,
				 <DCC_READ 0x09619004 1 0>,
				 <DCC_READ 0x0961a000 1 0>,
				 <DCC_READ 0x0961a004 1 0>,
				 <DCC_READ 0x0961b000 1 0>,
				 <DCC_READ 0x0961b004 1 0>,
				 <DCC_READ 0x0961c000 1 0>,
				 <DCC_READ 0x0961c004 1 0>,
				 <DCC_READ 0x0961d000 1 0>,
				 <DCC_READ 0x0961d004 1 0>,
				 <DCC_READ 0x0961e000 1 0>,
				 <DCC_READ 0x0961e004 1 0>,
				 <DCC_READ 0x0961f000 1 0>,
				 <DCC_READ 0x0961f004 1 0>,
				 <DCC_WRITE 0x06a0e00c 0x00600007 1>,
				 <DCC_WRITE 0x06a0e01c 0x00136800 1>,
				 <DCC_READ 0x06a0e014 1 1>,
				 <DCC_WRITE 0x06a0e01c 0x00136810 1>,
				 <DCC_READ 0x06a0e014 1 1>,
				 <DCC_WRITE 0x06a0e01c 0x00136820 1>,
				 <DCC_READ 0x06a0e014 1 1>,
				 <DCC_WRITE 0x06a0e01c 0x00136830 1>,
				 <DCC_READ 0x06a0e014 1 1>,
				 <DCC_WRITE 0x06a0e01c 0x00136840 1>,
				 <DCC_READ 0x06a0e014 1 1>,
				 <DCC_WRITE 0x06a0e01c 0x00136850 1>,
				 <DCC_READ 0x06a0e014 1 1>,
				 <DCC_WRITE 0x06a0e01c 0x00136860 1>,
				 <DCC_READ 0x06a0e014 1 1>,
				 <DCC_WRITE 0x06a0e01c 0x00136870 1>,
				 <DCC_READ 0x06a0e014 1 1>,
				 <DCC_WRITE 0x06a0e01c 0x0003e9a0 1>,
				 <DCC_WRITE 0x06a0e01c 0x001368a0 1>,
				 <DCC_READ 0x06a0e014 1 1>,
				 <DCC_WRITE 0x06a0e01c 0x0003c0a0 1>,
				 <DCC_WRITE 0x06a0e01c 0x001368a0 1>,
				 <DCC_READ 0x06a0e014 1 1>,
				 <DCC_WRITE 0x06a0e01c 0x0003d1a0 1>,
				 <DCC_WRITE 0x06a0e01c 0x001368a0 1>,
				 <DCC_READ 0x06a0e014 1 1>,
				 <DCC_WRITE 0x06a0e01c 0x0003d2a0 1>,
				 <DCC_WRITE 0x06a0e01c 0x001368a0 1>,
				 <DCC_READ 0x06a0e014 1 1>,
				 <DCC_WRITE 0x06a0e01c 0x0003d5a0 1>,
				 <DCC_WRITE 0x06a0e01c 0x001368a0 1>,
				 <DCC_READ 0x06a0e014 1 1>,
				 <DCC_WRITE 0x06a0e01c 0x0003d6a0 1>,
				 <DCC_WRITE 0x06a0e01c 0x001368a0 1>,
				 <DCC_READ 0x06a0e014 1 1>,
				 <DCC_WRITE 0x06a0e01c 0x0003e8a0 1>,
				 <DCC_WRITE 0x06a0e01c 0x001368a0 1>,
				 <DCC_READ 0x06a0e014 1 1>,
				 <DCC_WRITE 0x06a0e01c 0x0003eea0 1>,
				 <DCC_WRITE 0x06a0e01c 0x001368a0 1>,
				 <DCC_READ 0x06a0e014 1 1>,
				 <DCC_WRITE 0x06a0e01c 0x0003b1a0 1>,
				 <DCC_WRITE 0x06a0e01c 0x001368a0 1>,
				 <DCC_READ 0x06a0e014 1 1>,
				 <DCC_WRITE 0x06a0e01c 0x0003b2a0 1>,
				 <DCC_WRITE 0x06a0e01c 0x001368a0 1>,
				 <DCC_READ 0x06a0e014 1 1>,
				 <DCC_WRITE 0x06a0e01c 0x0003b5a0 1>,
				 <DCC_WRITE 0x06a0e01c 0x001368a0 1>,
				 <DCC_READ 0x06a0e014 1 1>,
				 <DCC_WRITE 0x06a0e01c 0x0003b6a0 1>,
				 <DCC_WRITE 0x06a0e01c 0x001368a0 1>,
				 <DCC_READ 0x06a0e014 1 1>,
				 <DCC_WRITE 0x06a0e01c 0x0003c2a0 1>,
				 <DCC_WRITE 0x06a0e01c 0x001368a0 1>,
				 <DCC_READ 0x06a0e014 1 1>,
				 <DCC_WRITE 0x06a0e01c 0x0003c5a0 1>,
				 <DCC_WRITE 0x06a0e01c 0x001368a0 1>,
				 <DCC_READ 0x06a0e014 1 1>,
				 <DCC_WRITE 0x06a0e01c 0x0003c6a0 1>,
				 <DCC_WRITE 0x06a0e01c 0x001368a0 1>,
				 <DCC_READ 0x06a0e014 1 1>,
				 <DCC_WRITE 0x06a0e014 0x00020b38 1>,
				 <DCC_WRITE 0x06a0e01c 0x000368b0 1>,
				 <DCC_WRITE 0x06a0e01c 0x00000ba8 1>,
				 <DCC_WRITE 0x06a0e01c 0x0013b6a0 1>,
				 <DCC_WRITE 0x06a0e01c 0x00f1e000 1>,
				 <DCC_WRITE 0x06a0e008 0x00000007 1>,
				 <DCC_READ 0x09067e00 124 0>,
				 <DCC_WRITE 0x090c80f8 0x00000001 1>,
				 <DCC_READ 0x091800c8 1 0>,
				 <DCC_READ 0x09180740 1 0>,
				 <DCC_READ 0x09183740 1 0>,
				 <DCC_READ 0x091900c8 1 0>,
				 <DCC_READ 0x09190740 1 0>,
				 <DCC_READ 0x09193740 1 0>,
				 <DCC_READ 0x09181254 2 0>,
				 <DCC_READ 0x09181624 1 0>,
				 <DCC_READ 0x09181740 1 0>,
				 <DCC_READ 0x09181768 1 0>,
				 <DCC_READ 0x0918182c 1 0>,
				 <DCC_READ 0x09182254 2 0>,
				 <DCC_READ 0x09182624 1 0>,
				 <DCC_READ 0x09182740 1 0>,
				 <DCC_READ 0x09182768 1 0>,
				 <DCC_READ 0x0918282c 1 0>,
				 <DCC_READ 0x09184254 2 0>,
				 <DCC_READ 0x09184624 1 0>,
				 <DCC_READ 0x09184740 1 0>,
				 <DCC_READ 0x09184768 1 0>,
				 <DCC_READ 0x0918482c 1 0>,
				 <DCC_READ 0x09185254 2 0>,
				 <DCC_READ 0x09185624 1 0>,
				 <DCC_READ 0x09185740 1 0>,
				 <DCC_READ 0x09185768 1 0>,
				 <DCC_READ 0x0918582c 1 0>,
				 <DCC_READ 0x09191254 2 0>,
				 <DCC_READ 0x09191624 1 0>,
				 <DCC_READ 0x09191740 1 0>,
				 <DCC_READ 0x09191768 1 0>,
				 <DCC_READ 0x0919182c 1 0>,
				 <DCC_READ 0x09192254 2 0>,
				 <DCC_READ 0x09192624 1 0>,
				 <DCC_READ 0x09192740 1 0>,
				 <DCC_READ 0x09192768 1 0>,
				 <DCC_READ 0x0919282c 1 0>,
				 <DCC_READ 0x09194254 2 0>,
				 <DCC_READ 0x09194624 1 0>,
				 <DCC_READ 0x09194740 1 0>,
				 <DCC_READ 0x09194768 1 0>,
				 <DCC_READ 0x0919482c 1 0>,
				 <DCC_READ 0x09195254 2 0>,
				 <DCC_READ 0x09195624 1 0>,
				 <DCC_READ 0x09195740 1 0>,
				 <DCC_READ 0x09195768 1 0>,
				 <DCC_READ 0x0919582c 1 0>,
				 <DCC_READ 0x09186048 1 0>,
				 <DCC_READ 0x09186054 1 0>,
				 <DCC_READ 0x09186164 1 0>,
				 <DCC_READ 0x09186170 1 0>,
				 <DCC_READ 0x09186410 1 0>,
				 <DCC_READ 0x09186618 4 0>,
				 <DCC_READ 0x091866e0 1 0>,
				 <DCC_READ 0x09186700 2 0>,
				 <DCC_READ 0x09196048 1 0>,
				 <DCC_READ 0x09196054 1 0>,
				 <DCC_READ 0x09196164 1 0>,
				 <DCC_READ 0x09196170 1 0>,
				 <DCC_READ 0x09196410 1 0>,
				 <DCC_READ 0x09196618 4 0>,
				 <DCC_READ 0x091966e0 1 0>,
				 <DCC_READ 0x09196700 2 0>;
	};

	tsens0: tsens@c222000 {
		compatible = "qcom,tsens24xx";
		reg = <0xc222000 0x4>,
			<0xc263000 0x1ff>;
		reg-names = "tsens_srot_physical",
				"tsens_tm_physical";
		interrupts = <0 506 0>, <0 508 0>;
		interrupt-names = "tsens-upper-lower", "tsens-critical";
		#thermal-sensor-cells = <1>;
	};

	tsens1: tsens@c223000 {
		compatible = "qcom,tsens24xx";
		reg = <0xc223000 0x4>,
			<0xc265000 0x1ff>;
		reg-names = "tsens_srot_physical",
			"tsens_tm_physical";
		interrupts = <0 507 0>, <0 509 0>;
		interrupt-names = "tsens-upper-lower", "tsens-critical";
		#thermal-sensor-cells = <1>;
	};

	thermal_zones: thermal-zones {
	};

	slim_aud: slim@171c0000 {
		cell-index = <1>;
		compatible = "qcom,slim-ngd";
		reg = <0x171c0000 0x2c000>,
			<0x17184000 0x2c000>;
		reg-names = "slimbus_physical", "slimbus_bam_physical";
		interrupts = <0 163 0>, <0 164 0>;
		interrupt-names = "slimbus_irq", "slimbus_bam_irq";
		qcom,apps-ch-pipes = <0x780000>;
		qcom,ea-pc = <0x2a0>;
		qcom,iommu-s1-bypass;

		iommu_slim_aud_ctrl_cb: qcom,iommu_slim_ctrl_cb {
			compatible = "qcom,iommu-slim-ctrl-cb";
			iommus = <&apps_smmu 0x1b46 0x8>,
				 <&apps_smmu 0x1b4d 0x2>,
				 <&apps_smmu 0x1b50 0x1>;
		};
	};

	slim_qca: slim@17240000 {
		status = "ok";
		cell-index = <3>;
		compatible = "qcom,slim-ngd";
		reg = <0x17240000 0x2c000>,
			<0x17204000 0x20000>;
		reg-names = "slimbus_physical", "slimbus_bam_physical";
		interrupts = <0 291 0>, <0 292 0>;
		interrupt-names = "slimbus_irq", "slimbus_bam_irq";
		qcom,iommu-s1-bypass;

		iommu_slim_qca_ctrl_cb: qcom,iommu_slim_ctrl_cb {
			compatible = "qcom,iommu-slim-ctrl-cb";
			iommus = <&apps_smmu 0x1b53 0x0>;
		};

		/* Slimbus Slave DT for WCN3990 */
		btfmslim_codec: wcn3990 {
			compatible = "qcom,btfmslim_slave";
			elemental-addr = [00 01 20 02 17 02];
			qcom,btfm-slim-ifd = "btfmslim_slave_ifd";
			qcom,btfm-slim-ifd-elemental-addr = [00 00 20 02 17 02];
		};
	};

	gpi_dma0: qcom,gpi-dma@0x800000 {
		#dma-cells = <5>;
		compatible = "qcom,gpi-dma";
		reg = <0x800000 0x60000>;
		reg-names = "gpi-top";
		interrupts = <0 244 0>, <0 245 0>, <0 246 0>, <0 247 0>,
			     <0 248 0>, <0 249 0>, <0 250 0>, <0 251 0>,
			     <0 252 0>, <0 253 0>, <0 254 0>, <0 255 0>,
			     <0 256 0>;
		qcom,max-num-gpii = <13>;
		qcom,gpii-mask = <0xfa>;
		qcom,ev-factor = <2>;
		iommus = <&apps_smmu 0x00d6 0x0>;
		qcom,smmu-cfg = <0x1>;
		qcom,iova-range = <0x0 0x100000 0x0 0x100000>;
		status = "ok";
	};

	gpi_dma1: qcom,gpi-dma@0xa00000 {
		#dma-cells = <5>;
		compatible = "qcom,gpi-dma";
		reg = <0xa00000 0x60000>;
		reg-names = "gpi-top";
		interrupts = <0 279 0>, <0 280 0>, <0 281 0>, <0 282 0>,
			     <0 283 0>, <0 284 0>, <0 293 0>, <0 294 0>,
			     <0 295 0>, <0 296 0>, <0 297 0>, <0 298 0>,
			     <0 299 0>;
		qcom,max-num-gpii = <13>;
		qcom,gpii-mask = <0xfa>;
		qcom,ev-factor = <2>;
		iommus = <&apps_smmu 0x0616 0x0>;
		qcom,smmu-cfg = <0x1>;
		qcom,iova-range = <0x0 0x100000 0x0 0x100000>;
		status = "ok";
	};

	gpi_dma2: qcom,gpi-dma@0xc00000 {
		#dma-cells = <5>;
		compatible = "qcom,gpi-dma";
		reg = <0xc00000 0x60000>;
		reg-names = "gpi-top";
		interrupts = <0 588 0>, <0 589 0>, <0 590 0>, <0 591 0>,
			     <0 592 0>, <0 593 0>, <0 594 0>, <0 595 0>,
			     <0 596 0>, <0 597 0>, <0 598 0>, <0 599 0>,
			     <0 600 0>;
		qcom,max-num-gpii = <13>;
		qcom,gpii-mask = <0xfa>;
		qcom,ev-factor = <2>;
		iommus = <&apps_smmu 0x07b6 0x0>;
		qcom,smmu-cfg = <0x1>;
		qcom,iova-range = <0x0 0x100000 0x0 0x100000>;
		status = "ok";
	};

	qcom,rmtfs_sharedmem@0 {
		compatible = "qcom,sharedmem-uio";
		reg = <0x0 0x200000>;
		reg-names = "rmtfs";
		qcom,client-id = <0x00000001>;
		qcom,guard-memory;
	};

	qcom,msm_gsi {
		compatible = "qcom,msm_gsi";
	};

	qcom,rmnet-ipa {
		compatible = "qcom,rmnet-ipa3";
		qcom,rmnet-ipa-ssr;
		qcom,ipa-platform-type-msm;
		qcom,ipa-advertise-sg-support;
		qcom,ipa-napi-enable;
	};

	ipa_hw: qcom,ipa@1e00000 {
		compatible = "qcom,ipa";
		mboxes = <&qmp_aop 0>;
		reg = <0x1e00000 0x34000>,
		      <0x1e04000 0x28000>;
		reg-names = "ipa-base", "gsi-base";
		interrupts =
			<0 311 0>,
			<0 432 0>;
		interrupt-names = "ipa-irq", "gsi-irq";
		qcom,ipa-hw-ver = <15>; /* IPA core version = IPAv4.1 */
		qcom,ipa-hw-mode = <0>;
		qcom,ee = <0>;
		qcom,use-ipa-tethering-bridge;
		qcom,modem-cfg-emb-pipe-flt;
		qcom,ipa-wdi2;
		qcom,use-64-bit-dma-mask;
		qcom,arm-smmu;
		qcom,smmu-fast-map;
		qcom,use-ipa-pm;
		qcom,bandwidth-vote-for-ipa;
		qcom,msm-bus,name = "ipa";
		qcom,msm-bus,num-cases = <5>;
		qcom,msm-bus,num-paths = <4>;
		qcom,msm-bus,vectors-KBps =
		/* No vote */
		<MSM_BUS_MASTER_IPA MSM_BUS_SLAVE_EBI_CH0 0 0>,
		<MSM_BUS_MASTER_IPA MSM_BUS_SLAVE_OCIMEM 0 0>,
		<MSM_BUS_MASTER_AMPSS_M0 MSM_BUS_SLAVE_IPA_CFG 0 0>,
		<MSM_BUS_MASTER_IPA_CORE MSM_BUS_SLAVE_IPA_CORE 0 0>,

		/* SVS2 */
		<MSM_BUS_MASTER_IPA MSM_BUS_SLAVE_EBI_CH0 80000 600000>,
		<MSM_BUS_MASTER_IPA MSM_BUS_SLAVE_OCIMEM 80000 350000>,
		<MSM_BUS_MASTER_AMPSS_M0 MSM_BUS_SLAVE_IPA_CFG 40000 40000>,
		<MSM_BUS_MASTER_IPA_CORE MSM_BUS_SLAVE_IPA_CORE 0 125>,

		/* SVS */
		<MSM_BUS_MASTER_IPA MSM_BUS_SLAVE_EBI_CH0 80000 640000>,
		<MSM_BUS_MASTER_IPA MSM_BUS_SLAVE_OCIMEM 80000 640000>,
		<MSM_BUS_MASTER_AMPSS_M0 MSM_BUS_SLAVE_IPA_CFG 80000 80000>,
		<MSM_BUS_MASTER_IPA_CORE MSM_BUS_SLAVE_IPA_CORE 0 250>,

		/* NOMINAL */
		<MSM_BUS_MASTER_IPA MSM_BUS_SLAVE_EBI_CH0 206000 960000>,
		<MSM_BUS_MASTER_IPA MSM_BUS_SLAVE_OCIMEM 206000 960000>,
		<MSM_BUS_MASTER_AMPSS_M0 MSM_BUS_SLAVE_IPA_CFG 206000 160000>,
		<MSM_BUS_MASTER_IPA_CORE MSM_BUS_SLAVE_IPA_CORE 0 500>,

		/* TURBO */
		<MSM_BUS_MASTER_IPA MSM_BUS_SLAVE_EBI_CH0 206000 3600000>,
		<MSM_BUS_MASTER_IPA MSM_BUS_SLAVE_OCIMEM 206000 3600000>,
		<MSM_BUS_MASTER_AMPSS_M0 MSM_BUS_SLAVE_IPA_CFG 206000 300000>,
		<MSM_BUS_MASTER_IPA_CORE MSM_BUS_SLAVE_IPA_CORE 0 600>;

		qcom,bus-vector-names = "MIN", "SVS2", "SVS", "NOMINAL",
		"TURBO";
		qcom,throughput-threshold = <310 600 1000>;
		qcom,scaling-exceptions = <>;

		/* smp2p information */
		qcom,smp2p_map_ipa_1_out {
			compatible = "qcom,smp2p-map-ipa-1-out";
			qcom,smem-states = <&smp2p_ipa_1_out 0>;
			qcom,smem-state-names = "ipa-smp2p-out";
		};

		qcom,smp2p_map_ipa_1_in {
			compatible = "qcom,smp2p-map-ipa-1-in";
			interrupts-extended = <&smp2p_ipa_1_in 0 0>;
			interrupt-names = "ipa-smp2p-in";
		};
	};

	ipa_smmu_ap: ipa_smmu_ap {
		compatible = "qcom,ipa-smmu-ap-cb";
		iommus = <&apps_smmu 0x520 0x0>;
		qcom,iova-mapping = <0x20000000 0x40000000>;
		qcom,additional-mapping =
		/* modem tables in IMEM */
		<0x146BD000 0x146BD000 0x2000>;
		dma-coherent;
	};

	ipa_smmu_wlan: ipa_smmu_wlan {
		compatible = "qcom,ipa-smmu-wlan-cb";
		iommus = <&apps_smmu 0x521 0x0>;
		qcom,additional-mapping =
		/* ipa-uc ram */
		<0x1E60000 0x1E60000 0x80000>;
	};

	ipa_smmu_uc: ipa_smmu_uc {
		compatible = "qcom,ipa-smmu-uc-cb";
		iommus = <&apps_smmu 0x522 0x0>;
		qcom,iova-mapping = <0x40400000 0x1FC00000>;
	};

	qcom,ipa_fws {
		compatible = "qcom,pil-tz-generic";
		qcom,pas-id = <0xf>;
		qcom,firmware-name = "ipa_fws";
		qcom,pil-force-shutdown;
		memory-region = <&pil_ipa_fw_mem>;
	};

	aop-msg-client {
		compatible = "qcom,debugfs-qmp-client";
		mboxes = <&qmp_aop 0>;
		mbox-names = "aop";
	};

	qcom,cnss-qca6390@a0000000 {
		compatible = "qcom,cnss-qca6390";
		reg = <0xa0000000 0x10000000>,
		      <0xb0000000 0x10000>;
		reg-names = "smmu_iova_base", "smmu_iova_ipa";
		wlan-en-gpio = <&tlmm 169 0>;
		pinctrl-names = "wlan_en_active", "wlan_en_sleep";
		pinctrl-0 = <&cnss_wlan_en_active>;
		pinctrl-1 = <&cnss_wlan_en_sleep>;
		qcom,wlan-rc-num = <0>;
		qcom,wlan-ramdump-dynamic = <0x400000>;
		qcom,smmu-s1-enable;

		mhi,max-channels = <30>;
		mhi,timeout = <10000>;

		#address-cells = <1>;
		#size-cells = <0>;

		mhi_chan@0 {
			reg = <0>;
			label = "LOOPBACK";
			mhi,num-elements = <32>;
			mhi,event-ring = <1>;
			mhi,chan-dir = <1>;
			mhi,data-type = <0>;
			mhi,doorbell-mode = <2>;
			mhi,ee = <0x14>;
		};

		mhi_chan@1 {
			reg = <1>;
			label = "LOOPBACK";
			mhi,num-elements = <32>;
			mhi,event-ring = <1>;
			mhi,chan-dir = <2>;
			mhi,data-type = <0>;
			mhi,doorbell-mode = <2>;
			mhi,ee = <0x14>;
		};

		mhi_chan@4 {
			reg = <4>;
			label = "DIAG";
			mhi,num-elements = <32>;
			mhi,event-ring = <1>;
			mhi,chan-dir = <1>;
			mhi,data-type = <0>;
			mhi,doorbell-mode = <2>;
			mhi,ee = <0x14>;
		};

		mhi_chan@5 {
			reg = <5>;
			label = "DIAG";
			mhi,num-elements = <32>;
			mhi,event-ring = <1>;
			mhi,chan-dir = <2>;
			mhi,data-type = <0>;
			mhi,doorbell-mode = <2>;
			mhi,ee = <0x14>;
		};

		mhi_chan@20 {
			reg = <20>;
			label = "IPCR";
			mhi,num-elements = <32>;
			mhi,event-ring = <1>;
			mhi,chan-dir = <1>;
			mhi,data-type = <1>;
			mhi,doorbell-mode = <2>;
			mhi,ee = <0x14>;
			mhi,auto-start;
		};

		mhi_chan@21 {
			reg = <21>;
			label = "IPCR";
			mhi,num-elements = <32>;
			mhi,event-ring = <1>;
			mhi,chan-dir = <2>;
			mhi,data-type = <0>;
			mhi,doorbell-mode = <2>;
			mhi,ee = <0x14>;
			mhi,auto-queue;
			mhi,auto-start;
		};

		mhi_event@0 {
			mhi,num-elements = <32>;
			mhi,intmod = <1>;
			mhi,msi = <1>;
			mhi,priority = <1>;
			mhi,brstmode = <2>;
			mhi,data-type = <1>;
		};

		mhi_event@1 {
			mhi,num-elements = <256>;
			mhi,intmod = <1>;
			mhi,msi = <2>;
			mhi,priority = <1>;
			mhi,brstmode = <2>;
		};
	};

	icnss: qcom,icnss@18800000 {
		compatible = "qcom,icnss";
		reg = <0x18800000 0x800000>,
		      <0xa0000000 0x10000000>,
		      <0xb0000000 0x10000>;
		reg-names = "membase", "smmu_iova_base", "smmu_iova_ipa";
		iommus = <&apps_smmu 0x0640 0x1>;
		interrupts = <0 414 0 /* CE0 */ >,
			     <0 415 0 /* CE1 */ >,
			     <0 416 0 /* CE2 */ >,
			     <0 417 0 /* CE3 */ >,
			     <0 418 0 /* CE4 */ >,
			     <0 419 0 /* CE5 */ >,
			     <0 420 0 /* CE6 */ >,
			     <0 421 0 /* CE7 */ >,
			     <0 422 0 /* CE8 */ >,
			     <0 423 0 /* CE9 */ >,
			     <0 424 0 /* CE10 */ >,
			     <0 425 0 /* CE11 */ >;
		qcom,wlan-msa-memory = <0x100000>;
		qcom,wlan-msa-fixed-region = <&pil_wlan_fw_mem>;

		vdd-cx-mx-supply = <&pm8150_l1>;
		vdd-1.8-xo-supply = <&pm8150_l7>;
		vdd-1.3-rfa-supply = <&pm8150l_l2>;
		vdd-3.3-ch0-supply = <&pm8150l_l11>;
		qcom,vdd-cx-mx-config = <752000 752000>;
		qcom,vdd-3.3-ch0-config = <3104000 3312000>;
		qcom,smp2p_map_wlan_1_in {
			interrupts-extended = <&smp2p_wlan_1_in 0 0>,
					      <&smp2p_wlan_1_in 1 0>;
			interrupt-names = "qcom,smp2p-force-fatal-error",
					  "qcom,smp2p-early-crash-ind";
		};
	};

	wil6210: qcom,wil6210 {
		compatible = "qcom,wil6210";
		qcom,pcie-parent = <&pcie1>;
		pinctrl-names = "default";
		pinctrl-0 = <&wil6210_refclk3_en_pin>;
		qcom,wigig-en = <&tlmm 131 0>;
		qcom,msm-bus,name = "wil6210";
		qcom,msm-bus,num-cases = <2>;
		qcom,msm-bus,num-paths = <1>;
		qcom,msm-bus,vectors-KBps =
			<100 512 0 0>,
			<100 512 600000 800000>; /* ~4.6Gbps (MCS12) */
		qcom,use-ext-supply;
		vddio-supply= <&pm8150_s5>;
		qcom,use-ext-clocks;
		clocks = <&clock_rpmh RPMH_RF_CLK3>;
		clock-names = "rf_clk3_clk";
		qcom,smmu-support;
		qcom,smmu-mapping = <0x20000000 0xe0000000>;
		qcom,smmu-s1-en;
		qcom,smmu-fast-map;
		qcom,smmu-coherent;
		qcom,keep-radio-on-during-sleep;
		status = "disabled";
	};

	tspp: msm_tspp@0x8880000 {
		compatible = "qcom,msm_tspp";
		reg = <0x088a7000 0x200>, /* MSM_TSIF0_PHYS */
		      <0x088a8000 0x200>, /* MSM_TSIF1_PHYS */
		      <0x088a9000 0x1000>, /* MSM_TSPP_PHYS  */
		      <0x08884000 0x23000>; /* MSM_TSPP_BAM_PHYS */
		reg-names = "MSM_TSIF0_PHYS",
			"MSM_TSIF1_PHYS",
			"MSM_TSPP_PHYS",
			"MSM_TSPP_BAM_PHYS";
		interrupts = <0 121 0>, /* TSIF_TSPP_IRQ */
			<0 119 0>, /* TSIF0_IRQ */
			<0 120 0>, /* TSIF1_IRQ */
			<0 122 0>; /* TSIF_BAM_IRQ */
		interrupt-names = "TSIF_TSPP_IRQ",
			"TSIF0_IRQ",
			"TSIF1_IRQ",
			"TSIF_BAM_IRQ";

		clock-names = "iface_clk", "ref_clk";
		clocks = <&clock_gcc GCC_TSIF_AHB_CLK>,
			<&clock_gcc GCC_TSIF_REF_CLK>;

		qcom,msm-bus,name = "tsif";
		qcom,msm-bus,num-cases = <2>;
		qcom,msm-bus,num-paths = <1>;
		qcom,msm-bus,vectors-KBps =
				<82 512 0 0>, /* No vote */
				<82 512 12288 24576>;
				/* Max. bandwidth, 2xTSIF, each max of 96Mbps */

		pinctrl-names = "disabled",
			"tsif0-mode1", "tsif0-mode2",
			"tsif1-mode1", "tsif1-mode2",
			"dual-tsif-mode1", "dual-tsif-mode2";

		pinctrl-0 = <>;				/* disabled */
		pinctrl-1 = <&tsif0_signals_active>;	/* tsif0-mode1 */
		pinctrl-2 = <&tsif0_signals_active
			&tsif0_sync_active>;		/* tsif0-mode2 */
		pinctrl-3 = <&tsif1_signals_active>;	/* tsif1-mode1 */
		pinctrl-4 = <&tsif1_signals_active
			&tsif1_sync_active>;		/* tsif1-mode2 */
		pinctrl-5 = <&tsif0_signals_active
			&tsif1_signals_active>;		/* dual-tsif-mode1 */
		pinctrl-6 = <&tsif0_signals_active
			&tsif0_sync_active
			&tsif1_signals_active
			&tsif1_sync_active>;		/* dual-tsif-mode2 */

		memory-region = <&qseecom_mem>;
		qcom,smmu-s1-bypass;
		iommus = <&apps_smmu 0x620 0x00>;
	};

	demux {
		compatible = "qcom,demux";
	};
};

&emac_gdsc {
	status = "ok";
};

&pcie_0_gdsc {
	status = "ok";
};

&pcie_1_gdsc {
	status = "ok";
};

&ufs_phy_gdsc {
	status = "ok";
};

&usb30_prim_gdsc {
	status = "ok";
};

&usb30_sec_gdsc {
	status = "ok";
};

&hlos1_vote_aggre_noc_mmu_audio_tbu_gdsc {
	status = "ok";
};

&hlos1_vote_aggre_noc_mmu_tbu1_gdsc {
	status = "ok";
};

&hlos1_vote_aggre_noc_mmu_tbu2_gdsc {
	status = "ok";
};

&hlos1_vote_aggre_noc_mmu_pcie_tbu_gdsc {
	status = "ok";
};

&hlos1_vote_mmnoc_mmu_tbu_hf0_gdsc {
	status = "ok";
};

&hlos1_vote_mmnoc_mmu_tbu_sf_gdsc {
	status = "ok";
};

&hlos1_vote_mmnoc_mmu_tbu_hf1_gdsc {
	status = "ok";
};

&hlos1_vote_turing_mmu_tbu0_gdsc {
	status = "ok";
};

&hlos1_vote_turing_mmu_tbu1_gdsc {
	status = "ok";
};

&bps_gdsc {
	clock-names = "ahb_clk";
	clocks = <&clock_gcc GCC_CAMERA_AHB_CLK>;
	parent-supply = <&VDD_MMCX_LEVEL>;
	vdd_parent-supply = <&VDD_MMCX_LEVEL>;
	qcom,msm-bus,name = "bps_gdsc_ahb";
	qcom,msm-bus,num-cases = <2>;
	qcom,msm-bus,num-paths = <1>;
	qcom,msm-bus,vectors-KBps =
		<MSM_BUS_MASTER_AMPSS_M0 MSM_BUS_SLAVE_CAMERA_CFG 0 0>,
		<MSM_BUS_MASTER_AMPSS_M0 MSM_BUS_SLAVE_CAMERA_CFG 0 1>;
	qcom,support-hw-trigger;
	status = "ok";
};

&ipe_0_gdsc {
	clock-names = "ahb_clk";
	clocks = <&clock_gcc GCC_CAMERA_AHB_CLK>;
	parent-supply = <&VDD_MMCX_LEVEL>;
	vdd_parent-supply = <&VDD_MMCX_LEVEL>;
	qcom,msm-bus,name = "ipe_0_gdsc_ahb";
	qcom,msm-bus,num-cases = <2>;
	qcom,msm-bus,num-paths = <1>;
	qcom,msm-bus,vectors-KBps =
		<MSM_BUS_MASTER_AMPSS_M0 MSM_BUS_SLAVE_CAMERA_CFG 0 0>,
		<MSM_BUS_MASTER_AMPSS_M0 MSM_BUS_SLAVE_CAMERA_CFG 0 1>;
	qcom,support-hw-trigger;
	status = "ok";
};

&ipe_1_gdsc {
	clock-names = "ahb_clk";
	clocks = <&clock_gcc GCC_CAMERA_AHB_CLK>;
	parent-supply = <&VDD_MMCX_LEVEL>;
	vdd_parent-supply = <&VDD_MMCX_LEVEL>;
	qcom,msm-bus,name = "ipe_1_gdsc_ahb";
	qcom,msm-bus,num-cases = <2>;
	qcom,msm-bus,num-paths = <1>;
	qcom,msm-bus,vectors-KBps =
		<MSM_BUS_MASTER_AMPSS_M0 MSM_BUS_SLAVE_CAMERA_CFG 0 0>,
		<MSM_BUS_MASTER_AMPSS_M0 MSM_BUS_SLAVE_CAMERA_CFG 0 1>;
	qcom,support-hw-trigger;
	status = "ok";
};

&ife_0_gdsc {
	clock-names = "ahb_clk";
	clocks = <&clock_gcc GCC_CAMERA_AHB_CLK>;
	parent-supply = <&VDD_MMCX_LEVEL>;
	vdd_parent-supply = <&VDD_MMCX_LEVEL>;
	qcom,msm-bus,name = "ife_0_gdsc_ahb";
	qcom,msm-bus,num-cases = <2>;
	qcom,msm-bus,num-paths = <1>;
	qcom,msm-bus,vectors-KBps =
		<MSM_BUS_MASTER_AMPSS_M0 MSM_BUS_SLAVE_CAMERA_CFG 0 0>,
		<MSM_BUS_MASTER_AMPSS_M0 MSM_BUS_SLAVE_CAMERA_CFG 0 1>;
	status = "ok";
};

&ife_1_gdsc {
	clock-names = "ahb_clk";
	clocks = <&clock_gcc GCC_CAMERA_AHB_CLK>;
	parent-supply = <&VDD_MMCX_LEVEL>;
	vdd_parent-supply = <&VDD_MMCX_LEVEL>;
	qcom,msm-bus,name = "ife_1_gdsc_ahb";
	qcom,msm-bus,num-cases = <2>;
	qcom,msm-bus,num-paths = <1>;
	qcom,msm-bus,vectors-KBps =
		<MSM_BUS_MASTER_AMPSS_M0 MSM_BUS_SLAVE_CAMERA_CFG 0 0>,
		<MSM_BUS_MASTER_AMPSS_M0 MSM_BUS_SLAVE_CAMERA_CFG 0 1>;
	status = "ok";
};

&titan_top_gdsc {
	clock-names = "ahb_clk";
	clocks = <&clock_gcc GCC_CAMERA_AHB_CLK>;
	parent-supply = <&VDD_MMCX_LEVEL>;
	vdd_parent-supply = <&VDD_MMCX_LEVEL>;
	qcom,msm-bus,name = "titan_top_gdsc_ahb";
	qcom,msm-bus,num-cases = <2>;
	qcom,msm-bus,num-paths = <1>;
	qcom,msm-bus,vectors-KBps =
		<MSM_BUS_MASTER_AMPSS_M0 MSM_BUS_SLAVE_CAMERA_CFG 0 0>,
		<MSM_BUS_MASTER_AMPSS_M0 MSM_BUS_SLAVE_CAMERA_CFG 0 1>;
	status = "ok";
};

&mdss_core_gdsc {
	clock-names = "ahb_clk";
	clocks = <&clock_gcc GCC_DISP_AHB_CLK>;
	parent-supply = <&VDD_MMCX_LEVEL>;
	vdd_parent-supply = <&VDD_MMCX_LEVEL>;
	qcom,msm-bus,name = "mdss_core_gdsc_ahb";
	qcom,msm-bus,num-cases = <2>;
	qcom,msm-bus,num-paths = <1>;
	qcom,msm-bus,vectors-KBps =
		<MSM_BUS_MASTER_AMPSS_M0 MSM_BUS_SLAVE_DISPLAY_CFG 0 0>,
		<MSM_BUS_MASTER_AMPSS_M0 MSM_BUS_SLAVE_DISPLAY_CFG 0 1>;
	status = "ok";
};

&gpu_cx_gdsc {
	parent-supply = <&VDD_CX_LEVEL>;
	status = "ok";
};

&gpu_gx_gdsc {
	parent-supply = <&pm8150l_s2_level>;
	vdd_parent-supply = <&pm8150l_s2_level>;
	status = "ok";
};

&mvsc_gdsc {
	clock-names = "ahb_clk";
	clocks = <&clock_gcc GCC_VIDEO_AHB_CLK>;
	parent-supply = <&VDD_MMCX_LEVEL>;
	vdd_parent-supply = <&VDD_MMCX_LEVEL>;
	qcom,msm-bus,name = "mvsc_gdsc_ahb";
	qcom,msm-bus,num-cases = <2>;
	qcom,msm-bus,num-paths = <1>;
	qcom,msm-bus,vectors-KBps =
		<MSM_BUS_MASTER_AMPSS_M0 MSM_BUS_SLAVE_VENUS_CFG 0 0>,
		<MSM_BUS_MASTER_AMPSS_M0 MSM_BUS_SLAVE_VENUS_CFG 0 1>;
	status = "ok";
};

&mvs0_gdsc {
	clock-names = "ahb_clk";
	clocks = <&clock_gcc GCC_VIDEO_AHB_CLK>;
	parent-supply = <&VDD_MMCX_LEVEL>;
	vdd_parent-supply = <&VDD_MMCX_LEVEL>;
	qcom,msm-bus,name = "mvs0_gdsc_ahb";
	qcom,msm-bus,num-cases = <2>;
	qcom,msm-bus,num-paths = <1>;
	qcom,msm-bus,vectors-KBps =
		<MSM_BUS_MASTER_AMPSS_M0 MSM_BUS_SLAVE_VENUS_CFG 0 0>,
		<MSM_BUS_MASTER_AMPSS_M0 MSM_BUS_SLAVE_VENUS_CFG 0 1>;
	qcom,support-hw-trigger;
	status = "ok";
};

&mvs1_gdsc {
	clock-names = "ahb_clk";
	clocks = <&clock_gcc GCC_VIDEO_AHB_CLK>;
	parent-supply = <&VDD_MMCX_LEVEL>;
	vdd_parent-supply = <&VDD_MMCX_LEVEL>;
	qcom,msm-bus,name = "mvs1_gdsc_ahb";
	qcom,msm-bus,num-cases = <2>;
	qcom,msm-bus,num-paths = <1>;
	qcom,msm-bus,vectors-KBps =
		<MSM_BUS_MASTER_AMPSS_M0 MSM_BUS_SLAVE_VENUS_CFG 0 0>,
		<MSM_BUS_MASTER_AMPSS_M0 MSM_BUS_SLAVE_VENUS_CFG 0 1>;
	qcom,support-hw-trigger;
	status = "ok";
};

&npu_core_gdsc {
	clock-names = "ahb_clk";
	clocks = <&clock_gcc GCC_NPU_CFG_AHB_CLK>;
	status = "ok";
};
#include "sm8150-pinctrl.dtsi"
#include "sm8150-slpi-pinctrl.dtsi"
#include "sm8150-regulator.dtsi"
#include "sm8150-ion.dtsi"
#include "sm8150-bus.dtsi"
#include "sm8150-pcie.dtsi"
#include "sm8150-smp2p.dtsi"
#include "sm8150-coresight.dtsi"
#include "msm-arm-smmu-sm8150.dtsi"
#include "sm8150-qupv3.dtsi"
#include "sm8150-npu.dtsi"
#include "sm8150-pm.dtsi"
#include "sm8150-audio.dtsi"
#include "sm8150-vidc.dtsi"
#include "sm8150-thermal.dtsi"
#include "sm8150-usb.dtsi"
#include "sm8150-gpu.dtsi"
#include "sm8150-mhi.dtsi"<|MERGE_RESOLUTION|>--- conflicted
+++ resolved
@@ -574,11 +574,7 @@
 			compatible = "android,firmware";
 			shared_meta: vbmeta {
 				compatible = "android,vbmeta";
-<<<<<<< HEAD
-				parts = "vbmeta,boot,system,vendor,dtbo,vm-linux";
-=======
 				parts = "vbmeta,boot,system,vendor,dtbo,odm";
->>>>>>> b6fbaa1d
 			};
 			android_q_fstab: fstab {
 				compatible = "android,fstab";
@@ -590,15 +586,6 @@
 					fsmgr_flags = "wait,slotselect,avb";
 					status = "ok";
 				};
-<<<<<<< HEAD
-				vm-linux {
-					compatible = "android,vm-linux";
-					dev = "/dev/block/platform/soc/8804000.sdhci/by-name/vm-linux";
-					type = "emmc";
-					mnt_flags = "ro";
-					fsmgr_flags = "wait,slotselect";
-					status = "";
-=======
 				odm {
 					compatible = "android,odm";
 					dev = "/dev/block/platform/soc/8804000.sdhci/by-name/odm";
@@ -606,7 +593,6 @@
 					mnt_flags = "ro,barrier=1,discard";
 					fsmgr_flags = "wait,slotselect,avb";
 					status = "ok";
->>>>>>> b6fbaa1d
 				};
 			};
 		};
