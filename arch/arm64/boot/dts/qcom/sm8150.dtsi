/* Copyright (c) 2017-2019, The Linux Foundation. All rights reserved.
 *
 * This program is free software; you can redistribute it and/or modify
 * it under the terms of the GNU General Public License version 2 and
 * only version 2 as published by the Free Software Foundation.
 *
 * This program is distributed in the hope that it will be useful,
 * but WITHOUT ANY WARRANTY; without even the implied warranty of
 * MERCHANTABILITY or FITNESS FOR A PARTICULAR PURPOSE.  See the
 * GNU General Public License for more details.
 */

#include "skeleton64.dtsi"
#include <dt-bindings/clock/qcom,gcc-sm8150.h>
#include <dt-bindings/clock/qcom,camcc-sm8150.h>
#include <dt-bindings/clock/qcom,dispcc-sm8150.h>
#include <dt-bindings/clock/qcom,gpucc-sm8150.h>
#include <dt-bindings/clock/qcom,scc-sm8150.h>
#include <dt-bindings/clock/qcom,videocc-sm8150.h>
#include <dt-bindings/clock/qcom,cpucc-sm8150.h>
#include <dt-bindings/clock/qcom,npucc-sm8150.h>
#include <dt-bindings/clock/qcom,rpmh.h>
#include <dt-bindings/clock/qcom,aop-qmp.h>
#include <dt-bindings/regulator/qcom,rpmh-regulator.h>
#include <dt-bindings/interrupt-controller/arm-gic.h>
#include <dt-bindings/soc/qcom,tcs-mbox.h>
#include <dt-bindings/soc/qcom,dcc_v2.h>
#include <dt-bindings/msm/msm-bus-ids.h>
#include <dt-bindings/spmi/spmi.h>

#define MHZ_TO_MBPS(mhz, w) ((mhz * 1000000 * w) / (1024 * 1024))
#define BW_OPP_ENTRY(mhz, w) opp-mhz {opp-hz = /bits/ 64 <MHZ_TO_MBPS(mhz, w)>;}

/ {
	model = "Qualcomm Technologies, Inc. SM8150";
	compatible = "qcom,sm8150";
	qcom,msm-name = "SM8150 V1";
	qcom,msm-id = <339 0x10000>;
	interrupt-parent = <&pdc>;

	mem-offline {
		compatible = "qcom,mem-offline";
		offline-sizes = <0x1 0x40000000 0x0 0x40000000>,
				<0x1 0xc0000000 0x0 0x80000000>;
		granule = <512>;
		mboxes = <&qmp_aop 0>;
	};

	aliases {
		ufshc1 = &ufshc_mem; /* Embedded UFS slot */
		sdhc2 = &sdhc_2; /* SDC2 SD card slot */
		pci-domain0 = &pcie0; /* PCIe0 domain */
		pci-domain1 = &pcie1; /* PCIe1 domain */
		mhi0 = &mhi_0;
		mhi1 = &mhi_1;
		mhi_netdev0 = &mhi_netdev_0;
		mhi_netdev2 = &mhi_netdev_2;
	};

	aliases {
		serial0 = &qupv3_se12_2uart;
		hsuart0 = &qupv3_se13_4uart;
		spi0 = &qupv3_se3_spi;
		i2c0 = &qupv3_se4_i2c;
		i2c1 = &qupv3_se8_i2c;
	};

	cpus {
		#address-cells = <2>;
		#size-cells = <0>;

		CPU0: cpu@0 {
			device_type = "cpu";
			compatible = "arm,armv8";
			reg = <0x0 0x0>;
			enable-method = "psci";
			capacity-dmips-mhz = <1024>;
			cache-size = <0x8000>;
			next-level-cache = <&L2_0>;
			sched-energy-costs = <&CPU_COST_0 &CLUSTER_COST_0>;
			qcom,lmh-dcvs = <&lmh_dcvs0>;
			#cooling-cells = <2>;
			L2_0: l2-cache {
			      compatible = "arm,arch-cache";
			      cache-size = <0x20000>;
			      cache-level = <2>;
			      next-level-cache = <&L3_0>;

				L3_0: l3-cache {
				      compatible = "arm,arch-cache";
				      cache-size = <0x200000>;
				      cache-level = <3>;
				};
			};

			L1_I_0: l1-icache {
				compatible = "arm,arch-cache";
				qcom,dump-size = <0x8800>;
			};

			L1_D_0: l1-dcache {
				compatible = "arm,arch-cache";
				qcom,dump-size = <0x9000>;
			};

			L2_TLB_0: l2-tlb {
				qcom,dump-size = <0x5000>;
			};
		};

		CPU1: cpu@100 {
			device_type = "cpu";
			compatible = "arm,armv8";
			reg = <0x0 0x100>;
			enable-method = "psci";
			capacity-dmips-mhz = <1024>;
			cache-size = <0x8000>;
			next-level-cache = <&L2_1>;
			sched-energy-costs = <&CPU_COST_0 &CLUSTER_COST_0>;
			qcom,lmh-dcvs = <&lmh_dcvs0>;
			#cooling-cells = <2>;
			L2_1: l2-cache {
			      compatible = "arm,arch-cache";
			      cache-size = <0x20000>;
			      cache-level = <2>;
			      next-level-cache = <&L3_0>;
			};

			L1_I_100: l1-icache {
				compatible = "arm,arch-cache";
				qcom,dump-size = <0x8800>;
			};

			L1_D_100: l1-dcache {
				compatible = "arm,arch-cache";
				qcom,dump-size = <0x9000>;
			};

			L2_TLB_100: l2-tlb {
				qcom,dump-size = <0x5000>;
			};
		};

		CPU2: cpu@200 {
			device_type = "cpu";
			compatible = "arm,armv8";
			reg = <0x0 0x200>;
			enable-method = "psci";
			capacity-dmips-mhz = <1024>;
			cache-size = <0x8000>;
			next-level-cache = <&L2_2>;
			sched-energy-costs = <&CPU_COST_0 &CLUSTER_COST_0>;
			qcom,lmh-dcvs = <&lmh_dcvs0>;
			#cooling-cells = <2>;
			L2_2: l2-cache {
			      compatible = "arm,arch-cache";
			      cache-size = <0x20000>;
			      cache-level = <2>;
			      next-level-cache = <&L3_0>;
			};

			L1_I_200: l1-icache {
				compatible = "arm,arch-cache";
				qcom,dump-size = <0x8800>;
			};

			L1_D_200: l1-dcache {
				compatible = "arm,arch-cache";
				qcom,dump-size = <0x9000>;
			};

			L2_TLB_200: l2-tlb {
				qcom,dump-size = <0x5000>;
			};
		};

		CPU3: cpu@300 {
			device_type = "cpu";
			compatible = "arm,armv8";
			reg = <0x0 0x300>;
			enable-method = "psci";
			capacity-dmips-mhz = <1024>;
			cache-size = <0x8000>;
			next-level-cache = <&L2_3>;
			sched-energy-costs = <&CPU_COST_0 &CLUSTER_COST_0>;
			qcom,lmh-dcvs = <&lmh_dcvs0>;
			#cooling-cells = <2>;
			L2_3: l2-cache {
			      compatible = "arm,arch-cache";
			      cache-size = <0x20000>;
			      cache-level = <2>;
			      next-level-cache = <&L3_0>;
			};

			L1_I_300: l1-icache {
				compatible = "arm,arch-cache";
				qcom,dump-size = <0x8800>;
			};

			L1_D_300: l1-dcache {
				compatible = "arm,arch-cache";
				qcom,dump-size = <0x9000>;
			};

			L2_TLB_300: l2-tlb {
				qcom,dump-size = <0x5000>;
			};
		};

		CPU4: cpu@400 {
			device_type = "cpu";
			compatible = "arm,armv8";
			reg = <0x0 0x400>;
			enable-method = "psci";
			capacity-dmips-mhz = <1740>;
			cache-size = <0x20000>;
			next-level-cache = <&L2_4>;
			sched-energy-costs = <&CPU_COST_1 &CLUSTER_COST_1>;
			qcom,lmh-dcvs = <&lmh_dcvs1>;
			#cooling-cells = <2>;
			L2_4: l2-cache {
			      compatible = "arm,arch-cache";
			      cache-size = <0x40000>;
			      cache-level = <2>;
			      next-level-cache = <&L3_0>;
			      qcom,dump-size = <0x88000>;
			};

			L1_I_400: l1-icache {
				compatible = "arm,arch-cache";
				qcom,dump-size = <0x11000>;
			};

			L1_D_400: l1-dcache {
				compatible = "arm,arch-cache";
				qcom,dump-size = <0x12000>;
			};

			L1_ITLB_400: l1-itlb {
				qcom,dump-size = <0x300>;
			};

			L1_DTLB_400: l1-dtlb {
				qcom,dump-size = <0x480>;
			};

			L2_TLB_400: l2-tlb {
				qcom,dump-size = <0x7800>;
			};
		};

		CPU5: cpu@500 {
			device_type = "cpu";
			compatible = "arm,armv8";
			reg = <0x0 0x500>;
			enable-method = "psci";
			capacity-dmips-mhz = <1740>;
			cache-size = <0x20000>;
			next-level-cache = <&L2_5>;
			sched-energy-costs = <&CPU_COST_1 &CLUSTER_COST_1>;
			qcom,lmh-dcvs = <&lmh_dcvs1>;
			#cooling-cells = <2>;
			L2_5: l2-cache {
			      compatible = "arm,arch-cache";
			      cache-size = <0x40000>;
			      cache-level = <2>;
			      next-level-cache = <&L3_0>;
			      qcom,dump-size = <0x88000>;
			};

			L1_I_500: l1-icache {
				compatible = "arm,arch-cache";
				qcom,dump-size = <0x11000>;
			};

			L1_D_500: l1-dcache {
				compatible = "arm,arch-cache";
				qcom,dump-size = <0x12000>;
			};

			L1_ITLB_500: l1-itlb {
				qcom,dump-size = <0x300>;
			};

			L1_DTLB_500: l1-dtlb {
				qcom,dump-size = <0x480>;
			};

			L2_TLB_500: l2-tlb {
				qcom,dump-size = <0x7800>;
			};
		};

		CPU6: cpu@600 {
			device_type = "cpu";
			compatible = "arm,armv8";
			reg = <0x0 0x600>;
			enable-method = "psci";
			capacity-dmips-mhz = <1740>;
			cache-size = <0x20000>;
			next-level-cache = <&L2_6>;
			sched-energy-costs = <&CPU_COST_1 &CLUSTER_COST_1>;
			qcom,lmh-dcvs = <&lmh_dcvs1>;
			#cooling-cells = <2>;
			L2_6: l2-cache {
			      compatible = "arm,arch-cache";
			      cache-size = <0x40000>;
			      cache-level = <2>;
			      next-level-cache = <&L3_0>;
			      qcom,dump-size = <0x88000>;
			};

			L1_I_600: l1-icache {
				compatible = "arm,arch-cache";
				qcom,dump-size = <0x11000>;
			};

			L1_D_600: l1-dcache {
				compatible = "arm,arch-cache";
				qcom,dump-size = <0x12000>;
			};

			L1_ITLB_600: l1-itlb {
				qcom,dump-size = <0x300>;
			};

			L1_DTLB_600: l1-dtlb {
				qcom,dump-size = <0x480>;
			};

			L2_TLB_600: l2-tlb {
				qcom,dump-size = <0x7800>;
			};
		};

		CPU7: cpu@700 {
			device_type = "cpu";
			compatible = "arm,armv8";
			reg = <0x0 0x700>;
			enable-method = "psci";
			capacity-dmips-mhz = <1740>;
			cache-size = <0x20000>;
			next-level-cache = <&L2_7>;
			sched-energy-costs = <&CPU_COST_2 &CLUSTER_COST_2>;
			qcom,lmh-dcvs = <&lmh_dcvs1>;
			#cooling-cells = <2>;
			L2_7: l2-cache {
			      compatible = "arm,arch-cache";
			      cache-size = <0x80000>;
			      cache-level = <2>;
			      next-level-cache = <&L3_0>;
			      qcom,dump-size = <0x110000>;
			};

			L1_I_700: l1-icache {
				compatible = "arm,arch-cache";
				qcom,dump-size = <0x11000>;
			};

			L1_D_700: l1-dcache {
				compatible = "arm,arch-cache";
				qcom,dump-size = <0x12000>;
			};

			L1_ITLB_700: l1-itlb {
				qcom,dump-size = <0x300>;
			};

			L1_DTLB_700: l1-dtlb {
				qcom,dump-size = <0x480>;
			};

			L2_TLB_700: l2-tlb {
				qcom,dump-size = <0x7800>;
			};
		};

		cpu-map {
			cluster0 {
				core0 {
					cpu = <&CPU0>;
				};

				core1 {
					cpu = <&CPU1>;
				};

				core2 {
					cpu = <&CPU2>;
				};

				core3 {
					cpu = <&CPU3>;
				};
			};

			cluster1 {
				core0 {
					cpu = <&CPU4>;
				};

				core1 {
					cpu = <&CPU5>;
				};

				core2 {
					cpu = <&CPU6>;
				};
			};

			cluster2 {
				core0 {
					cpu = <&CPU7>;
				};
			};
		};
	};

	energy_costs: energy-costs {
		compatible = "sched-energy";

		CPU_COST_0: core-cost0 {
			busy-cost-data = <
				 300000  28
				 403200  30
				 480000  33
				 576000  37
				 672000  42
				 768000  47
				 864000  54
				 979200  63
				1075200  70
				1171200  79
				1267200  88
			>;
			idle-cost-data = <
				18 14 12
			>;
		};

		CPU_COST_1: core-cost1 {
			busy-cost-data = <
				 576000 133
				 672000 152
				 768000 175
				 864000 202
				 960000 233
				1056000 267
				1152000 304
				1248000 344
				1344000 386
				1420800 421
				1497600 458
				1593600 505
				1689600 560
				1785600 622
				1862400 678
				1939200 740
				2016000 807
			>;
			idle-cost-data = <
				80 60 40
			>;
		};

		CPU_COST_2: core-cost2 {
			busy-cost-data = <
				 691200 171
				 768000 195
				 864000 230
				 940800 261
				1017600 294
				1113600 337
				1190400 373
				1286400 418
				1363200 455
				1459200 503
				1536000 545
				1632000 602
				1728000 666
				1824000 739
				1900800 806
				1977600 879
				2054400 960
			>;
			idle-cost-data = <
				110 90 70
			>;
		};

		CLUSTER_COST_0: cluster-cost0 {
			busy-cost-data = <
				 300000  3
				 403200  4
				 480000  4
				 576000  4
				 672000  5
				 768000  5
				 864000  6
				 979200  7
				1075200  8
				1171200  9
				1267200 10
			>;
			idle-cost-data = <
				3 2 1
			>;
		};

		CLUSTER_COST_1: cluster-cost1 {
			busy-cost-data = <
				 576000  25
				 672000  26
				 768000  27
				 864000  28
				 960000  29
				1056000  30
				1152000  32
				1248000  34
				1344000  37
				1420800  40
				1497600  45
				1593600  50
				1689600  57
				1785600  64
				1862400  74
				1939200  90
				2016000 106

			>;
			idle-cost-data = <
				3 2 1
			>;
		};

		CLUSTER_COST_2: cluster-cost2 {
			busy-cost-data = <
				 691200  30
				 768000  33
				 864000  36
				 940800  39
				1017600  42
				1113600  46
				1190400  49
				1286400  55
				1363200  67
				1459200  77
				1536000  87
				1632000 100
				1728000 110
				1824000 120
				1900800 128
				1977600 135
				2054400 140
			>;
			idle-cost-data = <
				3 2 1
			>;
		};
	}; /* energy-costs */

	psci {
		compatible = "arm,psci-1.0";
		method = "smc";
	};

	chosen {
		bootargs = "rcupdate.rcu_expedited=1 rcu_nocbs=0-7 cgroup.memory=nokmem,nosocket";
	};

	soc: soc { };

	firmware: firmware {
		android {
			compatible = "android,firmware";
<<<<<<< HEAD

			fstab {
=======
			shared_meta: vbmeta {
				compatible = "android,vbmeta";
				parts = "vbmeta,boot,system,vendor,dtbo,odm";
			};
			android_q_fstab: fstab {
>>>>>>> b10268a7
				compatible = "android,fstab";
				vendor {
					compatible = "android,vendor";
					dev = "/dev/block/platform/soc/8804000.sdhci/by-name/vendor";
					type = "ext4";
					mnt_flags = "ro,barrier=1,discard";
<<<<<<< HEAD
					fsmgr_flags = "wait,slotselect";
=======
					fsmgr_flags = "wait,slotselect,avb";
					status = "ok";
				};
				odm {
					compatible = "android,odm";
					dev = "/dev/block/platform/soc/8804000.sdhci/by-name/odm";
					type = "ext4";
					mnt_flags = "ro,barrier=1,discard";
					fsmgr_flags = "wait,slotselect,avb";
>>>>>>> b10268a7
					status = "ok";
				};
			};
		};
	};

	reserved_memory: reserved-memory {
		#address-cells = <2>;
		#size-cells = <2>;
		ranges;

		hyp_mem: hyp_mem {
			no-map;
			reg = <0x0 0x85700000 0x0 0x600000>;
		};

		xbl_aop_mem: xbl_aop_mem {
			no-map;
			reg = <0x0 0x85e00000 0x0 0x140000>;
		};

		smem_region: smem {
			no-map;
			reg = <0x0 0x86000000 0x0 0x200000>;
		};

		removed_regions: removed_regions {
			no-map;
			reg = <0x0 0x86200000 0x0 0x5500000>;
		};

		pil_camera_mem: camera_region {
			compatible = "removed-dma-pool";
			no-map;
			reg = <0x0 0x8b700000 0x0 0x500000>;
		};

		pil_wlan_fw_mem: pil_wlan_fw_region {
			compatible = "removed-dma-pool";
			no-map;
			reg = <0x0 0x8bc00000 0x0 0x180000>;
		};

		pil_npu_mem: pil_npu_region {
			compatible = "removed-dma-pool";
			no-map;
			reg = <0x0 0x8bd80000 0x0 0x80000>;
		};

		pil_adsp_mem: pil_adsp_region {
			compatible = "removed-dma-pool";
			no-map;
			reg = <0x0 0x8be00000 0x0 0x1a00000>;
		};

		pil_modem_mem: modem_region {
			compatible = "removed-dma-pool";
			no-map;
			reg = <0x0 0x8d800000 0x0 0x9600000>;
		};

		pil_video_mem: pil_video_region {
			compatible = "removed-dma-pool";
			no-map;
			reg = <0x0 0x96e00000 0x0 0x500000>;
		};

		pil_slpi_mem: pil_slpi_region {
			compatible = "removed-dma-pool";
			no-map;
			reg = <0x0 0x97300000 0x0 0x1400000>;
		};

		pil_ipa_fw_mem: pil_ipa_fw_region {
			compatible = "removed-dma-pool";
			no-map;
			reg = <0x0 0x98700000 0x0 0x10000>;
		};

		pil_ipa_gsi_mem: pil_ipa_gsi_region {
			compatible = "removed-dma-pool";
			no-map;
			reg = <0x0 0x98710000 0x0 0x5000>;
		};

		pil_gpu_mem: pil_gpu_region {
			compatible = "removed-dma-pool";
			no-map;
			reg = <0x0 0x98715000 0x0 0x2000>;
		};

		pil_spss_mem: pil_spss_region {
			compatible = "removed-dma-pool";
			no-map;
			reg = <0x0 0x98800000 0x0 0x100000>;
		};

		pil_cdsp_mem: cdsp_regions {
			compatible = "removed-dma-pool";
			no-map;
			reg = <0x0 0x98900000 0x0 0x1400000>;
		};

<<<<<<< HEAD
		ramoops: ramoops@85600000 {
			compatible = "ramoops";
			reg = <0 0x85600000 0 0x00100000>;
			record-size = <0x20000>;
			console-size = <0x40000>;
			pmsg-size = <0x20000>;
		};

		qseecom_mem: qseecom_region@0x9e400000 {
=======
		qseecom_mem: qseecom_region {
>>>>>>> b10268a7
			compatible = "shared-dma-pool";
			no-map;
			reg = <0 0x9e400000 0 0x1400000>;
		};

		cdsp_sec_mem: cdsp_sec_regions {
			compatible = "removed-dma-pool";
			no-map;
			reg = <0x0 0xa4c00000 0x0 0x3c00000>;
		};

		cont_splash_memory: cont_splash_region {
			reg = <0x0 0x9c000000 0x0 0x02400000>;
			label = "cont_splash_region";
		};

		disp_rdump_memory: disp_rdump_region {
			reg = <0x0 0x9c000000 0x0 0x02400000>;
			label = "disp_rdump_region";
		};

		adsp_mem: adsp_region {
			compatible = "shared-dma-pool";
			alloc-ranges = <0x0 0x00000000 0x0 0xffffffff>;
			reusable;
			alignment = <0x0 0x400000>;
			size = <0x0 0x1000000>;
		};

		cdsp_mem: cdsp_region {
			compatible = "shared-dma-pool";
			alloc-ranges = <0x0 0x00000000 0x0 0xffffffff>;
			reusable;
			alignment = <0x0 0x400000>;
			size = <0x0 0x400000>;
		};

		user_contig_mem: user_contig_region {
			compatible = "shared-dma-pool";
			alloc-ranges = <0x0 0x00000000 0x0 0xffffffff>;
			reusable;
			alignment = <0x0 0x400000>;
			size = <0x0 0x1000000>;
		};

		qseecom_ta_mem: qseecom_ta_region {
			compatible = "shared-dma-pool";
			alloc-ranges = <0x0 0x00000000 0x0 0xffffffff>;
			reusable;
			alignment = <0x0 0x400000>;
			size = <0x0 0x1000000>;
		};

		sp_mem: sp_region {  /* SPSS-HLOS ION shared mem */
			compatible = "shared-dma-pool";
			alloc-ranges = <0x0 0x00000000 0x0 0xffffffff>;
			reusable;
			alignment = <0x0 0x400000>;
			size = <0x0 0x800000>;
		};

		secure_display_memory: secure_display_region { /* Secure UI */
			compatible = "shared-dma-pool";
			alloc-ranges = <0x0 0x00000000 0x0 0xffffffff>;
			reusable;
			alignment = <0x0 0x400000>;
			size = <0x0 0xA000000>;
		};

		dump_mem: mem_dump_region {
			compatible = "shared-dma-pool";
			reusable;
			size = <0 0x2400000>;
		};

		/* global autoconfigured region for contiguous allocations */
		linux,cma {
			compatible = "shared-dma-pool";
			alloc-ranges = <0x0 0x00000000 0x0 0xffffffff>;
			reusable;
			alignment = <0x0 0x400000>;
			size = <0x0 0x2800000>;
			linux,cma-default;
		};
	};

	vendor: vendor {
		#address-cells = <1>;
		#size-cells = <1>;
		ranges = <0 0 0 0xffffffff>;
		compatible = "simple-bus";
	};
};

#include "sm8150-gdsc.dtsi"

#include "sm8150-sde-pll.dtsi"
#include "sm8150-sde.dtsi"
#include "msm-rdbg.dtsi"

#include "sm8150-camera.dtsi"

#include "msm-qvr-external.dtsi"

&soc {
	#address-cells = <1>;
	#size-cells = <1>;
	ranges = <0 0 0 0xffffffff>;
	compatible = "simple-bus";

	spss_utils: qcom,spss_utils {
		compatible = "qcom,spss-utils";
		/* spss fuses physical address */
		qcom,spss-fuse1-addr = <0x007841c4>;
		qcom,spss-fuse1-bit = <27>;
		qcom,spss-fuse2-addr = <0x007841c4>;
		qcom,spss-fuse2-bit = <26>;
		qcom,spss-dev-firmware-name  = "spss1d";  /* 8 chars max */
		qcom,spss-test-firmware-name = "spss1t";  /* 8 chars max */
		qcom,spss-prod-firmware-name = "spss1p";  /* 8 chars max */
		qcom,spss-debug-reg-addr = <0x01886020>;
		qcom,spss-emul-type-reg-addr = <0x01fc8004>;
		status = "ok";
	};

	qcom,spcom {
		compatible = "qcom,spcom";

		/* predefined channels, remote side is server */
		qcom,spcom-ch-names = "sp_kernel", "sp_ssr";
		status = "ok";
	};

	jtag_mm0: jtagmm@7040000 {
		compatible = "qcom,jtagv8-mm";
		reg = <0x7040000 0x1000>;
		reg-names = "etm-base";

		clocks = <&clock_aop QDSS_CLK>;
		clock-names = "core_clk";

		qcom,coresight-jtagmm-cpu = <&CPU0>;
	};

	jtag_mm1: jtagmm@7140000 {
		compatible = "qcom,jtagv8-mm";
		reg = <0x7140000 0x1000>;
		reg-names = "etm-base";

		clocks = <&clock_aop QDSS_CLK>;
		clock-names = "core_clk";

		qcom,coresight-jtagmm-cpu = <&CPU1>;
	};

	jtag_mm2: jtagmm@7240000 {
		compatible = "qcom,jtagv8-mm";
		reg = <0x7240000 0x1000>;
		reg-names = "etm-base";

		clocks = <&clock_aop QDSS_CLK>;
		clock-names = "core_clk";

		qcom,coresight-jtagmm-cpu = <&CPU2>;
	};

	jtag_mm3: jtagmm@7340000 {
		compatible = "qcom,jtagv8-mm";
		reg = <0x7340000 0x1000>;
		reg-names = "etm-base";

		clocks = <&clock_aop QDSS_CLK>;
		clock-names = "core_clk";

		qcom,coresight-jtagmm-cpu = <&CPU3>;
	};

	jtag_mm4: jtagmm@7440000 {
		compatible = "qcom,jtagv8-mm";
		reg = <0x7440000 0x1000>;
		reg-names = "etm-base";

		clocks = <&clock_aop QDSS_CLK>;
		clock-names = "core_clk";

		qcom,coresight-jtagmm-cpu = <&CPU4>;
	};

	jtag_mm5: jtagmm@7540000 {
		compatible = "qcom,jtagv8-mm";
		reg = <0x7540000 0x1000>;
		reg-names = "etm-base";

		clocks = <&clock_aop QDSS_CLK>;
		clock-names = "core_clk";

		qcom,coresight-jtagmm-cpu = <&CPU5>;
	};

	jtag_mm6: jtagmm@7640000 {
		compatible = "qcom,jtagv8-mm";
		reg = <0x7640000 0x1000>;
		reg-names = "etm-base";

		clocks = <&clock_aop QDSS_CLK>;
		clock-names = "core_clk";

		qcom,coresight-jtagmm-cpu = <&CPU6>;
	};

	jtag_mm7: jtagmm@7740000 {
		compatible = "qcom,jtagv8-mm";
		reg = <0x7740000 0x1000>;
		reg-names = "etm-base";

		clocks = <&clock_aop QDSS_CLK>;
		clock-names = "core_clk";

		qcom,coresight-jtagmm-cpu = <&CPU7>;
	};

	intc: interrupt-controller@17a00000 {
		compatible = "arm,gic-v3";
		#interrupt-cells = <3>;
		interrupt-controller;
		#redistributor-regions = <1>;
		redistributor-stride = <0x0 0x20000>;
		reg = <0x17a00000 0x10000>,     /* GICD */
		      <0x17a60000 0x100000>;    /* GICR * 8 */
		interrupts = <1 9 4>;
		interrupt-parent = <&intc>;
	};

	gict: gict@17a20000 {
		compatible = "arm,gic-600-erp";
		reg = <0x17a20000 0x10000>;
		reg-names = "gict-base";
		interrupt-config = <46 17>;
		interrupt-names = "gict-fault", "gict-err";
		interrupts = <GIC_SPI 46 IRQ_TYPE_LEVEL_HIGH>,
			     <GIC_SPI 17 IRQ_TYPE_LEVEL_HIGH>;
	};

	pdc: interrupt-controller@0xb220000{
		compatible = "qcom,pdc-sm8150";
		reg = <0xb220000 0x400>;
		#interrupt-cells = <3>;
		interrupt-parent = <&intc>;
		interrupt-controller;
	};

	timer {
		compatible = "arm,armv8-timer";
		interrupts = <1 1 0xf08>,
			     <1 2 0xf08>,
			     <1 3 0xf08>,
			     <1 0 0xf08>;
		clock-frequency = <19200000>;
	};

	timer@0x17c20000{
		#address-cells = <1>;
		#size-cells = <1>;
		ranges;
		compatible = "arm,armv7-timer-mem";
		reg = <0x17c20000 0x1000>;
		clock-frequency = <19200000>;

		frame@0x17c21000 {
			frame-number = <0>;
			interrupts = <0 8 0x4>,
				     <0 6 0x4>;
			reg = <0x17c21000 0x1000>,
			      <0x17c22000 0x1000>;
		};

		frame@17c23000 {
			frame-number = <1>;
			interrupts = <0 9 0x4>;
			reg = <0x17c23000 0x1000>;
			status = "disabled";
		};

		frame@17c25000 {
			frame-number = <2>;
			interrupts = <0 10 0x4>;
			reg = <0x17c25000 0x1000>;
			status = "disabled";
		};

		frame@17c27000 {
			frame-number = <3>;
			interrupts = <0 11 0x4>;
			reg = <0x17c26000 0x1000>;
			status = "disabled";
		};

		frame@17c29000 {
			frame-number = <4>;
			interrupts = <0 12 0x4>;
			reg = <0x17c29000 0x1000>;
			status = "disabled";
		};

		frame@17c2b000 {
			frame-number = <5>;
			interrupts = <0 13 0x4>;
			reg = <0x17c2b000 0x1000>;
			status = "disabled";
		};

		frame@17c2d000 {
			frame-number = <6>;
			interrupts = <0 14 0x4>;
			reg = <0x17c2d000 0x1000>;
			status = "disabled";
		};
	};

	llcc_pmu: llcc-pmu@90cc000 {
		compatible = "qcom,qcom-llcc-pmu";
		reg = <0x090cc000 0x300>;
		reg-names = "lagg-base";
	};

	llcc_bw_opp_table: llcc-bw-opp-table {
		compatible = "operating-points-v2";
		BW_OPP_ENTRY( 150, 16); /*  2288 MB/s */
		BW_OPP_ENTRY( 200, 16); /*  3051 MB/s */
		BW_OPP_ENTRY( 403, 16); /*  6149 MB/s */
		BW_OPP_ENTRY( 533, 16); /*  8132 MB/s */
		BW_OPP_ENTRY( 666, 16); /* 10162 MB/s */
		BW_OPP_ENTRY( 777, 16); /* 11856 MB/s */
	};

	cpu_cpu_llcc_bw: qcom,cpu-cpu-llcc-bw {
		compatible = "qcom,devbw";
		governor = "performance";
		qcom,src-dst-ports =
			<MSM_BUS_MASTER_AMPSS_M0 MSM_BUS_SLAVE_LLCC>;
		qcom,active-only;
		operating-points-v2 = <&llcc_bw_opp_table>;
	};

	cpu_cpu_llcc_bwmon: qcom,cpu-cpu-llcc-bwmon@90b6400 {
		compatible = "qcom,bimc-bwmon4";
		reg = <0x90b6400 0x300>, <0x90b6300 0x200>;
		reg-names = "base", "global_base";
		interrupts = <GIC_SPI 581 IRQ_TYPE_LEVEL_HIGH>;
		qcom,mport = <0>;
		qcom,hw-timer-hz = <19200000>;
		qcom,target-dev = <&cpu_cpu_llcc_bw>;
		qcom,count-unit = <0x10000>;
	};

	ddr_bw_opp_table: ddr-bw-opp-table {
		compatible = "operating-points-v2";
		BW_OPP_ENTRY( 200, 4); /*  762 MB/s */
		BW_OPP_ENTRY( 300, 4); /* 1144 MB/s */
		BW_OPP_ENTRY( 451, 4); /* 1720 MB/s */
		BW_OPP_ENTRY( 547, 4); /* 2086 MB/s */
		BW_OPP_ENTRY( 681, 4); /* 2597 MB/s */
		BW_OPP_ENTRY( 768, 4); /* 2929 MB/s */
		BW_OPP_ENTRY(1017, 4); /* 3879 MB/s */
		BW_OPP_ENTRY(1296, 4); /* 4943 MB/s */
		BW_OPP_ENTRY(1555, 4); /* 5931 MB/s */
		BW_OPP_ENTRY(1804, 4); /* 6881 MB/s */
		BW_OPP_ENTRY(2092, 4); /* 7980 MB/s */
	};

	cpu_llcc_ddr_bw: qcom,cpu-llcc-ddr-bw {
		compatible = "qcom,devbw";
		governor = "performance";
		qcom,src-dst-ports =
			<MSM_BUS_MASTER_LLCC MSM_BUS_SLAVE_EBI_CH0>;
		qcom,active-only;
		operating-points-v2 = <&ddr_bw_opp_table>;
	};

	cpu_llcc_ddr_bwmon: qcom,cpu-llcc-ddr-bwmon@90cd000 {
		compatible = "qcom,bimc-bwmon5";
		reg = <0x90cd000 0x1000>;
		reg-names = "base";
		interrupts = <GIC_SPI 81 IRQ_TYPE_LEVEL_HIGH>;
		qcom,hw-timer-hz = <19200000>;
		qcom,target-dev = <&cpu_llcc_ddr_bw>;
		qcom,count-unit = <0x10000>;
	};

	suspendable_ddr_bw_opp_table: suspendable-ddr-bw-opp-table {
		compatible = "operating-points-v2";
		BW_OPP_ENTRY(   0, 4); /*    0 MB/s */
		BW_OPP_ENTRY( 200, 4); /*  762 MB/s */
		BW_OPP_ENTRY( 300, 4); /* 1144 MB/s */
		BW_OPP_ENTRY( 451, 4); /* 1720 MB/s */
		BW_OPP_ENTRY( 547, 4); /* 2086 MB/s */
		BW_OPP_ENTRY( 681, 4); /* 2597 MB/s */
		BW_OPP_ENTRY( 768, 4); /* 2929 MB/s */
		BW_OPP_ENTRY(1017, 4); /* 3879 MB/s */
		BW_OPP_ENTRY(1296, 4); /* 4943 MB/s */
		BW_OPP_ENTRY(1555, 4); /* 5931 MB/s */
		BW_OPP_ENTRY(1804, 4); /* 6881 MB/s */
		BW_OPP_ENTRY(2092, 4); /* 7980 MB/s */
	};

	npu_npu_ddr_bw: qcom,npu-npu-ddr-bw {
		compatible = "qcom,devbw";
		governor = "performance";
		qcom,src-dst-ports = <MSM_BUS_MASTER_NPU MSM_BUS_SLAVE_EBI_CH0>;
		operating-points-v2 = <&suspendable_ddr_bw_opp_table>;
	};

	npu_npu_ddr_bwmon: qcom,npu-npu-ddr-bwmon@9960300 {
		compatible = "qcom,bimc-bwmon4";
		reg = <0x9960300 0x300>, <0x9960200 0x200>;
		reg-names = "base", "global_base";
		interrupts = <GIC_SPI 365 IRQ_TYPE_LEVEL_HIGH>;
		qcom,mport = <0>;
		qcom,hw-timer-hz = <19200000>;
		qcom,target-dev = <&npu_npu_ddr_bw>;
		qcom,count-unit = <0x10000>;
	};

	cdsp_cdsp_l3_lat: qcom,cdsp-cdsp-l3-lat {
		compatible = "devfreq-simple-dev";
		clock-names = "devfreq_clk";
		clocks = <&clock_cpucc L3_MISC_VOTE_CLK>;
		governor = "powersave";
	};

	cpu0_cpu_l3_lat: qcom,cpu0-cpu-l3-lat {
		compatible = "devfreq-simple-dev";
		clock-names = "devfreq_clk";
		clocks = <&clock_cpucc L3_CLUSTER0_VOTE_CLK>;
		governor = "performance";
	};

	cpu0_cpu_l3_latmon: qcom,cpu0-cpu-l3-latmon {
		compatible = "qcom,arm-memlat-mon";
		qcom,cpulist = <&CPU0 &CPU1 &CPU2 &CPU3>;
		qcom,target-dev = <&cpu0_cpu_l3_lat>;
		qcom,cachemiss-ev = <0x17>;
		qcom,core-dev-table =
			<  300000  300000000 >,
			<  480000  403200000 >,
			<  672000  480000000 >,
			<  768000  576000000 >,
			<  864000  672000000 >,
			<  979200  768000000 >,
			< 1075200  864000000 >,
			< 1267200  960000000 >;
	};

	cpu4_cpu_l3_lat: qcom,cpu4-cpu-l3-lat {
		compatible = "devfreq-simple-dev";
		clock-names = "devfreq_clk";
		clocks = <&clock_cpucc L3_CLUSTER1_VOTE_CLK>;
		governor = "performance";
	};

	cpu4_cpu_l3_latmon: qcom,cpu4-cpu-l3-latmon {
		compatible = "qcom,arm-memlat-mon";
		qcom,cpulist = <&CPU4 &CPU5 &CPU6>;
		qcom,target-dev = <&cpu4_cpu_l3_lat>;
		qcom,cachemiss-ev = <0x17>;
		qcom,core-dev-table =
			<  300000  300000000 >,
			<  768000  576000000 >,
			< 1152000  768000000 >,
			< 1344000  960000000 >,
			< 1689600 1228800000 >,
			< 2016000 1344000000 >;
	};

	cpu7_cpu_l3_lat: qcom,cpu7-cpu-l3-lat {
		compatible = "devfreq-simple-dev";
		clock-names = "devfreq_clk";
		clocks = <&clock_cpucc L3_CLUSTER2_VOTE_CLK>;
		governor = "performance";
	};

	cpu7_cpu_l3_latmon: qcom,cpu7-cpu-l3-latmon {
		compatible = "qcom,arm-memlat-mon";
		qcom,cpulist = <&CPU7>;
		qcom,target-dev = <&cpu7_cpu_l3_lat>;
		qcom,cachemiss-ev = <0x17>;
		qcom,core-dev-table =
			<  300000  300000000 >,
			<  768000  576000000 >,
			< 1152000  768000000 >,
			< 1344000  960000000 >,
			< 1689600 1228800000 >,
			< 2016000 1344000000 >;
	};

	cpu0_cpu_llcc_lat: qcom,cpu0-cpu-llcc-lat {
		compatible = "qcom,devbw";
		governor = "performance";
		qcom,src-dst-ports =
			<MSM_BUS_MASTER_AMPSS_M0 MSM_BUS_SLAVE_LLCC>;
		qcom,active-only;
		operating-points-v2 = <&llcc_bw_opp_table>;
	};

	cpu0_cpu_llcc_latmon: qcom,cpu0-cpu-llcc-latmon {
		compatible = "qcom,arm-memlat-mon";
		qcom,cpulist = <&CPU0 &CPU1 &CPU2 &CPU3>;
		qcom,target-dev = <&cpu0_cpu_llcc_lat>;
		qcom,cachemiss-ev = <0x2A>;
		qcom,core-dev-table =
			<  300000 MHZ_TO_MBPS(150, 16) >,
			<  768000 MHZ_TO_MBPS(200, 16) >,
			< 1075200 MHZ_TO_MBPS(403, 16) >,
			< 1267200 MHZ_TO_MBPS(403, 16) >;
	};

	cpu4_cpu_llcc_lat: qcom,cpu4-cpu-llcc-lat {
		compatible = "qcom,devbw";
		governor = "performance";
		qcom,src-dst-ports =
			<MSM_BUS_MASTER_AMPSS_M0 MSM_BUS_SLAVE_LLCC>;
		qcom,active-only;
		operating-points-v2 = <&llcc_bw_opp_table>;
	};

	cpu4_cpu_llcc_latmon: qcom,cpu4-cpu-llcc-latmon {
		compatible = "qcom,arm-memlat-mon";
		qcom,cpulist = <&CPU4 &CPU5 &CPU6 &CPU7>;
		qcom,target-dev = <&cpu4_cpu_llcc_lat>;
		qcom,cachemiss-ev = <0x2A>;
		qcom,core-dev-table =
			<  300000 MHZ_TO_MBPS(150, 16) >,
			<  576000 MHZ_TO_MBPS(200, 16) >,
			<  768000 MHZ_TO_MBPS(403, 16) >,
			<  960000 MHZ_TO_MBPS(403, 16) >,
			< 1248000 MHZ_TO_MBPS(533, 16) >,
			< 1728000 MHZ_TO_MBPS(666, 16) >,
			< 2016000 MHZ_TO_MBPS(777, 16) >;
	};

	cpu0_llcc_ddr_lat: qcom,cpu0-llcc-ddr-lat {
		compatible = "qcom,devbw";
		governor = "performance";
		qcom,src-dst-ports =
			<MSM_BUS_MASTER_LLCC MSM_BUS_SLAVE_EBI_CH0>;
		qcom,active-only;
		operating-points-v2 = <&ddr_bw_opp_table>;
	};

	cpu0_llcc_ddr_latmon: qcom,cpu0-llcc-ddr-latmon {
		compatible = "qcom,arm-memlat-mon";
		qcom,cpulist = <&CPU0 &CPU1 &CPU2 &CPU3>;
		qcom,target-dev = <&cpu0_llcc_ddr_lat>;
		qcom,cachemiss-ev = <0x1000>;
		qcom,core-dev-table =
			<  300000 MHZ_TO_MBPS( 200, 4) >,
			<  768000 MHZ_TO_MBPS( 451, 4) >,
			< 1075200 MHZ_TO_MBPS( 547, 4) >,
			< 1267200 MHZ_TO_MBPS( 768, 4) >;
	};

	cpu4_llcc_ddr_lat: qcom,cpu4-llcc-ddr-lat {
		compatible = "qcom,devbw";
		governor = "performance";
		qcom,src-dst-ports =
			<MSM_BUS_MASTER_LLCC MSM_BUS_SLAVE_EBI_CH0>;
		qcom,active-only;
		operating-points-v2 = <&ddr_bw_opp_table>;
	};

	cpu4_llcc_ddr_latmon: qcom,cpu4-llcc-ddr-latmon {
		compatible = "qcom,arm-memlat-mon";
		qcom,cpulist = <&CPU4 &CPU5 &CPU6 &CPU7>;
		qcom,target-dev = <&cpu4_llcc_ddr_lat>;
		qcom,cachemiss-ev = <0x1000>;
		qcom,core-dev-table =
			<  300000 MHZ_TO_MBPS( 200, 4) >,
			<  576000 MHZ_TO_MBPS( 451, 4) >,
			<  768000 MHZ_TO_MBPS( 547, 4) >,
			<  960000 MHZ_TO_MBPS( 768, 4) >,
			< 1248000 MHZ_TO_MBPS(1017, 4) >,
			< 1728000 MHZ_TO_MBPS(1555, 4) >,
			< 2016000 MHZ_TO_MBPS(1804, 4) >,
			< 2054400 MHZ_TO_MBPS(2092, 4) >;
	};

	cpu4_cpu_ddr_latfloor: qcom,cpu4-cpu-ddr-latfloor {
		compatible = "qcom,devbw";
		governor = "performance";
		qcom,src-dst-ports =
			<MSM_BUS_MASTER_LLCC MSM_BUS_SLAVE_EBI_CH0>;
		qcom,active-only;
		operating-points-v2 = <&ddr_bw_opp_table>;
	};

	cpu4_computemon: qcom,cpu4-computemon {
		compatible = "qcom,arm-cpu-mon";
		qcom,cpulist = <&CPU4 &CPU5 &CPU6 &CPU7>;
		qcom,target-dev = <&cpu4_cpu_ddr_latfloor>;
		qcom,core-dev-table =
			< 1593600 MHZ_TO_MBPS( 200, 4) >,
			< 2016000 MHZ_TO_MBPS(1017, 4) >,
			< 2054400 MHZ_TO_MBPS(2092, 4) >;
	};

	cpu_pmu: cpu-pmu {
		compatible = "arm,armv8-pmuv3";
		qcom,irq-is-percpu;
		interrupts = <1 5 4>;
	};

	qcom,msm-imem@146bf000 {
		compatible = "qcom,msm-imem";
		reg = <0x146bf000 0x1000>;
		ranges = <0x0 0x146bf000 0x1000>;
		#address-cells = <1>;
		#size-cells = <1>;

		mem_dump_table@10 {
			compatible = "qcom,msm-imem-mem_dump_table";
			reg = <0x10 8>;
		};

		restart_reason@65c {
			compatible = "qcom,msm-imem-restart_reason";
			reg = <0x65c 4>;
		};

		dload_type@1c {
			compatible = "qcom,msm-imem-dload-type";
			reg = <0x1c 0x4>;
		};

		boot_stats@6b0 {
			compatible = "qcom,msm-imem-boot_stats";
			reg = <0x6b0 32>;
		};

		kaslr_offset@6d0 {
			compatible = "qcom,msm-imem-kaslr_offset";
			reg = <0x6d0 12>;
		};

		pil@94c {
			compatible = "qcom,msm-imem-pil";
			reg = <0x94c 200>;
		};

		diag_dload@c8 {
			compatible = "qcom,msm-imem-diag-dload";
			reg = <0xc8 200>;
		};
	};

	restart@c264000 {
		compatible = "qcom,pshold";
		reg = <0xc264000 0x4>,
		      <0x1fd3000 0x4>;
		reg-names = "pshold-base", "tcsr-boot-misc-detect";
		qcom,force-warm-reboot;
	};

	qcom,msm-rtb {
		compatible = "qcom,msm-rtb";
		qcom,rtb-size = <0x100000>;
	};

	qcom,aop-ddr-msgs {
		compatible = "qcom,aop-ddr-msgs";
		mboxes = <&qmp_aop 0>;
		mbox-name = "restart-ddr-mbox";
	};

	qcom,aop-ddrss-cmds {
		compatible = "qcom,aop-ddrss-cmds";
		mboxes = <&qmp_aop 0>;
		mbox-name = "ddrss-cmds-mbox";
	};

	qcom,mpm2-sleep-counter@0xc221000 {
		compatible = "qcom,mpm2-sleep-counter";
		reg = <0xc221000 0x1000>;
		clock-frequency = <32768>;
	};

	bus_proxy_client: qcom,bus_proxy_client {
		compatible = "qcom,bus-proxy-client";
		qcom,msm-bus,name = "bus-proxy-client";
		qcom,msm-bus,num-cases = <2>;
		qcom,msm-bus,num-paths = <5>;
		qcom,msm-bus,vectors-KBps =
			<MSM_BUS_MASTER_AMPSS_M0 MSM_BUS_SLAVE_DISPLAY_CFG 0 0>,
			<MSM_BUS_MASTER_AMPSS_M0 MSM_BUS_SLAVE_CAMERA_CFG 0 0>,
			<MSM_BUS_MASTER_AMPSS_M0 MSM_BUS_SLAVE_VENUS_CFG 0 0>,
			<MSM_BUS_MASTER_MDP_PORT0 MSM_BUS_SLAVE_EBI_CH0 0 0>,
			<MSM_BUS_MASTER_MDP_PORT1 MSM_BUS_SLAVE_EBI_CH0 0 0>,
			<MSM_BUS_MASTER_AMPSS_M0 MSM_BUS_SLAVE_DISPLAY_CFG 0 1>,
			<MSM_BUS_MASTER_AMPSS_M0 MSM_BUS_SLAVE_CAMERA_CFG 0 1>,
			<MSM_BUS_MASTER_AMPSS_M0 MSM_BUS_SLAVE_VENUS_CFG 0 1>,
			<MSM_BUS_MASTER_MDP_PORT0 MSM_BUS_SLAVE_EBI_CH0
			1500000 1500000>,
			<MSM_BUS_MASTER_MDP_PORT1 MSM_BUS_SLAVE_EBI_CH0
			1500000 1500000>;
		status = "ok";
	};

	keepalive_opp_table: keepalive-opp-table {
		compatible = "operating-points-v2";
		opp-1 {
			opp-hz = /bits/ 64 < 1 >;
		};
	};

	snoc_cnoc_keepalive: qcom,snoc_cnoc_keepalive {
		compatible = "qcom,devbw";
		governor = "powersave";
		qcom,src-dst-ports = <1 627>;
		qcom,active-only;
		status = "ok";
		operating-points-v2 = <&keepalive_opp_table>;
	};

	cdsp_keepalive: qcom,cdsp_keepalive {
		compatible = "qcom,devbw";
		governor = "powersave";
		qcom,src-dst-ports = <154 10070>;
		qcom,active-only;
		status = "ok";
		operating-points-v2 = <&keepalive_opp_table>;
	};

	clock_rpmh: qcom,rpmhclk {
		compatible = "qcom,rpmh-clk-sm8150";
		mboxes = <&apps_rsc 0>;
		mbox-names = "apps";
		#clock-cells = <1>;
	};

	clock_aop: qcom,aopclk {
		compatible = "qcom,aop-qmp-clk";
		#clock-cells = <1>;
		mboxes = <&qmp_aop 0>;
		mbox-names = "qdss_clk";
	};

	clock_gcc: qcom,gcc {
		compatible = "qcom,gcc-sm8150", "syscon";
		reg = <0x100000 0x1f0000>;
		reg-names = "cc_base";
		vdd_cx-supply = <&VDD_CX_LEVEL>;
		vdd_cx_ao-supply = <&VDD_CX_LEVEL_AO>;
		vdd_mm-supply = <&VDD_MMCX_LEVEL>;
		#clock-cells = <1>;
		#reset-cells = <1>;
	};

	clock_videocc: qcom,videocc@ab00000 {
		compatible = "qcom,videocc-sm8150", "syscon";
		reg = <0xab00000 0x10000>;
		reg-names = "cc_base";
		vdd_mm-supply = <&VDD_MMCX_LEVEL>;
		clock-names = "cfg_ahb_clk";
		clocks = <&clock_gcc GCC_VIDEO_AHB_CLK>;
		#clock-cells = <1>;
		#reset-cells = <1>;
	};

	clock_camcc: qcom,camcc {
		compatible = "qcom,camcc-sm8150", "syscon";
		reg = <0xad00000 0x10000>;
		reg-names = "cc_base";
		vdd_mx-supply = <&VDD_MX_LEVEL>;
		vdd_mm-supply = <&VDD_MMCX_LEVEL>;
		clock-names = "cfg_ahb_clk";
		clocks = <&clock_gcc GCC_CAMERA_AHB_CLK>;

		qcom,cam_cc_csi0phytimer_clk_src-opp-handle = <&cam_csiphy0>;
		qcom,cam_cc_csi1phytimer_clk_src-opp-handle = <&cam_csiphy1>;
		qcom,cam_cc_csi2phytimer_clk_src-opp-handle = <&cam_csiphy2>;
		qcom,cam_cc_csi3phytimer_clk_src-opp-handle = <&cam_csiphy3>;
		qcom,cam_cc_cci_0_clk_src-opp-handle = <&cam_cci0>;
		qcom,cam_cc_cci_1_clk_src-opp-handle = <&cam_cci1>;
		qcom,cam_cc_ife_0_csid_clk_src-opp-handle = <&cam_csid0>;
		qcom,cam_cc_ife_0_clk_src-opp-handle = <&cam_vfe0>;
		qcom,cam_cc_ife_1_csid_clk_src-opp-handle = <&cam_csid1>;
		qcom,cam_cc_ife_1_clk_src-opp-handle = <&cam_vfe1>;
		qcom,cam_cc_ife_lite_0_csid_clk_src-opp-handle =
							<&cam_csid_lite0>;
		qcom,cam_cc_ife_lite_1_csid_clk_src-opp-handle =
							<&cam_csid_lite1>;
		qcom,cam_cc_ife_lite_0_clk_src-opp-handle = <&cam_vfe_lite0>;
		qcom,cam_cc_ife_lite_1_clk_src-opp-handle = <&cam_vfe_lite1>;
		qcom,cam_cc_icp_clk_src-opp-handle = <&cam_a5>;
		qcom,cam_cc_ipe_0_clk_src-opp-handle = <&cam_ipe0>;
		qcom,cam_cc_bps_clk_src-opp-handle = <&cam_bps>;

		#clock-cells = <1>;
	};

	clock_dispcc: qcom,dispcc {
		compatible = "qcom,dispcc-sm8150", "syscon";
		reg = <0xaf00000 0x20000>;
		reg-names = "cc_base";
		vdd_mm-supply = <&VDD_MMCX_LEVEL>;
		clock-names = "cfg_ahb_clk";
		clocks = <&clock_gcc GCC_DISP_AHB_CLK>;
		#clock-cells = <1>;
		#reset-cells = <1>;
	};

	clock_npucc: qcom,npucc {
		compatible = "qcom,npucc-sm8150", "syscon";
		reg = <0x9910000 0x10000>;
		reg-names = "cc_base";
		vdd_cx-supply = <&VDD_CX_LEVEL>;
		vdd_gdsc-supply = <&npu_core_gdsc>;
		#clock-cells = <1>;
		#reset-cells = <1>;
	};

	clock_gpucc: qcom,gpucc {
		compatible = "qcom,gpucc-sm8150", "syscon";
		reg = <0x2c90000 0x9000>;
		reg-names = "cc_base";
		vdd_cx-supply = <&VDD_CX_LEVEL>;
		vdd_mx-supply = <&VDD_MX_LEVEL>;
		qcom,gpu_cc_gmu_clk_src-opp-handle = <&gmu>;
		#clock-cells = <1>;
		#reset-cells = <1>;
	};

	clock_scc: qcom,scc@2b10000 {
		compatible = "qcom,scc-sm8150";
		reg = <0x2b10000 0x30000>;
		vdd_scc_cx-supply = <&pm8150_l8_level>;
		#clock-cells = <1>;
		status = "disabled";
	};

	cpucc_debug: syscon@182a0018 {
		compatible = "syscon";
		reg = <0x182a0018 0x4>;
	};

	mccc_debug: syscon@90b0000 {
		compatible = "syscon";
		reg = <0x90b0000 0x1000>;
	};

	clock_cpucc: qcom,cpucc {
		compatible = "qcom,clk-cpu-osm";
		reg = <0x18321000 0x1400>,
			<0x18323000 0x1400>,
			<0x18325800 0x1400>,
			<0x18327800 0x1400>;
		reg-names = "osm_l3_base", "osm_pwrcl_base",
			"osm_perfcl_base", "osm_perfpcl_base";
		l3-devs = <&cpu0_cpu_l3_lat &cpu4_cpu_l3_lat &cdsp_cdsp_l3_lat
			&cpu7_cpu_l3_lat>;

		#clock-cells = <1>;
	};

	clock_debugcc: qcom,cc-debug {
		compatible = "qcom,debugcc-sm8150";
		qcom,gcc = <&clock_gcc>;
		qcom,videocc = <&clock_videocc>;
		qcom,camcc = <&clock_camcc>;
		qcom,dispcc = <&clock_dispcc>;
		qcom,npucc = <&clock_npucc>;
		qcom,gpucc = <&clock_gpucc>;
		qcom,cpucc = <&cpucc_debug>;
		qcom,mccc = <&mccc_debug>;
		clock-names = "xo_clk_src";
		clocks = <&clock_rpmh RPMH_CXO_CLK>;
		#clock-cells = <1>;
	};

	spmi_bus: qcom,spmi@c440000 {
		compatible = "qcom,spmi-pmic-arb";
		reg = <0xc440000 0x1100>,
		      <0xc600000 0x2000000>,
		      <0xe600000 0x100000>,
		      <0xe700000 0xa0000>,
		      <0xc40a000 0x26000>;
		reg-names = "core", "chnls", "obsrvr", "intr", "cnfg";
		interrupt-names = "periph_irq";
		interrupts = <GIC_SPI 481 IRQ_TYPE_NONE>;
		qcom,ee = <0>;
		qcom,channel = <0>;
		#address-cells = <2>;
		#size-cells = <0>;
		interrupt-controller;
		#interrupt-cells = <4>;
		cell-index = <0>;
	};

	spmi_debug_bus: qcom,spmi-debug@6b22000 {
		compatible = "qcom,spmi-pmic-arb-debug";
		reg = <0x6b22000 0x60>, <0x7820a8 4>;
		reg-names = "core", "fuse";
		clocks = <&clock_aop QDSS_CLK>;
		clock-names = "core_clk";
		qcom,fuse-disable-bit = <24>;
		#address-cells = <2>;
		#size-cells = <0>;
		status = "disabled";

		qcom,pm8150-debug@0 {
			compatible = "qcom,spmi-pmic";
			reg = <0x0 SPMI_USID>;
			#address-cells = <2>;
			#size-cells = <0>;
			qcom,can-sleep;
		};

		qcom,pm8150-debug@1 {
			compatible = "qcom,spmi-pmic";
			reg = <0x1 SPMI_USID>;
			#address-cells = <2>;
			#size-cells = <0>;
			qcom,can-sleep;
		};

		qcom,pm8150b-debug@2 {
			compatible = "qcom,spmi-pmic";
			reg = <0x2 SPMI_USID>;
			#address-cells = <2>;
			#size-cells = <0>;
			qcom,can-sleep;
		};

		qcom,pm8150b-debug@3 {
			compatible = "qcom,spmi-pmic";
			reg = <0x3 SPMI_USID>;
			#address-cells = <2>;
			#size-cells = <0>;
			qcom,can-sleep;
		};

		qcom,pm8150l-debug@4 {
			compatible = "qcom,spmi-pmic";
			reg = <0x4 SPMI_USID>;
			#address-cells = <2>;
			#size-cells = <0>;
			qcom,can-sleep;
		};

		qcom,pm8150l-debug@5 {
			compatible = "qcom,spmi-pmic";
			reg = <0x5 SPMI_USID>;
			#address-cells = <2>;
			#size-cells = <0>;
			qcom,can-sleep;
		};
	};

	eud: qcom,msm-eud@88e0000 {
		compatible = "qcom,msm-eud";
		interrupt-names = "eud_irq";
		interrupts = <GIC_SPI 492 IRQ_TYPE_LEVEL_HIGH>;
		reg = <0x88e0000 0x2000>;
		reg-names = "eud_base";
		status = "ok";
	};

	pil_modem: qcom,mss@4080000 {
		compatible = "qcom,pil-tz-generic";
		reg = <0x4080000 0x100>;

		clocks = <&clock_rpmh RPMH_CXO_CLK>;
		clock-names = "xo";
		qcom,proxy-clock-names = "xo";

		vdd_cx-supply = <&VDD_CX_LEVEL>;
		qcom,vdd_cx-uV-uA = <RPMH_REGULATOR_LEVEL_TURBO 100000>;
		vdd_mss-supply = <&pm8150_s1_level>;
		qcom,vdd_mss-uV-uA = <RPMH_REGULATOR_LEVEL_TURBO 100000>;
		qcom,proxy-reg-names = "vdd_cx", "vdd_mss";

		qcom,firmware-name = "modem";
		memory-region = <&pil_modem_mem>;
		qcom,proxy-timeout-ms = <10000>;
		qcom,sysmon-id = <0>;
		qcom,minidump-id = <3>;
		qcom,aux-minidump-ids = <4>;
		qcom,ssctl-instance-id = <0x12>;
		qcom,pas-id = <4>;
		qcom,smem-id = <421>;
		qcom,signal-aop;
		qcom,complete-ramdump;

		/* Inputs from mss */
		interrupts-extended = <&pdc 0 266 1>,
				<&modem_smp2p_in 0 0>,
				<&modem_smp2p_in 2 0>,
				<&modem_smp2p_in 1 0>,
				<&modem_smp2p_in 3 0>,
				<&modem_smp2p_in 7 0>;

		interrupt-names = "qcom,wdog",
				"qcom,err-fatal",
				"qcom,proxy-unvote",
				"qcom,err-ready",
				"qcom,stop-ack",
				"qcom,shutdown-ack";

		/* Outputs to mss */
		qcom,smem-states = <&modem_smp2p_out 0>;
		qcom,smem-state-names = "qcom,force-stop";

		mboxes = <&qmp_aop 0>;
		mbox-names = "mss-pil";
	};

	qcom,lpass@17300000 {
		compatible = "qcom,pil-tz-generic";
		reg = <0x17300000 0x00100>;

		vdd_cx-supply = <&VDD_CX_LEVEL>;
		qcom,vdd_cx-uV-uA = <RPMH_REGULATOR_LEVEL_TURBO 0>;
		qcom,proxy-reg-names = "vdd_cx";

		clocks = <&clock_rpmh RPMH_CXO_CLK>;
		clock-names = "xo";
		qcom,proxy-clock-names = "xo";

		qcom,pas-id = <1>;
		qcom,proxy-timeout-ms = <10000>;
		qcom,smem-id = <423>;
		qcom,sysmon-id = <1>;
		qcom,ssctl-instance-id = <0x14>;
		qcom,firmware-name = "adsp";
		memory-region = <&pil_adsp_mem>;
		qcom,signal-aop;
		qcom,complete-ramdump;

		/* Inputs from lpass */
		interrupts-extended = <&pdc 0 162 1>,
				<&adsp_smp2p_in 0 0>,
				<&adsp_smp2p_in 2 0>,
				<&adsp_smp2p_in 1 0>,
				<&adsp_smp2p_in 3 0>;

		interrupt-names = "qcom,wdog",
				"qcom,err-fatal",
				"qcom,proxy-unvote",
				"qcom,err-ready",
				"qcom,stop-ack";

		/* Outputs to lpass */
		qcom,smem-states = <&adsp_smp2p_out 0>;
		qcom,smem-state-names = "qcom,force-stop";

		mboxes = <&qmp_aop 0>;
		mbox-names = "adsp-pil";
	};

	pil_ssc: qcom,ssc@5c00000 {
		compatible = "qcom,pil-tz-generic";
		reg = <0x5c00000 0x4000>;

		vdd_cx-supply = <&pm8150_l8_level>;
		qcom,vdd_cx-uV-uA = <RPMH_REGULATOR_LEVEL_TURBO 0>;
		vdd_mx-supply = <&pm8150_l4_level>;
		qcom,vdd_mx-uV-uA = <RPMH_REGULATOR_LEVEL_TURBO 0>;

		qcom,proxy-reg-names = "vdd_cx", "vdd_mx";
		qcom,keep-proxy-regs-on;

		clocks = <&clock_rpmh RPMH_CXO_CLK>;
		clock-names = "xo";
		qcom,proxy-clock-names = "xo";

		qcom,pas-id = <12>;
		qcom,proxy-timeout-ms = <10000>;
		qcom,smem-id = <424>;
		qcom,sysmon-id = <3>;
		qcom,ssctl-instance-id = <0x16>;
		qcom,firmware-name = "slpi";
		status = "ok";
		memory-region = <&pil_slpi_mem>;
		qcom,signal-aop;
		qcom,complete-ramdump;

		/* Inputs from ssc */
		interrupts-extended = <&pdc 0 494 1>,
				<&dsps_smp2p_in 0 0>,
				<&dsps_smp2p_in 2 0>,
				<&dsps_smp2p_in 1 0>,
				<&dsps_smp2p_in 3 0>;

		interrupt-names = "qcom,wdog",
				"qcom,err-fatal",
				"qcom,proxy-unvote",
				"qcom,err-ready",
				"qcom,stop-ack";

		/* Outputs to ssc */
		qcom,smem-states = <&dsps_smp2p_out 0>;
		qcom,smem-state-names = "qcom,force-stop";

		mboxes = <&qmp_aop 0>;
		mbox-names = "slpi-pil";
	};

	qcom,spss@1880000 {
		compatible = "qcom,pil-tz-generic";
		reg = <0x188101c 0x4>,
		      <0x1881024 0x4>,
		      <0x1881028 0x4>,
		      <0x188103c 0x4>,
		      <0x1882014 0x4>;
		reg-names = "sp2soc_irq_status", "sp2soc_irq_clr",
			    "sp2soc_irq_mask", "rmb_err", "rmb_err_spare2";
		interrupts = <0 352 1>;

		vdd_cx-supply = <&VDD_CX_LEVEL>;
		qcom,proxy-reg-names = "vdd_cx";
		qcom,vdd_cx-uV-uA = <RPMH_REGULATOR_LEVEL_TURBO 100000>;
		vdd_mx-supply = <&VDD_MX_LEVEL>;
		vdd_mx-uV = <RPMH_REGULATOR_LEVEL_TURBO 100000>;

		clocks = <&clock_rpmh RPMH_CXO_CLK>;
		clock-names = "xo";
		qcom,proxy-clock-names = "xo";
		qcom,pil-generic-irq-handler;
		status = "ok";
		qcom,signal-aop;
		qcom,complete-ramdump;

		qcom,pas-id = <14>;
		qcom,proxy-timeout-ms = <10000>;
		qcom,firmware-name = "spss";
		memory-region = <&pil_spss_mem>;
		qcom,spss-scsr-bits = <24 25>;

		mboxes = <&qmp_aop 0>;
		mbox-names = "spss-pil";
	};

	wdog: qcom,wdt@17c10000{
		compatible = "qcom,msm-watchdog";
		reg = <0x17c10000 0x1000>;
		reg-names = "wdt-base";
		interrupts = <0 0 0>, <0 1 0>;
		qcom,bark-time = <11000>;
		qcom,pet-time = <9360>;
		qcom,ipi-ping;
		qcom,wakeup-enable;
		qcom,scandump-sizes = <0x10100 0x10100 0x10100 0x10100
		0x18100 0x18100 0x18100 0x18100>;
	};

	qcom,npu@0x9800000 {
		compatible = "qcom,pil-tz-generic";
		reg = <0x9800000 0x800000>;

		status = "ok";
		qcom,pas-id = <23>;
		qcom,firmware-name = "npu";

		memory-region = <&pil_npu_mem>;
	};

	qcom,turing@8300000 {
		compatible = "qcom,pil-tz-generic";
		reg = <0x8300000 0x100000>;

		vdd_cx-supply = <&VDD_CX_LEVEL>;
		qcom,proxy-reg-names = "vdd_cx";
		qcom,vdd_cx-uV-uA = <RPMH_REGULATOR_LEVEL_TURBO 100000>;

		clocks = <&clock_rpmh RPMH_CXO_CLK>;
		clock-names = "xo";
		qcom,proxy-clock-names = "xo";

		qcom,pas-id = <18>;
		qcom,proxy-timeout-ms = <10000>;
		qcom,smem-id = <601>;
		qcom,sysmon-id = <7>;
		qcom,ssctl-instance-id = <0x17>;
		qcom,firmware-name = "cdsp";
		memory-region = <&pil_cdsp_mem>;
		qcom,signal-aop;
		qcom,complete-ramdump;

		qcom,msm-bus,name = "pil-cdsp";
		qcom,msm-bus,num-cases = <2>;
		qcom,msm-bus,num-paths = <1>;
		qcom,msm-bus,vectors-KBps =
			<154 10070 0 0>,
			<154 10070 0 1>;

		/* Inputs from turing */
		interrupts-extended = <&pdc 0 578 1>,
				<&cdsp_smp2p_in 0 0>,
				<&cdsp_smp2p_in 2 0>,
				<&cdsp_smp2p_in 1 0>,
				<&cdsp_smp2p_in 3 0>;

		interrupt-names = "qcom,wdog",
				"qcom,err-fatal",
				"qcom,proxy-unvote",
				"qcom,err-ready",
				"qcom,stop-ack";

		/* Outputs to turing */
		qcom,smem-states = <&cdsp_smp2p_out 0>;
		qcom,smem-state-names = "qcom,force-stop";

		mboxes = <&qmp_aop 0>;
		mbox-names = "cdsp-pil";
	};

	qcom,venus@aae0000 {
		compatible = "qcom,pil-tz-generic";
		reg = <0xaae0000 0x4000>;

		vdd-supply = <&mvsc_gdsc>;
		qcom,proxy-reg-names = "vdd";
		qcom,complete-ramdump;

		clocks = <&clock_videocc VIDEO_CC_XO_CLK>,
			<&clock_videocc VIDEO_CC_MVSC_CORE_CLK>,
			<&clock_videocc VIDEO_CC_IRIS_AHB_CLK>;
		clock-names = "xo", "core", "ahb";
		qcom,proxy-clock-names = "xo",  "core", "ahb";

		qcom,core-freq = <200000000>;
		qcom,ahb-freq = <200000000>;

		qcom,pas-id = <9>;
		qcom,msm-bus,name = "pil-venus";
		qcom,msm-bus,num-cases = <2>;
		qcom,msm-bus,num-paths = <1>;
		qcom,msm-bus,vectors-KBps =
			<63 512 0 0>,
			<63 512 0 304000>;
		qcom,proxy-timeout-ms = <100>;
		qcom,firmware-name = "venus";
		memory-region = <&pil_video_mem>;
	};

	kryo-erp {
		compatible = "arm,arm64-kryo-cpu-erp";
		interrupts = <1 6 4>,
			     <1 7 4>,
			     <0 34 4>,
			     <0 35 4>;

		interrupt-names = "l1-l2-faultirq",
				  "l1-l2-errirq",
				  "l3-scu-errirq",
				  "l3-scu-faultirq";
	};

	qcom,chd_sliver {
		compatible = "qcom,core-hang-detect";
		label = "silver";
		qcom,threshold-arr = <0x18000058 0x18010058
		0x18020058 0x18030058>;
		qcom,config-arr = <0x18000060 0x18010060
		0x18020060 0x18030060>;
	};

	qcom,chd_gold {
		compatible = "qcom,core-hang-detect";
		label = "gold";
		qcom,threshold-arr = <0x18040058 0x18050058
		0x18060058 0x18070058>;
		qcom,config-arr = <0x18040060 0x18050060
		0x18060060 0x18070060>;
	};

	qcom,ghd {
		compatible = "qcom,gladiator-hang-detect-v3";
		qcom,threshold-arr = <0x17e0041C>;
		qcom,config-reg = <0x17e00434>;
	};

	qcom,llcc@9200000 {
		compatible = "qcom,llcc-core", "syscon", "simple-mfd";
		reg = <0x9200000 0x450000>;
		reg-names = "llcc_base";
		qcom,llcc-banks-off = <0x0 0x80000 0x100000 0x180000>;
		qcom,llcc-broadcast-off = <0x400000>;

		llcc: qcom,sm8150-llcc {
			compatible = "qcom,sm8150-llcc";
			#cache-cells = <1>;
			max-slices = <32>;
			cap-based-alloc-and-pwr-collapse;
		};

		qcom,llcc-perfmon {
			compatible = "qcom,llcc-perfmon";

			clocks = <&clock_aop QDSS_CLK>;
			clock-names = "qdss_clk";
		};

		qcom,llcc-erp {
			compatible = "qcom,llcc-erp";
		};

		qcom,llcc-amon {
			compatible = "qcom,llcc-amon";
		};
	};

	ssc_sensors: qcom,msm-ssc-sensors {
		compatible = "qcom,msm-ssc-sensors";
		status = "ok";
		qcom,firmware-name = "slpi";
	};

	cpuss_dump {
		compatible = "qcom,cpuss-dump";

		qcom,l1_i_cache0 {
			qcom,dump-node = <&L1_I_0>;
			qcom,dump-id = <0x60>;
		};

		qcom,l1_i_cache1 {
			qcom,dump-node = <&L1_I_100>;
			qcom,dump-id = <0x61>;
		};

		qcom,l1_i_cache2 {
			qcom,dump-node = <&L1_I_200>;
			qcom,dump-id = <0x62>;
		};

		qcom,l1_i_cache3 {
			qcom,dump-node = <&L1_I_300>;
			qcom,dump-id = <0x63>;
		};

		qcom,l1_i_cache100 {
			qcom,dump-node = <&L1_I_400>;
			qcom,dump-id = <0x64>;
		};

		qcom,l1_i_cache101 {
			qcom,dump-node = <&L1_I_500>;
			qcom,dump-id = <0x65>;
		};

		qcom,l1_i_cache102 {
			qcom,dump-node = <&L1_I_600>;
			qcom,dump-id = <0x66>;
		};

		qcom,l1_i_cache103 {
			qcom,dump-node = <&L1_I_700>;
			qcom,dump-id = <0x67>;
		};

		qcom,l1_d_cache0 {
			qcom,dump-node = <&L1_D_0>;
			qcom,dump-id = <0x80>;
		};

		qcom,l1_d_cache1 {
			qcom,dump-node = <&L1_D_100>;
			qcom,dump-id = <0x81>;
		};

		qcom,l1_d_cache2 {
			qcom,dump-node = <&L1_D_200>;
			qcom,dump-id = <0x82>;
		};

		qcom,l1_d_cache3 {
			qcom,dump-node = <&L1_D_300>;
			qcom,dump-id = <0x83>;
		};

		qcom,l1_d_cache100 {
			qcom,dump-node = <&L1_D_400>;
			qcom,dump-id = <0x84>;
		};

		qcom,l1_d_cache101 {
			qcom,dump-node = <&L1_D_500>;
			qcom,dump-id = <0x85>;
		};

		qcom,l1_d_cache102 {
			qcom,dump-node = <&L1_D_600>;
			qcom,dump-id = <0x86>;
		};

		qcom,l1_d_cache103 {
			qcom,dump-node = <&L1_D_700>;
			qcom,dump-id = <0x87>;
		};

		qcom,l1_i_tlb_dump400 {
			qcom,dump-node = <&L1_ITLB_400>;
			qcom,dump-id = <0x24>;
		};

		qcom,l1_i_tlb_dump500 {
			qcom,dump-node = <&L1_ITLB_500>;
			qcom,dump-id = <0x25>;
		};

		qcom,l1_i_tlb_dump600 {
			qcom,dump-node = <&L1_ITLB_600>;
			qcom,dump-id = <0x26>;
		};

		qcom,l1_i_tlb_dump700 {
			qcom,dump-node = <&L1_ITLB_700>;
			qcom,dump-id = <0x27>;
		};

		qcom,l1_d_tlb_dump400 {
			qcom,dump-node = <&L1_DTLB_400>;
			qcom,dump-id = <0x44>;
		};

		qcom,l1_d_tlb_dump500 {
			qcom,dump-node = <&L1_DTLB_500>;
			qcom,dump-id = <0x45>;
		};

		qcom,l1_d_tlb_dump600 {
			qcom,dump-node = <&L1_DTLB_600>;
			qcom,dump-id = <0x46>;
		};

		qcom,l1_d_tlb_dump700 {
			qcom,dump-node = <&L1_DTLB_700>;
			qcom,dump-id = <0x47>;
		};

		qcom,l2_cache_dump400 {
			qcom,dump-node = <&L2_4>;
			qcom,dump-id = <0xc4>;
		};

		qcom,l2_cache_dump500 {
			qcom,dump-node = <&L2_5>;
			qcom,dump-id = <0xc5>;
		};

		qcom,l2_cache_dump600 {
			qcom,dump-node = <&L2_6>;
			qcom,dump-id = <0xc6>;
		};

		qcom,l2_cache_dump700 {
			qcom,dump-node = <&L2_7>;
			qcom,dump-id = <0xc7>;
		};

		qcom,l2_tlb_dump0 {
			qcom,dump-node = <&L2_TLB_0>;
			qcom,dump-id = <0x120>;
		};

		qcom,l2_tlb_dump100 {
			qcom,dump-node = <&L2_TLB_100>;
			qcom,dump-id = <0x121>;
		};

		qcom,l2_tlb_dump200 {
			qcom,dump-node = <&L2_TLB_200>;
			qcom,dump-id = <0x122>;
		};

		qcom,l2_tlb_dump300 {
			qcom,dump-node = <&L2_TLB_300>;
			qcom,dump-id = <0x123>;
		};

		qcom,l2_tlb_dump400 {
			qcom,dump-node = <&L2_TLB_400>;
			qcom,dump-id = <0x124>;
		};

		qcom,l2_tlb_dump500 {
			qcom,dump-node = <&L2_TLB_500>;
			qcom,dump-id = <0x125>;
		};

		qcom,l2_tlb_dump600 {
			qcom,dump-node = <&L2_TLB_600>;
			qcom,dump-id = <0x126>;
		};

		qcom,l2_tlb_dump700 {
			qcom,dump-node = <&L2_TLB_700>;
			qcom,dump-id = <0x127>;
		};
	};

	qcom,memshare {
		compatible = "qcom,memshare";

		qcom,client_1 {
			compatible = "qcom,memshare-peripheral";
			qcom,peripheral-size = <0x0>;
			qcom,client-id = <0>;
			qcom,allocate-boot-time;
			label = "modem";
		};

		qcom,client_2 {
			compatible = "qcom,memshare-peripheral";
			qcom,peripheral-size = <0x0>;
			qcom,client-id = <2>;
			label = "modem";
		};

		mem_client_3_size: qcom,client_3 {
			compatible = "qcom,memshare-peripheral";
			qcom,peripheral-size = <0x500000>;
			qcom,client-id = <1>;
			qcom,allocate-boot-time;
			label = "modem";
		};
	};

	qcom,sps {
		compatible = "qcom,msm-sps-4k";
		qcom,pipe-attr-ee;
	};

	tcsr_mutex_block: syscon@1f40000 {
		compatible = "syscon";
		reg = <0x1f40000 0x20000>;
	};

	tcsr_mutex: hwlock@1f40000 {
		compatible = "qcom,tcsr-mutex";
		syscon = <&tcsr_mutex_block 0 0x1000>;
		#hwlock-cells = <1>;
	};

	smem: qcom,smem@8600000 {
		compatible = "qcom,smem";
		memory-region = <&smem_region>;
		hwlocks = <&tcsr_mutex 3>;
	};

	apcs: syscon@17c0000c {
		compatible = "syscon";
		reg = <0x17c0000c 0x4>;
	};

	ufs_ice: ufsice@1d90000 {
		compatible = "qcom,ice";
		reg = <0x1d90000 0x8000>;
		qcom,enable-ice-clk;
		clock-names = "ufs_core_clk", "bus_clk",
				"iface_clk", "ice_core_clk";
		clocks = <&clock_gcc GCC_UFS_PHY_AXI_CLK>,
			 <&clock_gcc GCC_UFS_MEM_CLKREF_CLK>,
			 <&clock_gcc GCC_UFS_PHY_AHB_CLK>,
			 <&clock_gcc GCC_UFS_PHY_ICE_CORE_CLK>;
		qcom,op-freq-hz = <0>, <0>, <0>, <300000000>;
		vdd-hba-supply = <&ufs_phy_gdsc>;
		qcom,msm-bus,name = "ufs_ice_noc";
		qcom,msm-bus,num-cases = <2>;
		qcom,msm-bus,num-paths = <1>;
		qcom,msm-bus,vectors-KBps =
				<1 650 0 0>,    /* No vote */
				<1 650 1000 0>; /* Max. bandwidth */
		qcom,bus-vector-names = "MIN",
					"MAX";
		qcom,instance-type = "ufs";
	};

	ufsphy_mem: ufsphy_mem@1d87000 {
		reg = <0x1d87000 0xda8>; /* PHY regs */
		reg-names = "phy_mem";
		#phy-cells = <0>;
		ufs-qcom-crypto = <&ufs_ice>;

		lanes-per-direction = <2>;

		clock-names = "ref_clk_src",
			"ref_clk",
			"ref_aux_clk";
		clocks = <&clock_rpmh RPMH_CXO_CLK>,
			<&clock_gcc GCC_UFS_MEM_CLKREF_CLK>,
			<&clock_gcc GCC_UFS_PHY_PHY_AUX_CLK>;

		status = "disabled";
	};

	ufshc_mem: ufshc@1d84000 {
		compatible = "qcom,ufshc";
		reg = <0x1d84000 0x2500>;
		interrupts = <0 265 0>;
		phys = <&ufsphy_mem>;
		phy-names = "ufsphy";
		ufs-qcom-crypto = <&ufs_ice>;

		lanes-per-direction = <2>;
		dev-ref-clk-freq = <0>; /* 19.2 MHz */

		clock-names =
			"core_clk",
			"bus_aggr_clk",
			"iface_clk",
			"core_clk_unipro",
			"core_clk_ice",
			"ref_clk",
			"tx_lane0_sync_clk",
			"rx_lane0_sync_clk",
			"rx_lane1_sync_clk";
		clocks =
			<&clock_gcc GCC_UFS_PHY_AXI_CLK>,
			<&clock_gcc GCC_AGGRE_UFS_PHY_AXI_CLK>,
			<&clock_gcc GCC_UFS_PHY_AHB_CLK>,
			<&clock_gcc GCC_UFS_PHY_UNIPRO_CORE_CLK>,
			<&clock_gcc GCC_UFS_PHY_ICE_CORE_CLK>,
			<&clock_rpmh RPMH_CXO_CLK>,
			<&clock_gcc GCC_UFS_PHY_TX_SYMBOL_0_CLK>,
			<&clock_gcc GCC_UFS_PHY_RX_SYMBOL_0_CLK>,
			<&clock_gcc GCC_UFS_PHY_RX_SYMBOL_1_CLK>;
		freq-table-hz =
			<37500000 300000000>,
			<0 0>,
			<0 0>,
			<37500000 300000000>,
			<37500000 300000000>,
			<0 0>,
			<0 0>,
			<0 0>,
			<0 0>;

		qcom,msm-bus,name = "ufshc_mem";
		qcom,msm-bus,num-cases = <26>;
		qcom,msm-bus,num-paths = <2>;
		qcom,msm-bus,vectors-KBps =
		/*
		 * During HS G3 UFS runs at nominal voltage corner, vote
		 * higher bandwidth to push other buses in the data path
		 * to run at nominal to achieve max throughput.
		 * 4GBps pushes BIMC to run at nominal.
		 * 200MBps pushes CNOC to run at nominal.
		 * Vote for half of this bandwidth for HS G3 1-lane.
		 * For max bandwidth, vote high enough to push the buses
		 * to run in turbo voltage corner.
		 */
		<123 512 0 0>, <1 757 0 0>,          /* No vote */
		<123 512 922 0>, <1 757 1000 0>,     /* PWM G1 */
		<123 512 1844 0>, <1 757 1000 0>,    /* PWM G2 */
		<123 512 3688 0>, <1 757 1000 0>,    /* PWM G3 */
		<123 512 7376 0>, <1 757 1000 0>,    /* PWM G4 */
		<123 512 1844 0>, <1 757 1000 0>,    /* PWM G1 L2 */
		<123 512 3688 0>, <1 757 1000 0>,    /* PWM G2 L2 */
		<123 512 7376 0>, <1 757 1000 0>,    /* PWM G3 L2 */
		<123 512 14752 0>, <1 757 1000 0>,   /* PWM G4 L2 */
		<123 512 127796 0>, <1 757 1000 0>,  /* HS G1 RA */
		<123 512 255591 0>, <1 757 1000 0>,  /* HS G2 RA */
		<123 512 2097152 0>, <1 757 102400 0>,  /* HS G3 RA */
		<123 512 4194304 0>, <1 757 204800 0>,  /* HS G4 RA */
		<123 512 255591 0>, <1 757 1000 0>,  /* HS G1 RA L2 */
		<123 512 511181 0>, <1 757 1000 0>,  /* HS G2 RA L2 */
		<123 512 4194304 0>, <1 757 204800 0>, /* HS G3 RA L2 */
		<123 512 8388608 0>, <1 757 409600 0>, /* HS G4 RA L2 */
		<123 512 149422 0>, <1 757 1000 0>,  /* HS G1 RB */
		<123 512 298189 0>, <1 757 1000 0>,  /* HS G2 RB */
		<123 512 2097152 0>, <1 757 102400 0>,  /* HS G3 RB */
		<123 512 4194304 0>, <1 757 204800 0>,  /* HS G4 RB */
		<123 512 298189 0>, <1 757 1000 0>,  /* HS G1 RB L2 */
		<123 512 596378 0>, <1 757 1000 0>,  /* HS G2 RB L2 */
		/* As UFS working in HS G3 RB L2 mode, aggregated
		 * bandwidth (AB) should take care of providing
		 * optimum throughput requested. However, as tested,
		 * in order to scale up CNOC clock, instantaneous
		 * bindwidth (IB) needs to be given a proper value too.
		 */
		<123 512 4194304 0>, <1 757 204800 409600>, /* HS G3 RB L2 */
		<123 512 8388608 0>, <1 757 409600 409600>, /* HS G4 RB L2 */
		<123 512 7643136 0>, <1 757 307200 0>; /* Max. bandwidth */

		qcom,bus-vector-names = "MIN",
		"PWM_G1_L1", "PWM_G2_L1", "PWM_G3_L1", "PWM_G4_L1",
		"PWM_G1_L2", "PWM_G2_L2", "PWM_G3_L2", "PWM_G4_L2",
		"HS_RA_G1_L1", "HS_RA_G2_L1", "HS_RA_G3_L1", "HS_RA_G4_L1",
		"HS_RA_G1_L2", "HS_RA_G2_L2", "HS_RA_G3_L2", "HS_RA_G4_L2",
		"HS_RB_G1_L1", "HS_RB_G2_L1", "HS_RB_G3_L1", "HS_RB_G4_L1",
		"HS_RB_G1_L2", "HS_RB_G2_L2", "HS_RB_G3_L2", "HS_RB_G4_L2",
		"MAX";

		/* PM QoS */
		qcom,pm-qos-cpu-groups = <0x0f 0xf0>;
		qcom,pm-qos-cpu-group-latency-us = <44 44>;
		qcom,pm-qos-default-cpu = <0>;

		pinctrl-names = "dev-reset-assert", "dev-reset-deassert";
		pinctrl-0 = <&ufs_dev_reset_assert>;
		pinctrl-1 = <&ufs_dev_reset_deassert>;

		resets = <&clock_gcc GCC_UFS_PHY_BCR>;
		reset-names = "core_reset";

		status = "disabled";
	};

	qcom,msm-cdsp-loader {
		compatible = "qcom,cdsp-loader";
		qcom,proc-img-to-load = "cdsp";
	};

	qcom,msm-adsprpc-mem {
		compatible = "qcom,msm-adsprpc-mem-region";
		memory-region = <&adsp_mem>;
	};

	msm_fastrpc: qcom,msm_fastrpc {
		compatible = "qcom,msm-fastrpc-compute";
		qcom,fastrpc-adsp-audio-pdr;
		qcom,rpc-latency-us = <235>;

		qcom,msm_fastrpc_compute_cb1 {
			compatible = "qcom,msm-fastrpc-compute-cb";
			label = "cdsprpc-smd";
			iommus = <&apps_smmu 0x1401 0x2040>,
				 <&apps_smmu 0x1421 0x0>,
				 <&apps_smmu 0x2001 0x420>,
				 <&apps_smmu 0x2041 0x0>;
			dma-coherent;
		};

		qcom,msm_fastrpc_compute_cb4 {
			compatible = "qcom,msm-fastrpc-compute-cb";
			label = "cdsprpc-smd";
			iommus = <&apps_smmu 0x4 0x3440>,
				 <&apps_smmu 0x24 0x3400>;
			dma-coherent;
		};

		qcom,msm_fastrpc_compute_cb5 {
			compatible = "qcom,msm-fastrpc-compute-cb";
			label = "cdsprpc-smd";
			iommus = <&apps_smmu 0x5 0x3440>,
				 <&apps_smmu 0x25 0x3400>;
			dma-coherent;
		};

		qcom,msm_fastrpc_compute_cb6 {
			compatible = "qcom,msm-fastrpc-compute-cb";
			label = "cdsprpc-smd";
			iommus = <&apps_smmu 0x6 0x3460>;
			dma-coherent;
		};

		qcom,msm_fastrpc_compute_cb7 {
			compatible = "qcom,msm-fastrpc-compute-cb";
			label = "cdsprpc-smd";
			iommus = <&apps_smmu 0x7 0x3460>;
			dma-coherent;
		};

		qcom,msm_fastrpc_compute_cb8 {
			compatible = "qcom,msm-fastrpc-compute-cb";
			label = "cdsprpc-smd";
			iommus = <&apps_smmu 0x8 0x3460>;
			dma-coherent;
		};

		qcom,msm_fastrpc_compute_cb2 {
			compatible = "qcom,msm-fastrpc-compute-cb";
			label = "cdsprpc-smd";
			iommus = <&apps_smmu 0x2 0x3440>,
				 <&apps_smmu 0x22 0x3400>;
			dma-coherent;
		};

		qcom,msm_fastrpc_compute_cb3 {
			compatible = "qcom,msm-fastrpc-compute-cb";
			label = "cdsprpc-smd";
			iommus = <&apps_smmu 0x3 0x3440>,
				 <&apps_smmu 0x1423 0x0>,
				 <&apps_smmu 0x2023 0x0>;
			dma-coherent;
		};

		qcom,msm_fastrpc_compute_cb9 {
			compatible = "qcom,msm-fastrpc-compute-cb";
			label = "cdsprpc-smd";
			qcom,secure-context-bank;
			iommus = <&apps_smmu 0x9 0x3460>;
			dma-coherent;
		};

		qcom,msm_fastrpc_compute_cb10 {
			compatible = "qcom,msm-fastrpc-compute-cb";
			label = "adsprpc-smd";
			iommus = <&apps_smmu 0x1b23 0x0>;
			dma-coherent;
		};

		qcom,msm_fastrpc_compute_cb11 {
			compatible = "qcom,msm-fastrpc-compute-cb";
			label = "adsprpc-smd";
			iommus = <&apps_smmu 0x1b24 0x0>;
			dma-coherent;
		};

		qcom,msm_fastrpc_compute_cb12 {
			compatible = "qcom,msm-fastrpc-compute-cb";
			label = "adsprpc-smd";
			iommus = <&apps_smmu 0x1b25 0x0>;
			dma-coherent;
		};

		qcom,msm_fastrpc_compute_cb13 {
			compatible = "qcom,msm-fastrpc-compute-cb";
			label = "sdsprpc-smd";
			iommus = <&apps_smmu 0x5a1 0x0>;
			dma-coherent;
		};

		qcom,msm_fastrpc_compute_cb14 {
			compatible = "qcom,msm-fastrpc-compute-cb";
			label = "sdsprpc-smd";
			iommus = <&apps_smmu 0x5a2 0x0>;
			dma-coherent;
		};

		qcom,msm_fastrpc_compute_cb15 {
			compatible = "qcom,msm-fastrpc-compute-cb";
			label = "sdsprpc-smd";
			iommus = <&apps_smmu 0x5a3 0x0>;
			shared-cb = <4>;
			dma-coherent;
		};
	};

	sdhc_2: sdhci@8804000 {
		compatible = "qcom,sdhci-msm-v5";
		reg = <0x8804000 0x1000>;
		reg-names = "hc_mem";

		interrupts = <0 204 0>, <0 222 0>;
		interrupt-names = "hc_irq", "pwr_irq";

		qcom,bus-width = <4>;
		qcom,large-address-bus;

		qcom,msm-bus,name = "sdhc2";
		qcom,msm-bus,num-cases = <8>;
		qcom,msm-bus,num-paths = <2>;
		qcom,msm-bus,vectors-KBps =
			/* No vote */
			<81 512 0 0>, <1 608 0 0>,
			/* 400 KB/s*/
			<81 512 1046 1600>,
			<1 608 1600 1600>,
			/* 20 MB/s */
			<81 512 52286 80000>,
			<1 608 80000 80000>,
			/* 25 MB/s */
			<81 512 65360 100000>,
			<1 608 100000 100000>,
			/* 50 MB/s */
			<81 512 130718 200000>,
			<1 608 133320 133320>,
			/* 100 MB/s */
			<81 512 261438 200000>,
			<1 608 150000 150000>,
			/* 200 MB/s */
			<81 512 261438 400000>,
			<1 608 300000 300000>,
			/* Max. bandwidth */
			<81 512 1338562 4096000>,
			<1 608 1338562 4096000>;
		qcom,bus-bw-vectors-bps = <0 400000 20000000 25000000 50000000
			100750000 200000000 4294967295>;

		qcom,restore-after-cx-collapse;

		qcom,clk-rates = <400000 20000000 25000000
					50000000 100000000 201500000>;
		qcom,bus-speed-mode = "SDR12", "SDR25", "SDR50", "DDR50",
				      "SDR104";

		qcom,devfreq,freq-table = <50000000 201500000>;
		clocks = <&clock_gcc GCC_SDCC2_AHB_CLK>,
			<&clock_gcc GCC_SDCC2_APPS_CLK>;
		clock-names = "iface_clk", "core_clk";

		/* PM QoS */
		qcom,pm-qos-irq-type = "affine_irq";
		qcom,pm-qos-irq-latency = <44 44>;
		qcom,pm-qos-cpu-groups = <0x3f 0xc0>;
		qcom,pm-qos-legacy-latency-us = <44 44>, <44 44>;

		status = "disabled";
	};

	apps_rsc: mailbox@18220000 {
		compatible = "qcom,tcs-drv";
		label = "apps_rsc";
		reg = <0x18220000 0x100>, <0x18220d00 0x3000>;
		interrupts = <0 5 0>;
		#mbox-cells = <1>;
		qcom,drv-id = <2>;
		qcom,tcs-config = <ACTIVE_TCS  2>,
				  <SLEEP_TCS   3>,
				  <WAKE_TCS    3>,
				  <CONTROL_TCS 1>;
	};

	disp_rsc: mailbox@af20000 {
		compatible = "qcom,tcs-drv";
		label = "display_rsc";
		reg = <0xaf20000 0x100>, <0xaf21c00 0x3000>;
		interrupts = <0 129 0>;
		#mbox-cells = <1>;
		qcom,drv-id = <0>;
		qcom,tcs-config = <SLEEP_TCS   1>,
				  <WAKE_TCS    1>,
				  <ACTIVE_TCS  2>,
				  <CONTROL_TCS 0>;
	};

	apcs_glb: mailbox@17c00000 {
		compatible = "qcom,sm8150-apcs-hmss-global";
		reg = <0x17c00000 0x1000>;

		#mbox-cells = <1>;
	};

	sp_scsr: mailbox@188501c {
		compatible = "qcom,sm8150-spcs-global";
		reg = <0x188501c 0x4>;

		#mbox-cells = <1>;
	};

	sp_scsr_block: syscon@1880000 {
		compatible = "syscon";
		reg = <0x1880000 0x10000>;
	};

	intsp: qcom,qsee_irq {
		compatible = "qcom,sm8150-qsee-irq";

		syscon = <&sp_scsr_block>;
		interrupts = <0 348 IRQ_TYPE_LEVEL_HIGH>,
			     <0 349 IRQ_TYPE_LEVEL_HIGH>;

		interrupt-names = "sp_ipc0",
				  "sp_ipc1";

		interrupt-controller;
		#interrupt-cells = <3>;
	};

	qcom,qsee_irq_bridge {
		compatible = "qcom,qsee-ipc-irq-bridge";

		qcom,qsee-ipc-irq-spss {
			qcom,dev-name = "qsee_ipc_irq_spss";
			label = "spss";
			interrupt-parent = <&intsp>;
			interrupts = <1 0 IRQ_TYPE_LEVEL_HIGH>;
		};
	};

	qcom,glink {
		compatible = "qcom,glink";
		#address-cells = <1>;
		#size-cells = <1>;
		ranges;

		glink_modem: modem {
			qcom,remote-pid = <1>;
			transport = "smem";
			mboxes = <&apcs_glb 12>;
			mbox-names = "mpss_smem";
			interrupts = <GIC_SPI 449 IRQ_TYPE_EDGE_RISING>;

			label = "modem";
			qcom,glink-label = "mpss";

			qcom,modem_qrtr {
				qcom,glink-channels = "IPCRTR";
				qcom,low-latency;
				qcom,intents = <0x800  5
						0x2000 3
						0x4400 2>;
			};

			qcom,msm_fastrpc_rpmsg {
				compatible = "qcom,msm-fastrpc-rpmsg";
				qcom,glink-channels = "fastrpcglink-apps-dsp";
				qcom,intents = <0x64 64>;
			};

			qcom,modem_ds {
				qcom,glink-channels = "DS";
				qcom,intents = <0x4000 0x2>;
			};

			qcom,modem_glink_ssr {
				qcom,glink-channels = "glink_ssr";
				qcom,notify-edges = <&glink_adsp>,
						    <&glink_slpi>,
						    <&glink_cdsp>,
						    <&glink_spss>;
			};
		};

		glink_adsp: adsp {
			qcom,remote-pid = <2>;
			transport = "smem";
			mboxes = <&apcs_glb 8>;
			mbox-names = "adsp_smem";
			interrupts = <GIC_SPI 156 IRQ_TYPE_EDGE_RISING>;

			label = "adsp";
			qcom,glink-label = "lpass";
			cpu-affinity = <1 2>;

			qcom,adsp_qrtr {
				qcom,glink-channels = "IPCRTR";
				qcom,intents = <0x800  5
						0x2000 3
						0x4400 2>;
			};

			qcom,apr_tal_rpmsg {
				qcom,glink-channels = "apr_audio_svc";
				qcom,intents = <0x200 20>;
			};

			qcom,msm_fastrpc_rpmsg {
				compatible = "qcom,msm-fastrpc-rpmsg";
				qcom,glink-channels = "fastrpcglink-apps-dsp";
				qcom,intents = <0x64 64>;
			};

			qcom,adsp_glink_ssr {
				qcom,glink-channels = "glink_ssr";
				qcom,notify-edges = <&glink_modem>,
						    <&glink_slpi>,
						    <&glink_cdsp>;
			};
		};

		glink_slpi: dsps {
			qcom,remote-pid = <3>;
			transport = "smem";
			mboxes = <&apcs_glb 24>;
			mbox-names = "dsps_smem";
			interrupts = <GIC_SPI 170 IRQ_TYPE_EDGE_RISING>;

			label = "slpi";
			qcom,glink-label = "dsps";

			qcom,slpi_qrtr {
				qcom,glink-channels = "IPCRTR";
				qcom,low-latency;
				qcom,intents = <0x800  5
						0x2000 3
						0x4400 2>;
			};

			qcom,msm_fastrpc_rpmsg {
				compatible = "qcom,msm-fastrpc-rpmsg";
				qcom,glink-channels = "fastrpcglink-apps-dsp";
				qcom,intents = <0x64 64>;
			};

			qcom,slpi_glink_ssr {
				qcom,glink-channels = "glink_ssr";
				qcom,notify-edges = <&glink_modem>,
						    <&glink_adsp>,
						    <&glink_cdsp>;
			};
		};

		glink_cdsp: cdsp {
			qcom,remote-pid = <5>;
			transport = "smem";
			mboxes = <&apcs_glb 4>;
			mbox-names = "cdsp_smem";
			interrupts = <GIC_SPI 574 IRQ_TYPE_EDGE_RISING>;

			label = "cdsp";
			qcom,glink-label = "cdsp";

			qcom,cdsp_qrtr {
				qcom,glink-channels = "IPCRTR";
				qcom,intents = <0x800  5
						0x2000 3
						0x4400 2>;
			};

			qcom,msm_fastrpc_rpmsg {
				compatible = "qcom,msm-fastrpc-rpmsg";
				qcom,glink-channels = "fastrpcglink-apps-dsp";
				qcom,intents = <0x64 64>;
			};

			qcom,msm_cdsprm_rpmsg {
				compatible = "qcom,msm-cdsprm-rpmsg";
				qcom,glink-channels = "cdsprmglink-apps-dsp";
				qcom,intents = <0x20 12>;

				qcom,cdsp-cdsp-l3-gov {
					compatible = "qcom,cdsp-l3";
					qcom,target-dev = <&cdsp_cdsp_l3_lat>;
				};

				msm_cdsp_rm: qcom,msm_cdsp_rm {
					compatible = "qcom,msm-cdsp-rm";
					qcom,qos-latency-us = <44>;
					qcom,qos-maxhold-ms = <20>;
					qcom,compute-cx-limit-en;
					qcom,compute-priority-mode = <2>;
					#cooling-cells = <2>;
				};

				msm_hvx_rm: qcom,msm_hvx_rm {
					compatible = "qcom,msm-hvx-rm";
					#cooling-cells = <2>;
				};
			};

			qcom,cdsp_glink_ssr {
				qcom,glink-channels = "glink_ssr";
				qcom,notify-edges = <&glink_modem>,
						    <&glink_adsp>,
						    <&glink_slpi>;
			};
		};

		glink_spss: spss {
			qcom,remote-pid = <8>;
			transport = "spss";
			mboxes = <&sp_scsr 0>;
			mbox-names = "spss_spss";
			interrupt-parent = <&intsp>;
			interrupts = <0 0 IRQ_TYPE_LEVEL_HIGH>;

			reg = <0x1885008 0x8>,
			      <0x1885010 0x4>;
			reg-names = "qcom,spss-addr",
				    "qcom,spss-size";

			label = "spss";
			qcom,glink-label = "spss";

			qcom,spss_glink_ssr {
				qcom,glink-channels = "glink_ssr";
				qcom,notify-edges = <&glink_modem>;
			};
		};

		glink_spi_xprt_wdsp: wdsp {
			transport = "spi";
			tx-descriptors = <0x12000 0x12004>;
			rx-descriptors = <0x1200c 0x12010>;

			label = "wdsp";
			qcom,glink-label = "wdsp";

			qcom,wdsp_ctrl {
				qcom,glink-channels = "g_glink_ctrl";
				qcom,intents = <0x400 1>;
			};

			qcom,wdsp_ild {
				qcom,glink-channels =
					"g_glink_persistent_data_ild";
			};

			qcom,wdsp_nild {
				qcom,glink-channels =
					"g_glink_persistent_data_nild";
			};

			qcom,wdsp_data {
				qcom,glink-channels = "g_glink_audio_data";
				qcom,intents = <0x1000 2>;
			};

			qcom,diag_data {
				qcom,glink-channels = "DIAG_DATA";
				qcom,intents = <0x4000 2>;
			};

			qcom,diag_ctrl {
				qcom,glink-channels = "DIAG_CTRL";
				qcom,intents = <0x4000 1>;
			};

			qcom,diag_cmd {
				qcom,glink-channels = "DIAG_CMD";
				qcom,intents = <0x4000 1 >;
			};
		};
	};

	qcom,glinkpkt {
		compatible = "qcom,glinkpkt";

		qcom,glinkpkt-at-mdm0 {
			qcom,glinkpkt-edge = "mpss";
			qcom,glinkpkt-ch-name = "DS";
			qcom,glinkpkt-dev-name = "at_mdm0";
		};

		qcom,glinkpkt-apr-apps2 {
			qcom,glinkpkt-edge = "adsp";
			qcom,glinkpkt-ch-name = "apr_apps2";
			qcom,glinkpkt-dev-name = "apr_apps2";
		};

		qcom,glinkpkt-data40-cntl {
			qcom,glinkpkt-edge = "mpss";
			qcom,glinkpkt-ch-name = "DATA40_CNTL";
			qcom,glinkpkt-dev-name = "smdcntl8";
		};

		qcom,glinkpkt-data1 {
			qcom,glinkpkt-edge = "mpss";
			qcom,glinkpkt-ch-name = "DATA1";
			qcom,glinkpkt-dev-name = "smd7";
		};

		qcom,glinkpkt-data4 {
			qcom,glinkpkt-edge = "mpss";
			qcom,glinkpkt-ch-name = "DATA4";
			qcom,glinkpkt-dev-name = "smd8";
		};

		qcom,glinkpkt-data11 {
			qcom,glinkpkt-edge = "mpss";
			qcom,glinkpkt-ch-name = "DATA11";
			qcom,glinkpkt-dev-name = "smd11";
		};
	};

	qmp_aop: qcom,qmp-aop@c300000 {
		compatible = "qcom,qmp-mbox";
		reg = <0xc300000 0x1000>, <0x17c0000C 0x4>;
		reg-names = "msgram", "irq-reg-base";
		qcom,irq-mask = <0x1>;
		interrupts = <GIC_SPI 389 IRQ_TYPE_EDGE_RISING>;

		label = "aop";
		qcom,early-boot;
		priority = <0>;
		mbox-desc-offset = <0x0>;
		#mbox-cells = <1>;
	};

	qmp_npu0: qcom,qmp-npu-low@9818000 {
		compatible = "qcom,qmp-mbox";
		reg = <0x9818000 0x8000>, <0x9901008 0x4>;
		reg-names = "msgram", "irq-reg-base";
		qcom,irq-mask = <0x12>;
		interrupts = <GIC_SPI 369 IRQ_TYPE_EDGE_RISING>;

		label = "npu_qmp_low";
		priority = <0>;
		mbox-desc-offset = <0x0>;
		#mbox-cells = <1>;
	};

	qmp_npu1: qcom,qmp-npu-high@9818000 {
		compatible = "qcom,qmp-mbox";
		reg = <0x9818000 0x8000>, <0x9901008 0x4>;
		reg-names = "msgram", "irq-reg-base";
		qcom,irq-mask = <0x14>;
		interrupts = <GIC_SPI 370 IRQ_TYPE_EDGE_RISING>;

		label = "npu_qmp_high";
		priority = <1>;
		mbox-desc-offset = <0x2000>;
		#mbox-cells = <1>;
	};

	qcom,smp2p_sleepstate {
		compatible = "qcom,smp2p-sleepstate";
		qcom,smem-states = <&sleepstate_smp2p_out 0>;
		interrupt-parent = <&sleepstate_smp2p_in>;
		interrupts = <0 0>;
		interrupt-names = "smp2p-sleepstate-in";
	};

	system_pm {
		compatible = "qcom,system-pm";
		mboxes = <&apps_rsc 0>;
	};

	cmd_db: qcom,cmd-db@c3f000c {
		compatible = "qcom,cmd-db";
		reg = <0xc3f000c 8>;
	};

	qcom_seecom: qseecom@87900000 {
		compatible = "qcom,qseecom";
		reg = <0x87900000 0x2200000>;
		reg-names = "secapp-region";
		memory-region = <&qseecom_mem>;
		qcom,hlos-num-ce-hw-instances = <1>;
		qcom,hlos-ce-hw-instance = <0>;
		qcom,qsee-ce-hw-instance = <0>;
		qcom,disk-encrypt-pipe-pair = <2>;
		qcom,support-fde;
		qcom,no-clock-support;
		qcom,fde-key-size;
		qcom,appsbl-qseecom-support;
		qcom,commonlib64-loaded-by-uefi;
		qcom,qsee-reentrancy-support = <2>;
	};

	qcom_smcinvoke: smcinvoke@87900000 {
		compatible = "qcom,smcinvoke";
		reg = <0x87900000 0x2200000>;
		reg-names = "secapp-region";
	};

	qcom_rng: qrng@793000 {
		compatible = "qcom,msm-rng";
		reg = <0x793000 0x1000>;
		qcom,msm-rng-iface-clk;
		qcom,no-qrng-config;
		qcom,msm-bus,name = "msm-rng-noc";
		qcom,msm-bus,num-cases = <2>;
		qcom,msm-bus,num-paths = <1>;
		qcom,msm-bus,vectors-KBps =
			<1 618 0 0>,    /* No vote */
			<1 618 0 300000>;  /* 75 MHz */
		clocks = <&clock_gcc GCC_PRNG_AHB_CLK>;
		clock-names = "iface_clk";
	};

	qcom_cedev: qcedev@1de0000 {
		compatible = "qcom,qcedev";
		reg = <0x1de0000 0x20000>,
			<0x1dc4000 0x24000>;
		reg-names = "crypto-base","crypto-bam-base";
		interrupts = <0 272 0>;
		qcom,bam-pipe-pair = <3>;
		qcom,ce-hw-instance = <0>;
		qcom,ce-device = <0>;
		qcom,ce-hw-shared;
		qcom,bam-ee = <0>;
		qcom,msm-bus,name = "qcedev-noc";
		qcom,msm-bus,num-cases = <2>;
		qcom,msm-bus,num-paths = <1>;
		qcom,msm-bus,vectors-KBps =
				<125 512 0 0>,
				<125 512 393600 393600>;
		qcom,smmu-s1-enable;
		qcom,no-clock-support;
		iommus = <&apps_smmu 0x0506 0x0011>,
			 <&apps_smmu 0x0516 0x0011>;

		qcom_cedev_ns_cb {
			compatible = "qcom,qcedev,context-bank";
			label = "ns_context";
			iommus = <&apps_smmu 0x512 0>;
			virtual-addr = <0x60000000>;
			virtual-size = <0x40000000>;
		};

		qcom_cedev_s_cb {
			compatible = "qcom,qcedev,context-bank";
			label = "secure_context";
			iommus = <&apps_smmu 0x513 0>;
			virtual-addr = <0xa0000000>;
			virtual-size = <0x40000000>;
			qcom,secure-context-bank;
		};
	};

	qcom_msmhdcp: qcom,msm_hdcp {
		compatible = "qcom,msm-hdcp";
	};

	qcom_crypto: qcrypto@1de0000 {
		compatible = "qcom,qcrypto";
		reg = <0x1de0000 0x20000>,
			 <0x1dc4000 0x24000>;
		reg-names = "crypto-base","crypto-bam-base";
		interrupts = <0 272 0>;
		qcom,bam-pipe-pair = <2>;
		qcom,ce-hw-instance = <0>;
		qcom,ce-device = <0>;
		qcom,bam-ee = <0>;
		qcom,ce-hw-shared;
		qcom,clk-mgmt-sus-res;
		qcom,msm-bus,name = "qcrypto-noc";
		qcom,msm-bus,num-cases = <2>;
		qcom,msm-bus,num-paths = <1>;
		qcom,msm-bus,vectors-KBps =
			<125 512 0 0>,
			<125 512 393600 393600>;
		qcom,use-sw-aes-cbc-ecb-ctr-algo;
		qcom,use-sw-aes-xts-algo;
		qcom,use-sw-aes-ccm-algo;
		qcom,use-sw-ahash-algo;
		qcom,use-sw-aead-algo;
		qcom,use-sw-hmac-algo;
		qcom,smmu-s1-enable;
		qcom,no-clock-support;
		iommus = <&apps_smmu 0x0504 0x0011>,
			 <&apps_smmu 0x0514 0x0011>;
	};

	mem_dump {
		compatible = "qcom,mem-dump";
		memory-region = <&dump_mem>;

		rpmh {
			qcom,dump-size = <0x2000000>;
			qcom,dump-id = <0xec>;
		};

		rpm_sw {
			qcom,dump-size = <0x28000>;
			qcom,dump-id = <0xea>;
		};

		pmic {
			qcom,dump-size = <0x80000>;
			qcom,dump-id = <0xe4>;
		};

		fcm {
			qcom,dump-size = <0x8400>;
			qcom,dump-id = <0xee>;
		};

		tmc_etf {
			qcom,dump-size = <0x10000>;
			qcom,dump-id = <0xf0>;
		};

		etf_swao {
			qcom,dump-size = <0x8400>;
			qcom,dump-id = <0xf1>;
		};

		etr_reg {
			qcom,dump-size = <0x1000>;
			qcom,dump-id = <0x100>;
		};

		etf_reg {
			qcom,dump-size = <0x1000>;
			qcom,dump-id = <0x101>;
		};

		etfswao_reg {
			qcom,dump-size = <0x1000>;
			qcom,dump-id = <0x102>;
		};

		misc_data {
			qcom,dump-size = <0x1000>;
			qcom,dump-id = <0xe8>;
		};
	};

	qcom_tzlog: tz-log@146bf720 {
		compatible = "qcom,tz-log";
		reg = <0x146bf720 0x3000>;
		qcom,hyplog-enabled;
		hyplog-address-offset = <0x410>;
		hyplog-size-offset = <0x414>;
	};

	dcc: dcc_v2@10a2000 {
		compatible = "qcom,dcc-v2";
		reg = <0x10a2000 0x1000>,
		      <0x10ad000 0x3000>;
		reg-names = "dcc-base", "dcc-ram-base";

		dcc-ram-offset = <0x5000>;

		qcom,curr-link-list = <3>;
		qcom,link-list = <DCC_READ 0x18220d14 3 0>,
				 <DCC_READ 0x18220d30 4 0>,
				 <DCC_READ 0x18220d44 4 0>,
				 <DCC_READ 0x18220d58 4 0>,
				 <DCC_READ 0x18220fb4 3 0>,
				 <DCC_READ 0x18220fd0 4 0>,
				 <DCC_READ 0x18220fe4 4 0>,
				 <DCC_READ 0x18220ff8 4 0>,
				 <DCC_READ 0x18220d04 1 0>,
				 <DCC_READ 0x18220d00 1 0>,
				 <DCC_READ 0x18000024 1 0>,
				 <DCC_READ 0x18000040 3 0>,
				 <DCC_READ 0x18010024 1 0>,
				 <DCC_READ 0x18010040 3 0>,
				 <DCC_READ 0x18020024 1 0>,
				 <DCC_READ 0x18020040 3 0>,
				 <DCC_READ 0x18030024 1 0>,
				 <DCC_READ 0x18030040 3 0>,
				 <DCC_READ 0x18040024 1 0>,
				 <DCC_READ 0x18040040 3 0>,
				 <DCC_READ 0x18050024 1 0>,
				 <DCC_READ 0x18050040 3 0>,
				 <DCC_READ 0x18060024 1 0>,
				 <DCC_READ 0x18060040 3 0>,
				 <DCC_READ 0x18070024 1 0>,
				 <DCC_READ 0x18070040 3 0>,
				 <DCC_READ 0x18080104 1 0>,
				 <DCC_READ 0x18080168 1 0>,
				 <DCC_READ 0x18080198 1 0>,
				 <DCC_READ 0x18080128 1 0>,
				 <DCC_READ 0x18080024 1 0>,
				 <DCC_READ 0x18080040 3 0>,
				 <DCC_READ 0x18200400 3 0>,
				 <DCC_READ 0x0b201020 2 0>,
				 <DCC_READ 0x18101908 1 0>,
				 <DCC_READ 0x18101c18 1 0>,
				 <DCC_READ 0x18390810 1 0>,
				 <DCC_READ 0x18390c50 1 0>,
				 <DCC_READ 0x18390814 1 0>,
				 <DCC_READ 0x18390c54 1 0>,
				 <DCC_READ 0x18390818 1 0>,
				 <DCC_READ 0x18390c58 1 0>,
				 <DCC_READ 0x18393a84 2 0>,
				 <DCC_READ 0x18100908 1 0>,
				 <DCC_READ 0x18100c18 1 0>,
				 <DCC_READ 0x183a0810 1 0>,
				 <DCC_READ 0x183a0c50 1 0>,
				 <DCC_READ 0x183a0814 1 0>,
				 <DCC_READ 0x183a0c54 1 0>,
				 <DCC_READ 0x183a0818 1 0>,
				 <DCC_READ 0x183a0c58 1 0>,
				 <DCC_READ 0x183a3a84 2 0>,
				 <DCC_READ 0x18393500 80 0>,
				 <DCC_READ 0x183a3500 80 0>,
				 <DCC_READ 0x09050008 1 0>,
				 <DCC_READ 0x09050078 1 0>,
				 <DCC_READ 0x09601000 1 0>,
				 <DCC_READ 0x09601004 1 0>,
				 <DCC_READ 0x09602000 1 0>,
				 <DCC_READ 0x09602004 1 0>,
				 <DCC_READ 0x09603000 1 0>,
				 <DCC_READ 0x09603004 1 0>,
				 <DCC_READ 0x09604000 1 0>,
				 <DCC_READ 0x09604004 1 0>,
				 <DCC_READ 0x09605000 1 0>,
				 <DCC_READ 0x09605004 1 0>,
				 <DCC_READ 0x09606000 1 0>,
				 <DCC_READ 0x09606004 1 0>,
				 <DCC_READ 0x09607000 1 0>,
				 <DCC_READ 0x09607004 1 0>,
				 <DCC_READ 0x09608000 1 0>,
				 <DCC_READ 0x09608004 1 0>,
				 <DCC_READ 0x09609000 1 0>,
				 <DCC_READ 0x09609004 1 0>,
				 <DCC_READ 0x0960a000 1 0>,
				 <DCC_READ 0x0960a004 1 0>,
				 <DCC_READ 0x0960b000 1 0>,
				 <DCC_READ 0x0960b004 1 0>,
				 <DCC_READ 0x0960c000 1 0>,
				 <DCC_READ 0x0960c004 1 0>,
				 <DCC_READ 0x0960d000 1 0>,
				 <DCC_READ 0x0960d004 1 0>,
				 <DCC_READ 0x0960e000 1 0>,
				 <DCC_READ 0x0960e004 1 0>,
				 <DCC_READ 0x0960f000 1 0>,
				 <DCC_READ 0x0960f004 1 0>,
				 <DCC_READ 0x09610000 1 0>,
				 <DCC_READ 0x09610004 1 0>,
				 <DCC_READ 0x09611000 1 0>,
				 <DCC_READ 0x09611004 1 0>,
				 <DCC_READ 0x09612000 1 0>,
				 <DCC_READ 0x09612004 1 0>,
				 <DCC_READ 0x09613000 1 0>,
				 <DCC_READ 0x09613004 1 0>,
				 <DCC_READ 0x09614000 1 0>,
				 <DCC_READ 0x09614004 1 0>,
				 <DCC_READ 0x09615000 1 0>,
				 <DCC_READ 0x09615004 1 0>,
				 <DCC_READ 0x09616000 1 0>,
				 <DCC_READ 0x09616004 1 0>,
				 <DCC_READ 0x09617000 1 0>,
				 <DCC_READ 0x09617004 1 0>,
				 <DCC_READ 0x09618000 1 0>,
				 <DCC_READ 0x09618004 1 0>,
				 <DCC_READ 0x09619000 1 0>,
				 <DCC_READ 0x09619004 1 0>,
				 <DCC_READ 0x0961a000 1 0>,
				 <DCC_READ 0x0961a004 1 0>,
				 <DCC_READ 0x0961b000 1 0>,
				 <DCC_READ 0x0961b004 1 0>,
				 <DCC_READ 0x0961c000 1 0>,
				 <DCC_READ 0x0961c004 1 0>,
				 <DCC_READ 0x0961d000 1 0>,
				 <DCC_READ 0x0961d004 1 0>,
				 <DCC_READ 0x0961e000 1 0>,
				 <DCC_READ 0x0961e004 1 0>,
				 <DCC_READ 0x0961f000 1 0>,
				 <DCC_READ 0x0961f004 1 0>,
				 <DCC_WRITE 0x06a0e00c 0x00600007 1>,
				 <DCC_WRITE 0x06a0e01c 0x00136800 1>,
				 <DCC_READ 0x06a0e014 1 1>,
				 <DCC_WRITE 0x06a0e01c 0x00136810 1>,
				 <DCC_READ 0x06a0e014 1 1>,
				 <DCC_WRITE 0x06a0e01c 0x00136820 1>,
				 <DCC_READ 0x06a0e014 1 1>,
				 <DCC_WRITE 0x06a0e01c 0x00136830 1>,
				 <DCC_READ 0x06a0e014 1 1>,
				 <DCC_WRITE 0x06a0e01c 0x00136840 1>,
				 <DCC_READ 0x06a0e014 1 1>,
				 <DCC_WRITE 0x06a0e01c 0x00136850 1>,
				 <DCC_READ 0x06a0e014 1 1>,
				 <DCC_WRITE 0x06a0e01c 0x00136860 1>,
				 <DCC_READ 0x06a0e014 1 1>,
				 <DCC_WRITE 0x06a0e01c 0x00136870 1>,
				 <DCC_READ 0x06a0e014 1 1>,
				 <DCC_WRITE 0x06a0e01c 0x0003e9a0 1>,
				 <DCC_WRITE 0x06a0e01c 0x001368a0 1>,
				 <DCC_READ 0x06a0e014 1 1>,
				 <DCC_WRITE 0x06a0e01c 0x0003c0a0 1>,
				 <DCC_WRITE 0x06a0e01c 0x001368a0 1>,
				 <DCC_READ 0x06a0e014 1 1>,
				 <DCC_WRITE 0x06a0e01c 0x0003d1a0 1>,
				 <DCC_WRITE 0x06a0e01c 0x001368a0 1>,
				 <DCC_READ 0x06a0e014 1 1>,
				 <DCC_WRITE 0x06a0e01c 0x0003d2a0 1>,
				 <DCC_WRITE 0x06a0e01c 0x001368a0 1>,
				 <DCC_READ 0x06a0e014 1 1>,
				 <DCC_WRITE 0x06a0e01c 0x0003d5a0 1>,
				 <DCC_WRITE 0x06a0e01c 0x001368a0 1>,
				 <DCC_READ 0x06a0e014 1 1>,
				 <DCC_WRITE 0x06a0e01c 0x0003d6a0 1>,
				 <DCC_WRITE 0x06a0e01c 0x001368a0 1>,
				 <DCC_READ 0x06a0e014 1 1>,
				 <DCC_WRITE 0x06a0e01c 0x0003e8a0 1>,
				 <DCC_WRITE 0x06a0e01c 0x001368a0 1>,
				 <DCC_READ 0x06a0e014 1 1>,
				 <DCC_WRITE 0x06a0e01c 0x0003eea0 1>,
				 <DCC_WRITE 0x06a0e01c 0x001368a0 1>,
				 <DCC_READ 0x06a0e014 1 1>,
				 <DCC_WRITE 0x06a0e01c 0x0003b1a0 1>,
				 <DCC_WRITE 0x06a0e01c 0x001368a0 1>,
				 <DCC_READ 0x06a0e014 1 1>,
				 <DCC_WRITE 0x06a0e01c 0x0003b2a0 1>,
				 <DCC_WRITE 0x06a0e01c 0x001368a0 1>,
				 <DCC_READ 0x06a0e014 1 1>,
				 <DCC_WRITE 0x06a0e01c 0x0003b5a0 1>,
				 <DCC_WRITE 0x06a0e01c 0x001368a0 1>,
				 <DCC_READ 0x06a0e014 1 1>,
				 <DCC_WRITE 0x06a0e01c 0x0003b6a0 1>,
				 <DCC_WRITE 0x06a0e01c 0x001368a0 1>,
				 <DCC_READ 0x06a0e014 1 1>,
				 <DCC_WRITE 0x06a0e01c 0x0003c2a0 1>,
				 <DCC_WRITE 0x06a0e01c 0x001368a0 1>,
				 <DCC_READ 0x06a0e014 1 1>,
				 <DCC_WRITE 0x06a0e01c 0x0003c5a0 1>,
				 <DCC_WRITE 0x06a0e01c 0x001368a0 1>,
				 <DCC_READ 0x06a0e014 1 1>,
				 <DCC_WRITE 0x06a0e01c 0x0003c6a0 1>,
				 <DCC_WRITE 0x06a0e01c 0x001368a0 1>,
				 <DCC_READ 0x06a0e014 1 1>,
				 <DCC_WRITE 0x06a0e014 0x00020b38 1>,
				 <DCC_WRITE 0x06a0e01c 0x000368b0 1>,
				 <DCC_WRITE 0x06a0e01c 0x00000ba8 1>,
				 <DCC_WRITE 0x06a0e01c 0x0013b6a0 1>,
				 <DCC_WRITE 0x06a0e01c 0x00f1e000 1>,
				 <DCC_WRITE 0x06a0e008 0x00000007 1>,
				 <DCC_READ 0x09067e00 124 0>,
				 <DCC_WRITE 0x090c80f8 0x00000001 1>,
				 <DCC_READ 0x091800c8 1 0>,
				 <DCC_READ 0x09180740 1 0>,
				 <DCC_READ 0x09183740 1 0>,
				 <DCC_READ 0x091900c8 1 0>,
				 <DCC_READ 0x09190740 1 0>,
				 <DCC_READ 0x09193740 1 0>,
				 <DCC_READ 0x09181254 2 0>,
				 <DCC_READ 0x09181624 1 0>,
				 <DCC_READ 0x09181740 1 0>,
				 <DCC_READ 0x09181768 1 0>,
				 <DCC_READ 0x0918182c 1 0>,
				 <DCC_READ 0x09182254 2 0>,
				 <DCC_READ 0x09182624 1 0>,
				 <DCC_READ 0x09182740 1 0>,
				 <DCC_READ 0x09182768 1 0>,
				 <DCC_READ 0x0918282c 1 0>,
				 <DCC_READ 0x09184254 2 0>,
				 <DCC_READ 0x09184624 1 0>,
				 <DCC_READ 0x09184740 1 0>,
				 <DCC_READ 0x09184768 1 0>,
				 <DCC_READ 0x0918482c 1 0>,
				 <DCC_READ 0x09185254 2 0>,
				 <DCC_READ 0x09185624 1 0>,
				 <DCC_READ 0x09185740 1 0>,
				 <DCC_READ 0x09185768 1 0>,
				 <DCC_READ 0x0918582c 1 0>,
				 <DCC_READ 0x09191254 2 0>,
				 <DCC_READ 0x09191624 1 0>,
				 <DCC_READ 0x09191740 1 0>,
				 <DCC_READ 0x09191768 1 0>,
				 <DCC_READ 0x0919182c 1 0>,
				 <DCC_READ 0x09192254 2 0>,
				 <DCC_READ 0x09192624 1 0>,
				 <DCC_READ 0x09192740 1 0>,
				 <DCC_READ 0x09192768 1 0>,
				 <DCC_READ 0x0919282c 1 0>,
				 <DCC_READ 0x09194254 2 0>,
				 <DCC_READ 0x09194624 1 0>,
				 <DCC_READ 0x09194740 1 0>,
				 <DCC_READ 0x09194768 1 0>,
				 <DCC_READ 0x0919482c 1 0>,
				 <DCC_READ 0x09195254 2 0>,
				 <DCC_READ 0x09195624 1 0>,
				 <DCC_READ 0x09195740 1 0>,
				 <DCC_READ 0x09195768 1 0>,
				 <DCC_READ 0x0919582c 1 0>,
				 <DCC_READ 0x09186048 1 0>,
				 <DCC_READ 0x09186054 1 0>,
				 <DCC_READ 0x09186164 1 0>,
				 <DCC_READ 0x09186170 1 0>,
				 <DCC_READ 0x09186410 1 0>,
				 <DCC_READ 0x09186618 4 0>,
				 <DCC_READ 0x091866e0 1 0>,
				 <DCC_READ 0x09186700 2 0>,
				 <DCC_READ 0x09196048 1 0>,
				 <DCC_READ 0x09196054 1 0>,
				 <DCC_READ 0x09196164 1 0>,
				 <DCC_READ 0x09196170 1 0>,
				 <DCC_READ 0x09196410 1 0>,
				 <DCC_READ 0x09196618 4 0>,
				 <DCC_READ 0x091966e0 1 0>,
				 <DCC_READ 0x09196700 2 0>;
	};

	tsens0: tsens@c222000 {
		compatible = "qcom,tsens24xx";
		reg = <0xc222000 0x4>,
			<0xc263000 0x1ff>;
		reg-names = "tsens_srot_physical",
				"tsens_tm_physical";
		interrupts = <0 506 0>, <0 508 0>;
		interrupt-names = "tsens-upper-lower", "tsens-critical";
		#thermal-sensor-cells = <1>;
	};

	tsens1: tsens@c223000 {
		compatible = "qcom,tsens24xx";
		reg = <0xc223000 0x4>,
			<0xc265000 0x1ff>;
		reg-names = "tsens_srot_physical",
			"tsens_tm_physical";
		interrupts = <0 507 0>, <0 509 0>;
		interrupt-names = "tsens-upper-lower", "tsens-critical";
		#thermal-sensor-cells = <1>;
	};

	thermal_zones: thermal-zones {
	};

	slim_aud: slim@171c0000 {
		cell-index = <1>;
		compatible = "qcom,slim-ngd";
		reg = <0x171c0000 0x2c000>,
			<0x17184000 0x2c000>;
		reg-names = "slimbus_physical", "slimbus_bam_physical";
		interrupts = <0 163 0>, <0 164 0>;
		interrupt-names = "slimbus_irq", "slimbus_bam_irq";
		qcom,apps-ch-pipes = <0x780000>;
		qcom,ea-pc = <0x2a0>;
		qcom,iommu-s1-bypass;

		iommu_slim_aud_ctrl_cb: qcom,iommu_slim_ctrl_cb {
			compatible = "qcom,iommu-slim-ctrl-cb";
			iommus = <&apps_smmu 0x1b46 0x8>,
				 <&apps_smmu 0x1b4d 0x2>,
				 <&apps_smmu 0x1b50 0x1>;
		};
	};

	slim_qca: slim@17240000 {
		status = "ok";
		cell-index = <3>;
		compatible = "qcom,slim-ngd";
		reg = <0x17240000 0x2c000>,
			<0x17204000 0x20000>;
		reg-names = "slimbus_physical", "slimbus_bam_physical";
		interrupts = <0 291 0>, <0 292 0>;
		interrupt-names = "slimbus_irq", "slimbus_bam_irq";
		qcom,iommu-s1-bypass;

		iommu_slim_qca_ctrl_cb: qcom,iommu_slim_ctrl_cb {
			compatible = "qcom,iommu-slim-ctrl-cb";
			iommus = <&apps_smmu 0x1b53 0x0>;
		};

		/* Slimbus Slave DT for WCN3990 */
		btfmslim_codec: wcn3990 {
			compatible = "qcom,btfmslim_slave";
			elemental-addr = [00 01 20 02 17 02];
			qcom,btfm-slim-ifd = "btfmslim_slave_ifd";
			qcom,btfm-slim-ifd-elemental-addr = [00 00 20 02 17 02];
		};
	};

	gpi_dma0: qcom,gpi-dma@0x800000 {
		#dma-cells = <5>;
		compatible = "qcom,gpi-dma";
		reg = <0x800000 0x60000>;
		reg-names = "gpi-top";
		interrupts = <0 244 0>, <0 245 0>, <0 246 0>, <0 247 0>,
			     <0 248 0>, <0 249 0>, <0 250 0>, <0 251 0>,
			     <0 252 0>, <0 253 0>, <0 254 0>, <0 255 0>,
			     <0 256 0>;
		qcom,max-num-gpii = <13>;
		qcom,gpii-mask = <0xfa>;
		qcom,ev-factor = <2>;
		iommus = <&apps_smmu 0x00d6 0x0>;
		qcom,smmu-cfg = <0x1>;
		qcom,iova-range = <0x0 0x100000 0x0 0x100000>;
		status = "ok";
	};

	gpi_dma1: qcom,gpi-dma@0xa00000 {
		#dma-cells = <5>;
		compatible = "qcom,gpi-dma";
		reg = <0xa00000 0x60000>;
		reg-names = "gpi-top";
		interrupts = <0 279 0>, <0 280 0>, <0 281 0>, <0 282 0>,
			     <0 283 0>, <0 284 0>, <0 293 0>, <0 294 0>,
			     <0 295 0>, <0 296 0>, <0 297 0>, <0 298 0>,
			     <0 299 0>;
		qcom,max-num-gpii = <13>;
		qcom,gpii-mask = <0xfa>;
		qcom,ev-factor = <2>;
		iommus = <&apps_smmu 0x0616 0x0>;
		qcom,smmu-cfg = <0x1>;
		qcom,iova-range = <0x0 0x100000 0x0 0x100000>;
		status = "ok";
	};

	gpi_dma2: qcom,gpi-dma@0xc00000 {
		#dma-cells = <5>;
		compatible = "qcom,gpi-dma";
		reg = <0xc00000 0x60000>;
		reg-names = "gpi-top";
		interrupts = <0 588 0>, <0 589 0>, <0 590 0>, <0 591 0>,
			     <0 592 0>, <0 593 0>, <0 594 0>, <0 595 0>,
			     <0 596 0>, <0 597 0>, <0 598 0>, <0 599 0>,
			     <0 600 0>;
		qcom,max-num-gpii = <13>;
		qcom,gpii-mask = <0xfa>;
		qcom,ev-factor = <2>;
		iommus = <&apps_smmu 0x07b6 0x0>;
		qcom,smmu-cfg = <0x1>;
		qcom,iova-range = <0x0 0x100000 0x0 0x100000>;
		status = "ok";
	};

	qcom,rmtfs_sharedmem@0 {
		compatible = "qcom,sharedmem-uio";
		reg = <0x0 0x300000>;
		reg-names = "rmtfs";
		qcom,client-id = <0x00000001>;
		qcom,guard-memory;
	};

	qcom,msm_gsi {
		compatible = "qcom,msm_gsi";
	};

	qcom,rmnet-ipa {
		compatible = "qcom,rmnet-ipa3";
		qcom,rmnet-ipa-ssr;
		qcom,ipa-platform-type-msm;
		qcom,ipa-advertise-sg-support;
		qcom,ipa-napi-enable;
	};

	ipa_hw: qcom,ipa@1e00000 {
		compatible = "qcom,ipa";
		mboxes = <&qmp_aop 0>;
		reg = <0x1e00000 0x34000>,
		      <0x1e04000 0x28000>;
		reg-names = "ipa-base", "gsi-base";
		interrupts =
			<0 311 0>,
			<0 432 0>;
		interrupt-names = "ipa-irq", "gsi-irq";
		qcom,ipa-hw-ver = <15>; /* IPA core version = IPAv4.1 */
		qcom,ipa-hw-mode = <0>;
		qcom,ee = <0>;
		qcom,use-ipa-tethering-bridge;
		qcom,modem-cfg-emb-pipe-flt;
		qcom,ipa-wdi2;
		qcom,use-64-bit-dma-mask;
		qcom,arm-smmu;
		qcom,smmu-fast-map;
		qcom,use-ipa-pm;
		qcom,bandwidth-vote-for-ipa;
		qcom,msm-bus,name = "ipa";
		qcom,msm-bus,num-cases = <5>;
		qcom,msm-bus,num-paths = <4>;
		qcom,msm-bus,vectors-KBps =
		/* No vote */
		<MSM_BUS_MASTER_IPA MSM_BUS_SLAVE_EBI_CH0 0 0>,
		<MSM_BUS_MASTER_IPA MSM_BUS_SLAVE_OCIMEM 0 0>,
		<MSM_BUS_MASTER_AMPSS_M0 MSM_BUS_SLAVE_IPA_CFG 0 0>,
		<MSM_BUS_MASTER_IPA_CORE MSM_BUS_SLAVE_IPA_CORE 0 0>,

		/* SVS2 */
		<MSM_BUS_MASTER_IPA MSM_BUS_SLAVE_EBI_CH0 80000 600000>,
		<MSM_BUS_MASTER_IPA MSM_BUS_SLAVE_OCIMEM 80000 350000>,
		<MSM_BUS_MASTER_AMPSS_M0 MSM_BUS_SLAVE_IPA_CFG 40000 40000>,
		<MSM_BUS_MASTER_IPA_CORE MSM_BUS_SLAVE_IPA_CORE 0 125>,

		/* SVS */
		<MSM_BUS_MASTER_IPA MSM_BUS_SLAVE_EBI_CH0 80000 640000>,
		<MSM_BUS_MASTER_IPA MSM_BUS_SLAVE_OCIMEM 80000 640000>,
		<MSM_BUS_MASTER_AMPSS_M0 MSM_BUS_SLAVE_IPA_CFG 80000 80000>,
		<MSM_BUS_MASTER_IPA_CORE MSM_BUS_SLAVE_IPA_CORE 0 250>,

		/* NOMINAL */
		<MSM_BUS_MASTER_IPA MSM_BUS_SLAVE_EBI_CH0 206000 960000>,
		<MSM_BUS_MASTER_IPA MSM_BUS_SLAVE_OCIMEM 206000 960000>,
		<MSM_BUS_MASTER_AMPSS_M0 MSM_BUS_SLAVE_IPA_CFG 206000 160000>,
		<MSM_BUS_MASTER_IPA_CORE MSM_BUS_SLAVE_IPA_CORE 0 500>,

		/* TURBO */
		<MSM_BUS_MASTER_IPA MSM_BUS_SLAVE_EBI_CH0 206000 3600000>,
		<MSM_BUS_MASTER_IPA MSM_BUS_SLAVE_OCIMEM 206000 3600000>,
		<MSM_BUS_MASTER_AMPSS_M0 MSM_BUS_SLAVE_IPA_CFG 206000 300000>,
		<MSM_BUS_MASTER_IPA_CORE MSM_BUS_SLAVE_IPA_CORE 0 600>;

		qcom,bus-vector-names = "MIN", "SVS2", "SVS", "NOMINAL",
		"TURBO";
		qcom,throughput-threshold = <310 600 1000>;
		qcom,scaling-exceptions = <>;

		/* smp2p information */
		qcom,smp2p_map_ipa_1_out {
			compatible = "qcom,smp2p-map-ipa-1-out";
			qcom,smem-states = <&smp2p_ipa_1_out 0>;
			qcom,smem-state-names = "ipa-smp2p-out";
		};

		qcom,smp2p_map_ipa_1_in {
			compatible = "qcom,smp2p-map-ipa-1-in";
			interrupts-extended = <&smp2p_ipa_1_in 0 0>;
			interrupt-names = "ipa-smp2p-in";
		};
	};

	ipa_smmu_ap: ipa_smmu_ap {
		compatible = "qcom,ipa-smmu-ap-cb";
		iommus = <&apps_smmu 0x520 0x0>;
		qcom,iova-mapping = <0x20000000 0x40000000>;
		qcom,additional-mapping =
		/* modem tables in IMEM */
		<0x146BD000 0x146BD000 0x2000>;
		dma-coherent;
	};

	ipa_smmu_wlan: ipa_smmu_wlan {
		compatible = "qcom,ipa-smmu-wlan-cb";
		iommus = <&apps_smmu 0x521 0x0>;
		qcom,additional-mapping =
		/* ipa-uc ram */
		<0x1E60000 0x1E60000 0x80000>;
	};

	ipa_smmu_uc: ipa_smmu_uc {
		compatible = "qcom,ipa-smmu-uc-cb";
		iommus = <&apps_smmu 0x522 0x0>;
		qcom,iova-mapping = <0x40400000 0x1FC00000>;
	};

	qcom,ipa_fws {
		compatible = "qcom,pil-tz-generic";
		qcom,pas-id = <0xf>;
		qcom,firmware-name = "ipa_fws";
		qcom,pil-force-shutdown;
		memory-region = <&pil_ipa_fw_mem>;
	};

	aop-msg-client {
		compatible = "qcom,debugfs-qmp-client";
		mboxes = <&qmp_aop 0>;
		mbox-names = "aop";
	};

	qcom,cnss-qca6390@a0000000 {
		compatible = "qcom,cnss-qca6390";
		reg = <0xa0000000 0x10000000>,
		      <0xb0000000 0x10000>;
		reg-names = "smmu_iova_base", "smmu_iova_ipa";
		wlan-en-gpio = <&tlmm 169 0>;
		pinctrl-names = "wlan_en_active", "wlan_en_sleep";
		pinctrl-0 = <&cnss_wlan_en_active>;
		pinctrl-1 = <&cnss_wlan_en_sleep>;
		qcom,wlan-rc-num = <0>;
		qcom,wlan-ramdump-dynamic = <0x400000>;
		qcom,smmu-s1-enable;

		mhi,max-channels = <30>;
		mhi,timeout = <10000>;

		#address-cells = <1>;
		#size-cells = <0>;

		mhi_chan@0 {
			reg = <0>;
			label = "LOOPBACK";
			mhi,num-elements = <32>;
			mhi,event-ring = <1>;
			mhi,chan-dir = <1>;
			mhi,data-type = <0>;
			mhi,doorbell-mode = <2>;
			mhi,ee = <0x14>;
		};

		mhi_chan@1 {
			reg = <1>;
			label = "LOOPBACK";
			mhi,num-elements = <32>;
			mhi,event-ring = <1>;
			mhi,chan-dir = <2>;
			mhi,data-type = <0>;
			mhi,doorbell-mode = <2>;
			mhi,ee = <0x14>;
		};

		mhi_chan@4 {
			reg = <4>;
			label = "DIAG";
			mhi,num-elements = <32>;
			mhi,event-ring = <1>;
			mhi,chan-dir = <1>;
			mhi,data-type = <0>;
			mhi,doorbell-mode = <2>;
			mhi,ee = <0x14>;
		};

		mhi_chan@5 {
			reg = <5>;
			label = "DIAG";
			mhi,num-elements = <32>;
			mhi,event-ring = <1>;
			mhi,chan-dir = <2>;
			mhi,data-type = <0>;
			mhi,doorbell-mode = <2>;
			mhi,ee = <0x14>;
		};

		mhi_chan@20 {
			reg = <20>;
			label = "IPCR";
			mhi,num-elements = <32>;
			mhi,event-ring = <1>;
			mhi,chan-dir = <1>;
			mhi,data-type = <1>;
			mhi,doorbell-mode = <2>;
			mhi,ee = <0x14>;
			mhi,auto-start;
		};

		mhi_chan@21 {
			reg = <21>;
			label = "IPCR";
			mhi,num-elements = <32>;
			mhi,event-ring = <1>;
			mhi,chan-dir = <2>;
			mhi,data-type = <0>;
			mhi,doorbell-mode = <2>;
			mhi,ee = <0x14>;
			mhi,auto-queue;
			mhi,auto-start;
		};

		mhi_event@0 {
			mhi,num-elements = <32>;
			mhi,intmod = <1>;
			mhi,msi = <1>;
			mhi,priority = <1>;
			mhi,brstmode = <2>;
			mhi,data-type = <1>;
		};

		mhi_event@1 {
			mhi,num-elements = <256>;
			mhi,intmod = <1>;
			mhi,msi = <2>;
			mhi,priority = <1>;
			mhi,brstmode = <2>;
		};
	};

	icnss: qcom,icnss@18800000 {
		compatible = "qcom,icnss";
		reg = <0x18800000 0x800000>,
		      <0xa0000000 0x10000000>,
		      <0xb0000000 0x10000>;
		reg-names = "membase", "smmu_iova_base", "smmu_iova_ipa";
		iommus = <&apps_smmu 0x0640 0x1>;
		interrupts = <0 414 0 /* CE0 */ >,
			     <0 415 0 /* CE1 */ >,
			     <0 416 0 /* CE2 */ >,
			     <0 417 0 /* CE3 */ >,
			     <0 418 0 /* CE4 */ >,
			     <0 419 0 /* CE5 */ >,
			     <0 420 0 /* CE6 */ >,
			     <0 421 0 /* CE7 */ >,
			     <0 422 0 /* CE8 */ >,
			     <0 423 0 /* CE9 */ >,
			     <0 424 0 /* CE10 */ >,
			     <0 425 0 /* CE11 */ >;
		qcom,wlan-msa-memory = <0x100000>;
		qcom,wlan-msa-fixed-region = <&pil_wlan_fw_mem>;

		vdd-cx-mx-supply = <&pm8150_l1>;
		vdd-1.8-xo-supply = <&pm8150_l7>;
		vdd-1.3-rfa-supply = <&pm8150l_l2>;
		vdd-3.3-ch0-supply = <&pm8150l_l11>;
		qcom,vdd-cx-mx-config = <752000 752000>;
		qcom,vdd-3.3-ch0-config = <3104000 3312000>;
		qcom,smp2p_map_wlan_1_in {
			interrupts-extended = <&smp2p_wlan_1_in 0 0>,
					      <&smp2p_wlan_1_in 1 0>;
			interrupt-names = "qcom,smp2p-force-fatal-error",
					  "qcom,smp2p-early-crash-ind";
		};
	};

	wil6210: qcom,wil6210 {
		compatible = "qcom,wil6210";
		qcom,pcie-parent = <&pcie1>;
		pinctrl-names = "default";
		pinctrl-0 = <&wil6210_refclk3_en_pin>;
		qcom,wigig-en = <&tlmm 131 0>;
		qcom,msm-bus,name = "wil6210";
		qcom,msm-bus,num-cases = <2>;
		qcom,msm-bus,num-paths = <1>;
		qcom,msm-bus,vectors-KBps =
			<100 512 0 0>,
			<100 512 600000 800000>; /* ~4.6Gbps (MCS12) */
		qcom,use-ext-supply;
		vddio-supply= <&pm8150_s5>;
		qcom,use-ext-clocks;
		clocks = <&clock_rpmh RPMH_RF_CLK3>;
		clock-names = "rf_clk3_clk";
		qcom,smmu-support;
		qcom,smmu-mapping = <0x20000000 0xe0000000>;
		qcom,smmu-s1-en;
		qcom,smmu-fast-map;
		qcom,smmu-coherent;
		qcom,keep-radio-on-during-sleep;
		status = "disabled";
	};

	/* goodix fingerprint */
	goodixfp {
		compatible = "goodix,fingerprint";
		fp-gpio-reset = <&tlmm 57 0x0>;
		fp-gpio-irq = <&tlmm 118 0x0>;
		fp-gpio-vcc3v0 = <&tlmm 9 0x0>;

		pinctrl-names = "defalut";
		pinctrl-0 = <&fp_default>;

		status = "ok";
	};

	tspp: msm_tspp@0x8880000 {
		compatible = "qcom,msm_tspp";
		reg = <0x088a7000 0x200>, /* MSM_TSIF0_PHYS */
		      <0x088a8000 0x200>, /* MSM_TSIF1_PHYS */
		      <0x088a9000 0x1000>, /* MSM_TSPP_PHYS  */
		      <0x08884000 0x23000>; /* MSM_TSPP_BAM_PHYS */
		reg-names = "MSM_TSIF0_PHYS",
			"MSM_TSIF1_PHYS",
			"MSM_TSPP_PHYS",
			"MSM_TSPP_BAM_PHYS";
		interrupts = <0 121 0>, /* TSIF_TSPP_IRQ */
			<0 119 0>, /* TSIF0_IRQ */
			<0 120 0>, /* TSIF1_IRQ */
			<0 122 0>; /* TSIF_BAM_IRQ */
		interrupt-names = "TSIF_TSPP_IRQ",
			"TSIF0_IRQ",
			"TSIF1_IRQ",
			"TSIF_BAM_IRQ";

		clock-names = "iface_clk", "ref_clk";
		clocks = <&clock_gcc GCC_TSIF_AHB_CLK>,
			<&clock_gcc GCC_TSIF_REF_CLK>;

		qcom,msm-bus,name = "tsif";
		qcom,msm-bus,num-cases = <2>;
		qcom,msm-bus,num-paths = <1>;
		qcom,msm-bus,vectors-KBps =
				<82 512 0 0>, /* No vote */
				<82 512 12288 24576>;
				/* Max. bandwidth, 2xTSIF, each max of 96Mbps */

		pinctrl-names = "disabled",
			"tsif0-mode1", "tsif0-mode2",
			"tsif1-mode1", "tsif1-mode2",
			"dual-tsif-mode1", "dual-tsif-mode2";

		pinctrl-0 = <>;				/* disabled */
		pinctrl-1 = <&tsif0_signals_active>;	/* tsif0-mode1 */
		pinctrl-2 = <&tsif0_signals_active
			&tsif0_sync_active>;		/* tsif0-mode2 */
		pinctrl-3 = <&tsif1_signals_active>;	/* tsif1-mode1 */
		pinctrl-4 = <&tsif1_signals_active
			&tsif1_sync_active>;		/* tsif1-mode2 */
		pinctrl-5 = <&tsif0_signals_active
			&tsif1_signals_active>;		/* dual-tsif-mode1 */
		pinctrl-6 = <&tsif0_signals_active
			&tsif0_sync_active
			&tsif1_signals_active
			&tsif1_sync_active>;		/* dual-tsif-mode2 */

		memory-region = <&qseecom_mem>;
		qcom,smmu-s1-bypass;
		iommus = <&apps_smmu 0x620 0x00>;
	};

	demux {
		compatible = "qcom,demux";
	};
};

&emac_gdsc {
	status = "ok";
};

&pcie_0_gdsc {
	status = "ok";
};

&pcie_1_gdsc {
	status = "ok";
};

&ufs_phy_gdsc {
	status = "ok";
};

&usb30_prim_gdsc {
	status = "ok";
};

&usb30_sec_gdsc {
	status = "ok";
};

&hlos1_vote_aggre_noc_mmu_audio_tbu_gdsc {
	status = "ok";
};

&hlos1_vote_aggre_noc_mmu_tbu1_gdsc {
	status = "ok";
};

&hlos1_vote_aggre_noc_mmu_tbu2_gdsc {
	status = "ok";
};

&hlos1_vote_aggre_noc_mmu_pcie_tbu_gdsc {
	status = "ok";
};

&hlos1_vote_mmnoc_mmu_tbu_hf0_gdsc {
	status = "ok";
};

&hlos1_vote_mmnoc_mmu_tbu_sf_gdsc {
	status = "ok";
};

&hlos1_vote_mmnoc_mmu_tbu_hf1_gdsc {
	status = "ok";
};

&hlos1_vote_turing_mmu_tbu0_gdsc {
	status = "ok";
};

&hlos1_vote_turing_mmu_tbu1_gdsc {
	status = "ok";
};

&bps_gdsc {
	clock-names = "ahb_clk";
	clocks = <&clock_gcc GCC_CAMERA_AHB_CLK>;
	parent-supply = <&VDD_MMCX_LEVEL>;
	vdd_parent-supply = <&VDD_MMCX_LEVEL>;
	qcom,msm-bus,name = "bps_gdsc_ahb";
	qcom,msm-bus,num-cases = <2>;
	qcom,msm-bus,num-paths = <1>;
	qcom,msm-bus,vectors-KBps =
		<MSM_BUS_MASTER_AMPSS_M0 MSM_BUS_SLAVE_CAMERA_CFG 0 0>,
		<MSM_BUS_MASTER_AMPSS_M0 MSM_BUS_SLAVE_CAMERA_CFG 0 1>;
	qcom,support-hw-trigger;
	status = "ok";
};

&ipe_0_gdsc {
	clock-names = "ahb_clk";
	clocks = <&clock_gcc GCC_CAMERA_AHB_CLK>;
	parent-supply = <&VDD_MMCX_LEVEL>;
	vdd_parent-supply = <&VDD_MMCX_LEVEL>;
	qcom,msm-bus,name = "ipe_0_gdsc_ahb";
	qcom,msm-bus,num-cases = <2>;
	qcom,msm-bus,num-paths = <1>;
	qcom,msm-bus,vectors-KBps =
		<MSM_BUS_MASTER_AMPSS_M0 MSM_BUS_SLAVE_CAMERA_CFG 0 0>,
		<MSM_BUS_MASTER_AMPSS_M0 MSM_BUS_SLAVE_CAMERA_CFG 0 1>;
	qcom,support-hw-trigger;
	status = "ok";
};

&ipe_1_gdsc {
	clock-names = "ahb_clk";
	clocks = <&clock_gcc GCC_CAMERA_AHB_CLK>;
	parent-supply = <&VDD_MMCX_LEVEL>;
	vdd_parent-supply = <&VDD_MMCX_LEVEL>;
	qcom,msm-bus,name = "ipe_1_gdsc_ahb";
	qcom,msm-bus,num-cases = <2>;
	qcom,msm-bus,num-paths = <1>;
	qcom,msm-bus,vectors-KBps =
		<MSM_BUS_MASTER_AMPSS_M0 MSM_BUS_SLAVE_CAMERA_CFG 0 0>,
		<MSM_BUS_MASTER_AMPSS_M0 MSM_BUS_SLAVE_CAMERA_CFG 0 1>;
	qcom,support-hw-trigger;
	status = "ok";
};

&ife_0_gdsc {
	clock-names = "ahb_clk";
	clocks = <&clock_gcc GCC_CAMERA_AHB_CLK>;
	parent-supply = <&VDD_MMCX_LEVEL>;
	vdd_parent-supply = <&VDD_MMCX_LEVEL>;
	qcom,msm-bus,name = "ife_0_gdsc_ahb";
	qcom,msm-bus,num-cases = <2>;
	qcom,msm-bus,num-paths = <1>;
	qcom,msm-bus,vectors-KBps =
		<MSM_BUS_MASTER_AMPSS_M0 MSM_BUS_SLAVE_CAMERA_CFG 0 0>,
		<MSM_BUS_MASTER_AMPSS_M0 MSM_BUS_SLAVE_CAMERA_CFG 0 1>;
	status = "ok";
};

&ife_1_gdsc {
	clock-names = "ahb_clk";
	clocks = <&clock_gcc GCC_CAMERA_AHB_CLK>;
	parent-supply = <&VDD_MMCX_LEVEL>;
	vdd_parent-supply = <&VDD_MMCX_LEVEL>;
	qcom,msm-bus,name = "ife_1_gdsc_ahb";
	qcom,msm-bus,num-cases = <2>;
	qcom,msm-bus,num-paths = <1>;
	qcom,msm-bus,vectors-KBps =
		<MSM_BUS_MASTER_AMPSS_M0 MSM_BUS_SLAVE_CAMERA_CFG 0 0>,
		<MSM_BUS_MASTER_AMPSS_M0 MSM_BUS_SLAVE_CAMERA_CFG 0 1>;
	status = "ok";
};

&titan_top_gdsc {
	clock-names = "ahb_clk";
	clocks = <&clock_gcc GCC_CAMERA_AHB_CLK>;
	parent-supply = <&VDD_MMCX_LEVEL>;
	vdd_parent-supply = <&VDD_MMCX_LEVEL>;
	qcom,msm-bus,name = "titan_top_gdsc_ahb";
	qcom,msm-bus,num-cases = <2>;
	qcom,msm-bus,num-paths = <1>;
	qcom,msm-bus,vectors-KBps =
		<MSM_BUS_MASTER_AMPSS_M0 MSM_BUS_SLAVE_CAMERA_CFG 0 0>,
		<MSM_BUS_MASTER_AMPSS_M0 MSM_BUS_SLAVE_CAMERA_CFG 0 1>;
	status = "ok";
};

&mdss_core_gdsc {
	clock-names = "ahb_clk";
	clocks = <&clock_gcc GCC_DISP_AHB_CLK>;
	parent-supply = <&VDD_MMCX_LEVEL>;
	vdd_parent-supply = <&VDD_MMCX_LEVEL>;
	qcom,msm-bus,name = "mdss_core_gdsc_ahb";
	qcom,msm-bus,num-cases = <2>;
	qcom,msm-bus,num-paths = <1>;
	qcom,msm-bus,vectors-KBps =
		<MSM_BUS_MASTER_AMPSS_M0 MSM_BUS_SLAVE_DISPLAY_CFG 0 0>,
		<MSM_BUS_MASTER_AMPSS_M0 MSM_BUS_SLAVE_DISPLAY_CFG 0 1>;
	status = "ok";
};

&gpu_cx_gdsc {
	parent-supply = <&VDD_CX_LEVEL>;
	status = "ok";
};

&gpu_gx_gdsc {
	parent-supply = <&pm8150l_s2_level>;
	vdd_parent-supply = <&pm8150l_s2_level>;
	status = "ok";
};

&mvsc_gdsc {
	clock-names = "ahb_clk";
	clocks = <&clock_gcc GCC_VIDEO_AHB_CLK>;
	parent-supply = <&VDD_MMCX_LEVEL>;
	vdd_parent-supply = <&VDD_MMCX_LEVEL>;
	qcom,msm-bus,name = "mvsc_gdsc_ahb";
	qcom,msm-bus,num-cases = <2>;
	qcom,msm-bus,num-paths = <1>;
	qcom,msm-bus,vectors-KBps =
		<MSM_BUS_MASTER_AMPSS_M0 MSM_BUS_SLAVE_VENUS_CFG 0 0>,
		<MSM_BUS_MASTER_AMPSS_M0 MSM_BUS_SLAVE_VENUS_CFG 0 1>;
	status = "ok";
};

&mvs0_gdsc {
	clock-names = "ahb_clk";
	clocks = <&clock_gcc GCC_VIDEO_AHB_CLK>;
	parent-supply = <&VDD_MMCX_LEVEL>;
	vdd_parent-supply = <&VDD_MMCX_LEVEL>;
	qcom,msm-bus,name = "mvs0_gdsc_ahb";
	qcom,msm-bus,num-cases = <2>;
	qcom,msm-bus,num-paths = <1>;
	qcom,msm-bus,vectors-KBps =
		<MSM_BUS_MASTER_AMPSS_M0 MSM_BUS_SLAVE_VENUS_CFG 0 0>,
		<MSM_BUS_MASTER_AMPSS_M0 MSM_BUS_SLAVE_VENUS_CFG 0 1>;
	qcom,support-hw-trigger;
	status = "ok";
};

&mvs1_gdsc {
	clock-names = "ahb_clk";
	clocks = <&clock_gcc GCC_VIDEO_AHB_CLK>;
	parent-supply = <&VDD_MMCX_LEVEL>;
	vdd_parent-supply = <&VDD_MMCX_LEVEL>;
	qcom,msm-bus,name = "mvs1_gdsc_ahb";
	qcom,msm-bus,num-cases = <2>;
	qcom,msm-bus,num-paths = <1>;
	qcom,msm-bus,vectors-KBps =
		<MSM_BUS_MASTER_AMPSS_M0 MSM_BUS_SLAVE_VENUS_CFG 0 0>,
		<MSM_BUS_MASTER_AMPSS_M0 MSM_BUS_SLAVE_VENUS_CFG 0 1>;
	qcom,support-hw-trigger;
	status = "ok";
};

&npu_core_gdsc {
	clock-names = "ahb_clk";
	clocks = <&clock_gcc GCC_NPU_CFG_AHB_CLK>;
	status = "ok";
};
#include "sm8150-pinctrl.dtsi"
#include "sm8150-slpi-pinctrl.dtsi"
#include "sm8150-regulator.dtsi"
#include "sm8150-ion.dtsi"
#include "sm8150-bus.dtsi"
#include "sm8150-pcie.dtsi"
#include "sm8150-smp2p.dtsi"
#include "sm8150-coresight.dtsi"
#include "msm-arm-smmu-sm8150.dtsi"
#include "sm8150-qupv3.dtsi"
#include "sm8150-npu.dtsi"
#include "sm8150-pm.dtsi"
#include "sm8150-audio.dtsi"
#include "sm8150-vidc.dtsi"
#include "sm8150-thermal.dtsi"
#include "sm8150-usb.dtsi"
#include "sm8150-gpu.dtsi"
#include "sm8150-mhi.dtsi"<|MERGE_RESOLUTION|>--- conflicted
+++ resolved
@@ -573,35 +573,15 @@
 	firmware: firmware {
 		android {
 			compatible = "android,firmware";
-<<<<<<< HEAD
-
-			fstab {
-=======
-			shared_meta: vbmeta {
-				compatible = "android,vbmeta";
-				parts = "vbmeta,boot,system,vendor,dtbo,odm";
-			};
+
 			android_q_fstab: fstab {
->>>>>>> b10268a7
 				compatible = "android,fstab";
 				vendor {
 					compatible = "android,vendor";
 					dev = "/dev/block/platform/soc/8804000.sdhci/by-name/vendor";
 					type = "ext4";
 					mnt_flags = "ro,barrier=1,discard";
-<<<<<<< HEAD
 					fsmgr_flags = "wait,slotselect";
-=======
-					fsmgr_flags = "wait,slotselect,avb";
-					status = "ok";
-				};
-				odm {
-					compatible = "android,odm";
-					dev = "/dev/block/platform/soc/8804000.sdhci/by-name/odm";
-					type = "ext4";
-					mnt_flags = "ro,barrier=1,discard";
-					fsmgr_flags = "wait,slotselect,avb";
->>>>>>> b10268a7
 					status = "ok";
 				};
 			};
@@ -705,7 +685,6 @@
 			reg = <0x0 0x98900000 0x0 0x1400000>;
 		};
 
-<<<<<<< HEAD
 		ramoops: ramoops@85600000 {
 			compatible = "ramoops";
 			reg = <0 0x85600000 0 0x00100000>;
@@ -714,10 +693,7 @@
 			pmsg-size = <0x20000>;
 		};
 
-		qseecom_mem: qseecom_region@0x9e400000 {
-=======
 		qseecom_mem: qseecom_region {
->>>>>>> b10268a7
 			compatible = "shared-dma-pool";
 			no-map;
 			reg = <0 0x9e400000 0 0x1400000>;
