--- conflicted
+++ resolved
@@ -462,7 +462,7 @@
 		qcom,dsi-panel = <&dsi_sim_sec_hd_cmd>;
 	};
 
-	dsi_rm69299_visionox_amoled_vid_display: qcom,dsi-display@23 {
+	dsi_rm69299_visionox_amoled_vid_display: qcom,dsi-display@25 {
 		label = "dsi_rm69299_visionox_amoled_vid_display";
 		qcom,display-type = "primary";
 
@@ -525,12 +525,9 @@
 			&dsi_nt35695b_truly_fhd_video_display
 			&dsi_sw43404_amoled_video_display
 			&dsi_sw43404_amoled_fhd_plus_cmd_display
-<<<<<<< HEAD
 			&dsi_auo_2k_vid_display
 			&dsi_boe_2k_vid_display
-=======
 			&dsi_rm69299_visionox_amoled_vid_display
->>>>>>> 93aebeef
 			&dsi_dual_nt36850_truly_cmd_display>;
 	};
 
