--- conflicted
+++ resolved
@@ -256,20 +256,6 @@
 				mhi,data-type = <0>;
 				mhi,doorbell-mode = <2>;
 				mhi,ee = <0x4>;
-<<<<<<< HEAD
-			};
-
-			mhi_chan@24 {
-				reg = <24>;
-				label = "BL";
-				mhi,num-elements = <64>;
-				mhi,event-ring = <2>;
-				mhi,chan-dir = <1>;
-				mhi,data-type = <0>;
-				mhi,doorbell-mode = <2>;
-				mhi,ee = <0x2>;
-=======
->>>>>>> 753e04cd
 			};
 
 			mhi_chan@25 {
@@ -281,11 +267,8 @@
 				mhi,data-type = <0>;
 				mhi,doorbell-mode = <2>;
 				mhi,ee = <0x2>;
-<<<<<<< HEAD
-=======
 				mhi,auto-queue;
 				mhi,auto-start;
->>>>>>> 753e04cd
 			};
 
 			mhi_chan@26 {
@@ -692,20 +675,6 @@
 				mhi,data-type = <0>;
 				mhi,doorbell-mode = <2>;
 				mhi,ee = <0x4>;
-<<<<<<< HEAD
-			};
-
-			mhi_chan@24 {
-				reg = <24>;
-				label = "BL";
-				mhi,num-elements = <64>;
-				mhi,event-ring = <2>;
-				mhi,chan-dir = <1>;
-				mhi,data-type = <0>;
-				mhi,doorbell-mode = <2>;
-				mhi,ee = <0x2>;
-=======
->>>>>>> 753e04cd
 			};
 
 			mhi_chan@25 {
@@ -717,11 +686,8 @@
 				mhi,data-type = <0>;
 				mhi,doorbell-mode = <2>;
 				mhi,ee = <0x2>;
-<<<<<<< HEAD
-=======
 				mhi,auto-queue;
 				mhi,auto-start;
->>>>>>> 753e04cd
 			};
 
 			mhi_chan@26 {
