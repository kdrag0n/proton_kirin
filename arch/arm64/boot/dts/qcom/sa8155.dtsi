/* Copyright (c) 2018-2019, The Linux Foundation. All rights reserved.
 *
 * This program is free software; you can redistribute it and/or modify
 * it under the terms of the GNU General Public License version 2 and
 * only version 2 as published by the Free Software Foundation.
 *
 * This program is distributed in the hope that it will be useful,
 * but WITHOUT ANY WARRANTY; without even the implied warranty of
 * MERCHANTABILITY or FITNESS FOR A PARTICULAR PURPOSE.  See the
 * GNU General Public License for more details.
 */

/ {
	aliases {
		i2c7 = &qupv3_se20_i2c;
	};
};

/* Remove regulator nodes specific to SA8155 */
&soc {
	/delete-node/ regulator-pm8150-s4;
	/delete-node/ rpmh-regulator-msslvl;
	/delete-node/ rpmh-regulator-smpa2;
	/delete-node/ rpmh-regulator-ebilvl;
	/delete-node/ rpmh-regulator-smpa5;
	/delete-node/ rpmh-regulator-smpa6;
	/delete-node/ rpmh-regulator-ldoa1;
	/delete-node/ rpmh-regulator-ldoa2;
	/delete-node/ rpmh-regulator-ldoa3;
	/delete-node/ rpmh-regulator-lmxlvl;
	/delete-node/ rpmh-regulator-ldoa5;
	/delete-node/ rpmh-regulator-ldoa6;
	/delete-node/ rpmh-regulator-ldoa7;
	/delete-node/ rpmh-regulator-lcxlvl;
	/delete-node/ rpmh-regulator-ldoa9;
	/delete-node/ rpmh-regulator-ldoa10;
	/delete-node/ rpmh-regulator-ldoa11;
	/delete-node/ rpmh-regulator-ldoa12;
	/delete-node/ rpmh-regulator-ldoa13;
	/delete-node/ rpmh-regulator-ldoa14;
	/delete-node/ rpmh-regulator-ldoa15;
	/delete-node/ rpmh-regulator-ldoa16;
	/delete-node/ rpmh-regulator-ldoa17;
	/delete-node/ rpmh-regulator-smpc1;
	/delete-node/ rpmh-regulator-gfxlvl;
	/delete-node/ rpmh-regulator-mxlvl;
	/delete-node/ rpmh-regulator-mmcxlvl;
	/delete-node/ rpmh-regulator-cxlvl;
	/delete-node/ rpmh-regulator-smpc8;
	/delete-node/ rpmh-regulator-ldoc1;
	/delete-node/ rpmh-regulator-ldoc2;
	/delete-node/ rpmh-regulator-ldoc3;
	/delete-node/ rpmh-regulator-ldoc4;
	/delete-node/ rpmh-regulator-ldoc5;
	/delete-node/ rpmh-regulator-ldoc6;
	/delete-node/ rpmh-regulator-ldoc7;
	/delete-node/ rpmh-regulator-ldoc8;
	/delete-node/ rpmh-regulator-ldoc9;
	/delete-node/ rpmh-regulator-ldoc10;
	/delete-node/ rpmh-regulator-ldoc11;
	/delete-node/ rpmh-regulator-bobc1;
	/delete-node/ rpmh-regulator-smpf2;
	/delete-node/ rpmh-regulator-ldof2;
	/delete-node/ rpmh-regulator-ldof5;
	/delete-node/ rpmh-regulator-ldof6;
};

/* Add regulator nodes specific to SA8155 */
#include "sa8155-regulator.dtsi"

&slpi_tlmm {
	status = "ok";
};

&cam_csiphy0 {
	mipi-csi-vdd-supply = <&pm8150_2_l8>;
};

&cam_csiphy1 {
	mipi-csi-vdd-supply = <&pm8150_2_l8>;
};

&cam_csiphy2 {
	mipi-csi-vdd-supply = <&pm8150_2_l8>;
};

&cam_csiphy3 {
	mipi-csi-vdd-supply = <&pm8150_2_l8>;
};

&pcie0 {
	vreg-1.8-supply = <&pm8150_2_l8>;
	vreg-0.9-supply = <&pm8150_2_l18>;
	qcom,no-l1-supported;
	qcom,no-l1ss-supported;
	qcom,no-aux-clk-sync;
};

&pcie1 {
	vreg-1.8-supply = <&pm8150_2_l8>;
	vreg-0.9-supply = <&pm8150_2_l18>;
};

&pcie_ep {
	vreg-1.8-supply = <&pm8150_2_l8>;
	vreg-0.9-supply = <&pm8150_2_l18>;
};

&mdss_dsi_phy0 {
		vdda-0p9-supply = <&pm8150_2_l18>;
};

&mdss_dsi_phy1 {
		vdda-0p9-supply = <&pm8150_2_l18>;
};

&mdss_dsi0 {
	vdda-1p2-supply = <&pm8150_2_l8>;
};

&mdss_dsi1 {
	vdda-1p2-supply = <&pm8150_2_l8>;
};

&sde_dp {
	vdda-1p2-supply = <&pm8150_2_l8>;
	vdda-0p9-supply = <&pm8150_2_l18>;
};

&lmh_dcvs1 {
	isens_vref_0p8-supply = <&pm8150_1_l5_ao>;
	isens_vref_1p8-supply = <&pm8150_1_l12_ao>;
};

&usb2_phy0 {
	vdd-supply = <&pm8150_1_l5>;
	vdda18-supply = <&pm8150_1_l12>;
	vdda33-supply = <&pm8150_1_l2>;
};

&usb_qmp_dp_phy {
	vdd-supply = <&pm8150_1_l5>;
	core-supply = <&pm8150_2_l8>;
};

&usb2_phy1 {
	vdd-supply = <&pm8150_1_l5>;
	vdda18-supply = <&pm8150_1_l12>;
	vdda33-supply = <&pm8150_1_l2>;
	status = "ok";
};

&usb_qmp_phy {
	vdd-supply = <&pm8150_1_l5>;
	core-supply = <&pm8150_2_l8>;
	status = "ok";
};

&icnss {
	vdd-cx-mx-supply = <&pm8150_1_l1>;
	vdd-1.8-xo-supply = <&pm8150_1_l7>;
	vdd-1.3-rfa-supply = <&pm8150_2_l1>;
	/delete-property/ vdd-3.3-ch0-supply;
};

&pil_ssc {
	vdd_cx-supply = <&VDD_CX_LEVEL>;
	vdd_mx-supply = <&VDD_MX_LEVEL>;
};

&pil_modem {
	vdd_mss-supply = <&pm8150_1_s8_level>;
};

&wil6210 {
	/delete-property/ vddio-supply;
};

&gpu_gx_gdsc {
	parent-supply = <&pm8150_2_s3_level>;
	vdd_parent-supply = <&pm8150_2_s3_level>;
};

&ufsphy_mem {
	vdda-phy-supply = <&pm8150_2_l18>;
};

&clock_scc {
	vdd_scc_cx-supply = <&VDD_CX_LEVEL>;
	status = "ok";
};

&msm_cdsp_rm {
	/delete-property/ qcom,compute-cx-limit-en;
	/delete-property/ qcom,compute-priority-mode;
};

&thermal_zones {
	aoss0-lowf {
		cooling-maps {
			/delete-node/ mmcx_vdd_cdev;
		};
	};
	cpu-0-0-lowf {
		cooling-maps {
			/delete-node/ mmcx_vdd_cdev;
		};
	};
	cpu-0-1-lowf {
		cooling-maps {
			/delete-node/ mmcx_vdd_cdev;
		};
	};
	cpu-0-2-lowf {
		cooling-maps {
			/delete-node/ mmcx_vdd_cdev;
		};
	};
	cpu-0-3-lowf {
		cooling-maps {
			/delete-node/ mmcx_vdd_cdev;
		};
	};
	cpuss-0-lowf {
		cooling-maps {
			/delete-node/ mmcx_vdd_cdev;
		};
	};
	cpuss-1-lowf {
		cooling-maps {
			/delete-node/ mmcx_vdd_cdev;
		};
	};
	cpu-1-0-lowf {
		cooling-maps {
			/delete-node/ mmcx_vdd_cdev;
		};
	};
	cpu-1-1-lowf {
		cooling-maps {
			/delete-node/ mmcx_vdd_cdev;
		};
	};
	cpu-1-2-lowf {
		cooling-maps {
			/delete-node/ mmcx_vdd_cdev;
		};
	};
	cpu-1-3-lowf {
		cooling-maps {
			/delete-node/ mmcx_vdd_cdev;
		};
	};
	cpu-1-4-lowf {
		cooling-maps {
			/delete-node/ mmcx_vdd_cdev;
		};
	};
	cpu-1-5-lowf {
		cooling-maps {
			/delete-node/ mmcx_vdd_cdev;
		};
	};
	cpu-1-6-lowf {
		cooling-maps {
			/delete-node/ mmcx_vdd_cdev;
		};
	};
	cpu-1-7-lowf {
		cooling-maps {
			/delete-node/ mmcx_vdd_cdev;
		};
	};
	gpuss-0-lowf {
		cooling-maps {
			/delete-node/ mmcx_vdd_cdev;
		};
	};
	aoss-1-lowf {
		cooling-maps {
			/delete-node/ mmcx_vdd_cdev;
		};
	};
	cwlan-lowf {
		cooling-maps {
			/delete-node/ mmcx_vdd_cdev;
		};
	};
	video-lowf {
		cooling-maps {
			/delete-node/ mmcx_vdd_cdev;
		};
	};
	ddr-lowf {
		cooling-maps {
			/delete-node/ mmcx_vdd_cdev;
		};
	};
	q6-hvx-lowf {
		cooling-maps {
			/delete-node/ mmcx_vdd_cdev;
		};
	};
	camera-lowf {
		cooling-maps {
			/delete-node/ mmcx_vdd_cdev;
		};
	};
	cmpss-lowf {
		cooling-maps {
			/delete-node/ mmcx_vdd_cdev;
		};
	};
	mdm-core-lowf {
		cooling-maps {
			/delete-node/ mmcx_vdd_cdev;
		};
	};
	npu-lowf {
		cooling-maps {
			/delete-node/ mmcx_vdd_cdev;
		};
	};
	mdm-vec-lowf {
		cooling-maps {
			/delete-node/ mmcx_vdd_cdev;
		};
	};
	mdm-scl-lowf {
		cooling-maps {
			/delete-node/ mmcx_vdd_cdev;
		};
	};
	gpuss-1-lowf {
		cooling-maps {
			/delete-node/ mmcx_vdd_cdev;
		};
	};

	lmh-dcvs-01 {
		trips {
			active-config {
				temperature = <105000>;
				hysteresis = <40000>;
			};
		};
	};

	lmh-dcvs-00 {
		trips {
			active-config {
				temperature = <105000>;
				hysteresis = <40000>;
			};
		};
	};

	gpuss-max-step {
		trips {
			gpu-trip0 {
				temperature = <100000>;
			};
		};
	};

	pop-mem-step {
		status = "disabled";
	};

	npu-step {
		trips {
			npu-trip0 {
				temperature = <105000>;
			};
		};
	};

	cpu-0-0-step {
		trips {
			cpu00-config {
				temperature = <115000>;
			};
		};
	};

	cpu-0-1-step {
		trips {
			cpu01-config {
				temperature = <115000>;
			};
		};
	};

	cpu-0-2-step {
		trips {
			cpu02-config {
				temperature = <115000>;
			};
		};
	};

	cpu-0-3-step {
		trips {
			cpu03-config {
				temperature = <115000>;
			};
		};
	};

	cpu-1-0-step {
		trips {
			cpu10-config {
				temperature = <115000>;
			};
		};
	};

	cpu-1-1-step {
		trips {
			cpu11-config {
				temperature = <115000>;
			};
		};
	};

	cpu-1-2-step {
		trips {
			cpu12-config {
				temperature = <115000>;
			};
		};
	};

	cpu-1-3-step {
		trips {
			cpu13-config {
				temperature = <115000>;
			};
		};
	};

	cpu-1-4-step {
		trips {
			cpu14-config {
				temperature = <115000>;
			};
		};
	};

	cpu-1-5-step {
		trips {
			cpu15-config {
				temperature = <115000>;
			};
		};
	};

	cpu-1-6-step {
		trips {
			cpu16-config {
				temperature = <115000>;
			};
		};
	};

	cpu-1-7-step {
		trips {
			cpu17-config {
				temperature = <115000>;
			};
		};
	};

	q6-hvx-step {
		trips {
			q6-hvx-step0 {
				temperature = <105000>;
			};
			q6-hvx-step1 {
				temperature = <115000>;
			};
		};
	};
};

&mdss_dsi0_pll {
	/delete-property/ qcom,dsi-pll-ssc-en;
};

&mdss_dsi1_pll {
	/delete-property/ qcom,dsi-pll-ssc-en;
};

&mdss_mdp {
	qcom,sde-mixer-display-pref = "primary", "none", "none",
				"none", "none", "none";
};

#include <dt-bindings/gpio/gpio.h>

&soc {
	hsi2s: qcom,hsi2s {
		compatible = "qcom,sa8155-hsi2s", "qcom,hsi2s";
		number-of-interfaces = <3>;
		reg = <0x172C0000 0x28000>,
		      <0x17080000 0xE000>;
		reg-names = "lpa_if", "lpass_tcsr";
		interrupts = <GIC_SPI 267 0>;
		bit-clock-hz = <20000000>;
		interrupt-interval-ms = <10>;

		sdr0: qcom,hs0_i2s {
			compatible = "qcom,hsi2s-interface";
			minor-number = <0>;
			pinctrl-names = "default", "sleep";
			pinctrl-0 = <&hs1_i2s_mclk_active &hs1_i2s_sck_active
				     &hs1_i2s_ws_active &hs1_i2s_data0_active
				     &hs1_i2s_data1_active>;
			pinctrl-1 = <&hs1_i2s_mclk_sleep &hs1_i2s_sck_sleep
				     &hs1_i2s_ws_sleep &hs1_i2s_data0_sleep
				     &hs1_i2s_data1_sleep>;
			iommus = <&apps_smmu 0x1B5C 0x0>;
			qcom,smmu-s1-bypass;
			qcom,iova-mapping = <0x0 0xFFFFFFFF>;
		};

		sdr1: qcom,hs1_i2s {
			compatible = "qcom,hsi2s-interface";
			minor-number = <1>;
			pinctrl-names = "default", "sleep";
			pinctrl-0 = <&hs2_i2s_mclk_active &hs2_i2s_sck_active
				     &hs2_i2s_ws_active &hs2_i2s_data0_active
				     &hs2_i2s_data1_active>;
			pinctrl-1 = <&hs2_i2s_mclk_sleep &hs2_i2s_sck_sleep
				     &hs2_i2s_ws_sleep &hs2_i2s_data0_sleep
				     &hs2_i2s_data1_sleep>;
			iommus = <&apps_smmu 0x1B5D 0x0>;
			qcom,smmu-s1-bypass;
			qcom,iova-mapping = <0x0 0xFFFFFFFF>;
		};

		sdr2: qcom,hs2_i2s {
			compatible = "qcom,hsi2s-interface";
			minor-number = <2>;
			pinctrl-names = "default", "sleep";
			pinctrl-0 = <&hs3_i2s_mclk_active &hs3_i2s_sck_active
				     &hs3_i2s_ws_active &hs3_i2s_data0_active
				     &hs3_i2s_data1_active>;
			pinctrl-1 = <&hs3_i2s_mclk_sleep &hs3_i2s_sck_sleep
				     &hs3_i2s_ws_sleep &hs3_i2s_data0_sleep
				     &hs3_i2s_data1_sleep>;
			iommus = <&apps_smmu 0x1B5E 0x0>;
			qcom,smmu-s1-bypass;
			qcom,iova-mapping = <0x0 0xFFFFFFFF>;
		};
	};

	emac_hw: qcom,emac@00020000 {
		compatible = "qcom,emac-dwc-eqos";
		qcom,arm-smmu;
		emac-core-version = <2>;
		reg = <0x20000 0x10000>,
			<0x36000 0x100>,
			<0x3D00000 0x300000>;
		reg-names = "emac-base", "rgmii-base", "tlmm-central-base";
		interrupts-extended = <&pdc 0 689 4>, <&pdc 0 699 4>,
			<&tlmm 124 2>, <&pdc 0 691 4>,
			<&pdc 0 692 4>, <&pdc 0 693 4>,
			<&pdc 0 694 4>, <&pdc 0 695 4>,
			<&pdc 0 696 4>, <&pdc 0 697 4>,
			<&pdc 0 698 4>, <&pdc 0 699 4>;
		interrupt-names = "sbd-intr", "lpi-intr",
			"phy-intr", "tx-ch0-intr",
			"tx-ch1-intr", "tx-ch2-intr",
			"tx-ch3-intr", "tx-ch4-intr",
			"rx-ch0-intr", "rx-ch1-intr",
			"rx-ch2-intr", "rx-ch3-intr";
		qcom,msm-bus,name = "emac";
		qcom,msm-bus,num-cases = <4>;
		qcom,msm-bus,num-paths = <2>;
		qcom,msm-bus,vectors-KBps =
			<98 512 0 0>, <1 781 0 0>, /* No vote */
			<98 512 2500 0>, <1 781 0 40000>, /* 10Mbps vote */
			<98 512 25000 0>, <1 781 0 40000>, /* 100Mbps vote */
			<98 512 250000 0>, <1 781 0 40000>; /* 1000Mbps vote */
		qcom,bus-vector-names = "0", "10", "100", "1000";
		clocks = <&clock_gcc GCC_EMAC_AXI_CLK>,
			<&clock_gcc GCC_EMAC_PTP_CLK>,
			<&clock_gcc GCC_EMAC_RGMII_CLK>,
			<&clock_gcc GCC_EMAC_SLV_AHB_CLK>;
		clock-names = "emac_axi_clk", "emac_ptp_clk",
			"emac_rgmii_clk", "emac_slv_ahb_clk";
		qcom,phy-reset = <&tlmm 79 GPIO_ACTIVE_HIGH>;
		qcom,phy-intr-redirect = <&tlmm 124 GPIO_ACTIVE_LOW>;
		gdsc_emac-supply = <&emac_gdsc>;
		pinctrl-names = "dev-emac-mdc",
			"dev-emac-mdio",
			"dev-emac-rgmii_txd0_state",
			"dev-emac-rgmii_txd1_state",
			"dev-emac-rgmii_txd2_state",
			"dev-emac-rgmii_txd3_state",
			"dev-emac-rgmii_txc_state",
			"dev-emac-rgmii_tx_ctl_state",
			"dev-emac-rgmii_rxd0_state",
			"dev-emac-rgmii_rxd1_state",
			"dev-emac-rgmii_rxd2_state",
			"dev-emac-rgmii_rxd3_state",
			"dev-emac-rgmii_rxc_state",
			"dev-emac-rgmii_rx_ctl_state",
			"dev-emac-phy_intr",
			"dev-emac-phy_reset_state",
			"dev-emac_pin_pps_0";

		pinctrl-0 = <&emac_mdc>;
		pinctrl-1 = <&emac_mdio>;

		pinctrl-2 = <&emac_rgmii_txd0>;
		pinctrl-3 = <&emac_rgmii_txd1>;
		pinctrl-4 = <&emac_rgmii_txd2>;
		pinctrl-5 = <&emac_rgmii_txd3>;
		pinctrl-6 = <&emac_rgmii_txc>;
		pinctrl-7 = <&emac_rgmii_tx_ctl>;

		pinctrl-8 = <&emac_rgmii_rxd0>;
		pinctrl-9 = <&emac_rgmii_rxd1>;
		pinctrl-10 = <&emac_rgmii_rxd2>;
		pinctrl-11 = <&emac_rgmii_rxd3>;
		pinctrl-12 = <&emac_rgmii_rxc>;
		pinctrl-13 = <&emac_rgmii_rx_ctl>;
		pinctrl-14 = <&emac_phy_intr>;
		pinctrl-15 = <&emac_phy_reset_state>;
		pinctrl-16 = <&emac_pin_pps_0>;

		io-macro-info {
			io-macro-bypass-mode = <0>;
			io-interface = "rgmii";
		};
		emac_emb_smmu: emac_emb_smmu {
			compatible = "qcom,emac-smmu-embedded";
			iommus = <&apps_smmu 0x3C0 0x0>;
			qcom,iova-mapping = <0x80000000 0x40000000>;
		};
	};

	qcom,rmnet-ipa {
		status="disabled";
	};

	qfprom: qfprom@780130 {
		compatible = "qcom,qfprom";
		reg = <0x00780130 0x4>;
		#address-cells = <1>;
		#size-cells = <1>;
		read-only;
		ranges;
	};
<<<<<<< HEAD
=======

	/include/ "dm-verity-boot.dtsi"
>>>>>>> 0ec737cc
};

&ipa_hw {
	status="disabled";
};

#include "sa8155-audio.dtsi"
#include "sa8155-camera-sensor.dtsi"<|MERGE_RESOLUTION|>--- conflicted
+++ resolved
@@ -654,11 +654,8 @@
 		read-only;
 		ranges;
 	};
-<<<<<<< HEAD
-=======
 
 	/include/ "dm-verity-boot.dtsi"
->>>>>>> 0ec737cc
 };
 
 &ipa_hw {
