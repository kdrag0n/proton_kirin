/*
 * Copyright (c) 2018-2019, The Linux Foundation. All rights reserved.
 *
 * This program is free software; you can redistribute it and/or modify
 * it under the terms of the GNU General Public License version 2 and
 * only version 2 as published by the Free Software Foundation.
 *
 * This program is distributed in the hope that it will be useful,
 * but WITHOUT ANY WARRANTY; without even the implied warranty of
 * MERCHANTABILITY or FITNESS FOR A PARTICULAR PURPOSE.  See the
 * GNU General Public License for more details.
 */

#include <dt-bindings/interrupt-controller/arm-gic.h>
#include "skeleton64.dtsi"
#include <dt-bindings/clock/qcom,gcc-qcs405.h>
#include <dt-bindings/clock/qcom,cpu-qcs405.h>
#include <dt-bindings/clock/qcom,cmn-blk-pll.h>
#include <dt-bindings/clock/qcom,rpmcc.h>
#include <dt-bindings/regulator/qcom,rpm-smd-regulator.h>
#include <dt-bindings/interrupt-controller/arm-gic.h>
#include <dt-bindings/gpio/gpio.h>
#include <dt-bindings/clock/mdss-28nm-pll-clk.h>

#define MHZ_TO_MBPS(mhz, w) ((mhz * 1000000 * w) / (1024 * 1024))
#define BW_OPP_ENTRY(mhz, w) opp-mhz {opp-hz = /bits/ 64 <MHZ_TO_MBPS(mhz, w)>;}

/ {
	model = "Qualcomm Technologies, Inc. QCS405";
	compatible = "qcom,qcs405";
	qcom,msm-id = <352 0x0>;
	interrupt-parent = <&wakegic>;

	chosen {
		bootargs = "rcupdate.rcu_expedited=1 rcu_nocbs=0-7";
	};

	reserved_mem: reserved-memory {
		#address-cells = <2>;
		#size-cells = <2>;
		ranges;

		removed_region0: removed_region@85900000 {
			compatible = "removed-dma-pool";
			no-map;
			reg = <0x0 0x85900000 0x0 0x600000>;
		};

		smem_region: smem@85f00000 {
			no-map;
			reg = <0x0 0x85f00000 0x0 0x200000>;
		};

		removed_region1: removed_region@86100000 {
			compatible = "removed-dma-pool";
			no-map;
			reg = <0x0 0x86100000 0x0 0x300000>;
		};

		wlan_fw_mem: wlan_fw_mem@86400000 {
			compatible = "removed-dma-pool";
			no-map;
			reg = <0x0 0x86400000 0x0 0x1000000>;
		};

		adsp_fw_mem: adsp_fw_mem@87500000 {
			compatible = "removed-dma-pool";
			no-map;
			reg = <0x0 0x87400000 0x0 0x1400000>;
		};

		cdsp_fw_mem: cdsp_fw_mem@88f00000 {
			compatible = "removed-dma-pool";
			no-map;
			reg = <0x0 0x88800000 0x0 0x600000>;
		};

		wlan_msa_mem: wlan_msa_region@89500000 {
			compatible = "removed-dma-pool";
			no-map;
			reg = <0x0 0x88E00000 0x0 0x100000>;
		};

		secure_mem: secure_region {
			status = "disabled";
			compatible = "shared-dma-pool";
			reusable;
			alignment = <0 0x400000>;
			size = <0 0x7000000>;
		};

		mdf_mem: mdf_region {
			compatible = "shared-dma-pool";
			alloc-ranges = <0 0x00000000 0 0xffffffff>;
			reusable;
			alignment = <0 0x400000>;
			size = <0 0x800000>;
		};

		qseecom_mem: qseecom_region {
			compatible = "shared-dma-pool";
			reusable;
			alignment = <0 0x400000>;
			size = <0 0x1000000>;
		};

		qseecom_ta_mem: qseecom_ta_region {
			compatible = "shared-dma-pool";
			reusable;
			alignment = <0 0x400000>;
			size = <0 0x400000>;
		};

		adsp_mem: adsp_region {
			compatible = "shared-dma-pool";
			reusable;
			alignment = <0 0x400000>;
			size = <0 0x800000>;
		};

		dump_mem: mem_dump_region {
			compatible = "shared-dma-pool";
			reusable;
			size = <0 0x400000>;
		};
		/* global autoconfigured region for contiguous allocations */
		linux,cma {
			compatible = "shared-dma-pool";
			alloc-ranges = <0 0x00000000 0 0xffffffff>;
			reusable;
			alignment = <0 0x400000>;
			size = <0 0x1000000>;
			linux,cma-default;
		};
	};

	aliases {
		sdhc1 = &sdhc_1; /* SDC1 eMMC slot */
		sdhc2 = &sdhc_2; /* SDC2 SD Card slot */
		qpic_nand1 = &qnand_1;
		pci-domain0 = &pcie0; /* PCIe0 domain */
	};

	soc: soc { };

};

#include "qcs405-pinctrl.dtsi"
#include "qcs405-blsp.dtsi"
#include "qcs405-cpu.dtsi"
#include "qcs405-ion.dtsi"
#include "qcs405-pm.dtsi"
#include "msm-arm-smmu-qcs405.dtsi"
#include "qcs405-gpu.dtsi"
#include "qcs405-mdss-pll.dtsi"
#include "qcs405-mdss.dtsi"

&i2c_5 { /* BLSP (NTAG) */
	nq@55 {
		status = "disabled";
		compatible = "qcom,nq-ntag";
		reg = <0x55>;
		qcom,nq-ntagfd = <&tlmm 53 GPIO_ACTIVE_LOW>;
		interrupt-parent = <&tlmm>;
		interrupts = <53 0>;
		interrupt-names = "ntag_fd";
		pinctrl-names = "ntag_active", "ntag_suspend";
		pinctrl-0 = <&ntag_int_active>;
		pinctrl-1 = <&ntag_int_suspend>;
	};
};


&soc {
	#address-cells = <1>;
	#size-cells = <1>;
	ranges = <0 0 0 0xffffffff>;
	compatible = "simple-bus";

	intc: interrupt-controller@b000000 {
		compatible = "qcom,msm-qgic2";
		interrupt-controller;
		interrupt-parent = <&intc>;
		#interrupt-cells = <3>;
		reg = <0x0b000000 0x1000>,
		      <0x0b002000 0x1000>;
	};

	wakegic: wake-gic {
		compatible = "qcom,mpm-gic-qcs405", "qcom,mpm-gic";
		interrupts = <GIC_SPI 171 IRQ_TYPE_EDGE_RISING>;
		reg = <0x601b8 0x1000>,
			<0xb011008 0x4>;  /* MSM_APCS_GCC_BASE 4K */
		reg-names = "vmpm", "ipc";
		qcom,num-mpm-irqs = <96>;
		interrupt-controller;
		interrupt-parent = <&intc>;
		#interrupt-cells = <3>;
	};

	wakegpio: wake-gpio {
		compatible = "qcom,mpm-gpio-qcs405", "qcom,mpm-gpio";
		interrupt-controller;
		interrupt-parent = <&intc>;
		#interrupt-cells = <2>;
	};

	timer {
		compatible = "arm,armv8-timer";
		interrupts = <1 2 0xff08>,
			     <1 3 0xff08>,
			     <1 4 0xff08>,
			     <1 1 0xff08>;
		clock-frequency = <19200000>;
	};

	timer@b120000 {
		#address-cells = <1>;
		#size-cells = <1>;
		ranges;
		compatible = "arm,armv7-timer-mem";
		reg = <0xb120000 0x1000>;
		clock-frequency = <19200000>;

		frame@b121000 {
			frame-number = <0>;
			interrupts = <0 8 0x4>,
				     <0 7 0x4>;
			reg = <0xb121000 0x1000>,
			      <0xb122000 0x1000>;
		};

		frame@b123000 {
			frame-number = <1>;
			interrupts = <0 9 0x4>;
			reg = <0xb123000 0x1000>;
			status = "disabled";
		};

		frame@b124000 {
			frame-number = <2>;
			interrupts = <0 10 0x4>;
			reg = <0xb124000 0x1000>;
			status = "disabled";
		};

		frame@b125000 {
			frame-number = <3>;
			interrupts = <0 11 0x4>;
			reg = <0xb125000 0x1000>;
			status = "disabled";
		};

		frame@b126000 {
			frame-number = <4>;
			interrupts = <0 12 0x4>;
			reg = <0xb126000 0x1000>;
			status = "disabled";
		};

		frame@b127000 {
			frame-number = <5>;
			interrupts = <0 13 0x4>;
			reg = <0xb127000 0x1000>;
			status = "disabled";
		};

		frame@b128000 {
			frame-number = <6>;
			interrupts = <0 14 0x4>;
			reg = <0xb128000 0x1000>;
			status = "disabled";
		};
	};

	clocks {
		xo_board {
			compatible = "fixed-clock";
			#clock-cells = <0>;
			clock-frequency = <19200000>;
			clock-output-names = "xo_board";
		};
	};

	restart@4ab000 {
		compatible = "qcom,pshold";
		reg = <0x4ab000 0x4>,
			<0x193d100 0x4>;
		reg-names = "pshold-base", "tcsr-boot-misc-detect";
	};

	qcom,msm-rtb {
		compatible = "qcom,msm-rtb";
		qcom,rtb-size = <0x100000>;
	};

	qcom,mpm2-sleep-counter@4a3000 {
		compatible = "qcom,mpm2-sleep-counter";
		reg = <0x4a3000 0x1000>;
		clock-frequency = <32768>;
	};

	clock_rpmcc: qcom,rpmcc {
		compatible = "qcom,rpmcc-qcs405";
		#clock-cells = <1>;
	};

	clock_gcc: qcom,gcc {
		compatible = "qcom,gcc-qcs405", "syscon";
		reg = <0x1800000 0x80000>;
		reg-names = "cc_base";
		vdd_cx-supply = <&pms405_s1_level>;
		clocks = <&clock_rpmcc RPM_SMD_XO_CLK_SRC>;
		qcom,gcc_oxili_gfx3d_clk-opp-handle = <&msm_gpu>;
		clock-names = "cxo";
		#clock-cells = <1>;
		#reset-cells = <1>;
	};

	clock_cmn_blk_pll: qcom,cmn_blk_pll@2f780 {
		compatible = "qcom,cmn_blk_pll";
		reg = <0x2f780 0x4>;
		reg-names = "cmn_blk";
		clocks = <&clock_gcc GCC_BIAS_PLL_MISC_RESET_CLK>,
			<&clock_gcc GCC_BIAS_PLL_AHB_CLK>,
			<&clock_gcc GCC_BIAS_PLL_AON_CLK>;
		clock-names = "misc_reset_clk", "ahb_clk", "aon_clk";
		resets = <&clock_gcc GCC_BIAS_PLL_BCR>;
		reset-names = "cmn_blk_pll_reset";
		#clock-cells = <1>;
	};

	clock_gcc_mdss: qcom,gcc-mdss@1800000 {
		compatible = "qcom,gcc-mdss-qcs405";
		reg = <0x1800000 0x80000>;
		clocks = <&mdss_dsi0_pll PCLK_SRC_0_CLK>,
			<&mdss_dsi0_pll BYTECLK_SRC_0_CLK>;
		clock-names = "pclk0_src", "byte0_src";
		#clock-cells = <1>;
	};

	clock_debugcc: qcom,cc-debug {
		compatible = "qcom,debugcc-qcs405";
		qcom,gcc = <&clock_gcc>;
		qcom,cpucc = <&cpucc_debug>;
		clocks = <&clock_rpmcc RPM_SMD_XO_CLK_SRC>;
		clock-names = "xo_clk_src";
		#clock-cells = <1>;
	};

	cpucc_debug: syscon@0b01101c {
		compatible = "syscon";
		reg = <0xb01101c 0x4>;
	};

	clock_cpu: qcom,clock-cpu@0b011050 {
		compatible = "qcom,cpu-qcs405";
		clocks = <&clock_rpmcc RPM_SMD_XO_A_CLK_SRC>,
			<&clock_gcc GPLL0_AO_OUT_MAIN>;
		clock-names = "xo_ao", "gpll0_ao" ;
		reg = <0x0b011050 0x8>,
			<0xb016000 0x34>;
		reg-names = "apcs_cmd" , "apcs_pll";
		cpu-vdd-supply = <&apc_vreg_corner>;
		vdd_dig_ao-supply = <&pms405_s1_level_ao>;
		vdd_hf_pll-supply = <&pms405_l5_ao>;
		qcom,speed0-bin-v0 =
			< 0         0>,
			< 1094400000 1>,
			< 1248000000 2>,
			< 1401600000 3>;
		#clock-cells = <1>;
	};

	cpu-pmu {
		compatible = "arm,armv8-pmuv3";
		interrupts = <1 7 0xff00>;
	};

	qcom,sps {
		compatible = "qcom,msm-sps-4k";
		qcom,pipe-attr-ee;
	};

	slim_aud: slim@c1c0000 {
		cell-index = <1>;
		compatible = "qcom,slim-ngd";
		reg = <0xc1c0000 0x2c000>,
			<0xc184000 0x2a000>;
		reg-names = "slimbus_physical", "slimbus_bam_physical";
		interrupts = <0 163 0>, <0 180 0>;
		interrupt-names = "slimbus_irq", "slimbus_bam_irq";
		qcom,apps-ch-pipes = <0x7c0000>;
		qcom,ea-pc = <0x2e0>;
		status = "disabled";
	};

	slim_qca: slim@c240000 {
		cell-index = <3>;
		compatible = "qcom,slim-ngd";
		reg = <0xc240000 0x2c000>,
			<0xc204000 0x20000>;
		reg-names = "slimbus_physical", "slimbus_bam_physical";
		interrupts = <0 191 0>, <0 63 0>;
		interrupt-names = "slimbus_irq", "slimbus_bam_irq";
		status = "ok";

		/* Slimbus Slave DT for WCN3990 */
		btfmslim_codec: wcn3990 {
			compatible = "qcom,btfmslim_slave";
			elemental-addr = [00 01 20 02 17 02];
			qcom,btfm-slim-ifd = "btfmslim_slave_ifd";
			qcom,btfm-slim-ifd-elemental-addr = [00 00 20 02 17 02];
		};
	};

	blsp1_uart2_console: serial@78b1000 {
		compatible = "qcom,msm-uartdm", "qcom,msm-uartdm-v1.4";
		reg = <0x78b1000 0x200>;
		interrupts = <0 118 0>;
		clocks = <&clock_gcc GCC_BLSP1_UART2_APPS_CLK>,
			<&clock_gcc GCC_BLSP1_AHB_CLK>;
		clock-names = "core", "iface";
		pinctrl-names = "active", "sleep";
		pinctrl-0 = <&blsp_uart_tx_a2_active
			     &blsp_uart_rx_a2_active>;
		pinctrl-1 = <&blsp_uart_tx_rx_a2_sleep>;
		status = "okay";
	};

	dcc: dcc_v2@b2000 {
		compatible = "qcom,dcc-v2";
		reg = <0x000b2000 0x1000>,
		      <0x000bfc00 0x400>;

		reg-names = "dcc-base", "dcc-ram-base";
		dcc-ram-offset = <0x400>;
		qcom,curr-link-list = <1>;
	};

	rpm_bus: qcom,rpm-smd {
		compatible = "qcom,rpm-smd";
		rpm-channel-name = "rpm_requests";
		interrupts = <GIC_SPI 168 IRQ_TYPE_EDGE_RISING>;
		rpm-channel-type = <15>; /* SMD_APPS_RPM */
	};

	spmi_bus: qcom,spmi@200f000 {
		compatible = "qcom,spmi-pmic-arb";
		reg = <0x200f000 0x1000>,
			<0x2400000 0x800000>,
			<0x2c00000 0x800000>,
			<0x3800000 0x200000>,
			<0x200a000 0x2100>;
		reg-names = "core", "chnls", "obsrvr", "intr", "cnfg";
		interrupt-names = "periph_irq";
		interrupts = <GIC_SPI 190 IRQ_TYPE_NONE>;
		qcom,ee = <0>;
		qcom,channel = <0>;
		#address-cells = <1>;
		#size-cells = <1>;
		interrupt-controller;
		#interrupt-cells = <4>;
		cell-index = <0>;
	};

	qcom,wdt@b017000 {
		compatible = "qcom,msm-watchdog";
		reg = <0xb017000 0x1000>;
		reg-names = "wdt-base";
		interrupts = <0 3 0>, <0 4 0>;
		qcom,bark-time = <11000>;
		qcom,pet-time = <10000>;
		qcom,ipi-ping;
		qcom,wakeup-enable;
		status = "okay";
	};

	qcom,chd {
		compatible = "qcom,core-hang-detect";
		label = "gold";
		qcom,threshold-arr = <0xb088094 0xb098094 0xb0a8094
			0xb0b8094>;
		qcom,config-arr = <0xb08809c 0xb09809c 0xb0a809c
			0xb0b809c>;
		staus = "disabled";
	};

	qcom,msm-imem@8600000 {
		compatible = "qcom,msm-imem";
		reg = <0x08600000 0x1000>; /* Address and size of IMEM */
		ranges = <0x0 0x08600000 0x1000>;
		#address-cells = <1>;
		#size-cells = <1>;

		mem_dump_table@10 {
			compatible = "qcom,msm-imem-mem_dump_table";
			reg = <0x10 8>;
		};

		dload_type@18 {
			compatible = "qcom,msm-imem-dload-type";
			reg = <0x18 4>;
		};

		restart_reason@65c {
			compatible = "qcom,msm-imem-restart_reason";
			reg = <0x65c 4>;
		};

		boot_stats@6b0 {
			compatible = "qcom,msm-imem-boot_stats";
			reg = <0x6b0 32>;
		};

		pil@94c {
			compatible = "qcom,msm-imem-pil";
			reg = <0x94c 200>;
		};

		diag_dload@c8 {
			compatible = "qcom,msm-imem-diag-dload";
			reg = <0xc8 200>;
		};

		kaslr_offset@6d0 {
			compatible = "qcom,msm-imem-kaslr_offset";
			reg = <0x6d0 12>;
		};
	};

	qcom,lpass@c000000 {
		compatible = "qcom,pil-tz-generic";
		reg = <0xc000000 0x00100>;

		vdd_cx-supply = <&pms405_s2_level>;
		qcom,proxy-reg-names = "vdd_cx";
		qcom,vdd_cx-uV-uA = <RPM_SMD_REGULATOR_LEVEL_TURBO 100000>;

		clocks = <&clock_rpmcc CXO_SMD_PIL_LPASS_CLK>;
		clock-names = "xo";
		qcom,proxy-clock-names = "xo";

		qcom,pas-id = <1>;
		qcom,mas-crypto = <&mas_crypto>;
		qcom,complete-ramdump;
		qcom,proxy-timeout-ms = <10000>;
		qcom,smem-id = <423>;
		qcom,sysmon-id = <1>;
		qcom,ssctl-instance-id = <0x14>;
		qcom,firmware-name = "adsp";

		/* GPIO inputs from lpass */
		interrupts-extended = <&intc 0 293 1>,
				<&adsp_smp2p_in 0 0>,
				<&adsp_smp2p_in 2 0>,
				<&adsp_smp2p_in 1 0>,
				<&adsp_smp2p_in 3 0>;

		interrupt-names = "qcom,wdog",
				"qcom,err-fatal",
				"qcom,proxy-unvote",
				"qcom,err-ready",
				"qcom,stop-ack";
		/* GPIO output to lpass */
		qcom,smem-states = <&adsp_smp2p_out 0>;
		qcom,smem-state-names = "qcom,force-stop";
		memory-region = <&adsp_fw_mem>;
	};

	qcom,turing@800000 {
		compatible = "qcom,pil-tz-generic";
		reg = <0x800000 0x00100>;

		vdd_cx-supply = <&pms405_s1_level>;
		qcom,proxy-reg-names = "vdd_cx";
		qcom,vdd_cx-uV-uA = <RPM_SMD_REGULATOR_LEVEL_TURBO 100000>;

		clocks = <&clock_rpmcc CXO_SMD_PIL_CDSP_CLK>;
		clock-names = "xo";
		qcom,proxy-clock-names = "xo";

		qcom,pas-id = <18>;
		qcom,mas-crypto = <&mas_crypto>;
		qcom,complete-ramdump;
		qcom,proxy-timeout-ms = <10000>;
		qcom,smem-id = <601>;
		qcom,sysmon-id = <7>;
		qcom,ssctl-instance-id = <0x17>;
		qcom,firmware-name = "cdsp";

		/* GPIO inputs from turing */
		interrupts-extended = <&intc 0 229 1>,
				<&cdsp_smp2p_in 0 0>,
				<&cdsp_smp2p_in 2 0>,
				<&cdsp_smp2p_in 1 0>,
				<&cdsp_smp2p_in 3 0>;

		interrupt-names = "qcom,wdog",
				"qcom,err-fatal",
				"qcom,proxy-unvote",
				"qcom,err-ready",
				"qcom,stop-ack";
		/* GPIO output to turing */
		qcom,smem-states = <&cdsp_smp2p_out 0>;
		qcom,smem-state-names = "qcom,force-stop";
		memory-region = <&cdsp_fw_mem>;
	};

	qcom,wlan_dsp@7000000 {
		compatible = "qcom,pil-tz-generic";
		reg = <0x07000000 0x580000>;

		vdd_cx-supply = <&pms405_s1_level>;
		qcom,proxy-reg-names = "vdd_cx";
		qcom,vdd_cx-uV-uA = <RPM_SMD_REGULATOR_LEVEL_TURBO 100000>;

		clocks = <&clock_rpmcc CXO_SMD_PIL_PRONTO_CLK>;
		clock-names = "xo";
		qcom,proxy-clock-names = "xo";

		qcom,pas-id = <6>;
		qcom,mas-crypto = <&mas_crypto>;
		qcom,proxy-timeout-ms = <10000>;
		qcom,smem-id = <421>;
		qcom,sysmon-id = <0>;
		qcom,ssctl-instance-id = <0x12>;
		qcom,firmware-name = "wcnss";

		/* GPIO inputs from wcnss */
		interrupts-extended = <&intc 0 153 1>,
				<&modem_smp2p_in 0 0>,
				<&modem_smp2p_in 2 0>,
				<&modem_smp2p_in 1 0>,
				<&modem_smp2p_in 3 0>,
				<&modem_smp2p_in 7 0>;

		interrupt-names = "qcom,wdog",
				"qcom,err-fatal",
				"qcom,proxy-unvote",
				"qcom,err-ready",
				"qcom,stop-ack",
				"qcom,shutdown-ack";

		/* GPIO output to wcnss */
		qcom,smem-states = <&modem_smp2p_out 0>;
		qcom,smem-state-names = "qcom,force-stop";
		memory-region = <&wlan_fw_mem>;
	};

	tsens0: tsens@4a8000 {
		compatible = "qcom,qcs405-tsens";
		reg = <0x4a8000 0x1000>,
			<0x4a9000 0x1000>,
			<0xa4000  0x1000>;
		reg-names = "tsens_srot_physical",
			"tsens_tm_physical",
			"tsens_eeprom_physical";
		interrupts = <0 184 0>;
		interrupt-names = "tsens-upper-lower";
		#thermal-sensor-cells = <1>;
	};

	tcsr_mutex_block: syscon@1905000 {
		compatible = "syscon";
		reg = <0x1905000 0x20000>;
	};

	tcsr_mutex: hwlock {
		compatible = "qcom,tcsr-mutex";
		syscon = <&tcsr_mutex_block 0 0x1000>;
		#hwlock-cells = <1>;
	};

	smem: qcom,smem {
		compatible = "qcom,smem";
		memory-region = <&smem_region>;
		hwlocks = <&tcsr_mutex 3>;
	};

	rpm_msg_ram: memory@60000 {
			compatible = "qcom,rpm-msg-ram";
			reg = <0x60000 0x6000>;
	};

	apcs: syscon@b011008 {
		compatible = "syscon";
		reg = <0xb011008 0x4>;
	};

	apcs_glb: mailbox@b011000 {
		compatible = "qcom,msm8916-apcs-kpss-global";
		reg = <0xb011000 0x1000>;

		#mbox-cells = <1>;
	};

	qcom,msm-adsprpc-mem {
		compatible = "qcom,msm-adsprpc-mem-region";
		memory-region = <&adsp_mem>;
	};

	qcom,smp2p_sleepstate {
		compatible = "qcom,smp2p-sleepstate";
		qcom,smem-states = <&sleepstate_smp2p_out 0>;
	};

	qcom,msm_fastrpc {
		compatible = "qcom,msm-fastrpc-compute";
		qcom,rpc-latency-us = <611>;
		qcom,fastrpc-adsp-audio-pdr;
		qcom,fastrpc-adsp-sensors-pdr;
		qcom,fastrpc-legacy-remote-heap;

		qcom,msm_fastrpc_compute_cb1 {
			compatible = "qcom,msm-fastrpc-compute-cb";
			label = "cdsprpc-smd";
			iommus = <&apps_smmu 0x1001 0x0>;
		};

		qcom,msm_fastrpc_compute_cb2 {
			compatible = "qcom,msm-fastrpc-compute-cb";
			label = "cdsprpc-smd";
			iommus = <&apps_smmu 0x1002 0x0>;
		};

		qcom,msm_fastrpc_compute_cb3 {
			compatible = "qcom,msm-fastrpc-compute-cb";
			label = "cdsprpc-smd";
			iommus = <&apps_smmu 0x1003 0x0>;
		};

		qcom,msm_fastrpc_compute_cb4 {
			compatible = "qcom,msm-fastrpc-compute-cb";
			label = "cdsprpc-smd";
			iommus = <&apps_smmu 0x1004 0x0>;
		};

		qcom,msm_fastrpc_compute_cb5 {
			compatible = "qcom,msm-fastrpc-compute-cb";
			label = "cdsprpc-smd";
			iommus = <&apps_smmu 0x1005 0x0>;
		};
		qcom,msm_fastrpc_compute_cb6 {
			compatible = "qcom,msm-fastrpc-compute-cb";
			label = "adsprpc-smd";
			iommus = <&apps_smmu 0x804 0x0>;
		};

		qcom,msm_fastrpc_compute_cb7 {
			compatible = "qcom,msm-fastrpc-compute-cb";
			label = "adsprpc-smd";
			iommus = <&apps_smmu 0x805 0x0>;
		};

		qcom,msm_fastrpc_compute_cb8 {
			compatible = "qcom,msm-fastrpc-compute-cb";
			label = "adsprpc-smd";
			iommus = <&apps_smmu 0x806 0x0>;
			shared-cb = <5>;
		};
	};

	qcom,msm-mdf-mem {
		compatible = "qcom,msm-mdf-mem-region";
		qcom,msm-mdf-mem-data-size = <0x800000>;
		memory-region = <&mdf_mem>;
	};

	qcom,msm-mdf {
		compatible = "qcom,msm-mdf";

		qcom,msm_mdf_cb1 {
			compatible = "qcom,msm-mdf-cb";
			label = "adsp";
			qcom,smmu-enabled;
			iommus = <&apps_smmu 0x0800 0x0>;
			qcom,smmu-sid-mask = /bits/ 64 <0xf>;
		};

		qcom,msm_mdf_cb2 {
			compatible = "qcom,msm-mdf-cb";
			label = "dsps";
		};

		qcom,msm_mdf_cb3 {
			compatible = "qcom,msm-mdf-cb";
			label = "modem";
		};

		qcom,msm_mdf_cb4 {
			compatible = "qcom,msm-mdf-cb";
			label = "cdsp";
		};
	};

	rpm-glink {
		compatible = "qcom,glink-rpm";
		interrupts = <GIC_SPI 168 IRQ_TYPE_EDGE_RISING>;
		qcom,rpm-msg-ram = <&rpm_msg_ram>;
		mboxes = <&apcs_glb 0>;

		qcom,rpm_glink_ssr {
			qcom,glink-channels = "glink_ssr";
			qcom,notify-edges = <&glink_adsp>,
					    <&glink_cdsp>,
					    <&glink_wcnss>;
		};

	};

	qcom,msm-cdsp-loader {
		compatible = "qcom,cdsp-loader";
		qcom,proc-img-to-load = "cdsp";
	};

	qcom,glink {
		compatible = "qcom,glink";
		#address-cells = <1>;
		#size-cells = <1>;
		ranges;

		glink_wcnss: wcnss {
			qcom,remote-pid = <1>;
			transport = "smem";
			mboxes = <&apcs_glb 16>;
			mbox-names = "wcnss_smem";
			interrupts = <GIC_SPI 156 IRQ_TYPE_EDGE_RISING>;

			label = "wcnss";
			qcom,glink-label = "mpss";

			qcom,wcnss_qrtr {
				qcom,glink-channels = "IPCRTR";
				qcom,intents = <0x800  5
						0x2000 3
						0x4400 2>;
			};

			qcom,msm_fastrpc_rpmsg {
				compatible = "qcom,msm-fastrpc-rpmsg";
				qcom,glink-channels = "fastrpcglink-apps-dsp";
				qcom,intents = <0x64 64>;
			};

			qcom,wcnss_glink_ssr {
				qcom,glink-channels = "glink_ssr";
				qcom,notify-edges = <&glink_adsp>,
						    <&glink_cdsp>;
			};
		};

		glink_adsp: adsp {
			qcom,remote-pid = <2>;
			transport = "smem";
			mboxes = <&apcs_glb 8>;
			mbox-names = "adsp_smem";
			interrupts = <GIC_SPI 289 IRQ_TYPE_EDGE_RISING>;

			label = "adsp";
			qcom,glink-label = "lpass";

			qcom,adsp_qrtr {
				qcom,glink-channels = "IPCRTR";
				qcom,intents = <0x800  5
						0x2000 3
						0x4400 2>;
			};

			qcom,apr_tal_rpmsg {
				qcom,glink-channels = "apr_audio_svc";
				qcom,intents = <0x200 20>;
			};

			qcom,msm_fastrpc_rpmsg {
				compatible = "qcom,msm-fastrpc-rpmsg";
				qcom,glink-channels = "fastrpcglink-apps-dsp";
				qcom,intents = <0x64 64>;
			};

			qcom,adsp_glink_ssr {
				qcom,glink-channels = "glink_ssr";
				qcom,notify-edges = <&glink_wcnss>,
						    <&glink_cdsp>;
			};
		};

		glink_cdsp: cdsp {
			qcom,remote-pid = <5>;
			transport = "smem";
			mboxes = <&apcs_glb 12>;
			mbox-names = "cdsp_smem";
			interrupts = <GIC_SPI 141 IRQ_TYPE_EDGE_RISING>;

			label = "cdsp";
			qcom,glink-label = "cdsp";

			qcom,cdsp_qrtr {
				qcom,glink-channels = "IPCRTR";
				qcom,intents = <0x800  5
						0x2000 3
						0x4400 2>;
			};

			qcom,msm_fastrpc_rpmsg {
				compatible = "qcom,msm-fastrpc-rpmsg";
				qcom,glink-channels = "fastrpcglink-apps-dsp";
				qcom,intents = <0x64 64>;
			};

			qcom,cdsp_glink_ssr {
				qcom,glink-channels = "glink_ssr";
				qcom,notify-edges = <&glink_wcnss>,
						    <&glink_adsp>;
			};
		};
	};

	qcom,glinkpkt {
		compatible = "qcom,glinkpkt";

		qcom,glinkpkt-at-mdm0 {
			qcom,glinkpkt-edge = "mpss";
			qcom,glinkpkt-ch-name = "DS";
			qcom,glinkpkt-dev-name = "at_mdm0";
		};

		qcom,glinkpkt-apr-apps2 {
			qcom,glinkpkt-edge = "adsp";
			qcom,glinkpkt-ch-name = "apr_apps2";
			qcom,glinkpkt-dev-name = "apr_apps2";
		};

		qcom,glinkpkt-data40-cntl {
			qcom,glinkpkt-edge = "mpss";
			qcom,glinkpkt-ch-name = "DATA40_CNTL";
			qcom,glinkpkt-dev-name = "smdcntl8";
		};

		qcom,glinkpkt-data1 {
			qcom,glinkpkt-edge = "mpss";
			qcom,glinkpkt-ch-name = "DATA1";
			qcom,glinkpkt-dev-name = "smd7";
		};

		qcom,glinkpkt-data4 {
			qcom,glinkpkt-edge = "mpss";
			qcom,glinkpkt-ch-name = "DATA4";
			qcom,glinkpkt-dev-name = "smd8";
		};

		qcom,glinkpkt-data11 {
			qcom,glinkpkt-edge = "mpss";
			qcom,glinkpkt-ch-name = "DATA11";
			qcom,glinkpkt-dev-name = "smd11";
		};
	};

	qcom,smp2p-modem {
		compatible = "qcom,smp2p";
		qcom,smem = <435>, <428>;
		interrupts = <GIC_SPI 158 IRQ_TYPE_EDGE_RISING>;
		qcom,ipc = <&apcs 0 18>;
		qcom,local-pid = <0>;
		qcom,remote-pid = <1>;

		modem_smp2p_out: master-kernel {
			qcom,entry-name = "master-kernel";
			#qcom,smem-state-cells = <1>;
		};

		modem_smp2p_in: slave-kernel {
			qcom,entry-name = "slave-kernel";
			interrupt-controller;
			#interrupt-cells = <2>;
		};
	};

	qcom,smp2p-adsp {
		compatible = "qcom,smp2p";
		qcom,smem = <443>, <429>;
		interrupts = <GIC_SPI 291 IRQ_TYPE_EDGE_RISING>;
		qcom,ipc = <&apcs 0 10>;
		qcom,local-pid = <0>;
		qcom,remote-pid = <2>;

		adsp_smp2p_out: master-kernel {
			qcom,entry-name = "master-kernel";
			#qcom,smem-state-cells = <1>;
		};

		adsp_smp2p_in: slave-kernel {
			qcom,entry-name = "slave-kernel";
			interrupt-controller;
			#interrupt-cells = <2>;
		};

		sleepstate_smp2p_out: sleepstate-out {
			qcom,entry-name = "sleepstate";
			#qcom,smem-state-cells = <1>;
		};
	};

	qcom,smp2p-cdsp {
		compatible = "qcom,smp2p";
		qcom,smem = <94>, <432>;
		interrupts = <GIC_SPI 143 IRQ_TYPE_EDGE_RISING>;
		qcom,ipc = <&apcs 0 14>;
		qcom,local-pid = <0>;
		qcom,remote-pid = <5>;

		cdsp_smp2p_out: master-kernel {
			qcom,entry-name = "master-kernel";
			#qcom,smem-state-cells = <1>;
		};

		cdsp_smp2p_in: slave-kernel {
			qcom,entry-name = "slave-kernel";
			interrupt-controller;
			#interrupt-cells = <2>;
		};
	};

	qcom_crypto: qcrypto@720000 {
		 compatible = "qcom,qcrypto";
		 reg = <0x720000 0x20000>,
		     <0x704000 0x20000>;
		 reg-names = "crypto-base","crypto-bam-base";
		 interrupts = <0 206 0>;
		 qcom,bam-pipe-pair = <2>;
		 qcom,ce-hw-instance = <0>;
		 qcom,ce-device = <0>;
		 qcom,bam-ee = <0>;
		 qcom,ce-hw-shared;
		 qcom,clk-mgmt-sus-res;
		 qcom,msm-bus,name = "qcrypto-noc";
		 qcom,msm-bus,num-cases = <2>;
		 qcom,msm-bus,num-paths = <1>;
		 qcom,msm-bus,vectors-KBps =
			 <55 512 0 0>,
			 <55 512 393600 393600>;
		clock-names =
			"core_clk_src", "core_clk",
			"iface_clk", "bus_clk";
		clocks =
			<&clock_rpmcc QCRYPTO_CE1_CLK>,
			<&clock_rpmcc QCRYPTO_CE1_CLK>,
			<&clock_rpmcc QCRYPTO_CE1_CLK>,
			<&clock_rpmcc QCRYPTO_CE1_CLK>;
		 qcom,use-sw-aes-cbc-ecb-ctr-algo;
		 qcom,use-sw-aes-xts-algo;
		 qcom,use-sw-aes-ccm-algo;
		 qcom,use-sw-ahash-algo;
		 qcom,use-sw-hmac-algo;
		 qcom,use-sw-aead-algo;
		 qcom,smmu-s1-enable;
		 iommus = <&apps_smmu 0x0064 0x0011>,
			<&apps_smmu 0x0074 0x0011>;
	     };

	qcom_cedev: qcedev@720000 {
		compatible = "qcom,qcedev";
		reg = <0x720000 0x20000>,
		    <0x704000 0x20000>;
		reg-names = "crypto-base","crypto-bam-base";
		interrupts = <0 206 0>;
		qcom,ce-device = <0>;
		qcom,bam-ee = <0>;
		qcom,ce-hw-shared;
		qcom,clk-mgmt-sus-res;
		qcom,bam-pipe-pair = <3>;
		qcom,ce-hw-instance = <0>;
		qcom,msm-bus,name = "qcedev-noc";
		qcom,msm-bus,num-cases = <2>;
		qcom,msm-bus,num-paths = <1>;
		qcom,msm-bus,vectors-KBps =
			<55 512 0 0>,
			<55 512 393600 393600>;
		clock-names =
			"core_clk_src", "core_clk",
			"iface_clk", "bus_clk";
		clocks =
			<&clock_rpmcc QCEDEV_CE1_CLK>,
			<&clock_rpmcc QCEDEV_CE1_CLK>,
			<&clock_rpmcc QCEDEV_CE1_CLK>,
			<&clock_rpmcc QCEDEV_CE1_CLK>;
		qcom,smmu-s1-enable;
		iommus = <&apps_smmu 0x0066 0x0011>,
		       <&apps_smmu 0x0076 0x0011>;
	    };

	qcom_tzlog: tz-log@8600720 {
		compatible = "qcom,tz-log";
		reg = <0x08600720 0x2000>;
	};

	thermal_zones: thermal-zones {};

	mem_dump {
		compatible = "qcom,mem-dump";
		memory-region = <&dump_mem>;

		rpm_sw_dump {
			qcom,dump-size = <0x28000>;
			qcom,dump-id = <0xea>;
		};

		pmic_dump {
			qcom,dump-size = <0x10000>;
			qcom,dump-id = <0xe4>;
		};

		misc_data_dump {
			qcom,dump-size = <0x1000>;
			qcom,dump-id = <0xe8>;
		};

		vsense_dump {
			qcom,dump-size = <0x10000>;
			qcom,dump-id = <0xe9>;
		};

		tmc_etf_dump {
			qcom,dump-size = <0x10000>;
			qcom,dump-id = <0xf0>;
		};

		tmc_etr_reg_dump {
			qcom,dump-size = <0x1000>;
			qcom,dump-id = <0x100>;
		};

		tmc_etf_reg_dump {
			qcom,dump-size = <0x1000>;
			qcom,dump-id = <0x101>;
		};
	};

	qcom_seecom: qseecom@85900000 {
		compatible = "qcom,qseecom";
		reg = <0x85900000 0x500000>;
		reg-names = "secapp-region";
		qcom,hlos-num-ce-hw-instances = <1>;
		qcom,hlos-ce-hw-instance = <0>;
		qcom,qsee-ce-hw-instance = <0>;
		qcom,disk-encrypt-pipe-pair = <2>;
		qcom,support-fde;
		qcom,fde-key-size;
		qcom,no-clock-support;
		qcom,appsbl-qseecom-support;
		qcom,msm-bus,name = "qseecom-noc";
		qcom,msm-bus,num-cases = <4>;
		qcom,msm-bus,num-paths = <1>;
		qcom,ce-opp-freq = <171430000>;
		qcom,qsee-reentrancy-support = <2>;
	};

	qcom_smcinvoke: smcinvoke@85900000 {
		compatible = "qcom,smcinvoke";
		reg = <0x85900000 0x500000>;
		reg-names = "secapp-region";
	};

	qcom_rng: qrng@e3000 {
		compatible = "qcom,msm-rng";
		reg = <0xe3000 0x1000>;
		qcom,msm-rng-iface-clk;
		qcom,no-qrng-config;
		qcom,msm-bus,name = "msm-rng-noc";
		qcom,msm-bus,num-cases = <2>;
		qcom,msm-bus,num-paths = <1>;
		qcom,msm-bus,vectors-KBps =
			<1 618 0 0>,            /* No vote */
			<1 618 0 800>;          /* 100 MB/s */
		clocks = <&clock_gcc GCC_PRNG_AHB_CLK>;
		clock-names = "iface_clk";
	};

	sdcc1_ice: sdcc1ice@7808000 {
		compatible = "qcom,ice";
		reg = <0x7808000 0x8000>;
		qcom,enable-ice-clk;
		clock-names = "ice_core_clk_src", "ice_core_clk",
				"bus_clk", "iface_clk";
		clocks = <&clock_gcc SDCC1_ICE_CORE_CLK_SRC>,
			 <&clock_gcc GCC_SDCC1_ICE_CORE_CLK>,
			 <&clock_gcc GCC_SDCC1_AHB_CLK>,
			 <&clock_gcc GCC_SDCC1_APPS_CLK>;
		qcom,op-freq-hz = <266666667>, <0>, <0>, <0>;
		qcom,msm-bus,name = "sdcc_ice_noc";
		qcom,msm-bus,num-cases = <2>;
		qcom,msm-bus,num-paths = <1>;
		qcom,msm-bus,vectors-KBps =
				<1 757 0 0>,    /* No vote */
				<1 757 1000 0>; /* Max. bandwidth */
		qcom,bus-vector-names = "MIN",
					"MAX";
		qcom,instance-type = "sdcc";
	};

	sdhc_1: sdhci@7804000 {
		compatible = "qcom,sdhci-msm-v5";
		reg = <0x7804000 0x1000>, <0x7805000 0x1000>;
		reg-names = "hc_mem", "cmdq_mem";

		interrupts = <0 123 0>, <0 138 0>;
		interrupt-names = "hc_irq", "pwr_irq";
		sdhc-msm-crypto = <&sdcc1_ice>;

		qcom,bus-width = <8>;
		qcom,large-address-bus;

		qcom,pm-qos-irq-type = "affine_irq";
		qcom,pm-qos-irq-latency = <13 651>;

		qcom,pm-qos-cpu-groups = <0x0f>;
		qcom,pm-qos-cmdq-latency-us = <13 651>;

		qcom,pm-qos-legacy-latency-us = <13 651>;

		qcom,msm-bus,name = "sdhc1";
		qcom,msm-bus,num-cases = <9>;
		qcom,msm-bus,num-paths = <1>;
		qcom,msm-bus,vectors-KBps = <78 512 0 0>, /* No vote */
			<78 512 1046 3200>,    /* 400 KB/s*/
			<78 512 52286 160000>, /* 20 MB/s */
			<78 512 65360 200000>, /* 25 MB/s */
			<78 512 130718 400000>, /* 50 MB/s */
			<78 512 130718 400000>, /* 100 MB/s */
			<78 512 261438 800000>, /* 200 MB/s */
			<78 512 261438 800000>, /* 400 MB/s */
			<78 512 1338562 4096000>; /* Max. bandwidth */
		qcom,bus-bw-vectors-bps = <0 400000 20000000 25000000
			50000000 100000000 200000000 400000000 4294967295>;

		qcom,clk-rates = <400000 20000000 25000000 50000000 100000000
						192000000 384000000>;
		qcom,bus-speed-mode = "HS400_1p8v", "HS200_1p8v", "DDR_1p8v";

		qcom,devfreq,freq-table = <50000000 200000000>;

		clocks = <&clock_gcc GCC_SDCC1_AHB_CLK>,
			<&clock_gcc GCC_SDCC1_APPS_CLK>,
			<&clock_gcc GCC_SDCC1_ICE_CORE_CLK>;
		clock-names = "iface_clk", "core_clk", "ice_core_clk";

		qcom,ice-clk-rates = <266666667 160000000>;

		qcom,nonremovable;

		/* VDD external regulator is enabled/disabled by pms405_l6 */
		vdd-io-supply = <&pms405_l6>;
		qcom,vdd-io-always-on;
		qcom,vdd-io-lpm-sup;
		qcom,vdd-io-voltage-level = <1800000 1800000>;
		qcom,vdd-io-current-level = <0 325000>;

		pinctrl-names = "active", "sleep";
		pinctrl-0 = <&sdc1_clk_on  &sdc1_cmd_on &sdc1_data_on
			&sdc1_rclk_on>;
		pinctrl-1 = <&sdc1_clk_off &sdc1_cmd_off &sdc1_data_off
			&sdc1_rclk_off>;

		status = "ok";
	};

	sdhc_2: sdhci@7844000 {
		compatible = "qcom,sdhci-msm-v5";
		reg = <0x7844000 0x1000>;
		reg-names = "hc_mem";

		interrupts = <0 125 0>, <0 221 0>;
		interrupt-names = "hc_irq", "pwr_irq";

		qcom,bus-width = <4>;
		qcom,large-address-bus;
		qcom,restore-after-cx-collapse;

		qcom,pm-qos-irq-type = "affine_irq";
		qcom,pm-qos-irq-latency = <13 651>;

		qcom,pm-qos-cpu-groups = <0x0f>;
		qcom,pm-qos-legacy-latency-us = <13 651>;

		qcom,msm-bus,name = "sdhc2";
		qcom,msm-bus,num-cases = <8>;
		qcom,msm-bus,num-paths = <1>;
		qcom,msm-bus,vectors-KBps = <81 512 0 0>, /* No vote */
			<81 512 1046 3200>,    /* 400 KB/s*/
			<81 512 52286 160000>, /* 20 MB/s */
			<81 512 65360 200000>, /* 25 MB/s */
			<81 512 130718 400000>, /* 50 MB/s */
			<81 512 261438 800000>, /* 100 MB/s */
			<81 512 261438 800000>, /* 200 MB/s */
			<81 512 1338562 4096000>; /* Max. bandwidth */
		qcom,bus-bw-vectors-bps = <0 400000 20000000 25000000 50000000
			100000000 200000000 4294967295>;

		qcom,clk-rates = <400000 20000000 25000000
					50000000 100000000 200000000>;
		qcom,bus-speed-mode = "SDR12", "SDR25", "SDR50", "DDR50",
				      "SDR104";

		qcom,devfreq,freq-table = <50000000 200000000>;

		clocks = <&clock_gcc GCC_SDCC2_AHB_CLK>,
			<&clock_gcc GCC_SDCC2_APPS_CLK>;
		clock-names = "iface_clk", "core_clk";

		qcom,nonhotplug;

		/* VDD is an external regulator eLDO5 */
		vdd-io-supply = <&pms405_l11>;
		qcom,vdd-io-voltage-level = <1800000 1800000>;
		qcom,vdd-io-current-level = <0 24200>;

		qcom,core_3_0v_support;
		qcom,nonremovable;

		pinctrl-names = "active", "sleep";
		pinctrl-0 = <&sdc2_clk_on  &sdc2_cmd_on &sdc2_data_on>;
		pinctrl-1 = <&sdc2_clk_off &sdc2_cmd_off &sdc2_data_off>;
<<<<<<< HEAD
=======

		/delete-property/ qcom,devfreq,freq-table;
		/delete-property/ cd-gpios;
>>>>>>> 0ec737cc

		status = "ok";
	};

	qnand_1: nand@4c0000 {
		compatible = "qcom,msm-nand";
		reg = <0x004c0000 0x1000>,
		      <0x004c4000 0x1a000>;
		reg-names = "nand_phys",
			    "bam_phys";
		qcom,reg-adjustment-offset = <0x4000>;

		interrupts = <0 49 0>;
		interrupt-names = "bam_irq";

		qcom,msm-bus,name = "qpic_nand";
		qcom,msm-bus,num-cases = <2>;
		qcom,msm-bus,num-paths = <1>;

		qcom,msm-bus,vectors-KBps =
			<91 512 0 0>,
			/* Voting for max b/w on PNOC bus for now */
			<91 512 400000 400000>;

		clock-names = "core_clk";
		clocks = <&clock_rpmcc RPM_SMD_QPIC_CLK>;

		status = "disabled";
	};

	msm_cpufreq: qcom,msm-cpufreq {
		compatible = "qcom,msm-cpufreq";
		clock-names = "cpu0_clk";
		clocks = <&clock_cpu APCS_MUX_CLK>;

		qcom,cpufreq-table =
			 < 1094400 >,
			 < 1248000 >,
			 < 1401600 >;
	};

	ddr_bw_opp_table: ddr-bw-opp-table {
		compatible = "operating-points-v2";
		BW_OPP_ENTRY( 297, 8); /* 2265 MB/s */
		BW_OPP_ENTRY( 595, 8); /* 4539 MB/s */
		BW_OPP_ENTRY( 710, 8); /* 5416 MB/s */
	};

	cpubw: qcom,cpubw {
		compatible = "qcom,devbw";
		governor = "performance";
		qcom,src-dst-ports = <1 512>;
		qcom,active-only;
		operating-points-v2 = <&ddr_bw_opp_table>;
	};

	qcom,cpu-bwmon {
		compatible = "qcom,bimc-bwmon2";
		reg = <0x408000 0x300>, <0x401000 0x200>;
		reg-names = "base", "global_base";
		interrupts = <0 183 4>;
		qcom,mport = <0>;
		qcom,target-dev = <&cpubw>;
	};

	cpu0_cpu_ddr_latfloor: qcom,cpu0-cpu-ddr-latfloor {
		compatible = "qcom,devbw";
		governor = "performance";
		qcom,src-dst-ports = <1 512>;
		qcom,active-only;
		operating-points-v2 = <&ddr_bw_opp_table>;
	};

	cpu0_computemon: qcom,cpu0-computemon {
		compatible = "qcom,arm-cpu-mon";
		qcom,cpulist = <&CPU0 &CPU1 &CPU2 &CPU3>;
		qcom,target-dev = <&cpu0_cpu_ddr_latfloor>;
		qcom,core-dev-table =
			< 1094400 MHZ_TO_MBPS( 297, 8) >,
			< 1248000 MHZ_TO_MBPS( 597, 8) >,
			< 1401600 MHZ_TO_MBPS( 710, 8) >;
	};

	emac_hw: qcom,emac@07A80000 {
		compatible = "qcom,emac-dwc-eqos";
		reg = <0x07A80000 0x10000>,
			  <0x7A96000 0x100>;
		reg-names = "emac-base", "rgmii-base";
		dma-bit-mask = <32>;
		emac-core-version = <6>;
		interrupts-extended = <&wakegic 0 56 4>, <&wakegic 0 55 4>,
			<&tlmm 61 2>, <&wakegic 0 300 4>,
			<&wakegic 0 301 4>, <&wakegic 0 302 4>,
			<&wakegic 0 303 4>, <&wakegic 0 304 4>,
			<&wakegic 0 305 4>, <&wakegic 0 306 4>,
			<&wakegic 0 307 4>, <&wakegic 0 308 4>;
		interrupt-names = "sbd-intr", "lpi-intr",
			"phy-intr", "tx-ch0-intr",
			"tx-ch1-intr", "tx-ch2-intr",
			"tx-ch3-intr", "tx-ch4-intr",
			"rx-ch0-intr", "rx-ch1-intr",
			"rx-ch2-intr", "rx-ch3-intr";
		qcom,msm-bus,name = "emac";
		qcom,msm-bus,num-cases = <4>;
		qcom,msm-bus,num-paths = <2>;
		qcom,msm-bus,vectors-KBps =
			<98 512 0 0>, <1 781 0 0>,  /* No vote */
			<98 512 1250 0>, <1 781 0 40000>,  /* 10Mbps vote */
			<98 512 12500 0>, <1 781 0 40000>,  /* 100Mbps vote */
			<98 512 125000 0>, <1 781 0 40000>; /* 1000Mbps vote */
		qcom,bus-vector-names = "0", "10", "100", "1000";
		clocks = <&clock_gcc GCC_ETH_AXI_CLK>,
				<&clock_gcc GCC_ETH_PTP_CLK>,
				<&clock_gcc GCC_ETH_RGMII_CLK>,
				<&clock_gcc GCC_ETH_SLAVE_AHB_CLK>;
		clock-names = "eth_axi_clk", "eth_ptp_clk",
				"eth_rgmii_clk", "eth_slave_ahb_clk";
		qcom,phy-reset = <&tlmm 60 GPIO_ACTIVE_HIGH>;
		qcom,phy-intr-redirect = <&tlmm 61 GPIO_ACTIVE_LOW>;
		/*gdsc_emac-supply = <&emac_gdsc>;*/
		pinctrl-names = "dev-emac-mdc", "dev-emac-mdio",
		"dev-emac-rgmii_txd0_state", "dev-emac-rgmii_txd1_state",
		"dev-emac-rgmii_txd2_state", "dev-emac-rgmii_txd3_state",
		"dev-emac-rgmii_txc_state",  "dev-emac-rgmii_tx_ctl_state",
		"dev-emac-rgmii_rxd0_state", "dev-emac-rgmii_rxd1_state",
		"dev-emac-rgmii_rxd2_state", "dev-emac-rgmii_rxd3_state",
		"dev-emac-rgmii_rxc_state", "dev-emac-rgmii_rx_ctl_state",
		"dev-emac-phy_intr";

		pinctrl-0 = <&emac_mdc>;
		pinctrl-1 = <&emac_mdio>;
		pinctrl-2 = <&emac_rgmii_txd0>;
		pinctrl-3 = <&emac_rgmii_txd1>;
		pinctrl-4 = <&emac_rgmii_txd2>;
		pinctrl-5 = <&emac_rgmii_txd3>;
		pinctrl-6 = <&emac_rgmii_txc>;
		pinctrl-7 = <&emac_rgmii_tx_ctl>;
		pinctrl-8 = <&emac_rgmii_rxd0>;
		pinctrl-9 = <&emac_rgmii_rxd1>;
		pinctrl-10 = <&emac_rgmii_rxd2>;
		pinctrl-11 = <&emac_rgmii_rxd3>;
		pinctrl-12 = <&emac_rgmii_rxc>;
		pinctrl-13 = <&emac_rgmii_rx_ctl>;
		pinctrl-14 = <&emac_phy_intr>;

		io-macro-info {
			io-macro-bypass-mode = <0>;
			io-interface = "rgmii";
		};
	};

	bluetooth: bt_wcn3990 {
		compatible = "qca,wcn3990";
		qca,bt-vdd-xtal-supply = <&pms405_l5>;
		qca,bt-vdd-io-supply = <&pms405_l6>;
		qca,bt-vdd-ldo-supply = <&pms405_l1>;

		qca,bt-vdd-xtal-voltage-level = <1800000 1900000>;
		qca,bt-vdd-io-voltage-level = <1800000 1900000>;
		qca,bt-vdd-ldo-voltage-level = <1300000 1350000>;

		qca,bt-vdd-xtal-current-level = <80000>;
		qca,bt-vdd-io-current-level = <10000>;
		qca,bt-vdd-ldo-current-level = <300000>;
	};

	qcom,icnss@18800000 {
		compatible = "qcom,icnss";
		reg = <0x0A000000 0x800000>,
		      <0xa0000000 0x10000000>,
		      <0xb0000000 0x10000>;
		reg-names = "membase", "smmu_iova_base", "smmu_iova_ipa";
		iommus = <&apps_smmu 0x400 0x1>;
		interrupts = <0 277 0 /* CE0 */ >,
		      <0 278 0 /* CE1 */ >,
		      <0 279 0 /* CE2 */ >,
		      <0 280 0 /* CE3 */ >,
		      <0 281 0 /* CE4 */ >,
		      <0 282 0 /* CE5 */ >,
		      <0 283 0 /* CE6 */ >,
		      <0 284 0 /* CE7 */ >,
		      <0 285 0 /* CE8 */ >,
		      <0 286 0 /* CE9 */ >,
		      <0 287 0 /* CE10 */ >,
		      <0 288 0 /* CE11 */ >;
		qcom,wlan-msa-memory = <0x100000>;
		qcom,wlan-msa-fixed-region = <&wlan_msa_mem>;
		vdd-cx-mx-supply = <&pms405_l2>;
		vdd-1.8-xo-supply = <&pms405_l5>;
		vdd-1.3-rfa-supply = <&pms405_l1>;
		qcom,vdd-cx-mx-config = <1224000 1224000>;
		qcom,smmu-s1-bypass;
		qcom,hyp_disabled;
	};

	cnss_sdio: qcom,cnss_sdio {
		compatible = "qcom,cnss_sdio";
		subsys-name = "AR6320";
		/**
		 * There is no vdd-wlan on board and this is not for DSRC.
		 * IO and XTAL share the same vreg.
		 **/
		vdd-wlan-io-supply = <&pms405_l5>;
		qcom,cap-tsf-gpio = <&tlmm 42 1>;
		qcom,wlan-ramdump-dynamic = <0x200000>;
		qcom,msm-bus,name = "msm-cnss";
		qcom,msm-bus,num-cases = <4>;
		qcom,msm-bus,num-paths = <1>;
		qcom,msm-bus,vectors-KBps =
				<79 512 0 0>,             /* No vote */
				<79 512 6250 200000>,     /* 50 Mbps */
				<79 512 25000 200000>,    /* 200 Mbps */
				<79 512 2048000 4096000>; /* MAX */
	};
};

#include "qcs405-gdsc.dtsi"
#include "pms405.dtsi"
#include "pms405-rpm-regulator.dtsi"
#include "qcs405-regulator.dtsi"
#include "qcs405-thermal.dtsi"
#include "qcs405-bus.dtsi"
#include "qcs405-audio.dtsi"

&gdsc_mdss {
	status = "ok";
};

&gdsc_oxili_gx {
	status = "ok";
};

&blsp1_uart4_hs {
	status = "ok";
};

#include "qcs405-coresight.dtsi"
#include "qcs405-usb.dtsi"
#include "qcs405-pcie.dtsi"

&i2c_5 {
	smb1351_otg_supply: smb1351-charger@55 {
		status = "disabled";
		compatible = "qcom,smb1351-charger";
		reg = <0x55>;
		interrupt-parent = <&tlmm>;
		interrupts = <107 IRQ_TYPE_LEVEL_LOW>;
		qcom,float-voltage-mv = <4350>;
		qcom,charging-timeout = <1536>;
		qcom,recharge-thresh-mv = <200>;
		qcom,iterm-ma = <100>;
		regulator-name = "smb1351_otg_supply";
		pinctrl-names = "default";
		pinctrl-0 = <&smb_stat>;
		qcom,switch-freq = <2>;
		dpdm-supply = <&usb2_phy0>;
		qcom,otg-enable;
	};

	usb_typec: usb_typec@3d {
		compatible = "nxp,5150a";
		reg = <0x3d>;
		interrupt-parent = <&tlmm>;
		interrupts = <35 IRQ_TYPE_LEVEL_LOW>;
		pintctrl-names = "default";
		pinctrl-0 = <&nxp_i2c_intr>;
		status = "disabled";
	};
};

&pms405_gpios {
	usb3_vbus_boost {
		usb3_vbus_boost_default: usb3_vbus_boost_default {
			pins = "gpio3";
			function = "normal";
			output-low;
			power-source = <1>;
		};
	};

	usb3_vbus_det {
		usb3_vbus_det_default: usb3_vbus_det_default {
			pins = "gpio12";
			function = "normal";
			input-enable;
			bias-pull-down;
			power-source = <1>;
		};
	};
};

&soc {
	usb3_extcon: usb3_extcon {
		compatible = "linux,extcon-usb-gpio";
		id-gpio = <&tlmm 116 GPIO_ACTIVE_HIGH>;
		vbus-gpio = <&pms405_gpios 12 GPIO_ACTIVE_HIGH>;
		vbus-out-gpio = <&pms405_gpios 3 GPIO_ACTIVE_HIGH>;

		pinctrl-names = "default";
		pinctrl-0 = <&usb3_vbus_det_default
			     &usb3_id_det_default
			     &usb3_vbus_boost_default>;
	};
};

&usb3 {
	extcon = <&usb3_extcon>;
};

&soc {
	gpio_keys {
		compatible = "gpio-keys";
		label = "gpio-keys";
		input-name = "gpio-keys";
		pinctrl-names = "default";
		pinctrl-0 = <&tlmm_gpio_key_active>;

		vol_mute {
			label = "vol_mute";
			gpios = <&tlmm 21 GPIO_ACTIVE_LOW>;
			linux,input-type = <1>;
			linux,code = <KEY_MUTE>;
			debounce-interval = <15>;
			gpio-key,wakeup;
			linux,can-disable;
		};

		vol_down {
			label = "vol_down";
			gpios = <&tlmm 54 GPIO_ACTIVE_LOW>;
			linux,input-type = <1>;
			linux,code = <KEY_VOLUMEDOWN>;
			debounce-interval = <15>;
			gpio-key,wakeup;
			linux,can-disable;
		};

		vol_up {
			label = "vol_up";
			gpios = <&tlmm 52 GPIO_ACTIVE_LOW>;
			linux,input-type = <1>;
			linux,code = <KEY_VOLUMEUP>;
			debounce-interval = <15>;
			gpio-key,wakeup;
			linux,can-disable;
		};

		home {
			label = "action";
			gpios = <&tlmm 115 GPIO_ACTIVE_LOW>;
			linux,input-type = <1>;
			linux,code = <KEY_HOME>;
			debounce-interval = <15>;
			gpio-key,wakeup;
			linux,can-disable;
		};
	};
};<|MERGE_RESOLUTION|>--- conflicted
+++ resolved
@@ -1320,12 +1320,9 @@
 		pinctrl-names = "active", "sleep";
 		pinctrl-0 = <&sdc2_clk_on  &sdc2_cmd_on &sdc2_data_on>;
 		pinctrl-1 = <&sdc2_clk_off &sdc2_cmd_off &sdc2_data_off>;
-<<<<<<< HEAD
-=======
 
 		/delete-property/ qcom,devfreq,freq-table;
 		/delete-property/ cd-gpios;
->>>>>>> 0ec737cc
 
 		status = "ok";
 	};
