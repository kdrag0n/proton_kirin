/* Copyright (c) 2018-2019, The Linux Foundation. All rights reserved.
 *
 * This program is free software; you can redistribute it and/or modify
 * it under the terms of the GNU General Public License version 2 and
 * only version 2 as published by the Free Software Foundation.
 *
 * This program is distributed in the hope that it will be useful,
 * but WITHOUT ANY WARRANTY; without even the implied warranty of
 * MERCHANTABILITY or FITNESS FOR A PARTICULAR PURPOSE.  See the
 * GNU General Public License for more details.
 */

#include "skeleton64.dtsi"
#include <dt-bindings/interrupt-controller/arm-gic.h>
#include <dt-bindings/clock/qcom,gcc-sdmmagpie.h>
#include <dt-bindings/clock/qcom,gpucc-sdmmagpie.h>
#include <dt-bindings/clock/qcom,camcc-sdmmagpie.h>
#include <dt-bindings/clock/qcom,videocc-sdmmagpie.h>
#include <dt-bindings/clock/qcom,dispcc-sdmmagpie.h>
#include <dt-bindings/clock/qcom,npucc-sdmmagpie.h>
#include <dt-bindings/clock/qcom,rpmh.h>
#include <dt-bindings/clock/qcom,aop-qmp.h>
#include <dt-bindings/regulator/qcom,rpmh-regulator.h>
#include <dt-bindings/soc/qcom,tcs-mbox.h>
#include <dt-bindings/clock/qcom,cpucc-sm8150.h>
#include <dt-bindings/msm/msm-bus-ids.h>

#define MHZ_TO_MBPS(mhz, w) ((mhz * 1000000 * w) / (1024 * 1024))
#define BW_OPP_ENTRY(mhz, w) opp-mhz {opp-hz = /bits/ 64 <MHZ_TO_MBPS(mhz, w)>;}

/ {
	model = "Qualcomm Technologies, Inc. SDMMAGPIE";
	compatible = "qcom,sdmmagpie";
	qcom,msm-id = <365 0x0>;
	qcom,msm-name = "SDMMAGPIE";
	interrupt-parent = <&pdc>;

	aliases {
		spi0 = &qupv3_se0_spi;
		spi1 = &qupv3_se4_spi;
		i2c0 = &qupv3_se2_i2c;
		i2c1 = &qupv3_se7_i2c;
		i2c2 = &qupv3_se9_i2c;
		serial0 = &qupv3_se8_2uart;
		hsuart0 = &qupv3_se3_4uart;
		sdhc1 = &sdhc_1; /* SDC1 eMMC slot */
		sdhc2 = &sdhc_2; /* SDC2 SD Card slot */
		ufshc1 = &ufshc_mem; /* Embedded UFS slot */
		swr0 = &swr0;
		swr1 = &swr1;
		swr2 = &swr2;
	};

	cpus {
		#address-cells = <2>;
		#size-cells = <0>;

		CPU0: cpu@0 {
			device_type = "cpu";
			compatible = "arm,armv8";
			reg = <0x0 0x0>;
			enable-method = "psci";
			capacity-dmips-mhz = <1024>;
			sched-energy-costs = <&CPU_COST_0 &CLUSTER_COST_0>;
			cache-size = <0x8000>;
			next-level-cache = <&L2_0>;
			qcom,lmh-dcvs = <&lmh_dcvs0>;
			#cooling-cells = <2>;
			L2_0: l2-cache {
			      compatible = "arm,arch-cache";
			      cache-size = <0x20000>;
			      cache-level = <2>;
			      next-level-cache = <&L3_0>;

				L3_0: l3-cache {
				      compatible = "arm,arch-cache";
				      cache-size = <0x100000>;
				      cache-level = <3>;
				};
			};

			L1_I_0: l1-icache {
				compatible = "arm,arch-cache";
				qcom,dump-size = <0x8800>;
			};

			L1_D_0: l1-dcache {
				compatible = "arm,arch-cache";
				qcom,dump-size = <0x9000>;
			};

			L2_TLB_0: l2-tlb {
				qcom,dump-size = <0x5000>;
			};
		};

		CPU1: cpu@100 {
			device_type = "cpu";
			compatible = "arm,armv8";
			reg = <0x0 0x100>;
			enable-method = "psci";
			capacity-dmips-mhz = <1024>;
			sched-energy-costs = <&CPU_COST_0 &CLUSTER_COST_0>;
			cache-size = <0x8000>;
			next-level-cache = <&L2_100>;
			qcom,lmh-dcvs = <&lmh_dcvs0>;
			#cooling-cells = <2>;
			L2_100: l2-cache {
			      compatible = "arm,arch-cache";
			      cache-size = <0x20000>;
			      cache-level = <2>;
			      next-level-cache = <&L3_0>;
			};

			L1_I_100: l1-icache {
				compatible = "arm,arch-cache";
				qcom,dump-size = <0x8800>;
			};

			L1_D_100: l1-dcache {
				compatible = "arm,arch-cache";
				qcom,dump-size = <0x9000>;
			};

			L2_TLB_100: l2-tlb {
				qcom,dump-size = <0x5000>;
			};
		};


		CPU2: cpu@200 {
			device_type = "cpu";
			compatible = "arm,armv8";
			reg = <0x0 0x200>;
			enable-method = "psci";
			capacity-dmips-mhz = <1024>;
			sched-energy-costs = <&CPU_COST_0 &CLUSTER_COST_0>;
			cache-size = <0x8000>;
			next-level-cache = <&L2_200>;
			qcom,lmh-dcvs = <&lmh_dcvs0>;
			#cooling-cells = <2>;
			L2_200: l2-cache {
			      compatible = "arm,arch-cache";
			      cache-size = <0x20000>;
			      cache-level = <2>;
			      next-level-cache = <&L3_0>;
			};

			L1_I_200: l1-icache {
				compatible = "arm,arch-cache";
				qcom,dump-size = <0x8800>;
			};

			L1_D_200: l1-dcache {
				compatible = "arm,arch-cache";
				qcom,dump-size = <0x9000>;
			};

			L2_TLB_200: l2-tlb {
				qcom,dump-size = <0x5000>;
			};
		};

		CPU3: cpu@300 {
			device_type = "cpu";
			compatible = "arm,armv8";
			reg = <0x0 0x300>;
			enable-method = "psci";
			capacity-dmips-mhz = <1024>;
			sched-energy-costs = <&CPU_COST_0 &CLUSTER_COST_0>;
			cache-size = <0x8000>;
			next-level-cache = <&L2_300>;
			qcom,lmh-dcvs = <&lmh_dcvs0>;
			#cooling-cells = <2>;
			L2_300: l2-cache {
			      compatible = "arm,arch-cache";
			      cache-size = <0x20000>;
			      cache-level = <2>;
			      next-level-cache = <&L3_0>;
			};

			L1_I_300: l1-icache {
				compatible = "arm,arch-cache";
				qcom,dump-size = <0x8800>;
			};

			L1_D_300: l1-dcache {
				compatible = "arm,arch-cache";
				qcom,dump-size = <0x9000>;
			};

			L2_TLB_300: l2-tlb {
				qcom,dump-size = <0x5000>;
			};
		};

		CPU4: cpu@400 {
			device_type = "cpu";
			compatible = "arm,armv8";
			reg = <0x0 0x400>;
			enable-method = "psci";
			capacity-dmips-mhz = <1024>;
			sched-energy-costs = <&CPU_COST_0 &CLUSTER_COST_0>;
			cache-size = <0x8000>;
			next-level-cache = <&L2_400>;
			qcom,lmh-dcvs = <&lmh_dcvs0>;
			#cooling-cells = <2>;
			L2_400: l2-cache {
			      compatible = "arm,arch-cache";
			      cache-size = <0x20000>;
			      cache-level = <2>;
			      next-level-cache = <&L3_0>;
			};

			L1_I_400: l1-icache {
				compatible = "arm,arch-cache";
				qcom,dump-size = <0x8800>;
			};

			L1_D_400: l1-dcache {
				compatible = "arm,arch-cache";
				qcom,dump-size = <0x9000>;
			};

			L2_TLB_400: l2-tlb {
				qcom,dump-size = <0x5000>;
			};
		};

		CPU5: cpu@500 {
			device_type = "cpu";
			compatible = "arm,armv8";
			reg = <0x0 0x500>;
			enable-method = "psci";
			capacity-dmips-mhz = <1024>;
			sched-energy-costs = <&CPU_COST_0 &CLUSTER_COST_0>;
			cache-size = <0x8000>;
			next-level-cache = <&L2_500>;
			qcom,lmh-dcvs = <&lmh_dcvs0>;
			#cooling-cells = <2>;
			L2_500: l2-cache {
			      compatible = "arm,arch-cache";
			      cache-size = <0x20000>;
			      cache-level = <2>;
			      next-level-cache = <&L3_0>;
			};

			L1_I_500: l1-icache {
				compatible = "arm,arch-cache";
				qcom,dump-size = <0x8800>;
			};

			L1_D_500: l1-dcache {
				compatible = "arm,arch-cache";
				qcom,dump-size = <0x9000>;
			};

			L2_TLB_500: l2-tlb {
				qcom,dump-size = <0x5000>;
			};
		};

		CPU6: cpu@600 {
			device_type = "cpu";
			compatible = "arm,armv8";
			reg = <0x0 0x600>;
			enable-method = "psci";
			capacity-dmips-mhz = <1740>;
			sched-energy-costs = <&CPU_COST_1 &CLUSTER_COST_1>;
			cache-size = <0x10000>;
			next-level-cache = <&L2_600>;
			qcom,lmh-dcvs = <&lmh_dcvs1>;
			#cooling-cells = <2>;
			L2_600: l2-cache {
			      compatible = "arm,arch-cache";
			      cache-size = <0x40000>;
			      cache-level = <2>;
			      next-level-cache = <&L3_0>;
			      qcom,dump-size = <0x48000>;
			};

			L1_I_600: l1-icache {
				compatible = "arm,arch-cache";
				qcom,dump-size = <0x11000>;
			};

			L1_D_600: l1-dcache {
				compatible = "arm,arch-cache";
				qcom,dump-size = <0x12000>;
			};

			L1_ITLB_600: l1-itlb {
				qcom,dump-size = <0x300>;
			};

			L1_DTLB_600: l1-dtlb {
				qcom,dump-size = <0x480>;
			};

			L2_TLB_600: l2-tlb {
				qcom,dump-size = <0x7800>;
			};
		};

		CPU7: cpu@700 {
			device_type = "cpu";
			compatible = "arm,armv8";
			reg = <0x0 0x700>;
			enable-method = "psci";
			capacity-dmips-mhz = <1740>;
			sched-energy-costs = <&CPU_COST_1 &CLUSTER_COST_1>;
			cache-size = <0x10000>;
			next-level-cache = <&L2_700>;
			qcom,lmh-dcvs = <&lmh_dcvs1>;
			#cooling-cells = <2>;
			L2_700: l2-cache {
			      compatible = "arm,arch-cache";
			      cache-size = <0x40000>;
			      cache-level = <2>;
			      next-level-cache = <&L3_0>;
			      qcom,dump-size = <0x48000>;
			};

			L1_I_700: l1-icache {
				compatible = "arm,arch-cache";
				qcom,dump-size = <0x11000>;
			};

			L1_D_700: l1-dcache {
				compatible = "arm,arch-cache";
				qcom,dump-size = <0x12000>;
			};

			L1_ITLB_700: l1-itlb {
				qcom,dump-size = <0x300>;
			};

			L1_DTLB_700: l1-dtlb {
				qcom,dump-size = <0x480>;
			};

			L2_TLB_700: l2-tlb {
				qcom,dump-size = <0x7800>;
			};
		};

		cpu-map {
			cluster0 {
				core0 {
					cpu = <&CPU0>;
				};

				core1 {
					cpu = <&CPU1>;
				};

				core2 {
					cpu = <&CPU2>;
				};

				core3 {
					cpu = <&CPU3>;
				};

				core4 {
					cpu = <&CPU4>;
				};

				core5 {
					cpu = <&CPU5>;
				};

			};

			cluster1 {
				core0 {
					cpu = <&CPU6>;
				};

				core1 {
					cpu = <&CPU7>;
				};
			};
		};
	};

	energy_costs: energy-costs {
		compatible = "sched-energy";

		CPU_COST_0: core-cost0 {
			busy-cost-data = <
				300000	10
				576000	18
				768000	23
				1017600	36
				1248000	52
				1324800	67
				1497600	76
				1612800	92
				1708800	113
				1804800	119
			>;
			idle-cost-data = <
				16 12 8 6
			>;
		};

		CPU_COST_1: core-cost1 {
			busy-cost-data = <
				300000	166
				652800	242
				806400	293
				979200	424
				1094400	470
				1209600	621
				1324800	676
				1555200	973
				1708800	1060
				1843200	1298
				1939200	1362
				2169600	1801
				2208000	2000
				2361600	2326
				2400000	2568
			>;
			idle-cost-data = <
				100 80 60 40
			>;
		};

		CLUSTER_COST_0: cluster-cost0 {
			busy-cost-data = <
				300000	5
				576000	5
				768000	5
				1017600	7
				1248000	8
				1324800	10
				1497600	10
				1612800	12
				1708800	14
				1804800	14
			>;
			idle-cost-data = <
				5 4 3 2 1
			>;
		};

		CLUSTER_COST_1: cluster-cost1 {
			busy-cost-data = <
				300000	19
				652800	21
				806400	21
				979200	25
				1094400	26
				1209600	32
				1324800	33
				1555200	41
				1708800	43
				1843200	49
				1939200	50
				2169600	60
				2208000	61
				2361600	62
				2400000	63
			>;
			idle-cost-data = <
				5 4 3 2 1
			>;
		};
	};

	psci {
		compatible = "arm,psci-1.0";
		method = "smc";
	};

	chosen {
		bootargs = "rcupdate.rcu_expedited=1 rcu_nocbs=0-7";
	};

	soc: soc { };

	firmware: firmware {
		android {
			compatible = "android,firmware";
			vbmeta {
				compatible = "android,vbmeta";
				parts = "vbmeta,boot,system,vendor,dtbo";
			};
			fstab {
				compatible = "android,fstab";
				vendor {
					compatible = "android,vendor";
					dev = "/dev/block/platform/soc/1d84000.ufshc/by-name/vendor";
					type = "ext4";
					mnt_flags = "ro,barrier=1,discard";
					fsmgr_flags = "wait,slotselect,avb";
					status = "ok";
				};
			};
		};
	};

	reserved-memory {
		#address-cells = <2>;
		#size-cells = <2>;
		ranges;

		hyp_region: hyp_region@85700000 {
			compatible = "removed-dma-pool";
			no-map;
			reg = <0 0x85700000 0 0x600000>;
		};

		xbl_aop_mem: xbl_aop_mem@85e00000 {
			compatible = "removed-dma-pool";
			no-map;
			reg = <0x0 0x85e00000 0x0 0x1ff000>;
		};

		sec_apps_mem: sec_apps_region@85fff000 {
			compatible = "removed-dma-pool";
			no-map;
			reg = <0x0 0x85fff000 0x0 0x1000>;
		};

		smem_region: smem@86000000 {
			compatible = "removed-dma-pool";
			no-map;
			reg = <0x0 0x86000000 0x0 0x200000>;
		};

		removed_region: removed_region@86200000 {
			compatible = "removed-dma-pool";
			no-map;
			reg = <0 0x86200000 0 0x2d00000>;
		};

		pil_camera_mem: camera_region@8ab00000 {
			compatible = "removed-dma-pool";
			no-map;
			reg = <0 0x8ab00000 0 0x500000>;
		};

		pil_modem_mem: modem_region@8b000000 {
			compatible = "removed-dma-pool";
			no-map;
			reg = <0 0x8b000000 0 0x7e00000>;
		};

		pil_video_mem: pil_video_region@92e00000 {
			compatible = "removed-dma-pool";
			no-map;
			reg = <0 0x92e00000 0 0x500000>;
		};

		pil_cdsp_mem: cdsp_regions@93300000 {
			compatible = "removed-dma-pool";
			no-map;
			reg = <0 0x93300000 0 0x1e00000>;
		};

		pil_adsp_mem: pil_adsp_region@95100000 {
			compatible = "removed-dma-pool";
			no-map;
			reg = <0 0x95100000 0 0x1e00000>;
		};

		wlan_msa_mem: wlan_msa_region@96f00000 {
			compatible = "removed-dma-pool";
			no-map;
			reg = <0 0x96f00000 0 0x180000>;
		};

		npu_mem: npu_region@97080000 {
			compatible = "removed-dma-pool";
			no-map;
			reg = <0 0x97080000 0 0x80000>;
		};

		pil_ipa_fw_mem: ips_fw_region@97100000 {
			compatible = "removed-dma-pool";
			no-map;
			reg = <0 0x97100000 0 0x10000>;
		};

		pil_ipa_gsi_mem: ipa_gsi_region@97110000 {
			compatible = "removed-dma-pool";
			no-map;
			reg = <0 0x97110000 0 0x5000>;
		};

		pil_gpu_mem: gpu_region@97115000 {
			compatible = "removed-dma-pool";
			no-map;
			reg = <0 0x97115000 0 0x2000>;
		};

		qseecom_mem: qseecom_region@9e400000 {
			compatible = "shared-dma-pool";
			no-map;
			reg = <0 0x9e400000 0 0x1400000>;
		};

		cdsp_sec_mem: cdsp_sec_regions@0x9f800000 {
			compatible = "removed-dma-pool";
			no-map;
			reg = <0x0 0x9f800000 0x0 0x1e00000>;
		};

		adsp_mem: adsp_region {
			compatible = "shared-dma-pool";
			alloc-ranges = <0 0x00000000 0 0xffffffff>;
			reusable;
			alignment = <0 0x400000>;
			size = <0 0xc00000>;
		};

		cdsp_mem: cdsp_region {
			compatible = "shared-dma-pool";
			alloc-ranges = <0x0 0x00000000 0x0 0xffffffff>;
			reusable;
			alignment = <0x0 0x400000>;
			size = <0x0 0x400000>;
		};

		qseecom_ta_mem: qseecom_ta_region {
			compatible = "shared-dma-pool";
			alloc-ranges = <0 0x00000000 0 0xffffffff>;
			reusable;
			alignment = <0 0x400000>;
			size = <0 0x1000000>;
		};

		sp_mem: sp_region {  /* SPSS-HLOS ION shared mem */
			compatible = "shared-dma-pool";
			alloc-ranges = <0 0x00000000 0 0xffffffff>; /* 32-bit */
			reusable;
			alignment = <0 0x400000>;
			size = <0 0x800000>;
		};

		secure_display_memory: secure_display_region {
			compatible = "shared-dma-pool";
			alloc-ranges = <0 0x00000000 0 0xffffffff>;
			reusable;
			alignment = <0 0x400000>;
			size = <0 0x5c00000>;
		};

		cont_splash_memory: cont_splash_region@9c000000 {
<<<<<<< HEAD
			reg = <0x0 0x9c000000 0x0 0x02300000>;
			label = "cont_splash_region";
		};

		dfps_data_memory: dfps_data_region@9e300000 {
			reg = <0x0 0x9e300000 0x0 0x0100000>;
=======
			reg = <0x0 0x9c000000 0x0 0x01800000>;
			label = "cont_splash_region";
		};

		disp_rdump_memory: disp_rdump_region@9c000000 {
			reg = <0x0 0x9c000000 0x0 0x01800000>;
			label = "disp_rdump_region";
		};

		dfps_data_memory: dfps_data_region@9e300000 {
			reg = <0x0 0x9d700000 0x0 0x0100000>;
>>>>>>> b6fbaa1d
			label = "dfps_data_region";
		};

		dump_mem: mem_dump_region {
			compatible = "shared-dma-pool";
			reusable;
			size = <0 0x2400000>;
		};

		/* global autoconfigured region for contiguous allocations */
		linux,cma {
			compatible = "shared-dma-pool";
			alloc-ranges = <0 0x00000000 0 0xffffffff>;
			reusable;
			alignment = <0 0x400000>;
			size = <0 0x2000000>;
			linux,cma-default;
		};
	};
};

&soc {
	#address-cells = <1>;
	#size-cells = <1>;
	ranges = <0 0 0 0xffffffff>;
	compatible = "simple-bus";

	jtag_mm0: jtagmm@7040000 {
		compatible = "qcom,jtagv8-mm";
		reg = <0x7040000 0x1000>;
		reg-names = "etm-base";

		clocks = <&clock_aop QDSS_CLK>;
		clock-names = "core_clk";

		qcom,coresight-jtagmm-cpu = <&CPU0>;
	};

	jtag_mm1: jtagmm@7140000 {
		compatible = "qcom,jtagv8-mm";
		reg = <0x7140000 0x1000>;
		reg-names = "etm-base";

		clocks = <&clock_aop QDSS_CLK>;
		clock-names = "core_clk";

		qcom,coresight-jtagmm-cpu = <&CPU1>;
	};

	jtag_mm2: jtagmm@7240000 {
		compatible = "qcom,jtagv8-mm";
		reg = <0x7240000 0x1000>;
		reg-names = "etm-base";

		clocks = <&clock_aop QDSS_CLK>;
		clock-names = "core_clk";

		qcom,coresight-jtagmm-cpu = <&CPU2>;
	};

	jtag_mm3: jtagmm@7340000 {
		compatible = "qcom,jtagv8-mm";
		reg = <0x7340000 0x1000>;
		reg-names = "etm-base";

		clocks = <&clock_aop QDSS_CLK>;
		clock-names = "core_clk";

		qcom,coresight-jtagmm-cpu = <&CPU3>;
	};

	jtag_mm4: jtagmm@7440000 {
		compatible = "qcom,jtagv8-mm";
		reg = <0x7440000 0x1000>;
		reg-names = "etm-base";

		clocks = <&clock_aop QDSS_CLK>;
		clock-names = "core_clk";

		qcom,coresight-jtagmm-cpu = <&CPU4>;
	};

	jtag_mm5: jtagmm@7540000 {
		compatible = "qcom,jtagv8-mm";
		reg = <0x7540000 0x1000>;
		reg-names = "etm-base";

		clocks = <&clock_aop QDSS_CLK>;
		clock-names = "core_clk";

		qcom,coresight-jtagmm-cpu = <&CPU5>;
	};

	jtag_mm6: jtagmm@7640000 {
		compatible = "qcom,jtagv8-mm";
		reg = <0x7640000 0x1000>;
		reg-names = "etm-base";

		clocks = <&clock_aop QDSS_CLK>;
		clock-names = "core_clk";

		qcom,coresight-jtagmm-cpu = <&CPU6>;
	};

	jtag_mm7: jtagmm@7740000 {
		compatible = "qcom,jtagv8-mm";
		reg = <0x7740000 0x1000>;
		reg-names = "etm-base";

		clocks = <&clock_aop QDSS_CLK>;
		clock-names = "core_clk";

		qcom,coresight-jtagmm-cpu = <&CPU7>;
	};

	intc: interrupt-controller@17a00000 {
		compatible = "arm,gic-v3";
		#interrupt-cells = <3>;
		interrupt-controller;
		#redistributor-regions = <1>;
		redistributor-stride = <0x0 0x20000>;
		reg = <0x17a00000 0x10000>,     /* GICD */
		      <0x17a60000 0x100000>;    /* GICR * 8 */
		interrupts = <GIC_PPI 9 IRQ_TYPE_LEVEL_HIGH>;
		interrupt-parent = <&intc>;
	};

	pdc: interrupt-controller@b220000 {
		compatible = "qcom,pdc-sdmmagpie";
		reg = <0xb220000 0x400>;
		#interrupt-cells = <3>;
		interrupt-parent = <&intc>;
		interrupt-controller;
	};

	qcom,memshare {
		compatible = "qcom,memshare";

		qcom,client_1 {
			compatible = "qcom,memshare-peripheral";
			qcom,peripheral-size = <0x0>;
			qcom,client-id = <0>;
			qcom,allocate-boot-time;
			label = "modem";
		};

		qcom,client_2 {
			compatible = "qcom,memshare-peripheral";
			qcom,peripheral-size = <0x0>;
			qcom,client-id = <2>;
			label = "modem";
		};

		mem_client_3_size: qcom,client_3 {
			compatible = "qcom,memshare-peripheral";
			qcom,peripheral-size = <0x500000>;
			qcom,client-id = <1>;
			qcom,allocate-on-request;
			label = "modem";
		};
	};

	timer {
		compatible = "arm,armv8-timer";
		interrupts = <GIC_PPI 1 0xf08>,
			     <GIC_PPI 2 0xf08>,
			     <GIC_PPI 3 0xf08>,
			     <GIC_PPI 0 0xf08>;
		clock-frequency = <19200000>;
	};

	timer@0x17c20000{
		#address-cells = <1>;
		#size-cells = <1>;
		ranges;
		compatible = "arm,armv7-timer-mem";
		reg = <0x17c20000 0x1000>;
		clock-frequency = <19200000>;

		frame@0x17c21000 {
			frame-number = <0>;
			interrupts = <GIC_SPI 8 IRQ_TYPE_LEVEL_HIGH>,
				     <GIC_SPI 6 IRQ_TYPE_LEVEL_HIGH>;
			reg = <0x17c21000 0x1000>,
			      <0x17c22000 0x1000>;
		};

		frame@17c23000 {
			frame-number = <1>;
			interrupts = <GIC_SPI 9 IRQ_TYPE_LEVEL_HIGH>;
			reg = <0x17c23000 0x1000>;
			status = "disabled";
		};

		frame@17c25000 {
			frame-number = <2>;
			interrupts = <GIC_SPI 10 IRQ_TYPE_LEVEL_HIGH>;
			reg = <0x17c25000 0x1000>;
			status = "disabled";
		};

		frame@17c27000 {
			frame-number = <3>;
			interrupts = <GIC_SPI 11 IRQ_TYPE_LEVEL_HIGH>;
			reg = <0x17c27000 0x1000>;
			status = "disabled";
		};

		frame@17c29000 {
			frame-number = <4>;
			interrupts = <GIC_SPI 12 IRQ_TYPE_LEVEL_HIGH>;
			reg = <0x17c29000 0x1000>;
			status = "disabled";
		};

		frame@17c2b000 {
			frame-number = <5>;
			interrupts = <GIC_SPI 13 IRQ_TYPE_LEVEL_HIGH>;
			reg = <0x17c2b000 0x1000>;
			status = "disabled";
		};

		frame@17c2d000 {
			frame-number = <6>;
			interrupts = <GIC_SPI 14 IRQ_TYPE_LEVEL_HIGH>;
			reg = <0x17c2d000 0x1000>;
			status = "disabled";
		};
	};

	clocks {
		sleep_clk: sleep-clk {
			compatible = "fixed-clock";
			clock-frequency = <32000>;
			clock-output-names = "chip_sleep_clk";
			#clock-cells = <1>;
		};
	};

	clock_rpmh: qcom,rpmh {
		compatible = "qcom,rpmh-clk-sdmmagpie";
		mboxes = <&apps_rsc 0>;
		mbox-names = "apps";
		#clock-cells = <1>;
	};

	clock_aop: qcom,aopclk {
		compatible = "qcom,aop-qmp-clk";
		#clock-cells = <1>;
		mboxes = <&qmp_aop 0>;
		mbox-names = "qdss_clk";
	};

	clock_gcc: qcom,gcc@100000 {
		compatible = "qcom,gcc-sdmmagpie", "syscon";
		vdd_cx-supply = <&VDD_CX_LEVEL>;
		vdd_cx_ao-supply = <&VDD_CX_LEVEL_AO>;
		reg = <0x100000 0x1f0000>;
		reg-names = "cc_base";
		#clock-cells = <1>;
		#reset-cells = <1>;
	};

	clock_camcc: qcom,camcc {
		compatible = "qcom,camcc-sdmmagpie", "syscon";
		vdd_cx-supply = <&VDD_CX_LEVEL>;
		vdd_mx-supply = <&VDD_MX_LEVEL>;
		reg = <0xad00000 0x10000>;
		reg-names = "cc_base";
		#clock-cells = <1>;
		#reset-cells = <1>;
	};

	clock_gpucc: qcom,gpucc {
		compatible = "qcom,gpucc-sdmmagpie", "syscon";
		reg = <0x5090000 0x9000>;
		reg-names = "cc_base";
		vdd_cx-supply = <&VDD_CX_LEVEL>;
		vdd_mx-supply = <&VDD_MX_LEVEL>;
		vdd_gfx-supply = <&VDD_GFX_LEVEL>;
		qcom,gpu_cc_gx_gfx3d_clk_src-opp-handle = <&msm_gpu>;
		qcom,gpu_cc_gmu_clk_src-opp-handle = <&gmu>;
		#clock-cells = <1>;
		#reset-cells = <1>;
	};

	clock_videocc: qcom,videocc@ab00000 {
		compatible = "qcom,videocc-sdmmagpie", "syscon";
		vdd_cx-supply = <&VDD_CX_LEVEL>;
		reg = <0xab00000 0x10000>,
			<0x00786018 0x4>;
		reg-names = "cc_base", "efuse";
		#clock-cells = <1>;
		#reset-cells = <1>;
	};

	clock_dispcc: qcom,dispcc@af00000 {
		compatible = "qcom,dispcc-sdmmagpie", "syscon";
		vdd_cx-supply = <&VDD_CX_LEVEL>;
		reg = <0xaf00000 0x20000>;
		reg-names = "cc_base";
		#clock-cells = <1>;
		#reset-cells = <1>;
	};

	clock_npucc: qcom,npucc {
		compatible = "qcom,npucc-sdmmagpie", "syscon";
		reg = <0x9910000 0x10000>;
		reg-names = "cc_base";
		vdd_cx-supply = <&VDD_CX_LEVEL>;
		npu_gdsc-supply = <&npu_core_gdsc>;
		#clock-cells = <1>;
		#reset-cells = <1>;
	};

	clock_cpucc: qcom,cpucc@18321000 {
		compatible = "qcom,clk-cpu-osm-sdmmagpie";
		reg = <0x18321000 0x1400>,
			<0x18323000 0x1400>,
			<0x18325800 0x1400>;
		reg-names = "osm_l3_base", "osm_pwrcl_base",
			"osm_perfcl_base";
		l3-devs = <&cpu0_cpu_l3_lat &cpu6_cpu_l3_lat
			   &cdsp_cdsp_l3_lat>;

		#clock-cells = <1>;
	};

	cpucc_debug: syscon@182a0018 {
		compatible = "syscon";
		reg = <0x182a0018 0x4>;
	};

	mccc_debug: syscon@90b0000 {
		compatible = "syscon";
		reg = <0x90b0000 0x1000>;
	};

	clock_debug: qcom,cc-debug {
		compatible = "qcom,debugcc-sdmmagpie";
		qcom,cc-count = <8>;
		qcom,gcc = <&clock_gcc>;
		qcom,videocc = <&clock_videocc>;
		qcom,camcc = <&clock_camcc>;
		qcom,dispcc = <&clock_dispcc>;
		qcom,gpucc = <&clock_gpucc>;
		qcom,npucc = <&clock_npucc>;
		qcom,cpucc = <&cpucc_debug>;
		qcom,mccc = <&mccc_debug>;
		clocks = <&clock_rpmh RPMH_CXO_CLK>;
		clock-names = "xo_clk_src";
		#clock-cells = <1>;
	};

	qcom,sps {
		compatible = "qcom,msm-sps-4k";
		qcom,pipe-attr-ee;
	};

	cpu_pmu: cpu-pmu {
		compatible = "arm,armv8-pmuv3";
		qcom,irq-is-percpu;
		interrupts = <GIC_PPI 5 IRQ_TYPE_LEVEL_HIGH>;
	};

	dsu_pmu@0 {
		compatible = "arm,dsu-pmu";
		interrupts = <GIC_SPI 50 IRQ_TYPE_LEVEL_HIGH>;
		cpus = <&CPU0>, <&CPU1>, <&CPU2>, <&CPU3>,
		       <&CPU4>, <&CPU5>, <&CPU6>, <&CPU7>;
	};

	qcom,msm-imem@146aa000 {
		compatible = "qcom,msm-imem";
		reg = <0x146aa000 0x1000>;
		ranges = <0x0 0x146aa000 0x1000>;
		#address-cells = <1>;
		#size-cells = <1>;

		mem_dump_table@10 {
			compatible = "qcom,msm-imem-mem_dump_table";
			reg = <0x10 8>;
		};

		restart_reason@65c {
			compatible = "qcom,msm-imem-restart_reason";
			reg = <0x65c 4>;
		};

		dload_type@1c {
			compatible = "qcom,msm-imem-dload-type";
			reg = <0x1c 0x4>;
		};

		boot_stats@6b0 {
			compatible = "qcom,msm-imem-boot_stats";
			reg = <0x6b0 32>;
		};

		kaslr_offset@6d0 {
			compatible = "qcom,msm-imem-kaslr_offset";
			reg = <0x6d0 12>;
		};

		pil@94c {
			compatible = "qcom,msm-imem-pil";
			reg = <0x94c 200>;
		};

		diag_dload@c8 {
			compatible = "qcom,msm-imem-diag-dload";
			reg = <0xc8 200>;
		};
	};

	restart@c264000 {
		compatible = "qcom,pshold";
		reg = <0xc264000 0x4>,
		      <0x1fd3000 0x4>;
		reg-names = "pshold-base", "tcsr-boot-misc-detect";
	};

	qcom,mpm2-sleep-counter@0xc221000 {
		compatible = "qcom,mpm2-sleep-counter";
		reg = <0xc221000 0x1000>;
		clock-frequency = <32768>;
	};

	aop-msg-client {
		compatible = "qcom,debugfs-qmp-client";
		mboxes = <&qmp_aop 0>;
		mbox-names = "aop";
	};

	qcom,msm-rtb {
		compatible = "qcom,msm-rtb";
		qcom,rtb-size = <0x100000>;
	};

	gpi_dma0: qcom,gpi-dma@0x800000 {
		#dma-cells = <5>;
		compatible = "qcom,gpi-dma";
		reg = <0x800000 0x60000>;
		reg-names = "gpi-top";
		interrupts = <0 244 0>, <0 245 0>, <0 246 0>, <0 247 0>,
			     <0 248 0>, <0 249 0>, <0 250 0>, <0 251 0>;
		qcom,max-num-gpii = <8>;
		qcom,gpii-mask = <0x0f>;
		qcom,ev-factor = <2>;
		iommus = <&apps_smmu 0x0216 0x0>;
		qcom,smmu-cfg = <0x1>;
		qcom,iova-range = <0x0 0x100000 0x0 0x100000>;
		status = "ok";
	};

	gpi_dma1: qcom,gpi-dma@0xa00000 {
		#dma-cells = <5>;
		compatible = "qcom,gpi-dma";
		reg = <0xa00000 0x60000>;
		reg-names = "gpi-top";
		interrupts = <0 279 0>, <0 280 0>, <0 281 0>, <0 282 0>,
		     <0 283 0>, <0 284 0>, <0 293 0>, <0 294 0>;
		qcom,max-num-gpii = <8>;
		qcom,gpii-mask = <0x0f>;
		qcom,ev-factor = <2>;
		iommus = <&apps_smmu 0x04d6 0x0>;
		qcom,smmu-cfg = <0x1>;
		qcom,iova-range = <0x0 0x100000 0x0 0x100000>;
		status = "ok";
	};

	bluetooth: bt_wcn3990 {
		compatible = "qca,wcn3990";
		qca,bt-vdd-io-supply = <&pm6150_l10>;
		qca,bt-vdd-core-supply = <&pm6150l_l2>;
		qca,bt-vdd-pa-supply = <&pm6150l_l10>;
		qca,bt-vdd-xtal-supply = <&pm6150l_l1>;

		qca,bt-vdd-io-voltage-level = <1700000 1900000>; /* IO */
		qca,bt-vdd-core-voltage-level = <1245000 1350000>; /* RFA */
		qca,bt-vdd-pa-voltage-level =  <3200000 3400000>;  /*chain0 */
		qca,bt-vdd-xtal-voltage-level = <1700000 1900000>; /* XO */

		qca,bt-vdd-io-current-level = <1>; /* LPM/PFM */
		qca,bt-vdd-core-current-level = <1>; /* LPM/PFM */
		qca,bt-vdd-pa-current-level = <1>; /* LPM/PFM */
		qca,bt-vdd-xtal-current-level = <1>; /* LPM/PFM */
	};

	slim_aud: slim@62dc0000 {
		cell-index = <1>;
		compatible = "qcom,slim-ngd";
		reg = <0x62dc0000 0x2c000>,
			<0x62d84000 0x2a000>;
		reg-names = "slimbus_physical", "slimbus_bam_physical";
		interrupts = <0 163 0>, <0 164 0>;
		interrupt-names = "slimbus_irq", "slimbus_bam_irq";
		qcom,apps-ch-pipes = <0x7c0000>;
		qcom,ea-pc = <0x300>;
		status = "disabled";
		qcom,iommu-s1-bypass;

		iommu_slim_aud_ctrl_cb: qcom,iommu_slim_ctrl_cb {
			compatible = "qcom,iommu-slim-ctrl-cb";
			iommus = <&apps_smmu 0x1be6 0x8>,
				 <&apps_smmu 0x1bed 0x2>,
				 <&apps_smmu 0x1bf0 0x1>;
		};

	};

	slim_qca: slim@62e40000 {
		cell-index = <3>;
		compatible = "qcom,slim-ngd";
		reg = <0x62e40000 0x2c000>,
			<0x62e04000 0x20000>;
		reg-names = "slimbus_physical", "slimbus_bam_physical";
		interrupts = <0 291 0>, <0 292 0>;
		interrupt-names = "slimbus_irq", "slimbus_bam_irq";
		status = "ok";
		qcom,iommu-s1-bypass;

		iommu_slim_qca_ctrl_cb: qcom,iommu_slim_ctrl_cb {
			compatible = "qcom,iommu-slim-ctrl-cb";
			iommus = <&apps_smmu 0x1bf3 0x0>;
		};

		/* Slimbus Slave DT for WCN3990 */
		btfmslim_codec: wcn3990 {
			compatible = "qcom,btfmslim_slave";
			elemental-addr = [00 01 20 02 17 02];
			qcom,btfm-slim-ifd = "btfmslim_slave_ifd";
			qcom,btfm-slim-ifd-elemental-addr = [00 00 20 02 17 02];
		};
	};

	wdog: qcom,wdt@17c10000{
		compatible = "qcom,msm-watchdog";
		reg = <0x17c10000 0x1000>;
		reg-names = "wdt-base";
		interrupts = <GIC_SPI 0 IRQ_TYPE_NONE>,
			     <GIC_SPI 1 IRQ_TYPE_NONE>;
		qcom,bark-time = <11000>;
		qcom,pet-time = <9360>;
		qcom,ipi-ping;
		qcom,wakeup-enable;
		qcom,scandump-sizes = <0x10100 0x10100 0x10100 0x10100
				       0x10100 0x10100 0x25900 0x25900>;
	};

	eud: qcom,msm-eud@88e0000 {
		compatible = "qcom,msm-eud";
		interrupt-names = "eud_irq";
		interrupts = <GIC_SPI 492 IRQ_TYPE_LEVEL_HIGH>;
		reg = <0x88e0000 0x2000>,
		      <0x88e4000 0x1000>;
		reg-names = "eud_base", "eud_mode_mgr2";
		qcom,secure-eud-en;
		qcom,eud-clock-vote-req;
		clocks = <&clock_gcc GCC_USB_PHY_CFG_AHB2PHY_CLK>;
		clock-names = "eud_ahb2phy_clk";
		status = "ok";
	};

	qcom,chd_sliver {
		compatible = "qcom,core-hang-detect";
		label = "silver";
		qcom,threshold-arr = <0x18000058 0x18010058
				      0x18020058 0x18030058
				      0x18040058 0x18050058>;
		qcom,config-arr = <0x18000060 0x18010060
				   0x18020060 0x18030060
				   0x18040060 0x18050060>;
	};

	qcom,chd_gold {
		compatible = "qcom,core-hang-detect";
		label = "gold";
		qcom,threshold-arr = <0x18060058 0x18070058>;
		qcom,config-arr = <0x18060060 0x18070060>;
	};

	kryo-erp {
		compatible = "arm,arm64-kryo-cpu-erp";
		interrupts = <GIC_PPI 6 IRQ_TYPE_LEVEL_HIGH>,
			     <GIC_SPI 35 IRQ_TYPE_LEVEL_HIGH>;

		interrupt-names = "l1-l2-faultirq",
				  "l3-scu-faultirq";
	};

	qcom,ghd {
		compatible = "qcom,gladiator-hang-detect-v3";
		qcom,threshold-arr = <0x17e0041C>;
		qcom,config-reg = <0x17e00434>;
	};

	cpuss_dump {
		compatible = "qcom,cpuss-dump";

		qcom,l1_i_cache0 {
			qcom,dump-node = <&L1_I_0>;
			qcom,dump-id = <0x60>;
		};

		qcom,l1_i_cache100 {
			qcom,dump-node = <&L1_I_100>;
			qcom,dump-id = <0x61>;
		};

		qcom,l1_i_cache200 {
			qcom,dump-node = <&L1_I_200>;
			qcom,dump-id = <0x62>;
		};

		qcom,l1_i_cache300 {
			qcom,dump-node = <&L1_I_300>;
			qcom,dump-id = <0x63>;
		};

		qcom,l1_i_cache400 {
			qcom,dump-node = <&L1_I_400>;
			qcom,dump-id = <0x64>;
		};

		qcom,l1_i_cache500 {
			qcom,dump-node = <&L1_I_500>;
			qcom,dump-id = <0x65>;
		};

		qcom,l1_i_cache600 {
			qcom,dump-node = <&L1_I_600>;
			qcom,dump-id = <0x66>;
		};

		qcom,l1_i_cache700 {
			qcom,dump-node = <&L1_I_700>;
			qcom,dump-id = <0x67>;
		};

		qcom,l1_d_cache0 {
			qcom,dump-node = <&L1_D_0>;
			qcom,dump-id = <0x80>;
		};

		qcom,l1_d_cache100 {
			qcom,dump-node = <&L1_D_100>;
			qcom,dump-id = <0x81>;
		};

		qcom,l1_d_cache200 {
			qcom,dump-node = <&L1_D_200>;
			qcom,dump-id = <0x82>;
		};

		qcom,l1_d_cache300 {
			qcom,dump-node = <&L1_D_300>;
			qcom,dump-id = <0x83>;
		};

		qcom,l1_d_cache400 {
			qcom,dump-node = <&L1_D_400>;
			qcom,dump-id = <0x84>;
		};

		qcom,l1_d_cache500 {
			qcom,dump-node = <&L1_D_500>;
			qcom,dump-id = <0x85>;
		};

		qcom,l1_d_cache600 {
			qcom,dump-node = <&L1_D_600>;
			qcom,dump-id = <0x86>;
		};

		qcom,l1_d_cache700 {
			qcom,dump-node = <&L1_D_700>;
			qcom,dump-id = <0x87>;
		};

		qcom,l1_i_tlb_dump600 {
			qcom,dump-node = <&L1_ITLB_600>;
			qcom,dump-id = <0x26>;
		};

		qcom,l1_i_tlb_dump700 {
			qcom,dump-node = <&L1_ITLB_700>;
			qcom,dump-id = <0x27>;
		};

		qcom,l1_d_tlb_dump600 {
			qcom,dump-node = <&L1_DTLB_600>;
			qcom,dump-id = <0x46>;
		};

		qcom,l1_d_tlb_dump700 {
			qcom,dump-node = <&L1_DTLB_700>;
			qcom,dump-id = <0x47>;
		};

		qcom,l2_cache_dump600 {
			qcom,dump-node = <&L2_600>;
			qcom,dump-id = <0xc6>;
		};

		qcom,l2_cache_dump700 {
			qcom,dump-node = <&L2_700>;
			qcom,dump-id = <0xc7>;
		};

		qcom,l2_tlb_dump0 {
			qcom,dump-node = <&L2_TLB_0>;
			qcom,dump-id = <0x120>;
		};

		qcom,l2_tlb_dump100 {
			qcom,dump-node = <&L2_TLB_100>;
			qcom,dump-id = <0x121>;
		};

		qcom,l2_tlb_dump200 {
			qcom,dump-node = <&L2_TLB_200>;
			qcom,dump-id = <0x122>;
		};

		qcom,l2_tlb_dump300 {
			qcom,dump-node = <&L2_TLB_300>;
			qcom,dump-id = <0x123>;
		};

		qcom,l2_tlb_dump400 {
			qcom,dump-node = <&L2_TLB_400>;
			qcom,dump-id = <0x124>;
		};

		qcom,l2_tlb_dump500 {
			qcom,dump-node = <&L2_TLB_500>;
			qcom,dump-id = <0x125>;
		};

		qcom,l2_tlb_dump600 {
			qcom,dump-node = <&L2_TLB_600>;
			qcom,dump-id = <0x126>;
		};

		qcom,l2_tlb_dump700 {
			qcom,dump-node = <&L2_TLB_700>;
			qcom,dump-id = <0x127>;
		};

		qcom,llcc1_d_cache {
			qcom,dump-node = <&LLCC_1>;
			qcom,dump-id = <0x140>;
		};

		qcom,llcc2_d_cache {
			qcom,dump-node = <&LLCC_2>;
			qcom,dump-id = <0x141>;
		};
	};

	mem_dump {
		compatible = "qcom,mem-dump";
		memory-region = <&dump_mem>;

		rpmh {
			qcom,dump-size = <0x2000000>;
			qcom,dump-id = <0xec>;
		};

		rpm_sw {
			qcom,dump-size = <0x28000>;
			qcom,dump-id = <0xea>;
		};

		pmic {
			qcom,dump-size = <0x10000>;
			qcom,dump-id = <0xe4>;
		};

		fcm {
			qcom,dump-size = <0x8400>;
			qcom,dump-id = <0xee>;
		};

		tmc_etf {
			qcom,dump-size = <0x10000>;
			qcom,dump-id = <0xf0>;
		};

		etf_swao {
			qcom,dump-size = <0x8400>;
			qcom,dump-id = <0xf1>;
		};

		etr_reg {
			qcom,dump-size = <0x1000>;
			qcom,dump-id = <0x100>;
		};

		etf_reg {
			qcom,dump-size = <0x1000>;
			qcom,dump-id = <0x101>;
		};

		etfswao_reg {
			qcom,dump-size = <0x1000>;
			qcom,dump-id = <0x102>;
		};

		misc_data {
			qcom,dump-size = <0x1000>;
			qcom,dump-id = <0xe8>;
		};
	};

	thermal_zones: thermal-zones {};

	tsens0: tsens@c222000 {
		compatible = "qcom,tsens24xx";
		reg = <0xc222000 0x8>,
		      <0xc263000 0x1ff>;
		reg-names = "tsens_srot_physical",
			    "tsens_tm_physical";
		interrupts = <0 506 0>, <0 508 0>;
		interrupt-names = "tsens-upper-lower", "tsens-critical";
		#thermal-sensor-cells = <1>;
	};

	tsens1: tsens@c223000 {
		compatible = "qcom,tsens24xx";
		reg = <0xc223000 0x8>,
		      <0xc265000 0x1ff>;
		reg-names = "tsens_srot_physical",
			    "tsens_tm_physical";
		interrupts = <0 507 0>, <0 509 0>;
		interrupt-names = "tsens-upper-lower", "tsens-critical";
		#thermal-sensor-cells = <1>;
	};

	dcc: dcc_v2@10a2000 {
		compatible = "qcom,dcc-v2";
		reg = <0x10a2000 0x1000>,
		      <0x10ae000 0x2000>;
		reg-names = "dcc-base", "dcc-ram-base";

		dcc-ram-offset = <0x6000>;
	};

	qcom,llcc@9200000 {
		compatible = "qcom,llcc-core", "syscon", "simple-mfd";
		reg = <0x9200000 0x450000>;
		reg-names = "llcc_base";
		qcom,llcc-banks-off = <0x0 0x80000>;
		qcom,llcc-broadcast-off = <0x400000>;

		llcc: qcom,sdmmagpie-llcc {
			compatible = "qcom,sdmmagpie-llcc";
			#cache-cells = <1>;
			max-slices = <32>;
			cap-based-alloc-and-pwr-collapse;
		};

		qcom,llcc-perfmon {
			compatible = "qcom,llcc-perfmon";
			clocks = <&clock_aop QDSS_CLK>;
			clock-names = "qdss_clk";
		};

		qcom,llcc-erp {
			compatible = "qcom,llcc-erp";
		};

		qcom,llcc-amon {
			compatible = "qcom,llcc-amon";
		};

		LLCC_1: llcc_1_dcache {
			qcom,dump-size = <0x6c000>;
		};

		LLCC_2: llcc_2_dcache {
			qcom,dump-size = <0x6c000>;
		};
	};

	apps_rsc: mailbox@18220000 {
		compatible = "qcom,tcs-drv";
		label = "apps_rsc";
		reg = <0x18220000 0x100>, <0x18220d00 0x3000>;
		interrupts = <0 5 0>;
		#mbox-cells = <1>;
		qcom,drv-id = <2>;
		qcom,tcs-config = <ACTIVE_TCS  2>,
				  <SLEEP_TCS   3>,
				  <WAKE_TCS    3>,
				  <CONTROL_TCS 1>;
	};

	disp_rsc: mailbox@af20000 {
		compatible = "qcom,tcs-drv";
		label = "display_rsc";
		reg = <0xaf20000 0x100>, <0xaf21c00 0x3000>;
		interrupts = <0 129 0>;
		#mbox-cells = <1>;
		qcom,drv-id = <0>;
		qcom,tcs-config = <SLEEP_TCS   1>,
				  <WAKE_TCS    1>,
				  <ACTIVE_TCS  2>,
				  <CONTROL_TCS 0>;
	};

	system_pm {
		compatible = "qcom,system-pm";
		mboxes = <&apps_rsc 0>;
	};

	cmd_db: qcom,cmd-db@c3f000c {
		compatible = "qcom,cmd-db";
		reg = <0xc3f000c 8>;
	};

	tcsr_mutex_block: syscon@1f40000 {
		compatible = "syscon";
		reg = <0x1f40000 0x20000>;
	};

	tcsr_mutex: hwlock {
		compatible = "qcom,tcsr-mutex";
		syscon = <&tcsr_mutex_block 0 0x1000>;
		#hwlock-cells = <1>;
	};

	smem: qcom,smem {
		compatible = "qcom,smem";
		memory-region = <&smem_region>;
		hwlocks = <&tcsr_mutex 3>;
	};

	apcs: syscon@17c0000c {
		compatible = "syscon";
		reg = <0x17c0000c 0x4>;
	};

	apcs_glb: mailbox@17c00000 {
		compatible = "qcom,sm8150-apcs-hmss-global";
		reg = <0x17c00000 0x1000>;

		#mbox-cells = <1>;
	};

	qcom,msm-cdsp-loader {
		compatible = "qcom,cdsp-loader";
		qcom,proc-img-to-load = "cdsp";
	};

	qcom,msm-adsprpc-mem {
		compatible = "qcom,msm-adsprpc-mem-region";
		memory-region = <&adsp_mem>;
		restrict-access;
	};

	qcom,msm_fastrpc {
		compatible = "qcom,msm-fastrpc-compute";
		qcom,rpc-latency-us = <611>;
		qcom,adsp-remoteheap-vmid = <22 37>;
		qcom,fastrpc-adsp-audio-pdr;
		qcom,fastrpc-adsp-sensors-pdr;

		qcom,msm_fastrpc_compute_cb1 {
			compatible = "qcom,msm-fastrpc-compute-cb";
			label = "cdsprpc-smd";
			iommus = <&apps_smmu 0x1421 0x0>,
				 <&apps_smmu 0x1441 0x0>;
			dma-coherent;
		};

		qcom,msm_fastrpc_compute_cb2 {
			compatible = "qcom,msm-fastrpc-compute-cb";
			label = "cdsprpc-smd";
			iommus = <&apps_smmu 0x1422 0x0>,
				 <&apps_smmu 0x1442 0x0>;
			dma-coherent;
		};

		qcom,msm_fastrpc_compute_cb3 {
			compatible = "qcom,msm-fastrpc-compute-cb";
			label = "cdsprpc-smd";
			iommus = <&apps_smmu 0x1423 0x0>,
				 <&apps_smmu 0x1443 0x0>;
			dma-coherent;
		};

		qcom,msm_fastrpc_compute_cb4 {
			compatible = "qcom,msm-fastrpc-compute-cb";
			label = "cdsprpc-smd";
			iommus = <&apps_smmu 0x1424 0x0>,
				 <&apps_smmu 0x1444 0x0>;
			dma-coherent;
		};

		qcom,msm_fastrpc_compute_cb5 {
			compatible = "qcom,msm-fastrpc-compute-cb";
			label = "cdsprpc-smd";
			iommus = <&apps_smmu 0x1425 0x0>,
				 <&apps_smmu 0x1445 0x0>;
			dma-coherent;
		};

		qcom,msm_fastrpc_compute_cb6 {
			compatible = "qcom,msm-fastrpc-compute-cb";
			label = "cdsprpc-smd";
			iommus = <&apps_smmu 0x1406 0x0060>;
			dma-coherent;
		};

		qcom,msm_fastrpc_compute_cb9 {
			compatible = "qcom,msm-fastrpc-compute-cb";
			label = "cdsprpc-smd";
			qcom,secure-context-bank;
			iommus = <&apps_smmu 0x1409 0x0060>;
			dma-coherent;
		};

		qcom,msm_fastrpc_compute_cb10 {
			compatible = "qcom,msm-fastrpc-compute-cb";
			label = "adsprpc-smd";
			iommus = <&apps_smmu 0x1B23 0x0>;
			dma-coherent;
		};

		qcom,msm_fastrpc_compute_cb11 {
			compatible = "qcom,msm-fastrpc-compute-cb";
			label = "adsprpc-smd";
			iommus = <&apps_smmu 0x1B24 0x0>;
			dma-coherent;
		};

		qcom,msm_fastrpc_compute_cb12 {
			compatible = "qcom,msm-fastrpc-compute-cb";
			label = "adsprpc-smd";
			iommus = <&apps_smmu 0x1B25 0x0>;
			dma-coherent;
		};

		qcom,msm_fastrpc_compute_cb13 {
			compatible = "qcom,msm-fastrpc-compute-cb";
			label = "adsprpc-smd";
			iommus = <&apps_smmu 0x1B26 0x0>;
			dma-coherent;
		};

		qcom,msm_fastrpc_compute_cb14 {
			compatible = "qcom,msm-fastrpc-compute-cb";
			label = "adsprpc-smd";
			iommus = <&apps_smmu 0x1B27 0x0>;
			dma-coherent;
		};

		qcom,msm_fastrpc_compute_cb15 {
			compatible = "qcom,msm-fastrpc-compute-cb";
			label = "adsprpc-smd";
			iommus = <&apps_smmu 0x1B28 0x0>;
			shared-cb = <3>;
			dma-coherent;
		};
	};

	qcom,glink {
		compatible = "qcom,glink";
		#address-cells = <1>;
		#size-cells = <1>;
		ranges;

		glink_modem: modem {
			qcom,remote-pid = <1>;
			transport = "smem";
			mboxes = <&apcs_glb 12>;
			mbox-names = "mpss_smem";
			interrupts = <GIC_SPI 449 IRQ_TYPE_EDGE_RISING>;

			label = "modem";
			qcom,glink-label = "mpss";

			qcom,modem_qrtr {
				qcom,glink-channels = "IPCRTR";
				qcom,intents = <0x800  5
						0x2000 3
						0x4400 2>;
			};

			qcom,msm_fastrpc_rpmsg {
				compatible = "qcom,msm-fastrpc-rpmsg";
				qcom,glink-channels = "fastrpcglink-apps-dsp";
				qcom,intents = <0x64 64>;
			};

			qcom,modem_ds {
				qcom,glink-channels = "DS";
				qcom,intents = <0x4000 0x2>;
			};

			qcom,modem_glink_ssr {
				qcom,glink-channels = "glink_ssr";
				qcom,notify-edges = <&glink_adsp>,
						    <&glink_cdsp>;
			};
		};

		glink_adsp: adsp {
			qcom,remote-pid = <2>;
			transport = "smem";
			mboxes = <&apcs_glb 24>;
			mbox-names = "adsp_smem";
			interrupts = <GIC_SPI 170 IRQ_TYPE_EDGE_RISING>;

			label = "adsp";
			qcom,glink-label = "lpass";

			qcom,adsp_qrtr {
				qcom,glink-channels = "IPCRTR";
				qcom,intents = <0x800  5
						0x2000 3
						0x4400 2>;
			};

			qcom,apr_tal_rpmsg {
				qcom,glink-channels = "apr_audio_svc";
				qcom,intents = <0x200 20>;
			};

			qcom,msm_fastrpc_rpmsg {
				compatible = "qcom,msm-fastrpc-rpmsg";
				qcom,glink-channels = "fastrpcglink-apps-dsp";
				qcom,intents = <0x64 64>;
			};

			qcom,adsp_glink_ssr {
				qcom,glink-channels = "glink_ssr";
				qcom,notify-edges = <&glink_modem>,
						    <&glink_cdsp>;
			};
		};

		glink_cdsp: cdsp {
			qcom,remote-pid = <5>;
			transport = "smem";
			mboxes = <&apcs_glb 4>;
			mbox-names = "cdsp_smem";
			interrupts = <GIC_SPI 574 IRQ_TYPE_EDGE_RISING>;

			label = "cdsp";
			qcom,glink-label = "cdsp";

			qcom,cdsp_qrtr {
				qcom,glink-channels = "IPCRTR";
				qcom,intents = <0x800  5
						0x2000 3
						0x4400 2>;
			};

			qcom,msm_fastrpc_rpmsg {
				compatible = "qcom,msm-fastrpc-rpmsg";
				qcom,glink-channels = "fastrpcglink-apps-dsp";
				qcom,intents = <0x64 64>;
			};

			qcom,msm_cdsprm_rpmsg {
				compatible = "qcom,msm-cdsprm-rpmsg";
				qcom,glink-channels = "cdsprmglink-apps-dsp";
				qcom,intents = <0x20 12>;

				qcom,cdsp-cdsp-l3-gov {
					compatible = "qcom,cdsp-l3";
					qcom,target-dev = <&cdsp_cdsp_l3_lat>;
				};

				msm_cdsp_rm: qcom,msm_cdsp_rm {
					compatible = "qcom,msm-cdsp-rm";
					qcom,qos-latency-us = <44>;
					qcom,qos-maxhold-ms = <20>;
					qcom,compute-cx-limit-en;
					qcom,compute-priority-mode = <2>;
					#cooling-cells = <2>;
				};

				msm_hvx_rm: qcom,msm_hvx_rm {
					compatible = "qcom,msm-hvx-rm";
					#cooling-cells = <2>;
				};
			};

			qcom,cdsp_glink_ssr {
				qcom,glink-channels = "glink_ssr";
				qcom,notify-edges = <&glink_modem>,
						    <&glink_adsp>;
			};
		};

		glink_spi_xprt_wdsp: wdsp {
			qcom,remote-pid = <10>;
			transport = "spi";
			tx-descriptors = <0x12000 0x12004>;
			rx-descriptors = <0x1200c 0x12010>;

			label = "wdsp";
			qcom,glink-label = "wdsp";

			qcom,wdsp_ctrl {
				qcom,glink-channels = "g_glink_ctrl";
				qcom,intents = <0x400 1>;
			};

			qcom,wdsp_ild {
				qcom,glink-channels =
					"g_glink_persistent_data_ild";
			};

			qcom,wdsp_nild {
				qcom,glink-channels =
					"g_glink_persistent_data_nild";
			};

			qcom,wdsp_data {
				qcom,glink-channels = "g_glink_audio_data";
				qcom,intents = <0x1000 2>;
			};

			qcom,diag_data {
				qcom,glink-channels = "DIAG_DATA";
				qcom,intents = <0x4000 2>;
			};

			qcom,diag_ctrl {
				qcom,glink-channels = "DIAG_CTRL";
				qcom,intents = <0x4000 1>;
			};

			qcom,diag_cmd {
				qcom,glink-channels = "DIAG_CMD";
				qcom,intents = <0x4000 1 >;
			};
		};
	};

	qcom,glinkpkt {
		compatible = "qcom,glinkpkt";

		qcom,glinkpkt-at-mdm0 {
			qcom,glinkpkt-edge = "mpss";
			qcom,glinkpkt-ch-name = "DS";
			qcom,glinkpkt-dev-name = "at_mdm0";
		};

		qcom,glinkpkt-apr-apps2 {
			qcom,glinkpkt-edge = "adsp";
			qcom,glinkpkt-ch-name = "apr_apps2";
			qcom,glinkpkt-dev-name = "apr_apps2";
		};

		qcom,glinkpkt-data40-cntl {
			qcom,glinkpkt-edge = "mpss";
			qcom,glinkpkt-ch-name = "DATA40_CNTL";
			qcom,glinkpkt-dev-name = "smdcntl8";
		};

		qcom,glinkpkt-data1 {
			qcom,glinkpkt-edge = "mpss";
			qcom,glinkpkt-ch-name = "DATA1";
			qcom,glinkpkt-dev-name = "smd7";
		};

		qcom,glinkpkt-data4 {
			qcom,glinkpkt-edge = "mpss";
			qcom,glinkpkt-ch-name = "DATA4";
			qcom,glinkpkt-dev-name = "smd8";
		};

		qcom,glinkpkt-data11 {
			qcom,glinkpkt-edge = "mpss";
			qcom,glinkpkt-ch-name = "DATA11";
			qcom,glinkpkt-dev-name = "smd11";
		};
	};

	qmp_npu0: qcom,qmp-npu-low@9818000 {
		compatible = "qcom,qmp-mbox";
		reg = <0x9818000 0x8000>, <0x17c00010 0x4>;
		reg-names = "msgram", "irq-reg-base";
		qcom,irq-mask = <0x20>;
		interrupts = <GIC_SPI 588 IRQ_TYPE_EDGE_RISING>;

		label = "npu_qmp_low";
		priority = <0>;
		mbox-desc-offset = <0x0>;
		#mbox-cells = <1>;
	};

	qmp_npu1: qcom,qmp-npu-high@9818000 {
		compatible = "qcom,qmp-mbox";
		reg = <0x9818000 0x8000>, <0x17c00010 0x4>;
		reg-names = "msgram", "irq-reg-base";
		qcom,irq-mask = <0x40>;
		interrupts = <GIC_SPI 589 IRQ_TYPE_EDGE_RISING>;

		label = "npu_qmp_high";
		priority = <1>;
		mbox-desc-offset = <0x2000>;
		#mbox-cells = <1>;
	};

	qmp_aop: qcom,qmp-aop@c300000 {
		compatible = "qcom,qmp-mbox";
		reg = <0xc300000 0x1000>, <0x17c0000C 0x4>;
		reg-names = "msgram", "irq-reg-base";
		qcom,irq-mask = <0x1>;
		interrupts = <GIC_SPI 389 IRQ_TYPE_EDGE_RISING>;

		label = "aop";
		qcom,early-boot;
		priority = <0>;
		mbox-desc-offset = <0x0>;
		#mbox-cells = <1>;
	};

	qcom,smp2p_sleepstate {
		compatible = "qcom,smp2p-sleepstate";
		qcom,smem-states = <&sleepstate_smp2p_out 0>;
		interrupt-parent = <&sleepstate_smp2p_in>;
		interrupts = <0 0>;
		interrupt-names = "smp2p-sleepstate-in";
	};

	qcom,smp2p-modem {
		compatible = "qcom,smp2p";
		qcom,smem = <435>, <428>;
		interrupts = <GIC_SPI 451 IRQ_TYPE_EDGE_RISING>;
		qcom,ipc = <&apcs 0 14>;
		qcom,local-pid = <0>;
		qcom,remote-pid = <1>;

		modem_smp2p_out: master-kernel {
			qcom,entry-name = "master-kernel";
			#qcom,smem-state-cells = <1>;
		};

		modem_smp2p_in: slave-kernel {
			qcom,entry-name = "slave-kernel";
			interrupt-controller;
			#interrupt-cells = <2>;
		};

		smp2p_ipa_1_out: qcom,smp2p-ipa-1-out {
			qcom,entry-name = "ipa";
			#qcom,smem-state-cells = <1>;
		};

		/* ipa - inbound entry from mss */
		smp2p_ipa_1_in: qcom,smp2p-ipa-1-in {
			qcom,entry-name = "ipa";
			interrupt-controller;
			#interrupt-cells = <2>;
		};

		smp2p_wlan_1_in: qcom,smp2p-wlan-1-in {
			qcom,entry-name = "wlan";
			interrupt-controller;
			#interrupt-cells = <2>;
		};

	};

	qcom,smp2p-adsp {
		compatible = "qcom,smp2p";
		qcom,smem = <443>, <429>;
		interrupts = <GIC_SPI 172 IRQ_TYPE_EDGE_RISING>;
		qcom,ipc = <&apcs 0 26>;
		qcom,local-pid = <0>;
		qcom,remote-pid = <2>;

		adsp_smp2p_out: master-kernel {
			qcom,entry-name = "master-kernel";
			#qcom,smem-state-cells = <1>;
		};

		adsp_smp2p_in: slave-kernel {
			qcom,entry-name = "slave-kernel";
			interrupt-controller;
			#interrupt-cells = <2>;
		};

		smp2p_rdbg2_out: qcom,smp2p-rdbg2-out {
			qcom,entry-name = "rdbg";
			#qcom,smem-state-cells = <1>;
		};

		smp2p_rdbg2_in: qcom,smp2p-rdbg2-in {
			qcom,entry-name = "rdbg";
			interrupt-controller;
			#interrupt-cells = <2>;
		};


		sleepstate_smp2p_out: sleepstate-out {
			qcom,entry-name = "sleepstate";
			#qcom,smem-state-cells = <1>;
		};

		sleepstate_smp2p_in: qcom,sleepstate-in {
			qcom,entry-name = "sleepstate_see";
			interrupt-controller;
			#interrupt-cells = <2>;
		};
	};

	qcom,smp2p-cdsp {
		compatible = "qcom,smp2p";
		qcom,smem = <94>, <432>;
		interrupts = <GIC_SPI 576 IRQ_TYPE_EDGE_RISING>;
		qcom,ipc = <&apcs 0 6>;
		qcom,local-pid = <0>;
		qcom,remote-pid = <5>;

		cdsp_smp2p_out: master-kernel {
			qcom,entry-name = "master-kernel";
			#qcom,smem-state-cells = <1>;
		};

		cdsp_smp2p_in: slave-kernel {
			qcom,entry-name = "slave-kernel";
			interrupt-controller;
			#interrupt-cells = <2>;
		};

		smp2p_rdbg5_out: qcom,smp2p-rdbg5-out {
			qcom,entry-name = "rdbg";
			#qcom,smem-state-cells = <1>;
		};

		smp2p_rdbg5_in: qcom,smp2p-rdbg5-in {
			qcom,entry-name = "rdbg";
			interrupt-controller;
			#interrupt-cells = <2>;
		};

		smp2p_qvrexternal5_out: qcom,smp2p-qvrexternal5-out {
			qcom,entry-name = "qvrexternal";
			#qcom,smem-state-cells = <1>;
		};
	};

	sdcc1_ice: sdcc1ice@7C8000 {
		compatible = "qcom,ice";
		reg = <0x7C8000 0x8000>;
		qcom,enable-ice-clk;
		clock-names = "ice_core_clk_src", "ice_core_clk",
				"bus_clk", "iface_clk";
		clocks = <&clock_gcc GCC_SDCC1_ICE_CORE_CLK_SRC>,
			<&clock_gcc GCC_SDCC1_ICE_CORE_CLK>,
			<&clock_gcc GCC_SDCC1_AHB_CLK>,
			<&clock_gcc GCC_SDCC1_APPS_CLK>;
		qcom,op-freq-hz = <300000000>, <0>, <0>, <0>;
		qcom,msm-bus,name = "sdcc_ice_noc";
		qcom,msm-bus,num-cases = <2>;
		qcom,msm-bus,num-paths = <1>;
		qcom,msm-bus,vectors-KBps =
				<1 757 0 0>,    /* No vote */
				<1 757 1000 0>; /* Max. bandwidth */
		qcom,bus-vector-names = "MIN",
					"MAX";
		qcom,instance-type = "sdcc";
	};

	sdhc_1: sdhci@7c4000 {
		compatible = "qcom,sdhci-msm-v5";
		reg = <0x7c4000 0x1000>, <0x7c5000 0x1000>;
		reg-names = "hc_mem", "cmdq_mem";

		interrupts = <IRQ_TYPE_NONE 641 IRQ_TYPE_NONE>,
					<IRQ_TYPE_NONE 644 IRQ_TYPE_NONE>;
		interrupt-names = "hc_irq", "pwr_irq";
		sdhc-msm-crypto = <&sdcc1_ice>;

		qcom,bus-width = <8>;
		qcom,large-address-bus;

		qcom,clk-rates = <400000 20000000 25000000 50000000 100000000
						192000000 384000000>;
		qcom,bus-speed-mode = "HS400_1p8v", "HS200_1p8v", "DDR_1p8v";

		qcom,devfreq,freq-table = <50000000 200000000>;

		qcom,msm-bus,name = "sdhc1";
		qcom,msm-bus,num-cases = <9>;
		qcom,msm-bus,num-paths = <2>;
		qcom,msm-bus,vectors-KBps =
			/* No vote */
			<150 512 0 0>, <1 806 0 0>,
			/* 400 KB/s*/
			<150 512 1000 2000>,
			<1 806 2000 4000>,
			/* 20 MB/s */
			<150 512 25000 50000>,
			<1 806 20000 40000>,
			/* 25 MB/s */
			<150 512 50000 100000>,
			<1 806 30000 60000>,
			/* 50 MB/s */
			<150 512 80000 150000>,
			<1 806 40000 80000>,
			/* 100 MB/s */
			<150 512 100000 200000>,
			<1 806 50000 100000>,
			/* 200 MB/s */
			<150 512 150000 250000>,
			<1 806 80000 120000>,
			/* 400 MB/s */
			<150 512 261438 2718822>,
			<1 806 300000 1359411>,
			/* Max. bandwidth */
			<150 512 1338562 4096000>,
			<1 806 1338562 4096000>;
		qcom,bus-bw-vectors-bps = <0 400000 20000000 25000000 50000000
			100750000 200000000 400000000 4294967295>;

		/* PM QoS */
		qcom,pm-qos-irq-type = "affine_irq";
		qcom,pm-qos-irq-latency = <67 67>;
		qcom,pm-qos-cpu-groups = <0x3f 0xc0>;
		qcom,pm-qos-cmdq-latency-us = <67 67>, <67 67>;
		qcom,pm-qos-legacy-latency-us = <67 67>, <67 67>;

		clocks = <&clock_gcc GCC_SDCC1_AHB_CLK>,
			<&clock_gcc GCC_SDCC1_APPS_CLK>,
			<&clock_gcc GCC_SDCC1_ICE_CORE_CLK>;
		clock-names = "iface_clk", "core_clk", "ice_core_clk";

		qcom,ice-clk-rates = <300000000 75000000>;

		qcom,scaling-lower-bus-speed-mode = "DDR52";

		/* DLL HSR settings. Refer go/hsr - <Target> DLL settings */
		qcom,dll-hsr-list = <0x000F642C 0x0 0x0 0x00010800 0x80040868>;

		qcom,nonremovable;
		status = "disabled";
	};

	sdhc_2: sdhci@8804000 {
		compatible = "qcom,sdhci-msm-v5";
		reg = <0x8804000 0x1000>;
		reg-names = "hc_mem";

		interrupts = <IRQ_TYPE_NONE 204 IRQ_TYPE_NONE>,
					<IRQ_TYPE_NONE 222 IRQ_TYPE_NONE>;
		interrupt-names = "hc_irq", "pwr_irq";

		qcom,bus-width = <4>;
		qcom,large-address-bus;

		qcom,clk-rates = <400000 20000000 25000000
				50000000 100000000 202000000>;
		qcom,bus-speed-mode = "SDR12", "SDR25", "SDR50", "DDR50",
				      "SDR104";

		qcom,devfreq,freq-table = <50000000 202000000>;

		qcom,msm-bus,name = "sdhc2";
		qcom,msm-bus,num-cases = <8>;
		qcom,msm-bus,num-paths = <2>;
		qcom,msm-bus,vectors-KBps =
			/* No vote */
			<81 512 0 0>, <1 608 0 0>,
			/* 400 KB/s*/
			<81 512 1000 2000>,
			<1 608 1600 20000>,
			/* 20 MB/s */
			<81 512 20000 40000>,
			<1 608 20000 40000>,
			/* 25 MB/s */
			<81 512 40000 80000>,
			<1 608 30000 60000>,
			/* 50 MB/s */
			<81 512 60000 120000>,
			<1 608 40000 80000>,
			/* 100 MB/s */
			<81 512 80000 160000>,
			<1 608 50000 100000>,
			/* 200 MB/s */
			<81 512 100000 200000>,
			<1 608 60000 120000>,
			/* Max. bandwidth */
			<81 512 1338562 4096000>,
			<1 608 1338562 4096000>;
		qcom,bus-bw-vectors-bps = <0 400000 20000000 25000000 50000000
			100750000 200000000 4294967295>;

		/* PM QoS */
		qcom,pm-qos-irq-type = "affine_irq";
		qcom,pm-qos-irq-latency = <67 67>;
		qcom,pm-qos-cpu-groups = <0x3f 0xc0>;
		qcom,pm-qos-legacy-latency-us = <67 67>, <67 67>;

		clocks = <&clock_gcc GCC_SDCC2_AHB_CLK>,
			<&clock_gcc GCC_SDCC2_APPS_CLK>;
		clock-names = "iface_clk", "core_clk";

		/* DLL HSR settings. Refer go/hsr - <Target> DLL settings */
		qcom,dll-hsr-list = <0x0007642C 0x0 0x0 0x00010800 0x80040868>;

		status = "disabled";
	};

	qcom_seecom: qseecom@86d00000 {
		compatible = "qcom,qseecom";
		reg = <0x86d00000 0xe00000>;
		reg-names = "secapp-region";
		memory-region = <&qseecom_mem>;
		qcom,hlos-num-ce-hw-instances = <1>;
		qcom,hlos-ce-hw-instance = <0>;
		qcom,qsee-ce-hw-instance = <0>;
		qcom,disk-encrypt-pipe-pair = <2>;
		qcom,support-fde;
		qcom,no-clock-support;
		qcom,fde-key-size;
		qcom,appsbl-qseecom-support;
		qcom,commonlib64-loaded-by-uefi;
		qcom,qsee-reentrancy-support = <2>;
	};

	qcom_smcinvoke: smcinvoke@86d00000 {
		compatible = "qcom,smcinvoke";
		reg = <0x86d00000 0xe00000>;
		reg-names = "secapp-region";
	};

	qcom_rng: qrng@793000 {
		compatible = "qcom,msm-rng";
		reg = <0x793000 0x1000>;
		qcom,msm-rng-iface-clk;
		qcom,no-qrng-config;
		qcom,msm-bus,name = "msm-rng-noc";
		qcom,msm-bus,num-cases = <2>;
		qcom,msm-bus,num-paths = <1>;
		qcom,msm-bus,vectors-KBps =
			<1 618 0 0>,    /* No vote */
			<1 618 0 300000>;  /* 75 MHz */
		clocks = <&clock_gcc GCC_PRNG_AHB_CLK>;
		clock-names = "iface_clk";
	};

	ufs_ice: ufsice@1d90000 {
		compatible = "qcom,ice";
		reg = <0x1d90000 0x8000>;
		qcom,enable-ice-clk;
		clock-names = "ufs_core_clk", "bus_clk",
				"iface_clk", "ice_core_clk";
		clocks = <&clock_gcc GCC_UFS_PHY_AXI_CLK>,
			 <&clock_gcc GCC_UFS_MEM_CLKREF_CLK>,
			 <&clock_gcc GCC_UFS_PHY_AHB_CLK>,
			 <&clock_gcc GCC_UFS_PHY_ICE_CORE_CLK>;
		qcom,op-freq-hz = <0>, <0>, <0>, <300000000>;
		vdd-hba-supply = <&ufs_phy_gdsc>;
		qcom,msm-bus,name = "ufs_ice_noc";
		qcom,msm-bus,num-cases = <2>;
		qcom,msm-bus,num-paths = <1>;
		qcom,msm-bus,vectors-KBps =
				<1 650 0 0>,    /* No vote */
				<1 650 1000 0>; /* Max. bandwidth */
		qcom,bus-vector-names = "MIN",
					"MAX";
		qcom,instance-type = "ufs";
	};

	ufsphy_mem: ufsphy_mem@1d87000 {
		reg = <0x1d87000 0xddc>; /* PHY regs */
		reg-names = "phy_mem";
		#phy-cells = <0>;

		lanes-per-direction = <1>;

		clock-names = "ref_clk_src",
			"ref_clk",
			"ref_aux_clk";
		clocks = <&clock_rpmh RPMH_CXO_CLK>,
			<&clock_gcc GCC_UFS_MEM_CLKREF_CLK>,
			<&clock_gcc GCC_UFS_PHY_PHY_AUX_CLK>;

		status = "disabled";
	};

	ufshc_mem: ufshc@1d84000 {
		compatible = "qcom,ufshc";
		reg = <0x1d84000 0x3000>;
		interrupts = <0 265 0>;
		phys = <&ufsphy_mem>;
		phy-names = "ufsphy";
		ufs-qcom-crypto = <&ufs_ice>;

		lanes-per-direction = <1>;
		dev-ref-clk-freq = <0>; /* 19.2 MHz */
		spm-level = <5>;

		clock-names =
			"core_clk",
			"bus_aggr_clk",
			"iface_clk",
			"core_clk_unipro",
			"core_clk_ice",
			"ref_clk",
			"tx_lane0_sync_clk",
			"rx_lane0_sync_clk";
		clocks =
			<&clock_gcc GCC_UFS_PHY_AXI_CLK>,
			<&clock_gcc GCC_AGGRE_UFS_PHY_AXI_CLK>,
			<&clock_gcc GCC_UFS_PHY_AHB_CLK>,
			<&clock_gcc GCC_UFS_PHY_UNIPRO_CORE_CLK>,
			<&clock_gcc GCC_UFS_PHY_ICE_CORE_CLK>,
			<&clock_rpmh RPMH_CXO_CLK>,
			<&clock_gcc GCC_UFS_PHY_TX_SYMBOL_0_CLK>,
			<&clock_gcc GCC_UFS_PHY_RX_SYMBOL_0_CLK>;
		freq-table-hz =
			<50000000 200000000>,
			<0 0>,
			<0 0>,
			<37500000 150000000>,
			<75000000 300000000>,
			<0 0>,
			<0 0>,
			<0 0>;

		qcom,msm-bus,name = "ufshc_mem";
		qcom,msm-bus,num-cases = <12>;
		qcom,msm-bus,num-paths = <2>;
		qcom,msm-bus,vectors-KBps =
		/*
		 * During HS G3 UFS runs at nominal voltage corner, vote
		 * higher bandwidth to push other buses in the data path
		 * to run at nominal to achieve max throughput.
		 * 4GBps pushes BIMC to run at nominal.
		 * 200MBps pushes CNOC to run at nominal.
		 * Vote for half of this bandwidth for HS G3 1-lane.
		 * For max bandwidth, vote high enough to push the buses
		 * to run in turbo voltage corner.
		 */
		<123 512 0 0>, <1 757 0 0>,          /* No vote */
		<123 512 922 0>, <1 757 1000 0>,     /* PWM G1 */
		<123 512 1844 0>, <1 757 1000 0>,    /* PWM G2 */
		<123 512 3688 0>, <1 757 1000 0>,    /* PWM G3 */
		<123 512 7376 0>, <1 757 1000 0>,    /* PWM G4 */
		<123 512 127796 0>, <1 757 1000 0>,  /* HS G1 RA */
		<123 512 255591 0>, <1 757 1000 0>,  /* HS G2 RA */
		<123 512 2097152 0>, <1 757 102400 0>,  /* HS G3 RA */
		<123 512 149422 0>, <1 757 1000 0>,  /* HS G1 RB */
		<123 512 298189 0>, <1 757 1000 0>,  /* HS G2 RB */
		<123 512 2097152 0>, <1 757 102400 0>,  /* HS G3 RB */
		<123 512 7643136 0>, <1 757 307200 0>; /* Max. bandwidth */

		qcom,bus-vector-names = "MIN",
		"PWM_G1_L1", "PWM_G2_L1", "PWM_G3_L1", "PWM_G4_L1",
		"HS_RA_G1_L1", "HS_RA_G2_L1", "HS_RA_G3_L1",
		"HS_RB_G1_L1", "HS_RB_G2_L1", "HS_RB_G3_L1",
		"MAX";

		/* PM QoS */
		qcom,pm-qos-cpu-groups = <0x3f 0xC0>;
		qcom,pm-qos-cpu-group-latency-us = <67 67>;
		qcom,pm-qos-default-cpu = <0>;

		pinctrl-names = "dev-reset-assert", "dev-reset-deassert";
		pinctrl-0 = <&ufs_dev_reset_assert>;
		pinctrl-1 = <&ufs_dev_reset_deassert>;

		resets = <&clock_gcc GCC_UFS_PHY_BCR>;
		reset-names = "core_reset";
		non-removable;

		status = "disabled";
	};

	qcom,lpass@62400000 {
		compatible = "qcom,pil-tz-generic";
		reg = <0x62400000 0x00100>;

		vdd_lpi_cx-supply = <&L8A_LEVEL>;
		qcom,vdd_cx-uV-uA = <RPMH_REGULATOR_LEVEL_TURBO 0>;
		vdd_lpi_mx-supply = <&L7A_LEVEL>;
		qcom,vdd_mx-uV-uA = <RPMH_REGULATOR_LEVEL_TURBO 0>;
		qcom,proxy-reg-names = "vdd_lpi_cx", "vdd_lpi_mx";

		clocks = <&clock_rpmh RPMH_CXO_CLK>;
		clock-names = "xo";
		qcom,proxy-clock-names = "xo";

		qcom,pas-id = <1>;
		qcom,proxy-timeout-ms = <10000>;
		qcom,smem-id = <423>;
		qcom,sysmon-id = <1>;
		qcom,ssctl-instance-id = <0x14>;
		qcom,firmware-name = "adsp";
		memory-region = <&pil_adsp_mem>;
		qcom,signal-aop;
		qcom,complete-ramdump;

		/* Inputs from lpass */
		interrupts-extended = <&pdc GIC_SPI 162 IRQ_TYPE_EDGE_RISING>,
				      <&adsp_smp2p_in 0 0>,
				      <&adsp_smp2p_in 1 0>,
				      <&adsp_smp2p_in 2 0>,
				      <&adsp_smp2p_in 3 0>;

		interrupt-names = "qcom,wdog",
				  "qcom,err-fatal",
				  "qcom,err-ready",
				  "qcom,proxy-unvote",
				  "qcom,stop-ack";

		/* Outputs to lpass */
		qcom,smem-states = <&adsp_smp2p_out 0>;
		qcom,smem-state-names = "qcom,force-stop";

		mboxes = <&qmp_aop 0>;
		mbox-names = "adsp-pil";
	};

	qcom,rmtfs_sharedmem@0 {
		compatible = "qcom,sharedmem-uio";
		reg = <0x0 0x200000>;
		reg-names = "rmtfs";
		qcom,client-id = <0x00000001>;
		qcom,guard-memory;
	};

	qcom_cedev: qcedev@1de0000 {
		compatible = "qcom,qcedev";
		reg = <0x1de0000 0x20000>,
			<0x1dc4000 0x24000>;
		reg-names = "crypto-base","crypto-bam-base";
		interrupts = <0 272 0>;
		qcom,bam-pipe-pair = <3>;
		qcom,ce-hw-instance = <0>;
		qcom,ce-device = <0>;
		qcom,ce-hw-shared;
		qcom,bam-ee = <0>;
		qcom,msm-bus,name = "qcedev-noc";
		qcom,msm-bus,num-cases = <2>;
		qcom,msm-bus,num-paths = <1>;
		qcom,msm-bus,vectors-KBps =
				<125 512 0 0>,
				<125 512 393600 393600>;
		qcom,smmu-s1-enable;
		qcom,no-clock-support;
		iommus = <&apps_smmu 0x0506 0x0011>,
			 <&apps_smmu 0x0516 0x0011>;
	};

	qcom_msmhdcp: qcom,msm_hdcp {
		compatible = "qcom,msm-hdcp";
	};

	qcom_crypto: qcrypto@1de0000 {
		compatible = "qcom,qcrypto";
		reg = <0x1de0000 0x20000>,
			 <0x1dc4000 0x24000>;
		reg-names = "crypto-base","crypto-bam-base";
		interrupts = <0 272 0>;
		qcom,bam-pipe-pair = <2>;
		qcom,ce-hw-instance = <0>;
		qcom,ce-device = <0>;
		qcom,bam-ee = <0>;
		qcom,ce-hw-shared;
		qcom,clk-mgmt-sus-res;
		qcom,msm-bus,name = "qcrypto-noc";
		qcom,msm-bus,num-cases = <2>;
		qcom,msm-bus,num-paths = <1>;
		qcom,msm-bus,vectors-KBps =
			<125 512 0 0>,
			<125 512 393600 393600>;
		qcom,use-sw-aes-cbc-ecb-ctr-algo;
		qcom,use-sw-aes-xts-algo;
		qcom,use-sw-aes-ccm-algo;
		qcom,use-sw-ahash-algo;
		qcom,use-sw-aead-algo;
		qcom,use-sw-hmac-algo;
		qcom,smmu-s1-enable;
		qcom,no-clock-support;
		iommus = <&apps_smmu 0x0504 0x0011>,
			<&apps_smmu 0x0514 0x0011>;
	};

	qcom_tzlog: tz-log@146aa720 {
		compatible = "qcom,tz-log";
		reg = <0x146aa720 0x3000>;
		qcom,hyplog-enabled;
		hyplog-address-offset = <0x410>;
		hyplog-size-offset = <0x414>;
	};

	spmi_bus: qcom,spmi@c440000 {
		compatible = "qcom,spmi-pmic-arb";
		reg = <0xc440000 0x1100>,
			<0xc600000 0x2000000>,
			<0xe600000 0x100000>,
			<0xe700000 0xa0000>,
			<0xc40a000 0x26000>;
		reg-names = "core", "chnls", "obsrvr", "intr", "cnfg";
		interrupt-names = "periph_irq";
		interrupts = <GIC_SPI 481 IRQ_TYPE_NONE>;
		qcom,ee = <0>;
		qcom,channel = <0>;
		#address-cells = <1>;
		#size-cells = <1>;
		interrupt-controller;
		#interrupt-cells = <4>;
		cell-index = <0>;
	};

	qcom,turing@8300000 {
		compatible = "qcom,pil-tz-generic";
		reg = <0x8300000 0x100000>;

		vdd_cx-supply = <&VDD_CX_LEVEL>;
		qcom,vdd_cx-uV-uA = <RPMH_REGULATOR_LEVEL_TURBO 100000>;
		vdd_mx-supply = <&VDD_MX_LEVEL>;
		qcom,vdd_mx-uV-uA = <RPMH_REGULATOR_LEVEL_TURBO 100000>;
		qcom,proxy-reg-names = "vdd_cx", "vdd_mx";

		clocks = <&clock_rpmh RPMH_CXO_CLK>;
		clock-names = "xo";
		qcom,proxy-clock-names = "xo";

		qcom,pas-id = <18>;
		qcom,proxy-timeout-ms = <10000>;
		qcom,smem-id = <601>;
		qcom,sysmon-id = <7>;
		qcom,ssctl-instance-id = <0x17>;
		qcom,firmware-name = "cdsp";
		memory-region = <&pil_cdsp_mem>;
		qcom,signal-aop;
		qcom,complete-ramdump;

		/* Inputs from turing */
		interrupts-extended = <&pdc GIC_SPI 578 IRQ_TYPE_EDGE_RISING>,
				      <&cdsp_smp2p_in 0 0>,
				      <&cdsp_smp2p_in 1 0>,
				      <&cdsp_smp2p_in 2 0>,
				      <&cdsp_smp2p_in 3 0>;

		interrupt-names = "qcom,wdog",
				  "qcom,err-fatal",
				  "qcom,err-ready",
				  "qcom,proxy-unvote",
				  "qcom,stop-ack";

		/* Outputs to turing */
		qcom,smem-states = <&cdsp_smp2p_out 0>;
		qcom,smem-state-names = "qcom,force-stop";

		mboxes = <&qmp_aop 0>;
		mbox-names = "cdsp-pil";
	};

	 pil_modem: qcom,mss@4080000 {
		compatible = "qcom,pil-tz-generic";
		reg = <0x4080000 0x100>;

		clocks = <&clock_rpmh RPMH_CXO_CLK>;
		clock-names = "xo";
		qcom,proxy-clock-names = "xo";

		vdd_cx-supply = <&VDD_CX_LEVEL>;
		qcom,vdd_cx-uV-uA = <RPMH_REGULATOR_LEVEL_TURBO 100000>;
		vdd_mss-supply = <&VDD_MSS_LEVEL>;
		qcom,vdd_mss-uV-uA = <RPMH_REGULATOR_LEVEL_TURBO 100000>;
		qcom,proxy-reg-names = "vdd_cx", "vdd_mss";

		qcom,firmware-name = "modem";
		memory-region = <&pil_modem_mem>;
		qcom,proxy-timeout-ms = <10000>;
		qcom,sysmon-id = <0>;
		qcom,ssctl-instance-id = <0x12>;
		qcom,pas-id = <4>;
		qcom,smem-id = <421>;
		qcom,signal-aop;
		qcom,minidump-id = <3>;
		qcom,complete-ramdump;

		/* Inputs from mss */
		interrupts-extended = <&pdc GIC_SPI 266 IRQ_TYPE_EDGE_RISING>,
				      <&modem_smp2p_in 0 IRQ_TYPE_NONE>,
				      <&modem_smp2p_in 1 IRQ_TYPE_NONE>,
				      <&modem_smp2p_in 2 IRQ_TYPE_NONE>,
				      <&modem_smp2p_in 3 IRQ_TYPE_NONE>,
				      <&modem_smp2p_in 7 IRQ_TYPE_NONE>;

		interrupt-names = "qcom,wdog",
				  "qcom,err-fatal",
				  "qcom,err-ready",
				  "qcom,proxy-unvote",
				  "qcom,stop-ack",
				  "qcom,shutdown-ack";

		/* Outputs to mss */
		qcom,smem-states = <&modem_smp2p_out 0>;
		qcom,smem-state-names = "qcom,force-stop";

		mboxes = <&qmp_aop 0>;
		mbox-names = "mss-pil";
	};

	qcom,venus@aae0000 {
		compatible = "qcom,pil-tz-generic";
		reg = <0xaae0000 0x4000>;

		vdd-supply = <&mvsc_gdsc>;
		qcom,proxy-reg-names = "vdd";

		clocks = <&clock_videocc VIDEO_CC_XO_CLK>,
			 <&clock_videocc VIDEO_CC_MVSC_CORE_CLK>,
			 <&clock_videocc VIDEO_CC_IRIS_AHB_CLK>;
		clock-names = "xo", "core", "ahb";
		qcom,proxy-clock-names = "xo", "core", "ahb";

		qcom,core-freq = <200000000>;
		qcom,ahb-freq = <200000000>;

		qcom,pas-id = <9>;
		qcom,msm-bus,name = "pil-venus";
		qcom,msm-bus,num-cases = <2>;
		qcom,msm-bus,num-paths = <1>;
		qcom,msm-bus,vectors-KBps = <63 512 0 0>,
					    <63 512 0 304000>;
		qcom,proxy-timeout-ms = <100>;
		qcom,firmware-name = "venus";
		memory-region = <&pil_video_mem>;
	};

	qcom,npu@0x9800000 {
		compatible = "qcom,pil-tz-generic";
		reg = <0x9800000 0x800000>;

		status = "ok";
		qcom,pas-id = <23>;
		qcom,firmware-name = "npu";
		memory-region = <&npu_mem>;
	};

	icnss: qcom,icnss@18800000 {
		compatible = "qcom,icnss";
		reg = <0x18800000 0x800000>,
		      <0xa0000000 0x10000000>,
		      <0xb0000000 0x10000>;
		reg-names = "membase", "smmu_iova_base", "smmu_iova_ipa";
		iommus = <&apps_smmu 0x0240 0x1>;
		interrupts = <0 414 0 /* CE0 */ >,
			     <0 415 0 /* CE1 */ >,
			     <0 416 0 /* CE2 */ >,
			     <0 417 0 /* CE3 */ >,
			     <0 418 0 /* CE4 */ >,
			     <0 419 0 /* CE5 */ >,
			     <0 420 0 /* CE6 */ >,
			     <0 421 0 /* CE7 */ >,
			     <0 422 0 /* CE8 */ >,
			     <0 423 0 /* CE9 */ >,
			     <0 424 0 /* CE10 */ >,
			     <0 425 0 /* CE11 */ >;
		qcom,smmu-s1-bypass;
		qcom,wlan-msa-memory = <0x100000>;
		qcom,wlan-msa-fixed-region = <&wlan_msa_mem>;
		vdd-cx-mx-supply = <&pm6150_l9>;
		vdd-1.8-xo-supply = <&pm6150l_l1>;
		vdd-1.3-rfa-supply = <&pm6150l_l2>;
		vdd-3.3-ch0-supply = <&pm6150l_l10>;
		qcom,vdd-cx-mx-config = <640000 640000>;
		qcom,smp2p_map_wlan_1_in {
			interrupts-extended = <&smp2p_wlan_1_in 0 0>,
					      <&smp2p_wlan_1_in 1 0>;
			interrupt-names = "qcom,smp2p-force-fatal-error",
					  "qcom,smp2p-early-crash-ind";
		};

	};

	qcom,msm_gsi {
		compatible = "qcom,msm_gsi";
	};

	qcom,rmnet-ipa {
		compatible = "qcom,rmnet-ipa3";
		qcom,rmnet-ipa-ssr;
		qcom,ipa-platform-type-msm;
		qcom,ipa-advertise-sg-support;
		qcom,ipa-napi-enable;
	};

	ipa_hw: qcom,ipa@1e00000 {
		compatible = "qcom,ipa";
		reg = <0x1e00000 0x34000>,
		      <0x1e04000 0x2c000>;
		reg-names = "ipa-base", "gsi-base";
		interrupts = <0 311 0>, <0 432 0>;
		interrupt-names = "ipa-irq", "gsi-irq";
		qcom,ipa-hw-ver = <16>; /* IPA core version = IPAv4.2 */
		qcom,ipa-hw-mode = <0>;
		qcom,ee = <0>;
		qcom,use-ipa-tethering-bridge;
		qcom,modem-cfg-emb-pipe-flt;
		qcom,ipa-wdi2;
		qcom,ipa-wdi2_over_gsi;
		qcom,ipa-fltrt-not-hashable;
		qcom,use-64-bit-dma-mask;
		qcom,arm-smmu;
		qcom,smmu-fast-map;
		qcom,use-ipa-pm;
		qcom,bandwidth-vote-for-ipa;
		qcom,ipa-endp-delay-wa;
		qcom,msm-bus,name = "ipa";
		qcom,msm-bus,num-cases = <5>;
		qcom,msm-bus,num-paths = <4>;
		qcom,msm-bus,vectors-KBps =
		/* No vote */
		<MSM_BUS_MASTER_IPA MSM_BUS_SLAVE_EBI_CH0 0 0>,
		<MSM_BUS_MASTER_IPA MSM_BUS_SLAVE_OCIMEM 0 0>,
		<MSM_BUS_MASTER_AMPSS_M0 MSM_BUS_SLAVE_IPA_CFG 0 0>,
		<MSM_BUS_MASTER_IPA_CORE MSM_BUS_SLAVE_IPA_CORE 0 0>,
		/* SVS2 */
		<MSM_BUS_MASTER_IPA MSM_BUS_SLAVE_EBI_CH0 80000 465000>,
		<MSM_BUS_MASTER_IPA MSM_BUS_SLAVE_OCIMEM 80000 68570>,
		<MSM_BUS_MASTER_AMPSS_M0 MSM_BUS_SLAVE_IPA_CFG 80000 30>,
		<MSM_BUS_MASTER_IPA_CORE MSM_BUS_SLAVE_IPA_CORE 0 30>,
		/* SVS */
		<MSM_BUS_MASTER_IPA MSM_BUS_SLAVE_EBI_CH0 80000 2000000>,
		<MSM_BUS_MASTER_IPA MSM_BUS_SLAVE_OCIMEM 80000 267461>,
		<MSM_BUS_MASTER_AMPSS_M0 MSM_BUS_SLAVE_IPA_CFG 80000 109890>,
		<MSM_BUS_MASTER_IPA_CORE MSM_BUS_SLAVE_IPA_CORE 0 109>,
		/* NOMINAL */
		<MSM_BUS_MASTER_IPA MSM_BUS_SLAVE_EBI_CH0  206000 4000000>,
		<MSM_BUS_MASTER_IPA MSM_BUS_SLAVE_OCIMEM 206000 712961>,
		<MSM_BUS_MASTER_AMPSS_M0 MSM_BUS_SLAVE_IPA_CFG 206000 491520>,
		<MSM_BUS_MASTER_IPA_CORE MSM_BUS_SLAVE_IPA_CORE 0 491>,
		/* TURBO */
		<MSM_BUS_MASTER_IPA MSM_BUS_SLAVE_EBI_CH0 206000 5598900>,
		<MSM_BUS_MASTER_IPA MSM_BUS_SLAVE_OCIMEM 206000 1436481>,
		<MSM_BUS_MASTER_AMPSS_M0 MSM_BUS_SLAVE_IPA_CFG 206000 491520>,
		<MSM_BUS_MASTER_IPA_CORE MSM_BUS_SLAVE_IPA_CORE 0 491>;
		qcom,bus-vector-names =
			"MIN", "SVS2", "SVS", "NOMINAL", "TURBO";
		qcom,throughput-threshold = <310 600 1000>;
		qcom,scaling-exceptions = <>;

		/* smp2p information */
		qcom,smp2p_map_ipa_1_out {
			compatible = "qcom,smp2p-map-ipa-1-out";
			qcom,smem-states = <&smp2p_ipa_1_out 0>;
			qcom,smem-state-names = "ipa-smp2p-out";
		};

		qcom,smp2p_map_ipa_1_in {
			compatible = "qcom,smp2p-map-ipa-1-in";
			interrupts-extended = <&smp2p_ipa_1_in 0 0>;
			interrupt-names = "ipa-smp2p-in";
		};
	};

	ipa_smmu_ap: ipa_smmu_ap {
		compatible = "qcom,ipa-smmu-ap-cb";
		qcom,smmu-s1-bypass;
		iommus = <&apps_smmu 0x520 0x0>;
		qcom,iova-mapping = <0x20000000 0x40000000>;
		/* modem tables in IMEM */
		qcom,additional-mapping = <0x146bd000 0x146bd000 0x2000>;
	};

	ipa_smmu_wlan: ipa_smmu_wlan {
		compatible = "qcom,ipa-smmu-wlan-cb";
		qcom,smmu-s1-bypass;
		iommus = <&apps_smmu 0x521 0x0>;
		/* ipa-uc ram */
		qcom,additional-mapping = <0x1e60000 0x1e60000 0x80000>;
	};

	ipa_smmu_uc: ipa_smmu_uc {
		compatible = "qcom,ipa-smmu-uc-cb";
		qcom,smmu-s1-bypass;
		iommus = <&apps_smmu 0x522 0x0>;
		qcom,iova-mapping = <0x40400000 0x1fc00000>;
	};

	qcom,ipa_fws {
		compatible = "qcom,pil-tz-generic";
		qcom,pas-id = <0xf>;
		qcom,firmware-name = "ipa_fws";
		qcom,pil-force-shutdown;
		memory-region = <&pil_ipa_fw_mem>;
	};

};

#include "sdmmagpie-gdsc.dtsi"
#include "sdmmagpie-bus.dtsi"
#include "sdmmagpie-qupv3.dtsi"
#include "sdmmagpie-vidc.dtsi"
#include "sdmmagpie-sde-pll.dtsi"
#include "sdmmagpie-sde.dtsi"
#include "sdmmagpie-camera.dtsi"

&pcie_0_gdsc {
	status = "ok";
};

&pcie_tbu_gdsc {
	status = "ok";
};

&usb30_prim_gdsc {
	status = "ok";
};

&ufs_phy_gdsc {
	status = "ok";
};

&hlos1_vote_aggre_noc_mmu_audio_tbu_gdsc {
	status = "ok";
};

&hlos1_vote_aggre_noc_mmu_pcie_tbu_gdsc {
	status = "ok";
};

&hlos1_vote_aggre_noc_mmu_tbu1_gdsc {
	status = "ok";
};

&hlos1_vote_aggre_noc_mmu_tbu2_gdsc {
	status = "ok";
};

&hlos1_vote_mmnoc_mmu_tbu_hf0_gdsc {
	status = "ok";
};

&hlos1_vote_mmnoc_mmu_tbu_hf1_gdsc {
	status = "ok";
};

&hlos1_vote_mmnoc_mmu_tbu_sf_gdsc {
	status = "ok";
};

&bps_gdsc {
	clock-names = "ahb_clk";
	clocks = <&clock_gcc GCC_CAMERA_AHB_CLK>;
	qcom,support-hw-trigger;
	status = "ok";
};

&ife_0_gdsc {
	clock-names = "ahb_clk";
	clocks = <&clock_gcc GCC_CAMERA_AHB_CLK>;
	status = "ok";
};

&ife_1_gdsc {
	clock-names = "ahb_clk";
	clocks = <&clock_gcc GCC_CAMERA_AHB_CLK>;
	status = "ok";
};

&ipe_0_gdsc {
	clock-names = "ahb_clk";
	clocks = <&clock_gcc GCC_CAMERA_AHB_CLK>;
	qcom,support-hw-trigger;
	status = "ok";
};

&ipe_1_gdsc {
	clock-names = "ahb_clk";
	clocks = <&clock_gcc GCC_CAMERA_AHB_CLK>;
	qcom,support-hw-trigger;
	status = "ok";
};

&titan_top_gdsc {
	clock-names = "ahb_clk";
	clocks = <&clock_gcc GCC_CAMERA_AHB_CLK>;
	status = "ok";
};

&mdss_core_gdsc {
	clock-names = "ahb_clk";
	clocks = <&clock_gcc GCC_DISP_AHB_CLK>;
	status = "ok";
};

&gpu_cx_gdsc {
	parent-supply = <&VDD_CX_LEVEL>;
	status = "ok";
};

&gpu_gx_gdsc {
	clock-names = "core_root_clk";
	clocks = <&clock_gpucc GPU_CC_GX_GFX3D_CLK_SRC>;
	qcom,force-enable-root-clk;
	parent-supply = <&VDD_GFX_LEVEL>;
	qcom,reset-aon-logic;
	status = "ok";
};

&mvsc_gdsc {
	clock-names = "ahb_clk";
	clocks = <&clock_gcc GCC_VIDEO_AHB_CLK>;
	status = "ok";
};

&mvs0_gdsc {
	clock-names = "ahb_clk";
	clocks = <&clock_gcc GCC_VIDEO_AHB_CLK>;
	qcom,support-hw-trigger;
	status = "ok";
};

&mvs1_gdsc {
	clock-names = "ahb_clk";
	clocks = <&clock_gcc GCC_VIDEO_AHB_CLK>;
	qcom,support-hw-trigger;
	status = "ok";
};

&npu_core_gdsc {
	clock-names = "ahb_clk";
	clocks = <&clock_gcc GCC_NPU_CFG_AHB_CLK>;
	status = "ok";
};

#include "sdmmagpie-ion.dtsi"
#include "msm-arm-smmu-sdmmagpie.dtsi"
#include "sdmmagpie-pm.dtsi"
#include "pm6150.dtsi"
#include "pm6150l.dtsi"
#include "sdmmagpie-pinctrl.dtsi"
#include "pm8009.dtsi"
#include "sdmmagpie-regulator.dtsi"
#include "sdmmagpie-camera.dtsi"
#include "sdmmagpie-coresight.dtsi"
#include "sdmmagpie-usb.dtsi"
#include "sdmmagpie-thermal.dtsi"
#include "sdmmagpie-audio.dtsi"

&usb0 {
	extcon = <&pm6150_pdphy>, <&pm6150_charger>, <&eud>;
};

&pm6150_vadc {
	rf_pa0_therm {
		reg = <ADC_AMUX_THM2_PU2>;
		label = "rf_pa0_therm";
		qcom,ratiometric;
		qcom,hw-settle-time = <200>;
		qcom,pre-scaling = <1 1>;
	};

	rf_pa1_therm {
		reg = <ADC_AMUX_THM3_PU2>;
		label = "rf_pa1_therm";
		qcom,ratiometric;
		qcom,hw-settle-time = <200>;
		qcom,pre-scaling = <1 1>;
	};

	quiet_therm {
		reg = <ADC_AMUX_THM4_PU2>;
		label = "quiet_therm";
		qcom,ratiometric;
		qcom,hw-settle-time = <200>;
		qcom,pre-scaling = <1 1>;
	};

	llcc_pmu: llcc-pmu@90cc000 {
		compatible = "qcom,qcom-llcc-pmu";
		reg = <0x090cc000 0x300>;
		reg-names = "lagg-base";
	};

	llcc_bw_opp_table: llcc-bw-opp-table {
		compatible = "operating-points-v2";
		BW_OPP_ENTRY( 300, 16); /*  4577 MB/s */
		BW_OPP_ENTRY( 466, 16); /*  7110 MB/s */
		BW_OPP_ENTRY( 600, 16); /*  9155 MB/s */
		BW_OPP_ENTRY( 806, 16); /* 12298 MB/s */
		BW_OPP_ENTRY( 933, 16); /* 14236 MB/s */
	};

	cpu_cpu_llcc_bw: qcom,cpu-cpu-llcc-bw {
		compatible = "qcom,devbw";
		governor = "performance";
		qcom,src-dst-ports =
			<MSM_BUS_MASTER_AMPSS_M0 MSM_BUS_SLAVE_LLCC>;
		qcom,active-only;
		operating-points-v2 = <&llcc_bw_opp_table>;
	};

	cpu_cpu_llcc_bwmon: qcom,cpu-cpu-llcc-bwmon@90b6300 {
		compatible = "qcom,bimc-bwmon4";
		reg = <0x90b6300 0x300>, <0x90b6200 0x200>;
		reg-names = "base", "global_base";
		interrupts = <GIC_SPI 581 IRQ_TYPE_LEVEL_HIGH>;
		qcom,mport = <0>;
		qcom,hw-timer-hz = <19200000>;
		qcom,target-dev = <&cpu_cpu_llcc_bw>;
		qcom,count-unit = <0x10000>;
	};

	ddr_bw_opp_table: ddr-bw-opp-table {
		compatible = "operating-points-v2";
		BW_OPP_ENTRY( 200, 4); /*  762 MB/s */
		BW_OPP_ENTRY( 300, 4); /* 1144 MB/s */
		BW_OPP_ENTRY( 451, 4); /* 1720 MB/s */
		BW_OPP_ENTRY( 547, 4); /* 2086 MB/s */
		BW_OPP_ENTRY( 681, 4); /* 2597 MB/s */
		BW_OPP_ENTRY( 768, 4); /* 2929 MB/s */
		BW_OPP_ENTRY(1017, 4); /* 3879 MB/s */
		BW_OPP_ENTRY(1353, 4); /* 5161 MB/s */
		BW_OPP_ENTRY(1555, 4); /* 5931 MB/s */
		BW_OPP_ENTRY(1804, 4); /* 6881 MB/s */
	};

	cpu_llcc_ddr_bw: qcom,cpu-llcc-ddr-bw {
		compatible = "qcom,devbw";
		governor = "performance";
		qcom,src-dst-ports =
			<MSM_BUS_MASTER_LLCC MSM_BUS_SLAVE_EBI_CH0>;
		qcom,active-only;
		operating-points-v2 = <&ddr_bw_opp_table>;
	};

	cpu_llcc_ddr_bwmon: qcom,cpu-llcc-ddr-bwmon@90cd000 {
		compatible = "qcom,bimc-bwmon5";
		reg = <0x90cd000 0x1000>;
		reg-names = "base";
		interrupts = <GIC_SPI 81 IRQ_TYPE_LEVEL_HIGH>;
		qcom,hw-timer-hz = <19200000>;
		qcom,target-dev = <&cpu_llcc_ddr_bw>;
		qcom,count-unit = <0x10000>;
	};

	suspendable_ddr_bw_opp_table: suspendable-ddr-bw-opp-table {
		compatible = "operating-points-v2";
		BW_OPP_ENTRY(   0, 4); /*    0 MB/s */
		BW_OPP_ENTRY( 200, 4); /*  762 MB/s */
		BW_OPP_ENTRY( 300, 4); /* 1144 MB/s */
		BW_OPP_ENTRY( 451, 4); /* 1720 MB/s */
		BW_OPP_ENTRY( 547, 4); /* 2086 MB/s */
		BW_OPP_ENTRY( 681, 4); /* 2597 MB/s */
		BW_OPP_ENTRY( 768, 4); /* 2929 MB/s */
		BW_OPP_ENTRY(1017, 4); /* 3879 MB/s */
		BW_OPP_ENTRY(1353, 4); /* 5161 MB/s */
		BW_OPP_ENTRY(1555, 4); /* 5931 MB/s */
		BW_OPP_ENTRY(1804, 4); /* 6881 MB/s */
	};

	cdsp_cdsp_l3_lat: qcom,cdsp-cdsp-l3-lat {
		compatible = "devfreq-simple-dev";
		clock-names = "devfreq_clk";
		clocks = <&clock_cpucc L3_MISC_VOTE_CLK>;
		governor = "powersave";
	};

	cpu0_cpu_l3_lat: qcom,cpu0-cpu-l3-lat {
		compatible = "devfreq-simple-dev";
		clock-names = "devfreq_clk";
		clocks = <&clock_cpucc L3_CLUSTER0_VOTE_CLK>;
		governor = "performance";
	};

	cpu0_cpu_l3_latmon: qcom,cpu0-cpu-l3-latmon {
		compatible = "qcom,arm-memlat-mon";
		qcom,cpulist = <&CPU0 &CPU1 &CPU2 &CPU3 &CPU4 &CPU5>;
		qcom,target-dev = <&cpu0_cpu_l3_lat>;
		qcom,cachemiss-ev = <0x17>;
		qcom,core-dev-table =
			<  768000  300000000 >,
			< 1017600  556800000 >,
			< 1248000  768000000 >,
			< 1497000  940800000 >,
			< 1804800 1459200000 >;
	};

	cpu6_cpu_l3_lat: qcom,cpu6-cpu-l3-lat {
		compatible = "devfreq-simple-dev";
		clock-names = "devfreq_clk";
		clocks = <&clock_cpucc L3_CLUSTER1_VOTE_CLK>;
		governor = "performance";
	};

	cpu6_cpu_l3_latmon: qcom,cpu6-cpu-l3-latmon {
		compatible = "qcom,arm-memlat-mon";
		qcom,cpulist = <&CPU6 &CPU7>;
		qcom,target-dev = <&cpu6_cpu_l3_lat>;
		qcom,cachemiss-ev = <0x17>;
		qcom,core-dev-table =
			< 1094000  556800000 >,
			< 1324000  768000000 >,
			< 1708800 1190400000 >,
			< 1939000 1382400000 >,
			< 2438400 1459200000 >;
	};

	cpu0_cpu_llcc_lat: qcom,cpu0-cpu-llcc-lat {
		compatible = "qcom,devbw";
		governor = "performance";
		qcom,src-dst-ports =
			<MSM_BUS_MASTER_AMPSS_M0 MSM_BUS_SLAVE_LLCC>;
		qcom,active-only;
		operating-points-v2 = <&llcc_bw_opp_table>;
	};

	cpu0_cpu_llcc_latmon: qcom,cpu0-cpu-llcc-latmon {
		compatible = "qcom,arm-memlat-mon";
		qcom,cpulist = <&CPU0 &CPU1 &CPU2 &CPU3 &CPU4 &CPU5>;
		qcom,target-dev = <&cpu0_cpu_llcc_lat>;
		qcom,cachemiss-ev = <0x2A>;
		qcom,core-dev-table =
			< 1324000 MHZ_TO_MBPS(300, 16) >,
			< 1497000 MHZ_TO_MBPS(466, 16) >,
			< 1804800 MHZ_TO_MBPS(600, 16) >;
	};

	cpu6_cpu_llcc_lat: qcom,cpu6-cpu-llcc-lat {
		compatible = "qcom,devbw";
		governor = "performance";
		qcom,src-dst-ports =
			<MSM_BUS_MASTER_AMPSS_M0 MSM_BUS_SLAVE_LLCC>;
		qcom,active-only;
		operating-points-v2 = <&llcc_bw_opp_table>;
	};

	cpu6_cpu_llcc_latmon: qcom,cpu6-cpu-llcc-latmon {
		compatible = "qcom,arm-memlat-mon";
		qcom,cpulist = <&CPU6 &CPU7>;
		qcom,target-dev = <&cpu6_cpu_llcc_lat>;
		qcom,cachemiss-ev = <0x2A>;
		qcom,core-dev-table =
			<  806000 MHZ_TO_MBPS(300, 16) >,
			< 1094000 MHZ_TO_MBPS(466, 16) >,
			< 1324000 MHZ_TO_MBPS(600, 16) >,
			< 1708800 MHZ_TO_MBPS(806, 16) >,
			< 2438400 MHZ_TO_MBPS(933, 16) >;
	};

	cpu0_llcc_ddr_lat: qcom,cpu0-llcc-ddr-lat {
		compatible = "qcom,devbw";
		governor = "performance";
		qcom,src-dst-ports =
			<MSM_BUS_MASTER_LLCC MSM_BUS_SLAVE_EBI_CH0>;
		qcom,active-only;
		operating-points-v2 = <&ddr_bw_opp_table>;
	};

	cpu0_llcc_ddr_latmon: qcom,cpu0-llcc-ddr-latmon {
		compatible = "qcom,arm-memlat-mon";
		qcom,cpulist = <&CPU0 &CPU1 &CPU2 &CPU3 &CPU4 &CPU5>;
		qcom,target-dev = <&cpu0_llcc_ddr_lat>;
		qcom,cachemiss-ev = <0x1000>;
		qcom,core-dev-table =
			<  768000 MHZ_TO_MBPS( 300, 4) >,
			< 1017600 MHZ_TO_MBPS( 451, 4) >,
			< 1248000 MHZ_TO_MBPS( 547, 4) >,
			< 1497000 MHZ_TO_MBPS( 768, 4) >,
			< 1804800 MHZ_TO_MBPS(1017, 4) >;
	};

	cpu6_llcc_ddr_lat: qcom,cpu6-llcc-ddr-lat {
		compatible = "qcom,devbw";
		governor = "performance";
		qcom,src-dst-ports =
			<MSM_BUS_MASTER_LLCC MSM_BUS_SLAVE_EBI_CH0>;
		qcom,active-only;
		operating-points-v2 = <&ddr_bw_opp_table>;
	};

	cpu6_llcc_ddr_latmon: qcom,cpu6-llcc-ddr-latmon {
		compatible = "qcom,arm-memlat-mon";
		qcom,cpulist = <&CPU6 &CPU7>;
		qcom,target-dev = <&cpu6_llcc_ddr_lat>;
		qcom,cachemiss-ev = <0x1000>;
		qcom,core-dev-table =
			<  806000 MHZ_TO_MBPS( 451, 4) >,
			< 1094000 MHZ_TO_MBPS( 547, 4) >,
			< 1324000 MHZ_TO_MBPS(1017, 4) >,
			< 1708800 MHZ_TO_MBPS(1555, 4) >,
			< 2438400 MHZ_TO_MBPS(1804, 4) >;
	};

	cpu0_cpu_ddr_latfloor: qcom,cpu0-cpu-ddr-latfloor {
		compatible = "qcom,devbw";
		governor = "performance";
		qcom,src-dst-ports =
			<MSM_BUS_MASTER_LLCC MSM_BUS_SLAVE_EBI_CH0>;
		qcom,active-only;
		operating-points-v2 = <&ddr_bw_opp_table>;
	};

	cpu0_computemon: qcom,cpu0-computemon {
		compatible = "qcom,arm-cpu-mon";
		qcom,cpulist = <&CPU0 &CPU1 &CPU2 &CPU3 &CPU4 &CPU5>;
		qcom,target-dev = <&cpu0_cpu_ddr_latfloor>;
		qcom,core-dev-table =
			<  768000 MHZ_TO_MBPS( 300, 4) >,
			< 1248000 MHZ_TO_MBPS( 451, 4) >,
			< 1497000 MHZ_TO_MBPS( 547, 4) >,
			< 1804800 MHZ_TO_MBPS( 768,4) >;
	};

	cpu6_cpu_ddr_latfloor: qcom,cpu6-cpu-ddr-latfloor {
		compatible = "qcom,devbw";
		governor = "performance";
		qcom,src-dst-ports =
			<MSM_BUS_MASTER_LLCC MSM_BUS_SLAVE_EBI_CH0>;
		qcom,active-only;
		operating-points-v2 = <&ddr_bw_opp_table>;
	};

	cpu6_computemon: qcom,cpu6-computemon {
		compatible = "qcom,arm-cpu-mon";
		qcom,cpulist = <&CPU6 &CPU7>;
		qcom,target-dev = <&cpu6_cpu_ddr_latfloor>;
		qcom,core-dev-table =
			< 1094000 MHZ_TO_MBPS( 300, 4) >,
			< 1324000 MHZ_TO_MBPS( 547, 4) >,
			< 1552200 MHZ_TO_MBPS( 768, 4) >,
			< 1708000 MHZ_TO_MBPS(1017, 4) >,
			< 2438400 MHZ_TO_MBPS(1804, 4) >;
	};

	npu_npu_ddr_bw: qcom,npu-npu-ddr-bw {
		compatible = "qcom,devbw";
		governor = "performance";
		qcom,src-dst-ports = <MSM_BUS_MASTER_NPU MSM_BUS_SLAVE_EBI_CH0>;
		operating-points-v2 = <&suspendable_ddr_bw_opp_table>;
	};

	npu_npu_ddr_bwmon: qcom,npu-npu-ddr-bwmon@9960300 {
		compatible = "qcom,bimc-bwmon4";
		reg = <0x9960300 0x300>, <0x9960200 0x200>;
		reg-names = "base", "global_base";
		interrupts = <GIC_SPI 365 IRQ_TYPE_LEVEL_HIGH>;
		qcom,mport = <0>;
		qcom,hw-timer-hz = <19200000>;
		qcom,target-dev = <&npu_npu_ddr_bw>;
		qcom,count-unit = <0x10000>;
	};

	ipa_smmu_ap: ipa_smmu_ap {
		compatible = "qcom,ipa-smmu-ap-cb";
		qcom,smmu-s1-bypass;
		iommus = <&apps_smmu 0x520 0x0>;
		qcom,iova-mapping = <0x20000000 0x40000000>;
		/* modem tables in IMEM */
		qcom,additional-mapping = <0x146A8000 0x146A8000 0x2000>;
	};

	ipa_smmu_wlan: ipa_smmu_wlan {
		compatible = "qcom,ipa-smmu-wlan-cb";
		qcom,smmu-s1-bypass;
		iommus = <&apps_smmu 0x521 0x0>;
		/* ipa-uc ram */
		qcom,additional-mapping = <0x1e60000 0x1e60000 0x80000>;
	};

	ipa_smmu_uc: ipa_smmu_uc {
		compatible = "qcom,ipa-smmu-uc-cb";
		qcom,smmu-s1-bypass;
		iommus = <&apps_smmu 0x522 0x0>;
		qcom,iova-mapping = <0x40400000 0x1fc00000>;
	};

	qcom,ipa_fws {
		compatible = "qcom,pil-tz-generic";
		qcom,pas-id = <0xf>;
		qcom,firmware-name = "ipa_fws";
		qcom,pil-force-shutdown;
		memory-region = <&pil_ipa_fw_mem>;
	};

	keepalive_opp_table: keepalive-opp-table {
		compatible = "operating-points-v2";
		opp-1 {
			opp-hz = /bits/ 64 < 1 >;
		};
	};

	snoc_cnoc_keepalive: qcom,snoc_cnoc_keepalive {
		compatible = "qcom,devbw";
		governor = "powersave";
		qcom,src-dst-ports = <1 627>;
		qcom,active-only;
		status = "ok";
		operating-points-v2 = <&keepalive_opp_table>;
	};

	bus_proxy_client: qcom,bus_proxy_client {
		compatible = "qcom,bus-proxy-client";
		qcom,msm-bus,name = "bus-proxy-client";
		qcom,msm-bus,num-cases = <2>;
		qcom,msm-bus,num-paths = <1>;
		qcom,msm-bus,vectors-KBps =
			<MSM_BUS_MASTER_MDP_PORT0 MSM_BUS_SLAVE_EBI_CH0 0 0>,
			<MSM_BUS_MASTER_MDP_PORT0
			MSM_BUS_SLAVE_EBI_CH0 0 5000000>;
		qcom,msm-bus,active-only;
		status = "ok";
	};

	demux {
		compatible = "qcom,demux";
	};

	cx_ipeak_lm: cx_ipeak@01fed000 {
		compatible = "qcom,cx-ipeak-v2";
		reg = <0x1fed000 0x8008>;
	};
};

#include "sdmmagpie-gdsc.dtsi"
#include "sdmmagpie-bus.dtsi"
#include "sdmmagpie-qupv3.dtsi"
#include "sdmmagpie-vidc.dtsi"
#include "sdmmagpie-sde-pll.dtsi"
#include "sdmmagpie-sde.dtsi"
#include "sdmmagpie-camera.dtsi"
#include "msm-rdbg.dtsi"
#include "msm-qvr-external.dtsi"

&pcie_0_gdsc {
	status = "ok";
};

&usb30_prim_gdsc {
	status = "ok";
};

&ufs_phy_gdsc {
	status = "ok";
};

&hlos1_vote_aggre_noc_mmu_audio_tbu_gdsc {
	status = "ok";
};

&hlos1_vote_aggre_noc_mmu_pcie_tbu_gdsc {
	status = "ok";
};

&hlos1_vote_aggre_noc_mmu_tbu1_gdsc {
	status = "ok";
};

&hlos1_vote_aggre_noc_mmu_tbu2_gdsc {
	status = "ok";
};

&hlos1_vote_mmnoc_mmu_tbu_hf0_gdsc {
	status = "ok";
};

&hlos1_vote_mmnoc_mmu_tbu_hf1_gdsc {
	status = "ok";
};

&hlos1_vote_mmnoc_mmu_tbu_sf_gdsc {
	status = "ok";
};

&bps_gdsc {
	clock-names = "ahb_clk";
	clocks = <&clock_gcc GCC_CAMERA_AHB_CLK>;
	qcom,support-hw-trigger;
	status = "ok";
};

&ife_0_gdsc {
	clock-names = "ahb_clk";
	clocks = <&clock_gcc GCC_CAMERA_AHB_CLK>;
	status = "ok";
};

&ife_1_gdsc {
	clock-names = "ahb_clk";
	clocks = <&clock_gcc GCC_CAMERA_AHB_CLK>;
	status = "ok";
};

&ipe_0_gdsc {
	clock-names = "ahb_clk";
	clocks = <&clock_gcc GCC_CAMERA_AHB_CLK>;
	qcom,support-hw-trigger;
	status = "ok";
};

&ipe_1_gdsc {
	clock-names = "ahb_clk";
	clocks = <&clock_gcc GCC_CAMERA_AHB_CLK>;
	qcom,support-hw-trigger;
	status = "ok";
};

&titan_top_gdsc {
	clock-names = "ahb_clk";
	clocks = <&clock_gcc GCC_CAMERA_AHB_CLK>;
	status = "ok";
};

&mdss_core_gdsc {
	clock-names = "ahb_clk";
	clocks = <&clock_gcc GCC_DISP_AHB_CLK>;
	status = "ok";
};

&gpu_cx_gdsc {
	parent-supply = <&VDD_CX_LEVEL>;
	status = "ok";
};

&gpu_gx_gdsc {
	clock-names = "core_root_clk";
	clocks = <&clock_gpucc GPU_CC_GX_GFX3D_CLK_SRC>;
	qcom,force-enable-root-clk;
	parent-supply = <&VDD_GFX_LEVEL>;
	qcom,reset-aon-logic;
	status = "ok";
};

&mvsc_gdsc {
	clock-names = "ahb_clk";
	clocks = <&clock_gcc GCC_VIDEO_AHB_CLK>;
	status = "ok";
};

&mvs0_gdsc {
	clock-names = "ahb_clk";
	clocks = <&clock_gcc GCC_VIDEO_AHB_CLK>;
	qcom,support-hw-trigger;
	status = "ok";
};

&mvs1_gdsc {
	clock-names = "ahb_clk";
	clocks = <&clock_gcc GCC_VIDEO_AHB_CLK>;
	qcom,support-hw-trigger;
	status = "ok";
};

&npu_core_gdsc {
	clock-names = "ahb_clk";
	clocks = <&clock_gcc GCC_NPU_CFG_AHB_CLK>;
	status = "ok";
};

#include "sdmmagpie-ion.dtsi"
#include "msm-arm-smmu-sdmmagpie.dtsi"
#include "sdmmagpie-pm.dtsi"
#include "pm6150.dtsi"
#include "pm6150l.dtsi"
#include "sdmmagpie-pinctrl.dtsi"
#include "pm8009.dtsi"
#include "sdmmagpie-regulator.dtsi"
#include "sdmmagpie-camera.dtsi"
#include "sdmmagpie-coresight.dtsi"
#include "sdmmagpie-usb.dtsi"
#include "sdmmagpie-thermal.dtsi"

&qupv3_se9_i2c {
	status = "ok";
	fsa4480: fsa4480@43 {
		compatible = "qcom,fsa4480-i2c";
		reg = <0x43>;
		pinctrl-names = "default";
		pinctrl-0 = <&fsa_usbc_ana_en>;
	};
};

#include "sdmmagpie-audio.dtsi"
#include "sdmmagpie-gpu.dtsi"

&usb0 {
	extcon = <&pm6150_pdphy>, <&pm6150_charger>, <&eud>;
};

&pm6150_vadc {
	rf_pa0_therm {
		reg = <ADC_AMUX_THM2_PU2>;
		label = "rf_pa0_therm";
		qcom,ratiometric;
		qcom,hw-settle-time = <200>;
		qcom,pre-scaling = <1 1>;
	};

	rf_pa1_therm {
		reg = <ADC_AMUX_THM3_PU2>;
		label = "rf_pa1_therm";
		qcom,ratiometric;
		qcom,hw-settle-time = <200>;
		qcom,pre-scaling = <1 1>;
	};

	quiet_therm {
		reg = <ADC_AMUX_THM4_PU2>;
		label = "quiet_therm";
		qcom,ratiometric;
		qcom,hw-settle-time = <200>;
		qcom,pre-scaling = <1 1>;
	};
};

&pm6150_adc_tm {
	io-channels = <&pm6150_vadc ADC_XO_THERM_PU2>,
			<&pm6150_vadc ADC_AMUX_THM2_PU2>,
			<&pm6150_vadc ADC_AMUX_THM3_PU2>,
			<&pm6150_vadc ADC_AMUX_THM4_PU2>;

	/* Channel nodes */
	xo_therm {
		reg = <ADC_XO_THERM_PU2>;
		qcom,ratiometric;
		qcom,hw-settle-time = <200>;
	};

	rf_pa0_therm {
		reg = <ADC_AMUX_THM2_PU2>;
		qcom,ratiometric;
		qcom,hw-settle-time = <200>;
	};

	rf_pa1_therm {
		reg = <ADC_AMUX_THM3_PU2>;
		qcom,ratiometric;
		qcom,hw-settle-time = <200>;
	};

	quiet_therm {
		reg = <ADC_AMUX_THM4_PU2>;
		qcom,ratiometric;
		qcom,hw-settle-time = <200>;
	};
};

&pm6150l_vadc {
	pinctrl-names = "default";
	pinctrl-0 = <&nvm_therm_default>;

	conn_therm {
		reg = <ADC_AMUX_THM1_PU2>;
		label = "conn_therm";
		qcom,ratiometric;
		qcom,hw-settle-time = <200>;
		qcom,pre-scaling = <1 1>;
	};

	smb_therm {
		reg = <ADC_AMUX_THM2>;
		label = "smb_therm";
		qcom,hw-settle-time = <200>;
		qcom,pre-scaling = <1 1>;
	};

	camera_ftherm {
		reg = <ADC_AMUX_THM3_PU2>;
		label = "camera_ftherm";
		qcom,ratiometric;
		qcom,hw-settle-time = <200>;
		qcom,pre-scaling = <1 1>;
	};

	nvm_therm {
		reg = <ADC_GPIO4_PU2>;
		label = "nvm_therm";
		qcom,ratiometric;
		qcom,hw-settle-time = <200>;
		qcom,pre-scaling = <1 1>;
	};
};

&pm6150l_gpios {
	nvm_therm {
		nvm_therm_default: nvm_therm_default {
			pins = "gpio10";
			bias-high-impedance;
		};
	};
};

&pm6150l_adc_tm {
	io-channels = <&pm6150l_vadc ADC_AMUX_THM1_PU2>,
			<&pm6150l_vadc ADC_AMUX_THM3_PU2>,
			<&pm6150l_vadc ADC_GPIO4_PU2>;

	/* Channel nodes */
	conn_therm {
		reg = <ADC_AMUX_THM1_PU2>;
		qcom,ratiometric;
		qcom,hw-settle-time = <200>;
	};

	camera_ftherm {
		reg = <ADC_AMUX_THM3_PU2>;
		qcom,ratiometric;
		qcom,hw-settle-time = <200>;
	};

	nvm_therm {
		reg = <ADC_GPIO4_PU2>;
		qcom,ratiometric;
		qcom,hw-settle-time = <200>;
	};
};

&msm_vidc0 {
	qcom,cx-ipeak-data = <&cx_ipeak_lm 5>;
	qcom,clock-freq-threshold = <533000000>;
};

#include "sdmmagpie-npu.dtsi"<|MERGE_RESOLUTION|>--- conflicted
+++ resolved
@@ -650,14 +650,6 @@
 		};
 
 		cont_splash_memory: cont_splash_region@9c000000 {
-<<<<<<< HEAD
-			reg = <0x0 0x9c000000 0x0 0x02300000>;
-			label = "cont_splash_region";
-		};
-
-		dfps_data_memory: dfps_data_region@9e300000 {
-			reg = <0x0 0x9e300000 0x0 0x0100000>;
-=======
 			reg = <0x0 0x9c000000 0x0 0x01800000>;
 			label = "cont_splash_region";
 		};
@@ -669,7 +661,6 @@
 
 		dfps_data_memory: dfps_data_region@9e300000 {
 			reg = <0x0 0x9d700000 0x0 0x0100000>;
->>>>>>> b6fbaa1d
 			label = "dfps_data_region";
 		};
 
@@ -2834,220 +2825,6 @@
 		};
 	};
 
-	ipa_smmu_ap: ipa_smmu_ap {
-		compatible = "qcom,ipa-smmu-ap-cb";
-		qcom,smmu-s1-bypass;
-		iommus = <&apps_smmu 0x520 0x0>;
-		qcom,iova-mapping = <0x20000000 0x40000000>;
-		/* modem tables in IMEM */
-		qcom,additional-mapping = <0x146bd000 0x146bd000 0x2000>;
-	};
-
-	ipa_smmu_wlan: ipa_smmu_wlan {
-		compatible = "qcom,ipa-smmu-wlan-cb";
-		qcom,smmu-s1-bypass;
-		iommus = <&apps_smmu 0x521 0x0>;
-		/* ipa-uc ram */
-		qcom,additional-mapping = <0x1e60000 0x1e60000 0x80000>;
-	};
-
-	ipa_smmu_uc: ipa_smmu_uc {
-		compatible = "qcom,ipa-smmu-uc-cb";
-		qcom,smmu-s1-bypass;
-		iommus = <&apps_smmu 0x522 0x0>;
-		qcom,iova-mapping = <0x40400000 0x1fc00000>;
-	};
-
-	qcom,ipa_fws {
-		compatible = "qcom,pil-tz-generic";
-		qcom,pas-id = <0xf>;
-		qcom,firmware-name = "ipa_fws";
-		qcom,pil-force-shutdown;
-		memory-region = <&pil_ipa_fw_mem>;
-	};
-
-};
-
-#include "sdmmagpie-gdsc.dtsi"
-#include "sdmmagpie-bus.dtsi"
-#include "sdmmagpie-qupv3.dtsi"
-#include "sdmmagpie-vidc.dtsi"
-#include "sdmmagpie-sde-pll.dtsi"
-#include "sdmmagpie-sde.dtsi"
-#include "sdmmagpie-camera.dtsi"
-
-&pcie_0_gdsc {
-	status = "ok";
-};
-
-&pcie_tbu_gdsc {
-	status = "ok";
-};
-
-&usb30_prim_gdsc {
-	status = "ok";
-};
-
-&ufs_phy_gdsc {
-	status = "ok";
-};
-
-&hlos1_vote_aggre_noc_mmu_audio_tbu_gdsc {
-	status = "ok";
-};
-
-&hlos1_vote_aggre_noc_mmu_pcie_tbu_gdsc {
-	status = "ok";
-};
-
-&hlos1_vote_aggre_noc_mmu_tbu1_gdsc {
-	status = "ok";
-};
-
-&hlos1_vote_aggre_noc_mmu_tbu2_gdsc {
-	status = "ok";
-};
-
-&hlos1_vote_mmnoc_mmu_tbu_hf0_gdsc {
-	status = "ok";
-};
-
-&hlos1_vote_mmnoc_mmu_tbu_hf1_gdsc {
-	status = "ok";
-};
-
-&hlos1_vote_mmnoc_mmu_tbu_sf_gdsc {
-	status = "ok";
-};
-
-&bps_gdsc {
-	clock-names = "ahb_clk";
-	clocks = <&clock_gcc GCC_CAMERA_AHB_CLK>;
-	qcom,support-hw-trigger;
-	status = "ok";
-};
-
-&ife_0_gdsc {
-	clock-names = "ahb_clk";
-	clocks = <&clock_gcc GCC_CAMERA_AHB_CLK>;
-	status = "ok";
-};
-
-&ife_1_gdsc {
-	clock-names = "ahb_clk";
-	clocks = <&clock_gcc GCC_CAMERA_AHB_CLK>;
-	status = "ok";
-};
-
-&ipe_0_gdsc {
-	clock-names = "ahb_clk";
-	clocks = <&clock_gcc GCC_CAMERA_AHB_CLK>;
-	qcom,support-hw-trigger;
-	status = "ok";
-};
-
-&ipe_1_gdsc {
-	clock-names = "ahb_clk";
-	clocks = <&clock_gcc GCC_CAMERA_AHB_CLK>;
-	qcom,support-hw-trigger;
-	status = "ok";
-};
-
-&titan_top_gdsc {
-	clock-names = "ahb_clk";
-	clocks = <&clock_gcc GCC_CAMERA_AHB_CLK>;
-	status = "ok";
-};
-
-&mdss_core_gdsc {
-	clock-names = "ahb_clk";
-	clocks = <&clock_gcc GCC_DISP_AHB_CLK>;
-	status = "ok";
-};
-
-&gpu_cx_gdsc {
-	parent-supply = <&VDD_CX_LEVEL>;
-	status = "ok";
-};
-
-&gpu_gx_gdsc {
-	clock-names = "core_root_clk";
-	clocks = <&clock_gpucc GPU_CC_GX_GFX3D_CLK_SRC>;
-	qcom,force-enable-root-clk;
-	parent-supply = <&VDD_GFX_LEVEL>;
-	qcom,reset-aon-logic;
-	status = "ok";
-};
-
-&mvsc_gdsc {
-	clock-names = "ahb_clk";
-	clocks = <&clock_gcc GCC_VIDEO_AHB_CLK>;
-	status = "ok";
-};
-
-&mvs0_gdsc {
-	clock-names = "ahb_clk";
-	clocks = <&clock_gcc GCC_VIDEO_AHB_CLK>;
-	qcom,support-hw-trigger;
-	status = "ok";
-};
-
-&mvs1_gdsc {
-	clock-names = "ahb_clk";
-	clocks = <&clock_gcc GCC_VIDEO_AHB_CLK>;
-	qcom,support-hw-trigger;
-	status = "ok";
-};
-
-&npu_core_gdsc {
-	clock-names = "ahb_clk";
-	clocks = <&clock_gcc GCC_NPU_CFG_AHB_CLK>;
-	status = "ok";
-};
-
-#include "sdmmagpie-ion.dtsi"
-#include "msm-arm-smmu-sdmmagpie.dtsi"
-#include "sdmmagpie-pm.dtsi"
-#include "pm6150.dtsi"
-#include "pm6150l.dtsi"
-#include "sdmmagpie-pinctrl.dtsi"
-#include "pm8009.dtsi"
-#include "sdmmagpie-regulator.dtsi"
-#include "sdmmagpie-camera.dtsi"
-#include "sdmmagpie-coresight.dtsi"
-#include "sdmmagpie-usb.dtsi"
-#include "sdmmagpie-thermal.dtsi"
-#include "sdmmagpie-audio.dtsi"
-
-&usb0 {
-	extcon = <&pm6150_pdphy>, <&pm6150_charger>, <&eud>;
-};
-
-&pm6150_vadc {
-	rf_pa0_therm {
-		reg = <ADC_AMUX_THM2_PU2>;
-		label = "rf_pa0_therm";
-		qcom,ratiometric;
-		qcom,hw-settle-time = <200>;
-		qcom,pre-scaling = <1 1>;
-	};
-
-	rf_pa1_therm {
-		reg = <ADC_AMUX_THM3_PU2>;
-		label = "rf_pa1_therm";
-		qcom,ratiometric;
-		qcom,hw-settle-time = <200>;
-		qcom,pre-scaling = <1 1>;
-	};
-
-	quiet_therm {
-		reg = <ADC_AMUX_THM4_PU2>;
-		label = "quiet_therm";
-		qcom,ratiometric;
-		qcom,hw-settle-time = <200>;
-		qcom,pre-scaling = <1 1>;
-	};
-
 	llcc_pmu: llcc-pmu@90cc000 {
 		compatible = "qcom,qcom-llcc-pmu";
 		reg = <0x090cc000 0x300>;
