--- conflicted
+++ resolved
@@ -147,10 +147,7 @@
 
 		resets = <&clock_gcc GCC_QUSB2PHY_BCR>;
 		reset-names = "phy_reset";
-<<<<<<< HEAD
-=======
 		qcom,param-override-seq = <0x43 0x70>;
->>>>>>> 824a5636
 		qcom,no-rext-present;
 	};
 
