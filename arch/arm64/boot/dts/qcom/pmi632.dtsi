/* Copyright (c) 2017-2019, The Linux Foundation. All rights reserved.
 *
 * This program is free software; you can redistribute it and/or modify
 * it under the terms of the GNU General Public License version 2 and
 * only version 2 as published by the Free Software Foundation.
 *
 * This program is distributed in the hope that it will be useful,
 * but WITHOUT ANY WARRANTY; without even the implied warranty of
 * MERCHANTABILITY or FITNESS FOR A PARTICULAR PURPOSE.  See the
 * GNU General Public License for more details.
 */

#include <dt-bindings/interrupt-controller/irq.h>
#include <dt-bindings/spmi/spmi.h>
#include <dt-bindings/iio/qcom,spmi-vadc.h>

&spmi_bus {
	qcom,pmi632@2 {
		compatible = "qcom,spmi-pmic";
		reg = <0x2 SPMI_USID>;
		#address-cells = <1>;
		#size-cells = <1>;

		pmi632_revid: qcom,revid@100 {
			compatible = "qcom,qpnp-revid";
			reg = <0x100 0x100>;
		};

		pmi632_pon: qcom,power-on@800 {
			compatible = "qcom,qpnp-power-on";
			reg = <0x800 0x100>;
		};

		pmi632_vadc: vadc@3100 {
			compatible = "qcom,spmi-adc5";
			reg = <0x3100 0x100>, <0x3700 0x100>;
			reg-names = "adc5-usr-base", "adc5-cal-base";
			#address-cells = <1>;
			#size-cells = <0>;
			interrupts = <0x2 0x31 0x0 IRQ_TYPE_EDGE_RISING>;
			interrupt-names = "eoc-int-en-set";
			qcom,adc-vdd-reference = <1875>;
			#io-channel-cells = <1>;
			io-channel-ranges;
			qcom,pmic-revid = <&pmi632_revid>;

			/* Channel nodes */
			ref_gnd {
				reg = <ADC_REF_GND>;
				label = "ref_gnd";
				qcom,pre-scaling = <1 1>;
			};

			vref_1p25 {
				reg = <ADC_1P25VREF>;
				label = "vref_1p25";
				qcom,pre-scaling = <1 1>;
			};

			die_temp {
				reg = <ADC_DIE_TEMP>;
				label = "die_temp";
				qcom,pre-scaling = <1 1>;
			};

			vph_pwr {
				reg = <ADC_VPH_PWR>;
				label = "vph_pwr";
				qcom,pre-scaling = <1 3>;
			};

			vbat_sns {
				reg = <ADC_VBAT_SNS>;
				label = "vbat_sns";
				qcom,pre-scaling = <1 3>;
			};

			usb_in_i_uv {
				reg = <ADC_USB_IN_I>;
				label = "usb_in_i_uv";
				qcom,pre-scaling = <1 1>;
			};

			usb_in_v_div_16 {
				reg = <ADC_USB_IN_V_16>;
				label = "usb_in_v_div_16";
				qcom,pre-scaling = <1 16>;
			};

			chg_temp {
				reg = <ADC_CHG_TEMP>;
				label = "chg_temp";
				qcom,pre-scaling = <1 1>;
			};

			bat_therm {
				reg = <ADC_BAT_THERM_PU2>;
				label = "bat_therm";
				qcom,ratiometric;
				qcom,hw-settle-time = <200>;
				qcom,pre-scaling = <1 1>;
			};

			bat_therm_30k {
				reg = <ADC_BAT_THERM_PU1>;
				label = "bat_therm_30k";
				qcom,ratiometric;
				qcom,hw-settle-time = <200>;
				qcom,pre-scaling = <1 1>;
			};

			bat_therm_400k {
				reg = <ADC_BAT_THERM_PU3>;
				label = "bat_therm_400k";
				qcom,ratiometric;
				qcom,hw-settle-time = <200>;
				qcom,pre-scaling = <1 1>;
			};

			bat_id {
				reg = <ADC_BAT_ID_PU2>;
				label = "bat_id";
				qcom,ratiometric;
				qcom,hw-settle-time = <200>;
				qcom,pre-scaling = <1 1>;
			};

			xo_therm {
				reg = <ADC_XO_THERM_PU2>;
				label = "xo_therm";
				qcom,ratiometric;
				qcom,hw-settle-time = <200>;
				qcom,pre-scaling = <1 1>;
			};

			v_i_int_ext {
				reg = <ADC_INT_EXT_ISENSE_VBAT_VDATA>;
				label = "v_i_int_vbat_vdata";
				qcom,pre-scaling = <1 1>;
			};
<<<<<<< HEAD

			v_i_parallel {
				reg = <ADC_PARALLEL_ISENSE_VBAT_VDATA>;
				label = "v_i_parallel_vbat_vdata";
				qcom,pre-scaling = <1 1>;
			};

		};

=======

			v_i_parallel {
				reg = <ADC_PARALLEL_ISENSE_VBAT_VDATA>;
				label = "v_i_parallel_vbat_vdata";
				qcom,pre-scaling = <1 1>;
			};

		};

>>>>>>> 824a5636
		pmi632_adc_tm: adc_tm@3500 {
			compatible = "qcom,adc-tm5";
			reg = <0x3500 0x100>;
			interrupts = <0x2 0x35 0x0 IRQ_TYPE_EDGE_RISING>;
			interrupt-names = "thr-int-en";
			#address-cells = <1>;
			#size-cells = <0>;
			#thermal-sensor-cells = <1>;
		};

		pmi632_tz: qcom,temp-alarm@2400 {
			compatible = "qcom,spmi-temp-alarm";
			reg = <0x2400 0x100>;
			interrupts = <0x2 0x24 0x0 IRQ_TYPE_EDGE_RISING>;
			#thermal-sensor-cells = <0>;
			qcom,temperature-threshold-set = <1>;
		};

		pmi632_gpios: pinctrl@c000 {
			compatible = "qcom,spmi-gpio";
			reg = <0xc000 0x800>;
			interrupts = <0x2 0xc0 0 IRQ_TYPE_NONE>,
					<0x2 0xc1 0 IRQ_TYPE_NONE>,
					<0x2 0xc2 0 IRQ_TYPE_NONE>,
					<0x2 0xc3 0 IRQ_TYPE_NONE>,
					<0x2 0xc4 0 IRQ_TYPE_NONE>,
					<0x2 0xc5 0 IRQ_TYPE_NONE>,
					<0x2 0xc6 0 IRQ_TYPE_NONE>,
					<0x2 0xc7 0 IRQ_TYPE_NONE>;
			interrupt-names = "pmi632_gpio1", "pmi632_gpio2",
					"pmi632_gpio3", "pmi632_gpio4",
					"pmi632_gpio5", "pmi632_gpio6",
					"pmi632_gpio7", "pmi632_gpio8";
			gpio-controller;
			#gpio-cells = <2>;
		};

		pmi632_charger: qcom,qpnp-smb5 {
			compatible = "qcom,qpnp-smb5";
			#address-cells = <1>;
			#size-cells = <1>;
			#cooling-cells = <2>;

			qcom,pmic-revid = <&pmi632_revid>;
			io-channels = <&pmi632_vadc ADC_USB_IN_V_16>,
				      <&pmi632_vadc ADC_USB_IN_I>,
				      <&pmi632_vadc ADC_CHG_TEMP>,
				      <&pmi632_vadc ADC_DIE_TEMP>;
			io-channel-names = "usb_in_voltage",
					   "usb_in_current",
					   "chg_temp",
					   "die_temp";

			qcom,chgr@1000 {
				reg = <0x1000 0x100>;
				interrupts =
					<0x2 0x10 0x0 IRQ_TYPE_EDGE_RISING>,
					<0x2 0x10 0x1 IRQ_TYPE_EDGE_RISING>,
					<0x2 0x10 0x2 IRQ_TYPE_EDGE_RISING>,
					<0x2 0x10 0x3 IRQ_TYPE_EDGE_RISING>,
					<0x2 0x10 0x4 IRQ_TYPE_EDGE_RISING>,
					<0x2 0x10 0x5 IRQ_TYPE_EDGE_RISING>,
					<0x2 0x10 0x6 IRQ_TYPE_EDGE_RISING>,
					<0x2 0x10 0x7 IRQ_TYPE_EDGE_RISING>;

				interrupt-names = "chgr-error",
						  "chg-state-change",
						  "step-chg-state-change",
						  "step-chg-soc-update-fail",
						  "step-chg-soc-update-req",
						  "fg-fvcal-qualified",
						  "vph-alarm",
						  "vph-drop-prechg";
			};

			qcom,dcdc@1100 {
				reg = <0x1100 0x100>;
				interrupts =
					<0x2 0x11 0x0 IRQ_TYPE_EDGE_RISING>,
					<0x2 0x11 0x1 IRQ_TYPE_EDGE_RISING>,
					<0x2 0x11 0x2 IRQ_TYPE_EDGE_RISING>,
					<0x2 0x11 0x3 IRQ_TYPE_EDGE_BOTH>,
					<0x2 0x11 0x4 IRQ_TYPE_EDGE_BOTH>,
					<0x2 0x11 0x5 IRQ_TYPE_EDGE_BOTH>,
					<0x2 0x11 0x6 IRQ_TYPE_EDGE_RISING>,
					<0x2 0x11 0x7 IRQ_TYPE_EDGE_BOTH>;

				interrupt-names = "otg-fail",
						  "otg-oc-disable-sw",
						  "otg-oc-hiccup",
						  "bsm-active",
						  "high-duty-cycle",
						  "input-current-limiting",
						  "concurrent-mode-disable",
						  "switcher-power-ok";
			};

			qcom,batif@1200 {
				reg = <0x1200 0x100>;
				interrupts =
					<0x2 0x12 0x0 IRQ_TYPE_EDGE_RISING>,
					<0x2 0x12 0x1 IRQ_TYPE_EDGE_RISING>,
					<0x2 0x12 0x2 IRQ_TYPE_EDGE_BOTH>,
					<0x2 0x12 0x3 IRQ_TYPE_EDGE_BOTH>,
					<0x2 0x12 0x4 IRQ_TYPE_EDGE_BOTH>,
					<0x2 0x12 0x5 IRQ_TYPE_EDGE_BOTH>,
					<0x2 0x12 0x6 IRQ_TYPE_EDGE_BOTH>,
					<0x2 0x12 0x7 IRQ_TYPE_EDGE_BOTH>;

				interrupt-names = "bat-temp",
						  "all-chnl-conv-done",
						  "bat-ov",
						  "bat-low",
						  "bat-therm-or-id-missing",
						  "bat-terminal-missing",
						  "buck-oc",
						  "vph-ov";
			};

			qcom,usb@1300 {
				reg = <0x1300 0x100>;
				interrupts =
					<0x2 0x13 0x0 IRQ_TYPE_EDGE_BOTH>,
					<0x2 0x13 0x1 IRQ_TYPE_EDGE_BOTH>,
					<0x2 0x13 0x2 IRQ_TYPE_EDGE_RISING>,
					<0x2 0x13 0x3 IRQ_TYPE_EDGE_BOTH>,
					<0x2 0x13 0x4 IRQ_TYPE_EDGE_BOTH>,
					<0x2 0x13 0x5 IRQ_TYPE_EDGE_BOTH>,
					<0x2 0x13 0x6 IRQ_TYPE_EDGE_RISING>,
					<0x2 0x13 0x7 IRQ_TYPE_EDGE_RISING>;

				interrupt-names = "usbin-collapse",
						  "usbin-vashdn",
						  "usbin-uv",
						  "usbin-ov",
						  "usbin-plugin",
						  "usbin-revi-change",
						  "usbin-src-change",
						  "usbin-icl-change";
			};

			qcom,typec@1500 {
				reg = <0x1500 0x100>;
				interrupts =
					<0x2 0x15 0x0 IRQ_TYPE_EDGE_BOTH>,
					<0x2 0x15 0x1 IRQ_TYPE_EDGE_BOTH>,
					<0x2 0x15 0x2 IRQ_TYPE_EDGE_RISING>,
					<0x2 0x15 0x3 IRQ_TYPE_EDGE_RISING>,
					<0x2 0x15 0x4 IRQ_TYPE_EDGE_BOTH>,
					<0x2 0x15 0x5 IRQ_TYPE_EDGE_RISING>,
					<0x2 0x15 0x6 IRQ_TYPE_EDGE_RISING>,
					<0x2 0x15 0x7 IRQ_TYPE_EDGE_RISING>;

				interrupt-names = "typec-or-rid-detect-change",
						  "typec-vpd-detect",
						  "typec-cc-state-change",
						  "typec-vconn-oc",
						  "typec-vbus-change",
						  "typec-attach-detach",
						  "typec-legacy-cable-detect",
						  "typec-try-snk-src-detect";
			};

			qcom,misc@1600 {
				reg = <0x1600 0x100>;
				interrupts =
					<0x2 0x16 0x0 IRQ_TYPE_EDGE_RISING>,
					<0x2 0x16 0x1 IRQ_TYPE_EDGE_RISING>,
					<0x2 0x16 0x2 IRQ_TYPE_EDGE_RISING>,
					<0x2 0x16 0x3 IRQ_TYPE_EDGE_RISING>,
					<0x2 0x16 0x4 IRQ_TYPE_EDGE_BOTH>,
					<0x2 0x16 0x5 IRQ_TYPE_EDGE_RISING>,
					<0x2 0x16 0x6 IRQ_TYPE_EDGE_RISING>,
					<0x2 0x16 0x7 IRQ_TYPE_EDGE_RISING>;

				interrupt-names = "wdog-snarl",
						  "wdog-bark",
						  "aicl-fail",
						  "aicl-done",
						  "smb-en",
						  "imp-trigger",
						  "temp-change",
						  "temp-change-smb";
			};

			qcom,schgm-flash@a600 {
				reg = <0xa600 0x100>;
				interrupts =
					<0x2 0xa6 0x2 IRQ_TYPE_EDGE_RISING>,
					<0x2 0xa6 0x5 IRQ_TYPE_EDGE_RISING>,
					<0x2 0xa6 0x6 IRQ_TYPE_EDGE_RISING>,
					<0x2 0xa6 0x7 IRQ_TYPE_EDGE_BOTH>;

				interrupt-names = "flash-state-change",
						"ilim1-s1",
						"ilim2-s2",
						"vreg-ok";
			};
		};

		pmi632_qg: qpnp,qg {
			compatible = "qcom,qpnp-qg";
			#address-cells = <1>;
			#size-cells = <1>;

			qcom,pmic-revid = <&pmi632_revid>;
			io-channels = <&pmi632_vadc ADC_BAT_THERM_PU2>,
				      <&pmi632_vadc ADC_BAT_ID_PU2>;
			io-channel-names = "batt-therm",
					   "batt-id";

			qcom,qgauge@4800 {
				status = "okay";
				reg = <0x4800 0x100>;
				interrupts =
					<0x2 0x48 0x0 IRQ_TYPE_EDGE_BOTH>,
					<0x2 0x48 0x1 IRQ_TYPE_EDGE_BOTH>,
					<0x2 0x48 0x2 IRQ_TYPE_EDGE_RISING>,
					<0x2 0x48 0x3 IRQ_TYPE_EDGE_RISING>,
					<0x2 0x48 0x4 IRQ_TYPE_EDGE_RISING>;
				interrupt-names = "qg-batt-missing",
						  "qg-vbat-low",
						  "qg-vbat-empty",
						  "qg-fifo-done",
						  "qg-good-ocv";
			};

			qcom,qg-sdam@b100 {
				status = "okay";
				reg = <0xb100 0x100>;
			};
		};

		pmi632_pbs_client3: qcom,pbs@7400 {
			compatible = "qcom,qpnp-pbs";
			reg = <0x7400 0x100>;
		};

		pmi632_sdam7: qcom,sdam@b600 {
			compatible = "qcom,spmi-sdam";
			reg = <0xb600 0x100>;
		};

		bcl_sensor: bcl@3d00 {
			compatible = "qcom,bcl-v5";
			reg = <0x3d00 0x100>;
			interrupts = <0x2 0x3d 0x0 IRQ_TYPE_NONE>,
					<0x2 0x3d 0x1 IRQ_TYPE_NONE>,
<<<<<<< HEAD
					<0x2 0x3d 0x0 IRQ_TYPE_NONE>,
					<0x2 0x3d 0x1 IRQ_TYPE_NONE>,
					<0x2 0x3d 0x2 IRQ_TYPE_NONE>;
			interrupt-names = "bcl-ibat-lvl0",
						"bcl-ibat-lvl1",
						"bcl-vbat-lvl0",
						"bcl-vbat-lvl1",
						"bcl-vbat-lvl2";
=======
					<0x2 0x3d 0x2 IRQ_TYPE_NONE>;
			interrupt-names = "bcl-lvl0",
						"bcl-lvl1",
						"bcl-lvl2";
>>>>>>> 824a5636
			qcom,ibat-use-qg-adc-5a;
			#thermal-sensor-cells = <1>;
		};

		bcl_soc: bcl-soc {
			compatible = "qcom,msm-bcl-soc";
			#thermal-sensor-cells = <0>;
		};
	};

	pmi632_3: qcom,pmi632@3 {
		compatible ="qcom,spmi-pmic";
		reg = <0x3 SPMI_USID>;
		#address-cells = <1>;
		#size-cells = <1>;

		pmi632_vib: qcom,vibrator@5700 {
			compatible = "qcom,qpnp-vibrator-ldo";
			reg = <0x5700 0x100>;
			qcom,vib-ldo-volt-uv = <3000000>;
			qcom,disable-overdrive;
		};

		pmi632_pwm: qcom,pwms@b300 {
			compatible = "qcom,pwm-lpg";
			reg = <0xb300 0x500>;
			reg-names = "lpg-base";
			#pwm-cells = <2>;
			qcom,num-lpg-channels = <5>;
			nvmem-names = "ppg_sdam";
			nvmem = <&pmi632_sdam7>;
			qcom,pbs-client = <&pmi632_pbs_client3>;
			qcom,lut-sdam-base = <0x80>;
			qcom,lut-patterns = <0 0 0 14 28 42 56 70 84 100
						100 84 70 56 42 28 14 0 0 0>;
			lpg@1 {
				qcom,lpg-chan-id = <1>;
				qcom,ramp-step-ms = <200>;
				qcom,ramp-low-index = <0>;
				qcom,ramp-high-index = <19>;
				qcom,ramp-pattern-repeat;
				qcom,lpg-sdam-base = <0x48>;
			};
			lpg@2 {
				qcom,lpg-chan-id = <2>;
				qcom,ramp-step-ms = <200>;
				qcom,ramp-low-index = <0>;
				qcom,ramp-high-index = <19>;
				qcom,ramp-pattern-repeat;
				qcom,lpg-sdam-base = <0x56>;
			};
			lpg@3 {
				qcom,lpg-chan-id = <3>;
				qcom,ramp-step-ms = <200>;
				qcom,ramp-low-index = <0>;
				qcom,ramp-high-index = <19>;
				qcom,ramp-pattern-repeat;
				qcom,lpg-sdam-base = <0x64>;
			};
		};

		pmi632_rgb: qcom,leds@d000 {
			compatible = "qcom,tri-led";
			reg = <0xd000 0x100>;
			red {
				label = "red";
				pwms = <&pmi632_pwm 0 1000000>;
				led-sources = <0>;
				linux,default-trigger = "timer";
			};
			green {
				label = "green";
				pwms = <&pmi632_pwm 1 1000000>;
				led-sources = <1>;
				linux,default-trigger = "timer";
			};
			blue {
				label = "blue";
				pwms = <&pmi632_pwm 2 1000000>;
				led-sources = <2>;
				linux,default-trigger = "timer";
			};
		};

		pmi632_lcdb: qpnp-lcdb@ec00 {
			compatible = "qcom,qpnp-lcdb-regulator";
			#address-cells = <1>;
			#size-cells = <1>;
			reg = <0xec00 0x100>;
			interrupts = <0x3 0xec 0x1 IRQ_TYPE_EDGE_RISING>;
			interrupt-names = "sc-irq";

			qcom,pmic-revid = <&pmi632_revid>;
			qcom,voltage-step-ramp;

			lcdb_ldo_vreg: ldo {
				label = "ldo";
				regulator-name = "lcdb_ldo";
				regulator-min-microvolt = <4000000>;
				regulator-max-microvolt = <6000000>;
			};

			lcdb_ncp_vreg: ncp {
				label = "ncp";
				regulator-name = "lcdb_ncp";
				regulator-min-microvolt = <4000000>;
				regulator-max-microvolt = <6000000>;
			};

			lcdb_bst_vreg: bst {
				label = "bst";
				regulator-name = "lcdb_bst";
				regulator-min-microvolt = <4700000>;
				regulator-max-microvolt = <6275000>;
			};
		};

		flash_led: qcom,leds@d300 {
			compatible = "qcom,qpnp-flash-led-v2";
			status = "okay";
			reg = <0xd300 0x100>;
			label = "flash";
			interrupts = <0x3 0xd3 0x0 IRQ_TYPE_EDGE_RISING>,
				     <0x3 0xd3 0x3 IRQ_TYPE_EDGE_RISING>,
				     <0x3 0xd3 0x4 IRQ_TYPE_EDGE_RISING>;
			interrupt-names = "led-fault-irq",
					  "all-ramp-down-done-irq",
					  "all-ramp-up-done-irq";
			qcom,short-circuit-det;
			qcom,open-circuit-det;
			qcom,vph-droop-det;
			qcom,thermal-derate-en;
			qcom,thermal-derate-current = <200 500 1000>;
			qcom,isc-delay = <192>;
			qcom,pmic-revid = <&pmi632_revid>;

			pmi632_flash0: qcom,flash_0 {
				label = "flash";
				qcom,led-name = "led:flash_0";
				qcom,max-current = <1500>;
				qcom,default-led-trigger = "flash0_trigger";
				qcom,id = <0>;
				qcom,current-ma = <1000>;
				qcom,duration-ms = <1280>;
				qcom,ires-ua = <12500>;
				qcom,hdrm-voltage-mv = <400>;
				qcom,hdrm-vol-hi-lo-win-mv = <100>;
			};

			pmi632_flash1: qcom,flash_1 {
				label = "flash";
				qcom,led-name = "led:flash_1";
				qcom,max-current = <1500>;
				qcom,default-led-trigger = "flash1_trigger";
				qcom,id = <1>;
				qcom,current-ma = <1000>;
				qcom,duration-ms = <1280>;
				qcom,ires-ua = <12500>;
				qcom,hdrm-voltage-mv = <400>;
				qcom,hdrm-vol-hi-lo-win-mv = <100>;
			};

			pmi632_torch0: qcom,torch_0 {
				label = "torch";
				qcom,led-name = "led:torch_0";
				qcom,max-current = <500>;
				qcom,default-led-trigger = "torch0_trigger";
				qcom,id = <0>;
				qcom,current-ma = <300>;
				qcom,ires-ua = <12500>;
				qcom,hdrm-voltage-mv = <400>;
				qcom,hdrm-vol-hi-lo-win-mv = <100>;
			};

			pmi632_torch1: qcom,torch_1 {
				label = "torch";
				qcom,led-name = "led:torch_1";
				qcom,max-current = <500>;
				qcom,default-led-trigger = "torch1_trigger";
				qcom,id = <1>;
				qcom,current-ma = <300>;
				qcom,ires-ua = <12500>;
				qcom,hdrm-voltage-mv = <400>;
				qcom,hdrm-vol-hi-lo-win-mv = <100>;
			};

			pmi632_switch0: qcom,led_switch_0 {
				label = "switch";
				qcom,led-name = "led:switch_0";
				qcom,led-mask = <3>;
				qcom,default-led-trigger = "switch0_trigger";
			};

			pmi632_switch1: qcom,led_switch_1 {
				label = "switch";
				qcom,led-name = "led:switch_1";
				qcom,led-mask = <2>;
				qcom,default-led-trigger = "switch1_trigger";
			};

		};

	};
};

&thermal_zones {
	pmi632_temp_alarm: pmi632-tz {
		polling-delay-passive = <0>;
		polling-delay = <0>;
		thermal-governor = "step_wise";
		thermal-sensors = <&pmi632_tz>;
		wake-capable-sensor;

		trips {
			pmi632_trip0: trip0 {
				temperature = <95000>;
				hysteresis = <0>;
				type = "passive";
			};
			pmi632_trip1: trip1 {
				temperature = <115000>;
				hysteresis = <0>;
				type = "passive";
			};
			trip2 {
				temperature = <145000>;
				hysteresis = <0>;
				type = "passive";
			};
		};
	};

	pmi632-ibat-lvl0 {
<<<<<<< HEAD
		polling-delay-passive = <100>;
=======
		polling-delay-passive = <0>;
>>>>>>> 824a5636
		polling-delay = <0>;
		thermal-governor = "step_wise";
		thermal-sensors = <&bcl_sensor 0>;
		wake-capable-sensor;

		trips {
			pmi632_ibat_lvl0: ibat-lvl0 {
				temperature = <4000>;
				hysteresis = <200>;
				type = "passive";
			};
		};
	};

	pmi632-ibat-lvl1 {
<<<<<<< HEAD
		polling-delay-passive = <100>;
=======
		polling-delay-passive = <0>;
>>>>>>> 824a5636
		polling-delay = <0>;
		thermal-governor = "step_wise";
		thermal-sensors = <&bcl_sensor 1>;
		wake-capable-sensor;

		trips {
			pmi632_ibat_lvl1: ibat-lvl1 {
				temperature = <4200>;
				hysteresis = <200>;
				type = "passive";
			};
		};
	};

	pmi632-vbat-lvl0 {
<<<<<<< HEAD
		polling-delay-passive = <100>;
=======
		polling-delay-passive = <0>;
>>>>>>> 824a5636
		polling-delay = <0>;
		thermal-governor = "low_limits_cap";
		thermal-sensors = <&bcl_sensor 2>;
		wake-capable-sensor;
		tracks-low;

		trips {
			pmi632_vbat_lvl0: vbat-lvl0 {
				temperature = <3000>;
				hysteresis = <100>;
				type = "passive";
			};
		};
	};

	pmi632-vbat-lvl1 {
<<<<<<< HEAD
		polling-delay-passive = <100>;
=======
		polling-delay-passive = <0>;
>>>>>>> 824a5636
		polling-delay = <0>;
		thermal-governor = "low_limits_cap";
		thermal-sensors = <&bcl_sensor 3>;
		wake-capable-sensor;
		tracks-low;

		trips {
			pmi632_vbat_lvl1: vbat-lvl1 {
				temperature = <2800>;
				hysteresis = <100>;
				type = "passive";
			};
		};
	};

	pmi632-vbat-lvl2 {
<<<<<<< HEAD
		polling-delay-passive = <100>;
=======
		polling-delay-passive = <0>;
>>>>>>> 824a5636
		polling-delay = <0>;
		thermal-governor = "low_limits_cap";
		thermal-sensors = <&bcl_sensor 4>;
		wake-capable-sensor;
		tracks-low;

		trips {
			pmi632_vbat_lvl2: vbat-lvl1 {
				temperature = <2600>;
				hysteresis = <100>;
				type = "passive";
			};
		};
	};

<<<<<<< HEAD
=======
	pmi632-bcl-lvl0 {
		polling-delay-passive = <100>;
		polling-delay = <0>;
		thermal-governor = "step_wise";
		thermal-sensors = <&bcl_sensor 5>;
		wake-capable-sensor;

		trips {
			bcl_lvl0: bcl-lvl0 {
				temperature = <1>;
				hysteresis = <1>;
				type = "passive";
			};
		};
	};

	pmi632-bcl-lvl1 {
		polling-delay-passive = <100>;
		polling-delay = <0>;
		thermal-governor = "step_wise";
		thermal-sensors = <&bcl_sensor 6>;
		wake-capable-sensor;

		trips {
			bcl_lvl1: bcl-lvl1 {
				temperature = <1>;
				hysteresis = <1>;
				type = "passive";
			};
		};
	};

	pmi632-bcl-lvl2 {
		polling-delay-passive = <100>;
		polling-delay = <0>;
		thermal-governor = "step_wise";
		thermal-sensors = <&bcl_sensor 7>;
		wake-capable-sensor;

		trips {
			bcl_lvl2: bcl-lvl2 {
				temperature = <1>;
				hysteresis = <1>;
				type = "passive";
			};
		};
	};

>>>>>>> 824a5636
	soc {
		polling-delay-passive = <100>;
		polling-delay = <0>;
		thermal-governor = "low_limits_cap";
		thermal-sensors = <&bcl_soc>;
		wake-capable-sensor;
		tracks-low;

		trips {
			pmi632_low_soc: low-soc {
				temperature = <10>;
				hysteresis = <0>;
				type = "passive";
			};
		};
	};
};<|MERGE_RESOLUTION|>--- conflicted
+++ resolved
@@ -138,7 +138,6 @@
 				label = "v_i_int_vbat_vdata";
 				qcom,pre-scaling = <1 1>;
 			};
-<<<<<<< HEAD
 
 			v_i_parallel {
 				reg = <ADC_PARALLEL_ISENSE_VBAT_VDATA>;
@@ -148,17 +147,6 @@
 
 		};
 
-=======
-
-			v_i_parallel {
-				reg = <ADC_PARALLEL_ISENSE_VBAT_VDATA>;
-				label = "v_i_parallel_vbat_vdata";
-				qcom,pre-scaling = <1 1>;
-			};
-
-		};
-
->>>>>>> 824a5636
 		pmi632_adc_tm: adc_tm@3500 {
 			compatible = "qcom,adc-tm5";
 			reg = <0x3500 0x100>;
@@ -407,21 +395,10 @@
 			reg = <0x3d00 0x100>;
 			interrupts = <0x2 0x3d 0x0 IRQ_TYPE_NONE>,
 					<0x2 0x3d 0x1 IRQ_TYPE_NONE>,
-<<<<<<< HEAD
-					<0x2 0x3d 0x0 IRQ_TYPE_NONE>,
-					<0x2 0x3d 0x1 IRQ_TYPE_NONE>,
-					<0x2 0x3d 0x2 IRQ_TYPE_NONE>;
-			interrupt-names = "bcl-ibat-lvl0",
-						"bcl-ibat-lvl1",
-						"bcl-vbat-lvl0",
-						"bcl-vbat-lvl1",
-						"bcl-vbat-lvl2";
-=======
 					<0x2 0x3d 0x2 IRQ_TYPE_NONE>;
 			interrupt-names = "bcl-lvl0",
 						"bcl-lvl1",
 						"bcl-lvl2";
->>>>>>> 824a5636
 			qcom,ibat-use-qg-adc-5a;
 			#thermal-sensor-cells = <1>;
 		};
@@ -655,11 +632,7 @@
 	};
 
 	pmi632-ibat-lvl0 {
-<<<<<<< HEAD
-		polling-delay-passive = <100>;
-=======
 		polling-delay-passive = <0>;
->>>>>>> 824a5636
 		polling-delay = <0>;
 		thermal-governor = "step_wise";
 		thermal-sensors = <&bcl_sensor 0>;
@@ -675,11 +648,7 @@
 	};
 
 	pmi632-ibat-lvl1 {
-<<<<<<< HEAD
-		polling-delay-passive = <100>;
-=======
 		polling-delay-passive = <0>;
->>>>>>> 824a5636
 		polling-delay = <0>;
 		thermal-governor = "step_wise";
 		thermal-sensors = <&bcl_sensor 1>;
@@ -695,11 +664,7 @@
 	};
 
 	pmi632-vbat-lvl0 {
-<<<<<<< HEAD
-		polling-delay-passive = <100>;
-=======
 		polling-delay-passive = <0>;
->>>>>>> 824a5636
 		polling-delay = <0>;
 		thermal-governor = "low_limits_cap";
 		thermal-sensors = <&bcl_sensor 2>;
@@ -716,11 +681,7 @@
 	};
 
 	pmi632-vbat-lvl1 {
-<<<<<<< HEAD
-		polling-delay-passive = <100>;
-=======
 		polling-delay-passive = <0>;
->>>>>>> 824a5636
 		polling-delay = <0>;
 		thermal-governor = "low_limits_cap";
 		thermal-sensors = <&bcl_sensor 3>;
@@ -737,11 +698,7 @@
 	};
 
 	pmi632-vbat-lvl2 {
-<<<<<<< HEAD
-		polling-delay-passive = <100>;
-=======
 		polling-delay-passive = <0>;
->>>>>>> 824a5636
 		polling-delay = <0>;
 		thermal-governor = "low_limits_cap";
 		thermal-sensors = <&bcl_sensor 4>;
@@ -757,8 +714,6 @@
 		};
 	};
 
-<<<<<<< HEAD
-=======
 	pmi632-bcl-lvl0 {
 		polling-delay-passive = <100>;
 		polling-delay = <0>;
@@ -807,7 +762,6 @@
 		};
 	};
 
->>>>>>> 824a5636
 	soc {
 		polling-delay-passive = <100>;
 		polling-delay = <0>;
