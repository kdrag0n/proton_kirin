--- conflicted
+++ resolved
@@ -851,7 +851,6 @@
 	if (dma_mmap_from_dev_coherent(dev, vma, cpu_addr, size, &ret))
 		return ret;
 
-<<<<<<< HEAD
 	area = find_vm_area(cpu_addr);
 
 	if (area && area->pages)
@@ -859,14 +858,6 @@
 	else if (!is_vmalloc_addr(cpu_addr))
 		pfn = page_to_pfn(virt_to_page(cpu_addr));
 	else if (is_vmalloc_addr(cpu_addr))
-=======
-	if (!is_vmalloc_addr(cpu_addr)) {
-		unsigned long pfn = page_to_pfn(virt_to_page(cpu_addr));
-		return __swiotlb_mmap_pfn(vma, pfn, size);
-	}
-
-	if (attrs & DMA_ATTR_FORCE_CONTIGUOUS) {
->>>>>>> 48712f21
 		/*
 		 * DMA_ATTR_FORCE_CONTIGUOUS and atomic pool allocations are
 		 * always remapped, hence in the vmalloc space.
@@ -887,21 +878,12 @@
 	struct page *page = NULL;
 	struct vm_struct *area = find_vm_area(cpu_addr);
 
-<<<<<<< HEAD
 	if (area && area->pages)
 		return sg_alloc_table_from_pages(sgt, area->pages, count, 0,
 					size, GFP_KERNEL);
 	else if (!is_vmalloc_addr(cpu_addr))
 		page = virt_to_page(cpu_addr);
 	else if (is_vmalloc_addr(cpu_addr))
-=======
-	if (!is_vmalloc_addr(cpu_addr)) {
-		struct page *page = virt_to_page(cpu_addr);
-		return __swiotlb_get_sgtable_page(sgt, page, size);
-	}
-
-	if (attrs & DMA_ATTR_FORCE_CONTIGUOUS) {
->>>>>>> 48712f21
 		/*
 		 * DMA_ATTR_FORCE_CONTIGUOUS and atomic pool allocations
 		 * are always remapped, hence in the vmalloc space.
@@ -1254,6 +1236,9 @@
 	size_t array_size = count * sizeof(struct page *);
 	int i = 0;
 	bool is_coherent = is_dma_coherent(dev, attrs);
+	struct dma_iommu_mapping *mapping = dev->archdata.mapping;
+	unsigned int alloc_sizes = mapping->domain->pgsize_bitmap;
+	unsigned long order_mask;
 
 	if (array_size <= PAGE_SIZE)
 		pages = kzalloc(array_size, gfp);
@@ -1282,14 +1267,22 @@
 	 * IOMMU can map any pages, so himem can also be used here
 	 */
 	gfp |= __GFP_NOWARN | __GFP_HIGHMEM;
+	order_mask = alloc_sizes >> PAGE_SHIFT;
+	order_mask &= (2U << MAX_ORDER) - 1;
+	if (!order_mask)
+		goto error;
 
 	while (count) {
-		int j, order = __fls(count);
+		int j, order;
+
+		order_mask &= (2U << __fls(count)) - 1;
+		order = __fls(order_mask);
 
 		pages[i] = alloc_pages(order ? (gfp | __GFP_NORETRY) &
 					~__GFP_RECLAIM : gfp, order);
 		while (!pages[i] && order) {
-			order--;
+			order_mask &= ~(1U << order);
+			order = __fls(order_mask);
 			pages[i] = alloc_pages(order ? (gfp | __GFP_NORETRY) &
 					~__GFP_RECLAIM : gfp, order);
 		}
