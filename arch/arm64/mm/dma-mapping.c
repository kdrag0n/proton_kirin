/*
 * SWIOTLB-based DMA API implementation
 *
 * Copyright (C) 2012 ARM Ltd.
 * Author: Catalin Marinas <catalin.marinas@arm.com>
 *
 * This program is free software; you can redistribute it and/or modify
 * it under the terms of the GNU General Public License version 2 as
 * published by the Free Software Foundation.
 *
 * This program is distributed in the hope that it will be useful,
 * but WITHOUT ANY WARRANTY; without even the implied warranty of
 * MERCHANTABILITY or FITNESS FOR A PARTICULAR PURPOSE.  See the
 * GNU General Public License for more details.
 *
 * You should have received a copy of the GNU General Public License
 * along with this program.  If not, see <http://www.gnu.org/licenses/>.
 */

#include <linux/gfp.h>
#include <linux/acpi.h>
#include <linux/bootmem.h>
#include <linux/cache.h>
#include <linux/export.h>
#include <linux/slab.h>
#include <linux/genalloc.h>
#include <linux/dma-mapping.h>
#include <linux/dma-contiguous.h>
#include <linux/mm.h>
#include <linux/iommu.h>
#include <linux/vmalloc.h>
#include <linux/swiotlb.h>
#include <linux/pci.h>
#include <linux/io.h>

#include <asm/cacheflush.h>
#include <asm/tlbflush.h>
#include <asm/dma-iommu.h>
#include <linux/dma-mapping-fast.h>
#include <linux/msm_dma_iommu_mapping.h>
#include <linux/arm-smmu-errata.h>
#include <soc/qcom/secure_buffer.h>


static int swiotlb __ro_after_init;

static pgprot_t __get_dma_pgprot(unsigned long attrs, pgprot_t prot,
				 bool coherent)
{
	if (attrs & DMA_ATTR_STRONGLY_ORDERED)
		return pgprot_noncached(prot);
	else if (!coherent || (attrs & DMA_ATTR_WRITE_COMBINE))
		return pgprot_writecombine(prot);
	return prot;
}

static bool is_dma_coherent(struct device *dev, unsigned long attrs)
{

	if (attrs & DMA_ATTR_FORCE_COHERENT)
		return true;
	else if (attrs & DMA_ATTR_FORCE_NON_COHERENT)
		return false;
	else if (is_device_dma_coherent(dev))
		return true;
	else
		return false;
}
static struct gen_pool *atomic_pool __ro_after_init;

static struct gen_pool *atomic_pool;
#define NO_KERNEL_MAPPING_DUMMY 0x2222
#define DEFAULT_DMA_COHERENT_POOL_SIZE  SZ_256K
static size_t atomic_pool_size __initdata = DEFAULT_DMA_COHERENT_POOL_SIZE;

static int __init early_coherent_pool(char *p)
{
	atomic_pool_size = memparse(p, &p);
	return 0;
}
early_param("coherent_pool", early_coherent_pool);

static void *__alloc_from_pool(size_t size, struct page **ret_page, gfp_t flags)
{
	unsigned long val;
	void *ptr = NULL;

	if (!atomic_pool) {
		WARN(1, "coherent pool not initialised!\n");
		return NULL;
	}

	val = gen_pool_alloc(atomic_pool, size);
	if (val) {
		phys_addr_t phys = gen_pool_virt_to_phys(atomic_pool, val);

		*ret_page = phys_to_page(phys);
		ptr = (void *)val;
		memset(ptr, 0, size);
	}

	return ptr;
}

static bool __in_atomic_pool(void *start, size_t size)
{
	return addr_in_gen_pool(atomic_pool, (unsigned long)start, size);
}

static int __free_from_pool(void *start, size_t size)
{
	if (!__in_atomic_pool(start, size))
		return 0;

	gen_pool_free(atomic_pool, (unsigned long)start, size);

	return 1;
}

static int __dma_update_pte(pte_t *pte, pgtable_t token, unsigned long addr,
			    void *data)
{
	struct page *page = virt_to_page(addr);
	pgprot_t prot = *(pgprot_t *)data;

	set_pte(pte, mk_pte(page, prot));
	return 0;
}

static int __dma_clear_pte(pte_t *pte, pgtable_t token, unsigned long addr,
			    void *data)
{
	pte_clear(&init_mm, addr, pte);
	return 0;
}

static void __dma_remap(struct page *page, size_t size, pgprot_t prot,
			bool no_kernel_map)
{
	unsigned long start = (unsigned long) page_address(page);
	unsigned long end = start + size;
	int (*func)(pte_t *pte, pgtable_t token, unsigned long addr,
			    void *data);

	if (no_kernel_map)
		func = __dma_clear_pte;
	else
		func = __dma_update_pte;

	apply_to_page_range(&init_mm, start, size, func, &prot);
	/* ensure prot is applied before returning */
	mb();
	flush_tlb_kernel_range(start, end);
}

static void *__dma_alloc_coherent(struct device *dev, size_t size,
				  dma_addr_t *dma_handle, gfp_t flags,
				  unsigned long attrs)
{
	void *addr;

	if (IS_ENABLED(CONFIG_ZONE_DMA) &&
	    dev->coherent_dma_mask <= DMA_BIT_MASK(32))
		flags |= GFP_DMA;
	if (dev_get_cma_area(dev) && gfpflags_allow_blocking(flags)) {
		struct page *page;

		page = dma_alloc_from_contiguous(dev, size >> PAGE_SHIFT,
						 get_order(size), flags);
		if (!page)
			return NULL;

		*dma_handle = phys_to_dma(dev, page_to_phys(page));
		addr = page_address(page);
		memset(addr, 0, size);
	} else {
		addr = swiotlb_alloc_coherent(dev, size, dma_handle, flags);
	}

	if (addr && ((attrs & DMA_ATTR_NO_KERNEL_MAPPING) ||
			(attrs & DMA_ATTR_STRONGLY_ORDERED))) {
		/*
		 * flush the caches here because we can't later
		 */
		__dma_flush_area(addr, size);
		__dma_remap(virt_to_page(addr), size, __pgprot(0), true);
	}

	return addr;
}

static void __dma_free_coherent(struct device *dev, size_t size,
				void *vaddr, dma_addr_t dma_handle,
				unsigned long attrs)
{
	bool freed;
	phys_addr_t paddr = dma_to_phys(dev, dma_handle);

	size = PAGE_ALIGN(size);

	if ((attrs & DMA_ATTR_NO_KERNEL_MAPPING) ||
	    (attrs & DMA_ATTR_STRONGLY_ORDERED))
		__dma_remap(phys_to_page(paddr), size, PAGE_KERNEL, false);

	freed = dma_release_from_contiguous(dev,
					phys_to_page(paddr),
					size >> PAGE_SHIFT);
	if (!freed)
		swiotlb_free_coherent(dev, size, vaddr, dma_handle);
}

static void *__dma_alloc(struct device *dev, size_t size,
			 dma_addr_t *dma_handle, gfp_t flags,
			 unsigned long attrs)
{
	struct page *page;
	void *ptr, *coherent_ptr;
	bool coherent = is_dma_coherent(dev, attrs);
	pgprot_t prot = __get_dma_pgprot(attrs, PAGE_KERNEL, false);

	size = PAGE_ALIGN(size);

	if (!coherent && !gfpflags_allow_blocking(flags)) {
		struct page *page = NULL;
		void *addr = __alloc_from_pool(size, &page, flags);

		if (addr)
			*dma_handle = phys_to_dma(dev, page_to_phys(page));

		return addr;
	}

	ptr = __dma_alloc_coherent(dev, size, dma_handle, flags, attrs);
	if (!ptr)
		goto no_mem;

	/* no need for non-cacheable mapping if coherent */
	if (coherent)
		return ptr;

	if (attrs & DMA_ATTR_NO_KERNEL_MAPPING) {
		coherent_ptr = (void *)NO_KERNEL_MAPPING_DUMMY;
	} else {
		if (!(attrs & DMA_ATTR_STRONGLY_ORDERED))
			/* remove any dirty cache lines on the kernel alias */
			__dma_flush_area(ptr, size);

		/* create a coherent mapping */
		page = virt_to_page(ptr);
		coherent_ptr = dma_common_contiguous_remap(
					page, size, VM_USERMAP, prot,
					__builtin_return_address(0));
		if (!coherent_ptr)
			goto no_map;
	}
	return coherent_ptr;

no_map:
	__dma_free_coherent(dev, size, ptr, *dma_handle, attrs);
no_mem:
	return NULL;
}

static void __dma_free(struct device *dev, size_t size,
		       void *vaddr, dma_addr_t dma_handle,
		       unsigned long attrs)
{
	void *swiotlb_addr = phys_to_virt(dma_to_phys(dev, dma_handle));

	size = PAGE_ALIGN(size);

	if (!is_dma_coherent(dev, attrs)) {
		if (__free_from_pool(vaddr, size))
			return;
		if (!(attrs & DMA_ATTR_NO_KERNEL_MAPPING))
			vunmap(vaddr);
	}
	__dma_free_coherent(dev, size, swiotlb_addr, dma_handle, attrs);
}

static dma_addr_t __swiotlb_map_page(struct device *dev, struct page *page,
				     unsigned long offset, size_t size,
				     enum dma_data_direction dir,
				     unsigned long attrs)
{
	dma_addr_t dev_addr;

	dev_addr = swiotlb_map_page(dev, page, offset, size, dir, attrs);
	if (!is_dma_coherent(dev, attrs) &&
	    (attrs & DMA_ATTR_SKIP_CPU_SYNC) == 0)
		__dma_map_area(phys_to_virt(dma_to_phys(dev, dev_addr)), size, dir);

	return dev_addr;
}


static void __swiotlb_unmap_page(struct device *dev, dma_addr_t dev_addr,
				 size_t size, enum dma_data_direction dir,
				 unsigned long attrs)
{
	if (!is_dma_coherent(dev, attrs) &&
	    (attrs & DMA_ATTR_SKIP_CPU_SYNC) == 0)
		__dma_unmap_area(phys_to_virt(dma_to_phys(dev, dev_addr)), size, dir);
	swiotlb_unmap_page(dev, dev_addr, size, dir, attrs);
}

static int __swiotlb_map_sg_attrs(struct device *dev, struct scatterlist *sgl,
				  int nelems, enum dma_data_direction dir,
				  unsigned long attrs)
{
	struct scatterlist *sg;
	int i, ret;

	ret = swiotlb_map_sg_attrs(dev, sgl, nelems, dir, attrs);
	if (!is_dma_coherent(dev, attrs) &&
	    (attrs & DMA_ATTR_SKIP_CPU_SYNC) == 0)
		for_each_sg(sgl, sg, ret, i)
			__dma_map_area(phys_to_virt(dma_to_phys(dev, sg->dma_address)),
				       sg->length, dir);

	return ret;
}

static void __swiotlb_unmap_sg_attrs(struct device *dev,
				     struct scatterlist *sgl, int nelems,
				     enum dma_data_direction dir,
				     unsigned long attrs)
{
	struct scatterlist *sg;
	int i;

	if (!is_dma_coherent(dev, attrs) &&
	    (attrs & DMA_ATTR_SKIP_CPU_SYNC) == 0)
		for_each_sg(sgl, sg, nelems, i)
			__dma_unmap_area(phys_to_virt(dma_to_phys(dev, sg->dma_address)),
					 sg->length, dir);
	swiotlb_unmap_sg_attrs(dev, sgl, nelems, dir, attrs);
}

static void __swiotlb_sync_single_for_cpu(struct device *dev,
					  dma_addr_t dev_addr, size_t size,
					  enum dma_data_direction dir)
{
	if (!is_device_dma_coherent(dev))
		__dma_unmap_area(phys_to_virt(dma_to_phys(dev, dev_addr)), size, dir);
	swiotlb_sync_single_for_cpu(dev, dev_addr, size, dir);
}

static void __swiotlb_sync_single_for_device(struct device *dev,
					     dma_addr_t dev_addr, size_t size,
					     enum dma_data_direction dir)
{
	swiotlb_sync_single_for_device(dev, dev_addr, size, dir);
	if (!is_device_dma_coherent(dev))
		__dma_map_area(phys_to_virt(dma_to_phys(dev, dev_addr)), size, dir);
}

static void __swiotlb_sync_sg_for_cpu(struct device *dev,
				      struct scatterlist *sgl, int nelems,
				      enum dma_data_direction dir)
{
	struct scatterlist *sg;
	int i;

	if (!is_device_dma_coherent(dev))
		for_each_sg(sgl, sg, nelems, i)
			__dma_unmap_area(phys_to_virt(dma_to_phys(dev, sg->dma_address)),
					 sg->length, dir);
	swiotlb_sync_sg_for_cpu(dev, sgl, nelems, dir);
}

static void __swiotlb_sync_sg_for_device(struct device *dev,
					 struct scatterlist *sgl, int nelems,
					 enum dma_data_direction dir)
{
	struct scatterlist *sg;
	int i;

	swiotlb_sync_sg_for_device(dev, sgl, nelems, dir);
	if (!is_device_dma_coherent(dev))
		for_each_sg(sgl, sg, nelems, i)
			__dma_map_area(phys_to_virt(dma_to_phys(dev, sg->dma_address)),
				       sg->length, dir);
}

static int __swiotlb_mmap_pfn(struct vm_area_struct *vma,
			      unsigned long pfn, size_t size)
{
	int ret = -ENXIO;
	unsigned long nr_vma_pages = (vma->vm_end - vma->vm_start) >>
					PAGE_SHIFT;
	unsigned long nr_pages = PAGE_ALIGN(size) >> PAGE_SHIFT;
	unsigned long off = vma->vm_pgoff;

	if (off < nr_pages && nr_vma_pages <= (nr_pages - off)) {
		ret = remap_pfn_range(vma, vma->vm_start,
				pfn + off,
				vma->vm_end - vma->vm_start,
				vma->vm_page_prot);
	}

	return ret;
}

static int __swiotlb_mmap(struct device *dev,
			  struct vm_area_struct *vma,
			  void *cpu_addr, dma_addr_t dma_addr, size_t size,
			  unsigned long attrs)
{
	int ret = -ENXIO;
	unsigned long pfn = dma_to_phys(dev, dma_addr) >> PAGE_SHIFT;

	vma->vm_page_prot = __get_dma_pgprot(attrs, vma->vm_page_prot,
			is_dma_coherent(dev, attrs));

	if (dma_mmap_from_dev_coherent(dev, vma, cpu_addr, size, &ret))
		return ret;

	return __swiotlb_mmap_pfn(vma, pfn, size);
}

static int __swiotlb_get_sgtable_page(struct sg_table *sgt,
				      struct page *page, size_t size)
{
	int ret = sg_alloc_table(sgt, 1, GFP_KERNEL);

	if (!ret)
		sg_set_page(sgt->sgl, page, PAGE_ALIGN(size), 0);

	return ret;
}

static int __swiotlb_get_sgtable(struct device *dev, struct sg_table *sgt,
				 void *cpu_addr, dma_addr_t handle, size_t size,
				 unsigned long attrs)
{
	struct page *page = phys_to_page(dma_to_phys(dev, handle));

	return __swiotlb_get_sgtable_page(sgt, page, size);
}

static int __swiotlb_dma_supported(struct device *hwdev, u64 mask)
{
	if (swiotlb)
		return swiotlb_dma_supported(hwdev, mask);
	return 1;
}

static void *arm64_dma_remap(struct device *dev, void *cpu_addr,
			dma_addr_t handle, size_t size,
			unsigned long attrs)
{
	struct page *page = phys_to_page(dma_to_phys(dev, handle));
	bool coherent = is_device_dma_coherent(dev);
	pgprot_t prot = __get_dma_pgprot(attrs, PAGE_KERNEL, coherent);
	unsigned long offset = handle & ~PAGE_MASK;
	struct vm_struct *area;
	unsigned long addr;

	size = PAGE_ALIGN(size + offset);

	/*
	 * DMA allocation can be mapped to user space, so lets
	 * set VM_USERMAP flags too.
	 */
	area = get_vm_area(size, VM_USERMAP);
	if (!area)
		return NULL;

	addr = (unsigned long)area->addr;
	area->phys_addr = __pfn_to_phys(page_to_pfn(page));

	if (ioremap_page_range(addr, addr + size, area->phys_addr, prot)) {
		vunmap((void *)addr);
		return NULL;
	}
	return (void *)addr + offset;
}

static void arm64_dma_unremap(struct device *dev, void *remapped_addr,
				size_t size)
{
	struct vm_struct *area;

	size = PAGE_ALIGN(size);
	remapped_addr = (void *)((unsigned long)remapped_addr & PAGE_MASK);

	area = find_vm_area(remapped_addr);
	if (!area) {
		WARN(1, "trying to free invalid coherent area: %p\n",
			remapped_addr);
		return;
	}
	vunmap(remapped_addr);
	flush_tlb_kernel_range((unsigned long)remapped_addr,
			(unsigned long)(remapped_addr + size));
}

static int __swiotlb_dma_mapping_error(struct device *hwdev, dma_addr_t addr)
{
	if (swiotlb)
		return swiotlb_dma_mapping_error(hwdev, addr);
	return 0;
}

static const struct dma_map_ops swiotlb_dma_ops = {
	.alloc = __dma_alloc,
	.free = __dma_free,
	.mmap = __swiotlb_mmap,
	.get_sgtable = __swiotlb_get_sgtable,
	.map_page = __swiotlb_map_page,
	.unmap_page = __swiotlb_unmap_page,
	.map_sg = __swiotlb_map_sg_attrs,
	.unmap_sg = __swiotlb_unmap_sg_attrs,
	.sync_single_for_cpu = __swiotlb_sync_single_for_cpu,
	.sync_single_for_device = __swiotlb_sync_single_for_device,
	.sync_sg_for_cpu = __swiotlb_sync_sg_for_cpu,
	.sync_sg_for_device = __swiotlb_sync_sg_for_device,
	.dma_supported = __swiotlb_dma_supported,
	.mapping_error = __swiotlb_dma_mapping_error,
	.remap = arm64_dma_remap,
	.unremap = arm64_dma_unremap,
};

static int __init atomic_pool_init(void)
{
	pgprot_t prot = __pgprot(PROT_NORMAL_NC);
	unsigned long nr_pages = atomic_pool_size >> PAGE_SHIFT;
	struct page *page;
	void *addr;
	unsigned int pool_size_order = get_order(atomic_pool_size);

	if (dev_get_cma_area(NULL))
		page = dma_alloc_from_contiguous(NULL, nr_pages,
						 pool_size_order, GFP_KERNEL);
	else
		page = alloc_pages(GFP_DMA, pool_size_order);

	if (page) {
		int ret;
		void *page_addr = page_address(page);

		memset(page_addr, 0, atomic_pool_size);
		__dma_flush_area(page_addr, atomic_pool_size);

		atomic_pool = gen_pool_create(PAGE_SHIFT, -1);
		if (!atomic_pool)
			goto free_page;

		addr = dma_common_contiguous_remap(page, atomic_pool_size,
					VM_USERMAP, prot, atomic_pool_init);

		if (!addr)
			goto destroy_genpool;

		ret = gen_pool_add_virt(atomic_pool, (unsigned long)addr,
					page_to_phys(page),
					atomic_pool_size, -1);
		if (ret)
			goto remove_mapping;

		gen_pool_set_algo(atomic_pool,
				  gen_pool_first_fit_order_align,
				  NULL);

		pr_info("DMA: preallocated %zu KiB pool for atomic allocations\n",
			atomic_pool_size / 1024);
		return 0;
	}
	goto out;

remove_mapping:
	dma_common_free_remap(addr, atomic_pool_size, VM_USERMAP, false);
destroy_genpool:
	gen_pool_destroy(atomic_pool);
	atomic_pool = NULL;
free_page:
	if (!dma_release_from_contiguous(NULL, page, nr_pages))
		__free_pages(page, pool_size_order);
out:
	pr_err("DMA: failed to allocate %zu KiB pool for atomic coherent allocation\n",
		atomic_pool_size / 1024);
	return -ENOMEM;
}

/********************************************
 * The following APIs are for dummy DMA ops *
 ********************************************/

static void *__dummy_alloc(struct device *dev, size_t size,
			   dma_addr_t *dma_handle, gfp_t flags,
			   unsigned long attrs)
{
	WARN(1, "dma alloc failure, device may be missing a call to arch_setup_dma_ops");
	return NULL;
}

static void __dummy_free(struct device *dev, size_t size,
			 void *vaddr, dma_addr_t dma_handle,
			 unsigned long attrs)
{
}

static int __dummy_mmap(struct device *dev,
			struct vm_area_struct *vma,
			void *cpu_addr, dma_addr_t dma_addr, size_t size,
			unsigned long attrs)
{
	return -ENXIO;
}

static dma_addr_t __dummy_map_page(struct device *dev, struct page *page,
				   unsigned long offset, size_t size,
				   enum dma_data_direction dir,
				   unsigned long attrs)
{
	return 0;
}

static void __dummy_unmap_page(struct device *dev, dma_addr_t dev_addr,
			       size_t size, enum dma_data_direction dir,
			       unsigned long attrs)
{
}

static int __dummy_map_sg(struct device *dev, struct scatterlist *sgl,
			  int nelems, enum dma_data_direction dir,
			  unsigned long attrs)
{
	return 0;
}

static void __dummy_unmap_sg(struct device *dev,
			     struct scatterlist *sgl, int nelems,
			     enum dma_data_direction dir,
			     unsigned long attrs)
{
}

static void __dummy_sync_single(struct device *dev,
				dma_addr_t dev_addr, size_t size,
				enum dma_data_direction dir)
{
}

static void __dummy_sync_sg(struct device *dev,
			    struct scatterlist *sgl, int nelems,
			    enum dma_data_direction dir)
{
}

static int __dummy_mapping_error(struct device *hwdev, dma_addr_t dma_addr)
{
	return 1;
}

static int __dummy_dma_supported(struct device *hwdev, u64 mask)
{
	return 0;
}

const struct dma_map_ops dummy_dma_ops = {
	.alloc                  = __dummy_alloc,
	.free                   = __dummy_free,
	.mmap                   = __dummy_mmap,
	.map_page               = __dummy_map_page,
	.unmap_page             = __dummy_unmap_page,
	.map_sg                 = __dummy_map_sg,
	.unmap_sg               = __dummy_unmap_sg,
	.sync_single_for_cpu    = __dummy_sync_single,
	.sync_single_for_device = __dummy_sync_single,
	.sync_sg_for_cpu        = __dummy_sync_sg,
	.sync_sg_for_device     = __dummy_sync_sg,
	.mapping_error          = __dummy_mapping_error,
	.dma_supported          = __dummy_dma_supported,
};
EXPORT_SYMBOL(dummy_dma_ops);

static int __init arm64_dma_init(void)
{
	if (swiotlb_force == SWIOTLB_FORCE ||
	    max_pfn > (arm64_dma_phys_limit >> PAGE_SHIFT))
		swiotlb = 1;

	return atomic_pool_init();
}
arch_initcall(arm64_dma_init);

#define PREALLOC_DMA_DEBUG_ENTRIES	4096

static int __init dma_debug_do_init(void)
{
	dma_debug_init(PREALLOC_DMA_DEBUG_ENTRIES);
	return 0;
}
fs_initcall(dma_debug_do_init);


#ifdef CONFIG_IOMMU_DMA
#include <linux/dma-iommu.h>
#include <linux/platform_device.h>
#include <linux/amba/bus.h>

/* Thankfully, all cache ops are by VA so we can ignore phys here */
static void flush_page(struct device *dev, const void *virt, phys_addr_t phys)
{
	__dma_flush_area(virt, PAGE_SIZE);
}

static struct page **__atomic_get_pages(void *addr);
static struct page **__iommu_get_pages(void *cpu_addr, unsigned long attrs);

static void *__iommu_alloc_attrs(struct device *dev, size_t size,
				 dma_addr_t *handle, gfp_t gfp,
				 unsigned long attrs)
{
	bool coherent = is_dma_coherent(dev, attrs);
	int ioprot = dma_info_to_prot(DMA_BIDIRECTIONAL, coherent, attrs);
	size_t iosize = size;
	void *addr;

	if (WARN(!dev, "cannot create IOMMU mapping for unknown device\n"))
		return NULL;

	size = PAGE_ALIGN(size);

	/*
	 * Some drivers rely on this, and we probably don't want the
	 * possibility of stale kernel data being read by devices anyway.
	 */
	if (!(attrs & DMA_ATTR_SKIP_ZEROING))
		gfp |= __GFP_ZERO;

	if (!gfpflags_allow_blocking(gfp)) {
		struct page *page;
		/*
		 * In atomic context we can't remap anything, so we'll only
		 * get the virtually contiguous buffer we need by way of a
		 * physically contiguous allocation.
		 */
		if (coherent) {
			page = alloc_pages(gfp, get_order(size));
			addr = page ? page_address(page) : NULL;
		} else {
			addr = __alloc_from_pool(size, &page, gfp);
		}
		if (!addr)
			return NULL;

		*handle = iommu_dma_map_page(dev, page, 0, iosize, ioprot);
		if (iommu_dma_mapping_error(dev, *handle)) {
			if (coherent)
				__free_pages(page, get_order(size));
			else
				__free_from_pool(addr, size);
			addr = NULL;
		}
	} else if (attrs & DMA_ATTR_FORCE_CONTIGUOUS) {
		pgprot_t prot = __get_dma_pgprot(attrs, PAGE_KERNEL, coherent);
		struct page *page;

		page = dma_alloc_from_contiguous(dev, size >> PAGE_SHIFT,
						 get_order(size), gfp);
		if (!page)
			return NULL;

		*handle = iommu_dma_map_page(dev, page, 0, iosize, ioprot);
		if (iommu_dma_mapping_error(dev, *handle)) {
			dma_release_from_contiguous(dev, page,
						    size >> PAGE_SHIFT);
			return NULL;
		}
		addr = dma_common_contiguous_remap(page, size, VM_USERMAP,
						   prot,
						   __builtin_return_address(0));
		if (addr) {
			if (!coherent)
				__dma_flush_area(page_to_virt(page), iosize);
			memset(addr, 0, size);
		} else {
			iommu_dma_unmap_page(dev, *handle, iosize, 0, attrs);
			dma_release_from_contiguous(dev, page,
						    size >> PAGE_SHIFT);
		}
	} else {
		pgprot_t prot = __get_dma_pgprot(attrs, PAGE_KERNEL, coherent);
		struct page **pages;

		pages = iommu_dma_alloc(dev, iosize, gfp, attrs, ioprot,
					handle, flush_page);
		if (!pages)
			return NULL;

		addr = dma_common_pages_remap(pages, size, VM_USERMAP, prot,
					      __builtin_return_address(0));
		if (!addr)
			iommu_dma_free(dev, pages, iosize, handle);
	}
	return addr;
}

static void __iommu_free_attrs(struct device *dev, size_t size, void *cpu_addr,
			       dma_addr_t handle, unsigned long attrs)
{
	size_t iosize = size;

	size = PAGE_ALIGN(size);
	/*
	 * @cpu_addr will be one of 4 things depending on how it was allocated:
	 * - A remapped array of pages for contiguous allocations.
	 * - A remapped array of pages from iommu_dma_alloc(), for all
	 *   non-atomic allocations.
	 * - A non-cacheable alias from the atomic pool, for atomic
	 *   allocations by non-coherent devices.
	 * - A normal lowmem address, for atomic allocations by
	 *   coherent devices.
	 * Hence how dodgy the below logic looks...
	 */
	if (__in_atomic_pool(cpu_addr, size)) {
		iommu_dma_unmap_page(dev, handle, iosize, 0, 0);
		__free_from_pool(cpu_addr, size);
	} else if (attrs & DMA_ATTR_FORCE_CONTIGUOUS) {
		struct page *page = vmalloc_to_page(cpu_addr);
		iommu_dma_unmap_page(dev, handle, iosize, 0, attrs);
		dma_release_from_contiguous(dev, page, size >> PAGE_SHIFT);
		dma_common_free_remap(cpu_addr, size, VM_USERMAP, false);
	} else if (is_vmalloc_addr(cpu_addr)) {
		struct vm_struct *area = find_vm_area(cpu_addr);

		if (WARN_ON(!area || !area->pages))
			return;
		iommu_dma_free(dev, area->pages, iosize, &handle);
		dma_common_free_remap(cpu_addr, size, VM_USERMAP, false);
	} else {
		iommu_dma_unmap_page(dev, handle, iosize, 0, 0);
		__free_pages(virt_to_page(cpu_addr), get_order(size));
	}
}

static int __iommu_mmap_attrs(struct device *dev, struct vm_area_struct *vma,
			      void *cpu_addr, dma_addr_t dma_addr, size_t size,
			      unsigned long attrs)
{
	struct vm_struct *area;
	int ret;
	unsigned long pfn = 0;

	vma->vm_page_prot = __get_dma_pgprot(attrs, vma->vm_page_prot,
					     is_dma_coherent(dev, attrs));

	if (dma_mmap_from_dev_coherent(dev, vma, cpu_addr, size, &ret))
		return ret;

	area = find_vm_area(cpu_addr);

	if (area && area->pages)
		return iommu_dma_mmap(area->pages, size, vma);
	else if (!is_vmalloc_addr(cpu_addr))
		pfn = page_to_pfn(virt_to_page(cpu_addr));
	else if (is_vmalloc_addr(cpu_addr))
		/*
		 * DMA_ATTR_FORCE_CONTIGUOUS and atomic pool allocations are
		 * always remapped, hence in the vmalloc space.
		 */
		pfn = vmalloc_to_pfn(cpu_addr);

	if (pfn)
		return __swiotlb_mmap_pfn(vma, pfn, size);

	return -ENXIO;
}

static int __iommu_get_sgtable(struct device *dev, struct sg_table *sgt,
			       void *cpu_addr, dma_addr_t dma_addr,
			       size_t size, unsigned long attrs)
{
	unsigned int count = PAGE_ALIGN(size) >> PAGE_SHIFT;
	struct page *page = NULL;
	struct vm_struct *area = find_vm_area(cpu_addr);

	if (area && area->pages)
		return sg_alloc_table_from_pages(sgt, area->pages, count, 0,
					size, GFP_KERNEL);
	else if (!is_vmalloc_addr(cpu_addr))
		page = virt_to_page(cpu_addr);
	else if (is_vmalloc_addr(cpu_addr))
		/*
		 * DMA_ATTR_FORCE_CONTIGUOUS and atomic pool allocations
		 * are always remapped, hence in the vmalloc space.
		 */
		page = vmalloc_to_page(cpu_addr);

	if (page)
		return __swiotlb_get_sgtable_page(sgt, page, size);
	return -ENXIO;
}

static void __iommu_sync_single_for_cpu(struct device *dev,
					dma_addr_t dev_addr, size_t size,
					enum dma_data_direction dir)
{
	phys_addr_t phys;
	struct iommu_domain *domain = iommu_get_domain_for_dev(dev);

	if (!domain || iommu_is_iova_coherent(domain, dev_addr))
		return;

	phys = iommu_iova_to_phys(domain, dev_addr);
	__dma_unmap_area(phys_to_virt(phys), size, dir);
}

static void __iommu_sync_single_for_device(struct device *dev,
					   dma_addr_t dev_addr, size_t size,
					   enum dma_data_direction dir)
{
	phys_addr_t phys;
	struct iommu_domain *domain = iommu_get_domain_for_dev(dev);

	if (!domain || iommu_is_iova_coherent(domain, dev_addr))
		return;

	phys = iommu_iova_to_phys(domain, dev_addr);
	__dma_map_area(phys_to_virt(phys), size, dir);
}

static dma_addr_t __iommu_map_page(struct device *dev, struct page *page,
				   unsigned long offset, size_t size,
				   enum dma_data_direction dir,
				   unsigned long attrs)
{
	bool coherent = is_dma_coherent(dev, attrs);
	int prot = dma_info_to_prot(dir, coherent, attrs);
	dma_addr_t dev_addr = iommu_dma_map_page(dev, page, offset, size, prot);

	if (!iommu_dma_mapping_error(dev, dev_addr) &&
	    (attrs & DMA_ATTR_SKIP_CPU_SYNC) == 0)
		__iommu_sync_single_for_device(dev, dev_addr, size, dir);

	return dev_addr;
}

static void __iommu_unmap_page(struct device *dev, dma_addr_t dev_addr,
			       size_t size, enum dma_data_direction dir,
			       unsigned long attrs)
{
	if ((attrs & DMA_ATTR_SKIP_CPU_SYNC) == 0)
		__iommu_sync_single_for_cpu(dev, dev_addr, size, dir);

	iommu_dma_unmap_page(dev, dev_addr, size, dir, attrs);
}

static void __iommu_sync_sg_for_cpu(struct device *dev,
				    struct scatterlist *sgl, int nelems,
				    enum dma_data_direction dir)
{
	struct scatterlist *sg;
	dma_addr_t iova = sg_dma_address(sgl);
	struct iommu_domain *domain = iommu_get_domain_for_dev(dev);
	int i;

	if (!domain || iommu_is_iova_coherent(domain, iova))
		return;

	for_each_sg(sgl, sg, nelems, i)
		__dma_unmap_area(sg_virt(sg), sg->length, dir);
}

static void __iommu_sync_sg_for_device(struct device *dev,
				       struct scatterlist *sgl, int nelems,
				       enum dma_data_direction dir)
{
	struct scatterlist *sg;
	dma_addr_t iova = sg_dma_address(sgl);
	struct iommu_domain *domain = iommu_get_domain_for_dev(dev);
	int i;

	if (!domain || iommu_is_iova_coherent(domain, iova))
		return;

	for_each_sg(sgl, sg, nelems, i)
		__dma_map_area(sg_virt(sg), sg->length, dir);
}

static int __iommu_map_sg_attrs(struct device *dev, struct scatterlist *sgl,
				int nelems, enum dma_data_direction dir,
				unsigned long attrs)
{
	bool coherent = is_dma_coherent(dev, attrs);
	int ret;

	ret =  iommu_dma_map_sg(dev, sgl, nelems,
				dma_info_to_prot(dir, coherent, attrs));
	if (!ret)
		return ret;

	if ((attrs & DMA_ATTR_SKIP_CPU_SYNC) == 0)
		__iommu_sync_sg_for_device(dev, sgl, nelems, dir);

	return ret;
}

static void __iommu_unmap_sg_attrs(struct device *dev,
				   struct scatterlist *sgl, int nelems,
				   enum dma_data_direction dir,
				   unsigned long attrs)
{
	if ((attrs & DMA_ATTR_SKIP_CPU_SYNC) == 0)
		__iommu_sync_sg_for_cpu(dev, sgl, nelems, dir);

	iommu_dma_unmap_sg(dev, sgl, nelems, dir, attrs);
}

static const struct dma_map_ops iommu_dma_ops = {
	.alloc = __iommu_alloc_attrs,
	.free = __iommu_free_attrs,
	.mmap = __iommu_mmap_attrs,
	.get_sgtable = __iommu_get_sgtable,
	.map_page = __iommu_map_page,
	.unmap_page = __iommu_unmap_page,
	.map_sg = __iommu_map_sg_attrs,
	.unmap_sg = __iommu_unmap_sg_attrs,
	.sync_single_for_cpu = __iommu_sync_single_for_cpu,
	.sync_single_for_device = __iommu_sync_single_for_device,
	.sync_sg_for_cpu = __iommu_sync_sg_for_cpu,
	.sync_sg_for_device = __iommu_sync_sg_for_device,
	.map_resource = iommu_dma_map_resource,
	.unmap_resource = iommu_dma_unmap_resource,
	.mapping_error = iommu_dma_mapping_error,
};

static int __init __iommu_dma_init(void)
{
	return iommu_dma_init();
}
arch_initcall(__iommu_dma_init);

static void __iommu_setup_dma_ops(struct device *dev, u64 dma_base, u64 size,
				  const struct iommu_ops *ops)
{
	struct iommu_domain *domain;

	if (!ops)
		return;

	/*
	 * The IOMMU core code allocates the default DMA domain, which the
	 * underlying IOMMU driver needs to support via the dma-iommu layer.
	 */
	domain = iommu_get_domain_for_dev(dev);

	if (!domain)
		goto out_err;

	if (domain->type == IOMMU_DOMAIN_DMA) {
		if (iommu_dma_init_domain(domain, dma_base, size, dev))
			goto out_err;

		dev->dma_ops = &iommu_dma_ops;
	}

	return;

out_err:
	 pr_debug("Failed to set up IOMMU for device %s; retaining platform DMA ops\n",
		 dev_name(dev));
}

void arch_teardown_dma_ops(struct device *dev)
{
	dev->dma_ops = NULL;
}

#else

static void __iommu_setup_dma_ops(struct device *dev, u64 dma_base, u64 size,
				  const struct iommu_ops *iommu)
{ }

#endif  /* CONFIG_IOMMU_DMA */

void arch_setup_dma_ops(struct device *dev, u64 dma_base, u64 size,
			const struct iommu_ops *iommu, bool coherent)
{
	if (!dev->dma_ops)
		dev->dma_ops = &swiotlb_dma_ops;

	dev->archdata.dma_coherent = coherent;
	__iommu_setup_dma_ops(dev, dma_base, size, iommu);

#ifdef CONFIG_XEN
	if (xen_initial_domain()) {
		dev->archdata.dev_dma_ops = dev->dma_ops;
		dev->dma_ops = xen_dma_ops;
	}
#endif
}
EXPORT_SYMBOL(arch_setup_dma_ops);

#ifdef CONFIG_ARM64_DMA_USE_IOMMU

static int __get_iommu_pgprot(unsigned long attrs, int prot,
			      bool coherent)
{
	if (!(attrs & DMA_ATTR_EXEC_MAPPING))
		prot |= IOMMU_NOEXEC;
	if (attrs & DMA_ATTR_IOMMU_USE_UPSTREAM_HINT)
		prot |= IOMMU_USE_UPSTREAM_HINT;
	if (attrs & DMA_ATTR_IOMMU_USE_LLC_NWA)
		prot |= IOMMU_USE_LLC_NWA;
	if (coherent)
		prot |= IOMMU_CACHE;

	return prot;
}

/*
 * Make an area consistent for devices.
 * Note: Drivers should NOT use this function directly, as it will break
 * platforms with CONFIG_DMABOUNCE.
 * Use the driver DMA support - see dma-mapping.h (dma_sync_*)
 */
static void __dma_page_cpu_to_dev(struct page *page, unsigned long off,
	size_t size, enum dma_data_direction dir)
{
	__dma_map_area(page_address(page) + off, size, dir);
}

static void __dma_page_dev_to_cpu(struct page *page, unsigned long off,
	size_t size, enum dma_data_direction dir)
{
	__dma_unmap_area(page_address(page) + off, size, dir);

	/*
	 * Mark the D-cache clean for this page to avoid extra flushing.
	 */
	if (dir != DMA_TO_DEVICE && off == 0 && size >= PAGE_SIZE)
		set_bit(PG_dcache_clean, &page->flags);
}

/* IOMMU */

static void __dma_clear_buffer(struct page *page, size_t size,
			       unsigned long attrs, bool is_coherent)
{
	/*
	 * Ensure that the allocated pages are zeroed, and that any data
	 * lurking in the kernel direct-mapped region is invalidated.
	 */
	void *ptr = page_address(page);

	if (!(attrs & DMA_ATTR_SKIP_ZEROING))
		memset(ptr, 0, size);
	if (!is_coherent)
		__dma_flush_area(ptr, size);
}

static inline dma_addr_t __alloc_iova(struct dma_iommu_mapping *mapping,
				      size_t size)
{
	unsigned int order;
	unsigned int align = 0;
	unsigned int count, start;
	unsigned long flags;
	dma_addr_t iova;
	size_t guard_len;

	size = PAGE_ALIGN(size);
	if (mapping->min_iova_align)
		guard_len = ALIGN(size, mapping->min_iova_align) - size;
	else
		guard_len = 0;

	order = get_order(size + guard_len);
	if (order > CONFIG_ARM64_DMA_IOMMU_ALIGNMENT)
		order = CONFIG_ARM64_DMA_IOMMU_ALIGNMENT;

	count = PAGE_ALIGN(size + guard_len) >> PAGE_SHIFT;
	align = (1 << order) - 1;

	spin_lock_irqsave(&mapping->lock, flags);
	start = bitmap_find_next_zero_area(mapping->bitmap, mapping->bits, 0,
					   count, align);
	if (start > mapping->bits) {
		spin_unlock_irqrestore(&mapping->lock, flags);
		return DMA_ERROR_CODE;
	}

	bitmap_set(mapping->bitmap, start, count);
	spin_unlock_irqrestore(&mapping->lock, flags);

	iova = mapping->base + (start << PAGE_SHIFT);

	if (guard_len &&
		iommu_map(mapping->domain, iova + size,
			page_to_phys(mapping->guard_page),
			guard_len, ARM_SMMU_GUARD_PROT)) {

		spin_lock_irqsave(&mapping->lock, flags);
		bitmap_clear(mapping->bitmap, start, count);
		spin_unlock_irqrestore(&mapping->lock, flags);
		return DMA_ERROR_CODE;
	}

	return iova;
}

static inline void __free_iova(struct dma_iommu_mapping *mapping,
			       dma_addr_t addr, size_t size)
{
	unsigned int start;
	unsigned int count;
	unsigned long flags;
	size_t guard_len;

	addr = addr & PAGE_MASK;
	size = PAGE_ALIGN(size);
	if (mapping->min_iova_align) {
		guard_len = ALIGN(size, mapping->min_iova_align) - size;
		iommu_unmap(mapping->domain, addr + size, guard_len);
	} else {
		guard_len = 0;
	}

	start = (addr - mapping->base) >> PAGE_SHIFT;
	count = (size + guard_len) >> PAGE_SHIFT;
	spin_lock_irqsave(&mapping->lock, flags);
	bitmap_clear(mapping->bitmap, start, count);
	spin_unlock_irqrestore(&mapping->lock, flags);
}

static struct page **__iommu_alloc_buffer(struct device *dev, size_t size,
					  gfp_t gfp, unsigned long attrs)
{
	struct page **pages;
	size_t count = size >> PAGE_SHIFT;
	size_t array_size = count * sizeof(struct page *);
	int i = 0;
	bool is_coherent = is_dma_coherent(dev, attrs);
	struct dma_iommu_mapping *mapping = dev->archdata.mapping;
	unsigned int alloc_sizes = mapping->domain->pgsize_bitmap;
	unsigned long order_mask;

	if (array_size <= PAGE_SIZE)
		pages = kzalloc(array_size, gfp);
	else
		pages = vzalloc(array_size);
	if (!pages)
		return NULL;

	if (attrs & DMA_ATTR_FORCE_CONTIGUOUS) {
		unsigned long order = get_order(size);
		struct page *page;

		page = dma_alloc_from_contiguous(dev, count, order, GFP_KERNEL);
		if (!page)
			goto error;

		__dma_clear_buffer(page, size, attrs, is_coherent);

		for (i = 0; i < count; i++)
			pages[i] = page + i;

		return pages;
	}

	/*
	 * IOMMU can map any pages, so himem can also be used here
	 */
	gfp |= __GFP_NOWARN | __GFP_HIGHMEM;
	order_mask = alloc_sizes >> PAGE_SHIFT;
	order_mask &= (2U << MAX_ORDER) - 1;
	if (!order_mask)
		goto error;

	while (count) {
		int j, order;

		order_mask &= (2U << __fls(count)) - 1;
		order = __fls(order_mask);

		pages[i] = alloc_pages(order ? (gfp | __GFP_NORETRY) &
					~__GFP_RECLAIM : gfp, order);
		while (!pages[i] && order) {
			order_mask &= ~(1U << order);
			order = __fls(order_mask);
			pages[i] = alloc_pages(order ? (gfp | __GFP_NORETRY) &
					~__GFP_RECLAIM : gfp, order);
		}

<<<<<<< HEAD
		pages[i] = alloc_pages(order ? (gfp | __GFP_NORETRY) &
					~__GFP_RECLAIM : gfp, order);
		while (!pages[i] && order) {
			order--;
			pages[i] = alloc_pages(order ? (gfp | __GFP_NORETRY) &
					~__GFP_RECLAIM : gfp, order);
		}

=======
>>>>>>> b6fbaa1d
		if (!pages[i])
			goto error;

		if (order) {
			split_page(pages[i], order);
			j = 1 << order;
			while (--j)
				pages[i + j] = pages[i] + j;
		}

		__dma_clear_buffer(pages[i], PAGE_SIZE << order, attrs,
				   is_coherent);
		i += 1 << order;
		count -= 1 << order;
	}

	return pages;
error:
	while (i--)
		if (pages[i])
			__free_pages(pages[i], 0);
	if (array_size <= PAGE_SIZE)
		kfree(pages);
	else
		vfree(pages);
	return NULL;
}

static int __iommu_free_buffer(struct device *dev, struct page **pages,
			       size_t size, unsigned long attrs)
{
	int count = size >> PAGE_SHIFT;
	int array_size = count * sizeof(struct page *);
	int i;

	if (attrs & DMA_ATTR_FORCE_CONTIGUOUS) {
		dma_release_from_contiguous(dev, pages[0], count);
	} else {
		for (i = 0; i < count; i++)
			if (pages[i])
				__free_pages(pages[i], 0);
	}

	if (array_size <= PAGE_SIZE)
		kfree(pages);
	else
		vfree(pages);
	return 0;
}

/*
 * Create a CPU mapping for a specified pages
 */
static void *
__iommu_alloc_remap(struct page **pages, size_t size, gfp_t gfp, pgprot_t prot,
		    const void *caller)
{
	return dma_common_pages_remap(pages, size, VM_USERMAP, prot, caller);
}

/*
 * Create a mapping in device IO address space for specified pages
 */
static dma_addr_t __iommu_create_mapping(struct device *dev,
					struct page **pages, size_t size,
					unsigned long attrs)
{
	struct dma_iommu_mapping *mapping = dev->archdata.mapping;
	unsigned int count = PAGE_ALIGN(size) >> PAGE_SHIFT;
	dma_addr_t dma_addr, iova;
	int i, ret;
	int prot = IOMMU_READ | IOMMU_WRITE;

	dma_addr = __alloc_iova(mapping, size);
	if (dma_addr == DMA_ERROR_CODE)
		return dma_addr;

	prot = __get_iommu_pgprot(attrs, prot,
				  is_dma_coherent(dev, attrs));

	iova = dma_addr;
	for (i = 0; i < count; ) {
		unsigned int next_pfn = page_to_pfn(pages[i]) + 1;
		phys_addr_t phys = page_to_phys(pages[i]);
		unsigned int len, j;

		for (j = i + 1; j < count; j++, next_pfn++)
			if (page_to_pfn(pages[j]) != next_pfn)
				break;

		len = (j - i) << PAGE_SHIFT;
		ret = iommu_map(mapping->domain, iova, phys, len, prot);
		if (ret < 0)
			goto fail;
		iova += len;
		i = j;
	}
	return dma_addr;
fail:
	iommu_unmap(mapping->domain, dma_addr, iova-dma_addr);
	__free_iova(mapping, dma_addr, size);
	return DMA_ERROR_CODE;
}

static int __iommu_remove_mapping(struct device *dev, dma_addr_t iova,
				size_t size)
{
	struct dma_iommu_mapping *mapping = dev->archdata.mapping;

	/*
	 * add optional in-page offset from iova to size and align
	 * result to page size
	 */
	size = PAGE_ALIGN((iova & ~PAGE_MASK) + size);
	iova &= PAGE_MASK;

	iommu_unmap(mapping->domain, iova, size);
	__free_iova(mapping, iova, size);
	return 0;
}

static struct page **__atomic_get_pages(void *addr)
{
	struct page *page;
	phys_addr_t phys;

	phys = gen_pool_virt_to_phys(atomic_pool, (unsigned long)addr);
	page = phys_to_page(phys);

	return (struct page **)page;
}

static struct page **__iommu_get_pages(void *cpu_addr, unsigned long attrs)
{
	struct vm_struct *area;

	if (__in_atomic_pool(cpu_addr, PAGE_SIZE))
		return __atomic_get_pages(cpu_addr);

	if (attrs & DMA_ATTR_NO_KERNEL_MAPPING)
		return cpu_addr;

	area = find_vm_area(cpu_addr);
	if (area)
		return area->pages;
	return NULL;
}

static void *__iommu_alloc_atomic(struct device *dev, size_t size,
				  dma_addr_t *handle, gfp_t gfp,
				  unsigned long attrs)
{
	struct page *page;
	struct page **pages;
	size_t count = size >> PAGE_SHIFT;
	size_t array_size = count * sizeof(struct page *);
	int i;
	void *addr;
	bool coherent = is_dma_coherent(dev, attrs);

	if (array_size <= PAGE_SIZE)
		pages = kzalloc(array_size, gfp);
	else
		pages = vzalloc(array_size);

	if (!pages)
		return NULL;

	if (coherent) {
		page = alloc_pages(gfp, get_order(size));
		addr = page ? page_address(page) : NULL;
	} else {
		addr = __alloc_from_pool(size, &page, gfp);
	}

	if (!addr)
		goto err_free;

	for (i = 0; i < count ; i++)
		pages[i] = page + i;

	*handle = __iommu_create_mapping(dev, pages, size, attrs);
	if (*handle == DMA_ERROR_CODE)
		goto err_mapping;

	kvfree(pages);
	return addr;

err_mapping:
	if (coherent)
		__free_pages(page, get_order(size));
	else
		__free_from_pool(addr, size);
err_free:
	kvfree(pages);
	return NULL;
}

static void __iommu_free_atomic(struct device *dev, void *cpu_addr,
				dma_addr_t handle, size_t size)
{
	__iommu_remove_mapping(dev, handle, size);
	__free_from_pool(cpu_addr, size);
}

static void *arm_iommu_alloc_attrs(struct device *dev, size_t size,
	    dma_addr_t *handle, gfp_t gfp, unsigned long attrs)
{
	bool coherent = is_dma_coherent(dev, attrs);
	pgprot_t prot = __get_dma_pgprot(attrs, PAGE_KERNEL, coherent);
	struct page **pages;
	void *addr = NULL;

	*handle = DMA_ERROR_CODE;
	size = PAGE_ALIGN(size);

	if (!gfpflags_allow_blocking(gfp))
		return __iommu_alloc_atomic(dev, size, handle, gfp, attrs);

	/*
	 * Following is a work-around (a.k.a. hack) to prevent pages
	 * with __GFP_COMP being passed to split_page() which cannot
	 * handle them.  The real problem is that this flag probably
	 * should be 0 on ARM as it is not supported on this
	 * platform; see CONFIG_HUGETLBFS.
	 */
	gfp &= ~(__GFP_COMP);

	pages = __iommu_alloc_buffer(dev, size, gfp, attrs);
	if (!pages)
		return NULL;

	*handle = __iommu_create_mapping(dev, pages, size, attrs);
	if (*handle == DMA_ERROR_CODE)
		goto err_buffer;

	if (attrs & DMA_ATTR_NO_KERNEL_MAPPING)
		return pages;

	addr = __iommu_alloc_remap(pages, size, gfp, prot,
				   __builtin_return_address(0));
	if (!addr)
		goto err_mapping;

	return addr;

err_mapping:
	__iommu_remove_mapping(dev, *handle, size);
err_buffer:
	__iommu_free_buffer(dev, pages, size, attrs);
	return NULL;
}

static int arm_iommu_mmap_attrs(struct device *dev, struct vm_area_struct *vma,
		    void *cpu_addr, dma_addr_t dma_addr, size_t size,
		    unsigned long attrs)
{
	unsigned long uaddr = vma->vm_start;
	unsigned long usize = vma->vm_end - vma->vm_start;
	struct page **pages = __iommu_get_pages(cpu_addr, attrs);
	bool coherent = is_dma_coherent(dev, attrs);

	vma->vm_page_prot = __get_dma_pgprot(attrs, vma->vm_page_prot,
					     coherent);

	if (!pages)
		return -ENXIO;

	do {
		int ret = vm_insert_page(vma, uaddr, *pages++);

		if (ret) {
			pr_err("Remapping memory failed: %d\n", ret);
			return ret;
		}
		uaddr += PAGE_SIZE;
		usize -= PAGE_SIZE;
	} while (usize > 0);

	return 0;
}

/*
 * free a page as defined by the above mapping.
 * Must not be called with IRQs disabled.
 */
void arm_iommu_free_attrs(struct device *dev, size_t size, void *cpu_addr,
			  dma_addr_t handle, unsigned long attrs)
{
	struct page **pages;

	size = PAGE_ALIGN(size);

	if (__in_atomic_pool(cpu_addr, size)) {
		__iommu_free_atomic(dev, cpu_addr, handle, size);
		return;
	}

	pages = __iommu_get_pages(cpu_addr, attrs);
	if (!pages) {
		WARN(1, "trying to free invalid coherent area: %p\n", cpu_addr);
		return;
	}

	if (!(attrs & DMA_ATTR_NO_KERNEL_MAPPING))
		dma_common_free_remap(cpu_addr, size, VM_USERMAP, true);

	__iommu_remove_mapping(dev, handle, size);
	__iommu_free_buffer(dev, pages, size, attrs);
}

int arm_iommu_get_sgtable(struct device *dev, struct sg_table *sgt,
				 void *cpu_addr, dma_addr_t dma_addr,
				 size_t size, unsigned long attrs)
{
	unsigned int count = PAGE_ALIGN(size) >> PAGE_SHIFT;
	struct page **pages = __iommu_get_pages(cpu_addr, attrs);

	if (!pages)
		return -ENXIO;

	return sg_alloc_table_from_pages(sgt, pages, count, 0, size,
					 GFP_KERNEL);
}

static int __dma_direction_to_prot(enum dma_data_direction dir)
{
	int prot;

	switch (dir) {
	case DMA_BIDIRECTIONAL:
		prot = IOMMU_READ | IOMMU_WRITE;
		break;
	case DMA_TO_DEVICE:
		prot = IOMMU_READ;
		break;
	case DMA_FROM_DEVICE:
		prot = IOMMU_WRITE;
		break;
	default:
		prot = 0;
	}

	return prot;
}

/**
 * arm_iommu_map_sg - map a set of SG buffers for streaming mode DMA
 * @dev: valid struct device pointer
 * @sg: list of buffers
 * @nents: number of buffers to map
 * @dir: DMA transfer direction
 *
 * Map a set of buffers described by scatterlist in streaming mode for DMA.
 * The scatter gather list elements are merged together (if possible) and
 * tagged with the appropriate dma address and length. They are obtained via
 * sg_dma_{address,length}.
 */
int arm_iommu_map_sg(struct device *dev, struct scatterlist *sg,
		int nents, enum dma_data_direction dir, unsigned long attrs)
{
	struct scatterlist *s;
	int ret, i;
	struct dma_iommu_mapping *mapping = dev->archdata.mapping;
	unsigned int total_length = 0, current_offset = 0;
	dma_addr_t iova;
	int prot = __dma_direction_to_prot(dir);

	for_each_sg(sg, s, nents, i)
		total_length += s->length;

	iova = __alloc_iova(mapping, total_length);
	if (iova == DMA_ERROR_CODE) {
		dev_err(dev, "Couldn't allocate iova for sg %p\n", sg);
		return 0;
	}
	prot = __get_iommu_pgprot(attrs, prot,
				  is_dma_coherent(dev, attrs));

	ret = iommu_map_sg(mapping->domain, iova, sg, nents, prot);
	if (ret != total_length) {
		__free_iova(mapping, iova, total_length);
		return 0;
	}

	for_each_sg(sg, s, nents, i) {
		s->dma_address = iova + current_offset;
		s->dma_length = total_length - current_offset;
		current_offset += s->length;
	}

	return nents;
}

/**
 * arm_iommu_unmap_sg - unmap a set of SG buffers mapped by dma_map_sg
 * @dev: valid struct device pointer
 * @sg: list of buffers
 * @nents: number of buffers to unmap (same as was passed to dma_map_sg)
 * @dir: DMA transfer direction (same as was passed to dma_map_sg)
 *
 * Unmap a set of streaming mode DMA translations.  Again, CPU access
 * rules concerning calls here are the same as for dma_unmap_single().
 */
void arm_iommu_unmap_sg(struct device *dev, struct scatterlist *sg, int nents,
			enum dma_data_direction dir, unsigned long attrs)
{
	struct dma_iommu_mapping *mapping = dev->archdata.mapping;
	unsigned int total_length = sg_dma_len(sg);
	dma_addr_t iova = sg_dma_address(sg);

	total_length = PAGE_ALIGN((iova & ~PAGE_MASK) + total_length);
	iova &= PAGE_MASK;

	iommu_unmap(mapping->domain, iova, total_length);
	__free_iova(mapping, iova, total_length);
}

/**
 * arm_iommu_sync_sg_for_cpu
 * @dev: valid struct device pointer
 * @sg: list of buffers
 * @nents: number of buffers to map (returned from dma_map_sg)
 * @dir: DMA transfer direction (same as was passed to dma_map_sg)
 */
void arm_iommu_sync_sg_for_cpu(struct device *dev, struct scatterlist *sg,
			int nents, enum dma_data_direction dir)
{
	struct scatterlist *s;
	int i;
	struct dma_iommu_mapping *mapping = dev->archdata.mapping;
	dma_addr_t iova = sg_dma_address(sg);
	bool iova_coherent = iommu_is_iova_coherent(mapping->domain, iova);

	if (iova_coherent)
		return;

	for_each_sg(sg, s, nents, i)
		__dma_page_dev_to_cpu(sg_page(s), s->offset, s->length, dir);

}

/**
 * arm_iommu_sync_sg_for_device
 * @dev: valid struct device pointer
 * @sg: list of buffers
 * @nents: number of buffers to map (returned from dma_map_sg)
 * @dir: DMA transfer direction (same as was passed to dma_map_sg)
 */
void arm_iommu_sync_sg_for_device(struct device *dev, struct scatterlist *sg,
			int nents, enum dma_data_direction dir)
{
	struct scatterlist *s;
	int i;
	struct dma_iommu_mapping *mapping = dev->archdata.mapping;
	dma_addr_t iova = sg_dma_address(sg);
	bool iova_coherent = iommu_is_iova_coherent(mapping->domain, iova);

	if (iova_coherent)
		return;

	for_each_sg(sg, s, nents, i)
		__dma_page_cpu_to_dev(sg_page(s), s->offset, s->length, dir);
}


/**
 * arm_coherent_iommu_map_page
 * @dev: valid struct device pointer
 * @page: page that buffer resides in
 * @offset: offset into page for start of buffer
 * @size: size of buffer to map
 * @dir: DMA transfer direction
 *
 * Coherent IOMMU aware version of arm_dma_map_page()
 */
static dma_addr_t arm_coherent_iommu_map_page(struct device *dev,
	     struct page *page, unsigned long offset, size_t size,
	     enum dma_data_direction dir, unsigned long attrs)
{
	struct dma_iommu_mapping *mapping = dev->archdata.mapping;
	dma_addr_t dma_addr;
	int ret, prot, len, start_offset, map_offset;

	map_offset = offset & ~PAGE_MASK;
	start_offset = offset & PAGE_MASK;
	len = PAGE_ALIGN(map_offset + size);

	dma_addr = __alloc_iova(mapping, len);
	if (dma_addr == DMA_ERROR_CODE)
		return dma_addr;

	prot = __dma_direction_to_prot(dir);
	prot = __get_iommu_pgprot(attrs, prot,
				  is_dma_coherent(dev, attrs));

	ret = iommu_map(mapping->domain, dma_addr, page_to_phys(page) +
			start_offset, len, prot);
	if (ret < 0)
		goto fail;

	return dma_addr + map_offset;
fail:
	__free_iova(mapping, dma_addr, len);
	return DMA_ERROR_CODE;
}

/**
 * arm_iommu_map_page
 * @dev: valid struct device pointer
 * @page: page that buffer resides in
 * @offset: offset into page for start of buffer
 * @size: size of buffer to map
 * @dir: DMA transfer direction
 *
 * IOMMU aware version of arm_dma_map_page()
 */
static dma_addr_t arm_iommu_map_page(struct device *dev, struct page *page,
	     unsigned long offset, size_t size, enum dma_data_direction dir,
	     unsigned long attrs)
{
	if (!is_dma_coherent(dev, attrs) &&
	      !(attrs & DMA_ATTR_SKIP_CPU_SYNC))
		__dma_page_cpu_to_dev(page, offset, size, dir);

	return arm_coherent_iommu_map_page(dev, page, offset, size, dir, attrs);
}

/**
 * arm_iommu_unmap_page
 * @dev: valid struct device pointer
 * @handle: DMA address of buffer
 * @size: size of buffer (same as passed to dma_map_page)
 * @dir: DMA transfer direction (same as passed to dma_map_page)
 *
 * IOMMU aware version of arm_dma_unmap_page()
 */
static void arm_iommu_unmap_page(struct device *dev, dma_addr_t handle,
		size_t size, enum dma_data_direction dir,
		unsigned long attrs)
{
	struct dma_iommu_mapping *mapping = dev->archdata.mapping;
	dma_addr_t iova = handle & PAGE_MASK;
	struct page *page = phys_to_page(iommu_iova_to_phys(
						mapping->domain, iova));
	int offset = handle & ~PAGE_MASK;
	int len = PAGE_ALIGN(size + offset);

	if (!(is_dma_coherent(dev, attrs) ||
	      (attrs & DMA_ATTR_SKIP_CPU_SYNC)))
		__dma_page_dev_to_cpu(page, offset, size, dir);

	iommu_unmap(mapping->domain, iova, len);
	__free_iova(mapping, iova, len);
}

static void arm_iommu_sync_single_for_cpu(struct device *dev,
		dma_addr_t handle, size_t size, enum dma_data_direction dir)
{
	struct dma_iommu_mapping *mapping = dev->archdata.mapping;
	dma_addr_t iova = handle & PAGE_MASK;
	struct page *page = phys_to_page(iommu_iova_to_phys(
						mapping->domain, iova));
	unsigned int offset = handle & ~PAGE_MASK;
	bool iova_coherent = iommu_is_iova_coherent(mapping->domain, handle);

	if (!iova_coherent)
		__dma_page_dev_to_cpu(page, offset, size, dir);
}

static void arm_iommu_sync_single_for_device(struct device *dev,
		dma_addr_t handle, size_t size, enum dma_data_direction dir)
{
	struct dma_iommu_mapping *mapping = dev->archdata.mapping;
	dma_addr_t iova = handle & PAGE_MASK;
	struct page *page = phys_to_page(iommu_iova_to_phys(
						mapping->domain, iova));
	unsigned int offset = handle & ~PAGE_MASK;
	bool iova_coherent = iommu_is_iova_coherent(mapping->domain, handle);

	if (!iova_coherent)
		__dma_page_cpu_to_dev(page, offset, size, dir);
}

static dma_addr_t arm_iommu_dma_map_resource(
			struct device *dev, phys_addr_t phys_addr,
			size_t size, enum dma_data_direction dir,
			unsigned long attrs)
{
	struct dma_iommu_mapping *mapping = dev->archdata.mapping;
	size_t offset = phys_addr & ~PAGE_MASK;
	size_t len = PAGE_ALIGN(size + offset);
	dma_addr_t dma_addr;
	int prot;

	dma_addr = __alloc_iova(mapping, len);
	if (dma_addr == DMA_ERROR_CODE)
		return dma_addr;

	prot = __dma_direction_to_prot(dir);
	prot |= IOMMU_MMIO;

	if (iommu_map(mapping->domain, dma_addr, phys_addr - offset,
			len, prot)) {
		__free_iova(mapping, dma_addr, len);
		return DMA_ERROR_CODE;
	}
	return dma_addr + offset;
}

static void arm_iommu_dma_unmap_resource(
			struct device *dev, dma_addr_t addr,
			size_t size, enum dma_data_direction dir,
			unsigned long attrs)
{
	struct dma_iommu_mapping *mapping = dev->archdata.mapping;
	size_t offset = addr & ~PAGE_MASK;
	size_t len = PAGE_ALIGN(size + offset);

	iommu_unmap(mapping->domain, addr - offset, len);
	__free_iova(mapping, addr - offset, len);
}

static int arm_iommu_mapping_error(struct device *dev,
				   dma_addr_t dma_addr)
{
	return dma_addr == DMA_ERROR_CODE;
}

const struct dma_map_ops iommu_ops = {
	.alloc		= arm_iommu_alloc_attrs,
	.free		= arm_iommu_free_attrs,
	.mmap		= arm_iommu_mmap_attrs,
	.get_sgtable	= arm_iommu_get_sgtable,

	.map_page		= arm_iommu_map_page,
	.unmap_page		= arm_iommu_unmap_page,
	.sync_single_for_cpu	= arm_iommu_sync_single_for_cpu,
	.sync_single_for_device	= arm_iommu_sync_single_for_device,

	.map_sg			= arm_iommu_map_sg,
	.unmap_sg		= arm_iommu_unmap_sg,
	.sync_sg_for_cpu	= arm_iommu_sync_sg_for_cpu,
	.sync_sg_for_device	= arm_iommu_sync_sg_for_device,

	.map_resource		= arm_iommu_dma_map_resource,
	.unmap_resource		= arm_iommu_dma_unmap_resource,

	.mapping_error		= arm_iommu_mapping_error,
};

/**
 * arm_iommu_create_mapping
 * @bus: pointer to the bus holding the client device (for IOMMU calls)
 * @base: start address of the valid IO address space
 * @size: maximum size of the valid IO address space
 *
 * Creates a mapping structure which holds information about used/unused
 * IO address ranges, which is required to perform memory allocation and
 * mapping with IOMMU aware functions.
 *
 * Clients may use iommu_domain_set_attr() to set additional flags prior
 * to calling arm_iommu_attach_device() to complete initialization.
 */
struct dma_iommu_mapping *
arm_iommu_create_mapping(struct bus_type *bus, dma_addr_t base, size_t size)
{
	unsigned int bits = size >> PAGE_SHIFT;
	struct dma_iommu_mapping *mapping;

	if (!bits)
		return ERR_PTR(-EINVAL);

	mapping = kzalloc(sizeof(struct dma_iommu_mapping), GFP_KERNEL);
	if (!mapping)
		return ERR_PTR(-ENOMEM);

	mapping->base = base;
	mapping->bits = bits;

	mapping->domain = iommu_domain_alloc(bus);
	if (!mapping->domain)
		goto err_domain_alloc;

	mapping->init = false;
	return mapping;

err_domain_alloc:
	kfree(mapping);
	return ERR_PTR(-ENOMEM);
}
EXPORT_SYMBOL(arm_iommu_create_mapping);

static int
iommu_init_mapping(struct device *dev, struct dma_iommu_mapping *mapping)
{
	struct iommu_domain *domain = mapping->domain;
	dma_addr_t dma_base = mapping->base;
	u64 size = mapping->bits << PAGE_SHIFT;

	/* Prepare the domain */
	if (iommu_get_dma_cookie(domain))
		return -EINVAL;

	if (iommu_dma_init_domain(domain, dma_base, size, dev))
		goto out_put_cookie;

	mapping->ops = &iommu_dma_ops;
	return 0;

out_put_cookie:
	iommu_put_dma_cookie(domain);
	return -EINVAL;
}

static int
bitmap_iommu_init_mapping(struct device *dev, struct dma_iommu_mapping *mapping)
{
	unsigned int bitmap_size = BITS_TO_LONGS(mapping->bits) * sizeof(long);
	int vmid = VMID_HLOS;
	int min_iova_align = 0;

	iommu_domain_get_attr(mapping->domain,
			DOMAIN_ATTR_QCOM_MMU500_ERRATA_MIN_IOVA_ALIGN,
			&min_iova_align);
	iommu_domain_get_attr(mapping->domain,
			DOMAIN_ATTR_SECURE_VMID, &vmid);
	if (vmid >= VMID_LAST || vmid < 0)
		vmid = VMID_HLOS;

	if (min_iova_align) {
		mapping->min_iova_align = ARM_SMMU_MIN_IOVA_ALIGN;
		mapping->guard_page = arm_smmu_errata_get_guard_page(vmid);
		if (!mapping->guard_page)
			return -ENOMEM;
	}

	mapping->bitmap = kzalloc(bitmap_size, GFP_KERNEL | __GFP_NOWARN |
				__GFP_NORETRY);
	if (!mapping->bitmap)
		mapping->bitmap = vzalloc(bitmap_size);

	if (!mapping->bitmap)
		return -ENOMEM;

	spin_lock_init(&mapping->lock);
	mapping->ops = &iommu_ops;
	return 0;
}

static void release_iommu_mapping(struct kref *kref)
{
	int is_bitmap = 0;
	struct dma_iommu_mapping *mapping =
		container_of(kref, struct dma_iommu_mapping, kref);

	iommu_domain_get_attr(mapping->domain,
				DOMAIN_ATTR_BITMAP_IOVA_ALLOCATOR, &is_bitmap);
	if (is_bitmap)
		kfree(mapping->bitmap);
	iommu_domain_free(mapping->domain);
	kfree(mapping);
}

/*
 * arm_iommu_release_mapping
 * @mapping: allocted via arm_iommu_create_mapping()
 *
 * Frees all resources associated with the iommu mapping.
 * The device associated with this mapping must be in the 'detached' state
 */
void arm_iommu_release_mapping(struct dma_iommu_mapping *mapping)
{
	int is_fast = 0;
	void (*release)(struct kref *kref);

	if (!mapping)
		return;

	if (!mapping->init) {
		iommu_domain_free(mapping->domain);
		kfree(mapping);
		return;
	}

	iommu_domain_get_attr(mapping->domain, DOMAIN_ATTR_FAST, &is_fast);

	if (is_fast)
		release = fast_smmu_release_mapping;
	else
		release = release_iommu_mapping;

	kref_put(&mapping->kref, release);
}
EXPORT_SYMBOL(arm_iommu_release_mapping);

static int arm_iommu_init_mapping(struct device *dev,
			    struct dma_iommu_mapping *mapping)
{
	int err = -EINVAL;
	int s1_bypass = 0, is_fast = 0, is_bitmap = 0;
	dma_addr_t iova_end;

	if (mapping->init) {
		kref_get(&mapping->kref);
		return 0;
	}

	iova_end = mapping->base + (mapping->bits << PAGE_SHIFT) - 1;
	if (iova_end > dma_get_mask(dev)) {
		dev_err(dev, "dma mask %llx too small for requested iova range %pad to %pad\n",
			dma_get_mask(dev), &mapping->base, &iova_end);
		return -EINVAL;
	}

	iommu_domain_get_attr(mapping->domain, DOMAIN_ATTR_S1_BYPASS,
					&s1_bypass);
	iommu_domain_get_attr(mapping->domain, DOMAIN_ATTR_FAST, &is_fast);
	iommu_domain_get_attr(mapping->domain,
			DOMAIN_ATTR_BITMAP_IOVA_ALLOCATOR, &is_bitmap);

	if (s1_bypass) {
		mapping->ops = &swiotlb_dma_ops;
		err = 0;
	} else if (is_fast)
		err = fast_smmu_init_mapping(dev, mapping);
	else if (is_bitmap)
		err = bitmap_iommu_init_mapping(dev, mapping);
	else
		err = iommu_init_mapping(dev, mapping);
	if (!err) {
		kref_init(&mapping->kref);
		mapping->init = true;
	}
	return err;
}

/**
 * arm_iommu_attach_device
 * @dev: valid struct device pointer
 * @mapping: io address space mapping structure (returned from
 *	arm_iommu_create_mapping)
 *
 * Attaches specified io address space mapping to the provided device,
 * this replaces the dma operations (dma_map_ops pointer) with the
 * IOMMU aware version.
 *
 * Clients are expected to call arm_iommu_attach_device() prior to sharing
 * the dma_iommu_mapping structure with another device. This ensures
 * initialization is complete.
 */
int arm_iommu_attach_device(struct device *dev,
			    struct dma_iommu_mapping *mapping)
{
	int err;
	struct iommu_domain *domain = mapping->domain;
	struct iommu_group *group = dev->iommu_group;

	if (!group) {
		dev_err(dev, "No iommu associated with device\n");
		return -EINVAL;
	}

	if (iommu_get_domain_for_dev(dev)) {
		dev_err(dev, "Device already attached to other iommu_domain\n");
		return -EINVAL;
	}

	err = iommu_attach_group(mapping->domain, group);
	if (err)
		return err;

	err = arm_iommu_init_mapping(dev, mapping);
	if (err) {
		iommu_detach_group(domain, group);
		return err;
	}

	dev->archdata.mapping = mapping;
	set_dma_ops(dev, mapping->ops);

	pr_debug("Attached IOMMU controller to %s device.\n", dev_name(dev));
	return 0;
}
EXPORT_SYMBOL(arm_iommu_attach_device);

/**
 * arm_iommu_detach_device
 * @dev: valid struct device pointer
 *
 * Detaches the provided device from a previously attached map.
 * This voids the dma operations (dma_map_ops pointer)
 */
void arm_iommu_detach_device(struct device *dev)
{
	struct dma_iommu_mapping *mapping;
	int s1_bypass = 0;

	mapping = to_dma_iommu_mapping(dev);
	if (!mapping) {
		dev_warn(dev, "Not attached\n");
		return;
	}

	if (!dev->iommu_group) {
		dev_err(dev, "No iommu associated with device\n");
		return;
	}

	iommu_domain_get_attr(mapping->domain, DOMAIN_ATTR_S1_BYPASS,
					&s1_bypass);

	/*
	 * ION defers dma_unmap calls. Ensure they have all completed prior to
	 * setting dma_ops to NULL.
	 */
	if (msm_dma_unmap_all_for_dev(dev))
		dev_warn(dev, "IOMMU detach with outstanding mappings\n");

	iommu_detach_group(mapping->domain, dev->iommu_group);
	dev->archdata.mapping = NULL;
	if (!s1_bypass)
		set_dma_ops(dev, NULL);

	pr_debug("Detached IOMMU controller from %s device.\n", dev_name(dev));
}
EXPORT_SYMBOL(arm_iommu_detach_device);

#endif<|MERGE_RESOLUTION|>--- conflicted
+++ resolved
@@ -1287,17 +1287,6 @@
 					~__GFP_RECLAIM : gfp, order);
 		}
 
-<<<<<<< HEAD
-		pages[i] = alloc_pages(order ? (gfp | __GFP_NORETRY) &
-					~__GFP_RECLAIM : gfp, order);
-		while (!pages[i] && order) {
-			order--;
-			pages[i] = alloc_pages(order ? (gfp | __GFP_NORETRY) &
-					~__GFP_RECLAIM : gfp, order);
-		}
-
-=======
->>>>>>> b6fbaa1d
 		if (!pages[i])
 			goto error;
 
