/*
 * Universal Interface for Intel High Definition Audio Codec
 *
 * HD audio interface patch for Realtek ALC codecs
 *
 * Copyright (c) 2004 Kailang Yang <kailang@realtek.com.tw>
 *                    PeiSen Hou <pshou@realtek.com.tw>
 *                    Takashi Iwai <tiwai@suse.de>
 *                    Jonathan Woithe <jwoithe@just42.net>
 *
 *  This driver is free software; you can redistribute it and/or modify
 *  it under the terms of the GNU General Public License as published by
 *  the Free Software Foundation; either version 2 of the License, or
 *  (at your option) any later version.
 *
 *  This driver is distributed in the hope that it will be useful,
 *  but WITHOUT ANY WARRANTY; without even the implied warranty of
 *  MERCHANTABILITY or FITNESS FOR A PARTICULAR PURPOSE.  See the
 *  GNU General Public License for more details.
 *
 *  You should have received a copy of the GNU General Public License
 *  along with this program; if not, write to the Free Software
 *  Foundation, Inc., 59 Temple Place, Suite 330, Boston, MA  02111-1307 USA
 */

#include <linux/init.h>
#include <linux/delay.h>
#include <linux/slab.h>
#include <linux/pci.h>
#include <linux/dmi.h>
#include <linux/module.h>
#include <linux/input.h>
#include <sound/core.h>
#include <sound/jack.h>
#include "hda_codec.h"
#include "hda_local.h"
#include "hda_auto_parser.h"
#include "hda_jack.h"
#include "hda_generic.h"

/* keep halting ALC5505 DSP, for power saving */
#define HALT_REALTEK_ALC5505

/* extra amp-initialization sequence types */
enum {
	ALC_INIT_NONE,
	ALC_INIT_DEFAULT,
	ALC_INIT_GPIO1,
	ALC_INIT_GPIO2,
	ALC_INIT_GPIO3,
};

enum {
	ALC_HEADSET_MODE_UNKNOWN,
	ALC_HEADSET_MODE_UNPLUGGED,
	ALC_HEADSET_MODE_HEADSET,
	ALC_HEADSET_MODE_MIC,
	ALC_HEADSET_MODE_HEADPHONE,
};

enum {
	ALC_HEADSET_TYPE_UNKNOWN,
	ALC_HEADSET_TYPE_CTIA,
	ALC_HEADSET_TYPE_OMTP,
};

enum {
	ALC_KEY_MICMUTE_INDEX,
};

struct alc_customize_define {
	unsigned int  sku_cfg;
	unsigned char port_connectivity;
	unsigned char check_sum;
	unsigned char customization;
	unsigned char external_amp;
	unsigned int  enable_pcbeep:1;
	unsigned int  platform_type:1;
	unsigned int  swap:1;
	unsigned int  override:1;
	unsigned int  fixup:1; /* Means that this sku is set by driver, not read from hw */
};

struct alc_spec {
	struct hda_gen_spec gen; /* must be at head */

	/* codec parameterization */
	const struct snd_kcontrol_new *mixers[5];	/* mixer arrays */
	unsigned int num_mixers;
	unsigned int beep_amp;	/* beep amp value, set via set_beep_amp() */

	struct alc_customize_define cdefine;
	unsigned int parse_flags; /* flag for snd_hda_parse_pin_defcfg() */

	/* mute LED for HP laptops, see alc269_fixup_mic_mute_hook() */
	int mute_led_polarity;
	hda_nid_t mute_led_nid;
	hda_nid_t cap_mute_led_nid;

	unsigned int gpio_led; /* used for alc269_fixup_hp_gpio_led() */
	unsigned int gpio_mute_led_mask;
	unsigned int gpio_mic_led_mask;

	hda_nid_t headset_mic_pin;
	hda_nid_t headphone_mic_pin;
	int current_headset_mode;
	int current_headset_type;

	/* hooks */
	void (*init_hook)(struct hda_codec *codec);
#ifdef CONFIG_PM
	void (*power_hook)(struct hda_codec *codec);
#endif
	void (*shutup)(struct hda_codec *codec);
	void (*reboot_notify)(struct hda_codec *codec);

	int init_amp;
	int codec_variant;	/* flag for other variants */
	unsigned int has_alc5505_dsp:1;
	unsigned int no_depop_delay:1;
	unsigned int done_hp_init:1;

	/* for PLL fix */
	hda_nid_t pll_nid;
	unsigned int pll_coef_idx, pll_coef_bit;
	unsigned int coef0;
	struct input_dev *kb_dev;
	u8 alc_mute_keycode_map[1];
};

/*
 * COEF access helper functions
 */

static int alc_read_coefex_idx(struct hda_codec *codec, hda_nid_t nid,
			       unsigned int coef_idx)
{
	unsigned int val;

	snd_hda_codec_write(codec, nid, 0, AC_VERB_SET_COEF_INDEX, coef_idx);
	val = snd_hda_codec_read(codec, nid, 0, AC_VERB_GET_PROC_COEF, 0);
	return val;
}

#define alc_read_coef_idx(codec, coef_idx) \
	alc_read_coefex_idx(codec, 0x20, coef_idx)

static void alc_write_coefex_idx(struct hda_codec *codec, hda_nid_t nid,
				 unsigned int coef_idx, unsigned int coef_val)
{
	snd_hda_codec_write(codec, nid, 0, AC_VERB_SET_COEF_INDEX, coef_idx);
	snd_hda_codec_write(codec, nid, 0, AC_VERB_SET_PROC_COEF, coef_val);
}

#define alc_write_coef_idx(codec, coef_idx, coef_val) \
	alc_write_coefex_idx(codec, 0x20, coef_idx, coef_val)

static void alc_update_coefex_idx(struct hda_codec *codec, hda_nid_t nid,
				  unsigned int coef_idx, unsigned int mask,
				  unsigned int bits_set)
{
	unsigned int val = alc_read_coefex_idx(codec, nid, coef_idx);

	if (val != -1)
		alc_write_coefex_idx(codec, nid, coef_idx,
				     (val & ~mask) | bits_set);
}

#define alc_update_coef_idx(codec, coef_idx, mask, bits_set)	\
	alc_update_coefex_idx(codec, 0x20, coef_idx, mask, bits_set)

/* a special bypass for COEF 0; read the cached value at the second time */
static unsigned int alc_get_coef0(struct hda_codec *codec)
{
	struct alc_spec *spec = codec->spec;

	if (!spec->coef0)
		spec->coef0 = alc_read_coef_idx(codec, 0);
	return spec->coef0;
}

/* coef writes/updates batch */
struct coef_fw {
	unsigned char nid;
	unsigned char idx;
	unsigned short mask;
	unsigned short val;
};

#define UPDATE_COEFEX(_nid, _idx, _mask, _val) \
	{ .nid = (_nid), .idx = (_idx), .mask = (_mask), .val = (_val) }
#define WRITE_COEFEX(_nid, _idx, _val) UPDATE_COEFEX(_nid, _idx, -1, _val)
#define WRITE_COEF(_idx, _val) WRITE_COEFEX(0x20, _idx, _val)
#define UPDATE_COEF(_idx, _mask, _val) UPDATE_COEFEX(0x20, _idx, _mask, _val)

static void alc_process_coef_fw(struct hda_codec *codec,
				const struct coef_fw *fw)
{
	for (; fw->nid; fw++) {
		if (fw->mask == (unsigned short)-1)
			alc_write_coefex_idx(codec, fw->nid, fw->idx, fw->val);
		else
			alc_update_coefex_idx(codec, fw->nid, fw->idx,
					      fw->mask, fw->val);
	}
}

/*
 * Append the given mixer and verb elements for the later use
 * The mixer array is referred in build_controls(), and init_verbs are
 * called in init().
 */
static void add_mixer(struct alc_spec *spec, const struct snd_kcontrol_new *mix)
{
	if (snd_BUG_ON(spec->num_mixers >= ARRAY_SIZE(spec->mixers)))
		return;
	spec->mixers[spec->num_mixers++] = mix;
}

/*
 * GPIO setup tables, used in initialization
 */
/* Enable GPIO mask and set output */
static const struct hda_verb alc_gpio1_init_verbs[] = {
	{0x01, AC_VERB_SET_GPIO_MASK, 0x01},
	{0x01, AC_VERB_SET_GPIO_DIRECTION, 0x01},
	{0x01, AC_VERB_SET_GPIO_DATA, 0x01},
	{ }
};

static const struct hda_verb alc_gpio2_init_verbs[] = {
	{0x01, AC_VERB_SET_GPIO_MASK, 0x02},
	{0x01, AC_VERB_SET_GPIO_DIRECTION, 0x02},
	{0x01, AC_VERB_SET_GPIO_DATA, 0x02},
	{ }
};

static const struct hda_verb alc_gpio3_init_verbs[] = {
	{0x01, AC_VERB_SET_GPIO_MASK, 0x03},
	{0x01, AC_VERB_SET_GPIO_DIRECTION, 0x03},
	{0x01, AC_VERB_SET_GPIO_DATA, 0x03},
	{ }
};

/*
 * Fix hardware PLL issue
 * On some codecs, the analog PLL gating control must be off while
 * the default value is 1.
 */
static void alc_fix_pll(struct hda_codec *codec)
{
	struct alc_spec *spec = codec->spec;

	if (spec->pll_nid)
		alc_update_coefex_idx(codec, spec->pll_nid, spec->pll_coef_idx,
				      1 << spec->pll_coef_bit, 0);
}

static void alc_fix_pll_init(struct hda_codec *codec, hda_nid_t nid,
			     unsigned int coef_idx, unsigned int coef_bit)
{
	struct alc_spec *spec = codec->spec;
	spec->pll_nid = nid;
	spec->pll_coef_idx = coef_idx;
	spec->pll_coef_bit = coef_bit;
	alc_fix_pll(codec);
}

/* update the master volume per volume-knob's unsol event */
static void alc_update_knob_master(struct hda_codec *codec,
				   struct hda_jack_callback *jack)
{
	unsigned int val;
	struct snd_kcontrol *kctl;
	struct snd_ctl_elem_value *uctl;

	kctl = snd_hda_find_mixer_ctl(codec, "Master Playback Volume");
	if (!kctl)
		return;
	uctl = kzalloc(sizeof(*uctl), GFP_KERNEL);
	if (!uctl)
		return;
	val = snd_hda_codec_read(codec, jack->nid, 0,
				 AC_VERB_GET_VOLUME_KNOB_CONTROL, 0);
	val &= HDA_AMP_VOLMASK;
	uctl->value.integer.value[0] = val;
	uctl->value.integer.value[1] = val;
	kctl->put(kctl, uctl);
	kfree(uctl);
}

static void alc880_unsol_event(struct hda_codec *codec, unsigned int res)
{
	/* For some reason, the res given from ALC880 is broken.
	   Here we adjust it properly. */
	snd_hda_jack_unsol_event(codec, res >> 2);
}

/* Change EAPD to verb control */
static void alc_fill_eapd_coef(struct hda_codec *codec)
{
	int coef;

	coef = alc_get_coef0(codec);

	switch (codec->core.vendor_id) {
	case 0x10ec0262:
		alc_update_coef_idx(codec, 0x7, 0, 1<<5);
		break;
	case 0x10ec0267:
	case 0x10ec0268:
		alc_update_coef_idx(codec, 0x7, 0, 1<<13);
		break;
	case 0x10ec0269:
		if ((coef & 0x00f0) == 0x0010)
			alc_update_coef_idx(codec, 0xd, 0, 1<<14);
		if ((coef & 0x00f0) == 0x0020)
			alc_update_coef_idx(codec, 0x4, 1<<15, 0);
		if ((coef & 0x00f0) == 0x0030)
			alc_update_coef_idx(codec, 0x10, 1<<9, 0);
		break;
	case 0x10ec0280:
	case 0x10ec0284:
	case 0x10ec0290:
	case 0x10ec0292:
		alc_update_coef_idx(codec, 0x4, 1<<15, 0);
		break;
	case 0x10ec0225:
	case 0x10ec0295:
	case 0x10ec0299:
		alc_update_coef_idx(codec, 0x67, 0xf000, 0x3000);
		/* fallthrough */
	case 0x10ec0215:
	case 0x10ec0233:
	case 0x10ec0235:
	case 0x10ec0255:
	case 0x10ec0257:
	case 0x10ec0282:
	case 0x10ec0283:
	case 0x10ec0286:
	case 0x10ec0288:
	case 0x10ec0285:
	case 0x10ec0298:
	case 0x10ec0289:
	case 0x10ec0300:
<<<<<<< HEAD
=======
		alc_update_coef_idx(codec, 0x10, 1<<9, 0);
		break;
	case 0x10ec0236:
	case 0x10ec0256:
		alc_write_coef_idx(codec, 0x36, 0x5757);
>>>>>>> c081cdb1
		alc_update_coef_idx(codec, 0x10, 1<<9, 0);
		break;
	case 0x10ec0275:
		alc_update_coef_idx(codec, 0xe, 0, 1<<0);
		break;
	case 0x10ec0293:
		alc_update_coef_idx(codec, 0xa, 1<<13, 0);
		break;
	case 0x10ec0234:
	case 0x10ec0274:
	case 0x10ec0294:
	case 0x10ec0700:
	case 0x10ec0701:
	case 0x10ec0703:
	case 0x10ec0711:
		alc_update_coef_idx(codec, 0x10, 1<<15, 0);
		break;
	case 0x10ec0662:
		if ((coef & 0x00f0) == 0x0030)
			alc_update_coef_idx(codec, 0x4, 1<<10, 0); /* EAPD Ctrl */
		break;
	case 0x10ec0272:
	case 0x10ec0273:
	case 0x10ec0663:
	case 0x10ec0665:
	case 0x10ec0670:
	case 0x10ec0671:
	case 0x10ec0672:
		alc_update_coef_idx(codec, 0xd, 0, 1<<14); /* EAPD Ctrl */
		break;
	case 0x10ec0222:
	case 0x10ec0623:
		alc_update_coef_idx(codec, 0x19, 1<<13, 0);
		break;
	case 0x10ec0668:
		alc_update_coef_idx(codec, 0x7, 3<<13, 0);
		break;
	case 0x10ec0867:
		alc_update_coef_idx(codec, 0x4, 1<<10, 0);
		break;
	case 0x10ec0888:
		if ((coef & 0x00f0) == 0x0020 || (coef & 0x00f0) == 0x0030)
			alc_update_coef_idx(codec, 0x7, 1<<5, 0);
		break;
	case 0x10ec0892:
		alc_update_coef_idx(codec, 0x7, 1<<5, 0);
		break;
	case 0x10ec0899:
	case 0x10ec0900:
	case 0x10ec0b00:
	case 0x10ec1168:
	case 0x10ec1220:
		alc_update_coef_idx(codec, 0x7, 1<<1, 0);
		break;
	}
}

/* additional initialization for ALC888 variants */
static void alc888_coef_init(struct hda_codec *codec)
{
	switch (alc_get_coef0(codec) & 0x00f0) {
	/* alc888-VA */
	case 0x00:
	/* alc888-VB */
	case 0x10:
		alc_update_coef_idx(codec, 7, 0, 0x2030); /* Turn EAPD to High */
		break;
	}
}

/* turn on/off EAPD control (only if available) */
static void set_eapd(struct hda_codec *codec, hda_nid_t nid, int on)
{
	if (get_wcaps_type(get_wcaps(codec, nid)) != AC_WID_PIN)
		return;
	if (snd_hda_query_pin_caps(codec, nid) & AC_PINCAP_EAPD)
		snd_hda_codec_write(codec, nid, 0, AC_VERB_SET_EAPD_BTLENABLE,
				    on ? 2 : 0);
}

/* turn on/off EAPD controls of the codec */
static void alc_auto_setup_eapd(struct hda_codec *codec, bool on)
{
	/* We currently only handle front, HP */
	static hda_nid_t pins[] = {
		0x0f, 0x10, 0x14, 0x15, 0x17, 0
	};
	hda_nid_t *p;
	for (p = pins; *p; p++)
		set_eapd(codec, *p, on);
}

/* generic shutup callback;
 * just turning off EAPD and a little pause for avoiding pop-noise
 */
static void alc_eapd_shutup(struct hda_codec *codec)
{
	struct alc_spec *spec = codec->spec;

	alc_auto_setup_eapd(codec, false);
	if (!spec->no_depop_delay)
		msleep(200);
	snd_hda_shutup_pins(codec);
}

/* generic EAPD initialization */
static void alc_auto_init_amp(struct hda_codec *codec, int type)
{
	alc_fill_eapd_coef(codec);
	alc_auto_setup_eapd(codec, true);
	switch (type) {
	case ALC_INIT_GPIO1:
		snd_hda_sequence_write(codec, alc_gpio1_init_verbs);
		break;
	case ALC_INIT_GPIO2:
		snd_hda_sequence_write(codec, alc_gpio2_init_verbs);
		break;
	case ALC_INIT_GPIO3:
		snd_hda_sequence_write(codec, alc_gpio3_init_verbs);
		break;
	case ALC_INIT_DEFAULT:
		switch (codec->core.vendor_id) {
		case 0x10ec0260:
			alc_update_coefex_idx(codec, 0x1a, 7, 0, 0x2010);
			break;
		case 0x10ec0880:
		case 0x10ec0882:
		case 0x10ec0883:
		case 0x10ec0885:
			alc_update_coef_idx(codec, 7, 0, 0x2030);
			break;
		case 0x10ec0888:
			alc888_coef_init(codec);
			break;
		}
		break;
	}
}


/*
 * Realtek SSID verification
 */

/* Could be any non-zero and even value. When used as fixup, tells
 * the driver to ignore any present sku defines.
 */
#define ALC_FIXUP_SKU_IGNORE (2)

static void alc_fixup_sku_ignore(struct hda_codec *codec,
				 const struct hda_fixup *fix, int action)
{
	struct alc_spec *spec = codec->spec;
	if (action == HDA_FIXUP_ACT_PRE_PROBE) {
		spec->cdefine.fixup = 1;
		spec->cdefine.sku_cfg = ALC_FIXUP_SKU_IGNORE;
	}
}

static void alc_fixup_no_depop_delay(struct hda_codec *codec,
				    const struct hda_fixup *fix, int action)
{
	struct alc_spec *spec = codec->spec;

	if (action == HDA_FIXUP_ACT_PROBE) {
		spec->no_depop_delay = 1;
		codec->depop_delay = 0;
	}
}

static int alc_auto_parse_customize_define(struct hda_codec *codec)
{
	unsigned int ass, tmp, i;
	unsigned nid = 0;
	struct alc_spec *spec = codec->spec;

	spec->cdefine.enable_pcbeep = 1; /* assume always enabled */

	if (spec->cdefine.fixup) {
		ass = spec->cdefine.sku_cfg;
		if (ass == ALC_FIXUP_SKU_IGNORE)
			return -1;
		goto do_sku;
	}

	if (!codec->bus->pci)
		return -1;
	ass = codec->core.subsystem_id & 0xffff;
	if (ass != codec->bus->pci->subsystem_device && (ass & 1))
		goto do_sku;

	nid = 0x1d;
	if (codec->core.vendor_id == 0x10ec0260)
		nid = 0x17;
	ass = snd_hda_codec_get_pincfg(codec, nid);

	if (!(ass & 1)) {
		codec_info(codec, "%s: SKU not ready 0x%08x\n",
			   codec->core.chip_name, ass);
		return -1;
	}

	/* check sum */
	tmp = 0;
	for (i = 1; i < 16; i++) {
		if ((ass >> i) & 1)
			tmp++;
	}
	if (((ass >> 16) & 0xf) != tmp)
		return -1;

	spec->cdefine.port_connectivity = ass >> 30;
	spec->cdefine.enable_pcbeep = (ass & 0x100000) >> 20;
	spec->cdefine.check_sum = (ass >> 16) & 0xf;
	spec->cdefine.customization = ass >> 8;
do_sku:
	spec->cdefine.sku_cfg = ass;
	spec->cdefine.external_amp = (ass & 0x38) >> 3;
	spec->cdefine.platform_type = (ass & 0x4) >> 2;
	spec->cdefine.swap = (ass & 0x2) >> 1;
	spec->cdefine.override = ass & 0x1;

	codec_dbg(codec, "SKU: Nid=0x%x sku_cfg=0x%08x\n",
		   nid, spec->cdefine.sku_cfg);
	codec_dbg(codec, "SKU: port_connectivity=0x%x\n",
		   spec->cdefine.port_connectivity);
	codec_dbg(codec, "SKU: enable_pcbeep=0x%x\n", spec->cdefine.enable_pcbeep);
	codec_dbg(codec, "SKU: check_sum=0x%08x\n", spec->cdefine.check_sum);
	codec_dbg(codec, "SKU: customization=0x%08x\n", spec->cdefine.customization);
	codec_dbg(codec, "SKU: external_amp=0x%x\n", spec->cdefine.external_amp);
	codec_dbg(codec, "SKU: platform_type=0x%x\n", spec->cdefine.platform_type);
	codec_dbg(codec, "SKU: swap=0x%x\n", spec->cdefine.swap);
	codec_dbg(codec, "SKU: override=0x%x\n", spec->cdefine.override);

	return 0;
}

/* return the position of NID in the list, or -1 if not found */
static int find_idx_in_nid_list(hda_nid_t nid, const hda_nid_t *list, int nums)
{
	int i;
	for (i = 0; i < nums; i++)
		if (list[i] == nid)
			return i;
	return -1;
}
/* return true if the given NID is found in the list */
static bool found_in_nid_list(hda_nid_t nid, const hda_nid_t *list, int nums)
{
	return find_idx_in_nid_list(nid, list, nums) >= 0;
}

/* check subsystem ID and set up device-specific initialization;
 * return 1 if initialized, 0 if invalid SSID
 */
/* 32-bit subsystem ID for BIOS loading in HD Audio codec.
 *	31 ~ 16 :	Manufacture ID
 *	15 ~ 8	:	SKU ID
 *	7  ~ 0	:	Assembly ID
 *	port-A --> pin 39/41, port-E --> pin 14/15, port-D --> pin 35/36
 */
static int alc_subsystem_id(struct hda_codec *codec, const hda_nid_t *ports)
{
	unsigned int ass, tmp, i;
	unsigned nid;
	struct alc_spec *spec = codec->spec;

	if (spec->cdefine.fixup) {
		ass = spec->cdefine.sku_cfg;
		if (ass == ALC_FIXUP_SKU_IGNORE)
			return 0;
		goto do_sku;
	}

	ass = codec->core.subsystem_id & 0xffff;
	if (codec->bus->pci &&
	    ass != codec->bus->pci->subsystem_device && (ass & 1))
		goto do_sku;

	/* invalid SSID, check the special NID pin defcfg instead */
	/*
	 * 31~30	: port connectivity
	 * 29~21	: reserve
	 * 20		: PCBEEP input
	 * 19~16	: Check sum (15:1)
	 * 15~1		: Custom
	 * 0		: override
	*/
	nid = 0x1d;
	if (codec->core.vendor_id == 0x10ec0260)
		nid = 0x17;
	ass = snd_hda_codec_get_pincfg(codec, nid);
	codec_dbg(codec,
		  "realtek: No valid SSID, checking pincfg 0x%08x for NID 0x%x\n",
		   ass, nid);
	if (!(ass & 1))
		return 0;
	if ((ass >> 30) != 1)	/* no physical connection */
		return 0;

	/* check sum */
	tmp = 0;
	for (i = 1; i < 16; i++) {
		if ((ass >> i) & 1)
			tmp++;
	}
	if (((ass >> 16) & 0xf) != tmp)
		return 0;
do_sku:
	codec_dbg(codec, "realtek: Enabling init ASM_ID=0x%04x CODEC_ID=%08x\n",
		   ass & 0xffff, codec->core.vendor_id);
	/*
	 * 0 : override
	 * 1 :	Swap Jack
	 * 2 : 0 --> Desktop, 1 --> Laptop
	 * 3~5 : External Amplifier control
	 * 7~6 : Reserved
	*/
	tmp = (ass & 0x38) >> 3;	/* external Amp control */
	switch (tmp) {
	case 1:
		spec->init_amp = ALC_INIT_GPIO1;
		break;
	case 3:
		spec->init_amp = ALC_INIT_GPIO2;
		break;
	case 7:
		spec->init_amp = ALC_INIT_GPIO3;
		break;
	case 5:
	default:
		spec->init_amp = ALC_INIT_DEFAULT;
		break;
	}

	/* is laptop or Desktop and enable the function "Mute internal speaker
	 * when the external headphone out jack is plugged"
	 */
	if (!(ass & 0x8000))
		return 1;
	/*
	 * 10~8 : Jack location
	 * 12~11: Headphone out -> 00: PortA, 01: PortE, 02: PortD, 03: Resvered
	 * 14~13: Resvered
	 * 15   : 1 --> enable the function "Mute internal speaker
	 *	        when the external headphone out jack is plugged"
	 */
	if (!spec->gen.autocfg.hp_pins[0] &&
	    !(spec->gen.autocfg.line_out_pins[0] &&
	      spec->gen.autocfg.line_out_type == AUTO_PIN_HP_OUT)) {
		hda_nid_t nid;
		tmp = (ass >> 11) & 0x3;	/* HP to chassis */
		nid = ports[tmp];
		if (found_in_nid_list(nid, spec->gen.autocfg.line_out_pins,
				      spec->gen.autocfg.line_outs))
			return 1;
		spec->gen.autocfg.hp_pins[0] = nid;
	}
	return 1;
}

/* Check the validity of ALC subsystem-id
 * ports contains an array of 4 pin NIDs for port-A, E, D and I */
static void alc_ssid_check(struct hda_codec *codec, const hda_nid_t *ports)
{
	if (!alc_subsystem_id(codec, ports)) {
		struct alc_spec *spec = codec->spec;
		codec_dbg(codec,
			  "realtek: Enable default setup for auto mode as fallback\n");
		spec->init_amp = ALC_INIT_DEFAULT;
	}
}

/*
 */

static void alc_fixup_inv_dmic(struct hda_codec *codec,
			       const struct hda_fixup *fix, int action)
{
	struct alc_spec *spec = codec->spec;

	spec->gen.inv_dmic_split = 1;
}


#ifdef CONFIG_SND_HDA_INPUT_BEEP
/* additional beep mixers; the actual parameters are overwritten at build */
static const struct snd_kcontrol_new alc_beep_mixer[] = {
	HDA_CODEC_VOLUME("Beep Playback Volume", 0, 0, HDA_INPUT),
	HDA_CODEC_MUTE_BEEP("Beep Playback Switch", 0, 0, HDA_INPUT),
	{ } /* end */
};
#endif

static int alc_build_controls(struct hda_codec *codec)
{
	struct alc_spec *spec = codec->spec;
	int i, err;

	err = snd_hda_gen_build_controls(codec);
	if (err < 0)
		return err;

	for (i = 0; i < spec->num_mixers; i++) {
		err = snd_hda_add_new_ctls(codec, spec->mixers[i]);
		if (err < 0)
			return err;
	}

#ifdef CONFIG_SND_HDA_INPUT_BEEP
	/* create beep controls if needed */
	if (spec->beep_amp) {
		const struct snd_kcontrol_new *knew;
		for (knew = alc_beep_mixer; knew->name; knew++) {
			struct snd_kcontrol *kctl;
			kctl = snd_ctl_new1(knew, codec);
			if (!kctl)
				return -ENOMEM;
			kctl->private_value = spec->beep_amp;
			err = snd_hda_ctl_add(codec, 0, kctl);
			if (err < 0)
				return err;
		}
	}
#endif

	snd_hda_apply_fixup(codec, HDA_FIXUP_ACT_BUILD);
	return 0;
}


/*
 * Common callbacks
 */

static int alc_init(struct hda_codec *codec)
{
	struct alc_spec *spec = codec->spec;

	if (spec->init_hook)
		spec->init_hook(codec);

	spec->gen.skip_verbs = 1; /* applied in below */
	snd_hda_gen_init(codec);
	alc_fix_pll(codec);
	alc_auto_init_amp(codec, spec->init_amp);
	snd_hda_apply_verbs(codec); /* apply verbs here after own init */

	snd_hda_apply_fixup(codec, HDA_FIXUP_ACT_INIT);

	return 0;
}

static inline void alc_shutup(struct hda_codec *codec)
{
	struct alc_spec *spec = codec->spec;

	if (spec && spec->shutup)
		spec->shutup(codec);
	else
		snd_hda_shutup_pins(codec);
}

static void alc_reboot_notify(struct hda_codec *codec)
{
	struct alc_spec *spec = codec->spec;

	if (spec && spec->reboot_notify)
		spec->reboot_notify(codec);
	else
		alc_shutup(codec);
}

#define alc_free	snd_hda_gen_free

#ifdef CONFIG_PM
static void alc_power_eapd(struct hda_codec *codec)
{
	alc_auto_setup_eapd(codec, false);
}

static int alc_suspend(struct hda_codec *codec)
{
	struct alc_spec *spec = codec->spec;
	alc_shutup(codec);
	if (spec && spec->power_hook)
		spec->power_hook(codec);
	return 0;
}
#endif

#ifdef CONFIG_PM
static int alc_resume(struct hda_codec *codec)
{
	struct alc_spec *spec = codec->spec;

	if (!spec->no_depop_delay)
		msleep(150); /* to avoid pop noise */
	codec->patch_ops.init(codec);
	regcache_sync(codec->core.regmap);
	hda_call_check_power_status(codec, 0x01);
	return 0;
}
#endif

/*
 */
static const struct hda_codec_ops alc_patch_ops = {
	.build_controls = alc_build_controls,
	.build_pcms = snd_hda_gen_build_pcms,
	.init = alc_init,
	.free = alc_free,
	.unsol_event = snd_hda_jack_unsol_event,
#ifdef CONFIG_PM
	.resume = alc_resume,
	.suspend = alc_suspend,
	.check_power_status = snd_hda_gen_check_power_status,
#endif
	.reboot_notify = alc_reboot_notify,
};


#define alc_codec_rename(codec, name) snd_hda_codec_set_name(codec, name)

/*
 * Rename codecs appropriately from COEF value or subvendor id
 */
struct alc_codec_rename_table {
	unsigned int vendor_id;
	unsigned short coef_mask;
	unsigned short coef_bits;
	const char *name;
};

struct alc_codec_rename_pci_table {
	unsigned int codec_vendor_id;
	unsigned short pci_subvendor;
	unsigned short pci_subdevice;
	const char *name;
};

static struct alc_codec_rename_table rename_tbl[] = {
	{ 0x10ec0221, 0xf00f, 0x1003, "ALC231" },
	{ 0x10ec0269, 0xfff0, 0x3010, "ALC277" },
	{ 0x10ec0269, 0xf0f0, 0x2010, "ALC259" },
	{ 0x10ec0269, 0xf0f0, 0x3010, "ALC258" },
	{ 0x10ec0269, 0x00f0, 0x0010, "ALC269VB" },
	{ 0x10ec0269, 0xffff, 0xa023, "ALC259" },
	{ 0x10ec0269, 0xffff, 0x6023, "ALC281X" },
	{ 0x10ec0269, 0x00f0, 0x0020, "ALC269VC" },
	{ 0x10ec0269, 0x00f0, 0x0030, "ALC269VD" },
	{ 0x10ec0662, 0xffff, 0x4020, "ALC656" },
	{ 0x10ec0887, 0x00f0, 0x0030, "ALC887-VD" },
	{ 0x10ec0888, 0x00f0, 0x0030, "ALC888-VD" },
	{ 0x10ec0888, 0xf0f0, 0x3020, "ALC886" },
	{ 0x10ec0899, 0x2000, 0x2000, "ALC899" },
	{ 0x10ec0892, 0xffff, 0x8020, "ALC661" },
	{ 0x10ec0892, 0xffff, 0x8011, "ALC661" },
	{ 0x10ec0892, 0xffff, 0x4011, "ALC656" },
	{ } /* terminator */
};

static struct alc_codec_rename_pci_table rename_pci_tbl[] = {
	{ 0x10ec0280, 0x1028, 0, "ALC3220" },
	{ 0x10ec0282, 0x1028, 0, "ALC3221" },
	{ 0x10ec0283, 0x1028, 0, "ALC3223" },
	{ 0x10ec0288, 0x1028, 0, "ALC3263" },
	{ 0x10ec0292, 0x1028, 0, "ALC3226" },
	{ 0x10ec0293, 0x1028, 0, "ALC3235" },
	{ 0x10ec0255, 0x1028, 0, "ALC3234" },
	{ 0x10ec0668, 0x1028, 0, "ALC3661" },
	{ 0x10ec0275, 0x1028, 0, "ALC3260" },
	{ 0x10ec0899, 0x1028, 0, "ALC3861" },
	{ 0x10ec0298, 0x1028, 0, "ALC3266" },
	{ 0x10ec0236, 0x1028, 0, "ALC3204" },
	{ 0x10ec0256, 0x1028, 0, "ALC3246" },
	{ 0x10ec0225, 0x1028, 0, "ALC3253" },
	{ 0x10ec0295, 0x1028, 0, "ALC3254" },
	{ 0x10ec0299, 0x1028, 0, "ALC3271" },
	{ 0x10ec0670, 0x1025, 0, "ALC669X" },
	{ 0x10ec0676, 0x1025, 0, "ALC679X" },
	{ 0x10ec0282, 0x1043, 0, "ALC3229" },
	{ 0x10ec0233, 0x1043, 0, "ALC3236" },
	{ 0x10ec0280, 0x103c, 0, "ALC3228" },
	{ 0x10ec0282, 0x103c, 0, "ALC3227" },
	{ 0x10ec0286, 0x103c, 0, "ALC3242" },
	{ 0x10ec0290, 0x103c, 0, "ALC3241" },
	{ 0x10ec0668, 0x103c, 0, "ALC3662" },
	{ 0x10ec0283, 0x17aa, 0, "ALC3239" },
	{ 0x10ec0292, 0x17aa, 0, "ALC3232" },
	{ } /* terminator */
};

static int alc_codec_rename_from_preset(struct hda_codec *codec)
{
	const struct alc_codec_rename_table *p;
	const struct alc_codec_rename_pci_table *q;

	for (p = rename_tbl; p->vendor_id; p++) {
		if (p->vendor_id != codec->core.vendor_id)
			continue;
		if ((alc_get_coef0(codec) & p->coef_mask) == p->coef_bits)
			return alc_codec_rename(codec, p->name);
	}

	if (!codec->bus->pci)
		return 0;
	for (q = rename_pci_tbl; q->codec_vendor_id; q++) {
		if (q->codec_vendor_id != codec->core.vendor_id)
			continue;
		if (q->pci_subvendor != codec->bus->pci->subsystem_vendor)
			continue;
		if (!q->pci_subdevice ||
		    q->pci_subdevice == codec->bus->pci->subsystem_device)
			return alc_codec_rename(codec, q->name);
	}

	return 0;
}


/*
 * Digital-beep handlers
 */
#ifdef CONFIG_SND_HDA_INPUT_BEEP
#define set_beep_amp(spec, nid, idx, dir) \
	((spec)->beep_amp = HDA_COMPOSE_AMP_VAL(nid, 3, idx, dir))

static const struct snd_pci_quirk beep_white_list[] = {
	SND_PCI_QUIRK(0x1043, 0x103c, "ASUS", 1),
	SND_PCI_QUIRK(0x1043, 0x115d, "ASUS", 1),
	SND_PCI_QUIRK(0x1043, 0x829f, "ASUS", 1),
	SND_PCI_QUIRK(0x1043, 0x8376, "EeePC", 1),
	SND_PCI_QUIRK(0x1043, 0x83ce, "EeePC", 1),
	SND_PCI_QUIRK(0x1043, 0x831a, "EeePC", 1),
	SND_PCI_QUIRK(0x1043, 0x834a, "EeePC", 1),
	SND_PCI_QUIRK(0x1458, 0xa002, "GA-MA790X", 1),
	SND_PCI_QUIRK(0x8086, 0xd613, "Intel", 1),
	/* blacklist -- no beep available */
	SND_PCI_QUIRK(0x17aa, 0x309e, "Lenovo ThinkCentre M73", 0),
	SND_PCI_QUIRK(0x17aa, 0x30a3, "Lenovo ThinkCentre M93", 0),
	{}
};

static inline int has_cdefine_beep(struct hda_codec *codec)
{
	struct alc_spec *spec = codec->spec;
	const struct snd_pci_quirk *q;
	q = snd_pci_quirk_lookup(codec->bus->pci, beep_white_list);
	if (q)
		return q->value;
	return spec->cdefine.enable_pcbeep;
}
#else
#define set_beep_amp(spec, nid, idx, dir) /* NOP */
#define has_cdefine_beep(codec)		0
#endif

/* parse the BIOS configuration and set up the alc_spec */
/* return 1 if successful, 0 if the proper config is not found,
 * or a negative error code
 */
static int alc_parse_auto_config(struct hda_codec *codec,
				 const hda_nid_t *ignore_nids,
				 const hda_nid_t *ssid_nids)
{
	struct alc_spec *spec = codec->spec;
	struct auto_pin_cfg *cfg = &spec->gen.autocfg;
	int err;

	err = snd_hda_parse_pin_defcfg(codec, cfg, ignore_nids,
				       spec->parse_flags);
	if (err < 0)
		return err;

	if (ssid_nids)
		alc_ssid_check(codec, ssid_nids);

	err = snd_hda_gen_parse_auto_config(codec, cfg);
	if (err < 0)
		return err;

	return 1;
}

/* common preparation job for alc_spec */
static int alc_alloc_spec(struct hda_codec *codec, hda_nid_t mixer_nid)
{
	struct alc_spec *spec = kzalloc(sizeof(*spec), GFP_KERNEL);
	int err;

	if (!spec)
		return -ENOMEM;
	codec->spec = spec;
	snd_hda_gen_spec_init(&spec->gen);
	spec->gen.mixer_nid = mixer_nid;
	spec->gen.own_eapd_ctl = 1;
	codec->single_adc_amp = 1;
	/* FIXME: do we need this for all Realtek codec models? */
	codec->spdif_status_reset = 1;
	codec->patch_ops = alc_patch_ops;

	err = alc_codec_rename_from_preset(codec);
	if (err < 0) {
		kfree(spec);
		return err;
	}
	return 0;
}

static int alc880_parse_auto_config(struct hda_codec *codec)
{
	static const hda_nid_t alc880_ignore[] = { 0x1d, 0 };
	static const hda_nid_t alc880_ssids[] = { 0x15, 0x1b, 0x14, 0 };
	return alc_parse_auto_config(codec, alc880_ignore, alc880_ssids);
}

/*
 * ALC880 fix-ups
 */
enum {
	ALC880_FIXUP_GPIO1,
	ALC880_FIXUP_GPIO2,
	ALC880_FIXUP_MEDION_RIM,
	ALC880_FIXUP_LG,
	ALC880_FIXUP_LG_LW25,
	ALC880_FIXUP_W810,
	ALC880_FIXUP_EAPD_COEF,
	ALC880_FIXUP_TCL_S700,
	ALC880_FIXUP_VOL_KNOB,
	ALC880_FIXUP_FUJITSU,
	ALC880_FIXUP_F1734,
	ALC880_FIXUP_UNIWILL,
	ALC880_FIXUP_UNIWILL_DIG,
	ALC880_FIXUP_Z71V,
	ALC880_FIXUP_ASUS_W5A,
	ALC880_FIXUP_3ST_BASE,
	ALC880_FIXUP_3ST,
	ALC880_FIXUP_3ST_DIG,
	ALC880_FIXUP_5ST_BASE,
	ALC880_FIXUP_5ST,
	ALC880_FIXUP_5ST_DIG,
	ALC880_FIXUP_6ST_BASE,
	ALC880_FIXUP_6ST,
	ALC880_FIXUP_6ST_DIG,
	ALC880_FIXUP_6ST_AUTOMUTE,
};

/* enable the volume-knob widget support on NID 0x21 */
static void alc880_fixup_vol_knob(struct hda_codec *codec,
				  const struct hda_fixup *fix, int action)
{
	if (action == HDA_FIXUP_ACT_PROBE)
		snd_hda_jack_detect_enable_callback(codec, 0x21,
						    alc_update_knob_master);
}

static const struct hda_fixup alc880_fixups[] = {
	[ALC880_FIXUP_GPIO1] = {
		.type = HDA_FIXUP_VERBS,
		.v.verbs = alc_gpio1_init_verbs,
	},
	[ALC880_FIXUP_GPIO2] = {
		.type = HDA_FIXUP_VERBS,
		.v.verbs = alc_gpio2_init_verbs,
	},
	[ALC880_FIXUP_MEDION_RIM] = {
		.type = HDA_FIXUP_VERBS,
		.v.verbs = (const struct hda_verb[]) {
			{ 0x20, AC_VERB_SET_COEF_INDEX, 0x07 },
			{ 0x20, AC_VERB_SET_PROC_COEF,  0x3060 },
			{ }
		},
		.chained = true,
		.chain_id = ALC880_FIXUP_GPIO2,
	},
	[ALC880_FIXUP_LG] = {
		.type = HDA_FIXUP_PINS,
		.v.pins = (const struct hda_pintbl[]) {
			/* disable bogus unused pins */
			{ 0x16, 0x411111f0 },
			{ 0x18, 0x411111f0 },
			{ 0x1a, 0x411111f0 },
			{ }
		}
	},
	[ALC880_FIXUP_LG_LW25] = {
		.type = HDA_FIXUP_PINS,
		.v.pins = (const struct hda_pintbl[]) {
			{ 0x1a, 0x0181344f }, /* line-in */
			{ 0x1b, 0x0321403f }, /* headphone */
			{ }
		}
	},
	[ALC880_FIXUP_W810] = {
		.type = HDA_FIXUP_PINS,
		.v.pins = (const struct hda_pintbl[]) {
			/* disable bogus unused pins */
			{ 0x17, 0x411111f0 },
			{ }
		},
		.chained = true,
		.chain_id = ALC880_FIXUP_GPIO2,
	},
	[ALC880_FIXUP_EAPD_COEF] = {
		.type = HDA_FIXUP_VERBS,
		.v.verbs = (const struct hda_verb[]) {
			/* change to EAPD mode */
			{ 0x20, AC_VERB_SET_COEF_INDEX, 0x07 },
			{ 0x20, AC_VERB_SET_PROC_COEF,  0x3060 },
			{}
		},
	},
	[ALC880_FIXUP_TCL_S700] = {
		.type = HDA_FIXUP_VERBS,
		.v.verbs = (const struct hda_verb[]) {
			/* change to EAPD mode */
			{ 0x20, AC_VERB_SET_COEF_INDEX, 0x07 },
			{ 0x20, AC_VERB_SET_PROC_COEF,  0x3070 },
			{}
		},
		.chained = true,
		.chain_id = ALC880_FIXUP_GPIO2,
	},
	[ALC880_FIXUP_VOL_KNOB] = {
		.type = HDA_FIXUP_FUNC,
		.v.func = alc880_fixup_vol_knob,
	},
	[ALC880_FIXUP_FUJITSU] = {
		/* override all pins as BIOS on old Amilo is broken */
		.type = HDA_FIXUP_PINS,
		.v.pins = (const struct hda_pintbl[]) {
			{ 0x14, 0x0121401f }, /* HP */
			{ 0x15, 0x99030120 }, /* speaker */
			{ 0x16, 0x99030130 }, /* bass speaker */
			{ 0x17, 0x411111f0 }, /* N/A */
			{ 0x18, 0x411111f0 }, /* N/A */
			{ 0x19, 0x01a19950 }, /* mic-in */
			{ 0x1a, 0x411111f0 }, /* N/A */
			{ 0x1b, 0x411111f0 }, /* N/A */
			{ 0x1c, 0x411111f0 }, /* N/A */
			{ 0x1d, 0x411111f0 }, /* N/A */
			{ 0x1e, 0x01454140 }, /* SPDIF out */
			{ }
		},
		.chained = true,
		.chain_id = ALC880_FIXUP_VOL_KNOB,
	},
	[ALC880_FIXUP_F1734] = {
		/* almost compatible with FUJITSU, but no bass and SPDIF */
		.type = HDA_FIXUP_PINS,
		.v.pins = (const struct hda_pintbl[]) {
			{ 0x14, 0x0121401f }, /* HP */
			{ 0x15, 0x99030120 }, /* speaker */
			{ 0x16, 0x411111f0 }, /* N/A */
			{ 0x17, 0x411111f0 }, /* N/A */
			{ 0x18, 0x411111f0 }, /* N/A */
			{ 0x19, 0x01a19950 }, /* mic-in */
			{ 0x1a, 0x411111f0 }, /* N/A */
			{ 0x1b, 0x411111f0 }, /* N/A */
			{ 0x1c, 0x411111f0 }, /* N/A */
			{ 0x1d, 0x411111f0 }, /* N/A */
			{ 0x1e, 0x411111f0 }, /* N/A */
			{ }
		},
		.chained = true,
		.chain_id = ALC880_FIXUP_VOL_KNOB,
	},
	[ALC880_FIXUP_UNIWILL] = {
		/* need to fix HP and speaker pins to be parsed correctly */
		.type = HDA_FIXUP_PINS,
		.v.pins = (const struct hda_pintbl[]) {
			{ 0x14, 0x0121411f }, /* HP */
			{ 0x15, 0x99030120 }, /* speaker */
			{ 0x16, 0x99030130 }, /* bass speaker */
			{ }
		},
	},
	[ALC880_FIXUP_UNIWILL_DIG] = {
		.type = HDA_FIXUP_PINS,
		.v.pins = (const struct hda_pintbl[]) {
			/* disable bogus unused pins */
			{ 0x17, 0x411111f0 },
			{ 0x19, 0x411111f0 },
			{ 0x1b, 0x411111f0 },
			{ 0x1f, 0x411111f0 },
			{ }
		}
	},
	[ALC880_FIXUP_Z71V] = {
		.type = HDA_FIXUP_PINS,
		.v.pins = (const struct hda_pintbl[]) {
			/* set up the whole pins as BIOS is utterly broken */
			{ 0x14, 0x99030120 }, /* speaker */
			{ 0x15, 0x0121411f }, /* HP */
			{ 0x16, 0x411111f0 }, /* N/A */
			{ 0x17, 0x411111f0 }, /* N/A */
			{ 0x18, 0x01a19950 }, /* mic-in */
			{ 0x19, 0x411111f0 }, /* N/A */
			{ 0x1a, 0x01813031 }, /* line-in */
			{ 0x1b, 0x411111f0 }, /* N/A */
			{ 0x1c, 0x411111f0 }, /* N/A */
			{ 0x1d, 0x411111f0 }, /* N/A */
			{ 0x1e, 0x0144111e }, /* SPDIF */
			{ }
		}
	},
	[ALC880_FIXUP_ASUS_W5A] = {
		.type = HDA_FIXUP_PINS,
		.v.pins = (const struct hda_pintbl[]) {
			/* set up the whole pins as BIOS is utterly broken */
			{ 0x14, 0x0121411f }, /* HP */
			{ 0x15, 0x411111f0 }, /* N/A */
			{ 0x16, 0x411111f0 }, /* N/A */
			{ 0x17, 0x411111f0 }, /* N/A */
			{ 0x18, 0x90a60160 }, /* mic */
			{ 0x19, 0x411111f0 }, /* N/A */
			{ 0x1a, 0x411111f0 }, /* N/A */
			{ 0x1b, 0x411111f0 }, /* N/A */
			{ 0x1c, 0x411111f0 }, /* N/A */
			{ 0x1d, 0x411111f0 }, /* N/A */
			{ 0x1e, 0xb743111e }, /* SPDIF out */
			{ }
		},
		.chained = true,
		.chain_id = ALC880_FIXUP_GPIO1,
	},
	[ALC880_FIXUP_3ST_BASE] = {
		.type = HDA_FIXUP_PINS,
		.v.pins = (const struct hda_pintbl[]) {
			{ 0x14, 0x01014010 }, /* line-out */
			{ 0x15, 0x411111f0 }, /* N/A */
			{ 0x16, 0x411111f0 }, /* N/A */
			{ 0x17, 0x411111f0 }, /* N/A */
			{ 0x18, 0x01a19c30 }, /* mic-in */
			{ 0x19, 0x0121411f }, /* HP */
			{ 0x1a, 0x01813031 }, /* line-in */
			{ 0x1b, 0x02a19c40 }, /* front-mic */
			{ 0x1c, 0x411111f0 }, /* N/A */
			{ 0x1d, 0x411111f0 }, /* N/A */
			/* 0x1e is filled in below */
			{ 0x1f, 0x411111f0 }, /* N/A */
			{ }
		}
	},
	[ALC880_FIXUP_3ST] = {
		.type = HDA_FIXUP_PINS,
		.v.pins = (const struct hda_pintbl[]) {
			{ 0x1e, 0x411111f0 }, /* N/A */
			{ }
		},
		.chained = true,
		.chain_id = ALC880_FIXUP_3ST_BASE,
	},
	[ALC880_FIXUP_3ST_DIG] = {
		.type = HDA_FIXUP_PINS,
		.v.pins = (const struct hda_pintbl[]) {
			{ 0x1e, 0x0144111e }, /* SPDIF */
			{ }
		},
		.chained = true,
		.chain_id = ALC880_FIXUP_3ST_BASE,
	},
	[ALC880_FIXUP_5ST_BASE] = {
		.type = HDA_FIXUP_PINS,
		.v.pins = (const struct hda_pintbl[]) {
			{ 0x14, 0x01014010 }, /* front */
			{ 0x15, 0x411111f0 }, /* N/A */
			{ 0x16, 0x01011411 }, /* CLFE */
			{ 0x17, 0x01016412 }, /* surr */
			{ 0x18, 0x01a19c30 }, /* mic-in */
			{ 0x19, 0x0121411f }, /* HP */
			{ 0x1a, 0x01813031 }, /* line-in */
			{ 0x1b, 0x02a19c40 }, /* front-mic */
			{ 0x1c, 0x411111f0 }, /* N/A */
			{ 0x1d, 0x411111f0 }, /* N/A */
			/* 0x1e is filled in below */
			{ 0x1f, 0x411111f0 }, /* N/A */
			{ }
		}
	},
	[ALC880_FIXUP_5ST] = {
		.type = HDA_FIXUP_PINS,
		.v.pins = (const struct hda_pintbl[]) {
			{ 0x1e, 0x411111f0 }, /* N/A */
			{ }
		},
		.chained = true,
		.chain_id = ALC880_FIXUP_5ST_BASE,
	},
	[ALC880_FIXUP_5ST_DIG] = {
		.type = HDA_FIXUP_PINS,
		.v.pins = (const struct hda_pintbl[]) {
			{ 0x1e, 0x0144111e }, /* SPDIF */
			{ }
		},
		.chained = true,
		.chain_id = ALC880_FIXUP_5ST_BASE,
	},
	[ALC880_FIXUP_6ST_BASE] = {
		.type = HDA_FIXUP_PINS,
		.v.pins = (const struct hda_pintbl[]) {
			{ 0x14, 0x01014010 }, /* front */
			{ 0x15, 0x01016412 }, /* surr */
			{ 0x16, 0x01011411 }, /* CLFE */
			{ 0x17, 0x01012414 }, /* side */
			{ 0x18, 0x01a19c30 }, /* mic-in */
			{ 0x19, 0x02a19c40 }, /* front-mic */
			{ 0x1a, 0x01813031 }, /* line-in */
			{ 0x1b, 0x0121411f }, /* HP */
			{ 0x1c, 0x411111f0 }, /* N/A */
			{ 0x1d, 0x411111f0 }, /* N/A */
			/* 0x1e is filled in below */
			{ 0x1f, 0x411111f0 }, /* N/A */
			{ }
		}
	},
	[ALC880_FIXUP_6ST] = {
		.type = HDA_FIXUP_PINS,
		.v.pins = (const struct hda_pintbl[]) {
			{ 0x1e, 0x411111f0 }, /* N/A */
			{ }
		},
		.chained = true,
		.chain_id = ALC880_FIXUP_6ST_BASE,
	},
	[ALC880_FIXUP_6ST_DIG] = {
		.type = HDA_FIXUP_PINS,
		.v.pins = (const struct hda_pintbl[]) {
			{ 0x1e, 0x0144111e }, /* SPDIF */
			{ }
		},
		.chained = true,
		.chain_id = ALC880_FIXUP_6ST_BASE,
	},
	[ALC880_FIXUP_6ST_AUTOMUTE] = {
		.type = HDA_FIXUP_PINS,
		.v.pins = (const struct hda_pintbl[]) {
			{ 0x1b, 0x0121401f }, /* HP with jack detect */
			{ }
		},
		.chained_before = true,
		.chain_id = ALC880_FIXUP_6ST_BASE,
	},
};

static const struct snd_pci_quirk alc880_fixup_tbl[] = {
	SND_PCI_QUIRK(0x1019, 0x0f69, "Coeus G610P", ALC880_FIXUP_W810),
	SND_PCI_QUIRK(0x1043, 0x10c3, "ASUS W5A", ALC880_FIXUP_ASUS_W5A),
	SND_PCI_QUIRK(0x1043, 0x1964, "ASUS Z71V", ALC880_FIXUP_Z71V),
	SND_PCI_QUIRK_VENDOR(0x1043, "ASUS", ALC880_FIXUP_GPIO1),
	SND_PCI_QUIRK(0x147b, 0x1045, "ABit AA8XE", ALC880_FIXUP_6ST_AUTOMUTE),
	SND_PCI_QUIRK(0x1558, 0x5401, "Clevo GPIO2", ALC880_FIXUP_GPIO2),
	SND_PCI_QUIRK_VENDOR(0x1558, "Clevo", ALC880_FIXUP_EAPD_COEF),
	SND_PCI_QUIRK(0x1584, 0x9050, "Uniwill", ALC880_FIXUP_UNIWILL_DIG),
	SND_PCI_QUIRK(0x1584, 0x9054, "Uniwill", ALC880_FIXUP_F1734),
	SND_PCI_QUIRK(0x1584, 0x9070, "Uniwill", ALC880_FIXUP_UNIWILL),
	SND_PCI_QUIRK(0x1584, 0x9077, "Uniwill P53", ALC880_FIXUP_VOL_KNOB),
	SND_PCI_QUIRK(0x161f, 0x203d, "W810", ALC880_FIXUP_W810),
	SND_PCI_QUIRK(0x161f, 0x205d, "Medion Rim 2150", ALC880_FIXUP_MEDION_RIM),
	SND_PCI_QUIRK(0x1631, 0xe011, "PB 13201056", ALC880_FIXUP_6ST_AUTOMUTE),
	SND_PCI_QUIRK(0x1734, 0x107c, "FSC Amilo M1437", ALC880_FIXUP_FUJITSU),
	SND_PCI_QUIRK(0x1734, 0x1094, "FSC Amilo M1451G", ALC880_FIXUP_FUJITSU),
	SND_PCI_QUIRK(0x1734, 0x10ac, "FSC AMILO Xi 1526", ALC880_FIXUP_F1734),
	SND_PCI_QUIRK(0x1734, 0x10b0, "FSC Amilo Pi1556", ALC880_FIXUP_FUJITSU),
	SND_PCI_QUIRK(0x1854, 0x003b, "LG", ALC880_FIXUP_LG),
	SND_PCI_QUIRK(0x1854, 0x005f, "LG P1 Express", ALC880_FIXUP_LG),
	SND_PCI_QUIRK(0x1854, 0x0068, "LG w1", ALC880_FIXUP_LG),
	SND_PCI_QUIRK(0x1854, 0x0077, "LG LW25", ALC880_FIXUP_LG_LW25),
	SND_PCI_QUIRK(0x19db, 0x4188, "TCL S700", ALC880_FIXUP_TCL_S700),

	/* Below is the copied entries from alc880_quirks.c.
	 * It's not quite sure whether BIOS sets the correct pin-config table
	 * on these machines, thus they are kept to be compatible with
	 * the old static quirks.  Once when it's confirmed to work without
	 * these overrides, it'd be better to remove.
	 */
	SND_PCI_QUIRK(0x1019, 0xa880, "ECS", ALC880_FIXUP_5ST_DIG),
	SND_PCI_QUIRK(0x1019, 0xa884, "Acer APFV", ALC880_FIXUP_6ST),
	SND_PCI_QUIRK(0x1025, 0x0070, "ULI", ALC880_FIXUP_3ST_DIG),
	SND_PCI_QUIRK(0x1025, 0x0077, "ULI", ALC880_FIXUP_6ST_DIG),
	SND_PCI_QUIRK(0x1025, 0x0078, "ULI", ALC880_FIXUP_6ST_DIG),
	SND_PCI_QUIRK(0x1025, 0x0087, "ULI", ALC880_FIXUP_6ST_DIG),
	SND_PCI_QUIRK(0x1025, 0xe309, "ULI", ALC880_FIXUP_3ST_DIG),
	SND_PCI_QUIRK(0x1025, 0xe310, "ULI", ALC880_FIXUP_3ST),
	SND_PCI_QUIRK(0x1039, 0x1234, NULL, ALC880_FIXUP_6ST_DIG),
	SND_PCI_QUIRK(0x104d, 0x81a0, "Sony", ALC880_FIXUP_3ST),
	SND_PCI_QUIRK(0x104d, 0x81d6, "Sony", ALC880_FIXUP_3ST),
	SND_PCI_QUIRK(0x107b, 0x3032, "Gateway", ALC880_FIXUP_5ST),
	SND_PCI_QUIRK(0x107b, 0x3033, "Gateway", ALC880_FIXUP_5ST),
	SND_PCI_QUIRK(0x107b, 0x4039, "Gateway", ALC880_FIXUP_5ST),
	SND_PCI_QUIRK(0x1297, 0xc790, "Shuttle ST20G5", ALC880_FIXUP_6ST_DIG),
	SND_PCI_QUIRK(0x1458, 0xa102, "Gigabyte K8", ALC880_FIXUP_6ST_DIG),
	SND_PCI_QUIRK(0x1462, 0x1150, "MSI", ALC880_FIXUP_6ST_DIG),
	SND_PCI_QUIRK(0x1509, 0x925d, "FIC P4M", ALC880_FIXUP_6ST_DIG),
	SND_PCI_QUIRK(0x1565, 0x8202, "Biostar", ALC880_FIXUP_5ST_DIG),
	SND_PCI_QUIRK(0x1695, 0x400d, "EPoX", ALC880_FIXUP_5ST_DIG),
	SND_PCI_QUIRK(0x1695, 0x4012, "EPox EP-5LDA", ALC880_FIXUP_5ST_DIG),
	SND_PCI_QUIRK(0x2668, 0x8086, NULL, ALC880_FIXUP_6ST_DIG), /* broken BIOS */
	SND_PCI_QUIRK(0x8086, 0x2668, NULL, ALC880_FIXUP_6ST_DIG),
	SND_PCI_QUIRK(0x8086, 0xa100, "Intel mobo", ALC880_FIXUP_5ST_DIG),
	SND_PCI_QUIRK(0x8086, 0xd400, "Intel mobo", ALC880_FIXUP_5ST_DIG),
	SND_PCI_QUIRK(0x8086, 0xd401, "Intel mobo", ALC880_FIXUP_5ST_DIG),
	SND_PCI_QUIRK(0x8086, 0xd402, "Intel mobo", ALC880_FIXUP_3ST_DIG),
	SND_PCI_QUIRK(0x8086, 0xe224, "Intel mobo", ALC880_FIXUP_5ST_DIG),
	SND_PCI_QUIRK(0x8086, 0xe305, "Intel mobo", ALC880_FIXUP_3ST_DIG),
	SND_PCI_QUIRK(0x8086, 0xe308, "Intel mobo", ALC880_FIXUP_3ST_DIG),
	SND_PCI_QUIRK(0x8086, 0xe400, "Intel mobo", ALC880_FIXUP_5ST_DIG),
	SND_PCI_QUIRK(0x8086, 0xe401, "Intel mobo", ALC880_FIXUP_5ST_DIG),
	SND_PCI_QUIRK(0x8086, 0xe402, "Intel mobo", ALC880_FIXUP_5ST_DIG),
	/* default Intel */
	SND_PCI_QUIRK_VENDOR(0x8086, "Intel mobo", ALC880_FIXUP_3ST),
	SND_PCI_QUIRK(0xa0a0, 0x0560, "AOpen i915GMm-HFS", ALC880_FIXUP_5ST_DIG),
	SND_PCI_QUIRK(0xe803, 0x1019, NULL, ALC880_FIXUP_6ST_DIG),
	{}
};

static const struct hda_model_fixup alc880_fixup_models[] = {
	{.id = ALC880_FIXUP_3ST, .name = "3stack"},
	{.id = ALC880_FIXUP_3ST_DIG, .name = "3stack-digout"},
	{.id = ALC880_FIXUP_5ST, .name = "5stack"},
	{.id = ALC880_FIXUP_5ST_DIG, .name = "5stack-digout"},
	{.id = ALC880_FIXUP_6ST, .name = "6stack"},
	{.id = ALC880_FIXUP_6ST_DIG, .name = "6stack-digout"},
	{.id = ALC880_FIXUP_6ST_AUTOMUTE, .name = "6stack-automute"},
	{}
};


/*
 * OK, here we have finally the patch for ALC880
 */
static int patch_alc880(struct hda_codec *codec)
{
	struct alc_spec *spec;
	int err;

	err = alc_alloc_spec(codec, 0x0b);
	if (err < 0)
		return err;

	spec = codec->spec;
	spec->gen.need_dac_fix = 1;
	spec->gen.beep_nid = 0x01;

	codec->patch_ops.unsol_event = alc880_unsol_event;

	snd_hda_pick_fixup(codec, alc880_fixup_models, alc880_fixup_tbl,
		       alc880_fixups);
	snd_hda_apply_fixup(codec, HDA_FIXUP_ACT_PRE_PROBE);

	/* automatic parse from the BIOS config */
	err = alc880_parse_auto_config(codec);
	if (err < 0)
		goto error;

	if (!spec->gen.no_analog)
		set_beep_amp(spec, 0x0b, 0x05, HDA_INPUT);

	snd_hda_apply_fixup(codec, HDA_FIXUP_ACT_PROBE);

	return 0;

 error:
	alc_free(codec);
	return err;
}


/*
 * ALC260 support
 */
static int alc260_parse_auto_config(struct hda_codec *codec)
{
	static const hda_nid_t alc260_ignore[] = { 0x17, 0 };
	static const hda_nid_t alc260_ssids[] = { 0x10, 0x15, 0x0f, 0 };
	return alc_parse_auto_config(codec, alc260_ignore, alc260_ssids);
}

/*
 * Pin config fixes
 */
enum {
	ALC260_FIXUP_HP_DC5750,
	ALC260_FIXUP_HP_PIN_0F,
	ALC260_FIXUP_COEF,
	ALC260_FIXUP_GPIO1,
	ALC260_FIXUP_GPIO1_TOGGLE,
	ALC260_FIXUP_REPLACER,
	ALC260_FIXUP_HP_B1900,
	ALC260_FIXUP_KN1,
	ALC260_FIXUP_FSC_S7020,
	ALC260_FIXUP_FSC_S7020_JWSE,
	ALC260_FIXUP_VAIO_PINS,
};

static void alc260_gpio1_automute(struct hda_codec *codec)
{
	struct alc_spec *spec = codec->spec;
	snd_hda_codec_write(codec, 0x01, 0, AC_VERB_SET_GPIO_DATA,
			    spec->gen.hp_jack_present);
}

static void alc260_fixup_gpio1_toggle(struct hda_codec *codec,
				      const struct hda_fixup *fix, int action)
{
	struct alc_spec *spec = codec->spec;
	if (action == HDA_FIXUP_ACT_PROBE) {
		/* although the machine has only one output pin, we need to
		 * toggle GPIO1 according to the jack state
		 */
		spec->gen.automute_hook = alc260_gpio1_automute;
		spec->gen.detect_hp = 1;
		spec->gen.automute_speaker = 1;
		spec->gen.autocfg.hp_pins[0] = 0x0f; /* copy it for automute */
		snd_hda_jack_detect_enable_callback(codec, 0x0f,
						    snd_hda_gen_hp_automute);
		snd_hda_add_verbs(codec, alc_gpio1_init_verbs);
	}
}

static void alc260_fixup_kn1(struct hda_codec *codec,
			     const struct hda_fixup *fix, int action)
{
	struct alc_spec *spec = codec->spec;
	static const struct hda_pintbl pincfgs[] = {
		{ 0x0f, 0x02214000 }, /* HP/speaker */
		{ 0x12, 0x90a60160 }, /* int mic */
		{ 0x13, 0x02a19000 }, /* ext mic */
		{ 0x18, 0x01446000 }, /* SPDIF out */
		/* disable bogus I/O pins */
		{ 0x10, 0x411111f0 },
		{ 0x11, 0x411111f0 },
		{ 0x14, 0x411111f0 },
		{ 0x15, 0x411111f0 },
		{ 0x16, 0x411111f0 },
		{ 0x17, 0x411111f0 },
		{ 0x19, 0x411111f0 },
		{ }
	};

	switch (action) {
	case HDA_FIXUP_ACT_PRE_PROBE:
		snd_hda_apply_pincfgs(codec, pincfgs);
		break;
	case HDA_FIXUP_ACT_PROBE:
		spec->init_amp = ALC_INIT_NONE;
		break;
	}
}

static void alc260_fixup_fsc_s7020(struct hda_codec *codec,
				   const struct hda_fixup *fix, int action)
{
	struct alc_spec *spec = codec->spec;
	if (action == HDA_FIXUP_ACT_PROBE)
		spec->init_amp = ALC_INIT_NONE;
}

static void alc260_fixup_fsc_s7020_jwse(struct hda_codec *codec,
				   const struct hda_fixup *fix, int action)
{
	struct alc_spec *spec = codec->spec;
	if (action == HDA_FIXUP_ACT_PRE_PROBE) {
		spec->gen.add_jack_modes = 1;
		spec->gen.hp_mic = 1;
	}
}

static const struct hda_fixup alc260_fixups[] = {
	[ALC260_FIXUP_HP_DC5750] = {
		.type = HDA_FIXUP_PINS,
		.v.pins = (const struct hda_pintbl[]) {
			{ 0x11, 0x90130110 }, /* speaker */
			{ }
		}
	},
	[ALC260_FIXUP_HP_PIN_0F] = {
		.type = HDA_FIXUP_PINS,
		.v.pins = (const struct hda_pintbl[]) {
			{ 0x0f, 0x01214000 }, /* HP */
			{ }
		}
	},
	[ALC260_FIXUP_COEF] = {
		.type = HDA_FIXUP_VERBS,
		.v.verbs = (const struct hda_verb[]) {
			{ 0x1a, AC_VERB_SET_COEF_INDEX, 0x07 },
			{ 0x1a, AC_VERB_SET_PROC_COEF,  0x3040 },
			{ }
		},
	},
	[ALC260_FIXUP_GPIO1] = {
		.type = HDA_FIXUP_VERBS,
		.v.verbs = alc_gpio1_init_verbs,
	},
	[ALC260_FIXUP_GPIO1_TOGGLE] = {
		.type = HDA_FIXUP_FUNC,
		.v.func = alc260_fixup_gpio1_toggle,
		.chained = true,
		.chain_id = ALC260_FIXUP_HP_PIN_0F,
	},
	[ALC260_FIXUP_REPLACER] = {
		.type = HDA_FIXUP_VERBS,
		.v.verbs = (const struct hda_verb[]) {
			{ 0x1a, AC_VERB_SET_COEF_INDEX, 0x07 },
			{ 0x1a, AC_VERB_SET_PROC_COEF,  0x3050 },
			{ }
		},
		.chained = true,
		.chain_id = ALC260_FIXUP_GPIO1_TOGGLE,
	},
	[ALC260_FIXUP_HP_B1900] = {
		.type = HDA_FIXUP_FUNC,
		.v.func = alc260_fixup_gpio1_toggle,
		.chained = true,
		.chain_id = ALC260_FIXUP_COEF,
	},
	[ALC260_FIXUP_KN1] = {
		.type = HDA_FIXUP_FUNC,
		.v.func = alc260_fixup_kn1,
	},
	[ALC260_FIXUP_FSC_S7020] = {
		.type = HDA_FIXUP_FUNC,
		.v.func = alc260_fixup_fsc_s7020,
	},
	[ALC260_FIXUP_FSC_S7020_JWSE] = {
		.type = HDA_FIXUP_FUNC,
		.v.func = alc260_fixup_fsc_s7020_jwse,
		.chained = true,
		.chain_id = ALC260_FIXUP_FSC_S7020,
	},
	[ALC260_FIXUP_VAIO_PINS] = {
		.type = HDA_FIXUP_PINS,
		.v.pins = (const struct hda_pintbl[]) {
			/* Pin configs are missing completely on some VAIOs */
			{ 0x0f, 0x01211020 },
			{ 0x10, 0x0001003f },
			{ 0x11, 0x411111f0 },
			{ 0x12, 0x01a15930 },
			{ 0x13, 0x411111f0 },
			{ 0x14, 0x411111f0 },
			{ 0x15, 0x411111f0 },
			{ 0x16, 0x411111f0 },
			{ 0x17, 0x411111f0 },
			{ 0x18, 0x411111f0 },
			{ 0x19, 0x411111f0 },
			{ }
		}
	},
};

static const struct snd_pci_quirk alc260_fixup_tbl[] = {
	SND_PCI_QUIRK(0x1025, 0x007b, "Acer C20x", ALC260_FIXUP_GPIO1),
	SND_PCI_QUIRK(0x1025, 0x007f, "Acer Aspire 9500", ALC260_FIXUP_COEF),
	SND_PCI_QUIRK(0x1025, 0x008f, "Acer", ALC260_FIXUP_GPIO1),
	SND_PCI_QUIRK(0x103c, 0x280a, "HP dc5750", ALC260_FIXUP_HP_DC5750),
	SND_PCI_QUIRK(0x103c, 0x30ba, "HP Presario B1900", ALC260_FIXUP_HP_B1900),
	SND_PCI_QUIRK(0x104d, 0x81bb, "Sony VAIO", ALC260_FIXUP_VAIO_PINS),
	SND_PCI_QUIRK(0x104d, 0x81e2, "Sony VAIO TX", ALC260_FIXUP_HP_PIN_0F),
	SND_PCI_QUIRK(0x10cf, 0x1326, "FSC LifeBook S7020", ALC260_FIXUP_FSC_S7020),
	SND_PCI_QUIRK(0x1509, 0x4540, "Favorit 100XS", ALC260_FIXUP_GPIO1),
	SND_PCI_QUIRK(0x152d, 0x0729, "Quanta KN1", ALC260_FIXUP_KN1),
	SND_PCI_QUIRK(0x161f, 0x2057, "Replacer 672V", ALC260_FIXUP_REPLACER),
	SND_PCI_QUIRK(0x1631, 0xc017, "PB V7900", ALC260_FIXUP_COEF),
	{}
};

static const struct hda_model_fixup alc260_fixup_models[] = {
	{.id = ALC260_FIXUP_GPIO1, .name = "gpio1"},
	{.id = ALC260_FIXUP_COEF, .name = "coef"},
	{.id = ALC260_FIXUP_FSC_S7020, .name = "fujitsu"},
	{.id = ALC260_FIXUP_FSC_S7020_JWSE, .name = "fujitsu-jwse"},
	{}
};

/*
 */
static int patch_alc260(struct hda_codec *codec)
{
	struct alc_spec *spec;
	int err;

	err = alc_alloc_spec(codec, 0x07);
	if (err < 0)
		return err;

	spec = codec->spec;
	/* as quite a few machines require HP amp for speaker outputs,
	 * it's easier to enable it unconditionally; even if it's unneeded,
	 * it's almost harmless.
	 */
	spec->gen.prefer_hp_amp = 1;
	spec->gen.beep_nid = 0x01;

	spec->shutup = alc_eapd_shutup;

	snd_hda_pick_fixup(codec, alc260_fixup_models, alc260_fixup_tbl,
			   alc260_fixups);
	snd_hda_apply_fixup(codec, HDA_FIXUP_ACT_PRE_PROBE);

	/* automatic parse from the BIOS config */
	err = alc260_parse_auto_config(codec);
	if (err < 0)
		goto error;

	if (!spec->gen.no_analog)
		set_beep_amp(spec, 0x07, 0x05, HDA_INPUT);

	snd_hda_apply_fixup(codec, HDA_FIXUP_ACT_PROBE);

	return 0;

 error:
	alc_free(codec);
	return err;
}


/*
 * ALC882/883/885/888/889 support
 *
 * ALC882 is almost identical with ALC880 but has cleaner and more flexible
 * configuration.  Each pin widget can choose any input DACs and a mixer.
 * Each ADC is connected from a mixer of all inputs.  This makes possible
 * 6-channel independent captures.
 *
 * In addition, an independent DAC for the multi-playback (not used in this
 * driver yet).
 */

/*
 * Pin config fixes
 */
enum {
	ALC882_FIXUP_ABIT_AW9D_MAX,
	ALC882_FIXUP_LENOVO_Y530,
	ALC882_FIXUP_PB_M5210,
	ALC882_FIXUP_ACER_ASPIRE_7736,
	ALC882_FIXUP_ASUS_W90V,
	ALC889_FIXUP_CD,
	ALC889_FIXUP_FRONT_HP_NO_PRESENCE,
	ALC889_FIXUP_VAIO_TT,
	ALC888_FIXUP_EEE1601,
	ALC882_FIXUP_EAPD,
	ALC883_FIXUP_EAPD,
	ALC883_FIXUP_ACER_EAPD,
	ALC882_FIXUP_GPIO1,
	ALC882_FIXUP_GPIO2,
	ALC882_FIXUP_GPIO3,
	ALC889_FIXUP_COEF,
	ALC882_FIXUP_ASUS_W2JC,
	ALC882_FIXUP_ACER_ASPIRE_4930G,
	ALC882_FIXUP_ACER_ASPIRE_8930G,
	ALC882_FIXUP_ASPIRE_8930G_VERBS,
	ALC885_FIXUP_MACPRO_GPIO,
	ALC889_FIXUP_DAC_ROUTE,
	ALC889_FIXUP_MBP_VREF,
	ALC889_FIXUP_IMAC91_VREF,
	ALC889_FIXUP_MBA11_VREF,
	ALC889_FIXUP_MBA21_VREF,
	ALC889_FIXUP_MP11_VREF,
	ALC889_FIXUP_MP41_VREF,
	ALC882_FIXUP_INV_DMIC,
	ALC882_FIXUP_NO_PRIMARY_HP,
	ALC887_FIXUP_ASUS_BASS,
	ALC887_FIXUP_BASS_CHMAP,
	ALC1220_FIXUP_GB_DUAL_CODECS,
};

static void alc889_fixup_coef(struct hda_codec *codec,
			      const struct hda_fixup *fix, int action)
{
	if (action != HDA_FIXUP_ACT_INIT)
		return;
	alc_update_coef_idx(codec, 7, 0, 0x2030);
}

/* toggle speaker-output according to the hp-jack state */
static void alc882_gpio_mute(struct hda_codec *codec, int pin, int muted)
{
	unsigned int gpiostate, gpiomask, gpiodir;

	gpiostate = snd_hda_codec_read(codec, codec->core.afg, 0,
				       AC_VERB_GET_GPIO_DATA, 0);

	if (!muted)
		gpiostate |= (1 << pin);
	else
		gpiostate &= ~(1 << pin);

	gpiomask = snd_hda_codec_read(codec, codec->core.afg, 0,
				      AC_VERB_GET_GPIO_MASK, 0);
	gpiomask |= (1 << pin);

	gpiodir = snd_hda_codec_read(codec, codec->core.afg, 0,
				     AC_VERB_GET_GPIO_DIRECTION, 0);
	gpiodir |= (1 << pin);


	snd_hda_codec_write(codec, codec->core.afg, 0,
			    AC_VERB_SET_GPIO_MASK, gpiomask);
	snd_hda_codec_write(codec, codec->core.afg, 0,
			    AC_VERB_SET_GPIO_DIRECTION, gpiodir);

	msleep(1);

	snd_hda_codec_write(codec, codec->core.afg, 0,
			    AC_VERB_SET_GPIO_DATA, gpiostate);
}

/* set up GPIO at initialization */
static void alc885_fixup_macpro_gpio(struct hda_codec *codec,
				     const struct hda_fixup *fix, int action)
{
	if (action != HDA_FIXUP_ACT_INIT)
		return;
	alc882_gpio_mute(codec, 0, 0);
	alc882_gpio_mute(codec, 1, 0);
}

/* Fix the connection of some pins for ALC889:
 * At least, Acer Aspire 5935 shows the connections to DAC3/4 don't
 * work correctly (bko#42740)
 */
static void alc889_fixup_dac_route(struct hda_codec *codec,
				   const struct hda_fixup *fix, int action)
{
	if (action == HDA_FIXUP_ACT_PRE_PROBE) {
		/* fake the connections during parsing the tree */
		hda_nid_t conn1[2] = { 0x0c, 0x0d };
		hda_nid_t conn2[2] = { 0x0e, 0x0f };
		snd_hda_override_conn_list(codec, 0x14, 2, conn1);
		snd_hda_override_conn_list(codec, 0x15, 2, conn1);
		snd_hda_override_conn_list(codec, 0x18, 2, conn2);
		snd_hda_override_conn_list(codec, 0x1a, 2, conn2);
	} else if (action == HDA_FIXUP_ACT_PROBE) {
		/* restore the connections */
		hda_nid_t conn[5] = { 0x0c, 0x0d, 0x0e, 0x0f, 0x26 };
		snd_hda_override_conn_list(codec, 0x14, 5, conn);
		snd_hda_override_conn_list(codec, 0x15, 5, conn);
		snd_hda_override_conn_list(codec, 0x18, 5, conn);
		snd_hda_override_conn_list(codec, 0x1a, 5, conn);
	}
}

/* Set VREF on HP pin */
static void alc889_fixup_mbp_vref(struct hda_codec *codec,
				  const struct hda_fixup *fix, int action)
{
	struct alc_spec *spec = codec->spec;
	static hda_nid_t nids[3] = { 0x14, 0x15, 0x19 };
	int i;

	if (action != HDA_FIXUP_ACT_INIT)
		return;
	for (i = 0; i < ARRAY_SIZE(nids); i++) {
		unsigned int val = snd_hda_codec_get_pincfg(codec, nids[i]);
		if (get_defcfg_device(val) != AC_JACK_HP_OUT)
			continue;
		val = snd_hda_codec_get_pin_target(codec, nids[i]);
		val |= AC_PINCTL_VREF_80;
		snd_hda_set_pin_ctl(codec, nids[i], val);
		spec->gen.keep_vref_in_automute = 1;
		break;
	}
}

static void alc889_fixup_mac_pins(struct hda_codec *codec,
				  const hda_nid_t *nids, int num_nids)
{
	struct alc_spec *spec = codec->spec;
	int i;

	for (i = 0; i < num_nids; i++) {
		unsigned int val;
		val = snd_hda_codec_get_pin_target(codec, nids[i]);
		val |= AC_PINCTL_VREF_50;
		snd_hda_set_pin_ctl(codec, nids[i], val);
	}
	spec->gen.keep_vref_in_automute = 1;
}

/* Set VREF on speaker pins on imac91 */
static void alc889_fixup_imac91_vref(struct hda_codec *codec,
				     const struct hda_fixup *fix, int action)
{
	static hda_nid_t nids[2] = { 0x18, 0x1a };

	if (action == HDA_FIXUP_ACT_INIT)
		alc889_fixup_mac_pins(codec, nids, ARRAY_SIZE(nids));
}

/* Set VREF on speaker pins on mba11 */
static void alc889_fixup_mba11_vref(struct hda_codec *codec,
				    const struct hda_fixup *fix, int action)
{
	static hda_nid_t nids[1] = { 0x18 };

	if (action == HDA_FIXUP_ACT_INIT)
		alc889_fixup_mac_pins(codec, nids, ARRAY_SIZE(nids));
}

/* Set VREF on speaker pins on mba21 */
static void alc889_fixup_mba21_vref(struct hda_codec *codec,
				    const struct hda_fixup *fix, int action)
{
	static hda_nid_t nids[2] = { 0x18, 0x19 };

	if (action == HDA_FIXUP_ACT_INIT)
		alc889_fixup_mac_pins(codec, nids, ARRAY_SIZE(nids));
}

/* Don't take HP output as primary
 * Strangely, the speaker output doesn't work on Vaio Z and some Vaio
 * all-in-one desktop PCs (for example VGC-LN51JGB) through DAC 0x05
 */
static void alc882_fixup_no_primary_hp(struct hda_codec *codec,
				       const struct hda_fixup *fix, int action)
{
	struct alc_spec *spec = codec->spec;
	if (action == HDA_FIXUP_ACT_PRE_PROBE) {
		spec->gen.no_primary_hp = 1;
		spec->gen.no_multi_io = 1;
	}
}

static void alc_fixup_bass_chmap(struct hda_codec *codec,
				 const struct hda_fixup *fix, int action);

/* For dual-codec configuration, we need to disable some features to avoid
 * conflicts of kctls and PCM streams
 */
static void alc_fixup_dual_codecs(struct hda_codec *codec,
				  const struct hda_fixup *fix, int action)
{
	struct alc_spec *spec = codec->spec;

	if (action != HDA_FIXUP_ACT_PRE_PROBE)
		return;
	/* disable vmaster */
	spec->gen.suppress_vmaster = 1;
	/* auto-mute and auto-mic switch don't work with multiple codecs */
	spec->gen.suppress_auto_mute = 1;
	spec->gen.suppress_auto_mic = 1;
	/* disable aamix as well */
	spec->gen.mixer_nid = 0;
	/* add location prefix to avoid conflicts */
	codec->force_pin_prefix = 1;
}

static void rename_ctl(struct hda_codec *codec, const char *oldname,
		       const char *newname)
{
	struct snd_kcontrol *kctl;

	kctl = snd_hda_find_mixer_ctl(codec, oldname);
	if (kctl)
		strcpy(kctl->id.name, newname);
}

static void alc1220_fixup_gb_dual_codecs(struct hda_codec *codec,
					 const struct hda_fixup *fix,
					 int action)
{
	alc_fixup_dual_codecs(codec, fix, action);
	switch (action) {
	case HDA_FIXUP_ACT_PRE_PROBE:
		/* override card longname to provide a unique UCM profile */
		strcpy(codec->card->longname, "HDAudio-Gigabyte-ALC1220DualCodecs");
		break;
	case HDA_FIXUP_ACT_BUILD:
		/* rename Capture controls depending on the codec */
		rename_ctl(codec, "Capture Volume",
			   codec->addr == 0 ?
			   "Rear-Panel Capture Volume" :
			   "Front-Panel Capture Volume");
		rename_ctl(codec, "Capture Switch",
			   codec->addr == 0 ?
			   "Rear-Panel Capture Switch" :
			   "Front-Panel Capture Switch");
		break;
	}
}

static const struct hda_fixup alc882_fixups[] = {
	[ALC882_FIXUP_ABIT_AW9D_MAX] = {
		.type = HDA_FIXUP_PINS,
		.v.pins = (const struct hda_pintbl[]) {
			{ 0x15, 0x01080104 }, /* side */
			{ 0x16, 0x01011012 }, /* rear */
			{ 0x17, 0x01016011 }, /* clfe */
			{ }
		}
	},
	[ALC882_FIXUP_LENOVO_Y530] = {
		.type = HDA_FIXUP_PINS,
		.v.pins = (const struct hda_pintbl[]) {
			{ 0x15, 0x99130112 }, /* rear int speakers */
			{ 0x16, 0x99130111 }, /* subwoofer */
			{ }
		}
	},
	[ALC882_FIXUP_PB_M5210] = {
		.type = HDA_FIXUP_PINCTLS,
		.v.pins = (const struct hda_pintbl[]) {
			{ 0x19, PIN_VREF50 },
			{}
		}
	},
	[ALC882_FIXUP_ACER_ASPIRE_7736] = {
		.type = HDA_FIXUP_FUNC,
		.v.func = alc_fixup_sku_ignore,
	},
	[ALC882_FIXUP_ASUS_W90V] = {
		.type = HDA_FIXUP_PINS,
		.v.pins = (const struct hda_pintbl[]) {
			{ 0x16, 0x99130110 }, /* fix sequence for CLFE */
			{ }
		}
	},
	[ALC889_FIXUP_CD] = {
		.type = HDA_FIXUP_PINS,
		.v.pins = (const struct hda_pintbl[]) {
			{ 0x1c, 0x993301f0 }, /* CD */
			{ }
		}
	},
	[ALC889_FIXUP_FRONT_HP_NO_PRESENCE] = {
		.type = HDA_FIXUP_PINS,
		.v.pins = (const struct hda_pintbl[]) {
			{ 0x1b, 0x02214120 }, /* Front HP jack is flaky, disable jack detect */
			{ }
		},
		.chained = true,
		.chain_id = ALC889_FIXUP_CD,
	},
	[ALC889_FIXUP_VAIO_TT] = {
		.type = HDA_FIXUP_PINS,
		.v.pins = (const struct hda_pintbl[]) {
			{ 0x17, 0x90170111 }, /* hidden surround speaker */
			{ }
		}
	},
	[ALC888_FIXUP_EEE1601] = {
		.type = HDA_FIXUP_VERBS,
		.v.verbs = (const struct hda_verb[]) {
			{ 0x20, AC_VERB_SET_COEF_INDEX, 0x0b },
			{ 0x20, AC_VERB_SET_PROC_COEF,  0x0838 },
			{ }
		}
	},
	[ALC882_FIXUP_EAPD] = {
		.type = HDA_FIXUP_VERBS,
		.v.verbs = (const struct hda_verb[]) {
			/* change to EAPD mode */
			{ 0x20, AC_VERB_SET_COEF_INDEX, 0x07 },
			{ 0x20, AC_VERB_SET_PROC_COEF, 0x3060 },
			{ }
		}
	},
	[ALC883_FIXUP_EAPD] = {
		.type = HDA_FIXUP_VERBS,
		.v.verbs = (const struct hda_verb[]) {
			/* change to EAPD mode */
			{ 0x20, AC_VERB_SET_COEF_INDEX, 0x07 },
			{ 0x20, AC_VERB_SET_PROC_COEF, 0x3070 },
			{ }
		}
	},
	[ALC883_FIXUP_ACER_EAPD] = {
		.type = HDA_FIXUP_VERBS,
		.v.verbs = (const struct hda_verb[]) {
			/* eanable EAPD on Acer laptops */
			{ 0x20, AC_VERB_SET_COEF_INDEX, 0x07 },
			{ 0x20, AC_VERB_SET_PROC_COEF, 0x3050 },
			{ }
		}
	},
	[ALC882_FIXUP_GPIO1] = {
		.type = HDA_FIXUP_VERBS,
		.v.verbs = alc_gpio1_init_verbs,
	},
	[ALC882_FIXUP_GPIO2] = {
		.type = HDA_FIXUP_VERBS,
		.v.verbs = alc_gpio2_init_verbs,
	},
	[ALC882_FIXUP_GPIO3] = {
		.type = HDA_FIXUP_VERBS,
		.v.verbs = alc_gpio3_init_verbs,
	},
	[ALC882_FIXUP_ASUS_W2JC] = {
		.type = HDA_FIXUP_VERBS,
		.v.verbs = alc_gpio1_init_verbs,
		.chained = true,
		.chain_id = ALC882_FIXUP_EAPD,
	},
	[ALC889_FIXUP_COEF] = {
		.type = HDA_FIXUP_FUNC,
		.v.func = alc889_fixup_coef,
	},
	[ALC882_FIXUP_ACER_ASPIRE_4930G] = {
		.type = HDA_FIXUP_PINS,
		.v.pins = (const struct hda_pintbl[]) {
			{ 0x16, 0x99130111 }, /* CLFE speaker */
			{ 0x17, 0x99130112 }, /* surround speaker */
			{ }
		},
		.chained = true,
		.chain_id = ALC882_FIXUP_GPIO1,
	},
	[ALC882_FIXUP_ACER_ASPIRE_8930G] = {
		.type = HDA_FIXUP_PINS,
		.v.pins = (const struct hda_pintbl[]) {
			{ 0x16, 0x99130111 }, /* CLFE speaker */
			{ 0x1b, 0x99130112 }, /* surround speaker */
			{ }
		},
		.chained = true,
		.chain_id = ALC882_FIXUP_ASPIRE_8930G_VERBS,
	},
	[ALC882_FIXUP_ASPIRE_8930G_VERBS] = {
		/* additional init verbs for Acer Aspire 8930G */
		.type = HDA_FIXUP_VERBS,
		.v.verbs = (const struct hda_verb[]) {
			/* Enable all DACs */
			/* DAC DISABLE/MUTE 1? */
			/*  setting bits 1-5 disables DAC nids 0x02-0x06
			 *  apparently. Init=0x38 */
			{ 0x20, AC_VERB_SET_COEF_INDEX, 0x03 },
			{ 0x20, AC_VERB_SET_PROC_COEF, 0x0000 },
			/* DAC DISABLE/MUTE 2? */
			/*  some bit here disables the other DACs.
			 *  Init=0x4900 */
			{ 0x20, AC_VERB_SET_COEF_INDEX, 0x08 },
			{ 0x20, AC_VERB_SET_PROC_COEF, 0x0000 },
			/* DMIC fix
			 * This laptop has a stereo digital microphone.
			 * The mics are only 1cm apart which makes the stereo
			 * useless. However, either the mic or the ALC889
			 * makes the signal become a difference/sum signal
			 * instead of standard stereo, which is annoying.
			 * So instead we flip this bit which makes the
			 * codec replicate the sum signal to both channels,
			 * turning it into a normal mono mic.
			 */
			/* DMIC_CONTROL? Init value = 0x0001 */
			{ 0x20, AC_VERB_SET_COEF_INDEX, 0x0b },
			{ 0x20, AC_VERB_SET_PROC_COEF, 0x0003 },
			{ 0x20, AC_VERB_SET_COEF_INDEX, 0x07 },
			{ 0x20, AC_VERB_SET_PROC_COEF, 0x3050 },
			{ }
		},
		.chained = true,
		.chain_id = ALC882_FIXUP_GPIO1,
	},
	[ALC885_FIXUP_MACPRO_GPIO] = {
		.type = HDA_FIXUP_FUNC,
		.v.func = alc885_fixup_macpro_gpio,
	},
	[ALC889_FIXUP_DAC_ROUTE] = {
		.type = HDA_FIXUP_FUNC,
		.v.func = alc889_fixup_dac_route,
	},
	[ALC889_FIXUP_MBP_VREF] = {
		.type = HDA_FIXUP_FUNC,
		.v.func = alc889_fixup_mbp_vref,
		.chained = true,
		.chain_id = ALC882_FIXUP_GPIO1,
	},
	[ALC889_FIXUP_IMAC91_VREF] = {
		.type = HDA_FIXUP_FUNC,
		.v.func = alc889_fixup_imac91_vref,
		.chained = true,
		.chain_id = ALC882_FIXUP_GPIO1,
	},
	[ALC889_FIXUP_MBA11_VREF] = {
		.type = HDA_FIXUP_FUNC,
		.v.func = alc889_fixup_mba11_vref,
		.chained = true,
		.chain_id = ALC889_FIXUP_MBP_VREF,
	},
	[ALC889_FIXUP_MBA21_VREF] = {
		.type = HDA_FIXUP_FUNC,
		.v.func = alc889_fixup_mba21_vref,
		.chained = true,
		.chain_id = ALC889_FIXUP_MBP_VREF,
	},
	[ALC889_FIXUP_MP11_VREF] = {
		.type = HDA_FIXUP_FUNC,
		.v.func = alc889_fixup_mba11_vref,
		.chained = true,
		.chain_id = ALC885_FIXUP_MACPRO_GPIO,
	},
	[ALC889_FIXUP_MP41_VREF] = {
		.type = HDA_FIXUP_FUNC,
		.v.func = alc889_fixup_mbp_vref,
		.chained = true,
		.chain_id = ALC885_FIXUP_MACPRO_GPIO,
	},
	[ALC882_FIXUP_INV_DMIC] = {
		.type = HDA_FIXUP_FUNC,
		.v.func = alc_fixup_inv_dmic,
	},
	[ALC882_FIXUP_NO_PRIMARY_HP] = {
		.type = HDA_FIXUP_FUNC,
		.v.func = alc882_fixup_no_primary_hp,
	},
	[ALC887_FIXUP_ASUS_BASS] = {
		.type = HDA_FIXUP_PINS,
		.v.pins = (const struct hda_pintbl[]) {
			{0x16, 0x99130130}, /* bass speaker */
			{}
		},
		.chained = true,
		.chain_id = ALC887_FIXUP_BASS_CHMAP,
	},
	[ALC887_FIXUP_BASS_CHMAP] = {
		.type = HDA_FIXUP_FUNC,
		.v.func = alc_fixup_bass_chmap,
	},
	[ALC1220_FIXUP_GB_DUAL_CODECS] = {
		.type = HDA_FIXUP_FUNC,
		.v.func = alc1220_fixup_gb_dual_codecs,
	},
};

static const struct snd_pci_quirk alc882_fixup_tbl[] = {
	SND_PCI_QUIRK(0x1025, 0x006c, "Acer Aspire 9810", ALC883_FIXUP_ACER_EAPD),
	SND_PCI_QUIRK(0x1025, 0x0090, "Acer Aspire", ALC883_FIXUP_ACER_EAPD),
	SND_PCI_QUIRK(0x1025, 0x0107, "Acer Aspire", ALC883_FIXUP_ACER_EAPD),
	SND_PCI_QUIRK(0x1025, 0x010a, "Acer Ferrari 5000", ALC883_FIXUP_ACER_EAPD),
	SND_PCI_QUIRK(0x1025, 0x0110, "Acer Aspire", ALC883_FIXUP_ACER_EAPD),
	SND_PCI_QUIRK(0x1025, 0x0112, "Acer Aspire 9303", ALC883_FIXUP_ACER_EAPD),
	SND_PCI_QUIRK(0x1025, 0x0121, "Acer Aspire 5920G", ALC883_FIXUP_ACER_EAPD),
	SND_PCI_QUIRK(0x1025, 0x013e, "Acer Aspire 4930G",
		      ALC882_FIXUP_ACER_ASPIRE_4930G),
	SND_PCI_QUIRK(0x1025, 0x013f, "Acer Aspire 5930G",
		      ALC882_FIXUP_ACER_ASPIRE_4930G),
	SND_PCI_QUIRK(0x1025, 0x0145, "Acer Aspire 8930G",
		      ALC882_FIXUP_ACER_ASPIRE_8930G),
	SND_PCI_QUIRK(0x1025, 0x0146, "Acer Aspire 6935G",
		      ALC882_FIXUP_ACER_ASPIRE_8930G),
	SND_PCI_QUIRK(0x1025, 0x015e, "Acer Aspire 6930G",
		      ALC882_FIXUP_ACER_ASPIRE_4930G),
	SND_PCI_QUIRK(0x1025, 0x0166, "Acer Aspire 6530G",
		      ALC882_FIXUP_ACER_ASPIRE_4930G),
	SND_PCI_QUIRK(0x1025, 0x0142, "Acer Aspire 7730G",
		      ALC882_FIXUP_ACER_ASPIRE_4930G),
	SND_PCI_QUIRK(0x1025, 0x0155, "Packard-Bell M5120", ALC882_FIXUP_PB_M5210),
	SND_PCI_QUIRK(0x1025, 0x021e, "Acer Aspire 5739G",
		      ALC882_FIXUP_ACER_ASPIRE_4930G),
	SND_PCI_QUIRK(0x1025, 0x0259, "Acer Aspire 5935", ALC889_FIXUP_DAC_ROUTE),
	SND_PCI_QUIRK(0x1025, 0x026b, "Acer Aspire 8940G", ALC882_FIXUP_ACER_ASPIRE_8930G),
	SND_PCI_QUIRK(0x1025, 0x0296, "Acer Aspire 7736z", ALC882_FIXUP_ACER_ASPIRE_7736),
	SND_PCI_QUIRK(0x1043, 0x13c2, "Asus A7M", ALC882_FIXUP_EAPD),
	SND_PCI_QUIRK(0x1043, 0x1873, "ASUS W90V", ALC882_FIXUP_ASUS_W90V),
	SND_PCI_QUIRK(0x1043, 0x1971, "Asus W2JC", ALC882_FIXUP_ASUS_W2JC),
	SND_PCI_QUIRK(0x1043, 0x835f, "Asus Eee 1601", ALC888_FIXUP_EEE1601),
	SND_PCI_QUIRK(0x1043, 0x84bc, "ASUS ET2700", ALC887_FIXUP_ASUS_BASS),
	SND_PCI_QUIRK(0x1043, 0x8691, "ASUS ROG Ranger VIII", ALC882_FIXUP_GPIO3),
	SND_PCI_QUIRK(0x104d, 0x9047, "Sony Vaio TT", ALC889_FIXUP_VAIO_TT),
	SND_PCI_QUIRK(0x104d, 0x905a, "Sony Vaio Z", ALC882_FIXUP_NO_PRIMARY_HP),
	SND_PCI_QUIRK(0x104d, 0x9060, "Sony Vaio VPCL14M1R", ALC882_FIXUP_NO_PRIMARY_HP),
	SND_PCI_QUIRK(0x104d, 0x9043, "Sony Vaio VGC-LN51JGB", ALC882_FIXUP_NO_PRIMARY_HP),
	SND_PCI_QUIRK(0x104d, 0x9044, "Sony VAIO AiO", ALC882_FIXUP_NO_PRIMARY_HP),

	/* All Apple entries are in codec SSIDs */
	SND_PCI_QUIRK(0x106b, 0x00a0, "MacBookPro 3,1", ALC889_FIXUP_MBP_VREF),
	SND_PCI_QUIRK(0x106b, 0x00a1, "Macbook", ALC889_FIXUP_MBP_VREF),
	SND_PCI_QUIRK(0x106b, 0x00a4, "MacbookPro 4,1", ALC889_FIXUP_MBP_VREF),
	SND_PCI_QUIRK(0x106b, 0x0c00, "Mac Pro", ALC889_FIXUP_MP11_VREF),
	SND_PCI_QUIRK(0x106b, 0x1000, "iMac 24", ALC885_FIXUP_MACPRO_GPIO),
	SND_PCI_QUIRK(0x106b, 0x2800, "AppleTV", ALC885_FIXUP_MACPRO_GPIO),
	SND_PCI_QUIRK(0x106b, 0x2c00, "MacbookPro rev3", ALC889_FIXUP_MBP_VREF),
	SND_PCI_QUIRK(0x106b, 0x3000, "iMac", ALC889_FIXUP_MBP_VREF),
	SND_PCI_QUIRK(0x106b, 0x3200, "iMac 7,1 Aluminum", ALC882_FIXUP_EAPD),
	SND_PCI_QUIRK(0x106b, 0x3400, "MacBookAir 1,1", ALC889_FIXUP_MBA11_VREF),
	SND_PCI_QUIRK(0x106b, 0x3500, "MacBookAir 2,1", ALC889_FIXUP_MBA21_VREF),
	SND_PCI_QUIRK(0x106b, 0x3600, "Macbook 3,1", ALC889_FIXUP_MBP_VREF),
	SND_PCI_QUIRK(0x106b, 0x3800, "MacbookPro 4,1", ALC889_FIXUP_MBP_VREF),
	SND_PCI_QUIRK(0x106b, 0x3e00, "iMac 24 Aluminum", ALC885_FIXUP_MACPRO_GPIO),
	SND_PCI_QUIRK(0x106b, 0x3f00, "Macbook 5,1", ALC889_FIXUP_IMAC91_VREF),
	SND_PCI_QUIRK(0x106b, 0x4000, "MacbookPro 5,1", ALC889_FIXUP_IMAC91_VREF),
	SND_PCI_QUIRK(0x106b, 0x4100, "Macmini 3,1", ALC889_FIXUP_IMAC91_VREF),
	SND_PCI_QUIRK(0x106b, 0x4200, "Mac Pro 4,1/5,1", ALC889_FIXUP_MP41_VREF),
	SND_PCI_QUIRK(0x106b, 0x4300, "iMac 9,1", ALC889_FIXUP_IMAC91_VREF),
	SND_PCI_QUIRK(0x106b, 0x4600, "MacbookPro 5,2", ALC889_FIXUP_IMAC91_VREF),
	SND_PCI_QUIRK(0x106b, 0x4900, "iMac 9,1 Aluminum", ALC889_FIXUP_IMAC91_VREF),
	SND_PCI_QUIRK(0x106b, 0x4a00, "Macbook 5,2", ALC889_FIXUP_MBA11_VREF),

	SND_PCI_QUIRK(0x1071, 0x8258, "Evesham Voyaeger", ALC882_FIXUP_EAPD),
	SND_PCI_QUIRK(0x1458, 0xa002, "Gigabyte EP45-DS3/Z87X-UD3H", ALC889_FIXUP_FRONT_HP_NO_PRESENCE),
	SND_PCI_QUIRK(0x1458, 0xa0b8, "Gigabyte AZ370-Gaming", ALC1220_FIXUP_GB_DUAL_CODECS),
	SND_PCI_QUIRK(0x1462, 0x7350, "MSI-7350", ALC889_FIXUP_CD),
	SND_PCI_QUIRK(0x1462, 0xda57, "MSI Z270-Gaming", ALC1220_FIXUP_GB_DUAL_CODECS),
	SND_PCI_QUIRK_VENDOR(0x1462, "MSI", ALC882_FIXUP_GPIO3),
	SND_PCI_QUIRK(0x147b, 0x107a, "Abit AW9D-MAX", ALC882_FIXUP_ABIT_AW9D_MAX),
	SND_PCI_QUIRK_VENDOR(0x1558, "Clevo laptop", ALC882_FIXUP_EAPD),
	SND_PCI_QUIRK(0x161f, 0x2054, "Medion laptop", ALC883_FIXUP_EAPD),
	SND_PCI_QUIRK(0x17aa, 0x3a0d, "Lenovo Y530", ALC882_FIXUP_LENOVO_Y530),
	SND_PCI_QUIRK(0x8086, 0x0022, "DX58SO", ALC889_FIXUP_COEF),
	{}
};

static const struct hda_model_fixup alc882_fixup_models[] = {
	{.id = ALC882_FIXUP_ACER_ASPIRE_4930G, .name = "acer-aspire-4930g"},
	{.id = ALC882_FIXUP_ACER_ASPIRE_8930G, .name = "acer-aspire-8930g"},
	{.id = ALC883_FIXUP_ACER_EAPD, .name = "acer-aspire"},
	{.id = ALC882_FIXUP_INV_DMIC, .name = "inv-dmic"},
	{.id = ALC882_FIXUP_NO_PRIMARY_HP, .name = "no-primary-hp"},
	{.id = ALC1220_FIXUP_GB_DUAL_CODECS, .name = "dual-codecs"},
	{}
};

/*
 * BIOS auto configuration
 */
/* almost identical with ALC880 parser... */
static int alc882_parse_auto_config(struct hda_codec *codec)
{
	static const hda_nid_t alc882_ignore[] = { 0x1d, 0 };
	static const hda_nid_t alc882_ssids[] = { 0x15, 0x1b, 0x14, 0 };
	return alc_parse_auto_config(codec, alc882_ignore, alc882_ssids);
}

/*
 */
static int patch_alc882(struct hda_codec *codec)
{
	struct alc_spec *spec;
	int err;

	err = alc_alloc_spec(codec, 0x0b);
	if (err < 0)
		return err;

	spec = codec->spec;

	switch (codec->core.vendor_id) {
	case 0x10ec0882:
	case 0x10ec0885:
	case 0x10ec0900:
	case 0x10ec0b00:
	case 0x10ec1220:
		break;
	default:
		/* ALC883 and variants */
		alc_fix_pll_init(codec, 0x20, 0x0a, 10);
		break;
	}

	snd_hda_pick_fixup(codec, alc882_fixup_models, alc882_fixup_tbl,
		       alc882_fixups);
	snd_hda_apply_fixup(codec, HDA_FIXUP_ACT_PRE_PROBE);

	alc_auto_parse_customize_define(codec);

	if (has_cdefine_beep(codec))
		spec->gen.beep_nid = 0x01;

	/* automatic parse from the BIOS config */
	err = alc882_parse_auto_config(codec);
	if (err < 0)
		goto error;

	if (!spec->gen.no_analog && spec->gen.beep_nid)
		set_beep_amp(spec, 0x0b, 0x05, HDA_INPUT);

	snd_hda_apply_fixup(codec, HDA_FIXUP_ACT_PROBE);

	return 0;

 error:
	alc_free(codec);
	return err;
}


/*
 * ALC262 support
 */
static int alc262_parse_auto_config(struct hda_codec *codec)
{
	static const hda_nid_t alc262_ignore[] = { 0x1d, 0 };
	static const hda_nid_t alc262_ssids[] = { 0x15, 0x1b, 0x14, 0 };
	return alc_parse_auto_config(codec, alc262_ignore, alc262_ssids);
}

/*
 * Pin config fixes
 */
enum {
	ALC262_FIXUP_FSC_H270,
	ALC262_FIXUP_FSC_S7110,
	ALC262_FIXUP_HP_Z200,
	ALC262_FIXUP_TYAN,
	ALC262_FIXUP_LENOVO_3000,
	ALC262_FIXUP_BENQ,
	ALC262_FIXUP_BENQ_T31,
	ALC262_FIXUP_INV_DMIC,
	ALC262_FIXUP_INTEL_BAYLEYBAY,
};

static const struct hda_fixup alc262_fixups[] = {
	[ALC262_FIXUP_FSC_H270] = {
		.type = HDA_FIXUP_PINS,
		.v.pins = (const struct hda_pintbl[]) {
			{ 0x14, 0x99130110 }, /* speaker */
			{ 0x15, 0x0221142f }, /* front HP */
			{ 0x1b, 0x0121141f }, /* rear HP */
			{ }
		}
	},
	[ALC262_FIXUP_FSC_S7110] = {
		.type = HDA_FIXUP_PINS,
		.v.pins = (const struct hda_pintbl[]) {
			{ 0x15, 0x90170110 }, /* speaker */
			{ }
		},
		.chained = true,
		.chain_id = ALC262_FIXUP_BENQ,
	},
	[ALC262_FIXUP_HP_Z200] = {
		.type = HDA_FIXUP_PINS,
		.v.pins = (const struct hda_pintbl[]) {
			{ 0x16, 0x99130120 }, /* internal speaker */
			{ }
		}
	},
	[ALC262_FIXUP_TYAN] = {
		.type = HDA_FIXUP_PINS,
		.v.pins = (const struct hda_pintbl[]) {
			{ 0x14, 0x1993e1f0 }, /* int AUX */
			{ }
		}
	},
	[ALC262_FIXUP_LENOVO_3000] = {
		.type = HDA_FIXUP_PINCTLS,
		.v.pins = (const struct hda_pintbl[]) {
			{ 0x19, PIN_VREF50 },
			{}
		},
		.chained = true,
		.chain_id = ALC262_FIXUP_BENQ,
	},
	[ALC262_FIXUP_BENQ] = {
		.type = HDA_FIXUP_VERBS,
		.v.verbs = (const struct hda_verb[]) {
			{ 0x20, AC_VERB_SET_COEF_INDEX, 0x07 },
			{ 0x20, AC_VERB_SET_PROC_COEF, 0x3070 },
			{}
		}
	},
	[ALC262_FIXUP_BENQ_T31] = {
		.type = HDA_FIXUP_VERBS,
		.v.verbs = (const struct hda_verb[]) {
			{ 0x20, AC_VERB_SET_COEF_INDEX, 0x07 },
			{ 0x20, AC_VERB_SET_PROC_COEF, 0x3050 },
			{}
		}
	},
	[ALC262_FIXUP_INV_DMIC] = {
		.type = HDA_FIXUP_FUNC,
		.v.func = alc_fixup_inv_dmic,
	},
	[ALC262_FIXUP_INTEL_BAYLEYBAY] = {
		.type = HDA_FIXUP_FUNC,
		.v.func = alc_fixup_no_depop_delay,
	},
};

static const struct snd_pci_quirk alc262_fixup_tbl[] = {
	SND_PCI_QUIRK(0x103c, 0x170b, "HP Z200", ALC262_FIXUP_HP_Z200),
	SND_PCI_QUIRK(0x10cf, 0x1397, "Fujitsu Lifebook S7110", ALC262_FIXUP_FSC_S7110),
	SND_PCI_QUIRK(0x10cf, 0x142d, "Fujitsu Lifebook E8410", ALC262_FIXUP_BENQ),
	SND_PCI_QUIRK(0x10f1, 0x2915, "Tyan Thunder n6650W", ALC262_FIXUP_TYAN),
	SND_PCI_QUIRK(0x1734, 0x1141, "FSC ESPRIMO U9210", ALC262_FIXUP_FSC_H270),
	SND_PCI_QUIRK(0x1734, 0x1147, "FSC Celsius H270", ALC262_FIXUP_FSC_H270),
	SND_PCI_QUIRK(0x17aa, 0x384e, "Lenovo 3000", ALC262_FIXUP_LENOVO_3000),
	SND_PCI_QUIRK(0x17ff, 0x0560, "Benq ED8", ALC262_FIXUP_BENQ),
	SND_PCI_QUIRK(0x17ff, 0x058d, "Benq T31-16", ALC262_FIXUP_BENQ_T31),
	SND_PCI_QUIRK(0x8086, 0x7270, "BayleyBay", ALC262_FIXUP_INTEL_BAYLEYBAY),
	{}
};

static const struct hda_model_fixup alc262_fixup_models[] = {
	{.id = ALC262_FIXUP_INV_DMIC, .name = "inv-dmic"},
	{}
};

/*
 */
static int patch_alc262(struct hda_codec *codec)
{
	struct alc_spec *spec;
	int err;

	err = alc_alloc_spec(codec, 0x0b);
	if (err < 0)
		return err;

	spec = codec->spec;
	spec->gen.shared_mic_vref_pin = 0x18;

	spec->shutup = alc_eapd_shutup;

#if 0
	/* pshou 07/11/05  set a zero PCM sample to DAC when FIFO is
	 * under-run
	 */
	alc_update_coefex_idx(codec, 0x1a, 7, 0, 0x80);
#endif
	alc_fix_pll_init(codec, 0x20, 0x0a, 10);

	snd_hda_pick_fixup(codec, alc262_fixup_models, alc262_fixup_tbl,
		       alc262_fixups);
	snd_hda_apply_fixup(codec, HDA_FIXUP_ACT_PRE_PROBE);

	alc_auto_parse_customize_define(codec);

	if (has_cdefine_beep(codec))
		spec->gen.beep_nid = 0x01;

	/* automatic parse from the BIOS config */
	err = alc262_parse_auto_config(codec);
	if (err < 0)
		goto error;

	if (!spec->gen.no_analog && spec->gen.beep_nid)
		set_beep_amp(spec, 0x0b, 0x05, HDA_INPUT);

	snd_hda_apply_fixup(codec, HDA_FIXUP_ACT_PROBE);

	return 0;

 error:
	alc_free(codec);
	return err;
}

/*
 *  ALC268
 */
/* bind Beep switches of both NID 0x0f and 0x10 */
static int alc268_beep_switch_put(struct snd_kcontrol *kcontrol,
				  struct snd_ctl_elem_value *ucontrol)
{
	struct hda_codec *codec = snd_kcontrol_chip(kcontrol);
	unsigned long pval;
	int err;

	mutex_lock(&codec->control_mutex);
	pval = kcontrol->private_value;
	kcontrol->private_value = (pval & ~0xff) | 0x0f;
	err = snd_hda_mixer_amp_switch_put(kcontrol, ucontrol);
	if (err >= 0) {
		kcontrol->private_value = (pval & ~0xff) | 0x10;
		err = snd_hda_mixer_amp_switch_put(kcontrol, ucontrol);
	}
	kcontrol->private_value = pval;
	mutex_unlock(&codec->control_mutex);
	return err;
}

static const struct snd_kcontrol_new alc268_beep_mixer[] = {
	HDA_CODEC_VOLUME("Beep Playback Volume", 0x1d, 0x0, HDA_INPUT),
	{
		.iface = SNDRV_CTL_ELEM_IFACE_MIXER,
		.name = "Beep Playback Switch",
		.subdevice = HDA_SUBDEV_AMP_FLAG,
		.info = snd_hda_mixer_amp_switch_info,
		.get = snd_hda_mixer_amp_switch_get,
		.put = alc268_beep_switch_put,
		.private_value = HDA_COMPOSE_AMP_VAL(0x0f, 3, 1, HDA_INPUT)
	},
	{ }
};

/* set PCBEEP vol = 0, mute connections */
static const struct hda_verb alc268_beep_init_verbs[] = {
	{0x1d, AC_VERB_SET_AMP_GAIN_MUTE, AMP_IN_UNMUTE(0)},
	{0x0f, AC_VERB_SET_AMP_GAIN_MUTE, AMP_IN_MUTE(1)},
	{0x10, AC_VERB_SET_AMP_GAIN_MUTE, AMP_IN_MUTE(1)},
	{ }
};

enum {
	ALC268_FIXUP_INV_DMIC,
	ALC268_FIXUP_HP_EAPD,
	ALC268_FIXUP_SPDIF,
};

static const struct hda_fixup alc268_fixups[] = {
	[ALC268_FIXUP_INV_DMIC] = {
		.type = HDA_FIXUP_FUNC,
		.v.func = alc_fixup_inv_dmic,
	},
	[ALC268_FIXUP_HP_EAPD] = {
		.type = HDA_FIXUP_VERBS,
		.v.verbs = (const struct hda_verb[]) {
			{0x15, AC_VERB_SET_EAPD_BTLENABLE, 0},
			{}
		}
	},
	[ALC268_FIXUP_SPDIF] = {
		.type = HDA_FIXUP_PINS,
		.v.pins = (const struct hda_pintbl[]) {
			{ 0x1e, 0x014b1180 }, /* enable SPDIF out */
			{}
		}
	},
};

static const struct hda_model_fixup alc268_fixup_models[] = {
	{.id = ALC268_FIXUP_INV_DMIC, .name = "inv-dmic"},
	{.id = ALC268_FIXUP_HP_EAPD, .name = "hp-eapd"},
	{}
};

static const struct snd_pci_quirk alc268_fixup_tbl[] = {
	SND_PCI_QUIRK(0x1025, 0x0139, "Acer TravelMate 6293", ALC268_FIXUP_SPDIF),
	SND_PCI_QUIRK(0x1025, 0x015b, "Acer AOA 150 (ZG5)", ALC268_FIXUP_INV_DMIC),
	/* below is codec SSID since multiple Toshiba laptops have the
	 * same PCI SSID 1179:ff00
	 */
	SND_PCI_QUIRK(0x1179, 0xff06, "Toshiba P200", ALC268_FIXUP_HP_EAPD),
	{}
};

/*
 * BIOS auto configuration
 */
static int alc268_parse_auto_config(struct hda_codec *codec)
{
	static const hda_nid_t alc268_ssids[] = { 0x15, 0x1b, 0x14, 0 };
	return alc_parse_auto_config(codec, NULL, alc268_ssids);
}

/*
 */
static int patch_alc268(struct hda_codec *codec)
{
	struct alc_spec *spec;
	int err;

	/* ALC268 has no aa-loopback mixer */
	err = alc_alloc_spec(codec, 0);
	if (err < 0)
		return err;

	spec = codec->spec;
	spec->gen.beep_nid = 0x01;

	spec->shutup = alc_eapd_shutup;

	snd_hda_pick_fixup(codec, alc268_fixup_models, alc268_fixup_tbl, alc268_fixups);
	snd_hda_apply_fixup(codec, HDA_FIXUP_ACT_PRE_PROBE);

	/* automatic parse from the BIOS config */
	err = alc268_parse_auto_config(codec);
	if (err < 0)
		goto error;

	if (err > 0 && !spec->gen.no_analog &&
	    spec->gen.autocfg.speaker_pins[0] != 0x1d) {
		add_mixer(spec, alc268_beep_mixer);
		snd_hda_add_verbs(codec, alc268_beep_init_verbs);
		if (!query_amp_caps(codec, 0x1d, HDA_INPUT))
			/* override the amp caps for beep generator */
			snd_hda_override_amp_caps(codec, 0x1d, HDA_INPUT,
					  (0x0c << AC_AMPCAP_OFFSET_SHIFT) |
					  (0x0c << AC_AMPCAP_NUM_STEPS_SHIFT) |
					  (0x07 << AC_AMPCAP_STEP_SIZE_SHIFT) |
					  (0 << AC_AMPCAP_MUTE_SHIFT));
	}

	snd_hda_apply_fixup(codec, HDA_FIXUP_ACT_PROBE);

	return 0;

 error:
	alc_free(codec);
	return err;
}

/*
 * ALC269
 */

static const struct hda_pcm_stream alc269_44k_pcm_analog_playback = {
	.rates = SNDRV_PCM_RATE_44100, /* fixed rate */
};

static const struct hda_pcm_stream alc269_44k_pcm_analog_capture = {
	.rates = SNDRV_PCM_RATE_44100, /* fixed rate */
};

/* different alc269-variants */
enum {
	ALC269_TYPE_ALC269VA,
	ALC269_TYPE_ALC269VB,
	ALC269_TYPE_ALC269VC,
	ALC269_TYPE_ALC269VD,
	ALC269_TYPE_ALC280,
	ALC269_TYPE_ALC282,
	ALC269_TYPE_ALC283,
	ALC269_TYPE_ALC284,
	ALC269_TYPE_ALC293,
	ALC269_TYPE_ALC286,
	ALC269_TYPE_ALC298,
	ALC269_TYPE_ALC255,
	ALC269_TYPE_ALC256,
	ALC269_TYPE_ALC257,
	ALC269_TYPE_ALC215,
	ALC269_TYPE_ALC225,
	ALC269_TYPE_ALC294,
	ALC269_TYPE_ALC300,
<<<<<<< HEAD
=======
	ALC269_TYPE_ALC623,
>>>>>>> c081cdb1
	ALC269_TYPE_ALC700,
};

/*
 * BIOS auto configuration
 */
static int alc269_parse_auto_config(struct hda_codec *codec)
{
	static const hda_nid_t alc269_ignore[] = { 0x1d, 0 };
	static const hda_nid_t alc269_ssids[] = { 0, 0x1b, 0x14, 0x21 };
	static const hda_nid_t alc269va_ssids[] = { 0x15, 0x1b, 0x14, 0 };
	struct alc_spec *spec = codec->spec;
	const hda_nid_t *ssids;

	switch (spec->codec_variant) {
	case ALC269_TYPE_ALC269VA:
	case ALC269_TYPE_ALC269VC:
	case ALC269_TYPE_ALC280:
	case ALC269_TYPE_ALC284:
	case ALC269_TYPE_ALC293:
		ssids = alc269va_ssids;
		break;
	case ALC269_TYPE_ALC269VB:
	case ALC269_TYPE_ALC269VD:
	case ALC269_TYPE_ALC282:
	case ALC269_TYPE_ALC283:
	case ALC269_TYPE_ALC286:
	case ALC269_TYPE_ALC298:
	case ALC269_TYPE_ALC255:
	case ALC269_TYPE_ALC256:
	case ALC269_TYPE_ALC257:
	case ALC269_TYPE_ALC215:
	case ALC269_TYPE_ALC225:
	case ALC269_TYPE_ALC294:
	case ALC269_TYPE_ALC300:
<<<<<<< HEAD
=======
	case ALC269_TYPE_ALC623:
>>>>>>> c081cdb1
	case ALC269_TYPE_ALC700:
		ssids = alc269_ssids;
		break;
	default:
		ssids = alc269_ssids;
		break;
	}

	return alc_parse_auto_config(codec, alc269_ignore, ssids);
}

static int find_ext_mic_pin(struct hda_codec *codec);

static void alc286_shutup(struct hda_codec *codec)
{
	int i;
	int mic_pin = find_ext_mic_pin(codec);
	/* don't shut up pins when unloading the driver; otherwise it breaks
	 * the default pin setup at the next load of the driver
	 */
	if (codec->bus->shutdown)
		return;
	for (i = 0; i < codec->init_pins.used; i++) {
		struct hda_pincfg *pin = snd_array_elem(&codec->init_pins, i);
		/* use read here for syncing after issuing each verb */
		if (pin->nid != mic_pin)
			snd_hda_codec_read(codec, pin->nid, 0,
					AC_VERB_SET_PIN_WIDGET_CONTROL, 0);
	}
	codec->pins_shutup = 1;
}

static void alc269vb_toggle_power_output(struct hda_codec *codec, int power_up)
{
	alc_update_coef_idx(codec, 0x04, 1 << 11, power_up ? (1 << 11) : 0);
}

static void alc269_shutup(struct hda_codec *codec)
{
	struct alc_spec *spec = codec->spec;

	if (spec->codec_variant == ALC269_TYPE_ALC269VB)
		alc269vb_toggle_power_output(codec, 0);
	if (spec->codec_variant == ALC269_TYPE_ALC269VB &&
			(alc_get_coef0(codec) & 0x00ff) == 0x018) {
		msleep(150);
	}
	snd_hda_shutup_pins(codec);
}

static struct coef_fw alc282_coefs[] = {
	WRITE_COEF(0x03, 0x0002), /* Power Down Control */
	UPDATE_COEF(0x05, 0xff3f, 0x0700), /* FIFO and filter clock */
	WRITE_COEF(0x07, 0x0200), /* DMIC control */
	UPDATE_COEF(0x06, 0x00f0, 0), /* Analog clock */
	UPDATE_COEF(0x08, 0xfffc, 0x0c2c), /* JD */
	WRITE_COEF(0x0a, 0xcccc), /* JD offset1 */
	WRITE_COEF(0x0b, 0xcccc), /* JD offset2 */
	WRITE_COEF(0x0e, 0x6e00), /* LDO1/2/3, DAC/ADC */
	UPDATE_COEF(0x0f, 0xf800, 0x1000), /* JD */
	UPDATE_COEF(0x10, 0xfc00, 0x0c00), /* Capless */
	WRITE_COEF(0x6f, 0x0), /* Class D test 4 */
	UPDATE_COEF(0x0c, 0xfe00, 0), /* IO power down directly */
	WRITE_COEF(0x34, 0xa0c0), /* ANC */
	UPDATE_COEF(0x16, 0x0008, 0), /* AGC MUX */
	UPDATE_COEF(0x1d, 0x00e0, 0), /* DAC simple content protection */
	UPDATE_COEF(0x1f, 0x00e0, 0), /* ADC simple content protection */
	WRITE_COEF(0x21, 0x8804), /* DAC ADC Zero Detection */
	WRITE_COEF(0x63, 0x2902), /* PLL */
	WRITE_COEF(0x68, 0xa080), /* capless control 2 */
	WRITE_COEF(0x69, 0x3400), /* capless control 3 */
	WRITE_COEF(0x6a, 0x2f3e), /* capless control 4 */
	WRITE_COEF(0x6b, 0x0), /* capless control 5 */
	UPDATE_COEF(0x6d, 0x0fff, 0x0900), /* class D test 2 */
	WRITE_COEF(0x6e, 0x110a), /* class D test 3 */
	UPDATE_COEF(0x70, 0x00f8, 0x00d8), /* class D test 5 */
	WRITE_COEF(0x71, 0x0014), /* class D test 6 */
	WRITE_COEF(0x72, 0xc2ba), /* classD OCP */
	UPDATE_COEF(0x77, 0x0f80, 0), /* classD pure DC test */
	WRITE_COEF(0x6c, 0xfc06), /* Class D amp control */
	{}
};

static void alc282_restore_default_value(struct hda_codec *codec)
{
	alc_process_coef_fw(codec, alc282_coefs);
}

static void alc282_init(struct hda_codec *codec)
{
	struct alc_spec *spec = codec->spec;
	hda_nid_t hp_pin = spec->gen.autocfg.hp_pins[0];
	bool hp_pin_sense;
	int coef78;

	alc282_restore_default_value(codec);

	if (!hp_pin)
		return;
	hp_pin_sense = snd_hda_jack_detect(codec, hp_pin);
	coef78 = alc_read_coef_idx(codec, 0x78);

	/* Index 0x78 Direct Drive HP AMP LPM Control 1 */
	/* Headphone capless set to high power mode */
	alc_write_coef_idx(codec, 0x78, 0x9004);

	if (hp_pin_sense)
		msleep(2);

	snd_hda_codec_write(codec, hp_pin, 0,
			    AC_VERB_SET_AMP_GAIN_MUTE, AMP_OUT_MUTE);

	if (hp_pin_sense)
		msleep(85);

	snd_hda_codec_write(codec, hp_pin, 0,
			    AC_VERB_SET_PIN_WIDGET_CONTROL, PIN_OUT);

	if (hp_pin_sense)
		msleep(100);

	/* Headphone capless set to normal mode */
	alc_write_coef_idx(codec, 0x78, coef78);
}

static void alc282_shutup(struct hda_codec *codec)
{
	struct alc_spec *spec = codec->spec;
	hda_nid_t hp_pin = spec->gen.autocfg.hp_pins[0];
	bool hp_pin_sense;
	int coef78;

	if (!hp_pin) {
		alc269_shutup(codec);
		return;
	}

	hp_pin_sense = snd_hda_jack_detect(codec, hp_pin);
	coef78 = alc_read_coef_idx(codec, 0x78);
	alc_write_coef_idx(codec, 0x78, 0x9004);

	if (hp_pin_sense)
		msleep(2);

	snd_hda_codec_write(codec, hp_pin, 0,
			    AC_VERB_SET_AMP_GAIN_MUTE, AMP_OUT_MUTE);

	if (hp_pin_sense)
		msleep(85);

	snd_hda_codec_write(codec, hp_pin, 0,
			    AC_VERB_SET_PIN_WIDGET_CONTROL, 0x0);

	if (hp_pin_sense)
		msleep(100);

	alc_auto_setup_eapd(codec, false);
	snd_hda_shutup_pins(codec);
	alc_write_coef_idx(codec, 0x78, coef78);
}

static struct coef_fw alc283_coefs[] = {
	WRITE_COEF(0x03, 0x0002), /* Power Down Control */
	UPDATE_COEF(0x05, 0xff3f, 0x0700), /* FIFO and filter clock */
	WRITE_COEF(0x07, 0x0200), /* DMIC control */
	UPDATE_COEF(0x06, 0x00f0, 0), /* Analog clock */
	UPDATE_COEF(0x08, 0xfffc, 0x0c2c), /* JD */
	WRITE_COEF(0x0a, 0xcccc), /* JD offset1 */
	WRITE_COEF(0x0b, 0xcccc), /* JD offset2 */
	WRITE_COEF(0x0e, 0x6fc0), /* LDO1/2/3, DAC/ADC */
	UPDATE_COEF(0x0f, 0xf800, 0x1000), /* JD */
	UPDATE_COEF(0x10, 0xfc00, 0x0c00), /* Capless */
	WRITE_COEF(0x3a, 0x0), /* Class D test 4 */
	UPDATE_COEF(0x0c, 0xfe00, 0x0), /* IO power down directly */
	WRITE_COEF(0x22, 0xa0c0), /* ANC */
	UPDATE_COEFEX(0x53, 0x01, 0x000f, 0x0008), /* AGC MUX */
	UPDATE_COEF(0x1d, 0x00e0, 0), /* DAC simple content protection */
	UPDATE_COEF(0x1f, 0x00e0, 0), /* ADC simple content protection */
	WRITE_COEF(0x21, 0x8804), /* DAC ADC Zero Detection */
	WRITE_COEF(0x2e, 0x2902), /* PLL */
	WRITE_COEF(0x33, 0xa080), /* capless control 2 */
	WRITE_COEF(0x34, 0x3400), /* capless control 3 */
	WRITE_COEF(0x35, 0x2f3e), /* capless control 4 */
	WRITE_COEF(0x36, 0x0), /* capless control 5 */
	UPDATE_COEF(0x38, 0x0fff, 0x0900), /* class D test 2 */
	WRITE_COEF(0x39, 0x110a), /* class D test 3 */
	UPDATE_COEF(0x3b, 0x00f8, 0x00d8), /* class D test 5 */
	WRITE_COEF(0x3c, 0x0014), /* class D test 6 */
	WRITE_COEF(0x3d, 0xc2ba), /* classD OCP */
	UPDATE_COEF(0x42, 0x0f80, 0x0), /* classD pure DC test */
	WRITE_COEF(0x49, 0x0), /* test mode */
	UPDATE_COEF(0x40, 0xf800, 0x9800), /* Class D DC enable */
	UPDATE_COEF(0x42, 0xf000, 0x2000), /* DC offset */
	WRITE_COEF(0x37, 0xfc06), /* Class D amp control */
	UPDATE_COEF(0x1b, 0x8000, 0), /* HP JD control */
	{}
};

static void alc283_restore_default_value(struct hda_codec *codec)
{
	alc_process_coef_fw(codec, alc283_coefs);
}

static void alc283_init(struct hda_codec *codec)
{
	struct alc_spec *spec = codec->spec;
	hda_nid_t hp_pin = spec->gen.autocfg.hp_pins[0];
	bool hp_pin_sense;

	if (!spec->gen.autocfg.hp_outs) {
		if (spec->gen.autocfg.line_out_type == AC_JACK_HP_OUT)
			hp_pin = spec->gen.autocfg.line_out_pins[0];
	}

	alc283_restore_default_value(codec);

	if (!hp_pin)
		return;

	msleep(30);
	hp_pin_sense = snd_hda_jack_detect(codec, hp_pin);

	/* Index 0x43 Direct Drive HP AMP LPM Control 1 */
	/* Headphone capless set to high power mode */
	alc_write_coef_idx(codec, 0x43, 0x9004);

	snd_hda_codec_write(codec, hp_pin, 0,
			    AC_VERB_SET_AMP_GAIN_MUTE, AMP_OUT_MUTE);

	if (hp_pin_sense)
		msleep(85);

	snd_hda_codec_write(codec, hp_pin, 0,
			    AC_VERB_SET_PIN_WIDGET_CONTROL, PIN_OUT);

	if (hp_pin_sense)
		msleep(85);
	/* Index 0x46 Combo jack auto switch control 2 */
	/* 3k pull low control for Headset jack. */
	alc_update_coef_idx(codec, 0x46, 3 << 12, 0);
	/* Headphone capless set to normal mode */
	alc_write_coef_idx(codec, 0x43, 0x9614);
}

static void alc283_shutup(struct hda_codec *codec)
{
	struct alc_spec *spec = codec->spec;
	hda_nid_t hp_pin = spec->gen.autocfg.hp_pins[0];
	bool hp_pin_sense;

	if (!spec->gen.autocfg.hp_outs) {
		if (spec->gen.autocfg.line_out_type == AC_JACK_HP_OUT)
			hp_pin = spec->gen.autocfg.line_out_pins[0];
	}

	if (!hp_pin) {
		alc269_shutup(codec);
		return;
	}

	hp_pin_sense = snd_hda_jack_detect(codec, hp_pin);

	alc_write_coef_idx(codec, 0x43, 0x9004);

	/*depop hp during suspend*/
	alc_write_coef_idx(codec, 0x06, 0x2100);

	snd_hda_codec_write(codec, hp_pin, 0,
			    AC_VERB_SET_AMP_GAIN_MUTE, AMP_OUT_MUTE);

	if (hp_pin_sense)
		msleep(100);

	snd_hda_codec_write(codec, hp_pin, 0,
			    AC_VERB_SET_PIN_WIDGET_CONTROL, 0x0);

	alc_update_coef_idx(codec, 0x46, 0, 3 << 12);

	if (hp_pin_sense)
		msleep(100);
	alc_auto_setup_eapd(codec, false);
	snd_hda_shutup_pins(codec);
	alc_write_coef_idx(codec, 0x43, 0x9614);
}

static void alc256_init(struct hda_codec *codec)
{
	struct alc_spec *spec = codec->spec;
	hda_nid_t hp_pin = spec->gen.autocfg.hp_pins[0];
	bool hp_pin_sense;

	if (!hp_pin)
		return;

	msleep(30);

	hp_pin_sense = snd_hda_jack_detect(codec, hp_pin);

	if (hp_pin_sense)
		msleep(2);

	alc_update_coefex_idx(codec, 0x57, 0x04, 0x0007, 0x1); /* Low power */

	snd_hda_codec_write(codec, hp_pin, 0,
			    AC_VERB_SET_AMP_GAIN_MUTE, AMP_OUT_MUTE);

	if (hp_pin_sense)
		msleep(85);

	snd_hda_codec_write(codec, hp_pin, 0,
			    AC_VERB_SET_PIN_WIDGET_CONTROL, PIN_OUT);

	if (hp_pin_sense)
		msleep(100);

	alc_update_coef_idx(codec, 0x46, 3 << 12, 0);
	alc_update_coefex_idx(codec, 0x57, 0x04, 0x0007, 0x4); /* Hight power */
	alc_update_coefex_idx(codec, 0x53, 0x02, 0x8000, 1 << 15); /* Clear bit */
	alc_update_coefex_idx(codec, 0x53, 0x02, 0x8000, 0 << 15);
	alc_update_coef_idx(codec, 0x36, 1 << 13, 1 << 5); /* Switch pcbeep path to Line in path*/
}

static void alc256_shutup(struct hda_codec *codec)
{
	struct alc_spec *spec = codec->spec;
	hda_nid_t hp_pin = spec->gen.autocfg.hp_pins[0];
	bool hp_pin_sense;

	if (!hp_pin) {
		alc269_shutup(codec);
		return;
	}

	hp_pin_sense = snd_hda_jack_detect(codec, hp_pin);

	if (hp_pin_sense)
		msleep(2);

	snd_hda_codec_write(codec, hp_pin, 0,
			    AC_VERB_SET_AMP_GAIN_MUTE, AMP_OUT_MUTE);

	if (hp_pin_sense)
		msleep(85);

	/* 3k pull low control for Headset jack. */
	/* NOTE: call this before clearing the pin, otherwise codec stalls */
	alc_update_coef_idx(codec, 0x46, 0, 3 << 12);

	snd_hda_codec_write(codec, hp_pin, 0,
			    AC_VERB_SET_PIN_WIDGET_CONTROL, 0x0);

	if (hp_pin_sense)
		msleep(100);

	alc_auto_setup_eapd(codec, false);
	snd_hda_shutup_pins(codec);
}

static void alc_default_init(struct hda_codec *codec)
{
	struct alc_spec *spec = codec->spec;
	hda_nid_t hp_pin = spec->gen.autocfg.hp_pins[0];
	bool hp_pin_sense;

	if (!hp_pin)
		return;

	msleep(30);

	hp_pin_sense = snd_hda_jack_detect(codec, hp_pin);

	if (hp_pin_sense)
		msleep(2);

	snd_hda_codec_write(codec, hp_pin, 0,
			    AC_VERB_SET_AMP_GAIN_MUTE, AMP_OUT_MUTE);

	if (hp_pin_sense)
		msleep(85);

	snd_hda_codec_write(codec, hp_pin, 0,
			    AC_VERB_SET_PIN_WIDGET_CONTROL, PIN_OUT);

	if (hp_pin_sense)
		msleep(100);
}

static void alc_default_shutup(struct hda_codec *codec)
{
	struct alc_spec *spec = codec->spec;
	hda_nid_t hp_pin = spec->gen.autocfg.hp_pins[0];
	bool hp_pin_sense;

	if (!hp_pin) {
		alc269_shutup(codec);
		return;
	}

	hp_pin_sense = snd_hda_jack_detect(codec, hp_pin);

	if (hp_pin_sense)
		msleep(2);

	snd_hda_codec_write(codec, hp_pin, 0,
			    AC_VERB_SET_AMP_GAIN_MUTE, AMP_OUT_MUTE);

	if (hp_pin_sense)
		msleep(85);

	snd_hda_codec_write(codec, hp_pin, 0,
			    AC_VERB_SET_PIN_WIDGET_CONTROL, 0x0);

	if (hp_pin_sense)
		msleep(100);

	alc_auto_setup_eapd(codec, false);
	snd_hda_shutup_pins(codec);
}

static void alc294_hp_init(struct hda_codec *codec)
{
	struct alc_spec *spec = codec->spec;
	hda_nid_t hp_pin = spec->gen.autocfg.hp_pins[0];
	int i, val;

	if (!hp_pin)
		return;

	snd_hda_codec_write(codec, hp_pin, 0,
			    AC_VERB_SET_AMP_GAIN_MUTE, AMP_OUT_MUTE);

	msleep(100);

	snd_hda_codec_write(codec, hp_pin, 0,
			    AC_VERB_SET_PIN_WIDGET_CONTROL, 0x0);

	alc_update_coef_idx(codec, 0x6f, 0x000f, 0);/* Set HP depop to manual mode */
	alc_update_coefex_idx(codec, 0x58, 0x00, 0x8000, 0x8000); /* HP depop procedure start */

	/* Wait for depop procedure finish  */
	val = alc_read_coefex_idx(codec, 0x58, 0x01);
	for (i = 0; i < 20 && val & 0x0080; i++) {
		msleep(50);
		val = alc_read_coefex_idx(codec, 0x58, 0x01);
	}
	/* Set HP depop to auto mode */
	alc_update_coef_idx(codec, 0x6f, 0x000f, 0x000b);
	msleep(50);
}

static void alc294_init(struct hda_codec *codec)
{
	struct alc_spec *spec = codec->spec;

<<<<<<< HEAD
	if (!spec->done_hp_init) {
=======
	/* required only at boot or S4 resume time */
	if (!spec->done_hp_init ||
	    codec->core.dev.power.power_state.event == PM_EVENT_RESTORE) {
>>>>>>> c081cdb1
		alc294_hp_init(codec);
		spec->done_hp_init = true;
	}
	alc_default_init(codec);
}

static void alc5505_coef_set(struct hda_codec *codec, unsigned int index_reg,
			     unsigned int val)
{
	snd_hda_codec_write(codec, 0x51, 0, AC_VERB_SET_COEF_INDEX, index_reg >> 1);
	snd_hda_codec_write(codec, 0x51, 0, AC_VERB_SET_PROC_COEF, val & 0xffff); /* LSB */
	snd_hda_codec_write(codec, 0x51, 0, AC_VERB_SET_PROC_COEF, val >> 16); /* MSB */
}

static int alc5505_coef_get(struct hda_codec *codec, unsigned int index_reg)
{
	unsigned int val;

	snd_hda_codec_write(codec, 0x51, 0, AC_VERB_SET_COEF_INDEX, index_reg >> 1);
	val = snd_hda_codec_read(codec, 0x51, 0, AC_VERB_GET_PROC_COEF, 0)
		& 0xffff;
	val |= snd_hda_codec_read(codec, 0x51, 0, AC_VERB_GET_PROC_COEF, 0)
		<< 16;
	return val;
}

static void alc5505_dsp_halt(struct hda_codec *codec)
{
	unsigned int val;

	alc5505_coef_set(codec, 0x3000, 0x000c); /* DSP CPU stop */
	alc5505_coef_set(codec, 0x880c, 0x0008); /* DDR enter self refresh */
	alc5505_coef_set(codec, 0x61c0, 0x11110080); /* Clock control for PLL and CPU */
	alc5505_coef_set(codec, 0x6230, 0xfc0d4011); /* Disable Input OP */
	alc5505_coef_set(codec, 0x61b4, 0x040a2b03); /* Stop PLL2 */
	alc5505_coef_set(codec, 0x61b0, 0x00005b17); /* Stop PLL1 */
	alc5505_coef_set(codec, 0x61b8, 0x04133303); /* Stop PLL3 */
	val = alc5505_coef_get(codec, 0x6220);
	alc5505_coef_set(codec, 0x6220, (val | 0x3000)); /* switch Ringbuffer clock to DBUS clock */
}

static void alc5505_dsp_back_from_halt(struct hda_codec *codec)
{
	alc5505_coef_set(codec, 0x61b8, 0x04133302);
	alc5505_coef_set(codec, 0x61b0, 0x00005b16);
	alc5505_coef_set(codec, 0x61b4, 0x040a2b02);
	alc5505_coef_set(codec, 0x6230, 0xf80d4011);
	alc5505_coef_set(codec, 0x6220, 0x2002010f);
	alc5505_coef_set(codec, 0x880c, 0x00000004);
}

static void alc5505_dsp_init(struct hda_codec *codec)
{
	unsigned int val;

	alc5505_dsp_halt(codec);
	alc5505_dsp_back_from_halt(codec);
	alc5505_coef_set(codec, 0x61b0, 0x5b14); /* PLL1 control */
	alc5505_coef_set(codec, 0x61b0, 0x5b16);
	alc5505_coef_set(codec, 0x61b4, 0x04132b00); /* PLL2 control */
	alc5505_coef_set(codec, 0x61b4, 0x04132b02);
	alc5505_coef_set(codec, 0x61b8, 0x041f3300); /* PLL3 control*/
	alc5505_coef_set(codec, 0x61b8, 0x041f3302);
	snd_hda_codec_write(codec, 0x51, 0, AC_VERB_SET_CODEC_RESET, 0); /* Function reset */
	alc5505_coef_set(codec, 0x61b8, 0x041b3302);
	alc5505_coef_set(codec, 0x61b8, 0x04173302);
	alc5505_coef_set(codec, 0x61b8, 0x04163302);
	alc5505_coef_set(codec, 0x8800, 0x348b328b); /* DRAM control */
	alc5505_coef_set(codec, 0x8808, 0x00020022); /* DRAM control */
	alc5505_coef_set(codec, 0x8818, 0x00000400); /* DRAM control */

	val = alc5505_coef_get(codec, 0x6200) >> 16; /* Read revision ID */
	if (val <= 3)
		alc5505_coef_set(codec, 0x6220, 0x2002010f); /* I/O PAD Configuration */
	else
		alc5505_coef_set(codec, 0x6220, 0x6002018f);

	alc5505_coef_set(codec, 0x61ac, 0x055525f0); /**/
	alc5505_coef_set(codec, 0x61c0, 0x12230080); /* Clock control */
	alc5505_coef_set(codec, 0x61b4, 0x040e2b02); /* PLL2 control */
	alc5505_coef_set(codec, 0x61bc, 0x010234f8); /* OSC Control */
	alc5505_coef_set(codec, 0x880c, 0x00000004); /* DRAM Function control */
	alc5505_coef_set(codec, 0x880c, 0x00000003);
	alc5505_coef_set(codec, 0x880c, 0x00000010);

#ifdef HALT_REALTEK_ALC5505
	alc5505_dsp_halt(codec);
#endif
}

#ifdef HALT_REALTEK_ALC5505
#define alc5505_dsp_suspend(codec)	/* NOP */
#define alc5505_dsp_resume(codec)	/* NOP */
#else
#define alc5505_dsp_suspend(codec)	alc5505_dsp_halt(codec)
#define alc5505_dsp_resume(codec)	alc5505_dsp_back_from_halt(codec)
#endif

#ifdef CONFIG_PM
static int alc269_suspend(struct hda_codec *codec)
{
	struct alc_spec *spec = codec->spec;

	if (spec->has_alc5505_dsp)
		alc5505_dsp_suspend(codec);
	return alc_suspend(codec);
}

static int alc269_resume(struct hda_codec *codec)
{
	struct alc_spec *spec = codec->spec;

	if (spec->codec_variant == ALC269_TYPE_ALC269VB)
		alc269vb_toggle_power_output(codec, 0);
	if (spec->codec_variant == ALC269_TYPE_ALC269VB &&
			(alc_get_coef0(codec) & 0x00ff) == 0x018) {
		msleep(150);
	}

	codec->patch_ops.init(codec);

	if (spec->codec_variant == ALC269_TYPE_ALC269VB)
		alc269vb_toggle_power_output(codec, 1);
	if (spec->codec_variant == ALC269_TYPE_ALC269VB &&
			(alc_get_coef0(codec) & 0x00ff) == 0x017) {
		msleep(200);
	}

	regcache_sync(codec->core.regmap);
	hda_call_check_power_status(codec, 0x01);

	/* on some machine, the BIOS will clear the codec gpio data when enter
	 * suspend, and won't restore the data after resume, so we restore it
	 * in the driver.
	 */
	if (spec->gpio_led)
		snd_hda_codec_write(codec, codec->core.afg, 0, AC_VERB_SET_GPIO_DATA,
			    spec->gpio_led);

	if (spec->has_alc5505_dsp)
		alc5505_dsp_resume(codec);

	return 0;
}
#endif /* CONFIG_PM */

static void alc269_fixup_pincfg_no_hp_to_lineout(struct hda_codec *codec,
						 const struct hda_fixup *fix, int action)
{
	struct alc_spec *spec = codec->spec;

	if (action == HDA_FIXUP_ACT_PRE_PROBE)
		spec->parse_flags = HDA_PINCFG_NO_HP_FIXUP;
}

static void alc269_fixup_pincfg_U7x7_headset_mic(struct hda_codec *codec,
						 const struct hda_fixup *fix,
						 int action)
{
	unsigned int cfg_headphone = snd_hda_codec_get_pincfg(codec, 0x21);
	unsigned int cfg_headset_mic = snd_hda_codec_get_pincfg(codec, 0x19);

	if (cfg_headphone && cfg_headset_mic == 0x411111f0)
		snd_hda_codec_set_pincfg(codec, 0x19,
			(cfg_headphone & ~AC_DEFCFG_DEVICE) |
			(AC_JACK_MIC_IN << AC_DEFCFG_DEVICE_SHIFT));
}

static void alc269_fixup_hweq(struct hda_codec *codec,
			       const struct hda_fixup *fix, int action)
{
	if (action == HDA_FIXUP_ACT_INIT)
		alc_update_coef_idx(codec, 0x1e, 0, 0x80);
}

static void alc269_fixup_headset_mic(struct hda_codec *codec,
				       const struct hda_fixup *fix, int action)
{
	struct alc_spec *spec = codec->spec;

	if (action == HDA_FIXUP_ACT_PRE_PROBE)
		spec->parse_flags |= HDA_PINCFG_HEADSET_MIC;
}

static void alc271_fixup_dmic(struct hda_codec *codec,
			      const struct hda_fixup *fix, int action)
{
	static const struct hda_verb verbs[] = {
		{0x20, AC_VERB_SET_COEF_INDEX, 0x0d},
		{0x20, AC_VERB_SET_PROC_COEF, 0x4000},
		{}
	};
	unsigned int cfg;

	if (strcmp(codec->core.chip_name, "ALC271X") &&
	    strcmp(codec->core.chip_name, "ALC269VB"))
		return;
	cfg = snd_hda_codec_get_pincfg(codec, 0x12);
	if (get_defcfg_connect(cfg) == AC_JACK_PORT_FIXED)
		snd_hda_sequence_write(codec, verbs);
}

static void alc269_fixup_pcm_44k(struct hda_codec *codec,
				 const struct hda_fixup *fix, int action)
{
	struct alc_spec *spec = codec->spec;

	if (action != HDA_FIXUP_ACT_PROBE)
		return;

	/* Due to a hardware problem on Lenovo Ideadpad, we need to
	 * fix the sample rate of analog I/O to 44.1kHz
	 */
	spec->gen.stream_analog_playback = &alc269_44k_pcm_analog_playback;
	spec->gen.stream_analog_capture = &alc269_44k_pcm_analog_capture;
}

static void alc269_fixup_stereo_dmic(struct hda_codec *codec,
				     const struct hda_fixup *fix, int action)
{
	/* The digital-mic unit sends PDM (differential signal) instead of
	 * the standard PCM, thus you can't record a valid mono stream as is.
	 * Below is a workaround specific to ALC269 to control the dmic
	 * signal source as mono.
	 */
	if (action == HDA_FIXUP_ACT_INIT)
		alc_update_coef_idx(codec, 0x07, 0, 0x80);
}

static void alc269_quanta_automute(struct hda_codec *codec)
{
	snd_hda_gen_update_outputs(codec);

	alc_write_coef_idx(codec, 0x0c, 0x680);
	alc_write_coef_idx(codec, 0x0c, 0x480);
}

static void alc269_fixup_quanta_mute(struct hda_codec *codec,
				     const struct hda_fixup *fix, int action)
{
	struct alc_spec *spec = codec->spec;
	if (action != HDA_FIXUP_ACT_PROBE)
		return;
	spec->gen.automute_hook = alc269_quanta_automute;
}

static void alc269_x101_hp_automute_hook(struct hda_codec *codec,
					 struct hda_jack_callback *jack)
{
	struct alc_spec *spec = codec->spec;
	int vref;
	msleep(200);
	snd_hda_gen_hp_automute(codec, jack);

	vref = spec->gen.hp_jack_present ? PIN_VREF80 : 0;
	msleep(100);
	snd_hda_codec_write(codec, 0x18, 0, AC_VERB_SET_PIN_WIDGET_CONTROL,
			    vref);
	msleep(500);
	snd_hda_codec_write(codec, 0x18, 0, AC_VERB_SET_PIN_WIDGET_CONTROL,
			    vref);
}

static void alc269_fixup_x101_headset_mic(struct hda_codec *codec,
				     const struct hda_fixup *fix, int action)
{
	struct alc_spec *spec = codec->spec;
	if (action == HDA_FIXUP_ACT_PRE_PROBE) {
		spec->parse_flags |= HDA_PINCFG_HEADSET_MIC;
		spec->gen.hp_automute_hook = alc269_x101_hp_automute_hook;
	}
}


/* update mute-LED according to the speaker mute state via mic VREF pin */
static void alc269_fixup_mic_mute_hook(void *private_data, int enabled)
{
	struct hda_codec *codec = private_data;
	struct alc_spec *spec = codec->spec;
	unsigned int pinval;

	if (spec->mute_led_polarity)
		enabled = !enabled;
	pinval = snd_hda_codec_get_pin_target(codec, spec->mute_led_nid);
	pinval &= ~AC_PINCTL_VREFEN;
	pinval |= enabled ? AC_PINCTL_VREF_HIZ : AC_PINCTL_VREF_80;
	if (spec->mute_led_nid) {
		/* temporarily power up/down for setting VREF */
		snd_hda_power_up_pm(codec);
		snd_hda_set_pin_ctl_cache(codec, spec->mute_led_nid, pinval);
		snd_hda_power_down_pm(codec);
	}
}

/* Make sure the led works even in runtime suspend */
static unsigned int led_power_filter(struct hda_codec *codec,
						  hda_nid_t nid,
						  unsigned int power_state)
{
	struct alc_spec *spec = codec->spec;

	if (power_state != AC_PWRST_D3 || nid == 0 ||
	    (nid != spec->mute_led_nid && nid != spec->cap_mute_led_nid))
		return power_state;

	/* Set pin ctl again, it might have just been set to 0 */
	snd_hda_set_pin_ctl(codec, nid,
			    snd_hda_codec_get_pin_target(codec, nid));

	return snd_hda_gen_path_power_filter(codec, nid, power_state);
}

static void alc269_fixup_hp_mute_led(struct hda_codec *codec,
				     const struct hda_fixup *fix, int action)
{
	struct alc_spec *spec = codec->spec;
	const struct dmi_device *dev = NULL;

	if (action != HDA_FIXUP_ACT_PRE_PROBE)
		return;

	while ((dev = dmi_find_device(DMI_DEV_TYPE_OEM_STRING, NULL, dev))) {
		int pol, pin;
		if (sscanf(dev->name, "HP_Mute_LED_%d_%x", &pol, &pin) != 2)
			continue;
		if (pin < 0x0a || pin >= 0x10)
			break;
		spec->mute_led_polarity = pol;
		spec->mute_led_nid = pin - 0x0a + 0x18;
		spec->gen.vmaster_mute.hook = alc269_fixup_mic_mute_hook;
		spec->gen.vmaster_mute_enum = 1;
		codec->power_filter = led_power_filter;
		codec_dbg(codec,
			  "Detected mute LED for %x:%d\n", spec->mute_led_nid,
			   spec->mute_led_polarity);
		break;
	}
}

static void alc269_fixup_hp_mute_led_mic1(struct hda_codec *codec,
				const struct hda_fixup *fix, int action)
{
	struct alc_spec *spec = codec->spec;
	if (action == HDA_FIXUP_ACT_PRE_PROBE) {
		spec->mute_led_polarity = 0;
		spec->mute_led_nid = 0x18;
		spec->gen.vmaster_mute.hook = alc269_fixup_mic_mute_hook;
		spec->gen.vmaster_mute_enum = 1;
		codec->power_filter = led_power_filter;
	}
}

static void alc269_fixup_hp_mute_led_mic2(struct hda_codec *codec,
				const struct hda_fixup *fix, int action)
{
	struct alc_spec *spec = codec->spec;
	if (action == HDA_FIXUP_ACT_PRE_PROBE) {
		spec->mute_led_polarity = 0;
		spec->mute_led_nid = 0x19;
		spec->gen.vmaster_mute.hook = alc269_fixup_mic_mute_hook;
		spec->gen.vmaster_mute_enum = 1;
		codec->power_filter = led_power_filter;
	}
}

static void alc269_fixup_hp_mute_led_mic3(struct hda_codec *codec,
				const struct hda_fixup *fix, int action)
{
	struct alc_spec *spec = codec->spec;
	if (action == HDA_FIXUP_ACT_PRE_PROBE) {
		spec->mute_led_polarity = 0;
		spec->mute_led_nid = 0x1b;
		spec->gen.vmaster_mute.hook = alc269_fixup_mic_mute_hook;
		spec->gen.vmaster_mute_enum = 1;
		codec->power_filter = led_power_filter;
	}
}

/* update LED status via GPIO */
static void alc_update_gpio_led(struct hda_codec *codec, unsigned int mask,
				bool enabled)
{
	struct alc_spec *spec = codec->spec;
	unsigned int oldval = spec->gpio_led;

	if (spec->mute_led_polarity)
		enabled = !enabled;

	if (enabled)
		spec->gpio_led &= ~mask;
	else
		spec->gpio_led |= mask;
	if (spec->gpio_led != oldval)
		snd_hda_codec_write(codec, 0x01, 0, AC_VERB_SET_GPIO_DATA,
				    spec->gpio_led);
}

/* turn on/off mute LED via GPIO per vmaster hook */
static void alc_fixup_gpio_mute_hook(void *private_data, int enabled)
{
	struct hda_codec *codec = private_data;
	struct alc_spec *spec = codec->spec;

	alc_update_gpio_led(codec, spec->gpio_mute_led_mask, enabled);
}

/* turn on/off mic-mute LED via GPIO per capture hook */
static void alc_fixup_gpio_mic_mute_hook(struct hda_codec *codec,
					 struct snd_kcontrol *kcontrol,
					 struct snd_ctl_elem_value *ucontrol)
{
	struct alc_spec *spec = codec->spec;

	if (ucontrol)
		alc_update_gpio_led(codec, spec->gpio_mic_led_mask,
				    ucontrol->value.integer.value[0] ||
				    ucontrol->value.integer.value[1]);
}

static void alc269_fixup_hp_gpio_led(struct hda_codec *codec,
				const struct hda_fixup *fix, int action)
{
	struct alc_spec *spec = codec->spec;
	static const struct hda_verb gpio_init[] = {
		{ 0x01, AC_VERB_SET_GPIO_MASK, 0x18 },
		{ 0x01, AC_VERB_SET_GPIO_DIRECTION, 0x18 },
		{}
	};

	if (action == HDA_FIXUP_ACT_PRE_PROBE) {
		spec->gen.vmaster_mute.hook = alc_fixup_gpio_mute_hook;
		spec->gen.cap_sync_hook = alc_fixup_gpio_mic_mute_hook;
		spec->gpio_led = 0;
		spec->mute_led_polarity = 0;
		spec->gpio_mute_led_mask = 0x08;
		spec->gpio_mic_led_mask = 0x10;
		snd_hda_add_verbs(codec, gpio_init);
	}
}

static void alc286_fixup_hp_gpio_led(struct hda_codec *codec,
				const struct hda_fixup *fix, int action)
{
	struct alc_spec *spec = codec->spec;
	static const struct hda_verb gpio_init[] = {
		{ 0x01, AC_VERB_SET_GPIO_MASK, 0x22 },
		{ 0x01, AC_VERB_SET_GPIO_DIRECTION, 0x22 },
		{}
	};

	if (action == HDA_FIXUP_ACT_PRE_PROBE) {
		spec->gen.vmaster_mute.hook = alc_fixup_gpio_mute_hook;
		spec->gen.cap_sync_hook = alc_fixup_gpio_mic_mute_hook;
		spec->gpio_led = 0;
		spec->mute_led_polarity = 0;
		spec->gpio_mute_led_mask = 0x02;
		spec->gpio_mic_led_mask = 0x20;
		snd_hda_add_verbs(codec, gpio_init);
	}
}

/* turn on/off mic-mute LED per capture hook */
static void alc269_fixup_hp_cap_mic_mute_hook(struct hda_codec *codec,
					       struct snd_kcontrol *kcontrol,
					       struct snd_ctl_elem_value *ucontrol)
{
	struct alc_spec *spec = codec->spec;
	unsigned int pinval, enable, disable;

	pinval = snd_hda_codec_get_pin_target(codec, spec->cap_mute_led_nid);
	pinval &= ~AC_PINCTL_VREFEN;
	enable  = pinval | AC_PINCTL_VREF_80;
	disable = pinval | AC_PINCTL_VREF_HIZ;

	if (!ucontrol)
		return;

	if (ucontrol->value.integer.value[0] ||
	    ucontrol->value.integer.value[1])
		pinval = disable;
	else
		pinval = enable;

	if (spec->cap_mute_led_nid)
		snd_hda_set_pin_ctl_cache(codec, spec->cap_mute_led_nid, pinval);
}

static void alc269_fixup_hp_gpio_mic1_led(struct hda_codec *codec,
				const struct hda_fixup *fix, int action)
{
	struct alc_spec *spec = codec->spec;
	static const struct hda_verb gpio_init[] = {
		{ 0x01, AC_VERB_SET_GPIO_MASK, 0x08 },
		{ 0x01, AC_VERB_SET_GPIO_DIRECTION, 0x08 },
		{}
	};

	if (action == HDA_FIXUP_ACT_PRE_PROBE) {
		spec->gen.vmaster_mute.hook = alc_fixup_gpio_mute_hook;
		spec->gen.cap_sync_hook = alc269_fixup_hp_cap_mic_mute_hook;
		spec->gpio_led = 0;
		spec->mute_led_polarity = 0;
		spec->gpio_mute_led_mask = 0x08;
		spec->cap_mute_led_nid = 0x18;
		snd_hda_add_verbs(codec, gpio_init);
		codec->power_filter = led_power_filter;
	}
}

static void alc280_fixup_hp_gpio4(struct hda_codec *codec,
				   const struct hda_fixup *fix, int action)
{
	/* Like hp_gpio_mic1_led, but also needs GPIO4 low to enable headphone amp */
	struct alc_spec *spec = codec->spec;
	static const struct hda_verb gpio_init[] = {
		{ 0x01, AC_VERB_SET_GPIO_MASK, 0x18 },
		{ 0x01, AC_VERB_SET_GPIO_DIRECTION, 0x18 },
		{}
	};

	if (action == HDA_FIXUP_ACT_PRE_PROBE) {
		spec->gen.vmaster_mute.hook = alc_fixup_gpio_mute_hook;
		spec->gen.cap_sync_hook = alc269_fixup_hp_cap_mic_mute_hook;
		spec->gpio_led = 0;
		spec->mute_led_polarity = 0;
		spec->gpio_mute_led_mask = 0x08;
		spec->cap_mute_led_nid = 0x18;
		snd_hda_add_verbs(codec, gpio_init);
		codec->power_filter = led_power_filter;
	}
}

#if IS_REACHABLE(CONFIG_INPUT)
static void gpio2_mic_hotkey_event(struct hda_codec *codec,
				   struct hda_jack_callback *event)
{
	struct alc_spec *spec = codec->spec;

	/* GPIO2 just toggles on a keypress/keyrelease cycle. Therefore
	   send both key on and key off event for every interrupt. */
	input_report_key(spec->kb_dev, spec->alc_mute_keycode_map[ALC_KEY_MICMUTE_INDEX], 1);
	input_sync(spec->kb_dev);
	input_report_key(spec->kb_dev, spec->alc_mute_keycode_map[ALC_KEY_MICMUTE_INDEX], 0);
	input_sync(spec->kb_dev);
}

static int alc_register_micmute_input_device(struct hda_codec *codec)
{
	struct alc_spec *spec = codec->spec;
	int i;

	spec->kb_dev = input_allocate_device();
	if (!spec->kb_dev) {
		codec_err(codec, "Out of memory (input_allocate_device)\n");
		return -ENOMEM;
	}

	spec->alc_mute_keycode_map[ALC_KEY_MICMUTE_INDEX] = KEY_MICMUTE;

	spec->kb_dev->name = "Microphone Mute Button";
	spec->kb_dev->evbit[0] = BIT_MASK(EV_KEY);
	spec->kb_dev->keycodesize = sizeof(spec->alc_mute_keycode_map[0]);
	spec->kb_dev->keycodemax = ARRAY_SIZE(spec->alc_mute_keycode_map);
	spec->kb_dev->keycode = spec->alc_mute_keycode_map;
	for (i = 0; i < ARRAY_SIZE(spec->alc_mute_keycode_map); i++)
		set_bit(spec->alc_mute_keycode_map[i], spec->kb_dev->keybit);

	if (input_register_device(spec->kb_dev)) {
		codec_err(codec, "input_register_device failed\n");
		input_free_device(spec->kb_dev);
		spec->kb_dev = NULL;
		return -ENOMEM;
	}

	return 0;
}

static void alc280_fixup_hp_gpio2_mic_hotkey(struct hda_codec *codec,
					     const struct hda_fixup *fix, int action)
{
	/* GPIO1 = set according to SKU external amp
	   GPIO2 = mic mute hotkey
	   GPIO3 = mute LED
	   GPIO4 = mic mute LED */
	static const struct hda_verb gpio_init[] = {
		{ 0x01, AC_VERB_SET_GPIO_MASK, 0x1e },
		{ 0x01, AC_VERB_SET_GPIO_DIRECTION, 0x1a },
		{ 0x01, AC_VERB_SET_GPIO_DATA, 0x02 },
		{}
	};

	struct alc_spec *spec = codec->spec;

	if (action == HDA_FIXUP_ACT_PRE_PROBE) {
		if (alc_register_micmute_input_device(codec) != 0)
			return;

		snd_hda_add_verbs(codec, gpio_init);
		snd_hda_codec_write_cache(codec, codec->core.afg, 0,
					  AC_VERB_SET_GPIO_UNSOLICITED_RSP_MASK, 0x04);
		snd_hda_jack_detect_enable_callback(codec, codec->core.afg,
						    gpio2_mic_hotkey_event);

		spec->gen.vmaster_mute.hook = alc_fixup_gpio_mute_hook;
		spec->gen.cap_sync_hook = alc_fixup_gpio_mic_mute_hook;
		spec->gpio_led = 0;
		spec->mute_led_polarity = 0;
		spec->gpio_mute_led_mask = 0x08;
		spec->gpio_mic_led_mask = 0x10;
		return;
	}

	if (!spec->kb_dev)
		return;

	switch (action) {
	case HDA_FIXUP_ACT_PROBE:
		spec->init_amp = ALC_INIT_DEFAULT;
		break;
	case HDA_FIXUP_ACT_FREE:
		input_unregister_device(spec->kb_dev);
		spec->kb_dev = NULL;
	}
}

static void alc233_fixup_lenovo_line2_mic_hotkey(struct hda_codec *codec,
					     const struct hda_fixup *fix, int action)
{
	/* Line2 = mic mute hotkey
	   GPIO2 = mic mute LED */
	static const struct hda_verb gpio_init[] = {
		{ 0x01, AC_VERB_SET_GPIO_MASK, 0x04 },
		{ 0x01, AC_VERB_SET_GPIO_DIRECTION, 0x04 },
		{}
	};

	struct alc_spec *spec = codec->spec;

	if (action == HDA_FIXUP_ACT_PRE_PROBE) {
		if (alc_register_micmute_input_device(codec) != 0)
			return;

		snd_hda_add_verbs(codec, gpio_init);
		snd_hda_jack_detect_enable_callback(codec, 0x1b,
						    gpio2_mic_hotkey_event);

		spec->gen.cap_sync_hook = alc_fixup_gpio_mic_mute_hook;
		spec->gpio_led = 0;
		spec->mute_led_polarity = 0;
		spec->gpio_mic_led_mask = 0x04;
		return;
	}

	if (!spec->kb_dev)
		return;

	switch (action) {
	case HDA_FIXUP_ACT_PROBE:
		spec->init_amp = ALC_INIT_DEFAULT;
		break;
	case HDA_FIXUP_ACT_FREE:
		input_unregister_device(spec->kb_dev);
		spec->kb_dev = NULL;
	}
}
#else /* INPUT */
#define alc280_fixup_hp_gpio2_mic_hotkey	NULL
#define alc233_fixup_lenovo_line2_mic_hotkey	NULL
#endif /* INPUT */

static void alc269_fixup_hp_line1_mic1_led(struct hda_codec *codec,
				const struct hda_fixup *fix, int action)
{
	struct alc_spec *spec = codec->spec;

	if (action == HDA_FIXUP_ACT_PRE_PROBE) {
		spec->gen.vmaster_mute.hook = alc269_fixup_mic_mute_hook;
		spec->gen.cap_sync_hook = alc269_fixup_hp_cap_mic_mute_hook;
		spec->mute_led_polarity = 0;
		spec->mute_led_nid = 0x1a;
		spec->cap_mute_led_nid = 0x18;
		spec->gen.vmaster_mute_enum = 1;
		codec->power_filter = led_power_filter;
	}
}

static struct coef_fw alc225_pre_hsmode[] = {
	UPDATE_COEF(0x4a, 1<<8, 0),
	UPDATE_COEFEX(0x57, 0x05, 1<<14, 0),
	UPDATE_COEF(0x63, 3<<14, 3<<14),
	UPDATE_COEF(0x4a, 3<<4, 2<<4),
	UPDATE_COEF(0x4a, 3<<10, 3<<10),
	UPDATE_COEF(0x45, 0x3f<<10, 0x34<<10),
	UPDATE_COEF(0x4a, 3<<10, 0),
	{}
};

static void alc_headset_mode_unplugged(struct hda_codec *codec)
{
	static struct coef_fw coef0255[] = {
		WRITE_COEF(0x1b, 0x0c0b), /* LDO and MISC control */
		WRITE_COEF(0x45, 0xd089), /* UAJ function set to menual mode */
		UPDATE_COEFEX(0x57, 0x05, 1<<14, 0), /* Direct Drive HP Amp control(Set to verb control)*/
		WRITE_COEF(0x06, 0x6104), /* Set MIC2 Vref gate with HP */
		WRITE_COEFEX(0x57, 0x03, 0x8aa6), /* Direct Drive HP Amp control */
		{}
	};
	static struct coef_fw coef0256[] = {
		WRITE_COEF(0x1b, 0x0c4b), /* LDO and MISC control */
		WRITE_COEF(0x45, 0xd089), /* UAJ function set to menual mode */
		WRITE_COEF(0x06, 0x6104), /* Set MIC2 Vref gate with HP */
		WRITE_COEFEX(0x57, 0x03, 0x09a3), /* Direct Drive HP Amp control */
		UPDATE_COEFEX(0x57, 0x05, 1<<14, 0), /* Direct Drive HP Amp control(Set to verb control)*/
		{}
	};
	static struct coef_fw coef0233[] = {
		WRITE_COEF(0x1b, 0x0c0b),
		WRITE_COEF(0x45, 0xc429),
		UPDATE_COEF(0x35, 0x4000, 0),
		WRITE_COEF(0x06, 0x2104),
		WRITE_COEF(0x1a, 0x0001),
		WRITE_COEF(0x26, 0x0004),
		WRITE_COEF(0x32, 0x42a3),
		{}
	};
	static struct coef_fw coef0288[] = {
		UPDATE_COEF(0x4f, 0xfcc0, 0xc400),
		UPDATE_COEF(0x50, 0x2000, 0x2000),
		UPDATE_COEF(0x56, 0x0006, 0x0006),
		UPDATE_COEF(0x66, 0x0008, 0),
		UPDATE_COEF(0x67, 0x2000, 0),
		{}
	};
	static struct coef_fw coef0298[] = {
		UPDATE_COEF(0x19, 0x1300, 0x0300),
		{}
	};
	static struct coef_fw coef0292[] = {
		WRITE_COEF(0x76, 0x000e),
		WRITE_COEF(0x6c, 0x2400),
		WRITE_COEF(0x18, 0x7308),
		WRITE_COEF(0x6b, 0xc429),
		{}
	};
	static struct coef_fw coef0293[] = {
		UPDATE_COEF(0x10, 7<<8, 6<<8), /* SET Line1 JD to 0 */
		UPDATE_COEFEX(0x57, 0x05, 1<<15|1<<13, 0x0), /* SET charge pump by verb */
		UPDATE_COEFEX(0x57, 0x03, 1<<10, 1<<10), /* SET EN_OSW to 1 */
		UPDATE_COEF(0x1a, 1<<3, 1<<3), /* Combo JD gating with LINE1-VREFO */
		WRITE_COEF(0x45, 0xc429), /* Set to TRS type */
		UPDATE_COEF(0x4a, 0x000f, 0x000e), /* Combo Jack auto detect */
		{}
	};
	static struct coef_fw coef0668[] = {
		WRITE_COEF(0x15, 0x0d40),
		WRITE_COEF(0xb7, 0x802b),
		{}
	};
	static struct coef_fw coef0225[] = {
		UPDATE_COEF(0x63, 3<<14, 0),
		{}
	};
	static struct coef_fw coef0274[] = {
		UPDATE_COEF(0x4a, 0x0100, 0),
		UPDATE_COEFEX(0x57, 0x05, 0x4000, 0),
		UPDATE_COEF(0x6b, 0xf000, 0x5000),
		UPDATE_COEF(0x4a, 0x0010, 0),
		UPDATE_COEF(0x4a, 0x0c00, 0x0c00),
		WRITE_COEF(0x45, 0x5289),
		UPDATE_COEF(0x4a, 0x0c00, 0),
		{}
	};

	switch (codec->core.vendor_id) {
	case 0x10ec0255:
		alc_process_coef_fw(codec, coef0255);
		break;
	case 0x10ec0236:
	case 0x10ec0256:
		alc_process_coef_fw(codec, coef0256);
		break;
	case 0x10ec0234:
	case 0x10ec0274:
	case 0x10ec0294:
		alc_process_coef_fw(codec, coef0274);
		break;
	case 0x10ec0233:
	case 0x10ec0283:
		alc_process_coef_fw(codec, coef0233);
		break;
	case 0x10ec0286:
	case 0x10ec0288:
		alc_process_coef_fw(codec, coef0288);
		break;
	case 0x10ec0298:
		alc_process_coef_fw(codec, coef0298);
		alc_process_coef_fw(codec, coef0288);
		break;
	case 0x10ec0292:
		alc_process_coef_fw(codec, coef0292);
		break;
	case 0x10ec0293:
		alc_process_coef_fw(codec, coef0293);
		break;
	case 0x10ec0668:
		alc_process_coef_fw(codec, coef0668);
		break;
	case 0x10ec0225:
	case 0x10ec0295:
	case 0x10ec0299:
		alc_process_coef_fw(codec, alc225_pre_hsmode);
		alc_process_coef_fw(codec, coef0225);
		break;
	case 0x10ec0867:
		alc_update_coefex_idx(codec, 0x57, 0x5, 1<<14, 0);
		break;
	}
	codec_dbg(codec, "Headset jack set to unplugged mode.\n");
}


static void alc_headset_mode_mic_in(struct hda_codec *codec, hda_nid_t hp_pin,
				    hda_nid_t mic_pin)
{
	static struct coef_fw coef0255[] = {
		WRITE_COEFEX(0x57, 0x03, 0x8aa6),
		WRITE_COEF(0x06, 0x6100), /* Set MIC2 Vref gate to normal */
		{}
	};
	static struct coef_fw coef0256[] = {
		UPDATE_COEFEX(0x57, 0x05, 1<<14, 1<<14), /* Direct Drive HP Amp control(Set to verb control)*/
		WRITE_COEFEX(0x57, 0x03, 0x09a3),
		WRITE_COEF(0x06, 0x6100), /* Set MIC2 Vref gate to normal */
		{}
	};
	static struct coef_fw coef0233[] = {
		UPDATE_COEF(0x35, 0, 1<<14),
		WRITE_COEF(0x06, 0x2100),
		WRITE_COEF(0x1a, 0x0021),
		WRITE_COEF(0x26, 0x008c),
		{}
	};
	static struct coef_fw coef0288[] = {
		UPDATE_COEF(0x4f, 0x00c0, 0),
		UPDATE_COEF(0x50, 0x2000, 0),
		UPDATE_COEF(0x56, 0x0006, 0),
		UPDATE_COEF(0x4f, 0xfcc0, 0xc400),
		UPDATE_COEF(0x66, 0x0008, 0x0008),
		UPDATE_COEF(0x67, 0x2000, 0x2000),
		{}
	};
	static struct coef_fw coef0292[] = {
		WRITE_COEF(0x19, 0xa208),
		WRITE_COEF(0x2e, 0xacf0),
		{}
	};
	static struct coef_fw coef0293[] = {
		UPDATE_COEFEX(0x57, 0x05, 0, 1<<15|1<<13), /* SET charge pump by verb */
		UPDATE_COEFEX(0x57, 0x03, 1<<10, 0), /* SET EN_OSW to 0 */
		UPDATE_COEF(0x1a, 1<<3, 0), /* Combo JD gating without LINE1-VREFO */
		{}
	};
	static struct coef_fw coef0688[] = {
		WRITE_COEF(0xb7, 0x802b),
		WRITE_COEF(0xb5, 0x1040),
		UPDATE_COEF(0xc3, 0, 1<<12),
		{}
	};
	static struct coef_fw coef0225[] = {
		UPDATE_COEFEX(0x57, 0x05, 1<<14, 1<<14),
		UPDATE_COEF(0x4a, 3<<4, 2<<4),
		UPDATE_COEF(0x63, 3<<14, 0),
		{}
	};
	static struct coef_fw coef0274[] = {
		UPDATE_COEFEX(0x57, 0x05, 0x4000, 0x4000),
		UPDATE_COEF(0x4a, 0x0010, 0),
		UPDATE_COEF(0x6b, 0xf000, 0),
		{}
	};

	switch (codec->core.vendor_id) {
	case 0x10ec0255:
		alc_write_coef_idx(codec, 0x45, 0xc489);
		snd_hda_set_pin_ctl_cache(codec, hp_pin, 0);
		alc_process_coef_fw(codec, coef0255);
		snd_hda_set_pin_ctl_cache(codec, mic_pin, PIN_VREF50);
		break;
	case 0x10ec0236:
	case 0x10ec0256:
		alc_write_coef_idx(codec, 0x45, 0xc489);
		snd_hda_set_pin_ctl_cache(codec, hp_pin, 0);
		alc_process_coef_fw(codec, coef0256);
		snd_hda_set_pin_ctl_cache(codec, mic_pin, PIN_VREF50);
		break;
	case 0x10ec0234:
	case 0x10ec0274:
	case 0x10ec0294:
		alc_write_coef_idx(codec, 0x45, 0x4689);
		snd_hda_set_pin_ctl_cache(codec, hp_pin, 0);
		alc_process_coef_fw(codec, coef0274);
		snd_hda_set_pin_ctl_cache(codec, mic_pin, PIN_VREF50);
		break;
	case 0x10ec0233:
	case 0x10ec0283:
		alc_write_coef_idx(codec, 0x45, 0xc429);
		snd_hda_set_pin_ctl_cache(codec, hp_pin, 0);
		alc_process_coef_fw(codec, coef0233);
		snd_hda_set_pin_ctl_cache(codec, mic_pin, PIN_VREF50);
		break;
	case 0x10ec0286:
	case 0x10ec0288:
	case 0x10ec0298:
		snd_hda_set_pin_ctl_cache(codec, hp_pin, 0);
		alc_process_coef_fw(codec, coef0288);
		snd_hda_set_pin_ctl_cache(codec, mic_pin, PIN_VREF50);
		break;
	case 0x10ec0292:
		snd_hda_set_pin_ctl_cache(codec, hp_pin, 0);
		alc_process_coef_fw(codec, coef0292);
		break;
	case 0x10ec0293:
		/* Set to TRS mode */
		alc_write_coef_idx(codec, 0x45, 0xc429);
		snd_hda_set_pin_ctl_cache(codec, hp_pin, 0);
		alc_process_coef_fw(codec, coef0293);
		snd_hda_set_pin_ctl_cache(codec, mic_pin, PIN_VREF50);
		break;
	case 0x10ec0867:
		alc_update_coefex_idx(codec, 0x57, 0x5, 0, 1<<14);
		/* fallthru */
	case 0x10ec0221:
	case 0x10ec0662:
		snd_hda_set_pin_ctl_cache(codec, hp_pin, 0);
		snd_hda_set_pin_ctl_cache(codec, mic_pin, PIN_VREF50);
		break;
	case 0x10ec0668:
		alc_write_coef_idx(codec, 0x11, 0x0001);
		snd_hda_set_pin_ctl_cache(codec, hp_pin, 0);
		alc_process_coef_fw(codec, coef0688);
		snd_hda_set_pin_ctl_cache(codec, mic_pin, PIN_VREF50);
		break;
	case 0x10ec0225:
	case 0x10ec0295:
	case 0x10ec0299:
		alc_process_coef_fw(codec, alc225_pre_hsmode);
		alc_update_coef_idx(codec, 0x45, 0x3f<<10, 0x31<<10);
		snd_hda_set_pin_ctl_cache(codec, hp_pin, 0);
		alc_process_coef_fw(codec, coef0225);
		snd_hda_set_pin_ctl_cache(codec, mic_pin, PIN_VREF50);
		break;
	}
	codec_dbg(codec, "Headset jack set to mic-in mode.\n");
}

static void alc_headset_mode_default(struct hda_codec *codec)
{
	static struct coef_fw coef0225[] = {
		UPDATE_COEF(0x45, 0x3f<<10, 0x30<<10),
		UPDATE_COEF(0x45, 0x3f<<10, 0x31<<10),
		UPDATE_COEF(0x49, 3<<8, 0<<8),
		UPDATE_COEF(0x4a, 3<<4, 3<<4),
		UPDATE_COEF(0x63, 3<<14, 0),
		UPDATE_COEF(0x67, 0xf000, 0x3000),
		{}
	};
	static struct coef_fw coef0255[] = {
		WRITE_COEF(0x45, 0xc089),
		WRITE_COEF(0x45, 0xc489),
		WRITE_COEFEX(0x57, 0x03, 0x8ea6),
		WRITE_COEF(0x49, 0x0049),
		{}
	};
	static struct coef_fw coef0256[] = {
		WRITE_COEF(0x45, 0xc489),
		WRITE_COEFEX(0x57, 0x03, 0x0da3),
		WRITE_COEF(0x49, 0x0049),
		UPDATE_COEFEX(0x57, 0x05, 1<<14, 0), /* Direct Drive HP Amp control(Set to verb control)*/
		WRITE_COEF(0x06, 0x6100),
		{}
	};
	static struct coef_fw coef0233[] = {
		WRITE_COEF(0x06, 0x2100),
		WRITE_COEF(0x32, 0x4ea3),
		{}
	};
	static struct coef_fw coef0288[] = {
		UPDATE_COEF(0x4f, 0xfcc0, 0xc400), /* Set to TRS type */
		UPDATE_COEF(0x50, 0x2000, 0x2000),
		UPDATE_COEF(0x56, 0x0006, 0x0006),
		UPDATE_COEF(0x66, 0x0008, 0),
		UPDATE_COEF(0x67, 0x2000, 0),
		{}
	};
	static struct coef_fw coef0292[] = {
		WRITE_COEF(0x76, 0x000e),
		WRITE_COEF(0x6c, 0x2400),
		WRITE_COEF(0x6b, 0xc429),
		WRITE_COEF(0x18, 0x7308),
		{}
	};
	static struct coef_fw coef0293[] = {
		UPDATE_COEF(0x4a, 0x000f, 0x000e), /* Combo Jack auto detect */
		WRITE_COEF(0x45, 0xC429), /* Set to TRS type */
		UPDATE_COEF(0x1a, 1<<3, 0), /* Combo JD gating without LINE1-VREFO */
		{}
	};
	static struct coef_fw coef0688[] = {
		WRITE_COEF(0x11, 0x0041),
		WRITE_COEF(0x15, 0x0d40),
		WRITE_COEF(0xb7, 0x802b),
		{}
	};
	static struct coef_fw coef0274[] = {
		WRITE_COEF(0x45, 0x4289),
		UPDATE_COEF(0x4a, 0x0010, 0x0010),
		UPDATE_COEF(0x6b, 0x0f00, 0),
		UPDATE_COEF(0x49, 0x0300, 0x0300),
		{}
	};

	switch (codec->core.vendor_id) {
	case 0x10ec0225:
	case 0x10ec0295:
	case 0x10ec0299:
		alc_process_coef_fw(codec, alc225_pre_hsmode);
		alc_process_coef_fw(codec, coef0225);
		break;
	case 0x10ec0255:
		alc_process_coef_fw(codec, coef0255);
		break;
	case 0x10ec0236:
	case 0x10ec0256:
		alc_write_coef_idx(codec, 0x1b, 0x0e4b);
		alc_write_coef_idx(codec, 0x45, 0xc089);
		msleep(50);
		alc_process_coef_fw(codec, coef0256);
		break;
	case 0x10ec0234:
	case 0x10ec0274:
	case 0x10ec0294:
		alc_process_coef_fw(codec, coef0274);
		break;
	case 0x10ec0233:
	case 0x10ec0283:
		alc_process_coef_fw(codec, coef0233);
		break;
	case 0x10ec0286:
	case 0x10ec0288:
	case 0x10ec0298:
		alc_process_coef_fw(codec, coef0288);
		break;
	case 0x10ec0292:
		alc_process_coef_fw(codec, coef0292);
		break;
	case 0x10ec0293:
		alc_process_coef_fw(codec, coef0293);
		break;
	case 0x10ec0668:
		alc_process_coef_fw(codec, coef0688);
		break;
	case 0x10ec0867:
		alc_update_coefex_idx(codec, 0x57, 0x5, 1<<14, 0);
		break;
	}
	codec_dbg(codec, "Headset jack set to headphone (default) mode.\n");
}

/* Iphone type */
static void alc_headset_mode_ctia(struct hda_codec *codec)
{
	int val;

	static struct coef_fw coef0255[] = {
		WRITE_COEF(0x45, 0xd489), /* Set to CTIA type */
		WRITE_COEF(0x1b, 0x0c2b),
		WRITE_COEFEX(0x57, 0x03, 0x8ea6),
		{}
	};
	static struct coef_fw coef0256[] = {
		WRITE_COEF(0x45, 0xd489), /* Set to CTIA type */
		WRITE_COEF(0x1b, 0x0e6b),
		{}
	};
	static struct coef_fw coef0233[] = {
		WRITE_COEF(0x45, 0xd429),
		WRITE_COEF(0x1b, 0x0c2b),
		WRITE_COEF(0x32, 0x4ea3),
		{}
	};
	static struct coef_fw coef0288[] = {
		UPDATE_COEF(0x50, 0x2000, 0x2000),
		UPDATE_COEF(0x56, 0x0006, 0x0006),
		UPDATE_COEF(0x66, 0x0008, 0),
		UPDATE_COEF(0x67, 0x2000, 0),
		{}
	};
	static struct coef_fw coef0292[] = {
		WRITE_COEF(0x6b, 0xd429),
		WRITE_COEF(0x76, 0x0008),
		WRITE_COEF(0x18, 0x7388),
		{}
	};
	static struct coef_fw coef0293[] = {
		WRITE_COEF(0x45, 0xd429), /* Set to ctia type */
		UPDATE_COEF(0x10, 7<<8, 7<<8), /* SET Line1 JD to 1 */
		{}
	};
	static struct coef_fw coef0688[] = {
		WRITE_COEF(0x11, 0x0001),
		WRITE_COEF(0x15, 0x0d60),
		WRITE_COEF(0xc3, 0x0000),
		{}
	};
	static struct coef_fw coef0225_1[] = {
		UPDATE_COEF(0x45, 0x3f<<10, 0x35<<10),
		UPDATE_COEF(0x63, 3<<14, 2<<14),
		{}
	};
	static struct coef_fw coef0225_2[] = {
		UPDATE_COEF(0x45, 0x3f<<10, 0x35<<10),
		UPDATE_COEF(0x63, 3<<14, 1<<14),
		{}
	};

	switch (codec->core.vendor_id) {
	case 0x10ec0255:
		alc_process_coef_fw(codec, coef0255);
		break;
	case 0x10ec0236:
	case 0x10ec0256:
		alc_process_coef_fw(codec, coef0256);
		break;
	case 0x10ec0234:
	case 0x10ec0274:
	case 0x10ec0294:
		alc_write_coef_idx(codec, 0x45, 0xd689);
		break;
	case 0x10ec0233:
	case 0x10ec0283:
		alc_process_coef_fw(codec, coef0233);
		break;
	case 0x10ec0298:
		val = alc_read_coef_idx(codec, 0x50);
		if (val & (1 << 12)) {
			alc_update_coef_idx(codec, 0x8e, 0x0070, 0x0020);
			alc_update_coef_idx(codec, 0x4f, 0xfcc0, 0xd400);
			msleep(300);
		} else {
			alc_update_coef_idx(codec, 0x8e, 0x0070, 0x0010);
			alc_update_coef_idx(codec, 0x4f, 0xfcc0, 0xd400);
			msleep(300);
		}
		break;
	case 0x10ec0286:
	case 0x10ec0288:
		alc_update_coef_idx(codec, 0x4f, 0xfcc0, 0xd400);
		msleep(300);
		alc_process_coef_fw(codec, coef0288);
		break;
	case 0x10ec0292:
		alc_process_coef_fw(codec, coef0292);
		break;
	case 0x10ec0293:
		alc_process_coef_fw(codec, coef0293);
		break;
	case 0x10ec0668:
		alc_process_coef_fw(codec, coef0688);
		break;
	case 0x10ec0225:
	case 0x10ec0295:
	case 0x10ec0299:
		val = alc_read_coef_idx(codec, 0x45);
		if (val & (1 << 9))
			alc_process_coef_fw(codec, coef0225_2);
		else
			alc_process_coef_fw(codec, coef0225_1);
		break;
	case 0x10ec0867:
		alc_update_coefex_idx(codec, 0x57, 0x5, 1<<14, 0);
		break;
	}
	codec_dbg(codec, "Headset jack set to iPhone-style headset mode.\n");
}

/* Nokia type */
static void alc_headset_mode_omtp(struct hda_codec *codec)
{
	static struct coef_fw coef0255[] = {
		WRITE_COEF(0x45, 0xe489), /* Set to OMTP Type */
		WRITE_COEF(0x1b, 0x0c2b),
		WRITE_COEFEX(0x57, 0x03, 0x8ea6),
		{}
	};
	static struct coef_fw coef0256[] = {
		WRITE_COEF(0x45, 0xe489), /* Set to OMTP Type */
		WRITE_COEF(0x1b, 0x0e6b),
		{}
	};
	static struct coef_fw coef0233[] = {
		WRITE_COEF(0x45, 0xe429),
		WRITE_COEF(0x1b, 0x0c2b),
		WRITE_COEF(0x32, 0x4ea3),
		{}
	};
	static struct coef_fw coef0288[] = {
		UPDATE_COEF(0x50, 0x2000, 0x2000),
		UPDATE_COEF(0x56, 0x0006, 0x0006),
		UPDATE_COEF(0x66, 0x0008, 0),
		UPDATE_COEF(0x67, 0x2000, 0),
		{}
	};
	static struct coef_fw coef0292[] = {
		WRITE_COEF(0x6b, 0xe429),
		WRITE_COEF(0x76, 0x0008),
		WRITE_COEF(0x18, 0x7388),
		{}
	};
	static struct coef_fw coef0293[] = {
		WRITE_COEF(0x45, 0xe429), /* Set to omtp type */
		UPDATE_COEF(0x10, 7<<8, 7<<8), /* SET Line1 JD to 1 */
		{}
	};
	static struct coef_fw coef0688[] = {
		WRITE_COEF(0x11, 0x0001),
		WRITE_COEF(0x15, 0x0d50),
		WRITE_COEF(0xc3, 0x0000),
		{}
	};
	static struct coef_fw coef0225[] = {
		UPDATE_COEF(0x45, 0x3f<<10, 0x39<<10),
		UPDATE_COEF(0x63, 3<<14, 2<<14),
		{}
	};

	switch (codec->core.vendor_id) {
	case 0x10ec0255:
		alc_process_coef_fw(codec, coef0255);
		break;
	case 0x10ec0236:
	case 0x10ec0256:
		alc_process_coef_fw(codec, coef0256);
		break;
	case 0x10ec0234:
	case 0x10ec0274:
	case 0x10ec0294:
		alc_write_coef_idx(codec, 0x45, 0xe689);
		break;
	case 0x10ec0233:
	case 0x10ec0283:
		alc_process_coef_fw(codec, coef0233);
		break;
	case 0x10ec0298:
		alc_update_coef_idx(codec, 0x8e, 0x0070, 0x0010);/* Headset output enable */
		alc_update_coef_idx(codec, 0x4f, 0xfcc0, 0xe400);
		msleep(300);
		break;
	case 0x10ec0286:
	case 0x10ec0288:
		alc_update_coef_idx(codec, 0x4f, 0xfcc0, 0xe400);
		msleep(300);
		alc_process_coef_fw(codec, coef0288);
		break;
	case 0x10ec0292:
		alc_process_coef_fw(codec, coef0292);
		break;
	case 0x10ec0293:
		alc_process_coef_fw(codec, coef0293);
		break;
	case 0x10ec0668:
		alc_process_coef_fw(codec, coef0688);
		break;
	case 0x10ec0225:
	case 0x10ec0295:
	case 0x10ec0299:
		alc_process_coef_fw(codec, coef0225);
		break;
	}
	codec_dbg(codec, "Headset jack set to Nokia-style headset mode.\n");
}

static void alc_determine_headset_type(struct hda_codec *codec)
{
	int val;
	bool is_ctia = false;
	struct alc_spec *spec = codec->spec;
	static struct coef_fw coef0255[] = {
		WRITE_COEF(0x45, 0xd089), /* combo jack auto switch control(Check type)*/
		WRITE_COEF(0x49, 0x0149), /* combo jack auto switch control(Vref
 conteol) */
		{}
	};
	static struct coef_fw coef0288[] = {
		UPDATE_COEF(0x4f, 0xfcc0, 0xd400), /* Check Type */
		{}
	};
	static struct coef_fw coef0298[] = {
		UPDATE_COEF(0x50, 0x2000, 0x2000),
		UPDATE_COEF(0x56, 0x0006, 0x0006),
		UPDATE_COEF(0x66, 0x0008, 0),
		UPDATE_COEF(0x67, 0x2000, 0),
		UPDATE_COEF(0x19, 0x1300, 0x1300),
		{}
	};
	static struct coef_fw coef0293[] = {
		UPDATE_COEF(0x4a, 0x000f, 0x0008), /* Combo Jack auto detect */
		WRITE_COEF(0x45, 0xD429), /* Set to ctia type */
		{}
	};
	static struct coef_fw coef0688[] = {
		WRITE_COEF(0x11, 0x0001),
		WRITE_COEF(0xb7, 0x802b),
		WRITE_COEF(0x15, 0x0d60),
		WRITE_COEF(0xc3, 0x0c00),
		{}
	};
	static struct coef_fw coef0274[] = {
		UPDATE_COEF(0x4a, 0x0010, 0),
		UPDATE_COEF(0x4a, 0x8000, 0),
		WRITE_COEF(0x45, 0xd289),
		UPDATE_COEF(0x49, 0x0300, 0x0300),
		{}
	};

	switch (codec->core.vendor_id) {
	case 0x10ec0255:
		alc_process_coef_fw(codec, coef0255);
		msleep(300);
		val = alc_read_coef_idx(codec, 0x46);
		is_ctia = (val & 0x0070) == 0x0070;
		break;
	case 0x10ec0236:
	case 0x10ec0256:
		alc_write_coef_idx(codec, 0x1b, 0x0e4b);
		alc_write_coef_idx(codec, 0x06, 0x6104);
		alc_write_coefex_idx(codec, 0x57, 0x3, 0x09a3);

		snd_hda_codec_write(codec, 0x21, 0,
			    AC_VERB_SET_AMP_GAIN_MUTE, AMP_OUT_MUTE);
		msleep(80);
		snd_hda_codec_write(codec, 0x21, 0,
			    AC_VERB_SET_PIN_WIDGET_CONTROL, 0x0);

		alc_process_coef_fw(codec, coef0255);
		msleep(300);
		val = alc_read_coef_idx(codec, 0x46);
		is_ctia = (val & 0x0070) == 0x0070;

		alc_write_coefex_idx(codec, 0x57, 0x3, 0x0da3);
		alc_update_coefex_idx(codec, 0x57, 0x5, 1<<14, 0);

		snd_hda_codec_write(codec, 0x21, 0,
			    AC_VERB_SET_PIN_WIDGET_CONTROL, PIN_OUT);
		msleep(80);
		snd_hda_codec_write(codec, 0x21, 0,
			    AC_VERB_SET_AMP_GAIN_MUTE, AMP_OUT_UNMUTE);
		break;
	case 0x10ec0234:
	case 0x10ec0274:
	case 0x10ec0294:
		alc_process_coef_fw(codec, coef0274);
		msleep(80);
		val = alc_read_coef_idx(codec, 0x46);
		is_ctia = (val & 0x00f0) == 0x00f0;
		break;
	case 0x10ec0233:
	case 0x10ec0283:
		alc_write_coef_idx(codec, 0x45, 0xd029);
		msleep(300);
		val = alc_read_coef_idx(codec, 0x46);
		is_ctia = (val & 0x0070) == 0x0070;
		break;
	case 0x10ec0298:
		snd_hda_codec_write(codec, 0x21, 0,
			    AC_VERB_SET_AMP_GAIN_MUTE, AMP_OUT_MUTE);
		msleep(100);
		snd_hda_codec_write(codec, 0x21, 0,
			    AC_VERB_SET_PIN_WIDGET_CONTROL, 0x0);
		msleep(200);

		val = alc_read_coef_idx(codec, 0x50);
		if (val & (1 << 12)) {
			alc_update_coef_idx(codec, 0x8e, 0x0070, 0x0020);
			alc_process_coef_fw(codec, coef0288);
			msleep(350);
			val = alc_read_coef_idx(codec, 0x50);
			is_ctia = (val & 0x0070) == 0x0070;
		} else {
			alc_update_coef_idx(codec, 0x8e, 0x0070, 0x0010);
			alc_process_coef_fw(codec, coef0288);
			msleep(350);
			val = alc_read_coef_idx(codec, 0x50);
			is_ctia = (val & 0x0070) == 0x0070;
		}
		alc_process_coef_fw(codec, coef0298);
		snd_hda_codec_write(codec, 0x21, 0,
			    AC_VERB_SET_PIN_WIDGET_CONTROL, PIN_HP);
		msleep(75);
		snd_hda_codec_write(codec, 0x21, 0,
			    AC_VERB_SET_AMP_GAIN_MUTE, AMP_OUT_UNMUTE);
		break;
	case 0x10ec0286:
	case 0x10ec0288:
		alc_process_coef_fw(codec, coef0288);
		msleep(350);
		val = alc_read_coef_idx(codec, 0x50);
		is_ctia = (val & 0x0070) == 0x0070;
		break;
	case 0x10ec0292:
		alc_write_coef_idx(codec, 0x6b, 0xd429);
		msleep(300);
		val = alc_read_coef_idx(codec, 0x6c);
		is_ctia = (val & 0x001c) == 0x001c;
		break;
	case 0x10ec0293:
		alc_process_coef_fw(codec, coef0293);
		msleep(300);
		val = alc_read_coef_idx(codec, 0x46);
		is_ctia = (val & 0x0070) == 0x0070;
		break;
	case 0x10ec0668:
		alc_process_coef_fw(codec, coef0688);
		msleep(300);
		val = alc_read_coef_idx(codec, 0xbe);
		is_ctia = (val & 0x1c02) == 0x1c02;
		break;
	case 0x10ec0225:
	case 0x10ec0295:
	case 0x10ec0299:
		alc_process_coef_fw(codec, alc225_pre_hsmode);
		alc_update_coef_idx(codec, 0x67, 0xf000, 0x1000);
		val = alc_read_coef_idx(codec, 0x45);
		if (val & (1 << 9)) {
			alc_update_coef_idx(codec, 0x45, 0x3f<<10, 0x34<<10);
			alc_update_coef_idx(codec, 0x49, 3<<8, 2<<8);
			msleep(800);
			val = alc_read_coef_idx(codec, 0x46);
			is_ctia = (val & 0x00f0) == 0x00f0;
		} else {
			alc_update_coef_idx(codec, 0x45, 0x3f<<10, 0x34<<10);
			alc_update_coef_idx(codec, 0x49, 3<<8, 1<<8);
			msleep(800);
			val = alc_read_coef_idx(codec, 0x46);
			is_ctia = (val & 0x00f0) == 0x00f0;
		}
		alc_update_coef_idx(codec, 0x4a, 7<<6, 7<<6);
		alc_update_coef_idx(codec, 0x4a, 3<<4, 3<<4);
		alc_update_coef_idx(codec, 0x67, 0xf000, 0x3000);
		break;
	case 0x10ec0867:
		is_ctia = true;
		break;
	}

	codec_dbg(codec, "Headset jack detected iPhone-style headset: %s\n",
		    is_ctia ? "yes" : "no");
	spec->current_headset_type = is_ctia ? ALC_HEADSET_TYPE_CTIA : ALC_HEADSET_TYPE_OMTP;
}

static void alc_update_headset_mode(struct hda_codec *codec)
{
	struct alc_spec *spec = codec->spec;

	hda_nid_t mux_pin = spec->gen.imux_pins[spec->gen.cur_mux[0]];
	hda_nid_t hp_pin = spec->gen.autocfg.hp_pins[0];

	int new_headset_mode;

	if (!snd_hda_jack_detect(codec, hp_pin))
		new_headset_mode = ALC_HEADSET_MODE_UNPLUGGED;
	else if (mux_pin == spec->headset_mic_pin)
		new_headset_mode = ALC_HEADSET_MODE_HEADSET;
	else if (mux_pin == spec->headphone_mic_pin)
		new_headset_mode = ALC_HEADSET_MODE_MIC;
	else
		new_headset_mode = ALC_HEADSET_MODE_HEADPHONE;

	if (new_headset_mode == spec->current_headset_mode) {
		snd_hda_gen_update_outputs(codec);
		return;
	}

	switch (new_headset_mode) {
	case ALC_HEADSET_MODE_UNPLUGGED:
		alc_headset_mode_unplugged(codec);
		spec->gen.hp_jack_present = false;
		break;
	case ALC_HEADSET_MODE_HEADSET:
		if (spec->current_headset_type == ALC_HEADSET_TYPE_UNKNOWN)
			alc_determine_headset_type(codec);
		if (spec->current_headset_type == ALC_HEADSET_TYPE_CTIA)
			alc_headset_mode_ctia(codec);
		else if (spec->current_headset_type == ALC_HEADSET_TYPE_OMTP)
			alc_headset_mode_omtp(codec);
		spec->gen.hp_jack_present = true;
		break;
	case ALC_HEADSET_MODE_MIC:
		alc_headset_mode_mic_in(codec, hp_pin, spec->headphone_mic_pin);
		spec->gen.hp_jack_present = false;
		break;
	case ALC_HEADSET_MODE_HEADPHONE:
		alc_headset_mode_default(codec);
		spec->gen.hp_jack_present = true;
		break;
	}
	if (new_headset_mode != ALC_HEADSET_MODE_MIC) {
		snd_hda_set_pin_ctl_cache(codec, hp_pin,
					  AC_PINCTL_OUT_EN | AC_PINCTL_HP_EN);
		if (spec->headphone_mic_pin && spec->headphone_mic_pin != hp_pin)
			snd_hda_set_pin_ctl_cache(codec, spec->headphone_mic_pin,
						  PIN_VREFHIZ);
	}
	spec->current_headset_mode = new_headset_mode;

	snd_hda_gen_update_outputs(codec);
}

static void alc_update_headset_mode_hook(struct hda_codec *codec,
					 struct snd_kcontrol *kcontrol,
					 struct snd_ctl_elem_value *ucontrol)
{
	alc_update_headset_mode(codec);
}

static void alc_update_headset_jack_cb(struct hda_codec *codec,
				       struct hda_jack_callback *jack)
{
	struct alc_spec *spec = codec->spec;
	spec->current_headset_type = ALC_HEADSET_TYPE_UNKNOWN;
	snd_hda_gen_hp_automute(codec, jack);
}

static void alc_probe_headset_mode(struct hda_codec *codec)
{
	int i;
	struct alc_spec *spec = codec->spec;
	struct auto_pin_cfg *cfg = &spec->gen.autocfg;

	/* Find mic pins */
	for (i = 0; i < cfg->num_inputs; i++) {
		if (cfg->inputs[i].is_headset_mic && !spec->headset_mic_pin)
			spec->headset_mic_pin = cfg->inputs[i].pin;
		if (cfg->inputs[i].is_headphone_mic && !spec->headphone_mic_pin)
			spec->headphone_mic_pin = cfg->inputs[i].pin;
	}

	spec->gen.cap_sync_hook = alc_update_headset_mode_hook;
	spec->gen.automute_hook = alc_update_headset_mode;
	spec->gen.hp_automute_hook = alc_update_headset_jack_cb;
}

static void alc_fixup_headset_mode(struct hda_codec *codec,
				const struct hda_fixup *fix, int action)
{
	struct alc_spec *spec = codec->spec;

	switch (action) {
	case HDA_FIXUP_ACT_PRE_PROBE:
		spec->parse_flags |= HDA_PINCFG_HEADSET_MIC | HDA_PINCFG_HEADPHONE_MIC;
		break;
	case HDA_FIXUP_ACT_PROBE:
		alc_probe_headset_mode(codec);
		break;
	case HDA_FIXUP_ACT_INIT:
		spec->current_headset_mode = 0;
		alc_update_headset_mode(codec);
		break;
	}
}

static void alc_fixup_headset_mode_no_hp_mic(struct hda_codec *codec,
				const struct hda_fixup *fix, int action)
{
	if (action == HDA_FIXUP_ACT_PRE_PROBE) {
		struct alc_spec *spec = codec->spec;
		spec->parse_flags |= HDA_PINCFG_HEADSET_MIC;
	}
	else
		alc_fixup_headset_mode(codec, fix, action);
}

static void alc255_set_default_jack_type(struct hda_codec *codec)
{
	/* Set to iphone type */
	static struct coef_fw alc255fw[] = {
		WRITE_COEF(0x1b, 0x880b),
		WRITE_COEF(0x45, 0xd089),
		WRITE_COEF(0x1b, 0x080b),
		WRITE_COEF(0x46, 0x0004),
		WRITE_COEF(0x1b, 0x0c0b),
		{}
	};
	static struct coef_fw alc256fw[] = {
		WRITE_COEF(0x1b, 0x884b),
		WRITE_COEF(0x45, 0xd089),
		WRITE_COEF(0x1b, 0x084b),
		WRITE_COEF(0x46, 0x0004),
		WRITE_COEF(0x1b, 0x0c4b),
		{}
	};
	switch (codec->core.vendor_id) {
	case 0x10ec0255:
		alc_process_coef_fw(codec, alc255fw);
		break;
	case 0x10ec0236:
	case 0x10ec0256:
		alc_process_coef_fw(codec, alc256fw);
		break;
	}
	msleep(30);
}

static void alc_fixup_headset_mode_alc255(struct hda_codec *codec,
				const struct hda_fixup *fix, int action)
{
	if (action == HDA_FIXUP_ACT_PRE_PROBE) {
		alc255_set_default_jack_type(codec);
	}
	alc_fixup_headset_mode(codec, fix, action);
}

static void alc_fixup_headset_mode_alc255_no_hp_mic(struct hda_codec *codec,
				const struct hda_fixup *fix, int action)
{
	if (action == HDA_FIXUP_ACT_PRE_PROBE) {
		struct alc_spec *spec = codec->spec;
		spec->parse_flags |= HDA_PINCFG_HEADSET_MIC;
		alc255_set_default_jack_type(codec);
	} 
	else
		alc_fixup_headset_mode(codec, fix, action);
}

static void alc288_update_headset_jack_cb(struct hda_codec *codec,
				       struct hda_jack_callback *jack)
{
	struct alc_spec *spec = codec->spec;
	int present;

	alc_update_headset_jack_cb(codec, jack);
	/* Headset Mic enable or disable, only for Dell Dino */
	present = spec->gen.hp_jack_present ? 0x40 : 0;
	snd_hda_codec_write(codec, 0x01, 0, AC_VERB_SET_GPIO_DATA,
				present);
}

static void alc_fixup_headset_mode_dell_alc288(struct hda_codec *codec,
				const struct hda_fixup *fix, int action)
{
	alc_fixup_headset_mode(codec, fix, action);
	if (action == HDA_FIXUP_ACT_PROBE) {
		struct alc_spec *spec = codec->spec;
		spec->gen.hp_automute_hook = alc288_update_headset_jack_cb;
	}
}

static void alc_fixup_auto_mute_via_amp(struct hda_codec *codec,
					const struct hda_fixup *fix, int action)
{
	if (action == HDA_FIXUP_ACT_PRE_PROBE) {
		struct alc_spec *spec = codec->spec;
		spec->gen.auto_mute_via_amp = 1;
	}
}

static void alc_no_shutup(struct hda_codec *codec)
{
}

static void alc_fixup_no_shutup(struct hda_codec *codec,
				const struct hda_fixup *fix, int action)
{
	if (action == HDA_FIXUP_ACT_PROBE) {
		struct alc_spec *spec = codec->spec;
		spec->shutup = alc_no_shutup;
	}
}

static void alc_fixup_disable_aamix(struct hda_codec *codec,
				    const struct hda_fixup *fix, int action)
{
	if (action == HDA_FIXUP_ACT_PRE_PROBE) {
		struct alc_spec *spec = codec->spec;
		/* Disable AA-loopback as it causes white noise */
		spec->gen.mixer_nid = 0;
	}
}

/* fixup for Thinkpad docks: add dock pins, avoid HP parser fixup */
static void alc_fixup_tpt440_dock(struct hda_codec *codec,
				  const struct hda_fixup *fix, int action)
{
	static const struct hda_pintbl pincfgs[] = {
		{ 0x16, 0x21211010 }, /* dock headphone */
		{ 0x19, 0x21a11010 }, /* dock mic */
		{ }
	};
	struct alc_spec *spec = codec->spec;

	if (action == HDA_FIXUP_ACT_PRE_PROBE) {
		spec->reboot_notify = snd_hda_gen_reboot_notify; /* reduce noise */
		spec->parse_flags = HDA_PINCFG_NO_HP_FIXUP;
		codec->power_save_node = 0; /* avoid click noises */
		snd_hda_apply_pincfgs(codec, pincfgs);
	}
}

static void alc_fixup_tpt470_dock(struct hda_codec *codec,
				  const struct hda_fixup *fix, int action)
{
	static const struct hda_pintbl pincfgs[] = {
		{ 0x17, 0x21211010 }, /* dock headphone */
		{ 0x19, 0x21a11010 }, /* dock mic */
		{ }
	};
	/* Assure the speaker pin to be coupled with DAC NID 0x03; otherwise
	 * the speaker output becomes too low by some reason on Thinkpads with
	 * ALC298 codec
	 */
	static hda_nid_t preferred_pairs[] = {
		0x14, 0x03, 0x17, 0x02, 0x21, 0x02,
		0
	};
	struct alc_spec *spec = codec->spec;

	if (action == HDA_FIXUP_ACT_PRE_PROBE) {
		spec->gen.preferred_dacs = preferred_pairs;
		spec->parse_flags = HDA_PINCFG_NO_HP_FIXUP;
		snd_hda_apply_pincfgs(codec, pincfgs);
	} else if (action == HDA_FIXUP_ACT_INIT) {
		/* Enable DOCK device */
		snd_hda_codec_write(codec, 0x17, 0,
			    AC_VERB_SET_CONFIG_DEFAULT_BYTES_3, 0);
		/* Enable DOCK device */
		snd_hda_codec_write(codec, 0x19, 0,
			    AC_VERB_SET_CONFIG_DEFAULT_BYTES_3, 0);
	}
}

static void alc_shutup_dell_xps13(struct hda_codec *codec)
{
	struct alc_spec *spec = codec->spec;
	int hp_pin = spec->gen.autocfg.hp_pins[0];

	/* Prevent pop noises when headphones are plugged in */
	snd_hda_codec_write(codec, hp_pin, 0,
			    AC_VERB_SET_AMP_GAIN_MUTE, AMP_OUT_MUTE);
	msleep(20);
}

static void alc_fixup_dell_xps13(struct hda_codec *codec,
				const struct hda_fixup *fix, int action)
{
	struct alc_spec *spec = codec->spec;
	struct hda_input_mux *imux = &spec->gen.input_mux;
	int i;

	switch (action) {
	case HDA_FIXUP_ACT_PRE_PROBE:
		/* mic pin 0x19 must be initialized with Vref Hi-Z, otherwise
		 * it causes a click noise at start up
		 */
		snd_hda_codec_set_pin_target(codec, 0x19, PIN_VREFHIZ);
		break;
	case HDA_FIXUP_ACT_PROBE:
		spec->shutup = alc_shutup_dell_xps13;

		/* Make the internal mic the default input source. */
		for (i = 0; i < imux->num_items; i++) {
			if (spec->gen.imux_pins[i] == 0x12) {
				spec->gen.cur_mux[0] = i;
				break;
			}
		}
		break;
	}
}

static void alc_fixup_headset_mode_alc662(struct hda_codec *codec,
				const struct hda_fixup *fix, int action)
{
	struct alc_spec *spec = codec->spec;

	if (action == HDA_FIXUP_ACT_PRE_PROBE) {
		spec->parse_flags |= HDA_PINCFG_HEADSET_MIC;
		spec->gen.hp_mic = 1; /* Mic-in is same pin as headphone */

		/* Disable boost for mic-in permanently. (This code is only called
		   from quirks that guarantee that the headphone is at NID 0x1b.) */
		snd_hda_codec_write(codec, 0x1b, 0, AC_VERB_SET_AMP_GAIN_MUTE, 0x7000);
		snd_hda_override_wcaps(codec, 0x1b, get_wcaps(codec, 0x1b) & ~AC_WCAP_IN_AMP);
	} else
		alc_fixup_headset_mode(codec, fix, action);
}

static void alc_fixup_headset_mode_alc668(struct hda_codec *codec,
				const struct hda_fixup *fix, int action)
{
	if (action == HDA_FIXUP_ACT_PRE_PROBE) {
		alc_write_coef_idx(codec, 0xc4, 0x8000);
		alc_update_coef_idx(codec, 0xc2, ~0xfe, 0);
		snd_hda_set_pin_ctl_cache(codec, 0x18, 0);
	}
	alc_fixup_headset_mode(codec, fix, action);
}

/* Returns the nid of the external mic input pin, or 0 if it cannot be found. */
static int find_ext_mic_pin(struct hda_codec *codec)
{
	struct alc_spec *spec = codec->spec;
	struct auto_pin_cfg *cfg = &spec->gen.autocfg;
	hda_nid_t nid;
	unsigned int defcfg;
	int i;

	for (i = 0; i < cfg->num_inputs; i++) {
		if (cfg->inputs[i].type != AUTO_PIN_MIC)
			continue;
		nid = cfg->inputs[i].pin;
		defcfg = snd_hda_codec_get_pincfg(codec, nid);
		if (snd_hda_get_input_pin_attr(defcfg) == INPUT_PIN_ATTR_INT)
			continue;
		return nid;
	}

	return 0;
}

static void alc271_hp_gate_mic_jack(struct hda_codec *codec,
				    const struct hda_fixup *fix,
				    int action)
{
	struct alc_spec *spec = codec->spec;

	if (action == HDA_FIXUP_ACT_PROBE) {
		int mic_pin = find_ext_mic_pin(codec);
		int hp_pin = spec->gen.autocfg.hp_pins[0];

		if (snd_BUG_ON(!mic_pin || !hp_pin))
			return;
		snd_hda_jack_set_gating_jack(codec, mic_pin, hp_pin);
	}
}

static void alc269_fixup_limit_int_mic_boost(struct hda_codec *codec,
					     const struct hda_fixup *fix,
					     int action)
{
	struct alc_spec *spec = codec->spec;
	struct auto_pin_cfg *cfg = &spec->gen.autocfg;
	int i;

	/* The mic boosts on level 2 and 3 are too noisy
	   on the internal mic input.
	   Therefore limit the boost to 0 or 1. */

	if (action != HDA_FIXUP_ACT_PROBE)
		return;

	for (i = 0; i < cfg->num_inputs; i++) {
		hda_nid_t nid = cfg->inputs[i].pin;
		unsigned int defcfg;
		if (cfg->inputs[i].type != AUTO_PIN_MIC)
			continue;
		defcfg = snd_hda_codec_get_pincfg(codec, nid);
		if (snd_hda_get_input_pin_attr(defcfg) != INPUT_PIN_ATTR_INT)
			continue;

		snd_hda_override_amp_caps(codec, nid, HDA_INPUT,
					  (0x00 << AC_AMPCAP_OFFSET_SHIFT) |
					  (0x01 << AC_AMPCAP_NUM_STEPS_SHIFT) |
					  (0x2f << AC_AMPCAP_STEP_SIZE_SHIFT) |
					  (0 << AC_AMPCAP_MUTE_SHIFT));
	}
}

static void alc283_hp_automute_hook(struct hda_codec *codec,
				    struct hda_jack_callback *jack)
{
	struct alc_spec *spec = codec->spec;
	int vref;

	msleep(200);
	snd_hda_gen_hp_automute(codec, jack);

	vref = spec->gen.hp_jack_present ? PIN_VREF80 : 0;

	msleep(600);
	snd_hda_codec_write(codec, 0x19, 0, AC_VERB_SET_PIN_WIDGET_CONTROL,
			    vref);
}

static void alc283_fixup_chromebook(struct hda_codec *codec,
				    const struct hda_fixup *fix, int action)
{
	struct alc_spec *spec = codec->spec;

	switch (action) {
	case HDA_FIXUP_ACT_PRE_PROBE:
		snd_hda_override_wcaps(codec, 0x03, 0);
		/* Disable AA-loopback as it causes white noise */
		spec->gen.mixer_nid = 0;
		break;
	case HDA_FIXUP_ACT_INIT:
		/* MIC2-VREF control */
		/* Set to manual mode */
		alc_update_coef_idx(codec, 0x06, 0x000c, 0);
		/* Enable Line1 input control by verb */
		alc_update_coef_idx(codec, 0x1a, 0, 1 << 4);
		break;
	}
}

static void alc283_fixup_sense_combo_jack(struct hda_codec *codec,
				    const struct hda_fixup *fix, int action)
{
	struct alc_spec *spec = codec->spec;

	switch (action) {
	case HDA_FIXUP_ACT_PRE_PROBE:
		spec->gen.hp_automute_hook = alc283_hp_automute_hook;
		break;
	case HDA_FIXUP_ACT_INIT:
		/* MIC2-VREF control */
		/* Set to manual mode */
		alc_update_coef_idx(codec, 0x06, 0x000c, 0);
		break;
	}
}

/* mute tablet speaker pin (0x14) via dock plugging in addition */
static void asus_tx300_automute(struct hda_codec *codec)
{
	struct alc_spec *spec = codec->spec;
	snd_hda_gen_update_outputs(codec);
	if (snd_hda_jack_detect(codec, 0x1b))
		spec->gen.mute_bits |= (1ULL << 0x14);
}

static void alc282_fixup_asus_tx300(struct hda_codec *codec,
				    const struct hda_fixup *fix, int action)
{
	struct alc_spec *spec = codec->spec;
	/* TX300 needs to set up GPIO2 for the speaker amp */
	static const struct hda_verb gpio2_verbs[] = {
		{ 0x01, AC_VERB_SET_GPIO_MASK, 0x04 },
		{ 0x01, AC_VERB_SET_GPIO_DIRECTION, 0x04 },
		{ 0x01, AC_VERB_SET_GPIO_DATA, 0x04 },
		{}
	};
	static const struct hda_pintbl dock_pins[] = {
		{ 0x1b, 0x21114000 }, /* dock speaker pin */
		{}
	};

	switch (action) {
	case HDA_FIXUP_ACT_PRE_PROBE:
		snd_hda_add_verbs(codec, gpio2_verbs);
		snd_hda_apply_pincfgs(codec, dock_pins);
		spec->gen.auto_mute_via_amp = 1;
		spec->gen.automute_hook = asus_tx300_automute;
		snd_hda_jack_detect_enable_callback(codec, 0x1b,
						    snd_hda_gen_hp_automute);
		break;
	case HDA_FIXUP_ACT_BUILD:
		/* this is a bit tricky; give more sane names for the main
		 * (tablet) speaker and the dock speaker, respectively
		 */
		rename_ctl(codec, "Speaker Playback Switch",
			   "Dock Speaker Playback Switch");
		rename_ctl(codec, "Bass Speaker Playback Switch",
			   "Speaker Playback Switch");
		break;
	}
}

static void alc290_fixup_mono_speakers(struct hda_codec *codec,
				       const struct hda_fixup *fix, int action)
{
	if (action == HDA_FIXUP_ACT_PRE_PROBE) {
		/* DAC node 0x03 is giving mono output. We therefore want to
		   make sure 0x14 (front speaker) and 0x15 (headphones) use the
		   stereo DAC, while leaving 0x17 (bass speaker) for node 0x03. */
		hda_nid_t conn1[2] = { 0x0c };
		snd_hda_override_conn_list(codec, 0x14, 1, conn1);
		snd_hda_override_conn_list(codec, 0x15, 1, conn1);
	}
}

static void alc298_fixup_speaker_volume(struct hda_codec *codec,
					const struct hda_fixup *fix, int action)
{
	if (action == HDA_FIXUP_ACT_PRE_PROBE) {
		/* The speaker is routed to the Node 0x06 by a mistake, as a result
		   we can't adjust the speaker's volume since this node does not has
		   Amp-out capability. we change the speaker's route to:
		   Node 0x02 (Audio Output) -> Node 0x0c (Audio Mixer) -> Node 0x17 (
		   Pin Complex), since Node 0x02 has Amp-out caps, we can adjust
		   speaker's volume now. */

		hda_nid_t conn1[1] = { 0x0c };
		snd_hda_override_conn_list(codec, 0x17, 1, conn1);
	}
}

/* disable DAC3 (0x06) selection on NID 0x17 as it has no volume amp control */
static void alc295_fixup_disable_dac3(struct hda_codec *codec,
				      const struct hda_fixup *fix, int action)
{
	if (action == HDA_FIXUP_ACT_PRE_PROBE) {
		hda_nid_t conn[2] = { 0x02, 0x03 };
		snd_hda_override_conn_list(codec, 0x17, 2, conn);
	}
}

/* Hook to update amp GPIO4 for automute */
static void alc280_hp_gpio4_automute_hook(struct hda_codec *codec,
					  struct hda_jack_callback *jack)
{
	struct alc_spec *spec = codec->spec;

	snd_hda_gen_hp_automute(codec, jack);
	/* mute_led_polarity is set to 0, so we pass inverted value here */
	alc_update_gpio_led(codec, 0x10, !spec->gen.hp_jack_present);
}

/* Manage GPIOs for HP EliteBook Folio 9480m.
 *
 * GPIO4 is the headphone amplifier power control
 * GPIO3 is the audio output mute indicator LED
 */

static void alc280_fixup_hp_9480m(struct hda_codec *codec,
				  const struct hda_fixup *fix,
				  int action)
{
	struct alc_spec *spec = codec->spec;
	static const struct hda_verb gpio_init[] = {
		{ 0x01, AC_VERB_SET_GPIO_MASK, 0x18 },
		{ 0x01, AC_VERB_SET_GPIO_DIRECTION, 0x18 },
		{}
	};

	if (action == HDA_FIXUP_ACT_PRE_PROBE) {
		/* Set the hooks to turn the headphone amp on/off
		 * as needed
		 */
		spec->gen.vmaster_mute.hook = alc_fixup_gpio_mute_hook;
		spec->gen.hp_automute_hook = alc280_hp_gpio4_automute_hook;

		/* The GPIOs are currently off */
		spec->gpio_led = 0;

		/* GPIO3 is connected to the output mute LED,
		 * high is on, low is off
		 */
		spec->mute_led_polarity = 0;
		spec->gpio_mute_led_mask = 0x08;

		/* Initialize GPIO configuration */
		snd_hda_add_verbs(codec, gpio_init);
	}
}

static void alc233_alc662_fixup_lenovo_dual_codecs(struct hda_codec *codec,
					 const struct hda_fixup *fix,
					 int action)
{
	alc_fixup_dual_codecs(codec, fix, action);
	switch (action) {
	case HDA_FIXUP_ACT_PRE_PROBE:
		/* override card longname to provide a unique UCM profile */
		strcpy(codec->card->longname, "HDAudio-Lenovo-DualCodecs");
		break;
	case HDA_FIXUP_ACT_BUILD:
		/* rename Capture controls depending on the codec */
		rename_ctl(codec, "Capture Volume",
			   codec->addr == 0 ?
			   "Rear-Panel Capture Volume" :
			   "Front-Panel Capture Volume");
		rename_ctl(codec, "Capture Switch",
			   codec->addr == 0 ?
			   "Rear-Panel Capture Switch" :
			   "Front-Panel Capture Switch");
		break;
	}
}

/* Forcibly assign NID 0x03 to HP/LO while NID 0x02 to SPK for EQ */
static void alc274_fixup_bind_dacs(struct hda_codec *codec,
				    const struct hda_fixup *fix, int action)
{
	struct alc_spec *spec = codec->spec;
	static hda_nid_t preferred_pairs[] = {
		0x21, 0x03, 0x1b, 0x03, 0x16, 0x02,
		0
	};

	if (action != HDA_FIXUP_ACT_PRE_PROBE)
		return;

	spec->gen.preferred_dacs = preferred_pairs;
	spec->gen.auto_mute_via_amp = 1;
	codec->power_save_node = 0;
}

static void alc_fixup_disable_mic_vref(struct hda_codec *codec,
				  const struct hda_fixup *fix, int action)
{
	if (action == HDA_FIXUP_ACT_PRE_PROBE)
		snd_hda_codec_set_pin_target(codec, 0x19, PIN_VREFHIZ);
}

/* for hda_fixup_thinkpad_acpi() */
#include "thinkpad_helper.c"

static void alc_fixup_thinkpad_acpi(struct hda_codec *codec,
				    const struct hda_fixup *fix, int action)
{
	alc_fixup_no_shutup(codec, fix, action); /* reduce click noise */
	hda_fixup_thinkpad_acpi(codec, fix, action);
}

/* for dell wmi mic mute led */
#include "dell_wmi_helper.c"

enum {
	ALC269_FIXUP_SONY_VAIO,
	ALC275_FIXUP_SONY_VAIO_GPIO2,
	ALC269_FIXUP_DELL_M101Z,
	ALC269_FIXUP_SKU_IGNORE,
	ALC269_FIXUP_ASUS_G73JW,
	ALC269_FIXUP_LENOVO_EAPD,
	ALC275_FIXUP_SONY_HWEQ,
	ALC275_FIXUP_SONY_DISABLE_AAMIX,
	ALC271_FIXUP_DMIC,
	ALC269_FIXUP_PCM_44K,
	ALC269_FIXUP_STEREO_DMIC,
	ALC269_FIXUP_HEADSET_MIC,
	ALC269_FIXUP_QUANTA_MUTE,
	ALC269_FIXUP_LIFEBOOK,
	ALC269_FIXUP_LIFEBOOK_EXTMIC,
	ALC269_FIXUP_LIFEBOOK_HP_PIN,
	ALC269_FIXUP_LIFEBOOK_NO_HP_TO_LINEOUT,
	ALC255_FIXUP_LIFEBOOK_U7x7_HEADSET_MIC,
	ALC269_FIXUP_AMIC,
	ALC269_FIXUP_DMIC,
	ALC269VB_FIXUP_AMIC,
	ALC269VB_FIXUP_DMIC,
	ALC269_FIXUP_HP_MUTE_LED,
	ALC269_FIXUP_HP_MUTE_LED_MIC1,
	ALC269_FIXUP_HP_MUTE_LED_MIC2,
	ALC269_FIXUP_HP_MUTE_LED_MIC3,
	ALC269_FIXUP_HP_GPIO_LED,
	ALC269_FIXUP_HP_GPIO_MIC1_LED,
	ALC269_FIXUP_HP_LINE1_MIC1_LED,
	ALC269_FIXUP_INV_DMIC,
	ALC269_FIXUP_LENOVO_DOCK,
	ALC269_FIXUP_NO_SHUTUP,
	ALC286_FIXUP_SONY_MIC_NO_PRESENCE,
	ALC269_FIXUP_PINCFG_NO_HP_TO_LINEOUT,
	ALC269_FIXUP_DELL1_MIC_NO_PRESENCE,
	ALC269_FIXUP_DELL2_MIC_NO_PRESENCE,
	ALC269_FIXUP_DELL3_MIC_NO_PRESENCE,
	ALC269_FIXUP_DELL4_MIC_NO_PRESENCE,
	ALC269_FIXUP_HEADSET_MODE,
	ALC269_FIXUP_HEADSET_MODE_NO_HP_MIC,
	ALC269_FIXUP_ASPIRE_HEADSET_MIC,
	ALC269_FIXUP_ASUS_X101_FUNC,
	ALC269_FIXUP_ASUS_X101_VERB,
	ALC269_FIXUP_ASUS_X101,
	ALC271_FIXUP_AMIC_MIC2,
	ALC271_FIXUP_HP_GATE_MIC_JACK,
	ALC271_FIXUP_HP_GATE_MIC_JACK_E1_572,
	ALC269_FIXUP_ACER_AC700,
	ALC269_FIXUP_LIMIT_INT_MIC_BOOST,
	ALC269VB_FIXUP_ASUS_ZENBOOK,
	ALC269VB_FIXUP_ASUS_ZENBOOK_UX31A,
	ALC269_FIXUP_LIMIT_INT_MIC_BOOST_MUTE_LED,
	ALC269VB_FIXUP_ORDISSIMO_EVE2,
	ALC283_FIXUP_CHROME_BOOK,
	ALC283_FIXUP_SENSE_COMBO_JACK,
	ALC282_FIXUP_ASUS_TX300,
	ALC283_FIXUP_INT_MIC,
	ALC290_FIXUP_MONO_SPEAKERS,
	ALC290_FIXUP_MONO_SPEAKERS_HSJACK,
	ALC290_FIXUP_SUBWOOFER,
	ALC290_FIXUP_SUBWOOFER_HSJACK,
	ALC269_FIXUP_THINKPAD_ACPI,
	ALC269_FIXUP_DMIC_THINKPAD_ACPI,
	ALC255_FIXUP_ACER_MIC_NO_PRESENCE,
	ALC255_FIXUP_ASUS_MIC_NO_PRESENCE,
	ALC255_FIXUP_DELL1_MIC_NO_PRESENCE,
	ALC255_FIXUP_DELL2_MIC_NO_PRESENCE,
	ALC255_FIXUP_HEADSET_MODE,
	ALC255_FIXUP_HEADSET_MODE_NO_HP_MIC,
	ALC293_FIXUP_DELL1_MIC_NO_PRESENCE,
	ALC292_FIXUP_TPT440_DOCK,
	ALC292_FIXUP_TPT440,
	ALC283_FIXUP_HEADSET_MIC,
	ALC255_FIXUP_DELL_WMI_MIC_MUTE_LED,
	ALC282_FIXUP_ASPIRE_V5_PINS,
	ALC280_FIXUP_HP_GPIO4,
	ALC286_FIXUP_HP_GPIO_LED,
	ALC280_FIXUP_HP_GPIO2_MIC_HOTKEY,
	ALC280_FIXUP_HP_DOCK_PINS,
	ALC269_FIXUP_HP_DOCK_GPIO_MIC1_LED,
	ALC280_FIXUP_HP_9480M,
	ALC288_FIXUP_DELL_HEADSET_MODE,
	ALC288_FIXUP_DELL1_MIC_NO_PRESENCE,
	ALC288_FIXUP_DELL_XPS_13_GPIO6,
	ALC288_FIXUP_DELL_XPS_13,
	ALC288_FIXUP_DISABLE_AAMIX,
	ALC292_FIXUP_DELL_E7X,
	ALC292_FIXUP_DISABLE_AAMIX,
	ALC293_FIXUP_DISABLE_AAMIX_MULTIJACK,
	ALC298_FIXUP_DELL1_MIC_NO_PRESENCE,
	ALC298_FIXUP_DELL_AIO_MIC_NO_PRESENCE,
	ALC275_FIXUP_DELL_XPS,
	ALC256_FIXUP_DELL_XPS_13_HEADPHONE_NOISE,
	ALC293_FIXUP_LENOVO_SPK_NOISE,
	ALC233_FIXUP_LENOVO_LINE2_MIC_HOTKEY,
	ALC255_FIXUP_DELL_SPK_NOISE,
	ALC225_FIXUP_DISABLE_MIC_VREF,
	ALC225_FIXUP_DELL1_MIC_NO_PRESENCE,
	ALC295_FIXUP_DISABLE_DAC3,
	ALC280_FIXUP_HP_HEADSET_MIC,
	ALC221_FIXUP_HP_FRONT_MIC,
	ALC292_FIXUP_TPT460,
	ALC298_FIXUP_SPK_VOLUME,
	ALC256_FIXUP_DELL_INSPIRON_7559_SUBWOOFER,
	ALC269_FIXUP_ATIV_BOOK_8,
	ALC221_FIXUP_HP_MIC_NO_PRESENCE,
	ALC256_FIXUP_ASUS_HEADSET_MODE,
	ALC256_FIXUP_ASUS_MIC,
	ALC256_FIXUP_ASUS_AIO_GPIO2,
	ALC233_FIXUP_ASUS_MIC_NO_PRESENCE,
	ALC233_FIXUP_EAPD_COEF_AND_MIC_NO_PRESENCE,
	ALC233_FIXUP_LENOVO_MULTI_CODECS,
	ALC294_FIXUP_LENOVO_MIC_LOCATION,
	ALC225_FIXUP_DELL_WYSE_MIC_NO_PRESENCE,
	ALC700_FIXUP_INTEL_REFERENCE,
	ALC274_FIXUP_DELL_BIND_DACS,
	ALC274_FIXUP_DELL_AIO_LINEOUT_VERB,
	ALC298_FIXUP_TPT470_DOCK,
	ALC255_FIXUP_DUMMY_LINEOUT_VERB,
	ALC255_FIXUP_DELL_HEADSET_MIC,
	ALC225_FIXUP_DELL_WYSE_AIO_MIC_NO_PRESENCE,
	ALC225_FIXUP_WYSE_AUTO_MUTE,
	ALC225_FIXUP_WYSE_DISABLE_MIC_VREF,
};

static const struct hda_fixup alc269_fixups[] = {
	[ALC269_FIXUP_SONY_VAIO] = {
		.type = HDA_FIXUP_PINCTLS,
		.v.pins = (const struct hda_pintbl[]) {
			{0x19, PIN_VREFGRD},
			{}
		}
	},
	[ALC275_FIXUP_SONY_VAIO_GPIO2] = {
		.type = HDA_FIXUP_VERBS,
		.v.verbs = (const struct hda_verb[]) {
			{0x01, AC_VERB_SET_GPIO_MASK, 0x04},
			{0x01, AC_VERB_SET_GPIO_DIRECTION, 0x04},
			{0x01, AC_VERB_SET_GPIO_DATA, 0x00},
			{ }
		},
		.chained = true,
		.chain_id = ALC269_FIXUP_SONY_VAIO
	},
	[ALC269_FIXUP_DELL_M101Z] = {
		.type = HDA_FIXUP_VERBS,
		.v.verbs = (const struct hda_verb[]) {
			/* Enables internal speaker */
			{0x20, AC_VERB_SET_COEF_INDEX, 13},
			{0x20, AC_VERB_SET_PROC_COEF, 0x4040},
			{}
		}
	},
	[ALC269_FIXUP_SKU_IGNORE] = {
		.type = HDA_FIXUP_FUNC,
		.v.func = alc_fixup_sku_ignore,
	},
	[ALC269_FIXUP_ASUS_G73JW] = {
		.type = HDA_FIXUP_PINS,
		.v.pins = (const struct hda_pintbl[]) {
			{ 0x17, 0x99130111 }, /* subwoofer */
			{ }
		}
	},
	[ALC269_FIXUP_LENOVO_EAPD] = {
		.type = HDA_FIXUP_VERBS,
		.v.verbs = (const struct hda_verb[]) {
			{0x14, AC_VERB_SET_EAPD_BTLENABLE, 0},
			{}
		}
	},
	[ALC275_FIXUP_SONY_HWEQ] = {
		.type = HDA_FIXUP_FUNC,
		.v.func = alc269_fixup_hweq,
		.chained = true,
		.chain_id = ALC275_FIXUP_SONY_VAIO_GPIO2
	},
	[ALC275_FIXUP_SONY_DISABLE_AAMIX] = {
		.type = HDA_FIXUP_FUNC,
		.v.func = alc_fixup_disable_aamix,
		.chained = true,
		.chain_id = ALC269_FIXUP_SONY_VAIO
	},
	[ALC271_FIXUP_DMIC] = {
		.type = HDA_FIXUP_FUNC,
		.v.func = alc271_fixup_dmic,
	},
	[ALC269_FIXUP_PCM_44K] = {
		.type = HDA_FIXUP_FUNC,
		.v.func = alc269_fixup_pcm_44k,
		.chained = true,
		.chain_id = ALC269_FIXUP_QUANTA_MUTE
	},
	[ALC269_FIXUP_STEREO_DMIC] = {
		.type = HDA_FIXUP_FUNC,
		.v.func = alc269_fixup_stereo_dmic,
	},
	[ALC269_FIXUP_HEADSET_MIC] = {
		.type = HDA_FIXUP_FUNC,
		.v.func = alc269_fixup_headset_mic,
	},
	[ALC269_FIXUP_QUANTA_MUTE] = {
		.type = HDA_FIXUP_FUNC,
		.v.func = alc269_fixup_quanta_mute,
	},
	[ALC269_FIXUP_LIFEBOOK] = {
		.type = HDA_FIXUP_PINS,
		.v.pins = (const struct hda_pintbl[]) {
			{ 0x1a, 0x2101103f }, /* dock line-out */
			{ 0x1b, 0x23a11040 }, /* dock mic-in */
			{ }
		},
		.chained = true,
		.chain_id = ALC269_FIXUP_QUANTA_MUTE
	},
	[ALC269_FIXUP_LIFEBOOK_EXTMIC] = {
		.type = HDA_FIXUP_PINS,
		.v.pins = (const struct hda_pintbl[]) {
			{ 0x19, 0x01a1903c }, /* headset mic, with jack detect */
			{ }
		},
	},
	[ALC269_FIXUP_LIFEBOOK_HP_PIN] = {
		.type = HDA_FIXUP_PINS,
		.v.pins = (const struct hda_pintbl[]) {
			{ 0x21, 0x0221102f }, /* HP out */
			{ }
		},
	},
	[ALC269_FIXUP_LIFEBOOK_NO_HP_TO_LINEOUT] = {
		.type = HDA_FIXUP_FUNC,
		.v.func = alc269_fixup_pincfg_no_hp_to_lineout,
	},
	[ALC255_FIXUP_LIFEBOOK_U7x7_HEADSET_MIC] = {
		.type = HDA_FIXUP_FUNC,
		.v.func = alc269_fixup_pincfg_U7x7_headset_mic,
	},
	[ALC269_FIXUP_AMIC] = {
		.type = HDA_FIXUP_PINS,
		.v.pins = (const struct hda_pintbl[]) {
			{ 0x14, 0x99130110 }, /* speaker */
			{ 0x15, 0x0121401f }, /* HP out */
			{ 0x18, 0x01a19c20 }, /* mic */
			{ 0x19, 0x99a3092f }, /* int-mic */
			{ }
		},
	},
	[ALC269_FIXUP_DMIC] = {
		.type = HDA_FIXUP_PINS,
		.v.pins = (const struct hda_pintbl[]) {
			{ 0x12, 0x99a3092f }, /* int-mic */
			{ 0x14, 0x99130110 }, /* speaker */
			{ 0x15, 0x0121401f }, /* HP out */
			{ 0x18, 0x01a19c20 }, /* mic */
			{ }
		},
	},
	[ALC269VB_FIXUP_AMIC] = {
		.type = HDA_FIXUP_PINS,
		.v.pins = (const struct hda_pintbl[]) {
			{ 0x14, 0x99130110 }, /* speaker */
			{ 0x18, 0x01a19c20 }, /* mic */
			{ 0x19, 0x99a3092f }, /* int-mic */
			{ 0x21, 0x0121401f }, /* HP out */
			{ }
		},
	},
	[ALC269VB_FIXUP_DMIC] = {
		.type = HDA_FIXUP_PINS,
		.v.pins = (const struct hda_pintbl[]) {
			{ 0x12, 0x99a3092f }, /* int-mic */
			{ 0x14, 0x99130110 }, /* speaker */
			{ 0x18, 0x01a19c20 }, /* mic */
			{ 0x21, 0x0121401f }, /* HP out */
			{ }
		},
	},
	[ALC269_FIXUP_HP_MUTE_LED] = {
		.type = HDA_FIXUP_FUNC,
		.v.func = alc269_fixup_hp_mute_led,
	},
	[ALC269_FIXUP_HP_MUTE_LED_MIC1] = {
		.type = HDA_FIXUP_FUNC,
		.v.func = alc269_fixup_hp_mute_led_mic1,
	},
	[ALC269_FIXUP_HP_MUTE_LED_MIC2] = {
		.type = HDA_FIXUP_FUNC,
		.v.func = alc269_fixup_hp_mute_led_mic2,
	},
	[ALC269_FIXUP_HP_MUTE_LED_MIC3] = {
		.type = HDA_FIXUP_FUNC,
		.v.func = alc269_fixup_hp_mute_led_mic3,
	},
	[ALC269_FIXUP_HP_GPIO_LED] = {
		.type = HDA_FIXUP_FUNC,
		.v.func = alc269_fixup_hp_gpio_led,
	},
	[ALC269_FIXUP_HP_GPIO_MIC1_LED] = {
		.type = HDA_FIXUP_FUNC,
		.v.func = alc269_fixup_hp_gpio_mic1_led,
	},
	[ALC269_FIXUP_HP_LINE1_MIC1_LED] = {
		.type = HDA_FIXUP_FUNC,
		.v.func = alc269_fixup_hp_line1_mic1_led,
	},
	[ALC269_FIXUP_INV_DMIC] = {
		.type = HDA_FIXUP_FUNC,
		.v.func = alc_fixup_inv_dmic,
	},
	[ALC269_FIXUP_NO_SHUTUP] = {
		.type = HDA_FIXUP_FUNC,
		.v.func = alc_fixup_no_shutup,
	},
	[ALC269_FIXUP_LENOVO_DOCK] = {
		.type = HDA_FIXUP_PINS,
		.v.pins = (const struct hda_pintbl[]) {
			{ 0x19, 0x23a11040 }, /* dock mic */
			{ 0x1b, 0x2121103f }, /* dock headphone */
			{ }
		},
		.chained = true,
		.chain_id = ALC269_FIXUP_PINCFG_NO_HP_TO_LINEOUT
	},
	[ALC269_FIXUP_PINCFG_NO_HP_TO_LINEOUT] = {
		.type = HDA_FIXUP_FUNC,
		.v.func = alc269_fixup_pincfg_no_hp_to_lineout,
		.chained = true,
		.chain_id = ALC269_FIXUP_THINKPAD_ACPI,
	},
	[ALC269_FIXUP_DELL1_MIC_NO_PRESENCE] = {
		.type = HDA_FIXUP_PINS,
		.v.pins = (const struct hda_pintbl[]) {
			{ 0x19, 0x01a1913c }, /* use as headset mic, without its own jack detect */
			{ 0x1a, 0x01a1913d }, /* use as headphone mic, without its own jack detect */
			{ }
		},
		.chained = true,
		.chain_id = ALC269_FIXUP_HEADSET_MODE
	},
	[ALC269_FIXUP_DELL2_MIC_NO_PRESENCE] = {
		.type = HDA_FIXUP_PINS,
		.v.pins = (const struct hda_pintbl[]) {
			{ 0x16, 0x21014020 }, /* dock line out */
			{ 0x19, 0x21a19030 }, /* dock mic */
			{ 0x1a, 0x01a1913c }, /* use as headset mic, without its own jack detect */
			{ }
		},
		.chained = true,
		.chain_id = ALC269_FIXUP_HEADSET_MODE_NO_HP_MIC
	},
	[ALC269_FIXUP_DELL3_MIC_NO_PRESENCE] = {
		.type = HDA_FIXUP_PINS,
		.v.pins = (const struct hda_pintbl[]) {
			{ 0x1a, 0x01a1913c }, /* use as headset mic, without its own jack detect */
			{ }
		},
		.chained = true,
		.chain_id = ALC269_FIXUP_HEADSET_MODE_NO_HP_MIC
	},
	[ALC269_FIXUP_DELL4_MIC_NO_PRESENCE] = {
		.type = HDA_FIXUP_PINS,
		.v.pins = (const struct hda_pintbl[]) {
			{ 0x19, 0x01a1913c }, /* use as headset mic, without its own jack detect */
			{ 0x1b, 0x01a1913d }, /* use as headphone mic, without its own jack detect */
			{ }
		},
		.chained = true,
		.chain_id = ALC269_FIXUP_HEADSET_MODE
	},
	[ALC269_FIXUP_HEADSET_MODE] = {
		.type = HDA_FIXUP_FUNC,
		.v.func = alc_fixup_headset_mode,
		.chained = true,
		.chain_id = ALC255_FIXUP_DELL_WMI_MIC_MUTE_LED
	},
	[ALC269_FIXUP_HEADSET_MODE_NO_HP_MIC] = {
		.type = HDA_FIXUP_FUNC,
		.v.func = alc_fixup_headset_mode_no_hp_mic,
	},
	[ALC269_FIXUP_ASPIRE_HEADSET_MIC] = {
		.type = HDA_FIXUP_PINS,
		.v.pins = (const struct hda_pintbl[]) {
			{ 0x19, 0x01a1913c }, /* headset mic w/o jack detect */
			{ }
		},
		.chained = true,
		.chain_id = ALC269_FIXUP_HEADSET_MODE,
	},
	[ALC286_FIXUP_SONY_MIC_NO_PRESENCE] = {
		.type = HDA_FIXUP_PINS,
		.v.pins = (const struct hda_pintbl[]) {
			{ 0x18, 0x01a1913c }, /* use as headset mic, without its own jack detect */
			{ }
		},
		.chained = true,
		.chain_id = ALC269_FIXUP_HEADSET_MIC
	},
	[ALC269_FIXUP_ASUS_X101_FUNC] = {
		.type = HDA_FIXUP_FUNC,
		.v.func = alc269_fixup_x101_headset_mic,
	},
	[ALC269_FIXUP_ASUS_X101_VERB] = {
		.type = HDA_FIXUP_VERBS,
		.v.verbs = (const struct hda_verb[]) {
			{0x18, AC_VERB_SET_PIN_WIDGET_CONTROL, 0},
			{0x20, AC_VERB_SET_COEF_INDEX, 0x08},
			{0x20, AC_VERB_SET_PROC_COEF,  0x0310},
			{ }
		},
		.chained = true,
		.chain_id = ALC269_FIXUP_ASUS_X101_FUNC
	},
	[ALC269_FIXUP_ASUS_X101] = {
		.type = HDA_FIXUP_PINS,
		.v.pins = (const struct hda_pintbl[]) {
			{ 0x18, 0x04a1182c }, /* Headset mic */
			{ }
		},
		.chained = true,
		.chain_id = ALC269_FIXUP_ASUS_X101_VERB
	},
	[ALC271_FIXUP_AMIC_MIC2] = {
		.type = HDA_FIXUP_PINS,
		.v.pins = (const struct hda_pintbl[]) {
			{ 0x14, 0x99130110 }, /* speaker */
			{ 0x19, 0x01a19c20 }, /* mic */
			{ 0x1b, 0x99a7012f }, /* int-mic */
			{ 0x21, 0x0121401f }, /* HP out */
			{ }
		},
	},
	[ALC271_FIXUP_HP_GATE_MIC_JACK] = {
		.type = HDA_FIXUP_FUNC,
		.v.func = alc271_hp_gate_mic_jack,
		.chained = true,
		.chain_id = ALC271_FIXUP_AMIC_MIC2,
	},
	[ALC271_FIXUP_HP_GATE_MIC_JACK_E1_572] = {
		.type = HDA_FIXUP_FUNC,
		.v.func = alc269_fixup_limit_int_mic_boost,
		.chained = true,
		.chain_id = ALC271_FIXUP_HP_GATE_MIC_JACK,
	},
	[ALC269_FIXUP_ACER_AC700] = {
		.type = HDA_FIXUP_PINS,
		.v.pins = (const struct hda_pintbl[]) {
			{ 0x12, 0x99a3092f }, /* int-mic */
			{ 0x14, 0x99130110 }, /* speaker */
			{ 0x18, 0x03a11c20 }, /* mic */
			{ 0x1e, 0x0346101e }, /* SPDIF1 */
			{ 0x21, 0x0321101f }, /* HP out */
			{ }
		},
		.chained = true,
		.chain_id = ALC271_FIXUP_DMIC,
	},
	[ALC269_FIXUP_LIMIT_INT_MIC_BOOST] = {
		.type = HDA_FIXUP_FUNC,
		.v.func = alc269_fixup_limit_int_mic_boost,
		.chained = true,
		.chain_id = ALC269_FIXUP_THINKPAD_ACPI,
	},
	[ALC269VB_FIXUP_ASUS_ZENBOOK] = {
		.type = HDA_FIXUP_FUNC,
		.v.func = alc269_fixup_limit_int_mic_boost,
		.chained = true,
		.chain_id = ALC269VB_FIXUP_DMIC,
	},
	[ALC269VB_FIXUP_ASUS_ZENBOOK_UX31A] = {
		.type = HDA_FIXUP_VERBS,
		.v.verbs = (const struct hda_verb[]) {
			/* class-D output amp +5dB */
			{ 0x20, AC_VERB_SET_COEF_INDEX, 0x12 },
			{ 0x20, AC_VERB_SET_PROC_COEF, 0x2800 },
			{}
		},
		.chained = true,
		.chain_id = ALC269VB_FIXUP_ASUS_ZENBOOK,
	},
	[ALC269_FIXUP_LIMIT_INT_MIC_BOOST_MUTE_LED] = {
		.type = HDA_FIXUP_FUNC,
		.v.func = alc269_fixup_limit_int_mic_boost,
		.chained = true,
		.chain_id = ALC269_FIXUP_HP_MUTE_LED_MIC1,
	},
	[ALC269VB_FIXUP_ORDISSIMO_EVE2] = {
		.type = HDA_FIXUP_PINS,
		.v.pins = (const struct hda_pintbl[]) {
			{ 0x12, 0x99a3092f }, /* int-mic */
			{ 0x18, 0x03a11d20 }, /* mic */
			{ 0x19, 0x411111f0 }, /* Unused bogus pin */
			{ }
		},
	},
	[ALC283_FIXUP_CHROME_BOOK] = {
		.type = HDA_FIXUP_FUNC,
		.v.func = alc283_fixup_chromebook,
	},
	[ALC283_FIXUP_SENSE_COMBO_JACK] = {
		.type = HDA_FIXUP_FUNC,
		.v.func = alc283_fixup_sense_combo_jack,
		.chained = true,
		.chain_id = ALC283_FIXUP_CHROME_BOOK,
	},
	[ALC282_FIXUP_ASUS_TX300] = {
		.type = HDA_FIXUP_FUNC,
		.v.func = alc282_fixup_asus_tx300,
	},
	[ALC283_FIXUP_INT_MIC] = {
		.type = HDA_FIXUP_VERBS,
		.v.verbs = (const struct hda_verb[]) {
			{0x20, AC_VERB_SET_COEF_INDEX, 0x1a},
			{0x20, AC_VERB_SET_PROC_COEF, 0x0011},
			{ }
		},
		.chained = true,
		.chain_id = ALC269_FIXUP_LIMIT_INT_MIC_BOOST
	},
	[ALC290_FIXUP_SUBWOOFER_HSJACK] = {
		.type = HDA_FIXUP_PINS,
		.v.pins = (const struct hda_pintbl[]) {
			{ 0x17, 0x90170112 }, /* subwoofer */
			{ }
		},
		.chained = true,
		.chain_id = ALC290_FIXUP_MONO_SPEAKERS_HSJACK,
	},
	[ALC290_FIXUP_SUBWOOFER] = {
		.type = HDA_FIXUP_PINS,
		.v.pins = (const struct hda_pintbl[]) {
			{ 0x17, 0x90170112 }, /* subwoofer */
			{ }
		},
		.chained = true,
		.chain_id = ALC290_FIXUP_MONO_SPEAKERS,
	},
	[ALC290_FIXUP_MONO_SPEAKERS] = {
		.type = HDA_FIXUP_FUNC,
		.v.func = alc290_fixup_mono_speakers,
	},
	[ALC290_FIXUP_MONO_SPEAKERS_HSJACK] = {
		.type = HDA_FIXUP_FUNC,
		.v.func = alc290_fixup_mono_speakers,
		.chained = true,
		.chain_id = ALC269_FIXUP_DELL3_MIC_NO_PRESENCE,
	},
	[ALC269_FIXUP_THINKPAD_ACPI] = {
		.type = HDA_FIXUP_FUNC,
		.v.func = alc_fixup_thinkpad_acpi,
		.chained = true,
		.chain_id = ALC269_FIXUP_SKU_IGNORE,
	},
	[ALC269_FIXUP_DMIC_THINKPAD_ACPI] = {
		.type = HDA_FIXUP_FUNC,
		.v.func = alc_fixup_inv_dmic,
		.chained = true,
		.chain_id = ALC269_FIXUP_THINKPAD_ACPI,
	},
	[ALC255_FIXUP_ACER_MIC_NO_PRESENCE] = {
		.type = HDA_FIXUP_PINS,
		.v.pins = (const struct hda_pintbl[]) {
			{ 0x19, 0x01a1913c }, /* use as headset mic, without its own jack detect */
			{ }
		},
		.chained = true,
		.chain_id = ALC255_FIXUP_HEADSET_MODE
	},
	[ALC255_FIXUP_ASUS_MIC_NO_PRESENCE] = {
		.type = HDA_FIXUP_PINS,
		.v.pins = (const struct hda_pintbl[]) {
			{ 0x19, 0x01a1913c }, /* use as headset mic, without its own jack detect */
			{ }
		},
		.chained = true,
		.chain_id = ALC255_FIXUP_HEADSET_MODE
	},
	[ALC255_FIXUP_DELL1_MIC_NO_PRESENCE] = {
		.type = HDA_FIXUP_PINS,
		.v.pins = (const struct hda_pintbl[]) {
			{ 0x19, 0x01a1913c }, /* use as headset mic, without its own jack detect */
			{ 0x1a, 0x01a1913d }, /* use as headphone mic, without its own jack detect */
			{ }
		},
		.chained = true,
		.chain_id = ALC255_FIXUP_HEADSET_MODE
	},
	[ALC255_FIXUP_DELL2_MIC_NO_PRESENCE] = {
		.type = HDA_FIXUP_PINS,
		.v.pins = (const struct hda_pintbl[]) {
			{ 0x19, 0x01a1913c }, /* use as headset mic, without its own jack detect */
			{ }
		},
		.chained = true,
		.chain_id = ALC255_FIXUP_HEADSET_MODE_NO_HP_MIC
	},
	[ALC255_FIXUP_HEADSET_MODE] = {
		.type = HDA_FIXUP_FUNC,
		.v.func = alc_fixup_headset_mode_alc255,
		.chained = true,
		.chain_id = ALC255_FIXUP_DELL_WMI_MIC_MUTE_LED
	},
	[ALC255_FIXUP_HEADSET_MODE_NO_HP_MIC] = {
		.type = HDA_FIXUP_FUNC,
		.v.func = alc_fixup_headset_mode_alc255_no_hp_mic,
	},
	[ALC293_FIXUP_DELL1_MIC_NO_PRESENCE] = {
		.type = HDA_FIXUP_PINS,
		.v.pins = (const struct hda_pintbl[]) {
			{ 0x18, 0x01a1913d }, /* use as headphone mic, without its own jack detect */
			{ 0x1a, 0x01a1913c }, /* use as headset mic, without its own jack detect */
			{ }
		},
		.chained = true,
		.chain_id = ALC269_FIXUP_HEADSET_MODE
	},
	[ALC292_FIXUP_TPT440_DOCK] = {
		.type = HDA_FIXUP_FUNC,
		.v.func = alc_fixup_tpt440_dock,
		.chained = true,
		.chain_id = ALC269_FIXUP_LIMIT_INT_MIC_BOOST
	},
	[ALC292_FIXUP_TPT440] = {
		.type = HDA_FIXUP_FUNC,
		.v.func = alc_fixup_disable_aamix,
		.chained = true,
		.chain_id = ALC292_FIXUP_TPT440_DOCK,
	},
	[ALC283_FIXUP_HEADSET_MIC] = {
		.type = HDA_FIXUP_PINS,
		.v.pins = (const struct hda_pintbl[]) {
			{ 0x19, 0x04a110f0 },
			{ },
		},
	},
	[ALC255_FIXUP_DELL_WMI_MIC_MUTE_LED] = {
		.type = HDA_FIXUP_FUNC,
		.v.func = alc_fixup_dell_wmi,
	},
	[ALC282_FIXUP_ASPIRE_V5_PINS] = {
		.type = HDA_FIXUP_PINS,
		.v.pins = (const struct hda_pintbl[]) {
			{ 0x12, 0x90a60130 },
			{ 0x14, 0x90170110 },
			{ 0x17, 0x40000008 },
			{ 0x18, 0x411111f0 },
			{ 0x19, 0x01a1913c },
			{ 0x1a, 0x411111f0 },
			{ 0x1b, 0x411111f0 },
			{ 0x1d, 0x40f89b2d },
			{ 0x1e, 0x411111f0 },
			{ 0x21, 0x0321101f },
			{ },
		},
	},
	[ALC280_FIXUP_HP_GPIO4] = {
		.type = HDA_FIXUP_FUNC,
		.v.func = alc280_fixup_hp_gpio4,
	},
	[ALC286_FIXUP_HP_GPIO_LED] = {
		.type = HDA_FIXUP_FUNC,
		.v.func = alc286_fixup_hp_gpio_led,
	},
	[ALC280_FIXUP_HP_GPIO2_MIC_HOTKEY] = {
		.type = HDA_FIXUP_FUNC,
		.v.func = alc280_fixup_hp_gpio2_mic_hotkey,
	},
	[ALC280_FIXUP_HP_DOCK_PINS] = {
		.type = HDA_FIXUP_PINS,
		.v.pins = (const struct hda_pintbl[]) {
			{ 0x1b, 0x21011020 }, /* line-out */
			{ 0x1a, 0x01a1903c }, /* headset mic */
			{ 0x18, 0x2181103f }, /* line-in */
			{ },
		},
		.chained = true,
		.chain_id = ALC280_FIXUP_HP_GPIO4
	},
	[ALC269_FIXUP_HP_DOCK_GPIO_MIC1_LED] = {
		.type = HDA_FIXUP_PINS,
		.v.pins = (const struct hda_pintbl[]) {
			{ 0x1b, 0x21011020 }, /* line-out */
			{ 0x18, 0x2181103f }, /* line-in */
			{ },
		},
		.chained = true,
		.chain_id = ALC269_FIXUP_HP_GPIO_MIC1_LED
	},
	[ALC280_FIXUP_HP_9480M] = {
		.type = HDA_FIXUP_FUNC,
		.v.func = alc280_fixup_hp_9480m,
	},
	[ALC288_FIXUP_DELL_HEADSET_MODE] = {
		.type = HDA_FIXUP_FUNC,
		.v.func = alc_fixup_headset_mode_dell_alc288,
		.chained = true,
		.chain_id = ALC255_FIXUP_DELL_WMI_MIC_MUTE_LED
	},
	[ALC288_FIXUP_DELL1_MIC_NO_PRESENCE] = {
		.type = HDA_FIXUP_PINS,
		.v.pins = (const struct hda_pintbl[]) {
			{ 0x18, 0x01a1913c }, /* use as headset mic, without its own jack detect */
			{ 0x1a, 0x01a1913d }, /* use as headphone mic, without its own jack detect */
			{ }
		},
		.chained = true,
		.chain_id = ALC288_FIXUP_DELL_HEADSET_MODE
	},
	[ALC288_FIXUP_DELL_XPS_13_GPIO6] = {
		.type = HDA_FIXUP_VERBS,
		.v.verbs = (const struct hda_verb[]) {
			{0x01, AC_VERB_SET_GPIO_MASK, 0x40},
			{0x01, AC_VERB_SET_GPIO_DIRECTION, 0x40},
			{0x01, AC_VERB_SET_GPIO_DATA, 0x00},
			{ }
		},
		.chained = true,
		.chain_id = ALC288_FIXUP_DELL1_MIC_NO_PRESENCE
	},
	[ALC288_FIXUP_DISABLE_AAMIX] = {
		.type = HDA_FIXUP_FUNC,
		.v.func = alc_fixup_disable_aamix,
		.chained = true,
		.chain_id = ALC288_FIXUP_DELL_XPS_13_GPIO6
	},
	[ALC288_FIXUP_DELL_XPS_13] = {
		.type = HDA_FIXUP_FUNC,
		.v.func = alc_fixup_dell_xps13,
		.chained = true,
		.chain_id = ALC288_FIXUP_DISABLE_AAMIX
	},
	[ALC292_FIXUP_DISABLE_AAMIX] = {
		.type = HDA_FIXUP_FUNC,
		.v.func = alc_fixup_disable_aamix,
		.chained = true,
		.chain_id = ALC269_FIXUP_DELL2_MIC_NO_PRESENCE
	},
	[ALC293_FIXUP_DISABLE_AAMIX_MULTIJACK] = {
		.type = HDA_FIXUP_FUNC,
		.v.func = alc_fixup_disable_aamix,
		.chained = true,
		.chain_id = ALC293_FIXUP_DELL1_MIC_NO_PRESENCE
	},
	[ALC292_FIXUP_DELL_E7X] = {
		.type = HDA_FIXUP_FUNC,
		.v.func = alc_fixup_dell_xps13,
		.chained = true,
		.chain_id = ALC292_FIXUP_DISABLE_AAMIX
	},
	[ALC298_FIXUP_DELL1_MIC_NO_PRESENCE] = {
		.type = HDA_FIXUP_PINS,
		.v.pins = (const struct hda_pintbl[]) {
			{ 0x18, 0x01a1913c }, /* use as headset mic, without its own jack detect */
			{ 0x1a, 0x01a1913d }, /* use as headphone mic, without its own jack detect */
			{ }
		},
		.chained = true,
		.chain_id = ALC269_FIXUP_HEADSET_MODE
	},
	[ALC298_FIXUP_DELL_AIO_MIC_NO_PRESENCE] = {
		.type = HDA_FIXUP_PINS,
		.v.pins = (const struct hda_pintbl[]) {
			{ 0x18, 0x01a1913c }, /* use as headset mic, without its own jack detect */
			{ }
		},
		.chained = true,
		.chain_id = ALC269_FIXUP_HEADSET_MODE
	},
	[ALC275_FIXUP_DELL_XPS] = {
		.type = HDA_FIXUP_VERBS,
		.v.verbs = (const struct hda_verb[]) {
			/* Enables internal speaker */
			{0x20, AC_VERB_SET_COEF_INDEX, 0x1f},
			{0x20, AC_VERB_SET_PROC_COEF, 0x00c0},
			{0x20, AC_VERB_SET_COEF_INDEX, 0x30},
			{0x20, AC_VERB_SET_PROC_COEF, 0x00b1},
			{}
		}
	},
	[ALC256_FIXUP_DELL_XPS_13_HEADPHONE_NOISE] = {
		.type = HDA_FIXUP_VERBS,
		.v.verbs = (const struct hda_verb[]) {
			/* Disable pass-through path for FRONT 14h */
			{0x20, AC_VERB_SET_COEF_INDEX, 0x36},
			{0x20, AC_VERB_SET_PROC_COEF, 0x1737},
			{}
		},
		.chained = true,
		.chain_id = ALC255_FIXUP_DELL1_MIC_NO_PRESENCE
	},
	[ALC293_FIXUP_LENOVO_SPK_NOISE] = {
		.type = HDA_FIXUP_FUNC,
		.v.func = alc_fixup_disable_aamix,
		.chained = true,
		.chain_id = ALC269_FIXUP_THINKPAD_ACPI
	},
	[ALC233_FIXUP_LENOVO_LINE2_MIC_HOTKEY] = {
		.type = HDA_FIXUP_FUNC,
		.v.func = alc233_fixup_lenovo_line2_mic_hotkey,
	},
	[ALC255_FIXUP_DELL_SPK_NOISE] = {
		.type = HDA_FIXUP_FUNC,
		.v.func = alc_fixup_disable_aamix,
		.chained = true,
		.chain_id = ALC255_FIXUP_DELL1_MIC_NO_PRESENCE
	},
	[ALC225_FIXUP_DISABLE_MIC_VREF] = {
		.type = HDA_FIXUP_FUNC,
		.v.func = alc_fixup_disable_mic_vref,
		.chained = true,
		.chain_id = ALC269_FIXUP_DELL1_MIC_NO_PRESENCE
	},
	[ALC225_FIXUP_DELL1_MIC_NO_PRESENCE] = {
		.type = HDA_FIXUP_VERBS,
		.v.verbs = (const struct hda_verb[]) {
			/* Disable pass-through path for FRONT 14h */
			{ 0x20, AC_VERB_SET_COEF_INDEX, 0x36 },
			{ 0x20, AC_VERB_SET_PROC_COEF, 0x57d7 },
			{}
		},
		.chained = true,
		.chain_id = ALC225_FIXUP_DISABLE_MIC_VREF
	},
	[ALC280_FIXUP_HP_HEADSET_MIC] = {
		.type = HDA_FIXUP_FUNC,
		.v.func = alc_fixup_disable_aamix,
		.chained = true,
		.chain_id = ALC269_FIXUP_HEADSET_MIC,
	},
	[ALC221_FIXUP_HP_FRONT_MIC] = {
		.type = HDA_FIXUP_PINS,
		.v.pins = (const struct hda_pintbl[]) {
			{ 0x19, 0x02a19020 }, /* Front Mic */
			{ }
		},
	},
	[ALC292_FIXUP_TPT460] = {
		.type = HDA_FIXUP_FUNC,
		.v.func = alc_fixup_tpt440_dock,
		.chained = true,
		.chain_id = ALC293_FIXUP_LENOVO_SPK_NOISE,
	},
	[ALC298_FIXUP_SPK_VOLUME] = {
		.type = HDA_FIXUP_FUNC,
		.v.func = alc298_fixup_speaker_volume,
		.chained = true,
		.chain_id = ALC298_FIXUP_DELL_AIO_MIC_NO_PRESENCE,
	},
	[ALC295_FIXUP_DISABLE_DAC3] = {
		.type = HDA_FIXUP_FUNC,
		.v.func = alc295_fixup_disable_dac3,
	},
	[ALC256_FIXUP_DELL_INSPIRON_7559_SUBWOOFER] = {
		.type = HDA_FIXUP_PINS,
		.v.pins = (const struct hda_pintbl[]) {
			{ 0x1b, 0x90170151 },
			{ }
		},
		.chained = true,
		.chain_id = ALC255_FIXUP_DELL1_MIC_NO_PRESENCE
	},
	[ALC269_FIXUP_ATIV_BOOK_8] = {
		.type = HDA_FIXUP_FUNC,
		.v.func = alc_fixup_auto_mute_via_amp,
		.chained = true,
		.chain_id = ALC269_FIXUP_NO_SHUTUP
	},
	[ALC221_FIXUP_HP_MIC_NO_PRESENCE] = {
		.type = HDA_FIXUP_PINS,
		.v.pins = (const struct hda_pintbl[]) {
			{ 0x18, 0x01a1913c }, /* use as headset mic, without its own jack detect */
			{ 0x1a, 0x01a1913d }, /* use as headphone mic, without its own jack detect */
			{ }
		},
		.chained = true,
		.chain_id = ALC269_FIXUP_HEADSET_MODE
	},
	[ALC256_FIXUP_ASUS_HEADSET_MODE] = {
		.type = HDA_FIXUP_FUNC,
		.v.func = alc_fixup_headset_mode,
	},
	[ALC256_FIXUP_ASUS_MIC] = {
		.type = HDA_FIXUP_PINS,
		.v.pins = (const struct hda_pintbl[]) {
			{ 0x13, 0x90a60160 }, /* use as internal mic */
			{ 0x19, 0x04a11120 }, /* use as headset mic, without its own jack detect */
			{ }
		},
		.chained = true,
		.chain_id = ALC256_FIXUP_ASUS_HEADSET_MODE
	},
	[ALC256_FIXUP_ASUS_AIO_GPIO2] = {
		.type = HDA_FIXUP_VERBS,
		.v.verbs = (const struct hda_verb[]) {
			/* Set up GPIO2 for the speaker amp */
			{ 0x01, AC_VERB_SET_GPIO_MASK, 0x04 },
			{ 0x01, AC_VERB_SET_GPIO_DIRECTION, 0x04 },
			{ 0x01, AC_VERB_SET_GPIO_DATA, 0x04 },
			{}
		},
	},
	[ALC233_FIXUP_ASUS_MIC_NO_PRESENCE] = {
		.type = HDA_FIXUP_PINS,
		.v.pins = (const struct hda_pintbl[]) {
			{ 0x19, 0x01a1913c }, /* use as headset mic, without its own jack detect */
			{ }
		},
		.chained = true,
		.chain_id = ALC269_FIXUP_HEADSET_MIC
	},
	[ALC233_FIXUP_EAPD_COEF_AND_MIC_NO_PRESENCE] = {
		.type = HDA_FIXUP_VERBS,
		.v.verbs = (const struct hda_verb[]) {
			/* Enables internal speaker */
			{0x20, AC_VERB_SET_COEF_INDEX, 0x40},
			{0x20, AC_VERB_SET_PROC_COEF, 0x8800},
			{}
		},
		.chained = true,
		.chain_id = ALC233_FIXUP_ASUS_MIC_NO_PRESENCE
	},
	[ALC233_FIXUP_LENOVO_MULTI_CODECS] = {
		.type = HDA_FIXUP_FUNC,
		.v.func = alc233_alc662_fixup_lenovo_dual_codecs,
	},
	[ALC294_FIXUP_LENOVO_MIC_LOCATION] = {
		.type = HDA_FIXUP_PINS,
		.v.pins = (const struct hda_pintbl[]) {
			/* Change the mic location from front to right, otherwise there are
			   two front mics with the same name, pulseaudio can't handle them.
			   This is just a temporary workaround, after applying this fixup,
			   there will be one "Front Mic" and one "Mic" in this machine.
			 */
			{ 0x1a, 0x04a19040 },
			{ }
		},
	},
	[ALC225_FIXUP_DELL_WYSE_MIC_NO_PRESENCE] = {
		.type = HDA_FIXUP_PINS,
		.v.pins = (const struct hda_pintbl[]) {
			{ 0x16, 0x0101102f }, /* Rear Headset HP */
			{ 0x19, 0x02a1913c }, /* use as Front headset mic, without its own jack detect */
			{ 0x1a, 0x01a19030 }, /* Rear Headset MIC */
			{ 0x1b, 0x02011020 },
			{ }
		},
		.chained = true,
		.chain_id = ALC269_FIXUP_HEADSET_MODE_NO_HP_MIC
	},
	[ALC700_FIXUP_INTEL_REFERENCE] = {
		.type = HDA_FIXUP_VERBS,
		.v.verbs = (const struct hda_verb[]) {
			/* Enables internal speaker */
			{0x20, AC_VERB_SET_COEF_INDEX, 0x45},
			{0x20, AC_VERB_SET_PROC_COEF, 0x5289},
			{0x20, AC_VERB_SET_COEF_INDEX, 0x4A},
			{0x20, AC_VERB_SET_PROC_COEF, 0x001b},
			{0x58, AC_VERB_SET_COEF_INDEX, 0x00},
			{0x58, AC_VERB_SET_PROC_COEF, 0x3888},
			{0x20, AC_VERB_SET_COEF_INDEX, 0x6f},
			{0x20, AC_VERB_SET_PROC_COEF, 0x2c0b},
			{}
		}
	},
	[ALC274_FIXUP_DELL_BIND_DACS] = {
		.type = HDA_FIXUP_FUNC,
		.v.func = alc274_fixup_bind_dacs,
		.chained = true,
		.chain_id = ALC269_FIXUP_DELL1_MIC_NO_PRESENCE
	},
	[ALC274_FIXUP_DELL_AIO_LINEOUT_VERB] = {
		.type = HDA_FIXUP_PINS,
		.v.pins = (const struct hda_pintbl[]) {
			{ 0x1b, 0x0401102f },
			{ }
		},
		.chained = true,
		.chain_id = ALC274_FIXUP_DELL_BIND_DACS
	},
	[ALC298_FIXUP_TPT470_DOCK] = {
		.type = HDA_FIXUP_FUNC,
		.v.func = alc_fixup_tpt470_dock,
		.chained = true,
		.chain_id = ALC293_FIXUP_LENOVO_SPK_NOISE
	},
	[ALC255_FIXUP_DUMMY_LINEOUT_VERB] = {
		.type = HDA_FIXUP_PINS,
		.v.pins = (const struct hda_pintbl[]) {
			{ 0x14, 0x0201101f },
			{ }
		},
		.chained = true,
		.chain_id = ALC255_FIXUP_DELL1_MIC_NO_PRESENCE
	},
	[ALC255_FIXUP_DELL_HEADSET_MIC] = {
		.type = HDA_FIXUP_PINS,
		.v.pins = (const struct hda_pintbl[]) {
			{ 0x19, 0x01a1913c }, /* use as headset mic, without its own jack detect */
			{ }
		},
		.chained = true,
		.chain_id = ALC269_FIXUP_HEADSET_MIC
	},
	[ALC225_FIXUP_DELL_WYSE_AIO_MIC_NO_PRESENCE] = {
		.type = HDA_FIXUP_PINS,
		.v.pins = (const struct hda_pintbl[]) {
			{ 0x16, 0x01011020 }, /* Rear Line out */
			{ 0x19, 0x01a1913c }, /* use as Front headset mic, without its own jack detect */
			{ }
		},
		.chained = true,
		.chain_id = ALC225_FIXUP_WYSE_AUTO_MUTE
	},
	[ALC225_FIXUP_WYSE_AUTO_MUTE] = {
		.type = HDA_FIXUP_FUNC,
		.v.func = alc_fixup_auto_mute_via_amp,
		.chained = true,
		.chain_id = ALC225_FIXUP_WYSE_DISABLE_MIC_VREF
	},
	[ALC225_FIXUP_WYSE_DISABLE_MIC_VREF] = {
		.type = HDA_FIXUP_FUNC,
		.v.func = alc_fixup_disable_mic_vref,
		.chained = true,
		.chain_id = ALC269_FIXUP_HEADSET_MODE_NO_HP_MIC
	},
};

static const struct snd_pci_quirk alc269_fixup_tbl[] = {
	SND_PCI_QUIRK(0x1025, 0x0283, "Acer TravelMate 8371", ALC269_FIXUP_INV_DMIC),
	SND_PCI_QUIRK(0x1025, 0x029b, "Acer 1810TZ", ALC269_FIXUP_INV_DMIC),
	SND_PCI_QUIRK(0x1025, 0x0349, "Acer AOD260", ALC269_FIXUP_INV_DMIC),
	SND_PCI_QUIRK(0x1025, 0x047c, "Acer AC700", ALC269_FIXUP_ACER_AC700),
	SND_PCI_QUIRK(0x1025, 0x072d, "Acer Aspire V5-571G", ALC269_FIXUP_ASPIRE_HEADSET_MIC),
	SND_PCI_QUIRK(0x1025, 0x080d, "Acer Aspire V5-122P", ALC269_FIXUP_ASPIRE_HEADSET_MIC),
	SND_PCI_QUIRK(0x1025, 0x0740, "Acer AO725", ALC271_FIXUP_HP_GATE_MIC_JACK),
	SND_PCI_QUIRK(0x1025, 0x0742, "Acer AO756", ALC271_FIXUP_HP_GATE_MIC_JACK),
	SND_PCI_QUIRK(0x1025, 0x0762, "Acer Aspire E1-472", ALC271_FIXUP_HP_GATE_MIC_JACK_E1_572),
	SND_PCI_QUIRK(0x1025, 0x0775, "Acer Aspire E1-572", ALC271_FIXUP_HP_GATE_MIC_JACK_E1_572),
	SND_PCI_QUIRK(0x1025, 0x079b, "Acer Aspire V5-573G", ALC282_FIXUP_ASPIRE_V5_PINS),
	SND_PCI_QUIRK(0x1025, 0x106d, "Acer Cloudbook 14", ALC283_FIXUP_CHROME_BOOK),
	SND_PCI_QUIRK(0x1028, 0x0470, "Dell M101z", ALC269_FIXUP_DELL_M101Z),
	SND_PCI_QUIRK(0x1028, 0x054b, "Dell XPS one 2710", ALC275_FIXUP_DELL_XPS),
	SND_PCI_QUIRK(0x1028, 0x05bd, "Dell Latitude E6440", ALC292_FIXUP_DELL_E7X),
	SND_PCI_QUIRK(0x1028, 0x05be, "Dell Latitude E6540", ALC292_FIXUP_DELL_E7X),
	SND_PCI_QUIRK(0x1028, 0x05ca, "Dell Latitude E7240", ALC292_FIXUP_DELL_E7X),
	SND_PCI_QUIRK(0x1028, 0x05cb, "Dell Latitude E7440", ALC292_FIXUP_DELL_E7X),
	SND_PCI_QUIRK(0x1028, 0x05da, "Dell Vostro 5460", ALC290_FIXUP_SUBWOOFER),
	SND_PCI_QUIRK(0x1028, 0x05f4, "Dell", ALC269_FIXUP_DELL1_MIC_NO_PRESENCE),
	SND_PCI_QUIRK(0x1028, 0x05f5, "Dell", ALC269_FIXUP_DELL1_MIC_NO_PRESENCE),
	SND_PCI_QUIRK(0x1028, 0x05f6, "Dell", ALC269_FIXUP_DELL1_MIC_NO_PRESENCE),
	SND_PCI_QUIRK(0x1028, 0x0615, "Dell Vostro 5470", ALC290_FIXUP_SUBWOOFER_HSJACK),
	SND_PCI_QUIRK(0x1028, 0x0616, "Dell Vostro 5470", ALC290_FIXUP_SUBWOOFER_HSJACK),
	SND_PCI_QUIRK(0x1028, 0x062c, "Dell Latitude E5550", ALC292_FIXUP_DELL_E7X),
	SND_PCI_QUIRK(0x1028, 0x062e, "Dell Latitude E7450", ALC292_FIXUP_DELL_E7X),
	SND_PCI_QUIRK(0x1028, 0x0638, "Dell Inspiron 5439", ALC290_FIXUP_MONO_SPEAKERS_HSJACK),
	SND_PCI_QUIRK(0x1028, 0x064a, "Dell", ALC293_FIXUP_DELL1_MIC_NO_PRESENCE),
	SND_PCI_QUIRK(0x1028, 0x064b, "Dell", ALC293_FIXUP_DELL1_MIC_NO_PRESENCE),
	SND_PCI_QUIRK(0x1028, 0x0665, "Dell XPS 13", ALC288_FIXUP_DELL_XPS_13),
	SND_PCI_QUIRK(0x1028, 0x0669, "Dell Optiplex 9020m", ALC255_FIXUP_DELL1_MIC_NO_PRESENCE),
	SND_PCI_QUIRK(0x1028, 0x069a, "Dell Vostro 5480", ALC290_FIXUP_SUBWOOFER_HSJACK),
	SND_PCI_QUIRK(0x1028, 0x06c7, "Dell", ALC255_FIXUP_DELL1_MIC_NO_PRESENCE),
	SND_PCI_QUIRK(0x1028, 0x06d9, "Dell", ALC293_FIXUP_DELL1_MIC_NO_PRESENCE),
	SND_PCI_QUIRK(0x1028, 0x06da, "Dell", ALC293_FIXUP_DELL1_MIC_NO_PRESENCE),
	SND_PCI_QUIRK(0x1028, 0x06db, "Dell", ALC293_FIXUP_DISABLE_AAMIX_MULTIJACK),
	SND_PCI_QUIRK(0x1028, 0x06dd, "Dell", ALC293_FIXUP_DISABLE_AAMIX_MULTIJACK),
	SND_PCI_QUIRK(0x1028, 0x06de, "Dell", ALC293_FIXUP_DISABLE_AAMIX_MULTIJACK),
	SND_PCI_QUIRK(0x1028, 0x06df, "Dell", ALC293_FIXUP_DISABLE_AAMIX_MULTIJACK),
	SND_PCI_QUIRK(0x1028, 0x06e0, "Dell", ALC293_FIXUP_DISABLE_AAMIX_MULTIJACK),
	SND_PCI_QUIRK(0x1028, 0x0704, "Dell XPS 13 9350", ALC256_FIXUP_DELL_XPS_13_HEADPHONE_NOISE),
	SND_PCI_QUIRK(0x1028, 0x0706, "Dell Inspiron 7559", ALC256_FIXUP_DELL_INSPIRON_7559_SUBWOOFER),
	SND_PCI_QUIRK(0x1028, 0x0725, "Dell Inspiron 3162", ALC255_FIXUP_DELL_SPK_NOISE),
	SND_PCI_QUIRK(0x1028, 0x075b, "Dell XPS 13 9360", ALC256_FIXUP_DELL_XPS_13_HEADPHONE_NOISE),
	SND_PCI_QUIRK(0x1028, 0x075c, "Dell XPS 27 7760", ALC298_FIXUP_SPK_VOLUME),
	SND_PCI_QUIRK(0x1028, 0x075d, "Dell AIO", ALC298_FIXUP_SPK_VOLUME),
	SND_PCI_QUIRK(0x1028, 0x07b0, "Dell Precision 7520", ALC295_FIXUP_DISABLE_DAC3),
	SND_PCI_QUIRK(0x1028, 0x0798, "Dell Inspiron 17 7000 Gaming", ALC256_FIXUP_DELL_INSPIRON_7559_SUBWOOFER),
	SND_PCI_QUIRK(0x1028, 0x080c, "Dell WYSE", ALC225_FIXUP_DELL_WYSE_MIC_NO_PRESENCE),
	SND_PCI_QUIRK(0x1028, 0x082a, "Dell XPS 13 9360", ALC256_FIXUP_DELL_XPS_13_HEADPHONE_NOISE),
	SND_PCI_QUIRK(0x1028, 0x084b, "Dell", ALC274_FIXUP_DELL_AIO_LINEOUT_VERB),
	SND_PCI_QUIRK(0x1028, 0x084e, "Dell", ALC274_FIXUP_DELL_AIO_LINEOUT_VERB),
	SND_PCI_QUIRK(0x1028, 0x0871, "Dell Precision 3630", ALC255_FIXUP_DELL_HEADSET_MIC),
	SND_PCI_QUIRK(0x1028, 0x0872, "Dell Precision 3630", ALC255_FIXUP_DELL_HEADSET_MIC),
	SND_PCI_QUIRK(0x1028, 0x0873, "Dell Precision 3930", ALC255_FIXUP_DUMMY_LINEOUT_VERB),
	SND_PCI_QUIRK(0x1028, 0x08ad, "Dell WYSE AIO", ALC225_FIXUP_DELL_WYSE_AIO_MIC_NO_PRESENCE),
	SND_PCI_QUIRK(0x1028, 0x08ae, "Dell WYSE NB", ALC225_FIXUP_DELL1_MIC_NO_PRESENCE),
	SND_PCI_QUIRK(0x1028, 0x0935, "Dell", ALC274_FIXUP_DELL_AIO_LINEOUT_VERB),
	SND_PCI_QUIRK(0x1028, 0x164a, "Dell", ALC293_FIXUP_DELL1_MIC_NO_PRESENCE),
	SND_PCI_QUIRK(0x1028, 0x164b, "Dell", ALC293_FIXUP_DELL1_MIC_NO_PRESENCE),
	SND_PCI_QUIRK(0x103c, 0x1586, "HP", ALC269_FIXUP_HP_MUTE_LED_MIC2),
	SND_PCI_QUIRK(0x103c, 0x18e6, "HP", ALC269_FIXUP_HP_GPIO_LED),
	SND_PCI_QUIRK(0x103c, 0x218b, "HP", ALC269_FIXUP_LIMIT_INT_MIC_BOOST_MUTE_LED),
	SND_PCI_QUIRK(0x103c, 0x225f, "HP", ALC280_FIXUP_HP_GPIO2_MIC_HOTKEY),
	/* ALC282 */
	SND_PCI_QUIRK(0x103c, 0x21f9, "HP", ALC269_FIXUP_HP_MUTE_LED_MIC1),
	SND_PCI_QUIRK(0x103c, 0x2210, "HP", ALC269_FIXUP_HP_MUTE_LED_MIC1),
	SND_PCI_QUIRK(0x103c, 0x2214, "HP", ALC269_FIXUP_HP_MUTE_LED_MIC1),
	SND_PCI_QUIRK(0x103c, 0x2236, "HP", ALC269_FIXUP_HP_LINE1_MIC1_LED),
	SND_PCI_QUIRK(0x103c, 0x2237, "HP", ALC269_FIXUP_HP_LINE1_MIC1_LED),
	SND_PCI_QUIRK(0x103c, 0x2238, "HP", ALC269_FIXUP_HP_LINE1_MIC1_LED),
	SND_PCI_QUIRK(0x103c, 0x2239, "HP", ALC269_FIXUP_HP_LINE1_MIC1_LED),
	SND_PCI_QUIRK(0x103c, 0x224b, "HP", ALC269_FIXUP_HP_LINE1_MIC1_LED),
	SND_PCI_QUIRK(0x103c, 0x2268, "HP", ALC269_FIXUP_HP_MUTE_LED_MIC1),
	SND_PCI_QUIRK(0x103c, 0x226a, "HP", ALC269_FIXUP_HP_MUTE_LED_MIC1),
	SND_PCI_QUIRK(0x103c, 0x226b, "HP", ALC269_FIXUP_HP_MUTE_LED_MIC1),
	SND_PCI_QUIRK(0x103c, 0x226e, "HP", ALC269_FIXUP_HP_MUTE_LED_MIC1),
	SND_PCI_QUIRK(0x103c, 0x2271, "HP", ALC286_FIXUP_HP_GPIO_LED),
	SND_PCI_QUIRK(0x103c, 0x2272, "HP", ALC280_FIXUP_HP_DOCK_PINS),
	SND_PCI_QUIRK(0x103c, 0x2273, "HP", ALC280_FIXUP_HP_DOCK_PINS),
	SND_PCI_QUIRK(0x103c, 0x229e, "HP", ALC269_FIXUP_HP_MUTE_LED_MIC1),
	SND_PCI_QUIRK(0x103c, 0x22b2, "HP", ALC269_FIXUP_HP_MUTE_LED_MIC1),
	SND_PCI_QUIRK(0x103c, 0x22b7, "HP", ALC269_FIXUP_HP_MUTE_LED_MIC1),
	SND_PCI_QUIRK(0x103c, 0x22bf, "HP", ALC269_FIXUP_HP_MUTE_LED_MIC1),
	SND_PCI_QUIRK(0x103c, 0x22cf, "HP", ALC269_FIXUP_HP_MUTE_LED_MIC1),
	SND_PCI_QUIRK(0x103c, 0x22db, "HP", ALC280_FIXUP_HP_9480M),
	SND_PCI_QUIRK(0x103c, 0x22dc, "HP", ALC269_FIXUP_HP_GPIO_MIC1_LED),
	SND_PCI_QUIRK(0x103c, 0x22fb, "HP", ALC269_FIXUP_HP_GPIO_MIC1_LED),
	/* ALC290 */
	SND_PCI_QUIRK(0x103c, 0x221b, "HP", ALC269_FIXUP_HP_GPIO_MIC1_LED),
	SND_PCI_QUIRK(0x103c, 0x2221, "HP", ALC269_FIXUP_HP_GPIO_MIC1_LED),
	SND_PCI_QUIRK(0x103c, 0x2225, "HP", ALC269_FIXUP_HP_GPIO_MIC1_LED),
	SND_PCI_QUIRK(0x103c, 0x2253, "HP", ALC269_FIXUP_HP_GPIO_MIC1_LED),
	SND_PCI_QUIRK(0x103c, 0x2254, "HP", ALC269_FIXUP_HP_GPIO_MIC1_LED),
	SND_PCI_QUIRK(0x103c, 0x2255, "HP", ALC269_FIXUP_HP_GPIO_MIC1_LED),
	SND_PCI_QUIRK(0x103c, 0x2256, "HP", ALC269_FIXUP_HP_GPIO_MIC1_LED),
	SND_PCI_QUIRK(0x103c, 0x2257, "HP", ALC269_FIXUP_HP_GPIO_MIC1_LED),
	SND_PCI_QUIRK(0x103c, 0x2259, "HP", ALC269_FIXUP_HP_GPIO_MIC1_LED),
	SND_PCI_QUIRK(0x103c, 0x225a, "HP", ALC269_FIXUP_HP_DOCK_GPIO_MIC1_LED),
	SND_PCI_QUIRK(0x103c, 0x2260, "HP", ALC269_FIXUP_HP_MUTE_LED_MIC1),
	SND_PCI_QUIRK(0x103c, 0x2263, "HP", ALC269_FIXUP_HP_MUTE_LED_MIC1),
	SND_PCI_QUIRK(0x103c, 0x2264, "HP", ALC269_FIXUP_HP_MUTE_LED_MIC1),
	SND_PCI_QUIRK(0x103c, 0x2265, "HP", ALC269_FIXUP_HP_MUTE_LED_MIC1),
	SND_PCI_QUIRK(0x103c, 0x2272, "HP", ALC269_FIXUP_HP_GPIO_MIC1_LED),
	SND_PCI_QUIRK(0x103c, 0x2273, "HP", ALC269_FIXUP_HP_GPIO_MIC1_LED),
	SND_PCI_QUIRK(0x103c, 0x2278, "HP", ALC269_FIXUP_HP_GPIO_MIC1_LED),
	SND_PCI_QUIRK(0x103c, 0x227f, "HP", ALC269_FIXUP_HP_MUTE_LED_MIC1),
	SND_PCI_QUIRK(0x103c, 0x2282, "HP", ALC269_FIXUP_HP_MUTE_LED_MIC1),
	SND_PCI_QUIRK(0x103c, 0x228b, "HP", ALC269_FIXUP_HP_MUTE_LED_MIC1),
	SND_PCI_QUIRK(0x103c, 0x228e, "HP", ALC269_FIXUP_HP_MUTE_LED_MIC1),
	SND_PCI_QUIRK(0x103c, 0x22c5, "HP", ALC269_FIXUP_HP_MUTE_LED_MIC1),
	SND_PCI_QUIRK(0x103c, 0x22c7, "HP", ALC269_FIXUP_HP_MUTE_LED_MIC1),
	SND_PCI_QUIRK(0x103c, 0x22c8, "HP", ALC269_FIXUP_HP_MUTE_LED_MIC1),
	SND_PCI_QUIRK(0x103c, 0x22c4, "HP", ALC269_FIXUP_HP_MUTE_LED_MIC1),
	SND_PCI_QUIRK(0x103c, 0x2334, "HP", ALC269_FIXUP_HP_MUTE_LED_MIC1),
	SND_PCI_QUIRK(0x103c, 0x2335, "HP", ALC269_FIXUP_HP_MUTE_LED_MIC1),
	SND_PCI_QUIRK(0x103c, 0x2336, "HP", ALC269_FIXUP_HP_MUTE_LED_MIC1),
	SND_PCI_QUIRK(0x103c, 0x2337, "HP", ALC269_FIXUP_HP_MUTE_LED_MIC1),
	SND_PCI_QUIRK(0x103c, 0x221c, "HP EliteBook 755 G2", ALC280_FIXUP_HP_HEADSET_MIC),
	SND_PCI_QUIRK(0x103c, 0x8256, "HP", ALC221_FIXUP_HP_FRONT_MIC),
	SND_PCI_QUIRK(0x103c, 0x827e, "HP x360", ALC269_FIXUP_HP_MUTE_LED_MIC3),
	SND_PCI_QUIRK(0x103c, 0x82bf, "HP", ALC221_FIXUP_HP_MIC_NO_PRESENCE),
	SND_PCI_QUIRK(0x103c, 0x82c0, "HP", ALC221_FIXUP_HP_MIC_NO_PRESENCE),
	SND_PCI_QUIRK(0x1043, 0x103e, "ASUS X540SA", ALC256_FIXUP_ASUS_MIC),
	SND_PCI_QUIRK(0x1043, 0x103f, "ASUS TX300", ALC282_FIXUP_ASUS_TX300),
	SND_PCI_QUIRK(0x1043, 0x106d, "Asus K53BE", ALC269_FIXUP_LIMIT_INT_MIC_BOOST),
	SND_PCI_QUIRK(0x1043, 0x10c0, "ASUS X540SA", ALC256_FIXUP_ASUS_MIC),
	SND_PCI_QUIRK(0x1043, 0x10d0, "ASUS X540LA/X540LJ", ALC255_FIXUP_ASUS_MIC_NO_PRESENCE),
	SND_PCI_QUIRK(0x1043, 0x115d, "Asus 1015E", ALC269_FIXUP_LIMIT_INT_MIC_BOOST),
	SND_PCI_QUIRK(0x1043, 0x11c0, "ASUS X556UR", ALC255_FIXUP_ASUS_MIC_NO_PRESENCE),
	SND_PCI_QUIRK(0x1043, 0x1290, "ASUS X441SA", ALC233_FIXUP_EAPD_COEF_AND_MIC_NO_PRESENCE),
	SND_PCI_QUIRK(0x1043, 0x12a0, "ASUS X441UV", ALC233_FIXUP_EAPD_COEF_AND_MIC_NO_PRESENCE),
	SND_PCI_QUIRK(0x1043, 0x12f0, "ASUS X541UV", ALC256_FIXUP_ASUS_MIC),
	SND_PCI_QUIRK(0x1043, 0x12e0, "ASUS X541SA", ALC256_FIXUP_ASUS_MIC),
	SND_PCI_QUIRK(0x1043, 0x13b0, "ASUS Z550SA", ALC256_FIXUP_ASUS_MIC),
	SND_PCI_QUIRK(0x1043, 0x1427, "Asus Zenbook UX31E", ALC269VB_FIXUP_ASUS_ZENBOOK),
	SND_PCI_QUIRK(0x1043, 0x1517, "Asus Zenbook UX31A", ALC269VB_FIXUP_ASUS_ZENBOOK_UX31A),
	SND_PCI_QUIRK(0x1043, 0x16e3, "ASUS UX50", ALC269_FIXUP_STEREO_DMIC),
	SND_PCI_QUIRK(0x1043, 0x1a13, "Asus G73Jw", ALC269_FIXUP_ASUS_G73JW),
	SND_PCI_QUIRK(0x1043, 0x1a30, "ASUS X705UD", ALC256_FIXUP_ASUS_MIC),
	SND_PCI_QUIRK(0x1043, 0x1b13, "Asus U41SV", ALC269_FIXUP_INV_DMIC),
	SND_PCI_QUIRK(0x1043, 0x1bbd, "ASUS Z550MA", ALC255_FIXUP_ASUS_MIC_NO_PRESENCE),
	SND_PCI_QUIRK(0x1043, 0x1c23, "Asus X55U", ALC269_FIXUP_LIMIT_INT_MIC_BOOST),
	SND_PCI_QUIRK(0x1043, 0x1ccd, "ASUS X555UB", ALC256_FIXUP_ASUS_MIC),
	SND_PCI_QUIRK(0x1043, 0x3030, "ASUS ZN270IE", ALC256_FIXUP_ASUS_AIO_GPIO2),
	SND_PCI_QUIRK(0x1043, 0x831a, "ASUS P901", ALC269_FIXUP_STEREO_DMIC),
	SND_PCI_QUIRK(0x1043, 0x834a, "ASUS S101", ALC269_FIXUP_STEREO_DMIC),
	SND_PCI_QUIRK(0x1043, 0x8398, "ASUS P1005", ALC269_FIXUP_STEREO_DMIC),
	SND_PCI_QUIRK(0x1043, 0x83ce, "ASUS P1005", ALC269_FIXUP_STEREO_DMIC),
	SND_PCI_QUIRK(0x1043, 0x8516, "ASUS X101CH", ALC269_FIXUP_ASUS_X101),
	SND_PCI_QUIRK(0x104d, 0x90b5, "Sony VAIO Pro 11", ALC286_FIXUP_SONY_MIC_NO_PRESENCE),
	SND_PCI_QUIRK(0x104d, 0x90b6, "Sony VAIO Pro 13", ALC286_FIXUP_SONY_MIC_NO_PRESENCE),
	SND_PCI_QUIRK(0x104d, 0x9073, "Sony VAIO", ALC275_FIXUP_SONY_VAIO_GPIO2),
	SND_PCI_QUIRK(0x104d, 0x907b, "Sony VAIO", ALC275_FIXUP_SONY_HWEQ),
	SND_PCI_QUIRK(0x104d, 0x9084, "Sony VAIO", ALC275_FIXUP_SONY_HWEQ),
	SND_PCI_QUIRK(0x104d, 0x9099, "Sony VAIO S13", ALC275_FIXUP_SONY_DISABLE_AAMIX),
	SND_PCI_QUIRK(0x10cf, 0x1475, "Lifebook", ALC269_FIXUP_LIFEBOOK),
	SND_PCI_QUIRK(0x10cf, 0x159f, "Lifebook E780", ALC269_FIXUP_LIFEBOOK_NO_HP_TO_LINEOUT),
	SND_PCI_QUIRK(0x10cf, 0x15dc, "Lifebook T731", ALC269_FIXUP_LIFEBOOK_HP_PIN),
	SND_PCI_QUIRK(0x10cf, 0x1757, "Lifebook E752", ALC269_FIXUP_LIFEBOOK_HP_PIN),
	SND_PCI_QUIRK(0x10cf, 0x1629, "Lifebook U7x7", ALC255_FIXUP_LIFEBOOK_U7x7_HEADSET_MIC),
	SND_PCI_QUIRK(0x10cf, 0x1845, "Lifebook U904", ALC269_FIXUP_LIFEBOOK_EXTMIC),
	SND_PCI_QUIRK(0x10ec, 0x10f2, "Intel Reference board", ALC700_FIXUP_INTEL_REFERENCE),
	SND_PCI_QUIRK(0x10f7, 0x8338, "Panasonic CF-SZ6", ALC269_FIXUP_HEADSET_MODE),
	SND_PCI_QUIRK(0x144d, 0xc109, "Samsung Ativ book 9 (NP900X3G)", ALC269_FIXUP_INV_DMIC),
	SND_PCI_QUIRK(0x144d, 0xc740, "Samsung Ativ book 8 (NP870Z5G)", ALC269_FIXUP_ATIV_BOOK_8),
	SND_PCI_QUIRK(0x1458, 0xfa53, "Gigabyte BXBT-2807", ALC283_FIXUP_HEADSET_MIC),
	SND_PCI_QUIRK(0x1462, 0xb120, "MSI Cubi MS-B120", ALC283_FIXUP_HEADSET_MIC),
	SND_PCI_QUIRK(0x1462, 0xb171, "Cubi N 8GL (MS-B171)", ALC283_FIXUP_HEADSET_MIC),
	SND_PCI_QUIRK(0x17aa, 0x1036, "Lenovo P520", ALC233_FIXUP_LENOVO_MULTI_CODECS),
	SND_PCI_QUIRK(0x17aa, 0x20f2, "Thinkpad SL410/510", ALC269_FIXUP_SKU_IGNORE),
	SND_PCI_QUIRK(0x17aa, 0x215e, "Thinkpad L512", ALC269_FIXUP_SKU_IGNORE),
	SND_PCI_QUIRK(0x17aa, 0x21b8, "Thinkpad Edge 14", ALC269_FIXUP_SKU_IGNORE),
	SND_PCI_QUIRK(0x17aa, 0x21ca, "Thinkpad L412", ALC269_FIXUP_SKU_IGNORE),
	SND_PCI_QUIRK(0x17aa, 0x21e9, "Thinkpad Edge 15", ALC269_FIXUP_SKU_IGNORE),
	SND_PCI_QUIRK(0x17aa, 0x21f6, "Thinkpad T530", ALC269_FIXUP_LENOVO_DOCK),
	SND_PCI_QUIRK(0x17aa, 0x21fa, "Thinkpad X230", ALC269_FIXUP_LENOVO_DOCK),
	SND_PCI_QUIRK(0x17aa, 0x21f3, "Thinkpad T430", ALC269_FIXUP_LENOVO_DOCK),
	SND_PCI_QUIRK(0x17aa, 0x21fb, "Thinkpad T430s", ALC269_FIXUP_LENOVO_DOCK),
	SND_PCI_QUIRK(0x17aa, 0x2203, "Thinkpad X230 Tablet", ALC269_FIXUP_LENOVO_DOCK),
	SND_PCI_QUIRK(0x17aa, 0x2208, "Thinkpad T431s", ALC269_FIXUP_LENOVO_DOCK),
	SND_PCI_QUIRK(0x17aa, 0x220c, "Thinkpad T440s", ALC292_FIXUP_TPT440),
	SND_PCI_QUIRK(0x17aa, 0x220e, "Thinkpad T440p", ALC292_FIXUP_TPT440_DOCK),
	SND_PCI_QUIRK(0x17aa, 0x2210, "Thinkpad T540p", ALC292_FIXUP_TPT440_DOCK),
	SND_PCI_QUIRK(0x17aa, 0x2211, "Thinkpad W541", ALC292_FIXUP_TPT440_DOCK),
	SND_PCI_QUIRK(0x17aa, 0x2212, "Thinkpad T440", ALC292_FIXUP_TPT440_DOCK),
	SND_PCI_QUIRK(0x17aa, 0x2214, "Thinkpad X240", ALC292_FIXUP_TPT440_DOCK),
	SND_PCI_QUIRK(0x17aa, 0x2215, "Thinkpad", ALC269_FIXUP_LIMIT_INT_MIC_BOOST),
	SND_PCI_QUIRK(0x17aa, 0x2218, "Thinkpad X1 Carbon 2nd", ALC292_FIXUP_TPT440_DOCK),
	SND_PCI_QUIRK(0x17aa, 0x2223, "ThinkPad T550", ALC292_FIXUP_TPT440_DOCK),
	SND_PCI_QUIRK(0x17aa, 0x2226, "ThinkPad X250", ALC292_FIXUP_TPT440_DOCK),
	SND_PCI_QUIRK(0x17aa, 0x222d, "Thinkpad", ALC298_FIXUP_TPT470_DOCK),
	SND_PCI_QUIRK(0x17aa, 0x222e, "Thinkpad", ALC298_FIXUP_TPT470_DOCK),
	SND_PCI_QUIRK(0x17aa, 0x2231, "Thinkpad T560", ALC292_FIXUP_TPT460),
	SND_PCI_QUIRK(0x17aa, 0x2233, "Thinkpad", ALC292_FIXUP_TPT460),
	SND_PCI_QUIRK(0x17aa, 0x2245, "Thinkpad T470", ALC298_FIXUP_TPT470_DOCK),
	SND_PCI_QUIRK(0x17aa, 0x2246, "Thinkpad", ALC298_FIXUP_TPT470_DOCK),
	SND_PCI_QUIRK(0x17aa, 0x2247, "Thinkpad", ALC298_FIXUP_TPT470_DOCK),
	SND_PCI_QUIRK(0x17aa, 0x2249, "Thinkpad", ALC292_FIXUP_TPT460),
	SND_PCI_QUIRK(0x17aa, 0x224b, "Thinkpad", ALC298_FIXUP_TPT470_DOCK),
	SND_PCI_QUIRK(0x17aa, 0x224c, "Thinkpad", ALC298_FIXUP_TPT470_DOCK),
	SND_PCI_QUIRK(0x17aa, 0x224d, "Thinkpad", ALC298_FIXUP_TPT470_DOCK),
	SND_PCI_QUIRK(0x17aa, 0x225d, "Thinkpad T480", ALC269_FIXUP_LIMIT_INT_MIC_BOOST),
	SND_PCI_QUIRK(0x17aa, 0x30bb, "ThinkCentre AIO", ALC233_FIXUP_LENOVO_LINE2_MIC_HOTKEY),
	SND_PCI_QUIRK(0x17aa, 0x30e2, "ThinkCentre AIO", ALC233_FIXUP_LENOVO_LINE2_MIC_HOTKEY),
	SND_PCI_QUIRK(0x17aa, 0x310c, "ThinkCentre Station", ALC294_FIXUP_LENOVO_MIC_LOCATION),
	SND_PCI_QUIRK(0x17aa, 0x3111, "ThinkCentre Station", ALC294_FIXUP_LENOVO_MIC_LOCATION),
	SND_PCI_QUIRK(0x17aa, 0x312a, "ThinkCentre Station", ALC294_FIXUP_LENOVO_MIC_LOCATION),
	SND_PCI_QUIRK(0x17aa, 0x312f, "ThinkCentre Station", ALC294_FIXUP_LENOVO_MIC_LOCATION),
	SND_PCI_QUIRK(0x17aa, 0x313c, "ThinkCentre Station", ALC294_FIXUP_LENOVO_MIC_LOCATION),
	SND_PCI_QUIRK(0x17aa, 0x3151, "ThinkCentre Station", ALC283_FIXUP_HEADSET_MIC),
<<<<<<< HEAD
=======
	SND_PCI_QUIRK(0x17aa, 0x3176, "ThinkCentre Station", ALC283_FIXUP_HEADSET_MIC),
	SND_PCI_QUIRK(0x17aa, 0x3178, "ThinkCentre Station", ALC283_FIXUP_HEADSET_MIC),
>>>>>>> c081cdb1
	SND_PCI_QUIRK(0x17aa, 0x3902, "Lenovo E50-80", ALC269_FIXUP_DMIC_THINKPAD_ACPI),
	SND_PCI_QUIRK(0x17aa, 0x3977, "IdeaPad S210", ALC283_FIXUP_INT_MIC),
	SND_PCI_QUIRK(0x17aa, 0x3978, "Lenovo B50-70", ALC269_FIXUP_DMIC_THINKPAD_ACPI),
	SND_PCI_QUIRK(0x17aa, 0x5013, "Thinkpad", ALC269_FIXUP_LIMIT_INT_MIC_BOOST),
	SND_PCI_QUIRK(0x17aa, 0x501a, "Thinkpad", ALC283_FIXUP_INT_MIC),
	SND_PCI_QUIRK(0x17aa, 0x501e, "Thinkpad L440", ALC292_FIXUP_TPT440_DOCK),
	SND_PCI_QUIRK(0x17aa, 0x5026, "Thinkpad", ALC269_FIXUP_LIMIT_INT_MIC_BOOST),
	SND_PCI_QUIRK(0x17aa, 0x5034, "Thinkpad T450", ALC292_FIXUP_TPT440_DOCK),
	SND_PCI_QUIRK(0x17aa, 0x5036, "Thinkpad T450s", ALC292_FIXUP_TPT440_DOCK),
	SND_PCI_QUIRK(0x17aa, 0x503c, "Thinkpad L450", ALC292_FIXUP_TPT440_DOCK),
	SND_PCI_QUIRK(0x17aa, 0x504a, "ThinkPad X260", ALC292_FIXUP_TPT440_DOCK),
	SND_PCI_QUIRK(0x17aa, 0x504b, "Thinkpad", ALC293_FIXUP_LENOVO_SPK_NOISE),
	SND_PCI_QUIRK(0x17aa, 0x5050, "Thinkpad T560p", ALC292_FIXUP_TPT460),
	SND_PCI_QUIRK(0x17aa, 0x5051, "Thinkpad L460", ALC292_FIXUP_TPT460),
	SND_PCI_QUIRK(0x17aa, 0x5053, "Thinkpad T460", ALC292_FIXUP_TPT460),
	SND_PCI_QUIRK(0x17aa, 0x505d, "Thinkpad", ALC298_FIXUP_TPT470_DOCK),
	SND_PCI_QUIRK(0x17aa, 0x505f, "Thinkpad", ALC298_FIXUP_TPT470_DOCK),
	SND_PCI_QUIRK(0x17aa, 0x5062, "Thinkpad", ALC298_FIXUP_TPT470_DOCK),
	SND_PCI_QUIRK(0x17aa, 0x5109, "Thinkpad", ALC269_FIXUP_LIMIT_INT_MIC_BOOST),
	SND_PCI_QUIRK(0x17aa, 0x511e, "Thinkpad", ALC298_FIXUP_TPT470_DOCK),
	SND_PCI_QUIRK(0x17aa, 0x511f, "Thinkpad", ALC298_FIXUP_TPT470_DOCK),
	SND_PCI_QUIRK(0x17aa, 0x3bf8, "Quanta FL1", ALC269_FIXUP_PCM_44K),
	SND_PCI_QUIRK(0x17aa, 0x9e54, "LENOVO NB", ALC269_FIXUP_LENOVO_EAPD),
	SND_PCI_QUIRK(0x1b7d, 0xa831, "Ordissimo EVE2 ", ALC269VB_FIXUP_ORDISSIMO_EVE2), /* Also known as Malata PC-B1303 */

#if 0
	/* Below is a quirk table taken from the old code.
	 * Basically the device should work as is without the fixup table.
	 * If BIOS doesn't give a proper info, enable the corresponding
	 * fixup entry.
	 */
	SND_PCI_QUIRK(0x1043, 0x8330, "ASUS Eeepc P703 P900A",
		      ALC269_FIXUP_AMIC),
	SND_PCI_QUIRK(0x1043, 0x1013, "ASUS N61Da", ALC269_FIXUP_AMIC),
	SND_PCI_QUIRK(0x1043, 0x1143, "ASUS B53f", ALC269_FIXUP_AMIC),
	SND_PCI_QUIRK(0x1043, 0x1133, "ASUS UJ20ft", ALC269_FIXUP_AMIC),
	SND_PCI_QUIRK(0x1043, 0x1183, "ASUS K72DR", ALC269_FIXUP_AMIC),
	SND_PCI_QUIRK(0x1043, 0x11b3, "ASUS K52DR", ALC269_FIXUP_AMIC),
	SND_PCI_QUIRK(0x1043, 0x11e3, "ASUS U33Jc", ALC269_FIXUP_AMIC),
	SND_PCI_QUIRK(0x1043, 0x1273, "ASUS UL80Jt", ALC269_FIXUP_AMIC),
	SND_PCI_QUIRK(0x1043, 0x1283, "ASUS U53Jc", ALC269_FIXUP_AMIC),
	SND_PCI_QUIRK(0x1043, 0x12b3, "ASUS N82JV", ALC269_FIXUP_AMIC),
	SND_PCI_QUIRK(0x1043, 0x12d3, "ASUS N61Jv", ALC269_FIXUP_AMIC),
	SND_PCI_QUIRK(0x1043, 0x13a3, "ASUS UL30Vt", ALC269_FIXUP_AMIC),
	SND_PCI_QUIRK(0x1043, 0x1373, "ASUS G73JX", ALC269_FIXUP_AMIC),
	SND_PCI_QUIRK(0x1043, 0x1383, "ASUS UJ30Jc", ALC269_FIXUP_AMIC),
	SND_PCI_QUIRK(0x1043, 0x13d3, "ASUS N61JA", ALC269_FIXUP_AMIC),
	SND_PCI_QUIRK(0x1043, 0x1413, "ASUS UL50", ALC269_FIXUP_AMIC),
	SND_PCI_QUIRK(0x1043, 0x1443, "ASUS UL30", ALC269_FIXUP_AMIC),
	SND_PCI_QUIRK(0x1043, 0x1453, "ASUS M60Jv", ALC269_FIXUP_AMIC),
	SND_PCI_QUIRK(0x1043, 0x1483, "ASUS UL80", ALC269_FIXUP_AMIC),
	SND_PCI_QUIRK(0x1043, 0x14f3, "ASUS F83Vf", ALC269_FIXUP_AMIC),
	SND_PCI_QUIRK(0x1043, 0x14e3, "ASUS UL20", ALC269_FIXUP_AMIC),
	SND_PCI_QUIRK(0x1043, 0x1513, "ASUS UX30", ALC269_FIXUP_AMIC),
	SND_PCI_QUIRK(0x1043, 0x1593, "ASUS N51Vn", ALC269_FIXUP_AMIC),
	SND_PCI_QUIRK(0x1043, 0x15a3, "ASUS N60Jv", ALC269_FIXUP_AMIC),
	SND_PCI_QUIRK(0x1043, 0x15b3, "ASUS N60Dp", ALC269_FIXUP_AMIC),
	SND_PCI_QUIRK(0x1043, 0x15c3, "ASUS N70De", ALC269_FIXUP_AMIC),
	SND_PCI_QUIRK(0x1043, 0x15e3, "ASUS F83T", ALC269_FIXUP_AMIC),
	SND_PCI_QUIRK(0x1043, 0x1643, "ASUS M60J", ALC269_FIXUP_AMIC),
	SND_PCI_QUIRK(0x1043, 0x1653, "ASUS U50", ALC269_FIXUP_AMIC),
	SND_PCI_QUIRK(0x1043, 0x1693, "ASUS F50N", ALC269_FIXUP_AMIC),
	SND_PCI_QUIRK(0x1043, 0x16a3, "ASUS F5Q", ALC269_FIXUP_AMIC),
	SND_PCI_QUIRK(0x1043, 0x1723, "ASUS P80", ALC269_FIXUP_AMIC),
	SND_PCI_QUIRK(0x1043, 0x1743, "ASUS U80", ALC269_FIXUP_AMIC),
	SND_PCI_QUIRK(0x1043, 0x1773, "ASUS U20A", ALC269_FIXUP_AMIC),
	SND_PCI_QUIRK(0x1043, 0x1883, "ASUS F81Se", ALC269_FIXUP_AMIC),
	SND_PCI_QUIRK(0x152d, 0x1778, "Quanta ON1", ALC269_FIXUP_DMIC),
	SND_PCI_QUIRK(0x17aa, 0x3be9, "Quanta Wistron", ALC269_FIXUP_AMIC),
	SND_PCI_QUIRK(0x17aa, 0x3bf8, "Quanta FL1", ALC269_FIXUP_AMIC),
	SND_PCI_QUIRK(0x17ff, 0x059a, "Quanta EL3", ALC269_FIXUP_DMIC),
	SND_PCI_QUIRK(0x17ff, 0x059b, "Quanta JR1", ALC269_FIXUP_DMIC),
#endif
	{}
};

static const struct snd_pci_quirk alc269_fixup_vendor_tbl[] = {
	SND_PCI_QUIRK_VENDOR(0x1025, "Acer Aspire", ALC271_FIXUP_DMIC),
	SND_PCI_QUIRK_VENDOR(0x103c, "HP", ALC269_FIXUP_HP_MUTE_LED),
	SND_PCI_QUIRK_VENDOR(0x104d, "Sony VAIO", ALC269_FIXUP_SONY_VAIO),
	SND_PCI_QUIRK_VENDOR(0x17aa, "Thinkpad", ALC269_FIXUP_THINKPAD_ACPI),
	{}
};

static const struct hda_model_fixup alc269_fixup_models[] = {
	{.id = ALC269_FIXUP_AMIC, .name = "laptop-amic"},
	{.id = ALC269_FIXUP_DMIC, .name = "laptop-dmic"},
	{.id = ALC269_FIXUP_STEREO_DMIC, .name = "alc269-dmic"},
	{.id = ALC271_FIXUP_DMIC, .name = "alc271-dmic"},
	{.id = ALC269_FIXUP_INV_DMIC, .name = "inv-dmic"},
	{.id = ALC269_FIXUP_HEADSET_MIC, .name = "headset-mic"},
	{.id = ALC269_FIXUP_HEADSET_MODE, .name = "headset-mode"},
	{.id = ALC269_FIXUP_HEADSET_MODE_NO_HP_MIC, .name = "headset-mode-no-hp-mic"},
	{.id = ALC269_FIXUP_LENOVO_DOCK, .name = "lenovo-dock"},
	{.id = ALC269_FIXUP_HP_GPIO_LED, .name = "hp-gpio-led"},
	{.id = ALC269_FIXUP_HP_DOCK_GPIO_MIC1_LED, .name = "hp-dock-gpio-mic1-led"},
	{.id = ALC269_FIXUP_DELL1_MIC_NO_PRESENCE, .name = "dell-headset-multi"},
	{.id = ALC269_FIXUP_DELL2_MIC_NO_PRESENCE, .name = "dell-headset-dock"},
	{.id = ALC283_FIXUP_CHROME_BOOK, .name = "alc283-dac-wcaps"},
	{.id = ALC283_FIXUP_SENSE_COMBO_JACK, .name = "alc283-sense-combo"},
	{.id = ALC292_FIXUP_TPT440_DOCK, .name = "tpt440-dock"},
	{.id = ALC292_FIXUP_TPT440, .name = "tpt440"},
	{.id = ALC292_FIXUP_TPT460, .name = "tpt460"},
	{.id = ALC233_FIXUP_LENOVO_MULTI_CODECS, .name = "dual-codecs"},
	{}
};
#define ALC225_STANDARD_PINS \
	{0x21, 0x04211020}

#define ALC256_STANDARD_PINS \
	{0x12, 0x90a60140}, \
	{0x14, 0x90170110}, \
	{0x21, 0x02211020}

#define ALC282_STANDARD_PINS \
	{0x14, 0x90170110}

#define ALC290_STANDARD_PINS \
	{0x12, 0x99a30130}

#define ALC292_STANDARD_PINS \
	{0x14, 0x90170110}, \
	{0x15, 0x0221401f}

#define ALC295_STANDARD_PINS \
	{0x12, 0xb7a60130}, \
	{0x14, 0x90170110}, \
	{0x21, 0x04211020}

#define ALC298_STANDARD_PINS \
	{0x12, 0x90a60130}, \
	{0x21, 0x03211020}

static const struct snd_hda_pin_quirk alc269_pin_fixup_tbl[] = {
	SND_HDA_PIN_QUIRK(0x10ec0255, 0x1025, "Acer", ALC255_FIXUP_ACER_MIC_NO_PRESENCE,
		{0x12, 0x90a601c0},
		{0x14, 0x90171120},
		{0x21, 0x02211030}),
	SND_HDA_PIN_QUIRK(0x10ec0255, 0x1043, "ASUS", ALC255_FIXUP_ASUS_MIC_NO_PRESENCE,
		{0x14, 0x90170110},
		{0x1b, 0x90a70130},
		{0x21, 0x03211020}),
	SND_HDA_PIN_QUIRK(0x10ec0255, 0x1043, "ASUS", ALC255_FIXUP_ASUS_MIC_NO_PRESENCE,
		{0x1a, 0x90a70130},
		{0x1b, 0x90170110},
		{0x21, 0x03211020}),
	SND_HDA_PIN_QUIRK(0x10ec0225, 0x1028, "Dell", ALC225_FIXUP_DELL1_MIC_NO_PRESENCE,
		ALC225_STANDARD_PINS,
		{0x12, 0xb7a60130},
		{0x14, 0x901701a0}),
	SND_HDA_PIN_QUIRK(0x10ec0225, 0x1028, "Dell", ALC225_FIXUP_DELL1_MIC_NO_PRESENCE,
		ALC225_STANDARD_PINS,
		{0x12, 0xb7a60130},
		{0x14, 0x901701b0}),
	SND_HDA_PIN_QUIRK(0x10ec0225, 0x1028, "Dell", ALC225_FIXUP_DELL1_MIC_NO_PRESENCE,
		ALC225_STANDARD_PINS,
		{0x12, 0xb7a60150},
		{0x14, 0x901701a0}),
	SND_HDA_PIN_QUIRK(0x10ec0225, 0x1028, "Dell", ALC225_FIXUP_DELL1_MIC_NO_PRESENCE,
		ALC225_STANDARD_PINS,
		{0x12, 0xb7a60150},
		{0x14, 0x901701b0}),
	SND_HDA_PIN_QUIRK(0x10ec0225, 0x1028, "Dell", ALC225_FIXUP_DELL1_MIC_NO_PRESENCE,
		ALC225_STANDARD_PINS,
		{0x12, 0xb7a60130},
		{0x1b, 0x90170110}),
	SND_HDA_PIN_QUIRK(0x10ec0236, 0x1028, "Dell", ALC255_FIXUP_DELL1_MIC_NO_PRESENCE,
		{0x12, 0x90a60140},
		{0x14, 0x90170110},
		{0x21, 0x02211020}),
	SND_HDA_PIN_QUIRK(0x10ec0235, 0x17aa, "Lenovo", ALC233_FIXUP_LENOVO_LINE2_MIC_HOTKEY,
		{0x12, 0x90a60140},
		{0x14, 0x90170110},
		{0x19, 0x02a11030},
		{0x21, 0x02211020}),
	SND_HDA_PIN_QUIRK(0x10ec0235, 0x17aa, "Lenovo", ALC294_FIXUP_LENOVO_MIC_LOCATION,
		{0x14, 0x90170110},
		{0x19, 0x02a11030},
		{0x1a, 0x02a11040},
		{0x1b, 0x01014020},
		{0x21, 0x0221101f}),
	SND_HDA_PIN_QUIRK(0x10ec0235, 0x17aa, "Lenovo", ALC294_FIXUP_LENOVO_MIC_LOCATION,
		{0x14, 0x90170110},
		{0x19, 0x02a11030},
		{0x1a, 0x02a11040},
		{0x1b, 0x01011020},
		{0x21, 0x0221101f}),
	SND_HDA_PIN_QUIRK(0x10ec0235, 0x17aa, "Lenovo", ALC294_FIXUP_LENOVO_MIC_LOCATION,
		{0x14, 0x90170110},
		{0x19, 0x02a11020},
		{0x1a, 0x02a11030},
		{0x21, 0x0221101f}),
	SND_HDA_PIN_QUIRK(0x10ec0236, 0x1028, "Dell", ALC255_FIXUP_DELL1_MIC_NO_PRESENCE,
		{0x12, 0x90a60140},
		{0x14, 0x90170150},
		{0x21, 0x02211020}),
	SND_HDA_PIN_QUIRK(0x10ec0236, 0x1028, "Dell", ALC255_FIXUP_DELL1_MIC_NO_PRESENCE,
		{0x21, 0x02211020}),
	SND_HDA_PIN_QUIRK(0x10ec0236, 0x1028, "Dell", ALC255_FIXUP_DELL1_MIC_NO_PRESENCE,
		{0x12, 0x40000000},
		{0x14, 0x90170110},
		{0x21, 0x02211020}),
	SND_HDA_PIN_QUIRK(0x10ec0255, 0x1028, "Dell", ALC255_FIXUP_DELL2_MIC_NO_PRESENCE,
		{0x14, 0x90170110},
		{0x21, 0x02211020}),
	SND_HDA_PIN_QUIRK(0x10ec0255, 0x1028, "Dell", ALC255_FIXUP_DELL1_MIC_NO_PRESENCE,
		{0x14, 0x90170130},
		{0x21, 0x02211040}),
	SND_HDA_PIN_QUIRK(0x10ec0255, 0x1028, "Dell", ALC255_FIXUP_DELL1_MIC_NO_PRESENCE,
		{0x12, 0x90a60140},
		{0x14, 0x90170110},
		{0x21, 0x02211020}),
	SND_HDA_PIN_QUIRK(0x10ec0255, 0x1028, "Dell", ALC255_FIXUP_DELL1_MIC_NO_PRESENCE,
		{0x12, 0x90a60160},
		{0x14, 0x90170120},
		{0x21, 0x02211030}),
	SND_HDA_PIN_QUIRK(0x10ec0255, 0x1028, "Dell", ALC255_FIXUP_DELL1_MIC_NO_PRESENCE,
		{0x14, 0x90170110},
		{0x1b, 0x02011020},
		{0x21, 0x0221101f}),
	SND_HDA_PIN_QUIRK(0x10ec0255, 0x1028, "Dell", ALC255_FIXUP_DELL1_MIC_NO_PRESENCE,
		{0x14, 0x90170110},
		{0x1b, 0x01011020},
		{0x21, 0x0221101f}),
	SND_HDA_PIN_QUIRK(0x10ec0255, 0x1028, "Dell", ALC255_FIXUP_DELL1_MIC_NO_PRESENCE,
		{0x14, 0x90170130},
		{0x1b, 0x01014020},
		{0x21, 0x0221103f}),
	SND_HDA_PIN_QUIRK(0x10ec0255, 0x1028, "Dell", ALC255_FIXUP_DELL1_MIC_NO_PRESENCE,
		{0x14, 0x90170130},
		{0x1b, 0x01011020},
		{0x21, 0x0221103f}),
	SND_HDA_PIN_QUIRK(0x10ec0255, 0x1028, "Dell", ALC255_FIXUP_DELL1_MIC_NO_PRESENCE,
		{0x14, 0x90170130},
		{0x1b, 0x02011020},
		{0x21, 0x0221103f}),
	SND_HDA_PIN_QUIRK(0x10ec0255, 0x1028, "Dell", ALC255_FIXUP_DELL1_MIC_NO_PRESENCE,
		{0x14, 0x90170150},
		{0x1b, 0x02011020},
		{0x21, 0x0221105f}),
	SND_HDA_PIN_QUIRK(0x10ec0255, 0x1028, "Dell", ALC255_FIXUP_DELL1_MIC_NO_PRESENCE,
		{0x14, 0x90170110},
		{0x1b, 0x01014020},
		{0x21, 0x0221101f}),
	SND_HDA_PIN_QUIRK(0x10ec0255, 0x1028, "Dell", ALC255_FIXUP_DELL1_MIC_NO_PRESENCE,
		{0x12, 0x90a60160},
		{0x14, 0x90170120},
		{0x17, 0x90170140},
		{0x21, 0x0321102f}),
	SND_HDA_PIN_QUIRK(0x10ec0255, 0x1028, "Dell", ALC255_FIXUP_DELL1_MIC_NO_PRESENCE,
		{0x12, 0x90a60160},
		{0x14, 0x90170130},
		{0x21, 0x02211040}),
	SND_HDA_PIN_QUIRK(0x10ec0255, 0x1028, "Dell", ALC255_FIXUP_DELL1_MIC_NO_PRESENCE,
		{0x12, 0x90a60160},
		{0x14, 0x90170140},
		{0x21, 0x02211050}),
	SND_HDA_PIN_QUIRK(0x10ec0255, 0x1028, "Dell", ALC255_FIXUP_DELL1_MIC_NO_PRESENCE,
		{0x12, 0x90a60170},
		{0x14, 0x90170120},
		{0x21, 0x02211030}),
	SND_HDA_PIN_QUIRK(0x10ec0255, 0x1028, "Dell", ALC255_FIXUP_DELL1_MIC_NO_PRESENCE,
		{0x12, 0x90a60170},
		{0x14, 0x90170130},
		{0x21, 0x02211040}),
	SND_HDA_PIN_QUIRK(0x10ec0255, 0x1028, "Dell", ALC255_FIXUP_DELL1_MIC_NO_PRESENCE,
		{0x12, 0x90a60170},
		{0x14, 0x90171130},
		{0x21, 0x02211040}),
	SND_HDA_PIN_QUIRK(0x10ec0255, 0x1028, "Dell", ALC255_FIXUP_DELL1_MIC_NO_PRESENCE,
		{0x12, 0x90a60170},
		{0x14, 0x90170140},
		{0x21, 0x02211050}),
	SND_HDA_PIN_QUIRK(0x10ec0255, 0x1028, "Dell Inspiron 5548", ALC255_FIXUP_DELL1_MIC_NO_PRESENCE,
		{0x12, 0x90a60180},
		{0x14, 0x90170130},
		{0x21, 0x02211040}),
	SND_HDA_PIN_QUIRK(0x10ec0255, 0x1028, "Dell Inspiron 5565", ALC255_FIXUP_DELL1_MIC_NO_PRESENCE,
		{0x12, 0x90a60180},
		{0x14, 0x90170120},
		{0x21, 0x02211030}),
	SND_HDA_PIN_QUIRK(0x10ec0255, 0x1028, "Dell", ALC255_FIXUP_DELL1_MIC_NO_PRESENCE,
		{0x1b, 0x01011020},
		{0x21, 0x02211010}),
	SND_HDA_PIN_QUIRK(0x10ec0256, 0x1028, "Dell", ALC255_FIXUP_DELL1_MIC_NO_PRESENCE,
		{0x12, 0x90a60130},
		{0x14, 0x90170110},
		{0x1b, 0x01011020},
		{0x21, 0x0221101f}),
	SND_HDA_PIN_QUIRK(0x10ec0256, 0x1028, "Dell", ALC255_FIXUP_DELL1_MIC_NO_PRESENCE,
		{0x12, 0x90a60160},
		{0x14, 0x90170120},
		{0x21, 0x02211030}),
	SND_HDA_PIN_QUIRK(0x10ec0256, 0x1028, "Dell", ALC255_FIXUP_DELL1_MIC_NO_PRESENCE,
		{0x12, 0x90a60170},
		{0x14, 0x90170120},
		{0x21, 0x02211030}),
	SND_HDA_PIN_QUIRK(0x10ec0256, 0x1028, "Dell Inspiron 5468", ALC255_FIXUP_DELL1_MIC_NO_PRESENCE,
		{0x12, 0x90a60180},
		{0x14, 0x90170120},
		{0x21, 0x02211030}),
	SND_HDA_PIN_QUIRK(0x10ec0256, 0x1028, "Dell", ALC255_FIXUP_DELL1_MIC_NO_PRESENCE,
		{0x12, 0xb7a60130},
		{0x14, 0x90170110},
		{0x21, 0x02211020}),
	SND_HDA_PIN_QUIRK(0x10ec0256, 0x1028, "Dell", ALC255_FIXUP_DELL1_MIC_NO_PRESENCE,
		{0x12, 0x90a60130},
		{0x14, 0x90170110},
		{0x14, 0x01011020},
		{0x21, 0x0221101f}),
	SND_HDA_PIN_QUIRK(0x10ec0256, 0x1028, "Dell", ALC255_FIXUP_DELL1_MIC_NO_PRESENCE,
		ALC256_STANDARD_PINS),
	SND_HDA_PIN_QUIRK(0x10ec0256, 0x1028, "Dell", ALC255_FIXUP_DELL1_MIC_NO_PRESENCE,
		{0x14, 0x90170110},
		{0x1b, 0x01011020},
		{0x21, 0x0221101f}),
	SND_HDA_PIN_QUIRK(0x10ec0256, 0x1043, "ASUS", ALC256_FIXUP_ASUS_MIC,
		{0x14, 0x90170110},
		{0x1b, 0x90a70130},
		{0x21, 0x04211020}),
	SND_HDA_PIN_QUIRK(0x10ec0256, 0x1043, "ASUS", ALC256_FIXUP_ASUS_MIC,
		{0x14, 0x90170110},
		{0x1b, 0x90a70130},
		{0x21, 0x03211020}),
	SND_HDA_PIN_QUIRK(0x10ec0274, 0x1028, "Dell", ALC274_FIXUP_DELL_AIO_LINEOUT_VERB,
		{0x12, 0xb7a60130},
		{0x13, 0xb8a61140},
		{0x16, 0x90170110},
		{0x21, 0x04211020}),
	SND_HDA_PIN_QUIRK(0x10ec0280, 0x103c, "HP", ALC280_FIXUP_HP_GPIO4,
		{0x12, 0x90a60130},
		{0x14, 0x90170110},
		{0x15, 0x0421101f},
		{0x1a, 0x04a11020}),
	SND_HDA_PIN_QUIRK(0x10ec0280, 0x103c, "HP", ALC269_FIXUP_HP_GPIO_MIC1_LED,
		{0x12, 0x90a60140},
		{0x14, 0x90170110},
		{0x15, 0x0421101f},
		{0x18, 0x02811030},
		{0x1a, 0x04a1103f},
		{0x1b, 0x02011020}),
	SND_HDA_PIN_QUIRK(0x10ec0282, 0x103c, "HP 15 Touchsmart", ALC269_FIXUP_HP_MUTE_LED_MIC1,
		ALC282_STANDARD_PINS,
		{0x12, 0x99a30130},
		{0x19, 0x03a11020},
		{0x21, 0x0321101f}),
	SND_HDA_PIN_QUIRK(0x10ec0282, 0x103c, "HP", ALC269_FIXUP_HP_MUTE_LED_MIC1,
		ALC282_STANDARD_PINS,
		{0x12, 0x99a30130},
		{0x19, 0x03a11020},
		{0x21, 0x03211040}),
	SND_HDA_PIN_QUIRK(0x10ec0282, 0x103c, "HP", ALC269_FIXUP_HP_MUTE_LED_MIC1,
		ALC282_STANDARD_PINS,
		{0x12, 0x99a30130},
		{0x19, 0x03a11030},
		{0x21, 0x03211020}),
	SND_HDA_PIN_QUIRK(0x10ec0282, 0x103c, "HP", ALC269_FIXUP_HP_MUTE_LED_MIC1,
		ALC282_STANDARD_PINS,
		{0x12, 0x99a30130},
		{0x19, 0x04a11020},
		{0x21, 0x0421101f}),
	SND_HDA_PIN_QUIRK(0x10ec0282, 0x103c, "HP", ALC269_FIXUP_HP_LINE1_MIC1_LED,
		ALC282_STANDARD_PINS,
		{0x12, 0x90a60140},
		{0x19, 0x04a11030},
		{0x21, 0x04211020}),
	SND_HDA_PIN_QUIRK(0x10ec0283, 0x1028, "Dell", ALC269_FIXUP_DELL1_MIC_NO_PRESENCE,
		ALC282_STANDARD_PINS,
		{0x12, 0x90a60130},
		{0x21, 0x0321101f}),
	SND_HDA_PIN_QUIRK(0x10ec0283, 0x1028, "Dell", ALC269_FIXUP_DELL1_MIC_NO_PRESENCE,
		{0x12, 0x90a60160},
		{0x14, 0x90170120},
		{0x21, 0x02211030}),
	SND_HDA_PIN_QUIRK(0x10ec0283, 0x1028, "Dell", ALC269_FIXUP_DELL1_MIC_NO_PRESENCE,
		ALC282_STANDARD_PINS,
		{0x12, 0x90a60130},
		{0x19, 0x03a11020},
		{0x21, 0x0321101f}),
	SND_HDA_PIN_QUIRK(0x10ec0288, 0x1028, "Dell", ALC288_FIXUP_DELL_XPS_13_GPIO6,
		{0x12, 0x90a60120},
		{0x14, 0x90170110},
		{0x21, 0x0321101f}),
	SND_HDA_PIN_QUIRK(0x10ec0289, 0x1028, "Dell", ALC269_FIXUP_DELL4_MIC_NO_PRESENCE,
		{0x12, 0xb7a60130},
		{0x14, 0x90170110},
		{0x21, 0x04211020}),
	SND_HDA_PIN_QUIRK(0x10ec0290, 0x103c, "HP", ALC269_FIXUP_HP_MUTE_LED_MIC1,
		ALC290_STANDARD_PINS,
		{0x15, 0x04211040},
		{0x18, 0x90170112},
		{0x1a, 0x04a11020}),
	SND_HDA_PIN_QUIRK(0x10ec0290, 0x103c, "HP", ALC269_FIXUP_HP_MUTE_LED_MIC1,
		ALC290_STANDARD_PINS,
		{0x15, 0x04211040},
		{0x18, 0x90170110},
		{0x1a, 0x04a11020}),
	SND_HDA_PIN_QUIRK(0x10ec0290, 0x103c, "HP", ALC269_FIXUP_HP_MUTE_LED_MIC1,
		ALC290_STANDARD_PINS,
		{0x15, 0x0421101f},
		{0x1a, 0x04a11020}),
	SND_HDA_PIN_QUIRK(0x10ec0290, 0x103c, "HP", ALC269_FIXUP_HP_MUTE_LED_MIC1,
		ALC290_STANDARD_PINS,
		{0x15, 0x04211020},
		{0x1a, 0x04a11040}),
	SND_HDA_PIN_QUIRK(0x10ec0290, 0x103c, "HP", ALC269_FIXUP_HP_MUTE_LED_MIC1,
		ALC290_STANDARD_PINS,
		{0x14, 0x90170110},
		{0x15, 0x04211020},
		{0x1a, 0x04a11040}),
	SND_HDA_PIN_QUIRK(0x10ec0290, 0x103c, "HP", ALC269_FIXUP_HP_MUTE_LED_MIC1,
		ALC290_STANDARD_PINS,
		{0x14, 0x90170110},
		{0x15, 0x04211020},
		{0x1a, 0x04a11020}),
	SND_HDA_PIN_QUIRK(0x10ec0290, 0x103c, "HP", ALC269_FIXUP_HP_MUTE_LED_MIC1,
		ALC290_STANDARD_PINS,
		{0x14, 0x90170110},
		{0x15, 0x0421101f},
		{0x1a, 0x04a11020}),
	SND_HDA_PIN_QUIRK(0x10ec0292, 0x1028, "Dell", ALC269_FIXUP_DELL2_MIC_NO_PRESENCE,
		ALC292_STANDARD_PINS,
		{0x12, 0x90a60140},
		{0x16, 0x01014020},
		{0x19, 0x01a19030}),
	SND_HDA_PIN_QUIRK(0x10ec0292, 0x1028, "Dell", ALC269_FIXUP_DELL2_MIC_NO_PRESENCE,
		ALC292_STANDARD_PINS,
		{0x12, 0x90a60140},
		{0x16, 0x01014020},
		{0x18, 0x02a19031},
		{0x19, 0x01a1903e}),
	SND_HDA_PIN_QUIRK(0x10ec0292, 0x1028, "Dell", ALC269_FIXUP_DELL3_MIC_NO_PRESENCE,
		ALC292_STANDARD_PINS,
		{0x12, 0x90a60140}),
	SND_HDA_PIN_QUIRK(0x10ec0293, 0x1028, "Dell", ALC293_FIXUP_DELL1_MIC_NO_PRESENCE,
		ALC292_STANDARD_PINS,
		{0x13, 0x90a60140},
		{0x16, 0x21014020},
		{0x19, 0x21a19030}),
	SND_HDA_PIN_QUIRK(0x10ec0293, 0x1028, "Dell", ALC293_FIXUP_DELL1_MIC_NO_PRESENCE,
		ALC292_STANDARD_PINS,
		{0x13, 0x90a60140}),
	SND_HDA_PIN_QUIRK(0x10ec0295, 0x1028, "Dell", ALC269_FIXUP_DELL1_MIC_NO_PRESENCE,
		{0x14, 0x90170110},
		{0x21, 0x04211020}),
	SND_HDA_PIN_QUIRK(0x10ec0295, 0x1028, "Dell", ALC269_FIXUP_DELL1_MIC_NO_PRESENCE,
		ALC295_STANDARD_PINS,
		{0x17, 0x21014020},
		{0x18, 0x21a19030}),
	SND_HDA_PIN_QUIRK(0x10ec0295, 0x1028, "Dell", ALC269_FIXUP_DELL1_MIC_NO_PRESENCE,
		ALC295_STANDARD_PINS,
		{0x17, 0x21014040},
		{0x18, 0x21a19050}),
	SND_HDA_PIN_QUIRK(0x10ec0295, 0x1028, "Dell", ALC269_FIXUP_DELL1_MIC_NO_PRESENCE,
		ALC295_STANDARD_PINS),
	SND_HDA_PIN_QUIRK(0x10ec0298, 0x1028, "Dell", ALC298_FIXUP_DELL1_MIC_NO_PRESENCE,
		ALC298_STANDARD_PINS,
		{0x17, 0x90170110}),
	SND_HDA_PIN_QUIRK(0x10ec0298, 0x1028, "Dell", ALC298_FIXUP_DELL1_MIC_NO_PRESENCE,
		ALC298_STANDARD_PINS,
		{0x17, 0x90170140}),
	SND_HDA_PIN_QUIRK(0x10ec0298, 0x1028, "Dell", ALC298_FIXUP_DELL1_MIC_NO_PRESENCE,
		ALC298_STANDARD_PINS,
		{0x17, 0x90170150}),
	SND_HDA_PIN_QUIRK(0x10ec0298, 0x1028, "Dell", ALC298_FIXUP_SPK_VOLUME,
		{0x12, 0xb7a60140},
		{0x13, 0xb7a60150},
		{0x17, 0x90170110},
		{0x1a, 0x03011020},
		{0x21, 0x03211030}),
	SND_HDA_PIN_QUIRK(0x10ec0299, 0x1028, "Dell", ALC269_FIXUP_DELL4_MIC_NO_PRESENCE,
		ALC225_STANDARD_PINS,
		{0x12, 0xb7a60130},
		{0x17, 0x90170110}),
	{}
};

static void alc269_fill_coef(struct hda_codec *codec)
{
	struct alc_spec *spec = codec->spec;
	int val;

	if (spec->codec_variant != ALC269_TYPE_ALC269VB)
		return;

	if ((alc_get_coef0(codec) & 0x00ff) < 0x015) {
		alc_write_coef_idx(codec, 0xf, 0x960b);
		alc_write_coef_idx(codec, 0xe, 0x8817);
	}

	if ((alc_get_coef0(codec) & 0x00ff) == 0x016) {
		alc_write_coef_idx(codec, 0xf, 0x960b);
		alc_write_coef_idx(codec, 0xe, 0x8814);
	}

	if ((alc_get_coef0(codec) & 0x00ff) == 0x017) {
		/* Power up output pin */
		alc_update_coef_idx(codec, 0x04, 0, 1<<11);
	}

	if ((alc_get_coef0(codec) & 0x00ff) == 0x018) {
		val = alc_read_coef_idx(codec, 0xd);
		if (val != -1 && (val & 0x0c00) >> 10 != 0x1) {
			/* Capless ramp up clock control */
			alc_write_coef_idx(codec, 0xd, val | (1<<10));
		}
		val = alc_read_coef_idx(codec, 0x17);
		if (val != -1 && (val & 0x01c0) >> 6 != 0x4) {
			/* Class D power on reset */
			alc_write_coef_idx(codec, 0x17, val | (1<<7));
		}
	}

	/* HP */
	alc_update_coef_idx(codec, 0x4, 0, 1<<11);
}

/*
 */
static int patch_alc269(struct hda_codec *codec)
{
	struct alc_spec *spec;
	int err;

	err = alc_alloc_spec(codec, 0x0b);
	if (err < 0)
		return err;

	spec = codec->spec;
	spec->gen.shared_mic_vref_pin = 0x18;
	codec->power_save_node = 0;

#ifdef CONFIG_PM
	codec->patch_ops.suspend = alc269_suspend;
	codec->patch_ops.resume = alc269_resume;
#endif
	spec->shutup = alc_default_shutup;
	spec->init_hook = alc_default_init;

	snd_hda_pick_fixup(codec, alc269_fixup_models,
		       alc269_fixup_tbl, alc269_fixups);
	snd_hda_pick_pin_fixup(codec, alc269_pin_fixup_tbl, alc269_fixups);
	snd_hda_pick_fixup(codec, NULL,	alc269_fixup_vendor_tbl,
			   alc269_fixups);
	snd_hda_apply_fixup(codec, HDA_FIXUP_ACT_PRE_PROBE);

	alc_auto_parse_customize_define(codec);

	if (has_cdefine_beep(codec))
		spec->gen.beep_nid = 0x01;

	switch (codec->core.vendor_id) {
	case 0x10ec0269:
		spec->codec_variant = ALC269_TYPE_ALC269VA;
		switch (alc_get_coef0(codec) & 0x00f0) {
		case 0x0010:
			if (codec->bus->pci &&
			    codec->bus->pci->subsystem_vendor == 0x1025 &&
			    spec->cdefine.platform_type == 1)
				err = alc_codec_rename(codec, "ALC271X");
			spec->codec_variant = ALC269_TYPE_ALC269VB;
			break;
		case 0x0020:
			if (codec->bus->pci &&
			    codec->bus->pci->subsystem_vendor == 0x17aa &&
			    codec->bus->pci->subsystem_device == 0x21f3)
				err = alc_codec_rename(codec, "ALC3202");
			spec->codec_variant = ALC269_TYPE_ALC269VC;
			break;
		case 0x0030:
			spec->codec_variant = ALC269_TYPE_ALC269VD;
			break;
		default:
			alc_fix_pll_init(codec, 0x20, 0x04, 15);
		}
		if (err < 0)
			goto error;
		spec->shutup = alc269_shutup;
		spec->init_hook = alc269_fill_coef;
		alc269_fill_coef(codec);
		break;

	case 0x10ec0280:
	case 0x10ec0290:
		spec->codec_variant = ALC269_TYPE_ALC280;
		break;
	case 0x10ec0282:
		spec->codec_variant = ALC269_TYPE_ALC282;
		spec->shutup = alc282_shutup;
		spec->init_hook = alc282_init;
		break;
	case 0x10ec0233:
	case 0x10ec0283:
		spec->codec_variant = ALC269_TYPE_ALC283;
		spec->shutup = alc283_shutup;
		spec->init_hook = alc283_init;
		break;
	case 0x10ec0284:
	case 0x10ec0292:
		spec->codec_variant = ALC269_TYPE_ALC284;
		break;
	case 0x10ec0293:
		spec->codec_variant = ALC269_TYPE_ALC293;
		break;
	case 0x10ec0286:
	case 0x10ec0288:
		spec->codec_variant = ALC269_TYPE_ALC286;
		spec->shutup = alc286_shutup;
		break;
	case 0x10ec0298:
		spec->codec_variant = ALC269_TYPE_ALC298;
		break;
	case 0x10ec0235:
	case 0x10ec0255:
		spec->codec_variant = ALC269_TYPE_ALC255;
		spec->shutup = alc256_shutup;
		spec->init_hook = alc256_init;
		break;
	case 0x10ec0236:
	case 0x10ec0256:
		spec->codec_variant = ALC269_TYPE_ALC256;
		spec->shutup = alc256_shutup;
		spec->init_hook = alc256_init;
		spec->gen.mixer_nid = 0; /* ALC256 does not have any loopback mixer path */
		break;
	case 0x10ec0257:
		spec->codec_variant = ALC269_TYPE_ALC257;
		spec->shutup = alc256_shutup;
		spec->init_hook = alc256_init;
		spec->gen.mixer_nid = 0;
		break;
	case 0x10ec0215:
	case 0x10ec0285:
	case 0x10ec0289:
		spec->codec_variant = ALC269_TYPE_ALC215;
		spec->gen.mixer_nid = 0;
		break;
	case 0x10ec0225:
	case 0x10ec0295:
		spec->codec_variant = ALC269_TYPE_ALC225;
		spec->gen.mixer_nid = 0; /* no loopback on ALC225 ALC295 */
		break;
	case 0x10ec0299:
		spec->codec_variant = ALC269_TYPE_ALC225;
		spec->gen.mixer_nid = 0; /* no loopback on ALC299 */
		break;
	case 0x10ec0234:
	case 0x10ec0274:
	case 0x10ec0294:
		spec->codec_variant = ALC269_TYPE_ALC294;
		spec->gen.mixer_nid = 0; /* ALC2x4 does not have any loopback mixer path */
		alc_update_coef_idx(codec, 0x6b, 0x0018, (1<<4) | (1<<3)); /* UAJ MIC Vref control by verb */
		spec->init_hook = alc294_init;
		break;
	case 0x10ec0300:
		spec->codec_variant = ALC269_TYPE_ALC300;
		spec->gen.mixer_nid = 0; /* no loopback on ALC300 */
<<<<<<< HEAD
=======
		break;
	case 0x10ec0623:
		spec->codec_variant = ALC269_TYPE_ALC623;
>>>>>>> c081cdb1
		break;
	case 0x10ec0700:
	case 0x10ec0701:
	case 0x10ec0703:
	case 0x10ec0711:
		spec->codec_variant = ALC269_TYPE_ALC700;
		spec->gen.mixer_nid = 0; /* ALC700 does not have any loopback mixer path */
		alc_update_coef_idx(codec, 0x4a, 1 << 15, 0); /* Combo jack auto trigger control */
		spec->init_hook = alc294_init;
		break;

	}

	if (snd_hda_codec_read(codec, 0x51, 0, AC_VERB_PARAMETERS, 0) == 0x10ec5505) {
		spec->has_alc5505_dsp = 1;
		spec->init_hook = alc5505_dsp_init;
	}

	/* automatic parse from the BIOS config */
	err = alc269_parse_auto_config(codec);
	if (err < 0)
		goto error;

	if (!spec->gen.no_analog && spec->gen.beep_nid && spec->gen.mixer_nid)
		set_beep_amp(spec, spec->gen.mixer_nid, 0x04, HDA_INPUT);

	snd_hda_apply_fixup(codec, HDA_FIXUP_ACT_PROBE);

	return 0;

 error:
	alc_free(codec);
	return err;
}

/*
 * ALC861
 */

static int alc861_parse_auto_config(struct hda_codec *codec)
{
	static const hda_nid_t alc861_ignore[] = { 0x1d, 0 };
	static const hda_nid_t alc861_ssids[] = { 0x0e, 0x0f, 0x0b, 0 };
	return alc_parse_auto_config(codec, alc861_ignore, alc861_ssids);
}

/* Pin config fixes */
enum {
	ALC861_FIXUP_FSC_AMILO_PI1505,
	ALC861_FIXUP_AMP_VREF_0F,
	ALC861_FIXUP_NO_JACK_DETECT,
	ALC861_FIXUP_ASUS_A6RP,
	ALC660_FIXUP_ASUS_W7J,
};

/* On some laptops, VREF of pin 0x0f is abused for controlling the main amp */
static void alc861_fixup_asus_amp_vref_0f(struct hda_codec *codec,
			const struct hda_fixup *fix, int action)
{
	struct alc_spec *spec = codec->spec;
	unsigned int val;

	if (action != HDA_FIXUP_ACT_INIT)
		return;
	val = snd_hda_codec_get_pin_target(codec, 0x0f);
	if (!(val & (AC_PINCTL_IN_EN | AC_PINCTL_OUT_EN)))
		val |= AC_PINCTL_IN_EN;
	val |= AC_PINCTL_VREF_50;
	snd_hda_set_pin_ctl(codec, 0x0f, val);
	spec->gen.keep_vref_in_automute = 1;
}

/* suppress the jack-detection */
static void alc_fixup_no_jack_detect(struct hda_codec *codec,
				     const struct hda_fixup *fix, int action)
{
	if (action == HDA_FIXUP_ACT_PRE_PROBE)
		codec->no_jack_detect = 1;
}

static const struct hda_fixup alc861_fixups[] = {
	[ALC861_FIXUP_FSC_AMILO_PI1505] = {
		.type = HDA_FIXUP_PINS,
		.v.pins = (const struct hda_pintbl[]) {
			{ 0x0b, 0x0221101f }, /* HP */
			{ 0x0f, 0x90170310 }, /* speaker */
			{ }
		}
	},
	[ALC861_FIXUP_AMP_VREF_0F] = {
		.type = HDA_FIXUP_FUNC,
		.v.func = alc861_fixup_asus_amp_vref_0f,
	},
	[ALC861_FIXUP_NO_JACK_DETECT] = {
		.type = HDA_FIXUP_FUNC,
		.v.func = alc_fixup_no_jack_detect,
	},
	[ALC861_FIXUP_ASUS_A6RP] = {
		.type = HDA_FIXUP_FUNC,
		.v.func = alc861_fixup_asus_amp_vref_0f,
		.chained = true,
		.chain_id = ALC861_FIXUP_NO_JACK_DETECT,
	},
	[ALC660_FIXUP_ASUS_W7J] = {
		.type = HDA_FIXUP_VERBS,
		.v.verbs = (const struct hda_verb[]) {
			/* ASUS W7J needs a magic pin setup on unused NID 0x10
			 * for enabling outputs
			 */
			{0x10, AC_VERB_SET_PIN_WIDGET_CONTROL, 0x24},
			{ }
		},
	}
};

static const struct snd_pci_quirk alc861_fixup_tbl[] = {
	SND_PCI_QUIRK(0x1043, 0x1253, "ASUS W7J", ALC660_FIXUP_ASUS_W7J),
	SND_PCI_QUIRK(0x1043, 0x1263, "ASUS Z35HL", ALC660_FIXUP_ASUS_W7J),
	SND_PCI_QUIRK(0x1043, 0x1393, "ASUS A6Rp", ALC861_FIXUP_ASUS_A6RP),
	SND_PCI_QUIRK_VENDOR(0x1043, "ASUS laptop", ALC861_FIXUP_AMP_VREF_0F),
	SND_PCI_QUIRK(0x1462, 0x7254, "HP DX2200", ALC861_FIXUP_NO_JACK_DETECT),
	SND_PCI_QUIRK(0x1584, 0x2b01, "Haier W18", ALC861_FIXUP_AMP_VREF_0F),
	SND_PCI_QUIRK(0x1584, 0x0000, "Uniwill ECS M31EI", ALC861_FIXUP_AMP_VREF_0F),
	SND_PCI_QUIRK(0x1734, 0x10c7, "FSC Amilo Pi1505", ALC861_FIXUP_FSC_AMILO_PI1505),
	{}
};

/*
 */
static int patch_alc861(struct hda_codec *codec)
{
	struct alc_spec *spec;
	int err;

	err = alc_alloc_spec(codec, 0x15);
	if (err < 0)
		return err;

	spec = codec->spec;
	spec->gen.beep_nid = 0x23;

#ifdef CONFIG_PM
	spec->power_hook = alc_power_eapd;
#endif

	snd_hda_pick_fixup(codec, NULL, alc861_fixup_tbl, alc861_fixups);
	snd_hda_apply_fixup(codec, HDA_FIXUP_ACT_PRE_PROBE);

	/* automatic parse from the BIOS config */
	err = alc861_parse_auto_config(codec);
	if (err < 0)
		goto error;

	if (!spec->gen.no_analog)
		set_beep_amp(spec, 0x23, 0, HDA_OUTPUT);

	snd_hda_apply_fixup(codec, HDA_FIXUP_ACT_PROBE);

	return 0;

 error:
	alc_free(codec);
	return err;
}

/*
 * ALC861-VD support
 *
 * Based on ALC882
 *
 * In addition, an independent DAC
 */
static int alc861vd_parse_auto_config(struct hda_codec *codec)
{
	static const hda_nid_t alc861vd_ignore[] = { 0x1d, 0 };
	static const hda_nid_t alc861vd_ssids[] = { 0x15, 0x1b, 0x14, 0 };
	return alc_parse_auto_config(codec, alc861vd_ignore, alc861vd_ssids);
}

enum {
	ALC660VD_FIX_ASUS_GPIO1,
	ALC861VD_FIX_DALLAS,
};

/* exclude VREF80 */
static void alc861vd_fixup_dallas(struct hda_codec *codec,
				  const struct hda_fixup *fix, int action)
{
	if (action == HDA_FIXUP_ACT_PRE_PROBE) {
		snd_hda_override_pin_caps(codec, 0x18, 0x00000734);
		snd_hda_override_pin_caps(codec, 0x19, 0x0000073c);
	}
}

static const struct hda_fixup alc861vd_fixups[] = {
	[ALC660VD_FIX_ASUS_GPIO1] = {
		.type = HDA_FIXUP_VERBS,
		.v.verbs = (const struct hda_verb[]) {
			/* reset GPIO1 */
			{0x01, AC_VERB_SET_GPIO_MASK, 0x03},
			{0x01, AC_VERB_SET_GPIO_DIRECTION, 0x01},
			{0x01, AC_VERB_SET_GPIO_DATA, 0x01},
			{ }
		}
	},
	[ALC861VD_FIX_DALLAS] = {
		.type = HDA_FIXUP_FUNC,
		.v.func = alc861vd_fixup_dallas,
	},
};

static const struct snd_pci_quirk alc861vd_fixup_tbl[] = {
	SND_PCI_QUIRK(0x103c, 0x30bf, "HP TX1000", ALC861VD_FIX_DALLAS),
	SND_PCI_QUIRK(0x1043, 0x1339, "ASUS A7-K", ALC660VD_FIX_ASUS_GPIO1),
	SND_PCI_QUIRK(0x1179, 0xff31, "Toshiba L30-149", ALC861VD_FIX_DALLAS),
	{}
};

/*
 */
static int patch_alc861vd(struct hda_codec *codec)
{
	struct alc_spec *spec;
	int err;

	err = alc_alloc_spec(codec, 0x0b);
	if (err < 0)
		return err;

	spec = codec->spec;
	spec->gen.beep_nid = 0x23;

	spec->shutup = alc_eapd_shutup;

	snd_hda_pick_fixup(codec, NULL, alc861vd_fixup_tbl, alc861vd_fixups);
	snd_hda_apply_fixup(codec, HDA_FIXUP_ACT_PRE_PROBE);

	/* automatic parse from the BIOS config */
	err = alc861vd_parse_auto_config(codec);
	if (err < 0)
		goto error;

	if (!spec->gen.no_analog)
		set_beep_amp(spec, 0x0b, 0x05, HDA_INPUT);

	snd_hda_apply_fixup(codec, HDA_FIXUP_ACT_PROBE);

	return 0;

 error:
	alc_free(codec);
	return err;
}

/*
 * ALC662 support
 *
 * ALC662 is almost identical with ALC880 but has cleaner and more flexible
 * configuration.  Each pin widget can choose any input DACs and a mixer.
 * Each ADC is connected from a mixer of all inputs.  This makes possible
 * 6-channel independent captures.
 *
 * In addition, an independent DAC for the multi-playback (not used in this
 * driver yet).
 */

/*
 * BIOS auto configuration
 */

static int alc662_parse_auto_config(struct hda_codec *codec)
{
	static const hda_nid_t alc662_ignore[] = { 0x1d, 0 };
	static const hda_nid_t alc663_ssids[] = { 0x15, 0x1b, 0x14, 0x21 };
	static const hda_nid_t alc662_ssids[] = { 0x15, 0x1b, 0x14, 0 };
	const hda_nid_t *ssids;

	if (codec->core.vendor_id == 0x10ec0272 || codec->core.vendor_id == 0x10ec0663 ||
	    codec->core.vendor_id == 0x10ec0665 || codec->core.vendor_id == 0x10ec0670 ||
	    codec->core.vendor_id == 0x10ec0671)
		ssids = alc663_ssids;
	else
		ssids = alc662_ssids;
	return alc_parse_auto_config(codec, alc662_ignore, ssids);
}

static void alc272_fixup_mario(struct hda_codec *codec,
			       const struct hda_fixup *fix, int action)
{
	if (action != HDA_FIXUP_ACT_PRE_PROBE)
		return;
	if (snd_hda_override_amp_caps(codec, 0x2, HDA_OUTPUT,
				      (0x3b << AC_AMPCAP_OFFSET_SHIFT) |
				      (0x3b << AC_AMPCAP_NUM_STEPS_SHIFT) |
				      (0x03 << AC_AMPCAP_STEP_SIZE_SHIFT) |
				      (0 << AC_AMPCAP_MUTE_SHIFT)))
		codec_warn(codec, "failed to override amp caps for NID 0x2\n");
}

static const struct snd_pcm_chmap_elem asus_pcm_2_1_chmaps[] = {
	{ .channels = 2,
	  .map = { SNDRV_CHMAP_FL, SNDRV_CHMAP_FR } },
	{ .channels = 4,
	  .map = { SNDRV_CHMAP_FL, SNDRV_CHMAP_FR,
		   SNDRV_CHMAP_NA, SNDRV_CHMAP_LFE } }, /* LFE only on right */
	{ }
};

/* override the 2.1 chmap */
static void alc_fixup_bass_chmap(struct hda_codec *codec,
				    const struct hda_fixup *fix, int action)
{
	if (action == HDA_FIXUP_ACT_BUILD) {
		struct alc_spec *spec = codec->spec;
		spec->gen.pcm_rec[0]->stream[0].chmap = asus_pcm_2_1_chmaps;
	}
}

/* avoid D3 for keeping GPIO up */
static unsigned int gpio_led_power_filter(struct hda_codec *codec,
					  hda_nid_t nid,
					  unsigned int power_state)
{
	struct alc_spec *spec = codec->spec;
	if (nid == codec->core.afg && power_state == AC_PWRST_D3 && spec->gpio_led)
		return AC_PWRST_D0;
	return power_state;
}

static void alc662_fixup_led_gpio1(struct hda_codec *codec,
				   const struct hda_fixup *fix, int action)
{
	struct alc_spec *spec = codec->spec;
	static const struct hda_verb gpio_init[] = {
		{ 0x01, AC_VERB_SET_GPIO_MASK, 0x01 },
		{ 0x01, AC_VERB_SET_GPIO_DIRECTION, 0x01 },
		{}
	};

	if (action == HDA_FIXUP_ACT_PRE_PROBE) {
		spec->gen.vmaster_mute.hook = alc_fixup_gpio_mute_hook;
		spec->gpio_led = 0;
		spec->mute_led_polarity = 1;
		spec->gpio_mute_led_mask = 0x01;
		snd_hda_add_verbs(codec, gpio_init);
		codec->power_filter = gpio_led_power_filter;
	}
}

static void alc662_usi_automute_hook(struct hda_codec *codec,
					 struct hda_jack_callback *jack)
{
	struct alc_spec *spec = codec->spec;
	int vref;
	msleep(200);
	snd_hda_gen_hp_automute(codec, jack);

	vref = spec->gen.hp_jack_present ? PIN_VREF80 : 0;
	msleep(100);
	snd_hda_codec_write(codec, 0x19, 0, AC_VERB_SET_PIN_WIDGET_CONTROL,
			    vref);
}

static void alc662_fixup_usi_headset_mic(struct hda_codec *codec,
				     const struct hda_fixup *fix, int action)
{
	struct alc_spec *spec = codec->spec;
	if (action == HDA_FIXUP_ACT_PRE_PROBE) {
		spec->parse_flags |= HDA_PINCFG_HEADSET_MIC;
		spec->gen.hp_automute_hook = alc662_usi_automute_hook;
	}
}

static struct coef_fw alc668_coefs[] = {
	WRITE_COEF(0x01, 0xbebe), WRITE_COEF(0x02, 0xaaaa), WRITE_COEF(0x03,    0x0),
	WRITE_COEF(0x04, 0x0180), WRITE_COEF(0x06,    0x0), WRITE_COEF(0x07, 0x0f80),
	WRITE_COEF(0x08, 0x0031), WRITE_COEF(0x0a, 0x0060), WRITE_COEF(0x0b,    0x0),
	WRITE_COEF(0x0c, 0x7cf7), WRITE_COEF(0x0d, 0x1080), WRITE_COEF(0x0e, 0x7f7f),
	WRITE_COEF(0x0f, 0xcccc), WRITE_COEF(0x10, 0xddcc), WRITE_COEF(0x11, 0x0001),
	WRITE_COEF(0x13,    0x0), WRITE_COEF(0x14, 0x2aa0), WRITE_COEF(0x17, 0xa940),
	WRITE_COEF(0x19,    0x0), WRITE_COEF(0x1a,    0x0), WRITE_COEF(0x1b,    0x0),
	WRITE_COEF(0x1c,    0x0), WRITE_COEF(0x1d,    0x0), WRITE_COEF(0x1e, 0x7418),
	WRITE_COEF(0x1f, 0x0804), WRITE_COEF(0x20, 0x4200), WRITE_COEF(0x21, 0x0468),
	WRITE_COEF(0x22, 0x8ccc), WRITE_COEF(0x23, 0x0250), WRITE_COEF(0x24, 0x7418),
	WRITE_COEF(0x27,    0x0), WRITE_COEF(0x28, 0x8ccc), WRITE_COEF(0x2a, 0xff00),
	WRITE_COEF(0x2b, 0x8000), WRITE_COEF(0xa7, 0xff00), WRITE_COEF(0xa8, 0x8000),
	WRITE_COEF(0xaa, 0x2e17), WRITE_COEF(0xab, 0xa0c0), WRITE_COEF(0xac,    0x0),
	WRITE_COEF(0xad,    0x0), WRITE_COEF(0xae, 0x2ac6), WRITE_COEF(0xaf, 0xa480),
	WRITE_COEF(0xb0,    0x0), WRITE_COEF(0xb1,    0x0), WRITE_COEF(0xb2,    0x0),
	WRITE_COEF(0xb3,    0x0), WRITE_COEF(0xb4,    0x0), WRITE_COEF(0xb5, 0x1040),
	WRITE_COEF(0xb6, 0xd697), WRITE_COEF(0xb7, 0x902b), WRITE_COEF(0xb8, 0xd697),
	WRITE_COEF(0xb9, 0x902b), WRITE_COEF(0xba, 0xb8ba), WRITE_COEF(0xbb, 0xaaab),
	WRITE_COEF(0xbc, 0xaaaf), WRITE_COEF(0xbd, 0x6aaa), WRITE_COEF(0xbe, 0x1c02),
	WRITE_COEF(0xc0, 0x00ff), WRITE_COEF(0xc1, 0x0fa6),
	{}
};

static void alc668_restore_default_value(struct hda_codec *codec)
{
	alc_process_coef_fw(codec, alc668_coefs);
}

enum {
	ALC662_FIXUP_ASPIRE,
	ALC662_FIXUP_LED_GPIO1,
	ALC662_FIXUP_IDEAPAD,
	ALC272_FIXUP_MARIO,
	ALC662_FIXUP_CZC_P10T,
	ALC662_FIXUP_SKU_IGNORE,
	ALC662_FIXUP_HP_RP5800,
	ALC662_FIXUP_ASUS_MODE1,
	ALC662_FIXUP_ASUS_MODE2,
	ALC662_FIXUP_ASUS_MODE3,
	ALC662_FIXUP_ASUS_MODE4,
	ALC662_FIXUP_ASUS_MODE5,
	ALC662_FIXUP_ASUS_MODE6,
	ALC662_FIXUP_ASUS_MODE7,
	ALC662_FIXUP_ASUS_MODE8,
	ALC662_FIXUP_NO_JACK_DETECT,
	ALC662_FIXUP_ZOTAC_Z68,
	ALC662_FIXUP_INV_DMIC,
	ALC662_FIXUP_DELL_MIC_NO_PRESENCE,
	ALC668_FIXUP_DELL_MIC_NO_PRESENCE,
	ALC662_FIXUP_HEADSET_MODE,
	ALC668_FIXUP_HEADSET_MODE,
	ALC662_FIXUP_BASS_MODE4_CHMAP,
	ALC662_FIXUP_BASS_16,
	ALC662_FIXUP_BASS_1A,
	ALC662_FIXUP_BASS_CHMAP,
	ALC668_FIXUP_AUTO_MUTE,
	ALC668_FIXUP_DELL_DISABLE_AAMIX,
	ALC668_FIXUP_DELL_XPS13,
	ALC662_FIXUP_ASUS_Nx50,
	ALC668_FIXUP_ASUS_Nx51_HEADSET_MODE,
	ALC668_FIXUP_ASUS_Nx51,
	ALC668_FIXUP_MIC_COEF,
	ALC668_FIXUP_ASUS_G751,
	ALC891_FIXUP_HEADSET_MODE,
	ALC891_FIXUP_DELL_MIC_NO_PRESENCE,
	ALC662_FIXUP_ACER_VERITON,
	ALC892_FIXUP_ASROCK_MOBO,
	ALC662_FIXUP_USI_FUNC,
	ALC662_FIXUP_USI_HEADSET_MODE,
	ALC662_FIXUP_LENOVO_MULTI_CODECS,
};

static const struct hda_fixup alc662_fixups[] = {
	[ALC662_FIXUP_ASPIRE] = {
		.type = HDA_FIXUP_PINS,
		.v.pins = (const struct hda_pintbl[]) {
			{ 0x15, 0x99130112 }, /* subwoofer */
			{ }
		}
	},
	[ALC662_FIXUP_LED_GPIO1] = {
		.type = HDA_FIXUP_FUNC,
		.v.func = alc662_fixup_led_gpio1,
	},
	[ALC662_FIXUP_IDEAPAD] = {
		.type = HDA_FIXUP_PINS,
		.v.pins = (const struct hda_pintbl[]) {
			{ 0x17, 0x99130112 }, /* subwoofer */
			{ }
		},
		.chained = true,
		.chain_id = ALC662_FIXUP_LED_GPIO1,
	},
	[ALC272_FIXUP_MARIO] = {
		.type = HDA_FIXUP_FUNC,
		.v.func = alc272_fixup_mario,
	},
	[ALC662_FIXUP_CZC_P10T] = {
		.type = HDA_FIXUP_VERBS,
		.v.verbs = (const struct hda_verb[]) {
			{0x14, AC_VERB_SET_EAPD_BTLENABLE, 0},
			{}
		}
	},
	[ALC662_FIXUP_SKU_IGNORE] = {
		.type = HDA_FIXUP_FUNC,
		.v.func = alc_fixup_sku_ignore,
	},
	[ALC662_FIXUP_HP_RP5800] = {
		.type = HDA_FIXUP_PINS,
		.v.pins = (const struct hda_pintbl[]) {
			{ 0x14, 0x0221201f }, /* HP out */
			{ }
		},
		.chained = true,
		.chain_id = ALC662_FIXUP_SKU_IGNORE
	},
	[ALC662_FIXUP_ASUS_MODE1] = {
		.type = HDA_FIXUP_PINS,
		.v.pins = (const struct hda_pintbl[]) {
			{ 0x14, 0x99130110 }, /* speaker */
			{ 0x18, 0x01a19c20 }, /* mic */
			{ 0x19, 0x99a3092f }, /* int-mic */
			{ 0x21, 0x0121401f }, /* HP out */
			{ }
		},
		.chained = true,
		.chain_id = ALC662_FIXUP_SKU_IGNORE
	},
	[ALC662_FIXUP_ASUS_MODE2] = {
		.type = HDA_FIXUP_PINS,
		.v.pins = (const struct hda_pintbl[]) {
			{ 0x14, 0x99130110 }, /* speaker */
			{ 0x18, 0x01a19820 }, /* mic */
			{ 0x19, 0x99a3092f }, /* int-mic */
			{ 0x1b, 0x0121401f }, /* HP out */
			{ }
		},
		.chained = true,
		.chain_id = ALC662_FIXUP_SKU_IGNORE
	},
	[ALC662_FIXUP_ASUS_MODE3] = {
		.type = HDA_FIXUP_PINS,
		.v.pins = (const struct hda_pintbl[]) {
			{ 0x14, 0x99130110 }, /* speaker */
			{ 0x15, 0x0121441f }, /* HP */
			{ 0x18, 0x01a19840 }, /* mic */
			{ 0x19, 0x99a3094f }, /* int-mic */
			{ 0x21, 0x01211420 }, /* HP2 */
			{ }
		},
		.chained = true,
		.chain_id = ALC662_FIXUP_SKU_IGNORE
	},
	[ALC662_FIXUP_ASUS_MODE4] = {
		.type = HDA_FIXUP_PINS,
		.v.pins = (const struct hda_pintbl[]) {
			{ 0x14, 0x99130110 }, /* speaker */
			{ 0x16, 0x99130111 }, /* speaker */
			{ 0x18, 0x01a19840 }, /* mic */
			{ 0x19, 0x99a3094f }, /* int-mic */
			{ 0x21, 0x0121441f }, /* HP */
			{ }
		},
		.chained = true,
		.chain_id = ALC662_FIXUP_SKU_IGNORE
	},
	[ALC662_FIXUP_ASUS_MODE5] = {
		.type = HDA_FIXUP_PINS,
		.v.pins = (const struct hda_pintbl[]) {
			{ 0x14, 0x99130110 }, /* speaker */
			{ 0x15, 0x0121441f }, /* HP */
			{ 0x16, 0x99130111 }, /* speaker */
			{ 0x18, 0x01a19840 }, /* mic */
			{ 0x19, 0x99a3094f }, /* int-mic */
			{ }
		},
		.chained = true,
		.chain_id = ALC662_FIXUP_SKU_IGNORE
	},
	[ALC662_FIXUP_ASUS_MODE6] = {
		.type = HDA_FIXUP_PINS,
		.v.pins = (const struct hda_pintbl[]) {
			{ 0x14, 0x99130110 }, /* speaker */
			{ 0x15, 0x01211420 }, /* HP2 */
			{ 0x18, 0x01a19840 }, /* mic */
			{ 0x19, 0x99a3094f }, /* int-mic */
			{ 0x1b, 0x0121441f }, /* HP */
			{ }
		},
		.chained = true,
		.chain_id = ALC662_FIXUP_SKU_IGNORE
	},
	[ALC662_FIXUP_ASUS_MODE7] = {
		.type = HDA_FIXUP_PINS,
		.v.pins = (const struct hda_pintbl[]) {
			{ 0x14, 0x99130110 }, /* speaker */
			{ 0x17, 0x99130111 }, /* speaker */
			{ 0x18, 0x01a19840 }, /* mic */
			{ 0x19, 0x99a3094f }, /* int-mic */
			{ 0x1b, 0x01214020 }, /* HP */
			{ 0x21, 0x0121401f }, /* HP */
			{ }
		},
		.chained = true,
		.chain_id = ALC662_FIXUP_SKU_IGNORE
	},
	[ALC662_FIXUP_ASUS_MODE8] = {
		.type = HDA_FIXUP_PINS,
		.v.pins = (const struct hda_pintbl[]) {
			{ 0x14, 0x99130110 }, /* speaker */
			{ 0x12, 0x99a30970 }, /* int-mic */
			{ 0x15, 0x01214020 }, /* HP */
			{ 0x17, 0x99130111 }, /* speaker */
			{ 0x18, 0x01a19840 }, /* mic */
			{ 0x21, 0x0121401f }, /* HP */
			{ }
		},
		.chained = true,
		.chain_id = ALC662_FIXUP_SKU_IGNORE
	},
	[ALC662_FIXUP_NO_JACK_DETECT] = {
		.type = HDA_FIXUP_FUNC,
		.v.func = alc_fixup_no_jack_detect,
	},
	[ALC662_FIXUP_ZOTAC_Z68] = {
		.type = HDA_FIXUP_PINS,
		.v.pins = (const struct hda_pintbl[]) {
			{ 0x1b, 0x02214020 }, /* Front HP */
			{ }
		}
	},
	[ALC662_FIXUP_INV_DMIC] = {
		.type = HDA_FIXUP_FUNC,
		.v.func = alc_fixup_inv_dmic,
	},
	[ALC668_FIXUP_DELL_XPS13] = {
		.type = HDA_FIXUP_FUNC,
		.v.func = alc_fixup_dell_xps13,
		.chained = true,
		.chain_id = ALC668_FIXUP_DELL_DISABLE_AAMIX
	},
	[ALC668_FIXUP_DELL_DISABLE_AAMIX] = {
		.type = HDA_FIXUP_FUNC,
		.v.func = alc_fixup_disable_aamix,
		.chained = true,
		.chain_id = ALC668_FIXUP_DELL_MIC_NO_PRESENCE
	},
	[ALC668_FIXUP_AUTO_MUTE] = {
		.type = HDA_FIXUP_FUNC,
		.v.func = alc_fixup_auto_mute_via_amp,
		.chained = true,
		.chain_id = ALC668_FIXUP_DELL_MIC_NO_PRESENCE
	},
	[ALC662_FIXUP_DELL_MIC_NO_PRESENCE] = {
		.type = HDA_FIXUP_PINS,
		.v.pins = (const struct hda_pintbl[]) {
			{ 0x19, 0x03a1113c }, /* use as headset mic, without its own jack detect */
			/* headphone mic by setting pin control of 0x1b (headphone out) to in + vref_50 */
			{ }
		},
		.chained = true,
		.chain_id = ALC662_FIXUP_HEADSET_MODE
	},
	[ALC662_FIXUP_HEADSET_MODE] = {
		.type = HDA_FIXUP_FUNC,
		.v.func = alc_fixup_headset_mode_alc662,
	},
	[ALC668_FIXUP_DELL_MIC_NO_PRESENCE] = {
		.type = HDA_FIXUP_PINS,
		.v.pins = (const struct hda_pintbl[]) {
			{ 0x19, 0x03a1913d }, /* use as headphone mic, without its own jack detect */
			{ 0x1b, 0x03a1113c }, /* use as headset mic, without its own jack detect */
			{ }
		},
		.chained = true,
		.chain_id = ALC668_FIXUP_HEADSET_MODE
	},
	[ALC668_FIXUP_HEADSET_MODE] = {
		.type = HDA_FIXUP_FUNC,
		.v.func = alc_fixup_headset_mode_alc668,
	},
	[ALC662_FIXUP_BASS_MODE4_CHMAP] = {
		.type = HDA_FIXUP_FUNC,
		.v.func = alc_fixup_bass_chmap,
		.chained = true,
		.chain_id = ALC662_FIXUP_ASUS_MODE4
	},
	[ALC662_FIXUP_BASS_16] = {
		.type = HDA_FIXUP_PINS,
		.v.pins = (const struct hda_pintbl[]) {
			{0x16, 0x80106111}, /* bass speaker */
			{}
		},
		.chained = true,
		.chain_id = ALC662_FIXUP_BASS_CHMAP,
	},
	[ALC662_FIXUP_BASS_1A] = {
		.type = HDA_FIXUP_PINS,
		.v.pins = (const struct hda_pintbl[]) {
			{0x1a, 0x80106111}, /* bass speaker */
			{}
		},
		.chained = true,
		.chain_id = ALC662_FIXUP_BASS_CHMAP,
	},
	[ALC662_FIXUP_BASS_CHMAP] = {
		.type = HDA_FIXUP_FUNC,
		.v.func = alc_fixup_bass_chmap,
	},
	[ALC662_FIXUP_ASUS_Nx50] = {
		.type = HDA_FIXUP_FUNC,
		.v.func = alc_fixup_auto_mute_via_amp,
		.chained = true,
		.chain_id = ALC662_FIXUP_BASS_1A
	},
	[ALC668_FIXUP_ASUS_Nx51_HEADSET_MODE] = {
		.type = HDA_FIXUP_FUNC,
		.v.func = alc_fixup_headset_mode_alc668,
		.chain_id = ALC662_FIXUP_BASS_CHMAP
	},
	[ALC668_FIXUP_ASUS_Nx51] = {
		.type = HDA_FIXUP_PINS,
		.v.pins = (const struct hda_pintbl[]) {
			{ 0x19, 0x03a1913d }, /* use as headphone mic, without its own jack detect */
			{ 0x1a, 0x90170151 }, /* bass speaker */
			{ 0x1b, 0x03a1113c }, /* use as headset mic, without its own jack detect */
			{}
		},
		.chained = true,
		.chain_id = ALC668_FIXUP_ASUS_Nx51_HEADSET_MODE,
	},
	[ALC668_FIXUP_MIC_COEF] = {
		.type = HDA_FIXUP_VERBS,
		.v.verbs = (const struct hda_verb[]) {
			{ 0x20, AC_VERB_SET_COEF_INDEX, 0xc3 },
			{ 0x20, AC_VERB_SET_PROC_COEF, 0x4000 },
			{}
		},
	},
	[ALC668_FIXUP_ASUS_G751] = {
		.type = HDA_FIXUP_PINS,
		.v.pins = (const struct hda_pintbl[]) {
			{ 0x16, 0x0421101f }, /* HP */
			{}
		},
		.chained = true,
		.chain_id = ALC668_FIXUP_MIC_COEF
	},
	[ALC891_FIXUP_HEADSET_MODE] = {
		.type = HDA_FIXUP_FUNC,
		.v.func = alc_fixup_headset_mode,
	},
	[ALC891_FIXUP_DELL_MIC_NO_PRESENCE] = {
		.type = HDA_FIXUP_PINS,
		.v.pins = (const struct hda_pintbl[]) {
			{ 0x19, 0x03a1913d }, /* use as headphone mic, without its own jack detect */
			{ 0x1b, 0x03a1113c }, /* use as headset mic, without its own jack detect */
			{ }
		},
		.chained = true,
		.chain_id = ALC891_FIXUP_HEADSET_MODE
	},
	[ALC662_FIXUP_ACER_VERITON] = {
		.type = HDA_FIXUP_PINS,
		.v.pins = (const struct hda_pintbl[]) {
			{ 0x15, 0x50170120 }, /* no internal speaker */
			{ }
		}
	},
	[ALC892_FIXUP_ASROCK_MOBO] = {
		.type = HDA_FIXUP_PINS,
		.v.pins = (const struct hda_pintbl[]) {
			{ 0x15, 0x40f000f0 }, /* disabled */
			{ 0x16, 0x40f000f0 }, /* disabled */
			{ }
		}
	},
	[ALC662_FIXUP_USI_FUNC] = {
		.type = HDA_FIXUP_FUNC,
		.v.func = alc662_fixup_usi_headset_mic,
	},
	[ALC662_FIXUP_USI_HEADSET_MODE] = {
		.type = HDA_FIXUP_PINS,
		.v.pins = (const struct hda_pintbl[]) {
			{ 0x19, 0x02a1913c }, /* use as headset mic, without its own jack detect */
			{ 0x18, 0x01a1903d },
			{ }
		},
		.chained = true,
		.chain_id = ALC662_FIXUP_USI_FUNC
	},
	[ALC662_FIXUP_LENOVO_MULTI_CODECS] = {
		.type = HDA_FIXUP_FUNC,
		.v.func = alc233_alc662_fixup_lenovo_dual_codecs,
	},
};

static const struct snd_pci_quirk alc662_fixup_tbl[] = {
	SND_PCI_QUIRK(0x1019, 0x9087, "ECS", ALC662_FIXUP_ASUS_MODE2),
	SND_PCI_QUIRK(0x1025, 0x022f, "Acer Aspire One", ALC662_FIXUP_INV_DMIC),
	SND_PCI_QUIRK(0x1025, 0x0241, "Packard Bell DOTS", ALC662_FIXUP_INV_DMIC),
	SND_PCI_QUIRK(0x1025, 0x0308, "Acer Aspire 8942G", ALC662_FIXUP_ASPIRE),
	SND_PCI_QUIRK(0x1025, 0x031c, "Gateway NV79", ALC662_FIXUP_SKU_IGNORE),
	SND_PCI_QUIRK(0x1025, 0x0349, "eMachines eM250", ALC662_FIXUP_INV_DMIC),
	SND_PCI_QUIRK(0x1025, 0x034a, "Gateway LT27", ALC662_FIXUP_INV_DMIC),
	SND_PCI_QUIRK(0x1025, 0x038b, "Acer Aspire 8943G", ALC662_FIXUP_ASPIRE),
	SND_PCI_QUIRK(0x1028, 0x05d8, "Dell", ALC668_FIXUP_DELL_MIC_NO_PRESENCE),
	SND_PCI_QUIRK(0x1028, 0x05db, "Dell", ALC668_FIXUP_DELL_MIC_NO_PRESENCE),
	SND_PCI_QUIRK(0x1028, 0x05fe, "Dell XPS 15", ALC668_FIXUP_DELL_XPS13),
	SND_PCI_QUIRK(0x1028, 0x060a, "Dell XPS 13", ALC668_FIXUP_DELL_XPS13),
	SND_PCI_QUIRK(0x1028, 0x060d, "Dell M3800", ALC668_FIXUP_DELL_XPS13),
	SND_PCI_QUIRK(0x1028, 0x0625, "Dell", ALC668_FIXUP_DELL_MIC_NO_PRESENCE),
	SND_PCI_QUIRK(0x1028, 0x0626, "Dell", ALC668_FIXUP_DELL_MIC_NO_PRESENCE),
	SND_PCI_QUIRK(0x1028, 0x0696, "Dell", ALC668_FIXUP_DELL_MIC_NO_PRESENCE),
	SND_PCI_QUIRK(0x1028, 0x0698, "Dell", ALC668_FIXUP_DELL_MIC_NO_PRESENCE),
	SND_PCI_QUIRK(0x1028, 0x069f, "Dell", ALC668_FIXUP_DELL_MIC_NO_PRESENCE),
	SND_PCI_QUIRK(0x103c, 0x1632, "HP RP5800", ALC662_FIXUP_HP_RP5800),
	SND_PCI_QUIRK(0x1043, 0x1080, "Asus UX501VW", ALC668_FIXUP_HEADSET_MODE),
	SND_PCI_QUIRK(0x1043, 0x11cd, "Asus N550", ALC662_FIXUP_ASUS_Nx50),
	SND_PCI_QUIRK(0x1043, 0x13df, "Asus N550JX", ALC662_FIXUP_BASS_1A),
	SND_PCI_QUIRK(0x1043, 0x129d, "Asus N750", ALC662_FIXUP_ASUS_Nx50),
	SND_PCI_QUIRK(0x1043, 0x12ff, "ASUS G751", ALC668_FIXUP_ASUS_G751),
	SND_PCI_QUIRK(0x1043, 0x1477, "ASUS N56VZ", ALC662_FIXUP_BASS_MODE4_CHMAP),
	SND_PCI_QUIRK(0x1043, 0x15a7, "ASUS UX51VZH", ALC662_FIXUP_BASS_16),
	SND_PCI_QUIRK(0x1043, 0x177d, "ASUS N551", ALC668_FIXUP_ASUS_Nx51),
	SND_PCI_QUIRK(0x1043, 0x17bd, "ASUS N751", ALC668_FIXUP_ASUS_Nx51),
	SND_PCI_QUIRK(0x1043, 0x1963, "ASUS X71SL", ALC662_FIXUP_ASUS_MODE8),
	SND_PCI_QUIRK(0x1043, 0x1b73, "ASUS N55SF", ALC662_FIXUP_BASS_16),
	SND_PCI_QUIRK(0x1043, 0x1bf3, "ASUS N76VZ", ALC662_FIXUP_BASS_MODE4_CHMAP),
	SND_PCI_QUIRK(0x1043, 0x8469, "ASUS mobo", ALC662_FIXUP_NO_JACK_DETECT),
	SND_PCI_QUIRK(0x105b, 0x0cd6, "Foxconn", ALC662_FIXUP_ASUS_MODE2),
	SND_PCI_QUIRK(0x144d, 0xc051, "Samsung R720", ALC662_FIXUP_IDEAPAD),
	SND_PCI_QUIRK(0x14cd, 0x5003, "USI", ALC662_FIXUP_USI_HEADSET_MODE),
	SND_PCI_QUIRK(0x17aa, 0x1036, "Lenovo P520", ALC662_FIXUP_LENOVO_MULTI_CODECS),
	SND_PCI_QUIRK(0x17aa, 0x38af, "Lenovo Ideapad Y550P", ALC662_FIXUP_IDEAPAD),
	SND_PCI_QUIRK(0x17aa, 0x3a0d, "Lenovo Ideapad Y550", ALC662_FIXUP_IDEAPAD),
	SND_PCI_QUIRK(0x1849, 0x5892, "ASRock B150M", ALC892_FIXUP_ASROCK_MOBO),
	SND_PCI_QUIRK(0x19da, 0xa130, "Zotac Z68", ALC662_FIXUP_ZOTAC_Z68),
	SND_PCI_QUIRK(0x1b0a, 0x01b8, "ACER Veriton", ALC662_FIXUP_ACER_VERITON),
	SND_PCI_QUIRK(0x1b35, 0x2206, "CZC P10T", ALC662_FIXUP_CZC_P10T),

#if 0
	/* Below is a quirk table taken from the old code.
	 * Basically the device should work as is without the fixup table.
	 * If BIOS doesn't give a proper info, enable the corresponding
	 * fixup entry.
	 */
	SND_PCI_QUIRK(0x1043, 0x1000, "ASUS N50Vm", ALC662_FIXUP_ASUS_MODE1),
	SND_PCI_QUIRK(0x1043, 0x1092, "ASUS NB", ALC662_FIXUP_ASUS_MODE3),
	SND_PCI_QUIRK(0x1043, 0x1173, "ASUS K73Jn", ALC662_FIXUP_ASUS_MODE1),
	SND_PCI_QUIRK(0x1043, 0x11c3, "ASUS M70V", ALC662_FIXUP_ASUS_MODE3),
	SND_PCI_QUIRK(0x1043, 0x11d3, "ASUS NB", ALC662_FIXUP_ASUS_MODE1),
	SND_PCI_QUIRK(0x1043, 0x11f3, "ASUS NB", ALC662_FIXUP_ASUS_MODE2),
	SND_PCI_QUIRK(0x1043, 0x1203, "ASUS NB", ALC662_FIXUP_ASUS_MODE1),
	SND_PCI_QUIRK(0x1043, 0x1303, "ASUS G60J", ALC662_FIXUP_ASUS_MODE1),
	SND_PCI_QUIRK(0x1043, 0x1333, "ASUS G60Jx", ALC662_FIXUP_ASUS_MODE1),
	SND_PCI_QUIRK(0x1043, 0x1339, "ASUS NB", ALC662_FIXUP_ASUS_MODE2),
	SND_PCI_QUIRK(0x1043, 0x13e3, "ASUS N71JA", ALC662_FIXUP_ASUS_MODE7),
	SND_PCI_QUIRK(0x1043, 0x1463, "ASUS N71", ALC662_FIXUP_ASUS_MODE7),
	SND_PCI_QUIRK(0x1043, 0x14d3, "ASUS G72", ALC662_FIXUP_ASUS_MODE8),
	SND_PCI_QUIRK(0x1043, 0x1563, "ASUS N90", ALC662_FIXUP_ASUS_MODE3),
	SND_PCI_QUIRK(0x1043, 0x15d3, "ASUS N50SF F50SF", ALC662_FIXUP_ASUS_MODE1),
	SND_PCI_QUIRK(0x1043, 0x16c3, "ASUS NB", ALC662_FIXUP_ASUS_MODE2),
	SND_PCI_QUIRK(0x1043, 0x16f3, "ASUS K40C K50C", ALC662_FIXUP_ASUS_MODE2),
	SND_PCI_QUIRK(0x1043, 0x1733, "ASUS N81De", ALC662_FIXUP_ASUS_MODE1),
	SND_PCI_QUIRK(0x1043, 0x1753, "ASUS NB", ALC662_FIXUP_ASUS_MODE2),
	SND_PCI_QUIRK(0x1043, 0x1763, "ASUS NB", ALC662_FIXUP_ASUS_MODE6),
	SND_PCI_QUIRK(0x1043, 0x1765, "ASUS NB", ALC662_FIXUP_ASUS_MODE6),
	SND_PCI_QUIRK(0x1043, 0x1783, "ASUS NB", ALC662_FIXUP_ASUS_MODE2),
	SND_PCI_QUIRK(0x1043, 0x1793, "ASUS F50GX", ALC662_FIXUP_ASUS_MODE1),
	SND_PCI_QUIRK(0x1043, 0x17b3, "ASUS F70SL", ALC662_FIXUP_ASUS_MODE3),
	SND_PCI_QUIRK(0x1043, 0x17f3, "ASUS X58LE", ALC662_FIXUP_ASUS_MODE2),
	SND_PCI_QUIRK(0x1043, 0x1813, "ASUS NB", ALC662_FIXUP_ASUS_MODE2),
	SND_PCI_QUIRK(0x1043, 0x1823, "ASUS NB", ALC662_FIXUP_ASUS_MODE5),
	SND_PCI_QUIRK(0x1043, 0x1833, "ASUS NB", ALC662_FIXUP_ASUS_MODE6),
	SND_PCI_QUIRK(0x1043, 0x1843, "ASUS NB", ALC662_FIXUP_ASUS_MODE2),
	SND_PCI_QUIRK(0x1043, 0x1853, "ASUS F50Z", ALC662_FIXUP_ASUS_MODE1),
	SND_PCI_QUIRK(0x1043, 0x1864, "ASUS NB", ALC662_FIXUP_ASUS_MODE2),
	SND_PCI_QUIRK(0x1043, 0x1876, "ASUS NB", ALC662_FIXUP_ASUS_MODE2),
	SND_PCI_QUIRK(0x1043, 0x1893, "ASUS M50Vm", ALC662_FIXUP_ASUS_MODE3),
	SND_PCI_QUIRK(0x1043, 0x1894, "ASUS X55", ALC662_FIXUP_ASUS_MODE3),
	SND_PCI_QUIRK(0x1043, 0x18b3, "ASUS N80Vc", ALC662_FIXUP_ASUS_MODE1),
	SND_PCI_QUIRK(0x1043, 0x18c3, "ASUS VX5", ALC662_FIXUP_ASUS_MODE1),
	SND_PCI_QUIRK(0x1043, 0x18d3, "ASUS N81Te", ALC662_FIXUP_ASUS_MODE1),
	SND_PCI_QUIRK(0x1043, 0x18f3, "ASUS N505Tp", ALC662_FIXUP_ASUS_MODE1),
	SND_PCI_QUIRK(0x1043, 0x1903, "ASUS F5GL", ALC662_FIXUP_ASUS_MODE1),
	SND_PCI_QUIRK(0x1043, 0x1913, "ASUS NB", ALC662_FIXUP_ASUS_MODE2),
	SND_PCI_QUIRK(0x1043, 0x1933, "ASUS F80Q", ALC662_FIXUP_ASUS_MODE2),
	SND_PCI_QUIRK(0x1043, 0x1943, "ASUS Vx3V", ALC662_FIXUP_ASUS_MODE1),
	SND_PCI_QUIRK(0x1043, 0x1953, "ASUS NB", ALC662_FIXUP_ASUS_MODE1),
	SND_PCI_QUIRK(0x1043, 0x1963, "ASUS X71C", ALC662_FIXUP_ASUS_MODE3),
	SND_PCI_QUIRK(0x1043, 0x1983, "ASUS N5051A", ALC662_FIXUP_ASUS_MODE1),
	SND_PCI_QUIRK(0x1043, 0x1993, "ASUS N20", ALC662_FIXUP_ASUS_MODE1),
	SND_PCI_QUIRK(0x1043, 0x19b3, "ASUS F7Z", ALC662_FIXUP_ASUS_MODE1),
	SND_PCI_QUIRK(0x1043, 0x19c3, "ASUS F5Z/F6x", ALC662_FIXUP_ASUS_MODE2),
	SND_PCI_QUIRK(0x1043, 0x19e3, "ASUS NB", ALC662_FIXUP_ASUS_MODE1),
	SND_PCI_QUIRK(0x1043, 0x19f3, "ASUS NB", ALC662_FIXUP_ASUS_MODE4),
#endif
	{}
};

static const struct hda_model_fixup alc662_fixup_models[] = {
	{.id = ALC272_FIXUP_MARIO, .name = "mario"},
	{.id = ALC662_FIXUP_ASUS_MODE1, .name = "asus-mode1"},
	{.id = ALC662_FIXUP_ASUS_MODE2, .name = "asus-mode2"},
	{.id = ALC662_FIXUP_ASUS_MODE3, .name = "asus-mode3"},
	{.id = ALC662_FIXUP_ASUS_MODE4, .name = "asus-mode4"},
	{.id = ALC662_FIXUP_ASUS_MODE5, .name = "asus-mode5"},
	{.id = ALC662_FIXUP_ASUS_MODE6, .name = "asus-mode6"},
	{.id = ALC662_FIXUP_ASUS_MODE7, .name = "asus-mode7"},
	{.id = ALC662_FIXUP_ASUS_MODE8, .name = "asus-mode8"},
	{.id = ALC662_FIXUP_INV_DMIC, .name = "inv-dmic"},
	{.id = ALC668_FIXUP_DELL_MIC_NO_PRESENCE, .name = "dell-headset-multi"},
	{.id = ALC662_FIXUP_LENOVO_MULTI_CODECS, .name = "dual-codecs"},
	{}
};

static const struct snd_hda_pin_quirk alc662_pin_fixup_tbl[] = {
	SND_HDA_PIN_QUIRK(0x10ec0867, 0x1028, "Dell", ALC891_FIXUP_DELL_MIC_NO_PRESENCE,
		{0x17, 0x02211010},
		{0x18, 0x01a19030},
		{0x1a, 0x01813040},
		{0x21, 0x01014020}),
	SND_HDA_PIN_QUIRK(0x10ec0867, 0x1028, "Dell", ALC891_FIXUP_DELL_MIC_NO_PRESENCE,
		{0x16, 0x01813030},
		{0x17, 0x02211010},
		{0x18, 0x01a19040},
		{0x21, 0x01014020}),
	SND_HDA_PIN_QUIRK(0x10ec0662, 0x1028, "Dell", ALC662_FIXUP_DELL_MIC_NO_PRESENCE,
		{0x14, 0x01014010},
		{0x18, 0x01a19020},
		{0x1a, 0x0181302f},
		{0x1b, 0x0221401f}),
	SND_HDA_PIN_QUIRK(0x10ec0668, 0x1028, "Dell", ALC668_FIXUP_AUTO_MUTE,
		{0x12, 0x99a30130},
		{0x14, 0x90170110},
		{0x15, 0x0321101f},
		{0x16, 0x03011020}),
	SND_HDA_PIN_QUIRK(0x10ec0668, 0x1028, "Dell", ALC668_FIXUP_AUTO_MUTE,
		{0x12, 0x99a30140},
		{0x14, 0x90170110},
		{0x15, 0x0321101f},
		{0x16, 0x03011020}),
	SND_HDA_PIN_QUIRK(0x10ec0668, 0x1028, "Dell", ALC668_FIXUP_AUTO_MUTE,
		{0x12, 0x99a30150},
		{0x14, 0x90170110},
		{0x15, 0x0321101f},
		{0x16, 0x03011020}),
	SND_HDA_PIN_QUIRK(0x10ec0668, 0x1028, "Dell", ALC668_FIXUP_AUTO_MUTE,
		{0x14, 0x90170110},
		{0x15, 0x0321101f},
		{0x16, 0x03011020}),
	SND_HDA_PIN_QUIRK(0x10ec0668, 0x1028, "Dell XPS 15", ALC668_FIXUP_AUTO_MUTE,
		{0x12, 0x90a60130},
		{0x14, 0x90170110},
		{0x15, 0x0321101f}),
	{}
};

/*
 */
static int patch_alc662(struct hda_codec *codec)
{
	struct alc_spec *spec;
	int err;

	err = alc_alloc_spec(codec, 0x0b);
	if (err < 0)
		return err;

	spec = codec->spec;

	spec->shutup = alc_eapd_shutup;

	/* handle multiple HPs as is */
	spec->parse_flags = HDA_PINCFG_NO_HP_FIXUP;

	alc_fix_pll_init(codec, 0x20, 0x04, 15);

	switch (codec->core.vendor_id) {
	case 0x10ec0668:
		spec->init_hook = alc668_restore_default_value;
		break;
	}

	snd_hda_pick_fixup(codec, alc662_fixup_models,
		       alc662_fixup_tbl, alc662_fixups);
	snd_hda_pick_pin_fixup(codec, alc662_pin_fixup_tbl, alc662_fixups);
	snd_hda_apply_fixup(codec, HDA_FIXUP_ACT_PRE_PROBE);

	alc_auto_parse_customize_define(codec);

	if (has_cdefine_beep(codec))
		spec->gen.beep_nid = 0x01;

	if ((alc_get_coef0(codec) & (1 << 14)) &&
	    codec->bus->pci && codec->bus->pci->subsystem_vendor == 0x1025 &&
	    spec->cdefine.platform_type == 1) {
		err = alc_codec_rename(codec, "ALC272X");
		if (err < 0)
			goto error;
	}

	/* automatic parse from the BIOS config */
	err = alc662_parse_auto_config(codec);
	if (err < 0)
		goto error;

	if (!spec->gen.no_analog && spec->gen.beep_nid) {
		switch (codec->core.vendor_id) {
		case 0x10ec0662:
			set_beep_amp(spec, 0x0b, 0x05, HDA_INPUT);
			break;
		case 0x10ec0272:
		case 0x10ec0663:
		case 0x10ec0665:
		case 0x10ec0668:
			set_beep_amp(spec, 0x0b, 0x04, HDA_INPUT);
			break;
		case 0x10ec0273:
			set_beep_amp(spec, 0x0b, 0x03, HDA_INPUT);
			break;
		}
	}

	snd_hda_apply_fixup(codec, HDA_FIXUP_ACT_PROBE);

	return 0;

 error:
	alc_free(codec);
	return err;
}

/*
 * ALC680 support
 */

static int alc680_parse_auto_config(struct hda_codec *codec)
{
	return alc_parse_auto_config(codec, NULL, NULL);
}

/*
 */
static int patch_alc680(struct hda_codec *codec)
{
	int err;

	/* ALC680 has no aa-loopback mixer */
	err = alc_alloc_spec(codec, 0);
	if (err < 0)
		return err;

	/* automatic parse from the BIOS config */
	err = alc680_parse_auto_config(codec);
	if (err < 0) {
		alc_free(codec);
		return err;
	}

	return 0;
}

/*
 * patch entries
 */
static const struct hda_device_id snd_hda_id_realtek[] = {
	HDA_CODEC_ENTRY(0x10ec0215, "ALC215", patch_alc269),
	HDA_CODEC_ENTRY(0x10ec0221, "ALC221", patch_alc269),
	HDA_CODEC_ENTRY(0x10ec0222, "ALC222", patch_alc269),
	HDA_CODEC_ENTRY(0x10ec0225, "ALC225", patch_alc269),
	HDA_CODEC_ENTRY(0x10ec0231, "ALC231", patch_alc269),
	HDA_CODEC_ENTRY(0x10ec0233, "ALC233", patch_alc269),
	HDA_CODEC_ENTRY(0x10ec0234, "ALC234", patch_alc269),
	HDA_CODEC_ENTRY(0x10ec0235, "ALC233", patch_alc269),
	HDA_CODEC_ENTRY(0x10ec0236, "ALC236", patch_alc269),
	HDA_CODEC_ENTRY(0x10ec0255, "ALC255", patch_alc269),
	HDA_CODEC_ENTRY(0x10ec0256, "ALC256", patch_alc269),
	HDA_CODEC_ENTRY(0x10ec0257, "ALC257", patch_alc269),
	HDA_CODEC_ENTRY(0x10ec0260, "ALC260", patch_alc260),
	HDA_CODEC_ENTRY(0x10ec0262, "ALC262", patch_alc262),
	HDA_CODEC_ENTRY(0x10ec0267, "ALC267", patch_alc268),
	HDA_CODEC_ENTRY(0x10ec0268, "ALC268", patch_alc268),
	HDA_CODEC_ENTRY(0x10ec0269, "ALC269", patch_alc269),
	HDA_CODEC_ENTRY(0x10ec0270, "ALC270", patch_alc269),
	HDA_CODEC_ENTRY(0x10ec0272, "ALC272", patch_alc662),
	HDA_CODEC_ENTRY(0x10ec0274, "ALC274", patch_alc269),
	HDA_CODEC_ENTRY(0x10ec0275, "ALC275", patch_alc269),
	HDA_CODEC_ENTRY(0x10ec0276, "ALC276", patch_alc269),
	HDA_CODEC_ENTRY(0x10ec0280, "ALC280", patch_alc269),
	HDA_CODEC_ENTRY(0x10ec0282, "ALC282", patch_alc269),
	HDA_CODEC_ENTRY(0x10ec0283, "ALC283", patch_alc269),
	HDA_CODEC_ENTRY(0x10ec0284, "ALC284", patch_alc269),
	HDA_CODEC_ENTRY(0x10ec0285, "ALC285", patch_alc269),
	HDA_CODEC_ENTRY(0x10ec0286, "ALC286", patch_alc269),
	HDA_CODEC_ENTRY(0x10ec0288, "ALC288", patch_alc269),
	HDA_CODEC_ENTRY(0x10ec0289, "ALC289", patch_alc269),
	HDA_CODEC_ENTRY(0x10ec0290, "ALC290", patch_alc269),
	HDA_CODEC_ENTRY(0x10ec0292, "ALC292", patch_alc269),
	HDA_CODEC_ENTRY(0x10ec0293, "ALC293", patch_alc269),
	HDA_CODEC_ENTRY(0x10ec0294, "ALC294", patch_alc269),
	HDA_CODEC_ENTRY(0x10ec0295, "ALC295", patch_alc269),
	HDA_CODEC_ENTRY(0x10ec0298, "ALC298", patch_alc269),
	HDA_CODEC_ENTRY(0x10ec0299, "ALC299", patch_alc269),
	HDA_CODEC_ENTRY(0x10ec0300, "ALC300", patch_alc269),
<<<<<<< HEAD
=======
	HDA_CODEC_ENTRY(0x10ec0623, "ALC623", patch_alc269),
>>>>>>> c081cdb1
	HDA_CODEC_REV_ENTRY(0x10ec0861, 0x100340, "ALC660", patch_alc861),
	HDA_CODEC_ENTRY(0x10ec0660, "ALC660-VD", patch_alc861vd),
	HDA_CODEC_ENTRY(0x10ec0861, "ALC861", patch_alc861),
	HDA_CODEC_ENTRY(0x10ec0862, "ALC861-VD", patch_alc861vd),
	HDA_CODEC_REV_ENTRY(0x10ec0662, 0x100002, "ALC662 rev2", patch_alc882),
	HDA_CODEC_REV_ENTRY(0x10ec0662, 0x100101, "ALC662 rev1", patch_alc662),
	HDA_CODEC_REV_ENTRY(0x10ec0662, 0x100300, "ALC662 rev3", patch_alc662),
	HDA_CODEC_ENTRY(0x10ec0663, "ALC663", patch_alc662),
	HDA_CODEC_ENTRY(0x10ec0665, "ALC665", patch_alc662),
	HDA_CODEC_ENTRY(0x10ec0667, "ALC667", patch_alc662),
	HDA_CODEC_ENTRY(0x10ec0668, "ALC668", patch_alc662),
	HDA_CODEC_ENTRY(0x10ec0670, "ALC670", patch_alc662),
	HDA_CODEC_ENTRY(0x10ec0671, "ALC671", patch_alc662),
	HDA_CODEC_ENTRY(0x10ec0680, "ALC680", patch_alc680),
	HDA_CODEC_ENTRY(0x10ec0700, "ALC700", patch_alc269),
	HDA_CODEC_ENTRY(0x10ec0701, "ALC701", patch_alc269),
	HDA_CODEC_ENTRY(0x10ec0703, "ALC703", patch_alc269),
	HDA_CODEC_ENTRY(0x10ec0711, "ALC711", patch_alc269),
	HDA_CODEC_ENTRY(0x10ec0867, "ALC891", patch_alc662),
	HDA_CODEC_ENTRY(0x10ec0880, "ALC880", patch_alc880),
	HDA_CODEC_ENTRY(0x10ec0882, "ALC882", patch_alc882),
	HDA_CODEC_ENTRY(0x10ec0883, "ALC883", patch_alc882),
	HDA_CODEC_REV_ENTRY(0x10ec0885, 0x100101, "ALC889A", patch_alc882),
	HDA_CODEC_REV_ENTRY(0x10ec0885, 0x100103, "ALC889A", patch_alc882),
	HDA_CODEC_ENTRY(0x10ec0885, "ALC885", patch_alc882),
	HDA_CODEC_ENTRY(0x10ec0887, "ALC887", patch_alc882),
	HDA_CODEC_REV_ENTRY(0x10ec0888, 0x100101, "ALC1200", patch_alc882),
	HDA_CODEC_ENTRY(0x10ec0888, "ALC888", patch_alc882),
	HDA_CODEC_ENTRY(0x10ec0889, "ALC889", patch_alc882),
	HDA_CODEC_ENTRY(0x10ec0892, "ALC892", patch_alc662),
	HDA_CODEC_ENTRY(0x10ec0899, "ALC898", patch_alc882),
	HDA_CODEC_ENTRY(0x10ec0900, "ALC1150", patch_alc882),
	HDA_CODEC_ENTRY(0x10ec0b00, "ALCS1200A", patch_alc882),
	HDA_CODEC_ENTRY(0x10ec1168, "ALC1220", patch_alc882),
	HDA_CODEC_ENTRY(0x10ec1220, "ALC1220", patch_alc882),
	{} /* terminator */
};
MODULE_DEVICE_TABLE(hdaudio, snd_hda_id_realtek);

MODULE_LICENSE("GPL");
MODULE_DESCRIPTION("Realtek HD-audio codec");

static struct hda_codec_driver realtek_driver = {
	.id = snd_hda_id_realtek,
};

module_hda_codec_driver(realtek_driver);<|MERGE_RESOLUTION|>--- conflicted
+++ resolved
@@ -343,14 +343,11 @@
 	case 0x10ec0298:
 	case 0x10ec0289:
 	case 0x10ec0300:
-<<<<<<< HEAD
-=======
 		alc_update_coef_idx(codec, 0x10, 1<<9, 0);
 		break;
 	case 0x10ec0236:
 	case 0x10ec0256:
 		alc_write_coef_idx(codec, 0x36, 0x5757);
->>>>>>> c081cdb1
 		alc_update_coef_idx(codec, 0x10, 1<<9, 0);
 		break;
 	case 0x10ec0275:
@@ -2769,10 +2766,7 @@
 	ALC269_TYPE_ALC225,
 	ALC269_TYPE_ALC294,
 	ALC269_TYPE_ALC300,
-<<<<<<< HEAD
-=======
 	ALC269_TYPE_ALC623,
->>>>>>> c081cdb1
 	ALC269_TYPE_ALC700,
 };
 
@@ -2808,10 +2802,7 @@
 	case ALC269_TYPE_ALC225:
 	case ALC269_TYPE_ALC294:
 	case ALC269_TYPE_ALC300:
-<<<<<<< HEAD
-=======
 	case ALC269_TYPE_ALC623:
->>>>>>> c081cdb1
 	case ALC269_TYPE_ALC700:
 		ssids = alc269_ssids;
 		break;
@@ -3266,13 +3257,9 @@
 {
 	struct alc_spec *spec = codec->spec;
 
-<<<<<<< HEAD
-	if (!spec->done_hp_init) {
-=======
 	/* required only at boot or S4 resume time */
 	if (!spec->done_hp_init ||
 	    codec->core.dev.power.power_state.event == PM_EVENT_RESTORE) {
->>>>>>> c081cdb1
 		alc294_hp_init(codec);
 		spec->done_hp_init = true;
 	}
@@ -6638,11 +6625,8 @@
 	SND_PCI_QUIRK(0x17aa, 0x312f, "ThinkCentre Station", ALC294_FIXUP_LENOVO_MIC_LOCATION),
 	SND_PCI_QUIRK(0x17aa, 0x313c, "ThinkCentre Station", ALC294_FIXUP_LENOVO_MIC_LOCATION),
 	SND_PCI_QUIRK(0x17aa, 0x3151, "ThinkCentre Station", ALC283_FIXUP_HEADSET_MIC),
-<<<<<<< HEAD
-=======
 	SND_PCI_QUIRK(0x17aa, 0x3176, "ThinkCentre Station", ALC283_FIXUP_HEADSET_MIC),
 	SND_PCI_QUIRK(0x17aa, 0x3178, "ThinkCentre Station", ALC283_FIXUP_HEADSET_MIC),
->>>>>>> c081cdb1
 	SND_PCI_QUIRK(0x17aa, 0x3902, "Lenovo E50-80", ALC269_FIXUP_DMIC_THINKPAD_ACPI),
 	SND_PCI_QUIRK(0x17aa, 0x3977, "IdeaPad S210", ALC283_FIXUP_INT_MIC),
 	SND_PCI_QUIRK(0x17aa, 0x3978, "Lenovo B50-70", ALC269_FIXUP_DMIC_THINKPAD_ACPI),
@@ -7300,12 +7284,9 @@
 	case 0x10ec0300:
 		spec->codec_variant = ALC269_TYPE_ALC300;
 		spec->gen.mixer_nid = 0; /* no loopback on ALC300 */
-<<<<<<< HEAD
-=======
 		break;
 	case 0x10ec0623:
 		spec->codec_variant = ALC269_TYPE_ALC623;
->>>>>>> c081cdb1
 		break;
 	case 0x10ec0700:
 	case 0x10ec0701:
@@ -8387,10 +8368,7 @@
 	HDA_CODEC_ENTRY(0x10ec0298, "ALC298", patch_alc269),
 	HDA_CODEC_ENTRY(0x10ec0299, "ALC299", patch_alc269),
 	HDA_CODEC_ENTRY(0x10ec0300, "ALC300", patch_alc269),
-<<<<<<< HEAD
-=======
 	HDA_CODEC_ENTRY(0x10ec0623, "ALC623", patch_alc269),
->>>>>>> c081cdb1
 	HDA_CODEC_REV_ENTRY(0x10ec0861, 0x100340, "ALC660", patch_alc861),
 	HDA_CODEC_ENTRY(0x10ec0660, "ALC660-VD", patch_alc861vd),
 	HDA_CODEC_ENTRY(0x10ec0861, "ALC861", patch_alc861),
