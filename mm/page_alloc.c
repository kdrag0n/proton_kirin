--- conflicted
+++ resolved
@@ -1776,12 +1776,8 @@
 	set_page_refcounted(page);
 
 	arch_alloc_page(page, order);
+	kernel_map_pages(page, 1 << order, 1);
 	kasan_alloc_pages(page, order);
-	kernel_map_pages(page, 1 << order, 1);
-<<<<<<< HEAD
-=======
-	kasan_alloc_pages(page, order);
->>>>>>> 1ec8f1f0
 	kernel_poison_pages(page, 1 << order, 1);
 	set_page_owner(page, order, gfp_flags);
 }
