/*
 *  linux/mm/memory.c
 *
 *  Copyright (C) 1991, 1992, 1993, 1994  Linus Torvalds
 */

/*
 * demand-loading started 01.12.91 - seems it is high on the list of
 * things wanted, and it should be easy to implement. - Linus
 */

/*
 * Ok, demand-loading was easy, shared pages a little bit tricker. Shared
 * pages started 02.12.91, seems to work. - Linus.
 *
 * Tested sharing by executing about 30 /bin/sh: under the old kernel it
 * would have taken more than the 6M I have free, but it worked well as
 * far as I could see.
 *
 * Also corrected some "invalidate()"s - I wasn't doing enough of them.
 */

/*
 * Real VM (paging to/from disk) started 18.12.91. Much more work and
 * thought has to go into this. Oh, well..
 * 19.12.91  -  works, somewhat. Sometimes I get faults, don't know why.
 *		Found it. Everything seems to work now.
 * 20.12.91  -  Ok, making the swap-device changeable like the root.
 */

/*
 * 05.04.94  -  Multi-page memory management added for v1.1.
 *              Idea by Alex Bligh (alex@cconcepts.co.uk)
 *
 * 16.07.99  -  Support of BIGMEM added by Gerhard Wichert, Siemens AG
 *		(Gerhard.Wichert@pdb.siemens.de)
 *
 * Aug/Sep 2004 Changed to four level page tables (Andi Kleen)
 */

#include <linux/kernel_stat.h>
#include <linux/mm.h>
#include <linux/sched/mm.h>
#include <linux/sched/coredump.h>
#include <linux/sched/numa_balancing.h>
#include <linux/sched/task.h>
#include <linux/hugetlb.h>
#include <linux/mman.h>
#include <linux/swap.h>
#include <linux/highmem.h>
#include <linux/pagemap.h>
#include <linux/memremap.h>
#include <linux/ksm.h>
#include <linux/rmap.h>
#include <linux/export.h>
#include <linux/delayacct.h>
#include <linux/init.h>
#include <linux/pfn_t.h>
#include <linux/writeback.h>
#include <linux/memcontrol.h>
#include <linux/mmu_notifier.h>
#include <linux/kallsyms.h>
#include <linux/swapops.h>
#include <linux/elf.h>
#include <linux/gfp.h>
#include <linux/migrate.h>
#include <linux/string.h>
#include <linux/dma-debug.h>
#include <linux/debugfs.h>
#include <linux/userfaultfd_k.h>
#include <linux/dax.h>
#include <linux/oom.h>

#include <asm/io.h>
#include <asm/mmu_context.h>
#include <asm/pgalloc.h>
#include <linux/uaccess.h>
#include <asm/tlb.h>
#include <asm/tlbflush.h>
#include <asm/pgtable.h>

#include "internal.h"

#define CREATE_TRACE_POINTS
#include <trace/events/pagefault.h>

#if defined(LAST_CPUPID_NOT_IN_PAGE_FLAGS) && !defined(CONFIG_COMPILE_TEST)
#warning Unfortunate NUMA and NUMA Balancing config, growing page-frame for last_cpupid.
#endif

#ifndef CONFIG_NEED_MULTIPLE_NODES
/* use the per-pgdat data instead for discontigmem - mbligh */
unsigned long max_mapnr;
EXPORT_SYMBOL(max_mapnr);

struct page *mem_map;
EXPORT_SYMBOL(mem_map);
#endif

/*
 * A number of key systems in x86 including ioremap() rely on the assumption
 * that high_memory defines the upper bound on direct map memory, then end
 * of ZONE_NORMAL.  Under CONFIG_DISCONTIG this means that max_low_pfn and
 * highstart_pfn must be the same; there must be no gap between ZONE_NORMAL
 * and ZONE_HIGHMEM.
 */
void *high_memory;
EXPORT_SYMBOL(high_memory);

/*
 * Randomize the address space (stacks, mmaps, brk, etc.).
 *
 * ( When CONFIG_COMPAT_BRK=y we exclude brk from randomization,
 *   as ancient (libc5 based) binaries can segfault. )
 */
int randomize_va_space __read_mostly =
#ifdef CONFIG_COMPAT_BRK
					1;
#else
					2;
#endif

static int __init disable_randmaps(char *s)
{
	randomize_va_space = 0;
	return 1;
}
__setup("norandmaps", disable_randmaps);

unsigned long zero_pfn __read_mostly;
EXPORT_SYMBOL(zero_pfn);

unsigned long highest_memmap_pfn __read_mostly;

/*
 * CONFIG_MMU architectures set up ZERO_PAGE in their paging_init()
 */
static int __init init_zero_pfn(void)
{
	zero_pfn = page_to_pfn(ZERO_PAGE(0));
	return 0;
}
core_initcall(init_zero_pfn);


#if defined(SPLIT_RSS_COUNTING)

void sync_mm_rss(struct mm_struct *mm)
{
	int i;

	for (i = 0; i < NR_MM_COUNTERS; i++) {
		if (current->rss_stat.count[i]) {
			add_mm_counter(mm, i, current->rss_stat.count[i]);
			current->rss_stat.count[i] = 0;
		}
	}
	current->rss_stat.events = 0;
}

static void add_mm_counter_fast(struct mm_struct *mm, int member, int val)
{
	struct task_struct *task = current;

	if (likely(task->mm == mm))
		task->rss_stat.count[member] += val;
	else
		add_mm_counter(mm, member, val);
}
#define inc_mm_counter_fast(mm, member) add_mm_counter_fast(mm, member, 1)
#define dec_mm_counter_fast(mm, member) add_mm_counter_fast(mm, member, -1)

/* sync counter once per 64 page faults */
#define TASK_RSS_EVENTS_THRESH	(64)
static void check_sync_rss_stat(struct task_struct *task)
{
	if (unlikely(task != current))
		return;
	if (unlikely(task->rss_stat.events++ > TASK_RSS_EVENTS_THRESH))
		sync_mm_rss(task->mm);
}
#else /* SPLIT_RSS_COUNTING */

#define inc_mm_counter_fast(mm, member) inc_mm_counter(mm, member)
#define dec_mm_counter_fast(mm, member) dec_mm_counter(mm, member)

static void check_sync_rss_stat(struct task_struct *task)
{
}

#endif /* SPLIT_RSS_COUNTING */

#ifdef HAVE_GENERIC_MMU_GATHER

static bool tlb_next_batch(struct mmu_gather *tlb)
{
	struct mmu_gather_batch *batch;

	batch = tlb->active;
	if (batch->next) {
		tlb->active = batch->next;
		return true;
	}

	if (tlb->batch_count == MAX_GATHER_BATCH_COUNT)
		return false;

	batch = (void *)__get_free_pages(GFP_NOWAIT | __GFP_NOWARN, 0);
	if (!batch)
		return false;

	tlb->batch_count++;
	batch->next = NULL;
	batch->nr   = 0;
	batch->max  = MAX_GATHER_BATCH;

	tlb->active->next = batch;
	tlb->active = batch;

	return true;
}

void arch_tlb_gather_mmu(struct mmu_gather *tlb, struct mm_struct *mm,
				unsigned long start, unsigned long end)
{
	tlb->mm = mm;

	/* Is it from 0 to ~0? */
	tlb->fullmm     = !(start | (end+1));
	tlb->need_flush_all = 0;
	tlb->local.next = NULL;
	tlb->local.nr   = 0;
	tlb->local.max  = ARRAY_SIZE(tlb->__pages);
	tlb->active     = &tlb->local;
	tlb->batch_count = 0;

#ifdef CONFIG_HAVE_RCU_TABLE_FREE
	tlb->batch = NULL;
#endif
	tlb->page_size = 0;

	__tlb_reset_range(tlb);
}

static void tlb_flush_mmu_tlbonly(struct mmu_gather *tlb)
{
	if (!tlb->end)
		return;

	tlb_flush(tlb);
	mmu_notifier_invalidate_range(tlb->mm, tlb->start, tlb->end);
	__tlb_reset_range(tlb);
}

static void tlb_flush_mmu_free(struct mmu_gather *tlb)
{
	struct mmu_gather_batch *batch;

#ifdef CONFIG_HAVE_RCU_TABLE_FREE
	tlb_table_flush(tlb);
#endif
	for (batch = &tlb->local; batch && batch->nr; batch = batch->next) {
		free_pages_and_swap_cache(batch->pages, batch->nr);
		batch->nr = 0;
	}
	tlb->active = &tlb->local;
}

void tlb_flush_mmu(struct mmu_gather *tlb)
{
	tlb_flush_mmu_tlbonly(tlb);
	tlb_flush_mmu_free(tlb);
}

/* tlb_finish_mmu
 *	Called at the end of the shootdown operation to free up any resources
 *	that were required.
 */
void arch_tlb_finish_mmu(struct mmu_gather *tlb,
		unsigned long start, unsigned long end, bool force)
{
	struct mmu_gather_batch *batch, *next;

	if (force)
		__tlb_adjust_range(tlb, start, end - start);

	tlb_flush_mmu(tlb);

	/* keep the page table cache within bounds */
	check_pgt_cache();

	for (batch = tlb->local.next; batch; batch = next) {
		next = batch->next;
		free_pages((unsigned long)batch, 0);
	}
	tlb->local.next = NULL;
}

/* __tlb_remove_page
 *	Must perform the equivalent to __free_pte(pte_get_and_clear(ptep)), while
 *	handling the additional races in SMP caused by other CPUs caching valid
 *	mappings in their TLBs. Returns the number of free page slots left.
 *	When out of page slots we must call tlb_flush_mmu().
 *returns true if the caller should flush.
 */
bool __tlb_remove_page_size(struct mmu_gather *tlb, struct page *page, int page_size)
{
	struct mmu_gather_batch *batch;

	VM_BUG_ON(!tlb->end);
	VM_WARN_ON(tlb->page_size != page_size);

	batch = tlb->active;
	/*
	 * Add the page and check if we are full. If so
	 * force a flush.
	 */
	batch->pages[batch->nr++] = page;
	if (batch->nr == batch->max) {
		if (!tlb_next_batch(tlb))
			return true;
		batch = tlb->active;
	}
	VM_BUG_ON_PAGE(batch->nr > batch->max, page);

	return false;
}

#endif /* HAVE_GENERIC_MMU_GATHER */

#ifdef CONFIG_HAVE_RCU_TABLE_FREE

/*
 * See the comment near struct mmu_table_batch.
 */

/*
 * If we want tlb_remove_table() to imply TLB invalidates.
 */
static inline void tlb_table_invalidate(struct mmu_gather *tlb)
{
#ifdef CONFIG_HAVE_RCU_TABLE_INVALIDATE
	/*
	 * Invalidate page-table caches used by hardware walkers. Then we still
	 * need to RCU-sched wait while freeing the pages because software
	 * walkers can still be in-flight.
	 */
	tlb_flush_mmu_tlbonly(tlb);
#endif
}

static void tlb_remove_table_smp_sync(void *arg)
{
	/* Simply deliver the interrupt */
}

static void tlb_remove_table_one(void *table)
{
	/*
	 * This isn't an RCU grace period and hence the page-tables cannot be
	 * assumed to be actually RCU-freed.
	 *
	 * It is however sufficient for software page-table walkers that rely on
	 * IRQ disabling. See the comment near struct mmu_table_batch.
	 */
	smp_call_function(tlb_remove_table_smp_sync, NULL, 1);
	__tlb_remove_table(table);
}

static void tlb_remove_table_rcu(struct rcu_head *head)
{
	struct mmu_table_batch *batch;
	int i;

	batch = container_of(head, struct mmu_table_batch, rcu);

	for (i = 0; i < batch->nr; i++)
		__tlb_remove_table(batch->tables[i]);

	free_page((unsigned long)batch);
}

void tlb_table_flush(struct mmu_gather *tlb)
{
	struct mmu_table_batch **batch = &tlb->batch;

	if (*batch) {
		tlb_table_invalidate(tlb);
		call_rcu_sched(&(*batch)->rcu, tlb_remove_table_rcu);
		*batch = NULL;
	}
}

void tlb_remove_table(struct mmu_gather *tlb, void *table)
{
	struct mmu_table_batch **batch = &tlb->batch;

	if (*batch == NULL) {
		*batch = (struct mmu_table_batch *)__get_free_page(GFP_NOWAIT | __GFP_NOWARN);
		if (*batch == NULL) {
			tlb_table_invalidate(tlb);
			tlb_remove_table_one(table);
			return;
		}
		(*batch)->nr = 0;
	}

	(*batch)->tables[(*batch)->nr++] = table;
	if ((*batch)->nr == MAX_TABLE_BATCH)
		tlb_table_flush(tlb);
}

#endif /* CONFIG_HAVE_RCU_TABLE_FREE */

/* tlb_gather_mmu
 *	Called to initialize an (on-stack) mmu_gather structure for page-table
 *	tear-down from @mm. The @fullmm argument is used when @mm is without
 *	users and we're going to destroy the full address space (exit/execve).
 */
void tlb_gather_mmu(struct mmu_gather *tlb, struct mm_struct *mm,
			unsigned long start, unsigned long end)
{
	arch_tlb_gather_mmu(tlb, mm, start, end);
	inc_tlb_flush_pending(tlb->mm);
}

void tlb_finish_mmu(struct mmu_gather *tlb,
		unsigned long start, unsigned long end)
{
	/*
	 * If there are parallel threads are doing PTE changes on same range
	 * under non-exclusive lock(e.g., mmap_sem read-side) but defer TLB
	 * flush by batching, a thread has stable TLB entry can fail to flush
	 * the TLB by observing pte_none|!pte_dirty, for example so flush TLB
	 * forcefully if we detect parallel PTE batching threads.
	 */
	bool force = mm_tlb_flush_nested(tlb->mm);

	arch_tlb_finish_mmu(tlb, start, end, force);
	dec_tlb_flush_pending(tlb->mm);
}

/*
 * Note: this doesn't free the actual pages themselves. That
 * has been handled earlier when unmapping all the memory regions.
 */
static void free_pte_range(struct mmu_gather *tlb, pmd_t *pmd,
			   unsigned long addr)
{
	pgtable_t token = pmd_pgtable(*pmd);
	pmd_clear(pmd);
	pte_free_tlb(tlb, token, addr);
	atomic_long_dec(&tlb->mm->nr_ptes);
}

static inline void free_pmd_range(struct mmu_gather *tlb, pud_t *pud,
				unsigned long addr, unsigned long end,
				unsigned long floor, unsigned long ceiling)
{
	pmd_t *pmd;
	unsigned long next;
	unsigned long start;

	start = addr;
	pmd = pmd_offset(pud, addr);
	do {
		next = pmd_addr_end(addr, end);
		if (pmd_none_or_clear_bad(pmd))
			continue;
		free_pte_range(tlb, pmd, addr);
	} while (pmd++, addr = next, addr != end);

	start &= PUD_MASK;
	if (start < floor)
		return;
	if (ceiling) {
		ceiling &= PUD_MASK;
		if (!ceiling)
			return;
	}
	if (end - 1 > ceiling - 1)
		return;

	pmd = pmd_offset(pud, start);
	pud_clear(pud);
	pmd_free_tlb(tlb, pmd, start);
	mm_dec_nr_pmds(tlb->mm);
}

static inline void free_pud_range(struct mmu_gather *tlb, p4d_t *p4d,
				unsigned long addr, unsigned long end,
				unsigned long floor, unsigned long ceiling)
{
	pud_t *pud;
	unsigned long next;
	unsigned long start;

	start = addr;
	pud = pud_offset(p4d, addr);
	do {
		next = pud_addr_end(addr, end);
		if (pud_none_or_clear_bad(pud))
			continue;
		free_pmd_range(tlb, pud, addr, next, floor, ceiling);
	} while (pud++, addr = next, addr != end);

	start &= P4D_MASK;
	if (start < floor)
		return;
	if (ceiling) {
		ceiling &= P4D_MASK;
		if (!ceiling)
			return;
	}
	if (end - 1 > ceiling - 1)
		return;

	pud = pud_offset(p4d, start);
	p4d_clear(p4d);
	pud_free_tlb(tlb, pud, start);
}

static inline void free_p4d_range(struct mmu_gather *tlb, pgd_t *pgd,
				unsigned long addr, unsigned long end,
				unsigned long floor, unsigned long ceiling)
{
	p4d_t *p4d;
	unsigned long next;
	unsigned long start;

	start = addr;
	p4d = p4d_offset(pgd, addr);
	do {
		next = p4d_addr_end(addr, end);
		if (p4d_none_or_clear_bad(p4d))
			continue;
		free_pud_range(tlb, p4d, addr, next, floor, ceiling);
	} while (p4d++, addr = next, addr != end);

	start &= PGDIR_MASK;
	if (start < floor)
		return;
	if (ceiling) {
		ceiling &= PGDIR_MASK;
		if (!ceiling)
			return;
	}
	if (end - 1 > ceiling - 1)
		return;

	p4d = p4d_offset(pgd, start);
	pgd_clear(pgd);
	p4d_free_tlb(tlb, p4d, start);
}

/*
 * This function frees user-level page tables of a process.
 */
void free_pgd_range(struct mmu_gather *tlb,
			unsigned long addr, unsigned long end,
			unsigned long floor, unsigned long ceiling)
{
	pgd_t *pgd;
	unsigned long next;

	/*
	 * The next few lines have given us lots of grief...
	 *
	 * Why are we testing PMD* at this top level?  Because often
	 * there will be no work to do at all, and we'd prefer not to
	 * go all the way down to the bottom just to discover that.
	 *
	 * Why all these "- 1"s?  Because 0 represents both the bottom
	 * of the address space and the top of it (using -1 for the
	 * top wouldn't help much: the masks would do the wrong thing).
	 * The rule is that addr 0 and floor 0 refer to the bottom of
	 * the address space, but end 0 and ceiling 0 refer to the top
	 * Comparisons need to use "end - 1" and "ceiling - 1" (though
	 * that end 0 case should be mythical).
	 *
	 * Wherever addr is brought up or ceiling brought down, we must
	 * be careful to reject "the opposite 0" before it confuses the
	 * subsequent tests.  But what about where end is brought down
	 * by PMD_SIZE below? no, end can't go down to 0 there.
	 *
	 * Whereas we round start (addr) and ceiling down, by different
	 * masks at different levels, in order to test whether a table
	 * now has no other vmas using it, so can be freed, we don't
	 * bother to round floor or end up - the tests don't need that.
	 */

	addr &= PMD_MASK;
	if (addr < floor) {
		addr += PMD_SIZE;
		if (!addr)
			return;
	}
	if (ceiling) {
		ceiling &= PMD_MASK;
		if (!ceiling)
			return;
	}
	if (end - 1 > ceiling - 1)
		end -= PMD_SIZE;
	if (addr > end - 1)
		return;
	/*
	 * We add page table cache pages with PAGE_SIZE,
	 * (see pte_free_tlb()), flush the tlb if we need
	 */
	tlb_remove_check_page_size_change(tlb, PAGE_SIZE);
	pgd = pgd_offset(tlb->mm, addr);
	do {
		next = pgd_addr_end(addr, end);
		if (pgd_none_or_clear_bad(pgd))
			continue;
		free_p4d_range(tlb, pgd, addr, next, floor, ceiling);
	} while (pgd++, addr = next, addr != end);
}

void free_pgtables(struct mmu_gather *tlb, struct vm_area_struct *vma,
		unsigned long floor, unsigned long ceiling)
{
	while (vma) {
		struct vm_area_struct *next = vma->vm_next;
		unsigned long addr = vma->vm_start;

		/*
		 * Hide vma from rmap and truncate_pagecache before freeing
		 * pgtables
		 */
		vm_write_begin(vma);
		unlink_anon_vmas(vma);
		vm_write_end(vma);
		unlink_file_vma(vma);

		if (is_vm_hugetlb_page(vma)) {
			hugetlb_free_pgd_range(tlb, addr, vma->vm_end,
				floor, next ? next->vm_start : ceiling);
		} else {
			/*
			 * Optimization: gather nearby vmas into one call down
			 */
			while (next && next->vm_start <= vma->vm_end + PMD_SIZE
			       && !is_vm_hugetlb_page(next)) {
				vma = next;
				next = vma->vm_next;
				vm_write_begin(vma);
				unlink_anon_vmas(vma);
				vm_write_end(vma);
				unlink_file_vma(vma);
			}
			free_pgd_range(tlb, addr, vma->vm_end,
				floor, next ? next->vm_start : ceiling);
		}
		vma = next;
	}
}

int __pte_alloc(struct mm_struct *mm, pmd_t *pmd, unsigned long address)
{
	spinlock_t *ptl;
	pgtable_t new = pte_alloc_one(mm, address);
	if (!new)
		return -ENOMEM;

	/*
	 * Ensure all pte setup (eg. pte page lock and page clearing) are
	 * visible before the pte is made visible to other CPUs by being
	 * put into page tables.
	 *
	 * The other side of the story is the pointer chasing in the page
	 * table walking code (when walking the page table without locking;
	 * ie. most of the time). Fortunately, these data accesses consist
	 * of a chain of data-dependent loads, meaning most CPUs (alpha
	 * being the notable exception) will already guarantee loads are
	 * seen in-order. See the alpha page table accessors for the
	 * smp_read_barrier_depends() barriers in page table walking code.
	 */
	smp_wmb(); /* Could be smp_wmb__xxx(before|after)_spin_lock */

	ptl = pmd_lock(mm, pmd);
	if (likely(pmd_none(*pmd))) {	/* Has another populated it ? */
		atomic_long_inc(&mm->nr_ptes);
		pmd_populate(mm, pmd, new);
		new = NULL;
	}
	spin_unlock(ptl);
	if (new)
		pte_free(mm, new);
	return 0;
}

int __pte_alloc_kernel(pmd_t *pmd, unsigned long address)
{
	pte_t *new = pte_alloc_one_kernel(&init_mm, address);
	if (!new)
		return -ENOMEM;

	smp_wmb(); /* See comment in __pte_alloc */

	spin_lock(&init_mm.page_table_lock);
	if (likely(pmd_none(*pmd))) {	/* Has another populated it ? */
		pmd_populate_kernel(&init_mm, pmd, new);
		new = NULL;
	}
	spin_unlock(&init_mm.page_table_lock);
	if (new)
		pte_free_kernel(&init_mm, new);
	return 0;
}

static inline void init_rss_vec(int *rss)
{
	memset(rss, 0, sizeof(int) * NR_MM_COUNTERS);
}

static inline void add_mm_rss_vec(struct mm_struct *mm, int *rss)
{
	int i;

	if (current->mm == mm)
		sync_mm_rss(mm);
	for (i = 0; i < NR_MM_COUNTERS; i++)
		if (rss[i])
			add_mm_counter(mm, i, rss[i]);
}

/*
 * This function is called to print an error when a bad pte
 * is found. For example, we might have a PFN-mapped pte in
 * a region that doesn't allow it.
 *
 * The calling function must still handle the error.
 */
static void print_bad_pte(struct vm_area_struct *vma, unsigned long addr,
			  pte_t pte, struct page *page)
{
	pgd_t *pgd = pgd_offset(vma->vm_mm, addr);
	p4d_t *p4d = p4d_offset(pgd, addr);
	pud_t *pud = pud_offset(p4d, addr);
	pmd_t *pmd = pmd_offset(pud, addr);
	struct address_space *mapping;
	pgoff_t index;
	static unsigned long resume;
	static unsigned long nr_shown;
	static unsigned long nr_unshown;

	/*
	 * Allow a burst of 60 reports, then keep quiet for that minute;
	 * or allow a steady drip of one report per second.
	 */
	if (nr_shown == 60) {
		if (time_before(jiffies, resume)) {
			nr_unshown++;
			return;
		}
		if (nr_unshown) {
			pr_alert("BUG: Bad page map: %lu messages suppressed\n",
				 nr_unshown);
			nr_unshown = 0;
		}
		nr_shown = 0;
	}
	if (nr_shown++ == 0)
		resume = jiffies + 60 * HZ;

	mapping = vma->vm_file ? vma->vm_file->f_mapping : NULL;
	index = linear_page_index(vma, addr);

	pr_alert("BUG: Bad page map in process %s  pte:%08llx pmd:%08llx\n",
		 current->comm,
		 (long long)pte_val(pte), (long long)pmd_val(*pmd));
	if (page)
		dump_page(page, "bad pte");
	pr_alert("addr:%p vm_flags:%08lx anon_vma:%p mapping:%p index:%lx\n",
		 (void *)addr, READ_ONCE(vma->vm_flags), vma->anon_vma,
		 mapping, index);
	/*
	 * Choose text because data symbols depend on CONFIG_KALLSYMS_ALL=y
	 */
	pr_alert("file:%pD fault:%pf mmap:%pf readpage:%pf\n",
		 vma->vm_file,
		 vma->vm_ops ? vma->vm_ops->fault : NULL,
		 vma->vm_file ? vma->vm_file->f_op->mmap : NULL,
		 mapping ? mapping->a_ops->readpage : NULL);
	dump_stack();
	add_taint(TAINT_BAD_PAGE, LOCKDEP_NOW_UNRELIABLE);
}

/*
 * __vm_normal_page -- This function gets the "struct page" associated with
 * a pte.
 *
 * "Special" mappings do not wish to be associated with a "struct page" (either
 * it doesn't exist, or it exists but they don't want to touch it). In this
 * case, NULL is returned here. "Normal" mappings do have a struct page.
 *
 * There are 2 broad cases. Firstly, an architecture may define a pte_special()
 * pte bit, in which case this function is trivial. Secondly, an architecture
 * may not have a spare pte bit, which requires a more complicated scheme,
 * described below.
 *
 * A raw VM_PFNMAP mapping (ie. one that is not COWed) is always considered a
 * special mapping (even if there are underlying and valid "struct pages").
 * COWed pages of a VM_PFNMAP are always normal.
 *
 * The way we recognize COWed pages within VM_PFNMAP mappings is through the
 * rules set up by "remap_pfn_range()": the vma will have the VM_PFNMAP bit
 * set, and the vm_pgoff will point to the first PFN mapped: thus every special
 * mapping will always honor the rule
 *
 *	pfn_of_page == vma->vm_pgoff + ((addr - vma->vm_start) >> PAGE_SHIFT)
 *
 * And for normal mappings this is false.
 *
 * This restricts such mappings to be a linear translation from virtual address
 * to pfn. To get around this restriction, we allow arbitrary mappings so long
 * as the vma is not a COW mapping; in that case, we know that all ptes are
 * special (because none can have been COWed).
 *
 *
 * In order to support COW of arbitrary special mappings, we have VM_MIXEDMAP.
 *
 * VM_MIXEDMAP mappings can likewise contain memory with or without "struct
 * page" backing, however the difference is that _all_ pages with a struct
 * page (that is, those where pfn_valid is true) are refcounted and considered
 * normal pages by the VM. The disadvantage is that pages are refcounted
 * (which can be slower and simply not an option for some PFNMAP users). The
 * advantage is that we don't have to follow the strict linearity rule of
 * PFNMAP mappings in order to support COWable mappings.
 *
 */
#ifdef __HAVE_ARCH_PTE_SPECIAL
# define HAVE_PTE_SPECIAL 1
#else
# define HAVE_PTE_SPECIAL 0
#endif
struct page *__vm_normal_page(struct vm_area_struct *vma, unsigned long addr,
			      pte_t pte, bool with_public_device,
			      unsigned long vma_flags)
{
	unsigned long pfn = pte_pfn(pte);

	if (HAVE_PTE_SPECIAL) {
		if (likely(!pte_special(pte)))
			goto check_pfn;
		if (vma->vm_ops && vma->vm_ops->find_special_page)
			return vma->vm_ops->find_special_page(vma, addr);
		if (vma_flags & (VM_PFNMAP | VM_MIXEDMAP))
			return NULL;
		if (is_zero_pfn(pfn))
			return NULL;

		/*
		 * Device public pages are special pages (they are ZONE_DEVICE
		 * pages but different from persistent memory). They behave
		 * allmost like normal pages. The difference is that they are
		 * not on the lru and thus should never be involve with any-
		 * thing that involve lru manipulation (mlock, numa balancing,
		 * ...).
		 *
		 * This is why we still want to return NULL for such page from
		 * vm_normal_page() so that we do not have to special case all
		 * call site of vm_normal_page().
		 */
		if (likely(pfn <= highest_memmap_pfn)) {
			struct page *page = pfn_to_page(pfn);

			if (is_device_public_page(page)) {
				if (with_public_device)
					return page;
				return NULL;
			}
		}
		print_bad_pte(vma, addr, pte, NULL);
		return NULL;
	}

	/* !HAVE_PTE_SPECIAL case follows: */
	/*
	 * This part should never get called when CONFIG_SPECULATIVE_PAGE_FAULT
	 * is set. This is mainly because we can't rely on vm_start.
	 */

	if (unlikely(vma_flags & (VM_PFNMAP|VM_MIXEDMAP))) {
		if (vma_flags & VM_MIXEDMAP) {
			if (!pfn_valid(pfn))
				return NULL;
			goto out;
		} else {
			unsigned long off;
			off = (addr - vma->vm_start) >> PAGE_SHIFT;
			if (pfn == vma->vm_pgoff + off)
				return NULL;
			if (!is_cow_mapping(vma_flags))
				return NULL;
		}
	}

	if (is_zero_pfn(pfn))
		return NULL;
check_pfn:
	if (unlikely(pfn > highest_memmap_pfn)) {
		print_bad_pte(vma, addr, pte, NULL);
		return NULL;
	}

	/*
	 * NOTE! We still have PageReserved() pages in the page tables.
	 * eg. VDSO mappings can cause them to exist.
	 */
out:
	return pfn_to_page(pfn);
}

#ifdef CONFIG_TRANSPARENT_HUGEPAGE
struct page *vm_normal_page_pmd(struct vm_area_struct *vma, unsigned long addr,
				pmd_t pmd)
{
	unsigned long pfn = pmd_pfn(pmd);

	/*
	 * There is no pmd_special() but there may be special pmds, e.g.
	 * in a direct-access (dax) mapping, so let's just replicate the
	 * !HAVE_PTE_SPECIAL case from vm_normal_page() here.
	 */
	if (unlikely(vma->vm_flags & (VM_PFNMAP|VM_MIXEDMAP))) {
		if (vma->vm_flags & VM_MIXEDMAP) {
			if (!pfn_valid(pfn))
				return NULL;
			goto out;
		} else {
			unsigned long off;
			off = (addr - vma->vm_start) >> PAGE_SHIFT;
			if (pfn == vma->vm_pgoff + off)
				return NULL;
			if (!is_cow_mapping(vma->vm_flags))
				return NULL;
		}
	}

	if (is_zero_pfn(pfn))
		return NULL;
	if (unlikely(pfn > highest_memmap_pfn))
		return NULL;

	/*
	 * NOTE! We still have PageReserved() pages in the page tables.
	 * eg. VDSO mappings can cause them to exist.
	 */
out:
	return pfn_to_page(pfn);
}
#endif

/*
 * copy one vm_area from one task to the other. Assumes the page tables
 * already present in the new task to be cleared in the whole range
 * covered by this vma.
 */

static inline unsigned long
copy_one_pte(struct mm_struct *dst_mm, struct mm_struct *src_mm,
		pte_t *dst_pte, pte_t *src_pte, struct vm_area_struct *vma,
		unsigned long addr, int *rss)
{
	unsigned long vm_flags = vma->vm_flags;
	pte_t pte = *src_pte;
	struct page *page;

	/* pte contains position in swap or file, so copy. */
	if (unlikely(!pte_present(pte))) {
		swp_entry_t entry = pte_to_swp_entry(pte);

		if (likely(!non_swap_entry(entry))) {
			if (swap_duplicate(entry) < 0)
				return entry.val;

			/* make sure dst_mm is on swapoff's mmlist. */
			if (unlikely(list_empty(&dst_mm->mmlist))) {
				spin_lock(&mmlist_lock);
				if (list_empty(&dst_mm->mmlist))
					list_add(&dst_mm->mmlist,
							&src_mm->mmlist);
				spin_unlock(&mmlist_lock);
			}
			rss[MM_SWAPENTS]++;
		} else if (is_migration_entry(entry)) {
			page = migration_entry_to_page(entry);

			rss[mm_counter(page)]++;

			if (is_write_migration_entry(entry) &&
					is_cow_mapping(vm_flags)) {
				/*
				 * COW mappings require pages in both
				 * parent and child to be set to read.
				 */
				make_migration_entry_read(&entry);
				pte = swp_entry_to_pte(entry);
				if (pte_swp_soft_dirty(*src_pte))
					pte = pte_swp_mksoft_dirty(pte);
				set_pte_at(src_mm, addr, src_pte, pte);
			}
		} else if (is_device_private_entry(entry)) {
			page = device_private_entry_to_page(entry);

			/*
			 * Update rss count even for unaddressable pages, as
			 * they should treated just like normal pages in this
			 * respect.
			 *
			 * We will likely want to have some new rss counters
			 * for unaddressable pages, at some point. But for now
			 * keep things as they are.
			 */
			get_page(page);
			rss[mm_counter(page)]++;
			page_dup_rmap(page, false);

			/*
			 * We do not preserve soft-dirty information, because so
			 * far, checkpoint/restore is the only feature that
			 * requires that. And checkpoint/restore does not work
			 * when a device driver is involved (you cannot easily
			 * save and restore device driver state).
			 */
			if (is_write_device_private_entry(entry) &&
			    is_cow_mapping(vm_flags)) {
				make_device_private_entry_read(&entry);
				pte = swp_entry_to_pte(entry);
				set_pte_at(src_mm, addr, src_pte, pte);
			}
		}
		goto out_set_pte;
	}

	/*
	 * If it's a COW mapping, write protect it both
	 * in the parent and the child
	 */
	if (is_cow_mapping(vm_flags)) {
		ptep_set_wrprotect(src_mm, addr, src_pte);
		pte = pte_wrprotect(pte);
	}

	/*
	 * If it's a shared mapping, mark it clean in
	 * the child
	 */
	if (vm_flags & VM_SHARED)
		pte = pte_mkclean(pte);
	pte = pte_mkold(pte);

	page = vm_normal_page(vma, addr, pte);
	if (page) {
		get_page(page);
		page_dup_rmap(page, false);
		rss[mm_counter(page)]++;
	} else if (pte_devmap(pte)) {
		page = pte_page(pte);

		/*
		 * Cache coherent device memory behave like regular page and
		 * not like persistent memory page. For more informations see
		 * MEMORY_DEVICE_CACHE_COHERENT in memory_hotplug.h
		 */
		if (is_device_public_page(page)) {
			get_page(page);
			page_dup_rmap(page, false);
			rss[mm_counter(page)]++;
		}
	}

out_set_pte:
	set_pte_at(dst_mm, addr, dst_pte, pte);
	return 0;
}

static int copy_pte_range(struct mm_struct *dst_mm, struct mm_struct *src_mm,
		   pmd_t *dst_pmd, pmd_t *src_pmd, struct vm_area_struct *vma,
		   unsigned long addr, unsigned long end)
{
	pte_t *orig_src_pte, *orig_dst_pte;
	pte_t *src_pte, *dst_pte;
	spinlock_t *src_ptl, *dst_ptl;
	int progress = 0;
	int rss[NR_MM_COUNTERS];
	unsigned long orig_addr = addr;
	swp_entry_t entry = (swp_entry_t){0};

again:
	init_rss_vec(rss);

	dst_pte = pte_alloc_map_lock(dst_mm, dst_pmd, addr, &dst_ptl);
	if (!dst_pte)
		return -ENOMEM;
	src_pte = pte_offset_map(src_pmd, addr);
	src_ptl = pte_lockptr(src_mm, src_pmd);
	spin_lock_nested(src_ptl, SINGLE_DEPTH_NESTING);
	orig_src_pte = src_pte;
	orig_dst_pte = dst_pte;
	arch_enter_lazy_mmu_mode();

	do {
		/*
		 * We are holding two locks at this point - either of them
		 * could generate latencies in another task on another CPU.
		 */
		if (progress >= 32) {
			progress = 0;
			if (need_resched() ||
			    spin_needbreak(src_ptl) || spin_needbreak(dst_ptl))
				break;
		}
		if (pte_none(*src_pte)) {
			progress++;
			continue;
		}
		entry.val = copy_one_pte(dst_mm, src_mm, dst_pte, src_pte,
							vma, addr, rss);
		if (entry.val)
			break;
		progress += 8;
	} while (dst_pte++, src_pte++, addr += PAGE_SIZE, addr != end);

	arch_leave_lazy_mmu_mode();

	/*
	 * Prevent the page fault handler to copy the page while stale tlb entry
	 * are still not flushed.
	 */
	if (IS_ENABLED(CONFIG_SPECULATIVE_PAGE_FAULT) &&
	    is_cow_mapping(vma->vm_flags))
		flush_tlb_range(vma, orig_addr, end);

	spin_unlock(src_ptl);
	pte_unmap(orig_src_pte);
	add_mm_rss_vec(dst_mm, rss);
	pte_unmap_unlock(orig_dst_pte, dst_ptl);
	cond_resched();

	if (entry.val) {
		if (add_swap_count_continuation(entry, GFP_KERNEL) < 0)
			return -ENOMEM;
		progress = 0;
	}
	if (addr != end)
		goto again;
	return 0;
}

static inline int copy_pmd_range(struct mm_struct *dst_mm, struct mm_struct *src_mm,
		pud_t *dst_pud, pud_t *src_pud, struct vm_area_struct *vma,
		unsigned long addr, unsigned long end)
{
	pmd_t *src_pmd, *dst_pmd;
	unsigned long next;

	dst_pmd = pmd_alloc(dst_mm, dst_pud, addr);
	if (!dst_pmd)
		return -ENOMEM;
	src_pmd = pmd_offset(src_pud, addr);
	do {
		next = pmd_addr_end(addr, end);
		if (is_swap_pmd(*src_pmd) || pmd_trans_huge(*src_pmd)
			|| pmd_devmap(*src_pmd)) {
			int err;
			VM_BUG_ON_VMA(next-addr != HPAGE_PMD_SIZE, vma);
			err = copy_huge_pmd(dst_mm, src_mm,
					    dst_pmd, src_pmd, addr, vma);
			if (err == -ENOMEM)
				return -ENOMEM;
			if (!err)
				continue;
			/* fall through */
		}
		if (pmd_none_or_clear_bad(src_pmd))
			continue;
		if (copy_pte_range(dst_mm, src_mm, dst_pmd, src_pmd,
						vma, addr, next))
			return -ENOMEM;
	} while (dst_pmd++, src_pmd++, addr = next, addr != end);
	return 0;
}

static inline int copy_pud_range(struct mm_struct *dst_mm, struct mm_struct *src_mm,
		p4d_t *dst_p4d, p4d_t *src_p4d, struct vm_area_struct *vma,
		unsigned long addr, unsigned long end)
{
	pud_t *src_pud, *dst_pud;
	unsigned long next;

	dst_pud = pud_alloc(dst_mm, dst_p4d, addr);
	if (!dst_pud)
		return -ENOMEM;
	src_pud = pud_offset(src_p4d, addr);
	do {
		next = pud_addr_end(addr, end);
		if (pud_trans_huge(*src_pud) || pud_devmap(*src_pud)) {
			int err;

			VM_BUG_ON_VMA(next-addr != HPAGE_PUD_SIZE, vma);
			err = copy_huge_pud(dst_mm, src_mm,
					    dst_pud, src_pud, addr, vma);
			if (err == -ENOMEM)
				return -ENOMEM;
			if (!err)
				continue;
			/* fall through */
		}
		if (pud_none_or_clear_bad(src_pud))
			continue;
		if (copy_pmd_range(dst_mm, src_mm, dst_pud, src_pud,
						vma, addr, next))
			return -ENOMEM;
	} while (dst_pud++, src_pud++, addr = next, addr != end);
	return 0;
}

static inline int copy_p4d_range(struct mm_struct *dst_mm, struct mm_struct *src_mm,
		pgd_t *dst_pgd, pgd_t *src_pgd, struct vm_area_struct *vma,
		unsigned long addr, unsigned long end)
{
	p4d_t *src_p4d, *dst_p4d;
	unsigned long next;

	dst_p4d = p4d_alloc(dst_mm, dst_pgd, addr);
	if (!dst_p4d)
		return -ENOMEM;
	src_p4d = p4d_offset(src_pgd, addr);
	do {
		next = p4d_addr_end(addr, end);
		if (p4d_none_or_clear_bad(src_p4d))
			continue;
		if (copy_pud_range(dst_mm, src_mm, dst_p4d, src_p4d,
						vma, addr, next))
			return -ENOMEM;
	} while (dst_p4d++, src_p4d++, addr = next, addr != end);
	return 0;
}

int copy_page_range(struct mm_struct *dst_mm, struct mm_struct *src_mm,
		struct vm_area_struct *vma)
{
	pgd_t *src_pgd, *dst_pgd;
	unsigned long next;
	unsigned long addr = vma->vm_start;
	unsigned long end = vma->vm_end;
	unsigned long mmun_start;	/* For mmu_notifiers */
	unsigned long mmun_end;		/* For mmu_notifiers */
	bool is_cow;
	int ret;

	/*
	 * Don't copy ptes where a page fault will fill them correctly.
	 * Fork becomes much lighter when there are big shared or private
	 * readonly mappings. The tradeoff is that copy_page_range is more
	 * efficient than faulting.
	 */
	if (!(vma->vm_flags & (VM_HUGETLB | VM_PFNMAP | VM_MIXEDMAP)) &&
			!vma->anon_vma)
		return 0;

	if (is_vm_hugetlb_page(vma))
		return copy_hugetlb_page_range(dst_mm, src_mm, vma);

	if (unlikely(vma->vm_flags & VM_PFNMAP)) {
		/*
		 * We do not free on error cases below as remove_vma
		 * gets called on error from higher level routine
		 */
		ret = track_pfn_copy(vma);
		if (ret)
			return ret;
	}

	/*
	 * We need to invalidate the secondary MMU mappings only when
	 * there could be a permission downgrade on the ptes of the
	 * parent mm. And a permission downgrade will only happen if
	 * is_cow_mapping() returns true.
	 */
	is_cow = is_cow_mapping(vma->vm_flags);
	mmun_start = addr;
	mmun_end   = end;
	if (is_cow)
		mmu_notifier_invalidate_range_start(src_mm, mmun_start,
						    mmun_end);

	ret = 0;
	dst_pgd = pgd_offset(dst_mm, addr);
	src_pgd = pgd_offset(src_mm, addr);
	do {
		next = pgd_addr_end(addr, end);
		if (pgd_none_or_clear_bad(src_pgd))
			continue;
		if (unlikely(copy_p4d_range(dst_mm, src_mm, dst_pgd, src_pgd,
					    vma, addr, next))) {
			ret = -ENOMEM;
			break;
		}
	} while (dst_pgd++, src_pgd++, addr = next, addr != end);

	if (is_cow)
		mmu_notifier_invalidate_range_end(src_mm, mmun_start, mmun_end);
	return ret;
}

static unsigned long zap_pte_range(struct mmu_gather *tlb,
				struct vm_area_struct *vma, pmd_t *pmd,
				unsigned long addr, unsigned long end,
				struct zap_details *details)
{
	struct mm_struct *mm = tlb->mm;
	int force_flush = 0;
	int rss[NR_MM_COUNTERS];
	spinlock_t *ptl;
	pte_t *start_pte;
	pte_t *pte;
	swp_entry_t entry;

	tlb_remove_check_page_size_change(tlb, PAGE_SIZE);
again:
	init_rss_vec(rss);
	start_pte = pte_offset_map_lock(mm, pmd, addr, &ptl);
	pte = start_pte;
	flush_tlb_batched_pending(mm);
	arch_enter_lazy_mmu_mode();
	do {
		pte_t ptent = *pte;
		if (pte_none(ptent))
			continue;

		if (pte_present(ptent)) {
			struct page *page;

			page = _vm_normal_page(vma, addr, ptent, true);
			if (unlikely(details) && page) {
				/*
				 * unmap_shared_mapping_pages() wants to
				 * invalidate cache without truncating:
				 * unmap shared but keep private pages.
				 */
				if (details->check_mapping &&
				    details->check_mapping != page_rmapping(page))
					continue;
			}
			ptent = ptep_get_and_clear_full(mm, addr, pte,
							tlb->fullmm);
			tlb_remove_tlb_entry(tlb, pte, addr);
			if (unlikely(!page))
				continue;

			if (!PageAnon(page)) {
				if (pte_dirty(ptent)) {
					force_flush = 1;
					set_page_dirty(page);
				}
				if (pte_young(ptent) &&
				    likely(!(vma->vm_flags & VM_SEQ_READ)))
					mark_page_accessed(page);
			}
			rss[mm_counter(page)]--;
			page_remove_rmap(page, false);
			if (unlikely(page_mapcount(page) < 0))
				print_bad_pte(vma, addr, ptent, page);
			if (unlikely(__tlb_remove_page(tlb, page))) {
				force_flush = 1;
				addr += PAGE_SIZE;
				break;
			}
			continue;
		}

		entry = pte_to_swp_entry(ptent);
		if (non_swap_entry(entry) && is_device_private_entry(entry)) {
			struct page *page = device_private_entry_to_page(entry);

			if (unlikely(details && details->check_mapping)) {
				/*
				 * unmap_shared_mapping_pages() wants to
				 * invalidate cache without truncating:
				 * unmap shared but keep private pages.
				 */
				if (details->check_mapping !=
				    page_rmapping(page))
					continue;
			}

			pte_clear_not_present_full(mm, addr, pte, tlb->fullmm);
			rss[mm_counter(page)]--;
			page_remove_rmap(page, false);
			put_page(page);
			continue;
		}

		/* If details->check_mapping, we leave swap entries. */
		if (unlikely(details))
			continue;

		entry = pte_to_swp_entry(ptent);
		if (!non_swap_entry(entry))
			rss[MM_SWAPENTS]--;
		else if (is_migration_entry(entry)) {
			struct page *page;

			page = migration_entry_to_page(entry);
			rss[mm_counter(page)]--;
		}
		if (unlikely(!free_swap_and_cache(entry)))
			print_bad_pte(vma, addr, ptent, NULL);
		pte_clear_not_present_full(mm, addr, pte, tlb->fullmm);
	} while (pte++, addr += PAGE_SIZE, addr != end);

	add_mm_rss_vec(mm, rss);
	arch_leave_lazy_mmu_mode();

	/* Do the actual TLB flush before dropping ptl */
	if (force_flush)
		tlb_flush_mmu_tlbonly(tlb);
	pte_unmap_unlock(start_pte, ptl);

	/*
	 * If we forced a TLB flush (either due to running out of
	 * batch buffers or because we needed to flush dirty TLB
	 * entries before releasing the ptl), free the batched
	 * memory too. Restart if we didn't do everything.
	 */
	if (force_flush) {
		force_flush = 0;
		tlb_flush_mmu_free(tlb);
		if (addr != end)
			goto again;
	}

	return addr;
}

static inline unsigned long zap_pmd_range(struct mmu_gather *tlb,
				struct vm_area_struct *vma, pud_t *pud,
				unsigned long addr, unsigned long end,
				struct zap_details *details)
{
	pmd_t *pmd;
	unsigned long next;

	pmd = pmd_offset(pud, addr);
	do {
		next = pmd_addr_end(addr, end);
		if (is_swap_pmd(*pmd) || pmd_trans_huge(*pmd) || pmd_devmap(*pmd)) {
			if (next - addr != HPAGE_PMD_SIZE)
				__split_huge_pmd(vma, pmd, addr, false, NULL);
			else if (zap_huge_pmd(tlb, vma, pmd, addr))
				goto next;
			/* fall through */
		}
		/*
		 * Here there can be other concurrent MADV_DONTNEED or
		 * trans huge page faults running, and if the pmd is
		 * none or trans huge it can change under us. This is
		 * because MADV_DONTNEED holds the mmap_sem in read
		 * mode.
		 */
		if (pmd_none_or_trans_huge_or_clear_bad(pmd))
			goto next;
		next = zap_pte_range(tlb, vma, pmd, addr, next, details);
next:
		cond_resched();
	} while (pmd++, addr = next, addr != end);

	return addr;
}

static inline unsigned long zap_pud_range(struct mmu_gather *tlb,
				struct vm_area_struct *vma, p4d_t *p4d,
				unsigned long addr, unsigned long end,
				struct zap_details *details)
{
	pud_t *pud;
	unsigned long next;

	pud = pud_offset(p4d, addr);
	do {
		next = pud_addr_end(addr, end);
		if (pud_trans_huge(*pud) || pud_devmap(*pud)) {
			if (next - addr != HPAGE_PUD_SIZE) {
				VM_BUG_ON_VMA(!rwsem_is_locked(&tlb->mm->mmap_sem), vma);
				split_huge_pud(vma, pud, addr);
			} else if (zap_huge_pud(tlb, vma, pud, addr))
				goto next;
			/* fall through */
		}
		if (pud_none_or_clear_bad(pud))
			continue;
		next = zap_pmd_range(tlb, vma, pud, addr, next, details);
next:
		cond_resched();
	} while (pud++, addr = next, addr != end);

	return addr;
}

static inline unsigned long zap_p4d_range(struct mmu_gather *tlb,
				struct vm_area_struct *vma, pgd_t *pgd,
				unsigned long addr, unsigned long end,
				struct zap_details *details)
{
	p4d_t *p4d;
	unsigned long next;

	p4d = p4d_offset(pgd, addr);
	do {
		next = p4d_addr_end(addr, end);
		if (p4d_none_or_clear_bad(p4d))
			continue;
		next = zap_pud_range(tlb, vma, p4d, addr, next, details);
	} while (p4d++, addr = next, addr != end);

	return addr;
}

void unmap_page_range(struct mmu_gather *tlb,
			     struct vm_area_struct *vma,
			     unsigned long addr, unsigned long end,
			     struct zap_details *details)
{
	pgd_t *pgd;
	unsigned long next;

	BUG_ON(addr >= end);
	vm_write_begin(vma);
	tlb_start_vma(tlb, vma);
	pgd = pgd_offset(vma->vm_mm, addr);
	do {
		next = pgd_addr_end(addr, end);
		if (pgd_none_or_clear_bad(pgd))
			continue;
		next = zap_p4d_range(tlb, vma, pgd, addr, next, details);
	} while (pgd++, addr = next, addr != end);
	tlb_end_vma(tlb, vma);
	vm_write_end(vma);
}


static void unmap_single_vma(struct mmu_gather *tlb,
		struct vm_area_struct *vma, unsigned long start_addr,
		unsigned long end_addr,
		struct zap_details *details)
{
	unsigned long start = max(vma->vm_start, start_addr);
	unsigned long end;

	if (start >= vma->vm_end)
		return;
	end = min(vma->vm_end, end_addr);
	if (end <= vma->vm_start)
		return;

	if (vma->vm_file)
		uprobe_munmap(vma, start, end);

	if (unlikely(vma->vm_flags & VM_PFNMAP))
		untrack_pfn(vma, 0, 0);

	if (start != end) {
		if (unlikely(is_vm_hugetlb_page(vma))) {
			/*
			 * It is undesirable to test vma->vm_file as it
			 * should be non-null for valid hugetlb area.
			 * However, vm_file will be NULL in the error
			 * cleanup path of mmap_region. When
			 * hugetlbfs ->mmap method fails,
			 * mmap_region() nullifies vma->vm_file
			 * before calling this function to clean up.
			 * Since no pte has actually been setup, it is
			 * safe to do nothing in this case.
			 */
			if (vma->vm_file) {
				i_mmap_lock_write(vma->vm_file->f_mapping);
				__unmap_hugepage_range_final(tlb, vma, start, end, NULL);
				i_mmap_unlock_write(vma->vm_file->f_mapping);
			}
		} else
			unmap_page_range(tlb, vma, start, end, details);
	}
}

/**
 * unmap_vmas - unmap a range of memory covered by a list of vma's
 * @tlb: address of the caller's struct mmu_gather
 * @vma: the starting vma
 * @start_addr: virtual address at which to start unmapping
 * @end_addr: virtual address at which to end unmapping
 *
 * Unmap all pages in the vma list.
 *
 * Only addresses between `start' and `end' will be unmapped.
 *
 * The VMA list must be sorted in ascending virtual address order.
 *
 * unmap_vmas() assumes that the caller will flush the whole unmapped address
 * range after unmap_vmas() returns.  So the only responsibility here is to
 * ensure that any thus-far unmapped pages are flushed before unmap_vmas()
 * drops the lock and schedules.
 */
void unmap_vmas(struct mmu_gather *tlb,
		struct vm_area_struct *vma, unsigned long start_addr,
		unsigned long end_addr)
{
	struct mm_struct *mm = vma->vm_mm;

	mmu_notifier_invalidate_range_start(mm, start_addr, end_addr);
	for ( ; vma && vma->vm_start < end_addr; vma = vma->vm_next)
		unmap_single_vma(tlb, vma, start_addr, end_addr, NULL);
	mmu_notifier_invalidate_range_end(mm, start_addr, end_addr);
}

/**
 * zap_page_range - remove user pages in a given range
 * @vma: vm_area_struct holding the applicable pages
 * @start: starting address of pages to zap
 * @size: number of bytes to zap
 *
 * Caller must protect the VMA list
 */
void zap_page_range(struct vm_area_struct *vma, unsigned long start,
		unsigned long size)
{
	struct mm_struct *mm = vma->vm_mm;
	struct mmu_gather tlb;
	unsigned long end = start + size;

	lru_add_drain();
	tlb_gather_mmu(&tlb, mm, start, end);
	update_hiwater_rss(mm);
	mmu_notifier_invalidate_range_start(mm, start, end);
	for ( ; vma && vma->vm_start < end; vma = vma->vm_next)
		unmap_single_vma(&tlb, vma, start, end, NULL);
	mmu_notifier_invalidate_range_end(mm, start, end);
	tlb_finish_mmu(&tlb, start, end);
}

/**
 * zap_page_range_single - remove user pages in a given range
 * @vma: vm_area_struct holding the applicable pages
 * @address: starting address of pages to zap
 * @size: number of bytes to zap
 * @details: details of shared cache invalidation
 *
 * The range must fit into one VMA.
 */
static void zap_page_range_single(struct vm_area_struct *vma, unsigned long address,
		unsigned long size, struct zap_details *details)
{
	struct mm_struct *mm = vma->vm_mm;
	struct mmu_gather tlb;
	unsigned long end = address + size;

	lru_add_drain();
	tlb_gather_mmu(&tlb, mm, address, end);
	update_hiwater_rss(mm);
	mmu_notifier_invalidate_range_start(mm, address, end);
	unmap_single_vma(&tlb, vma, address, end, details);
	mmu_notifier_invalidate_range_end(mm, address, end);
	tlb_finish_mmu(&tlb, address, end);
}

/**
 * zap_vma_ptes - remove ptes mapping the vma
 * @vma: vm_area_struct holding ptes to be zapped
 * @address: starting address of pages to zap
 * @size: number of bytes to zap
 *
 * This function only unmaps ptes assigned to VM_PFNMAP vmas.
 *
 * The entire address range must be fully contained within the vma.
 *
 * Returns 0 if successful.
 */
int zap_vma_ptes(struct vm_area_struct *vma, unsigned long address,
		unsigned long size)
{
	if (address < vma->vm_start || address + size > vma->vm_end ||
	    		!(vma->vm_flags & VM_PFNMAP))
		return -1;
	zap_page_range_single(vma, address, size, NULL);
	return 0;
}
EXPORT_SYMBOL_GPL(zap_vma_ptes);

pte_t *__get_locked_pte(struct mm_struct *mm, unsigned long addr,
			spinlock_t **ptl)
{
	pgd_t *pgd;
	p4d_t *p4d;
	pud_t *pud;
	pmd_t *pmd;

	pgd = pgd_offset(mm, addr);
	p4d = p4d_alloc(mm, pgd, addr);
	if (!p4d)
		return NULL;
	pud = pud_alloc(mm, p4d, addr);
	if (!pud)
		return NULL;
	pmd = pmd_alloc(mm, pud, addr);
	if (!pmd)
		return NULL;

	VM_BUG_ON(pmd_trans_huge(*pmd));
	return pte_alloc_map_lock(mm, pmd, addr, ptl);
}

/*
 * This is the old fallback for page remapping.
 *
 * For historical reasons, it only allows reserved pages. Only
 * old drivers should use this, and they needed to mark their
 * pages reserved for the old functions anyway.
 */
static int insert_page(struct vm_area_struct *vma, unsigned long addr,
			struct page *page, pgprot_t prot)
{
	struct mm_struct *mm = vma->vm_mm;
	int retval;
	pte_t *pte;
	spinlock_t *ptl;

	retval = -EINVAL;
	if (PageAnon(page))
		goto out;
	retval = -ENOMEM;
	flush_dcache_page(page);
	pte = get_locked_pte(mm, addr, &ptl);
	if (!pte)
		goto out;
	retval = -EBUSY;
	if (!pte_none(*pte))
		goto out_unlock;

	/* Ok, finally just insert the thing.. */
	get_page(page);
	inc_mm_counter_fast(mm, mm_counter_file(page));
	page_add_file_rmap(page, false);
	set_pte_at(mm, addr, pte, mk_pte(page, prot));

	retval = 0;
	pte_unmap_unlock(pte, ptl);
	return retval;
out_unlock:
	pte_unmap_unlock(pte, ptl);
out:
	return retval;
}

/**
 * vm_insert_page - insert single page into user vma
 * @vma: user vma to map to
 * @addr: target user address of this page
 * @page: source kernel page
 *
 * This allows drivers to insert individual pages they've allocated
 * into a user vma.
 *
 * The page has to be a nice clean _individual_ kernel allocation.
 * If you allocate a compound page, you need to have marked it as
 * such (__GFP_COMP), or manually just split the page up yourself
 * (see split_page()).
 *
 * NOTE! Traditionally this was done with "remap_pfn_range()" which
 * took an arbitrary page protection parameter. This doesn't allow
 * that. Your vma protection will have to be set up correctly, which
 * means that if you want a shared writable mapping, you'd better
 * ask for a shared writable mapping!
 *
 * The page does not need to be reserved.
 *
 * Usually this function is called from f_op->mmap() handler
 * under mm->mmap_sem write-lock, so it can change vma->vm_flags.
 * Caller must set VM_MIXEDMAP on vma if it wants to call this
 * function from other places, for example from page-fault handler.
 */
int vm_insert_page(struct vm_area_struct *vma, unsigned long addr,
			struct page *page)
{
	if (addr < vma->vm_start || addr >= vma->vm_end)
		return -EFAULT;
	if (!page_count(page))
		return -EINVAL;
	if (!(vma->vm_flags & VM_MIXEDMAP)) {
		BUG_ON(down_read_trylock(&vma->vm_mm->mmap_sem));
		BUG_ON(vma->vm_flags & VM_PFNMAP);
		vma->vm_flags |= VM_MIXEDMAP;
	}
	return insert_page(vma, addr, page, vma->vm_page_prot);
}
EXPORT_SYMBOL(vm_insert_page);

static int insert_pfn(struct vm_area_struct *vma, unsigned long addr,
			pfn_t pfn, pgprot_t prot, bool mkwrite)
{
	struct mm_struct *mm = vma->vm_mm;
	int retval;
	pte_t *pte, entry;
	spinlock_t *ptl;

	retval = -ENOMEM;
	pte = get_locked_pte(mm, addr, &ptl);
	if (!pte)
		goto out;
	retval = -EBUSY;
	if (!pte_none(*pte)) {
		if (mkwrite) {
			/*
			 * For read faults on private mappings the PFN passed
			 * in may not match the PFN we have mapped if the
			 * mapped PFN is a writeable COW page.  In the mkwrite
			 * case we are creating a writable PTE for a shared
			 * mapping and we expect the PFNs to match. If they
			 * don't match, we are likely racing with block
			 * allocation and mapping invalidation so just skip the
			 * update.
			 */
			if (pte_pfn(*pte) != pfn_t_to_pfn(pfn)) {
				WARN_ON_ONCE(!is_zero_pfn(pte_pfn(*pte)));
				goto out_unlock;
			}
<<<<<<< HEAD
			entry = *pte;
			goto out_mkwrite;
		} else
			goto out_unlock;
=======
			entry = pte_mkyoung(*pte);
			entry = maybe_mkwrite(pte_mkdirty(entry), vma->vm_flags);
			if (ptep_set_access_flags(vma, addr, pte, entry, 1))
				update_mmu_cache(vma, addr, pte);
		}
		goto out_unlock;
>>>>>>> f1071dbd
	}

	/* Ok, finally just insert the thing.. */
	if (pfn_t_devmap(pfn))
		entry = pte_mkdevmap(pfn_t_pte(pfn, prot));
	else
		entry = pte_mkspecial(pfn_t_pte(pfn, prot));

	if (mkwrite) {
		entry = pte_mkyoung(entry);
		entry = maybe_mkwrite(pte_mkdirty(entry), vma->vm_flags);
	}

	set_pte_at(mm, addr, pte, entry);
	update_mmu_cache(vma, addr, pte); /* XXX: why not for insert_page? */

	retval = 0;
out_unlock:
	pte_unmap_unlock(pte, ptl);
out:
	return retval;
}

/**
 * vm_insert_pfn - insert single pfn into user vma
 * @vma: user vma to map to
 * @addr: target user address of this page
 * @pfn: source kernel pfn
 *
 * Similar to vm_insert_page, this allows drivers to insert individual pages
 * they've allocated into a user vma. Same comments apply.
 *
 * This function should only be called from a vm_ops->fault handler, and
 * in that case the handler should return NULL.
 *
 * vma cannot be a COW mapping.
 *
 * As this is called only for pages that do not currently exist, we
 * do not need to flush old virtual caches or the TLB.
 */
int vm_insert_pfn(struct vm_area_struct *vma, unsigned long addr,
			unsigned long pfn)
{
	return vm_insert_pfn_prot(vma, addr, pfn, vma->vm_page_prot);
}
EXPORT_SYMBOL(vm_insert_pfn);

/**
 * vm_insert_pfn_prot - insert single pfn into user vma with specified pgprot
 * @vma: user vma to map to
 * @addr: target user address of this page
 * @pfn: source kernel pfn
 * @pgprot: pgprot flags for the inserted page
 *
 * This is exactly like vm_insert_pfn, except that it allows drivers to
 * to override pgprot on a per-page basis.
 *
 * This only makes sense for IO mappings, and it makes no sense for
 * cow mappings.  In general, using multiple vmas is preferable;
 * vm_insert_pfn_prot should only be used if using multiple VMAs is
 * impractical.
 */
int vm_insert_pfn_prot(struct vm_area_struct *vma, unsigned long addr,
			unsigned long pfn, pgprot_t pgprot)
{
	int ret;
	/*
	 * Technically, architectures with pte_special can avoid all these
	 * restrictions (same for remap_pfn_range).  However we would like
	 * consistency in testing and feature parity among all, so we should
	 * try to keep these invariants in place for everybody.
	 */
	BUG_ON(!(vma->vm_flags & (VM_PFNMAP|VM_MIXEDMAP)));
	BUG_ON((vma->vm_flags & (VM_PFNMAP|VM_MIXEDMAP)) ==
						(VM_PFNMAP|VM_MIXEDMAP));
	BUG_ON((vma->vm_flags & VM_PFNMAP) && is_cow_mapping(vma->vm_flags));
	BUG_ON((vma->vm_flags & VM_MIXEDMAP) && pfn_valid(pfn));

	if (addr < vma->vm_start || addr >= vma->vm_end)
		return -EFAULT;

	if (!pfn_modify_allowed(pfn, pgprot))
		return -EACCES;

	track_pfn_insert(vma, &pgprot, __pfn_to_pfn_t(pfn, PFN_DEV));

	ret = insert_pfn(vma, addr, __pfn_to_pfn_t(pfn, PFN_DEV), pgprot,
			false);

	return ret;
}
EXPORT_SYMBOL(vm_insert_pfn_prot);

static int __vm_insert_mixed(struct vm_area_struct *vma, unsigned long addr,
			pfn_t pfn, bool mkwrite)
{
	pgprot_t pgprot = vma->vm_page_prot;

	BUG_ON(!(vma->vm_flags & VM_MIXEDMAP));

	if (addr < vma->vm_start || addr >= vma->vm_end)
		return -EFAULT;

	track_pfn_insert(vma, &pgprot, pfn);

	if (!pfn_modify_allowed(pfn_t_to_pfn(pfn), pgprot))
		return -EACCES;

	/*
	 * If we don't have pte special, then we have to use the pfn_valid()
	 * based VM_MIXEDMAP scheme (see vm_normal_page), and thus we *must*
	 * refcount the page if pfn_valid is true (hence insert_page rather
	 * than insert_pfn).  If a zero_pfn were inserted into a VM_MIXEDMAP
	 * without pte special, it would there be refcounted as a normal page.
	 */
	if (!HAVE_PTE_SPECIAL && !pfn_t_devmap(pfn) && pfn_t_valid(pfn)) {
		struct page *page;

		/*
		 * At this point we are committed to insert_page()
		 * regardless of whether the caller specified flags that
		 * result in pfn_t_has_page() == false.
		 */
		page = pfn_to_page(pfn_t_to_pfn(pfn));
		return insert_page(vma, addr, page, pgprot);
	}
	return insert_pfn(vma, addr, pfn, pgprot, mkwrite);
}

int vm_insert_mixed(struct vm_area_struct *vma, unsigned long addr,
			pfn_t pfn)
{
	return __vm_insert_mixed(vma, addr, pfn, false);

}
EXPORT_SYMBOL(vm_insert_mixed);

int vm_insert_mixed_mkwrite(struct vm_area_struct *vma, unsigned long addr,
			pfn_t pfn)
{
	return __vm_insert_mixed(vma, addr, pfn, true);
}
EXPORT_SYMBOL(vm_insert_mixed_mkwrite);

/*
 * maps a range of physical memory into the requested pages. the old
 * mappings are removed. any references to nonexistent pages results
 * in null mappings (currently treated as "copy-on-access")
 */
static int remap_pte_range(struct mm_struct *mm, pmd_t *pmd,
			unsigned long addr, unsigned long end,
			unsigned long pfn, pgprot_t prot)
{
	pte_t *pte;
	spinlock_t *ptl;
	int err = 0;

	pte = pte_alloc_map_lock(mm, pmd, addr, &ptl);
	if (!pte)
		return -ENOMEM;
	arch_enter_lazy_mmu_mode();
	do {
		BUG_ON(!pte_none(*pte));
		if (!pfn_modify_allowed(pfn, prot)) {
			err = -EACCES;
			break;
		}
		set_pte_at(mm, addr, pte, pte_mkspecial(pfn_pte(pfn, prot)));
		pfn++;
	} while (pte++, addr += PAGE_SIZE, addr != end);
	arch_leave_lazy_mmu_mode();
	pte_unmap_unlock(pte - 1, ptl);
	return err;
}

static inline int remap_pmd_range(struct mm_struct *mm, pud_t *pud,
			unsigned long addr, unsigned long end,
			unsigned long pfn, pgprot_t prot)
{
	pmd_t *pmd;
	unsigned long next;
	int err;

	pfn -= addr >> PAGE_SHIFT;
	pmd = pmd_alloc(mm, pud, addr);
	if (!pmd)
		return -ENOMEM;
	VM_BUG_ON(pmd_trans_huge(*pmd));
	do {
		next = pmd_addr_end(addr, end);
		err = remap_pte_range(mm, pmd, addr, next,
				pfn + (addr >> PAGE_SHIFT), prot);
		if (err)
			return err;
	} while (pmd++, addr = next, addr != end);
	return 0;
}

static inline int remap_pud_range(struct mm_struct *mm, p4d_t *p4d,
			unsigned long addr, unsigned long end,
			unsigned long pfn, pgprot_t prot)
{
	pud_t *pud;
	unsigned long next;
	int err;

	pfn -= addr >> PAGE_SHIFT;
	pud = pud_alloc(mm, p4d, addr);
	if (!pud)
		return -ENOMEM;
	do {
		next = pud_addr_end(addr, end);
		err = remap_pmd_range(mm, pud, addr, next,
				pfn + (addr >> PAGE_SHIFT), prot);
		if (err)
			return err;
	} while (pud++, addr = next, addr != end);
	return 0;
}

static inline int remap_p4d_range(struct mm_struct *mm, pgd_t *pgd,
			unsigned long addr, unsigned long end,
			unsigned long pfn, pgprot_t prot)
{
	p4d_t *p4d;
	unsigned long next;
	int err;

	pfn -= addr >> PAGE_SHIFT;
	p4d = p4d_alloc(mm, pgd, addr);
	if (!p4d)
		return -ENOMEM;
	do {
		next = p4d_addr_end(addr, end);
		err = remap_pud_range(mm, p4d, addr, next,
				pfn + (addr >> PAGE_SHIFT), prot);
		if (err)
			return err;
	} while (p4d++, addr = next, addr != end);
	return 0;
}

/**
 * remap_pfn_range - remap kernel memory to userspace
 * @vma: user vma to map to
 * @addr: target user address to start at
 * @pfn: physical address of kernel memory
 * @size: size of map area
 * @prot: page protection flags for this mapping
 *
 *  Note: this is only safe if the mm semaphore is held when called.
 */
int remap_pfn_range(struct vm_area_struct *vma, unsigned long addr,
		    unsigned long pfn, unsigned long size, pgprot_t prot)
{
	pgd_t *pgd;
	unsigned long next;
	unsigned long end = addr + PAGE_ALIGN(size);
	struct mm_struct *mm = vma->vm_mm;
	unsigned long remap_pfn = pfn;
	int err;

	/*
	 * Physically remapped pages are special. Tell the
	 * rest of the world about it:
	 *   VM_IO tells people not to look at these pages
	 *	(accesses can have side effects).
	 *   VM_PFNMAP tells the core MM that the base pages are just
	 *	raw PFN mappings, and do not have a "struct page" associated
	 *	with them.
	 *   VM_DONTEXPAND
	 *      Disable vma merging and expanding with mremap().
	 *   VM_DONTDUMP
	 *      Omit vma from core dump, even when VM_IO turned off.
	 *
	 * There's a horrible special case to handle copy-on-write
	 * behaviour that some programs depend on. We mark the "original"
	 * un-COW'ed pages by matching them up with "vma->vm_pgoff".
	 * See vm_normal_page() for details.
	 */
	if (is_cow_mapping(vma->vm_flags)) {
		if (addr != vma->vm_start || end != vma->vm_end)
			return -EINVAL;
		vma->vm_pgoff = pfn;
	}

	err = track_pfn_remap(vma, &prot, remap_pfn, addr, PAGE_ALIGN(size));
	if (err)
		return -EINVAL;

	vma->vm_flags |= VM_IO | VM_PFNMAP | VM_DONTEXPAND | VM_DONTDUMP;

	BUG_ON(addr >= end);
	pfn -= addr >> PAGE_SHIFT;
	pgd = pgd_offset(mm, addr);
	flush_cache_range(vma, addr, end);
	do {
		next = pgd_addr_end(addr, end);
		err = remap_p4d_range(mm, pgd, addr, next,
				pfn + (addr >> PAGE_SHIFT), prot);
		if (err)
			break;
	} while (pgd++, addr = next, addr != end);

	if (err)
		untrack_pfn(vma, remap_pfn, PAGE_ALIGN(size));

	return err;
}
EXPORT_SYMBOL(remap_pfn_range);

/**
 * vm_iomap_memory - remap memory to userspace
 * @vma: user vma to map to
 * @start: start of area
 * @len: size of area
 *
 * This is a simplified io_remap_pfn_range() for common driver use. The
 * driver just needs to give us the physical memory range to be mapped,
 * we'll figure out the rest from the vma information.
 *
 * NOTE! Some drivers might want to tweak vma->vm_page_prot first to get
 * whatever write-combining details or similar.
 */
int vm_iomap_memory(struct vm_area_struct *vma, phys_addr_t start, unsigned long len)
{
	unsigned long vm_len, pfn, pages;

	/* Check that the physical memory area passed in looks valid */
	if (start + len < start)
		return -EINVAL;
	/*
	 * You *really* shouldn't map things that aren't page-aligned,
	 * but we've historically allowed it because IO memory might
	 * just have smaller alignment.
	 */
	len += start & ~PAGE_MASK;
	pfn = start >> PAGE_SHIFT;
	pages = (len + ~PAGE_MASK) >> PAGE_SHIFT;
	if (pfn + pages < pfn)
		return -EINVAL;

	/* We start the mapping 'vm_pgoff' pages into the area */
	if (vma->vm_pgoff > pages)
		return -EINVAL;
	pfn += vma->vm_pgoff;
	pages -= vma->vm_pgoff;

	/* Can we fit all of the mapping? */
	vm_len = vma->vm_end - vma->vm_start;
	if (vm_len >> PAGE_SHIFT > pages)
		return -EINVAL;

	/* Ok, let it rip */
	return io_remap_pfn_range(vma, vma->vm_start, pfn, vm_len, vma->vm_page_prot);
}
EXPORT_SYMBOL(vm_iomap_memory);

static int apply_to_pte_range(struct mm_struct *mm, pmd_t *pmd,
				     unsigned long addr, unsigned long end,
				     pte_fn_t fn, void *data)
{
	pte_t *pte;
	int err;
	pgtable_t token;
	spinlock_t *uninitialized_var(ptl);

	pte = (mm == &init_mm) ?
		pte_alloc_kernel(pmd, addr) :
		pte_alloc_map_lock(mm, pmd, addr, &ptl);
	if (!pte)
		return -ENOMEM;

	BUG_ON(pmd_huge(*pmd));

	arch_enter_lazy_mmu_mode();

	token = pmd_pgtable(*pmd);

	do {
		err = fn(pte++, token, addr, data);
		if (err)
			break;
	} while (addr += PAGE_SIZE, addr != end);

	arch_leave_lazy_mmu_mode();

	if (mm != &init_mm)
		pte_unmap_unlock(pte-1, ptl);
	return err;
}

static int apply_to_pmd_range(struct mm_struct *mm, pud_t *pud,
				     unsigned long addr, unsigned long end,
				     pte_fn_t fn, void *data)
{
	pmd_t *pmd;
	unsigned long next;
	int err;

	BUG_ON(pud_huge(*pud));

	pmd = pmd_alloc(mm, pud, addr);
	if (!pmd)
		return -ENOMEM;
	do {
		next = pmd_addr_end(addr, end);
		err = apply_to_pte_range(mm, pmd, addr, next, fn, data);
		if (err)
			break;
	} while (pmd++, addr = next, addr != end);
	return err;
}

static int apply_to_pud_range(struct mm_struct *mm, p4d_t *p4d,
				     unsigned long addr, unsigned long end,
				     pte_fn_t fn, void *data)
{
	pud_t *pud;
	unsigned long next;
	int err;

	pud = pud_alloc(mm, p4d, addr);
	if (!pud)
		return -ENOMEM;
	do {
		next = pud_addr_end(addr, end);
		err = apply_to_pmd_range(mm, pud, addr, next, fn, data);
		if (err)
			break;
	} while (pud++, addr = next, addr != end);
	return err;
}

static int apply_to_p4d_range(struct mm_struct *mm, pgd_t *pgd,
				     unsigned long addr, unsigned long end,
				     pte_fn_t fn, void *data)
{
	p4d_t *p4d;
	unsigned long next;
	int err;

	p4d = p4d_alloc(mm, pgd, addr);
	if (!p4d)
		return -ENOMEM;
	do {
		next = p4d_addr_end(addr, end);
		err = apply_to_pud_range(mm, p4d, addr, next, fn, data);
		if (err)
			break;
	} while (p4d++, addr = next, addr != end);
	return err;
}

/*
 * Scan a region of virtual memory, filling in page tables as necessary
 * and calling a provided function on each leaf page table.
 */
int apply_to_page_range(struct mm_struct *mm, unsigned long addr,
			unsigned long size, pte_fn_t fn, void *data)
{
	pgd_t *pgd;
	unsigned long next;
	unsigned long end = addr + size;
	int err;

	if (WARN_ON(addr >= end - 1))
		return -EINVAL;

	pgd = pgd_offset(mm, addr);
	do {
		next = pgd_addr_end(addr, end);
		err = apply_to_p4d_range(mm, pgd, addr, next, fn, data);
		if (err)
			break;
	} while (pgd++, addr = next, addr != end);

	return err;
}
EXPORT_SYMBOL_GPL(apply_to_page_range);

#ifdef CONFIG_SPECULATIVE_PAGE_FAULT
static bool pte_spinlock(struct vm_fault *vmf)
{
	bool ret = false;
#ifdef CONFIG_TRANSPARENT_HUGEPAGE
	pmd_t pmdval;
#endif

	/* Check if vma is still valid */
	if (!(vmf->flags & FAULT_FLAG_SPECULATIVE)) {
		vmf->ptl = pte_lockptr(vmf->vma->vm_mm, vmf->pmd);
		spin_lock(vmf->ptl);
		return true;
	}

	local_irq_disable();
	if (vma_has_changed(vmf)) {
		trace_spf_vma_changed(_RET_IP_, vmf->vma, vmf->address);
		goto out;
	}

#ifdef CONFIG_TRANSPARENT_HUGEPAGE
	/*
	 * We check if the pmd value is still the same to ensure that there
	 * is not a huge collapse operation in progress in our back.
	 */
	pmdval = READ_ONCE(*vmf->pmd);
	if (!pmd_same(pmdval, vmf->orig_pmd)) {
		trace_spf_pmd_changed(_RET_IP_, vmf->vma, vmf->address);
		goto out;
	}
#endif

	vmf->ptl = pte_lockptr(vmf->vma->vm_mm, vmf->pmd);
	if (unlikely(!spin_trylock(vmf->ptl))) {
		trace_spf_pte_lock(_RET_IP_, vmf->vma, vmf->address);
		goto out;
	}

	if (vma_has_changed(vmf)) {
		spin_unlock(vmf->ptl);
		trace_spf_vma_changed(_RET_IP_, vmf->vma, vmf->address);
		goto out;
	}

	ret = true;
out:
	local_irq_enable();
	return ret;
}

static bool pte_map_lock(struct vm_fault *vmf)
{
	bool ret = false;
	pte_t *pte;
	spinlock_t *ptl;
#ifdef CONFIG_TRANSPARENT_HUGEPAGE
	pmd_t pmdval;
#endif

	if (!(vmf->flags & FAULT_FLAG_SPECULATIVE)) {
		vmf->pte = pte_offset_map_lock(vmf->vma->vm_mm, vmf->pmd,
					       vmf->address, &vmf->ptl);
		return true;
	}

	/*
	 * The first vma_has_changed() guarantees the page-tables are still
	 * valid, having IRQs disabled ensures they stay around, hence the
	 * second vma_has_changed() to make sure they are still valid once
	 * we've got the lock. After that a concurrent zap_pte_range() will
	 * block on the PTL and thus we're safe.
	 */
	local_irq_disable();
	if (vma_has_changed(vmf)) {
		trace_spf_vma_changed(_RET_IP_, vmf->vma, vmf->address);
		goto out;
	}

#ifdef CONFIG_TRANSPARENT_HUGEPAGE
	/*
	 * We check if the pmd value is still the same to ensure that there
	 * is not a huge collapse operation in progress in our back.
	 */
	pmdval = READ_ONCE(*vmf->pmd);
	if (!pmd_same(pmdval, vmf->orig_pmd)) {
		trace_spf_pmd_changed(_RET_IP_, vmf->vma, vmf->address);
		goto out;
	}
#endif

	/*
	 * Same as pte_offset_map_lock() except that we call
	 * spin_trylock() in place of spin_lock() to avoid race with
	 * unmap path which may have the lock and wait for this CPU
	 * to invalidate TLB but this CPU has irq disabled.
	 * Since we are in a speculative patch, accept it could fail
	 */
	ptl = pte_lockptr(vmf->vma->vm_mm, vmf->pmd);
	pte = pte_offset_map(vmf->pmd, vmf->address);
	if (unlikely(!spin_trylock(ptl))) {
		pte_unmap(pte);
		trace_spf_pte_lock(_RET_IP_, vmf->vma, vmf->address);
		goto out;
	}

	if (vma_has_changed(vmf)) {
		pte_unmap_unlock(pte, ptl);
		trace_spf_vma_changed(_RET_IP_, vmf->vma, vmf->address);
		goto out;
	}

	vmf->pte = pte;
	vmf->ptl = ptl;
	ret = true;
out:
	local_irq_enable();
	return ret;
}
#else
static inline bool pte_spinlock(struct vm_fault *vmf)
{
	vmf->ptl = pte_lockptr(vmf->vma->vm_mm, vmf->pmd);
	spin_lock(vmf->ptl);
	return true;
}

static inline bool pte_map_lock(struct vm_fault *vmf)
{
	vmf->pte = pte_offset_map_lock(vmf->vma->vm_mm, vmf->pmd,
				       vmf->address, &vmf->ptl);
	return true;
}
#endif /* CONFIG_SPECULATIVE_PAGE_FAULT */

/*
 * handle_pte_fault chooses page fault handler according to an entry which was
 * read non-atomically.  Before making any commitment, on those architectures
 * or configurations (e.g. i386 with PAE) which might give a mix of unmatched
 * parts, do_swap_page must check under lock before unmapping the pte and
 * proceeding (but do_wp_page is only called after already making such a check;
 * and do_anonymous_page can safely check later on).
 *
 * pte_unmap_same() returns:
 *	0			if the PTE are the same
 *	VM_FAULT_PTNOTSAME	if the PTE are different
 *	VM_FAULT_RETRY		if the VMA has changed in our back during
 *				a speculative page fault handling.
 */
static inline int pte_unmap_same(struct vm_fault *vmf)
{
	int ret = 0;

#if defined(CONFIG_SMP) || defined(CONFIG_PREEMPT)
	if (sizeof(pte_t) > sizeof(unsigned long)) {
		if (pte_spinlock(vmf)) {
			if (!pte_same(*vmf->pte, vmf->orig_pte))
				ret = VM_FAULT_PTNOTSAME;
			spin_unlock(vmf->ptl);
		} else
			ret = VM_FAULT_RETRY;
	}
#endif
	pte_unmap(vmf->pte);
	return ret;
}

static inline void cow_user_page(struct page *dst, struct page *src, unsigned long va, struct vm_area_struct *vma)
{
	debug_dma_assert_idle(src);

	/*
	 * If the source page was a PFN mapping, we don't have
	 * a "struct page" for it. We do a best-effort copy by
	 * just copying from the original user address. If that
	 * fails, we just zero-fill it. Live with it.
	 */
	if (unlikely(!src)) {
		void *kaddr = kmap_atomic(dst);
		void __user *uaddr = (void __user *)(va & PAGE_MASK);

		/*
		 * This really shouldn't fail, because the page is there
		 * in the page tables. But it might just be unreadable,
		 * in which case we just give up and fill the result with
		 * zeroes.
		 */
		if (__copy_from_user_inatomic(kaddr, uaddr, PAGE_SIZE))
			clear_page(kaddr);
		kunmap_atomic(kaddr);
		flush_dcache_page(dst);
	} else
		copy_user_highpage(dst, src, va, vma);
}

static gfp_t __get_fault_gfp_mask(struct vm_area_struct *vma)
{
	struct file *vm_file = vma->vm_file;

	if (vm_file)
		return mapping_gfp_mask(vm_file->f_mapping) | __GFP_FS | __GFP_IO;

	/*
	 * Special mappings (e.g. VDSO) do not have any file so fake
	 * a default GFP_KERNEL for them.
	 */
	return GFP_KERNEL;
}

/*
 * Notify the address space that the page is about to become writable so that
 * it can prohibit this or wait for the page to get into an appropriate state.
 *
 * We do this without the lock held, so that it can sleep if it needs to.
 */
static int do_page_mkwrite(struct vm_fault *vmf)
{
	int ret;
	struct page *page = vmf->page;
	unsigned int old_flags = vmf->flags;

	vmf->flags = FAULT_FLAG_WRITE|FAULT_FLAG_MKWRITE;

	ret = vmf->vma->vm_ops->page_mkwrite(vmf);
	/* Restore original flags so that caller is not surprised */
	vmf->flags = old_flags;
	if (unlikely(ret & (VM_FAULT_ERROR | VM_FAULT_NOPAGE)))
		return ret;
	if (unlikely(!(ret & VM_FAULT_LOCKED))) {
		lock_page(page);
		if (!page->mapping) {
			unlock_page(page);
			return 0; /* retry */
		}
		ret |= VM_FAULT_LOCKED;
	} else
		VM_BUG_ON_PAGE(!PageLocked(page), page);
	return ret;
}

/*
 * Handle dirtying of a page in shared file mapping on a write fault.
 *
 * The function expects the page to be locked and unlocks it.
 */
static void fault_dirty_shared_page(struct vm_area_struct *vma,
				    struct page *page)
{
	struct address_space *mapping;
	bool dirtied;
	bool page_mkwrite = vma->vm_ops && vma->vm_ops->page_mkwrite;

	dirtied = set_page_dirty(page);
	VM_BUG_ON_PAGE(PageAnon(page), page);
	/*
	 * Take a local copy of the address_space - page.mapping may be zeroed
	 * by truncate after unlock_page().   The address_space itself remains
	 * pinned by vma->vm_file's reference.  We rely on unlock_page()'s
	 * release semantics to prevent the compiler from undoing this copying.
	 */
	mapping = page_rmapping(page);
	unlock_page(page);

	if ((dirtied || page_mkwrite) && mapping) {
		/*
		 * Some device drivers do not set page.mapping
		 * but still dirty their pages
		 */
		balance_dirty_pages_ratelimited(mapping);
	}

	if (!page_mkwrite)
		file_update_time(vma->vm_file);
}

/*
 * Handle write page faults for pages that can be reused in the current vma
 *
 * This can happen either due to the mapping being with the VM_SHARED flag,
 * or due to us being the last reference standing to the page. In either
 * case, all we need to do here is to mark the page as writable and update
 * any related book-keeping.
 */
static inline void wp_page_reuse(struct vm_fault *vmf)
	__releases(vmf->ptl)
{
	struct vm_area_struct *vma = vmf->vma;
	struct page *page = vmf->page;
	pte_t entry;
	/*
	 * Clear the pages cpupid information as the existing
	 * information potentially belongs to a now completely
	 * unrelated process.
	 */
	if (page)
		page_cpupid_xchg_last(page, (1 << LAST_CPUPID_SHIFT) - 1);

	flush_cache_page(vma, vmf->address, pte_pfn(vmf->orig_pte));
	entry = pte_mkyoung(vmf->orig_pte);
	entry = maybe_mkwrite(pte_mkdirty(entry), vmf->vma_flags);
	if (ptep_set_access_flags(vma, vmf->address, vmf->pte, entry, 1))
		update_mmu_cache(vma, vmf->address, vmf->pte);
	pte_unmap_unlock(vmf->pte, vmf->ptl);
}

/*
 * Handle the case of a page which we actually need to copy to a new page.
 *
 * Called with mmap_sem locked and the old page referenced, but
 * without the ptl held.
 *
 * High level logic flow:
 *
 * - Allocate a page, copy the content of the old page to the new one.
 * - Handle book keeping and accounting - cgroups, mmu-notifiers, etc.
 * - Take the PTL. If the pte changed, bail out and release the allocated page
 * - If the pte is still the way we remember it, update the page table and all
 *   relevant references. This includes dropping the reference the page-table
 *   held to the old page, as well as updating the rmap.
 * - In any case, unlock the PTL and drop the reference we took to the old page.
 */
static int wp_page_copy(struct vm_fault *vmf)
{
	struct vm_area_struct *vma = vmf->vma;
	struct mm_struct *mm = vma->vm_mm;
	struct page *old_page = vmf->page;
	struct page *new_page = NULL;
	pte_t entry;
	int page_copied = 0;
	const unsigned long mmun_start = vmf->address & PAGE_MASK;
	const unsigned long mmun_end = mmun_start + PAGE_SIZE;
	struct mem_cgroup *memcg;
	int ret = VM_FAULT_OOM;

	if (unlikely(anon_vma_prepare(vma)))
		goto out;

	if (is_zero_pfn(pte_pfn(vmf->orig_pte))) {
		new_page = alloc_zeroed_user_highpage_movable(vma,
							      vmf->address);
		if (!new_page)
			goto out;
	} else {
		new_page = alloc_page_vma(GFP_HIGHUSER_MOVABLE, vma,
				vmf->address);
		if (!new_page)
			goto out;
		cow_user_page(new_page, old_page, vmf->address, vma);
	}

	if (mem_cgroup_try_charge(new_page, mm, GFP_KERNEL, &memcg, false))
		goto out_free_new;

	__SetPageUptodate(new_page);

	mmu_notifier_invalidate_range_start(mm, mmun_start, mmun_end);

	/*
	 * Re-check the pte - we dropped the lock
	 */
	if (!pte_map_lock(vmf)) {
		ret = VM_FAULT_RETRY;
		goto out_uncharge;
	}
	if (likely(pte_same(*vmf->pte, vmf->orig_pte))) {
		if (old_page) {
			if (!PageAnon(old_page)) {
				dec_mm_counter_fast(mm,
						mm_counter_file(old_page));
				inc_mm_counter_fast(mm, MM_ANONPAGES);
			}
		} else {
			inc_mm_counter_fast(mm, MM_ANONPAGES);
		}
		flush_cache_page(vma, vmf->address, pte_pfn(vmf->orig_pte));
		entry = mk_pte(new_page, vmf->vma_page_prot);
		entry = maybe_mkwrite(pte_mkdirty(entry), vmf->vma_flags);
		/*
		 * Clear the pte entry and flush it first, before updating the
		 * pte with the new entry. This will avoid a race condition
		 * seen in the presence of one thread doing SMC and another
		 * thread doing COW.
		 */
		ptep_clear_flush_notify(vma, vmf->address, vmf->pte);
		__page_add_new_anon_rmap(new_page, vma, vmf->address, false);
		mem_cgroup_commit_charge(new_page, memcg, false, false);
		__lru_cache_add_active_or_unevictable(new_page, vmf->vma_flags);
		/*
		 * We call the notify macro here because, when using secondary
		 * mmu page tables (such as kvm shadow page tables), we want the
		 * new page to be mapped directly into the secondary page table.
		 */
		set_pte_at_notify(mm, vmf->address, vmf->pte, entry);
		update_mmu_cache(vma, vmf->address, vmf->pte);
		if (old_page) {
			/*
			 * Only after switching the pte to the new page may
			 * we remove the mapcount here. Otherwise another
			 * process may come and find the rmap count decremented
			 * before the pte is switched to the new page, and
			 * "reuse" the old page writing into it while our pte
			 * here still points into it and can be read by other
			 * threads.
			 *
			 * The critical issue is to order this
			 * page_remove_rmap with the ptp_clear_flush above.
			 * Those stores are ordered by (if nothing else,)
			 * the barrier present in the atomic_add_negative
			 * in page_remove_rmap.
			 *
			 * Then the TLB flush in ptep_clear_flush ensures that
			 * no process can access the old page before the
			 * decremented mapcount is visible. And the old page
			 * cannot be reused until after the decremented
			 * mapcount is visible. So transitively, TLBs to
			 * old page will be flushed before it can be reused.
			 */
			page_remove_rmap(old_page, false);
		}

		/* Free the old page.. */
		new_page = old_page;
		page_copied = 1;
	} else {
		mem_cgroup_cancel_charge(new_page, memcg, false);
	}

	if (new_page)
		put_page(new_page);

	pte_unmap_unlock(vmf->pte, vmf->ptl);
	mmu_notifier_invalidate_range_end(mm, mmun_start, mmun_end);
	if (old_page) {
		/*
		 * Don't let another task, with possibly unlocked vma,
		 * keep the mlocked page.
		 */
		if (page_copied && (vmf->vma_flags & VM_LOCKED)) {
			lock_page(old_page);	/* LRU manipulation */
			if (PageMlocked(old_page))
				munlock_vma_page(old_page);
			unlock_page(old_page);
		}
		put_page(old_page);
	}
	return page_copied ? VM_FAULT_WRITE : 0;
out_uncharge:
	mem_cgroup_cancel_charge(new_page, memcg, false);
out_free_new:
	put_page(new_page);
out:
	if (old_page)
		put_page(old_page);
	return ret;
}

/**
 * finish_mkwrite_fault - finish page fault for a shared mapping, making PTE
 *			  writeable once the page is prepared
 *
 * @vmf: structure describing the fault
 *
 * This function handles all that is needed to finish a write page fault in a
 * shared mapping due to PTE being read-only once the mapped page is prepared.
 * It handles locking of PTE and modifying it. The function returns
 * VM_FAULT_WRITE on success, 0 when PTE got changed before we acquired PTE
 * lock.
 *
 * The function expects the page to be locked or other protection against
 * concurrent faults / writeback (such as DAX radix tree locks).
 */
int finish_mkwrite_fault(struct vm_fault *vmf)
{
	WARN_ON_ONCE(!(vmf->vma_flags & VM_SHARED));
	if (!pte_map_lock(vmf))
		return VM_FAULT_RETRY;
	/*
	 * We might have raced with another page fault while we released the
	 * pte_offset_map_lock.
	 */
	if (!pte_same(*vmf->pte, vmf->orig_pte)) {
		pte_unmap_unlock(vmf->pte, vmf->ptl);
		return VM_FAULT_NOPAGE;
	}
	wp_page_reuse(vmf);
	return 0;
}

/*
 * Handle write page faults for VM_MIXEDMAP or VM_PFNMAP for a VM_SHARED
 * mapping
 */
static int wp_pfn_shared(struct vm_fault *vmf)
{
	struct vm_area_struct *vma = vmf->vma;

	if (vma->vm_ops && vma->vm_ops->pfn_mkwrite) {
		int ret;

		pte_unmap_unlock(vmf->pte, vmf->ptl);
		vmf->flags |= FAULT_FLAG_MKWRITE;
		ret = vma->vm_ops->pfn_mkwrite(vmf);
		if (ret & (VM_FAULT_ERROR | VM_FAULT_NOPAGE))
			return ret;
		return finish_mkwrite_fault(vmf);
	}
	wp_page_reuse(vmf);
	return VM_FAULT_WRITE;
}

static int wp_page_shared(struct vm_fault *vmf)
	__releases(vmf->ptl)
{
	struct vm_area_struct *vma = vmf->vma;

	get_page(vmf->page);

	if (vma->vm_ops && vma->vm_ops->page_mkwrite) {
		int tmp;

		pte_unmap_unlock(vmf->pte, vmf->ptl);
		tmp = do_page_mkwrite(vmf);
		if (unlikely(!tmp || (tmp &
				      (VM_FAULT_ERROR | VM_FAULT_NOPAGE)))) {
			put_page(vmf->page);
			return tmp;
		}
		tmp = finish_mkwrite_fault(vmf);
		if (unlikely(tmp & (VM_FAULT_ERROR | VM_FAULT_NOPAGE))) {
			unlock_page(vmf->page);
			put_page(vmf->page);
			return tmp;
		}
	} else {
		wp_page_reuse(vmf);
		lock_page(vmf->page);
	}
	fault_dirty_shared_page(vma, vmf->page);
	put_page(vmf->page);

	return VM_FAULT_WRITE;
}

/*
 * This routine handles present pages, when users try to write
 * to a shared page. It is done by copying the page to a new address
 * and decrementing the shared-page counter for the old page.
 *
 * Note that this routine assumes that the protection checks have been
 * done by the caller (the low-level page fault routine in most cases).
 * Thus we can safely just mark it writable once we've done any necessary
 * COW.
 *
 * We also mark the page dirty at this point even though the page will
 * change only once the write actually happens. This avoids a few races,
 * and potentially makes it more efficient.
 *
 * We enter with non-exclusive mmap_sem (to exclude vma changes,
 * but allow concurrent faults), with pte both mapped and locked.
 * We return with mmap_sem still held, but pte unmapped and unlocked.
 */
static int do_wp_page(struct vm_fault *vmf)
	__releases(vmf->ptl)
{
	struct vm_area_struct *vma = vmf->vma;

	vmf->page = __vm_normal_page(vma, vmf->address, vmf->orig_pte, false,
				     vmf->vma_flags);
	if (!vmf->page) {
		/*
		 * VM_MIXEDMAP !pfn_valid() case, or VM_SOFTDIRTY clear on a
		 * VM_PFNMAP VMA.
		 *
		 * We should not cow pages in a shared writeable mapping.
		 * Just mark the pages writable and/or call ops->pfn_mkwrite.
		 */
		if ((vmf->vma_flags & (VM_WRITE|VM_SHARED)) ==
				     (VM_WRITE|VM_SHARED))
			return wp_pfn_shared(vmf);

		pte_unmap_unlock(vmf->pte, vmf->ptl);
		return wp_page_copy(vmf);
	}

	/*
	 * Take out anonymous pages first, anonymous shared vmas are
	 * not dirty accountable.
	 */
	if (PageAnon(vmf->page) && !PageKsm(vmf->page)) {
		int total_map_swapcount;
		if (!trylock_page(vmf->page)) {
			get_page(vmf->page);
			pte_unmap_unlock(vmf->pte, vmf->ptl);
			lock_page(vmf->page);
			if (!pte_map_lock(vmf)) {
				unlock_page(vmf->page);
				put_page(vmf->page);
				return VM_FAULT_RETRY;
			}
			if (!pte_same(*vmf->pte, vmf->orig_pte)) {
				unlock_page(vmf->page);
				pte_unmap_unlock(vmf->pte, vmf->ptl);
				put_page(vmf->page);
				return 0;
			}
			put_page(vmf->page);
		}
		if (reuse_swap_page(vmf->page, &total_map_swapcount)) {
			if (total_map_swapcount == 1) {
				/*
				 * The page is all ours. Move it to
				 * our anon_vma so the rmap code will
				 * not search our parent or siblings.
				 * Protected against the rmap code by
				 * the page lock.
				 */
				page_move_anon_rmap(vmf->page, vma);
			}
			unlock_page(vmf->page);
			wp_page_reuse(vmf);
			return VM_FAULT_WRITE;
		}
		unlock_page(vmf->page);
	} else if (unlikely((vmf->vma_flags & (VM_WRITE|VM_SHARED)) ==
					(VM_WRITE|VM_SHARED))) {
		return wp_page_shared(vmf);
	}

	/*
	 * Ok, we need to copy. Oh, well..
	 */
	get_page(vmf->page);

	pte_unmap_unlock(vmf->pte, vmf->ptl);
	return wp_page_copy(vmf);
}

static void unmap_mapping_range_vma(struct vm_area_struct *vma,
		unsigned long start_addr, unsigned long end_addr,
		struct zap_details *details)
{
	zap_page_range_single(vma, start_addr, end_addr - start_addr, details);
}

static inline void unmap_mapping_range_tree(struct rb_root_cached *root,
					    struct zap_details *details)
{
	struct vm_area_struct *vma;
	pgoff_t vba, vea, zba, zea;

	vma_interval_tree_foreach(vma, root,
			details->first_index, details->last_index) {

		vba = vma->vm_pgoff;
		vea = vba + vma_pages(vma) - 1;
		zba = details->first_index;
		if (zba < vba)
			zba = vba;
		zea = details->last_index;
		if (zea > vea)
			zea = vea;

		unmap_mapping_range_vma(vma,
			((zba - vba) << PAGE_SHIFT) + vma->vm_start,
			((zea - vba + 1) << PAGE_SHIFT) + vma->vm_start,
				details);
	}
}

/**
 * unmap_mapping_range - unmap the portion of all mmaps in the specified
 * address_space corresponding to the specified page range in the underlying
 * file.
 *
 * @mapping: the address space containing mmaps to be unmapped.
 * @holebegin: byte in first page to unmap, relative to the start of
 * the underlying file.  This will be rounded down to a PAGE_SIZE
 * boundary.  Note that this is different from truncate_pagecache(), which
 * must keep the partial page.  In contrast, we must get rid of
 * partial pages.
 * @holelen: size of prospective hole in bytes.  This will be rounded
 * up to a PAGE_SIZE boundary.  A holelen of zero truncates to the
 * end of the file.
 * @even_cows: 1 when truncating a file, unmap even private COWed pages;
 * but 0 when invalidating pagecache, don't throw away private data.
 */
void unmap_mapping_range(struct address_space *mapping,
		loff_t const holebegin, loff_t const holelen, int even_cows)
{
	struct zap_details details = { };
	pgoff_t hba = holebegin >> PAGE_SHIFT;
	pgoff_t hlen = (holelen + PAGE_SIZE - 1) >> PAGE_SHIFT;

	/* Check for overflow. */
	if (sizeof(holelen) > sizeof(hlen)) {
		long long holeend =
			(holebegin + holelen + PAGE_SIZE - 1) >> PAGE_SHIFT;
		if (holeend & ~(long long)ULONG_MAX)
			hlen = ULONG_MAX - hba + 1;
	}

	details.check_mapping = even_cows ? NULL : mapping;
	details.first_index = hba;
	details.last_index = hba + hlen - 1;
	if (details.last_index < details.first_index)
		details.last_index = ULONG_MAX;

	i_mmap_lock_write(mapping);
	if (unlikely(!RB_EMPTY_ROOT(&mapping->i_mmap.rb_root)))
		unmap_mapping_range_tree(&mapping->i_mmap, &details);
	i_mmap_unlock_write(mapping);
}
EXPORT_SYMBOL(unmap_mapping_range);

/*
 * We enter with non-exclusive mmap_sem (to exclude vma changes,
 * but allow concurrent faults), and pte mapped but not yet locked.
 * We return with pte unmapped and unlocked.
 *
 * We return with the mmap_sem locked or unlocked in the same cases
 * as does filemap_fault().
 */
int do_swap_page(struct vm_fault *vmf)
{
	struct vm_area_struct *vma = vmf->vma;
	struct page *page = NULL, *swapcache;
	struct mem_cgroup *memcg;
	swp_entry_t entry;
	pte_t pte;
	int locked;
	int exclusive = 0;
	int ret;

	ret = pte_unmap_same(vmf);
	if (ret) {
		/*
		 * If pte != orig_pte, this means another thread did the
		 * swap operation in our back.
		 * So nothing else to do.
		 */
		if (ret == VM_FAULT_PTNOTSAME)
			ret = 0;
		goto out;
	}

	entry = pte_to_swp_entry(vmf->orig_pte);
	if (unlikely(non_swap_entry(entry))) {
		if (is_migration_entry(entry)) {
			migration_entry_wait(vma->vm_mm, vmf->pmd,
					     vmf->address);
		} else if (is_device_private_entry(entry)) {
			/*
			 * For un-addressable device memory we call the pgmap
			 * fault handler callback. The callback must migrate
			 * the page back to some CPU accessible page.
			 */
			ret = device_private_entry_fault(vma, vmf->address, entry,
						 vmf->flags, vmf->pmd);
		} else if (is_hwpoison_entry(entry)) {
			ret = VM_FAULT_HWPOISON;
		} else {
			print_bad_pte(vma, vmf->address, vmf->orig_pte, NULL);
			ret = VM_FAULT_SIGBUS;
		}
		goto out;
	}


	delayacct_set_flag(DELAYACCT_PF_SWAPIN);
	page = lookup_swap_cache(entry, vma, vmf->address);
	swapcache = page;

	if (!page) {
		struct swap_info_struct *si = swp_swap_info(entry);

		if (si->flags & SWP_SYNCHRONOUS_IO &&
				__swap_count(si, entry) == 1) {
			/* skip swapcache */
			page = alloc_page_vma(GFP_HIGHUSER_MOVABLE, vma,
							vmf->address);
			if (page) {
				__SetPageLocked(page);
				__SetPageSwapBacked(page);
				set_page_private(page, entry.val);
				lru_cache_add_anon(page);
				swap_readpage(page, true);
			}
		} else if (vmf->flags & FAULT_FLAG_SPECULATIVE) {
			/*
			 * Don't try readahead during a speculative page fault
			 * as the VMA's boundaries may change in our back.
			 * If the page is not in the swap cache and synchronous
			 * read is disabled, fall back to the regular page fault
			 * mechanism.
			 */
			delayacct_clear_flag(DELAYACCT_PF_SWAPIN);
			ret = VM_FAULT_RETRY;
			goto out;
		} else {
			page = swapin_readahead(entry, GFP_HIGHUSER_MOVABLE,
						vmf);
			swapcache = page;
		}

		if (!page) {
			/*
			 * Back out if the VMA has changed in our back during
			 * a speculative page fault or if somebody else
			 * faulted in this pte while we released the pte lock.
			 */
			if (!pte_map_lock(vmf)) {
				delayacct_clear_flag(DELAYACCT_PF_SWAPIN);
				ret = VM_FAULT_RETRY;
				goto out;
			}

			if (likely(pte_same(*vmf->pte, vmf->orig_pte)))
				ret = VM_FAULT_OOM;
			delayacct_clear_flag(DELAYACCT_PF_SWAPIN);
			goto unlock;
		}

		/* Had to read the page from swap area: Major fault */
		ret = VM_FAULT_MAJOR;
		count_vm_event(PGMAJFAULT);
		count_memcg_event_mm(vma->vm_mm, PGMAJFAULT);
	} else if (PageHWPoison(page)) {
		/*
		 * hwpoisoned dirty swapcache pages are kept for killing
		 * owner processes (which may be unknown at hwpoison time)
		 */
		ret = VM_FAULT_HWPOISON;
		delayacct_clear_flag(DELAYACCT_PF_SWAPIN);
		goto out_release;
	}

	locked = lock_page_or_retry(page, vma->vm_mm, vmf->flags);

	delayacct_clear_flag(DELAYACCT_PF_SWAPIN);
	if (!locked) {
		ret |= VM_FAULT_RETRY;
		goto out_release;
	}

	/*
	 * Make sure try_to_free_swap or reuse_swap_page or swapoff did not
	 * release the swapcache from under us.  The page pin, and pte_same
	 * test below, are not enough to exclude that.  Even if it is still
	 * swapcache, we need to check that the page's swap has not changed.
	 */
	if (unlikely((!PageSwapCache(page) ||
			page_private(page) != entry.val)) && swapcache)
		goto out_page;

	page = ksm_might_need_to_copy(page, vma, vmf->address);
	if (unlikely(!page)) {
		ret = VM_FAULT_OOM;
		page = swapcache;
		goto out_page;
	}

	if (mem_cgroup_try_charge(page, vma->vm_mm, GFP_KERNEL,
				&memcg, false)) {
		ret = VM_FAULT_OOM;
		goto out_page;
	}

	/*
	 * Back out if the VMA has changed in our back during a speculative
	 * page fault or if somebody else already faulted in this pte.
	 */
	if (!pte_map_lock(vmf)) {
		ret = VM_FAULT_RETRY;
		goto out_cancel_cgroup;
	}
	if (unlikely(!pte_same(*vmf->pte, vmf->orig_pte)))
		goto out_nomap;

	if (unlikely(!PageUptodate(page))) {
		ret = VM_FAULT_SIGBUS;
		goto out_nomap;
	}

	/*
	 * The page isn't present yet, go ahead with the fault.
	 *
	 * Be careful about the sequence of operations here.
	 * To get its accounting right, reuse_swap_page() must be called
	 * while the page is counted on swap but not yet in mapcount i.e.
	 * before page_add_anon_rmap() and swap_free(); try_to_free_swap()
	 * must be called after the swap_free(), or it will never succeed.
	 */

	inc_mm_counter_fast(vma->vm_mm, MM_ANONPAGES);
	dec_mm_counter_fast(vma->vm_mm, MM_SWAPENTS);
	pte = mk_pte(page, vmf->vma_page_prot);
	if ((vmf->flags & FAULT_FLAG_WRITE) && reuse_swap_page(page, NULL)) {
		pte = maybe_mkwrite(pte_mkdirty(pte), vmf->vma_flags);
		vmf->flags &= ~FAULT_FLAG_WRITE;
		ret |= VM_FAULT_WRITE;
		exclusive = RMAP_EXCLUSIVE;
	}
	flush_icache_page(vma, page);
	if (pte_swp_soft_dirty(vmf->orig_pte))
		pte = pte_mksoft_dirty(pte);
	set_pte_at(vma->vm_mm, vmf->address, vmf->pte, pte);
	vmf->orig_pte = pte;

	/* ksm created a completely new copy */
	if (unlikely(page != swapcache && swapcache)) {
		__page_add_new_anon_rmap(page, vma, vmf->address, false);
		mem_cgroup_commit_charge(page, memcg, false, false);
		__lru_cache_add_active_or_unevictable(page, vmf->vma_flags);
	} else {
		do_page_add_anon_rmap(page, vma, vmf->address, exclusive);
		mem_cgroup_commit_charge(page, memcg, true, false);
		activate_page(page);
	}

	swap_free(entry);
	if (mem_cgroup_swap_full(page) ||
	    (vmf->vma_flags & VM_LOCKED) || PageMlocked(page))
		try_to_free_swap(page);
	unlock_page(page);
	if (page != swapcache && swapcache) {
		/*
		 * Hold the lock to avoid the swap entry to be reused
		 * until we take the PT lock for the pte_same() check
		 * (to avoid false positives from pte_same). For
		 * further safety release the lock after the swap_free
		 * so that the swap count won't change under a
		 * parallel locked swapcache.
		 */
		unlock_page(swapcache);
		put_page(swapcache);
	}

	if (vmf->flags & FAULT_FLAG_WRITE) {
		ret |= do_wp_page(vmf);
		if (ret & VM_FAULT_ERROR)
			ret &= VM_FAULT_ERROR;
		goto out;
	}

	/* No need to invalidate - it was non-present before */
	update_mmu_cache(vma, vmf->address, vmf->pte);
unlock:
	pte_unmap_unlock(vmf->pte, vmf->ptl);
out:
	return ret;
out_nomap:
	pte_unmap_unlock(vmf->pte, vmf->ptl);
out_cancel_cgroup:
	mem_cgroup_cancel_charge(page, memcg, false);
out_page:
	unlock_page(page);
out_release:
	put_page(page);
	if (page != swapcache && swapcache) {
		unlock_page(swapcache);
		put_page(swapcache);
	}
	return ret;
}

/*
 * We enter with non-exclusive mmap_sem (to exclude vma changes,
 * but allow concurrent faults), and pte mapped but not yet locked.
 * We return with mmap_sem still held, but pte unmapped and unlocked.
 */
static int do_anonymous_page(struct vm_fault *vmf)
{
	struct vm_area_struct *vma = vmf->vma;
	struct mem_cgroup *memcg;
	struct page *page;
	int ret = 0;
	pte_t entry;

	/* File mapping without ->vm_ops ? */
	if (vmf->vma_flags & VM_SHARED)
		return VM_FAULT_SIGBUS;

	/*
	 * Use pte_alloc() instead of pte_alloc_map().  We can't run
	 * pte_offset_map() on pmds where a huge pmd might be created
	 * from a different thread.
	 *
	 * pte_alloc_map() is safe to use under down_write(mmap_sem) or when
	 * parallel threads are excluded by other means.
	 *
	 * Here we only have down_read(mmap_sem).
	 */
	if (pte_alloc(vma->vm_mm, vmf->pmd, vmf->address))
		return VM_FAULT_OOM;

	/* See the comment in pte_alloc_one_map() */
	if (unlikely(pmd_trans_unstable(vmf->pmd)))
		return 0;

	/* Use the zero-page for reads */
	if (!(vmf->flags & FAULT_FLAG_WRITE) &&
			!mm_forbids_zeropage(vma->vm_mm)) {
		entry = pte_mkspecial(pfn_pte(my_zero_pfn(vmf->address),
						vmf->vma_page_prot));
		if (!pte_map_lock(vmf))
			return VM_FAULT_RETRY;
		if (!pte_none(*vmf->pte))
			goto unlock;
		ret = check_stable_address_space(vma->vm_mm);
		if (ret)
			goto unlock;
		/*
		 * Don't call the userfaultfd during the speculative path.
		 * We already checked for the VMA to not be managed through
		 * userfaultfd, but it may be set in our back once we have lock
		 * the pte. In such a case we can ignore it this time.
		 */
		if (vmf->flags & FAULT_FLAG_SPECULATIVE)
			goto setpte;
		/* Deliver the page fault to userland, check inside PT lock */
		if (userfaultfd_missing(vma)) {
			pte_unmap_unlock(vmf->pte, vmf->ptl);
			return handle_userfault(vmf, VM_UFFD_MISSING);
		}
		goto setpte;
	}

	/* Allocate our own private page. */
	if (unlikely(anon_vma_prepare(vma)))
		goto oom;
	page = alloc_zeroed_user_highpage_movable(vma, vmf->address);
	if (!page)
		goto oom;

	if (mem_cgroup_try_charge(page, vma->vm_mm, GFP_KERNEL, &memcg, false))
		goto oom_free_page;

	/*
	 * The memory barrier inside __SetPageUptodate makes sure that
	 * preceeding stores to the page contents become visible before
	 * the set_pte_at() write.
	 */
	__SetPageUptodate(page);

	entry = mk_pte(page, vmf->vma_page_prot);
	if (vmf->vma_flags & VM_WRITE)
		entry = pte_mkwrite(pte_mkdirty(entry));

	if (!pte_map_lock(vmf)) {
		ret = VM_FAULT_RETRY;
		goto release;
	}
	if (!pte_none(*vmf->pte))
		goto unlock_and_release;

	ret = check_stable_address_space(vma->vm_mm);
	if (ret)
		goto unlock_and_release;

	/* Deliver the page fault to userland, check inside PT lock */
	if (!(vmf->flags & FAULT_FLAG_SPECULATIVE) &&
				userfaultfd_missing(vma)) {
		pte_unmap_unlock(vmf->pte, vmf->ptl);
		mem_cgroup_cancel_charge(page, memcg, false);
		put_page(page);
		return handle_userfault(vmf, VM_UFFD_MISSING);
	}

	inc_mm_counter_fast(vma->vm_mm, MM_ANONPAGES);
	__page_add_new_anon_rmap(page, vma, vmf->address, false);
	mem_cgroup_commit_charge(page, memcg, false, false);
	__lru_cache_add_active_or_unevictable(page, vmf->vma_flags);
setpte:
	set_pte_at(vma->vm_mm, vmf->address, vmf->pte, entry);

	/* No need to invalidate - it was non-present before */
	update_mmu_cache(vma, vmf->address, vmf->pte);
unlock:
	pte_unmap_unlock(vmf->pte, vmf->ptl);
	return ret;
unlock_and_release:
	pte_unmap_unlock(vmf->pte, vmf->ptl);
release:
	mem_cgroup_cancel_charge(page, memcg, false);
	put_page(page);
	return ret;
oom_free_page:
	put_page(page);
oom:
	return VM_FAULT_OOM;
}

/*
 * The mmap_sem must have been held on entry, and may have been
 * released depending on flags and vma->vm_ops->fault() return value.
 * See filemap_fault() and __lock_page_retry().
 */
static int __do_fault(struct vm_fault *vmf)
{
	struct vm_area_struct *vma = vmf->vma;
	int ret;

	/*
	 * Preallocate pte before we take page_lock because this might lead to
	 * deadlocks for memcg reclaim which waits for pages under writeback:
	 *				lock_page(A)
	 *				SetPageWriteback(A)
	 *				unlock_page(A)
	 * lock_page(B)
	 *				lock_page(B)
	 * pte_alloc_pne
	 *   shrink_page_list
	 *     wait_on_page_writeback(A)
	 *				SetPageWriteback(B)
	 *				unlock_page(B)
	 *				# flush A, B to clear the writeback
	 */
	if (pmd_none(*vmf->pmd) && !vmf->prealloc_pte) {
		vmf->prealloc_pte = pte_alloc_one(vmf->vma->vm_mm,
						  vmf->address);
		if (!vmf->prealloc_pte)
			return VM_FAULT_OOM;
		smp_wmb(); /* See comment in __pte_alloc() */
	}

	ret = vma->vm_ops->fault(vmf);
	if (unlikely(ret & (VM_FAULT_ERROR | VM_FAULT_NOPAGE | VM_FAULT_RETRY |
			    VM_FAULT_DONE_COW)))
		return ret;

	if (unlikely(PageHWPoison(vmf->page))) {
		if (ret & VM_FAULT_LOCKED)
			unlock_page(vmf->page);
		put_page(vmf->page);
		vmf->page = NULL;
		return VM_FAULT_HWPOISON;
	}

	if (unlikely(!(ret & VM_FAULT_LOCKED)))
		lock_page(vmf->page);
	else
		VM_BUG_ON_PAGE(!PageLocked(vmf->page), vmf->page);

	return ret;
}

/*
 * The ordering of these checks is important for pmds with _PAGE_DEVMAP set.
 * If we check pmd_trans_unstable() first we will trip the bad_pmd() check
 * inside of pmd_none_or_trans_huge_or_clear_bad(). This will end up correctly
 * returning 1 but not before it spams dmesg with the pmd_clear_bad() output.
 */
static int pmd_devmap_trans_unstable(pmd_t *pmd)
{
	return pmd_devmap(*pmd) || pmd_trans_unstable(pmd);
}

static int pte_alloc_one_map(struct vm_fault *vmf)
{
	struct vm_area_struct *vma = vmf->vma;

	if (!pmd_none(*vmf->pmd))
		goto map_pte;
	if (vmf->prealloc_pte) {
		vmf->ptl = pmd_lock(vma->vm_mm, vmf->pmd);
		if (unlikely(!pmd_none(*vmf->pmd))) {
			spin_unlock(vmf->ptl);
			goto map_pte;
		}

		atomic_long_inc(&vma->vm_mm->nr_ptes);
		pmd_populate(vma->vm_mm, vmf->pmd, vmf->prealloc_pte);
		spin_unlock(vmf->ptl);
		vmf->prealloc_pte = NULL;
	} else if (unlikely(pte_alloc(vma->vm_mm, vmf->pmd, vmf->address))) {
		return VM_FAULT_OOM;
	}
map_pte:
	/*
	 * If a huge pmd materialized under us just retry later.  Use
	 * pmd_trans_unstable() via pmd_devmap_trans_unstable() instead of
	 * pmd_trans_huge() to ensure the pmd didn't become pmd_trans_huge
	 * under us and then back to pmd_none, as a result of MADV_DONTNEED
	 * running immediately after a huge pmd fault in a different thread of
	 * this mm, in turn leading to a misleading pmd_trans_huge() retval.
	 * All we have to ensure is that it is a regular pmd that we can walk
	 * with pte_offset_map() and we can do that through an atomic read in
	 * C, which is what pmd_trans_unstable() provides.
	 */
	if (pmd_devmap_trans_unstable(vmf->pmd))
		return VM_FAULT_NOPAGE;

	/*
	 * At this point we know that our vmf->pmd points to a page of ptes
	 * and it cannot become pmd_none(), pmd_devmap() or pmd_trans_huge()
	 * for the duration of the fault.  If a racing MADV_DONTNEED runs and
	 * we zap the ptes pointed to by our vmf->pmd, the vmf->ptl will still
	 * be valid and we will re-check to make sure the vmf->pte isn't
	 * pte_none() under vmf->ptl protection when we return to
	 * alloc_set_pte().
	 */
	if (!pte_map_lock(vmf))
		return VM_FAULT_RETRY;

	return 0;
}

#ifdef CONFIG_TRANSPARENT_HUGE_PAGECACHE

#define HPAGE_CACHE_INDEX_MASK (HPAGE_PMD_NR - 1)
static inline bool transhuge_vma_suitable(struct vm_area_struct *vma,
		unsigned long haddr)
{
	if (((vma->vm_start >> PAGE_SHIFT) & HPAGE_CACHE_INDEX_MASK) !=
			(vma->vm_pgoff & HPAGE_CACHE_INDEX_MASK))
		return false;
	if (haddr < vma->vm_start || haddr + HPAGE_PMD_SIZE > vma->vm_end)
		return false;
	return true;
}

static void deposit_prealloc_pte(struct vm_fault *vmf)
{
	struct vm_area_struct *vma = vmf->vma;

	pgtable_trans_huge_deposit(vma->vm_mm, vmf->pmd, vmf->prealloc_pte);
	/*
	 * We are going to consume the prealloc table,
	 * count that as nr_ptes.
	 */
	atomic_long_inc(&vma->vm_mm->nr_ptes);
	vmf->prealloc_pte = NULL;
}

static int do_set_pmd(struct vm_fault *vmf, struct page *page)
{
	struct vm_area_struct *vma = vmf->vma;
	bool write = vmf->flags & FAULT_FLAG_WRITE;
	unsigned long haddr = vmf->address & HPAGE_PMD_MASK;
	pmd_t entry;
	int i, ret;

	if (!transhuge_vma_suitable(vma, haddr))
		return VM_FAULT_FALLBACK;

	ret = VM_FAULT_FALLBACK;
	page = compound_head(page);

	/*
	 * Archs like ppc64 need additonal space to store information
	 * related to pte entry. Use the preallocated table for that.
	 */
	if (arch_needs_pgtable_deposit() && !vmf->prealloc_pte) {
		vmf->prealloc_pte = pte_alloc_one(vma->vm_mm, vmf->address);
		if (!vmf->prealloc_pte)
			return VM_FAULT_OOM;
		smp_wmb(); /* See comment in __pte_alloc() */
	}

	vmf->ptl = pmd_lock(vma->vm_mm, vmf->pmd);
	if (unlikely(!pmd_none(*vmf->pmd)))
		goto out;

	for (i = 0; i < HPAGE_PMD_NR; i++)
		flush_icache_page(vma, page + i);

	entry = mk_huge_pmd(page, vmf->vma_page_prot);
	if (write)
		entry = maybe_pmd_mkwrite(pmd_mkdirty(entry), vma);

	add_mm_counter(vma->vm_mm, MM_FILEPAGES, HPAGE_PMD_NR);
	page_add_file_rmap(page, true);
	/*
	 * deposit and withdraw with pmd lock held
	 */
	if (arch_needs_pgtable_deposit())
		deposit_prealloc_pte(vmf);

	set_pmd_at(vma->vm_mm, haddr, vmf->pmd, entry);

	update_mmu_cache_pmd(vma, haddr, vmf->pmd);

	/* fault is handled */
	ret = 0;
	count_vm_event(THP_FILE_MAPPED);
out:
	spin_unlock(vmf->ptl);
	return ret;
}
#else
static int do_set_pmd(struct vm_fault *vmf, struct page *page)
{
	BUILD_BUG();
	return 0;
}
#endif

/**
 * alloc_set_pte - setup new PTE entry for given page and add reverse page
 * mapping. If needed, the fucntion allocates page table or use pre-allocated.
 *
 * @vmf: fault environment
 * @memcg: memcg to charge page (only for private mappings)
 * @page: page to map
 *
 * Caller must take care of unlocking vmf->ptl, if vmf->pte is non-NULL on
 * return.
 *
 * Target users are page handler itself and implementations of
 * vm_ops->map_pages.
 */
int alloc_set_pte(struct vm_fault *vmf, struct mem_cgroup *memcg,
		struct page *page)
{
	struct vm_area_struct *vma = vmf->vma;
	bool write = vmf->flags & FAULT_FLAG_WRITE;
	pte_t entry;
	int ret;

	if (pmd_none(*vmf->pmd) && PageTransCompound(page) &&
			IS_ENABLED(CONFIG_TRANSPARENT_HUGE_PAGECACHE)) {
		/* THP on COW? */
		VM_BUG_ON_PAGE(memcg, page);

		ret = do_set_pmd(vmf, page);
		if (ret != VM_FAULT_FALLBACK)
			return ret;
	}

	if (!vmf->pte) {
		ret = pte_alloc_one_map(vmf);
		if (ret)
			return ret;
	}

	/* Re-check under ptl */
	if (unlikely(!pte_none(*vmf->pte)))
		return VM_FAULT_NOPAGE;

	flush_icache_page(vma, page);
	entry = mk_pte(page, vmf->vma_page_prot);
	if (write)
		entry = maybe_mkwrite(pte_mkdirty(entry), vmf->vma_flags);

	if (vmf->flags & FAULT_FLAG_PREFAULT_OLD)
		entry = pte_mkold(entry);

	/* copy-on-write page */
	if (write && !(vmf->vma_flags & VM_SHARED)) {
		inc_mm_counter_fast(vma->vm_mm, MM_ANONPAGES);
		__page_add_new_anon_rmap(page, vma, vmf->address, false);
		mem_cgroup_commit_charge(page, memcg, false, false);
		__lru_cache_add_active_or_unevictable(page, vmf->vma_flags);
	} else {
		inc_mm_counter_fast(vma->vm_mm, mm_counter_file(page));
		page_add_file_rmap(page, false);
	}
	set_pte_at(vma->vm_mm, vmf->address, vmf->pte, entry);

	/* no need to invalidate: a not-present page won't be cached */
	update_mmu_cache(vma, vmf->address, vmf->pte);

	return 0;
}


/**
 * finish_fault - finish page fault once we have prepared the page to fault
 *
 * @vmf: structure describing the fault
 *
 * This function handles all that is needed to finish a page fault once the
 * page to fault in is prepared. It handles locking of PTEs, inserts PTE for
 * given page, adds reverse page mapping, handles memcg charges and LRU
 * addition. The function returns 0 on success, VM_FAULT_ code in case of
 * error.
 *
 * The function expects the page to be locked and on success it consumes a
 * reference of a page being mapped (for the PTE which maps it).
 */
int finish_fault(struct vm_fault *vmf)
{
	struct page *page;
	int ret = 0;

	/* Did we COW the page? */
	if ((vmf->flags & FAULT_FLAG_WRITE) &&
	    !(vmf->vma_flags & VM_SHARED))
		page = vmf->cow_page;
	else
		page = vmf->page;

	/*
	 * check even for read faults because we might have lost our CoWed
	 * page
	 */
	if (!(vmf->vma->vm_flags & VM_SHARED))
		ret = check_stable_address_space(vmf->vma->vm_mm);
	if (!ret)
		ret = alloc_set_pte(vmf, vmf->memcg, page);
	if (vmf->pte)
		pte_unmap_unlock(vmf->pte, vmf->ptl);
	return ret;
}

/*
 * If architecture emulates "accessed" or "young" bit without HW support,
 * there is no much gain with fault_around.
 */
static unsigned long fault_around_bytes __read_mostly =
#ifndef __HAVE_ARCH_PTEP_SET_ACCESS_FLAGS
	PAGE_SIZE;
#else
	rounddown_pow_of_two(65536);
#endif

#ifdef CONFIG_DEBUG_FS
static int fault_around_bytes_get(void *data, u64 *val)
{
	*val = fault_around_bytes;
	return 0;
}

/*
 * fault_around_pages() and fault_around_mask() expects fault_around_bytes
 * rounded down to nearest page order. It's what do_fault_around() expects to
 * see.
 */
static int fault_around_bytes_set(void *data, u64 val)
{
	if (val / PAGE_SIZE > PTRS_PER_PTE)
		return -EINVAL;
	if (val > PAGE_SIZE)
		fault_around_bytes = rounddown_pow_of_two(val);
	else
		fault_around_bytes = PAGE_SIZE; /* rounddown_pow_of_two(0) is undefined */
	return 0;
}
DEFINE_DEBUGFS_ATTRIBUTE(fault_around_bytes_fops,
		fault_around_bytes_get, fault_around_bytes_set, "%llu\n");

static int __init fault_around_debugfs(void)
{
	void *ret;

	ret = debugfs_create_file_unsafe("fault_around_bytes", 0644, NULL, NULL,
			&fault_around_bytes_fops);
	if (!ret)
		pr_warn("Failed to create fault_around_bytes in debugfs");
	return 0;
}
late_initcall(fault_around_debugfs);
#endif

/*
 * do_fault_around() tries to map few pages around the fault address. The hope
 * is that the pages will be needed soon and this will lower the number of
 * faults to handle.
 *
 * It uses vm_ops->map_pages() to map the pages, which skips the page if it's
 * not ready to be mapped: not up-to-date, locked, etc.
 *
 * This function is called with the page table lock taken. In the split ptlock
 * case the page table lock only protects only those entries which belong to
 * the page table corresponding to the fault address.
 *
 * This function doesn't cross the VMA boundaries, in order to call map_pages()
 * only once.
 *
 * fault_around_pages() defines how many pages we'll try to map.
 * do_fault_around() expects it to return a power of two less than or equal to
 * PTRS_PER_PTE.
 *
 * The virtual address of the area that we map is naturally aligned to the
 * fault_around_pages() value (and therefore to page order).  This way it's
 * easier to guarantee that we don't cross page table boundaries.
 */
static int do_fault_around(struct vm_fault *vmf)
{
	unsigned long address = vmf->address, nr_pages, mask;
	pgoff_t start_pgoff = vmf->pgoff;
	pgoff_t end_pgoff;
	int off, ret = 0;

	nr_pages = READ_ONCE(fault_around_bytes) >> PAGE_SHIFT;
	mask = ~(nr_pages * PAGE_SIZE - 1) & PAGE_MASK;

	vmf->address = max(address & mask, vmf->vma->vm_start);
	off = ((address - vmf->address) >> PAGE_SHIFT) & (PTRS_PER_PTE - 1);
	start_pgoff -= off;

	/*
	 *  end_pgoff is either end of page table or end of vma
	 *  or fault_around_pages() from start_pgoff, depending what is nearest.
	 */
	end_pgoff = start_pgoff -
		((vmf->address >> PAGE_SHIFT) & (PTRS_PER_PTE - 1)) +
		PTRS_PER_PTE - 1;
	end_pgoff = min3(end_pgoff, vma_pages(vmf->vma) + vmf->vma->vm_pgoff - 1,
			start_pgoff + nr_pages - 1);

	if (pmd_none(*vmf->pmd)) {
		vmf->prealloc_pte = pte_alloc_one(vmf->vma->vm_mm,
						  vmf->address);
		if (!vmf->prealloc_pte)
			goto out;
		smp_wmb(); /* See comment in __pte_alloc() */
	}

	vmf->vma->vm_ops->map_pages(vmf, start_pgoff, end_pgoff);

	/* Huge page is mapped? Page fault is solved */
	if (pmd_trans_huge(*vmf->pmd)) {
		ret = VM_FAULT_NOPAGE;
		goto out;
	}

	/* ->map_pages() haven't done anything useful. Cold page cache? */
	if (!vmf->pte)
		goto out;

	/* check if the page fault is solved */
	vmf->pte -= (vmf->address >> PAGE_SHIFT) - (address >> PAGE_SHIFT);
	if (!pte_none(*vmf->pte))
		ret = VM_FAULT_NOPAGE;
	pte_unmap_unlock(vmf->pte, vmf->ptl);
out:
	vmf->address = address;
	vmf->pte = NULL;
	return ret;
}

static int do_read_fault(struct vm_fault *vmf)
{
	struct vm_area_struct *vma = vmf->vma;
	int ret = 0;

	/*
	 * Let's call ->map_pages() first and use ->fault() as fallback
	 * if page by the offset is not ready to be mapped (cold cache or
	 * something).
	 */
	if (vma->vm_ops->map_pages && fault_around_bytes >> PAGE_SHIFT > 1) {
		ret = do_fault_around(vmf);
		if (ret)
			return ret;
	}

	ret = __do_fault(vmf);
	if (unlikely(ret & (VM_FAULT_ERROR | VM_FAULT_NOPAGE | VM_FAULT_RETRY)))
		return ret;

	ret |= finish_fault(vmf);
	unlock_page(vmf->page);
	if (unlikely(ret & (VM_FAULT_ERROR | VM_FAULT_NOPAGE | VM_FAULT_RETRY)))
		put_page(vmf->page);
	return ret;
}

static int do_cow_fault(struct vm_fault *vmf)
{
	struct vm_area_struct *vma = vmf->vma;
	int ret;

	if (unlikely(anon_vma_prepare(vma)))
		return VM_FAULT_OOM;

	vmf->cow_page = alloc_page_vma(GFP_HIGHUSER_MOVABLE, vma, vmf->address);
	if (!vmf->cow_page)
		return VM_FAULT_OOM;

	if (mem_cgroup_try_charge(vmf->cow_page, vma->vm_mm, GFP_KERNEL,
				&vmf->memcg, false)) {
		put_page(vmf->cow_page);
		return VM_FAULT_OOM;
	}

	ret = __do_fault(vmf);
	if (unlikely(ret & (VM_FAULT_ERROR | VM_FAULT_NOPAGE | VM_FAULT_RETRY)))
		goto uncharge_out;
	if (ret & VM_FAULT_DONE_COW)
		return ret;

	copy_user_highpage(vmf->cow_page, vmf->page, vmf->address, vma);
	__SetPageUptodate(vmf->cow_page);

	ret |= finish_fault(vmf);
	unlock_page(vmf->page);
	put_page(vmf->page);
	if (unlikely(ret & (VM_FAULT_ERROR | VM_FAULT_NOPAGE | VM_FAULT_RETRY)))
		goto uncharge_out;
	return ret;
uncharge_out:
	mem_cgroup_cancel_charge(vmf->cow_page, vmf->memcg, false);
	put_page(vmf->cow_page);
	return ret;
}

static int do_shared_fault(struct vm_fault *vmf)
{
	struct vm_area_struct *vma = vmf->vma;
	int ret, tmp;

	ret = __do_fault(vmf);
	if (unlikely(ret & (VM_FAULT_ERROR | VM_FAULT_NOPAGE | VM_FAULT_RETRY)))
		return ret;

	/*
	 * Check if the backing address space wants to know that the page is
	 * about to become writable
	 */
	if (vma->vm_ops->page_mkwrite) {
		unlock_page(vmf->page);
		tmp = do_page_mkwrite(vmf);
		if (unlikely(!tmp ||
				(tmp & (VM_FAULT_ERROR | VM_FAULT_NOPAGE)))) {
			put_page(vmf->page);
			return tmp;
		}
	}

	ret |= finish_fault(vmf);
	if (unlikely(ret & (VM_FAULT_ERROR | VM_FAULT_NOPAGE |
					VM_FAULT_RETRY))) {
		unlock_page(vmf->page);
		put_page(vmf->page);
		return ret;
	}

	fault_dirty_shared_page(vma, vmf->page);
	return ret;
}

/*
 * We enter with non-exclusive mmap_sem (to exclude vma changes,
 * but allow concurrent faults).
 * The mmap_sem may have been released depending on flags and our
 * return value.  See filemap_fault() and __lock_page_or_retry().
 */
static int do_fault(struct vm_fault *vmf)
{
	struct vm_area_struct *vma = vmf->vma;
	int ret;

	/*
	 * The VMA was not fully populated on mmap() or missing VM_DONTEXPAND
	 */
	if (!vma->vm_ops->fault) {
		/*
		 * If we find a migration pmd entry or a none pmd entry, which
		 * should never happen, return SIGBUS
		 */
		if (unlikely(!pmd_present(*vmf->pmd)))
			ret = VM_FAULT_SIGBUS;
		else {
			vmf->pte = pte_offset_map_lock(vmf->vma->vm_mm,
						       vmf->pmd,
						       vmf->address,
						       &vmf->ptl);
			/*
			 * Make sure this is not a temporary clearing of pte
			 * by holding ptl and checking again. A R/M/W update
			 * of pte involves: take ptl, clearing the pte so that
			 * we don't have concurrent modification by hardware
			 * followed by an update.
			 */
			if (unlikely(pte_none(*vmf->pte)))
				ret = VM_FAULT_SIGBUS;
			else
				ret = VM_FAULT_NOPAGE;

			pte_unmap_unlock(vmf->pte, vmf->ptl);
		}
	} else if (!(vmf->flags & FAULT_FLAG_WRITE))
		ret = do_read_fault(vmf);
	else if (!(vmf->vma_flags & VM_SHARED))
		ret = do_cow_fault(vmf);
	else
		ret = do_shared_fault(vmf);

	/* preallocated pagetable is unused: free it */
	if (vmf->prealloc_pte) {
		pte_free(vma->vm_mm, vmf->prealloc_pte);
		vmf->prealloc_pte = NULL;
	}
	return ret;
}

static int numa_migrate_prep(struct page *page, struct vm_area_struct *vma,
				unsigned long addr, int page_nid,
				int *flags)
{
	get_page(page);

	count_vm_numa_event(NUMA_HINT_FAULTS);
	if (page_nid == numa_node_id()) {
		count_vm_numa_event(NUMA_HINT_FAULTS_LOCAL);
		*flags |= TNF_FAULT_LOCAL;
	}

	return mpol_misplaced(page, vma, addr);
}

static int do_numa_page(struct vm_fault *vmf)
{
	struct vm_area_struct *vma = vmf->vma;
	struct page *page = NULL;
	int page_nid = -1;
	int last_cpupid;
	int target_nid;
	bool migrated = false;
	pte_t pte;
	bool was_writable = pte_savedwrite(vmf->orig_pte);
	int flags = 0;

	/*
	 * The "pte" at this point cannot be used safely without
	 * validation through pte_unmap_same(). It's of NUMA type but
	 * the pfn may be screwed if the read is non atomic.
	 */
	if (!pte_spinlock(vmf))
		return VM_FAULT_RETRY;
	if (unlikely(!pte_same(*vmf->pte, vmf->orig_pte))) {
		pte_unmap_unlock(vmf->pte, vmf->ptl);
		goto out;
	}

	/*
	 * Make it present again, Depending on how arch implementes non
	 * accessible ptes, some can allow access by kernel mode.
	 */
	pte = ptep_modify_prot_start(vma->vm_mm, vmf->address, vmf->pte);
	pte = pte_modify(pte, vmf->vma_page_prot);
	pte = pte_mkyoung(pte);
	if (was_writable)
		pte = pte_mkwrite(pte);
	ptep_modify_prot_commit(vma->vm_mm, vmf->address, vmf->pte, pte);
	update_mmu_cache(vma, vmf->address, vmf->pte);

	page = __vm_normal_page(vma, vmf->address, pte, false, vmf->vma_flags);
	if (!page) {
		pte_unmap_unlock(vmf->pte, vmf->ptl);
		return 0;
	}

	/* TODO: handle PTE-mapped THP */
	if (PageCompound(page)) {
		pte_unmap_unlock(vmf->pte, vmf->ptl);
		return 0;
	}

	/*
	 * Avoid grouping on RO pages in general. RO pages shouldn't hurt as
	 * much anyway since they can be in shared cache state. This misses
	 * the case where a mapping is writable but the process never writes
	 * to it but pte_write gets cleared during protection updates and
	 * pte_dirty has unpredictable behaviour between PTE scan updates,
	 * background writeback, dirty balancing and application behaviour.
	 */
	if (!pte_write(pte))
		flags |= TNF_NO_GROUP;

	/*
	 * Flag if the page is shared between multiple address spaces. This
	 * is later used when determining whether to group tasks together
	 */
	if (page_mapcount(page) > 1 && (vmf->vma_flags & VM_SHARED))
		flags |= TNF_SHARED;

	last_cpupid = page_cpupid_last(page);
	page_nid = page_to_nid(page);
	target_nid = numa_migrate_prep(page, vma, vmf->address, page_nid,
			&flags);
	pte_unmap_unlock(vmf->pte, vmf->ptl);
	if (target_nid == -1) {
		put_page(page);
		goto out;
	}

	/* Migrate to the requested node */
	migrated = migrate_misplaced_page(page, vmf, target_nid);
	if (migrated) {
		page_nid = target_nid;
		flags |= TNF_MIGRATED;
	} else
		flags |= TNF_MIGRATE_FAIL;

out:
	if (page_nid != -1)
		task_numa_fault(last_cpupid, page_nid, 1, flags);
	return 0;
}

static inline int create_huge_pmd(struct vm_fault *vmf)
{
	if (vma_is_anonymous(vmf->vma))
		return do_huge_pmd_anonymous_page(vmf);
	if (vmf->vma->vm_ops->huge_fault)
		return vmf->vma->vm_ops->huge_fault(vmf, PE_SIZE_PMD);
	return VM_FAULT_FALLBACK;
}

static int wp_huge_pmd(struct vm_fault *vmf, pmd_t orig_pmd)
{
	if (vma_is_anonymous(vmf->vma))
		return do_huge_pmd_wp_page(vmf, orig_pmd);
	if (vmf->vma->vm_ops->huge_fault)
		return vmf->vma->vm_ops->huge_fault(vmf, PE_SIZE_PMD);

	/* COW handled on pte level: split pmd */
	VM_BUG_ON_VMA(vmf->vma_flags & VM_SHARED, vmf->vma);
	__split_huge_pmd(vmf->vma, vmf->pmd, vmf->address, false, NULL);

	return VM_FAULT_FALLBACK;
}

static inline bool vma_is_accessible(struct vm_area_struct *vma)
{
	return vma->vm_flags & (VM_READ | VM_EXEC | VM_WRITE);
}

static int create_huge_pud(struct vm_fault *vmf)
{
#ifdef CONFIG_TRANSPARENT_HUGEPAGE
	/* No support for anonymous transparent PUD pages yet */
	if (vma_is_anonymous(vmf->vma))
		return VM_FAULT_FALLBACK;
	if (vmf->vma->vm_ops->huge_fault)
		return vmf->vma->vm_ops->huge_fault(vmf, PE_SIZE_PUD);
#endif /* CONFIG_TRANSPARENT_HUGEPAGE */
	return VM_FAULT_FALLBACK;
}

static int wp_huge_pud(struct vm_fault *vmf, pud_t orig_pud)
{
#ifdef CONFIG_TRANSPARENT_HUGEPAGE
	/* No support for anonymous transparent PUD pages yet */
	if (vma_is_anonymous(vmf->vma))
		return VM_FAULT_FALLBACK;
	if (vmf->vma->vm_ops->huge_fault)
		return vmf->vma->vm_ops->huge_fault(vmf, PE_SIZE_PUD);
#endif /* CONFIG_TRANSPARENT_HUGEPAGE */
	return VM_FAULT_FALLBACK;
}

/*
 * These routines also need to handle stuff like marking pages dirty
 * and/or accessed for architectures that don't do it in hardware (most
 * RISC architectures).  The early dirtying is also good on the i386.
 *
 * There is also a hook called "update_mmu_cache()" that architectures
 * with external mmu caches can use to update those (ie the Sparc or
 * PowerPC hashed page tables that act as extended TLBs).
 *
 * We enter with non-exclusive mmap_sem (to exclude vma changes, but allow
 * concurrent faults).
 *
 * The mmap_sem may have been released depending on flags and our return value.
 * See filemap_fault() and __lock_page_or_retry().
 */
static int handle_pte_fault(struct vm_fault *vmf)
{
	pte_t entry;

	if (unlikely(pmd_none(*vmf->pmd))) {
		/*
		 * In the case of the speculative page fault handler we abort
		 * the speculative path immediately as the pmd is probably
		 * in the way to be converted in a huge one. We will try
		 * again holding the mmap_sem (which implies that the collapse
		 * operation is done).
		 */
		if (vmf->flags & FAULT_FLAG_SPECULATIVE)
			return VM_FAULT_RETRY;
		/*
		 * Leave __pte_alloc() until later: because vm_ops->fault may
		 * want to allocate huge page, and if we expose page table
		 * for an instant, it will be difficult to retract from
		 * concurrent faults and from rmap lookups.
		 */
		vmf->pte = NULL;
	} else if (!(vmf->flags & FAULT_FLAG_SPECULATIVE)) {
		/* See comment in pte_alloc_one_map() */
		if (pmd_devmap_trans_unstable(vmf->pmd))
			return 0;
		/*
		 * A regular pmd is established and it can't morph into a huge
		 * pmd from under us anymore at this point because we hold the
		 * mmap_sem read mode and khugepaged takes it in write mode.
		 * So now it's safe to run pte_offset_map().
		 * This is not applicable to the speculative page fault handler
		 * but in that case, the pte is fetched earlier in
		 * handle_speculative_fault().
		 */
		vmf->pte = pte_offset_map(vmf->pmd, vmf->address);
		vmf->orig_pte = *vmf->pte;

		/*
		 * some architectures can have larger ptes than wordsize,
		 * e.g.ppc44x-defconfig has CONFIG_PTE_64BIT=y and
		 * CONFIG_32BIT=y, so READ_ONCE or ACCESS_ONCE cannot guarantee
		 * atomic accesses.  The code below just needs a consistent
		 * view for the ifs and we later double check anyway with the
		 * ptl lock held. So here a barrier will do.
		 */
		barrier();
		if (pte_none(vmf->orig_pte)) {
			pte_unmap(vmf->pte);
			vmf->pte = NULL;
		}
	}

	if (!vmf->pte) {
		if (vma_is_anonymous(vmf->vma))
			return do_anonymous_page(vmf);
		else if (vmf->flags & FAULT_FLAG_SPECULATIVE)
			return VM_FAULT_RETRY;
		else
			return do_fault(vmf);
	}

	if (!pte_present(vmf->orig_pte))
		return do_swap_page(vmf);

	if (pte_protnone(vmf->orig_pte) && vma_is_accessible(vmf->vma))
		return do_numa_page(vmf);

	if (!pte_spinlock(vmf))
		return VM_FAULT_RETRY;
	entry = vmf->orig_pte;
	if (unlikely(!pte_same(*vmf->pte, entry)))
		goto unlock;
	if (vmf->flags & FAULT_FLAG_WRITE) {
		if (!pte_write(entry))
			return do_wp_page(vmf);
		entry = pte_mkdirty(entry);
	}
	entry = pte_mkyoung(entry);
	if (ptep_set_access_flags(vmf->vma, vmf->address, vmf->pte, entry,
				vmf->flags & FAULT_FLAG_WRITE)) {
		update_mmu_cache(vmf->vma, vmf->address, vmf->pte);
	} else {
		/*
		 * This is needed only for protection faults but the arch code
		 * is not yet telling us if this is a protection fault or not.
		 * This still avoids useless tlb flushes for .text page faults
		 * with threads.
		 */
		if (vmf->flags & FAULT_FLAG_WRITE)
			flush_tlb_fix_spurious_fault(vmf->vma, vmf->address);
	}
unlock:
	pte_unmap_unlock(vmf->pte, vmf->ptl);
	return 0;
}

/*
 * By the time we get here, we already hold the mm semaphore
 *
 * The mmap_sem may have been released depending on flags and our
 * return value.  See filemap_fault() and __lock_page_or_retry().
 */
static int __handle_mm_fault(struct vm_area_struct *vma, unsigned long address,
		unsigned int flags)
{
	struct vm_fault vmf = {
		.vma = vma,
		.address = address & PAGE_MASK,
		.flags = flags,
		.pgoff = linear_page_index(vma, address),
		.gfp_mask = __get_fault_gfp_mask(vma),
		.vma_flags = vma->vm_flags,
		.vma_page_prot = vma->vm_page_prot,
	};
	unsigned int dirty = flags & FAULT_FLAG_WRITE;
	struct mm_struct *mm = vma->vm_mm;
	pgd_t *pgd;
	p4d_t *p4d;
	int ret;

	pgd = pgd_offset(mm, address);
	p4d = p4d_alloc(mm, pgd, address);
	if (!p4d)
		return VM_FAULT_OOM;

	vmf.pud = pud_alloc(mm, p4d, address);
	if (!vmf.pud)
		return VM_FAULT_OOM;
	if (pud_none(*vmf.pud) && transparent_hugepage_enabled(vma)) {
		ret = create_huge_pud(&vmf);
		if (!(ret & VM_FAULT_FALLBACK))
			return ret;
	} else {
		pud_t orig_pud = *vmf.pud;

		barrier();
		if (pud_trans_huge(orig_pud) || pud_devmap(orig_pud)) {

			/* NUMA case for anonymous PUDs would go here */

			if (dirty && !pud_write(orig_pud)) {
				ret = wp_huge_pud(&vmf, orig_pud);
				if (!(ret & VM_FAULT_FALLBACK))
					return ret;
			} else {
				huge_pud_set_accessed(&vmf, orig_pud);
				return 0;
			}
		}
	}

	vmf.pmd = pmd_alloc(mm, vmf.pud, address);
	if (!vmf.pmd)
		return VM_FAULT_OOM;
#ifdef CONFIG_SPECULATIVE_PAGE_FAULT
	vmf.sequence = raw_read_seqcount(&vma->vm_sequence);
#endif
	if (pmd_none(*vmf.pmd) && transparent_hugepage_enabled(vma)) {
		ret = create_huge_pmd(&vmf);
		if (!(ret & VM_FAULT_FALLBACK))
			return ret;
	} else {
		pmd_t orig_pmd = *vmf.pmd;

		barrier();
		if (unlikely(is_swap_pmd(orig_pmd))) {
			VM_BUG_ON(thp_migration_supported() &&
					  !is_pmd_migration_entry(orig_pmd));
			if (is_pmd_migration_entry(orig_pmd))
				pmd_migration_entry_wait(mm, vmf.pmd);
			return 0;
		}
		if (pmd_trans_huge(orig_pmd) || pmd_devmap(orig_pmd)) {
			if (pmd_protnone(orig_pmd) && vma_is_accessible(vma))
				return do_huge_pmd_numa_page(&vmf, orig_pmd);

			if (dirty && !pmd_write(orig_pmd)) {
				ret = wp_huge_pmd(&vmf, orig_pmd);
				if (!(ret & VM_FAULT_FALLBACK))
					return ret;
			} else {
				huge_pmd_set_accessed(&vmf, orig_pmd);
				return 0;
			}
		}
	}

	return handle_pte_fault(&vmf);
}

#ifdef CONFIG_SPECULATIVE_PAGE_FAULT

#ifndef __HAVE_ARCH_PTE_SPECIAL
/* This is required by vm_normal_page() */
#error "Speculative page fault handler requires __HAVE_ARCH_PTE_SPECIAL"
#endif
/*
 * vm_normal_page() adds some processing which should be done while
 * hodling the mmap_sem.
 */

/*
 * Tries to handle the page fault in a speculative way, without grabbing the
 * mmap_sem.
 * When VM_FAULT_RETRY is returned, the vma pointer is valid and this vma must
 * be checked later when the mmap_sem has been grabbed by calling
 * can_reuse_spf_vma().
 * This is needed as the returned vma is kept in memory until the call to
 * can_reuse_spf_vma() is made.
 */
int __handle_speculative_fault(struct mm_struct *mm, unsigned long address,
			       unsigned int flags, struct vm_area_struct **vma)
{
	struct vm_fault vmf = {
		.address = address,
	};
	pgd_t *pgd, pgdval;
	p4d_t *p4d, p4dval;
	pud_t pudval;
	int seq, ret;

	/* Clear flags that may lead to release the mmap_sem to retry */
	flags &= ~(FAULT_FLAG_ALLOW_RETRY|FAULT_FLAG_KILLABLE);
	flags |= FAULT_FLAG_SPECULATIVE;

	*vma = get_vma(mm, address);
	if (!*vma)
		return VM_FAULT_RETRY;
	vmf.vma = *vma;

	/* rmb <-> seqlock,vma_rb_erase() */
	seq = raw_read_seqcount(&vmf.vma->vm_sequence);
	if (seq & 1) {
		trace_spf_vma_changed(_RET_IP_, vmf.vma, address);
		return VM_FAULT_RETRY;
	}

	/*
	 * Can't call vm_ops service has we don't know what they would do
	 * with the VMA.
	 * This include huge page from hugetlbfs.
	 */
	if (vmf.vma->vm_ops) {
		trace_spf_vma_notsup(_RET_IP_, vmf.vma, address);
		return VM_FAULT_RETRY;
	}

	/*
	 * __anon_vma_prepare() requires the mmap_sem to be held
	 * because vm_next and vm_prev must be safe. This can't be guaranteed
	 * in the speculative path.
	 */
	if (unlikely(!vmf.vma->anon_vma)) {
		trace_spf_vma_notsup(_RET_IP_, vmf.vma, address);
		return VM_FAULT_RETRY;
	}

	vmf.vma_flags = READ_ONCE(vmf.vma->vm_flags);
	vmf.vma_page_prot = READ_ONCE(vmf.vma->vm_page_prot);

	/* Can't call userland page fault handler in the speculative path */
	if (unlikely(vmf.vma_flags & VM_UFFD_MISSING)) {
		trace_spf_vma_notsup(_RET_IP_, vmf.vma, address);
		return VM_FAULT_RETRY;
	}

	if (vmf.vma_flags & VM_GROWSDOWN || vmf.vma_flags & VM_GROWSUP) {
		/*
		 * This could be detected by the check address against VMA's
		 * boundaries but we want to trace it as not supported instead
		 * of changed.
		 */
		trace_spf_vma_notsup(_RET_IP_, vmf.vma, address);
		return VM_FAULT_RETRY;
	}

	if (address < READ_ONCE(vmf.vma->vm_start)
	    || READ_ONCE(vmf.vma->vm_end) <= address) {
		trace_spf_vma_changed(_RET_IP_, vmf.vma, address);
		return VM_FAULT_RETRY;
	}

	if (!arch_vma_access_permitted(vmf.vma, flags & FAULT_FLAG_WRITE,
				       flags & FAULT_FLAG_INSTRUCTION,
				       flags & FAULT_FLAG_REMOTE))
		goto out_segv;

	/* This is one is required to check that the VMA has write access set */
	if (flags & FAULT_FLAG_WRITE) {
		if (unlikely(!(vmf.vma_flags & VM_WRITE)))
			goto out_segv;
	} else if (unlikely(!(vmf.vma_flags & (VM_READ|VM_EXEC|VM_WRITE))))
		goto out_segv;

#ifdef CONFIG_NUMA
	struct mempolicy *pol;

	/*
	 * MPOL_INTERLEAVE implies additional checks in
	 * mpol_misplaced() which are not compatible with the
	 *speculative page fault processing.
	 */
	pol = __get_vma_policy(vmf.vma, address);
	if (!pol)
		pol = get_task_policy(current);
	if (!pol)
		if (pol && pol->mode == MPOL_INTERLEAVE) {
			trace_spf_vma_notsup(_RET_IP_, vmf.vma, address);
			return VM_FAULT_RETRY;
		}
#endif

	/*
	 * Do a speculative lookup of the PTE entry.
	 */
	local_irq_disable();
	pgd = pgd_offset(mm, address);
	pgdval = READ_ONCE(*pgd);
	if (pgd_none(pgdval) || unlikely(pgd_bad(pgdval)))
		goto out_walk;

	p4d = p4d_offset(pgd, address);
	p4dval = READ_ONCE(*p4d);
	if (p4d_none(p4dval) || unlikely(p4d_bad(p4dval)))
		goto out_walk;

	vmf.pud = pud_offset(p4d, address);
	pudval = READ_ONCE(*vmf.pud);
	if (pud_none(pudval) || unlikely(pud_bad(pudval)))
		goto out_walk;

	/* Huge pages at PUD level are not supported. */
	if (unlikely(pud_trans_huge(pudval)))
		goto out_walk;

	vmf.pmd = pmd_offset(vmf.pud, address);
	vmf.orig_pmd = READ_ONCE(*vmf.pmd);
	/*
	 * pmd_none could mean that a hugepage collapse is in progress
	 * in our back as collapse_huge_page() mark it before
	 * invalidating the pte (which is done once the IPI is catched
	 * by all CPU and we have interrupt disabled).
	 * For this reason we cannot handle THP in a speculative way since we
	 * can't safely indentify an in progress collapse operation done in our
	 * back on that PMD.
	 * Regarding the order of the following checks, see comment in
	 * pmd_devmap_trans_unstable()
	 */
	if (unlikely(pmd_devmap(vmf.orig_pmd) ||
		     pmd_none(vmf.orig_pmd) || pmd_trans_huge(vmf.orig_pmd) ||
		     is_swap_pmd(vmf.orig_pmd)))
		goto out_walk;

	/*
	 * The above does not allocate/instantiate page-tables because doing so
	 * would lead to the possibility of instantiating page-tables after
	 * free_pgtables() -- and consequently leaking them.
	 *
	 * The result is that we take at least one !speculative fault per PMD
	 * in order to instantiate it.
	 */

	vmf.pte = pte_offset_map(vmf.pmd, address);
	vmf.orig_pte = READ_ONCE(*vmf.pte);
	barrier(); /* See comment in handle_pte_fault() */
	if (pte_none(vmf.orig_pte)) {
		pte_unmap(vmf.pte);
		vmf.pte = NULL;
	}

	vmf.pgoff = linear_page_index(vmf.vma, address);
	vmf.gfp_mask = __get_fault_gfp_mask(vmf.vma);
	vmf.sequence = seq;
	vmf.flags = flags;

	local_irq_enable();

	/*
	 * We need to re-validate the VMA after checking the bounds, otherwise
	 * we might have a false positive on the bounds.
	 */
	if (read_seqcount_retry(&vmf.vma->vm_sequence, seq)) {
		trace_spf_vma_changed(_RET_IP_, vmf.vma, address);
		return VM_FAULT_RETRY;
	}

	mem_cgroup_enter_user_fault();
	ret = handle_pte_fault(&vmf);
	mem_cgroup_exit_user_fault();

	/*
	 * If there is no need to retry, don't return the vma to the caller.
	 */
	if (ret != VM_FAULT_RETRY) {
		count_vm_event(SPECULATIVE_PGFAULT);
		put_vma(vmf.vma);
		*vma = NULL;
	}

	/*
	 * The task may have entered a memcg OOM situation but
	 * if the allocation error was handled gracefully (no
	 * VM_FAULT_OOM), there is no need to kill anything.
	 * Just clean up the OOM state peacefully.
	 */
	if (task_in_memcg_oom(current) && !(ret & VM_FAULT_OOM))
		mem_cgroup_oom_synchronize(false);
	return ret;

out_walk:
	trace_spf_vma_notsup(_RET_IP_, vmf.vma, address);
	local_irq_enable();
	return VM_FAULT_RETRY;

out_segv:
	trace_spf_vma_access(_RET_IP_, vmf.vma, address);
	/*
	 * We don't return VM_FAULT_RETRY so the caller is not expected to
	 * retrieve the fetched VMA.
	 */
	put_vma(vmf.vma);
	*vma = NULL;
	return VM_FAULT_SIGSEGV;
}

/*
 * This is used to know if the vma fetch in the speculative page fault handler
 * is still valid when trying the regular fault path while holding the
 * mmap_sem.
 * The call to put_vma(vma) must be made after checking the vma's fields, as
 * the vma may be freed by put_vma(). In such a case it is expected that false
 * is returned.
 */
bool can_reuse_spf_vma(struct vm_area_struct *vma, unsigned long address)
{
	bool ret;

	ret = !RB_EMPTY_NODE(&vma->vm_rb) &&
		vma->vm_start <= address && address < vma->vm_end;
	put_vma(vma);
	return ret;
}
#endif /* CONFIG_SPECULATIVE_PAGE_FAULT */

/*
 * By the time we get here, we already hold the mm semaphore
 *
 * The mmap_sem may have been released depending on flags and our
 * return value.  See filemap_fault() and __lock_page_or_retry().
 */
int handle_mm_fault(struct vm_area_struct *vma, unsigned long address,
		unsigned int flags)
{
	int ret;

	__set_current_state(TASK_RUNNING);

	count_vm_event(PGFAULT);
	count_memcg_event_mm(vma->vm_mm, PGFAULT);

	/* do counter updates before entering really critical section. */
	check_sync_rss_stat(current);

	if (!arch_vma_access_permitted(vma, flags & FAULT_FLAG_WRITE,
					    flags & FAULT_FLAG_INSTRUCTION,
					    flags & FAULT_FLAG_REMOTE))
		return VM_FAULT_SIGSEGV;

	/*
	 * Enable the memcg OOM handling for faults triggered in user
	 * space.  Kernel faults are handled more gracefully.
	 */
	if (flags & FAULT_FLAG_USER)
		mem_cgroup_enter_user_fault();

	if (unlikely(is_vm_hugetlb_page(vma)))
		ret = hugetlb_fault(vma->vm_mm, vma, address, flags);
	else
		ret = __handle_mm_fault(vma, address, flags);

	if (flags & FAULT_FLAG_USER) {
		mem_cgroup_exit_user_fault();
		/*
		 * The task may have entered a memcg OOM situation but
		 * if the allocation error was handled gracefully (no
		 * VM_FAULT_OOM), there is no need to kill anything.
		 * Just clean up the OOM state peacefully.
		 */
		if (task_in_memcg_oom(current) && !(ret & VM_FAULT_OOM))
			mem_cgroup_oom_synchronize(false);
	}

	return ret;
}
EXPORT_SYMBOL_GPL(handle_mm_fault);

#ifndef __PAGETABLE_P4D_FOLDED
/*
 * Allocate p4d page table.
 * We've already handled the fast-path in-line.
 */
int __p4d_alloc(struct mm_struct *mm, pgd_t *pgd, unsigned long address)
{
	p4d_t *new = p4d_alloc_one(mm, address);
	if (!new)
		return -ENOMEM;

	smp_wmb(); /* See comment in __pte_alloc */

	spin_lock(&mm->page_table_lock);
	if (pgd_present(*pgd))		/* Another has populated it */
		p4d_free(mm, new);
	else
		pgd_populate(mm, pgd, new);
	spin_unlock(&mm->page_table_lock);
	return 0;
}
#endif /* __PAGETABLE_P4D_FOLDED */

#ifndef __PAGETABLE_PUD_FOLDED
/*
 * Allocate page upper directory.
 * We've already handled the fast-path in-line.
 */
int __pud_alloc(struct mm_struct *mm, p4d_t *p4d, unsigned long address)
{
	pud_t *new = pud_alloc_one(mm, address);
	if (!new)
		return -ENOMEM;

	smp_wmb(); /* See comment in __pte_alloc */

	spin_lock(&mm->page_table_lock);
#ifndef __ARCH_HAS_5LEVEL_HACK
	if (p4d_present(*p4d))		/* Another has populated it */
		pud_free(mm, new);
	else
		p4d_populate(mm, p4d, new);
#else
	if (pgd_present(*p4d))		/* Another has populated it */
		pud_free(mm, new);
	else
		pgd_populate(mm, p4d, new);
#endif /* __ARCH_HAS_5LEVEL_HACK */
	spin_unlock(&mm->page_table_lock);
	return 0;
}
#endif /* __PAGETABLE_PUD_FOLDED */

#ifndef __PAGETABLE_PMD_FOLDED
/*
 * Allocate page middle directory.
 * We've already handled the fast-path in-line.
 */
int __pmd_alloc(struct mm_struct *mm, pud_t *pud, unsigned long address)
{
	spinlock_t *ptl;
	pmd_t *new = pmd_alloc_one(mm, address);
	if (!new)
		return -ENOMEM;

	smp_wmb(); /* See comment in __pte_alloc */

	ptl = pud_lock(mm, pud);
#ifndef __ARCH_HAS_4LEVEL_HACK
	if (!pud_present(*pud)) {
		mm_inc_nr_pmds(mm);
		pud_populate(mm, pud, new);
	} else	/* Another has populated it */
		pmd_free(mm, new);
#else
	if (!pgd_present(*pud)) {
		mm_inc_nr_pmds(mm);
		pgd_populate(mm, pud, new);
	} else /* Another has populated it */
		pmd_free(mm, new);
#endif /* __ARCH_HAS_4LEVEL_HACK */
	spin_unlock(ptl);
	return 0;
}
#endif /* __PAGETABLE_PMD_FOLDED */

static int __follow_pte_pmd(struct mm_struct *mm, unsigned long address,
			    unsigned long *start, unsigned long *end,
			    pte_t **ptepp, pmd_t **pmdpp, spinlock_t **ptlp)
{
	pgd_t *pgd;
	p4d_t *p4d;
	pud_t *pud;
	pmd_t *pmd;
	pte_t *ptep;

	pgd = pgd_offset(mm, address);
	if (pgd_none(*pgd) || unlikely(pgd_bad(*pgd)))
		goto out;

	p4d = p4d_offset(pgd, address);
	if (p4d_none(*p4d) || unlikely(p4d_bad(*p4d)))
		goto out;

	pud = pud_offset(p4d, address);
	if (pud_none(*pud) || unlikely(pud_bad(*pud)))
		goto out;

	pmd = pmd_offset(pud, address);
	VM_BUG_ON(pmd_trans_huge(*pmd));

	if (pmd_huge(*pmd)) {
		if (!pmdpp)
			goto out;

		if (start && end) {
			*start = address & PMD_MASK;
			*end = *start + PMD_SIZE;
			mmu_notifier_invalidate_range_start(mm, *start, *end);
		}
		*ptlp = pmd_lock(mm, pmd);
		if (pmd_huge(*pmd)) {
			*pmdpp = pmd;
			return 0;
		}
		spin_unlock(*ptlp);
		if (start && end)
			mmu_notifier_invalidate_range_end(mm, *start, *end);
	}

	if (pmd_none(*pmd) || unlikely(pmd_bad(*pmd)))
		goto out;

	if (start && end) {
		*start = address & PAGE_MASK;
		*end = *start + PAGE_SIZE;
		mmu_notifier_invalidate_range_start(mm, *start, *end);
	}
	ptep = pte_offset_map_lock(mm, pmd, address, ptlp);
	if (!pte_present(*ptep))
		goto unlock;
	*ptepp = ptep;
	return 0;
unlock:
	pte_unmap_unlock(ptep, *ptlp);
	if (start && end)
		mmu_notifier_invalidate_range_end(mm, *start, *end);
out:
	return -EINVAL;
}

static inline int follow_pte(struct mm_struct *mm, unsigned long address,
			     pte_t **ptepp, spinlock_t **ptlp)
{
	int res;

	/* (void) is needed to make gcc happy */
	(void) __cond_lock(*ptlp,
			   !(res = __follow_pte_pmd(mm, address, NULL, NULL,
						    ptepp, NULL, ptlp)));
	return res;
}

int follow_pte_pmd(struct mm_struct *mm, unsigned long address,
			     unsigned long *start, unsigned long *end,
			     pte_t **ptepp, pmd_t **pmdpp, spinlock_t **ptlp)
{
	int res;

	/* (void) is needed to make gcc happy */
	(void) __cond_lock(*ptlp,
			   !(res = __follow_pte_pmd(mm, address, start, end,
						    ptepp, pmdpp, ptlp)));
	return res;
}
EXPORT_SYMBOL(follow_pte_pmd);

/**
 * follow_pfn - look up PFN at a user virtual address
 * @vma: memory mapping
 * @address: user virtual address
 * @pfn: location to store found PFN
 *
 * Only IO mappings and raw PFN mappings are allowed.
 *
 * Returns zero and the pfn at @pfn on success, -ve otherwise.
 */
int follow_pfn(struct vm_area_struct *vma, unsigned long address,
	unsigned long *pfn)
{
	int ret = -EINVAL;
	spinlock_t *ptl;
	pte_t *ptep;

	if (!(vma->vm_flags & (VM_IO | VM_PFNMAP)))
		return ret;

	ret = follow_pte(vma->vm_mm, address, &ptep, &ptl);
	if (ret)
		return ret;
	*pfn = pte_pfn(*ptep);
	pte_unmap_unlock(ptep, ptl);
	return 0;
}
EXPORT_SYMBOL(follow_pfn);

#ifdef CONFIG_HAVE_IOREMAP_PROT
int follow_phys(struct vm_area_struct *vma,
		unsigned long address, unsigned int flags,
		unsigned long *prot, resource_size_t *phys)
{
	int ret = -EINVAL;
	pte_t *ptep, pte;
	spinlock_t *ptl;

	if (!(vma->vm_flags & (VM_IO | VM_PFNMAP)))
		goto out;

	if (follow_pte(vma->vm_mm, address, &ptep, &ptl))
		goto out;
	pte = *ptep;

	if ((flags & FOLL_WRITE) && !pte_write(pte))
		goto unlock;

	*prot = pgprot_val(pte_pgprot(pte));
	*phys = (resource_size_t)pte_pfn(pte) << PAGE_SHIFT;

	ret = 0;
unlock:
	pte_unmap_unlock(ptep, ptl);
out:
	return ret;
}

int generic_access_phys(struct vm_area_struct *vma, unsigned long addr,
			void *buf, int len, int write)
{
	resource_size_t phys_addr;
	unsigned long prot = 0;
	void __iomem *maddr;
	int offset = addr & (PAGE_SIZE-1);

	if (follow_phys(vma, addr, write, &prot, &phys_addr))
		return -EINVAL;

	maddr = ioremap_prot(phys_addr, PAGE_ALIGN(len + offset), prot);
	if (!maddr)
		return -ENOMEM;

	if (write)
		memcpy_toio(maddr + offset, buf, len);
	else
		memcpy_fromio(buf, maddr + offset, len);
	iounmap(maddr);

	return len;
}
EXPORT_SYMBOL_GPL(generic_access_phys);
#endif

/*
 * Access another process' address space as given in mm.  If non-NULL, use the
 * given task for page fault accounting.
 */
int __access_remote_vm(struct task_struct *tsk, struct mm_struct *mm,
		unsigned long addr, void *buf, int len, unsigned int gup_flags)
{
	struct vm_area_struct *vma;
	void *old_buf = buf;
	int write = gup_flags & FOLL_WRITE;

	down_read(&mm->mmap_sem);
	/* ignore errors, just check how much was successfully transferred */
	while (len) {
		int bytes, ret, offset;
		void *maddr;
		struct page *page = NULL;

		ret = get_user_pages_remote(tsk, mm, addr, 1,
				gup_flags, &page, &vma, NULL);
		if (ret <= 0) {
#ifndef CONFIG_HAVE_IOREMAP_PROT
			break;
#else
			/*
			 * Check if this is a VM_IO | VM_PFNMAP VMA, which
			 * we can access using slightly different code.
			 */
			vma = find_vma(mm, addr);
			if (!vma || vma->vm_start > addr)
				break;
			if (vma->vm_ops && vma->vm_ops->access)
				ret = vma->vm_ops->access(vma, addr, buf,
							  len, write);
			if (ret <= 0)
				break;
			bytes = ret;
#endif
		} else {
			bytes = len;
			offset = addr & (PAGE_SIZE-1);
			if (bytes > PAGE_SIZE-offset)
				bytes = PAGE_SIZE-offset;

			maddr = kmap(page);
			if (write) {
				copy_to_user_page(vma, page, addr,
						  maddr + offset, buf, bytes);
				set_page_dirty_lock(page);
			} else {
				copy_from_user_page(vma, page, addr,
						    buf, maddr + offset, bytes);
			}
			kunmap(page);
			put_page(page);
		}
		len -= bytes;
		buf += bytes;
		addr += bytes;
	}
	up_read(&mm->mmap_sem);

	return buf - old_buf;
}

/**
 * access_remote_vm - access another process' address space
 * @mm:		the mm_struct of the target address space
 * @addr:	start address to access
 * @buf:	source or destination buffer
 * @len:	number of bytes to transfer
 * @gup_flags:	flags modifying lookup behaviour
 *
 * The caller must hold a reference on @mm.
 */
int access_remote_vm(struct mm_struct *mm, unsigned long addr,
		void *buf, int len, unsigned int gup_flags)
{
	return __access_remote_vm(NULL, mm, addr, buf, len, gup_flags);
}

/*
 * Access another process' address space.
 * Source/target buffer must be kernel space,
 * Do not walk the page table directly, use get_user_pages
 */
int access_process_vm(struct task_struct *tsk, unsigned long addr,
		void *buf, int len, unsigned int gup_flags)
{
	struct mm_struct *mm;
	int ret;

	mm = get_task_mm(tsk);
	if (!mm)
		return 0;

	ret = __access_remote_vm(tsk, mm, addr, buf, len, gup_flags);

	mmput(mm);

	return ret;
}
EXPORT_SYMBOL_GPL(access_process_vm);

/*
 * Print the name of a VMA.
 */
void print_vma_addr(char *prefix, unsigned long ip)
{
	struct mm_struct *mm = current->mm;
	struct vm_area_struct *vma;

	/*
	 * Do not print if we are in atomic
	 * contexts (in exception stacks, etc.):
	 */
	if (preempt_count())
		return;

	down_read(&mm->mmap_sem);
	vma = find_vma(mm, ip);
	if (vma && vma->vm_file) {
		struct file *f = vma->vm_file;
		char *buf = (char *)__get_free_page(GFP_KERNEL);
		if (buf) {
			char *p;

			p = file_path(f, buf, PAGE_SIZE);
			if (IS_ERR(p))
				p = "?";
			printk("%s%s[%lx+%lx]", prefix, kbasename(p),
					vma->vm_start,
					vma->vm_end - vma->vm_start);
			free_page((unsigned long)buf);
		}
	}
	up_read(&mm->mmap_sem);
}

#if defined(CONFIG_PROVE_LOCKING) || defined(CONFIG_DEBUG_ATOMIC_SLEEP)
void __might_fault(const char *file, int line)
{
	/*
	 * Some code (nfs/sunrpc) uses socket ops on kernel memory while
	 * holding the mmap_sem, this is safe because kernel memory doesn't
	 * get paged out, therefore we'll never actually fault, and the
	 * below annotations will generate false positives.
	 */
	if (uaccess_kernel())
		return;
	if (pagefault_disabled())
		return;
	__might_sleep(file, line, 0);
#if defined(CONFIG_DEBUG_ATOMIC_SLEEP)
	if (current->mm)
		might_lock_read(&current->mm->mmap_sem);
#endif
}
EXPORT_SYMBOL(__might_fault);
#endif

#if defined(CONFIG_TRANSPARENT_HUGEPAGE) || defined(CONFIG_HUGETLBFS)
static void clear_gigantic_page(struct page *page,
				unsigned long addr,
				unsigned int pages_per_huge_page)
{
	int i;
	struct page *p = page;

	might_sleep();
	for (i = 0; i < pages_per_huge_page;
	     i++, p = mem_map_next(p, page, i)) {
		cond_resched();
		clear_user_highpage(p, addr + i * PAGE_SIZE);
	}
}
void clear_huge_page(struct page *page,
		     unsigned long addr_hint, unsigned int pages_per_huge_page)
{
	int i, n, base, l;
	unsigned long addr = addr_hint &
		~(((unsigned long)pages_per_huge_page << PAGE_SHIFT) - 1);

	if (unlikely(pages_per_huge_page > MAX_ORDER_NR_PAGES)) {
		clear_gigantic_page(page, addr, pages_per_huge_page);
		return;
	}

	/* Clear sub-page to access last to keep its cache lines hot */
	might_sleep();
	n = (addr_hint - addr) / PAGE_SIZE;
	if (2 * n <= pages_per_huge_page) {
		/* If sub-page to access in first half of huge page */
		base = 0;
		l = n;
		/* Clear sub-pages at the end of huge page */
		for (i = pages_per_huge_page - 1; i >= 2 * n; i--) {
			cond_resched();
			clear_user_highpage(page + i, addr + i * PAGE_SIZE);
		}
	} else {
		/* If sub-page to access in second half of huge page */
		base = pages_per_huge_page - 2 * (pages_per_huge_page - n);
		l = pages_per_huge_page - n;
		/* Clear sub-pages at the begin of huge page */
		for (i = 0; i < base; i++) {
			cond_resched();
			clear_user_highpage(page + i, addr + i * PAGE_SIZE);
		}
	}
	/*
	 * Clear remaining sub-pages in left-right-left-right pattern
	 * towards the sub-page to access
	 */
	for (i = 0; i < l; i++) {
		int left_idx = base + i;
		int right_idx = base + 2 * l - 1 - i;

		cond_resched();
		clear_user_highpage(page + left_idx,
				    addr + left_idx * PAGE_SIZE);
		cond_resched();
		clear_user_highpage(page + right_idx,
				    addr + right_idx * PAGE_SIZE);
	}
}

static void copy_user_gigantic_page(struct page *dst, struct page *src,
				    unsigned long addr,
				    struct vm_area_struct *vma,
				    unsigned int pages_per_huge_page)
{
	int i;
	struct page *dst_base = dst;
	struct page *src_base = src;

	for (i = 0; i < pages_per_huge_page; ) {
		cond_resched();
		copy_user_highpage(dst, src, addr + i*PAGE_SIZE, vma);

		i++;
		dst = mem_map_next(dst, dst_base, i);
		src = mem_map_next(src, src_base, i);
	}
}

void copy_user_huge_page(struct page *dst, struct page *src,
			 unsigned long addr, struct vm_area_struct *vma,
			 unsigned int pages_per_huge_page)
{
	int i;

	if (unlikely(pages_per_huge_page > MAX_ORDER_NR_PAGES)) {
		copy_user_gigantic_page(dst, src, addr, vma,
					pages_per_huge_page);
		return;
	}

	might_sleep();
	for (i = 0; i < pages_per_huge_page; i++) {
		cond_resched();
		copy_user_highpage(dst + i, src + i, addr + i*PAGE_SIZE, vma);
	}
}

long copy_huge_page_from_user(struct page *dst_page,
				const void __user *usr_src,
				unsigned int pages_per_huge_page,
				bool allow_pagefault)
{
	void *src = (void *)usr_src;
	void *page_kaddr;
	unsigned long i, rc = 0;
	unsigned long ret_val = pages_per_huge_page * PAGE_SIZE;

	for (i = 0; i < pages_per_huge_page; i++) {
		if (allow_pagefault)
			page_kaddr = kmap(dst_page + i);
		else
			page_kaddr = kmap_atomic(dst_page + i);
		rc = copy_from_user(page_kaddr,
				(const void __user *)(src + i * PAGE_SIZE),
				PAGE_SIZE);
		if (allow_pagefault)
			kunmap(dst_page + i);
		else
			kunmap_atomic(page_kaddr);

		ret_val -= (PAGE_SIZE - rc);
		if (rc)
			break;

		cond_resched();
	}
	return ret_val;
}
#endif /* CONFIG_TRANSPARENT_HUGEPAGE || CONFIG_HUGETLBFS */

#if USE_SPLIT_PTE_PTLOCKS && ALLOC_SPLIT_PTLOCKS

static struct kmem_cache *page_ptl_cachep;

void __init ptlock_cache_init(void)
{
	page_ptl_cachep = kmem_cache_create("page->ptl", sizeof(spinlock_t), 0,
			SLAB_PANIC, NULL);
}

bool ptlock_alloc(struct page *page)
{
	spinlock_t *ptl;

	ptl = kmem_cache_alloc(page_ptl_cachep, GFP_KERNEL);
	if (!ptl)
		return false;
	page->ptl = ptl;
	return true;
}

void ptlock_free(struct page *page)
{
	kmem_cache_free(page_ptl_cachep, page->ptl);
}
#endif<|MERGE_RESOLUTION|>--- conflicted
+++ resolved
@@ -1827,19 +1827,12 @@
 				WARN_ON_ONCE(!is_zero_pfn(pte_pfn(*pte)));
 				goto out_unlock;
 			}
-<<<<<<< HEAD
-			entry = *pte;
-			goto out_mkwrite;
-		} else
-			goto out_unlock;
-=======
 			entry = pte_mkyoung(*pte);
 			entry = maybe_mkwrite(pte_mkdirty(entry), vma->vm_flags);
 			if (ptep_set_access_flags(vma, addr, pte, entry, 1))
 				update_mmu_cache(vma, addr, pte);
 		}
 		goto out_unlock;
->>>>>>> f1071dbd
 	}
 
 	/* Ok, finally just insert the thing.. */
