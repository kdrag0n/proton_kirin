/*
 *  linux/mm/swapfile.c
 *
 *  Copyright (C) 1991, 1992, 1993, 1994  Linus Torvalds
 *  Swap reorganised 29.12.95, Stephen Tweedie
 */

#include <linux/mm.h>
#include <linux/sched/mm.h>
#include <linux/sched/task.h>
#include <linux/hugetlb.h>
#include <linux/mman.h>
#include <linux/slab.h>
#include <linux/kernel_stat.h>
#include <linux/swap.h>
#include <linux/vmalloc.h>
#include <linux/pagemap.h>
#include <linux/namei.h>
#include <linux/shmem_fs.h>
#include <linux/blkdev.h>
#include <linux/random.h>
#include <linux/writeback.h>
#include <linux/proc_fs.h>
#include <linux/seq_file.h>
#include <linux/init.h>
#include <linux/ksm.h>
#include <linux/rmap.h>
#include <linux/security.h>
#include <linux/backing-dev.h>
#include <linux/mutex.h>
#include <linux/capability.h>
#include <linux/syscalls.h>
#include <linux/memcontrol.h>
#include <linux/poll.h>
#include <linux/oom.h>
#include <linux/frontswap.h>
#include <linux/swapfile.h>
#include <linux/export.h>
#include <linux/swap_slots.h>
#include <linux/sort.h>

#include <asm/pgtable.h>
#include <asm/tlbflush.h>
#include <linux/swapops.h>
#include <linux/swap_cgroup.h>

static bool swap_count_continued(struct swap_info_struct *, pgoff_t,
				 unsigned char);
static void free_swap_count_continuations(struct swap_info_struct *);
static sector_t map_swap_entry(swp_entry_t, struct block_device**);

DEFINE_SPINLOCK(swap_lock);
static unsigned int nr_swapfiles;
atomic_long_t nr_swap_pages;
/*
 * Some modules use swappable objects and may try to swap them out under
 * memory pressure (via the shrinker). Before doing so, they may wish to
 * check to see if any swap space is available.
 */
EXPORT_SYMBOL_GPL(nr_swap_pages);
/* protected with swap_lock. reading in vm_swap_full() doesn't need lock */
long total_swap_pages;
static int least_priority = -1;

static const char Bad_file[] = "Bad swap file entry ";
static const char Unused_file[] = "Unused swap file entry ";
static const char Bad_offset[] = "Bad swap offset entry ";
static const char Unused_offset[] = "Unused swap offset entry ";

/*
 * all active swap_info_structs
 * protected with swap_lock, and ordered by priority.
 */
PLIST_HEAD(swap_active_head);

/*
 * all available (active, not full) swap_info_structs
 * protected with swap_avail_lock, ordered by priority.
 * This is used by get_swap_page() instead of swap_active_head
 * because swap_active_head includes all swap_info_structs,
 * but get_swap_page() doesn't need to look at full ones.
 * This uses its own lock instead of swap_lock because when a
 * swap_info_struct changes between not-full/full, it needs to
 * add/remove itself to/from this list, but the swap_info_struct->lock
 * is held and the locking order requires swap_lock to be taken
 * before any swap_info_struct->lock.
 */
struct plist_head *swap_avail_heads;
DEFINE_SPINLOCK(swap_avail_lock);

struct swap_info_struct *swap_info[MAX_SWAPFILES];

static DEFINE_MUTEX(swapon_mutex);

static DECLARE_WAIT_QUEUE_HEAD(proc_poll_wait);
/* Activity counter to indicate that a swapon or swapoff has occurred */
static atomic_t proc_poll_event = ATOMIC_INIT(0);

atomic_t nr_rotate_swap = ATOMIC_INIT(0);

static inline unsigned char swap_count(unsigned char ent)
{
	return ent & ~SWAP_HAS_CACHE;	/* may include SWAP_HAS_CONT flag */
}

/* returns 1 if swap entry is freed */
static int
__try_to_reclaim_swap(struct swap_info_struct *si, unsigned long offset)
{
	swp_entry_t entry = swp_entry(si->type, offset);
	struct page *page;
	int ret = 0;

	page = find_get_page(swap_address_space(entry), swp_offset(entry));
	if (!page)
		return 0;
	/*
	 * This function is called from scan_swap_map() and it's called
	 * by vmscan.c at reclaiming pages. So, we hold a lock on a page, here.
	 * We have to use trylock for avoiding deadlock. This is a special
	 * case and you should use try_to_free_swap() with explicit lock_page()
	 * in usual operations.
	 */
	if (trylock_page(page)) {
		ret = try_to_free_swap(page);
		unlock_page(page);
	}
	put_page(page);
	return ret;
}

/*
 * swapon tell device that all the old swap contents can be discarded,
 * to allow the swap device to optimize its wear-levelling.
 */
static int discard_swap(struct swap_info_struct *si)
{
	struct swap_extent *se;
	sector_t start_block;
	sector_t nr_blocks;
	int err = 0;

	/* Do not discard the swap header page! */
	se = &si->first_swap_extent;
	start_block = (se->start_block + 1) << (PAGE_SHIFT - 9);
	nr_blocks = ((sector_t)se->nr_pages - 1) << (PAGE_SHIFT - 9);
	if (nr_blocks) {
		err = blkdev_issue_discard(si->bdev, start_block,
				nr_blocks, GFP_KERNEL, 0);
		if (err)
			return err;
		cond_resched();
	}

	list_for_each_entry(se, &si->first_swap_extent.list, list) {
		start_block = se->start_block << (PAGE_SHIFT - 9);
		nr_blocks = (sector_t)se->nr_pages << (PAGE_SHIFT - 9);

		err = blkdev_issue_discard(si->bdev, start_block,
				nr_blocks, GFP_KERNEL, 0);
		if (err)
			break;

		cond_resched();
	}
	return err;		/* That will often be -EOPNOTSUPP */
}

/*
 * swap allocation tell device that a cluster of swap can now be discarded,
 * to allow the swap device to optimize its wear-levelling.
 */
static void discard_swap_cluster(struct swap_info_struct *si,
				 pgoff_t start_page, pgoff_t nr_pages)
{
	struct swap_extent *se = si->curr_swap_extent;
	int found_extent = 0;

	while (nr_pages) {
		if (se->start_page <= start_page &&
		    start_page < se->start_page + se->nr_pages) {
			pgoff_t offset = start_page - se->start_page;
			sector_t start_block = se->start_block + offset;
			sector_t nr_blocks = se->nr_pages - offset;

			if (nr_blocks > nr_pages)
				nr_blocks = nr_pages;
			start_page += nr_blocks;
			nr_pages -= nr_blocks;

			if (!found_extent++)
				si->curr_swap_extent = se;

			start_block <<= PAGE_SHIFT - 9;
			nr_blocks <<= PAGE_SHIFT - 9;
			if (blkdev_issue_discard(si->bdev, start_block,
				    nr_blocks, GFP_NOIO, 0))
				break;
		}

		se = list_next_entry(se, list);
	}
}

#ifdef CONFIG_THP_SWAP
#define SWAPFILE_CLUSTER	HPAGE_PMD_NR
#else
#define SWAPFILE_CLUSTER	256
#endif
#define LATENCY_LIMIT		256

static inline void cluster_set_flag(struct swap_cluster_info *info,
	unsigned int flag)
{
	info->flags = flag;
}

static inline unsigned int cluster_count(struct swap_cluster_info *info)
{
	return info->data;
}

static inline void cluster_set_count(struct swap_cluster_info *info,
				     unsigned int c)
{
	info->data = c;
}

static inline void cluster_set_count_flag(struct swap_cluster_info *info,
					 unsigned int c, unsigned int f)
{
	info->flags = f;
	info->data = c;
}

static inline unsigned int cluster_next(struct swap_cluster_info *info)
{
	return info->data;
}

static inline void cluster_set_next(struct swap_cluster_info *info,
				    unsigned int n)
{
	info->data = n;
}

static inline void cluster_set_next_flag(struct swap_cluster_info *info,
					 unsigned int n, unsigned int f)
{
	info->flags = f;
	info->data = n;
}

static inline bool cluster_is_free(struct swap_cluster_info *info)
{
	return info->flags & CLUSTER_FLAG_FREE;
}

static inline bool cluster_is_null(struct swap_cluster_info *info)
{
	return info->flags & CLUSTER_FLAG_NEXT_NULL;
}

static inline void cluster_set_null(struct swap_cluster_info *info)
{
	info->flags = CLUSTER_FLAG_NEXT_NULL;
	info->data = 0;
}

static inline bool cluster_is_huge(struct swap_cluster_info *info)
{
	return info->flags & CLUSTER_FLAG_HUGE;
}

static inline void cluster_clear_huge(struct swap_cluster_info *info)
{
	info->flags &= ~CLUSTER_FLAG_HUGE;
}

static inline struct swap_cluster_info *lock_cluster(struct swap_info_struct *si,
						     unsigned long offset)
{
	struct swap_cluster_info *ci;

	ci = si->cluster_info;
	if (ci) {
		ci += offset / SWAPFILE_CLUSTER;
		spin_lock(&ci->lock);
	}
	return ci;
}

static inline void unlock_cluster(struct swap_cluster_info *ci)
{
	if (ci)
		spin_unlock(&ci->lock);
}

static inline struct swap_cluster_info *lock_cluster_or_swap_info(
	struct swap_info_struct *si,
	unsigned long offset)
{
	struct swap_cluster_info *ci;

	ci = lock_cluster(si, offset);
	if (!ci)
		spin_lock(&si->lock);

	return ci;
}

static inline void unlock_cluster_or_swap_info(struct swap_info_struct *si,
					       struct swap_cluster_info *ci)
{
	if (ci)
		unlock_cluster(ci);
	else
		spin_unlock(&si->lock);
}

static inline bool cluster_list_empty(struct swap_cluster_list *list)
{
	return cluster_is_null(&list->head);
}

static inline unsigned int cluster_list_first(struct swap_cluster_list *list)
{
	return cluster_next(&list->head);
}

static void cluster_list_init(struct swap_cluster_list *list)
{
	cluster_set_null(&list->head);
	cluster_set_null(&list->tail);
}

static void cluster_list_add_tail(struct swap_cluster_list *list,
				  struct swap_cluster_info *ci,
				  unsigned int idx)
{
	if (cluster_list_empty(list)) {
		cluster_set_next_flag(&list->head, idx, 0);
		cluster_set_next_flag(&list->tail, idx, 0);
	} else {
		struct swap_cluster_info *ci_tail;
		unsigned int tail = cluster_next(&list->tail);

		/*
		 * Nested cluster lock, but both cluster locks are
		 * only acquired when we held swap_info_struct->lock
		 */
		ci_tail = ci + tail;
		spin_lock_nested(&ci_tail->lock, SINGLE_DEPTH_NESTING);
		cluster_set_next(ci_tail, idx);
		spin_unlock(&ci_tail->lock);
		cluster_set_next_flag(&list->tail, idx, 0);
	}
}

static unsigned int cluster_list_del_first(struct swap_cluster_list *list,
					   struct swap_cluster_info *ci)
{
	unsigned int idx;

	idx = cluster_next(&list->head);
	if (cluster_next(&list->tail) == idx) {
		cluster_set_null(&list->head);
		cluster_set_null(&list->tail);
	} else
		cluster_set_next_flag(&list->head,
				      cluster_next(&ci[idx]), 0);

	return idx;
}

/* Add a cluster to discard list and schedule it to do discard */
static void swap_cluster_schedule_discard(struct swap_info_struct *si,
		unsigned int idx)
{
	/*
	 * If scan_swap_map() can't find a free cluster, it will check
	 * si->swap_map directly. To make sure the discarding cluster isn't
	 * taken by scan_swap_map(), mark the swap entries bad (occupied). It
	 * will be cleared after discard
	 */
	memset(si->swap_map + idx * SWAPFILE_CLUSTER,
			SWAP_MAP_BAD, SWAPFILE_CLUSTER);

	cluster_list_add_tail(&si->discard_clusters, si->cluster_info, idx);

	schedule_work(&si->discard_work);
}

static void __free_cluster(struct swap_info_struct *si, unsigned long idx)
{
	struct swap_cluster_info *ci = si->cluster_info;

	cluster_set_flag(ci + idx, CLUSTER_FLAG_FREE);
	cluster_list_add_tail(&si->free_clusters, ci, idx);
}

/*
 * Doing discard actually. After a cluster discard is finished, the cluster
 * will be added to free cluster list. caller should hold si->lock.
*/
static void swap_do_scheduled_discard(struct swap_info_struct *si)
{
	struct swap_cluster_info *info, *ci;
	unsigned int idx;

	info = si->cluster_info;

	while (!cluster_list_empty(&si->discard_clusters)) {
		idx = cluster_list_del_first(&si->discard_clusters, info);
		spin_unlock(&si->lock);

		discard_swap_cluster(si, idx * SWAPFILE_CLUSTER,
				SWAPFILE_CLUSTER);

		spin_lock(&si->lock);
		ci = lock_cluster(si, idx * SWAPFILE_CLUSTER);
		__free_cluster(si, idx);
		memset(si->swap_map + idx * SWAPFILE_CLUSTER,
				0, SWAPFILE_CLUSTER);
		unlock_cluster(ci);
	}
}

static void swap_discard_work(struct work_struct *work)
{
	struct swap_info_struct *si;

	si = container_of(work, struct swap_info_struct, discard_work);

	spin_lock(&si->lock);
	swap_do_scheduled_discard(si);
	spin_unlock(&si->lock);
}

static void alloc_cluster(struct swap_info_struct *si, unsigned long idx)
{
	struct swap_cluster_info *ci = si->cluster_info;

	VM_BUG_ON(cluster_list_first(&si->free_clusters) != idx);
	cluster_list_del_first(&si->free_clusters, ci);
	cluster_set_count_flag(ci + idx, 0, 0);
}

static void free_cluster(struct swap_info_struct *si, unsigned long idx)
{
	struct swap_cluster_info *ci = si->cluster_info + idx;

	VM_BUG_ON(cluster_count(ci) != 0);
	/*
	 * If the swap is discardable, prepare discard the cluster
	 * instead of free it immediately. The cluster will be freed
	 * after discard.
	 */
	if ((si->flags & (SWP_WRITEOK | SWP_PAGE_DISCARD)) ==
	    (SWP_WRITEOK | SWP_PAGE_DISCARD)) {
		swap_cluster_schedule_discard(si, idx);
		return;
	}

	__free_cluster(si, idx);
}

/*
 * The cluster corresponding to page_nr will be used. The cluster will be
 * removed from free cluster list and its usage counter will be increased.
 */
static void inc_cluster_info_page(struct swap_info_struct *p,
	struct swap_cluster_info *cluster_info, unsigned long page_nr)
{
	unsigned long idx = page_nr / SWAPFILE_CLUSTER;

	if (!cluster_info)
		return;
	if (cluster_is_free(&cluster_info[idx]))
		alloc_cluster(p, idx);

	VM_BUG_ON(cluster_count(&cluster_info[idx]) >= SWAPFILE_CLUSTER);
	cluster_set_count(&cluster_info[idx],
		cluster_count(&cluster_info[idx]) + 1);
}

/*
 * The cluster corresponding to page_nr decreases one usage. If the usage
 * counter becomes 0, which means no page in the cluster is in using, we can
 * optionally discard the cluster and add it to free cluster list.
 */
static void dec_cluster_info_page(struct swap_info_struct *p,
	struct swap_cluster_info *cluster_info, unsigned long page_nr)
{
	unsigned long idx = page_nr / SWAPFILE_CLUSTER;

	if (!cluster_info)
		return;

	VM_BUG_ON(cluster_count(&cluster_info[idx]) == 0);
	cluster_set_count(&cluster_info[idx],
		cluster_count(&cluster_info[idx]) - 1);

	if (cluster_count(&cluster_info[idx]) == 0)
		free_cluster(p, idx);
}

/*
 * It's possible scan_swap_map() uses a free cluster in the middle of free
 * cluster list. Avoiding such abuse to avoid list corruption.
 */
static bool
scan_swap_map_ssd_cluster_conflict(struct swap_info_struct *si,
	unsigned long offset)
{
	struct percpu_cluster *percpu_cluster;
	bool conflict;

	offset /= SWAPFILE_CLUSTER;
	conflict = !cluster_list_empty(&si->free_clusters) &&
		offset != cluster_list_first(&si->free_clusters) &&
		cluster_is_free(&si->cluster_info[offset]);

	if (!conflict)
		return false;

	percpu_cluster = this_cpu_ptr(si->percpu_cluster);
	cluster_set_null(&percpu_cluster->index);
	return true;
}

/*
 * Try to get a swap entry from current cpu's swap entry pool (a cluster). This
 * might involve allocating a new cluster for current CPU too.
 */
static bool scan_swap_map_try_ssd_cluster(struct swap_info_struct *si,
	unsigned long *offset, unsigned long *scan_base)
{
	struct percpu_cluster *cluster;
	struct swap_cluster_info *ci;
	bool found_free;
	unsigned long tmp, max;

new_cluster:
	cluster = this_cpu_ptr(si->percpu_cluster);
	if (cluster_is_null(&cluster->index)) {
		if (!cluster_list_empty(&si->free_clusters)) {
			cluster->index = si->free_clusters.head;
			cluster->next = cluster_next(&cluster->index) *
					SWAPFILE_CLUSTER;
		} else if (!cluster_list_empty(&si->discard_clusters)) {
			/*
			 * we don't have free cluster but have some clusters in
			 * discarding, do discard now and reclaim them
			 */
			swap_do_scheduled_discard(si);
			*scan_base = *offset = si->cluster_next;
			goto new_cluster;
		} else
			return false;
	}

	found_free = false;

	/*
	 * Other CPUs can use our cluster if they can't find a free cluster,
	 * check if there is still free entry in the cluster
	 */
	tmp = cluster->next;
	max = min_t(unsigned long, si->max,
		    (cluster_next(&cluster->index) + 1) * SWAPFILE_CLUSTER);
	if (tmp >= max) {
		cluster_set_null(&cluster->index);
		goto new_cluster;
	}
	ci = lock_cluster(si, tmp);
	while (tmp < max) {
		if (!si->swap_map[tmp]) {
			found_free = true;
			break;
		}
		tmp++;
	}
	unlock_cluster(ci);
	if (!found_free) {
		cluster_set_null(&cluster->index);
		goto new_cluster;
	}
	cluster->next = tmp + 1;
	*offset = tmp;
	*scan_base = tmp;
	return found_free;
}

static void __del_from_avail_list(struct swap_info_struct *p)
{
	int nid;

	for_each_node(nid)
		plist_del(&p->avail_lists[nid], &swap_avail_heads[nid]);
}

static void del_from_avail_list(struct swap_info_struct *p)
{
	spin_lock(&swap_avail_lock);
	__del_from_avail_list(p);
	spin_unlock(&swap_avail_lock);
}

static void swap_range_alloc(struct swap_info_struct *si, unsigned long offset,
			     unsigned int nr_entries)
{
	unsigned int end = offset + nr_entries - 1;

	if (offset == si->lowest_bit)
		si->lowest_bit += nr_entries;
	if (end == si->highest_bit)
		si->highest_bit -= nr_entries;
	si->inuse_pages += nr_entries;
	if (si->inuse_pages == si->pages) {
		si->lowest_bit = si->max;
		si->highest_bit = 0;
		del_from_avail_list(si);
	}
}

static void add_to_avail_list(struct swap_info_struct *p)
{
	int nid;

	spin_lock(&swap_avail_lock);
	for_each_node(nid) {
		WARN_ON(!plist_node_empty(&p->avail_lists[nid]));
		plist_add(&p->avail_lists[nid], &swap_avail_heads[nid]);
	}
	spin_unlock(&swap_avail_lock);
}

static void swap_range_free(struct swap_info_struct *si, unsigned long offset,
			    unsigned int nr_entries)
{
	unsigned long end = offset + nr_entries - 1;
	void (*swap_slot_free_notify)(struct block_device *, unsigned long);

	if (offset < si->lowest_bit)
		si->lowest_bit = offset;
	if (end > si->highest_bit) {
		bool was_full = !si->highest_bit;

		si->highest_bit = end;
		if (was_full && (si->flags & SWP_WRITEOK))
			add_to_avail_list(si);
	}
	atomic_long_add(nr_entries, &nr_swap_pages);
	si->inuse_pages -= nr_entries;
	if (si->flags & SWP_BLKDEV)
		swap_slot_free_notify =
			si->bdev->bd_disk->fops->swap_slot_free_notify;
	else
		swap_slot_free_notify = NULL;
	while (offset <= end) {
		frontswap_invalidate_page(si->type, offset);
		if (swap_slot_free_notify)
			swap_slot_free_notify(si->bdev, offset);
		offset++;
	}
}

static int scan_swap_map_slots(struct swap_info_struct *si,
			       unsigned char usage, int nr,
			       swp_entry_t slots[])
{
	struct swap_cluster_info *ci;
	unsigned long offset;
	unsigned long scan_base;
	unsigned long last_in_cluster = 0;
	int latency_ration = LATENCY_LIMIT;
	int n_ret = 0;

	if (nr > SWAP_BATCH)
		nr = SWAP_BATCH;

	/*
	 * We try to cluster swap pages by allocating them sequentially
	 * in swap.  Once we've allocated SWAPFILE_CLUSTER pages this
	 * way, however, we resort to first-free allocation, starting
	 * a new cluster.  This prevents us from scattering swap pages
	 * all over the entire swap partition, so that we reduce
	 * overall disk seek times between swap pages.  -- sct
	 * But we do now try to find an empty cluster.  -Andrea
	 * And we let swap pages go all over an SSD partition.  Hugh
	 */

	si->flags += SWP_SCANNING;
	scan_base = offset = si->cluster_next;

	/* SSD algorithm */
	if (si->cluster_info) {
		if (scan_swap_map_try_ssd_cluster(si, &offset, &scan_base))
			goto checks;
		else
			goto scan;
	}

	if (unlikely(!si->cluster_nr--)) {
		if (si->pages - si->inuse_pages < SWAPFILE_CLUSTER) {
			si->cluster_nr = SWAPFILE_CLUSTER - 1;
			goto checks;
		}

		spin_unlock(&si->lock);

		/*
		 * If seek is expensive, start searching for new cluster from
		 * start of partition, to minimize the span of allocated swap.
		 * If seek is cheap, that is the SWP_SOLIDSTATE si->cluster_info
		 * case, just handled by scan_swap_map_try_ssd_cluster() above.
		 */
		scan_base = offset = si->lowest_bit;
		last_in_cluster = offset + SWAPFILE_CLUSTER - 1;

		/* Locate the first empty (unaligned) cluster */
		for (; last_in_cluster <= si->highest_bit; offset++) {
			if (si->swap_map[offset])
				last_in_cluster = offset + SWAPFILE_CLUSTER;
			else if (offset == last_in_cluster) {
				spin_lock(&si->lock);
				offset -= SWAPFILE_CLUSTER - 1;
				si->cluster_next = offset;
				si->cluster_nr = SWAPFILE_CLUSTER - 1;
				goto checks;
			}
			if (unlikely(--latency_ration < 0)) {
				cond_resched();
				latency_ration = LATENCY_LIMIT;
			}
		}

		offset = scan_base;
		spin_lock(&si->lock);
		si->cluster_nr = SWAPFILE_CLUSTER - 1;
	}

checks:
	if (si->cluster_info) {
		while (scan_swap_map_ssd_cluster_conflict(si, offset)) {
		/* take a break if we already got some slots */
			if (n_ret)
				goto done;
			if (!scan_swap_map_try_ssd_cluster(si, &offset,
							&scan_base))
				goto scan;
		}
	}
	if (!(si->flags & SWP_WRITEOK))
		goto no_page;
	if (!si->highest_bit)
		goto no_page;
	if (offset > si->highest_bit)
		scan_base = offset = si->lowest_bit;

	ci = lock_cluster(si, offset);
	/* reuse swap entry of cache-only swap if not busy. */
	if (vm_swap_full() && si->swap_map[offset] == SWAP_HAS_CACHE) {
		int swap_was_freed;
		unlock_cluster(ci);
		spin_unlock(&si->lock);
		swap_was_freed = __try_to_reclaim_swap(si, offset);
		spin_lock(&si->lock);
		/* entry was freed successfully, try to use this again */
		if (swap_was_freed)
			goto checks;
		goto scan; /* check next one */
	}

	if (si->swap_map[offset]) {
		unlock_cluster(ci);
		if (!n_ret)
			goto scan;
		else
			goto done;
	}
	si->swap_map[offset] = usage;
	inc_cluster_info_page(si, si->cluster_info, offset);
	unlock_cluster(ci);

	swap_range_alloc(si, offset, 1);
	si->cluster_next = offset + 1;
	slots[n_ret++] = swp_entry(si->type, offset);

	/* got enough slots or reach max slots? */
	if ((n_ret == nr) || (offset >= si->highest_bit))
		goto done;

	/* search for next available slot */

	/* time to take a break? */
	if (unlikely(--latency_ration < 0)) {
		if (n_ret)
			goto done;
		spin_unlock(&si->lock);
		cond_resched();
		spin_lock(&si->lock);
		latency_ration = LATENCY_LIMIT;
	}

	/* try to get more slots in cluster */
	if (si->cluster_info) {
		if (scan_swap_map_try_ssd_cluster(si, &offset, &scan_base))
			goto checks;
		else
			goto done;
	}
	/* non-ssd case */
	++offset;

	/* non-ssd case, still more slots in cluster? */
	if (si->cluster_nr && !si->swap_map[offset]) {
		--si->cluster_nr;
		goto checks;
	}

done:
	si->flags -= SWP_SCANNING;
	return n_ret;

scan:
	spin_unlock(&si->lock);
	while (++offset <= si->highest_bit) {
		if (!si->swap_map[offset]) {
			spin_lock(&si->lock);
			goto checks;
		}
		if (vm_swap_full() && si->swap_map[offset] == SWAP_HAS_CACHE) {
			spin_lock(&si->lock);
			goto checks;
		}
		if (unlikely(--latency_ration < 0)) {
			cond_resched();
			latency_ration = LATENCY_LIMIT;
		}
	}
	offset = si->lowest_bit;
	while (offset < scan_base) {
		if (!si->swap_map[offset]) {
			spin_lock(&si->lock);
			goto checks;
		}
		if (vm_swap_full() && si->swap_map[offset] == SWAP_HAS_CACHE) {
			spin_lock(&si->lock);
			goto checks;
		}
		if (unlikely(--latency_ration < 0)) {
			cond_resched();
			latency_ration = LATENCY_LIMIT;
		}
		offset++;
	}
	spin_lock(&si->lock);

no_page:
	si->flags -= SWP_SCANNING;
	return n_ret;
}

#ifdef CONFIG_THP_SWAP
static int swap_alloc_cluster(struct swap_info_struct *si, swp_entry_t *slot)
{
	unsigned long idx;
	struct swap_cluster_info *ci;
	unsigned long offset, i;
	unsigned char *map;

	if (cluster_list_empty(&si->free_clusters))
		return 0;

	idx = cluster_list_first(&si->free_clusters);
	offset = idx * SWAPFILE_CLUSTER;
	ci = lock_cluster(si, offset);
	alloc_cluster(si, idx);
	cluster_set_count_flag(ci, SWAPFILE_CLUSTER, CLUSTER_FLAG_HUGE);

	map = si->swap_map + offset;
	for (i = 0; i < SWAPFILE_CLUSTER; i++)
		map[i] = SWAP_HAS_CACHE;
	unlock_cluster(ci);
	swap_range_alloc(si, offset, SWAPFILE_CLUSTER);
	*slot = swp_entry(si->type, offset);

	return 1;
}

static void swap_free_cluster(struct swap_info_struct *si, unsigned long idx)
{
	unsigned long offset = idx * SWAPFILE_CLUSTER;
	struct swap_cluster_info *ci;

	ci = lock_cluster(si, offset);
	cluster_set_count_flag(ci, 0, 0);
	free_cluster(si, idx);
	unlock_cluster(ci);
	swap_range_free(si, offset, SWAPFILE_CLUSTER);
}
#else
static int swap_alloc_cluster(struct swap_info_struct *si, swp_entry_t *slot)
{
	VM_WARN_ON_ONCE(1);
	return 0;
}
#endif /* CONFIG_THP_SWAP */

static unsigned long scan_swap_map(struct swap_info_struct *si,
				   unsigned char usage)
{
	swp_entry_t entry;
	int n_ret;

	n_ret = scan_swap_map_slots(si, usage, 1, &entry);

	if (n_ret)
		return swp_offset(entry);
	else
		return 0;

}

int get_swap_pages(int n_goal, bool cluster, swp_entry_t swp_entries[])
{
	unsigned long nr_pages = cluster ? SWAPFILE_CLUSTER : 1;
	struct swap_info_struct *si, *next;
	long avail_pgs;
	int n_ret = 0;
	int node;
	int swap_ratio_off = 0;

	/* Only single cluster request supported */
	WARN_ON_ONCE(n_goal > 1 && cluster);

	avail_pgs = atomic_long_read(&nr_swap_pages) / nr_pages;
	if (avail_pgs <= 0)
		goto noswap;

	if (n_goal > SWAP_BATCH)
		n_goal = SWAP_BATCH;

	if (n_goal > avail_pgs)
		n_goal = avail_pgs;

	atomic_long_sub(n_goal * nr_pages, &nr_swap_pages);

lock_and_start:
	spin_lock(&swap_avail_lock);

start_over:
	node = numa_node_id();
	plist_for_each_entry_safe(si, next, &swap_avail_heads[node], avail_lists[node]) {

		if (sysctl_swap_ratio && !swap_ratio_off) {
			int ret;

			spin_unlock(&swap_avail_lock);
			ret = swap_ratio(&si, node);
			if (ret < 0) {
				/*
				 * Error. Start again with swap
				 * ratio disabled.
				 */
				swap_ratio_off = 1;
				goto lock_and_start;
			} else {
				goto start;
			}
		}

		/* requeue si to after same-priority siblings */
		plist_requeue(&si->avail_lists[node], &swap_avail_heads[node]);
		spin_unlock(&swap_avail_lock);
start:
		spin_lock(&si->lock);
		if (!si->highest_bit || !(si->flags & SWP_WRITEOK)) {
			spin_lock(&swap_avail_lock);
			if (plist_node_empty(&si->avail_lists[node])) {
				spin_unlock(&si->lock);
				goto nextsi;
			}
			WARN(!si->highest_bit,
			     "swap_info %d in list but !highest_bit\n",
			     si->type);
			WARN(!(si->flags & SWP_WRITEOK),
			     "swap_info %d in list but !SWP_WRITEOK\n",
			     si->type);
			__del_from_avail_list(si);
			spin_unlock(&si->lock);
			goto nextsi;
		}
		if (cluster) {
			if (!(si->flags & SWP_FILE))
				n_ret = swap_alloc_cluster(si, swp_entries);
		} else
			n_ret = scan_swap_map_slots(si, SWAP_HAS_CACHE,
						    n_goal, swp_entries);
		spin_unlock(&si->lock);
		if (n_ret || cluster)
			goto check_out;
		pr_debug("scan_swap_map of si %d failed to find offset\n",
			si->type);

		spin_lock(&swap_avail_lock);
nextsi:
		/*
		 * if we got here, it's likely that si was almost full before,
		 * and since scan_swap_map() can drop the si->lock, multiple
		 * callers probably all tried to get a page from the same si
		 * and it filled up before we could get one; or, the si filled
		 * up between us dropping swap_avail_lock and taking si->lock.
		 * Since we dropped the swap_avail_lock, the swap_avail_head
		 * list may have been modified; so if next is still in the
		 * swap_avail_head list then try it, otherwise start over
		 * if we have not gotten any slots.
		 */
		if (plist_node_empty(&next->avail_lists[node]))
			goto start_over;
	}

	spin_unlock(&swap_avail_lock);

check_out:
	if (n_ret < n_goal)
		atomic_long_add((long)(n_goal - n_ret) * nr_pages,
				&nr_swap_pages);
noswap:
	return n_ret;
}

/* The only caller of this function is now suspend routine */
swp_entry_t get_swap_page_of_type(int type)
{
	struct swap_info_struct *si;
	pgoff_t offset;

	si = swap_info[type];
	spin_lock(&si->lock);
	if (si && (si->flags & SWP_WRITEOK)) {
		atomic_long_dec(&nr_swap_pages);
		/* This is called for allocating swap entry, not cache */
		offset = scan_swap_map(si, 1);
		if (offset) {
			spin_unlock(&si->lock);
			return swp_entry(type, offset);
		}
		atomic_long_inc(&nr_swap_pages);
	}
	spin_unlock(&si->lock);
	return (swp_entry_t) {0};
}

static struct swap_info_struct *__swap_info_get(swp_entry_t entry)
{
	struct swap_info_struct *p;
	unsigned long offset, type;

	if (!entry.val)
		goto out;
	type = swp_type(entry);
	if (type >= nr_swapfiles)
		goto bad_nofile;
	p = swap_info[type];
	if (!(p->flags & SWP_USED))
		goto bad_device;
	offset = swp_offset(entry);
	if (offset >= p->max)
		goto bad_offset;
	return p;

bad_offset:
	pr_err("swap_info_get: %s%08lx\n", Bad_offset, entry.val);
	goto out;
bad_device:
	pr_err("swap_info_get: %s%08lx\n", Unused_file, entry.val);
	goto out;
bad_nofile:
	pr_err("swap_info_get: %s%08lx\n", Bad_file, entry.val);
out:
	return NULL;
}

static struct swap_info_struct *_swap_info_get(swp_entry_t entry)
{
	struct swap_info_struct *p;

	p = __swap_info_get(entry);
	if (!p)
		goto out;
	if (!p->swap_map[swp_offset(entry)])
		goto bad_free;
	return p;

bad_free:
	pr_err("swap_info_get: %s%08lx\n", Unused_offset, entry.val);
	goto out;
out:
	return NULL;
}

static struct swap_info_struct *swap_info_get(swp_entry_t entry)
{
	struct swap_info_struct *p;

	p = _swap_info_get(entry);
	if (p)
		spin_lock(&p->lock);
	return p;
}

static struct swap_info_struct *swap_info_get_cont(swp_entry_t entry,
					struct swap_info_struct *q)
{
	struct swap_info_struct *p;

	p = _swap_info_get(entry);

	if (p != q) {
		if (q != NULL)
			spin_unlock(&q->lock);
		if (p != NULL)
			spin_lock(&p->lock);
	}
	return p;
}

static unsigned char __swap_entry_free(struct swap_info_struct *p,
				       swp_entry_t entry, unsigned char usage)
{
	struct swap_cluster_info *ci;
	unsigned long offset = swp_offset(entry);
	unsigned char count;
	unsigned char has_cache;

	ci = lock_cluster_or_swap_info(p, offset);

	count = p->swap_map[offset];

	has_cache = count & SWAP_HAS_CACHE;
	count &= ~SWAP_HAS_CACHE;

	if (usage == SWAP_HAS_CACHE) {
		VM_BUG_ON(!has_cache);
		has_cache = 0;
	} else if (count == SWAP_MAP_SHMEM) {
		/*
		 * Or we could insist on shmem.c using a special
		 * swap_shmem_free() and free_shmem_swap_and_cache()...
		 */
		count = 0;
	} else if ((count & ~COUNT_CONTINUED) <= SWAP_MAP_MAX) {
		if (count == COUNT_CONTINUED) {
			if (swap_count_continued(p, offset, count))
				count = SWAP_MAP_MAX | COUNT_CONTINUED;
			else
				count = SWAP_MAP_MAX;
		} else
			count--;
	}

	usage = count | has_cache;
	p->swap_map[offset] = usage ? : SWAP_HAS_CACHE;

	unlock_cluster_or_swap_info(p, ci);

	return usage;
}

static void swap_entry_free(struct swap_info_struct *p, swp_entry_t entry)
{
	struct swap_cluster_info *ci;
	unsigned long offset = swp_offset(entry);
	unsigned char count;

	ci = lock_cluster(p, offset);
	count = p->swap_map[offset];
	VM_BUG_ON(count != SWAP_HAS_CACHE);
	p->swap_map[offset] = 0;
	dec_cluster_info_page(p, p->cluster_info, offset);
	unlock_cluster(ci);

	mem_cgroup_uncharge_swap(entry, 1);
	swap_range_free(p, offset, 1);
}

/*
 * Caller has made sure that the swap device corresponding to entry
 * is still around or has not been recycled.
 */
void swap_free(swp_entry_t entry)
{
	struct swap_info_struct *p;

	p = _swap_info_get(entry);
	if (p) {
		if (!__swap_entry_free(p, entry, 1))
			free_swap_slot(entry);
	}
}

/*
 * Called after dropping swapcache to decrease refcnt to swap entries.
 */
static void swapcache_free(swp_entry_t entry)
{
	struct swap_info_struct *p;

	p = _swap_info_get(entry);
	if (p) {
		if (!__swap_entry_free(p, entry, SWAP_HAS_CACHE))
			free_swap_slot(entry);
	}
}

#ifdef CONFIG_THP_SWAP
static void swapcache_free_cluster(swp_entry_t entry)
{
	unsigned long offset = swp_offset(entry);
	unsigned long idx = offset / SWAPFILE_CLUSTER;
	struct swap_cluster_info *ci;
	struct swap_info_struct *si;
	unsigned char *map;
	unsigned int i, free_entries = 0;
	unsigned char val;

	si = _swap_info_get(entry);
	if (!si)
		return;

	ci = lock_cluster(si, offset);
	VM_BUG_ON(!cluster_is_huge(ci));
	map = si->swap_map + offset;
	for (i = 0; i < SWAPFILE_CLUSTER; i++) {
		val = map[i];
		VM_BUG_ON(!(val & SWAP_HAS_CACHE));
		if (val == SWAP_HAS_CACHE)
			free_entries++;
	}
	if (!free_entries) {
		for (i = 0; i < SWAPFILE_CLUSTER; i++)
			map[i] &= ~SWAP_HAS_CACHE;
	}
	cluster_clear_huge(ci);
	unlock_cluster(ci);
	if (free_entries == SWAPFILE_CLUSTER) {
		spin_lock(&si->lock);
		ci = lock_cluster(si, offset);
		memset(map, 0, SWAPFILE_CLUSTER);
		unlock_cluster(ci);
		mem_cgroup_uncharge_swap(entry, SWAPFILE_CLUSTER);
		swap_free_cluster(si, idx);
		spin_unlock(&si->lock);
	} else if (free_entries) {
		for (i = 0; i < SWAPFILE_CLUSTER; i++, entry.val++) {
			if (!__swap_entry_free(si, entry, SWAP_HAS_CACHE))
				free_swap_slot(entry);
		}
	}
}

int split_swap_cluster(swp_entry_t entry)
{
	struct swap_info_struct *si;
	struct swap_cluster_info *ci;
	unsigned long offset = swp_offset(entry);

	si = _swap_info_get(entry);
	if (!si)
		return -EBUSY;
	ci = lock_cluster(si, offset);
	cluster_clear_huge(ci);
	unlock_cluster(ci);
	return 0;
}
#else
static inline void swapcache_free_cluster(swp_entry_t entry)
{
}
#endif /* CONFIG_THP_SWAP */

void put_swap_page(struct page *page, swp_entry_t entry)
{
	if (!PageTransHuge(page))
		swapcache_free(entry);
	else
		swapcache_free_cluster(entry);
}

static int swp_entry_cmp(const void *ent1, const void *ent2)
{
	const swp_entry_t *e1 = ent1, *e2 = ent2;

	return (int)swp_type(*e1) - (int)swp_type(*e2);
}

void swapcache_free_entries(swp_entry_t *entries, int n)
{
	struct swap_info_struct *p, *prev;
	int i;

	if (n <= 0)
		return;

	prev = NULL;
	p = NULL;

	/*
	 * Sort swap entries by swap device, so each lock is only taken once.
	 * nr_swapfiles isn't absolutely correct, but the overhead of sort() is
	 * so low that it isn't necessary to optimize further.
	 */
	if (nr_swapfiles > 1)
		sort(entries, n, sizeof(entries[0]), swp_entry_cmp, NULL);
	for (i = 0; i < n; ++i) {
		p = swap_info_get_cont(entries[i], prev);
		if (p)
			swap_entry_free(p, entries[i]);
		prev = p;
	}
	if (p)
		spin_unlock(&p->lock);
}

/*
 * How many references to page are currently swapped out?
 * This does not give an exact answer when swap count is continued,
 * but does include the high COUNT_CONTINUED flag to allow for that.
 */
int page_swapcount(struct page *page)
{
	int count = 0;
	struct swap_info_struct *p;
	struct swap_cluster_info *ci;
	swp_entry_t entry;
	unsigned long offset;

	entry.val = page_private(page);
	p = _swap_info_get(entry);
	if (p) {
		offset = swp_offset(entry);
		ci = lock_cluster_or_swap_info(p, offset);
		count = swap_count(p->swap_map[offset]);
		unlock_cluster_or_swap_info(p, ci);
	}
	return count;
}

int __swap_count(struct swap_info_struct *si, swp_entry_t entry)
{
	pgoff_t offset = swp_offset(entry);

	return swap_count(si->swap_map[offset]);
}

static int swap_swapcount(struct swap_info_struct *si, swp_entry_t entry)
{
	int count = 0;
	pgoff_t offset = swp_offset(entry);
	struct swap_cluster_info *ci;

	ci = lock_cluster_or_swap_info(si, offset);
	count = swap_count(si->swap_map[offset]);
	unlock_cluster_or_swap_info(si, ci);
	return count;
}

/*
 * How many references to @entry are currently swapped out?
 * This does not give an exact answer when swap count is continued,
 * but does include the high COUNT_CONTINUED flag to allow for that.
 */
int __swp_swapcount(swp_entry_t entry)
{
	int count = 0;
	struct swap_info_struct *si;

	si = __swap_info_get(entry);
	if (si)
		count = swap_swapcount(si, entry);
	return count;
}

/*
 * How many references to @entry are currently swapped out?
 * This considers COUNT_CONTINUED so it returns exact answer.
 */
int swp_swapcount(swp_entry_t entry)
{
	int count, tmp_count, n;
	struct swap_info_struct *p;
	struct swap_cluster_info *ci;
	struct page *page;
	pgoff_t offset;
	unsigned char *map;

	p = _swap_info_get(entry);
	if (!p)
		return 0;

	offset = swp_offset(entry);

	ci = lock_cluster_or_swap_info(p, offset);

	count = swap_count(p->swap_map[offset]);
	if (!(count & COUNT_CONTINUED))
		goto out;

	count &= ~COUNT_CONTINUED;
	n = SWAP_MAP_MAX + 1;

	page = vmalloc_to_page(p->swap_map + offset);
	offset &= ~PAGE_MASK;
	VM_BUG_ON(page_private(page) != SWP_CONTINUED);

	do {
		page = list_next_entry(page, lru);
		map = kmap_atomic(page);
		tmp_count = map[offset];
		kunmap_atomic(map);

		count += (tmp_count & ~COUNT_CONTINUED) * n;
		n *= (SWAP_CONT_MAX + 1);
	} while (tmp_count & COUNT_CONTINUED);
out:
	unlock_cluster_or_swap_info(p, ci);
	return count;
}

#ifdef CONFIG_THP_SWAP
static bool swap_page_trans_huge_swapped(struct swap_info_struct *si,
					 swp_entry_t entry)
{
	struct swap_cluster_info *ci;
	unsigned char *map = si->swap_map;
	unsigned long roffset = swp_offset(entry);
	unsigned long offset = round_down(roffset, SWAPFILE_CLUSTER);
	int i;
	bool ret = false;

	ci = lock_cluster_or_swap_info(si, offset);
	if (!ci || !cluster_is_huge(ci)) {
		if (map[roffset] != SWAP_HAS_CACHE)
			ret = true;
		goto unlock_out;
	}
	for (i = 0; i < SWAPFILE_CLUSTER; i++) {
		if (map[offset + i] != SWAP_HAS_CACHE) {
			ret = true;
			break;
		}
	}
unlock_out:
	unlock_cluster_or_swap_info(si, ci);
	return ret;
}

static bool page_swapped(struct page *page)
{
	swp_entry_t entry;
	struct swap_info_struct *si;

	if (likely(!PageTransCompound(page)))
		return page_swapcount(page) != 0;

	page = compound_head(page);
	entry.val = page_private(page);
	si = _swap_info_get(entry);
	if (si)
		return swap_page_trans_huge_swapped(si, entry);
	return false;
}

static int page_trans_huge_map_swapcount(struct page *page, int *total_mapcount,
					 int *total_swapcount)
{
	int i, map_swapcount, _total_mapcount, _total_swapcount;
	unsigned long offset = 0;
	struct swap_info_struct *si;
	struct swap_cluster_info *ci = NULL;
	unsigned char *map = NULL;
	int mapcount, swapcount = 0;

	/* hugetlbfs shouldn't call it */
	VM_BUG_ON_PAGE(PageHuge(page), page);

	if (likely(!PageTransCompound(page))) {
		mapcount = atomic_read(&page->_mapcount) + 1;
		if (total_mapcount)
			*total_mapcount = mapcount;
		if (PageSwapCache(page))
			swapcount = page_swapcount(page);
		if (total_swapcount)
			*total_swapcount = swapcount;
		return mapcount + swapcount;
	}

	page = compound_head(page);

	_total_mapcount = _total_swapcount = map_swapcount = 0;
	if (PageSwapCache(page)) {
		swp_entry_t entry;

		entry.val = page_private(page);
		si = _swap_info_get(entry);
		if (si) {
			map = si->swap_map;
			offset = swp_offset(entry);
		}
	}
	if (map)
		ci = lock_cluster(si, offset);
	for (i = 0; i < HPAGE_PMD_NR; i++) {
		mapcount = atomic_read(&page[i]._mapcount) + 1;
		_total_mapcount += mapcount;
		if (map) {
			swapcount = swap_count(map[offset + i]);
			_total_swapcount += swapcount;
		}
		map_swapcount = max(map_swapcount, mapcount + swapcount);
	}
	unlock_cluster(ci);
	if (PageDoubleMap(page)) {
		map_swapcount -= 1;
		_total_mapcount -= HPAGE_PMD_NR;
	}
	mapcount = compound_mapcount(page);
	map_swapcount += mapcount;
	_total_mapcount += mapcount;
	if (total_mapcount)
		*total_mapcount = _total_mapcount;
	if (total_swapcount)
		*total_swapcount = _total_swapcount;

	return map_swapcount;
}
#else
#define swap_page_trans_huge_swapped(si, entry)	swap_swapcount(si, entry)
#define page_swapped(page)			(page_swapcount(page) != 0)

static int page_trans_huge_map_swapcount(struct page *page, int *total_mapcount,
					 int *total_swapcount)
{
	int mapcount, swapcount = 0;

	/* hugetlbfs shouldn't call it */
	VM_BUG_ON_PAGE(PageHuge(page), page);

	mapcount = page_trans_huge_mapcount(page, total_mapcount);
	if (PageSwapCache(page))
		swapcount = page_swapcount(page);
	if (total_swapcount)
		*total_swapcount = swapcount;
	return mapcount + swapcount;
}
#endif

/*
 * We can write to an anon page without COW if there are no other references
 * to it.  And as a side-effect, free up its swap: because the old content
 * on disk will never be read, and seeking back there to write new content
 * later would only waste time away from clustering.
 *
 * NOTE: total_map_swapcount should not be relied upon by the caller if
 * reuse_swap_page() returns false, but it may be always overwritten
 * (see the other implementation for CONFIG_SWAP=n).
 */
bool reuse_swap_page(struct page *page, int *total_map_swapcount)
{
	int count, total_mapcount, total_swapcount;

	VM_BUG_ON_PAGE(!PageLocked(page), page);
	if (unlikely(PageKsm(page)))
		return false;
	count = page_trans_huge_map_swapcount(page, &total_mapcount,
					      &total_swapcount);
	if (total_map_swapcount)
		*total_map_swapcount = total_mapcount + total_swapcount;
	if (count == 1 && PageSwapCache(page) &&
	    (likely(!PageTransCompound(page)) ||
	     /* The remaining swap count will be freed soon */
	     total_swapcount == page_swapcount(page))) {
		if (!PageWriteback(page)) {
			page = compound_head(page);
			delete_from_swap_cache(page);
			SetPageDirty(page);
		} else {
			swp_entry_t entry;
			struct swap_info_struct *p;

			entry.val = page_private(page);
			p = swap_info_get(entry);
			if (p->flags & SWP_STABLE_WRITES) {
				spin_unlock(&p->lock);
				return false;
			}
			spin_unlock(&p->lock);
		}
	}

	return count <= 1;
}

/*
 * If swap is getting full, or if there are no more mappings of this page,
 * then try_to_free_swap is called to free its swap space.
 */
int try_to_free_swap(struct page *page)
{
	VM_BUG_ON_PAGE(!PageLocked(page), page);

	if (!PageSwapCache(page))
		return 0;
	if (PageWriteback(page))
		return 0;
	if (page_swapped(page))
		return 0;

	/*
	 * Once hibernation has begun to create its image of memory,
	 * there's a danger that one of the calls to try_to_free_swap()
	 * - most probably a call from __try_to_reclaim_swap() while
	 * hibernation is allocating its own swap pages for the image,
	 * but conceivably even a call from memory reclaim - will free
	 * the swap from a page which has already been recorded in the
	 * image as a clean swapcache page, and then reuse its swap for
	 * another page of the image.  On waking from hibernation, the
	 * original page might be freed under memory pressure, then
	 * later read back in from swap, now with the wrong data.
	 *
	 * Hibernation suspends storage while it is writing the image
	 * to disk so check that here.
	 */
	if (pm_suspended_storage())
		return 0;

	page = compound_head(page);
	delete_from_swap_cache(page);
	SetPageDirty(page);
	return 1;
}

/*
 * Free the swap entry like above, but also try to
 * free the page cache entry if it is the last user.
 */
int free_swap_and_cache(swp_entry_t entry)
{
	struct swap_info_struct *p;
	struct page *page = NULL;
	unsigned char count;

	if (non_swap_entry(entry))
		return 1;

	p = _swap_info_get(entry);
	if (p) {
		count = __swap_entry_free(p, entry, 1);
		if (count == SWAP_HAS_CACHE &&
		    !swap_page_trans_huge_swapped(p, entry)) {
			page = find_get_page(swap_address_space(entry),
					     swp_offset(entry));
			if (page && !trylock_page(page)) {
				put_page(page);
				page = NULL;
			}
		} else if (!count)
			free_swap_slot(entry);
	}
	if (page) {
		/*
		 * Not mapped elsewhere, or swap space full? Free it!
		 * Also recheck PageSwapCache now page is locked (above).
		 */
		if (PageSwapCache(page) && !PageWriteback(page) &&
		    (!page_mapped(page) || mem_cgroup_swap_full(page)) &&
		    !swap_page_trans_huge_swapped(p, entry)) {
			page = compound_head(page);
			delete_from_swap_cache(page);
			SetPageDirty(page);
		}
		unlock_page(page);
		put_page(page);
	}
	return p != NULL;
}

#ifdef CONFIG_HIBERNATION
/*
 * Find the swap type that corresponds to given device (if any).
 *
 * @offset - number of the PAGE_SIZE-sized block of the device, starting
 * from 0, in which the swap header is expected to be located.
 *
 * This is needed for the suspend to disk (aka swsusp).
 */
int swap_type_of(dev_t device, sector_t offset, struct block_device **bdev_p)
{
	struct block_device *bdev = NULL;
	int type;

	if (device)
		bdev = bdget(device);

	spin_lock(&swap_lock);
	for (type = 0; type < nr_swapfiles; type++) {
		struct swap_info_struct *sis = swap_info[type];

		if (!(sis->flags & SWP_WRITEOK))
			continue;

		if (!bdev) {
			if (bdev_p)
				*bdev_p = bdgrab(sis->bdev);

			spin_unlock(&swap_lock);
			return type;
		}
		if (bdev == sis->bdev) {
			struct swap_extent *se = &sis->first_swap_extent;

			if (se->start_block == offset) {
				if (bdev_p)
					*bdev_p = bdgrab(sis->bdev);

				spin_unlock(&swap_lock);
				bdput(bdev);
				return type;
			}
		}
	}
	spin_unlock(&swap_lock);
	if (bdev)
		bdput(bdev);

	return -ENODEV;
}

/*
 * Get the (PAGE_SIZE) block corresponding to given offset on the swapdev
 * corresponding to given index in swap_info (swap type).
 */
sector_t swapdev_block(int type, pgoff_t offset)
{
	struct block_device *bdev;

	if ((unsigned int)type >= nr_swapfiles)
		return 0;
	if (!(swap_info[type]->flags & SWP_WRITEOK))
		return 0;
	return map_swap_entry(swp_entry(type, offset), &bdev);
}

/*
 * Return either the total number of swap pages of given type, or the number
 * of free pages of that type (depending on @free)
 *
 * This is needed for software suspend
 */
unsigned int count_swap_pages(int type, int free)
{
	unsigned int n = 0;

	spin_lock(&swap_lock);
	if ((unsigned int)type < nr_swapfiles) {
		struct swap_info_struct *sis = swap_info[type];

		spin_lock(&sis->lock);
		if (sis->flags & SWP_WRITEOK) {
			n = sis->pages;
			if (free)
				n -= sis->inuse_pages;
		}
		spin_unlock(&sis->lock);
	}
	spin_unlock(&swap_lock);
	return n;
}
#endif /* CONFIG_HIBERNATION */

static inline int pte_same_as_swp(pte_t pte, pte_t swp_pte)
{
	return pte_same(pte_swp_clear_soft_dirty(pte), swp_pte);
}

/*
 * No need to decide whether this PTE shares the swap entry with others,
 * just let do_wp_page work it out if a write is requested later - to
 * force COW, vm_page_prot omits write permission from any private vma.
 */
static int unuse_pte(struct vm_area_struct *vma, pmd_t *pmd,
		unsigned long addr, swp_entry_t entry, struct page *page)
{
	struct page *swapcache;
	struct mem_cgroup *memcg;
	spinlock_t *ptl;
	pte_t *pte;
	int ret = 1;

	swapcache = page;
	page = ksm_might_need_to_copy(page, vma, addr);
	if (unlikely(!page))
		return -ENOMEM;

	if (mem_cgroup_try_charge(page, vma->vm_mm, GFP_KERNEL,
				&memcg, false)) {
		ret = -ENOMEM;
		goto out_nolock;
	}

	pte = pte_offset_map_lock(vma->vm_mm, pmd, addr, &ptl);
	if (unlikely(!pte_same_as_swp(*pte, swp_entry_to_pte(entry)))) {
		mem_cgroup_cancel_charge(page, memcg, false);
		ret = 0;
		goto out;
	}

	dec_mm_counter(vma->vm_mm, MM_SWAPENTS);
	inc_mm_counter(vma->vm_mm, MM_ANONPAGES);
	get_page(page);
	set_pte_at(vma->vm_mm, addr, pte,
		   pte_mkold(mk_pte(page, vma->vm_page_prot)));
	if (page == swapcache) {
		page_add_anon_rmap(page, vma, addr, false);
		mem_cgroup_commit_charge(page, memcg, true, false);
	} else { /* ksm created a completely new copy */
		page_add_new_anon_rmap(page, vma, addr, false);
		mem_cgroup_commit_charge(page, memcg, false, false);
		lru_cache_add_active_or_unevictable(page, vma);
	}
	swap_free(entry);
	/*
	 * Move the page to the active list so it is not
	 * immediately swapped out again after swapon.
	 */
	activate_page(page);
out:
	pte_unmap_unlock(pte, ptl);
out_nolock:
	if (page != swapcache) {
		unlock_page(page);
		put_page(page);
	}
	return ret;
}

static int unuse_pte_range(struct vm_area_struct *vma, pmd_t *pmd,
				unsigned long addr, unsigned long end,
				swp_entry_t entry, struct page *page)
{
	pte_t swp_pte = swp_entry_to_pte(entry);
	pte_t *pte;
	int ret = 0;

	/*
	 * We don't actually need pte lock while scanning for swp_pte: since
	 * we hold page lock and mmap_sem, swp_pte cannot be inserted into the
	 * page table while we're scanning; though it could get zapped, and on
	 * some architectures (e.g. x86_32 with PAE) we might catch a glimpse
	 * of unmatched parts which look like swp_pte, so unuse_pte must
	 * recheck under pte lock.  Scanning without pte lock lets it be
	 * preemptable whenever CONFIG_PREEMPT but not CONFIG_HIGHPTE.
	 */
	pte = pte_offset_map(pmd, addr);
	do {
		/*
		 * swapoff spends a _lot_ of time in this loop!
		 * Test inline before going to call unuse_pte.
		 */
		if (unlikely(pte_same_as_swp(*pte, swp_pte))) {
			pte_unmap(pte);
			ret = unuse_pte(vma, pmd, addr, entry, page);
			if (ret)
				goto out;
			pte = pte_offset_map(pmd, addr);
		}
	} while (pte++, addr += PAGE_SIZE, addr != end);
	pte_unmap(pte - 1);
out:
	return ret;
}

static inline int unuse_pmd_range(struct vm_area_struct *vma, pud_t *pud,
				unsigned long addr, unsigned long end,
				swp_entry_t entry, struct page *page)
{
	pmd_t *pmd;
	unsigned long next;
	int ret;

	pmd = pmd_offset(pud, addr);
	do {
		cond_resched();
		next = pmd_addr_end(addr, end);
		if (pmd_none_or_trans_huge_or_clear_bad(pmd))
			continue;
		ret = unuse_pte_range(vma, pmd, addr, next, entry, page);
		if (ret)
			return ret;
	} while (pmd++, addr = next, addr != end);
	return 0;
}

static inline int unuse_pud_range(struct vm_area_struct *vma, p4d_t *p4d,
				unsigned long addr, unsigned long end,
				swp_entry_t entry, struct page *page)
{
	pud_t *pud;
	unsigned long next;
	int ret;

	pud = pud_offset(p4d, addr);
	do {
		next = pud_addr_end(addr, end);
		if (pud_none_or_clear_bad(pud))
			continue;
		ret = unuse_pmd_range(vma, pud, addr, next, entry, page);
		if (ret)
			return ret;
	} while (pud++, addr = next, addr != end);
	return 0;
}

static inline int unuse_p4d_range(struct vm_area_struct *vma, pgd_t *pgd,
				unsigned long addr, unsigned long end,
				swp_entry_t entry, struct page *page)
{
	p4d_t *p4d;
	unsigned long next;
	int ret;

	p4d = p4d_offset(pgd, addr);
	do {
		next = p4d_addr_end(addr, end);
		if (p4d_none_or_clear_bad(p4d))
			continue;
		ret = unuse_pud_range(vma, p4d, addr, next, entry, page);
		if (ret)
			return ret;
	} while (p4d++, addr = next, addr != end);
	return 0;
}

static int unuse_vma(struct vm_area_struct *vma,
				swp_entry_t entry, struct page *page)
{
	pgd_t *pgd;
	unsigned long addr, end, next;
	int ret;

	if (page_anon_vma(page)) {
		addr = page_address_in_vma(page, vma);
		if (addr == -EFAULT)
			return 0;
		else
			end = addr + PAGE_SIZE;
	} else {
		addr = vma->vm_start;
		end = vma->vm_end;
	}

	pgd = pgd_offset(vma->vm_mm, addr);
	do {
		next = pgd_addr_end(addr, end);
		if (pgd_none_or_clear_bad(pgd))
			continue;
		ret = unuse_p4d_range(vma, pgd, addr, next, entry, page);
		if (ret)
			return ret;
	} while (pgd++, addr = next, addr != end);
	return 0;
}

static int unuse_mm(struct mm_struct *mm,
				swp_entry_t entry, struct page *page)
{
	struct vm_area_struct *vma;
	int ret = 0;

	if (!down_read_trylock(&mm->mmap_sem)) {
		/*
		 * Activate page so shrink_inactive_list is unlikely to unmap
		 * its ptes while lock is dropped, so swapoff can make progress.
		 */
		activate_page(page);
		unlock_page(page);
		down_read(&mm->mmap_sem);
		lock_page(page);
	}
	for (vma = mm->mmap; vma; vma = vma->vm_next) {
		if (vma->anon_vma && (ret = unuse_vma(vma, entry, page)))
			break;
		cond_resched();
	}
	up_read(&mm->mmap_sem);
	return (ret < 0)? ret: 0;
}

/*
 * Scan swap_map (or frontswap_map if frontswap parameter is true)
 * from current position to next entry still in use.
 * Recycle to start on reaching the end, returning 0 when empty.
 */
static unsigned int find_next_to_unuse(struct swap_info_struct *si,
					unsigned int prev, bool frontswap)
{
	unsigned int max = si->max;
	unsigned int i = prev;
	unsigned char count;

	/*
	 * No need for swap_lock here: we're just looking
	 * for whether an entry is in use, not modifying it; false
	 * hits are okay, and sys_swapoff() has already prevented new
	 * allocations from this area (while holding swap_lock).
	 */
	for (;;) {
		if (++i >= max) {
			if (!prev) {
				i = 0;
				break;
			}
			/*
			 * No entries in use at top of swap_map,
			 * loop back to start and recheck there.
			 */
			max = prev + 1;
			prev = 0;
			i = 1;
		}
		count = READ_ONCE(si->swap_map[i]);
		if (count && swap_count(count) != SWAP_MAP_BAD)
			if (!frontswap || frontswap_test(si, i))
				break;
		if ((i % LATENCY_LIMIT) == 0)
			cond_resched();
	}
	return i;
}

/*
 * We completely avoid races by reading each swap page in advance,
 * and then search for the process using it.  All the necessary
 * page table adjustments can then be made atomically.
 *
 * if the boolean frontswap is true, only unuse pages_to_unuse pages;
 * pages_to_unuse==0 means all pages; ignored if frontswap is false
 */
int try_to_unuse(unsigned int type, bool frontswap,
		 unsigned long pages_to_unuse)
{
	struct swap_info_struct *si = swap_info[type];
	struct mm_struct *start_mm;
	volatile unsigned char *swap_map; /* swap_map is accessed without
					   * locking. Mark it as volatile
					   * to prevent compiler doing
					   * something odd.
					   */
	unsigned char swcount;
	struct page *page;
	swp_entry_t entry;
	unsigned int i = 0;
	int retval = 0;

	/*
	 * When searching mms for an entry, a good strategy is to
	 * start at the first mm we freed the previous entry from
	 * (though actually we don't notice whether we or coincidence
	 * freed the entry).  Initialize this start_mm with a hold.
	 *
	 * A simpler strategy would be to start at the last mm we
	 * freed the previous entry from; but that would take less
	 * advantage of mmlist ordering, which clusters forked mms
	 * together, child after parent.  If we race with dup_mmap(), we
	 * prefer to resolve parent before child, lest we miss entries
	 * duplicated after we scanned child: using last mm would invert
	 * that.
	 */
	start_mm = &init_mm;
	mmget(&init_mm);

	/*
	 * Keep on scanning until all entries have gone.  Usually,
	 * one pass through swap_map is enough, but not necessarily:
	 * there are races when an instance of an entry might be missed.
	 */
	while ((i = find_next_to_unuse(si, i, frontswap)) != 0) {
		if (signal_pending(current)) {
			retval = -EINTR;
			break;
		}

		/*
		 * Get a page for the entry, using the existing swap
		 * cache page if there is one.  Otherwise, get a clean
		 * page and read the swap into it.
		 */
		swap_map = &si->swap_map[i];
		entry = swp_entry(type, i);
		page = read_swap_cache_async(entry,
					GFP_HIGHUSER_MOVABLE, NULL, 0, false);
		if (!page) {
			/*
			 * Either swap_duplicate() failed because entry
			 * has been freed independently, and will not be
			 * reused since sys_swapoff() already disabled
			 * allocation from here, or alloc_page() failed.
			 */
			swcount = *swap_map;
			/*
			 * We don't hold lock here, so the swap entry could be
			 * SWAP_MAP_BAD (when the cluster is discarding).
			 * Instead of fail out, We can just skip the swap
			 * entry because swapoff will wait for discarding
			 * finish anyway.
			 */
			if (!swcount || swcount == SWAP_MAP_BAD)
				continue;
			retval = -ENOMEM;
			break;
		}

		/*
		 * Don't hold on to start_mm if it looks like exiting.
		 */
		if (atomic_read(&start_mm->mm_users) == 1) {
			mmput(start_mm);
			start_mm = &init_mm;
			mmget(&init_mm);
		}

		/*
		 * Wait for and lock page.  When do_swap_page races with
		 * try_to_unuse, do_swap_page can handle the fault much
		 * faster than try_to_unuse can locate the entry.  This
		 * apparently redundant "wait_on_page_locked" lets try_to_unuse
		 * defer to do_swap_page in such a case - in some tests,
		 * do_swap_page and try_to_unuse repeatedly compete.
		 */
		wait_on_page_locked(page);
		wait_on_page_writeback(page);
		lock_page(page);
		wait_on_page_writeback(page);

		/*
		 * Remove all references to entry.
		 */
		swcount = *swap_map;
		if (swap_count(swcount) == SWAP_MAP_SHMEM) {
			retval = shmem_unuse(entry, page);
			/* page has already been unlocked and released */
			if (retval < 0)
				break;
			continue;
		}
		if (swap_count(swcount) && start_mm != &init_mm)
			retval = unuse_mm(start_mm, entry, page);

		if (swap_count(*swap_map)) {
			int set_start_mm = (*swap_map >= swcount);
			struct list_head *p = &start_mm->mmlist;
			struct mm_struct *new_start_mm = start_mm;
			struct mm_struct *prev_mm = start_mm;
			struct mm_struct *mm;

			mmget(new_start_mm);
			mmget(prev_mm);
			spin_lock(&mmlist_lock);
			while (swap_count(*swap_map) && !retval &&
					(p = p->next) != &start_mm->mmlist) {
				mm = list_entry(p, struct mm_struct, mmlist);
				if (!mmget_not_zero(mm))
					continue;
				spin_unlock(&mmlist_lock);
				mmput(prev_mm);
				prev_mm = mm;

				cond_resched();

				swcount = *swap_map;
				if (!swap_count(swcount)) /* any usage ? */
					;
				else if (mm == &init_mm)
					set_start_mm = 1;
				else
					retval = unuse_mm(mm, entry, page);

				if (set_start_mm && *swap_map < swcount) {
					mmput(new_start_mm);
					mmget(mm);
					new_start_mm = mm;
					set_start_mm = 0;
				}
				spin_lock(&mmlist_lock);
			}
			spin_unlock(&mmlist_lock);
			mmput(prev_mm);
			mmput(start_mm);
			start_mm = new_start_mm;
		}
		if (retval) {
			unlock_page(page);
			put_page(page);
			break;
		}

		/*
		 * If a reference remains (rare), we would like to leave
		 * the page in the swap cache; but try_to_unmap could
		 * then re-duplicate the entry once we drop page lock,
		 * so we might loop indefinitely; also, that page could
		 * not be swapped out to other storage meanwhile.  So:
		 * delete from cache even if there's another reference,
		 * after ensuring that the data has been saved to disk -
		 * since if the reference remains (rarer), it will be
		 * read from disk into another page.  Splitting into two
		 * pages would be incorrect if swap supported "shared
		 * private" pages, but they are handled by tmpfs files.
		 *
		 * Given how unuse_vma() targets one particular offset
		 * in an anon_vma, once the anon_vma has been determined,
		 * this splitting happens to be just what is needed to
		 * handle where KSM pages have been swapped out: re-reading
		 * is unnecessarily slow, but we can fix that later on.
		 */
		if (swap_count(*swap_map) &&
		     PageDirty(page) && PageSwapCache(page)) {
			struct writeback_control wbc = {
				.sync_mode = WB_SYNC_NONE,
			};

			swap_writepage(compound_head(page), &wbc);
			lock_page(page);
			wait_on_page_writeback(page);
		}

		/*
		 * It is conceivable that a racing task removed this page from
		 * swap cache just before we acquired the page lock at the top,
		 * or while we dropped it in unuse_mm().  The page might even
		 * be back in swap cache on another swap area: that we must not
		 * delete, since it may not have been written out to swap yet.
		 */
		if (PageSwapCache(page) &&
		    likely(page_private(page) == entry.val) &&
		    (!PageTransCompound(page) ||
		     !swap_page_trans_huge_swapped(si, entry)))
			delete_from_swap_cache(compound_head(page));

		/*
		 * So we could skip searching mms once swap count went
		 * to 1, we did not mark any present ptes as dirty: must
		 * mark page dirty so shrink_page_list will preserve it.
		 */
		SetPageDirty(page);
		unlock_page(page);
		put_page(page);

		/*
		 * Make sure that we aren't completely killing
		 * interactive performance.
		 */
		cond_resched();
		if (frontswap && pages_to_unuse > 0) {
			if (!--pages_to_unuse)
				break;
		}
	}

	mmput(start_mm);
	return retval;
}

/*
 * After a successful try_to_unuse, if no swap is now in use, we know
 * we can empty the mmlist.  swap_lock must be held on entry and exit.
 * Note that mmlist_lock nests inside swap_lock, and an mm must be
 * added to the mmlist just after page_duplicate - before would be racy.
 */
static void drain_mmlist(void)
{
	struct list_head *p, *next;
	unsigned int type;

	for (type = 0; type < nr_swapfiles; type++)
		if (swap_info[type]->inuse_pages)
			return;
	spin_lock(&mmlist_lock);
	list_for_each_safe(p, next, &init_mm.mmlist)
		list_del_init(p);
	spin_unlock(&mmlist_lock);
}

/*
 * Use this swapdev's extent info to locate the (PAGE_SIZE) block which
 * corresponds to page offset for the specified swap entry.
 * Note that the type of this function is sector_t, but it returns page offset
 * into the bdev, not sector offset.
 */
static sector_t map_swap_entry(swp_entry_t entry, struct block_device **bdev)
{
	struct swap_info_struct *sis;
	struct swap_extent *start_se;
	struct swap_extent *se;
	pgoff_t offset;

	sis = swap_info[swp_type(entry)];
	*bdev = sis->bdev;

	offset = swp_offset(entry);
	start_se = sis->curr_swap_extent;
	se = start_se;

	for ( ; ; ) {
		if (se->start_page <= offset &&
				offset < (se->start_page + se->nr_pages)) {
			return se->start_block + (offset - se->start_page);
		}
		se = list_next_entry(se, list);
		sis->curr_swap_extent = se;
		BUG_ON(se == start_se);		/* It *must* be present */
	}
}

/*
 * Returns the page offset into bdev for the specified page's swap entry.
 */
sector_t map_swap_page(struct page *page, struct block_device **bdev)
{
	swp_entry_t entry;
	entry.val = page_private(page);
	return map_swap_entry(entry, bdev);
}

/*
 * Free all of a swapdev's extent information
 */
static void destroy_swap_extents(struct swap_info_struct *sis)
{
	while (!list_empty(&sis->first_swap_extent.list)) {
		struct swap_extent *se;

		se = list_first_entry(&sis->first_swap_extent.list,
				struct swap_extent, list);
		list_del(&se->list);
		kfree(se);
	}

	if (sis->flags & SWP_FILE) {
		struct file *swap_file = sis->swap_file;
		struct address_space *mapping = swap_file->f_mapping;

		sis->flags &= ~SWP_FILE;
		mapping->a_ops->swap_deactivate(swap_file);
	}
}

/*
 * Add a block range (and the corresponding page range) into this swapdev's
 * extent list.  The extent list is kept sorted in page order.
 *
 * This function rather assumes that it is called in ascending page order.
 */
int
add_swap_extent(struct swap_info_struct *sis, unsigned long start_page,
		unsigned long nr_pages, sector_t start_block)
{
	struct swap_extent *se;
	struct swap_extent *new_se;
	struct list_head *lh;

	if (start_page == 0) {
		se = &sis->first_swap_extent;
		sis->curr_swap_extent = se;
		se->start_page = 0;
		se->nr_pages = nr_pages;
		se->start_block = start_block;
		return 1;
	} else {
		lh = sis->first_swap_extent.list.prev;	/* Highest extent */
		se = list_entry(lh, struct swap_extent, list);
		BUG_ON(se->start_page + se->nr_pages != start_page);
		if (se->start_block + se->nr_pages == start_block) {
			/* Merge it */
			se->nr_pages += nr_pages;
			return 0;
		}
	}

	/*
	 * No merge.  Insert a new extent, preserving ordering.
	 */
	new_se = kmalloc(sizeof(*se), GFP_KERNEL);
	if (new_se == NULL)
		return -ENOMEM;
	new_se->start_page = start_page;
	new_se->nr_pages = nr_pages;
	new_se->start_block = start_block;

	list_add_tail(&new_se->list, &sis->first_swap_extent.list);
	return 1;
}

/*
 * A `swap extent' is a simple thing which maps a contiguous range of pages
 * onto a contiguous range of disk blocks.  An ordered list of swap extents
 * is built at swapon time and is then used at swap_writepage/swap_readpage
 * time for locating where on disk a page belongs.
 *
 * If the swapfile is an S_ISBLK block device, a single extent is installed.
 * This is done so that the main operating code can treat S_ISBLK and S_ISREG
 * swap files identically.
 *
 * Whether the swapdev is an S_ISREG file or an S_ISBLK blockdev, the swap
 * extent list operates in PAGE_SIZE disk blocks.  Both S_ISREG and S_ISBLK
 * swapfiles are handled *identically* after swapon time.
 *
 * For S_ISREG swapfiles, setup_swap_extents() will walk all the file's blocks
 * and will parse them into an ordered extent list, in PAGE_SIZE chunks.  If
 * some stray blocks are found which do not fall within the PAGE_SIZE alignment
 * requirements, they are simply tossed out - we will never use those blocks
 * for swapping.
 *
 * For S_ISREG swapfiles we set S_SWAPFILE across the life of the swapon.  This
 * prevents root from shooting her foot off by ftruncating an in-use swapfile,
 * which will scribble on the fs.
 *
 * The amount of disk space which a single swap extent represents varies.
 * Typically it is in the 1-4 megabyte range.  So we can have hundreds of
 * extents in the list.  To avoid much list walking, we cache the previous
 * search location in `curr_swap_extent', and start new searches from there.
 * This is extremely effective.  The average number of iterations in
 * map_swap_page() has been measured at about 0.3 per page.  - akpm.
 */
static int setup_swap_extents(struct swap_info_struct *sis, sector_t *span)
{
	struct file *swap_file = sis->swap_file;
	struct address_space *mapping = swap_file->f_mapping;
	struct inode *inode = mapping->host;
	int ret;

	if (S_ISBLK(inode->i_mode)) {
		ret = add_swap_extent(sis, 0, sis->max, 0);
		*span = sis->pages;
		return ret;
	}

	if (mapping->a_ops->swap_activate) {
		ret = mapping->a_ops->swap_activate(sis, swap_file, span);
		if (!ret) {
			sis->flags |= SWP_FILE;
			ret = add_swap_extent(sis, 0, sis->max, 0);
			*span = sis->pages;
		}
		return ret;
	}

	return generic_swapfile_activate(sis, swap_file, span);
}

static int swap_node(struct swap_info_struct *p)
{
	struct block_device *bdev;

	if (p->bdev)
		bdev = p->bdev;
	else
		bdev = p->swap_file->f_inode->i_sb->s_bdev;

	return bdev ? bdev->bd_disk->node_id : NUMA_NO_NODE;
}

static void _enable_swap_info(struct swap_info_struct *p, int prio,
				unsigned char *swap_map,
				struct swap_cluster_info *cluster_info)
{
	int i;

	if (prio >= 0)
		p->prio = prio;
	else
		p->prio = --least_priority;
	/*
	 * the plist prio is negated because plist ordering is
	 * low-to-high, while swap ordering is high-to-low
	 */
	p->list.prio = -p->prio;
	for_each_node(i) {
		if (p->prio >= 0)
			p->avail_lists[i].prio = -p->prio;
		else {
			if (swap_node(p) == i)
				p->avail_lists[i].prio = 1;
			else
				p->avail_lists[i].prio = -p->prio;
		}
	}
	p->swap_map = swap_map;
	p->cluster_info = cluster_info;
	p->flags |= SWP_WRITEOK;
	atomic_long_add(p->pages, &nr_swap_pages);
	total_swap_pages += p->pages;

	assert_spin_locked(&swap_lock);
	/*
	 * both lists are plists, and thus priority ordered.
	 * swap_active_head needs to be priority ordered for swapoff(),
	 * which on removal of any swap_info_struct with an auto-assigned
	 * (i.e. negative) priority increments the auto-assigned priority
	 * of any lower-priority swap_info_structs.
	 * swap_avail_head needs to be priority ordered for get_swap_page(),
	 * which allocates swap pages from the highest available priority
	 * swap_info_struct.
	 */
	plist_add(&p->list, &swap_active_head);
	add_to_avail_list(p);
}

static void enable_swap_info(struct swap_info_struct *p, int prio,
				unsigned char *swap_map,
				struct swap_cluster_info *cluster_info,
				unsigned long *frontswap_map)
{
	frontswap_init(p->type, frontswap_map);
	spin_lock(&swap_lock);
	spin_lock(&p->lock);
	 _enable_swap_info(p, prio, swap_map, cluster_info);
	spin_unlock(&p->lock);
	spin_unlock(&swap_lock);
}

static void reinsert_swap_info(struct swap_info_struct *p)
{
	spin_lock(&swap_lock);
	spin_lock(&p->lock);
	_enable_swap_info(p, p->prio, p->swap_map, p->cluster_info);
	spin_unlock(&p->lock);
	spin_unlock(&swap_lock);
}

bool has_usable_swap(void)
{
	bool ret = true;

	spin_lock(&swap_lock);
	if (plist_head_empty(&swap_active_head))
		ret = false;
	spin_unlock(&swap_lock);
	return ret;
}

SYSCALL_DEFINE1(swapoff, const char __user *, specialfile)
{
	struct swap_info_struct *p = NULL;
	unsigned char *swap_map;
	struct swap_cluster_info *cluster_info;
	unsigned long *frontswap_map;
	struct file *swap_file, *victim;
	struct address_space *mapping;
	struct inode *inode;
	struct filename *pathname;
	int err, found = 0;
	unsigned int old_block_size;

	if (!capable(CAP_SYS_ADMIN))
		return -EPERM;

	BUG_ON(!current->mm);

	pathname = getname(specialfile);
	if (IS_ERR(pathname))
		return PTR_ERR(pathname);

	victim = file_open_name(pathname, O_RDWR|O_LARGEFILE, 0);
	err = PTR_ERR(victim);
	if (IS_ERR(victim))
		goto out;

	mapping = victim->f_mapping;
	spin_lock(&swap_lock);
	plist_for_each_entry(p, &swap_active_head, list) {
		if (p->flags & SWP_WRITEOK) {
			if (p->swap_file->f_mapping == mapping) {
				found = 1;
				break;
			}
		}
	}
	if (!found) {
		err = -EINVAL;
		spin_unlock(&swap_lock);
		goto out_dput;
	}
	if (!security_vm_enough_memory_mm(current->mm, p->pages))
		vm_unacct_memory(p->pages);
	else {
		err = -ENOMEM;
		spin_unlock(&swap_lock);
		goto out_dput;
	}
	del_from_avail_list(p);
	spin_lock(&p->lock);
	if (p->prio < 0) {
		struct swap_info_struct *si = p;
		int nid;

		plist_for_each_entry_continue(si, &swap_active_head, list) {
			si->prio++;
			si->list.prio--;
			for_each_node(nid) {
				if (si->avail_lists[nid].prio != 1)
					si->avail_lists[nid].prio--;
			}
		}
		least_priority++;
	}
	plist_del(&p->list, &swap_active_head);
	atomic_long_sub(p->pages, &nr_swap_pages);
	total_swap_pages -= p->pages;
	p->flags &= ~SWP_WRITEOK;
	spin_unlock(&p->lock);
	spin_unlock(&swap_lock);

	disable_swap_slots_cache_lock();

	set_current_oom_origin();
	err = try_to_unuse(p->type, false, 0); /* force unuse all pages */
	clear_current_oom_origin();

	if (err) {
		/* re-insert swap space back into swap_list */
		reinsert_swap_info(p);
		reenable_swap_slots_cache_unlock();
		goto out_dput;
	}

	reenable_swap_slots_cache_unlock();

	flush_work(&p->discard_work);

	destroy_swap_extents(p);
	if (p->flags & SWP_CONTINUED)
		free_swap_count_continuations(p);

	if (!p->bdev || (p->bdev->bd_disk->flags & GENHD_FL_NO_RANDOMIZE) ||
			!blk_queue_nonrot(bdev_get_queue(p->bdev)))
		atomic_dec(&nr_rotate_swap);

	mutex_lock(&swapon_mutex);
	spin_lock(&swap_lock);
	spin_lock(&p->lock);
	drain_mmlist();

	/* wait for anyone still in scan_swap_map */
	p->highest_bit = 0;		/* cuts scans short */
	while (p->flags >= SWP_SCANNING) {
		spin_unlock(&p->lock);
		spin_unlock(&swap_lock);
		schedule_timeout_uninterruptible(1);
		spin_lock(&swap_lock);
		spin_lock(&p->lock);
	}

	swap_file = p->swap_file;
	old_block_size = p->old_block_size;
	p->swap_file = NULL;
	p->max = 0;
	swap_map = p->swap_map;
	p->swap_map = NULL;
	cluster_info = p->cluster_info;
	p->cluster_info = NULL;
	frontswap_map = frontswap_map_get(p);
	spin_unlock(&p->lock);
	spin_unlock(&swap_lock);
	frontswap_invalidate_area(p->type);
	frontswap_map_set(p, NULL);
	mutex_unlock(&swapon_mutex);
	free_percpu(p->percpu_cluster);
	p->percpu_cluster = NULL;
	vfree(swap_map);
	kvfree(cluster_info);
	kvfree(frontswap_map);
	/* Destroy swap account information */
	swap_cgroup_swapoff(p->type);
	exit_swap_address_space(p->type);

	inode = mapping->host;
	if (S_ISBLK(inode->i_mode)) {
		struct block_device *bdev = I_BDEV(inode);
		set_blocksize(bdev, old_block_size);
		blkdev_put(bdev, FMODE_READ | FMODE_WRITE | FMODE_EXCL);
	} else {
		inode_lock(inode);
		inode->i_flags &= ~S_SWAPFILE;
		inode_unlock(inode);
	}
	filp_close(swap_file, NULL);

	/*
	 * Clear the SWP_USED flag after all resources are freed so that swapon
	 * can reuse this swap_info in alloc_swap_info() safely.  It is ok to
	 * not hold p->lock after we cleared its SWP_WRITEOK.
	 */
	spin_lock(&swap_lock);
	p->flags = 0;
	spin_unlock(&swap_lock);

	err = 0;
	atomic_inc(&proc_poll_event);
	wake_up_interruptible(&proc_poll_wait);

out_dput:
	filp_close(victim, NULL);
out:
	putname(pathname);
	return err;
}

#ifdef CONFIG_PROC_FS
static unsigned swaps_poll(struct file *file, poll_table *wait)
{
	struct seq_file *seq = file->private_data;

	poll_wait(file, &proc_poll_wait, wait);

	if (seq->poll_event != atomic_read(&proc_poll_event)) {
		seq->poll_event = atomic_read(&proc_poll_event);
		return POLLIN | POLLRDNORM | POLLERR | POLLPRI;
	}

	return POLLIN | POLLRDNORM;
}

/* iterator */
static void *swap_start(struct seq_file *swap, loff_t *pos)
{
	struct swap_info_struct *si;
	int type;
	loff_t l = *pos;

	mutex_lock(&swapon_mutex);

	if (!l)
		return SEQ_START_TOKEN;

	for (type = 0; type < nr_swapfiles; type++) {
		smp_rmb();	/* read nr_swapfiles before swap_info[type] */
		si = swap_info[type];
		if (!(si->flags & SWP_USED) || !si->swap_map)
			continue;
		if (!--l)
			return si;
	}

	return NULL;
}

static void *swap_next(struct seq_file *swap, void *v, loff_t *pos)
{
	struct swap_info_struct *si = v;
	int type;

	if (v == SEQ_START_TOKEN)
		type = 0;
	else
		type = si->type + 1;

	for (; type < nr_swapfiles; type++) {
		smp_rmb();	/* read nr_swapfiles before swap_info[type] */
		si = swap_info[type];
		if (!(si->flags & SWP_USED) || !si->swap_map)
			continue;
		++*pos;
		return si;
	}

	return NULL;
}

static void swap_stop(struct seq_file *swap, void *v)
{
	mutex_unlock(&swapon_mutex);
}

static int swap_show(struct seq_file *swap, void *v)
{
	struct swap_info_struct *si = v;
	struct file *file;
	int len;

	if (si == SEQ_START_TOKEN) {
		seq_puts(swap,"Filename\t\t\t\tType\t\tSize\tUsed\tPriority\n");
		return 0;
	}

	file = si->swap_file;
	len = seq_file_path(swap, file, " \t\n\\");
	seq_printf(swap, "%*s%s\t%u\t%u\t%d\n",
			len < 40 ? 40 - len : 1, " ",
			S_ISBLK(file_inode(file)->i_mode) ?
				"partition" : "file\t",
			si->pages << (PAGE_SHIFT - 10),
			si->inuse_pages << (PAGE_SHIFT - 10),
			si->prio);
	return 0;
}

static const struct seq_operations swaps_op = {
	.start =	swap_start,
	.next =		swap_next,
	.stop =		swap_stop,
	.show =		swap_show
};

static int swaps_open(struct inode *inode, struct file *file)
{
	struct seq_file *seq;
	int ret;

	ret = seq_open(file, &swaps_op);
	if (ret)
		return ret;

	seq = file->private_data;
	seq->poll_event = atomic_read(&proc_poll_event);
	return 0;
}

static const struct file_operations proc_swaps_operations = {
	.open		= swaps_open,
	.read		= seq_read,
	.llseek		= seq_lseek,
	.release	= seq_release,
	.poll		= swaps_poll,
};

static int __init procswaps_init(void)
{
	proc_create("swaps", 0, NULL, &proc_swaps_operations);
	return 0;
}
__initcall(procswaps_init);
#endif /* CONFIG_PROC_FS */

#ifdef MAX_SWAPFILES_CHECK
static int __init max_swapfiles_check(void)
{
	MAX_SWAPFILES_CHECK();
	return 0;
}
late_initcall(max_swapfiles_check);
#endif

static struct swap_info_struct *alloc_swap_info(void)
{
	struct swap_info_struct *p;
	unsigned int type;
	int i;
	int size = sizeof(*p) + nr_node_ids * sizeof(struct plist_node);

<<<<<<< HEAD
	p = kvzalloc(sizeof(*p), GFP_KERNEL);
=======
	p = kvzalloc(size, GFP_KERNEL);
>>>>>>> b6fbaa1d
	if (!p)
		return ERR_PTR(-ENOMEM);

	spin_lock(&swap_lock);
	for (type = 0; type < nr_swapfiles; type++) {
		if (!(swap_info[type]->flags & SWP_USED))
			break;
	}
	if (type >= MAX_SWAPFILES) {
		spin_unlock(&swap_lock);
		kvfree(p);
		return ERR_PTR(-EPERM);
	}
	if (type >= nr_swapfiles) {
		p->type = type;
		swap_info[type] = p;
		/*
		 * Write swap_info[type] before nr_swapfiles, in case a
		 * racing procfs swap_start() or swap_next() is reading them.
		 * (We never shrink nr_swapfiles, we never free this entry.)
		 */
		smp_wmb();
		nr_swapfiles++;
	} else {
		kvfree(p);
		p = swap_info[type];
		/*
		 * Do not memset this entry: a racing procfs swap_next()
		 * would be relying on p->type to remain valid.
		 */
	}
	INIT_LIST_HEAD(&p->first_swap_extent.list);
	plist_node_init(&p->list, 0);
	for_each_node(i)
		plist_node_init(&p->avail_lists[i], 0);
	p->flags = SWP_USED;
	spin_unlock(&swap_lock);
	spin_lock_init(&p->lock);
	spin_lock_init(&p->cont_lock);

	return p;
}

static int claim_swapfile(struct swap_info_struct *p, struct inode *inode)
{
	int error;

	if (S_ISBLK(inode->i_mode)) {
		p->bdev = bdgrab(I_BDEV(inode));
		error = blkdev_get(p->bdev,
				   FMODE_READ | FMODE_WRITE | FMODE_EXCL, p);
		if (error < 0) {
			p->bdev = NULL;
			return error;
		}
		p->old_block_size = block_size(p->bdev);
		error = set_blocksize(p->bdev, PAGE_SIZE);
		if (error < 0)
			return error;
		p->flags |= SWP_BLKDEV;
	} else if (S_ISREG(inode->i_mode)) {
		p->bdev = inode->i_sb->s_bdev;
		inode_lock(inode);
		if (IS_SWAPFILE(inode))
			return -EBUSY;
	} else
		return -EINVAL;

	return 0;
}


/*
 * Find out how many pages are allowed for a single swap device. There
 * are two limiting factors:
 * 1) the number of bits for the swap offset in the swp_entry_t type, and
 * 2) the number of bits in the swap pte, as defined by the different
 * architectures.
 *
 * In order to find the largest possible bit mask, a swap entry with
 * swap type 0 and swap offset ~0UL is created, encoded to a swap pte,
 * decoded to a swp_entry_t again, and finally the swap offset is
 * extracted.
 *
 * This will mask all the bits from the initial ~0UL mask that can't
 * be encoded in either the swp_entry_t or the architecture definition
 * of a swap pte.
 */
unsigned long generic_max_swapfile_size(void)
{
	return swp_offset(pte_to_swp_entry(
			swp_entry_to_pte(swp_entry(0, ~0UL)))) + 1;
}

/* Can be overridden by an architecture for additional checks. */
__weak unsigned long max_swapfile_size(void)
{
	return generic_max_swapfile_size();
}

static unsigned long read_swap_header(struct swap_info_struct *p,
					union swap_header *swap_header,
					struct inode *inode)
{
	int i;
	unsigned long maxpages;
	unsigned long swapfilepages;
	unsigned long last_page;

	if (memcmp("SWAPSPACE2", swap_header->magic.magic, 10)) {
		pr_err("Unable to find swap-space signature\n");
		return 0;
	}

	/* swap partition endianess hack... */
	if (swab32(swap_header->info.version) == 1) {
		swab32s(&swap_header->info.version);
		swab32s(&swap_header->info.last_page);
		swab32s(&swap_header->info.nr_badpages);
		if (swap_header->info.nr_badpages > MAX_SWAP_BADPAGES)
			return 0;
		for (i = 0; i < swap_header->info.nr_badpages; i++)
			swab32s(&swap_header->info.badpages[i]);
	}
	/* Check the swap header's sub-version */
	if (swap_header->info.version != 1) {
		pr_warn("Unable to handle swap header version %d\n",
			swap_header->info.version);
		return 0;
	}

	p->lowest_bit  = 1;
	p->cluster_next = 1;
	p->cluster_nr = 0;

	maxpages = max_swapfile_size();
	last_page = swap_header->info.last_page;
	if (!last_page) {
		pr_warn("Empty swap-file\n");
		return 0;
	}
	if (last_page > maxpages) {
		pr_warn("Truncating oversized swap area, only using %luk out of %luk\n",
			maxpages << (PAGE_SHIFT - 10),
			last_page << (PAGE_SHIFT - 10));
	}
	if (maxpages > last_page) {
		maxpages = last_page + 1;
		/* p->max is an unsigned int: don't overflow it */
		if ((unsigned int)maxpages == 0)
			maxpages = UINT_MAX;
	}
	p->highest_bit = maxpages - 1;

	if (!maxpages)
		return 0;
	swapfilepages = i_size_read(inode) >> PAGE_SHIFT;
	if (swapfilepages && maxpages > swapfilepages) {
		pr_warn("Swap area shorter than signature indicates\n");
		return 0;
	}
	if (swap_header->info.nr_badpages && S_ISREG(inode->i_mode))
		return 0;
	if (swap_header->info.nr_badpages > MAX_SWAP_BADPAGES)
		return 0;

	return maxpages;
}

#define SWAP_CLUSTER_INFO_COLS						\
	DIV_ROUND_UP(L1_CACHE_BYTES, sizeof(struct swap_cluster_info))
#define SWAP_CLUSTER_SPACE_COLS						\
	DIV_ROUND_UP(SWAP_ADDRESS_SPACE_PAGES, SWAPFILE_CLUSTER)
#define SWAP_CLUSTER_COLS						\
	max_t(unsigned int, SWAP_CLUSTER_INFO_COLS, SWAP_CLUSTER_SPACE_COLS)

static int setup_swap_map_and_extents(struct swap_info_struct *p,
					union swap_header *swap_header,
					unsigned char *swap_map,
					struct swap_cluster_info *cluster_info,
					unsigned long maxpages,
					sector_t *span)
{
	unsigned int j, k;
	unsigned int nr_good_pages;
	int nr_extents;
	unsigned long nr_clusters = DIV_ROUND_UP(maxpages, SWAPFILE_CLUSTER);
	unsigned long col = p->cluster_next / SWAPFILE_CLUSTER % SWAP_CLUSTER_COLS;
	unsigned long i, idx;

	nr_good_pages = maxpages - 1;	/* omit header page */

	cluster_list_init(&p->free_clusters);
	cluster_list_init(&p->discard_clusters);

	for (i = 0; i < swap_header->info.nr_badpages; i++) {
		unsigned int page_nr = swap_header->info.badpages[i];
		if (page_nr == 0 || page_nr > swap_header->info.last_page)
			return -EINVAL;
		if (page_nr < maxpages) {
			swap_map[page_nr] = SWAP_MAP_BAD;
			nr_good_pages--;
			/*
			 * Haven't marked the cluster free yet, no list
			 * operation involved
			 */
			inc_cluster_info_page(p, cluster_info, page_nr);
		}
	}

	/* Haven't marked the cluster free yet, no list operation involved */
	for (i = maxpages; i < round_up(maxpages, SWAPFILE_CLUSTER); i++)
		inc_cluster_info_page(p, cluster_info, i);

	if (nr_good_pages) {
		swap_map[0] = SWAP_MAP_BAD;
		/*
		 * Not mark the cluster free yet, no list
		 * operation involved
		 */
		inc_cluster_info_page(p, cluster_info, 0);
		p->max = maxpages;
		p->pages = nr_good_pages;
		nr_extents = setup_swap_extents(p, span);
		if (nr_extents < 0)
			return nr_extents;
		nr_good_pages = p->pages;
	}
	if (!nr_good_pages) {
		pr_warn("Empty swap-file\n");
		return -EINVAL;
	}

	if (!cluster_info)
		return nr_extents;


	/*
	 * Reduce false cache line sharing between cluster_info and
	 * sharing same address space.
	 */
	for (k = 0; k < SWAP_CLUSTER_COLS; k++) {
		j = (k + col) % SWAP_CLUSTER_COLS;
		for (i = 0; i < DIV_ROUND_UP(nr_clusters, SWAP_CLUSTER_COLS); i++) {
			idx = i * SWAP_CLUSTER_COLS + j;
			if (idx >= nr_clusters)
				continue;
			if (cluster_count(&cluster_info[idx]))
				continue;
			cluster_set_flag(&cluster_info[idx], CLUSTER_FLAG_FREE);
			cluster_list_add_tail(&p->free_clusters, cluster_info,
					      idx);
		}
	}
	return nr_extents;
}

/*
 * Helper to sys_swapon determining if a given swap
 * backing device queue supports DISCARD operations.
 */
static bool swap_discardable(struct swap_info_struct *si)
{
	struct request_queue *q = bdev_get_queue(si->bdev);

	if (!q || !blk_queue_discard(q))
		return false;

	return true;
}

SYSCALL_DEFINE2(swapon, const char __user *, specialfile, int, swap_flags)
{
	struct swap_info_struct *p;
	struct filename *name;
	struct file *swap_file = NULL;
	struct address_space *mapping;
	int prio;
	int error;
	union swap_header *swap_header;
	int nr_extents;
	sector_t span;
	unsigned long maxpages;
	unsigned char *swap_map = NULL;
	struct swap_cluster_info *cluster_info = NULL;
	unsigned long *frontswap_map = NULL;
	struct page *page = NULL;
	struct inode *inode = NULL;

	if (swap_flags & ~SWAP_FLAGS_VALID)
		return -EINVAL;

	if (!capable(CAP_SYS_ADMIN))
		return -EPERM;

	if (!swap_avail_heads)
		return -ENOMEM;

	p = alloc_swap_info();
	if (IS_ERR(p))
		return PTR_ERR(p);

	INIT_WORK(&p->discard_work, swap_discard_work);

	name = getname(specialfile);
	if (IS_ERR(name)) {
		error = PTR_ERR(name);
		name = NULL;
		goto bad_swap;
	}
	swap_file = file_open_name(name, O_RDWR|O_LARGEFILE, 0);
	if (IS_ERR(swap_file)) {
		error = PTR_ERR(swap_file);
		swap_file = NULL;
		goto bad_swap;
	}

	p->swap_file = swap_file;
	mapping = swap_file->f_mapping;
	inode = mapping->host;

	/* If S_ISREG(inode->i_mode) will do inode_lock(inode); */
	error = claim_swapfile(p, inode);
	if (unlikely(error))
		goto bad_swap;

	/*
	 * Read the swap header.
	 */
	if (!mapping->a_ops->readpage) {
		error = -EINVAL;
		goto bad_swap;
	}
	page = read_mapping_page(mapping, 0, swap_file);
	if (IS_ERR(page)) {
		error = PTR_ERR(page);
		goto bad_swap;
	}
	swap_header = kmap(page);

	maxpages = read_swap_header(p, swap_header, inode);
	if (unlikely(!maxpages)) {
		error = -EINVAL;
		goto bad_swap;
	}

	/* OK, set up the swap map and apply the bad block list */
	swap_map = vzalloc(maxpages);
	if (!swap_map) {
		error = -ENOMEM;
		goto bad_swap;
	}

	if (bdi_cap_stable_pages_required(inode_to_bdi(inode)))
		p->flags |= SWP_STABLE_WRITES;

	if (bdi_cap_synchronous_io(inode_to_bdi(inode)))
		p->flags |= SWP_SYNCHRONOUS_IO;

	if (p->bdev && !(p->bdev->bd_disk->flags & GENHD_FL_NO_RANDOMIZE) &&
				blk_queue_nonrot(bdev_get_queue(p->bdev))) {
		int cpu;
		unsigned long ci, nr_cluster;

		p->flags |= SWP_SOLIDSTATE;
		/*
		 * select a random position to start with to help wear leveling
		 * SSD
		 */
		p->cluster_next = 1 + (prandom_u32() % p->highest_bit);
		nr_cluster = DIV_ROUND_UP(maxpages, SWAPFILE_CLUSTER);

		cluster_info = kvzalloc(nr_cluster * sizeof(*cluster_info),
					GFP_KERNEL);
		if (!cluster_info) {
			error = -ENOMEM;
			goto bad_swap;
		}

		for (ci = 0; ci < nr_cluster; ci++)
			spin_lock_init(&((cluster_info + ci)->lock));

		p->percpu_cluster = alloc_percpu(struct percpu_cluster);
		if (!p->percpu_cluster) {
			error = -ENOMEM;
			goto bad_swap;
		}
		for_each_possible_cpu(cpu) {
			struct percpu_cluster *cluster;
			cluster = per_cpu_ptr(p->percpu_cluster, cpu);
			cluster_set_null(&cluster->index);
		}
	} else
		atomic_inc(&nr_rotate_swap);

	error = swap_cgroup_swapon(p->type, maxpages);
	if (error)
		goto bad_swap;

	nr_extents = setup_swap_map_and_extents(p, swap_header, swap_map,
		cluster_info, maxpages, &span);
	if (unlikely(nr_extents < 0)) {
		error = nr_extents;
		goto bad_swap;
	}
	/* frontswap enabled? set up bit-per-page map for frontswap */
	if (IS_ENABLED(CONFIG_FRONTSWAP))
		frontswap_map = kvzalloc(BITS_TO_LONGS(maxpages) * sizeof(long),
					 GFP_KERNEL);

	if (p->bdev &&(swap_flags & SWAP_FLAG_DISCARD) && swap_discardable(p)) {
		/*
		 * When discard is enabled for swap with no particular
		 * policy flagged, we set all swap discard flags here in
		 * order to sustain backward compatibility with older
		 * swapon(8) releases.
		 */
		p->flags |= (SWP_DISCARDABLE | SWP_AREA_DISCARD |
			     SWP_PAGE_DISCARD);

		/*
		 * By flagging sys_swapon, a sysadmin can tell us to
		 * either do single-time area discards only, or to just
		 * perform discards for released swap page-clusters.
		 * Now it's time to adjust the p->flags accordingly.
		 */
		if (swap_flags & SWAP_FLAG_DISCARD_ONCE)
			p->flags &= ~SWP_PAGE_DISCARD;
		else if (swap_flags & SWAP_FLAG_DISCARD_PAGES)
			p->flags &= ~SWP_AREA_DISCARD;

		/* issue a swapon-time discard if it's still required */
		if (p->flags & SWP_AREA_DISCARD) {
			int err = discard_swap(p);
			if (unlikely(err))
				pr_err("swapon: discard_swap(%p): %d\n",
					p, err);
		}
	}

	error = init_swap_address_space(p->type, maxpages);
	if (error)
		goto bad_swap;

	mutex_lock(&swapon_mutex);
	prio = -1;
	if (swap_flags & SWAP_FLAG_PREFER) {
		prio =
		  (swap_flags & SWAP_FLAG_PRIO_MASK) >> SWAP_FLAG_PRIO_SHIFT;
		setup_swap_ratio(p, prio);
	}
	enable_swap_info(p, prio, swap_map, cluster_info, frontswap_map);

	pr_info("Adding %uk swap on %s.  Priority:%d extents:%d across:%lluk %s%s%s%s%s\n",
		p->pages<<(PAGE_SHIFT-10), name->name, p->prio,
		nr_extents, (unsigned long long)span<<(PAGE_SHIFT-10),
		(p->flags & SWP_SOLIDSTATE) ? "SS" : "",
		(p->flags & SWP_DISCARDABLE) ? "D" : "",
		(p->flags & SWP_AREA_DISCARD) ? "s" : "",
		(p->flags & SWP_PAGE_DISCARD) ? "c" : "",
		(frontswap_map) ? "FS" : "");

	mutex_unlock(&swapon_mutex);
	atomic_inc(&proc_poll_event);
	wake_up_interruptible(&proc_poll_wait);

	if (S_ISREG(inode->i_mode))
		inode->i_flags |= S_SWAPFILE;
	error = 0;
	goto out;
bad_swap:
	free_percpu(p->percpu_cluster);
	p->percpu_cluster = NULL;
	if (inode && S_ISBLK(inode->i_mode) && p->bdev) {
		set_blocksize(p->bdev, p->old_block_size);
		blkdev_put(p->bdev, FMODE_READ | FMODE_WRITE | FMODE_EXCL);
	}
	destroy_swap_extents(p);
	swap_cgroup_swapoff(p->type);
	spin_lock(&swap_lock);
	p->swap_file = NULL;
	p->flags = 0;
	spin_unlock(&swap_lock);
	vfree(swap_map);
	kvfree(cluster_info);
	kvfree(frontswap_map);
	if (swap_file) {
		if (inode && S_ISREG(inode->i_mode)) {
			inode_unlock(inode);
			inode = NULL;
		}
		filp_close(swap_file, NULL);
	}
out:
	if (page && !IS_ERR(page)) {
		kunmap(page);
		put_page(page);
	}
	if (name)
		putname(name);
	if (inode && S_ISREG(inode->i_mode))
		inode_unlock(inode);
	if (!error)
		enable_swap_slots_cache();
	return error;
}

void si_swapinfo(struct sysinfo *val)
{
	unsigned int type;
	unsigned long nr_to_be_unused = 0;

	spin_lock(&swap_lock);
	for (type = 0; type < nr_swapfiles; type++) {
		struct swap_info_struct *si = swap_info[type];

		if ((si->flags & SWP_USED) && !(si->flags & SWP_WRITEOK))
			nr_to_be_unused += si->inuse_pages;
	}
	val->freeswap = atomic_long_read(&nr_swap_pages) + nr_to_be_unused;
	val->totalswap = total_swap_pages + nr_to_be_unused;
	spin_unlock(&swap_lock);
}

/*
 * Verify that a swap entry is valid and increment its swap map count.
 *
 * Returns error code in following case.
 * - success -> 0
 * - swp_entry is invalid -> EINVAL
 * - swp_entry is migration entry -> EINVAL
 * - swap-cache reference is requested but there is already one. -> EEXIST
 * - swap-cache reference is requested but the entry is not used. -> ENOENT
 * - swap-mapped reference requested but needs continued swap count. -> ENOMEM
 */
static int __swap_duplicate(swp_entry_t entry, unsigned char usage)
{
	struct swap_info_struct *p;
	struct swap_cluster_info *ci;
	unsigned long offset, type;
	unsigned char count;
	unsigned char has_cache;
	int err = -EINVAL;

	if (non_swap_entry(entry))
		goto out;

	type = swp_type(entry);
	if (type >= nr_swapfiles)
		goto bad_file;
	p = swap_info[type];
	offset = swp_offset(entry);
	if (unlikely(offset >= p->max))
		goto out;

	ci = lock_cluster_or_swap_info(p, offset);

	count = p->swap_map[offset];

	/*
	 * swapin_readahead() doesn't check if a swap entry is valid, so the
	 * swap entry could be SWAP_MAP_BAD. Check here with lock held.
	 */
	if (unlikely(swap_count(count) == SWAP_MAP_BAD)) {
		err = -ENOENT;
		goto unlock_out;
	}

	has_cache = count & SWAP_HAS_CACHE;
	count &= ~SWAP_HAS_CACHE;
	err = 0;

	if (usage == SWAP_HAS_CACHE) {

		/* set SWAP_HAS_CACHE if there is no cache and entry is used */
		if (!has_cache && count)
			has_cache = SWAP_HAS_CACHE;
		else if (has_cache)		/* someone else added cache */
			err = -EEXIST;
		else				/* no users remaining */
			err = -ENOENT;

	} else if (count || has_cache) {

		if ((count & ~COUNT_CONTINUED) < SWAP_MAP_MAX)
			count += usage;
		else if ((count & ~COUNT_CONTINUED) > SWAP_MAP_MAX)
			err = -EINVAL;
		else if (swap_count_continued(p, offset, count))
			count = COUNT_CONTINUED;
		else
			err = -ENOMEM;
	} else
		err = -ENOENT;			/* unused swap entry */

	p->swap_map[offset] = count | has_cache;

unlock_out:
	unlock_cluster_or_swap_info(p, ci);
out:
	return err;

bad_file:
	pr_err("swap_dup: %s%08lx\n", Bad_file, entry.val);
	goto out;
}

/*
 * Help swapoff by noting that swap entry belongs to shmem/tmpfs
 * (in which case its reference count is never incremented).
 */
void swap_shmem_alloc(swp_entry_t entry)
{
	__swap_duplicate(entry, SWAP_MAP_SHMEM);
}

/*
 * Increase reference count of swap entry by 1.
 * Returns 0 for success, or -ENOMEM if a swap_count_continuation is required
 * but could not be atomically allocated.  Returns 0, just as if it succeeded,
 * if __swap_duplicate() fails for another reason (-EINVAL or -ENOENT), which
 * might occur if a page table entry has got corrupted.
 */
int swap_duplicate(swp_entry_t entry)
{
	int err = 0;

	while (!err && __swap_duplicate(entry, 1) == -ENOMEM)
		err = add_swap_count_continuation(entry, GFP_ATOMIC);
	return err;
}

/*
 * @entry: swap entry for which we allocate swap cache.
 *
 * Called when allocating swap cache for existing swap entry,
 * This can return error codes. Returns 0 at success.
 * -EBUSY means there is a swap cache.
 * Note: return code is different from swap_duplicate().
 */
int swapcache_prepare(swp_entry_t entry)
{
	return __swap_duplicate(entry, SWAP_HAS_CACHE);
}

struct swap_info_struct *swp_swap_info(swp_entry_t entry)
{
	return swap_info[swp_type(entry)];
}

struct swap_info_struct *page_swap_info(struct page *page)
{
	swp_entry_t entry = { .val = page_private(page) };
	return swp_swap_info(entry);
}

/*
 * out-of-line __page_file_ methods to avoid include hell.
 */
struct address_space *__page_file_mapping(struct page *page)
{
	return page_swap_info(page)->swap_file->f_mapping;
}
EXPORT_SYMBOL_GPL(__page_file_mapping);

pgoff_t __page_file_index(struct page *page)
{
	swp_entry_t swap = { .val = page_private(page) };
	return swp_offset(swap);
}
EXPORT_SYMBOL_GPL(__page_file_index);

/*
 * add_swap_count_continuation - called when a swap count is duplicated
 * beyond SWAP_MAP_MAX, it allocates a new page and links that to the entry's
 * page of the original vmalloc'ed swap_map, to hold the continuation count
 * (for that entry and for its neighbouring PAGE_SIZE swap entries).  Called
 * again when count is duplicated beyond SWAP_MAP_MAX * SWAP_CONT_MAX, etc.
 *
 * These continuation pages are seldom referenced: the common paths all work
 * on the original swap_map, only referring to a continuation page when the
 * low "digit" of a count is incremented or decremented through SWAP_MAP_MAX.
 *
 * add_swap_count_continuation(, GFP_ATOMIC) can be called while holding
 * page table locks; if it fails, add_swap_count_continuation(, GFP_KERNEL)
 * can be called after dropping locks.
 */
int add_swap_count_continuation(swp_entry_t entry, gfp_t gfp_mask)
{
	struct swap_info_struct *si;
	struct swap_cluster_info *ci;
	struct page *head;
	struct page *page;
	struct page *list_page;
	pgoff_t offset;
	unsigned char count;

	/*
	 * When debugging, it's easier to use __GFP_ZERO here; but it's better
	 * for latency not to zero a page while GFP_ATOMIC and holding locks.
	 */
	page = alloc_page(gfp_mask | __GFP_HIGHMEM);

	si = swap_info_get(entry);
	if (!si) {
		/*
		 * An acceptable race has occurred since the failing
		 * __swap_duplicate(): the swap entry has been freed,
		 * perhaps even the whole swap_map cleared for swapoff.
		 */
		goto outer;
	}

	offset = swp_offset(entry);

	ci = lock_cluster(si, offset);

	count = si->swap_map[offset] & ~SWAP_HAS_CACHE;

	if ((count & ~COUNT_CONTINUED) != SWAP_MAP_MAX) {
		/*
		 * The higher the swap count, the more likely it is that tasks
		 * will race to add swap count continuation: we need to avoid
		 * over-provisioning.
		 */
		goto out;
	}

	if (!page) {
		unlock_cluster(ci);
		spin_unlock(&si->lock);
		return -ENOMEM;
	}

	/*
	 * We are fortunate that although vmalloc_to_page uses pte_offset_map,
	 * no architecture is using highmem pages for kernel page tables: so it
	 * will not corrupt the GFP_ATOMIC caller's atomic page table kmaps.
	 */
	head = vmalloc_to_page(si->swap_map + offset);
	offset &= ~PAGE_MASK;

	spin_lock(&si->cont_lock);
	/*
	 * Page allocation does not initialize the page's lru field,
	 * but it does always reset its private field.
	 */
	if (!page_private(head)) {
		BUG_ON(count & COUNT_CONTINUED);
		INIT_LIST_HEAD(&head->lru);
		set_page_private(head, SWP_CONTINUED);
		si->flags |= SWP_CONTINUED;
	}

	list_for_each_entry(list_page, &head->lru, lru) {
		unsigned char *map;

		/*
		 * If the previous map said no continuation, but we've found
		 * a continuation page, free our allocation and use this one.
		 */
		if (!(count & COUNT_CONTINUED))
			goto out_unlock_cont;

		map = kmap_atomic(list_page) + offset;
		count = *map;
		kunmap_atomic(map);

		/*
		 * If this continuation count now has some space in it,
		 * free our allocation and use this one.
		 */
		if ((count & ~COUNT_CONTINUED) != SWAP_CONT_MAX)
			goto out_unlock_cont;
	}

	list_add_tail(&page->lru, &head->lru);
	page = NULL;			/* now it's attached, don't free it */
out_unlock_cont:
	spin_unlock(&si->cont_lock);
out:
	unlock_cluster(ci);
	spin_unlock(&si->lock);
outer:
	if (page)
		__free_page(page);
	return 0;
}

/*
 * swap_count_continued - when the original swap_map count is incremented
 * from SWAP_MAP_MAX, check if there is already a continuation page to carry
 * into, carry if so, or else fail until a new continuation page is allocated;
 * when the original swap_map count is decremented from 0 with continuation,
 * borrow from the continuation and report whether it still holds more.
 * Called while __swap_duplicate() or swap_entry_free() holds swap or cluster
 * lock.
 */
static bool swap_count_continued(struct swap_info_struct *si,
				 pgoff_t offset, unsigned char count)
{
	struct page *head;
	struct page *page;
	unsigned char *map;
	bool ret;

	head = vmalloc_to_page(si->swap_map + offset);
	if (page_private(head) != SWP_CONTINUED) {
		BUG_ON(count & COUNT_CONTINUED);
		return false;		/* need to add count continuation */
	}

	spin_lock(&si->cont_lock);
	offset &= ~PAGE_MASK;
	page = list_entry(head->lru.next, struct page, lru);
	map = kmap_atomic(page) + offset;

	if (count == SWAP_MAP_MAX)	/* initial increment from swap_map */
		goto init_map;		/* jump over SWAP_CONT_MAX checks */

	if (count == (SWAP_MAP_MAX | COUNT_CONTINUED)) { /* incrementing */
		/*
		 * Think of how you add 1 to 999
		 */
		while (*map == (SWAP_CONT_MAX | COUNT_CONTINUED)) {
			kunmap_atomic(map);
			page = list_entry(page->lru.next, struct page, lru);
			BUG_ON(page == head);
			map = kmap_atomic(page) + offset;
		}
		if (*map == SWAP_CONT_MAX) {
			kunmap_atomic(map);
			page = list_entry(page->lru.next, struct page, lru);
			if (page == head) {
				ret = false;	/* add count continuation */
				goto out;
			}
			map = kmap_atomic(page) + offset;
init_map:		*map = 0;		/* we didn't zero the page */
		}
		*map += 1;
		kunmap_atomic(map);
		page = list_entry(page->lru.prev, struct page, lru);
		while (page != head) {
			map = kmap_atomic(page) + offset;
			*map = COUNT_CONTINUED;
			kunmap_atomic(map);
			page = list_entry(page->lru.prev, struct page, lru);
		}
		ret = true;			/* incremented */

	} else {				/* decrementing */
		/*
		 * Think of how you subtract 1 from 1000
		 */
		BUG_ON(count != COUNT_CONTINUED);
		while (*map == COUNT_CONTINUED) {
			kunmap_atomic(map);
			page = list_entry(page->lru.next, struct page, lru);
			BUG_ON(page == head);
			map = kmap_atomic(page) + offset;
		}
		BUG_ON(*map == 0);
		*map -= 1;
		if (*map == 0)
			count = 0;
		kunmap_atomic(map);
		page = list_entry(page->lru.prev, struct page, lru);
		while (page != head) {
			map = kmap_atomic(page) + offset;
			*map = SWAP_CONT_MAX | count;
			count = COUNT_CONTINUED;
			kunmap_atomic(map);
			page = list_entry(page->lru.prev, struct page, lru);
		}
		ret = count == COUNT_CONTINUED;
	}
out:
	spin_unlock(&si->cont_lock);
	return ret;
}

/*
 * free_swap_count_continuations - swapoff free all the continuation pages
 * appended to the swap_map, after swap_map is quiesced, before vfree'ing it.
 */
static void free_swap_count_continuations(struct swap_info_struct *si)
{
	pgoff_t offset;

	for (offset = 0; offset < si->max; offset += PAGE_SIZE) {
		struct page *head;
		head = vmalloc_to_page(si->swap_map + offset);
		if (page_private(head)) {
			struct page *page, *next;

			list_for_each_entry_safe(page, next, &head->lru, lru) {
				list_del(&page->lru);
				__free_page(page);
			}
		}
	}
}

static int __init swapfile_init(void)
{
	int nid;

	swap_avail_heads = kmalloc_array(nr_node_ids, sizeof(struct plist_head),
					 GFP_KERNEL);
	if (!swap_avail_heads) {
		pr_emerg("Not enough memory for swap heads, swap is disabled\n");
		return -ENOMEM;
	}

	for_each_node(nid)
		plist_head_init(&swap_avail_heads[nid]);

	return 0;
}
subsys_initcall(swapfile_init);<|MERGE_RESOLUTION|>--- conflicted
+++ resolved
@@ -2861,11 +2861,7 @@
 	int i;
 	int size = sizeof(*p) + nr_node_ids * sizeof(struct plist_node);
 
-<<<<<<< HEAD
-	p = kvzalloc(sizeof(*p), GFP_KERNEL);
-=======
 	p = kvzalloc(size, GFP_KERNEL);
->>>>>>> b6fbaa1d
 	if (!p)
 		return ERR_PTR(-ENOMEM);
 
