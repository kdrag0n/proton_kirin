# SPDX-License-Identifier: GPL-2.0
VERSION = 4
PATCHLEVEL = 14
SUBLEVEL = 137
EXTRAVERSION =
NAME = Petit Gorille

# *DOCUMENTATION*
# To see a list of typical targets execute "make help"
# More info can be located in ./README
# Comments in this file are targeted only to the developer, do not
# expect to learn how to build the kernel reading this file.

# That's our default target when none is given on the command line
PHONY := _all
_all:

# o Do not use make's built-in rules and variables
#   (this increases performance and avoids hard-to-debug behaviour);
# o Look for make include files relative to root of kernel src
MAKEFLAGS += -rR --include-dir=$(CURDIR)

# Avoid funny character set dependencies
unexport LC_ALL
LC_COLLATE=C
LC_NUMERIC=C
export LC_COLLATE LC_NUMERIC

# Avoid interference with shell env settings
unexport GREP_OPTIONS

# We are using a recursive build, so we need to do a little thinking
# to get the ordering right.
#
# Most importantly: sub-Makefiles should only ever modify files in
# their own directory. If in some directory we have a dependency on
# a file in another dir (which doesn't happen often, but it's often
# unavoidable when linking the built-in.o targets which finally
# turn into vmlinux), we will call a sub make in that other dir, and
# after that we are sure that everything which is in that other dir
# is now up to date.
#
# The only cases where we need to modify files which have global
# effects are thus separated out and done before the recursive
# descending is started. They are now explicitly listed as the
# prepare rule.

# Beautify output
# ---------------------------------------------------------------------------
#
# Normally, we echo the whole command before executing it. By making
# that echo $($(quiet)$(cmd)), we now have the possibility to set
# $(quiet) to choose other forms of output instead, e.g.
#
#         quiet_cmd_cc_o_c = Compiling $(RELDIR)/$@
#         cmd_cc_o_c       = $(CC) $(c_flags) -c -o $@ $<
#
# If $(quiet) is empty, the whole command will be printed.
# If it is set to "quiet_", only the short version will be printed.
# If it is set to "silent_", nothing will be printed at all, since
# the variable $(silent_cmd_cc_o_c) doesn't exist.
#
# A simple variant is to prefix commands with $(Q) - that's useful
# for commands that shall be hidden in non-verbose mode.
#
#	$(Q)ln $@ :<
#
# If KBUILD_VERBOSE equals 0 then the above command will be hidden.
# If KBUILD_VERBOSE equals 1 then the above command is displayed.
#
# To put more focus on warnings, be less verbose as default
# Use 'make V=1' to see the full commands

ifeq ("$(origin V)", "command line")
  KBUILD_VERBOSE = $(V)
endif
ifndef KBUILD_VERBOSE
  KBUILD_VERBOSE = 0
endif

ifeq ($(KBUILD_VERBOSE),1)
  quiet =
  Q =
else
  quiet=quiet_
  Q = @
endif

# If the user is running make -s (silent mode), suppress echoing of
# commands

ifneq ($(findstring s,$(filter-out --%,$(MAKEFLAGS))),)
  quiet=silent_
  tools_silent=s
endif

export quiet Q KBUILD_VERBOSE

# kbuild supports saving output files in a separate directory.
# To locate output files in a separate directory two syntaxes are supported.
# In both cases the working directory must be the root of the kernel src.
# 1) O=
# Use "make O=dir/to/store/output/files/"
#
# 2) Set KBUILD_OUTPUT
# Set the environment variable KBUILD_OUTPUT to point to the directory
# where the output files shall be placed.
# export KBUILD_OUTPUT=dir/to/store/output/files/
# make
#
# The O= assignment takes precedence over the KBUILD_OUTPUT environment
# variable.

# KBUILD_SRC is not intended to be used by the regular user (for now),
# it is set on invocation of make with KBUILD_OUTPUT or O= specified.
ifeq ($(KBUILD_SRC),)

# OK, Make called in directory where kernel src resides
# Do we want to locate output files in a separate directory?
ifeq ("$(origin O)", "command line")
  KBUILD_OUTPUT := $(O)
endif

# Cancel implicit rules on top Makefile
$(CURDIR)/Makefile Makefile: ;

ifneq ($(words $(subst :, ,$(CURDIR))), 1)
  $(error main directory cannot contain spaces nor colons)
endif

ifneq ($(KBUILD_OUTPUT),)
# check that the output directory actually exists
saved-output := $(KBUILD_OUTPUT)
KBUILD_OUTPUT := $(shell mkdir -p $(KBUILD_OUTPUT) && cd $(KBUILD_OUTPUT) \
								&& /bin/pwd)
$(if $(KBUILD_OUTPUT),, \
     $(error failed to create output directory "$(saved-output)"))

PHONY += $(MAKECMDGOALS) sub-make

$(filter-out _all sub-make $(CURDIR)/Makefile, $(MAKECMDGOALS)) _all: sub-make
	@:

# Invoke a second make in the output directory, passing relevant variables
sub-make:
	$(Q)$(MAKE) -C $(KBUILD_OUTPUT) KBUILD_SRC=$(CURDIR) \
	-f $(CURDIR)/Makefile $(filter-out _all sub-make,$(MAKECMDGOALS))

# Leave processing to above invocation of make
skip-makefile := 1
endif # ifneq ($(KBUILD_OUTPUT),)
endif # ifeq ($(KBUILD_SRC),)

# We process the rest of the Makefile if this is the final invocation of make
ifeq ($(skip-makefile),)

# Do not print "Entering directory ...",
# but we want to display it when entering to the output directory
# so that IDEs/editors are able to understand relative filenames.
MAKEFLAGS += --no-print-directory

# Call a source code checker (by default, "sparse") as part of the
# C compilation.
#
# Use 'make C=1' to enable checking of only re-compiled files.
# Use 'make C=2' to enable checking of *all* source files, regardless
# of whether they are re-compiled or not.
#
# See the file "Documentation/dev-tools/sparse.rst" for more details,
# including where to get the "sparse" utility.

ifeq ("$(origin C)", "command line")
  KBUILD_CHECKSRC = $(C)
endif
ifndef KBUILD_CHECKSRC
  KBUILD_CHECKSRC = 0
endif

# Use make M=dir to specify directory of external module to build
# Old syntax make ... SUBDIRS=$PWD is still supported
# Setting the environment variable KBUILD_EXTMOD take precedence
ifdef SUBDIRS
  KBUILD_EXTMOD ?= $(SUBDIRS)
endif

ifeq ("$(origin M)", "command line")
  KBUILD_EXTMOD := $(M)
endif

ifeq ($(KBUILD_SRC),)
        # building in the source tree
        srctree := .
else
        ifeq ($(KBUILD_SRC)/,$(dir $(CURDIR)))
                # building in a subdirectory of the source tree
                srctree := ..
        else
                srctree := $(KBUILD_SRC)
        endif
endif

export KBUILD_CHECKSRC KBUILD_EXTMOD KBUILD_SRC

objtree		:= .
src		:= $(srctree)
obj		:= $(objtree)

VPATH		:= $(srctree)$(if $(KBUILD_EXTMOD),:$(KBUILD_EXTMOD))

export srctree objtree VPATH

# To make sure we do not include .config for any of the *config targets
# catch them early, and hand them over to scripts/kconfig/Makefile
# It is allowed to specify more targets when calling make, including
# mixing *config targets and build targets.
# For example 'make oldconfig all'.
# Detect when mixed targets is specified, and make a second invocation
# of make so .config is not included in this case either (for *config).

version_h := include/generated/uapi/linux/version.h
old_version_h := include/linux/version.h

no-dot-config-targets := clean mrproper distclean \
			 cscope gtags TAGS tags help% %docs check% coccicheck \
			 $(version_h) headers_% archheaders archscripts \
			 kernelversion %src-pkg

config-targets := 0
mixed-targets  := 0
dot-config     := 1

ifneq ($(filter $(no-dot-config-targets), $(MAKECMDGOALS)),)
	ifeq ($(filter-out $(no-dot-config-targets), $(MAKECMDGOALS)),)
		dot-config := 0
	endif
endif

ifeq ($(KBUILD_EXTMOD),)
        ifneq ($(filter config %config,$(MAKECMDGOALS)),)
                config-targets := 1
                ifneq ($(words $(MAKECMDGOALS)),1)
                        mixed-targets := 1
                endif
        endif
endif
# install and modules_install need also be processed one by one
ifneq ($(filter install,$(MAKECMDGOALS)),)
        ifneq ($(filter modules_install,$(MAKECMDGOALS)),)
	        mixed-targets := 1
        endif
endif

ifeq ($(mixed-targets),1)
# ===========================================================================
# We're called with mixed targets (*config and build targets).
# Handle them one by one.

PHONY += $(MAKECMDGOALS) __build_one_by_one

$(filter-out __build_one_by_one, $(MAKECMDGOALS)): __build_one_by_one
	@:

__build_one_by_one:
	$(Q)set -e; \
	for i in $(MAKECMDGOALS); do \
		$(MAKE) -f $(srctree)/Makefile $$i; \
	done

else

# We need some generic definitions (do not try to remake the file).
scripts/Kbuild.include: ;
include scripts/Kbuild.include

# Read KERNELRELEASE from include/config/kernel.release (if it exists)
KERNELRELEASE = $(shell cat include/config/kernel.release 2> /dev/null)
KERNELVERSION = $(VERSION)$(if $(PATCHLEVEL),.$(PATCHLEVEL)$(if $(SUBLEVEL),.$(SUBLEVEL)))$(EXTRAVERSION)
export VERSION PATCHLEVEL SUBLEVEL KERNELRELEASE KERNELVERSION

# SUBARCH tells the usermode build what the underlying arch is.  That is set
# first, and if a usermode build is happening, the "ARCH=um" on the command
# line overrides the setting of ARCH below.  If a native build is happening,
# then ARCH is assigned, getting whatever value it gets normally, and
# SUBARCH is subsequently ignored.

SUBARCH := $(shell uname -m | sed -e s/i.86/x86/ -e s/x86_64/x86/ \
				  -e s/sun4u/sparc64/ \
				  -e s/arm.*/arm/ -e s/sa110/arm/ \
				  -e s/s390x/s390/ -e s/parisc64/parisc/ \
				  -e s/ppc.*/powerpc/ -e s/mips.*/mips/ \
				  -e s/sh[234].*/sh/ -e s/aarch64.*/arm64/ )

# Cross compiling and selecting different set of gcc/bin-utils
# ---------------------------------------------------------------------------
#
# When performing cross compilation for other architectures ARCH shall be set
# to the target architecture. (See arch/* for the possibilities).
# ARCH can be set during invocation of make:
# make ARCH=ia64
# Another way is to have ARCH set in the environment.
# The default ARCH is the host where make is executed.

# CROSS_COMPILE specify the prefix used for all executables used
# during compilation. Only gcc and related bin-utils executables
# are prefixed with $(CROSS_COMPILE).
# CROSS_COMPILE can be set on the command line
# make CROSS_COMPILE=ia64-linux-
# Alternatively CROSS_COMPILE can be set in the environment.
# A third alternative is to store a setting in .config so that plain
# "make" in the configured kernel build directory always uses that.
# Default value for CROSS_COMPILE is not to prefix executables
# Note: Some architectures assign CROSS_COMPILE in their arch/*/Makefile
ARCH		?= $(SUBARCH)
CROSS_COMPILE	?= $(CONFIG_CROSS_COMPILE:"%"=%)

# Architecture as present in compile.h
UTS_MACHINE 	:= $(ARCH)
SRCARCH 	:= $(ARCH)

# Additional ARCH settings for x86
ifeq ($(ARCH),i386)
        SRCARCH := x86
endif
ifeq ($(ARCH),x86_64)
        SRCARCH := x86
endif

# Additional ARCH settings for sparc
ifeq ($(ARCH),sparc32)
       SRCARCH := sparc
endif
ifeq ($(ARCH),sparc64)
       SRCARCH := sparc
endif

# Additional ARCH settings for sh
ifeq ($(ARCH),sh64)
       SRCARCH := sh
endif

# Additional ARCH settings for tile
ifeq ($(ARCH),tilepro)
       SRCARCH := tile
endif
ifeq ($(ARCH),tilegx)
       SRCARCH := tile
endif

# Where to locate arch specific headers
hdr-arch  := $(SRCARCH)

KCONFIG_CONFIG	?= .config
export KCONFIG_CONFIG

# SHELL used by kbuild
CONFIG_SHELL := $(shell if [ -x "$$BASH" ]; then echo $$BASH; \
	  else if [ -x /bin/bash ]; then echo /bin/bash; \
	  else echo sh; fi ; fi)

HOST_LFS_CFLAGS := $(shell getconf LFS_CFLAGS 2>/dev/null)
HOST_LFS_LDFLAGS := $(shell getconf LFS_LDFLAGS 2>/dev/null)
HOST_LFS_LIBS := $(shell getconf LFS_LIBS 2>/dev/null)

HOSTCC       = gcc
HOSTCXX      = g++
HOSTCFLAGS   := -Wall -Wmissing-prototypes -Wstrict-prototypes -O2 \
		-fomit-frame-pointer -std=gnu89 $(HOST_LFS_CFLAGS)
HOSTCXXFLAGS := -O2 $(HOST_LFS_CFLAGS)
HOSTLDFLAGS  := $(HOST_LFS_LDFLAGS)
HOST_LOADLIBES := $(HOST_LFS_LIBS)

ifeq ($(shell $(HOSTCC) -v 2>&1 | grep -c "clang version"), 1)
HOSTCFLAGS  += -Wno-unused-value -Wno-unused-parameter \
		-Wno-missing-field-initializers
endif

# Make variables (CC, etc...)
AS		= $(CROSS_COMPILE)as
LD		= $(CROSS_COMPILE)ld
REAL_CC		= $(CROSS_COMPILE)gcc
LDGOLD		= $(CROSS_COMPILE)ld.gold
CPP		= $(CC) -E
AR		= $(CROSS_COMPILE)ar
NM		= $(CROSS_COMPILE)nm
STRIP		= $(CROSS_COMPILE)strip
OBJCOPY		= $(CROSS_COMPILE)objcopy
OBJDUMP		= $(CROSS_COMPILE)objdump
AWK		= awk
GENKSYMS	= scripts/genksyms/genksyms
INSTALLKERNEL  := installkernel
DEPMOD		= /sbin/depmod
PERL		= perl
PYTHON		= python
CHECK		= sparse

# Use the wrapper for the compiler.  This wrapper scans for new
# warnings and causes the build to stop upon encountering them
CC		= $(PYTHON) $(srctree)/scripts/gcc-wrapper.py $(REAL_CC)

CHECKFLAGS     := -D__linux__ -Dlinux -D__STDC__ -Dunix -D__unix__ \
		  -Wbitwise -Wno-return-void $(CF)
NOSTDINC_FLAGS  =
CFLAGS_MODULE   =
AFLAGS_MODULE   =
LDFLAGS_MODULE  =
CFLAGS_KERNEL	=
AFLAGS_KERNEL	=
LDFLAGS_vmlinux =

# Use USERINCLUDE when you must reference the UAPI directories only.
USERINCLUDE    := \
		-I$(srctree)/arch/$(hdr-arch)/include/uapi \
		-I$(objtree)/arch/$(hdr-arch)/include/generated/uapi \
		-I$(srctree)/include/uapi \
		-I$(objtree)/include/generated/uapi \
                -include $(srctree)/include/linux/kconfig.h

# Use LINUXINCLUDE when you must reference the include/ directory.
# Needed to be compatible with the O= option
LINUXINCLUDE    := \
		-I$(srctree)/arch/$(hdr-arch)/include \
		-I$(objtree)/arch/$(hdr-arch)/include/generated \
		$(if $(KBUILD_SRC), -I$(srctree)/include) \
		-I$(objtree)/include \
		$(USERINCLUDE)

KBUILD_AFLAGS   := -D__ASSEMBLY__
KBUILD_CFLAGS   := -Wall -Wundef -Wstrict-prototypes -Wno-trigraphs \
		   -fno-strict-aliasing -fno-common -fshort-wchar \
		   -Werror-implicit-function-declaration \
		   -Wno-format-security \
		   -std=gnu89
KBUILD_CPPFLAGS := -D__KERNEL__
KBUILD_AFLAGS_KERNEL :=
KBUILD_CFLAGS_KERNEL :=
KBUILD_AFLAGS_MODULE  := -DMODULE
KBUILD_CFLAGS_MODULE  := -DMODULE
KBUILD_LDFLAGS_MODULE := -T $(srctree)/scripts/module-common.lds
GCC_PLUGINS_CFLAGS :=
CLANG_FLAGS :=

export ARCH SRCARCH CONFIG_SHELL HOSTCC HOSTCFLAGS CROSS_COMPILE AS LD CC
export CPP AR NM STRIP OBJCOPY OBJDUMP HOSTLDFLAGS HOST_LOADLIBES
export MAKE AWK GENKSYMS INSTALLKERNEL PERL PYTHON UTS_MACHINE
export HOSTCXX HOSTCXXFLAGS LDFLAGS_MODULE CHECK CHECKFLAGS

export KBUILD_CPPFLAGS NOSTDINC_FLAGS LINUXINCLUDE OBJCOPYFLAGS LDFLAGS
export KBUILD_CFLAGS CFLAGS_KERNEL CFLAGS_MODULE
export CFLAGS_KASAN CFLAGS_KASAN_NOSANITIZE CFLAGS_UBSAN
export KBUILD_AFLAGS AFLAGS_KERNEL AFLAGS_MODULE
export KBUILD_AFLAGS_MODULE KBUILD_CFLAGS_MODULE KBUILD_LDFLAGS_MODULE
export KBUILD_AFLAGS_KERNEL KBUILD_CFLAGS_KERNEL
export KBUILD_ARFLAGS

# When compiling out-of-tree modules, put MODVERDIR in the module
# tree rather than in the kernel tree. The kernel tree might
# even be read-only.
export MODVERDIR := $(if $(KBUILD_EXTMOD),$(firstword $(KBUILD_EXTMOD))/).tmp_versions

# Files to ignore in find ... statements

export RCS_FIND_IGNORE := \( -name SCCS -o -name BitKeeper -o -name .svn -o    \
			  -name CVS -o -name .pc -o -name .hg -o -name .git \) \
			  -prune -o
export RCS_TAR_IGNORE := --exclude SCCS --exclude BitKeeper --exclude .svn \
			 --exclude CVS --exclude .pc --exclude .hg --exclude .git

# ===========================================================================
# Rules shared between *config targets and build targets

# Basic helpers built in scripts/basic/
PHONY += scripts_basic
scripts_basic:
	$(Q)$(MAKE) $(build)=scripts/basic
	$(Q)rm -f .tmp_quiet_recordmcount

# To avoid any implicit rule to kick in, define an empty command.
scripts/basic/%: scripts_basic ;

PHONY += outputmakefile
# outputmakefile generates a Makefile in the output directory, if using a
# separate output directory. This allows convenient use of make in the
# output directory.
outputmakefile:
ifneq ($(KBUILD_SRC),)
	$(Q)ln -fsn $(srctree) source
	$(Q)$(CONFIG_SHELL) $(srctree)/scripts/mkmakefile \
	    $(srctree) $(objtree) $(VERSION) $(PATCHLEVEL)
endif

ifeq ($(cc-name),clang)
ifneq ($(CROSS_COMPILE),)
<<<<<<< HEAD
CLANG_TRIPLE	?= $(CROSS_COMPILE)
CLANG_FLAGS	:= --target=$(notdir $(CLANG_TRIPLE:%-=%))
=======
CLANG_FLAGS	+= --target=$(notdir $(CROSS_COMPILE:%-=%))
>>>>>>> b19ffe6e
GCC_TOOLCHAIN_DIR := $(dir $(shell which $(CROSS_COMPILE)elfedit))
CLANG_FLAGS	+= --prefix=$(GCC_TOOLCHAIN_DIR)
GCC_TOOLCHAIN	:= $(realpath $(GCC_TOOLCHAIN_DIR)/..)
endif
ifneq ($(GCC_TOOLCHAIN),)
CLANG_FLAGS	+= --gcc-toolchain=$(GCC_TOOLCHAIN)
endif
CLANG_FLAGS	+= -no-integrated-as
CLANG_FLAGS	+= -Werror=unknown-warning-option
KBUILD_CFLAGS	+= $(CLANG_FLAGS)
KBUILD_AFLAGS	+= $(CLANG_FLAGS)
export CLANG_FLAGS
endif

RETPOLINE_CFLAGS_GCC := -mindirect-branch=thunk-extern -mindirect-branch-register
RETPOLINE_VDSO_CFLAGS_GCC := -mindirect-branch=thunk-inline -mindirect-branch-register
RETPOLINE_CFLAGS_CLANG := -mretpoline-external-thunk
RETPOLINE_VDSO_CFLAGS_CLANG := -mretpoline
RETPOLINE_CFLAGS := $(call cc-option,$(RETPOLINE_CFLAGS_GCC),$(call cc-option,$(RETPOLINE_CFLAGS_CLANG)))
RETPOLINE_VDSO_CFLAGS := $(call cc-option,$(RETPOLINE_VDSO_CFLAGS_GCC),$(call cc-option,$(RETPOLINE_VDSO_CFLAGS_CLANG)))
export RETPOLINE_CFLAGS
export RETPOLINE_VDSO_CFLAGS

ifeq ($(config-targets),1)
# ===========================================================================
# *config targets only - make sure prerequisites are updated, and descend
# in scripts/kconfig to make the *config target

# Read arch specific Makefile to set KBUILD_DEFCONFIG as needed.
# KBUILD_DEFCONFIG may point out an alternative default configuration
# used for 'make defconfig'
include arch/$(SRCARCH)/Makefile
export KBUILD_DEFCONFIG KBUILD_KCONFIG

config: scripts_basic outputmakefile FORCE
	$(Q)$(MAKE) $(build)=scripts/kconfig $@

%config: scripts_basic outputmakefile FORCE
	$(Q)$(MAKE) $(build)=scripts/kconfig $@

else
# ===========================================================================
# Build targets only - this includes vmlinux, arch specific targets, clean
# targets and others. In general all targets except *config targets.

# If building an external module we do not care about the all: rule
# but instead _all depend on modules
PHONY += all
ifeq ($(KBUILD_EXTMOD),)
_all: all
else
_all: modules
endif

# Decide whether to build built-in, modular, or both.
# Normally, just do built-in.

KBUILD_MODULES :=
KBUILD_BUILTIN := 1

# If we have only "make modules", don't compile built-in objects.
# When we're building modules with modversions, we need to consider
# the built-in objects during the descend as well, in order to
# make sure the checksums are up to date before we record them.

ifeq ($(MAKECMDGOALS),modules)
  KBUILD_BUILTIN := $(if $(CONFIG_MODVERSIONS),1)
endif

# If we have "make <whatever> modules", compile modules
# in addition to whatever we do anyway.
# Just "make" or "make all" shall build modules as well

ifneq ($(filter all _all modules,$(MAKECMDGOALS)),)
  KBUILD_MODULES := 1
endif

ifeq ($(MAKECMDGOALS),)
  KBUILD_MODULES := 1
endif

export KBUILD_MODULES KBUILD_BUILTIN

ifeq ($(KBUILD_EXTMOD),)
# Additional helpers built in scripts/
# Carefully list dependencies so we do not try to build scripts twice
# in parallel
PHONY += scripts
scripts: scripts_basic include/config/auto.conf include/config/tristate.conf \
	 asm-generic gcc-plugins
	$(Q)$(MAKE) $(build)=$(@)

# Objects we will link into vmlinux / subdirs we need to visit
init-y		:= init/
drivers-y	:= drivers/ sound/ firmware/
net-y		:= net/
libs-y		:= lib/
core-y		:= usr/
virt-y		:= virt/
endif # KBUILD_EXTMOD

ifeq ($(dot-config),1)
# Read in config
-include include/config/auto.conf

ifeq ($(KBUILD_EXTMOD),)
# Read in dependencies to all Kconfig* files, make sure to run
# oldconfig if changes are detected.
-include include/config/auto.conf.cmd

# To avoid any implicit rule to kick in, define an empty command
$(KCONFIG_CONFIG) include/config/auto.conf.cmd: ;

# If .config is newer than include/config/auto.conf, someone tinkered
# with it and forgot to run make oldconfig.
# if auto.conf.cmd is missing then we are probably in a cleaned tree so
# we execute the config step to be sure to catch updated Kconfig files
include/config/%.conf: $(KCONFIG_CONFIG) include/config/auto.conf.cmd
	$(Q)$(MAKE) -f $(srctree)/Makefile silentoldconfig
else
# external modules needs include/generated/autoconf.h and include/config/auto.conf
# but do not care if they are up-to-date. Use auto.conf to trigger the test
PHONY += include/config/auto.conf

include/config/auto.conf:
	$(Q)test -e include/generated/autoconf.h -a -e $@ || (		\
	echo >&2;							\
	echo >&2 "  ERROR: Kernel configuration is invalid.";		\
	echo >&2 "         include/generated/autoconf.h or $@ are missing.";\
	echo >&2 "         Run 'make oldconfig && make prepare' on kernel src to fix it.";	\
	echo >&2 ;							\
	/bin/false)

endif # KBUILD_EXTMOD

else
# Dummy target needed, because used as prerequisite
include/config/auto.conf: ;
endif # $(dot-config)

# For the kernel to actually contain only the needed exported symbols,
# we have to build modules as well to determine what those symbols are.
# (this can be evaluated only once include/config/auto.conf has been included)
ifdef CONFIG_TRIM_UNUSED_KSYMS
  KBUILD_MODULES := 1
endif

# The all: target is the default when no target is given on the
# command line.
# This allow a user to issue only 'make' to build a kernel including modules
# Defaults to vmlinux, but the arch makefile usually adds further targets
all: vmlinux

KBUILD_CFLAGS	+= $(call cc-option,-fno-PIE)
KBUILD_AFLAGS	+= $(call cc-option,-fno-PIE)
CFLAGS_GCOV	:= -fprofile-arcs -ftest-coverage \
		$(call cc-option,-fno-tree-loop-im) \
		$(call cc-disable-warning,maybe-uninitialized,)
CFLAGS_KCOV	:= $(call cc-option,-fsanitize-coverage=trace-pc,)
export CFLAGS_GCOV CFLAGS_KCOV

# Make toolchain changes before including arch/$(SRCARCH)/Makefile to ensure
# ar/cc/ld-* macros return correct values.
ifdef CONFIG_LTO_CLANG
# use GNU gold with LLVMgold for LTO linking, and LD for vmlinux_link
LDFINAL_vmlinux := $(LD)
LD		:= $(LDGOLD)
LDFLAGS		+= -plugin LLVMgold.so
# use llvm-ar for building symbol tables from IR files, and llvm-dis instead
# of objdump for processing symbol versions and exports
LLVM_AR		:= llvm-ar
LLVM_DIS	:= llvm-dis
export LLVM_AR LLVM_DIS
endif

# The arch Makefile can set ARCH_{CPP,A,C}FLAGS to override the default
# values of the respective KBUILD_* variables
ARCH_CPPFLAGS :=
ARCH_AFLAGS :=
ARCH_CFLAGS :=
include arch/$(SRCARCH)/Makefile

KBUILD_CFLAGS	+= $(call cc-option,-fno-delete-null-pointer-checks,)
KBUILD_CFLAGS	+= $(call cc-disable-warning,frame-address,)
KBUILD_CFLAGS	+= $(call cc-disable-warning, format-truncation)
KBUILD_CFLAGS	+= $(call cc-disable-warning, format-overflow)
KBUILD_CFLAGS	+= $(call cc-disable-warning, int-in-bool-context)
KBUILD_CFLAGS	+= $(call cc-disable-warning, address-of-packed-member)
KBUILD_CFLAGS	+= $(call cc-disable-warning, attribute-alias)

ifdef CONFIG_CC_OPTIMIZE_FOR_SIZE
KBUILD_CFLAGS	+= -Os $(call cc-disable-warning,maybe-uninitialized,)
else
ifdef CONFIG_PROFILE_ALL_BRANCHES
KBUILD_CFLAGS	+= -O2 $(call cc-disable-warning,maybe-uninitialized,)
else
KBUILD_CFLAGS   += -O2
endif
endif

KBUILD_CFLAGS += $(call cc-ifversion, -lt, 0409, \
			$(call cc-disable-warning,maybe-uninitialized,))

# Tell gcc to never replace conditional load with a non-conditional one
KBUILD_CFLAGS	+= $(call cc-option,--param=allow-store-data-races=0)

# check for 'asm goto'
ifeq ($(shell $(CONFIG_SHELL) $(srctree)/scripts/gcc-goto.sh $(CC) $(KBUILD_CFLAGS)), y)
	KBUILD_CFLAGS += -DCC_HAVE_ASM_GOTO
	KBUILD_AFLAGS += -DCC_HAVE_ASM_GOTO
endif

include scripts/Makefile.gcc-plugins

ifdef CONFIG_READABLE_ASM
# Disable optimizations that make assembler listings hard to read.
# reorder blocks reorders the control in the function
# ipa clone creates specialized cloned functions
# partial inlining inlines only parts of functions
KBUILD_CFLAGS += $(call cc-option,-fno-reorder-blocks,) \
                 $(call cc-option,-fno-ipa-cp-clone,) \
                 $(call cc-option,-fno-partial-inlining)
endif

ifneq ($(CONFIG_FRAME_WARN),0)
KBUILD_CFLAGS += $(call cc-option,-Wframe-larger-than=${CONFIG_FRAME_WARN})
endif

# This selects the stack protector compiler flag. Testing it is delayed
# until after .config has been reprocessed, in the prepare-compiler-check
# target.
ifdef CONFIG_CC_STACKPROTECTOR_REGULAR
  stackp-flag := -fstack-protector
  stackp-name := REGULAR
else
ifdef CONFIG_CC_STACKPROTECTOR_STRONG
  stackp-flag := -fstack-protector-strong
  stackp-name := STRONG
else
  # Force off for distro compilers that enable stack protector by default.
  stackp-flag := $(call cc-option, -fno-stack-protector)
endif
endif
# Find arch-specific stack protector compiler sanity-checking script.
ifdef CONFIG_CC_STACKPROTECTOR
  stackp-path := $(srctree)/scripts/gcc-$(SRCARCH)_$(BITS)-has-stack-protector.sh
  stackp-check := $(wildcard $(stackp-path))
endif
KBUILD_CFLAGS += $(stackp-flag)

ifeq ($(cc-name),clang)
KBUILD_CPPFLAGS += $(call cc-option,-Qunused-arguments,)
KBUILD_CFLAGS += $(call cc-disable-warning, format-invalid-specifier)
KBUILD_CFLAGS += $(call cc-disable-warning, gnu)
KBUILD_CFLAGS += $(call cc-disable-warning, duplicate-decl-specifier)
KBUILD_CFLAGS += -fno-builtin
KBUILD_CFLAGS += $(call cc-option, -Wno-undefined-optimized)
KBUILD_CFLAGS += $(call cc-option, -Wno-tautological-constant-out-of-range-compare)
KBUILD_CFLAGS += $(call cc-option, -mllvm -disable-struct-const-merge)
KBUILD_CFLAGS += $(call cc-option, -Wno-sometimes-uninitialized)

# Quiet clang warning: comparison of unsigned expression < 0 is always false

KBUILD_CFLAGS += $(call cc-disable-warning, tautological-compare)
# CLANG uses a _MergedGlobals as optimization, but this breaks modpost, as the
# source of a reference will be _MergedGlobals and not on of the whitelisted names.
# See modpost pattern 2
KBUILD_CFLAGS += $(call cc-option, -mno-global-merge,)
KBUILD_CFLAGS += $(call cc-option, -fcatch-undefined-behavior)
else

KBUILD_CFLAGS += $(call cc-option,-fno-delete-null-pointer-checks,)
# These warnings generated too much noise in a regular build.
# Use make W=1 to enable them (see scripts/Makefile.extrawarn)
KBUILD_CFLAGS += $(call cc-disable-warning, unused-but-set-variable)
endif

KBUILD_CFLAGS += $(call cc-disable-warning, unused-const-variable)
ifdef CONFIG_FRAME_POINTER
KBUILD_CFLAGS	+= -fno-omit-frame-pointer -fno-optimize-sibling-calls
else
# Some targets (ARM with Thumb2, for example), can't be built with frame
# pointers.  For those, we don't have FUNCTION_TRACER automatically
# select FRAME_POINTER.  However, FUNCTION_TRACER adds -pg, and this is
# incompatible with -fomit-frame-pointer with current GCC, so we don't use
# -fomit-frame-pointer with FUNCTION_TRACER.
ifndef CONFIG_FUNCTION_TRACER
KBUILD_CFLAGS	+= -fomit-frame-pointer
endif
endif

KBUILD_CFLAGS   += $(call cc-option, -fno-var-tracking-assignments)

ifdef CONFIG_DEBUG_INFO
ifdef CONFIG_DEBUG_INFO_SPLIT
KBUILD_CFLAGS   += $(call cc-option, -gsplit-dwarf, -g)
else
KBUILD_CFLAGS	+= -g
endif
KBUILD_AFLAGS	+= -Wa,-gdwarf-2
endif
ifdef CONFIG_DEBUG_INFO_DWARF4
KBUILD_CFLAGS	+= $(call cc-option, -gdwarf-4,)
endif

ifdef CONFIG_DEBUG_INFO_REDUCED
KBUILD_CFLAGS 	+= $(call cc-option, -femit-struct-debug-baseonly) \
		   $(call cc-option,-fno-var-tracking)
endif

ifdef CONFIG_FUNCTION_TRACER
ifndef CC_FLAGS_FTRACE
CC_FLAGS_FTRACE := -pg
endif
export CC_FLAGS_FTRACE
ifdef CONFIG_HAVE_FENTRY
CC_USING_FENTRY	:= $(call cc-option, -mfentry -DCC_USING_FENTRY)
endif
KBUILD_CFLAGS	+= $(CC_FLAGS_FTRACE) $(CC_USING_FENTRY)
KBUILD_AFLAGS	+= $(CC_USING_FENTRY)
ifdef CONFIG_DYNAMIC_FTRACE
	ifdef CONFIG_HAVE_C_RECORDMCOUNT
		BUILD_C_RECORDMCOUNT := y
		export BUILD_C_RECORDMCOUNT
	endif
endif
endif

# We trigger additional mismatches with less inlining
ifdef CONFIG_DEBUG_SECTION_MISMATCH
KBUILD_CFLAGS += $(call cc-option, -fno-inline-functions-called-once)
endif

ifdef CONFIG_LD_DEAD_CODE_DATA_ELIMINATION
KBUILD_CFLAGS	+= $(call cc-option,-ffunction-sections,)
KBUILD_CFLAGS	+= $(call cc-option,-fdata-sections,)
endif

ifdef CONFIG_LTO_CLANG
lto-clang-flags	:= -flto -fvisibility=hidden

# allow disabling only clang LTO where needed
DISABLE_LTO_CLANG := -fno-lto -fvisibility=default
export DISABLE_LTO_CLANG
endif

ifdef CONFIG_LTO
lto-flags	:= $(lto-clang-flags)
KBUILD_CFLAGS	+= $(lto-flags)

DISABLE_LTO	:= $(DISABLE_LTO_CLANG)
export DISABLE_LTO

# LDFINAL_vmlinux and LDFLAGS_FINAL_vmlinux can be set to override
# the linker and flags for vmlinux_link.
export LDFINAL_vmlinux LDFLAGS_FINAL_vmlinux
endif

ifdef CONFIG_CFI_CLANG
cfi-clang-flags	+= -fsanitize=cfi
DISABLE_CFI_CLANG := -fno-sanitize=cfi
ifdef CONFIG_MODULES
cfi-clang-flags	+= -fsanitize-cfi-cross-dso
DISABLE_CFI_CLANG += -fno-sanitize-cfi-cross-dso
endif
ifdef CONFIG_CFI_PERMISSIVE
cfi-clang-flags	+= -fsanitize-recover=cfi -fno-sanitize-trap=cfi
endif

# also disable CFI when LTO is disabled
DISABLE_LTO_CLANG += $(DISABLE_CFI_CLANG)
# allow disabling only clang CFI where needed
export DISABLE_CFI_CLANG
endif

ifdef CONFIG_CFI
# cfi-flags are re-tested in prepare-compiler-check
cfi-flags	:= $(cfi-clang-flags)
KBUILD_CFLAGS	+= $(cfi-flags)

DISABLE_CFI	:= $(DISABLE_CFI_CLANG)
DISABLE_LTO	+= $(DISABLE_CFI)
export DISABLE_CFI
endif

# arch Makefile may override CC so keep this after arch Makefile is included
NOSTDINC_FLAGS += -nostdinc -isystem $(shell $(CC) -print-file-name=include)
CHECKFLAGS     += $(NOSTDINC_FLAGS)

# warn about C99 declaration after statement
KBUILD_CFLAGS += $(call cc-option,-Wdeclaration-after-statement,)

# disable pointer signed / unsigned warnings in gcc 4.0
KBUILD_CFLAGS += $(call cc-disable-warning, pointer-sign)

# disable stringop warnings in gcc 8+
KBUILD_CFLAGS += $(call cc-disable-warning, stringop-truncation)

# disable invalid "can't wrap" optimizations for signed / pointers
KBUILD_CFLAGS	+= $(call cc-option,-fno-strict-overflow)

# clang sets -fmerge-all-constants by default as optimization, but this
# is non-conforming behavior for C and in fact breaks the kernel, so we
# need to disable it here generally.
KBUILD_CFLAGS	+= $(call cc-option,-fno-merge-all-constants)

# for gcc -fno-merge-all-constants disables everything, but it is fine
# to have actual conforming behavior enabled.
KBUILD_CFLAGS	+= $(call cc-option,-fmerge-constants)

# Make sure -fstack-check isn't enabled (like gentoo apparently did)
KBUILD_CFLAGS  += $(call cc-option,-fno-stack-check,)

# conserve stack if available
KBUILD_CFLAGS   += $(call cc-option,-fconserve-stack)

# disallow errors like 'EXPORT_GPL(foo);' with missing header
KBUILD_CFLAGS   += $(call cc-option,-Werror=implicit-int)

# require functions to have arguments in prototypes, not empty 'int foo()'
KBUILD_CFLAGS   += $(call cc-option,-Werror=strict-prototypes)

# Prohibit date/time macros, which would make the build non-deterministic
KBUILD_CFLAGS   += $(call cc-option,-Werror=date-time)

# enforce correct pointer usage
KBUILD_CFLAGS   += $(call cc-option,-Werror=incompatible-pointer-types)

# Require designated initializers for all marked structures
KBUILD_CFLAGS   += $(call cc-option,-Werror=designated-init)

# use the deterministic mode of AR if available
KBUILD_ARFLAGS := $(call ar-option,D)

include scripts/Makefile.kasan
include scripts/Makefile.extrawarn
include scripts/Makefile.ubsan

# Add any arch overrides and user supplied CPPFLAGS, AFLAGS and CFLAGS as the
# last assignments
KBUILD_CPPFLAGS += $(ARCH_CPPFLAGS) $(KCPPFLAGS)
KBUILD_AFLAGS   += $(ARCH_AFLAGS)   $(KAFLAGS)
KBUILD_CFLAGS   += $(ARCH_CFLAGS)   $(KCFLAGS)

# Use --build-id when available.
LDFLAGS_BUILD_ID := $(patsubst -Wl$(comma)%,%,\
			      $(call cc-ldoption, -Wl$(comma)--build-id,))
KBUILD_LDFLAGS_MODULE += $(LDFLAGS_BUILD_ID)
LDFLAGS_vmlinux += $(LDFLAGS_BUILD_ID)

ifdef CONFIG_LD_DEAD_CODE_DATA_ELIMINATION
LDFLAGS_vmlinux	+= $(call ld-option, --gc-sections,)
endif

ifeq ($(CONFIG_STRIP_ASM_SYMS),y)
LDFLAGS_vmlinux	+= $(call ld-option, -X,)
endif

# Default kernel image to build when no specific target is given.
# KBUILD_IMAGE may be overruled on the command line or
# set in the environment
# Also any assignments in arch/$(ARCH)/Makefile take precedence over
# this default value
export KBUILD_IMAGE ?= vmlinux

#
# INSTALL_PATH specifies where to place the updated kernel and system map
# images. Default is /boot, but you can set it to other values
export	INSTALL_PATH ?= /boot

#
# INSTALL_DTBS_PATH specifies a prefix for relocations required by build roots.
# Like INSTALL_MOD_PATH, it isn't defined in the Makefile, but can be passed as
# an argument if needed. Otherwise it defaults to the kernel install path
#
export INSTALL_DTBS_PATH ?= $(INSTALL_PATH)/dtbs/$(KERNELRELEASE)

#
# INSTALL_MOD_PATH specifies a prefix to MODLIB for module directory
# relocations required by build roots.  This is not defined in the
# makefile but the argument can be passed to make if needed.
#

MODLIB	= $(INSTALL_MOD_PATH)/lib/modules/$(KERNELRELEASE)
export MODLIB

#
# INSTALL_MOD_STRIP, if defined, will cause modules to be
# stripped after they are installed.  If INSTALL_MOD_STRIP is '1', then
# the default option --strip-debug will be used.  Otherwise,
# INSTALL_MOD_STRIP value will be used as the options to the strip command.

ifdef INSTALL_MOD_STRIP
ifeq ($(INSTALL_MOD_STRIP),1)
mod_strip_cmd = $(STRIP) --strip-debug
else
mod_strip_cmd = $(STRIP) $(INSTALL_MOD_STRIP)
endif # INSTALL_MOD_STRIP=1
else
mod_strip_cmd = true
endif # INSTALL_MOD_STRIP
export mod_strip_cmd

# CONFIG_MODULE_COMPRESS, if defined, will cause module to be compressed
# after they are installed in agreement with CONFIG_MODULE_COMPRESS_GZIP
# or CONFIG_MODULE_COMPRESS_XZ.

mod_compress_cmd = true
ifdef CONFIG_MODULE_COMPRESS
  ifdef CONFIG_MODULE_COMPRESS_GZIP
    mod_compress_cmd = gzip -n -f
  endif # CONFIG_MODULE_COMPRESS_GZIP
  ifdef CONFIG_MODULE_COMPRESS_XZ
    mod_compress_cmd = xz -f
  endif # CONFIG_MODULE_COMPRESS_XZ
endif # CONFIG_MODULE_COMPRESS
export mod_compress_cmd

# Select initial ramdisk compression format, default is gzip(1).
# This shall be used by the dracut(8) tool while creating an initramfs image.
#
INITRD_COMPRESS-y                  := gzip
INITRD_COMPRESS-$(CONFIG_RD_BZIP2) := bzip2
INITRD_COMPRESS-$(CONFIG_RD_LZMA)  := lzma
INITRD_COMPRESS-$(CONFIG_RD_XZ)    := xz
INITRD_COMPRESS-$(CONFIG_RD_LZO)   := lzo
INITRD_COMPRESS-$(CONFIG_RD_LZ4)   := lz4
# do not export INITRD_COMPRESS, since we didn't actually
# choose a sane default compression above.
# export INITRD_COMPRESS := $(INITRD_COMPRESS-y)

ifdef CONFIG_MODULE_SIG_ALL
$(eval $(call config_filename,MODULE_SIG_KEY))

mod_sign_cmd = scripts/sign-file $(CONFIG_MODULE_SIG_HASH) $(MODULE_SIG_KEY_SRCPREFIX)$(CONFIG_MODULE_SIG_KEY) certs/signing_key.x509
else
mod_sign_cmd = true
endif
export mod_sign_cmd

ifdef CONFIG_STACK_VALIDATION
  has_libelf := $(call try-run,\
		echo "int main() {}" | $(HOSTCC) -xc -o /dev/null -lelf -,1,0)
  ifeq ($(has_libelf),1)
    objtool_target := tools/objtool FORCE
  else
    SKIP_STACK_VALIDATION := 1
    export SKIP_STACK_VALIDATION
  endif
endif


ifeq ($(KBUILD_EXTMOD),)
core-y		+= kernel/ certs/ mm/ fs/ ipc/ security/ crypto/ block/

vmlinux-dirs	:= $(patsubst %/,%,$(filter %/, $(init-y) $(init-m) \
		     $(core-y) $(core-m) $(drivers-y) $(drivers-m) \
		     $(net-y) $(net-m) $(libs-y) $(libs-m) $(virt-y)))

vmlinux-alldirs	:= $(sort $(vmlinux-dirs) $(patsubst %/,%,$(filter %/, \
		     $(init-) $(core-) $(drivers-) $(net-) $(libs-) $(virt-))))

init-y		:= $(patsubst %/, %/built-in.o, $(init-y))
core-y		:= $(patsubst %/, %/built-in.o, $(core-y))
drivers-y	:= $(patsubst %/, %/built-in.o, $(drivers-y))
net-y		:= $(patsubst %/, %/built-in.o, $(net-y))
libs-y1		:= $(patsubst %/, %/lib.a, $(libs-y))
libs-y2		:= $(filter-out %.a, $(patsubst %/, %/built-in.o, $(libs-y)))
virt-y		:= $(patsubst %/, %/built-in.o, $(virt-y))

# Externally visible symbols (used by link-vmlinux.sh)
export KBUILD_VMLINUX_INIT := $(head-y) $(init-y)
export KBUILD_VMLINUX_MAIN := $(core-y) $(libs-y2) $(drivers-y) $(net-y) $(virt-y)
export KBUILD_VMLINUX_LIBS := $(libs-y1)
export KBUILD_LDS          := arch/$(SRCARCH)/kernel/vmlinux.lds
export LDFLAGS_vmlinux
# used by scripts/package/Makefile
export KBUILD_ALLDIRS := $(sort $(filter-out arch/%,$(vmlinux-alldirs)) arch Documentation include samples scripts tools)

vmlinux-deps := $(KBUILD_LDS) $(KBUILD_VMLINUX_INIT) $(KBUILD_VMLINUX_MAIN) $(KBUILD_VMLINUX_LIBS)

# Include targets which we want to execute sequentially if the rest of the
# kernel build went well. If CONFIG_TRIM_UNUSED_KSYMS is set, this might be
# evaluated more than once.
PHONY += vmlinux_prereq
vmlinux_prereq: $(vmlinux-deps) FORCE
ifdef CONFIG_HEADERS_CHECK
	$(Q)$(MAKE) -f $(srctree)/Makefile headers_check
endif
ifdef CONFIG_GDB_SCRIPTS
	$(Q)ln -fsn $(abspath $(srctree)/scripts/gdb/vmlinux-gdb.py)
endif
ifdef CONFIG_TRIM_UNUSED_KSYMS
	$(Q)$(CONFIG_SHELL) $(srctree)/scripts/adjust_autoksyms.sh \
	  "$(MAKE) -f $(srctree)/Makefile vmlinux"
endif

# standalone target for easier testing
include/generated/autoksyms.h: FORCE
	$(Q)$(CONFIG_SHELL) $(srctree)/scripts/adjust_autoksyms.sh true

ARCH_POSTLINK := $(wildcard $(srctree)/arch/$(SRCARCH)/Makefile.postlink)

# Final link of vmlinux with optional arch pass after final link
cmd_link-vmlinux =                                                 \
	$(CONFIG_SHELL) $< $(LD) $(LDFLAGS) $(LDFLAGS_vmlinux) ;    \
	$(if $(ARCH_POSTLINK), $(MAKE) -f $(ARCH_POSTLINK) $@, true)

vmlinux: scripts/link-vmlinux.sh vmlinux_prereq $(vmlinux-deps) FORCE
	+$(call if_changed,link-vmlinux)

# Build samples along the rest of the kernel
ifdef CONFIG_SAMPLES
vmlinux-dirs += samples
endif

# The actual objects are generated when descending,
# make sure no implicit rule kicks in
$(sort $(vmlinux-deps)): $(vmlinux-dirs) ;

# Handle descending into subdirectories listed in $(vmlinux-dirs)
# Preset locale variables to speed up the build process. Limit locale
# tweaks to this spot to avoid wrong language settings when running
# make menuconfig etc.
# Error messages still appears in the original language

PHONY += $(vmlinux-dirs)
$(vmlinux-dirs): prepare scripts
	$(Q)$(MAKE) $(build)=$@

define filechk_kernel.release
	echo "$(KERNELVERSION)$$($(CONFIG_SHELL) $(srctree)/scripts/setlocalversion $(srctree))"
endef

# Store (new) KERNELRELEASE string in include/config/kernel.release
include/config/kernel.release: include/config/auto.conf FORCE
	$(call filechk,kernel.release)


# Things we need to do before we recursively start building the kernel
# or the modules are listed in "prepare".
# A multi level approach is used. prepareN is processed before prepareN-1.
# archprepare is used in arch Makefiles and when processed asm symlink,
# version.h and scripts_basic is processed / created.

# Listed in dependency order
PHONY += prepare archprepare prepare0 prepare1 prepare2 prepare3

# prepare3 is used to check if we are building in a separate output directory,
# and if so do:
# 1) Check that make has not been executed in the kernel src $(srctree)
prepare3: include/config/kernel.release
ifneq ($(KBUILD_SRC),)
	@$(kecho) '  Using $(srctree) as source for kernel'
	$(Q)if [ -f $(srctree)/.config -o -d $(srctree)/include/config ]; then \
		echo >&2 "  $(srctree) is not clean, please run 'make mrproper'"; \
		echo >&2 "  in the '$(srctree)' directory.";\
		/bin/false; \
	fi;
endif

# prepare2 creates a makefile if using a separate output directory.
# From this point forward, .config has been reprocessed, so any rules
# that need to depend on updated CONFIG_* values can be checked here.
prepare2: prepare3 prepare-compiler-check outputmakefile asm-generic

prepare1: prepare2 $(version_h) include/generated/utsrelease.h \
                   include/config/auto.conf
	$(cmd_crmodverdir)

archprepare: archheaders archscripts prepare1 scripts_basic

prepare0: archprepare gcc-plugins
	$(Q)$(MAKE) $(build)=.

# All the preparing..
prepare: prepare0 prepare-objtool

# Support for using generic headers in asm-generic
PHONY += asm-generic uapi-asm-generic
asm-generic: uapi-asm-generic
	$(Q)$(MAKE) -f $(srctree)/scripts/Makefile.asm-generic \
	            src=asm obj=arch/$(SRCARCH)/include/generated/asm
uapi-asm-generic:
	$(Q)$(MAKE) -f $(srctree)/scripts/Makefile.asm-generic \
	            src=uapi/asm obj=arch/$(SRCARCH)/include/generated/uapi/asm

PHONY += prepare-objtool
prepare-objtool: $(objtool_target)
ifeq ($(SKIP_STACK_VALIDATION),1)
ifdef CONFIG_UNWINDER_ORC
	@echo "error: Cannot generate ORC metadata for CONFIG_UNWINDER_ORC=y, please install libelf-dev, libelf-devel or elfutils-libelf-devel" >&2
	@false
else
	@echo "warning: Cannot use CONFIG_STACK_VALIDATION=y, please install libelf-dev, libelf-devel or elfutils-libelf-devel" >&2
endif
endif

# Check for CONFIG flags that require compiler support. Abort the build
# after .config has been processed, but before the kernel build starts.
#
# For security-sensitive CONFIG options, we don't want to fallback and/or
# silently change which compiler flags will be used, since that leads to
# producing kernels with different security feature characteristics
# depending on the compiler used. (For example, "But I selected
# CC_STACKPROTECTOR_STRONG! Why did it build with _REGULAR?!")
PHONY += prepare-compiler-check
prepare-compiler-check: FORCE
# Make sure we're using a supported toolchain with LTO_CLANG
ifdef CONFIG_LTO_CLANG
  ifneq ($(call clang-ifversion, -ge, 0500, y), y)
	@echo Cannot use CONFIG_LTO_CLANG: requires clang 5.0 or later >&2 && exit 1
  endif
  ifneq ($(call gold-ifversion, -ge, 112000000, y), y)
	@echo Cannot use CONFIG_LTO_CLANG: requires GNU gold 1.12 or later >&2 && exit 1
  endif
endif
# Make sure compiler supports LTO flags
ifdef lto-flags
  ifeq ($(call cc-option, $(lto-flags)),)
	@echo Cannot use CONFIG_LTO: $(lto-flags) not supported by compiler \
		>&2 && exit 1
  endif
endif
# Make sure compiler supports requested stack protector flag.
ifdef stackp-name
  ifeq ($(call cc-option, $(stackp-flag)),)
	@echo Cannot use CONFIG_CC_STACKPROTECTOR_$(stackp-name): \
		  $(stackp-flag) not supported by compiler >&2 && exit 1
  endif
endif
# Make sure compiler does not have buggy stack-protector support.
ifdef stackp-check
  ifneq ($(shell $(CONFIG_SHELL) $(stackp-check) $(CC) $(KBUILD_CPPFLAGS) $(biarch)),y)
	@echo Cannot use CONFIG_CC_STACKPROTECTOR_$(stackp-name): \
                  $(stackp-flag) available but compiler is broken >&2 && exit 1
  endif
endif
ifdef cfi-flags
  ifeq ($(call cc-option, $(cfi-flags)),)
	@echo Cannot use CONFIG_CFI: $(cfi-flags) not supported by compiler >&2 && exit 1
  endif
endif
	@:

# Generate some files
# ---------------------------------------------------------------------------

# KERNELRELEASE can change from a few different places, meaning version.h
# needs to be updated, so this check is forced on all builds

uts_len := 64
define filechk_utsrelease.h
	if [ `echo -n "$(KERNELRELEASE)" | wc -c ` -gt $(uts_len) ]; then \
	  echo '"$(KERNELRELEASE)" exceeds $(uts_len) characters' >&2;    \
	  exit 1;                                                         \
	fi;                                                               \
	(echo \#define UTS_RELEASE \"$(KERNELRELEASE)\";)
endef

define filechk_version.h
	(echo \#define LINUX_VERSION_CODE $(shell                         \
	expr $(VERSION) \* 65536 + 0$(PATCHLEVEL) \* 256 + 0$(SUBLEVEL)); \
	echo '#define KERNEL_VERSION(a,b,c) (((a) << 16) + ((b) << 8) + (c))';)
endef

$(version_h): $(srctree)/Makefile FORCE
	$(call filechk,version.h)
	$(Q)rm -f $(old_version_h)

include/generated/utsrelease.h: include/config/kernel.release FORCE
	$(call filechk,utsrelease.h)

PHONY += headerdep
headerdep:
	$(Q)find $(srctree)/include/ -name '*.h' | xargs --max-args 1 \
	$(srctree)/scripts/headerdep.pl -I$(srctree)/include

# ---------------------------------------------------------------------------
# Kernel headers

#Default location for installed headers
export INSTALL_HDR_PATH = $(objtree)/usr

# If we do an all arch process set dst to include/arch-$(hdr-arch)
hdr-dst = $(if $(KBUILD_HEADERS), dst=include/arch-$(hdr-arch), dst=include)

PHONY += archheaders
archheaders:

PHONY += archscripts
archscripts:

PHONY += __headers
__headers: $(version_h) scripts_basic uapi-asm-generic archheaders archscripts
	$(Q)$(MAKE) $(build)=scripts build_unifdef

PHONY += headers_install_all
headers_install_all:
	$(Q)$(CONFIG_SHELL) $(srctree)/scripts/headers.sh install

PHONY += headers_install
headers_install: __headers
	$(if $(wildcard $(srctree)/arch/$(hdr-arch)/include/uapi/asm/Kbuild),, \
	  $(error Headers not exportable for the $(SRCARCH) architecture))
	$(Q)$(MAKE) $(hdr-inst)=include/uapi dst=include
	$(Q)$(MAKE) $(hdr-inst)=arch/$(hdr-arch)/include/uapi $(hdr-dst)

PHONY += headers_check_all
headers_check_all: headers_install_all
	$(Q)$(CONFIG_SHELL) $(srctree)/scripts/headers.sh check

PHONY += headers_check
headers_check: headers_install
	$(Q)$(MAKE) $(hdr-inst)=include/uapi dst=include HDRCHECK=1
	$(Q)$(MAKE) $(hdr-inst)=arch/$(hdr-arch)/include/uapi $(hdr-dst) HDRCHECK=1

# ---------------------------------------------------------------------------
# Kernel selftest

PHONY += kselftest
kselftest:
	$(Q)$(MAKE) -C $(srctree)/tools/testing/selftests run_tests

PHONY += kselftest-clean
kselftest-clean:
	$(Q)$(MAKE) -C $(srctree)/tools/testing/selftests clean

PHONY += kselftest-merge
kselftest-merge:
	$(if $(wildcard $(objtree)/.config),, $(error No .config exists, config your kernel first!))
	$(Q)$(CONFIG_SHELL) $(srctree)/scripts/kconfig/merge_config.sh \
		-m $(objtree)/.config \
		$(srctree)/tools/testing/selftests/*/config
	+$(Q)$(MAKE) -f $(srctree)/Makefile olddefconfig

# ---------------------------------------------------------------------------
# Modules

ifdef CONFIG_MODULES

# By default, build modules as well

all: modules

# Build modules
#
# A module can be listed more than once in obj-m resulting in
# duplicate lines in modules.order files.  Those are removed
# using awk while concatenating to the final file.

PHONY += modules
modules: $(vmlinux-dirs) $(if $(KBUILD_BUILTIN),vmlinux) modules.builtin
	$(Q)$(AWK) '!x[$$0]++' $(vmlinux-dirs:%=$(objtree)/%/modules.order) > $(objtree)/modules.order
	@$(kecho) '  Building modules, stage 2.';
	$(Q)$(MAKE) -f $(srctree)/scripts/Makefile.modpost

modules.builtin: $(vmlinux-dirs:%=%/modules.builtin)
	$(Q)$(AWK) '!x[$$0]++' $^ > $(objtree)/modules.builtin

%/modules.builtin: include/config/auto.conf
	$(Q)$(MAKE) $(modbuiltin)=$*


# Target to prepare building external modules
PHONY += modules_prepare
modules_prepare: prepare scripts

# Target to install modules
PHONY += modules_install
modules_install: _modinst_ _modinst_post

PHONY += _modinst_
_modinst_:
	@rm -rf $(MODLIB)/kernel
	@rm -f $(MODLIB)/source
	@mkdir -p $(MODLIB)/kernel
	@ln -s $(abspath $(srctree)) $(MODLIB)/source
	@if [ ! $(objtree) -ef  $(MODLIB)/build ]; then \
		rm -f $(MODLIB)/build ; \
		ln -s $(CURDIR) $(MODLIB)/build ; \
	fi
	@cp -f $(objtree)/modules.order $(MODLIB)/
	@cp -f $(objtree)/modules.builtin $(MODLIB)/
	$(Q)$(MAKE) -f $(srctree)/scripts/Makefile.modinst

# This depmod is only for convenience to give the initial
# boot a modules.dep even before / is mounted read-write.  However the
# boot script depmod is the master version.
PHONY += _modinst_post
_modinst_post: _modinst_
	$(call cmd,depmod)

ifeq ($(CONFIG_MODULE_SIG), y)
PHONY += modules_sign
modules_sign:
	$(Q)$(MAKE) -f $(srctree)/scripts/Makefile.modsign
endif

else # CONFIG_MODULES

# Modules not configured
# ---------------------------------------------------------------------------

PHONY += modules modules_install
modules modules_install:
	@echo >&2
	@echo >&2 "The present kernel configuration has modules disabled."
	@echo >&2 "Type 'make config' and enable loadable module support."
	@echo >&2 "Then build a kernel with module support enabled."
	@echo >&2
	@exit 1

endif # CONFIG_MODULES

###
# Cleaning is done on three levels.
# make clean     Delete most generated files
#                Leave enough to build external modules
# make mrproper  Delete the current configuration, and all generated files
# make distclean Remove editor backup files, patch leftover files and the like

# Directories & files removed with 'make clean'
CLEAN_DIRS  += $(MODVERDIR)

# Directories & files removed with 'make mrproper'
MRPROPER_DIRS  += include/config usr/include include/generated          \
		  arch/*/include/generated .tmp_objdiff
MRPROPER_FILES += .config .config.old .version .old_version \
		  Module.symvers tags TAGS cscope* GPATH GTAGS GRTAGS GSYMS \
		  signing_key.pem signing_key.priv signing_key.x509	\
		  x509.genkey extra_certificates signing_key.x509.keyid	\
		  signing_key.x509.signer vmlinux-gdb.py

# clean - Delete most, but leave enough to build external modules
#
clean: rm-dirs  := $(CLEAN_DIRS)
clean: rm-files := $(CLEAN_FILES)
clean-dirs      := $(addprefix _clean_, . $(vmlinux-alldirs) Documentation samples)

PHONY += $(clean-dirs) clean archclean vmlinuxclean
$(clean-dirs):
	$(Q)$(MAKE) $(clean)=$(patsubst _clean_%,%,$@)

vmlinuxclean:
	$(Q)$(CONFIG_SHELL) $(srctree)/scripts/link-vmlinux.sh clean
	$(Q)$(if $(ARCH_POSTLINK), $(MAKE) -f $(ARCH_POSTLINK) clean)

clean: archclean vmlinuxclean

# mrproper - Delete all generated files, including .config
#
mrproper: rm-dirs  := $(wildcard $(MRPROPER_DIRS))
mrproper: rm-files := $(wildcard $(MRPROPER_FILES))
mrproper-dirs      := $(addprefix _mrproper_,scripts)

PHONY += $(mrproper-dirs) mrproper archmrproper
$(mrproper-dirs):
	$(Q)$(MAKE) $(clean)=$(patsubst _mrproper_%,%,$@)

mrproper: clean archmrproper $(mrproper-dirs)
	$(call cmd,rmdirs)
	$(call cmd,rmfiles)

# distclean
#
PHONY += distclean

distclean: mrproper
	@find $(srctree) $(RCS_FIND_IGNORE) \
		\( -name '*.orig' -o -name '*.rej' -o -name '*~' \
		-o -name '*.bak' -o -name '#*#' -o -name '*%' \
		-o -name 'core' \) \
		-type f -print | xargs rm -f


# Packaging of the kernel to various formats
# ---------------------------------------------------------------------------
# rpm target kept for backward compatibility
package-dir	:= scripts/package

%src-pkg: FORCE
	$(Q)$(MAKE) $(build)=$(package-dir) $@
%pkg: include/config/kernel.release FORCE
	$(Q)$(MAKE) $(build)=$(package-dir) $@
rpm: include/config/kernel.release FORCE
	$(Q)$(MAKE) $(build)=$(package-dir) $@


# Brief documentation of the typical targets used
# ---------------------------------------------------------------------------

boards := $(wildcard $(srctree)/arch/$(SRCARCH)/configs/*_defconfig)
boards := $(sort $(notdir $(boards)))
board-dirs := $(dir $(wildcard $(srctree)/arch/$(SRCARCH)/configs/*/*_defconfig))
board-dirs := $(sort $(notdir $(board-dirs:/=)))

PHONY += help
help:
	@echo  'Cleaning targets:'
	@echo  '  clean		  - Remove most generated files but keep the config and'
	@echo  '                    enough build support to build external modules'
	@echo  '  mrproper	  - Remove all generated files + config + various backup files'
	@echo  '  distclean	  - mrproper + remove editor backup and patch files'
	@echo  ''
	@echo  'Configuration targets:'
	@$(MAKE) -f $(srctree)/scripts/kconfig/Makefile help
	@echo  ''
	@echo  'Other generic targets:'
	@echo  '  all		  - Build all targets marked with [*]'
	@echo  '* vmlinux	  - Build the bare kernel'
	@echo  '* modules	  - Build all modules'
	@echo  '  modules_install - Install all modules to INSTALL_MOD_PATH (default: /)'
	@echo  '  dir/            - Build all files in dir and below'
	@echo  '  dir/file.[ois]  - Build specified target only'
	@echo  '  dir/file.ll     - Build the LLVM assembly file'
	@echo  '                    (requires compiler support for LLVM assembly generation)'
	@echo  '  dir/file.lst    - Build specified mixed source/assembly target only'
	@echo  '                    (requires a recent binutils and recent build (System.map))'
	@echo  '  dir/file.ko     - Build module including final link'
	@echo  '  modules_prepare - Set up for building external modules'
	@echo  '  tags/TAGS	  - Generate tags file for editors'
	@echo  '  cscope	  - Generate cscope index'
	@echo  '  gtags           - Generate GNU GLOBAL index'
	@echo  '  kernelrelease	  - Output the release version string (use with make -s)'
	@echo  '  kernelversion	  - Output the version stored in Makefile (use with make -s)'
	@echo  '  image_name	  - Output the image name (use with make -s)'
	@echo  '  headers_install - Install sanitised kernel headers to INSTALL_HDR_PATH'; \
	 echo  '                    (default: $(INSTALL_HDR_PATH))'; \
	 echo  ''
	@echo  'Static analysers:'
	@echo  '  checkstack      - Generate a list of stack hogs'
	@echo  '  namespacecheck  - Name space analysis on compiled kernel'
	@echo  '  versioncheck    - Sanity check on version.h usage'
	@echo  '  includecheck    - Check for duplicate included header files'
	@echo  '  export_report   - List the usages of all exported symbols'
	@echo  '  headers_check   - Sanity check on exported headers'
	@echo  '  headerdep       - Detect inclusion cycles in headers'
	@$(MAKE) -f $(srctree)/scripts/Makefile.help checker-help
	@echo  ''
	@echo  'Kernel selftest:'
	@echo  '  kselftest       - Build and run kernel selftest (run as root)'
	@echo  '                    Build, install, and boot kernel before'
	@echo  '                    running kselftest on it'
	@echo  '  kselftest-clean - Remove all generated kselftest files'
	@echo  '  kselftest-merge - Merge all the config dependencies of kselftest to existing'
	@echo  '                    .config.'
	@echo  ''
	@echo 'Userspace tools targets:'
	@echo '  use "make tools/help"'
	@echo '  or  "cd tools; make help"'
	@echo  ''
	@echo  'Kernel packaging:'
	@$(MAKE) $(build)=$(package-dir) help
	@echo  ''
	@echo  'Documentation targets:'
	@$(MAKE) -f $(srctree)/Documentation/Makefile dochelp
	@echo  ''
	@echo  'Architecture specific targets ($(SRCARCH)):'
	@$(if $(archhelp),$(archhelp),\
		echo '  No architecture specific help defined for $(SRCARCH)')
	@echo  ''
	@$(if $(boards), \
		$(foreach b, $(boards), \
		printf "  %-24s - Build for %s\\n" $(b) $(subst _defconfig,,$(b));) \
		echo '')
	@$(if $(board-dirs), \
		$(foreach b, $(board-dirs), \
		printf "  %-16s - Show %s-specific targets\\n" help-$(b) $(b);) \
		printf "  %-16s - Show all of the above\\n" help-boards; \
		echo '')

	@echo  '  make V=0|1 [targets] 0 => quiet build (default), 1 => verbose build'
	@echo  '  make V=2   [targets] 2 => give reason for rebuild of target'
	@echo  '  make O=dir [targets] Locate all output files in "dir", including .config'
	@echo  '  make C=1   [targets] Check re-compiled c source with $$CHECK (sparse by default)'
	@echo  '  make C=2   [targets] Force check of all c source with $$CHECK'
	@echo  '  make RECORDMCOUNT_WARN=1 [targets] Warn about ignored mcount sections'
	@echo  '  make W=n   [targets] Enable extra gcc checks, n=1,2,3 where'
	@echo  '		1: warnings which may be relevant and do not occur too often'
	@echo  '		2: warnings which occur quite often but may still be relevant'
	@echo  '		3: more obscure warnings, can most likely be ignored'
	@echo  '		Multiple levels can be combined with W=12 or W=123'
	@echo  ''
	@echo  'Execute "make" or "make all" to build all targets marked with [*] '
	@echo  'For further info see the ./README file'


help-board-dirs := $(addprefix help-,$(board-dirs))

help-boards: $(help-board-dirs)

boards-per-dir = $(sort $(notdir $(wildcard $(srctree)/arch/$(SRCARCH)/configs/$*/*_defconfig)))

$(help-board-dirs): help-%:
	@echo  'Architecture specific targets ($(SRCARCH) $*):'
	@$(if $(boards-per-dir), \
		$(foreach b, $(boards-per-dir), \
		printf "  %-24s - Build for %s\\n" $*/$(b) $(subst _defconfig,,$(b));) \
		echo '')


# Documentation targets
# ---------------------------------------------------------------------------
DOC_TARGETS := xmldocs latexdocs pdfdocs htmldocs epubdocs cleandocs linkcheckdocs
PHONY += $(DOC_TARGETS)
$(DOC_TARGETS): scripts_basic FORCE
	$(Q)$(MAKE) $(build)=Documentation $@

else # KBUILD_EXTMOD

###
# External module support.
# When building external modules the kernel used as basis is considered
# read-only, and no consistency checks are made and the make
# system is not used on the basis kernel. If updates are required
# in the basis kernel ordinary make commands (without M=...) must
# be used.
#
# The following are the only valid targets when building external
# modules.
# make M=dir clean     Delete all automatically generated files
# make M=dir modules   Make all modules in specified dir
# make M=dir	       Same as 'make M=dir modules'
# make M=dir modules_install
#                      Install the modules built in the module directory
#                      Assumes install directory is already created

# We are always building modules
KBUILD_MODULES := 1
PHONY += crmodverdir
crmodverdir:
	$(cmd_crmodverdir)

PHONY += $(objtree)/Module.symvers
$(objtree)/Module.symvers:
	@test -e $(objtree)/Module.symvers || ( \
	echo; \
	echo "  WARNING: Symbol version dump $(objtree)/Module.symvers"; \
	echo "           is missing; modules will have no dependencies and modversions."; \
	echo )

module-dirs := $(addprefix _module_,$(KBUILD_EXTMOD))
PHONY += $(module-dirs) modules
$(module-dirs): crmodverdir $(objtree)/Module.symvers
	$(Q)$(MAKE) $(build)=$(patsubst _module_%,%,$@)

modules: $(module-dirs)
	@$(kecho) '  Building modules, stage 2.';
	$(Q)$(MAKE) -f $(srctree)/scripts/Makefile.modpost

PHONY += modules_install
modules_install: _emodinst_ _emodinst_post

install-dir := $(if $(INSTALL_MOD_DIR),$(INSTALL_MOD_DIR),extra)
PHONY += _emodinst_
_emodinst_:
	$(Q)mkdir -p $(MODLIB)/$(install-dir)
	$(Q)$(MAKE) -f $(srctree)/scripts/Makefile.modinst

PHONY += _emodinst_post
_emodinst_post: _emodinst_
	$(call cmd,depmod)

clean-dirs := $(addprefix _clean_,$(KBUILD_EXTMOD))

PHONY += $(clean-dirs) clean
$(clean-dirs):
	$(Q)$(MAKE) $(clean)=$(patsubst _clean_%,%,$@)

clean:	rm-dirs := $(MODVERDIR)
clean: rm-files := $(KBUILD_EXTMOD)/Module.symvers

PHONY += help
help:
	@echo  '  Building external modules.'
	@echo  '  Syntax: make -C path/to/kernel/src M=$$PWD target'
	@echo  ''
	@echo  '  modules         - default target, build the module(s)'
	@echo  '  modules_install - install the module'
	@echo  '  clean           - remove generated files in module directory only'
	@echo  ''

# Dummies...
PHONY += prepare scripts
prepare: ;
scripts: ;
endif # KBUILD_EXTMOD

clean: $(clean-dirs)
	$(call cmd,rmdirs)
	$(call cmd,rmfiles)
	@find $(if $(KBUILD_EXTMOD), $(KBUILD_EXTMOD), .) $(RCS_FIND_IGNORE) \
		\( -name '*.[oas]' -o -name '*.ko' -o -name '.*.cmd' \
		-o -name '*.ko.*' \
		-o -name '*.dwo'  \
		-o -name '*.su'  \
		-o -name '.*.d' -o -name '.*.tmp' -o -name '*.mod.c' \
		-o -name '*.symtypes' -o -name 'modules.order' \
		-o -name modules.builtin -o -name '.tmp_*.o.*' \
		-o -name '*.c.[012]*.*' \
		-o -name '*.ll' \
		-o -name '*.gcno' \
		-o -name '*.*.symversions' \) -type f -print | xargs rm -f

# Generate tags for editors
# ---------------------------------------------------------------------------
quiet_cmd_tags = GEN     $@
      cmd_tags = $(CONFIG_SHELL) $(srctree)/scripts/tags.sh $@

tags TAGS cscope gtags: FORCE
	$(call cmd,tags)

# Scripts to check various things for consistency
# ---------------------------------------------------------------------------

PHONY += includecheck versioncheck coccicheck namespacecheck export_report

includecheck:
	find $(srctree)/* $(RCS_FIND_IGNORE) \
		-name '*.[hcS]' -type f -print | sort \
		| xargs $(PERL) -w $(srctree)/scripts/checkincludes.pl

versioncheck:
	find $(srctree)/* $(RCS_FIND_IGNORE) \
		-name '*.[hcS]' -type f -print | sort \
		| xargs $(PERL) -w $(srctree)/scripts/checkversion.pl

coccicheck:
	$(Q)$(CONFIG_SHELL) $(srctree)/scripts/$@

namespacecheck:
	$(PERL) $(srctree)/scripts/namespace.pl

export_report:
	$(PERL) $(srctree)/scripts/export_report.pl

endif #ifeq ($(config-targets),1)
endif #ifeq ($(mixed-targets),1)

PHONY += checkstack kernelrelease kernelversion image_name

# UML needs a little special treatment here.  It wants to use the host
# toolchain, so needs $(SUBARCH) passed to checkstack.pl.  Everyone
# else wants $(ARCH), including people doing cross-builds, which means
# that $(SUBARCH) doesn't work here.
ifeq ($(ARCH), um)
CHECKSTACK_ARCH := $(SUBARCH)
else
CHECKSTACK_ARCH := $(ARCH)
endif
checkstack:
	$(OBJDUMP) -d vmlinux $$(find . -name '*.ko') | \
	$(PERL) $(src)/scripts/checkstack.pl $(CHECKSTACK_ARCH)

kernelrelease:
	@echo "$(KERNELVERSION)$$($(CONFIG_SHELL) $(srctree)/scripts/setlocalversion $(srctree))"

kernelversion:
	@echo $(KERNELVERSION)

image_name:
	@echo $(KBUILD_IMAGE)

# Clear a bunch of variables before executing the submake
tools/: FORCE
	$(Q)mkdir -p $(objtree)/tools
	$(Q)$(MAKE) LDFLAGS= MAKEFLAGS="$(tools_silent) $(filter --j% -j,$(MAKEFLAGS))" O=$(abspath $(objtree)) subdir=tools -C $(src)/tools/

tools/%: FORCE
	$(Q)mkdir -p $(objtree)/tools
	$(Q)$(MAKE) LDFLAGS= MAKEFLAGS="$(tools_silent) $(filter --j% -j,$(MAKEFLAGS))" O=$(abspath $(objtree)) subdir=tools -C $(src)/tools/ $*

# Single targets
# ---------------------------------------------------------------------------
# Single targets are compatible with:
# - build with mixed source and output
# - build with separate output dir 'make O=...'
# - external modules
#
#  target-dir => where to store outputfile
#  build-dir  => directory in kernel source tree to use

ifeq ($(KBUILD_EXTMOD),)
        build-dir  = $(patsubst %/,%,$(dir $@))
        target-dir = $(dir $@)
else
        zap-slash=$(filter-out .,$(patsubst %/,%,$(dir $@)))
        build-dir  = $(KBUILD_EXTMOD)$(if $(zap-slash),/$(zap-slash))
        target-dir = $(if $(KBUILD_EXTMOD),$(dir $<),$(dir $@))
endif

%.s: %.c prepare scripts FORCE
	$(Q)$(MAKE) $(build)=$(build-dir) $(target-dir)$(notdir $@)
%.i: %.c prepare scripts FORCE
	$(Q)$(MAKE) $(build)=$(build-dir) $(target-dir)$(notdir $@)
%.o: %.c prepare scripts FORCE
	$(Q)$(MAKE) $(build)=$(build-dir) $(target-dir)$(notdir $@)
%.lst: %.c prepare scripts FORCE
	$(Q)$(MAKE) $(build)=$(build-dir) $(target-dir)$(notdir $@)
%.s: %.S prepare scripts FORCE
	$(Q)$(MAKE) $(build)=$(build-dir) $(target-dir)$(notdir $@)
%.o: %.S prepare scripts FORCE
	$(Q)$(MAKE) $(build)=$(build-dir) $(target-dir)$(notdir $@)
%.symtypes: %.c prepare scripts FORCE
	$(Q)$(MAKE) $(build)=$(build-dir) $(target-dir)$(notdir $@)
%.ll: %.c prepare scripts FORCE
	$(Q)$(MAKE) $(build)=$(build-dir) $(target-dir)$(notdir $@)

# Modules
/: prepare scripts FORCE
	$(cmd_crmodverdir)
	$(Q)$(MAKE) KBUILD_MODULES=$(if $(CONFIG_MODULES),1) \
	$(build)=$(build-dir)
# Make sure the latest headers are built for Documentation
Documentation/ samples/: headers_install
%/: prepare scripts FORCE
	$(cmd_crmodverdir)
	$(Q)$(MAKE) KBUILD_MODULES=$(if $(CONFIG_MODULES),1) \
	$(build)=$(build-dir)
%.ko: prepare scripts FORCE
	$(cmd_crmodverdir)
	$(Q)$(MAKE) KBUILD_MODULES=$(if $(CONFIG_MODULES),1)   \
	$(build)=$(build-dir) $(@:.ko=.o)
	$(Q)$(MAKE) -f $(srctree)/scripts/Makefile.modpost

# FIXME Should go into a make.lib or something
# ===========================================================================

quiet_cmd_rmdirs = $(if $(wildcard $(rm-dirs)),CLEAN   $(wildcard $(rm-dirs)))
      cmd_rmdirs = rm -rf $(rm-dirs)

quiet_cmd_rmfiles = $(if $(wildcard $(rm-files)),CLEAN   $(wildcard $(rm-files)))
      cmd_rmfiles = rm -f $(rm-files)

# Run depmod only if we have System.map and depmod is executable
quiet_cmd_depmod = DEPMOD  $(KERNELRELEASE)
      cmd_depmod = $(CONFIG_SHELL) $(srctree)/scripts/depmod.sh $(DEPMOD) \
                   $(KERNELRELEASE) "$(patsubst y,_,$(CONFIG_HAVE_UNDERSCORE_SYMBOL_PREFIX))"

# Create temporary dir for module support files
# clean it up only when building all modules
cmd_crmodverdir = $(Q)mkdir -p $(MODVERDIR) \
                  $(if $(KBUILD_MODULES),; rm -f $(MODVERDIR)/*)

# read all saved command lines

targets := $(wildcard $(sort $(targets)))
cmd_files := $(wildcard .*.cmd $(foreach f,$(targets),$(dir $(f)).$(notdir $(f)).cmd))

ifneq ($(cmd_files),)
  $(cmd_files): ;	# Do not try to update included dependency files
  include $(cmd_files)
endif

endif	# skip-makefile

PHONY += FORCE
FORCE:

# Declare the contents of the .PHONY variable as phony.  We keep that
# information in a variable so we can use it in if_changed and friends.
.PHONY: $(PHONY)<|MERGE_RESOLUTION|>--- conflicted
+++ resolved
@@ -1,7 +1,7 @@
 # SPDX-License-Identifier: GPL-2.0
 VERSION = 4
 PATCHLEVEL = 14
-SUBLEVEL = 137
+SUBLEVEL = 136
 EXTRAVERSION =
 NAME = Petit Gorille
 
@@ -490,12 +490,8 @@
 
 ifeq ($(cc-name),clang)
 ifneq ($(CROSS_COMPILE),)
-<<<<<<< HEAD
 CLANG_TRIPLE	?= $(CROSS_COMPILE)
-CLANG_FLAGS	:= --target=$(notdir $(CLANG_TRIPLE:%-=%))
-=======
-CLANG_FLAGS	+= --target=$(notdir $(CROSS_COMPILE:%-=%))
->>>>>>> b19ffe6e
+CLANG_FLAGS	+= --target=$(notdir $(CLANG_TRIPLE:%-=%))
 GCC_TOOLCHAIN_DIR := $(dir $(shell which $(CROSS_COMPILE)elfedit))
 CLANG_FLAGS	+= --prefix=$(GCC_TOOLCHAIN_DIR)
 GCC_TOOLCHAIN	:= $(realpath $(GCC_TOOLCHAIN_DIR)/..)
