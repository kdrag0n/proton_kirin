--- conflicted
+++ resolved
@@ -430,10 +430,7 @@
 		if (rc == -ECONNRESET) {
 			pr_err_ratelimited("%s: Received reset error from tal\n",
 					__func__);
-<<<<<<< HEAD
-=======
 			apr_set_q6_state(APR_SUBSYS_DOWN);
->>>>>>> 1dc7c360
 			rc = -ENETRESET;
 		}
 	}
