#ifndef __NET_CFG80211_H
#define __NET_CFG80211_H
/*
 * 802.11 device and configuration interface
 *
 * Copyright 2006-2010	Johannes Berg <johannes@sipsolutions.net>
 * Copyright 2013-2014 Intel Mobile Communications GmbH
 * Copyright 2015-2017	Intel Deutschland GmbH
 *
 * This program is free software; you can redistribute it and/or modify
 * it under the terms of the GNU General Public License version 2 as
 * published by the Free Software Foundation.
 */

#include <linux/netdevice.h>
#include <linux/debugfs.h>
#include <linux/list.h>
#include <linux/bug.h>
#include <linux/netlink.h>
#include <linux/skbuff.h>
#include <linux/nl80211.h>
#include <linux/if_ether.h>
#include <linux/ieee80211.h>
#include <linux/net.h>
#include <net/regulatory.h>

/* Indicate backport support for processing user cell base hint */
#define CFG80211_USER_HINT_CELL_BASE_SELF_MANAGED 1
/* Backport support for DFS offload */
#define CFG80211_DFS_OFFLOAD_BACKPORT 1

/* Indicate backport support for external authentication*/
#define CFG80211_EXTERNAL_AUTH_SUPPORT 1

/* Indicate support for including KEK length in rekey data */
#define CFG80211_REKEY_DATA_KEK_LEN 1

/* Indicate backport support for the new connect done api */
#define CFG80211_CONNECT_DONE 1

/* Indicate backport support for FILS SK offload in cfg80211 */
#define CFG80211_FILS_SK_OFFLOAD_SUPPORT 1

/* Indicate backport support for DBS scan control */
#define CFG80211_SCAN_DBS_CONTROL_SUPPORT 1

/* Indicate backport support for per chain rssi scan */
#define CFG80211_SCAN_PER_CHAIN_RSSI_SUPPORT 1

/* Indicate backport support for oce scan capability flags */
#define CFG80211_SCAN_OCE_CAPABILITY_SUPPORT 1

<<<<<<< HEAD
/* Indicate support for reporting rx FCS in cfg80211 */
#define CFG80211_RX_FCS_ERROR_REPORTING_SUPPORT 1

/* Indicate backport support for external authentication in AP mode */
#define CFG80211_EXTERNAL_AUTH_AP_SUPPORT 1

/* Indicate backport support for DH IE creation/update*/
#define CFG80211_EXTERNAL_DH_UPDATE_SUPPORT 1

=======
>>>>>>> c081cdb1
/**
 * DOC: Introduction
 *
 * cfg80211 is the configuration API for 802.11 devices in Linux. It bridges
 * userspace and drivers, and offers some utility functionality associated
 * with 802.11. cfg80211 must, directly or indirectly via mac80211, be used
 * by all modern wireless drivers in Linux, so that they offer a consistent
 * API through nl80211. For backward compatibility, cfg80211 also offers
 * wireless extensions to userspace, but hides them from drivers completely.
 *
 * Additionally, cfg80211 contains code to help enforce regulatory spectrum
 * use restrictions.
 */


/**
 * DOC: Device registration
 *
 * In order for a driver to use cfg80211, it must register the hardware device
 * with cfg80211. This happens through a number of hardware capability structs
 * described below.
 *
 * The fundamental structure for each device is the 'wiphy', of which each
 * instance describes a physical wireless device connected to the system. Each
 * such wiphy can have zero, one, or many virtual interfaces associated with
 * it, which need to be identified as such by pointing the network interface's
 * @ieee80211_ptr pointer to a &struct wireless_dev which further describes
 * the wireless part of the interface, normally this struct is embedded in the
 * network interface's private data area. Drivers can optionally allow creating
 * or destroying virtual interfaces on the fly, but without at least one or the
 * ability to create some the wireless device isn't useful.
 *
 * Each wiphy structure contains device capability information, and also has
 * a pointer to the various operations the driver offers. The definitions and
 * structures here describe these capabilities in detail.
 */

struct wiphy;

/*
 * wireless hardware capability structures
 */

/**
 * enum ieee80211_channel_flags - channel flags
 *
 * Channel flags set by the regulatory control code.
 *
 * @IEEE80211_CHAN_DISABLED: This channel is disabled.
 * @IEEE80211_CHAN_NO_IR: do not initiate radiation, this includes
 * 	sending probe requests or beaconing.
 * @IEEE80211_CHAN_RADAR: Radar detection is required on this channel.
 * @IEEE80211_CHAN_NO_HT40PLUS: extension channel above this channel
 * 	is not permitted.
 * @IEEE80211_CHAN_NO_HT40MINUS: extension channel below this channel
 * 	is not permitted.
 * @IEEE80211_CHAN_NO_OFDM: OFDM is not allowed on this channel.
 * @IEEE80211_CHAN_NO_80MHZ: If the driver supports 80 MHz on the band,
 *	this flag indicates that an 80 MHz channel cannot use this
 *	channel as the control or any of the secondary channels.
 *	This may be due to the driver or due to regulatory bandwidth
 *	restrictions.
 * @IEEE80211_CHAN_NO_160MHZ: If the driver supports 160 MHz on the band,
 *	this flag indicates that an 160 MHz channel cannot use this
 *	channel as the control or any of the secondary channels.
 *	This may be due to the driver or due to regulatory bandwidth
 *	restrictions.
 * @IEEE80211_CHAN_INDOOR_ONLY: see %NL80211_FREQUENCY_ATTR_INDOOR_ONLY
 * @IEEE80211_CHAN_IR_CONCURRENT: see %NL80211_FREQUENCY_ATTR_IR_CONCURRENT
 * @IEEE80211_CHAN_NO_20MHZ: 20 MHz bandwidth is not permitted
 *	on this channel.
 * @IEEE80211_CHAN_NO_10MHZ: 10 MHz bandwidth is not permitted
 *	on this channel.
 *
 */
enum ieee80211_channel_flags {
	IEEE80211_CHAN_DISABLED		= 1<<0,
	IEEE80211_CHAN_NO_IR		= 1<<1,
	/* hole at 1<<2 */
	IEEE80211_CHAN_RADAR		= 1<<3,
	IEEE80211_CHAN_NO_HT40PLUS	= 1<<4,
	IEEE80211_CHAN_NO_HT40MINUS	= 1<<5,
	IEEE80211_CHAN_NO_OFDM		= 1<<6,
	IEEE80211_CHAN_NO_80MHZ		= 1<<7,
	IEEE80211_CHAN_NO_160MHZ	= 1<<8,
	IEEE80211_CHAN_INDOOR_ONLY	= 1<<9,
	IEEE80211_CHAN_IR_CONCURRENT	= 1<<10,
	IEEE80211_CHAN_NO_20MHZ		= 1<<11,
	IEEE80211_CHAN_NO_10MHZ		= 1<<12,
};

#define IEEE80211_CHAN_NO_HT40 \
	(IEEE80211_CHAN_NO_HT40PLUS | IEEE80211_CHAN_NO_HT40MINUS)

#define IEEE80211_DFS_MIN_CAC_TIME_MS		60000
#define IEEE80211_DFS_MIN_NOP_TIME_MS		(30 * 60 * 1000)

/**
 * struct ieee80211_channel - channel definition
 *
 * This structure describes a single channel for use
 * with cfg80211.
 *
 * @center_freq: center frequency in MHz
 * @hw_value: hardware-specific value for the channel
 * @flags: channel flags from &enum ieee80211_channel_flags.
 * @orig_flags: channel flags at registration time, used by regulatory
 *	code to support devices with additional restrictions
 * @band: band this channel belongs to.
 * @max_antenna_gain: maximum antenna gain in dBi
 * @max_power: maximum transmission power (in dBm)
 * @max_reg_power: maximum regulatory transmission power (in dBm)
 * @beacon_found: helper to regulatory code to indicate when a beacon
 *	has been found on this channel. Use regulatory_hint_found_beacon()
 *	to enable this, this is useful only on 5 GHz band.
 * @orig_mag: internal use
 * @orig_mpwr: internal use
 * @dfs_state: current state of this channel. Only relevant if radar is required
 *	on this channel.
 * @dfs_state_entered: timestamp (jiffies) when the dfs state was entered.
 * @dfs_cac_ms: DFS CAC time in milliseconds, this is valid for DFS channels.
 */
struct ieee80211_channel {
	enum nl80211_band band;
	u16 center_freq;
	u16 hw_value;
	u32 flags;
	int max_antenna_gain;
	int max_power;
	int max_reg_power;
	bool beacon_found;
	u32 orig_flags;
	int orig_mag, orig_mpwr;
	enum nl80211_dfs_state dfs_state;
	unsigned long dfs_state_entered;
	unsigned int dfs_cac_ms;
};

/**
 * enum ieee80211_rate_flags - rate flags
 *
 * Hardware/specification flags for rates. These are structured
 * in a way that allows using the same bitrate structure for
 * different bands/PHY modes.
 *
 * @IEEE80211_RATE_SHORT_PREAMBLE: Hardware can send with short
 *	preamble on this bitrate; only relevant in 2.4GHz band and
 *	with CCK rates.
 * @IEEE80211_RATE_MANDATORY_A: This bitrate is a mandatory rate
 *	when used with 802.11a (on the 5 GHz band); filled by the
 *	core code when registering the wiphy.
 * @IEEE80211_RATE_MANDATORY_B: This bitrate is a mandatory rate
 *	when used with 802.11b (on the 2.4 GHz band); filled by the
 *	core code when registering the wiphy.
 * @IEEE80211_RATE_MANDATORY_G: This bitrate is a mandatory rate
 *	when used with 802.11g (on the 2.4 GHz band); filled by the
 *	core code when registering the wiphy.
 * @IEEE80211_RATE_ERP_G: This is an ERP rate in 802.11g mode.
 * @IEEE80211_RATE_SUPPORTS_5MHZ: Rate can be used in 5 MHz mode
 * @IEEE80211_RATE_SUPPORTS_10MHZ: Rate can be used in 10 MHz mode
 */
enum ieee80211_rate_flags {
	IEEE80211_RATE_SHORT_PREAMBLE	= 1<<0,
	IEEE80211_RATE_MANDATORY_A	= 1<<1,
	IEEE80211_RATE_MANDATORY_B	= 1<<2,
	IEEE80211_RATE_MANDATORY_G	= 1<<3,
	IEEE80211_RATE_ERP_G		= 1<<4,
	IEEE80211_RATE_SUPPORTS_5MHZ	= 1<<5,
	IEEE80211_RATE_SUPPORTS_10MHZ	= 1<<6,
};

/**
 * enum ieee80211_bss_type - BSS type filter
 *
 * @IEEE80211_BSS_TYPE_ESS: Infrastructure BSS
 * @IEEE80211_BSS_TYPE_PBSS: Personal BSS
 * @IEEE80211_BSS_TYPE_IBSS: Independent BSS
 * @IEEE80211_BSS_TYPE_MBSS: Mesh BSS
 * @IEEE80211_BSS_TYPE_ANY: Wildcard value for matching any BSS type
 */
enum ieee80211_bss_type {
	IEEE80211_BSS_TYPE_ESS,
	IEEE80211_BSS_TYPE_PBSS,
	IEEE80211_BSS_TYPE_IBSS,
	IEEE80211_BSS_TYPE_MBSS,
	IEEE80211_BSS_TYPE_ANY
};

/**
 * enum ieee80211_privacy - BSS privacy filter
 *
 * @IEEE80211_PRIVACY_ON: privacy bit set
 * @IEEE80211_PRIVACY_OFF: privacy bit clear
 * @IEEE80211_PRIVACY_ANY: Wildcard value for matching any privacy setting
 */
enum ieee80211_privacy {
	IEEE80211_PRIVACY_ON,
	IEEE80211_PRIVACY_OFF,
	IEEE80211_PRIVACY_ANY
};

#define IEEE80211_PRIVACY(x)	\
	((x) ? IEEE80211_PRIVACY_ON : IEEE80211_PRIVACY_OFF)

/**
 * struct ieee80211_rate - bitrate definition
 *
 * This structure describes a bitrate that an 802.11 PHY can
 * operate with. The two values @hw_value and @hw_value_short
 * are only for driver use when pointers to this structure are
 * passed around.
 *
 * @flags: rate-specific flags
 * @bitrate: bitrate in units of 100 Kbps
 * @hw_value: driver/hardware value for this rate
 * @hw_value_short: driver/hardware value for this rate when
 *	short preamble is used
 */
struct ieee80211_rate {
	u32 flags;
	u16 bitrate;
	u16 hw_value, hw_value_short;
};

/**
 * struct ieee80211_sta_ht_cap - STA's HT capabilities
 *
 * This structure describes most essential parameters needed
 * to describe 802.11n HT capabilities for an STA.
 *
 * @ht_supported: is HT supported by the STA
 * @cap: HT capabilities map as described in 802.11n spec
 * @ampdu_factor: Maximum A-MPDU length factor
 * @ampdu_density: Minimum A-MPDU spacing
 * @mcs: Supported MCS rates
 */
struct ieee80211_sta_ht_cap {
	u16 cap; /* use IEEE80211_HT_CAP_ */
	bool ht_supported;
	u8 ampdu_factor;
	u8 ampdu_density;
	struct ieee80211_mcs_info mcs;
};

/**
 * struct ieee80211_sta_vht_cap - STA's VHT capabilities
 *
 * This structure describes most essential parameters needed
 * to describe 802.11ac VHT capabilities for an STA.
 *
 * @vht_supported: is VHT supported by the STA
 * @cap: VHT capabilities map as described in 802.11ac spec
 * @vht_mcs: Supported VHT MCS rates
 */
struct ieee80211_sta_vht_cap {
	bool vht_supported;
	u32 cap; /* use IEEE80211_VHT_CAP_ */
	struct ieee80211_vht_mcs_info vht_mcs;
};

/**
 * struct ieee80211_supported_band - frequency band definition
 *
 * This structure describes a frequency band a wiphy
 * is able to operate in.
 *
 * @channels: Array of channels the hardware can operate in
 *	in this band.
 * @band: the band this structure represents
 * @n_channels: Number of channels in @channels
 * @bitrates: Array of bitrates the hardware can operate with
 *	in this band. Must be sorted to give a valid "supported
 *	rates" IE, i.e. CCK rates first, then OFDM.
 * @n_bitrates: Number of bitrates in @bitrates
 * @ht_cap: HT capabilities in this band
 * @vht_cap: VHT capabilities in this band
 */
struct ieee80211_supported_band {
	struct ieee80211_channel *channels;
	struct ieee80211_rate *bitrates;
	enum nl80211_band band;
	int n_channels;
	int n_bitrates;
	struct ieee80211_sta_ht_cap ht_cap;
	struct ieee80211_sta_vht_cap vht_cap;
};

/**
 * wiphy_read_of_freq_limits - read frequency limits from device tree
 *
 * @wiphy: the wireless device to get extra limits for
 *
 * Some devices may have extra limitations specified in DT. This may be useful
 * for chipsets that normally support more bands but are limited due to board
 * design (e.g. by antennas or external power amplifier).
 *
 * This function reads info from DT and uses it to *modify* channels (disable
 * unavailable ones). It's usually a *bad* idea to use it in drivers with
 * shared channel data as DT limitations are device specific. You should make
 * sure to call it only if channels in wiphy are copied and can be modified
 * without affecting other devices.
 *
 * As this function access device node it has to be called after set_wiphy_dev.
 * It also modifies channels so they have to be set first.
 * If using this helper, call it before wiphy_register().
 */
#ifdef CONFIG_OF
void wiphy_read_of_freq_limits(struct wiphy *wiphy);
#else /* CONFIG_OF */
static inline void wiphy_read_of_freq_limits(struct wiphy *wiphy)
{
}
#endif /* !CONFIG_OF */


/*
 * Wireless hardware/device configuration structures and methods
 */

/**
 * DOC: Actions and configuration
 *
 * Each wireless device and each virtual interface offer a set of configuration
 * operations and other actions that are invoked by userspace. Each of these
 * actions is described in the operations structure, and the parameters these
 * operations use are described separately.
 *
 * Additionally, some operations are asynchronous and expect to get status
 * information via some functions that drivers need to call.
 *
 * Scanning and BSS list handling with its associated functionality is described
 * in a separate chapter.
 */

#define VHT_MUMIMO_GROUPS_DATA_LEN (WLAN_MEMBERSHIP_LEN +\
				    WLAN_USER_POSITION_LEN)

/**
 * struct vif_params - describes virtual interface parameters
 * @flags: monitor interface flags, unchanged if 0, otherwise
 *	%MONITOR_FLAG_CHANGED will be set
 * @use_4addr: use 4-address frames
 * @macaddr: address to use for this virtual interface.
 *	If this parameter is set to zero address the driver may
 *	determine the address as needed.
 *	This feature is only fully supported by drivers that enable the
 *	%NL80211_FEATURE_MAC_ON_CREATE flag.  Others may support creating
 **	only p2p devices with specified MAC.
 * @vht_mumimo_groups: MU-MIMO groupID, used for monitoring MU-MIMO packets
 *	belonging to that MU-MIMO groupID; %NULL if not changed
 * @vht_mumimo_follow_addr: MU-MIMO follow address, used for monitoring
 *	MU-MIMO packets going to the specified station; %NULL if not changed
 */
struct vif_params {
	u32 flags;
	int use_4addr;
	u8 macaddr[ETH_ALEN];
	const u8 *vht_mumimo_groups;
	const u8 *vht_mumimo_follow_addr;
};

/**
 * struct key_params - key information
 *
 * Information about a key
 *
 * @key: key material
 * @key_len: length of key material
 * @cipher: cipher suite selector
 * @seq: sequence counter (IV/PN) for TKIP and CCMP keys, only used
 *	with the get_key() callback, must be in little endian,
 *	length given by @seq_len.
 * @seq_len: length of @seq.
 */
struct key_params {
	const u8 *key;
	const u8 *seq;
	int key_len;
	int seq_len;
	u32 cipher;
};

/**
 * struct cfg80211_chan_def - channel definition
 * @chan: the (control) channel
 * @width: channel width
 * @center_freq1: center frequency of first segment
 * @center_freq2: center frequency of second segment
 *	(only with 80+80 MHz)
 */
struct cfg80211_chan_def {
	struct ieee80211_channel *chan;
	enum nl80211_chan_width width;
	u32 center_freq1;
	u32 center_freq2;
};

/**
 * cfg80211_get_chandef_type - return old channel type from chandef
 * @chandef: the channel definition
 *
 * Return: The old channel type (NOHT, HT20, HT40+/-) from a given
 * chandef, which must have a bandwidth allowing this conversion.
 */
static inline enum nl80211_channel_type
cfg80211_get_chandef_type(const struct cfg80211_chan_def *chandef)
{
	switch (chandef->width) {
	case NL80211_CHAN_WIDTH_20_NOHT:
		return NL80211_CHAN_NO_HT;
	case NL80211_CHAN_WIDTH_20:
		return NL80211_CHAN_HT20;
	case NL80211_CHAN_WIDTH_40:
		if (chandef->center_freq1 > chandef->chan->center_freq)
			return NL80211_CHAN_HT40PLUS;
		return NL80211_CHAN_HT40MINUS;
	default:
		WARN_ON(1);
		return NL80211_CHAN_NO_HT;
	}
}

/**
 * cfg80211_chandef_create - create channel definition using channel type
 * @chandef: the channel definition struct to fill
 * @channel: the control channel
 * @chantype: the channel type
 *
 * Given a channel type, create a channel definition.
 */
void cfg80211_chandef_create(struct cfg80211_chan_def *chandef,
			     struct ieee80211_channel *channel,
			     enum nl80211_channel_type chantype);

/**
 * cfg80211_chandef_identical - check if two channel definitions are identical
 * @chandef1: first channel definition
 * @chandef2: second channel definition
 *
 * Return: %true if the channels defined by the channel definitions are
 * identical, %false otherwise.
 */
static inline bool
cfg80211_chandef_identical(const struct cfg80211_chan_def *chandef1,
			   const struct cfg80211_chan_def *chandef2)
{
	return (chandef1->chan == chandef2->chan &&
		chandef1->width == chandef2->width &&
		chandef1->center_freq1 == chandef2->center_freq1 &&
		chandef1->center_freq2 == chandef2->center_freq2);
}

/**
 * cfg80211_chandef_compatible - check if two channel definitions are compatible
 * @chandef1: first channel definition
 * @chandef2: second channel definition
 *
 * Return: %NULL if the given channel definitions are incompatible,
 * chandef1 or chandef2 otherwise.
 */
const struct cfg80211_chan_def *
cfg80211_chandef_compatible(const struct cfg80211_chan_def *chandef1,
			    const struct cfg80211_chan_def *chandef2);

/**
 * cfg80211_chandef_valid - check if a channel definition is valid
 * @chandef: the channel definition to check
 * Return: %true if the channel definition is valid. %false otherwise.
 */
bool cfg80211_chandef_valid(const struct cfg80211_chan_def *chandef);

/**
 * cfg80211_chandef_usable - check if secondary channels can be used
 * @wiphy: the wiphy to validate against
 * @chandef: the channel definition to check
 * @prohibited_flags: the regulatory channel flags that must not be set
 * Return: %true if secondary channels are usable. %false otherwise.
 */
bool cfg80211_chandef_usable(struct wiphy *wiphy,
			     const struct cfg80211_chan_def *chandef,
			     u32 prohibited_flags);

/**
 * cfg80211_chandef_dfs_required - checks if radar detection is required
 * @wiphy: the wiphy to validate against
 * @chandef: the channel definition to check
 * @iftype: the interface type as specified in &enum nl80211_iftype
 * Returns:
 *	1 if radar detection is required, 0 if it is not, < 0 on error
 */
int cfg80211_chandef_dfs_required(struct wiphy *wiphy,
				  const struct cfg80211_chan_def *chandef,
				  enum nl80211_iftype iftype);

/**
 * ieee80211_chandef_rate_flags - returns rate flags for a channel
 *
 * In some channel types, not all rates may be used - for example CCK
 * rates may not be used in 5/10 MHz channels.
 *
 * @chandef: channel definition for the channel
 *
 * Returns: rate flags which apply for this channel
 */
static inline enum ieee80211_rate_flags
ieee80211_chandef_rate_flags(struct cfg80211_chan_def *chandef)
{
	switch (chandef->width) {
	case NL80211_CHAN_WIDTH_5:
		return IEEE80211_RATE_SUPPORTS_5MHZ;
	case NL80211_CHAN_WIDTH_10:
		return IEEE80211_RATE_SUPPORTS_10MHZ;
	default:
		break;
	}
	return 0;
}

/**
 * ieee80211_chandef_max_power - maximum transmission power for the chandef
 *
 * In some regulations, the transmit power may depend on the configured channel
 * bandwidth which may be defined as dBm/MHz. This function returns the actual
 * max_power for non-standard (20 MHz) channels.
 *
 * @chandef: channel definition for the channel
 *
 * Returns: maximum allowed transmission power in dBm for the chandef
 */
static inline int
ieee80211_chandef_max_power(struct cfg80211_chan_def *chandef)
{
	switch (chandef->width) {
	case NL80211_CHAN_WIDTH_5:
		return min(chandef->chan->max_reg_power - 6,
			   chandef->chan->max_power);
	case NL80211_CHAN_WIDTH_10:
		return min(chandef->chan->max_reg_power - 3,
			   chandef->chan->max_power);
	default:
		break;
	}
	return chandef->chan->max_power;
}

/**
 * enum survey_info_flags - survey information flags
 *
 * @SURVEY_INFO_NOISE_DBM: noise (in dBm) was filled in
 * @SURVEY_INFO_IN_USE: channel is currently being used
 * @SURVEY_INFO_TIME: active time (in ms) was filled in
 * @SURVEY_INFO_TIME_BUSY: busy time was filled in
 * @SURVEY_INFO_TIME_EXT_BUSY: extension channel busy time was filled in
 * @SURVEY_INFO_TIME_RX: receive time was filled in
 * @SURVEY_INFO_TIME_TX: transmit time was filled in
 * @SURVEY_INFO_TIME_SCAN: scan time was filled in
 *
 * Used by the driver to indicate which info in &struct survey_info
 * it has filled in during the get_survey().
 */
enum survey_info_flags {
	SURVEY_INFO_NOISE_DBM		= BIT(0),
	SURVEY_INFO_IN_USE		= BIT(1),
	SURVEY_INFO_TIME		= BIT(2),
	SURVEY_INFO_TIME_BUSY		= BIT(3),
	SURVEY_INFO_TIME_EXT_BUSY	= BIT(4),
	SURVEY_INFO_TIME_RX		= BIT(5),
	SURVEY_INFO_TIME_TX		= BIT(6),
	SURVEY_INFO_TIME_SCAN		= BIT(7),
};

/**
 * struct survey_info - channel survey response
 *
 * @channel: the channel this survey record reports, may be %NULL for a single
 *	record to report global statistics
 * @filled: bitflag of flags from &enum survey_info_flags
 * @noise: channel noise in dBm. This and all following fields are
 *	optional
 * @time: amount of time in ms the radio was turn on (on the channel)
 * @time_busy: amount of time the primary channel was sensed busy
 * @time_ext_busy: amount of time the extension channel was sensed busy
 * @time_rx: amount of time the radio spent receiving data
 * @time_tx: amount of time the radio spent transmitting data
 * @time_scan: amount of time the radio spent for scanning
 *
 * Used by dump_survey() to report back per-channel survey information.
 *
 * This structure can later be expanded with things like
 * channel duty cycle etc.
 */
struct survey_info {
	struct ieee80211_channel *channel;
	u64 time;
	u64 time_busy;
	u64 time_ext_busy;
	u64 time_rx;
	u64 time_tx;
	u64 time_scan;
	u32 filled;
	s8 noise;
};

#define CFG80211_MAX_WEP_KEYS	4

/**
 * struct cfg80211_crypto_settings - Crypto settings
 * @wpa_versions: indicates which, if any, WPA versions are enabled
 *	(from enum nl80211_wpa_versions)
 * @cipher_group: group key cipher suite (or 0 if unset)
 * @n_ciphers_pairwise: number of AP supported unicast ciphers
 * @ciphers_pairwise: unicast key cipher suites
 * @n_akm_suites: number of AKM suites
 * @akm_suites: AKM suites
 * @control_port: Whether user space controls IEEE 802.1X port, i.e.,
 *	sets/clears %NL80211_STA_FLAG_AUTHORIZED. If true, the driver is
 *	required to assume that the port is unauthorized until authorized by
 *	user space. Otherwise, port is marked authorized by default.
 * @control_port_ethertype: the control port protocol that should be
 *	allowed through even on unauthorized ports
 * @control_port_no_encrypt: TRUE to prevent encryption of control port
 *	protocol frames.
 * @wep_keys: static WEP keys, if not NULL points to an array of
 *	CFG80211_MAX_WEP_KEYS WEP keys
 * @wep_tx_key: key index (0..3) of the default TX static WEP key
 * @psk: PSK (for devices supporting 4-way-handshake offload)
 */
struct cfg80211_crypto_settings {
	u32 wpa_versions;
	u32 cipher_group;
	int n_ciphers_pairwise;
	u32 ciphers_pairwise[NL80211_MAX_NR_CIPHER_SUITES];
	int n_akm_suites;
	u32 akm_suites[NL80211_MAX_NR_AKM_SUITES];
	bool control_port;
	__be16 control_port_ethertype;
	bool control_port_no_encrypt;
	struct key_params *wep_keys;
	int wep_tx_key;
	const u8 *psk;
};

/**
 * struct cfg80211_beacon_data - beacon data
 * @head: head portion of beacon (before TIM IE)
 *	or %NULL if not changed
 * @tail: tail portion of beacon (after TIM IE)
 *	or %NULL if not changed
 * @head_len: length of @head
 * @tail_len: length of @tail
 * @beacon_ies: extra information element(s) to add into Beacon frames or %NULL
 * @beacon_ies_len: length of beacon_ies in octets
 * @proberesp_ies: extra information element(s) to add into Probe Response
 *	frames or %NULL
 * @proberesp_ies_len: length of proberesp_ies in octets
 * @assocresp_ies: extra information element(s) to add into (Re)Association
 *	Response frames or %NULL
 * @assocresp_ies_len: length of assocresp_ies in octets
 * @probe_resp_len: length of probe response template (@probe_resp)
 * @probe_resp: probe response template (AP mode only)
 */
struct cfg80211_beacon_data {
	const u8 *head, *tail;
	const u8 *beacon_ies;
	const u8 *proberesp_ies;
	const u8 *assocresp_ies;
	const u8 *probe_resp;

	size_t head_len, tail_len;
	size_t beacon_ies_len;
	size_t proberesp_ies_len;
	size_t assocresp_ies_len;
	size_t probe_resp_len;
};

struct mac_address {
	u8 addr[ETH_ALEN];
};

/**
 * struct cfg80211_acl_data - Access control list data
 *
 * @acl_policy: ACL policy to be applied on the station's
 *	entry specified by mac_addr
 * @n_acl_entries: Number of MAC address entries passed
 * @mac_addrs: List of MAC addresses of stations to be used for ACL
 */
struct cfg80211_acl_data {
	enum nl80211_acl_policy acl_policy;
	int n_acl_entries;

	/* Keep it last */
	struct mac_address mac_addrs[];
};

/*
 * cfg80211_bitrate_mask - masks for bitrate control
 */
struct cfg80211_bitrate_mask {
	struct {
		u32 legacy;
		u8 ht_mcs[IEEE80211_HT_MCS_MASK_LEN];
		u16 vht_mcs[NL80211_VHT_NSS_MAX];
		enum nl80211_txrate_gi gi;
	} control[NUM_NL80211_BANDS];
};

/**
 * enum cfg80211_ap_settings_flags - AP settings flags
 *
 * Used by cfg80211_ap_settings
 *
 * @AP_SETTINGS_EXTERNAL_AUTH_SUPPORT: AP supports external authentication
 */
enum cfg80211_ap_settings_flags {
	AP_SETTINGS_EXTERNAL_AUTH_SUPPORT = BIT(0),
};

/**
 * struct cfg80211_ap_settings - AP configuration
 *
 * Used to configure an AP interface.
 *
 * @chandef: defines the channel to use
 * @beacon: beacon data
 * @beacon_interval: beacon interval
 * @dtim_period: DTIM period
 * @ssid: SSID to be used in the BSS (note: may be %NULL if not provided from
 *	user space)
 * @ssid_len: length of @ssid
 * @hidden_ssid: whether to hide the SSID in Beacon/Probe Response frames
 * @crypto: crypto settings
 * @privacy: the BSS uses privacy
 * @auth_type: Authentication type (algorithm)
 * @smps_mode: SMPS mode
 * @inactivity_timeout: time in seconds to determine station's inactivity.
 * @p2p_ctwindow: P2P CT Window
 * @p2p_opp_ps: P2P opportunistic PS
 * @acl: ACL configuration used by the drivers which has support for
 *	MAC address based access control
 * @pbss: If set, start as a PCP instead of AP. Relevant for DMG
 *	networks.
 * @beacon_rate: bitrate to be used for beacons
 * @ht_cap: HT capabilities (or %NULL if HT isn't enabled)
 * @vht_cap: VHT capabilities (or %NULL if VHT isn't enabled)
 * @ht_required: stations must support HT
 * @vht_required: stations must support VHT
 * @flags: flags, as defined in enum cfg80211_ap_settings_flags
 */
struct cfg80211_ap_settings {
	struct cfg80211_chan_def chandef;

	struct cfg80211_beacon_data beacon;

	int beacon_interval, dtim_period;
	const u8 *ssid;
	size_t ssid_len;
	enum nl80211_hidden_ssid hidden_ssid;
	struct cfg80211_crypto_settings crypto;
	bool privacy;
	enum nl80211_auth_type auth_type;
	enum nl80211_smps_mode smps_mode;
	int inactivity_timeout;
	u8 p2p_ctwindow;
	bool p2p_opp_ps;
	const struct cfg80211_acl_data *acl;
	bool pbss;
	struct cfg80211_bitrate_mask beacon_rate;

	const struct ieee80211_ht_cap *ht_cap;
	const struct ieee80211_vht_cap *vht_cap;
	bool ht_required, vht_required;
	u32 flags;
};

/**
 * struct cfg80211_csa_settings - channel switch settings
 *
 * Used for channel switch
 *
 * @chandef: defines the channel to use after the switch
 * @beacon_csa: beacon data while performing the switch
 * @counter_offsets_beacon: offsets of the counters within the beacon (tail)
 * @counter_offsets_presp: offsets of the counters within the probe response
 * @n_counter_offsets_beacon: number of csa counters the beacon (tail)
 * @n_counter_offsets_presp: number of csa counters in the probe response
 * @beacon_after: beacon data to be used on the new channel
 * @radar_required: whether radar detection is required on the new channel
 * @block_tx: whether transmissions should be blocked while changing
 * @count: number of beacons until switch
 */
struct cfg80211_csa_settings {
	struct cfg80211_chan_def chandef;
	struct cfg80211_beacon_data beacon_csa;
	const u16 *counter_offsets_beacon;
	const u16 *counter_offsets_presp;
	unsigned int n_counter_offsets_beacon;
	unsigned int n_counter_offsets_presp;
	struct cfg80211_beacon_data beacon_after;
	bool radar_required;
	bool block_tx;
	u8 count;
};

#define CFG80211_MAX_NUM_DIFFERENT_CHANNELS 10

/**
 * struct iface_combination_params - input parameters for interface combinations
 *
 * Used to pass interface combination parameters
 *
 * @num_different_channels: the number of different channels we want
 *	to use for verification
 * @radar_detect: a bitmap where each bit corresponds to a channel
 *	width where radar detection is needed, as in the definition of
 *	&struct ieee80211_iface_combination.@radar_detect_widths
 * @iftype_num: array with the number of interfaces of each interface
 *	type.  The index is the interface type as specified in &enum
 *	nl80211_iftype.
 * @new_beacon_int: set this to the beacon interval of a new interface
 *	that's not operating yet, if such is to be checked as part of
 *	the verification
 */
struct iface_combination_params {
	int num_different_channels;
	u8 radar_detect;
	int iftype_num[NUM_NL80211_IFTYPES];
	u32 new_beacon_int;
};

/**
 * enum station_parameters_apply_mask - station parameter values to apply
 * @STATION_PARAM_APPLY_UAPSD: apply new uAPSD parameters (uapsd_queues, max_sp)
 * @STATION_PARAM_APPLY_CAPABILITY: apply new capability
 * @STATION_PARAM_APPLY_PLINK_STATE: apply new plink state
 *
 * Not all station parameters have in-band "no change" signalling,
 * for those that don't these flags will are used.
 */
enum station_parameters_apply_mask {
	STATION_PARAM_APPLY_UAPSD = BIT(0),
	STATION_PARAM_APPLY_CAPABILITY = BIT(1),
	STATION_PARAM_APPLY_PLINK_STATE = BIT(2),
};

/**
 * struct station_parameters - station parameters
 *
 * Used to change and create a new station.
 *
 * @vlan: vlan interface station should belong to
 * @supported_rates: supported rates in IEEE 802.11 format
 *	(or NULL for no change)
 * @supported_rates_len: number of supported rates
 * @sta_flags_mask: station flags that changed
 *	(bitmask of BIT(%NL80211_STA_FLAG_...))
 * @sta_flags_set: station flags values
 *	(bitmask of BIT(%NL80211_STA_FLAG_...))
 * @listen_interval: listen interval or -1 for no change
 * @aid: AID or zero for no change
 * @peer_aid: mesh peer AID or zero for no change
 * @plink_action: plink action to take
 * @plink_state: set the peer link state for a station
 * @ht_capa: HT capabilities of station
 * @vht_capa: VHT capabilities of station
 * @uapsd_queues: bitmap of queues configured for uapsd. same format
 *	as the AC bitmap in the QoS info field
 * @max_sp: max Service Period. same format as the MAX_SP in the
 *	QoS info field (but already shifted down)
 * @sta_modify_mask: bitmap indicating which parameters changed
 *	(for those that don't have a natural "no change" value),
 *	see &enum station_parameters_apply_mask
 * @local_pm: local link-specific mesh power save mode (no change when set
 *	to unknown)
 * @capability: station capability
 * @ext_capab: extended capabilities of the station
 * @ext_capab_len: number of extended capabilities
 * @supported_channels: supported channels in IEEE 802.11 format
 * @supported_channels_len: number of supported channels
 * @supported_oper_classes: supported oper classes in IEEE 802.11 format
 * @supported_oper_classes_len: number of supported operating classes
 * @opmode_notif: operating mode field from Operating Mode Notification
 * @opmode_notif_used: information if operating mode field is used
 * @support_p2p_ps: information if station supports P2P PS mechanism
 */
struct station_parameters {
	const u8 *supported_rates;
	struct net_device *vlan;
	u32 sta_flags_mask, sta_flags_set;
	u32 sta_modify_mask;
	int listen_interval;
	u16 aid;
	u16 peer_aid;
	u8 supported_rates_len;
	u8 plink_action;
	u8 plink_state;
	const struct ieee80211_ht_cap *ht_capa;
	const struct ieee80211_vht_cap *vht_capa;
	u8 uapsd_queues;
	u8 max_sp;
	enum nl80211_mesh_power_mode local_pm;
	u16 capability;
	const u8 *ext_capab;
	u8 ext_capab_len;
	const u8 *supported_channels;
	u8 supported_channels_len;
	const u8 *supported_oper_classes;
	u8 supported_oper_classes_len;
	u8 opmode_notif;
	bool opmode_notif_used;
	int support_p2p_ps;
};

/**
 * struct station_del_parameters - station deletion parameters
 *
 * Used to delete a station entry (or all stations).
 *
 * @mac: MAC address of the station to remove or NULL to remove all stations
 * @subtype: Management frame subtype to use for indicating removal
 *	(10 = Disassociation, 12 = Deauthentication)
 * @reason_code: Reason code for the Disassociation/Deauthentication frame
 */
struct station_del_parameters {
	const u8 *mac;
	u8 subtype;
	u16 reason_code;
};

/**
 * enum cfg80211_station_type - the type of station being modified
 * @CFG80211_STA_AP_CLIENT: client of an AP interface
 * @CFG80211_STA_AP_CLIENT_UNASSOC: client of an AP interface that is still
 *	unassociated (update properties for this type of client is permitted)
 * @CFG80211_STA_AP_MLME_CLIENT: client of an AP interface that has
 *	the AP MLME in the device
 * @CFG80211_STA_AP_STA: AP station on managed interface
 * @CFG80211_STA_IBSS: IBSS station
 * @CFG80211_STA_TDLS_PEER_SETUP: TDLS peer on managed interface (dummy entry
 *	while TDLS setup is in progress, it moves out of this state when
 *	being marked authorized; use this only if TDLS with external setup is
 *	supported/used)
 * @CFG80211_STA_TDLS_PEER_ACTIVE: TDLS peer on managed interface (active
 *	entry that is operating, has been marked authorized by userspace)
 * @CFG80211_STA_MESH_PEER_KERNEL: peer on mesh interface (kernel managed)
 * @CFG80211_STA_MESH_PEER_USER: peer on mesh interface (user managed)
 */
enum cfg80211_station_type {
	CFG80211_STA_AP_CLIENT,
	CFG80211_STA_AP_CLIENT_UNASSOC,
	CFG80211_STA_AP_MLME_CLIENT,
	CFG80211_STA_AP_STA,
	CFG80211_STA_IBSS,
	CFG80211_STA_TDLS_PEER_SETUP,
	CFG80211_STA_TDLS_PEER_ACTIVE,
	CFG80211_STA_MESH_PEER_KERNEL,
	CFG80211_STA_MESH_PEER_USER,
};

/**
 * cfg80211_check_station_change - validate parameter changes
 * @wiphy: the wiphy this operates on
 * @params: the new parameters for a station
 * @statype: the type of station being modified
 *
 * Utility function for the @change_station driver method. Call this function
 * with the appropriate station type looking up the station (and checking that
 * it exists). It will verify whether the station change is acceptable, and if
 * not will return an error code. Note that it may modify the parameters for
 * backward compatibility reasons, so don't use them before calling this.
 */
int cfg80211_check_station_change(struct wiphy *wiphy,
				  struct station_parameters *params,
				  enum cfg80211_station_type statype);

/**
 * enum station_info_rate_flags - bitrate info flags
 *
 * Used by the driver to indicate the specific rate transmission
 * type for 802.11n transmissions.
 *
 * @RATE_INFO_FLAGS_MCS: mcs field filled with HT MCS
 * @RATE_INFO_FLAGS_VHT_MCS: mcs field filled with VHT MCS
 * @RATE_INFO_FLAGS_SHORT_GI: 400ns guard interval
 * @RATE_INFO_FLAGS_60G: 60GHz MCS
 */
enum rate_info_flags {
	RATE_INFO_FLAGS_MCS			= BIT(0),
	RATE_INFO_FLAGS_VHT_MCS			= BIT(1),
	RATE_INFO_FLAGS_SHORT_GI		= BIT(2),
	RATE_INFO_FLAGS_60G			= BIT(3),
};

/**
 * enum rate_info_bw - rate bandwidth information
 *
 * Used by the driver to indicate the rate bandwidth.
 *
 * @RATE_INFO_BW_5: 5 MHz bandwidth
 * @RATE_INFO_BW_10: 10 MHz bandwidth
 * @RATE_INFO_BW_20: 20 MHz bandwidth
 * @RATE_INFO_BW_40: 40 MHz bandwidth
 * @RATE_INFO_BW_80: 80 MHz bandwidth
 * @RATE_INFO_BW_160: 160 MHz bandwidth
 */
enum rate_info_bw {
	RATE_INFO_BW_20 = 0,
	RATE_INFO_BW_5,
	RATE_INFO_BW_10,
	RATE_INFO_BW_40,
	RATE_INFO_BW_80,
	RATE_INFO_BW_160,
};

/**
 * struct rate_info - bitrate information
 *
 * Information about a receiving or transmitting bitrate
 *
 * @flags: bitflag of flags from &enum rate_info_flags
 * @mcs: mcs index if struct describes a 802.11n bitrate
 * @legacy: bitrate in 100kbit/s for 802.11abg
 * @nss: number of streams (VHT only)
 * @bw: bandwidth (from &enum rate_info_bw)
 */
struct rate_info {
	u8 flags;
	u8 mcs;
	u16 legacy;
	u8 nss;
	u8 bw;
};

/**
 * enum station_info_rate_flags - bitrate info flags
 *
 * Used by the driver to indicate the specific rate transmission
 * type for 802.11n transmissions.
 *
 * @BSS_PARAM_FLAGS_CTS_PROT: whether CTS protection is enabled
 * @BSS_PARAM_FLAGS_SHORT_PREAMBLE: whether short preamble is enabled
 * @BSS_PARAM_FLAGS_SHORT_SLOT_TIME: whether short slot time is enabled
 */
enum bss_param_flags {
	BSS_PARAM_FLAGS_CTS_PROT	= 1<<0,
	BSS_PARAM_FLAGS_SHORT_PREAMBLE	= 1<<1,
	BSS_PARAM_FLAGS_SHORT_SLOT_TIME	= 1<<2,
};

/**
 * struct sta_bss_parameters - BSS parameters for the attached station
 *
 * Information about the currently associated BSS
 *
 * @flags: bitflag of flags from &enum bss_param_flags
 * @dtim_period: DTIM period for the BSS
 * @beacon_interval: beacon interval
 */
struct sta_bss_parameters {
	u8 flags;
	u8 dtim_period;
	u16 beacon_interval;
};

/**
 * struct cfg80211_tid_stats - per-TID statistics
 * @filled: bitmap of flags using the bits of &enum nl80211_tid_stats to
 *	indicate the relevant values in this struct are filled
 * @rx_msdu: number of received MSDUs
 * @tx_msdu: number of (attempted) transmitted MSDUs
 * @tx_msdu_retries: number of retries (not counting the first) for
 *	transmitted MSDUs
 * @tx_msdu_failed: number of failed transmitted MSDUs
 */
struct cfg80211_tid_stats {
	u32 filled;
	u64 rx_msdu;
	u64 tx_msdu;
	u64 tx_msdu_retries;
	u64 tx_msdu_failed;
};

#define IEEE80211_MAX_CHAINS	4

/**
 * struct station_info - station information
 *
 * Station information filled by driver for get_station() and dump_station.
 *
 * @filled: bitflag of flags using the bits of &enum nl80211_sta_info to
 *	indicate the relevant values in this struct for them
 * @connected_time: time(in secs) since a station is last connected
 * @inactive_time: time since last station activity (tx/rx) in milliseconds
 * @rx_bytes: bytes (size of MPDUs) received from this station
 * @tx_bytes: bytes (size of MPDUs) transmitted to this station
 * @llid: mesh local link id
 * @plid: mesh peer link id
 * @plink_state: mesh peer link state
 * @signal: The signal strength, type depends on the wiphy's signal_type.
 *	For CFG80211_SIGNAL_TYPE_MBM, value is expressed in _dBm_.
 * @signal_avg: Average signal strength, type depends on the wiphy's signal_type.
 *	For CFG80211_SIGNAL_TYPE_MBM, value is expressed in _dBm_.
 * @chains: bitmask for filled values in @chain_signal, @chain_signal_avg
 * @chain_signal: per-chain signal strength of last received packet in dBm
 * @chain_signal_avg: per-chain signal strength average in dBm
 * @txrate: current unicast bitrate from this station
 * @rxrate: current unicast bitrate to this station
 * @rx_packets: packets (MSDUs & MMPDUs) received from this station
 * @tx_packets: packets (MSDUs & MMPDUs) transmitted to this station
 * @tx_retries: cumulative retry counts (MPDUs)
 * @tx_failed: number of failed transmissions (MPDUs) (retries exceeded, no ACK)
 * @rx_dropped_misc:  Dropped for un-specified reason.
 * @bss_param: current BSS parameters
 * @generation: generation number for nl80211 dumps.
 *	This number should increase every time the list of stations
 *	changes, i.e. when a station is added or removed, so that
 *	userspace can tell whether it got a consistent snapshot.
 * @assoc_req_ies: IEs from (Re)Association Request.
 *	This is used only when in AP mode with drivers that do not use
 *	user space MLME/SME implementation. The information is provided for
 *	the cfg80211_new_sta() calls to notify user space of the IEs.
 * @assoc_req_ies_len: Length of assoc_req_ies buffer in octets.
 * @sta_flags: station flags mask & values
 * @beacon_loss_count: Number of times beacon loss event has triggered.
 * @t_offset: Time offset of the station relative to this host.
 * @local_pm: local mesh STA power save mode
 * @peer_pm: peer mesh STA power save mode
 * @nonpeer_pm: non-peer mesh STA power save mode
 * @expected_throughput: expected throughput in kbps (including 802.11 headers)
 *	towards this station.
 * @rx_beacon: number of beacons received from this peer
 * @rx_beacon_signal_avg: signal strength average (in dBm) for beacons received
 *	from this peer
 * @rx_duration: aggregate PPDU duration(usecs) for all the frames from a peer
 * @pertid: per-TID statistics, see &struct cfg80211_tid_stats, using the last
 *	(IEEE80211_NUM_TIDS) index for MSDUs not encapsulated in QoS-MPDUs.
 * @rx_mpdu_count: number of MPDUs received from this station
 * @fcs_err_count: number of packets (MPDUs) received from this station with
 *	an FCS error. This counter should be incremented only when TA of the
 *	received packet with an FCS error matches the peer MAC address.
 */
struct station_info {
	u64 filled;
	u32 connected_time;
	u32 inactive_time;
	u64 rx_bytes;
	u64 tx_bytes;
	u16 llid;
	u16 plid;
	u8 plink_state;
	s8 signal;
	s8 signal_avg;

	u8 chains;
	s8 chain_signal[IEEE80211_MAX_CHAINS];
	s8 chain_signal_avg[IEEE80211_MAX_CHAINS];

	struct rate_info txrate;
	struct rate_info rxrate;
	u32 rx_packets;
	u32 tx_packets;
	u32 tx_retries;
	u32 tx_failed;
	u32 rx_dropped_misc;
	struct sta_bss_parameters bss_param;
	struct nl80211_sta_flag_update sta_flags;

	int generation;

	const u8 *assoc_req_ies;
	size_t assoc_req_ies_len;

	u32 beacon_loss_count;
	s64 t_offset;
	enum nl80211_mesh_power_mode local_pm;
	enum nl80211_mesh_power_mode peer_pm;
	enum nl80211_mesh_power_mode nonpeer_pm;

	u32 expected_throughput;

	u64 rx_beacon;
	u64 rx_duration;
	u8 rx_beacon_signal_avg;
	struct cfg80211_tid_stats pertid[IEEE80211_NUM_TIDS + 1];

	u32 rx_mpdu_count;
	u32 fcs_err_count;
};

#if IS_ENABLED(CONFIG_CFG80211)
/**
 * cfg80211_get_station - retrieve information about a given station
 * @dev: the device where the station is supposed to be connected to
 * @mac_addr: the mac address of the station of interest
 * @sinfo: pointer to the structure to fill with the information
 *
 * Returns 0 on success and sinfo is filled with the available information
 * otherwise returns a negative error code and the content of sinfo has to be
 * considered undefined.
 */
int cfg80211_get_station(struct net_device *dev, const u8 *mac_addr,
			 struct station_info *sinfo);
#else
static inline int cfg80211_get_station(struct net_device *dev,
				       const u8 *mac_addr,
				       struct station_info *sinfo)
{
	return -ENOENT;
}
#endif

/**
 * enum monitor_flags - monitor flags
 *
 * Monitor interface configuration flags. Note that these must be the bits
 * according to the nl80211 flags.
 *
 * @MONITOR_FLAG_CHANGED: set if the flags were changed
 * @MONITOR_FLAG_FCSFAIL: pass frames with bad FCS
 * @MONITOR_FLAG_PLCPFAIL: pass frames with bad PLCP
 * @MONITOR_FLAG_CONTROL: pass control frames
 * @MONITOR_FLAG_OTHER_BSS: disable BSSID filtering
 * @MONITOR_FLAG_COOK_FRAMES: report frames after processing
 * @MONITOR_FLAG_ACTIVE: active monitor, ACKs frames on its MAC address
 */
enum monitor_flags {
	MONITOR_FLAG_CHANGED		= 1<<__NL80211_MNTR_FLAG_INVALID,
	MONITOR_FLAG_FCSFAIL		= 1<<NL80211_MNTR_FLAG_FCSFAIL,
	MONITOR_FLAG_PLCPFAIL		= 1<<NL80211_MNTR_FLAG_PLCPFAIL,
	MONITOR_FLAG_CONTROL		= 1<<NL80211_MNTR_FLAG_CONTROL,
	MONITOR_FLAG_OTHER_BSS		= 1<<NL80211_MNTR_FLAG_OTHER_BSS,
	MONITOR_FLAG_COOK_FRAMES	= 1<<NL80211_MNTR_FLAG_COOK_FRAMES,
	MONITOR_FLAG_ACTIVE		= 1<<NL80211_MNTR_FLAG_ACTIVE,
};

/**
 * enum mpath_info_flags -  mesh path information flags
 *
 * Used by the driver to indicate which info in &struct mpath_info it has filled
 * in during get_station() or dump_station().
 *
 * @MPATH_INFO_FRAME_QLEN: @frame_qlen filled
 * @MPATH_INFO_SN: @sn filled
 * @MPATH_INFO_METRIC: @metric filled
 * @MPATH_INFO_EXPTIME: @exptime filled
 * @MPATH_INFO_DISCOVERY_TIMEOUT: @discovery_timeout filled
 * @MPATH_INFO_DISCOVERY_RETRIES: @discovery_retries filled
 * @MPATH_INFO_FLAGS: @flags filled
 */
enum mpath_info_flags {
	MPATH_INFO_FRAME_QLEN		= BIT(0),
	MPATH_INFO_SN			= BIT(1),
	MPATH_INFO_METRIC		= BIT(2),
	MPATH_INFO_EXPTIME		= BIT(3),
	MPATH_INFO_DISCOVERY_TIMEOUT	= BIT(4),
	MPATH_INFO_DISCOVERY_RETRIES	= BIT(5),
	MPATH_INFO_FLAGS		= BIT(6),
};

/**
 * struct mpath_info - mesh path information
 *
 * Mesh path information filled by driver for get_mpath() and dump_mpath().
 *
 * @filled: bitfield of flags from &enum mpath_info_flags
 * @frame_qlen: number of queued frames for this destination
 * @sn: target sequence number
 * @metric: metric (cost) of this mesh path
 * @exptime: expiration time for the mesh path from now, in msecs
 * @flags: mesh path flags
 * @discovery_timeout: total mesh path discovery timeout, in msecs
 * @discovery_retries: mesh path discovery retries
 * @generation: generation number for nl80211 dumps.
 *	This number should increase every time the list of mesh paths
 *	changes, i.e. when a station is added or removed, so that
 *	userspace can tell whether it got a consistent snapshot.
 */
struct mpath_info {
	u32 filled;
	u32 frame_qlen;
	u32 sn;
	u32 metric;
	u32 exptime;
	u32 discovery_timeout;
	u8 discovery_retries;
	u8 flags;

	int generation;
};

/**
 * struct bss_parameters - BSS parameters
 *
 * Used to change BSS parameters (mainly for AP mode).
 *
 * @use_cts_prot: Whether to use CTS protection
 *	(0 = no, 1 = yes, -1 = do not change)
 * @use_short_preamble: Whether the use of short preambles is allowed
 *	(0 = no, 1 = yes, -1 = do not change)
 * @use_short_slot_time: Whether the use of short slot time is allowed
 *	(0 = no, 1 = yes, -1 = do not change)
 * @basic_rates: basic rates in IEEE 802.11 format
 *	(or NULL for no change)
 * @basic_rates_len: number of basic rates
 * @ap_isolate: do not forward packets between connected stations
 * @ht_opmode: HT Operation mode
 * 	(u16 = opmode, -1 = do not change)
 * @p2p_ctwindow: P2P CT Window (-1 = no change)
 * @p2p_opp_ps: P2P opportunistic PS (-1 = no change)
 */
struct bss_parameters {
	int use_cts_prot;
	int use_short_preamble;
	int use_short_slot_time;
	const u8 *basic_rates;
	u8 basic_rates_len;
	int ap_isolate;
	int ht_opmode;
	s8 p2p_ctwindow, p2p_opp_ps;
};

/**
 * struct mesh_config - 802.11s mesh configuration
 *
 * These parameters can be changed while the mesh is active.
 *
 * @dot11MeshRetryTimeout: the initial retry timeout in millisecond units used
 *	by the Mesh Peering Open message
 * @dot11MeshConfirmTimeout: the initial retry timeout in millisecond units
 *	used by the Mesh Peering Open message
 * @dot11MeshHoldingTimeout: the confirm timeout in millisecond units used by
 *	the mesh peering management to close a mesh peering
 * @dot11MeshMaxPeerLinks: the maximum number of peer links allowed on this
 *	mesh interface
 * @dot11MeshMaxRetries: the maximum number of peer link open retries that can
 *	be sent to establish a new peer link instance in a mesh
 * @dot11MeshTTL: the value of TTL field set at a source mesh STA
 * @element_ttl: the value of TTL field set at a mesh STA for path selection
 *	elements
 * @auto_open_plinks: whether we should automatically open peer links when we
 *	detect compatible mesh peers
 * @dot11MeshNbrOffsetMaxNeighbor: the maximum number of neighbors to
 *	synchronize to for 11s default synchronization method
 * @dot11MeshHWMPmaxPREQretries: the number of action frames containing a PREQ
 *	that an originator mesh STA can send to a particular path target
 * @path_refresh_time: how frequently to refresh mesh paths in milliseconds
 * @min_discovery_timeout: the minimum length of time to wait until giving up on
 *	a path discovery in milliseconds
 * @dot11MeshHWMPactivePathTimeout: the time (in TUs) for which mesh STAs
 *	receiving a PREQ shall consider the forwarding information from the
 *	root to be valid. (TU = time unit)
 * @dot11MeshHWMPpreqMinInterval: the minimum interval of time (in TUs) during
 *	which a mesh STA can send only one action frame containing a PREQ
 *	element
 * @dot11MeshHWMPperrMinInterval: the minimum interval of time (in TUs) during
 *	which a mesh STA can send only one Action frame containing a PERR
 *	element
 * @dot11MeshHWMPnetDiameterTraversalTime: the interval of time (in TUs) that
 *	it takes for an HWMP information element to propagate across the mesh
 * @dot11MeshHWMPRootMode: the configuration of a mesh STA as root mesh STA
 * @dot11MeshHWMPRannInterval: the interval of time (in TUs) between root
 *	announcements are transmitted
 * @dot11MeshGateAnnouncementProtocol: whether to advertise that this mesh
 *	station has access to a broader network beyond the MBSS. (This is
 *	missnamed in draft 12.0: dot11MeshGateAnnouncementProtocol set to true
 *	only means that the station will announce others it's a mesh gate, but
 *	not necessarily using the gate announcement protocol. Still keeping the
 *	same nomenclature to be in sync with the spec)
 * @dot11MeshForwarding: whether the Mesh STA is forwarding or non-forwarding
 *	entity (default is TRUE - forwarding entity)
 * @rssi_threshold: the threshold for average signal strength of candidate
 *	station to establish a peer link
 * @ht_opmode: mesh HT protection mode
 *
 * @dot11MeshHWMPactivePathToRootTimeout: The time (in TUs) for which mesh STAs
 *	receiving a proactive PREQ shall consider the forwarding information to
 *	the root mesh STA to be valid.
 *
 * @dot11MeshHWMProotInterval: The interval of time (in TUs) between proactive
 *	PREQs are transmitted.
 * @dot11MeshHWMPconfirmationInterval: The minimum interval of time (in TUs)
 *	during which a mesh STA can send only one Action frame containing
 *	a PREQ element for root path confirmation.
 * @power_mode: The default mesh power save mode which will be the initial
 *	setting for new peer links.
 * @dot11MeshAwakeWindowDuration: The duration in TUs the STA will remain awake
 *	after transmitting its beacon.
 * @plink_timeout: If no tx activity is seen from a STA we've established
 *	peering with for longer than this time (in seconds), then remove it
 *	from the STA's list of peers.  Default is 30 minutes.
 */
struct mesh_config {
	u16 dot11MeshRetryTimeout;
	u16 dot11MeshConfirmTimeout;
	u16 dot11MeshHoldingTimeout;
	u16 dot11MeshMaxPeerLinks;
	u8 dot11MeshMaxRetries;
	u8 dot11MeshTTL;
	u8 element_ttl;
	bool auto_open_plinks;
	u32 dot11MeshNbrOffsetMaxNeighbor;
	u8 dot11MeshHWMPmaxPREQretries;
	u32 path_refresh_time;
	u16 min_discovery_timeout;
	u32 dot11MeshHWMPactivePathTimeout;
	u16 dot11MeshHWMPpreqMinInterval;
	u16 dot11MeshHWMPperrMinInterval;
	u16 dot11MeshHWMPnetDiameterTraversalTime;
	u8 dot11MeshHWMPRootMode;
	u16 dot11MeshHWMPRannInterval;
	bool dot11MeshGateAnnouncementProtocol;
	bool dot11MeshForwarding;
	s32 rssi_threshold;
	u16 ht_opmode;
	u32 dot11MeshHWMPactivePathToRootTimeout;
	u16 dot11MeshHWMProotInterval;
	u16 dot11MeshHWMPconfirmationInterval;
	enum nl80211_mesh_power_mode power_mode;
	u16 dot11MeshAwakeWindowDuration;
	u32 plink_timeout;
};

/**
 * struct mesh_setup - 802.11s mesh setup configuration
 * @chandef: defines the channel to use
 * @mesh_id: the mesh ID
 * @mesh_id_len: length of the mesh ID, at least 1 and at most 32 bytes
 * @sync_method: which synchronization method to use
 * @path_sel_proto: which path selection protocol to use
 * @path_metric: which metric to use
 * @auth_id: which authentication method this mesh is using
 * @ie: vendor information elements (optional)
 * @ie_len: length of vendor information elements
 * @is_authenticated: this mesh requires authentication
 * @is_secure: this mesh uses security
 * @user_mpm: userspace handles all MPM functions
 * @dtim_period: DTIM period to use
 * @beacon_interval: beacon interval to use
 * @mcast_rate: multicat rate for Mesh Node [6Mbps is the default for 802.11a]
 * @basic_rates: basic rates to use when creating the mesh
 * @beacon_rate: bitrate to be used for beacons
 * @userspace_handles_dfs: whether user space controls DFS operation, i.e.
 *	changes the channel when a radar is detected. This is required
 *	to operate on DFS channels.
 *
 * These parameters are fixed when the mesh is created.
 */
struct mesh_setup {
	struct cfg80211_chan_def chandef;
	const u8 *mesh_id;
	u8 mesh_id_len;
	u8 sync_method;
	u8 path_sel_proto;
	u8 path_metric;
	u8 auth_id;
	const u8 *ie;
	u8 ie_len;
	bool is_authenticated;
	bool is_secure;
	bool user_mpm;
	u8 dtim_period;
	u16 beacon_interval;
	int mcast_rate[NUM_NL80211_BANDS];
	u32 basic_rates;
	struct cfg80211_bitrate_mask beacon_rate;
	bool userspace_handles_dfs;
};

/**
 * struct ocb_setup - 802.11p OCB mode setup configuration
 * @chandef: defines the channel to use
 *
 * These parameters are fixed when connecting to the network
 */
struct ocb_setup {
	struct cfg80211_chan_def chandef;
};

/**
 * struct ieee80211_txq_params - TX queue parameters
 * @ac: AC identifier
 * @txop: Maximum burst time in units of 32 usecs, 0 meaning disabled
 * @cwmin: Minimum contention window [a value of the form 2^n-1 in the range
 *	1..32767]
 * @cwmax: Maximum contention window [a value of the form 2^n-1 in the range
 *	1..32767]
 * @aifs: Arbitration interframe space [0..255]
 */
struct ieee80211_txq_params {
	enum nl80211_ac ac;
	u16 txop;
	u16 cwmin;
	u16 cwmax;
	u8 aifs;
};

/**
 * DOC: Scanning and BSS list handling
 *
 * The scanning process itself is fairly simple, but cfg80211 offers quite
 * a bit of helper functionality. To start a scan, the scan operation will
 * be invoked with a scan definition. This scan definition contains the
 * channels to scan, and the SSIDs to send probe requests for (including the
 * wildcard, if desired). A passive scan is indicated by having no SSIDs to
 * probe. Additionally, a scan request may contain extra information elements
 * that should be added to the probe request. The IEs are guaranteed to be
 * well-formed, and will not exceed the maximum length the driver advertised
 * in the wiphy structure.
 *
 * When scanning finds a BSS, cfg80211 needs to be notified of that, because
 * it is responsible for maintaining the BSS list; the driver should not
 * maintain a list itself. For this notification, various functions exist.
 *
 * Since drivers do not maintain a BSS list, there are also a number of
 * functions to search for a BSS and obtain information about it from the
 * BSS structure cfg80211 maintains. The BSS list is also made available
 * to userspace.
 */

/**
 * struct cfg80211_ssid - SSID description
 * @ssid: the SSID
 * @ssid_len: length of the ssid
 */
struct cfg80211_ssid {
	u8 ssid[IEEE80211_MAX_SSID_LEN];
	u8 ssid_len;
};

/**
 * struct cfg80211_scan_info - information about completed scan
 * @scan_start_tsf: scan start time in terms of the TSF of the BSS that the
 *	wireless device that requested the scan is connected to. If this
 *	information is not available, this field is left zero.
 * @tsf_bssid: the BSSID according to which %scan_start_tsf is set.
 * @aborted: set to true if the scan was aborted for any reason,
 *	userspace will be notified of that
 */
struct cfg80211_scan_info {
	u64 scan_start_tsf;
	u8 tsf_bssid[ETH_ALEN] __aligned(2);
	bool aborted;
};

/**
 * struct cfg80211_scan_request - scan request description
 *
 * @ssids: SSIDs to scan for (active scan only)
 * @n_ssids: number of SSIDs
 * @channels: channels to scan on.
 * @n_channels: total number of channels to scan
 * @scan_width: channel width for scanning
 * @ie: optional information element(s) to add into Probe Request or %NULL
 * @ie_len: length of ie in octets
 * @duration: how long to listen on each channel, in TUs. If
 *	%duration_mandatory is not set, this is the maximum dwell time and
 *	the actual dwell time may be shorter.
 * @duration_mandatory: if set, the scan duration must be as specified by the
 *	%duration field.
 * @flags: bit field of flags controlling operation
 * @rates: bitmap of rates to advertise for each band
 * @wiphy: the wiphy this was for
 * @scan_start: time (in jiffies) when the scan started
 * @wdev: the wireless device to scan for
 * @info: (internal) information about completed scan
 * @notified: (internal) scan request was notified as done or aborted
 * @no_cck: used to send probe requests at non CCK rate in 2GHz band
 * @mac_addr: MAC address used with randomisation
 * @mac_addr_mask: MAC address mask used with randomisation, bits that
 *	are 0 in the mask should be randomised, bits that are 1 should
 *	be taken from the @mac_addr
 * @bssid: BSSID to scan for (most commonly, the wildcard BSSID)
 */
struct cfg80211_scan_request {
	struct cfg80211_ssid *ssids;
	int n_ssids;
	u32 n_channels;
	enum nl80211_bss_scan_width scan_width;
	const u8 *ie;
	size_t ie_len;
	u16 duration;
	bool duration_mandatory;
	u32 flags;

	u32 rates[NUM_NL80211_BANDS];

	struct wireless_dev *wdev;

	u8 mac_addr[ETH_ALEN] __aligned(2);
	u8 mac_addr_mask[ETH_ALEN] __aligned(2);
	u8 bssid[ETH_ALEN] __aligned(2);

	/* internal */
	struct wiphy *wiphy;
	unsigned long scan_start;
	struct cfg80211_scan_info info;
	bool notified;
	bool no_cck;

	/* keep last */
	struct ieee80211_channel *channels[0];
};

static inline void get_random_mask_addr(u8 *buf, const u8 *addr, const u8 *mask)
{
	int i;

	get_random_bytes(buf, ETH_ALEN);
	for (i = 0; i < ETH_ALEN; i++) {
		buf[i] &= ~mask[i];
		buf[i] |= addr[i] & mask[i];
	}
}

/**
 * struct cfg80211_match_set - sets of attributes to match
 *
 * @ssid: SSID to be matched; may be zero-length in case of BSSID match
 *	or no match (RSSI only)
 * @bssid: BSSID to be matched; may be all-zero BSSID in case of SSID match
 *	or no match (RSSI only)
 * @rssi_thold: don't report scan results below this threshold (in s32 dBm)
 */
struct cfg80211_match_set {
	struct cfg80211_ssid ssid;
	u8 bssid[ETH_ALEN];
	s32 rssi_thold;
};

/**
 * struct cfg80211_sched_scan_plan - scan plan for scheduled scan
 *
 * @interval: interval between scheduled scan iterations. In seconds.
 * @iterations: number of scan iterations in this scan plan. Zero means
 *	infinite loop.
 *	The last scan plan will always have this parameter set to zero,
 *	all other scan plans will have a finite number of iterations.
 */
struct cfg80211_sched_scan_plan {
	u32 interval;
	u32 iterations;
};

/**
 * struct cfg80211_bss_select_adjust - BSS selection with RSSI adjustment.
 *
 * @band: band of BSS which should match for RSSI level adjustment.
 * @delta: value of RSSI level adjustment.
 */
struct cfg80211_bss_select_adjust {
	enum nl80211_band band;
	s8 delta;
};

/**
 * struct cfg80211_sched_scan_request - scheduled scan request description
 *
 * @reqid: identifies this request.
 * @ssids: SSIDs to scan for (passed in the probe_reqs in active scans)
 * @n_ssids: number of SSIDs
 * @n_channels: total number of channels to scan
 * @scan_width: channel width for scanning
 * @ie: optional information element(s) to add into Probe Request or %NULL
 * @ie_len: length of ie in octets
 * @flags: bit field of flags controlling operation
 * @match_sets: sets of parameters to be matched for a scan result
 * 	entry to be considered valid and to be passed to the host
 * 	(others are filtered out).
 *	If ommited, all results are passed.
 * @n_match_sets: number of match sets
 * @report_results: indicates that results were reported for this request
 * @wiphy: the wiphy this was for
 * @dev: the interface
 * @scan_start: start time of the scheduled scan
 * @channels: channels to scan
 * @min_rssi_thold: for drivers only supporting a single threshold, this
 *	contains the minimum over all matchsets
 * @mac_addr: MAC address used with randomisation
 * @mac_addr_mask: MAC address mask used with randomisation, bits that
 *	are 0 in the mask should be randomised, bits that are 1 should
 *	be taken from the @mac_addr
 * @scan_plans: scan plans to be executed in this scheduled scan. Lowest
 *	index must be executed first.
 * @n_scan_plans: number of scan plans, at least 1.
 * @rcu_head: RCU callback used to free the struct
 * @owner_nlportid: netlink portid of owner (if this should is a request
 *	owned by a particular socket)
 * @nl_owner_dead: netlink owner socket was closed - this request be freed
 * @list: for keeping list of requests.
 * @delay: delay in seconds to use before starting the first scan
 *	cycle.  The driver may ignore this parameter and start
 *	immediately (or at any other time), if this feature is not
 *	supported.
 * @relative_rssi_set: Indicates whether @relative_rssi is set or not.
 * @relative_rssi: Relative RSSI threshold in dB to restrict scan result
 *	reporting in connected state to cases where a matching BSS is determined
 *	to have better or slightly worse RSSI than the current connected BSS.
 *	The relative RSSI threshold values are ignored in disconnected state.
 * @rssi_adjust: delta dB of RSSI preference to be given to the BSSs that belong
 *	to the specified band while deciding whether a better BSS is reported
 *	using @relative_rssi. If delta is a negative number, the BSSs that
 *	belong to the specified band will be penalized by delta dB in relative
 *	comparisions.
 */
struct cfg80211_sched_scan_request {
	u64 reqid;
	struct cfg80211_ssid *ssids;
	int n_ssids;
	u32 n_channels;
	enum nl80211_bss_scan_width scan_width;
	const u8 *ie;
	size_t ie_len;
	u32 flags;
	struct cfg80211_match_set *match_sets;
	int n_match_sets;
	s32 min_rssi_thold;
	u32 delay;
	struct cfg80211_sched_scan_plan *scan_plans;
	int n_scan_plans;

	u8 mac_addr[ETH_ALEN] __aligned(2);
	u8 mac_addr_mask[ETH_ALEN] __aligned(2);

	bool relative_rssi_set;
	s8 relative_rssi;
	struct cfg80211_bss_select_adjust rssi_adjust;

	/* internal */
	struct wiphy *wiphy;
	struct net_device *dev;
	unsigned long scan_start;
	bool report_results;
	struct rcu_head rcu_head;
	u32 owner_nlportid;
	bool nl_owner_dead;
	struct list_head list;

	/* keep last */
	struct ieee80211_channel *channels[0];
};

/**
 * enum cfg80211_signal_type - signal type
 *
 * @CFG80211_SIGNAL_TYPE_NONE: no signal strength information available
 * @CFG80211_SIGNAL_TYPE_MBM: signal strength in mBm (100*dBm)
 * @CFG80211_SIGNAL_TYPE_UNSPEC: signal strength, increasing from 0 through 100
 */
enum cfg80211_signal_type {
	CFG80211_SIGNAL_TYPE_NONE,
	CFG80211_SIGNAL_TYPE_MBM,
	CFG80211_SIGNAL_TYPE_UNSPEC,
};

/**
 * struct cfg80211_inform_bss - BSS inform data
 * @chan: channel the frame was received on
 * @scan_width: scan width that was used
 * @signal: signal strength value, according to the wiphy's
 *	signal type
 * @boottime_ns: timestamp (CLOCK_BOOTTIME) when the information was
 *	received; should match the time when the frame was actually
 *	received by the device (not just by the host, in case it was
 *	buffered on the device) and be accurate to about 10ms.
 *	If the frame isn't buffered, just passing the return value of
 *	ktime_get_boot_ns() is likely appropriate.
 * @parent_tsf: the time at the start of reception of the first octet of the
 *	timestamp field of the frame. The time is the TSF of the BSS specified
 *	by %parent_bssid.
 * @parent_bssid: the BSS according to which %parent_tsf is set. This is set to
 *	the BSS that requested the scan in which the beacon/probe was received.
 * @chains: bitmask for filled values in @chain_signal.
 * @chain_signal: per-chain signal strength of last received BSS in dBm.
 */
struct cfg80211_inform_bss {
	struct ieee80211_channel *chan;
	enum nl80211_bss_scan_width scan_width;
	s32 signal;
	u64 boottime_ns;
	u64 parent_tsf;
	u8 parent_bssid[ETH_ALEN] __aligned(2);
	u8 chains;
	s8 chain_signal[IEEE80211_MAX_CHAINS];
};

/**
 * struct cfg80211_bss_ies - BSS entry IE data
 * @tsf: TSF contained in the frame that carried these IEs
 * @rcu_head: internal use, for freeing
 * @len: length of the IEs
 * @from_beacon: these IEs are known to come from a beacon
 * @data: IE data
 */
struct cfg80211_bss_ies {
	u64 tsf;
	struct rcu_head rcu_head;
	int len;
	bool from_beacon;
	u8 data[];
};

/**
 * struct cfg80211_bss - BSS description
 *
 * This structure describes a BSS (which may also be a mesh network)
 * for use in scan results and similar.
 *
 * @channel: channel this BSS is on
 * @scan_width: width of the control channel
 * @bssid: BSSID of the BSS
 * @beacon_interval: the beacon interval as from the frame
 * @capability: the capability field in host byte order
 * @ies: the information elements (Note that there is no guarantee that these
 *	are well-formed!); this is a pointer to either the beacon_ies or
 *	proberesp_ies depending on whether Probe Response frame has been
 *	received. It is always non-%NULL.
 * @beacon_ies: the information elements from the last Beacon frame
 *	(implementation note: if @hidden_beacon_bss is set this struct doesn't
 *	own the beacon_ies, but they're just pointers to the ones from the
 *	@hidden_beacon_bss struct)
 * @proberesp_ies: the information elements from the last Probe Response frame
 * @hidden_beacon_bss: in case this BSS struct represents a probe response from
 *	a BSS that hides the SSID in its beacon, this points to the BSS struct
 *	that holds the beacon data. @beacon_ies is still valid, of course, and
 *	points to the same data as hidden_beacon_bss->beacon_ies in that case.
 * @signal: signal strength value (type depends on the wiphy's signal_type)
 * @chains: bitmask for filled values in @chain_signal.
 * @chain_signal: per-chain signal strength of last received BSS in dBm.
 * @priv: private area for driver use, has at least wiphy->bss_priv_size bytes
 */
struct cfg80211_bss {
	struct ieee80211_channel *channel;
	enum nl80211_bss_scan_width scan_width;

	const struct cfg80211_bss_ies __rcu *ies;
	const struct cfg80211_bss_ies __rcu *beacon_ies;
	const struct cfg80211_bss_ies __rcu *proberesp_ies;

	struct cfg80211_bss *hidden_beacon_bss;

	s32 signal;

	u16 beacon_interval;
	u16 capability;

	u8 bssid[ETH_ALEN];
	u8 chains;
	s8 chain_signal[IEEE80211_MAX_CHAINS];

	u8 priv[0] __aligned(sizeof(void *));
};

/**
 * ieee80211_bss_get_ie - find IE with given ID
 * @bss: the bss to search
 * @ie: the IE ID
 *
 * Note that the return value is an RCU-protected pointer, so
 * rcu_read_lock() must be held when calling this function.
 * Return: %NULL if not found.
 */
const u8 *ieee80211_bss_get_ie(struct cfg80211_bss *bss, u8 ie);


/**
 * struct cfg80211_auth_request - Authentication request data
 *
 * This structure provides information needed to complete IEEE 802.11
 * authentication.
 *
 * @bss: The BSS to authenticate with, the callee must obtain a reference
 *	to it if it needs to keep it.
 * @auth_type: Authentication type (algorithm)
 * @ie: Extra IEs to add to Authentication frame or %NULL
 * @ie_len: Length of ie buffer in octets
 * @key_len: length of WEP key for shared key authentication
 * @key_idx: index of WEP key for shared key authentication
 * @key: WEP key for shared key authentication
 * @auth_data: Fields and elements in Authentication frames. This contains
 *	the authentication frame body (non-IE and IE data), excluding the
 *	Authentication algorithm number, i.e., starting at the Authentication
 *	transaction sequence number field.
 * @auth_data_len: Length of auth_data buffer in octets
 */
struct cfg80211_auth_request {
	struct cfg80211_bss *bss;
	const u8 *ie;
	size_t ie_len;
	enum nl80211_auth_type auth_type;
	const u8 *key;
	u8 key_len, key_idx;
	const u8 *auth_data;
	size_t auth_data_len;
};

/**
 * enum cfg80211_assoc_req_flags - Over-ride default behaviour in association.
 *
 * @ASSOC_REQ_DISABLE_HT:  Disable HT (802.11n)
 * @ASSOC_REQ_DISABLE_VHT:  Disable VHT
 * @ASSOC_REQ_USE_RRM: Declare RRM capability in this association
 * @CONNECT_REQ_EXTERNAL_AUTH_SUPPORT: User space indicates external
 *	authentication capability. Drivers can offload authentication to
 *	userspace if this flag is set. Only applicable for cfg80211_connect()
 *	request (connect callback).
 */
enum cfg80211_assoc_req_flags {
	ASSOC_REQ_DISABLE_HT			= BIT(0),
	ASSOC_REQ_DISABLE_VHT			= BIT(1),
	ASSOC_REQ_USE_RRM			= BIT(2),
	CONNECT_REQ_EXTERNAL_AUTH_SUPPORT	= BIT(3),
};

/**
 * struct cfg80211_assoc_request - (Re)Association request data
 *
 * This structure provides information needed to complete IEEE 802.11
 * (re)association.
 * @bss: The BSS to associate with. If the call is successful the driver is
 *	given a reference that it must give back to cfg80211_send_rx_assoc()
 *	or to cfg80211_assoc_timeout(). To ensure proper refcounting, new
 *	association requests while already associating must be rejected.
 * @ie: Extra IEs to add to (Re)Association Request frame or %NULL
 * @ie_len: Length of ie buffer in octets
 * @use_mfp: Use management frame protection (IEEE 802.11w) in this association
 * @crypto: crypto settings
 * @prev_bssid: previous BSSID, if not %NULL use reassociate frame. This is used
 *	to indicate a request to reassociate within the ESS instead of a request
 *	do the initial association with the ESS. When included, this is set to
 *	the BSSID of the current association, i.e., to the value that is
 *	included in the Current AP address field of the Reassociation Request
 *	frame.
 * @flags:  See &enum cfg80211_assoc_req_flags
 * @ht_capa:  HT Capabilities over-rides.  Values set in ht_capa_mask
 *	will be used in ht_capa.  Un-supported values will be ignored.
 * @ht_capa_mask:  The bits of ht_capa which are to be used.
 * @vht_capa: VHT capability override
 * @vht_capa_mask: VHT capability mask indicating which fields to use
 * @fils_kek: FILS KEK for protecting (Re)Association Request/Response frame or
 *	%NULL if FILS is not used.
 * @fils_kek_len: Length of fils_kek in octets
 * @fils_nonces: FILS nonces (part of AAD) for protecting (Re)Association
 *	Request/Response frame or %NULL if FILS is not used. This field starts
 *	with 16 octets of STA Nonce followed by 16 octets of AP Nonce.
 */
struct cfg80211_assoc_request {
	struct cfg80211_bss *bss;
	const u8 *ie, *prev_bssid;
	size_t ie_len;
	struct cfg80211_crypto_settings crypto;
	bool use_mfp;
	u32 flags;
	struct ieee80211_ht_cap ht_capa;
	struct ieee80211_ht_cap ht_capa_mask;
	struct ieee80211_vht_cap vht_capa, vht_capa_mask;
	const u8 *fils_kek;
	size_t fils_kek_len;
	const u8 *fils_nonces;
};

/**
 * struct cfg80211_deauth_request - Deauthentication request data
 *
 * This structure provides information needed to complete IEEE 802.11
 * deauthentication.
 *
 * @bssid: the BSSID of the BSS to deauthenticate from
 * @ie: Extra IEs to add to Deauthentication frame or %NULL
 * @ie_len: Length of ie buffer in octets
 * @reason_code: The reason code for the deauthentication
 * @local_state_change: if set, change local state only and
 *	do not set a deauth frame
 */
struct cfg80211_deauth_request {
	const u8 *bssid;
	const u8 *ie;
	size_t ie_len;
	u16 reason_code;
	bool local_state_change;
};

/**
 * struct cfg80211_disassoc_request - Disassociation request data
 *
 * This structure provides information needed to complete IEEE 802.11
 * disassociation.
 *
 * @bss: the BSS to disassociate from
 * @ie: Extra IEs to add to Disassociation frame or %NULL
 * @ie_len: Length of ie buffer in octets
 * @reason_code: The reason code for the disassociation
 * @local_state_change: This is a request for a local state only, i.e., no
 *	Disassociation frame is to be transmitted.
 */
struct cfg80211_disassoc_request {
	struct cfg80211_bss *bss;
	const u8 *ie;
	size_t ie_len;
	u16 reason_code;
	bool local_state_change;
};

/**
 * struct cfg80211_ibss_params - IBSS parameters
 *
 * This structure defines the IBSS parameters for the join_ibss()
 * method.
 *
 * @ssid: The SSID, will always be non-null.
 * @ssid_len: The length of the SSID, will always be non-zero.
 * @bssid: Fixed BSSID requested, maybe be %NULL, if set do not
 *	search for IBSSs with a different BSSID.
 * @chandef: defines the channel to use if no other IBSS to join can be found
 * @channel_fixed: The channel should be fixed -- do not search for
 *	IBSSs to join on other channels.
 * @ie: information element(s) to include in the beacon
 * @ie_len: length of that
 * @beacon_interval: beacon interval to use
 * @privacy: this is a protected network, keys will be configured
 *	after joining
 * @control_port: whether user space controls IEEE 802.1X port, i.e.,
 *	sets/clears %NL80211_STA_FLAG_AUTHORIZED. If true, the driver is
 *	required to assume that the port is unauthorized until authorized by
 *	user space. Otherwise, port is marked authorized by default.
 * @userspace_handles_dfs: whether user space controls DFS operation, i.e.
 *	changes the channel when a radar is detected. This is required
 *	to operate on DFS channels.
 * @basic_rates: bitmap of basic rates to use when creating the IBSS
 * @mcast_rate: per-band multicast rate index + 1 (0: disabled)
 * @ht_capa:  HT Capabilities over-rides.  Values set in ht_capa_mask
 *	will be used in ht_capa.  Un-supported values will be ignored.
 * @ht_capa_mask:  The bits of ht_capa which are to be used.
 */
struct cfg80211_ibss_params {
	const u8 *ssid;
	const u8 *bssid;
	struct cfg80211_chan_def chandef;
	const u8 *ie;
	u8 ssid_len, ie_len;
	u16 beacon_interval;
	u32 basic_rates;
	bool channel_fixed;
	bool privacy;
	bool control_port;
	bool userspace_handles_dfs;
	int mcast_rate[NUM_NL80211_BANDS];
	struct ieee80211_ht_cap ht_capa;
	struct ieee80211_ht_cap ht_capa_mask;
};

/**
 * struct cfg80211_bss_selection - connection parameters for BSS selection.
 *
 * @behaviour: requested BSS selection behaviour.
 * @param: parameters for requestion behaviour.
 * @band_pref: preferred band for %NL80211_BSS_SELECT_ATTR_BAND_PREF.
 * @adjust: parameters for %NL80211_BSS_SELECT_ATTR_RSSI_ADJUST.
 */
struct cfg80211_bss_selection {
	enum nl80211_bss_select_attr behaviour;
	union {
		enum nl80211_band band_pref;
		struct cfg80211_bss_select_adjust adjust;
	} param;
};

/**
 * struct cfg80211_connect_params - Connection parameters
 *
 * This structure provides information needed to complete IEEE 802.11
 * authentication and association.
 *
 * @channel: The channel to use or %NULL if not specified (auto-select based
 *	on scan results)
 * @channel_hint: The channel of the recommended BSS for initial connection or
 *	%NULL if not specified
 * @bssid: The AP BSSID or %NULL if not specified (auto-select based on scan
 *	results)
 * @bssid_hint: The recommended AP BSSID for initial connection to the BSS or
 *	%NULL if not specified. Unlike the @bssid parameter, the driver is
 *	allowed to ignore this @bssid_hint if it has knowledge of a better BSS
 *	to use.
 * @ssid: SSID
 * @ssid_len: Length of ssid in octets
 * @auth_type: Authentication type (algorithm)
 * @ie: IEs for association request
 * @ie_len: Length of assoc_ie in octets
 * @privacy: indicates whether privacy-enabled APs should be used
 * @mfp: indicate whether management frame protection is used
 * @crypto: crypto settings
 * @key_len: length of WEP key for shared key authentication
 * @key_idx: index of WEP key for shared key authentication
 * @key: WEP key for shared key authentication
 * @flags:  See &enum cfg80211_assoc_req_flags
 * @bg_scan_period:  Background scan period in seconds
 *	or -1 to indicate that default value is to be used.
 * @ht_capa:  HT Capabilities over-rides.  Values set in ht_capa_mask
 *	will be used in ht_capa.  Un-supported values will be ignored.
 * @ht_capa_mask:  The bits of ht_capa which are to be used.
 * @vht_capa:  VHT Capability overrides
 * @vht_capa_mask: The bits of vht_capa which are to be used.
 * @pbss: if set, connect to a PCP instead of AP. Valid for DMG
 *	networks.
 * @bss_select: criteria to be used for BSS selection.
 * @prev_bssid: previous BSSID, if not %NULL use reassociate frame. This is used
 *	to indicate a request to reassociate within the ESS instead of a request
 *	do the initial association with the ESS. When included, this is set to
 *	the BSSID of the current association, i.e., to the value that is
 *	included in the Current AP address field of the Reassociation Request
 *	frame.
 * @fils_erp_username: EAP re-authentication protocol (ERP) username part of the
 *	NAI or %NULL if not specified. This is used to construct FILS wrapped
 *	data IE.
 * @fils_erp_username_len: Length of @fils_erp_username in octets.
 * @fils_erp_realm: EAP re-authentication protocol (ERP) realm part of NAI or
 *	%NULL if not specified. This specifies the domain name of ER server and
 *	is used to construct FILS wrapped data IE.
 * @fils_erp_realm_len: Length of @fils_erp_realm in octets.
 * @fils_erp_next_seq_num: The next sequence number to use in the FILS ERP
 *	messages. This is also used to construct FILS wrapped data IE.
 * @fils_erp_rrk: ERP re-authentication Root Key (rRK) used to derive additional
 *	keys in FILS or %NULL if not specified.
 * @fils_erp_rrk_len: Length of @fils_erp_rrk in octets.
 * @want_1x: indicates user-space supports and wants to use 802.1X driver
 *	offload of 4-way handshake.
 */
struct cfg80211_connect_params {
	struct ieee80211_channel *channel;
	struct ieee80211_channel *channel_hint;
	const u8 *bssid;
	const u8 *bssid_hint;
	const u8 *ssid;
	size_t ssid_len;
	enum nl80211_auth_type auth_type;
	const u8 *ie;
	size_t ie_len;
	bool privacy;
	enum nl80211_mfp mfp;
	struct cfg80211_crypto_settings crypto;
	const u8 *key;
	u8 key_len, key_idx;
	u32 flags;
	int bg_scan_period;
	struct ieee80211_ht_cap ht_capa;
	struct ieee80211_ht_cap ht_capa_mask;
	struct ieee80211_vht_cap vht_capa;
	struct ieee80211_vht_cap vht_capa_mask;
	bool pbss;
	struct cfg80211_bss_selection bss_select;
	const u8 *prev_bssid;
	const u8 *fils_erp_username;
	size_t fils_erp_username_len;
	const u8 *fils_erp_realm;
	size_t fils_erp_realm_len;
	u16 fils_erp_next_seq_num;
	const u8 *fils_erp_rrk;
	size_t fils_erp_rrk_len;
	bool want_1x;
};

/**
 * enum cfg80211_connect_params_changed - Connection parameters being updated
 *
 * This enum provides information of all connect parameters that
 * have to be updated as part of update_connect_params() call.
 *
 * @UPDATE_ASSOC_IES: Indicates whether association request IEs are updated
 * @UPDATE_FILS_ERP_INFO: Indicates that FILS connection parameters (realm,
 *	username, erp sequence number and rrk) are updated
 * @UPDATE_AUTH_TYPE: Indicates that Authentication type is updated
 */
enum cfg80211_connect_params_changed {
	UPDATE_ASSOC_IES		= BIT(0),
	UPDATE_FILS_ERP_INFO		= BIT(1),
	UPDATE_AUTH_TYPE		= BIT(2),
};

/**
 * enum wiphy_params_flags - set_wiphy_params bitfield values
 * @WIPHY_PARAM_RETRY_SHORT: wiphy->retry_short has changed
 * @WIPHY_PARAM_RETRY_LONG: wiphy->retry_long has changed
 * @WIPHY_PARAM_FRAG_THRESHOLD: wiphy->frag_threshold has changed
 * @WIPHY_PARAM_RTS_THRESHOLD: wiphy->rts_threshold has changed
 * @WIPHY_PARAM_COVERAGE_CLASS: coverage class changed
 * @WIPHY_PARAM_DYN_ACK: dynack has been enabled
 */
enum wiphy_params_flags {
	WIPHY_PARAM_RETRY_SHORT		= 1 << 0,
	WIPHY_PARAM_RETRY_LONG		= 1 << 1,
	WIPHY_PARAM_FRAG_THRESHOLD	= 1 << 2,
	WIPHY_PARAM_RTS_THRESHOLD	= 1 << 3,
	WIPHY_PARAM_COVERAGE_CLASS	= 1 << 4,
	WIPHY_PARAM_DYN_ACK		= 1 << 5,
};

/**
 * struct cfg80211_pmksa - PMK Security Association
 *
 * This structure is passed to the set/del_pmksa() method for PMKSA
 * caching.
 *
 * @bssid: The AP's BSSID (may be %NULL).
 * @pmkid: The identifier to refer a PMKSA.
 * @pmk: The PMK for the PMKSA identified by @pmkid. This is used for key
 *	derivation by a FILS STA. Otherwise, %NULL.
 * @pmk_len: Length of the @pmk. The length of @pmk can differ depending on
 *	the hash algorithm used to generate this.
 * @ssid: SSID to specify the ESS within which a PMKSA is valid when using FILS
 *	cache identifier (may be %NULL).
 * @ssid_len: Length of the @ssid in octets.
 * @cache_id: 2-octet cache identifier advertized by a FILS AP identifying the
 *	scope of PMKSA. This is valid only if @ssid_len is non-zero (may be
 *	%NULL).
 */
struct cfg80211_pmksa {
	const u8 *bssid;
	const u8 *pmkid;
	const u8 *pmk;
	size_t pmk_len;
	const u8 *ssid;
	size_t ssid_len;
	const u8 *cache_id;
};

/**
 * struct cfg80211_pkt_pattern - packet pattern
 * @mask: bitmask where to match pattern and where to ignore bytes,
 *	one bit per byte, in same format as nl80211
 * @pattern: bytes to match where bitmask is 1
 * @pattern_len: length of pattern (in bytes)
 * @pkt_offset: packet offset (in bytes)
 *
 * Internal note: @mask and @pattern are allocated in one chunk of
 * memory, free @mask only!
 */
struct cfg80211_pkt_pattern {
	const u8 *mask, *pattern;
	int pattern_len;
	int pkt_offset;
};

/**
 * struct cfg80211_wowlan_tcp - TCP connection parameters
 *
 * @sock: (internal) socket for source port allocation
 * @src: source IP address
 * @dst: destination IP address
 * @dst_mac: destination MAC address
 * @src_port: source port
 * @dst_port: destination port
 * @payload_len: data payload length
 * @payload: data payload buffer
 * @payload_seq: payload sequence stamping configuration
 * @data_interval: interval at which to send data packets
 * @wake_len: wakeup payload match length
 * @wake_data: wakeup payload match data
 * @wake_mask: wakeup payload match mask
 * @tokens_size: length of the tokens buffer
 * @payload_tok: payload token usage configuration
 */
struct cfg80211_wowlan_tcp {
	struct socket *sock;
	__be32 src, dst;
	u16 src_port, dst_port;
	u8 dst_mac[ETH_ALEN];
	int payload_len;
	const u8 *payload;
	struct nl80211_wowlan_tcp_data_seq payload_seq;
	u32 data_interval;
	u32 wake_len;
	const u8 *wake_data, *wake_mask;
	u32 tokens_size;
	/* must be last, variable member */
	struct nl80211_wowlan_tcp_data_token payload_tok;
};

/**
 * struct cfg80211_wowlan - Wake on Wireless-LAN support info
 *
 * This structure defines the enabled WoWLAN triggers for the device.
 * @any: wake up on any activity -- special trigger if device continues
 *	operating as normal during suspend
 * @disconnect: wake up if getting disconnected
 * @magic_pkt: wake up on receiving magic packet
 * @patterns: wake up on receiving packet matching a pattern
 * @n_patterns: number of patterns
 * @gtk_rekey_failure: wake up on GTK rekey failure
 * @eap_identity_req: wake up on EAP identity request packet
 * @four_way_handshake: wake up on 4-way handshake
 * @rfkill_release: wake up when rfkill is released
 * @tcp: TCP connection establishment/wakeup parameters, see nl80211.h.
 *	NULL if not configured.
 * @nd_config: configuration for the scan to be used for net detect wake.
 */
struct cfg80211_wowlan {
	bool any, disconnect, magic_pkt, gtk_rekey_failure,
	     eap_identity_req, four_way_handshake,
	     rfkill_release;
	struct cfg80211_pkt_pattern *patterns;
	struct cfg80211_wowlan_tcp *tcp;
	int n_patterns;
	struct cfg80211_sched_scan_request *nd_config;
};

/**
 * struct cfg80211_coalesce_rules - Coalesce rule parameters
 *
 * This structure defines coalesce rule for the device.
 * @delay: maximum coalescing delay in msecs.
 * @condition: condition for packet coalescence.
 *	see &enum nl80211_coalesce_condition.
 * @patterns: array of packet patterns
 * @n_patterns: number of patterns
 */
struct cfg80211_coalesce_rules {
	int delay;
	enum nl80211_coalesce_condition condition;
	struct cfg80211_pkt_pattern *patterns;
	int n_patterns;
};

/**
 * struct cfg80211_coalesce - Packet coalescing settings
 *
 * This structure defines coalescing settings.
 * @rules: array of coalesce rules
 * @n_rules: number of rules
 */
struct cfg80211_coalesce {
	struct cfg80211_coalesce_rules *rules;
	int n_rules;
};

/**
 * struct cfg80211_wowlan_nd_match - information about the match
 *
 * @ssid: SSID of the match that triggered the wake up
 * @n_channels: Number of channels where the match occurred.  This
 *	value may be zero if the driver can't report the channels.
 * @channels: center frequencies of the channels where a match
 *	occurred (in MHz)
 */
struct cfg80211_wowlan_nd_match {
	struct cfg80211_ssid ssid;
	int n_channels;
	u32 channels[];
};

/**
 * struct cfg80211_wowlan_nd_info - net detect wake up information
 *
 * @n_matches: Number of match information instances provided in
 *	@matches.  This value may be zero if the driver can't provide
 *	match information.
 * @matches: Array of pointers to matches containing information about
 *	the matches that triggered the wake up.
 */
struct cfg80211_wowlan_nd_info {
	int n_matches;
	struct cfg80211_wowlan_nd_match *matches[];
};

/**
 * struct cfg80211_wowlan_wakeup - wakeup report
 * @disconnect: woke up by getting disconnected
 * @magic_pkt: woke up by receiving magic packet
 * @gtk_rekey_failure: woke up by GTK rekey failure
 * @eap_identity_req: woke up by EAP identity request packet
 * @four_way_handshake: woke up by 4-way handshake
 * @rfkill_release: woke up by rfkill being released
 * @pattern_idx: pattern that caused wakeup, -1 if not due to pattern
 * @packet_present_len: copied wakeup packet data
 * @packet_len: original wakeup packet length
 * @packet: The packet causing the wakeup, if any.
 * @packet_80211:  For pattern match, magic packet and other data
 *	frame triggers an 802.3 frame should be reported, for
 *	disconnect due to deauth 802.11 frame. This indicates which
 *	it is.
 * @tcp_match: TCP wakeup packet received
 * @tcp_connlost: TCP connection lost or failed to establish
 * @tcp_nomoretokens: TCP data ran out of tokens
 * @net_detect: if not %NULL, woke up because of net detect
 */
struct cfg80211_wowlan_wakeup {
	bool disconnect, magic_pkt, gtk_rekey_failure,
	     eap_identity_req, four_way_handshake,
	     rfkill_release, packet_80211,
	     tcp_match, tcp_connlost, tcp_nomoretokens;
	s32 pattern_idx;
	u32 packet_present_len, packet_len;
	const void *packet;
	struct cfg80211_wowlan_nd_info *net_detect;
};

/**
 * struct cfg80211_gtk_rekey_data - rekey data
 * @kek: key encryption key
 * @kck: key confirmation key (NL80211_KCK_LEN bytes)
 * @replay_ctr: replay counter (NL80211_REPLAY_CTR_LEN bytes)
 * @kek_len: Length of @kek in octets
 */
struct cfg80211_gtk_rekey_data {
	const u8 *kek, *kck, *replay_ctr;
	size_t kek_len;
};

/**
 * struct cfg80211_update_ft_ies_params - FT IE Information
 *
 * This structure provides information needed to update the fast transition IE
 *
 * @md: The Mobility Domain ID, 2 Octet value
 * @ie: Fast Transition IEs
 * @ie_len: Length of ft_ie in octets
 */
struct cfg80211_update_ft_ies_params {
	u16 md;
	const u8 *ie;
	size_t ie_len;
};

/**
 * struct cfg80211_mgmt_tx_params - mgmt tx parameters
 *
 * This structure provides information needed to transmit a mgmt frame
 *
 * @chan: channel to use
 * @offchan: indicates wether off channel operation is required
 * @wait: duration for ROC
 * @buf: buffer to transmit
 * @len: buffer length
 * @no_cck: don't use cck rates for this frame
 * @dont_wait_for_ack: tells the low level not to wait for an ack
 * @n_csa_offsets: length of csa_offsets array
 * @csa_offsets: array of all the csa offsets in the frame
 */
struct cfg80211_mgmt_tx_params {
	struct ieee80211_channel *chan;
	bool offchan;
	unsigned int wait;
	const u8 *buf;
	size_t len;
	bool no_cck;
	bool dont_wait_for_ack;
	int n_csa_offsets;
	const u16 *csa_offsets;
};

/**
 * struct cfg80211_dscp_exception - DSCP exception
 *
 * @dscp: DSCP value that does not adhere to the user priority range definition
 * @up: user priority value to which the corresponding DSCP value belongs
 */
struct cfg80211_dscp_exception {
	u8 dscp;
	u8 up;
};

/**
 * struct cfg80211_dscp_range - DSCP range definition for user priority
 *
 * @low: lowest DSCP value of this user priority range, inclusive
 * @high: highest DSCP value of this user priority range, inclusive
 */
struct cfg80211_dscp_range {
	u8 low;
	u8 high;
};

/* QoS Map Set element length defined in IEEE Std 802.11-2012, 8.4.2.97 */
#define IEEE80211_QOS_MAP_MAX_EX	21
#define IEEE80211_QOS_MAP_LEN_MIN	16
#define IEEE80211_QOS_MAP_LEN_MAX \
	(IEEE80211_QOS_MAP_LEN_MIN + 2 * IEEE80211_QOS_MAP_MAX_EX)

/**
 * struct cfg80211_qos_map - QoS Map Information
 *
 * This struct defines the Interworking QoS map setting for DSCP values
 *
 * @num_des: number of DSCP exceptions (0..21)
 * @dscp_exception: optionally up to maximum of 21 DSCP exceptions from
 *	the user priority DSCP range definition
 * @up: DSCP range definition for a particular user priority
 */
struct cfg80211_qos_map {
	u8 num_des;
	struct cfg80211_dscp_exception dscp_exception[IEEE80211_QOS_MAP_MAX_EX];
	struct cfg80211_dscp_range up[8];
};

/**
 * struct cfg80211_nan_conf - NAN configuration
 *
 * This struct defines NAN configuration parameters
 *
 * @master_pref: master preference (1 - 255)
 * @bands: operating bands, a bitmap of &enum nl80211_band values.
 *	For instance, for NL80211_BAND_2GHZ, bit 0 would be set
 *	(i.e. BIT(NL80211_BAND_2GHZ)).
 */
struct cfg80211_nan_conf {
	u8 master_pref;
	u8 bands;
};

/**
 * enum cfg80211_nan_conf_changes - indicates changed fields in NAN
 * configuration
 *
 * @CFG80211_NAN_CONF_CHANGED_PREF: master preference
 * @CFG80211_NAN_CONF_CHANGED_BANDS: operating bands
 */
enum cfg80211_nan_conf_changes {
	CFG80211_NAN_CONF_CHANGED_PREF = BIT(0),
	CFG80211_NAN_CONF_CHANGED_BANDS = BIT(1),
};

/**
 * struct cfg80211_nan_func_filter - a NAN function Rx / Tx filter
 *
 * @filter: the content of the filter
 * @len: the length of the filter
 */
struct cfg80211_nan_func_filter {
	const u8 *filter;
	u8 len;
};

/**
 * struct cfg80211_nan_func - a NAN function
 *
 * @type: &enum nl80211_nan_function_type
 * @service_id: the service ID of the function
 * @publish_type: &nl80211_nan_publish_type
 * @close_range: if true, the range should be limited. Threshold is
 *	implementation specific.
 * @publish_bcast: if true, the solicited publish should be broadcasted
 * @subscribe_active: if true, the subscribe is active
 * @followup_id: the instance ID for follow up
 * @followup_reqid: the requestor instance ID for follow up
 * @followup_dest: MAC address of the recipient of the follow up
 * @ttl: time to live counter in DW.
 * @serv_spec_info: Service Specific Info
 * @serv_spec_info_len: Service Specific Info length
 * @srf_include: if true, SRF is inclusive
 * @srf_bf: Bloom Filter
 * @srf_bf_len: Bloom Filter length
 * @srf_bf_idx: Bloom Filter index
 * @srf_macs: SRF MAC addresses
 * @srf_num_macs: number of MAC addresses in SRF
 * @rx_filters: rx filters that are matched with corresponding peer's tx_filter
 * @tx_filters: filters that should be transmitted in the SDF.
 * @num_rx_filters: length of &rx_filters.
 * @num_tx_filters: length of &tx_filters.
 * @instance_id: driver allocated id of the function.
 * @cookie: unique NAN function identifier.
 */
struct cfg80211_nan_func {
	enum nl80211_nan_function_type type;
	u8 service_id[NL80211_NAN_FUNC_SERVICE_ID_LEN];
	u8 publish_type;
	bool close_range;
	bool publish_bcast;
	bool subscribe_active;
	u8 followup_id;
	u8 followup_reqid;
	struct mac_address followup_dest;
	u32 ttl;
	const u8 *serv_spec_info;
	u8 serv_spec_info_len;
	bool srf_include;
	const u8 *srf_bf;
	u8 srf_bf_len;
	u8 srf_bf_idx;
	struct mac_address *srf_macs;
	int srf_num_macs;
	struct cfg80211_nan_func_filter *rx_filters;
	struct cfg80211_nan_func_filter *tx_filters;
	u8 num_tx_filters;
	u8 num_rx_filters;
	u8 instance_id;
	u64 cookie;
};

/**
 * struct cfg80211_pmk_conf - PMK configuration
 *
 * @aa: authenticator address
 * @pmk_len: PMK length in bytes.
 * @pmk: the PMK material
 * @pmk_r0_name: PMK-R0 Name. NULL if not applicable (i.e., the PMK
 *	is not PMK-R0). When pmk_r0_name is not NULL, the pmk field
 *	holds PMK-R0.
 */
struct cfg80211_pmk_conf {
	const u8 *aa;
	u8 pmk_len;
	const u8 *pmk;
	const u8 *pmk_r0_name;
};

/**
 * struct cfg80211_external_auth_params - Trigger External authentication.
 *
 * Commonly used across the external auth request and event interfaces.
 *
 * @action: action type / trigger for external authentication. Only significant
 *	for the authentication request event interface (driver to user space).
 * @bssid: BSSID of the peer with which the authentication has
 *	to happen. Used by both the authentication request event and
 *	authentication response command interface.
 * @ssid: SSID of the AP.  Used by both the authentication request event and
 *	authentication response command interface.
 * @key_mgmt_suite: AKM suite of the respective authentication. Used by the
 *	authentication request event interface.
 * @status: status code, %WLAN_STATUS_SUCCESS for successful authentication,
 *	use %WLAN_STATUS_UNSPECIFIED_FAILURE if user space cannot give you
 *	the real status code for failures. Used only for the authentication
 *	response command interface (user space to driver).
 * @pmkid: The identifier to refer a PMKSA.
 */
struct cfg80211_external_auth_params {
	enum nl80211_external_auth_action action;
	u8 bssid[ETH_ALEN] __aligned(2);
	struct cfg80211_ssid ssid;
	unsigned int key_mgmt_suite;
	u16 status;
	const u8 *pmkid;
};

/**
 * struct cfg80211_update_owe_info - OWE Information
 *
 * This structure provides information needed for the drivers to offload OWE
 * (Opportunistic Wireless Encryption) processing to the user space.
 *
 * Commonly used across update_owe_info request and event interfaces.
 *
 * @peer: MAC address of the peer device for which the OWE processing
 *	has to be done.
 * @status: status code, %WLAN_STATUS_SUCCESS for successful OWE info
 *	processing, use %WLAN_STATUS_UNSPECIFIED_FAILURE if user space
 *	cannot give you the real status code for failures. Used only for
 *	OWE update request command interface (user space to driver).
 * @ie: IEs obtained from the peer or constructed by the user space. These are
 *	the IEs of the remote peer in the event from the host driver and
 *	the constructed IEs by the user space in the request interface.
 * @ie_len: Length of IEs in octets.
 */
struct cfg80211_update_owe_info {
	u8 peer[ETH_ALEN] __aligned(2);
	u16 status;
	const u8 *ie;
	size_t ie_len;
};

/**
 * struct cfg80211_ops - backend description for wireless configuration
 *
 * This struct is registered by fullmac card drivers and/or wireless stacks
 * in order to handle configuration requests on their interfaces.
 *
 * All callbacks except where otherwise noted should return 0
 * on success or a negative error code.
 *
 * All operations are currently invoked under rtnl for consistency with the
 * wireless extensions but this is subject to reevaluation as soon as this
 * code is used more widely and we have a first user without wext.
 *
 * @suspend: wiphy device needs to be suspended. The variable @wow will
 *	be %NULL or contain the enabled Wake-on-Wireless triggers that are
 *	configured for the device.
 * @resume: wiphy device needs to be resumed
 * @set_wakeup: Called when WoWLAN is enabled/disabled, use this callback
 *	to call device_set_wakeup_enable() to enable/disable wakeup from
 *	the device.
 *
 * @add_virtual_intf: create a new virtual interface with the given name,
 *	must set the struct wireless_dev's iftype. Beware: You must create
 *	the new netdev in the wiphy's network namespace! Returns the struct
 *	wireless_dev, or an ERR_PTR. For P2P device wdevs, the driver must
 *	also set the address member in the wdev.
 *
 * @del_virtual_intf: remove the virtual interface
 *
 * @change_virtual_intf: change type/configuration of virtual interface,
 *	keep the struct wireless_dev's iftype updated.
 *
 * @add_key: add a key with the given parameters. @mac_addr will be %NULL
 *	when adding a group key.
 *
 * @get_key: get information about the key with the given parameters.
 *	@mac_addr will be %NULL when requesting information for a group
 *	key. All pointers given to the @callback function need not be valid
 *	after it returns. This function should return an error if it is
 *	not possible to retrieve the key, -ENOENT if it doesn't exist.
 *
 * @del_key: remove a key given the @mac_addr (%NULL for a group key)
 *	and @key_index, return -ENOENT if the key doesn't exist.
 *
 * @set_default_key: set the default key on an interface
 *
 * @set_default_mgmt_key: set the default management frame key on an interface
 *
 * @set_rekey_data: give the data necessary for GTK rekeying to the driver
 *
 * @start_ap: Start acting in AP mode defined by the parameters.
 * @change_beacon: Change the beacon parameters for an access point mode
 *	interface. This should reject the call when AP mode wasn't started.
 * @stop_ap: Stop being an AP, including stopping beaconing.
 *
 * @add_station: Add a new station.
 * @del_station: Remove a station
 * @change_station: Modify a given station. Note that flags changes are not much
 *	validated in cfg80211, in particular the auth/assoc/authorized flags
 *	might come to the driver in invalid combinations -- make sure to check
 *	them, also against the existing state! Drivers must call
 *	cfg80211_check_station_change() to validate the information.
 * @get_station: get station information for the station identified by @mac
 * @dump_station: dump station callback -- resume dump at index @idx
 *
 * @add_mpath: add a fixed mesh path
 * @del_mpath: delete a given mesh path
 * @change_mpath: change a given mesh path
 * @get_mpath: get a mesh path for the given parameters
 * @dump_mpath: dump mesh path callback -- resume dump at index @idx
 * @get_mpp: get a mesh proxy path for the given parameters
 * @dump_mpp: dump mesh proxy path callback -- resume dump at index @idx
 * @join_mesh: join the mesh network with the specified parameters
 *	(invoked with the wireless_dev mutex held)
 * @leave_mesh: leave the current mesh network
 *	(invoked with the wireless_dev mutex held)
 *
 * @get_mesh_config: Get the current mesh configuration
 *
 * @update_mesh_config: Update mesh parameters on a running mesh.
 *	The mask is a bitfield which tells us which parameters to
 *	set, and which to leave alone.
 *
 * @change_bss: Modify parameters for a given BSS.
 *
 * @set_txq_params: Set TX queue parameters
 *
 * @libertas_set_mesh_channel: Only for backward compatibility for libertas,
 *	as it doesn't implement join_mesh and needs to set the channel to
 *	join the mesh instead.
 *
 * @set_monitor_channel: Set the monitor mode channel for the device. If other
 *	interfaces are active this callback should reject the configuration.
 *	If no interfaces are active or the device is down, the channel should
 *	be stored for when a monitor interface becomes active.
 *
 * @scan: Request to do a scan. If returning zero, the scan request is given
 *	the driver, and will be valid until passed to cfg80211_scan_done().
 *	For scan results, call cfg80211_inform_bss(); you can call this outside
 *	the scan/scan_done bracket too.
 * @abort_scan: Tell the driver to abort an ongoing scan. The driver shall
 *	indicate the status of the scan through cfg80211_scan_done().
 *
 * @auth: Request to authenticate with the specified peer
 *	(invoked with the wireless_dev mutex held)
 * @assoc: Request to (re)associate with the specified peer
 *	(invoked with the wireless_dev mutex held)
 * @deauth: Request to deauthenticate from the specified peer
 *	(invoked with the wireless_dev mutex held)
 * @disassoc: Request to disassociate from the specified peer
 *	(invoked with the wireless_dev mutex held)
 *
 * @connect: Connect to the ESS with the specified parameters. When connected,
 *	call cfg80211_connect_result()/cfg80211_connect_bss() with status code
 *	%WLAN_STATUS_SUCCESS. If the connection fails for some reason, call
 *	cfg80211_connect_result()/cfg80211_connect_bss() with the status code
 *	from the AP or cfg80211_connect_timeout() if no frame with status code
 *	was received.
 *	The driver is allowed to roam to other BSSes within the ESS when the
 *	other BSS matches the connect parameters. When such roaming is initiated
 *	by the driver, the driver is expected to verify that the target matches
 *	the configured security parameters and to use Reassociation Request
 *	frame instead of Association Request frame.
 *	The connect function can also be used to request the driver to perform a
 *	specific roam when connected to an ESS. In that case, the prev_bssid
 *	parameter is set to the BSSID of the currently associated BSS as an
 *	indication of requesting reassociation.
 *	In both the driver-initiated and new connect() call initiated roaming
 *	cases, the result of roaming is indicated with a call to
 *	cfg80211_roamed(). (invoked with the wireless_dev mutex held)
 * @update_connect_params: Update the connect parameters while connected to a
 *	BSS. The updated parameters can be used by driver/firmware for
 *	subsequent BSS selection (roaming) decisions and to form the
 *	Authentication/(Re)Association Request frames. This call does not
 *	request an immediate disassociation or reassociation with the current
 *	BSS, i.e., this impacts only subsequent (re)associations. The bits in
 *	changed are defined in &enum cfg80211_connect_params_changed.
 *	(invoked with the wireless_dev mutex held)
 * @disconnect: Disconnect from the BSS/ESS or stop connection attempts if
 *      connection is in progress. Once done, call cfg80211_disconnected() in
 *      case connection was already established (invoked with the
 *      wireless_dev mutex held), otherwise call cfg80211_connect_timeout().
 *
 * @join_ibss: Join the specified IBSS (or create if necessary). Once done, call
 *	cfg80211_ibss_joined(), also call that function when changing BSSID due
 *	to a merge.
 *	(invoked with the wireless_dev mutex held)
 * @leave_ibss: Leave the IBSS.
 *	(invoked with the wireless_dev mutex held)
 *
 * @set_mcast_rate: Set the specified multicast rate (only if vif is in ADHOC or
 *	MESH mode)
 *
 * @set_wiphy_params: Notify that wiphy parameters have changed;
 *	@changed bitfield (see &enum wiphy_params_flags) describes which values
 *	have changed. The actual parameter values are available in
 *	struct wiphy. If returning an error, no value should be changed.
 *
 * @set_tx_power: set the transmit power according to the parameters,
 *	the power passed is in mBm, to get dBm use MBM_TO_DBM(). The
 *	wdev may be %NULL if power was set for the wiphy, and will
 *	always be %NULL unless the driver supports per-vif TX power
 *	(as advertised by the nl80211 feature flag.)
 * @get_tx_power: store the current TX power into the dbm variable;
 *	return 0 if successful
 *
 * @set_wds_peer: set the WDS peer for a WDS interface
 *
 * @rfkill_poll: polls the hw rfkill line, use cfg80211 reporting
 *	functions to adjust rfkill hw state
 *
 * @dump_survey: get site survey information.
 *
 * @remain_on_channel: Request the driver to remain awake on the specified
 *	channel for the specified duration to complete an off-channel
 *	operation (e.g., public action frame exchange). When the driver is
 *	ready on the requested channel, it must indicate this with an event
 *	notification by calling cfg80211_ready_on_channel().
 * @cancel_remain_on_channel: Cancel an on-going remain-on-channel operation.
 *	This allows the operation to be terminated prior to timeout based on
 *	the duration value.
 * @mgmt_tx: Transmit a management frame.
 * @mgmt_tx_cancel_wait: Cancel the wait time from transmitting a management
 *	frame on another channel
 *
 * @testmode_cmd: run a test mode command; @wdev may be %NULL
 * @testmode_dump: Implement a test mode dump. The cb->args[2] and up may be
 *	used by the function, but 0 and 1 must not be touched. Additionally,
 *	return error codes other than -ENOBUFS and -ENOENT will terminate the
 *	dump and return to userspace with an error, so be careful. If any data
 *	was passed in from userspace then the data/len arguments will be present
 *	and point to the data contained in %NL80211_ATTR_TESTDATA.
 *
 * @set_bitrate_mask: set the bitrate mask configuration
 *
 * @set_pmksa: Cache a PMKID for a BSSID. This is mostly useful for fullmac
 *	devices running firmwares capable of generating the (re) association
 *	RSN IE. It allows for faster roaming between WPA2 BSSIDs.
 * @del_pmksa: Delete a cached PMKID.
 * @flush_pmksa: Flush all cached PMKIDs.
 * @set_power_mgmt: Configure WLAN power management. A timeout value of -1
 *	allows the driver to adjust the dynamic ps timeout value.
 * @set_cqm_rssi_config: Configure connection quality monitor RSSI threshold.
 *	After configuration, the driver should (soon) send an event indicating
 *	the current level is above/below the configured threshold; this may
 *	need some care when the configuration is changed (without first being
 *	disabled.)
 * @set_cqm_rssi_range_config: Configure two RSSI thresholds in the
 *	connection quality monitor.  An event is to be sent only when the
 *	signal level is found to be outside the two values.  The driver should
 *	set %NL80211_EXT_FEATURE_CQM_RSSI_LIST if this method is implemented.
 *	If it is provided then there's no point providing @set_cqm_rssi_config.
 * @set_cqm_txe_config: Configure connection quality monitor TX error
 *	thresholds.
 * @sched_scan_start: Tell the driver to start a scheduled scan.
 * @sched_scan_stop: Tell the driver to stop an ongoing scheduled scan with
 *	given request id. This call must stop the scheduled scan and be ready
 *	for starting a new one before it returns, i.e. @sched_scan_start may be
 *	called immediately after that again and should not fail in that case.
 *	The driver should not call cfg80211_sched_scan_stopped() for a requested
 *	stop (when this method returns 0).
 *
 * @mgmt_frame_register: Notify driver that a management frame type was
 *	registered. The callback is allowed to sleep.
 *
 * @set_antenna: Set antenna configuration (tx_ant, rx_ant) on the device.
 *	Parameters are bitmaps of allowed antennas to use for TX/RX. Drivers may
 *	reject TX/RX mask combinations they cannot support by returning -EINVAL
 *	(also see nl80211.h @NL80211_ATTR_WIPHY_ANTENNA_TX).
 *
 * @get_antenna: Get current antenna configuration from device (tx_ant, rx_ant).
 *
 * @tdls_mgmt: Transmit a TDLS management frame.
 * @tdls_oper: Perform a high-level TDLS operation (e.g. TDLS link setup).
 *
 * @probe_client: probe an associated client, must return a cookie that it
 *	later passes to cfg80211_probe_status().
 *
 * @set_noack_map: Set the NoAck Map for the TIDs.
 *
 * @get_channel: Get the current operating channel for the virtual interface.
 *	For monitor interfaces, it should return %NULL unless there's a single
 *	current monitoring channel.
 *
 * @start_p2p_device: Start the given P2P device.
 * @stop_p2p_device: Stop the given P2P device.
 *
 * @set_mac_acl: Sets MAC address control list in AP and P2P GO mode.
 *	Parameters include ACL policy, an array of MAC address of stations
 *	and the number of MAC addresses. If there is already a list in driver
 *	this new list replaces the existing one. Driver has to clear its ACL
 *	when number of MAC addresses entries is passed as 0. Drivers which
 *	advertise the support for MAC based ACL have to implement this callback.
 *
 * @start_radar_detection: Start radar detection in the driver.
 *
 * @end_cac: End running CAC, probably because a related CAC
 *	was finished on another phy.
 *
 * @update_ft_ies: Provide updated Fast BSS Transition information to the
 *	driver. If the SME is in the driver/firmware, this information can be
 *	used in building Authentication and Reassociation Request frames.
 *
 * @crit_proto_start: Indicates a critical protocol needs more link reliability
 *	for a given duration (milliseconds). The protocol is provided so the
 *	driver can take the most appropriate actions.
 * @crit_proto_stop: Indicates critical protocol no longer needs increased link
 *	reliability. This operation can not fail.
 * @set_coalesce: Set coalesce parameters.
 *
 * @channel_switch: initiate channel-switch procedure (with CSA). Driver is
 *	responsible for veryfing if the switch is possible. Since this is
 *	inherently tricky driver may decide to disconnect an interface later
 *	with cfg80211_stop_iface(). This doesn't mean driver can accept
 *	everything. It should do it's best to verify requests and reject them
 *	as soon as possible.
 *
 * @set_qos_map: Set QoS mapping information to the driver
 *
 * @set_ap_chanwidth: Set the AP (including P2P GO) mode channel width for the
 *	given interface This is used e.g. for dynamic HT 20/40 MHz channel width
 *	changes during the lifetime of the BSS.
 *
 * @add_tx_ts: validate (if admitted_time is 0) or add a TX TS to the device
 *	with the given parameters; action frame exchange has been handled by
 *	userspace so this just has to modify the TX path to take the TS into
 *	account.
 *	If the admitted time is 0 just validate the parameters to make sure
 *	the session can be created at all; it is valid to just always return
 *	success for that but that may result in inefficient behaviour (handshake
 *	with the peer followed by immediate teardown when the addition is later
 *	rejected)
 * @del_tx_ts: remove an existing TX TS
 *
 * @join_ocb: join the OCB network with the specified parameters
 *	(invoked with the wireless_dev mutex held)
 * @leave_ocb: leave the current OCB network
 *	(invoked with the wireless_dev mutex held)
 *
 * @tdls_channel_switch: Start channel-switching with a TDLS peer. The driver
 *	is responsible for continually initiating channel-switching operations
 *	and returning to the base channel for communication with the AP.
 * @tdls_cancel_channel_switch: Stop channel-switching with a TDLS peer. Both
 *	peers must be on the base channel when the call completes.
 * @start_nan: Start the NAN interface.
 * @stop_nan: Stop the NAN interface.
 * @add_nan_func: Add a NAN function. Returns negative value on failure.
 *	On success @nan_func ownership is transferred to the driver and
 *	it may access it outside of the scope of this function. The driver
 *	should free the @nan_func when no longer needed by calling
 *	cfg80211_free_nan_func().
 *	On success the driver should assign an instance_id in the
 *	provided @nan_func.
 * @del_nan_func: Delete a NAN function.
 * @nan_change_conf: changes NAN configuration. The changed parameters must
 *	be specified in @changes (using &enum cfg80211_nan_conf_changes);
 *	All other parameters must be ignored.
 *
 * @set_multicast_to_unicast: configure multicast to unicast conversion for BSS
 *
 * @set_pmk: configure the PMK to be used for offloaded 802.1X 4-Way handshake.
 *	If not deleted through @del_pmk the PMK remains valid until disconnect
 *	upon which the driver should clear it.
 *	(invoked with the wireless_dev mutex held)
 * @del_pmk: delete the previously configured PMK for the given authenticator.
 *	(invoked with the wireless_dev mutex held)
 *
 * @external_auth: indicates result of offloaded authentication processing from
 *     user space
 *
 * @update_owe_info: Provide updated OWE info to driver. Driver implementing SME
 *	but offloading OWE processing to the user space will get the updated
 *	DH IE through this interface.
 */
struct cfg80211_ops {
	int	(*suspend)(struct wiphy *wiphy, struct cfg80211_wowlan *wow);
	int	(*resume)(struct wiphy *wiphy);
	void	(*set_wakeup)(struct wiphy *wiphy, bool enabled);

	struct wireless_dev * (*add_virtual_intf)(struct wiphy *wiphy,
						  const char *name,
						  unsigned char name_assign_type,
						  enum nl80211_iftype type,
						  struct vif_params *params);
	int	(*del_virtual_intf)(struct wiphy *wiphy,
				    struct wireless_dev *wdev);
	int	(*change_virtual_intf)(struct wiphy *wiphy,
				       struct net_device *dev,
				       enum nl80211_iftype type,
				       struct vif_params *params);

	int	(*add_key)(struct wiphy *wiphy, struct net_device *netdev,
			   u8 key_index, bool pairwise, const u8 *mac_addr,
			   struct key_params *params);
	int	(*get_key)(struct wiphy *wiphy, struct net_device *netdev,
			   u8 key_index, bool pairwise, const u8 *mac_addr,
			   void *cookie,
			   void (*callback)(void *cookie, struct key_params*));
	int	(*del_key)(struct wiphy *wiphy, struct net_device *netdev,
			   u8 key_index, bool pairwise, const u8 *mac_addr);
	int	(*set_default_key)(struct wiphy *wiphy,
				   struct net_device *netdev,
				   u8 key_index, bool unicast, bool multicast);
	int	(*set_default_mgmt_key)(struct wiphy *wiphy,
					struct net_device *netdev,
					u8 key_index);

	int	(*start_ap)(struct wiphy *wiphy, struct net_device *dev,
			    struct cfg80211_ap_settings *settings);
	int	(*change_beacon)(struct wiphy *wiphy, struct net_device *dev,
				 struct cfg80211_beacon_data *info);
	int	(*stop_ap)(struct wiphy *wiphy, struct net_device *dev);


	int	(*add_station)(struct wiphy *wiphy, struct net_device *dev,
			       const u8 *mac,
			       struct station_parameters *params);
	int	(*del_station)(struct wiphy *wiphy, struct net_device *dev,
			       struct station_del_parameters *params);
	int	(*change_station)(struct wiphy *wiphy, struct net_device *dev,
				  const u8 *mac,
				  struct station_parameters *params);
	int	(*get_station)(struct wiphy *wiphy, struct net_device *dev,
			       const u8 *mac, struct station_info *sinfo);
	int	(*dump_station)(struct wiphy *wiphy, struct net_device *dev,
				int idx, u8 *mac, struct station_info *sinfo);

	int	(*add_mpath)(struct wiphy *wiphy, struct net_device *dev,
			       const u8 *dst, const u8 *next_hop);
	int	(*del_mpath)(struct wiphy *wiphy, struct net_device *dev,
			       const u8 *dst);
	int	(*change_mpath)(struct wiphy *wiphy, struct net_device *dev,
				  const u8 *dst, const u8 *next_hop);
	int	(*get_mpath)(struct wiphy *wiphy, struct net_device *dev,
			     u8 *dst, u8 *next_hop, struct mpath_info *pinfo);
	int	(*dump_mpath)(struct wiphy *wiphy, struct net_device *dev,
			      int idx, u8 *dst, u8 *next_hop,
			      struct mpath_info *pinfo);
	int	(*get_mpp)(struct wiphy *wiphy, struct net_device *dev,
			   u8 *dst, u8 *mpp, struct mpath_info *pinfo);
	int	(*dump_mpp)(struct wiphy *wiphy, struct net_device *dev,
			    int idx, u8 *dst, u8 *mpp,
			    struct mpath_info *pinfo);
	int	(*get_mesh_config)(struct wiphy *wiphy,
				struct net_device *dev,
				struct mesh_config *conf);
	int	(*update_mesh_config)(struct wiphy *wiphy,
				      struct net_device *dev, u32 mask,
				      const struct mesh_config *nconf);
	int	(*join_mesh)(struct wiphy *wiphy, struct net_device *dev,
			     const struct mesh_config *conf,
			     const struct mesh_setup *setup);
	int	(*leave_mesh)(struct wiphy *wiphy, struct net_device *dev);

	int	(*join_ocb)(struct wiphy *wiphy, struct net_device *dev,
			    struct ocb_setup *setup);
	int	(*leave_ocb)(struct wiphy *wiphy, struct net_device *dev);

	int	(*change_bss)(struct wiphy *wiphy, struct net_device *dev,
			      struct bss_parameters *params);

	int	(*set_txq_params)(struct wiphy *wiphy, struct net_device *dev,
				  struct ieee80211_txq_params *params);

	int	(*libertas_set_mesh_channel)(struct wiphy *wiphy,
					     struct net_device *dev,
					     struct ieee80211_channel *chan);

	int	(*set_monitor_channel)(struct wiphy *wiphy,
				       struct cfg80211_chan_def *chandef);

	int	(*scan)(struct wiphy *wiphy,
			struct cfg80211_scan_request *request);
	void	(*abort_scan)(struct wiphy *wiphy, struct wireless_dev *wdev);

	int	(*auth)(struct wiphy *wiphy, struct net_device *dev,
			struct cfg80211_auth_request *req);
	int	(*assoc)(struct wiphy *wiphy, struct net_device *dev,
			 struct cfg80211_assoc_request *req);
	int	(*deauth)(struct wiphy *wiphy, struct net_device *dev,
			  struct cfg80211_deauth_request *req);
	int	(*disassoc)(struct wiphy *wiphy, struct net_device *dev,
			    struct cfg80211_disassoc_request *req);

	int	(*connect)(struct wiphy *wiphy, struct net_device *dev,
			   struct cfg80211_connect_params *sme);
	int	(*update_connect_params)(struct wiphy *wiphy,
					 struct net_device *dev,
					 struct cfg80211_connect_params *sme,
					 u32 changed);
	int	(*disconnect)(struct wiphy *wiphy, struct net_device *dev,
			      u16 reason_code);

	int	(*join_ibss)(struct wiphy *wiphy, struct net_device *dev,
			     struct cfg80211_ibss_params *params);
	int	(*leave_ibss)(struct wiphy *wiphy, struct net_device *dev);

	int	(*set_mcast_rate)(struct wiphy *wiphy, struct net_device *dev,
				  int rate[NUM_NL80211_BANDS]);

	int	(*set_wiphy_params)(struct wiphy *wiphy, u32 changed);

	int	(*set_tx_power)(struct wiphy *wiphy, struct wireless_dev *wdev,
				enum nl80211_tx_power_setting type, int mbm);
	int	(*get_tx_power)(struct wiphy *wiphy, struct wireless_dev *wdev,
				int *dbm);

	int	(*set_wds_peer)(struct wiphy *wiphy, struct net_device *dev,
				const u8 *addr);

	void	(*rfkill_poll)(struct wiphy *wiphy);

#ifdef CONFIG_NL80211_TESTMODE
	int	(*testmode_cmd)(struct wiphy *wiphy, struct wireless_dev *wdev,
				void *data, int len);
	int	(*testmode_dump)(struct wiphy *wiphy, struct sk_buff *skb,
				 struct netlink_callback *cb,
				 void *data, int len);
#endif

	int	(*set_bitrate_mask)(struct wiphy *wiphy,
				    struct net_device *dev,
				    const u8 *peer,
				    const struct cfg80211_bitrate_mask *mask);

	int	(*dump_survey)(struct wiphy *wiphy, struct net_device *netdev,
			int idx, struct survey_info *info);

	int	(*set_pmksa)(struct wiphy *wiphy, struct net_device *netdev,
			     struct cfg80211_pmksa *pmksa);
	int	(*del_pmksa)(struct wiphy *wiphy, struct net_device *netdev,
			     struct cfg80211_pmksa *pmksa);
	int	(*flush_pmksa)(struct wiphy *wiphy, struct net_device *netdev);

	int	(*remain_on_channel)(struct wiphy *wiphy,
				     struct wireless_dev *wdev,
				     struct ieee80211_channel *chan,
				     unsigned int duration,
				     u64 *cookie);
	int	(*cancel_remain_on_channel)(struct wiphy *wiphy,
					    struct wireless_dev *wdev,
					    u64 cookie);

	int	(*mgmt_tx)(struct wiphy *wiphy, struct wireless_dev *wdev,
			   struct cfg80211_mgmt_tx_params *params,
			   u64 *cookie);
	int	(*mgmt_tx_cancel_wait)(struct wiphy *wiphy,
				       struct wireless_dev *wdev,
				       u64 cookie);

	int	(*set_power_mgmt)(struct wiphy *wiphy, struct net_device *dev,
				  bool enabled, int timeout);

	int	(*set_cqm_rssi_config)(struct wiphy *wiphy,
				       struct net_device *dev,
				       s32 rssi_thold, u32 rssi_hyst);

	int	(*set_cqm_rssi_range_config)(struct wiphy *wiphy,
					     struct net_device *dev,
					     s32 rssi_low, s32 rssi_high);

	int	(*set_cqm_txe_config)(struct wiphy *wiphy,
				      struct net_device *dev,
				      u32 rate, u32 pkts, u32 intvl);

	void	(*mgmt_frame_register)(struct wiphy *wiphy,
				       struct wireless_dev *wdev,
				       u16 frame_type, bool reg);

	int	(*set_antenna)(struct wiphy *wiphy, u32 tx_ant, u32 rx_ant);
	int	(*get_antenna)(struct wiphy *wiphy, u32 *tx_ant, u32 *rx_ant);

	int	(*sched_scan_start)(struct wiphy *wiphy,
				struct net_device *dev,
				struct cfg80211_sched_scan_request *request);
	int	(*sched_scan_stop)(struct wiphy *wiphy, struct net_device *dev,
				   u64 reqid);

	int	(*set_rekey_data)(struct wiphy *wiphy, struct net_device *dev,
				  struct cfg80211_gtk_rekey_data *data);

	int	(*tdls_mgmt)(struct wiphy *wiphy, struct net_device *dev,
			     const u8 *peer, u8 action_code,  u8 dialog_token,
			     u16 status_code, u32 peer_capability,
			     bool initiator, const u8 *buf, size_t len);
	int	(*tdls_oper)(struct wiphy *wiphy, struct net_device *dev,
			     const u8 *peer, enum nl80211_tdls_operation oper);

	int	(*probe_client)(struct wiphy *wiphy, struct net_device *dev,
				const u8 *peer, u64 *cookie);

	int	(*set_noack_map)(struct wiphy *wiphy,
				  struct net_device *dev,
				  u16 noack_map);

	int	(*get_channel)(struct wiphy *wiphy,
			       struct wireless_dev *wdev,
			       struct cfg80211_chan_def *chandef);

	int	(*start_p2p_device)(struct wiphy *wiphy,
				    struct wireless_dev *wdev);
	void	(*stop_p2p_device)(struct wiphy *wiphy,
				   struct wireless_dev *wdev);

	int	(*set_mac_acl)(struct wiphy *wiphy, struct net_device *dev,
			       const struct cfg80211_acl_data *params);

	int	(*start_radar_detection)(struct wiphy *wiphy,
					 struct net_device *dev,
					 struct cfg80211_chan_def *chandef,
					 u32 cac_time_ms);
	void	(*end_cac)(struct wiphy *wiphy,
				struct net_device *dev);
	int	(*update_ft_ies)(struct wiphy *wiphy, struct net_device *dev,
				 struct cfg80211_update_ft_ies_params *ftie);
	int	(*crit_proto_start)(struct wiphy *wiphy,
				    struct wireless_dev *wdev,
				    enum nl80211_crit_proto_id protocol,
				    u16 duration);
	void	(*crit_proto_stop)(struct wiphy *wiphy,
				   struct wireless_dev *wdev);
	int	(*set_coalesce)(struct wiphy *wiphy,
				struct cfg80211_coalesce *coalesce);

	int	(*channel_switch)(struct wiphy *wiphy,
				  struct net_device *dev,
				  struct cfg80211_csa_settings *params);

	int     (*set_qos_map)(struct wiphy *wiphy,
			       struct net_device *dev,
			       struct cfg80211_qos_map *qos_map);

	int	(*set_ap_chanwidth)(struct wiphy *wiphy, struct net_device *dev,
				    struct cfg80211_chan_def *chandef);

	int	(*add_tx_ts)(struct wiphy *wiphy, struct net_device *dev,
			     u8 tsid, const u8 *peer, u8 user_prio,
			     u16 admitted_time);
	int	(*del_tx_ts)(struct wiphy *wiphy, struct net_device *dev,
			     u8 tsid, const u8 *peer);

	int	(*tdls_channel_switch)(struct wiphy *wiphy,
				       struct net_device *dev,
				       const u8 *addr, u8 oper_class,
				       struct cfg80211_chan_def *chandef);
	void	(*tdls_cancel_channel_switch)(struct wiphy *wiphy,
					      struct net_device *dev,
					      const u8 *addr);
	int	(*start_nan)(struct wiphy *wiphy, struct wireless_dev *wdev,
			     struct cfg80211_nan_conf *conf);
	void	(*stop_nan)(struct wiphy *wiphy, struct wireless_dev *wdev);
	int	(*add_nan_func)(struct wiphy *wiphy, struct wireless_dev *wdev,
				struct cfg80211_nan_func *nan_func);
	void	(*del_nan_func)(struct wiphy *wiphy, struct wireless_dev *wdev,
			       u64 cookie);
	int	(*nan_change_conf)(struct wiphy *wiphy,
				   struct wireless_dev *wdev,
				   struct cfg80211_nan_conf *conf,
				   u32 changes);

	int	(*set_multicast_to_unicast)(struct wiphy *wiphy,
					    struct net_device *dev,
					    const bool enabled);

	int	(*set_pmk)(struct wiphy *wiphy, struct net_device *dev,
			   const struct cfg80211_pmk_conf *conf);
	int	(*del_pmk)(struct wiphy *wiphy, struct net_device *dev,
			   const u8 *aa);
	int     (*external_auth)(struct wiphy *wiphy, struct net_device *dev,
				 struct cfg80211_external_auth_params *params);
	int	(*update_owe_info)(struct wiphy *wiphy, struct net_device *dev,
				   struct cfg80211_update_owe_info *owe_info);
};

/*
 * wireless hardware and networking interfaces structures
 * and registration/helper functions
 */

/**
 * enum wiphy_flags - wiphy capability flags
 *
 * @WIPHY_FLAG_NETNS_OK: if not set, do not allow changing the netns of this
 *	wiphy at all
 * @WIPHY_FLAG_PS_ON_BY_DEFAULT: if set to true, powersave will be enabled
 *	by default -- this flag will be set depending on the kernel's default
 *	on wiphy_new(), but can be changed by the driver if it has a good
 *	reason to override the default
 * @WIPHY_FLAG_4ADDR_AP: supports 4addr mode even on AP (with a single station
 *	on a VLAN interface)
 * @WIPHY_FLAG_4ADDR_STATION: supports 4addr mode even as a station
 * @WIPHY_FLAG_CONTROL_PORT_PROTOCOL: This device supports setting the
 *	control port protocol ethertype. The device also honours the
 *	control_port_no_encrypt flag.
 * @WIPHY_FLAG_IBSS_RSN: The device supports IBSS RSN.
 * @WIPHY_FLAG_MESH_AUTH: The device supports mesh authentication by routing
 *	auth frames to userspace. See @NL80211_MESH_SETUP_USERSPACE_AUTH.
 * @WIPHY_FLAG_SUPPORTS_SCHED_SCAN: The device supports scheduled scans.
 * @WIPHY_FLAG_SUPPORTS_FW_ROAM: The device supports roaming feature in the
 *	firmware.
 * @WIPHY_FLAG_AP_UAPSD: The device supports uapsd on AP.
 * @WIPHY_FLAG_SUPPORTS_TDLS: The device supports TDLS (802.11z) operation.
 * @WIPHY_FLAG_TDLS_EXTERNAL_SETUP: The device does not handle TDLS (802.11z)
 *	link setup/discovery operations internally. Setup, discovery and
 *	teardown packets should be sent through the @NL80211_CMD_TDLS_MGMT
 *	command. When this flag is not set, @NL80211_CMD_TDLS_OPER should be
 *	used for asking the driver/firmware to perform a TDLS operation.
 * @WIPHY_FLAG_HAVE_AP_SME: device integrates AP SME
 * @WIPHY_FLAG_REPORTS_OBSS: the device will report beacons from other BSSes
 *	when there are virtual interfaces in AP mode by calling
 *	cfg80211_report_obss_beacon().
 * @WIPHY_FLAG_AP_PROBE_RESP_OFFLOAD: When operating as an AP, the device
 *	responds to probe-requests in hardware.
 * @WIPHY_FLAG_OFFCHAN_TX: Device supports direct off-channel TX.
 * @WIPHY_FLAG_HAS_REMAIN_ON_CHANNEL: Device supports remain-on-channel call.
 * @WIPHY_FLAG_SUPPORTS_5_10_MHZ: Device supports 5 MHz and 10 MHz channels.
 * @WIPHY_FLAG_HAS_CHANNEL_SWITCH: Device supports channel switch in
 *	beaconing mode (AP, IBSS, Mesh, ...).
 * @WIPHY_FLAG_HAS_STATIC_WEP: The device supports static WEP key installation
 *	before connection.
 */
enum wiphy_flags {
	/* use hole at 0 */
	/* use hole at 1 */
	/* use hole at 2 */
	WIPHY_FLAG_NETNS_OK			= BIT(3),
	WIPHY_FLAG_PS_ON_BY_DEFAULT		= BIT(4),
	WIPHY_FLAG_4ADDR_AP			= BIT(5),
	WIPHY_FLAG_4ADDR_STATION		= BIT(6),
	WIPHY_FLAG_CONTROL_PORT_PROTOCOL	= BIT(7),
	WIPHY_FLAG_IBSS_RSN			= BIT(8),
	WIPHY_FLAG_MESH_AUTH			= BIT(10),
	/* use hole at 11 */
	/* use hole at 12 */
	WIPHY_FLAG_SUPPORTS_FW_ROAM		= BIT(13),
	WIPHY_FLAG_AP_UAPSD			= BIT(14),
	WIPHY_FLAG_SUPPORTS_TDLS		= BIT(15),
	WIPHY_FLAG_TDLS_EXTERNAL_SETUP		= BIT(16),
	WIPHY_FLAG_HAVE_AP_SME			= BIT(17),
	WIPHY_FLAG_REPORTS_OBSS			= BIT(18),
	WIPHY_FLAG_AP_PROBE_RESP_OFFLOAD	= BIT(19),
	WIPHY_FLAG_OFFCHAN_TX			= BIT(20),
	WIPHY_FLAG_HAS_REMAIN_ON_CHANNEL	= BIT(21),
	WIPHY_FLAG_SUPPORTS_5_10_MHZ		= BIT(22),
	WIPHY_FLAG_HAS_CHANNEL_SWITCH		= BIT(23),
	WIPHY_FLAG_HAS_STATIC_WEP		= BIT(24),
};

/**
 * struct ieee80211_iface_limit - limit on certain interface types
 * @max: maximum number of interfaces of these types
 * @types: interface types (bits)
 */
struct ieee80211_iface_limit {
	u16 max;
	u16 types;
};

/**
 * struct ieee80211_iface_combination - possible interface combination
 *
 * With this structure the driver can describe which interface
 * combinations it supports concurrently.
 *
 * Examples:
 *
 * 1. Allow #STA <= 1, #AP <= 1, matching BI, channels = 1, 2 total:
 *
 *    .. code-block:: c
 *
 *	struct ieee80211_iface_limit limits1[] = {
 *		{ .max = 1, .types = BIT(NL80211_IFTYPE_STATION), },
 *		{ .max = 1, .types = BIT(NL80211_IFTYPE_AP}, },
 *	};
 *	struct ieee80211_iface_combination combination1 = {
 *		.limits = limits1,
 *		.n_limits = ARRAY_SIZE(limits1),
 *		.max_interfaces = 2,
 *		.beacon_int_infra_match = true,
 *	};
 *
 *
 * 2. Allow #{AP, P2P-GO} <= 8, channels = 1, 8 total:
 *
 *    .. code-block:: c
 *
 *	struct ieee80211_iface_limit limits2[] = {
 *		{ .max = 8, .types = BIT(NL80211_IFTYPE_AP) |
 *				     BIT(NL80211_IFTYPE_P2P_GO), },
 *	};
 *	struct ieee80211_iface_combination combination2 = {
 *		.limits = limits2,
 *		.n_limits = ARRAY_SIZE(limits2),
 *		.max_interfaces = 8,
 *		.num_different_channels = 1,
 *	};
 *
 *
 * 3. Allow #STA <= 1, #{P2P-client,P2P-GO} <= 3 on two channels, 4 total.
 *
 *    This allows for an infrastructure connection and three P2P connections.
 *
 *    .. code-block:: c
 *
 *	struct ieee80211_iface_limit limits3[] = {
 *		{ .max = 1, .types = BIT(NL80211_IFTYPE_STATION), },
 *		{ .max = 3, .types = BIT(NL80211_IFTYPE_P2P_GO) |
 *				     BIT(NL80211_IFTYPE_P2P_CLIENT), },
 *	};
 *	struct ieee80211_iface_combination combination3 = {
 *		.limits = limits3,
 *		.n_limits = ARRAY_SIZE(limits3),
 *		.max_interfaces = 4,
 *		.num_different_channels = 2,
 *	};
 *
 */
struct ieee80211_iface_combination {
	/**
	 * @limits:
	 * limits for the given interface types
	 */
	const struct ieee80211_iface_limit *limits;

	/**
	 * @num_different_channels:
	 * can use up to this many different channels
	 */
	u32 num_different_channels;

	/**
	 * @max_interfaces:
	 * maximum number of interfaces in total allowed in this group
	 */
	u16 max_interfaces;

	/**
	 * @n_limits:
	 * number of limitations
	 */
	u8 n_limits;

	/**
	 * @beacon_int_infra_match:
	 * In this combination, the beacon intervals between infrastructure
	 * and AP types must match. This is required only in special cases.
	 */
	bool beacon_int_infra_match;

	/**
	 * @radar_detect_widths:
	 * bitmap of channel widths supported for radar detection
	 */
	u8 radar_detect_widths;

	/**
	 * @radar_detect_regions:
	 * bitmap of regions supported for radar detection
	 */
	u8 radar_detect_regions;

	/**
	 * @beacon_int_min_gcd:
	 * This interface combination supports different beacon intervals.
	 *
	 * = 0
	 *   all beacon intervals for different interface must be same.
	 * > 0
	 *   any beacon interval for the interface part of this combination AND
	 *   GCD of all beacon intervals from beaconing interfaces of this
	 *   combination must be greater or equal to this value.
	 */
	u32 beacon_int_min_gcd;
};

struct ieee80211_txrx_stypes {
	u16 tx, rx;
};

/**
 * enum wiphy_wowlan_support_flags - WoWLAN support flags
 * @WIPHY_WOWLAN_ANY: supports wakeup for the special "any"
 *	trigger that keeps the device operating as-is and
 *	wakes up the host on any activity, for example a
 *	received packet that passed filtering; note that the
 *	packet should be preserved in that case
 * @WIPHY_WOWLAN_MAGIC_PKT: supports wakeup on magic packet
 *	(see nl80211.h)
 * @WIPHY_WOWLAN_DISCONNECT: supports wakeup on disconnect
 * @WIPHY_WOWLAN_SUPPORTS_GTK_REKEY: supports GTK rekeying while asleep
 * @WIPHY_WOWLAN_GTK_REKEY_FAILURE: supports wakeup on GTK rekey failure
 * @WIPHY_WOWLAN_EAP_IDENTITY_REQ: supports wakeup on EAP identity request
 * @WIPHY_WOWLAN_4WAY_HANDSHAKE: supports wakeup on 4-way handshake failure
 * @WIPHY_WOWLAN_RFKILL_RELEASE: supports wakeup on RF-kill release
 * @WIPHY_WOWLAN_NET_DETECT: supports wakeup on network detection
 */
enum wiphy_wowlan_support_flags {
	WIPHY_WOWLAN_ANY		= BIT(0),
	WIPHY_WOWLAN_MAGIC_PKT		= BIT(1),
	WIPHY_WOWLAN_DISCONNECT		= BIT(2),
	WIPHY_WOWLAN_SUPPORTS_GTK_REKEY	= BIT(3),
	WIPHY_WOWLAN_GTK_REKEY_FAILURE	= BIT(4),
	WIPHY_WOWLAN_EAP_IDENTITY_REQ	= BIT(5),
	WIPHY_WOWLAN_4WAY_HANDSHAKE	= BIT(6),
	WIPHY_WOWLAN_RFKILL_RELEASE	= BIT(7),
	WIPHY_WOWLAN_NET_DETECT		= BIT(8),
};

struct wiphy_wowlan_tcp_support {
	const struct nl80211_wowlan_tcp_data_token_feature *tok;
	u32 data_payload_max;
	u32 data_interval_max;
	u32 wake_payload_max;
	bool seq;
};

/**
 * struct wiphy_wowlan_support - WoWLAN support data
 * @flags: see &enum wiphy_wowlan_support_flags
 * @n_patterns: number of supported wakeup patterns
 *	(see nl80211.h for the pattern definition)
 * @pattern_max_len: maximum length of each pattern
 * @pattern_min_len: minimum length of each pattern
 * @max_pkt_offset: maximum Rx packet offset
 * @max_nd_match_sets: maximum number of matchsets for net-detect,
 *	similar, but not necessarily identical, to max_match_sets for
 *	scheduled scans.
 *	See &struct cfg80211_sched_scan_request.@match_sets for more
 *	details.
 * @tcp: TCP wakeup support information
 */
struct wiphy_wowlan_support {
	u32 flags;
	int n_patterns;
	int pattern_max_len;
	int pattern_min_len;
	int max_pkt_offset;
	int max_nd_match_sets;
	const struct wiphy_wowlan_tcp_support *tcp;
};

/**
 * struct wiphy_coalesce_support - coalesce support data
 * @n_rules: maximum number of coalesce rules
 * @max_delay: maximum supported coalescing delay in msecs
 * @n_patterns: number of supported patterns in a rule
 *	(see nl80211.h for the pattern definition)
 * @pattern_max_len: maximum length of each pattern
 * @pattern_min_len: minimum length of each pattern
 * @max_pkt_offset: maximum Rx packet offset
 */
struct wiphy_coalesce_support {
	int n_rules;
	int max_delay;
	int n_patterns;
	int pattern_max_len;
	int pattern_min_len;
	int max_pkt_offset;
};

/**
 * enum wiphy_vendor_command_flags - validation flags for vendor commands
 * @WIPHY_VENDOR_CMD_NEED_WDEV: vendor command requires wdev
 * @WIPHY_VENDOR_CMD_NEED_NETDEV: vendor command requires netdev
 * @WIPHY_VENDOR_CMD_NEED_RUNNING: interface/wdev must be up & running
 *	(must be combined with %_WDEV or %_NETDEV)
 */
enum wiphy_vendor_command_flags {
	WIPHY_VENDOR_CMD_NEED_WDEV = BIT(0),
	WIPHY_VENDOR_CMD_NEED_NETDEV = BIT(1),
	WIPHY_VENDOR_CMD_NEED_RUNNING = BIT(2),
};

/**
 * struct wiphy_vendor_command - vendor command definition
 * @info: vendor command identifying information, as used in nl80211
 * @flags: flags, see &enum wiphy_vendor_command_flags
 * @doit: callback for the operation, note that wdev is %NULL if the
 *	flags didn't ask for a wdev and non-%NULL otherwise; the data
 *	pointer may be %NULL if userspace provided no data at all
 * @dumpit: dump callback, for transferring bigger/multiple items. The
 *	@storage points to cb->args[5], ie. is preserved over the multiple
 *	dumpit calls.
 * It's recommended to not have the same sub command with both @doit and
 * @dumpit, so that userspace can assume certain ones are get and others
 * are used with dump requests.
 */
struct wiphy_vendor_command {
	struct nl80211_vendor_cmd_info info;
	u32 flags;
	int (*doit)(struct wiphy *wiphy, struct wireless_dev *wdev,
		    const void *data, int data_len);
	int (*dumpit)(struct wiphy *wiphy, struct wireless_dev *wdev,
		      struct sk_buff *skb, const void *data, int data_len,
		      unsigned long *storage);
};

/**
 * struct wiphy_iftype_ext_capab - extended capabilities per interface type
 * @iftype: interface type
 * @extended_capabilities: extended capabilities supported by the driver,
 *	additional capabilities might be supported by userspace; these are the
 *	802.11 extended capabilities ("Extended Capabilities element") and are
 *	in the same format as in the information element. See IEEE Std
 *	802.11-2012 8.4.2.29 for the defined fields.
 * @extended_capabilities_mask: mask of the valid values
 * @extended_capabilities_len: length of the extended capabilities
 */
struct wiphy_iftype_ext_capab {
	enum nl80211_iftype iftype;
	const u8 *extended_capabilities;
	const u8 *extended_capabilities_mask;
	u8 extended_capabilities_len;
};

/**
 * struct wiphy - wireless hardware description
 * @reg_notifier: the driver's regulatory notification callback,
 *	note that if your driver uses wiphy_apply_custom_regulatory()
 *	the reg_notifier's request can be passed as NULL
 * @regd: the driver's regulatory domain, if one was requested via
 * 	the regulatory_hint() API. This can be used by the driver
 *	on the reg_notifier() if it chooses to ignore future
 *	regulatory domain changes caused by other drivers.
 * @signal_type: signal type reported in &struct cfg80211_bss.
 * @cipher_suites: supported cipher suites
 * @n_cipher_suites: number of supported cipher suites
 * @retry_short: Retry limit for short frames (dot11ShortRetryLimit)
 * @retry_long: Retry limit for long frames (dot11LongRetryLimit)
 * @frag_threshold: Fragmentation threshold (dot11FragmentationThreshold);
 *	-1 = fragmentation disabled, only odd values >= 256 used
 * @rts_threshold: RTS threshold (dot11RTSThreshold); -1 = RTS/CTS disabled
 * @_net: the network namespace this wiphy currently lives in
 * @perm_addr: permanent MAC address of this device
 * @addr_mask: If the device supports multiple MAC addresses by masking,
 *	set this to a mask with variable bits set to 1, e.g. if the last
 *	four bits are variable then set it to 00-00-00-00-00-0f. The actual
 *	variable bits shall be determined by the interfaces added, with
 *	interfaces not matching the mask being rejected to be brought up.
 * @n_addresses: number of addresses in @addresses.
 * @addresses: If the device has more than one address, set this pointer
 *	to a list of addresses (6 bytes each). The first one will be used
 *	by default for perm_addr. In this case, the mask should be set to
 *	all-zeroes. In this case it is assumed that the device can handle
 *	the same number of arbitrary MAC addresses.
 * @registered: protects ->resume and ->suspend sysfs callbacks against
 *	unregister hardware
 * @debugfsdir: debugfs directory used for this wiphy, will be renamed
 *	automatically on wiphy renames
 * @dev: (virtual) struct device for this wiphy
 * @registered: helps synchronize suspend/resume with wiphy unregister
 * @wext: wireless extension handlers
 * @priv: driver private data (sized according to wiphy_new() parameter)
 * @interface_modes: bitmask of interfaces types valid for this wiphy,
 *	must be set by driver
 * @iface_combinations: Valid interface combinations array, should not
 *	list single interface types.
 * @n_iface_combinations: number of entries in @iface_combinations array.
 * @software_iftypes: bitmask of software interface types, these are not
 *	subject to any restrictions since they are purely managed in SW.
 * @flags: wiphy flags, see &enum wiphy_flags
 * @regulatory_flags: wiphy regulatory flags, see
 *	&enum ieee80211_regulatory_flags
 * @features: features advertised to nl80211, see &enum nl80211_feature_flags.
 * @ext_features: extended features advertised to nl80211, see
 *	&enum nl80211_ext_feature_index.
 * @bss_priv_size: each BSS struct has private data allocated with it,
 *	this variable determines its size
 * @max_scan_ssids: maximum number of SSIDs the device can scan for in
 *	any given scan
 * @max_sched_scan_reqs: maximum number of scheduled scan requests that
 *	the device can run concurrently.
 * @max_sched_scan_ssids: maximum number of SSIDs the device can scan
 *	for in any given scheduled scan
 * @max_match_sets: maximum number of match sets the device can handle
 *	when performing a scheduled scan, 0 if filtering is not
 *	supported.
 * @max_scan_ie_len: maximum length of user-controlled IEs device can
 *	add to probe request frames transmitted during a scan, must not
 *	include fixed IEs like supported rates
 * @max_sched_scan_ie_len: same as max_scan_ie_len, but for scheduled
 *	scans
 * @max_sched_scan_plans: maximum number of scan plans (scan interval and number
 *	of iterations) for scheduled scan supported by the device.
 * @max_sched_scan_plan_interval: maximum interval (in seconds) for a
 *	single scan plan supported by the device.
 * @max_sched_scan_plan_iterations: maximum number of iterations for a single
 *	scan plan supported by the device.
 * @coverage_class: current coverage class
 * @fw_version: firmware version for ethtool reporting
 * @hw_version: hardware version for ethtool reporting
 * @max_num_pmkids: maximum number of PMKIDs supported by device
 * @privid: a pointer that drivers can use to identify if an arbitrary
 *	wiphy is theirs, e.g. in global notifiers
 * @bands: information about bands/channels supported by this device
 *
 * @mgmt_stypes: bitmasks of frame subtypes that can be subscribed to or
 *	transmitted through nl80211, points to an array indexed by interface
 *	type
 *
 * @available_antennas_tx: bitmap of antennas which are available to be
 *	configured as TX antennas. Antenna configuration commands will be
 *	rejected unless this or @available_antennas_rx is set.
 *
 * @available_antennas_rx: bitmap of antennas which are available to be
 *	configured as RX antennas. Antenna configuration commands will be
 *	rejected unless this or @available_antennas_tx is set.
 *
 * @probe_resp_offload:
 *	 Bitmap of supported protocols for probe response offloading.
 *	 See &enum nl80211_probe_resp_offload_support_attr. Only valid
 *	 when the wiphy flag @WIPHY_FLAG_AP_PROBE_RESP_OFFLOAD is set.
 *
 * @max_remain_on_channel_duration: Maximum time a remain-on-channel operation
 *	may request, if implemented.
 *
 * @wowlan: WoWLAN support information
 * @wowlan_config: current WoWLAN configuration; this should usually not be
 *	used since access to it is necessarily racy, use the parameter passed
 *	to the suspend() operation instead.
 *
 * @ap_sme_capa: AP SME capabilities, flags from &enum nl80211_ap_sme_features.
 * @ht_capa_mod_mask:  Specify what ht_cap values can be over-ridden.
 *	If null, then none can be over-ridden.
 * @vht_capa_mod_mask:  Specify what VHT capabilities can be over-ridden.
 *	If null, then none can be over-ridden.
 *
 * @wdev_list: the list of associated (virtual) interfaces; this list must
 *	not be modified by the driver, but can be read with RTNL/RCU protection.
 *
 * @max_acl_mac_addrs: Maximum number of MAC addresses that the device
 *	supports for ACL.
 *
 * @extended_capabilities: extended capabilities supported by the driver,
 *	additional capabilities might be supported by userspace; these are
 *	the 802.11 extended capabilities ("Extended Capabilities element")
 *	and are in the same format as in the information element. See
 *	802.11-2012 8.4.2.29 for the defined fields. These are the default
 *	extended capabilities to be used if the capabilities are not specified
 *	for a specific interface type in iftype_ext_capab.
 * @extended_capabilities_mask: mask of the valid values
 * @extended_capabilities_len: length of the extended capabilities
 * @iftype_ext_capab: array of extended capabilities per interface type
 * @num_iftype_ext_capab: number of interface types for which extended
 *	capabilities are specified separately.
 * @coalesce: packet coalescing support information
 *
 * @vendor_commands: array of vendor commands supported by the hardware
 * @n_vendor_commands: number of vendor commands
 * @vendor_events: array of vendor events supported by the hardware
 * @n_vendor_events: number of vendor events
 *
 * @max_ap_assoc_sta: maximum number of associated stations supported in AP mode
 *	(including P2P GO) or 0 to indicate no such limit is advertised. The
 *	driver is allowed to advertise a theoretical limit that it can reach in
 *	some cases, but may not always reach.
 *
 * @max_num_csa_counters: Number of supported csa_counters in beacons
 *	and probe responses.  This value should be set if the driver
 *	wishes to limit the number of csa counters. Default (0) means
 *	infinite.
 * @max_adj_channel_rssi_comp: max offset of between the channel on which the
 *	frame was sent and the channel on which the frame was heard for which
 *	the reported rssi is still valid. If a driver is able to compensate the
 *	low rssi when a frame is heard on different channel, then it should set
 *	this variable to the maximal offset for which it can compensate.
 *	This value should be set in MHz.
 * @bss_select_support: bitmask indicating the BSS selection criteria supported
 *	by the driver in the .connect() callback. The bit position maps to the
 *	attribute indices defined in &enum nl80211_bss_select_attr.
 *
 * @cookie_counter: unique generic cookie counter, used to identify objects.
 * @nan_supported_bands: bands supported by the device in NAN mode, a
 *	bitmap of &enum nl80211_band values.  For instance, for
 *	NL80211_BAND_2GHZ, bit 0 would be set
 *	(i.e. BIT(NL80211_BAND_2GHZ)).
 */
struct wiphy {
	/* assign these fields before you register the wiphy */

	/* permanent MAC address(es) */
	u8 perm_addr[ETH_ALEN];
	u8 addr_mask[ETH_ALEN];

	struct mac_address *addresses;

	const struct ieee80211_txrx_stypes *mgmt_stypes;

	const struct ieee80211_iface_combination *iface_combinations;
	int n_iface_combinations;
	u16 software_iftypes;

	u16 n_addresses;

	/* Supported interface modes, OR together BIT(NL80211_IFTYPE_...) */
	u16 interface_modes;

	u16 max_acl_mac_addrs;

	u32 flags, regulatory_flags, features;
	u8 ext_features[DIV_ROUND_UP(NUM_NL80211_EXT_FEATURES, 8)];

	u32 ap_sme_capa;

	enum cfg80211_signal_type signal_type;

	int bss_priv_size;
	u8 max_scan_ssids;
	u8 max_sched_scan_reqs;
	u8 max_sched_scan_ssids;
	u8 max_match_sets;
	u16 max_scan_ie_len;
	u16 max_sched_scan_ie_len;
	u32 max_sched_scan_plans;
	u32 max_sched_scan_plan_interval;
	u32 max_sched_scan_plan_iterations;

	int n_cipher_suites;
	const u32 *cipher_suites;

	u8 retry_short;
	u8 retry_long;
	u32 frag_threshold;
	u32 rts_threshold;
	u8 coverage_class;

	char fw_version[ETHTOOL_FWVERS_LEN];
	u32 hw_version;

#ifdef CONFIG_PM
	const struct wiphy_wowlan_support *wowlan;
	struct cfg80211_wowlan *wowlan_config;
#endif

	u16 max_remain_on_channel_duration;

	u8 max_num_pmkids;

	u32 available_antennas_tx;
	u32 available_antennas_rx;

	/*
	 * Bitmap of supported protocols for probe response offloading
	 * see &enum nl80211_probe_resp_offload_support_attr. Only valid
	 * when the wiphy flag @WIPHY_FLAG_AP_PROBE_RESP_OFFLOAD is set.
	 */
	u32 probe_resp_offload;

	const u8 *extended_capabilities, *extended_capabilities_mask;
	u8 extended_capabilities_len;

	const struct wiphy_iftype_ext_capab *iftype_ext_capab;
	unsigned int num_iftype_ext_capab;

	/* If multiple wiphys are registered and you're handed e.g.
	 * a regular netdev with assigned ieee80211_ptr, you won't
	 * know whether it points to a wiphy your driver has registered
	 * or not. Assign this to something global to your driver to
	 * help determine whether you own this wiphy or not. */
	const void *privid;

	struct ieee80211_supported_band *bands[NUM_NL80211_BANDS];

	/* Lets us get back the wiphy on the callback */
	void (*reg_notifier)(struct wiphy *wiphy,
			     struct regulatory_request *request);

	/* fields below are read-only, assigned by cfg80211 */

	const struct ieee80211_regdomain __rcu *regd;

	/* the item in /sys/class/ieee80211/ points to this,
	 * you need use set_wiphy_dev() (see below) */
	struct device dev;

	/* protects ->resume, ->suspend sysfs callbacks against unregister hw */
	bool registered;

	/* dir in debugfs: ieee80211/<wiphyname> */
	struct dentry *debugfsdir;

	const struct ieee80211_ht_cap *ht_capa_mod_mask;
	const struct ieee80211_vht_cap *vht_capa_mod_mask;

	struct list_head wdev_list;

	/* the network namespace this phy lives in currently */
	possible_net_t _net;

#ifdef CONFIG_CFG80211_WEXT
	const struct iw_handler_def *wext;
#endif

	const struct wiphy_coalesce_support *coalesce;

	const struct wiphy_vendor_command *vendor_commands;
	const struct nl80211_vendor_cmd_info *vendor_events;
	int n_vendor_commands, n_vendor_events;

	u16 max_ap_assoc_sta;

	u8 max_num_csa_counters;
	u8 max_adj_channel_rssi_comp;

	u32 bss_select_support;

	u64 cookie_counter;

	u8 nan_supported_bands;

	char priv[0] __aligned(NETDEV_ALIGN);
};

static inline struct net *wiphy_net(struct wiphy *wiphy)
{
	return read_pnet(&wiphy->_net);
}

static inline void wiphy_net_set(struct wiphy *wiphy, struct net *net)
{
	write_pnet(&wiphy->_net, net);
}

/**
 * wiphy_priv - return priv from wiphy
 *
 * @wiphy: the wiphy whose priv pointer to return
 * Return: The priv of @wiphy.
 */
static inline void *wiphy_priv(struct wiphy *wiphy)
{
	BUG_ON(!wiphy);
	return &wiphy->priv;
}

/**
 * priv_to_wiphy - return the wiphy containing the priv
 *
 * @priv: a pointer previously returned by wiphy_priv
 * Return: The wiphy of @priv.
 */
static inline struct wiphy *priv_to_wiphy(void *priv)
{
	BUG_ON(!priv);
	return container_of(priv, struct wiphy, priv);
}

/**
 * set_wiphy_dev - set device pointer for wiphy
 *
 * @wiphy: The wiphy whose device to bind
 * @dev: The device to parent it to
 */
static inline void set_wiphy_dev(struct wiphy *wiphy, struct device *dev)
{
	wiphy->dev.parent = dev;
}

/**
 * wiphy_dev - get wiphy dev pointer
 *
 * @wiphy: The wiphy whose device struct to look up
 * Return: The dev of @wiphy.
 */
static inline struct device *wiphy_dev(struct wiphy *wiphy)
{
	return wiphy->dev.parent;
}

/**
 * wiphy_name - get wiphy name
 *
 * @wiphy: The wiphy whose name to return
 * Return: The name of @wiphy.
 */
static inline const char *wiphy_name(const struct wiphy *wiphy)
{
	return dev_name(&wiphy->dev);
}

/**
 * wiphy_new_nm - create a new wiphy for use with cfg80211
 *
 * @ops: The configuration operations for this device
 * @sizeof_priv: The size of the private area to allocate
 * @requested_name: Request a particular name.
 *	NULL is valid value, and means use the default phy%d naming.
 *
 * Create a new wiphy and associate the given operations with it.
 * @sizeof_priv bytes are allocated for private use.
 *
 * Return: A pointer to the new wiphy. This pointer must be
 * assigned to each netdev's ieee80211_ptr for proper operation.
 */
struct wiphy *wiphy_new_nm(const struct cfg80211_ops *ops, int sizeof_priv,
			   const char *requested_name);

/**
 * wiphy_new - create a new wiphy for use with cfg80211
 *
 * @ops: The configuration operations for this device
 * @sizeof_priv: The size of the private area to allocate
 *
 * Create a new wiphy and associate the given operations with it.
 * @sizeof_priv bytes are allocated for private use.
 *
 * Return: A pointer to the new wiphy. This pointer must be
 * assigned to each netdev's ieee80211_ptr for proper operation.
 */
static inline struct wiphy *wiphy_new(const struct cfg80211_ops *ops,
				      int sizeof_priv)
{
	return wiphy_new_nm(ops, sizeof_priv, NULL);
}

/**
 * wiphy_register - register a wiphy with cfg80211
 *
 * @wiphy: The wiphy to register.
 *
 * Return: A non-negative wiphy index or a negative error code.
 */
int wiphy_register(struct wiphy *wiphy);

/**
 * wiphy_unregister - deregister a wiphy from cfg80211
 *
 * @wiphy: The wiphy to unregister.
 *
 * After this call, no more requests can be made with this priv
 * pointer, but the call may sleep to wait for an outstanding
 * request that is being handled.
 */
void wiphy_unregister(struct wiphy *wiphy);

/**
 * wiphy_free - free wiphy
 *
 * @wiphy: The wiphy to free
 */
void wiphy_free(struct wiphy *wiphy);

/* internal structs */
struct cfg80211_conn;
struct cfg80211_internal_bss;
struct cfg80211_cached_keys;
struct cfg80211_cqm_config;

/**
 * struct wireless_dev - wireless device state
 *
 * For netdevs, this structure must be allocated by the driver
 * that uses the ieee80211_ptr field in struct net_device (this
 * is intentional so it can be allocated along with the netdev.)
 * It need not be registered then as netdev registration will
 * be intercepted by cfg80211 to see the new wireless device.
 *
 * For non-netdev uses, it must also be allocated by the driver
 * in response to the cfg80211 callbacks that require it, as
 * there's no netdev registration in that case it may not be
 * allocated outside of callback operations that return it.
 *
 * @wiphy: pointer to hardware description
 * @iftype: interface type
 * @list: (private) Used to collect the interfaces
 * @netdev: (private) Used to reference back to the netdev, may be %NULL
 * @identifier: (private) Identifier used in nl80211 to identify this
 *	wireless device if it has no netdev
 * @current_bss: (private) Used by the internal configuration code
 * @chandef: (private) Used by the internal configuration code to track
 *	the user-set channel definition.
 * @preset_chandef: (private) Used by the internal configuration code to
 *	track the channel to be used for AP later
 * @bssid: (private) Used by the internal configuration code
 * @ssid: (private) Used by the internal configuration code
 * @ssid_len: (private) Used by the internal configuration code
 * @mesh_id_len: (private) Used by the internal configuration code
 * @mesh_id_up_len: (private) Used by the internal configuration code
 * @wext: (private) Used by the internal wireless extensions compat code
 * @use_4addr: indicates 4addr mode is used on this interface, must be
 *	set by driver (if supported) on add_interface BEFORE registering the
 *	netdev and may otherwise be used by driver read-only, will be update
 *	by cfg80211 on change_interface
 * @mgmt_registrations: list of registrations for management frames
 * @mgmt_registrations_lock: lock for the list
 * @mtx: mutex used to lock data in this struct, may be used by drivers
 *	and some API functions require it held
 * @beacon_interval: beacon interval used on this device for transmitting
 *	beacons, 0 when not valid
 * @address: The address for this device, valid only if @netdev is %NULL
 * @is_running: true if this is a non-netdev device that has been started, e.g.
 *	the P2P Device.
 * @cac_started: true if DFS channel availability check has been started
 * @cac_start_time: timestamp (jiffies) when the dfs state was entered.
 * @cac_time_ms: CAC time in ms
 * @ps: powersave mode is enabled
 * @ps_timeout: dynamic powersave timeout
 * @ap_unexpected_nlportid: (private) netlink port ID of application
 *	registered for unexpected class 3 frames (AP mode)
 * @conn: (private) cfg80211 software SME connection state machine data
 * @connect_keys: (private) keys to set after connection is established
 * @conn_bss_type: connecting/connected BSS type
 * @conn_owner_nlportid: (private) connection owner socket port ID
 * @disconnect_wk: (private) auto-disconnect work
 * @disconnect_bssid: (private) the BSSID to use for auto-disconnect
 * @ibss_fixed: (private) IBSS is using fixed BSSID
 * @ibss_dfs_possible: (private) IBSS may change to a DFS channel
 * @event_list: (private) list for internal event processing
 * @event_lock: (private) lock for event list
 * @owner_nlportid: (private) owner socket port ID
 * @nl_owner_dead: (private) owner socket went away
 * @cqm_config: (private) nl80211 RSSI monitor state
 */
struct wireless_dev {
	struct wiphy *wiphy;
	enum nl80211_iftype iftype;

	/* the remainder of this struct should be private to cfg80211 */
	struct list_head list;
	struct net_device *netdev;

	u32 identifier;

	struct list_head mgmt_registrations;
	spinlock_t mgmt_registrations_lock;

	struct mutex mtx;

	bool use_4addr, is_running;

	u8 address[ETH_ALEN] __aligned(sizeof(u16));

	/* currently used for IBSS and SME - might be rearranged later */
	u8 ssid[IEEE80211_MAX_SSID_LEN];
	u8 ssid_len, mesh_id_len, mesh_id_up_len;
	struct cfg80211_conn *conn;
	struct cfg80211_cached_keys *connect_keys;
	enum ieee80211_bss_type conn_bss_type;
	u32 conn_owner_nlportid;

	struct work_struct disconnect_wk;
	u8 disconnect_bssid[ETH_ALEN];

	struct list_head event_list;
	spinlock_t event_lock;

	struct cfg80211_internal_bss *current_bss; /* associated / joined */
	struct cfg80211_chan_def preset_chandef;
	struct cfg80211_chan_def chandef;

	bool ibss_fixed;
	bool ibss_dfs_possible;

	bool ps;
	int ps_timeout;

	int beacon_interval;

	u32 ap_unexpected_nlportid;

	u32 owner_nlportid;
	bool nl_owner_dead;

	bool cac_started;
	unsigned long cac_start_time;
	unsigned int cac_time_ms;

#ifdef CONFIG_CFG80211_WEXT
	/* wext data */
	struct {
		struct cfg80211_ibss_params ibss;
		struct cfg80211_connect_params connect;
		struct cfg80211_cached_keys *keys;
		const u8 *ie;
		size_t ie_len;
		u8 bssid[ETH_ALEN], prev_bssid[ETH_ALEN];
		u8 ssid[IEEE80211_MAX_SSID_LEN];
		s8 default_key, default_mgmt_key;
		bool prev_bssid_valid;
	} wext;
#endif

	struct cfg80211_cqm_config *cqm_config;
};

static inline u8 *wdev_address(struct wireless_dev *wdev)
{
	if (wdev->netdev)
		return wdev->netdev->dev_addr;
	return wdev->address;
}

static inline bool wdev_running(struct wireless_dev *wdev)
{
	if (wdev->netdev)
		return netif_running(wdev->netdev);
	return wdev->is_running;
}

/**
 * wdev_priv - return wiphy priv from wireless_dev
 *
 * @wdev: The wireless device whose wiphy's priv pointer to return
 * Return: The wiphy priv of @wdev.
 */
static inline void *wdev_priv(struct wireless_dev *wdev)
{
	BUG_ON(!wdev);
	return wiphy_priv(wdev->wiphy);
}

/**
 * DOC: Utility functions
 *
 * cfg80211 offers a number of utility functions that can be useful.
 */

/**
 * ieee80211_channel_to_frequency - convert channel number to frequency
 * @chan: channel number
 * @band: band, necessary due to channel number overlap
 * Return: The corresponding frequency (in MHz), or 0 if the conversion failed.
 */
int ieee80211_channel_to_frequency(int chan, enum nl80211_band band);

/**
 * ieee80211_frequency_to_channel - convert frequency to channel number
 * @freq: center frequency
 * Return: The corresponding channel, or 0 if the conversion failed.
 */
int ieee80211_frequency_to_channel(int freq);

/**
 * ieee80211_get_channel - get channel struct from wiphy for specified frequency
 *
 * @wiphy: the struct wiphy to get the channel for
 * @freq: the center frequency of the channel
 *
 * Return: The channel struct from @wiphy at @freq.
 */
struct ieee80211_channel *ieee80211_get_channel(struct wiphy *wiphy, int freq);

/**
 * ieee80211_get_response_rate - get basic rate for a given rate
 *
 * @sband: the band to look for rates in
 * @basic_rates: bitmap of basic rates
 * @bitrate: the bitrate for which to find the basic rate
 *
 * Return: The basic rate corresponding to a given bitrate, that
 * is the next lower bitrate contained in the basic rate map,
 * which is, for this function, given as a bitmap of indices of
 * rates in the band's bitrate table.
 */
struct ieee80211_rate *
ieee80211_get_response_rate(struct ieee80211_supported_band *sband,
			    u32 basic_rates, int bitrate);

/**
 * ieee80211_mandatory_rates - get mandatory rates for a given band
 * @sband: the band to look for rates in
 * @scan_width: width of the control channel
 *
 * This function returns a bitmap of the mandatory rates for the given
 * band, bits are set according to the rate position in the bitrates array.
 */
u32 ieee80211_mandatory_rates(struct ieee80211_supported_band *sband,
			      enum nl80211_bss_scan_width scan_width);

/*
 * Radiotap parsing functions -- for controlled injection support
 *
 * Implemented in net/wireless/radiotap.c
 * Documentation in Documentation/networking/radiotap-headers.txt
 */

struct radiotap_align_size {
	uint8_t align:4, size:4;
};

struct ieee80211_radiotap_namespace {
	const struct radiotap_align_size *align_size;
	int n_bits;
	uint32_t oui;
	uint8_t subns;
};

struct ieee80211_radiotap_vendor_namespaces {
	const struct ieee80211_radiotap_namespace *ns;
	int n_ns;
};

/**
 * struct ieee80211_radiotap_iterator - tracks walk thru present radiotap args
 * @this_arg_index: index of current arg, valid after each successful call
 *	to ieee80211_radiotap_iterator_next()
 * @this_arg: pointer to current radiotap arg; it is valid after each
 *	call to ieee80211_radiotap_iterator_next() but also after
 *	ieee80211_radiotap_iterator_init() where it will point to
 *	the beginning of the actual data portion
 * @this_arg_size: length of the current arg, for convenience
 * @current_namespace: pointer to the current namespace definition
 *	(or internally %NULL if the current namespace is unknown)
 * @is_radiotap_ns: indicates whether the current namespace is the default
 *	radiotap namespace or not
 *
 * @_rtheader: pointer to the radiotap header we are walking through
 * @_max_length: length of radiotap header in cpu byte ordering
 * @_arg_index: next argument index
 * @_arg: next argument pointer
 * @_next_bitmap: internal pointer to next present u32
 * @_bitmap_shifter: internal shifter for curr u32 bitmap, b0 set == arg present
 * @_vns: vendor namespace definitions
 * @_next_ns_data: beginning of the next namespace's data
 * @_reset_on_ext: internal; reset the arg index to 0 when going to the
 *	next bitmap word
 *
 * Describes the radiotap parser state. Fields prefixed with an underscore
 * must not be used by users of the parser, only by the parser internally.
 */

struct ieee80211_radiotap_iterator {
	struct ieee80211_radiotap_header *_rtheader;
	const struct ieee80211_radiotap_vendor_namespaces *_vns;
	const struct ieee80211_radiotap_namespace *current_namespace;

	unsigned char *_arg, *_next_ns_data;
	__le32 *_next_bitmap;

	unsigned char *this_arg;
	int this_arg_index;
	int this_arg_size;

	int is_radiotap_ns;

	int _max_length;
	int _arg_index;
	uint32_t _bitmap_shifter;
	int _reset_on_ext;
};

int
ieee80211_radiotap_iterator_init(struct ieee80211_radiotap_iterator *iterator,
				 struct ieee80211_radiotap_header *radiotap_header,
				 int max_length,
				 const struct ieee80211_radiotap_vendor_namespaces *vns);

int
ieee80211_radiotap_iterator_next(struct ieee80211_radiotap_iterator *iterator);


extern const unsigned char rfc1042_header[6];
extern const unsigned char bridge_tunnel_header[6];

/**
 * ieee80211_get_hdrlen_from_skb - get header length from data
 *
 * @skb: the frame
 *
 * Given an skb with a raw 802.11 header at the data pointer this function
 * returns the 802.11 header length.
 *
 * Return: The 802.11 header length in bytes (not including encryption
 * headers). Or 0 if the data in the sk_buff is too short to contain a valid
 * 802.11 header.
 */
unsigned int ieee80211_get_hdrlen_from_skb(const struct sk_buff *skb);

/**
 * ieee80211_hdrlen - get header length in bytes from frame control
 * @fc: frame control field in little-endian format
 * Return: The header length in bytes.
 */
unsigned int __attribute_const__ ieee80211_hdrlen(__le16 fc);

/**
 * ieee80211_get_mesh_hdrlen - get mesh extension header length
 * @meshhdr: the mesh extension header, only the flags field
 *	(first byte) will be accessed
 * Return: The length of the extension header, which is always at
 * least 6 bytes and at most 18 if address 5 and 6 are present.
 */
unsigned int ieee80211_get_mesh_hdrlen(struct ieee80211s_hdr *meshhdr);

/**
 * DOC: Data path helpers
 *
 * In addition to generic utilities, cfg80211 also offers
 * functions that help implement the data path for devices
 * that do not do the 802.11/802.3 conversion on the device.
 */

/**
 * ieee80211_data_to_8023_exthdr - convert an 802.11 data frame to 802.3
 * @skb: the 802.11 data frame
 * @ehdr: pointer to a &struct ethhdr that will get the header, instead
 *	of it being pushed into the SKB
 * @addr: the device MAC address
 * @iftype: the virtual interface type
 * Return: 0 on success. Non-zero on error.
 */
int ieee80211_data_to_8023_exthdr(struct sk_buff *skb, struct ethhdr *ehdr,
				  const u8 *addr, enum nl80211_iftype iftype);

/**
 * ieee80211_data_to_8023 - convert an 802.11 data frame to 802.3
 * @skb: the 802.11 data frame
 * @addr: the device MAC address
 * @iftype: the virtual interface type
 * Return: 0 on success. Non-zero on error.
 */
static inline int ieee80211_data_to_8023(struct sk_buff *skb, const u8 *addr,
					 enum nl80211_iftype iftype)
{
	return ieee80211_data_to_8023_exthdr(skb, NULL, addr, iftype);
}

/**
 * ieee80211_data_from_8023 - convert an 802.3 frame to 802.11
 * @skb: the 802.3 frame
 * @addr: the device MAC address
 * @iftype: the virtual interface type
 * @bssid: the network bssid (used only for iftype STATION and ADHOC)
 * @qos: build 802.11 QoS data frame
 * Return: 0 on success, or a negative error code.
 */
int ieee80211_data_from_8023(struct sk_buff *skb, const u8 *addr,
			     enum nl80211_iftype iftype, const u8 *bssid,
			     bool qos);

/**
 * ieee80211_amsdu_to_8023s - decode an IEEE 802.11n A-MSDU frame
 *
 * Decode an IEEE 802.11 A-MSDU and convert it to a list of 802.3 frames.
 * The @list will be empty if the decode fails. The @skb must be fully
 * header-less before being passed in here; it is freed in this function.
 *
 * @skb: The input A-MSDU frame without any headers.
 * @list: The output list of 802.3 frames. It must be allocated and
 *	initialized by by the caller.
 * @addr: The device MAC address.
 * @iftype: The device interface type.
 * @extra_headroom: The hardware extra headroom for SKBs in the @list.
 * @check_da: DA to check in the inner ethernet header, or NULL
 * @check_sa: SA to check in the inner ethernet header, or NULL
 */
void ieee80211_amsdu_to_8023s(struct sk_buff *skb, struct sk_buff_head *list,
			      const u8 *addr, enum nl80211_iftype iftype,
			      const unsigned int extra_headroom,
			      const u8 *check_da, const u8 *check_sa);

/**
 * cfg80211_classify8021d - determine the 802.1p/1d tag for a data frame
 * @skb: the data frame
 * @qos_map: Interworking QoS mapping or %NULL if not in use
 * Return: The 802.1p/1d tag.
 */
unsigned int cfg80211_classify8021d(struct sk_buff *skb,
				    struct cfg80211_qos_map *qos_map);

/**
 * cfg80211_find_ie_match - match information element and byte array in data
 *
 * @eid: element ID
 * @ies: data consisting of IEs
 * @len: length of data
 * @match: byte array to match
 * @match_len: number of bytes in the match array
 * @match_offset: offset in the IE where the byte array should match.
 *	If match_len is zero, this must also be set to zero.
 *	Otherwise this must be set to 2 or more, because the first
 *	byte is the element id, which is already compared to eid, and
 *	the second byte is the IE length.
 *
 * Return: %NULL if the element ID could not be found or if
 * the element is invalid (claims to be longer than the given
 * data) or if the byte array doesn't match, or a pointer to the first
 * byte of the requested element, that is the byte containing the
 * element ID.
 *
 * Note: There are no checks on the element length other than
 * having to fit into the given data and being large enough for the
 * byte array to match.
 */
const u8 *cfg80211_find_ie_match(u8 eid, const u8 *ies, int len,
				 const u8 *match, int match_len,
				 int match_offset);

/**
 * cfg80211_find_ie - find information element in data
 *
 * @eid: element ID
 * @ies: data consisting of IEs
 * @len: length of data
 *
 * Return: %NULL if the element ID could not be found or if
 * the element is invalid (claims to be longer than the given
 * data), or a pointer to the first byte of the requested
 * element, that is the byte containing the element ID.
 *
 * Note: There are no checks on the element length other than
 * having to fit into the given data.
 */
static inline const u8 *cfg80211_find_ie(u8 eid, const u8 *ies, int len)
{
	return cfg80211_find_ie_match(eid, ies, len, NULL, 0, 0);
}

/**
 * cfg80211_find_ext_ie - find information element with EID Extension in data
 *
 * @ext_eid: element ID Extension
 * @ies: data consisting of IEs
 * @len: length of data
 *
 * Return: %NULL if the extended element ID could not be found or if
 * the element is invalid (claims to be longer than the given
 * data), or a pointer to the first byte of the requested
 * element, that is the byte containing the element ID.
 *
 * Note: There are no checks on the element length other than
 * having to fit into the given data.
 */
static inline const u8 *cfg80211_find_ext_ie(u8 ext_eid, const u8 *ies, int len)
{
	return cfg80211_find_ie_match(WLAN_EID_EXTENSION, ies, len,
				      &ext_eid, 1, 2);
}

/**
 * cfg80211_find_vendor_ie - find vendor specific information element in data
 *
 * @oui: vendor OUI
 * @oui_type: vendor-specific OUI type (must be < 0xff), negative means any
 * @ies: data consisting of IEs
 * @len: length of data
 *
 * Return: %NULL if the vendor specific element ID could not be found or if the
 * element is invalid (claims to be longer than the given data), or a pointer to
 * the first byte of the requested element, that is the byte containing the
 * element ID.
 *
 * Note: There are no checks on the element length other than having to fit into
 * the given data.
 */
const u8 *cfg80211_find_vendor_ie(unsigned int oui, int oui_type,
				  const u8 *ies, int len);

/**
 * cfg80211_send_layer2_update - send layer 2 update frame
 *
 * @dev: network device
 * @addr: STA MAC address
 *
 * Wireless drivers can use this function to update forwarding tables in bridge
 * devices upon STA association.
 */
void cfg80211_send_layer2_update(struct net_device *dev, const u8 *addr);

/**
 * DOC: Regulatory enforcement infrastructure
 *
 * TODO
 */

/**
 * regulatory_hint - driver hint to the wireless core a regulatory domain
 * @wiphy: the wireless device giving the hint (used only for reporting
 *	conflicts)
 * @alpha2: the ISO/IEC 3166 alpha2 the driver claims its regulatory domain
 * 	should be in. If @rd is set this should be NULL. Note that if you
 * 	set this to NULL you should still set rd->alpha2 to some accepted
 * 	alpha2.
 *
 * Wireless drivers can use this function to hint to the wireless core
 * what it believes should be the current regulatory domain by
 * giving it an ISO/IEC 3166 alpha2 country code it knows its regulatory
 * domain should be in or by providing a completely build regulatory domain.
 * If the driver provides an ISO/IEC 3166 alpha2 userspace will be queried
 * for a regulatory domain structure for the respective country.
 *
 * The wiphy must have been registered to cfg80211 prior to this call.
 * For cfg80211 drivers this means you must first use wiphy_register(),
 * for mac80211 drivers you must first use ieee80211_register_hw().
 *
 * Drivers should check the return value, its possible you can get
 * an -ENOMEM.
 *
 * Return: 0 on success. -ENOMEM.
 */
int regulatory_hint(struct wiphy *wiphy, const char *alpha2);

/**
 * regulatory_set_wiphy_regd - set regdom info for self managed drivers
 * @wiphy: the wireless device we want to process the regulatory domain on
 * @rd: the regulatory domain informatoin to use for this wiphy
 *
 * Set the regulatory domain information for self-managed wiphys, only they
 * may use this function. See %REGULATORY_WIPHY_SELF_MANAGED for more
 * information.
 *
 * Return: 0 on success. -EINVAL, -EPERM
 */
int regulatory_set_wiphy_regd(struct wiphy *wiphy,
			      struct ieee80211_regdomain *rd);

/**
 * regulatory_set_wiphy_regd_sync_rtnl - set regdom for self-managed drivers
 * @wiphy: the wireless device we want to process the regulatory domain on
 * @rd: the regulatory domain information to use for this wiphy
 *
 * This functions requires the RTNL to be held and applies the new regdomain
 * synchronously to this wiphy. For more details see
 * regulatory_set_wiphy_regd().
 *
 * Return: 0 on success. -EINVAL, -EPERM
 */
int regulatory_set_wiphy_regd_sync_rtnl(struct wiphy *wiphy,
					struct ieee80211_regdomain *rd);

/**
 * regulatory_hint_user - hint to the wireless core a regulatory domain
 * which the driver has received from an application
 * @alpha2: the ISO/IEC 3166 alpha2 the driver claims its regulatory domain
 *	should be in. If @rd is set this should be NULL. Note that if you
 *	set this to NULL you should still set rd->alpha2 to some accepted
 *	alpha2.
 * @user_reg_hint_type: the type of user regulatory hint.
 *
 * Wireless drivers can use this function to hint to the wireless core
 * the current regulatory domain as specified by trusted applications,
 * it is the driver's responsibilty to estbalish which applications it
 * trusts.
 *
 * The wiphy should be registered to cfg80211 prior to this call.
 * For cfg80211 drivers this means you must first use wiphy_register(),
 * for mac80211 drivers you must first use ieee80211_register_hw().
 *
 * Drivers should check the return value, its possible you can get
 * an -ENOMEM or an -EINVAL.
 *
 * Return: 0 on success. -ENOMEM, -EINVAL.
 */
int regulatory_hint_user(const char *alpha2,
			 enum nl80211_user_reg_hint_type user_reg_hint_type);

/**
 * wiphy_apply_custom_regulatory - apply a custom driver regulatory domain
 * @wiphy: the wireless device we want to process the regulatory domain on
 * @regd: the custom regulatory domain to use for this wiphy
 *
 * Drivers can sometimes have custom regulatory domains which do not apply
 * to a specific country. Drivers can use this to apply such custom regulatory
 * domains. This routine must be called prior to wiphy registration. The
 * custom regulatory domain will be trusted completely and as such previous
 * default channel settings will be disregarded. If no rule is found for a
 * channel on the regulatory domain the channel will be disabled.
 * Drivers using this for a wiphy should also set the wiphy flag
 * REGULATORY_CUSTOM_REG or cfg80211 will set it for the wiphy
 * that called this helper.
 */
void wiphy_apply_custom_regulatory(struct wiphy *wiphy,
				   const struct ieee80211_regdomain *regd);

/**
 * freq_reg_info - get regulatory information for the given frequency
 * @wiphy: the wiphy for which we want to process this rule for
 * @center_freq: Frequency in KHz for which we want regulatory information for
 *
 * Use this function to get the regulatory rule for a specific frequency on
 * a given wireless device. If the device has a specific regulatory domain
 * it wants to follow we respect that unless a country IE has been received
 * and processed already.
 *
 * Return: A valid pointer, or, when an error occurs, for example if no rule
 * can be found, the return value is encoded using ERR_PTR(). Use IS_ERR() to
 * check and PTR_ERR() to obtain the numeric return value. The numeric return
 * value will be -ERANGE if we determine the given center_freq does not even
 * have a regulatory rule for a frequency range in the center_freq's band.
 * See freq_in_rule_band() for our current definition of a band -- this is
 * purely subjective and right now it's 802.11 specific.
 */
const struct ieee80211_reg_rule *freq_reg_info(struct wiphy *wiphy,
					       u32 center_freq);

/**
 * reg_initiator_name - map regulatory request initiator enum to name
 * @initiator: the regulatory request initiator
 *
 * You can use this to map the regulatory request initiator enum to a
 * proper string representation.
 */
const char *reg_initiator_name(enum nl80211_reg_initiator initiator);

/*
 * callbacks for asynchronous cfg80211 methods, notification
 * functions and BSS handling helpers
 */

/**
 * cfg80211_scan_done - notify that scan finished
 *
 * @request: the corresponding scan request
 * @info: information about the completed scan
 */
void cfg80211_scan_done(struct cfg80211_scan_request *request,
			struct cfg80211_scan_info *info);

/**
 * cfg80211_sched_scan_results - notify that new scan results are available
 *
 * @wiphy: the wiphy which got scheduled scan results
 * @reqid: identifier for the related scheduled scan request
 */
void cfg80211_sched_scan_results(struct wiphy *wiphy, u64 reqid);

/**
 * cfg80211_sched_scan_stopped - notify that the scheduled scan has stopped
 *
 * @wiphy: the wiphy on which the scheduled scan stopped
 * @reqid: identifier for the related scheduled scan request
 *
 * The driver can call this function to inform cfg80211 that the
 * scheduled scan had to be stopped, for whatever reason.  The driver
 * is then called back via the sched_scan_stop operation when done.
 */
void cfg80211_sched_scan_stopped(struct wiphy *wiphy, u64 reqid);

/**
 * cfg80211_sched_scan_stopped_rtnl - notify that the scheduled scan has stopped
 *
 * @wiphy: the wiphy on which the scheduled scan stopped
 * @reqid: identifier for the related scheduled scan request
 *
 * The driver can call this function to inform cfg80211 that the
 * scheduled scan had to be stopped, for whatever reason.  The driver
 * is then called back via the sched_scan_stop operation when done.
 * This function should be called with rtnl locked.
 */
void cfg80211_sched_scan_stopped_rtnl(struct wiphy *wiphy, u64 reqid);

/**
 * cfg80211_inform_bss_frame_data - inform cfg80211 of a received BSS frame
 * @wiphy: the wiphy reporting the BSS
 * @data: the BSS metadata
 * @mgmt: the management frame (probe response or beacon)
 * @len: length of the management frame
 * @gfp: context flags
 *
 * This informs cfg80211 that BSS information was found and
 * the BSS should be updated/added.
 *
 * Return: A referenced struct, must be released with cfg80211_put_bss()!
 * Or %NULL on error.
 */
struct cfg80211_bss * __must_check
cfg80211_inform_bss_frame_data(struct wiphy *wiphy,
			       struct cfg80211_inform_bss *data,
			       struct ieee80211_mgmt *mgmt, size_t len,
			       gfp_t gfp);

static inline struct cfg80211_bss * __must_check
cfg80211_inform_bss_width_frame(struct wiphy *wiphy,
				struct ieee80211_channel *rx_channel,
				enum nl80211_bss_scan_width scan_width,
				struct ieee80211_mgmt *mgmt, size_t len,
				s32 signal, gfp_t gfp)
{
	struct cfg80211_inform_bss data = {
		.chan = rx_channel,
		.scan_width = scan_width,
		.signal = signal,
	};

	return cfg80211_inform_bss_frame_data(wiphy, &data, mgmt, len, gfp);
}

static inline struct cfg80211_bss * __must_check
cfg80211_inform_bss_frame(struct wiphy *wiphy,
			  struct ieee80211_channel *rx_channel,
			  struct ieee80211_mgmt *mgmt, size_t len,
			  s32 signal, gfp_t gfp)
{
	struct cfg80211_inform_bss data = {
		.chan = rx_channel,
		.scan_width = NL80211_BSS_CHAN_WIDTH_20,
		.signal = signal,
	};

	return cfg80211_inform_bss_frame_data(wiphy, &data, mgmt, len, gfp);
}

/**
 * enum cfg80211_bss_frame_type - frame type that the BSS data came from
 * @CFG80211_BSS_FTYPE_UNKNOWN: driver doesn't know whether the data is
 *	from a beacon or probe response
 * @CFG80211_BSS_FTYPE_BEACON: data comes from a beacon
 * @CFG80211_BSS_FTYPE_PRESP: data comes from a probe response
 */
enum cfg80211_bss_frame_type {
	CFG80211_BSS_FTYPE_UNKNOWN,
	CFG80211_BSS_FTYPE_BEACON,
	CFG80211_BSS_FTYPE_PRESP,
};

/**
 * cfg80211_inform_bss_data - inform cfg80211 of a new BSS
 *
 * @wiphy: the wiphy reporting the BSS
 * @data: the BSS metadata
 * @ftype: frame type (if known)
 * @bssid: the BSSID of the BSS
 * @tsf: the TSF sent by the peer in the beacon/probe response (or 0)
 * @capability: the capability field sent by the peer
 * @beacon_interval: the beacon interval announced by the peer
 * @ie: additional IEs sent by the peer
 * @ielen: length of the additional IEs
 * @gfp: context flags
 *
 * This informs cfg80211 that BSS information was found and
 * the BSS should be updated/added.
 *
 * Return: A referenced struct, must be released with cfg80211_put_bss()!
 * Or %NULL on error.
 */
struct cfg80211_bss * __must_check
cfg80211_inform_bss_data(struct wiphy *wiphy,
			 struct cfg80211_inform_bss *data,
			 enum cfg80211_bss_frame_type ftype,
			 const u8 *bssid, u64 tsf, u16 capability,
			 u16 beacon_interval, const u8 *ie, size_t ielen,
			 gfp_t gfp);

static inline struct cfg80211_bss * __must_check
cfg80211_inform_bss_width(struct wiphy *wiphy,
			  struct ieee80211_channel *rx_channel,
			  enum nl80211_bss_scan_width scan_width,
			  enum cfg80211_bss_frame_type ftype,
			  const u8 *bssid, u64 tsf, u16 capability,
			  u16 beacon_interval, const u8 *ie, size_t ielen,
			  s32 signal, gfp_t gfp)
{
	struct cfg80211_inform_bss data = {
		.chan = rx_channel,
		.scan_width = scan_width,
		.signal = signal,
	};

	return cfg80211_inform_bss_data(wiphy, &data, ftype, bssid, tsf,
					capability, beacon_interval, ie, ielen,
					gfp);
}

static inline struct cfg80211_bss * __must_check
cfg80211_inform_bss(struct wiphy *wiphy,
		    struct ieee80211_channel *rx_channel,
		    enum cfg80211_bss_frame_type ftype,
		    const u8 *bssid, u64 tsf, u16 capability,
		    u16 beacon_interval, const u8 *ie, size_t ielen,
		    s32 signal, gfp_t gfp)
{
	struct cfg80211_inform_bss data = {
		.chan = rx_channel,
		.scan_width = NL80211_BSS_CHAN_WIDTH_20,
		.signal = signal,
	};

	return cfg80211_inform_bss_data(wiphy, &data, ftype, bssid, tsf,
					capability, beacon_interval, ie, ielen,
					gfp);
}

/**
 * cfg80211_get_bss - get a BSS reference
 * @wiphy: the wiphy this BSS struct belongs to
 * @channel: the channel to search on (or %NULL)
 * @bssid: the desired BSSID (or %NULL)
 * @ssid: the desired SSID (or %NULL)
 * @ssid_len: length of the SSID (or 0)
 * @bss_type: type of BSS, see &enum ieee80211_bss_type
 * @privacy: privacy filter, see &enum ieee80211_privacy
 */
struct cfg80211_bss *cfg80211_get_bss(struct wiphy *wiphy,
				      struct ieee80211_channel *channel,
				      const u8 *bssid,
				      const u8 *ssid, size_t ssid_len,
				      enum ieee80211_bss_type bss_type,
				      enum ieee80211_privacy privacy);
static inline struct cfg80211_bss *
cfg80211_get_ibss(struct wiphy *wiphy,
		  struct ieee80211_channel *channel,
		  const u8 *ssid, size_t ssid_len)
{
	return cfg80211_get_bss(wiphy, channel, NULL, ssid, ssid_len,
				IEEE80211_BSS_TYPE_IBSS,
				IEEE80211_PRIVACY_ANY);
}

/**
 * cfg80211_ref_bss - reference BSS struct
 * @wiphy: the wiphy this BSS struct belongs to
 * @bss: the BSS struct to reference
 *
 * Increments the refcount of the given BSS struct.
 */
void cfg80211_ref_bss(struct wiphy *wiphy, struct cfg80211_bss *bss);

/**
 * cfg80211_put_bss - unref BSS struct
 * @wiphy: the wiphy this BSS struct belongs to
 * @bss: the BSS struct
 *
 * Decrements the refcount of the given BSS struct.
 */
void cfg80211_put_bss(struct wiphy *wiphy, struct cfg80211_bss *bss);

/**
 * cfg80211_unlink_bss - unlink BSS from internal data structures
 * @wiphy: the wiphy
 * @bss: the bss to remove
 *
 * This function removes the given BSS from the internal data structures
 * thereby making it no longer show up in scan results etc. Use this
 * function when you detect a BSS is gone. Normally BSSes will also time
 * out, so it is not necessary to use this function at all.
 */
void cfg80211_unlink_bss(struct wiphy *wiphy, struct cfg80211_bss *bss);

static inline enum nl80211_bss_scan_width
cfg80211_chandef_to_scan_width(const struct cfg80211_chan_def *chandef)
{
	switch (chandef->width) {
	case NL80211_CHAN_WIDTH_5:
		return NL80211_BSS_CHAN_WIDTH_5;
	case NL80211_CHAN_WIDTH_10:
		return NL80211_BSS_CHAN_WIDTH_10;
	default:
		return NL80211_BSS_CHAN_WIDTH_20;
	}
}

/**
 * cfg80211_rx_mlme_mgmt - notification of processed MLME management frame
 * @dev: network device
 * @buf: authentication frame (header + body)
 * @len: length of the frame data
 *
 * This function is called whenever an authentication, disassociation or
 * deauthentication frame has been received and processed in station mode.
 * After being asked to authenticate via cfg80211_ops::auth() the driver must
 * call either this function or cfg80211_auth_timeout().
 * After being asked to associate via cfg80211_ops::assoc() the driver must
 * call either this function or cfg80211_auth_timeout().
 * While connected, the driver must calls this for received and processed
 * disassociation and deauthentication frames. If the frame couldn't be used
 * because it was unprotected, the driver must call the function
 * cfg80211_rx_unprot_mlme_mgmt() instead.
 *
 * This function may sleep. The caller must hold the corresponding wdev's mutex.
 */
void cfg80211_rx_mlme_mgmt(struct net_device *dev, const u8 *buf, size_t len);

/**
 * cfg80211_auth_timeout - notification of timed out authentication
 * @dev: network device
 * @addr: The MAC address of the device with which the authentication timed out
 *
 * This function may sleep. The caller must hold the corresponding wdev's
 * mutex.
 */
void cfg80211_auth_timeout(struct net_device *dev, const u8 *addr);

/**
 * cfg80211_rx_assoc_resp - notification of processed association response
 * @dev: network device
 * @bss: the BSS that association was requested with, ownership of the pointer
 *	moves to cfg80211 in this call
 * @buf: authentication frame (header + body)
 * @len: length of the frame data
 * @uapsd_queues: bitmap of queues configured for uapsd. Same format
 *	as the AC bitmap in the QoS info field
 *
 * After being asked to associate via cfg80211_ops::assoc() the driver must
 * call either this function or cfg80211_auth_timeout().
 *
 * This function may sleep. The caller must hold the corresponding wdev's mutex.
 */
void cfg80211_rx_assoc_resp(struct net_device *dev,
			    struct cfg80211_bss *bss,
			    const u8 *buf, size_t len,
			    int uapsd_queues);

/**
 * cfg80211_assoc_timeout - notification of timed out association
 * @dev: network device
 * @bss: The BSS entry with which association timed out.
 *
 * This function may sleep. The caller must hold the corresponding wdev's mutex.
 */
void cfg80211_assoc_timeout(struct net_device *dev, struct cfg80211_bss *bss);

/**
 * cfg80211_abandon_assoc - notify cfg80211 of abandoned association attempt
 * @dev: network device
 * @bss: The BSS entry with which association was abandoned.
 *
 * Call this whenever - for reasons reported through other API, like deauth RX,
 * an association attempt was abandoned.
 * This function may sleep. The caller must hold the corresponding wdev's mutex.
 */
void cfg80211_abandon_assoc(struct net_device *dev, struct cfg80211_bss *bss);

/**
 * cfg80211_tx_mlme_mgmt - notification of transmitted deauth/disassoc frame
 * @dev: network device
 * @buf: 802.11 frame (header + body)
 * @len: length of the frame data
 *
 * This function is called whenever deauthentication has been processed in
 * station mode. This includes both received deauthentication frames and
 * locally generated ones. This function may sleep. The caller must hold the
 * corresponding wdev's mutex.
 */
void cfg80211_tx_mlme_mgmt(struct net_device *dev, const u8 *buf, size_t len);

/**
 * cfg80211_rx_unprot_mlme_mgmt - notification of unprotected mlme mgmt frame
 * @dev: network device
 * @buf: deauthentication frame (header + body)
 * @len: length of the frame data
 *
 * This function is called whenever a received deauthentication or dissassoc
 * frame has been dropped in station mode because of MFP being used but the
 * frame was not protected. This function may sleep.
 */
void cfg80211_rx_unprot_mlme_mgmt(struct net_device *dev,
				  const u8 *buf, size_t len);

/**
 * cfg80211_michael_mic_failure - notification of Michael MIC failure (TKIP)
 * @dev: network device
 * @addr: The source MAC address of the frame
 * @key_type: The key type that the received frame used
 * @key_id: Key identifier (0..3). Can be -1 if missing.
 * @tsc: The TSC value of the frame that generated the MIC failure (6 octets)
 * @gfp: allocation flags
 *
 * This function is called whenever the local MAC detects a MIC failure in a
 * received frame. This matches with MLME-MICHAELMICFAILURE.indication()
 * primitive.
 */
void cfg80211_michael_mic_failure(struct net_device *dev, const u8 *addr,
				  enum nl80211_key_type key_type, int key_id,
				  const u8 *tsc, gfp_t gfp);

/**
 * cfg80211_ibss_joined - notify cfg80211 that device joined an IBSS
 *
 * @dev: network device
 * @bssid: the BSSID of the IBSS joined
 * @channel: the channel of the IBSS joined
 * @gfp: allocation flags
 *
 * This function notifies cfg80211 that the device joined an IBSS or
 * switched to a different BSSID. Before this function can be called,
 * either a beacon has to have been received from the IBSS, or one of
 * the cfg80211_inform_bss{,_frame} functions must have been called
 * with the locally generated beacon -- this guarantees that there is
 * always a scan result for this IBSS. cfg80211 will handle the rest.
 */
void cfg80211_ibss_joined(struct net_device *dev, const u8 *bssid,
			  struct ieee80211_channel *channel, gfp_t gfp);

/**
 * cfg80211_notify_new_candidate - notify cfg80211 of a new mesh peer candidate
 *
 * @dev: network device
 * @macaddr: the MAC address of the new candidate
 * @ie: information elements advertised by the peer candidate
 * @ie_len: lenght of the information elements buffer
 * @gfp: allocation flags
 *
 * This function notifies cfg80211 that the mesh peer candidate has been
 * detected, most likely via a beacon or, less likely, via a probe response.
 * cfg80211 then sends a notification to userspace.
 */
void cfg80211_notify_new_peer_candidate(struct net_device *dev,
		const u8 *macaddr, const u8 *ie, u8 ie_len, gfp_t gfp);

/**
 * DOC: RFkill integration
 *
 * RFkill integration in cfg80211 is almost invisible to drivers,
 * as cfg80211 automatically registers an rfkill instance for each
 * wireless device it knows about. Soft kill is also translated
 * into disconnecting and turning all interfaces off, drivers are
 * expected to turn off the device when all interfaces are down.
 *
 * However, devices may have a hard RFkill line, in which case they
 * also need to interact with the rfkill subsystem, via cfg80211.
 * They can do this with a few helper functions documented here.
 */

/**
 * wiphy_rfkill_set_hw_state - notify cfg80211 about hw block state
 * @wiphy: the wiphy
 * @blocked: block status
 */
void wiphy_rfkill_set_hw_state(struct wiphy *wiphy, bool blocked);

/**
 * wiphy_rfkill_start_polling - start polling rfkill
 * @wiphy: the wiphy
 */
void wiphy_rfkill_start_polling(struct wiphy *wiphy);

/**
 * wiphy_rfkill_stop_polling - stop polling rfkill
 * @wiphy: the wiphy
 */
void wiphy_rfkill_stop_polling(struct wiphy *wiphy);

/**
 * DOC: Vendor commands
 *
 * Occasionally, there are special protocol or firmware features that
 * can't be implemented very openly. For this and similar cases, the
 * vendor command functionality allows implementing the features with
 * (typically closed-source) userspace and firmware, using nl80211 as
 * the configuration mechanism.
 *
 * A driver supporting vendor commands must register them as an array
 * in struct wiphy, with handlers for each one, each command has an
 * OUI and sub command ID to identify it.
 *
 * Note that this feature should not be (ab)used to implement protocol
 * features that could openly be shared across drivers. In particular,
 * it must never be required to use vendor commands to implement any
 * "normal" functionality that higher-level userspace like connection
 * managers etc. need.
 */

struct sk_buff *__cfg80211_alloc_reply_skb(struct wiphy *wiphy,
					   enum nl80211_commands cmd,
					   enum nl80211_attrs attr,
					   int approxlen);

struct sk_buff *__cfg80211_alloc_event_skb(struct wiphy *wiphy,
					   struct wireless_dev *wdev,
					   enum nl80211_commands cmd,
					   enum nl80211_attrs attr,
					   int vendor_event_idx,
					   int approxlen, gfp_t gfp);

void __cfg80211_send_event_skb(struct sk_buff *skb, gfp_t gfp);

/**
 * cfg80211_vendor_cmd_alloc_reply_skb - allocate vendor command reply
 * @wiphy: the wiphy
 * @approxlen: an upper bound of the length of the data that will
 *	be put into the skb
 *
 * This function allocates and pre-fills an skb for a reply to
 * a vendor command. Since it is intended for a reply, calling
 * it outside of a vendor command's doit() operation is invalid.
 *
 * The returned skb is pre-filled with some identifying data in
 * a way that any data that is put into the skb (with skb_put(),
 * nla_put() or similar) will end up being within the
 * %NL80211_ATTR_VENDOR_DATA attribute, so all that needs to be done
 * with the skb is adding data for the corresponding userspace tool
 * which can then read that data out of the vendor data attribute.
 * You must not modify the skb in any other way.
 *
 * When done, call cfg80211_vendor_cmd_reply() with the skb and return
 * its error code as the result of the doit() operation.
 *
 * Return: An allocated and pre-filled skb. %NULL if any errors happen.
 */
static inline struct sk_buff *
cfg80211_vendor_cmd_alloc_reply_skb(struct wiphy *wiphy, int approxlen)
{
	return __cfg80211_alloc_reply_skb(wiphy, NL80211_CMD_VENDOR,
					  NL80211_ATTR_VENDOR_DATA, approxlen);
}

/**
 * cfg80211_vendor_cmd_reply - send the reply skb
 * @skb: The skb, must have been allocated with
 *	cfg80211_vendor_cmd_alloc_reply_skb()
 *
 * Since calling this function will usually be the last thing
 * before returning from the vendor command doit() you should
 * return the error code.  Note that this function consumes the
 * skb regardless of the return value.
 *
 * Return: An error code or 0 on success.
 */
int cfg80211_vendor_cmd_reply(struct sk_buff *skb);

/**
 * cfg80211_vendor_event_alloc - allocate vendor-specific event skb
 * @wiphy: the wiphy
 * @wdev: the wireless device
 * @event_idx: index of the vendor event in the wiphy's vendor_events
 * @approxlen: an upper bound of the length of the data that will
 *	be put into the skb
 * @gfp: allocation flags
 *
 * This function allocates and pre-fills an skb for an event on the
 * vendor-specific multicast group.
 *
 * If wdev != NULL, both the ifindex and identifier of the specified
 * wireless device are added to the event message before the vendor data
 * attribute.
 *
 * When done filling the skb, call cfg80211_vendor_event() with the
 * skb to send the event.
 *
 * Return: An allocated and pre-filled skb. %NULL if any errors happen.
 */
static inline struct sk_buff *
cfg80211_vendor_event_alloc(struct wiphy *wiphy, struct wireless_dev *wdev,
			     int approxlen, int event_idx, gfp_t gfp)
{
	return __cfg80211_alloc_event_skb(wiphy, wdev, NL80211_CMD_VENDOR,
					  NL80211_ATTR_VENDOR_DATA,
					  event_idx, approxlen, gfp);
}

/**
 * cfg80211_vendor_event - send the event
 * @skb: The skb, must have been allocated with cfg80211_vendor_event_alloc()
 * @gfp: allocation flags
 *
 * This function sends the given @skb, which must have been allocated
 * by cfg80211_vendor_event_alloc(), as an event. It always consumes it.
 */
static inline void cfg80211_vendor_event(struct sk_buff *skb, gfp_t gfp)
{
	__cfg80211_send_event_skb(skb, gfp);
}

#ifdef CONFIG_NL80211_TESTMODE
/**
 * DOC: Test mode
 *
 * Test mode is a set of utility functions to allow drivers to
 * interact with driver-specific tools to aid, for instance,
 * factory programming.
 *
 * This chapter describes how drivers interact with it, for more
 * information see the nl80211 book's chapter on it.
 */

/**
 * cfg80211_testmode_alloc_reply_skb - allocate testmode reply
 * @wiphy: the wiphy
 * @approxlen: an upper bound of the length of the data that will
 *	be put into the skb
 *
 * This function allocates and pre-fills an skb for a reply to
 * the testmode command. Since it is intended for a reply, calling
 * it outside of the @testmode_cmd operation is invalid.
 *
 * The returned skb is pre-filled with the wiphy index and set up in
 * a way that any data that is put into the skb (with skb_put(),
 * nla_put() or similar) will end up being within the
 * %NL80211_ATTR_TESTDATA attribute, so all that needs to be done
 * with the skb is adding data for the corresponding userspace tool
 * which can then read that data out of the testdata attribute. You
 * must not modify the skb in any other way.
 *
 * When done, call cfg80211_testmode_reply() with the skb and return
 * its error code as the result of the @testmode_cmd operation.
 *
 * Return: An allocated and pre-filled skb. %NULL if any errors happen.
 */
static inline struct sk_buff *
cfg80211_testmode_alloc_reply_skb(struct wiphy *wiphy, int approxlen)
{
	return __cfg80211_alloc_reply_skb(wiphy, NL80211_CMD_TESTMODE,
					  NL80211_ATTR_TESTDATA, approxlen);
}

/**
 * cfg80211_testmode_reply - send the reply skb
 * @skb: The skb, must have been allocated with
 *	cfg80211_testmode_alloc_reply_skb()
 *
 * Since calling this function will usually be the last thing
 * before returning from the @testmode_cmd you should return
 * the error code.  Note that this function consumes the skb
 * regardless of the return value.
 *
 * Return: An error code or 0 on success.
 */
static inline int cfg80211_testmode_reply(struct sk_buff *skb)
{
	return cfg80211_vendor_cmd_reply(skb);
}

/**
 * cfg80211_testmode_alloc_event_skb - allocate testmode event
 * @wiphy: the wiphy
 * @approxlen: an upper bound of the length of the data that will
 *	be put into the skb
 * @gfp: allocation flags
 *
 * This function allocates and pre-fills an skb for an event on the
 * testmode multicast group.
 *
 * The returned skb is set up in the same way as with
 * cfg80211_testmode_alloc_reply_skb() but prepared for an event. As
 * there, you should simply add data to it that will then end up in the
 * %NL80211_ATTR_TESTDATA attribute. Again, you must not modify the skb
 * in any other way.
 *
 * When done filling the skb, call cfg80211_testmode_event() with the
 * skb to send the event.
 *
 * Return: An allocated and pre-filled skb. %NULL if any errors happen.
 */
static inline struct sk_buff *
cfg80211_testmode_alloc_event_skb(struct wiphy *wiphy, int approxlen, gfp_t gfp)
{
	return __cfg80211_alloc_event_skb(wiphy, NULL, NL80211_CMD_TESTMODE,
					  NL80211_ATTR_TESTDATA, -1,
					  approxlen, gfp);
}

/**
 * cfg80211_testmode_event - send the event
 * @skb: The skb, must have been allocated with
 *	cfg80211_testmode_alloc_event_skb()
 * @gfp: allocation flags
 *
 * This function sends the given @skb, which must have been allocated
 * by cfg80211_testmode_alloc_event_skb(), as an event. It always
 * consumes it.
 */
static inline void cfg80211_testmode_event(struct sk_buff *skb, gfp_t gfp)
{
	__cfg80211_send_event_skb(skb, gfp);
}

#define CFG80211_TESTMODE_CMD(cmd)	.testmode_cmd = (cmd),
#define CFG80211_TESTMODE_DUMP(cmd)	.testmode_dump = (cmd),
#else
#define CFG80211_TESTMODE_CMD(cmd)
#define CFG80211_TESTMODE_DUMP(cmd)
#endif

/**
 * struct cfg80211_connect_resp_params - Connection response params
 * @status: Status code, %WLAN_STATUS_SUCCESS for successful connection, use
 *	%WLAN_STATUS_UNSPECIFIED_FAILURE if your device cannot give you
 *	the real status code for failures. If this call is used to report a
 *	failure due to a timeout (e.g., not receiving an Authentication frame
 *	from the AP) instead of an explicit rejection by the AP, -1 is used to
 *	indicate that this is a failure, but without a status code.
 *	@timeout_reason is used to report the reason for the timeout in that
 *	case.
 * @bssid: The BSSID of the AP (may be %NULL)
 * @bss: Entry of bss to which STA got connected to, can be obtained through
 *	cfg80211_get_bss() (may be %NULL). Only one parameter among @bssid and
 *	@bss needs to be specified.
 * @req_ie: Association request IEs (may be %NULL)
 * @req_ie_len: Association request IEs length
 * @resp_ie: Association response IEs (may be %NULL)
 * @resp_ie_len: Association response IEs length
 * @fils_kek: KEK derived from a successful FILS connection (may be %NULL)
 * @fils_kek_len: Length of @fils_kek in octets
 * @update_erp_next_seq_num: Boolean value to specify whether the value in
 *	@fils_erp_next_seq_num is valid.
 * @fils_erp_next_seq_num: The next sequence number to use in ERP message in
 *	FILS Authentication. This value should be specified irrespective of the
 *	status for a FILS connection.
 * @pmk: A new PMK if derived from a successful FILS connection (may be %NULL).
 * @pmk_len: Length of @pmk in octets
 * @pmkid: A new PMKID if derived from a successful FILS connection or the PMKID
 *	used for this FILS connection (may be %NULL).
 * @timeout_reason: Reason for connection timeout. This is used when the
 *	connection fails due to a timeout instead of an explicit rejection from
 *	the AP. %NL80211_TIMEOUT_UNSPECIFIED is used when the timeout reason is
 *	not known. This value is used only if @status < 0 to indicate that the
 *	failure is due to a timeout and not due to explicit rejection by the AP.
 *	This value is ignored in other cases (@status >= 0).
 */
struct cfg80211_connect_resp_params {
	int status;
	const u8 *bssid;
	struct cfg80211_bss *bss;
	const u8 *req_ie;
	size_t req_ie_len;
	const u8 *resp_ie;
	size_t resp_ie_len;
	const u8 *fils_kek;
	size_t fils_kek_len;
	bool update_erp_next_seq_num;
	u16 fils_erp_next_seq_num;
	const u8 *pmk;
	size_t pmk_len;
	const u8 *pmkid;
	enum nl80211_timeout_reason timeout_reason;
};

/**
 * cfg80211_connect_done - notify cfg80211 of connection result
 *
 * @dev: network device
 * @params: connection response parameters
 * @gfp: allocation flags
 *
 * It should be called by the underlying driver once execution of the connection
 * request from connect() has been completed. This is similar to
 * cfg80211_connect_bss(), but takes a structure pointer for connection response
 * parameters. Only one of the functions among cfg80211_connect_bss(),
 * cfg80211_connect_result(), cfg80211_connect_timeout(),
 * and cfg80211_connect_done() should be called.
 */
void cfg80211_connect_done(struct net_device *dev,
			   struct cfg80211_connect_resp_params *params,
			   gfp_t gfp);

/**
 * cfg80211_connect_bss - notify cfg80211 of connection result
 *
 * @dev: network device
 * @bssid: the BSSID of the AP
 * @bss: entry of bss to which STA got connected to, can be obtained
 *	through cfg80211_get_bss (may be %NULL)
 * @req_ie: association request IEs (maybe be %NULL)
 * @req_ie_len: association request IEs length
 * @resp_ie: association response IEs (may be %NULL)
 * @resp_ie_len: assoc response IEs length
 * @status: status code, %WLAN_STATUS_SUCCESS for successful connection, use
 *	%WLAN_STATUS_UNSPECIFIED_FAILURE if your device cannot give you
 *	the real status code for failures. If this call is used to report a
 *	failure due to a timeout (e.g., not receiving an Authentication frame
 *	from the AP) instead of an explicit rejection by the AP, -1 is used to
 *	indicate that this is a failure, but without a status code.
 *	@timeout_reason is used to report the reason for the timeout in that
 *	case.
 * @gfp: allocation flags
 * @timeout_reason: reason for connection timeout. This is used when the
 *	connection fails due to a timeout instead of an explicit rejection from
 *	the AP. %NL80211_TIMEOUT_UNSPECIFIED is used when the timeout reason is
 *	not known. This value is used only if @status < 0 to indicate that the
 *	failure is due to a timeout and not due to explicit rejection by the AP.
 *	This value is ignored in other cases (@status >= 0).
 *
 * It should be called by the underlying driver once execution of the connection
 * request from connect() has been completed. This is similar to
 * cfg80211_connect_result(), but with the option of identifying the exact bss
 * entry for the connection. Only one of the functions among
 * cfg80211_connect_bss(), cfg80211_connect_result(),
 * cfg80211_connect_timeout(), and cfg80211_connect_done() should be called.
 */
static inline void
cfg80211_connect_bss(struct net_device *dev, const u8 *bssid,
		     struct cfg80211_bss *bss, const u8 *req_ie,
		     size_t req_ie_len, const u8 *resp_ie,
		     size_t resp_ie_len, int status, gfp_t gfp,
		     enum nl80211_timeout_reason timeout_reason)
{
	struct cfg80211_connect_resp_params params;

	memset(&params, 0, sizeof(params));
	params.status = status;
	params.bssid = bssid;
	params.bss = bss;
	params.req_ie = req_ie;
	params.req_ie_len = req_ie_len;
	params.resp_ie = resp_ie;
	params.resp_ie_len = resp_ie_len;
	params.timeout_reason = timeout_reason;

	cfg80211_connect_done(dev, &params, gfp);
}

/**
 * cfg80211_connect_result - notify cfg80211 of connection result
 *
 * @dev: network device
 * @bssid: the BSSID of the AP
 * @req_ie: association request IEs (maybe be %NULL)
 * @req_ie_len: association request IEs length
 * @resp_ie: association response IEs (may be %NULL)
 * @resp_ie_len: assoc response IEs length
 * @status: status code, %WLAN_STATUS_SUCCESS for successful connection, use
 *	%WLAN_STATUS_UNSPECIFIED_FAILURE if your device cannot give you
 *	the real status code for failures.
 * @gfp: allocation flags
 *
 * It should be called by the underlying driver once execution of the connection
 * request from connect() has been completed. This is similar to
 * cfg80211_connect_bss() which allows the exact bss entry to be specified. Only
 * one of the functions among cfg80211_connect_bss(), cfg80211_connect_result(),
 * cfg80211_connect_timeout(), and cfg80211_connect_done() should be called.
 */
static inline void
cfg80211_connect_result(struct net_device *dev, const u8 *bssid,
			const u8 *req_ie, size_t req_ie_len,
			const u8 *resp_ie, size_t resp_ie_len,
			u16 status, gfp_t gfp)
{
	cfg80211_connect_bss(dev, bssid, NULL, req_ie, req_ie_len, resp_ie,
			     resp_ie_len, status, gfp,
			     NL80211_TIMEOUT_UNSPECIFIED);
}

/**
 * cfg80211_connect_timeout - notify cfg80211 of connection timeout
 *
 * @dev: network device
 * @bssid: the BSSID of the AP
 * @req_ie: association request IEs (maybe be %NULL)
 * @req_ie_len: association request IEs length
 * @gfp: allocation flags
 * @timeout_reason: reason for connection timeout.
 *
 * It should be called by the underlying driver whenever connect() has failed
 * in a sequence where no explicit authentication/association rejection was
 * received from the AP. This could happen, e.g., due to not being able to send
 * out the Authentication or Association Request frame or timing out while
 * waiting for the response. Only one of the functions among
 * cfg80211_connect_bss(), cfg80211_connect_result(),
 * cfg80211_connect_timeout(), and cfg80211_connect_done() should be called.
 */
static inline void
cfg80211_connect_timeout(struct net_device *dev, const u8 *bssid,
			 const u8 *req_ie, size_t req_ie_len, gfp_t gfp,
			 enum nl80211_timeout_reason timeout_reason)
{
	cfg80211_connect_bss(dev, bssid, NULL, req_ie, req_ie_len, NULL, 0, -1,
			     gfp, timeout_reason);
}

/**
 * struct cfg80211_roam_info - driver initiated roaming information
 *
 * @channel: the channel of the new AP
 * @bss: entry of bss to which STA got roamed (may be %NULL if %bssid is set)
 * @bssid: the BSSID of the new AP (may be %NULL if %bss is set)
 * @req_ie: association request IEs (maybe be %NULL)
 * @req_ie_len: association request IEs length
 * @resp_ie: association response IEs (may be %NULL)
 * @resp_ie_len: assoc response IEs length
 * @authorized: true if the 802.1X authentication was done by the driver or is
 *	not needed (e.g., when Fast Transition protocol was used), false
 *	otherwise. Ignored for networks that don't use 802.1X authentication.
 */
struct cfg80211_roam_info {
	struct ieee80211_channel *channel;
	struct cfg80211_bss *bss;
	const u8 *bssid;
	const u8 *req_ie;
	size_t req_ie_len;
	const u8 *resp_ie;
	size_t resp_ie_len;
	bool authorized;
};

/**
 * cfg80211_roamed - notify cfg80211 of roaming
 *
 * @dev: network device
 * @info: information about the new BSS. struct &cfg80211_roam_info.
 * @gfp: allocation flags
 *
 * This function may be called with the driver passing either the BSSID of the
 * new AP or passing the bss entry to avoid a race in timeout of the bss entry.
 * It should be called by the underlying driver whenever it roamed from one AP
 * to another while connected. Drivers which have roaming implemented in
 * firmware should pass the bss entry to avoid a race in bss entry timeout where
 * the bss entry of the new AP is seen in the driver, but gets timed out by the
 * time it is accessed in __cfg80211_roamed() due to delay in scheduling
 * rdev->event_work. In case of any failures, the reference is released
 * either in cfg80211_roamed() or in __cfg80211_romed(), Otherwise, it will be
 * released while diconneting from the current bss.
 */
void cfg80211_roamed(struct net_device *dev, struct cfg80211_roam_info *info,
		     gfp_t gfp);

/**
 * cfg80211_disconnected - notify cfg80211 that connection was dropped
 *
 * @dev: network device
 * @ie: information elements of the deauth/disassoc frame (may be %NULL)
 * @ie_len: length of IEs
 * @reason: reason code for the disconnection, set it to 0 if unknown
 * @locally_generated: disconnection was requested locally
 * @gfp: allocation flags
 *
 * After it calls this function, the driver should enter an idle state
 * and not try to connect to any AP any more.
 */
void cfg80211_disconnected(struct net_device *dev, u16 reason,
			   const u8 *ie, size_t ie_len,
			   bool locally_generated, gfp_t gfp);

/**
 * cfg80211_ready_on_channel - notification of remain_on_channel start
 * @wdev: wireless device
 * @cookie: the request cookie
 * @chan: The current channel (from remain_on_channel request)
 * @duration: Duration in milliseconds that the driver intents to remain on the
 *	channel
 * @gfp: allocation flags
 */
void cfg80211_ready_on_channel(struct wireless_dev *wdev, u64 cookie,
			       struct ieee80211_channel *chan,
			       unsigned int duration, gfp_t gfp);

/**
 * cfg80211_remain_on_channel_expired - remain_on_channel duration expired
 * @wdev: wireless device
 * @cookie: the request cookie
 * @chan: The current channel (from remain_on_channel request)
 * @gfp: allocation flags
 */
void cfg80211_remain_on_channel_expired(struct wireless_dev *wdev, u64 cookie,
					struct ieee80211_channel *chan,
					gfp_t gfp);


/**
 * cfg80211_new_sta - notify userspace about station
 *
 * @dev: the netdev
 * @mac_addr: the station's address
 * @sinfo: the station information
 * @gfp: allocation flags
 */
void cfg80211_new_sta(struct net_device *dev, const u8 *mac_addr,
		      struct station_info *sinfo, gfp_t gfp);

/**
 * cfg80211_del_sta_sinfo - notify userspace about deletion of a station
 * @dev: the netdev
 * @mac_addr: the station's address
 * @sinfo: the station information/statistics
 * @gfp: allocation flags
 */
void cfg80211_del_sta_sinfo(struct net_device *dev, const u8 *mac_addr,
			    struct station_info *sinfo, gfp_t gfp);

/**
 * cfg80211_del_sta - notify userspace about deletion of a station
 *
 * @dev: the netdev
 * @mac_addr: the station's address
 * @gfp: allocation flags
 */
static inline void cfg80211_del_sta(struct net_device *dev,
				    const u8 *mac_addr, gfp_t gfp)
{
	cfg80211_del_sta_sinfo(dev, mac_addr, NULL, gfp);
}

/**
 * cfg80211_conn_failed - connection request failed notification
 *
 * @dev: the netdev
 * @mac_addr: the station's address
 * @reason: the reason for connection failure
 * @gfp: allocation flags
 *
 * Whenever a station tries to connect to an AP and if the station
 * could not connect to the AP as the AP has rejected the connection
 * for some reasons, this function is called.
 *
 * The reason for connection failure can be any of the value from
 * nl80211_connect_failed_reason enum
 */
void cfg80211_conn_failed(struct net_device *dev, const u8 *mac_addr,
			  enum nl80211_connect_failed_reason reason,
			  gfp_t gfp);

/**
 * cfg80211_rx_mgmt - notification of received, unprocessed management frame
 * @wdev: wireless device receiving the frame
 * @freq: Frequency on which the frame was received in MHz
 * @sig_dbm: signal strength in mBm, or 0 if unknown
 * @buf: Management frame (header + body)
 * @len: length of the frame data
 * @flags: flags, as defined in enum nl80211_rxmgmt_flags
 *
 * This function is called whenever an Action frame is received for a station
 * mode interface, but is not processed in kernel.
 *
 * Return: %true if a user space application has registered for this frame.
 * For action frames, that makes it responsible for rejecting unrecognized
 * action frames; %false otherwise, in which case for action frames the
 * driver is responsible for rejecting the frame.
 */
bool cfg80211_rx_mgmt(struct wireless_dev *wdev, int freq, int sig_dbm,
		      const u8 *buf, size_t len, u32 flags);

/**
 * cfg80211_mgmt_tx_status - notification of TX status for management frame
 * @wdev: wireless device receiving the frame
 * @cookie: Cookie returned by cfg80211_ops::mgmt_tx()
 * @buf: Management frame (header + body)
 * @len: length of the frame data
 * @ack: Whether frame was acknowledged
 * @gfp: context flags
 *
 * This function is called whenever a management frame was requested to be
 * transmitted with cfg80211_ops::mgmt_tx() to report the TX status of the
 * transmission attempt.
 */
void cfg80211_mgmt_tx_status(struct wireless_dev *wdev, u64 cookie,
			     const u8 *buf, size_t len, bool ack, gfp_t gfp);


/**
 * cfg80211_cqm_rssi_notify - connection quality monitoring rssi event
 * @dev: network device
 * @rssi_event: the triggered RSSI event
 * @rssi_level: new RSSI level value or 0 if not available
 * @gfp: context flags
 *
 * This function is called when a configured connection quality monitoring
 * rssi threshold reached event occurs.
 */
void cfg80211_cqm_rssi_notify(struct net_device *dev,
			      enum nl80211_cqm_rssi_threshold_event rssi_event,
			      s32 rssi_level, gfp_t gfp);

/**
 * cfg80211_cqm_pktloss_notify - notify userspace about packetloss to peer
 * @dev: network device
 * @peer: peer's MAC address
 * @num_packets: how many packets were lost -- should be a fixed threshold
 *	but probably no less than maybe 50, or maybe a throughput dependent
 *	threshold (to account for temporary interference)
 * @gfp: context flags
 */
void cfg80211_cqm_pktloss_notify(struct net_device *dev,
				 const u8 *peer, u32 num_packets, gfp_t gfp);

/**
 * cfg80211_cqm_txe_notify - TX error rate event
 * @dev: network device
 * @peer: peer's MAC address
 * @num_packets: how many packets were lost
 * @rate: % of packets which failed transmission
 * @intvl: interval (in s) over which the TX failure threshold was breached.
 * @gfp: context flags
 *
 * Notify userspace when configured % TX failures over number of packets in a
 * given interval is exceeded.
 */
void cfg80211_cqm_txe_notify(struct net_device *dev, const u8 *peer,
			     u32 num_packets, u32 rate, u32 intvl, gfp_t gfp);

/**
 * cfg80211_cqm_beacon_loss_notify - beacon loss event
 * @dev: network device
 * @gfp: context flags
 *
 * Notify userspace about beacon loss from the connected AP.
 */
void cfg80211_cqm_beacon_loss_notify(struct net_device *dev, gfp_t gfp);

/**
 * cfg80211_radar_event - radar detection event
 * @wiphy: the wiphy
 * @chandef: chandef for the current channel
 * @gfp: context flags
 *
 * This function is called when a radar is detected on the current chanenl.
 */
void cfg80211_radar_event(struct wiphy *wiphy,
			  struct cfg80211_chan_def *chandef, gfp_t gfp);

/**
 * cfg80211_cac_event - Channel availability check (CAC) event
 * @netdev: network device
 * @chandef: chandef for the current channel
 * @event: type of event
 * @gfp: context flags
 *
 * This function is called when a Channel availability check (CAC) is finished
 * or aborted. This must be called to notify the completion of a CAC process,
 * also by full-MAC drivers.
 */
void cfg80211_cac_event(struct net_device *netdev,
			const struct cfg80211_chan_def *chandef,
			enum nl80211_radar_event event, gfp_t gfp);


/**
 * cfg80211_gtk_rekey_notify - notify userspace about driver rekeying
 * @dev: network device
 * @bssid: BSSID of AP (to avoid races)
 * @replay_ctr: new replay counter
 * @gfp: allocation flags
 */
void cfg80211_gtk_rekey_notify(struct net_device *dev, const u8 *bssid,
			       const u8 *replay_ctr, gfp_t gfp);

/**
 * cfg80211_pmksa_candidate_notify - notify about PMKSA caching candidate
 * @dev: network device
 * @index: candidate index (the smaller the index, the higher the priority)
 * @bssid: BSSID of AP
 * @preauth: Whether AP advertises support for RSN pre-authentication
 * @gfp: allocation flags
 */
void cfg80211_pmksa_candidate_notify(struct net_device *dev, int index,
				     const u8 *bssid, bool preauth, gfp_t gfp);

/**
 * cfg80211_rx_spurious_frame - inform userspace about a spurious frame
 * @dev: The device the frame matched to
 * @addr: the transmitter address
 * @gfp: context flags
 *
 * This function is used in AP mode (only!) to inform userspace that
 * a spurious class 3 frame was received, to be able to deauth the
 * sender.
 * Return: %true if the frame was passed to userspace (or this failed
 * for a reason other than not having a subscription.)
 */
bool cfg80211_rx_spurious_frame(struct net_device *dev,
				const u8 *addr, gfp_t gfp);

/**
 * cfg80211_rx_unexpected_4addr_frame - inform about unexpected WDS frame
 * @dev: The device the frame matched to
 * @addr: the transmitter address
 * @gfp: context flags
 *
 * This function is used in AP mode (only!) to inform userspace that
 * an associated station sent a 4addr frame but that wasn't expected.
 * It is allowed and desirable to send this event only once for each
 * station to avoid event flooding.
 * Return: %true if the frame was passed to userspace (or this failed
 * for a reason other than not having a subscription.)
 */
bool cfg80211_rx_unexpected_4addr_frame(struct net_device *dev,
					const u8 *addr, gfp_t gfp);

/**
 * cfg80211_probe_status - notify userspace about probe status
 * @dev: the device the probe was sent on
 * @addr: the address of the peer
 * @cookie: the cookie filled in @probe_client previously
 * @acked: indicates whether probe was acked or not
 * @gfp: allocation flags
 */
void cfg80211_probe_status(struct net_device *dev, const u8 *addr,
			   u64 cookie, bool acked, gfp_t gfp);

/**
 * cfg80211_report_obss_beacon - report beacon from other APs
 * @wiphy: The wiphy that received the beacon
 * @frame: the frame
 * @len: length of the frame
 * @freq: frequency the frame was received on
 * @sig_dbm: signal strength in mBm, or 0 if unknown
 *
 * Use this function to report to userspace when a beacon was
 * received. It is not useful to call this when there is no
 * netdev that is in AP/GO mode.
 */
void cfg80211_report_obss_beacon(struct wiphy *wiphy,
				 const u8 *frame, size_t len,
				 int freq, int sig_dbm);

/**
 * cfg80211_reg_can_beacon - check if beaconing is allowed
 * @wiphy: the wiphy
 * @chandef: the channel definition
 * @iftype: interface type
 *
 * Return: %true if there is no secondary channel or the secondary channel(s)
 * can be used for beaconing (i.e. is not a radar channel etc.)
 */
bool cfg80211_reg_can_beacon(struct wiphy *wiphy,
			     struct cfg80211_chan_def *chandef,
			     enum nl80211_iftype iftype);

/**
 * cfg80211_reg_can_beacon_relax - check if beaconing is allowed with relaxation
 * @wiphy: the wiphy
 * @chandef: the channel definition
 * @iftype: interface type
 *
 * Return: %true if there is no secondary channel or the secondary channel(s)
 * can be used for beaconing (i.e. is not a radar channel etc.). This version
 * also checks if IR-relaxation conditions apply, to allow beaconing under
 * more permissive conditions.
 *
 * Requires the RTNL to be held.
 */
bool cfg80211_reg_can_beacon_relax(struct wiphy *wiphy,
				   struct cfg80211_chan_def *chandef,
				   enum nl80211_iftype iftype);

/*
 * cfg80211_ch_switch_notify - update wdev channel and notify userspace
 * @dev: the device which switched channels
 * @chandef: the new channel definition
 *
 * Caller must acquire wdev_lock, therefore must only be called from sleepable
 * driver context!
 */
void cfg80211_ch_switch_notify(struct net_device *dev,
			       struct cfg80211_chan_def *chandef);

/*
 * cfg80211_ch_switch_started_notify - notify channel switch start
 * @dev: the device on which the channel switch started
 * @chandef: the future channel definition
 * @count: the number of TBTTs until the channel switch happens
 *
 * Inform the userspace about the channel switch that has just
 * started, so that it can take appropriate actions (eg. starting
 * channel switch on other vifs), if necessary.
 */
void cfg80211_ch_switch_started_notify(struct net_device *dev,
				       struct cfg80211_chan_def *chandef,
				       u8 count);

/**
 * ieee80211_operating_class_to_band - convert operating class to band
 *
 * @operating_class: the operating class to convert
 * @band: band pointer to fill
 *
 * Returns %true if the conversion was successful, %false otherwise.
 */
bool ieee80211_operating_class_to_band(u8 operating_class,
				       enum nl80211_band *band);

/**
 * ieee80211_chandef_to_operating_class - convert chandef to operation class
 *
 * @chandef: the chandef to convert
 * @op_class: a pointer to the resulting operating class
 *
 * Returns %true if the conversion was successful, %false otherwise.
 */
bool ieee80211_chandef_to_operating_class(struct cfg80211_chan_def *chandef,
					  u8 *op_class);

/*
 * cfg80211_tdls_oper_request - request userspace to perform TDLS operation
 * @dev: the device on which the operation is requested
 * @peer: the MAC address of the peer device
 * @oper: the requested TDLS operation (NL80211_TDLS_SETUP or
 *	NL80211_TDLS_TEARDOWN)
 * @reason_code: the reason code for teardown request
 * @gfp: allocation flags
 *
 * This function is used to request userspace to perform TDLS operation that
 * requires knowledge of keys, i.e., link setup or teardown when the AP
 * connection uses encryption. This is optional mechanism for the driver to use
 * if it can automatically determine when a TDLS link could be useful (e.g.,
 * based on traffic and signal strength for a peer).
 */
void cfg80211_tdls_oper_request(struct net_device *dev, const u8 *peer,
				enum nl80211_tdls_operation oper,
				u16 reason_code, gfp_t gfp);

/*
 * cfg80211_calculate_bitrate - calculate actual bitrate (in 100Kbps units)
 * @rate: given rate_info to calculate bitrate from
 *
 * return 0 if MCS index >= 32
 */
u32 cfg80211_calculate_bitrate(struct rate_info *rate);

/**
 * cfg80211_unregister_wdev - remove the given wdev
 * @wdev: struct wireless_dev to remove
 *
 * Call this function only for wdevs that have no netdev assigned,
 * e.g. P2P Devices. It removes the device from the list so that
 * it can no longer be used. It is necessary to call this function
 * even when cfg80211 requests the removal of the interface by
 * calling the del_virtual_intf() callback. The function must also
 * be called when the driver wishes to unregister the wdev, e.g.
 * when the device is unbound from the driver.
 *
 * Requires the RTNL to be held.
 */
void cfg80211_unregister_wdev(struct wireless_dev *wdev);

/**
 * struct cfg80211_ft_event - FT Information Elements
 * @ies: FT IEs
 * @ies_len: length of the FT IE in bytes
 * @target_ap: target AP's MAC address
 * @ric_ies: RIC IE
 * @ric_ies_len: length of the RIC IE in bytes
 */
struct cfg80211_ft_event_params {
	const u8 *ies;
	size_t ies_len;
	const u8 *target_ap;
	const u8 *ric_ies;
	size_t ric_ies_len;
};

/**
 * cfg80211_ft_event - notify userspace about FT IE and RIC IE
 * @netdev: network device
 * @ft_event: IE information
 */
void cfg80211_ft_event(struct net_device *netdev,
		       struct cfg80211_ft_event_params *ft_event);

/**
 * cfg80211_get_p2p_attr - find and copy a P2P attribute from IE buffer
 * @ies: the input IE buffer
 * @len: the input length
 * @attr: the attribute ID to find
 * @buf: output buffer, can be %NULL if the data isn't needed, e.g.
 *	if the function is only called to get the needed buffer size
 * @bufsize: size of the output buffer
 *
 * The function finds a given P2P attribute in the (vendor) IEs and
 * copies its contents to the given buffer.
 *
 * Return: A negative error code (-%EILSEQ or -%ENOENT) if the data is
 * malformed or the attribute can't be found (respectively), or the
 * length of the found attribute (which can be zero).
 */
int cfg80211_get_p2p_attr(const u8 *ies, unsigned int len,
			  enum ieee80211_p2p_attr_id attr,
			  u8 *buf, unsigned int bufsize);

/**
 * ieee80211_ie_split_ric - split an IE buffer according to ordering (with RIC)
 * @ies: the IE buffer
 * @ielen: the length of the IE buffer
 * @ids: an array with element IDs that are allowed before
 *	the split
 * @n_ids: the size of the element ID array
 * @after_ric: array IE types that come after the RIC element
 * @n_after_ric: size of the @after_ric array
 * @offset: offset where to start splitting in the buffer
 *
 * This function splits an IE buffer by updating the @offset
 * variable to point to the location where the buffer should be
 * split.
 *
 * It assumes that the given IE buffer is well-formed, this
 * has to be guaranteed by the caller!
 *
 * It also assumes that the IEs in the buffer are ordered
 * correctly, if not the result of using this function will not
 * be ordered correctly either, i.e. it does no reordering.
 *
 * The function returns the offset where the next part of the
 * buffer starts, which may be @ielen if the entire (remainder)
 * of the buffer should be used.
 */
size_t ieee80211_ie_split_ric(const u8 *ies, size_t ielen,
			      const u8 *ids, int n_ids,
			      const u8 *after_ric, int n_after_ric,
			      size_t offset);

/**
 * ieee80211_ie_split - split an IE buffer according to ordering
 * @ies: the IE buffer
 * @ielen: the length of the IE buffer
 * @ids: an array with element IDs that are allowed before
 *	the split
 * @n_ids: the size of the element ID array
 * @offset: offset where to start splitting in the buffer
 *
 * This function splits an IE buffer by updating the @offset
 * variable to point to the location where the buffer should be
 * split.
 *
 * It assumes that the given IE buffer is well-formed, this
 * has to be guaranteed by the caller!
 *
 * It also assumes that the IEs in the buffer are ordered
 * correctly, if not the result of using this function will not
 * be ordered correctly either, i.e. it does no reordering.
 *
 * The function returns the offset where the next part of the
 * buffer starts, which may be @ielen if the entire (remainder)
 * of the buffer should be used.
 */
static inline size_t ieee80211_ie_split(const u8 *ies, size_t ielen,
					const u8 *ids, int n_ids, size_t offset)
{
	return ieee80211_ie_split_ric(ies, ielen, ids, n_ids, NULL, 0, offset);
}

/**
 * cfg80211_report_wowlan_wakeup - report wakeup from WoWLAN
 * @wdev: the wireless device reporting the wakeup
 * @wakeup: the wakeup report
 * @gfp: allocation flags
 *
 * This function reports that the given device woke up. If it
 * caused the wakeup, report the reason(s), otherwise you may
 * pass %NULL as the @wakeup parameter to advertise that something
 * else caused the wakeup.
 */
void cfg80211_report_wowlan_wakeup(struct wireless_dev *wdev,
				   struct cfg80211_wowlan_wakeup *wakeup,
				   gfp_t gfp);

/**
 * cfg80211_crit_proto_stopped() - indicate critical protocol stopped by driver.
 *
 * @wdev: the wireless device for which critical protocol is stopped.
 * @gfp: allocation flags
 *
 * This function can be called by the driver to indicate it has reverted
 * operation back to normal. One reason could be that the duration given
 * by .crit_proto_start() has expired.
 */
void cfg80211_crit_proto_stopped(struct wireless_dev *wdev, gfp_t gfp);

/**
 * cfg80211_ap_stopped - notify userspace that AP mode stopped
 * @netdev: network device
 * @gfp: context flags
 */
void cfg80211_ap_stopped(struct net_device *netdev, gfp_t gfp);

/**
 * ieee80211_get_num_supported_channels - get number of channels device has
 * @wiphy: the wiphy
 *
 * Return: the number of channels supported by the device.
 */
unsigned int ieee80211_get_num_supported_channels(struct wiphy *wiphy);

/**
 * cfg80211_check_combinations - check interface combinations
 *
 * @wiphy: the wiphy
 * @params: the interface combinations parameter
 *
 * This function can be called by the driver to check whether a
 * combination of interfaces and their types are allowed according to
 * the interface combinations.
 */
int cfg80211_check_combinations(struct wiphy *wiphy,
				struct iface_combination_params *params);

/**
 * cfg80211_iter_combinations - iterate over matching combinations
 *
 * @wiphy: the wiphy
 * @params: the interface combinations parameter
 * @iter: function to call for each matching combination
 * @data: pointer to pass to iter function
 *
 * This function can be called by the driver to check what possible
 * combinations it fits in at a given moment, e.g. for channel switching
 * purposes.
 */
int cfg80211_iter_combinations(struct wiphy *wiphy,
			       struct iface_combination_params *params,
			       void (*iter)(const struct ieee80211_iface_combination *c,
					    void *data),
			       void *data);

/*
 * cfg80211_stop_iface - trigger interface disconnection
 *
 * @wiphy: the wiphy
 * @wdev: wireless device
 * @gfp: context flags
 *
 * Trigger interface to be stopped as if AP was stopped, IBSS/mesh left, STA
 * disconnected.
 *
 * Note: This doesn't need any locks and is asynchronous.
 */
void cfg80211_stop_iface(struct wiphy *wiphy, struct wireless_dev *wdev,
			 gfp_t gfp);

/**
 * cfg80211_shutdown_all_interfaces - shut down all interfaces for a wiphy
 * @wiphy: the wiphy to shut down
 *
 * This function shuts down all interfaces belonging to this wiphy by
 * calling dev_close() (and treating non-netdev interfaces as needed).
 * It shouldn't really be used unless there are some fatal device errors
 * that really can't be recovered in any other way.
 *
 * Callers must hold the RTNL and be able to deal with callbacks into
 * the driver while the function is running.
 */
void cfg80211_shutdown_all_interfaces(struct wiphy *wiphy);

/**
 * wiphy_ext_feature_set - set the extended feature flag
 *
 * @wiphy: the wiphy to modify.
 * @ftidx: extended feature bit index.
 *
 * The extended features are flagged in multiple bytes (see
 * &struct wiphy.@ext_features)
 */
static inline void wiphy_ext_feature_set(struct wiphy *wiphy,
					 enum nl80211_ext_feature_index ftidx)
{
	u8 *ft_byte;

	ft_byte = &wiphy->ext_features[ftidx / 8];
	*ft_byte |= BIT(ftidx % 8);
}

/**
 * wiphy_ext_feature_isset - check the extended feature flag
 *
 * @wiphy: the wiphy to modify.
 * @ftidx: extended feature bit index.
 *
 * The extended features are flagged in multiple bytes (see
 * &struct wiphy.@ext_features)
 */
static inline bool
wiphy_ext_feature_isset(struct wiphy *wiphy,
			enum nl80211_ext_feature_index ftidx)
{
	u8 ft_byte;

	ft_byte = wiphy->ext_features[ftidx / 8];
	return (ft_byte & BIT(ftidx % 8)) != 0;
}

/**
 * cfg80211_free_nan_func - free NAN function
 * @f: NAN function that should be freed
 *
 * Frees all the NAN function and all it's allocated members.
 */
void cfg80211_free_nan_func(struct cfg80211_nan_func *f);

/**
 * struct cfg80211_nan_match_params - NAN match parameters
 * @type: the type of the function that triggered a match. If it is
 *	 %NL80211_NAN_FUNC_SUBSCRIBE it means that we replied to a subscriber.
 *	 If it is %NL80211_NAN_FUNC_PUBLISH, it means that we got a discovery
 *	 result.
 *	 If it is %NL80211_NAN_FUNC_FOLLOW_UP, we received a follow up.
 * @inst_id: the local instance id
 * @peer_inst_id: the instance id of the peer's function
 * @addr: the MAC address of the peer
 * @info_len: the length of the &info
 * @info: the Service Specific Info from the peer (if any)
 * @cookie: unique identifier of the corresponding function
 */
struct cfg80211_nan_match_params {
	enum nl80211_nan_function_type type;
	u8 inst_id;
	u8 peer_inst_id;
	const u8 *addr;
	u8 info_len;
	const u8 *info;
	u64 cookie;
};

/**
 * cfg80211_nan_match - report a match for a NAN function.
 * @wdev: the wireless device reporting the match
 * @match: match notification parameters
 * @gfp: allocation flags
 *
 * This function reports that the a NAN function had a match. This
 * can be a subscribe that had a match or a solicited publish that
 * was sent. It can also be a follow up that was received.
 */
void cfg80211_nan_match(struct wireless_dev *wdev,
			struct cfg80211_nan_match_params *match, gfp_t gfp);

/**
 * cfg80211_nan_func_terminated - notify about NAN function termination.
 *
 * @wdev: the wireless device reporting the match
 * @inst_id: the local instance id
 * @reason: termination reason (one of the NL80211_NAN_FUNC_TERM_REASON_*)
 * @cookie: unique NAN function identifier
 * @gfp: allocation flags
 *
 * This function reports that the a NAN function is terminated.
 */
void cfg80211_nan_func_terminated(struct wireless_dev *wdev,
				  u8 inst_id,
				  enum nl80211_nan_func_term_reason reason,
				  u64 cookie, gfp_t gfp);

/* ethtool helper */
void cfg80211_get_drvinfo(struct net_device *dev, struct ethtool_drvinfo *info);

/**
 * cfg80211_is_gratuitous_arp_unsolicited_na - packet is grat. ARP/unsol. NA
 * @skb: the input packet, must be an ethernet frame already
 *
 * Return: %true if the packet is a gratuitous ARP or unsolicited NA packet.
 * This is used to drop packets that shouldn't occur because the AP implements
 * a proxy service.
 */
bool cfg80211_is_gratuitous_arp_unsolicited_na(struct sk_buff *skb);

/**
 * cfg80211_external_auth_request - userspace request for authentication
 * @netdev: network device
 * @params: External authentication parameters
 * @gfp: allocation flags
 * Returns: 0 on success, < 0 on error
 */
int cfg80211_external_auth_request(struct net_device *netdev,
				   struct cfg80211_external_auth_params *params,
				   gfp_t gfp);

/* Logging, debugging and troubleshooting/diagnostic helpers. */

/* wiphy_printk helpers, similar to dev_printk */

#define wiphy_printk(level, wiphy, format, args...)		\
	dev_printk(level, &(wiphy)->dev, format, ##args)
#define wiphy_emerg(wiphy, format, args...)			\
	dev_emerg(&(wiphy)->dev, format, ##args)
#define wiphy_alert(wiphy, format, args...)			\
	dev_alert(&(wiphy)->dev, format, ##args)
#define wiphy_crit(wiphy, format, args...)			\
	dev_crit(&(wiphy)->dev, format, ##args)
#define wiphy_err(wiphy, format, args...)			\
	dev_err(&(wiphy)->dev, format, ##args)
#define wiphy_warn(wiphy, format, args...)			\
	dev_warn(&(wiphy)->dev, format, ##args)
#define wiphy_notice(wiphy, format, args...)			\
	dev_notice(&(wiphy)->dev, format, ##args)
#define wiphy_info(wiphy, format, args...)			\
	dev_info(&(wiphy)->dev, format, ##args)

#define wiphy_debug(wiphy, format, args...)			\
	wiphy_printk(KERN_DEBUG, wiphy, format, ##args)

#define wiphy_dbg(wiphy, format, args...)			\
	dev_dbg(&(wiphy)->dev, format, ##args)

#if defined(VERBOSE_DEBUG)
#define wiphy_vdbg	wiphy_dbg
#else
#define wiphy_vdbg(wiphy, format, args...)				\
({									\
	if (0)								\
		wiphy_printk(KERN_DEBUG, wiphy, format, ##args);	\
	0;								\
})
#endif

/*
 * wiphy_WARN() acts like wiphy_printk(), but with the key difference
 * of using a WARN/WARN_ON to get the message out, including the
 * file/line information and a backtrace.
 */
#define wiphy_WARN(wiphy, format, args...)			\
	WARN(1, "wiphy: %s\n" format, wiphy_name(wiphy), ##args);

/**
 * cfg80211_update_owe_info_event - Notify the peer's OWE info to user space
 * @netdev: network device
 * @owe_info: peer's owe info
 * @gfp: allocation flags
 */
void cfg80211_update_owe_info_event(struct net_device *netdev,
				    struct cfg80211_update_owe_info *owe_info,
				    gfp_t gfp);

#endif /* __NET_CFG80211_H */<|MERGE_RESOLUTION|>--- conflicted
+++ resolved
@@ -50,7 +50,6 @@
 /* Indicate backport support for oce scan capability flags */
 #define CFG80211_SCAN_OCE_CAPABILITY_SUPPORT 1
 
-<<<<<<< HEAD
 /* Indicate support for reporting rx FCS in cfg80211 */
 #define CFG80211_RX_FCS_ERROR_REPORTING_SUPPORT 1
 
@@ -60,8 +59,6 @@
 /* Indicate backport support for DH IE creation/update*/
 #define CFG80211_EXTERNAL_DH_UPDATE_SUPPORT 1
 
-=======
->>>>>>> c081cdb1
 /**
  * DOC: Introduction
  *
