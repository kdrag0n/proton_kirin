--- conflicted
+++ resolved
@@ -2235,11 +2235,7 @@
 
 	return kt;
 #else
-<<<<<<< HEAD
-	return sk->sk_stamp;
-=======
 	return READ_ONCE(sk->sk_stamp);
->>>>>>> c081cdb1
 #endif
 }
 
@@ -2250,11 +2246,7 @@
 	sk->sk_stamp = kt;
 	write_sequnlock(&sk->sk_stamp_seq);
 #else
-<<<<<<< HEAD
-	sk->sk_stamp = kt;
-=======
 	WRITE_ONCE(sk->sk_stamp, kt);
->>>>>>> c081cdb1
 #endif
 }
 
