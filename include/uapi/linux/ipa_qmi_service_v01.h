--- conflicted
+++ resolved
@@ -2607,10 +2607,6 @@
 	/* Must be set to true if embedded_call_mux_id is being passed */
 	uint32_t embedded_call_mux_id;
 	/* Mux ID for the new embedded call */
-<<<<<<< HEAD
-}; /* Message */
-#define IPA_ADD_OFFLOAD_CONNECTION_REQ_MSG_V01_MAX_MSG_LEN 11357
-=======
 	/* Optional */
 	/*  Default MHI path */
 	uint8_t default_mhi_path_valid;
@@ -2619,7 +2615,6 @@
 	/* Default MHI path */
 }; /* Message */
 #define IPA_ADD_OFFLOAD_CONNECTION_REQ_MSG_V01_MAX_MSG_LEN 11361
->>>>>>> 0ec737cc
 
 struct ipa_add_offload_connection_resp_msg_v01 {
 	/*  Result Code */
@@ -2642,10 +2637,6 @@
 	uint32_t filter_handle_list_len;
 	struct ipa_filter_rule_identifier_to_handle_map_v01
 		filter_handle_list[QMI_IPA_MAX_FILTERS_V01];
-<<<<<<< HEAD
-}; /* Message */
-#define IPA_REMOVE_OFFLOAD_CONNECTION_REQ_MSG_V01_MAX_MSG_LEN 516
-=======
 	/* Optional */
 	/*  Clean All rules */
 	uint8_t clean_all_rules_valid;
@@ -2654,7 +2645,6 @@
 	/* Clean All rules */
 }; /* Message */
 #define IPA_REMOVE_OFFLOAD_CONNECTION_REQ_MSG_V01_MAX_MSG_LEN 520
->>>>>>> 0ec737cc
 
 struct ipa_remove_offload_connection_resp_msg_v01 {
 	/* optional */
