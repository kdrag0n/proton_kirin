#ifndef _LINUX_VIRTIO_IDS_H
#define _LINUX_VIRTIO_IDS_H
/*
 * Virtio IDs
 *
 * This header is BSD licensed so anyone can use the definitions to implement
 * compatible drivers/servers.
 *
 * Redistribution and use in source and binary forms, with or without
 * modification, are permitted provided that the following conditions
 * are met:
 * 1. Redistributions of source code must retain the above copyright
 *    notice, this list of conditions and the following disclaimer.
 * 2. Redistributions in binary form must reproduce the above copyright
 *    notice, this list of conditions and the following disclaimer in the
 *    documentation and/or other materials provided with the distribution.
 * 3. Neither the name of IBM nor the names of its contributors
 *    may be used to endorse or promote products derived from this software
 *    without specific prior written permission.
 * THIS SOFTWARE IS PROVIDED BY THE COPYRIGHT HOLDERS AND CONTRIBUTORS ``AS IS'' AND
 * ANY EXPRESS OR IMPLIED WARRANTIES, INCLUDING, BUT NOT LIMITED TO, THE
 * IMPLIED WARRANTIES OF MERCHANTABILITY AND FITNESS FOR A PARTICULAR PURPOSE
 * ARE DISCLAIMED.  IN NO EVENT SHALL IBM OR CONTRIBUTORS BE LIABLE
 * FOR ANY DIRECT, INDIRECT, INCIDENTAL, SPECIAL, EXEMPLARY, OR CONSEQUENTIAL
 * DAMAGES (INCLUDING, BUT NOT LIMITED TO, PROCUREMENT OF SUBSTITUTE GOODS
 * OR SERVICES; LOSS OF USE, DATA, OR PROFITS; OR BUSINESS INTERRUPTION)
 * HOWEVER CAUSED AND ON ANY THEORY OF LIABILITY, WHETHER IN CONTRACT, STRICT
 * LIABILITY, OR TORT (INCLUDING NEGLIGENCE OR OTHERWISE) ARISING IN ANY WAY
 * OUT OF THE USE OF THIS SOFTWARE, EVEN IF ADVISED OF THE POSSIBILITY OF
 * SUCH DAMAGE. */

#define VIRTIO_ID_NET		1 /* virtio net */
#define VIRTIO_ID_BLOCK		2 /* virtio block */
#define VIRTIO_ID_CONSOLE	3 /* virtio console */
#define VIRTIO_ID_RNG		4 /* virtio rng */
#define VIRTIO_ID_BALLOON	5 /* virtio balloon */
#define VIRTIO_ID_RPMSG		7 /* virtio remote processor messaging */
#define VIRTIO_ID_SCSI		8 /* virtio scsi */
#define VIRTIO_ID_9P		9 /* 9p virtio console */
#define VIRTIO_ID_RPROC_SERIAL 11 /* virtio remoteproc serial link */
#define VIRTIO_ID_CAIF	       12 /* Virtio caif */
#define VIRTIO_ID_GPU          16 /* virtio GPU */
#define VIRTIO_ID_INPUT        18 /* virtio input */
#define VIRTIO_ID_VSOCK        19 /* virtio vsock transport */
#define VIRTIO_ID_CRYPTO       20 /* virtio crypto */
#define VIRTIO_ID_CLOCK	       30 /* virtio clock */
<<<<<<< HEAD

#define VIRTIO_ID_I2C		32 /* virtio i2c */
=======
#define VIRTIO_ID_REGULATOR    31 /* virtio regulator */

#define VIRTIO_ID_I2C		32 /* virtio i2c */
#define VIRTIO_ID_SPMI		33 /* virtio spmi */
>>>>>>> 0ec737cc

#endif /* _LINUX_VIRTIO_IDS_H */<|MERGE_RESOLUTION|>--- conflicted
+++ resolved
@@ -44,14 +44,9 @@
 #define VIRTIO_ID_VSOCK        19 /* virtio vsock transport */
 #define VIRTIO_ID_CRYPTO       20 /* virtio crypto */
 #define VIRTIO_ID_CLOCK	       30 /* virtio clock */
-<<<<<<< HEAD
-
-#define VIRTIO_ID_I2C		32 /* virtio i2c */
-=======
 #define VIRTIO_ID_REGULATOR    31 /* virtio regulator */
 
 #define VIRTIO_ID_I2C		32 /* virtio i2c */
 #define VIRTIO_ID_SPMI		33 /* virtio spmi */
->>>>>>> 0ec737cc
 
 #endif /* _LINUX_VIRTIO_IDS_H */