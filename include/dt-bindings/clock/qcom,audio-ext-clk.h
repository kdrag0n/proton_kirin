/* Copyright (c) 2018-2019, The Linux Foundation. All rights reserved.
 *
 * This program is free software; you can redistribute it and/or modify
 * it under the terms of the GNU General Public License version 2 and
 * only version 2 as published by the Free Software Foundation.
 *
 * This program is distributed in the hope that it will be useful,
 * but WITHOUT ANY WARRANTY; without even the implied warranty of
 * MERCHANTABILITY or FITNESS FOR A PARTICULAR PURPOSE.  See the
 * GNU General Public License for more details.
 */

#ifndef __AUDIO_EXT_CLK_H
#define __AUDIO_EXT_CLK_H

/* Audio External Clocks */
#define AUDIO_PMI_CLK		0
#define AUDIO_PMIC_LNBB_CLK	1
#define AUDIO_LPASS_MCLK_1	2
#define AUDIO_LPASS_MCLK_2	3
#define AUDIO_LPASS_MCLK_3	4
#define AUDIO_LPASS_MCLK_4	5
#define AUDIO_LPASS_MCLK_5	6
#define AUDIO_LPASS_MCLK_6	7
#define AUDIO_LPASS_MCLK_7	8
#define AUDIO_LPASS_CORE_HW_VOTE	9
<<<<<<< HEAD
=======
#define AUDIO_EXTERNAL_PLL	10
>>>>>>> b6fbaa1d

#endif<|MERGE_RESOLUTION|>--- conflicted
+++ resolved
@@ -24,9 +24,6 @@
 #define AUDIO_LPASS_MCLK_6	7
 #define AUDIO_LPASS_MCLK_7	8
 #define AUDIO_LPASS_CORE_HW_VOTE	9
-<<<<<<< HEAD
-=======
 #define AUDIO_EXTERNAL_PLL	10
->>>>>>> b6fbaa1d
 
 #endif