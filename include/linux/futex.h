--- conflicted
+++ resolved
@@ -11,13 +11,8 @@
 struct mm_struct;
 struct task_struct;
 
-<<<<<<< HEAD
-extern int
-handle_futex_death(u32 __user *uaddr, struct task_struct *curr, int pi);
-=======
 long do_futex(u32 __user *uaddr, int op, u32 val, ktime_t *timeout,
 	      u32 __user *uaddr2, u32 val2, u32 val3);
->>>>>>> c081cdb1
 
 /*
  * Futexes are matched on equal values of this key.
@@ -58,40 +53,20 @@
 #define FUTEX_KEY_INIT (union futex_key) { .both = { .ptr = NULL } }
 
 #ifdef CONFIG_FUTEX
-<<<<<<< HEAD
-extern void exit_robust_list(struct task_struct *curr);
-
-long do_futex(u32 __user *uaddr, int op, u32 val, ktime_t *timeout,
-	      u32 __user *uaddr2, u32 val2, u32 val3);
-#ifdef CONFIG_HAVE_FUTEX_CMPXCHG
-#define futex_cmpxchg_enabled 1
-#else
-extern int futex_cmpxchg_enabled;
-#endif
-#else
-static inline void exit_robust_list(struct task_struct *curr)
-{
-}
-
-static inline long do_futex(u32 __user *uaddr, int op, u32 val,
-			    ktime_t *timeout, u32 __user *uaddr2,
-			    u32 val2, u32 val3)
-{
-	return -EINVAL;
-}
-=======
 enum {
 	FUTEX_STATE_OK,
 	FUTEX_STATE_EXITING,
 	FUTEX_STATE_DEAD,
 };
 
+long do_futex(u32 __user *uaddr, int op, u32 val, ktime_t *timeout,
+	      u32 __user *uaddr2, u32 val2, u32 val3);
+
 static inline void futex_init_task(struct task_struct *tsk)
 {
 	tsk->robust_list = NULL;
 #ifdef CONFIG_COMPAT
 	tsk->compat_robust_list = NULL;
->>>>>>> c081cdb1
 #endif
 	INIT_LIST_HEAD(&tsk->pi_state_list);
 	tsk->pi_state_cache = NULL;
@@ -106,6 +81,12 @@
 long do_futex(u32 __user *uaddr, int op, u32 val, ktime_t *timeout,
 	      u32 __user *uaddr2, u32 val2, u32 val3);
 #else
+static inline long do_futex(u32 __user *uaddr, int op, u32 val,
+			    ktime_t *timeout, u32 __user *uaddr2,
+			    u32 val2, u32 val3)
+{
+	return -EINVAL;
+}
 static inline void futex_init_task(struct task_struct *tsk) { }
 static inline void futex_exit_recursive(struct task_struct *tsk) { }
 static inline void futex_exit_release(struct task_struct *tsk) { }
