--- conflicted
+++ resolved
@@ -844,19 +844,7 @@
 	 * requires to already have an elevated page->_refcount.
 	 */
 	VM_BUG_ON_PAGE(page_ref_zero_or_close_to_overflow(page), page);
-<<<<<<< HEAD
 	page_ref_inc(page);
-}
-
-static inline __must_check bool try_get_page(struct page *page)
-{
-	page = compound_head(page);
-	if (WARN_ON_ONCE(page_ref_count(page) <= 0))
-		return false;
-=======
->>>>>>> c081cdb1
-	page_ref_inc(page);
-	return true;
 }
 
 static inline __must_check bool try_get_page(struct page *page)
@@ -2410,7 +2398,7 @@
 void task_dirty_inc(struct task_struct *tsk);
 
 /* readahead.c */
-#define VM_MAX_READAHEAD	512	/* kbytes */
+#define VM_MAX_READAHEAD	128	/* kbytes */
 #define VM_MIN_READAHEAD	16	/* kbytes (includes current page) */
 
 int force_page_cache_readahead(struct address_space *mapping, struct file *filp,
