/*
 *  linux/include/linux/mmc/host.h
 *
 * This program is free software; you can redistribute it and/or modify
 * it under the terms of the GNU General Public License version 2 as
 * published by the Free Software Foundation.
 *
 *  Host driver specific definitions.
 */
#ifndef LINUX_MMC_HOST_H
#define LINUX_MMC_HOST_H

#include <linux/sched.h>
#include <linux/device.h>
#include <linux/fault-inject.h>
#include <linux/blkdev.h>

#include <linux/mmc/core.h>
#include <linux/mmc/card.h>
#include <linux/mmc/pm.h>
#include <linux/dma-direction.h>

struct mmc_ios {
	unsigned int	clock;			/* clock rate */
	unsigned short	vdd;

/* vdd stores the bit number of the selected voltage range from below. */

	unsigned char	bus_mode;		/* command output mode */

#define MMC_BUSMODE_OPENDRAIN	1
#define MMC_BUSMODE_PUSHPULL	2

	unsigned char	chip_select;		/* SPI chip select */

#define MMC_CS_DONTCARE		0
#define MMC_CS_HIGH		1
#define MMC_CS_LOW		2

	unsigned char	power_mode;		/* power supply mode */

#define MMC_POWER_OFF		0
#define MMC_POWER_UP		1
#define MMC_POWER_ON		2
#define MMC_POWER_UNDEFINED	3

	unsigned char	bus_width;		/* data bus width */

#define MMC_BUS_WIDTH_1		0
#define MMC_BUS_WIDTH_4		2
#define MMC_BUS_WIDTH_8		3

	unsigned char	timing;			/* timing specification used */

#define MMC_TIMING_LEGACY	0
#define MMC_TIMING_MMC_HS	1
#define MMC_TIMING_SD_HS	2
#define MMC_TIMING_UHS_SDR12	3
#define MMC_TIMING_UHS_SDR25	4
#define MMC_TIMING_UHS_SDR50	5
#define MMC_TIMING_UHS_SDR104	6
#define MMC_TIMING_UHS_DDR50	7
#define MMC_TIMING_MMC_DDR52	8
#define MMC_TIMING_MMC_HS200	9
#define MMC_TIMING_MMC_HS400	10

	unsigned char	signal_voltage;		/* signalling voltage (1.8V or 3.3V) */

#define MMC_SIGNAL_VOLTAGE_330	0
#define MMC_SIGNAL_VOLTAGE_180	1
#define MMC_SIGNAL_VOLTAGE_120	2

	unsigned char	drv_type;		/* driver type (A, B, C, D) */

#define MMC_SET_DRIVER_TYPE_B	0
#define MMC_SET_DRIVER_TYPE_A	1
#define MMC_SET_DRIVER_TYPE_C	2
#define MMC_SET_DRIVER_TYPE_D	3

	bool enhanced_strobe;			/* hs400es selection */
};

struct mmc_host;

struct mmc_host_ops {
	/*
	 * It is optional for the host to implement pre_req and post_req in
	 * order to support double buffering of requests (prepare one
	 * request while another request is active).
	 * pre_req() must always be followed by a post_req().
	 * To undo a call made to pre_req(), call post_req() with
	 * a nonzero err condition.
	 */
	void	(*post_req)(struct mmc_host *host, struct mmc_request *req,
			    int err);
	void	(*pre_req)(struct mmc_host *host, struct mmc_request *req);
	void	(*request)(struct mmc_host *host, struct mmc_request *req);

	/*
	 * Avoid calling the next three functions too often or in a "fast
	 * path", since underlaying controller might implement them in an
	 * expensive and/or slow way. Also note that these functions might
	 * sleep, so don't call them in the atomic contexts!
	 */

	/*
	 * Notes to the set_ios callback:
	 * ios->clock might be 0. For some controllers, setting 0Hz
	 * as any other frequency works. However, some controllers
	 * explicitly need to disable the clock. Otherwise e.g. voltage
	 * switching might fail because the SDCLK is not really quiet.
	 */
	void	(*set_ios)(struct mmc_host *host, struct mmc_ios *ios);

	/*
	 * Return values for the get_ro callback should be:
	 *   0 for a read/write card
	 *   1 for a read-only card
	 *   -ENOSYS when not supported (equal to NULL callback)
	 *   or a negative errno value when something bad happened
	 */
	int	(*get_ro)(struct mmc_host *host);

	/*
	 * Return values for the get_cd callback should be:
	 *   0 for a absent card
	 *   1 for a present card
	 *   -ENOSYS when not supported (equal to NULL callback)
	 *   or a negative errno value when something bad happened
	 */
	int	(*get_cd)(struct mmc_host *host);

	void	(*enable_sdio_irq)(struct mmc_host *host, int enable);
	void	(*ack_sdio_irq)(struct mmc_host *host);

	/* optional callback for HC quirks */
	void	(*init_card)(struct mmc_host *host, struct mmc_card *card);

	int	(*start_signal_voltage_switch)(struct mmc_host *host, struct mmc_ios *ios);

	/* Check if the card is pulling dat[0:3] low */
	int	(*card_busy)(struct mmc_host *host);

	/* The tuning command opcode value is different for SD and eMMC cards */
	int	(*execute_tuning)(struct mmc_host *host, u32 opcode);

	/* Prepare HS400 target operating frequency depending host driver */
	int	(*prepare_hs400_tuning)(struct mmc_host *host, struct mmc_ios *ios);
	/* Prepare enhanced strobe depending host driver */
	void	(*hs400_enhanced_strobe)(struct mmc_host *host,
					 struct mmc_ios *ios);
	int	(*select_drive_strength)(struct mmc_card *card,
					 unsigned int max_dtr, int host_drv,
					 int card_drv, int *drv_type);
	void	(*hw_reset)(struct mmc_host *host);
	void	(*card_event)(struct mmc_host *host);

	/*
	 * Optional callback to support controllers with HW issues for multiple
	 * I/O. Returns the number of supported blocks for the request.
	 */
	int	(*multi_io_quirk)(struct mmc_card *card,
				  unsigned int direction, int blk_size);
};

struct mmc_cqe_ops {
	/* Allocate resources, and make the CQE operational */
	int	(*cqe_enable)(struct mmc_host *host, struct mmc_card *card);
	/* Free resources, and make the CQE non-operational */
	void	(*cqe_disable)(struct mmc_host *host);
	/*
	 * Issue a read, write or DCMD request to the CQE. Also deal with the
	 * effect of ->cqe_off().
	 */
	int	(*cqe_request)(struct mmc_host *host, struct mmc_request *mrq);
	/* Free resources (e.g. DMA mapping) associated with the request */
	void	(*cqe_post_req)(struct mmc_host *host, struct mmc_request *mrq);
	/*
	 * Prepare the CQE and host controller to accept non-CQ commands. There
	 * is no corresponding ->cqe_on(), instead ->cqe_request() is required
	 * to deal with that.
	 */
	void	(*cqe_off)(struct mmc_host *host);
	/*
	 * Wait for all CQE tasks to complete. Return an error if recovery
	 * becomes necessary.
	 */
	int	(*cqe_wait_for_idle)(struct mmc_host *host);
	/*
	 * Notify CQE that a request has timed out. Return false if the request
	 * completed or true if a timeout happened in which case indicate if
	 * recovery is needed.
	 */
	bool	(*cqe_timeout)(struct mmc_host *host, struct mmc_request *mrq,
			       bool *recovery_needed);
	/*
	 * Stop all CQE activity and prepare the CQE and host controller to
	 * accept recovery commands.
	 */
	void	(*cqe_recovery_start)(struct mmc_host *host);
	/*
	 * Clear the queue and call mmc_cqe_request_done() on all requests.
	 * Requests that errored will have the error set on the mmc_request
	 * (data->error or cmd->error for DCMD).  Requests that did not error
	 * will have zero data bytes transferred.
	 */
	void	(*cqe_recovery_finish)(struct mmc_host *host);
};

struct mmc_async_req {
	/* active mmc request */
	struct mmc_request	*mrq;
	/*
	 * Check error status of completed mmc request.
	 * Returns 0 if success otherwise non zero.
	 */
	enum mmc_blk_status (*err_check)(struct mmc_card *, struct mmc_async_req *);
};

/**
 * struct mmc_slot - MMC slot functions
 *
 * @cd_irq:		MMC/SD-card slot hotplug detection IRQ or -EINVAL
 * @handler_priv:	MMC/SD-card slot context
 *
 * Some MMC/SD host controllers implement slot-functions like card and
 * write-protect detection natively. However, a large number of controllers
 * leave these functions to the CPU. This struct provides a hook to attach
 * such slot-function drivers.
 */
struct mmc_slot {
	int cd_irq;
	bool cd_wake_enabled;
	void *handler_priv;
};

/**
 * mmc_context_info - synchronization details for mmc context
 * @is_done_rcv		wake up reason was done request
 * @is_new_req		wake up reason was new request
 * @is_waiting_last_req	mmc context waiting for single running request
 * @wait		wait queue
 */
struct mmc_context_info {
	bool			is_done_rcv;
	bool			is_new_req;
	bool			is_waiting_last_req;
	wait_queue_head_t	wait;
};

struct regulator;
struct mmc_pwrseq;

struct mmc_supply {
	struct regulator *vmmc;		/* Card power supply */
	struct regulator *vqmmc;	/* Optional Vccq supply */
};

struct mmc_host {
	struct device		*parent;
	struct device		class_dev;
	int			index;
	const struct mmc_host_ops *ops;
	struct mmc_pwrseq	*pwrseq;
	unsigned int		f_min;
	unsigned int		f_max;
	unsigned int		f_init;
	u32			ocr_avail;
	u32			ocr_avail_sdio;	/* SDIO-specific OCR */
	u32			ocr_avail_sd;	/* SD-specific OCR */
	u32			ocr_avail_mmc;	/* MMC-specific OCR */
#ifdef CONFIG_PM_SLEEP
	struct notifier_block	pm_notify;
#endif
	u32			max_current_330;
	u32			max_current_300;
	u32			max_current_180;

#define MMC_VDD_165_195		0x00000080	/* VDD voltage 1.65 - 1.95 */
#define MMC_VDD_20_21		0x00000100	/* VDD voltage 2.0 ~ 2.1 */
#define MMC_VDD_21_22		0x00000200	/* VDD voltage 2.1 ~ 2.2 */
#define MMC_VDD_22_23		0x00000400	/* VDD voltage 2.2 ~ 2.3 */
#define MMC_VDD_23_24		0x00000800	/* VDD voltage 2.3 ~ 2.4 */
#define MMC_VDD_24_25		0x00001000	/* VDD voltage 2.4 ~ 2.5 */
#define MMC_VDD_25_26		0x00002000	/* VDD voltage 2.5 ~ 2.6 */
#define MMC_VDD_26_27		0x00004000	/* VDD voltage 2.6 ~ 2.7 */
#define MMC_VDD_27_28		0x00008000	/* VDD voltage 2.7 ~ 2.8 */
#define MMC_VDD_28_29		0x00010000	/* VDD voltage 2.8 ~ 2.9 */
#define MMC_VDD_29_30		0x00020000	/* VDD voltage 2.9 ~ 3.0 */
#define MMC_VDD_30_31		0x00040000	/* VDD voltage 3.0 ~ 3.1 */
#define MMC_VDD_31_32		0x00080000	/* VDD voltage 3.1 ~ 3.2 */
#define MMC_VDD_32_33		0x00100000	/* VDD voltage 3.2 ~ 3.3 */
#define MMC_VDD_33_34		0x00200000	/* VDD voltage 3.3 ~ 3.4 */
#define MMC_VDD_34_35		0x00400000	/* VDD voltage 3.4 ~ 3.5 */
#define MMC_VDD_35_36		0x00800000	/* VDD voltage 3.5 ~ 3.6 */

	u32			caps;		/* Host capabilities */

#define MMC_CAP_4_BIT_DATA	(1 << 0)	/* Can the host do 4 bit transfers */
#define MMC_CAP_MMC_HIGHSPEED	(1 << 1)	/* Can do MMC high-speed timing */
#define MMC_CAP_SD_HIGHSPEED	(1 << 2)	/* Can do SD high-speed timing */
#define MMC_CAP_SDIO_IRQ	(1 << 3)	/* Can signal pending SDIO IRQs */
#define MMC_CAP_SPI		(1 << 4)	/* Talks only SPI protocols */
#define MMC_CAP_NEEDS_POLL	(1 << 5)	/* Needs polling for card-detection */
#define MMC_CAP_8_BIT_DATA	(1 << 6)	/* Can the host do 8 bit transfers */
#define MMC_CAP_AGGRESSIVE_PM	(1 << 7)	/* Suspend (e)MMC/SD at idle  */
#define MMC_CAP_NONREMOVABLE	(1 << 8)	/* Nonremovable e.g. eMMC */
#define MMC_CAP_WAIT_WHILE_BUSY	(1 << 9)	/* Waits while card is busy */
#define MMC_CAP_ERASE		(1 << 10)	/* Allow erase/trim commands */
#define MMC_CAP_3_3V_DDR	(1 << 11)	/* Host supports eMMC DDR 3.3V */
#define MMC_CAP_1_8V_DDR	(1 << 12)	/* Host supports eMMC DDR 1.8V */
#define MMC_CAP_1_2V_DDR	(1 << 13)	/* Host supports eMMC DDR 1.2V */
#define MMC_CAP_POWER_OFF_CARD	(1 << 14)	/* Can power off after boot */
#define MMC_CAP_BUS_WIDTH_TEST	(1 << 15)	/* CMD14/CMD19 bus width ok */
#define MMC_CAP_UHS_SDR12	(1 << 16)	/* Host supports UHS SDR12 mode */
#define MMC_CAP_UHS_SDR25	(1 << 17)	/* Host supports UHS SDR25 mode */
#define MMC_CAP_UHS_SDR50	(1 << 18)	/* Host supports UHS SDR50 mode */
#define MMC_CAP_UHS_SDR104	(1 << 19)	/* Host supports UHS SDR104 mode */
#define MMC_CAP_UHS_DDR50	(1 << 20)	/* Host supports UHS DDR50 mode */
#define MMC_CAP_NO_BOUNCE_BUFF	(1 << 21)	/* Disable bounce buffers on host */
#define MMC_CAP_DRIVER_TYPE_A	(1 << 23)	/* Host supports Driver Type A */
#define MMC_CAP_DRIVER_TYPE_C	(1 << 24)	/* Host supports Driver Type C */
#define MMC_CAP_DRIVER_TYPE_D	(1 << 25)	/* Host supports Driver Type D */
#define MMC_CAP_CD_WAKE		(1 << 28)	/* Enable card detect wake */
#define MMC_CAP_CMD_DURING_TFR	(1 << 29)	/* Commands during data transfer */
#define MMC_CAP_CMD23		(1 << 30)	/* CMD23 supported. */
#define MMC_CAP_HW_RESET	(1 << 31)	/* Hardware reset */

	u32			caps2;		/* More host capabilities */

#define MMC_CAP2_BOOTPART_NOACC	(1 << 0)	/* Boot partition no access */
#define MMC_CAP2_FULL_PWR_CYCLE	(1 << 2)	/* Can do full power cycle */
#define MMC_CAP2_HS200_1_8V_SDR	(1 << 5)        /* can support */
#define MMC_CAP2_HS200_1_2V_SDR	(1 << 6)        /* can support */
#define MMC_CAP2_HS200		(MMC_CAP2_HS200_1_8V_SDR | \
				 MMC_CAP2_HS200_1_2V_SDR)
#define MMC_CAP2_CD_ACTIVE_HIGH	(1 << 10)	/* Card-detect signal active high */
#define MMC_CAP2_RO_ACTIVE_HIGH	(1 << 11)	/* Write-protect signal active high */
#define MMC_CAP2_NO_PRESCAN_POWERUP (1 << 14)	/* Don't power up before scan */
#define MMC_CAP2_HS400_1_8V	(1 << 15)	/* Can support HS400 1.8V */
#define MMC_CAP2_HS400_1_2V	(1 << 16)	/* Can support HS400 1.2V */
#define MMC_CAP2_HS400		(MMC_CAP2_HS400_1_8V | \
				 MMC_CAP2_HS400_1_2V)
#define MMC_CAP2_HSX00_1_2V	(MMC_CAP2_HS200_1_2V_SDR | MMC_CAP2_HS400_1_2V)
#define MMC_CAP2_SDIO_IRQ_NOTHREAD (1 << 17)
#define MMC_CAP2_NO_WRITE_PROTECT (1 << 18)	/* No physical write protect pin, assume that card is always read-write */
#define MMC_CAP2_NO_SDIO	(1 << 19)	/* Do not send SDIO commands during initialization */
#define MMC_CAP2_HS400_ES	(1 << 20)	/* Host supports enhanced strobe */
#define MMC_CAP2_NO_SD		(1 << 21)	/* Do not send SD commands during initialization */
#define MMC_CAP2_NO_MMC		(1 << 22)	/* Do not send (e)MMC commands during initialization */
#define MMC_CAP2_CQE		(1 << 23)	/* Has eMMC command queue engine */
#define MMC_CAP2_CQE_DCMD	(1 << 24)	/* CQE can issue a direct command */

	mmc_pm_flag_t		pm_caps;	/* supported pm features */

	/* host specific block data */
	unsigned int		max_seg_size;	/* see blk_queue_max_segment_size */
	unsigned short		max_segs;	/* see blk_queue_max_segments */
	unsigned short		unused;
	unsigned int		max_req_size;	/* maximum number of bytes in one req */
	unsigned int		max_blk_size;	/* maximum size of one mmc block */
	unsigned int		max_blk_count;	/* maximum number of blocks in one req */
	unsigned int		max_busy_timeout; /* max busy timeout in ms */

	/* private data */
	spinlock_t		lock;		/* lock for claim and bus ops */

	struct mmc_ios		ios;		/* current io bus settings */

	/* group bitfields together to minimize padding */
	unsigned int		use_spi_crc:1;
	unsigned int		claimed:1;	/* host exclusively claimed */
	unsigned int		bus_dead:1;	/* bus has been released */
	unsigned int		can_retune:1;	/* re-tuning can be used */
	unsigned int		doing_retune:1;	/* re-tuning in progress */
	unsigned int		retune_now:1;	/* do re-tuning at next req */
	unsigned int		retune_paused:1; /* re-tuning is temporarily disabled */

	int			rescan_disable;	/* disable card detection */
	int			rescan_entered;	/* used with nonremovable devices */

	int			need_retune;	/* re-tuning is needed */
	int			hold_retune;	/* hold off re-tuning */
	unsigned int		retune_period;	/* re-tuning period in secs */
	struct timer_list	retune_timer;	/* for periodic re-tuning */

	bool			trigger_card_event; /* card_event necessary */

	struct mmc_card		*card;		/* device attached to this host */

	wait_queue_head_t	wq;
	struct task_struct	*claimer;	/* task that has host claimed */
	int			claim_cnt;	/* "claim" nesting count */

	struct delayed_work	detect;
	int			detect_change;	/* card detect flag */
	struct mmc_slot		slot;

	const struct mmc_bus_ops *bus_ops;	/* current bus driver */
	unsigned int		bus_refs;	/* reference counter */

	unsigned int		sdio_irqs;
	struct task_struct	*sdio_irq_thread;
	struct delayed_work	sdio_irq_work;
	bool			sdio_irq_pending;
	atomic_t		sdio_irq_thread_abort;

	mmc_pm_flag_t		pm_flags;	/* requested pm features */

	struct led_trigger	*led;		/* activity led */

#ifdef CONFIG_REGULATOR
	bool			regulator_enabled; /* regulator state */
#endif
	struct mmc_supply	supply;

	struct dentry		*debugfs_root;

	struct mmc_async_req	*areq;		/* active async req */
	struct mmc_context_info	context_info;	/* async synchronization info */

	/* Ongoing data transfer that allows commands during transfer */
	struct mmc_request	*ongoing_mrq;

#ifdef CONFIG_FAIL_MMC_REQUEST
	struct fault_attr	fail_mmc_request;
#endif

	unsigned int		actual_clock;	/* Actual HC clock rate */

	unsigned int		slotno;	/* used for sdio acpi binding */

	int			dsr_req;	/* DSR value is valid */
	u32			dsr;	/* optional driver stage (DSR) value */

<<<<<<< HEAD
#ifdef CONFIG_MMC_EMBEDDED_SDIO
	struct {
		struct sdio_cis			*cis;
		struct sdio_cccr		*cccr;
		struct sdio_embedded_func	*funcs;
		int				num_funcs;
	} embedded_sdio_data;
#endif

#ifdef CONFIG_BLOCK
	int			latency_hist_enabled;
	struct io_latency_state io_lat_s;
#endif
=======
	/* Command Queue Engine (CQE) support */
	const struct mmc_cqe_ops *cqe_ops;
	void			*cqe_private;
	int			cqe_qdepth;
	bool			cqe_enabled;
	bool			cqe_on;
>>>>>>> 2bd6bf03

	unsigned long		private[0] ____cacheline_aligned;
};

struct device_node;

struct mmc_host *mmc_alloc_host(int extra, struct device *);
int mmc_add_host(struct mmc_host *);
void mmc_remove_host(struct mmc_host *);
void mmc_free_host(struct mmc_host *);
int mmc_of_parse(struct mmc_host *host);
int mmc_of_parse_voltage(struct device_node *np, u32 *mask);

#ifdef CONFIG_MMC_EMBEDDED_SDIO
extern void mmc_set_embedded_sdio_data(struct mmc_host *host,
				       struct sdio_cis *cis,
				       struct sdio_cccr *cccr,
				       struct sdio_embedded_func *funcs,
				       int num_funcs);
#endif

static inline void *mmc_priv(struct mmc_host *host)
{
	return (void *)host->private;
}

#define mmc_host_is_spi(host)	((host)->caps & MMC_CAP_SPI)

#define mmc_dev(x)	((x)->parent)
#define mmc_classdev(x)	(&(x)->class_dev)
#define mmc_hostname(x)	(dev_name(&(x)->class_dev))

int mmc_power_save_host(struct mmc_host *host);
int mmc_power_restore_host(struct mmc_host *host);

void mmc_detect_change(struct mmc_host *, unsigned long delay);
void mmc_request_done(struct mmc_host *, struct mmc_request *);
void mmc_command_done(struct mmc_host *host, struct mmc_request *mrq);

static inline void mmc_signal_sdio_irq(struct mmc_host *host)
{
	host->ops->enable_sdio_irq(host, 0);
	host->sdio_irq_pending = true;
	if (host->sdio_irq_thread)
		wake_up_process(host->sdio_irq_thread);
}

void sdio_run_irqs(struct mmc_host *host);
void sdio_signal_irq(struct mmc_host *host);

#ifdef CONFIG_REGULATOR
int mmc_regulator_get_ocrmask(struct regulator *supply);
int mmc_regulator_set_ocr(struct mmc_host *mmc,
			struct regulator *supply,
			unsigned short vdd_bit);
int mmc_regulator_set_vqmmc(struct mmc_host *mmc, struct mmc_ios *ios);
#else
static inline int mmc_regulator_get_ocrmask(struct regulator *supply)
{
	return 0;
}

static inline int mmc_regulator_set_ocr(struct mmc_host *mmc,
				 struct regulator *supply,
				 unsigned short vdd_bit)
{
	return 0;
}

static inline int mmc_regulator_set_vqmmc(struct mmc_host *mmc,
					  struct mmc_ios *ios)
{
	return -EINVAL;
}
#endif

u32 mmc_vddrange_to_ocrmask(int vdd_min, int vdd_max);
int mmc_regulator_get_supply(struct mmc_host *mmc);

static inline int mmc_card_is_removable(struct mmc_host *host)
{
	return !(host->caps & MMC_CAP_NONREMOVABLE);
}

static inline int mmc_card_keep_power(struct mmc_host *host)
{
	return host->pm_flags & MMC_PM_KEEP_POWER;
}

static inline int mmc_card_wake_sdio_irq(struct mmc_host *host)
{
	return host->pm_flags & MMC_PM_WAKE_SDIO_IRQ;
}

/* TODO: Move to private header */
static inline int mmc_card_hs(struct mmc_card *card)
{
	return card->host->ios.timing == MMC_TIMING_SD_HS ||
		card->host->ios.timing == MMC_TIMING_MMC_HS;
}

/* TODO: Move to private header */
static inline int mmc_card_uhs(struct mmc_card *card)
{
	return card->host->ios.timing >= MMC_TIMING_UHS_SDR12 &&
		card->host->ios.timing <= MMC_TIMING_UHS_DDR50;
}

void mmc_retune_timer_stop(struct mmc_host *host);

static inline void mmc_retune_needed(struct mmc_host *host)
{
	if (host->can_retune)
		host->need_retune = 1;
}

static inline bool mmc_can_retune(struct mmc_host *host)
{
	return host->can_retune == 1;
}

static inline enum dma_data_direction mmc_get_dma_dir(struct mmc_data *data)
{
	return data->flags & MMC_DATA_WRITE ? DMA_TO_DEVICE : DMA_FROM_DEVICE;
}

int mmc_send_tuning(struct mmc_host *host, u32 opcode, int *cmd_error);
int mmc_abort_tuning(struct mmc_host *host, u32 opcode);

#endif /* LINUX_MMC_HOST_H */<|MERGE_RESOLUTION|>--- conflicted
+++ resolved
@@ -433,7 +433,6 @@
 	int			dsr_req;	/* DSR value is valid */
 	u32			dsr;	/* optional driver stage (DSR) value */
 
-<<<<<<< HEAD
 #ifdef CONFIG_MMC_EMBEDDED_SDIO
 	struct {
 		struct sdio_cis			*cis;
@@ -447,14 +446,12 @@
 	int			latency_hist_enabled;
 	struct io_latency_state io_lat_s;
 #endif
-=======
 	/* Command Queue Engine (CQE) support */
 	const struct mmc_cqe_ops *cqe_ops;
 	void			*cqe_private;
 	int			cqe_qdepth;
 	bool			cqe_enabled;
 	bool			cqe_on;
->>>>>>> 2bd6bf03
 
 	unsigned long		private[0] ____cacheline_aligned;
 };
