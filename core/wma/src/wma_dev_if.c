--- conflicted
+++ resolved
@@ -1398,11 +1398,7 @@
 	if (!wma->interfaces[vdev_id].peer_count) {
 		WMA_LOGE("%s: Can't remove peer with peer_addr %pM vdevid %d peer_count %d",
 			 __func__, bssid, vdev_id,
-<<<<<<< HEAD
-			wma->interfaces[vdev_id].peer_count);
-=======
 			 wma->interfaces[vdev_id].peer_count);
->>>>>>> c27cfaf2
 		cds_trigger_recovery(QDF_REASON_UNSPECIFIED);
 		return QDF_STATUS_E_INVAL;
 	}
