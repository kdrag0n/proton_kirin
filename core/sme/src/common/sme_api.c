--- conflicted
+++ resolved
@@ -15545,13 +15545,9 @@
 	msg.type = eWNI_SME_ROAM_INVOKE;
 	msg.reserved = 0;
 	msg.bodyptr = fastreassoc;
-<<<<<<< HEAD
-	status = scheduler_post_msg(QDF_MODULE_ID_PE, &msg);
-=======
 	status = scheduler_post_message(QDF_MODULE_ID_SME,
 					QDF_MODULE_ID_PE,
 					QDF_MODULE_ID_PE, &msg);
->>>>>>> c27cfaf2
 	if (QDF_STATUS_SUCCESS != status) {
 		sme_err("Not able to post ROAM_INVOKE_CMD message to PE");
 		qdf_mem_free(fastreassoc);
