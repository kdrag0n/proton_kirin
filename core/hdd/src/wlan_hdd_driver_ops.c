/*
 * Copyright (c) 2015-2018 The Linux Foundation. All rights reserved.
 *
 * Permission to use, copy, modify, and/or distribute this software for
 * any purpose with or without fee is hereby granted, provided that the
 * above copyright notice and this permission notice appear in all
 * copies.
 *
 * THE SOFTWARE IS PROVIDED "AS IS" AND THE AUTHOR DISCLAIMS ALL
 * WARRANTIES WITH REGARD TO THIS SOFTWARE INCLUDING ALL IMPLIED
 * WARRANTIES OF MERCHANTABILITY AND FITNESS. IN NO EVENT SHALL THE
 * AUTHOR BE LIABLE FOR ANY SPECIAL, DIRECT, INDIRECT, OR CONSEQUENTIAL
 * DAMAGES OR ANY DAMAGES WHATSOEVER RESULTING FROM LOSS OF USE, DATA OR
 * PROFITS, WHETHER IN AN ACTION OF CONTRACT, NEGLIGENCE OR OTHER
 * TORTIOUS ACTION, ARISING OUT OF OR IN CONNECTION WITH THE USE OR
 * PERFORMANCE OF THIS SOFTWARE.
 */

#include <linux/platform_device.h>
#include <linux/pci.h>
#include "cds_api.h"
#include "qdf_status.h"
#include "qdf_lock.h"
#include "cds_sched.h"
#include "osdep.h"
#include "hif.h"
#include "htc.h"
#include "epping_main.h"
#include "wlan_hdd_main.h"
#include "wlan_hdd_power.h"
#include "wlan_logging_sock_svc.h"
#include "wma_api.h"
#include "wlan_hdd_napi.h"
#include "wlan_policy_mgr_api.h"
#include "qwlan_version.h"
#include "bmi.h"
#include "cdp_txrx_bus.h"
#include "cdp_txrx_misc.h"
#include "pld_common.h"
#include "wlan_hdd_driver_ops.h"
#include "wlan_ipa_ucfg_api.h"
#include "wlan_hdd_debugfs.h"

#ifdef MODULE
#define WLAN_MODULE_NAME  module_name(THIS_MODULE)
#else
#define WLAN_MODULE_NAME  "wlan"
#endif

#define DISABLE_KRAIT_IDLE_PS_VAL      1

#define SSR_MAX_FAIL_CNT 3
static uint8_t re_init_fail_cnt, probe_fail_cnt;

/*
 * In BMI Phase we are only sending small chunk (256 bytes) of the FW image at
 * a time, and wait for the completion interrupt to start the next transfer.
 * During this phase, the KRAIT is entering IDLE/StandAlone(SA) Power Save(PS).
 * The delay incurred for resuming from IDLE/SA PS is huge during driver load.
 * So prevent APPS IDLE/SA PS durint driver load for reducing interrupt latency.
 */

static inline void hdd_request_pm_qos(struct device *dev, int val)
{
	pld_request_pm_qos(dev, val);
}

static inline void hdd_remove_pm_qos(struct device *dev)
{
	pld_remove_pm_qos(dev);
}

/**
 * hdd_set_recovery_in_progress() - API to set recovery in progress
 * @data: Context
 * @val: Value to set
 *
 * Return: None
 */
static void hdd_set_recovery_in_progress(void *data, uint8_t val)
{
	cds_set_recovery_in_progress(val);
}

/**
 * hdd_is_driver_unloading() - API to query if driver is unloading
 * @data: Private Data
 *
 * Return: True/False
 */
static bool hdd_is_driver_unloading(void *data)
{
	return cds_is_driver_unloading();
}

/**
 * hdd_is_load_or_unload_in_progress() - API to query if driver is
 * loading/unloading
 * @data: Private Data
 *
 * Return: bool
 */
static bool hdd_is_load_or_unload_in_progress(void *data)
{
	return cds_is_load_or_unload_in_progress();
}

/**
 * hdd_is_recovery_in_progress() - API to query if recovery in progress
 * @data: Private Data
 *
 * Return: bool
 */
static bool hdd_is_recovery_in_progress(void *data)
{
	return cds_is_driver_recovering();
}

/**
 * hdd_is_target_ready() - API to query if target is in ready state
 * @data: Private Data
 *
 * Return: bool
 */
static bool hdd_is_target_ready(void *data)
{
	return cds_is_target_ready();
}

/**
 * hdd_hif_init_driver_state_callbacks() - API to initialize HIF callbacks
 * @data: Private Data
 * @cbk: HIF Driver State callbacks
 *
 * HIF should be independent of CDS calls. Pass CDS Callbacks to HIF, HIF will
 * call the callbacks.
 *
 * Return: void
 */
static void hdd_hif_init_driver_state_callbacks(void *data,
			struct hif_driver_state_callbacks *cbk)
{
	cbk->context = data;
	cbk->set_recovery_in_progress = hdd_set_recovery_in_progress;
	cbk->is_recovery_in_progress = hdd_is_recovery_in_progress;
	cbk->is_load_unload_in_progress = hdd_is_load_or_unload_in_progress;
	cbk->is_driver_unloading = hdd_is_driver_unloading;
	cbk->is_target_ready = hdd_is_target_ready;
}

/**
 * hdd_init_cds_hif_context() - API to set CDS HIF Context
 * @hif: HIF Context
 *
 * Return: success/failure
 */
static int hdd_init_cds_hif_context(void *hif)
{
	QDF_STATUS status;

	status = cds_set_context(QDF_MODULE_ID_HIF, hif);

	if (status)
		return -ENOENT;

	return 0;
}

/**
 * hdd_deinit_cds_hif_context() - API to clear CDS HIF COntext
 *
 * Return: None
 */
static void hdd_deinit_cds_hif_context(void)
{
	QDF_STATUS status;

	status = cds_set_context(QDF_MODULE_ID_HIF, NULL);

	if (status)
		hdd_err("Failed to reset CDS HIF Context");
}

/**
 * to_bus_type() - Map PLD bus type to low level bus type
 * @bus_type: PLD bus type
 *
 * Map PLD bus type to low level bus type.
 *
 * Return: low level bus type.
 */
static enum qdf_bus_type to_bus_type(enum pld_bus_type bus_type)
{
	switch (bus_type) {
	case PLD_BUS_TYPE_PCIE:
		return QDF_BUS_TYPE_PCI;
	case PLD_BUS_TYPE_SNOC:
		return QDF_BUS_TYPE_SNOC;
	case PLD_BUS_TYPE_SDIO:
		return QDF_BUS_TYPE_SDIO;
	case PLD_BUS_TYPE_USB:
		return QDF_BUS_TYPE_USB;
	default:
		return QDF_BUS_TYPE_NONE;
	}
}

int hdd_hif_open(struct device *dev, void *bdev, const struct hif_bus_id *bid,
			enum qdf_bus_type bus_type, bool reinit)
{
	QDF_STATUS status;
	int ret = 0;
	struct hif_opaque_softc *hif_ctx;
	qdf_device_t qdf_ctx = cds_get_context(QDF_MODULE_ID_QDF_DEVICE);
	struct hif_driver_state_callbacks cbk;
	uint32_t mode = cds_get_conparam();
	struct hdd_context *hdd_ctx = cds_get_context(QDF_MODULE_ID_HDD);

	if (!hdd_ctx) {
		hdd_err("hdd_ctx error");
		return -EFAULT;
	}

	hdd_hif_init_driver_state_callbacks(dev, &cbk);

	hif_ctx = hif_open(qdf_ctx, mode, bus_type, &cbk);
	if (!hif_ctx) {
		hdd_err("hif_open error");
		return -ENOMEM;
	}

	ret = hdd_init_cds_hif_context(hif_ctx);
	if (ret) {
		hdd_err("Failed to set global HIF CDS Context err: %d", ret);
		goto err_hif_close;
	}

	status = hif_enable(hif_ctx, dev, bdev, bid, bus_type,
			    (reinit == true) ?  HIF_ENABLE_TYPE_REINIT :
			    HIF_ENABLE_TYPE_PROBE);
	if (!QDF_IS_STATUS_SUCCESS(status)) {
		hdd_err("hif_enable failed status: %d, reinit: %d",
			status, reinit);

		ret = qdf_status_to_os_return(status);
		goto err_hif_close;
	} else {
		cds_set_target_ready(true);
		ret = hdd_napi_create();
		hdd_debug("hdd_napi_create returned: %d", ret);
		if (ret == 0)
			hdd_warn("NAPI: no instances are created");
		else if (ret < 0) {
			hdd_err("NAPI creation error, rc: 0x%x, reinit: %d",
				ret, reinit);
			ret = -EFAULT;
			goto err_hif_close;
		} else {
			hdd_napi_event(NAPI_EVT_INI_FILE,
				(void *)hdd_ctx->napi_enable);
		}
	}

	hif_set_ce_service_max_yield_time(hif_ctx,
				hdd_ctx->config->ce_service_max_yield_time);
	pmo_ucfg_psoc_set_hif_handle(hdd_ctx->psoc, hif_ctx);
	hif_set_ce_service_max_rx_ind_flush(hif_ctx,
				hdd_ctx->config->ce_service_max_rx_ind_flush);
	return 0;

err_hif_close:
	hdd_deinit_cds_hif_context();
	hif_close(hif_ctx);
	return ret;
}

void hdd_hif_close(struct hdd_context *hdd_ctx, void *hif_ctx)
{
	if (!hdd_ctx) {
		hdd_err("hdd_ctx error");
		return;
	}

	if (hif_ctx == NULL)
		return;

	hif_disable(hif_ctx, HIF_DISABLE_TYPE_REMOVE);

	hdd_napi_destroy(true);

	hdd_deinit_cds_hif_context();
	hif_close(hif_ctx);

	pmo_ucfg_psoc_set_hif_handle(hdd_ctx->psoc, NULL);
}

/**
 * hdd_init_qdf_ctx() - API to initialize global QDF Device structure
 * @dev: Device Pointer
 * @bdev: Bus Device pointer
 * @bus_type: Underlying bus type
 * @bid: Bus id passed by platform driver
 *
 * Return: 0 - success, < 0 - failure
 */
static int hdd_init_qdf_ctx(struct device *dev, void *bdev,
			    enum qdf_bus_type bus_type,
			    const struct hif_bus_id *bid)
{
	qdf_device_t qdf_dev = cds_get_context(QDF_MODULE_ID_QDF_DEVICE);

	if (!qdf_dev) {
		hdd_err("Invalid QDF device");
		return -EINVAL;
	}

	qdf_dev->dev = dev;
	qdf_dev->drv_hdl = bdev;
	qdf_dev->bus_type = bus_type;
	qdf_dev->bid = bid;

	if (cds_smmu_mem_map_setup(qdf_dev, ucfg_ipa_is_present()) !=
		QDF_STATUS_SUCCESS) {
		hdd_err("cds_smmu_mem_map_setup() failed");
		return -EFAULT;
	}

	return 0;
}

/**
 * check_for_probe_defer() - API to check return value
 * @ret: Return Value
 *
 * Return: return -EPROBE_DEFER to platform driver if return value
 * is -ENOMEM. Platform driver will try to re-probe.
 */
#ifdef MODULE
static int check_for_probe_defer(int ret)
{
	return ret;
}
#else
static int check_for_probe_defer(int ret)
{
	if (ret == -ENOMEM)
		return -EPROBE_DEFER;
	return ret;
}
#endif

static void hdd_soc_load_lock(struct device *dev, int load_op)
{
	mutex_lock(&hdd_init_deinit_lock);
	hdd_start_driver_ops_timer(load_op);
	hdd_prevent_suspend(WIFI_POWER_EVENT_WAKELOCK_DRIVER_INIT);
	hdd_request_pm_qos(dev, DISABLE_KRAIT_IDLE_PS_VAL);
}

static void hdd_soc_load_unlock(struct device *dev)
{
	hdd_remove_pm_qos(dev);
	hdd_allow_suspend(WIFI_POWER_EVENT_WAKELOCK_DRIVER_INIT);
	hdd_stop_driver_ops_timer();
	mutex_unlock(&hdd_init_deinit_lock);
}

static int hdd_soc_probe(struct device *dev,
			 void *bdev,
			 const struct hif_bus_id *bid,
			 enum qdf_bus_type bus_type)
{
	int errno;

	hdd_info("probing driver");

	hdd_soc_load_lock(dev, eHDD_DRV_OP_PROBE);
	cds_set_load_in_progress(true);
	cds_set_driver_in_bad_state(false);

	errno = hdd_init_qdf_ctx(dev, bdev, bus_type, bid);
	if (errno)
		goto unlock;

	errno = hdd_wlan_startup(dev);
	if (errno) {
		probe_fail_cnt++;
		goto assert_fail_count;
	}

	probe_fail_cnt = 0;
	cds_set_driver_loaded(true);
	hdd_start_complete(0);
	cds_set_load_in_progress(false);

	hdd_soc_load_unlock(dev);

	return 0;

assert_fail_count:
	hdd_err("consecutive probe failures:%u", probe_fail_cnt);
	QDF_BUG(probe_fail_cnt < SSR_MAX_FAIL_CNT);

unlock:
	cds_set_load_in_progress(false);
	hdd_soc_load_unlock(dev);

	return check_for_probe_defer(errno);
}

static int hdd_soc_reinit(struct device *dev, void *bdev,
			  const struct hif_bus_id *bid,
			  enum qdf_bus_type bus_type)
{
	int errno;

	hdd_info("re-probing driver");

	hdd_soc_load_lock(dev, eHDD_DRV_OP_REINIT);
	cds_set_recovery_in_progress(true);
	cds_set_driver_in_bad_state(false);

	errno = hdd_init_qdf_ctx(dev, bdev, bus_type, bid);
	if (errno)
		goto unlock;

	errno = hdd_wlan_re_init();
	if (errno) {
		re_init_fail_cnt++;
		goto assert_fail_count;
	}

	re_init_fail_cnt = 0;
	cds_set_recovery_in_progress(false);

	hdd_soc_load_unlock(dev);

	return 0;

assert_fail_count:
	hdd_err("consecutive reinit failures:%u", re_init_fail_cnt);
	QDF_BUG(re_init_fail_cnt < SSR_MAX_FAIL_CNT);

unlock:
	cds_set_driver_in_bad_state(true);
	cds_set_recovery_in_progress(false);
	hdd_soc_load_unlock(dev);

	return check_for_probe_defer(errno);
}

/**
 * wlan_hdd_probe() - handles probe request
 *
 * This function is called to probe the wlan driver
 *
 * @dev: wlan device structure
 * @bdev: bus device structure
 * @bid: bus identifier for shared busses
 * @bus_type: underlying bus type
 * @reinit: true if we are reinitiallizing the driver after a subsystem restart
 *
 * Return: 0 on successful probe
 */
static int wlan_hdd_probe(struct device *dev, void *bdev,
			  const struct hif_bus_id *bid,
			  enum qdf_bus_type bus_type, bool reinit)
{
	if (reinit)
		return hdd_soc_reinit(dev, bdev, bid, bus_type);
	else
		return hdd_soc_probe(dev, bdev, bid, bus_type);
}

/**
 * wlan_hdd_remove() - wlan_hdd_remove
 *
 * This function is called by the platform driver to remove the
 * driver
 *
 * Return: void
 */
static void wlan_hdd_remove(struct device *dev)
{
	pr_info("%s: Removing driver v%s\n", WLAN_MODULE_NAME,
		QWLAN_VERSIONSTR);

	cds_set_driver_loaded(false);
	cds_set_unload_in_progress(true);

	if (!cds_wait_for_external_threads_completion(__func__))
		hdd_warn("External threads are still active attempting driver unload anyway");

	if (!hdd_wait_for_debugfs_threads_completion())
		hdd_warn("Debugfs threads are still active attempting driver unload anyway");

	mutex_lock(&hdd_init_deinit_lock);
	hdd_start_driver_ops_timer(eHDD_DRV_OP_REMOVE);
	if (QDF_IS_EPPING_ENABLED(cds_get_conparam())) {
		epping_disable();
		epping_close();
	} else {
		__hdd_wlan_exit();
	}
	hdd_stop_driver_ops_timer();
	mutex_unlock(&hdd_init_deinit_lock);

	cds_set_driver_in_bad_state(false);
	cds_set_unload_in_progress(false);

	pr_info("%s: Driver De-initialized\n", WLAN_MODULE_NAME);
}

#ifdef FEATURE_WLAN_DIAG_SUPPORT
/**
 * hdd_wlan_ssr_shutdown_event()- send ssr shutdown state
 *
 * This Function send send ssr shutdown state diag event
 *
 * Return: void.
 */
static void hdd_wlan_ssr_shutdown_event(void)
{
	WLAN_HOST_DIAG_EVENT_DEF(ssr_shutdown,
					struct host_event_wlan_ssr_shutdown);
	qdf_mem_zero(&ssr_shutdown, sizeof(ssr_shutdown));
	ssr_shutdown.status = SSR_SUB_SYSTEM_SHUTDOWN;
	WLAN_HOST_DIAG_EVENT_REPORT(&ssr_shutdown,
					EVENT_WLAN_SSR_SHUTDOWN_SUBSYSTEM);
}
#else
static inline void hdd_wlan_ssr_shutdown_event(void)
{

};
#endif

/**
 * hdd_send_hang_reason() - Send hang reason to the userspace
 *
 * Return: None
 */
static void hdd_send_hang_reason(void)
{
	enum qdf_hang_reason reason = QDF_REASON_UNSPECIFIED;
	struct hdd_context *hdd_ctx = cds_get_context(QDF_MODULE_ID_HDD);

	if (wlan_hdd_validate_context(hdd_ctx))
		return;

	cds_get_recovery_reason(&reason);
	cds_reset_recovery_reason();
	wlan_hdd_send_hang_reason_event(hdd_ctx, reason);
}

/**
 * wlan_hdd_shutdown() - wlan_hdd_shutdown
 *
 * This is routine is called by platform driver to shutdown the
 * driver
 *
 * Return: void
 */
static void wlan_hdd_shutdown(void)
{
	void *hif_ctx = cds_get_context(QDF_MODULE_ID_HIF);

	if (!hif_ctx) {
		hdd_err("Failed to get HIF context, ignore SSR shutdown");
		return;
	}
	/* mask the host controller interrupts */
	hif_mask_interrupt_call(hif_ctx);

	if (cds_is_load_or_unload_in_progress()) {
		hdd_err("Load/unload in progress, ignore SSR shutdown");
		return;
	}

	/*
	 * Force Complete all the wait events before shutdown.
	 * This is done at "hdd_cleanup_on_fw_down" api also to clean up the
	 * wait events of north bound apis.
	 * In case of SSR there is significant dely between FW down event and
	 * wlan_hdd_shutdown, there is a possibility of race condition that
	 * these wait events gets complete at "hdd_cleanup_on_fw_down" and
	 * some new event is added before shutdown.
	 */
	qdf_complete_wait_events();

	/* this is for cases, where shutdown invoked from platform */
	cds_set_recovery_in_progress(true);
	hdd_wlan_ssr_shutdown_event();
	hdd_send_hang_reason();

	if (!cds_wait_for_external_threads_completion(__func__))
		hdd_err("Host is not ready for SSR, attempting anyway");

	if (!hdd_wait_for_debugfs_threads_completion())
		hdd_err("Debufs threads are still pending, attempting SSR anyway");

	if (!QDF_IS_EPPING_ENABLED(cds_get_conparam())) {
		hif_disable_isr(hif_ctx);
		hdd_wlan_shutdown();
	}
}

/**
 * wlan_hdd_crash_shutdown() - wlan_hdd_crash_shutdown
 *
 * HDD crash shutdown function: This function is called by
 * platform driver's crash shutdown routine
 *
 * Return: void
 */
static void wlan_hdd_crash_shutdown(void)
{
	QDF_STATUS ret;
	WMA_HANDLE wma_handle = cds_get_context(QDF_MODULE_ID_WMA);

	if (!wma_handle) {
		hdd_err("wma_handle is null");
		return;
	}

	/*
	 * When kernel panic happen, if WiFi FW is still active
	 * it may cause NOC errors/memory corruption, to avoid
	 * this, inject a fw crash first.
	 * send crash_inject to FW directly, because we are now
	 * in an atomic context, and preempt has been disabled,
	 * MCThread won't be scheduled at the moment, at the same
	 * time, TargetFailure event wont't be received after inject
	 * crash due to the same reason.
	 */
	ret = wma_crash_inject(wma_handle, RECOVERY_SIM_ASSERT, 0);
	if (QDF_IS_STATUS_ERROR(ret)) {
		hdd_err("Failed to send crash inject:%d", ret);
		return;
	}

	hif_crash_shutdown(cds_get_context(QDF_MODULE_ID_HIF));
}

/**
 * wlan_hdd_notify_handler() - wlan_hdd_notify_handler
 *
 * This function is called by the platform driver to notify the
 * COEX
 *
 * @state: state
 *
 * Return: void
 */
static void wlan_hdd_notify_handler(int state)
{
	if (!QDF_IS_EPPING_ENABLED(cds_get_conparam())) {
		int ret;

		ret = hdd_wlan_notify_modem_power_state(state);
		if (ret < 0)
			hdd_err("Fail to send notify");
	}
}

static int hdd_to_pmo_interface_pause(enum wow_interface_pause hdd_pause,
				      enum pmo_wow_interface_pause *pmo_pause)
{
	switch (hdd_pause) {
	case WOW_INTERFACE_PAUSE_DEFAULT:
		*pmo_pause = PMO_WOW_INTERFACE_PAUSE_DEFAULT;
		break;
	case WOW_INTERFACE_PAUSE_ENABLE:
		*pmo_pause = PMO_WOW_INTERFACE_PAUSE_ENABLE;
		break;
	case WOW_INTERFACE_PAUSE_DISABLE:
		*pmo_pause = PMO_WOW_INTERFACE_PAUSE_DISABLE;
		break;
	default:
		hdd_err("Invalid interface pause: %d", hdd_pause);
		return -EINVAL;
	}

	return 0;
}

static int hdd_to_pmo_resume_trigger(enum wow_resume_trigger hdd_trigger,
				     enum pmo_wow_resume_trigger *pmo_trigger)
{
	switch (hdd_trigger) {
	case WOW_RESUME_TRIGGER_DEFAULT:
		*pmo_trigger = PMO_WOW_RESUME_TRIGGER_DEFAULT;
		break;
	case WOW_RESUME_TRIGGER_HTC_WAKEUP:
		*pmo_trigger = PMO_WOW_RESUME_TRIGGER_HTC_WAKEUP;
		break;
	case WOW_RESUME_TRIGGER_GPIO:
		*pmo_trigger = PMO_WOW_RESUME_TRIGGER_GPIO;
		break;
	default:
		hdd_err("Invalid resume trigger: %d", hdd_trigger);
		return -EINVAL;
	}

	return 0;
}

static int
hdd_to_pmo_wow_enable_params(struct wow_enable_params *in_params,
			     struct pmo_wow_enable_params *out_params)
{
	int err;

	/* unit-test suspend */
	out_params->is_unit_test = in_params->is_unit_test;

	/* interface pause */
	err = hdd_to_pmo_interface_pause(in_params->interface_pause,
					 &out_params->interface_pause);
	if (err)
		return err;

	/* resume trigger */
	err = hdd_to_pmo_resume_trigger(in_params->resume_trigger,
					&out_params->resume_trigger);
	if (err)
		return err;

	return 0;
}

/**
 * __wlan_hdd_bus_suspend() - handles platform supsend
 * @wow_params: collection of wow enable override parameters
 *
 * Does precondtion validation. Ensures that a subsystem restart isn't in
 * progress. Ensures that no load or unload is in progress. Does:
 *	data path suspend
 *	component (pmo) suspend
 *	hif (bus) suspend
 *
 * Return: 0 for success, -EFAULT for null pointers,
 *     -EBUSY or -EAGAIN if another opperation is in progress and
 *     wlan will not be ready to suspend in time.
 */
static int __wlan_hdd_bus_suspend(struct wow_enable_params wow_params)
{
	int err;
	QDF_STATUS status;
	struct hdd_context *hdd_ctx;
	void *hif_ctx;
	void *dp_soc;
	void *dp_pdev;
	struct pmo_wow_enable_params pmo_params;

	hdd_info("starting bus suspend");

	hdd_ctx = cds_get_context(QDF_MODULE_ID_HDD);
	err = wlan_hdd_validate_context(hdd_ctx);
	if (err) {
		hdd_err("Invalid hdd context: %d", err);
		return err;
	}

	if (hdd_ctx->driver_status != DRIVER_MODULES_ENABLED) {
		hdd_debug("Driver Module closed; skipping suspend");
		return 0;
	}

	hif_ctx = cds_get_context(QDF_MODULE_ID_HIF);
	if (!hif_ctx) {
		hdd_err("Failed to get hif context");
		return -EINVAL;
	}

	err = hdd_to_pmo_wow_enable_params(&wow_params, &pmo_params);
	if (err) {
		hdd_err("Invalid WoW enable parameters: %d", err);
		return err;
	}

	dp_soc = cds_get_context(QDF_MODULE_ID_SOC);
	dp_pdev = cds_get_context(QDF_MODULE_ID_TXRX);
	err = qdf_status_to_os_return(cdp_bus_suspend(dp_soc, dp_pdev));
	if (err) {
		hdd_err("Failed cdp bus suspend: %d", err);
		return err;
	}

	err = hif_bus_early_suspend(hif_ctx);
	if (err) {
		hdd_err("Failed hif bus early suspend");
		goto resume_cdp;
	}

	status = pmo_ucfg_psoc_bus_suspend_req(hdd_ctx->psoc,
					       QDF_SYSTEM_SUSPEND,
					       &pmo_params);
	err = qdf_status_to_os_return(status);
	if (err) {
		hdd_err("Failed pmo bus suspend: %d", status);
		goto late_hif_resume;
	}

	err = hif_bus_suspend(hif_ctx);
	if (err) {
		hdd_err("Failed hif bus suspend: %d", err);
		goto resume_pmo;
	}

	hdd_info("bus suspend succeeded");
	return 0;

resume_pmo:
	status = pmo_ucfg_psoc_bus_resume_req(hdd_ctx->psoc,
					      QDF_SYSTEM_SUSPEND);
	QDF_BUG(QDF_IS_STATUS_SUCCESS(status));

late_hif_resume:
	status = hif_bus_late_resume(hif_ctx);
	QDF_BUG(QDF_IS_STATUS_SUCCESS(status));

resume_cdp:
	status = cdp_bus_resume(dp_soc, dp_pdev);
	QDF_BUG(QDF_IS_STATUS_SUCCESS(status));

	return err;
}

int wlan_hdd_bus_suspend(void)
{
	int ret;
	struct wow_enable_params default_params = {0};

	cds_ssr_protect(__func__);
	ret = __wlan_hdd_bus_suspend(default_params);
	cds_ssr_unprotect(__func__);

	return ret;
}

#ifdef WLAN_SUSPEND_RESUME_TEST
int wlan_hdd_unit_test_bus_suspend(struct wow_enable_params wow_params)
{
	int ret;

	cds_ssr_protect(__func__);
	ret = __wlan_hdd_bus_suspend(wow_params);
	cds_ssr_unprotect(__func__);

	return ret;
}
#endif

/**
 * __wlan_hdd_bus_suspend_noirq() - handle .suspend_noirq callback
 *
 * This function is called by the platform driver to complete the
 * bus suspend callback when device interrupts are disabled by kernel.
 * Call HIF and WMA suspend_noirq callbacks to make sure there is no
 * wake up pending from FW before allowing suspend.
 *
 * Return: 0 for success and -EBUSY if FW is requesting wake up
 */
static int __wlan_hdd_bus_suspend_noirq(void)
{
	struct hdd_context *hdd_ctx = cds_get_context(QDF_MODULE_ID_HDD);
	void *hif_ctx;
	int errno;
	uint32_t pending_events;

	hdd_info("start bus_suspend_noirq");
	errno = wlan_hdd_validate_context(hdd_ctx);
	if (errno) {
		hdd_err("Invalid HDD context: errno %d", errno);
		return errno;
	}

	if (hdd_ctx->driver_status != DRIVER_MODULES_ENABLED) {
		hdd_debug("Driver module closed; skip bus-noirq suspend");
		return 0;
	}

	hif_ctx = cds_get_context(QDF_MODULE_ID_HIF);
	if (!hif_ctx) {
		hdd_err("hif_ctx is null");
		return -EINVAL;
	}

	errno = hif_bus_suspend_noirq(hif_ctx);
	if (errno)
		goto done;

	errno = pmo_ucfg_psoc_is_target_wake_up_received(hdd_ctx->psoc);
	if (errno == -EAGAIN) {
		hdd_err("Firmware attempting wakeup, try again");
		wlan_hdd_inc_suspend_stats(hdd_ctx,
					   SUSPEND_FAIL_INITIAL_WAKEUP);
	}
	if (errno)
		goto resume_hif_noirq;

	pending_events = wma_critical_events_in_flight();
	if (pending_events) {
		hdd_err("%d critical event(s) in flight; try again",
			pending_events);
		errno = -EAGAIN;
		goto resume_hif_noirq;
	}

	hdd_ctx->suspend_resume_stats.suspends++;

	hdd_info("bus_suspend_noirq done");
	return 0;

resume_hif_noirq:
	QDF_BUG(!hif_bus_resume_noirq(hif_ctx));

done:
	hdd_err("suspend_noirq failed, status: %d", errno);

	return errno;
}

int wlan_hdd_bus_suspend_noirq(void)
{
	int ret;

	cds_ssr_protect(__func__);
	ret = __wlan_hdd_bus_suspend_noirq();
	cds_ssr_unprotect(__func__);

	return ret;
}

/**
 * __wlan_hdd_bus_resume() - handles platform resume
 *
 * Does precondtion validation. Ensures that a subsystem restart isn't in
 * progress.  Ensures that no load or unload is in progress.  Ensures that
 * it has valid pointers for the required contexts.
 * Calls into hif to resume the bus opperation.
 * Calls into wma to handshake with firmware and notify it that the bus is up.
 * Calls into ol_txrx for symetry.
 * Failures are treated as catastrophic.
 *
 * return: error code or 0 for success
 */
static int __wlan_hdd_bus_resume(void)
{
	struct hdd_context *hdd_ctx = cds_get_context(QDF_MODULE_ID_HDD);
	void *hif_ctx;
	int status;
	QDF_STATUS qdf_status;
	void *dp_soc;
	void *dp_pdev;

	if (cds_is_driver_recovering())
		return 0;

	hdd_info("starting bus resume");

	status = wlan_hdd_validate_context(hdd_ctx);
	if (status) {
		hdd_err("Invalid hdd context");
		return status;
	}

	if (hdd_ctx->driver_status != DRIVER_MODULES_ENABLED) {
		hdd_debug("Driver Module closed; return success");
		return 0;
	}

	hif_ctx = cds_get_context(QDF_MODULE_ID_HIF);
	if (NULL == hif_ctx) {
		hdd_err("Failed to get hif context");
		return -EINVAL;
	}

	status = hif_bus_resume(hif_ctx);
	if (status) {
		hdd_err("Failed hif bus resume");
		goto out;
	}

	qdf_status = pmo_ucfg_psoc_bus_resume_req(hdd_ctx->psoc,
			QDF_SYSTEM_SUSPEND);
	status = qdf_status_to_os_return(qdf_status);
	if (status) {
		hdd_err("Failed pmo bus resume");
		goto out;
	}

	status = hif_bus_late_resume(hif_ctx);
	if (status) {
		hdd_err("Failed hif bus late resume");
		goto out;
	}

	dp_soc = cds_get_context(QDF_MODULE_ID_SOC);
	dp_pdev = cds_get_context(QDF_MODULE_ID_TXRX);
	qdf_status = cdp_bus_resume(dp_soc, dp_pdev);
	status = qdf_status_to_os_return(qdf_status);
	if (status) {
		hdd_err("Failed cdp bus resume");
		goto out;
	}

	hdd_info("bus resume succeeded");
	return 0;

out:
	if (cds_is_driver_recovering() || cds_is_driver_in_bad_state() ||
		cds_is_fw_down())
		return 0;

	QDF_BUG(false);

	return status;
}

int wlan_hdd_bus_resume(void)
{
	int ret;

	cds_ssr_protect(__func__);
	ret = __wlan_hdd_bus_resume();
	cds_ssr_unprotect(__func__);

	return ret;
}

/**
 * __wlan_hdd_bus_resume_noirq(): handle bus resume no irq
 *
 * This function is called by the platform driver to do bus
 * resume no IRQ before calling resume callback. Call WMA and HIF
 * layers to complete the resume_noirq.
 *
 * Return: 0 for success and negative error code for failure
 */
static int __wlan_hdd_bus_resume_noirq(void)
{
	struct hdd_context *hdd_ctx = cds_get_context(QDF_MODULE_ID_HDD);
	void *hif_ctx;
	int status;
	QDF_STATUS qdf_status;

	hdd_info("starting bus_resume_noirq");
	if (cds_is_driver_recovering())
		return 0;

	status = wlan_hdd_validate_context(hdd_ctx);
	if (status) {
		hdd_err("Invalid HDD context: %d", status);
		return status;
	}

	if (hdd_ctx->driver_status != DRIVER_MODULES_ENABLED) {
		hdd_debug("Driver Module closed return success");
		return 0;
	}

	hif_ctx = cds_get_context(QDF_MODULE_ID_HIF);
	if (NULL == hif_ctx)
		return -EINVAL;

	qdf_status = pmo_ucfg_psoc_clear_target_wake_up(hdd_ctx->psoc);
	QDF_BUG(!qdf_status);

	status = hif_bus_resume_noirq(hif_ctx);
	QDF_BUG(!status);

	hdd_info("bus_resume_noirq done");
	return status;
}

int wlan_hdd_bus_resume_noirq(void)
{
	int ret;

	cds_ssr_protect(__func__);
	ret = __wlan_hdd_bus_resume_noirq();
	cds_ssr_unprotect(__func__);

	return ret;
}

/**
 * wlan_hdd_bus_reset_resume() - resume wlan bus after reset
 *
 * This function is called to tell the driver that the device has been resumed
 * and it has also been reset. The driver should redo any necessary
 * initialization. It is mainly used by the USB bus
 *
 * Return: int 0 for success, non zero for failure
 */
static int wlan_hdd_bus_reset_resume(void)
{
	int ret;
	struct hif_opaque_softc *scn = NULL;

	scn = cds_get_context(QDF_MODULE_ID_HIF);
	if (!scn) {
		hdd_err("Failed to get HIF context");
		return -EFAULT;
	}

	cds_ssr_protect(__func__);
	ret = hif_bus_reset_resume(scn);
	cds_ssr_unprotect(__func__);
	return ret;
}

#ifdef FEATURE_RUNTIME_PM
/**
 * hdd_pld_runtime_suspend_cb() - Runtime suspend callback from PMO
 *
 * Return: 0 on success or error value otherwise
 */
static int hdd_pld_runtime_suspend_cb(void)
{
	qdf_device_t qdf_dev = cds_get_context(QDF_MODULE_ID_QDF_DEVICE);

	if (!qdf_dev) {
		hdd_err("Invalid context");
		return -EINVAL;
	}

	return pld_auto_suspend(qdf_dev->dev);
}

/**
 * __wlan_hdd_runtime_suspend() - suspend the wlan bus without apps suspend
 *
 * Each layer is responsible for its own suspend actions.  wma_runtime_suspend
 * takes care of the parts of the 802.11 suspend that we want to do for runtime
 * suspend.
 *
 * Return: 0 or errno
 */
static int __wlan_hdd_runtime_suspend(struct device *dev)
{
	int err;
	QDF_STATUS status;
	struct hdd_context *hdd_ctx;

	hdd_debug("Starting runtime suspend");

	hdd_ctx = cds_get_context(QDF_MODULE_ID_HDD);
	err = wlan_hdd_validate_context(hdd_ctx);
	if (err)
		return err;

	if (hdd_ctx->driver_status != DRIVER_MODULES_ENABLED) {
		hdd_debug("Driver module closed skipping runtime suspend");
		return 0;
	}

	if (ucfg_scan_get_pdev_status(hdd_ctx->pdev) !=
	    SCAN_NOT_IN_PROGRESS) {
		hdd_debug("Scan in progress, ignore runtime suspend");
		return -EBUSY;
	}

	status = pmo_ucfg_psoc_bus_runtime_suspend(hdd_ctx->psoc,
						   hdd_pld_runtime_suspend_cb);
	err = qdf_status_to_os_return(status);

	hdd_debug("Runtime suspend done result: %d", err);

	return err;
}

/**
 * wlan_hdd_runtime_suspend() - suspend the wlan bus without apps suspend
 *
 * This function is called by the platform driver to suspend the
 * wlan bus separately from system suspend
 *
 * Return: 0 or errno
 */
static int wlan_hdd_runtime_suspend(struct device *dev)
{
	int ret;

	cds_ssr_protect(__func__);
	ret = __wlan_hdd_runtime_suspend(dev);
	cds_ssr_unprotect(__func__);

	return ret;
}

/**
 * hdd_pld_runtime_resume_cb() - Runtime resume callback from PMO
 *
 * Return: 0 on success or error value otherwise
 */
static int hdd_pld_runtime_resume_cb(void)
{
	qdf_device_t qdf_dev = cds_get_context(QDF_MODULE_ID_QDF_DEVICE);

	if (!qdf_dev) {
		hdd_err("Invalid context");
		return -EINVAL;
	}

	return pld_auto_resume(qdf_dev->dev);
}

/**
 * __wlan_hdd_runtime_resume() - resume the wlan bus from runtime suspend
 *
 * Sets the runtime pm state and coordinates resume between hif wma and
 * ol_txrx.
 *
 * Return: success since failure is a bug
 */
static int __wlan_hdd_runtime_resume(struct device *dev)
{
	struct hdd_context *hdd_ctx = cds_get_context(QDF_MODULE_ID_HDD);
	QDF_STATUS status;

	hdd_debug("Starting runtime resume");

	if (wlan_hdd_validate_context(hdd_ctx))
		return 0;

	if (hdd_ctx->driver_status != DRIVER_MODULES_ENABLED) {
		hdd_debug("Driver module closed skipping runtime resume");
		return 0;
	}

	status = pmo_ucfg_psoc_bus_runtime_resume(hdd_ctx->psoc,
						  hdd_pld_runtime_resume_cb);
	if (status != QDF_STATUS_SUCCESS)
		hdd_err("PMO Runtime resume failed: %d", status);

	hdd_debug("Runtime resume done");

	return 0;
}

/**
 * wlan_hdd_runtime_resume() - resume the wlan bus from runtime suspend
 *
 * This function is called by the platform driver to resume the
 * wlan bus separately from system suspend
 *
 * Return: success since failure is a bug
 */
static int wlan_hdd_runtime_resume(struct device *dev)
{
	int ret;

	cds_ssr_protect(__func__);
	ret = __wlan_hdd_runtime_resume(dev);
	cds_ssr_unprotect(__func__);

	return ret;
}
#endif

/**
 * wlan_hdd_pld_probe() - probe function registered to PLD
 * @dev: device
 * @pld_bus_type: PLD bus type
 * @bdev: bus device structure
 * @id: bus identifier for shared busses
 *
 * Return: 0 on success
 */
static int wlan_hdd_pld_probe(struct device *dev,
		   enum pld_bus_type pld_bus_type,
		   void *bdev, void *id)
{
	enum qdf_bus_type bus_type;

	bus_type = to_bus_type(pld_bus_type);
	if (bus_type == QDF_BUS_TYPE_NONE) {
		hdd_err("Invalid bus type %d->%d",
			pld_bus_type, bus_type);
		return -EINVAL;
	}

	return wlan_hdd_probe(dev, bdev, id, bus_type, false);
}

/**
 * wlan_hdd_pld_remove() - remove function registered to PLD
 * @dev: device
 * @pld_bus_type: PLD bus type
 *
 * Return: void
 */
static void wlan_hdd_pld_remove(struct device *dev,
		     enum pld_bus_type bus_type)
{
	hdd_enter();

	wlan_hdd_remove(dev);

	hdd_exit();
}

/**
 * wlan_hdd_pld_shutdown() - shutdown function registered to PLD
 * @dev: device
 * @pld_bus_type: PLD bus type
 *
 * Return: void
 */
static void wlan_hdd_pld_shutdown(struct device *dev,
		       enum pld_bus_type bus_type)
{
	hdd_enter();
	mutex_lock(&hdd_init_deinit_lock);
	hdd_start_driver_ops_timer(eHDD_DRV_OP_SHUTDOWN);

	wlan_hdd_shutdown();

	hdd_stop_driver_ops_timer();
	mutex_unlock(&hdd_init_deinit_lock);
	hdd_exit();
}

/**
 * wlan_hdd_pld_reinit() - reinit function registered to PLD
 * @dev: device
 * @pld_bus_type: PLD bus type
 * @bdev: bus device structure
 * @id: bus identifier for shared busses
 *
 * Return: 0 on success
 */
static int wlan_hdd_pld_reinit(struct device *dev,
		    enum pld_bus_type pld_bus_type,
		    void *bdev, void *id)
{
	enum qdf_bus_type bus_type;

	bus_type = to_bus_type(pld_bus_type);
	if (bus_type == QDF_BUS_TYPE_NONE) {
		hdd_err("Invalid bus type %d->%d",
			pld_bus_type, bus_type);
		return -EINVAL;
	}

	return wlan_hdd_probe(dev, bdev, id, bus_type, true);
}

/**
 * wlan_hdd_pld_crash_shutdown() - crash_shutdown function registered to PLD
 * @dev: device
 * @pld_bus_type: PLD bus type
 *
 * Return: void
 */
static void wlan_hdd_pld_crash_shutdown(struct device *dev,
			     enum pld_bus_type bus_type)
{
	wlan_hdd_crash_shutdown();
}

/**
 * wlan_hdd_pld_suspend() - suspend function registered to PLD
 * @dev: device
 * @pld_bus_type: PLD bus type
 * @state: PM state
 *
 * Return: 0 on success
 */
static int wlan_hdd_pld_suspend(struct device *dev,
				enum pld_bus_type bus_type,
				pm_message_t state)

{
	return wlan_hdd_bus_suspend();
}

/**
 * wlan_hdd_pld_resume() - resume function registered to PLD
 * @dev: device
 * @pld_bus_type: PLD bus type
 *
 * Return: 0 on success
 */
static int wlan_hdd_pld_resume(struct device *dev,
		    enum pld_bus_type bus_type)
{
	return wlan_hdd_bus_resume();
}


/**
 * wlan_hdd_pld_suspend_noirq() - handle suspend no irq
 * @dev: device
 * @pld_bus_type: PLD bus type
 *
 * Complete the actions started by suspend().  Carry out any
 * additional operations required for suspending the device that might be
 * racing with its driver's interrupt handler, which is guaranteed not to
 * run while suspend_noirq() is being executed. Make sure to resume device
 * if FW has sent initial wake up message and expecting APPS to wake up.
 *
 * Return: 0 on success
 */
static int wlan_hdd_pld_suspend_noirq(struct device *dev,
		     enum pld_bus_type bus_type)
{
	return wlan_hdd_bus_suspend_noirq();
}

/**
 * wlan_hdd_pld_resume_noirq() - handle resume no irq
 * @dev: device
 * @pld_bus_type: PLD bus type
 *
 * Prepare for the execution of resume() by carrying out any
 * operations required for resuming the device that might be racing with
 * its driver's interrupt handler, which is guaranteed not to run while
 * resume_noirq() is being executed. Make sure to clear target initial
 * wake up request such that next suspend can happen cleanly.
 *
 * Return: 0 on success
 */
static int wlan_hdd_pld_resume_noirq(struct device *dev,
		    enum pld_bus_type bus_type)
{
	return wlan_hdd_bus_resume_noirq();
}

/**
 * wlan_hdd_pld_reset_resume() - reset resume function registered to PLD
 * @dev: device
 * @pld_bus_type: PLD bus type
 *
 * Return: 0 on success
 */
static int wlan_hdd_pld_reset_resume(struct device *dev,
		    enum pld_bus_type bus_type)
{
	return wlan_hdd_bus_reset_resume();
}

/**
 * wlan_hdd_pld_notify_handler() - notify_handler function registered to PLD
 * @dev: device
 * @pld_bus_type: PLD bus type
 * @state: Modem power state
 *
 * Return: void
 */
static void wlan_hdd_pld_notify_handler(struct device *dev,
			     enum pld_bus_type bus_type,
			     int state)
{
	wlan_hdd_notify_handler(state);
}

static void wlan_hdd_purge_notifier(void)
{
	struct hdd_context *hdd_ctx;

	hdd_enter();

	hdd_ctx = cds_get_context(QDF_MODULE_ID_HDD);
	if (!hdd_ctx) {
		hdd_err("hdd context is NULL return!!");
		return;
	}

	mutex_lock(&hdd_ctx->iface_change_lock);
	cds_shutdown_notifier_call();
	cds_shutdown_notifier_purge();
	mutex_unlock(&hdd_ctx->iface_change_lock);
	hdd_exit();
}

/**
 * wlan_hdd_set_the_pld_uevent() - set the pld event
 * @uevent: uevent status
 *
 * Return: void
 */
static void wlan_hdd_set_the_pld_uevent(struct pld_uevent_data *uevent)
{
	switch (uevent->uevent) {
	case PLD_RECOVERY:
		cds_set_target_ready(false);
		cds_set_recovery_in_progress(true);
		break;
	case PLD_FW_DOWN:
		cds_set_target_ready(false);
		cds_set_recovery_in_progress(true);
		break;
	}
}

/**
 * wlan_hdd_handle_the_pld_uevent() - handle the pld event
 * @uevent: uevent status
 *
 * Return: void
 */
static void wlan_hdd_handle_the_pld_uevent(struct pld_uevent_data *uevent)
{
	enum cds_driver_state driver_state;
	struct hdd_context *hdd_ctx;

	driver_state = cds_get_driver_state();

	if (driver_state == CDS_DRIVER_STATE_UNINITIALIZED)
		return;

	if (cds_is_driver_loading())
		return;

	hdd_ctx = cds_get_context(QDF_MODULE_ID_HDD);
	if (!hdd_ctx) {
		hdd_err("hdd_ctx is NULL return");
		return;
	}

	if (hdd_ctx->driver_status == DRIVER_MODULES_CLOSED) {
		hdd_info("Driver modules are already closed!");
		return;
	}

	switch (uevent->uevent) {
	case PLD_RECOVERY:
		cds_set_target_ready(false);
		hdd_pld_ipa_uc_shutdown_pipes();
		break;
	case PLD_FW_DOWN:
		qdf_complete_wait_events();
		cds_set_target_ready(false);
		wlan_cfg80211_cleanup_scan_queue(hdd_ctx->pdev, NULL);
		if (pld_is_fw_rejuvenate(hdd_ctx->parent_dev) &&
		    ucfg_ipa_is_enabled())
			ucfg_ipa_fw_rejuvenate_send_msg(hdd_ctx->pdev);
		break;
	default:
		break;
	}
}

/**
 * wlan_hdd_flush_iface_idle_work() - function to flush the interface idle work
 * event
 *
 * Return:  void
 */
static void wlan_hdd_flush_iface_idle_work(void)
{
	struct hdd_context *hdd_ctx;

	hdd_ctx = cds_get_context(QDF_MODULE_ID_HDD);
	if (!hdd_ctx) {
		hdd_err("hdd context is NULL ");
		return;
	}

	qdf_cancel_delayed_work(&hdd_ctx->iface_idle_work);
}

/**
 * wlan_hdd_pld_uevent() - update driver status
 * @dev: device
 * @uevent: uevent status
 *
 * Return: void
 */
static void wlan_hdd_pld_uevent(struct device *dev,
				struct pld_uevent_data *uevent)
{
	hdd_enter();
	hdd_info("pld event %d", uevent->uevent);

<<<<<<< HEAD
	wlan_hdd_flush_iface_idle_work();
=======
>>>>>>> c27cfaf2
	wlan_hdd_set_the_pld_uevent(uevent);
	mutex_lock(&hdd_init_deinit_lock);
	wlan_hdd_handle_the_pld_uevent(uevent);
	mutex_unlock(&hdd_init_deinit_lock);

	wlan_hdd_purge_notifier();
	hdd_exit();
}

#ifdef FEATURE_RUNTIME_PM
/**
 * wlan_hdd_pld_runtime_suspend() - runtime suspend function registered to PLD
 * @dev: device
 * @pld_bus_type: PLD bus type
 *
 * Return: 0 on success
 */
static int wlan_hdd_pld_runtime_suspend(struct device *dev,
					enum pld_bus_type bus_type)
{
	return wlan_hdd_runtime_suspend(dev);
}

/**
 * wlan_hdd_pld_runtime_resume() - runtime resume function registered to PLD
 * @dev: device
 * @pld_bus_type: PLD bus type
 *
 * Return: 0 on success
 */
static int wlan_hdd_pld_runtime_resume(struct device *dev,
				       enum pld_bus_type bus_type)
{
	return wlan_hdd_runtime_resume(dev);
}
#endif

struct pld_driver_ops wlan_drv_ops = {
	.probe      = wlan_hdd_pld_probe,
	.remove     = wlan_hdd_pld_remove,
	.shutdown   = wlan_hdd_pld_shutdown,
	.reinit     = wlan_hdd_pld_reinit,
	.crash_shutdown = wlan_hdd_pld_crash_shutdown,
	.suspend    = wlan_hdd_pld_suspend,
	.resume     = wlan_hdd_pld_resume,
	.suspend_noirq = wlan_hdd_pld_suspend_noirq,
	.resume_noirq  = wlan_hdd_pld_resume_noirq,
	.reset_resume = wlan_hdd_pld_reset_resume,
	.modem_status = wlan_hdd_pld_notify_handler,
	.uevent = wlan_hdd_pld_uevent,
#ifdef FEATURE_RUNTIME_PM
	.runtime_suspend = wlan_hdd_pld_runtime_suspend,
	.runtime_resume = wlan_hdd_pld_runtime_resume,
#endif
};

int wlan_hdd_register_driver(void)
{
	return pld_register_driver(&wlan_drv_ops);
}

void wlan_hdd_unregister_driver(void)
{
	pld_unregister_driver();
}<|MERGE_RESOLUTION|>--- conflicted
+++ resolved
@@ -1470,6 +1470,8 @@
 		return;
 	}
 
+	qdf_cancel_delayed_work(&hdd_ctx->iface_idle_work);
+
 	mutex_lock(&hdd_ctx->iface_change_lock);
 	cds_shutdown_notifier_call();
 	cds_shutdown_notifier_purge();
@@ -1546,25 +1548,6 @@
 }
 
 /**
- * wlan_hdd_flush_iface_idle_work() - function to flush the interface idle work
- * event
- *
- * Return:  void
- */
-static void wlan_hdd_flush_iface_idle_work(void)
-{
-	struct hdd_context *hdd_ctx;
-
-	hdd_ctx = cds_get_context(QDF_MODULE_ID_HDD);
-	if (!hdd_ctx) {
-		hdd_err("hdd context is NULL ");
-		return;
-	}
-
-	qdf_cancel_delayed_work(&hdd_ctx->iface_idle_work);
-}
-
-/**
  * wlan_hdd_pld_uevent() - update driver status
  * @dev: device
  * @uevent: uevent status
@@ -1577,10 +1560,6 @@
 	hdd_enter();
 	hdd_info("pld event %d", uevent->uevent);
 
-<<<<<<< HEAD
-	wlan_hdd_flush_iface_idle_work();
-=======
->>>>>>> c27cfaf2
 	wlan_hdd_set_the_pld_uevent(uevent);
 	mutex_lock(&hdd_init_deinit_lock);
 	wlan_hdd_handle_the_pld_uevent(uevent);
