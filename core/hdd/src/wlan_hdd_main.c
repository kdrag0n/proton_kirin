/*
 * Copyright (c) 2012-2018 The Linux Foundation. All rights reserved.
 *
 * Permission to use, copy, modify, and/or distribute this software for
 * any purpose with or without fee is hereby granted, provided that the
 * above copyright notice and this permission notice appear in all
 * copies.
 *
 * THE SOFTWARE IS PROVIDED "AS IS" AND THE AUTHOR DISCLAIMS ALL
 * WARRANTIES WITH REGARD TO THIS SOFTWARE INCLUDING ALL IMPLIED
 * WARRANTIES OF MERCHANTABILITY AND FITNESS. IN NO EVENT SHALL THE
 * AUTHOR BE LIABLE FOR ANY SPECIAL, DIRECT, INDIRECT, OR CONSEQUENTIAL
 * DAMAGES OR ANY DAMAGES WHATSOEVER RESULTING FROM LOSS OF USE, DATA OR
 * PROFITS, WHETHER IN AN ACTION OF CONTRACT, NEGLIGENCE OR OTHER
 * TORTIOUS ACTION, ARISING OUT OF OR IN CONNECTION WITH THE USE OR
 * PERFORMANCE OF THIS SOFTWARE.
 */

/**
 *  DOC: wlan_hdd_main.c
 *
 *  WLAN Host Device Driver implementation
 *
 */

/* Include Files */
#include <wbuff.h>
#include <wlan_hdd_includes.h>
#include <cds_api.h>
#include <cds_sched.h>
#include <linux/cpu.h>
#include <linux/etherdevice.h>
#include <linux/firmware.h>
#include <wlan_hdd_tx_rx.h>
#include <wni_api.h>
#include <wlan_hdd_cfg.h>
#include <wlan_ptt_sock_svc.h>
#include <dbglog_host.h>
#include <wlan_logging_sock_svc.h>
#include <wlan_hdd_wowl.h>
#include <wlan_hdd_misc.h>
#include <wlan_hdd_wext.h>
#include "wlan_hdd_trace.h"
#include "wlan_hdd_ioctl.h"
#include "wlan_hdd_ftm.h"
#include "wlan_hdd_power.h"
#include "wlan_hdd_stats.h"
#include "wlan_hdd_scan.h"
#include <wlan_osif_request_manager.h>
#ifdef CONFIG_LEAK_DETECTION
#include "qdf_debug_domain.h"
#endif
#include "qdf_str.h"
#include "qdf_trace.h"
#include "qdf_types.h"
#include <cdp_txrx_peer_ops.h>
#include <cdp_txrx_misc.h>
#include <cdp_txrx_stats.h>
#include "cdp_txrx_flow_ctrl_legacy.h"

#include <net/addrconf.h>
#include <linux/wireless.h>
#include <net/cfg80211.h>
#include <linux/inetdevice.h>
#include <net/addrconf.h>
#include "wlan_hdd_cfg80211.h"
#include "wlan_hdd_ext_scan.h"
#include "wlan_hdd_p2p.h"
#include <linux/rtnetlink.h>
#include "sap_api.h"
#include <linux/semaphore.h>
#include <linux/ctype.h>
#include <linux/compat.h>
#include <linux/reboot.h>
#ifdef MSM_PLATFORM
#include <soc/qcom/subsystem_restart.h>
#endif
#include <wlan_hdd_hostapd.h>
#include <wlan_hdd_softap_tx_rx.h>
#include <wlan_hdd_green_ap.h>
#include "cfg_api.h"
#include "qwlan_version.h"
#include "wma_types.h"
#include "wlan_hdd_tdls.h"
#ifdef FEATURE_WLAN_CH_AVOID
#include "cds_regdomain.h"
#endif /* FEATURE_WLAN_CH_AVOID */
#include "cdp_txrx_flow_ctrl_v2.h"
#include "pld_common.h"
#include "wlan_hdd_ocb.h"
#include "wlan_hdd_nan.h"
#include "wlan_hdd_debugfs.h"
#include "wlan_hdd_debugfs_csr.h"
#include "wlan_hdd_driver_ops.h"
#include "epping_main.h"
#include "wlan_hdd_data_stall_detection.h"

#include <wlan_hdd_ipa.h>
#include "hif.h"
#include "wma.h"
#include "wlan_policy_mgr_api.h"
#include "wlan_hdd_tsf.h"
#include "bmi.h"
#include <wlan_hdd_regulatory.h>
#include "wlan_hdd_lpass.h"
#include "nan_api.h"
#include <wlan_hdd_napi.h>
#include "wlan_hdd_disa.h"
#include <dispatcher_init_deinit.h>
#include "wlan_hdd_object_manager.h"
#include "cds_utils.h"
#include <cdp_txrx_handle.h>
#include <qca_vendor.h>
#include "wlan_pmo_ucfg_api.h"
#include "sir_api.h"
#include "os_if_wifi_pos.h"
#include "wifi_pos_api.h"
#include "wlan_hdd_oemdata.h"
#include "wlan_hdd_he.h"
#include "os_if_nan.h"
#include "nan_public_structs.h"
#include "wlan_reg_ucfg_api.h"
#include "wlan_dfs_ucfg_api.h"
#include "wlan_hdd_rx_monitor.h"
#include "sme_power_save_api.h"
#include "enet.h"
#include <cdp_txrx_cmn_struct.h>
#include "wlan_hdd_sysfs.h"
#include "wlan_disa_ucfg_api.h"
#include "wlan_disa_obj_mgmt_api.h"
#include "wlan_action_oui_ucfg_api.h"
#include "wlan_ipa_ucfg_api.h"
#include <target_if.h>
#include "wlan_hdd_nud_tracking.h"
#include "wlan_hdd_apf.h"
#include "wlan_hdd_twt.h"
#include "wlan_mlme_ucfg_api.h"

#ifdef CNSS_GENL
#include <net/cnss_nl.h>
#endif
#include "wlan_reg_ucfg_api.h"
#include "wlan_ocb_ucfg_api.h"
#include <wlan_hdd_spectralscan.h>
#include <wlan_p2p_ucfg_api.h>

#ifdef MODULE
#define WLAN_MODULE_NAME  module_name(THIS_MODULE)
#else
#define WLAN_MODULE_NAME  "wlan"
#endif

#ifdef TIMER_MANAGER
#define TIMER_MANAGER_STR " +TIMER_MANAGER"
#else
#define TIMER_MANAGER_STR ""
#endif

#ifdef MEMORY_DEBUG
#define MEMORY_DEBUG_STR " +MEMORY_DEBUG"
#else
#define MEMORY_DEBUG_STR ""
#endif

#ifdef PANIC_ON_BUG
#define PANIC_ON_BUG_STR " +PANIC_ON_BUG"
#else
#define PANIC_ON_BUG_STR ""
#endif

bool g_is_system_reboot_triggered;
int wlan_start_ret_val;
static DECLARE_COMPLETION(wlan_start_comp);
static unsigned int dev_num = 1;
static struct cdev wlan_hdd_state_cdev;
static struct class *class;
static dev_t device;
#ifndef MODULE
static struct gwlan_loader *wlan_loader;
static ssize_t wlan_boot_cb(struct kobject *kobj,
			    struct kobj_attribute *attr,
			    const char *buf, size_t count);
struct gwlan_loader {
	bool loaded_state;
	struct kobject *boot_wlan_obj;
	struct attribute_group *attr_group;
};

static struct kobj_attribute wlan_boot_attribute =
	__ATTR(boot_wlan, 0220, NULL, wlan_boot_cb);

static struct attribute *attrs[] = {
	&wlan_boot_attribute.attr,
	NULL,
};

#define MODULE_INITIALIZED 1
#endif

#define HDD_OPS_INACTIVITY_TIMEOUT (120000)
#define MAX_OPS_NAME_STRING_SIZE 20
#define RATE_LIMIT_ERROR_LOG (256)

static qdf_timer_t hdd_drv_ops_inactivity_timer;
static struct task_struct *hdd_drv_ops_task;
static char drv_ops_string[MAX_OPS_NAME_STRING_SIZE];

/* the Android framework expects this param even though we don't use it */
#define BUF_LEN 20
static char fwpath_buffer[BUF_LEN];
static struct kparam_string fwpath = {
	.string = fwpath_buffer,
	.maxlen = BUF_LEN,
};

static char *country_code;
static int enable_11d = -1;
static int enable_dfs_chan_scan = -1;

/*
 * spinlock for synchronizing asynchronous request/response
 * (full description of use in wlan_hdd_main.h)
 */
DEFINE_SPINLOCK(hdd_context_lock);
DEFINE_MUTEX(hdd_init_deinit_lock);

#define WLAN_NLINK_CESIUM 30

static qdf_wake_lock_t wlan_wake_lock;

#define WOW_MAX_FILTER_LISTS 1
#define WOW_MAX_FILTERS_PER_LIST 4
#define WOW_MIN_PATTERN_SIZE 6
#define WOW_MAX_PATTERN_SIZE 64

/* max peer can be tdls peers + self peer + bss peer */
#define HDD_MAX_VDEV_PEER_COUNT  (HDD_MAX_NUM_TDLS_STA + 2)
#define IS_IDLE_STOP (!cds_is_driver_unloading() && \
		      !cds_is_driver_recovering() && !cds_is_driver_loading())

#if (LINUX_VERSION_CODE >= KERNEL_VERSION(3, 11, 0))
static const struct wiphy_wowlan_support wowlan_support_reg_init = {
	.flags = WIPHY_WOWLAN_ANY |
		 WIPHY_WOWLAN_MAGIC_PKT |
		 WIPHY_WOWLAN_DISCONNECT |
		 WIPHY_WOWLAN_SUPPORTS_GTK_REKEY |
		 WIPHY_WOWLAN_GTK_REKEY_FAILURE |
		 WIPHY_WOWLAN_EAP_IDENTITY_REQ |
		 WIPHY_WOWLAN_4WAY_HANDSHAKE |
		 WIPHY_WOWLAN_RFKILL_RELEASE,
	.n_patterns = WOW_MAX_FILTER_LISTS * WOW_MAX_FILTERS_PER_LIST,
	.pattern_min_len = WOW_MIN_PATTERN_SIZE,
	.pattern_max_len = WOW_MAX_PATTERN_SIZE,
};
#endif

static const struct category_info cinfo[MAX_SUPPORTED_CATEGORY] = {
	[QDF_MODULE_ID_TLSHIM] = {QDF_TRACE_LEVEL_ALL},
	[QDF_MODULE_ID_WMI] = {QDF_TRACE_LEVEL_ALL},
	[QDF_MODULE_ID_HTT] = {QDF_TRACE_LEVEL_ALL},
	[QDF_MODULE_ID_HDD] = {QDF_TRACE_LEVEL_ALL},
	[QDF_MODULE_ID_SME] = {QDF_TRACE_LEVEL_ALL},
	[QDF_MODULE_ID_PE] = {QDF_TRACE_LEVEL_ALL},
	[QDF_MODULE_ID_WMA] = {QDF_TRACE_LEVEL_ALL},
	[QDF_MODULE_ID_SYS] = {QDF_TRACE_LEVEL_ALL},
	[QDF_MODULE_ID_QDF] = {QDF_TRACE_LEVEL_ALL},
	[QDF_MODULE_ID_SAP] = {QDF_TRACE_LEVEL_ALL},
	[QDF_MODULE_ID_HDD_SOFTAP] = {QDF_TRACE_LEVEL_ALL},
	[QDF_MODULE_ID_HDD_DATA] = {QDF_DATA_PATH_TRACE_LEVEL},
	[QDF_MODULE_ID_HDD_SAP_DATA] = {QDF_DATA_PATH_TRACE_LEVEL},
	[QDF_MODULE_ID_HIF] = {QDF_DATA_PATH_TRACE_LEVEL},
	[QDF_MODULE_ID_HTC] = {QDF_DATA_PATH_TRACE_LEVEL},
	[QDF_MODULE_ID_TXRX] = {QDF_DATA_PATH_TRACE_LEVEL},
	[QDF_MODULE_ID_QDF_DEVICE] = {QDF_TRACE_LEVEL_ALL},
	[QDF_MODULE_ID_CFG] = {QDF_TRACE_LEVEL_ALL},
	[QDF_MODULE_ID_BMI] = {QDF_TRACE_LEVEL_ALL},
	[QDF_MODULE_ID_EPPING] = {QDF_TRACE_LEVEL_ALL},
	[QDF_MODULE_ID_QVIT] = {QDF_TRACE_LEVEL_ALL},
	[QDF_MODULE_ID_DP] = {QDF_TRACE_LEVEL_ALL},
	[QDF_MODULE_ID_SOC] = {QDF_TRACE_LEVEL_ALL},
	[QDF_MODULE_ID_OS_IF] = {QDF_TRACE_LEVEL_ALL},
	[QDF_MODULE_ID_TARGET_IF] = {QDF_TRACE_LEVEL_ALL},
	[QDF_MODULE_ID_SCHEDULER] = {QDF_TRACE_LEVEL_ALL},
	[QDF_MODULE_ID_MGMT_TXRX] = {QDF_TRACE_LEVEL_ALL},
	[QDF_MODULE_ID_PMO] = {QDF_TRACE_LEVEL_ALL},
	[QDF_MODULE_ID_SCAN] = {QDF_TRACE_LEVEL_ALL},
	[QDF_MODULE_ID_POLICY_MGR] = {QDF_TRACE_LEVEL_ALL},
	[QDF_MODULE_ID_P2P] = {QDF_TRACE_LEVEL_ALL},
	[QDF_MODULE_ID_TDLS] = {QDF_TRACE_LEVEL_ALL},
	[QDF_MODULE_ID_REGULATORY] = {QDF_TRACE_LEVEL_ALL},
	[QDF_MODULE_ID_SERIALIZATION] = {QDF_TRACE_LEVEL_ALL},
	[QDF_MODULE_ID_DFS] = {QDF_TRACE_LEVEL_ALL},
	[QDF_MODULE_ID_OBJ_MGR] = {QDF_TRACE_LEVEL_ALL},
	[QDF_MODULE_ID_ROAM_DEBUG] = {QDF_TRACE_LEVEL_ALL},
	[QDF_MODULE_ID_GREEN_AP] = {QDF_TRACE_LEVEL_ALL},
	[QDF_MODULE_ID_OCB] = {QDF_TRACE_LEVEL_ALL},
	[QDF_MODULE_ID_IPA] = {QDF_TRACE_LEVEL_ALL},
	[QDF_MODULE_ID_ACTION_OUI] = {QDF_TRACE_LEVEL_ALL},
	[QDF_MODULE_ID_TARGET] = {QDF_TRACE_LEVEL_ALL},
};

int limit_off_chan_tbl[HDD_MAX_AC][HDD_MAX_OFF_CHAN_ENTRIES] = {
	{ HDD_AC_BK_BIT, HDD_MAX_OFF_CHAN_TIME_FOR_BK },
	{ HDD_AC_BE_BIT, HDD_MAX_OFF_CHAN_TIME_FOR_BE },
	{ HDD_AC_VI_BIT, HDD_MAX_OFF_CHAN_TIME_FOR_VI },
	{ HDD_AC_VO_BIT, HDD_MAX_OFF_CHAN_TIME_FOR_VO },
};

struct notifier_block hdd_netdev_notifier;
struct notifier_block system_reboot_notifier;

struct sock *cesium_nl_srv_sock;
#ifdef FEATURE_WLAN_AUTO_SHUTDOWN
static void wlan_hdd_auto_shutdown_cb(void);
#endif

void hdd_start_complete(int ret)
{
	wlan_start_ret_val = ret;

	complete(&wlan_start_comp);
}

/**
 * hdd_set_rps_cpu_mask - set RPS CPU mask for interfaces
 * @hdd_ctx: pointer to struct hdd_context
 *
 * Return: none
 */
static void hdd_set_rps_cpu_mask(struct hdd_context *hdd_ctx)
{
	struct hdd_adapter *adapter;

	hdd_for_each_adapter(hdd_ctx, adapter)
		hdd_send_rps_ind(adapter);
}

/**
 * wlan_hdd_txrx_pause_cb() - pause callback from txrx layer
 * @vdev_id: vdev_id
 * @action: action type
 * @reason: reason type
 *
 * Return: none
 */
void wlan_hdd_txrx_pause_cb(uint8_t vdev_id,
		enum netif_action_type action, enum netif_reason_type reason)
{
	struct hdd_context *hdd_ctx = cds_get_context(QDF_MODULE_ID_HDD);
	struct hdd_adapter *adapter;

	if (!hdd_ctx) {
		hdd_err("hdd ctx is NULL");
		return;
	}
	adapter = hdd_get_adapter_by_vdev(hdd_ctx, vdev_id);

	wlan_hdd_netif_queue_control(adapter, action, reason);
}

/*
 * Store WLAN driver version and timestamp info in global variables such that
 * crash debugger can extract them from driver debug symbol and crashdump for
 * post processing
 */
#ifdef BUILD_TAG
uint8_t g_wlan_driver_version[] = QWLAN_VERSIONSTR TIMER_MANAGER_STR MEMORY_DEBUG_STR "; " BUILD_TAG;
#else
uint8_t g_wlan_driver_version[] = QWLAN_VERSIONSTR TIMER_MANAGER_STR MEMORY_DEBUG_STR;
#endif

/**
 * hdd_device_mode_to_string() - return string conversion of device mode
 * @device_mode: device mode
 *
 * This utility function helps log string conversion of device mode.
 *
 * Return: string conversion of device mode, if match found;
 *	   "Unknown" otherwise.
 */
const char *hdd_device_mode_to_string(uint8_t device_mode)
{
	switch (device_mode) {
	CASE_RETURN_STRING(QDF_STA_MODE);
	CASE_RETURN_STRING(QDF_SAP_MODE);
	CASE_RETURN_STRING(QDF_P2P_CLIENT_MODE);
	CASE_RETURN_STRING(QDF_P2P_GO_MODE);
	CASE_RETURN_STRING(QDF_FTM_MODE);
	CASE_RETURN_STRING(QDF_IBSS_MODE);
	CASE_RETURN_STRING(QDF_P2P_DEVICE_MODE);
	CASE_RETURN_STRING(QDF_OCB_MODE);
	CASE_RETURN_STRING(QDF_NDI_MODE);
	default:
		return "Unknown";
	}
}

/**
 * hdd_get_valid_chan() - return current chan list from regulatory.
 * @hdd_ctx: HDD context
 * @chan_list: buf hold returned chan list
 * @chan_num: input buf size and output returned chan num
 *
 * This function helps get current available chan list from regulatory
 * module. It excludes the "disabled" and "invalid" channels.
 *
 * Return: 0 for success.
 */
static int hdd_get_valid_chan(struct hdd_context *hdd_ctx,
			      uint8_t *chan_list,
			      uint32_t *chan_num)
{
	int i = 0, j = 0;
	struct regulatory_channel *cur_chan_list;
	struct wlan_objmgr_pdev *pdev;

	if (!hdd_ctx || !hdd_ctx->pdev || !chan_list || !chan_num)
		return -EINVAL;

	pdev = hdd_ctx->pdev;
	cur_chan_list = qdf_mem_malloc(NUM_CHANNELS *
			sizeof(struct regulatory_channel));
	if (!cur_chan_list)
		return -ENOMEM;

	if (wlan_reg_get_current_chan_list(pdev, cur_chan_list) !=
					   QDF_STATUS_SUCCESS) {
		qdf_mem_free(cur_chan_list);
		return -EINVAL;
	}

	for (i = 0; i < NUM_CHANNELS; i++) {
		uint32_t ch = cur_chan_list[i].chan_num;
		enum channel_state state = wlan_reg_get_channel_state(pdev,
								      ch);

		if (state != CHANNEL_STATE_DISABLE &&
		    state != CHANNEL_STATE_INVALID &&
		    j < *chan_num) {
			chan_list[j] = (uint8_t)ch;
			j++;
		}
	}
	*chan_num = j;
	qdf_mem_free(cur_chan_list);
	return 0;
}

/**
 * hdd_validate_channel_and_bandwidth() - Validate the channel-bandwidth combo
 * @adapter: HDD adapter
 * @chan_number: Channel number
 * @chan_bw: Bandwidth
 *
 * Checks if the given bandwidth is valid for the given channel number.
 *
 * Return: 0 for success, non-zero for failure
 */
int hdd_validate_channel_and_bandwidth(struct hdd_adapter *adapter,
		uint32_t chan_number,
		enum phy_ch_width chan_bw)
{
	uint8_t chan[NUM_CHANNELS];
	uint32_t len = NUM_CHANNELS, i;
	bool found = false;
	mac_handle_t mac_handle;
	int ret;

	mac_handle = hdd_adapter_get_mac_handle(adapter);
	if (!mac_handle) {
		hdd_err("Invalid MAC handle");
		return -EINVAL;
	}

	ret = hdd_get_valid_chan(adapter->hdd_ctx, chan,
				 &len);
	if (ret) {
		hdd_err("error %d in getting valid channel list", ret);
		return ret;
	}

	for (i = 0; i < len; i++) {
		if (chan[i] == chan_number) {
			found = true;
			break;
		}
	}

	if (found == false) {
		hdd_err("Channel not in driver's valid channel list");
		return -EOPNOTSUPP;
	}

	if ((!WLAN_REG_IS_24GHZ_CH(chan_number)) &&
			(!WLAN_REG_IS_5GHZ_CH(chan_number))) {
		hdd_err("CH %d is not in 2.4GHz or 5GHz", chan_number);
		return -EINVAL;
	}

	if (WLAN_REG_IS_24GHZ_CH(chan_number)) {
		if (chan_bw == CH_WIDTH_80MHZ) {
			hdd_err("BW80 not possible in 2.4GHz band");
			return -EINVAL;
		}
		if ((chan_bw != CH_WIDTH_20MHZ) && (chan_number == 14) &&
				(chan_bw != CH_WIDTH_MAX)) {
			hdd_err("Only BW20 possible on channel 14");
			return -EINVAL;
		}
	}

	if (WLAN_REG_IS_5GHZ_CH(chan_number)) {
		if ((chan_bw != CH_WIDTH_20MHZ) && (chan_number == 165) &&
				(chan_bw != CH_WIDTH_MAX)) {
			hdd_err("Only BW20 possible on channel 165");
			return -EINVAL;
		}
	}

	return 0;
}

/**
 * hdd_wait_for_recovery_completion() - Wait for cds recovery completion
 *
 * Block the unloading of the driver (or) interface up until the
 * cds recovery is completed
 *
 * Return: true for recovery completion else false
 */
static bool hdd_wait_for_recovery_completion(void)
{
	int retry = 0;

	/* Wait for recovery to complete */
	while (cds_is_driver_recovering()) {
		if (retry == HDD_MOD_EXIT_SSR_MAX_RETRIES/2)
			hdd_err("Recovery in progress; wait here!!!");

		if (g_is_system_reboot_triggered) {
			hdd_info("System Reboot happening ignore unload!!");
			return false;
		}

		msleep(1000);
		if (retry++ == HDD_MOD_EXIT_SSR_MAX_RETRIES) {
			hdd_err("SSR never completed, error");
			/*
			 * Trigger the bug_on in the internal builds, in the
			 * customer builds self-recovery will be enabled
			 * in those cases just return error.
			 */
			if (cds_is_self_recovery_enabled())
				return false;
			QDF_BUG(0);
		}
	}

	hdd_info("Recovery completed successfully!");
	return true;
}


static int __hdd_netdev_notifier_call(struct notifier_block *nb,
				    unsigned long state, void *data)
{
#if (LINUX_VERSION_CODE >= KERNEL_VERSION(3, 11, 0))
	struct netdev_notifier_info *dev_notif_info = data;
	struct net_device *dev = dev_notif_info->dev;
#else
	struct net_device *dev = data;
#endif
	struct hdd_adapter *adapter;
	struct hdd_context *hdd_ctx;

	hdd_enter_dev(dev);

	if (!dev->ieee80211_ptr) {
		hdd_debug("ieee80211_ptr is null");
		return NOTIFY_DONE;
	}

	hdd_ctx = cds_get_context(QDF_MODULE_ID_HDD);
	if (!hdd_ctx) {
		hdd_err("HDD Context is Null");
		return NOTIFY_DONE;
	}

	if (hdd_ctx->driver_status == DRIVER_MODULES_CLOSED) {
		hdd_debug("%s: Driver module is closed", __func__);
		return NOTIFY_DONE;
	}

	/* Make sure that this callback corresponds to our device. */
	adapter = hdd_get_adapter_by_iface_name(hdd_ctx, dev->name);
	if (!adapter) {
		hdd_debug("failed to look up adapter for '%s'", dev->name);
		return NOTIFY_DONE;
	}

	if (adapter != WLAN_HDD_GET_PRIV_PTR(dev)) {
		hdd_err("HDD adapter mismatch!");
		return NOTIFY_DONE;
	}

	if (cds_is_driver_recovering()) {
		hdd_debug("Driver is recovering");
		return NOTIFY_DONE;
	}

	if (cds_is_driver_in_bad_state()) {
		hdd_debug("Driver is in failed recovery state");
		return NOTIFY_DONE;
	}

	hdd_debug("%s New Net Device State = %lu", dev->name, state);

	switch (state) {
	case NETDEV_REGISTER:
		break;

	case NETDEV_UNREGISTER:
		break;

	case NETDEV_UP:
		sme_ch_avoid_update_req(hdd_ctx->mac_handle);
		break;

	case NETDEV_DOWN:
		break;

	case NETDEV_CHANGE:
		if (adapter->is_link_up_service_needed)
			complete(&adapter->linkup_event_var);
		break;

	case NETDEV_GOING_DOWN:
		if (ucfg_scan_get_vdev_status(adapter->vdev) !=
				SCAN_NOT_IN_PROGRESS) {
			wlan_abort_scan(hdd_ctx->pdev, INVAL_PDEV_ID,
					adapter->session_id, INVALID_SCAN_ID,
					true);
		}
		cds_flush_work(&adapter->scan_block_work);
		/* Need to clean up blocked scan request */
		wlan_hdd_cfg80211_scan_block_cb(&adapter->scan_block_work);
		hdd_debug("Scan is not Pending from user");
		/*
		 * After NETDEV_GOING_DOWN, kernel calls hdd_stop.Irrespective
		 * of return status of hdd_stop call, kernel resets the IFF_UP
		 * flag after which driver does not send the cfg80211_scan_done.
		 * Ensure to cleanup the scan queue in NETDEV_GOING_DOWN
		 */
		wlan_cfg80211_cleanup_scan_queue(hdd_ctx->pdev, dev);
		break;

	default:
		break;
	}

	return NOTIFY_DONE;
}

/**
 * hdd_netdev_notifier_call() - netdev notifier callback function
 * @nb: pointer to notifier block
 * @state: state
 * @ndev: ndev pointer
 *
 * Return: 0 on success, error number otherwise.
 */
static int hdd_netdev_notifier_call(struct notifier_block *nb,
					unsigned long state,
					void *ndev)
{
	int ret;

	cds_ssr_protect(__func__);
	ret = __hdd_netdev_notifier_call(nb, state, ndev);
	cds_ssr_unprotect(__func__);

	return ret;
}

struct notifier_block hdd_netdev_notifier = {
	.notifier_call = hdd_netdev_notifier_call,
};

static int system_reboot_notifier_call(struct notifier_block *nb,
				       unsigned long msg_type, void *_unused)
{
	switch (msg_type) {
	case SYS_DOWN:
	case SYS_HALT:
	case SYS_POWER_OFF:
		g_is_system_reboot_triggered = true;
		hdd_info("reboot, reason: %ld", msg_type);
		break;
	default:
		break;
	}

	return NOTIFY_OK;
}

struct notifier_block system_reboot_notifier = {
	.notifier_call = system_reboot_notifier_call,
};

/* variable to hold the insmod parameters */
static int con_mode;

static int con_mode_ftm;
int con_mode_monitor;

/* Variable to hold connection mode including module parameter con_mode */
static int curr_con_mode;

/**
 * hdd_map_nl_chan_width() - Map NL channel width to internal representation
 * @ch_width: NL channel width
 *
 * Converts the NL channel width to the driver's internal representation
 *
 * Return: Converted channel width. In case of non matching NL channel width,
 * CH_WIDTH_MAX will be returned.
 */
enum phy_ch_width hdd_map_nl_chan_width(enum nl80211_chan_width ch_width)
{
	uint8_t fw_ch_bw;

	fw_ch_bw = wma_get_vht_ch_width();
	switch (ch_width) {
	case NL80211_CHAN_WIDTH_20_NOHT:
	case NL80211_CHAN_WIDTH_20:
		return CH_WIDTH_20MHZ;
	case NL80211_CHAN_WIDTH_40:
		return CH_WIDTH_40MHZ;
	case NL80211_CHAN_WIDTH_80:
		return CH_WIDTH_80MHZ;
	case NL80211_CHAN_WIDTH_80P80:
		if (fw_ch_bw == WNI_CFG_VHT_CHANNEL_WIDTH_80_PLUS_80MHZ)
			return CH_WIDTH_80P80MHZ;
		else if (fw_ch_bw == WNI_CFG_VHT_CHANNEL_WIDTH_160MHZ)
			return CH_WIDTH_160MHZ;
		else
			return CH_WIDTH_80MHZ;
	case NL80211_CHAN_WIDTH_160:
		if (fw_ch_bw >= WNI_CFG_VHT_CHANNEL_WIDTH_160MHZ)
			return CH_WIDTH_160MHZ;
		else
			return CH_WIDTH_80MHZ;
	case NL80211_CHAN_WIDTH_5:
		return CH_WIDTH_5MHZ;
	case NL80211_CHAN_WIDTH_10:
		return CH_WIDTH_10MHZ;
	default:
		hdd_err("Invalid channel width %d, setting to default",
				ch_width);
		return CH_WIDTH_INVALID;
	}
}

uint8_t wlan_hdd_find_opclass(mac_handle_t mac_handle, uint8_t channel,
			      uint8_t bw_offset)
{
	uint8_t opclass = 0;

	sme_get_opclass(mac_handle, channel, bw_offset, &opclass);
	return opclass;
}

/**
 * hdd_qdf_trace_enable() - configure initial QDF Trace enable
 * @module_id:	Module whose trace level is being configured
 * @bitmask:	Bitmask of log levels to be enabled
 *
 * Called immediately after the cfg.ini is read in order to configure
 * the desired trace levels.
 *
 * Return: None
 */
int hdd_qdf_trace_enable(QDF_MODULE_ID module_id, uint32_t bitmask)
{
	QDF_TRACE_LEVEL level;
	int qdf_print_idx = -1;
	int status = -1;
	/*
	 * if the bitmask is the default value, then a bitmask was not
	 * specified in cfg.ini, so leave the logging level alone (it
	 * will remain at the "compiled in" default value)
	 */
	if (CFG_QDF_TRACE_ENABLE_DEFAULT == bitmask)
		return 0;

	qdf_print_idx = qdf_get_pidx();

	/* a mask was specified.  start by disabling all logging */
	status = qdf_print_set_category_verbose(qdf_print_idx, module_id,
					QDF_TRACE_LEVEL_NONE, 0);

	if (QDF_STATUS_SUCCESS != status)
		return -EINVAL;
	/* now cycle through the bitmask until all "set" bits are serviced */
	level = QDF_TRACE_LEVEL_NONE;
	while (0 != bitmask) {
		if (bitmask & 1) {
			status = qdf_print_set_category_verbose(qdf_print_idx,
							module_id, level, 1);
			if (QDF_STATUS_SUCCESS != status)
				return -EINVAL;
		}

		level++;
		bitmask >>= 1;
	}
	return 0;
}

int __wlan_hdd_validate_context(struct hdd_context *hdd_ctx, const char *func)
{
	if (!hdd_ctx) {
		hdd_err("HDD context is null (via %s)", func);
		return -ENODEV;
	}

	if (!hdd_ctx->config) {
		hdd_err("HDD config is null (via %s)", func);
		return -ENODEV;
	}

	if (cds_is_driver_recovering()) {
		hdd_debug("Recovery in progress (via %s); state:0x%x",
			  func, cds_get_driver_state());
		return -EAGAIN;
	}

	if (cds_is_load_or_unload_in_progress()) {
		hdd_debug("Load/unload in progress (via %s); state:0x%x",
			  func, cds_get_driver_state());
		return -EAGAIN;
	}

	if (hdd_ctx->start_modules_in_progress) {
		hdd_debug("Start modules in progress (via %s)", func);
		return -EAGAIN;
	}

	if (hdd_ctx->stop_modules_in_progress) {
		hdd_debug("Stop modules in progress (via %s)", func);
		return -EAGAIN;
	}

	if (cds_is_driver_in_bad_state()) {
		hdd_debug("Driver in bad state (via %s); state:0x%x",
			  func, cds_get_driver_state());
		return -EAGAIN;
	}

	if (cds_is_fw_down()) {
		hdd_debug("FW is down (via %s); state:0x%x",
			  func, cds_get_driver_state());
		return -EAGAIN;
	}

	if (qdf_atomic_read(&hdd_ctx->con_mode_flag)) {
		hdd_debug("Driver mode change in progress (via %s)", func);
		return -EAGAIN;
	}

	return 0;
}

int __hdd_validate_adapter(struct hdd_adapter *adapter, const char *func)
{
	if (!adapter) {
		hdd_err("adapter is null (via %s)", func);
		return -EINVAL;
	}

	if (adapter->magic != WLAN_HDD_ADAPTER_MAGIC) {
		hdd_err("bad adapter magic (via %s)", func);
		return -EINVAL;
	}

	if (!adapter->dev) {
		hdd_err("adapter net_device is null (via %s)", func);
		return -EINVAL;
	}

	if (!(adapter->dev->flags & IFF_UP)) {
		hdd_debug_rl("adapter '%s' is not up (via %s)",
			     adapter->dev->name, func);
		return -EAGAIN;
	}

	return __wlan_hdd_validate_session_id(adapter->session_id, func);
}

int __wlan_hdd_validate_session_id(uint8_t session_id, const char *func)
{
	if (session_id == CSR_SESSION_ID_INVALID) {
		hdd_debug_rl("adapter is not up (via %s)", func);
		return -EINVAL;
	}

	if (session_id >= CSR_ROAM_SESSION_MAX) {
		hdd_err("bad session Id:%u (via %s)", session_id, func);
		return -EINVAL;
	}

	return 0;
}

QDF_STATUS __wlan_hdd_validate_mac_address(struct qdf_mac_addr *mac_addr,
					   const char *func)
{
	if (!mac_addr) {
		hdd_err("Received NULL mac address (via %s)", func);
		return QDF_STATUS_E_INVAL;
	}

	if (qdf_is_macaddr_zero(mac_addr)) {
		hdd_err("MAC is all zero (via %s)", func);
		return QDF_STATUS_E_INVAL;
	}

	if (qdf_is_macaddr_broadcast(mac_addr)) {
		hdd_err("MAC is Broadcast (via %s)", func);
		return QDF_STATUS_E_INVAL;
	}

	if (QDF_NET_IS_MAC_MULTICAST(mac_addr->bytes)) {
		hdd_err("MAC is Multicast (via %s)", func);
		return QDF_STATUS_E_INVAL;
	}

	return QDF_STATUS_SUCCESS;
}

/**
 * wlan_hdd_validate_modules_state() - Check modules status
 * @hdd_ctx: HDD context pointer
 *
 * Check's the driver module's state and returns true if the
 * modules are enabled returns false if modules are closed.
 *
 * Return: True if modules are enabled or false.
 */
bool wlan_hdd_validate_modules_state(struct hdd_context *hdd_ctx)
{
	mutex_lock(&hdd_ctx->iface_change_lock);
	if (hdd_ctx->driver_status != DRIVER_MODULES_ENABLED) {
		mutex_unlock(&hdd_ctx->iface_change_lock);
		hdd_info("Modules not enabled, Present status: %d",
			 hdd_ctx->driver_status);
		return false;
	}
	mutex_unlock(&hdd_ctx->iface_change_lock);
	return true;
}

/**
 * hdd_set_ibss_power_save_params() - update IBSS Power Save params to WMA.
 * @struct hdd_adapter Hdd adapter.
 *
 * This function sets the IBSS power save config parameters to WMA
 * which will send it to firmware if FW supports IBSS power save
 * before vdev start.
 *
 * Return: QDF_STATUS QDF_STATUS_SUCCESS on Success and QDF_STATUS_E_FAILURE
 *         on failure.
 */
QDF_STATUS hdd_set_ibss_power_save_params(struct hdd_adapter *adapter)
{
	int ret;
	struct hdd_context *hdd_ctx = WLAN_HDD_GET_CTX(adapter);

	if (hdd_ctx == NULL) {
		hdd_err("HDD context is null");
		return QDF_STATUS_E_FAILURE;
	}

	ret = sme_cli_set_command(adapter->session_id,
				  WMA_VDEV_IBSS_SET_ATIM_WINDOW_SIZE,
				  hdd_ctx->config->ibssATIMWinSize,
				  VDEV_CMD);
	if (0 != ret) {
		hdd_err("atim window set failed %d", ret);
		return QDF_STATUS_E_FAILURE;
	}

	ret = sme_cli_set_command(adapter->session_id,
				  WMA_VDEV_IBSS_SET_POWER_SAVE_ALLOWED,
				  hdd_ctx->config->isIbssPowerSaveAllowed,
				  VDEV_CMD);
	if (0 != ret) {
		hdd_err("power save allow failed %d",
			ret);
		return QDF_STATUS_E_FAILURE;
	}

	ret = sme_cli_set_command(adapter->session_id,
				  WMA_VDEV_IBSS_SET_POWER_COLLAPSE_ALLOWED,
				  hdd_ctx->config->
				  isIbssPowerCollapseAllowed, VDEV_CMD);
	if (0 != ret) {
		hdd_err("power collapse allow failed %d",
			ret);
		return QDF_STATUS_E_FAILURE;
	}

	ret = sme_cli_set_command(adapter->session_id,
				  WMA_VDEV_IBSS_SET_AWAKE_ON_TX_RX,
				  hdd_ctx->config->isIbssAwakeOnTxRx,
				  VDEV_CMD);
	if (0 != ret) {
		hdd_err("set awake on tx/rx failed %d", ret);
		return QDF_STATUS_E_FAILURE;
	}

	ret = sme_cli_set_command(adapter->session_id,
				  WMA_VDEV_IBSS_SET_INACTIVITY_TIME,
				  hdd_ctx->config->ibssInactivityCount,
				  VDEV_CMD);
	if (0 != ret) {
		hdd_err("set inactivity time failed %d", ret);
		return QDF_STATUS_E_FAILURE;
	}

	ret = sme_cli_set_command(adapter->session_id,
				  WMA_VDEV_IBSS_SET_TXSP_END_INACTIVITY_TIME,
				  hdd_ctx->config->ibssTxSpEndInactivityTime,
				  VDEV_CMD);
	if (0 != ret) {
		hdd_err("set txsp end failed %d",
			ret);
		return QDF_STATUS_E_FAILURE;
	}

	ret = sme_cli_set_command(adapter->session_id,
				  WMA_VDEV_IBSS_PS_SET_WARMUP_TIME_SECS,
				  hdd_ctx->config->ibssPsWarmupTime,
				  VDEV_CMD);
	if (0 != ret) {
		hdd_err("set ps warmup failed %d",
			ret);
		return QDF_STATUS_E_FAILURE;
	}

	ret = sme_cli_set_command(adapter->session_id,
				  WMA_VDEV_IBSS_PS_SET_1RX_CHAIN_IN_ATIM_WINDOW,
				  hdd_ctx->config->ibssPs1RxChainInAtimEnable,
				  VDEV_CMD);
	if (0 != ret) {
		hdd_err("set 1rx chain atim failed %d",
			ret);
		return QDF_STATUS_E_FAILURE;
	}

	return QDF_STATUS_SUCCESS;
}

#ifdef FEATURE_RUNTIME_PM
/**
 * hdd_runtime_suspend_context_init() - API to initialize HDD Runtime Contexts
 * @hdd_ctx: HDD context
 *
 * Return: None
 */
static void hdd_runtime_suspend_context_init(struct hdd_context *hdd_ctx)
{
	struct hdd_runtime_pm_context *ctx = &hdd_ctx->runtime_context;

	qdf_runtime_lock_init(&ctx->dfs);
	qdf_runtime_lock_init(&ctx->connect);

	wlan_scan_runtime_pm_init(hdd_ctx->pdev);
}

/**
 * hdd_runtime_suspend_context_deinit() - API to deinit HDD runtime context
 * @hdd_ctx: HDD Context
 *
 * Return: None
 */
static void hdd_runtime_suspend_context_deinit(struct hdd_context *hdd_ctx)
{
	struct hdd_runtime_pm_context *ctx = &hdd_ctx->runtime_context;

	qdf_runtime_lock_deinit(&ctx->dfs);
	qdf_runtime_lock_deinit(&ctx->connect);

	wlan_scan_runtime_pm_deinit(hdd_ctx->pdev);
}

#else /* FEATURE_RUNTIME_PM */
static void hdd_runtime_suspend_context_init(struct hdd_context *hdd_ctx) {}
static void hdd_runtime_suspend_context_deinit(struct hdd_context *hdd_ctx) {}
#endif /* FEATURE_RUNTIME_PM */

#define INTF_MACADDR_MASK       0x7

void hdd_update_macaddr(struct hdd_context *hdd_ctx,
			struct qdf_mac_addr hw_macaddr, bool generate_mac_auto)
{
	int8_t i;
	uint8_t macaddr_b3, tmp_br3;

	/*
	 * If "generate_mac_auto" is true, it indicates that all the
	 * addresses are derived addresses, else the first addresses
	 * is not derived address (It is provided by fw).
	 */
	if (!generate_mac_auto) {
		qdf_mem_copy(hdd_ctx->provisioned_mac_addr[0].bytes,
			     hw_macaddr.bytes, QDF_MAC_ADDR_SIZE);
		hdd_ctx->num_provisioned_addr++;
		hdd_info("hdd_ctx->provisioned_mac_addr[0]: "
			 MAC_ADDRESS_STR,
			 MAC_ADDR_ARRAY(hdd_ctx->
					provisioned_mac_addr[0].bytes));
	} else {
		qdf_mem_copy(hdd_ctx->derived_mac_addr[0].bytes,
			     hw_macaddr.bytes,
			     QDF_MAC_ADDR_SIZE);
		hdd_ctx->num_derived_addr++;
		hdd_info("hdd_ctx->derived_mac_addr[0]: "
			 MAC_ADDRESS_STR,
			 MAC_ADDR_ARRAY(hdd_ctx->derived_mac_addr[0].bytes));
	}
	for (i = hdd_ctx->num_derived_addr; i < (QDF_MAX_CONCURRENCY_PERSONA -
						hdd_ctx->num_provisioned_addr);
			i++) {
		qdf_mem_copy(hdd_ctx->derived_mac_addr[i].bytes,
			     hw_macaddr.bytes,
			     QDF_MAC_ADDR_SIZE);
		macaddr_b3 = hdd_ctx->derived_mac_addr[i].bytes[3];
		tmp_br3 = ((macaddr_b3 >> 4 & INTF_MACADDR_MASK) + i) &
			  INTF_MACADDR_MASK;
		macaddr_b3 += tmp_br3;

		/* XOR-ing bit-24 of the mac address. This will give enough
		 * mac address range before collision
		 */
		macaddr_b3 ^= (1 << 7);

		/* Set locally administered bit */
		hdd_ctx->derived_mac_addr[i].bytes[0] |= 0x02;
		hdd_ctx->derived_mac_addr[i].bytes[3] = macaddr_b3;
		hdd_err("hdd_ctx->derived_mac_addr[%d]: "
			MAC_ADDRESS_STR, i,
			MAC_ADDR_ARRAY(hdd_ctx->derived_mac_addr[i].bytes));
		hdd_ctx->num_derived_addr++;
	}
}

static int hdd_update_tdls_config(struct hdd_context *hdd_ctx)
{
	struct wlan_objmgr_psoc *psoc = hdd_ctx->psoc;
	struct tdls_start_params tdls_cfg;
	struct tdls_user_config *config = &tdls_cfg.config;
	struct hdd_config *cfg = hdd_ctx->config;
	QDF_STATUS status;

	config->tdls_tx_states_period = cfg->fTDLSTxStatsPeriod;
	config->tdls_tx_pkt_threshold = cfg->fTDLSTxPacketThreshold;
	config->tdls_rx_pkt_threshold = cfg->fTDLSRxFrameThreshold;
	config->tdls_max_discovery_attempt = cfg->fTDLSMaxDiscoveryAttempt;
	config->tdls_idle_timeout = cfg->tdls_idle_timeout;
	config->tdls_idle_pkt_threshold = cfg->fTDLSIdlePacketThreshold;
	config->tdls_rssi_trigger_threshold = cfg->fTDLSRSSITriggerThreshold;
	config->tdls_rssi_teardown_threshold = cfg->fTDLSRSSITeardownThreshold;
	config->tdls_rssi_delta = cfg->fTDLSRSSIDelta;
	config->tdls_uapsd_mask = cfg->fTDLSUapsdMask;
	config->tdls_uapsd_inactivity_time = cfg->fTDLSPuapsdInactivityTimer;
	config->tdls_uapsd_pti_window = cfg->fTDLSPuapsdPTIWindow;
	config->tdls_uapsd_ptr_timeout = cfg->fTDLSPuapsdPTRTimeout;
	config->tdls_pre_off_chan_num = cfg->fTDLSPrefOffChanNum;
	config->tdls_pre_off_chan_bw = cfg->fTDLSPrefOffChanBandwidth;
	config->tdls_peer_kickout_threshold = cfg->tdls_peer_kickout_threshold;
	config->delayed_trig_framint = cfg->DelayedTriggerFrmInt;
	config->tdls_feature_flags = ((cfg->fEnableTDLSOffChannel ?
				     1 << TDLS_FEATURE_OFF_CHANNEL : 0) |
		(cfg->fEnableTDLSWmmMode ? 1 << TDLS_FEATURE_WMM : 0) |
		(cfg->fEnableTDLSBufferSta ? 1 << TDLS_FEATURE_BUFFER_STA : 0) |
		(cfg->fEnableTDLSSleepSta ? 1 << TDLS_FEATURE_SLEEP_STA : 0) |
		(cfg->enable_tdls_scan ? 1 << TDLS_FEATURE_SCAN : 0) |
		(cfg->fEnableTDLSSupport ? 1 << TDLS_FEATURE_ENABLE : 0) |
		(cfg->fEnableTDLSImplicitTrigger ?
		 1 << TDLS_FEAUTRE_IMPLICIT_TRIGGER : 0) |
		(cfg->fTDLSExternalControl ?
		 1 << TDLS_FEATURE_EXTERNAL_CONTROL : 0));
	config->tdls_vdev_nss_2g = GET_VDEV_NSS_CHAIN(cfg->rx_nss_2g,
						      QDF_TDLS_MODE);
	config->tdls_vdev_nss_5g = GET_VDEV_NSS_CHAIN(cfg->rx_nss_5g,
						      QDF_TDLS_MODE);

	tdls_cfg.tdls_send_mgmt_req = eWNI_SME_TDLS_SEND_MGMT_REQ;
	tdls_cfg.tdls_add_sta_req = eWNI_SME_TDLS_ADD_STA_REQ;
	tdls_cfg.tdls_del_sta_req = eWNI_SME_TDLS_DEL_STA_REQ;
	tdls_cfg.tdls_update_peer_state = WMA_UPDATE_TDLS_PEER_STATE;
	tdls_cfg.tdls_del_all_peers = eWNI_SME_DEL_ALL_TDLS_PEERS;
	tdls_cfg.tdls_update_dp_vdev_flags = CDP_UPDATE_TDLS_FLAGS;
	tdls_cfg.tdls_event_cb = wlan_cfg80211_tdls_event_callback;
	tdls_cfg.tdls_evt_cb_data = psoc;
	tdls_cfg.tdls_peer_context = hdd_ctx;
	tdls_cfg.tdls_reg_peer = hdd_tdls_register_peer;
	tdls_cfg.tdls_dereg_peer = hdd_tdls_deregister_peer;
	tdls_cfg.tdls_wmm_cb = hdd_wmm_is_acm_allowed;
	tdls_cfg.tdls_wmm_cb_data = psoc;
	tdls_cfg.tdls_rx_cb = wlan_cfg80211_tdls_rx_callback;
	tdls_cfg.tdls_rx_cb_data = psoc;
	tdls_cfg.tdls_dp_vdev_update = hdd_update_dp_vdev_flags;

	status = ucfg_tdls_update_config(psoc, &tdls_cfg);
	if (status != QDF_STATUS_SUCCESS) {
		hdd_err("failed pmo psoc configuration");
		return -EINVAL;
	}

	hdd_ctx->tdls_umac_comp_active = true;
	/* enable napier specific tdls data path */
	hdd_ctx->tdls_nap_active = true;

	return 0;
}

static void hdd_update_tgt_services(struct hdd_context *hdd_ctx,
				    struct wma_tgt_services *cfg)
{
	struct hdd_config *config = hdd_ctx->config;

	/* Set up UAPSD */
	config->apUapsdEnabled &= cfg->uapsd;

	/* 11AX mode support */
	if ((config->dot11Mode == eHDD_DOT11_MODE_11ax ||
	     config->dot11Mode == eHDD_DOT11_MODE_11ax_ONLY) && !cfg->en_11ax)
		config->dot11Mode = eHDD_DOT11_MODE_11ac;

	/* 11AC mode support */
	if ((config->dot11Mode == eHDD_DOT11_MODE_11ac ||
	     config->dot11Mode == eHDD_DOT11_MODE_11ac_ONLY) && !cfg->en_11ac)
		config->dot11Mode = eHDD_DOT11_MODE_AUTO;

	/* ARP offload: override user setting if invalid  */
	config->fhostArpOffload &= cfg->arp_offload;

#ifdef FEATURE_WLAN_SCAN_PNO
	/* PNO offload */
	hdd_debug("PNO Capability in f/w = %d", cfg->pno_offload);
	if (cfg->pno_offload)
		config->PnoOffload = true;
#endif
#ifdef FEATURE_WLAN_TDLS
	config->fEnableTDLSSupport &= cfg->en_tdls;
	config->fEnableTDLSOffChannel = config->fEnableTDLSOffChannel &&
						cfg->en_tdls_offchan;
	config->fEnableTDLSBufferSta = config->fEnableTDLSBufferSta &&
						cfg->en_tdls_uapsd_buf_sta;
	if (config->fTDLSUapsdMask && cfg->en_tdls_uapsd_sleep_sta)
		config->fEnableTDLSSleepSta = true;
	else
		config->fEnableTDLSSleepSta = false;
#endif
#ifdef WLAN_FEATURE_ROAM_OFFLOAD
	config->isRoamOffloadEnabled &= cfg->en_roam_offload;
#endif
	config->sap_get_peer_info &= cfg->get_peer_info_enabled;
	config->MAWCEnabled &= cfg->is_fw_mawc_capable;
	hdd_update_tdls_config(hdd_ctx);
	sme_update_tgt_services(hdd_ctx->mac_handle, cfg);

}

/**
 * hdd_update_vdev_nss() - sets the vdev nss
 * @hdd_ctx: HDD context
 *
 * Sets the Nss per vdev type based on INI
 *
 * Return: None
 */
static void hdd_update_vdev_nss(struct hdd_context *hdd_ctx)
{
	struct hdd_config *cfg_ini = hdd_ctx->config;
	uint8_t max_supp_nss = 1;
	mac_handle_t mac_handle;

	if (cfg_ini->enable2x2 && !cds_is_sub_20_mhz_enabled())
		max_supp_nss = 2;
	hdd_debug("max nss %d", max_supp_nss);

	mac_handle = hdd_ctx->mac_handle;
	sme_update_vdev_type_nss(mac_handle, max_supp_nss,
				 cfg_ini->rx_nss_2g, BAND_2G);

	sme_update_vdev_type_nss(mac_handle, max_supp_nss,
				 cfg_ini->rx_nss_5g, BAND_5G);
}

/**
 * hdd_update_wiphy_vhtcap() - Updates wiphy vhtcap fields
 * @hdd_ctx: HDD context
 *
 * Updates wiphy vhtcap fields
 *
 * Return: None
 */
static void hdd_update_wiphy_vhtcap(struct hdd_context *hdd_ctx)
{
	struct ieee80211_supported_band *band_5g =
		hdd_ctx->wiphy->bands[NL80211_BAND_5GHZ];
	uint32_t val;

	if (!band_5g) {
		hdd_debug("5GHz band disabled, skipping capability population");
		return;
	}

	val = hdd_ctx->config->txBFCsnValue;
	band_5g->vht_cap.cap |= (val << IEEE80211_VHT_CAP_BEAMFORMEE_STS_SHIFT);

	val = NUM_OF_SOUNDING_DIMENSIONS;
	band_5g->vht_cap.cap |=
		(val << IEEE80211_VHT_CAP_SOUNDING_DIMENSIONS_SHIFT);

	hdd_debug("Updated wiphy vhtcap:0x%x, CSNAntSupp:%d, NumSoundDim:%d",
		  band_5g->vht_cap.cap, hdd_ctx->config->txBFCsnValue, val);
}

/**
 * hdd_update_hw_dbs_capable() - sets the dbs capability of the device
 * @hdd_ctx: HDD context
 *
 * Sets the DBS capability as per INI and firmware capability
 *
 * Return: None
 */
static void hdd_update_hw_dbs_capable(struct hdd_context *hdd_ctx)
{
	struct hdd_config *cfg_ini = hdd_ctx->config;
	uint8_t hw_dbs_capable = 0;

	if (policy_mgr_is_hw_dbs_capable(hdd_ctx->psoc) &&
		((cfg_ini->dual_mac_feature_disable ==
			ENABLE_DBS_CXN_AND_SCAN) ||
		(cfg_ini->dual_mac_feature_disable ==
			ENABLE_DBS_CXN_AND_ENABLE_SCAN_WITH_ASYNC_SCAN_OFF) ||
		(cfg_ini->dual_mac_feature_disable ==
			ENABLE_DBS_CXN_AND_DISABLE_SIMULTANEOUS_SCAN)))
		hw_dbs_capable = 1;

	sme_update_hw_dbs_capable(hdd_ctx->mac_handle, hw_dbs_capable);
}

static void hdd_update_tgt_ht_cap(struct hdd_context *hdd_ctx,
				  struct wma_tgt_ht_cap *cfg)
{
	QDF_STATUS status;
	uint32_t value, val32;
	uint16_t val16;
	struct hdd_config *pconfig = hdd_ctx->config;
	tSirMacHTCapabilityInfo *phtCapInfo;
	uint8_t mcs_set[SIZE_OF_SUPPORTED_MCS_SET];
	uint8_t enable_tx_stbc;
	mac_handle_t mac_handle;

	/* check and update RX STBC */
	if (pconfig->enableRxSTBC && !cfg->ht_rx_stbc)
		pconfig->enableRxSTBC = cfg->ht_rx_stbc;

	mac_handle = hdd_ctx->mac_handle;

	/* get the MPDU density */
	status = sme_cfg_get_int(mac_handle, WNI_CFG_MPDU_DENSITY, &value);

	if (status != QDF_STATUS_SUCCESS) {
		hdd_err("could not get MPDU DENSITY");
		value = 0;
	}

	/*
	 * MPDU density:
	 * override user's setting if value is larger
	 * than the one supported by target
	 */
	if (value > cfg->mpdu_density) {
		status = sme_cfg_set_int(mac_handle, WNI_CFG_MPDU_DENSITY,
					 cfg->mpdu_density);

		if (status == QDF_STATUS_E_FAILURE)
			hdd_err("could not set MPDU DENSITY to CCM");
	}

	/* get the HT capability info */
	status = sme_cfg_get_int(mac_handle, WNI_CFG_HT_CAP_INFO, &val32);
	if (QDF_STATUS_SUCCESS != status) {
		hdd_err("could not get HT capability info");
		return;
	}
	val16 = (uint16_t) val32;
	phtCapInfo = (tSirMacHTCapabilityInfo *) &val16;

	/* Set the LDPC capability */
	phtCapInfo->advCodingCap = cfg->ht_rx_ldpc;

	if (pconfig->ShortGI20MhzEnable && !cfg->ht_sgi_20)
		pconfig->ShortGI20MhzEnable = cfg->ht_sgi_20;

	if (pconfig->ShortGI40MhzEnable && !cfg->ht_sgi_40)
		pconfig->ShortGI40MhzEnable = cfg->ht_sgi_40;

	hdd_ctx->num_rf_chains = cfg->num_rf_chains;
	hdd_ctx->ht_tx_stbc_supported = cfg->ht_tx_stbc;

	enable_tx_stbc = pconfig->enableTxSTBC;

	if (pconfig->enable2x2 && (cfg->num_rf_chains == 2)) {
		pconfig->enable2x2 = 1;
	} else {
		pconfig->enable2x2 = 0;
		enable_tx_stbc = 0;

		/* 1x1 */
		/* Update Rx Highest Long GI data Rate */
		if (sme_cfg_set_int(mac_handle,
				    WNI_CFG_VHT_RX_HIGHEST_SUPPORTED_DATA_RATE,
				    VHT_RX_HIGHEST_SUPPORTED_DATA_RATE_1_1)
				== QDF_STATUS_E_FAILURE) {
			hdd_err("Could not pass on WNI_CFG_VHT_RX_HIGHEST_SUPPORTED_DATA_RATE to CCM");
		}

		/* Update Tx Highest Long GI data Rate */
		if (sme_cfg_set_int
			    (mac_handle,
			     WNI_CFG_VHT_TX_HIGHEST_SUPPORTED_DATA_RATE,
			     VHT_TX_HIGHEST_SUPPORTED_DATA_RATE_1_1) ==
			    QDF_STATUS_E_FAILURE) {
			hdd_err("VHT_TX_HIGHEST_SUPP_RATE_1_1 to CCM fail");
		}
	}
	if (!(cfg->ht_tx_stbc && pconfig->enable2x2))
		enable_tx_stbc = 0;
	phtCapInfo->txSTBC = enable_tx_stbc;

	val32 = val16;
	status = sme_cfg_set_int(mac_handle, WNI_CFG_HT_CAP_INFO, val32);
	if (status != QDF_STATUS_SUCCESS)
		hdd_err("could not set HT capability to CCM");
#define WLAN_HDD_RX_MCS_ALL_NSTREAM_RATES 0xff
	value = SIZE_OF_SUPPORTED_MCS_SET;
	if (sme_cfg_get_str(mac_handle, WNI_CFG_SUPPORTED_MCS_SET, mcs_set,
			    &value) == QDF_STATUS_SUCCESS) {
		hdd_debug("Read MCS rate set");
		if (cfg->num_rf_chains > SIZE_OF_SUPPORTED_MCS_SET)
			cfg->num_rf_chains = SIZE_OF_SUPPORTED_MCS_SET;
		if (pconfig->enable2x2) {
			for (value = 0; value < cfg->num_rf_chains; value++)
				mcs_set[value] =
					WLAN_HDD_RX_MCS_ALL_NSTREAM_RATES;

			status =
				sme_cfg_set_str(mac_handle,
						WNI_CFG_SUPPORTED_MCS_SET,
						mcs_set,
						SIZE_OF_SUPPORTED_MCS_SET);
			if (status == QDF_STATUS_E_FAILURE)
				hdd_err("could not set MCS SET to CCM");
		}
	}
#undef WLAN_HDD_RX_MCS_ALL_NSTREAM_RATES
}

static void hdd_update_tgt_vht_cap(struct hdd_context *hdd_ctx,
				   struct wma_tgt_vht_cap *cfg)
{
	QDF_STATUS status;
	uint32_t value = 0;
	struct hdd_config *pconfig = hdd_ctx->config;
	struct wiphy *wiphy = hdd_ctx->wiphy;
	struct ieee80211_supported_band *band_5g =
		wiphy->bands[HDD_NL80211_BAND_5GHZ];
	uint32_t temp = 0;
	uint32_t ch_width = eHT_CHANNEL_WIDTH_80MHZ;
	uint32_t hw_rx_ldpc_enabled;
	struct wma_caps_per_phy caps_per_phy;
	mac_handle_t mac_handle;

	if (!band_5g) {
		hdd_debug("5GHz band disabled, skipping capability population");
		return;
	}

	mac_handle = hdd_ctx->mac_handle;

	/* Get the current MPDU length */
	status =
		sme_cfg_get_int(mac_handle, WNI_CFG_VHT_MAX_MPDU_LENGTH,
				&value);

	if (status != QDF_STATUS_SUCCESS) {
		hdd_err("could not get MPDU LENGTH");
		value = 0;
	}

	/*
	 * VHT max MPDU length:
	 * override if user configured value is too high
	 * that the target cannot support
	 */
	if (value > cfg->vht_max_mpdu) {
		status = sme_cfg_set_int(mac_handle,
					 WNI_CFG_VHT_MAX_MPDU_LENGTH,
					 cfg->vht_max_mpdu);

		if (status == QDF_STATUS_E_FAILURE)
			hdd_err("could not set VHT MAX MPDU LENGTH");
	}

	sme_cfg_get_int(mac_handle, WNI_CFG_VHT_BASIC_MCS_SET, &temp);
	temp = (temp & VHT_MCS_1x1) | pconfig->vhtRxMCS;

	if (pconfig->enable2x2)
		temp = (temp & VHT_MCS_2x2) | (pconfig->vhtRxMCS2x2 << 2);

	if (sme_cfg_set_int(mac_handle, WNI_CFG_VHT_BASIC_MCS_SET, temp) ==
				QDF_STATUS_E_FAILURE) {
		hdd_err("Could not pass VHT_BASIC_MCS_SET to CCM");
	}

	sme_cfg_get_int(mac_handle, WNI_CFG_VHT_RX_MCS_MAP, &temp);
	temp = (temp & VHT_MCS_1x1) | pconfig->vhtRxMCS;
	if (pconfig->enable2x2)
		temp = (temp & VHT_MCS_2x2) | (pconfig->vhtRxMCS2x2 << 2);

	if (sme_cfg_set_int(mac_handle, WNI_CFG_VHT_RX_MCS_MAP, temp) ==
			QDF_STATUS_E_FAILURE) {
		hdd_err("Could not pass WNI_CFG_VHT_RX_MCS_MAP to CCM");
	}

	sme_cfg_get_int(mac_handle, WNI_CFG_VHT_TX_MCS_MAP, &temp);
	temp = (temp & VHT_MCS_1x1) | pconfig->vhtTxMCS;
	if (pconfig->enable2x2)
		temp = (temp & VHT_MCS_2x2) | (pconfig->vhtTxMCS2x2 << 2);

	hdd_debug("vhtRxMCS2x2 - %x temp - %u enable2x2 %d",
			pconfig->vhtRxMCS2x2, temp, pconfig->enable2x2);

	if (sme_cfg_set_int(mac_handle, WNI_CFG_VHT_TX_MCS_MAP, temp) ==
			QDF_STATUS_E_FAILURE) {
		hdd_err("Could not pass WNI_CFG_VHT_TX_MCS_MAP to CCM");
	}
	/* Get the current RX LDPC setting */
	status = sme_cfg_get_int(mac_handle, WNI_CFG_VHT_LDPC_CODING_CAP,
				 &value);

	if (status != QDF_STATUS_SUCCESS) {
		hdd_err("could not get VHT LDPC CODING CAP");
		value = 0;
	}

	/* Set HW RX LDPC capability */
	hw_rx_ldpc_enabled = !!cfg->vht_rx_ldpc;
	if (hw_rx_ldpc_enabled != value) {
		status = sme_cfg_set_int(mac_handle,
					 WNI_CFG_VHT_LDPC_CODING_CAP,
					 hw_rx_ldpc_enabled);

		if (status == QDF_STATUS_E_FAILURE)
			hdd_err("could not set VHT LDPC CODING CAP to CCM");
	}

	/* Get current GI 80 value */
	status = sme_cfg_get_int(mac_handle, WNI_CFG_VHT_SHORT_GI_80MHZ,
				 &value);

	if (status != QDF_STATUS_SUCCESS) {
		hdd_err("could not get SHORT GI 80MHZ");
		value = 0;
	}

	/* set the Guard interval 80MHz */
	if (value && !cfg->vht_short_gi_80) {
		status = sme_cfg_set_int(mac_handle,
					 WNI_CFG_VHT_SHORT_GI_80MHZ,
					 cfg->vht_short_gi_80);

		if (status == QDF_STATUS_E_FAILURE)
			hdd_err("could not set SHORT GI 80MHZ to CCM");
	}

	/* Get VHT TX STBC cap */
	status = sme_cfg_get_int(mac_handle, WNI_CFG_VHT_TXSTBC, &value);

	if (status != QDF_STATUS_SUCCESS) {
		hdd_err("could not get VHT TX STBC");
		value = 0;
	}

	/* VHT TX STBC cap */
	if (value && !cfg->vht_tx_stbc) {
		status = sme_cfg_set_int(mac_handle, WNI_CFG_VHT_TXSTBC,
					 cfg->vht_tx_stbc);

		if (status == QDF_STATUS_E_FAILURE)
			hdd_err("could not set the VHT TX STBC to CCM");
	}

	/* Get VHT RX STBC cap */
	status = sme_cfg_get_int(mac_handle, WNI_CFG_VHT_RXSTBC, &value);

	if (status != QDF_STATUS_SUCCESS) {
		hdd_err("could not get VHT RX STBC");
		value = 0;
	}

	/* VHT RX STBC cap */
	if (value && !cfg->vht_rx_stbc) {
		status = sme_cfg_set_int(mac_handle, WNI_CFG_VHT_RXSTBC,
					 cfg->vht_rx_stbc);

		if (status == QDF_STATUS_E_FAILURE)
			hdd_err("could not set the VHT RX STBC to CCM");
	}

	/* Get VHT SU Beamformer cap */
	status = sme_cfg_get_int(mac_handle, WNI_CFG_VHT_SU_BEAMFORMER_CAP,
				 &value);

	if (status != QDF_STATUS_SUCCESS) {
		hdd_err("could not get VHT SU BEAMFORMER CAP");
		value = 0;
	}

	/* set VHT SU Beamformer cap */
	if (value && !cfg->vht_su_bformer) {
		status = sme_cfg_set_int(mac_handle,
					 WNI_CFG_VHT_SU_BEAMFORMER_CAP,
					 cfg->vht_su_bformer);

		if (status == QDF_STATUS_E_FAILURE)
			hdd_err("could not set VHT SU BEAMFORMER CAP");
	}

	/* check and update SU BEAMFORMEE capabality */
	if (pconfig->enableTxBF && !cfg->vht_su_bformee)
		pconfig->enableTxBF = cfg->vht_su_bformee;

	status = sme_cfg_set_int(mac_handle,
				 WNI_CFG_VHT_SU_BEAMFORMEE_CAP,
				 pconfig->enableTxBF);

	if (status == QDF_STATUS_E_FAILURE)
		hdd_err("could not set VHT SU BEAMFORMEE CAP");

	/* Get VHT MU Beamformer cap */
	status = sme_cfg_get_int(mac_handle, WNI_CFG_VHT_MU_BEAMFORMER_CAP,
				 &value);

	if (status != QDF_STATUS_SUCCESS) {
		hdd_err("could not get VHT MU BEAMFORMER CAP");
		value = 0;
	}

	/* set VHT MU Beamformer cap */
	if (value && !cfg->vht_mu_bformer) {
		status = sme_cfg_set_int(mac_handle,
					 WNI_CFG_VHT_MU_BEAMFORMER_CAP,
					 cfg->vht_mu_bformer);

		if (status == QDF_STATUS_E_FAILURE)
			hdd_err("could not set the VHT MU BEAMFORMER CAP to CCM");
	}

	/* Get VHT MU Beamformee cap */
	status = sme_cfg_get_int(mac_handle, WNI_CFG_VHT_MU_BEAMFORMEE_CAP,
				 &value);

	if (status != QDF_STATUS_SUCCESS) {
		hdd_err("could not get VHT MU BEAMFORMEE CAP");
		value = 0;
	}

	/* set VHT MU Beamformee cap */
	if (value && !cfg->vht_mu_bformee) {
		status = sme_cfg_set_int(mac_handle,
					 WNI_CFG_VHT_MU_BEAMFORMEE_CAP,
					 cfg->vht_mu_bformee);

		if (status == QDF_STATUS_E_FAILURE)
			hdd_err("could not set VHT MU BEAMFORMER CAP");
	}

	/* Get VHT MAX AMPDU Len exp */
	status = sme_cfg_get_int(mac_handle, WNI_CFG_VHT_AMPDU_LEN_EXPONENT,
				 &value);

	if (status != QDF_STATUS_SUCCESS) {
		hdd_err("could not get VHT AMPDU LEN");
		value = 0;
	}

	/*
	 * VHT max AMPDU len exp:
	 * override if user configured value is too high
	 * that the target cannot support.
	 * Even though Rome publish ampdu_len=7, it can
	 * only support 4 because of some h/w bug.
	 */

	if (value > cfg->vht_max_ampdu_len_exp) {
		status = sme_cfg_set_int(mac_handle,
					 WNI_CFG_VHT_AMPDU_LEN_EXPONENT,
					 cfg->vht_max_ampdu_len_exp);

		if (status == QDF_STATUS_E_FAILURE)
			hdd_err("could not set the VHT AMPDU LEN EXP");
	}

	/* Get VHT TXOP PS CAP */
	status = sme_cfg_get_int(mac_handle, WNI_CFG_VHT_TXOP_PS, &value);

	if (status != QDF_STATUS_SUCCESS) {
		hdd_err("could not get VHT TXOP PS");
		value = 0;
	}

	/* set VHT TXOP PS cap */
	if (value && !cfg->vht_txop_ps) {
		status = sme_cfg_set_int(mac_handle, WNI_CFG_VHT_TXOP_PS,
					 cfg->vht_txop_ps);

		if (status == QDF_STATUS_E_FAILURE)
			hdd_err("could not set the VHT TXOP PS");
	}

	if (WMI_VHT_CAP_MAX_MPDU_LEN_11454 == cfg->vht_max_mpdu)
		band_5g->vht_cap.cap |= IEEE80211_VHT_CAP_MAX_MPDU_LENGTH_11454;
	else if (WMI_VHT_CAP_MAX_MPDU_LEN_7935 == cfg->vht_max_mpdu)
		band_5g->vht_cap.cap |= IEEE80211_VHT_CAP_MAX_MPDU_LENGTH_7991;
	else
		band_5g->vht_cap.cap |= IEEE80211_VHT_CAP_MAX_MPDU_LENGTH_3895;


	if (cfg->supp_chan_width & (1 << eHT_CHANNEL_WIDTH_80P80MHZ)) {
		status = sme_cfg_set_int(mac_handle,
				WNI_CFG_VHT_SUPPORTED_CHAN_WIDTH_SET,
				VHT_CAP_160_AND_80P80_SUPP);
		if (status == QDF_STATUS_E_FAILURE)
			hdd_err("could not set the VHT CAP 160");
		band_5g->vht_cap.cap |=
			IEEE80211_VHT_CAP_SUPP_CHAN_WIDTH_160_80PLUS80MHZ;
		ch_width = eHT_CHANNEL_WIDTH_80P80MHZ;
	} else if (cfg->supp_chan_width & (1 << eHT_CHANNEL_WIDTH_160MHZ)) {
		status = sme_cfg_set_int(mac_handle,
				WNI_CFG_VHT_SUPPORTED_CHAN_WIDTH_SET,
				VHT_CAP_160_SUPP);
		if (status == QDF_STATUS_E_FAILURE)
			hdd_err("could not set the VHT CAP 160");
		band_5g->vht_cap.cap |=
			IEEE80211_VHT_CAP_SUPP_CHAN_WIDTH_160MHZ;
		ch_width = eHT_CHANNEL_WIDTH_160MHZ;
	}
	pconfig->vhtChannelWidth = QDF_MIN(pconfig->vhtChannelWidth,
			ch_width);
	/* Get the current GI 160 value */
	status = sme_cfg_get_int(mac_handle,
				WNI_CFG_VHT_SHORT_GI_160_AND_80_PLUS_80MHZ,
				&value);
	if (status != QDF_STATUS_SUCCESS) {
		hdd_err("could not get GI 80 & 160");
		value = 0;
	}
	/* set the Guard interval 160MHz */
	if (value && !cfg->vht_short_gi_160) {
		status = sme_cfg_set_int(mac_handle,
			WNI_CFG_VHT_SHORT_GI_160_AND_80_PLUS_80MHZ,
			cfg->vht_short_gi_160);

		if (status == QDF_STATUS_E_FAILURE)
			hdd_err("failed to set SHORT GI 160MHZ");
	}

	if (cfg->vht_rx_ldpc & WMI_VHT_CAP_RX_LDPC) {
		band_5g->vht_cap.cap |= IEEE80211_VHT_CAP_RXLDPC;
		hdd_debug("VHT RxLDPC capability is set");
	} else {
		/*
		 * Get the RX LDPC capability for the NON DBS
		 * hardware mode for 5G band
		 */
		status = wma_get_caps_for_phyidx_hwmode(&caps_per_phy,
					HW_MODE_DBS_NONE, CDS_BAND_5GHZ);
		if ((QDF_IS_STATUS_SUCCESS(status)) &&
			(caps_per_phy.vht_5g & WMI_VHT_CAP_RX_LDPC)) {
			band_5g->vht_cap.cap |= IEEE80211_VHT_CAP_RXLDPC;
			hdd_debug("VHT RX LDPC capability is set");
		}
	}

	if (cfg->vht_short_gi_80 & WMI_VHT_CAP_SGI_80MHZ)
		band_5g->vht_cap.cap |= IEEE80211_VHT_CAP_SHORT_GI_80;
	if (cfg->vht_short_gi_160 & WMI_VHT_CAP_SGI_160MHZ)
		band_5g->vht_cap.cap |= IEEE80211_VHT_CAP_SHORT_GI_160;

	if (cfg->vht_tx_stbc & WMI_VHT_CAP_TX_STBC)
		band_5g->vht_cap.cap |= IEEE80211_VHT_CAP_TXSTBC;

	if (cfg->vht_rx_stbc & WMI_VHT_CAP_RX_STBC_1SS)
		band_5g->vht_cap.cap |= IEEE80211_VHT_CAP_RXSTBC_1;
	if (cfg->vht_rx_stbc & WMI_VHT_CAP_RX_STBC_2SS)
		band_5g->vht_cap.cap |= IEEE80211_VHT_CAP_RXSTBC_2;
	if (cfg->vht_rx_stbc & WMI_VHT_CAP_RX_STBC_3SS)
		band_5g->vht_cap.cap |= IEEE80211_VHT_CAP_RXSTBC_3;

	band_5g->vht_cap.cap |=
		(cfg->vht_max_ampdu_len_exp <<
		 IEEE80211_VHT_CAP_MAX_A_MPDU_LENGTH_EXPONENT_SHIFT);

	if (cfg->vht_su_bformer & WMI_VHT_CAP_SU_BFORMER)
		band_5g->vht_cap.cap |= IEEE80211_VHT_CAP_SU_BEAMFORMER_CAPABLE;
	if (cfg->vht_su_bformee & WMI_VHT_CAP_SU_BFORMEE)
		band_5g->vht_cap.cap |= IEEE80211_VHT_CAP_SU_BEAMFORMEE_CAPABLE;
	if (cfg->vht_mu_bformer & WMI_VHT_CAP_MU_BFORMER)
		band_5g->vht_cap.cap |= IEEE80211_VHT_CAP_MU_BEAMFORMER_CAPABLE;
	if (cfg->vht_mu_bformee & WMI_VHT_CAP_MU_BFORMEE)
		band_5g->vht_cap.cap |= IEEE80211_VHT_CAP_MU_BEAMFORMEE_CAPABLE;

	if (cfg->vht_txop_ps & WMI_VHT_CAP_TXOP_PS)
		band_5g->vht_cap.cap |= IEEE80211_VHT_CAP_VHT_TXOP_PS;

}

/**
 * hdd_generate_macaddr_auto() - Auto-generate mac address
 * @hdd_ctx: Pointer to the HDD context
 *
 * Auto-generate mac address using device serial number.
 * Keep the first 3 bytes of OUI as before and replace
 * the last 3 bytes with the lower 3 bytes of serial number.
 *
 * Return: 0 for success
 *         Non zero failure code for errors
 */
static int hdd_generate_macaddr_auto(struct hdd_context *hdd_ctx)
{
	unsigned int serialno = 0;
	struct qdf_mac_addr mac_addr = {
		{0x00, 0x0A, 0xF5, 0x00, 0x00, 0x00}
	};

	serialno = pld_socinfo_get_serial_number(hdd_ctx->parent_dev);
	if (serialno == 0)
		return -EINVAL;

	serialno &= 0x00ffffff;

	mac_addr.bytes[3] = (serialno >> 16) & 0xff;
	mac_addr.bytes[4] = (serialno >> 8) & 0xff;
	mac_addr.bytes[5] = serialno & 0xff;

	hdd_update_macaddr(hdd_ctx, mac_addr, true);
	return 0;
}

#ifdef FEATURE_WLAN_APF
/**
 * hdd_update_apf_support() - Update APF supported flag in hdd context
 * @hdd_ctx: Pointer to hdd_ctx
 * @cfg: target configuration
 *
 * Update the APF support flag in HDD Context using INI and target config.
 *
 * Return: None
 */
static void hdd_update_apf_support(struct hdd_context *hdd_ctx,
				   struct wma_tgt_cfg *cfg)
{
	hdd_ctx->apf_supported = (cfg->apf_enabled &&
				  hdd_ctx->config->apf_packet_filter_enable);
}
#else
static void hdd_update_apf_support(struct hdd_context *hdd_ctx,
				   struct wma_tgt_cfg *cfg)
{
}
#endif

/**
 * hdd_update_ra_rate_limit() - Update RA rate limit from target
 *  configuration to cfg_ini in HDD
 * @hdd_ctx: Pointer to hdd_ctx
 * @cfg: target configuration
 *
 * Return: None
 */
#ifdef FEATURE_WLAN_RA_FILTERING
static void hdd_update_ra_rate_limit(struct hdd_context *hdd_ctx,
				     struct wma_tgt_cfg *cfg)
{
	hdd_ctx->config->IsRArateLimitEnabled = cfg->is_ra_rate_limit_enabled;
}
#else
static void hdd_update_ra_rate_limit(struct hdd_context *hdd_ctx,
				     struct wma_tgt_cfg *cfg)
{
}
#endif

static void hdd_sar_target_config(struct hdd_context *hdd_ctx,
				  struct wma_tgt_cfg *cfg)
{
	hdd_ctx->sar_version = cfg->sar_version;
}

void hdd_update_tgt_cfg(hdd_handle_t hdd_handle, struct wma_tgt_cfg *cfg)
{
	int ret;
	struct hdd_context *hdd_ctx = hdd_handle_to_context(hdd_handle);
	uint8_t temp_band_cap;
	struct cds_config_info *cds_cfg = cds_get_ini_config();
	uint8_t antenna_mode;
	QDF_STATUS status;
	mac_handle_t mac_handle;

	if (!hdd_ctx) {
		hdd_err("HDD context is NULL");
		return;
	}
	ret = hdd_objmgr_create_and_store_pdev(hdd_ctx);
	if (ret) {
		QDF_DEBUG_PANIC("Failed to create pdev; errno:%d", ret);
		return;
	}

	hdd_debug("New pdev has been created with pdev_id = %u",
		  hdd_ctx->pdev->pdev_objmgr.wlan_pdev_id);

	status = dispatcher_pdev_open(hdd_ctx->pdev);
	if (QDF_IS_STATUS_ERROR(status)) {
		QDF_DEBUG_PANIC("dispatcher pdev open failed; status:%d",
				status);
		return;
	}

	hdd_objmgr_update_tgt_max_vdev_psoc(hdd_ctx, cfg->max_intf_count);

	ret = hdd_green_ap_update_config(hdd_ctx);

	ucfg_ipa_set_dp_handle(hdd_ctx->psoc,
			       cds_get_context(QDF_MODULE_ID_SOC));
	ucfg_ipa_set_txrx_handle(hdd_ctx->psoc,
				 cds_get_context(QDF_MODULE_ID_TXRX));
	ucfg_ipa_reg_sap_xmit_cb(hdd_ctx->pdev,
				 hdd_softap_hard_start_xmit);
	ucfg_ipa_reg_send_to_nw_cb(hdd_ctx->pdev,
				   hdd_ipa_send_skb_to_network);

	if (cds_cfg) {
		if (hdd_ctx->config->enable_sub_20_channel_width !=
			WLAN_SUB_20_CH_WIDTH_NONE && !cfg->sub_20_support) {
			hdd_err("User requested sub 20 MHz channel width but unsupported by FW.");
			cds_cfg->sub_20_channel_width =
				WLAN_SUB_20_CH_WIDTH_NONE;
		} else {
			cds_cfg->sub_20_channel_width =
				hdd_ctx->config->enable_sub_20_channel_width;
		}
	}

	/* first store the INI band capability */
	temp_band_cap = hdd_ctx->config->nBandCapability;

	hdd_ctx->config->nBandCapability = cfg->band_cap;
	hdd_ctx->is_fils_roaming_supported =
			cfg->services.is_fils_roaming_supported;

	hdd_ctx->config->is_11k_offload_supported =
			cfg->services.is_11k_offload_supported;

	/*
	 * now overwrite the target band capability with INI
	 * setting if INI setting is a subset
	 */

	if ((hdd_ctx->config->nBandCapability == BAND_ALL) &&
	    (temp_band_cap != BAND_ALL))
		hdd_ctx->config->nBandCapability = temp_band_cap;
	else if ((hdd_ctx->config->nBandCapability != BAND_ALL) &&
		 (temp_band_cap != BAND_ALL) &&
		 (hdd_ctx->config->nBandCapability != temp_band_cap)) {
		hdd_warn("ini BandCapability not supported by the target");
	}

	hdd_ctx->curr_band = hdd_ctx->config->nBandCapability;

	if (!cds_is_driver_recovering() || cds_is_driver_in_bad_state()) {
		hdd_ctx->reg.reg_domain = cfg->reg_domain;
		hdd_ctx->reg.eeprom_rd_ext = cfg->eeprom_rd_ext;
	}

	/* This can be extended to other configurations like ht, vht cap... */

	if (!qdf_is_macaddr_zero(&cfg->hw_macaddr))
		qdf_mem_copy(&hdd_ctx->hw_macaddr, &cfg->hw_macaddr,
			     QDF_MAC_ADDR_SIZE);
	else
		hdd_info("hw_mac is zero");

	hdd_ctx->target_fw_version = cfg->target_fw_version;
	hdd_ctx->target_fw_vers_ext = cfg->target_fw_vers_ext;

	hdd_ctx->hw_bd_id = cfg->hw_bd_id;
	qdf_mem_copy(&hdd_ctx->hw_bd_info, &cfg->hw_bd_info,
		     sizeof(cfg->hw_bd_info));

	if (cfg->max_intf_count > CSR_ROAM_SESSION_MAX) {
		hdd_err("fw max vdevs (%u) > host max vdevs (%u); using %u",
			cfg->max_intf_count, CSR_ROAM_SESSION_MAX,
			CSR_ROAM_SESSION_MAX);
		hdd_ctx->max_intf_count = CSR_ROAM_SESSION_MAX;
	} else {
		hdd_ctx->max_intf_count = cfg->max_intf_count;
	}

	hdd_sar_target_config(hdd_ctx, cfg);
	hdd_lpass_target_config(hdd_ctx, cfg);

	hdd_ctx->ap_arpns_support = cfg->ap_arpns_support;
	hdd_update_tgt_services(hdd_ctx, &cfg->services);

	hdd_update_tgt_ht_cap(hdd_ctx, &cfg->ht_cap);

	hdd_update_tgt_vht_cap(hdd_ctx, &cfg->vht_cap);
	if (cfg->services.en_11ax) {
		hdd_info("11AX: 11ax is enabled - update HDD config");
		hdd_update_tgt_he_cap(hdd_ctx, cfg);
	}
	hdd_update_tgt_twt_cap(hdd_ctx, cfg);

	hdd_update_vdev_nss(hdd_ctx);

	hdd_update_hw_dbs_capable(hdd_ctx);
	hdd_ctx->dynamic_nss_chains_support = cfg->dynamic_nss_chains_support;

	hdd_ctx->config->fine_time_meas_cap &= cfg->fine_time_measurement_cap;
	hdd_ctx->fine_time_meas_cap_target = cfg->fine_time_measurement_cap;
	hdd_debug("fine_time_meas_cap: 0x%x",
		  hdd_ctx->config->fine_time_meas_cap);

	antenna_mode = (hdd_ctx->config->enable2x2 == 0x01) ?
			HDD_ANTENNA_MODE_2X2 : HDD_ANTENNA_MODE_1X1;
	hdd_update_smps_antenna_mode(hdd_ctx, antenna_mode);
	hdd_debug("Init current antenna mode: %d",
		  hdd_ctx->current_antenna_mode);

	hdd_ctx->rcpi_enabled = cfg->rcpi_enabled;
	hdd_update_ra_rate_limit(hdd_ctx, cfg);

	if ((hdd_ctx->config->txBFCsnValue >
	     WNI_CFG_VHT_CSN_BEAMFORMEE_ANT_SUPPORTED_FW_DEF) &&
	    !cfg->tx_bfee_8ss_enabled)
		hdd_ctx->config->txBFCsnValue =
			WNI_CFG_VHT_CSN_BEAMFORMEE_ANT_SUPPORTED_FW_DEF;

	mac_handle = hdd_ctx->mac_handle;
	status = sme_cfg_set_int(mac_handle,
				 WNI_CFG_VHT_CSN_BEAMFORMEE_ANT_SUPPORTED,
				 hdd_ctx->config->txBFCsnValue);
	if (QDF_IS_STATUS_ERROR(status))
		hdd_err("fw update WNI_CFG_VHT_CSN_BEAMFORMEE_ANT_SUPPORTED to CFG fails");

	hdd_update_apf_support(hdd_ctx, cfg);

	hdd_debug("Target APF %d Host APF %d 8ss fw support %d txBFCsnValue %d",
		  cfg->apf_enabled, hdd_ctx->config->apf_packet_filter_enable,
		  cfg->tx_bfee_8ss_enabled, hdd_ctx->config->txBFCsnValue);

	/*
	 * Update txBFCsnValue and NumSoundingDim values to vhtcap in wiphy
	 */
	hdd_update_wiphy_vhtcap(hdd_ctx);

	hdd_ctx->wmi_max_len = cfg->wmi_max_len;

	/*
	 * This needs to be done after HDD pdev is created and stored since
	 * it will access the HDD pdev object lock.
	 */
	hdd_runtime_suspend_context_init(hdd_ctx);

	/* Configure NAN datapath features */
	hdd_nan_datapath_target_config(hdd_ctx, cfg);
	hdd_ctx->dfs_cac_offload = cfg->dfs_cac_offload;
	hdd_ctx->lte_coex_ant_share = cfg->services.lte_coex_ant_share;
	status = sme_cfg_set_int(mac_handle, WNI_CFG_OBSS_DETECTION_OFFLOAD,
				 cfg->obss_detection_offloaded);
	if (QDF_IS_STATUS_ERROR(status))
		hdd_err("Couldn't pass WNI_CFG_OBSS_DETECTION_OFFLOAD to CFG");

	status = sme_cfg_set_int(mac_handle,
				 WNI_CFG_OBSS_COLOR_COLLISION_OFFLOAD,
				 cfg->obss_color_collision_offloaded);
	if (QDF_IS_STATUS_ERROR(status))
		hdd_err("Failed to set WNI_CFG_OBSS_COLOR_COLLISION_OFFLOAD");
}

bool hdd_dfs_indicate_radar(struct hdd_context *hdd_ctx)
{
	struct hdd_adapter *adapter;
	struct hdd_ap_ctx *ap_ctx;

	if (!hdd_ctx) {
		hdd_info("Couldn't get hdd_ctx");
		return true;
	}

	if (hdd_ctx->config->disableDFSChSwitch) {
		hdd_info("skip tx block hdd_ctx=%pK, disableDFSChSwitch=%d",
			 hdd_ctx, hdd_ctx->config->disableDFSChSwitch);
		return true;
	}

	hdd_for_each_adapter(hdd_ctx, adapter) {
		ap_ctx = WLAN_HDD_GET_AP_CTX_PTR(adapter);

		if ((QDF_SAP_MODE == adapter->device_mode ||
		    QDF_P2P_GO_MODE == adapter->device_mode) &&
		    (wlan_reg_is_passive_or_disable_ch(hdd_ctx->pdev,
		     ap_ctx->operating_channel))) {
			WLAN_HDD_GET_AP_CTX_PTR(adapter)->dfs_cac_block_tx =
				true;
			hdd_info("tx blocked for session: %d",
				adapter->session_id);
			if (adapter->txrx_vdev)
				cdp_fc_vdev_flush(
					cds_get_context(QDF_MODULE_ID_SOC),
					adapter->txrx_vdev);
		}
	}

	return true;
}

/**
 * hdd_is_valid_mac_address() - validate MAC address
 * @pMacAddr:	Pointer to the input MAC address
 *
 * This function validates whether the given MAC address is valid or not
 * Expected MAC address is of the format XX:XX:XX:XX:XX:XX
 * where X is the hexa decimal digit character and separated by ':'
 * This algorithm works even if MAC address is not separated by ':'
 *
 * This code checks given input string mac contains exactly 12 hexadecimal
 * digits and a separator colon : appears in the input string only after
 * an even number of hex digits.
 *
 * Return: 1 for valid and 0 for invalid
 */
bool hdd_is_valid_mac_address(const uint8_t *pMacAddr)
{
	int xdigit = 0;
	int separator = 0;

	while (*pMacAddr) {
		if (isxdigit(*pMacAddr)) {
			xdigit++;
		} else if (':' == *pMacAddr) {
			if (0 == xdigit || ((xdigit / 2) - 1) != separator)
				break;

			++separator;
		} else {
			/* Invalid MAC found */
			return 0;
		}
		++pMacAddr;
	}
	return xdigit == 12 && (separator == 5 || separator == 0);
}

/**
 * hdd_mon_mode_ether_setup() - Update monitor mode struct net_device.
 * @dev: Handle to struct net_device to be updated.
 *
 * Return: None
 */
static void hdd_mon_mode_ether_setup(struct net_device *dev)
{
	dev->header_ops         = NULL;
	dev->type               = ARPHRD_IEEE80211_RADIOTAP;
	dev->hard_header_len    = ETH_HLEN;
	dev->mtu                = ETH_DATA_LEN;
	dev->addr_len           = ETH_ALEN;
	dev->tx_queue_len       = 1000; /* Ethernet wants good queues */
	dev->flags              = IFF_BROADCAST|IFF_MULTICAST;
	dev->priv_flags        |= IFF_TX_SKB_SHARING;

	memset(dev->broadcast, 0xFF, ETH_ALEN);
}

#ifdef FEATURE_MONITOR_MODE_SUPPORT
/**
 * __hdd__mon_open() - HDD Open function
 * @dev: Pointer to net_device structure
 *
 * This is called in response to ifconfig up
 *
 * Return: 0 for success; non-zero for failure
 */
static int __hdd_mon_open(struct net_device *dev)
{
	int ret;
	struct hdd_adapter *adapter = WLAN_HDD_GET_PRIV_PTR(dev);
	struct hdd_context *hdd_ctx = WLAN_HDD_GET_CTX(adapter);

	hdd_enter_dev(dev);

	ret = wlan_hdd_validate_context(hdd_ctx);
	if (ret)
		return ret;

	hdd_mon_mode_ether_setup(dev);

	if (con_mode == QDF_GLOBAL_MONITOR_MODE) {
		ret = hdd_wlan_start_modules(hdd_ctx, false);
		if (ret) {
			hdd_err("Failed to start WLAN modules return");
			return ret;
		}
		hdd_err("hdd_wlan_start_modules() successful !");

		if (!test_bit(SME_SESSION_OPENED, &adapter->event_flags)) {
			ret = hdd_start_adapter(adapter);
			if (ret) {
				hdd_err("Failed to start adapter :%d",
						adapter->device_mode);
				return ret;
			}
			hdd_err("hdd_start_adapters() successful !");
		}
		set_bit(DEVICE_IFACE_OPENED, &adapter->event_flags);
	}

	ret = hdd_set_mon_rx_cb(dev);

	if (!ret)
		ret = hdd_enable_monitor_mode(dev);

	return ret;
}

/**
 * hdd_mon_open() - Wrapper function for __hdd_mon_open to protect it from SSR
 * @dev:	Pointer to net_device structure
 *
 * This is called in response to ifconfig up
 *
 * Return: 0 for success; non-zero for failure
 */
static int hdd_mon_open(struct net_device *dev)
{
	int ret;

	cds_ssr_protect(__func__);
	ret = __hdd_mon_open(dev);
	cds_ssr_unprotect(__func__);

	return ret;
}
#endif

static QDF_STATUS
wlan_hdd_update_dbs_scan_and_fw_mode_config(void)
{
	struct policy_mgr_dual_mac_config cfg = {0};
	QDF_STATUS status;
	uint32_t channel_select_logic_conc;
	struct hdd_context *hdd_ctx = cds_get_context(QDF_MODULE_ID_HDD);

	if (!hdd_ctx) {
		hdd_err("HDD context is NULL");
		return QDF_STATUS_E_FAILURE;
	}


	if (!policy_mgr_is_hw_dbs_capable(hdd_ctx->psoc))
		return QDF_STATUS_SUCCESS;

	cfg.scan_config = 0;
	cfg.fw_mode_config = 0;
	cfg.set_dual_mac_cb = policy_mgr_soc_set_dual_mac_cfg_cb;

	channel_select_logic_conc = hdd_ctx->config->
						channel_select_logic_conc;

	if (hdd_ctx->config->dual_mac_feature_disable !=
	    DISABLE_DBS_CXN_AND_SCAN) {
		status = policy_mgr_get_updated_scan_and_fw_mode_config(
				hdd_ctx->psoc, &cfg.scan_config,
				&cfg.fw_mode_config,
				hdd_ctx->config->dual_mac_feature_disable,
				channel_select_logic_conc);

		if (status != QDF_STATUS_SUCCESS) {
			hdd_err("wma_get_updated_scan_and_fw_mode_config failed %d",
				status);
			return status;
		}
	}

	hdd_debug("send scan_cfg: 0x%x fw_mode_cfg: 0x%x to fw",
		cfg.scan_config, cfg.fw_mode_config);

	status = sme_soc_set_dual_mac_config(cfg);
	if (status != QDF_STATUS_SUCCESS) {
		hdd_err("sme_soc_set_dual_mac_config failed %d", status);
		return status;
	}

	return QDF_STATUS_SUCCESS;
}

/**
 * hdd_start_adapter() - Wrapper function for device specific adapter
 * @adapter: pointer to HDD adapter
 *
 * This function is called to start the device specific adapter for
 * the mode passed in the adapter's device_mode.
 *
 * Return: 0 for success; non-zero for failure
 */
int hdd_start_adapter(struct hdd_adapter *adapter)
{

	int ret;
	enum QDF_OPMODE device_mode = adapter->device_mode;

	hdd_enter_dev(adapter->dev);
	hdd_debug("Start_adapter for mode : %d", adapter->device_mode);

	switch (device_mode) {
	case QDF_P2P_CLIENT_MODE:
	case QDF_P2P_DEVICE_MODE:
	case QDF_OCB_MODE:
	case QDF_STA_MODE:
	case QDF_MONITOR_MODE:
		ret = hdd_start_station_adapter(adapter);
		if (ret)
			goto err_start_adapter;

		hdd_nud_ignore_tracking(adapter, false);
		break;
	case QDF_P2P_GO_MODE:
	case QDF_SAP_MODE:
		ret = hdd_start_ap_adapter(adapter);
		if (ret)
			goto err_start_adapter;
		break;
	case QDF_IBSS_MODE:
		/*
		 * For IBSS interface is initialized as part of
		 * hdd_init_station_mode()
		 */
		goto exit_with_success;
	case QDF_FTM_MODE:
		/* vdevs are dynamically managed by firmware in FTM */
		goto exit_with_success;
	default:
		hdd_err("Invalid session type %d", device_mode);
		QDF_ASSERT(0);
		goto err_start_adapter;
	}

	if (hdd_set_fw_params(adapter))
		hdd_err("Failed to set the FW params for the adapter!");

	if (adapter->session_id != HDD_SESSION_ID_INVALID) {
		ret = wlan_hdd_cfg80211_register_frames(adapter);
		if (ret < 0) {
			hdd_err("Failed to register frames - ret %d", ret);
			goto err_start_adapter;
		}
	}

	wlan_hdd_update_dbs_scan_and_fw_mode_config();

exit_with_success:
	hdd_exit();

	return 0;

err_start_adapter:
	return -EINVAL;
}

/**
 * hdd_enable_power_management() - API to Enable Power Management
 *
 * API invokes Bus Interface Layer power management functionality
 *
 * Return: None
 */
static void hdd_enable_power_management(void)
{
	void *hif_ctx = cds_get_context(QDF_MODULE_ID_HIF);

	if (!hif_ctx) {
		hdd_err("Bus Interface Context is Invalid");
		return;
	}

	hif_enable_power_management(hif_ctx, cds_is_packet_log_enabled());
}

/**
 * hdd_disable_power_management() - API to disable Power Management
 *
 * API disable Bus Interface Layer Power management functionality
 *
 * Return: None
 */
static void hdd_disable_power_management(void)
{
	void *hif_ctx = cds_get_context(QDF_MODULE_ID_HIF);

	if (!hif_ctx) {
		hdd_err("Bus Interface Context is Invalid");
		return;
	}

	hif_disable_power_management(hif_ctx);
}

void hdd_update_hw_sw_info(struct hdd_context *hdd_ctx)
{
	void *hif_sc;
	size_t target_hw_name_len;
	const char *target_hw_name;
	uint8_t *buf;
	uint32_t buf_len;

	hif_sc = cds_get_context(QDF_MODULE_ID_HIF);
	if (!hif_sc) {
		hdd_err("HIF context is NULL");
		return;
	}

	hif_get_hw_info(hif_sc, &hdd_ctx->target_hw_version,
			&hdd_ctx->target_hw_revision,
			&target_hw_name);

	if (hdd_ctx->target_hw_name)
		qdf_mem_free(hdd_ctx->target_hw_name);

	target_hw_name_len = strlen(target_hw_name) + 1;
	hdd_ctx->target_hw_name = qdf_mem_malloc(target_hw_name_len);
	if (hdd_ctx->target_hw_name)
		qdf_mem_copy(hdd_ctx->target_hw_name, target_hw_name,
			     target_hw_name_len);

	buf = qdf_mem_malloc(WE_MAX_STR_LEN);
	if (buf) {
		buf_len = hdd_wlan_get_version(hdd_ctx, WE_MAX_STR_LEN, buf);
		hdd_info("%s", buf);
		qdf_mem_free(buf);
	}
}

/**
 * hdd_update_cds_ac_specs_params() - update cds ac_specs params
 * @hdd_ctx: Pointer to hdd context
 *
 * Return: none
 */
static void
hdd_update_cds_ac_specs_params(struct hdd_context *hdd_ctx)
{
	uint8_t num_entries = 0;
	uint8_t tx_sched_wrr_param[TX_SCHED_WRR_PARAMS_NUM];
	uint8_t *tx_sched_wrr_ac;
	int i;
	struct cds_context *cds_ctx;

	if (NULL == hdd_ctx)
		return;

	if (NULL == hdd_ctx->config) {
		/* Do nothing if hdd_ctx is invalid */
		hdd_err("%s: Warning: hdd_ctx->cfg_ini is NULL", __func__);
		return;
	}

	cds_ctx = cds_get_context(QDF_MODULE_ID_QDF);

	if (!cds_ctx) {
		hdd_err("Invalid CDS Context");
		return;
	}

	for (i = 0; i < OL_TX_NUM_WMM_AC; i++) {
		switch (i) {
		case OL_TX_WMM_AC_BE:
			tx_sched_wrr_ac = hdd_ctx->config->tx_sched_wrr_be;
			break;
		case OL_TX_WMM_AC_BK:
			tx_sched_wrr_ac = hdd_ctx->config->tx_sched_wrr_bk;
			break;
		case OL_TX_WMM_AC_VI:
			tx_sched_wrr_ac = hdd_ctx->config->tx_sched_wrr_vi;
			break;
		case OL_TX_WMM_AC_VO:
			tx_sched_wrr_ac = hdd_ctx->config->tx_sched_wrr_vo;
			break;
		default:
			tx_sched_wrr_ac = NULL;
			break;
		}

		hdd_string_to_u8_array(tx_sched_wrr_ac,
				tx_sched_wrr_param,
				&num_entries,
				sizeof(tx_sched_wrr_param));

		if (num_entries == TX_SCHED_WRR_PARAMS_NUM) {
			cds_ctx->ac_specs[i].wrr_skip_weight =
						tx_sched_wrr_param[0];
			cds_ctx->ac_specs[i].credit_threshold =
						tx_sched_wrr_param[1];
			cds_ctx->ac_specs[i].send_limit =
						tx_sched_wrr_param[2];
			cds_ctx->ac_specs[i].credit_reserve =
						tx_sched_wrr_param[3];
			cds_ctx->ac_specs[i].discard_weight =
						tx_sched_wrr_param[4];
		}

		num_entries = 0;
	}
}

uint32_t hdd_wlan_get_version(struct hdd_context *hdd_ctx,
			      const size_t version_len, uint8_t *version)
{
	uint32_t size;
	uint32_t msp_id = 0, mspid = 0, siid = 0, crmid = 0, sub_id = 0;

	if (!hdd_ctx) {
		hdd_err("Invalid context, HDD context is null");
		return 0;
	}

	if (!version || version_len == 0) {
		hdd_err("Invalid buffer pointr or buffer len\n");
		return 0;
	}

	msp_id = (hdd_ctx->target_fw_version & 0xf0000000) >> 28;
	mspid = (hdd_ctx->target_fw_version & 0xf000000) >> 24;
	siid = (hdd_ctx->target_fw_version & 0xf00000) >> 20;
	crmid = hdd_ctx->target_fw_version & 0x7fff;
	sub_id = (hdd_ctx->target_fw_vers_ext & 0xf0000000) >> 28;

	size = scnprintf(version, version_len,
			 "Host SW:%s, FW:%d.%d.%d.%d.%d, HW:%s, Board ver: %x Ref design id: %x, Customer id: %x, Project id: %x, Board Data Rev: %x",
			 QWLAN_VERSIONSTR,
			 msp_id, mspid, siid, crmid, sub_id,
			 hdd_ctx->target_hw_name,
			 hdd_ctx->hw_bd_info.bdf_version,
			 hdd_ctx->hw_bd_info.ref_design_id,
			 hdd_ctx->hw_bd_info.customer_id,
			 hdd_ctx->hw_bd_info.project_id,
			 hdd_ctx->hw_bd_info.board_data_rev);

	return size;
}

#ifdef IPA_OFFLOAD
/**
 * hdd_update_ipa_component_config() - update ipa config
 * @hdd_ctx: Pointer to hdd context
 *
 * Return: none
 */
static void hdd_update_ipa_component_config(struct hdd_context *hdd_ctx)
{
	struct hdd_config *cfg = hdd_ctx->config;
	struct wlan_ipa_config ipa_cfg;

	ipa_cfg.ipa_config = cfg->IpaConfig;
	ipa_cfg.desc_size = cfg->IpaDescSize;
	ipa_cfg.txbuf_count = cfg->IpaUcTxBufCount;
	ipa_cfg.bus_bw_high = cfg->busBandwidthHighThreshold;
	ipa_cfg.bus_bw_medium = cfg->busBandwidthMediumThreshold;
	ipa_cfg.bus_bw_low = cfg->busBandwidthLowThreshold;
	ipa_cfg.ipa_bw_high = cfg->IpaHighBandwidthMbps;
	ipa_cfg.ipa_bw_medium = cfg->IpaMediumBandwidthMbps;
	ipa_cfg.ipa_bw_low = cfg->IpaLowBandwidthMbps;

	ucfg_ipa_update_config(&ipa_cfg);
}
#else
static void hdd_update_ipa_component_config(struct hdd_context *hdd_ctx)
{
}
#endif

#ifdef FEATURE_WLAN_WAPI
/**
 * hdd_wapi_security_sta_exist() - return wapi security sta exist or not
 *
 * This API returns the wapi security station exist or not
 *
 * Return: true - wapi security station exist
 */
static bool hdd_wapi_security_sta_exist(void)
{
	struct hdd_adapter *adapter = NULL;
	struct hdd_context *hdd_ctx = cds_get_context(QDF_MODULE_ID_HDD);

	hdd_for_each_adapter(hdd_ctx, adapter) {
		if ((adapter->device_mode == QDF_STA_MODE) &&
		    adapter->wapi_info.wapi_mode &&
		    (adapter->wapi_info.wapi_auth_mode != WAPI_AUTH_MODE_OPEN))
			return true;
	}
	return false;
}
#else
static bool hdd_wapi_security_sta_exist(void)
{
	return false;
}
#endif

#ifdef FEATURE_WLAN_MCC_TO_SCC_SWITCH
static enum policy_mgr_con_mode wlan_hdd_get_mode_for_non_connected_vdev(
			struct wlan_objmgr_psoc *psoc, uint8_t vdev_id)
{
	struct hdd_adapter *adapter = NULL;
	struct hdd_context *hdd_ctx = cds_get_context(QDF_MODULE_ID_HDD);

	adapter = hdd_get_adapter_by_vdev(hdd_ctx, vdev_id);
	if (!adapter) {
		hdd_err("Adapter is NULL");
		return PM_MAX_NUM_OF_MODE;
	}

	return	policy_mgr_convert_device_mode_to_qdf_type(
			adapter->device_mode);
}

static void hdd_register_policy_manager_callback(
			struct wlan_objmgr_psoc *psoc)
{
	struct policy_mgr_hdd_cbacks hdd_cbacks;

	qdf_mem_zero(&hdd_cbacks, sizeof(hdd_cbacks));
	hdd_cbacks.sap_restart_chan_switch_cb =
		hdd_sap_restart_chan_switch_cb;
	hdd_cbacks.wlan_hdd_get_channel_for_sap_restart =
		wlan_hdd_get_channel_for_sap_restart;
	hdd_cbacks.get_mode_for_non_connected_vdev =
		wlan_hdd_get_mode_for_non_connected_vdev;
	hdd_cbacks.hdd_get_device_mode = hdd_get_device_mode;
	hdd_cbacks.hdd_wapi_security_sta_exist =
		hdd_wapi_security_sta_exist;
	if (QDF_STATUS_SUCCESS !=
	    policy_mgr_register_hdd_cb(psoc, &hdd_cbacks)) {
		hdd_err("HDD callback registration with policy manager failed");
	}
}
#else
static void hdd_register_policy_manager_callback(
			struct wlan_objmgr_psoc *psoc)
{
}
#endif

#ifdef WLAN_FEATURE_NAN_CONVERGENCE
static void hdd_nan_register_callbacks(struct hdd_context *hdd_ctx)
{
	struct nan_callbacks cb_obj = {0};

	cb_obj.ndi_open = hdd_ndi_open;
	cb_obj.ndi_close = hdd_ndi_close;
	cb_obj.ndi_start = hdd_ndi_start;
	cb_obj.ndi_delete = hdd_ndi_delete;
	cb_obj.drv_ndi_create_rsp_handler = hdd_ndi_drv_ndi_create_rsp_handler;
	cb_obj.drv_ndi_delete_rsp_handler = hdd_ndi_drv_ndi_delete_rsp_handler;

	cb_obj.new_peer_ind = hdd_ndp_new_peer_handler;
	cb_obj.get_peer_idx = hdd_ndp_get_peer_idx;
	cb_obj.peer_departed_ind = hdd_ndp_peer_departed_handler;

	os_if_nan_register_hdd_callbacks(hdd_ctx->psoc, &cb_obj);
}
#endif

#ifdef CONFIG_LEAK_DETECTION
/**
 * hdd_check_for_leaks() - Perform runtime memory leak checks
 * @hdd_ctx: the global HDD context
 * @is_ssr: true if SSR is in progress
 *
 * This API triggers runtime memory leak detection. This feature enforces the
 * policy that any memory allocated at runtime must also be released at runtime.
 *
 * Allocating memory at runtime and releasing it at unload is effectively a
 * memory leak for configurations which never unload (e.g. LONU, statically
 * compiled driver). Such memory leaks are NOT false positives, and must be
 * fixed.
 *
 * Return: None
 */
static void hdd_check_for_leaks(struct hdd_context *hdd_ctx, bool is_ssr)
{
	/* DO NOT REMOVE these checks; for false positives, read above first */

	wlan_objmgr_psoc_check_for_peer_leaks(hdd_ctx->psoc);
	wlan_objmgr_psoc_check_for_vdev_leaks(hdd_ctx->psoc);
	wlan_objmgr_psoc_check_for_pdev_leaks(hdd_ctx->psoc);

	/* many adapter resources are not freed by design during SSR */
	if (is_ssr)
		return;

	qdf_mc_timer_check_for_leaks();
	qdf_nbuf_map_check_for_leaks();
	qdf_mem_check_for_leaks();
}

#define hdd_debug_domain_set(domain) qdf_debug_domain_set(domain)
#else
static inline void hdd_check_for_leaks(struct hdd_context *hdd_ctx, bool is_ssr)
{ }

#define hdd_debug_domain_set(domain)
#endif /* CONFIG_LEAK_DETECTION */

/**
 * hdd_update_country_code - Update country code
 * @hdd_ctx: HDD context
 *
 * Update country code based on module parameter country_code
 *
 * Return: 0 on success and errno on failure
 */
static int hdd_update_country_code(struct hdd_context *hdd_ctx)
{
	if (!country_code)
		return 0;

	return hdd_reg_set_country(hdd_ctx, country_code);
}

/**
 * hdd_wlan_start_modules() - Single driver state machine for starting modules
 * @hdd_ctx: HDD context
 * @reinit: flag to indicate from SSR or normal path
 *
 * This function maintains the driver state machine it will be invoked from
 * startup, reinit and change interface. Depending on the driver state shall
 * perform the opening of the modules.
 *
 * Return: 0 for success; non-zero for failure
 */
int hdd_wlan_start_modules(struct hdd_context *hdd_ctx, bool reinit)
{
	int ret = 0;
	qdf_device_t qdf_dev;
	QDF_STATUS status;
	bool unint = false;
	void *hif_ctx;
	struct target_psoc_info *tgt_hdl;

	qdf_dev = cds_get_context(QDF_MODULE_ID_QDF_DEVICE);
	if (!qdf_dev) {
		hdd_err("QDF Device Context is Invalid return");
		return -EINVAL;
	}

	qdf_cancel_delayed_work(&hdd_ctx->iface_idle_work);

	mutex_lock(&hdd_ctx->iface_change_lock);
	if (hdd_ctx->driver_status == DRIVER_MODULES_ENABLED) {
		mutex_unlock(&hdd_ctx->iface_change_lock);
		hdd_debug("Driver modules already Enabled");
		hdd_exit();
		return 0;
	}

	hdd_ctx->start_modules_in_progress = true;

	switch (hdd_ctx->driver_status) {
	case DRIVER_MODULES_UNINITIALIZED:
		hdd_info("Wlan transitioning (UNINITIALIZED -> CLOSED)");
		unint = true;
		/* Fall through dont add break here */
	case DRIVER_MODULES_CLOSED:
		hdd_info("Wlan transitioning (CLOSED -> ENABLED)");

		hdd_debug_domain_set(QDF_DEBUG_DOMAIN_ACTIVE);

		if (!reinit && !unint) {
			ret = pld_power_on(qdf_dev->dev);
			if (ret) {
				hdd_err("Failed to power up device; errno:%d",
					ret);
				goto release_lock;
			}
		}

		pld_set_fw_log_mode(hdd_ctx->parent_dev,
				    hdd_ctx->config->enable_fw_log);
		ret = hdd_hif_open(qdf_dev->dev, qdf_dev->drv_hdl, qdf_dev->bid,
				   qdf_dev->bus_type,
				   (reinit == true) ?  HIF_ENABLE_TYPE_REINIT :
				   HIF_ENABLE_TYPE_PROBE);
		if (ret) {
			hdd_err("Failed to open hif; errno: %d", ret);
			goto power_down;
		}

		hif_ctx = cds_get_context(QDF_MODULE_ID_HIF);
		if (!hif_ctx) {
			hdd_err("hif context is null!!");
			ret = -EINVAL;
			goto power_down;
		}

		status = ol_cds_init(qdf_dev, hif_ctx);
		if (status != QDF_STATUS_SUCCESS) {
			hdd_err("No Memory to Create BMI Context; status: %d",
				status);
			ret = qdf_status_to_os_return(status);
			goto hif_close;
		}

		hdd_update_ipa_component_config(hdd_ctx);

		ret = hdd_update_config(hdd_ctx);
		if (ret) {
			hdd_err("Failed to update configuration; errno: %d",
				ret);
			goto cds_free;
		}

		hdd_update_cds_ac_specs_params(hdd_ctx);

		status = wbuff_module_init();
		if (QDF_IS_STATUS_ERROR(status))
			hdd_err("WBUFF init unsuccessful; status: %d", status);

		status = cds_open(hdd_ctx->psoc);

		if (QDF_IS_STATUS_ERROR(status)) {
			hdd_err("Failed to Open CDS; status: %d", status);
			ret = qdf_status_to_os_return(status);
			goto deinit_config;
		}

		hdd_ctx->mac_handle = cds_get_context(QDF_MODULE_ID_SME);

		if (hdd_ctx->config->rx_thread_affinity_mask)
			cds_set_rx_thread_cpu_mask(
				hdd_ctx->config->rx_thread_affinity_mask);

		/* initialize components configurations after psoc open */
		ret = hdd_update_components_config(hdd_ctx);
		if (ret) {
			hdd_err("Failed to update component configs; errno: %d",
				ret);
			goto close;
		}

		status = cds_dp_open(hdd_ctx->psoc);
		if (!QDF_IS_STATUS_SUCCESS(status)) {
			hdd_err("Failed to Open cds post open; status: %d",
				status);
			ret = qdf_status_to_os_return(status);
			goto close;
		}

		ret = hdd_register_cb(hdd_ctx);
		if (ret) {
			hdd_err("Failed to register HDD callbacks!");
			goto cds_txrx_free;
		}

		/*
		 * NAN compoenet requires certian operations like, open adapter,
		 * close adapter, etc. to be initiated by HDD, for those
		 * register HDD callbacks with UMAC's NAN componenet.
		 */
#ifdef WLAN_FEATURE_NAN_CONVERGENCE
		hdd_nan_register_callbacks(hdd_ctx);
#endif

		status = cds_pre_enable();
		if (!QDF_IS_STATUS_SUCCESS(status)) {
			hdd_err("Failed to pre-enable CDS; status: %d", status);
			ret = qdf_status_to_os_return(status);
			goto deregister_cb;
		}

		hdd_register_policy_manager_callback(
			hdd_ctx->psoc);

		hdd_sysfs_create_driver_root_obj();
		hdd_sysfs_create_version_interface(hdd_ctx->psoc);
		hdd_sysfs_create_powerstats_interface();
		hdd_update_hw_sw_info(hdd_ctx);

		if (QDF_GLOBAL_FTM_MODE == hdd_get_conparam()) {
			hdd_err("in ftm mode, no need to configure cds modules");
			ret = -EINVAL;
			break;
		}

		ret = hdd_configure_cds(hdd_ctx);
		if (ret) {
			hdd_err("Failed to Enable cds modules; errno: %d", ret);
			goto destroy_driver_sysfs;
		}

		hdd_enable_power_management();

		break;

	default:
		QDF_DEBUG_PANIC("Unknown driver state:%d",
				hdd_ctx->driver_status);
		ret = -EINVAL;
		goto release_lock;
	}

	hdd_ctx->driver_status = DRIVER_MODULES_ENABLED;
	hdd_info("Wlan transitioned (now ENABLED)");

	hdd_ctx->start_modules_in_progress = false;

	mutex_unlock(&hdd_ctx->iface_change_lock);

	hdd_exit();

	return 0;

destroy_driver_sysfs:
	hdd_sysfs_destroy_powerstats_interface();
	hdd_sysfs_destroy_version_interface();
	hdd_sysfs_destroy_driver_root_obj();
	cds_post_disable();

deregister_cb:
	hdd_deregister_cb(hdd_ctx);

cds_txrx_free:
	tgt_hdl = wlan_psoc_get_tgt_if_handle(hdd_ctx->psoc);

	if (tgt_hdl && target_psoc_get_wmi_ready(tgt_hdl)) {
		hdd_runtime_suspend_context_deinit(hdd_ctx);
		dispatcher_pdev_close(hdd_ctx->pdev);
		hdd_objmgr_release_and_destroy_pdev(hdd_ctx);
	}

	cds_dp_close(hdd_ctx->psoc);

close:
	hdd_ctx->driver_status = DRIVER_MODULES_CLOSED;
	hdd_info("Wlan transition aborted (now CLOSED)");

	cds_close(hdd_ctx->psoc);

deinit_config:
	cds_deinit_ini_config();

cds_free:
	ol_cds_free();

hif_close:
	hif_ctx = cds_get_context(QDF_MODULE_ID_HIF);
	hdd_hif_close(hdd_ctx, hif_ctx);
power_down:
	if (!reinit && !unint)
		pld_power_off(qdf_dev->dev);
release_lock:
	hdd_ctx->start_modules_in_progress = false;
	mutex_unlock(&hdd_ctx->iface_change_lock);
	if (hdd_ctx->target_hw_name) {
		qdf_mem_free(hdd_ctx->target_hw_name);
		hdd_ctx->target_hw_name = NULL;
	}

	hdd_check_for_leaks(hdd_ctx, reinit);
	hdd_debug_domain_set(QDF_DEBUG_DOMAIN_INIT);

	hdd_exit();

	return ret;
}

#ifdef WIFI_POS_CONVERGED
static int hdd_activate_wifi_pos(struct hdd_context *hdd_ctx)
{
	int ret = os_if_wifi_pos_register_nl();

	if (ret)
		hdd_err("os_if_wifi_pos_register_nl failed");

	return ret;
}

static int hdd_deactivate_wifi_pos(void)
{
	int ret = os_if_wifi_pos_deregister_nl();

	if (ret)
		hdd_err("os_if_wifi_pos_deregister_nl failed");

	return  ret;
}

/**
 * hdd_populate_wifi_pos_cfg - populates wifi_pos parameters
 * @hdd_ctx: hdd context
 *
 * Return: status of operation
 */
static void hdd_populate_wifi_pos_cfg(struct hdd_context *hdd_ctx)
{
	struct wlan_objmgr_psoc *psoc = hdd_ctx->psoc;
	struct hdd_config *cfg = hdd_ctx->config;

	wifi_pos_set_oem_target_type(psoc, hdd_ctx->target_type);
	wifi_pos_set_oem_fw_version(psoc, hdd_ctx->target_fw_version);
	wifi_pos_set_drv_ver_major(psoc, QWLAN_VERSION_MAJOR);
	wifi_pos_set_drv_ver_minor(psoc, QWLAN_VERSION_MINOR);
	wifi_pos_set_drv_ver_patch(psoc, QWLAN_VERSION_PATCH);
	wifi_pos_set_drv_ver_build(psoc, QWLAN_VERSION_BUILD);
	wifi_pos_set_dwell_time_min(psoc, cfg->nNeighborScanMinChanTime);
	wifi_pos_set_dwell_time_max(psoc, cfg->nNeighborScanMaxChanTime);
}
#else
static int hdd_activate_wifi_pos(struct hdd_context *hdd_ctx)
{
	return oem_activate_service(hdd_ctx);
}

static int hdd_deactivate_wifi_pos(void)
{
	return oem_deactivate_service();
}

static void hdd_populate_wifi_pos_cfg(struct hdd_context *hdd_ctx)
{
}
#endif

/**
 * __hdd_open() - HDD Open function
 * @dev:	Pointer to net_device structure
 *
 * This is called in response to ifconfig up
 *
 * Return: 0 for success; non-zero for failure
 */
static int __hdd_open(struct net_device *dev)
{
	struct hdd_adapter *adapter = WLAN_HDD_GET_PRIV_PTR(dev);
	struct hdd_context *hdd_ctx = WLAN_HDD_GET_CTX(adapter);
	int ret;

	hdd_enter_dev(dev);
	MTRACE(qdf_trace(QDF_MODULE_ID_HDD, TRACE_CODE_HDD_OPEN_REQUEST,
		adapter->session_id, adapter->device_mode));

	/* Nothing to be done if device is unloading */
	if (cds_is_driver_unloading()) {
		hdd_err("Driver is unloading can not open the hdd");
		return -EBUSY;
	}

	if (cds_is_driver_recovering()) {
		hdd_err("WLAN is currently recovering; Please try again.");
		return -EBUSY;
	}

	if (qdf_atomic_read(&hdd_ctx->con_mode_flag)) {
		hdd_err("con_mode_handler is in progress; Please try again.");
		return -EBUSY;
	}

	mutex_lock(&hdd_init_deinit_lock);
	hdd_start_driver_ops_timer(eHDD_DRV_OP_IFF_UP);

	/*
	 * This scenario can be hit in cases where in the wlan driver after
	 * registering the netdevices and there is a failure in driver
	 * initialization. So return error gracefully because the netdevices
	 * will be de-registered as part of the load failure.
	 */

	if (!cds_is_driver_loaded()) {
		hdd_err("Failed to start the wlan driver!!");
		ret = -EIO;
		goto err_hdd_hdd_init_deinit_lock;
	}


	ret = hdd_wlan_start_modules(hdd_ctx, false);
	if (ret) {
		hdd_err("Failed to start WLAN modules return");
		goto err_hdd_hdd_init_deinit_lock;
	}


	if (!test_bit(SME_SESSION_OPENED, &adapter->event_flags)) {
		ret = hdd_start_adapter(adapter);
		if (ret) {
			hdd_err("Failed to start adapter :%d",
				adapter->device_mode);
			goto err_hdd_hdd_init_deinit_lock;
		}
	}

	set_bit(DEVICE_IFACE_OPENED, &adapter->event_flags);
	if (hdd_conn_is_connected(WLAN_HDD_GET_STATION_CTX_PTR(adapter))) {
		hdd_debug("Enabling Tx Queues");
		/* Enable TX queues only when we are connected */
		wlan_hdd_netif_queue_control(adapter,
					     WLAN_START_ALL_NETIF_QUEUE,
					     WLAN_CONTROL_PATH);
	}

	/* Enable carrier and transmit queues for NDI */
	if (WLAN_HDD_IS_NDI(adapter)) {
		hdd_debug("Enabling Tx Queues");
		wlan_hdd_netif_queue_control(adapter,
			WLAN_START_ALL_NETIF_QUEUE_N_CARRIER,
			WLAN_CONTROL_PATH);
	}

	hdd_populate_wifi_pos_cfg(hdd_ctx);
	hdd_lpass_notify_start(hdd_ctx, adapter);

err_hdd_hdd_init_deinit_lock:
	hdd_stop_driver_ops_timer();
	mutex_unlock(&hdd_init_deinit_lock);
	return ret;
}


/**
 * hdd_open() - Wrapper function for __hdd_open to protect it from SSR
 * @dev:	Pointer to net_device structure
 *
 * This is called in response to ifconfig up
 *
 * Return: 0 for success; non-zero for failure
 */
static int hdd_open(struct net_device *dev)
{
	int ret;

	cds_ssr_protect(__func__);
	ret = __hdd_open(dev);
	cds_ssr_unprotect(__func__);

	return ret;
}

/**
 * __hdd_stop() - HDD stop function
 * @dev:	Pointer to net_device structure
 *
 * This is called in response to ifconfig down
 *
 * Return: 0 for success; non-zero for failure
 */
static int __hdd_stop(struct net_device *dev)
{
	struct hdd_adapter *adapter = WLAN_HDD_GET_PRIV_PTR(dev);
	struct hdd_context *hdd_ctx = WLAN_HDD_GET_CTX(adapter);
	int ret;
	mac_handle_t mac_handle;

	hdd_enter_dev(dev);

	MTRACE(qdf_trace(QDF_MODULE_ID_HDD, TRACE_CODE_HDD_STOP_REQUEST,
			 adapter->session_id, adapter->device_mode));

	ret = wlan_hdd_validate_context(hdd_ctx);
	if (ret) {
		set_bit(DOWN_DURING_SSR, &adapter->event_flags);
		return ret;
	}

	/* Nothing to be done if the interface is not opened */
	if (false == test_bit(DEVICE_IFACE_OPENED, &adapter->event_flags)) {
		hdd_err("NETDEV Interface is not OPENED");
		return -ENODEV;
	}

	/* Make sure the interface is marked as closed */
	clear_bit(DEVICE_IFACE_OPENED, &adapter->event_flags);

	mac_handle = hdd_ctx->mac_handle;

	hdd_debug("Disabling Auto Power save timer");
	sme_ps_disable_auto_ps_timer(
		mac_handle,
		adapter->session_id);

	/*
	 * Disable TX on the interface, after this hard_start_xmit() will not
	 * be called on that interface
	 */
	hdd_debug("Disabling queues, adapter device mode: %s(%d)",
		  hdd_device_mode_to_string(adapter->device_mode),
		  adapter->device_mode);

	wlan_hdd_netif_queue_control(adapter,
				     WLAN_STOP_ALL_NETIF_QUEUE_N_CARRIER,
				     WLAN_CONTROL_PATH);

	if (adapter->device_mode == QDF_STA_MODE)
		hdd_lpass_notify_stop(hdd_ctx);

	/*
	 * NAN data interface is different in some sense. The traffic on NDI is
	 * bursty in nature and depends on the need to transfer. The service
	 * layer may down the interface after the usage and up again when
	 * required. In some sense, the NDI is expected to be available
	 * (like SAP) iface until NDI delete request is issued by the service
	 * layer. Skip BSS termination and adapter deletion for NAN Data
	 * interface (NDI).
	 */
	if (WLAN_HDD_IS_NDI(adapter))
		return 0;

	/*
	 * The interface is marked as down for outside world (aka kernel)
	 * But the driver is pretty much alive inside. The driver needs to
	 * tear down the existing connection on the netdev (session)
	 * cleanup the data pipes and wait until the control plane is stabilized
	 * for this interface. The call also needs to wait until the above
	 * mentioned actions are completed before returning to the caller.
	 * Notice that hdd_stop_adapter is requested not to close the session
	 * That is intentional to be able to scan if it is a STA/P2P interface
	 */
	hdd_stop_adapter(hdd_ctx, adapter);

	/* DeInit the adapter. This ensures datapath cleanup as well */
	hdd_deinit_adapter(hdd_ctx, adapter, true);

	/*
	 * Find if any iface is up. If any iface is up then can't put device to
	 * sleep/power save mode
	 */
	if (hdd_check_for_opened_interfaces(hdd_ctx)) {
		hdd_debug("Closing all modules from the hdd_stop");
		qdf_sched_delayed_work(&hdd_ctx->iface_idle_work,
				       hdd_ctx->config->iface_change_wait_time);
		hdd_prevent_suspend_timeout(
			hdd_ctx->config->iface_change_wait_time,
			WIFI_POWER_EVENT_WAKELOCK_IFACE_CHANGE_TIMER);
	}

	hdd_exit();
	return 0;
}

/**
 * hdd_stop() - Wrapper function for __hdd_stop to protect it from SSR
 * @dev: pointer to net_device structure
 *
 * This is called in response to ifconfig down
 *
 * Return: 0 for success and error number for failure
 */
static int hdd_stop(struct net_device *dev)
{
	int ret;

	cds_ssr_protect(__func__);
	ret = __hdd_stop(dev);
	cds_ssr_unprotect(__func__);

	return ret;
}

/**
 * __hdd_uninit() - HDD uninit function
 * @dev:	Pointer to net_device structure
 *
 * This is called during the netdev unregister to uninitialize all data
 * associated with the device
 *
 * Return: None
 */
static void __hdd_uninit(struct net_device *dev)
{
	struct hdd_adapter *adapter = WLAN_HDD_GET_PRIV_PTR(dev);
	struct hdd_context *hdd_ctx;

	hdd_enter_dev(dev);

	do {
		if (WLAN_HDD_ADAPTER_MAGIC != adapter->magic) {
			hdd_err("Invalid magic");
			break;
		}

		hdd_ctx = WLAN_HDD_GET_CTX(adapter);
		if (!hdd_ctx) {
			hdd_err("NULL hdd_ctx");
			break;
		}

		if (dev != adapter->dev)
			hdd_err("Invalid device reference");

		hdd_deinit_adapter(hdd_ctx, adapter, true);

		/* after uninit our adapter structure will no longer be valid */
		adapter->dev = NULL;
		adapter->magic = 0;
	} while (0);

	hdd_exit();
}

/**
 * hdd_uninit() - Wrapper function to protect __hdd_uninit from SSR
 * @dev: pointer to net_device structure
 *
 * This is called during the netdev unregister to uninitialize all data
 * associated with the device
 *
 * Return: none
 */
static void hdd_uninit(struct net_device *dev)
{
	cds_ssr_protect(__func__);
	__hdd_uninit(dev);
	cds_ssr_unprotect(__func__);
}

static int hdd_open_cesium_nl_sock(void)
{
#if (LINUX_VERSION_CODE >= KERNEL_VERSION(3, 6, 0))
	struct netlink_kernel_cfg cfg = {
		.groups = WLAN_NLINK_MCAST_GRP_ID,
		.input = NULL
	};
#endif
	int ret = 0;

#if (LINUX_VERSION_CODE >= KERNEL_VERSION(3, 6, 0))
	cesium_nl_srv_sock = netlink_kernel_create(&init_net, WLAN_NLINK_CESIUM,
#if (LINUX_VERSION_CODE < KERNEL_VERSION(3, 7, 0))
						   THIS_MODULE,
#endif
						   &cfg);
#else
	cesium_nl_srv_sock = netlink_kernel_create(&init_net, WLAN_NLINK_CESIUM,
						   WLAN_NLINK_MCAST_GRP_ID,
						   NULL, NULL, THIS_MODULE);
#endif

	if (cesium_nl_srv_sock == NULL) {
		hdd_err("NLINK:  cesium netlink_kernel_create failed");
		ret = -ECONNREFUSED;
	}

	return ret;
}

static void hdd_close_cesium_nl_sock(void)
{
	if (NULL != cesium_nl_srv_sock) {
		netlink_kernel_release(cesium_nl_srv_sock);
		cesium_nl_srv_sock = NULL;
	}
}

void hdd_update_dynamic_mac(struct hdd_context *hdd_ctx,
			    struct qdf_mac_addr *curr_mac_addr,
			    struct qdf_mac_addr *new_mac_addr)
{
	uint8_t i;

	hdd_enter();

	for (i = 0; i < QDF_MAX_CONCURRENCY_PERSONA; i++) {
		if (!qdf_mem_cmp(
			curr_mac_addr->bytes,
			&hdd_ctx->dynamic_mac_list[i].dynamic_mac.bytes[0],
				 sizeof(struct qdf_mac_addr))) {
			qdf_mem_copy(&hdd_ctx->dynamic_mac_list[i].dynamic_mac,
				     new_mac_addr->bytes,
				     sizeof(struct qdf_mac_addr));
			break;
		}
	}

	hdd_exit();
}

/**
 * __hdd_set_mac_address() - set the user specified mac address
 * @dev:	Pointer to the net device.
 * @addr:	Pointer to the sockaddr.
 *
 * This function sets the user specified mac address using
 * the command ifconfig wlanX hw ether <mac address>.
 *
 * Return: 0 for success, non zero for failure
 */
static int __hdd_set_mac_address(struct net_device *dev, void *addr)
{
	struct hdd_adapter *adapter = WLAN_HDD_GET_PRIV_PTR(dev);
	struct hdd_adapter *adapter_temp;
	struct hdd_context *hdd_ctx;
	struct sockaddr *psta_mac_addr = addr;
	QDF_STATUS qdf_ret_status = QDF_STATUS_SUCCESS;
	int ret;
	struct qdf_mac_addr mac_addr;

	hdd_enter_dev(dev);

	if (netif_running(dev)) {
		hdd_err("On iface up, set mac address change isn't supported");
		return -EBUSY;
	}

	hdd_ctx = WLAN_HDD_GET_CTX(adapter);
	ret = wlan_hdd_validate_context(hdd_ctx);
	if (0 != ret)
		return ret;

	qdf_mem_copy(&mac_addr, psta_mac_addr->sa_data, sizeof(mac_addr));
	adapter_temp = hdd_get_adapter_by_macaddr(hdd_ctx, mac_addr.bytes);
	if (adapter_temp) {
		if (!qdf_str_cmp(adapter_temp->dev->name, dev->name))
			return 0;
		hdd_err("%s adapter exist with same address " MAC_ADDRESS_STR,
			adapter_temp->dev->name,
			MAC_ADDR_ARRAY(mac_addr.bytes));
		return -EINVAL;
	}

	qdf_ret_status = wlan_hdd_validate_mac_address(&mac_addr);
	if (QDF_IS_STATUS_ERROR(qdf_ret_status))
		return -EINVAL;

	hdd_info("Changing MAC to " MAC_ADDRESS_STR " of the interface %s ",
		 MAC_ADDR_ARRAY(mac_addr.bytes), dev->name);

	hdd_update_dynamic_mac(hdd_ctx, &adapter->mac_addr, &mac_addr);
	memcpy(&adapter->mac_addr, psta_mac_addr->sa_data, ETH_ALEN);
	memcpy(dev->dev_addr, psta_mac_addr->sa_data, ETH_ALEN);

	hdd_exit();
	return qdf_ret_status;
}

/**
 * hdd_set_mac_address() - Wrapper function to protect __hdd_set_mac_address()
 *			function from SSR
 * @dev: pointer to net_device structure
 * @addr: Pointer to the sockaddr
 *
 * This function sets the user specified mac address using
 * the command ifconfig wlanX hw ether <mac address>.
 *
 * Return: 0 for success.
 */
static int hdd_set_mac_address(struct net_device *dev, void *addr)
{
	int ret;

	cds_ssr_protect(__func__);
	ret = __hdd_set_mac_address(dev, addr);
	cds_ssr_unprotect(__func__);

	return ret;
}

static uint8_t *wlan_hdd_get_derived_intf_addr(struct hdd_context *hdd_ctx)
{
	int i, j;

	i = qdf_ffz(hdd_ctx->derived_intf_addr_mask);
	if (i < 0 || i >= hdd_ctx->num_derived_addr)
		return NULL;
	qdf_atomic_set_bit(i, &hdd_ctx->derived_intf_addr_mask);
	hdd_info("Assigning MAC from derived list" MAC_ADDRESS_STR,
		 MAC_ADDR_ARRAY(hdd_ctx->derived_mac_addr[i].bytes));

	/* Copy the mac in dynamic mac list at first free position */
	for (j = 0; j < QDF_MAX_CONCURRENCY_PERSONA; j++) {
		if (qdf_is_macaddr_zero(&hdd_ctx->
					dynamic_mac_list[j].dynamic_mac))
			break;
	}
	if (j == QDF_MAX_CONCURRENCY_PERSONA) {
		hdd_err("Max interfaces are up");
		return NULL;
	}
<<<<<<< HEAD

	qdf_mem_copy(&hdd_ctx->dynamic_mac_list[j].dynamic_mac.bytes,
		     &hdd_ctx->derived_mac_addr[i].bytes,
		     sizeof(struct qdf_mac_addr));
	hdd_ctx->dynamic_mac_list[j].is_provisioned_mac = false;
	hdd_ctx->dynamic_mac_list[j].bit_position = i;

	return hdd_ctx->derived_mac_addr[i].bytes;
}

static uint8_t *wlan_hdd_get_provisioned_intf_addr(struct hdd_context *hdd_ctx)
{
	int i, j;

	i = qdf_ffz(hdd_ctx->provisioned_intf_addr_mask);
	if (i < 0 || i >= hdd_ctx->num_provisioned_addr)
		return NULL;
	qdf_atomic_set_bit(i, &hdd_ctx->provisioned_intf_addr_mask);
	hdd_info("Assigning MAC from provisioned list" MAC_ADDRESS_STR,
		 MAC_ADDR_ARRAY(hdd_ctx->provisioned_mac_addr[i].bytes));

	/* Copy the mac in dynamic mac list at first free position */
	for (j = 0; j < QDF_MAX_CONCURRENCY_PERSONA; j++) {
		if (qdf_is_macaddr_zero(&hdd_ctx->
					dynamic_mac_list[j].dynamic_mac))
			break;
	}
	if (j == QDF_MAX_CONCURRENCY_PERSONA) {
		hdd_err("Max interfaces are up");
		return NULL;
=======

	qdf_mem_copy(&hdd_ctx->dynamic_mac_list[j].dynamic_mac.bytes,
		     &hdd_ctx->derived_mac_addr[i].bytes,
		     sizeof(struct qdf_mac_addr));
	hdd_ctx->dynamic_mac_list[j].is_provisioned_mac = false;
	hdd_ctx->dynamic_mac_list[j].bit_position = i;

	return hdd_ctx->derived_mac_addr[i].bytes;
}

static uint8_t *wlan_hdd_get_provisioned_intf_addr(struct hdd_context *hdd_ctx)
{
	int i, j;

	i = qdf_ffz(hdd_ctx->provisioned_intf_addr_mask);
	if (i < 0 || i >= hdd_ctx->num_provisioned_addr)
		return NULL;
	qdf_atomic_set_bit(i, &hdd_ctx->provisioned_intf_addr_mask);
	hdd_info("Assigning MAC from provisioned list" MAC_ADDRESS_STR,
		 MAC_ADDR_ARRAY(hdd_ctx->provisioned_mac_addr[i].bytes));

	/* Copy the mac in dynamic mac list at first free position */
	for (j = 0; j < QDF_MAX_CONCURRENCY_PERSONA; j++) {
		if (qdf_is_macaddr_zero(&hdd_ctx->
					dynamic_mac_list[j].dynamic_mac))
			break;
	}
	if (j == QDF_MAX_CONCURRENCY_PERSONA) {
		hdd_err("Max interfaces are up");
		return NULL;
>>>>>>> 07763f40
	}

	qdf_mem_copy(&hdd_ctx->dynamic_mac_list[j].dynamic_mac.bytes,
		     &hdd_ctx->provisioned_mac_addr[i].bytes,
		     sizeof(struct qdf_mac_addr));
	hdd_ctx->dynamic_mac_list[j].is_provisioned_mac = true;
	hdd_ctx->dynamic_mac_list[j].bit_position = i;
	return hdd_ctx->provisioned_mac_addr[i].bytes;
}

uint8_t *wlan_hdd_get_intf_addr(struct hdd_context *hdd_ctx,
				enum QDF_OPMODE interface_type)
{
	uint8_t *mac_addr = NULL;

	if (qdf_atomic_test_bit(interface_type,
				(unsigned long *)
				(&hdd_ctx->config->provisioned_intf_pool)))
		mac_addr = wlan_hdd_get_provisioned_intf_addr(hdd_ctx);

	if ((!mac_addr) &&
	    (qdf_atomic_test_bit(interface_type,
				 (unsigned long *)
				 (&hdd_ctx->config->derived_intf_pool))))
		mac_addr = wlan_hdd_get_derived_intf_addr(hdd_ctx);

	if (!mac_addr)
		hdd_err("MAC is not available in both the lists");
	return mac_addr;
}

void wlan_hdd_release_intf_addr(struct hdd_context *hdd_ctx,
				uint8_t *releaseAddr)
{
	int i;
	int mac_pos_in_mask;

	for (i = 0; i < QDF_MAX_CONCURRENCY_PERSONA; i++) {
		if (!memcmp(releaseAddr,
		    hdd_ctx->dynamic_mac_list[i].dynamic_mac.bytes,
		    QDF_MAC_ADDR_SIZE)) {
			mac_pos_in_mask =
				hdd_ctx->dynamic_mac_list[i].bit_position;
			if (hdd_ctx->dynamic_mac_list[i].is_provisioned_mac) {
				qdf_atomic_clear_bit(
						mac_pos_in_mask,
						&hdd_ctx->
						   provisioned_intf_addr_mask);
				hdd_info("Releasing MAC from provisioned list");
				hdd_info(
					MAC_ADDRESS_STR,
					MAC_ADDR_ARRAY(releaseAddr));
			} else {
				qdf_atomic_clear_bit(
						mac_pos_in_mask, &hdd_ctx->
						derived_intf_addr_mask);
				hdd_info("Releasing MAC from derived list");
				hdd_info(MAC_ADDRESS_STR,
					 MAC_ADDR_ARRAY(releaseAddr));
			}
			qdf_zero_macaddr(&hdd_ctx->
					    dynamic_mac_list[i].dynamic_mac);
			hdd_ctx->dynamic_mac_list[i].is_provisioned_mac =
									false;
			hdd_ctx->dynamic_mac_list[i].bit_position = 0;
			break;
		}

	}
	if (i == QDF_MAX_CONCURRENCY_PERSONA)
		hdd_err("Releasing non existing MAC" MAC_ADDRESS_STR,
			MAC_ADDR_ARRAY(releaseAddr));
}

#ifdef WLAN_FEATURE_PACKET_FILTERING
/**
 * __hdd_set_multicast_list() - set the multicast address list
 * @dev:	Pointer to the WLAN device.
 * @skb:	Pointer to OS packet (sk_buff).
 *
 * This funciton sets the multicast address list.
 *
 * Return: None
 */
static void __hdd_set_multicast_list(struct net_device *dev)
{
	struct hdd_adapter *adapter = WLAN_HDD_GET_PRIV_PTR(dev);
	int i = 0, errno;
	struct netdev_hw_addr *ha;
	struct hdd_context *hdd_ctx = WLAN_HDD_GET_CTX(adapter);
	struct pmo_mc_addr_list_params *mc_list_request = NULL;
	struct wlan_objmgr_psoc *psoc = hdd_ctx->psoc;
	int mc_count = 0;

	hdd_enter_dev(dev);
	if (QDF_GLOBAL_FTM_MODE == hdd_get_conparam())
		goto out;

	errno = wlan_hdd_validate_context(hdd_ctx);
	if (errno)
		goto out;

	errno = hdd_validate_adapter(adapter);
	if (errno)
		goto out;

	if (hdd_ctx->driver_status == DRIVER_MODULES_CLOSED) {
		hdd_err("%s: Driver module is closed", __func__);
		goto out;
	}

	mc_list_request = qdf_mem_malloc(sizeof(*mc_list_request));
	if (!mc_list_request) {
		hdd_err("Cannot allocate mc_list_request");
		goto out;
	}

	/* Delete already configured multicast address list */
	if (adapter->mc_addr_list.mc_cnt > 0) {
		hdd_debug("clear previously configured MC address list");
		hdd_disable_and_flush_mc_addr_list(adapter,
			pmo_mc_list_change_notify);
	}

	if (dev->flags & IFF_ALLMULTI) {
		hdd_debug("allow all multicast frames");
		hdd_disable_and_flush_mc_addr_list(adapter,
			pmo_mc_list_change_notify);
	} else {
		mc_count = netdev_mc_count(dev);
		if (mc_count > pmo_ucfg_max_mc_addr_supported(psoc)) {
			hdd_debug("Exceeded max MC filter addresses (%d). Allowing all MC frames by disabling MC address filtering",
				  pmo_ucfg_max_mc_addr_supported(psoc));
			hdd_disable_and_flush_mc_addr_list(adapter,
				pmo_mc_list_change_notify);
			adapter->mc_addr_list.mc_cnt = 0;
			goto free_req;
		}
		netdev_for_each_mc_addr(ha, dev) {
			hdd_debug("ha_addr[%d] "MAC_ADDRESS_STR,
				i, MAC_ADDR_ARRAY(ha->addr));
			if (i == mc_count)
				break;
			memset(&(mc_list_request->mc_addr[i].bytes),
				0, ETH_ALEN);
			memcpy(&(mc_list_request->mc_addr[i].bytes),
				ha->addr, ETH_ALEN);
			hdd_debug("mlist[%d] = %pM", i,
				  mc_list_request->mc_addr[i].bytes);
			i++;
		}
	}

	adapter->mc_addr_list.mc_cnt = mc_count;
	mc_list_request->psoc = psoc;
	mc_list_request->vdev_id = adapter->session_id;
	mc_list_request->count = mc_count;

	errno = hdd_cache_mc_addr_list(mc_list_request);
	if (errno) {
		hdd_err("Failed to cache MC address list for vdev %u; errno:%d",
			adapter->session_id, errno);
		goto free_req;
	}

	hdd_enable_mc_addr_filtering(adapter, pmo_mc_list_change_notify);

free_req:
	qdf_mem_free(mc_list_request);

out:
	hdd_exit();
}


/**
 * hdd_set_multicast_list() - SSR wrapper function for __hdd_set_multicast_list
 * @dev: pointer to net_device
 *
 * Return: none
 */
static void hdd_set_multicast_list(struct net_device *dev)
{
	cds_ssr_protect(__func__);
	__hdd_set_multicast_list(dev);
	cds_ssr_unprotect(__func__);
}
#endif

/**
 * hdd_select_queue() - used by Linux OS to decide which queue to use first
 * @dev:	Pointer to the WLAN device.
 * @skb:	Pointer to OS packet (sk_buff).
 *
 * This function is registered with the Linux OS for network
 * core to decide which queue to use first.
 *
 * Return: ac, Queue Index/access category corresponding to UP in IP header
 */
static uint16_t hdd_select_queue(struct net_device *dev, struct sk_buff *skb
#if (LINUX_VERSION_CODE >= KERNEL_VERSION(3, 13, 0))
			  , void *accel_priv
#endif
#if (LINUX_VERSION_CODE >= KERNEL_VERSION(3, 14, 0))
			  , select_queue_fallback_t fallback
#endif
)
{
	return hdd_wmm_select_queue(dev, skb);
}

static const struct net_device_ops wlan_drv_ops = {
	.ndo_open = hdd_open,
	.ndo_stop = hdd_stop,
	.ndo_uninit = hdd_uninit,
	.ndo_start_xmit = hdd_hard_start_xmit,
	.ndo_tx_timeout = hdd_tx_timeout,
	.ndo_get_stats = hdd_get_stats,
	.ndo_do_ioctl = hdd_ioctl,
	.ndo_set_mac_address = hdd_set_mac_address,
	.ndo_select_queue = hdd_select_queue,
#ifdef WLAN_FEATURE_PACKET_FILTERING
	.ndo_set_rx_mode = hdd_set_multicast_list,
#endif
};

#ifdef FEATURE_MONITOR_MODE_SUPPORT
/* Monitor mode net_device_ops, doesnot Tx and most of operations. */
static const struct net_device_ops wlan_mon_drv_ops = {
	.ndo_open = hdd_mon_open,
	.ndo_stop = hdd_stop,
	.ndo_get_stats = hdd_get_stats,
};

/**
 * hdd_set_station_ops() - update net_device ops for monitor mode
 * @dev: Handle to struct net_device to be updated.
 * Return: None
 */
void hdd_set_station_ops(struct net_device *dev)
{
	if (QDF_GLOBAL_MONITOR_MODE == cds_get_conparam())
		dev->netdev_ops = &wlan_mon_drv_ops;
	else
		dev->netdev_ops = &wlan_drv_ops;
}
#else
void hdd_set_station_ops(struct net_device *dev)
{
	dev->netdev_ops = &wlan_drv_ops;
}
#endif

/**
 * hdd_alloc_station_adapter() - allocate the station hdd adapter
 * @hdd_ctx: global hdd context
 * @mac_addr: mac address to assign to the interface
 * @name: User-visible name of the interface
 *
 * hdd adapter pointer would point to the netdev->priv space, this function
 * would retrieve the pointer, and setup the hdd adapter configuration.
 *
 * Return: the pointer to hdd adapter, otherwise NULL
 */
static struct hdd_adapter *
hdd_alloc_station_adapter(struct hdd_context *hdd_ctx, tSirMacAddr mac_addr,
			  unsigned char name_assign_type, const char *name)
{
	struct net_device *dev;
	struct hdd_adapter *adapter;
	struct hdd_station_ctx *sta_ctx;
	QDF_STATUS qdf_status;

	/* cfg80211 initialization and registration */
	dev = alloc_netdev_mq(sizeof(*adapter), name,
#if (LINUX_VERSION_CODE >= KERNEL_VERSION(3, 17, 0)) || defined(WITH_BACKPORTS)
			      name_assign_type,
#endif
			      (cds_get_conparam() == QDF_GLOBAL_MONITOR_MODE ?
			       hdd_mon_mode_ether_setup : ether_setup),
			      NUM_TX_QUEUES);

	if (!dev) {
		hdd_err("Failed to allocate new net_device '%s'", name);
		return NULL;
	}

	adapter = netdev_priv(dev);

	qdf_mem_zero(adapter, sizeof(*adapter));
	sta_ctx = &adapter->session.station;
	qdf_mem_set(sta_ctx->conn_info.staId, sizeof(sta_ctx->conn_info.staId),
		    HDD_WLAN_INVALID_STA_ID);
	adapter->dev = dev;
	adapter->hdd_ctx = hdd_ctx;
	adapter->magic = WLAN_HDD_ADAPTER_MAGIC;
	adapter->session_id = HDD_SESSION_ID_INVALID;

	qdf_status = qdf_event_create(&adapter->qdf_session_open_event);
	if (QDF_IS_STATUS_ERROR(qdf_status))
		goto free_net_dev;

	qdf_status = qdf_event_create(&adapter->qdf_session_close_event);
	if (QDF_IS_STATUS_ERROR(qdf_status))
		goto free_net_dev;

	adapter->offloads_configured = false;
	adapter->is_link_up_service_needed = false;
	adapter->disconnection_in_progress = false;
	adapter->send_mode_change = true;

	/* Init the net_device structure */
	strlcpy(dev->name, name, IFNAMSIZ);

	qdf_mem_copy(dev->dev_addr, mac_addr, sizeof(tSirMacAddr));
	qdf_mem_copy(adapter->mac_addr.bytes, mac_addr, sizeof(tSirMacAddr));
	dev->watchdog_timeo = HDD_TX_TIMEOUT;

	if (hdd_ctx->config->enable_ip_tcp_udp_checksum_offload)
		dev->features |= NETIF_F_IP_CSUM | NETIF_F_IPV6_CSUM;
	dev->features |= NETIF_F_RXCSUM;

	hdd_set_tso_flags(hdd_ctx, dev);
	hdd_set_station_ops(adapter->dev);

	hdd_dev_setup_destructor(dev);
	dev->ieee80211_ptr = &adapter->wdev;
	dev->tx_queue_len = HDD_NETDEV_TX_QUEUE_LEN;
	adapter->wdev.wiphy = hdd_ctx->wiphy;
	adapter->wdev.netdev = dev;

	/* set dev's parent to underlying device */
	SET_NETDEV_DEV(dev, hdd_ctx->parent_dev);
	hdd_wmm_init(adapter);
	spin_lock_init(&adapter->pause_map_lock);
	adapter->start_time = qdf_system_ticks();
	adapter->last_time = adapter->start_time;

	return adapter;

free_net_dev:
	free_netdev(adapter->dev);

	return NULL;
}

static QDF_STATUS hdd_register_interface(struct hdd_adapter *adapter, bool rtnl_held)
{
	struct net_device *dev = adapter->dev;
	int ret;

	hdd_enter();

	if (rtnl_held) {
		if (strnchr(dev->name, IFNAMSIZ - 1, '%')) {

			ret = dev_alloc_name(dev, dev->name);
			if (ret < 0) {
				hdd_err(
				    "unable to get dev name: %s, err = 0x%x",
				    dev->name, ret);
				return QDF_STATUS_E_FAILURE;
			}
		}

		ret = register_netdevice(dev);
		if (ret) {
			hdd_err("register_netdevice(%s) failed, err = 0x%x",
				dev->name, ret);
			return QDF_STATUS_E_FAILURE;
		}
	} else {
		ret = register_netdev(dev);
		if (ret) {
			hdd_err("register_netdev(%s) failed, err = 0x%x",
				dev->name, ret);
			return QDF_STATUS_E_FAILURE;
		}
	}
	set_bit(NET_DEVICE_REGISTERED, &adapter->event_flags);

	hdd_exit();

	return QDF_STATUS_SUCCESS;
}

QDF_STATUS hdd_sme_open_session_callback(uint8_t session_id,
					 QDF_STATUS qdf_status)
{
	struct hdd_adapter *adapter;
	struct hdd_context *hdd_ctx;

	hdd_ctx = cds_get_context(QDF_MODULE_ID_HDD);
	if (!hdd_ctx) {
		hdd_err("Invalid HDD_CTX");
		return QDF_STATUS_E_FAILURE;
	}

	adapter = hdd_get_adapter_by_sme_session_id(hdd_ctx, session_id);
	if (NULL == adapter) {
		hdd_err("NULL adapter for %d", session_id);
		return QDF_STATUS_E_INVAL;
	}

	if (qdf_status == QDF_STATUS_SUCCESS)
		set_bit(SME_SESSION_OPENED, &adapter->event_flags);

	qdf_event_set(&adapter->qdf_session_open_event);
	hdd_debug("session %d opened", adapter->session_id);

	return QDF_STATUS_SUCCESS;
}

QDF_STATUS hdd_sme_close_session_callback(uint8_t session_id)
{
	struct hdd_adapter *adapter;
	struct hdd_context *hdd_ctx;

	hdd_ctx = cds_get_context(QDF_MODULE_ID_HDD);
	if (!hdd_ctx) {
		hdd_err("Invalid HDD_CTX");
		return QDF_STATUS_E_FAILURE;
	}

	adapter = hdd_get_adapter_by_sme_session_id(hdd_ctx, session_id);
	if (NULL == adapter) {
		hdd_err("NULL adapter");
		return QDF_STATUS_E_INVAL;
	}

	if (WLAN_HDD_ADAPTER_MAGIC != adapter->magic) {
		hdd_err("Invalid magic");
		return QDF_STATUS_NOT_INITIALIZED;
	}

	/*
	 * For NAN Data interface, the close session results in the final
	 * indication to the userspace
	 */
	if (adapter->device_mode == QDF_NDI_MODE)
		hdd_ndp_session_end_handler(adapter);

	clear_bit(SME_SESSION_OPENED, &adapter->event_flags);

	/*
	 * We can be blocked while waiting for scheduled work to be
	 * flushed, and the adapter structure can potentially be freed, in
	 * which case the magic will have been reset.  So make sure the
	 * magic is still good, and hence the adapter structure is still
	 * valid, before signaling completion
	 */
	if (WLAN_HDD_ADAPTER_MAGIC == adapter->magic)
		qdf_event_set(&adapter->qdf_session_close_event);

	return QDF_STATUS_SUCCESS;
}

int hdd_vdev_ready(struct hdd_adapter *adapter)
{
	QDF_STATUS status;

	status = pmo_vdev_ready(adapter->vdev);
	if (QDF_IS_STATUS_ERROR(status))
		return qdf_status_to_os_return(status);

	status = ucfg_reg_11d_vdev_created_update(adapter->vdev);
	if (QDF_IS_STATUS_ERROR(status))
		return qdf_status_to_os_return(status);

	if (wma_capability_enhanced_mcast_filter())
		status = pmo_ucfg_enhanced_mc_filter_enable(adapter->vdev);
	else
		status = pmo_ucfg_enhanced_mc_filter_disable(adapter->vdev);

	return qdf_status_to_os_return(status);
}

int hdd_vdev_destroy(struct hdd_adapter *adapter)
{
	QDF_STATUS status;
	int errno;
	struct hdd_context *hdd_ctx;
	uint8_t vdev_id;

	vdev_id = adapter->session_id;
	hdd_info("destroying vdev %d", vdev_id);

	/* vdev created sanity check */
	if (!test_bit(SME_SESSION_OPENED, &adapter->event_flags)) {
		hdd_err("vdev %u does not exist", vdev_id);
		return -EINVAL;
	}
	ucfg_pmo_del_wow_pattern(adapter->vdev);

	status = ucfg_reg_11d_vdev_delete_update(adapter->vdev);
	ucfg_scan_set_vdev_del_in_progress(adapter->vdev);

	/* close sme session (destroy vdev in firmware via legacy API) */
	qdf_event_reset(&adapter->qdf_session_close_event);
	hdd_ctx = WLAN_HDD_GET_CTX(adapter);
	status = sme_close_session(hdd_ctx->mac_handle, adapter->session_id);
	if (QDF_IS_STATUS_ERROR(status)) {
		hdd_err("failed to close sme session; status:%d", status);
		goto release_vdev;
	}

	/* block on a completion variable until sme session is closed */
	status = qdf_wait_for_event_completion(
			&adapter->qdf_session_close_event,
			SME_CMD_VDEV_CREATE_DELETE_TIMEOUT);

	if (QDF_IS_STATUS_ERROR(status)) {
		clear_bit(SME_SESSION_OPENED, &adapter->event_flags);

		if (adapter->device_mode == QDF_NDI_MODE)
			hdd_ndp_session_end_handler(adapter);

		if (status == QDF_STATUS_E_TIMEOUT)
			hdd_err("timed out waiting for sme close session");
		else if (adapter->qdf_session_close_event.force_set)
			hdd_info("SSR occurred during sme close session");
		else
			hdd_err("failed to wait for sme close session; status:%u",
				status);
	}

release_vdev:

	/* do vdev logical destroy via objmgr */
	errno = hdd_objmgr_release_and_destroy_vdev(adapter);
	if (errno) {
		hdd_err("failed to destroy objmgr vdev; errno:%d", errno);
		return errno;
	}

	hdd_info("vdev %d destroyed successfully", vdev_id);

	return 0;
}

static int hdd_set_sme_session_param(struct hdd_adapter *adapter,
			struct sme_session_params *session_param,
			csr_roam_complete_cb callback,
			void *callback_ctx)
{
	uint32_t type;
	uint32_t sub_type;
	QDF_STATUS status;

	/* determine vdev (sub)type */
	status = cds_get_vdev_types(adapter->device_mode, &type, &sub_type);
	if (QDF_STATUS_SUCCESS != status) {
		hdd_err("failed to get vdev type: %d", status);
		return qdf_status_to_os_return(status);
	}
	session_param->sme_session_id = adapter->session_id;
	session_param->self_mac_addr = (uint8_t *)&adapter->mac_addr;
	session_param->type_of_persona = type;
	session_param->subtype_of_persona = sub_type;
	session_param->session_open_cb = hdd_sme_open_session_callback;
	session_param->session_close_cb = hdd_sme_close_session_callback;
	session_param->callback = callback;
	session_param->callback_ctx = callback_ctx;

	return 0;
}

static uint8_t hdd_get_nss_chain_shift(enum QDF_OPMODE device_mode)
{
	switch (device_mode) {
	case QDF_STA_MODE:
		return STA_NSS_CHAINS_SHIFT;
	case QDF_SAP_MODE:
		return SAP_NSS_CHAINS_SHIFT;
	case QDF_P2P_GO_MODE:
		return P2P_GO_NSS_CHAINS_SHIFT;
	case QDF_P2P_CLIENT_MODE:
		return P2P_CLI_CHAINS_SHIFT;
	case QDF_IBSS_MODE:
		return IBSS_NSS_CHAINS_SHIFT;
	case QDF_P2P_DEVICE_MODE:
		return P2P_DEV_NSS_CHAINS_SHIFT;
	case QDF_OCB_MODE:
		return OCB_NSS_CHAINS_SHIFT;
	case QDF_TDLS_MODE:
		return TDLS_NSS_CHAINS_SHIFT;

	default:
		hdd_err("Device mode %d invalid", device_mode);
		return STA_NSS_CHAINS_SHIFT;
	}
}

static void
hdd_check_nss_chains_ini_params(struct mlme_nss_chains *vdev_ini_cfg,
				uint8_t rf_chains_supported)
{
	enum nss_chains_band_info band;

	for (band = NSS_CHAINS_BAND_2GHZ; band < NSS_CHAINS_BAND_MAX; band++) {
		vdev_ini_cfg->rx_nss[band] = QDF_MIN(vdev_ini_cfg->rx_nss[band],
						     rf_chains_supported);
		vdev_ini_cfg->tx_nss[band] = QDF_MIN(vdev_ini_cfg->tx_nss[band],
						     rf_chains_supported);
	}
}

void hdd_fill_nss_chain_params(struct hdd_context *hdd_ctx,
			       struct mlme_nss_chains *vdev_ini_cfg,
			       uint8_t device_mode)
{
	uint8_t nss_chain_shift;
	uint8_t max_supported_nss;
	struct hdd_config *config = hdd_ctx->config;
	uint8_t rf_chains_supported = hdd_ctx->num_rf_chains;

	nss_chain_shift = hdd_get_nss_chain_shift(device_mode);
	max_supported_nss = config->enable2x2 ? MAX_VDEV_NSS : 1;

	/* If the fw doesn't support two chains, num rf chains can max be 1 */
	vdev_ini_cfg->num_rx_chains[NSS_CHAINS_BAND_2GHZ] =
			QDF_MIN(GET_VDEV_NSS_CHAIN(config->num_rx_chains_2g,
						   nss_chain_shift),
				rf_chains_supported);

	vdev_ini_cfg->num_tx_chains[NSS_CHAINS_BAND_2GHZ] =
		QDF_MIN(GET_VDEV_NSS_CHAIN(config->num_tx_chains_2g,
					   nss_chain_shift),
			rf_chains_supported);

	/* If 2x2 mode is disabled, then max rx, tx nss can be 1 */
	vdev_ini_cfg->rx_nss[NSS_CHAINS_BAND_2GHZ] =
		QDF_MIN(GET_VDEV_NSS_CHAIN(config->rx_nss_2g,
					   nss_chain_shift),
			max_supported_nss);

	vdev_ini_cfg->tx_nss[NSS_CHAINS_BAND_2GHZ] =
		QDF_MIN(GET_VDEV_NSS_CHAIN(config->tx_nss_2g,
					   nss_chain_shift),
			max_supported_nss);

	vdev_ini_cfg->num_tx_chains_11a =
		QDF_MIN(GET_VDEV_NSS_CHAIN(config->num_tx_chains_11a,
					   nss_chain_shift),
			rf_chains_supported);

	/* If the fw doesn't support two chains, num rf chains can max be 1 */
	vdev_ini_cfg->num_tx_chains_11b =
		QDF_MIN(GET_VDEV_NSS_CHAIN(config->num_tx_chains_11b,
					   nss_chain_shift),
			rf_chains_supported);

	vdev_ini_cfg->num_tx_chains_11g =
		QDF_MIN(GET_VDEV_NSS_CHAIN(config->num_tx_chains_11g,
					   nss_chain_shift),
			rf_chains_supported);

	vdev_ini_cfg->disable_rx_mrc[NSS_CHAINS_BAND_2GHZ] =
						config->disable_rx_mrc_2g;

	vdev_ini_cfg->disable_tx_mrc[NSS_CHAINS_BAND_2GHZ] =
						config->disable_tx_mrc_2g;

	/* config for 5ghz ini values */

	vdev_ini_cfg->num_rx_chains[NSS_CHAINS_BAND_5GHZ] =
			QDF_MIN(GET_VDEV_NSS_CHAIN(config->num_rx_chains_2g,
						   nss_chain_shift),
				rf_chains_supported);

	vdev_ini_cfg->num_tx_chains[NSS_CHAINS_BAND_5GHZ] =
		QDF_MIN(GET_VDEV_NSS_CHAIN(config->num_tx_chains_2g,
					   nss_chain_shift),
			rf_chains_supported);

	/* If 2x2 mode is disabled, then max rx, tx nss can be 1 */
	vdev_ini_cfg->rx_nss[NSS_CHAINS_BAND_5GHZ] =
		QDF_MIN(GET_VDEV_NSS_CHAIN(config->rx_nss_2g,
					   nss_chain_shift),
			max_supported_nss);

	vdev_ini_cfg->tx_nss[NSS_CHAINS_BAND_5GHZ] =
		QDF_MIN(GET_VDEV_NSS_CHAIN(config->tx_nss_2g,
					   nss_chain_shift),
			max_supported_nss);

	vdev_ini_cfg->disable_rx_mrc[NSS_CHAINS_BAND_5GHZ] =
						config->disable_rx_mrc_2g;

	vdev_ini_cfg->disable_tx_mrc[NSS_CHAINS_BAND_5GHZ] =
						config->disable_tx_mrc_2g;
	hdd_check_nss_chains_ini_params(vdev_ini_cfg, rf_chains_supported);
}

static void
hdd_store_nss_chains_cfg_in_vdev(struct hdd_adapter *adapter)
{
	struct mlme_nss_chains vdev_ini_cfg;
	struct hdd_context *hdd_ctx = WLAN_HDD_GET_CTX(adapter);

	/* Populate the nss chain params from ini for this vdev type */
	hdd_fill_nss_chain_params(hdd_ctx, &vdev_ini_cfg, adapter->device_mode);

	/* Store the nss chain config into the vdev */
	sme_store_nss_chains_cfg_in_vdev(adapter->vdev, &vdev_ini_cfg);
}

int hdd_vdev_create(struct hdd_adapter *adapter,
		    csr_roam_complete_cb callback, void *ctx)
{
	QDF_STATUS status;
	int errno;
	struct hdd_context *hdd_ctx;
	struct sme_session_params sme_session_params = {0};

	hdd_info("creating new vdev");

	/* do vdev create via objmgr */
	hdd_ctx = WLAN_HDD_GET_CTX(adapter);
	errno = hdd_objmgr_create_and_store_vdev(hdd_ctx->pdev, adapter);
	if (errno) {
		hdd_err("failed to create objmgr vdev: %d", errno);
		return errno;
	}

	/* Open a SME session (prepare vdev in firmware via legacy API) */
	status = qdf_event_reset(&adapter->qdf_session_open_event);
	if (QDF_STATUS_SUCCESS != status) {
		hdd_err("failed to reinit session open event");
		return -EINVAL;
	}
	errno = hdd_set_sme_session_param(adapter, &sme_session_params,
					  callback, ctx);
	if (errno) {
		hdd_err("failed to populating SME params");
		goto objmgr_vdev_destroy_procedure;
	}

	status = sme_open_session(hdd_ctx->mac_handle, &sme_session_params);
	if (QDF_IS_STATUS_ERROR(status)) {
		hdd_err("failed to open sme session: %d", status);
		errno = qdf_status_to_os_return(status);
		goto objmgr_vdev_destroy_procedure;
	}

	/* block on a completion variable until sme session is opened */
	status = qdf_wait_for_event_completion(&adapter->qdf_session_open_event,
			SME_CMD_VDEV_CREATE_DELETE_TIMEOUT);
	if (QDF_STATUS_SUCCESS != status) {
		if (adapter->qdf_session_open_event.force_set) {
			/*
			 * SSR/PDR has caused shutdown, which has forcefully
			 * set the event. Return without the closing session.
			 */
			adapter->session_id = HDD_SESSION_ID_INVALID;
			hdd_err("Session open event forcefully set");
			return -EINVAL;
		}

		if (QDF_STATUS_E_TIMEOUT == status)
			hdd_err("Session failed to open within timeout period");
		else
			hdd_err("Failed to wait for session open event(status-%d)",
				status);
		errno = -ETIMEDOUT;
		set_bit(SME_SESSION_OPENED, &adapter->event_flags);
		goto hdd_vdev_destroy_procedure;
	}

	if (!test_bit(SME_SESSION_OPENED, &adapter->event_flags)) {
		hdd_err("Session failed to open due to vdev create failure");
		errno = -EINVAL;
		goto objmgr_vdev_destroy_procedure;
	}

	/* firmware ready for component communication, raise vdev_ready event */
	errno = hdd_vdev_ready(adapter);
	if (errno) {
		hdd_err("failed to dispatch vdev ready event: %d", errno);
		goto hdd_vdev_destroy_procedure;
	}

	if (adapter->device_mode == QDF_STA_MODE) {
		hdd_debug("setting RTT mac randomization param: %d",
			hdd_ctx->config->enable_rtt_mac_randomization);
		errno = sme_cli_set_command(adapter->session_id,
			WMI_VDEV_PARAM_ENABLE_DISABLE_RTT_INITIATOR_RANDOM_MAC,
			hdd_ctx->config->enable_rtt_mac_randomization,
			VDEV_CMD);
		if (0 != errno)
			hdd_err("RTT mac randomization param set failed %d",
				errno);
	}

	if (adapter->device_mode == QDF_STA_MODE ||
	    adapter->device_mode == QDF_P2P_CLIENT_MODE)
		wlan_vdev_set_max_peer_count(adapter->vdev,
					     HDD_MAX_VDEV_PEER_COUNT);

	/* store the ini and dynamic nss chain params to the vdev object */
	hdd_store_nss_chains_cfg_in_vdev(adapter);

	hdd_info("vdev %d created successfully", adapter->session_id);

	return 0;

	/*
	 * Due to legacy constraints, we need to destroy in the same order as
	 * create. So, split error handling into 2 cases to accommodate.
	 */

objmgr_vdev_destroy_procedure:
	QDF_BUG(!hdd_objmgr_release_and_destroy_vdev(adapter));

	return errno;

hdd_vdev_destroy_procedure:
	QDF_BUG(!hdd_vdev_destroy(adapter));

	return errno;
}

QDF_STATUS hdd_init_station_mode(struct hdd_adapter *adapter)
{
	struct hdd_station_ctx *sta_ctx = &adapter->session.station;
	struct hdd_context *hdd_ctx;
	QDF_STATUS status;
	int ret_val;
	mac_handle_t mac_handle;

	hdd_ctx = WLAN_HDD_GET_CTX(adapter);
	mac_handle = hdd_ctx->mac_handle;
	sme_set_curr_device_mode(mac_handle, adapter->device_mode);
	sme_set_pdev_ht_vht_ies(mac_handle, hdd_ctx->config->enable2x2);
	sme_set_vdev_ies_per_band(mac_handle, adapter->session_id);

	hdd_roam_profile_init(adapter);
	hdd_register_wext(adapter->dev);

	hdd_conn_set_connection_state(adapter, eConnectionState_NotConnected);

	qdf_mem_set(sta_ctx->conn_info.staId,
		sizeof(sta_ctx->conn_info.staId), HDD_WLAN_INVALID_STA_ID);

	/* set fast roaming capability in sme session */
	status = sme_config_fast_roaming(mac_handle, adapter->session_id,
					 true);
	/* Set the default operation channel */
	sta_ctx->conn_info.operationChannel =
		hdd_ctx->config->OperatingChannel;

	/* Make the default Auth Type as OPEN */
	sta_ctx->conn_info.authType = eCSR_AUTH_TYPE_OPEN_SYSTEM;

	status = hdd_init_tx_rx(adapter);
	if (QDF_STATUS_SUCCESS != status) {
		hdd_err("hdd_init_tx_rx() failed, status code %08d [x%08x]",
		       status, status);
		goto error_init_txrx;
	}

	set_bit(INIT_TX_RX_SUCCESS, &adapter->event_flags);

	status = hdd_wmm_adapter_init(adapter);
	if (QDF_STATUS_SUCCESS != status) {
		hdd_err("hdd_wmm_adapter_init() failed, status code %08d [x%08x]",
		       status, status);
		goto error_wmm_init;
	}

	set_bit(WMM_INIT_DONE, &adapter->event_flags);

	ret_val = sme_cli_set_command(adapter->session_id,
				      WMI_PDEV_PARAM_BURST_ENABLE,
				      HDD_ENABLE_SIFS_BURST_DEFAULT,
				      PDEV_CMD);
	if (ret_val)
		hdd_err("WMI_PDEV_PARAM_BURST_ENABLE set failed %d", ret_val);

	/*
	 * In case of USB tethering, LRO is disabled. If SSR happened
	 * during that time, then as part of SSR init, do not enable
	 * the LRO again. Keep the LRO state same as before SSR.
	 */
	if (hdd_ctx->config->lro_enable &&
	    !(qdf_atomic_read(&hdd_ctx->vendor_disable_lro_flag)))
		adapter->dev->features |= NETIF_F_LRO;

	/* rcpi info initialization */
	qdf_mem_zero(&adapter->rcpi, sizeof(adapter->rcpi));

	return QDF_STATUS_SUCCESS;

error_wmm_init:
	clear_bit(INIT_TX_RX_SUCCESS, &adapter->event_flags);
	hdd_deinit_tx_rx(adapter);
error_init_txrx:
	hdd_unregister_wext(adapter->dev);
	QDF_BUG(!hdd_vdev_destroy(adapter));

	return status;
}

/**
 * hdd_deinit_station_mode() - De-initialize the station adapter
 * @hdd_ctx: global hdd context
 * @adapter: HDD adapter
 * @rtnl_held: Used to indicate whether or not the caller is holding
 *             the kernel rtnl_mutex
 *
 * This function De-initializes the STA/P2P/OCB adapter.
 *
 * Return: None.
 */
static void hdd_deinit_station_mode(struct hdd_context *hdd_ctx,
				       struct hdd_adapter *adapter,
				       bool rtnl_held)
{
	hdd_enter_dev(adapter->dev);

	if (adapter->dev) {
		if (rtnl_held)
			adapter->dev->wireless_handlers = NULL;
		else {
			rtnl_lock();
			adapter->dev->wireless_handlers = NULL;
			rtnl_unlock();
		}
	}

	if (test_bit(INIT_TX_RX_SUCCESS, &adapter->event_flags)) {
		hdd_deinit_tx_rx(adapter);
		clear_bit(INIT_TX_RX_SUCCESS, &adapter->event_flags);
	}

	if (test_bit(WMM_INIT_DONE, &adapter->event_flags)) {
		hdd_wmm_adapter_close(adapter);
		clear_bit(WMM_INIT_DONE, &adapter->event_flags);
	}


	hdd_exit();
}

void hdd_deinit_adapter(struct hdd_context *hdd_ctx,
			struct hdd_adapter *adapter,
			bool rtnl_held)
{
	hdd_enter();

	switch (adapter->device_mode) {
	case QDF_STA_MODE:
	case QDF_P2P_CLIENT_MODE:
	case QDF_P2P_DEVICE_MODE:
	case QDF_IBSS_MODE:
	case QDF_NDI_MODE:
	{
		hdd_deinit_station_mode(hdd_ctx, adapter, rtnl_held);
		break;
	}

	case QDF_SAP_MODE:
	case QDF_P2P_GO_MODE:
	{
		hdd_deinit_ap_mode(hdd_ctx, adapter, rtnl_held);
		break;
	}

	default:
		break;
	}

	hdd_exit();
}

static void hdd_cleanup_adapter(struct hdd_context *hdd_ctx, struct hdd_adapter *adapter,
				bool rtnl_held)
{
	struct net_device *dev = NULL;

	if (adapter)
		dev = adapter->dev;
	else {
		hdd_err("adapter is Null");
		return;
	}

	hdd_nud_deinit_tracking(adapter);
	qdf_mutex_destroy(&adapter->disconnection_status_lock);
	hdd_apf_context_destroy(adapter);

	wlan_hdd_debugfs_csr_deinit(adapter);
	if (adapter->device_mode == QDF_STA_MODE)
		hdd_sysfs_destroy_adapter_root_obj(adapter);

	hdd_debugfs_exit(adapter);

	/*
	 * The adapter is marked as closed. When hdd_wlan_exit() call returns,
	 * the driver is almost closed and cannot handle either control
	 * messages or data. However, unregister_netdevice() call above will
	 * eventually invoke hdd_stop(ndo_close) driver callback, which attempts
	 * to close the active connections(basically excites control path) which
	 * is not right. Setting this flag helps hdd_stop() to recognize that
	 * the interface is closed and restricts any operations on that
	 */
	clear_bit(DEVICE_IFACE_OPENED, &adapter->event_flags);

	if (test_bit(NET_DEVICE_REGISTERED, &adapter->event_flags)) {
		if (rtnl_held)
			unregister_netdevice(dev);
		else
			unregister_netdev(dev);
		/*
		 * Note that the adapter is no longer valid at this point
		 * since the memory has been reclaimed
		 */
	}
}

static QDF_STATUS hdd_check_for_existing_macaddr(struct hdd_context *hdd_ctx,
						 tSirMacAddr macAddr)
{
	struct hdd_adapter *adapter;

	hdd_for_each_adapter(hdd_ctx, adapter) {
		if (!qdf_mem_cmp(adapter->mac_addr.bytes,
				 macAddr, sizeof(tSirMacAddr))) {
			return QDF_STATUS_E_FAILURE;
		}
	}

	return QDF_STATUS_SUCCESS;
}

#ifdef CONFIG_FW_LOGS_BASED_ON_INI
/**
 * hdd_set_fw_log_params() - Set log parameters to FW
 * @hdd_ctx: HDD Context
 * @adapter: HDD Adapter
 *
 * This function set the FW Debug log level based on the INI.
 *
 * Return: None
 */
static void hdd_set_fw_log_params(struct hdd_context *hdd_ctx,
				  struct hdd_adapter *adapter)
{
	uint8_t count = 0, numentries = 0,
			moduleloglevel[FW_MODULE_LOG_LEVEL_STRING_LENGTH];
	uint32_t value = 0;
	int ret;

	if (QDF_GLOBAL_FTM_MODE == cds_get_conparam() ||
	    (!hdd_ctx->config->enable_fw_log)) {
		hdd_debug("enable_fw_log not enabled in INI or in FTM mode return");
		return;
	}

	/* Enable FW logs based on INI configuration */
	hdd_ctx->fw_log_settings.dl_type =
			hdd_ctx->config->enableFwLogType;
	ret = sme_cli_set_command(adapter->session_id,
			WMI_DBGLOG_TYPE,
			hdd_ctx->config->enableFwLogType,
			DBG_CMD);
	if (ret != 0)
		hdd_err("Failed to enable FW log type ret %d",
			ret);

	hdd_ctx->fw_log_settings.dl_loglevel =
			hdd_ctx->config->enableFwLogLevel;
	ret = sme_cli_set_command(adapter->session_id,
			WMI_DBGLOG_LOG_LEVEL,
			hdd_ctx->config->enableFwLogLevel,
			DBG_CMD);
	if (ret != 0)
		hdd_err("Failed to enable FW log level ret %d",
			ret);

	hdd_string_to_u8_array(
		hdd_ctx->config->enableFwModuleLogLevel,
		moduleloglevel,
		&numentries,
		FW_MODULE_LOG_LEVEL_STRING_LENGTH);

	while (count < numentries) {
		/*
		 * FW module log level input string looks like
		 * below:
		 * gFwDebugModuleLoglevel=<FW Module ID>,
		 * <Log Level>,...
		 * For example:
		 * gFwDebugModuleLoglevel=
		 * 1,0,2,1,3,2,4,3,5,4,6,5,7,6
		 * Above input string means :
		 * For FW module ID 1 enable log level 0
		 * For FW module ID 2 enable log level 1
		 * For FW module ID 3 enable log level 2
		 * For FW module ID 4 enable log level 3
		 * For FW module ID 5 enable log level 4
		 * For FW module ID 6 enable log level 5
		 * For FW module ID 7 enable log level 6
		 */

		if ((moduleloglevel[count] > WLAN_MODULE_ID_MAX)
			|| (moduleloglevel[count + 1] > DBGLOG_LVL_MAX)) {
			hdd_err("Module id %d and dbglog level %d input length is more than max",
				moduleloglevel[count],
				moduleloglevel[count + 1]);
			return;
		}

		value = moduleloglevel[count] << 16;
		value |= moduleloglevel[count + 1];
		ret = sme_cli_set_command(adapter->session_id,
				WMI_DBGLOG_MOD_LOG_LEVEL,
				value, DBG_CMD);
		if (ret != 0)
			hdd_err("Failed to enable FW module log level %d ret %d",
				value, ret);

		count += 2;
	}

}
#else
static void hdd_set_fw_log_params(struct hdd_context *hdd_ctx,
				  struct hdd_adapter *adapter)
{
}

#endif

/**
 * hdd_configure_chain_mask() - programs chain mask to firmware
 * @adapter: HDD adapter
 *
 * Return: 0 on success or errno on failure
 */
static int hdd_configure_chain_mask(struct hdd_adapter *adapter)
{
	int ret_val;
	QDF_STATUS status;
	struct wma_caps_per_phy non_dbs_phy_cap;
	struct hdd_context *hdd_ctx = WLAN_HDD_GET_CTX(adapter);

	hdd_debug("enable2x2: %d, lte_coex: %d, ChainMask1x1: tx: %d rx: %d",
		  hdd_ctx->config->enable2x2, hdd_ctx->lte_coex_ant_share,
		  hdd_ctx->config->txchainmask1x1,
		  hdd_ctx->config->rxchainmask1x1);
	hdd_debug("disable_DBS: %d, tx_chain_mask_2g: %d, rx_chain_mask_2g: %d",
		  hdd_ctx->config->dual_mac_feature_disable,
		  hdd_ctx->config->tx_chain_mask_2g,
		  hdd_ctx->config->rx_chain_mask_2g);
	hdd_debug("tx_chain_mask_5g: %d, rx_chain_mask_5g: %d",
		  hdd_ctx->config->tx_chain_mask_5g,
		  hdd_ctx->config->rx_chain_mask_5g);
	hdd_debug("enable_bt_chain_separation %d",
		  hdd_ctx->config->enable_bt_chain_separation);

	status = wma_get_caps_for_phyidx_hwmode(&non_dbs_phy_cap,
						HW_MODE_DBS_NONE,
						CDS_BAND_ALL);
	if (QDF_IS_STATUS_ERROR(status)) {
		hdd_err("couldn't get phy caps. skip chain mask programming");
		return qdf_status_to_os_return(status);
	}

	if (non_dbs_phy_cap.tx_chain_mask_2G < 3 ||
	    non_dbs_phy_cap.rx_chain_mask_2G < 3 ||
	    non_dbs_phy_cap.tx_chain_mask_5G < 3 ||
	    non_dbs_phy_cap.rx_chain_mask_5G < 3) {
		hdd_debug("firmware not capable. skip chain mask programming");
		return 0;
	}

	if (hdd_ctx->config->enable2x2 &&
	    !hdd_ctx->config->enable_bt_chain_separation) {
		hdd_debug("2x2 enabled. skip chain mask programming");
		return 0;
	}

	if (hdd_ctx->config->dual_mac_feature_disable !=
	    DISABLE_DBS_CXN_AND_SCAN) {
		hdd_debug("DBS enabled(%d). skip chain mask programming",
			  hdd_ctx->config->dual_mac_feature_disable);
		return 0;
	}

	if (hdd_ctx->lte_coex_ant_share) {
		hdd_debug("lte ant sharing enabled. skip chainmask programming");
		return 0;
	}

	if (hdd_ctx->config->txchainmask1x1) {
		ret_val = sme_cli_set_command(adapter->session_id,
					      WMI_PDEV_PARAM_TX_CHAIN_MASK,
					      hdd_ctx->config->txchainmask1x1,
					      PDEV_CMD);
		if (ret_val)
			goto error;
	}

	if (hdd_ctx->config->rxchainmask1x1) {
		ret_val = sme_cli_set_command(adapter->session_id,
					      WMI_PDEV_PARAM_RX_CHAIN_MASK,
					      hdd_ctx->config->rxchainmask1x1,
					      PDEV_CMD);
		if (ret_val)
			goto error;
	}

	if (hdd_ctx->config->txchainmask1x1 ||
	    hdd_ctx->config->rxchainmask1x1) {
		hdd_debug("band agnostic tx/rx chain mask set. skip per band chain mask");
		return 0;
	}

	if (hdd_ctx->config->tx_chain_mask_2g) {
		ret_val = sme_cli_set_command(adapter->session_id,
				WMI_PDEV_PARAM_TX_CHAIN_MASK_2G,
				hdd_ctx->config->tx_chain_mask_2g, PDEV_CMD);
		if (0 != ret_val)
			goto error;
	}

	if (hdd_ctx->config->rx_chain_mask_2g) {
		ret_val = sme_cli_set_command(adapter->session_id,
				WMI_PDEV_PARAM_RX_CHAIN_MASK_2G,
				hdd_ctx->config->rx_chain_mask_2g, PDEV_CMD);
		if (0 != ret_val)
			goto error;
	}

	if (hdd_ctx->config->tx_chain_mask_5g) {
		ret_val = sme_cli_set_command(adapter->session_id,
				WMI_PDEV_PARAM_TX_CHAIN_MASK_5G,
				hdd_ctx->config->tx_chain_mask_5g, PDEV_CMD);
		if (0 != ret_val)
			goto error;
	}

	if (hdd_ctx->config->rx_chain_mask_5g) {
		ret_val = sme_cli_set_command(adapter->session_id,
				WMI_PDEV_PARAM_RX_CHAIN_MASK_5G,
				hdd_ctx->config->rx_chain_mask_5g, PDEV_CMD);
		if (0 != ret_val)
			goto error;
	}

	return 0;

error:
	hdd_err("WMI PDEV set param failed %d", ret_val);
	return -EINVAL;
}

/**
 * hdd_send_coex_config_params() - Send coex config params to FW
 * @hdd_ctx: HDD context
 *
 * This function is used to send all coex config related params to FW
 *
 * Return: 0 on success, -EINVAL on failure
 */
static int hdd_send_coex_config_params(struct hdd_context *hdd_ctx,
					      struct hdd_adapter *adapter)
{
	QDF_STATUS status;
	struct coex_config_params coex_cfg_params = {0};
	struct hdd_config *config;

	if (!hdd_ctx) {
		hdd_err("hdd_ctx is invalid");
		goto err;
	}

	if (!adapter) {
		hdd_err("adapter is invalid");
		goto err;
	}

	config = hdd_ctx->config;
	if (!config) {
		hdd_err("hdd config got NULL");
		goto err;
	}

	coex_cfg_params.vdev_id = adapter->session_id;
	coex_cfg_params.config_type = WMI_COEX_CONFIG_TX_POWER;
	coex_cfg_params.config_arg1 = config->set_max_tx_power_for_btc;

	status = sme_send_coex_config_cmd(&coex_cfg_params);
	if (QDF_IS_STATUS_ERROR(status)) {
		hdd_err("Failed to send coex Tx power");
		goto err;
	}

	coex_cfg_params.config_type = WMI_COEX_CONFIG_HANDOVER_RSSI;
	coex_cfg_params.config_arg1 = config->set_wlan_low_rssi_threshold;

	status = sme_send_coex_config_cmd(&coex_cfg_params);
	if (QDF_IS_STATUS_ERROR(status)) {
		hdd_err("Failed to send coex handover RSSI");
		goto err;
	}

	coex_cfg_params.config_type = WMI_COEX_CONFIG_BTC_MODE;
	coex_cfg_params.config_arg1 = config->set_btc_mode;

	status = sme_send_coex_config_cmd(&coex_cfg_params);
	if (QDF_IS_STATUS_ERROR(status)) {
		hdd_err("Failed to send coex BTC mode");
		goto err;
	}

	coex_cfg_params.config_type = WMI_COEX_CONFIG_ANTENNA_ISOLATION;
	coex_cfg_params.config_arg1 = config->set_antenna_isolation;

	status = sme_send_coex_config_cmd(&coex_cfg_params);
	if (QDF_IS_STATUS_ERROR(status)) {
		hdd_err("Failed to send coex antenna isolation");
		goto err;
	}

	coex_cfg_params.config_type = WMI_COEX_CONFIG_BT_LOW_RSSI_THRESHOLD;
	coex_cfg_params.config_arg1 = config->set_bt_low_rssi_threshold;

	status = sme_send_coex_config_cmd(&coex_cfg_params);
	if (QDF_IS_STATUS_ERROR(status)) {
		hdd_err("Failed to send coex BT low RSSI threshold");
		goto err;
	}

	coex_cfg_params.config_type = WMI_COEX_CONFIG_BT_INTERFERENCE_LEVEL;
	coex_cfg_params.config_arg1 = config->set_bt_interference_low_ll;
	coex_cfg_params.config_arg2 = config->set_bt_interference_low_ul;
	coex_cfg_params.config_arg3 = config->set_bt_interference_medium_ll;
	coex_cfg_params.config_arg4 = config->set_bt_interference_medium_ul;
	coex_cfg_params.config_arg5 = config->set_bt_interference_high_ll;
	coex_cfg_params.config_arg6 = config->set_bt_interference_high_ul;

	status = sme_send_coex_config_cmd(&coex_cfg_params);
	if (QDF_IS_STATUS_ERROR(status)) {
		hdd_err("Failed to send coex BT interference level");
		goto err;
	}
	return 0;
err:
	return -EINVAL;
}

/**
 * hdd_set_fw_params() - Set parameters to firmware
 * @adapter: HDD adapter
 *
 * This function Sets various parameters to fw once the
 * adapter is started.
 *
 * Return: 0 on success or errno on failure
 */
int hdd_set_fw_params(struct hdd_adapter *adapter)
{
	int ret;
	struct hdd_context *hdd_ctx;

	hdd_enter_dev(adapter->dev);

	hdd_ctx = cds_get_context(QDF_MODULE_ID_HDD);
	if (!hdd_ctx)
		return -EINVAL;

	if (cds_get_conparam() == QDF_GLOBAL_FTM_MODE) {
		hdd_debug("FTM Mode is active; nothing to do");
		return 0;
	}

	ret = sme_cli_set_command(adapter->session_id,
				WMI_PDEV_PARAM_DTIM_SYNTH,
				hdd_ctx->config->enable_lprx, PDEV_CMD);
	if (ret) {
		hdd_err("Failed to set LPRx");
		goto error;
	}


	ret = sme_cli_set_command(
			adapter->session_id,
			WMI_PDEV_PARAM_1CH_DTIM_OPTIMIZED_CHAIN_SELECTION,
			hdd_ctx->config->enable_dtim_selection_diversity,
			PDEV_CMD);
	if (ret) {
		hdd_err("Failed to set DTIM_OPTIMIZED_CHAIN_SELECTION");
		goto error;
	}

	ret = sme_cli_set_command(
			adapter->session_id,
			WMI_PDEV_PARAM_TX_SCH_DELAY,
			hdd_ctx->config->enable_tx_sch_delay,
			PDEV_CMD);
	if (ret) {
		hdd_err("Failed to set WMI_PDEV_PARAM_TX_SCH_DELAY");
		goto error;
	}

	ret = sme_cli_set_command(
			adapter->session_id,
			WMI_PDEV_PARAM_SECONDARY_RETRY_ENABLE,
			hdd_ctx->config->enable_secondary_rate,
			PDEV_CMD);
	if (ret) {
		hdd_err("Failed to set WMI_PDEV_PARAM_SECONDARY_RETRY_ENABLE");
		goto error;
	}

	if (adapter->device_mode == QDF_STA_MODE) {
		sme_set_smps_cfg(adapter->session_id,
					HDD_STA_SMPS_PARAM_UPPER_BRSSI_THRESH,
					hdd_ctx->config->upper_brssi_thresh);

		sme_set_smps_cfg(adapter->session_id,
					HDD_STA_SMPS_PARAM_LOWER_BRSSI_THRESH,
					hdd_ctx->config->lower_brssi_thresh);

		sme_set_smps_cfg(adapter->session_id,
					HDD_STA_SMPS_PARAM_DTIM_1CHRX_ENABLE,
					hdd_ctx->config->enable_dtim_1chrx);
	}

	if (hdd_ctx->config->enable2x2) {
		hdd_debug("configuring 2x2 mode fw params");

		ret = sme_cli_set_command(adapter->session_id,
				       WMI_PDEV_PARAM_ENABLE_CCK_TXFIR_OVERRIDE,
				    hdd_ctx->config->enable_cck_tx_fir_override,
					  PDEV_CMD);
		if (ret) {
			hdd_err("WMI_PDEV_PARAM_ENABLE_CCK_TXFIR_OVERRIDE set failed %d",
				ret);
			goto error;
		}

		if (hdd_configure_chain_mask(adapter))
			goto error;
	} else {
#define HDD_DTIM_1CHAIN_RX_ID 0x5
#define HDD_SMPS_PARAM_VALUE_S 29
		hdd_debug("configuring 1x1 mode fw params");

		/*
		 * Disable DTIM 1 chain Rx when in 1x1,
		 * we are passing two value
		 * as param_id << 29 | param_value.
		 * Below param_value = 0(disable)
		 */
		ret = sme_cli_set_command(adapter->session_id,
					  WMI_STA_SMPS_PARAM_CMDID,
					  HDD_DTIM_1CHAIN_RX_ID <<
					  HDD_SMPS_PARAM_VALUE_S,
					  VDEV_CMD);
		if (ret) {
			hdd_err("DTIM 1 chain set failed %d", ret);
			goto error;
		}

#undef HDD_DTIM_1CHAIN_RX_ID
#undef HDD_SMPS_PARAM_VALUE_S

		if (hdd_configure_chain_mask(adapter))
			goto error;
	}

	ret = sme_cli_set_command(adapter->session_id,
				  WMI_PDEV_PARAM_HYST_EN,
				  hdd_ctx->config->enableMemDeepSleep,
				  PDEV_CMD);
	if (ret) {
		hdd_err("WMI_PDEV_PARAM_HYST_EN set failed %d", ret);
		goto error;
	}

	ret = sme_cli_set_command(adapter->session_id,
				  WMI_VDEV_PARAM_ENABLE_RTSCTS,
				  hdd_ctx->config->rts_profile,
				  VDEV_CMD);
	if (ret) {
		hdd_err("FAILED TO SET RTSCTS Profile ret:%d", ret);
		goto error;
	}

	hdd_debug("SET AMSDU num %d", hdd_ctx->config->max_amsdu_num);

	ret = wma_cli_set_command(adapter->session_id,
				  GEN_VDEV_PARAM_AMSDU,
				  hdd_ctx->config->max_amsdu_num,
				  GEN_CMD);
	if (ret != 0) {
		hdd_err("GEN_VDEV_PARAM_AMSDU set failed %d", ret);
		goto error;
	}

	hdd_set_fw_log_params(hdd_ctx, adapter);

	ret = hdd_send_coex_config_params(hdd_ctx, adapter);
	if (ret) {
		hdd_warn("Error initializing coex config params");
		goto error;
	}

	hdd_exit();

	return 0;

error:
	return -EINVAL;
}

/**
 * hdd_init_completion() - Initialize Completion Variables
 * @adapter: HDD adapter
 *
 * This function Initialize the completion variables for
 * a particular adapter
 *
 * Return: None
 */
static void hdd_init_completion(struct hdd_adapter *adapter)
{
	init_completion(&adapter->disconnect_comp_var);
	init_completion(&adapter->roaming_comp_var);
	init_completion(&adapter->linkup_event_var);
	init_completion(&adapter->cancel_rem_on_chan_var);
	init_completion(&adapter->rem_on_chan_ready_event);
	init_completion(&adapter->sta_authorized_event);
	init_completion(&adapter->offchannel_tx_event);
	init_completion(&adapter->tx_action_cnf_event);
	init_completion(&adapter->ibss_peer_info_comp);
	init_completion(&adapter->lfr_fw_status.disable_lfr_event);
}

static void hdd_reset_locally_admin_bit(struct hdd_context *hdd_ctx,
					tSirMacAddr macAddr)
{
	int i;
	/*
	 * Reset locally administered bit for dynamic_mac_list
	 * also as while releasing the MAC address for any
	 * interface mac will be compared with dynamic mac list
	 */
	for (i = 0; i < QDF_MAX_CONCURRENCY_PERSONA; i++) {
		if (!qdf_mem_cmp(
			macAddr,
			 &hdd_ctx->
				dynamic_mac_list[i].dynamic_mac.bytes[0],
				sizeof(struct qdf_mac_addr))) {
			WLAN_HDD_RESET_LOCALLY_ADMINISTERED_BIT(
				hdd_ctx->
					dynamic_mac_list[i].dynamic_mac.bytes);
			break;
		}
	}
	/*
	 * Reset locally administered bit if the device mode is
	 * STA
	 */
	WLAN_HDD_RESET_LOCALLY_ADMINISTERED_BIT(macAddr);
	hdd_debug("locally administered bit reset in sta mode: "
		 MAC_ADDRESS_STR, MAC_ADDR_ARRAY(macAddr));
}

/**
 * hdd_open_adapter() - open and setup the hdd adatper
 * @hdd_ctx: global hdd context
 * @session_type: type of the interface to be created
 * @iface_name: User-visible name of the interface
 * @macAddr: MAC address to assign to the interface
 * @name_assign_type: the name of assign type of the netdev
 * @rtnl_held: the rtnl lock hold flag
 *
 * This function open and setup the hdd adpater according to the device
 * type request, assign the name, the mac address assigned, and then prepared
 * the hdd related parameters, queue, lock and ready to start.
 *
 * Return: the pointer of hdd adapter, otherwise NULL.
 */
struct hdd_adapter *hdd_open_adapter(struct hdd_context *hdd_ctx, uint8_t session_type,
				const char *iface_name, tSirMacAddr macAddr,
				unsigned char name_assign_type,
				bool rtnl_held)
{
	struct hdd_adapter *adapter = NULL;
	QDF_STATUS status = QDF_STATUS_E_FAILURE;

	if (hdd_ctx->current_intf_count >= hdd_ctx->max_intf_count) {
		/*
		 * Max limit reached on the number of vdevs configured by the
		 * host. Return error
		 */
		hdd_err("Unable to add virtual intf: currentVdevCnt=%d,hostConfiguredVdevCnt=%d",
			hdd_ctx->current_intf_count, hdd_ctx->max_intf_count);
		return NULL;
	}

	status = wlan_hdd_validate_mac_address((struct qdf_mac_addr *)macAddr);
	if (QDF_IS_STATUS_ERROR(status)) {
		/* Not received valid macAddr */
		hdd_err("Unable to add virtual intf: Not able to get valid mac address");
		return NULL;
	}

	status = hdd_check_for_existing_macaddr(hdd_ctx, macAddr);
	if (QDF_STATUS_E_FAILURE == status) {
		hdd_err("Duplicate MAC addr: " MAC_ADDRESS_STR
				" already exists",
				MAC_ADDR_ARRAY(macAddr));
		return NULL;
	}

	switch (session_type) {
	case QDF_STA_MODE:
		if (!hdd_ctx->config->mac_provision)
			hdd_reset_locally_admin_bit(hdd_ctx, macAddr);

	/* fall through */
	case QDF_P2P_CLIENT_MODE:
	case QDF_P2P_DEVICE_MODE:
	case QDF_OCB_MODE:
	case QDF_NDI_MODE:
	case QDF_MONITOR_MODE:
		adapter = hdd_alloc_station_adapter(hdd_ctx, macAddr,
						    name_assign_type,
						    iface_name);

		if (NULL == adapter) {
			hdd_err("failed to allocate adapter for session %d",
					session_type);
			return NULL;
		}

		if (QDF_P2P_CLIENT_MODE == session_type)
			adapter->wdev.iftype = NL80211_IFTYPE_P2P_CLIENT;
		else if (QDF_P2P_DEVICE_MODE == session_type)
			adapter->wdev.iftype = NL80211_IFTYPE_P2P_DEVICE;
		else if (QDF_MONITOR_MODE == session_type)
			adapter->wdev.iftype = NL80211_IFTYPE_MONITOR;
		else
			adapter->wdev.iftype = NL80211_IFTYPE_STATION;

		adapter->device_mode = session_type;


		/*
		 * Workqueue which gets scheduled in IPv4 notification
		 * callback
		 */
		INIT_WORK(&adapter->ipv4_notifier_work,
			  hdd_ipv4_notifier_work_queue);

#ifdef WLAN_NS_OFFLOAD
		/*
		 * Workqueue which gets scheduled in IPv6
		 * notification callback.
		 */
		INIT_WORK(&adapter->ipv6_notifier_work,
			  hdd_ipv6_notifier_work_queue);
#endif
		status = hdd_register_interface(adapter, rtnl_held);
		if (QDF_STATUS_SUCCESS != status)
			goto err_free_netdev;

		/* Stop the Interface TX queue. */
		hdd_debug("Disabling queues");
		wlan_hdd_netif_queue_control(adapter,
					WLAN_STOP_ALL_NETIF_QUEUE_N_CARRIER,
					WLAN_CONTROL_PATH);

		hdd_nud_init_tracking(adapter);
		if (adapter->device_mode == QDF_STA_MODE ||
		    adapter->device_mode == QDF_P2P_DEVICE_MODE)
			hdd_sysfs_create_adapter_root_obj(adapter);
		qdf_mutex_create(&adapter->disconnection_status_lock);

		break;

	case QDF_P2P_GO_MODE:
	case QDF_SAP_MODE:
		adapter = hdd_wlan_create_ap_dev(hdd_ctx, macAddr,
						 name_assign_type,
						 (uint8_t *) iface_name);
		if (NULL == adapter) {
			hdd_err("failed to allocate adapter for session %d",
					  session_type);
			return NULL;
		}

		adapter->wdev.iftype =
			(session_type ==
			 QDF_SAP_MODE) ? NL80211_IFTYPE_AP :
			NL80211_IFTYPE_P2P_GO;
		adapter->device_mode = session_type;

		status = hdd_register_interface(adapter, rtnl_held);
		if (QDF_STATUS_SUCCESS != status)
			goto err_free_netdev;

		hdd_debug("Disabling queues");
		wlan_hdd_netif_queue_control(adapter,
					WLAN_STOP_ALL_NETIF_QUEUE_N_CARRIER,
					WLAN_CONTROL_PATH);

		/*
		 * Workqueue which gets scheduled in IPv4 notification
		 * callback
		 */
		INIT_WORK(&adapter->ipv4_notifier_work,
			  hdd_ipv4_notifier_work_queue);

#ifdef WLAN_NS_OFFLOAD
		/*
		 * Workqueue which gets scheduled in IPv6
		 * notification callback.
		 */
		INIT_WORK(&adapter->ipv6_notifier_work,
			  hdd_ipv6_notifier_work_queue);
#endif
		break;
	case QDF_FTM_MODE:
		adapter = hdd_alloc_station_adapter(hdd_ctx, macAddr,
						    name_assign_type,
						    iface_name);
		if (NULL == adapter) {
			hdd_err("Failed to allocate adapter for FTM mode");
			return NULL;
		}
		adapter->wdev.iftype = NL80211_IFTYPE_STATION;
		adapter->device_mode = session_type;
		status = hdd_register_interface(adapter, rtnl_held);
		if (QDF_STATUS_SUCCESS != status)
			goto err_free_netdev;

		/* Stop the Interface TX queue. */
		hdd_debug("Disabling queues");
		wlan_hdd_netif_queue_control(adapter,
					WLAN_STOP_ALL_NETIF_QUEUE_N_CARRIER,
					WLAN_CONTROL_PATH);
		break;
	default:
		hdd_err("Invalid session type %d", session_type);
		QDF_ASSERT(0);
		return NULL;
	}

	hdd_init_completion(adapter);
	INIT_WORK(&adapter->scan_block_work, wlan_hdd_cfg80211_scan_block_cb);
	qdf_list_create(&adapter->blocked_scan_request_q, WLAN_MAX_SCAN_COUNT);
	qdf_mutex_create(&adapter->blocked_scan_request_q_lock);

	if (QDF_STATUS_SUCCESS == status) {
		/* Add it to the hdd's session list. */
		status = hdd_add_adapter_back(hdd_ctx, adapter);
	}

	if (QDF_STATUS_SUCCESS != status) {
		if (NULL != adapter) {
			hdd_cleanup_adapter(hdd_ctx, adapter, rtnl_held);
			adapter = NULL;
		}

		return NULL;
	}
	hdd_apf_context_init(adapter);

	if (QDF_STATUS_SUCCESS == status) {
		policy_mgr_set_concurrency_mode(hdd_ctx->psoc,
			session_type);

		/* Adapter successfully added. Increment the vdev count */
		hdd_ctx->current_intf_count++;

		hdd_debug("current_intf_count=%d",
		       hdd_ctx->current_intf_count);

		hdd_check_and_restart_sap_with_non_dfs_acs();
	}

	if (QDF_STATUS_SUCCESS != hdd_debugfs_init(adapter))
		hdd_err("Interface %s wow debug_fs init failed",
			netdev_name(adapter->dev));

	hdd_info("%s interface created. iftype: %d", netdev_name(adapter->dev),
		 session_type);

	if (adapter->device_mode == QDF_STA_MODE)
		wlan_hdd_debugfs_csr_init(adapter);

	return adapter;

err_free_netdev:
	wlan_hdd_release_intf_addr(hdd_ctx, adapter->mac_addr.bytes);
	free_netdev(adapter->dev);

	return NULL;
}

QDF_STATUS hdd_close_adapter(struct hdd_context *hdd_ctx, struct hdd_adapter *adapter,
			     bool rtnl_held)
{
	/*
	 * Here we are stopping global bus_bw timer & work per adapter.
	 *
	 * The reason is to fix one race condition between
	 * bus bandwidth work and cleaning up an adapter.
	 * Under some conditions, it is possible for the bus bandwidth
	 * work to access a particularly destroyed adapter, leading to
	 * use-after-free.
	 */
	hdd_bus_bw_compute_timer_stop(hdd_ctx);

	qdf_list_destroy(&adapter->blocked_scan_request_q);
	qdf_mutex_destroy(&adapter->blocked_scan_request_q_lock);

	/* cleanup adapter */
	policy_mgr_clear_concurrency_mode(hdd_ctx->psoc,
					  adapter->device_mode);
	hdd_remove_adapter(hdd_ctx, adapter);
	hdd_cleanup_adapter(hdd_ctx, adapter, rtnl_held);

	/* conditionally restart the bw timer */
	hdd_bus_bw_compute_timer_try_start(hdd_ctx);

	/* Adapter removed. Decrement vdev count */
	if (hdd_ctx->current_intf_count != 0)
		hdd_ctx->current_intf_count--;

	/* Fw will take care incase of concurrency */
	return QDF_STATUS_SUCCESS;
}

/**
 * hdd_close_all_adapters - Close all open adapters
 * @hdd_ctx:	Hdd context
 * rtnl_held:	True if RTNL lock held
 *
 * Close all open adapters.
 *
 * Return: QDF status code
 */
QDF_STATUS hdd_close_all_adapters(struct hdd_context *hdd_ctx, bool rtnl_held)
{
	struct hdd_adapter *adapter;
	QDF_STATUS status;

	hdd_enter();

	do {
		status = hdd_remove_front_adapter(hdd_ctx, &adapter);
		if (QDF_IS_STATUS_SUCCESS(status)) {
			wlan_hdd_release_intf_addr(hdd_ctx,
						   adapter->mac_addr.bytes);
			hdd_cleanup_adapter(hdd_ctx, adapter, rtnl_held);

			/* Adapter removed. Decrement vdev count */
			if (hdd_ctx->current_intf_count != 0)
				hdd_ctx->current_intf_count--;
		}
	} while (QDF_IS_STATUS_SUCCESS(status));

	hdd_exit();

	return QDF_STATUS_SUCCESS;
}

void wlan_hdd_reset_prob_rspies(struct hdd_adapter *adapter)
{
	struct qdf_mac_addr *bssid = NULL;
	tSirUpdateIE updateIE;
	mac_handle_t mac_handle;

	switch (adapter->device_mode) {
	case QDF_STA_MODE:
	case QDF_P2P_CLIENT_MODE:
	{
		struct hdd_station_ctx *sta_ctx =
			WLAN_HDD_GET_STATION_CTX_PTR(adapter);
		bssid = &sta_ctx->conn_info.bssId;
		break;
	}
	case QDF_SAP_MODE:
	case QDF_P2P_GO_MODE:
	case QDF_IBSS_MODE:
	{
		bssid = &adapter->mac_addr;
		break;
	}
	case QDF_FTM_MODE:
	case QDF_P2P_DEVICE_MODE:
	default:
		/*
		 * wlan_hdd_reset_prob_rspies should not have been called
		 * for these kind of devices
		 */
		hdd_err("Unexpected request for the current device type %d",
		       adapter->device_mode);
		return;
	}

	qdf_copy_macaddr(&updateIE.bssid, bssid);
	updateIE.smeSessionId = adapter->session_id;
	updateIE.ieBufferlength = 0;
	updateIE.pAdditionIEBuffer = NULL;
	updateIE.append = true;
	updateIE.notify = false;
	mac_handle = hdd_adapter_get_mac_handle(adapter);
	if (sme_update_add_ie(mac_handle,
			      &updateIE,
			      eUPDATE_IE_PROBE_RESP) == QDF_STATUS_E_FAILURE) {
		hdd_err("Could not pass on PROBE_RSP_BCN data to PE");
	}
}

QDF_STATUS hdd_stop_adapter(struct hdd_context *hdd_ctx,
			    struct hdd_adapter *adapter)
{
	return hdd_stop_adapter_ext(hdd_ctx, adapter, 0);
}

QDF_STATUS hdd_stop_adapter_ext(struct hdd_context *hdd_ctx,
				struct hdd_adapter *adapter,
				enum hdd_adapter_stop_flag_t flag)
{
	QDF_STATUS qdf_ret_status = QDF_STATUS_SUCCESS;
	struct csr_roam_profile *roam_profile;
	union iwreq_data wrqu;
	tSirUpdateIE updateIE;
	unsigned long rc;
	tsap_config_t *sap_config;
	mac_handle_t mac_handle;

	hdd_enter();

	if (adapter->session_id != HDD_SESSION_ID_INVALID)
		wlan_hdd_cfg80211_deregister_frames(adapter);

	hdd_nud_ignore_tracking(adapter, true);
	hdd_nud_reset_tracking(adapter);
	hdd_nud_flush_work(adapter);
	hdd_stop_tsf_sync(adapter);

	hdd_debug("Disabling queues");
	wlan_hdd_netif_queue_control(adapter,
				     WLAN_STOP_ALL_NETIF_QUEUE_N_CARRIER,
				     WLAN_CONTROL_PATH);
	/*
	 * if this is the last active connection check & stop the
	 * opportunistic timer first
	 */
	if (((policy_mgr_get_connection_count(hdd_ctx->psoc) == 1) &&
		(policy_mgr_mode_specific_connection_count(hdd_ctx->psoc,
			policy_mgr_convert_device_mode_to_qdf_type(
				adapter->device_mode), NULL) == 1)) ||
			!policy_mgr_get_connection_count(hdd_ctx->psoc))
		policy_mgr_check_and_stop_opportunistic_timer(
			hdd_ctx->psoc, adapter->session_id);

	mac_handle = hdd_ctx->mac_handle;

	switch (adapter->device_mode) {
	case QDF_STA_MODE:
	case QDF_P2P_CLIENT_MODE:
	case QDF_IBSS_MODE:
	case QDF_P2P_DEVICE_MODE:
	case QDF_NDI_MODE:
		if ((QDF_NDI_MODE == adapter->device_mode) ||
			hdd_conn_is_connected(
				WLAN_HDD_GET_STATION_CTX_PTR(adapter)) ||
			hdd_is_connecting(
				WLAN_HDD_GET_STATION_CTX_PTR(adapter))) {
			INIT_COMPLETION(adapter->disconnect_comp_var);
			roam_profile = hdd_roam_profile(adapter);
			/* For NDI do not use roam_profile */
			if (QDF_NDI_MODE == adapter->device_mode)
				qdf_ret_status = sme_roam_disconnect(
					mac_handle,
					adapter->session_id,
					eCSR_DISCONNECT_REASON_NDI_DELETE);
			else if (roam_profile->BSSType ==
						eCSR_BSS_TYPE_START_IBSS)
				qdf_ret_status = sme_roam_disconnect(
					mac_handle,
					adapter->session_id,
					eCSR_DISCONNECT_REASON_IBSS_LEAVE);
			else if (QDF_STA_MODE == adapter->device_mode)
				 wlan_hdd_disconnect(adapter,
						eCSR_DISCONNECT_REASON_DEAUTH);
			else
				qdf_ret_status = sme_roam_disconnect(
					mac_handle,
					adapter->session_id,
					eCSR_DISCONNECT_REASON_UNSPECIFIED);
			/* success implies disconnect command got
			 * queued up successfully
			 */
			if (qdf_ret_status == QDF_STATUS_SUCCESS &&
					QDF_STA_MODE != adapter->device_mode) {
				rc = wait_for_completion_timeout(
					&adapter->disconnect_comp_var,
					msecs_to_jiffies
						(WLAN_WAIT_TIME_DISCONNECT));
				if (!rc)
					hdd_warn("disconn_comp_var wait fail");
			}
			if (qdf_ret_status != QDF_STATUS_SUCCESS)
				hdd_warn("failed to post disconnect");
			memset(&wrqu, '\0', sizeof(wrqu));
			wrqu.ap_addr.sa_family = ARPHRD_ETHER;
			memset(wrqu.ap_addr.sa_data, '\0', ETH_ALEN);
			wireless_send_event(adapter->dev, SIOCGIWAP, &wrqu,
					    NULL);
		}
		wlan_hdd_scan_abort(adapter);

		wlan_hdd_cleanup_actionframe(adapter);
		wlan_hdd_cleanup_remain_on_channel_ctx(adapter);
		hdd_clear_fils_connection_info(adapter);

#ifdef WLAN_OPEN_SOURCE
		cancel_work_sync(&adapter->ipv4_notifier_work);
#endif

		hdd_deregister_tx_flow_control(adapter);

#ifdef WLAN_NS_OFFLOAD
#ifdef WLAN_OPEN_SOURCE
		cancel_work_sync(&adapter->ipv6_notifier_work);
#endif
#endif

		if (adapter->device_mode == QDF_STA_MODE)
			wlan_cfg80211_sched_scan_stop(hdd_ctx->pdev,
						      adapter->dev);

		if (wlan_hdd_try_disconnect(adapter)) {
			hdd_err("Error: Can't disconnect adapter");
			return QDF_STATUS_E_FAILURE;
		}

		hdd_vdev_destroy(adapter);
		break;

	case QDF_MONITOR_MODE:
		wlan_hdd_scan_abort(adapter);
		hdd_deregister_tx_flow_control(adapter);
		hdd_vdev_destroy(adapter);
		break;

	case QDF_SAP_MODE:
		if (test_bit(ACS_PENDING, &adapter->event_flags)) {
			cds_flush_delayed_work(&adapter->acs_pending_work);
			clear_bit(ACS_PENDING, &adapter->event_flags);
		}
		wlan_hdd_scan_abort(adapter);
		/* Flush IPA exception path packets */
		sap_config = &adapter->session.ap.sap_config;
		if (sap_config)
			wlansap_reset_sap_config_add_ie(sap_config,
							eUPDATE_IE_ALL);
		ucfg_ipa_flush(hdd_ctx->pdev);
		if (!(flag & HDD_IN_CAC_WORK_TH_CONTEXT))
			cds_flush_work(&hdd_ctx->sap_pre_cac_work);
		/* fallthrough */

	case QDF_P2P_GO_MODE:
		cds_flush_work(&adapter->sap_stop_bss_work);

		/* Any softap specific cleanup here... */
		qdf_atomic_set(&adapter->session.ap.acs_in_progress, 0);
		wlan_hdd_undo_acs(adapter);
		if (adapter->device_mode == QDF_P2P_GO_MODE)
			wlan_hdd_cleanup_remain_on_channel_ctx(adapter);

		hdd_deregister_tx_flow_control(adapter);

		hdd_destroy_acs_timer(adapter);
		mutex_lock(&hdd_ctx->sap_lock);
		if (test_bit(SOFTAP_BSS_STARTED, &adapter->event_flags)) {
			QDF_STATUS status;
			QDF_STATUS qdf_status;

			/* Stop Bss. */
			status = wlansap_stop_bss(
					WLAN_HDD_GET_SAP_CTX_PTR(adapter));

			if (QDF_IS_STATUS_SUCCESS(status)) {
				struct hdd_hostapd_state *hostapd_state =
					WLAN_HDD_GET_HOSTAP_STATE_PTR(adapter);
				qdf_event_reset(&hostapd_state->
						qdf_stop_bss_event);
				qdf_status =
					qdf_wait_for_event_completion(
					&hostapd_state->qdf_stop_bss_event,
					SME_CMD_START_STOP_BSS_TIMEOUT);

				if (!QDF_IS_STATUS_SUCCESS(qdf_status)) {
					hdd_err("failure waiting for wlansap_stop_bss %d",
						qdf_status);
				}
			} else {
				hdd_err("failure in wlansap_stop_bss");
			}
			clear_bit(SOFTAP_BSS_STARTED, &adapter->event_flags);
			policy_mgr_decr_session_set_pcl(hdd_ctx->psoc,
						adapter->device_mode,
						adapter->session_id);
			hdd_green_ap_start_state_mc(hdd_ctx,
						    adapter->device_mode,
						    false);

			qdf_copy_macaddr(&updateIE.bssid,
					 &adapter->mac_addr);
			updateIE.smeSessionId = adapter->session_id;
			updateIE.ieBufferlength = 0;
			updateIE.pAdditionIEBuffer = NULL;
			updateIE.append = false;
			updateIE.notify = false;
			/* Probe bcn reset */
			if (sme_update_add_ie(mac_handle,
					      &updateIE, eUPDATE_IE_PROBE_BCN)
			    == QDF_STATUS_E_FAILURE) {
				hdd_err("Could not pass on PROBE_RSP_BCN data to PE");
			}
			/* Assoc resp reset */
			if (sme_update_add_ie(mac_handle,
					      &updateIE,
					      eUPDATE_IE_ASSOC_RESP) ==
			    QDF_STATUS_E_FAILURE) {
				hdd_err("Could not pass on ASSOC_RSP data to PE");
			}
			/* Reset WNI_CFG_PROBE_RSP Flags */
			wlan_hdd_reset_prob_rspies(adapter);
		}
		clear_bit(SOFTAP_INIT_DONE, &adapter->event_flags);
		qdf_mem_free(adapter->session.ap.beacon);
		adapter->session.ap.beacon = NULL;

		/*
		 * If Do_Not_Break_Stream was enabled clear avoid channel list.
		 */
		if (policy_mgr_is_dnsc_set(adapter->vdev))
			wlan_hdd_send_avoid_freq_for_dnbs(hdd_ctx, 0);

#ifdef WLAN_OPEN_SOURCE
		cancel_work_sync(&adapter->ipv4_notifier_work);
#endif

#ifdef WLAN_NS_OFFLOAD
#ifdef WLAN_OPEN_SOURCE
		cancel_work_sync(&adapter->ipv6_notifier_work);
#endif
#endif

		hdd_vdev_destroy(adapter);

		mutex_unlock(&hdd_ctx->sap_lock);
		break;
	case QDF_OCB_MODE:
		cdp_clear_peer(cds_get_context(QDF_MODULE_ID_SOC),
			(struct cdp_pdev *)cds_get_context(QDF_MODULE_ID_TXRX),
			WLAN_HDD_GET_STATION_CTX_PTR(adapter)->conn_info.staId[0]);
		hdd_deregister_tx_flow_control(adapter);
		hdd_vdev_destroy(adapter);
		break;
	default:
		break;
	}

	if (adapter->scan_info.default_scan_ies) {
		qdf_mem_free(adapter->scan_info.default_scan_ies);
		adapter->scan_info.default_scan_ies = NULL;
	}

	hdd_exit();
	return QDF_STATUS_SUCCESS;
}

/**
 * hdd_deinit_all_adapters - deinit all adapters
 * @hdd_ctx:   HDD context
 * @rtnl_held: True if RTNL lock held
 *
 */
void  hdd_deinit_all_adapters(struct hdd_context *hdd_ctx, bool rtnl_held)
{
	struct hdd_adapter *adapter;

	hdd_enter();

	hdd_for_each_adapter(hdd_ctx, adapter)
		hdd_deinit_adapter(hdd_ctx, adapter, rtnl_held);

	hdd_exit();
}

QDF_STATUS hdd_stop_all_adapters(struct hdd_context *hdd_ctx)
{
	struct hdd_adapter *adapter;

	hdd_enter();

	cds_flush_work(&hdd_ctx->sap_pre_cac_work);

	hdd_for_each_adapter(hdd_ctx, adapter)
		hdd_stop_adapter(hdd_ctx, adapter);

	hdd_exit();

	return QDF_STATUS_SUCCESS;
}

static void hdd_reset_scan_operation(struct hdd_context *hdd_ctx,
				     struct hdd_adapter *adapter)
{
	switch (adapter->device_mode) {
	case QDF_STA_MODE:
	case QDF_P2P_CLIENT_MODE:
	case QDF_IBSS_MODE:
	case QDF_P2P_DEVICE_MODE:
	case QDF_NDI_MODE:
		wlan_hdd_scan_abort(adapter);
		wlan_hdd_cleanup_remain_on_channel_ctx(adapter);
		if (adapter->device_mode == QDF_STA_MODE)
			wlan_cfg80211_sched_scan_stop(hdd_ctx->pdev,
						      adapter->dev);
		break;
	case QDF_P2P_GO_MODE:
		wlan_hdd_cleanup_remain_on_channel_ctx(adapter);
		break;
	case QDF_SAP_MODE:
		qdf_atomic_set(&adapter->session.ap.acs_in_progress, 0);
		wlan_hdd_undo_acs(adapter);
		break;
	default:
		break;
	}
}

QDF_STATUS hdd_reset_all_adapters(struct hdd_context *hdd_ctx)
{
	struct hdd_adapter *adapter;
	struct hdd_station_ctx *sta_ctx;
	struct qdf_mac_addr peerMacAddr;
	int sta_id;

	hdd_enter();

	cds_flush_work(&hdd_ctx->sap_pre_cac_work);

	hdd_for_each_adapter(hdd_ctx, adapter) {
		hdd_info("[SSR] reset adapter with device mode %s(%d)",
			 hdd_device_mode_to_string(adapter->device_mode),
			 adapter->device_mode);

		if ((adapter->device_mode == QDF_STA_MODE) ||
		    (adapter->device_mode == QDF_P2P_CLIENT_MODE)) {
			/* Stop tdls timers */
			hdd_notify_tdls_reset_adapter(adapter->vdev);
			adapter->session.station.hdd_reassoc_scenario = false;
		}

		if (hdd_ctx->config->sap_internal_restart &&
		    adapter->device_mode == QDF_SAP_MODE) {
			wlan_hdd_netif_queue_control(adapter,
						     WLAN_STOP_ALL_NETIF_QUEUE,
						     WLAN_CONTROL_PATH);
			if (test_bit(SOFTAP_BSS_STARTED,
						&adapter->event_flags))
				hdd_sap_indicate_disconnect_for_sta(adapter);
			clear_bit(SOFTAP_BSS_STARTED, &adapter->event_flags);
		} else {
			wlan_hdd_netif_queue_control(adapter,
					   WLAN_STOP_ALL_NETIF_QUEUE_N_CARRIER,
					   WLAN_CONTROL_PATH);
		}

		hdd_reset_scan_operation(hdd_ctx, adapter);

		hdd_deinit_tx_rx(adapter);
		policy_mgr_decr_session_set_pcl(hdd_ctx->psoc,
				adapter->device_mode, adapter->session_id);
		hdd_green_ap_start_state_mc(hdd_ctx, adapter->device_mode,
					    false);
		if (test_bit(WMM_INIT_DONE, &adapter->event_flags)) {
			hdd_wmm_adapter_close(adapter);
			clear_bit(WMM_INIT_DONE, &adapter->event_flags);
		}

		if (adapter->device_mode == QDF_STA_MODE)
			hdd_clear_fils_connection_info(adapter);

		if (adapter->device_mode == QDF_SAP_MODE) {
			wlansap_cleanup_cac_timer(
				WLAN_HDD_GET_SAP_CTX_PTR(adapter));
			/*
			 * If adapter is SAP, set session ID to invalid
			 * since SAP session will be cleanup during SSR.
			 */
			wlansap_set_invalid_session(
				WLAN_HDD_GET_SAP_CTX_PTR(adapter));
		}

		/* Delete connection peers if any to avoid peer object leaks */
		if (adapter->device_mode == QDF_STA_MODE ||
		    adapter->device_mode == QDF_P2P_CLIENT_MODE) {
			sta_ctx = WLAN_HDD_GET_STATION_CTX_PTR(adapter);
			qdf_copy_macaddr(&peerMacAddr,
					 &sta_ctx->conn_info.bssId);

		} else if (adapter->device_mode == QDF_P2P_GO_MODE) {
			clear_bit(SOFTAP_BSS_STARTED, &adapter->event_flags);
			for (sta_id = 0; sta_id < WLAN_MAX_STA_COUNT; sta_id++) {
				if (adapter->sta_info[sta_id].in_use) {
					hdd_debug("[SSR] deregister STA with ID %d",
						  sta_id);
					hdd_softap_deregister_sta(adapter,
								  sta_id);
					adapter->sta_info[sta_id].in_use = 0;
				}
			}
		}

		hdd_nud_ignore_tracking(adapter, true);
		hdd_nud_reset_tracking(adapter);
		hdd_nud_flush_work(adapter);
		hdd_set_disconnect_status(adapter, false);
		hdd_stop_tsf_sync(adapter);

		hdd_softap_deinit_tx_rx(adapter);
		hdd_deregister_tx_flow_control(adapter);

		/* Destroy vdev which will be recreated during reinit. */
		hdd_vdev_destroy(adapter);
	}

	hdd_exit();

	return QDF_STATUS_SUCCESS;
}

bool hdd_is_vdev_in_conn_state(struct hdd_adapter *adapter)
{
	switch (adapter->device_mode) {
	case QDF_STA_MODE:
	case QDF_P2P_CLIENT_MODE:
	case QDF_P2P_DEVICE_MODE:
		return hdd_conn_is_connected(
				WLAN_HDD_GET_STATION_CTX_PTR(adapter));
	case QDF_SAP_MODE:
	case QDF_P2P_GO_MODE:
		return (test_bit(SOFTAP_BSS_STARTED,
				 &adapter->event_flags));
	default:
		hdd_err("Device mode %d invalid", adapter->device_mode);
		return 0;
	}

	return 0;
}

bool hdd_check_for_opened_interfaces(struct hdd_context *hdd_ctx)
{
	struct hdd_adapter *adapter;
	bool close_modules = true;

	if (QDF_GLOBAL_FTM_MODE == hdd_get_conparam()) {
		hdd_info("FTM mode, don't close the module");
		return false;
	}

	hdd_for_each_adapter(hdd_ctx, adapter) {
		if (test_bit(DEVICE_IFACE_OPENED, &adapter->event_flags) ||
		    test_bit(SME_SESSION_OPENED, &adapter->event_flags)) {
			hdd_debug("Still other ifaces are up cannot close modules");
			close_modules = false;
			break;
		}
	}

	return close_modules;
}

bool hdd_is_interface_up(struct hdd_adapter *adapter)
{
	if (test_bit(DEVICE_IFACE_OPENED, &adapter->event_flags))
		return true;
	else
		return false;
}

#if (LINUX_VERSION_CODE < KERNEL_VERSION(4, 1, 0)) \
	&& !defined(WITH_BACKPORTS) && !defined(IEEE80211_PRIVACY)
struct cfg80211_bss *hdd_cfg80211_get_bss(struct wiphy *wiphy,
					  struct ieee80211_channel *channel,
					  const u8 *bssid, const u8 *ssid,
					  size_t ssid_len)
{
	return cfg80211_get_bss(wiphy, channel, bssid,
				ssid, ssid_len,
				WLAN_CAPABILITY_ESS,
				WLAN_CAPABILITY_ESS);
}
#else
struct cfg80211_bss *hdd_cfg80211_get_bss(struct wiphy *wiphy,
					  struct ieee80211_channel *channel,
					  const u8 *bssid, const u8 *ssid,
					  size_t ssid_len)
{
	return cfg80211_get_bss(wiphy, channel, bssid,
				ssid, ssid_len,
				IEEE80211_BSS_TYPE_ESS,
				IEEE80211_PRIVACY_ANY);
}
#endif

#if defined CFG80211_CONNECT_BSS || \
	(LINUX_VERSION_CODE >= KERNEL_VERSION(4, 7, 0))
#if defined CFG80211_CONNECT_TIMEOUT_REASON_CODE || \
	(LINUX_VERSION_CODE >= KERNEL_VERSION(4, 11, 0))
/**
 * hdd_convert_timeout_reason() - Convert to kernel specific enum
 * @timeout_reason: reason for connect timeout
 *
 * This function is used to convert host timeout
 * reason enum to kernel specific enum.
 *
 * Return: nl timeout enum
 */
static enum nl80211_timeout_reason hdd_convert_timeout_reason(
						tSirResultCodes timeout_reason)
{
	switch (timeout_reason) {
	case eSIR_SME_JOIN_TIMEOUT_RESULT_CODE:
		return NL80211_TIMEOUT_SCAN;
	case eSIR_SME_AUTH_TIMEOUT_RESULT_CODE:
		return NL80211_TIMEOUT_AUTH;
	case eSIR_SME_ASSOC_TIMEOUT_RESULT_CODE:
		return NL80211_TIMEOUT_ASSOC;
	default:
		return NL80211_TIMEOUT_UNSPECIFIED;
	}
}

/**
 * hdd_cfg80211_connect_timeout() - API to send connection timeout reason
 * @dev: network device
 * @bssid: bssid to which we want to associate
 * @timeout_reason: reason for connect timeout
 *
 * This API is used to send connection timeout reason to supplicant
 *
 * Return: void
 */
static void hdd_cfg80211_connect_timeout(struct net_device *dev,
					 const u8 *bssid,
					 tSirResultCodes timeout_reason)
{
	enum nl80211_timeout_reason nl_timeout_reason;

	nl_timeout_reason = hdd_convert_timeout_reason(timeout_reason);

	cfg80211_connect_timeout(dev, bssid, NULL, 0, GFP_KERNEL,
				 nl_timeout_reason);
}

/**
 * __hdd_connect_bss() - API to send connection status to supplicant
 * @dev: network device
 * @bssid: bssid to which we want to associate
 * @req_ie: Request Information Element
 * @req_ie_len: len of the req IE
 * @resp_ie: Response IE
 * @resp_ie_len: len of ht response IE
 * @status: status
 * @gfp: Kernel Flag
 * @timeout_reason: reason for connect timeout
 *
 * Return: void
 */
static void __hdd_connect_bss(struct net_device *dev, const u8 *bssid,
			      struct cfg80211_bss *bss, const u8 *req_ie,
			      size_t req_ie_len, const u8 *resp_ie,
			      size_t resp_ie_len, int status, gfp_t gfp,
			      tSirResultCodes timeout_reason)
{
	enum nl80211_timeout_reason nl_timeout_reason;

	nl_timeout_reason = hdd_convert_timeout_reason(timeout_reason);

	cfg80211_connect_bss(dev, bssid, bss, req_ie, req_ie_len,
			     resp_ie, resp_ie_len, status, gfp,
			     nl_timeout_reason);
}
#else
#if defined CFG80211_CONNECT_TIMEOUT || \
	(LINUX_VERSION_CODE >= KERNEL_VERSION(4, 8, 0))
static void hdd_cfg80211_connect_timeout(struct net_device *dev,
					 const u8 *bssid,
					 tSirResultCodes timeout_reason)
{
	cfg80211_connect_timeout(dev, bssid, NULL, 0, GFP_KERNEL);
}
#endif

static void __hdd_connect_bss(struct net_device *dev, const u8 *bssid,
			      struct cfg80211_bss *bss, const u8 *req_ie,
			      size_t req_ie_len, const u8 *resp_ie,
			      size_t resp_ie_len, int status, gfp_t gfp,
			      tSirResultCodes timeout_reason)
{
	cfg80211_connect_bss(dev, bssid, bss, req_ie, req_ie_len,
			     resp_ie, resp_ie_len, status, gfp);
}
#endif

/**
 * hdd_connect_bss() - API to send connection status to supplicant
 * @dev: network device
 * @bssid: bssid to which we want to associate
 * @req_ie: Request Information Element
 * @req_ie_len: len of the req IE
 * @resp_ie: Response IE
 * @resp_ie_len: len of ht response IE
 * @status: status
 * @gfp: Kernel Flag
 * @connect_timeout: If timed out waiting for Auth/Assoc/Probe resp
 * @timeout_reason: reason for connect timeout
 *
 * The API is a wrapper to send connection status to supplicant
 *
 * Return: Void
 */
#if defined CFG80211_CONNECT_TIMEOUT || \
	(LINUX_VERSION_CODE >= KERNEL_VERSION(4, 8, 0))
static void hdd_connect_bss(struct net_device *dev, const u8 *bssid,
			struct cfg80211_bss *bss, const u8 *req_ie,
			size_t req_ie_len, const u8 *resp_ie,
			size_t resp_ie_len, int status, gfp_t gfp,
			bool connect_timeout,
			tSirResultCodes timeout_reason)
{
	if (connect_timeout)
		hdd_cfg80211_connect_timeout(dev, bssid, timeout_reason);
	else
		__hdd_connect_bss(dev, bssid, bss, req_ie, req_ie_len, resp_ie,
				  resp_ie_len, status, gfp, timeout_reason);
}
#else
static void hdd_connect_bss(struct net_device *dev, const u8 *bssid,
			struct cfg80211_bss *bss, const u8 *req_ie,
			size_t req_ie_len, const u8 *resp_ie,
			size_t resp_ie_len, int status, gfp_t gfp,
			bool connect_timeout,
			tSirResultCodes timeout_reason)
{
	__hdd_connect_bss(dev, bssid, bss, req_ie, req_ie_len, resp_ie,
			  resp_ie_len, status, gfp, timeout_reason);
}
#endif

#if defined(WLAN_FEATURE_FILS_SK)
#if defined(CFG80211_CONNECT_DONE) || \
	(LINUX_VERSION_CODE >= KERNEL_VERSION(4, 12, 0))
#if defined(CFG80211_FILS_SK_OFFLOAD_SUPPORT) || \
		 (LINUX_VERSION_CODE >= KERNEL_VERSION(4, 12, 0))
/**
 * hdd_populate_fils_params() - Populate FILS keys to connect response
 * @fils_params: connect response to supplicant
 * @fils_kek: FILS kek
 * @fils_kek_len: FILS kek length
 * @pmk: FILS PMK
 * @pmk_len: FILS PMK length
 * @pmkid: PMKID
 * @fils_seq_num: FILS Seq number
 *
 * Return: None
 */
static void hdd_populate_fils_params(struct cfg80211_connect_resp_params
				     *fils_params, const uint8_t *fils_kek,
				     size_t fils_kek_len, const uint8_t *pmk,
				     size_t pmk_len, const uint8_t *pmkid,
				     uint16_t fils_seq_num)
{
	/* Increament seq number to be used for next FILS */
	fils_params->fils_erp_next_seq_num = fils_seq_num + 1;
	fils_params->update_erp_next_seq_num = true;
	fils_params->fils_kek = fils_kek;
	fils_params->fils_kek_len = fils_kek_len;
	fils_params->pmk = pmk;
	fils_params->pmk_len = pmk_len;
	fils_params->pmkid = pmkid;
}
#else
static inline void hdd_populate_fils_params(struct cfg80211_connect_resp_params
					    *fils_params, const uint8_t
					    *fils_kek, size_t fils_kek_len,
					    const uint8_t *pmk, size_t pmk_len,
					    const uint8_t *pmkid,
					    uint16_t fils_seq_num)
{ }
#endif

void hdd_update_hlp_info(struct net_device *dev,
			 struct csr_roam_info *roam_info)
{
	struct sk_buff *skb;
	uint16_t skb_len;
	struct llc_snap_hdr_t *llc_hdr;
	QDF_STATUS status;
	uint8_t *hlp_data;
	uint16_t hlp_data_len;
	struct fils_join_rsp_params *roam_fils_params
				= roam_info->fils_join_rsp;
	struct hdd_adapter *padapter = WLAN_HDD_GET_PRIV_PTR(dev);

	if (!roam_fils_params) {
		hdd_err("FILS Roam Param NULL");
		return;
	}

	if (!roam_fils_params->hlp_data_len) {
		hdd_err("FILS HLP Data NULL, len %d",
			roam_fils_params->hlp_data_len);
		return;
	}

	hlp_data = roam_fils_params->hlp_data;
	hlp_data_len = roam_fils_params->hlp_data_len;

	/* Calculate skb length */
	skb_len = (2 * ETH_ALEN) + hlp_data_len;
	skb = qdf_nbuf_alloc(NULL, skb_len, 0, 4, false);
	if (skb == NULL) {
		hdd_err("HLP packet nbuf alloc fails");
		return;
	}

	qdf_mem_copy(skb_put(skb, ETH_ALEN), roam_fils_params->dst_mac.bytes,
				 QDF_MAC_ADDR_SIZE);
	qdf_mem_copy(skb_put(skb, ETH_ALEN), roam_fils_params->src_mac.bytes,
				 QDF_MAC_ADDR_SIZE);

	llc_hdr = (struct llc_snap_hdr_t *) hlp_data;
	if (IS_SNAP(llc_hdr)) {
		hlp_data += LLC_SNAP_HDR_OFFSET_ETHERTYPE;
		hlp_data_len += LLC_SNAP_HDR_OFFSET_ETHERTYPE;
	}

	qdf_mem_copy(skb_put(skb, hlp_data_len), hlp_data, hlp_data_len);

	/*
	 * This HLP packet is formed from HLP info encapsulated
	 * in assoc response frame which is AEAD encrypted.
	 * Hence, this checksum validation can be set unnecessary.
	 * i.e. network layer need not worry about checksum.
	 */
	skb->ip_summed = CHECKSUM_UNNECESSARY;

	status = hdd_rx_packet_cbk(padapter, skb);
	if (QDF_IS_STATUS_ERROR(status)) {
		hdd_err("Sending HLP packet fails");
		return;
	}
	hdd_debug("send HLP packet to netif successfully");
}

/**
 * hdd_connect_done() - Wrapper API to call cfg80211_connect_done
 * @dev: network device
 * @bssid: bssid to which we want to associate
 * @bss: cfg80211 bss info
 * @roam_info: information about connected bss
 * @req_ie: Request Information Element
 * @req_ie_len: len of the req IE
 * @resp_ie: Response IE
 * @resp_ie_len: len of ht response IE
 * @status: status
 * @gfp: allocation flags
 * @connect_timeout: If timed out waiting for Auth/Assoc/Probe resp
 * @timeout_reason: reason for connect timeout
 *
 * This API is used as wrapper to send FILS key/sequence number
 * params etc. to supplicant in case of FILS connection
 *
 * Return: None
 */
static void hdd_connect_done(struct net_device *dev, const u8 *bssid,
			     struct cfg80211_bss *bss,
			     struct csr_roam_info *roam_info,
			     const u8 *req_ie, size_t req_ie_len,
			     const u8 *resp_ie, size_t resp_ie_len, u16 status,
			     gfp_t gfp, bool connect_timeout,
			     tSirResultCodes timeout_reason)
{
	struct cfg80211_connect_resp_params fils_params;
	struct hdd_adapter *adapter = WLAN_HDD_GET_PRIV_PTR(dev);
	struct fils_join_rsp_params *roam_fils_params =
				roam_info->fils_join_rsp;

	qdf_mem_zero(&fils_params, sizeof(fils_params));

	if (!roam_fils_params) {
		fils_params.status = WLAN_STATUS_UNSPECIFIED_FAILURE;
	} else {
		fils_params.status = status;
		fils_params.bssid = bssid;
		fils_params.timeout_reason =
				hdd_convert_timeout_reason(timeout_reason);
		fils_params.req_ie = req_ie;
		fils_params.req_ie_len = req_ie_len;
		fils_params.resp_ie = resp_ie;
		fils_params.resp_ie_len = resp_ie_len;
		fils_params.bss = bss;
		hdd_populate_fils_params(&fils_params, roam_fils_params->kek,
					 roam_fils_params->kek_len,
					 roam_fils_params->fils_pmk,
					 roam_fils_params->fils_pmk_len,
					 roam_fils_params->fils_pmkid,
					 roam_info->fils_seq_num);
		hdd_save_gtk_params(adapter, roam_info, false);
	}
	hdd_debug("FILS indicate connect status %d seq no %d",
		  fils_params.status,
		  fils_params.fils_erp_next_seq_num);

	cfg80211_connect_done(dev, &fils_params, gfp);

	if (roam_fils_params && roam_fils_params->hlp_data_len)
		hdd_update_hlp_info(dev, roam_info);

	/* Clear all the FILS key info */
	if (roam_fils_params && roam_fils_params->fils_pmk)
		qdf_mem_free(roam_fils_params->fils_pmk);
	if (roam_fils_params)
		qdf_mem_free(roam_fils_params);
	roam_info->fils_join_rsp = NULL;
}
#else
static inline void
hdd_connect_done(struct net_device *dev, const u8 *bssid,
		 struct cfg80211_bss *bss, struct csr_roam_info *roam_info,
		 const u8 *req_ie, size_t req_ie_len,
		 const u8 *resp_ie, size_t resp_ie_len, u16 status,
		 gfp_t gfp, bool connect_timeout,
		 tSirResultCodes timeout_reason)
{ }
#endif
#endif

#if defined(WLAN_FEATURE_FILS_SK) && \
	(defined(CFG80211_CONNECT_DONE) || \
		(LINUX_VERSION_CODE >= KERNEL_VERSION(4, 7, 0)))
/**
 * hdd_fils_update_connect_results() - API to send fils connection status to
 * supplicant.
 * @dev: network device
 * @bssid: bssid to which we want to associate
 * @bss: cfg80211 bss info
 * @roam_info: information about connected bss
 * @req_ie: Request Information Element
 * @req_ie_len: len of the req IE
 * @resp_ie: Response IE
 * @resp_ie_len: len of ht response IE
 * @status: status
 * @gfp: allocation flags
 * @connect_timeout: If timed out waiting for Auth/Assoc/Probe resp
 * @timeout_reason: reason for connect timeout
 *
 * The API is a wrapper to send connection status to supplicant
 *
 * Return: 0 if success else failure
 */
static int hdd_fils_update_connect_results(struct net_device *dev,
			const u8 *bssid,
			struct cfg80211_bss *bss,
			struct csr_roam_info *roam_info, const u8 *req_ie,
			size_t req_ie_len, const u8 *resp_ie,
			size_t resp_ie_len, u16 status, gfp_t gfp,
			bool connect_timeout,
			tSirResultCodes timeout_reason)
{
	hdd_enter();
	if (!roam_info || !roam_info->is_fils_connection)
		return -EINVAL;

	hdd_connect_done(dev, bssid, bss, roam_info, req_ie, req_ie_len,
			 resp_ie, resp_ie_len, status, gfp, connect_timeout,
			 timeout_reason);
	return 0;
}
#else
static inline int hdd_fils_update_connect_results(struct net_device *dev,
			const u8 *bssid,
			struct cfg80211_bss *bss,
			struct csr_roam_info *roam_info, const u8 *req_ie,
			size_t req_ie_len, const u8 *resp_ie,
			size_t resp_ie_len, u16 status, gfp_t gfp,
			bool connect_timeout,
			tSirResultCodes timeout_reason)
{
	return -EINVAL;
}
#endif

/**
 * hdd_connect_result() - API to send connection status to supplicant
 * @dev: network device
 * @bssid: bssid to which we want to associate
 * @roam_info: information about connected bss
 * @req_ie: Request Information Element
 * @req_ie_len: len of the req IE
 * @resp_ie: Response IE
 * @resp_ie_len: len of ht response IE
 * @status: status
 * @gfp: Kernel Flag
 * @connect_timeout: If timed out waiting for Auth/Assoc/Probe resp
 * @timeout_reason: reason for connect timeout
 *
 * The API is a wrapper to send connection status to supplicant
 * and allow runtime suspend
 *
 * Return: Void
 */
void hdd_connect_result(struct net_device *dev, const u8 *bssid,
			struct csr_roam_info *roam_info, const u8 *req_ie,
			size_t req_ie_len, const u8 *resp_ie,
			size_t resp_ie_len, u16 status, gfp_t gfp,
			bool connect_timeout,
			tSirResultCodes timeout_reason)
{
	struct hdd_adapter *padapter = (struct hdd_adapter *) netdev_priv(dev);
	struct cfg80211_bss *bss = NULL;
	struct hdd_context *hdd_ctx = WLAN_HDD_GET_CTX(padapter);

	if (WLAN_STATUS_SUCCESS == status) {
		struct ieee80211_channel *chan;
		int freq;
		int chan_no = roam_info->pBssDesc->channelId;

		if (chan_no <= 14)
			freq = ieee80211_channel_to_frequency(chan_no,
				HDD_NL80211_BAND_2GHZ);
		else
			freq = ieee80211_channel_to_frequency(chan_no,
				HDD_NL80211_BAND_5GHZ);

		chan = ieee80211_get_channel(padapter->wdev.wiphy, freq);
		bss = hdd_cfg80211_get_bss(padapter->wdev.wiphy, chan, bssid,
			roam_info->u.pConnectedProfile->SSID.ssId,
			roam_info->u.pConnectedProfile->SSID.length);
	}

	if (hdd_fils_update_connect_results(dev, bssid, bss,
			roam_info, req_ie, req_ie_len, resp_ie,
			resp_ie_len, status, gfp, connect_timeout,
			timeout_reason) != 0) {
		hdd_connect_bss(dev, bssid, bss, req_ie,
			req_ie_len, resp_ie, resp_ie_len,
			status, gfp, connect_timeout, timeout_reason);
	}

	qdf_runtime_pm_allow_suspend(&hdd_ctx->runtime_context.connect);
	hdd_allow_suspend(WIFI_POWER_EVENT_WAKELOCK_CONNECT);
}
#else
void hdd_connect_result(struct net_device *dev, const u8 *bssid,
			struct csr_roam_info *roam_info, const u8 *req_ie,
			size_t req_ie_len, const u8 *resp_ie,
			size_t resp_ie_len, u16 status, gfp_t gfp,
			bool connect_timeout,
			tSirResultCodes timeout_reason)
{
	struct hdd_adapter *padapter = (struct hdd_adapter *) netdev_priv(dev);
	struct hdd_context *hdd_ctx = WLAN_HDD_GET_CTX(padapter);

	cfg80211_connect_result(dev, bssid, req_ie, req_ie_len,
				resp_ie, resp_ie_len, status, gfp);

	qdf_runtime_pm_allow_suspend(&hdd_ctx->runtime_context.connect);
	hdd_allow_suspend(WIFI_POWER_EVENT_WAKELOCK_CONNECT);
}
#endif

#ifdef FEATURE_MONITOR_MODE_SUPPORT
int wlan_hdd_set_mon_chan(struct hdd_adapter *adapter, uint32_t chan,
				 uint32_t bandwidth)
{
	struct hdd_context *hdd_ctx = WLAN_HDD_GET_CTX(adapter);
	struct hdd_station_ctx *sta_ctx = WLAN_HDD_GET_STATION_CTX_PTR(adapter);
	struct hdd_mon_set_ch_info *ch_info = &sta_ctx->ch_info;
	QDF_STATUS status;
	struct qdf_mac_addr bssid;
	struct csr_roam_profile roam_profile;
	struct ch_params ch_params;

	if (QDF_GLOBAL_MONITOR_MODE != hdd_get_conparam()) {
		hdd_err("Not supported, device is not in monitor mode");
		return -EINVAL;
	}

	/* Validate Channel */
	if (!WLAN_REG_IS_24GHZ_CH(chan) && !WLAN_REG_IS_5GHZ_CH(chan)) {
		hdd_err("Channel %d Not supported", chan);
		return -EINVAL;
	}

	if (WLAN_REG_IS_24GHZ_CH(chan)) {
		if (bandwidth == CH_WIDTH_80MHZ) {
			hdd_err("BW80 not possible in 2.4GHz band");
			return -EINVAL;
		}
		if ((bandwidth != CH_WIDTH_20MHZ) && (chan == 14) &&
				(bandwidth != CH_WIDTH_MAX)) {
			hdd_err("Only BW20 possible on channel 14");
			return -EINVAL;
		}
	}

	if (WLAN_REG_IS_5GHZ_CH(chan)) {
		if ((bandwidth != CH_WIDTH_20MHZ) && (chan == 165) &&
				(bandwidth != CH_WIDTH_MAX)) {
			hdd_err("Only BW20 possible on channel 165");
			return -EINVAL;
		}
	}

	hdd_debug("Set monitor mode Channel %d", chan);
	qdf_mem_zero(&roam_profile, sizeof(roam_profile));
	roam_profile.ChannelInfo.ChannelList = &ch_info->channel;
	roam_profile.ChannelInfo.numOfChannels = 1;
	roam_profile.phyMode = ch_info->phy_mode;
	roam_profile.ch_params.ch_width = bandwidth;
	hdd_select_cbmode(adapter, chan, &roam_profile.ch_params);

	qdf_mem_copy(bssid.bytes, adapter->mac_addr.bytes,
		     QDF_MAC_ADDR_SIZE);

	ch_params.ch_width = bandwidth;
	wlan_reg_set_channel_params(hdd_ctx->pdev, chan, 0, &ch_params);
	if (ch_params.ch_width == CH_WIDTH_INVALID) {
		hdd_err("Invalid capture channel or bandwidth for a country");
		return -EINVAL;
	}
	if (wlan_hdd_change_hw_mode_for_given_chnl(adapter, chan,
				POLICY_MGR_UPDATE_REASON_SET_OPER_CHAN)) {
		hdd_err("Failed to change hw mode");
		return -EINVAL;
	}

	status = sme_roam_channel_change_req(hdd_ctx->mac_handle,
					     bssid, &ch_params,
					     &roam_profile);
	if (status) {
		hdd_err("Status: %d Failed to set sme_roam Channel for monitor mode",
			status);
	}

	adapter->mon_chan = chan;
	adapter->mon_bandwidth = bandwidth;
	return qdf_status_to_os_return(status);
}
#endif

#ifdef MSM_PLATFORM
/**
 * hdd_stop_p2p_go() - call cfg80211 API to stop P2P GO
 * @adapter: pointer to adapter
 *
 * This function calls cfg80211 API to stop P2P GO
 *
 * Return: None
 */
static void hdd_stop_p2p_go(struct hdd_adapter *adapter)
{
	hdd_debug("[SSR] send stop ap to supplicant");
	cfg80211_ap_stopped(adapter->dev, GFP_KERNEL);
}

static inline void hdd_delete_sta(struct hdd_adapter *adapter)
{
}
#else
static inline void hdd_stop_p2p_go(struct hdd_adapter *adapter)
{
}

/**
 * hdd_delete_sta() - call cfg80211 API to delete STA
 * @adapter: pointer to adapter
 *
 * This function calls cfg80211 API to delete STA
 *
 * Return: None
 */
static void hdd_delete_sta(struct hdd_adapter *adapter)
{
	struct qdf_mac_addr bcast_mac = QDF_MAC_ADDR_BCAST_INIT;

	hdd_debug("[SSR] send restart supplicant");
	/* event supplicant to restart */
	cfg80211_del_sta(adapter->dev,
			 (const u8 *)&bcast_mac.bytes[0],
			 GFP_KERNEL);
}
#endif

QDF_STATUS hdd_start_all_adapters(struct hdd_context *hdd_ctx)
{
	struct hdd_adapter *adapter;
	eConnectionState connState;

	hdd_enter();

	hdd_for_each_adapter(hdd_ctx, adapter) {
		if (!hdd_is_interface_up(adapter))
			continue;

		hdd_debug("[SSR] start adapter with device mode %s(%d)",
			  hdd_device_mode_to_string(adapter->device_mode),
			  adapter->device_mode);

		hdd_wmm_init(adapter);

		switch (adapter->device_mode) {
		case QDF_STA_MODE:
		case QDF_P2P_CLIENT_MODE:
		case QDF_P2P_DEVICE_MODE:

			connState = (WLAN_HDD_GET_STATION_CTX_PTR(adapter))
					->conn_info.connState;

			hdd_start_station_adapter(adapter);
			/* Open the gates for HDD to receive Wext commands */
			adapter->is_link_up_service_needed = false;

			/* Indicate disconnect event to supplicant
			 * if associated previously
			 */
			if (eConnectionState_Associated == connState ||
			    eConnectionState_IbssConnected == connState ||
			    eConnectionState_NotConnected == connState ||
			    eConnectionState_IbssDisconnected == connState ||
			    eConnectionState_Disconnecting == connState) {
				union iwreq_data wrqu;

				memset(&wrqu, '\0', sizeof(wrqu));
				wrqu.ap_addr.sa_family = ARPHRD_ETHER;
				memset(wrqu.ap_addr.sa_data, '\0', ETH_ALEN);
				wireless_send_event(adapter->dev, SIOCGIWAP,
						    &wrqu, NULL);
				adapter->session.station.
				hdd_reassoc_scenario = false;

				/* indicate disconnected event to nl80211 */
				wlan_hdd_cfg80211_indicate_disconnect(
						adapter->dev, false,
						WLAN_REASON_UNSPECIFIED);
			} else if (eConnectionState_Connecting == connState) {
				/*
				 * Indicate connect failure to supplicant if we
				 * were in the process of connecting
				 */
				hdd_connect_result(adapter->dev, NULL, NULL,
						   NULL, 0, NULL, 0,
						   WLAN_STATUS_ASSOC_DENIED_UNSPEC,
						   GFP_KERNEL, false, 0);
			}

			hdd_register_tx_flow_control(adapter,
					hdd_tx_resume_timer_expired_handler,
					hdd_tx_resume_cb,
					hdd_tx_flow_control_is_pause);

			hdd_lpass_notify_start(hdd_ctx, adapter);
			hdd_nud_ignore_tracking(adapter, false);
			break;

		case QDF_SAP_MODE:
			if (hdd_ctx->config->sap_internal_restart)
				hdd_start_ap_adapter(adapter);

			break;

		case QDF_P2P_GO_MODE:
			hdd_delete_sta(adapter);
			break;
		case QDF_MONITOR_MODE:
			hdd_start_station_adapter(adapter);
			hdd_set_mon_rx_cb(adapter->dev);
			wlan_hdd_set_mon_chan(adapter, adapter->mon_chan,
					      adapter->mon_bandwidth);
			break;
		default:
			break;
		}
		/*
		 * Action frame registered in one adapter which will
		 * applicable to all interfaces
		 */
		wlan_hdd_cfg80211_register_frames(adapter);
	}

	hdd_for_each_adapter(hdd_ctx, adapter) {
		if (!hdd_is_interface_up(adapter))
			continue;

		if (adapter->device_mode == QDF_P2P_GO_MODE)
			hdd_stop_p2p_go(adapter);
	}

	hdd_exit();

	return QDF_STATUS_SUCCESS;
}

QDF_STATUS hdd_get_front_adapter(struct hdd_context *hdd_ctx,
				 struct hdd_adapter **out_adapter)
{
	QDF_STATUS status;
	qdf_list_node_t *node;

	*out_adapter = NULL;

	qdf_spin_lock_bh(&hdd_ctx->hdd_adapter_lock);
	status = qdf_list_peek_front(&hdd_ctx->hdd_adapters, &node);
	qdf_spin_unlock_bh(&hdd_ctx->hdd_adapter_lock);

	if (QDF_IS_STATUS_ERROR(status))
		return status;

	*out_adapter = qdf_container_of(node, struct hdd_adapter, node);

	return QDF_STATUS_SUCCESS;
}

QDF_STATUS hdd_get_next_adapter(struct hdd_context *hdd_ctx,
				struct hdd_adapter *current_adapter,
				struct hdd_adapter **out_adapter)
{
	QDF_STATUS status;
	qdf_list_node_t *node;

	*out_adapter = NULL;

	qdf_spin_lock_bh(&hdd_ctx->hdd_adapter_lock);
	status = qdf_list_peek_next(&hdd_ctx->hdd_adapters,
				    &current_adapter->node,
				    &node);
	qdf_spin_unlock_bh(&hdd_ctx->hdd_adapter_lock);

	if (QDF_IS_STATUS_ERROR(status))
		return status;

	*out_adapter = qdf_container_of(node, struct hdd_adapter, node);

	return status;
}

QDF_STATUS hdd_remove_adapter(struct hdd_context *hdd_ctx,
			      struct hdd_adapter *adapter)
{
	QDF_STATUS status;

	qdf_spin_lock_bh(&hdd_ctx->hdd_adapter_lock);
	status = qdf_list_remove_node(&hdd_ctx->hdd_adapters, &adapter->node);
	qdf_spin_unlock_bh(&hdd_ctx->hdd_adapter_lock);

	return status;
}

QDF_STATUS hdd_remove_front_adapter(struct hdd_context *hdd_ctx,
				    struct hdd_adapter **out_adapter)
{
	QDF_STATUS status;
	qdf_list_node_t *node;

	*out_adapter = NULL;

	qdf_spin_lock_bh(&hdd_ctx->hdd_adapter_lock);
	status = qdf_list_remove_front(&hdd_ctx->hdd_adapters, &node);
	qdf_spin_unlock_bh(&hdd_ctx->hdd_adapter_lock);

	if (QDF_IS_STATUS_ERROR(status))
		return status;

	*out_adapter = qdf_container_of(node, struct hdd_adapter, node);

	return status;
}

QDF_STATUS hdd_add_adapter_back(struct hdd_context *hdd_ctx,
				struct hdd_adapter *adapter)
{
	QDF_STATUS status;

	qdf_spin_lock_bh(&hdd_ctx->hdd_adapter_lock);
	status = qdf_list_insert_back(&hdd_ctx->hdd_adapters, &adapter->node);
	qdf_spin_unlock_bh(&hdd_ctx->hdd_adapter_lock);

	return status;
}

QDF_STATUS hdd_add_adapter_front(struct hdd_context *hdd_ctx,
				 struct hdd_adapter *adapter)
{
	QDF_STATUS status;

	qdf_spin_lock_bh(&hdd_ctx->hdd_adapter_lock);
	status = qdf_list_insert_front(&hdd_ctx->hdd_adapters, &adapter->node);
	qdf_spin_unlock_bh(&hdd_ctx->hdd_adapter_lock);

	return status;
}

struct hdd_adapter *hdd_get_adapter_by_rand_macaddr(
	struct hdd_context *hdd_ctx, tSirMacAddr mac_addr)
{
	struct hdd_adapter *adapter;

	hdd_for_each_adapter(hdd_ctx, adapter) {
		if ((adapter->device_mode == QDF_STA_MODE ||
		     adapter->device_mode == QDF_P2P_CLIENT_MODE ||
		     adapter->device_mode == QDF_P2P_DEVICE_MODE) &&
		    ucfg_p2p_check_random_mac(hdd_ctx->psoc,
					      adapter->session_id, mac_addr))
			return adapter;
	}

	return NULL;
}

struct hdd_adapter *hdd_get_adapter_by_macaddr(struct hdd_context *hdd_ctx,
					  tSirMacAddr macAddr)
{
	struct hdd_adapter *adapter;

	hdd_for_each_adapter(hdd_ctx, adapter) {
		if (!qdf_mem_cmp(adapter->mac_addr.bytes,
				 macAddr, sizeof(tSirMacAddr)))
			return adapter;
	}

	return NULL;
}

struct hdd_adapter *hdd_get_adapter_by_vdev(struct hdd_context *hdd_ctx,
				       uint32_t vdev_id)
{
	struct hdd_adapter *adapter;

	hdd_for_each_adapter(hdd_ctx, adapter) {
		if (adapter->session_id == vdev_id)
			return adapter;
	}

	return NULL;
}

/**
 * hdd_get_adapter_by_sme_session_id() - Return adapter with
 * the sessionid
 * @hdd_ctx: hdd context.
 * @sme_session_id: sme session is for the adapter to get.
 *
 * This function is used to get the adapter with provided session id
 *
 * Return: adapter pointer if found
 *
 */
struct hdd_adapter *
hdd_get_adapter_by_sme_session_id(struct hdd_context *hdd_ctx,
				  uint32_t sme_session_id)
{
	struct hdd_adapter *adapter;

	hdd_for_each_adapter(hdd_ctx, adapter) {
		if (adapter->session_id == sme_session_id)
			return adapter;
	}

	return NULL;
}

struct hdd_adapter *hdd_get_adapter_by_iface_name(struct hdd_context *hdd_ctx,
					     const char *iface_name)
{
	struct hdd_adapter *adapter;

	hdd_for_each_adapter(hdd_ctx, adapter) {
		if (!qdf_str_cmp(adapter->dev->name, iface_name))
			return adapter;
	}

	return NULL;
}

/**
 * hdd_get_adapter() - to get adapter matching the mode
 * @hdd_ctx: hdd context
 * @mode: adapter mode
 *
 * This routine will return the pointer to adapter matching
 * with the passed mode.
 *
 * Return: pointer to adapter or null
 */
struct hdd_adapter *hdd_get_adapter(struct hdd_context *hdd_ctx,
			enum QDF_OPMODE mode)
{
	struct hdd_adapter *adapter;

	hdd_for_each_adapter(hdd_ctx, adapter) {
		if (adapter->device_mode == mode)
			return adapter;
	}

	return NULL;
}

enum QDF_OPMODE hdd_get_device_mode(uint32_t session_id)
{
	struct hdd_context *hdd_ctx;
	struct hdd_adapter *adapter;

	hdd_ctx = cds_get_context(QDF_MODULE_ID_HDD);
	if (!hdd_ctx) {
		hdd_err("Invalid HDD context");
		return QDF_MAX_NO_OF_MODE;
	}

	adapter = hdd_get_adapter_by_sme_session_id(hdd_ctx, session_id);
	if (!adapter) {
		hdd_err("Invalid HDD adapter");
		return QDF_MAX_NO_OF_MODE;
	}

	return adapter->device_mode;
}

/**
 * hdd_get_operating_channel() - return operating channel of the device mode
 * @hdd_ctx:	Pointer to the HDD context.
 * @mode:	Device mode for which operating channel is required.
 *              Supported modes:
 *			QDF_STA_MODE,
 *			QDF_P2P_CLIENT_MODE,
 *			QDF_SAP_MODE,
 *			QDF_P2P_GO_MODE.
 *
 * This API returns the operating channel of the requested device mode
 *
 * Return: channel number. "0" id the requested device is not found OR it is
 *	   not connected.
 */
uint8_t hdd_get_operating_channel(struct hdd_context *hdd_ctx,
			enum QDF_OPMODE mode)
{
	struct hdd_adapter *adapter;
	uint8_t operatingChannel = 0;

	hdd_for_each_adapter(hdd_ctx, adapter) {
		if (mode == adapter->device_mode) {
			switch (adapter->device_mode) {
			case QDF_STA_MODE:
			case QDF_P2P_CLIENT_MODE:
				if (hdd_conn_is_connected
					    (WLAN_HDD_GET_STATION_CTX_PTR
						(adapter))) {
					operatingChannel =
						(WLAN_HDD_GET_STATION_CTX_PTR
						(adapter))->conn_info.
							operationChannel;
				}
				break;
			case QDF_SAP_MODE:
			case QDF_P2P_GO_MODE:
				/* softap connection info */
				if (test_bit
					    (SOFTAP_BSS_STARTED,
					    &adapter->event_flags))
					operatingChannel =
						(WLAN_HDD_GET_AP_CTX_PTR
						(adapter))->operating_channel;
				break;
			default:
				break;
			}

			/* Found the device of interest. break the loop */
			break;
		}
	}

	return operatingChannel;
}

static inline QDF_STATUS hdd_unregister_wext_all_adapters(struct hdd_context *
							  hdd_ctx)
{
	struct hdd_adapter *adapter;

	hdd_enter();

	hdd_for_each_adapter(hdd_ctx, adapter) {
		if (adapter->device_mode == QDF_STA_MODE ||
		    adapter->device_mode == QDF_P2P_CLIENT_MODE ||
		    adapter->device_mode == QDF_IBSS_MODE ||
		    adapter->device_mode == QDF_P2P_DEVICE_MODE ||
		    adapter->device_mode == QDF_SAP_MODE ||
		    adapter->device_mode == QDF_P2P_GO_MODE) {
			hdd_unregister_wext(adapter->dev);
		}
	}

	hdd_exit();

	return QDF_STATUS_SUCCESS;
}

QDF_STATUS hdd_abort_mac_scan_all_adapters(struct hdd_context *hdd_ctx)
{
	struct hdd_adapter *adapter;

	hdd_enter();

	hdd_for_each_adapter(hdd_ctx, adapter) {
		if (adapter->device_mode == QDF_STA_MODE ||
		    adapter->device_mode == QDF_P2P_CLIENT_MODE ||
		    adapter->device_mode == QDF_IBSS_MODE ||
		    adapter->device_mode == QDF_P2P_DEVICE_MODE ||
		    adapter->device_mode == QDF_SAP_MODE ||
		    adapter->device_mode == QDF_P2P_GO_MODE) {
			wlan_abort_scan(hdd_ctx->pdev, INVAL_PDEV_ID,
					adapter->session_id, INVALID_SCAN_ID,
					true);
		}
	}

	hdd_exit();

	return QDF_STATUS_SUCCESS;
}

/**
 * hdd_abort_sched_scan_all_adapters() - stops scheduled (PNO) scans for all
 * adapters
 * @hdd_ctx: The HDD context containing the adapters to operate on
 *
 * return: QDF_STATUS_SUCCESS
 */
static QDF_STATUS hdd_abort_sched_scan_all_adapters(struct hdd_context *hdd_ctx)
{
	struct hdd_adapter *adapter;
	int err;

	hdd_enter();

	hdd_for_each_adapter(hdd_ctx, adapter) {
		if (adapter->device_mode == QDF_STA_MODE ||
		    adapter->device_mode == QDF_P2P_CLIENT_MODE ||
		    adapter->device_mode == QDF_IBSS_MODE ||
		    adapter->device_mode == QDF_P2P_DEVICE_MODE ||
		    adapter->device_mode == QDF_SAP_MODE ||
		    adapter->device_mode == QDF_P2P_GO_MODE) {
			err = wlan_hdd_sched_scan_stop(adapter->dev);
			if (err)
				hdd_err("Unable to stop scheduled scan");
		}
	}

	hdd_exit();

	return QDF_STATUS_SUCCESS;
}

#ifdef WLAN_NS_OFFLOAD
/**
 * hdd_wlan_unregister_ip6_notifier() - unregister IPv6 change notifier
 * @hdd_ctx: Pointer to hdd context
 *
 * Unregister for IPv6 address change notifications.
 *
 * Return: None
 */
static void hdd_wlan_unregister_ip6_notifier(struct hdd_context *hdd_ctx)
{
	unregister_inet6addr_notifier(&hdd_ctx->ipv6_notifier);
}

/**
 * hdd_wlan_register_ip6_notifier() - register IPv6 change notifier
 * @hdd_ctx: Pointer to hdd context
 *
 * Register for IPv6 address change notifications.
 *
 * Return: 0 on success and errno on failure.
 */
static int hdd_wlan_register_ip6_notifier(struct hdd_context *hdd_ctx)
{
	int ret;

	hdd_ctx->ipv6_notifier.notifier_call = wlan_hdd_ipv6_changed;
	ret = register_inet6addr_notifier(&hdd_ctx->ipv6_notifier);
	if (ret) {
		hdd_err("Failed to register IPv6 notifier: %d", ret);
		goto out;
	}

	hdd_debug("Registered IPv6 notifier");
out:
	return ret;
}
#else
/**
 * hdd_wlan_unregister_ip6_notifier() - unregister IPv6 change notifier
 * @hdd_ctx: Pointer to hdd context
 *
 * Unregister for IPv6 address change notifications.
 *
 * Return: None
 */
static void hdd_wlan_unregister_ip6_notifier(struct hdd_context *hdd_ctx)
{
}

/**
 * hdd_wlan_register_ip6_notifier() - register IPv6 change notifier
 * @hdd_ctx: Pointer to hdd context
 *
 * Register for IPv6 address change notifications.
 *
 * Return: None
 */
static int hdd_wlan_register_ip6_notifier(struct hdd_context *hdd_ctx)
{
	return 0;
}
#endif

void hdd_set_disconnect_status(struct hdd_adapter *adapter, bool status)
{
	qdf_mutex_acquire(&adapter->disconnection_status_lock);
	adapter->disconnection_in_progress = status;
	qdf_mutex_release(&adapter->disconnection_status_lock);
	hdd_debug("setting disconnection status: %d", status);
}

/**
 * hdd_register_notifiers - Register netdev notifiers.
 * @hdd_ctx: HDD context
 *
 * Register netdev notifiers like IPv4 and IPv6.
 *
 * Return: 0 on success and errno on failure
 */
static int hdd_register_notifiers(struct hdd_context *hdd_ctx)
{
	int ret;

	ret = hdd_wlan_register_ip6_notifier(hdd_ctx);
	if (ret)
		goto out;

	hdd_ctx->ipv4_notifier.notifier_call = wlan_hdd_ipv4_changed;
	ret = register_inetaddr_notifier(&hdd_ctx->ipv4_notifier);
	if (ret) {
		hdd_err("Failed to register IPv4 notifier: %d", ret);
		goto unregister_ip6_notifier;
	}

	ret = hdd_nud_register_netevent_notifier(hdd_ctx);
	if (ret) {
		hdd_err("Failed to register netevent notifier: %d",
			ret);
		goto unregister_inetaddr_notifier;
	}
	return 0;

unregister_inetaddr_notifier:
	unregister_inetaddr_notifier(&hdd_ctx->ipv4_notifier);
unregister_ip6_notifier:
	hdd_wlan_unregister_ip6_notifier(hdd_ctx);
out:
	return ret;

}

/**
 * hdd_unregister_notifiers - Unregister netdev notifiers.
 * @hdd_ctx: HDD context
 *
 * Unregister netdev notifiers like IPv4 and IPv6.
 *
 * Return: None.
 */
void hdd_unregister_notifiers(struct hdd_context *hdd_ctx)
{
	hdd_nud_unregister_netevent_notifier(hdd_ctx);
	hdd_wlan_unregister_ip6_notifier(hdd_ctx);

	unregister_inetaddr_notifier(&hdd_ctx->ipv4_notifier);
}

/**
 * hdd_exit_netlink_services - Exit netlink services
 * @hdd_ctx: HDD context
 *
 * Exit netlink services like cnss_diag, cesium netlink socket, ptt socket and
 * nl service.
 *
 * Return: None.
 */
static void hdd_exit_netlink_services(struct hdd_context *hdd_ctx)
{
	spectral_scan_deactivate_service();
	cnss_diag_deactivate_service();
	hdd_close_cesium_nl_sock();
	ptt_sock_deactivate_svc();
	hdd_deactivate_wifi_pos();

	nl_srv_exit();
}

/**
 * hdd_init_netlink_services- Init netlink services
 * @hdd_ctx: HDD context
 *
 * Init netlink services like cnss_diag, cesium netlink socket, ptt socket and
 * nl service.
 *
 * Return: 0 on success and errno on failure.
 */
static int hdd_init_netlink_services(struct hdd_context *hdd_ctx)
{
	int ret;

	ret = wlan_hdd_nl_init(hdd_ctx);
	if (ret) {
		hdd_err("nl_srv_init failed: %d", ret);
		goto out;
	}
	cds_set_radio_index(hdd_ctx->radio_index);

	ret = hdd_activate_wifi_pos(hdd_ctx);
	if (ret) {
		hdd_err("hdd_activate_wifi_pos failed: %d", ret);
		goto err_nl_srv;
	}

	ptt_sock_activate_svc();

	ret = hdd_open_cesium_nl_sock();
	if (ret)
		hdd_err("hdd_open_cesium_nl_sock failed ret: %d", ret);

	ret = cnss_diag_activate_service();
	if (ret) {
		hdd_err("cnss_diag_activate_service failed: %d", ret);
		goto err_close_cesium;
	}

	spectral_scan_activate_service();

	return 0;

err_close_cesium:
	hdd_close_cesium_nl_sock();
	ptt_sock_deactivate_svc();
	hdd_deactivate_wifi_pos();
err_nl_srv:
	nl_srv_exit();
out:
	return ret;
}

/**
 * hdd_rx_wake_lock_destroy() - Destroy RX wakelock
 * @hdd_ctx:	HDD context.
 *
 * Destroy RX wakelock.
 *
 * Return: None.
 */
static void hdd_rx_wake_lock_destroy(struct hdd_context *hdd_ctx)
{
	qdf_wake_lock_destroy(&hdd_ctx->rx_wake_lock);
}

/**
 * hdd_rx_wake_lock_create() - Create RX wakelock
 * @hdd_ctx:	HDD context.
 *
 * Create RX wakelock.
 *
 * Return: None.
 */
static void hdd_rx_wake_lock_create(struct hdd_context *hdd_ctx)
{
	qdf_wake_lock_create(&hdd_ctx->rx_wake_lock, "qcom_rx_wakelock");
}

/**
 * hdd_context_deinit() - Deinitialize HDD context
 * @hdd_ctx:    HDD context.
 *
 * Deinitialize HDD context along with all the feature specific contexts but
 * do not free hdd context itself. Caller of this API is supposed to free
 * HDD context.
 *
 * return: 0 on success and errno on failure.
 */
static int hdd_context_deinit(struct hdd_context *hdd_ctx)
{
	qdf_wake_lock_destroy(&hdd_ctx->monitor_mode_wakelock);

	wlan_hdd_cfg80211_deinit(hdd_ctx->wiphy);

	hdd_sap_context_destroy(hdd_ctx);

	hdd_rx_wake_lock_destroy(hdd_ctx);

	hdd_scan_context_destroy(hdd_ctx);

	qdf_list_destroy(&hdd_ctx->hdd_adapters);

	return 0;
}

/**
 * hdd_context_destroy() - Destroy HDD context
 * @hdd_ctx:	HDD context to be destroyed.
 *
 * Free config and HDD context as well as destroy all the resources.
 *
 * Return: None
 */
static void hdd_context_destroy(struct hdd_context *hdd_ctx)
{
	cds_set_context(QDF_MODULE_ID_HDD, NULL);

	wlan_hdd_deinit_tx_rx_histogram(hdd_ctx);

	hdd_context_deinit(hdd_ctx);

	qdf_mem_free(hdd_ctx->config);
	hdd_ctx->config = NULL;

	wiphy_free(hdd_ctx->wiphy);
}

/**
 * wlan_destroy_bug_report_lock() - Destroy bug report lock
 *
 * This function is used to destroy bug report lock
 *
 * Return: None
 */
static void wlan_destroy_bug_report_lock(void)
{
	struct cds_context *p_cds_context;

	p_cds_context = cds_get_global_context();
	if (!p_cds_context) {
		hdd_err("cds context is NULL");
		return;
	}

	qdf_spinlock_destroy(&p_cds_context->bug_report_lock);
}

#ifdef DISABLE_CHANNEL_LIST
static void wlan_hdd_cache_chann_mutex_destroy(struct hdd_context *hdd_ctx)
{
	qdf_mutex_destroy(&hdd_ctx->cache_channel_lock);
}
#else
static void wlan_hdd_cache_chann_mutex_destroy(struct hdd_context *hdd_ctx)
{
}
#endif

/**
 * hdd_wlan_exit() - HDD WLAN exit function
 * @hdd_ctx:	Pointer to the HDD Context
 *
 * This is the driver exit point (invoked during rmmod)
 *
 * Return: None
 */
static void hdd_wlan_exit(struct hdd_context *hdd_ctx)
{
	struct wiphy *wiphy = hdd_ctx->wiphy;
	int driver_status;

	hdd_enter();

	qdf_cancel_delayed_work(&hdd_ctx->iface_idle_work);

	hdd_unregister_notifiers(hdd_ctx);

#ifdef FEATURE_WLAN_AP_AP_ACS_OPTIMIZE
	if (QDF_TIMER_STATE_RUNNING ==
	    qdf_mc_timer_get_current_state(&hdd_ctx->skip_acs_scan_timer)) {
		qdf_mc_timer_stop(&hdd_ctx->skip_acs_scan_timer);
	}

	if (!QDF_IS_STATUS_SUCCESS
		    (qdf_mc_timer_destroy(&hdd_ctx->skip_acs_scan_timer))) {
		hdd_err("Cannot deallocate ACS Skip timer");
	}
	qdf_spin_lock(&hdd_ctx->acs_skip_lock);
	qdf_mem_free(hdd_ctx->last_acs_channel_list);
	hdd_ctx->last_acs_channel_list = NULL;
	hdd_ctx->num_of_channels = 0;
	qdf_spin_unlock(&hdd_ctx->acs_skip_lock);
#endif

	mutex_lock(&hdd_ctx->iface_change_lock);
	driver_status = hdd_ctx->driver_status;
	mutex_unlock(&hdd_ctx->iface_change_lock);

	/*
	 * Powersave Offload Case
	 * Disable Idle Power Save Mode
	 */
	hdd_set_idle_ps_config(hdd_ctx, false);
	/* clear the scan queue in all the scenarios */
	wlan_cfg80211_cleanup_scan_queue(hdd_ctx->pdev, NULL);

	if (driver_status != DRIVER_MODULES_CLOSED) {
		hdd_unregister_wext_all_adapters(hdd_ctx);
		/*
		 * Cancel any outstanding scan requests.  We are about to close
		 * all of our adapters, but an adapter structure is what SME
		 * passes back to our callback function.  Hence if there
		 * are any outstanding scan requests then there is a
		 * race condition between when the adapter is closed and
		 * when the callback is invoked.  We try to resolve that
		 * race condition here by canceling any outstanding scans
		 * before we close the adapters.
		 * Note that the scans may be cancelled in an asynchronous
		 * manner, so ideally there needs to be some kind of
		 * synchronization.  Rather than introduce a new
		 * synchronization here, we will utilize the fact that we are
		 * about to Request Full Power, and since that is synchronized,
		 * the expectation is that by the time Request Full Power has
		 * completed, all scans will be cancelled
		 */
		hdd_abort_mac_scan_all_adapters(hdd_ctx);
		hdd_abort_sched_scan_all_adapters(hdd_ctx);
		hdd_stop_all_adapters(hdd_ctx);
		hdd_deinit_all_adapters(hdd_ctx, false);
	}

	unregister_reboot_notifier(&system_reboot_notifier);
	unregister_netdevice_notifier(&hdd_netdev_notifier);

	hdd_wlan_stop_modules(hdd_ctx, false);

	hdd_bus_bandwidth_deinit(hdd_ctx);
	hdd_driver_memdump_deinit();

	qdf_nbuf_deinit_replenish_timer();

	if (QDF_GLOBAL_MONITOR_MODE ==  hdd_get_conparam()) {
		hdd_info("Release wakelock for monitor mode!");
		qdf_wake_lock_release(&hdd_ctx->monitor_mode_wakelock,
				      WIFI_POWER_EVENT_WAKELOCK_MONITOR_MODE);
	}

	qdf_spinlock_destroy(&hdd_ctx->hdd_adapter_lock);
	qdf_spinlock_destroy(&hdd_ctx->sta_update_info_lock);
	qdf_spinlock_destroy(&hdd_ctx->connection_status_lock);
	wlan_hdd_cache_chann_mutex_destroy(hdd_ctx);

	osif_request_manager_deinit();

	hdd_close_all_adapters(hdd_ctx, false);

	wlansap_global_deinit();
	/*
	 * If there is re_init failure wiphy would have already de-registered
	 * check the wiphy status before un-registering again
	 */
	if (wiphy && wiphy->registered) {
		wiphy_unregister(wiphy);
		wlan_hdd_cfg80211_deinit(wiphy);
		hdd_lpass_notify_stop(hdd_ctx);
	}

	hdd_exit_netlink_services(hdd_ctx);
	mutex_destroy(&hdd_ctx->iface_change_lock);
#ifdef FEATURE_WLAN_CH_AVOID
	mutex_destroy(&hdd_ctx->avoid_freq_lock);
#endif

	driver_status = hdd_objmgr_release_and_destroy_psoc(hdd_ctx);
	if (driver_status)
		hdd_err("Psoc delete failed");

	hdd_context_destroy(hdd_ctx);
}

void __hdd_wlan_exit(void)
{
	struct hdd_context *hdd_ctx;

	hdd_enter();

	hdd_ctx = cds_get_context(QDF_MODULE_ID_HDD);
	if (!hdd_ctx) {
		hdd_err("Invalid HDD Context");
		hdd_exit();
		return;
	}

	/* Do all the cleanup before deregistering the driver */
	hdd_wlan_exit(hdd_ctx);

	hdd_exit();
}

#ifdef FEATURE_WLAN_AP_AP_ACS_OPTIMIZE
/**
 * hdd_skip_acs_scan_timer_handler() - skip ACS scan timer timeout handler
 * @data: pointer to struct hdd_context
 *
 * This function will reset acs_scan_status to eSAP_DO_NEW_ACS_SCAN.
 * Then new ACS request will do a fresh scan without reusing the cached
 * scan information.
 *
 * Return: void
 */
static void hdd_skip_acs_scan_timer_handler(void *data)
{
	struct hdd_context *hdd_ctx = (struct hdd_context *) data;
	mac_handle_t mac_handle;

	hdd_debug("ACS Scan result expired. Reset ACS scan skip");
	hdd_ctx->skip_acs_scan_status = eSAP_DO_NEW_ACS_SCAN;
	qdf_spin_lock(&hdd_ctx->acs_skip_lock);
	qdf_mem_free(hdd_ctx->last_acs_channel_list);
	hdd_ctx->last_acs_channel_list = NULL;
	hdd_ctx->num_of_channels = 0;
	qdf_spin_unlock(&hdd_ctx->acs_skip_lock);

	mac_handle = hdd_ctx->mac_handle;
	if (!mac_handle)
		return;
	sme_scan_flush_result(mac_handle);
}
#endif

#ifdef QCA_HT_2040_COEX
int hdd_wlan_set_ht2040_mode(struct hdd_adapter *adapter, uint16_t sta_id,
			     struct qdf_mac_addr sta_mac, int channel_type)
{
	int status;
	QDF_STATUS qdf_status;
	struct hdd_context *hdd_ctx;
	mac_handle_t mac_handle;

	hdd_ctx = WLAN_HDD_GET_CTX(adapter);

	status = wlan_hdd_validate_context(hdd_ctx);
	if (status)
		return status;

	mac_handle = hdd_ctx->mac_handle;
	if (!mac_handle)
		return -EINVAL;

	qdf_status = sme_notify_ht2040_mode(mac_handle, sta_id, sta_mac,
					    adapter->session_id, channel_type);
	if (QDF_STATUS_SUCCESS != qdf_status) {
		hdd_err("Fail to send notification with ht2040 mode");
		return -EINVAL;
	}

	return 0;
}
#endif

/**
 * hdd_wlan_notify_modem_power_state() - notify FW with modem power status
 * @state: state
 *
 * This function notifies FW with modem power status
 *
 * Return: 0 if successful, error number otherwise
 */
int hdd_wlan_notify_modem_power_state(int state)
{
	int status;
	QDF_STATUS qdf_status;
	struct hdd_context *hdd_ctx;
	mac_handle_t mac_handle;

	hdd_ctx = cds_get_context(QDF_MODULE_ID_HDD);
	status = wlan_hdd_validate_context(hdd_ctx);
	if (status)
		return status;

	mac_handle = hdd_ctx->mac_handle;
	if (!mac_handle)
		return -EINVAL;

	qdf_status = sme_notify_modem_power_state(mac_handle, state);
	if (QDF_STATUS_SUCCESS != qdf_status) {
		hdd_err("Fail to send notification with modem power state %d",
		       state);
		return -EINVAL;
	}
	return 0;
}

/**
 *
 * hdd_post_cds_enable_config() - HDD post cds start config helper
 * @adapter - Pointer to the HDD
 *
 * Return: None
 */
QDF_STATUS hdd_post_cds_enable_config(struct hdd_context *hdd_ctx)
{
	QDF_STATUS qdf_ret_status;

	/*
	 * Send ready indication to the HDD.  This will kick off the MAC
	 * into a 'running' state and should kick off an initial scan.
	 */
	qdf_ret_status = sme_hdd_ready_ind(hdd_ctx->mac_handle);
	if (!QDF_IS_STATUS_SUCCESS(qdf_ret_status)) {
		hdd_err("sme_hdd_ready_ind() failed with status code %08d [x%08x]",
			qdf_ret_status, qdf_ret_status);
		return QDF_STATUS_E_FAILURE;
	}

	return QDF_STATUS_SUCCESS;
}

struct hdd_adapter *hdd_get_first_valid_adapter(struct hdd_context *hdd_ctx)
{
	struct hdd_adapter *adapter;

	hdd_for_each_adapter(hdd_ctx, adapter) {
		if (adapter && adapter->magic == WLAN_HDD_ADAPTER_MAGIC)
			return adapter;
	}

	return NULL;
}

/* wake lock APIs for HDD */
void hdd_prevent_suspend(uint32_t reason)
{
	qdf_wake_lock_acquire(&wlan_wake_lock, reason);
}

void hdd_allow_suspend(uint32_t reason)
{
	qdf_wake_lock_release(&wlan_wake_lock, reason);
}

void hdd_prevent_suspend_timeout(uint32_t timeout, uint32_t reason)
{
	cds_host_diag_log_work(&wlan_wake_lock, timeout, reason);
	qdf_wake_lock_timeout_acquire(&wlan_wake_lock, timeout);
}

/* Initialize channel list in sme based on the country code */
QDF_STATUS hdd_set_sme_chan_list(struct hdd_context *hdd_ctx)
{
	return sme_init_chan_list(hdd_ctx->mac_handle,
				  hdd_ctx->reg.alpha2,
				  hdd_ctx->reg.cc_src);
}

/**
 * hdd_is_5g_supported() - check if hardware supports 5GHz
 * @hdd_ctx:	Pointer to the hdd context
 *
 * HDD function to know if hardware supports 5GHz
 *
 * Return:  true if hardware supports 5GHz
 */
bool hdd_is_5g_supported(struct hdd_context *hdd_ctx)
{
	if (!hdd_ctx)
		return true;

	if (hdd_ctx->curr_band != BAND_2G)
		return true;
	else
		return false;
}

static int hdd_wiphy_init(struct hdd_context *hdd_ctx)
{
	struct wiphy *wiphy;
	int ret_val;

	wiphy = hdd_ctx->wiphy;

	/*
	 * The channel information in
	 * wiphy needs to be initialized before wiphy registration
	 */
	ret_val = hdd_regulatory_init(hdd_ctx, wiphy);
	if (ret_val) {
		hdd_err("regulatory init failed");
		return ret_val;
	}

#if (LINUX_VERSION_CODE >= KERNEL_VERSION(3, 11, 0))
	wiphy->wowlan = &wowlan_support_reg_init;
#else
	wiphy->wowlan.flags = WIPHY_WOWLAN_ANY |
			      WIPHY_WOWLAN_MAGIC_PKT |
			      WIPHY_WOWLAN_DISCONNECT |
			      WIPHY_WOWLAN_SUPPORTS_GTK_REKEY |
			      WIPHY_WOWLAN_GTK_REKEY_FAILURE |
			      WIPHY_WOWLAN_EAP_IDENTITY_REQ |
			      WIPHY_WOWLAN_4WAY_HANDSHAKE |
			      WIPHY_WOWLAN_RFKILL_RELEASE;

	wiphy->wowlan.n_patterns = (WOW_MAX_FILTER_LISTS *
				    WOW_MAX_FILTERS_PER_LIST);
	wiphy->wowlan.pattern_min_len = WOW_MIN_PATTERN_SIZE;
	wiphy->wowlan.pattern_max_len = WOW_MAX_PATTERN_SIZE;
#endif

	/* registration of wiphy dev with cfg80211 */
	ret_val = wlan_hdd_cfg80211_register(wiphy);
	if (0 > ret_val) {
		hdd_err("wiphy registration failed");
		return ret_val;
	}

	/* Check the kernel version for upstream commit aced43ce780dc5 that
	 * has support for processing user cell_base hints when wiphy is
	 * self managed or check the backport flag for the same.
	 */
#if defined CFG80211_USER_HINT_CELL_BASE_SELF_MANAGED ||	\
		(LINUX_VERSION_CODE >= KERNEL_VERSION(4, 18, 0))
	hdd_send_wiphy_regd_sync_event(hdd_ctx);
#endif

	pld_increment_driver_load_cnt(hdd_ctx->parent_dev);

	return ret_val;
}

#ifdef MSM_PLATFORM
/**
 * hdd_display_periodic_stats() - Function to display periodic stats
 * @hdd_ctx - handle to hdd context
 * @bool data_in_interval - true, if data detected in bw time interval
 *
 * The periodicity is determined by hdd_ctx->config->periodic_stats_disp_time.
 * Stats show up in wlan driver logs.
 *
 * Returns: None
 */
static inline
void hdd_display_periodic_stats(struct hdd_context *hdd_ctx,
				bool data_in_interval)
{
	static u32 counter;
	static bool data_in_time_period;
	ol_txrx_pdev_handle pdev;

	if (hdd_ctx->config->periodic_stats_disp_time == 0)
		return;

	pdev = cds_get_context(QDF_MODULE_ID_TXRX);
	if (!pdev) {
		hdd_err("pdev is NULL");
		return;
	}

	counter++;
	if (data_in_interval)
		data_in_time_period = data_in_interval;

	if (counter * hdd_ctx->config->busBandwidthComputeInterval >=
		hdd_ctx->config->periodic_stats_disp_time * 1000) {
		if (data_in_time_period) {
			cdp_display_stats(cds_get_context(QDF_MODULE_ID_SOC),
					  CDP_TXRX_PATH_STATS,
					  QDF_STATS_VERBOSITY_LEVEL_LOW);
			wlan_hdd_display_netif_queue_history
				(hdd_ctx, QDF_STATS_VERBOSITY_LEVEL_LOW);
			qdf_dp_trace_dump_stats();
		}
		counter = 0;
		data_in_time_period = false;
	}
}

/**
 * hdd_clear_rps_cpu_mask - clear RPS CPU mask for interfaces
 * @hdd_ctx: pointer to struct hdd_context
 *
 * Return: none
 */
static void hdd_clear_rps_cpu_mask(struct hdd_context *hdd_ctx)
{
	struct hdd_adapter *adapter;

	hdd_for_each_adapter(hdd_ctx, adapter)
		hdd_send_rps_disable_ind(adapter);
}

/**
 * hdd_pld_request_bus_bandwidth() - Function to control bus bandwidth
 * @hdd_ctx - handle to hdd context
 * @tx_packets - transmit packet count
 * @rx_packets - receive packet count
 *
 * The function controls the bus bandwidth and dynamic control of
 * tcp delayed ack configuration
 *
 * Returns: None
 */

static void hdd_pld_request_bus_bandwidth(struct hdd_context *hdd_ctx,
					  const uint64_t tx_packets,
					  const uint64_t rx_packets)
{
	u64 total_pkts = tx_packets + rx_packets;
	uint64_t temp_tx = 0, avg_rx = 0;
	uint64_t no_rx_offload_pkts = 0, avg_no_rx_offload_pkts = 0;
	uint64_t rx_offload_pkts = 0, avg_rx_offload_pkts = 0;
	enum pld_bus_width_type next_vote_level = PLD_BUS_WIDTH_NONE;
	static enum wlan_tp_level next_rx_level = WLAN_SVC_TP_NONE;
	enum wlan_tp_level next_tx_level = WLAN_SVC_TP_NONE;
	uint32_t delack_timer_cnt = hdd_ctx->config->tcp_delack_timer_count;
	uint16_t index = 0;
	bool vote_level_change = false;
	bool rx_level_change = false;
	bool tx_level_change = false;
	bool rxthread_high_tput_req = false;
	bool dptrace_high_tput_req;
	if (total_pkts > hdd_ctx->config->busBandwidthHighThreshold)
		next_vote_level = PLD_BUS_WIDTH_HIGH;
	else if (total_pkts > hdd_ctx->config->busBandwidthMediumThreshold)
		next_vote_level = PLD_BUS_WIDTH_MEDIUM;
	else if (total_pkts > hdd_ctx->config->busBandwidthLowThreshold)
		next_vote_level = PLD_BUS_WIDTH_LOW;
	else
		next_vote_level = PLD_BUS_WIDTH_NONE;

	dptrace_high_tput_req =
			next_vote_level > PLD_BUS_WIDTH_NONE ? true : false;

	if (hdd_ctx->cur_vote_level != next_vote_level) {
		hdd_debug("trigger level %d, tx_packets: %lld, rx_packets: %lld",
			 next_vote_level, tx_packets, rx_packets);
		hdd_ctx->cur_vote_level = next_vote_level;
		vote_level_change = true;
		pld_request_bus_bandwidth(hdd_ctx->parent_dev, next_vote_level);
		if ((next_vote_level == PLD_BUS_WIDTH_LOW) ||
		    (next_vote_level == PLD_BUS_WIDTH_NONE)) {
			if (hdd_ctx->hbw_requested) {
				pld_remove_pm_qos(hdd_ctx->parent_dev);
				hdd_ctx->hbw_requested = false;
			}
			if (hdd_ctx->dynamic_rps)
				hdd_clear_rps_cpu_mask(hdd_ctx);
		} else {
			if (!hdd_ctx->hbw_requested) {
				pld_request_pm_qos(hdd_ctx->parent_dev, 1);
				hdd_ctx->hbw_requested = true;
			}
			if (hdd_ctx->dynamic_rps)
				hdd_set_rps_cpu_mask(hdd_ctx);
		}

		if (hdd_ctx->config->napi_cpu_affinity_mask)
			hdd_napi_apply_throughput_policy(hdd_ctx,
							 tx_packets,
							 rx_packets);

		if (rx_packets < hdd_ctx->config->busBandwidthLowThreshold)
			hdd_disable_rx_ol_for_low_tput(hdd_ctx, true);
		else
			hdd_disable_rx_ol_for_low_tput(hdd_ctx, false);
	}

#ifdef CONFIG_DP_TRACE
	qdf_dp_trace_apply_tput_policy(dptrace_high_tput_req);
#endif

	/*
	 * Includes tcp+udp, if perf core is required for tcp, then
	 * perf core is also required for udp.
	 */
	no_rx_offload_pkts = hdd_ctx->no_rx_offload_pkt_cnt;
	hdd_ctx->no_rx_offload_pkt_cnt = 0;
	rx_offload_pkts = rx_packets - no_rx_offload_pkts;

	avg_no_rx_offload_pkts = (no_rx_offload_pkts +
				  hdd_ctx->prev_no_rx_offload_pkts) / 2;
	hdd_ctx->prev_no_rx_offload_pkts = no_rx_offload_pkts;

	avg_rx_offload_pkts = (rx_offload_pkts +
			       hdd_ctx->prev_rx_offload_pkts) / 2;
	hdd_ctx->prev_rx_offload_pkts = rx_offload_pkts;

	avg_rx = avg_no_rx_offload_pkts + avg_rx_offload_pkts;
	/*
	 * Takes care to set Rx_thread affinity for below case
	 * 1)LRO/GRO not supported ROME case
	 * 2)when rx_ol is disabled in cases like concurrency etc
	 * 3)For UDP cases
	 */
	if (avg_no_rx_offload_pkts >
			hdd_ctx->config->busBandwidthHighThreshold)
		rxthread_high_tput_req = true;
	else
		rxthread_high_tput_req = false;

	if (cds_sched_handle_throughput_req(rxthread_high_tput_req))
		hdd_warn("Rx thread high_tput(%d) affinity request failed",
			 rxthread_high_tput_req);

	/* fine-tuning parameters for RX Flows */
	if (avg_rx > hdd_ctx->config->tcpDelackThresholdHigh) {
		if ((hdd_ctx->cur_rx_level != WLAN_SVC_TP_HIGH) &&
		   (++hdd_ctx->rx_high_ind_cnt == delack_timer_cnt)) {
			next_rx_level = WLAN_SVC_TP_HIGH;
		}
	} else {
		hdd_ctx->rx_high_ind_cnt = 0;
		next_rx_level = WLAN_SVC_TP_LOW;
	}

	if (hdd_ctx->cur_rx_level != next_rx_level) {
		struct wlan_rx_tp_data rx_tp_data = {0};

		hdd_debug("TCP DELACK trigger level %d, average_rx: %llu",
			  next_rx_level, avg_rx);
		hdd_ctx->cur_rx_level = next_rx_level;
		rx_level_change = true;
		/* Send throughput indication only if it is enabled.
		 * Disabling tcp_del_ack will revert the tcp stack behavior
		 * to default delayed ack. Note that this will disable the
		 * dynamic delayed ack mechanism across the system
		 */
		if (hdd_ctx->en_tcp_delack_no_lro)
			rx_tp_data.rx_tp_flags |= TCP_DEL_ACK_IND;

		if (hdd_ctx->config->enable_tcp_adv_win_scale)
			rx_tp_data.rx_tp_flags |= TCP_ADV_WIN_SCL;

		rx_tp_data.level = next_rx_level;
		wlan_hdd_update_tcp_rx_param(hdd_ctx, &rx_tp_data);
	}

	/* fine-tuning parameters for TX Flows */
	temp_tx = (tx_packets + hdd_ctx->prev_tx) / 2;
	hdd_ctx->prev_tx = tx_packets;
	if (temp_tx > hdd_ctx->config->tcp_tx_high_tput_thres)
		next_tx_level = WLAN_SVC_TP_HIGH;
	else
		next_tx_level = WLAN_SVC_TP_LOW;

	if ((hdd_ctx->config->enable_tcp_limit_output) &&
	    (hdd_ctx->cur_tx_level != next_tx_level)) {
		struct wlan_tx_tp_data tx_tp_data = {0};

		hdd_debug("change TCP TX trigger level %d, average_tx: %llu",
				next_tx_level, temp_tx);
		hdd_ctx->cur_tx_level = next_tx_level;
		tx_level_change = true;
		tx_tp_data.level = next_tx_level;
		tx_tp_data.tcp_limit_output = true;
		wlan_hdd_update_tcp_tx_param(hdd_ctx, &tx_tp_data);
	}

	index = hdd_ctx->hdd_txrx_hist_idx;
	if (vote_level_change || tx_level_change || rx_level_change) {
		hdd_ctx->hdd_txrx_hist[index].next_tx_level = next_tx_level;
		hdd_ctx->hdd_txrx_hist[index].next_rx_level = next_rx_level;
		hdd_ctx->hdd_txrx_hist[index].next_vote_level = next_vote_level;
		hdd_ctx->hdd_txrx_hist[index].interval_rx = rx_packets;
		hdd_ctx->hdd_txrx_hist[index].interval_tx = tx_packets;
		hdd_ctx->hdd_txrx_hist[index].qtime = qdf_get_log_timestamp();
		hdd_ctx->hdd_txrx_hist_idx++;
		hdd_ctx->hdd_txrx_hist_idx &= NUM_TX_RX_HISTOGRAM_MASK;
	}

	hdd_display_periodic_stats(hdd_ctx, (total_pkts > 0) ? true : false);
}

#define HDD_BW_GET_DIFF(_x, _y) (unsigned long)((ULONG_MAX - (_y)) + (_x) + 1)
static void __hdd_bus_bw_work_handler(struct work_struct *work)
{
	struct hdd_context *hdd_ctx = container_of(work, struct hdd_context,
					bus_bw_work);
	struct hdd_adapter *adapter = NULL, *con_sap_adapter = NULL;
	uint64_t tx_packets = 0, rx_packets = 0;
	uint64_t fwd_tx_packets = 0, fwd_rx_packets = 0;
	uint64_t fwd_tx_packets_diff = 0, fwd_rx_packets_diff = 0;
	uint64_t total_tx = 0, total_rx = 0;
	A_STATUS ret;
	bool connected = false;
	uint32_t ipa_tx_packets = 0, ipa_rx_packets = 0;

	if (wlan_hdd_validate_context(hdd_ctx))
		return;

	if (hdd_ctx->is_wiphy_suspended)
		goto restart_timer;

	hdd_for_each_adapter(hdd_ctx, adapter) {
		/*
		 * Validate magic so we don't end up accessing
		 * an invalid adapter.
		 */
		if (adapter->magic != WLAN_HDD_ADAPTER_MAGIC)
			continue;

		if ((adapter->device_mode == QDF_STA_MODE ||
		     adapter->device_mode == QDF_P2P_CLIENT_MODE) &&
		    WLAN_HDD_GET_STATION_CTX_PTR(adapter)->conn_info.connState
		    != eConnectionState_Associated) {

			continue;
		}

		if ((adapter->device_mode == QDF_SAP_MODE ||
		     adapter->device_mode == QDF_P2P_GO_MODE) &&
		    WLAN_HDD_GET_AP_CTX_PTR(adapter)->ap_active == false) {

			continue;
		}

		tx_packets += HDD_BW_GET_DIFF(adapter->stats.tx_packets,
					      adapter->prev_tx_packets);
		rx_packets += HDD_BW_GET_DIFF(adapter->stats.rx_packets,
					      adapter->prev_rx_packets);

		if (adapter->device_mode == QDF_SAP_MODE ||
				adapter->device_mode == QDF_P2P_GO_MODE ||
				adapter->device_mode == QDF_IBSS_MODE) {

			ret = cdp_get_intra_bss_fwd_pkts_count(
				cds_get_context(QDF_MODULE_ID_SOC),
				adapter->session_id,
				&fwd_tx_packets, &fwd_rx_packets);
			if (ret == A_OK) {
				fwd_tx_packets_diff += HDD_BW_GET_DIFF(
					fwd_tx_packets,
					adapter->prev_fwd_tx_packets);
				fwd_rx_packets_diff += HDD_BW_GET_DIFF(
					fwd_tx_packets,
					adapter->prev_fwd_rx_packets);
			}
		}

		if (adapter->device_mode == QDF_SAP_MODE)
			con_sap_adapter = adapter;

		total_rx += adapter->stats.rx_packets;
		total_tx += adapter->stats.tx_packets;

		spin_lock_bh(&hdd_ctx->bus_bw_lock);
		adapter->prev_tx_packets = adapter->stats.tx_packets;
		adapter->prev_rx_packets = adapter->stats.rx_packets;
		adapter->prev_fwd_tx_packets = fwd_tx_packets;
		adapter->prev_fwd_rx_packets = fwd_rx_packets;
		spin_unlock_bh(&hdd_ctx->bus_bw_lock);
		connected = true;
	}

	if (!connected) {
		hdd_err("bus bandwidth timer running in disconnected state");
		return;
	}

	/* add intra bss forwarded tx and rx packets */
	tx_packets += fwd_tx_packets_diff;
	rx_packets += fwd_rx_packets_diff;

	if (ucfg_ipa_is_fw_wdi_activated(hdd_ctx->pdev)) {
		ucfg_ipa_uc_stat_query(hdd_ctx->pdev, &ipa_tx_packets,
				       &ipa_rx_packets);
		tx_packets += (uint64_t)ipa_tx_packets;
		rx_packets += (uint64_t)ipa_rx_packets;

		if (con_sap_adapter) {
			con_sap_adapter->stats.tx_packets += ipa_tx_packets;
			con_sap_adapter->stats.rx_packets += ipa_rx_packets;
		}

		ucfg_ipa_set_perf_level(hdd_ctx->pdev, tx_packets, rx_packets);
		ucfg_ipa_uc_stat_request(hdd_ctx->pdev, 2);
	}

	hdd_pld_request_bus_bandwidth(hdd_ctx, tx_packets, rx_packets);

restart_timer:
	/* ensure periodic timer should still be running before restarting it */
	qdf_spinlock_acquire(&hdd_ctx->bus_bw_timer_lock);
	if (hdd_ctx->bus_bw_timer_running)
		qdf_timer_mod(&hdd_ctx->bus_bw_timer,
				hdd_ctx->config->busBandwidthComputeInterval);
	qdf_spinlock_release(&hdd_ctx->bus_bw_timer_lock);
}

static void hdd_bus_bw_work_handler(struct work_struct *work)
{
	cds_ssr_protect(__func__);
	__hdd_bus_bw_work_handler(work);
	cds_ssr_unprotect(__func__);
}

/**
 * __hdd_bus_bw_cbk() - Bus bandwidth data structure callback.
 * @arg: Argument of timer function
 *
 * Schedule a workqueue in this function where all the processing is done.
 *
 * Return: None.
 */
static void __hdd_bus_bw_cbk(void *arg)
{
	struct hdd_context *hdd_ctx = (struct hdd_context *) arg;

	if (wlan_hdd_validate_context(hdd_ctx))
		return;

	schedule_work(&hdd_ctx->bus_bw_work);
}

/**
 * hdd_bus_bw_cbk() - Wrapper for bus bw callback for SSR protection.
 * @arg: Argument of timer function
 *
 * Return: None.
 */
static void hdd_bus_bw_cbk(void *arg)
{
	cds_ssr_protect(__func__);
	__hdd_bus_bw_cbk(arg);
	cds_ssr_unprotect(__func__);
}

int hdd_bus_bandwidth_init(struct hdd_context *hdd_ctx)
{
	hdd_enter();

	spin_lock_init(&hdd_ctx->bus_bw_lock);
	INIT_WORK(&hdd_ctx->bus_bw_work, hdd_bus_bw_work_handler);
	hdd_ctx->bus_bw_timer_running = false;
	qdf_spinlock_create(&hdd_ctx->bus_bw_timer_lock);
	qdf_timer_init(NULL, &hdd_ctx->bus_bw_timer, hdd_bus_bw_cbk,
		       (void *)hdd_ctx, QDF_TIMER_TYPE_SW);

	hdd_exit();

	return 0;
}

void hdd_bus_bandwidth_deinit(struct hdd_context *hdd_ctx)
{
	hdd_enter();

	QDF_BUG(!hdd_ctx->bus_bw_timer_running);

	qdf_timer_free(&hdd_ctx->bus_bw_timer);
	qdf_spinlock_destroy(&hdd_ctx->bus_bw_timer_lock);

	hdd_exit();
}

#endif /* MSM_PLATFORM */

/**
 * wlan_hdd_init_tx_rx_histogram() - init tx/rx histogram stats
 * @hdd_ctx: hdd context
 *
 * Return: 0 for success or error code
 */
static int wlan_hdd_init_tx_rx_histogram(struct hdd_context *hdd_ctx)
{
	hdd_ctx->hdd_txrx_hist = qdf_mem_malloc(
		(sizeof(struct hdd_tx_rx_histogram) * NUM_TX_RX_HISTOGRAM));
	if (hdd_ctx->hdd_txrx_hist == NULL) {
		hdd_err("Failed malloc for hdd_txrx_hist");
		return -ENOMEM;
	}
	return 0;
}

/**
 * wlan_hdd_deinit_tx_rx_histogram() - deinit tx/rx histogram stats
 * @hdd_ctx: hdd context
 *
 * Return: none
 */
void wlan_hdd_deinit_tx_rx_histogram(struct hdd_context *hdd_ctx)
{
	if (!hdd_ctx || hdd_ctx->hdd_txrx_hist == NULL)
		return;

	qdf_mem_free(hdd_ctx->hdd_txrx_hist);
	hdd_ctx->hdd_txrx_hist = NULL;
}

#ifdef WLAN_DEBUG
static uint8_t *convert_level_to_string(uint32_t level)
{
	switch (level) {
	/* initialize the wlan sub system */
	case WLAN_SVC_TP_NONE:
		return "NONE";
	case WLAN_SVC_TP_LOW:
		return "LOW";
	case WLAN_SVC_TP_MEDIUM:
		return "MED";
	case WLAN_SVC_TP_HIGH:
		return "HIGH";
	default:
		return "INVAL";
	}
}
#endif


/**
 * wlan_hdd_display_tx_rx_histogram() - display tx rx histogram
 * @hdd_ctx: hdd context
 *
 * Return: none
 */
void wlan_hdd_display_tx_rx_histogram(struct hdd_context *hdd_ctx)
{
	int i;

#ifdef MSM_PLATFORM
	hdd_debug("BW compute Interval: %dms",
		hdd_ctx->config->busBandwidthComputeInterval);
	hdd_debug("BW High TH: %d BW Med TH: %d BW Low TH: %d",
		hdd_ctx->config->busBandwidthHighThreshold,
		hdd_ctx->config->busBandwidthMediumThreshold,
		hdd_ctx->config->busBandwidthLowThreshold);
	hdd_debug("Enable TCP DEL ACK: %d",
		hdd_ctx->en_tcp_delack_no_lro);
	hdd_debug("TCP DEL High TH: %d TCP DEL Low TH: %d",
		hdd_ctx->config->tcpDelackThresholdHigh,
		hdd_ctx->config->tcpDelackThresholdLow);
	hdd_debug("TCP TX HIGH TP TH: %d (Use to set tcp_output_bytes_limit)",
		hdd_ctx->config->tcp_tx_high_tput_thres);
#endif

	hdd_debug("Total entries: %d Current index: %d",
		NUM_TX_RX_HISTOGRAM, hdd_ctx->hdd_txrx_hist_idx);

	hdd_debug("[index][timestamp]: interval_rx, interval_tx, bus_bw_level, RX TP Level, TX TP Level");

	for (i = 0; i < NUM_TX_RX_HISTOGRAM; i++) {
		/* using hdd_log to avoid printing function name */
		if (hdd_ctx->hdd_txrx_hist[i].qtime > 0)
			hdd_debug("[%3d][%15llu]: %6llu, %6llu, %s, %s, %s",
				  i, hdd_ctx->hdd_txrx_hist[i].qtime,
				  hdd_ctx->hdd_txrx_hist[i].interval_rx,
				  hdd_ctx->hdd_txrx_hist[i].interval_tx,
				  convert_level_to_string(
					hdd_ctx->hdd_txrx_hist[i].
						next_vote_level),
				  convert_level_to_string(
					hdd_ctx->hdd_txrx_hist[i].
						next_rx_level),
				  convert_level_to_string(
					hdd_ctx->hdd_txrx_hist[i].
						next_tx_level));
	}
}

/**
 * wlan_hdd_clear_tx_rx_histogram() - clear tx rx histogram
 * @hdd_ctx: hdd context
 *
 * Return: none
 */
void wlan_hdd_clear_tx_rx_histogram(struct hdd_context *hdd_ctx)
{
	hdd_ctx->hdd_txrx_hist_idx = 0;
	qdf_mem_zero(hdd_ctx->hdd_txrx_hist,
		(sizeof(struct hdd_tx_rx_histogram) * NUM_TX_RX_HISTOGRAM));
}

/* length of the netif queue log needed per adapter */
#define ADAP_NETIFQ_LOG_LEN ((20 * WLAN_REASON_TYPE_MAX) + 50)

/**
 *
 * hdd_display_netif_queue_history_compact() - display compact netifq history
 * @hdd_ctx: hdd context
 *
 * Return: none
 */
static void
hdd_display_netif_queue_history_compact(struct hdd_context *hdd_ctx)
{
	int adapter_num = 0;
	int i;
	int bytes_written;
	u32 tbytes;
	qdf_time_t total, pause, unpause, curr_time, delta;
	char temp_str[20 * WLAN_REASON_TYPE_MAX];
	char *comb_log_str;
	uint32_t comb_log_str_size;
	struct hdd_adapter *adapter = NULL;

	comb_log_str_size = (ADAP_NETIFQ_LOG_LEN * CSR_ROAM_SESSION_MAX) + 1;
	comb_log_str = qdf_mem_malloc(comb_log_str_size);
	if (!comb_log_str) {
		hdd_err("failed to alloc comb_log_str");
		return;
	}

	bytes_written = 0;

	hdd_for_each_adapter(hdd_ctx, adapter) {
		curr_time = qdf_system_ticks();
		total = curr_time - adapter->start_time;
		delta = curr_time - adapter->last_time;

		if (adapter->pause_map) {
			pause = adapter->total_pause_time + delta;
			unpause = adapter->total_unpause_time;
		} else {
			unpause = adapter->total_unpause_time + delta;
			pause = adapter->total_pause_time;
		}

		tbytes = 0;
		qdf_mem_set(temp_str, 0, sizeof(temp_str));
		for (i = WLAN_CONTROL_PATH; i < WLAN_REASON_TYPE_MAX; i++) {
			if (adapter->queue_oper_stats[i].pause_count == 0)
				continue;
			tbytes +=
				snprintf(
					&temp_str[tbytes],
					(tbytes >= sizeof(temp_str) ?
					0 : sizeof(temp_str) - tbytes),
					"%d(%d,%d) ",
					i,
					adapter->queue_oper_stats[i].
								pause_count,
					adapter->queue_oper_stats[i].
								unpause_count);
		}
		if (tbytes >= sizeof(temp_str))
			hdd_warn("log truncated");

		bytes_written += snprintf(&comb_log_str[bytes_written],
			bytes_written >= comb_log_str_size ? 0 :
					comb_log_str_size - bytes_written,
			"[%d %d] (%d) %u/%ums %s|",
			adapter->session_id, adapter->device_mode,
			adapter->pause_map,
			qdf_system_ticks_to_msecs(pause),
			qdf_system_ticks_to_msecs(total),
			temp_str);

		adapter_num++;
	}

	/* using QDF_TRACE to avoid printing function name */
	QDF_TRACE(QDF_MODULE_ID_HDD, QDF_TRACE_LEVEL_INFO_LOW,
		  "STATS |%s", comb_log_str);

	if (bytes_written >= comb_log_str_size)
		hdd_warn("log string truncated");

	qdf_mem_free(comb_log_str);
}

/**
 * wlan_hdd_display_netif_queue_history() - display netif queue history
 * @hdd_ctx: hdd context
 *
 * Return: none
 */
void
wlan_hdd_display_netif_queue_history(struct hdd_context *hdd_ctx,
				     enum qdf_stats_verbosity_level verb_lvl)
{

	struct hdd_adapter *adapter = NULL;
	int i;
	qdf_time_t total, pause, unpause, curr_time, delta;

	if (verb_lvl == QDF_STATS_VERBOSITY_LEVEL_LOW) {
		hdd_display_netif_queue_history_compact(hdd_ctx);
		return;
	}

	hdd_for_each_adapter(hdd_ctx, adapter) {
		hdd_debug("Netif queue operation statistics:");
		hdd_debug("Session_id %d device mode %d",
			adapter->session_id, adapter->device_mode);
		hdd_debug("Current pause_map value %x", adapter->pause_map);
		curr_time = qdf_system_ticks();
		total = curr_time - adapter->start_time;
		delta = curr_time - adapter->last_time;
		if (adapter->pause_map) {
			pause = adapter->total_pause_time + delta;
			unpause = adapter->total_unpause_time;
		} else {
			unpause = adapter->total_unpause_time + delta;
			pause = adapter->total_pause_time;
		}
		hdd_debug("Total: %ums Pause: %ums Unpause: %ums",
			qdf_system_ticks_to_msecs(total),
			qdf_system_ticks_to_msecs(pause),
			qdf_system_ticks_to_msecs(unpause));
		hdd_debug("reason_type: pause_cnt: unpause_cnt: pause_time");

		for (i = WLAN_CONTROL_PATH; i < WLAN_REASON_TYPE_MAX; i++) {
			qdf_time_t pause_delta = 0;

			if (adapter->pause_map & (1 << i))
				pause_delta = delta;

			/* using hdd_log to avoid printing function name */
			hdd_debug("%s: %d: %d: %ums",
				 hdd_reason_type_to_string(i),
				 adapter->queue_oper_stats[i].pause_count,
				 adapter->queue_oper_stats[i].unpause_count,
				 qdf_system_ticks_to_msecs(
				 adapter->queue_oper_stats[i].total_pause_time +
				 pause_delta));
		}

		hdd_debug("Netif queue operation history:");
		hdd_debug("Total entries: %d current index %d",
			WLAN_HDD_MAX_HISTORY_ENTRY, adapter->history_index);

		hdd_debug("index: time: action_type: reason_type: pause_map");

		for (i = 0; i < WLAN_HDD_MAX_HISTORY_ENTRY; i++) {
			/* using hdd_log to avoid printing function name */
			if (adapter->queue_oper_history[i].time == 0)
				continue;
			hdd_debug("%d: %u: %s: %s: %x",
				  i, qdf_system_ticks_to_msecs(
					adapter->queue_oper_history[i].time),
				  hdd_action_type_to_string(
				  adapter->queue_oper_history[i].netif_action),
				  hdd_reason_type_to_string(
				  adapter->queue_oper_history[i].netif_reason),
				  adapter->queue_oper_history[i].pause_map);
		}
	}
}

/**
 * wlan_hdd_clear_netif_queue_history() - clear netif queue operation history
 * @hdd_ctx: hdd context
 *
 * Return: none
 */
void wlan_hdd_clear_netif_queue_history(struct hdd_context *hdd_ctx)
{
	struct hdd_adapter *adapter = NULL;

	hdd_for_each_adapter(hdd_ctx, adapter) {
		qdf_mem_zero(adapter->queue_oper_stats,
					sizeof(adapter->queue_oper_stats));
		qdf_mem_zero(adapter->queue_oper_history,
					sizeof(adapter->queue_oper_history));
		adapter->history_index = 0;
		adapter->start_time = adapter->last_time = qdf_system_ticks();
		adapter->total_pause_time = 0;
		adapter->total_unpause_time = 0;
	}
}

#ifdef WLAN_FEATURE_OFFLOAD_PACKETS
/**
 * hdd_init_offloaded_packets_ctx() - Initialize offload packets context
 * @hdd_ctx: hdd global context
 *
 * Return: none
 */
static void hdd_init_offloaded_packets_ctx(struct hdd_context *hdd_ctx)
{
	uint8_t i;

	mutex_init(&hdd_ctx->op_ctx.op_lock);
	for (i = 0; i < MAXNUM_PERIODIC_TX_PTRNS; i++) {
		hdd_ctx->op_ctx.op_table[i].request_id = MAX_REQUEST_ID;
		hdd_ctx->op_ctx.op_table[i].pattern_id = i;
	}
}
#else
static void hdd_init_offloaded_packets_ctx(struct hdd_context *hdd_ctx)
{
}
#endif

#ifdef WLAN_FEATURE_WOW_PULSE
/**
 * wlan_hdd_set_wow_pulse() - call SME to send wmi cmd of wow pulse
 * @phddctx: struct hdd_context structure pointer
 * @enable: enable or disable this behaviour
 *
 * Return: int
 */
static int wlan_hdd_set_wow_pulse(struct hdd_context *phddctx, bool enable)
{
	struct hdd_config *pcfg_ini = phddctx->config;
	struct wow_pulse_mode wow_pulse_set_info;
	QDF_STATUS status;

	hdd_debug("wow pulse enable flag is %d", enable);

	if (false == phddctx->config->wow_pulse_support)
		return 0;

	/* prepare the request to send to SME */
	if (enable == true) {
		wow_pulse_set_info.wow_pulse_enable = true;
		wow_pulse_set_info.wow_pulse_pin =
				pcfg_ini->wow_pulse_pin;
		wow_pulse_set_info.wow_pulse_interval_low =
				pcfg_ini->wow_pulse_interval_low;
		wow_pulse_set_info.wow_pulse_interval_high =
				pcfg_ini->wow_pulse_interval_high;
	} else {
		wow_pulse_set_info.wow_pulse_enable = false;
		wow_pulse_set_info.wow_pulse_pin = 0;
		wow_pulse_set_info.wow_pulse_interval_low = 0;
		wow_pulse_set_info.wow_pulse_interval_high = 0;
	}
	hdd_debug("enable %d pin %d low %d high %d",
		wow_pulse_set_info.wow_pulse_enable,
		wow_pulse_set_info.wow_pulse_pin,
		wow_pulse_set_info.wow_pulse_interval_low,
		wow_pulse_set_info.wow_pulse_interval_high);

	status = sme_set_wow_pulse(&wow_pulse_set_info);
	if (QDF_STATUS_E_FAILURE == status) {
		hdd_debug("sme_set_wow_pulse failure!");
		return -EIO;
	}
	hdd_debug("sme_set_wow_pulse success!");
	return 0;
}
#else
static inline int wlan_hdd_set_wow_pulse(struct hdd_context *phddctx, bool enable)
{
	return 0;
}
#endif

#ifdef WLAN_FEATURE_FASTPATH
/**
 * hdd_enable_fastpath() - Enable fastpath if enabled in config INI
 * @hdd_cfg: hdd config
 * @context: lower layer context
 *
 * Return: none
 */
void hdd_enable_fastpath(struct hdd_config *hdd_cfg,
				void *context)
{
	if (hdd_cfg->fastpath_enable)
		hif_enable_fastpath(context);
}
#endif

#if defined(FEATURE_WLAN_CH_AVOID)
/**
 * hdd_set_thermal_level_cb() - set thermal level callback function
 * @hdd_handle:	opaque handle for the hdd context
 * @level:	thermal level
 *
 * Change IPA data path to SW path when the thermal throttle level greater
 * than 0, and restore the original data path when throttle level is 0
 *
 * Return: none
 */
static void hdd_set_thermal_level_cb(hdd_handle_t hdd_handle, u_int8_t level)
{
	struct hdd_context *hdd_ctx = hdd_handle_to_context(hdd_handle);

	/* Change IPA to SW path when throttle level greater than 0 */
	if (level > THROTTLE_LEVEL_0)
		ucfg_ipa_send_mcc_scc_msg(hdd_ctx->pdev, true);
	else
		/* restore original concurrency mode */
		ucfg_ipa_send_mcc_scc_msg(hdd_ctx->pdev, hdd_ctx->mcc_mode);
}

/**
 * hdd_get_safe_channel() - Get safe channel from current regulatory
 * @hdd_ctx: pointer to hdd context
 * @adapter: pointer to softap adapter
 *
 * This function is used to get safe channel from current regulatory valid
 * channels to restart SAP if failed to get safe channel from PCL.
 *
 * Return: Channel number to restart SAP in case of success. In case of any
 * failure, the channel number returned is zero.
 */
static uint8_t
hdd_get_safe_channel(struct hdd_context *hdd_ctx,
		     struct hdd_adapter *adapter)
{
	struct sir_pcl_list pcl = {0};
	uint32_t i, j;
	bool found = false;
	int ret;

	/* Try for safe channel from all valid channel */
	pcl.pcl_len = MAX_NUM_CHAN;
	ret = hdd_get_valid_chan(hdd_ctx, pcl.pcl_list,
				 &pcl.pcl_len);
	if (ret) {
		hdd_err("error %d in getting valid channel list", ret);
		return INVALID_CHANNEL_ID;
	}

	for (i = 0; i < pcl.pcl_len; i++) {
		hdd_debug("chan[%d]:%d", i, pcl.pcl_list[i]);
		found = false;
		for (j = 0; j < hdd_ctx->unsafe_channel_count; j++) {
			if (pcl.pcl_list[i] ==
					hdd_ctx->unsafe_channel_list[j]) {
				hdd_debug("unsafe chan:%d", pcl.pcl_list[i]);
				found = true;
				break;
			}
		}

		if (found)
			continue;

		if ((pcl.pcl_list[i] >=
		   adapter->session.ap.sap_config.acs_cfg.start_ch) &&
		   (pcl.pcl_list[i] <=
		   adapter->session.ap.sap_config.acs_cfg.end_ch)) {
			hdd_debug("found safe chan:%d", pcl.pcl_list[i]);
			return pcl.pcl_list[i];
		}
	}

	return INVALID_CHANNEL_ID;
}

#else
/**
 * hdd_set_thermal_level_cb() - set thermal level callback function
 * @hdd_handle:	opaque handle for the hdd context
 * @level:	thermal level
 *
 * Change IPA data path to SW path when the thermal throttle level greater
 * than 0, and restore the original data path when throttle level is 0
 *
 * Return: none
 */
static void hdd_set_thermal_level_cb(hdd_handle_t hdd_handle, u_int8_t level)
{
}

/**
 * hdd_get_safe_channel() - Get safe channel from current regulatory
 * @hdd_ctx: pointer to hdd context
 * @adapter: pointer to softap adapter
 *
 * This function is used to get safe channel from current regulatory valid
 * channels to restart SAP if failed to get safe channel from PCL.
 *
 * Return: Channel number to restart SAP in case of success. In case of any
 * failure, the channel number returned is zero.
 */
static uint8_t
hdd_get_safe_channel(struct hdd_context *hdd_ctx,
		     struct hdd_adapter *adapter)
{
	return 0;
}
#endif

/**
 * hdd_get_safe_channel_from_pcl_and_acs_range() - Get safe channel for SAP
 * restart
 * @adapter: AP adapter, which should be checked for NULL
 *
 * Get a safe channel to restart SAP. PCL already takes into account the
 * unsafe channels. So, the PCL is validated with the ACS range to provide
 * a safe channel for the SAP to restart.
 *
 * Return: Channel number to restart SAP in case of success. In case of any
 * failure, the channel number returned is zero.
 */
static uint8_t
hdd_get_safe_channel_from_pcl_and_acs_range(struct hdd_adapter *adapter)
{
	struct sir_pcl_list pcl;
	QDF_STATUS status;
	uint32_t i;
	mac_handle_t mac_handle;
	struct hdd_context *hdd_ctx;

	hdd_ctx = WLAN_HDD_GET_CTX(adapter);
	if (!hdd_ctx) {
		hdd_err("invalid HDD context");
		return INVALID_CHANNEL_ID;
	}

	mac_handle = hdd_ctx->mac_handle;
	if (!mac_handle) {
		hdd_err("invalid MAC handle");
		return INVALID_CHANNEL_ID;
	}

	status = policy_mgr_get_pcl_for_existing_conn(hdd_ctx->psoc,
			PM_SAP_MODE, pcl.pcl_list, &pcl.pcl_len,
			pcl.weight_list, QDF_ARRAY_SIZE(pcl.weight_list),
			false);
	if (QDF_IS_STATUS_ERROR(status)) {
		hdd_err("Get PCL failed");
		return INVALID_CHANNEL_ID;
	}

	/*
	 * In some scenarios, like hw dbs disabled, sap+sap case, if operating
	 * channel is unsafe channel, the pcl may be empty, instead of return,
	 * try to choose a safe channel from acs range.
	 */
	if (!pcl.pcl_len)
		hdd_debug("pcl length is zero!");

	hdd_debug("start:%d end:%d",
		adapter->session.ap.sap_config.acs_cfg.start_ch,
		adapter->session.ap.sap_config.acs_cfg.end_ch);

	/* PCL already takes unsafe channel into account */
	for (i = 0; i < pcl.pcl_len; i++) {
		hdd_debug("chan[%d]:%d", i, pcl.pcl_list[i]);
		if ((pcl.pcl_list[i] >=
		   adapter->session.ap.sap_config.acs_cfg.start_ch) &&
		   (pcl.pcl_list[i] <=
		   adapter->session.ap.sap_config.acs_cfg.end_ch)) {
			hdd_debug("found PCL safe chan:%d", pcl.pcl_list[i]);
			return pcl.pcl_list[i];
		}
	}

	hdd_debug("no safe channel from PCL found in ACS range");

	return hdd_get_safe_channel(hdd_ctx, adapter);
}

/**
 * hdd_switch_sap_channel() - Move SAP to the given channel
 * @adapter: AP adapter
 * @channel: Channel
 * @forced: Force to switch channel, ignore SCC/MCC check
 *
 * Moves the SAP interface by invoking the function which
 * executes the callback to perform channel switch using (E)CSA.
 *
 * Return: None
 */
void hdd_switch_sap_channel(struct hdd_adapter *adapter, uint8_t channel,
			    bool forced)
{
	struct hdd_ap_ctx *hdd_ap_ctx;
	struct hdd_context *hdd_ctx;
	mac_handle_t mac_handle;

	if (!adapter) {
		hdd_err("invalid adapter");
		return;
	}

	hdd_ap_ctx = WLAN_HDD_GET_AP_CTX_PTR(adapter);

	mac_handle = hdd_adapter_get_mac_handle(adapter);
	if (!mac_handle) {
		hdd_err("invalid MAC handle");
		return;
	}

	hdd_ctx = WLAN_HDD_GET_CTX(adapter);

	hdd_debug("chan:%d width:%d",
		channel, hdd_ap_ctx->sap_config.ch_width_orig);

	policy_mgr_change_sap_channel_with_csa(hdd_ctx->psoc,
		adapter->session_id, channel,
		hdd_ap_ctx->sap_config.ch_width_orig, forced);
}

int hdd_update_acs_timer_reason(struct hdd_adapter *adapter, uint8_t reason)
{
	struct hdd_external_acs_timer_context *timer_context;
	int status;
	QDF_STATUS qdf_status;

	set_bit(VENDOR_ACS_RESPONSE_PENDING, &adapter->event_flags);

	if (QDF_TIMER_STATE_RUNNING ==
	    qdf_mc_timer_get_current_state(&adapter->session.
					ap.vendor_acs_timer)) {
		qdf_mc_timer_stop(&adapter->session.ap.vendor_acs_timer);
	}
	timer_context = (struct hdd_external_acs_timer_context *)
			adapter->session.ap.vendor_acs_timer.user_data;
	timer_context->reason = reason;
	qdf_status =
		qdf_mc_timer_start(&adapter->session.ap.vendor_acs_timer,
				   WLAN_VENDOR_ACS_WAIT_TIME);
	if (qdf_status != QDF_STATUS_SUCCESS) {
		hdd_err("failed to start external acs timer");
		return -ENOSPC;
	}
	/* Update config to application */
	status = hdd_cfg80211_update_acs_config(adapter, reason);
	hdd_info("Updated ACS config to nl with reason %d", reason);

	return status;
}

#if defined(FEATURE_WLAN_CH_AVOID)
/**
 * hdd_unsafe_channel_restart_sap() - restart sap if sap is on unsafe channel
 * @hdd_ctx: hdd context pointer
 *
 * hdd_unsafe_channel_restart_sap check all unsafe channel list
 * and if ACS is enabled, driver will ask userspace to restart the
 * sap. User space on LTE coex indication restart driver.
 *
 * Return - none
 */
void hdd_unsafe_channel_restart_sap(struct hdd_context *hdd_ctxt)
{
	struct hdd_adapter *adapter;
	uint32_t i;
	bool found = false;
	uint8_t restart_chan;

	hdd_for_each_adapter(hdd_ctxt, adapter) {
		if (!(adapter->device_mode == QDF_SAP_MODE &&
		    adapter->session.ap.sap_config.acs_cfg.acs_mode)) {
			hdd_debug("skip device mode:%d acs:%d",
				  adapter->device_mode,
				  adapter->session.ap.sap_config.
				  acs_cfg.acs_mode);
			continue;
		}

		found = false;
		/*
		 * If STA+SAP is doing SCC & g_sta_sap_scc_on_lte_coex_chan
		 * is set, no need to move SAP.
		 */
		if (policy_mgr_is_sta_sap_scc(hdd_ctxt->psoc,
			adapter->session.ap.operating_channel) &&
			hdd_ctxt->config->sta_sap_scc_on_lte_coex_chan)
			hdd_debug("SAP is allowed on SCC channel, no need to move SAP");
		else {
			for (i = 0; i < hdd_ctxt->unsafe_channel_count; i++) {
				if (adapter->session.ap.operating_channel ==
					hdd_ctxt->unsafe_channel_list[i]) {
					found = true;
					hdd_debug("operating ch:%d is unsafe",
					adapter->session.ap.operating_channel);
					break;
				}
			}
		}
		if (!found) {
			hdd_debug("ch:%d is safe. no need to change channel",
				  adapter->session.ap.operating_channel);
			continue;
		}

		if (hdd_ctxt->config->vendor_acs_support &&
		    hdd_ctxt->config->acs_support_for_dfs_ltecoex) {
			hdd_update_acs_timer_reason(adapter,
				QCA_WLAN_VENDOR_ACS_SELECT_REASON_LTE_COEX);
			continue;
		} else
			restart_chan =
				hdd_get_safe_channel_from_pcl_and_acs_range(
					adapter);
		if (!restart_chan) {
			hdd_err("fail to restart SAP");
		} else {
			/*
			 * SAP restart due to unsafe channel. While
			 * restarting the SAP, make sure to clear
			 * acs_channel, channel to reset to
			 * 0. Otherwise these settings will override
			 * the ACS while restart.
			 */
			hdd_ctxt->acs_policy.acs_channel = AUTO_CHANNEL_SELECT;
			hdd_debug("sending coex indication");
			wlan_hdd_send_svc_nlink_msg(hdd_ctxt->radio_index,
					WLAN_SVC_LTE_COEX_IND, NULL, 0);
			hdd_debug("driver to start sap: %d",
				hdd_ctxt->config->sap_internal_restart);
			if (hdd_ctxt->config->sap_internal_restart)
				hdd_switch_sap_channel(adapter, restart_chan,
						       true);
			else
				return;
		}
	}
}

/**
 * hdd_init_channel_avoidance() - Initialize channel avoidance
 * @hdd_ctx:	HDD global context
 *
 * Initialize the channel avoidance logic by retrieving the unsafe
 * channel list from the platform driver and plumbing the data
 * down to the lower layers.  Then subscribe to subsequent channel
 * avoidance events.
 *
 * Return: None
 */
static void hdd_init_channel_avoidance(struct hdd_context *hdd_ctx)
{
	uint16_t unsafe_channel_count;
	int index;

	pld_get_wlan_unsafe_channel(hdd_ctx->parent_dev,
				    hdd_ctx->unsafe_channel_list,
				     &(hdd_ctx->unsafe_channel_count),
				     sizeof(uint16_t) * NUM_CHANNELS);

	hdd_debug("num of unsafe channels is %d",
	       hdd_ctx->unsafe_channel_count);

	unsafe_channel_count = QDF_MIN((uint16_t)hdd_ctx->unsafe_channel_count,
				       (uint16_t)NUM_CHANNELS);

	for (index = 0; index < unsafe_channel_count; index++) {
		hdd_debug("channel %d is not safe",
		       hdd_ctx->unsafe_channel_list[index]);

	}

}

static void hdd_lte_coex_restart_sap(struct hdd_adapter *adapter,
				     struct hdd_context *hdd_ctx)
{
	uint8_t restart_chan;

	restart_chan = hdd_get_safe_channel_from_pcl_and_acs_range(adapter);
	if (!restart_chan) {
		hdd_alert("fail to restart SAP");
		return;
	}

	/* SAP restart due to unsafe channel. While restarting
	 * the SAP, make sure to clear acs_channel, channel to
	 * reset to 0. Otherwise these settings will override
	 * the ACS while restart.
	 */
	hdd_ctx->acs_policy.acs_channel = AUTO_CHANNEL_SELECT;

	hdd_debug("sending coex indication");

	wlan_hdd_send_svc_nlink_msg(hdd_ctx->radio_index,
				    WLAN_SVC_LTE_COEX_IND, NULL, 0);
	hdd_switch_sap_channel(adapter, restart_chan, true);
}

int hdd_clone_local_unsafe_chan(struct hdd_context *hdd_ctx,
	uint16_t **local_unsafe_list, uint16_t *local_unsafe_list_count)
{
	uint32_t size;
	uint16_t *unsafe_list;
	uint16_t chan_count;

	if (!hdd_ctx || !local_unsafe_list_count || !local_unsafe_list_count)
		return -EINVAL;

	chan_count = QDF_MIN(hdd_ctx->unsafe_channel_count,
			     NUM_CHANNELS);
	if (chan_count) {
		size = chan_count * sizeof(hdd_ctx->unsafe_channel_list[0]);
		unsafe_list = qdf_mem_malloc(size);
		if (!unsafe_list) {
			hdd_err("No memory for unsafe chan list size%d",
				size);
			return -ENOMEM;
		}
		qdf_mem_copy(unsafe_list, hdd_ctx->unsafe_channel_list, size);
	} else {
		unsafe_list = NULL;
	}

	*local_unsafe_list = unsafe_list;
	*local_unsafe_list_count = chan_count;

	return 0;
}

bool hdd_local_unsafe_channel_updated(struct hdd_context *hdd_ctx,
	uint16_t *local_unsafe_list, uint16_t local_unsafe_list_count)
{
	int i, j;

	if (local_unsafe_list_count != hdd_ctx->unsafe_channel_count)
		return true;
	if (local_unsafe_list_count == 0)
		return false;
	for (i = 0; i < local_unsafe_list_count; i++) {
		for (j = 0; j < local_unsafe_list_count; j++)
			if (local_unsafe_list[i] ==
			    hdd_ctx->unsafe_channel_list[j])
				break;
		if (j >= local_unsafe_list_count)
			break;
	}
	if (i >= local_unsafe_list_count) {
		hdd_info("unsafe chan list same");
		return false;
	}

	return true;
}
#else
static void hdd_init_channel_avoidance(struct hdd_context *hdd_ctx)
{
}

static inline void hdd_lte_coex_restart_sap(struct hdd_adapter *adapter,
					    struct hdd_context *hdd_ctx)
{
	hdd_debug("Channel avoidance is not enabled; Abort SAP restart");
}
#endif /* defined(FEATURE_WLAN_CH_AVOID) */

/**
 * hdd_indicate_mgmt_frame() - Wrapper to indicate management frame to
 * user space
 * @frame_ind: Management frame data to be informed.
 *
 * This function is used to indicate management frame to
 * user space
 *
 * Return: None
 *
 */
void hdd_indicate_mgmt_frame(tSirSmeMgmtFrameInd *frame_ind)
{
	struct hdd_context *hdd_ctx = NULL;
	struct hdd_adapter *adapter = NULL;
	int i;
	struct ieee80211_mgmt *mgmt =
		(struct ieee80211_mgmt *)frame_ind->frameBuf;

	hdd_ctx = cds_get_context(QDF_MODULE_ID_HDD);
	if (wlan_hdd_validate_context(hdd_ctx))
		return;

	if (frame_ind->frame_len < ieee80211_hdrlen(mgmt->frame_control)) {
		hdd_err(" Invalid frame length");
		return;
	}

	if (SME_SESSION_ID_ANY == frame_ind->sessionId) {
		for (i = 0; i < CSR_ROAM_SESSION_MAX; i++) {
			adapter =
				hdd_get_adapter_by_sme_session_id(hdd_ctx, i);
			if (adapter)
				break;
		}
	} else if (SME_SESSION_ID_BROADCAST == frame_ind->sessionId) {
		hdd_for_each_adapter(hdd_ctx, adapter) {
			if ((NULL != adapter) &&
			    (WLAN_HDD_ADAPTER_MAGIC == adapter->magic)) {
				__hdd_indicate_mgmt_frame(adapter,
						frame_ind->frame_len,
						frame_ind->frameBuf,
						frame_ind->frameType,
						frame_ind->rxChan,
						frame_ind->rxRssi);
			}
		}
		adapter = NULL;
	} else {
		adapter = hdd_get_adapter_by_sme_session_id(hdd_ctx,
					frame_ind->sessionId);
	}

	if ((NULL != adapter) &&
		(WLAN_HDD_ADAPTER_MAGIC == adapter->magic))
		__hdd_indicate_mgmt_frame(adapter,
						frame_ind->frame_len,
						frame_ind->frameBuf,
						frame_ind->frameType,
						frame_ind->rxChan,
						frame_ind->rxRssi);
}

void hdd_acs_response_timeout_handler(void *context)
{
	struct hdd_external_acs_timer_context *timer_context =
			(struct hdd_external_acs_timer_context *)context;
	struct hdd_adapter *adapter;
	struct hdd_context *hdd_ctx;
	uint8_t reason;

	hdd_enter();
	if (!timer_context) {
		hdd_err("invlaid timer context");
		return;
	}
	adapter = timer_context->adapter;
	reason = timer_context->reason;


	if ((!adapter) ||
	    (adapter->magic != WLAN_HDD_ADAPTER_MAGIC)) {
		hdd_err("invalid adapter or adapter has invalid magic");
		return;
	}
	hdd_ctx = WLAN_HDD_GET_CTX(adapter);
	if (wlan_hdd_validate_context(hdd_ctx))
		return;

	if (test_bit(VENDOR_ACS_RESPONSE_PENDING, &adapter->event_flags))
		clear_bit(VENDOR_ACS_RESPONSE_PENDING, &adapter->event_flags);
	else
		return;

	hdd_err("ACS timeout happened for %s reason %d",
				adapter->dev->name, reason);

	switch (reason) {
	/* SAP init case */
	case QCA_WLAN_VENDOR_ACS_SELECT_REASON_INIT:
		wlan_sap_set_vendor_acs(WLAN_HDD_GET_SAP_CTX_PTR(adapter),
					false);
		wlan_hdd_cfg80211_start_acs(adapter);
		break;
	/* DFS detected on current channel */
	case QCA_WLAN_VENDOR_ACS_SELECT_REASON_DFS:
		wlan_sap_update_next_channel(
				WLAN_HDD_GET_SAP_CTX_PTR(adapter), 0, 0);
		sme_update_new_channel_event(hdd_ctx->mac_handle,
					     adapter->session_id);
		break;
	/* LTE coex event on current channel */
	case QCA_WLAN_VENDOR_ACS_SELECT_REASON_LTE_COEX:
		hdd_lte_coex_restart_sap(adapter, hdd_ctx);
		break;
	default:
		hdd_info("invalid reason for timer invoke");

	}
}

/**
 * hdd_override_ini_config - Override INI config
 * @hdd_ctx: HDD context
 *
 * Override INI config based on module parameter.
 *
 * Return: None
 */
static void hdd_override_ini_config(struct hdd_context *hdd_ctx)
{

	if (0 == enable_dfs_chan_scan || 1 == enable_dfs_chan_scan) {
		hdd_ctx->config->enableDFSChnlScan = enable_dfs_chan_scan;
		hdd_debug("Module enable_dfs_chan_scan set to %d",
			   enable_dfs_chan_scan);
	}
	if (0 == enable_11d || 1 == enable_11d) {
		hdd_ctx->config->Is11dSupportEnabled = enable_11d;
		hdd_debug("Module enable_11d set to %d", enable_11d);
	}

	if (!ucfg_ipa_is_present()) {
		hdd_ctx->config->IpaConfig = 0;
		hdd_debug("IpaConfig override to %d",
			hdd_ctx->config->IpaConfig);
	}

	if (!hdd_ctx->config->rssi_assoc_reject_enabled ||
	    !hdd_ctx->config->enable_bcast_probe_rsp) {
		hdd_debug("OCE disabled, rssi_assoc_reject_enabled: %d enable_bcast_probe_rsp: %d",
			  hdd_ctx->config->rssi_assoc_reject_enabled,
			  hdd_ctx->config->enable_bcast_probe_rsp);
		hdd_ctx->config->oce_sta_enabled = 0;
	}

	if (hdd_ctx->config->action_oui_enable && !ucfg_action_oui_enabled()) {
		hdd_ctx->config->action_oui_enable = 0;
		hdd_err("Ignore ini: %s, since no action_oui component",
			CFG_ENABLE_ACTION_OUI);
	}
}

#ifdef ENABLE_MTRACE_LOG
static void hdd_set_mtrace_for_each(struct hdd_context *hdd_ctx)
{
	uint8_t module_id = 0;
	int qdf_print_idx = -1;

	qdf_print_idx = qdf_get_pidx();
	for (module_id = 0; module_id < QDF_MODULE_ID_MAX; module_id++)
		qdf_print_set_category_verbose(
					qdf_print_idx,
					module_id, QDF_TRACE_LEVEL_TRACE,
					hdd_ctx->config->enable_mtrace);
}
#else
static void hdd_set_mtrace_for_each(struct hdd_context *hdd_ctx)
{
}

#endif

/**
 * hdd_set_trace_level_for_each - Set trace level for each INI config
 * @hdd_ctx - HDD context
 *
 * Set trace level for each module based on INI config.
 *
 * Return: None
 */
static void hdd_set_trace_level_for_each(struct hdd_context *hdd_ctx)
{
	hdd_qdf_trace_enable(QDF_MODULE_ID_WMI,
			     hdd_ctx->config->qdf_trace_enable_wdi);
	hdd_qdf_trace_enable(QDF_MODULE_ID_HDD,
			     hdd_ctx->config->qdf_trace_enable_hdd);
	hdd_qdf_trace_enable(QDF_MODULE_ID_SME,
			     hdd_ctx->config->qdf_trace_enable_sme);
	hdd_qdf_trace_enable(QDF_MODULE_ID_PE,
			     hdd_ctx->config->qdf_trace_enable_pe);
	hdd_qdf_trace_enable(QDF_MODULE_ID_WMA,
			     hdd_ctx->config->qdf_trace_enable_wma);
	hdd_qdf_trace_enable(QDF_MODULE_ID_SYS,
			     hdd_ctx->config->qdf_trace_enable_sys);
	hdd_qdf_trace_enable(QDF_MODULE_ID_QDF,
			     hdd_ctx->config->qdf_trace_enable_qdf);
	hdd_qdf_trace_enable(QDF_MODULE_ID_SAP,
			     hdd_ctx->config->qdf_trace_enable_sap);
	hdd_qdf_trace_enable(QDF_MODULE_ID_HDD_SOFTAP,
			     hdd_ctx->config->qdf_trace_enable_hdd_sap);
	hdd_qdf_trace_enable(QDF_MODULE_ID_BMI,
				hdd_ctx->config->qdf_trace_enable_bmi);
	hdd_qdf_trace_enable(QDF_MODULE_ID_CFG,
				hdd_ctx->config->qdf_trace_enable_cfg);
	hdd_qdf_trace_enable(QDF_MODULE_ID_EPPING,
				hdd_ctx->config->qdf_trace_enable_epping);
	hdd_qdf_trace_enable(QDF_MODULE_ID_QDF_DEVICE,
				hdd_ctx->config->qdf_trace_enable_qdf_devices);
	hdd_qdf_trace_enable(QDF_MODULE_ID_TXRX,
				hdd_ctx->config->qdf_trace_enable_txrx);
	hdd_qdf_trace_enable(QDF_MODULE_ID_DP,
				hdd_ctx->config->qdf_trace_enable_dp);
	hdd_qdf_trace_enable(QDF_MODULE_ID_HTC,
				hdd_ctx->config->qdf_trace_enable_htc);
	hdd_qdf_trace_enable(QDF_MODULE_ID_HIF,
				hdd_ctx->config->qdf_trace_enable_hif);
	hdd_qdf_trace_enable(QDF_MODULE_ID_HDD_SAP_DATA,
				hdd_ctx->config->qdf_trace_enable_hdd_sap_data);
	hdd_qdf_trace_enable(QDF_MODULE_ID_HDD_DATA,
				hdd_ctx->config->qdf_trace_enable_hdd_data);
	hdd_qdf_trace_enable(QDF_MODULE_ID_WIFIPOS,
				hdd_ctx->config->qdf_trace_enable_wifi_pos);
	hdd_qdf_trace_enable(QDF_MODULE_ID_NAN,
				hdd_ctx->config->qdf_trace_enable_nan);
	hdd_qdf_trace_enable(QDF_MODULE_ID_REGULATORY,
				hdd_ctx->config->qdf_trace_enable_regulatory);
	hdd_qdf_trace_enable(QDF_MODULE_ID_CP_STATS,
				hdd_ctx->config->qdf_trace_enable_cp_stats);

	hdd_set_mtrace_for_each(hdd_ctx);

	hdd_cfg_print(hdd_ctx);
}

/**
 * hdd_context_init() - Initialize HDD context
 * @hdd_ctx:	HDD context.
 *
 * Initialize HDD context along with all the feature specific contexts.
 *
 * return: 0 on success and errno on failure.
 */
static int hdd_context_init(struct hdd_context *hdd_ctx)
{
	int ret;

	hdd_ctx->ioctl_scan_mode = eSIR_ACTIVE_SCAN;
	hdd_ctx->max_intf_count = CSR_ROAM_SESSION_MAX;

	init_completion(&hdd_ctx->mc_sus_event_var);
	init_completion(&hdd_ctx->ready_to_suspend);

	qdf_spinlock_create(&hdd_ctx->connection_status_lock);
	qdf_spinlock_create(&hdd_ctx->sta_update_info_lock);
	qdf_spinlock_create(&hdd_ctx->hdd_adapter_lock);

	qdf_list_create(&hdd_ctx->hdd_adapters, 0);

	ret = hdd_scan_context_init(hdd_ctx);
	if (ret)
		goto list_destroy;

	hdd_rx_wake_lock_create(hdd_ctx);

	ret = hdd_sap_context_init(hdd_ctx);
	if (ret)
		goto scan_destroy;

	wlan_hdd_cfg80211_extscan_init(hdd_ctx);

	hdd_init_offloaded_packets_ctx(hdd_ctx);

	ret = wlan_hdd_cfg80211_init(hdd_ctx->parent_dev, hdd_ctx->wiphy,
				     hdd_ctx->config);
	if (ret)
		goto sap_destroy;

	qdf_wake_lock_create(&hdd_ctx->monitor_mode_wakelock,
			     "monitor_mode_wakelock");

	return 0;

sap_destroy:
	hdd_sap_context_destroy(hdd_ctx);

scan_destroy:
	hdd_scan_context_destroy(hdd_ctx);
	hdd_rx_wake_lock_destroy(hdd_ctx);
list_destroy:
	qdf_list_destroy(&hdd_ctx->hdd_adapters);

	return ret;
}

/**
 * ie_whitelist_attrs_init() - initialize ie whitelisting attributes
 * @hdd_ctx: pointer to hdd context
 *
 * Return: status of initialization
 *         0 - success
 *         negative value - failure
 */
static int ie_whitelist_attrs_init(struct hdd_context *hdd_ctx)
{
	int ret;

	if (!hdd_ctx->config->probe_req_ie_whitelist)
		return 0;

	if (!hdd_validate_prb_req_ie_bitmap(hdd_ctx)) {
		hdd_err("invalid ie bitmap and ouis: disable ie whitelisting");
		hdd_ctx->config->probe_req_ie_whitelist = false;
		return -EINVAL;
	}

	/* parse ini string probe req oui */
	ret = hdd_parse_probe_req_ouis(hdd_ctx);
	if (ret) {
		hdd_err("parsing error: disable ie whitelisting");
		hdd_ctx->config->probe_req_ie_whitelist = false;
	}

	return ret;
}

/**
 * hdd_iface_change_callback() - Function invoked when stop modules expires
 * @priv: pointer to hdd context
 *
 * This function is invoked when the timer waiting for the interface change
 * expires, it shall cut-down the power to wlan and stop all the modules.
 *
 * Return: void
 */
static void hdd_iface_change_callback(void *priv)
{
	struct hdd_context *hdd_ctx = (struct hdd_context *) priv;
	int ret;
	int status = wlan_hdd_validate_context(hdd_ctx);

	if (status)
		return;

	hdd_enter();
	hdd_debug("Interface change timer expired close the modules!");
	ret = hdd_wlan_stop_modules(hdd_ctx, false);
	if (ret)
		hdd_err("Failed to stop modules");
	hdd_exit();
}

#ifdef WLAN_LOGGING_SOCK_SVC_ENABLE
static void hdd_set_wlan_logging(struct hdd_context *hdd_ctx)
{
	wlan_logging_set_log_to_console(hdd_ctx->config->
					wlan_logging_to_console);
	wlan_logging_set_active(hdd_ctx->config->wlan_logging_enable);
}
#else
static void hdd_set_wlan_logging(struct hdd_context *hdd_ctx)
{ }
#endif

/**
 * hdd_context_create() - Allocate and inialize HDD context.
 * @dev:	Device Pointer to the underlying device
 *
 * Allocate and initialize HDD context. HDD context is allocated as part of
 * wiphy allocation and then context is initialized.
 *
 * Return: HDD context on success and ERR_PTR on failure
 */
static struct hdd_context *hdd_context_create(struct device *dev)
{
	QDF_STATUS status;
	int ret = 0;
	struct hdd_context *hdd_ctx;

	hdd_enter();

	hdd_ctx = hdd_cfg80211_wiphy_alloc(sizeof(struct hdd_context));
	if (hdd_ctx == NULL) {
		ret = -ENOMEM;
		goto err_out;
	}

	qdf_create_delayed_work(&hdd_ctx->iface_idle_work,
				hdd_iface_change_callback,
				(void *)hdd_ctx);

	mutex_init(&hdd_ctx->iface_change_lock);

	hdd_ctx->parent_dev = dev;
	hdd_ctx->last_scan_reject_session_id = 0xFF;

	hdd_ctx->config = qdf_mem_malloc(sizeof(struct hdd_config));
	if (hdd_ctx->config == NULL) {
		hdd_err("Failed to alloc memory for HDD config!");
		ret = -ENOMEM;
		goto err_free_hdd_context;
	}

	/* Read and parse the qcom_cfg.ini file */
	status = hdd_parse_config_ini(hdd_ctx);
	if (QDF_STATUS_SUCCESS != status) {
		hdd_err("Error (status: %d) parsing INI file: %s", status,
			  WLAN_INI_FILE);
		ret = -EINVAL;
		goto err_free_config;
	}

	ie_whitelist_attrs_init(hdd_ctx);

	hdd_debug("setting timer multiplier: %u",
		  hdd_ctx->config->timer_multiplier);
	qdf_timer_set_multiplier(hdd_ctx->config->timer_multiplier);


	if (hdd_ctx->config->fhostNSOffload)
		hdd_ctx->ns_offload_enable = true;

	cds_set_fatal_event(hdd_ctx->config->enable_fatal_event);

	hdd_override_ini_config(hdd_ctx);

	ret = hdd_context_init(hdd_ctx);

	if (ret)
		goto err_free_config;

	/* Uses to enabled logging after SSR */
	hdd_ctx->fw_log_settings.enable = hdd_ctx->config->enable_fw_log;

	if (QDF_GLOBAL_FTM_MODE == hdd_get_conparam())
		goto skip_multicast_logging;

	cds_set_multicast_logging(hdd_ctx->config->multicast_host_fw_msgs);

	ret = wlan_hdd_init_tx_rx_histogram(hdd_ctx);
	if (ret)
		goto err_deinit_hdd_context;

	ret = hdd_init_netlink_services(hdd_ctx);
	if (ret)
		goto err_deinit_txrx_histogram;

	hdd_set_wlan_logging(hdd_ctx);

skip_multicast_logging:
	hdd_set_trace_level_for_each(hdd_ctx);

	cds_set_context(QDF_MODULE_ID_HDD, hdd_ctx);

	hdd_exit();

	return hdd_ctx;

err_deinit_txrx_histogram:
	wlan_hdd_deinit_tx_rx_histogram(hdd_ctx);

err_deinit_hdd_context:
	hdd_context_deinit(hdd_ctx);

err_free_config:
	qdf_mem_free(hdd_ctx->config);

err_free_hdd_context:
	mutex_destroy(&hdd_ctx->iface_change_lock);
	wiphy_free(hdd_ctx->wiphy);

err_out:
	return ERR_PTR(ret);
}

#ifdef WLAN_OPEN_P2P_INTERFACE
/**
 * hdd_open_p2p_interface - Open P2P interface
 * @hdd_ctx:	HDD context
 * @rtnl_held:	True if RTNL lock held
 *
 * Open P2P interface during probe. This function called to open the P2P
 * interface at probe along with STA interface.
 *
 * Return: 0 on success and errno on failure
 */
static int hdd_open_p2p_interface(struct hdd_context *hdd_ctx, bool rtnl_held)
{
	struct hdd_adapter *adapter;
	uint8_t *p2p_dev_addr;
	bool is_p2p_locally_administered = false;

	if (hdd_ctx->config->isP2pDeviceAddrAdministrated) {
		if (hdd_ctx->num_provisioned_addr &&
		    !(hdd_ctx->provisioned_mac_addr[0].bytes[0] & 0x02)) {
		qdf_mem_copy(hdd_ctx->p2p_device_address.bytes,
			     hdd_ctx->provisioned_mac_addr[0].bytes,
			     sizeof(tSirMacAddr));

			/*
			 * Generate the P2P Device Address.  This consists of
			 * the device's primary MAC address with the locally
			 * administered bit set.
			 */

			hdd_ctx->p2p_device_address.bytes[0] |= 0x02;
			is_p2p_locally_administered = true;
		} else if (!(hdd_ctx->derived_mac_addr[0].bytes[0] & 0x02)) {
		qdf_mem_copy(hdd_ctx->p2p_device_address.bytes,
			     hdd_ctx->derived_mac_addr[0].bytes,
			     sizeof(tSirMacAddr));
			/*
			 * Generate the P2P Device Address.  This consists of
			 * the device's primary MAC address with the locally
			 * administered bit set.
			 */
			hdd_ctx->p2p_device_address.bytes[0] |= 0x02;
			is_p2p_locally_administered = true;
		}
	}
	if (!is_p2p_locally_administered) {
		p2p_dev_addr = wlan_hdd_get_intf_addr(hdd_ctx,
						      QDF_P2P_DEVICE_MODE);
		if (!p2p_dev_addr) {
			hdd_err("Failed to allocate mac_address for p2p_device");
			return -ENOSPC;
		}

		qdf_mem_copy(&hdd_ctx->p2p_device_address.bytes[0],
			     p2p_dev_addr, QDF_MAC_ADDR_SIZE);
	}

	adapter = hdd_open_adapter(hdd_ctx, QDF_P2P_DEVICE_MODE, "p2p%d",
				   &hdd_ctx->p2p_device_address.bytes[0],
				   NET_NAME_UNKNOWN, rtnl_held);

	if (NULL == adapter) {
		hdd_err("Failed to do hdd_open_adapter for P2P Device Interface");
		return -ENOSPC;
	}

	return 0;
}
#else
static inline int hdd_open_p2p_interface(struct hdd_context *hdd_ctx,
					 bool rtnl_held)
{
	return 0;
}
#endif

static int hdd_open_ocb_interface(struct hdd_context *hdd_ctx, bool rtnl_held)
{
	struct hdd_adapter *adapter;
	int ret = 0;

	adapter = hdd_open_adapter(hdd_ctx, QDF_OCB_MODE, "wlanocb%d",
				   wlan_hdd_get_intf_addr(hdd_ctx,
							  QDF_OCB_MODE),
				   NET_NAME_UNKNOWN, rtnl_held);
	if (adapter == NULL) {
		hdd_err("Failed to open 802.11p interface");
		ret = -ENOSPC;
	}

	return ret;
}

/**
 * hdd_start_station_adapter()- Start the Station Adapter
 * @adapter: HDD adapter
 *
 * This function initializes the adapter for the station mode.
 *
 * Return: 0 on success or errno on failure.
 */
int hdd_start_station_adapter(struct hdd_adapter *adapter)
{
	QDF_STATUS status;
	int ret;

	hdd_enter_dev(adapter->dev);
	if (test_bit(SME_SESSION_OPENED, &adapter->event_flags)) {
		hdd_err("session is already opened, %d",
			adapter->session_id);
		return qdf_status_to_os_return(QDF_STATUS_SUCCESS);
	}

	ret = hdd_vdev_create(adapter, hdd_sme_roam_callback, adapter);
	if (ret) {
		hdd_err("failed to create vdev: %d", ret);
		return ret;
	}
	status = hdd_init_station_mode(adapter);

	if (QDF_STATUS_SUCCESS != status) {
		hdd_err("Error Initializing station mode: %d", status);
		return qdf_status_to_os_return(status);
	}

	hdd_register_tx_flow_control(adapter,
		hdd_tx_resume_timer_expired_handler,
		hdd_tx_resume_cb,
		hdd_tx_flow_control_is_pause);

	hdd_exit();

	return 0;
}

/**
 * hdd_start_ap_adapter()- Start AP Adapter
 * @adapter: HDD adapter
 *
 * This function initializes the adapter for the AP mode.
 *
 * Return: 0 on success errno on failure.
 */
int hdd_start_ap_adapter(struct hdd_adapter *adapter)
{
	QDF_STATUS status;
	bool is_ssr = false;
	int ret;
	struct hdd_context *hdd_ctx = WLAN_HDD_GET_CTX(adapter);

	hdd_enter();

	if (test_bit(SME_SESSION_OPENED, &adapter->event_flags)) {
		hdd_err("session is already opened, %d",
			adapter->session_id);
		return qdf_status_to_os_return(QDF_STATUS_SUCCESS);
	}
	/*
	 * In SSR case no need to create new sap context.
	 * Otherwise create sap context first and then create
	 * vdev as while creating the vdev, driver needs to
	 * register SAP callback and that callback uses sap context
	 */
	if (adapter->session.ap.sap_context) {
		is_ssr = true;
	} else if (!hdd_sap_create_ctx(adapter)) {
		hdd_err("sap creation failed");
		return qdf_status_to_os_return(QDF_STATUS_E_FAILURE);
	}

	ret = hdd_vdev_create(adapter, wlansap_roam_callback,
			      adapter->session.ap.sap_context);
	if (ret) {
		hdd_err("failed to create vdev, status:%d", ret);
		hdd_sap_destroy_ctx(adapter);
		return ret;
	}

	if (adapter->device_mode == QDF_SAP_MODE)
		sme_cli_set_command(adapter->session_id,
			WMI_VDEV_PARAM_ENABLE_DISABLE_RTT_RESPONDER_ROLE,
			(bool)(hdd_ctx->config->fine_time_meas_cap &
							WMI_FW_AP_RTT_RESPR),
			VDEV_CMD);

	status = hdd_init_ap_mode(adapter, is_ssr);

	if (QDF_STATUS_SUCCESS != status) {
		hdd_err("Error Initializing the AP mode: %d", status);
		return qdf_status_to_os_return(status);
	}

	hdd_register_tx_flow_control(adapter,
		hdd_softap_tx_resume_timer_expired_handler,
		hdd_softap_tx_resume_cb,
		hdd_tx_flow_control_is_pause);

	hdd_exit();
	return 0;
}

static int hdd_open_concurrent_interface(struct hdd_context *hdd_ctx,
								bool rtnl_held)
{
	struct hdd_adapter *adapter;

	adapter = hdd_open_adapter(hdd_ctx, QDF_STA_MODE,
				       hdd_ctx->config->enableConcurrentSTA,
				       wlan_hdd_get_intf_addr(hdd_ctx,
							      QDF_STA_MODE),
				       NET_NAME_UNKNOWN, rtnl_held);

	if (!adapter)
		return -ENOSPC;

	return 0;
}

/**
 * hdd_open_interfaces - Open all required interfaces
 * hdd_ctx:	HDD context
 * rtnl_held: True if RTNL lock is held
 *
 * Open all the interfaces like STA, P2P and OCB based on the configuration.
 *
 * Return: 0 if all interfaces were created, otherwise negative errno
 */
static int hdd_open_interfaces(struct hdd_context *hdd_ctx, bool rtnl_held)
{
	struct hdd_adapter *adapter;
	enum QDF_GLOBAL_MODE curr_mode;
	int ret;

	curr_mode = hdd_get_conparam();
	/* open monitor mode adapter if con_mode is monitor mode */
	if (curr_mode == QDF_GLOBAL_MONITOR_MODE ||
	    curr_mode == QDF_GLOBAL_FTM_MODE) {
		uint8_t session_type = (curr_mode == QDF_GLOBAL_MONITOR_MODE) ?
					QDF_MONITOR_MODE : QDF_FTM_MODE;

		adapter = hdd_open_adapter(hdd_ctx, session_type, "wlan%d",
					   wlan_hdd_get_intf_addr(
								hdd_ctx,
								session_type),
					   NET_NAME_UNKNOWN, rtnl_held);
		if (!adapter) {
			hdd_err("open adapter failed");
			return -ENOSPC;
		}

		return 0;
	}

	if (hdd_ctx->config->dot11p_mode == WLAN_HDD_11P_STANDALONE)
		/* Create only 802.11p interface */
		return hdd_open_ocb_interface(hdd_ctx, rtnl_held);

	adapter = hdd_open_adapter(hdd_ctx, QDF_STA_MODE, "wlan%d",
				   wlan_hdd_get_intf_addr(hdd_ctx,
							  QDF_STA_MODE),
				   NET_NAME_UNKNOWN, rtnl_held);

	if (adapter == NULL)
		return -ENOSPC;

	if (strlen(hdd_ctx->config->enableConcurrentSTA) != 0) {
		ret = hdd_open_concurrent_interface(hdd_ctx, rtnl_held);
		if (ret)
			hdd_err("Cannot create concurrent STA interface");
	}

	ret = hdd_open_p2p_interface(hdd_ctx, rtnl_held);
	if (ret)
		goto err_close_adapters;

	/* Open 802.11p Interface */
	if (hdd_ctx->config->dot11p_mode == WLAN_HDD_11P_CONCURRENT) {
		ret = hdd_open_ocb_interface(hdd_ctx, rtnl_held);
		if (ret)
			goto err_close_adapters;
	}

	return 0;

err_close_adapters:
	hdd_close_all_adapters(hdd_ctx, rtnl_held);
	return ret;
}


#ifdef QCA_LL_TX_FLOW_CONTROL_V2
/**
 * hdd_txrx_populate_cds_config() - Populate txrx cds configuration
 * @cds_cfg: CDS Configuration
 * @hdd_ctx: Pointer to hdd context
 *
 * Return: none
 */
static inline void hdd_txrx_populate_cds_config(struct cds_config_info
						*cds_cfg,
						struct hdd_context *hdd_ctx)
{
	cds_cfg->tx_flow_stop_queue_th =
		hdd_ctx->config->TxFlowStopQueueThreshold;
	cds_cfg->tx_flow_start_queue_offset =
		hdd_ctx->config->TxFlowStartQueueOffset;
}
#else
static inline void hdd_txrx_populate_cds_config(struct cds_config_info
						*cds_cfg,
						struct hdd_context *hdd_ctx)
{
}
#endif

#ifdef FEATURE_WLAN_RA_FILTERING
/**
 * hdd_ra_populate_cds_config() - Populate RA filtering cds configuration
 * @cds_cfg: CDS Configuration
 * @hdd_ctx: Pointer to hdd context
 *
 * Return: none
 */
static inline void hdd_ra_populate_cds_config(struct cds_config_info *cds_cfg,
			      struct hdd_context *hdd_ctx)
{
	cds_cfg->ra_ratelimit_interval =
		hdd_ctx->config->RArateLimitInterval;
	cds_cfg->is_ra_ratelimit_enabled =
		hdd_ctx->config->IsRArateLimitEnabled;
}
#else
static inline void hdd_ra_populate_cds_config(struct cds_config_info *cds_cfg,
			     struct hdd_context *hdd_ctx)
{
}
#endif

/**
 * hdd_update_cds_config() - API to update cds configuration parameters
 * @hdd_ctx: HDD Context
 *
 * Return: 0 for Success, errno on failure
 */
static int hdd_update_cds_config(struct hdd_context *hdd_ctx)
{
	struct cds_config_info *cds_cfg;

	cds_cfg = (struct cds_config_info *)qdf_mem_malloc(sizeof(*cds_cfg));
	if (!cds_cfg) {
		hdd_err("failed to allocate cds config");
		return -ENOMEM;
	}

	cds_cfg->driver_type = QDF_DRIVER_TYPE_PRODUCTION;
	if (!hdd_ctx->config->nMaxPsPoll ||
			!hdd_ctx->config->enablePowersaveOffload) {
		cds_cfg->powersave_offload_enabled =
			hdd_ctx->config->enablePowersaveOffload;
	} else {
		if ((hdd_ctx->config->enablePowersaveOffload ==
				PS_QPOWER_NODEEPSLEEP) ||
				(hdd_ctx->config->enablePowersaveOffload ==
				 PS_LEGACY_NODEEPSLEEP))
			cds_cfg->powersave_offload_enabled =
				PS_LEGACY_NODEEPSLEEP;
		else
			cds_cfg->powersave_offload_enabled =
				PS_LEGACY_DEEPSLEEP;
		hdd_info("Qpower disabled in cds config, %d",
				cds_cfg->powersave_offload_enabled);
	}
	cds_cfg->sta_dynamic_dtim = hdd_ctx->config->enableDynamicDTIM;
	cds_cfg->sta_mod_dtim = hdd_ctx->config->enableModulatedDTIM;
	cds_cfg->sta_maxlimod_dtim = hdd_ctx->config->fMaxLIModulatedDTIM;
	cds_cfg->wow_enable = hdd_ctx->config->wowEnable;

	/*
	 * Copy the DFS Phyerr Filtering Offload status.
	 * This parameter reflects the value of the
	 * dfs_phyerr_filter_offload flag as set in the ini.
	 */
	cds_cfg->dfs_phyerr_filter_offload =
		hdd_ctx->config->fDfsPhyerrFilterOffload;
	if (hdd_ctx->config->ssdp)
		cds_cfg->ssdp = hdd_ctx->config->ssdp;

	cds_cfg->force_target_assert_enabled =
		hdd_ctx->config->crash_inject_enabled;

	cds_cfg->enable_mc_list = hdd_ctx->config->fEnableMCAddrList;
	cds_cfg->ap_maxoffload_peers = hdd_ctx->config->apMaxOffloadPeers;

	cds_cfg->ap_maxoffload_reorderbuffs =
		hdd_ctx->config->apMaxOffloadReorderBuffs;

	cds_cfg->ap_disable_intrabss_fwd =
		hdd_ctx->config->apDisableIntraBssFwd;

	cds_cfg->dfs_pri_multiplier =
		hdd_ctx->config->dfsRadarPriMultiplier;
	cds_cfg->reorder_offload =
			hdd_ctx->config->reorderOffloadSupport;

	/* IPA micro controller data path offload resource config item */
	cds_cfg->uc_offload_enabled = ucfg_ipa_uc_is_enabled();
	if (!is_power_of_2(hdd_ctx->config->IpaUcTxBufCount)) {
		/* IpaUcTxBufCount should be power of 2 */
		hdd_debug("Round down IpaUcTxBufCount %d to nearest power of 2",
			hdd_ctx->config->IpaUcTxBufCount);
		hdd_ctx->config->IpaUcTxBufCount =
			rounddown_pow_of_two(
				hdd_ctx->config->IpaUcTxBufCount);
		if (!hdd_ctx->config->IpaUcTxBufCount) {
			hdd_err("Failed to round down IpaUcTxBufCount");
			goto exit;
		}
		hdd_debug("IpaUcTxBufCount rounded down to %d",
			hdd_ctx->config->IpaUcTxBufCount);
	}
	cds_cfg->uc_txbuf_count = hdd_ctx->config->IpaUcTxBufCount;
	cds_cfg->uc_txbuf_size = hdd_ctx->config->IpaUcTxBufSize;
	if (!is_power_of_2(hdd_ctx->config->IpaUcRxIndRingCount)) {
		/* IpaUcRxIndRingCount should be power of 2 */
		hdd_debug("Round down IpaUcRxIndRingCount %d to nearest power of 2",
			hdd_ctx->config->IpaUcRxIndRingCount);
		hdd_ctx->config->IpaUcRxIndRingCount =
			rounddown_pow_of_two(
				hdd_ctx->config->IpaUcRxIndRingCount);
		if (!hdd_ctx->config->IpaUcRxIndRingCount) {
			hdd_err("Failed to round down IpaUcRxIndRingCount");
			goto exit;
		}
		hdd_debug("IpaUcRxIndRingCount rounded down to %d",
			hdd_ctx->config->IpaUcRxIndRingCount);
	}
	cds_cfg->uc_rxind_ringcount =
		hdd_ctx->config->IpaUcRxIndRingCount;
	cds_cfg->uc_tx_partition_base =
				hdd_ctx->config->IpaUcTxPartitionBase;
	cds_cfg->max_scan = hdd_ctx->config->max_scan_count;

	cds_cfg->ip_tcp_udp_checksum_offload =
		hdd_ctx->config->enable_ip_tcp_udp_checksum_offload;
	cds_cfg->enable_rxthread = hdd_ctx->enable_rxthread;
	cds_cfg->ce_classify_enabled =
		hdd_ctx->config->ce_classify_enabled;
	cds_cfg->apf_packet_filter_enable =
		hdd_ctx->config->apf_packet_filter_enable;
	cds_cfg->tx_chain_mask_cck = hdd_ctx->config->tx_chain_mask_cck;
	cds_cfg->self_gen_frm_pwr = hdd_ctx->config->self_gen_frm_pwr;
	cds_cfg->max_station = hdd_ctx->config->maxNumberOfPeers;
	cds_cfg->sub_20_channel_width = WLAN_SUB_20_CH_WIDTH_NONE;
	cds_cfg->flow_steering_enabled = hdd_ctx->config->flow_steering_enable;
	cds_cfg->max_msdus_per_rxinorderind =
		hdd_ctx->config->max_msdus_per_rxinorderind;
	cds_cfg->self_recovery_enabled = hdd_ctx->config->enableSelfRecovery;
	cds_cfg->fw_timeout_crash = hdd_ctx->config->fw_timeout_crash;
	cds_cfg->active_uc_apf_mode = hdd_ctx->config->active_uc_apf_mode;
	cds_cfg->active_mc_bc_apf_mode = hdd_ctx->config->active_mc_bc_apf_mode;
	cds_cfg->auto_power_save_fail_mode =
		hdd_ctx->config->auto_pwr_save_fail_mode;

	cds_cfg->ito_repeat_count = hdd_ctx->config->ito_repeat_count;
	cds_cfg->bandcapability = hdd_ctx->config->nBandCapability;
	cds_cfg->delay_before_vdev_stop =
		hdd_ctx->config->delay_before_vdev_stop;

	cds_cfg->enable_peer_unmap_conf_support =
		hdd_ctx->config->enable_peer_unmap_conf_support;

	hdd_ra_populate_cds_config(cds_cfg, hdd_ctx);
	hdd_txrx_populate_cds_config(cds_cfg, hdd_ctx);
	hdd_nan_populate_cds_config(cds_cfg, hdd_ctx);
	hdd_lpass_populate_cds_config(cds_cfg, hdd_ctx);
	cds_init_ini_config(cds_cfg);
	return 0;

exit:
	qdf_mem_free(cds_cfg);
	return -EINVAL;
}

/**
 * hdd_update_user_config() - API to update user configuration
 * parameters to obj mgr which are used by multiple components
 * @hdd_ctx: HDD Context
 *
 * Return: 0 for Success, errno on failure
 */
static int hdd_update_user_config(struct hdd_context *hdd_ctx)
{
	struct wlan_objmgr_psoc_user_config *user_config;

	user_config = qdf_mem_malloc(sizeof(*user_config));
	if (user_config == NULL) {
		hdd_alert("Failed to alloc memory for user_config!");
		return -ENOMEM;
	}

	user_config->dot11_mode = hdd_ctx->config->dot11Mode;
	user_config->dual_mac_feature_disable =
		hdd_ctx->config->dual_mac_feature_disable;
	user_config->indoor_channel_support =
		hdd_ctx->config->indoor_channel_support;
	user_config->is_11d_support_enabled =
		hdd_ctx->config->Is11dSupportEnabled;
	user_config->is_11h_support_enabled =
		hdd_ctx->config->Is11hSupportEnabled;
	user_config->optimize_chan_avoid_event =
		hdd_ctx->config->goptimize_chan_avoid_event;
	user_config->skip_dfs_chnl_in_p2p_search =
		hdd_ctx->config->skipDfsChnlInP2pSearch;
	user_config->band_capability = hdd_ctx->config->nBandCapability;
	wlan_objmgr_psoc_set_user_config(hdd_ctx->psoc, user_config);

	qdf_mem_free(user_config);
	return 0;
}

/**
 * hdd_init_thermal_info - Initialize thermal level
 * @hdd_ctx:	HDD context
 *
 * Initialize thermal level at SME layer and set the thermal level callback
 * which would be called when a configured thermal threshold is hit.
 *
 * Return: 0 on success and errno on failure
 */
static int hdd_init_thermal_info(struct hdd_context *hdd_ctx)
{
	tSmeThermalParams thermal_param;
	QDF_STATUS status;
	mac_handle_t mac_handle;

	thermal_param.smeThermalMgmtEnabled =
		hdd_ctx->config->thermalMitigationEnable;
	thermal_param.smeThrottlePeriod = hdd_ctx->config->throttlePeriod;

	thermal_param.sme_throttle_duty_cycle_tbl[0] =
		hdd_ctx->config->throttle_dutycycle_level0;
	thermal_param.sme_throttle_duty_cycle_tbl[1] =
		hdd_ctx->config->throttle_dutycycle_level1;
	thermal_param.sme_throttle_duty_cycle_tbl[2] =
		hdd_ctx->config->throttle_dutycycle_level2;
	thermal_param.sme_throttle_duty_cycle_tbl[3] =
		hdd_ctx->config->throttle_dutycycle_level3;

	thermal_param.smeThermalLevels[0].smeMinTempThreshold =
		hdd_ctx->config->thermalTempMinLevel0;
	thermal_param.smeThermalLevels[0].smeMaxTempThreshold =
		hdd_ctx->config->thermalTempMaxLevel0;
	thermal_param.smeThermalLevels[1].smeMinTempThreshold =
		hdd_ctx->config->thermalTempMinLevel1;
	thermal_param.smeThermalLevels[1].smeMaxTempThreshold =
		hdd_ctx->config->thermalTempMaxLevel1;
	thermal_param.smeThermalLevels[2].smeMinTempThreshold =
		hdd_ctx->config->thermalTempMinLevel2;
	thermal_param.smeThermalLevels[2].smeMaxTempThreshold =
		hdd_ctx->config->thermalTempMaxLevel2;
	thermal_param.smeThermalLevels[3].smeMinTempThreshold =
		hdd_ctx->config->thermalTempMinLevel3;
	thermal_param.smeThermalLevels[3].smeMaxTempThreshold =
		hdd_ctx->config->thermalTempMaxLevel3;

	mac_handle = hdd_ctx->mac_handle;
	status = sme_init_thermal_info(mac_handle, thermal_param);

	if (!QDF_IS_STATUS_SUCCESS(status))
		return qdf_status_to_os_return(status);

	sme_add_set_thermal_level_callback(mac_handle,
					   hdd_set_thermal_level_cb);

	return 0;

}

#if defined(CONFIG_HDD_INIT_WITH_RTNL_LOCK)
/**
 * hdd_hold_rtnl_lock - Hold RTNL lock
 *
 * Hold RTNL lock
 *
 * Return: True if held and false otherwise
 */
static inline bool hdd_hold_rtnl_lock(void)
{
	rtnl_lock();
	return true;
}

/**
 * hdd_release_rtnl_lock - Release RTNL lock
 *
 * Release RTNL lock
 *
 * Return: None
 */
static inline void hdd_release_rtnl_lock(void)
{
	rtnl_unlock();
}
#else
static inline bool hdd_hold_rtnl_lock(void) { return false; }
static inline void hdd_release_rtnl_lock(void) { }
#endif

#if !defined(REMOVE_PKT_LOG)

/* MAX iwpriv command support */
#define PKTLOG_SET_BUFF_SIZE	3
#define PKTLOG_CLEAR_BUFF	4
#define MAX_PKTLOG_SIZE		16

/**
 * hdd_pktlog_set_buff_size() - set pktlog buffer size
 * @hdd_ctx: hdd context
 * @set_value2: pktlog buffer size value
 *
 *
 * Return: 0 for success or error.
 */
static int hdd_pktlog_set_buff_size(struct hdd_context *hdd_ctx, int set_value2)
{
	struct sir_wifi_start_log start_log = { 0 };
	QDF_STATUS status;

	start_log.ring_id = RING_ID_PER_PACKET_STATS;
	start_log.verbose_level = WLAN_LOG_LEVEL_OFF;
	start_log.ini_triggered = cds_is_packet_log_enabled();
	start_log.user_triggered = 1;
	start_log.size = set_value2;
	start_log.is_pktlog_buff_clear = false;

	status = sme_wifi_start_logger(hdd_ctx->mac_handle, start_log);
	if (!QDF_IS_STATUS_SUCCESS(status)) {
		hdd_err("sme_wifi_start_logger failed(err=%d)", status);
		hdd_exit();
		return -EINVAL;
	}

	return 0;
}

/**
 * hdd_pktlog_clear_buff() - clear pktlog buffer
 * @hdd_ctx: hdd context
 *
 * Return: 0 for success or error.
 */
static int hdd_pktlog_clear_buff(struct hdd_context *hdd_ctx)
{
	struct sir_wifi_start_log start_log;
	QDF_STATUS status;

	start_log.ring_id = RING_ID_PER_PACKET_STATS;
	start_log.verbose_level = WLAN_LOG_LEVEL_OFF;
	start_log.ini_triggered = cds_is_packet_log_enabled();
	start_log.user_triggered = 1;
	start_log.size = 0;
	start_log.is_pktlog_buff_clear = true;

	status = sme_wifi_start_logger(hdd_ctx->mac_handle, start_log);
	if (!QDF_IS_STATUS_SUCCESS(status)) {
		hdd_err("sme_wifi_start_logger failed(err=%d)", status);
		hdd_exit();
		return -EINVAL;
	}

	return 0;
}


/**
 * hdd_process_pktlog_command() - process pktlog command
 * @hdd_ctx: hdd context
 * @set_value: value set by user
 * @set_value2: pktlog buffer size value
 *
 * This function process pktlog command.
 * set_value2 only matters when set_value is 3 (set buff size)
 * otherwise we ignore it.
 *
 * Return: 0 for success or error.
 */
int hdd_process_pktlog_command(struct hdd_context *hdd_ctx, uint32_t set_value,
			       int set_value2)
{
	int ret;
	bool enable;
	uint8_t user_triggered = 0;

	ret = wlan_hdd_validate_context(hdd_ctx);
	if (0 != ret)
		return ret;

	hdd_debug("set pktlog %d, set size %d", set_value, set_value2);

	if (set_value > PKTLOG_CLEAR_BUFF) {
		hdd_err("invalid pktlog value %d", set_value);
		return -EINVAL;
	}

	if (set_value == PKTLOG_SET_BUFF_SIZE) {
		if (set_value2 <= 0) {
			hdd_err("invalid pktlog size %d", set_value2);
			return -EINVAL;
		} else if (set_value2 > MAX_PKTLOG_SIZE) {
			hdd_err("Pktlog buff size is too large. max value is 16MB.\n");
			return -EINVAL;
		}
		return hdd_pktlog_set_buff_size(hdd_ctx, set_value2);
	} else if (set_value == PKTLOG_CLEAR_BUFF) {
		return hdd_pktlog_clear_buff(hdd_ctx);
	}

	/*
	 * set_value = 0 then disable packetlog
	 * set_value = 1 enable packetlog forcefully
	 * set_vlaue = 2 then disable packetlog if disabled through ini or
	 *                     enable packetlog with AUTO type.
	 */
	enable = ((set_value > 0) && cds_is_packet_log_enabled()) ?
			 true : false;

	if (1 == set_value) {
		enable = true;
		user_triggered = 1;
	}

	return hdd_pktlog_enable_disable(hdd_ctx, enable, user_triggered, 0);
}

/**
 * hdd_pktlog_enable_disable() - Enable/Disable packet logging
 * @hdd_ctx: HDD context
 * @enable: Flag to enable/disable
 * @user_triggered: triggered through iwpriv
 * @size: buffer size to be used for packetlog
 *
 * Return: 0 on success; error number otherwise
 */
int hdd_pktlog_enable_disable(struct hdd_context *hdd_ctx, bool enable,
				uint8_t user_triggered, int size)
{
	struct sir_wifi_start_log start_log;
	QDF_STATUS status;

	start_log.ring_id = RING_ID_PER_PACKET_STATS;
	start_log.verbose_level =
			enable ? WLAN_LOG_LEVEL_ACTIVE : WLAN_LOG_LEVEL_OFF;
	start_log.ini_triggered = cds_is_packet_log_enabled();
	start_log.user_triggered = user_triggered;
	start_log.size = size;
	start_log.is_pktlog_buff_clear = false;
	/*
	 * Use "is_iwpriv_command" flag to distinguish iwpriv command from other
	 * commands. Host uses this flag to decide whether to send pktlog
	 * disable command to fw without sending pktlog enable command
	 * previously. For eg, If vendor sends pktlog disable command without
	 * sending pktlog enable command, then host discards the packet
	 * but for iwpriv command, host will send it to fw.
	 */
	start_log.is_iwpriv_command = 1;
	status = sme_wifi_start_logger(hdd_ctx->mac_handle, start_log);
	if (!QDF_IS_STATUS_SUCCESS(status)) {
		hdd_err("sme_wifi_start_logger failed(err=%d)", status);
		hdd_exit();
		return -EINVAL;
	}

	if (enable == true)
		hdd_ctx->is_pktlog_enabled = 1;
	else
		hdd_ctx->is_pktlog_enabled = 0;

	return 0;
}
#endif /* REMOVE_PKT_LOG */

void hdd_free_mac_address_lists(struct hdd_context *hdd_ctx)
{
	hdd_debug("Resetting MAC address lists");
	qdf_mem_set(hdd_ctx->provisioned_mac_addr,
		    sizeof(hdd_ctx->provisioned_mac_addr), 0);
	qdf_mem_set(hdd_ctx->derived_mac_addr,
		    sizeof(hdd_ctx->derived_mac_addr), 0);
	hdd_ctx->num_provisioned_addr = 0;
	hdd_ctx->num_derived_addr = 0;
	hdd_ctx->provisioned_intf_addr_mask = 0;
	hdd_ctx->derived_intf_addr_mask = 0;
}

/**
 * hdd_get_platform_wlan_mac_buff() - API to query platform driver
 *                                    for MAC address
 * @dev: Device Pointer
 * @num: Number of Valid Mac address
 *
 * Return: Pointer to MAC address buffer
 */
static uint8_t *hdd_get_platform_wlan_mac_buff(struct device *dev,
					       uint32_t *num)
{
	return pld_get_wlan_mac_address(dev, num);
}

/**
 * hdd_get_platform_wlan_derived_mac_buff() - API to query platform driver
 *                                    for derived MAC address
 * @dev: Device Pointer
 * @num: Number of Valid Mac address
 *
 * Return: Pointer to MAC address buffer
 */
static uint8_t *hdd_get_platform_wlan_derived_mac_buff(struct device *dev,
						       uint32_t *num)
{
	return pld_get_wlan_derived_mac_address(dev, num);
}

/**
 * hdd_populate_random_mac_addr() - API to populate random mac addresses
 * @hdd_ctx: HDD Context
 * @num: Number of random mac addresses needed
 *
 * Generate random addresses using bit manipulation on the base mac address
 *
 * Return: None
 */
void hdd_populate_random_mac_addr(struct hdd_context *hdd_ctx, uint32_t num)
{
	uint32_t idx = hdd_ctx->num_derived_addr;
	uint32_t iter;
	uint8_t *buf = NULL;
	uint8_t macaddr_b3, tmp_br3;
	/*
	 * Consider first provisioned mac address as source address to derive
	 * remaining addresses
	 */

	uint8_t *src = hdd_ctx->provisioned_mac_addr[0].bytes;

	for (iter = 0; iter < num; ++iter, ++idx) {
		buf = hdd_ctx->derived_mac_addr[idx].bytes;
		qdf_mem_copy(buf, src, QDF_MAC_ADDR_SIZE);
		macaddr_b3 = buf[3];
		tmp_br3 = ((macaddr_b3 >> 4 & INTF_MACADDR_MASK) + idx) &
			INTF_MACADDR_MASK;
		macaddr_b3 += tmp_br3;
		macaddr_b3 ^= (1 << INTF_MACADDR_MASK);
		buf[0] |= 0x02;
		buf[3] = macaddr_b3;
		hdd_debug(MAC_ADDRESS_STR, MAC_ADDR_ARRAY(buf));
		hdd_ctx->num_derived_addr++;
	}
}

/**
 * hdd_platform_wlan_mac() - API to get mac addresses from platform driver
 * @hdd_ctx: HDD Context
 *
 * API to get mac addresses from platform driver and update the driver
 * structures and configure FW with the base mac address.
 * Return: int
 */
static int hdd_platform_wlan_mac(struct hdd_context *hdd_ctx)
{
	uint32_t no_of_mac_addr, iter;
	uint32_t max_mac_addr = QDF_MAX_CONCURRENCY_PERSONA;
	uint32_t mac_addr_size = QDF_MAC_ADDR_SIZE;
	uint8_t *addr, *buf;
	struct device *dev = hdd_ctx->parent_dev;
	tSirMacAddr mac_addr;
	QDF_STATUS status;

	addr = hdd_get_platform_wlan_mac_buff(dev, &no_of_mac_addr);

	if (no_of_mac_addr == 0 || !addr) {
		hdd_debug("No mac configured from platform driver");
		return -EINVAL;
	}

	hdd_free_mac_address_lists(hdd_ctx);

	if (no_of_mac_addr > max_mac_addr)
		no_of_mac_addr = max_mac_addr;

	qdf_mem_copy(&mac_addr, addr, mac_addr_size);

	for (iter = 0; iter < no_of_mac_addr; ++iter, addr += mac_addr_size) {
		buf = hdd_ctx->provisioned_mac_addr[iter].bytes;
		qdf_mem_copy(buf, addr, QDF_MAC_ADDR_SIZE);
		hdd_info("provisioned MAC Addr [%d]" MAC_ADDRESS_STR, iter,
			 MAC_ADDR_ARRAY(buf));
	}


	hdd_ctx->num_provisioned_addr = no_of_mac_addr;
<<<<<<< HEAD

	if (hdd_ctx->config->mac_provision) {
		addr = hdd_get_platform_wlan_derived_mac_buff(dev,
							      &no_of_mac_addr);

=======

	if (hdd_ctx->config->mac_provision) {
		addr = hdd_get_platform_wlan_derived_mac_buff(dev,
							      &no_of_mac_addr);

>>>>>>> 07763f40
		if (no_of_mac_addr == 0 || !addr)
			hdd_warn("No derived address from platform driver");
		else if (no_of_mac_addr >
			 (max_mac_addr - hdd_ctx->num_provisioned_addr))
			no_of_mac_addr = (max_mac_addr -
					  hdd_ctx->num_provisioned_addr);

		for (iter = 0; iter < no_of_mac_addr; ++iter,
		     addr += mac_addr_size) {
			buf = hdd_ctx->derived_mac_addr[iter].bytes;
			qdf_mem_copy(buf, addr, QDF_MAC_ADDR_SIZE);
			hdd_debug("derived MAC Addr [%d]" MAC_ADDRESS_STR, iter,
				  MAC_ADDR_ARRAY(buf));
		}
		hdd_ctx->num_derived_addr = no_of_mac_addr;
	}

	no_of_mac_addr = hdd_ctx->num_provisioned_addr +
					 hdd_ctx->num_derived_addr;
	if (no_of_mac_addr < max_mac_addr)
		hdd_populate_random_mac_addr(hdd_ctx, max_mac_addr -
					     no_of_mac_addr);

	status = sme_set_custom_mac_addr(mac_addr);
	if (!QDF_IS_STATUS_SUCCESS(status))
		return -EAGAIN;

	return 0;
}

/**
 * hdd_update_mac_addr_to_fw() - API to update wlan mac addresses to FW
 * @hdd_ctx: HDD Context
 *
 * Update MAC address to FW. If MAC address passed by FW is invalid, host
 * will generate its own MAC and update it to FW.
 *
 * Return: 0 for success
 *         Non-zero error code for failure
 */
static int hdd_update_mac_addr_to_fw(struct hdd_context *hdd_ctx)
{
	tSirMacAddr customMacAddr;
	QDF_STATUS status;

	if (hdd_ctx->num_provisioned_addr)
		qdf_mem_copy(&customMacAddr,
			     &hdd_ctx->provisioned_mac_addr[0].bytes[0],
			     sizeof(tSirMacAddr));
	else
		qdf_mem_copy(&customMacAddr,
			     &hdd_ctx->derived_mac_addr[0].bytes[0],
			     sizeof(tSirMacAddr));
	status = sme_set_custom_mac_addr(customMacAddr);
	if (!QDF_IS_STATUS_SUCCESS(status))
		return -EAGAIN;
	return 0;
}

/**
 * hdd_initialize_mac_address() - API to get wlan mac addresses
 * @hdd_ctx: HDD Context
 *
 * Get MAC addresses from platform driver or wlan_mac.bin. If platform driver
 * is provisioned with mac addresses, driver uses it, else it will use
 * wlan_mac.bin to update HW MAC addresses.
 *
 * Return: None
 */
static int hdd_initialize_mac_address(struct hdd_context *hdd_ctx)
{
	QDF_STATUS status;
	int ret;
	bool update_mac_addr_to_fw = true;

	ret = hdd_platform_wlan_mac(hdd_ctx);
	if (hdd_ctx->config->mac_provision || !ret) {
		hdd_info("using MAC address from platform driver");
		return ret;
	}

	status = hdd_update_mac_config(hdd_ctx);
	if (QDF_IS_STATUS_SUCCESS(status)) {
		hdd_info("using MAC address from wlan_mac.bin");
		return 0;
	}

	hdd_info("using default MAC address");

	/* Use fw provided MAC */
	if (!qdf_is_macaddr_zero(&hdd_ctx->hw_macaddr)) {
		hdd_update_macaddr(hdd_ctx, hdd_ctx->hw_macaddr, false);
		update_mac_addr_to_fw = false;
<<<<<<< HEAD
=======
		return 0;
>>>>>>> 07763f40
	} else if (hdd_generate_macaddr_auto(hdd_ctx) != 0) {
		struct qdf_mac_addr mac_addr;

		hdd_err("MAC failure from device serial no.");
		cds_rand_get_bytes(0, (uint8_t *)(&mac_addr), sizeof(mac_addr));
		/*
		 * Reset multicast bit (bit-0) and set
		 * locally-administered bit
		 */
		mac_addr.bytes[0] = 0x2;
		hdd_update_macaddr(hdd_ctx, mac_addr, true);
	}

	if (update_mac_addr_to_fw) {
		ret = hdd_update_mac_addr_to_fw(hdd_ctx);
		if (ret)
			hdd_err("MAC address out-of-sync, ret:%d", ret);
	}
	return ret;
}

static int hdd_set_smart_chainmask_enabled(struct hdd_context *hdd_ctx)
{
	int vdev_id = 0;
	int param_id = WMI_PDEV_PARAM_SMART_CHAINMASK_SCHEME;
	int value = hdd_ctx->config->smart_chainmask_enabled;
	int vpdev = PDEV_CMD;
	int ret;

	ret = sme_cli_set_command(vdev_id, param_id, value, vpdev);
	if (ret)
		hdd_err("WMI_PDEV_PARAM_SMART_CHAINMASK_SCHEME failed %d", ret);

	return ret;
}

static int hdd_set_alternative_chainmask_enabled(struct hdd_context *hdd_ctx)
{
	int vdev_id = 0;
	int param_id = WMI_PDEV_PARAM_ALTERNATIVE_CHAINMASK_SCHEME;
	int value = hdd_ctx->config->alternative_chainmask_enabled;
	int vpdev = PDEV_CMD;
	int ret;

	ret = sme_cli_set_command(vdev_id, param_id, value, vpdev);
	if (ret)
		hdd_err("WMI_PDEV_PARAM_ALTERNATIVE_CHAINMASK_SCHEME failed %d",
			ret);

	return ret;
}

static int hdd_set_ani_enabled(struct hdd_context *hdd_ctx)
{
	int vdev_id = 0;
	int param_id = WMI_PDEV_PARAM_ANI_ENABLE;
	int value = hdd_ctx->config->ani_enabled;
	int vpdev = PDEV_CMD;
	int ret;

	ret = sme_cli_set_command(vdev_id, param_id, value, vpdev);
	if (ret)
		hdd_err("WMI_PDEV_PARAM_ANI_ENABLE failed %d", ret);

	return ret;
}

/**
 * hdd_pre_enable_configure() - Configurations prior to cds_enable
 * @hdd_ctx:	HDD context
 *
 * Pre configurations to be done at lower layer before calling cds enable.
 *
 * Return: 0 on success and errno on failure.
 */
static int hdd_pre_enable_configure(struct hdd_context *hdd_ctx)
{
	int ret;
	QDF_STATUS status;
	void *soc = cds_get_context(QDF_MODULE_ID_SOC);

	cdp_register_pause_cb(soc, wlan_hdd_txrx_pause_cb);
	/*
	 * Set 802.11p config
	 * TODO-OCB: This has been temporarily added here to ensure this
	 * parameter is set in CSR when we init the channel list. This should
	 * be removed once the 5.9 GHz channels are added to the regulatory
	 * domain.
	 */
	hdd_set_dot11p_config(hdd_ctx);

	/*
	 * Note that the cds_pre_enable() sequence triggers the cfg download.
	 * The cfg download must occur before we update the SME config
	 * since the SME config operation must access the cfg database
	 */
	status = hdd_set_sme_config(hdd_ctx);

	if (QDF_STATUS_SUCCESS != status) {
		hdd_err("Failed hdd_set_sme_config: %d", status);
		ret = qdf_status_to_os_return(status);
		goto out;
	}

	status = hdd_set_policy_mgr_user_cfg(hdd_ctx);
	if (QDF_STATUS_SUCCESS != status) {
		hdd_alert("Failed hdd_set_policy_mgr_user_cfg: %d", status);
		ret = qdf_status_to_os_return(status);
		goto out;
	}

	ret = sme_cli_set_command(0, WMI_PDEV_PARAM_TX_CHAIN_MASK_1SS,
				  hdd_ctx->config->tx_chain_mask_1ss,
				  PDEV_CMD);
	if (0 != ret) {
		hdd_err("WMI_PDEV_PARAM_TX_CHAIN_MASK_1SS failed %d", ret);
		goto out;
	}

	ret = hdd_set_smart_chainmask_enabled(hdd_ctx);
	if (ret)
		goto out;

	ret = hdd_set_alternative_chainmask_enabled(hdd_ctx);
	if (ret)
		goto out;

	ret = hdd_set_ani_enabled(hdd_ctx);
	if (ret)
		goto out;

	ret = sme_cli_set_command(0, WMI_PDEV_PARAM_ARP_AC_OVERRIDE,
				  hdd_ctx->config->arp_ac_category,
				  PDEV_CMD);
	if (0 != ret) {
		hdd_err("WMI_PDEV_PARAM_ARP_AC_OVERRIDE ac: %d ret: %d",
			hdd_ctx->config->arp_ac_category, ret);
		goto out;
	}

	status = hdd_set_sme_chan_list(hdd_ctx);
	if (status != QDF_STATUS_SUCCESS) {
		hdd_err("Failed to init channel list: %d", status);
		ret = qdf_status_to_os_return(status);
		goto out;
	}

	/* Apply the cfg.ini to cfg.dat */
	if (!hdd_update_config_cfg(hdd_ctx)) {
		hdd_err("config update failed");
		ret = -EINVAL;
		goto out;
	}


	hdd_init_channel_avoidance(hdd_ctx);

	/* update enable sap mandatory chan list */
	policy_mgr_enable_disable_sap_mandatory_chan_list(hdd_ctx->psoc,
			hdd_ctx->config->enable_sap_mandatory_chan_list);
out:
	return ret;
}

/**
 * wlan_hdd_p2p_lo_event_callback - P2P listen offload stop event handler
 * @context: context registered with sme_register_p2p_lo_event(). HDD
 *   always registers a hdd context pointer
 * @evt:event structure pointer
 *
 * This is the p2p listen offload stop event handler, it sends vendor
 * event back to supplicant to notify the stop reason.
 *
 * Return: None
 */
static void wlan_hdd_p2p_lo_event_callback(void *context,
					   struct sir_p2p_lo_event *evt)
{
	struct hdd_context *hdd_ctx = context;
	struct sk_buff *vendor_event;
	struct hdd_adapter *adapter;

	hdd_enter();

	if (hdd_ctx == NULL) {
		hdd_err("Invalid HDD context pointer");
		return;
	}

	adapter = hdd_get_adapter_by_vdev(hdd_ctx, evt->vdev_id);
	if (!adapter) {
		hdd_err("Cannot find adapter by vdev_id = %d",
				evt->vdev_id);
		return;
	}

	vendor_event =
		cfg80211_vendor_event_alloc(hdd_ctx->wiphy,
			&(adapter->wdev), sizeof(uint32_t) + NLMSG_HDRLEN,
			QCA_NL80211_VENDOR_SUBCMD_P2P_LO_EVENT_INDEX,
			GFP_KERNEL);

	if (!vendor_event) {
		hdd_err("cfg80211_vendor_event_alloc failed");
		return;
	}

	if (nla_put_u32(vendor_event,
			QCA_WLAN_VENDOR_ATTR_P2P_LISTEN_OFFLOAD_STOP_REASON,
			evt->reason_code)) {
		hdd_err("nla put failed");
		kfree_skb(vendor_event);
		return;
	}

	cfg80211_vendor_event(vendor_event, GFP_KERNEL);
	hdd_debug("Sent P2P_LISTEN_OFFLOAD_STOP event for vdev_id = %d",
			evt->vdev_id);
}

/**
 * hdd_adaptive_dwelltime_init() - initialization for adaptive dwell time config
 * @hdd_ctx: HDD context
 *
 * This function sends the adaptive dwell time config configuration to the
 * firmware via WMA
 *
 * Return: 0 - success, < 0 - failure
 */
static int hdd_adaptive_dwelltime_init(struct hdd_context *hdd_ctx)
{
	QDF_STATUS status;
	struct adaptive_dwelltime_params dwelltime_params;

	dwelltime_params.is_enabled =
			hdd_ctx->config->adaptive_dwell_mode_enabled;
	dwelltime_params.dwelltime_mode =
			hdd_ctx->config->global_adapt_dwelltime_mode;
	dwelltime_params.lpf_weight =
			hdd_ctx->config->adapt_dwell_lpf_weight;
	dwelltime_params.passive_mon_intval =
			hdd_ctx->config->adapt_dwell_passive_mon_intval;
	dwelltime_params.wifi_act_threshold =
			hdd_ctx->config->adapt_dwell_wifi_act_threshold;

	status = sme_set_adaptive_dwelltime_config(hdd_ctx->mac_handle,
						   &dwelltime_params);

	hdd_debug("Sending Adaptive Dwelltime Configuration to fw");
	if (!QDF_IS_STATUS_SUCCESS(status)) {
		hdd_err("Failed to send Adaptive Dwelltime configuration!");
		return -EAGAIN;
	}
	return 0;
}

int hdd_dbs_scan_selection_init(struct hdd_context *hdd_ctx)
{
	QDF_STATUS status;
	struct wmi_dbs_scan_sel_params dbs_scan_params;
	uint32_t i = 0;
	uint8_t count = 0, numentries = 0;
	uint8_t dbs_scan_config[CDS_DBS_SCAN_PARAM_PER_CLIENT
				* CDS_DBS_SCAN_CLIENTS_MAX];

	/* check if DBS is enabled or supported */
	if ((hdd_ctx->config->dual_mac_feature_disable ==
	     DISABLE_DBS_CXN_AND_SCAN) ||
	    (hdd_ctx->config->dual_mac_feature_disable ==
	     ENABLE_DBS_CXN_AND_DISABLE_DBS_SCAN))
		return -EINVAL;

	hdd_string_to_u8_array(hdd_ctx->config->dbs_scan_selection,
			       dbs_scan_config, &numentries,
			       (CDS_DBS_SCAN_PARAM_PER_CLIENT
				* CDS_DBS_SCAN_CLIENTS_MAX));

	if (!numentries) {
		hdd_debug("Do not send scan_selection_config");
		return 0;
	}

	/* hdd_set_fw_log_params */
	dbs_scan_params.num_clients = 0;
	while (count < (numentries - 2)) {
		dbs_scan_params.module_id[i] = dbs_scan_config[count];
		dbs_scan_params.num_dbs_scans[i] = dbs_scan_config[count + 1];
		dbs_scan_params.num_non_dbs_scans[i] =
			dbs_scan_config[count + 2];
		dbs_scan_params.num_clients++;
		hdd_debug("module:%d NDS:%d NNDS:%d",
			  dbs_scan_params.module_id[i],
			  dbs_scan_params.num_dbs_scans[i],
			  dbs_scan_params.num_non_dbs_scans[i]);
		count += CDS_DBS_SCAN_PARAM_PER_CLIENT;
		i++;
	}

	dbs_scan_params.pdev_id = 0;

	hdd_debug("clients:%d pdev:%d",
		  dbs_scan_params.num_clients, dbs_scan_params.pdev_id);

	status = sme_set_dbs_scan_selection_config(hdd_ctx->mac_handle,
						   &dbs_scan_params);
	hdd_debug("Sending DBS Scan Selection Configuration to fw");
	if (!QDF_IS_STATUS_SUCCESS(status)) {
		hdd_err("Failed to send DBS Scan selection configuration!");
		return -EAGAIN;
	}
	return 0;
}

#ifdef FEATURE_WLAN_AUTO_SHUTDOWN
/**
 * hdd_set_auto_shutdown_cb() - Set auto shutdown callback
 * @hdd_ctx:	HDD context
 *
 * Set auto shutdown callback to get indications from firmware to indicate
 * userspace to shutdown WLAN after a configured amount of inactivity.
 *
 * Return: 0 on success and errno on failure.
 */
static int hdd_set_auto_shutdown_cb(struct hdd_context *hdd_ctx)
{
	QDF_STATUS status;

	if (!hdd_ctx->config->WlanAutoShutdown)
		return 0;

	status = sme_set_auto_shutdown_cb(hdd_ctx->mac_handle,
					  wlan_hdd_auto_shutdown_cb);
	if (status != QDF_STATUS_SUCCESS)
		hdd_err("Auto shutdown feature could not be enabled: %d",
			status);

	return qdf_status_to_os_return(status);
}
#else
static int hdd_set_auto_shutdown_cb(struct hdd_context *hdd_ctx)
{
	return 0;
}
#endif

#ifdef MWS_COEX
/**
 * hdd_set_mws_coex() - Set MWS coex configurations
 * @hdd_ctx:   HDD context
 *
 * This function sends MWS-COEX 4G quick FTDM and
 * MWS-COEX 5G-NR power limit to FW
 *
 * Return: 0 on success and errno on failure.
 */
static int hdd_init_mws_coex(struct hdd_context *hdd_ctx)
{
	int ret = 0;

	ret = sme_cli_set_command(0, WMI_PDEV_PARAM_MWSCOEX_4G_ALLOW_QUICK_FTDM,
				  hdd_ctx->config->mws_coex_4g_quick_tdm,
				  PDEV_CMD);
	if (ret) {
		hdd_warn("Unable to send MWS-COEX 4G quick FTDM policy");
		return ret;
	}

	ret = sme_cli_set_command(0, WMI_PDEV_PARAM_MWSCOEX_SET_5GNR_PWR_LIMIT,
				  hdd_ctx->config->mws_coex_5g_nr_pwr_limit,
				  PDEV_CMD);
	if (ret) {
		hdd_warn("Unable to send MWS-COEX 4G quick FTDM policy");
		return ret;
	}
	return ret;
}
#else
static int hdd_init_mws_coex(struct hdd_context *hdd_ctx)
{
	return 0;
}
#endif

/**
 * hdd_features_init() - Init features
 * @hdd_ctx:	HDD context
 *
 * Initialize features and their feature context after WLAN firmware is up.
 *
 * Return: 0 on success and errno on failure.
 */
static int hdd_features_init(struct hdd_context *hdd_ctx)
{
	tSirTxPowerLimit hddtxlimit;
	QDF_STATUS status;
	struct sme_5g_band_pref_params band_pref_params;
	int ret;
	mac_handle_t mac_handle;
	struct hdd_config *cfg;

	hdd_enter();

	ret = hdd_update_country_code(hdd_ctx);
	if (ret) {
		hdd_err("Failed to update country code; errno:%d", ret);
		return -EINVAL;
	}

	ret = hdd_init_mws_coex(hdd_ctx);
	if (ret)
		hdd_warn("Error initializing mws-coex");

	cfg = hdd_ctx->config;
	/* FW capabilities received, Set the Dot11 mode */
	mac_handle = hdd_ctx->mac_handle;
	sme_setdef_dot11mode(mac_handle);
	sme_set_prefer_80MHz_over_160MHz(mac_handle,
			hdd_ctx->config->sta_prefer_80MHz_over_160MHz);
	sme_set_etsi13_srd_ch_in_master_mode(mac_handle,
					     cfg->
					     etsi13_srd_chan_in_master_mode);

	if (hdd_ctx->config->fIsImpsEnabled)
		hdd_set_idle_ps_config(hdd_ctx, true);
	else
		hdd_set_idle_ps_config(hdd_ctx, false);

	/* Send Enable/Disable data stall detection cmd to FW */
	sme_cli_set_command(0, WMI_PDEV_PARAM_DATA_STALL_DETECT_ENABLE,
	hdd_ctx->config->enable_data_stall_det, PDEV_CMD);

	if (hdd_ctx->config->enable_go_cts2self_for_sta)
		sme_set_cts2self_for_p2p_go(mac_handle);

	if (sme_set_vc_mode_config(hdd_ctx->config->vc_mode_cfg_bitmap))
		hdd_warn("Error in setting Voltage Corner mode config to FW");

	if (hdd_rx_ol_init(hdd_ctx))
		hdd_err("Unable to initialize Rx LRO/GRO in fw");

	if (hdd_adaptive_dwelltime_init(hdd_ctx))
		hdd_err("Unable to send adaptive dwelltime setting to FW");

	if (hdd_dbs_scan_selection_init(hdd_ctx))
		hdd_err("Unable to send DBS scan selection setting to FW");

	ret = hdd_init_thermal_info(hdd_ctx);
	if (ret) {
		hdd_err("Error while initializing thermal information");
		return ret;
	}

	/**
	 * In case of SSR/PDR, if pktlog was enabled manually before
	 * SSR/PDR, Then enabled it again automatically after Wlan
	 * device up.
	 */
	if (cds_is_driver_recovering()) {
		if (hdd_ctx->is_pktlog_enabled)
			hdd_pktlog_enable_disable(hdd_ctx, true, 0, 0);
	} else if (cds_is_packet_log_enabled())
		hdd_pktlog_enable_disable(hdd_ctx, true, 0, 0);

	hddtxlimit.txPower2g = hdd_ctx->config->TxPower2g;
	hddtxlimit.txPower5g = hdd_ctx->config->TxPower5g;
	status = sme_txpower_limit(mac_handle, &hddtxlimit);
	if (!QDF_IS_STATUS_SUCCESS(status))
		hdd_err("Error setting txlimit in sme: %d", status);

	wlan_hdd_tsf_init(hdd_ctx);

	if (hdd_ctx->config->goptimize_chan_avoid_event) {
		status = sme_enable_disable_chanavoidind_event(
							mac_handle, 0);
		if (!QDF_IS_STATUS_SUCCESS(status)) {
			hdd_err("Failed to disable Chan Avoidance Indication");
			return -EINVAL;
		}
	}

	if (hdd_ctx->config->enable_5g_band_pref) {
		band_pref_params.rssi_boost_threshold_5g =
				hdd_ctx->config->rssi_boost_threshold_5g;
		band_pref_params.rssi_boost_factor_5g =
				hdd_ctx->config->rssi_boost_factor_5g;
		band_pref_params.max_rssi_boost_5g =
				hdd_ctx->config->max_rssi_boost_5g;
		band_pref_params.rssi_penalize_threshold_5g =
				hdd_ctx->config->rssi_penalize_threshold_5g;
		band_pref_params.rssi_penalize_factor_5g =
				hdd_ctx->config->rssi_penalize_factor_5g;
		band_pref_params.max_rssi_penalize_5g =
				hdd_ctx->config->max_rssi_penalize_5g;
		sme_set_5g_band_pref(mac_handle, &band_pref_params);
	}

	/* register P2P Listen Offload event callback */
	if (wma_is_p2p_lo_capable())
		sme_register_p2p_lo_event(mac_handle, hdd_ctx,
					  wlan_hdd_p2p_lo_event_callback);

	ret = hdd_set_auto_shutdown_cb(hdd_ctx);

	if (ret)
		return -EINVAL;

	wlan_hdd_init_chan_info(hdd_ctx);
	wlan_hdd_twt_init(hdd_ctx);

	hdd_exit();
	return 0;
}

/**
 * hdd_features_deinit() - Deinit features
 * @hdd_ctx:	HDD context
 *
 * De-Initialize features and their feature context.
 *
 * Return: none.
 */
static void hdd_features_deinit(struct hdd_context *hdd_ctx)
{
	wlan_hdd_twt_deinit(hdd_ctx);
	wlan_hdd_deinit_chan_info(hdd_ctx);
	wlan_hdd_tsf_deinit(hdd_ctx);
	if (cds_is_packet_log_enabled())
		hdd_pktlog_enable_disable(hdd_ctx, false, 0, 0);
}

/**
 * hdd_register_bcn_cb() - register scan beacon callback
 * @hdd_ctx - Pointer to the HDD context
 *
 * Return: QDF_STATUS
 */
static inline QDF_STATUS hdd_register_bcn_cb(struct hdd_context *hdd_ctx)
{
	QDF_STATUS status;

	status = ucfg_scan_register_bcn_cb(hdd_ctx->psoc,
		wlan_cfg80211_inform_bss_frame,
		SCAN_CB_TYPE_INFORM_BCN);
	if (!QDF_IS_STATUS_SUCCESS(status)) {
		hdd_err("failed with status code %08d [x%08x]",
			status, status);
		return status;
	}

	return QDF_STATUS_SUCCESS;
}

/**
 * hdd_v2_flow_pool_map() - Flow pool create callback when vdev is active
 * @vdev_id: vdev_id, corresponds to flow_pool
 *
 * Return: none.
 */
static void hdd_v2_flow_pool_map(int vdev_id)
{
	QDF_STATUS status;

	status = cdp_flow_pool_map(cds_get_context(QDF_MODULE_ID_SOC),
				   cds_get_context(QDF_MODULE_ID_TXRX),
				   vdev_id);
	/*
	 * For Adrastea flow control v2 is based on FW MAP events,
	 * so this above callback is not implemented.
	 * Hence this is not actual failure. Dont return failure
	 */
	if ((status != QDF_STATUS_SUCCESS) &&
	    (status != QDF_STATUS_E_INVAL)) {
		hdd_err("vdev_id: %d, failed to create flow pool status %d",
			vdev_id, status);
	}
}

/**
 * hdd_v2_flow_pool_unmap() - Flow pool create callback when vdev is not active
 * @vdev_id: vdev_id, corresponds to flow_pool
 *
 * Return: none.
 */
static void hdd_v2_flow_pool_unmap(int vdev_id)
{
	cdp_flow_pool_unmap(cds_get_context(QDF_MODULE_ID_SOC),
			    cds_get_context(QDF_MODULE_ID_TXRX), vdev_id);
}

/**
 * hdd_action_oui_config() - Configure action_oui strings
 * @hdd_ctx: pointer to hdd context
 *
 * This is a HDD wrapper function which invokes ucfg api
 * of action_oui component to parse action oui strings.
 *
 * Return: None
 */
static void hdd_action_oui_config(struct hdd_context *hdd_ctx)
{
	QDF_STATUS status;
	uint32_t id;
	uint8_t *str;

	if (!hdd_ctx->config->action_oui_enable)
		return;

	for (id = 0; id < ACTION_OUI_MAXIMUM_ID; id++) {
		str = hdd_ctx->config->action_oui_str[id];
		if (!qdf_str_len(str))
			continue;

		status = ucfg_action_oui_parse(hdd_ctx->psoc, str, id);
		if (!QDF_IS_STATUS_SUCCESS(status))
			hdd_err("Failed to parse action_oui str: %u", id);
	}
}

/**
 * hdd_action_oui_send() - Send action_oui extensions to firmware
 * @hdd_ctx: pointer to hdd context
 *
 * This is a HDD wrapper function which invokes ucfg api
 * of action_oui component to send action oui extensions to firmware.
 *
 * Return: None
 */
static void hdd_action_oui_send(struct hdd_context *hdd_ctx)
{
	QDF_STATUS status;

	if (!hdd_ctx->config->action_oui_enable)
		return;

	status = ucfg_action_oui_send(hdd_ctx->psoc);
	if (!QDF_IS_STATUS_SUCCESS(status))
		hdd_err("Failed to send one or all action_ouis");
}

/**
 * hdd_configure_cds() - Configure cds modules
 * @hdd_ctx:	HDD context
 * @adapter:	Primary adapter context
 *
 * Enable Cds modules after WLAN firmware is up.
 *
 * Return: 0 on success and errno on failure.
 */
int hdd_configure_cds(struct hdd_context *hdd_ctx)
{
	int ret;
	QDF_STATUS status;
	int set_value;
	mac_handle_t mac_handle;
	uint32_t num_abg_tx_chains = 0;
	uint32_t num_11b_tx_chains = 0;
	uint32_t num_11ag_tx_chains = 0;
	struct policy_mgr_dp_cbacks dp_cbs = {0};

	mac_handle = hdd_ctx->mac_handle;

	hdd_action_oui_send(hdd_ctx);

	if (hdd_ctx->config->is_force_1x1)
		sme_cli_set_command(0, (int)WMI_PDEV_PARAM_SET_IOT_PATTERN,
				1, PDEV_CMD);
	/* set chip power save failure detected callback */
	sme_set_chip_pwr_save_fail_cb(mac_handle,
				      hdd_chip_pwr_save_fail_detected_cb);

	if (hdd_ctx->config->max_mpdus_inampdu) {
		set_value = hdd_ctx->config->max_mpdus_inampdu;
		sme_cli_set_command(0, (int)WMI_PDEV_PARAM_MAX_MPDUS_IN_AMPDU,
				    set_value, PDEV_CMD);
	}

	if (hdd_ctx->config->enable_rts_sifsbursting) {
		set_value = hdd_ctx->config->enable_rts_sifsbursting;
		sme_cli_set_command(0,
				    (int)WMI_PDEV_PARAM_ENABLE_RTS_SIFS_BURSTING,
				    set_value, PDEV_CMD);
	}

	if (hdd_ctx->config->sap_get_peer_info) {
		set_value = hdd_ctx->config->sap_get_peer_info;
		sme_cli_set_command(0,
				    (int)WMI_PDEV_PARAM_PEER_STATS_INFO_ENABLE,
				    set_value, PDEV_CMD);
	}

	num_11b_tx_chains = hdd_ctx->config->num_11b_tx_chains;
	num_11ag_tx_chains = hdd_ctx->config->num_11ag_tx_chains;
	if (!hdd_ctx->config->enable2x2) {
		if (num_11b_tx_chains > 1)
			num_11b_tx_chains = 1;
		if (num_11ag_tx_chains > 1)
			num_11ag_tx_chains = 1;
	}
	WMI_PDEV_PARAM_SET_11B_TX_CHAIN_NUM(num_abg_tx_chains,
					    num_11b_tx_chains);
	WMI_PDEV_PARAM_SET_11AG_TX_CHAIN_NUM(num_abg_tx_chains,
					     num_11ag_tx_chains);
	sme_cli_set_command(0, (int)WMI_PDEV_PARAM_ABG_MODE_TX_CHAIN_NUM,
			    num_abg_tx_chains, PDEV_CMD);

	ret = hdd_pre_enable_configure(hdd_ctx);
	if (ret) {
		hdd_err("Failed to pre-configure cds");
		goto out;
	}

	/* Always get latest IPA resources allocated from cds_open and configure
	 * IPA module before configuring them to FW. Sequence required as crash
	 * observed otherwise.
	 */
	if (ucfg_ipa_uc_ol_init(hdd_ctx->pdev,
				cds_get_context(QDF_MODULE_ID_QDF_DEVICE))) {
		hdd_err("Failed to setup pipes");
		goto out;
	}

	/*
	 * Start CDS which starts up the SME/MAC/HAL modules and everything
	 * else
	 */
	status = cds_enable(hdd_ctx->psoc);

	if (!QDF_IS_STATUS_SUCCESS(status)) {
		hdd_err("cds_enable failed");
		goto out;
	}

	status = hdd_post_cds_enable_config(hdd_ctx);
	if (!QDF_IS_STATUS_SUCCESS(status)) {
		hdd_err("hdd_post_cds_enable_config failed");
		goto cds_disable;
	}
	status = hdd_register_bcn_cb(hdd_ctx);
	if (!QDF_IS_STATUS_SUCCESS(status)) {
		hdd_err("hdd_register_bcn_cb failed");
		goto cds_disable;
	}

	ret = hdd_features_init(hdd_ctx);
	if (ret)
		goto cds_disable;

	if (hdd_ctx->ol_enable)
		dp_cbs.hdd_disable_rx_ol_in_concurrency =
				hdd_disable_rx_ol_in_concurrency;
	dp_cbs.hdd_set_rx_mode_rps_cb = hdd_set_rx_mode_rps;
	dp_cbs.hdd_ipa_set_mcc_mode_cb = hdd_ipa_set_mcc_mode;
	dp_cbs.hdd_v2_flow_pool_map = hdd_v2_flow_pool_map;
	dp_cbs.hdd_v2_flow_pool_unmap = hdd_v2_flow_pool_unmap;
	status = policy_mgr_register_dp_cb(hdd_ctx->psoc, &dp_cbs);
	if (!QDF_IS_STATUS_SUCCESS(status)) {
		hdd_debug("Failed to register DP cb with Policy Manager");
		goto cds_disable;
	}
	status = policy_mgr_register_mode_change_cb(hdd_ctx->psoc,
					       wlan_hdd_send_mode_change_event);
	if (!QDF_IS_STATUS_SUCCESS(status)) {
		hdd_debug("Failed to register mode change cb with Policy Manager");
		goto cds_disable;
	}

	if (hdd_green_ap_enable_egap(hdd_ctx))
		hdd_debug("enhance green ap is not enabled");

	if (0 != wlan_hdd_set_wow_pulse(hdd_ctx, true))
		hdd_debug("Failed to set wow pulse");

	sme_cli_set_command(0, WMI_PDEV_PARAM_GCMP_SUPPORT_ENABLE,
			    hdd_ctx->config->gcmp_enabled, PDEV_CMD);
	sme_cli_set_command(0, WMI_PDEV_AUTO_DETECT_POWER_FAILURE,
			    hdd_ctx->config->auto_pwr_save_fail_mode, PDEV_CMD);


	if (hdd_ctx->config->enable_phy_reg_retention)
		wma_cli_set_command(0, WMI_PDEV_PARAM_FAST_PWR_TRANSITION,
			hdd_ctx->config->enable_phy_reg_retention, PDEV_CMD);

	return 0;

cds_disable:
	cds_disable(hdd_ctx->psoc);

out:
	return -EINVAL;
}

/**
 * hdd_deconfigure_cds() -De-Configure cds
 * @hdd_ctx:	HDD context
 *
 * Deconfigure Cds modules before WLAN firmware is down.
 *
 * Return: 0 on success and errno on failure.
 */
static int hdd_deconfigure_cds(struct hdd_context *hdd_ctx)
{
	QDF_STATUS qdf_status;
	int ret = 0;

	hdd_enter();

	/* De-init features */
	hdd_features_deinit(hdd_ctx);

	qdf_status = policy_mgr_deregister_mode_change_cb(hdd_ctx->psoc);
	if (!QDF_IS_STATUS_SUCCESS(qdf_status)) {
		hdd_debug("Failed to deregister mode change cb with Policy Manager");
	}

	qdf_status = cds_disable(hdd_ctx->psoc);
	if (!QDF_IS_STATUS_SUCCESS(qdf_status)) {
		hdd_err("Failed to Disable the CDS Modules! :%d",
			qdf_status);
		ret = -EINVAL;
	}

	if (ucfg_ipa_uc_ol_deinit(hdd_ctx->pdev) != QDF_STATUS_SUCCESS) {
		hdd_err("Failed to disconnect pipes");
		ret = -EINVAL;
	}

	hdd_exit();
	return ret;
}

#ifdef FEATURE_WLAN_MCC_TO_SCC_SWITCH
static void hdd_deregister_policy_manager_callback(
			struct wlan_objmgr_psoc *psoc)
{
	if (QDF_STATUS_SUCCESS !=
	    policy_mgr_deregister_hdd_cb(psoc)) {
		hdd_err("HDD callback deregister with policy manager failed");
	}
}
#else
static void hdd_deregister_policy_manager_callback(
			struct wlan_objmgr_psoc *psoc)
{
}
#endif

/**
 * hdd_wlan_stop_modules - Single driver state machine for stoping modules
 * @hdd_ctx: HDD context
 * @ftm_mode: ftm mode
 *
 * This function maintains the driver state machine it will be invoked from
 * exit, shutdown and con_mode change handler. Depending on the driver state
 * shall perform the stopping/closing of the modules.
 *
 * Return: 0 for success; non-zero for failure
 */
int hdd_wlan_stop_modules(struct hdd_context *hdd_ctx, bool ftm_mode)
{
	void *hif_ctx;
	qdf_device_t qdf_ctx;
	QDF_STATUS qdf_status;
	bool is_recovery_stop = cds_is_driver_recovering();
	int ret = 0;
	int active_threads;
	int debugfs_threads;
	struct target_psoc_info *tgt_hdl;

	hdd_enter();

	hdd_deregister_policy_manager_callback(hdd_ctx->psoc);

	qdf_ctx = cds_get_context(QDF_MODULE_ID_QDF_DEVICE);
	if (!qdf_ctx) {
		hdd_err("QDF device context NULL");
		return -EINVAL;
	}

	mutex_lock(&hdd_ctx->iface_change_lock);
	hdd_ctx->stop_modules_in_progress = true;
	cds_set_module_stop_in_progress(true);

	active_threads = cds_return_external_threads_count();
	debugfs_threads = hdd_return_debugfs_threads_count();

	if (active_threads > 0 || debugfs_threads > 0 ||
	    hdd_ctx->is_wiphy_suspended) {
		hdd_warn("External threads %d, Debugfs threads %d, wiphy suspend %d",
			 active_threads, debugfs_threads,
			 hdd_ctx->is_wiphy_suspended);

		if (active_threads)
			cds_print_external_threads();

		if (IS_IDLE_STOP && !ftm_mode) {
			mutex_unlock(&hdd_ctx->iface_change_lock);
			qdf_sched_delayed_work(&hdd_ctx->iface_idle_work,
				       hdd_ctx->config->iface_change_wait_time);
			hdd_prevent_suspend_timeout(
				hdd_ctx->config->iface_change_wait_time,
				WIFI_POWER_EVENT_WAKELOCK_IFACE_CHANGE_TIMER);
			hdd_ctx->stop_modules_in_progress = false;
			cds_set_module_stop_in_progress(false);

			return 0;
		}
	}

	/* free user wowl patterns */
	hdd_free_user_wowl_ptrns();

	switch (hdd_ctx->driver_status) {
	case DRIVER_MODULES_UNINITIALIZED:
		hdd_debug("Modules not initialized just return");
		goto done;
	case DRIVER_MODULES_CLOSED:
		hdd_debug("Modules already closed");
		goto done;
	case DRIVER_MODULES_ENABLED:
		hdd_info("Wlan transitioning (CLOSED <- ENABLED)");

		if (hdd_get_conparam() == QDF_GLOBAL_FTM_MODE)
			break;

		hdd_disable_power_management();
		if (hdd_deconfigure_cds(hdd_ctx)) {
			hdd_err("Failed to de-configure CDS");
			QDF_ASSERT(0);
			ret = -EINVAL;
		}
		hdd_debug("successfully Disabled the CDS modules!");

		break;
	default:
		QDF_DEBUG_PANIC("Unknown driver state:%d",
				hdd_ctx->driver_status);
		ret = -EINVAL;
		goto done;
	}

	hdd_sysfs_destroy_powerstats_interface();
	hdd_sysfs_destroy_version_interface();
	hdd_sysfs_destroy_driver_root_obj();
	hdd_debug("Closing CDS modules!");

	qdf_status = cds_post_disable();
	if (!QDF_IS_STATUS_SUCCESS(qdf_status)) {
		hdd_err("Failed to process post CDS disable Modules! :%d",
			qdf_status);
		ret = -EINVAL;
		QDF_ASSERT(0);
	}

	/* De-register the SME callbacks */
	hdd_deregister_cb(hdd_ctx);

	hdd_runtime_suspend_context_deinit(hdd_ctx);

	qdf_status = cds_dp_close(hdd_ctx->psoc);
	if (!QDF_IS_STATUS_SUCCESS(qdf_status)) {
		hdd_warn("Failed to stop CDS DP: %d", qdf_status);
		ret = -EINVAL;
		QDF_ASSERT(0);
	}

	qdf_status = cds_close(hdd_ctx->psoc);
	if (!QDF_IS_STATUS_SUCCESS(qdf_status)) {
		hdd_warn("Failed to stop CDS: %d", qdf_status);
		ret = -EINVAL;
		QDF_ASSERT(0);
	}

	qdf_status = wbuff_module_deinit();
	if (!QDF_IS_STATUS_SUCCESS(qdf_status))
		hdd_err("WBUFF de-init unsuccessful; status: %d", qdf_status);

	dispatcher_pdev_close(hdd_ctx->pdev);
	ret = hdd_objmgr_release_and_destroy_pdev(hdd_ctx);
	if (ret) {
		hdd_err("Failed to destroy pdev; errno:%d", ret);
		QDF_ASSERT(0);
	}

	/*
	 * Reset total mac phy during module stop such that during
	 * next module start same psoc is used to populate new service
	 * ready data
	 */
	tgt_hdl = wlan_psoc_get_tgt_if_handle(hdd_ctx->psoc);
	if (tgt_hdl)
		target_psoc_set_total_mac_phy_cnt(tgt_hdl, 0);


	hif_ctx = cds_get_context(QDF_MODULE_ID_HIF);
	if (!hif_ctx) {
		hdd_err("Hif context is Null");
		ret = -EINVAL;
	}

	if (hdd_ctx->target_hw_name) {
		qdf_mem_free(hdd_ctx->target_hw_name);
		hdd_ctx->target_hw_name = NULL;
	}

	hdd_hif_close(hdd_ctx, hif_ctx);

	ol_cds_free();

	if (IS_IDLE_STOP && cds_is_target_ready()) {
		ret = pld_power_off(qdf_ctx->dev);
		if (ret)
			hdd_err("Failed to power down device; errno:%d", ret);
	}

	/* Free the cache channels of the command SET_DISABLE_CHANNEL_LIST */
	wlan_hdd_free_cache_channels(hdd_ctx);

	hdd_check_for_leaks(hdd_ctx, is_recovery_stop);
	hdd_debug_domain_set(QDF_DEBUG_DOMAIN_INIT);

	/* Once the firmware sequence is completed reset this flag */
	hdd_ctx->imps_enabled = false;
	hdd_ctx->driver_status = DRIVER_MODULES_CLOSED;
	hdd_info("Wlan transitioned (now CLOSED)");

done:
	hdd_ctx->stop_modules_in_progress = false;
	cds_set_module_stop_in_progress(false);
	mutex_unlock(&hdd_ctx->iface_change_lock);

	hdd_exit();

	return ret;
}


#ifdef WLAN_FEATURE_MEMDUMP_ENABLE
/**
 * hdd_state_info_dump() - prints state information of hdd layer
 * @buf: buffer pointer
 * @size: size of buffer to be filled
 *
 * This function is used to dump state information of hdd layer
 *
 * Return: None
 */
static void hdd_state_info_dump(char **buf_ptr, uint16_t *size)
{
	struct hdd_context *hdd_ctx;
	struct hdd_station_ctx *hdd_sta_ctx;
	struct hdd_adapter *adapter;
	uint16_t len = 0;
	char *buf = *buf_ptr;

	hdd_ctx = cds_get_context(QDF_MODULE_ID_HDD);
	if (!hdd_ctx) {
		hdd_err("Failed to get hdd context ");
		return;
	}

	hdd_debug("size of buffer: %d", *size);

	len += scnprintf(buf + len, *size - len,
		"\n is_wiphy_suspended %d", hdd_ctx->is_wiphy_suspended);
	len += scnprintf(buf + len, *size - len,
		"\n is_scheduler_suspended %d",
		hdd_ctx->is_scheduler_suspended);

	hdd_for_each_adapter(hdd_ctx, adapter) {
		if (adapter->dev)
			len += scnprintf(buf + len, *size - len,
				"\n device name: %s", adapter->dev->name);
		len += scnprintf(buf + len, *size - len,
				"\n device_mode: %d", adapter->device_mode);
		switch (adapter->device_mode) {
		case QDF_STA_MODE:
		case QDF_P2P_CLIENT_MODE:
			hdd_sta_ctx = WLAN_HDD_GET_STATION_CTX_PTR(adapter);
			len += scnprintf(buf + len, *size - len,
				"\n connState: %d",
				hdd_sta_ctx->conn_info.connState);
			break;

		default:
			break;
		}
	}

	*size -= len;
	*buf_ptr += len;
}

/**
 * hdd_register_debug_callback() - registration function for hdd layer
 * to print hdd state information
 *
 * Return: None
 */
static void hdd_register_debug_callback(void)
{
	qdf_register_debug_callback(QDF_MODULE_ID_HDD, &hdd_state_info_dump);
}
#else /* WLAN_FEATURE_MEMDUMP_ENABLE */
static void hdd_register_debug_callback(void)
{
}
#endif /* WLAN_FEATURE_MEMDUMP_ENABLE */

/*
 * wlan_init_bug_report_lock() - Initialize bug report lock
 *
 * This function is used to create bug report lock
 *
 * Return: None
 */
static void wlan_init_bug_report_lock(void)
{
	struct cds_context *p_cds_context;

	p_cds_context = cds_get_global_context();
	if (!p_cds_context) {
		hdd_err("cds context is NULL");
		return;
	}

	qdf_spinlock_create(&p_cds_context->bug_report_lock);
}

#ifdef CONFIG_DP_TRACE
void hdd_dp_trace_init(struct hdd_config *config)
{
	bool live_mode = DP_TRACE_CONFIG_DEFAULT_LIVE_MODE;
	uint8_t thresh = DP_TRACE_CONFIG_DEFAULT_THRESH;
	uint16_t thresh_time_limit = DP_TRACE_CONFIG_DEFAULT_THRESH_TIME_LIMIT;
	uint8_t verbosity = DP_TRACE_CONFIG_DEFAULT_VERBOSTY;
	uint8_t proto_bitmap = DP_TRACE_CONFIG_DEFAULT_BITMAP;
	uint8_t config_params[DP_TRACE_CONFIG_NUM_PARAMS];
	uint8_t num_entries = 0;
	uint32_t bw_compute_interval;

	if (!config->enable_dp_trace) {
		hdd_err("dp trace is disabled from ini");
		return;
	}

	hdd_string_to_u8_array(config->dp_trace_config, config_params,
				&num_entries, sizeof(config_params));

	/* calculating, num bw timer intervals in a second (1000ms) */
	bw_compute_interval = GET_BW_COMPUTE_INTV(config);
	if (bw_compute_interval <= 1000 && bw_compute_interval > 0)
		thresh_time_limit = 1000 / bw_compute_interval;
	else if (bw_compute_interval > 1000) {
		hdd_err("busBandwidthComputeInterval > 1000, using 1000");
		thresh_time_limit = 1;
	} else
		hdd_err("busBandwidthComputeInterval is 0, using defaults");

	switch (num_entries) {
	case 4:
		proto_bitmap = config_params[3];
		/* fall through */
	case 3:
		verbosity = config_params[2];
		/* fall through */
	case 2:
		thresh = config_params[1];
		/* fall through */
	case 1:
		live_mode = config_params[0];
		/* fall through */
	default:
		hdd_debug("live_mode %u thresh %u time_limit %u verbosity %u bitmap 0x%x",
			  live_mode, thresh, thresh_time_limit,
			  verbosity, proto_bitmap);
	};

	qdf_dp_trace_init(live_mode, thresh, thresh_time_limit,
			verbosity, proto_bitmap);

}
#endif

#ifdef DISABLE_CHANNEL_LIST
static int wlan_hdd_cache_chann_mutex_create(struct hdd_context *hdd_ctx)
{
	return qdf_mutex_create(&hdd_ctx->cache_channel_lock);
}
#else
static int wlan_hdd_cache_chann_mutex_create(struct hdd_context *hdd_ctx)
{
	return 0;
}
#endif

/**
 * hdd_wlan_startup() - HDD init function
 * @dev:	Pointer to the underlying device
 *
 * This is the driver startup code executed once a WLAN device has been detected
 *
 * Return:  0 for success, < 0 for failure
 */
int hdd_wlan_startup(struct device *dev)
{
	QDF_STATUS status;
	struct hdd_context *hdd_ctx;
	int ret;
	bool rtnl_held;
	mac_handle_t mac_handle;

	hdd_enter();

	hdd_ctx = hdd_context_create(dev);

	if (IS_ERR(hdd_ctx))
		return PTR_ERR(hdd_ctx);

	ret = hdd_objmgr_create_and_store_psoc(hdd_ctx,
					   DEFAULT_PSOC_ID);
	if (ret) {
		hdd_err("Psoc creation fails!");
		QDF_BUG(0);
		goto err_hdd_free_context;
	}

	hdd_action_oui_config(hdd_ctx);

	qdf_nbuf_init_replenish_timer();

	ret = wlan_hdd_cache_chann_mutex_create(hdd_ctx);
	if (QDF_IS_STATUS_ERROR(ret))
		goto err_hdd_free_context;

#ifdef FEATURE_WLAN_CH_AVOID
	mutex_init(&hdd_ctx->avoid_freq_lock);
#endif

	osif_request_manager_init();
	qdf_atomic_init(&hdd_ctx->con_mode_flag);
	hdd_driver_memdump_init();
	hdd_bus_bandwidth_init(hdd_ctx);

	ret = hdd_wlan_start_modules(hdd_ctx, false);
	if (ret) {
		hdd_err("Failed to start modules: %d", ret);
		goto err_memdump_deinit;
	}

	wlan_hdd_update_wiphy(hdd_ctx);

	mac_handle = cds_get_context(QDF_MODULE_ID_SME);
	hdd_ctx->mac_handle = mac_handle;
	if (!mac_handle) {
		hdd_err("Mac Handle is null");
		goto err_stop_modules;
	}

	ret = hdd_wiphy_init(hdd_ctx);
	if (ret) {
		hdd_err("Failed to initialize wiphy: %d", ret);
		goto err_stop_modules;
	}

	hdd_dp_trace_init(hdd_ctx->config);

	ret = hdd_initialize_mac_address(hdd_ctx);
	if (ret) {
		hdd_err("MAC initializtion failed: %d", ret);
		goto err_wiphy_unregister;
	}

	ret = register_netdevice_notifier(&hdd_netdev_notifier);
	if (ret) {
		hdd_err("register_netdevice_notifier failed: %d", ret);
		goto err_wiphy_unregister;
	}

	ret = register_reboot_notifier(&system_reboot_notifier);
	if (ret) {
		hdd_err("Failed to register reboot notifier: %d", ret);
		goto err_unregister_netdev;
	}

	rtnl_held = hdd_hold_rtnl_lock();

	ret = hdd_open_interfaces(hdd_ctx, rtnl_held);
	if (ret) {
		hdd_err("Failed to open interfaces: %d", ret);
		goto err_release_rtnl_lock;
	}

	hdd_release_rtnl_lock();
	rtnl_held = false;

	wlan_hdd_update_11n_mode(hdd_ctx->config);

#ifdef FEATURE_WLAN_AP_AP_ACS_OPTIMIZE
	status = qdf_mc_timer_init(&hdd_ctx->skip_acs_scan_timer,
				   QDF_TIMER_TYPE_SW,
				   hdd_skip_acs_scan_timer_handler,
				   (void *)hdd_ctx);
	if (!QDF_IS_STATUS_SUCCESS(status))
		hdd_err("Failed to init ACS Skip timer");
	qdf_spinlock_create(&hdd_ctx->acs_skip_lock);
#endif

	hdd_lpass_notify_wlan_version(hdd_ctx);

	if (hdd_ctx->rps)
		hdd_set_rps_cpu_mask(hdd_ctx);

	ret = hdd_register_notifiers(hdd_ctx);
	if (ret)
		goto err_close_adapters;

	status = wlansap_global_init();
	if (QDF_IS_STATUS_ERROR(status)) {
		hdd_unregister_notifiers(hdd_ctx);
		goto err_close_adapters;
	}

	if (hdd_ctx->config->fIsImpsEnabled)
		hdd_set_idle_ps_config(hdd_ctx, true);
	else
		hdd_set_idle_ps_config(hdd_ctx, false);

	if (QDF_GLOBAL_FTM_MODE != hdd_get_conparam()) {
		qdf_sched_delayed_work(&hdd_ctx->iface_idle_work,
				       hdd_ctx->config->iface_change_wait_time);
		hdd_prevent_suspend_timeout(
			hdd_ctx->config->iface_change_wait_time,
			WIFI_POWER_EVENT_WAKELOCK_IFACE_CHANGE_TIMER);
	}

	goto success;

err_close_adapters:
	hdd_close_all_adapters(hdd_ctx, rtnl_held);

err_release_rtnl_lock:
	unregister_reboot_notifier(&system_reboot_notifier);
	if (rtnl_held)
		hdd_release_rtnl_lock();

err_unregister_netdev:
	unregister_netdevice_notifier(&hdd_netdev_notifier);

err_wiphy_unregister:
	wiphy_unregister(hdd_ctx->wiphy);

err_stop_modules:
	hdd_wlan_stop_modules(hdd_ctx, false);

err_memdump_deinit:
	hdd_bus_bandwidth_deinit(hdd_ctx);
	hdd_driver_memdump_deinit();

	osif_request_manager_deinit();
	hdd_exit_netlink_services(hdd_ctx);

	hdd_objmgr_release_and_destroy_psoc(hdd_ctx);

err_hdd_free_context:
	if (cds_is_fw_down())
		hdd_err("Not setting the complete event as fw is down");
	else
		hdd_start_complete(ret);

	qdf_nbuf_deinit_replenish_timer();
	hdd_context_destroy(hdd_ctx);
	return ret;

success:
	hdd_exit();
	return 0;
}

/**
 * hdd_wlan_update_target_info() - update target type info
 * @hdd_ctx: HDD context
 * @context: hif context
 *
 * Update target info received from firmware in hdd context
 * Return:None
 */

void hdd_wlan_update_target_info(struct hdd_context *hdd_ctx, void *context)
{
	struct hif_target_info *tgt_info = hif_get_target_info_handle(context);

	if (!tgt_info) {
		hdd_err("Target info is Null");
		return;
	}

	hdd_ctx->target_type = tgt_info->target_type;
}

void hdd_get_nud_stats_cb(void *data, struct rsp_stats *rsp, void *context)
{
	struct hdd_context *hdd_ctx = (struct hdd_context *)data;
	int status;
	struct hdd_adapter *adapter = NULL;
	struct osif_request *request = NULL;

	hdd_enter();

	if (!rsp) {
		hdd_err("data is null");
		return;
	}

	status = wlan_hdd_validate_context(hdd_ctx);
	if (status != 0)
		return;

	request = osif_request_get(context);
	if (!request) {
		hdd_err("obselete request");
		return;
	}

	adapter = hdd_get_adapter_by_vdev(hdd_ctx, rsp->vdev_id);
	if ((NULL == adapter) || (WLAN_HDD_ADAPTER_MAGIC != adapter->magic)) {
		hdd_err("Invalid adapter or adapter has invalid magic");
		osif_request_put(request);
		return;
	}

	hdd_debug("rsp->arp_req_enqueue :%x", rsp->arp_req_enqueue);
	hdd_debug("rsp->arp_req_tx_success :%x", rsp->arp_req_tx_success);
	hdd_debug("rsp->arp_req_tx_failure :%x", rsp->arp_req_tx_failure);
	hdd_debug("rsp->arp_rsp_recvd :%x", rsp->arp_rsp_recvd);
	hdd_debug("rsp->out_of_order_arp_rsp_drop_cnt :%x",
		  rsp->out_of_order_arp_rsp_drop_cnt);
	hdd_debug("rsp->dad_detected :%x", rsp->dad_detected);
	hdd_debug("rsp->connect_status :%x", rsp->connect_status);
	hdd_debug("rsp->ba_session_establishment_status :%x",
		  rsp->ba_session_establishment_status);

	adapter->hdd_stats.hdd_arp_stats.rx_fw_cnt = rsp->arp_rsp_recvd;
	adapter->dad |= rsp->dad_detected;
	adapter->con_status = rsp->connect_status;

	/* Flag true indicates connectivity check stats present. */
	if (rsp->connect_stats_present) {
		hdd_debug("rsp->tcp_ack_recvd :%x", rsp->tcp_ack_recvd);
		hdd_debug("rsp->icmpv4_rsp_recvd :%x", rsp->icmpv4_rsp_recvd);
		adapter->hdd_stats.hdd_tcp_stats.rx_fw_cnt = rsp->tcp_ack_recvd;
		adapter->hdd_stats.hdd_icmpv4_stats.rx_fw_cnt =
							rsp->icmpv4_rsp_recvd;
	}

	osif_request_complete(request);
	osif_request_put(request);

	hdd_exit();
}

/**
 * hdd_register_cb - Register HDD callbacks.
 * @hdd_ctx: HDD context
 *
 * Register the HDD callbacks to CDS/SME.
 *
 * Return: 0 for success or Error code for failure
 */
int hdd_register_cb(struct hdd_context *hdd_ctx)
{
	QDF_STATUS status;
	int ret = 0;
	mac_handle_t mac_handle;

	hdd_enter();
	if (QDF_GLOBAL_FTM_MODE == hdd_get_conparam()) {
		hdd_err("in ftm mode, no need to register callbacks");
		return ret;
	}

	mac_handle = hdd_ctx->mac_handle;

	sme_register_oem_data_rsp_callback(mac_handle,
					   hdd_send_oem_data_rsp_msg);

	sme_register_mgmt_frame_ind_callback(mac_handle,
					     hdd_indicate_mgmt_frame);
	sme_set_tsfcb(mac_handle, hdd_get_tsf_cb, hdd_ctx);
	sme_nan_register_callback(mac_handle,
				  wlan_hdd_cfg80211_nan_callback);
	sme_stats_ext_register_callback(mac_handle,
					wlan_hdd_cfg80211_stats_ext_callback);

	sme_ext_scan_register_callback(mac_handle,
					wlan_hdd_cfg80211_extscan_callback);
	sme_stats_ext2_register_callback(mac_handle,
					wlan_hdd_cfg80211_stats_ext2_callback);

	sme_set_rssi_threshold_breached_cb(mac_handle,
					   hdd_rssi_threshold_breached);

	sme_set_link_layer_stats_ind_cb(mac_handle,
				wlan_hdd_cfg80211_link_layer_stats_callback);

	sme_rso_cmd_status_cb(mac_handle, wlan_hdd_rso_cmd_status_cb);

	sme_set_link_layer_ext_cb(mac_handle,
			wlan_hdd_cfg80211_link_layer_stats_ext_callback);

	status = sme_set_lost_link_info_cb(mac_handle,
					   hdd_lost_link_info_cb);
	/* print error and not block the startup process */
	if (!QDF_IS_STATUS_SUCCESS(status))
		hdd_err("set lost link info callback failed");

	ret = hdd_register_data_stall_detect_cb();
	if (ret) {
		hdd_err("Register data stall detect detect callback failed.");
		return ret;
	}

	wlan_hdd_dcc_register_for_dcc_stats_event(hdd_ctx);

	sme_register_set_connection_info_cb(mac_handle,
					    hdd_set_connection_in_progress,
					    hdd_is_connection_in_progress);

	status = sme_congestion_register_callback(mac_handle,
						  hdd_update_cca_info_cb);
	if (!QDF_IS_STATUS_SUCCESS(status))
		hdd_err("set congestion callback failed");

	status = sme_set_bt_activity_info_cb(mac_handle,
					     hdd_bt_activity_cb);
	if (!QDF_IS_STATUS_SUCCESS(status))
		hdd_err("set bt activity info callback failed");

	status = sme_register_tx_queue_cb(mac_handle,
					  hdd_tx_queue_cb);
	if (!QDF_IS_STATUS_SUCCESS(status))
		hdd_err("Register tx queue callback failed");

	hdd_exit();

	return ret;
}

/**
 * hdd_deregister_cb() - De-Register HDD callbacks.
 * @hdd_ctx: HDD context
 *
 * De-Register the HDD callbacks to CDS/SME.
 *
 * Return: void
 */
void hdd_deregister_cb(struct hdd_context *hdd_ctx)
{
	QDF_STATUS status;
	int ret;
	mac_handle_t mac_handle;

	hdd_enter();
	if (QDF_GLOBAL_FTM_MODE == hdd_get_conparam()) {
		hdd_err("in ftm mode, no need to deregister callbacks");
		return;
	}

	mac_handle = hdd_ctx->mac_handle;
	sme_deregister_tx_queue_cb(mac_handle);
	status = sme_deregister_for_dcc_stats_event(mac_handle);
	if (!QDF_IS_STATUS_SUCCESS(status))
		hdd_err("De-register of dcc stats callback failed: %d",
			status);

	sme_reset_link_layer_stats_ind_cb(mac_handle);
	sme_reset_rssi_threshold_breached_cb(mac_handle);

	sme_stats_ext_register_callback(mac_handle,
					wlan_hdd_cfg80211_stats_ext_callback);

	sme_nan_deregister_callback(mac_handle);
	status = sme_reset_tsfcb(mac_handle);
	if (!QDF_IS_STATUS_SUCCESS(status))
		hdd_err("Failed to de-register tsfcb the callback:%d",
			status);

	ret = hdd_deregister_data_stall_detect_cb();
	if (ret)
		hdd_err("Failed to de-register data stall detect event callback");

	sme_deregister_oem_data_rsp_callback(mac_handle);

	hdd_exit();
}

/**
 * hdd_softap_sta_deauth() - handle deauth req from HDD
 * @adapter:	Pointer to the HDD
 * @enable:	bool value
 *
 * This to take counter measure to handle deauth req from HDD
 *
 * Return: None
 */
QDF_STATUS hdd_softap_sta_deauth(struct hdd_adapter *adapter,
				 struct csr_del_sta_params *pDelStaParams)
{
	QDF_STATUS qdf_status = QDF_STATUS_E_FAULT;

	hdd_enter();

	/* Ignore request to deauth bcmc station */
	if (pDelStaParams->peerMacAddr.bytes[0] & 0x1)
		return qdf_status;

	qdf_status =
		wlansap_deauth_sta(WLAN_HDD_GET_SAP_CTX_PTR(adapter),
				   pDelStaParams);

	hdd_exit();
	return qdf_status;
}

/**
 * hdd_softap_sta_disassoc() - take counter measure to handle deauth req from HDD
 * @adapter:	Pointer to the HDD
 * @p_del_sta_params: pointer to station deletion parameters
 *
 * This to take counter measure to handle deauth req from HDD
 *
 * Return: None
 */
void hdd_softap_sta_disassoc(struct hdd_adapter *adapter,
			     struct csr_del_sta_params *pDelStaParams)
{
	hdd_enter();

	/* Ignore request to disassoc bcmc station */
	if (pDelStaParams->peerMacAddr.bytes[0] & 0x1)
		return;

	wlansap_disassoc_sta(WLAN_HDD_GET_SAP_CTX_PTR(adapter),
			     pDelStaParams);
}

/**
 * hdd_issta_p2p_clientconnected() - check if sta or p2p client is connected
 * @hdd_ctx:	HDD Context
 *
 * API to find if there is any STA or P2P-Client is connected
 *
 * Return: true if connected; false otherwise
 */
QDF_STATUS hdd_issta_p2p_clientconnected(struct hdd_context *hdd_ctx)
{
	return sme_is_sta_p2p_client_connected(hdd_ctx->mac_handle);
}

void wlan_hdd_disable_roaming(struct hdd_adapter *cur_adapter)
{
	struct hdd_context *hdd_ctx = WLAN_HDD_GET_CTX(cur_adapter);
	struct hdd_adapter *adapter = NULL;
	struct csr_roam_profile *roam_profile;
	struct hdd_station_ctx *sta_ctx;

	if (!policy_mgr_is_sta_active_connection_exists(hdd_ctx->psoc)) {
		hdd_debug("No active sta session");
		return;
	}

	hdd_for_each_adapter(hdd_ctx, adapter) {
		roam_profile = hdd_roam_profile(adapter);
		sta_ctx = WLAN_HDD_GET_STATION_CTX_PTR(adapter);

		if (cur_adapter->session_id != adapter->session_id &&
		    adapter->device_mode == QDF_STA_MODE &&
		    hdd_conn_is_connected(sta_ctx)) {
			hdd_debug("%d Disable roaming", adapter->session_id);
			sme_stop_roaming(hdd_ctx->mac_handle,
					 adapter->session_id,
					 ecsr_driver_disabled);
		}
	}
}

void wlan_hdd_enable_roaming(struct hdd_adapter *cur_adapter)
{
	struct hdd_context *hdd_ctx = WLAN_HDD_GET_CTX(cur_adapter);
	struct hdd_adapter *adapter = NULL;
	struct csr_roam_profile *roam_profile;
	struct hdd_station_ctx *sta_ctx;

	if (!policy_mgr_is_sta_active_connection_exists(hdd_ctx->psoc)) {
		hdd_debug("No active sta session");
		return;
	}

	hdd_for_each_adapter(hdd_ctx, adapter) {
		roam_profile = hdd_roam_profile(adapter);
		sta_ctx = WLAN_HDD_GET_STATION_CTX_PTR(adapter);

		if (cur_adapter->session_id != adapter->session_id &&
		    adapter->device_mode == QDF_STA_MODE &&
		    hdd_conn_is_connected(sta_ctx)) {
			hdd_debug("%d Enable roaming", adapter->session_id);
			sme_start_roaming(hdd_ctx->mac_handle,
					  adapter->session_id,
					  REASON_DRIVER_ENABLED);
		}
	}
}

/**
 * nl_srv_bcast_svc() - Wrapper function to send bcast msgs to SVC mcast group
 * @skb: sk buffer pointer
 *
 * Sends the bcast message to SVC multicast group with generic nl socket
 * if CNSS_GENL is enabled. Else, use the legacy netlink socket to send.
 *
 * Return: None
 */
static void nl_srv_bcast_svc(struct sk_buff *skb)
{
#ifdef CNSS_GENL
	nl_srv_bcast(skb, CLD80211_MCGRP_SVC_MSGS, WLAN_NL_MSG_SVC);
#else
	nl_srv_bcast(skb);
#endif
}

void wlan_hdd_send_svc_nlink_msg(int radio, int type, void *data, int len)
{
	struct sk_buff *skb;
	struct nlmsghdr *nlh;
	tAniMsgHdr *ani_hdr;
	void *nl_data = NULL;
	int flags = GFP_KERNEL;
	struct radio_index_tlv *radio_info;
	int tlv_len;

	if (in_interrupt() || irqs_disabled() || in_atomic())
		flags = GFP_ATOMIC;

	skb = alloc_skb(NLMSG_SPACE(WLAN_NL_MAX_PAYLOAD), flags);

	if (skb == NULL)
		return;

	nlh = (struct nlmsghdr *)skb->data;
	nlh->nlmsg_pid = 0;     /* from kernel */
	nlh->nlmsg_flags = 0;
	nlh->nlmsg_seq = 0;
	nlh->nlmsg_type = WLAN_NL_MSG_SVC;

	ani_hdr = NLMSG_DATA(nlh);
	ani_hdr->type = type;

	switch (type) {
	case WLAN_SVC_FW_CRASHED_IND:
	case WLAN_SVC_FW_SHUTDOWN_IND:
	case WLAN_SVC_LTE_COEX_IND:
	case WLAN_SVC_WLAN_AUTO_SHUTDOWN_IND:
	case WLAN_SVC_WLAN_AUTO_SHUTDOWN_CANCEL_IND:
		ani_hdr->length = 0;
		nlh->nlmsg_len = NLMSG_LENGTH((sizeof(tAniMsgHdr)));
		break;
	case WLAN_SVC_WLAN_STATUS_IND:
	case WLAN_SVC_WLAN_VERSION_IND:
	case WLAN_SVC_DFS_CAC_START_IND:
	case WLAN_SVC_DFS_CAC_END_IND:
	case WLAN_SVC_DFS_RADAR_DETECT_IND:
	case WLAN_SVC_DFS_ALL_CHANNEL_UNAVAIL_IND:
	case WLAN_SVC_WLAN_TP_IND:
	case WLAN_SVC_WLAN_TP_TX_IND:
	case WLAN_SVC_RPS_ENABLE_IND:
	case WLAN_SVC_CORE_MINFREQ:
		ani_hdr->length = len;
		nlh->nlmsg_len = NLMSG_LENGTH((sizeof(tAniMsgHdr) + len));
		nl_data = (char *)ani_hdr + sizeof(tAniMsgHdr);
		memcpy(nl_data, data, len);
		break;

	default:
		hdd_err("WLAN SVC: Attempt to send unknown nlink message %d",
		       type);
		kfree_skb(skb);
		return;
	}

	/*
	 * Add radio index at the end of the svc event in TLV format
	 * to maintain the backward compatibility with userspace
	 * applications.
	 */

	tlv_len = 0;

	if ((sizeof(*ani_hdr) + len + sizeof(struct radio_index_tlv))
		< WLAN_NL_MAX_PAYLOAD) {
		radio_info  = (struct radio_index_tlv *)((char *) ani_hdr +
		sizeof(*ani_hdr) + len);
		radio_info->type = (unsigned short) WLAN_SVC_WLAN_RADIO_INDEX;
		radio_info->length = (unsigned short) sizeof(radio_info->radio);
		radio_info->radio = radio;
		tlv_len = sizeof(*radio_info);
		hdd_debug("Added radio index tlv - radio index %d",
			  radio_info->radio);
	}

	nlh->nlmsg_len += tlv_len;
	skb_put(skb, NLMSG_SPACE(sizeof(tAniMsgHdr) + len + tlv_len));

	nl_srv_bcast_svc(skb);
}

#ifdef FEATURE_WLAN_AUTO_SHUTDOWN
void wlan_hdd_auto_shutdown_cb(void)
{
	struct hdd_context *hdd_ctx = cds_get_context(QDF_MODULE_ID_HDD);

	if (!hdd_ctx)
		return;

	hdd_debug("Wlan Idle. Sending Shutdown event..");
	wlan_hdd_send_svc_nlink_msg(hdd_ctx->radio_index,
			WLAN_SVC_WLAN_AUTO_SHUTDOWN_IND, NULL, 0);
}

void wlan_hdd_auto_shutdown_enable(struct hdd_context *hdd_ctx, bool enable)
{
	struct hdd_adapter *adapter;
	bool ap_connected = false, sta_connected = false;
	mac_handle_t mac_handle;

	mac_handle = hdd_ctx->mac_handle;
	if (!mac_handle)
		return;

	if (hdd_ctx->config->WlanAutoShutdown == 0)
		return;

	if (enable == false) {
		if (sme_set_auto_shutdown_timer(mac_handle, 0) !=
							QDF_STATUS_SUCCESS) {
			hdd_err("Failed to stop wlan auto shutdown timer");
		}
		wlan_hdd_send_svc_nlink_msg(hdd_ctx->radio_index,
			WLAN_SVC_WLAN_AUTO_SHUTDOWN_CANCEL_IND, NULL, 0);
		return;
	}

	/* To enable shutdown timer check conncurrency */
	if (policy_mgr_concurrent_open_sessions_running(hdd_ctx->psoc)) {
		hdd_for_each_adapter(hdd_ctx, adapter) {
			if (adapter->device_mode == QDF_STA_MODE) {
				if (WLAN_HDD_GET_STATION_CTX_PTR(adapter)->
				    conn_info.connState ==
				    eConnectionState_Associated) {
					sta_connected = true;
					break;
				}
			}

			if (adapter->device_mode == QDF_SAP_MODE) {
				if (WLAN_HDD_GET_AP_CTX_PTR(adapter)->
				    ap_active == true) {
					ap_connected = true;
					break;
				}
			}
		}
	}

	if (ap_connected == true || sta_connected == true) {
		hdd_debug("CC Session active. Shutdown timer not enabled");
		return;
	}

	if (sme_set_auto_shutdown_timer(mac_handle,
					hdd_ctx->config->WlanAutoShutdown)
	    != QDF_STATUS_SUCCESS)
		hdd_err("Failed to start wlan auto shutdown timer");
	else
		hdd_info("Auto Shutdown timer for %d seconds enabled",
			 hdd_ctx->config->WlanAutoShutdown);
}
#endif

struct hdd_adapter *
hdd_get_con_sap_adapter(struct hdd_adapter *this_sap_adapter,
			bool check_start_bss)
{
	struct hdd_context *hdd_ctx = WLAN_HDD_GET_CTX(this_sap_adapter);
	struct hdd_adapter *adapter, *con_sap_adapter;

	con_sap_adapter = NULL;

	hdd_for_each_adapter(hdd_ctx, adapter) {
		if (adapter && ((adapter->device_mode == QDF_SAP_MODE) ||
				(adapter->device_mode == QDF_P2P_GO_MODE)) &&
						adapter != this_sap_adapter) {
			if (check_start_bss) {
				if (test_bit(SOFTAP_BSS_STARTED,
						&adapter->event_flags)) {
					con_sap_adapter = adapter;
					break;
				}
			} else {
				con_sap_adapter = adapter;
				break;
			}
		}
	}

	return con_sap_adapter;
}

#ifdef MSM_PLATFORM
static inline bool hdd_adapter_is_sta(struct hdd_adapter *adapter)
{
	return adapter->device_mode == QDF_STA_MODE ||
		adapter->device_mode == QDF_P2P_CLIENT_MODE;
}

static inline bool hdd_adapter_is_ap(struct hdd_adapter *adapter)
{
	return adapter->device_mode == QDF_SAP_MODE ||
		adapter->device_mode == QDF_P2P_GO_MODE;
}

static bool hdd_any_adapter_is_assoc(struct hdd_context *hdd_ctx)
{
	struct hdd_adapter *adapter;

	hdd_for_each_adapter(hdd_ctx, adapter) {
		if (hdd_adapter_is_sta(adapter) &&
		    WLAN_HDD_GET_STATION_CTX_PTR(adapter)->
			conn_info.connState == eConnectionState_Associated) {
			return true;
		}

		if (hdd_adapter_is_ap(adapter) &&
		    WLAN_HDD_GET_AP_CTX_PTR(adapter)->ap_active) {
			return true;
		}
	}

	return false;
}

static bool hdd_bus_bw_compute_timer_is_running(struct hdd_context *hdd_ctx)
{
	bool is_running;

	qdf_spinlock_acquire(&hdd_ctx->bus_bw_timer_lock);
	is_running = hdd_ctx->bus_bw_timer_running;
	qdf_spinlock_release(&hdd_ctx->bus_bw_timer_lock);

	return is_running;
}

static void __hdd_bus_bw_compute_timer_start(struct hdd_context *hdd_ctx)
{
	qdf_spinlock_acquire(&hdd_ctx->bus_bw_timer_lock);
	hdd_ctx->bus_bw_timer_running = true;
	qdf_timer_start(&hdd_ctx->bus_bw_timer,
			hdd_ctx->config->busBandwidthComputeInterval);
	qdf_spinlock_release(&hdd_ctx->bus_bw_timer_lock);
}

void hdd_bus_bw_compute_timer_start(struct hdd_context *hdd_ctx)
{
	hdd_enter();

	if (hdd_bus_bw_compute_timer_is_running(hdd_ctx)) {
		hdd_debug("Bandwidth compute timer already started");
		return;
	}

	__hdd_bus_bw_compute_timer_start(hdd_ctx);

	hdd_exit();
}

void hdd_bus_bw_compute_timer_try_start(struct hdd_context *hdd_ctx)
{
	hdd_enter();

	if (hdd_bus_bw_compute_timer_is_running(hdd_ctx)) {
		hdd_debug("Bandwidth compute timer already started");
		return;
	}

	if (hdd_any_adapter_is_assoc(hdd_ctx))
		__hdd_bus_bw_compute_timer_start(hdd_ctx);

	hdd_exit();
}

static void __hdd_bus_bw_compute_timer_stop(struct hdd_context *hdd_ctx)
{
	ucfg_ipa_set_perf_level(hdd_ctx->pdev, 0, 0);

	qdf_spinlock_acquire(&hdd_ctx->bus_bw_timer_lock);
	hdd_ctx->bus_bw_timer_running = false;
	qdf_timer_sync_cancel(&hdd_ctx->bus_bw_timer);
	qdf_spinlock_release(&hdd_ctx->bus_bw_timer_lock);

	/* work callback is long running; flush outside of lock */
	cancel_work_sync(&hdd_ctx->bus_bw_work);
	hdd_reset_tcp_delack(hdd_ctx);
}

void hdd_bus_bw_compute_timer_stop(struct hdd_context *hdd_ctx)
{
	hdd_enter();

	if (!hdd_bus_bw_compute_timer_is_running(hdd_ctx)) {
		hdd_debug("Bandwidth compute timer already stopped");
		return;
	}

	__hdd_bus_bw_compute_timer_stop(hdd_ctx);

	hdd_exit();
}

void hdd_bus_bw_compute_timer_try_stop(struct hdd_context *hdd_ctx)
{
	hdd_enter();

	if (!hdd_bus_bw_compute_timer_is_running(hdd_ctx)) {
		hdd_debug("Bandwidth compute timer already stopped");
		return;
	}

	if (!hdd_any_adapter_is_assoc(hdd_ctx))
		__hdd_bus_bw_compute_timer_stop(hdd_ctx);

	hdd_exit();
}
#endif

/**
 * wlan_hdd_check_custom_con_channel_rules() - This function checks the sap's
 *                                            and sta's operating channel.
 * @sta_adapter:  Describe the first argument to foobar.
 * @ap_adapter:   Describe the second argument to foobar.
 * @roam_profile: Roam profile of AP to which STA wants to connect.
 * @concurrent_chnl_same: If both SAP and STA channels are same then
 *                        set this flag to true else false.
 *
 * This function checks the sap's operating channel and sta's operating channel.
 * if both are same then it will return false else it will restart the sap in
 * sta's channel and return true.
 *
 * Return: QDF_STATUS_SUCCESS or QDF_STATUS_E_FAILURE.
 */
QDF_STATUS
wlan_hdd_check_custom_con_channel_rules(struct hdd_adapter *sta_adapter,
					struct hdd_adapter *ap_adapter,
					struct csr_roam_profile *roam_profile,
					tScanResultHandle *scan_cache,
					bool *concurrent_chnl_same)
{
	struct hdd_ap_ctx *hdd_ap_ctx;
	uint8_t channel_id;
	QDF_STATUS status;
	enum QDF_OPMODE device_mode = ap_adapter->device_mode;
	*concurrent_chnl_same = true;

	hdd_ap_ctx = WLAN_HDD_GET_AP_CTX_PTR(ap_adapter);
	status =
	 sme_get_ap_channel_from_scan_cache(roam_profile,
					    scan_cache,
					    &channel_id);
	if (QDF_STATUS_SUCCESS == status) {
		if ((QDF_SAP_MODE == device_mode) &&
			(channel_id < SIR_11A_CHANNEL_BEGIN)) {
			if (hdd_ap_ctx->operating_channel != channel_id) {
				*concurrent_chnl_same = false;
				hdd_debug("channels are different");
			}
		} else if ((QDF_P2P_GO_MODE == device_mode) &&
				(channel_id >= SIR_11A_CHANNEL_BEGIN)) {
			if (hdd_ap_ctx->operating_channel != channel_id) {
				*concurrent_chnl_same = false;
				hdd_debug("channels are different");
			}
		}
	} else {
		/*
		 * Lets handle worst case scenario here, Scan cache lookup is
		 * failed so we have to stop the SAP to avoid any channel
		 * discrepancy  between SAP's channel and STA's channel.
		 * Return the status as failure so caller function could know
		 * that scan look up is failed.
		 */
		hdd_err("Finding AP from scan cache failed");
		return QDF_STATUS_E_FAILURE;
	}
	return QDF_STATUS_SUCCESS;
}

/**
 * wlan_hdd_stop_sap() - This function stops bss of SAP.
 * @ap_adapter: SAP adapter
 *
 * This function will process the stopping of sap adapter.
 *
 * Return: None
 */
void wlan_hdd_stop_sap(struct hdd_adapter *ap_adapter)
{
	struct hdd_ap_ctx *hdd_ap_ctx;
	struct hdd_hostapd_state *hostapd_state;
	QDF_STATUS qdf_status;
	struct hdd_context *hdd_ctx;

	if (NULL == ap_adapter) {
		hdd_err("ap_adapter is NULL here");
		return;
	}

	hdd_ap_ctx = WLAN_HDD_GET_AP_CTX_PTR(ap_adapter);
	hdd_ctx = WLAN_HDD_GET_CTX(ap_adapter);
	if (wlan_hdd_validate_context(hdd_ctx))
		return;

	mutex_lock(&hdd_ctx->sap_lock);
	if (test_bit(SOFTAP_BSS_STARTED, &ap_adapter->event_flags)) {
		wlan_hdd_del_station(ap_adapter);
		hostapd_state = WLAN_HDD_GET_HOSTAP_STATE_PTR(ap_adapter);
		hdd_debug("Now doing SAP STOPBSS");
		qdf_event_reset(&hostapd_state->qdf_stop_bss_event);
		if (QDF_STATUS_SUCCESS == wlansap_stop_bss(hdd_ap_ctx->
							sap_context)) {
			qdf_status = qdf_wait_for_event_completion(&hostapd_state->
					qdf_stop_bss_event,
					SME_CMD_START_STOP_BSS_TIMEOUT);
			if (!QDF_IS_STATUS_SUCCESS(qdf_status)) {
				mutex_unlock(&hdd_ctx->sap_lock);
				hdd_err("SAP Stop Failed");
				return;
			}
		}
		clear_bit(SOFTAP_BSS_STARTED, &ap_adapter->event_flags);
		policy_mgr_decr_session_set_pcl(hdd_ctx->psoc,
						ap_adapter->device_mode,
						ap_adapter->session_id);
		hdd_green_ap_start_state_mc(hdd_ctx, ap_adapter->device_mode,
					    false);
		hdd_debug("SAP Stop Success");
	} else {
		hdd_err("Can't stop ap because its not started");
	}
	mutex_unlock(&hdd_ctx->sap_lock);
}

/**
 * wlan_hdd_start_sap() - this function starts bss of SAP.
 * @ap_adapter: SAP adapter
 *
 * This function will process the starting of sap adapter.
 *
 * Return: None
 */
void wlan_hdd_start_sap(struct hdd_adapter *ap_adapter, bool reinit)
{
	struct hdd_ap_ctx *hdd_ap_ctx;
	struct hdd_hostapd_state *hostapd_state;
	QDF_STATUS qdf_status;
	struct hdd_context *hdd_ctx;
	tsap_config_t *sap_config;

	if (NULL == ap_adapter) {
		hdd_err("ap_adapter is NULL here");
		return;
	}

	if (QDF_SAP_MODE != ap_adapter->device_mode) {
		hdd_err("SoftAp role has not been enabled");
		return;
	}

	hdd_ctx = WLAN_HDD_GET_CTX(ap_adapter);
	hdd_ap_ctx = WLAN_HDD_GET_AP_CTX_PTR(ap_adapter);
	hostapd_state = WLAN_HDD_GET_HOSTAP_STATE_PTR(ap_adapter);
	sap_config = &ap_adapter->session.ap.sap_config;

	mutex_lock(&hdd_ctx->sap_lock);
	if (test_bit(SOFTAP_BSS_STARTED, &ap_adapter->event_flags))
		goto end;

	if (0 != wlan_hdd_cfg80211_update_apies(ap_adapter)) {
		hdd_err("SAP Not able to set AP IEs");
		goto end;
	}
	wlan_reg_set_channel_params(hdd_ctx->pdev,
				    hdd_ap_ctx->sap_config.channel, 0,
				    &hdd_ap_ctx->sap_config.ch_params);

	qdf_event_reset(&hostapd_state->qdf_event);
	if (wlansap_start_bss(hdd_ap_ctx->sap_context, hdd_hostapd_sap_event_cb,
			      &hdd_ap_ctx->sap_config,
			      ap_adapter->dev)
			      != QDF_STATUS_SUCCESS)
		goto end;

	hdd_debug("Waiting for SAP to start");
	qdf_status = qdf_wait_for_event_completion(&hostapd_state->qdf_event,
					SME_CMD_START_STOP_BSS_TIMEOUT);
	if (!QDF_IS_STATUS_SUCCESS(qdf_status)) {
		hdd_err("SAP Start failed");
		goto end;
	}
	hdd_info("SAP Start Success");
	wlansap_reset_sap_config_add_ie(sap_config, eUPDATE_IE_ALL);
	set_bit(SOFTAP_BSS_STARTED, &ap_adapter->event_flags);
	if (hostapd_state->bss_state == BSS_START) {
		policy_mgr_incr_active_session(hdd_ctx->psoc,
					ap_adapter->device_mode,
					ap_adapter->session_id);
		hdd_green_ap_start_state_mc(hdd_ctx, ap_adapter->device_mode,
					    true);
	}
	mutex_unlock(&hdd_ctx->sap_lock);

	return;
end:
	wlansap_reset_sap_config_add_ie(sap_config, eUPDATE_IE_ALL);
	mutex_unlock(&hdd_ctx->sap_lock);
	/* SAP context and beacon cleanup will happen during driver unload
	 * in hdd_stop_adapter
	 */
	hdd_err("SAP restart after SSR failed! Reload WLAN and try SAP again");

}

/**
 * hdd_get_fw_version() - Get FW version
 * @hdd_ctx:     pointer to HDD context.
 * @major_spid:  FW version - major spid.
 * @minor_spid:  FW version - minor spid
 * @ssid:        FW version - ssid
 * @crmid:       FW version - crmid
 *
 * This function is called to get the firmware build version stored
 * as part of the HDD context
 *
 * Return:   None
 */
void hdd_get_fw_version(struct hdd_context *hdd_ctx,
			uint32_t *major_spid, uint32_t *minor_spid,
			uint32_t *siid, uint32_t *crmid)
{
	*major_spid = (hdd_ctx->target_fw_version & 0xf0000000) >> 28;
	*minor_spid = (hdd_ctx->target_fw_version & 0xf000000) >> 24;
	*siid = (hdd_ctx->target_fw_version & 0xf00000) >> 20;
	*crmid = hdd_ctx->target_fw_version & 0x7fff;
}

#ifdef QCA_CONFIG_SMP
/**
 * wlan_hdd_get_cpu() - get cpu_index
 *
 * Return: cpu_index
 */
int wlan_hdd_get_cpu(void)
{
	int cpu_index = get_cpu();

	put_cpu();
	return cpu_index;
}
#endif

/**
 * hdd_get_fwpath() - get framework path
 *
 * This function is used to get the string written by
 * userspace to start the wlan driver
 *
 * Return: string
 */
const char *hdd_get_fwpath(void)
{
	return fwpath.string;
}

static int hdd_qdf_print_init(void)
{
	int qdf_print_idx;
	QDF_STATUS status;

	status = qdf_print_setup();
	if (status != QDF_STATUS_SUCCESS) {
		pr_err("qdf_print_setup failed\n");
		return -EINVAL;
	}

	qdf_print_idx = qdf_print_ctrl_register(cinfo, NULL, NULL, "MCL_WLAN");

	if (qdf_print_idx < 0) {
		pr_err("qdf_print_ctrl_register failed, ret = %d\n",
		       qdf_print_idx);
		return -EINVAL;
	}

	qdf_set_pidx(qdf_print_idx);

	return 0;
}

static void hdd_qdf_print_deinit(void)
{
	int qdf_print_idx;

	qdf_print_idx = qdf_get_pidx();
	qdf_print_ctrl_cleanup(qdf_print_idx);
}

static inline int hdd_state_query_cb(void)
{
	return !!wlan_hdd_validate_context(cds_get_context(QDF_MODULE_ID_HDD));
}

/**
 * hdd_init() - Initialize Driver
 *
 * This function initilizes CDS global context with the help of cds_init. This
 * has to be the first function called after probe to get a valid global
 * context.
 *
 * Return: 0 for success, errno on failure
 */
int hdd_init(void)
{
	QDF_STATUS status;
	int ret = 0;

	status = cds_init();
	if (QDF_IS_STATUS_ERROR(status)) {
		hdd_err("Failed to allocate CDS context");
		ret = -ENOMEM;
		goto err_out;
	}
	qdf_register_module_state_query_callback(hdd_state_query_cb);

	wlan_init_bug_report_lock();

#ifdef WLAN_LOGGING_SOCK_SVC_ENABLE
	wlan_logging_sock_init_svc();
#endif

	qdf_timer_init(NULL, &hdd_drv_ops_inactivity_timer,
		(void *)hdd_drv_ops_inactivity_handler, NULL,
		QDF_TIMER_TYPE_SW);

	hdd_trace_init();
	hdd_qdf_print_init();

	hdd_register_debug_callback();

err_out:
	return ret;
}

/**
 * hdd_deinit() - Deinitialize Driver
 *
 * This function frees CDS global context with the help of cds_deinit. This
 * has to be the last function call in remove callback to free the global
 * context.
 */
void hdd_deinit(void)
{
	qdf_timer_free(&hdd_drv_ops_inactivity_timer);

	wlan_destroy_bug_report_lock();
	cds_deinit();

	hdd_qdf_print_deinit();
#ifdef WLAN_LOGGING_SOCK_SVC_ENABLE
	wlan_logging_sock_deinit_svc();
#endif
}

#ifdef QCA_WIFI_NAPIER_EMULATION
#define HDD_WLAN_START_WAIT_TIME ((CDS_WMA_TIMEOUT + 5000) * 100)
#else
#define HDD_WLAN_START_WAIT_TIME (CDS_WMA_TIMEOUT + 5000)
#endif

static int wlan_hdd_state_ctrl_param_open(struct inode *inode,
					  struct file *file)
{
	return 0;
}

static ssize_t wlan_hdd_state_ctrl_param_write(struct file *filp,
						const char __user *user_buf,
						size_t count,
						loff_t *f_pos)
{
	char buf[3];
	static const char wlan_off_str[] = "OFF";
	static const char wlan_on_str[] = "ON";
	int ret;
	unsigned long rc;

	if (copy_from_user(buf, user_buf, 3)) {
		pr_err("Failed to read buffer\n");
		return -EINVAL;
	}

	if (strncmp(buf, wlan_off_str, strlen(wlan_off_str)) == 0) {
		pr_debug("Wifi turning off from UI\n");
		goto exit;
	}

	if (strncmp(buf, wlan_on_str, strlen(wlan_on_str)) == 0) {
		pr_info("Wifi Turning On from UI\n");
	}

	if (strncmp(buf, wlan_on_str, strlen(wlan_on_str)) != 0) {
		pr_err("Invalid value received from framework");
		goto exit;
	}

	if (!cds_is_driver_loaded()) {
		init_completion(&wlan_start_comp);
		rc = wait_for_completion_timeout(&wlan_start_comp,
				msecs_to_jiffies(HDD_WLAN_START_WAIT_TIME));
		if (!rc) {
			hdd_alert("Timed-out waiting in wlan_hdd_state_ctrl_param_write");
			ret = -EINVAL;
			return ret;
		}

		hdd_start_complete(0);
	}

exit:
	return count;
}


const struct file_operations wlan_hdd_state_fops = {
	.owner = THIS_MODULE,
	.open = wlan_hdd_state_ctrl_param_open,
	.write = wlan_hdd_state_ctrl_param_write,
};

static int  wlan_hdd_state_ctrl_param_create(void)
{
	unsigned int wlan_hdd_state_major = 0;
	int ret;
	struct device *dev;

	device = MKDEV(wlan_hdd_state_major, 0);

	ret = alloc_chrdev_region(&device, 0, dev_num, "qcwlanstate");
	if (ret) {
		pr_err("Failed to register qcwlanstate");
		goto dev_alloc_err;
	}
	wlan_hdd_state_major = MAJOR(device);

	class = class_create(THIS_MODULE, WLAN_MODULE_NAME);
	if (IS_ERR(class)) {
		pr_err("wlan_hdd_state class_create error");
		goto class_err;
	}

	dev = device_create(class, NULL, device, NULL, WLAN_MODULE_NAME);
	if (IS_ERR(dev)) {
		pr_err("wlan_hdd_statedevice_create error");
		goto err_class_destroy;
	}

	cdev_init(&wlan_hdd_state_cdev, &wlan_hdd_state_fops);
	ret = cdev_add(&wlan_hdd_state_cdev, device, dev_num);
	if (ret) {
		pr_err("Failed to add cdev error");
		goto cdev_add_err;
	}

	pr_info("wlan_hdd_state %s major(%d) initialized",
		WLAN_MODULE_NAME, wlan_hdd_state_major);

	return 0;

cdev_add_err:
	device_destroy(class, device);
err_class_destroy:
	class_destroy(class);
class_err:
	unregister_chrdev_region(device, dev_num);
dev_alloc_err:
	return -ENODEV;
}

static void wlan_hdd_state_ctrl_param_destroy(void)
{
	cdev_del(&wlan_hdd_state_cdev);
	device_destroy(class, device);
	class_destroy(class);
	unregister_chrdev_region(device, dev_num);

	pr_info("Device node unregistered");
}

/**
 * hdd_component_init() - Initialize all components
 *
 * Return: QDF_STATUS
 */
static QDF_STATUS hdd_component_init(void)
{
	QDF_STATUS status;

	/* initialize converged components */
	status = dispatcher_init();
	if (QDF_IS_STATUS_ERROR(status))
		return status;

	/* initialize non-converged components */
	status = disa_init();
	if (QDF_IS_STATUS_ERROR(status))
		goto dispatcher_deinit;

	status = pmo_init();
	if (QDF_IS_STATUS_ERROR(status))
		goto disa_deinit;

	status = ucfg_ocb_init();
	if (QDF_IS_STATUS_ERROR(status))
		goto pmo_deinit;

	status = ipa_init();
	if (QDF_IS_STATUS_ERROR(status))
		goto ocb_deinit;

	status = ucfg_action_oui_init();
	if (QDF_IS_STATUS_ERROR(status))
		goto ipa_deinit;

	status = ucfg_mlme_init();
	if (QDF_IS_STATUS_ERROR(status))
		goto oui_deinit;

	return QDF_STATUS_SUCCESS;

oui_deinit:
	ucfg_action_oui_deinit();
ipa_deinit:
	ipa_deinit();
ocb_deinit:
	ucfg_ocb_deinit();
pmo_deinit:
	pmo_deinit();
disa_deinit:
	disa_deinit();
dispatcher_deinit:
	dispatcher_deinit();

	return status;
}

/**
 * hdd_component_deinit() - Deinitialize all components
 *
 * Return: None
 */
static void hdd_component_deinit(void)
{
	/* deinitialize non-converged components */
	ucfg_mlme_deinit();
	ucfg_action_oui_deinit();
	ipa_deinit();
	ucfg_ocb_deinit();
	pmo_deinit();
	disa_deinit();

	/* deinitialize converged components */
	dispatcher_deinit();
}

void hdd_component_psoc_enable(struct wlan_objmgr_psoc *psoc)
{
	ocb_psoc_enable(psoc);
	disa_psoc_enable(psoc);
}

void hdd_component_psoc_disable(struct wlan_objmgr_psoc *psoc)
{
	disa_psoc_disable(psoc);
	ocb_psoc_disable(psoc);
}

/**
 * hdd_fln() - logging macro for before/after qdf logging is initialized
 * @fmt: printk compatible format string
 * @args: arguments to be logged
 *
 * Note: To be used only in module insmod and rmmod code paths
 *
 * Return: None
 */
#define hdd_fln(fmt, args...) __hdd_fln(FL(fmt "\n"), ##args)
#define __hdd_fln(fmt, args...) pr_err(fmt, ##args)

/**
 * hdd_driver_load() - Perform the driver-level load operation
 *
 * Note: this is used in both static and DLKM driver builds
 *
 * Return: Errno
 */
static int hdd_driver_load(void)
{
	QDF_STATUS status;
	int errno;

	pr_err("%s: Loading driver v%s (%s)\n",
	       WLAN_MODULE_NAME,
	       g_wlan_driver_version,
	       TIMER_MANAGER_STR MEMORY_DEBUG_STR PANIC_ON_BUG_STR);

	errno = hdd_init();
	if (errno) {
		hdd_fln("Failed to init HDD; errno:%d", errno);
		goto exit;
	}

	status = hdd_component_init();
	if (QDF_IS_STATUS_ERROR(status)) {
		hdd_fln("Failed to init components; status:%u", status);
		errno = qdf_status_to_os_return(status);
		goto hdd_deinit;
	}

	status = qdf_wake_lock_create(&wlan_wake_lock, "wlan");
	if (QDF_IS_STATUS_ERROR(status)) {
		hdd_fln("Failed to create wake lock; status:%u", status);
		errno = qdf_status_to_os_return(status);
		goto comp_deinit;
	}

	hdd_set_conparam(con_mode);

	errno = wlan_hdd_state_ctrl_param_create();
	if (errno) {
		hdd_fln("Failed to create ctrl param; errno:%d", errno);
		goto wakelock_destroy;
	}

	errno = pld_init();
	if (errno) {
		hdd_fln("Failed to init PLD; errno:%d", errno);
		goto param_destroy;
	}

	errno = wlan_hdd_register_driver();
	if (errno) {
		hdd_fln("Failed to register driver; errno:%d", errno);
		goto pld_deinit;
	}

	pr_info("%s: driver loaded\n", WLAN_MODULE_NAME);

	return 0;

pld_deinit:
	pld_deinit();
param_destroy:
	wlan_hdd_state_ctrl_param_destroy();
wakelock_destroy:
	qdf_wake_lock_destroy(&wlan_wake_lock);
comp_deinit:
	hdd_component_deinit();
hdd_deinit:
	hdd_deinit();

exit:
	return errno;
}

/**
 * hdd_driver_unload() - Performs the driver-level unload operation
 *
 * Note: this is used in both static and DLKM driver builds
 *
 * Return: None
 */
static void hdd_driver_unload(void)
{
	struct hdd_context *hdd_ctx = cds_get_context(QDF_MODULE_ID_HDD);

	pr_info("%s: Unloading driver v%s\n", WLAN_MODULE_NAME,
		QWLAN_VERSIONSTR);

	if (!hdd_wait_for_recovery_completion())
		return;

	cds_set_driver_loaded(false);
	cds_set_unload_in_progress(true);

	if (!cds_wait_for_external_threads_completion(__func__))
		hdd_warn("External threads are still active attempting "
			 "driver unload anyway");

	if (hdd_ctx)
		qdf_cancel_delayed_work(&hdd_ctx->iface_idle_work);

	wlan_hdd_unregister_driver();
	pld_deinit();
	wlan_hdd_state_ctrl_param_destroy();
	hdd_set_conparam(0);
	qdf_wake_lock_destroy(&wlan_wake_lock);
	hdd_component_deinit();
	hdd_deinit();
}

#ifndef MODULE
/**
 * wlan_boot_cb() - Wlan boot callback
 * @kobj:      object whose directory we're creating the link in.
 * @attr:      attribute the user is interacting with
 * @buff:      the buffer containing the user data
 * @count:     number of bytes in the buffer
 *
 * This callback is invoked when the fs is ready to start the
 * wlan driver initialization.
 *
 * Return: 'count' on success or a negative error code in case of failure
 */
static ssize_t wlan_boot_cb(struct kobject *kobj,
			    struct kobj_attribute *attr,
			    const char *buf,
			    size_t count)
{

	if (wlan_loader->loaded_state) {
		hdd_fln("wlan driver already initialized");
		return -EALREADY;
	}

	if (hdd_driver_load())
		return -EIO;

	wlan_loader->loaded_state = MODULE_INITIALIZED;

	return count;
}

/**
 * hdd_sysfs_cleanup() - cleanup sysfs
 *
 * Return: None
 *
 */
static void hdd_sysfs_cleanup(void)
{
	/* remove from group */
	if (wlan_loader->boot_wlan_obj && wlan_loader->attr_group)
		sysfs_remove_group(wlan_loader->boot_wlan_obj,
				   wlan_loader->attr_group);

	/* unlink the object from parent */
	kobject_del(wlan_loader->boot_wlan_obj);

	/* free the object */
	kobject_put(wlan_loader->boot_wlan_obj);

	kfree(wlan_loader->attr_group);
	kfree(wlan_loader);

	wlan_loader = NULL;
}

/**
 * wlan_init_sysfs() - Creates the sysfs to be invoked when the fs is
 * ready
 *
 * This is creates the syfs entry boot_wlan. Which shall be invoked
 * when the filesystem is ready.
 *
 * QDF API cannot be used here since this function is called even before
 * initializing WLAN driver.
 *
 * Return: 0 for success, errno on failure
 */
static int wlan_init_sysfs(void)
{
	int ret = -ENOMEM;

	wlan_loader = kzalloc(sizeof(*wlan_loader), GFP_KERNEL);
	if (!wlan_loader)
		return -ENOMEM;

	wlan_loader->boot_wlan_obj = NULL;
	wlan_loader->attr_group = kzalloc(sizeof(*(wlan_loader->attr_group)),
					  GFP_KERNEL);
	if (!wlan_loader->attr_group)
		goto error_return;

	wlan_loader->loaded_state = 0;
	wlan_loader->attr_group->attrs = attrs;

	wlan_loader->boot_wlan_obj = kobject_create_and_add("boot_wlan",
							    kernel_kobj);
	if (!wlan_loader->boot_wlan_obj) {
		hdd_fln("sysfs create and add failed");
		goto error_return;
	}

	ret = sysfs_create_group(wlan_loader->boot_wlan_obj,
				 wlan_loader->attr_group);
	if (ret) {
		hdd_fln("sysfs create group failed; errno:%d", ret);
		goto error_return;
	}

	return 0;

error_return:
	hdd_sysfs_cleanup();

	return ret;
}

/**
 * wlan_deinit_sysfs() - Removes the sysfs created to initialize the wlan
 *
 * Return: 0 on success or errno on failure
 */
static int wlan_deinit_sysfs(void)
{
	if (!wlan_loader) {
		hdd_fln("wlan loader context is Null!");
		return -EINVAL;
	}

	hdd_sysfs_cleanup();
	return 0;
}

#endif /* MODULE */

#ifdef MODULE
/**
 * hdd_module_init() - Module init helper
 *
 * Module init helper function used by both module and static driver.
 *
 * Return: 0 for success, errno on failure
 */
static int hdd_module_init(void)
{
	if (hdd_driver_load())
		return -EINVAL;

	return 0;
}
#else
static int __init hdd_module_init(void)
{
	int ret = -EINVAL;

	ret = wlan_init_sysfs();
	if (ret)
		hdd_fln("Failed to create sysfs entry");

	return ret;
}
#endif


#ifdef MODULE
/**
 * hdd_module_exit() - Exit function
 *
 * This is the driver exit point (invoked when module is unloaded using rmmod)
 *
 * Return: None
 */
static void __exit hdd_module_exit(void)
{
	hdd_driver_unload();
}
#else
static void __exit hdd_module_exit(void)
{
	hdd_driver_unload();
	wlan_deinit_sysfs();
}
#endif

#undef hdd_fln

static int fwpath_changed_handler(const char *kmessage,
				  const struct kernel_param *kp)
{
	return param_set_copystring(kmessage, kp);
}

#ifdef FEATURE_MONITOR_MODE_SUPPORT
static bool is_monitor_mode_supported(void)
{
	return true;
}
#else
static bool is_monitor_mode_supported(void)
{
	pr_err("Monitor mode not supported!");
	return false;
}
#endif

#ifdef WLAN_FEATURE_EPPING
static bool is_epping_mode_supported(void)
{
	return true;
}
#else
static bool is_epping_mode_supported(void)
{
	pr_err("Epping mode not supported!");
	return false;
}
#endif

/**
 * is_con_mode_valid() check con mode is valid or not
 * @mode: global con mode
 *
 * Return: TRUE on success FALSE on failure
 */
static bool is_con_mode_valid(enum QDF_GLOBAL_MODE mode)
{
	switch (mode) {
	case QDF_GLOBAL_MONITOR_MODE:
		return is_monitor_mode_supported();
	case QDF_GLOBAL_EPPING_MODE:
		return is_epping_mode_supported();
	case QDF_GLOBAL_FTM_MODE:
	case QDF_GLOBAL_MISSION_MODE:
		return true;
	default:
		return false;
	}
}

/**
 * hdd_get_adpter_mode() - returns adapter mode based on global con mode
 * @mode: global con mode
 *
 * Return: adapter mode
 */
static enum QDF_OPMODE hdd_get_adpter_mode(
					enum QDF_GLOBAL_MODE mode)
{

	switch (mode) {
	case QDF_GLOBAL_MISSION_MODE:
		return QDF_STA_MODE;
	case QDF_GLOBAL_MONITOR_MODE:
		return QDF_MONITOR_MODE;
	case QDF_GLOBAL_EPPING_MODE:
		return QDF_EPPING_MODE;
	case QDF_GLOBAL_FTM_MODE:
		return QDF_FTM_MODE;
	case QDF_GLOBAL_QVIT_MODE:
		return QDF_QVIT_MODE;
	default:
		return QDF_MAX_NO_OF_MODE;
	}
}

static void hdd_stop_present_mode(struct hdd_context *hdd_ctx,
				  enum QDF_GLOBAL_MODE curr_mode)
{
	if (hdd_ctx->driver_status == DRIVER_MODULES_CLOSED)
		return;

	switch (curr_mode) {
	case QDF_GLOBAL_MONITOR_MODE:
		hdd_info("Release wakelock for monitor mode!");
		qdf_wake_lock_release(&hdd_ctx->monitor_mode_wakelock,
				      WIFI_POWER_EVENT_WAKELOCK_MONITOR_MODE);
		/* fallthrough */
	case QDF_GLOBAL_MISSION_MODE:
	case QDF_GLOBAL_FTM_MODE:
		hdd_abort_mac_scan_all_adapters(hdd_ctx);
		wlan_cfg80211_cleanup_scan_queue(hdd_ctx->pdev, NULL);
		hdd_stop_all_adapters(hdd_ctx);
		hdd_deinit_all_adapters(hdd_ctx, false);

		break;
	default:
		break;
	}
}

static void hdd_cleanup_present_mode(struct hdd_context *hdd_ctx,
				    enum QDF_GLOBAL_MODE curr_mode)
{
	int driver_status;

	driver_status = hdd_ctx->driver_status;

	switch (curr_mode) {
	case QDF_GLOBAL_MISSION_MODE:
	case QDF_GLOBAL_MONITOR_MODE:
	case QDF_GLOBAL_FTM_MODE:
		hdd_close_all_adapters(hdd_ctx, false);
		break;
	case QDF_GLOBAL_EPPING_MODE:
		epping_disable();
		epping_close();
		break;
	default:
		return;
	}
}

static int hdd_register_req_mode(struct hdd_context *hdd_ctx,
				 enum QDF_GLOBAL_MODE mode)
{
	struct hdd_adapter *adapter;
	int ret = 0;
	bool rtnl_held;
	qdf_device_t qdf_dev = cds_get_context(QDF_MODULE_ID_QDF_DEVICE);
	QDF_STATUS status;

	if (!qdf_dev) {
		hdd_err("qdf device context is Null return!");
		return -EINVAL;
	}

	rtnl_held = hdd_hold_rtnl_lock();
	switch (mode) {
	case QDF_GLOBAL_MISSION_MODE:
		ret = hdd_open_interfaces(hdd_ctx, rtnl_held);
		if (ret)
			hdd_err("Failed to open interfaces: %d", ret);
		break;
	case QDF_GLOBAL_FTM_MODE:
		adapter = hdd_open_adapter(hdd_ctx, QDF_FTM_MODE, "wlan%d",
					   wlan_hdd_get_intf_addr(hdd_ctx,
								  QDF_FTM_MODE),
					   NET_NAME_UNKNOWN, rtnl_held);
		if (adapter == NULL)
			ret = -EINVAL;
		break;
	case QDF_GLOBAL_MONITOR_MODE:
		adapter = hdd_open_adapter(hdd_ctx, QDF_MONITOR_MODE, "wlan%d",
					   wlan_hdd_get_intf_addr(
							hdd_ctx,
							QDF_MONITOR_MODE),
					   NET_NAME_UNKNOWN, rtnl_held);
		if (adapter == NULL)
			ret = -EINVAL;
		break;
	case QDF_GLOBAL_EPPING_MODE:
		status = epping_open();
		if (status != QDF_STATUS_SUCCESS) {
			hdd_err("Failed to open in eeping mode: %d", status);
			ret = -EINVAL;
			break;
		}
		ret = epping_enable(qdf_dev->dev);
		if (ret) {
			hdd_err("Failed to enable in epping mode : %d", ret);
			epping_close();
		}
		break;
	default:
		hdd_err("Mode not supported");
		ret = -ENOTSUPP;
		break;
	}
	hdd_release_rtnl_lock();
	rtnl_held = false;
	return ret;
}

/**
 * __con_mode_handler() - Handles module param con_mode change
 * @kmessage: con mode name on which driver to be bring up
 * @kp: The associated kernel parameter
 * @hdd_ctx: Pointer to the global HDD context
 *
 * This function is invoked when user updates con mode using sys entry,
 * to initialize and bring-up driver in that specific mode.
 *
 * Return - 0 on success and failure code on failure
 */
static int __con_mode_handler(const char *kmessage,
			      const struct kernel_param *kp,
			      struct hdd_context *hdd_ctx)
{
	int ret;
	enum QDF_GLOBAL_MODE curr_mode;
	enum QDF_OPMODE adapter_mode;
	int new_con_mode;

	hdd_info("con_mode handler: %s", kmessage);

	ret = wlan_hdd_validate_context(hdd_ctx);
	if (ret)
		return ret;

	qdf_atomic_set(&hdd_ctx->con_mode_flag, 1);

	ret = kstrtoint(kmessage, 0, &new_con_mode);
	if (ret) {
		hdd_err("Failed to parse con_mode '%s'", kmessage);
		goto reset_flags;
	}
	mutex_lock(&hdd_init_deinit_lock);

	if (!is_con_mode_valid(new_con_mode)) {
		hdd_err("invalid con_mode %d", new_con_mode);
		ret = -EINVAL;
		goto reset_flags;
	}

	curr_mode = hdd_get_conparam();
	if (curr_mode == new_con_mode) {
		hdd_err("curr mode: %d is same as user triggered mode %d",
			curr_mode, new_con_mode);
		ret = 0;
		goto reset_flags;
	}

	/* ensure adapters are stopped */
	hdd_stop_present_mode(hdd_ctx, curr_mode);

	ret = hdd_wlan_stop_modules(hdd_ctx, true);
	if (ret) {
		hdd_err("Stop wlan modules failed");
		goto reset_flags;
	}

	/* Cleanup present mode before switching to new mode */
	hdd_cleanup_present_mode(hdd_ctx, curr_mode);

	hdd_set_conparam(new_con_mode);

	/* Register for new con_mode & then kick_start modules again */
	ret = hdd_register_req_mode(hdd_ctx, new_con_mode);
	if (ret) {
		hdd_err("Failed to register for new mode");
		goto reset_flags;
	}

	adapter_mode = hdd_get_adpter_mode(new_con_mode);
	if (adapter_mode == QDF_MAX_NO_OF_MODE) {
		hdd_err("invalid adapter");
		ret = -EINVAL;
		goto reset_flags;
	}

	ret = hdd_wlan_start_modules(hdd_ctx, false);
	if (ret) {
		hdd_err("Start wlan modules failed: %d", ret);
		goto reset_flags;
	}

	if (new_con_mode == QDF_GLOBAL_MONITOR_MODE) {
		struct hdd_adapter *adapter =
			hdd_get_adapter(hdd_ctx, adapter_mode);

		if (!adapter) {
			hdd_err("Failed to get adapter:%d", adapter_mode);
			goto reset_flags;
		}

		if (hdd_start_adapter(adapter)) {
			hdd_err("Failed to start %s adapter", kmessage);
			ret = -EINVAL;
			goto reset_flags;
		}

		hdd_info("Acquire wakelock for monitor mode!");
		qdf_wake_lock_acquire(&hdd_ctx->monitor_mode_wakelock,
				      WIFI_POWER_EVENT_WAKELOCK_MONITOR_MODE);
	}

	/* con_mode is a global module parameter */
	con_mode = new_con_mode;
	hdd_info("Mode successfully changed to %s", kmessage);
	ret = 0;

reset_flags:
	mutex_unlock(&hdd_init_deinit_lock);
	qdf_atomic_set(&hdd_ctx->con_mode_flag, 0);
	return ret;
}


static int con_mode_handler(const char *kmessage, const struct kernel_param *kp)
{
	int ret;
	struct hdd_context *hdd_ctx;

	hdd_ctx = cds_get_context(QDF_MODULE_ID_HDD);
	ret = wlan_hdd_validate_context(hdd_ctx);
	if (ret)
		return ret;

	if (!cds_wait_for_external_threads_completion(__func__)) {
		hdd_warn("External threads are still active, can not change mode");
		return -EAGAIN;
	}

	cds_ssr_protect(__func__);
	ret = __con_mode_handler(kmessage, kp, hdd_ctx);
	cds_ssr_unprotect(__func__);

	return ret;
}

static int con_mode_handler_ftm(const char *kmessage,
				const struct kernel_param *kp)
{
	int ret;

	ret = param_set_int(kmessage, kp);

	if (con_mode_ftm != QDF_GLOBAL_FTM_MODE) {
		pr_err("Only FTM mode supported!");
		return -ENOTSUPP;
	}

	hdd_set_conparam(con_mode_ftm);
	con_mode = con_mode_ftm;

	return ret;
}

#ifdef FEATURE_MONITOR_MODE_SUPPORT
static int con_mode_handler_monitor(const char *kmessage,
				    const struct kernel_param *kp)
{
	int ret;

	ret = param_set_int(kmessage, kp);

	if (con_mode_monitor != QDF_GLOBAL_MONITOR_MODE) {
		pr_err("Only Monitor mode supported!");
		return -ENOTSUPP;
	}

	hdd_set_conparam(con_mode_monitor);
	con_mode = con_mode_monitor;

	return ret;
}
#endif

/**
 * hdd_get_conparam() - driver exit point
 *
 * This is the driver exit point (invoked when module is unloaded using rmmod)
 *
 * Return: enum QDF_GLOBAL_MODE
 */
enum QDF_GLOBAL_MODE hdd_get_conparam(void)
{
	return (enum QDF_GLOBAL_MODE) curr_con_mode;
}

void hdd_set_conparam(int32_t con_param)
{
	curr_con_mode = con_param;
}

/**
 * hdd_clean_up_pre_cac_interface() - Clean up the pre cac interface
 * @hdd_ctx: HDD context
 *
 * Cleans up the pre cac interface, if it exists
 *
 * Return: None
 */
void hdd_clean_up_pre_cac_interface(struct hdd_context *hdd_ctx)
{
	uint8_t session_id;
	QDF_STATUS status;
	struct hdd_adapter *precac_adapter;

	status = wlan_sap_get_pre_cac_vdev_id(hdd_ctx->mac_handle, &session_id);
	if (QDF_IS_STATUS_ERROR(status)) {
		hdd_err("failed to get pre cac vdev id");
		return;
	}

	precac_adapter = hdd_get_adapter_by_vdev(hdd_ctx, session_id);
	if (!precac_adapter) {
		hdd_err("invalid pre cac adapter");
		return;
	}

	qdf_create_work(0, &hdd_ctx->sap_pre_cac_work,
			wlan_hdd_sap_pre_cac_failure,
			(void *)precac_adapter);
	qdf_sched_work(0, &hdd_ctx->sap_pre_cac_work);

}

/**
 * hdd_update_ol_config - API to update ol configuration parameters
 * @hdd_ctx: HDD context
 *
 * Return: void
 */
static void hdd_update_ol_config(struct hdd_context *hdd_ctx)
{
	struct ol_config_info cfg;
	struct ol_context *ol_ctx = cds_get_context(QDF_MODULE_ID_BMI);

	if (!ol_ctx)
		return;

	cfg.enable_self_recovery = hdd_ctx->config->enableSelfRecovery;
	cfg.enable_uart_print = hdd_ctx->config->enablefwprint;
	cfg.enable_fw_log = hdd_ctx->config->enable_fw_log;
	cfg.enable_ramdump_collection = hdd_ctx->config->is_ramdump_enabled;
	cfg.enable_lpass_support = hdd_lpass_is_supported(hdd_ctx);

	ol_init_ini_config(ol_ctx, &cfg);
}

#ifdef FEATURE_RUNTIME_PM
/**
 * hdd_populate_runtime_cfg() - populate runtime configuration
 * @hdd_ctx: hdd context
 * @cfg: pointer to the configuration memory being populated
 *
 * Return: void
 */
static void hdd_populate_runtime_cfg(struct hdd_context *hdd_ctx,
				     struct hif_config_info *cfg)
{
	cfg->enable_runtime_pm = hdd_ctx->config->runtime_pm;
	cfg->runtime_pm_delay = hdd_ctx->config->runtime_pm_delay;
}
#else
static void hdd_populate_runtime_cfg(struct hdd_context *hdd_ctx,
				     struct hif_config_info *cfg)
{
}
#endif

/**
 * hdd_update_hif_config - API to update HIF configuration parameters
 * @hdd_ctx: HDD Context
 *
 * Return: void
 */
static void hdd_update_hif_config(struct hdd_context *hdd_ctx)
{
	struct hif_opaque_softc *scn = cds_get_context(QDF_MODULE_ID_HIF);
	struct hif_config_info cfg;

	if (!scn)
		return;

	cfg.enable_self_recovery = hdd_ctx->config->enableSelfRecovery;
	hdd_populate_runtime_cfg(hdd_ctx, &cfg);
	hif_init_ini_config(scn, &cfg);

	if (hdd_ctx->config->prevent_link_down)
		hif_vote_link_up(scn);
}

/**
 * hdd_update_dp_config() - Propagate config parameters to Lithium
 *                          datapath
 * @hdd_ctx: HDD Context
 *
 * Return: 0 for success/errno for failure
 */
static int hdd_update_dp_config(struct hdd_context *hdd_ctx)
{
	struct cdp_config_params params;
	QDF_STATUS status;

	params.tso_enable = hdd_ctx->config->tso_enable;
	params.lro_enable = hdd_ctx->config->lro_enable;
#ifdef QCA_LL_TX_FLOW_CONTROL_V2
	params.tx_flow_stop_queue_threshold =
			hdd_ctx->config->TxFlowStopQueueThreshold;
	params.tx_flow_start_queue_offset =
			hdd_ctx->config->TxFlowStartQueueOffset;
#endif
	params.flow_steering_enable = hdd_ctx->config->flow_steering_enable;
	params.napi_enable = hdd_ctx->napi_enable;
	params.tcp_udp_checksumoffload =
			hdd_ctx->config->enable_ip_tcp_udp_checksum_offload;

	status = cdp_update_config_parameters(
					cds_get_context(QDF_MODULE_ID_SOC),
					&params);
	if (status) {
		hdd_err("Failed to attach config parameters");
		return status;
	}

	return 0;
}

/**
 * hdd_update_config() - Initialize driver per module ini parameters
 * @hdd_ctx: HDD Context
 *
 * API is used to initialize all driver per module configuration parameters
 * Return: 0 for success, errno for failure
 */
int hdd_update_config(struct hdd_context *hdd_ctx)
{
	int ret;

	hdd_update_ol_config(hdd_ctx);
	hdd_update_hif_config(hdd_ctx);
	if (QDF_GLOBAL_FTM_MODE == hdd_get_conparam())
		ret = hdd_update_cds_config_ftm(hdd_ctx);
	else
		ret = hdd_update_cds_config(hdd_ctx);
	ret = hdd_update_user_config(hdd_ctx);

	return ret;
}

#ifdef FEATURE_WLAN_RA_FILTERING
/**
 * hdd_ra_populate_cds_config() - Populate RA filtering cds configuration
 * @psoc_cfg: pmo psoc Configuration
 * @hdd_ctx: Pointer to hdd context
 *
 * Return: none
 */
static inline void hdd_ra_populate_pmo_config(
			struct pmo_psoc_cfg *psoc_cfg,
			struct hdd_context *hdd_ctx)
{
	psoc_cfg->ra_ratelimit_interval =
		hdd_ctx->config->RArateLimitInterval;
	psoc_cfg->ra_ratelimit_enable =
		hdd_ctx->config->IsRArateLimitEnabled;
}
#else
static inline void hdd_ra_populate_pmo_config(
			struct cds_config_info *cds_cfg,
			struct hdd_context *hdd_ctx)
{
}
#endif

/**
 * hdd_update_pmo_config - API to update pmo configuration parameters
 * @hdd_ctx: HDD context
 *
 * Return: void
 */
static int hdd_update_pmo_config(struct hdd_context *hdd_ctx)
{
	struct pmo_psoc_cfg psoc_cfg;
	QDF_STATUS status;

	/*
	 * Value of hdd_ctx->wowEnable can be,
	 * 0 - Disable both magic pattern match and pattern byte match.
	 * 1 - Enable magic pattern match on all interfaces.
	 * 2 - Enable pattern byte match on all interfaces.
	 * 3 - Enable both magic patter and pattern byte match on
	 *     all interfaces.
	 */
	psoc_cfg.magic_ptrn_enable =
		(hdd_ctx->config->wowEnable & 0x01) ? true : false;
	psoc_cfg.ptrn_match_enable_all_vdev =
		(hdd_ctx->config->wowEnable & 0x02) ? true : false;
	psoc_cfg.apf_enable = hdd_ctx->config->apf_packet_filter_enable;
	psoc_cfg.arp_offload_enable = hdd_ctx->config->fhostArpOffload;
	psoc_cfg.hw_filter_mode_bitmap = hdd_ctx->config->hw_filter_mode_bitmap;
	psoc_cfg.ns_offload_enable_dynamic = hdd_ctx->config->fhostNSOffload;
	psoc_cfg.ns_offload_enable_static = hdd_ctx->config->fhostNSOffload;
	psoc_cfg.packet_filter_enabled = !hdd_ctx->config->disablePacketFilter;
	psoc_cfg.ssdp = hdd_ctx->config->ssdp;
	psoc_cfg.enable_mc_list = hdd_ctx->config->fEnableMCAddrList;
	psoc_cfg.active_mode_offload = hdd_ctx->config->active_mode_offload;
	psoc_cfg.ap_arpns_support = hdd_ctx->ap_arpns_support;
	psoc_cfg.d0_wow_supported = wma_d0_wow_is_supported();
	psoc_cfg.sta_dynamic_dtim = hdd_ctx->config->enableDynamicDTIM;
	psoc_cfg.sta_mod_dtim = hdd_ctx->config->enableModulatedDTIM;
	psoc_cfg.sta_max_li_mod_dtim = hdd_ctx->config->fMaxLIModulatedDTIM;
	psoc_cfg.power_save_mode = hdd_ctx->config->enablePowersaveOffload;
	psoc_cfg.auto_power_save_fail_mode =
		hdd_ctx->config->auto_pwr_save_fail_mode;

	hdd_ra_populate_pmo_config(&psoc_cfg, hdd_ctx);
	hdd_nan_populate_pmo_config(&psoc_cfg, hdd_ctx);
	hdd_lpass_populate_pmo_config(&psoc_cfg, hdd_ctx);

	status = ucfg_pmo_update_psoc_config(hdd_ctx->psoc, &psoc_cfg);
	if (QDF_IS_STATUS_ERROR(status))
		hdd_err("failed pmo psoc configuration; status:%d", status);

	return qdf_status_to_os_return(status);
}

#ifdef FEATURE_WLAN_SCAN_PNO
static inline void hdd_update_pno_config(struct pno_user_cfg *pno_cfg,
	struct hdd_config *cfg)
{
	struct nlo_mawc_params *mawc_cfg = &pno_cfg->mawc_params;

	pno_cfg->channel_prediction = cfg->pno_channel_prediction;
	pno_cfg->top_k_num_of_channels = cfg->top_k_num_of_channels;
	pno_cfg->stationary_thresh = cfg->stationary_thresh;
	pno_cfg->adaptive_dwell_mode = cfg->adaptive_dwell_mode_enabled;
	pno_cfg->channel_prediction_full_scan =
		cfg->channel_prediction_full_scan;
	mawc_cfg->enable = cfg->MAWCEnabled && cfg->mawc_nlo_enabled;
	mawc_cfg->exp_backoff_ratio = cfg->mawc_nlo_exp_backoff_ratio;
	mawc_cfg->init_scan_interval = cfg->mawc_nlo_init_scan_interval;
	mawc_cfg->max_scan_interval = cfg->mawc_nlo_max_scan_interval;
}
#else
static inline void
hdd_update_pno_config(struct pno_user_cfg *pno_cfg,
		      struct hdd_config *cfg)
{
}
#endif

void hdd_update_ie_whitelist_attr(struct probe_req_whitelist_attr *ie_whitelist,
				  struct hdd_config *cfg)
{
	uint8_t i = 0;

	ie_whitelist->white_list = cfg->probe_req_ie_whitelist;
	if (!ie_whitelist->white_list)
		return;

	ie_whitelist->ie_bitmap[0] = cfg->probe_req_ie_bitmap_0;
	ie_whitelist->ie_bitmap[1] = cfg->probe_req_ie_bitmap_1;
	ie_whitelist->ie_bitmap[2] = cfg->probe_req_ie_bitmap_2;
	ie_whitelist->ie_bitmap[3] = cfg->probe_req_ie_bitmap_3;
	ie_whitelist->ie_bitmap[4] = cfg->probe_req_ie_bitmap_4;
	ie_whitelist->ie_bitmap[5] = cfg->probe_req_ie_bitmap_5;
	ie_whitelist->ie_bitmap[6] = cfg->probe_req_ie_bitmap_6;
	ie_whitelist->ie_bitmap[7] = cfg->probe_req_ie_bitmap_7;

	ie_whitelist->num_vendor_oui = cfg->no_of_probe_req_ouis;
	for (i = 0; i < ie_whitelist->num_vendor_oui; i++)
		ie_whitelist->voui[i] = cfg->probe_req_voui[i];
}

uint32_t hdd_limit_max_per_index_score(uint32_t per_index_score)
{
	uint8_t i, score;

	for (i = 0; i < MAX_INDEX_PER_INI; i++) {
		score = WLAN_GET_SCORE_PERCENTAGE(per_index_score, i);
		if (score > MAX_INDEX_SCORE)
			WLAN_SET_SCORE_PERCENTAGE(per_index_score,
				MAX_INDEX_SCORE, i);
	}

	return per_index_score;
}

/**
 * hdd_update_score_config - API to update candidate scoring related params
 * configuration parameters
 * @score_config: score config to update
 * @cfg: config params
 *
 * Return: 0 if success else err
 */
static void hdd_update_score_config(
	struct scoring_config *score_config, struct hdd_config *cfg)
{
	int total_weight;

	score_config->weight_cfg.rssi_weightage = cfg->rssi_weightage;
	score_config->weight_cfg.ht_caps_weightage = cfg->ht_caps_weightage;
	score_config->weight_cfg.vht_caps_weightage =
					cfg->vht_caps_weightage;
	score_config->weight_cfg.he_caps_weightage =
					cfg->he_caps_weightage;
	score_config->weight_cfg.chan_width_weightage =
		cfg->chan_width_weightage;
	score_config->weight_cfg.chan_band_weightage =
		cfg->chan_band_weightage;
	score_config->weight_cfg.nss_weightage = cfg->nss_weightage;
	score_config->weight_cfg.beamforming_cap_weightage =
		cfg->beamforming_cap_weightage;
	score_config->weight_cfg.pcl_weightage = cfg->pcl_weightage;
	score_config->weight_cfg.channel_congestion_weightage =
			cfg->channel_congestion_weightage;
	score_config->weight_cfg.oce_wan_weightage = cfg->oce_wan_weightage;

	total_weight = score_config->weight_cfg.rssi_weightage +
		       score_config->weight_cfg.ht_caps_weightage +
		       score_config->weight_cfg.vht_caps_weightage +
		       score_config->weight_cfg.he_caps_weightage +
		       score_config->weight_cfg.chan_width_weightage +
		       score_config->weight_cfg.chan_band_weightage +
		       score_config->weight_cfg.nss_weightage +
		       score_config->weight_cfg.beamforming_cap_weightage +
		       score_config->weight_cfg.pcl_weightage +
		       score_config->weight_cfg.channel_congestion_weightage +
		       score_config->weight_cfg.oce_wan_weightage;

	if (total_weight > BEST_CANDIDATE_MAX_WEIGHT) {
		hdd_err("total weight is greater than %d fallback to default values",
			BEST_CANDIDATE_MAX_WEIGHT);

		score_config->weight_cfg.rssi_weightage = RSSI_WEIGHTAGE;
		score_config->weight_cfg.ht_caps_weightage =
			HT_CAPABILITY_WEIGHTAGE;
		score_config->weight_cfg.vht_caps_weightage = VHT_CAP_WEIGHTAGE;
		score_config->weight_cfg.he_caps_weightage = HE_CAP_WEIGHTAGE;
		score_config->weight_cfg.chan_width_weightage =
			CHAN_WIDTH_WEIGHTAGE;
		score_config->weight_cfg.chan_band_weightage =
			CHAN_BAND_WEIGHTAGE;
		score_config->weight_cfg.nss_weightage = NSS_WEIGHTAGE;
		score_config->weight_cfg.beamforming_cap_weightage =
			BEAMFORMING_CAP_WEIGHTAGE;
		score_config->weight_cfg.pcl_weightage = PCL_WEIGHT;
		score_config->weight_cfg.channel_congestion_weightage =
			CHANNEL_CONGESTION_WEIGHTAGE;
		score_config->weight_cfg.oce_wan_weightage = OCE_WAN_WEIGHTAGE;
	}

	score_config->bandwidth_weight_per_index =
		hdd_limit_max_per_index_score(
			cfg->bandwidth_weight_per_index);
	score_config->nss_weight_per_index =
		hdd_limit_max_per_index_score(cfg->nss_weight_per_index);
	score_config->band_weight_per_index =
		hdd_limit_max_per_index_score(cfg->band_weight_per_index);

	score_config->rssi_score.best_rssi_threshold =
				cfg->best_rssi_threshold;
	score_config->rssi_score.good_rssi_threshold =
				cfg->good_rssi_threshold;
	score_config->rssi_score.bad_rssi_threshold =
				cfg->bad_rssi_threshold;
	score_config->rssi_score.good_rssi_pcnt = cfg->good_rssi_pcnt;
	score_config->rssi_score.bad_rssi_pcnt = cfg->bad_rssi_pcnt;
	score_config->rssi_score.good_rssi_bucket_size =
		cfg->good_rssi_bucket_size;
	score_config->rssi_score.bad_rssi_bucket_size =
		cfg->bad_rssi_bucket_size;
	score_config->rssi_score.rssi_pref_5g_rssi_thresh =
		cfg->rssi_pref_5g_rssi_thresh;

	score_config->esp_qbss_scoring.num_slot = cfg->num_esp_qbss_slots;
	score_config->esp_qbss_scoring.score_pcnt3_to_0 =
		hdd_limit_max_per_index_score(
			cfg->esp_qbss_score_slots3_to_0);
	score_config->esp_qbss_scoring.score_pcnt7_to_4 =
		hdd_limit_max_per_index_score(
			cfg->esp_qbss_score_slots7_to_4);
	score_config->esp_qbss_scoring.score_pcnt11_to_8 =
		hdd_limit_max_per_index_score(
			cfg->esp_qbss_score_slots11_to_8);
	score_config->esp_qbss_scoring.score_pcnt15_to_12 =
		hdd_limit_max_per_index_score(
			cfg->esp_qbss_score_slots15_to_12);

	score_config->oce_wan_scoring.num_slot = cfg->num_oce_wan_slots;
	score_config->oce_wan_scoring.score_pcnt3_to_0 =
		hdd_limit_max_per_index_score(
			cfg->oce_wan_score_slots3_to_0);
	score_config->oce_wan_scoring.score_pcnt7_to_4 =
		hdd_limit_max_per_index_score(
			cfg->oce_wan_score_slots7_to_4);
	score_config->oce_wan_scoring.score_pcnt11_to_8 =
		hdd_limit_max_per_index_score(
			cfg->oce_wan_score_slots11_to_8);
	score_config->oce_wan_scoring.score_pcnt15_to_12 =
		hdd_limit_max_per_index_score(
			cfg->oce_wan_score_slots15_to_12);


	score_config->cb_mode_24G = cfg->nChannelBondingMode24GHz;
	score_config->cb_mode_5G = cfg->nChannelBondingMode5GHz;
	score_config->vdev_nss_24g =
			cfg->enable2x2 ?
				GET_VDEV_NSS_CHAIN(cfg->rx_nss_2g,
						   STA_NSS_CHAINS_SHIFT) :
				1;
	score_config->vdev_nss_5g =
			cfg->enable2x2 ?
				GET_VDEV_NSS_CHAIN(cfg->rx_nss_5g,
						   STA_NSS_CHAINS_SHIFT) :
				1;

	if (cfg->dot11Mode == eHDD_DOT11_MODE_AUTO ||
	    cfg->dot11Mode == eHDD_DOT11_MODE_11ax ||
	    cfg->dot11Mode == eHDD_DOT11_MODE_11ax_ONLY)
		score_config->he_cap = 1;

	if (score_config->he_cap ||
	    cfg->dot11Mode == eHDD_DOT11_MODE_11ac ||
	    cfg->dot11Mode == eHDD_DOT11_MODE_11ac_ONLY)
		score_config->vht_cap = 1;

	if (score_config->vht_cap || cfg->dot11Mode == eHDD_DOT11_MODE_11n ||
	    cfg->dot11Mode == eHDD_DOT11_MODE_11n_ONLY)
		score_config->ht_cap = 1;

	if (score_config->vht_cap && cfg->enableVhtFor24GHzBand)
		score_config->vht_24G_cap = 1;

	if (cfg->enableTxBF)
		score_config->beamformee_cap = 1;

}

/**
 * hdd_update_dfs_config() - API to update dfs configuration parameters.
 * @hdd_ctx: HDD context
 *
 * Return: 0 if success else err
 */
static int hdd_update_dfs_config(struct hdd_context *hdd_ctx)
{
	struct wlan_objmgr_psoc *psoc = hdd_ctx->psoc;
	struct hdd_config *cfg = hdd_ctx->config;
	struct dfs_user_config dfs_cfg;
	QDF_STATUS status;

	dfs_cfg.dfs_is_phyerr_filter_offload = !!cfg->fDfsPhyerrFilterOffload;
	status = ucfg_dfs_update_config(psoc, &dfs_cfg);
	if (QDF_IS_STATUS_ERROR(status)) {
		hdd_err("failed dfs psoc configuration");
		return -EINVAL;
	}

	return 0;
}

/**
 * hdd_update_scan_config - API to update scan configuration parameters
 * @hdd_ctx: HDD context
 *
 * Return: 0 if success else err
 */
static int hdd_update_scan_config(struct hdd_context *hdd_ctx)
{
	struct wlan_objmgr_psoc *psoc = hdd_ctx->psoc;
	struct scan_user_cfg scan_cfg;
	struct hdd_config *cfg = hdd_ctx->config;
	QDF_STATUS status;

	scan_cfg.active_dwell = cfg->nActiveMaxChnTime;
	scan_cfg.active_dwell_2g = cfg->active_dwell_2g;
	scan_cfg.passive_dwell = cfg->nPassiveMaxChnTime;
	scan_cfg.conc_active_dwell = cfg->nActiveMaxChnTimeConc;
	scan_cfg.conc_passive_dwell = cfg->nPassiveMaxChnTimeConc;
	scan_cfg.conc_max_rest_time = cfg->nRestTimeConc;
	scan_cfg.conc_min_rest_time = cfg->min_rest_time_conc;
	scan_cfg.conc_idle_time = cfg->idle_time_conc;
	/* convert to ms */
	scan_cfg.scan_cache_aging_time =
		cfg->scanAgingTimeout * 1000;
	scan_cfg.prefer_5ghz = cfg->nRoamPrefer5GHz;
	scan_cfg.select_5ghz_margin = cfg->nSelect5GHzMargin;
	scan_cfg.scan_bucket_threshold = cfg->first_scan_bucket_threshold;
	scan_cfg.rssi_cat_gap = cfg->nRssiCatGap;
	scan_cfg.scan_dwell_time_mode = cfg->scan_adaptive_dwell_mode;
	scan_cfg.is_snr_monitoring_enabled = cfg->fEnableSNRMonitoring;
	scan_cfg.usr_cfg_probe_rpt_time = cfg->scan_probe_repeat_time;
	scan_cfg.usr_cfg_num_probes = cfg->scan_num_probes;
	scan_cfg.is_bssid_hint_priority = cfg->is_bssid_hint_priority;
	scan_cfg.enable_mac_spoofing = cfg->enable_mac_spoofing;
	scan_cfg.sta_miracast_mcc_rest_time =
				cfg->sta_miracast_mcc_rest_time_val;

	hdd_update_pno_config(&scan_cfg.pno_cfg, cfg);
	hdd_update_ie_whitelist_attr(&scan_cfg.ie_whitelist, cfg);
	hdd_update_score_config(&scan_cfg.score_config, cfg);

	status = ucfg_scan_update_user_config(psoc, &scan_cfg);
	if (status != QDF_STATUS_SUCCESS) {
		hdd_err("failed pmo psoc configuration");
		return -EINVAL;
	}
	ucfg_scan_set_global_config(
		psoc, SCAN_CFG_DROP_BCN_ON_CHANNEL_MISMATCH,
		cfg->drop_bcn_on_chan_mismatch);

	return 0;
}

int hdd_update_components_config(struct hdd_context *hdd_ctx)
{
	int ret;

	ret = hdd_update_pmo_config(hdd_ctx);
	if (ret)
		return ret;

	ret = hdd_update_scan_config(hdd_ctx);
	if (ret)
		return ret;

	ret = hdd_update_tdls_config(hdd_ctx);
	if (ret)
		return ret;

	ret = hdd_update_dp_config(hdd_ctx);
	if (ret)
		return ret;

	ret = hdd_update_dfs_config(hdd_ctx);

	return ret;
}

/**
 * wlan_hdd_get_dfs_mode() - get ACS DFS mode
 * @mode : cfg80211 DFS mode
 *
 * Return: return SAP ACS DFS mode else return ACS_DFS_MODE_NONE
 */
enum  sap_acs_dfs_mode wlan_hdd_get_dfs_mode(enum dfs_mode mode)
{
	switch (mode) {
	case DFS_MODE_ENABLE:
		return ACS_DFS_MODE_ENABLE;
	case DFS_MODE_DISABLE:
		return ACS_DFS_MODE_DISABLE;
	case DFS_MODE_DEPRIORITIZE:
		return ACS_DFS_MODE_DEPRIORITIZE;
	default:
		hdd_debug("ACS dfs mode is NONE");
		return ACS_DFS_MODE_NONE;
	}
}

/**
 * hdd_enable_disable_ca_event() - enable/disable channel avoidance event
 * @hddctx: pointer to hdd context
 * @set_value: enable/disable
 *
 * When Host sends vendor command enable, FW will send *ONE* CA ind to
 * Host(even though it is duplicate). When Host send vendor command
 * disable,FW doesn't perform any action. Whenever any change in
 * CA *and* WLAN is in SAP/P2P-GO mode, FW sends CA ind to host.
 *
 * return - 0 on success, appropriate error values on failure.
 */
int hdd_enable_disable_ca_event(struct hdd_context *hdd_ctx, uint8_t set_value)
{
	QDF_STATUS status;

	if (0 != wlan_hdd_validate_context(hdd_ctx))
		return -EAGAIN;

	if (!hdd_ctx->config->goptimize_chan_avoid_event) {
		hdd_warn("goptimize_chan_avoid_event ini param disabled");
		return -EINVAL;
	}

	status = sme_enable_disable_chanavoidind_event(hdd_ctx->mac_handle,
						       set_value);
	if (!QDF_IS_STATUS_SUCCESS(status)) {
		hdd_err("Failed to send chan avoid command to SME");
		return -EINVAL;
	}
	return 0;
}

/**
 * hdd_set_roaming_in_progress() - to set the roaming in progress flag
 * @value: value to set
 *
 * This function will set the passed value to roaming in progress flag.
 *
 * Return: None
 */
void hdd_set_roaming_in_progress(bool value)
{
	struct hdd_context *hdd_ctx;

	hdd_ctx = cds_get_context(QDF_MODULE_ID_HDD);
	if (!hdd_ctx) {
		hdd_err("HDD context is NULL");
		return;
	}

	hdd_ctx->roaming_in_progress = value;
	hdd_debug("Roaming in Progress set to %d", value);
}

bool hdd_is_roaming_in_progress(struct hdd_context *hdd_ctx)
{
	if (!hdd_ctx) {
		hdd_err("HDD context is NULL");
		return false;
	}

	hdd_debug("roaming_in_progress = %d", hdd_ctx->roaming_in_progress);

	return hdd_ctx->roaming_in_progress;
}

/**
 * hdd_is_connection_in_progress() - check if connection is in
 * progress
 * @session_id: session id
 * @reason: scan reject reason
 *
 * Go through each adapter and check if Connection is in progress
 *
 * Return: true if connection is in progress else false
 */
bool hdd_is_connection_in_progress(uint8_t *session_id,
				enum scan_reject_states *reason)
{
	struct hdd_station_ctx *hdd_sta_ctx = NULL;
	struct hdd_adapter *adapter = NULL;
	uint8_t sta_id = 0;
	uint8_t *sta_mac = NULL;
	struct hdd_context *hdd_ctx;
	mac_handle_t mac_handle;

	hdd_ctx = cds_get_context(QDF_MODULE_ID_HDD);
	if (!hdd_ctx) {
		hdd_err("HDD context is NULL");
		return false;
	}

	mac_handle = hdd_ctx->mac_handle;

	hdd_for_each_adapter(hdd_ctx, adapter) {
		hdd_debug("Adapter with device mode %s(%d) exists",
			hdd_device_mode_to_string(adapter->device_mode),
			adapter->device_mode);
		if (((QDF_STA_MODE == adapter->device_mode)
			|| (QDF_P2P_CLIENT_MODE == adapter->device_mode)
			|| (QDF_P2P_DEVICE_MODE == adapter->device_mode))
			&& (eConnectionState_Connecting ==
				(WLAN_HDD_GET_STATION_CTX_PTR(adapter))->
					conn_info.connState)) {
			hdd_debug("%pK(%d) Connection is in progress",
				WLAN_HDD_GET_STATION_CTX_PTR(adapter),
				adapter->session_id);
			if (session_id && reason) {
				*session_id = adapter->session_id;
				*reason = CONNECTION_IN_PROGRESS;
			}
			return true;
		}
		/*
		 * sme_neighbor_middle_of_roaming is for LFR2
		 * hdd_is_roaming_in_progress is for LFR3
		 */
		if (((QDF_STA_MODE == adapter->device_mode) &&
		     sme_neighbor_middle_of_roaming(
			     mac_handle,
			     adapter->session_id)) ||
		    hdd_is_roaming_in_progress(hdd_ctx)) {
			hdd_debug("%pK(%d) Reassociation in progress",
				WLAN_HDD_GET_STATION_CTX_PTR(adapter),
				adapter->session_id);
			if (session_id && reason) {
				*session_id = adapter->session_id;
				*reason = REASSOC_IN_PROGRESS;
			}
			return true;
		}
		if ((QDF_STA_MODE == adapter->device_mode) ||
			(QDF_P2P_CLIENT_MODE == adapter->device_mode) ||
			(QDF_P2P_DEVICE_MODE == adapter->device_mode)) {
			hdd_sta_ctx =
				WLAN_HDD_GET_STATION_CTX_PTR(adapter);
			if ((eConnectionState_Associated ==
			    hdd_sta_ctx->conn_info.connState)
			    && sme_is_sta_key_exchange_in_progress(
			    mac_handle, adapter->session_id)) {
				sta_mac = (uint8_t *)
					&(adapter->mac_addr.bytes[0]);
				hdd_debug("client " MAC_ADDRESS_STR
					" is in middle of WPS/EAPOL exchange.",
					MAC_ADDR_ARRAY(sta_mac));
				if (session_id && reason) {
					*session_id = adapter->session_id;
					*reason = EAPOL_IN_PROGRESS;
				}
				return true;
			}
		} else if ((QDF_SAP_MODE == adapter->device_mode) ||
				(QDF_P2P_GO_MODE == adapter->device_mode)) {
			for (sta_id = 0; sta_id < WLAN_MAX_STA_COUNT;
				sta_id++) {
				if (!((adapter->sta_info[sta_id].in_use)
				    && (OL_TXRX_PEER_STATE_CONN ==
				    adapter->sta_info[sta_id].peer_state)))
					continue;

				sta_mac = (uint8_t *)
						&(adapter->sta_info[sta_id].
							sta_mac.bytes[0]);
				hdd_debug("client " MAC_ADDRESS_STR
				" of SAP/GO is in middle of WPS/EAPOL exchange",
				MAC_ADDR_ARRAY(sta_mac));
				if (session_id && reason) {
					*session_id = adapter->session_id;
					*reason = SAP_EAPOL_IN_PROGRESS;
				}
				return true;
			}
			if (hdd_ctx->connection_in_progress) {
				hdd_debug("AP/GO: connection is in progress");
				return true;
			}
		}
	}

	return false;
}

/**
 * hdd_restart_sap() - to restart SAP in driver internally
 * @ap_adapter: Pointer to SAP struct hdd_adapter structure
 *
 * Return: None
 */
void hdd_restart_sap(struct hdd_adapter *ap_adapter)
{
	struct hdd_ap_ctx *hdd_ap_ctx;
	struct hdd_hostapd_state *hostapd_state;
	QDF_STATUS qdf_status;
	struct hdd_context *hdd_ctx = WLAN_HDD_GET_CTX(ap_adapter);
	tsap_config_t *sap_config;
	void *sap_ctx;

	hdd_ap_ctx = WLAN_HDD_GET_AP_CTX_PTR(ap_adapter);
	sap_config = &hdd_ap_ctx->sap_config;
	sap_ctx = hdd_ap_ctx->sap_context;

	mutex_lock(&hdd_ctx->sap_lock);
	if (test_bit(SOFTAP_BSS_STARTED, &ap_adapter->event_flags)) {
		wlan_hdd_del_station(ap_adapter);
		hostapd_state = WLAN_HDD_GET_HOSTAP_STATE_PTR(ap_adapter);
		qdf_event_reset(&hostapd_state->qdf_stop_bss_event);
		if (QDF_STATUS_SUCCESS == wlansap_stop_bss(sap_ctx)) {
			qdf_status =
				qdf_wait_for_event_completion(&hostapd_state->
					qdf_stop_bss_event,
					SME_CMD_START_STOP_BSS_TIMEOUT);

			if (!QDF_IS_STATUS_SUCCESS(qdf_status)) {
				hdd_err("SAP Stop Failed");
				goto end;
			}
		}
		clear_bit(SOFTAP_BSS_STARTED, &ap_adapter->event_flags);
		policy_mgr_decr_session_set_pcl(hdd_ctx->psoc,
			ap_adapter->device_mode, ap_adapter->session_id);
		hdd_green_ap_start_state_mc(hdd_ctx, ap_adapter->device_mode,
					    false);
		hdd_err("SAP Stop Success");

		if (0 != wlan_hdd_cfg80211_update_apies(ap_adapter)) {
			hdd_err("SAP Not able to set AP IEs");
			wlansap_reset_sap_config_add_ie(sap_config,
					eUPDATE_IE_ALL);
			goto end;
		}

		qdf_event_reset(&hostapd_state->qdf_event);
		if (wlansap_start_bss(sap_ctx, hdd_hostapd_sap_event_cb,
				      sap_config,
				      ap_adapter->dev) != QDF_STATUS_SUCCESS) {
			hdd_err("SAP Start Bss fail");
			wlansap_reset_sap_config_add_ie(sap_config,
					eUPDATE_IE_ALL);
			goto end;
		}

		hdd_info("Waiting for SAP to start");
		qdf_status =
			qdf_wait_for_event_completion(&hostapd_state->qdf_event,
					SME_CMD_START_STOP_BSS_TIMEOUT);
		wlansap_reset_sap_config_add_ie(sap_config,
				eUPDATE_IE_ALL);
		if (!QDF_IS_STATUS_SUCCESS(qdf_status)) {
			hdd_err("SAP Start failed");
			goto end;
		}
		hdd_err("SAP Start Success");
		set_bit(SOFTAP_BSS_STARTED, &ap_adapter->event_flags);
		if (hostapd_state->bss_state == BSS_START) {
			policy_mgr_incr_active_session(hdd_ctx->psoc,
						ap_adapter->device_mode,
						ap_adapter->session_id);
			hdd_green_ap_start_state_mc(hdd_ctx,
						    ap_adapter->device_mode,
						    true);
		}
	}
end:
	mutex_unlock(&hdd_ctx->sap_lock);
}

/**
 * hdd_check_and_restart_sap_with_non_dfs_acs() - Restart SAP
 * with non dfs acs
 *
 * Restarts SAP in non-DFS ACS mode when STA-AP mode DFS is not supported
 *
 * Return: None
 */
void hdd_check_and_restart_sap_with_non_dfs_acs(void)
{
	struct hdd_adapter *ap_adapter;
	struct hdd_context *hdd_ctx;
	struct cds_context *cds_ctx;
	uint8_t restart_chan;

	hdd_ctx = cds_get_context(QDF_MODULE_ID_HDD);
	if (!hdd_ctx) {
		hdd_err("HDD context is NULL");
		return;
	}

	cds_ctx = cds_get_context(QDF_MODULE_ID_QDF);
	if (!cds_ctx) {
		hdd_err("Invalid CDS Context");
		return;
	}

	if (policy_mgr_get_concurrency_mode(hdd_ctx->psoc)
		!= (QDF_STA_MASK | QDF_SAP_MASK)) {
		hdd_debug("Concurrency mode is not SAP");
		return;
	}

	ap_adapter = hdd_get_adapter(hdd_ctx, QDF_SAP_MODE);
	if (ap_adapter &&
	    test_bit(SOFTAP_BSS_STARTED, &ap_adapter->event_flags) &&
	    wlan_reg_is_dfs_ch(hdd_ctx->pdev,
			       ap_adapter->session.ap.operating_channel)) {

		hdd_warn("STA-AP Mode DFS not supported, Switch SAP channel to Non DFS");

		restart_chan =
			hdd_get_safe_channel_from_pcl_and_acs_range(ap_adapter);
		if (!restart_chan ||
		    wlan_reg_is_dfs_ch(hdd_ctx->pdev, restart_chan))
			restart_chan = SAP_DEFAULT_5GHZ_CHANNEL;

		hdd_switch_sap_channel(ap_adapter, restart_chan, true);
	}
}

/**
 * hdd_set_connection_in_progress() - to set the connection in
 * progress flag
 * @value: value to set
 *
 * This function will set the passed value to connection in progress flag.
 * If value is previously being set to true then no need to set it again.
 *
 * Return: true if value is being set correctly and false otherwise.
 */
bool hdd_set_connection_in_progress(bool value)
{
	bool status = true;
	struct hdd_context *hdd_ctx;

	hdd_ctx = cds_get_context(QDF_MODULE_ID_HDD);
	if (!hdd_ctx) {
		hdd_err("HDD context is NULL");
		return false;
	}

	qdf_spin_lock(&hdd_ctx->connection_status_lock);
	/*
	 * if the value is set to true previously and if someone is
	 * trying to make it true again then it could be some race
	 * condition being triggered. Avoid this situation by returning
	 * false
	 */
	if (hdd_ctx->connection_in_progress && value)
		status = false;
	else
		hdd_ctx->connection_in_progress = value;
	qdf_spin_unlock(&hdd_ctx->connection_status_lock);
	return status;
}

int wlan_hdd_send_p2p_quota(struct hdd_adapter *adapter, int set_value)
{
	if (!adapter) {
		hdd_err("Invalid adapter");
		return -EINVAL;
	}
	hdd_info("Send MCC P2P QUOTA to WMA: %d", set_value);
	sme_cli_set_command(adapter->session_id,
			    WMA_VDEV_MCC_SET_TIME_QUOTA,
			    set_value, VDEV_CMD);
	return 0;

}

int wlan_hdd_send_mcc_latency(struct hdd_adapter *adapter, int set_value)
{
	if (!adapter) {
		hdd_err("Invalid adapter");
		return -EINVAL;
	}

	hdd_info("Send MCC latency WMA: %d", set_value);
	sme_cli_set_command(adapter->session_id,
			    WMA_VDEV_MCC_SET_TIME_LATENCY,
			    set_value, VDEV_CMD);
	return 0;
}

struct hdd_adapter *wlan_hdd_get_adapter_from_vdev(struct wlan_objmgr_psoc
					      *psoc, uint8_t vdev_id)
{
	struct hdd_adapter *adapter = NULL;
	struct hdd_context *hdd_ctx = cds_get_context(QDF_MODULE_ID_HDD);

	/*
	 * Currently PSOC is not being used. But this logic will
	 * change once we have the converged implementation of
	 * HDD context per PSOC in place. This would break if
	 * multiple vdev objects reuse the vdev id.
	 */
	adapter = hdd_get_adapter_by_vdev(hdd_ctx, vdev_id);
	if (!adapter)
		hdd_err("Get adapter by vdev id failed");

	return adapter;
}

int hdd_get_rssi_snr_by_bssid(struct hdd_adapter *adapter, const uint8_t *bssid,
			      int8_t *rssi, int8_t *snr)
{
	QDF_STATUS status;
	mac_handle_t mac_handle;
	struct csr_roam_profile *roam_profile;

	roam_profile = hdd_roam_profile(adapter);
	mac_handle = hdd_adapter_get_mac_handle(adapter);
	status = sme_get_rssi_snr_by_bssid(mac_handle,
					   roam_profile, bssid, rssi, snr);
	if (QDF_STATUS_SUCCESS != status) {
		hdd_warn("sme_get_rssi_snr_by_bssid failed");
		return -EINVAL;
	}

	return 0;
}

/**
 * hdd_set_limit_off_chan_for_tos() - set limit off-channel command parameters
 * @adapter - HDD adapter
 * @tos - type of service
 * @status - status of the traffic
 *
 * Return: 0 on success and non zero value on failure
 */

int hdd_set_limit_off_chan_for_tos(struct hdd_adapter *adapter, enum tos tos,
		bool is_tos_active)
{
	int ac_bit;
	struct hdd_context *hdd_ctx;
	uint32_t max_off_chan_time = 0;
	QDF_STATUS status;
	int ret;

	hdd_ctx = WLAN_HDD_GET_CTX(adapter);
	ret = wlan_hdd_validate_context(hdd_ctx);

	if (ret < 0) {
		hdd_err("failed to set limit off chan params");
		return ret;
	}

	ac_bit = limit_off_chan_tbl[tos][HDD_AC_BIT_INDX];

	if (is_tos_active)
		adapter->active_ac |= ac_bit;
	else
		adapter->active_ac &= ~ac_bit;

	if (adapter->active_ac) {
		if (adapter->active_ac & HDD_AC_VO_BIT) {
			max_off_chan_time =
				limit_off_chan_tbl[TOS_VO][HDD_DWELL_TIME_INDX];
			policy_mgr_set_cur_conc_system_pref(hdd_ctx->psoc,
					PM_LATENCY);
		} else if (adapter->active_ac & HDD_AC_VI_BIT) {
			max_off_chan_time =
				limit_off_chan_tbl[TOS_VI][HDD_DWELL_TIME_INDX];
			policy_mgr_set_cur_conc_system_pref(hdd_ctx->psoc,
					PM_LATENCY);
		} else {
			/*ignore this command if only BE/BK is active */
			is_tos_active = false;
			policy_mgr_set_cur_conc_system_pref(hdd_ctx->psoc,
					hdd_ctx->config->conc_system_pref);
		}
	} else {
		/* No active tos */
		policy_mgr_set_cur_conc_system_pref(hdd_ctx->psoc,
				hdd_ctx->config->conc_system_pref);
	}

	status = sme_send_limit_off_channel_params(hdd_ctx->mac_handle,
						   adapter->session_id,
						   is_tos_active,
						   max_off_chan_time,
						   hdd_ctx->config->nRestTimeConc,
						   true);
	if (!QDF_IS_STATUS_SUCCESS(status)) {
		hdd_err("failed to set limit off chan params");
		ret = -EINVAL;
	}

	return ret;
}

/**
 * hdd_reset_limit_off_chan() - reset limit off-channel command parameters
 * @adapter - HDD adapter
 *
 * Return: 0 on success and non zero value on failure
 */
int hdd_reset_limit_off_chan(struct hdd_adapter *adapter)
{
	struct hdd_context *hdd_ctx;
	int ret;
	QDF_STATUS status;

	hdd_ctx = WLAN_HDD_GET_CTX(adapter);
	ret = wlan_hdd_validate_context(hdd_ctx);
	if (ret < 0)
		return ret;

	/* set the system preferece to default */
	policy_mgr_set_cur_conc_system_pref(hdd_ctx->psoc,
			hdd_ctx->config->conc_system_pref);

	/* clear the bitmap */
	adapter->active_ac = 0;

	hdd_debug("reset ac_bitmap for session %hu active_ac %0x",
		  adapter->session_id, adapter->active_ac);

	status = sme_send_limit_off_channel_params(hdd_ctx->mac_handle,
						   adapter->session_id,
						   false, 0, 0, false);
	if (!QDF_IS_STATUS_SUCCESS(status)) {
		hdd_err("failed to reset limit off chan params");
		ret = -EINVAL;
	}

	return ret;
}

/**
 * hdd_start_driver_ops_timer() - Starts driver ops inactivity timer
 * @drv_op: Enum indicating driver op
 *
 * Return: none
 */
void hdd_start_driver_ops_timer(int drv_op)
{
	memset(drv_ops_string, 0, MAX_OPS_NAME_STRING_SIZE);
	switch (drv_op) {
	case eHDD_DRV_OP_PROBE:
		memcpy(drv_ops_string, "probe", sizeof("probe"));
		break;
	case eHDD_DRV_OP_REMOVE:
		memcpy(drv_ops_string, "remove", sizeof("remove"));
		break;
	case eHDD_DRV_OP_SHUTDOWN:
		memcpy(drv_ops_string, "shutdown", sizeof("shutdown"));
		break;
	case eHDD_DRV_OP_REINIT:
		memcpy(drv_ops_string, "reinit", sizeof("reinit"));
		break;
	case eHDD_DRV_OP_IFF_UP:
		memcpy(drv_ops_string, "iff_up", sizeof("iff_up"));
		break;
	}

	hdd_drv_ops_task = current;
	qdf_timer_start(&hdd_drv_ops_inactivity_timer,
		HDD_OPS_INACTIVITY_TIMEOUT * qdf_timer_get_multiplier());
}

/**
 * hdd_stop_driver_ops_timer() - Stops driver ops inactivity timer
 *
 * Return: none
 */
void hdd_stop_driver_ops_timer(void)
{
	qdf_timer_sync_cancel(&hdd_drv_ops_inactivity_timer);
}

/**
 * hdd_drv_ops_inactivity_handler() - Timeout handler for driver ops
 * inactivity timer
 *
 * Return: None
 */
void hdd_drv_ops_inactivity_handler(void)
{
	hdd_err("WLAN_BUG_RCA %s: %d Sec timer expired while in .%s",
		__func__, HDD_OPS_INACTIVITY_TIMEOUT/1000, drv_ops_string);

	if (hdd_drv_ops_task) {
		printk("Call stack for \"%s\"\n", hdd_drv_ops_task->comm);
		qdf_print_thread_trace(hdd_drv_ops_task);
	} else {
		hdd_err("hdd_drv_ops_task is null");
	}

	/* Driver shutdown is stuck, no recovery possible at this point */
	if (0 == qdf_mem_cmp(&drv_ops_string[0], "shutdown",
		sizeof("shutdown")))
		QDF_BUG(0);

	if (cds_is_fw_down()) {
		hdd_err("FW is down");
		return;
	}

	cds_trigger_recovery(QDF_REASON_UNSPECIFIED);
}

void hdd_pld_ipa_uc_shutdown_pipes(void)
{
	struct hdd_context *hdd_ctx = cds_get_context(QDF_MODULE_ID_HDD);

	if (!hdd_ctx)
		return;

	ucfg_ipa_uc_force_pipe_shutdown(hdd_ctx->pdev);
}

/**
 * hdd_set_rx_mode_rps() - Enable/disable RPS in SAP mode
 * @struct hdd_context *hdd_ctx
 * @struct hdd_adapter *padapter
 * @bool enble
 *
 * Return: none
 */
void hdd_set_rx_mode_rps(bool enable)
{
	struct cds_config_info *cds_cfg = cds_get_ini_config();
	struct hdd_context *hdd_ctx;
	struct hdd_adapter *adapter;

	if (!cds_cfg)
		return;

	hdd_ctx = cds_get_context(QDF_MODULE_ID_HDD);
	if (!hdd_ctx)
		return;

	adapter = hdd_get_adapter(hdd_ctx, QDF_SAP_MODE);
	if (!adapter)
		return;

	if (!hdd_ctx->rps && cds_cfg->uc_offload_enabled) {
		if (enable && !cds_cfg->rps_enabled)
			hdd_send_rps_ind(adapter);
		else if (!enable && cds_cfg->rps_enabled)
			hdd_send_rps_disable_ind(adapter);
	}
}

#ifdef MSM_PLATFORM
void wlan_hdd_update_tcp_rx_param(struct hdd_context *hdd_ctx, void *data)
{
	if (!hdd_ctx) {
		hdd_err("HDD context is null");
		return;
	}

	if (!data) {
		hdd_err("Data is null");
		return;
	}
	if (hdd_ctx->config->enable_tcp_param_update)
		wlan_hdd_send_tcp_param_update_event(hdd_ctx, data, 1);
	else
		wlan_hdd_send_svc_nlink_msg(hdd_ctx->radio_index,
					    WLAN_SVC_WLAN_TP_IND,
					    data,
					    sizeof(struct wlan_rx_tp_data));
}

void wlan_hdd_update_tcp_tx_param(struct hdd_context *hdd_ctx, void *data)
{
	enum wlan_tp_level next_tx_level;
	struct wlan_tx_tp_data *tx_tp_data;

	if (!hdd_ctx) {
		hdd_err("HDD context is null");
		return;
	}

	if (!data) {
		hdd_err("Data is null");
		return;
	}

	tx_tp_data = (struct wlan_tx_tp_data *)data;
	next_tx_level = tx_tp_data->level;

	if (hdd_ctx->config->enable_tcp_param_update)
		wlan_hdd_send_tcp_param_update_event(hdd_ctx, data, 0);
	else
		wlan_hdd_send_svc_nlink_msg(hdd_ctx->radio_index,
					    WLAN_SVC_WLAN_TP_TX_IND,
					    &next_tx_level,
					    sizeof(next_tx_level));
}

/**
 * wlan_hdd_send_tcp_param_update_event() - Send vendor event to update
 * TCP parameter through Wi-Fi HAL
 * @hdd_ctx: Pointer to HDD context
 * @data: Parameters to update
 * @dir: Direction(tx/rx) to update
 *
 * Return: None
 */
void wlan_hdd_send_tcp_param_update_event(struct hdd_context *hdd_ctx,
					  void *data,
					  uint8_t dir)
{
	struct sk_buff *vendor_event;
	uint32_t event_len;
	bool tcp_limit_output = false;
	bool tcp_del_ack_ind_enabled = false;
	bool tcp_adv_win_scl_enabled = false;
	enum wlan_tp_level next_tp_level = WLAN_SVC_TP_NONE;

	event_len = sizeof(uint8_t) + sizeof(uint8_t) + NLMSG_HDRLEN;

	if (dir == 0) /*TX Flow */ {
		struct wlan_tx_tp_data *tx_tp_data =
				(struct wlan_tx_tp_data *)data;

		next_tp_level = tx_tp_data->level;

		if (tx_tp_data->tcp_limit_output) {
			/* TCP_LIMIT_OUTPUT_BYTES */
			event_len += sizeof(uint32_t);
			tcp_limit_output = true;
		}
	} else if (dir == 1) /* RX Flow */ {
		struct wlan_rx_tp_data *rx_tp_data =
				(struct wlan_rx_tp_data *)data;

		next_tp_level = rx_tp_data->level;

		if (rx_tp_data->rx_tp_flags & TCP_DEL_ACK_IND_MASK) {
			event_len += sizeof(uint32_t); /* TCP_DELACK_SEG */
			tcp_del_ack_ind_enabled = true;
		}
		if (rx_tp_data->rx_tp_flags & TCP_ADV_WIN_SCL_MASK) {
			event_len += sizeof(uint32_t); /* TCP_ADV_WIN_SCALE */
			tcp_adv_win_scl_enabled = true;
		}
	} else {
		hdd_err("Invalid Direction [%d]", dir);
		return;
	}

	vendor_event =
	cfg80211_vendor_event_alloc(
			hdd_ctx->wiphy,
			NULL, event_len,
			QCA_NL80211_VENDOR_SUBCMD_THROUGHPUT_CHANGE_EVENT_INDEX,
			GFP_KERNEL);

	if (!vendor_event) {
		hdd_err("cfg80211_vendor_event_alloc failed");
		return;
	}

	if (nla_put_u8(
		vendor_event,
		QCA_WLAN_VENDOR_ATTR_THROUGHPUT_CHANGE_DIRECTION,
		dir))
		goto tcp_param_change_nla_failed;

	if (nla_put_u8(
		vendor_event,
		QCA_WLAN_VENDOR_ATTR_THROUGHPUT_CHANGE_THROUGHPUT_LEVEL,
		(next_tp_level == WLAN_SVC_TP_LOW ?
		QCA_WLAN_THROUGHPUT_LEVEL_LOW :
		QCA_WLAN_THROUGHPUT_LEVEL_HIGH)))
		goto tcp_param_change_nla_failed;

	if (tcp_limit_output &&
	    nla_put_u32(
		vendor_event,
		QCA_WLAN_VENDOR_ATTR_THROUGHPUT_CHANGE_TCP_LIMIT_OUTPUT_BYTES,
		(next_tp_level == WLAN_SVC_TP_LOW ?
		 TCP_LIMIT_OUTPUT_BYTES_LOW :
		 TCP_LIMIT_OUTPUT_BYTES_HI)))
		goto tcp_param_change_nla_failed;

	if (tcp_del_ack_ind_enabled &&
	    (nla_put_u32(
		vendor_event,
		QCA_WLAN_VENDOR_ATTR_THROUGHPUT_CHANGE_TCP_DELACK_SEG,
		(next_tp_level == WLAN_SVC_TP_LOW ?
		 TCP_DEL_ACK_LOW : TCP_DEL_ACK_HI))))
		goto tcp_param_change_nla_failed;

	if (tcp_adv_win_scl_enabled &&
	    (nla_put_u32(
		vendor_event,
		QCA_WLAN_VENDOR_ATTR_THROUGHPUT_CHANGE_TCP_ADV_WIN_SCALE,
		(next_tp_level == WLAN_SVC_TP_LOW ?
		 WIN_SCALE_LOW : WIN_SCALE_HI))))
		goto tcp_param_change_nla_failed;

	cfg80211_vendor_event(vendor_event, GFP_KERNEL);
	return;

tcp_param_change_nla_failed:
	hdd_err("nla_put api failed");
	kfree_skb(vendor_event);
}
#endif /* MSM_PLATFORM */

/* Register the module init/exit functions */
module_init(hdd_module_init);
module_exit(hdd_module_exit);

MODULE_LICENSE("Dual BSD/GPL");
MODULE_AUTHOR("Qualcomm Atheros, Inc.");
MODULE_DESCRIPTION("WLAN HOST DEVICE DRIVER");

static const struct kernel_param_ops con_mode_ops = {
	.set = con_mode_handler,
	.get = param_get_int,
};

static const struct kernel_param_ops con_mode_ftm_ops = {
	.set = con_mode_handler_ftm,
	.get = param_get_int,
};

#ifdef FEATURE_MONITOR_MODE_SUPPORT
static const struct kernel_param_ops con_mode_monitor_ops = {
	.set = con_mode_handler_monitor,
	.get = param_get_int,
};
#endif

static const struct kernel_param_ops fwpath_ops = {
	.set = fwpath_changed_handler,
	.get = param_get_string,
};

module_param_cb(con_mode, &con_mode_ops, &con_mode,
		S_IRUSR | S_IWUSR | S_IRGRP | S_IROTH);

module_param_cb(con_mode_ftm, &con_mode_ftm_ops, &con_mode_ftm,
		S_IRUSR | S_IWUSR | S_IRGRP | S_IROTH);

#ifdef FEATURE_MONITOR_MODE_SUPPORT
module_param_cb(con_mode_monitor, &con_mode_monitor_ops, &con_mode_monitor,
		S_IRUSR | S_IWUSR | S_IRGRP | S_IROTH);
#endif

module_param_cb(fwpath, &fwpath_ops, &fwpath,
		S_IRUSR | S_IWUSR | S_IRGRP | S_IROTH);

module_param(enable_dfs_chan_scan, int, S_IRUSR | S_IRGRP | S_IROTH);

module_param(enable_11d, int, S_IRUSR | S_IRGRP | S_IROTH);

module_param(country_code, charp, S_IRUSR | S_IRGRP | S_IROTH);<|MERGE_RESOLUTION|>--- conflicted
+++ resolved
@@ -3511,7 +3511,6 @@
 		hdd_err("Max interfaces are up");
 		return NULL;
 	}
-<<<<<<< HEAD
 
 	qdf_mem_copy(&hdd_ctx->dynamic_mac_list[j].dynamic_mac.bytes,
 		     &hdd_ctx->derived_mac_addr[i].bytes,
@@ -3542,38 +3541,6 @@
 	if (j == QDF_MAX_CONCURRENCY_PERSONA) {
 		hdd_err("Max interfaces are up");
 		return NULL;
-=======
-
-	qdf_mem_copy(&hdd_ctx->dynamic_mac_list[j].dynamic_mac.bytes,
-		     &hdd_ctx->derived_mac_addr[i].bytes,
-		     sizeof(struct qdf_mac_addr));
-	hdd_ctx->dynamic_mac_list[j].is_provisioned_mac = false;
-	hdd_ctx->dynamic_mac_list[j].bit_position = i;
-
-	return hdd_ctx->derived_mac_addr[i].bytes;
-}
-
-static uint8_t *wlan_hdd_get_provisioned_intf_addr(struct hdd_context *hdd_ctx)
-{
-	int i, j;
-
-	i = qdf_ffz(hdd_ctx->provisioned_intf_addr_mask);
-	if (i < 0 || i >= hdd_ctx->num_provisioned_addr)
-		return NULL;
-	qdf_atomic_set_bit(i, &hdd_ctx->provisioned_intf_addr_mask);
-	hdd_info("Assigning MAC from provisioned list" MAC_ADDRESS_STR,
-		 MAC_ADDR_ARRAY(hdd_ctx->provisioned_mac_addr[i].bytes));
-
-	/* Copy the mac in dynamic mac list at first free position */
-	for (j = 0; j < QDF_MAX_CONCURRENCY_PERSONA; j++) {
-		if (qdf_is_macaddr_zero(&hdd_ctx->
-					dynamic_mac_list[j].dynamic_mac))
-			break;
-	}
-	if (j == QDF_MAX_CONCURRENCY_PERSONA) {
-		hdd_err("Max interfaces are up");
-		return NULL;
->>>>>>> 07763f40
 	}
 
 	qdf_mem_copy(&hdd_ctx->dynamic_mac_list[j].dynamic_mac.bytes,
@@ -10416,19 +10383,11 @@
 
 
 	hdd_ctx->num_provisioned_addr = no_of_mac_addr;
-<<<<<<< HEAD
 
 	if (hdd_ctx->config->mac_provision) {
 		addr = hdd_get_platform_wlan_derived_mac_buff(dev,
 							      &no_of_mac_addr);
 
-=======
-
-	if (hdd_ctx->config->mac_provision) {
-		addr = hdd_get_platform_wlan_derived_mac_buff(dev,
-							      &no_of_mac_addr);
-
->>>>>>> 07763f40
 		if (no_of_mac_addr == 0 || !addr)
 			hdd_warn("No derived address from platform driver");
 		else if (no_of_mac_addr >
@@ -10522,10 +10481,7 @@
 	if (!qdf_is_macaddr_zero(&hdd_ctx->hw_macaddr)) {
 		hdd_update_macaddr(hdd_ctx, hdd_ctx->hw_macaddr, false);
 		update_mac_addr_to_fw = false;
-<<<<<<< HEAD
-=======
 		return 0;
->>>>>>> 07763f40
 	} else if (hdd_generate_macaddr_auto(hdd_ctx) != 0) {
 		struct qdf_mac_addr mac_addr;
 
