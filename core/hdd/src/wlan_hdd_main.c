--- conflicted
+++ resolved
@@ -2897,10 +2897,7 @@
 		 */
 #ifdef WLAN_FEATURE_NAN_CONVERGENCE
 		hdd_nan_register_callbacks(hdd_ctx);
-<<<<<<< HEAD
-=======
 #endif
->>>>>>> c27cfaf2
 
 		status = cds_pre_enable();
 		if (!QDF_IS_STATUS_SUCCESS(status)) {
@@ -14176,12 +14173,6 @@
 
 	score_config->cb_mode_24G = cfg->nChannelBondingMode24GHz;
 	score_config->cb_mode_5G = cfg->nChannelBondingMode5GHz;
-<<<<<<< HEAD
-	score_config->vdev_nss_24g = cfg->enable2x2 ?
-					 CFG_STA_NSS(cfg->vdev_type_nss_2g) : 1;
-	score_config->vdev_nss_5g = cfg->enable2x2 ?
-					 CFG_STA_NSS(cfg->vdev_type_nss_5g) : 1;
-=======
 	score_config->vdev_nss_24g =
 			cfg->enable2x2 ?
 				GET_VDEV_NSS_CHAIN(cfg->rx_nss_2g,
@@ -14193,7 +14184,6 @@
 						   STA_NSS_CHAINS_SHIFT) :
 				1;
 
->>>>>>> c27cfaf2
 	if (cfg->dot11Mode == eHDD_DOT11_MODE_AUTO ||
 	    cfg->dot11Mode == eHDD_DOT11_MODE_11ax ||
 	    cfg->dot11Mode == eHDD_DOT11_MODE_11ax_ONLY)
