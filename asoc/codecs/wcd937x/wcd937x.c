--- conflicted
+++ resolved
@@ -2434,8 +2434,6 @@
 		return swr_device_wakeup_unvote(priv->tx_swr_dev);
 }
 
-<<<<<<< HEAD
-=======
 static irqreturn_t wcd937x_wd_handle_irq(int irq, void *data)
 {
 	pr_err_ratelimited("%s: Watchdog interrupt for irq =%d triggered\n",
@@ -2443,7 +2441,6 @@
 	return IRQ_HANDLED;
 }
 
->>>>>>> 16a5627e
 static int wcd937x_bind(struct device *dev)
 {
 	int ret = 0, i = 0;
@@ -2576,11 +2573,7 @@
 	ret = wcd937x_set_micbias_data(wcd937x, pdata);
 	if (ret < 0) {
 		dev_err(dev, "%s: bad micbias pdata\n", __func__);
-<<<<<<< HEAD
-		goto err;
-=======
 		goto err_irq;
->>>>>>> 16a5627e
 	}
 
 	mutex_init(&wcd937x->micb_lock);
