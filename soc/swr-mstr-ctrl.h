--- conflicted
+++ resolved
@@ -169,10 +169,7 @@
 	enum swrm_pm_state pm_state;
 	wait_queue_head_t pm_wq;
 	int wlock_holders;
-<<<<<<< HEAD
-=======
 	u32 intr_mask;
->>>>>>> 16a5627e
 };
 
 #endif /* _SWR_WCD_CTRL_H */