/* Copyright (c) 2015-2018, The Linux Foundation. All rights reserved.
 *
 * This program is free software; you can redistribute it and/or modify
 * it under the terms of the GNU General Public License version 2 and
 * only version 2 as published by the Free Software Foundation.
 *
 * This program is distributed in the hope that it will be useful,
 * but WITHOUT ANY WARRANTY; without even the implied warranty of
 * MERCHANTABILITY or FITNESS FOR A PARTICULAR PURPOSE.  See the
 * GNU General Public License for more details.
 */

#include <linux/irq.h>
#include <linux/kernel.h>
#include <linux/init.h>
#include <linux/slab.h>
#include <linux/io.h>
#include <linux/interrupt.h>
#include <linux/platform_device.h>
#include <linux/delay.h>
#include <linux/kthread.h>
#include <linux/bitops.h>
#include <linux/clk.h>
#include <linux/pm_runtime.h>
#include <linux/of.h>
#include <linux/debugfs.h>
#include <linux/uaccess.h>
#include <soc/soundwire.h>
#include <soc/swr-wcd.h>
#include <linux/regmap.h>
#include <dsp/msm-audio-event-notify.h>
#include "swrm_registers.h"
#include "swr-mstr-ctrl.h"
#include "swrm_port_config.h"

#define SWRM_SYSTEM_RESUME_TIMEOUT_MS 700
#define SWRM_SYS_SUSPEND_WAIT 1
#define SWR_BROADCAST_CMD_ID            0x0F
#define SWR_AUTO_SUSPEND_DELAY          3 /* delay in sec */
#define SWR_DEV_ID_MASK			0xFFFFFFFF
#define SWR_REG_VAL_PACK(data, dev, id, reg)	\
			((reg) | ((id) << 16) | ((dev) << 20) | ((data) << 24))

#define SWR_INVALID_PARAM 0xFF
#define SWR_HSTOP_MAX_VAL 0xF
#define SWR_HSTART_MIN_VAL 0x0

#define SWRM_INTERRUPT_STATUS_MASK 0x1FDFD
/* pm runtime auto suspend timer in msecs */
static int auto_suspend_timer = SWR_AUTO_SUSPEND_DELAY * 1000;
module_param(auto_suspend_timer, int, 0664);
MODULE_PARM_DESC(auto_suspend_timer, "timer for auto suspend");

enum {
	SWR_NOT_PRESENT, /* Device is detached/not present on the bus */
	SWR_ATTACHED_OK, /* Device is attached */
	SWR_ALERT,       /* Device alters master for any interrupts */
	SWR_RESERVED,    /* Reserved */
};

enum {
	MASTER_ID_WSA = 1,
	MASTER_ID_RX,
	MASTER_ID_TX
};

enum {
	ENABLE_PENDING,
	DISABLE_PENDING
};
#define TRUE 1
#define FALSE 0

#define SWRM_MAX_PORT_REG    120
#define SWRM_MAX_INIT_REG    11

#define SWR_MSTR_MAX_REG_ADDR	0x1740
#define SWR_MSTR_START_REG_ADDR	0x00
#define SWR_MSTR_MAX_BUF_LEN     32
#define BYTES_PER_LINE          12
#define SWR_MSTR_RD_BUF_LEN      8
#define SWR_MSTR_WR_BUF_LEN      32

#define MAX_FIFO_RD_FAIL_RETRY 3

static struct swr_mstr_ctrl *dbgswrm;
static struct dentry *debugfs_swrm_dent;
static struct dentry *debugfs_peek;
static struct dentry *debugfs_poke;
static struct dentry *debugfs_reg_dump;
static unsigned int read_data;

static bool swrm_lock_sleep(struct swr_mstr_ctrl *swrm);
static void swrm_unlock_sleep(struct swr_mstr_ctrl *swrm);

static bool swrm_is_msm_variant(int val)
{
	return (val == SWRM_VERSION_1_3);
}

static int swrm_debug_open(struct inode *inode, struct file *file)
{
	file->private_data = inode->i_private;
	return 0;
}

static int get_parameters(char *buf, u32 *param1, int num_of_par)
{
	char *token;
	int base, cnt;

	token = strsep(&buf, " ");
	for (cnt = 0; cnt < num_of_par; cnt++) {
		if (token) {
			if ((token[1] == 'x') || (token[1] == 'X'))
				base = 16;
			else
				base = 10;

			if (kstrtou32(token, base, &param1[cnt]) != 0)
				return -EINVAL;

			token = strsep(&buf, " ");
		} else
			return -EINVAL;
	}
	return 0;
}

static ssize_t swrm_reg_show(char __user *ubuf, size_t count,
					  loff_t *ppos)
{
	int i, reg_val, len;
	ssize_t total = 0;
	char tmp_buf[SWR_MSTR_MAX_BUF_LEN];

	if (!ubuf || !ppos)
		return 0;

	for (i = (((int) *ppos / BYTES_PER_LINE) + SWR_MSTR_START_REG_ADDR);
		i <= SWR_MSTR_MAX_REG_ADDR; i += 4) {
		reg_val = dbgswrm->read(dbgswrm->handle, i);
		len = snprintf(tmp_buf, 25, "0x%.3x: 0x%.2x\n", i, reg_val);
		if ((total + len) >= count - 1)
			break;
		if (copy_to_user((ubuf + total), tmp_buf, len)) {
			pr_err("%s: fail to copy reg dump\n", __func__);
			total = -EFAULT;
			goto copy_err;
		}
		*ppos += len;
		total += len;
	}

copy_err:
	return total;
}

static ssize_t swrm_debug_read(struct file *file, char __user *ubuf,
				size_t count, loff_t *ppos)
{
	char lbuf[SWR_MSTR_RD_BUF_LEN];
	char *access_str;
	ssize_t ret_cnt;

	if (!count || !file || !ppos || !ubuf)
		return -EINVAL;

	access_str = file->private_data;
	if (*ppos < 0)
		return -EINVAL;

	if (!strcmp(access_str, "swrm_peek")) {
		snprintf(lbuf, sizeof(lbuf), "0x%x\n", read_data);
		ret_cnt = simple_read_from_buffer(ubuf, count, ppos, lbuf,
					       strnlen(lbuf, 7));
	} else if (!strcmp(access_str, "swrm_reg_dump")) {
		ret_cnt = swrm_reg_show(ubuf, count, ppos);
	} else {
		pr_err("%s: %s not permitted to read\n", __func__, access_str);
		ret_cnt = -EPERM;
	}
	return ret_cnt;
}

static ssize_t swrm_debug_write(struct file *filp,
	const char __user *ubuf, size_t cnt, loff_t *ppos)
{
	char lbuf[SWR_MSTR_WR_BUF_LEN];
	int rc;
	u32 param[5];
	char *access_str;

	if (!filp || !ppos || !ubuf)
		return -EINVAL;

	access_str = filp->private_data;
	if (cnt > sizeof(lbuf) - 1)
		return -EINVAL;

	rc = copy_from_user(lbuf, ubuf, cnt);
	if (rc)
		return -EFAULT;

	lbuf[cnt] = '\0';
	if (!strcmp(access_str, "swrm_poke")) {
		/* write */
		rc = get_parameters(lbuf, param, 2);
		if ((param[0] <= SWR_MSTR_MAX_REG_ADDR) &&
			(param[1] <= 0xFFFFFFFF) &&
			(rc == 0))
			rc = dbgswrm->write(dbgswrm->handle, param[0],
					    param[1]);
		else
			rc = -EINVAL;
	} else if (!strcmp(access_str, "swrm_peek")) {
		/* read */
		rc = get_parameters(lbuf, param, 1);
		if ((param[0] <= SWR_MSTR_MAX_REG_ADDR) && (rc == 0))
			read_data = dbgswrm->read(dbgswrm->handle, param[0]);
		else
			rc = -EINVAL;
	}
	if (rc == 0)
		rc = cnt;
	else
		pr_err("%s: rc = %d\n", __func__, rc);

	return rc;
}

static const struct file_operations swrm_debug_ops = {
	.open = swrm_debug_open,
	.write = swrm_debug_write,
	.read = swrm_debug_read,
};

static int swrm_clk_request(struct swr_mstr_ctrl *swrm, bool enable)
{
	int ret = 0;

	if (!swrm->clk || !swrm->handle)
		return -EINVAL;

	mutex_lock(&swrm->clklock);
	if (enable) {
		if (!swrm->dev_up)
			goto exit;
		swrm->clk_ref_count++;
		if (swrm->clk_ref_count == 1) {
			ret = swrm->clk(swrm->handle, true);
			if (ret) {
				dev_err(swrm->dev,
					"%s: clock enable req failed",
					__func__);
				--swrm->clk_ref_count;
			}
		}
	} else if (--swrm->clk_ref_count == 0) {
		swrm->clk(swrm->handle, false);
		complete(&swrm->clk_off_complete);
	}
	if (swrm->clk_ref_count < 0) {
		pr_err("%s: swrm clk count mismatch\n", __func__);
		swrm->clk_ref_count = 0;
	}

exit:
	mutex_unlock(&swrm->clklock);
	return ret;
}

static int swrm_ahb_write(struct swr_mstr_ctrl *swrm,
					u16 reg, u32 *value)
{
	u32 temp = (u32)(*value);
	int ret = 0;

	mutex_lock(&swrm->devlock);
	if (!swrm->dev_up)
		goto err;

	ret = swrm_clk_request(swrm, TRUE);
	if (ret) {
		dev_err_ratelimited(swrm->dev, "%s: clock request failed\n",
				    __func__);
		goto err;
	}
	iowrite32(temp, swrm->swrm_dig_base + reg);
	swrm_clk_request(swrm, FALSE);
err:
	mutex_unlock(&swrm->devlock);
	return ret;
}

static int swrm_ahb_read(struct swr_mstr_ctrl *swrm,
					u16 reg, u32 *value)
{
	u32 temp = 0;
	int ret = 0;

	mutex_lock(&swrm->devlock);
	if (!swrm->dev_up)
		goto err;

	ret = swrm_clk_request(swrm, TRUE);
	if (ret) {
		dev_err_ratelimited(swrm->dev, "%s: clock request failed\n",
				    __func__);
		goto err;
	}
	temp = ioread32(swrm->swrm_dig_base + reg);
	*value = temp;
	swrm_clk_request(swrm, FALSE);
err:
	mutex_unlock(&swrm->devlock);
	return ret;
}

static u32 swr_master_read(struct swr_mstr_ctrl *swrm, unsigned int reg_addr)
{
	u32 val = 0;

	if (swrm->read)
		val = swrm->read(swrm->handle, reg_addr);
	else
		swrm_ahb_read(swrm, reg_addr, &val);
	return val;
}

static void swr_master_write(struct swr_mstr_ctrl *swrm, u16 reg_addr, u32 val)
{
	if (swrm->write)
		swrm->write(swrm->handle, reg_addr, val);
	else
		swrm_ahb_write(swrm, reg_addr, &val);
}

static int swr_master_bulk_write(struct swr_mstr_ctrl *swrm, u32 *reg_addr,
				u32 *val, unsigned int length)
{
	int i = 0;

	if (swrm->bulk_write)
		swrm->bulk_write(swrm->handle, reg_addr, val, length);
	else {
		mutex_lock(&swrm->iolock);
		for (i = 0; i < length; i++) {
		/* wait for FIFO WR command to complete to avoid overflow */
			usleep_range(100, 105);
			swr_master_write(swrm, reg_addr[i], val[i]);
		}
		mutex_unlock(&swrm->iolock);
	}
	return 0;
}

static bool swrm_is_port_en(struct swr_master *mstr)
{
	return !!(mstr->num_port);
}

static void copy_port_tables(struct swr_mstr_ctrl *swrm,
				struct port_params *params)
{
	u8 i;
	struct port_params *config = params;

	for (i = 0; i < SWR_MSTR_PORT_LEN; i++) {
		/* wsa uses single frame structure for all configurations */
		if (!swrm->mport_cfg[i].port_en)
			continue;
		swrm->mport_cfg[i].sinterval = config[i].si;
		swrm->mport_cfg[i].offset1 = config[i].off1;
		swrm->mport_cfg[i].offset2 = config[i].off2;
		swrm->mport_cfg[i].hstart = config[i].hstart;
		swrm->mport_cfg[i].hstop = config[i].hstop;
		swrm->mport_cfg[i].blk_pack_mode = config[i].bp_mode;
		swrm->mport_cfg[i].blk_grp_count = config[i].bgp_ctrl;
		swrm->mport_cfg[i].word_length = config[i].wd_len;
		swrm->mport_cfg[i].lane_ctrl = config[i].lane_ctrl;
	}
}
static int swrm_get_port_config(struct swr_mstr_ctrl *swrm)
{
	struct port_params *params;

	switch (swrm->master_id) {
	case MASTER_ID_WSA:
		params = wsa_frame_superset;
		break;
	case MASTER_ID_RX:
		/* Two RX tables for dsd and without dsd enabled */
		if (swrm->mport_cfg[4].port_en)
			params = rx_frame_params_dsd;
		else
			params = rx_frame_params;
		break;
	case MASTER_ID_TX:
		params = tx_frame_params_superset;
		break;
	default: /* MASTER_GENERIC*/
		/* computer generic frame parameters */
		return -EINVAL;
	}

	copy_port_tables(swrm, params);
	return 0;
}

static int swrm_get_master_port(struct swr_mstr_ctrl *swrm, u8 *mstr_port_id,
					u8 *mstr_ch_mask, u8 mstr_prt_type,
					u8 slv_port_id)
{
	int i, j;
	*mstr_port_id = 0;

	for (i = 1; i <= swrm->num_ports; i++) {
		for (j = 0; j < SWR_MAX_CH_PER_PORT; j++) {
			if (swrm->port_mapping[i][j].port_type == mstr_prt_type)
				goto found;
		}
	}
found:
	if (i > swrm->num_ports || j == SWR_MAX_CH_PER_PORT)  {
		dev_err(swrm->dev, "%s: port type not supported by master\n",
					__func__);
		return -EINVAL;
	}
	/* id 0 corresponds to master port 1 */
	*mstr_port_id = i - 1;
	*mstr_ch_mask = swrm->port_mapping[i][j].ch_mask;

	return 0;

}

static u32 swrm_get_packed_reg_val(u8 *cmd_id, u8 cmd_data,
				 u8 dev_addr, u16 reg_addr)
{
	u32 val;
	u8 id = *cmd_id;

	if (id != SWR_BROADCAST_CMD_ID) {
		if (id < 14)
			id += 1;
		else
			id = 0;
		*cmd_id = id;
	}
	val = SWR_REG_VAL_PACK(cmd_data, dev_addr, id, reg_addr);

	return val;
}

static int swrm_cmd_fifo_rd_cmd(struct swr_mstr_ctrl *swrm, int *cmd_data,
				 u8 dev_addr, u8 cmd_id, u16 reg_addr,
				 u32 len)
{
	u32 val;
	u32 retry_attempt = 0;

	mutex_lock(&swrm->iolock);
	val = swrm_get_packed_reg_val(&swrm->rcmd_id, len, dev_addr, reg_addr);
	/* wait for FIFO RD to complete to avoid overflow */
	usleep_range(100, 105);
	swr_master_write(swrm, SWRM_CMD_FIFO_RD_CMD, val);
	/* wait for FIFO RD CMD complete to avoid overflow */
	usleep_range(250, 255);
retry_read:
	*cmd_data = swr_master_read(swrm, SWRM_CMD_FIFO_RD_FIFO_ADDR);
	dev_dbg(swrm->dev, "%s: reg: 0x%x, cmd_id: 0x%x, rcmd_id: 0x%x, \
		dev_num: 0x%x, cmd_data: 0x%x\n", __func__, reg_addr,
		cmd_id, swrm->rcmd_id, dev_addr, *cmd_data);
	if ((((*cmd_data) & 0xF00) >> 8) != swrm->rcmd_id) {
		if (retry_attempt < MAX_FIFO_RD_FAIL_RETRY) {
			/* wait 500 us before retry on fifo read failure */
			usleep_range(500, 505);
			retry_attempt++;
			goto retry_read;
		} else {
			dev_err_ratelimited(swrm->dev, "%s: reg: 0x%x, cmd_id: 0x%x, \
				rcmd_id: 0x%x, dev_num: 0x%x, cmd_data: 0x%x\n",
				__func__, reg_addr, cmd_id, swrm->rcmd_id,
				dev_addr, *cmd_data);

			dev_err_ratelimited(swrm->dev,
				"%s: failed to read fifo\n", __func__);
		}
	}
	mutex_unlock(&swrm->iolock);

	return 0;
}

static int swrm_cmd_fifo_wr_cmd(struct swr_mstr_ctrl *swrm, u8 cmd_data,
				 u8 dev_addr, u8 cmd_id, u16 reg_addr)
{
	u32 val;
	int ret = 0;

	mutex_lock(&swrm->iolock);
	if (!cmd_id)
		val = swrm_get_packed_reg_val(&swrm->wcmd_id, cmd_data,
					      dev_addr, reg_addr);
	else
		val = swrm_get_packed_reg_val(&cmd_id, cmd_data,
					      dev_addr, reg_addr);
	dev_dbg(swrm->dev, "%s: reg: 0x%x, cmd_id: 0x%x,wcmd_id: 0x%x, \
			dev_num: 0x%x, cmd_data: 0x%x\n", __func__,
			reg_addr, cmd_id, swrm->wcmd_id,dev_addr, cmd_data);
	/* wait for FIFO WR command to complete to avoid overflow */
	usleep_range(250, 255);
	swr_master_write(swrm, SWRM_CMD_FIFO_WR_CMD, val);
	if (cmd_id == 0xF) {
		/*
		 * sleep for 10ms for MSM soundwire variant to allow broadcast
		 * command to complete.
		 */
		if (swrm_is_msm_variant(swrm->version))
			usleep_range(10000, 10100);
		else
			wait_for_completion_timeout(&swrm->broadcast,
						    (2 * HZ/10));
	}
	mutex_unlock(&swrm->iolock);
	return ret;
}

static int swrm_read(struct swr_master *master, u8 dev_num, u16 reg_addr,
		     void *buf, u32 len)
{
	struct swr_mstr_ctrl *swrm = swr_get_ctrl_data(master);
	int ret = 0;
	int val;
	u8 *reg_val = (u8 *)buf;

	if (!swrm) {
		dev_err(&master->dev, "%s: swrm is NULL\n", __func__);
		return -EINVAL;
	}
	if (!dev_num) {
		dev_err(&master->dev, "%s: invalid slave dev num\n", __func__);
		return -EINVAL;
	}
	mutex_lock(&swrm->devlock);
	if (!swrm->dev_up) {
		mutex_unlock(&swrm->devlock);
		return 0;
	}
	mutex_unlock(&swrm->devlock);

	pm_runtime_get_sync(swrm->dev);
	ret = swrm_cmd_fifo_rd_cmd(swrm, &val, dev_num, 0, reg_addr, len);

	if (!ret)
		*reg_val = (u8)val;

	pm_runtime_put_autosuspend(swrm->dev);
	pm_runtime_mark_last_busy(swrm->dev);
	return ret;
}

static int swrm_write(struct swr_master *master, u8 dev_num, u16 reg_addr,
		      const void *buf)
{
	struct swr_mstr_ctrl *swrm = swr_get_ctrl_data(master);
	int ret = 0;
	u8 reg_val = *(u8 *)buf;

	if (!swrm) {
		dev_err(&master->dev, "%s: swrm is NULL\n", __func__);
		return -EINVAL;
	}
	if (!dev_num) {
		dev_err(&master->dev, "%s: invalid slave dev num\n", __func__);
		return -EINVAL;
	}
	mutex_lock(&swrm->devlock);
	if (!swrm->dev_up) {
		mutex_unlock(&swrm->devlock);
		return 0;
	}
	mutex_unlock(&swrm->devlock);

	pm_runtime_get_sync(swrm->dev);
	ret = swrm_cmd_fifo_wr_cmd(swrm, reg_val, dev_num, 0, reg_addr);

	pm_runtime_put_autosuspend(swrm->dev);
	pm_runtime_mark_last_busy(swrm->dev);
	return ret;
}

static int swrm_bulk_write(struct swr_master *master, u8 dev_num, void *reg,
			   const void *buf, size_t len)
{
	struct swr_mstr_ctrl *swrm = swr_get_ctrl_data(master);
	int ret = 0;
	int i;
	u32 *val;
	u32 *swr_fifo_reg;

	if (!swrm || !swrm->handle) {
		dev_err(&master->dev, "%s: swrm is NULL\n", __func__);
		return -EINVAL;
	}
	if (len <= 0)
		return -EINVAL;
	mutex_lock(&swrm->devlock);
	if (!swrm->dev_up) {
		mutex_unlock(&swrm->devlock);
		return 0;
	}
	mutex_unlock(&swrm->devlock);

	pm_runtime_get_sync(swrm->dev);
	if (dev_num) {
		swr_fifo_reg = kcalloc(len, sizeof(u32), GFP_KERNEL);
		if (!swr_fifo_reg) {
			ret = -ENOMEM;
			goto err;
		}
		val = kcalloc(len, sizeof(u32), GFP_KERNEL);
		if (!val) {
			ret = -ENOMEM;
			goto mem_fail;
		}

		for (i = 0; i < len; i++) {
			val[i] = swrm_get_packed_reg_val(&swrm->wcmd_id,
							 ((u8 *)buf)[i],
							 dev_num,
							 ((u16 *)reg)[i]);
			swr_fifo_reg[i] = SWRM_CMD_FIFO_WR_CMD;
		}
		ret = swr_master_bulk_write(swrm, swr_fifo_reg, val, len);
		if (ret) {
			dev_err(&master->dev, "%s: bulk write failed\n",
				__func__);
			ret = -EINVAL;
		}
	} else {
		dev_err(&master->dev,
			"%s: No support of Bulk write for master regs\n",
			__func__);
		ret = -EINVAL;
		goto err;
	}
	kfree(val);
mem_fail:
	kfree(swr_fifo_reg);
err:
	pm_runtime_put_autosuspend(swrm->dev);
	pm_runtime_mark_last_busy(swrm->dev);
	return ret;
}

static u8 get_inactive_bank_num(struct swr_mstr_ctrl *swrm)
{
	return (swr_master_read(swrm, SWRM_MCP_STATUS) &
		SWRM_MCP_STATUS_BANK_NUM_MASK) ? 0 : 1;
}

static void enable_bank_switch(struct swr_mstr_ctrl *swrm, u8 bank,
				u8 row, u8 col)
{
	swrm_cmd_fifo_wr_cmd(swrm, ((row << 3) | col), 0xF, 0xF,
			SWRS_SCP_FRAME_CTRL_BANK(bank));
}

static struct swr_port_info *swrm_get_port_req(struct swrm_mports *mport,
						   u8 slv_port, u8 dev_num)
{
	struct swr_port_info *port_req = NULL;

	list_for_each_entry(port_req, &mport->port_req_list, list) {
	/* Store dev_id instead of dev_num if enumeration is changed run_time */
		if ((port_req->slave_port_id == slv_port)
			&& (port_req->dev_num == dev_num))
			return port_req;
	}
	return NULL;
}

static bool swrm_remove_from_group(struct swr_master *master)
{
	struct swr_device *swr_dev;
	struct swr_mstr_ctrl *swrm = swr_get_ctrl_data(master);
	bool is_removed = false;

	if (!swrm)
		goto end;

	mutex_lock(&swrm->mlock);
	if ((swrm->num_rx_chs > 1) &&
	    (swrm->num_rx_chs == swrm->num_cfg_devs)) {
		list_for_each_entry(swr_dev, &master->devices,
				dev_list) {
			swr_dev->group_id = SWR_GROUP_NONE;
			master->gr_sid = 0;
		}
		is_removed = true;
	}
	mutex_unlock(&swrm->mlock);

end:
	return is_removed;
}

static void swrm_disable_ports(struct swr_master *master,
					     u8 bank)
{
	u32 value;
	struct swr_port_info *port_req;
	int i;
	struct swrm_mports *mport;
	struct swr_mstr_ctrl *swrm = swr_get_ctrl_data(master);

	if (!swrm) {
		pr_err("%s: swrm is null\n", __func__);
		return;
	}

	dev_dbg(swrm->dev, "%s: master num_port: %d\n", __func__,
		master->num_port);


	for (i = 0; i < SWR_MSTR_PORT_LEN ; i++) {

		mport = &(swrm->mport_cfg[i]);
		if (!mport->port_en)
			continue;

		list_for_each_entry(port_req, &mport->port_req_list, list) {
			/* skip ports with no change req's*/
			if (port_req->req_ch == port_req->ch_en)
				continue;

			swrm_cmd_fifo_wr_cmd(swrm, port_req->req_ch,
					port_req->dev_num, 0x00,
			SWRS_DP_CHANNEL_ENABLE_BANK(port_req->slave_port_id,
					bank));
			dev_dbg(swrm->dev, "%s: mport :%d, reg: 0x%x\n",
				__func__, i,
				(SWRM_DP_PORT_CTRL_BANK(i + 1, bank)));
		}
		value = ((mport->req_ch)
					<< SWRM_DP_PORT_CTRL_EN_CHAN_SHFT);
		value |= ((mport->offset2)
					<< SWRM_DP_PORT_CTRL_OFFSET2_SHFT);
		value |= ((mport->offset1)
				<< SWRM_DP_PORT_CTRL_OFFSET1_SHFT);
		value |= mport->sinterval;

		swr_master_write(swrm,
				SWRM_DP_PORT_CTRL_BANK(i+1, bank),
				value);
		dev_dbg(swrm->dev, "%s: mport :%d, reg: 0x%x, val: 0x%x\n",
			__func__, i,
			(SWRM_DP_PORT_CTRL_BANK(i+1, bank)), value);
	}
}

static void swrm_cleanup_disabled_port_reqs(struct swr_master *master)
{
	struct swr_port_info *port_req, *next;
	int i;
	struct swrm_mports *mport;
	struct swr_mstr_ctrl *swrm = swr_get_ctrl_data(master);

	if (!swrm) {
		pr_err("%s: swrm is null\n", __func__);
		return;
	}
	dev_dbg(swrm->dev, "%s: master num_port: %d\n", __func__,
		master->num_port);

	for (i = 0; i < SWR_MSTR_PORT_LEN; i++) {
		mport = &(swrm->mport_cfg[i]);
		list_for_each_entry_safe(port_req, next,
			&mport->port_req_list, list) {
			/* skip ports without new ch req */
			if (port_req->ch_en == port_req->req_ch)
				continue;

			/* remove new ch req's*/
			port_req->ch_en = port_req->req_ch;

			/* If no streams enabled on port, remove the port req */
			if (port_req->ch_en == 0) {
				list_del(&port_req->list);
				kfree(port_req);
			}
		}
		/* remove new ch req's on mport*/
		mport->ch_en = mport->req_ch;

		if (!(mport->ch_en)) {
			mport->port_en = false;
			master->port_en_mask &= ~i;
		}
	}
}
static void swrm_copy_data_port_config(struct swr_master *master, u8 bank)
{
	u32 value, slv_id;
	struct swr_port_info *port_req;
	int i;
	struct swrm_mports *mport;
	u32 reg[SWRM_MAX_PORT_REG];
	u32 val[SWRM_MAX_PORT_REG];
	int len = 0;
	u8 hparams;
	struct swr_mstr_ctrl *swrm = swr_get_ctrl_data(master);

	if (!swrm) {
		pr_err("%s: swrm is null\n", __func__);
		return;
	}

	dev_dbg(swrm->dev, "%s: master num_port: %d\n", __func__,
		master->num_port);

	for (i = 0; i < SWR_MSTR_PORT_LEN; i++) {
		mport = &(swrm->mport_cfg[i]);
		if (!mport->port_en)
			continue;

		list_for_each_entry(port_req, &mport->port_req_list, list) {
			slv_id = port_req->slave_port_id;
			reg[len] = SWRM_CMD_FIFO_WR_CMD;
			val[len++] = SWR_REG_VAL_PACK(port_req->req_ch,
					port_req->dev_num, 0x00,
					SWRS_DP_CHANNEL_ENABLE_BANK(slv_id,
								bank));

			reg[len] = SWRM_CMD_FIFO_WR_CMD;
			val[len++] = SWR_REG_VAL_PACK(mport->sinterval,
					port_req->dev_num, 0x00,
					SWRS_DP_SAMPLE_CONTROL_1_BANK(slv_id,
								bank));

			reg[len] = SWRM_CMD_FIFO_WR_CMD;
			val[len++] = SWR_REG_VAL_PACK(mport->offset1,
					port_req->dev_num, 0x00,
					SWRS_DP_OFFSET_CONTROL_1_BANK(slv_id,
								bank));

			if (mport->offset2 != SWR_INVALID_PARAM) {
				reg[len] = SWRM_CMD_FIFO_WR_CMD;
				val[len++] = SWR_REG_VAL_PACK(mport->offset2,
						port_req->dev_num, 0x00,
						SWRS_DP_OFFSET_CONTROL_2_BANK(
							slv_id, bank));
			}
			if (mport->hstart != SWR_INVALID_PARAM
				&& mport->hstop != SWR_INVALID_PARAM) {
				hparams = (mport->hstart << 4) | mport->hstop;

				reg[len] = SWRM_CMD_FIFO_WR_CMD;
				val[len++] = SWR_REG_VAL_PACK(hparams,
						port_req->dev_num, 0x00,
						SWRS_DP_HCONTROL_BANK(slv_id,
									bank));
			}
			if (mport->word_length != SWR_INVALID_PARAM) {
				reg[len] = SWRM_CMD_FIFO_WR_CMD;
				val[len++] =
					SWR_REG_VAL_PACK(mport->word_length,
						port_req->dev_num, 0x00,
						SWRS_DP_BLOCK_CONTROL_1(slv_id));
			}
			if (mport->blk_pack_mode != SWR_INVALID_PARAM
					&& swrm->master_id != MASTER_ID_WSA) {
				reg[len] = SWRM_CMD_FIFO_WR_CMD;
				val[len++] =
					SWR_REG_VAL_PACK(mport->blk_pack_mode,
					port_req->dev_num, 0x00,
					SWRS_DP_BLOCK_CONTROL_3_BANK(slv_id,
									bank));
			}
			if (mport->blk_grp_count != SWR_INVALID_PARAM) {
				reg[len] = SWRM_CMD_FIFO_WR_CMD;
				val[len++] =
					 SWR_REG_VAL_PACK(mport->blk_grp_count,
						port_req->dev_num, 0x00,
						SWRS_DP_BLOCK_CONTROL_2_BANK(slv_id,
									bank));
			}
			if (mport->lane_ctrl != SWR_INVALID_PARAM) {
				reg[len] = SWRM_CMD_FIFO_WR_CMD;
				val[len++] =
					SWR_REG_VAL_PACK(mport->lane_ctrl,
						port_req->dev_num, 0x00,
						SWRS_DP_LANE_CONTROL_BANK(slv_id,
									bank));
			}
			port_req->ch_en = port_req->req_ch;
		}
		value = ((mport->req_ch)
				<< SWRM_DP_PORT_CTRL_EN_CHAN_SHFT);

		if (mport->offset2 != SWR_INVALID_PARAM)
			value |= ((mport->offset2)
					<< SWRM_DP_PORT_CTRL_OFFSET2_SHFT);
		value |= ((mport->offset1)
				<< SWRM_DP_PORT_CTRL_OFFSET1_SHFT);
		value |= mport->sinterval;


		reg[len] = SWRM_DP_PORT_CTRL_BANK(i + 1, bank);
		val[len++] = value;
		dev_dbg(swrm->dev, "%s: mport :%d, reg: 0x%x, val: 0x%x\n",
			__func__, i,
			(SWRM_DP_PORT_CTRL_BANK(i + 1, bank)), value);

		if (mport->lane_ctrl != SWR_INVALID_PARAM) {
			reg[len] = SWRM_DP_PORT_CTRL_2_BANK(i + 1, bank);
			val[len++] = mport->lane_ctrl;
		}
		if (mport->word_length != SWR_INVALID_PARAM) {
			reg[len] = SWRM_DP_BLOCK_CTRL_1(i + 1);
			val[len++] = mport->word_length;
		}

		if (mport->blk_grp_count != SWR_INVALID_PARAM) {
			reg[len] = SWRM_DP_BLOCK_CTRL2_BANK(i + 1, bank);
			val[len++] = mport->blk_grp_count;
		}
		if (mport->hstart != SWR_INVALID_PARAM
				&& mport->hstop != SWR_INVALID_PARAM) {
			reg[len] = SWRM_DP_PORT_HCTRL_BANK(i + 1, bank);
			hparams = (mport->hstop << 4) | mport->hstart;
			val[len++] = hparams;
		} else {
			reg[len] = SWRM_DP_PORT_HCTRL_BANK(i + 1, bank);
			hparams = (SWR_HSTOP_MAX_VAL << 4) | SWR_HSTART_MIN_VAL;
			val[len++] = hparams;
		}
		if (mport->blk_pack_mode != SWR_INVALID_PARAM) {
			reg[len] = SWRM_DP_BLOCK_CTRL3_BANK(i + 1, bank);
			val[len++] = mport->blk_pack_mode;
		}
		mport->ch_en = mport->req_ch;

	}
	swr_master_bulk_write(swrm, reg, val, len);
}

static void swrm_apply_port_config(struct swr_master *master)
{
	u8 bank;
	struct swr_mstr_ctrl *swrm = swr_get_ctrl_data(master);

	if (!swrm) {
		pr_err("%s: Invalid handle to swr controller\n",
			__func__);
		return;
	}

	bank = get_inactive_bank_num(swrm);
	dev_dbg(swrm->dev, "%s: enter bank: %d master_ports: %d\n",
		__func__, bank, master->num_port);


	swrm_cmd_fifo_wr_cmd(swrm, 0x01, 0xF, 0x00,
			SWRS_SCP_HOST_CLK_DIV2_CTL_BANK(bank));

	swrm_copy_data_port_config(master, bank);
}

static int swrm_slvdev_datapath_control(struct swr_master *master, bool enable)
{
	u8 bank;
	u32 value, n_row, n_col;
	int ret;
	struct swr_mstr_ctrl *swrm = swr_get_ctrl_data(master);
	int mask = (SWRM_MCP_FRAME_CTRL_BANK_ROW_CTRL_BMSK |
		    SWRM_MCP_FRAME_CTRL_BANK_COL_CTRL_BMSK |
		    SWRM_MCP_FRAME_CTRL_BANK_SSP_PERIOD_BMSK);
	u8 inactive_bank;

	if (!swrm) {
		pr_err("%s: swrm is null\n", __func__);
		return -EFAULT;
	}

	mutex_lock(&swrm->mlock);

	bank = get_inactive_bank_num(swrm);

	if (enable) {
		if (!test_bit(ENABLE_PENDING, &swrm->port_req_pending)) {
			dev_dbg(swrm->dev, "%s:No pending connect port req\n",
				__func__);
			goto exit;
		}
		clear_bit(ENABLE_PENDING, &swrm->port_req_pending);
		ret = swrm_get_port_config(swrm);
		if (ret) {
			/* cannot accommodate ports */
			swrm_cleanup_disabled_port_reqs(master);
			mutex_unlock(&swrm->mlock);
			return -EINVAL;
		}
		swr_master_write(swrm, SWR_MSTR_RX_SWRM_CPU_INTERRUPT_EN,
				 SWRM_INTERRUPT_STATUS_MASK);
		/* apply the new port config*/
		swrm_apply_port_config(master);
	} else {
		if (!test_bit(DISABLE_PENDING, &swrm->port_req_pending)) {
			dev_dbg(swrm->dev, "%s:No pending disconn port req\n",
				__func__);
			goto exit;
		}
		clear_bit(DISABLE_PENDING, &swrm->port_req_pending);
		swrm_disable_ports(master, bank);
	}
	dev_dbg(swrm->dev, "%s: enable: %d, cfg_devs: %d\n",
		__func__, enable, swrm->num_cfg_devs);

	if (enable) {
		/* set col = 16 */
		n_col = SWR_MAX_COL;
	} else {
		/*
		 * Do not change to col = 2 if there are still active ports
		 */
		if (!master->num_port)
			n_col = SWR_MIN_COL;
		else
			n_col = SWR_MAX_COL;
	}
	/* Use default 50 * x, frame shape. Change based on mclk */
	if (swrm->mclk_freq == MCLK_FREQ_NATIVE) {
		dev_dbg(swrm->dev, "setting 64 x %d frameshape\n",
			n_col ? 16 : 2);
		n_row = SWR_ROW_64;
	} else {
		dev_dbg(swrm->dev, "setting 50 x %d frameshape\n",
			n_col ? 16 : 2);
		n_row = SWR_ROW_50;
	}
	value = swr_master_read(swrm, SWRM_MCP_FRAME_CTRL_BANK_ADDR(bank));
	value &= (~mask);
	value |= ((n_row << SWRM_MCP_FRAME_CTRL_BANK_ROW_CTRL_SHFT) |
		  (n_col << SWRM_MCP_FRAME_CTRL_BANK_COL_CTRL_SHFT) |
		  (0 << SWRM_MCP_FRAME_CTRL_BANK_SSP_PERIOD_SHFT));
	swr_master_write(swrm, SWRM_MCP_FRAME_CTRL_BANK_ADDR(bank), value);

	dev_dbg(swrm->dev, "%s: regaddr: 0x%x, value: 0x%x\n", __func__,
		SWRM_MCP_FRAME_CTRL_BANK_ADDR(bank), value);

	enable_bank_switch(swrm, bank, n_row, n_col);
	inactive_bank = bank ? 0 : 1;

	if (enable)
		swrm_copy_data_port_config(master, inactive_bank);
	else {
		swrm_disable_ports(master, inactive_bank);
		swrm_cleanup_disabled_port_reqs(master);
	}
	if (!swrm_is_port_en(master)) {
		dev_dbg(&master->dev, "%s: pm_runtime auto suspend triggered\n",
			__func__);
		pm_runtime_mark_last_busy(swrm->dev);
		pm_runtime_put_autosuspend(swrm->dev);
	}
exit:
	mutex_unlock(&swrm->mlock);
return 0;
}

static int swrm_connect_port(struct swr_master *master,
			struct swr_params *portinfo)
{
	int i;
	struct swr_port_info *port_req;
	int ret = 0;
	struct swr_mstr_ctrl *swrm = swr_get_ctrl_data(master);
	struct swrm_mports *mport;
	u8 mstr_port_id, mstr_ch_msk;

	dev_dbg(&master->dev, "%s: enter\n", __func__);
	if (!portinfo)
		return -EINVAL;

	if (!swrm) {
		dev_err(&master->dev,
			"%s: Invalid handle to swr controller\n",
			__func__);
		return -EINVAL;
	}

	mutex_lock(&swrm->mlock);
	mutex_lock(&swrm->devlock);
	if (!swrm->dev_up) {
		mutex_unlock(&swrm->devlock);
		mutex_unlock(&swrm->mlock);
		return -EINVAL;
	}
	mutex_unlock(&swrm->devlock);
	if (!swrm_is_port_en(master))
		pm_runtime_get_sync(swrm->dev);

	for (i = 0; i < portinfo->num_port; i++) {
		ret = swrm_get_master_port(swrm, &mstr_port_id, &mstr_ch_msk,
						portinfo->port_type[i],
						portinfo->port_id[i]);
		if (ret) {
			dev_err(&master->dev,
				"%s: mstr portid for slv port %d not found\n",
				__func__, portinfo->port_id[i]);
			goto port_fail;
		}

		mport = &(swrm->mport_cfg[mstr_port_id]);
		/* get port req */
		port_req = swrm_get_port_req(mport, portinfo->port_id[i],
					portinfo->dev_num);
		if (!port_req) {
			dev_dbg(&master->dev, "%s: new req:port id %d dev %d\n",
						 __func__, portinfo->port_id[i],
						portinfo->dev_num);
			port_req = kzalloc(sizeof(struct swr_port_info),
					GFP_KERNEL);
			if (!port_req) {
				ret = -ENOMEM;
				goto mem_fail;
			}
			port_req->dev_num = portinfo->dev_num;
			port_req->slave_port_id = portinfo->port_id[i];
			port_req->num_ch = portinfo->num_ch[i];
			port_req->ch_rate = portinfo->ch_rate[i];
			port_req->ch_en = 0;
			port_req->master_port_id = mstr_port_id;
			list_add(&port_req->list, &mport->port_req_list);
		}
		port_req->req_ch |= portinfo->ch_en[i];

		dev_dbg(&master->dev,
			"%s: mstr port %d, slv port %d ch_rate %d num_ch %d\n",
			__func__, port_req->master_port_id,
			port_req->slave_port_id, port_req->ch_rate,
			port_req->num_ch);
		/* Put the port req on master port */
		mport = &(swrm->mport_cfg[mstr_port_id]);
		mport->port_en = true;
		mport->req_ch |= mstr_ch_msk;
		master->port_en_mask |= (1 << mstr_port_id);
	}
	master->num_port += portinfo->num_port;
	set_bit(ENABLE_PENDING, &swrm->port_req_pending);
	swr_port_response(master, portinfo->tid);

	mutex_unlock(&swrm->mlock);
	return 0;

port_fail:
mem_fail:
	/* cleanup  port reqs in error condition */
	swrm_cleanup_disabled_port_reqs(master);
	mutex_unlock(&swrm->mlock);
	return ret;
}

static int swrm_disconnect_port(struct swr_master *master,
			struct swr_params *portinfo)
{
	int i, ret = 0;
	struct swr_port_info *port_req;
	struct swrm_mports *mport;
	struct swr_mstr_ctrl *swrm = swr_get_ctrl_data(master);
	u8 mstr_port_id, mstr_ch_mask;

	if (!swrm) {
		dev_err(&master->dev,
			"%s: Invalid handle to swr controller\n",
			__func__);
		return -EINVAL;
	}

	if (!portinfo) {
		dev_err(&master->dev, "%s: portinfo is NULL\n", __func__);
		return -EINVAL;
	}
	mutex_lock(&swrm->mlock);

	for (i = 0; i < portinfo->num_port; i++) {

		ret = swrm_get_master_port(swrm, &mstr_port_id, &mstr_ch_mask,
				portinfo->port_type[i], portinfo->port_id[i]);
		if (ret) {
			dev_err(&master->dev,
				"%s: mstr portid for slv port %d not found\n",
				__func__, portinfo->port_id[i]);
			mutex_unlock(&swrm->mlock);
			return -EINVAL;
		}
		mport = &(swrm->mport_cfg[mstr_port_id]);
		/* get port req */
		port_req = swrm_get_port_req(mport, portinfo->port_id[i],
					portinfo->dev_num);

		if (!port_req) {
			dev_err(&master->dev, "%s:port not enabled : port %d\n",
					 __func__, portinfo->port_id[i]);
			mutex_unlock(&swrm->mlock);
			return -EINVAL;
		}
		port_req->req_ch &= ~portinfo->ch_en[i];
		mport->req_ch &= ~mstr_ch_mask;
	}
	master->num_port -= portinfo->num_port;
	set_bit(DISABLE_PENDING, &swrm->port_req_pending);
	swr_port_response(master, portinfo->tid);
	mutex_unlock(&swrm->mlock);

	return 0;
}

static int swrm_find_alert_slave(struct swr_mstr_ctrl *swrm,
					int status, u8 *devnum)
{
	int i;
	bool found = false;

	for (i = 0; i < (swrm->master.num_dev + 1); i++) {
		if ((status & SWRM_MCP_SLV_STATUS_MASK) == SWR_ALERT) {
			*devnum = i;
			found = true;
			break;
		}
		status >>= 2;
	}
	if (found)
		return 0;
	else
		return -EINVAL;
}

static int swrm_check_slave_change_status(struct swr_mstr_ctrl *swrm,
					int status, u8 *devnum)
{
	int i;
	int new_sts = status;
	int ret = SWR_NOT_PRESENT;

	if (status != swrm->slave_status) {
		for (i = 0; i < (swrm->master.num_dev + 1); i++) {
			if ((status & SWRM_MCP_SLV_STATUS_MASK) !=
			    (swrm->slave_status & SWRM_MCP_SLV_STATUS_MASK)) {
				ret = (status & SWRM_MCP_SLV_STATUS_MASK);
				*devnum = i;
				break;
			}
			status >>= 2;
			swrm->slave_status >>= 2;
		}
		swrm->slave_status = new_sts;
	}
	return ret;
}

static irqreturn_t swr_mstr_interrupt(int irq, void *dev)
{
	struct swr_mstr_ctrl *swrm = dev;
	u32 value, intr_sts, intr_sts_masked;
	u32 temp = 0;
	u32 status, chg_sts, i;
	u8 devnum = 0;
	int ret = IRQ_HANDLED;
	struct swr_device *swr_dev;
	struct swr_master *mstr = &swrm->master;

	if (unlikely(swrm_lock_sleep(swrm) == false)) {
		dev_err(swrm->dev, "%s Failed to hold suspend\n", __func__);
		return IRQ_NONE;
	}

	mutex_lock(&swrm->reslock);
	swrm_clk_request(swrm, true);
	mutex_unlock(&swrm->reslock);

	intr_sts = swr_master_read(swrm, SWRM_INTERRUPT_STATUS);
	intr_sts_masked = intr_sts & swrm->intr_mask;
handle_irq:
	for (i = 0; i < SWRM_INTERRUPT_MAX; i++) {
		value = intr_sts_masked & (1 << i);
		if (!value)
			continue;

		switch (value) {
		case SWRM_INTERRUPT_STATUS_SLAVE_PEND_IRQ:
			dev_dbg(swrm->dev, "Trigger irq to slave device\n");
			status = swr_master_read(swrm, SWRM_MCP_SLV_STATUS);
			ret = swrm_find_alert_slave(swrm, status, &devnum);
			if (ret) {
				dev_err_ratelimited(swrm->dev,
				   "no slave alert found.spurious interrupt\n");
				break;
			}
			swrm_cmd_fifo_rd_cmd(swrm, &temp, devnum, 0x0,
						SWRS_SCP_INT_STATUS_CLEAR_1, 1);
			swrm_cmd_fifo_wr_cmd(swrm, 0x4, devnum, 0x0,
						SWRS_SCP_INT_STATUS_CLEAR_1);
			swrm_cmd_fifo_wr_cmd(swrm, 0x0, devnum, 0x0,
						SWRS_SCP_INT_STATUS_CLEAR_1);


			list_for_each_entry(swr_dev, &mstr->devices, dev_list) {
				if (swr_dev->dev_num != devnum)
					continue;
				if (swr_dev->slave_irq) {
					do {
						handle_nested_irq(
							irq_find_mapping(
							swr_dev->slave_irq, 0));
					} while (swr_dev->slave_irq_pending);
				}

			}
			break;
		case SWRM_INTERRUPT_STATUS_NEW_SLAVE_ATTACHED:
			dev_dbg(swrm->dev, "SWR new slave attached\n");
			break;
		case SWRM_INTERRUPT_STATUS_CHANGE_ENUM_SLAVE_STATUS:
			status = swr_master_read(swrm, SWRM_MCP_SLV_STATUS);
			if (status == swrm->slave_status) {
				dev_dbg(swrm->dev,
					"%s: No change in slave status: %d\n",
					__func__, status);
				break;
			}
			chg_sts = swrm_check_slave_change_status(swrm, status,
								&devnum);
			switch (chg_sts) {
			case SWR_NOT_PRESENT:
				dev_dbg(swrm->dev, "device %d got detached\n",
					devnum);
				break;
			case SWR_ATTACHED_OK:
				dev_dbg(swrm->dev, "device %d got attached\n",
					devnum);
				/* enable host irq from slave device*/
				swrm_cmd_fifo_wr_cmd(swrm, 0xFF, devnum, 0x0,
					SWRS_SCP_INT_STATUS_CLEAR_1);
				swrm_cmd_fifo_wr_cmd(swrm, 0x4, devnum, 0x0,
					SWRS_SCP_INT_STATUS_MASK_1);

				break;
			case SWR_ALERT:
				dev_dbg(swrm->dev,
					"device %d has pending interrupt\n",
					devnum);
				break;
			}
			break;
		case SWRM_INTERRUPT_STATUS_MASTER_CLASH_DET:
			dev_err_ratelimited(swrm->dev,
					"SWR bus clsh detected\n");
			break;
		case SWRM_INTERRUPT_STATUS_RD_FIFO_OVERFLOW:
			dev_dbg(swrm->dev, "SWR read FIFO overflow\n");
			break;
		case SWRM_INTERRUPT_STATUS_RD_FIFO_UNDERFLOW:
			dev_dbg(swrm->dev, "SWR read FIFO underflow\n");
			break;
		case SWRM_INTERRUPT_STATUS_WR_CMD_FIFO_OVERFLOW:
			dev_dbg(swrm->dev, "SWR write FIFO overflow\n");
			break;
		case SWRM_INTERRUPT_STATUS_CMD_ERROR:
			value = swr_master_read(swrm, SWRM_CMD_FIFO_STATUS);
			dev_err_ratelimited(swrm->dev,
			"SWR CMD error, fifo status 0x%x, flushing fifo\n",
					    value);
			swr_master_write(swrm, SWRM_CMD_FIFO_CMD, 0x1);
			break;
		case SWRM_INTERRUPT_STATUS_DOUT_PORT_COLLISION:
			dev_err_ratelimited(swrm->dev, "SWR Port collision detected\n");
			swrm->intr_mask &= ~SWRM_INTERRUPT_STATUS_DOUT_PORT_COLLISION;
			swr_master_write(swrm,
				SWR_MSTR_RX_SWRM_CPU_INTERRUPT_EN, swrm->intr_mask);
			break;
		case SWRM_INTERRUPT_STATUS_READ_EN_RD_VALID_MISMATCH:
			dev_dbg(swrm->dev, "SWR read enable valid mismatch\n");
			swrm->intr_mask &=
				~SWRM_INTERRUPT_STATUS_READ_EN_RD_VALID_MISMATCH;
			swr_master_write(swrm,
				 SWR_MSTR_RX_SWRM_CPU_INTERRUPT_EN, swrm->intr_mask);
			break;
		case SWRM_INTERRUPT_STATUS_SPECIAL_CMD_ID_FINISHED:
			complete(&swrm->broadcast);
			dev_dbg(swrm->dev, "SWR cmd id finished\n");
			break;
		case SWRM_INTERRUPT_STATUS_NEW_SLAVE_AUTO_ENUM_FINISHED:
			break;
		case SWRM_INTERRUPT_STATUS_AUTO_ENUM_FAILED:
			break;
		case SWRM_INTERRUPT_STATUS_AUTO_ENUM_TABLE_IS_FULL:
			break;
		case SWRM_INTERRUPT_STATUS_BUS_RESET_FINISHED:
			complete(&swrm->reset);
			break;
		case SWRM_INTERRUPT_STATUS_CLK_STOP_FINISHED:
			break;
		default:
			dev_err_ratelimited(swrm->dev,
					"SWR unknown interrupt\n");
			ret = IRQ_NONE;
			break;
		}
	}
	swr_master_write(swrm, SWRM_INTERRUPT_CLEAR, intr_sts);
	swr_master_write(swrm, SWRM_INTERRUPT_CLEAR, 0x0);

	intr_sts = swr_master_read(swrm, SWRM_INTERRUPT_STATUS);
	intr_sts_masked = intr_sts & swrm->intr_mask;

	if (intr_sts_masked) {
		dev_dbg(swrm->dev, "%s: new interrupt received\n", __func__);
		goto handle_irq;
	}

	mutex_lock(&swrm->reslock);
	swrm_clk_request(swrm, false);
	mutex_unlock(&swrm->reslock);
	swrm_unlock_sleep(swrm);
	return ret;
}

static irqreturn_t swrm_wakeup_interrupt(int irq, void *dev)
{
	struct swr_mstr_ctrl *swrm = dev;
	int ret = IRQ_HANDLED;

	if (!swrm || !(swrm->dev)) {
		pr_err("%s: swrm or dev is null\n", __func__);
		return IRQ_NONE;
	}
	mutex_lock(&swrm->devlock);
	if (!swrm->dev_up) {
		if (swrm->wake_irq > 0)
			disable_irq_nosync(swrm->wake_irq);
		mutex_unlock(&swrm->devlock);
		return ret;
	}
	mutex_unlock(&swrm->devlock);
	if (swrm->wake_irq > 0)
		disable_irq_nosync(swrm->wake_irq);
	pm_runtime_get_sync(swrm->dev);
	pm_runtime_mark_last_busy(swrm->dev);
	pm_runtime_put_autosuspend(swrm->dev);

	return ret;
}

static void swrm_wakeup_work(struct work_struct *work)
{
	struct swr_mstr_ctrl *swrm;

	swrm = container_of(work, struct swr_mstr_ctrl,
			     wakeup_work);
	if (!swrm || !(swrm->dev)) {
		pr_err("%s: swrm or dev is null\n", __func__);
		return;
	}

	mutex_lock(&swrm->devlock);
	if (!swrm->dev_up) {
		mutex_unlock(&swrm->devlock);
		goto exit;
	}
	mutex_unlock(&swrm->devlock);
	if (unlikely(swrm_lock_sleep(swrm) == false)) {
		dev_err(swrm->dev, "%s Failed to hold suspend\n", __func__);
		goto exit;
	}
	pm_runtime_get_sync(swrm->dev);
	pm_runtime_mark_last_busy(swrm->dev);
	pm_runtime_put_autosuspend(swrm->dev);
	swrm_unlock_sleep(swrm);
exit:
	pm_relax(swrm->dev);
}

static int swrm_get_device_status(struct swr_mstr_ctrl *swrm, u8 devnum)
{
	u32 val;

	swrm->slave_status = swr_master_read(swrm, SWRM_MCP_SLV_STATUS);
	val = (swrm->slave_status >> (devnum * 2));
	val &= SWRM_MCP_SLV_STATUS_MASK;
	return val;
}

static int swrm_get_logical_dev_num(struct swr_master *mstr, u64 dev_id,
				u8 *dev_num)
{
	int i;
	u64 id = 0;
	int ret = -EINVAL;
	struct swr_mstr_ctrl *swrm = swr_get_ctrl_data(mstr);
	struct swr_device *swr_dev;
	u32 num_dev = 0;

	if (!swrm) {
		pr_err("%s: Invalid handle to swr controller\n",
			__func__);
		return ret;
	}
	if (swrm->num_dev)
		num_dev = swrm->num_dev;
	else
		num_dev = mstr->num_dev;

	mutex_lock(&swrm->devlock);
	if (!swrm->dev_up) {
		mutex_unlock(&swrm->devlock);
		return ret;
	}
	mutex_unlock(&swrm->devlock);

	pm_runtime_get_sync(swrm->dev);
	for (i = 1; i < (num_dev + 1); i++) {
		id = ((u64)(swr_master_read(swrm,
			    SWRM_ENUMERATOR_SLAVE_DEV_ID_2(i))) << 32);
		id |= swr_master_read(swrm,
					SWRM_ENUMERATOR_SLAVE_DEV_ID_1(i));

		/*
		 * As pm_runtime_get_sync() brings all slaves out of reset
		 * update logical device number for all slaves.
		 */
		list_for_each_entry(swr_dev, &mstr->devices, dev_list) {
			if (swr_dev->addr == (id & SWR_DEV_ID_MASK)) {
				u32 status = swrm_get_device_status(swrm, i);

				if ((status == 0x01) || (status == 0x02)) {
					swr_dev->dev_num = i;
					if ((id & SWR_DEV_ID_MASK) == dev_id) {
						*dev_num = i;
						ret = 0;
					}
					dev_dbg(swrm->dev,
						"%s: devnum %d is assigned for dev addr %lx\n",
						__func__, i, swr_dev->addr);
				}
			}
		}
	}
	if (ret)
		dev_err(swrm->dev, "%s: device 0x%llx is not ready\n",
			__func__, dev_id);

	pm_runtime_mark_last_busy(swrm->dev);
	pm_runtime_put_autosuspend(swrm->dev);
	return ret;
}

static void swrm_device_wakeup_vote(struct swr_master *mstr)
{
	struct swr_mstr_ctrl *swrm = swr_get_ctrl_data(mstr);

	if (!swrm) {
		pr_err("%s: Invalid handle to swr controller\n",
			__func__);
		return;
	}
	if (unlikely(swrm_lock_sleep(swrm) == false)) {
		dev_err(swrm->dev, "%s Failed to hold suspend\n", __func__);
		return;
	}
	pm_runtime_get_sync(swrm->dev);
}

static void swrm_device_wakeup_unvote(struct swr_master *mstr)
{
	struct swr_mstr_ctrl *swrm = swr_get_ctrl_data(mstr);

	if (!swrm) {
		pr_err("%s: Invalid handle to swr controller\n",
			__func__);
		return;
	}
	pm_runtime_mark_last_busy(swrm->dev);
	pm_runtime_put_autosuspend(swrm->dev);
	swrm_unlock_sleep(swrm);
}

static int swrm_master_init(struct swr_mstr_ctrl *swrm)
{
	int ret = 0;
	u32 val;
	u8 row_ctrl = SWR_ROW_50;
	u8 col_ctrl = SWR_MIN_COL;
	u8 ssp_period = 1;
	u8 retry_cmd_num = 3;
	u32 reg[SWRM_MAX_INIT_REG];
	u32 value[SWRM_MAX_INIT_REG];
	int len = 0;

	/* Clear Rows and Cols */
	val = ((row_ctrl << SWRM_MCP_FRAME_CTRL_BANK_ROW_CTRL_SHFT) |
		(col_ctrl << SWRM_MCP_FRAME_CTRL_BANK_COL_CTRL_SHFT) |
		(ssp_period << SWRM_MCP_FRAME_CTRL_BANK_SSP_PERIOD_SHFT));

	reg[len] = SWRM_MCP_FRAME_CTRL_BANK_ADDR(0);
	value[len++] = val;

	/* Set Auto enumeration flag */
	reg[len] = SWRM_ENUMERATOR_CFG_ADDR;
	value[len++] = 1;

	/* Configure No pings */
	val = swr_master_read(swrm, SWRM_MCP_CFG_ADDR);
	val &= ~SWRM_MCP_CFG_MAX_NUM_OF_CMD_NO_PINGS_BMSK;
	val |= (0x1f << SWRM_MCP_CFG_MAX_NUM_OF_CMD_NO_PINGS_SHFT);
	reg[len] = SWRM_MCP_CFG_ADDR;
	value[len++] = val;

	/* Configure number of retries of a read/write cmd */
	val = (retry_cmd_num << SWRM_CMD_FIFO_CFG_NUM_OF_CMD_RETRY_SHFT);
	reg[len] = SWRM_CMD_FIFO_CFG_ADDR;
	value[len++] = val;

	reg[len] = SWRM_MCP_BUS_CTRL_ADDR;
	value[len++] = 0x2;

	/* Set IRQ to PULSE */
	reg[len] = SWRM_COMP_CFG_ADDR;
	value[len++] = 0x02;

	reg[len] = SWRM_COMP_CFG_ADDR;
	value[len++] = 0x03;

	reg[len] = SWRM_INTERRUPT_CLEAR;
	value[len++] = 0xFFFFFFFF;

	swrm->intr_mask = SWRM_INTERRUPT_STATUS_MASK;
	/* Mask soundwire interrupts */
	reg[len] = SWRM_INTERRUPT_MASK_ADDR;
<<<<<<< HEAD
	value[len++] = 0x1FFFD; 
=======
	value[len++] = swrm->intr_mask;
>>>>>>> 16a5627e

	reg[len] = SWR_MSTR_RX_SWRM_CPU_INTERRUPT_EN;
	value[len++] = swrm->intr_mask;

	swr_master_bulk_write(swrm, reg, value, len);

	return ret;
}

static int swrm_event_notify(struct notifier_block *self,
			     unsigned long action, void *data)
{
	struct swr_mstr_ctrl *swrm = container_of(self, struct swr_mstr_ctrl,
						  event_notifier);

	if (!swrm || !(swrm->dev)) {
		pr_err("%s: swrm or dev is NULL\n", __func__);
		return -EINVAL;
	}
	switch (action) {
	case MSM_AUD_DC_EVENT:
		schedule_work(&(swrm->dc_presence_work));
		break;
	case SWR_WAKE_IRQ_EVENT:
		if (swrm->ipc_wakeup && !swrm->ipc_wakeup_triggered) {
			swrm->ipc_wakeup_triggered = true;
			pm_stay_awake(swrm->dev);
			schedule_work(&swrm->wakeup_work);
		}
		break;
	default:
		dev_err(swrm->dev, "%s: invalid event type: %lu\n",
			__func__, action);
		return -EINVAL;
	}

	return 0;
}

static void swrm_notify_work_fn(struct work_struct *work)
{
	struct swr_mstr_ctrl *swrm = container_of(work, struct swr_mstr_ctrl,
						  dc_presence_work);

	if (!swrm || !swrm->pdev) {
		pr_err("%s: swrm or pdev is NULL\n", __func__);
		return;
	}
	swrm_wcd_notify(swrm->pdev, SWR_DEVICE_DOWN, NULL);
}

static int swrm_probe(struct platform_device *pdev)
{
	struct swr_mstr_ctrl *swrm;
	struct swr_ctrl_platform_data *pdata;
	u32 i, num_ports, port_num, port_type, ch_mask;
	u32 *temp, map_size, map_length, ch_iter = 0, old_port_num = 0;
	int ret = 0;

	/* Allocate soundwire master driver structure */
	swrm = devm_kzalloc(&pdev->dev, sizeof(struct swr_mstr_ctrl),
			GFP_KERNEL);
	if (!swrm) {
		ret = -ENOMEM;
		goto err_memory_fail;
	}
	swrm->pdev = pdev;
	swrm->dev = &pdev->dev;
	platform_set_drvdata(pdev, swrm);
	swr_set_ctrl_data(&swrm->master, swrm);
	pdata = dev_get_platdata(&pdev->dev);
	if (!pdata) {
		dev_err(&pdev->dev, "%s: pdata from parent is NULL\n",
			__func__);
		ret = -EINVAL;
		goto err_pdata_fail;
	}
	swrm->handle = (void *)pdata->handle;
	if (!swrm->handle) {
		dev_err(&pdev->dev, "%s: swrm->handle is NULL\n",
			__func__);
		ret = -EINVAL;
		goto err_pdata_fail;
	}
	ret = of_property_read_u32(pdev->dev.of_node, "qcom,swr_master_id",
				&swrm->master_id);
	if (ret) {
		dev_err(&pdev->dev, "%s: failed to get master id\n", __func__);
		goto err_pdata_fail;
	}
	if (!(of_property_read_u32(pdev->dev.of_node,
			"swrm-io-base", &swrm->swrm_base_reg)))
		ret = of_property_read_u32(pdev->dev.of_node,
			"swrm-io-base", &swrm->swrm_base_reg);
	if (!swrm->swrm_base_reg) {
		swrm->read = pdata->read;
		if (!swrm->read) {
			dev_err(&pdev->dev, "%s: swrm->read is NULL\n",
				__func__);
			ret = -EINVAL;
			goto err_pdata_fail;
		}
		swrm->write = pdata->write;
		if (!swrm->write) {
			dev_err(&pdev->dev, "%s: swrm->write is NULL\n",
				__func__);
			ret = -EINVAL;
			goto err_pdata_fail;
		}
		swrm->bulk_write = pdata->bulk_write;
		if (!swrm->bulk_write) {
			dev_err(&pdev->dev, "%s: swrm->bulk_write is NULL\n",
				__func__);
			ret = -EINVAL;
			goto err_pdata_fail;
		}
	} else {
		swrm->swrm_dig_base = devm_ioremap(&pdev->dev,
					swrm->swrm_base_reg, SWRM_MAX_REGISTER);
	}

	swrm->clk = pdata->clk;
	if (!swrm->clk) {
		dev_err(&pdev->dev, "%s: swrm->clk is NULL\n",
			__func__);
		ret = -EINVAL;
		goto err_pdata_fail;
	}
	if (of_property_read_u32(pdev->dev.of_node,
			"qcom,swr-clock-stop-mode0",
			&swrm->clk_stop_mode0_supp)) {
		swrm->clk_stop_mode0_supp = FALSE;
	}

	ret = of_property_read_u32(swrm->dev->of_node, "qcom,swr-num-dev",
				   &swrm->num_dev);
	if (ret) {
		dev_dbg(&pdev->dev, "%s: Looking up %s property failed\n",
			__func__, "qcom,swr-num-dev");
	} else {
		if (swrm->num_dev > SWR_MAX_SLAVE_DEVICES) {
			dev_err(&pdev->dev, "%s: num_dev %d > max limit %d\n",
				__func__, swrm->num_dev, SWR_MAX_SLAVE_DEVICES);
			ret = -EINVAL;
			goto err_pdata_fail;
		}
	}

	/* Parse soundwire port mapping */
	ret = of_property_read_u32(pdev->dev.of_node, "qcom,swr-num-ports",
				&num_ports);
	if (ret) {
		dev_err(swrm->dev, "%s: Failed to get num_ports\n", __func__);
		goto err_pdata_fail;
	}
	swrm->num_ports = num_ports;

	if (!of_find_property(pdev->dev.of_node, "qcom,swr-port-mapping",
				&map_size)) {
		dev_err(swrm->dev, "missing port mapping\n");
		goto err_pdata_fail;
	}

	map_length = map_size / (3 * sizeof(u32));
	if (num_ports > SWR_MSTR_PORT_LEN) {
		dev_err(&pdev->dev, "%s:invalid number of swr ports\n",
			__func__);
		ret = -EINVAL;
		goto err_pdata_fail;
	}
	temp = devm_kzalloc(&pdev->dev, map_size, GFP_KERNEL);

	if (!temp) {
		ret = -ENOMEM;
		goto err_pdata_fail;
	}
	ret = of_property_read_u32_array(pdev->dev.of_node,
				"qcom,swr-port-mapping", temp, 3 * map_length);
	if (ret) {
		dev_err(swrm->dev, "%s: Failed to read port mapping\n",
					__func__);
		goto err_pdata_fail;
	}

	for (i = 0; i < map_length; i++) {
		port_num = temp[3 * i];
		port_type = temp[3 * i + 1];
		ch_mask = temp[3 * i + 2];

		if (port_num != old_port_num)
			ch_iter = 0;
		swrm->port_mapping[port_num][ch_iter].port_type = port_type;
		swrm->port_mapping[port_num][ch_iter++].ch_mask = ch_mask;
		old_port_num = port_num;
	}
	devm_kfree(&pdev->dev, temp);

	swrm->reg_irq = pdata->reg_irq;
	swrm->master.read = swrm_read;
	swrm->master.write = swrm_write;
	swrm->master.bulk_write = swrm_bulk_write;
	swrm->master.get_logical_dev_num = swrm_get_logical_dev_num;
	swrm->master.connect_port = swrm_connect_port;
	swrm->master.disconnect_port = swrm_disconnect_port;
	swrm->master.slvdev_datapath_control = swrm_slvdev_datapath_control;
	swrm->master.remove_from_group = swrm_remove_from_group;
	swrm->master.device_wakeup_vote = swrm_device_wakeup_vote;
	swrm->master.device_wakeup_unvote = swrm_device_wakeup_unvote;
	swrm->master.dev.parent = &pdev->dev;
	swrm->master.dev.of_node = pdev->dev.of_node;
	swrm->master.num_port = 0;
	swrm->rcmd_id = 0;
	swrm->wcmd_id = 0;
	swrm->slave_status = 0;
	swrm->num_rx_chs = 0;
	swrm->clk_ref_count = 0;
	swrm->mclk_freq = MCLK_FREQ;
	swrm->dev_up = true;
	swrm->state = SWR_MSTR_UP;
	swrm->ipc_wakeup = false;
	swrm->ipc_wakeup_triggered = false;
	init_completion(&swrm->reset);
	init_completion(&swrm->broadcast);
	init_completion(&swrm->clk_off_complete);
	mutex_init(&swrm->mlock);
	mutex_init(&swrm->reslock);
	mutex_init(&swrm->force_down_lock);
	mutex_init(&swrm->iolock);
	mutex_init(&swrm->clklock);
	mutex_init(&swrm->devlock);
	mutex_init(&swrm->pm_lock);
	swrm->wlock_holders = 0;
	swrm->pm_state = SWRM_PM_SLEEPABLE;
	init_waitqueue_head(&swrm->pm_wq);
	pm_qos_add_request(&swrm->pm_qos_req,
			   PM_QOS_CPU_DMA_LATENCY,
			   PM_QOS_DEFAULT_VALUE);

	for (i = 0 ; i < SWR_MSTR_PORT_LEN; i++)
		INIT_LIST_HEAD(&swrm->mport_cfg[i].port_req_list);

	if (swrm->reg_irq) {
		ret = swrm->reg_irq(swrm->handle, swr_mstr_interrupt, swrm,
			    SWR_IRQ_REGISTER);
		if (ret) {
			dev_err(&pdev->dev, "%s: IRQ register failed ret %d\n",
				__func__, ret);
			goto err_irq_fail;
		}
	} else {
		swrm->irq = platform_get_irq_byname(pdev, "swr_master_irq");
		if (swrm->irq < 0) {
			dev_err(swrm->dev, "%s() error getting irq hdle: %d\n",
					__func__, swrm->irq);
			goto err_irq_fail;
		}

		ret = request_threaded_irq(swrm->irq, NULL,
					   swr_mstr_interrupt,
					   IRQF_TRIGGER_RISING | IRQF_ONESHOT,
					   "swr_master_irq", swrm);
		if (ret) {
			dev_err(swrm->dev, "%s: Failed to request irq %d\n",
				__func__, ret);
			goto err_irq_fail;
		}

	}

	ret = swr_register_master(&swrm->master);
	if (ret) {
		dev_err(&pdev->dev, "%s: error adding swr master\n", __func__);
		goto err_mstr_fail;
	}

	/* Add devices registered with board-info as the
	 * controller will be up now
	 */
	swr_master_add_boarddevices(&swrm->master);
	mutex_lock(&swrm->mlock);
	swrm_clk_request(swrm, true);
	ret = swrm_master_init(swrm);
	if (ret < 0) {
		dev_err(&pdev->dev,
			"%s: Error in master Initialization , err %d\n",
			__func__, ret);
		mutex_unlock(&swrm->mlock);
		goto err_mstr_fail;
	}
	swrm->version = swr_master_read(swrm, SWRM_COMP_HW_VERSION);

	mutex_unlock(&swrm->mlock);
	INIT_WORK(&swrm->wakeup_work, swrm_wakeup_work);

	if (pdev->dev.of_node)
		of_register_swr_devices(&swrm->master);

	dbgswrm = swrm;
	debugfs_swrm_dent = debugfs_create_dir(dev_name(&pdev->dev), 0);
	if (!IS_ERR(debugfs_swrm_dent)) {
		debugfs_peek = debugfs_create_file("swrm_peek",
				S_IFREG | 0444, debugfs_swrm_dent,
				(void *) "swrm_peek", &swrm_debug_ops);

		debugfs_poke = debugfs_create_file("swrm_poke",
				S_IFREG | 0444, debugfs_swrm_dent,
				(void *) "swrm_poke", &swrm_debug_ops);

		debugfs_reg_dump = debugfs_create_file("swrm_reg_dump",
				   S_IFREG | 0444, debugfs_swrm_dent,
				   (void *) "swrm_reg_dump",
				   &swrm_debug_ops);
	}
	pm_runtime_set_autosuspend_delay(&pdev->dev, auto_suspend_timer);
	pm_runtime_use_autosuspend(&pdev->dev);
	pm_runtime_set_active(&pdev->dev);
	pm_runtime_enable(&pdev->dev);
	pm_runtime_mark_last_busy(&pdev->dev);

	INIT_WORK(&swrm->dc_presence_work, swrm_notify_work_fn);
	swrm->event_notifier.notifier_call  = swrm_event_notify;
	msm_aud_evt_register_client(&swrm->event_notifier);

	return 0;
err_mstr_fail:
	if (swrm->reg_irq)
		swrm->reg_irq(swrm->handle, swr_mstr_interrupt,
				swrm, SWR_IRQ_FREE);
	else if (swrm->irq)
		free_irq(swrm->irq, swrm);
err_irq_fail:
	mutex_destroy(&swrm->mlock);
	mutex_destroy(&swrm->reslock);
	mutex_destroy(&swrm->force_down_lock);
	mutex_destroy(&swrm->iolock);
	mutex_destroy(&swrm->clklock);
	mutex_destroy(&swrm->pm_lock);
	pm_qos_remove_request(&swrm->pm_qos_req);

err_pdata_fail:
err_memory_fail:
	return ret;
}

static int swrm_remove(struct platform_device *pdev)
{
	struct swr_mstr_ctrl *swrm = platform_get_drvdata(pdev);

	if (swrm->reg_irq)
		swrm->reg_irq(swrm->handle, swr_mstr_interrupt,
				swrm, SWR_IRQ_FREE);
	else if (swrm->irq)
		free_irq(swrm->irq, swrm);
	else if (swrm->wake_irq > 0)
		free_irq(swrm->wake_irq, swrm);
	cancel_work_sync(&swrm->wakeup_work);
	pm_runtime_disable(&pdev->dev);
	pm_runtime_set_suspended(&pdev->dev);
	swr_unregister_master(&swrm->master);
	msm_aud_evt_unregister_client(&swrm->event_notifier);
	mutex_destroy(&swrm->mlock);
	mutex_destroy(&swrm->reslock);
	mutex_destroy(&swrm->iolock);
	mutex_destroy(&swrm->clklock);
	mutex_destroy(&swrm->force_down_lock);
	mutex_destroy(&swrm->pm_lock);
	pm_qos_remove_request(&swrm->pm_qos_req);
	devm_kfree(&pdev->dev, swrm);
	return 0;
}

static int swrm_clk_pause(struct swr_mstr_ctrl *swrm)
{
	u32 val;

	dev_dbg(swrm->dev, "%s: state: %d\n", __func__, swrm->state);
	swr_master_write(swrm, SWRM_INTERRUPT_MASK_ADDR, 0x1FDFD);
	val = swr_master_read(swrm, SWRM_MCP_CFG_ADDR);
	val |= SWRM_MCP_CFG_BUS_CLK_PAUSE_BMSK;
	swr_master_write(swrm, SWRM_MCP_CFG_ADDR, val);

	return 0;
}

#ifdef CONFIG_PM
static int swrm_runtime_resume(struct device *dev)
{
	struct platform_device *pdev = to_platform_device(dev);
	struct swr_mstr_ctrl *swrm = platform_get_drvdata(pdev);
	int ret = 0;
	struct swr_master *mstr = &swrm->master;
	struct swr_device *swr_dev;

	dev_dbg(dev, "%s: pm_runtime: resume, state:%d\n",
		__func__, swrm->state);
	mutex_lock(&swrm->reslock);

	if ((swrm->state == SWR_MSTR_DOWN) ||
	    (swrm->state == SWR_MSTR_SSR && swrm->dev_up)) {
		if (swrm->clk_stop_mode0_supp) {
			if (swrm->ipc_wakeup)
				msm_aud_evt_blocking_notifier_call_chain(
					SWR_WAKE_IRQ_DEREGISTER, (void *)swrm);
		}

		if (swrm_clk_request(swrm, true))
			goto exit;
		if (!swrm->clk_stop_mode0_supp || swrm->state == SWR_MSTR_SSR) {
			list_for_each_entry(swr_dev, &mstr->devices, dev_list) {
				ret = swr_device_up(swr_dev);
				if (ret) {
					dev_err(dev,
						"%s: failed to wakeup swr dev %d\n",
						__func__, swr_dev->dev_num);
					swrm_clk_request(swrm, false);
					goto exit;
				}
			}
			swr_master_write(swrm, SWRM_COMP_SW_RESET, 0x01);
			swr_master_write(swrm, SWRM_COMP_SW_RESET, 0x01);
			swrm_master_init(swrm);
			swrm_cmd_fifo_wr_cmd(swrm, 0x4, 0xF, 0x0,
						SWRS_SCP_INT_STATUS_MASK_1);

		} else {
			/*wake up from clock stop*/
			swr_master_write(swrm, SWRM_MCP_BUS_CTRL_ADDR, 0x2);
			usleep_range(100, 105);
		}
		swrm->state = SWR_MSTR_UP;
	}
exit:
	pm_runtime_set_autosuspend_delay(&pdev->dev, auto_suspend_timer);
	mutex_unlock(&swrm->reslock);
	return ret;
}

static int swrm_runtime_suspend(struct device *dev)
{
	struct platform_device *pdev = to_platform_device(dev);
	struct swr_mstr_ctrl *swrm = platform_get_drvdata(pdev);
	int ret = 0;
	struct swr_master *mstr = &swrm->master;
	struct swr_device *swr_dev;
	int current_state = 0;

	dev_dbg(dev, "%s: pm_runtime: suspend state: %d\n",
		__func__, swrm->state);
	mutex_lock(&swrm->reslock);
	mutex_lock(&swrm->force_down_lock);
	current_state = swrm->state;
	mutex_unlock(&swrm->force_down_lock);
	if ((current_state == SWR_MSTR_UP) ||
	    (current_state == SWR_MSTR_SSR)) {

		if ((current_state != SWR_MSTR_SSR) &&
			swrm_is_port_en(&swrm->master)) {
			dev_dbg(dev, "%s ports are enabled\n", __func__);
			ret = -EBUSY;
			goto exit;
		}
		if (!swrm->clk_stop_mode0_supp || swrm->state == SWR_MSTR_SSR) {
			swrm_clk_pause(swrm);
			swr_master_write(swrm, SWRM_COMP_CFG_ADDR, 0x00);
			list_for_each_entry(swr_dev, &mstr->devices, dev_list) {
				ret = swr_device_down(swr_dev);
				if (ret) {
					dev_err(dev,
						"%s: failed to shutdown swr dev %d\n",
						__func__, swr_dev->dev_num);
					goto exit;
				}
			}
		} else {
			/* clock stop sequence */
			swrm_cmd_fifo_wr_cmd(swrm, 0x2, 0xF, 0xF,
					SWRS_SCP_CONTROL);
			usleep_range(100, 105);
		}
		swrm_clk_request(swrm, false);

		if (swrm->clk_stop_mode0_supp) {
			if (swrm->wake_irq > 0) {
				enable_irq(swrm->wake_irq);
			} else if (swrm->ipc_wakeup) {
				msm_aud_evt_blocking_notifier_call_chain(
					SWR_WAKE_IRQ_REGISTER, (void *)swrm);
				swrm->ipc_wakeup_triggered = false;
			}
		}

	}
	/* Retain  SSR state until resume */
	if (current_state != SWR_MSTR_SSR)
		swrm->state = SWR_MSTR_DOWN;
exit:
	mutex_unlock(&swrm->reslock);
	return ret;
}
#endif /* CONFIG_PM */

static int swrm_device_down(struct device *dev)
{
	struct platform_device *pdev = to_platform_device(dev);
	struct swr_mstr_ctrl *swrm = platform_get_drvdata(pdev);
	int ret = 0;

	dev_dbg(dev, "%s: swrm state: %d\n", __func__, swrm->state);

	mutex_lock(&swrm->force_down_lock);
	swrm->state = SWR_MSTR_SSR;
	mutex_unlock(&swrm->force_down_lock);
	if (!pm_runtime_enabled(dev) || !pm_runtime_suspended(dev)) {
		ret = swrm_runtime_suspend(dev);
		if (!ret) {
			pm_runtime_disable(dev);
			pm_runtime_set_suspended(dev);
			pm_runtime_enable(dev);
		}
	}

	return 0;
}

int swrm_register_wake_irq(struct swr_mstr_ctrl *swrm)
{
	int ret = 0;

	if (!swrm->ipc_wakeup) {
		swrm->wake_irq = platform_get_irq_byname(swrm->pdev,
					"swr_wake_irq");
		if (swrm->wake_irq < 0) {
			dev_err(swrm->dev,
				"%s() error getting wake irq handle: %d\n",
				__func__, swrm->wake_irq);
			return -EINVAL;
		}

		ret = request_threaded_irq(swrm->wake_irq, NULL,
					   swrm_wakeup_interrupt,
					   IRQF_TRIGGER_HIGH | IRQF_ONESHOT,
					   "swr_wake_irq", swrm);
		if (ret) {
			dev_err(swrm->dev, "%s: Failed to request irq %d\n",
				__func__, ret);
			return -EINVAL;
		}
		irq_set_irq_wake(swrm->wake_irq, 1);
	}
	return ret;
}

/**
 * swrm_wcd_notify - parent device can notify to soundwire master through
 * this function
 * @pdev: pointer to platform device structure
 * @id: command id from parent to the soundwire master
 * @data: data from parent device to soundwire master
 */
int swrm_wcd_notify(struct platform_device *pdev, u32 id, void *data)
{
	struct swr_mstr_ctrl *swrm;
	int ret = 0;
	struct swr_master *mstr;
	struct swr_device *swr_dev;

	if (!pdev) {
		pr_err("%s: pdev is NULL\n", __func__);
		return -EINVAL;
	}
	swrm = platform_get_drvdata(pdev);
	if (!swrm) {
		dev_err(&pdev->dev, "%s: swrm is NULL\n", __func__);
		return -EINVAL;
	}
	mstr = &swrm->master;

	switch (id) {
	case SWR_CLK_FREQ:
		if (!data) {
			dev_err(swrm->dev, "%s: data is NULL\n", __func__);
			ret = -EINVAL;
		} else {
			mutex_lock(&swrm->mlock);
			swrm->mclk_freq = *(int *)data;
			mutex_unlock(&swrm->mlock);
		}
		break;
	case SWR_DEVICE_SSR_DOWN:
		mutex_lock(&swrm->devlock);
		swrm->dev_up = false;
		mutex_unlock(&swrm->devlock);
		mutex_lock(&swrm->reslock);
		swrm->state = SWR_MSTR_SSR;
		mutex_unlock(&swrm->reslock);
		break;
	case SWR_DEVICE_SSR_UP:
		/* wait for clk voting to be zero */
		reinit_completion(&swrm->clk_off_complete);
		if (swrm->clk_ref_count &&
			 !wait_for_completion_timeout(&swrm->clk_off_complete,
						   msecs_to_jiffies(5000)))
			dev_err(swrm->dev, "%s: clock voting not zero\n",
				__func__);

		mutex_lock(&swrm->devlock);
		swrm->dev_up = true;
		mutex_unlock(&swrm->devlock);
		break;
	case SWR_DEVICE_DOWN:
		dev_dbg(swrm->dev, "%s: swr master down called\n", __func__);
		mutex_lock(&swrm->mlock);
		if (swrm->state == SWR_MSTR_DOWN)
			dev_dbg(swrm->dev, "%s:SWR master is already Down:%d\n",
				__func__, swrm->state);
		else
			swrm_device_down(&pdev->dev);
		mutex_unlock(&swrm->mlock);
		break;
	case SWR_DEVICE_UP:
		dev_dbg(swrm->dev, "%s: swr master up called\n", __func__);
		mutex_lock(&swrm->devlock);
		if (!swrm->dev_up) {
			dev_dbg(swrm->dev, "SSR not complete yet\n");
			mutex_unlock(&swrm->devlock);
			return -EBUSY;
		}
		mutex_unlock(&swrm->devlock);
		mutex_lock(&swrm->mlock);
		pm_runtime_mark_last_busy(&pdev->dev);
		pm_runtime_get_sync(&pdev->dev);
		mutex_lock(&swrm->reslock);
		list_for_each_entry(swr_dev, &mstr->devices, dev_list) {
			ret = swr_reset_device(swr_dev);
			if (ret) {
				dev_err(swrm->dev,
					"%s: failed to reset swr device %d\n",
					__func__, swr_dev->dev_num);
				swrm_clk_request(swrm, false);
			}
		}
		pm_runtime_mark_last_busy(&pdev->dev);
		pm_runtime_put_autosuspend(&pdev->dev);
		mutex_unlock(&swrm->reslock);
		mutex_unlock(&swrm->mlock);
		break;
	case SWR_SET_NUM_RX_CH:
		if (!data) {
			dev_err(swrm->dev, "%s: data is NULL\n", __func__);
			ret = -EINVAL;
		} else {
			mutex_lock(&swrm->mlock);
			swrm->num_rx_chs = *(int *)data;
			if ((swrm->num_rx_chs > 1) && !swrm->num_cfg_devs) {
				list_for_each_entry(swr_dev, &mstr->devices,
						    dev_list) {
					ret = swr_set_device_group(swr_dev,
								SWR_BROADCAST);
					if (ret)
						dev_err(swrm->dev,
							"%s: set num ch failed\n",
							__func__);
				}
			} else {
				list_for_each_entry(swr_dev, &mstr->devices,
						    dev_list) {
					ret = swr_set_device_group(swr_dev,
								SWR_GROUP_NONE);
					if (ret)
						dev_err(swrm->dev,
							"%s: set num ch failed\n",
							__func__);
				}
			}
			mutex_unlock(&swrm->mlock);
		}
		break;
	case SWR_REGISTER_WAKE_IRQ:
		if (!data) {
			dev_err(swrm->dev, "%s: reg wake irq data is NULL\n",
				__func__);
			ret = -EINVAL;
		} else {
			mutex_lock(&swrm->mlock);
			swrm->ipc_wakeup = *(u32 *)data;
			ret = swrm_register_wake_irq(swrm);
			if (ret)
				dev_err(swrm->dev, "%s: register wake_irq failed\n",
					__func__);
			mutex_unlock(&swrm->mlock);
		}
		break;
	default:
		dev_err(swrm->dev, "%s: swr master unknown id %d\n",
			__func__, id);
		break;
	}
	return ret;
}
EXPORT_SYMBOL(swrm_wcd_notify);

/*
 * swrm_pm_cmpxchg:
 *      Check old state and exchange with pm new state
 *      if old state matches with current state
 *
 * @swrm: pointer to wcd core resource
 * @o: pm old state
 * @n: pm new state
 *
 * Returns old state
 */
static enum swrm_pm_state swrm_pm_cmpxchg(
				struct swr_mstr_ctrl *swrm,
				enum swrm_pm_state o,
				enum swrm_pm_state n)
{
	enum swrm_pm_state old;

	if (!swrm)
		return o;

	mutex_lock(&swrm->pm_lock);
	old = swrm->pm_state;
	if (old == o)
		swrm->pm_state = n;
	mutex_unlock(&swrm->pm_lock);

	return old;
}

static bool swrm_lock_sleep(struct swr_mstr_ctrl *swrm)
{
	enum swrm_pm_state os;

	/*
	 * swrm_{lock/unlock}_sleep will be called by swr irq handler
	 * and slave wake up requests..
	 *
	 * If system didn't resume, we can simply return false so
	 * IRQ handler can return without handling IRQ.
	 */
	mutex_lock(&swrm->pm_lock);
	if (swrm->wlock_holders++ == 0) {
		dev_dbg(swrm->dev, "%s: holding wake lock\n", __func__);
		pm_qos_update_request(&swrm->pm_qos_req,
					  msm_cpuidle_get_deep_idle_latency());
		pm_stay_awake(swrm->dev);
	}
	mutex_unlock(&swrm->pm_lock);

	if (!wait_event_timeout(swrm->pm_wq,
				((os =  swrm_pm_cmpxchg(swrm,
				  SWRM_PM_SLEEPABLE,
				  SWRM_PM_AWAKE)) ==
					SWRM_PM_SLEEPABLE ||
					(os == SWRM_PM_AWAKE)),
					msecs_to_jiffies(
					SWRM_SYSTEM_RESUME_TIMEOUT_MS))) {
		dev_err(swrm->dev, "%s: system didn't resume within %dms, s %d, w %d\n",
			__func__, SWRM_SYSTEM_RESUME_TIMEOUT_MS, swrm->pm_state,
				swrm->wlock_holders);
		swrm_unlock_sleep(swrm);
		return false;
	}
	wake_up_all(&swrm->pm_wq);
	return true;
}

static void swrm_unlock_sleep(struct swr_mstr_ctrl *swrm)
{
	mutex_lock(&swrm->pm_lock);
	if (--swrm->wlock_holders == 0) {
		dev_dbg(swrm->dev, "%s: releasing wake lock pm_state %d -> %d\n",
			 __func__, swrm->pm_state, SWRM_PM_SLEEPABLE);
		/*
		 * if swrm_lock_sleep failed, pm_state would be still
		 * swrm_PM_ASLEEP, don't overwrite
		 */
		if (likely(swrm->pm_state == SWRM_PM_AWAKE))
			swrm->pm_state = SWRM_PM_SLEEPABLE;
		pm_qos_update_request(&swrm->pm_qos_req,
				  PM_QOS_DEFAULT_VALUE);
		pm_relax(swrm->dev);
	}
	mutex_unlock(&swrm->pm_lock);
	wake_up_all(&swrm->pm_wq);
}

#ifdef CONFIG_PM_SLEEP
static int swrm_suspend(struct device *dev)
{
	int ret = -EBUSY;
	struct platform_device *pdev = to_platform_device(dev);
	struct swr_mstr_ctrl *swrm = platform_get_drvdata(pdev);

	dev_dbg(dev, "%s: system suspend, state: %d\n", __func__, swrm->state);

	mutex_lock(&swrm->pm_lock);

	if (swrm->pm_state == SWRM_PM_SLEEPABLE) {
		dev_dbg(swrm->dev, "%s: suspending system, state %d, wlock %d\n",
			 __func__, swrm->pm_state,
			swrm->wlock_holders);
		swrm->pm_state = SWRM_PM_ASLEEP;
	} else if (swrm->pm_state == SWRM_PM_AWAKE) {
		/*
		 * unlock to wait for pm_state == SWRM_PM_SLEEPABLE
		 * then set to SWRM_PM_ASLEEP
		 */
		dev_dbg(swrm->dev, "%s: waiting to suspend system, state %d, wlock %d\n",
			 __func__, swrm->pm_state,
			 swrm->wlock_holders);
		mutex_unlock(&swrm->pm_lock);
		if (!(wait_event_timeout(swrm->pm_wq, swrm_pm_cmpxchg(
					 swrm, SWRM_PM_SLEEPABLE,
						 SWRM_PM_ASLEEP) ==
						   SWRM_PM_SLEEPABLE,
						   msecs_to_jiffies(
						   SWRM_SYS_SUSPEND_WAIT)))) {
			dev_dbg(swrm->dev, "%s: suspend failed state %d, wlock %d\n",
				 __func__, swrm->pm_state,
				 swrm->wlock_holders);
			return -EBUSY;
		} else {
			dev_dbg(swrm->dev,
				"%s: done, state %d, wlock %d\n",
				__func__, swrm->pm_state,
				swrm->wlock_holders);
		}
		mutex_lock(&swrm->pm_lock);
	} else if (swrm->pm_state == SWRM_PM_ASLEEP) {
		dev_dbg(swrm->dev, "%s: system is already suspended, state %d, wlock %d\n",
			__func__, swrm->pm_state,
			swrm->wlock_holders);
	}

	mutex_unlock(&swrm->pm_lock);

	if ((!pm_runtime_enabled(dev) || !pm_runtime_suspended(dev))) {
		ret = swrm_runtime_suspend(dev);
		if (!ret) {
			/*
			 * Synchronize runtime-pm and system-pm states:
			 * At this point, we are already suspended. If
			 * runtime-pm still thinks its active, then
			 * make sure its status is in sync with HW
			 * status. The three below calls let the
			 * runtime-pm know that we are suspended
			 * already without re-invoking the suspend
			 * callback
			 */
			pm_runtime_disable(dev);
			pm_runtime_set_suspended(dev);
			pm_runtime_enable(dev);
		}
	}
	if (ret == -EBUSY) {
		/*
		 * There is a possibility that some audio stream is active
		 * during suspend. We dont want to return suspend failure in
		 * that case so that display and relevant components can still
		 * go to suspend.
		 * If there is some other error, then it should be passed-on
		 * to system level suspend
		 */
		ret = 0;
	}
	return ret;
}

static int swrm_resume(struct device *dev)
{
	int ret = 0;
	struct platform_device *pdev = to_platform_device(dev);
	struct swr_mstr_ctrl *swrm = platform_get_drvdata(pdev);

	dev_dbg(dev, "%s: system resume, state: %d\n", __func__, swrm->state);
	if (!pm_runtime_enabled(dev) || !pm_runtime_suspend(dev)) {
		ret = swrm_runtime_resume(dev);
		if (!ret) {
			pm_runtime_mark_last_busy(dev);
			pm_request_autosuspend(dev);
		}
	}
	mutex_lock(&swrm->pm_lock);
	if (swrm->pm_state == SWRM_PM_ASLEEP) {
		dev_dbg(swrm->dev,
			"%s: resuming system, state %d, wlock %d\n",
			__func__, swrm->pm_state,
			swrm->wlock_holders);
		swrm->pm_state = SWRM_PM_SLEEPABLE;
	} else {
		dev_dbg(swrm->dev, "%s: system is already awake, state %d wlock %d\n",
			__func__, swrm->pm_state,
			swrm->wlock_holders);
	}
	mutex_unlock(&swrm->pm_lock);
	wake_up_all(&swrm->pm_wq);

	return ret;
}
#endif /* CONFIG_PM_SLEEP */

static const struct dev_pm_ops swrm_dev_pm_ops = {
	SET_SYSTEM_SLEEP_PM_OPS(
		swrm_suspend,
		swrm_resume
	)
	SET_RUNTIME_PM_OPS(
		swrm_runtime_suspend,
		swrm_runtime_resume,
		NULL
	)
};

static const struct of_device_id swrm_dt_match[] = {
	{
		.compatible = "qcom,swr-mstr",
	},
	{}
};

static struct platform_driver swr_mstr_driver = {
	.probe = swrm_probe,
	.remove = swrm_remove,
	.driver = {
		.name = SWR_WCD_NAME,
		.owner = THIS_MODULE,
		.pm = &swrm_dev_pm_ops,
		.of_match_table = swrm_dt_match,
	},
};

static int __init swrm_init(void)
{
	return platform_driver_register(&swr_mstr_driver);
}
module_init(swrm_init);

static void __exit swrm_exit(void)
{
	platform_driver_unregister(&swr_mstr_driver);
}
module_exit(swrm_exit);

MODULE_LICENSE("GPL v2");
MODULE_DESCRIPTION("SoundWire Master Controller");
MODULE_ALIAS("platform:swr-mstr");<|MERGE_RESOLUTION|>--- conflicted
+++ resolved
@@ -1640,11 +1640,7 @@
 	swrm->intr_mask = SWRM_INTERRUPT_STATUS_MASK;
 	/* Mask soundwire interrupts */
 	reg[len] = SWRM_INTERRUPT_MASK_ADDR;
-<<<<<<< HEAD
-	value[len++] = 0x1FFFD; 
-=======
 	value[len++] = swrm->intr_mask;
->>>>>>> 16a5627e
 
 	reg[len] = SWR_MSTR_RX_SWRM_CPU_INTERRUPT_EN;
 	value[len++] = swrm->intr_mask;
