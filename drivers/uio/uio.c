/*
 * drivers/uio/uio.c
 *
 * Copyright(C) 2005, Benedikt Spranger <b.spranger@linutronix.de>
 * Copyright(C) 2005, Thomas Gleixner <tglx@linutronix.de>
 * Copyright(C) 2006, Hans J. Koch <hjk@hansjkoch.de>
 * Copyright(C) 2006, Greg Kroah-Hartman <greg@kroah.com>
 *
 * Userspace IO
 *
 * Base Functions
 *
 * Licensed under the GPLv2 only.
 */

#include <linux/module.h>
#include <linux/init.h>
#include <linux/poll.h>
#include <linux/device.h>
#include <linux/slab.h>
#include <linux/mm.h>
#include <linux/idr.h>
#include <linux/sched/signal.h>
#include <linux/string.h>
#include <linux/kobject.h>
#include <linux/cdev.h>
#include <linux/uio_driver.h>

#define UIO_MAX_DEVICES		(1U << MINORBITS)

static int uio_major;
static struct cdev *uio_cdev;
static DEFINE_IDR(uio_idr);
static const struct file_operations uio_fops;

/* Protect idr accesses */
static DEFINE_MUTEX(minor_lock);

/*
 * attributes
 */

struct uio_map {
	struct kobject kobj;
	struct uio_mem *mem;
};
#define to_map(map) container_of(map, struct uio_map, kobj)

static ssize_t map_name_show(struct uio_mem *mem, char *buf)
{
	if (unlikely(!mem->name))
		mem->name = "";

	return sprintf(buf, "%s\n", mem->name);
}

static ssize_t map_addr_show(struct uio_mem *mem, char *buf)
{
	return sprintf(buf, "%pa\n", &mem->addr);
}

static ssize_t map_size_show(struct uio_mem *mem, char *buf)
{
	return sprintf(buf, "%pa\n", &mem->size);
}

static ssize_t map_offset_show(struct uio_mem *mem, char *buf)
{
	return sprintf(buf, "0x%llx\n", (unsigned long long)mem->offs);
}

struct map_sysfs_entry {
	struct attribute attr;
	ssize_t (*show)(struct uio_mem *, char *);
	ssize_t (*store)(struct uio_mem *, const char *, size_t);
};

static struct map_sysfs_entry name_attribute =
	__ATTR(name, S_IRUGO, map_name_show, NULL);
static struct map_sysfs_entry addr_attribute =
	__ATTR(addr, S_IRUGO, map_addr_show, NULL);
static struct map_sysfs_entry size_attribute =
	__ATTR(size, S_IRUGO, map_size_show, NULL);
static struct map_sysfs_entry offset_attribute =
	__ATTR(offset, S_IRUGO, map_offset_show, NULL);

static struct attribute *attrs[] = {
	&name_attribute.attr,
	&addr_attribute.attr,
	&size_attribute.attr,
	&offset_attribute.attr,
	NULL,	/* need to NULL terminate the list of attributes */
};

static void map_release(struct kobject *kobj)
{
	struct uio_map *map = to_map(kobj);
	kfree(map);
}

static ssize_t map_type_show(struct kobject *kobj, struct attribute *attr,
			     char *buf)
{
	struct uio_map *map = to_map(kobj);
	struct uio_mem *mem = map->mem;
	struct map_sysfs_entry *entry;

	entry = container_of(attr, struct map_sysfs_entry, attr);

	if (!entry->show)
		return -EIO;

	return entry->show(mem, buf);
}

static const struct sysfs_ops map_sysfs_ops = {
	.show = map_type_show,
};

static struct kobj_type map_attr_type = {
	.release	= map_release,
	.sysfs_ops	= &map_sysfs_ops,
	.default_attrs	= attrs,
};

struct uio_portio {
	struct kobject kobj;
	struct uio_port *port;
};
#define to_portio(portio) container_of(portio, struct uio_portio, kobj)

static ssize_t portio_name_show(struct uio_port *port, char *buf)
{
	if (unlikely(!port->name))
		port->name = "";

	return sprintf(buf, "%s\n", port->name);
}

static ssize_t portio_start_show(struct uio_port *port, char *buf)
{
	return sprintf(buf, "0x%lx\n", port->start);
}

static ssize_t portio_size_show(struct uio_port *port, char *buf)
{
	return sprintf(buf, "0x%lx\n", port->size);
}

static ssize_t portio_porttype_show(struct uio_port *port, char *buf)
{
	const char *porttypes[] = {"none", "x86", "gpio", "other"};

	if ((port->porttype < 0) || (port->porttype > UIO_PORT_OTHER))
		return -EINVAL;

	return sprintf(buf, "port_%s\n", porttypes[port->porttype]);
}

struct portio_sysfs_entry {
	struct attribute attr;
	ssize_t (*show)(struct uio_port *, char *);
	ssize_t (*store)(struct uio_port *, const char *, size_t);
};

static struct portio_sysfs_entry portio_name_attribute =
	__ATTR(name, S_IRUGO, portio_name_show, NULL);
static struct portio_sysfs_entry portio_start_attribute =
	__ATTR(start, S_IRUGO, portio_start_show, NULL);
static struct portio_sysfs_entry portio_size_attribute =
	__ATTR(size, S_IRUGO, portio_size_show, NULL);
static struct portio_sysfs_entry portio_porttype_attribute =
	__ATTR(porttype, S_IRUGO, portio_porttype_show, NULL);

static struct attribute *portio_attrs[] = {
	&portio_name_attribute.attr,
	&portio_start_attribute.attr,
	&portio_size_attribute.attr,
	&portio_porttype_attribute.attr,
	NULL,
};

static void portio_release(struct kobject *kobj)
{
	struct uio_portio *portio = to_portio(kobj);
	kfree(portio);
}

static ssize_t portio_type_show(struct kobject *kobj, struct attribute *attr,
			     char *buf)
{
	struct uio_portio *portio = to_portio(kobj);
	struct uio_port *port = portio->port;
	struct portio_sysfs_entry *entry;

	entry = container_of(attr, struct portio_sysfs_entry, attr);

	if (!entry->show)
		return -EIO;

	return entry->show(port, buf);
}

static const struct sysfs_ops portio_sysfs_ops = {
	.show = portio_type_show,
};

static struct kobj_type portio_attr_type = {
	.release	= portio_release,
	.sysfs_ops	= &portio_sysfs_ops,
	.default_attrs	= portio_attrs,
};

static ssize_t name_show(struct device *dev,
			 struct device_attribute *attr, char *buf)
{
	struct uio_device *idev = dev_get_drvdata(dev);
	int ret;

	mutex_lock(&idev->info_lock);
	if (!idev->info) {
		ret = -EINVAL;
		dev_err(dev, "the device has been unregistered\n");
		goto out;
	}

	ret = sprintf(buf, "%s\n", idev->info->name);

out:
	mutex_unlock(&idev->info_lock);
	return ret;
}
static DEVICE_ATTR_RO(name);

static ssize_t version_show(struct device *dev,
			    struct device_attribute *attr, char *buf)
{
	struct uio_device *idev = dev_get_drvdata(dev);
	int ret;

	mutex_lock(&idev->info_lock);
	if (!idev->info) {
		ret = -EINVAL;
		dev_err(dev, "the device has been unregistered\n");
		goto out;
	}

	ret = sprintf(buf, "%s\n", idev->info->version);

out:
	mutex_unlock(&idev->info_lock);
	return ret;
}
static DEVICE_ATTR_RO(version);

static ssize_t event_show(struct device *dev,
			  struct device_attribute *attr, char *buf)
{
	struct uio_device *idev = dev_get_drvdata(dev);
	return sprintf(buf, "%u\n", (unsigned int)atomic_read(&idev->event));
}
static DEVICE_ATTR_RO(event);

static struct attribute *uio_attrs[] = {
	&dev_attr_name.attr,
	&dev_attr_version.attr,
	&dev_attr_event.attr,
	NULL,
};
ATTRIBUTE_GROUPS(uio);

/* UIO class infrastructure */
static struct class uio_class = {
	.name = "uio",
	.dev_groups = uio_groups,
};

bool uio_class_registered;

/*
 * device functions
 */
static int uio_dev_add_attributes(struct uio_device *idev)
{
	int ret;
	int mi, pi;
	int map_found = 0;
	int portio_found = 0;
	struct uio_mem *mem;
	struct uio_map *map;
	struct uio_port *port;
	struct uio_portio *portio;

	for (mi = 0; mi < MAX_UIO_MAPS; mi++) {
		mem = &idev->info->mem[mi];
		if (mem->size == 0)
			break;
		if (!map_found) {
			map_found = 1;
			idev->map_dir = kobject_create_and_add("maps",
							&idev->dev.kobj);
			if (!idev->map_dir) {
				ret = -ENOMEM;
				goto err_map;
			}
		}
		map = kzalloc(sizeof(*map), GFP_KERNEL);
		if (!map) {
			ret = -ENOMEM;
			goto err_map;
		}
		kobject_init(&map->kobj, &map_attr_type);
		map->mem = mem;
		mem->map = map;
		ret = kobject_add(&map->kobj, idev->map_dir, "map%d", mi);
		if (ret)
			goto err_map_kobj;
		ret = kobject_uevent(&map->kobj, KOBJ_ADD);
		if (ret)
			goto err_map_kobj;
	}

	for (pi = 0; pi < MAX_UIO_PORT_REGIONS; pi++) {
		port = &idev->info->port[pi];
		if (port->size == 0)
			break;
		if (!portio_found) {
			portio_found = 1;
			idev->portio_dir = kobject_create_and_add("portio",
							&idev->dev.kobj);
			if (!idev->portio_dir) {
				ret = -ENOMEM;
				goto err_portio;
			}
		}
		portio = kzalloc(sizeof(*portio), GFP_KERNEL);
		if (!portio) {
			ret = -ENOMEM;
			goto err_portio;
		}
		kobject_init(&portio->kobj, &portio_attr_type);
		portio->port = port;
		port->portio = portio;
		ret = kobject_add(&portio->kobj, idev->portio_dir,
							"port%d", pi);
		if (ret)
			goto err_portio_kobj;
		ret = kobject_uevent(&portio->kobj, KOBJ_ADD);
		if (ret)
			goto err_portio_kobj;
	}

	return 0;

err_portio:
	pi--;
err_portio_kobj:
	for (; pi >= 0; pi--) {
		port = &idev->info->port[pi];
		portio = port->portio;
		kobject_put(&portio->kobj);
	}
	kobject_put(idev->portio_dir);
err_map:
	mi--;
err_map_kobj:
	for (; mi >= 0; mi--) {
		mem = &idev->info->mem[mi];
		map = mem->map;
		kobject_put(&map->kobj);
	}
	kobject_put(idev->map_dir);
	dev_err(&idev->dev, "error creating sysfs files (%d)\n", ret);
	return ret;
}

static void uio_dev_del_attributes(struct uio_device *idev)
{
	int i;
	struct uio_mem *mem;
	struct uio_port *port;

	for (i = 0; i < MAX_UIO_MAPS; i++) {
		mem = &idev->info->mem[i];
		if (mem->size == 0)
			break;
		kobject_put(&mem->map->kobj);
	}
	kobject_put(idev->map_dir);

	for (i = 0; i < MAX_UIO_PORT_REGIONS; i++) {
		port = &idev->info->port[i];
		if (port->size == 0)
			break;
		kobject_put(&port->portio->kobj);
	}
	kobject_put(idev->portio_dir);
}

static int uio_get_minor(struct uio_device *idev)
{
	int retval = -ENOMEM;

	mutex_lock(&minor_lock);
	retval = idr_alloc(&uio_idr, idev, 0, UIO_MAX_DEVICES, GFP_KERNEL);
	if (retval >= 0) {
		idev->minor = retval;
		retval = 0;
	} else if (retval == -ENOSPC) {
		dev_err(&idev->dev, "too many uio devices\n");
		retval = -EINVAL;
	}
	mutex_unlock(&minor_lock);
	return retval;
}

static void uio_free_minor(struct uio_device *idev)
{
	mutex_lock(&minor_lock);
	idr_remove(&uio_idr, idev->minor);
	mutex_unlock(&minor_lock);
}

/**
 * uio_event_notify - trigger an interrupt event
 * @info: UIO device capabilities
 */
void uio_event_notify(struct uio_info *info)
{
	struct uio_device *idev = info->uio_dev;

	atomic_inc(&idev->event);
	wake_up_interruptible(&idev->wait);
	kill_fasync(&idev->async_queue, SIGIO, POLL_IN);
}
EXPORT_SYMBOL_GPL(uio_event_notify);

/**
 * uio_interrupt - hardware interrupt handler
 * @irq: IRQ number, can be UIO_IRQ_CYCLIC for cyclic timer
 * @dev_id: Pointer to the devices uio_device structure
 */
static irqreturn_t uio_interrupt(int irq, void *dev_id)
{
	struct uio_device *idev = (struct uio_device *)dev_id;
	irqreturn_t ret;

	ret = idev->info->handler(irq, idev->info);
	if (ret == IRQ_HANDLED)
		uio_event_notify(idev->info);

	return ret;
}

struct uio_listener {
	struct uio_device *dev;
	s32 event_count;
};

static int uio_open(struct inode *inode, struct file *filep)
{
	struct uio_device *idev;
	struct uio_listener *listener;
	int ret = 0;

	mutex_lock(&minor_lock);
	idev = idr_find(&uio_idr, iminor(inode));
	mutex_unlock(&minor_lock);
	if (!idev) {
		ret = -ENODEV;
		goto out;
	}

	get_device(&idev->dev);

	if (!try_module_get(idev->owner)) {
		ret = -ENODEV;
		goto err_module_get;
	}

	listener = kmalloc(sizeof(*listener), GFP_KERNEL);
	if (!listener) {
		ret = -ENOMEM;
		goto err_alloc_listener;
	}

	listener->dev = idev;
	listener->event_count = atomic_read(&idev->event);
	filep->private_data = listener;

	mutex_lock(&idev->info_lock);
	if (!idev->info) {
		mutex_unlock(&idev->info_lock);
		ret = -EINVAL;
		goto err_alloc_listener;
	}

	if (idev->info && idev->info->open)
		ret = idev->info->open(idev->info, inode);
	mutex_unlock(&idev->info_lock);
	if (ret)
		goto err_infoopen;

	return 0;

err_infoopen:
	kfree(listener);

err_alloc_listener:
	module_put(idev->owner);

err_module_get:
	put_device(&idev->dev);

out:
	return ret;
}

static int uio_fasync(int fd, struct file *filep, int on)
{
	struct uio_listener *listener = filep->private_data;
	struct uio_device *idev = listener->dev;

	return fasync_helper(fd, filep, on, &idev->async_queue);
}

static int uio_release(struct inode *inode, struct file *filep)
{
	int ret = 0;
	struct uio_listener *listener = filep->private_data;
	struct uio_device *idev = listener->dev;

	mutex_lock(&idev->info_lock);
	if (idev->info && idev->info->release)
		ret = idev->info->release(idev->info, inode);
	mutex_unlock(&idev->info_lock);

	module_put(idev->owner);
	kfree(listener);
	put_device(&idev->dev);
	return ret;
}

static unsigned int uio_poll(struct file *filep, poll_table *wait)
{
	struct uio_listener *listener = filep->private_data;
	struct uio_device *idev = listener->dev;
	unsigned int ret = 0;

	mutex_lock(&idev->info_lock);
	if (!idev->info || !idev->info->irq)
		ret = -EIO;
	mutex_unlock(&idev->info_lock);

	if (ret)
		return ret;

	poll_wait(filep, &idev->wait, wait);
	if (listener->event_count != atomic_read(&idev->event))
		return POLLIN | POLLRDNORM;
	return 0;
}

static ssize_t uio_read(struct file *filep, char __user *buf,
			size_t count, loff_t *ppos)
{
	struct uio_listener *listener = filep->private_data;
	struct uio_device *idev = listener->dev;
	DECLARE_WAITQUEUE(wait, current);
	ssize_t retval = 0;
	s32 event_count;

	mutex_lock(&idev->info_lock);
	if (!idev->info || !idev->info->irq)
		retval = -EIO;
	mutex_unlock(&idev->info_lock);

	if (retval)
		return retval;

	if (count != sizeof(s32))
		return -EINVAL;

	add_wait_queue(&idev->wait, &wait);

	do {
		set_current_state(TASK_INTERRUPTIBLE);

		event_count = atomic_read(&idev->event);
		if (event_count != listener->event_count) {
			__set_current_state(TASK_RUNNING);
			if (copy_to_user(buf, &event_count, count))
				retval = -EFAULT;
			else {
				listener->event_count = event_count;
				retval = count;
			}
			break;
		}

		if (filep->f_flags & O_NONBLOCK) {
			retval = -EAGAIN;
			break;
		}

		if (signal_pending(current)) {
			retval = -ERESTARTSYS;
			break;
		}
		schedule();
	} while (1);

	__set_current_state(TASK_RUNNING);
	remove_wait_queue(&idev->wait, &wait);

	return retval;
}

static ssize_t uio_write(struct file *filep, const char __user *buf,
			size_t count, loff_t *ppos)
{
	struct uio_listener *listener = filep->private_data;
	struct uio_device *idev = listener->dev;
	ssize_t retval;
	s32 irq_on;

	if (count != sizeof(s32))
		return -EINVAL;

	if (copy_from_user(&irq_on, buf, count))
		return -EFAULT;

	mutex_lock(&idev->info_lock);
	if (!idev->info) {
		retval = -EINVAL;
		goto out;
	}

	if (!idev->info || !idev->info->irq) {
		retval = -EIO;
		goto out;
	}

	if (!idev->info->irqcontrol) {
		retval = -ENOSYS;
		goto out;
	}

	retval = idev->info->irqcontrol(idev->info, irq_on);

out:
	mutex_unlock(&idev->info_lock);
	return retval ? retval : sizeof(s32);
}

static int uio_find_mem_index(struct vm_area_struct *vma)
{
	struct uio_device *idev = vma->vm_private_data;

	if (vma->vm_pgoff < MAX_UIO_MAPS) {
		if (idev->info->mem[vma->vm_pgoff].size == 0)
			return -1;
		return (int)vma->vm_pgoff;
	}
	return -1;
}

static int uio_vma_fault(struct vm_fault *vmf)
{
	struct uio_device *idev = vmf->vma->vm_private_data;
	struct page *page;
	unsigned long offset;
	void *addr;
	int ret = 0;
	int mi;

	mutex_lock(&idev->info_lock);
	if (!idev->info) {
		ret = VM_FAULT_SIGBUS;
		goto out;
	}

	mi = uio_find_mem_index(vmf->vma);
	if (mi < 0) {
		ret = VM_FAULT_SIGBUS;
		goto out;
	}

	/*
	 * We need to subtract mi because userspace uses offset = N*PAGE_SIZE
	 * to use mem[N].
	 */
	offset = (vmf->pgoff - mi) << PAGE_SHIFT;

	addr = (void *)(unsigned long)idev->info->mem[mi].addr + offset;
	if (idev->info->mem[mi].memtype == UIO_MEM_LOGICAL)
		page = virt_to_page(addr);
	else
		page = vmalloc_to_page(addr);
	get_page(page);
	vmf->page = page;

out:
	mutex_unlock(&idev->info_lock);

	return ret;
}

static const struct vm_operations_struct uio_logical_vm_ops = {
	.fault = uio_vma_fault,
};

static int uio_mmap_logical(struct vm_area_struct *vma)
{
	vma->vm_flags |= VM_DONTEXPAND | VM_DONTDUMP;
	vma->vm_ops = &uio_logical_vm_ops;
	return 0;
}

static const struct vm_operations_struct uio_physical_vm_ops = {
#ifdef CONFIG_HAVE_IOREMAP_PROT
	.access = generic_access_phys,
#endif
};

static int uio_mmap_physical(struct vm_area_struct *vma)
{
	struct uio_device *idev = vma->vm_private_data;
	int mi = uio_find_mem_index(vma);
	struct uio_mem *mem;

	if (mi < 0)
		return -EINVAL;
	mem = idev->info->mem + mi;

	if (mem->addr & ~PAGE_MASK)
		return -ENODEV;
	if (vma->vm_end - vma->vm_start > mem->size)
		return -EINVAL;

	vma->vm_ops = &uio_physical_vm_ops;
	vma->vm_page_prot = pgprot_noncached(vma->vm_page_prot);

	/*
	 * We cannot use the vm_iomap_memory() helper here,
	 * because vma->vm_pgoff is the map index we looked
	 * up above in uio_find_mem_index(), rather than an
	 * actual page offset into the mmap.
	 *
	 * So we just do the physical mmap without a page
	 * offset.
	 */
	return remap_pfn_range(vma,
			       vma->vm_start,
			       mem->addr >> PAGE_SHIFT,
			       vma->vm_end - vma->vm_start,
			       vma->vm_page_prot);
}

static int uio_mmap(struct file *filep, struct vm_area_struct *vma)
{
	struct uio_listener *listener = filep->private_data;
	struct uio_device *idev = listener->dev;
	int mi;
	unsigned long requested_pages, actual_pages;
	int ret = 0;

	if (vma->vm_end < vma->vm_start)
		return -EINVAL;

	vma->vm_private_data = idev;

	mutex_lock(&idev->info_lock);
	if (!idev->info) {
		ret = -EINVAL;
		goto out;
	}

	mi = uio_find_mem_index(vma);
	if (mi < 0) {
		ret = -EINVAL;
		goto out;
	}

	requested_pages = vma_pages(vma);
	actual_pages = ((idev->info->mem[mi].addr & ~PAGE_MASK)
			+ idev->info->mem[mi].size + PAGE_SIZE -1) >> PAGE_SHIFT;
	if (requested_pages > actual_pages) {
		ret = -EINVAL;
		goto out;
	}

	if (idev->info->mmap) {
		ret = idev->info->mmap(idev->info, vma);
		goto out;
	}

	switch (idev->info->mem[mi].memtype) {
		case UIO_MEM_PHYS:
			ret = uio_mmap_physical(vma);
			break;
		case UIO_MEM_LOGICAL:
		case UIO_MEM_VIRTUAL:
			ret = uio_mmap_logical(vma);
			break;
		default:
			ret = -EINVAL;
	}

out:
	mutex_unlock(&idev->info_lock);
	return ret;
}

static const struct file_operations uio_fops = {
	.owner		= THIS_MODULE,
	.open		= uio_open,
	.release	= uio_release,
	.read		= uio_read,
	.write		= uio_write,
	.mmap		= uio_mmap,
	.poll		= uio_poll,
	.fasync		= uio_fasync,
	.llseek		= noop_llseek,
};

static int uio_major_init(void)
{
	static const char name[] = "uio";
	struct cdev *cdev = NULL;
	dev_t uio_dev = 0;
	int result;

	result = alloc_chrdev_region(&uio_dev, 0, UIO_MAX_DEVICES, name);
	if (result)
		goto out;

	result = -ENOMEM;
	cdev = cdev_alloc();
	if (!cdev)
		goto out_unregister;

	cdev->owner = THIS_MODULE;
	cdev->ops = &uio_fops;
	kobject_set_name(&cdev->kobj, "%s", name);

	result = cdev_add(cdev, uio_dev, UIO_MAX_DEVICES);
	if (result)
		goto out_put;

	uio_major = MAJOR(uio_dev);
	uio_cdev = cdev;
	return 0;
out_put:
	kobject_put(&cdev->kobj);
out_unregister:
	unregister_chrdev_region(uio_dev, UIO_MAX_DEVICES);
out:
	return result;
}

static void uio_major_cleanup(void)
{
	unregister_chrdev_region(MKDEV(uio_major, 0), UIO_MAX_DEVICES);
	cdev_del(uio_cdev);
}

static int init_uio_class(void)
{
	int ret;

	/* This is the first time in here, set everything up properly */
	ret = uio_major_init();
	if (ret)
		goto exit;

	ret = class_register(&uio_class);
	if (ret) {
		printk(KERN_ERR "class_register failed for uio\n");
		goto err_class_register;
	}

	uio_class_registered = true;

	return 0;

err_class_register:
	uio_major_cleanup();
exit:
	return ret;
}

static void release_uio_class(void)
{
	uio_class_registered = false;
	class_unregister(&uio_class);
	uio_major_cleanup();
}

static void uio_device_release(struct device *dev)
{
	struct uio_device *idev = dev_get_drvdata(dev);

	kfree(idev);
}

/**
 * uio_register_device - register a new userspace IO device
 * @owner:	module that creates the new device
 * @parent:	parent device
 * @info:	UIO device capabilities
 *
 * returns zero on success or a negative error code.
 */
int __uio_register_device(struct module *owner,
			  struct device *parent,
			  struct uio_info *info)
{
	struct uio_device *idev;
	int ret = 0;

	if (!uio_class_registered)
		return -EPROBE_DEFER;

	if (!parent || !info || !info->name || !info->version)
		return -EINVAL;

	info->uio_dev = NULL;

	idev = kzalloc(sizeof(*idev), GFP_KERNEL);
	if (!idev) {
		return -ENOMEM;
	}

	idev->owner = owner;
	idev->info = info;
	mutex_init(&idev->info_lock);
	init_waitqueue_head(&idev->wait);
	atomic_set(&idev->event, 0);

	ret = uio_get_minor(idev);
	if (ret) {
		kfree(idev);
		return ret;
	}

<<<<<<< HEAD
=======
	device_initialize(&idev->dev);
>>>>>>> c081cdb1
	idev->dev.devt = MKDEV(uio_major, idev->minor);
	idev->dev.class = &uio_class;
	idev->dev.parent = parent;
	idev->dev.release = uio_device_release;
	dev_set_drvdata(&idev->dev, idev);

	ret = dev_set_name(&idev->dev, "uio%d", idev->minor);
	if (ret)
		goto err_device_create;

<<<<<<< HEAD
	ret = device_register(&idev->dev);
=======
	ret = device_add(&idev->dev);
>>>>>>> c081cdb1
	if (ret)
		goto err_device_create;

	ret = uio_dev_add_attributes(idev);
	if (ret)
		goto err_uio_dev_add_attributes;

	info->uio_dev = idev;

	if (info->irq && (info->irq != UIO_IRQ_CUSTOM)) {
		/*
		 * Note that we deliberately don't use devm_request_irq
		 * here. The parent module can unregister the UIO device
		 * and call pci_disable_msi, which requires that this
		 * irq has been freed. However, the device may have open
		 * FDs at the time of unregister and therefore may not be
		 * freed until they are released.
		 */
		ret = request_irq(info->irq, uio_interrupt,
				  info->irq_flags, info->name, idev);
		if (ret) {
			info->uio_dev = NULL;
			goto err_request_irq;
		}
	}

	return 0;

err_request_irq:
	uio_dev_del_attributes(idev);
err_uio_dev_add_attributes:
<<<<<<< HEAD
	device_unregister(&idev->dev);
=======
	device_del(&idev->dev);
>>>>>>> c081cdb1
err_device_create:
	uio_free_minor(idev);
	put_device(&idev->dev);
	return ret;
}
EXPORT_SYMBOL_GPL(__uio_register_device);

/**
 * uio_unregister_device - unregister a industrial IO device
 * @info:	UIO device capabilities
 *
 */
void uio_unregister_device(struct uio_info *info)
{
	struct uio_device *idev;

	if (!info || !info->uio_dev)
		return;

	idev = info->uio_dev;

	uio_free_minor(idev);

	mutex_lock(&idev->info_lock);
	uio_dev_del_attributes(idev);

	if (info->irq && info->irq != UIO_IRQ_CUSTOM)
		free_irq(info->irq, idev);

	idev->info = NULL;
	mutex_unlock(&idev->info_lock);

	device_unregister(&idev->dev);

	return;
}
EXPORT_SYMBOL_GPL(uio_unregister_device);

static int __init uio_init(void)
{
	return init_uio_class();
}

static void __exit uio_exit(void)
{
	release_uio_class();
	idr_destroy(&uio_idr);
}

module_init(uio_init)
module_exit(uio_exit)
MODULE_LICENSE("GPL v2");<|MERGE_RESOLUTION|>--- conflicted
+++ resolved
@@ -944,10 +944,7 @@
 		return ret;
 	}
 
-<<<<<<< HEAD
-=======
 	device_initialize(&idev->dev);
->>>>>>> c081cdb1
 	idev->dev.devt = MKDEV(uio_major, idev->minor);
 	idev->dev.class = &uio_class;
 	idev->dev.parent = parent;
@@ -958,11 +955,7 @@
 	if (ret)
 		goto err_device_create;
 
-<<<<<<< HEAD
-	ret = device_register(&idev->dev);
-=======
 	ret = device_add(&idev->dev);
->>>>>>> c081cdb1
 	if (ret)
 		goto err_device_create;
 
@@ -994,11 +987,7 @@
 err_request_irq:
 	uio_dev_del_attributes(idev);
 err_uio_dev_add_attributes:
-<<<<<<< HEAD
-	device_unregister(&idev->dev);
-=======
 	device_del(&idev->dev);
->>>>>>> c081cdb1
 err_device_create:
 	uio_free_minor(idev);
 	put_device(&idev->dev);
