--- conflicted
+++ resolved
@@ -1945,8 +1945,6 @@
 	{-1, 209},
 };
 
-<<<<<<< HEAD
-=======
 #ifdef CONFIG_HIBERNATION
 static u32 tile_dir_conn_addr[NUM_TILES] = {
 	[0] =	NORTH + NORTH_PDC_OFFSET,
@@ -1956,7 +1954,6 @@
 };
 #endif
 
->>>>>>> 0ec737cc
 static struct msm_pinctrl_soc_data sm8150_pinctrl = {
 	.pins = sm8150_pins,
 	.npins = ARRAY_SIZE(sm8150_pins),
