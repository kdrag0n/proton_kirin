/* drivers/cpufreq/cpufreq_times.c
 *
 * Copyright (C) 2018 Google, Inc.
 *
 * This software is licensed under the terms of the GNU General Public
 * License version 2, as published by the Free Software Foundation, and
 * may be copied, distributed, and modified under those terms.
 *
 * This program is distributed in the hope that it will be useful,
 * but WITHOUT ANY WARRANTY; without even the implied warranty of
 * MERCHANTABILITY or FITNESS FOR A PARTICULAR PURPOSE.  See the
 * GNU General Public License for more details.
 *
 */

#include <linux/cpufreq.h>
#include <linux/cpufreq_times.h>
#include <linux/hashtable.h>
#include <linux/init.h>
#include <linux/jiffies.h>
#include <linux/proc_fs.h>
#include <linux/sched.h>
#include <linux/seq_file.h>
#include <linux/slab.h>
#include <linux/spinlock.h>
#include <linux/threads.h>

#define UID_HASH_BITS 10

static DECLARE_HASHTABLE(uid_hash_table, UID_HASH_BITS);

static DEFINE_SPINLOCK(task_time_in_state_lock); /* task->time_in_state */
static DEFINE_SPINLOCK(uid_lock); /* uid_hash_table */

struct concurrent_times {
	atomic64_t active[NR_CPUS];
	atomic64_t policy[NR_CPUS];
};

struct uid_entry {
	uid_t uid;
	unsigned int max_state;
	struct hlist_node hash;
	struct rcu_head rcu;
	struct concurrent_times *concurrent_times;
	u64 time_in_state[0];
};

/**
 * struct cpu_freqs - per-cpu frequency information
 * @offset: start of these freqs' stats in task time_in_state array
 * @max_state: number of entries in freq_table
 * @last_index: index in freq_table of last frequency switched to
 * @freq_table: list of available frequencies
 */
struct cpu_freqs {
	unsigned int offset;
	unsigned int max_state;
	unsigned int last_index;
	unsigned int freq_table[0];
};

static struct cpu_freqs *all_freqs[NR_CPUS];

static unsigned int next_offset;


/* Caller must hold rcu_read_lock() */
static struct uid_entry *find_uid_entry_rcu(uid_t uid)
{
	struct uid_entry *uid_entry;

	hash_for_each_possible_rcu(uid_hash_table, uid_entry, hash, uid) {
		if (uid_entry->uid == uid)
			return uid_entry;
	}
	return NULL;
}

/* Caller must hold uid lock */
static struct uid_entry *find_uid_entry_locked(uid_t uid)
{
	struct uid_entry *uid_entry;

	hash_for_each_possible(uid_hash_table, uid_entry, hash, uid) {
		if (uid_entry->uid == uid)
			return uid_entry;
	}
	return NULL;
}

/* Caller must hold uid lock */
static struct uid_entry *find_or_register_uid_locked(uid_t uid)
{
	struct uid_entry *uid_entry, *temp;
	struct concurrent_times *times;
	unsigned int max_state = READ_ONCE(next_offset);
	size_t alloc_size = sizeof(*uid_entry) + max_state *
		sizeof(uid_entry->time_in_state[0]);

	uid_entry = find_uid_entry_locked(uid);
	if (uid_entry) {
		if (uid_entry->max_state == max_state)
			return uid_entry;
		/* uid_entry->time_in_state is too small to track all freqs, so
		 * expand it.
		 */
		temp = __krealloc(uid_entry, alloc_size, GFP_ATOMIC);
		if (!temp)
			return uid_entry;
		temp->max_state = max_state;
		memset(temp->time_in_state + uid_entry->max_state, 0,
		       (max_state - uid_entry->max_state) *
		       sizeof(uid_entry->time_in_state[0]));
		if (temp != uid_entry) {
			hlist_replace_rcu(&uid_entry->hash, &temp->hash);
			kfree_rcu(uid_entry, rcu);
		}
		return temp;
	}

	uid_entry = kzalloc(alloc_size, GFP_ATOMIC);
	if (!uid_entry)
		return NULL;
	times = kzalloc(sizeof(*times), GFP_ATOMIC);
	if (!times) {
		kfree(uid_entry);
		return NULL;
	}

	uid_entry->uid = uid;
	uid_entry->max_state = max_state;
	uid_entry->concurrent_times = times;

	hash_add_rcu(uid_hash_table, &uid_entry->hash, uid);

	return uid_entry;
}

static int single_uid_time_in_state_show(struct seq_file *m, void *ptr)
{
	struct uid_entry *uid_entry;
	unsigned int i;
	uid_t uid = from_kuid_munged(current_user_ns(), *(kuid_t *)m->private);

	if (uid == overflowuid)
		return -EINVAL;

	rcu_read_lock();

	uid_entry = find_uid_entry_rcu(uid);
	if (!uid_entry) {
		rcu_read_unlock();
		return 0;
	}

	for (i = 0; i < uid_entry->max_state; ++i) {
		u64 time = nsec_to_clock_t(uid_entry->time_in_state[i]);
		seq_write(m, &time, sizeof(time));
	}

	rcu_read_unlock();

	return 0;
}

static void *uid_seq_start(struct seq_file *seq, loff_t *pos)
{
	if (*pos >= HASH_SIZE(uid_hash_table))
		return NULL;

	return &uid_hash_table[*pos];
}

static void *uid_seq_next(struct seq_file *seq, void *v, loff_t *pos)
{
	do {
		(*pos)++;

		if (*pos >= HASH_SIZE(uid_hash_table))
			return NULL;
	} while (hlist_empty(&uid_hash_table[*pos]));

	return &uid_hash_table[*pos];
}

static void uid_seq_stop(struct seq_file *seq, void *v) { }

static int uid_time_in_state_seq_show(struct seq_file *m, void *v)
{
	struct uid_entry *uid_entry;
	struct cpu_freqs *freqs, *last_freqs = NULL;
	int i, cpu;

	if (v == uid_hash_table) {
		seq_puts(m, "uid:");
		for_each_possible_cpu(cpu) {
			freqs = all_freqs[cpu];
			if (!freqs || freqs == last_freqs)
				continue;
			last_freqs = freqs;
			for (i = 0; i < freqs->max_state; i++) {
				seq_put_decimal_ull(m, " ",
						    freqs->freq_table[i]);
			}
		}
		seq_putc(m, '\n');
	}

	rcu_read_lock();

	hlist_for_each_entry_rcu(uid_entry, (struct hlist_head *)v, hash) {
		if (uid_entry->max_state) {
			seq_put_decimal_ull(m, "", uid_entry->uid);
			seq_putc(m, ':');
		}
		for (i = 0; i < uid_entry->max_state; ++i) {
			u64 time = nsec_to_clock_t(uid_entry->time_in_state[i]);
			seq_put_decimal_ull(m, " ", time);
		}
		if (uid_entry->max_state)
			seq_putc(m, '\n');
	}

	rcu_read_unlock();
	return 0;
}

static int concurrent_time_seq_show(struct seq_file *m, void *v,
	atomic64_t *(*get_times)(struct concurrent_times *))
{
	struct uid_entry *uid_entry;
	int i, num_possible_cpus = num_possible_cpus();

	rcu_read_lock();

	hlist_for_each_entry_rcu(uid_entry, (struct hlist_head *)v, hash) {
		atomic64_t *times = get_times(uid_entry->concurrent_times);

		seq_put_decimal_ull(m, "", (u64)uid_entry->uid);
		seq_putc(m, ':');

		for (i = 0; i < num_possible_cpus; ++i) {
			u64 time = nsec_to_clock_t(atomic64_read(&times[i]));

			seq_put_decimal_ull(m, " ", time);
		}
		seq_putc(m, '\n');
	}

	rcu_read_unlock();

	return 0;
}

static inline atomic64_t *get_active_times(struct concurrent_times *times)
{
	return times->active;
}

static int concurrent_active_time_seq_show(struct seq_file *m, void *v)
{
	if (v == uid_hash_table) {
		seq_put_decimal_ull(m, "cpus: ", num_possible_cpus());
		seq_putc(m, '\n');
	}

	return concurrent_time_seq_show(m, v, get_active_times);
}

static inline atomic64_t *get_policy_times(struct concurrent_times *times)
{
	return times->policy;
}

static int concurrent_policy_time_seq_show(struct seq_file *m, void *v)
{
	int i;
	struct cpu_freqs *freqs, *last_freqs = NULL;

	if (v == uid_hash_table) {
		int cnt = 0;

		for_each_possible_cpu(i) {
			freqs = all_freqs[i];
			if (!freqs)
				continue;
			if (freqs != last_freqs) {
				if (last_freqs) {
					seq_put_decimal_ull(m, ": ", cnt);
					seq_putc(m, ' ');
					cnt = 0;
				}
				seq_put_decimal_ull(m, "policy", i);

				last_freqs = freqs;
			}
			cnt++;
		}
		if (last_freqs) {
			seq_put_decimal_ull(m, ": ", cnt);
			seq_putc(m, '\n');
		}
	}

	return concurrent_time_seq_show(m, v, get_policy_times);
}

void cpufreq_task_times_init(struct task_struct *p)
{
	unsigned long flags;

	spin_lock_irqsave(&task_time_in_state_lock, flags);
	p->time_in_state = NULL;
	spin_unlock_irqrestore(&task_time_in_state_lock, flags);
	p->max_state = 0;
}

void cpufreq_task_times_alloc(struct task_struct *p)
{
	void *temp;
	unsigned long flags;
	unsigned int max_state = READ_ONCE(next_offset);

	/* We use one array to avoid multiple allocs per task */
	temp = kcalloc(max_state, sizeof(p->time_in_state[0]), GFP_ATOMIC);
	if (!temp)
		return;

	spin_lock_irqsave(&task_time_in_state_lock, flags);
	p->time_in_state = temp;
	spin_unlock_irqrestore(&task_time_in_state_lock, flags);
	p->max_state = max_state;
}

/* Caller must hold task_time_in_state_lock */
static int cpufreq_task_times_realloc_locked(struct task_struct *p)
{
	void *temp;
	unsigned int max_state = READ_ONCE(next_offset);

	temp = krealloc(p->time_in_state, max_state * sizeof(u64), GFP_ATOMIC);
	if (!temp)
		return -ENOMEM;
	p->time_in_state = temp;
	memset(p->time_in_state + p->max_state, 0,
	       (max_state - p->max_state) * sizeof(u64));
	p->max_state = max_state;
	return 0;
}

void cpufreq_task_times_exit(struct task_struct *p)
{
	unsigned long flags;
	void *temp;

	if (!p->time_in_state)
		return;

	spin_lock_irqsave(&task_time_in_state_lock, flags);
	temp = p->time_in_state;
	p->time_in_state = NULL;
	spin_unlock_irqrestore(&task_time_in_state_lock, flags);
	kfree(temp);
}

int proc_time_in_state_show(struct seq_file *m, struct pid_namespace *ns,
	struct pid *pid, struct task_struct *p)
{
	unsigned int cpu, i;
	u64 cputime;
	unsigned long flags;
	struct cpu_freqs *freqs;
	struct cpu_freqs *last_freqs = NULL;

	spin_lock_irqsave(&task_time_in_state_lock, flags);
	for_each_possible_cpu(cpu) {
		freqs = all_freqs[cpu];
		if (!freqs || freqs == last_freqs)
			continue;
		last_freqs = freqs;

		seq_printf(m, "cpu%u\n", cpu);
		for (i = 0; i < freqs->max_state; i++) {
			cputime = 0;
			if (freqs->offset + i < p->max_state &&
			    p->time_in_state)
				cputime = p->time_in_state[freqs->offset + i];
			seq_printf(m, "%u %lu\n", freqs->freq_table[i],
				   (unsigned long)nsec_to_clock_t(cputime));
		}
	}
	spin_unlock_irqrestore(&task_time_in_state_lock, flags);
	return 0;
}

void cpufreq_acct_update_power(struct task_struct *p, u64 cputime)
{
	unsigned long flags;
	unsigned int state;
	unsigned int active_cpu_cnt = 0;
	unsigned int policy_cpu_cnt = 0;
	unsigned int policy_first_cpu;
	struct uid_entry *uid_entry;
	struct cpu_freqs *freqs = all_freqs[task_cpu(p)];
	struct cpufreq_policy *policy;
	uid_t uid = from_kuid_munged(current_user_ns(), task_uid(p));
	int cpu = 0;

	if (!freqs || is_idle_task(p) || p->flags & PF_EXITING)
		return;

	state = freqs->offset + READ_ONCE(freqs->last_index);

	spin_lock_irqsave(&task_time_in_state_lock, flags);
	if ((state < p->max_state || !cpufreq_task_times_realloc_locked(p)) &&
	    p->time_in_state)
		p->time_in_state[state] += cputime;
	spin_unlock_irqrestore(&task_time_in_state_lock, flags);

	spin_lock_irqsave(&uid_lock, flags);
	uid_entry = find_or_register_uid_locked(uid);
	if (uid_entry && state < uid_entry->max_state)
		uid_entry->time_in_state[state] += cputime;
	spin_unlock_irqrestore(&uid_lock, flags);

	rcu_read_lock();
	uid_entry = find_uid_entry_rcu(uid);
	if (!uid_entry) {
		rcu_read_unlock();
		return;
	}

	for_each_possible_cpu(cpu)
		if (!idle_cpu(cpu))
			++active_cpu_cnt;

	atomic64_add(cputime,
		     &uid_entry->concurrent_times->active[active_cpu_cnt - 1]);

	policy = cpufreq_cpu_get(task_cpu(p));
	if (!policy) {
		/*
		 * This CPU may have just come up and not have a cpufreq policy
		 * yet.
		 */
		rcu_read_unlock();
		return;
	}

	for_each_cpu(cpu, policy->related_cpus)
		if (!idle_cpu(cpu))
			++policy_cpu_cnt;

	policy_first_cpu = cpumask_first(policy->related_cpus);
	cpufreq_cpu_put(policy);

	atomic64_add(cputime,
		     &uid_entry->concurrent_times->policy[policy_first_cpu +
							  policy_cpu_cnt - 1]);
	rcu_read_unlock();
<<<<<<< HEAD
=======
}

static int cpufreq_times_get_index(struct cpu_freqs *freqs, unsigned int freq)
{
	int index;
        for (index = 0; index < freqs->max_state; ++index) {
		if (freqs->freq_table[index] == freq)
			return index;
        }
	return -1;
>>>>>>> b10268a7
}

void cpufreq_times_create_policy(struct cpufreq_policy *policy)
{
	int cpu, index = 0;
	unsigned int count = 0;
	struct cpufreq_frequency_table *pos, *table;
	struct cpu_freqs *freqs;
	void *tmp;

	if (all_freqs[policy->cpu])
		return;

	table = policy->freq_table;
	if (!table)
		return;

	cpufreq_for_each_valid_entry(pos, table)
		count++;

	tmp =  kzalloc(sizeof(*freqs) + sizeof(freqs->freq_table[0]) * count,
		       GFP_KERNEL);
	if (!tmp)
		return;

	freqs = tmp;
	freqs->max_state = count;

	cpufreq_for_each_valid_entry(pos, table)
		freqs->freq_table[index++] = pos->frequency;

	index = cpufreq_times_get_index(freqs, policy->cur);
	if (index >= 0)
		WRITE_ONCE(freqs->last_index, index);

	freqs->offset = next_offset;
	WRITE_ONCE(next_offset, freqs->offset + count);
	for_each_cpu(cpu, policy->related_cpus)
		all_freqs[cpu] = freqs;
}

static void uid_entry_reclaim(struct rcu_head *rcu)
{
	struct uid_entry *uid_entry = container_of(rcu, struct uid_entry, rcu);

	kfree(uid_entry->concurrent_times);
	kfree(uid_entry);
}

void cpufreq_task_times_remove_uids(uid_t uid_start, uid_t uid_end)
{
	struct uid_entry *uid_entry;
	struct hlist_node *tmp;
	unsigned long flags;

	spin_lock_irqsave(&uid_lock, flags);

	for (; uid_start <= uid_end; uid_start++) {
		hash_for_each_possible_safe(uid_hash_table, uid_entry, tmp,
			hash, uid_start) {
			if (uid_start == uid_entry->uid) {
				hash_del_rcu(&uid_entry->hash);
				call_rcu(&uid_entry->rcu, uid_entry_reclaim);
			}
		}
	}

	spin_unlock_irqrestore(&uid_lock, flags);
}

void cpufreq_times_record_transition(struct cpufreq_policy *policy,
	unsigned int new_freq)
{
	int index;
	struct cpu_freqs *freqs = all_freqs[policy->cpu];
	if (!freqs)
		return;

	index = cpufreq_times_get_index(freqs, new_freq);
	if (index >= 0)
		WRITE_ONCE(freqs->last_index, index);
}

static const struct seq_operations uid_time_in_state_seq_ops = {
	.start = uid_seq_start,
	.next = uid_seq_next,
	.stop = uid_seq_stop,
	.show = uid_time_in_state_seq_show,
};

static int uid_time_in_state_open(struct inode *inode, struct file *file)
{
	return seq_open(file, &uid_time_in_state_seq_ops);
}

int single_uid_time_in_state_open(struct inode *inode, struct file *file)
{
	return single_open(file, single_uid_time_in_state_show,
			&(inode->i_uid));
}

static const struct file_operations uid_time_in_state_fops = {
	.open		= uid_time_in_state_open,
	.read		= seq_read,
	.llseek		= seq_lseek,
	.release	= seq_release,
};

static const struct seq_operations concurrent_active_time_seq_ops = {
	.start = uid_seq_start,
	.next = uid_seq_next,
	.stop = uid_seq_stop,
	.show = concurrent_active_time_seq_show,
};

static int concurrent_active_time_open(struct inode *inode, struct file *file)
{
	return seq_open(file, &concurrent_active_time_seq_ops);
}

static const struct file_operations concurrent_active_time_fops = {
	.open		= concurrent_active_time_open,
	.read		= seq_read,
	.llseek		= seq_lseek,
	.release	= seq_release,
};

static const struct seq_operations concurrent_policy_time_seq_ops = {
	.start = uid_seq_start,
	.next = uid_seq_next,
	.stop = uid_seq_stop,
	.show = concurrent_policy_time_seq_show,
};

static int concurrent_policy_time_open(struct inode *inode, struct file *file)
{
	return seq_open(file, &concurrent_policy_time_seq_ops);
}

static const struct file_operations concurrent_policy_time_fops = {
	.open		= concurrent_policy_time_open,
	.read		= seq_read,
	.llseek		= seq_lseek,
	.release	= seq_release,
};

static int __init cpufreq_times_init(void)
{
	proc_create_data("uid_time_in_state", 0444, NULL,
			 &uid_time_in_state_fops, NULL);

	proc_create_data("uid_concurrent_active_time", 0444, NULL,
			 &concurrent_active_time_fops, NULL);

	proc_create_data("uid_concurrent_policy_time", 0444, NULL,
			 &concurrent_policy_time_fops, NULL);

	return 0;
}

early_initcall(cpufreq_times_init);<|MERGE_RESOLUTION|>--- conflicted
+++ resolved
@@ -459,8 +459,6 @@
 		     &uid_entry->concurrent_times->policy[policy_first_cpu +
 							  policy_cpu_cnt - 1]);
 	rcu_read_unlock();
-<<<<<<< HEAD
-=======
 }
 
 static int cpufreq_times_get_index(struct cpu_freqs *freqs, unsigned int freq)
@@ -471,7 +469,6 @@
 			return index;
         }
 	return -1;
->>>>>>> b10268a7
 }
 
 void cpufreq_times_create_policy(struct cpufreq_policy *policy)
