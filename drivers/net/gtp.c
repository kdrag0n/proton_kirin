/* GTP according to GSM TS 09.60 / 3GPP TS 29.060
 *
 * (C) 2012-2014 by sysmocom - s.f.m.c. GmbH
 * (C) 2016 by Pablo Neira Ayuso <pablo@netfilter.org>
 *
 * Author: Harald Welte <hwelte@sysmocom.de>
 *	   Pablo Neira Ayuso <pablo@netfilter.org>
 *	   Andreas Schultz <aschultz@travelping.com>
 *
 * This program is free software; you can redistribute it and/or
 * modify it under the terms of the GNU General Public License
 * as published by the Free Software Foundation; either version
 * 2 of the License, or (at your option) any later version.
 */

#define pr_fmt(fmt) KBUILD_MODNAME ": " fmt

#include <linux/module.h>
#include <linux/skbuff.h>
#include <linux/udp.h>
#include <linux/rculist.h>
#include <linux/jhash.h>
#include <linux/if_tunnel.h>
#include <linux/net.h>
#include <linux/file.h>
#include <linux/gtp.h>

#include <net/net_namespace.h>
#include <net/protocol.h>
#include <net/ip.h>
#include <net/udp.h>
#include <net/udp_tunnel.h>
#include <net/icmp.h>
#include <net/xfrm.h>
#include <net/genetlink.h>
#include <net/netns/generic.h>
#include <net/gtp.h>

/* An active session for the subscriber. */
struct pdp_ctx {
	struct hlist_node	hlist_tid;
	struct hlist_node	hlist_addr;

	union {
		struct {
			u64	tid;
			u16	flow;
		} v0;
		struct {
			u32	i_tei;
			u32	o_tei;
		} v1;
	} u;
	u8			gtp_version;
	u16			af;

	struct in_addr		ms_addr_ip4;
	struct in_addr		peer_addr_ip4;

	struct sock		*sk;
	struct net_device       *dev;

	atomic_t		tx_seq;
	struct rcu_head		rcu_head;
};

/* One instance of the GTP device. */
struct gtp_dev {
	struct list_head	list;

	struct sock		*sk0;
	struct sock		*sk1u;

	struct net_device	*dev;

	unsigned int		role;
	unsigned int		hash_size;
	struct hlist_head	*tid_hash;
	struct hlist_head	*addr_hash;
};

static unsigned int gtp_net_id __read_mostly;

struct gtp_net {
	struct list_head gtp_dev_list;
};

static u32 gtp_h_initval;

static void pdp_context_delete(struct pdp_ctx *pctx);

static inline u32 gtp0_hashfn(u64 tid)
{
	u32 *tid32 = (u32 *) &tid;
	return jhash_2words(tid32[0], tid32[1], gtp_h_initval);
}

static inline u32 gtp1u_hashfn(u32 tid)
{
	return jhash_1word(tid, gtp_h_initval);
}

static inline u32 ipv4_hashfn(__be32 ip)
{
	return jhash_1word((__force u32)ip, gtp_h_initval);
}

/* Resolve a PDP context structure based on the 64bit TID. */
static struct pdp_ctx *gtp0_pdp_find(struct gtp_dev *gtp, u64 tid)
{
	struct hlist_head *head;
	struct pdp_ctx *pdp;

	head = &gtp->tid_hash[gtp0_hashfn(tid) % gtp->hash_size];

	hlist_for_each_entry_rcu(pdp, head, hlist_tid) {
		if (pdp->gtp_version == GTP_V0 &&
		    pdp->u.v0.tid == tid)
			return pdp;
	}
	return NULL;
}

/* Resolve a PDP context structure based on the 32bit TEI. */
static struct pdp_ctx *gtp1_pdp_find(struct gtp_dev *gtp, u32 tid)
{
	struct hlist_head *head;
	struct pdp_ctx *pdp;

	head = &gtp->tid_hash[gtp1u_hashfn(tid) % gtp->hash_size];

	hlist_for_each_entry_rcu(pdp, head, hlist_tid) {
		if (pdp->gtp_version == GTP_V1 &&
		    pdp->u.v1.i_tei == tid)
			return pdp;
	}
	return NULL;
}

/* Resolve a PDP context based on IPv4 address of MS. */
static struct pdp_ctx *ipv4_pdp_find(struct gtp_dev *gtp, __be32 ms_addr)
{
	struct hlist_head *head;
	struct pdp_ctx *pdp;

	head = &gtp->addr_hash[ipv4_hashfn(ms_addr) % gtp->hash_size];

	hlist_for_each_entry_rcu(pdp, head, hlist_addr) {
		if (pdp->af == AF_INET &&
		    pdp->ms_addr_ip4.s_addr == ms_addr)
			return pdp;
	}

	return NULL;
}

static bool gtp_check_ms_ipv4(struct sk_buff *skb, struct pdp_ctx *pctx,
				  unsigned int hdrlen, unsigned int role)
{
	struct iphdr *iph;

	if (!pskb_may_pull(skb, hdrlen + sizeof(struct iphdr)))
		return false;

	iph = (struct iphdr *)(skb->data + hdrlen);

	if (role == GTP_ROLE_SGSN)
		return iph->daddr == pctx->ms_addr_ip4.s_addr;
	else
		return iph->saddr == pctx->ms_addr_ip4.s_addr;
}

/* Check if the inner IP address in this packet is assigned to any
 * existing mobile subscriber.
 */
static bool gtp_check_ms(struct sk_buff *skb, struct pdp_ctx *pctx,
			     unsigned int hdrlen, unsigned int role)
{
	switch (ntohs(skb->protocol)) {
	case ETH_P_IP:
		return gtp_check_ms_ipv4(skb, pctx, hdrlen, role);
	}
	return false;
}

static int gtp_rx(struct pdp_ctx *pctx, struct sk_buff *skb,
			unsigned int hdrlen, unsigned int role)
{
	struct pcpu_sw_netstats *stats;

	if (!gtp_check_ms(skb, pctx, hdrlen, role)) {
		netdev_dbg(pctx->dev, "No PDP ctx for this MS\n");
		return 1;
	}

	/* Get rid of the GTP + UDP headers. */
	if (iptunnel_pull_header(skb, hdrlen, skb->protocol,
				 !net_eq(sock_net(pctx->sk), dev_net(pctx->dev))))
		return -1;

	netdev_dbg(pctx->dev, "forwarding packet from GGSN to uplink\n");

	/* Now that the UDP and the GTP header have been removed, set up the
	 * new network header. This is required by the upper layer to
	 * calculate the transport header.
	 */
	skb_reset_network_header(skb);

	skb->dev = pctx->dev;

	stats = this_cpu_ptr(pctx->dev->tstats);
	u64_stats_update_begin(&stats->syncp);
	stats->rx_packets++;
	stats->rx_bytes += skb->len;
	u64_stats_update_end(&stats->syncp);

	netif_rx(skb);
	return 0;
}

/* 1 means pass up to the stack, -1 means drop and 0 means decapsulated. */
static int gtp0_udp_encap_recv(struct gtp_dev *gtp, struct sk_buff *skb)
{
	unsigned int hdrlen = sizeof(struct udphdr) +
			      sizeof(struct gtp0_header);
	struct gtp0_header *gtp0;
	struct pdp_ctx *pctx;

	if (!pskb_may_pull(skb, hdrlen))
		return -1;

	gtp0 = (struct gtp0_header *)(skb->data + sizeof(struct udphdr));

	if ((gtp0->flags >> 5) != GTP_V0)
		return 1;

	if (gtp0->type != GTP_TPDU)
		return 1;

	pctx = gtp0_pdp_find(gtp, be64_to_cpu(gtp0->tid));
	if (!pctx) {
		netdev_dbg(gtp->dev, "No PDP ctx to decap skb=%p\n", skb);
		return 1;
	}

	return gtp_rx(pctx, skb, hdrlen, gtp->role);
}

static int gtp1u_udp_encap_recv(struct gtp_dev *gtp, struct sk_buff *skb)
{
	unsigned int hdrlen = sizeof(struct udphdr) +
			      sizeof(struct gtp1_header);
	struct gtp1_header *gtp1;
	struct pdp_ctx *pctx;

	if (!pskb_may_pull(skb, hdrlen))
		return -1;

	gtp1 = (struct gtp1_header *)(skb->data + sizeof(struct udphdr));

	if ((gtp1->flags >> 5) != GTP_V1)
		return 1;

	if (gtp1->type != GTP_TPDU)
		return 1;

	/* From 29.060: "This field shall be present if and only if any one or
	 * more of the S, PN and E flags are set.".
	 *
	 * If any of the bit is set, then the remaining ones also have to be
	 * set.
	 */
	if (gtp1->flags & GTP1_F_MASK)
		hdrlen += 4;

	/* Make sure the header is larger enough, including extensions. */
	if (!pskb_may_pull(skb, hdrlen))
		return -1;

	gtp1 = (struct gtp1_header *)(skb->data + sizeof(struct udphdr));

	pctx = gtp1_pdp_find(gtp, ntohl(gtp1->tid));
	if (!pctx) {
		netdev_dbg(gtp->dev, "No PDP ctx to decap skb=%p\n", skb);
		return 1;
	}

	return gtp_rx(pctx, skb, hdrlen, gtp->role);
}

static void __gtp_encap_destroy(struct sock *sk)
{
	struct gtp_dev *gtp;

	lock_sock(sk);
	gtp = sk->sk_user_data;
	if (gtp) {
		if (gtp->sk0 == sk)
			gtp->sk0 = NULL;
		else
			gtp->sk1u = NULL;
		udp_sk(sk)->encap_type = 0;
		rcu_assign_sk_user_data(sk, NULL);
		sock_put(sk);
	}
	release_sock(sk);
}

static void gtp_encap_destroy(struct sock *sk)
{
	rtnl_lock();
	__gtp_encap_destroy(sk);
	rtnl_unlock();
}

static void gtp_encap_disable_sock(struct sock *sk)
{
	if (!sk)
		return;

	__gtp_encap_destroy(sk);
}

static void gtp_encap_disable(struct gtp_dev *gtp)
{
	gtp_encap_disable_sock(gtp->sk0);
	gtp_encap_disable_sock(gtp->sk1u);
}

/* UDP encapsulation receive handler. See net/ipv4/udp.c.
 * Return codes: 0: success, <0: error, >0: pass up to userspace UDP socket.
 */
static int gtp_encap_recv(struct sock *sk, struct sk_buff *skb)
{
	struct gtp_dev *gtp;
	int ret = 0;

	gtp = rcu_dereference_sk_user_data(sk);
	if (!gtp)
		return 1;

	netdev_dbg(gtp->dev, "encap_recv sk=%p\n", sk);

	switch (udp_sk(sk)->encap_type) {
	case UDP_ENCAP_GTP0:
		netdev_dbg(gtp->dev, "received GTP0 packet\n");
		ret = gtp0_udp_encap_recv(gtp, skb);
		break;
	case UDP_ENCAP_GTP1U:
		netdev_dbg(gtp->dev, "received GTP1U packet\n");
		ret = gtp1u_udp_encap_recv(gtp, skb);
		break;
	default:
		ret = -1; /* Shouldn't happen. */
	}

	switch (ret) {
	case 1:
		netdev_dbg(gtp->dev, "pass up to the process\n");
		break;
	case 0:
		break;
	case -1:
		netdev_dbg(gtp->dev, "GTP packet has been dropped\n");
		kfree_skb(skb);
		ret = 0;
		break;
	}

	return ret;
}

static int gtp_dev_init(struct net_device *dev)
{
	struct gtp_dev *gtp = netdev_priv(dev);

	gtp->dev = dev;

	dev->tstats = netdev_alloc_pcpu_stats(struct pcpu_sw_netstats);
	if (!dev->tstats)
		return -ENOMEM;

	return 0;
}

static void gtp_dev_uninit(struct net_device *dev)
{
	struct gtp_dev *gtp = netdev_priv(dev);

	gtp_encap_disable(gtp);
	free_percpu(dev->tstats);
}

static struct rtable *ip4_route_output_gtp(struct flowi4 *fl4,
					   const struct sock *sk,
					   __be32 daddr)
{
	memset(fl4, 0, sizeof(*fl4));
	fl4->flowi4_oif		= sk->sk_bound_dev_if;
	fl4->daddr		= daddr;
	fl4->saddr		= inet_sk(sk)->inet_saddr;
	fl4->flowi4_tos		= RT_CONN_FLAGS(sk);
	fl4->flowi4_proto	= sk->sk_protocol;

	return ip_route_output_key(sock_net(sk), fl4);
}

static inline void gtp0_push_header(struct sk_buff *skb, struct pdp_ctx *pctx)
{
	int payload_len = skb->len;
	struct gtp0_header *gtp0;

	gtp0 = skb_push(skb, sizeof(*gtp0));

	gtp0->flags	= 0x1e; /* v0, GTP-non-prime. */
	gtp0->type	= GTP_TPDU;
	gtp0->length	= htons(payload_len);
	gtp0->seq	= htons((atomic_inc_return(&pctx->tx_seq) - 1) % 0xffff);
	gtp0->flow	= htons(pctx->u.v0.flow);
	gtp0->number	= 0xff;
	gtp0->spare[0]	= gtp0->spare[1] = gtp0->spare[2] = 0xff;
	gtp0->tid	= cpu_to_be64(pctx->u.v0.tid);
}

static inline void gtp1_push_header(struct sk_buff *skb, struct pdp_ctx *pctx)
{
	int payload_len = skb->len;
	struct gtp1_header *gtp1;

	gtp1 = skb_push(skb, sizeof(*gtp1));

	/* Bits    8  7  6  5  4  3  2	1
	 *	  +--+--+--+--+--+--+--+--+
	 *	  |version |PT| 0| E| S|PN|
	 *	  +--+--+--+--+--+--+--+--+
	 *	    0  0  1  1	1  0  0  0
	 */
	gtp1->flags	= 0x30; /* v1, GTP-non-prime. */
	gtp1->type	= GTP_TPDU;
	gtp1->length	= htons(payload_len);
	gtp1->tid	= htonl(pctx->u.v1.o_tei);

	/* TODO: Suppport for extension header, sequence number and N-PDU.
	 *	 Update the length field if any of them is available.
	 */
}

struct gtp_pktinfo {
	struct sock		*sk;
	struct iphdr		*iph;
	struct flowi4		fl4;
	struct rtable		*rt;
	struct pdp_ctx		*pctx;
	struct net_device	*dev;
	__be16			gtph_port;
};

static void gtp_push_header(struct sk_buff *skb, struct gtp_pktinfo *pktinfo)
{
	switch (pktinfo->pctx->gtp_version) {
	case GTP_V0:
		pktinfo->gtph_port = htons(GTP0_PORT);
		gtp0_push_header(skb, pktinfo->pctx);
		break;
	case GTP_V1:
		pktinfo->gtph_port = htons(GTP1U_PORT);
		gtp1_push_header(skb, pktinfo->pctx);
		break;
	}
}

static inline void gtp_set_pktinfo_ipv4(struct gtp_pktinfo *pktinfo,
					struct sock *sk, struct iphdr *iph,
					struct pdp_ctx *pctx, struct rtable *rt,
					struct flowi4 *fl4,
					struct net_device *dev)
{
	pktinfo->sk	= sk;
	pktinfo->iph	= iph;
	pktinfo->pctx	= pctx;
	pktinfo->rt	= rt;
	pktinfo->fl4	= *fl4;
	pktinfo->dev	= dev;
}

static int gtp_build_skb_ip4(struct sk_buff *skb, struct net_device *dev,
			     struct gtp_pktinfo *pktinfo)
{
	struct gtp_dev *gtp = netdev_priv(dev);
	struct pdp_ctx *pctx;
	struct rtable *rt;
	struct flowi4 fl4;
	struct iphdr *iph;
	__be16 df;
	int mtu;

	/* Read the IP destination address and resolve the PDP context.
	 * Prepend PDP header with TEI/TID from PDP ctx.
	 */
	iph = ip_hdr(skb);
	if (gtp->role == GTP_ROLE_SGSN)
		pctx = ipv4_pdp_find(gtp, iph->saddr);
	else
		pctx = ipv4_pdp_find(gtp, iph->daddr);

	if (!pctx) {
		netdev_dbg(dev, "no PDP ctx found for %pI4, skip\n",
			   &iph->daddr);
		return -ENOENT;
	}
	netdev_dbg(dev, "found PDP context %p\n", pctx);

	rt = ip4_route_output_gtp(&fl4, pctx->sk, pctx->peer_addr_ip4.s_addr);
	if (IS_ERR(rt)) {
		netdev_dbg(dev, "no route to SSGN %pI4\n",
			   &pctx->peer_addr_ip4.s_addr);
		dev->stats.tx_carrier_errors++;
		goto err;
	}

	if (rt->dst.dev == dev) {
		netdev_dbg(dev, "circular route to SSGN %pI4\n",
			   &pctx->peer_addr_ip4.s_addr);
		dev->stats.collisions++;
		goto err_rt;
	}

	skb_dst_drop(skb);

	/* This is similar to tnl_update_pmtu(). */
	df = iph->frag_off;
	if (df) {
		mtu = dst_mtu(&rt->dst) - dev->hard_header_len -
			sizeof(struct iphdr) - sizeof(struct udphdr);
		switch (pctx->gtp_version) {
		case GTP_V0:
			mtu -= sizeof(struct gtp0_header);
			break;
		case GTP_V1:
			mtu -= sizeof(struct gtp1_header);
			break;
		}
	} else {
		mtu = dst_mtu(&rt->dst);
	}

	rt->dst.ops->update_pmtu(&rt->dst, NULL, skb, mtu, false);

	if (!skb_is_gso(skb) && (iph->frag_off & htons(IP_DF)) &&
	    mtu < ntohs(iph->tot_len)) {
		netdev_dbg(dev, "packet too big, fragmentation needed\n");
		memset(IPCB(skb), 0, sizeof(*IPCB(skb)));
		icmp_send(skb, ICMP_DEST_UNREACH, ICMP_FRAG_NEEDED,
			  htonl(mtu));
		goto err_rt;
	}

	gtp_set_pktinfo_ipv4(pktinfo, pctx->sk, iph, pctx, rt, &fl4, dev);
	gtp_push_header(skb, pktinfo);

	return 0;
err_rt:
	ip_rt_put(rt);
err:
	return -EBADMSG;
}

static netdev_tx_t gtp_dev_xmit(struct sk_buff *skb, struct net_device *dev)
{
	unsigned int proto = ntohs(skb->protocol);
	struct gtp_pktinfo pktinfo;
	int err;

	/* Ensure there is sufficient headroom. */
	if (skb_cow_head(skb, dev->needed_headroom))
		goto tx_err;

	skb_reset_inner_headers(skb);

	/* PDP context lookups in gtp_build_skb_*() need rcu read-side lock. */
	rcu_read_lock();
	switch (proto) {
	case ETH_P_IP:
		err = gtp_build_skb_ip4(skb, dev, &pktinfo);
		break;
	default:
		err = -EOPNOTSUPP;
		break;
	}
	rcu_read_unlock();

	if (err < 0)
		goto tx_err;

	switch (proto) {
	case ETH_P_IP:
		netdev_dbg(pktinfo.dev, "gtp -> IP src: %pI4 dst: %pI4\n",
			   &pktinfo.iph->saddr, &pktinfo.iph->daddr);
		udp_tunnel_xmit_skb(pktinfo.rt, pktinfo.sk, skb,
				    pktinfo.fl4.saddr, pktinfo.fl4.daddr,
				    pktinfo.iph->tos,
				    ip4_dst_hoplimit(&pktinfo.rt->dst),
				    0,
				    pktinfo.gtph_port, pktinfo.gtph_port,
				    true, false);
		break;
	}

	return NETDEV_TX_OK;
tx_err:
	dev->stats.tx_errors++;
	dev_kfree_skb(skb);
	return NETDEV_TX_OK;
}

static const struct net_device_ops gtp_netdev_ops = {
	.ndo_init		= gtp_dev_init,
	.ndo_uninit		= gtp_dev_uninit,
	.ndo_start_xmit		= gtp_dev_xmit,
	.ndo_get_stats64	= ip_tunnel_get_stats64,
};

static void gtp_link_setup(struct net_device *dev)
{
	dev->netdev_ops		= &gtp_netdev_ops;
	dev->needs_free_netdev	= true;

	dev->hard_header_len = 0;
	dev->addr_len = 0;

	/* Zero header length. */
	dev->type = ARPHRD_NONE;
	dev->flags = IFF_POINTOPOINT | IFF_NOARP | IFF_MULTICAST;

	dev->priv_flags	|= IFF_NO_QUEUE;
	dev->features	|= NETIF_F_LLTX;
	netif_keep_dst(dev);

	/* Assume largest header, ie. GTPv0. */
	dev->needed_headroom	= LL_MAX_HEADER +
				  sizeof(struct iphdr) +
				  sizeof(struct udphdr) +
				  sizeof(struct gtp0_header);
}

static int gtp_hashtable_new(struct gtp_dev *gtp, int hsize);
static int gtp_encap_enable(struct gtp_dev *gtp, struct nlattr *data[]);

static void gtp_destructor(struct net_device *dev)
{
	struct gtp_dev *gtp = netdev_priv(dev);

	kfree(gtp->addr_hash);
	kfree(gtp->tid_hash);
}

static int gtp_newlink(struct net *src_net, struct net_device *dev,
		       struct nlattr *tb[], struct nlattr *data[],
		       struct netlink_ext_ack *extack)
{
	struct gtp_dev *gtp;
	struct gtp_net *gn;
	int hashsize, err;

	if (!data[IFLA_GTP_FD0] && !data[IFLA_GTP_FD1])
		return -EINVAL;

	gtp = netdev_priv(dev);

	err = gtp_encap_enable(gtp, data);
	if (err < 0)
		return err;

	if (!data[IFLA_GTP_PDP_HASHSIZE]) {
		hashsize = 1024;
	} else {
		hashsize = nla_get_u32(data[IFLA_GTP_PDP_HASHSIZE]);
		if (!hashsize)
			hashsize = 1024;
	}

	err = gtp_hashtable_new(gtp, hashsize);
	if (err < 0)
		goto out_encap;

	err = register_netdevice(dev);
	if (err < 0) {
		netdev_dbg(dev, "failed to register new netdev %d\n", err);
		goto out_hashtable;
	}

	gn = net_generic(dev_net(dev), gtp_net_id);
	list_add_rcu(&gtp->list, &gn->gtp_dev_list);
	dev->priv_destructor = gtp_destructor;

	netdev_dbg(dev, "registered new GTP interface\n");

	return 0;

out_hashtable:
	kfree(gtp->addr_hash);
	kfree(gtp->tid_hash);
out_encap:
	gtp_encap_disable(gtp);
	return err;
}

static void gtp_dellink(struct net_device *dev, struct list_head *head)
{
	struct gtp_dev *gtp = netdev_priv(dev);
	struct pdp_ctx *pctx;
	int i;

	for (i = 0; i < gtp->hash_size; i++)
		hlist_for_each_entry_rcu(pctx, &gtp->tid_hash[i], hlist_tid)
			pdp_context_delete(pctx);

	gtp_encap_disable(gtp);
	list_del_rcu(&gtp->list);
	unregister_netdevice_queue(dev, head);
}

static const struct nla_policy gtp_policy[IFLA_GTP_MAX + 1] = {
	[IFLA_GTP_FD0]			= { .type = NLA_U32 },
	[IFLA_GTP_FD1]			= { .type = NLA_U32 },
	[IFLA_GTP_PDP_HASHSIZE]		= { .type = NLA_U32 },
	[IFLA_GTP_ROLE]			= { .type = NLA_U32 },
};

static int gtp_validate(struct nlattr *tb[], struct nlattr *data[],
			struct netlink_ext_ack *extack)
{
	if (!data)
		return -EINVAL;

	return 0;
}

static size_t gtp_get_size(const struct net_device *dev)
{
	return nla_total_size(sizeof(__u32));	/* IFLA_GTP_PDP_HASHSIZE */
}

static int gtp_fill_info(struct sk_buff *skb, const struct net_device *dev)
{
	struct gtp_dev *gtp = netdev_priv(dev);

	if (nla_put_u32(skb, IFLA_GTP_PDP_HASHSIZE, gtp->hash_size))
		goto nla_put_failure;

	return 0;

nla_put_failure:
	return -EMSGSIZE;
}

static struct rtnl_link_ops gtp_link_ops __read_mostly = {
	.kind		= "gtp",
	.maxtype	= IFLA_GTP_MAX,
	.policy		= gtp_policy,
	.priv_size	= sizeof(struct gtp_dev),
	.setup		= gtp_link_setup,
	.validate	= gtp_validate,
	.newlink	= gtp_newlink,
	.dellink	= gtp_dellink,
	.get_size	= gtp_get_size,
	.fill_info	= gtp_fill_info,
};

static int gtp_hashtable_new(struct gtp_dev *gtp, int hsize)
{
	int i;

	gtp->addr_hash = kmalloc(sizeof(struct hlist_head) * hsize,
				 GFP_KERNEL | __GFP_NOWARN);
	if (gtp->addr_hash == NULL)
		return -ENOMEM;

	gtp->tid_hash = kmalloc(sizeof(struct hlist_head) * hsize,
				GFP_KERNEL | __GFP_NOWARN);
	if (gtp->tid_hash == NULL)
		goto err1;

	gtp->hash_size = hsize;

	for (i = 0; i < hsize; i++) {
		INIT_HLIST_HEAD(&gtp->addr_hash[i]);
		INIT_HLIST_HEAD(&gtp->tid_hash[i]);
	}
	return 0;
err1:
	kfree(gtp->addr_hash);
	return -ENOMEM;
}

static struct sock *gtp_encap_enable_socket(int fd, int type,
					    struct gtp_dev *gtp)
{
	struct udp_tunnel_sock_cfg tuncfg = {NULL};
	struct socket *sock;
	struct sock *sk;
	int err;

	pr_debug("enable gtp on %d, %d\n", fd, type);

	sock = sockfd_lookup(fd, &err);
	if (!sock) {
		pr_debug("gtp socket fd=%d not found\n", fd);
		return NULL;
	}

	sk = sock->sk;
	if (sk->sk_protocol != IPPROTO_UDP ||
	    sk->sk_type != SOCK_DGRAM ||
	    (sk->sk_family != AF_INET && sk->sk_family != AF_INET6)) {
		pr_debug("socket fd=%d not UDP\n", fd);
		sk = ERR_PTR(-EINVAL);
		goto out_sock;
	}

<<<<<<< HEAD
	lock_sock(sock->sk);
	if (sock->sk->sk_user_data) {
=======
	lock_sock(sk);
	if (sk->sk_user_data) {
>>>>>>> c081cdb1
		sk = ERR_PTR(-EBUSY);
		goto out_rel_sock;
	}

	sock_hold(sk);

	tuncfg.sk_user_data = gtp;
	tuncfg.encap_type = type;
	tuncfg.encap_rcv = gtp_encap_recv;
	tuncfg.encap_destroy = gtp_encap_destroy;

	setup_udp_tunnel_sock(sock_net(sock->sk), sock, &tuncfg);

out_rel_sock:
	release_sock(sock->sk);
out_sock:
	release_sock(sock->sk);
	sockfd_put(sock);
	return sk;
}

static int gtp_encap_enable(struct gtp_dev *gtp, struct nlattr *data[])
{
	struct sock *sk1u = NULL;
	struct sock *sk0 = NULL;
	unsigned int role = GTP_ROLE_GGSN;

	if (data[IFLA_GTP_FD0]) {
		u32 fd0 = nla_get_u32(data[IFLA_GTP_FD0]);

		sk0 = gtp_encap_enable_socket(fd0, UDP_ENCAP_GTP0, gtp);
		if (IS_ERR(sk0))
			return PTR_ERR(sk0);
	}

	if (data[IFLA_GTP_FD1]) {
		u32 fd1 = nla_get_u32(data[IFLA_GTP_FD1]);

		sk1u = gtp_encap_enable_socket(fd1, UDP_ENCAP_GTP1U, gtp);
		if (IS_ERR(sk1u)) {
			if (sk0)
				gtp_encap_disable_sock(sk0);
			return PTR_ERR(sk1u);
		}
	}

	if (data[IFLA_GTP_ROLE]) {
		role = nla_get_u32(data[IFLA_GTP_ROLE]);
		if (role > GTP_ROLE_SGSN) {
			if (sk0)
				gtp_encap_disable_sock(sk0);
			if (sk1u)
				gtp_encap_disable_sock(sk1u);
			return -EINVAL;
		}
	}

	gtp->sk0 = sk0;
	gtp->sk1u = sk1u;
	gtp->role = role;

	return 0;
}

static struct gtp_dev *gtp_find_dev(struct net *src_net, struct nlattr *nla[])
{
	struct gtp_dev *gtp = NULL;
	struct net_device *dev;
	struct net *net;

	/* Examine the link attributes and figure out which network namespace
	 * we are talking about.
	 */
	if (nla[GTPA_NET_NS_FD])
		net = get_net_ns_by_fd(nla_get_u32(nla[GTPA_NET_NS_FD]));
	else
		net = get_net(src_net);

	if (IS_ERR(net))
		return NULL;

	/* Check if there's an existing gtpX device to configure */
	dev = dev_get_by_index_rcu(net, nla_get_u32(nla[GTPA_LINK]));
	if (dev && dev->netdev_ops == &gtp_netdev_ops)
		gtp = netdev_priv(dev);

	put_net(net);
	return gtp;
}

static void ipv4_pdp_fill(struct pdp_ctx *pctx, struct genl_info *info)
{
	pctx->gtp_version = nla_get_u32(info->attrs[GTPA_VERSION]);
	pctx->af = AF_INET;
	pctx->peer_addr_ip4.s_addr =
		nla_get_be32(info->attrs[GTPA_PEER_ADDRESS]);
	pctx->ms_addr_ip4.s_addr =
		nla_get_be32(info->attrs[GTPA_MS_ADDRESS]);

	switch (pctx->gtp_version) {
	case GTP_V0:
		/* According to TS 09.60, sections 7.5.1 and 7.5.2, the flow
		 * label needs to be the same for uplink and downlink packets,
		 * so let's annotate this.
		 */
		pctx->u.v0.tid = nla_get_u64(info->attrs[GTPA_TID]);
		pctx->u.v0.flow = nla_get_u16(info->attrs[GTPA_FLOW]);
		break;
	case GTP_V1:
		pctx->u.v1.i_tei = nla_get_u32(info->attrs[GTPA_I_TEI]);
		pctx->u.v1.o_tei = nla_get_u32(info->attrs[GTPA_O_TEI]);
		break;
	default:
		break;
	}
}

static int gtp_pdp_add(struct gtp_dev *gtp, struct sock *sk,
		       struct genl_info *info)
{
	struct pdp_ctx *pctx, *pctx_tid = NULL;
	struct net_device *dev = gtp->dev;
	u32 hash_ms, hash_tid = 0;
	unsigned int version;
	bool found = false;
	__be32 ms_addr;

	ms_addr = nla_get_be32(info->attrs[GTPA_MS_ADDRESS]);
	hash_ms = ipv4_hashfn(ms_addr) % gtp->hash_size;
	version = nla_get_u32(info->attrs[GTPA_VERSION]);

	pctx = ipv4_pdp_find(gtp, ms_addr);
	if (pctx)
		found = true;
	if (version == GTP_V0)
		pctx_tid = gtp0_pdp_find(gtp,
					 nla_get_u64(info->attrs[GTPA_TID]));
	else if (version == GTP_V1)
		pctx_tid = gtp1_pdp_find(gtp,
					 nla_get_u32(info->attrs[GTPA_I_TEI]));
	if (pctx_tid)
		found = true;

	if (found) {
		if (info->nlhdr->nlmsg_flags & NLM_F_EXCL)
			return -EEXIST;
		if (info->nlhdr->nlmsg_flags & NLM_F_REPLACE)
			return -EOPNOTSUPP;

		if (pctx && pctx_tid)
			return -EEXIST;
		if (!pctx)
			pctx = pctx_tid;

		ipv4_pdp_fill(pctx, info);

		if (pctx->gtp_version == GTP_V0)
			netdev_dbg(dev, "GTPv0-U: update tunnel id = %llx (pdp %p)\n",
				   pctx->u.v0.tid, pctx);
		else if (pctx->gtp_version == GTP_V1)
			netdev_dbg(dev, "GTPv1-U: update tunnel id = %x/%x (pdp %p)\n",
				   pctx->u.v1.i_tei, pctx->u.v1.o_tei, pctx);

		return 0;

	}

	pctx = kmalloc(sizeof(*pctx), GFP_ATOMIC);
	if (pctx == NULL)
		return -ENOMEM;

	sock_hold(sk);
	pctx->sk = sk;
	pctx->dev = gtp->dev;
	ipv4_pdp_fill(pctx, info);
	atomic_set(&pctx->tx_seq, 0);

	switch (pctx->gtp_version) {
	case GTP_V0:
		/* TS 09.60: "The flow label identifies unambiguously a GTP
		 * flow.". We use the tid for this instead, I cannot find a
		 * situation in which this doesn't unambiguosly identify the
		 * PDP context.
		 */
		hash_tid = gtp0_hashfn(pctx->u.v0.tid) % gtp->hash_size;
		break;
	case GTP_V1:
		hash_tid = gtp1u_hashfn(pctx->u.v1.i_tei) % gtp->hash_size;
		break;
	}

	hlist_add_head_rcu(&pctx->hlist_addr, &gtp->addr_hash[hash_ms]);
	hlist_add_head_rcu(&pctx->hlist_tid, &gtp->tid_hash[hash_tid]);

	switch (pctx->gtp_version) {
	case GTP_V0:
		netdev_dbg(dev, "GTPv0-U: new PDP ctx id=%llx ssgn=%pI4 ms=%pI4 (pdp=%p)\n",
			   pctx->u.v0.tid, &pctx->peer_addr_ip4,
			   &pctx->ms_addr_ip4, pctx);
		break;
	case GTP_V1:
		netdev_dbg(dev, "GTPv1-U: new PDP ctx id=%x/%x ssgn=%pI4 ms=%pI4 (pdp=%p)\n",
			   pctx->u.v1.i_tei, pctx->u.v1.o_tei,
			   &pctx->peer_addr_ip4, &pctx->ms_addr_ip4, pctx);
		break;
	}

	return 0;
}

static void pdp_context_free(struct rcu_head *head)
{
	struct pdp_ctx *pctx = container_of(head, struct pdp_ctx, rcu_head);

	sock_put(pctx->sk);
	kfree(pctx);
}

static void pdp_context_delete(struct pdp_ctx *pctx)
{
	hlist_del_rcu(&pctx->hlist_tid);
	hlist_del_rcu(&pctx->hlist_addr);
	call_rcu(&pctx->rcu_head, pdp_context_free);
}

static int gtp_genl_new_pdp(struct sk_buff *skb, struct genl_info *info)
{
	unsigned int version;
	struct gtp_dev *gtp;
	struct sock *sk;
	int err;

	if (!info->attrs[GTPA_VERSION] ||
	    !info->attrs[GTPA_LINK] ||
	    !info->attrs[GTPA_PEER_ADDRESS] ||
	    !info->attrs[GTPA_MS_ADDRESS])
		return -EINVAL;

	version = nla_get_u32(info->attrs[GTPA_VERSION]);

	switch (version) {
	case GTP_V0:
		if (!info->attrs[GTPA_TID] ||
		    !info->attrs[GTPA_FLOW])
			return -EINVAL;
		break;
	case GTP_V1:
		if (!info->attrs[GTPA_I_TEI] ||
		    !info->attrs[GTPA_O_TEI])
			return -EINVAL;
		break;

	default:
		return -EINVAL;
	}

	rtnl_lock();
	rcu_read_lock();

	gtp = gtp_find_dev(sock_net(skb->sk), info->attrs);
	if (!gtp) {
		err = -ENODEV;
		goto out_unlock;
	}

	if (version == GTP_V0)
		sk = gtp->sk0;
	else if (version == GTP_V1)
		sk = gtp->sk1u;
	else
		sk = NULL;

	if (!sk) {
		err = -ENODEV;
		goto out_unlock;
	}

	err = gtp_pdp_add(gtp, sk, info);

out_unlock:
	rcu_read_unlock();
	rtnl_unlock();
	return err;
}

static struct pdp_ctx *gtp_find_pdp_by_link(struct net *net,
					    struct nlattr *nla[])
{
	struct gtp_dev *gtp;

	gtp = gtp_find_dev(net, nla);
	if (!gtp)
		return ERR_PTR(-ENODEV);

	if (nla[GTPA_MS_ADDRESS]) {
		__be32 ip = nla_get_be32(nla[GTPA_MS_ADDRESS]);

		return ipv4_pdp_find(gtp, ip);
	} else if (nla[GTPA_VERSION]) {
		u32 gtp_version = nla_get_u32(nla[GTPA_VERSION]);

		if (gtp_version == GTP_V0 && nla[GTPA_TID])
			return gtp0_pdp_find(gtp, nla_get_u64(nla[GTPA_TID]));
		else if (gtp_version == GTP_V1 && nla[GTPA_I_TEI])
			return gtp1_pdp_find(gtp, nla_get_u32(nla[GTPA_I_TEI]));
	}

	return ERR_PTR(-EINVAL);
}

static struct pdp_ctx *gtp_find_pdp(struct net *net, struct nlattr *nla[])
{
	struct pdp_ctx *pctx;

	if (nla[GTPA_LINK])
		pctx = gtp_find_pdp_by_link(net, nla);
	else
		pctx = ERR_PTR(-EINVAL);

	if (!pctx)
		pctx = ERR_PTR(-ENOENT);

	return pctx;
}

static int gtp_genl_del_pdp(struct sk_buff *skb, struct genl_info *info)
{
	struct pdp_ctx *pctx;
	int err = 0;

	if (!info->attrs[GTPA_VERSION])
		return -EINVAL;

	rcu_read_lock();

	pctx = gtp_find_pdp(sock_net(skb->sk), info->attrs);
	if (IS_ERR(pctx)) {
		err = PTR_ERR(pctx);
		goto out_unlock;
	}

	if (pctx->gtp_version == GTP_V0)
		netdev_dbg(pctx->dev, "GTPv0-U: deleting tunnel id = %llx (pdp %p)\n",
			   pctx->u.v0.tid, pctx);
	else if (pctx->gtp_version == GTP_V1)
		netdev_dbg(pctx->dev, "GTPv1-U: deleting tunnel id = %x/%x (pdp %p)\n",
			   pctx->u.v1.i_tei, pctx->u.v1.o_tei, pctx);

	pdp_context_delete(pctx);

out_unlock:
	rcu_read_unlock();
	return err;
}

static struct genl_family gtp_genl_family;

static int gtp_genl_fill_info(struct sk_buff *skb, u32 snd_portid, u32 snd_seq,
			      u32 type, struct pdp_ctx *pctx)
{
	void *genlh;

	genlh = genlmsg_put(skb, snd_portid, snd_seq, &gtp_genl_family, 0,
			    type);
	if (genlh == NULL)
		goto nlmsg_failure;

	if (nla_put_u32(skb, GTPA_VERSION, pctx->gtp_version) ||
	    nla_put_be32(skb, GTPA_PEER_ADDRESS, pctx->peer_addr_ip4.s_addr) ||
	    nla_put_be32(skb, GTPA_MS_ADDRESS, pctx->ms_addr_ip4.s_addr))
		goto nla_put_failure;

	switch (pctx->gtp_version) {
	case GTP_V0:
		if (nla_put_u64_64bit(skb, GTPA_TID, pctx->u.v0.tid, GTPA_PAD) ||
		    nla_put_u16(skb, GTPA_FLOW, pctx->u.v0.flow))
			goto nla_put_failure;
		break;
	case GTP_V1:
		if (nla_put_u32(skb, GTPA_I_TEI, pctx->u.v1.i_tei) ||
		    nla_put_u32(skb, GTPA_O_TEI, pctx->u.v1.o_tei))
			goto nla_put_failure;
		break;
	}
	genlmsg_end(skb, genlh);
	return 0;

nlmsg_failure:
nla_put_failure:
	genlmsg_cancel(skb, genlh);
	return -EMSGSIZE;
}

static int gtp_genl_get_pdp(struct sk_buff *skb, struct genl_info *info)
{
	struct pdp_ctx *pctx = NULL;
	struct sk_buff *skb2;
	int err;

	if (!info->attrs[GTPA_VERSION])
		return -EINVAL;

	rcu_read_lock();

	pctx = gtp_find_pdp(sock_net(skb->sk), info->attrs);
	if (IS_ERR(pctx)) {
		err = PTR_ERR(pctx);
		goto err_unlock;
	}

	skb2 = genlmsg_new(NLMSG_GOODSIZE, GFP_ATOMIC);
	if (skb2 == NULL) {
		err = -ENOMEM;
		goto err_unlock;
	}

	err = gtp_genl_fill_info(skb2, NETLINK_CB(skb).portid,
				 info->snd_seq, info->nlhdr->nlmsg_type, pctx);
	if (err < 0)
		goto err_unlock_free;

	rcu_read_unlock();
	return genlmsg_unicast(genl_info_net(info), skb2, info->snd_portid);

err_unlock_free:
	kfree_skb(skb2);
err_unlock:
	rcu_read_unlock();
	return err;
}

static int gtp_genl_dump_pdp(struct sk_buff *skb,
				struct netlink_callback *cb)
{
	struct gtp_dev *last_gtp = (struct gtp_dev *)cb->args[2], *gtp;
	int i, j, bucket = cb->args[0], skip = cb->args[1];
	struct net *net = sock_net(skb->sk);
	struct pdp_ctx *pctx;
	struct gtp_net *gn;

	gn = net_generic(net, gtp_net_id);

	if (cb->args[4])
		return 0;

	rcu_read_lock();
	list_for_each_entry_rcu(gtp, &gn->gtp_dev_list, list) {
		if (last_gtp && last_gtp != gtp)
			continue;
		else
			last_gtp = NULL;

		for (i = bucket; i < gtp->hash_size; i++) {
			j = 0;
			hlist_for_each_entry_rcu(pctx, &gtp->tid_hash[i],
						 hlist_tid) {
				if (j >= skip &&
				    gtp_genl_fill_info(skb,
					    NETLINK_CB(cb->skb).portid,
					    cb->nlh->nlmsg_seq,
					    cb->nlh->nlmsg_type, pctx)) {
					cb->args[0] = i;
					cb->args[1] = j;
					cb->args[2] = (unsigned long)gtp;
					goto out;
				}
				j++;
			}
			skip = 0;
		}
		bucket = 0;
	}
	cb->args[4] = 1;
out:
	rcu_read_unlock();
	return skb->len;
}

static struct nla_policy gtp_genl_policy[GTPA_MAX + 1] = {
	[GTPA_LINK]		= { .type = NLA_U32, },
	[GTPA_VERSION]		= { .type = NLA_U32, },
	[GTPA_TID]		= { .type = NLA_U64, },
	[GTPA_PEER_ADDRESS]	= { .type = NLA_U32, },
	[GTPA_MS_ADDRESS]	= { .type = NLA_U32, },
	[GTPA_FLOW]		= { .type = NLA_U16, },
	[GTPA_NET_NS_FD]	= { .type = NLA_U32, },
	[GTPA_I_TEI]		= { .type = NLA_U32, },
	[GTPA_O_TEI]		= { .type = NLA_U32, },
};

static const struct genl_ops gtp_genl_ops[] = {
	{
		.cmd = GTP_CMD_NEWPDP,
		.doit = gtp_genl_new_pdp,
		.policy = gtp_genl_policy,
		.flags = GENL_ADMIN_PERM,
	},
	{
		.cmd = GTP_CMD_DELPDP,
		.doit = gtp_genl_del_pdp,
		.policy = gtp_genl_policy,
		.flags = GENL_ADMIN_PERM,
	},
	{
		.cmd = GTP_CMD_GETPDP,
		.doit = gtp_genl_get_pdp,
		.dumpit = gtp_genl_dump_pdp,
		.policy = gtp_genl_policy,
		.flags = GENL_ADMIN_PERM,
	},
};

static struct genl_family gtp_genl_family __ro_after_init = {
	.name		= "gtp",
	.version	= 0,
	.hdrsize	= 0,
	.maxattr	= GTPA_MAX,
	.netnsok	= true,
	.module		= THIS_MODULE,
	.ops		= gtp_genl_ops,
	.n_ops		= ARRAY_SIZE(gtp_genl_ops),
};

static int __net_init gtp_net_init(struct net *net)
{
	struct gtp_net *gn = net_generic(net, gtp_net_id);

	INIT_LIST_HEAD(&gn->gtp_dev_list);
	return 0;
}

static void __net_exit gtp_net_exit(struct net *net)
{
	struct gtp_net *gn = net_generic(net, gtp_net_id);
	struct gtp_dev *gtp;
	LIST_HEAD(list);

	rtnl_lock();
	list_for_each_entry(gtp, &gn->gtp_dev_list, list)
		gtp_dellink(gtp->dev, &list);

	unregister_netdevice_many(&list);
	rtnl_unlock();
}

static struct pernet_operations gtp_net_ops = {
	.init	= gtp_net_init,
	.exit	= gtp_net_exit,
	.id	= &gtp_net_id,
	.size	= sizeof(struct gtp_net),
};

static int __init gtp_init(void)
{
	int err;

	get_random_bytes(&gtp_h_initval, sizeof(gtp_h_initval));

	err = rtnl_link_register(&gtp_link_ops);
	if (err < 0)
		goto error_out;

	err = genl_register_family(&gtp_genl_family);
	if (err < 0)
		goto unreg_rtnl_link;

	err = register_pernet_subsys(&gtp_net_ops);
	if (err < 0)
		goto unreg_genl_family;

	pr_info("GTP module loaded (pdp ctx size %zd bytes)\n",
		sizeof(struct pdp_ctx));
	return 0;

unreg_genl_family:
	genl_unregister_family(&gtp_genl_family);
unreg_rtnl_link:
	rtnl_link_unregister(&gtp_link_ops);
error_out:
	pr_err("error loading GTP module loaded\n");
	return err;
}
late_initcall(gtp_init);

static void __exit gtp_fini(void)
{
	genl_unregister_family(&gtp_genl_family);
	rtnl_link_unregister(&gtp_link_ops);
	unregister_pernet_subsys(&gtp_net_ops);

	pr_info("GTP module unloaded\n");
}
module_exit(gtp_fini);

MODULE_LICENSE("GPL");
MODULE_AUTHOR("Harald Welte <hwelte@sysmocom.de>");
MODULE_DESCRIPTION("Interface driver for GTP encapsulated traffic");
MODULE_ALIAS_RTNL_LINK("gtp");
MODULE_ALIAS_GENL_FAMILY("gtp");<|MERGE_RESOLUTION|>--- conflicted
+++ resolved
@@ -818,13 +818,8 @@
 		goto out_sock;
 	}
 
-<<<<<<< HEAD
-	lock_sock(sock->sk);
-	if (sock->sk->sk_user_data) {
-=======
 	lock_sock(sk);
 	if (sk->sk_user_data) {
->>>>>>> c081cdb1
 		sk = ERR_PTR(-EBUSY);
 		goto out_rel_sock;
 	}
@@ -841,7 +836,6 @@
 out_rel_sock:
 	release_sock(sock->sk);
 out_sock:
-	release_sock(sock->sk);
 	sockfd_put(sock);
 	return sk;
 }
