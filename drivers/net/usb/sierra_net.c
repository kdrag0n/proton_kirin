/*
 * USB-to-WWAN Driver for Sierra Wireless modems
 *
 * Copyright (C) 2008, 2009, 2010 Paxton Smith, Matthew Safar, Rory Filer
 *                          <linux@sierrawireless.com>
 *
 * Portions of this based on the cdc_ether driver by David Brownell (2003-2005)
 * and Ole Andre Vadla Ravnas (ActiveSync) (2006).
 *
 * IMPORTANT DISCLAIMER: This driver is not commercially supported by
 * Sierra Wireless. Use at your own risk.
 *
 * This program is free software; you can redistribute it and/or modify
 * it under the terms of the GNU General Public License as published by
 * the Free Software Foundation; either version 2 of the License, or
 * (at your option) any later version.
 *
 * This program is distributed in the hope that it will be useful,
 * but WITHOUT ANY WARRANTY; without even the implied warranty of
 * MERCHANTABILITY or FITNESS FOR A PARTICULAR PURPOSE.  See the
 * GNU General Public License for more details.
 *
 * You should have received a copy of the GNU General Public License
 * along with this program; if not, see <http://www.gnu.org/licenses/>.
 */

#define DRIVER_VERSION "v.2.0"
#define DRIVER_AUTHOR "Paxton Smith, Matthew Safar, Rory Filer"
#define DRIVER_DESC "USB-to-WWAN Driver for Sierra Wireless modems"
static const char driver_name[] = "sierra_net";

/* if defined debug messages enabled */
/*#define	DEBUG*/

#include <linux/module.h>
#include <linux/etherdevice.h>
#include <linux/ethtool.h>
#include <linux/mii.h>
#include <linux/sched.h>
#include <linux/timer.h>
#include <linux/usb.h>
#include <linux/usb/cdc.h>
#include <net/ip.h>
#include <net/udp.h>
#include <asm/unaligned.h>
#include <linux/usb/usbnet.h>

#define SWI_USB_REQUEST_GET_FW_ATTR	0x06
#define SWI_GET_FW_ATTR_MASK		0x08

/* atomic counter partially included in MAC address to make sure 2 devices
 * do not end up with the same MAC - concept breaks in case of > 255 ifaces
 */
static	atomic_t iface_counter = ATOMIC_INIT(0);

/*
 * SYNC Timer Delay definition used to set the expiry time
 */
#define SIERRA_NET_SYNCDELAY (2*HZ)

/* Max. MTU supported. The modem buffers are limited to 1500 */
#define SIERRA_NET_MAX_SUPPORTED_MTU	1500

/* The SIERRA_NET_USBCTL_BUF_LEN defines a buffer size allocated for control
 * message reception ... and thus the max. received packet.
 * (May be the cause for parse_hip returning -EINVAL)
 */
#define SIERRA_NET_USBCTL_BUF_LEN	1024

/* Overriding the default usbnet rx_urb_size */
#define SIERRA_NET_RX_URB_SIZE		(8 * 1024)

/* Private data structure */
struct sierra_net_data {

	u16 link_up;		/* air link up or down */
	u8 tx_hdr_template[4];	/* part of HIP hdr for tx'd packets */

	u8 sync_msg[4];		/* SYNC message */
	u8 shdwn_msg[4];	/* Shutdown message */

	/* Backpointer to the container */
	struct usbnet *usbnet;

	u8 ifnum;	/* interface number */

/* Bit masks, must be a power of 2 */
#define SIERRA_NET_EVENT_RESP_AVAIL    0x01
#define SIERRA_NET_TIMER_EXPIRY        0x02
	unsigned long kevent_flags;
	struct work_struct sierra_net_kevent;
	struct timer_list sync_timer; /* For retrying SYNC sequence */
};

struct param {
	int is_present;
	union {
		void  *ptr;
		u32    dword;
		u16    word;
		u8     byte;
	};
};

/* HIP message type */
#define SIERRA_NET_HIP_EXTENDEDID	0x7F
#define SIERRA_NET_HIP_HSYNC_ID		0x60	/* Modem -> host */
#define SIERRA_NET_HIP_RESTART_ID	0x62	/* Modem -> host */
#define SIERRA_NET_HIP_MSYNC_ID		0x20	/* Host -> modem */
#define SIERRA_NET_HIP_SHUTD_ID		0x26	/* Host -> modem */

#define SIERRA_NET_HIP_EXT_IP_IN_ID   0x0202
#define SIERRA_NET_HIP_EXT_IP_OUT_ID  0x0002

/* 3G UMTS Link Sense Indication definitions */
#define SIERRA_NET_HIP_LSI_UMTSID	0x78

/* Reverse Channel Grant Indication HIP message */
#define SIERRA_NET_HIP_RCGI		0x64

/* LSI Protocol types */
#define SIERRA_NET_PROTOCOL_UMTS      0x01
#define SIERRA_NET_PROTOCOL_UMTS_DS   0x04
/* LSI Coverage */
#define SIERRA_NET_COVERAGE_NONE      0x00
#define SIERRA_NET_COVERAGE_NOPACKET  0x01

/* LSI Session */
#define SIERRA_NET_SESSION_IDLE       0x00
/* LSI Link types */
#define SIERRA_NET_AS_LINK_TYPE_IPV4  0x00
#define SIERRA_NET_AS_LINK_TYPE_IPV6  0x02

struct lsi_umts {
	u8 protocol;
	u8 unused1;
	__be16 length;
	/* eventually use a union for the rest - assume umts for now */
	u8 coverage;
	u8 network_len; /* network name len */
	u8 network[40]; /* network name (UCS2, bigendian) */
	u8 session_state;
	u8 unused3[33];
} __packed;

struct lsi_umts_single {
	struct lsi_umts lsi;
	u8 link_type;
	u8 pdp_addr_len; /* NW-supplied PDP address len */
	u8 pdp_addr[16]; /* NW-supplied PDP address (bigendian)) */
	u8 unused4[23];
	u8 dns1_addr_len; /* NW-supplied 1st DNS address len (bigendian) */
	u8 dns1_addr[16]; /* NW-supplied 1st DNS address */
	u8 dns2_addr_len; /* NW-supplied 2nd DNS address len */
	u8 dns2_addr[16]; /* NW-supplied 2nd DNS address (bigendian)*/
	u8 wins1_addr_len; /* NW-supplied 1st Wins address len */
	u8 wins1_addr[16]; /* NW-supplied 1st Wins address (bigendian)*/
	u8 wins2_addr_len; /* NW-supplied 2nd Wins address len */
	u8 wins2_addr[16]; /* NW-supplied 2nd Wins address (bigendian) */
	u8 unused5[4];
	u8 gw_addr_len; /* NW-supplied GW address len */
	u8 gw_addr[16]; /* NW-supplied GW address (bigendian) */
	u8 reserved[8];
} __packed;

struct lsi_umts_dual {
	struct lsi_umts lsi;
	u8 pdp_addr4_len; /* NW-supplied PDP IPv4 address len */
	u8 pdp_addr4[4];  /* NW-supplied PDP IPv4 address (bigendian)) */
	u8 pdp_addr6_len; /* NW-supplied PDP IPv6 address len */
	u8 pdp_addr6[16]; /* NW-supplied PDP IPv6 address (bigendian)) */
	u8 unused4[23];
	u8 dns1_addr4_len; /* NW-supplied 1st DNS v4 address len (bigendian) */
	u8 dns1_addr4[4];  /* NW-supplied 1st DNS v4 address */
	u8 dns1_addr6_len; /* NW-supplied 1st DNS v6 address len */
	u8 dns1_addr6[16]; /* NW-supplied 1st DNS v6 address (bigendian)*/
	u8 dns2_addr4_len; /* NW-supplied 2nd DNS v4 address len (bigendian) */
	u8 dns2_addr4[4];  /* NW-supplied 2nd DNS v4 address */
	u8 dns2_addr6_len; /* NW-supplied 2nd DNS v6 address len */
	u8 dns2_addr6[16]; /* NW-supplied 2nd DNS v6 address (bigendian)*/
	u8 unused5[68];
} __packed;

#define SIERRA_NET_LSI_COMMON_LEN      4
#define SIERRA_NET_LSI_UMTS_LEN        (sizeof(struct lsi_umts_single))
#define SIERRA_NET_LSI_UMTS_STATUS_LEN \
	(SIERRA_NET_LSI_UMTS_LEN - SIERRA_NET_LSI_COMMON_LEN)
#define SIERRA_NET_LSI_UMTS_DS_LEN     (sizeof(struct lsi_umts_dual))
#define SIERRA_NET_LSI_UMTS_DS_STATUS_LEN \
	(SIERRA_NET_LSI_UMTS_DS_LEN - SIERRA_NET_LSI_COMMON_LEN)

/* Forward definitions */
static void sierra_sync_timer(unsigned long syncdata);

/* Our own net device operations structure */
static const struct net_device_ops sierra_net_device_ops = {
	.ndo_open               = usbnet_open,
	.ndo_stop               = usbnet_stop,
	.ndo_start_xmit         = usbnet_start_xmit,
	.ndo_tx_timeout         = usbnet_tx_timeout,
	.ndo_change_mtu         = usbnet_change_mtu,
	.ndo_set_mac_address    = eth_mac_addr,
	.ndo_validate_addr      = eth_validate_addr,
};

/* get private data associated with passed in usbnet device */
static inline struct sierra_net_data *sierra_net_get_private(struct usbnet *dev)
{
	return (struct sierra_net_data *)dev->data[0];
}

/* set private data associated with passed in usbnet device */
static inline void sierra_net_set_private(struct usbnet *dev,
			struct sierra_net_data *priv)
{
	dev->data[0] = (unsigned long)priv;
}

/* is packet IPv4/IPv6 */
static inline int is_ip(struct sk_buff *skb)
{
	return skb->protocol == cpu_to_be16(ETH_P_IP) ||
	       skb->protocol == cpu_to_be16(ETH_P_IPV6);
}

/*
 * check passed in packet and make sure that:
 *  - it is linear (no scatter/gather)
 *  - it is ethernet (mac_header properly set)
 */
static int check_ethip_packet(struct sk_buff *skb, struct usbnet *dev)
{
	skb_reset_mac_header(skb); /* ethernet header */

	if (skb_is_nonlinear(skb)) {
		netdev_err(dev->net, "Non linear buffer-dropping\n");
		return 0;
	}

	if (!pskb_may_pull(skb, ETH_HLEN))
		return 0;
	skb->protocol = eth_hdr(skb)->h_proto;

	return 1;
}

static const u8 *save16bit(struct param *p, const u8 *datap)
{
	p->is_present = 1;
	p->word = get_unaligned_be16(datap);
	return datap + sizeof(p->word);
}

static const u8 *save8bit(struct param *p, const u8 *datap)
{
	p->is_present = 1;
	p->byte = *datap;
	return datap + sizeof(p->byte);
}

/*----------------------------------------------------------------------------*
 *                              BEGIN HIP                                     *
 *----------------------------------------------------------------------------*/
/* HIP header */
#define SIERRA_NET_HIP_HDR_LEN 4
/* Extended HIP header */
#define SIERRA_NET_HIP_EXT_HDR_LEN 6

struct hip_hdr {
	int    hdrlen;
	struct param payload_len;
	struct param msgid;
	struct param msgspecific;
	struct param extmsgid;
};

static int parse_hip(const u8 *buf, const u32 buflen, struct hip_hdr *hh)
{
	const u8 *curp = buf;
	int    padded;

	if (buflen < SIERRA_NET_HIP_HDR_LEN)
		return -EPROTO;

	curp = save16bit(&hh->payload_len, curp);
	curp = save8bit(&hh->msgid, curp);
	curp = save8bit(&hh->msgspecific, curp);

	padded = hh->msgid.byte & 0x80;
	hh->msgid.byte &= 0x7F;			/* 7 bits */

	hh->extmsgid.is_present = (hh->msgid.byte == SIERRA_NET_HIP_EXTENDEDID);
	if (hh->extmsgid.is_present) {
		if (buflen < SIERRA_NET_HIP_EXT_HDR_LEN)
			return -EPROTO;

		hh->payload_len.word &= 0x3FFF; /* 14 bits */

		curp = save16bit(&hh->extmsgid, curp);
		hh->extmsgid.word &= 0x03FF;	/* 10 bits */

		hh->hdrlen = SIERRA_NET_HIP_EXT_HDR_LEN;
	} else {
		hh->payload_len.word &= 0x07FF;	/* 11 bits */
		hh->hdrlen = SIERRA_NET_HIP_HDR_LEN;
	}

	if (padded) {
		hh->hdrlen++;
		hh->payload_len.word--;
	}

	/* if real packet shorter than the claimed length */
	if (buflen < (hh->hdrlen + hh->payload_len.word))
		return -EINVAL;

	return 0;
}

static void build_hip(u8 *buf, const u16 payloadlen,
		struct sierra_net_data *priv)
{
	/* the following doesn't have the full functionality. We
	 * currently build only one kind of header, so it is faster this way
	 */
	put_unaligned_be16(payloadlen, buf);
	memcpy(buf+2, priv->tx_hdr_template, sizeof(priv->tx_hdr_template));
}
/*----------------------------------------------------------------------------*
 *                              END HIP                                       *
 *----------------------------------------------------------------------------*/

static int sierra_net_send_cmd(struct usbnet *dev,
		u8 *cmd, int cmdlen, const char * cmd_name)
{
	struct sierra_net_data *priv = sierra_net_get_private(dev);
	int  status;

	status = usbnet_write_cmd(dev, USB_CDC_SEND_ENCAPSULATED_COMMAND,
				  USB_DIR_OUT|USB_TYPE_CLASS|USB_RECIP_INTERFACE,
				  0, priv->ifnum, cmd, cmdlen);

	if (status != cmdlen && status != -ENODEV)
		netdev_err(dev->net, "Submit %s failed %d\n", cmd_name, status);

	return status;
}

static int sierra_net_send_sync(struct usbnet *dev)
{
	int  status;
	struct sierra_net_data *priv = sierra_net_get_private(dev);

	dev_dbg(&dev->udev->dev, "%s", __func__);

	status = sierra_net_send_cmd(dev, priv->sync_msg,
			sizeof(priv->sync_msg), "SYNC");

	return status;
}

static void sierra_net_set_ctx_index(struct sierra_net_data *priv, u8 ctx_ix)
{
	dev_dbg(&(priv->usbnet->udev->dev), "%s %d", __func__, ctx_ix);
	priv->tx_hdr_template[0] = 0x3F;
	priv->tx_hdr_template[1] = ctx_ix;
	*((__be16 *)&priv->tx_hdr_template[2]) =
		cpu_to_be16(SIERRA_NET_HIP_EXT_IP_OUT_ID);
}

static inline int sierra_net_is_valid_addrlen(u8 len)
{
	return len == sizeof(struct in_addr);
}

static int sierra_net_parse_lsi(struct usbnet *dev, char *data, int datalen)
{
	struct lsi_umts *lsi = (struct lsi_umts *)data;
	u32 expected_length;

	if (datalen < sizeof(struct lsi_umts_single)) {
<<<<<<< HEAD
		netdev_err(dev->net, "%s: Data length %d, exp >= %Zu\n",
=======
		netdev_err(dev->net, "%s: Data length %d, exp >= %zu\n",
>>>>>>> a71c9a1c
			   __func__, datalen, sizeof(struct lsi_umts_single));
		return -1;
	}

	/* Validate the session state */
	if (lsi->session_state == SIERRA_NET_SESSION_IDLE) {
		netdev_err(dev->net, "Session idle, 0x%02x\n",
			   lsi->session_state);
		return 0;
	}

	/* Validate the protocol  - only support UMTS for now */
	if (lsi->protocol == SIERRA_NET_PROTOCOL_UMTS) {
		struct lsi_umts_single *single = (struct lsi_umts_single *)lsi;

		/* Validate the link type */
		if (single->link_type != SIERRA_NET_AS_LINK_TYPE_IPV4 &&
		    single->link_type != SIERRA_NET_AS_LINK_TYPE_IPV6) {
			netdev_err(dev->net, "Link type unsupported: 0x%02x\n",
				   single->link_type);
			return -1;
		}
		expected_length = SIERRA_NET_LSI_UMTS_STATUS_LEN;
	} else if (lsi->protocol == SIERRA_NET_PROTOCOL_UMTS_DS) {
		expected_length = SIERRA_NET_LSI_UMTS_DS_STATUS_LEN;
	} else {
		netdev_err(dev->net, "Protocol unsupported, 0x%02x\n",
			   lsi->protocol);
		return -1;
	}

	if (be16_to_cpu(lsi->length) != expected_length) {
		netdev_err(dev->net, "%s: LSI_UMTS_STATUS_LEN %d, exp %u\n",
			   __func__, be16_to_cpu(lsi->length), expected_length);
		return -1;
	}

	/* Validate the coverage */
	if (lsi->coverage == SIERRA_NET_COVERAGE_NONE ||
	    lsi->coverage == SIERRA_NET_COVERAGE_NOPACKET) {
		netdev_err(dev->net, "No coverage, 0x%02x\n", lsi->coverage);
		return 0;
	}

	/* Set link_sense true */
	return 1;
}

static void sierra_net_handle_lsi(struct usbnet *dev, char *data,
		struct hip_hdr	*hh)
{
	struct sierra_net_data *priv = sierra_net_get_private(dev);
	int link_up;

	link_up = sierra_net_parse_lsi(dev, data + hh->hdrlen,
					hh->payload_len.word);
	if (link_up < 0) {
		netdev_err(dev->net, "Invalid LSI\n");
		return;
	}
	if (link_up) {
		sierra_net_set_ctx_index(priv, hh->msgspecific.byte);
		priv->link_up = 1;
	} else {
		priv->link_up = 0;
	}
	usbnet_link_change(dev, link_up, 0);
}

static void sierra_net_dosync(struct usbnet *dev)
{
	int status;
	struct sierra_net_data *priv = sierra_net_get_private(dev);

	dev_dbg(&dev->udev->dev, "%s", __func__);

	/* The SIERRA_NET_HIP_MSYNC_ID command appears to request that the
	 * firmware restart itself.  After restarting, the modem will respond
	 * with the SIERRA_NET_HIP_RESTART_ID indication.  The driver continues
	 * sending MSYNC commands every few seconds until it receives the
	 * RESTART event from the firmware
	 */

	/* tell modem we are ready */
	status = sierra_net_send_sync(dev);
	if (status < 0)
		netdev_err(dev->net,
			"Send SYNC failed, status %d\n", status);
	status = sierra_net_send_sync(dev);
	if (status < 0)
		netdev_err(dev->net,
			"Send SYNC failed, status %d\n", status);

	/* Now, start a timer and make sure we get the Restart Indication */
	priv->sync_timer.function = sierra_sync_timer;
	priv->sync_timer.data = (unsigned long) dev;
	priv->sync_timer.expires = jiffies + SIERRA_NET_SYNCDELAY;
	add_timer(&priv->sync_timer);
}

static void sierra_net_kevent(struct work_struct *work)
{
	struct sierra_net_data *priv =
		container_of(work, struct sierra_net_data, sierra_net_kevent);
	struct usbnet *dev = priv->usbnet;
	int  len;
	int  err;
	u8  *buf;
	u8   ifnum;

	if (test_bit(SIERRA_NET_EVENT_RESP_AVAIL, &priv->kevent_flags)) {
		clear_bit(SIERRA_NET_EVENT_RESP_AVAIL, &priv->kevent_flags);

		/* Query the modem for the LSI message */
		buf = kzalloc(SIERRA_NET_USBCTL_BUF_LEN, GFP_KERNEL);
		if (!buf)
			return;

		ifnum = priv->ifnum;
		len = usb_control_msg(dev->udev, usb_rcvctrlpipe(dev->udev, 0),
				USB_CDC_GET_ENCAPSULATED_RESPONSE,
				USB_DIR_IN|USB_TYPE_CLASS|USB_RECIP_INTERFACE,
				0, ifnum, buf, SIERRA_NET_USBCTL_BUF_LEN,
				USB_CTRL_SET_TIMEOUT);

		if (len < 0) {
			netdev_err(dev->net,
				"usb_control_msg failed, status %d\n", len);
		} else {
			struct hip_hdr	hh;

			dev_dbg(&dev->udev->dev, "%s: Received status message,"
				" %04x bytes", __func__, len);

			err = parse_hip(buf, len, &hh);
			if (err) {
				netdev_err(dev->net, "%s: Bad packet,"
					" parse result %d\n", __func__, err);
				kfree(buf);
				return;
			}

			/* Validate packet length */
			if (len != hh.hdrlen + hh.payload_len.word) {
				netdev_err(dev->net, "%s: Bad packet, received"
					" %d, expected %d\n",	__func__, len,
					hh.hdrlen + hh.payload_len.word);
				kfree(buf);
				return;
			}

			/* Switch on received message types */
			switch (hh.msgid.byte) {
			case SIERRA_NET_HIP_LSI_UMTSID:
				dev_dbg(&dev->udev->dev, "LSI for ctx:%d",
					hh.msgspecific.byte);
				sierra_net_handle_lsi(dev, buf, &hh);
				break;
			case SIERRA_NET_HIP_RESTART_ID:
				dev_dbg(&dev->udev->dev, "Restart reported: %d,"
						" stopping sync timer",
						hh.msgspecific.byte);
				/* Got sync resp - stop timer & clear mask */
				del_timer_sync(&priv->sync_timer);
				clear_bit(SIERRA_NET_TIMER_EXPIRY,
					  &priv->kevent_flags);
				break;
			case SIERRA_NET_HIP_HSYNC_ID:
				dev_dbg(&dev->udev->dev, "SYNC received");
				err = sierra_net_send_sync(dev);
				if (err < 0)
					netdev_err(dev->net,
						"Send SYNC failed %d\n", err);
				break;
			case SIERRA_NET_HIP_EXTENDEDID:
				netdev_err(dev->net, "Unrecognized HIP msg, "
					"extmsgid 0x%04x\n", hh.extmsgid.word);
				break;
			case SIERRA_NET_HIP_RCGI:
				/* Ignored */
				break;
			default:
				netdev_err(dev->net, "Unrecognized HIP msg, "
					"msgid 0x%02x\n", hh.msgid.byte);
				break;
			}
		}
		kfree(buf);
	}
	/* The sync timer bit might be set */
	if (test_bit(SIERRA_NET_TIMER_EXPIRY, &priv->kevent_flags)) {
		clear_bit(SIERRA_NET_TIMER_EXPIRY, &priv->kevent_flags);
		dev_dbg(&dev->udev->dev, "Deferred sync timer expiry");
		sierra_net_dosync(priv->usbnet);
	}

	if (priv->kevent_flags)
		dev_dbg(&dev->udev->dev, "sierra_net_kevent done, "
			"kevent_flags = 0x%lx", priv->kevent_flags);
}

static void sierra_net_defer_kevent(struct usbnet *dev, int work)
{
	struct sierra_net_data *priv = sierra_net_get_private(dev);

	set_bit(work, &priv->kevent_flags);
	schedule_work(&priv->sierra_net_kevent);
}

/*
 * Sync Retransmit Timer Handler. On expiry, kick the work queue
 */
static void sierra_sync_timer(unsigned long syncdata)
{
	struct usbnet *dev = (struct usbnet *)syncdata;

	dev_dbg(&dev->udev->dev, "%s", __func__);
	/* Kick the tasklet */
	sierra_net_defer_kevent(dev, SIERRA_NET_TIMER_EXPIRY);
}

static void sierra_net_status(struct usbnet *dev, struct urb *urb)
{
	struct usb_cdc_notification *event;

	dev_dbg(&dev->udev->dev, "%s", __func__);

	if (urb->actual_length < sizeof *event)
		return;

	/* Add cases to handle other standard notifications. */
	event = urb->transfer_buffer;
	switch (event->bNotificationType) {
	case USB_CDC_NOTIFY_NETWORK_CONNECTION:
	case USB_CDC_NOTIFY_SPEED_CHANGE:
		/* USB 305 sends those */
		break;
	case USB_CDC_NOTIFY_RESPONSE_AVAILABLE:
		sierra_net_defer_kevent(dev, SIERRA_NET_EVENT_RESP_AVAIL);
		break;
	default:
		netdev_err(dev->net, ": unexpected notification %02x!\n",
				event->bNotificationType);
		break;
	}
}

static void sierra_net_get_drvinfo(struct net_device *net,
		struct ethtool_drvinfo *info)
{
	/* Inherit standard device info */
	usbnet_get_drvinfo(net, info);
	strlcpy(info->driver, driver_name, sizeof(info->driver));
	strlcpy(info->version, DRIVER_VERSION, sizeof(info->version));
}

static u32 sierra_net_get_link(struct net_device *net)
{
	struct usbnet *dev = netdev_priv(net);
	/* Report link is down whenever the interface is down */
	return sierra_net_get_private(dev)->link_up && netif_running(net);
}

static const struct ethtool_ops sierra_net_ethtool_ops = {
	.get_drvinfo = sierra_net_get_drvinfo,
	.get_link = sierra_net_get_link,
	.get_msglevel = usbnet_get_msglevel,
	.set_msglevel = usbnet_set_msglevel,
	.get_settings = usbnet_get_settings,
	.set_settings = usbnet_set_settings,
	.nway_reset = usbnet_nway_reset,
};

static int sierra_net_get_fw_attr(struct usbnet *dev, u16 *datap)
{
	int result = 0;
	__le16 attrdata;

	result = usbnet_read_cmd(dev,
				/* _u8 vendor specific request */
				SWI_USB_REQUEST_GET_FW_ATTR,
				USB_DIR_IN | USB_TYPE_VENDOR,	/* __u8 request type */
				0x0000,		/* __u16 value not used */
				0x0000,		/* __u16 index  not used */
				&attrdata,	/* char *data */
				sizeof(attrdata)	/* __u16 size */
				);

	if (result < 0)
		return -EIO;

	*datap = le16_to_cpu(attrdata);
	return result;
}

/*
 * collects the bulk endpoints, the status endpoint.
 */
static int sierra_net_bind(struct usbnet *dev, struct usb_interface *intf)
{
	u8	ifacenum;
	u8	numendpoints;
	u16	fwattr = 0;
	int	status;
	struct sierra_net_data *priv;
	static const u8 sync_tmplate[sizeof(priv->sync_msg)] = {
		0x00, 0x00, SIERRA_NET_HIP_MSYNC_ID, 0x00};
	static const u8 shdwn_tmplate[sizeof(priv->shdwn_msg)] = {
		0x00, 0x00, SIERRA_NET_HIP_SHUTD_ID, 0x00};

	dev_dbg(&dev->udev->dev, "%s", __func__);

	ifacenum = intf->cur_altsetting->desc.bInterfaceNumber;
	numendpoints = intf->cur_altsetting->desc.bNumEndpoints;
	/* We have three endpoints, bulk in and out, and a status */
	if (numendpoints != 3) {
		dev_err(&dev->udev->dev, "Expected 3 endpoints, found: %d",
			numendpoints);
		return -ENODEV;
	}
	/* Status endpoint set in usbnet_get_endpoints() */
	dev->status = NULL;
	status = usbnet_get_endpoints(dev, intf);
	if (status < 0) {
		dev_err(&dev->udev->dev, "Error in usbnet_get_endpoints (%d)",
			status);
		return -ENODEV;
	}
	/* Initialize sierra private data */
	priv = kzalloc(sizeof *priv, GFP_KERNEL);
	if (!priv)
		return -ENOMEM;

	priv->usbnet = dev;
	priv->ifnum = ifacenum;
	dev->net->netdev_ops = &sierra_net_device_ops;

	/* change MAC addr to include, ifacenum, and to be unique */
	dev->net->dev_addr[ETH_ALEN-2] = atomic_inc_return(&iface_counter);
	dev->net->dev_addr[ETH_ALEN-1] = ifacenum;

	/* prepare shutdown message template */
	memcpy(priv->shdwn_msg, shdwn_tmplate, sizeof(priv->shdwn_msg));
	/* set context index initially to 0 - prepares tx hdr template */
	sierra_net_set_ctx_index(priv, 0);

	/* prepare sync message template */
	memcpy(priv->sync_msg, sync_tmplate, sizeof(priv->sync_msg));

	/* decrease the rx_urb_size and max_tx_size to 4k on USB 1.1 */
	dev->rx_urb_size  = SIERRA_NET_RX_URB_SIZE;
	if (dev->udev->speed != USB_SPEED_HIGH)
		dev->rx_urb_size  = min_t(size_t, 4096, SIERRA_NET_RX_URB_SIZE);

	dev->net->hard_header_len += SIERRA_NET_HIP_EXT_HDR_LEN;
	dev->hard_mtu = dev->net->mtu + dev->net->hard_header_len;
	dev->net->max_mtu = SIERRA_NET_MAX_SUPPORTED_MTU;

	/* Set up the netdev */
	dev->net->flags |= IFF_NOARP;
	dev->net->ethtool_ops = &sierra_net_ethtool_ops;
	netif_carrier_off(dev->net);

	sierra_net_set_private(dev, priv);

	priv->kevent_flags = 0;

	/* Use the shared workqueue */
	INIT_WORK(&priv->sierra_net_kevent, sierra_net_kevent);

	/* Only need to do this once */
	init_timer(&priv->sync_timer);

	/* verify fw attributes */
	status = sierra_net_get_fw_attr(dev, &fwattr);
	dev_dbg(&dev->udev->dev, "Fw attr: %x\n", fwattr);

	/* test whether firmware supports DHCP */
	if (!(status == sizeof(fwattr) && (fwattr & SWI_GET_FW_ATTR_MASK))) {
		/* found incompatible firmware version */
		dev_err(&dev->udev->dev, "Incompatible driver and firmware"
			" versions\n");
		kfree(priv);
		return -ENODEV;
	}

	return 0;
}

static void sierra_net_unbind(struct usbnet *dev, struct usb_interface *intf)
{
	int status;
	struct sierra_net_data *priv = sierra_net_get_private(dev);

	dev_dbg(&dev->udev->dev, "%s", __func__);

	/* kill the timer and work */
	del_timer_sync(&priv->sync_timer);
	cancel_work_sync(&priv->sierra_net_kevent);

	/* tell modem we are going away */
	status = sierra_net_send_cmd(dev, priv->shdwn_msg,
			sizeof(priv->shdwn_msg), "Shutdown");
	if (status < 0)
		netdev_err(dev->net,
			"usb_control_msg failed, status %d\n", status);

	usbnet_status_stop(dev);

	sierra_net_set_private(dev, NULL);
	kfree(priv);
}

static struct sk_buff *sierra_net_skb_clone(struct usbnet *dev,
		struct sk_buff *skb, int len)
{
	struct sk_buff *new_skb;

	/* clone skb */
	new_skb = skb_clone(skb, GFP_ATOMIC);

	/* remove len bytes from original */
	skb_pull(skb, len);

	/* trim next packet to it's length */
	if (new_skb) {
		skb_trim(new_skb, len);
	} else {
		if (netif_msg_rx_err(dev))
			netdev_err(dev->net, "failed to get skb\n");
		dev->net->stats.rx_dropped++;
	}

	return new_skb;
}

/* ---------------------------- Receive data path ----------------------*/
static int sierra_net_rx_fixup(struct usbnet *dev, struct sk_buff *skb)
{
	int err;
	struct hip_hdr  hh;
	struct sk_buff *new_skb;

	dev_dbg(&dev->udev->dev, "%s", __func__);

	/* could contain multiple packets */
	while (likely(skb->len)) {
		err = parse_hip(skb->data, skb->len, &hh);
		if (err) {
			if (netif_msg_rx_err(dev))
				netdev_err(dev->net, "Invalid HIP header %d\n",
					err);
			/* dev->net->stats.rx_errors incremented by caller */
			dev->net->stats.rx_length_errors++;
			return 0;
		}

		/* Validate Extended HIP header */
		if (!hh.extmsgid.is_present
		    || hh.extmsgid.word != SIERRA_NET_HIP_EXT_IP_IN_ID) {
			if (netif_msg_rx_err(dev))
				netdev_err(dev->net, "HIP/ETH: Invalid pkt\n");

			dev->net->stats.rx_frame_errors++;
			/* dev->net->stats.rx_errors incremented by caller */
			return 0;
		}

		skb_pull(skb, hh.hdrlen);

		/* We are going to accept this packet, prepare it.
		 * In case protocol is IPv6, keep it, otherwise force IPv4.
		 */
		skb_reset_mac_header(skb);
		if (eth_hdr(skb)->h_proto != cpu_to_be16(ETH_P_IPV6))
			eth_hdr(skb)->h_proto = cpu_to_be16(ETH_P_IP);
		eth_zero_addr(eth_hdr(skb)->h_source);
		memcpy(eth_hdr(skb)->h_dest, dev->net->dev_addr, ETH_ALEN);

		/* Last packet in batch handled by usbnet */
		if (hh.payload_len.word == skb->len)
			return 1;

		new_skb = sierra_net_skb_clone(dev, skb, hh.payload_len.word);
		if (new_skb)
			usbnet_skb_return(dev, new_skb);

	} /* while */

	return 0;
}

/* ---------------------------- Transmit data path ----------------------*/
static struct sk_buff *sierra_net_tx_fixup(struct usbnet *dev,
					   struct sk_buff *skb, gfp_t flags)
{
	struct sierra_net_data *priv = sierra_net_get_private(dev);
	u16 len;
	bool need_tail;

	BUILD_BUG_ON(FIELD_SIZEOF(struct usbnet, data)
				< sizeof(struct cdc_state));

	dev_dbg(&dev->udev->dev, "%s", __func__);
	if (priv->link_up && check_ethip_packet(skb, dev) && is_ip(skb)) {
		/* enough head room as is? */
		if (SIERRA_NET_HIP_EXT_HDR_LEN <= skb_headroom(skb)) {
			/* Save the Eth/IP length and set up HIP hdr */
			len = skb->len;
			skb_push(skb, SIERRA_NET_HIP_EXT_HDR_LEN);
			/* Handle ZLP issue */
			need_tail = ((len + SIERRA_NET_HIP_EXT_HDR_LEN)
				% dev->maxpacket == 0);
			if (need_tail) {
				if (unlikely(skb_tailroom(skb) == 0)) {
					netdev_err(dev->net, "tx_fixup:"
						"no room for packet\n");
					dev_kfree_skb_any(skb);
					return NULL;
				} else {
					skb->data[skb->len] = 0;
					__skb_put(skb, 1);
					len = len + 1;
				}
			}
			build_hip(skb->data, len, priv);
			return skb;
		} else {
			/*
			 * compensate in the future if necessary
			 */
			netdev_err(dev->net, "tx_fixup: no room for HIP\n");
		} /* headroom */
	}

	if (!priv->link_up)
		dev->net->stats.tx_carrier_errors++;

	/* tx_dropped incremented by usbnet */

	/* filter the packet out, release it  */
	dev_kfree_skb_any(skb);
	return NULL;
}

static const struct driver_info sierra_net_info_direct_ip = {
	.description = "Sierra Wireless USB-to-WWAN Modem",
	.flags = FLAG_WWAN | FLAG_SEND_ZLP,
	.bind = sierra_net_bind,
	.unbind = sierra_net_unbind,
	.status = sierra_net_status,
	.rx_fixup = sierra_net_rx_fixup,
	.tx_fixup = sierra_net_tx_fixup,
};

static int
sierra_net_probe(struct usb_interface *udev, const struct usb_device_id *prod)
{
	int ret;

	ret = usbnet_probe(udev, prod);
	if (ret == 0) {
		struct usbnet *dev = usb_get_intfdata(udev);

		ret = usbnet_status_start(dev, GFP_KERNEL);
		if (ret == 0) {
			/* Interrupt URB now set up; initiate sync sequence */
			sierra_net_dosync(dev);
		}
	}
	return ret;
}

#define DIRECT_IP_DEVICE(vend, prod) \
	{USB_DEVICE_INTERFACE_NUMBER(vend, prod, 7), \
	.driver_info = (unsigned long)&sierra_net_info_direct_ip}, \
	{USB_DEVICE_INTERFACE_NUMBER(vend, prod, 10), \
	.driver_info = (unsigned long)&sierra_net_info_direct_ip}, \
	{USB_DEVICE_INTERFACE_NUMBER(vend, prod, 11), \
	.driver_info = (unsigned long)&sierra_net_info_direct_ip}

static const struct usb_device_id products[] = {
	DIRECT_IP_DEVICE(0x1199, 0x68A3), /* Sierra Wireless USB-to-WWAN modem */
	DIRECT_IP_DEVICE(0x0F3D, 0x68A3), /* AT&T Direct IP modem */
	DIRECT_IP_DEVICE(0x1199, 0x68AA), /* Sierra Wireless Direct IP LTE modem */
	DIRECT_IP_DEVICE(0x0F3D, 0x68AA), /* AT&T Direct IP LTE modem */

	{}, /* last item */
};
MODULE_DEVICE_TABLE(usb, products);

/* We are based on usbnet, so let it handle the USB driver specifics */
static struct usb_driver sierra_net_driver = {
	.name = "sierra_net",
	.id_table = products,
	.probe = sierra_net_probe,
	.disconnect = usbnet_disconnect,
	.suspend = usbnet_suspend,
	.resume = usbnet_resume,
	.no_dynamic_id = 1,
	.disable_hub_initiated_lpm = 1,
};

module_usb_driver(sierra_net_driver);

MODULE_AUTHOR(DRIVER_AUTHOR);
MODULE_DESCRIPTION(DRIVER_DESC);
MODULE_VERSION(DRIVER_VERSION);
MODULE_LICENSE("GPL");<|MERGE_RESOLUTION|>--- conflicted
+++ resolved
@@ -379,11 +379,7 @@
 	u32 expected_length;
 
 	if (datalen < sizeof(struct lsi_umts_single)) {
-<<<<<<< HEAD
-		netdev_err(dev->net, "%s: Data length %d, exp >= %Zu\n",
-=======
 		netdev_err(dev->net, "%s: Data length %d, exp >= %zu\n",
->>>>>>> a71c9a1c
 			   __func__, datalen, sizeof(struct lsi_umts_single));
 		return -1;
 	}
