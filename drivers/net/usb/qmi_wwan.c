--- conflicted
+++ resolved
@@ -1248,11 +1248,8 @@
 	{QMI_FIXED_INTF(0x1bc7, 0x1101, 3)},	/* Telit ME910 dual modem */
 	{QMI_FIXED_INTF(0x1bc7, 0x1200, 5)},	/* Telit LE920 */
 	{QMI_QUIRK_SET_DTR(0x1bc7, 0x1201, 2)},	/* Telit LE920, LE920A4 */
-<<<<<<< HEAD
-=======
 	{QMI_QUIRK_SET_DTR(0x1bc7, 0x1260, 2)},	/* Telit LE910Cx */
 	{QMI_QUIRK_SET_DTR(0x1bc7, 0x1261, 2)},	/* Telit LE910Cx */
->>>>>>> f1071dbd
 	{QMI_QUIRK_SET_DTR(0x1bc7, 0x1900, 1)},	/* Telit LN940 series */
 	{QMI_FIXED_INTF(0x1c9e, 0x9801, 3)},	/* Telewell TW-3G HSPA+ */
 	{QMI_FIXED_INTF(0x1c9e, 0x9803, 4)},	/* Telewell TW-3G HSPA+ */
@@ -1284,17 +1281,9 @@
 	{QMI_FIXED_INTF(0x03f0, 0x9d1d, 1)},	/* HP lt4120 Snapdragon X5 LTE */
 	{QMI_FIXED_INTF(0x22de, 0x9061, 3)},	/* WeTelecom WPD-600N */
 	{QMI_QUIRK_SET_DTR(0x1e0e, 0x9001, 5)},	/* SIMCom 7100E, 7230E, 7600E ++ */
-<<<<<<< HEAD
-	{QMI_QUIRK_SET_DTR(0x2c7c, 0x0125, 4)},	/* Quectel EC25, EC20 R2.0  Mini PCIe */
 	{QMI_QUIRK_SET_DTR(0x2c7c, 0x0121, 4)},	/* Quectel EC21 Mini PCIe */
 	{QMI_QUIRK_SET_DTR(0x2c7c, 0x0191, 4)},	/* Quectel EG91 */
 	{QMI_FIXED_INTF(0x2c7c, 0x0296, 4)},	/* Quectel BG96 */
-	{QMI_QUIRK_SET_DTR(0x2c7c, 0x0306, 4)},	/* Quectel EP06 Mini PCIe */
-=======
-	{QMI_QUIRK_SET_DTR(0x2c7c, 0x0121, 4)},	/* Quectel EC21 Mini PCIe */
-	{QMI_QUIRK_SET_DTR(0x2c7c, 0x0191, 4)},	/* Quectel EG91 */
-	{QMI_FIXED_INTF(0x2c7c, 0x0296, 4)},	/* Quectel BG96 */
->>>>>>> f1071dbd
 	{QMI_QUIRK_SET_DTR(0x2cb7, 0x0104, 4)},	/* Fibocom NL678 series */
 
 	/* 4. Gobi 1000 devices */
