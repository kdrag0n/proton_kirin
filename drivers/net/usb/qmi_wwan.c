--- conflicted
+++ resolved
@@ -63,7 +63,6 @@
 
 enum qmi_wwan_quirks {
 	QMI_WWAN_QUIRK_DTR = 1 << 0,	/* needs "set DTR" request */
-	QMI_WWAN_QUIRK_QUECTEL_DYNCFG = 1 << 1,	/* check num. endpoints */
 };
 
 struct qmimux_hdr {
@@ -856,16 +855,6 @@
 	.data           = QMI_WWAN_QUIRK_DTR,
 };
 
-static const struct driver_info	qmi_wwan_info_quirk_quectel_dyncfg = {
-	.description	= "WWAN/QMI device",
-	.flags		= FLAG_WWAN | FLAG_SEND_ZLP,
-	.bind		= qmi_wwan_bind,
-	.unbind		= qmi_wwan_unbind,
-	.manage_power	= qmi_wwan_manage_power,
-	.rx_fixup       = qmi_wwan_rx_fixup,
-	.data           = QMI_WWAN_QUIRK_DTR | QMI_WWAN_QUIRK_QUECTEL_DYNCFG,
-};
-
 #define HUAWEI_VENDOR_ID	0x12D1
 
 /* map QMI/wwan function by a fixed interface number */
@@ -886,16 +875,6 @@
 #define QMI_GOBI_DEVICE(vend, prod) \
 	QMI_FIXED_INTF(vend, prod, 0)
 
-<<<<<<< HEAD
-/* Quectel does not use fixed interface numbers on at least some of their
- * devices. We need to check the number of endpoints to ensure that we bind to
- * the correct interface.
- */
-#define QMI_QUIRK_QUECTEL_DYNCFG(vend, prod) \
-	USB_DEVICE_AND_INTERFACE_INFO(vend, prod, USB_CLASS_VENDOR_SPEC, \
-				      USB_SUBCLASS_VENDOR_SPEC, 0xff), \
-	.driver_info = (unsigned long)&qmi_wwan_info_quirk_quectel_dyncfg
-=======
 /* Many devices have QMI and DIAG functions which are distinguishable
  * from other vendor specific functions by class, subclass and
  * protocol all being 0xff. The DIAG function has exactly 2 endpoints
@@ -908,7 +887,6 @@
 	USB_DEVICE_AND_INTERFACE_INFO(vend, prod, USB_CLASS_VENDOR_SPEC, \
 				      USB_SUBCLASS_VENDOR_SPEC, 0xff), \
 	.driver_info = (unsigned long)&qmi_wwan_info_quirk_dtr
->>>>>>> c081cdb1
 
 static const struct usb_device_id products[] = {
 	/* 1. CDC ECM like devices match on the control interface */
@@ -1014,16 +992,10 @@
 		USB_DEVICE_AND_INTERFACE_INFO(0x03f0, 0x581d, USB_CLASS_VENDOR_SPEC, 1, 7),
 		.driver_info = (unsigned long)&qmi_wwan_info,
 	},
-<<<<<<< HEAD
-	{QMI_QUIRK_QUECTEL_DYNCFG(0x2c7c, 0x0125)},	/* Quectel EC25, EC20 R2.0  Mini PCIe */
-	{QMI_QUIRK_QUECTEL_DYNCFG(0x2c7c, 0x0306)},	/* Quectel EP06/EG06/EM06 */
-	{QMI_QUIRK_QUECTEL_DYNCFG(0x2c7c, 0x0512)},	/* Quectel EG12/EM12 */
-=======
 	{QMI_MATCH_FF_FF_FF(0x2c7c, 0x0125)},	/* Quectel EC25, EC20 R2.0  Mini PCIe */
 	{QMI_MATCH_FF_FF_FF(0x2c7c, 0x0306)},	/* Quectel EP06/EG06/EM06 */
 	{QMI_MATCH_FF_FF_FF(0x2c7c, 0x0512)},	/* Quectel EG12/EM12 */
 	{QMI_MATCH_FF_FF_FF(0x2c7c, 0x0800)},	/* Quectel RM500Q-GL */
->>>>>>> c081cdb1
 
 	/* 3. Combined interface devices matching on interface number */
 	{QMI_FIXED_INTF(0x0408, 0xea42, 4)},	/* Yota / Megafon M100-1 */
@@ -1321,11 +1293,8 @@
 	{QMI_QUIRK_SET_DTR(0x2c7c, 0x0191, 4)},	/* Quectel EG91 */
 	{QMI_FIXED_INTF(0x2c7c, 0x0296, 4)},	/* Quectel BG96 */
 	{QMI_QUIRK_SET_DTR(0x2cb7, 0x0104, 4)},	/* Fibocom NL678 series */
-<<<<<<< HEAD
-=======
 	{QMI_FIXED_INTF(0x0489, 0xe0b4, 0)},	/* Foxconn T77W968 LTE */
 	{QMI_FIXED_INTF(0x0489, 0xe0b5, 0)},	/* Foxconn T77W968 LTE with eSIM support*/
->>>>>>> c081cdb1
 
 	/* 4. Gobi 1000 devices */
 	{QMI_GOBI1K_DEVICE(0x05c6, 0x9212)},	/* Acer Gobi Modem Device */
@@ -1406,7 +1375,6 @@
 {
 	struct usb_device_id *id = (struct usb_device_id *)prod;
 	struct usb_interface_descriptor *desc = &intf->cur_altsetting->desc;
-	const struct driver_info *info;
 
 	/* Workaround to enable dynamic IDs.  This disables usbnet
 	 * blacklisting functionality.  Which, if required, can be
@@ -1442,17 +1410,8 @@
 	 * different. Ignore the current interface if the number of endpoints
 	 * equals the number for the diag interface (two).
 	 */
-<<<<<<< HEAD
-	info = (void *)id->driver_info;
-
-	if (info->data & QMI_WWAN_QUIRK_QUECTEL_DYNCFG) {
-		if (desc->bNumEndpoints == 2)
-			return -ENODEV;
-	}
-=======
 	if (desc->bNumEndpoints == 2)
 		return -ENODEV;
->>>>>>> c081cdb1
 
 	return usbnet_probe(intf, id);
 }
