--- conflicted
+++ resolved
@@ -528,12 +528,8 @@
 		sc->rx.rxlink = NULL;
 	spin_unlock_bh(&sc->rx.rxbuflock);
 
-<<<<<<< HEAD
-	if (unlikely(!stopped)) {
-=======
 	if (!(ah->ah_flags & AH_UNPLUGGED) &&
 	    unlikely(!stopped)) {
->>>>>>> 33af8813
 		ath_err(ath9k_hw_common(sc->sc_ah),
 			"Could not stop RX, we could be "
 			"confusing the DMA engine when we start RX up\n");
