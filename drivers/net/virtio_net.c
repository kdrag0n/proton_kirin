/* A network driver using virtio.
 *
 * Copyright 2007 Rusty Russell <rusty@rustcorp.com.au> IBM Corporation
 *
 * This program is free software; you can redistribute it and/or modify
 * it under the terms of the GNU General Public License as published by
 * the Free Software Foundation; either version 2 of the License, or
 * (at your option) any later version.
 *
 * This program is distributed in the hope that it will be useful,
 * but WITHOUT ANY WARRANTY; without even the implied warranty of
 * MERCHANTABILITY or FITNESS FOR A PARTICULAR PURPOSE.  See the
 * GNU General Public License for more details.
 *
 * You should have received a copy of the GNU General Public License
 * along with this program; if not, write to the Free Software
 * Foundation, Inc., 59 Temple Place, Suite 330, Boston, MA  02111-1307  USA
 */
//#define DEBUG
#include <linux/netdevice.h>
#include <linux/etherdevice.h>
#include <linux/ethtool.h>
#include <linux/module.h>
#include <linux/virtio.h>
#include <linux/virtio_net.h>
#include <linux/scatterlist.h>
#include <linux/if_vlan.h>
#include <linux/slab.h>

static int napi_weight = 128;
module_param(napi_weight, int, 0444);

static int csum = 1, gso = 1;
module_param(csum, bool, 0444);
module_param(gso, bool, 0444);

/* FIXME: MTU in config. */
#define MAX_PACKET_LEN (ETH_HLEN + VLAN_HLEN + ETH_DATA_LEN)
#define GOOD_COPY_LEN	128

#define VIRTNET_SEND_COMMAND_SG_MAX    2

struct virtnet_info {
	struct virtio_device *vdev;
	struct virtqueue *rvq, *svq, *cvq;
	struct net_device *dev;
	struct napi_struct napi;
	unsigned int status;

	/* Number of input buffers, and max we've ever had. */
	unsigned int num, max;

	/* I like... big packets and I cannot lie! */
	bool big_packets;

	/* Host will merge rx buffers for big packets (shake it! shake it!) */
	bool mergeable_rx_bufs;

	/* Work struct for refilling if we run low on memory. */
	struct delayed_work refill;

	/* Chain pages by the private ptr. */
	struct page *pages;

	/* fragments + linear part + virtio header */
	struct scatterlist rx_sg[MAX_SKB_FRAGS + 2];
	struct scatterlist tx_sg[MAX_SKB_FRAGS + 2];
};

struct skb_vnet_hdr {
	union {
		struct virtio_net_hdr hdr;
		struct virtio_net_hdr_mrg_rxbuf mhdr;
	};
	unsigned int num_sg;
};

struct padded_vnet_hdr {
	struct virtio_net_hdr hdr;
	/*
	 * virtio_net_hdr should be in a separated sg buffer because of a
	 * QEMU bug, and data sg buffer shares same page with this header sg.
	 * This padding makes next sg 16 byte aligned after virtio_net_hdr.
	 */
	char padding[6];
};

static inline struct skb_vnet_hdr *skb_vnet_hdr(struct sk_buff *skb)
{
	return (struct skb_vnet_hdr *)skb->cb;
}

/*
 * private is used to chain pages for big packets, put the whole
 * most recent used list in the beginning for reuse
 */
static void give_pages(struct virtnet_info *vi, struct page *page)
{
	struct page *end;

	/* Find end of list, sew whole thing into vi->pages. */
	for (end = page; end->private; end = (struct page *)end->private);
	end->private = (unsigned long)vi->pages;
	vi->pages = page;
}

static struct page *get_a_page(struct virtnet_info *vi, gfp_t gfp_mask)
{
	struct page *p = vi->pages;

	if (p) {
		vi->pages = (struct page *)p->private;
		/* clear private here, it is used to chain pages */
		p->private = 0;
	} else
		p = alloc_page(gfp_mask);
	return p;
}

static void skb_xmit_done(struct virtqueue *svq)
{
	struct virtnet_info *vi = svq->vdev->priv;

	/* Suppress further interrupts. */
	svq->vq_ops->disable_cb(svq);

	/* We were probably waiting for more output buffers. */
	netif_wake_queue(vi->dev);
}

static void set_skb_frag(struct sk_buff *skb, struct page *page,
			 unsigned int offset, unsigned int *len)
{
	int i = skb_shinfo(skb)->nr_frags;
	skb_frag_t *f;

	f = &skb_shinfo(skb)->frags[i];
	f->size = min((unsigned)PAGE_SIZE - offset, *len);
	f->page_offset = offset;
	f->page = page;

	skb->data_len += f->size;
	skb->len += f->size;
	skb_shinfo(skb)->nr_frags++;
	*len -= f->size;
}

static struct sk_buff *page_to_skb(struct virtnet_info *vi,
				   struct page *page, unsigned int len)
{
	struct sk_buff *skb;
	struct skb_vnet_hdr *hdr;
	unsigned int copy, hdr_len, offset;
	char *p;

	p = page_address(page);

	/* copy small packet so we can reuse these pages for small data */
	skb = netdev_alloc_skb_ip_align(vi->dev, GOOD_COPY_LEN);
	if (unlikely(!skb))
		return NULL;

	hdr = skb_vnet_hdr(skb);

	if (vi->mergeable_rx_bufs) {
		hdr_len = sizeof hdr->mhdr;
		offset = hdr_len;
	} else {
		hdr_len = sizeof hdr->hdr;
		offset = sizeof(struct padded_vnet_hdr);
	}

	memcpy(hdr, p, hdr_len);

	len -= hdr_len;
	p += offset;

	copy = len;
	if (copy > skb_tailroom(skb))
		copy = skb_tailroom(skb);
	memcpy(skb_put(skb, copy), p, copy);

	len -= copy;
	offset += copy;

	while (len) {
		set_skb_frag(skb, page, offset, &len);
		page = (struct page *)page->private;
		offset = 0;
	}

	if (page)
		give_pages(vi, page);

	return skb;
}

static int receive_mergeable(struct virtnet_info *vi, struct sk_buff *skb)
{
	struct skb_vnet_hdr *hdr = skb_vnet_hdr(skb);
	struct page *page;
	int num_buf, i, len;

	num_buf = hdr->mhdr.num_buffers;
	while (--num_buf) {
		i = skb_shinfo(skb)->nr_frags;
		if (i >= MAX_SKB_FRAGS) {
			pr_debug("%s: packet too long\n", skb->dev->name);
			skb->dev->stats.rx_length_errors++;
			return -EINVAL;
		}

		page = vi->rvq->vq_ops->get_buf(vi->rvq, &len);
		if (!page) {
			pr_debug("%s: rx error: %d buffers missing\n",
				 skb->dev->name, hdr->mhdr.num_buffers);
			skb->dev->stats.rx_length_errors++;
			return -EINVAL;
		}
		if (len > PAGE_SIZE)
			len = PAGE_SIZE;

		set_skb_frag(skb, page, 0, &len);

		--vi->num;
	}
	return 0;
}

static void receive_buf(struct net_device *dev, void *buf, unsigned int len)
{
	struct virtnet_info *vi = netdev_priv(dev);
	struct sk_buff *skb;
	struct page *page;
	struct skb_vnet_hdr *hdr;

	if (unlikely(len < sizeof(struct virtio_net_hdr) + ETH_HLEN)) {
		pr_debug("%s: short packet %i\n", dev->name, len);
		dev->stats.rx_length_errors++;
		if (vi->mergeable_rx_bufs || vi->big_packets)
			give_pages(vi, buf);
		else
			dev_kfree_skb(buf);
		return;
	}

	if (!vi->mergeable_rx_bufs && !vi->big_packets) {
		skb = buf;
		len -= sizeof(struct virtio_net_hdr);
		skb_trim(skb, len);
	} else {
		page = buf;
		skb = page_to_skb(vi, page, len);
		if (unlikely(!skb)) {
			dev->stats.rx_dropped++;
			give_pages(vi, page);
			return;
		}
		if (vi->mergeable_rx_bufs)
			if (receive_mergeable(vi, skb)) {
				dev_kfree_skb(skb);
				return;
			}
	}

	hdr = skb_vnet_hdr(skb);
	skb->truesize += skb->data_len;
	dev->stats.rx_bytes += skb->len;
	dev->stats.rx_packets++;

	if (hdr->hdr.flags & VIRTIO_NET_HDR_F_NEEDS_CSUM) {
		pr_debug("Needs csum!\n");
		if (!skb_partial_csum_set(skb,
					  hdr->hdr.csum_start,
					  hdr->hdr.csum_offset))
			goto frame_err;
	}

	skb->protocol = eth_type_trans(skb, dev);
	pr_debug("Receiving skb proto 0x%04x len %i type %i\n",
		 ntohs(skb->protocol), skb->len, skb->pkt_type);

	if (hdr->hdr.gso_type != VIRTIO_NET_HDR_GSO_NONE) {
		pr_debug("GSO!\n");
		switch (hdr->hdr.gso_type & ~VIRTIO_NET_HDR_GSO_ECN) {
		case VIRTIO_NET_HDR_GSO_TCPV4:
			skb_shinfo(skb)->gso_type = SKB_GSO_TCPV4;
			break;
		case VIRTIO_NET_HDR_GSO_UDP:
			skb_shinfo(skb)->gso_type = SKB_GSO_UDP;
			break;
		case VIRTIO_NET_HDR_GSO_TCPV6:
			skb_shinfo(skb)->gso_type = SKB_GSO_TCPV6;
			break;
		default:
			if (net_ratelimit())
				printk(KERN_WARNING "%s: bad gso type %u.\n",
				       dev->name, hdr->hdr.gso_type);
			goto frame_err;
		}

		if (hdr->hdr.gso_type & VIRTIO_NET_HDR_GSO_ECN)
			skb_shinfo(skb)->gso_type |= SKB_GSO_TCP_ECN;

		skb_shinfo(skb)->gso_size = hdr->hdr.gso_size;
		if (skb_shinfo(skb)->gso_size == 0) {
			if (net_ratelimit())
				printk(KERN_WARNING "%s: zero gso size.\n",
				       dev->name);
			goto frame_err;
		}

		/* Header must be checked, and gso_segs computed. */
		skb_shinfo(skb)->gso_type |= SKB_GSO_DODGY;
		skb_shinfo(skb)->gso_segs = 0;
	}

	netif_receive_skb(skb);
	return;

frame_err:
	dev->stats.rx_frame_errors++;
	dev_kfree_skb(skb);
}

static int add_recvbuf_small(struct virtnet_info *vi, gfp_t gfp)
{
	struct sk_buff *skb;
	struct skb_vnet_hdr *hdr;
	int err;

	sg_init_table(sg, 2);
	skb = netdev_alloc_skb_ip_align(vi->dev, MAX_PACKET_LEN);
	if (unlikely(!skb))
		return -ENOMEM;

	skb_put(skb, MAX_PACKET_LEN);

	hdr = skb_vnet_hdr(skb);
	sg_set_buf(vi->rx_sg, &hdr->hdr, sizeof hdr->hdr);

	skb_to_sgvec(skb, vi->rx_sg + 1, 0, skb->len);

	err = vi->rvq->vq_ops->add_buf(vi->rvq, vi->rx_sg, 0, 2, skb);
	if (err < 0)
		dev_kfree_skb(skb);

	return err;
}

static int add_recvbuf_big(struct virtnet_info *vi, gfp_t gfp)
{
	struct page *first, *list = NULL;
	char *p;
	int i, err, offset;

<<<<<<< HEAD
	/* page in vi->rx_sg[MAX_SKB_FRAGS + 1] is list tail */
=======
	sg_init_table(sg, MAX_SKB_FRAGS + 2);
	/* page in sg[MAX_SKB_FRAGS + 1] is list tail */
>>>>>>> 0110d6f2
	for (i = MAX_SKB_FRAGS + 1; i > 1; --i) {
		first = get_a_page(vi, gfp);
		if (!first) {
			if (list)
				give_pages(vi, list);
			return -ENOMEM;
		}
		sg_set_buf(&vi->rx_sg[i], page_address(first), PAGE_SIZE);

		/* chain new page in list head to match sg */
		first->private = (unsigned long)list;
		list = first;
	}

	first = get_a_page(vi, gfp);
	if (!first) {
		give_pages(vi, list);
		return -ENOMEM;
	}
	p = page_address(first);

	/* vi->rx_sg[0], vi->rx_sg[1] share the same page */
	/* a separated vi->rx_sg[0] for virtio_net_hdr only due to QEMU bug */
	sg_set_buf(&vi->rx_sg[0], p, sizeof(struct virtio_net_hdr));

	/* vi->rx_sg[1] for data packet, from offset */
	offset = sizeof(struct padded_vnet_hdr);
	sg_set_buf(&vi->rx_sg[1], p + offset, PAGE_SIZE - offset);

	/* chain first in list head */
	first->private = (unsigned long)list;
	err = vi->rvq->vq_ops->add_buf(vi->rvq, vi->rx_sg, 0, MAX_SKB_FRAGS + 2,
				       first);
	if (err < 0)
		give_pages(vi, first);

	return err;
}

static int add_recvbuf_mergeable(struct virtnet_info *vi, gfp_t gfp)
{
	struct page *page;
	int err;

	page = get_a_page(vi, gfp);
	if (!page)
		return -ENOMEM;

	sg_init_one(vi->rx_sg, page_address(page), PAGE_SIZE);

	err = vi->rvq->vq_ops->add_buf(vi->rvq, vi->rx_sg, 0, 1, page);
	if (err < 0)
		give_pages(vi, page);

	return err;
}

/* Returns false if we couldn't fill entirely (OOM). */
static bool try_fill_recv(struct virtnet_info *vi, gfp_t gfp)
{
	int err;
	bool oom = false;

	do {
		if (vi->mergeable_rx_bufs)
			err = add_recvbuf_mergeable(vi, gfp);
		else if (vi->big_packets)
			err = add_recvbuf_big(vi, gfp);
		else
			err = add_recvbuf_small(vi, gfp);

		if (err < 0) {
			oom = true;
			break;
		}
		++vi->num;
	} while (err > 0);
	if (unlikely(vi->num > vi->max))
		vi->max = vi->num;
	vi->rvq->vq_ops->kick(vi->rvq);
	return !oom;
}

static void skb_recv_done(struct virtqueue *rvq)
{
	struct virtnet_info *vi = rvq->vdev->priv;
	/* Schedule NAPI, Suppress further interrupts if successful. */
	if (napi_schedule_prep(&vi->napi)) {
		rvq->vq_ops->disable_cb(rvq);
		__napi_schedule(&vi->napi);
	}
}

static void refill_work(struct work_struct *work)
{
	struct virtnet_info *vi;
	bool still_empty;

	vi = container_of(work, struct virtnet_info, refill.work);
	napi_disable(&vi->napi);
	still_empty = !try_fill_recv(vi, GFP_KERNEL);
	napi_enable(&vi->napi);

	/* In theory, this can happen: if we don't get any buffers in
	 * we will *never* try to fill again. */
	if (still_empty)
		schedule_delayed_work(&vi->refill, HZ/2);
}

static int virtnet_poll(struct napi_struct *napi, int budget)
{
	struct virtnet_info *vi = container_of(napi, struct virtnet_info, napi);
	void *buf;
	unsigned int len, received = 0;

again:
	while (received < budget &&
	       (buf = vi->rvq->vq_ops->get_buf(vi->rvq, &len)) != NULL) {
		receive_buf(vi->dev, buf, len);
		--vi->num;
		received++;
	}

	if (vi->num < vi->max / 2) {
		if (!try_fill_recv(vi, GFP_ATOMIC))
			schedule_delayed_work(&vi->refill, 0);
	}

	/* Out of packets? */
	if (received < budget) {
		napi_complete(napi);
		if (unlikely(!vi->rvq->vq_ops->enable_cb(vi->rvq)) &&
		    napi_schedule_prep(napi)) {
			vi->rvq->vq_ops->disable_cb(vi->rvq);
			__napi_schedule(napi);
			goto again;
		}
	}

	return received;
}

static unsigned int free_old_xmit_skbs(struct virtnet_info *vi)
{
	struct sk_buff *skb;
	unsigned int len, tot_sgs = 0;

	while ((skb = vi->svq->vq_ops->get_buf(vi->svq, &len)) != NULL) {
		pr_debug("Sent skb %p\n", skb);
		vi->dev->stats.tx_bytes += skb->len;
		vi->dev->stats.tx_packets++;
		tot_sgs += skb_vnet_hdr(skb)->num_sg;
		dev_kfree_skb_any(skb);
	}
	return tot_sgs;
}

static int xmit_skb(struct virtnet_info *vi, struct sk_buff *skb)
{
	struct skb_vnet_hdr *hdr = skb_vnet_hdr(skb);
	const unsigned char *dest = ((struct ethhdr *)skb->data)->h_dest;

	pr_debug("%s: xmit %p %pM\n", vi->dev->name, skb, dest);

	if (skb->ip_summed == CHECKSUM_PARTIAL) {
		hdr->hdr.flags = VIRTIO_NET_HDR_F_NEEDS_CSUM;
		hdr->hdr.csum_start = skb->csum_start - skb_headroom(skb);
		hdr->hdr.csum_offset = skb->csum_offset;
	} else {
		hdr->hdr.flags = 0;
		hdr->hdr.csum_offset = hdr->hdr.csum_start = 0;
	}

	if (skb_is_gso(skb)) {
		hdr->hdr.hdr_len = skb_headlen(skb);
		hdr->hdr.gso_size = skb_shinfo(skb)->gso_size;
		if (skb_shinfo(skb)->gso_type & SKB_GSO_TCPV4)
			hdr->hdr.gso_type = VIRTIO_NET_HDR_GSO_TCPV4;
		else if (skb_shinfo(skb)->gso_type & SKB_GSO_TCPV6)
			hdr->hdr.gso_type = VIRTIO_NET_HDR_GSO_TCPV6;
		else if (skb_shinfo(skb)->gso_type & SKB_GSO_UDP)
			hdr->hdr.gso_type = VIRTIO_NET_HDR_GSO_UDP;
		else
			BUG();
		if (skb_shinfo(skb)->gso_type & SKB_GSO_TCP_ECN)
			hdr->hdr.gso_type |= VIRTIO_NET_HDR_GSO_ECN;
	} else {
		hdr->hdr.gso_type = VIRTIO_NET_HDR_GSO_NONE;
		hdr->hdr.gso_size = hdr->hdr.hdr_len = 0;
	}

	hdr->mhdr.num_buffers = 0;

	/* Encode metadata header at front. */
	if (vi->mergeable_rx_bufs)
		sg_set_buf(vi->tx_sg, &hdr->mhdr, sizeof hdr->mhdr);
	else
		sg_set_buf(vi->tx_sg, &hdr->hdr, sizeof hdr->hdr);

	hdr->num_sg = skb_to_sgvec(skb, vi->tx_sg + 1, 0, skb->len) + 1;
	return vi->svq->vq_ops->add_buf(vi->svq, vi->tx_sg, hdr->num_sg,
					0, skb);
}

static netdev_tx_t start_xmit(struct sk_buff *skb, struct net_device *dev)
{
	struct virtnet_info *vi = netdev_priv(dev);
	int capacity;

again:
	/* Free up any pending old buffers before queueing new ones. */
	free_old_xmit_skbs(vi);

	/* Try to transmit */
	capacity = xmit_skb(vi, skb);

	/* This can happen with OOM and indirect buffers. */
	if (unlikely(capacity < 0)) {
		netif_stop_queue(dev);
		dev_warn(&dev->dev, "Unexpected full queue\n");
		if (unlikely(!vi->svq->vq_ops->enable_cb(vi->svq))) {
			vi->svq->vq_ops->disable_cb(vi->svq);
			netif_start_queue(dev);
			goto again;
		}
		return NETDEV_TX_BUSY;
	}
	vi->svq->vq_ops->kick(vi->svq);

	/* Don't wait up for transmitted skbs to be freed. */
	skb_orphan(skb);
	nf_reset(skb);

	/* Apparently nice girls don't return TX_BUSY; stop the queue
	 * before it gets out of hand.  Naturally, this wastes entries. */
	if (capacity < 2+MAX_SKB_FRAGS) {
		netif_stop_queue(dev);
		if (unlikely(!vi->svq->vq_ops->enable_cb(vi->svq))) {
			/* More just got used, free them then recheck. */
			capacity += free_old_xmit_skbs(vi);
			if (capacity >= 2+MAX_SKB_FRAGS) {
				netif_start_queue(dev);
				vi->svq->vq_ops->disable_cb(vi->svq);
			}
		}
	}

	return NETDEV_TX_OK;
}

static int virtnet_set_mac_address(struct net_device *dev, void *p)
{
	struct virtnet_info *vi = netdev_priv(dev);
	struct virtio_device *vdev = vi->vdev;
	int ret;

	ret = eth_mac_addr(dev, p);
	if (ret)
		return ret;

	if (virtio_has_feature(vdev, VIRTIO_NET_F_MAC))
		vdev->config->set(vdev, offsetof(struct virtio_net_config, mac),
		                  dev->dev_addr, dev->addr_len);

	return 0;
}

#ifdef CONFIG_NET_POLL_CONTROLLER
static void virtnet_netpoll(struct net_device *dev)
{
	struct virtnet_info *vi = netdev_priv(dev);

	napi_schedule(&vi->napi);
}
#endif

static int virtnet_open(struct net_device *dev)
{
	struct virtnet_info *vi = netdev_priv(dev);

	napi_enable(&vi->napi);

	/* If all buffers were filled by other side before we napi_enabled, we
	 * won't get another interrupt, so process any outstanding packets
	 * now.  virtnet_poll wants re-enable the queue, so we disable here.
	 * We synchronize against interrupts via NAPI_STATE_SCHED */
	if (napi_schedule_prep(&vi->napi)) {
		vi->rvq->vq_ops->disable_cb(vi->rvq);
		__napi_schedule(&vi->napi);
	}
	return 0;
}

/*
 * Send command via the control virtqueue and check status.  Commands
 * supported by the hypervisor, as indicated by feature bits, should
 * never fail unless improperly formated.
 */
static bool virtnet_send_command(struct virtnet_info *vi, u8 class, u8 cmd,
				 struct scatterlist *data, int out, int in)
{
	struct scatterlist *s, sg[VIRTNET_SEND_COMMAND_SG_MAX + 2];
	struct virtio_net_ctrl_hdr ctrl;
	virtio_net_ctrl_ack status = ~0;
	unsigned int tmp;
	int i;

	/* Caller should know better */
	BUG_ON(!virtio_has_feature(vi->vdev, VIRTIO_NET_F_CTRL_VQ) ||
		(out + in > VIRTNET_SEND_COMMAND_SG_MAX));

	out++; /* Add header */
	in++; /* Add return status */

	ctrl.class = class;
	ctrl.cmd = cmd;

	sg_init_table(sg, out + in);

	sg_set_buf(&sg[0], &ctrl, sizeof(ctrl));
	for_each_sg(data, s, out + in - 2, i)
		sg_set_buf(&sg[i + 1], sg_virt(s), s->length);
	sg_set_buf(&sg[out + in - 1], &status, sizeof(status));

	BUG_ON(vi->cvq->vq_ops->add_buf(vi->cvq, sg, out, in, vi) < 0);

	vi->cvq->vq_ops->kick(vi->cvq);

	/*
	 * Spin for a response, the kick causes an ioport write, trapping
	 * into the hypervisor, so the request should be handled immediately.
	 */
	while (!vi->cvq->vq_ops->get_buf(vi->cvq, &tmp))
		cpu_relax();

	return status == VIRTIO_NET_OK;
}

static int virtnet_close(struct net_device *dev)
{
	struct virtnet_info *vi = netdev_priv(dev);

	napi_disable(&vi->napi);

	return 0;
}

static int virtnet_set_tx_csum(struct net_device *dev, u32 data)
{
	struct virtnet_info *vi = netdev_priv(dev);
	struct virtio_device *vdev = vi->vdev;

	if (data && !virtio_has_feature(vdev, VIRTIO_NET_F_CSUM))
		return -ENOSYS;

	return ethtool_op_set_tx_hw_csum(dev, data);
}

static void virtnet_set_rx_mode(struct net_device *dev)
{
	struct virtnet_info *vi = netdev_priv(dev);
	struct scatterlist sg[2];
	u8 promisc, allmulti;
	struct virtio_net_ctrl_mac *mac_data;
	struct netdev_hw_addr *ha;
	int uc_count;
	int mc_count;
	void *buf;
	int i;

	/* We can't dynamicaly set ndo_set_rx_mode, so return gracefully */
	if (!virtio_has_feature(vi->vdev, VIRTIO_NET_F_CTRL_RX))
		return;

	promisc = ((dev->flags & IFF_PROMISC) != 0);
	allmulti = ((dev->flags & IFF_ALLMULTI) != 0);

	sg_init_one(sg, &promisc, sizeof(promisc));

	if (!virtnet_send_command(vi, VIRTIO_NET_CTRL_RX,
				  VIRTIO_NET_CTRL_RX_PROMISC,
				  sg, 1, 0))
		dev_warn(&dev->dev, "Failed to %sable promisc mode.\n",
			 promisc ? "en" : "dis");

	sg_init_one(sg, &allmulti, sizeof(allmulti));

	if (!virtnet_send_command(vi, VIRTIO_NET_CTRL_RX,
				  VIRTIO_NET_CTRL_RX_ALLMULTI,
				  sg, 1, 0))
		dev_warn(&dev->dev, "Failed to %sable allmulti mode.\n",
			 allmulti ? "en" : "dis");

	uc_count = netdev_uc_count(dev);
	mc_count = netdev_mc_count(dev);
	/* MAC filter - use one buffer for both lists */
	buf = kzalloc(((uc_count + mc_count) * ETH_ALEN) +
		      (2 * sizeof(mac_data->entries)), GFP_ATOMIC);
	mac_data = buf;
	if (!buf) {
		dev_warn(&dev->dev, "No memory for MAC address buffer\n");
		return;
	}

	sg_init_table(sg, 2);

	/* Store the unicast list and count in the front of the buffer */
	mac_data->entries = uc_count;
	i = 0;
	netdev_for_each_uc_addr(ha, dev)
		memcpy(&mac_data->macs[i++][0], ha->addr, ETH_ALEN);

	sg_set_buf(&sg[0], mac_data,
		   sizeof(mac_data->entries) + (uc_count * ETH_ALEN));

	/* multicast list and count fill the end */
	mac_data = (void *)&mac_data->macs[uc_count][0];

	mac_data->entries = mc_count;
	i = 0;
	netdev_for_each_mc_addr(ha, dev)
		memcpy(&mac_data->macs[i++][0], ha->addr, ETH_ALEN);

	sg_set_buf(&sg[1], mac_data,
		   sizeof(mac_data->entries) + (mc_count * ETH_ALEN));

	if (!virtnet_send_command(vi, VIRTIO_NET_CTRL_MAC,
				  VIRTIO_NET_CTRL_MAC_TABLE_SET,
				  sg, 2, 0))
		dev_warn(&dev->dev, "Failed to set MAC fitler table.\n");

	kfree(buf);
}

static void virtnet_vlan_rx_add_vid(struct net_device *dev, u16 vid)
{
	struct virtnet_info *vi = netdev_priv(dev);
	struct scatterlist sg;

	sg_init_one(&sg, &vid, sizeof(vid));

	if (!virtnet_send_command(vi, VIRTIO_NET_CTRL_VLAN,
				  VIRTIO_NET_CTRL_VLAN_ADD, &sg, 1, 0))
		dev_warn(&dev->dev, "Failed to add VLAN ID %d.\n", vid);
}

static void virtnet_vlan_rx_kill_vid(struct net_device *dev, u16 vid)
{
	struct virtnet_info *vi = netdev_priv(dev);
	struct scatterlist sg;

	sg_init_one(&sg, &vid, sizeof(vid));

	if (!virtnet_send_command(vi, VIRTIO_NET_CTRL_VLAN,
				  VIRTIO_NET_CTRL_VLAN_DEL, &sg, 1, 0))
		dev_warn(&dev->dev, "Failed to kill VLAN ID %d.\n", vid);
}

static const struct ethtool_ops virtnet_ethtool_ops = {
	.set_tx_csum = virtnet_set_tx_csum,
	.set_sg = ethtool_op_set_sg,
	.set_tso = ethtool_op_set_tso,
	.set_ufo = ethtool_op_set_ufo,
	.get_link = ethtool_op_get_link,
};

#define MIN_MTU 68
#define MAX_MTU 65535

static int virtnet_change_mtu(struct net_device *dev, int new_mtu)
{
	if (new_mtu < MIN_MTU || new_mtu > MAX_MTU)
		return -EINVAL;
	dev->mtu = new_mtu;
	return 0;
}

static const struct net_device_ops virtnet_netdev = {
	.ndo_open            = virtnet_open,
	.ndo_stop   	     = virtnet_close,
	.ndo_start_xmit      = start_xmit,
	.ndo_validate_addr   = eth_validate_addr,
	.ndo_set_mac_address = virtnet_set_mac_address,
	.ndo_set_rx_mode     = virtnet_set_rx_mode,
	.ndo_change_mtu	     = virtnet_change_mtu,
	.ndo_vlan_rx_add_vid = virtnet_vlan_rx_add_vid,
	.ndo_vlan_rx_kill_vid = virtnet_vlan_rx_kill_vid,
#ifdef CONFIG_NET_POLL_CONTROLLER
	.ndo_poll_controller = virtnet_netpoll,
#endif
};

static void virtnet_update_status(struct virtnet_info *vi)
{
	u16 v;

	if (!virtio_has_feature(vi->vdev, VIRTIO_NET_F_STATUS))
		return;

	vi->vdev->config->get(vi->vdev,
			      offsetof(struct virtio_net_config, status),
			      &v, sizeof(v));

	/* Ignore unknown (future) status bits */
	v &= VIRTIO_NET_S_LINK_UP;

	if (vi->status == v)
		return;

	vi->status = v;

	if (vi->status & VIRTIO_NET_S_LINK_UP) {
		netif_carrier_on(vi->dev);
		netif_wake_queue(vi->dev);
	} else {
		netif_carrier_off(vi->dev);
		netif_stop_queue(vi->dev);
	}
}

static void virtnet_config_changed(struct virtio_device *vdev)
{
	struct virtnet_info *vi = vdev->priv;

	virtnet_update_status(vi);
}

static int virtnet_probe(struct virtio_device *vdev)
{
	int err;
	struct net_device *dev;
	struct virtnet_info *vi;
	struct virtqueue *vqs[3];
	vq_callback_t *callbacks[] = { skb_recv_done, skb_xmit_done, NULL};
	const char *names[] = { "input", "output", "control" };
	int nvqs;

	/* Allocate ourselves a network device with room for our info */
	dev = alloc_etherdev(sizeof(struct virtnet_info));
	if (!dev)
		return -ENOMEM;

	/* Set up network device as normal. */
	dev->netdev_ops = &virtnet_netdev;
	dev->features = NETIF_F_HIGHDMA;
	SET_ETHTOOL_OPS(dev, &virtnet_ethtool_ops);
	SET_NETDEV_DEV(dev, &vdev->dev);

	/* Do we support "hardware" checksums? */
	if (csum && virtio_has_feature(vdev, VIRTIO_NET_F_CSUM)) {
		/* This opens up the world of extra features. */
		dev->features |= NETIF_F_HW_CSUM|NETIF_F_SG|NETIF_F_FRAGLIST;
		if (gso && virtio_has_feature(vdev, VIRTIO_NET_F_GSO)) {
			dev->features |= NETIF_F_TSO | NETIF_F_UFO
				| NETIF_F_TSO_ECN | NETIF_F_TSO6;
		}
		/* Individual feature bits: what can host handle? */
		if (gso && virtio_has_feature(vdev, VIRTIO_NET_F_HOST_TSO4))
			dev->features |= NETIF_F_TSO;
		if (gso && virtio_has_feature(vdev, VIRTIO_NET_F_HOST_TSO6))
			dev->features |= NETIF_F_TSO6;
		if (gso && virtio_has_feature(vdev, VIRTIO_NET_F_HOST_ECN))
			dev->features |= NETIF_F_TSO_ECN;
		if (gso && virtio_has_feature(vdev, VIRTIO_NET_F_HOST_UFO))
			dev->features |= NETIF_F_UFO;
	}

	/* Configuration may specify what MAC to use.  Otherwise random. */
	if (virtio_has_feature(vdev, VIRTIO_NET_F_MAC)) {
		vdev->config->get(vdev,
				  offsetof(struct virtio_net_config, mac),
				  dev->dev_addr, dev->addr_len);
	} else
		random_ether_addr(dev->dev_addr);

	/* Set up our device-specific information */
	vi = netdev_priv(dev);
	netif_napi_add(dev, &vi->napi, virtnet_poll, napi_weight);
	vi->dev = dev;
	vi->vdev = vdev;
	vdev->priv = vi;
	vi->pages = NULL;
	INIT_DELAYED_WORK(&vi->refill, refill_work);
	sg_init_table(vi->rx_sg, ARRAY_SIZE(vi->rx_sg));
	sg_init_table(vi->tx_sg, ARRAY_SIZE(vi->tx_sg));

	/* If we can receive ANY GSO packets, we must allocate large ones. */
	if (virtio_has_feature(vdev, VIRTIO_NET_F_GUEST_TSO4) ||
	    virtio_has_feature(vdev, VIRTIO_NET_F_GUEST_TSO6) ||
	    virtio_has_feature(vdev, VIRTIO_NET_F_GUEST_ECN))
		vi->big_packets = true;

	if (virtio_has_feature(vdev, VIRTIO_NET_F_MRG_RXBUF))
		vi->mergeable_rx_bufs = true;

	/* We expect two virtqueues, receive then send,
	 * and optionally control. */
	nvqs = virtio_has_feature(vi->vdev, VIRTIO_NET_F_CTRL_VQ) ? 3 : 2;

	err = vdev->config->find_vqs(vdev, nvqs, vqs, callbacks, names);
	if (err)
		goto free;

	vi->rvq = vqs[0];
	vi->svq = vqs[1];

	if (virtio_has_feature(vi->vdev, VIRTIO_NET_F_CTRL_VQ)) {
		vi->cvq = vqs[2];

		if (virtio_has_feature(vi->vdev, VIRTIO_NET_F_CTRL_VLAN))
			dev->features |= NETIF_F_HW_VLAN_FILTER;
	}

	err = register_netdev(dev);
	if (err) {
		pr_debug("virtio_net: registering device failed\n");
		goto free_vqs;
	}

	/* Last of all, set up some receive buffers. */
	try_fill_recv(vi, GFP_KERNEL);

	/* If we didn't even get one input buffer, we're useless. */
	if (vi->num == 0) {
		err = -ENOMEM;
		goto unregister;
	}

	vi->status = VIRTIO_NET_S_LINK_UP;
	virtnet_update_status(vi);
	netif_carrier_on(dev);

	pr_debug("virtnet: registered device %s\n", dev->name);
	return 0;

unregister:
	unregister_netdev(dev);
	cancel_delayed_work_sync(&vi->refill);
free_vqs:
	vdev->config->del_vqs(vdev);
free:
	free_netdev(dev);
	return err;
}

static void free_unused_bufs(struct virtnet_info *vi)
{
	void *buf;
	while (1) {
		buf = vi->svq->vq_ops->detach_unused_buf(vi->svq);
		if (!buf)
			break;
		dev_kfree_skb(buf);
	}
	while (1) {
		buf = vi->rvq->vq_ops->detach_unused_buf(vi->rvq);
		if (!buf)
			break;
		if (vi->mergeable_rx_bufs || vi->big_packets)
			give_pages(vi, buf);
		else
			dev_kfree_skb(buf);
		--vi->num;
	}
	BUG_ON(vi->num != 0);
}

static void __devexit virtnet_remove(struct virtio_device *vdev)
{
	struct virtnet_info *vi = vdev->priv;

	/* Stop all the virtqueues. */
	vdev->config->reset(vdev);


	unregister_netdev(vi->dev);
	cancel_delayed_work_sync(&vi->refill);

	/* Free unused buffers in both send and recv, if any. */
	free_unused_bufs(vi);

	vdev->config->del_vqs(vi->vdev);

	while (vi->pages)
		__free_pages(get_a_page(vi, GFP_KERNEL), 0);

	free_netdev(vi->dev);
}

static struct virtio_device_id id_table[] = {
	{ VIRTIO_ID_NET, VIRTIO_DEV_ANY_ID },
	{ 0 },
};

static unsigned int features[] = {
	VIRTIO_NET_F_CSUM, VIRTIO_NET_F_GUEST_CSUM,
	VIRTIO_NET_F_GSO, VIRTIO_NET_F_MAC,
	VIRTIO_NET_F_HOST_TSO4, VIRTIO_NET_F_HOST_UFO, VIRTIO_NET_F_HOST_TSO6,
	VIRTIO_NET_F_HOST_ECN, VIRTIO_NET_F_GUEST_TSO4, VIRTIO_NET_F_GUEST_TSO6,
	VIRTIO_NET_F_GUEST_ECN, VIRTIO_NET_F_GUEST_UFO,
	VIRTIO_NET_F_MRG_RXBUF, VIRTIO_NET_F_STATUS, VIRTIO_NET_F_CTRL_VQ,
	VIRTIO_NET_F_CTRL_RX, VIRTIO_NET_F_CTRL_VLAN,
};

static struct virtio_driver virtio_net_driver = {
	.feature_table = features,
	.feature_table_size = ARRAY_SIZE(features),
	.driver.name =	KBUILD_MODNAME,
	.driver.owner =	THIS_MODULE,
	.id_table =	id_table,
	.probe =	virtnet_probe,
	.remove =	__devexit_p(virtnet_remove),
	.config_changed = virtnet_config_changed,
};

static int __init init(void)
{
	return register_virtio_driver(&virtio_net_driver);
}

static void __exit fini(void)
{
	unregister_virtio_driver(&virtio_net_driver);
}
module_init(init);
module_exit(fini);

MODULE_DEVICE_TABLE(virtio, id_table);
MODULE_DESCRIPTION("Virtio network driver");
MODULE_LICENSE("GPL");<|MERGE_RESOLUTION|>--- conflicted
+++ resolved
@@ -354,12 +354,7 @@
 	char *p;
 	int i, err, offset;
 
-<<<<<<< HEAD
 	/* page in vi->rx_sg[MAX_SKB_FRAGS + 1] is list tail */
-=======
-	sg_init_table(sg, MAX_SKB_FRAGS + 2);
-	/* page in sg[MAX_SKB_FRAGS + 1] is list tail */
->>>>>>> 0110d6f2
 	for (i = MAX_SKB_FRAGS + 1; i > 1; --i) {
 		first = get_a_page(vi, gfp);
 		if (!first) {
