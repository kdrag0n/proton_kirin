--- conflicted
+++ resolved
@@ -29,23 +29,4 @@
 
 source "drivers/net/ethernet/aquantia/atlantic-fwd/Kconfig"
 
-<<<<<<< HEAD
-config AQFWD_QCOM
-	bool "QTI MSM/MDM target support"
-	depends on AQFWD
-	depends on ARCH_QCOM
-	help
-	  Enable support for integration with Qualcomm Technologies, Inc. chipsets.
-
-config AQFWD_QCOM_IPA
-	bool "QTI IPA offload support"
-	depends on IPA_ETH
-	select AQFWD_QCOM
-	select ATLFWD_FWD
-	help
-	  Enable support for Qualcomm Technologies, Inc. IPA (Internet Protocol Accelerator).
-	  If unsure, say N.
-
-=======
->>>>>>> 824a5636
 endif # NET_VENDOR_AQUANTIA