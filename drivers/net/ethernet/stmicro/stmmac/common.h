--- conflicted
+++ resolved
@@ -338,14 +338,8 @@
 	unsigned int rx_fifo_size;
 };
 
-<<<<<<< HEAD
-/* GMAC TX FIFO is 8K, Rx FIFO is 16K */
-#define BUF_SIZE_16KiB 16384
-/* RX Buffer size must be < 8191 and multiple of 4/8/16 bytes */
-=======
 /* RX Buffer size must be multiple of 4/8/16 bytes */
 #define BUF_SIZE_16KiB 16368
->>>>>>> c081cdb1
 #define BUF_SIZE_8KiB 8188
 #define BUF_SIZE_4KiB 4096
 #define BUF_SIZE_2KiB 2048
