--- conflicted
+++ resolved
@@ -2530,15 +2530,6 @@
 			netdev_warn(priv->dev, "PTP init failed\n");
 	}
 
-<<<<<<< HEAD
-#ifdef CONFIG_DEBUG_FS
-	ret = stmmac_init_fs(dev);
-	if (ret < 0)
-		netdev_warn(priv->dev, "%s: failed debugFS registration\n",
-			    __func__);
-#endif
-=======
->>>>>>> f1071dbd
 	priv->tx_lpi_timer = STMMAC_DEFAULT_TWT_LS;
 
 	if ((priv->use_riwt) && (priv->hw->dma->rx_watchdog)) {
