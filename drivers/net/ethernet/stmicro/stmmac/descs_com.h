/*******************************************************************************
  Header File to describe Normal/enhanced descriptor functions used for RING
  and CHAINED modes.

  Copyright(C) 2011  STMicroelectronics Ltd

  It defines all the functions used to handle the normal/enhanced
  descriptors in case of the DMA is configured to work in chained or
  in ring mode.

  This program is free software; you can redistribute it and/or modify it
  under the terms and conditions of the GNU General Public License,
  version 2, as published by the Free Software Foundation.

  This program is distributed in the hope it will be useful, but WITHOUT
  ANY WARRANTY; without even the implied warranty of MERCHANTABILITY or
  FITNESS FOR A PARTICULAR PURPOSE.  See the GNU General Public License for
  more details.

  The full GNU General Public License is included in this distribution in
  the file called "COPYING".

  Author: Giuseppe Cavallaro <peppe.cavallaro@st.com>
*******************************************************************************/

#ifndef __DESC_COM_H__
#define __DESC_COM_H__

/* Specific functions used for Ring mode */

/* Enhanced descriptors */
static inline void ehn_desc_rx_set_on_ring(struct dma_desc *p, int end,
					   int bfsize)
{
<<<<<<< HEAD
	p->des1 |= cpu_to_le32((BUF_SIZE_8KiB
			<< ERDES1_BUFFER2_SIZE_SHIFT)
		   & ERDES1_BUFFER2_SIZE_MASK);
=======
	if (bfsize == BUF_SIZE_16KiB)
		p->des1 |= cpu_to_le32((BUF_SIZE_8KiB
				<< ERDES1_BUFFER2_SIZE_SHIFT)
			   & ERDES1_BUFFER2_SIZE_MASK);
>>>>>>> c081cdb1

	if (end)
		p->des1 |= cpu_to_le32(ERDES1_END_RING);
}

static inline void enh_desc_end_tx_desc_on_ring(struct dma_desc *p, int end)
{
	if (end)
		p->des0 |= cpu_to_le32(ETDES0_END_RING);
	else
		p->des0 &= cpu_to_le32(~ETDES0_END_RING);
}

static inline void enh_set_tx_desc_len_on_ring(struct dma_desc *p, int len)
{
	if (unlikely(len > BUF_SIZE_4KiB)) {
		p->des1 |= cpu_to_le32((((len - BUF_SIZE_4KiB)
					<< ETDES1_BUFFER2_SIZE_SHIFT)
			    & ETDES1_BUFFER2_SIZE_MASK) | (BUF_SIZE_4KiB
			    & ETDES1_BUFFER1_SIZE_MASK));
	} else
		p->des1 |= cpu_to_le32((len & ETDES1_BUFFER1_SIZE_MASK));
}

/* Normal descriptors */
static inline void ndesc_rx_set_on_ring(struct dma_desc *p, int end, int bfsize)
{
	if (bfsize >= BUF_SIZE_2KiB) {
		int bfsize2;

		bfsize2 = min(bfsize - BUF_SIZE_2KiB + 1, BUF_SIZE_2KiB - 1);
		p->des1 |= cpu_to_le32((bfsize2 << RDES1_BUFFER2_SIZE_SHIFT)
			    & RDES1_BUFFER2_SIZE_MASK);
	}

	if (end)
		p->des1 |= cpu_to_le32(RDES1_END_RING);
}

static inline void ndesc_end_tx_desc_on_ring(struct dma_desc *p, int end)
{
	if (end)
		p->des1 |= cpu_to_le32(TDES1_END_RING);
	else
		p->des1 &= cpu_to_le32(~TDES1_END_RING);
}

static inline void norm_set_tx_desc_len_on_ring(struct dma_desc *p, int len)
{
	if (unlikely(len > BUF_SIZE_2KiB)) {
		unsigned int buffer1 = (BUF_SIZE_2KiB - 1)
					& TDES1_BUFFER1_SIZE_MASK;
		p->des1 |= cpu_to_le32((((len - buffer1)
					<< TDES1_BUFFER2_SIZE_SHIFT)
				& TDES1_BUFFER2_SIZE_MASK) | buffer1);
	} else
		p->des1 |= cpu_to_le32((len & TDES1_BUFFER1_SIZE_MASK));
}

/* Specific functions used for Chain mode */

/* Enhanced descriptors */
static inline void ehn_desc_rx_set_on_chain(struct dma_desc *p)
{
	p->des1 |= cpu_to_le32(ERDES1_SECOND_ADDRESS_CHAINED);
}

static inline void enh_desc_end_tx_desc_on_chain(struct dma_desc *p)
{
	p->des0 |= cpu_to_le32(ETDES0_SECOND_ADDRESS_CHAINED);
}

static inline void enh_set_tx_desc_len_on_chain(struct dma_desc *p, int len)
{
	p->des1 |= cpu_to_le32(len & ETDES1_BUFFER1_SIZE_MASK);
}

/* Normal descriptors */
static inline void ndesc_rx_set_on_chain(struct dma_desc *p, int end)
{
	p->des1 |= cpu_to_le32(RDES1_SECOND_ADDRESS_CHAINED);
}

static inline void ndesc_tx_set_on_chain(struct dma_desc *p)
{
	p->des1 |= cpu_to_le32(TDES1_SECOND_ADDRESS_CHAINED);
}

static inline void norm_set_tx_desc_len_on_chain(struct dma_desc *p, int len)
{
	p->des1 |= cpu_to_le32(len & TDES1_BUFFER1_SIZE_MASK);
}
#endif /* __DESC_COM_H__ */<|MERGE_RESOLUTION|>--- conflicted
+++ resolved
@@ -32,16 +32,10 @@
 static inline void ehn_desc_rx_set_on_ring(struct dma_desc *p, int end,
 					   int bfsize)
 {
-<<<<<<< HEAD
-	p->des1 |= cpu_to_le32((BUF_SIZE_8KiB
-			<< ERDES1_BUFFER2_SIZE_SHIFT)
-		   & ERDES1_BUFFER2_SIZE_MASK);
-=======
 	if (bfsize == BUF_SIZE_16KiB)
 		p->des1 |= cpu_to_le32((BUF_SIZE_8KiB
 				<< ERDES1_BUFFER2_SIZE_SHIFT)
 			   & ERDES1_BUFFER2_SIZE_MASK);
->>>>>>> c081cdb1
 
 	if (end)
 		p->des1 |= cpu_to_le32(ERDES1_END_RING);
