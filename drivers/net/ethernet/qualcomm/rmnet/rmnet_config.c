--- conflicted
+++ resolved
@@ -71,14 +71,9 @@
 	if (port->nr_rmnet_devs)
 		return -EINVAL;
 
-<<<<<<< HEAD
 	rmnet_map_cmd_exit(port);
 	rmnet_map_tx_aggregate_exit(port);
 
-	kfree(port);
-
-=======
->>>>>>> 775d01b6
 	netdev_rx_handler_unregister(real_dev);
 
 	kfree(port);
