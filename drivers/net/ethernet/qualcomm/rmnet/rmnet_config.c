<<<<<<< HEAD
/* Copyright (c) 2013-2020, The Linux Foundation. All rights reserved.
=======
/* Copyright (c) 2013-2019, The Linux Foundation. All rights reserved.
>>>>>>> c081cdb1
 *
 * This program is free software; you can redistribute it and/or modify
 * it under the terms of the GNU General Public License version 2 and
 * only version 2 as published by the Free Software Foundation.
 *
 * This program is distributed in the hope that it will be useful,
 * but WITHOUT ANY WARRANTY; without even the implied warranty of
 * MERCHANTABILITY or FITNESS FOR A PARTICULAR PURPOSE.  See the
 * GNU General Public License for more details.
 *
 * RMNET configuration engine
 *
 */

#include <net/sock.h>
#include <linux/module.h>
#include <linux/netlink.h>
#include <linux/netdevice.h>
#include "rmnet_config.h"
#include "rmnet_handlers.h"
#include "rmnet_vnd.h"
#include "rmnet_private.h"
#include "rmnet_map.h"
#include "rmnet_descriptor.h"
#include <soc/qcom/rmnet_qmi.h>
#include <soc/qcom/qmi_rmnet.h>

/* Locking scheme -
 * The shared resource which needs to be protected is realdev->rx_handler_data.
 * For the writer path, this is using rtnl_lock(). The writer paths are
 * rmnet_newlink(), rmnet_dellink() and rmnet_force_unassociate_device(). These
 * paths are already called with rtnl_lock() acquired in. There is also an
 * ASSERT_RTNL() to ensure that we are calling with rtnl acquired. For
 * dereference here, we will need to use rtnl_dereference(). Dev list writing
 * needs to happen with rtnl_lock() acquired for netdev_master_upper_dev_link().
 * For the reader path, the real_dev->rx_handler_data is called in the TX / RX
 * path. We only need rcu_read_lock() for these scenarios. In these cases,
 * the rcu_read_lock() is held in __dev_queue_xmit() and
 * netif_receive_skb_internal(), so readers need to use rcu_dereference_rtnl()
 * to get the relevant information. For dev list reading, we again acquire
 * rcu_read_lock() in rmnet_dellink() for netdev_master_upper_dev_get_rcu().
 * We also use unregister_netdevice_many() to free all rmnet devices in
 * rmnet_force_unassociate_device() so we dont lose the rtnl_lock() and free in
 * same context.
 */

/* Local Definitions and Declarations */

enum {
	IFLA_RMNET_DFC_QOS = __IFLA_RMNET_MAX,
	IFLA_RMNET_UL_AGG_PARAMS,
	__IFLA_RMNET_EXT_MAX,
};

static const struct nla_policy rmnet_policy[__IFLA_RMNET_EXT_MAX] = {
	[IFLA_RMNET_MUX_ID] = {
		.type = NLA_U16
	},
	[IFLA_RMNET_FLAGS] = {
		.len = sizeof(struct ifla_rmnet_flags)
	},
	[IFLA_RMNET_DFC_QOS] = {
		.len = sizeof(struct tcmsg)
	},
	[IFLA_RMNET_UL_AGG_PARAMS] = {
		.len = sizeof(struct rmnet_egress_agg_params)
	},
};

int rmnet_is_real_dev_registered(const struct net_device *real_dev)
{
	return rcu_access_pointer(real_dev->rx_handler) == rmnet_rx_handler;
}
EXPORT_SYMBOL(rmnet_is_real_dev_registered);

/* Needs rtnl lock */
static struct rmnet_port*
rmnet_get_port_rtnl(const struct net_device *real_dev)
{
	return rtnl_dereference(real_dev->rx_handler_data);
}

static int rmnet_unregister_real_device(struct net_device *real_dev,
					struct rmnet_port *port)
{
	if (port->nr_rmnet_devs)
		return -EINVAL;

	netdev_rx_handler_unregister(real_dev);

	rmnet_map_cmd_exit(port);
	rmnet_map_tx_aggregate_exit(port);

<<<<<<< HEAD
	rmnet_descriptor_deinit(port);

	kfree(port);
=======
	netdev_rx_handler_unregister(real_dev);
>>>>>>> c081cdb1

	kfree(port);

	/* release reference on real_dev */
	dev_put(real_dev);

	netdev_dbg(real_dev, "Removed from rmnet\n");
	return 0;
}

static int rmnet_register_real_device(struct net_device *real_dev)
{
	struct rmnet_port *port;
	int rc, entry;

	ASSERT_RTNL();

	if (rmnet_is_real_dev_registered(real_dev))
		return 0;

	port = kzalloc(sizeof(*port), GFP_ATOMIC);
	if (!port)
		return -ENOMEM;

	port->dev = real_dev;
	rc = netdev_rx_handler_register(real_dev, rmnet_rx_handler, port);
	if (rc) {
		kfree(port);
		return -EBUSY;
	}
	/* hold on to real dev for MAP data */
	dev_hold(real_dev);

	for (entry = 0; entry < RMNET_MAX_LOGICAL_EP; entry++)
		INIT_HLIST_HEAD(&port->muxed_ep[entry]);

	rc = rmnet_descriptor_init(port);
	if (rc) {
		rmnet_descriptor_deinit(port);
		return rc;
	}

	rmnet_map_tx_aggregate_init(port);
	rmnet_map_cmd_init(port);

	netdev_dbg(real_dev, "registered with rmnet\n");
	return 0;
}

static void rmnet_unregister_bridge(struct net_device *dev,
				    struct rmnet_port *port)
{
	struct rmnet_port *bridge_port;
	struct net_device *bridge_dev;

	if (port->rmnet_mode != RMNET_EPMODE_BRIDGE)
		return;

	/* bridge slave handling */
	if (!port->nr_rmnet_devs) {
		bridge_dev = port->bridge_ep;

		bridge_port = rmnet_get_port_rtnl(bridge_dev);
		bridge_port->bridge_ep = NULL;
		bridge_port->rmnet_mode = RMNET_EPMODE_VND;
	} else {
		bridge_dev = port->bridge_ep;

		bridge_port = rmnet_get_port_rtnl(bridge_dev);
		rmnet_unregister_real_device(bridge_dev, bridge_port);
	}
}

static int rmnet_newlink(struct net *src_net, struct net_device *dev,
			 struct nlattr *tb[], struct nlattr *data[],
			 struct netlink_ext_ack *extack)
{
	struct net_device *real_dev;
	int mode = RMNET_EPMODE_VND;
	struct rmnet_endpoint *ep;
	struct rmnet_port *port;
	u32 data_format;
	int err = 0;
	u16 mux_id;

	if (!tb[IFLA_LINK]) {
		NL_SET_ERR_MSG_MOD(extack, "link not specified");
		return -EINVAL;
	}

	real_dev = __dev_get_by_index(src_net, nla_get_u32(tb[IFLA_LINK]));
	if (!real_dev || !dev)
		return -ENODEV;

	if (!data[IFLA_RMNET_MUX_ID])
		return -EINVAL;

	ep = kzalloc(sizeof(*ep), GFP_ATOMIC);
	if (!ep)
		return -ENOMEM;

	mux_id = nla_get_u16(data[IFLA_RMNET_MUX_ID]);

	err = rmnet_register_real_device(real_dev);
	if (err)
		goto err0;

	port = rmnet_get_port_rtnl(real_dev);
	err = rmnet_vnd_newlink(mux_id, dev, port, real_dev, ep);
	if (err)
		goto err1;

	port->rmnet_mode = mode;

	hlist_add_head_rcu(&ep->hlnode, &port->muxed_ep[mux_id]);

	if (data[IFLA_RMNET_FLAGS]) {
		struct ifla_rmnet_flags *flags;

		flags = nla_data(data[IFLA_RMNET_FLAGS]);
		data_format = flags->flags & flags->mask;
		netdev_dbg(dev, "data format [0x%08X]\n", data_format);
		port->data_format = data_format;
	}

	if (data[IFLA_RMNET_UL_AGG_PARAMS]) {
		void *agg_params;
		unsigned long irq_flags;

		agg_params = nla_data(data[IFLA_RMNET_UL_AGG_PARAMS]);
		spin_lock_irqsave(&port->agg_lock, irq_flags);
		memcpy(&port->egress_agg_params, agg_params,
		       sizeof(port->egress_agg_params));
		spin_unlock_irqrestore(&port->agg_lock, irq_flags);
	}

	return 0;

err1:
	rmnet_unregister_real_device(real_dev, port);
err0:
	kfree(ep);
	return err;
}

static void rmnet_dellink(struct net_device *dev, struct list_head *head)
{
	struct rmnet_priv *priv = netdev_priv(dev);
	struct net_device *real_dev;
	struct rmnet_endpoint *ep;
	struct rmnet_port *port;
	u8 mux_id;

	real_dev = priv->real_dev;

	if (!real_dev || !rmnet_is_real_dev_registered(real_dev))
		return;

	port = rmnet_get_port_rtnl(real_dev);

	mux_id = rmnet_vnd_get_mux(dev);

	ep = rmnet_get_endpoint(port, mux_id);
	if (ep) {
		hlist_del_init_rcu(&ep->hlnode);
		rmnet_unregister_bridge(dev, port);
		rmnet_vnd_dellink(mux_id, port, ep);
		synchronize_rcu();
		kfree(ep);
	}
<<<<<<< HEAD
=======

	if (!port->nr_rmnet_devs)
		qmi_rmnet_qmi_exit(port->qmi_info, port);

	rmnet_unregister_real_device(real_dev, port);
>>>>>>> c081cdb1

	if (!port->nr_rmnet_devs)
		qmi_rmnet_qmi_exit(port->qmi_info, port);

	unregister_netdevice(dev);

	qmi_rmnet_qos_exit_post();

	rmnet_unregister_real_device(real_dev, port);
}

static void rmnet_force_unassociate_device(struct net_device *dev)
{
	struct net_device *real_dev = dev;
	struct hlist_node *tmp_ep;
	struct rmnet_endpoint *ep;
	struct rmnet_port *port;
	unsigned long bkt_ep;
	LIST_HEAD(list);
	HLIST_HEAD(cleanup_list);

	if (!rmnet_is_real_dev_registered(real_dev))
		return;

	ASSERT_RTNL();

	port = rmnet_get_port_rtnl(dev);
	qmi_rmnet_qmi_exit(port->qmi_info, port);

	rmnet_unregister_bridge(dev, port);

	hash_for_each_safe(port->muxed_ep, bkt_ep, tmp_ep, ep, hlnode) {
		unregister_netdevice_queue(ep->egress_dev, &list);
		rmnet_vnd_dellink(ep->mux_id, port, ep);

		hlist_del_init_rcu(&ep->hlnode);
		hlist_add_head(&ep->hlnode, &cleanup_list);
	}

	synchronize_rcu();

	hlist_for_each_entry_safe(ep, tmp_ep, &cleanup_list, hlnode) {
		hlist_del(&ep->hlnode);
		kfree(ep);
	}

	/* Unregistering devices in context before freeing port.
	 * If this API becomes non-context their order should switch.
	 */
	unregister_netdevice_many(&list);

	qmi_rmnet_qos_exit_post();

	rmnet_unregister_real_device(real_dev, port);
}

static int rmnet_config_notify_cb(struct notifier_block *nb,
				  unsigned long event, void *data)
{
	struct net_device *dev = netdev_notifier_info_to_dev(data);

	if (!dev)
		return NOTIFY_DONE;

	switch (event) {
	case NETDEV_UNREGISTER:
		netdev_dbg(dev, "Kernel unregister\n");
		rmnet_force_unassociate_device(dev);
		break;

	default:
		break;
	}

	return NOTIFY_DONE;
}

static struct notifier_block rmnet_dev_notifier __read_mostly = {
	.notifier_call = rmnet_config_notify_cb,
};

static int rmnet_rtnl_validate(struct nlattr *tb[], struct nlattr *data[],
			       struct netlink_ext_ack *extack)
{
	struct rmnet_egress_agg_params *agg_params;
	u16 mux_id;

	if (!data) {
		return -EINVAL;
	} else {
		if (data[IFLA_RMNET_MUX_ID]) {
			mux_id = nla_get_u16(data[IFLA_RMNET_MUX_ID]);
			if (mux_id > (RMNET_MAX_LOGICAL_EP - 1))
				return -ERANGE;
		}

		if (data[IFLA_RMNET_UL_AGG_PARAMS]) {
			agg_params = nla_data(data[IFLA_RMNET_UL_AGG_PARAMS]);
			if (agg_params->agg_time < 1000000)
				return -EINVAL;
		}
	}

	return 0;
}

static int rmnet_changelink(struct net_device *dev, struct nlattr *tb[],
			    struct nlattr *data[],
			    struct netlink_ext_ack *extack)
{
	struct rmnet_priv *priv = netdev_priv(dev);
	struct net_device *real_dev;
	struct rmnet_endpoint *ep;
	struct rmnet_port *port;
	u16 mux_id;

	real_dev = __dev_get_by_index(dev_net(dev),
				      nla_get_u32(tb[IFLA_LINK]));

	if (!real_dev || !dev || !rmnet_is_real_dev_registered(real_dev))
		return -ENODEV;

	port = rmnet_get_port_rtnl(real_dev);

	if (data[IFLA_RMNET_MUX_ID]) {
		mux_id = nla_get_u16(data[IFLA_RMNET_MUX_ID]);
		ep = rmnet_get_endpoint(port, priv->mux_id);
		if (!ep)
			return -ENODEV;

		hlist_del_init_rcu(&ep->hlnode);
		hlist_add_head_rcu(&ep->hlnode, &port->muxed_ep[mux_id]);

		ep->mux_id = mux_id;
		priv->mux_id = mux_id;
	}

	if (data[IFLA_RMNET_FLAGS]) {
		struct ifla_rmnet_flags *flags;

		flags = nla_data(data[IFLA_RMNET_FLAGS]);
		port->data_format = flags->flags & flags->mask;
	}

	if (data[IFLA_RMNET_DFC_QOS]) {
		struct tcmsg *tcm;

		tcm = nla_data(data[IFLA_RMNET_DFC_QOS]);
		qmi_rmnet_change_link(dev, port, tcm);
	}

	if (data[IFLA_RMNET_UL_AGG_PARAMS]) {
		struct rmnet_egress_agg_params *agg_params;

		agg_params = nla_data(data[IFLA_RMNET_UL_AGG_PARAMS]);
		rmnet_map_update_ul_agg_config(port, agg_params->agg_size,
					       agg_params->agg_count,
					       agg_params->agg_features,
					       agg_params->agg_time);
	}

	return 0;
}

static size_t rmnet_get_size(const struct net_device *dev)
{
	return
		/* IFLA_RMNET_MUX_ID */
		nla_total_size(2) +
		/* IFLA_RMNET_FLAGS */
		nla_total_size(sizeof(struct ifla_rmnet_flags)) +
		/* IFLA_RMNET_DFC_QOS */
		nla_total_size(sizeof(struct tcmsg)) +
		/* IFLA_RMNET_UL_AGG_PARAMS */
		nla_total_size(sizeof(struct rmnet_egress_agg_params));
}

static int rmnet_fill_info(struct sk_buff *skb, const struct net_device *dev)
{
	struct rmnet_priv *priv = netdev_priv(dev);
	struct net_device *real_dev;
	struct ifla_rmnet_flags f;
	struct rmnet_port *port = NULL;

	real_dev = priv->real_dev;

	if (nla_put_u16(skb, IFLA_RMNET_MUX_ID, priv->mux_id))
		goto nla_put_failure;

	if (rmnet_is_real_dev_registered(real_dev)) {
		port = rmnet_get_port_rtnl(real_dev);
		f.flags = port->data_format;
	} else {
		f.flags = 0;
	}

	f.mask  = ~0;

	if (nla_put(skb, IFLA_RMNET_FLAGS, sizeof(f), &f))
		goto nla_put_failure;

	if (port) {
		if (nla_put(skb, IFLA_RMNET_UL_AGG_PARAMS,
			    sizeof(port->egress_agg_params),
			    &port->egress_agg_params))
			goto nla_put_failure;
	}

	return 0;

nla_put_failure:
	return -EMSGSIZE;
}

struct rtnl_link_ops rmnet_link_ops __read_mostly = {
	.kind		= "rmnet",
	.maxtype	= __IFLA_RMNET_EXT_MAX,
	.priv_size	= sizeof(struct rmnet_priv),
	.setup		= rmnet_vnd_setup,
	.validate	= rmnet_rtnl_validate,
	.newlink	= rmnet_newlink,
	.dellink	= rmnet_dellink,
	.get_size	= rmnet_get_size,
	.changelink     = rmnet_changelink,
	.policy		= rmnet_policy,
	.fill_info	= rmnet_fill_info,
};

/* Needs either rcu_read_lock() or rtnl lock */
struct rmnet_port *rmnet_get_port(struct net_device *real_dev)
{
	if (rmnet_is_real_dev_registered(real_dev))
		return rcu_dereference_rtnl(real_dev->rx_handler_data);
	else
		return NULL;
}
EXPORT_SYMBOL(rmnet_get_port);

struct rmnet_endpoint *rmnet_get_endpoint(struct rmnet_port *port, u8 mux_id)
{
	struct rmnet_endpoint *ep;

	hlist_for_each_entry_rcu(ep, &port->muxed_ep[mux_id], hlnode) {
		if (ep->mux_id == mux_id)
			return ep;
	}

	return NULL;
}
EXPORT_SYMBOL(rmnet_get_endpoint);

int rmnet_add_bridge(struct net_device *rmnet_dev,
		     struct net_device *slave_dev)
{
	struct rmnet_priv *priv = netdev_priv(rmnet_dev);
	struct net_device *real_dev = priv->real_dev;
	struct rmnet_port *port, *slave_port;
	int err;

	port = rmnet_get_port(real_dev);

	/* If there is more than one rmnet dev attached, its probably being
	 * used for muxing. Skip the briding in that case
	 */
	if (port->nr_rmnet_devs > 1)
		return -EINVAL;

	if (rmnet_is_real_dev_registered(slave_dev))
		return -EBUSY;

	err = rmnet_register_real_device(slave_dev);
	if (err)
		return -EBUSY;

	slave_port = rmnet_get_port(slave_dev);
	slave_port->rmnet_mode = RMNET_EPMODE_BRIDGE;
	slave_port->bridge_ep = real_dev;

	port->rmnet_mode = RMNET_EPMODE_BRIDGE;
	port->bridge_ep = slave_dev;

	netdev_dbg(slave_dev, "registered with rmnet as slave\n");
	return 0;
}

int rmnet_del_bridge(struct net_device *rmnet_dev,
		     struct net_device *slave_dev)
{
	struct rmnet_priv *priv = netdev_priv(rmnet_dev);
	struct net_device *real_dev = priv->real_dev;
	struct rmnet_port *port, *slave_port;

	port = rmnet_get_port(real_dev);
	port->rmnet_mode = RMNET_EPMODE_VND;
	port->bridge_ep = NULL;

	slave_port = rmnet_get_port(slave_dev);
	rmnet_unregister_real_device(slave_dev, slave_port);

	netdev_dbg(slave_dev, "removed from rmnet as slave\n");
	return 0;
}

#ifdef CONFIG_QCOM_QMI_RMNET
void *rmnet_get_qmi_pt(void *port)
{
	if (port)
		return ((struct rmnet_port *)port)->qmi_info;

	return NULL;
}
EXPORT_SYMBOL(rmnet_get_qmi_pt);

void *rmnet_get_qos_pt(struct net_device *dev)
{
	if (dev)
		return rcu_dereference(
			((struct rmnet_priv *)netdev_priv(dev))->qos_info);

	return NULL;
}
EXPORT_SYMBOL(rmnet_get_qos_pt);

void *rmnet_get_rmnet_port(struct net_device *dev)
{
	struct rmnet_priv *priv;

	if (dev) {
		priv = netdev_priv(dev);
		return (void *)rmnet_get_port(priv->real_dev);
	}

	return NULL;
}
EXPORT_SYMBOL(rmnet_get_rmnet_port);

struct net_device *rmnet_get_rmnet_dev(void *port, u8 mux_id)
{
	struct rmnet_endpoint *ep;

	if (port) {
		ep = rmnet_get_endpoint((struct rmnet_port *)port, mux_id);
		if (ep)
			return ep->egress_dev;
	}

	return NULL;
}
EXPORT_SYMBOL(rmnet_get_rmnet_dev);

void rmnet_reset_qmi_pt(void *port)
{
	if (port)
		((struct rmnet_port *)port)->qmi_info = NULL;
}
EXPORT_SYMBOL(rmnet_reset_qmi_pt);

void rmnet_init_qmi_pt(void *port, void *qmi)
{
	if (port)
		((struct rmnet_port *)port)->qmi_info = qmi;
}
EXPORT_SYMBOL(rmnet_init_qmi_pt);

void rmnet_get_packets(void *port, u64 *rx, u64 *tx)
{
	struct rmnet_priv *priv;
	struct rmnet_pcpu_stats *ps;
	unsigned int cpu, start;

	struct rmnet_endpoint *ep;
	unsigned long bkt;

	if (!port || !tx || !rx)
		return;

	*tx = 0;
	*rx = 0;
	rcu_read_lock();
	hash_for_each(((struct rmnet_port *)port)->muxed_ep, bkt, ep, hlnode) {
		priv = netdev_priv(ep->egress_dev);
		for_each_possible_cpu(cpu) {
			ps = per_cpu_ptr(priv->pcpu_stats, cpu);
			do {
				start = u64_stats_fetch_begin_irq(&ps->syncp);
				*tx += ps->stats.tx_pkts;
				*rx += ps->stats.rx_pkts;
			} while (u64_stats_fetch_retry_irq(&ps->syncp, start));
		}
	}
	rcu_read_unlock();
}
EXPORT_SYMBOL(rmnet_get_packets);

void  rmnet_set_powersave_format(void *port)
{
	if (!port)
		return;
	((struct rmnet_port *)port)->data_format |= RMNET_INGRESS_FORMAT_PS;
}
EXPORT_SYMBOL(rmnet_set_powersave_format);

void  rmnet_clear_powersave_format(void *port)
{
	if (!port)
		return;
	((struct rmnet_port *)port)->data_format &= ~RMNET_INGRESS_FORMAT_PS;
}
EXPORT_SYMBOL(rmnet_clear_powersave_format);

void rmnet_enable_all_flows(void *port)
{
	struct rmnet_endpoint *ep;
	unsigned long bkt;

	if (unlikely(!port))
		return;

	rcu_read_lock();
	hash_for_each_rcu(((struct rmnet_port *)port)->muxed_ep,
			  bkt, ep, hlnode) {
		qmi_rmnet_enable_all_flows(ep->egress_dev);
	}
	rcu_read_unlock();
}
EXPORT_SYMBOL(rmnet_enable_all_flows);

bool rmnet_all_flows_enabled(void *port)
{
	struct rmnet_endpoint *ep;
	unsigned long bkt;
	bool ret = true;

	if (unlikely(!port))
		return true;

	rcu_read_lock();
	hash_for_each_rcu(((struct rmnet_port *)port)->muxed_ep,
			  bkt, ep, hlnode) {
		if (!qmi_rmnet_all_flows_enabled(ep->egress_dev)) {
			ret = false;
			goto out;
		}
	}
out:
	rcu_read_unlock();

	return ret;
}
EXPORT_SYMBOL(rmnet_all_flows_enabled);

int rmnet_get_powersave_notif(void *port)
{
	if (!port)
		return 0;
	return ((struct rmnet_port *)port)->data_format & RMNET_FORMAT_PS_NOTIF;
}
EXPORT_SYMBOL(rmnet_get_powersave_notif);

struct net_device *rmnet_get_real_dev(void *port)
{
	if (port)
		return ((struct rmnet_port *)port)->dev;

	return NULL;
}
EXPORT_SYMBOL(rmnet_get_real_dev);

int rmnet_get_dlmarker_info(void *port)
{
	if (!port)
		return 0;

	return ((struct rmnet_port *)port)->data_format &
		(RMNET_INGRESS_FORMAT_DL_MARKER_V1 |
		RMNET_INGRESS_FORMAT_DL_MARKER_V2);
}
EXPORT_SYMBOL(rmnet_get_dlmarker_info);

#endif

/* Startup/Shutdown */

static int __init rmnet_init(void)
{
	int rc;

	rc = register_netdevice_notifier(&rmnet_dev_notifier);
	if (rc != 0)
		return rc;

	rc = rtnl_link_register(&rmnet_link_ops);
	if (rc != 0) {
		unregister_netdevice_notifier(&rmnet_dev_notifier);
		return rc;
	}
	return rc;
}

static void __exit rmnet_exit(void)
{
	unregister_netdevice_notifier(&rmnet_dev_notifier);
	rtnl_link_unregister(&rmnet_link_ops);
}

module_init(rmnet_init)
module_exit(rmnet_exit)
MODULE_LICENSE("GPL v2");<|MERGE_RESOLUTION|>--- conflicted
+++ resolved
@@ -1,8 +1,4 @@
-<<<<<<< HEAD
 /* Copyright (c) 2013-2020, The Linux Foundation. All rights reserved.
-=======
-/* Copyright (c) 2013-2019, The Linux Foundation. All rights reserved.
->>>>>>> c081cdb1
  *
  * This program is free software; you can redistribute it and/or modify
  * it under the terms of the GNU General Public License version 2 and
@@ -96,13 +92,7 @@
 	rmnet_map_cmd_exit(port);
 	rmnet_map_tx_aggregate_exit(port);
 
-<<<<<<< HEAD
 	rmnet_descriptor_deinit(port);
-
-	kfree(port);
-=======
-	netdev_rx_handler_unregister(real_dev);
->>>>>>> c081cdb1
 
 	kfree(port);
 
@@ -273,14 +263,6 @@
 		synchronize_rcu();
 		kfree(ep);
 	}
-<<<<<<< HEAD
-=======
-
-	if (!port->nr_rmnet_devs)
-		qmi_rmnet_qmi_exit(port->qmi_info, port);
-
-	rmnet_unregister_real_device(real_dev, port);
->>>>>>> c081cdb1
 
 	if (!port->nr_rmnet_devs)
 		qmi_rmnet_qmi_exit(port->qmi_info, port);
