/*
 * Copyright (c) 2004, 2005 Topspin Communications.  All rights reserved.
 * Copyright (c) 2005, 2006, 2007, 2008 Mellanox Technologies.
 * All rights reserved.
 * Copyright (c) 2005, 2006, 2007 Cisco Systems, Inc.  All rights reserved.
 *
 * This software is available to you under a choice of one of two
 * licenses.  You may choose to be licensed under the terms of the GNU
 * General Public License (GPL) Version 2, available from the file
 * COPYING in the main directory of this source tree, or the
 * OpenIB.org BSD license below:
 *
 *     Redistribution and use in source and binary forms, with or
 *     without modification, are permitted provided that the following
 *     conditions are met:
 *
 *      - Redistributions of source code must retain the above
 *        copyright notice, this list of conditions and the following
 *        disclaimer.
 *
 *      - Redistributions in binary form must reproduce the above
 *        copyright notice, this list of conditions and the following
 *        disclaimer in the documentation and/or other materials
 *        provided with the distribution.
 *
 * THE SOFTWARE IS PROVIDED "AS IS", WITHOUT WARRANTY OF ANY KIND,
 * EXPRESS OR IMPLIED, INCLUDING BUT NOT LIMITED TO THE WARRANTIES OF
 * MERCHANTABILITY, FITNESS FOR A PARTICULAR PURPOSE AND
 * NONINFRINGEMENT. IN NO EVENT SHALL THE AUTHORS OR COPYRIGHT HOLDERS
 * BE LIABLE FOR ANY CLAIM, DAMAGES OR OTHER LIABILITY, WHETHER IN AN
 * ACTION OF CONTRACT, TORT OR OTHERWISE, ARISING FROM, OUT OF OR IN
 * CONNECTION WITH THE SOFTWARE OR THE USE OR OTHER DEALINGS IN THE
 * SOFTWARE.
 */

#include <linux/sched.h>
#include <linux/pci.h>
#include <linux/errno.h>
#include <linux/kernel.h>
#include <linux/io.h>
#include <linux/slab.h>
#include <linux/mlx4/cmd.h>
#include <linux/mlx4/qp.h>
#include <linux/if_ether.h>
#include <linux/etherdevice.h>

#include "mlx4.h"
#include "fw.h"
#include "mlx4_stats.h"

#define MLX4_MAC_VALID		(1ull << 63)
#define MLX4_PF_COUNTERS_PER_PORT	2
#define MLX4_VF_COUNTERS_PER_PORT	1

struct mac_res {
	struct list_head list;
	u64 mac;
	int ref_count;
	u8 smac_index;
	u8 port;
};

struct vlan_res {
	struct list_head list;
	u16 vlan;
	int ref_count;
	int vlan_index;
	u8 port;
};

struct res_common {
	struct list_head	list;
	struct rb_node		node;
	u64		        res_id;
	int			owner;
	int			state;
	int			from_state;
	int			to_state;
	int			removing;
	const char		*func_name;
};

enum {
	RES_ANY_BUSY = 1
};

struct res_gid {
	struct list_head	list;
	u8			gid[16];
	enum mlx4_protocol	prot;
	enum mlx4_steer_type	steer;
	u64			reg_id;
};

enum res_qp_states {
	RES_QP_BUSY = RES_ANY_BUSY,

	/* QP number was allocated */
	RES_QP_RESERVED,

	/* ICM memory for QP context was mapped */
	RES_QP_MAPPED,

	/* QP is in hw ownership */
	RES_QP_HW
};

struct res_qp {
	struct res_common	com;
	struct res_mtt	       *mtt;
	struct res_cq	       *rcq;
	struct res_cq	       *scq;
	struct res_srq	       *srq;
	struct list_head	mcg_list;
	spinlock_t		mcg_spl;
	int			local_qpn;
	atomic_t		ref_count;
	u32			qpc_flags;
	/* saved qp params before VST enforcement in order to restore on VGT */
	u8			sched_queue;
	__be32			param3;
	u8			vlan_control;
	u8			fvl_rx;
	u8			pri_path_fl;
	u8			vlan_index;
	u8			feup;
};

enum res_mtt_states {
	RES_MTT_BUSY = RES_ANY_BUSY,
	RES_MTT_ALLOCATED,
};

static inline const char *mtt_states_str(enum res_mtt_states state)
{
	switch (state) {
	case RES_MTT_BUSY: return "RES_MTT_BUSY";
	case RES_MTT_ALLOCATED: return "RES_MTT_ALLOCATED";
	default: return "Unknown";
	}
}

struct res_mtt {
	struct res_common	com;
	int			order;
	atomic_t		ref_count;
};

enum res_mpt_states {
	RES_MPT_BUSY = RES_ANY_BUSY,
	RES_MPT_RESERVED,
	RES_MPT_MAPPED,
	RES_MPT_HW,
};

struct res_mpt {
	struct res_common	com;
	struct res_mtt	       *mtt;
	int			key;
};

enum res_eq_states {
	RES_EQ_BUSY = RES_ANY_BUSY,
	RES_EQ_RESERVED,
	RES_EQ_HW,
};

struct res_eq {
	struct res_common	com;
	struct res_mtt	       *mtt;
};

enum res_cq_states {
	RES_CQ_BUSY = RES_ANY_BUSY,
	RES_CQ_ALLOCATED,
	RES_CQ_HW,
};

struct res_cq {
	struct res_common	com;
	struct res_mtt	       *mtt;
	atomic_t		ref_count;
};

enum res_srq_states {
	RES_SRQ_BUSY = RES_ANY_BUSY,
	RES_SRQ_ALLOCATED,
	RES_SRQ_HW,
};

struct res_srq {
	struct res_common	com;
	struct res_mtt	       *mtt;
	struct res_cq	       *cq;
	atomic_t		ref_count;
};

enum res_counter_states {
	RES_COUNTER_BUSY = RES_ANY_BUSY,
	RES_COUNTER_ALLOCATED,
};

struct res_counter {
	struct res_common	com;
	int			port;
};

enum res_xrcdn_states {
	RES_XRCD_BUSY = RES_ANY_BUSY,
	RES_XRCD_ALLOCATED,
};

struct res_xrcdn {
	struct res_common	com;
	int			port;
};

enum res_fs_rule_states {
	RES_FS_RULE_BUSY = RES_ANY_BUSY,
	RES_FS_RULE_ALLOCATED,
};

struct res_fs_rule {
	struct res_common	com;
	int			qpn;
	/* VF DMFS mbox with port flipped */
	void			*mirr_mbox;
	/* > 0 --> apply mirror when getting into HA mode      */
	/* = 0 --> un-apply mirror when getting out of HA mode */
	u32			mirr_mbox_size;
	struct list_head	mirr_list;
	u64			mirr_rule_id;
};

static void *res_tracker_lookup(struct rb_root *root, u64 res_id)
{
	struct rb_node *node = root->rb_node;

	while (node) {
		struct res_common *res = rb_entry(node, struct res_common,
						  node);

		if (res_id < res->res_id)
			node = node->rb_left;
		else if (res_id > res->res_id)
			node = node->rb_right;
		else
			return res;
	}
	return NULL;
}

static int res_tracker_insert(struct rb_root *root, struct res_common *res)
{
	struct rb_node **new = &(root->rb_node), *parent = NULL;

	/* Figure out where to put new node */
	while (*new) {
		struct res_common *this = rb_entry(*new, struct res_common,
						   node);

		parent = *new;
		if (res->res_id < this->res_id)
			new = &((*new)->rb_left);
		else if (res->res_id > this->res_id)
			new = &((*new)->rb_right);
		else
			return -EEXIST;
	}

	/* Add new node and rebalance tree. */
	rb_link_node(&res->node, parent, new);
	rb_insert_color(&res->node, root);

	return 0;
}

enum qp_transition {
	QP_TRANS_INIT2RTR,
	QP_TRANS_RTR2RTS,
	QP_TRANS_RTS2RTS,
	QP_TRANS_SQERR2RTS,
	QP_TRANS_SQD2SQD,
	QP_TRANS_SQD2RTS
};

/* For Debug uses */
static const char *resource_str(enum mlx4_resource rt)
{
	switch (rt) {
	case RES_QP: return "RES_QP";
	case RES_CQ: return "RES_CQ";
	case RES_SRQ: return "RES_SRQ";
	case RES_MPT: return "RES_MPT";
	case RES_MTT: return "RES_MTT";
	case RES_MAC: return  "RES_MAC";
	case RES_VLAN: return  "RES_VLAN";
	case RES_EQ: return "RES_EQ";
	case RES_COUNTER: return "RES_COUNTER";
	case RES_FS_RULE: return "RES_FS_RULE";
	case RES_XRCD: return "RES_XRCD";
	default: return "Unknown resource type !!!";
	};
}

static void rem_slave_vlans(struct mlx4_dev *dev, int slave);
static inline int mlx4_grant_resource(struct mlx4_dev *dev, int slave,
				      enum mlx4_resource res_type, int count,
				      int port)
{
	struct mlx4_priv *priv = mlx4_priv(dev);
	struct resource_allocator *res_alloc =
		&priv->mfunc.master.res_tracker.res_alloc[res_type];
	int err = -EDQUOT;
	int allocated, free, reserved, guaranteed, from_free;
	int from_rsvd;

	if (slave > dev->persist->num_vfs)
		return -EINVAL;

	spin_lock(&res_alloc->alloc_lock);
	allocated = (port > 0) ?
		res_alloc->allocated[(port - 1) *
		(dev->persist->num_vfs + 1) + slave] :
		res_alloc->allocated[slave];
	free = (port > 0) ? res_alloc->res_port_free[port - 1] :
		res_alloc->res_free;
	reserved = (port > 0) ? res_alloc->res_port_rsvd[port - 1] :
		res_alloc->res_reserved;
	guaranteed = res_alloc->guaranteed[slave];

	if (allocated + count > res_alloc->quota[slave]) {
		mlx4_warn(dev, "VF %d port %d res %s: quota exceeded, count %d alloc %d quota %d\n",
			  slave, port, resource_str(res_type), count,
			  allocated, res_alloc->quota[slave]);
		goto out;
	}

	if (allocated + count <= guaranteed) {
		err = 0;
		from_rsvd = count;
	} else {
		/* portion may need to be obtained from free area */
		if (guaranteed - allocated > 0)
			from_free = count - (guaranteed - allocated);
		else
			from_free = count;

		from_rsvd = count - from_free;

		if (free - from_free >= reserved)
			err = 0;
		else
			mlx4_warn(dev, "VF %d port %d res %s: free pool empty, free %d from_free %d rsvd %d\n",
				  slave, port, resource_str(res_type), free,
				  from_free, reserved);
	}

	if (!err) {
		/* grant the request */
		if (port > 0) {
			res_alloc->allocated[(port - 1) *
			(dev->persist->num_vfs + 1) + slave] += count;
			res_alloc->res_port_free[port - 1] -= count;
			res_alloc->res_port_rsvd[port - 1] -= from_rsvd;
		} else {
			res_alloc->allocated[slave] += count;
			res_alloc->res_free -= count;
			res_alloc->res_reserved -= from_rsvd;
		}
	}

out:
	spin_unlock(&res_alloc->alloc_lock);
	return err;
}

static inline void mlx4_release_resource(struct mlx4_dev *dev, int slave,
				    enum mlx4_resource res_type, int count,
				    int port)
{
	struct mlx4_priv *priv = mlx4_priv(dev);
	struct resource_allocator *res_alloc =
		&priv->mfunc.master.res_tracker.res_alloc[res_type];
	int allocated, guaranteed, from_rsvd;

	if (slave > dev->persist->num_vfs)
		return;

	spin_lock(&res_alloc->alloc_lock);

	allocated = (port > 0) ?
		res_alloc->allocated[(port - 1) *
		(dev->persist->num_vfs + 1) + slave] :
		res_alloc->allocated[slave];
	guaranteed = res_alloc->guaranteed[slave];

	if (allocated - count >= guaranteed) {
		from_rsvd = 0;
	} else {
		/* portion may need to be returned to reserved area */
		if (allocated - guaranteed > 0)
			from_rsvd = count - (allocated - guaranteed);
		else
			from_rsvd = count;
	}

	if (port > 0) {
		res_alloc->allocated[(port - 1) *
		(dev->persist->num_vfs + 1) + slave] -= count;
		res_alloc->res_port_free[port - 1] += count;
		res_alloc->res_port_rsvd[port - 1] += from_rsvd;
	} else {
		res_alloc->allocated[slave] -= count;
		res_alloc->res_free += count;
		res_alloc->res_reserved += from_rsvd;
	}

	spin_unlock(&res_alloc->alloc_lock);
	return;
}

static inline void initialize_res_quotas(struct mlx4_dev *dev,
					 struct resource_allocator *res_alloc,
					 enum mlx4_resource res_type,
					 int vf, int num_instances)
{
	res_alloc->guaranteed[vf] = num_instances /
				    (2 * (dev->persist->num_vfs + 1));
	res_alloc->quota[vf] = (num_instances / 2) + res_alloc->guaranteed[vf];
	if (vf == mlx4_master_func_num(dev)) {
		res_alloc->res_free = num_instances;
		if (res_type == RES_MTT) {
			/* reserved mtts will be taken out of the PF allocation */
			res_alloc->res_free += dev->caps.reserved_mtts;
			res_alloc->guaranteed[vf] += dev->caps.reserved_mtts;
			res_alloc->quota[vf] += dev->caps.reserved_mtts;
		}
	}
}

void mlx4_init_quotas(struct mlx4_dev *dev)
{
	struct mlx4_priv *priv = mlx4_priv(dev);
	int pf;

	/* quotas for VFs are initialized in mlx4_slave_cap */
	if (mlx4_is_slave(dev))
		return;

	if (!mlx4_is_mfunc(dev)) {
		dev->quotas.qp = dev->caps.num_qps - dev->caps.reserved_qps -
			mlx4_num_reserved_sqps(dev);
		dev->quotas.cq = dev->caps.num_cqs - dev->caps.reserved_cqs;
		dev->quotas.srq = dev->caps.num_srqs - dev->caps.reserved_srqs;
		dev->quotas.mtt = dev->caps.num_mtts - dev->caps.reserved_mtts;
		dev->quotas.mpt = dev->caps.num_mpts - dev->caps.reserved_mrws;
		return;
	}

	pf = mlx4_master_func_num(dev);
	dev->quotas.qp =
		priv->mfunc.master.res_tracker.res_alloc[RES_QP].quota[pf];
	dev->quotas.cq =
		priv->mfunc.master.res_tracker.res_alloc[RES_CQ].quota[pf];
	dev->quotas.srq =
		priv->mfunc.master.res_tracker.res_alloc[RES_SRQ].quota[pf];
	dev->quotas.mtt =
		priv->mfunc.master.res_tracker.res_alloc[RES_MTT].quota[pf];
	dev->quotas.mpt =
		priv->mfunc.master.res_tracker.res_alloc[RES_MPT].quota[pf];
}

static int
mlx4_calc_res_counter_guaranteed(struct mlx4_dev *dev,
				 struct resource_allocator *res_alloc,
				 int vf)
{
	struct mlx4_active_ports actv_ports;
	int ports, counters_guaranteed;

	/* For master, only allocate according to the number of phys ports */
	if (vf == mlx4_master_func_num(dev))
		return MLX4_PF_COUNTERS_PER_PORT * dev->caps.num_ports;

	/* calculate real number of ports for the VF */
	actv_ports = mlx4_get_active_ports(dev, vf);
	ports = bitmap_weight(actv_ports.ports, dev->caps.num_ports);
	counters_guaranteed = ports * MLX4_VF_COUNTERS_PER_PORT;

	/* If we do not have enough counters for this VF, do not
	 * allocate any for it. '-1' to reduce the sink counter.
	 */
	if ((res_alloc->res_reserved + counters_guaranteed) >
	    (dev->caps.max_counters - 1))
		return 0;

	return counters_guaranteed;
}

int mlx4_init_resource_tracker(struct mlx4_dev *dev)
{
	struct mlx4_priv *priv = mlx4_priv(dev);
	int i, j;
	int t;

	priv->mfunc.master.res_tracker.slave_list =
		kzalloc(dev->num_slaves * sizeof(struct slave_list),
			GFP_KERNEL);
	if (!priv->mfunc.master.res_tracker.slave_list)
		return -ENOMEM;

	for (i = 0 ; i < dev->num_slaves; i++) {
		for (t = 0; t < MLX4_NUM_OF_RESOURCE_TYPE; ++t)
			INIT_LIST_HEAD(&priv->mfunc.master.res_tracker.
				       slave_list[i].res_list[t]);
		mutex_init(&priv->mfunc.master.res_tracker.slave_list[i].mutex);
	}

	mlx4_dbg(dev, "Started init_resource_tracker: %ld slaves\n",
		 dev->num_slaves);
	for (i = 0 ; i < MLX4_NUM_OF_RESOURCE_TYPE; i++)
		priv->mfunc.master.res_tracker.res_tree[i] = RB_ROOT;

	for (i = 0; i < MLX4_NUM_OF_RESOURCE_TYPE; i++) {
		struct resource_allocator *res_alloc =
			&priv->mfunc.master.res_tracker.res_alloc[i];
		res_alloc->quota = kmalloc((dev->persist->num_vfs + 1) *
					   sizeof(int), GFP_KERNEL);
		res_alloc->guaranteed = kmalloc((dev->persist->num_vfs + 1) *
						sizeof(int), GFP_KERNEL);
		if (i == RES_MAC || i == RES_VLAN)
			res_alloc->allocated = kzalloc(MLX4_MAX_PORTS *
						       (dev->persist->num_vfs
						       + 1) *
						       sizeof(int), GFP_KERNEL);
		else
			res_alloc->allocated = kzalloc((dev->persist->
							num_vfs + 1) *
						       sizeof(int), GFP_KERNEL);
		/* Reduce the sink counter */
		if (i == RES_COUNTER)
			res_alloc->res_free = dev->caps.max_counters - 1;

		if (!res_alloc->quota || !res_alloc->guaranteed ||
		    !res_alloc->allocated)
			goto no_mem_err;

		spin_lock_init(&res_alloc->alloc_lock);
		for (t = 0; t < dev->persist->num_vfs + 1; t++) {
			struct mlx4_active_ports actv_ports =
				mlx4_get_active_ports(dev, t);
			switch (i) {
			case RES_QP:
				initialize_res_quotas(dev, res_alloc, RES_QP,
						      t, dev->caps.num_qps -
						      dev->caps.reserved_qps -
						      mlx4_num_reserved_sqps(dev));
				break;
			case RES_CQ:
				initialize_res_quotas(dev, res_alloc, RES_CQ,
						      t, dev->caps.num_cqs -
						      dev->caps.reserved_cqs);
				break;
			case RES_SRQ:
				initialize_res_quotas(dev, res_alloc, RES_SRQ,
						      t, dev->caps.num_srqs -
						      dev->caps.reserved_srqs);
				break;
			case RES_MPT:
				initialize_res_quotas(dev, res_alloc, RES_MPT,
						      t, dev->caps.num_mpts -
						      dev->caps.reserved_mrws);
				break;
			case RES_MTT:
				initialize_res_quotas(dev, res_alloc, RES_MTT,
						      t, dev->caps.num_mtts -
						      dev->caps.reserved_mtts);
				break;
			case RES_MAC:
				if (t == mlx4_master_func_num(dev)) {
					int max_vfs_pport = 0;
					/* Calculate the max vfs per port for */
					/* both ports.			      */
					for (j = 0; j < dev->caps.num_ports;
					     j++) {
						struct mlx4_slaves_pport slaves_pport =
							mlx4_phys_to_slaves_pport(dev, j + 1);
						unsigned current_slaves =
							bitmap_weight(slaves_pport.slaves,
								      dev->caps.num_ports) - 1;
						if (max_vfs_pport < current_slaves)
							max_vfs_pport =
								current_slaves;
					}
					res_alloc->quota[t] =
						MLX4_MAX_MAC_NUM -
						2 * max_vfs_pport;
					res_alloc->guaranteed[t] = 2;
					for (j = 0; j < MLX4_MAX_PORTS; j++)
						res_alloc->res_port_free[j] =
							MLX4_MAX_MAC_NUM;
				} else {
					res_alloc->quota[t] = MLX4_MAX_MAC_NUM;
					res_alloc->guaranteed[t] = 2;
				}
				break;
			case RES_VLAN:
				if (t == mlx4_master_func_num(dev)) {
					res_alloc->quota[t] = MLX4_MAX_VLAN_NUM;
					res_alloc->guaranteed[t] = MLX4_MAX_VLAN_NUM / 2;
					for (j = 0; j < MLX4_MAX_PORTS; j++)
						res_alloc->res_port_free[j] =
							res_alloc->quota[t];
				} else {
					res_alloc->quota[t] = MLX4_MAX_VLAN_NUM / 2;
					res_alloc->guaranteed[t] = 0;
				}
				break;
			case RES_COUNTER:
				res_alloc->quota[t] = dev->caps.max_counters;
<<<<<<< HEAD
				if (t == mlx4_master_func_num(dev))
					res_alloc->guaranteed[t] =
						MLX4_PF_COUNTERS_PER_PORT *
						MLX4_MAX_PORTS;
				else if (t <= max_vfs_guarantee_counter)
					res_alloc->guaranteed[t] =
						MLX4_VF_COUNTERS_PER_PORT *
						MLX4_MAX_PORTS;
				else
					res_alloc->guaranteed[t] = 0;
=======
				res_alloc->guaranteed[t] =
					mlx4_calc_res_counter_guaranteed(dev, res_alloc, t);
>>>>>>> c081cdb1
				break;
			default:
				break;
			}
			if (i == RES_MAC || i == RES_VLAN) {
				for (j = 0; j < dev->caps.num_ports; j++)
					if (test_bit(j, actv_ports.ports))
						res_alloc->res_port_rsvd[j] +=
							res_alloc->guaranteed[t];
			} else {
				res_alloc->res_reserved += res_alloc->guaranteed[t];
			}
		}
	}
	spin_lock_init(&priv->mfunc.master.res_tracker.lock);
	return 0;

no_mem_err:
	for (i = 0; i < MLX4_NUM_OF_RESOURCE_TYPE; i++) {
		kfree(priv->mfunc.master.res_tracker.res_alloc[i].allocated);
		priv->mfunc.master.res_tracker.res_alloc[i].allocated = NULL;
		kfree(priv->mfunc.master.res_tracker.res_alloc[i].guaranteed);
		priv->mfunc.master.res_tracker.res_alloc[i].guaranteed = NULL;
		kfree(priv->mfunc.master.res_tracker.res_alloc[i].quota);
		priv->mfunc.master.res_tracker.res_alloc[i].quota = NULL;
	}
	return -ENOMEM;
}

void mlx4_free_resource_tracker(struct mlx4_dev *dev,
				enum mlx4_res_tracker_free_type type)
{
	struct mlx4_priv *priv = mlx4_priv(dev);
	int i;

	if (priv->mfunc.master.res_tracker.slave_list) {
		if (type != RES_TR_FREE_STRUCTS_ONLY) {
			for (i = 0; i < dev->num_slaves; i++) {
				if (type == RES_TR_FREE_ALL ||
				    dev->caps.function != i)
					mlx4_delete_all_resources_for_slave(dev, i);
			}
			/* free master's vlans */
			i = dev->caps.function;
			mlx4_reset_roce_gids(dev, i);
			mutex_lock(&priv->mfunc.master.res_tracker.slave_list[i].mutex);
			rem_slave_vlans(dev, i);
			mutex_unlock(&priv->mfunc.master.res_tracker.slave_list[i].mutex);
		}

		if (type != RES_TR_FREE_SLAVES_ONLY) {
			for (i = 0; i < MLX4_NUM_OF_RESOURCE_TYPE; i++) {
				kfree(priv->mfunc.master.res_tracker.res_alloc[i].allocated);
				priv->mfunc.master.res_tracker.res_alloc[i].allocated = NULL;
				kfree(priv->mfunc.master.res_tracker.res_alloc[i].guaranteed);
				priv->mfunc.master.res_tracker.res_alloc[i].guaranteed = NULL;
				kfree(priv->mfunc.master.res_tracker.res_alloc[i].quota);
				priv->mfunc.master.res_tracker.res_alloc[i].quota = NULL;
			}
			kfree(priv->mfunc.master.res_tracker.slave_list);
			priv->mfunc.master.res_tracker.slave_list = NULL;
		}
	}
}

static void update_pkey_index(struct mlx4_dev *dev, int slave,
			      struct mlx4_cmd_mailbox *inbox)
{
	u8 sched = *(u8 *)(inbox->buf + 64);
	u8 orig_index = *(u8 *)(inbox->buf + 35);
	u8 new_index;
	struct mlx4_priv *priv = mlx4_priv(dev);
	int port;

	port = (sched >> 6 & 1) + 1;

	new_index = priv->virt2phys_pkey[slave][port - 1][orig_index];
	*(u8 *)(inbox->buf + 35) = new_index;
}

static void update_gid(struct mlx4_dev *dev, struct mlx4_cmd_mailbox *inbox,
		       u8 slave)
{
	struct mlx4_qp_context	*qp_ctx = inbox->buf + 8;
	enum mlx4_qp_optpar	optpar = be32_to_cpu(*(__be32 *) inbox->buf);
	u32			ts = (be32_to_cpu(qp_ctx->flags) >> 16) & 0xff;
	int port;

	if (MLX4_QP_ST_UD == ts) {
		port = (qp_ctx->pri_path.sched_queue >> 6 & 1) + 1;
		if (mlx4_is_eth(dev, port))
			qp_ctx->pri_path.mgid_index =
				mlx4_get_base_gid_ix(dev, slave, port) | 0x80;
		else
			qp_ctx->pri_path.mgid_index = slave | 0x80;

	} else if (MLX4_QP_ST_RC == ts || MLX4_QP_ST_XRC == ts || MLX4_QP_ST_UC == ts) {
		if (optpar & MLX4_QP_OPTPAR_PRIMARY_ADDR_PATH) {
			port = (qp_ctx->pri_path.sched_queue >> 6 & 1) + 1;
			if (mlx4_is_eth(dev, port)) {
				qp_ctx->pri_path.mgid_index +=
					mlx4_get_base_gid_ix(dev, slave, port);
				qp_ctx->pri_path.mgid_index &= 0x7f;
			} else {
				qp_ctx->pri_path.mgid_index = slave & 0x7F;
			}
		}
		if (optpar & MLX4_QP_OPTPAR_ALT_ADDR_PATH) {
			port = (qp_ctx->alt_path.sched_queue >> 6 & 1) + 1;
			if (mlx4_is_eth(dev, port)) {
				qp_ctx->alt_path.mgid_index +=
					mlx4_get_base_gid_ix(dev, slave, port);
				qp_ctx->alt_path.mgid_index &= 0x7f;
			} else {
				qp_ctx->alt_path.mgid_index = slave & 0x7F;
			}
		}
	}
}

static int handle_counter(struct mlx4_dev *dev, struct mlx4_qp_context *qpc,
			  u8 slave, int port);

static int update_vport_qp_param(struct mlx4_dev *dev,
				 struct mlx4_cmd_mailbox *inbox,
				 u8 slave, u32 qpn)
{
	struct mlx4_qp_context	*qpc = inbox->buf + 8;
	struct mlx4_vport_oper_state *vp_oper;
	struct mlx4_priv *priv;
	u32 qp_type;
	int port, err = 0;

	port = (qpc->pri_path.sched_queue & 0x40) ? 2 : 1;
	priv = mlx4_priv(dev);
	vp_oper = &priv->mfunc.master.vf_oper[slave].vport[port];
	qp_type	= (be32_to_cpu(qpc->flags) >> 16) & 0xff;

	err = handle_counter(dev, qpc, slave, port);
	if (err)
		goto out;

	if (MLX4_VGT != vp_oper->state.default_vlan) {
		/* the reserved QPs (special, proxy, tunnel)
		 * do not operate over vlans
		 */
		if (mlx4_is_qp_reserved(dev, qpn))
			return 0;

		/* force strip vlan by clear vsd, MLX QP refers to Raw Ethernet */
		if (qp_type == MLX4_QP_ST_UD ||
		    (qp_type == MLX4_QP_ST_MLX && mlx4_is_eth(dev, port))) {
			if (dev->caps.bmme_flags & MLX4_BMME_FLAG_VSD_INIT2RTR) {
				*(__be32 *)inbox->buf =
					cpu_to_be32(be32_to_cpu(*(__be32 *)inbox->buf) |
					MLX4_QP_OPTPAR_VLAN_STRIPPING);
				qpc->param3 &= ~cpu_to_be32(MLX4_STRIP_VLAN);
			} else {
				struct mlx4_update_qp_params params = {.flags = 0};

				err = mlx4_update_qp(dev, qpn, MLX4_UPDATE_QP_VSD, &params);
				if (err)
					goto out;
			}
		}

		/* preserve IF_COUNTER flag */
		qpc->pri_path.vlan_control &=
			MLX4_CTRL_ETH_SRC_CHECK_IF_COUNTER;
		if (vp_oper->state.link_state == IFLA_VF_LINK_STATE_DISABLE &&
		    dev->caps.flags2 & MLX4_DEV_CAP_FLAG2_UPDATE_QP) {
			qpc->pri_path.vlan_control |=
				MLX4_VLAN_CTRL_ETH_TX_BLOCK_TAGGED |
				MLX4_VLAN_CTRL_ETH_TX_BLOCK_PRIO_TAGGED |
				MLX4_VLAN_CTRL_ETH_TX_BLOCK_UNTAGGED |
				MLX4_VLAN_CTRL_ETH_RX_BLOCK_PRIO_TAGGED |
				MLX4_VLAN_CTRL_ETH_RX_BLOCK_UNTAGGED |
				MLX4_VLAN_CTRL_ETH_RX_BLOCK_TAGGED;
		} else if (0 != vp_oper->state.default_vlan) {
			if (vp_oper->state.vlan_proto == htons(ETH_P_8021AD)) {
				/* vst QinQ should block untagged on TX,
				 * but cvlan is in payload and phv is set so
				 * hw see it as untagged. Block tagged instead.
				 */
				qpc->pri_path.vlan_control |=
					MLX4_VLAN_CTRL_ETH_TX_BLOCK_PRIO_TAGGED |
					MLX4_VLAN_CTRL_ETH_TX_BLOCK_TAGGED |
					MLX4_VLAN_CTRL_ETH_RX_BLOCK_PRIO_TAGGED |
					MLX4_VLAN_CTRL_ETH_RX_BLOCK_UNTAGGED;
			} else { /* vst 802.1Q */
				qpc->pri_path.vlan_control |=
					MLX4_VLAN_CTRL_ETH_TX_BLOCK_TAGGED |
					MLX4_VLAN_CTRL_ETH_RX_BLOCK_PRIO_TAGGED |
					MLX4_VLAN_CTRL_ETH_RX_BLOCK_UNTAGGED;
			}
		} else { /* priority tagged */
			qpc->pri_path.vlan_control |=
				MLX4_VLAN_CTRL_ETH_TX_BLOCK_TAGGED |
				MLX4_VLAN_CTRL_ETH_RX_BLOCK_TAGGED;
		}

		qpc->pri_path.fvl_rx |= MLX4_FVL_RX_FORCE_ETH_VLAN;
		qpc->pri_path.vlan_index = vp_oper->vlan_idx;
		qpc->pri_path.fl |= MLX4_FL_ETH_HIDE_CQE_VLAN;
		if (vp_oper->state.vlan_proto == htons(ETH_P_8021AD))
			qpc->pri_path.fl |= MLX4_FL_SV;
		else
			qpc->pri_path.fl |= MLX4_FL_CV;
		qpc->pri_path.feup |= MLX4_FEUP_FORCE_ETH_UP | MLX4_FVL_FORCE_ETH_VLAN;
		qpc->pri_path.sched_queue &= 0xC7;
		qpc->pri_path.sched_queue |= (vp_oper->state.default_qos) << 3;
		qpc->qos_vport = vp_oper->state.qos_vport;
	}
	if (vp_oper->state.spoofchk) {
		qpc->pri_path.feup |= MLX4_FSM_FORCE_ETH_SRC_MAC;
		qpc->pri_path.grh_mylmc = (0x80 & qpc->pri_path.grh_mylmc) + vp_oper->mac_idx;
	}
out:
	return err;
}

static int mpt_mask(struct mlx4_dev *dev)
{
	return dev->caps.num_mpts - 1;
}

static const char *mlx4_resource_type_to_str(enum mlx4_resource t)
{
	switch (t) {
	case RES_QP:
		return "QP";
	case RES_CQ:
		return "CQ";
	case RES_SRQ:
		return "SRQ";
	case RES_XRCD:
		return "XRCD";
	case RES_MPT:
		return "MPT";
	case RES_MTT:
		return "MTT";
	case RES_MAC:
		return "MAC";
	case RES_VLAN:
		return "VLAN";
	case RES_COUNTER:
		return "COUNTER";
	case RES_FS_RULE:
		return "FS_RULE";
	case RES_EQ:
		return "EQ";
	default:
		return "INVALID RESOURCE";
	}
}

static void *find_res(struct mlx4_dev *dev, u64 res_id,
		      enum mlx4_resource type)
{
	struct mlx4_priv *priv = mlx4_priv(dev);

	return res_tracker_lookup(&priv->mfunc.master.res_tracker.res_tree[type],
				  res_id);
}

static int _get_res(struct mlx4_dev *dev, int slave, u64 res_id,
		    enum mlx4_resource type,
		    void *res, const char *func_name)
{
	struct res_common *r;
	int err = 0;

	spin_lock_irq(mlx4_tlock(dev));
	r = find_res(dev, res_id, type);
	if (!r) {
		err = -ENONET;
		goto exit;
	}

	if (r->state == RES_ANY_BUSY) {
		mlx4_warn(dev,
			  "%s(%d) trying to get resource %llx of type %s, but it's already taken by %s\n",
			  func_name, slave, res_id, mlx4_resource_type_to_str(type),
			  r->func_name);
		err = -EBUSY;
		goto exit;
	}

	if (r->owner != slave) {
		err = -EPERM;
		goto exit;
	}

	r->from_state = r->state;
	r->state = RES_ANY_BUSY;
	r->func_name = func_name;

	if (res)
		*((struct res_common **)res) = r;

exit:
	spin_unlock_irq(mlx4_tlock(dev));
	return err;
}

#define get_res(dev, slave, res_id, type, res) \
	_get_res((dev), (slave), (res_id), (type), (res), __func__)

int mlx4_get_slave_from_resource_id(struct mlx4_dev *dev,
				    enum mlx4_resource type,
				    u64 res_id, int *slave)
{

	struct res_common *r;
	int err = -ENOENT;
	int id = res_id;

	if (type == RES_QP)
		id &= 0x7fffff;
	spin_lock(mlx4_tlock(dev));

	r = find_res(dev, id, type);
	if (r) {
		*slave = r->owner;
		err = 0;
	}
	spin_unlock(mlx4_tlock(dev));

	return err;
}

static void put_res(struct mlx4_dev *dev, int slave, u64 res_id,
		    enum mlx4_resource type)
{
	struct res_common *r;

	spin_lock_irq(mlx4_tlock(dev));
	r = find_res(dev, res_id, type);
	if (r) {
		r->state = r->from_state;
		r->func_name = "";
	}
	spin_unlock_irq(mlx4_tlock(dev));
}

static int counter_alloc_res(struct mlx4_dev *dev, int slave, int op, int cmd,
			     u64 in_param, u64 *out_param, int port);

static int handle_existing_counter(struct mlx4_dev *dev, u8 slave, int port,
				   int counter_index)
{
	struct res_common *r;
	struct res_counter *counter;
	int ret = 0;

	if (counter_index == MLX4_SINK_COUNTER_INDEX(dev))
		return ret;

	spin_lock_irq(mlx4_tlock(dev));
	r = find_res(dev, counter_index, RES_COUNTER);
	if (!r || r->owner != slave) {
		ret = -EINVAL;
	} else {
		counter = container_of(r, struct res_counter, com);
		if (!counter->port)
			counter->port = port;
	}

	spin_unlock_irq(mlx4_tlock(dev));
	return ret;
}

static int handle_unexisting_counter(struct mlx4_dev *dev,
				     struct mlx4_qp_context *qpc, u8 slave,
				     int port)
{
	struct mlx4_priv *priv = mlx4_priv(dev);
	struct mlx4_resource_tracker *tracker = &priv->mfunc.master.res_tracker;
	struct res_common *tmp;
	struct res_counter *counter;
	u64 counter_idx = MLX4_SINK_COUNTER_INDEX(dev);
	int err = 0;

	spin_lock_irq(mlx4_tlock(dev));
	list_for_each_entry(tmp,
			    &tracker->slave_list[slave].res_list[RES_COUNTER],
			    list) {
		counter = container_of(tmp, struct res_counter, com);
		if (port == counter->port) {
			qpc->pri_path.counter_index  = counter->com.res_id;
			spin_unlock_irq(mlx4_tlock(dev));
			return 0;
		}
	}
	spin_unlock_irq(mlx4_tlock(dev));

	/* No existing counter, need to allocate a new counter */
	err = counter_alloc_res(dev, slave, RES_OP_RESERVE, 0, 0, &counter_idx,
				port);
	if (err == -ENOENT) {
		err = 0;
	} else if (err && err != -ENOSPC) {
		mlx4_err(dev, "%s: failed to create new counter for slave %d err %d\n",
			 __func__, slave, err);
	} else {
		qpc->pri_path.counter_index = counter_idx;
		mlx4_dbg(dev, "%s: alloc new counter for slave %d index %d\n",
			 __func__, slave, qpc->pri_path.counter_index);
		err = 0;
	}

	return err;
}

static int handle_counter(struct mlx4_dev *dev, struct mlx4_qp_context *qpc,
			  u8 slave, int port)
{
	if (qpc->pri_path.counter_index != MLX4_SINK_COUNTER_INDEX(dev))
		return handle_existing_counter(dev, slave, port,
					       qpc->pri_path.counter_index);

	return handle_unexisting_counter(dev, qpc, slave, port);
}

static struct res_common *alloc_qp_tr(int id)
{
	struct res_qp *ret;

	ret = kzalloc(sizeof(*ret), GFP_KERNEL);
	if (!ret)
		return NULL;

	ret->com.res_id = id;
	ret->com.state = RES_QP_RESERVED;
	ret->local_qpn = id;
	INIT_LIST_HEAD(&ret->mcg_list);
	spin_lock_init(&ret->mcg_spl);
	atomic_set(&ret->ref_count, 0);

	return &ret->com;
}

static struct res_common *alloc_mtt_tr(int id, int order)
{
	struct res_mtt *ret;

	ret = kzalloc(sizeof(*ret), GFP_KERNEL);
	if (!ret)
		return NULL;

	ret->com.res_id = id;
	ret->order = order;
	ret->com.state = RES_MTT_ALLOCATED;
	atomic_set(&ret->ref_count, 0);

	return &ret->com;
}

static struct res_common *alloc_mpt_tr(int id, int key)
{
	struct res_mpt *ret;

	ret = kzalloc(sizeof(*ret), GFP_KERNEL);
	if (!ret)
		return NULL;

	ret->com.res_id = id;
	ret->com.state = RES_MPT_RESERVED;
	ret->key = key;

	return &ret->com;
}

static struct res_common *alloc_eq_tr(int id)
{
	struct res_eq *ret;

	ret = kzalloc(sizeof(*ret), GFP_KERNEL);
	if (!ret)
		return NULL;

	ret->com.res_id = id;
	ret->com.state = RES_EQ_RESERVED;

	return &ret->com;
}

static struct res_common *alloc_cq_tr(int id)
{
	struct res_cq *ret;

	ret = kzalloc(sizeof(*ret), GFP_KERNEL);
	if (!ret)
		return NULL;

	ret->com.res_id = id;
	ret->com.state = RES_CQ_ALLOCATED;
	atomic_set(&ret->ref_count, 0);

	return &ret->com;
}

static struct res_common *alloc_srq_tr(int id)
{
	struct res_srq *ret;

	ret = kzalloc(sizeof(*ret), GFP_KERNEL);
	if (!ret)
		return NULL;

	ret->com.res_id = id;
	ret->com.state = RES_SRQ_ALLOCATED;
	atomic_set(&ret->ref_count, 0);

	return &ret->com;
}

static struct res_common *alloc_counter_tr(int id, int port)
{
	struct res_counter *ret;

	ret = kzalloc(sizeof(*ret), GFP_KERNEL);
	if (!ret)
		return NULL;

	ret->com.res_id = id;
	ret->com.state = RES_COUNTER_ALLOCATED;
	ret->port = port;

	return &ret->com;
}

static struct res_common *alloc_xrcdn_tr(int id)
{
	struct res_xrcdn *ret;

	ret = kzalloc(sizeof(*ret), GFP_KERNEL);
	if (!ret)
		return NULL;

	ret->com.res_id = id;
	ret->com.state = RES_XRCD_ALLOCATED;

	return &ret->com;
}

static struct res_common *alloc_fs_rule_tr(u64 id, int qpn)
{
	struct res_fs_rule *ret;

	ret = kzalloc(sizeof(*ret), GFP_KERNEL);
	if (!ret)
		return NULL;

	ret->com.res_id = id;
	ret->com.state = RES_FS_RULE_ALLOCATED;
	ret->qpn = qpn;
	return &ret->com;
}

static struct res_common *alloc_tr(u64 id, enum mlx4_resource type, int slave,
				   int extra)
{
	struct res_common *ret;

	switch (type) {
	case RES_QP:
		ret = alloc_qp_tr(id);
		break;
	case RES_MPT:
		ret = alloc_mpt_tr(id, extra);
		break;
	case RES_MTT:
		ret = alloc_mtt_tr(id, extra);
		break;
	case RES_EQ:
		ret = alloc_eq_tr(id);
		break;
	case RES_CQ:
		ret = alloc_cq_tr(id);
		break;
	case RES_SRQ:
		ret = alloc_srq_tr(id);
		break;
	case RES_MAC:
		pr_err("implementation missing\n");
		return NULL;
	case RES_COUNTER:
		ret = alloc_counter_tr(id, extra);
		break;
	case RES_XRCD:
		ret = alloc_xrcdn_tr(id);
		break;
	case RES_FS_RULE:
		ret = alloc_fs_rule_tr(id, extra);
		break;
	default:
		return NULL;
	}
	if (ret)
		ret->owner = slave;

	return ret;
}

int mlx4_calc_vf_counters(struct mlx4_dev *dev, int slave, int port,
			  struct mlx4_counter *data)
{
	struct mlx4_priv *priv = mlx4_priv(dev);
	struct mlx4_resource_tracker *tracker = &priv->mfunc.master.res_tracker;
	struct res_common *tmp;
	struct res_counter *counter;
	int *counters_arr;
	int i = 0, err = 0;

	memset(data, 0, sizeof(*data));

	counters_arr = kmalloc_array(dev->caps.max_counters,
				     sizeof(*counters_arr), GFP_KERNEL);
	if (!counters_arr)
		return -ENOMEM;

	spin_lock_irq(mlx4_tlock(dev));
	list_for_each_entry(tmp,
			    &tracker->slave_list[slave].res_list[RES_COUNTER],
			    list) {
		counter = container_of(tmp, struct res_counter, com);
		if (counter->port == port) {
			counters_arr[i] = (int)tmp->res_id;
			i++;
		}
	}
	spin_unlock_irq(mlx4_tlock(dev));
	counters_arr[i] = -1;

	i = 0;

	while (counters_arr[i] != -1) {
		err = mlx4_get_counter_stats(dev, counters_arr[i], data,
					     0);
		if (err) {
			memset(data, 0, sizeof(*data));
			goto table_changed;
		}
		i++;
	}

table_changed:
	kfree(counters_arr);
	return 0;
}

static int add_res_range(struct mlx4_dev *dev, int slave, u64 base, int count,
			 enum mlx4_resource type, int extra)
{
	int i;
	int err;
	struct mlx4_priv *priv = mlx4_priv(dev);
	struct res_common **res_arr;
	struct mlx4_resource_tracker *tracker = &priv->mfunc.master.res_tracker;
	struct rb_root *root = &tracker->res_tree[type];

	res_arr = kcalloc(count, sizeof(*res_arr), GFP_KERNEL);
	if (!res_arr)
		return -ENOMEM;

	for (i = 0; i < count; ++i) {
		res_arr[i] = alloc_tr(base + i, type, slave, extra);
		if (!res_arr[i]) {
			for (--i; i >= 0; --i)
				kfree(res_arr[i]);

			kfree(res_arr);
			return -ENOMEM;
		}
	}

	spin_lock_irq(mlx4_tlock(dev));
	for (i = 0; i < count; ++i) {
		if (find_res(dev, base + i, type)) {
			err = -EEXIST;
			goto undo;
		}
		err = res_tracker_insert(root, res_arr[i]);
		if (err)
			goto undo;
		list_add_tail(&res_arr[i]->list,
			      &tracker->slave_list[slave].res_list[type]);
	}
	spin_unlock_irq(mlx4_tlock(dev));
	kfree(res_arr);

	return 0;

undo:
	for (--i; i >= 0; --i) {
		rb_erase(&res_arr[i]->node, root);
		list_del_init(&res_arr[i]->list);
	}

	spin_unlock_irq(mlx4_tlock(dev));

	for (i = 0; i < count; ++i)
		kfree(res_arr[i]);

	kfree(res_arr);

	return err;
}

static int remove_qp_ok(struct res_qp *res)
{
	if (res->com.state == RES_QP_BUSY || atomic_read(&res->ref_count) ||
	    !list_empty(&res->mcg_list)) {
		pr_err("resource tracker: fail to remove qp, state %d, ref_count %d\n",
		       res->com.state, atomic_read(&res->ref_count));
		return -EBUSY;
	} else if (res->com.state != RES_QP_RESERVED) {
		return -EPERM;
	}

	return 0;
}

static int remove_mtt_ok(struct res_mtt *res, int order)
{
	if (res->com.state == RES_MTT_BUSY ||
	    atomic_read(&res->ref_count)) {
		pr_devel("%s-%d: state %s, ref_count %d\n",
			 __func__, __LINE__,
			 mtt_states_str(res->com.state),
			 atomic_read(&res->ref_count));
		return -EBUSY;
	} else if (res->com.state != RES_MTT_ALLOCATED)
		return -EPERM;
	else if (res->order != order)
		return -EINVAL;

	return 0;
}

static int remove_mpt_ok(struct res_mpt *res)
{
	if (res->com.state == RES_MPT_BUSY)
		return -EBUSY;
	else if (res->com.state != RES_MPT_RESERVED)
		return -EPERM;

	return 0;
}

static int remove_eq_ok(struct res_eq *res)
{
	if (res->com.state == RES_MPT_BUSY)
		return -EBUSY;
	else if (res->com.state != RES_MPT_RESERVED)
		return -EPERM;

	return 0;
}

static int remove_counter_ok(struct res_counter *res)
{
	if (res->com.state == RES_COUNTER_BUSY)
		return -EBUSY;
	else if (res->com.state != RES_COUNTER_ALLOCATED)
		return -EPERM;

	return 0;
}

static int remove_xrcdn_ok(struct res_xrcdn *res)
{
	if (res->com.state == RES_XRCD_BUSY)
		return -EBUSY;
	else if (res->com.state != RES_XRCD_ALLOCATED)
		return -EPERM;

	return 0;
}

static int remove_fs_rule_ok(struct res_fs_rule *res)
{
	if (res->com.state == RES_FS_RULE_BUSY)
		return -EBUSY;
	else if (res->com.state != RES_FS_RULE_ALLOCATED)
		return -EPERM;

	return 0;
}

static int remove_cq_ok(struct res_cq *res)
{
	if (res->com.state == RES_CQ_BUSY)
		return -EBUSY;
	else if (res->com.state != RES_CQ_ALLOCATED)
		return -EPERM;

	return 0;
}

static int remove_srq_ok(struct res_srq *res)
{
	if (res->com.state == RES_SRQ_BUSY)
		return -EBUSY;
	else if (res->com.state != RES_SRQ_ALLOCATED)
		return -EPERM;

	return 0;
}

static int remove_ok(struct res_common *res, enum mlx4_resource type, int extra)
{
	switch (type) {
	case RES_QP:
		return remove_qp_ok((struct res_qp *)res);
	case RES_CQ:
		return remove_cq_ok((struct res_cq *)res);
	case RES_SRQ:
		return remove_srq_ok((struct res_srq *)res);
	case RES_MPT:
		return remove_mpt_ok((struct res_mpt *)res);
	case RES_MTT:
		return remove_mtt_ok((struct res_mtt *)res, extra);
	case RES_MAC:
		return -EOPNOTSUPP;
	case RES_EQ:
		return remove_eq_ok((struct res_eq *)res);
	case RES_COUNTER:
		return remove_counter_ok((struct res_counter *)res);
	case RES_XRCD:
		return remove_xrcdn_ok((struct res_xrcdn *)res);
	case RES_FS_RULE:
		return remove_fs_rule_ok((struct res_fs_rule *)res);
	default:
		return -EINVAL;
	}
}

static int rem_res_range(struct mlx4_dev *dev, int slave, u64 base, int count,
			 enum mlx4_resource type, int extra)
{
	u64 i;
	int err;
	struct mlx4_priv *priv = mlx4_priv(dev);
	struct mlx4_resource_tracker *tracker = &priv->mfunc.master.res_tracker;
	struct res_common *r;

	spin_lock_irq(mlx4_tlock(dev));
	for (i = base; i < base + count; ++i) {
		r = res_tracker_lookup(&tracker->res_tree[type], i);
		if (!r) {
			err = -ENOENT;
			goto out;
		}
		if (r->owner != slave) {
			err = -EPERM;
			goto out;
		}
		err = remove_ok(r, type, extra);
		if (err)
			goto out;
	}

	for (i = base; i < base + count; ++i) {
		r = res_tracker_lookup(&tracker->res_tree[type], i);
		rb_erase(&r->node, &tracker->res_tree[type]);
		list_del(&r->list);
		kfree(r);
	}
	err = 0;

out:
	spin_unlock_irq(mlx4_tlock(dev));

	return err;
}

static int qp_res_start_move_to(struct mlx4_dev *dev, int slave, int qpn,
				enum res_qp_states state, struct res_qp **qp,
				int alloc)
{
	struct mlx4_priv *priv = mlx4_priv(dev);
	struct mlx4_resource_tracker *tracker = &priv->mfunc.master.res_tracker;
	struct res_qp *r;
	int err = 0;

	spin_lock_irq(mlx4_tlock(dev));
	r = res_tracker_lookup(&tracker->res_tree[RES_QP], qpn);
	if (!r)
		err = -ENOENT;
	else if (r->com.owner != slave)
		err = -EPERM;
	else {
		switch (state) {
		case RES_QP_BUSY:
			mlx4_dbg(dev, "%s: failed RES_QP, 0x%llx\n",
				 __func__, r->com.res_id);
			err = -EBUSY;
			break;

		case RES_QP_RESERVED:
			if (r->com.state == RES_QP_MAPPED && !alloc)
				break;

			mlx4_dbg(dev, "failed RES_QP, 0x%llx\n", r->com.res_id);
			err = -EINVAL;
			break;

		case RES_QP_MAPPED:
			if ((r->com.state == RES_QP_RESERVED && alloc) ||
			    r->com.state == RES_QP_HW)
				break;
			else {
				mlx4_dbg(dev, "failed RES_QP, 0x%llx\n",
					  r->com.res_id);
				err = -EINVAL;
			}

			break;

		case RES_QP_HW:
			if (r->com.state != RES_QP_MAPPED)
				err = -EINVAL;
			break;
		default:
			err = -EINVAL;
		}

		if (!err) {
			r->com.from_state = r->com.state;
			r->com.to_state = state;
			r->com.state = RES_QP_BUSY;
			if (qp)
				*qp = r;
		}
	}

	spin_unlock_irq(mlx4_tlock(dev));

	return err;
}

static int mr_res_start_move_to(struct mlx4_dev *dev, int slave, int index,
				enum res_mpt_states state, struct res_mpt **mpt)
{
	struct mlx4_priv *priv = mlx4_priv(dev);
	struct mlx4_resource_tracker *tracker = &priv->mfunc.master.res_tracker;
	struct res_mpt *r;
	int err = 0;

	spin_lock_irq(mlx4_tlock(dev));
	r = res_tracker_lookup(&tracker->res_tree[RES_MPT], index);
	if (!r)
		err = -ENOENT;
	else if (r->com.owner != slave)
		err = -EPERM;
	else {
		switch (state) {
		case RES_MPT_BUSY:
			err = -EINVAL;
			break;

		case RES_MPT_RESERVED:
			if (r->com.state != RES_MPT_MAPPED)
				err = -EINVAL;
			break;

		case RES_MPT_MAPPED:
			if (r->com.state != RES_MPT_RESERVED &&
			    r->com.state != RES_MPT_HW)
				err = -EINVAL;
			break;

		case RES_MPT_HW:
			if (r->com.state != RES_MPT_MAPPED)
				err = -EINVAL;
			break;
		default:
			err = -EINVAL;
		}

		if (!err) {
			r->com.from_state = r->com.state;
			r->com.to_state = state;
			r->com.state = RES_MPT_BUSY;
			if (mpt)
				*mpt = r;
		}
	}

	spin_unlock_irq(mlx4_tlock(dev));

	return err;
}

static int eq_res_start_move_to(struct mlx4_dev *dev, int slave, int index,
				enum res_eq_states state, struct res_eq **eq)
{
	struct mlx4_priv *priv = mlx4_priv(dev);
	struct mlx4_resource_tracker *tracker = &priv->mfunc.master.res_tracker;
	struct res_eq *r;
	int err = 0;

	spin_lock_irq(mlx4_tlock(dev));
	r = res_tracker_lookup(&tracker->res_tree[RES_EQ], index);
	if (!r)
		err = -ENOENT;
	else if (r->com.owner != slave)
		err = -EPERM;
	else {
		switch (state) {
		case RES_EQ_BUSY:
			err = -EINVAL;
			break;

		case RES_EQ_RESERVED:
			if (r->com.state != RES_EQ_HW)
				err = -EINVAL;
			break;

		case RES_EQ_HW:
			if (r->com.state != RES_EQ_RESERVED)
				err = -EINVAL;
			break;

		default:
			err = -EINVAL;
		}

		if (!err) {
			r->com.from_state = r->com.state;
			r->com.to_state = state;
			r->com.state = RES_EQ_BUSY;
		}
	}

	spin_unlock_irq(mlx4_tlock(dev));

	if (!err && eq)
		*eq = r;

	return err;
}

static int cq_res_start_move_to(struct mlx4_dev *dev, int slave, int cqn,
				enum res_cq_states state, struct res_cq **cq)
{
	struct mlx4_priv *priv = mlx4_priv(dev);
	struct mlx4_resource_tracker *tracker = &priv->mfunc.master.res_tracker;
	struct res_cq *r;
	int err;

	spin_lock_irq(mlx4_tlock(dev));
	r = res_tracker_lookup(&tracker->res_tree[RES_CQ], cqn);
	if (!r) {
		err = -ENOENT;
	} else if (r->com.owner != slave) {
		err = -EPERM;
	} else if (state == RES_CQ_ALLOCATED) {
		if (r->com.state != RES_CQ_HW)
			err = -EINVAL;
		else if (atomic_read(&r->ref_count))
			err = -EBUSY;
		else
			err = 0;
	} else if (state != RES_CQ_HW || r->com.state != RES_CQ_ALLOCATED) {
		err = -EINVAL;
	} else {
		err = 0;
	}

	if (!err) {
		r->com.from_state = r->com.state;
		r->com.to_state = state;
		r->com.state = RES_CQ_BUSY;
		if (cq)
			*cq = r;
	}

	spin_unlock_irq(mlx4_tlock(dev));

	return err;
}

static int srq_res_start_move_to(struct mlx4_dev *dev, int slave, int index,
				 enum res_srq_states state, struct res_srq **srq)
{
	struct mlx4_priv *priv = mlx4_priv(dev);
	struct mlx4_resource_tracker *tracker = &priv->mfunc.master.res_tracker;
	struct res_srq *r;
	int err = 0;

	spin_lock_irq(mlx4_tlock(dev));
	r = res_tracker_lookup(&tracker->res_tree[RES_SRQ], index);
	if (!r) {
		err = -ENOENT;
	} else if (r->com.owner != slave) {
		err = -EPERM;
	} else if (state == RES_SRQ_ALLOCATED) {
		if (r->com.state != RES_SRQ_HW)
			err = -EINVAL;
		else if (atomic_read(&r->ref_count))
			err = -EBUSY;
	} else if (state != RES_SRQ_HW || r->com.state != RES_SRQ_ALLOCATED) {
		err = -EINVAL;
	}

	if (!err) {
		r->com.from_state = r->com.state;
		r->com.to_state = state;
		r->com.state = RES_SRQ_BUSY;
		if (srq)
			*srq = r;
	}

	spin_unlock_irq(mlx4_tlock(dev));

	return err;
}

static void res_abort_move(struct mlx4_dev *dev, int slave,
			   enum mlx4_resource type, int id)
{
	struct mlx4_priv *priv = mlx4_priv(dev);
	struct mlx4_resource_tracker *tracker = &priv->mfunc.master.res_tracker;
	struct res_common *r;

	spin_lock_irq(mlx4_tlock(dev));
	r = res_tracker_lookup(&tracker->res_tree[type], id);
	if (r && (r->owner == slave))
		r->state = r->from_state;
	spin_unlock_irq(mlx4_tlock(dev));
}

static void res_end_move(struct mlx4_dev *dev, int slave,
			 enum mlx4_resource type, int id)
{
	struct mlx4_priv *priv = mlx4_priv(dev);
	struct mlx4_resource_tracker *tracker = &priv->mfunc.master.res_tracker;
	struct res_common *r;

	spin_lock_irq(mlx4_tlock(dev));
	r = res_tracker_lookup(&tracker->res_tree[type], id);
	if (r && (r->owner == slave))
		r->state = r->to_state;
	spin_unlock_irq(mlx4_tlock(dev));
}

static int valid_reserved(struct mlx4_dev *dev, int slave, int qpn)
{
	return mlx4_is_qp_reserved(dev, qpn) &&
		(mlx4_is_master(dev) || mlx4_is_guest_proxy(dev, slave, qpn));
}

static int fw_reserved(struct mlx4_dev *dev, int qpn)
{
	return qpn < dev->caps.reserved_qps_cnt[MLX4_QP_REGION_FW];
}

static int qp_alloc_res(struct mlx4_dev *dev, int slave, int op, int cmd,
			u64 in_param, u64 *out_param)
{
	int err;
	int count;
	int align;
	int base;
	int qpn;
	u8 flags;

	switch (op) {
	case RES_OP_RESERVE:
		count = get_param_l(&in_param) & 0xffffff;
		/* Turn off all unsupported QP allocation flags that the
		 * slave tries to set.
		 */
		flags = (get_param_l(&in_param) >> 24) & dev->caps.alloc_res_qp_mask;
		align = get_param_h(&in_param);
		err = mlx4_grant_resource(dev, slave, RES_QP, count, 0);
		if (err)
			return err;

		err = __mlx4_qp_reserve_range(dev, count, align, &base, flags);
		if (err) {
			mlx4_release_resource(dev, slave, RES_QP, count, 0);
			return err;
		}

		err = add_res_range(dev, slave, base, count, RES_QP, 0);
		if (err) {
			mlx4_release_resource(dev, slave, RES_QP, count, 0);
			__mlx4_qp_release_range(dev, base, count);
			return err;
		}
		set_param_l(out_param, base);
		break;
	case RES_OP_MAP_ICM:
		qpn = get_param_l(&in_param) & 0x7fffff;
		if (valid_reserved(dev, slave, qpn)) {
			err = add_res_range(dev, slave, qpn, 1, RES_QP, 0);
			if (err)
				return err;
		}

		err = qp_res_start_move_to(dev, slave, qpn, RES_QP_MAPPED,
					   NULL, 1);
		if (err)
			return err;

		if (!fw_reserved(dev, qpn)) {
			err = __mlx4_qp_alloc_icm(dev, qpn);
			if (err) {
				res_abort_move(dev, slave, RES_QP, qpn);
				return err;
			}
		}

		res_end_move(dev, slave, RES_QP, qpn);
		break;

	default:
		err = -EINVAL;
		break;
	}
	return err;
}

static int mtt_alloc_res(struct mlx4_dev *dev, int slave, int op, int cmd,
			 u64 in_param, u64 *out_param)
{
	int err = -EINVAL;
	int base;
	int order;

	if (op != RES_OP_RESERVE_AND_MAP)
		return err;

	order = get_param_l(&in_param);

	err = mlx4_grant_resource(dev, slave, RES_MTT, 1 << order, 0);
	if (err)
		return err;

	base = __mlx4_alloc_mtt_range(dev, order);
	if (base == -1) {
		mlx4_release_resource(dev, slave, RES_MTT, 1 << order, 0);
		return -ENOMEM;
	}

	err = add_res_range(dev, slave, base, 1, RES_MTT, order);
	if (err) {
		mlx4_release_resource(dev, slave, RES_MTT, 1 << order, 0);
		__mlx4_free_mtt_range(dev, base, order);
	} else {
		set_param_l(out_param, base);
	}

	return err;
}

static int mpt_alloc_res(struct mlx4_dev *dev, int slave, int op, int cmd,
			 u64 in_param, u64 *out_param)
{
	int err = -EINVAL;
	int index;
	int id;
	struct res_mpt *mpt;

	switch (op) {
	case RES_OP_RESERVE:
		err = mlx4_grant_resource(dev, slave, RES_MPT, 1, 0);
		if (err)
			break;

		index = __mlx4_mpt_reserve(dev);
		if (index == -1) {
			mlx4_release_resource(dev, slave, RES_MPT, 1, 0);
			break;
		}
		id = index & mpt_mask(dev);

		err = add_res_range(dev, slave, id, 1, RES_MPT, index);
		if (err) {
			mlx4_release_resource(dev, slave, RES_MPT, 1, 0);
			__mlx4_mpt_release(dev, index);
			break;
		}
		set_param_l(out_param, index);
		break;
	case RES_OP_MAP_ICM:
		index = get_param_l(&in_param);
		id = index & mpt_mask(dev);
		err = mr_res_start_move_to(dev, slave, id,
					   RES_MPT_MAPPED, &mpt);
		if (err)
			return err;

		err = __mlx4_mpt_alloc_icm(dev, mpt->key);
		if (err) {
			res_abort_move(dev, slave, RES_MPT, id);
			return err;
		}

		res_end_move(dev, slave, RES_MPT, id);
		break;
	}
	return err;
}

static int cq_alloc_res(struct mlx4_dev *dev, int slave, int op, int cmd,
			u64 in_param, u64 *out_param)
{
	int cqn;
	int err;

	switch (op) {
	case RES_OP_RESERVE_AND_MAP:
		err = mlx4_grant_resource(dev, slave, RES_CQ, 1, 0);
		if (err)
			break;

		err = __mlx4_cq_alloc_icm(dev, &cqn);
		if (err) {
			mlx4_release_resource(dev, slave, RES_CQ, 1, 0);
			break;
		}

		err = add_res_range(dev, slave, cqn, 1, RES_CQ, 0);
		if (err) {
			mlx4_release_resource(dev, slave, RES_CQ, 1, 0);
			__mlx4_cq_free_icm(dev, cqn);
			break;
		}

		set_param_l(out_param, cqn);
		break;

	default:
		err = -EINVAL;
	}

	return err;
}

static int srq_alloc_res(struct mlx4_dev *dev, int slave, int op, int cmd,
			 u64 in_param, u64 *out_param)
{
	int srqn;
	int err;

	switch (op) {
	case RES_OP_RESERVE_AND_MAP:
		err = mlx4_grant_resource(dev, slave, RES_SRQ, 1, 0);
		if (err)
			break;

		err = __mlx4_srq_alloc_icm(dev, &srqn);
		if (err) {
			mlx4_release_resource(dev, slave, RES_SRQ, 1, 0);
			break;
		}

		err = add_res_range(dev, slave, srqn, 1, RES_SRQ, 0);
		if (err) {
			mlx4_release_resource(dev, slave, RES_SRQ, 1, 0);
			__mlx4_srq_free_icm(dev, srqn);
			break;
		}

		set_param_l(out_param, srqn);
		break;

	default:
		err = -EINVAL;
	}

	return err;
}

static int mac_find_smac_ix_in_slave(struct mlx4_dev *dev, int slave, int port,
				     u8 smac_index, u64 *mac)
{
	struct mlx4_priv *priv = mlx4_priv(dev);
	struct mlx4_resource_tracker *tracker = &priv->mfunc.master.res_tracker;
	struct list_head *mac_list =
		&tracker->slave_list[slave].res_list[RES_MAC];
	struct mac_res *res, *tmp;

	list_for_each_entry_safe(res, tmp, mac_list, list) {
		if (res->smac_index == smac_index && res->port == (u8) port) {
			*mac = res->mac;
			return 0;
		}
	}
	return -ENOENT;
}

static int mac_add_to_slave(struct mlx4_dev *dev, int slave, u64 mac, int port, u8 smac_index)
{
	struct mlx4_priv *priv = mlx4_priv(dev);
	struct mlx4_resource_tracker *tracker = &priv->mfunc.master.res_tracker;
	struct list_head *mac_list =
		&tracker->slave_list[slave].res_list[RES_MAC];
	struct mac_res *res, *tmp;

	list_for_each_entry_safe(res, tmp, mac_list, list) {
		if (res->mac == mac && res->port == (u8) port) {
			/* mac found. update ref count */
			++res->ref_count;
			return 0;
		}
	}

	if (mlx4_grant_resource(dev, slave, RES_MAC, 1, port))
		return -EINVAL;
	res = kzalloc(sizeof(*res), GFP_KERNEL);
	if (!res) {
		mlx4_release_resource(dev, slave, RES_MAC, 1, port);
		return -ENOMEM;
	}
	res->mac = mac;
	res->port = (u8) port;
	res->smac_index = smac_index;
	res->ref_count = 1;
	list_add_tail(&res->list,
		      &tracker->slave_list[slave].res_list[RES_MAC]);
	return 0;
}

static void mac_del_from_slave(struct mlx4_dev *dev, int slave, u64 mac,
			       int port)
{
	struct mlx4_priv *priv = mlx4_priv(dev);
	struct mlx4_resource_tracker *tracker = &priv->mfunc.master.res_tracker;
	struct list_head *mac_list =
		&tracker->slave_list[slave].res_list[RES_MAC];
	struct mac_res *res, *tmp;

	list_for_each_entry_safe(res, tmp, mac_list, list) {
		if (res->mac == mac && res->port == (u8) port) {
			if (!--res->ref_count) {
				list_del(&res->list);
				mlx4_release_resource(dev, slave, RES_MAC, 1, port);
				kfree(res);
			}
			break;
		}
	}
}

static void rem_slave_macs(struct mlx4_dev *dev, int slave)
{
	struct mlx4_priv *priv = mlx4_priv(dev);
	struct mlx4_resource_tracker *tracker = &priv->mfunc.master.res_tracker;
	struct list_head *mac_list =
		&tracker->slave_list[slave].res_list[RES_MAC];
	struct mac_res *res, *tmp;
	int i;

	list_for_each_entry_safe(res, tmp, mac_list, list) {
		list_del(&res->list);
		/* dereference the mac the num times the slave referenced it */
		for (i = 0; i < res->ref_count; i++)
			__mlx4_unregister_mac(dev, res->port, res->mac);
		mlx4_release_resource(dev, slave, RES_MAC, 1, res->port);
		kfree(res);
	}
}

static int mac_alloc_res(struct mlx4_dev *dev, int slave, int op, int cmd,
			 u64 in_param, u64 *out_param, int in_port)
{
	int err = -EINVAL;
	int port;
	u64 mac;
	u8 smac_index;

	if (op != RES_OP_RESERVE_AND_MAP)
		return err;

	port = !in_port ? get_param_l(out_param) : in_port;
	port = mlx4_slave_convert_port(
			dev, slave, port);

	if (port < 0)
		return -EINVAL;
	mac = in_param;

	err = __mlx4_register_mac(dev, port, mac);
	if (err >= 0) {
		smac_index = err;
		set_param_l(out_param, err);
		err = 0;
	}

	if (!err) {
		err = mac_add_to_slave(dev, slave, mac, port, smac_index);
		if (err)
			__mlx4_unregister_mac(dev, port, mac);
	}
	return err;
}

static int vlan_add_to_slave(struct mlx4_dev *dev, int slave, u16 vlan,
			     int port, int vlan_index)
{
	struct mlx4_priv *priv = mlx4_priv(dev);
	struct mlx4_resource_tracker *tracker = &priv->mfunc.master.res_tracker;
	struct list_head *vlan_list =
		&tracker->slave_list[slave].res_list[RES_VLAN];
	struct vlan_res *res, *tmp;

	list_for_each_entry_safe(res, tmp, vlan_list, list) {
		if (res->vlan == vlan && res->port == (u8) port) {
			/* vlan found. update ref count */
			++res->ref_count;
			return 0;
		}
	}

	if (mlx4_grant_resource(dev, slave, RES_VLAN, 1, port))
		return -EINVAL;
	res = kzalloc(sizeof(*res), GFP_KERNEL);
	if (!res) {
		mlx4_release_resource(dev, slave, RES_VLAN, 1, port);
		return -ENOMEM;
	}
	res->vlan = vlan;
	res->port = (u8) port;
	res->vlan_index = vlan_index;
	res->ref_count = 1;
	list_add_tail(&res->list,
		      &tracker->slave_list[slave].res_list[RES_VLAN]);
	return 0;
}


static void vlan_del_from_slave(struct mlx4_dev *dev, int slave, u16 vlan,
				int port)
{
	struct mlx4_priv *priv = mlx4_priv(dev);
	struct mlx4_resource_tracker *tracker = &priv->mfunc.master.res_tracker;
	struct list_head *vlan_list =
		&tracker->slave_list[slave].res_list[RES_VLAN];
	struct vlan_res *res, *tmp;

	list_for_each_entry_safe(res, tmp, vlan_list, list) {
		if (res->vlan == vlan && res->port == (u8) port) {
			if (!--res->ref_count) {
				list_del(&res->list);
				mlx4_release_resource(dev, slave, RES_VLAN,
						      1, port);
				kfree(res);
			}
			break;
		}
	}
}

static void rem_slave_vlans(struct mlx4_dev *dev, int slave)
{
	struct mlx4_priv *priv = mlx4_priv(dev);
	struct mlx4_resource_tracker *tracker = &priv->mfunc.master.res_tracker;
	struct list_head *vlan_list =
		&tracker->slave_list[slave].res_list[RES_VLAN];
	struct vlan_res *res, *tmp;
	int i;

	list_for_each_entry_safe(res, tmp, vlan_list, list) {
		list_del(&res->list);
		/* dereference the vlan the num times the slave referenced it */
		for (i = 0; i < res->ref_count; i++)
			__mlx4_unregister_vlan(dev, res->port, res->vlan);
		mlx4_release_resource(dev, slave, RES_VLAN, 1, res->port);
		kfree(res);
	}
}

static int vlan_alloc_res(struct mlx4_dev *dev, int slave, int op, int cmd,
			  u64 in_param, u64 *out_param, int in_port)
{
	struct mlx4_priv *priv = mlx4_priv(dev);
	struct mlx4_slave_state *slave_state = priv->mfunc.master.slave_state;
	int err;
	u16 vlan;
	int vlan_index;
	int port;

	port = !in_port ? get_param_l(out_param) : in_port;

	if (!port || op != RES_OP_RESERVE_AND_MAP)
		return -EINVAL;

	port = mlx4_slave_convert_port(
			dev, slave, port);

	if (port < 0)
		return -EINVAL;
	/* upstream kernels had NOP for reg/unreg vlan. Continue this. */
	if (!in_port && port > 0 && port <= dev->caps.num_ports) {
		slave_state[slave].old_vlan_api = true;
		return 0;
	}

	vlan = (u16) in_param;

	err = __mlx4_register_vlan(dev, port, vlan, &vlan_index);
	if (!err) {
		set_param_l(out_param, (u32) vlan_index);
		err = vlan_add_to_slave(dev, slave, vlan, port, vlan_index);
		if (err)
			__mlx4_unregister_vlan(dev, port, vlan);
	}
	return err;
}

static int counter_alloc_res(struct mlx4_dev *dev, int slave, int op, int cmd,
			     u64 in_param, u64 *out_param, int port)
{
	u32 index;
	int err;

	if (op != RES_OP_RESERVE)
		return -EINVAL;

	err = mlx4_grant_resource(dev, slave, RES_COUNTER, 1, 0);
	if (err)
		return err;

	err = __mlx4_counter_alloc(dev, &index);
	if (err) {
		mlx4_release_resource(dev, slave, RES_COUNTER, 1, 0);
		return err;
	}

	err = add_res_range(dev, slave, index, 1, RES_COUNTER, port);
	if (err) {
		__mlx4_counter_free(dev, index);
		mlx4_release_resource(dev, slave, RES_COUNTER, 1, 0);
	} else {
		set_param_l(out_param, index);
	}

	return err;
}

static int xrcdn_alloc_res(struct mlx4_dev *dev, int slave, int op, int cmd,
			   u64 in_param, u64 *out_param)
{
	u32 xrcdn;
	int err;

	if (op != RES_OP_RESERVE)
		return -EINVAL;

	err = __mlx4_xrcd_alloc(dev, &xrcdn);
	if (err)
		return err;

	err = add_res_range(dev, slave, xrcdn, 1, RES_XRCD, 0);
	if (err)
		__mlx4_xrcd_free(dev, xrcdn);
	else
		set_param_l(out_param, xrcdn);

	return err;
}

int mlx4_ALLOC_RES_wrapper(struct mlx4_dev *dev, int slave,
			   struct mlx4_vhcr *vhcr,
			   struct mlx4_cmd_mailbox *inbox,
			   struct mlx4_cmd_mailbox *outbox,
			   struct mlx4_cmd_info *cmd)
{
	int err;
	int alop = vhcr->op_modifier;

	switch (vhcr->in_modifier & 0xFF) {
	case RES_QP:
		err = qp_alloc_res(dev, slave, vhcr->op_modifier, alop,
				   vhcr->in_param, &vhcr->out_param);
		break;

	case RES_MTT:
		err = mtt_alloc_res(dev, slave, vhcr->op_modifier, alop,
				    vhcr->in_param, &vhcr->out_param);
		break;

	case RES_MPT:
		err = mpt_alloc_res(dev, slave, vhcr->op_modifier, alop,
				    vhcr->in_param, &vhcr->out_param);
		break;

	case RES_CQ:
		err = cq_alloc_res(dev, slave, vhcr->op_modifier, alop,
				   vhcr->in_param, &vhcr->out_param);
		break;

	case RES_SRQ:
		err = srq_alloc_res(dev, slave, vhcr->op_modifier, alop,
				    vhcr->in_param, &vhcr->out_param);
		break;

	case RES_MAC:
		err = mac_alloc_res(dev, slave, vhcr->op_modifier, alop,
				    vhcr->in_param, &vhcr->out_param,
				    (vhcr->in_modifier >> 8) & 0xFF);
		break;

	case RES_VLAN:
		err = vlan_alloc_res(dev, slave, vhcr->op_modifier, alop,
				     vhcr->in_param, &vhcr->out_param,
				     (vhcr->in_modifier >> 8) & 0xFF);
		break;

	case RES_COUNTER:
		err = counter_alloc_res(dev, slave, vhcr->op_modifier, alop,
					vhcr->in_param, &vhcr->out_param, 0);
		break;

	case RES_XRCD:
		err = xrcdn_alloc_res(dev, slave, vhcr->op_modifier, alop,
				      vhcr->in_param, &vhcr->out_param);
		break;

	default:
		err = -EINVAL;
		break;
	}

	return err;
}

static int qp_free_res(struct mlx4_dev *dev, int slave, int op, int cmd,
		       u64 in_param)
{
	int err;
	int count;
	int base;
	int qpn;

	switch (op) {
	case RES_OP_RESERVE:
		base = get_param_l(&in_param) & 0x7fffff;
		count = get_param_h(&in_param);
		err = rem_res_range(dev, slave, base, count, RES_QP, 0);
		if (err)
			break;
		mlx4_release_resource(dev, slave, RES_QP, count, 0);
		__mlx4_qp_release_range(dev, base, count);
		break;
	case RES_OP_MAP_ICM:
		qpn = get_param_l(&in_param) & 0x7fffff;
		err = qp_res_start_move_to(dev, slave, qpn, RES_QP_RESERVED,
					   NULL, 0);
		if (err)
			return err;

		if (!fw_reserved(dev, qpn))
			__mlx4_qp_free_icm(dev, qpn);

		res_end_move(dev, slave, RES_QP, qpn);

		if (valid_reserved(dev, slave, qpn))
			err = rem_res_range(dev, slave, qpn, 1, RES_QP, 0);
		break;
	default:
		err = -EINVAL;
		break;
	}
	return err;
}

static int mtt_free_res(struct mlx4_dev *dev, int slave, int op, int cmd,
			u64 in_param, u64 *out_param)
{
	int err = -EINVAL;
	int base;
	int order;

	if (op != RES_OP_RESERVE_AND_MAP)
		return err;

	base = get_param_l(&in_param);
	order = get_param_h(&in_param);
	err = rem_res_range(dev, slave, base, 1, RES_MTT, order);
	if (!err) {
		mlx4_release_resource(dev, slave, RES_MTT, 1 << order, 0);
		__mlx4_free_mtt_range(dev, base, order);
	}
	return err;
}

static int mpt_free_res(struct mlx4_dev *dev, int slave, int op, int cmd,
			u64 in_param)
{
	int err = -EINVAL;
	int index;
	int id;
	struct res_mpt *mpt;

	switch (op) {
	case RES_OP_RESERVE:
		index = get_param_l(&in_param);
		id = index & mpt_mask(dev);
		err = get_res(dev, slave, id, RES_MPT, &mpt);
		if (err)
			break;
		index = mpt->key;
		put_res(dev, slave, id, RES_MPT);

		err = rem_res_range(dev, slave, id, 1, RES_MPT, 0);
		if (err)
			break;
		mlx4_release_resource(dev, slave, RES_MPT, 1, 0);
		__mlx4_mpt_release(dev, index);
		break;
	case RES_OP_MAP_ICM:
		index = get_param_l(&in_param);
		id = index & mpt_mask(dev);
		err = mr_res_start_move_to(dev, slave, id,
					   RES_MPT_RESERVED, &mpt);
		if (err)
			return err;

		__mlx4_mpt_free_icm(dev, mpt->key);
		res_end_move(dev, slave, RES_MPT, id);
		break;
	default:
		err = -EINVAL;
		break;
	}
	return err;
}

static int cq_free_res(struct mlx4_dev *dev, int slave, int op, int cmd,
		       u64 in_param, u64 *out_param)
{
	int cqn;
	int err;

	switch (op) {
	case RES_OP_RESERVE_AND_MAP:
		cqn = get_param_l(&in_param);
		err = rem_res_range(dev, slave, cqn, 1, RES_CQ, 0);
		if (err)
			break;

		mlx4_release_resource(dev, slave, RES_CQ, 1, 0);
		__mlx4_cq_free_icm(dev, cqn);
		break;

	default:
		err = -EINVAL;
		break;
	}

	return err;
}

static int srq_free_res(struct mlx4_dev *dev, int slave, int op, int cmd,
			u64 in_param, u64 *out_param)
{
	int srqn;
	int err;

	switch (op) {
	case RES_OP_RESERVE_AND_MAP:
		srqn = get_param_l(&in_param);
		err = rem_res_range(dev, slave, srqn, 1, RES_SRQ, 0);
		if (err)
			break;

		mlx4_release_resource(dev, slave, RES_SRQ, 1, 0);
		__mlx4_srq_free_icm(dev, srqn);
		break;

	default:
		err = -EINVAL;
		break;
	}

	return err;
}

static int mac_free_res(struct mlx4_dev *dev, int slave, int op, int cmd,
			    u64 in_param, u64 *out_param, int in_port)
{
	int port;
	int err = 0;

	switch (op) {
	case RES_OP_RESERVE_AND_MAP:
		port = !in_port ? get_param_l(out_param) : in_port;
		port = mlx4_slave_convert_port(
				dev, slave, port);

		if (port < 0)
			return -EINVAL;
		mac_del_from_slave(dev, slave, in_param, port);
		__mlx4_unregister_mac(dev, port, in_param);
		break;
	default:
		err = -EINVAL;
		break;
	}

	return err;

}

static int vlan_free_res(struct mlx4_dev *dev, int slave, int op, int cmd,
			    u64 in_param, u64 *out_param, int port)
{
	struct mlx4_priv *priv = mlx4_priv(dev);
	struct mlx4_slave_state *slave_state = priv->mfunc.master.slave_state;
	int err = 0;

	port = mlx4_slave_convert_port(
			dev, slave, port);

	if (port < 0)
		return -EINVAL;
	switch (op) {
	case RES_OP_RESERVE_AND_MAP:
		if (slave_state[slave].old_vlan_api)
			return 0;
		if (!port)
			return -EINVAL;
		vlan_del_from_slave(dev, slave, in_param, port);
		__mlx4_unregister_vlan(dev, port, in_param);
		break;
	default:
		err = -EINVAL;
		break;
	}

	return err;
}

static int counter_free_res(struct mlx4_dev *dev, int slave, int op, int cmd,
			    u64 in_param, u64 *out_param)
{
	int index;
	int err;

	if (op != RES_OP_RESERVE)
		return -EINVAL;

	index = get_param_l(&in_param);
	if (index == MLX4_SINK_COUNTER_INDEX(dev))
		return 0;

	err = rem_res_range(dev, slave, index, 1, RES_COUNTER, 0);
	if (err)
		return err;

	__mlx4_counter_free(dev, index);
	mlx4_release_resource(dev, slave, RES_COUNTER, 1, 0);

	return err;
}

static int xrcdn_free_res(struct mlx4_dev *dev, int slave, int op, int cmd,
			  u64 in_param, u64 *out_param)
{
	int xrcdn;
	int err;

	if (op != RES_OP_RESERVE)
		return -EINVAL;

	xrcdn = get_param_l(&in_param);
	err = rem_res_range(dev, slave, xrcdn, 1, RES_XRCD, 0);
	if (err)
		return err;

	__mlx4_xrcd_free(dev, xrcdn);

	return err;
}

int mlx4_FREE_RES_wrapper(struct mlx4_dev *dev, int slave,
			  struct mlx4_vhcr *vhcr,
			  struct mlx4_cmd_mailbox *inbox,
			  struct mlx4_cmd_mailbox *outbox,
			  struct mlx4_cmd_info *cmd)
{
	int err = -EINVAL;
	int alop = vhcr->op_modifier;

	switch (vhcr->in_modifier & 0xFF) {
	case RES_QP:
		err = qp_free_res(dev, slave, vhcr->op_modifier, alop,
				  vhcr->in_param);
		break;

	case RES_MTT:
		err = mtt_free_res(dev, slave, vhcr->op_modifier, alop,
				   vhcr->in_param, &vhcr->out_param);
		break;

	case RES_MPT:
		err = mpt_free_res(dev, slave, vhcr->op_modifier, alop,
				   vhcr->in_param);
		break;

	case RES_CQ:
		err = cq_free_res(dev, slave, vhcr->op_modifier, alop,
				  vhcr->in_param, &vhcr->out_param);
		break;

	case RES_SRQ:
		err = srq_free_res(dev, slave, vhcr->op_modifier, alop,
				   vhcr->in_param, &vhcr->out_param);
		break;

	case RES_MAC:
		err = mac_free_res(dev, slave, vhcr->op_modifier, alop,
				   vhcr->in_param, &vhcr->out_param,
				   (vhcr->in_modifier >> 8) & 0xFF);
		break;

	case RES_VLAN:
		err = vlan_free_res(dev, slave, vhcr->op_modifier, alop,
				    vhcr->in_param, &vhcr->out_param,
				    (vhcr->in_modifier >> 8) & 0xFF);
		break;

	case RES_COUNTER:
		err = counter_free_res(dev, slave, vhcr->op_modifier, alop,
				       vhcr->in_param, &vhcr->out_param);
		break;

	case RES_XRCD:
		err = xrcdn_free_res(dev, slave, vhcr->op_modifier, alop,
				     vhcr->in_param, &vhcr->out_param);

	default:
		break;
	}
	return err;
}

/* ugly but other choices are uglier */
static int mr_phys_mpt(struct mlx4_mpt_entry *mpt)
{
	return (be32_to_cpu(mpt->flags) >> 9) & 1;
}

static int mr_get_mtt_addr(struct mlx4_mpt_entry *mpt)
{
	return (int)be64_to_cpu(mpt->mtt_addr) & 0xfffffff8;
}

static int mr_get_mtt_size(struct mlx4_mpt_entry *mpt)
{
	return be32_to_cpu(mpt->mtt_sz);
}

static u32 mr_get_pd(struct mlx4_mpt_entry *mpt)
{
	return be32_to_cpu(mpt->pd_flags) & 0x00ffffff;
}

static int mr_is_fmr(struct mlx4_mpt_entry *mpt)
{
	return be32_to_cpu(mpt->pd_flags) & MLX4_MPT_PD_FLAG_FAST_REG;
}

static int mr_is_bind_enabled(struct mlx4_mpt_entry *mpt)
{
	return be32_to_cpu(mpt->flags) & MLX4_MPT_FLAG_BIND_ENABLE;
}

static int mr_is_region(struct mlx4_mpt_entry *mpt)
{
	return be32_to_cpu(mpt->flags) & MLX4_MPT_FLAG_REGION;
}

static int qp_get_mtt_addr(struct mlx4_qp_context *qpc)
{
	return be32_to_cpu(qpc->mtt_base_addr_l) & 0xfffffff8;
}

static int srq_get_mtt_addr(struct mlx4_srq_context *srqc)
{
	return be32_to_cpu(srqc->mtt_base_addr_l) & 0xfffffff8;
}

static int qp_get_mtt_size(struct mlx4_qp_context *qpc)
{
	int page_shift = (qpc->log_page_size & 0x3f) + 12;
	int log_sq_size = (qpc->sq_size_stride >> 3) & 0xf;
	int log_sq_sride = qpc->sq_size_stride & 7;
	int log_rq_size = (qpc->rq_size_stride >> 3) & 0xf;
	int log_rq_stride = qpc->rq_size_stride & 7;
	int srq = (be32_to_cpu(qpc->srqn) >> 24) & 1;
	int rss = (be32_to_cpu(qpc->flags) >> 13) & 1;
	u32 ts = (be32_to_cpu(qpc->flags) >> 16) & 0xff;
	int xrc = (ts == MLX4_QP_ST_XRC) ? 1 : 0;
	int sq_size;
	int rq_size;
	int total_pages;
	int total_mem;
	int page_offset = (be32_to_cpu(qpc->params2) >> 6) & 0x3f;
	int tot;

	sq_size = 1 << (log_sq_size + log_sq_sride + 4);
	rq_size = (srq|rss|xrc) ? 0 : (1 << (log_rq_size + log_rq_stride + 4));
	total_mem = sq_size + rq_size;
	tot = (total_mem + (page_offset << 6)) >> page_shift;
	total_pages = !tot ? 1 : roundup_pow_of_two(tot);

	return total_pages;
}

static int check_mtt_range(struct mlx4_dev *dev, int slave, int start,
			   int size, struct res_mtt *mtt)
{
	int res_start = mtt->com.res_id;
	int res_size = (1 << mtt->order);

	if (start < res_start || start + size > res_start + res_size)
		return -EPERM;
	return 0;
}

int mlx4_SW2HW_MPT_wrapper(struct mlx4_dev *dev, int slave,
			   struct mlx4_vhcr *vhcr,
			   struct mlx4_cmd_mailbox *inbox,
			   struct mlx4_cmd_mailbox *outbox,
			   struct mlx4_cmd_info *cmd)
{
	int err;
	int index = vhcr->in_modifier;
	struct res_mtt *mtt;
	struct res_mpt *mpt = NULL;
	int mtt_base = mr_get_mtt_addr(inbox->buf) / dev->caps.mtt_entry_sz;
	int phys;
	int id;
	u32 pd;
	int pd_slave;

	id = index & mpt_mask(dev);
	err = mr_res_start_move_to(dev, slave, id, RES_MPT_HW, &mpt);
	if (err)
		return err;

	/* Disable memory windows for VFs. */
	if (!mr_is_region(inbox->buf)) {
		err = -EPERM;
		goto ex_abort;
	}

	/* Make sure that the PD bits related to the slave id are zeros. */
	pd = mr_get_pd(inbox->buf);
	pd_slave = (pd >> 17) & 0x7f;
	if (pd_slave != 0 && --pd_slave != slave) {
		err = -EPERM;
		goto ex_abort;
	}

	if (mr_is_fmr(inbox->buf)) {
		/* FMR and Bind Enable are forbidden in slave devices. */
		if (mr_is_bind_enabled(inbox->buf)) {
			err = -EPERM;
			goto ex_abort;
		}
		/* FMR and Memory Windows are also forbidden. */
		if (!mr_is_region(inbox->buf)) {
			err = -EPERM;
			goto ex_abort;
		}
	}

	phys = mr_phys_mpt(inbox->buf);
	if (!phys) {
		err = get_res(dev, slave, mtt_base, RES_MTT, &mtt);
		if (err)
			goto ex_abort;

		err = check_mtt_range(dev, slave, mtt_base,
				      mr_get_mtt_size(inbox->buf), mtt);
		if (err)
			goto ex_put;

		mpt->mtt = mtt;
	}

	err = mlx4_DMA_wrapper(dev, slave, vhcr, inbox, outbox, cmd);
	if (err)
		goto ex_put;

	if (!phys) {
		atomic_inc(&mtt->ref_count);
		put_res(dev, slave, mtt->com.res_id, RES_MTT);
	}

	res_end_move(dev, slave, RES_MPT, id);
	return 0;

ex_put:
	if (!phys)
		put_res(dev, slave, mtt->com.res_id, RES_MTT);
ex_abort:
	res_abort_move(dev, slave, RES_MPT, id);

	return err;
}

int mlx4_HW2SW_MPT_wrapper(struct mlx4_dev *dev, int slave,
			   struct mlx4_vhcr *vhcr,
			   struct mlx4_cmd_mailbox *inbox,
			   struct mlx4_cmd_mailbox *outbox,
			   struct mlx4_cmd_info *cmd)
{
	int err;
	int index = vhcr->in_modifier;
	struct res_mpt *mpt;
	int id;

	id = index & mpt_mask(dev);
	err = mr_res_start_move_to(dev, slave, id, RES_MPT_MAPPED, &mpt);
	if (err)
		return err;

	err = mlx4_DMA_wrapper(dev, slave, vhcr, inbox, outbox, cmd);
	if (err)
		goto ex_abort;

	if (mpt->mtt)
		atomic_dec(&mpt->mtt->ref_count);

	res_end_move(dev, slave, RES_MPT, id);
	return 0;

ex_abort:
	res_abort_move(dev, slave, RES_MPT, id);

	return err;
}

int mlx4_QUERY_MPT_wrapper(struct mlx4_dev *dev, int slave,
			   struct mlx4_vhcr *vhcr,
			   struct mlx4_cmd_mailbox *inbox,
			   struct mlx4_cmd_mailbox *outbox,
			   struct mlx4_cmd_info *cmd)
{
	int err;
	int index = vhcr->in_modifier;
	struct res_mpt *mpt;
	int id;

	id = index & mpt_mask(dev);
	err = get_res(dev, slave, id, RES_MPT, &mpt);
	if (err)
		return err;

	if (mpt->com.from_state == RES_MPT_MAPPED) {
		/* In order to allow rereg in SRIOV, we need to alter the MPT entry. To do
		 * that, the VF must read the MPT. But since the MPT entry memory is not
		 * in the VF's virtual memory space, it must use QUERY_MPT to obtain the
		 * entry contents. To guarantee that the MPT cannot be changed, the driver
		 * must perform HW2SW_MPT before this query and return the MPT entry to HW
		 * ownership fofollowing the change. The change here allows the VF to
		 * perform QUERY_MPT also when the entry is in SW ownership.
		 */
		struct mlx4_mpt_entry *mpt_entry = mlx4_table_find(
					&mlx4_priv(dev)->mr_table.dmpt_table,
					mpt->key, NULL);

		if (NULL == mpt_entry || NULL == outbox->buf) {
			err = -EINVAL;
			goto out;
		}

		memcpy(outbox->buf, mpt_entry, sizeof(*mpt_entry));

		err = 0;
	} else if (mpt->com.from_state == RES_MPT_HW) {
		err = mlx4_DMA_wrapper(dev, slave, vhcr, inbox, outbox, cmd);
	} else {
		err = -EBUSY;
		goto out;
	}


out:
	put_res(dev, slave, id, RES_MPT);
	return err;
}

static int qp_get_rcqn(struct mlx4_qp_context *qpc)
{
	return be32_to_cpu(qpc->cqn_recv) & 0xffffff;
}

static int qp_get_scqn(struct mlx4_qp_context *qpc)
{
	return be32_to_cpu(qpc->cqn_send) & 0xffffff;
}

static u32 qp_get_srqn(struct mlx4_qp_context *qpc)
{
	return be32_to_cpu(qpc->srqn) & 0x1ffffff;
}

static void adjust_proxy_tun_qkey(struct mlx4_dev *dev, struct mlx4_vhcr *vhcr,
				  struct mlx4_qp_context *context)
{
	u32 qpn = vhcr->in_modifier & 0xffffff;
	u32 qkey = 0;

	if (mlx4_get_parav_qkey(dev, qpn, &qkey))
		return;

	/* adjust qkey in qp context */
	context->qkey = cpu_to_be32(qkey);
}

static int adjust_qp_sched_queue(struct mlx4_dev *dev, int slave,
				 struct mlx4_qp_context *qpc,
				 struct mlx4_cmd_mailbox *inbox);

int mlx4_RST2INIT_QP_wrapper(struct mlx4_dev *dev, int slave,
			     struct mlx4_vhcr *vhcr,
			     struct mlx4_cmd_mailbox *inbox,
			     struct mlx4_cmd_mailbox *outbox,
			     struct mlx4_cmd_info *cmd)
{
	int err;
	int qpn = vhcr->in_modifier & 0x7fffff;
	struct res_mtt *mtt;
	struct res_qp *qp;
	struct mlx4_qp_context *qpc = inbox->buf + 8;
	int mtt_base = qp_get_mtt_addr(qpc) / dev->caps.mtt_entry_sz;
	int mtt_size = qp_get_mtt_size(qpc);
	struct res_cq *rcq;
	struct res_cq *scq;
	int rcqn = qp_get_rcqn(qpc);
	int scqn = qp_get_scqn(qpc);
	u32 srqn = qp_get_srqn(qpc) & 0xffffff;
	int use_srq = (qp_get_srqn(qpc) >> 24) & 1;
	struct res_srq *srq;
	int local_qpn = vhcr->in_modifier & 0xffffff;

	err = adjust_qp_sched_queue(dev, slave, qpc, inbox);
	if (err)
		return err;

	err = qp_res_start_move_to(dev, slave, qpn, RES_QP_HW, &qp, 0);
	if (err)
		return err;
	qp->local_qpn = local_qpn;
	qp->sched_queue = 0;
	qp->param3 = 0;
	qp->vlan_control = 0;
	qp->fvl_rx = 0;
	qp->pri_path_fl = 0;
	qp->vlan_index = 0;
	qp->feup = 0;
	qp->qpc_flags = be32_to_cpu(qpc->flags);

	err = get_res(dev, slave, mtt_base, RES_MTT, &mtt);
	if (err)
		goto ex_abort;

	err = check_mtt_range(dev, slave, mtt_base, mtt_size, mtt);
	if (err)
		goto ex_put_mtt;

	err = get_res(dev, slave, rcqn, RES_CQ, &rcq);
	if (err)
		goto ex_put_mtt;

	if (scqn != rcqn) {
		err = get_res(dev, slave, scqn, RES_CQ, &scq);
		if (err)
			goto ex_put_rcq;
	} else
		scq = rcq;

	if (use_srq) {
		err = get_res(dev, slave, srqn, RES_SRQ, &srq);
		if (err)
			goto ex_put_scq;
	}

	adjust_proxy_tun_qkey(dev, vhcr, qpc);
	update_pkey_index(dev, slave, inbox);
	err = mlx4_DMA_wrapper(dev, slave, vhcr, inbox, outbox, cmd);
	if (err)
		goto ex_put_srq;
	atomic_inc(&mtt->ref_count);
	qp->mtt = mtt;
	atomic_inc(&rcq->ref_count);
	qp->rcq = rcq;
	atomic_inc(&scq->ref_count);
	qp->scq = scq;

	if (scqn != rcqn)
		put_res(dev, slave, scqn, RES_CQ);

	if (use_srq) {
		atomic_inc(&srq->ref_count);
		put_res(dev, slave, srqn, RES_SRQ);
		qp->srq = srq;
	}

	/* Save param3 for dynamic changes from VST back to VGT */
	qp->param3 = qpc->param3;
	put_res(dev, slave, rcqn, RES_CQ);
	put_res(dev, slave, mtt_base, RES_MTT);
	res_end_move(dev, slave, RES_QP, qpn);

	return 0;

ex_put_srq:
	if (use_srq)
		put_res(dev, slave, srqn, RES_SRQ);
ex_put_scq:
	if (scqn != rcqn)
		put_res(dev, slave, scqn, RES_CQ);
ex_put_rcq:
	put_res(dev, slave, rcqn, RES_CQ);
ex_put_mtt:
	put_res(dev, slave, mtt_base, RES_MTT);
ex_abort:
	res_abort_move(dev, slave, RES_QP, qpn);

	return err;
}

static int eq_get_mtt_addr(struct mlx4_eq_context *eqc)
{
	return be32_to_cpu(eqc->mtt_base_addr_l) & 0xfffffff8;
}

static int eq_get_mtt_size(struct mlx4_eq_context *eqc)
{
	int log_eq_size = eqc->log_eq_size & 0x1f;
	int page_shift = (eqc->log_page_size & 0x3f) + 12;

	if (log_eq_size + 5 < page_shift)
		return 1;

	return 1 << (log_eq_size + 5 - page_shift);
}

static int cq_get_mtt_addr(struct mlx4_cq_context *cqc)
{
	return be32_to_cpu(cqc->mtt_base_addr_l) & 0xfffffff8;
}

static int cq_get_mtt_size(struct mlx4_cq_context *cqc)
{
	int log_cq_size = (be32_to_cpu(cqc->logsize_usrpage) >> 24) & 0x1f;
	int page_shift = (cqc->log_page_size & 0x3f) + 12;

	if (log_cq_size + 5 < page_shift)
		return 1;

	return 1 << (log_cq_size + 5 - page_shift);
}

int mlx4_SW2HW_EQ_wrapper(struct mlx4_dev *dev, int slave,
			  struct mlx4_vhcr *vhcr,
			  struct mlx4_cmd_mailbox *inbox,
			  struct mlx4_cmd_mailbox *outbox,
			  struct mlx4_cmd_info *cmd)
{
	int err;
	int eqn = vhcr->in_modifier;
	int res_id = (slave << 10) | eqn;
	struct mlx4_eq_context *eqc = inbox->buf;
	int mtt_base = eq_get_mtt_addr(eqc) / dev->caps.mtt_entry_sz;
	int mtt_size = eq_get_mtt_size(eqc);
	struct res_eq *eq;
	struct res_mtt *mtt;

	err = add_res_range(dev, slave, res_id, 1, RES_EQ, 0);
	if (err)
		return err;
	err = eq_res_start_move_to(dev, slave, res_id, RES_EQ_HW, &eq);
	if (err)
		goto out_add;

	err = get_res(dev, slave, mtt_base, RES_MTT, &mtt);
	if (err)
		goto out_move;

	err = check_mtt_range(dev, slave, mtt_base, mtt_size, mtt);
	if (err)
		goto out_put;

	err = mlx4_DMA_wrapper(dev, slave, vhcr, inbox, outbox, cmd);
	if (err)
		goto out_put;

	atomic_inc(&mtt->ref_count);
	eq->mtt = mtt;
	put_res(dev, slave, mtt->com.res_id, RES_MTT);
	res_end_move(dev, slave, RES_EQ, res_id);
	return 0;

out_put:
	put_res(dev, slave, mtt->com.res_id, RES_MTT);
out_move:
	res_abort_move(dev, slave, RES_EQ, res_id);
out_add:
	rem_res_range(dev, slave, res_id, 1, RES_EQ, 0);
	return err;
}

int mlx4_CONFIG_DEV_wrapper(struct mlx4_dev *dev, int slave,
			    struct mlx4_vhcr *vhcr,
			    struct mlx4_cmd_mailbox *inbox,
			    struct mlx4_cmd_mailbox *outbox,
			    struct mlx4_cmd_info *cmd)
{
	int err;
	u8 get = vhcr->op_modifier;

	if (get != 1)
		return -EPERM;

	err = mlx4_DMA_wrapper(dev, slave, vhcr, inbox, outbox, cmd);

	return err;
}

static int get_containing_mtt(struct mlx4_dev *dev, int slave, int start,
			      int len, struct res_mtt **res)
{
	struct mlx4_priv *priv = mlx4_priv(dev);
	struct mlx4_resource_tracker *tracker = &priv->mfunc.master.res_tracker;
	struct res_mtt *mtt;
	int err = -EINVAL;

	spin_lock_irq(mlx4_tlock(dev));
	list_for_each_entry(mtt, &tracker->slave_list[slave].res_list[RES_MTT],
			    com.list) {
		if (!check_mtt_range(dev, slave, start, len, mtt)) {
			*res = mtt;
			mtt->com.from_state = mtt->com.state;
			mtt->com.state = RES_MTT_BUSY;
			err = 0;
			break;
		}
	}
	spin_unlock_irq(mlx4_tlock(dev));

	return err;
}

static int verify_qp_parameters(struct mlx4_dev *dev,
				struct mlx4_vhcr *vhcr,
				struct mlx4_cmd_mailbox *inbox,
				enum qp_transition transition, u8 slave)
{
	u32			qp_type;
	u32			qpn;
	struct mlx4_qp_context	*qp_ctx;
	enum mlx4_qp_optpar	optpar;
	int port;
	int num_gids;

	qp_ctx  = inbox->buf + 8;
	qp_type	= (be32_to_cpu(qp_ctx->flags) >> 16) & 0xff;
	optpar	= be32_to_cpu(*(__be32 *) inbox->buf);

	if (slave != mlx4_master_func_num(dev)) {
		qp_ctx->params2 &= ~MLX4_QP_BIT_FPP;
		/* setting QP rate-limit is disallowed for VFs */
		if (qp_ctx->rate_limit_params)
			return -EPERM;
	}

	switch (qp_type) {
	case MLX4_QP_ST_RC:
	case MLX4_QP_ST_XRC:
	case MLX4_QP_ST_UC:
		switch (transition) {
		case QP_TRANS_INIT2RTR:
		case QP_TRANS_RTR2RTS:
		case QP_TRANS_RTS2RTS:
		case QP_TRANS_SQD2SQD:
		case QP_TRANS_SQD2RTS:
			if (slave != mlx4_master_func_num(dev)) {
				if (optpar & MLX4_QP_OPTPAR_PRIMARY_ADDR_PATH) {
					port = (qp_ctx->pri_path.sched_queue >> 6 & 1) + 1;
					if (dev->caps.port_mask[port] != MLX4_PORT_TYPE_IB)
						num_gids = mlx4_get_slave_num_gids(dev, slave, port);
					else
						num_gids = 1;
					if (qp_ctx->pri_path.mgid_index >= num_gids)
						return -EINVAL;
				}
				if (optpar & MLX4_QP_OPTPAR_ALT_ADDR_PATH) {
					port = (qp_ctx->alt_path.sched_queue >> 6 & 1) + 1;
					if (dev->caps.port_mask[port] != MLX4_PORT_TYPE_IB)
						num_gids = mlx4_get_slave_num_gids(dev, slave, port);
					else
						num_gids = 1;
					if (qp_ctx->alt_path.mgid_index >= num_gids)
						return -EINVAL;
				}
			}
			break;
		default:
			break;
		}
		break;

	case MLX4_QP_ST_MLX:
		qpn = vhcr->in_modifier & 0x7fffff;
		port = (qp_ctx->pri_path.sched_queue >> 6 & 1) + 1;
		if (transition == QP_TRANS_INIT2RTR &&
		    slave != mlx4_master_func_num(dev) &&
		    mlx4_is_qp_reserved(dev, qpn) &&
		    !mlx4_vf_smi_enabled(dev, slave, port)) {
			/* only enabled VFs may create MLX proxy QPs */
			mlx4_err(dev, "%s: unprivileged slave %d attempting to create an MLX proxy special QP on port %d\n",
				 __func__, slave, port);
			return -EPERM;
		}
		break;

	default:
		break;
	}

	return 0;
}

int mlx4_WRITE_MTT_wrapper(struct mlx4_dev *dev, int slave,
			   struct mlx4_vhcr *vhcr,
			   struct mlx4_cmd_mailbox *inbox,
			   struct mlx4_cmd_mailbox *outbox,
			   struct mlx4_cmd_info *cmd)
{
	struct mlx4_mtt mtt;
	__be64 *page_list = inbox->buf;
	u64 *pg_list = (u64 *)page_list;
	int i;
	struct res_mtt *rmtt = NULL;
	int start = be64_to_cpu(page_list[0]);
	int npages = vhcr->in_modifier;
	int err;

	err = get_containing_mtt(dev, slave, start, npages, &rmtt);
	if (err)
		return err;

	/* Call the SW implementation of write_mtt:
	 * - Prepare a dummy mtt struct
	 * - Translate inbox contents to simple addresses in host endianness */
	mtt.offset = 0;  /* TBD this is broken but I don't handle it since
			    we don't really use it */
	mtt.order = 0;
	mtt.page_shift = 0;
	for (i = 0; i < npages; ++i)
		pg_list[i + 2] = (be64_to_cpu(page_list[i + 2]) & ~1ULL);

	err = __mlx4_write_mtt(dev, &mtt, be64_to_cpu(page_list[0]), npages,
			       ((u64 *)page_list + 2));

	if (rmtt)
		put_res(dev, slave, rmtt->com.res_id, RES_MTT);

	return err;
}

int mlx4_HW2SW_EQ_wrapper(struct mlx4_dev *dev, int slave,
			  struct mlx4_vhcr *vhcr,
			  struct mlx4_cmd_mailbox *inbox,
			  struct mlx4_cmd_mailbox *outbox,
			  struct mlx4_cmd_info *cmd)
{
	int eqn = vhcr->in_modifier;
	int res_id = eqn | (slave << 10);
	struct res_eq *eq;
	int err;

	err = eq_res_start_move_to(dev, slave, res_id, RES_EQ_RESERVED, &eq);
	if (err)
		return err;

	err = get_res(dev, slave, eq->mtt->com.res_id, RES_MTT, NULL);
	if (err)
		goto ex_abort;

	err = mlx4_DMA_wrapper(dev, slave, vhcr, inbox, outbox, cmd);
	if (err)
		goto ex_put;

	atomic_dec(&eq->mtt->ref_count);
	put_res(dev, slave, eq->mtt->com.res_id, RES_MTT);
	res_end_move(dev, slave, RES_EQ, res_id);
	rem_res_range(dev, slave, res_id, 1, RES_EQ, 0);

	return 0;

ex_put:
	put_res(dev, slave, eq->mtt->com.res_id, RES_MTT);
ex_abort:
	res_abort_move(dev, slave, RES_EQ, res_id);

	return err;
}

int mlx4_GEN_EQE(struct mlx4_dev *dev, int slave, struct mlx4_eqe *eqe)
{
	struct mlx4_priv *priv = mlx4_priv(dev);
	struct mlx4_slave_event_eq_info *event_eq;
	struct mlx4_cmd_mailbox *mailbox;
	u32 in_modifier = 0;
	int err;
	int res_id;
	struct res_eq *req;

	if (!priv->mfunc.master.slave_state)
		return -EINVAL;

	/* check for slave valid, slave not PF, and slave active */
	if (slave < 0 || slave > dev->persist->num_vfs ||
	    slave == dev->caps.function ||
	    !priv->mfunc.master.slave_state[slave].active)
		return 0;

	event_eq = &priv->mfunc.master.slave_state[slave].event_eq[eqe->type];

	/* Create the event only if the slave is registered */
	if (event_eq->eqn < 0)
		return 0;

	mutex_lock(&priv->mfunc.master.gen_eqe_mutex[slave]);
	res_id = (slave << 10) | event_eq->eqn;
	err = get_res(dev, slave, res_id, RES_EQ, &req);
	if (err)
		goto unlock;

	if (req->com.from_state != RES_EQ_HW) {
		err = -EINVAL;
		goto put;
	}

	mailbox = mlx4_alloc_cmd_mailbox(dev);
	if (IS_ERR(mailbox)) {
		err = PTR_ERR(mailbox);
		goto put;
	}

	if (eqe->type == MLX4_EVENT_TYPE_CMD) {
		++event_eq->token;
		eqe->event.cmd.token = cpu_to_be16(event_eq->token);
	}

	memcpy(mailbox->buf, (u8 *) eqe, 28);

	in_modifier = (slave & 0xff) | ((event_eq->eqn & 0x3ff) << 16);

	err = mlx4_cmd(dev, mailbox->dma, in_modifier, 0,
		       MLX4_CMD_GEN_EQE, MLX4_CMD_TIME_CLASS_B,
		       MLX4_CMD_NATIVE);

	put_res(dev, slave, res_id, RES_EQ);
	mutex_unlock(&priv->mfunc.master.gen_eqe_mutex[slave]);
	mlx4_free_cmd_mailbox(dev, mailbox);
	return err;

put:
	put_res(dev, slave, res_id, RES_EQ);

unlock:
	mutex_unlock(&priv->mfunc.master.gen_eqe_mutex[slave]);
	return err;
}

int mlx4_QUERY_EQ_wrapper(struct mlx4_dev *dev, int slave,
			  struct mlx4_vhcr *vhcr,
			  struct mlx4_cmd_mailbox *inbox,
			  struct mlx4_cmd_mailbox *outbox,
			  struct mlx4_cmd_info *cmd)
{
	int eqn = vhcr->in_modifier;
	int res_id = eqn | (slave << 10);
	struct res_eq *eq;
	int err;

	err = get_res(dev, slave, res_id, RES_EQ, &eq);
	if (err)
		return err;

	if (eq->com.from_state != RES_EQ_HW) {
		err = -EINVAL;
		goto ex_put;
	}

	err = mlx4_DMA_wrapper(dev, slave, vhcr, inbox, outbox, cmd);

ex_put:
	put_res(dev, slave, res_id, RES_EQ);
	return err;
}

int mlx4_SW2HW_CQ_wrapper(struct mlx4_dev *dev, int slave,
			  struct mlx4_vhcr *vhcr,
			  struct mlx4_cmd_mailbox *inbox,
			  struct mlx4_cmd_mailbox *outbox,
			  struct mlx4_cmd_info *cmd)
{
	int err;
	int cqn = vhcr->in_modifier;
	struct mlx4_cq_context *cqc = inbox->buf;
	int mtt_base = cq_get_mtt_addr(cqc) / dev->caps.mtt_entry_sz;
	struct res_cq *cq = NULL;
	struct res_mtt *mtt;

	err = cq_res_start_move_to(dev, slave, cqn, RES_CQ_HW, &cq);
	if (err)
		return err;
	err = get_res(dev, slave, mtt_base, RES_MTT, &mtt);
	if (err)
		goto out_move;
	err = check_mtt_range(dev, slave, mtt_base, cq_get_mtt_size(cqc), mtt);
	if (err)
		goto out_put;
	err = mlx4_DMA_wrapper(dev, slave, vhcr, inbox, outbox, cmd);
	if (err)
		goto out_put;
	atomic_inc(&mtt->ref_count);
	cq->mtt = mtt;
	put_res(dev, slave, mtt->com.res_id, RES_MTT);
	res_end_move(dev, slave, RES_CQ, cqn);
	return 0;

out_put:
	put_res(dev, slave, mtt->com.res_id, RES_MTT);
out_move:
	res_abort_move(dev, slave, RES_CQ, cqn);
	return err;
}

int mlx4_HW2SW_CQ_wrapper(struct mlx4_dev *dev, int slave,
			  struct mlx4_vhcr *vhcr,
			  struct mlx4_cmd_mailbox *inbox,
			  struct mlx4_cmd_mailbox *outbox,
			  struct mlx4_cmd_info *cmd)
{
	int err;
	int cqn = vhcr->in_modifier;
	struct res_cq *cq = NULL;

	err = cq_res_start_move_to(dev, slave, cqn, RES_CQ_ALLOCATED, &cq);
	if (err)
		return err;
	err = mlx4_DMA_wrapper(dev, slave, vhcr, inbox, outbox, cmd);
	if (err)
		goto out_move;
	atomic_dec(&cq->mtt->ref_count);
	res_end_move(dev, slave, RES_CQ, cqn);
	return 0;

out_move:
	res_abort_move(dev, slave, RES_CQ, cqn);
	return err;
}

int mlx4_QUERY_CQ_wrapper(struct mlx4_dev *dev, int slave,
			  struct mlx4_vhcr *vhcr,
			  struct mlx4_cmd_mailbox *inbox,
			  struct mlx4_cmd_mailbox *outbox,
			  struct mlx4_cmd_info *cmd)
{
	int cqn = vhcr->in_modifier;
	struct res_cq *cq;
	int err;

	err = get_res(dev, slave, cqn, RES_CQ, &cq);
	if (err)
		return err;

	if (cq->com.from_state != RES_CQ_HW)
		goto ex_put;

	err = mlx4_DMA_wrapper(dev, slave, vhcr, inbox, outbox, cmd);
ex_put:
	put_res(dev, slave, cqn, RES_CQ);

	return err;
}

static int handle_resize(struct mlx4_dev *dev, int slave,
			 struct mlx4_vhcr *vhcr,
			 struct mlx4_cmd_mailbox *inbox,
			 struct mlx4_cmd_mailbox *outbox,
			 struct mlx4_cmd_info *cmd,
			 struct res_cq *cq)
{
	int err;
	struct res_mtt *orig_mtt;
	struct res_mtt *mtt;
	struct mlx4_cq_context *cqc = inbox->buf;
	int mtt_base = cq_get_mtt_addr(cqc) / dev->caps.mtt_entry_sz;

	err = get_res(dev, slave, cq->mtt->com.res_id, RES_MTT, &orig_mtt);
	if (err)
		return err;

	if (orig_mtt != cq->mtt) {
		err = -EINVAL;
		goto ex_put;
	}

	err = get_res(dev, slave, mtt_base, RES_MTT, &mtt);
	if (err)
		goto ex_put;

	err = check_mtt_range(dev, slave, mtt_base, cq_get_mtt_size(cqc), mtt);
	if (err)
		goto ex_put1;
	err = mlx4_DMA_wrapper(dev, slave, vhcr, inbox, outbox, cmd);
	if (err)
		goto ex_put1;
	atomic_dec(&orig_mtt->ref_count);
	put_res(dev, slave, orig_mtt->com.res_id, RES_MTT);
	atomic_inc(&mtt->ref_count);
	cq->mtt = mtt;
	put_res(dev, slave, mtt->com.res_id, RES_MTT);
	return 0;

ex_put1:
	put_res(dev, slave, mtt->com.res_id, RES_MTT);
ex_put:
	put_res(dev, slave, orig_mtt->com.res_id, RES_MTT);

	return err;

}

int mlx4_MODIFY_CQ_wrapper(struct mlx4_dev *dev, int slave,
			   struct mlx4_vhcr *vhcr,
			   struct mlx4_cmd_mailbox *inbox,
			   struct mlx4_cmd_mailbox *outbox,
			   struct mlx4_cmd_info *cmd)
{
	int cqn = vhcr->in_modifier;
	struct res_cq *cq;
	int err;

	err = get_res(dev, slave, cqn, RES_CQ, &cq);
	if (err)
		return err;

	if (cq->com.from_state != RES_CQ_HW)
		goto ex_put;

	if (vhcr->op_modifier == 0) {
		err = handle_resize(dev, slave, vhcr, inbox, outbox, cmd, cq);
		goto ex_put;
	}

	err = mlx4_DMA_wrapper(dev, slave, vhcr, inbox, outbox, cmd);
ex_put:
	put_res(dev, slave, cqn, RES_CQ);

	return err;
}

static int srq_get_mtt_size(struct mlx4_srq_context *srqc)
{
	int log_srq_size = (be32_to_cpu(srqc->state_logsize_srqn) >> 24) & 0xf;
	int log_rq_stride = srqc->logstride & 7;
	int page_shift = (srqc->log_page_size & 0x3f) + 12;

	if (log_srq_size + log_rq_stride + 4 < page_shift)
		return 1;

	return 1 << (log_srq_size + log_rq_stride + 4 - page_shift);
}

int mlx4_SW2HW_SRQ_wrapper(struct mlx4_dev *dev, int slave,
			   struct mlx4_vhcr *vhcr,
			   struct mlx4_cmd_mailbox *inbox,
			   struct mlx4_cmd_mailbox *outbox,
			   struct mlx4_cmd_info *cmd)
{
	int err;
	int srqn = vhcr->in_modifier;
	struct res_mtt *mtt;
	struct res_srq *srq = NULL;
	struct mlx4_srq_context *srqc = inbox->buf;
	int mtt_base = srq_get_mtt_addr(srqc) / dev->caps.mtt_entry_sz;

	if (srqn != (be32_to_cpu(srqc->state_logsize_srqn) & 0xffffff))
		return -EINVAL;

	err = srq_res_start_move_to(dev, slave, srqn, RES_SRQ_HW, &srq);
	if (err)
		return err;
	err = get_res(dev, slave, mtt_base, RES_MTT, &mtt);
	if (err)
		goto ex_abort;
	err = check_mtt_range(dev, slave, mtt_base, srq_get_mtt_size(srqc),
			      mtt);
	if (err)
		goto ex_put_mtt;

	err = mlx4_DMA_wrapper(dev, slave, vhcr, inbox, outbox, cmd);
	if (err)
		goto ex_put_mtt;

	atomic_inc(&mtt->ref_count);
	srq->mtt = mtt;
	put_res(dev, slave, mtt->com.res_id, RES_MTT);
	res_end_move(dev, slave, RES_SRQ, srqn);
	return 0;

ex_put_mtt:
	put_res(dev, slave, mtt->com.res_id, RES_MTT);
ex_abort:
	res_abort_move(dev, slave, RES_SRQ, srqn);

	return err;
}

int mlx4_HW2SW_SRQ_wrapper(struct mlx4_dev *dev, int slave,
			   struct mlx4_vhcr *vhcr,
			   struct mlx4_cmd_mailbox *inbox,
			   struct mlx4_cmd_mailbox *outbox,
			   struct mlx4_cmd_info *cmd)
{
	int err;
	int srqn = vhcr->in_modifier;
	struct res_srq *srq = NULL;

	err = srq_res_start_move_to(dev, slave, srqn, RES_SRQ_ALLOCATED, &srq);
	if (err)
		return err;
	err = mlx4_DMA_wrapper(dev, slave, vhcr, inbox, outbox, cmd);
	if (err)
		goto ex_abort;
	atomic_dec(&srq->mtt->ref_count);
	if (srq->cq)
		atomic_dec(&srq->cq->ref_count);
	res_end_move(dev, slave, RES_SRQ, srqn);

	return 0;

ex_abort:
	res_abort_move(dev, slave, RES_SRQ, srqn);

	return err;
}

int mlx4_QUERY_SRQ_wrapper(struct mlx4_dev *dev, int slave,
			   struct mlx4_vhcr *vhcr,
			   struct mlx4_cmd_mailbox *inbox,
			   struct mlx4_cmd_mailbox *outbox,
			   struct mlx4_cmd_info *cmd)
{
	int err;
	int srqn = vhcr->in_modifier;
	struct res_srq *srq;

	err = get_res(dev, slave, srqn, RES_SRQ, &srq);
	if (err)
		return err;
	if (srq->com.from_state != RES_SRQ_HW) {
		err = -EBUSY;
		goto out;
	}
	err = mlx4_DMA_wrapper(dev, slave, vhcr, inbox, outbox, cmd);
out:
	put_res(dev, slave, srqn, RES_SRQ);
	return err;
}

int mlx4_ARM_SRQ_wrapper(struct mlx4_dev *dev, int slave,
			 struct mlx4_vhcr *vhcr,
			 struct mlx4_cmd_mailbox *inbox,
			 struct mlx4_cmd_mailbox *outbox,
			 struct mlx4_cmd_info *cmd)
{
	int err;
	int srqn = vhcr->in_modifier;
	struct res_srq *srq;

	err = get_res(dev, slave, srqn, RES_SRQ, &srq);
	if (err)
		return err;

	if (srq->com.from_state != RES_SRQ_HW) {
		err = -EBUSY;
		goto out;
	}

	err = mlx4_DMA_wrapper(dev, slave, vhcr, inbox, outbox, cmd);
out:
	put_res(dev, slave, srqn, RES_SRQ);
	return err;
}

int mlx4_GEN_QP_wrapper(struct mlx4_dev *dev, int slave,
			struct mlx4_vhcr *vhcr,
			struct mlx4_cmd_mailbox *inbox,
			struct mlx4_cmd_mailbox *outbox,
			struct mlx4_cmd_info *cmd)
{
	int err;
	int qpn = vhcr->in_modifier & 0x7fffff;
	struct res_qp *qp;

	err = get_res(dev, slave, qpn, RES_QP, &qp);
	if (err)
		return err;
	if (qp->com.from_state != RES_QP_HW) {
		err = -EBUSY;
		goto out;
	}

	err = mlx4_DMA_wrapper(dev, slave, vhcr, inbox, outbox, cmd);
out:
	put_res(dev, slave, qpn, RES_QP);
	return err;
}

int mlx4_INIT2INIT_QP_wrapper(struct mlx4_dev *dev, int slave,
			      struct mlx4_vhcr *vhcr,
			      struct mlx4_cmd_mailbox *inbox,
			      struct mlx4_cmd_mailbox *outbox,
			      struct mlx4_cmd_info *cmd)
{
	struct mlx4_qp_context *context = inbox->buf + 8;
	adjust_proxy_tun_qkey(dev, vhcr, context);
	update_pkey_index(dev, slave, inbox);
	return mlx4_GEN_QP_wrapper(dev, slave, vhcr, inbox, outbox, cmd);
}

static int adjust_qp_sched_queue(struct mlx4_dev *dev, int slave,
				  struct mlx4_qp_context *qpc,
				  struct mlx4_cmd_mailbox *inbox)
{
	enum mlx4_qp_optpar optpar = be32_to_cpu(*(__be32 *)inbox->buf);
	u8 pri_sched_queue;
	int port = mlx4_slave_convert_port(
		   dev, slave, (qpc->pri_path.sched_queue >> 6 & 1) + 1) - 1;

	if (port < 0)
		return -EINVAL;

	pri_sched_queue = (qpc->pri_path.sched_queue & ~(1 << 6)) |
			  ((port & 1) << 6);

	if (optpar & (MLX4_QP_OPTPAR_PRIMARY_ADDR_PATH | MLX4_QP_OPTPAR_SCHED_QUEUE) ||
	    qpc->pri_path.sched_queue || mlx4_is_eth(dev, port + 1)) {
		qpc->pri_path.sched_queue = pri_sched_queue;
	}

	if (optpar & MLX4_QP_OPTPAR_ALT_ADDR_PATH) {
		port = mlx4_slave_convert_port(
				dev, slave, (qpc->alt_path.sched_queue >> 6 & 1)
				+ 1) - 1;
		if (port < 0)
			return -EINVAL;
		qpc->alt_path.sched_queue =
			(qpc->alt_path.sched_queue & ~(1 << 6)) |
			(port & 1) << 6;
	}
	return 0;
}

static int roce_verify_mac(struct mlx4_dev *dev, int slave,
				struct mlx4_qp_context *qpc,
				struct mlx4_cmd_mailbox *inbox)
{
	u64 mac;
	int port;
	u32 ts = (be32_to_cpu(qpc->flags) >> 16) & 0xff;
	u8 sched = *(u8 *)(inbox->buf + 64);
	u8 smac_ix;

	port = (sched >> 6 & 1) + 1;
	if (mlx4_is_eth(dev, port) && (ts != MLX4_QP_ST_MLX)) {
		smac_ix = qpc->pri_path.grh_mylmc & 0x7f;
		if (mac_find_smac_ix_in_slave(dev, slave, port, smac_ix, &mac))
			return -ENOENT;
	}
	return 0;
}

int mlx4_INIT2RTR_QP_wrapper(struct mlx4_dev *dev, int slave,
			     struct mlx4_vhcr *vhcr,
			     struct mlx4_cmd_mailbox *inbox,
			     struct mlx4_cmd_mailbox *outbox,
			     struct mlx4_cmd_info *cmd)
{
	int err;
	struct mlx4_qp_context *qpc = inbox->buf + 8;
	int qpn = vhcr->in_modifier & 0x7fffff;
	struct res_qp *qp;
	u8 orig_sched_queue;
	u8 orig_vlan_control = qpc->pri_path.vlan_control;
	u8 orig_fvl_rx = qpc->pri_path.fvl_rx;
	u8 orig_pri_path_fl = qpc->pri_path.fl;
	u8 orig_vlan_index = qpc->pri_path.vlan_index;
	u8 orig_feup = qpc->pri_path.feup;

	err = adjust_qp_sched_queue(dev, slave, qpc, inbox);
	if (err)
		return err;
	err = verify_qp_parameters(dev, vhcr, inbox, QP_TRANS_INIT2RTR, slave);
	if (err)
		return err;

	if (roce_verify_mac(dev, slave, qpc, inbox))
		return -EINVAL;

	update_pkey_index(dev, slave, inbox);
	update_gid(dev, inbox, (u8)slave);
	adjust_proxy_tun_qkey(dev, vhcr, qpc);
	orig_sched_queue = qpc->pri_path.sched_queue;

	err = get_res(dev, slave, qpn, RES_QP, &qp);
	if (err)
		return err;
	if (qp->com.from_state != RES_QP_HW) {
		err = -EBUSY;
		goto out;
	}

	err = update_vport_qp_param(dev, inbox, slave, qpn);
	if (err)
		goto out;

	err = mlx4_DMA_wrapper(dev, slave, vhcr, inbox, outbox, cmd);
out:
	/* if no error, save sched queue value passed in by VF. This is
	 * essentially the QOS value provided by the VF. This will be useful
	 * if we allow dynamic changes from VST back to VGT
	 */
	if (!err) {
		qp->sched_queue = orig_sched_queue;
		qp->vlan_control = orig_vlan_control;
		qp->fvl_rx	=  orig_fvl_rx;
		qp->pri_path_fl = orig_pri_path_fl;
		qp->vlan_index  = orig_vlan_index;
		qp->feup	= orig_feup;
	}
	put_res(dev, slave, qpn, RES_QP);
	return err;
}

int mlx4_RTR2RTS_QP_wrapper(struct mlx4_dev *dev, int slave,
			    struct mlx4_vhcr *vhcr,
			    struct mlx4_cmd_mailbox *inbox,
			    struct mlx4_cmd_mailbox *outbox,
			    struct mlx4_cmd_info *cmd)
{
	int err;
	struct mlx4_qp_context *context = inbox->buf + 8;

	err = adjust_qp_sched_queue(dev, slave, context, inbox);
	if (err)
		return err;
	err = verify_qp_parameters(dev, vhcr, inbox, QP_TRANS_RTR2RTS, slave);
	if (err)
		return err;

	update_pkey_index(dev, slave, inbox);
	update_gid(dev, inbox, (u8)slave);
	adjust_proxy_tun_qkey(dev, vhcr, context);
	return mlx4_GEN_QP_wrapper(dev, slave, vhcr, inbox, outbox, cmd);
}

int mlx4_RTS2RTS_QP_wrapper(struct mlx4_dev *dev, int slave,
			    struct mlx4_vhcr *vhcr,
			    struct mlx4_cmd_mailbox *inbox,
			    struct mlx4_cmd_mailbox *outbox,
			    struct mlx4_cmd_info *cmd)
{
	int err;
	struct mlx4_qp_context *context = inbox->buf + 8;

	err = adjust_qp_sched_queue(dev, slave, context, inbox);
	if (err)
		return err;
	err = verify_qp_parameters(dev, vhcr, inbox, QP_TRANS_RTS2RTS, slave);
	if (err)
		return err;

	update_pkey_index(dev, slave, inbox);
	update_gid(dev, inbox, (u8)slave);
	adjust_proxy_tun_qkey(dev, vhcr, context);
	return mlx4_GEN_QP_wrapper(dev, slave, vhcr, inbox, outbox, cmd);
}


int mlx4_SQERR2RTS_QP_wrapper(struct mlx4_dev *dev, int slave,
			      struct mlx4_vhcr *vhcr,
			      struct mlx4_cmd_mailbox *inbox,
			      struct mlx4_cmd_mailbox *outbox,
			      struct mlx4_cmd_info *cmd)
{
	struct mlx4_qp_context *context = inbox->buf + 8;
	int err = adjust_qp_sched_queue(dev, slave, context, inbox);
	if (err)
		return err;
	adjust_proxy_tun_qkey(dev, vhcr, context);
	return mlx4_GEN_QP_wrapper(dev, slave, vhcr, inbox, outbox, cmd);
}

int mlx4_SQD2SQD_QP_wrapper(struct mlx4_dev *dev, int slave,
			    struct mlx4_vhcr *vhcr,
			    struct mlx4_cmd_mailbox *inbox,
			    struct mlx4_cmd_mailbox *outbox,
			    struct mlx4_cmd_info *cmd)
{
	int err;
	struct mlx4_qp_context *context = inbox->buf + 8;

	err = adjust_qp_sched_queue(dev, slave, context, inbox);
	if (err)
		return err;
	err = verify_qp_parameters(dev, vhcr, inbox, QP_TRANS_SQD2SQD, slave);
	if (err)
		return err;

	adjust_proxy_tun_qkey(dev, vhcr, context);
	update_gid(dev, inbox, (u8)slave);
	update_pkey_index(dev, slave, inbox);
	return mlx4_GEN_QP_wrapper(dev, slave, vhcr, inbox, outbox, cmd);
}

int mlx4_SQD2RTS_QP_wrapper(struct mlx4_dev *dev, int slave,
			    struct mlx4_vhcr *vhcr,
			    struct mlx4_cmd_mailbox *inbox,
			    struct mlx4_cmd_mailbox *outbox,
			    struct mlx4_cmd_info *cmd)
{
	int err;
	struct mlx4_qp_context *context = inbox->buf + 8;

	err = adjust_qp_sched_queue(dev, slave, context, inbox);
	if (err)
		return err;
	err = verify_qp_parameters(dev, vhcr, inbox, QP_TRANS_SQD2RTS, slave);
	if (err)
		return err;

	adjust_proxy_tun_qkey(dev, vhcr, context);
	update_gid(dev, inbox, (u8)slave);
	update_pkey_index(dev, slave, inbox);
	return mlx4_GEN_QP_wrapper(dev, slave, vhcr, inbox, outbox, cmd);
}

int mlx4_2RST_QP_wrapper(struct mlx4_dev *dev, int slave,
			 struct mlx4_vhcr *vhcr,
			 struct mlx4_cmd_mailbox *inbox,
			 struct mlx4_cmd_mailbox *outbox,
			 struct mlx4_cmd_info *cmd)
{
	int err;
	int qpn = vhcr->in_modifier & 0x7fffff;
	struct res_qp *qp;

	err = qp_res_start_move_to(dev, slave, qpn, RES_QP_MAPPED, &qp, 0);
	if (err)
		return err;
	err = mlx4_DMA_wrapper(dev, slave, vhcr, inbox, outbox, cmd);
	if (err)
		goto ex_abort;

	atomic_dec(&qp->mtt->ref_count);
	atomic_dec(&qp->rcq->ref_count);
	atomic_dec(&qp->scq->ref_count);
	if (qp->srq)
		atomic_dec(&qp->srq->ref_count);
	res_end_move(dev, slave, RES_QP, qpn);
	return 0;

ex_abort:
	res_abort_move(dev, slave, RES_QP, qpn);

	return err;
}

static struct res_gid *find_gid(struct mlx4_dev *dev, int slave,
				struct res_qp *rqp, u8 *gid)
{
	struct res_gid *res;

	list_for_each_entry(res, &rqp->mcg_list, list) {
		if (!memcmp(res->gid, gid, 16))
			return res;
	}
	return NULL;
}

static int add_mcg_res(struct mlx4_dev *dev, int slave, struct res_qp *rqp,
		       u8 *gid, enum mlx4_protocol prot,
		       enum mlx4_steer_type steer, u64 reg_id)
{
	struct res_gid *res;
	int err;

	res = kzalloc(sizeof(*res), GFP_KERNEL);
	if (!res)
		return -ENOMEM;

	spin_lock_irq(&rqp->mcg_spl);
	if (find_gid(dev, slave, rqp, gid)) {
		kfree(res);
		err = -EEXIST;
	} else {
		memcpy(res->gid, gid, 16);
		res->prot = prot;
		res->steer = steer;
		res->reg_id = reg_id;
		list_add_tail(&res->list, &rqp->mcg_list);
		err = 0;
	}
	spin_unlock_irq(&rqp->mcg_spl);

	return err;
}

static int rem_mcg_res(struct mlx4_dev *dev, int slave, struct res_qp *rqp,
		       u8 *gid, enum mlx4_protocol prot,
		       enum mlx4_steer_type steer, u64 *reg_id)
{
	struct res_gid *res;
	int err;

	spin_lock_irq(&rqp->mcg_spl);
	res = find_gid(dev, slave, rqp, gid);
	if (!res || res->prot != prot || res->steer != steer)
		err = -EINVAL;
	else {
		*reg_id = res->reg_id;
		list_del(&res->list);
		kfree(res);
		err = 0;
	}
	spin_unlock_irq(&rqp->mcg_spl);

	return err;
}

static int qp_attach(struct mlx4_dev *dev, int slave, struct mlx4_qp *qp,
		     u8 gid[16], int block_loopback, enum mlx4_protocol prot,
		     enum mlx4_steer_type type, u64 *reg_id)
{
	switch (dev->caps.steering_mode) {
	case MLX4_STEERING_MODE_DEVICE_MANAGED: {
		int port = mlx4_slave_convert_port(dev, slave, gid[5]);
		if (port < 0)
			return port;
		return mlx4_trans_to_dmfs_attach(dev, qp, gid, port,
						block_loopback, prot,
						reg_id);
	}
	case MLX4_STEERING_MODE_B0:
		if (prot == MLX4_PROT_ETH) {
			int port = mlx4_slave_convert_port(dev, slave, gid[5]);
			if (port < 0)
				return port;
			gid[5] = port;
		}
		return mlx4_qp_attach_common(dev, qp, gid,
					    block_loopback, prot, type);
	default:
		return -EINVAL;
	}
}

static int qp_detach(struct mlx4_dev *dev, struct mlx4_qp *qp,
		     u8 gid[16], enum mlx4_protocol prot,
		     enum mlx4_steer_type type, u64 reg_id)
{
	switch (dev->caps.steering_mode) {
	case MLX4_STEERING_MODE_DEVICE_MANAGED:
		return mlx4_flow_detach(dev, reg_id);
	case MLX4_STEERING_MODE_B0:
		return mlx4_qp_detach_common(dev, qp, gid, prot, type);
	default:
		return -EINVAL;
	}
}

static int mlx4_adjust_port(struct mlx4_dev *dev, int slave,
			    u8 *gid, enum mlx4_protocol prot)
{
	int real_port;

	if (prot != MLX4_PROT_ETH)
		return 0;

	if (dev->caps.steering_mode == MLX4_STEERING_MODE_B0 ||
	    dev->caps.steering_mode == MLX4_STEERING_MODE_DEVICE_MANAGED) {
		real_port = mlx4_slave_convert_port(dev, slave, gid[5]);
		if (real_port < 0)
			return -EINVAL;
		gid[5] = real_port;
	}

	return 0;
}

int mlx4_QP_ATTACH_wrapper(struct mlx4_dev *dev, int slave,
			       struct mlx4_vhcr *vhcr,
			       struct mlx4_cmd_mailbox *inbox,
			       struct mlx4_cmd_mailbox *outbox,
			       struct mlx4_cmd_info *cmd)
{
	struct mlx4_qp qp; /* dummy for calling attach/detach */
	u8 *gid = inbox->buf;
	enum mlx4_protocol prot = (vhcr->in_modifier >> 28) & 0x7;
	int err;
	int qpn;
	struct res_qp *rqp;
	u64 reg_id = 0;
	int attach = vhcr->op_modifier;
	int block_loopback = vhcr->in_modifier >> 31;
	u8 steer_type_mask = 2;
	enum mlx4_steer_type type = (gid[7] & steer_type_mask) >> 1;

	qpn = vhcr->in_modifier & 0xffffff;
	err = get_res(dev, slave, qpn, RES_QP, &rqp);
	if (err)
		return err;

	qp.qpn = qpn;
	if (attach) {
		err = qp_attach(dev, slave, &qp, gid, block_loopback, prot,
				type, &reg_id);
		if (err) {
			pr_err("Fail to attach rule to qp 0x%x\n", qpn);
			goto ex_put;
		}
		err = add_mcg_res(dev, slave, rqp, gid, prot, type, reg_id);
		if (err)
			goto ex_detach;
	} else {
		err = mlx4_adjust_port(dev, slave, gid, prot);
		if (err)
			goto ex_put;

		err = rem_mcg_res(dev, slave, rqp, gid, prot, type, &reg_id);
		if (err)
			goto ex_put;

		err = qp_detach(dev, &qp, gid, prot, type, reg_id);
		if (err)
			pr_err("Fail to detach rule from qp 0x%x reg_id = 0x%llx\n",
			       qpn, reg_id);
	}
	put_res(dev, slave, qpn, RES_QP);
	return err;

ex_detach:
	qp_detach(dev, &qp, gid, prot, type, reg_id);
ex_put:
	put_res(dev, slave, qpn, RES_QP);
	return err;
}

/*
 * MAC validation for Flow Steering rules.
 * VF can attach rules only with a mac address which is assigned to it.
 */
static int validate_eth_header_mac(int slave, struct _rule_hw *eth_header,
				   struct list_head *rlist)
{
	struct mac_res *res, *tmp;
	__be64 be_mac;

	/* make sure it isn't multicast or broadcast mac*/
	if (!is_multicast_ether_addr(eth_header->eth.dst_mac) &&
	    !is_broadcast_ether_addr(eth_header->eth.dst_mac)) {
		list_for_each_entry_safe(res, tmp, rlist, list) {
			be_mac = cpu_to_be64(res->mac << 16);
			if (ether_addr_equal((u8 *)&be_mac, eth_header->eth.dst_mac))
				return 0;
		}
		pr_err("MAC %pM doesn't belong to VF %d, Steering rule rejected\n",
		       eth_header->eth.dst_mac, slave);
		return -EINVAL;
	}
	return 0;
}

/*
 * In case of missing eth header, append eth header with a MAC address
 * assigned to the VF.
 */
static int add_eth_header(struct mlx4_dev *dev, int slave,
			  struct mlx4_cmd_mailbox *inbox,
			  struct list_head *rlist, int header_id)
{
	struct mac_res *res, *tmp;
	u8 port;
	struct mlx4_net_trans_rule_hw_ctrl *ctrl;
	struct mlx4_net_trans_rule_hw_eth *eth_header;
	struct mlx4_net_trans_rule_hw_ipv4 *ip_header;
	struct mlx4_net_trans_rule_hw_tcp_udp *l4_header;
	__be64 be_mac = 0;
	__be64 mac_msk = cpu_to_be64(MLX4_MAC_MASK << 16);

	ctrl = (struct mlx4_net_trans_rule_hw_ctrl *)inbox->buf;
	port = ctrl->port;
	eth_header = (struct mlx4_net_trans_rule_hw_eth *)(ctrl + 1);

	/* Clear a space in the inbox for eth header */
	switch (header_id) {
	case MLX4_NET_TRANS_RULE_ID_IPV4:
		ip_header =
			(struct mlx4_net_trans_rule_hw_ipv4 *)(eth_header + 1);
		memmove(ip_header, eth_header,
			sizeof(*ip_header) + sizeof(*l4_header));
		break;
	case MLX4_NET_TRANS_RULE_ID_TCP:
	case MLX4_NET_TRANS_RULE_ID_UDP:
		l4_header = (struct mlx4_net_trans_rule_hw_tcp_udp *)
			    (eth_header + 1);
		memmove(l4_header, eth_header, sizeof(*l4_header));
		break;
	default:
		return -EINVAL;
	}
	list_for_each_entry_safe(res, tmp, rlist, list) {
		if (port == res->port) {
			be_mac = cpu_to_be64(res->mac << 16);
			break;
		}
	}
	if (!be_mac) {
		pr_err("Failed adding eth header to FS rule, Can't find matching MAC for port %d\n",
		       port);
		return -EINVAL;
	}

	memset(eth_header, 0, sizeof(*eth_header));
	eth_header->size = sizeof(*eth_header) >> 2;
	eth_header->id = cpu_to_be16(__sw_id_hw[MLX4_NET_TRANS_RULE_ID_ETH]);
	memcpy(eth_header->dst_mac, &be_mac, ETH_ALEN);
	memcpy(eth_header->dst_mac_msk, &mac_msk, ETH_ALEN);

	return 0;

}

#define MLX4_UPD_QP_PATH_MASK_SUPPORTED      (                                \
	1ULL << MLX4_UPD_QP_PATH_MASK_MAC_INDEX                     |\
	1ULL << MLX4_UPD_QP_PATH_MASK_ETH_SRC_CHECK_MC_LB)
int mlx4_UPDATE_QP_wrapper(struct mlx4_dev *dev, int slave,
			   struct mlx4_vhcr *vhcr,
			   struct mlx4_cmd_mailbox *inbox,
			   struct mlx4_cmd_mailbox *outbox,
			   struct mlx4_cmd_info *cmd_info)
{
	int err;
	u32 qpn = vhcr->in_modifier & 0xffffff;
	struct res_qp *rqp;
	u64 mac;
	unsigned port;
	u64 pri_addr_path_mask;
	struct mlx4_update_qp_context *cmd;
	int smac_index;

	cmd = (struct mlx4_update_qp_context *)inbox->buf;

	pri_addr_path_mask = be64_to_cpu(cmd->primary_addr_path_mask);
	if (cmd->qp_mask || cmd->secondary_addr_path_mask ||
	    (pri_addr_path_mask & ~MLX4_UPD_QP_PATH_MASK_SUPPORTED))
		return -EPERM;

	if ((pri_addr_path_mask &
	     (1ULL << MLX4_UPD_QP_PATH_MASK_ETH_SRC_CHECK_MC_LB)) &&
		!(dev->caps.flags2 &
		  MLX4_DEV_CAP_FLAG2_UPDATE_QP_SRC_CHECK_LB)) {
		mlx4_warn(dev, "Src check LB for slave %d isn't supported\n",
			  slave);
		return -EOPNOTSUPP;
	}

	/* Just change the smac for the QP */
	err = get_res(dev, slave, qpn, RES_QP, &rqp);
	if (err) {
		mlx4_err(dev, "Updating qpn 0x%x for slave %d rejected\n", qpn, slave);
		return err;
	}

	port = (rqp->sched_queue >> 6 & 1) + 1;

	if (pri_addr_path_mask & (1ULL << MLX4_UPD_QP_PATH_MASK_MAC_INDEX)) {
		smac_index = cmd->qp_context.pri_path.grh_mylmc;
		err = mac_find_smac_ix_in_slave(dev, slave, port,
						smac_index, &mac);

		if (err) {
			mlx4_err(dev, "Failed to update qpn 0x%x, MAC is invalid. smac_ix: %d\n",
				 qpn, smac_index);
			goto err_mac;
		}
	}

	err = mlx4_cmd(dev, inbox->dma,
		       vhcr->in_modifier, 0,
		       MLX4_CMD_UPDATE_QP, MLX4_CMD_TIME_CLASS_A,
		       MLX4_CMD_NATIVE);
	if (err) {
		mlx4_err(dev, "Failed to update qpn on qpn 0x%x, command failed\n", qpn);
		goto err_mac;
	}

err_mac:
	put_res(dev, slave, qpn, RES_QP);
	return err;
}

static u32 qp_attach_mbox_size(void *mbox)
{
	u32 size = sizeof(struct mlx4_net_trans_rule_hw_ctrl);
	struct _rule_hw  *rule_header;

	rule_header = (struct _rule_hw *)(mbox + size);

	while (rule_header->size) {
		size += rule_header->size * sizeof(u32);
		rule_header += 1;
	}
	return size;
}

static int mlx4_do_mirror_rule(struct mlx4_dev *dev, struct res_fs_rule *fs_rule);

int mlx4_QP_FLOW_STEERING_ATTACH_wrapper(struct mlx4_dev *dev, int slave,
					 struct mlx4_vhcr *vhcr,
					 struct mlx4_cmd_mailbox *inbox,
					 struct mlx4_cmd_mailbox *outbox,
					 struct mlx4_cmd_info *cmd)
{

	struct mlx4_priv *priv = mlx4_priv(dev);
	struct mlx4_resource_tracker *tracker = &priv->mfunc.master.res_tracker;
	struct list_head *rlist = &tracker->slave_list[slave].res_list[RES_MAC];
	int err;
	int qpn;
	struct res_qp *rqp;
	struct mlx4_net_trans_rule_hw_ctrl *ctrl;
	struct _rule_hw  *rule_header;
	int header_id;
	struct res_fs_rule *rrule;
	u32 mbox_size;

	if (dev->caps.steering_mode !=
	    MLX4_STEERING_MODE_DEVICE_MANAGED)
		return -EOPNOTSUPP;

	ctrl = (struct mlx4_net_trans_rule_hw_ctrl *)inbox->buf;
	err = mlx4_slave_convert_port(dev, slave, ctrl->port);
	if (err <= 0)
		return -EINVAL;
	ctrl->port = err;
	qpn = be32_to_cpu(ctrl->qpn) & 0xffffff;
	err = get_res(dev, slave, qpn, RES_QP, &rqp);
	if (err) {
		pr_err("Steering rule with qpn 0x%x rejected\n", qpn);
		return err;
	}
	rule_header = (struct _rule_hw *)(ctrl + 1);
	header_id = map_hw_to_sw_id(be16_to_cpu(rule_header->id));

	if (header_id == MLX4_NET_TRANS_RULE_ID_ETH)
		mlx4_handle_eth_header_mcast_prio(ctrl, rule_header);

	switch (header_id) {
	case MLX4_NET_TRANS_RULE_ID_ETH:
		if (validate_eth_header_mac(slave, rule_header, rlist)) {
			err = -EINVAL;
			goto err_put_qp;
		}
		break;
	case MLX4_NET_TRANS_RULE_ID_IB:
		break;
	case MLX4_NET_TRANS_RULE_ID_IPV4:
	case MLX4_NET_TRANS_RULE_ID_TCP:
	case MLX4_NET_TRANS_RULE_ID_UDP:
		pr_warn("Can't attach FS rule without L2 headers, adding L2 header\n");
		if (add_eth_header(dev, slave, inbox, rlist, header_id)) {
			err = -EINVAL;
			goto err_put_qp;
		}
		vhcr->in_modifier +=
			sizeof(struct mlx4_net_trans_rule_hw_eth) >> 2;
		break;
	default:
		pr_err("Corrupted mailbox\n");
		err = -EINVAL;
		goto err_put_qp;
	}

	err = mlx4_cmd_imm(dev, inbox->dma, &vhcr->out_param,
			   vhcr->in_modifier, 0,
			   MLX4_QP_FLOW_STEERING_ATTACH, MLX4_CMD_TIME_CLASS_A,
			   MLX4_CMD_NATIVE);
	if (err)
		goto err_put_qp;


	err = add_res_range(dev, slave, vhcr->out_param, 1, RES_FS_RULE, qpn);
	if (err) {
		mlx4_err(dev, "Fail to add flow steering resources\n");
		goto err_detach;
	}

	err = get_res(dev, slave, vhcr->out_param, RES_FS_RULE, &rrule);
	if (err)
		goto err_detach;

	mbox_size = qp_attach_mbox_size(inbox->buf);
	rrule->mirr_mbox = kmalloc(mbox_size, GFP_KERNEL);
	if (!rrule->mirr_mbox) {
		err = -ENOMEM;
		goto err_put_rule;
	}
	rrule->mirr_mbox_size = mbox_size;
	rrule->mirr_rule_id = 0;
	memcpy(rrule->mirr_mbox, inbox->buf, mbox_size);

	/* set different port */
	ctrl = (struct mlx4_net_trans_rule_hw_ctrl *)rrule->mirr_mbox;
	if (ctrl->port == 1)
		ctrl->port = 2;
	else
		ctrl->port = 1;

	if (mlx4_is_bonded(dev))
		mlx4_do_mirror_rule(dev, rrule);

	atomic_inc(&rqp->ref_count);

err_put_rule:
	put_res(dev, slave, vhcr->out_param, RES_FS_RULE);
err_detach:
	/* detach rule on error */
	if (err)
		mlx4_cmd(dev, vhcr->out_param, 0, 0,
			 MLX4_QP_FLOW_STEERING_DETACH, MLX4_CMD_TIME_CLASS_A,
			 MLX4_CMD_NATIVE);
err_put_qp:
	put_res(dev, slave, qpn, RES_QP);
	return err;
}

static int mlx4_undo_mirror_rule(struct mlx4_dev *dev, struct res_fs_rule *fs_rule)
{
	int err;

	err = rem_res_range(dev, fs_rule->com.owner, fs_rule->com.res_id, 1, RES_FS_RULE, 0);
	if (err) {
		mlx4_err(dev, "Fail to remove flow steering resources\n");
		return err;
	}

	mlx4_cmd(dev, fs_rule->com.res_id, 0, 0, MLX4_QP_FLOW_STEERING_DETACH,
		 MLX4_CMD_TIME_CLASS_A, MLX4_CMD_NATIVE);
	return 0;
}

int mlx4_QP_FLOW_STEERING_DETACH_wrapper(struct mlx4_dev *dev, int slave,
					 struct mlx4_vhcr *vhcr,
					 struct mlx4_cmd_mailbox *inbox,
					 struct mlx4_cmd_mailbox *outbox,
					 struct mlx4_cmd_info *cmd)
{
	int err;
	struct res_qp *rqp;
	struct res_fs_rule *rrule;
	u64 mirr_reg_id;
	int qpn;

	if (dev->caps.steering_mode !=
	    MLX4_STEERING_MODE_DEVICE_MANAGED)
		return -EOPNOTSUPP;

	err = get_res(dev, slave, vhcr->in_param, RES_FS_RULE, &rrule);
	if (err)
		return err;

	if (!rrule->mirr_mbox) {
		mlx4_err(dev, "Mirror rules cannot be removed explicitly\n");
		put_res(dev, slave, vhcr->in_param, RES_FS_RULE);
		return -EINVAL;
	}
	mirr_reg_id = rrule->mirr_rule_id;
	kfree(rrule->mirr_mbox);
	qpn = rrule->qpn;

	/* Release the rule form busy state before removal */
	put_res(dev, slave, vhcr->in_param, RES_FS_RULE);
	err = get_res(dev, slave, qpn, RES_QP, &rqp);
	if (err)
		return err;

	if (mirr_reg_id && mlx4_is_bonded(dev)) {
		err = get_res(dev, slave, mirr_reg_id, RES_FS_RULE, &rrule);
		if (err) {
			mlx4_err(dev, "Fail to get resource of mirror rule\n");
		} else {
			put_res(dev, slave, mirr_reg_id, RES_FS_RULE);
			mlx4_undo_mirror_rule(dev, rrule);
		}
	}
	err = rem_res_range(dev, slave, vhcr->in_param, 1, RES_FS_RULE, 0);
	if (err) {
		mlx4_err(dev, "Fail to remove flow steering resources\n");
		goto out;
	}

	err = mlx4_cmd(dev, vhcr->in_param, 0, 0,
		       MLX4_QP_FLOW_STEERING_DETACH, MLX4_CMD_TIME_CLASS_A,
		       MLX4_CMD_NATIVE);
	if (!err)
		atomic_dec(&rqp->ref_count);
out:
	put_res(dev, slave, qpn, RES_QP);
	return err;
}

enum {
	BUSY_MAX_RETRIES = 10
};

int mlx4_QUERY_IF_STAT_wrapper(struct mlx4_dev *dev, int slave,
			       struct mlx4_vhcr *vhcr,
			       struct mlx4_cmd_mailbox *inbox,
			       struct mlx4_cmd_mailbox *outbox,
			       struct mlx4_cmd_info *cmd)
{
	int err;
	int index = vhcr->in_modifier & 0xffff;

	err = get_res(dev, slave, index, RES_COUNTER, NULL);
	if (err)
		return err;

	err = mlx4_DMA_wrapper(dev, slave, vhcr, inbox, outbox, cmd);
	put_res(dev, slave, index, RES_COUNTER);
	return err;
}

static void detach_qp(struct mlx4_dev *dev, int slave, struct res_qp *rqp)
{
	struct res_gid *rgid;
	struct res_gid *tmp;
	struct mlx4_qp qp; /* dummy for calling attach/detach */

	list_for_each_entry_safe(rgid, tmp, &rqp->mcg_list, list) {
		switch (dev->caps.steering_mode) {
		case MLX4_STEERING_MODE_DEVICE_MANAGED:
			mlx4_flow_detach(dev, rgid->reg_id);
			break;
		case MLX4_STEERING_MODE_B0:
			qp.qpn = rqp->local_qpn;
			(void) mlx4_qp_detach_common(dev, &qp, rgid->gid,
						     rgid->prot, rgid->steer);
			break;
		}
		list_del(&rgid->list);
		kfree(rgid);
	}
}

static int _move_all_busy(struct mlx4_dev *dev, int slave,
			  enum mlx4_resource type, int print)
{
	struct mlx4_priv *priv = mlx4_priv(dev);
	struct mlx4_resource_tracker *tracker =
		&priv->mfunc.master.res_tracker;
	struct list_head *rlist = &tracker->slave_list[slave].res_list[type];
	struct res_common *r;
	struct res_common *tmp;
	int busy;

	busy = 0;
	spin_lock_irq(mlx4_tlock(dev));
	list_for_each_entry_safe(r, tmp, rlist, list) {
		if (r->owner == slave) {
			if (!r->removing) {
				if (r->state == RES_ANY_BUSY) {
					if (print)
						mlx4_dbg(dev,
							 "%s id 0x%llx is busy\n",
							  resource_str(type),
							  r->res_id);
					++busy;
				} else {
					r->from_state = r->state;
					r->state = RES_ANY_BUSY;
					r->removing = 1;
				}
			}
		}
	}
	spin_unlock_irq(mlx4_tlock(dev));

	return busy;
}

static int move_all_busy(struct mlx4_dev *dev, int slave,
			 enum mlx4_resource type)
{
	unsigned long begin;
	int busy;

	begin = jiffies;
	do {
		busy = _move_all_busy(dev, slave, type, 0);
		if (time_after(jiffies, begin + 5 * HZ))
			break;
		if (busy)
			cond_resched();
	} while (busy);

	if (busy)
		busy = _move_all_busy(dev, slave, type, 1);

	return busy;
}
static void rem_slave_qps(struct mlx4_dev *dev, int slave)
{
	struct mlx4_priv *priv = mlx4_priv(dev);
	struct mlx4_resource_tracker *tracker = &priv->mfunc.master.res_tracker;
	struct list_head *qp_list =
		&tracker->slave_list[slave].res_list[RES_QP];
	struct res_qp *qp;
	struct res_qp *tmp;
	int state;
	u64 in_param;
	int qpn;
	int err;

	err = move_all_busy(dev, slave, RES_QP);
	if (err)
		mlx4_warn(dev, "rem_slave_qps: Could not move all qps to busy for slave %d\n",
			  slave);

	spin_lock_irq(mlx4_tlock(dev));
	list_for_each_entry_safe(qp, tmp, qp_list, com.list) {
		spin_unlock_irq(mlx4_tlock(dev));
		if (qp->com.owner == slave) {
			qpn = qp->com.res_id;
			detach_qp(dev, slave, qp);
			state = qp->com.from_state;
			while (state != 0) {
				switch (state) {
				case RES_QP_RESERVED:
					spin_lock_irq(mlx4_tlock(dev));
					rb_erase(&qp->com.node,
						 &tracker->res_tree[RES_QP]);
					list_del(&qp->com.list);
					spin_unlock_irq(mlx4_tlock(dev));
					if (!valid_reserved(dev, slave, qpn)) {
						__mlx4_qp_release_range(dev, qpn, 1);
						mlx4_release_resource(dev, slave,
								      RES_QP, 1, 0);
					}
					kfree(qp);
					state = 0;
					break;
				case RES_QP_MAPPED:
					if (!valid_reserved(dev, slave, qpn))
						__mlx4_qp_free_icm(dev, qpn);
					state = RES_QP_RESERVED;
					break;
				case RES_QP_HW:
					in_param = slave;
					err = mlx4_cmd(dev, in_param,
						       qp->local_qpn, 2,
						       MLX4_CMD_2RST_QP,
						       MLX4_CMD_TIME_CLASS_A,
						       MLX4_CMD_NATIVE);
					if (err)
						mlx4_dbg(dev, "rem_slave_qps: failed to move slave %d qpn %d to reset\n",
							 slave, qp->local_qpn);
					atomic_dec(&qp->rcq->ref_count);
					atomic_dec(&qp->scq->ref_count);
					atomic_dec(&qp->mtt->ref_count);
					if (qp->srq)
						atomic_dec(&qp->srq->ref_count);
					state = RES_QP_MAPPED;
					break;
				default:
					state = 0;
				}
			}
		}
		spin_lock_irq(mlx4_tlock(dev));
	}
	spin_unlock_irq(mlx4_tlock(dev));
}

static void rem_slave_srqs(struct mlx4_dev *dev, int slave)
{
	struct mlx4_priv *priv = mlx4_priv(dev);
	struct mlx4_resource_tracker *tracker = &priv->mfunc.master.res_tracker;
	struct list_head *srq_list =
		&tracker->slave_list[slave].res_list[RES_SRQ];
	struct res_srq *srq;
	struct res_srq *tmp;
	int state;
	u64 in_param;
	LIST_HEAD(tlist);
	int srqn;
	int err;

	err = move_all_busy(dev, slave, RES_SRQ);
	if (err)
		mlx4_warn(dev, "rem_slave_srqs: Could not move all srqs - too busy for slave %d\n",
			  slave);

	spin_lock_irq(mlx4_tlock(dev));
	list_for_each_entry_safe(srq, tmp, srq_list, com.list) {
		spin_unlock_irq(mlx4_tlock(dev));
		if (srq->com.owner == slave) {
			srqn = srq->com.res_id;
			state = srq->com.from_state;
			while (state != 0) {
				switch (state) {
				case RES_SRQ_ALLOCATED:
					__mlx4_srq_free_icm(dev, srqn);
					spin_lock_irq(mlx4_tlock(dev));
					rb_erase(&srq->com.node,
						 &tracker->res_tree[RES_SRQ]);
					list_del(&srq->com.list);
					spin_unlock_irq(mlx4_tlock(dev));
					mlx4_release_resource(dev, slave,
							      RES_SRQ, 1, 0);
					kfree(srq);
					state = 0;
					break;

				case RES_SRQ_HW:
					in_param = slave;
					err = mlx4_cmd(dev, in_param, srqn, 1,
						       MLX4_CMD_HW2SW_SRQ,
						       MLX4_CMD_TIME_CLASS_A,
						       MLX4_CMD_NATIVE);
					if (err)
						mlx4_dbg(dev, "rem_slave_srqs: failed to move slave %d srq %d to SW ownership\n",
							 slave, srqn);

					atomic_dec(&srq->mtt->ref_count);
					if (srq->cq)
						atomic_dec(&srq->cq->ref_count);
					state = RES_SRQ_ALLOCATED;
					break;

				default:
					state = 0;
				}
			}
		}
		spin_lock_irq(mlx4_tlock(dev));
	}
	spin_unlock_irq(mlx4_tlock(dev));
}

static void rem_slave_cqs(struct mlx4_dev *dev, int slave)
{
	struct mlx4_priv *priv = mlx4_priv(dev);
	struct mlx4_resource_tracker *tracker = &priv->mfunc.master.res_tracker;
	struct list_head *cq_list =
		&tracker->slave_list[slave].res_list[RES_CQ];
	struct res_cq *cq;
	struct res_cq *tmp;
	int state;
	u64 in_param;
	LIST_HEAD(tlist);
	int cqn;
	int err;

	err = move_all_busy(dev, slave, RES_CQ);
	if (err)
		mlx4_warn(dev, "rem_slave_cqs: Could not move all cqs - too busy for slave %d\n",
			  slave);

	spin_lock_irq(mlx4_tlock(dev));
	list_for_each_entry_safe(cq, tmp, cq_list, com.list) {
		spin_unlock_irq(mlx4_tlock(dev));
		if (cq->com.owner == slave && !atomic_read(&cq->ref_count)) {
			cqn = cq->com.res_id;
			state = cq->com.from_state;
			while (state != 0) {
				switch (state) {
				case RES_CQ_ALLOCATED:
					__mlx4_cq_free_icm(dev, cqn);
					spin_lock_irq(mlx4_tlock(dev));
					rb_erase(&cq->com.node,
						 &tracker->res_tree[RES_CQ]);
					list_del(&cq->com.list);
					spin_unlock_irq(mlx4_tlock(dev));
					mlx4_release_resource(dev, slave,
							      RES_CQ, 1, 0);
					kfree(cq);
					state = 0;
					break;

				case RES_CQ_HW:
					in_param = slave;
					err = mlx4_cmd(dev, in_param, cqn, 1,
						       MLX4_CMD_HW2SW_CQ,
						       MLX4_CMD_TIME_CLASS_A,
						       MLX4_CMD_NATIVE);
					if (err)
						mlx4_dbg(dev, "rem_slave_cqs: failed to move slave %d cq %d to SW ownership\n",
							 slave, cqn);
					atomic_dec(&cq->mtt->ref_count);
					state = RES_CQ_ALLOCATED;
					break;

				default:
					state = 0;
				}
			}
		}
		spin_lock_irq(mlx4_tlock(dev));
	}
	spin_unlock_irq(mlx4_tlock(dev));
}

static void rem_slave_mrs(struct mlx4_dev *dev, int slave)
{
	struct mlx4_priv *priv = mlx4_priv(dev);
	struct mlx4_resource_tracker *tracker = &priv->mfunc.master.res_tracker;
	struct list_head *mpt_list =
		&tracker->slave_list[slave].res_list[RES_MPT];
	struct res_mpt *mpt;
	struct res_mpt *tmp;
	int state;
	u64 in_param;
	LIST_HEAD(tlist);
	int mptn;
	int err;

	err = move_all_busy(dev, slave, RES_MPT);
	if (err)
		mlx4_warn(dev, "rem_slave_mrs: Could not move all mpts - too busy for slave %d\n",
			  slave);

	spin_lock_irq(mlx4_tlock(dev));
	list_for_each_entry_safe(mpt, tmp, mpt_list, com.list) {
		spin_unlock_irq(mlx4_tlock(dev));
		if (mpt->com.owner == slave) {
			mptn = mpt->com.res_id;
			state = mpt->com.from_state;
			while (state != 0) {
				switch (state) {
				case RES_MPT_RESERVED:
					__mlx4_mpt_release(dev, mpt->key);
					spin_lock_irq(mlx4_tlock(dev));
					rb_erase(&mpt->com.node,
						 &tracker->res_tree[RES_MPT]);
					list_del(&mpt->com.list);
					spin_unlock_irq(mlx4_tlock(dev));
					mlx4_release_resource(dev, slave,
							      RES_MPT, 1, 0);
					kfree(mpt);
					state = 0;
					break;

				case RES_MPT_MAPPED:
					__mlx4_mpt_free_icm(dev, mpt->key);
					state = RES_MPT_RESERVED;
					break;

				case RES_MPT_HW:
					in_param = slave;
					err = mlx4_cmd(dev, in_param, mptn, 0,
						     MLX4_CMD_HW2SW_MPT,
						     MLX4_CMD_TIME_CLASS_A,
						     MLX4_CMD_NATIVE);
					if (err)
						mlx4_dbg(dev, "rem_slave_mrs: failed to move slave %d mpt %d to SW ownership\n",
							 slave, mptn);
					if (mpt->mtt)
						atomic_dec(&mpt->mtt->ref_count);
					state = RES_MPT_MAPPED;
					break;
				default:
					state = 0;
				}
			}
		}
		spin_lock_irq(mlx4_tlock(dev));
	}
	spin_unlock_irq(mlx4_tlock(dev));
}

static void rem_slave_mtts(struct mlx4_dev *dev, int slave)
{
	struct mlx4_priv *priv = mlx4_priv(dev);
	struct mlx4_resource_tracker *tracker =
		&priv->mfunc.master.res_tracker;
	struct list_head *mtt_list =
		&tracker->slave_list[slave].res_list[RES_MTT];
	struct res_mtt *mtt;
	struct res_mtt *tmp;
	int state;
	LIST_HEAD(tlist);
	int base;
	int err;

	err = move_all_busy(dev, slave, RES_MTT);
	if (err)
		mlx4_warn(dev, "rem_slave_mtts: Could not move all mtts  - too busy for slave %d\n",
			  slave);

	spin_lock_irq(mlx4_tlock(dev));
	list_for_each_entry_safe(mtt, tmp, mtt_list, com.list) {
		spin_unlock_irq(mlx4_tlock(dev));
		if (mtt->com.owner == slave) {
			base = mtt->com.res_id;
			state = mtt->com.from_state;
			while (state != 0) {
				switch (state) {
				case RES_MTT_ALLOCATED:
					__mlx4_free_mtt_range(dev, base,
							      mtt->order);
					spin_lock_irq(mlx4_tlock(dev));
					rb_erase(&mtt->com.node,
						 &tracker->res_tree[RES_MTT]);
					list_del(&mtt->com.list);
					spin_unlock_irq(mlx4_tlock(dev));
					mlx4_release_resource(dev, slave, RES_MTT,
							      1 << mtt->order, 0);
					kfree(mtt);
					state = 0;
					break;

				default:
					state = 0;
				}
			}
		}
		spin_lock_irq(mlx4_tlock(dev));
	}
	spin_unlock_irq(mlx4_tlock(dev));
}

static int mlx4_do_mirror_rule(struct mlx4_dev *dev, struct res_fs_rule *fs_rule)
{
	struct mlx4_cmd_mailbox *mailbox;
	int err;
	struct res_fs_rule *mirr_rule;
	u64 reg_id;

	mailbox = mlx4_alloc_cmd_mailbox(dev);
	if (IS_ERR(mailbox))
		return PTR_ERR(mailbox);

	if (!fs_rule->mirr_mbox) {
		mlx4_err(dev, "rule mirroring mailbox is null\n");
		return -EINVAL;
	}
	memcpy(mailbox->buf, fs_rule->mirr_mbox, fs_rule->mirr_mbox_size);
	err = mlx4_cmd_imm(dev, mailbox->dma, &reg_id, fs_rule->mirr_mbox_size >> 2, 0,
			   MLX4_QP_FLOW_STEERING_ATTACH, MLX4_CMD_TIME_CLASS_A,
			   MLX4_CMD_NATIVE);
	mlx4_free_cmd_mailbox(dev, mailbox);

	if (err)
		goto err;

	err = add_res_range(dev, fs_rule->com.owner, reg_id, 1, RES_FS_RULE, fs_rule->qpn);
	if (err)
		goto err_detach;

	err = get_res(dev, fs_rule->com.owner, reg_id, RES_FS_RULE, &mirr_rule);
	if (err)
		goto err_rem;

	fs_rule->mirr_rule_id = reg_id;
	mirr_rule->mirr_rule_id = 0;
	mirr_rule->mirr_mbox_size = 0;
	mirr_rule->mirr_mbox = NULL;
	put_res(dev, fs_rule->com.owner, reg_id, RES_FS_RULE);

	return 0;
err_rem:
	rem_res_range(dev, fs_rule->com.owner, reg_id, 1, RES_FS_RULE, 0);
err_detach:
	mlx4_cmd(dev, reg_id, 0, 0, MLX4_QP_FLOW_STEERING_DETACH,
		 MLX4_CMD_TIME_CLASS_A, MLX4_CMD_NATIVE);
err:
	return err;
}

static int mlx4_mirror_fs_rules(struct mlx4_dev *dev, bool bond)
{
	struct mlx4_priv *priv = mlx4_priv(dev);
	struct mlx4_resource_tracker *tracker =
		&priv->mfunc.master.res_tracker;
	struct rb_root *root = &tracker->res_tree[RES_FS_RULE];
	struct rb_node *p;
	struct res_fs_rule *fs_rule;
	int err = 0;
	LIST_HEAD(mirr_list);

	for (p = rb_first(root); p; p = rb_next(p)) {
		fs_rule = rb_entry(p, struct res_fs_rule, com.node);
		if ((bond && fs_rule->mirr_mbox_size) ||
		    (!bond && !fs_rule->mirr_mbox_size))
			list_add_tail(&fs_rule->mirr_list, &mirr_list);
	}

	list_for_each_entry(fs_rule, &mirr_list, mirr_list) {
		if (bond)
			err += mlx4_do_mirror_rule(dev, fs_rule);
		else
			err += mlx4_undo_mirror_rule(dev, fs_rule);
	}
	return err;
}

int mlx4_bond_fs_rules(struct mlx4_dev *dev)
{
	return mlx4_mirror_fs_rules(dev, true);
}

int mlx4_unbond_fs_rules(struct mlx4_dev *dev)
{
	return mlx4_mirror_fs_rules(dev, false);
}

static void rem_slave_fs_rule(struct mlx4_dev *dev, int slave)
{
	struct mlx4_priv *priv = mlx4_priv(dev);
	struct mlx4_resource_tracker *tracker =
		&priv->mfunc.master.res_tracker;
	struct list_head *fs_rule_list =
		&tracker->slave_list[slave].res_list[RES_FS_RULE];
	struct res_fs_rule *fs_rule;
	struct res_fs_rule *tmp;
	int state;
	u64 base;
	int err;

	err = move_all_busy(dev, slave, RES_FS_RULE);
	if (err)
		mlx4_warn(dev, "rem_slave_fs_rule: Could not move all mtts to busy for slave %d\n",
			  slave);

	spin_lock_irq(mlx4_tlock(dev));
	list_for_each_entry_safe(fs_rule, tmp, fs_rule_list, com.list) {
		spin_unlock_irq(mlx4_tlock(dev));
		if (fs_rule->com.owner == slave) {
			base = fs_rule->com.res_id;
			state = fs_rule->com.from_state;
			while (state != 0) {
				switch (state) {
				case RES_FS_RULE_ALLOCATED:
					/* detach rule */
					err = mlx4_cmd(dev, base, 0, 0,
						       MLX4_QP_FLOW_STEERING_DETACH,
						       MLX4_CMD_TIME_CLASS_A,
						       MLX4_CMD_NATIVE);

					spin_lock_irq(mlx4_tlock(dev));
					rb_erase(&fs_rule->com.node,
						 &tracker->res_tree[RES_FS_RULE]);
					list_del(&fs_rule->com.list);
					spin_unlock_irq(mlx4_tlock(dev));
					kfree(fs_rule->mirr_mbox);
					kfree(fs_rule);
					state = 0;
					break;

				default:
					state = 0;
				}
			}
		}
		spin_lock_irq(mlx4_tlock(dev));
	}
	spin_unlock_irq(mlx4_tlock(dev));
}

static void rem_slave_eqs(struct mlx4_dev *dev, int slave)
{
	struct mlx4_priv *priv = mlx4_priv(dev);
	struct mlx4_resource_tracker *tracker = &priv->mfunc.master.res_tracker;
	struct list_head *eq_list =
		&tracker->slave_list[slave].res_list[RES_EQ];
	struct res_eq *eq;
	struct res_eq *tmp;
	int err;
	int state;
	LIST_HEAD(tlist);
	int eqn;

	err = move_all_busy(dev, slave, RES_EQ);
	if (err)
		mlx4_warn(dev, "rem_slave_eqs: Could not move all eqs - too busy for slave %d\n",
			  slave);

	spin_lock_irq(mlx4_tlock(dev));
	list_for_each_entry_safe(eq, tmp, eq_list, com.list) {
		spin_unlock_irq(mlx4_tlock(dev));
		if (eq->com.owner == slave) {
			eqn = eq->com.res_id;
			state = eq->com.from_state;
			while (state != 0) {
				switch (state) {
				case RES_EQ_RESERVED:
					spin_lock_irq(mlx4_tlock(dev));
					rb_erase(&eq->com.node,
						 &tracker->res_tree[RES_EQ]);
					list_del(&eq->com.list);
					spin_unlock_irq(mlx4_tlock(dev));
					kfree(eq);
					state = 0;
					break;

				case RES_EQ_HW:
					err = mlx4_cmd(dev, slave, eqn & 0x3ff,
						       1, MLX4_CMD_HW2SW_EQ,
						       MLX4_CMD_TIME_CLASS_A,
						       MLX4_CMD_NATIVE);
					if (err)
						mlx4_dbg(dev, "rem_slave_eqs: failed to move slave %d eqs %d to SW ownership\n",
							 slave, eqn & 0x3ff);
					atomic_dec(&eq->mtt->ref_count);
					state = RES_EQ_RESERVED;
					break;

				default:
					state = 0;
				}
			}
		}
		spin_lock_irq(mlx4_tlock(dev));
	}
	spin_unlock_irq(mlx4_tlock(dev));
}

static void rem_slave_counters(struct mlx4_dev *dev, int slave)
{
	struct mlx4_priv *priv = mlx4_priv(dev);
	struct mlx4_resource_tracker *tracker = &priv->mfunc.master.res_tracker;
	struct list_head *counter_list =
		&tracker->slave_list[slave].res_list[RES_COUNTER];
	struct res_counter *counter;
	struct res_counter *tmp;
	int err;
	int *counters_arr = NULL;
	int i, j;

	err = move_all_busy(dev, slave, RES_COUNTER);
	if (err)
		mlx4_warn(dev, "rem_slave_counters: Could not move all counters - too busy for slave %d\n",
			  slave);

	counters_arr = kmalloc_array(dev->caps.max_counters,
				     sizeof(*counters_arr), GFP_KERNEL);
	if (!counters_arr)
		return;

	do {
		i = 0;
		j = 0;
		spin_lock_irq(mlx4_tlock(dev));
		list_for_each_entry_safe(counter, tmp, counter_list, com.list) {
			if (counter->com.owner == slave) {
				counters_arr[i++] = counter->com.res_id;
				rb_erase(&counter->com.node,
					 &tracker->res_tree[RES_COUNTER]);
				list_del(&counter->com.list);
				kfree(counter);
			}
		}
		spin_unlock_irq(mlx4_tlock(dev));

		while (j < i) {
			__mlx4_counter_free(dev, counters_arr[j++]);
			mlx4_release_resource(dev, slave, RES_COUNTER, 1, 0);
		}
	} while (i);

	kfree(counters_arr);
}

static void rem_slave_xrcdns(struct mlx4_dev *dev, int slave)
{
	struct mlx4_priv *priv = mlx4_priv(dev);
	struct mlx4_resource_tracker *tracker = &priv->mfunc.master.res_tracker;
	struct list_head *xrcdn_list =
		&tracker->slave_list[slave].res_list[RES_XRCD];
	struct res_xrcdn *xrcd;
	struct res_xrcdn *tmp;
	int err;
	int xrcdn;

	err = move_all_busy(dev, slave, RES_XRCD);
	if (err)
		mlx4_warn(dev, "rem_slave_xrcdns: Could not move all xrcdns - too busy for slave %d\n",
			  slave);

	spin_lock_irq(mlx4_tlock(dev));
	list_for_each_entry_safe(xrcd, tmp, xrcdn_list, com.list) {
		if (xrcd->com.owner == slave) {
			xrcdn = xrcd->com.res_id;
			rb_erase(&xrcd->com.node, &tracker->res_tree[RES_XRCD]);
			list_del(&xrcd->com.list);
			kfree(xrcd);
			__mlx4_xrcd_free(dev, xrcdn);
		}
	}
	spin_unlock_irq(mlx4_tlock(dev));
}

void mlx4_delete_all_resources_for_slave(struct mlx4_dev *dev, int slave)
{
	struct mlx4_priv *priv = mlx4_priv(dev);
	mlx4_reset_roce_gids(dev, slave);
	mutex_lock(&priv->mfunc.master.res_tracker.slave_list[slave].mutex);
	rem_slave_vlans(dev, slave);
	rem_slave_macs(dev, slave);
	rem_slave_fs_rule(dev, slave);
	rem_slave_qps(dev, slave);
	rem_slave_srqs(dev, slave);
	rem_slave_cqs(dev, slave);
	rem_slave_mrs(dev, slave);
	rem_slave_eqs(dev, slave);
	rem_slave_mtts(dev, slave);
	rem_slave_counters(dev, slave);
	rem_slave_xrcdns(dev, slave);
	mutex_unlock(&priv->mfunc.master.res_tracker.slave_list[slave].mutex);
}

static void update_qos_vpp(struct mlx4_update_qp_context *ctx,
			   struct mlx4_vf_immed_vlan_work *work)
{
	ctx->qp_mask |= cpu_to_be64(1ULL << MLX4_UPD_QP_MASK_QOS_VPP);
	ctx->qp_context.qos_vport = work->qos_vport;
}

void mlx4_vf_immed_vlan_work_handler(struct work_struct *_work)
{
	struct mlx4_vf_immed_vlan_work *work =
		container_of(_work, struct mlx4_vf_immed_vlan_work, work);
	struct mlx4_cmd_mailbox *mailbox;
	struct mlx4_update_qp_context *upd_context;
	struct mlx4_dev *dev = &work->priv->dev;
	struct mlx4_resource_tracker *tracker =
		&work->priv->mfunc.master.res_tracker;
	struct list_head *qp_list =
		&tracker->slave_list[work->slave].res_list[RES_QP];
	struct res_qp *qp;
	struct res_qp *tmp;
	u64 qp_path_mask_vlan_ctrl =
		       ((1ULL << MLX4_UPD_QP_PATH_MASK_ETH_TX_BLOCK_UNTAGGED) |
		       (1ULL << MLX4_UPD_QP_PATH_MASK_ETH_TX_BLOCK_1P) |
		       (1ULL << MLX4_UPD_QP_PATH_MASK_ETH_TX_BLOCK_TAGGED) |
		       (1ULL << MLX4_UPD_QP_PATH_MASK_ETH_RX_BLOCK_UNTAGGED) |
		       (1ULL << MLX4_UPD_QP_PATH_MASK_ETH_RX_BLOCK_1P) |
		       (1ULL << MLX4_UPD_QP_PATH_MASK_ETH_RX_BLOCK_TAGGED));

	u64 qp_path_mask = ((1ULL << MLX4_UPD_QP_PATH_MASK_VLAN_INDEX) |
		       (1ULL << MLX4_UPD_QP_PATH_MASK_FVL) |
		       (1ULL << MLX4_UPD_QP_PATH_MASK_CV) |
		       (1ULL << MLX4_UPD_QP_PATH_MASK_SV) |
		       (1ULL << MLX4_UPD_QP_PATH_MASK_ETH_HIDE_CQE_VLAN) |
		       (1ULL << MLX4_UPD_QP_PATH_MASK_FEUP) |
		       (1ULL << MLX4_UPD_QP_PATH_MASK_FVL_RX) |
		       (1ULL << MLX4_UPD_QP_PATH_MASK_SCHED_QUEUE));

	int err;
	int port, errors = 0;
	u8 vlan_control;

	if (mlx4_is_slave(dev)) {
		mlx4_warn(dev, "Trying to update-qp in slave %d\n",
			  work->slave);
		goto out;
	}

	mailbox = mlx4_alloc_cmd_mailbox(dev);
	if (IS_ERR(mailbox))
		goto out;
	if (work->flags & MLX4_VF_IMMED_VLAN_FLAG_LINK_DISABLE) /* block all */
		vlan_control = MLX4_VLAN_CTRL_ETH_TX_BLOCK_TAGGED |
			MLX4_VLAN_CTRL_ETH_TX_BLOCK_PRIO_TAGGED |
			MLX4_VLAN_CTRL_ETH_TX_BLOCK_UNTAGGED |
			MLX4_VLAN_CTRL_ETH_RX_BLOCK_PRIO_TAGGED |
			MLX4_VLAN_CTRL_ETH_RX_BLOCK_UNTAGGED |
			MLX4_VLAN_CTRL_ETH_RX_BLOCK_TAGGED;
	else if (!work->vlan_id)
		vlan_control = MLX4_VLAN_CTRL_ETH_TX_BLOCK_TAGGED |
			MLX4_VLAN_CTRL_ETH_RX_BLOCK_TAGGED;
	else if (work->vlan_proto == htons(ETH_P_8021AD))
		vlan_control = MLX4_VLAN_CTRL_ETH_TX_BLOCK_PRIO_TAGGED |
			MLX4_VLAN_CTRL_ETH_TX_BLOCK_TAGGED |
			MLX4_VLAN_CTRL_ETH_RX_BLOCK_PRIO_TAGGED |
			MLX4_VLAN_CTRL_ETH_RX_BLOCK_UNTAGGED;
	else  /* vst 802.1Q */
		vlan_control = MLX4_VLAN_CTRL_ETH_TX_BLOCK_TAGGED |
			MLX4_VLAN_CTRL_ETH_RX_BLOCK_PRIO_TAGGED |
			MLX4_VLAN_CTRL_ETH_RX_BLOCK_UNTAGGED;

	upd_context = mailbox->buf;
	upd_context->qp_mask = cpu_to_be64(1ULL << MLX4_UPD_QP_MASK_VSD);

	spin_lock_irq(mlx4_tlock(dev));
	list_for_each_entry_safe(qp, tmp, qp_list, com.list) {
		spin_unlock_irq(mlx4_tlock(dev));
		if (qp->com.owner == work->slave) {
			if (qp->com.from_state != RES_QP_HW ||
			    !qp->sched_queue ||  /* no INIT2RTR trans yet */
			    mlx4_is_qp_reserved(dev, qp->local_qpn) ||
			    qp->qpc_flags & (1 << MLX4_RSS_QPC_FLAG_OFFSET)) {
				spin_lock_irq(mlx4_tlock(dev));
				continue;
			}
			port = (qp->sched_queue >> 6 & 1) + 1;
			if (port != work->port) {
				spin_lock_irq(mlx4_tlock(dev));
				continue;
			}
			if (MLX4_QP_ST_RC == ((qp->qpc_flags >> 16) & 0xff))
				upd_context->primary_addr_path_mask = cpu_to_be64(qp_path_mask);
			else
				upd_context->primary_addr_path_mask =
					cpu_to_be64(qp_path_mask | qp_path_mask_vlan_ctrl);
			if (work->vlan_id == MLX4_VGT) {
				upd_context->qp_context.param3 = qp->param3;
				upd_context->qp_context.pri_path.vlan_control = qp->vlan_control;
				upd_context->qp_context.pri_path.fvl_rx = qp->fvl_rx;
				upd_context->qp_context.pri_path.vlan_index = qp->vlan_index;
				upd_context->qp_context.pri_path.fl = qp->pri_path_fl;
				upd_context->qp_context.pri_path.feup = qp->feup;
				upd_context->qp_context.pri_path.sched_queue =
					qp->sched_queue;
			} else {
				upd_context->qp_context.param3 = qp->param3 & ~cpu_to_be32(MLX4_STRIP_VLAN);
				upd_context->qp_context.pri_path.vlan_control = vlan_control;
				upd_context->qp_context.pri_path.vlan_index = work->vlan_ix;
				upd_context->qp_context.pri_path.fvl_rx =
					qp->fvl_rx | MLX4_FVL_RX_FORCE_ETH_VLAN;
				upd_context->qp_context.pri_path.fl =
					qp->pri_path_fl | MLX4_FL_ETH_HIDE_CQE_VLAN;
				if (work->vlan_proto == htons(ETH_P_8021AD))
					upd_context->qp_context.pri_path.fl |= MLX4_FL_SV;
				else
					upd_context->qp_context.pri_path.fl |= MLX4_FL_CV;
				upd_context->qp_context.pri_path.feup =
					qp->feup | MLX4_FEUP_FORCE_ETH_UP | MLX4_FVL_FORCE_ETH_VLAN;
				upd_context->qp_context.pri_path.sched_queue =
					qp->sched_queue & 0xC7;
				upd_context->qp_context.pri_path.sched_queue |=
					((work->qos & 0x7) << 3);

				if (dev->caps.flags2 &
				    MLX4_DEV_CAP_FLAG2_QOS_VPP)
					update_qos_vpp(upd_context, work);
			}

			err = mlx4_cmd(dev, mailbox->dma,
				       qp->local_qpn & 0xffffff,
				       0, MLX4_CMD_UPDATE_QP,
				       MLX4_CMD_TIME_CLASS_C, MLX4_CMD_NATIVE);
			if (err) {
				mlx4_info(dev, "UPDATE_QP failed for slave %d, port %d, qpn %d (%d)\n",
					  work->slave, port, qp->local_qpn, err);
				errors++;
			}
		}
		spin_lock_irq(mlx4_tlock(dev));
	}
	spin_unlock_irq(mlx4_tlock(dev));
	mlx4_free_cmd_mailbox(dev, mailbox);

	if (errors)
		mlx4_err(dev, "%d UPDATE_QP failures for slave %d, port %d\n",
			 errors, work->slave, work->port);

	/* unregister previous vlan_id if needed and we had no errors
	 * while updating the QPs
	 */
	if (work->flags & MLX4_VF_IMMED_VLAN_FLAG_VLAN && !errors &&
	    NO_INDX != work->orig_vlan_ix)
		__mlx4_unregister_vlan(&work->priv->dev, work->port,
				       work->orig_vlan_id);
out:
	kfree(work);
	return;
}<|MERGE_RESOLUTION|>--- conflicted
+++ resolved
@@ -619,21 +619,8 @@
 				break;
 			case RES_COUNTER:
 				res_alloc->quota[t] = dev->caps.max_counters;
-<<<<<<< HEAD
-				if (t == mlx4_master_func_num(dev))
-					res_alloc->guaranteed[t] =
-						MLX4_PF_COUNTERS_PER_PORT *
-						MLX4_MAX_PORTS;
-				else if (t <= max_vfs_guarantee_counter)
-					res_alloc->guaranteed[t] =
-						MLX4_VF_COUNTERS_PER_PORT *
-						MLX4_MAX_PORTS;
-				else
-					res_alloc->guaranteed[t] = 0;
-=======
 				res_alloc->guaranteed[t] =
 					mlx4_calc_res_counter_guaranteed(dev, res_alloc, t);
->>>>>>> c081cdb1
 				break;
 			default:
 				break;
