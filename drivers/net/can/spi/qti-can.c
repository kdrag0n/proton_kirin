/* Copyright (c) 2015-2019, The Linux Foundation. All rights reserved.
 *
 * This program is free software; you can redistribute it and/or modify
 * it under the terms of the GNU General Public License version 2 and
 * only version 2 as published by the Free Software Foundation.
 *
 * This program is distributed in the hope that it will be useful,
 * but WITHOUT ANY WARRANTY; without even the implied warranty of
 * MERCHANTABILITY or FITNESS FOR A PARTICULAR PURPOSE.  See the
 * GNU General Public License for more details.
 */

#include <linux/interrupt.h>
#include <linux/module.h>
#include <linux/errno.h>
#include <linux/netdevice.h>
#include <linux/workqueue.h>
#include <linux/spi/spi.h>
#include <linux/can.h>
#include <linux/can/dev.h>
#include <linux/can/error.h>
#include <linux/of.h>
#include <linux/of_device.h>
#include <linux/of_gpio.h>
#include <linux/uaccess.h>
#include <linux/pm.h>
#include <asm/arch_timer.h>
#include <asm/div64.h>

#define DEBUG_QTI_CAN	0
#if DEBUG_QTI_CAN == 1
#define LOGDI(...) dev_info(&priv_data->spidev->dev, __VA_ARGS__)
#define LOGNI(...) netdev_info(netdev, __VA_ARGS__)
#else
#define LOGDI(...) dev_dbg(&priv_data->spidev->dev, __VA_ARGS__)
#define LOGNI(...) netdev_dbg(netdev, __VA_ARGS__)
#endif
#define LOGDE(...) dev_err(&priv_data->spidev->dev, __VA_ARGS__)
#define LOGNE(...) netdev_err(netdev, __VA_ARGS__)

#define MAX_TX_BUFFERS			1
#define XFER_BUFFER_SIZE		64
#define RX_ASSEMBLY_BUFFER_SIZE		128
#define QTI_CAN_FW_QUERY_RETRY_COUNT	3
#define DRIVER_MODE_RAW_FRAMES		0
#define DRIVER_MODE_PROPERTIES		1
#define DRIVER_MODE_AMB			2
#define QUERY_FIRMWARE_TIMEOUT_MS	100
#define EUPGRADE			140
#define QTIMER_DIV				192
#define QTIMER_MUL				10000

struct qti_can {
	struct net_device	**netdev;
	struct spi_device	*spidev;
	struct mutex spi_lock; /* SPI device lock */
	struct workqueue_struct *tx_wq;
	char *tx_buf, *rx_buf;
	int xfer_length;
	atomic_t msg_seq;
	char *assembly_buffer;
	u8 assembly_buffer_size;
	atomic_t netif_queue_stop;
	struct completion response_completion;
	int wait_cmd;
	int cmd_result;
	int driver_mode;
	int clk_freq_mhz;
	int max_can_channels;
	int bits_per_word;
	int reset_delay_msec;
	int reset;
	bool support_can_fd;
	bool use_qtimer;
	bool can_fw_cmd_timeout_req;
	u32 rem_all_buffering_timeout_ms;
	u32 can_fw_cmd_timeout_ms;
	s64 time_diff;
};

struct qti_can_netdev_privdata {
	struct can_priv can;
	struct qti_can *qti_can;
	u8 netdev_index;
};

struct qti_can_tx_work {
	struct work_struct work;
	struct sk_buff *skb;
	struct net_device *netdev;
};

/* Message definitions */
struct spi_mosi { /* TLV for MOSI line */
	u8 cmd;
	u8 len;
	u16 seq;
	u8 data[];
} __packed;

struct spi_miso { /* TLV for MISO line */
	u8 cmd;
	u8 len;
	u16 seq; /* should match seq field from request, or 0 for unsols */
	u8 data[];
} __packed;

#define CMD_GET_FW_VERSION		0x81
#define CMD_CAN_SEND_FRAME		0x82
#define CMD_CAN_ADD_FILTER		0x83
#define CMD_CAN_REMOVE_FILTER		0x84
#define CMD_CAN_RECEIVE_FRAME		0x85
#define CMD_CAN_CONFIG_BIT_TIMING	0x86
#define CMD_CAN_DATA_BUFF_ADD		0x87
#define CMD_CAN_DATA_BUFF_REMOVE	0X88
#define CMD_CAN_RELEASE_BUFFER		0x89
#define CMD_CAN_DATA_BUFF_REMOVE_ALL	0x8A
#define CMD_PROPERTY_WRITE		0x8B
#define CMD_PROPERTY_READ		0x8C
#define CMD_GET_FW_BR_VERSION		0x95
#define CMD_BEGIN_FIRMWARE_UPGRADE	0x96
#define CMD_FIRMWARE_UPGRADE_DATA	0x97
#define CMD_END_FIRMWARE_UPGRADE	0x98
#define CMD_BEGIN_BOOT_ROM_UPGRADE	0x99
#define CMD_BOOT_ROM_UPGRADE_DATA	0x9A
#define CMD_END_BOOT_ROM_UPGRADE	0x9B
#define CMD_END_FW_UPDATE_FILE		0x9C
#define CMD_UPDATE_TIME_INFO		0x9D
<<<<<<< HEAD
=======
#define CMD_SUSPEND_EVENT		0x9E
#define CMD_RESUME_EVENT		0x9F
>>>>>>> 824a5636

#define IOCTL_RELEASE_CAN_BUFFER	(SIOCDEVPRIVATE + 0)
#define IOCTL_ENABLE_BUFFERING		(SIOCDEVPRIVATE + 1)
#define IOCTL_ADD_FRAME_FILTER		(SIOCDEVPRIVATE + 2)
#define IOCTL_REMOVE_FRAME_FILTER	(SIOCDEVPRIVATE + 3)
#define IOCTL_DISABLE_BUFFERING		(SIOCDEVPRIVATE + 5)
#define IOCTL_DISABLE_ALL_BUFFERING	(SIOCDEVPRIVATE + 6)
#define IOCTL_GET_FW_BR_VERSION		(SIOCDEVPRIVATE + 7)
#define IOCTL_BEGIN_FIRMWARE_UPGRADE	(SIOCDEVPRIVATE + 8)
#define IOCTL_FIRMWARE_UPGRADE_DATA	(SIOCDEVPRIVATE + 9)
#define IOCTL_END_FIRMWARE_UPGRADE	(SIOCDEVPRIVATE + 10)
#define IOCTL_BEGIN_BOOT_ROM_UPGRADE	(SIOCDEVPRIVATE + 11)
#define IOCTL_BOOT_ROM_UPGRADE_DATA	(SIOCDEVPRIVATE + 12)
#define IOCTL_END_BOOT_ROM_UPGRADE	(SIOCDEVPRIVATE + 13)
#define IOCTL_END_FW_UPDATE_FILE	(SIOCDEVPRIVATE + 14)

#define IFR_DATA_OFFSET		0x100
struct can_fw_resp {
	u8 maj;
	u8 min;
	u8 ver[48];
} __packed;

struct can_write_req {
	u8 can_if;
	u32 mid;
	u8 dlc;
	u8 data[8];
} __packed;

struct can_write_resp {
	u8 err;
} __packed;

struct can_filter_req {
	u8 can_if;
	u32 mid;
	u32 mask;
} __packed;

struct can_add_filter_resp {
	u8 err;
} __packed;

struct can_receive_frame {
	u8 can_if;
<<<<<<< HEAD
	u64 ts;
	u32 mid;
=======
	__le64 ts;
	__le32 mid;
>>>>>>> 824a5636
	u8 dlc;
	u8 data[8];
} __packed;

struct can_config_bit_timing {
	u8 can_if;
	u32 prop_seg;
	u32 phase_seg1;
	u32 phase_seg2;
	u32 sjw;
	u32 brp;
} __packed;

struct can_time_info {
<<<<<<< HEAD
	u64 time;
=======
	__le64 time;
>>>>>>> 824a5636
} __packed;

static struct can_bittiming_const rh850_bittiming_const = {
	.name = "qti_can",
	.tseg1_min = 1,
	.tseg1_max = 16,
	.tseg2_min = 1,
	.tseg2_max = 16,
	.sjw_max = 4,
	.brp_min = 1,
	.brp_max = 70,
	.brp_inc = 1,
};

static struct can_bittiming_const flexcan_bittiming_const = {
	.name = "qti_can",
	.tseg1_min = 4,
	.tseg1_max = 16,
	.tseg2_min = 2,
	.tseg2_max = 8,
	.sjw_max = 4,
	.brp_min = 1,
	.brp_max = 256,
	.brp_inc = 1,
};

static struct can_bittiming_const qti_can_bittiming_const;

static struct can_bittiming_const qti_can_data_bittiming_const = {
	.name = "qti_can",
	.tseg1_min = 1,
	.tseg1_max = 16,
	.tseg2_min = 1,
	.tseg2_max = 16,
	.sjw_max = 4,
	.brp_min = 1,
	.brp_max = 70,
	.brp_inc = 1,
};

struct vehicle_property {
	int id;
	__le64 ts;
	int zone;
	int val_type;
	u32 data_len;
	union {
		u8 bval;
		int val;
		int val_arr[4];
		float f_value;
		float float_arr[4];
		u8 str[36];
	};
} __packed;

struct qti_can_release_can_buffer {
	u8 enable;
} __packed;

struct qti_can_buffer {
	u8 can_if;
	u32 mid;
	u32 mask;
} __packed;

struct can_fw_br_resp {
	u8 maj;
	u8 min;
	u8 ver[32];
	u8 br_maj;
	u8 br_min;
	u8 curr_exec_mode;
} __packed;

struct qti_can_ioctl_req {
	u8 len;
	u8 data[64];
} __packed;

static int qti_can_rx_message(struct qti_can *priv_data);

static irqreturn_t qti_can_irq(int irq, void *priv)
{
	struct qti_can *priv_data = priv;

	LOGDI("%s\n", __func__);
	qti_can_rx_message(priv_data);
	return IRQ_HANDLED;
}

static inline bool property_bool(struct device_node *np, const char *str)
{
	u32 tmp_val = 0;

	if (of_property_read_u32(np, str, &tmp_val) < 0)
		return false;
	else
		return (bool)tmp_val;
}

static inline u64 qtimer_time(void)
{
	u64 qt_count = 0;

	qt_count = arch_counter_get_cntvct();

	return mul_u64_u32_div(qt_count, QTIMER_MUL, QTIMER_DIV);
}

static void qti_can_receive_frame(struct qti_can *priv_data,
				  struct can_receive_frame *frame)
{
	struct can_frame *cf;
	struct sk_buff *skb;
	struct skb_shared_hwtstamps *skt;
	ktime_t nsec;
	struct net_device *netdev;
	int i;
	struct device *dev;

	dev = &priv_data->spidev->dev;
	if (frame->can_if >= priv_data->max_can_channels) {
		LOGDE("qti_can rcv error. Channel is %d\n", frame->can_if);
		return;
	}

	netdev = priv_data->netdev[frame->can_if];
	skb = alloc_can_skb(netdev, &cf);
	if (!skb) {
		LOGDE("skb alloc failed. frame->can_if %d\n", frame->can_if);
		return;
	}

	LOGDI("rcv frame %d %llu %x %d %x %x %x %x %x %x %x %x\n",
	      frame->can_if, frame->ts, frame->mid, frame->dlc,
	      frame->data[0], frame->data[1], frame->data[2], frame->data[3],
	      frame->data[4], frame->data[5], frame->data[6], frame->data[7]);
	cf->can_id = le32_to_cpu(frame->mid);
	cf->can_dlc = get_can_dlc(frame->dlc);

	for (i = 0; i < cf->can_dlc; i++)
		cf->data[i] = frame->data[i];

<<<<<<< HEAD
	nsec = ms_to_ktime(le64_to_cpu(frame->ts) + priv_data->time_diff);
=======
	nsec = ms_to_ktime(le64_to_cpu(frame->ts)
		+ priv_data->time_diff);
>>>>>>> 824a5636
	skt = skb_hwtstamps(skb);
	skt->hwtstamp = nsec;
	skb->tstamp = nsec;
	netif_rx(skb);
	LOGDI("hwtstamp: %lld\n", ktime_to_ms(skt->hwtstamp));
	netdev->stats.rx_packets++;
}

static void qti_can_receive_property(struct qti_can *priv_data,
				     struct vehicle_property *property)
{
	struct canfd_frame *cfd;
	u8 *p;
	struct sk_buff *skb;
	struct skb_shared_hwtstamps *skt;
	ktime_t nsec;
	struct net_device *netdev;
	struct device *dev;
	int i;

	/* can0 as the channel with properties */
	dev = &priv_data->spidev->dev;
	netdev = priv_data->netdev[0];
	skb = alloc_canfd_skb(netdev, &cfd);
	if (!skb) {
		LOGDE("skb alloc failed. frame->can_if %d\n", 0);
		return;
	}

	LOGDI("rcv property:0x%x data:%2x %2x %2x %2x", property->id,
	      property->str[0], property->str[1],
	      property->str[2], property->str[3]);
	cfd->can_id = 0x00;
	cfd->len = sizeof(struct vehicle_property);

	p = (u8 *)property;
	for (i = 0; i < cfd->len; i++)
		cfd->data[i] = p[i];

	nsec = ns_to_ktime(le64_to_cpu(property->ts));
	skt = skb_hwtstamps(skb);
	skt->hwtstamp = nsec;
	LOGDI("  hwtstamp %lld\n", ktime_to_ms(skt->hwtstamp));
	skb->tstamp = nsec;
	netif_rx(skb);
	netdev->stats.rx_packets++;
}

static int qti_can_process_response(struct qti_can *priv_data,
				    struct spi_miso *resp, int length)
{
	int ret = 0;
	u64 mstime;

	LOGDI("<%x %2d [%d]\n", resp->cmd, resp->len, resp->seq);
	if (resp->cmd == CMD_CAN_RECEIVE_FRAME) {
		struct can_receive_frame *frame =
				(struct can_receive_frame *)&resp->data;
		if ((resp->len - (frame->dlc + sizeof(frame->dlc))) <
			(sizeof(*frame) - (sizeof(frame->dlc)
			+ sizeof(frame->data)))) {
			LOGDE("len:%d, size:%d\n", resp->len, sizeof(*frame));
			LOGDE("Check the f/w version & upgrade to latest!!\n");
			ret = -EUPGRADE;
			goto exit;
		}
		if (resp->len > length) {
			/* Error. This should never happen */
			LOGDE("%s error: Saving %d bytes\n", __func__, length);
			memcpy(priv_data->assembly_buffer, (char *)resp,
			       length);
			priv_data->assembly_buffer_size = length;
		} else {
			qti_can_receive_frame(priv_data, frame);
		}
	} else if (resp->cmd == CMD_PROPERTY_READ) {
		struct vehicle_property *property =
				(struct vehicle_property *)&resp->data;

		if (resp->len > length) {
			/* Error. This should never happen */
			LOGDE("%s error: Saving %d bytes\n", __func__, length);
			memcpy(priv_data->assembly_buffer, (char *)resp,
			       length);
			priv_data->assembly_buffer_size = length;
		} else {
			qti_can_receive_property(priv_data, property);
		}
	} else if (resp->cmd  == CMD_GET_FW_VERSION) {
		struct can_fw_resp *fw_resp = (struct can_fw_resp *)resp->data;

		dev_info(&priv_data->spidev->dev, "fw %d.%d",
			 fw_resp->maj, fw_resp->min);
		dev_info(&priv_data->spidev->dev, "fw string %s",
			 fw_resp->ver);
	} else if (resp->cmd  == CMD_GET_FW_BR_VERSION) {
		struct can_fw_br_resp *fw_resp =
				(struct can_fw_br_resp *)resp->data;

		dev_info(&priv_data->spidev->dev, "fw_can %d.%d",
			 fw_resp->maj, fw_resp->min);
		dev_info(&priv_data->spidev->dev, "fw string %s",
			 fw_resp->ver);
		dev_info(&priv_data->spidev->dev, "fw_br %d.%d exec_mode %d",
			 fw_resp->br_maj, fw_resp->br_min,
			 fw_resp->curr_exec_mode);
		ret = fw_resp->curr_exec_mode << 28;
		ret |= (fw_resp->br_maj & 0xF) << 24;
		ret |= (fw_resp->br_min & 0xFF) << 16;
		ret |= (fw_resp->maj & 0xF) << 8;
		ret |= (fw_resp->min & 0xFF);
	} else if (resp->cmd == CMD_UPDATE_TIME_INFO) {
		struct can_time_info *time_data =
			(struct can_time_info *)resp->data;

		if (priv_data->use_qtimer)
<<<<<<< HEAD
			mstime = (((s64)qtimer_time()) / NSEC_PER_MSEC);
=======
			mstime = div_u64(qtimer_time(), NSEC_PER_MSEC);
>>>>>>> 824a5636
		else
			mstime = ktime_to_ms(ktime_get_boottime());

		priv_data->time_diff = mstime - (le64_to_cpu(time_data->time));
	}

exit:
	if (resp->cmd == priv_data->wait_cmd) {
		priv_data->cmd_result = ret;
		complete(&priv_data->response_completion);
	}
	return ret;
}

static int qti_can_process_rx(struct qti_can *priv_data, char *rx_buf)
{
	struct spi_miso *resp;
	struct device *dev;
	int length_processed = 0, actual_length = priv_data->xfer_length;
	int ret = 0;

	dev = &priv_data->spidev->dev;
	while (length_processed < actual_length) {
		int length_left = actual_length - length_processed;
		int length = 0; /* length of consumed chunk */
		void *data;

		if (priv_data->assembly_buffer_size > 0) {
			LOGDI("callback: Reassembling %d bytes\n",
			      priv_data->assembly_buffer_size);
			/* should copy just 1 byte instead, since cmd should */
			/* already been copied as being first byte */
			memcpy(priv_data->assembly_buffer +
			       priv_data->assembly_buffer_size,
			       rx_buf, 2);
			data = priv_data->assembly_buffer;
			resp = (struct spi_miso *)data;
			length = resp->len + sizeof(*resp)
					- priv_data->assembly_buffer_size;
			if (length > 0)
				memcpy(priv_data->assembly_buffer +
				       priv_data->assembly_buffer_size,
				       rx_buf, length);
			length_left += priv_data->assembly_buffer_size;
			priv_data->assembly_buffer_size = 0;
		} else {
			data = rx_buf + length_processed;
			resp = (struct spi_miso *)data;
			if (resp->cmd == 0x00 || resp->cmd == 0xFF) {
				/* special case. ignore cmd==0x00, 0xFF  */
				length_processed += 1;
				continue;
			}
			length = resp->len + sizeof(struct spi_miso);
		}
		LOGDI("processing. p %d -> l %d (t %d)\n",
		      length_processed, length_left, priv_data->xfer_length);
		length_processed += length;
		if (length_left >= sizeof(*resp) &&
		    resp->len + sizeof(*resp) <= length_left) {
			struct spi_miso *resp =
					(struct spi_miso *)data;
			ret = qti_can_process_response(priv_data, resp,
						       length_left);
		} else if (length_left > 0) {
			/* Not full message. Store however much we have for */
			/* later assembly */
			LOGDI("callback: Storing %d bytes of response\n",
			      length_left);
			memcpy(priv_data->assembly_buffer, data, length_left);
			priv_data->assembly_buffer_size = length_left;
			break;
		}
	}
	return ret;
}

static int qti_can_do_spi_transaction(struct qti_can *priv_data)
{
	struct spi_device *spi;
	struct spi_transfer *xfer;
	struct spi_message *msg;
	struct device *dev;
	int ret;

	spi = priv_data->spidev;
	dev = &spi->dev;
	msg = devm_kzalloc(&spi->dev, sizeof(*msg), GFP_KERNEL);
	xfer = devm_kzalloc(&spi->dev, sizeof(*xfer), GFP_KERNEL);
	if (!xfer || !msg)
		return -ENOMEM;
	LOGDI(">%x %2d [%d]\n", priv_data->tx_buf[0],
	      priv_data->tx_buf[1], priv_data->tx_buf[2]);
	spi_message_init(msg);
	spi_message_add_tail(xfer, msg);
	xfer->tx_buf = priv_data->tx_buf;
	xfer->rx_buf = priv_data->rx_buf;
	xfer->len = priv_data->xfer_length;
	xfer->bits_per_word = priv_data->bits_per_word;
	ret = spi_sync(spi, msg);
	LOGDI("spi_sync ret %d data %x %x %x %x %x %x %x %x\n", ret,
	      priv_data->rx_buf[0], priv_data->rx_buf[1],
	      priv_data->rx_buf[2], priv_data->rx_buf[3],
	      priv_data->rx_buf[4], priv_data->rx_buf[5],
	      priv_data->rx_buf[6], priv_data->rx_buf[7]);

	if (ret == 0)
		qti_can_process_rx(priv_data, priv_data->rx_buf);
	devm_kfree(&spi->dev, msg);
	devm_kfree(&spi->dev, xfer);
	return ret;
}

static int qti_can_rx_message(struct qti_can *priv_data)
{
	char *tx_buf, *rx_buf;
	int ret;

	mutex_lock(&priv_data->spi_lock);
	tx_buf = priv_data->tx_buf;
	rx_buf = priv_data->rx_buf;
	memset(tx_buf, 0, XFER_BUFFER_SIZE);
	memset(rx_buf, 0, XFER_BUFFER_SIZE);
	priv_data->xfer_length = XFER_BUFFER_SIZE;

	ret = qti_can_do_spi_transaction(priv_data);
	mutex_unlock(&priv_data->spi_lock);

	return ret;
}

static int qti_can_query_firmware_version(struct qti_can *priv_data)
{
	char *tx_buf, *rx_buf;
	int ret;
	struct spi_mosi *req;

	mutex_lock(&priv_data->spi_lock);
	tx_buf = priv_data->tx_buf;
	rx_buf = priv_data->rx_buf;
	memset(tx_buf, 0, XFER_BUFFER_SIZE);
	memset(rx_buf, 0, XFER_BUFFER_SIZE);
	priv_data->xfer_length = XFER_BUFFER_SIZE;

	req = (struct spi_mosi *)tx_buf;
	req->cmd = CMD_GET_FW_VERSION;
	req->len = 0;
	req->seq = atomic_inc_return(&priv_data->msg_seq);

	priv_data->wait_cmd = CMD_GET_FW_VERSION;
	priv_data->cmd_result = -1;
	reinit_completion(&priv_data->response_completion);

	ret = qti_can_do_spi_transaction(priv_data);
	mutex_unlock(&priv_data->spi_lock);

	if (ret == 0) {
		LOGDI("waiting for completion with timeout of %lu jiffies",
		      msecs_to_jiffies(QUERY_FIRMWARE_TIMEOUT_MS));
		wait_for_completion_interruptible_timeout(
				&priv_data->response_completion,
				msecs_to_jiffies(QUERY_FIRMWARE_TIMEOUT_MS));
		LOGDI("done waiting");
		ret = priv_data->cmd_result;
	}

	return ret;
}

static int qti_can_notify_power_events(struct qti_can *priv_data, u8 event_type)
{
	char *tx_buf, *rx_buf;
	int ret;
	struct spi_mosi *req;

	mutex_lock(&priv_data->spi_lock);
	tx_buf = priv_data->tx_buf;
	rx_buf = priv_data->rx_buf;
	memset(tx_buf, 0, XFER_BUFFER_SIZE);
	memset(rx_buf, 0, XFER_BUFFER_SIZE);
	priv_data->xfer_length = XFER_BUFFER_SIZE;

	req = (struct spi_mosi *)tx_buf;
	req->cmd = event_type;
	req->len = 0;
	req->seq = atomic_inc_return(&priv_data->msg_seq);

	ret = qti_can_do_spi_transaction(priv_data);
	mutex_unlock(&priv_data->spi_lock);

	return ret;
}

static int qti_can_set_bitrate(struct net_device *netdev)
{
	char *tx_buf, *rx_buf;
	int ret;
	struct spi_mosi *req;
	struct can_config_bit_timing *req_d;
	struct qti_can *priv_data;
	struct can_priv *priv = netdev_priv(netdev);
	struct qti_can_netdev_privdata *qti_can_priv;

	qti_can_priv = netdev_priv(netdev);
	priv_data = qti_can_priv->qti_can;

	netdev_info(netdev, "ch%i,  bitrate setting>%i",
		    qti_can_priv->netdev_index, priv->bittiming.bitrate);
	LOGNI("sjw>%i brp>%i ph_sg1>%i ph_sg2>%i smpl_pt>%i tq>%i pr_seg>%i",
	      priv->bittiming.sjw, priv->bittiming.brp,
	      priv->bittiming.phase_seg1,
	      priv->bittiming.phase_seg2,
	      priv->bittiming.sample_point,
	      priv->bittiming.tq, priv->bittiming.prop_seg);

	mutex_lock(&priv_data->spi_lock);
	tx_buf = priv_data->tx_buf;
	rx_buf = priv_data->rx_buf;
	memset(tx_buf, 0, XFER_BUFFER_SIZE);
	memset(rx_buf, 0, XFER_BUFFER_SIZE);
	priv_data->xfer_length = XFER_BUFFER_SIZE;

	req = (struct spi_mosi *)tx_buf;
	req->cmd = CMD_CAN_CONFIG_BIT_TIMING;
	req->len = sizeof(struct can_config_bit_timing);
	req->seq = atomic_inc_return(&priv_data->msg_seq);
	req_d = (struct can_config_bit_timing *)req->data;
	req_d->can_if = qti_can_priv->netdev_index;
	req_d->prop_seg = priv->bittiming.prop_seg;
	req_d->phase_seg1 = priv->bittiming.phase_seg1;
	req_d->phase_seg2 = priv->bittiming.phase_seg2;
	req_d->sjw = priv->bittiming.sjw;
	req_d->brp = priv->bittiming.brp;
	ret = qti_can_do_spi_transaction(priv_data);
	mutex_unlock(&priv_data->spi_lock);

	return ret;
}

static int qti_can_write(struct qti_can *priv_data,
			 int can_channel, struct canfd_frame *cf)
{
	char *tx_buf, *rx_buf;
	int ret, i;
	struct spi_mosi *req;
	struct can_write_req *req_d;
	struct net_device *netdev;

	if (can_channel < 0 || can_channel >= priv_data->max_can_channels) {
		LOGDE("%s error. Channel is %d\n", __func__, can_channel);
		return -EINVAL;
	}

	mutex_lock(&priv_data->spi_lock);
	tx_buf = priv_data->tx_buf;
	rx_buf = priv_data->rx_buf;
	memset(tx_buf, 0, XFER_BUFFER_SIZE);
	memset(rx_buf, 0, XFER_BUFFER_SIZE);
	priv_data->xfer_length = XFER_BUFFER_SIZE;

	req = (struct spi_mosi *)tx_buf;
	if (priv_data->driver_mode == DRIVER_MODE_RAW_FRAMES) {
		req->cmd = CMD_CAN_SEND_FRAME;
		req->len = sizeof(struct can_write_req) + 8;
		req->seq = atomic_inc_return(&priv_data->msg_seq);

		req_d = (struct can_write_req *)req->data;
		req_d->can_if = can_channel;
		req_d->mid = cf->can_id;
		req_d->dlc = cf->len;

		for (i = 0; i < cf->len; i++)
			req_d->data[i] = cf->data[i];
	} else if (priv_data->driver_mode == DRIVER_MODE_PROPERTIES ||
		priv_data->driver_mode == DRIVER_MODE_AMB) {
		req->cmd = CMD_PROPERTY_WRITE;
		req->len = sizeof(struct vehicle_property);
		req->seq = atomic_inc_return(&priv_data->msg_seq);
		for (i = 0; i < cf->len; i++)
			req->data[i] = cf->data[i];
	} else {
		LOGDE("%s: wrong driver mode %i",
		      __func__, priv_data->driver_mode);
	}

	ret = qti_can_do_spi_transaction(priv_data);
	netdev = priv_data->netdev[can_channel];
	netdev->stats.tx_packets++;
	mutex_unlock(&priv_data->spi_lock);

	return ret;
}

static int qti_can_netdev_open(struct net_device *netdev)
{
	int err;

	LOGNI("Open");
	err = open_candev(netdev);
	if (err)
		return err;

	netif_start_queue(netdev);

	return 0;
}

static int qti_can_netdev_close(struct net_device *netdev)
{
	LOGNI("Close");

	netif_stop_queue(netdev);
	close_candev(netdev);
	return 0;
}

static void qti_can_send_can_frame(struct work_struct *ws)
{
	struct qti_can_tx_work *tx_work;
	struct canfd_frame *cf;
	struct qti_can *priv_data;
	struct net_device *netdev;
	struct qti_can_netdev_privdata *netdev_priv_data;
	int can_channel;

	tx_work = container_of(ws, struct qti_can_tx_work, work);
	netdev = tx_work->netdev;
	netdev_priv_data = netdev_priv(netdev);
	priv_data = netdev_priv_data->qti_can;
	can_channel = netdev_priv_data->netdev_index;

	LOGDI("send_can_frame ws %pK\n", ws);
	LOGDI("send_can_frame tx %pK\n", tx_work);

	cf = (struct canfd_frame *)tx_work->skb->data;
	qti_can_write(priv_data, can_channel, cf);

	dev_kfree_skb(tx_work->skb);
	kfree(tx_work);
}

static netdev_tx_t qti_can_netdev_start_xmit(
		struct sk_buff *skb, struct net_device *netdev)
{
	struct qti_can_netdev_privdata *netdev_priv_data = netdev_priv(netdev);
	struct qti_can *priv_data = netdev_priv_data->qti_can;
	struct qti_can_tx_work *tx_work;

	LOGNI("netdev_start_xmit");
	if (can_dropped_invalid_skb(netdev, skb)) {
		LOGNE("Dropping invalid can frame\n");
		return NETDEV_TX_OK;
	}
	tx_work = kzalloc(sizeof(*tx_work), GFP_ATOMIC);
	if (!tx_work)
		return NETDEV_TX_OK;
	INIT_WORK(&tx_work->work, qti_can_send_can_frame);
	tx_work->netdev = netdev;
	tx_work->skb = skb;
	queue_work(priv_data->tx_wq, &tx_work->work);

	return NETDEV_TX_OK;
}

static int qti_can_send_release_can_buffer_cmd(struct net_device *netdev)
{
	char *tx_buf, *rx_buf;
	int ret;
	struct spi_mosi *req;
	struct qti_can *priv_data;
	struct qti_can_netdev_privdata *netdev_priv_data;
	int *mode;

	netdev_priv_data = netdev_priv(netdev);
	priv_data = netdev_priv_data->qti_can;
	mutex_lock(&priv_data->spi_lock);
	tx_buf = priv_data->tx_buf;
	rx_buf = priv_data->rx_buf;
	memset(tx_buf, 0, XFER_BUFFER_SIZE);
	memset(rx_buf, 0, XFER_BUFFER_SIZE);
	priv_data->xfer_length = XFER_BUFFER_SIZE;

	req = (struct spi_mosi *)tx_buf;
	req->cmd = CMD_CAN_RELEASE_BUFFER;
	req->len = sizeof(int);
	req->seq = atomic_inc_return(&priv_data->msg_seq);
	mode = (int *)req->data;
	*mode = priv_data->driver_mode;

	ret = qti_can_do_spi_transaction(priv_data);
	mutex_unlock(&priv_data->spi_lock);
	return ret;
}

static int qti_can_data_buffering(struct net_device *netdev,
				  struct ifreq *ifr, int cmd)
{
	char *tx_buf, *rx_buf;
	int ret;
	u32 timeout;
	struct spi_mosi *req;
	struct qti_can_buffer *enable_buffering;
	struct qti_can_buffer *add_request;
	struct qti_can *priv_data;
	struct qti_can_netdev_privdata *netdev_priv_data;
	struct spi_device *spi;

	netdev_priv_data = netdev_priv(netdev);
	priv_data = netdev_priv_data->qti_can;
	spi = priv_data->spidev;
	timeout = priv_data->can_fw_cmd_timeout_ms;

	mutex_lock(&priv_data->spi_lock);
	tx_buf = priv_data->tx_buf;
	rx_buf = priv_data->rx_buf;
	memset(tx_buf, 0, XFER_BUFFER_SIZE);
	memset(rx_buf, 0, XFER_BUFFER_SIZE);
	priv_data->xfer_length = XFER_BUFFER_SIZE;
	if (!ifr)
		return -EINVAL;
	add_request = devm_kzalloc(&spi->dev,
				   sizeof(struct qti_can_buffer),
				   GFP_KERNEL);
	if (!add_request)
		return -ENOMEM;

	if (copy_from_user(add_request, ifr->ifr_data,
			   sizeof(struct qti_can_buffer))) {
		devm_kfree(&spi->dev, add_request);
		return -EFAULT;
	}

	req = (struct spi_mosi *)tx_buf;
	if (cmd == IOCTL_ENABLE_BUFFERING)
		req->cmd = CMD_CAN_DATA_BUFF_ADD;
	else
		req->cmd = CMD_CAN_DATA_BUFF_REMOVE;
	req->len = sizeof(struct qti_can_buffer);
	req->seq = atomic_inc_return(&priv_data->msg_seq);

	enable_buffering = (struct qti_can_buffer *)req->data;
	enable_buffering->can_if = add_request->can_if;
	enable_buffering->mid = add_request->mid;
	enable_buffering->mask = add_request->mask;

	if (priv_data->can_fw_cmd_timeout_req) {
		priv_data->wait_cmd = req->cmd;
		priv_data->cmd_result = -1;
		reinit_completion(&priv_data->response_completion);
	}

	ret = qti_can_do_spi_transaction(priv_data);
	devm_kfree(&spi->dev, add_request);
	mutex_unlock(&priv_data->spi_lock);

	if (ret == 0 && priv_data->can_fw_cmd_timeout_req) {
		LOGDI("%s ready to wait for response\n", __func__);
		ret = wait_for_completion_interruptible_timeout(
			&priv_data->response_completion,
			msecs_to_jiffies(timeout));
		ret = priv_data->cmd_result;
	}
	return ret;
}

static int qti_can_remove_all_buffering(struct net_device *netdev)
{
	char *tx_buf, *rx_buf;
	int ret;
	u32 timeout;
	struct spi_mosi *req;
	struct qti_can *priv_data;
	struct qti_can_netdev_privdata *netdev_priv_data;

	netdev_priv_data = netdev_priv(netdev);
	priv_data = netdev_priv_data->qti_can;
	timeout = priv_data->rem_all_buffering_timeout_ms;

	mutex_lock(&priv_data->spi_lock);
	tx_buf = priv_data->tx_buf;
	rx_buf = priv_data->rx_buf;
	memset(tx_buf, 0, XFER_BUFFER_SIZE);
	memset(rx_buf, 0, XFER_BUFFER_SIZE);
	priv_data->xfer_length = XFER_BUFFER_SIZE;

	req = (struct spi_mosi *)tx_buf;
	req->cmd = CMD_CAN_DATA_BUFF_REMOVE_ALL;
	req->len = 0;
	req->seq = atomic_inc_return(&priv_data->msg_seq);

	if (priv_data->can_fw_cmd_timeout_req) {
		priv_data->wait_cmd = req->cmd;
		priv_data->cmd_result = -1;
		reinit_completion(&priv_data->response_completion);
	}

	ret = qti_can_do_spi_transaction(priv_data);
	mutex_unlock(&priv_data->spi_lock);

	if (ret == 0 && priv_data->can_fw_cmd_timeout_req) {
		LOGDI("%s wait for response\n", __func__);
		ret = wait_for_completion_interruptible_timeout(
				&priv_data->response_completion,
				msecs_to_jiffies(timeout));
		ret = priv_data->cmd_result;
	}

	return ret;
}

static int qti_can_frame_filter(struct net_device *netdev,
				struct ifreq *ifr, int cmd)
{
	char *tx_buf, *rx_buf;
	int ret;
	struct spi_mosi *req;
	struct can_filter_req *add_filter;
	struct can_filter_req *filter_request;
	struct qti_can *priv_data;
	struct qti_can_netdev_privdata *netdev_priv_data;
	struct spi_device *spi;

	netdev_priv_data = netdev_priv(netdev);
	priv_data = netdev_priv_data->qti_can;
	spi = priv_data->spidev;

	mutex_lock(&priv_data->spi_lock);
	tx_buf = priv_data->tx_buf;
	rx_buf = priv_data->rx_buf;
	memset(tx_buf, 0, XFER_BUFFER_SIZE);
	memset(rx_buf, 0, XFER_BUFFER_SIZE);
	priv_data->xfer_length = XFER_BUFFER_SIZE;

	if (!ifr)
		return -EINVAL;

	filter_request =
		devm_kzalloc(&spi->dev, sizeof(struct can_filter_req),
			     GFP_KERNEL);
	if (!filter_request)
		return -ENOMEM;

	if (copy_from_user(filter_request, ifr->ifr_data,
			   sizeof(struct can_filter_req))) {
		devm_kfree(&spi->dev, filter_request);
		return -EFAULT;
	}

	req = (struct spi_mosi *)tx_buf;
	if (cmd == IOCTL_ADD_FRAME_FILTER)
		req->cmd = CMD_CAN_ADD_FILTER;
	else
		req->cmd = CMD_CAN_REMOVE_FILTER;

	req->len = sizeof(struct can_filter_req);
	req->seq = atomic_inc_return(&priv_data->msg_seq);

	add_filter = (struct can_filter_req *)req->data;
	add_filter->can_if = filter_request->can_if;
	add_filter->mid = filter_request->mid;
	add_filter->mask = filter_request->mask;

	ret = qti_can_do_spi_transaction(priv_data);
	devm_kfree(&spi->dev, filter_request);
	mutex_unlock(&priv_data->spi_lock);
	return ret;
}

static int qti_can_send_spi_locked(struct qti_can *priv_data, int cmd, int len,
				   u8 *data)
{
	char *tx_buf, *rx_buf;
	struct spi_mosi *req;
	int ret;

	LOGDI("%s\n", __func__);

	tx_buf = priv_data->tx_buf;
	rx_buf = priv_data->rx_buf;
	memset(tx_buf, 0, XFER_BUFFER_SIZE);
	memset(rx_buf, 0, XFER_BUFFER_SIZE);
	priv_data->xfer_length = XFER_BUFFER_SIZE;

	req = (struct spi_mosi *)tx_buf;
	req->cmd = cmd;
	req->len = len;
	req->seq = atomic_inc_return(&priv_data->msg_seq);

	if (unlikely(len > 64))
		return -EINVAL;
	memcpy(req->data, data, len);

	ret = qti_can_do_spi_transaction(priv_data);
	return ret;
}

static int qti_can_convert_ioctl_cmd_to_spi_cmd(int ioctl_cmd)
{
	switch (ioctl_cmd) {
	case IOCTL_GET_FW_BR_VERSION:
		return CMD_GET_FW_BR_VERSION;
	case IOCTL_BEGIN_FIRMWARE_UPGRADE:
		return CMD_BEGIN_FIRMWARE_UPGRADE;
	case IOCTL_FIRMWARE_UPGRADE_DATA:
		return CMD_FIRMWARE_UPGRADE_DATA;
	case IOCTL_END_FIRMWARE_UPGRADE:
		return CMD_END_FIRMWARE_UPGRADE;
	case IOCTL_BEGIN_BOOT_ROM_UPGRADE:
		return CMD_BEGIN_BOOT_ROM_UPGRADE;
	case IOCTL_BOOT_ROM_UPGRADE_DATA:
		return CMD_BOOT_ROM_UPGRADE_DATA;
	case IOCTL_END_BOOT_ROM_UPGRADE:
		return CMD_END_BOOT_ROM_UPGRADE;
	case IOCTL_END_FW_UPDATE_FILE:
		return CMD_END_FW_UPDATE_FILE;
	}
	return -EINVAL;
}

static int qti_can_end_fwupgrade_ioctl(struct net_device *netdev,
				       struct ifreq *ifr, int cmd)
{
	int spi_cmd, ret;

	struct qti_can *priv_data;
	struct qti_can_netdev_privdata *netdev_priv_data;
	struct spi_device *spi;
	int len = 0;
	u8 *data = NULL;

	netdev_priv_data = netdev_priv(netdev);
	priv_data = netdev_priv_data->qti_can;
	spi = priv_data->spidev;
	spi_cmd = qti_can_convert_ioctl_cmd_to_spi_cmd(cmd);
	LOGDI("%s spi_cmd %x\n", __func__, spi_cmd);
	if (spi_cmd < 0) {
		LOGDE("%s wrong command %d\n", __func__, cmd);
		return spi_cmd;
	}

	if (!ifr)
		return -EINVAL;

	mutex_lock(&priv_data->spi_lock);
	LOGDI("%s len %d\n", __func__, len);

	ret = qti_can_send_spi_locked(priv_data, spi_cmd, len, data);

	mutex_unlock(&priv_data->spi_lock);

	return ret;
}

static int qti_can_do_blocking_ioctl(struct net_device *netdev,
				     struct ifreq *ifr, int cmd)
{
	int spi_cmd, ret;

	struct qti_can *priv_data;
	struct qti_can_netdev_privdata *netdev_priv_data;
	struct qti_can_ioctl_req *ioctl_data = NULL;
	struct spi_device *spi;
	int len = 0;
	u8 *data = NULL;

	netdev_priv_data = netdev_priv(netdev);
	priv_data = netdev_priv_data->qti_can;
	spi = priv_data->spidev;

	spi_cmd = qti_can_convert_ioctl_cmd_to_spi_cmd(cmd);
	LOGDI("%s spi_cmd %x\n", __func__, spi_cmd);
	if (spi_cmd < 0) {
		LOGDE("%s wrong command %d\n", __func__, cmd);
		return spi_cmd;
	}

	if (!ifr)
		return -EINVAL;

	mutex_lock(&priv_data->spi_lock);
	if (spi_cmd == CMD_FIRMWARE_UPGRADE_DATA ||
	    spi_cmd == CMD_BOOT_ROM_UPGRADE_DATA) {
		ioctl_data =
			devm_kzalloc(&spi->dev,
				     sizeof(struct qti_can_ioctl_req),
				     GFP_KERNEL);
		if (!ioctl_data)
			return -ENOMEM;

		if (copy_from_user(ioctl_data, ifr->ifr_data,
				   sizeof(struct qti_can_ioctl_req))) {
			devm_kfree(&spi->dev, ioctl_data);
			return -EFAULT;
		}

		if (ioctl_data->len < 0) {
			LOGDE("ioctl_data->len is: %d\n", ioctl_data->len);
			return -EINVAL;
		}

		/* Regular NULL check will fail here as ioctl_data is at
		 * some offset
		 */
		if ((void *)ioctl_data > (void *)0x100) {
			len = ioctl_data->len;
			data = ioctl_data->data;
		}
	}
	LOGDI("%s len %d\n", __func__, len);

	if (len > 64 || len < 0) {
		LOGDE("len value[%d] is not correct!!\n", len);
		return -EINVAL;
	}

	priv_data->wait_cmd = spi_cmd;
	priv_data->cmd_result = -1;
	reinit_completion(&priv_data->response_completion);

	ret = qti_can_send_spi_locked(priv_data, spi_cmd, len, data);
	if (ioctl_data)
		devm_kfree(&spi->dev, ioctl_data);
	mutex_unlock(&priv_data->spi_lock);

	if (ret == 0) {
		LOGDI("%s ready to wait for response\n", __func__);
		wait_for_completion_interruptible_timeout(
					&priv_data->response_completion,
					5 * HZ);
		ret = priv_data->cmd_result;
	}
	return ret;
}

static int qti_can_netdev_do_ioctl(struct net_device *netdev,
				   struct ifreq *ifr, int cmd)
{
	struct qti_can *priv_data;
	struct qti_can_netdev_privdata *netdev_priv_data;
	int *mode;
	int ret = -EINVAL;
	struct spi_device *spi;

	netdev_priv_data = netdev_priv(netdev);
	priv_data = netdev_priv_data->qti_can;
	spi = priv_data->spidev;
	LOGDI("%s %x\n", __func__, cmd);

	switch (cmd) {
	case IOCTL_RELEASE_CAN_BUFFER:
		if (!ifr)
			return -EINVAL;

		/* Regular NULL check will fail here as ioctl_data is at
		 * some offset
		 */
		if (ifr->ifr_data > (void __user *)IFR_DATA_OFFSET) {
			mutex_lock(&priv_data->spi_lock);
			mode = devm_kzalloc(&spi->dev, sizeof(int), GFP_KERNEL);
			if (!mode)
				return -ENOMEM;
			if (copy_from_user(mode, ifr->ifr_data, sizeof(int))) {
				devm_kfree(&spi->dev, mode);
				return -EFAULT;
			}
			priv_data->driver_mode = *mode;
			LOGDE("qti_can_driver_mode %d\n",
			      priv_data->driver_mode);
			devm_kfree(&spi->dev, mode);
			mutex_unlock(&priv_data->spi_lock);
		}
		qti_can_send_release_can_buffer_cmd(netdev);
		ret = 0;
		break;
	case IOCTL_ENABLE_BUFFERING:
	case IOCTL_DISABLE_BUFFERING:
		qti_can_data_buffering(netdev, ifr, cmd);
		ret = 0;
		break;
	case IOCTL_DISABLE_ALL_BUFFERING:
		qti_can_remove_all_buffering(netdev);
		ret = 0;
		break;
	case IOCTL_ADD_FRAME_FILTER:
	case IOCTL_REMOVE_FRAME_FILTER:
		qti_can_frame_filter(netdev, ifr, cmd);
		ret = 0;
		break;
	case IOCTL_END_FIRMWARE_UPGRADE:
		ret = qti_can_end_fwupgrade_ioctl(netdev, ifr, cmd);
		break;
	case IOCTL_GET_FW_BR_VERSION:
	case IOCTL_BEGIN_FIRMWARE_UPGRADE:
	case IOCTL_FIRMWARE_UPGRADE_DATA:
	case IOCTL_BEGIN_BOOT_ROM_UPGRADE:
	case IOCTL_BOOT_ROM_UPGRADE_DATA:
	case IOCTL_END_BOOT_ROM_UPGRADE:
	case IOCTL_END_FW_UPDATE_FILE:
		ret = qti_can_do_blocking_ioctl(netdev, ifr, cmd);
		break;
	}
	LOGDI("%s ret %d\n", __func__, ret);

	return ret;
}

static const struct net_device_ops qti_can_netdev_ops = {
	.ndo_open = qti_can_netdev_open,
	.ndo_stop = qti_can_netdev_close,
	.ndo_start_xmit = qti_can_netdev_start_xmit,
	.ndo_do_ioctl = qti_can_netdev_do_ioctl,
};

static int qti_can_create_netdev(struct spi_device *spi,
				 struct qti_can *priv_data, int index)
{
	struct net_device *netdev;
	struct qti_can_netdev_privdata *netdev_priv_data;

	LOGDI("%s %d\n", __func__, index);
	if (index < 0 || index >= priv_data->max_can_channels) {
		LOGDE("%s wrong index %d\n", __func__, index);
		return -EINVAL;
	}
	netdev = alloc_candev(sizeof(*netdev_priv_data), MAX_TX_BUFFERS);
	if (!netdev) {
		LOGDE("Couldn't alloc candev\n");
		return -ENOMEM;
	}

	netdev->mtu = CANFD_MTU;

	netdev_priv_data = netdev_priv(netdev);
	netdev_priv_data->qti_can = priv_data;
	netdev_priv_data->netdev_index = index;

	priv_data->netdev[index] = netdev;

	netdev->netdev_ops = &qti_can_netdev_ops;
	SET_NETDEV_DEV(netdev, &spi->dev);
	netdev_priv_data->can.ctrlmode_supported = CAN_CTRLMODE_3_SAMPLES |
						   CAN_CTRLMODE_LISTENONLY;
	if (priv_data->support_can_fd)
		netdev_priv_data->can.ctrlmode_supported |= CAN_CTRLMODE_FD;
	netdev_priv_data->can.bittiming_const = &qti_can_bittiming_const;
	netdev_priv_data->can.data_bittiming_const =
						&qti_can_data_bittiming_const;
	netdev_priv_data->can.clock.freq = priv_data->clk_freq_mhz;
	netdev_priv_data->can.do_set_bittiming = qti_can_set_bitrate;

	return 0;
}

static struct qti_can *qti_can_create_priv_data(struct spi_device *spi)
{
	struct qti_can *priv_data;
	int err;
	struct device *dev;

	dev = &spi->dev;
	priv_data = devm_kzalloc(dev, sizeof(*priv_data), GFP_KERNEL);
	if (!priv_data) {
		err = -ENOMEM;
		return NULL;
	}
	spi_set_drvdata(spi, priv_data);
	atomic_set(&priv_data->netif_queue_stop, 0);
	priv_data->spidev = spi;
	priv_data->assembly_buffer = devm_kzalloc(dev,
						  RX_ASSEMBLY_BUFFER_SIZE,
						  GFP_KERNEL);
	if (!priv_data->assembly_buffer) {
		err = -ENOMEM;
		goto cleanup_privdata;
	}

	priv_data->tx_wq = alloc_workqueue("qti_can_tx_wq", 0, 0);
	if (!priv_data->tx_wq) {
		LOGDE("Couldn't alloc workqueue\n");
		err = -ENOMEM;
		goto cleanup_privdata;
	}

	priv_data->tx_buf = devm_kzalloc(dev,
					 XFER_BUFFER_SIZE,
					 GFP_KERNEL);
	priv_data->rx_buf = devm_kzalloc(dev,
					 XFER_BUFFER_SIZE,
					 GFP_KERNEL);
	if (!priv_data->tx_buf || !priv_data->rx_buf) {
		LOGDE("Couldn't alloc tx or rx buffers\n");
		err = -ENOMEM;
		goto cleanup_privdata;
	}
	priv_data->xfer_length = 0;
	priv_data->driver_mode = DRIVER_MODE_RAW_FRAMES;

	mutex_init(&priv_data->spi_lock);
	atomic_set(&priv_data->msg_seq, 0);
	init_completion(&priv_data->response_completion);
	return priv_data;

cleanup_privdata:
	if (priv_data) {
		if (priv_data->tx_wq)
			destroy_workqueue(priv_data->tx_wq);
		devm_kfree(dev, priv_data->rx_buf);
		devm_kfree(dev, priv_data->tx_buf);
		devm_kfree(dev, priv_data->assembly_buffer);
		devm_kfree(dev, priv_data);
	}
	return NULL;
}

static const struct of_device_id qti_can_match_table[] = {
	{ .compatible = "qcom,renesas,rh850" },
	{ .compatible = "qcom,nxp,mpc5746c" },
	{ }
};

static int qti_can_probe(struct spi_device *spi)
{
	int err, retry = 0, query_err = -1, i;
	struct qti_can *priv_data = NULL;
	struct device *dev;

	dev = &spi->dev;
	dev_info(dev, "%s", __func__);

	err = spi_setup(spi);
	if (err) {
		dev_err(dev, "spi_setup failed: %d", err);
		return err;
	}

	priv_data = qti_can_create_priv_data(spi);
	if (!priv_data) {
		dev_err(dev, "Failed to create qti_can priv_data\n");
		err = -ENOMEM;
		return err;
	}

	err = of_property_read_u32(spi->dev.of_node, "qcom,clk-freq-mhz",
				   &priv_data->clk_freq_mhz);
	if (err) {
		LOGDE("DT property: qcom,clk-freq-hz not defined\n");
		return err;
	}

	err = of_property_read_u32(spi->dev.of_node, "qcom,max-can-channels",
				   &priv_data->max_can_channels);
	if (err) {
		LOGDE("DT property: qcom,max-can-channels not defined\n");
		return err;
	}

	err = of_property_read_u32(spi->dev.of_node, "qcom,bits-per-word",
				   &priv_data->bits_per_word);
	if (err)
		priv_data->bits_per_word = 16;

	err = of_property_read_u32(spi->dev.of_node, "qcom,reset-delay-msec",
				   &priv_data->reset_delay_msec);
	if (err)
		priv_data->reset_delay_msec = 1;

	priv_data->can_fw_cmd_timeout_req =
			of_property_read_bool(spi->dev.of_node,
					      "qcom,can-fw-cmd-timeout-req");

	err = of_property_read_u32(spi->dev.of_node,
				   "qcom,can-fw-cmd-timeout-ms",
					&priv_data->can_fw_cmd_timeout_ms);
	if (err)
		priv_data->can_fw_cmd_timeout_ms = 0;

	err = of_property_read_u32(spi->dev.of_node,
				   "qcom,rem-all-buffering-timeout-ms",
				   &priv_data->rem_all_buffering_timeout_ms);
	if (err)
		priv_data->rem_all_buffering_timeout_ms = 0;

	priv_data->reset = of_get_named_gpio(spi->dev.of_node,
					     "qcom,reset-gpio", 0);

	if (gpio_is_valid(priv_data->reset)) {
		err = gpio_request(priv_data->reset, "qti-can-reset");
		if (err < 0) {
			LOGDE("failed to request gpio %d: %d\n",
			      priv_data->reset, err);
			return err;
		}

		gpio_direction_output(priv_data->reset, 0);
		/* delay to generate non-zero reset pulse width */
		udelay(1);
		gpio_direction_output(priv_data->reset, 1);
		/* wait for controller to come up after reset */
		msleep(priv_data->reset_delay_msec);
	} else {
		msleep(priv_data->reset_delay_msec);
	}

	priv_data->support_can_fd = of_property_read_bool(spi->dev.of_node,
							  "support-can-fd");

	priv_data->use_qtimer = property_bool(spi->dev.of_node,
					      "qcom,use_qtimer");
	LOGDI("DT property: qcom,use_qtimer:%d\n", priv_data->use_qtimer);

	if (of_device_is_compatible(spi->dev.of_node, "qcom,nxp,mpc5746c"))
		qti_can_bittiming_const = flexcan_bittiming_const;
	else if (of_device_is_compatible(spi->dev.of_node,
					 "qcom,renesas,rh850"))
		qti_can_bittiming_const = rh850_bittiming_const;

	priv_data->netdev = devm_kcalloc(dev,
					 priv_data->max_can_channels,
					 sizeof(priv_data->netdev[0]),
					 GFP_KERNEL);
	if (!priv_data->netdev) {
		err = -ENOMEM;
		return err;
	}

	for (i = 0; i < priv_data->max_can_channels; i++) {
		err = qti_can_create_netdev(spi, priv_data, i);
		if (err) {
			LOGDE("Failed to create CAN device: %d", err);
			goto cleanup_candev;
		}

		err = register_candev(priv_data->netdev[i]);
		if (err) {
			LOGDE("Failed to register CAN device: %d", err);
			goto unregister_candev;
		}
	}

	err = request_threaded_irq(spi->irq, NULL, qti_can_irq,
				   IRQF_TRIGGER_FALLING | IRQF_ONESHOT,
				   "qti-can", priv_data);
	if (err) {
		LOGDE("Failed to request irq: %d", err);
		goto unregister_candev;
	}
	dev_info(dev, "Request irq %d ret %d\n", spi->irq, err);

	while ((query_err != 0) && (retry < QTI_CAN_FW_QUERY_RETRY_COUNT)) {
		LOGDI("Trying to query fw version %d", retry);
		query_err = qti_can_query_firmware_version(priv_data);
		priv_data->assembly_buffer_size = 0;
		retry++;
	}

	if (query_err) {
		LOGDE("QTI CAN probe failed\n");
		err = -ENODEV;
		goto free_irq;
	}
	return 0;

free_irq:
	free_irq(spi->irq, priv_data);
unregister_candev:
	for (i = 0; i < priv_data->max_can_channels; i++)
		unregister_candev(priv_data->netdev[i]);
cleanup_candev:
	if (priv_data) {
		for (i = 0; i < priv_data->max_can_channels; i++) {
			if (priv_data->netdev[i])
				free_candev(priv_data->netdev[i]);
		}
		if (priv_data->tx_wq)
			destroy_workqueue(priv_data->tx_wq);
		devm_kfree(dev, priv_data->rx_buf);
		devm_kfree(dev, priv_data->tx_buf);
		devm_kfree(dev, priv_data->assembly_buffer);
		devm_kfree(dev, priv_data->netdev);
		devm_kfree(dev, priv_data);
	}
	return err;
}

static int qti_can_remove(struct spi_device *spi)
{
	struct qti_can *priv_data = spi_get_drvdata(spi);
	int i;

	LOGDI("%s\n", __func__);
	for (i = 0; i < priv_data->max_can_channels; i++) {
		unregister_candev(priv_data->netdev[i]);
		free_candev(priv_data->netdev[i]);
	}
	destroy_workqueue(priv_data->tx_wq);
	kfree(priv_data->rx_buf);
	kfree(priv_data->tx_buf);
	kfree(priv_data->assembly_buffer);
	kfree(priv_data->netdev);
	kfree(priv_data);
	return 0;
}

#ifdef CONFIG_PM
static int qti_can_suspend(struct device *dev)
{
	struct spi_device *spi = to_spi_device(dev);
	struct qti_can *priv_data = NULL;
	u8 power_event = CMD_SUSPEND_EVENT;
	int ret = 0;

	if (spi) {
		priv_data = spi_get_drvdata(spi);
		enable_irq_wake(spi->irq);
	} else {
		ret = -1;
	}

	if (priv_data && !(ret < 0))
		ret = qti_can_notify_power_events(priv_data, power_event);

	return ret;
}

static int qti_can_resume(struct device *dev)
{
	struct spi_device *spi = to_spi_device(dev);
	struct qti_can *priv_data = NULL;
	int ret = 0;
	u8 power_event = CMD_RESUME_EVENT;

	if (spi) {
		priv_data = spi_get_drvdata(spi);
		disable_irq_wake(spi->irq);

		if (priv_data)
			qti_can_rx_message(priv_data);
		else
			ret = -1;

	} else {
		ret = -1;
	}

	if (priv_data && !(ret < 0))
		ret = qti_can_notify_power_events(priv_data, power_event);

	return ret;
}

static const struct dev_pm_ops qti_can_dev_pm_ops = {
	.suspend	= qti_can_suspend,
	.resume		= qti_can_resume,
};
#endif

static struct spi_driver qti_can_driver = {
	.driver = {
		.name = "qti-can",
		.of_match_table = qti_can_match_table,
		.owner = THIS_MODULE,
#ifdef CONFIG_PM
		.pm = &qti_can_dev_pm_ops,
#endif
		.probe_type = PROBE_PREFER_ASYNCHRONOUS,
	},
	.probe = qti_can_probe,
	.remove = qti_can_remove,
};
module_spi_driver(qti_can_driver);

MODULE_DESCRIPTION("QTI CAN controller module");
MODULE_LICENSE("GPL v2");<|MERGE_RESOLUTION|>--- conflicted
+++ resolved
@@ -126,11 +126,8 @@
 #define CMD_END_BOOT_ROM_UPGRADE	0x9B
 #define CMD_END_FW_UPDATE_FILE		0x9C
 #define CMD_UPDATE_TIME_INFO		0x9D
-<<<<<<< HEAD
-=======
 #define CMD_SUSPEND_EVENT		0x9E
 #define CMD_RESUME_EVENT		0x9F
->>>>>>> 824a5636
 
 #define IOCTL_RELEASE_CAN_BUFFER	(SIOCDEVPRIVATE + 0)
 #define IOCTL_ENABLE_BUFFERING		(SIOCDEVPRIVATE + 1)
@@ -177,13 +174,8 @@
 
 struct can_receive_frame {
 	u8 can_if;
-<<<<<<< HEAD
-	u64 ts;
-	u32 mid;
-=======
 	__le64 ts;
 	__le32 mid;
->>>>>>> 824a5636
 	u8 dlc;
 	u8 data[8];
 } __packed;
@@ -198,11 +190,7 @@
 } __packed;
 
 struct can_time_info {
-<<<<<<< HEAD
-	u64 time;
-=======
 	__le64 time;
->>>>>>> 824a5636
 } __packed;
 
 static struct can_bittiming_const rh850_bittiming_const = {
@@ -347,12 +335,8 @@
 	for (i = 0; i < cf->can_dlc; i++)
 		cf->data[i] = frame->data[i];
 
-<<<<<<< HEAD
-	nsec = ms_to_ktime(le64_to_cpu(frame->ts) + priv_data->time_diff);
-=======
 	nsec = ms_to_ktime(le64_to_cpu(frame->ts)
 		+ priv_data->time_diff);
->>>>>>> 824a5636
 	skt = skb_hwtstamps(skb);
 	skt->hwtstamp = nsec;
 	skb->tstamp = nsec;
@@ -469,11 +453,7 @@
 			(struct can_time_info *)resp->data;
 
 		if (priv_data->use_qtimer)
-<<<<<<< HEAD
-			mstime = (((s64)qtimer_time()) / NSEC_PER_MSEC);
-=======
 			mstime = div_u64(qtimer_time(), NSEC_PER_MSEC);
->>>>>>> 824a5636
 		else
 			mstime = ktime_to_ms(ktime_get_boottime());
 
