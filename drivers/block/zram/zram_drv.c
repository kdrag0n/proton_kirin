--- conflicted
+++ resolved
@@ -429,12 +429,8 @@
 	ssize_t ret;
 
 	down_read(&zram->init_lock);
-<<<<<<< HEAD
-	if (!zram->backing_dev) {
-=======
 	file = zram->backing_dev;
 	if (!file) {
->>>>>>> c081cdb1
 		memcpy(buf, "none\n", 5);
 		up_read(&zram->init_lock);
 		return 5;
@@ -2113,10 +2109,7 @@
 	zram->claim = true;
 	mutex_unlock(&bdev->bd_mutex);
 
-<<<<<<< HEAD
 	zram_debugfs_unregister(zram);
-=======
->>>>>>> c081cdb1
 	/* Make sure all the pending I/O are finished */
 	fsync_bdev(bdev);
 	zram_reset_device(zram);
