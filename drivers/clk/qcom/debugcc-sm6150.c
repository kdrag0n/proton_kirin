/*
 * Copyright (c) 2018, The Linux Foundation. All rights reserved.
 *
 * This program is free software; you can redistribute it and/or modify
 * it under the terms of the GNU General Public License version 2 and
 * only version 2 as published by the Free Software Foundation.
 *
 * This program is distributed in the hope that it will be useful,
 * but WITHOUT ANY WARRANTY; without even the implied warranty of
 * MERCHANTABILITY or FITNESS FOR A PARTICULAR PURPOSE.  See the
 * GNU General Public License for more details.
 */

#define pr_fmt(fmt) "clk: %s: " fmt, __func__

#include <linux/kernel.h>
#include <linux/err.h>
#include <linux/module.h>
#include <linux/platform_device.h>
#include <linux/of.h>
#include <linux/of_device.h>
#include <linux/clk.h>
#include <linux/clk-provider.h>
#include <linux/regmap.h>
#include <linux/mfd/syscon.h>

#include "clk-debug.h"

static struct measure_clk_data debug_mux_priv = {
	.ctl_reg = 0x62038,
	.status_reg = 0x6203C,
	.xo_div4_cbcr = 0x43008,
};

static const char *const debug_mux_parent_names[] = {
	"cam_cc_bps_ahb_clk",
	"cam_cc_bps_areg_clk",
	"cam_cc_bps_axi_clk",
	"cam_cc_bps_clk",
	"cam_cc_camnoc_atb_clk",
	"cam_cc_camnoc_axi_clk",
	"cam_cc_cci_clk",
	"cam_cc_core_ahb_clk",
	"cam_cc_cpas_ahb_clk",
	"cam_cc_csi0phytimer_clk",
	"cam_cc_csi1phytimer_clk",
	"cam_cc_csi2phytimer_clk",
	"cam_cc_csiphy0_clk",
	"cam_cc_csiphy1_clk",
	"cam_cc_csiphy2_clk",
	"cam_cc_icp_apb_clk",
	"cam_cc_icp_atb_clk",
	"cam_cc_icp_clk",
	"cam_cc_icp_cti_clk",
	"cam_cc_icp_ts_clk",
	"cam_cc_ife_0_axi_clk",
	"cam_cc_ife_0_clk",
	"cam_cc_ife_0_cphy_rx_clk",
	"cam_cc_ife_0_csid_clk",
	"cam_cc_ife_0_dsp_clk",
	"cam_cc_ife_1_axi_clk",
	"cam_cc_ife_1_clk",
	"cam_cc_ife_1_cphy_rx_clk",
	"cam_cc_ife_1_csid_clk",
	"cam_cc_ife_1_dsp_clk",
	"cam_cc_ife_lite_clk",
	"cam_cc_ife_lite_cphy_rx_clk",
	"cam_cc_ife_lite_csid_clk",
	"cam_cc_ipe_0_ahb_clk",
	"cam_cc_ipe_0_areg_clk",
	"cam_cc_ipe_0_axi_clk",
	"cam_cc_ipe_0_clk",
	"cam_cc_jpeg_clk",
	"cam_cc_lrme_clk",
	"cam_cc_mclk0_clk",
	"cam_cc_mclk1_clk",
	"cam_cc_mclk2_clk",
	"cam_cc_mclk3_clk",
	"cam_cc_soc_ahb_clk",
	"cam_cc_spdm_bps_clk",
	"cam_cc_spdm_ife_0_clk",
	"cam_cc_spdm_ife_0_csid_clk",
	"cam_cc_spdm_ipe_0_clk",
	"cam_cc_spdm_jpeg_clk",
	"cam_cc_sys_tmr_clk",
	"disp_cc_mdss_ahb_clk",
	"disp_cc_mdss_byte0_clk",
	"disp_cc_mdss_byte0_intf_clk",
	"disp_cc_mdss_dp_aux_clk",
	"disp_cc_mdss_dp_crypto_clk",
	"disp_cc_mdss_dp_link_clk",
	"disp_cc_mdss_dp_link_intf_clk",
	"disp_cc_mdss_dp_pixel1_clk",
	"disp_cc_mdss_dp_pixel_clk",
	"disp_cc_mdss_esc0_clk",
	"disp_cc_mdss_mdp_clk",
	"disp_cc_mdss_mdp_lut_clk",
	"disp_cc_mdss_non_gdsc_ahb_clk",
	"disp_cc_mdss_pclk0_clk",
	"disp_cc_mdss_rot_clk",
	"disp_cc_mdss_rscc_ahb_clk",
	"disp_cc_mdss_rscc_vsync_clk",
	"disp_cc_mdss_spdm_dp_crypto_clk",
	"disp_cc_mdss_spdm_dp_pixel1_clk",
	"disp_cc_mdss_spdm_dp_pixel_clk",
	"disp_cc_mdss_spdm_mdp_clk",
	"disp_cc_mdss_spdm_pclk0_clk",
	"disp_cc_mdss_spdm_rot_clk",
	"disp_cc_mdss_vsync_clk",
	"disp_cc_sleep_clk",
	"disp_cc_xo_clk",
	"gcc_aggre_ufs_phy_axi_clk",
	"gcc_aggre_usb2_sec_axi_clk",
	"gcc_aggre_usb3_prim_axi_clk",
	"gcc_ahb2phy_east_clk",
	"gcc_ahb2phy_west_clk",
	"gcc_apc_vs_clk",
	"gcc_boot_rom_ahb_clk",
	"gcc_camera_ahb_clk",
	"gcc_camera_hf_axi_clk",
	"gcc_camera_xo_clk",
	"gcc_ce1_ahb_clk",
	"gcc_ce1_axi_clk",
	"gcc_ce1_clk",
	"gcc_cfg_noc_usb2_sec_axi_clk",
	"gcc_cfg_noc_usb3_prim_axi_clk",
	"gcc_cpuss_ahb_clk",
	"gcc_cpuss_gnoc_clk",
	"gcc_ddrss_gpu_axi_clk",
	"gcc_disp_ahb_clk",
	"gcc_disp_gpll0_div_clk_src",
	"gcc_disp_hf_axi_clk",
	"gcc_disp_xo_clk",
	"gcc_emac_axi_clk",
	"gcc_emac_ptp_clk",
	"gcc_emac_rgmii_clk",
	"gcc_emac_slv_ahb_clk",
	"gcc_gp1_clk",
	"gcc_gp2_clk",
	"gcc_gp3_clk",
	"gcc_gpu_cfg_ahb_clk",
	"gcc_gpu_gpll0_clk_src",
	"gcc_gpu_gpll0_div_clk_src",
	"gcc_gpu_memnoc_gfx_clk",
	"gcc_gpu_snoc_dvm_gfx_clk",
	"gcc_mss_axis2_clk",
	"gcc_mss_cfg_ahb_clk",
	"gcc_mss_gpll0_div_clk_src",
	"gcc_mss_mfab_axis_clk",
	"gcc_mss_q6_memnoc_axi_clk",
	"gcc_mss_snoc_axi_clk",
	"gcc_mss_vs_clk",
	"gcc_pcie0_phy_refgen_clk",
	"gcc_pcie_0_aux_clk",
	"gcc_pcie_0_cfg_ahb_clk",
	"gcc_pcie_0_mstr_axi_clk",
	"gcc_pcie_0_pipe_clk",
	"gcc_pcie_0_slv_axi_clk",
	"gcc_pcie_0_slv_q2a_axi_clk",
	"gcc_pcie_phy_aux_clk",
	"gcc_pdm2_clk",
	"gcc_pdm_ahb_clk",
	"gcc_pdm_xo4_clk",
	"gcc_prng_ahb_clk",
	"gcc_qmip_camera_nrt_ahb_clk",
	"gcc_qmip_disp_ahb_clk",
	"gcc_qmip_pcie_ahb_clk",
	"gcc_qmip_video_vcodec_ahb_clk",
	"gcc_qspi_cnoc_periph_ahb_clk",
	"gcc_qspi_core_clk",
	"gcc_qupv3_wrap0_core_2x_clk",
	"gcc_qupv3_wrap0_core_clk",
	"gcc_qupv3_wrap0_s0_clk",
	"gcc_qupv3_wrap0_s1_clk",
	"gcc_qupv3_wrap0_s2_clk",
	"gcc_qupv3_wrap0_s3_clk",
	"gcc_qupv3_wrap0_s4_clk",
	"gcc_qupv3_wrap0_s5_clk",
	"gcc_qupv3_wrap1_core_2x_clk",
	"gcc_qupv3_wrap1_core_clk",
	"gcc_qupv3_wrap1_s0_clk",
	"gcc_qupv3_wrap1_s1_clk",
	"gcc_qupv3_wrap1_s2_clk",
	"gcc_qupv3_wrap1_s3_clk",
	"gcc_qupv3_wrap1_s4_clk",
	"gcc_qupv3_wrap1_s5_clk",
	"gcc_qupv3_wrap_0_m_ahb_clk",
	"gcc_qupv3_wrap_0_s_ahb_clk",
	"gcc_qupv3_wrap_1_m_ahb_clk",
	"gcc_qupv3_wrap_1_s_ahb_clk",
	"gcc_sdcc1_ahb_clk",
	"gcc_sdcc1_apps_clk",
	"gcc_sdcc1_ice_core_clk",
	"gcc_sdcc2_ahb_clk",
	"gcc_sdcc2_apps_clk",
	"gcc_sys_noc_cpuss_ahb_clk",
	"gcc_ufs_phy_ahb_clk",
	"gcc_ufs_phy_axi_clk",
	"gcc_ufs_phy_ice_core_clk",
	"gcc_ufs_phy_phy_aux_clk",
	"gcc_ufs_phy_rx_symbol_0_clk",
	"gcc_ufs_phy_tx_symbol_0_clk",
	"gcc_ufs_phy_unipro_core_clk",
	"gcc_usb20_sec_master_clk",
	"gcc_usb20_sec_mock_utmi_clk",
	"gcc_usb20_sec_sleep_clk",
	"gcc_usb2_sec_phy_aux_clk",
	"gcc_usb2_sec_phy_com_aux_clk",
	"gcc_usb2_sec_phy_pipe_clk",
	"gcc_usb30_prim_master_clk",
	"gcc_usb30_prim_mock_utmi_clk",
	"gcc_usb30_prim_sleep_clk",
	"gcc_usb3_prim_phy_aux_clk",
	"gcc_usb3_prim_phy_com_aux_clk",
	"gcc_usb3_prim_phy_pipe_clk",
	"gcc_vdda_vs_clk",
	"gcc_vddcx_vs_clk",
	"gcc_vddmx_vs_clk",
	"gcc_video_ahb_clk",
	"gcc_video_axi0_clk",
	"gcc_video_xo_clk",
	"gcc_vs_ctrl_ahb_clk",
	"gcc_vs_ctrl_clk",
	"gcc_wcss_vs_clk",
	"gpu_cc_ahb_clk",
	"gpu_cc_crc_ahb_clk",
	"gpu_cc_cx_apb_clk",
	"gpu_cc_cx_gfx3d_clk",
	"gpu_cc_cx_gfx3d_slv_clk",
	"gpu_cc_cx_gmu_clk",
	"gpu_cc_cx_qdss_at_clk",
	"gpu_cc_cx_qdss_trig_clk",
	"gpu_cc_cx_qdss_tsctr_clk",
	"gpu_cc_cx_snoc_dvm_clk",
	"gpu_cc_cxo_aon_clk",
	"gpu_cc_cxo_clk",
	"gpu_cc_gx_cxo_clk",
	"gpu_cc_gx_gfx3d_clk",
	"gpu_cc_gx_gmu_clk",
	"gpu_cc_gx_qdss_tsctr_clk",
	"gpu_cc_gx_vsense_clk",
	"gpu_cc_sleep_clk",
	"measure_only_mccc_clk",
	"measure_only_cnoc_clk",
	"measure_only_ipa_2x_clk",
	"measure_only_snoc_clk",
	"video_cc_apb_clk",
	"video_cc_at_clk",
	"video_cc_qdss_trig_clk",
	"video_cc_qdss_tsctr_div8_clk",
	"video_cc_sleep_clk",
	"video_cc_vcodec0_axi_clk",
	"video_cc_vcodec0_core_clk",
	"video_cc_venus_ahb_clk",
	"video_cc_venus_ctl_axi_clk",
	"video_cc_venus_ctl_core_clk",
	"video_cc_xo_clk",
	"l3_clk",
	"pwrcl_clk",
	"perfcl_clk",
};

static struct clk_debug_mux gcc_debug_mux = {
	.priv = &debug_mux_priv,
	.debug_offset = 0x62000,
	.post_div_offset = 0x62004,
	.cbcr_offset = 0x62008,
	.src_sel_mask = 0x3FF,
	.src_sel_shift = 0,
	.post_div_mask = 0xF,
	.post_div_shift = 0,
	.period_offset = 0x50,
	MUX_SRC_LIST(
		{ "cam_cc_bps_ahb_clk", 0x46, 1, CAM_CC,
			0xE, 0xFF, 0, 0x3, 0, 2, 0xC000, 0xC004, 0xC008 },
		{ "cam_cc_bps_areg_clk", 0x46, 1, CAM_CC,
			0xD, 0xFF, 0, 0x3, 0, 2, 0xC000, 0xC004, 0xC008 },
		{ "cam_cc_bps_axi_clk", 0x46, 1, CAM_CC,
			0xC, 0xFF, 0, 0x3, 0, 2, 0xC000, 0xC004, 0xC008 },
		{ "cam_cc_bps_clk", 0x46, 1, CAM_CC,
			0xB, 0xFF, 0, 0x3, 0, 2, 0xC000, 0xC004, 0xC008 },
		{ "cam_cc_camnoc_atb_clk", 0x46, 1, CAM_CC,
			0x34, 0xFF, 0, 0x3, 0, 2, 0xC000, 0xC004, 0xC008 },
		{ "cam_cc_camnoc_axi_clk", 0x46, 1, CAM_CC,
			0x2D, 0xFF, 0, 0x3, 0, 2, 0xC000, 0xC004, 0xC008 },
		{ "cam_cc_cci_clk", 0x46, 1, CAM_CC,
			0x2A, 0xFF, 0, 0x3, 0, 2, 0xC000, 0xC004, 0xC008 },
		{ "cam_cc_core_ahb_clk", 0x46, 1, CAM_CC,
			0x3A, 0xFF, 0, 0x3, 0, 2, 0xC000, 0xC004, 0xC008 },
		{ "cam_cc_cpas_ahb_clk", 0x46, 1, CAM_CC,
			0x2C, 0xFF, 0, 0x3, 0, 2, 0xC000, 0xC004, 0xC008 },
		{ "cam_cc_csi0phytimer_clk", 0x46, 1, CAM_CC,
			0x5, 0xFF, 0, 0x3, 0, 2, 0xC000, 0xC004, 0xC008 },
		{ "cam_cc_csi1phytimer_clk", 0x46, 1, CAM_CC,
			0x7, 0xFF, 0, 0x3, 0, 2, 0xC000, 0xC004, 0xC008 },
		{ "cam_cc_csi2phytimer_clk", 0x46, 1, CAM_CC,
			0x9, 0xFF, 0, 0x3, 0, 2, 0xC000, 0xC004, 0xC008 },
		{ "cam_cc_csiphy0_clk", 0x46, 1, CAM_CC,
			0x6, 0xFF, 0, 0x3, 0, 2, 0xC000, 0xC004, 0xC008 },
		{ "cam_cc_csiphy1_clk", 0x46, 1, CAM_CC,
			0x8, 0xFF, 0, 0x3, 0, 2, 0xC000, 0xC004, 0xC008 },
		{ "cam_cc_csiphy2_clk", 0x46, 1, CAM_CC,
			0xA, 0xFF, 0, 0x3, 0, 2, 0xC000, 0xC004, 0xC008 },
		{ "cam_cc_icp_apb_clk", 0x46, 1, CAM_CC,
			0x32, 0xFF, 0, 0x3, 0, 2, 0xC000, 0xC004, 0xC008 },
		{ "cam_cc_icp_atb_clk", 0x46, 1, CAM_CC,
			0x2F, 0xFF, 0, 0x3, 0, 2, 0xC000, 0xC004, 0xC008 },
		{ "cam_cc_icp_clk", 0x46, 1, CAM_CC,
			0x26, 0xFF, 0, 0x3, 0, 2, 0xC000, 0xC004, 0xC008 },
		{ "cam_cc_icp_cti_clk", 0x46, 1, CAM_CC,
			0x30, 0xFF, 0, 0x3, 0, 2, 0xC000, 0xC004, 0xC008 },
		{ "cam_cc_icp_ts_clk", 0x46, 1, CAM_CC,
			0x31, 0xFF, 0, 0x3, 0, 2, 0xC000, 0xC004, 0xC008 },
		{ "cam_cc_ife_0_axi_clk", 0x46, 1, CAM_CC,
			0x1B, 0xFF, 0, 0x3, 0, 2, 0xC000, 0xC004, 0xC008 },
		{ "cam_cc_ife_0_clk", 0x46, 1, CAM_CC,
			0x17, 0xFF, 0, 0x3, 0, 2, 0xC000, 0xC004, 0xC008 },
		{ "cam_cc_ife_0_cphy_rx_clk", 0x46, 1, CAM_CC,
			0x1A, 0xFF, 0, 0x3, 0, 2, 0xC000, 0xC004, 0xC008 },
		{ "cam_cc_ife_0_csid_clk", 0x46, 1, CAM_CC,
			0x19, 0xFF, 0, 0x3, 0, 2, 0xC000, 0xC004, 0xC008 },
		{ "cam_cc_ife_0_dsp_clk", 0x46, 1, CAM_CC,
			0x18, 0xFF, 0, 0x3, 0, 2, 0xC000, 0xC004, 0xC008 },
		{ "cam_cc_ife_1_axi_clk", 0x46, 1, CAM_CC,
			0x21, 0xFF, 0, 0x3, 0, 2, 0xC000, 0xC004, 0xC008 },
		{ "cam_cc_ife_1_clk", 0x46, 1, CAM_CC,
			0x1D, 0xFF, 0, 0x3, 0, 2, 0xC000, 0xC004, 0xC008 },
		{ "cam_cc_ife_1_cphy_rx_clk", 0x46, 1, CAM_CC,
			0x20, 0xFF, 0, 0x3, 0, 2, 0xC000, 0xC004, 0xC008 },
		{ "cam_cc_ife_1_csid_clk", 0x46, 1, CAM_CC,
			0x1F, 0xFF, 0, 0x3, 0, 2, 0xC000, 0xC004, 0xC008 },
		{ "cam_cc_ife_1_dsp_clk", 0x46, 1, CAM_CC,
			0x1E, 0xFF, 0, 0x3, 0, 2, 0xC000, 0xC004, 0xC008 },
		{ "cam_cc_ife_lite_clk", 0x46, 1, CAM_CC,
			0x22, 0xFF, 0, 0x3, 0, 2, 0xC000, 0xC004, 0xC008 },
		{ "cam_cc_ife_lite_cphy_rx_clk", 0x46, 1, CAM_CC,
			0x24, 0xFF, 0, 0x3, 0, 2, 0xC000, 0xC004, 0xC008 },
		{ "cam_cc_ife_lite_csid_clk", 0x46, 1, CAM_CC,
			0x23, 0xFF, 0, 0x3, 0, 2, 0xC000, 0xC004, 0xC008 },
		{ "cam_cc_ipe_0_ahb_clk", 0x46, 1, CAM_CC,
			0x12, 0xFF, 0, 0x3, 0, 2, 0xC000, 0xC004, 0xC008 },
		{ "cam_cc_ipe_0_areg_clk", 0x46, 1, CAM_CC,
			0x11, 0xFF, 0, 0x3, 0, 2, 0xC000, 0xC004, 0xC008 },
		{ "cam_cc_ipe_0_axi_clk", 0x46, 1, CAM_CC,
			0x10, 0xFF, 0, 0x3, 0, 2, 0xC000, 0xC004, 0xC008 },
		{ "cam_cc_ipe_0_clk", 0x46, 1, CAM_CC,
			0xF, 0xFF, 0, 0x3, 0, 2, 0xC000, 0xC004, 0xC008 },
		{ "cam_cc_jpeg_clk", 0x46, 1, CAM_CC,
			0x25, 0xFF, 0, 0x3, 0, 2, 0xC000, 0xC004, 0xC008 },
		{ "cam_cc_lrme_clk", 0x46, 1, CAM_CC,
			0x2B, 0xFF, 0, 0x3, 0, 2, 0xC000, 0xC004, 0xC008 },
		{ "cam_cc_mclk0_clk", 0x46, 1, CAM_CC,
			0x1, 0xFF, 0, 0x3, 0, 2, 0xC000, 0xC004, 0xC008 },
		{ "cam_cc_mclk1_clk", 0x46, 1, CAM_CC,
			0x2, 0xFF, 0, 0x3, 0, 2, 0xC000, 0xC004, 0xC008 },
		{ "cam_cc_mclk2_clk", 0x46, 1, CAM_CC,
			0x3, 0xFF, 0, 0x3, 0, 2, 0xC000, 0xC004, 0xC008 },
		{ "cam_cc_mclk3_clk", 0x46, 1, CAM_CC,
			0x4, 0xFF, 0, 0x3, 0, 2, 0xC000, 0xC004, 0xC008 },
		{ "cam_cc_soc_ahb_clk", 0x46, 1, CAM_CC,
			0x2E, 0xFF, 0, 0x3, 0, 2, 0xC000, 0xC004, 0xC008 },
		{ "cam_cc_spdm_bps_clk", 0x46, 1, CAM_CC,
			0x35, 0xFF, 0, 0x3, 0, 2, 0xC000, 0xC004, 0xC008 },
		{ "cam_cc_spdm_ife_0_clk", 0x46, 1, CAM_CC,
			0x37, 0xFF, 0, 0x3, 0, 2, 0xC000, 0xC004, 0xC008 },
		{ "cam_cc_spdm_ife_0_csid_clk", 0x46, 1, CAM_CC,
			0x38, 0xFF, 0, 0x3, 0, 2, 0xC000, 0xC004, 0xC008 },
		{ "cam_cc_spdm_ipe_0_clk", 0x46, 1, CAM_CC,
			0x36, 0xFF, 0, 0x3, 0, 2, 0xC000, 0xC004, 0xC008 },
		{ "cam_cc_spdm_jpeg_clk", 0x46, 1, CAM_CC,
			0x39, 0xFF, 0, 0x3, 0, 2, 0xC000, 0xC004, 0xC008 },
		{ "cam_cc_sys_tmr_clk", 0x46, 1, CAM_CC,
			0x33, 0xFF, 0, 0x3, 0, 2, 0xC000, 0xC004, 0xC008 },
		{ "disp_cc_mdss_ahb_clk", 0x47, 1, DISP_CC,
			0x1B, 0xFF, 0, 0x3, 0, 4, 0x7000, 0x5008, 0x500C },
		{ "disp_cc_mdss_byte0_clk", 0x47, 1, DISP_CC,
			0x12, 0xFF, 0, 0x3, 0, 4, 0x7000, 0x5008, 0x500C },
		{ "disp_cc_mdss_byte0_intf_clk", 0x47, 1, DISP_CC,
			0x13, 0xFF, 0, 0x3, 0, 4, 0x7000, 0x5008, 0x500C },
		{ "disp_cc_mdss_dp_aux_clk", 0x47, 1, DISP_CC,
			0x1A, 0xFF, 0, 0x3, 0, 4, 0x7000, 0x5008, 0x500C },
		{ "disp_cc_mdss_dp_crypto_clk", 0x47, 1, DISP_CC,
			0x17, 0xFF, 0, 0x3, 0, 4, 0x7000, 0x5008, 0x500C },
		{ "disp_cc_mdss_dp_link_clk", 0x47, 1, DISP_CC,
			0x15, 0xFF, 0, 0x3, 0, 4, 0x7000, 0x5008, 0x500C },
		{ "disp_cc_mdss_dp_link_intf_clk", 0x47, 1, DISP_CC,
			0x16, 0xFF, 0, 0x3, 0, 4, 0x7000, 0x5008, 0x500C },
		{ "disp_cc_mdss_dp_pixel1_clk", 0x47, 1, DISP_CC,
			0x19, 0xFF, 0, 0x3, 0, 4, 0x7000, 0x5008, 0x500C },
		{ "disp_cc_mdss_dp_pixel_clk", 0x47, 1, DISP_CC,
			0x18, 0xFF, 0, 0x3, 0, 4, 0x7000, 0x5008, 0x500C },
		{ "disp_cc_mdss_esc0_clk", 0x47, 1, DISP_CC,
			0x14, 0xFF, 0, 0x3, 0, 4, 0x7000, 0x5008, 0x500C },
		{ "disp_cc_mdss_mdp_clk", 0x47, 1, DISP_CC,
			0xE, 0xFF, 0, 0x3, 0, 4, 0x7000, 0x5008, 0x500C },
		{ "disp_cc_mdss_mdp_lut_clk", 0x47, 1, DISP_CC,
			0x10, 0xFF, 0, 0x3, 0, 4, 0x7000, 0x5008, 0x500C },
		{ "disp_cc_mdss_non_gdsc_ahb_clk", 0x47, 1, DISP_CC,
			0x1C, 0xFF, 0, 0x3, 0, 4, 0x7000, 0x5008, 0x500C },
		{ "disp_cc_mdss_pclk0_clk", 0x47, 1, DISP_CC,
			0xD, 0xFF, 0, 0x3, 0, 4, 0x7000, 0x5008, 0x500C },
		{ "disp_cc_mdss_rot_clk", 0x47, 1, DISP_CC,
			0xF, 0xFF, 0, 0x3, 0, 4, 0x7000, 0x5008, 0x500C },
		{ "disp_cc_mdss_rscc_ahb_clk", 0x47, 1, DISP_CC,
			0x1E, 0xFF, 0, 0x3, 0, 4, 0x7000, 0x5008, 0x500C },
		{ "disp_cc_mdss_rscc_vsync_clk", 0x47, 1, DISP_CC,
			0x1D, 0xFF, 0, 0x3, 0, 4, 0x7000, 0x5008, 0x500C },
		{ "disp_cc_mdss_spdm_dp_crypto_clk", 0x47, 1, DISP_CC,
			0x22, 0xFF, 0, 0x3, 0, 4, 0x7000, 0x5008, 0x500C },
		{ "disp_cc_mdss_spdm_dp_pixel1_clk", 0x47, 1, DISP_CC,
			0x24, 0xFF, 0, 0x3, 0, 4, 0x7000, 0x5008, 0x500C },
		{ "disp_cc_mdss_spdm_dp_pixel_clk", 0x47, 1, DISP_CC,
			0x23, 0xFF, 0, 0x3, 0, 4, 0x7000, 0x5008, 0x500C },
		{ "disp_cc_mdss_spdm_mdp_clk", 0x47, 1, DISP_CC,
			0x20, 0xFF, 0, 0x3, 0, 4, 0x7000, 0x5008, 0x500C },
		{ "disp_cc_mdss_spdm_pclk0_clk", 0x47, 1, DISP_CC,
			0x1F, 0xFF, 0, 0x3, 0, 4, 0x7000, 0x5008, 0x500C },
		{ "disp_cc_mdss_spdm_rot_clk", 0x47, 1, DISP_CC,
			0x21, 0xFF, 0, 0x3, 0, 4, 0x7000, 0x5008, 0x500C },
		{ "disp_cc_mdss_vsync_clk", 0x47, 1, DISP_CC,
			0x11, 0xFF, 0, 0x3, 0, 4, 0x7000, 0x5008, 0x500C },
		{ "disp_cc_sleep_clk", 0x47, 1, DISP_CC,
			0x26, 0xFF, 0, 0x3, 0, 4, 0x7000, 0x5008, 0x500C },
		{ "disp_cc_xo_clk", 0x47, 1, DISP_CC,
			0x25, 0xFF, 0, 0x3, 0, 4, 0x7000, 0x5008, 0x500C },
		{ "gcc_aggre_ufs_phy_axi_clk", 0x11D, 1, GCC,
			0x11D, 0x3FF, 0, 0xF, 0, 1, 0x62000, 0x62004, 0x62008 },
		{ "gcc_aggre_usb2_sec_axi_clk", 0x1C8, 1, GCC,
			0x1C8, 0x3FF, 0, 0xF, 0, 1, 0x62000, 0x62004, 0x62008 },
		{ "gcc_aggre_usb3_prim_axi_clk", 0x11B, 1, GCC,
			0x11B, 0x3FF, 0, 0xF, 0, 1, 0x62000, 0x62004, 0x62008 },
		{ "gcc_ahb2phy_east_clk", 0x73, 1, GCC,
			0x73, 0x3FF, 0, 0xF, 0, 1, 0x62000, 0x62004, 0x62008 },
		{ "gcc_ahb2phy_west_clk", 0x6F, 1, GCC,
			0x6F, 0x3FF, 0, 0xF, 0, 1, 0x62000, 0x62004, 0x62008 },
		{ "gcc_apc_vs_clk", 0x1B9, 1, GCC,
			0x1B9, 0x3FF, 0, 0xF, 0, 1, 0x62000, 0x62004, 0x62008 },
		{ "gcc_boot_rom_ahb_clk", 0x94, 1, GCC,
			0x94, 0x3FF, 0, 0xF, 0, 1, 0x62000, 0x62004, 0x62008 },
		{ "gcc_camera_ahb_clk", 0x3A, 1, GCC,
			0x3A, 0x3FF, 0, 0xF, 0, 1, 0x62000, 0x62004, 0x62008 },
		{ "gcc_camera_hf_axi_clk", 0x40, 1, GCC,
			0x40, 0x3FF, 0, 0xF, 0, 1, 0x62000, 0x62004, 0x62008 },
		{ "gcc_camera_xo_clk", 0x43, 1, GCC,
			0x43, 0x3FF, 0, 0xF, 0, 1, 0x62000, 0x62004, 0x62008 },
		{ "gcc_ce1_ahb_clk", 0xA9, 1, GCC,
			0xA9, 0x3FF, 0, 0xF, 0, 1, 0x62000, 0x62004, 0x62008 },
		{ "gcc_ce1_axi_clk", 0xA8, 1, GCC,
			0xA8, 0x3FF, 0, 0xF, 0, 1, 0x62000, 0x62004, 0x62008 },
		{ "gcc_ce1_clk", 0xA7, 1, GCC,
			0xA7, 0x3FF, 0, 0xF, 0, 1, 0x62000, 0x62004, 0x62008 },
		{ "gcc_cfg_noc_usb2_sec_axi_clk", 0x1C7, 1, GCC,
			0x1C7, 0x3FF, 0, 0xF, 0, 1, 0x62000, 0x62004, 0x62008 },
		{ "gcc_cfg_noc_usb3_prim_axi_clk", 0x1D, 1, GCC,
			0x1D, 0x3FF, 0, 0xF, 0, 1, 0x62000, 0x62004, 0x62008 },
		{ "gcc_cpuss_ahb_clk", 0xCE, 1, GCC,
			0xCE, 0x3FF, 0, 0xF, 0, 1, 0x62000, 0x62004, 0x62008 },
		{ "gcc_cpuss_gnoc_clk", 0xCF, 1, GCC,
			0xCF, 0x3FF, 0, 0xF, 0, 1, 0x62000, 0x62004, 0x62008 },
		{ "gcc_ddrss_gpu_axi_clk", 0xBB, 1, GCC,
			0xBB, 0x3FF, 0, 0xF, 0, 1, 0x62000, 0x62004, 0x62008 },
		{ "gcc_disp_ahb_clk", 0x3B, 1, GCC,
			0x3B, 0x3FF, 0, 0xF, 0, 1, 0x62000, 0x62004, 0x62008 },
		{ "gcc_disp_gpll0_div_clk_src", 0x152, 1, GCC,
			0x152, 0x3FF, 0, 0xF, 0, 1, 0x62000, 0x62004, 0x62008 },
		{ "gcc_disp_hf_axi_clk", 0x41, 1, GCC,
			0x41, 0x3FF, 0, 0xF, 0, 1, 0x62000, 0x62004, 0x62008 },
		{ "gcc_disp_xo_clk", 0x44, 1, GCC,
			0x44, 0x3FF, 0, 0xF, 0, 1, 0x62000, 0x62004, 0x62008 },
		{ "gcc_emac_axi_clk", 0x16D, 1, GCC,
			0x16D, 0x3FF, 0, 0xF, 0, 1, 0x62000, 0x62004, 0x62008 },
		{ "gcc_emac_ptp_clk", 0x1D3, 1, GCC,
			0x1D3, 0x3FF, 0, 0xF, 0, 1, 0x62000, 0x62004, 0x62008 },
		{ "gcc_emac_rgmii_clk", 0x16A, 1, GCC,
			0x16A, 0x3FF, 0, 0xF, 0, 1, 0x62000, 0x62004, 0x62008 },
		{ "gcc_emac_slv_ahb_clk", 0x16C, 1, GCC,
			0x16C, 0x3FF, 0, 0xF, 0, 1, 0x62000, 0x62004, 0x62008 },
		{ "gcc_gp1_clk", 0xDE, 1, GCC,
			0xDE, 0x3FF, 0, 0xF, 0, 1, 0x62000, 0x62004, 0x62008 },
		{ "gcc_gp2_clk", 0xDF, 1, GCC,
			0xDF, 0x3FF, 0, 0xF, 0, 1, 0x62000, 0x62004, 0x62008 },
		{ "gcc_gp3_clk", 0xE0, 1, GCC,
			0xE0, 0x3FF, 0, 0xF, 0, 1, 0x62000, 0x62004, 0x62008 },
		{ "gcc_gpu_cfg_ahb_clk", 0x142, 1, GCC,
			0x142, 0x3FF, 0, 0xF, 0, 1, 0x62000, 0x62004, 0x62008 },
		{ "gcc_gpu_gpll0_clk_src", 0x148, 1, GCC,
			0x148, 0x3FF, 0, 0xF, 0, 1, 0x62000, 0x62004, 0x62008 },
		{ "gcc_gpu_gpll0_div_clk_src", 0x149, 1, GCC,
			0x149, 0x3FF, 0, 0xF, 0, 1, 0x62000, 0x62004, 0x62008 },
		{ "gcc_gpu_memnoc_gfx_clk", 0x145, 1, GCC,
			0x145, 0x3FF, 0, 0xF, 0, 1, 0x62000, 0x62004, 0x62008 },
		{ "gcc_gpu_snoc_dvm_gfx_clk", 0x147, 1, GCC,
			0x147, 0x3FF, 0, 0xF, 0, 1, 0x62000, 0x62004, 0x62008 },
		{ "gcc_mss_axis2_clk", 0x12F, 1, GCC,
			0x12F, 0x3FF, 0, 0xF, 0, 1, 0x62000, 0x62004, 0x62008 },
		{ "gcc_mss_cfg_ahb_clk", 0x12D, 1, GCC,
			0x12D, 0x3FF, 0, 0xF, 0, 1, 0x62000, 0x62004, 0x62008 },
		{ "gcc_mss_gpll0_div_clk_src", 0x133, 1, GCC,
			0x133, 0x3FF, 0, 0xF, 0, 1, 0x62000, 0x62004, 0x62008 },
		{ "gcc_mss_mfab_axis_clk", 0x12E, 1, GCC,
			0x12E, 0x3FF, 0, 0xF, 0, 1, 0x62000, 0x62004, 0x62008 },
		{ "gcc_mss_q6_memnoc_axi_clk", 0x135, 1, GCC,
			0x135, 0x3FF, 0, 0xF, 0, 1, 0x62000, 0x62004, 0x62008 },
		{ "gcc_mss_snoc_axi_clk", 0x134, 1, GCC,
			0x134, 0x3FF, 0, 0xF, 0, 1, 0x62000, 0x62004, 0x62008 },
		{ "gcc_mss_vs_clk", 0x111, 1, GCC,
			0x111, 0x3FF, 0, 0xF, 0, 1, 0x62000, 0x62004, 0x62008 },
		{ "gcc_pcie0_phy_refgen_clk", 0x1F3, 1, GCC,
			0x1F3, 0x3FF, 0, 0xF, 0, 1, 0x62000, 0x62004, 0x62008 },
		{ "gcc_pcie_0_aux_clk", 0xE5, 1, GCC,
			0xE5, 0x3FF, 0, 0xF, 0, 1, 0x62000, 0x62004, 0x62008 },
		{ "gcc_pcie_0_cfg_ahb_clk", 0xE4, 1, GCC,
			0xE4, 0x3FF, 0, 0xF, 0, 1, 0x62000, 0x62004, 0x62008 },
		{ "gcc_pcie_0_mstr_axi_clk", 0xE3, 1, GCC,
			0xE3, 0x3FF, 0, 0xF, 0, 1, 0x62000, 0x62004, 0x62008 },
		{ "gcc_pcie_0_pipe_clk", 0xE6, 1, GCC,
			0xE6, 0x3FF, 0, 0xF, 0, 1, 0x62000, 0x62004, 0x62008 },
		{ "gcc_pcie_0_slv_axi_clk", 0xE2, 1, GCC,
			0xE2, 0x3FF, 0, 0xF, 0, 1, 0x62000, 0x62004, 0x62008 },
		{ "gcc_pcie_0_slv_q2a_axi_clk", 0xE1, 1, GCC,
			0xE1, 0x3FF, 0, 0xF, 0, 1, 0x62000, 0x62004, 0x62008 },
		{ "gcc_pcie_phy_aux_clk", 0xEF, 1, GCC,
			0xEF, 0x3FF, 0, 0xF, 0, 1, 0x62000, 0x62004, 0x62008 },
		{ "gcc_pdm2_clk", 0x8E, 1, GCC,
			0x8E, 0x3FF, 0, 0xF, 0, 1, 0x62000, 0x62004, 0x62008 },
		{ "gcc_pdm_ahb_clk", 0x8C, 1, GCC,
			0x8C, 0x3FF, 0, 0xF, 0, 1, 0x62000, 0x62004, 0x62008 },
		{ "gcc_pdm_xo4_clk", 0x8D, 1, GCC,
			0x8D, 0x3FF, 0, 0xF, 0, 1, 0x62000, 0x62004, 0x62008 },
		{ "gcc_prng_ahb_clk", 0x8F, 1, GCC,
			0x8F, 0x3FF, 0, 0xF, 0, 1, 0x62000, 0x62004, 0x62008 },
		{ "gcc_qmip_camera_nrt_ahb_clk", 0x3D, 1, GCC,
			0x3D, 0x3FF, 0, 0xF, 0, 1, 0x62000, 0x62004, 0x62008 },
		{ "gcc_qmip_disp_ahb_clk", 0x3E, 1, GCC,
			0x3E, 0x3FF, 0, 0xF, 0, 1, 0x62000, 0x62004, 0x62008 },
		{ "gcc_qmip_pcie_ahb_clk", 0xE8, 1, GCC,
			0xE8, 0x3FF, 0, 0xF, 0, 1, 0x62000, 0x62004, 0x62008 },
		{ "gcc_qmip_video_vcodec_ahb_clk", 0x15C, 1, GCC,
			0x15C, 0x3FF, 0, 0xF, 0, 1, 0x62000, 0x62004, 0x62008 },
		{ "gcc_qspi_cnoc_periph_ahb_clk", 0x168, 1, GCC,
			0x168, 0x3FF, 0, 0xF, 0, 1, 0x62000, 0x62004, 0x62008 },
		{ "gcc_qspi_core_clk", 0x169, 1, GCC,
			0x169, 0x3FF, 0, 0xF, 0, 1, 0x62000, 0x62004, 0x62008 },
		{ "gcc_qupv3_wrap0_core_2x_clk", 0x77, 1, GCC,
			0x77, 0x3FF, 0, 0xF, 0, 1, 0x62000, 0x62004, 0x62008 },
		{ "gcc_qupv3_wrap0_core_clk", 0x76, 1, GCC,
			0x76, 0x3FF, 0, 0xF, 0, 1, 0x62000, 0x62004, 0x62008 },
		{ "gcc_qupv3_wrap0_s0_clk", 0x78, 1, GCC,
			0x78, 0x3FF, 0, 0xF, 0, 1, 0x62000, 0x62004, 0x62008 },
		{ "gcc_qupv3_wrap0_s1_clk", 0x79, 1, GCC,
			0x79, 0x3FF, 0, 0xF, 0, 1, 0x62000, 0x62004, 0x62008 },
		{ "gcc_qupv3_wrap0_s2_clk", 0x7A, 1, GCC,
			0x7A, 0x3FF, 0, 0xF, 0, 1, 0x62000, 0x62004, 0x62008 },
		{ "gcc_qupv3_wrap0_s3_clk", 0x7B, 1, GCC,
			0x7B, 0x3FF, 0, 0xF, 0, 1, 0x62000, 0x62004, 0x62008 },
		{ "gcc_qupv3_wrap0_s4_clk", 0x7C, 1, GCC,
			0x7C, 0x3FF, 0, 0xF, 0, 1, 0x62000, 0x62004, 0x62008 },
		{ "gcc_qupv3_wrap0_s5_clk", 0x7D, 1, GCC,
			0x7D, 0x3FF, 0, 0xF, 0, 1, 0x62000, 0x62004, 0x62008 },
		{ "gcc_qupv3_wrap1_core_2x_clk", 0x194, 1, GCC,
			0x194, 0x3FF, 0, 0xF, 0, 1, 0x62000, 0x62004, 0x62008 },
		{ "gcc_qupv3_wrap1_core_clk", 0x193, 1, GCC,
			0x193, 0x3FF, 0, 0xF, 0, 1, 0x62000, 0x62004, 0x62008 },
		{ "gcc_qupv3_wrap1_s0_clk", 0x195, 1, GCC,
			0x195, 0x3FF, 0, 0xF, 0, 1, 0x62000, 0x62004, 0x62008 },
		{ "gcc_qupv3_wrap1_s1_clk", 0x196, 1, GCC,
			0x196, 0x3FF, 0, 0xF, 0, 1, 0x62000, 0x62004, 0x62008 },
		{ "gcc_qupv3_wrap1_s2_clk", 0x197, 1, GCC,
			0x197, 0x3FF, 0, 0xF, 0, 1, 0x62000, 0x62004, 0x62008 },
		{ "gcc_qupv3_wrap1_s3_clk", 0x198, 1, GCC,
			0x198, 0x3FF, 0, 0xF, 0, 1, 0x62000, 0x62004, 0x62008 },
		{ "gcc_qupv3_wrap1_s4_clk", 0x199, 1, GCC,
			0x199, 0x3FF, 0, 0xF, 0, 1, 0x62000, 0x62004, 0x62008 },
		{ "gcc_qupv3_wrap1_s5_clk", 0x19A, 1, GCC,
			0x19A, 0x3FF, 0, 0xF, 0, 1, 0x62000, 0x62004, 0x62008 },
		{ "gcc_qupv3_wrap_0_m_ahb_clk", 0x74, 1, GCC,
			0x74, 0x3FF, 0, 0xF, 0, 1, 0x62000, 0x62004, 0x62008 },
		{ "gcc_qupv3_wrap_0_s_ahb_clk", 0x75, 1, GCC,
			0x75, 0x3FF, 0, 0xF, 0, 1, 0x62000, 0x62004, 0x62008 },
		{ "gcc_qupv3_wrap_1_m_ahb_clk", 0x191, 1, GCC,
			0x191, 0x3FF, 0, 0xF, 0, 1, 0x62000, 0x62004, 0x62008 },
		{ "gcc_qupv3_wrap_1_s_ahb_clk", 0x192, 1, GCC,
			0x192, 0x3FF, 0, 0xF, 0, 1, 0x62000, 0x62004, 0x62008 },
		{ "gcc_sdcc1_ahb_clk", 0x1F0, 1, GCC,
			0x1F0, 0x3FF, 0, 0xF, 0, 1, 0x62000, 0x62004, 0x62008 },
		{ "gcc_sdcc1_apps_clk", 0x1CB, 1, GCC,
			0x1CB, 0x3FF, 0, 0xF, 0, 1, 0x62000, 0x62004, 0x62008 },
		{ "gcc_sdcc1_ice_core_clk", 0x185, 1, GCC,
			0x185, 0x3FF, 0, 0xF, 0, 1, 0x62000, 0x62004, 0x62008 },
		{ "gcc_sdcc2_ahb_clk", 0x71, 1, GCC,
			0x71, 0x3FF, 0, 0xF, 0, 1, 0x62000, 0x62004, 0x62008 },
		{ "gcc_sdcc2_apps_clk", 0x70, 1, GCC,
			0x70, 0x3FF, 0, 0xF, 0, 1, 0x62000, 0x62004, 0x62008 },
		{ "gcc_sys_noc_cpuss_ahb_clk", 0xC, 1, GCC,
			0xC, 0x3FF, 0, 0xF, 0, 1, 0x62000, 0x62004, 0x62008 },
		{ "gcc_ufs_phy_ahb_clk", 0xFC, 1, GCC,
			0xFC, 0x3FF, 0, 0xF, 0, 1, 0x62000, 0x62004, 0x62008 },
		{ "gcc_ufs_phy_axi_clk", 0xFB, 1, GCC,
			0xFB, 0x3FF, 0, 0xF, 0, 1, 0x62000, 0x62004, 0x62008 },
		{ "gcc_ufs_phy_ice_core_clk", 0x102, 1, GCC,
			0x102, 0x3FF, 0, 0xF, 0, 1, 0x62000, 0x62004, 0x62008 },
		{ "gcc_ufs_phy_phy_aux_clk", 0x103, 1, GCC,
			0x103, 0x3FF, 0, 0xF, 0, 1, 0x62000, 0x62004, 0x62008 },
		{ "gcc_ufs_phy_rx_symbol_0_clk", 0xFE, 1, GCC,
			0xFE, 0x3FF, 0, 0xF, 0, 1, 0x62000, 0x62004, 0x62008 },
		{ "gcc_ufs_phy_tx_symbol_0_clk", 0xFD, 1, GCC,
			0xFD, 0x3FF, 0, 0xF, 0, 1, 0x62000, 0x62004, 0x62008 },
		{ "gcc_ufs_phy_unipro_core_clk", 0x101, 1, GCC,
			0x101, 0x3FF, 0, 0xF, 0, 1, 0x62000, 0x62004, 0x62008 },
		{ "gcc_usb20_sec_master_clk", 0x1AF, 1, GCC,
			0x1AF, 0x3FF, 0, 0xF, 0, 1, 0x62000, 0x62004, 0x62008 },
		{ "gcc_usb20_sec_mock_utmi_clk", 0x1B1, 1, GCC,
			0x1B1, 0x3FF, 0, 0xF, 0, 1, 0x62000, 0x62004, 0x62008 },
		{ "gcc_usb20_sec_sleep_clk", 0x1B0, 1, GCC,
			0x1B0, 0x3FF, 0, 0xF, 0, 1, 0x62000, 0x62004, 0x62008 },
		{ "gcc_usb2_sec_phy_aux_clk", 0x1BD, 1, GCC,
			0x1BD, 0x3FF, 0, 0xF, 0, 1, 0x62000, 0x62004, 0x62008 },
		{ "gcc_usb2_sec_phy_com_aux_clk", 0x1BE, 1, GCC,
			0x1BE, 0x3FF, 0, 0xF, 0, 1, 0x62000, 0x62004, 0x62008 },
		{ "gcc_usb2_sec_phy_pipe_clk", 0x1BF, 1, GCC,
			0x1BF, 0x3FF, 0, 0xF, 0, 1, 0x62000, 0x62004, 0x62008 },
		{ "gcc_usb30_prim_master_clk", 0x5F, 1, GCC,
			0x5F, 0x3FF, 0, 0xF, 0, 1, 0x62000, 0x62004, 0x62008 },
		{ "gcc_usb30_prim_mock_utmi_clk", 0x61, 1, GCC,
			0x61, 0x3FF, 0, 0xF, 0, 1, 0x62000, 0x62004, 0x62008 },
		{ "gcc_usb30_prim_sleep_clk", 0x60, 1, GCC,
			0x60, 0x3FF, 0, 0xF, 0, 1, 0x62000, 0x62004, 0x62008 },
		{ "gcc_usb3_prim_phy_aux_clk", 0x62, 1, GCC,
			0x62, 0x3FF, 0, 0xF, 0, 1, 0x62000, 0x62004, 0x62008 },
		{ "gcc_usb3_prim_phy_com_aux_clk", 0x63, 1, GCC,
			0x63, 0x3FF, 0, 0xF, 0, 1, 0x62000, 0x62004, 0x62008 },
		{ "gcc_usb3_prim_phy_pipe_clk", 0x64, 1, GCC,
			0x64, 0x3FF, 0, 0xF, 0, 1, 0x62000, 0x62004, 0x62008 },
		{ "gcc_vdda_vs_clk", 0x10E, 1, GCC,
			0x10E, 0x3FF, 0, 0xF, 0, 1, 0x62000, 0x62004, 0x62008 },
		{ "gcc_vddcx_vs_clk", 0x10C, 1, GCC,
			0x10C, 0x3FF, 0, 0xF, 0, 1, 0x62000, 0x62004, 0x62008 },
		{ "gcc_vddmx_vs_clk", 0x10D, 1, GCC,
			0x10D, 0x3FF, 0, 0xF, 0, 1, 0x62000, 0x62004, 0x62008 },
		{ "gcc_video_ahb_clk", 0x39, 1, GCC,
			0x39, 0x3FF, 0, 0xF, 0, 1, 0x62000, 0x62004, 0x62008 },
		{ "gcc_video_axi0_clk", 0x3F, 1, GCC,
			0x3F, 0x3FF, 0, 0xF, 0, 1, 0x62000, 0x62004, 0x62008 },
		{ "gcc_video_xo_clk", 0x42, 1, GCC,
			0x42, 0x3FF, 0, 0xF, 0, 1, 0x62000, 0x62004, 0x62008 },
		{ "gcc_vs_ctrl_ahb_clk", 0x110, 1, GCC,
			0x110, 0x3FF, 0, 0xF, 0, 1, 0x62000, 0x62004, 0x62008 },
		{ "gcc_vs_ctrl_clk", 0x10F, 1, GCC,
			0x10F, 0x3FF, 0, 0xF, 0, 1, 0x62000, 0x62004, 0x62008 },
		{ "gcc_wcss_vs_clk", 0x113, 1, GCC,
			0x113, 0x3FF, 0, 0xF, 0, 1, 0x62000, 0x62004, 0x62008 },
		{ "gpu_cc_ahb_clk", 0x144, 1, GPU_CC,
			0x10, 0xFF, 0, 0x3, 0, 2, 0x1568, 0x10FC, 0x1100 },
		{ "gpu_cc_crc_ahb_clk", 0x144, 1, GPU_CC,
			0x11, 0xFF, 0, 0x3, 0, 2, 0x1568, 0x10FC, 0x1100 },
		{ "gpu_cc_cx_apb_clk", 0x144, 1, GPU_CC,
			0x14, 0xFF, 0, 0x3, 0, 2, 0x1568, 0x10FC, 0x1100 },
		{ "gpu_cc_cx_gfx3d_clk", 0x144, 1, GPU_CC,
			0x1A, 0xFF, 0, 0x3, 0, 2, 0x1568, 0x10FC, 0x1100 },
		{ "gpu_cc_cx_gfx3d_slv_clk", 0x144, 1, GPU_CC,
			0x1B, 0xFF, 0, 0x3, 0, 2, 0x1568, 0x10FC, 0x1100 },
		{ "gpu_cc_cx_gmu_clk", 0x144, 1, GPU_CC,
			0x18, 0xFF, 0, 0x3, 0, 2, 0x1568, 0x10FC, 0x1100 },
		{ "gpu_cc_cx_qdss_at_clk", 0x144, 1, GPU_CC,
			0x12, 0xFF, 0, 0x3, 0, 2, 0x1568, 0x10FC, 0x1100 },
		{ "gpu_cc_cx_qdss_trig_clk", 0x144, 1, GPU_CC,
			0x17, 0xFF, 0, 0x3, 0, 2, 0x1568, 0x10FC, 0x1100 },
		{ "gpu_cc_cx_qdss_tsctr_clk", 0x144, 1, GPU_CC,
			0x13, 0xFF, 0, 0x3, 0, 2, 0x1568, 0x10FC, 0x1100 },
		{ "gpu_cc_cx_snoc_dvm_clk", 0x144, 1, GPU_CC,
			0x15, 0xFF, 0, 0x3, 0, 2, 0x1568, 0x10FC, 0x1100 },
		{ "gpu_cc_cxo_aon_clk", 0x144, 1, GPU_CC,
			0xA, 0xFF, 0, 0x3, 0, 2, 0x1568, 0x10FC, 0x1100 },
		{ "gpu_cc_cxo_clk", 0x144, 1, GPU_CC,
			0x19, 0xFF, 0, 0x3, 0, 2, 0x1568, 0x10FC, 0x1100 },
		{ "gpu_cc_gx_cxo_clk", 0x144, 1, GPU_CC,
			0xE, 0xFF, 0, 0x3, 0, 2, 0x1568, 0x10FC, 0x1100 },
		{ "gpu_cc_gx_gfx3d_clk", 0x144, 1, GPU_CC,
			0xB, 0xFF, 0, 0x3, 0, 2, 0x1568, 0x10FC, 0x1100 },
		{ "gpu_cc_gx_gmu_clk", 0x144, 1, GPU_CC,
			0xF, 0xFF, 0, 0x3, 0, 2, 0x1568, 0x10FC, 0x1100 },
		{ "gpu_cc_gx_qdss_tsctr_clk", 0x144, 1, GPU_CC,
			0xD, 0xFF, 0, 0x3, 0, 2, 0x1568, 0x10FC, 0x1100 },
		{ "gpu_cc_gx_vsense_clk", 0x144, 1, GPU_CC,
			0xC, 0xFF, 0, 0x3, 0, 2, 0x1568, 0x10FC, 0x1100 },
		{ "gpu_cc_sleep_clk", 0x144, 1, GPU_CC,
			0x16, 0xFF, 0, 0x3, 0, 2, 0x1568, 0x10FC, 0x1100 },
<<<<<<< HEAD
		{ "measure_only_bimc_clk", 0xC2, 1, GCC,
			0xBF, 0x3FF, 0, 0xF, 0, 1, 0x62000, 0x62004, 0x62008 },
=======
		{ "measure_only_mccc_clk", 0xC2, 1, MC_CC,
			0xC2, 0x3FF, 0, 0xF, 0, 1, 0x62000, 0x62004, 0x62008 },
>>>>>>> d992f461
		{ "measure_only_cnoc_clk", 0x15, 1, GCC,
			0x15, 0x3FF, 0, 0xF, 0, 1, 0x62000, 0x62004, 0x62008 },
		{ "measure_only_ipa_2x_clk", 0x128, 1, GCC,
			0x128, 0x3FF, 0, 0xF, 0, 1, 0x62000, 0x62004, 0x62008 },
		{ "measure_only_snoc_clk", 0x7, 1, GCC,
			0x7, 0x3FF, 0, 0xF, 0, 1, 0x62000, 0x62004, 0x62008 },
		{ "video_cc_apb_clk", 0x48, 1, VIDEO_CC,
			0x8, 0x3F, 0, 0x7, 0, 5, 0xA4C, 0xA30, 0xA38 },
		{ "video_cc_at_clk", 0x48, 1, VIDEO_CC,
			0xB, 0x3F, 0, 0x7, 0, 5, 0xA4C, 0xA30, 0xA38 },
		{ "video_cc_qdss_trig_clk", 0x48, 1, VIDEO_CC,
			0x7, 0x3F, 0, 0x7, 0, 5, 0xA4C, 0xA30, 0xA38 },
		{ "video_cc_qdss_tsctr_div8_clk", 0x48, 1, VIDEO_CC,
			0xA, 0x3F, 0, 0x7, 0, 5, 0xA4C, 0xA30, 0xA38 },
		{ "video_cc_sleep_clk", 0x48, 1, VIDEO_CC,
			0xD, 0x3F, 0, 0x7, 0, 5, 0xA4C, 0xA30, 0xA38 },
		{ "video_cc_vcodec0_axi_clk", 0x48, 1, VIDEO_CC,
			0x6, 0x3F, 0, 0x7, 0, 5, 0xA4C, 0xA30, 0xA38 },
		{ "video_cc_vcodec0_core_clk", 0x48, 1, VIDEO_CC,
			0x3, 0x3F, 0, 0x7, 0, 5, 0xA4C, 0xA30, 0xA38 },
		{ "video_cc_venus_ahb_clk", 0x48, 1, VIDEO_CC,
			0x9, 0x3F, 0, 0x7, 0, 5, 0xA4C, 0xA30, 0xA38 },
		{ "video_cc_venus_ctl_axi_clk", 0x48, 1, VIDEO_CC,
			0x5, 0x3F, 0, 0x7, 0, 5, 0xA4C, 0xA30, 0xA38 },
		{ "video_cc_venus_ctl_core_clk", 0x48, 1, VIDEO_CC,
			0x1, 0x3F, 0, 0x7, 0, 5, 0xA4C, 0xA30, 0xA38 },
		{ "video_cc_xo_clk", 0x48, 1, VIDEO_CC,
			0xC, 0x3F, 0, 0x7, 0, 5, 0xA4C, 0xA30, 0xA38 },
		{ "l3_clk", 0xD6, 4, CPU_CC,
			0x46, 0x7F, 4, 0xf, 11, 1, 0x0, 0x0, U32_MAX, 16 },
		{ "pwrcl_clk", 0xD6, 4, CPU_CC,
			0x44, 0x7F, 4, 0xf, 11, 1, 0x0, 0x0, U32_MAX, 16 },
		{ "perfcl_clk", 0xD6, 4, CPU_CC,
			0x45, 0x7F, 4, 0xf, 11, 1, 0x0, 0x0, U32_MAX, 16 },
	),
	.hw.init = &(struct clk_init_data){
		.name = "gcc_debug_mux",
		.ops = &clk_debug_mux_ops,
		.parent_names = debug_mux_parent_names,
		.num_parents = ARRAY_SIZE(debug_mux_parent_names),
		.flags = CLK_IS_MEASURE,
	},
};

static const struct of_device_id clk_debug_match_table[] = {
	{ .compatible = "qcom,debugcc-sm6150" },
	{ }
};

static int map_debug_bases(struct platform_device *pdev, char *base, int cc)
{
	if (!of_get_property(pdev->dev.of_node, base, NULL)) {
		pr_err("error in of_get prop\n");
		return -ENODEV;
	}

	gcc_debug_mux.regmap[cc] =
		syscon_regmap_lookup_by_phandle(pdev->dev.of_node,
				base);
	if (IS_ERR(gcc_debug_mux.regmap[cc])) {
		pr_err("Failed to map %s (ret=%ld)\n", base,
			PTR_ERR(gcc_debug_mux.regmap[cc]));
		return PTR_ERR(gcc_debug_mux.regmap[cc]);
	}

	return 0;
}

static int clk_debug_sm6150_probe(struct platform_device *pdev)
{
	struct clk *clk;
	int ret;

	clk = devm_clk_get(&pdev->dev, "cxo");
	if (IS_ERR(clk)) {
		if (PTR_ERR(clk) != -EPROBE_DEFER)
			dev_err(&pdev->dev, "Unable to get xo clock\n");
		return PTR_ERR(clk);
	}

	debug_mux_priv.cxo = clk;

	gcc_debug_mux.regmap = devm_kcalloc(&pdev->dev, MAX_NUM_CC,
				sizeof(*gcc_debug_mux.regmap), GFP_KERNEL);
	if (!gcc_debug_mux.regmap)
		return -ENOMEM;

	ret = map_debug_bases(pdev, "qcom,gcc", GCC);
	if (ret)
		return ret;

	ret = map_debug_bases(pdev, "qcom,videocc", VIDEO_CC);
	if (ret)
		return ret;

	ret = map_debug_bases(pdev, "qcom,gpucc", GPU_CC);
	if (ret)
		return ret;

	ret = map_debug_bases(pdev, "qcom,camcc", CAM_CC);
	if (ret)
		return ret;

	ret = map_debug_bases(pdev, "qcom,dispcc", DISP_CC);
	if (ret)
		return ret;

	ret = map_debug_bases(pdev, "qcom,cpucc", CPU_CC);
	if (ret)
		return ret;

<<<<<<< HEAD
=======
	ret = map_debug_bases(pdev, "qcom,mccc", MC_CC);
	if (ret)
		return ret;

>>>>>>> d992f461
	clk = devm_clk_register(&pdev->dev, &gcc_debug_mux.hw);
	if (IS_ERR(clk)) {
		dev_err(&pdev->dev, "Unable to register GCC debug mux\n");
		return PTR_ERR(clk);
	}

	ret = clk_debug_measure_register(&gcc_debug_mux.hw);
	if (ret)
		dev_err(&pdev->dev, "Could not register Measure clock\n");

	return ret;
}

static struct platform_driver clk_debug_driver = {
	.probe = clk_debug_sm6150_probe,
	.driver = {
		.name = "debugcc-sm6150",
		.of_match_table = clk_debug_match_table,
		.owner = THIS_MODULE,
	},
};

int __init clk_debug_sm6150_init(void)
{
	return platform_driver_register(&clk_debug_driver);
}
fs_initcall(clk_debug_sm6150_init);

MODULE_DESCRIPTION("QTI DEBUG CC sm6150 Driver");
MODULE_LICENSE("GPL v2");
MODULE_ALIAS("platform:debugcc-sm6150");<|MERGE_RESOLUTION|>--- conflicted
+++ resolved
@@ -685,13 +685,8 @@
 			0xC, 0xFF, 0, 0x3, 0, 2, 0x1568, 0x10FC, 0x1100 },
 		{ "gpu_cc_sleep_clk", 0x144, 1, GPU_CC,
 			0x16, 0xFF, 0, 0x3, 0, 2, 0x1568, 0x10FC, 0x1100 },
-<<<<<<< HEAD
-		{ "measure_only_bimc_clk", 0xC2, 1, GCC,
-			0xBF, 0x3FF, 0, 0xF, 0, 1, 0x62000, 0x62004, 0x62008 },
-=======
 		{ "measure_only_mccc_clk", 0xC2, 1, MC_CC,
 			0xC2, 0x3FF, 0, 0xF, 0, 1, 0x62000, 0x62004, 0x62008 },
->>>>>>> d992f461
 		{ "measure_only_cnoc_clk", 0x15, 1, GCC,
 			0x15, 0x3FF, 0, 0xF, 0, 1, 0x62000, 0x62004, 0x62008 },
 		{ "measure_only_ipa_2x_clk", 0x128, 1, GCC,
@@ -803,13 +798,10 @@
 	if (ret)
 		return ret;
 
-<<<<<<< HEAD
-=======
 	ret = map_debug_bases(pdev, "qcom,mccc", MC_CC);
 	if (ret)
 		return ret;
 
->>>>>>> d992f461
 	clk = devm_clk_register(&pdev->dev, &gcc_debug_mux.hw);
 	if (IS_ERR(clk)) {
 		dev_err(&pdev->dev, "Unable to register GCC debug mux\n");
