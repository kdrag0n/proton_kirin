--- conflicted
+++ resolved
@@ -5051,11 +5051,8 @@
 	[GCC_USB30_SEC_BCR] = { 0x10000 },
 	[GCC_USB_PHY_CFG_AHB2PHY_BCR] = { 0x6a000 },
 	[GCC_VIDEO_AXIC_CLK_BCR] = { 0xb02c, 2 },
-<<<<<<< HEAD
-=======
 	[GCC_VIDEO_AXI0_CLK_BCR] = { 0xb024, 2 },
 	[GCC_VIDEO_AXI1_CLK_BCR] = { 0xb028, 2 },
->>>>>>> 824a5636
 };
 
 
