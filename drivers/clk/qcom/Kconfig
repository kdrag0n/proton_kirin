--- conflicted
+++ resolved
@@ -567,9 +567,6 @@
 	tristate "Virtio clock driver"
 	depends on VIRTIO
 	---help---
-<<<<<<< HEAD
-	  This is the virtual clock driver for virtio.
-=======
 	  This is the virtual clock driver for virtio.
 
 config SM_GCC_ATOLL
@@ -623,5 +620,4 @@
 	help
 	  Support for the debug clock controller on Qualcomm Technologies, Inc
 	  ATOLL devices.
-	  Say Y if you want to support the clock measurement functionality.
->>>>>>> 0ec737cc
+	  Say Y if you want to support the clock measurement functionality.