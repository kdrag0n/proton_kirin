/*
 * Copyright (c) 2017-2019, The Linux Foundation. All rights reserved.
 *
 * This program is free software; you can redistribute it and/or modify
 * it under the terms of the GNU General Public License version 2 and
 * only version 2 as published by the Free Software Foundation.
 *
 * This program is distributed in the hope that it will be useful,
 * but WITHOUT ANY WARRANTY; without even the implied warranty of
 * MERCHANTABILITY or FITNESS FOR A PARTICULAR PURPOSE.  See the
 * GNU General Public License for more details.
 */

#define pr_fmt(fmt) "clk: %s: " fmt, __func__

#include <linux/debugfs.h>
#include <linux/kernel.h>
#include <linux/module.h>
#include <linux/init.h>
#include <linux/io.h>
#include <linux/err.h>
#include <asm/smp_plat.h>
#include <linux/errno.h>
#include <linux/clk.h>
#include <linux/clk-provider.h>
#include <linux/cpu.h>
#include <linux/platform_device.h>
#include <linux/of_platform.h>
#include <linux/pm_opp.h>
#include <linux/interrupt.h>
#include <linux/uaccess.h>
#include <linux/sched.h>
#include <linux/cpufreq.h>
#include <linux/slab.h>
#include <dt-bindings/clock/qcom,cpucc-sm8150.h>

#include "common.h"
#include "clk-regmap.h"
#include "clk-voter.h"
#include "clk-debug.h"

#define OSM_INIT_RATE			300000000UL
#define XO_RATE				19200000UL
#define OSM_TABLE_SIZE			40
#define OSM_TABLE_REDUCED_SIZE		12
#define SINGLE_CORE_COUNT		1
#define CORE_COUNT_VAL(val)		((val & GENMASK(18, 16)) >> 16)

#define OSM_REG_SIZE			32

#define ENABLE_REG			0x0
#define FREQ_REG			0x110
#define VOLT_REG			0x114
#define CORE_DCVS_CTRL			0xbc

#define DCVS_PERF_STATE_DESIRED_REG_0	0x920
#define DCVS_PERF_STATE_DESIRED_REG(n) \
	(DCVS_PERF_STATE_DESIRED_REG_0 + 4 * (n))

#define OSM_CYCLE_COUNTER_STATUS_REG_0	0x9c0
#define OSM_CYCLE_COUNTER_STATUS_REG(n) \
	(OSM_CYCLE_COUNTER_STATUS_REG_0 + 4 * (n))

struct osm_entry {
	u16 virtual_corner;
	u16 open_loop_volt;
	long frequency;
};

struct clk_osm {
	struct clk_hw hw;
	struct osm_entry osm_table[OSM_TABLE_SIZE];
	struct dentry *debugfs;
	void __iomem *vbase;
	phys_addr_t pbase;
	spinlock_t lock;
	bool per_core_dcvs;
	u32 num_entries;
	u32 cluster_num;
	u32 core_num;
	u32 osm_table_size;
	u64 total_cycle_counter;
	u32 prev_cycle_counter;
	unsigned long rate;
	cpumask_t related_cpus;
};

static bool is_sdmshrike;
static bool is_sm6150;
static bool is_sdmmagpie;
static bool is_trinket;
<<<<<<< HEAD
=======
static bool is_atoll;
>>>>>>> 0ec737cc

static inline struct clk_osm *to_clk_osm(struct clk_hw *_hw)
{
	return container_of(_hw, struct clk_osm, hw);
}

static inline void clk_osm_write_reg(struct clk_osm *c, u32 val, u32 offset)
{
	writel_relaxed(val, c->vbase + offset);
}

static inline int clk_osm_read_reg(struct clk_osm *c, u32 offset)
{
	return readl_relaxed(c->vbase + offset);
}

static inline int clk_osm_read_reg_no_log(struct clk_osm *c, u32 offset)
{
	return readl_relaxed_no_log(c->vbase + offset);
}

static inline int clk_osm_mb(struct clk_osm *c)
{
	return readl_relaxed_no_log(c->vbase + ENABLE_REG);
}

static long clk_osm_list_rate(struct clk_hw *hw, unsigned int n,
					unsigned long rate_max)
{
	if (n >= hw->init->num_rate_max)
		return -ENXIO;
	return hw->init->rate_max[n];
}

static inline bool is_better_rate(unsigned long req, unsigned long best,
			unsigned long new)
{
	if (IS_ERR_VALUE(new))
		return false;

	return (req <= new && new < best) || (best < req && best < new);
}

static long clk_osm_round_rate(struct clk_hw *hw, unsigned long rate,
				unsigned long *parent_rate)
{
	int i;
	unsigned long rrate = 0;

	if (!hw)
		return -EINVAL;

	/*
	 * If the rate passed in is 0, return the first frequency in the
	 * FMAX table.
	 */
	if (!rate)
		return hw->init->rate_max[0];

	for (i = 0; i < hw->init->num_rate_max; i++) {
		if (is_better_rate(rate, rrate, hw->init->rate_max[i])) {
			rrate = hw->init->rate_max[i];
			if (rate == rrate)
				break;
		}
	}

	pr_debug("%s: rate %lu, rrate %ld, Rate max %ld\n", __func__, rate,
						rrate, hw->init->rate_max[i]);

	return rrate;
}

static int clk_osm_search_table(struct osm_entry *table, int entries, long rate)
{
	int index = 0;

	for (index = 0; index < entries; index++) {
		if (rate == table[index].frequency)
			return index;
	}

	return -EINVAL;
}

const struct clk_ops clk_ops_cpu_osm = {
	.round_rate = clk_osm_round_rate,
	.list_rate = clk_osm_list_rate,
	.debug_init = clk_debug_measure_add,
};

static int clk_core_set_rate(struct clk_hw *hw, unsigned long rate,
						unsigned long parent_rate)
{
	struct clk_osm *c = to_clk_osm(hw);

	if (!c)
		return -EINVAL;

	c->rate = rate;
	return 0;
}

static unsigned long clk_core_recalc_rate(struct clk_hw *hw,
					unsigned long parent_rate)
{
	struct clk_osm *c = to_clk_osm(hw);

	if (!c)
		return -EINVAL;

	return c->rate;
}

static long clk_core_round_rate(struct clk_hw *hw, unsigned long rate,
				unsigned long *parent_rate)
{
	return rate;
}

static const struct clk_ops clk_ops_core = {
	.set_rate = clk_core_set_rate,
	.round_rate = clk_core_round_rate,
	.recalc_rate = clk_core_recalc_rate,
};

static int l3_clk_set_rate(struct clk_hw *hw, unsigned long rate,
				    unsigned long parent_rate)
{
	struct clk_osm *cpuclk = to_clk_osm(hw);
	int index = 0;
	unsigned long r_rate;

	if (!cpuclk)
		return -EINVAL;

	r_rate = clk_osm_round_rate(hw, rate, NULL);

	if (rate != r_rate) {
		pr_err("invalid requested rate=%ld\n", rate);
		return -EINVAL;
	}

	/* Convert rate to table index */
	index = clk_osm_search_table(cpuclk->osm_table,
				     cpuclk->num_entries, r_rate);
	if (index < 0) {
		pr_err("cannot set %s to %lu\n", clk_hw_get_name(hw), rate);
		return -EINVAL;
	}
	pr_debug("rate: %lu --> index %d\n", rate, index);

	clk_osm_write_reg(cpuclk, index, DCVS_PERF_STATE_DESIRED_REG(0));

	/* Make sure the write goes through before proceeding */
	clk_osm_mb(cpuclk);

	return 0;
}

static unsigned long l3_clk_recalc_rate(struct clk_hw *hw,
					unsigned long parent_rate)
{
	struct clk_osm *cpuclk = to_clk_osm(hw);
	int index = 0;

	if (!cpuclk)
		return -EINVAL;

	index = clk_osm_read_reg(cpuclk, DCVS_PERF_STATE_DESIRED_REG(0));

	pr_debug("%s: Index %d, freq %ld\n", __func__, index,
				cpuclk->osm_table[index].frequency);

	/* Convert index to frequency */
	return cpuclk->osm_table[index].frequency;
}


const static struct clk_ops clk_ops_l3_osm = {
	.round_rate = clk_osm_round_rate,
	.list_rate = clk_osm_list_rate,
	.recalc_rate = l3_clk_recalc_rate,
	.set_rate = l3_clk_set_rate,
	.debug_init = clk_debug_measure_add,
};

static struct clk_init_data osm_clks_init[] = {
	[0] = {
		.name = "l3_clk",
		.parent_names = (const char *[]){ "bi_tcxo_ao" },
		.num_parents = 1,
		.flags = CLK_GET_RATE_NOCACHE,
		.ops = &clk_ops_l3_osm,
	},
	[1] = {
		.name = "pwrcl_clk",
		.parent_names = (const char *[]){ "bi_tcxo_ao" },
		.num_parents = 1,
		.flags = CLK_GET_RATE_NOCACHE,
		.ops = &clk_ops_cpu_osm,
	},
	[2] = {
		.name = "perfcl_clk",
		.parent_names = (const char *[]){ "bi_tcxo_ao" },
		.num_parents = 1,
		.flags = CLK_GET_RATE_NOCACHE,
		.ops = &clk_ops_cpu_osm,
	},
	[3] = {
		.name = "perfpcl_clk",
		.parent_names = (const char *[]){ "bi_tcxo_ao" },
		.num_parents = 1,
		.flags = CLK_GET_RATE_NOCACHE,
		.ops = &clk_ops_cpu_osm,
	},
};

static struct clk_osm l3_clk = {
	.cluster_num = 0,
	.osm_table_size = OSM_TABLE_SIZE,
	.hw.init = &osm_clks_init[0],
};

static DEFINE_CLK_VOTER_NOCACHE(l3_cluster0_vote_clk, l3_clk, 0);
static DEFINE_CLK_VOTER_NOCACHE(l3_cluster1_vote_clk, l3_clk, 0);
static DEFINE_CLK_VOTER_NOCACHE(l3_cluster2_vote_clk, l3_clk, 0);
static DEFINE_CLK_VOTER(l3_misc_vote_clk, l3_clk, 0);
static DEFINE_CLK_VOTER(l3_gpu_vote_clk, l3_clk, 0);

static struct clk_osm pwrcl_clk = {
	.cluster_num = 1,
	.osm_table_size = OSM_TABLE_SIZE,
	.hw.init = &osm_clks_init[1],
};

static struct clk_osm cpu0_pwrcl_clk = {
	.core_num = 0,
	.total_cycle_counter = 0,
	.prev_cycle_counter = 0,
	.hw.init = &(struct clk_init_data){
		.name = "cpu0_pwrcl_clk",
		.parent_names = (const char *[]){ "pwrcl_clk" },
		.num_parents = 1,
		.flags = CLK_GET_RATE_NOCACHE,
		.ops = &clk_ops_core,
	},
};

static struct clk_osm cpu1_pwrcl_clk = {
	.core_num = 1,
	.total_cycle_counter = 0,
	.prev_cycle_counter = 0,
	.hw.init = &(struct clk_init_data){
		.name = "cpu1_pwrcl_clk",
		.parent_names = (const char *[]){ "pwrcl_clk" },
		.num_parents = 1,
		.flags = CLK_GET_RATE_NOCACHE,
		.ops = &clk_ops_core,
	},
};

static struct clk_osm cpu2_pwrcl_clk = {
	.core_num = 2,
	.total_cycle_counter = 0,
	.prev_cycle_counter = 0,
	.hw.init = &(struct clk_init_data){
		.name = "cpu2_pwrcl_clk",
		.parent_names = (const char *[]){ "pwrcl_clk" },
		.num_parents = 1,
		.flags = CLK_GET_RATE_NOCACHE,
		.ops = &clk_ops_core,
	},
};

static struct clk_osm cpu3_pwrcl_clk = {
	.core_num = 3,
	.total_cycle_counter = 0,
	.prev_cycle_counter = 0,
	.hw.init = &(struct clk_init_data){
		.name = "cpu3_pwrcl_clk",
		.parent_names = (const char *[]){ "pwrcl_clk" },
		.num_parents = 1,
		.flags = CLK_GET_RATE_NOCACHE,
		.ops = &clk_ops_core,
	},
};

static struct clk_osm cpu4_pwrcl_clk = {
	.core_num = 4,
	.total_cycle_counter = 0,
	.prev_cycle_counter = 0,
	.hw.init = &(struct clk_init_data){
		.name = "cpu4_pwrcl_clk",
		.parent_names = (const char *[]){ "pwrcl_clk" },
		.num_parents = 1,
		.flags = CLK_GET_RATE_NOCACHE,
		.ops = &clk_ops_core,
	},
};

static struct clk_osm cpu5_pwrcl_clk = {
	.core_num = 5,
	.total_cycle_counter = 0,
	.prev_cycle_counter = 0,
	.hw.init = &(struct clk_init_data){
		.name = "cpu5_pwrcl_clk",
		.parent_names = (const char *[]){ "pwrcl_clk" },
		.num_parents = 1,
		.flags = CLK_GET_RATE_NOCACHE,
		.ops = &clk_ops_core,
	},
};

static struct clk_osm perfcl_clk = {
	.cluster_num = 2,
	.osm_table_size = OSM_TABLE_SIZE,
	.hw.init = &osm_clks_init[2],
};

static struct clk_osm cpu4_perfcl_clk = {
	.core_num = 0,
	.total_cycle_counter = 0,
	.prev_cycle_counter = 0,
	.hw.init = &(struct clk_init_data){
		.name = "cpu4_perfcl_clk",
		.parent_names = (const char *[]){ "perfcl_clk" },
		.num_parents = 1,
		.flags = CLK_GET_RATE_NOCACHE,
		.ops = &clk_ops_core,
	},
};

static struct clk_osm cpu5_perfcl_clk = {
	.core_num = 1,
	.total_cycle_counter = 0,
	.prev_cycle_counter = 0,
	.hw.init = &(struct clk_init_data){
		.name = "cpu5_perfcl_clk",
		.parent_names = (const char *[]){ "perfcl_clk" },
		.num_parents = 1,
		.flags = CLK_GET_RATE_NOCACHE,
		.ops = &clk_ops_core,
	},
};

static struct clk_osm cpu6_perfcl_clk = {
	.core_num = 2,
	.total_cycle_counter = 0,
	.prev_cycle_counter = 0,
	.hw.init = &(struct clk_init_data){
		.name = "cpu6_perfcl_clk",
		.parent_names = (const char *[]){ "perfcl_clk" },
		.num_parents = 1,
		.flags = CLK_GET_RATE_NOCACHE,
		.ops = &clk_ops_core,
	},
};

static struct clk_osm cpu7_perfcl_clk = {
	.core_num = 3,
	.total_cycle_counter = 0,
	.prev_cycle_counter = 0,
	.hw.init = &(struct clk_init_data){
		.name = "cpu7_perfcl_clk",
		.parent_names = (const char *[]){ "perfcl_clk" },
		.num_parents = 1,
		.flags = CLK_GET_RATE_NOCACHE,
		.ops = &clk_ops_core,
	},
};

static struct clk_osm perfpcl_clk = {
	.cluster_num = 3,
	.osm_table_size = OSM_TABLE_SIZE,
	.hw.init = &osm_clks_init[3],
};

static struct clk_osm cpu7_perfpcl_clk = {
	.core_num = 0,
	.total_cycle_counter = 0,
	.prev_cycle_counter = 0,
	.hw.init = &(struct clk_init_data){
		.name = "cpu7_perfpcl_clk",
		.parent_names = (const char *[]){ "perfpcl_clk" },
		.num_parents = 1,
		.flags = CLK_GET_RATE_NOCACHE,
		.ops = &clk_ops_core,
	},
};

static struct clk_hw *osm_qcom_clk_hws[] = {
	[L3_CLUSTER0_VOTE_CLK] = &l3_cluster0_vote_clk.hw,
	[L3_CLUSTER1_VOTE_CLK] = &l3_cluster1_vote_clk.hw,
	[L3_CLUSTER2_VOTE_CLK] = &l3_cluster2_vote_clk.hw,
	[L3_MISC_VOTE_CLK] = &l3_misc_vote_clk.hw,
	[L3_GPU_VOTE_CLK] = &l3_gpu_vote_clk.hw,
	[L3_CLK] = &l3_clk.hw,
	[CPU0_PWRCL_CLK] = &cpu0_pwrcl_clk.hw,
	[CPU1_PWRCL_CLK] = &cpu1_pwrcl_clk.hw,
	[CPU2_PWRCL_CLK] = &cpu2_pwrcl_clk.hw,
	[CPU3_PWRCL_CLK] = &cpu3_pwrcl_clk.hw,
	[PWRCL_CLK] = &pwrcl_clk.hw,
	[CPU4_PERFCL_CLK] = &cpu4_perfcl_clk.hw,
	[CPU5_PERFCL_CLK] = &cpu5_perfcl_clk.hw,
	[CPU6_PERFCL_CLK] = &cpu6_perfcl_clk.hw,
	[PERFCL_CLK] = &perfcl_clk.hw,
	[CPU7_PERFPCL_CLK] = &cpu7_perfpcl_clk.hw,
	[PERFPCL_CLK] = &perfpcl_clk.hw,
	[CPU7_PERFCL_CLK] = NULL,
	[CPU4_PWRCL_CLK] = NULL,
	[CPU5_PWRCL_CLK] = NULL,
};

struct clk_osm *clk_cpu_map[] = {
	&cpu0_pwrcl_clk,
	&cpu1_pwrcl_clk,
	&cpu2_pwrcl_clk,
	&cpu3_pwrcl_clk,
	&cpu4_perfcl_clk,
	&cpu5_perfcl_clk,
	&cpu6_perfcl_clk,
	&cpu7_perfpcl_clk,
};

static struct clk_osm *logical_cpu_to_clk(int cpu)
{
	struct device_node *cpu_node;
	const u32 *cell;
	u64 hwid;
	static struct clk_osm *cpu_clk_map[NR_CPUS];

	if (!cpu_clk_map[cpu]) {
		cpu_node = of_get_cpu_node(cpu, NULL);
		if (!cpu_node)
			return NULL;

		cell = of_get_property(cpu_node, "reg", NULL);
		if (!cell) {
			pr_err("%s: missing reg property\n",
						cpu_node->full_name);
			of_node_put(cpu_node);
			return NULL;
		}

		hwid = of_read_number(cell, of_n_addr_cells(cpu_node));
		if (is_trinket)
			hwid = get_logical_index(hwid);
		else
			hwid = (hwid >> 8) & 0xff;

		of_node_put(cpu_node);
		if (hwid >= ARRAY_SIZE(clk_cpu_map)) {
			pr_err("unsupported CPU number - %d (hw_id - %llu)\n",
			       cpu, hwid);
			return NULL;
		}

		cpu_clk_map[cpu] = clk_cpu_map[hwid];
	}

	return cpu_clk_map[cpu];
}

static struct clk_osm *osm_configure_policy(struct cpufreq_policy *policy)
{
	int cpu;
	struct clk_hw *parent, *c_parent;
	struct clk_osm *first;
	struct clk_osm *c, *n;

	c = logical_cpu_to_clk(policy->cpu);
	if (!c)
		return NULL;

	c_parent = clk_hw_get_parent(&c->hw);
	if (!c_parent)
		return NULL;

	/*
	 * Don't put any other CPUs into the policy if we're doing
	 * per_core_dcvs
	 */
	if (to_clk_osm(c_parent)->per_core_dcvs)
		return c;

	first = c;
	/* Find CPUs that share the same clock domain */
	for_each_possible_cpu(cpu) {
		n = logical_cpu_to_clk(cpu);
		if (!n)
			continue;

		parent = clk_hw_get_parent(&n->hw);
		if (!parent)
			return NULL;
		if (parent != c_parent)
			continue;

		cpumask_set_cpu(cpu, &c->related_cpus);
		if (n->core_num == 0)
			first = n;
	}

	return first;
}

static void
osm_set_index(struct clk_osm *c, unsigned int index, unsigned int num)
{
	clk_osm_write_reg(c, index, DCVS_PERF_STATE_DESIRED_REG(num));

	/* Make sure the write goes through before proceeding */
	clk_osm_mb(c);
}

static int
osm_cpufreq_target_index(struct cpufreq_policy *policy, unsigned int index)
{
	struct clk_osm *c = policy->driver_data;

	osm_set_index(c, index, c->core_num);
	arch_set_freq_scale(policy->related_cpus,
			    policy->freq_table[index].frequency,
			    policy->cpuinfo.max_freq);
	return 0;
}

static unsigned int
osm_cpufreq_fast_switch(struct cpufreq_policy *policy, unsigned int target_freq)
{
	int index;

	index = cpufreq_frequency_table_target(policy, target_freq,
							CPUFREQ_RELATION_L);
	if (index < 0)
		return 0;

	osm_cpufreq_target_index(policy, index);

	return policy->freq_table[index].frequency;
}

static unsigned int osm_cpufreq_get(unsigned int cpu)
{
	struct cpufreq_policy *policy = cpufreq_cpu_get_raw(cpu);
	struct clk_osm *c;
	u32 index;

	if (!policy)
		return 0;

	c = policy->driver_data;
	index = clk_osm_read_reg(c,
			DCVS_PERF_STATE_DESIRED_REG(c->core_num));
	return policy->freq_table[index].frequency;
}

static int osm_cpufreq_cpu_init(struct cpufreq_policy *policy)
{
	struct cpufreq_frequency_table *table;
	struct clk_osm *c, *parent;
	struct clk_hw *p_hw;
	int ret;
	unsigned int i;

	c = osm_configure_policy(policy);
	if (!c) {
		pr_err("no clock for CPU%d\n", policy->cpu);
		return -ENODEV;
	}

	p_hw = clk_hw_get_parent(&c->hw);
	if (!p_hw) {
		pr_err("no parent clock for CPU%d\n", policy->cpu);
		return -ENODEV;
	}

	parent = to_clk_osm(p_hw);
	c->vbase = parent->vbase;

	table = kcalloc(parent->osm_table_size + 1, sizeof(*table), GFP_KERNEL);
	if (!table)
		return -ENOMEM;

	for (i = 0; i < parent->osm_table_size; i++) {
		u32 data, src, div, lval, core_count;

		data = clk_osm_read_reg(c, FREQ_REG + i * OSM_REG_SIZE);
		src = (data & GENMASK(31, 30)) >> 30;
		div = (data & GENMASK(29, 28)) >> 28;
		lval = data & GENMASK(7, 0);
		core_count = CORE_COUNT_VAL(data);

		/* Save the frequencies in terms of KHz */
		if (!src)
			table[i].frequency = OSM_INIT_RATE / 1000;
		else
			table[i].frequency = (XO_RATE * lval) / 1000;
		table[i].driver_data = table[i].frequency;

		if (core_count == SINGLE_CORE_COUNT)
			table[i].frequency = CPUFREQ_ENTRY_INVALID;

		/* Two of the same frequencies means end of table */
		if (i > 0 && table[i - 1].driver_data == table[i].driver_data) {
			struct cpufreq_frequency_table *prev = &table[i - 1];

			if (prev->frequency == CPUFREQ_ENTRY_INVALID) {
				prev->flags = CPUFREQ_BOOST_FREQ;
				prev->frequency = prev->driver_data;
			}

			break;
		}
	}
	table[i].frequency = CPUFREQ_TABLE_END;

	ret = cpufreq_table_validate_and_show(policy, table);
	if (ret) {
		pr_err("%s: invalid frequency table: %d\n", __func__, ret);
		goto err;
	}

	policy->dvfs_possible_from_any_cpu = true;
	policy->fast_switch_possible = true;
	policy->driver_data = c;

	cpumask_copy(policy->cpus, &c->related_cpus);

	return 0;

err:
	kfree(table);
	return ret;
}

static int osm_cpufreq_cpu_exit(struct cpufreq_policy *policy)
{
	kfree(policy->freq_table);
	policy->freq_table = NULL;
	return 0;
}

static struct freq_attr *osm_cpufreq_attr[] = {
	&cpufreq_freq_attr_scaling_available_freqs,
	&cpufreq_freq_attr_scaling_boost_freqs,
	NULL
};

static struct cpufreq_driver qcom_osm_cpufreq_driver = {
	.flags		= CPUFREQ_STICKY | CPUFREQ_NEED_INITIAL_FREQ_CHECK |
			  CPUFREQ_HAVE_GOVERNOR_PER_POLICY,
	.verify		= cpufreq_generic_frequency_table_verify,
	.target_index	= osm_cpufreq_target_index,
	.get		= osm_cpufreq_get,
	.init		= osm_cpufreq_cpu_init,
	.exit		= osm_cpufreq_cpu_exit,
	.fast_switch	= osm_cpufreq_fast_switch,
	.name		= "osm-cpufreq",
	.attr		= osm_cpufreq_attr,
	.boost_enabled	= true,
};

static u32 find_voltage(struct clk_osm *c, unsigned long rate)
{
	struct osm_entry *table = c->osm_table;
	int entries = c->num_entries, i;

	for (i = 0; i < entries; i++) {
		if (rate == table[i].frequency) {
			/* OPP table voltages have units of mV */
			return table[i].open_loop_volt * 1000;
		}
	}

	return -EINVAL;
}

static int add_opp(struct clk_osm *c, struct device **device_list, int count)
{
	unsigned long rate = 0;
	u32 uv;
	long rc;
	int i, j = 0;
	unsigned long min_rate = c->hw.init->rate_max[0];
	unsigned long max_rate =
			c->hw.init->rate_max[c->hw.init->num_rate_max - 1];

	while (1) {
		rate = c->hw.init->rate_max[j++];
		uv = find_voltage(c, rate);
		if (uv <= 0) {
			pr_warn("No voltage for %lu.\n", rate);
			return -EINVAL;
		}

		for (i = 0; i < count; i++) {
			rc = dev_pm_opp_add(device_list[i], rate, uv);
			if (rc) {
				pr_warn("failed to add OPP for %lu\n", rate);
				return rc;
			}
		}

		/*
		 * Print the OPP pair for the lowest and highest frequency for
		 * each device that we're populating. This is important since
		 * this information will be used by thermal mitigation and the
		 * scheduler.
		 */
		if (rate == min_rate) {
			for (i = 0; i < count; i++) {
				pr_info("Set OPP pair (%lu Hz, %d uv) on %s\n",
					rate, uv, dev_name(device_list[i]));
			}
		}

		if (rate == max_rate && max_rate != min_rate) {
			for (i = 0; i < count; i++) {
				pr_info("Set OPP pair (%lu Hz, %d uv) on %s\n",
					rate, uv, dev_name(device_list[i]));
			}
			break;
		}

		if (min_rate == max_rate)
			break;
	}
	return 0;
}

static int derive_device_list(struct device **device_list,
				struct device_node *np,
				char *phandle_name, int count)
{
	int i;
	struct platform_device *pdev;
	struct device_node *dev_node;

	for (i = 0; i < count; i++) {
		dev_node = of_parse_phandle(np, phandle_name, i);
		if (!dev_node) {
			pr_err("Unable to get device_node pointer for opp-handle (%s)\n",
					phandle_name);
			return -ENODEV;
		}

		pdev = of_find_device_by_node(dev_node);
		if (!pdev) {
			pr_err("Unable to find platform_device node for opp-handle (%s)\n",
						phandle_name);
			return -ENODEV;
		}
		device_list[i] = &pdev->dev;
		of_node_put(dev_node);
	}
	return 0;
}

static void populate_l3_opp_table(struct device_node *np, char *phandle_name)
{
	struct device **device_list;
	int len, count, ret = 0;

	if (of_find_property(np, phandle_name, &len)) {
		count = len / sizeof(u32);

		device_list = kcalloc(count, sizeof(struct device *),
							GFP_KERNEL);
		if (!device_list)
			return;

		ret = derive_device_list(device_list, np, phandle_name, count);
		if (ret < 0) {
			pr_err("Failed to fill device_list for %s\n",
							phandle_name);
			return;
		}
	} else {
		pr_debug("Unable to find %s\n", phandle_name);
		return;
	}

	if (add_opp(&l3_clk, device_list, count))
		pr_err("Failed to add OPP levels for %s\n", phandle_name);

	kfree(device_list);
}

static void populate_opp_table(struct platform_device *pdev)
{
	int cpu;
	struct device *cpu_dev;
	struct clk_osm *c, *parent;
	struct clk_hw *hw_parent;
	struct device_node *np = pdev->dev.of_node;

	for_each_possible_cpu(cpu) {
		c = logical_cpu_to_clk(cpu);
		if (!c) {
			pr_err("no clock device for CPU=%d\n", cpu);
			return;
		}

		hw_parent = clk_hw_get_parent(&c->hw);
		parent = to_clk_osm(hw_parent);
		cpu_dev = get_cpu_device(cpu);
		if (cpu_dev)
			if (add_opp(parent, &cpu_dev, 1))
				pr_err("Failed to add OPP levels for %s\n",
					dev_name(cpu_dev));
	}

	if (!is_trinket)
		populate_l3_opp_table(np, "l3-devs");
}

static u64 clk_osm_get_cpu_cycle_counter(int cpu)
{
	u32 val;
	int core_num;
	unsigned long flags;
	u64 cycle_counter_ret;
	struct clk_osm *parent, *c = logical_cpu_to_clk(cpu);

	if (IS_ERR_OR_NULL(c)) {
		pr_err("no clock device for CPU=%d\n", cpu);
		return 0;
	}

	parent = to_clk_osm(clk_hw_get_parent(&c->hw));

	spin_lock_irqsave(&parent->lock, flags);
	/*
	 * Use core 0's copy as proxy for the whole cluster when per
	 * core DCVS is disabled.
	 */
	core_num = parent->per_core_dcvs ? c->core_num : 0;
	val = clk_osm_read_reg_no_log(parent,
				OSM_CYCLE_COUNTER_STATUS_REG(core_num));

	if (val < c->prev_cycle_counter) {
		/* Handle counter overflow */
		c->total_cycle_counter += UINT_MAX -
			c->prev_cycle_counter + val;
		c->prev_cycle_counter = val;
	} else {
		c->total_cycle_counter += val - c->prev_cycle_counter;
		c->prev_cycle_counter = val;
	}
	cycle_counter_ret = c->total_cycle_counter;
	spin_unlock_irqrestore(&parent->lock, flags);

	return cycle_counter_ret;
}

static int clk_osm_read_lut(struct platform_device *pdev, struct clk_osm *c)
{
	u32 data, src, lval, i, j = c->osm_table_size;

	for (i = 0; i < c->osm_table_size; i++) {
		data = clk_osm_read_reg(c, FREQ_REG + i * OSM_REG_SIZE);
		src = ((data & GENMASK(31, 30)) >> 30);
		lval = (data & GENMASK(7, 0));

		if (!src)
			c->osm_table[i].frequency = OSM_INIT_RATE;
		else
			c->osm_table[i].frequency = XO_RATE * lval;

		data = clk_osm_read_reg(c, VOLT_REG + i * OSM_REG_SIZE);
		c->osm_table[i].virtual_corner =
					((data & GENMASK(21, 16)) >> 16);
		c->osm_table[i].open_loop_volt = (data & GENMASK(11, 0));

		pr_debug("index=%d freq=%ld virtual_corner=%d open_loop_voltage=%u\n",
			 i, c->osm_table[i].frequency,
			 c->osm_table[i].virtual_corner,
			 c->osm_table[i].open_loop_volt);

		if (i > 0 && j == c->osm_table_size &&
				c->osm_table[i].frequency ==
				c->osm_table[i - 1].frequency)
			j = i;
	}

	osm_clks_init[c->cluster_num].rate_max = devm_kcalloc(&pdev->dev,
						 j, sizeof(unsigned long),
						       GFP_KERNEL);
	if (!osm_clks_init[c->cluster_num].rate_max)
		return -ENOMEM;

	for (i = 0; i < j; i++)
		osm_clks_init[c->cluster_num].rate_max[i] =
					c->osm_table[i].frequency;

	c->num_entries = osm_clks_init[c->cluster_num].num_rate_max = j;
	return 0;
}

static int clk_osm_resources_init(struct platform_device *pdev)
{
	struct resource *res;

	if (!is_trinket) {
		res = platform_get_resource_byname(pdev, IORESOURCE_MEM,
							"osm_l3_base");
		if (!res) {
			dev_err(&pdev->dev,
				"Unable to get platform resource for osm_l3_base");
			return -ENOMEM;
		}

		l3_clk.pbase = (unsigned long)res->start;
		l3_clk.vbase = devm_ioremap(&pdev->dev, res->start,
							resource_size(res));

		if (!l3_clk.vbase) {
			dev_err(&pdev->dev, "Unable to map osm_l3_base base\n");
			return -ENOMEM;
		}
	}

	res = platform_get_resource_byname(pdev, IORESOURCE_MEM,
						"osm_pwrcl_base");
	if (!res) {
		dev_err(&pdev->dev,
			"Unable to get platform resource for osm_pwrcl_base");
		return -ENOMEM;
	}

	pwrcl_clk.pbase = (unsigned long)res->start;
	pwrcl_clk.vbase = devm_ioremap(&pdev->dev, res->start,
						  resource_size(res));
	if (!pwrcl_clk.vbase) {
		dev_err(&pdev->dev, "Unable to map osm_pwrcl_base base\n");
		return -ENOMEM;
	}

	res = platform_get_resource_byname(pdev, IORESOURCE_MEM,
						"osm_perfcl_base");
	if (!res) {
		dev_err(&pdev->dev,
			"Unable to get platform resource for osm_perfcl_base");
		return -ENOMEM;
	}

	perfcl_clk.pbase = (unsigned long)res->start;
	perfcl_clk.vbase = devm_ioremap(&pdev->dev, res->start,
						  resource_size(res));

	if (!perfcl_clk.vbase) {
		dev_err(&pdev->dev, "Unable to map osm_perfcl_base base\n");
		return -ENOMEM;
	}

<<<<<<< HEAD
	if (is_sdmshrike || is_sm6150 || is_sdmmagpie || is_trinket)
=======
	if (is_sdmshrike || is_sm6150 || is_sdmmagpie ||
		is_trinket || is_atoll)
>>>>>>> 0ec737cc
		return 0;

	res = platform_get_resource_byname(pdev, IORESOURCE_MEM,
						"osm_perfpcl_base");
	if (!res) {
		dev_err(&pdev->dev,
			"Unable to get platform resource for osm_perfpcl_base");
		return -ENOMEM;
	}

	perfpcl_clk.pbase = (unsigned long)res->start;
	perfpcl_clk.vbase = devm_ioremap(&pdev->dev, res->start,
						  resource_size(res));

	if (!perfpcl_clk.vbase) {
		dev_err(&pdev->dev, "Unable to map osm_perfpcl_base base\n");
		return -ENOMEM;
	}

	return 0;
}

static void clk_cpu_osm_driver_sm6150_fixup(void)
{
	osm_qcom_clk_hws[CPU4_PERFCL_CLK] = NULL;
	osm_qcom_clk_hws[CPU5_PERFCL_CLK] = NULL;
	osm_qcom_clk_hws[CPU7_PERFPCL_CLK] = NULL;
	osm_qcom_clk_hws[PERFPCL_CLK] = NULL;
	osm_qcom_clk_hws[L3_CLUSTER2_VOTE_CLK] = NULL;
	osm_qcom_clk_hws[CPU4_PWRCL_CLK] = &cpu4_pwrcl_clk.hw;
	osm_qcom_clk_hws[CPU5_PWRCL_CLK] = &cpu5_pwrcl_clk.hw;
	osm_qcom_clk_hws[CPU7_PERFCL_CLK] = &cpu7_perfcl_clk.hw;

	cpu6_perfcl_clk.core_num = 0;
	cpu7_perfcl_clk.core_num = 1;

	clk_cpu_map[4] = &cpu4_pwrcl_clk;
	clk_cpu_map[5] = &cpu5_pwrcl_clk;
	clk_cpu_map[7] = &cpu7_perfcl_clk;
}

static void clk_cpu_osm_driver_trinket_fixup(void)
{
	pwrcl_clk.osm_table_size = OSM_TABLE_REDUCED_SIZE;
	perfcl_clk.osm_table_size = OSM_TABLE_REDUCED_SIZE;

	osm_qcom_clk_hws[L3_CLUSTER0_VOTE_CLK] = NULL,
	osm_qcom_clk_hws[L3_CLUSTER1_VOTE_CLK] = NULL,
	osm_qcom_clk_hws[L3_CLUSTER2_VOTE_CLK] = NULL,
	osm_qcom_clk_hws[L3_MISC_VOTE_CLK] = NULL,
	osm_qcom_clk_hws[L3_GPU_VOTE_CLK] = NULL,
	osm_qcom_clk_hws[L3_CLK] = NULL,
	osm_qcom_clk_hws[CPU7_PERFPCL_CLK] = NULL,
	osm_qcom_clk_hws[PERFPCL_CLK] = NULL,
	osm_qcom_clk_hws[CPU4_PWRCL_CLK] = NULL,
	osm_qcom_clk_hws[CPU5_PWRCL_CLK] = NULL,
	osm_qcom_clk_hws[CPU7_PERFCL_CLK] = &cpu7_perfcl_clk.hw;
	clk_cpu_map[7] = &cpu7_perfcl_clk;
}

static void clk_cpu_osm_driver_sdmshrike_fixup(void)
{
	osm_qcom_clk_hws[CPU7_PERFPCL_CLK] = NULL;
	osm_qcom_clk_hws[PERFPCL_CLK] = NULL;
	osm_qcom_clk_hws[L3_CLUSTER2_VOTE_CLK] = NULL;
	osm_qcom_clk_hws[CPU7_PERFCL_CLK] = &cpu7_perfcl_clk.hw;

	clk_cpu_map[7] = &cpu7_perfcl_clk;
}

static int clk_cpu_osm_driver_probe(struct platform_device *pdev)
{
	int rc = 0, i;
	u32 val;
	int num_clks = ARRAY_SIZE(osm_qcom_clk_hws);
	struct clk *clk;
	struct clk_onecell_data *clk_data;
	struct cpu_cycle_counter_cb cycle_counter_cb = {
		.get_cpu_cycle_counter = clk_osm_get_cpu_cycle_counter,
	};

	is_trinket = of_device_is_compatible(pdev->dev.of_node,
				"qcom,clk-cpu-osm-trinket");

	is_sdmmagpie = of_device_is_compatible(pdev->dev.of_node,
				"qcom,clk-cpu-osm-sdmmagpie");

	is_sm6150 = of_device_is_compatible(pdev->dev.of_node,
				"qcom,clk-cpu-osm-sm6150");

	is_sdmshrike = of_device_is_compatible(pdev->dev.of_node,
				"qcom,clk-cpu-osm-sdmshrike");

	is_atoll = of_device_is_compatible(pdev->dev.of_node,
				"qcom,clk-cpu-osm-atoll");

	if (is_sdmshrike)
		clk_cpu_osm_driver_sdmshrike_fixup();
	else if (is_sm6150 || is_sdmmagpie || is_atoll)
		clk_cpu_osm_driver_sm6150_fixup();
	else if (is_trinket)
		clk_cpu_osm_driver_trinket_fixup();

	clk_data = devm_kzalloc(&pdev->dev, sizeof(struct clk_onecell_data),
								GFP_KERNEL);
	if (!clk_data)
		goto exit;

	clk_data->clks = devm_kzalloc(&pdev->dev, (num_clks *
					sizeof(struct clk *)), GFP_KERNEL);
	if (!clk_data->clks)
		goto clk_err;

	clk_data->clk_num = num_clks;

	rc = clk_osm_resources_init(pdev);
	if (rc) {
		if (rc != -EPROBE_DEFER)
			dev_err(&pdev->dev, "OSM resources init failed, rc=%d\n",
				rc);
		return rc;
	}

	/* Check if per-core DCVS is enabled/not */
	val = clk_osm_read_reg(&pwrcl_clk, CORE_DCVS_CTRL);
	if (val & BIT(0))
		pwrcl_clk.per_core_dcvs = true;

	val = clk_osm_read_reg(&perfcl_clk, CORE_DCVS_CTRL);
	if (val & BIT(0))
		perfcl_clk.per_core_dcvs = true;

	if (!is_trinket) {
		rc = clk_osm_read_lut(pdev, &l3_clk);
		if (rc) {
			dev_err(&pdev->dev, "Unable to read OSM LUT for L3, rc=%d\n",
				rc);
			return rc;
		}
	}

	rc = clk_osm_read_lut(pdev, &pwrcl_clk);
	if (rc) {
		dev_err(&pdev->dev, "Unable to read OSM LUT for power cluster, rc=%d\n",
			rc);
		return rc;
	}

	rc = clk_osm_read_lut(pdev, &perfcl_clk);
	if (rc) {
		dev_err(&pdev->dev, "Unable to read OSM LUT for perf cluster, rc=%d\n",
			rc);
		return rc;
	}

<<<<<<< HEAD
	if (!is_sdmshrike && !is_sm6150 && !is_sdmmagpie && !is_trinket) {
=======
	if (!is_sdmshrike && !is_sm6150 && !is_sdmmagpie &&
		!is_trinket && !is_atoll) {
>>>>>>> 0ec737cc
		rc = clk_osm_read_lut(pdev, &perfpcl_clk);
		if (rc) {
			dev_err(&pdev->dev, "Unable to read OSM LUT for perf plus cluster, rc=%d\n",
				rc);
			return rc;
		}
	}

	if (!is_trinket)
		spin_lock_init(&l3_clk.lock);
	spin_lock_init(&pwrcl_clk.lock);
	spin_lock_init(&perfcl_clk.lock);
	if (!is_trinket)
		spin_lock_init(&perfpcl_clk.lock);

	/* Register OSM l3, pwr and perf clocks with Clock Framework */
	for (i = 0; i < num_clks; i++) {
		if (!osm_qcom_clk_hws[i])
			continue;

		clk = devm_clk_register(&pdev->dev, osm_qcom_clk_hws[i]);
		if (IS_ERR(clk)) {
			dev_err(&pdev->dev, "Unable to register CPU clock at index %d\n",
				i);
			return PTR_ERR(clk);
		}
		clk_data->clks[i] = clk;
	}

	rc = of_clk_add_provider(pdev->dev.of_node, of_clk_src_onecell_get,
								clk_data);
	if (rc) {
		dev_err(&pdev->dev, "Unable to register CPU clocks\n");
			goto provider_err;
	}

	get_online_cpus();

	if (!is_trinket) {
		WARN(clk_prepare_enable(l3_cluster0_vote_clk.hw.clk),
			"clk: Failed to enable cluster0 clock for L3\n");
		WARN(clk_prepare_enable(l3_cluster1_vote_clk.hw.clk),
			"clk: Failed to enable cluster1 clock for L3\n");
		WARN(clk_prepare_enable(l3_cluster2_vote_clk.hw.clk),
			"clk: Failed to enable cluster2 clock for L3\n");
		WARN(clk_prepare_enable(l3_misc_vote_clk.hw.clk),
			"clk: Failed to enable misc clock for L3\n");
		WARN(clk_prepare_enable(l3_gpu_vote_clk.hw.clk),
			"clk: Failed to enable gpu clock for L3\n");
	}

	populate_opp_table(pdev);

	of_platform_populate(pdev->dev.of_node, NULL, NULL, &pdev->dev);
	register_cpu_cycle_counter_cb(&cycle_counter_cb);
	put_online_cpus();

	rc = cpufreq_register_driver(&qcom_osm_cpufreq_driver);
	if (rc)
		goto provider_err;

	pr_info("OSM CPUFreq driver inited\n");
	return 0;

provider_err:
	if (clk_data)
		devm_kfree(&pdev->dev, clk_data->clks);
clk_err:
	devm_kfree(&pdev->dev, clk_data);
exit:
	dev_err(&pdev->dev, "OSM CPUFreq driver failed to initialize, rc=%d\n",
		rc);
	panic("Unable to Setup OSM CPUFreq");
}

static const struct of_device_id match_table[] = {
	{ .compatible = "qcom,clk-cpu-osm" },
	{ .compatible = "qcom,clk-cpu-osm-sm6150" },
	{ .compatible = "qcom,clk-cpu-osm-sdmmagpie" },
	{ .compatible = "qcom,clk-cpu-osm-trinket" },
	{ .compatible = "qcom,clk-cpu-osm-sdmshrike" },
	{ .compatible = "qcom,clk-cpu-osm-atoll" },
	{}
};

static struct platform_driver clk_cpu_osm_driver = {
	.probe = clk_cpu_osm_driver_probe,
	.driver = {
		.name = "clk-cpu-osm",
		.of_match_table = match_table,
		.owner = THIS_MODULE,
	},
};

static int __init clk_cpu_osm_init(void)
{
	return platform_driver_register(&clk_cpu_osm_driver);
}
subsys_initcall(clk_cpu_osm_init);

static void __exit clk_cpu_osm_exit(void)
{
	platform_driver_unregister(&clk_cpu_osm_driver);
}
module_exit(clk_cpu_osm_exit);

MODULE_DESCRIPTION("QTI CPU clock driver for OSM");
MODULE_LICENSE("GPL v2");<|MERGE_RESOLUTION|>--- conflicted
+++ resolved
@@ -89,10 +89,7 @@
 static bool is_sm6150;
 static bool is_sdmmagpie;
 static bool is_trinket;
-<<<<<<< HEAD
-=======
 static bool is_atoll;
->>>>>>> 0ec737cc
 
 static inline struct clk_osm *to_clk_osm(struct clk_hw *_hw)
 {
@@ -1050,12 +1047,8 @@
 		return -ENOMEM;
 	}
 
-<<<<<<< HEAD
-	if (is_sdmshrike || is_sm6150 || is_sdmmagpie || is_trinket)
-=======
 	if (is_sdmshrike || is_sm6150 || is_sdmmagpie ||
 		is_trinket || is_atoll)
->>>>>>> 0ec737cc
 		return 0;
 
 	res = platform_get_resource_byname(pdev, IORESOURCE_MEM,
@@ -1211,12 +1204,8 @@
 		return rc;
 	}
 
-<<<<<<< HEAD
-	if (!is_sdmshrike && !is_sm6150 && !is_sdmmagpie && !is_trinket) {
-=======
 	if (!is_sdmshrike && !is_sm6150 && !is_sdmmagpie &&
 		!is_trinket && !is_atoll) {
->>>>>>> 0ec737cc
 		rc = clk_osm_read_lut(pdev, &perfpcl_clk);
 		if (rc) {
 			dev_err(&pdev->dev, "Unable to read OSM LUT for perf plus cluster, rc=%d\n",
