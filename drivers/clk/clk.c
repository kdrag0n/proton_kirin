/*
 * Copyright (C) 2010-2011 Canonical Ltd <jeremy.kerr@canonical.com>
 * Copyright (C) 2011-2012 Linaro Ltd <mturquette@linaro.org>
 * Copyright (c) 2017-2019, The Linux Foundation. All rights reserved.
 *
 * This program is free software; you can redistribute it and/or modify
 * it under the terms of the GNU General Public License version 2 as
 * published by the Free Software Foundation.
 *
 * Standard functionality for the common clock API.  See Documentation/clk.txt
 */

#include <linux/clk.h>
#include <linux/clk-provider.h>
#include <linux/clk/clk-conf.h>
#include <linux/module.h>
#include <linux/mutex.h>
#include <linux/spinlock.h>
#include <linux/err.h>
#include <linux/list.h>
#include <linux/slab.h>
#include <linux/of.h>
#include <linux/device.h>
#include <linux/init.h>
#include <linux/sched.h>
#include <linux/clkdev.h>
#include <linux/of_platform.h>
#include <linux/pm_opp.h>
#include <linux/regulator/consumer.h>

#include "clk.h"

static DEFINE_SPINLOCK(enable_lock);
static DEFINE_MUTEX(prepare_lock);

static struct task_struct *prepare_owner;
static struct task_struct *enable_owner;

static int prepare_refcnt;
static int enable_refcnt;

static HLIST_HEAD(clk_root_list);
static HLIST_HEAD(clk_orphan_list);
static LIST_HEAD(clk_notifier_list);

struct clk_handoff_vdd {
	struct list_head list;
	struct clk_vdd_class *vdd_class;
};

static LIST_HEAD(clk_handoff_vdd_list);
static bool vdd_class_handoff_completed;
static DEFINE_MUTEX(vdd_class_list_lock);
/*
 * clk_rate_change_list is used during clk_core_set_rate_nolock() calls to
 * handle vdd_class vote tracking.  core->rate_change_node is added to
 * clk_rate_change_list when core->new_rate requires a different voltage level
 * (core->new_vdd_class_vote) than core->vdd_class_vote.  Elements are removed
 * from the list after unvoting core->vdd_class_vote immediately before
 * returning from clk_core_set_rate_nolock().
 */
static LIST_HEAD(clk_rate_change_list);

/***    private data structures    ***/

struct clk_core {
	const char		*name;
	const struct clk_ops	*ops;
	struct clk_hw		*hw;
	struct module		*owner;
	struct clk_core		*parent;
	const char		**parent_names;
	struct clk_core		**parents;
	unsigned int		num_parents;
	unsigned int		new_parent_index;
	unsigned long		rate;
	unsigned long		req_rate;
	unsigned long		new_rate;
	struct clk_core		*new_parent;
	struct clk_core		*new_child;
	unsigned long		flags;
	bool			orphan;
	unsigned int		enable_count;
	unsigned int		prepare_count;
	bool			need_handoff_enable;
	bool			need_handoff_prepare;
	unsigned long		min_rate;
	unsigned long		max_rate;
	unsigned long		accuracy;
	int			phase;
	struct clk_duty		duty;
	struct hlist_head	children;
	struct hlist_node	child_node;
	struct hlist_head	clks;
	unsigned int		notifier_count;
#ifdef CONFIG_DEBUG_FS
	struct dentry		*dentry;
	struct hlist_node	debug_node;
#endif
	struct kref		ref;
	struct clk_vdd_class	*vdd_class;
	int			vdd_class_vote;
	int			new_vdd_class_vote;
	struct list_head	rate_change_node;
	unsigned long		*rate_max;
	int			num_rate_max;
};

#define CREATE_TRACE_POINTS
#include <trace/events/clk.h>

struct clk {
	struct clk_core	*core;
	const char *dev_id;
	const char *con_id;
	unsigned long min_rate;
	unsigned long max_rate;
	struct hlist_node clks_node;
};

/***           locking             ***/
static void clk_prepare_lock(void)
{
	if (!mutex_trylock(&prepare_lock)) {
		if (prepare_owner == current) {
			prepare_refcnt++;
			return;
		}
		mutex_lock(&prepare_lock);
	}
	WARN_ON_ONCE(prepare_owner != NULL);
	WARN_ON_ONCE(prepare_refcnt != 0);
	prepare_owner = current;
	prepare_refcnt = 1;
}

static void clk_prepare_unlock(void)
{
	WARN_ON_ONCE(prepare_owner != current);
	WARN_ON_ONCE(prepare_refcnt == 0);

	if (--prepare_refcnt)
		return;
	prepare_owner = NULL;
	mutex_unlock(&prepare_lock);
}

static unsigned long clk_enable_lock(void)
	__acquires(enable_lock)
{
	unsigned long flags;

	if (!spin_trylock_irqsave(&enable_lock, flags)) {
		if (enable_owner == current) {
			enable_refcnt++;
			__acquire(enable_lock);
			return flags;
		}
		spin_lock_irqsave(&enable_lock, flags);
	}
	WARN_ON_ONCE(enable_owner != NULL);
	WARN_ON_ONCE(enable_refcnt != 0);
	enable_owner = current;
	enable_refcnt = 1;
	return flags;
}

static void clk_enable_unlock(unsigned long flags)
	__releases(enable_lock)
{
	WARN_ON_ONCE(enable_owner != current);
	WARN_ON_ONCE(enable_refcnt == 0);

	if (--enable_refcnt) {
		__release(enable_lock);
		return;
	}
	enable_owner = NULL;
	spin_unlock_irqrestore(&enable_lock, flags);
}

static bool clk_core_is_prepared(struct clk_core *core)
{
	/*
	 * .is_prepared is optional for clocks that can prepare
	 * fall back to software usage counter if it is missing
	 */
	if (!core->ops->is_prepared)
		return core->prepare_count;

	return core->ops->is_prepared(core->hw);
}

static bool clk_core_is_enabled(struct clk_core *core)
{
	/*
	 * .is_enabled is only mandatory for clocks that gate
	 * fall back to software usage counter if .is_enabled is missing
	 */
	if (!core->ops->is_enabled)
		return core->enable_count;

	return core->ops->is_enabled(core->hw);
}

/***    helper functions   ***/

const char *__clk_get_name(const struct clk *clk)
{
	return !clk ? NULL : clk->core->name;
}
EXPORT_SYMBOL_GPL(__clk_get_name);

const char *clk_hw_get_name(const struct clk_hw *hw)
{
	return hw->core->name;
}
EXPORT_SYMBOL_GPL(clk_hw_get_name);

struct clk_hw *__clk_get_hw(struct clk *clk)
{
	return !clk ? NULL : clk->core->hw;
}
EXPORT_SYMBOL_GPL(__clk_get_hw);

unsigned int clk_hw_get_num_parents(const struct clk_hw *hw)
{
	return hw->core->num_parents;
}
EXPORT_SYMBOL_GPL(clk_hw_get_num_parents);

struct clk_hw *clk_hw_get_parent(const struct clk_hw *hw)
{
	return hw->core->parent ? hw->core->parent->hw : NULL;
}
EXPORT_SYMBOL_GPL(clk_hw_get_parent);

static struct clk_core *__clk_lookup_subtree(const char *name,
					     struct clk_core *core)
{
	struct clk_core *child;
	struct clk_core *ret;

	if (!strcmp(core->name, name))
		return core;

	hlist_for_each_entry(child, &core->children, child_node) {
		ret = __clk_lookup_subtree(name, child);
		if (ret)
			return ret;
	}

	return NULL;
}

static struct clk_core *clk_core_lookup(const char *name)
{
	struct clk_core *root_clk;
	struct clk_core *ret;

	if (!name)
		return NULL;

	/* search the 'proper' clk tree first */
	hlist_for_each_entry(root_clk, &clk_root_list, child_node) {
		ret = __clk_lookup_subtree(name, root_clk);
		if (ret)
			return ret;
	}

	/* if not found, then search the orphan tree */
	hlist_for_each_entry(root_clk, &clk_orphan_list, child_node) {
		ret = __clk_lookup_subtree(name, root_clk);
		if (ret)
			return ret;
	}

	return NULL;
}

static struct clk_core *clk_core_get_parent_by_index(struct clk_core *core,
							 u8 index)
{
	if (!core || index >= core->num_parents)
		return NULL;

	if (!core->parents[index])
		core->parents[index] =
				clk_core_lookup(core->parent_names[index]);

	return core->parents[index];
}

struct clk_hw *
clk_hw_get_parent_by_index(const struct clk_hw *hw, unsigned int index)
{
	struct clk_core *parent;

	parent = clk_core_get_parent_by_index(hw->core, index);

	return !parent ? NULL : parent->hw;
}
EXPORT_SYMBOL_GPL(clk_hw_get_parent_by_index);

unsigned int __clk_get_enable_count(struct clk *clk)
{
	return !clk ? 0 : clk->core->enable_count;
}

static unsigned long clk_core_get_rate_nolock(struct clk_core *core)
{
	unsigned long ret;

	if (!core) {
		ret = 0;
		goto out;
	}

	ret = core->rate;

	if (!core->num_parents)
		goto out;

	if (!core->parent)
		ret = 0;

out:
	return ret;
}

unsigned long clk_hw_get_rate(const struct clk_hw *hw)
{
	return clk_core_get_rate_nolock(hw->core);
}
EXPORT_SYMBOL_GPL(clk_hw_get_rate);

static unsigned long __clk_get_accuracy(struct clk_core *core)
{
	if (!core)
		return 0;

	return core->accuracy;
}

unsigned long __clk_get_flags(struct clk *clk)
{
	return !clk ? 0 : clk->core->flags;
}
EXPORT_SYMBOL_GPL(__clk_get_flags);

unsigned long clk_hw_get_flags(const struct clk_hw *hw)
{
	return hw->core->flags;
}
EXPORT_SYMBOL_GPL(clk_hw_get_flags);

bool clk_hw_is_prepared(const struct clk_hw *hw)
{
	return clk_core_is_prepared(hw->core);
}

bool clk_hw_is_enabled(const struct clk_hw *hw)
{
	return clk_core_is_enabled(hw->core);
}

bool __clk_is_enabled(struct clk *clk)
{
	if (!clk)
		return false;

	return clk_core_is_enabled(clk->core);
}
EXPORT_SYMBOL_GPL(__clk_is_enabled);

static bool mux_is_better_rate(unsigned long rate, unsigned long now,
			   unsigned long best, unsigned long flags)
{
	if (flags & CLK_MUX_ROUND_CLOSEST)
		return abs(now - rate) < abs(best - rate);

	return now <= rate && now > best;
}

int clk_mux_determine_rate_flags(struct clk_hw *hw,
				 struct clk_rate_request *req,
				 unsigned long flags)
{
	struct clk_core *core = hw->core, *parent, *best_parent = NULL;
	int i, num_parents, ret;
	unsigned long best = 0;
	struct clk_rate_request parent_req = *req;

	/* if NO_REPARENT flag set, pass through to current parent */
	if (core->flags & CLK_SET_RATE_NO_REPARENT) {
		parent = core->parent;
		if (core->flags & CLK_SET_RATE_PARENT) {
			ret = __clk_determine_rate(parent ? parent->hw : NULL,
						   &parent_req);
			if (ret)
				return ret;

			best = parent_req.rate;
		} else if (parent) {
			best = clk_core_get_rate_nolock(parent);
		} else {
			best = clk_core_get_rate_nolock(core);
		}

		goto out;
	}

	/* find the parent that can provide the fastest rate <= rate */
	num_parents = core->num_parents;
	for (i = 0; i < num_parents; i++) {
		parent = clk_core_get_parent_by_index(core, i);
		if (!parent)
			continue;

		if (core->flags & CLK_SET_RATE_PARENT) {
			parent_req = *req;
			ret = __clk_determine_rate(parent->hw, &parent_req);
			if (ret)
				continue;
		} else {
			parent_req.rate = clk_core_get_rate_nolock(parent);
		}

		if (mux_is_better_rate(req->rate, parent_req.rate,
				       best, flags)) {
			best_parent = parent;
			best = parent_req.rate;
		}
	}

	if (!best_parent)
		return -EINVAL;

out:
	if (best_parent)
		req->best_parent_hw = best_parent->hw;
	req->best_parent_rate = best;
	req->rate = best;

	return 0;
}
EXPORT_SYMBOL_GPL(clk_mux_determine_rate_flags);

struct clk *__clk_lookup(const char *name)
{
	struct clk_core *core = clk_core_lookup(name);

	return !core ? NULL : core->hw->clk;
}

static void clk_core_get_boundaries(struct clk_core *core,
				    unsigned long *min_rate,
				    unsigned long *max_rate)
{
	struct clk *clk_user;

	*min_rate = core->min_rate;
	*max_rate = core->max_rate;

	hlist_for_each_entry(clk_user, &core->clks, clks_node)
		*min_rate = max(*min_rate, clk_user->min_rate);

	hlist_for_each_entry(clk_user, &core->clks, clks_node)
		*max_rate = min(*max_rate, clk_user->max_rate);
}

void clk_hw_set_rate_range(struct clk_hw *hw, unsigned long min_rate,
			   unsigned long max_rate)
{
	hw->core->min_rate = min_rate;
	hw->core->max_rate = max_rate;
}
EXPORT_SYMBOL_GPL(clk_hw_set_rate_range);

/*
 * Aggregate the rate of all the enabled child nodes and exclude that
 * of the child node for which this request was made.
 */
unsigned long clk_aggregate_rate(struct clk_hw *hw,
					const struct clk_core *parent)
{
	struct clk_core *child;
	unsigned long aggre_rate = 0;

	hlist_for_each_entry(child, &parent->children, child_node) {
		if (child->enable_count &&
				strcmp(child->name, hw->init->name))
			aggre_rate = max(child->rate, aggre_rate);
	}

	return aggre_rate;
}
EXPORT_SYMBOL_GPL(clk_aggregate_rate);

/*
 * Helper for finding best parent to provide a given frequency. This can be used
 * directly as a determine_rate callback (e.g. for a mux), or from a more
 * complex clock that may combine a mux with other operations.
 */
int __clk_mux_determine_rate(struct clk_hw *hw,
			     struct clk_rate_request *req)
{
	return clk_mux_determine_rate_flags(hw, req, 0);
}
EXPORT_SYMBOL_GPL(__clk_mux_determine_rate);

int __clk_mux_determine_rate_closest(struct clk_hw *hw,
				     struct clk_rate_request *req)
{
	return clk_mux_determine_rate_flags(hw, req, CLK_MUX_ROUND_CLOSEST);
}
EXPORT_SYMBOL_GPL(__clk_mux_determine_rate_closest);

/*
 *  Find the voltage level required for a given clock rate.
 */
static int clk_find_vdd_level(struct clk_core *clk, unsigned long rate)
{
	int level;

	/*
	 * For certain PLLs, due to the limitation in the bits allocated for
	 * programming the fractional divider, the actual rate of the PLL will
	 * be slightly higher than the requested rate (in the order of several
	 * Hz). To accommodate this difference, convert the FMAX rate and the
	 * clock frequency to KHz and use that for deriving the voltage level.
	 */
	for (level = 0; level < clk->num_rate_max; level++)
		if (DIV_ROUND_CLOSEST(rate, 1000) <=
				DIV_ROUND_CLOSEST(clk->rate_max[level], 1000))
			break;

	if (level == clk->num_rate_max) {
		pr_err("Rate %lu for %s is greater than highest Fmax\n", rate,
				clk->name);
		return -EINVAL;
	}

	return level;
}

/*
 * Update voltage level given the current votes.
 */
static int clk_update_vdd(struct clk_vdd_class *vdd_class)
{
	int level, rc = 0, i, ignore;
	struct regulator **r = vdd_class->regulator;
	int *uv = vdd_class->vdd_uv;
	int n_reg = vdd_class->num_regulators;
	int cur_lvl = vdd_class->cur_level;
	int max_lvl = vdd_class->num_levels - 1;
	int cur_base = cur_lvl * n_reg;
	int new_base;

	/* aggregate votes */
	for (level = max_lvl; level > 0; level--)
		if (vdd_class->level_votes[level])
			break;

	if (level == cur_lvl)
		return 0;

	max_lvl = max_lvl * n_reg;
	new_base = level * n_reg;

	for (i = 0; i < vdd_class->num_regulators; i++) {
		pr_debug("Set Voltage level Min %d, Max %d\n", uv[new_base + i],
				uv[max_lvl + i]);
		rc = regulator_set_voltage(r[i], uv[new_base + i], INT_MAX);
		if (rc)
			goto set_voltage_fail;

		if (cur_lvl == 0 || cur_lvl == vdd_class->num_levels)
			rc = regulator_enable(r[i]);
		else if (level == 0)
			rc = regulator_disable(r[i]);
		if (rc)
			goto enable_disable_fail;
	}

	if (vdd_class->set_vdd && !vdd_class->num_regulators)
		rc = vdd_class->set_vdd(vdd_class, level);

	if (!rc)
		vdd_class->cur_level = level;

	return rc;

enable_disable_fail:
	regulator_set_voltage(r[i], uv[cur_base + i], INT_MAX);

set_voltage_fail:
	for (i--; i >= 0; i--) {
		regulator_set_voltage(r[i], uv[cur_base + i], INT_MAX);
		if (cur_lvl == 0 || cur_lvl == vdd_class->num_levels)
			regulator_disable(r[i]);
		else if (level == 0)
			ignore = regulator_enable(r[i]);
	}

	return rc;
}

/*
 *  Vote for a voltage level.
 */
static int clk_vote_vdd_level(struct clk_vdd_class *vdd_class, int level)
{
	int rc = 0;

	if (level >= vdd_class->num_levels)
		return -EINVAL;

	mutex_lock(&vdd_class->lock);

	vdd_class->level_votes[level]++;

	rc = clk_update_vdd(vdd_class);
	if (rc)
		vdd_class->level_votes[level]--;

	mutex_unlock(&vdd_class->lock);

	return rc;
}

/*
 * Remove vote for a voltage level.
 */
static int clk_unvote_vdd_level(struct clk_vdd_class *vdd_class, int level)
{
	int rc = 0;

	if (level >= vdd_class->num_levels)
		return -EINVAL;

	mutex_lock(&vdd_class->lock);

	if (WARN(!vdd_class->level_votes[level],
			"Reference counts are incorrect for %s level %d\n",
			vdd_class->class_name, level)) {
		rc = -EINVAL;
		goto out;
	}

	vdd_class->level_votes[level]--;

	rc = clk_update_vdd(vdd_class);
	if (rc)
		vdd_class->level_votes[level]++;

out:
	mutex_unlock(&vdd_class->lock);
	return rc;
}

/*
 * Vote for a voltage level corresponding to a clock's rate.
 */
int clk_vote_rate_vdd(struct clk_core *core, unsigned long rate)
{
	int level;

	if (!core->vdd_class)
		return 0;

	level = clk_find_vdd_level(core, rate);
	if (level < 0)
		return level;

	return clk_vote_vdd_level(core->vdd_class, level);
}
EXPORT_SYMBOL_GPL(clk_vote_rate_vdd);

/*
 * Remove vote for a voltage level corresponding to a clock's rate.
 */
void clk_unvote_rate_vdd(struct clk_core *core, unsigned long rate)
{
	int level;

	if (!core->vdd_class)
		return;

	level = clk_find_vdd_level(core, rate);
	if (level < 0)
		return;

	clk_unvote_vdd_level(core->vdd_class, level);
}
EXPORT_SYMBOL_GPL(clk_unvote_rate_vdd);

static bool clk_is_rate_level_valid(struct clk_core *core, unsigned long rate)
{
	int level;

	if (!core->vdd_class)
		return true;

	level = clk_find_vdd_level(core, rate);

	return level >= 0;
}

static int clk_vdd_class_init(struct clk_vdd_class *vdd)
{
	struct clk_handoff_vdd *v;
	int ret = 0;

	if (vdd->skip_handoff)
		return 0;

	mutex_lock(&vdd_class_list_lock);

	list_for_each_entry(v, &clk_handoff_vdd_list, list) {
		if (v->vdd_class == vdd)
			goto done;
	}

	if (!vdd_class_handoff_completed) {
		pr_debug("voting for vdd_class %s\n", vdd->class_name);

		ret = clk_vote_vdd_level(vdd, vdd->num_levels - 1);
		if (ret) {
			pr_err("failed to vote for %s, ret=%d\n",
				vdd->class_name, ret);
			goto done;
		}
	}

	v = kmalloc(sizeof(*v), GFP_KERNEL);
	if (!v) {
		ret = -ENOMEM;
		goto done;
	}

	v->vdd_class = vdd;

	list_add_tail(&v->list, &clk_handoff_vdd_list);

done:
	mutex_unlock(&vdd_class_list_lock);

	return ret;
}

/***        clk api        ***/

static void clk_core_unprepare(struct clk_core *core)
{
	lockdep_assert_held(&prepare_lock);

	if (!core)
		return;

	if (WARN_ON(core->prepare_count == 0))
		return;

	if (WARN_ON(core->prepare_count == 1 && core->flags & CLK_IS_CRITICAL))
		return;

	if (--core->prepare_count > 0)
		return;

	WARN_ON(core->enable_count > 0);

	trace_clk_unprepare(core);

	if (core->ops->unprepare)
		core->ops->unprepare(core->hw);

	trace_clk_unprepare_complete(core);

	if (core->vdd_class) {
		clk_unvote_vdd_level(core->vdd_class, core->vdd_class_vote);
		core->vdd_class_vote = 0;
		core->new_vdd_class_vote = 0;
	}

	clk_core_unprepare(core->parent);
}

static void clk_core_unprepare_lock(struct clk_core *core)
{
	clk_prepare_lock();
	clk_core_unprepare(core);
	clk_prepare_unlock();
}

/**
 * clk_unprepare - undo preparation of a clock source
 * @clk: the clk being unprepared
 *
 * clk_unprepare may sleep, which differentiates it from clk_disable.  In a
 * simple case, clk_unprepare can be used instead of clk_disable to gate a clk
 * if the operation may sleep.  One example is a clk which is accessed over
 * I2c.  In the complex case a clk gate operation may require a fast and a slow
 * part.  It is this reason that clk_unprepare and clk_disable are not mutually
 * exclusive.  In fact clk_disable must be called before clk_unprepare.
 */
void clk_unprepare(struct clk *clk)
{
	if (IS_ERR_OR_NULL(clk))
		return;

	clk_core_unprepare_lock(clk->core);
}
EXPORT_SYMBOL_GPL(clk_unprepare);

static int clk_core_prepare(struct clk_core *core)
{
	int ret = 0;

	lockdep_assert_held(&prepare_lock);

	if (!core)
		return 0;

	if (core->prepare_count == 0) {
		ret = clk_core_prepare(core->parent);
		if (ret)
			return ret;

		trace_clk_prepare(core);

		ret = clk_vote_rate_vdd(core, core->rate);
		if (ret) {
			clk_core_unprepare(core->parent);
			return ret;
		}
		if (core->vdd_class) {
			core->vdd_class_vote
				= clk_find_vdd_level(core, core->rate);
			core->new_vdd_class_vote = core->vdd_class_vote;
		}

		if (core->ops->prepare)
			ret = core->ops->prepare(core->hw);

		trace_clk_prepare_complete(core);

		if (ret) {
			clk_unvote_rate_vdd(core, core->rate);
			core->vdd_class_vote = 0;
			core->new_vdd_class_vote = 0;
			clk_core_unprepare(core->parent);
			return ret;
		}
	}

	core->prepare_count++;

	return 0;
}

static int clk_core_prepare_lock(struct clk_core *core)
{
	int ret;

	clk_prepare_lock();
	ret = clk_core_prepare(core);
	clk_prepare_unlock();

	return ret;
}

/**
 * clk_prepare - prepare a clock source
 * @clk: the clk being prepared
 *
 * clk_prepare may sleep, which differentiates it from clk_enable.  In a simple
 * case, clk_prepare can be used instead of clk_enable to ungate a clk if the
 * operation may sleep.  One example is a clk which is accessed over I2c.  In
 * the complex case a clk ungate operation may require a fast and a slow part.
 * It is this reason that clk_prepare and clk_enable are not mutually
 * exclusive.  In fact clk_prepare must be called before clk_enable.
 * Returns 0 on success, -EERROR otherwise.
 */
int clk_prepare(struct clk *clk)
{
	if (!clk)
		return 0;

	return clk_core_prepare_lock(clk->core);
}
EXPORT_SYMBOL_GPL(clk_prepare);

static void clk_core_disable(struct clk_core *core)
{
	lockdep_assert_held(&enable_lock);

	if (!core)
		return;

	if (WARN_ON(core->enable_count == 0))
		return;

	if (WARN_ON(core->enable_count == 1 && core->flags & CLK_IS_CRITICAL))
		return;

	if (--core->enable_count > 0)
		return;

	trace_clk_disable_rcuidle(core);

	if (core->ops->disable)
		core->ops->disable(core->hw);

	trace_clk_disable_complete_rcuidle(core);

	clk_core_disable(core->parent);
}

static void clk_core_disable_lock(struct clk_core *core)
{
	unsigned long flags;

	flags = clk_enable_lock();
	clk_core_disable(core);
	clk_enable_unlock(flags);
}

/**
 * clk_disable - gate a clock
 * @clk: the clk being gated
 *
 * clk_disable must not sleep, which differentiates it from clk_unprepare.  In
 * a simple case, clk_disable can be used instead of clk_unprepare to gate a
 * clk if the operation is fast and will never sleep.  One example is a
 * SoC-internal clk which is controlled via simple register writes.  In the
 * complex case a clk gate operation may require a fast and a slow part.  It is
 * this reason that clk_unprepare and clk_disable are not mutually exclusive.
 * In fact clk_disable must be called before clk_unprepare.
 */
void clk_disable(struct clk *clk)
{
	if (IS_ERR_OR_NULL(clk))
		return;

	clk_core_disable_lock(clk->core);
}
EXPORT_SYMBOL_GPL(clk_disable);

static int clk_core_enable(struct clk_core *core)
{
	int ret = 0;

	lockdep_assert_held(&enable_lock);

	if (!core)
		return 0;

	if (WARN_ON(core->prepare_count == 0))
		return -ESHUTDOWN;

	if (core->enable_count == 0) {
		ret = clk_core_enable(core->parent);

		if (ret)
			return ret;

		trace_clk_enable_rcuidle(core);

		if (core->ops->enable)
			ret = core->ops->enable(core->hw);

		trace_clk_enable_complete_rcuidle(core);

		if (ret) {
			clk_core_disable(core->parent);
			return ret;
		}
	}

	core->enable_count++;
	return 0;
}

static int clk_core_enable_lock(struct clk_core *core)
{
	unsigned long flags;
	int ret;

	flags = clk_enable_lock();
	ret = clk_core_enable(core);
	clk_enable_unlock(flags);

	return ret;
}

/**
 * clk_enable - ungate a clock
 * @clk: the clk being ungated
 *
 * clk_enable must not sleep, which differentiates it from clk_prepare.  In a
 * simple case, clk_enable can be used instead of clk_prepare to ungate a clk
 * if the operation will never sleep.  One example is a SoC-internal clk which
 * is controlled via simple register writes.  In the complex case a clk ungate
 * operation may require a fast and a slow part.  It is this reason that
 * clk_enable and clk_prepare are not mutually exclusive.  In fact clk_prepare
 * must be called before clk_enable.  Returns 0 on success, -EERROR
 * otherwise.
 */
int clk_enable(struct clk *clk)
{
	if (!clk)
		return 0;

	return clk_core_enable_lock(clk->core);
}
EXPORT_SYMBOL_GPL(clk_enable);

static int clk_core_prepare_enable(struct clk_core *core)
{
	int ret;

	ret = clk_core_prepare_lock(core);
	if (ret)
		return ret;

	ret = clk_core_enable_lock(core);
	if (ret)
		clk_core_unprepare_lock(core);

	return ret;
}

static void clk_core_disable_unprepare(struct clk_core *core)
{
	clk_core_disable_lock(core);
	clk_core_unprepare_lock(core);
}

static void clk_unprepare_unused_subtree(struct clk_core *core)
{
	struct clk_core *child;

	lockdep_assert_held(&prepare_lock);

	hlist_for_each_entry(child, &core->children, child_node)
		clk_unprepare_unused_subtree(child);

	/*
	 * setting CLK_ENABLE_HAND_OFF flag triggers this conditional
	 *
	 * need_handoff_prepare implies this clk was already prepared by
	 * __clk_init. now we have a proper user, so unset the flag in our
	 * internal bookkeeping. See CLK_ENABLE_HAND_OFF flag in clk-provider.h
	 * for details.
	 */
	if (core->need_handoff_prepare) {
		core->need_handoff_prepare = false;
		clk_core_unprepare(core);
	}

	if (core->prepare_count)
		return;

	if (core->flags & CLK_IGNORE_UNUSED)
		return;

	if (clk_core_is_prepared(core)) {
		trace_clk_unprepare(core);
		if (core->ops->unprepare_unused)
			core->ops->unprepare_unused(core->hw);
		else if (core->ops->unprepare)
			core->ops->unprepare(core->hw);
		trace_clk_unprepare_complete(core);
	}
}

static void clk_disable_unused_subtree(struct clk_core *core)
{
	struct clk_core *child;
	unsigned long flags;

	lockdep_assert_held(&prepare_lock);

	hlist_for_each_entry(child, &core->children, child_node)
		clk_disable_unused_subtree(child);

	/*
	 * setting CLK_ENABLE_HAND_OFF flag triggers this conditional
	 *
	 * need_handoff_enable implies this clk was already enabled by
	 * __clk_init. now we have a proper user, so unset the flag in our
	 * internal bookkeeping. See CLK_ENABLE_HAND_OFF flag in clk-provider.h
	 * for details.
	 */
	if (core->need_handoff_enable) {
		core->need_handoff_enable = false;
		flags = clk_enable_lock();
		clk_core_disable(core);
		clk_enable_unlock(flags);
	}

	if (core->flags & CLK_OPS_PARENT_ENABLE)
		clk_core_prepare_enable(core->parent);

	flags = clk_enable_lock();

	if (core->enable_count)
		goto unlock_out;

	if (core->flags & CLK_IGNORE_UNUSED)
		goto unlock_out;

	/*
	 * some gate clocks have special needs during the disable-unused
	 * sequence.  call .disable_unused if available, otherwise fall
	 * back to .disable
	 */
	if (clk_core_is_enabled(core)) {
		trace_clk_disable(core);
		if (core->ops->disable_unused)
			core->ops->disable_unused(core->hw);
		else if (core->ops->disable)
			core->ops->disable(core->hw);
		trace_clk_disable_complete(core);
	}

unlock_out:
	clk_enable_unlock(flags);
	if (core->flags & CLK_OPS_PARENT_ENABLE)
		clk_core_disable_unprepare(core->parent);
}

static bool clk_ignore_unused;
static int __init clk_ignore_unused_setup(char *__unused)
{
	clk_ignore_unused = true;
	return 1;
}
__setup("clk_ignore_unused", clk_ignore_unused_setup);

static int clk_disable_unused(void)
{
	struct clk_core *core;
	struct clk_handoff_vdd *v, *v_temp;

	if (clk_ignore_unused) {
		pr_warn("clk: Not disabling unused clocks\n");
		return 0;
	}

	clk_prepare_lock();

	hlist_for_each_entry(core, &clk_root_list, child_node)
		clk_disable_unused_subtree(core);

	hlist_for_each_entry(core, &clk_orphan_list, child_node)
		clk_disable_unused_subtree(core);

	hlist_for_each_entry(core, &clk_root_list, child_node)
		clk_unprepare_unused_subtree(core);

	hlist_for_each_entry(core, &clk_orphan_list, child_node)
		clk_unprepare_unused_subtree(core);

	mutex_lock(&vdd_class_list_lock);
	list_for_each_entry_safe(v, v_temp, &clk_handoff_vdd_list, list) {
		clk_unvote_vdd_level(v->vdd_class,
				v->vdd_class->num_levels - 1);
		list_del(&v->list);
		kfree(v);
	};
	vdd_class_handoff_completed = true;
	mutex_unlock(&vdd_class_list_lock);

	clk_prepare_unlock();

	return 0;
}
late_initcall_sync(clk_disable_unused);

static int clk_core_round_rate_nolock(struct clk_core *core,
				      struct clk_rate_request *req)
{
	struct clk_core *parent;
	long rate;

	lockdep_assert_held(&prepare_lock);

	if (!core)
		return 0;

	parent = core->parent;
	if (parent) {
		req->best_parent_hw = parent->hw;
		req->best_parent_rate = parent->rate;
	} else {
		req->best_parent_hw = NULL;
		req->best_parent_rate = 0;
	}

	if (core->ops->determine_rate) {
		return core->ops->determine_rate(core->hw, req);
	} else if (core->ops->round_rate) {
		rate = core->ops->round_rate(core->hw, req->rate,
					     &req->best_parent_rate);
		if (rate < 0)
			return rate;

		req->rate = rate;
	} else if (core->flags & CLK_SET_RATE_PARENT) {
		return clk_core_round_rate_nolock(parent, req);
	} else {
		req->rate = core->rate;
	}

	return 0;
}

/**
 * __clk_determine_rate - get the closest rate actually supported by a clock
 * @hw: determine the rate of this clock
 * @req: target rate request
 *
 * Useful for clk_ops such as .set_rate and .determine_rate.
 */
int __clk_determine_rate(struct clk_hw *hw, struct clk_rate_request *req)
{
	if (!hw) {
		req->rate = 0;
		return 0;
	}

	return clk_core_round_rate_nolock(hw->core, req);
}
EXPORT_SYMBOL_GPL(__clk_determine_rate);

unsigned long clk_hw_round_rate(struct clk_hw *hw, unsigned long rate)
{
	int ret;
	struct clk_rate_request req;

	clk_core_get_boundaries(hw->core, &req.min_rate, &req.max_rate);
	req.rate = rate;

	ret = clk_core_round_rate_nolock(hw->core, &req);
	if (ret)
		return 0;

	return req.rate;
}
EXPORT_SYMBOL_GPL(clk_hw_round_rate);

/**
 * clk_round_rate - round the given rate for a clk
 * @clk: the clk for which we are rounding a rate
 * @rate: the rate which is to be rounded
 *
 * Takes in a rate as input and rounds it to a rate that the clk can actually
 * use which is then returned.  If clk doesn't support round_rate operation
 * then the parent rate is returned.
 */
long clk_round_rate(struct clk *clk, unsigned long rate)
{
	struct clk_rate_request req;
	int ret;

	if (!clk)
		return 0;

	clk_prepare_lock();

	clk_core_get_boundaries(clk->core, &req.min_rate, &req.max_rate);
	req.rate = rate;

	ret = clk_core_round_rate_nolock(clk->core, &req);
	clk_prepare_unlock();

	if (ret)
		return ret;

	return req.rate;
}
EXPORT_SYMBOL_GPL(clk_round_rate);

/**
 * __clk_notify - call clk notifier chain
 * @core: clk that is changing rate
 * @msg: clk notifier type (see include/linux/clk.h)
 * @old_rate: old clk rate
 * @new_rate: new clk rate
 *
 * Triggers a notifier call chain on the clk rate-change notification
 * for 'clk'.  Passes a pointer to the struct clk and the previous
 * and current rates to the notifier callback.  Intended to be called by
 * internal clock code only.  Returns NOTIFY_DONE from the last driver
 * called if all went well, or NOTIFY_STOP or NOTIFY_BAD immediately if
 * a driver returns that.
 */
static int __clk_notify(struct clk_core *core, unsigned long msg,
		unsigned long old_rate, unsigned long new_rate)
{
	struct clk_notifier *cn;
	struct clk_notifier_data cnd;
	int ret = NOTIFY_DONE;

	cnd.old_rate = old_rate;
	cnd.new_rate = new_rate;

	list_for_each_entry(cn, &clk_notifier_list, node) {
		if (cn->clk->core == core) {
			cnd.clk = cn->clk;
			ret = srcu_notifier_call_chain(&cn->notifier_head, msg,
					&cnd);
			if (ret & NOTIFY_STOP_MASK)
				return ret;
		}
	}

	return ret;
}

/**
 * __clk_recalc_accuracies
 * @core: first clk in the subtree
 *
 * Walks the subtree of clks starting with clk and recalculates accuracies as
 * it goes.  Note that if a clk does not implement the .recalc_accuracy
 * callback then it is assumed that the clock will take on the accuracy of its
 * parent.
 */
static void __clk_recalc_accuracies(struct clk_core *core)
{
	unsigned long parent_accuracy = 0;
	struct clk_core *child;

	lockdep_assert_held(&prepare_lock);

	if (core->parent)
		parent_accuracy = core->parent->accuracy;

	if (core->ops->recalc_accuracy)
		core->accuracy = core->ops->recalc_accuracy(core->hw,
							  parent_accuracy);
	else
		core->accuracy = parent_accuracy;

	hlist_for_each_entry(child, &core->children, child_node)
		__clk_recalc_accuracies(child);
}

static long clk_core_get_accuracy(struct clk_core *core)
{
	unsigned long accuracy;

	clk_prepare_lock();
	if (core && (core->flags & CLK_GET_ACCURACY_NOCACHE))
		__clk_recalc_accuracies(core);

	accuracy = __clk_get_accuracy(core);
	clk_prepare_unlock();

	return accuracy;
}

/**
 * clk_get_accuracy - return the accuracy of clk
 * @clk: the clk whose accuracy is being returned
 *
 * Simply returns the cached accuracy of the clk, unless
 * CLK_GET_ACCURACY_NOCACHE flag is set, which means a recalc_rate will be
 * issued.
 * If clk is NULL then returns 0.
 */
long clk_get_accuracy(struct clk *clk)
{
	if (!clk)
		return 0;

	return clk_core_get_accuracy(clk->core);
}
EXPORT_SYMBOL_GPL(clk_get_accuracy);

static unsigned long clk_recalc(struct clk_core *core,
				unsigned long parent_rate)
{
	if (core->ops->recalc_rate)
		return core->ops->recalc_rate(core->hw, parent_rate);
	return parent_rate;
}

/**
 * __clk_recalc_rates
 * @core: first clk in the subtree
 * @msg: notification type (see include/linux/clk.h)
 *
 * Walks the subtree of clks starting with clk and recalculates rates as it
 * goes.  Note that if a clk does not implement the .recalc_rate callback then
 * it is assumed that the clock will take on the rate of its parent.
 *
 * clk_recalc_rates also propagates the POST_RATE_CHANGE notification,
 * if necessary.
 */
static void __clk_recalc_rates(struct clk_core *core, unsigned long msg)
{
	unsigned long old_rate;
	unsigned long parent_rate = 0;
	struct clk_core *child;

	lockdep_assert_held(&prepare_lock);

	old_rate = core->rate;

	if (core->parent)
		parent_rate = core->parent->rate;

	core->rate = clk_recalc(core, parent_rate);

	/*
	 * ignore NOTIFY_STOP and NOTIFY_BAD return values for POST_RATE_CHANGE
	 * & ABORT_RATE_CHANGE notifiers
	 */
	if (core->notifier_count && msg)
		__clk_notify(core, msg, old_rate, core->rate);

	hlist_for_each_entry(child, &core->children, child_node)
		__clk_recalc_rates(child, msg);
}

static unsigned long clk_core_get_rate(struct clk_core *core)
{
	unsigned long rate;

	clk_prepare_lock();

	if (core && (core->flags & CLK_GET_RATE_NOCACHE))
		__clk_recalc_rates(core, 0);

	rate = clk_core_get_rate_nolock(core);
	clk_prepare_unlock();

	return rate;
}

/**
 * clk_get_rate - return the rate of clk
 * @clk: the clk whose rate is being returned
 *
 * Simply returns the cached rate of the clk, unless CLK_GET_RATE_NOCACHE flag
 * is set, which means a recalc_rate will be issued.
 * If clk is NULL then returns 0.
 */
unsigned long clk_get_rate(struct clk *clk)
{
	if (!clk)
		return 0;

	return clk_core_get_rate(clk->core);
}
EXPORT_SYMBOL_GPL(clk_get_rate);

static int clk_fetch_parent_index(struct clk_core *core,
				  struct clk_core *parent)
{
	int i;

	if (!parent)
		return -EINVAL;

	for (i = 0; i < core->num_parents; i++)
		if (clk_core_get_parent_by_index(core, i) == parent)
			return i;

	return -EINVAL;
}

/*
 * Update the orphan status of @core and all its children.
 */
static void clk_core_update_orphan_status(struct clk_core *core, bool is_orphan)
{
	struct clk_core *child;

	core->orphan = is_orphan;

	hlist_for_each_entry(child, &core->children, child_node)
		clk_core_update_orphan_status(child, is_orphan);
}

static void clk_reparent(struct clk_core *core, struct clk_core *new_parent)
{
	bool was_orphan = core->orphan;

	hlist_del(&core->child_node);

	if (new_parent) {
		bool becomes_orphan = new_parent->orphan;

		/* avoid duplicate POST_RATE_CHANGE notifications */
		if (new_parent->new_child == core)
			new_parent->new_child = NULL;

		hlist_add_head(&core->child_node, &new_parent->children);

		if (was_orphan != becomes_orphan)
			clk_core_update_orphan_status(core, becomes_orphan);
	} else {
		hlist_add_head(&core->child_node, &clk_orphan_list);
		if (!was_orphan)
			clk_core_update_orphan_status(core, true);
	}

	core->parent = new_parent;
}

static struct clk_core *__clk_set_parent_before(struct clk_core *core,
					   struct clk_core *parent)
{
	unsigned long flags;
	struct clk_core *old_parent = core->parent;

	/*
	 * 1. enable parents for CLK_OPS_PARENT_ENABLE clock
	 *
	 * 2. Migrate prepare state between parents and prevent race with
	 * clk_enable().
	 *
	 * If the clock is not prepared, then a race with
	 * clk_enable/disable() is impossible since we already have the
	 * prepare lock (future calls to clk_enable() need to be preceded by
	 * a clk_prepare()).
	 *
	 * If the clock is prepared, migrate the prepared state to the new
	 * parent and also protect against a race with clk_enable() by
	 * forcing the clock and the new parent on.  This ensures that all
	 * future calls to clk_enable() are practically NOPs with respect to
	 * hardware and software states.
	 *
	 * See also: Comment for clk_set_parent() below.
	 */

	/* enable old_parent & parent if CLK_OPS_PARENT_ENABLE is set */
	if (core->flags & CLK_OPS_PARENT_ENABLE) {
		clk_core_prepare_enable(old_parent);
		clk_core_prepare_enable(parent);
	}

	/* migrate prepare count if > 0 */
	if (core->prepare_count) {
		clk_core_prepare_enable(parent);
		clk_core_enable_lock(core);
	}

	/* update the clk tree topology */
	flags = clk_enable_lock();
	clk_reparent(core, parent);
	clk_enable_unlock(flags);

	return old_parent;
}

static void __clk_set_parent_after(struct clk_core *core,
				   struct clk_core *parent,
				   struct clk_core *old_parent)
{
	/*
	 * Finish the migration of prepare state and undo the changes done
	 * for preventing a race with clk_enable().
	 */
	if (core->prepare_count) {
		clk_core_disable_lock(core);
		clk_core_disable_unprepare(old_parent);
	}

	/* re-balance ref counting if CLK_OPS_PARENT_ENABLE is set */
	if (core->flags & CLK_OPS_PARENT_ENABLE) {
		clk_core_disable_unprepare(parent);
		clk_core_disable_unprepare(old_parent);
	}
}

static int __clk_set_parent(struct clk_core *core, struct clk_core *parent,
			    u8 p_index)
{
	unsigned long flags;
	int ret = 0;
	struct clk_core *old_parent;

	old_parent = __clk_set_parent_before(core, parent);

	trace_clk_set_parent(core, parent);

	/* change clock input source */
	if (parent && core->ops->set_parent)
		ret = core->ops->set_parent(core->hw, p_index);

	trace_clk_set_parent_complete(core, parent);

	if (ret) {
		flags = clk_enable_lock();
		clk_reparent(core, old_parent);
		clk_enable_unlock(flags);
		__clk_set_parent_after(core, old_parent, parent);

		return ret;
	}

	__clk_set_parent_after(core, parent, old_parent);

	return 0;
}

/**
 * __clk_speculate_rates
 * @core: first clk in the subtree
 * @parent_rate: the "future" rate of clk's parent
 *
 * Walks the subtree of clks starting with clk, speculating rates as it
 * goes and firing off PRE_RATE_CHANGE notifications as necessary.
 *
 * Unlike clk_recalc_rates, clk_speculate_rates exists only for sending
 * pre-rate change notifications and returns early if no clks in the
 * subtree have subscribed to the notifications.  Note that if a clk does not
 * implement the .recalc_rate callback then it is assumed that the clock will
 * take on the rate of its parent.
 */
static int __clk_speculate_rates(struct clk_core *core,
				 unsigned long parent_rate)
{
	struct clk_core *child;
	unsigned long new_rate;
	int ret = NOTIFY_DONE;

	lockdep_assert_held(&prepare_lock);

	new_rate = clk_recalc(core, parent_rate);

	/* abort rate change if a driver returns NOTIFY_BAD or NOTIFY_STOP */
	if (core->notifier_count)
		ret = __clk_notify(core, PRE_RATE_CHANGE, core->rate, new_rate);

	if (ret & NOTIFY_STOP_MASK) {
		pr_debug("%s: clk notifier callback for clock %s aborted with error %d\n",
				__func__, core->name, ret);
		goto out;
	}

	hlist_for_each_entry(child, &core->children, child_node) {
		ret = __clk_speculate_rates(child, new_rate);
		if (ret & NOTIFY_STOP_MASK)
			break;
	}

out:
	return ret;
}

/*
 * Vote for the voltage level required for core->new_rate.  Keep track of all
 * clocks with a changed voltage level in clk_rate_change_list.
 */
static int clk_vote_new_rate_vdd(struct clk_core *core)
{
	int cur_level, next_level;
	int ret;

	if (IS_ERR_OR_NULL(core) || !core->vdd_class)
		return 0;

	if (!clk_core_is_prepared(core))
		return 0;

	cur_level = core->new_vdd_class_vote;
	next_level = clk_find_vdd_level(core, core->new_rate);
	if (cur_level == next_level)
		return 0;

	ret = clk_vote_vdd_level(core->vdd_class, next_level);
	if (ret)
		return ret;

	core->new_vdd_class_vote = next_level;

	if (list_empty(&core->rate_change_node)) {
		list_add(&core->rate_change_node, &clk_rate_change_list);
	} else {
		/*
		 * A different new_rate has been determined for a clock that
		 * was already encountered in the clock tree traversal so the
		 * level that was previously voted for it should be removed.
		 */
		ret = clk_unvote_vdd_level(core->vdd_class, cur_level);
		if (ret)
			return ret;
	}

	return 0;
}

static int clk_calc_subtree(struct clk_core *core, unsigned long new_rate,
			     struct clk_core *new_parent, u8 p_index)
{
	struct clk_core *child;
	int ret;

	core->new_rate = new_rate;
	ret = clk_vote_new_rate_vdd(core);
	if (ret)
		return ret;

	core->new_parent = new_parent;
	core->new_parent_index = p_index;
	/* include clk in new parent's PRE_RATE_CHANGE notifications */
	core->new_child = NULL;
	if (new_parent && new_parent != core->parent)
		new_parent->new_child = core;

	hlist_for_each_entry(child, &core->children, child_node) {
		child->new_rate = clk_recalc(child, new_rate);
		ret = clk_calc_subtree(child, child->new_rate, NULL, 0);
		if (ret)
			return ret;
	}

	return 0;
}

/*
 * calculate the new rates returning the topmost clock that has to be
 * changed.
 */
static struct clk_core *clk_calc_new_rates(struct clk_core *core,
					   unsigned long rate)
{
	struct clk_core *top = core;
	struct clk_core *old_parent, *parent;
	unsigned long best_parent_rate = 0;
	unsigned long new_rate;
	unsigned long min_rate;
	unsigned long max_rate;
	int p_index = 0;
	long ret;

	/* sanity */
	if (IS_ERR_OR_NULL(core))
		return NULL;

	/* save parent rate, if it exists */
	parent = old_parent = core->parent;
	if (parent)
		best_parent_rate = parent->rate;

	clk_core_get_boundaries(core, &min_rate, &max_rate);

	/* find the closest rate and parent clk/rate */
	if (core->ops->determine_rate) {
		struct clk_rate_request req;

		req.rate = rate;
		req.min_rate = min_rate;
		req.max_rate = max_rate;
		if (parent) {
			req.best_parent_hw = parent->hw;
			req.best_parent_rate = parent->rate;
		} else {
			req.best_parent_hw = NULL;
			req.best_parent_rate = 0;
		}

		ret = core->ops->determine_rate(core->hw, &req);
		if (ret < 0)
			return NULL;

		best_parent_rate = req.best_parent_rate;
		new_rate = req.rate;
		parent = req.best_parent_hw ? req.best_parent_hw->core : NULL;
	} else if (core->ops->round_rate) {
		ret = core->ops->round_rate(core->hw, rate,
					    &best_parent_rate);
		if (ret < 0)
			return NULL;

		new_rate = ret;
		if (new_rate < min_rate || new_rate > max_rate)
			return NULL;
	} else if (!parent || !(core->flags & CLK_SET_RATE_PARENT)) {
		/* pass-through clock without adjustable parent */
		core->new_rate = core->rate;
		return NULL;
	} else {
		/* pass-through clock with adjustable parent */
		top = clk_calc_new_rates(parent, rate);
		new_rate = parent->new_rate;
		goto out;
	}

	/* some clocks must be gated to change parent */
	if (parent != old_parent &&
	    (core->flags & CLK_SET_PARENT_GATE) && core->prepare_count) {
		pr_debug("%s: %s not gated but wants to reparent\n",
			 __func__, core->name);
		return NULL;
	}

	/* try finding the new parent index */
	if (parent && core->num_parents > 1) {
		p_index = clk_fetch_parent_index(core, parent);
		if (p_index < 0) {
			pr_debug("%s: clk %s can not be parent of clk %s\n",
				 __func__, parent->name, core->name);
			return NULL;
		}
	}

	/*
	 * Certain PLLs only have 16 bits to program the fractional divider.
	 * Hence the programmed rate might be slightly different than the
	 * requested one.
	 */
	if ((core->flags & CLK_SET_RATE_PARENT) && parent &&
		(DIV_ROUND_CLOSEST(best_parent_rate, 1000) !=
			DIV_ROUND_CLOSEST(parent->rate, 1000)))
		top = clk_calc_new_rates(parent, best_parent_rate);

out:
	if (!clk_is_rate_level_valid(core, rate))
		return NULL;

	ret = clk_calc_subtree(core, new_rate, parent, p_index);
	if (ret)
		return NULL;

	return top;
}

/*
 * Notify about rate changes in a subtree. Always walk down the whole tree
 * so that in case of an error we can walk down the whole tree again and
 * abort the change.
 */
static struct clk_core *clk_propagate_rate_change(struct clk_core *core,
						  unsigned long event)
{
	struct clk_core *child, *tmp_clk, *fail_clk = NULL;
	int ret = NOTIFY_DONE;

	if (core->rate == core->new_rate)
		return NULL;

	if (core->notifier_count) {
		ret = __clk_notify(core, event, core->rate, core->new_rate);
		if (ret & NOTIFY_STOP_MASK)
			fail_clk = core;
	}

	hlist_for_each_entry(child, &core->children, child_node) {
		/* Skip children who will be reparented to another clock */
		if (child->new_parent && child->new_parent != core)
			continue;
		tmp_clk = clk_propagate_rate_change(child, event);
		if (tmp_clk)
			fail_clk = tmp_clk;
	}

	/* handle the new child who might not be in core->children yet */
	if (core->new_child) {
		tmp_clk = clk_propagate_rate_change(core->new_child, event);
		if (tmp_clk)
			fail_clk = tmp_clk;
	}

	return fail_clk;
}

/*
 * walk down a subtree and set the new rates notifying the rate
 * change on the way
 */
static int clk_change_rate(struct clk_core *core)
{
	struct clk_core *child;
	struct hlist_node *tmp;
	unsigned long old_rate;
	unsigned long best_parent_rate = 0;
	bool skip_set_rate = false;
	struct clk_core *old_parent;
	struct clk_core *parent = NULL;
	int rc = 0;

	old_rate = core->rate;

	if (core->new_parent) {
		parent = core->new_parent;
		best_parent_rate = core->new_parent->rate;
	} else if (core->parent) {
		parent = core->parent;
		best_parent_rate = core->parent->rate;
	}

	if (core->flags & CLK_SET_RATE_UNGATE) {
		unsigned long flags;

		clk_core_prepare(core);
		flags = clk_enable_lock();
		clk_core_enable(core);
		clk_enable_unlock(flags);
	}

	trace_clk_set_rate(core, core->new_rate);

	if (core->new_parent && core->new_parent != core->parent) {
		old_parent = __clk_set_parent_before(core, core->new_parent);
		trace_clk_set_parent(core, core->new_parent);

		if (core->ops->set_rate_and_parent) {
			skip_set_rate = true;
			core->ops->set_rate_and_parent(core->hw, core->new_rate,
					best_parent_rate,
					core->new_parent_index);
		} else if (core->ops->set_parent) {
			core->ops->set_parent(core->hw, core->new_parent_index);
		}

		trace_clk_set_parent_complete(core, core->new_parent);
		__clk_set_parent_after(core, core->new_parent, old_parent);
	}

	if (core->flags & CLK_OPS_PARENT_ENABLE)
		clk_core_prepare_enable(parent);

	if (!skip_set_rate && core->ops->set_rate) {
		rc = core->ops->set_rate(core->hw, core->new_rate,
						best_parent_rate);
		if (rc)
			goto err_set_rate;
	}

	trace_clk_set_rate_complete(core, core->new_rate);

	core->rate = clk_recalc(core, best_parent_rate);

	if (core->flags & CLK_SET_RATE_UNGATE) {
		unsigned long flags;

		flags = clk_enable_lock();
		clk_core_disable(core);
		clk_enable_unlock(flags);
		clk_core_unprepare(core);
	}

	if (core->flags & CLK_OPS_PARENT_ENABLE)
		clk_core_disable_unprepare(parent);

	if (core->notifier_count && old_rate != core->rate)
		__clk_notify(core, POST_RATE_CHANGE, old_rate, core->rate);

	if (core->flags & CLK_RECALC_NEW_RATES)
		(void)clk_calc_new_rates(core, core->new_rate);

	/*
	 * Use safe iteration, as change_rate can actually swap parents
	 * for certain clock types.
	 */
	hlist_for_each_entry_safe(child, tmp, &core->children, child_node) {
		/* Skip children who will be reparented to another clock */
		if (child->new_parent && child->new_parent != core)
			continue;
		rc = clk_change_rate(child);
		if (rc)
			return rc;
	}

	/* handle the new child who might not be in core->children yet */
	if (core->new_child)
		rc = clk_change_rate(core->new_child);

	return rc;

err_set_rate:
	trace_clk_set_rate_complete(core, core->new_rate);

	return rc;
}

/*
 * Unvote for the voltage level required for each core->new_vdd_class_vote in
 * clk_rate_change_list.  This is used when undoing voltage requests after an
 * error is encountered before any physical rate changing.
 */
static void clk_unvote_new_rate_vdd(void)
{
	struct clk_core *core;

	list_for_each_entry(core, &clk_rate_change_list, rate_change_node) {
		clk_unvote_vdd_level(core->vdd_class, core->new_vdd_class_vote);
		core->new_vdd_class_vote = core->vdd_class_vote;
	}
}

/*
 * Unvote for the voltage level required for each core->vdd_class_vote in
 * clk_rate_change_list.
 */
static int clk_unvote_old_rate_vdd(void)
{
	struct clk_core *core;
	int ret;

	list_for_each_entry(core, &clk_rate_change_list, rate_change_node) {
		ret = clk_unvote_vdd_level(core->vdd_class,
					   core->vdd_class_vote);
		if (ret)
			return ret;
	}

	return 0;
}

/*
 * In the case that rate setting fails, apply the max voltage level needed
 * by either the old or new rate for each changed clock.
 */
static void clk_vote_safe_vdd(void)
{
	struct clk_core *core;

	list_for_each_entry(core, &clk_rate_change_list, rate_change_node) {
		if (core->vdd_class_vote > core->new_vdd_class_vote) {
			clk_vote_vdd_level(core->vdd_class,
						core->vdd_class_vote);
			clk_unvote_vdd_level(core->vdd_class,
						core->new_vdd_class_vote);
			core->new_vdd_class_vote = core->vdd_class_vote;
		}
	}
}

static void clk_cleanup_vdd_votes(void)
{
	struct clk_core *core, *temp;

	list_for_each_entry_safe(core, temp, &clk_rate_change_list,
				 rate_change_node) {
		core->vdd_class_vote = core->new_vdd_class_vote;
		list_del_init(&core->rate_change_node);
	}
}
static int clk_core_set_rate_nolock(struct clk_core *core,
				    unsigned long req_rate)
{
	struct clk_core *top, *fail_clk;
	unsigned long rate = req_rate;
	int ret = 0;
	/*
	 * The prepare lock ensures mutual exclusion with other tasks.
	 * set_rate_nesting_count is a static so that it can be incremented in
	 * the case of reentrancy caused by a set_rate() ops callback itself
	 * calling clk_set_rate().  That way, the voltage level votes for the
	 * old rates are safely removed when the original invocation of this
	 * function completes.
	 */
	static unsigned int set_rate_nesting_count;

	if (!core)
		return 0;

	/* bail early if nothing to do */
	if (rate == clk_core_get_rate_nolock(core))
		return 0;

	if ((core->flags & CLK_SET_RATE_GATE) && core->prepare_count)
		return -EBUSY;

	set_rate_nesting_count++;

	/* calculate new rates and get the topmost changed clock */
	top = clk_calc_new_rates(core, rate);
	if (!top) {
		ret = -EINVAL;
<<<<<<< HEAD
		set_rate_nesting_count--;
=======
>>>>>>> c081cdb1
		goto pre_rate_change_err;
	}

	/* notify that we are about to change rates */
	fail_clk = clk_propagate_rate_change(top, PRE_RATE_CHANGE);
	if (fail_clk) {
		pr_debug("%s: failed to set %s clock to run at %lu\n", __func__,
				fail_clk->name, req_rate);
		clk_propagate_rate_change(top, ABORT_RATE_CHANGE);
		ret = -EBUSY;
<<<<<<< HEAD
		set_rate_nesting_count--;
=======
>>>>>>> c081cdb1
		goto pre_rate_change_err;
	}


	/* change the rates */
	set_rate_nesting_count++;
	ret = clk_change_rate(top);
	set_rate_nesting_count--;
	if (ret) {
		pr_err("%s: failed to set %s clock to run at %lu\n", __func__,
				top->name, req_rate);
		clk_propagate_rate_change(top, ABORT_RATE_CHANGE);
		clk_vote_safe_vdd();
		goto post_rate_change_err;
	}

	core->req_rate = req_rate;

post_rate_change_err:
	/*
	 * Only remove vdd_class level votes for old clock rates after all
	 * nested clk_set_rate() calls have completed.
	 */
	if (set_rate_nesting_count == 0) {
		ret |= clk_unvote_old_rate_vdd();
		clk_cleanup_vdd_votes();
	}

	return ret;

pre_rate_change_err:
	if (set_rate_nesting_count == 0) {
		clk_unvote_new_rate_vdd();
		clk_cleanup_vdd_votes();
	}

	return ret;
}

/**
 * clk_set_rate - specify a new rate for clk
 * @clk: the clk whose rate is being changed
 * @rate: the new rate for clk
 *
 * In the simplest case clk_set_rate will only adjust the rate of clk.
 *
 * Setting the CLK_SET_RATE_PARENT flag allows the rate change operation to
 * propagate up to clk's parent; whether or not this happens depends on the
 * outcome of clk's .round_rate implementation.  If *parent_rate is unchanged
 * after calling .round_rate then upstream parent propagation is ignored.  If
 * *parent_rate comes back with a new rate for clk's parent then we propagate
 * up to clk's parent and set its rate.  Upward propagation will continue
 * until either a clk does not support the CLK_SET_RATE_PARENT flag or
 * .round_rate stops requesting changes to clk's parent_rate.
 *
 * Rate changes are accomplished via tree traversal that also recalculates the
 * rates for the clocks and fires off POST_RATE_CHANGE notifiers.
 *
 * Returns 0 on success, -EERROR otherwise.
 */
int clk_set_rate(struct clk *clk, unsigned long rate)
{
	int ret;

	if (!clk)
		return 0;

	/* prevent racing with updates to the clock topology */
	clk_prepare_lock();

	ret = clk_core_set_rate_nolock(clk->core, rate);

	clk_prepare_unlock();

	return ret;
}
EXPORT_SYMBOL_GPL(clk_set_rate);

/**
 * clk_set_rate_range - set a rate range for a clock source
 * @clk: clock source
 * @min: desired minimum clock rate in Hz, inclusive
 * @max: desired maximum clock rate in Hz, inclusive
 *
 * Returns success (0) or negative errno.
 */
int clk_set_rate_range(struct clk *clk, unsigned long min, unsigned long max)
{
	int ret = 0;

	if (!clk)
		return 0;

	if (min > max) {
		pr_err("%s: clk %s dev %s con %s: invalid range [%lu, %lu]\n",
		       __func__, clk->core->name, clk->dev_id, clk->con_id,
		       min, max);
		return -EINVAL;
	}

	clk_prepare_lock();

	if (min != clk->min_rate || max != clk->max_rate) {
		clk->min_rate = min;
		clk->max_rate = max;
		ret = clk_core_set_rate_nolock(clk->core, clk->core->req_rate);
	}

	clk_prepare_unlock();

	return ret;
}
EXPORT_SYMBOL_GPL(clk_set_rate_range);

/**
 * clk_set_min_rate - set a minimum clock rate for a clock source
 * @clk: clock source
 * @rate: desired minimum clock rate in Hz, inclusive
 *
 * Returns success (0) or negative errno.
 */
int clk_set_min_rate(struct clk *clk, unsigned long rate)
{
	if (!clk)
		return 0;

	return clk_set_rate_range(clk, rate, clk->max_rate);
}
EXPORT_SYMBOL_GPL(clk_set_min_rate);

/**
 * clk_set_max_rate - set a maximum clock rate for a clock source
 * @clk: clock source
 * @rate: desired maximum clock rate in Hz, inclusive
 *
 * Returns success (0) or negative errno.
 */
int clk_set_max_rate(struct clk *clk, unsigned long rate)
{
	if (!clk)
		return 0;

	return clk_set_rate_range(clk, clk->min_rate, rate);
}
EXPORT_SYMBOL_GPL(clk_set_max_rate);

/**
 * clk_get_parent - return the parent of a clk
 * @clk: the clk whose parent gets returned
 *
 * Simply returns clk->parent.  Returns NULL if clk is NULL.
 */
struct clk *clk_get_parent(struct clk *clk)
{
	struct clk *parent;

	if (!clk)
		return NULL;

	clk_prepare_lock();
	/* TODO: Create a per-user clk and change callers to call clk_put */
	parent = !clk->core->parent ? NULL : clk->core->parent->hw->clk;
	clk_prepare_unlock();

	return parent;
}
EXPORT_SYMBOL_GPL(clk_get_parent);

static struct clk_core *__clk_init_parent(struct clk_core *core)
{
	u8 index = 0;

	if (core->num_parents > 1 && core->ops->get_parent)
		index = core->ops->get_parent(core->hw);

	return clk_core_get_parent_by_index(core, index);
}

static void clk_core_reparent(struct clk_core *core,
				  struct clk_core *new_parent)
{
	clk_reparent(core, new_parent);
	__clk_recalc_accuracies(core);
	__clk_recalc_rates(core, POST_RATE_CHANGE);
}

void clk_hw_reparent(struct clk_hw *hw, struct clk_hw *new_parent)
{
	if (!hw)
		return;

	clk_core_reparent(hw->core, !new_parent ? NULL : new_parent->core);
}

/**
 * clk_has_parent - check if a clock is a possible parent for another
 * @clk: clock source
 * @parent: parent clock source
 *
 * This function can be used in drivers that need to check that a clock can be
 * the parent of another without actually changing the parent.
 *
 * Returns true if @parent is a possible parent for @clk, false otherwise.
 */
bool clk_has_parent(struct clk *clk, struct clk *parent)
{
	struct clk_core *core, *parent_core;
	unsigned int i;

	/* NULL clocks should be nops, so return success if either is NULL. */
	if (!clk || !parent)
		return true;

	core = clk->core;
	parent_core = parent->core;

	/* Optimize for the case where the parent is already the parent. */
	if (core->parent == parent_core)
		return true;

	for (i = 0; i < core->num_parents; i++)
		if (strcmp(core->parent_names[i], parent_core->name) == 0)
			return true;

	return false;
}
EXPORT_SYMBOL_GPL(clk_has_parent);

static int clk_core_set_parent(struct clk_core *core, struct clk_core *parent)
{
	int ret = 0;
	int p_index = 0;
	unsigned long p_rate = 0;

	if (!core)
		return 0;

	/* prevent racing with updates to the clock topology */
	clk_prepare_lock();

	if (core->parent == parent && !(core->flags & CLK_IS_MEASURE))
		goto out;

	/* verify ops for for multi-parent clks */
	if ((core->num_parents > 1) && (!core->ops->set_parent)) {
		ret = -ENOSYS;
		goto out;
	}

	/* check that we are allowed to re-parent if the clock is in use */
	if ((core->flags & CLK_SET_PARENT_GATE) && core->prepare_count) {
		ret = -EBUSY;
		goto out;
	}

	/* try finding the new parent index */
	if (parent) {
		p_index = clk_fetch_parent_index(core, parent);
		if (p_index < 0) {
			pr_debug("%s: clk %s can not be parent of clk %s\n",
					__func__, parent->name, core->name);
			ret = p_index;
			goto out;
		}
		p_rate = parent->rate;
	}

	/* propagate PRE_RATE_CHANGE notifications */
	ret = __clk_speculate_rates(core, p_rate);

	/* abort if a driver objects */
	if (ret & NOTIFY_STOP_MASK)
		goto out;

	/* do the re-parent */
	ret = __clk_set_parent(core, parent, p_index);

	/* propagate rate an accuracy recalculation accordingly */
	if (ret) {
		__clk_recalc_rates(core, ABORT_RATE_CHANGE);
	} else {
		__clk_recalc_rates(core, POST_RATE_CHANGE);
		__clk_recalc_accuracies(core);
	}

out:
	clk_prepare_unlock();

	return ret;
}

/**
 * clk_set_parent - switch the parent of a mux clk
 * @clk: the mux clk whose input we are switching
 * @parent: the new input to clk
 *
 * Re-parent clk to use parent as its new input source.  If clk is in
 * prepared state, the clk will get enabled for the duration of this call. If
 * that's not acceptable for a specific clk (Eg: the consumer can't handle
 * that, the reparenting is glitchy in hardware, etc), use the
 * CLK_SET_PARENT_GATE flag to allow reparenting only when clk is unprepared.
 *
 * After successfully changing clk's parent clk_set_parent will update the
 * clk topology, sysfs topology and propagate rate recalculation via
 * __clk_recalc_rates.
 *
 * Returns 0 on success, -EERROR otherwise.
 */
int clk_set_parent(struct clk *clk, struct clk *parent)
{
	if (!clk)
		return 0;

	return clk_core_set_parent(clk->core, parent ? parent->core : NULL);
}
EXPORT_SYMBOL_GPL(clk_set_parent);

/**
 * clk_set_phase - adjust the phase shift of a clock signal
 * @clk: clock signal source
 * @degrees: number of degrees the signal is shifted
 *
 * Shifts the phase of a clock signal by the specified
 * degrees. Returns 0 on success, -EERROR otherwise.
 *
 * This function makes no distinction about the input or reference
 * signal that we adjust the clock signal phase against. For example
 * phase locked-loop clock signal generators we may shift phase with
 * respect to feedback clock signal input, but for other cases the
 * clock phase may be shifted with respect to some other, unspecified
 * signal.
 *
 * Additionally the concept of phase shift does not propagate through
 * the clock tree hierarchy, which sets it apart from clock rates and
 * clock accuracy. A parent clock phase attribute does not have an
 * impact on the phase attribute of a child clock.
 */
int clk_set_phase(struct clk *clk, int degrees)
{
	int ret = -EINVAL;

	if (!clk)
		return 0;

	/* sanity check degrees */
	degrees %= 360;
	if (degrees < 0)
		degrees += 360;

	clk_prepare_lock();

	trace_clk_set_phase(clk->core, degrees);

	if (clk->core->ops->set_phase)
		ret = clk->core->ops->set_phase(clk->core->hw, degrees);

	trace_clk_set_phase_complete(clk->core, degrees);

	if (!ret)
		clk->core->phase = degrees;

	clk_prepare_unlock();

	return ret;
}
EXPORT_SYMBOL_GPL(clk_set_phase);

static int clk_core_get_phase(struct clk_core *core)
{
	int ret;

	clk_prepare_lock();
	/* Always try to update cached phase if possible */
	if (core->ops->get_phase)
		core->phase = core->ops->get_phase(core->hw);
	ret = core->phase;
	clk_prepare_unlock();

	return ret;
}

/**
 * clk_get_phase - return the phase shift of a clock signal
 * @clk: clock signal source
 *
 * Returns the phase shift of a clock node in degrees, otherwise returns
 * -EERROR.
 */
int clk_get_phase(struct clk *clk)
{
	if (!clk)
		return 0;

	return clk_core_get_phase(clk->core);
}
EXPORT_SYMBOL_GPL(clk_get_phase);

static void clk_core_reset_duty_cycle_nolock(struct clk_core *core)
{
	/* Assume a default value of 50% */
	core->duty.num = 1;
	core->duty.den = 2;
}

static int clk_core_update_duty_cycle_parent_nolock(struct clk_core *core);

static int clk_core_update_duty_cycle_nolock(struct clk_core *core)
{
	struct clk_duty *duty = &core->duty;
	int ret = 0;

	if (!core->ops->get_duty_cycle)
		return clk_core_update_duty_cycle_parent_nolock(core);

	ret = core->ops->get_duty_cycle(core->hw, duty);
	if (ret)
		goto reset;

	/* Don't trust the clock provider too much */
	if (duty->den == 0 || duty->num > duty->den) {
		ret = -EINVAL;
		goto reset;
	}

	return 0;

reset:
	clk_core_reset_duty_cycle_nolock(core);
	return ret;
}

static int clk_core_update_duty_cycle_parent_nolock(struct clk_core *core)
{
	int ret = 0;

	if (core->parent &&
	    core->flags & CLK_DUTY_CYCLE_PARENT) {
		ret = clk_core_update_duty_cycle_nolock(core->parent);
		memcpy(&core->duty, &core->parent->duty, sizeof(core->duty));
	} else {
		clk_core_reset_duty_cycle_nolock(core);
	}

	return ret;
}

static int clk_core_set_duty_cycle_parent_nolock(struct clk_core *core,
						 struct clk_duty *duty);

static int clk_core_set_duty_cycle_nolock(struct clk_core *core,
					  struct clk_duty *duty)
{
	int ret;

	lockdep_assert_held(&prepare_lock);

	trace_clk_set_duty_cycle(core, duty);

	if (!core->ops->set_duty_cycle)
		return clk_core_set_duty_cycle_parent_nolock(core, duty);

	ret = core->ops->set_duty_cycle(core->hw, duty);
	if (!ret)
		memcpy(&core->duty, duty, sizeof(*duty));

	trace_clk_set_duty_cycle_complete(core, duty);

	return ret;
}

static int clk_core_set_duty_cycle_parent_nolock(struct clk_core *core,
						 struct clk_duty *duty)
{
	int ret = 0;

	if (core->parent &&
	    core->flags & (CLK_DUTY_CYCLE_PARENT | CLK_SET_RATE_PARENT)) {
		ret = clk_core_set_duty_cycle_nolock(core->parent, duty);
		memcpy(&core->duty, &core->parent->duty, sizeof(core->duty));
	}

	return ret;
}

/**
 * clk_set_duty_cycle - adjust the duty cycle ratio of a clock signal
 * @clk: clock signal source
 * @num: numerator of the duty cycle ratio to be applied
 * @den: denominator of the duty cycle ratio to be applied
 *
 * Apply the duty cycle ratio if the ratio is valid and the clock can
 * perform this operation
 *
 * Returns (0) on success, a negative errno otherwise.
 */
int clk_set_duty_cycle(struct clk *clk, unsigned int num, unsigned int den)
{
	int ret;
	struct clk_duty duty;

	if (!clk)
		return 0;

	/* sanity check the ratio */
	if (den == 0 || num > den)
		return -EINVAL;

	duty.num = num;
	duty.den = den;

	clk_prepare_lock();

	ret = clk_core_set_duty_cycle_nolock(clk->core, &duty);

	clk_prepare_unlock();

	return ret;
}
EXPORT_SYMBOL_GPL(clk_set_duty_cycle);

static int clk_core_get_scaled_duty_cycle(struct clk_core *core,
					  unsigned int scale)
{
	struct clk_duty *duty = &core->duty;
	int ret;

	clk_prepare_lock();

	ret = clk_core_update_duty_cycle_nolock(core);
	if (!ret)
		ret = mult_frac(scale, duty->num, duty->den);

	clk_prepare_unlock();

	return ret;
}

/**
 * clk_get_scaled_duty_cycle - return the duty cycle ratio of a clock signal
 * @clk: clock signal source
 * @scale: scaling factor to be applied to represent the ratio as an integer
 *
 * Returns the duty cycle ratio of a clock node multiplied by the provided
 * scaling factor, or negative errno on error.
 */
int clk_get_scaled_duty_cycle(struct clk *clk, unsigned int scale)
{
	if (!clk)
		return 0;

	return clk_core_get_scaled_duty_cycle(clk->core, scale);
}
EXPORT_SYMBOL_GPL(clk_get_scaled_duty_cycle);

/**
 * clk_is_match - check if two clk's point to the same hardware clock
 * @p: clk compared against q
 * @q: clk compared against p
 *
 * Returns true if the two struct clk pointers both point to the same hardware
 * clock node. Put differently, returns true if struct clk *p and struct clk *q
 * share the same struct clk_core object.
 *
 * Returns false otherwise. Note that two NULL clks are treated as matching.
 */
bool clk_is_match(const struct clk *p, const struct clk *q)
{
	/* trivial case: identical struct clk's or both NULL */
	if (p == q)
		return true;

	/* true if clk->core pointers match. Avoid dereferencing garbage */
	if (!IS_ERR_OR_NULL(p) && !IS_ERR_OR_NULL(q))
		if (p->core == q->core)
			return true;

	return false;
}
EXPORT_SYMBOL_GPL(clk_is_match);

int clk_set_flags(struct clk *clk, unsigned long flags)
{
	if (!clk)
		return 0;

	if (!clk->core->ops->set_flags)
		return -EINVAL;

	return clk->core->ops->set_flags(clk->core->hw, flags);
}
EXPORT_SYMBOL_GPL(clk_set_flags);

/***        debugfs support        ***/

#ifdef CONFIG_DEBUG_FS
#include <linux/debugfs.h>

static struct dentry *rootdir;
static int inited = 0;
static u32 debug_suspend;
static DEFINE_MUTEX(clk_debug_lock);
static HLIST_HEAD(clk_debug_list);

static struct hlist_head *all_lists[] = {
	&clk_root_list,
	&clk_orphan_list,
	NULL,
};

static struct hlist_head *orphan_list[] = {
	&clk_orphan_list,
	NULL,
};

static void clk_state_subtree(struct clk_core *c)
{
	int vdd_level = 0;
	struct clk_core *child;

	if (!c)
		return;

	if (c->vdd_class) {
		vdd_level = clk_find_vdd_level(c, c->rate);
		if (vdd_level < 0)
			vdd_level = 0;
	}

	trace_clk_state(c->name, c->prepare_count, c->enable_count,
						c->rate, vdd_level);

	hlist_for_each_entry(child, &c->children, child_node)
		clk_state_subtree(child);
}

static int clk_state_show(struct seq_file *s, void *data)
{
	struct clk_core *c;
	struct hlist_head **lists = (struct hlist_head **)s->private;

	clk_prepare_lock();

	for (; *lists; lists++)
		hlist_for_each_entry(c, *lists, child_node)
			clk_state_subtree(c);

	clk_prepare_unlock();

	return 0;
}


static int clk_state_open(struct inode *inode, struct file *file)
{
	return single_open(file, clk_state_show, inode->i_private);
}

static const struct file_operations clk_state_fops = {
	.open		= clk_state_open,
	.read		= seq_read,
	.llseek		= seq_lseek,
	.release	= single_release,
};

static void clk_summary_show_one(struct seq_file *s, struct clk_core *c,
				 int level)
{
	if (!c)
		return;

	seq_printf(s, "%*s%-*s %7d %8d %8lu %11lu %10d %5d\n",
		   level * 3 + 1, "",
		   30 - level * 3, c->name,
		   c->enable_count, c->prepare_count, clk_core_get_rate(c),
		   clk_core_get_accuracy(c), clk_core_get_phase(c),
		   clk_core_get_scaled_duty_cycle(c, 100000));
}

static void clk_summary_show_subtree(struct seq_file *s, struct clk_core *c,
				     int level)
{
	struct clk_core *child;

	if (!c)
		return;

	if (c->ops->bus_vote)
		c->ops->bus_vote(c->hw, true);
	clk_summary_show_one(s, c, level);

	hlist_for_each_entry(child, &c->children, child_node)
		clk_summary_show_subtree(s, child, level + 1);
	if (c->ops->bus_vote)
		c->ops->bus_vote(c->hw, false);
}

static int clk_summary_show(struct seq_file *s, void *data)
{
	struct clk_core *c;
	struct hlist_head **lists = (struct hlist_head **)s->private;

	seq_puts(s, "                                 enable  prepare                          duty\n");
	seq_puts(s, "   clock                          count    count   rate   accuracy phase  cycle\n");
	seq_puts(s, "-------------------------------------------------------------------------------\n");

	clk_prepare_lock();

	for (; *lists; lists++)
		hlist_for_each_entry(c, *lists, child_node)
			clk_summary_show_subtree(s, c, 0);

	clk_prepare_unlock();

	return 0;
}


static int clk_summary_open(struct inode *inode, struct file *file)
{
	return single_open(file, clk_summary_show, inode->i_private);
}

static const struct file_operations clk_summary_fops = {
	.open		= clk_summary_open,
	.read		= seq_read,
	.llseek		= seq_lseek,
	.release	= single_release,
};

static void clk_dump_one(struct seq_file *s, struct clk_core *c, int level)
{
	if (!c)
		return;

	/* This should be JSON format, i.e. elements separated with a comma */
	seq_printf(s, "\"%s\": { ", c->name);
	seq_printf(s, "\"enable_count\": %d,", c->enable_count);
	seq_printf(s, "\"prepare_count\": %d,", c->prepare_count);
	seq_printf(s, "\"rate\": %lu,", clk_core_get_rate(c));
	seq_printf(s, "\"accuracy\": %lu,", clk_core_get_accuracy(c));
	seq_printf(s, "\"phase\": %d", clk_core_get_phase(c));
	seq_printf(s, "\"duty_cycle\": %u",
		   clk_core_get_scaled_duty_cycle(c, 100000));
}

static void clk_dump_subtree(struct seq_file *s, struct clk_core *c, int level)
{
	struct clk_core *child;

	if (!c)
		return;

	if (c->ops->bus_vote)
		c->ops->bus_vote(c->hw, true);

	clk_dump_one(s, c, level);

	hlist_for_each_entry(child, &c->children, child_node) {
		seq_putc(s, ',');
		clk_dump_subtree(s, child, level + 1);
	}

	seq_putc(s, '}');

	if (c->ops->bus_vote)
		c->ops->bus_vote(c->hw, false);
}

static int clk_dump(struct seq_file *s, void *data)
{
	struct clk_core *c;
	bool first_node = true;
	struct hlist_head **lists = (struct hlist_head **)s->private;

	seq_putc(s, '{');
	clk_prepare_lock();

	for (; *lists; lists++) {
		hlist_for_each_entry(c, *lists, child_node) {
			if (!first_node)
				seq_putc(s, ',');
			first_node = false;
			clk_dump_subtree(s, c, 0);
		}
	}

	clk_prepare_unlock();

	seq_puts(s, "}\n");
	return 0;
}


static int clk_dump_open(struct inode *inode, struct file *file)
{
	return single_open(file, clk_dump, inode->i_private);
}

static const struct file_operations clk_dump_fops = {
	.open		= clk_dump_open,
	.read		= seq_read,
	.llseek		= seq_lseek,
	.release	= single_release,
};

static int possible_parents_dump(struct seq_file *s, void *data)
{
	struct clk_core *core = s->private;
	int i;

	for (i = 0; i < core->num_parents - 1; i++)
		seq_printf(s, "%s ", core->parent_names[i]);

	seq_printf(s, "%s\n", core->parent_names[i]);

	return 0;
}

static int possible_parents_open(struct inode *inode, struct file *file)
{
	return single_open(file, possible_parents_dump, inode->i_private);
}

static const struct file_operations possible_parents_fops = {
	.open		= possible_parents_open,
	.read		= seq_read,
	.llseek		= seq_lseek,
	.release	= single_release,
};

static int clock_debug_rate_set(void *data, u64 val)
{
	struct clk_core *core = data;
	int ret;

	ret = clk_set_rate(core->hw->clk, val);
	if (ret)
		pr_err("clk_set_rate(%lu) failed (%d)\n",
				(unsigned long)val, ret);

	return ret;
}

static int clock_debug_rate_get(void *data, u64 *val)
{
	struct clk_core *core = data;

	*val = core->hw->core->rate;

	return 0;
}

DEFINE_SIMPLE_ATTRIBUTE(clock_rate_fops, clock_debug_rate_get,
			clock_debug_rate_set, "%llu\n");

static ssize_t clock_parent_read(struct file *filp, char __user *ubuf,
		size_t cnt, loff_t *ppos)
{
	char name[256] = {0};
	struct clk_core *core = filp->private_data;
	struct clk_core *p = core->hw->core->parent;

	snprintf(name, sizeof(name), "%s\n", p ? p->name : "None\n");

	return simple_read_from_buffer(ubuf, cnt, ppos, name, strlen(name));
}

static const struct file_operations clock_parent_fops = {
	.open	= simple_open,
	.read	= clock_parent_read,
};

static int clock_debug_enable_set(void *data, u64 val)
{
	struct clk_core *core = data;
	int rc = 0;

	if (val)
		rc = clk_prepare_enable(core->hw->clk);
	else
		clk_disable_unprepare(core->hw->clk);

	return rc;
}

static int clock_debug_enable_get(void *data, u64 *val)
{
	struct clk_core *core = data;
	int enabled = 0;

	enabled = core->enable_count;

	*val = enabled;

	return 0;
}

DEFINE_SIMPLE_ATTRIBUTE(clock_enable_fops, clock_debug_enable_get,
			clock_debug_enable_set, "%lld\n");

/*
 * clock_debug_print_enabled_debug_suspend() - Print names of enabled clocks
 * during suspend.
 */
static void clock_debug_print_enabled_debug_suspend(struct seq_file *s)
{
	struct clk_core *core;
	int cnt = 0;

	if (!mutex_trylock(&clk_debug_lock))
		return;

	clock_debug_output(s, 0, "Enabled clocks:\n");

	hlist_for_each_entry(core, &clk_debug_list, debug_node) {
		if (!core || !core->prepare_count)
			continue;

		if (core->vdd_class)
			clock_debug_output(s, 0, " %s:%u:%u [%ld, %d]",
					core->name, core->prepare_count,
					core->enable_count, core->rate,
					clk_find_vdd_level(core, core->rate));

		else
			clock_debug_output(s, 0, " %s:%u:%u [%ld]",
					core->name, core->prepare_count,
					core->enable_count, core->rate);
		cnt++;
	}

	mutex_unlock(&clk_debug_lock);

	if (cnt)
		clock_debug_output(s, 0, "Enabled clock count: %d\n", cnt);
	else
		clock_debug_output(s, 0, "No clocks enabled.\n");
}

static int clock_debug_print_clock(struct clk_core *c, struct seq_file *s)
{
	char *start = "";
	struct clk *clk;

	if (!c || !c->prepare_count)
		return 0;

	clk = c->hw->clk;

	clock_debug_output(s, 0, "\t");

	do {
		if (clk->core->vdd_class)
			clock_debug_output(s, 1, "%s%s:%u:%u [%ld, %d]", start,
					clk->core->name,
					clk->core->prepare_count,
					clk->core->enable_count,
					clk->core->rate,
				clk_find_vdd_level(clk->core, clk->core->rate));
		else
			clock_debug_output(s, 1, "%s%s:%u:%u [%ld]", start,
					clk->core->name,
					clk->core->prepare_count,
					clk->core->enable_count,
					clk->core->rate);
		start = " -> ";
	} while ((clk = clk_get_parent(clk)));

	clock_debug_output(s, 1, "\n");

	return 1;
}

/*
 * clock_debug_print_enabled_clocks() - Print names of enabled clocks
 */
static void clock_debug_print_enabled_clocks(struct seq_file *s)
{
	struct clk_core *core;
	int cnt = 0;

	if (!mutex_trylock(&clk_debug_lock))
		return;

	clock_debug_output(s, 0, "Enabled clocks:\n");

	hlist_for_each_entry(core, &clk_debug_list, debug_node)
		cnt += clock_debug_print_clock(core, s);

	mutex_unlock(&clk_debug_lock);

	if (cnt)
		clock_debug_output(s, 0, "Enabled clock count: %d\n", cnt);
	else
		clock_debug_output(s, 0, "No clocks enabled.\n");
}

static int enabled_clocks_show(struct seq_file *s, void *unused)
{
	clock_debug_print_enabled_clocks(s);

	return 0;
}

static int enabled_clocks_open(struct inode *inode, struct file *file)
{
	return single_open(file, enabled_clocks_show, inode->i_private);
}

static const struct file_operations clk_enabled_list_fops = {
	.open		= enabled_clocks_open,
	.read		= seq_read,
	.llseek		= seq_lseek,
	.release	= seq_release,
};

void clk_debug_print_hw(struct clk_core *clk, struct seq_file *f)
{
	if (IS_ERR_OR_NULL(clk))
		return;

	clk_debug_print_hw(clk->parent, f);

	clock_debug_output(f, false, "%s\n", clk->name);

	if (!clk->ops->list_registers)
		return;

	clk->ops->list_registers(f, clk->hw);
}
EXPORT_SYMBOL(clk_debug_print_hw);

static int print_hw_show(struct seq_file *m, void *unused)
{
	struct clk_core *c = m->private;
	struct clk_core *clk;

	clk_prepare_lock();
	for (clk = c; clk; clk = clk->parent)
		if (clk->ops->bus_vote)
			clk->ops->bus_vote(clk->hw, true);

	clk_debug_print_hw(c, m);

	for (clk = c; clk; clk = clk->parent)
		if (clk->ops->bus_vote)
			clk->ops->bus_vote(c->hw, false);
	clk_prepare_unlock();

	return 0;
}

static int print_hw_open(struct inode *inode, struct file *file)
{
	return single_open(file, print_hw_show, inode->i_private);
}

static const struct file_operations clock_print_hw_fops = {
	.open		= print_hw_open,
	.read		= seq_read,
	.llseek		= seq_lseek,
	.release	= seq_release,
};

static int list_rates_show(struct seq_file *s, void *unused)
{
	struct clk_core *core = s->private;
	int level = 0, i = 0;
	unsigned long rate, rate_max = 0;

	/* Find max frequency supported within voltage constraints. */
	if (!core->vdd_class) {
		rate_max = ULONG_MAX;
	} else {
		for (level = 0; level < core->num_rate_max; level++)
			if (core->rate_max[level])
				rate_max = core->rate_max[level];
	}

	/*
	 * List supported frequencies <= rate_max. Higher frequencies may
	 * appear in the frequency table, but are not valid and should not
	 * be listed.
	 */
	while (!IS_ERR_VALUE(rate =
			core->ops->list_rate(core->hw, i++, rate_max))) {
		if (rate <= 0)
			break;
		if (rate <= rate_max)
			seq_printf(s, "%lu\n", rate);
	}

	return 0;
}

static int list_rates_open(struct inode *inode, struct file *file)
{
	return single_open(file, list_rates_show, inode->i_private);
}

static const struct file_operations list_rates_fops = {
	.open		= list_rates_open,
	.read		= seq_read,
	.llseek		= seq_lseek,
	.release	= seq_release,
};

static void clock_print_rate_max_by_level(struct seq_file *s, int level)
{
	struct clk_core *core = s->private;
	struct clk_vdd_class *vdd_class = core->vdd_class;
	int off, i, vdd_level, nregs = vdd_class->num_regulators;

	vdd_level = clk_find_vdd_level(core, core->rate);

	seq_printf(s, "%2s%10lu", vdd_level == level ? "[" : "",
		core->rate_max[level]);

	for (i = 0; i < nregs; i++) {
		off = nregs*level + i;
		if (vdd_class->vdd_uv)
			seq_printf(s, "%10u", vdd_class->vdd_uv[off]);
	}

	if (vdd_level == level)
		seq_puts(s, "]");

	seq_puts(s, "\n");
}

static int rate_max_show(struct seq_file *s, void *unused)
{
	struct clk_core *core = s->private;
	struct clk_vdd_class *vdd_class = core->vdd_class;
	int level = 0, i, nregs = vdd_class->num_regulators;
	char reg_name[10];

	int vdd_level = clk_find_vdd_level(core, core->rate);

	if (vdd_level < 0) {
		seq_printf(s, "could not find_vdd_level for %s, %ld\n",
			core->name, core->rate);
		return 0;
	}

	seq_printf(s, "%12s", "");
	for (i = 0; i < nregs; i++) {
		snprintf(reg_name, ARRAY_SIZE(reg_name), "reg %d", i);
		seq_printf(s, "%10s", reg_name);
	}

	seq_printf(s, "\n%12s", "freq");
	for (i = 0; i < nregs; i++)
		seq_printf(s, "%10s", "uV");

	seq_puts(s, "\n");

	for (level = 0; level < core->num_rate_max; level++)
		clock_print_rate_max_by_level(s, level);

	return 0;
}

static int rate_max_open(struct inode *inode, struct file *file)
{
	return single_open(file, rate_max_show, inode->i_private);
}

static const struct file_operations rate_max_fops = {
	.open		= rate_max_open,
	.read		= seq_read,
	.llseek		= seq_lseek,
	.release	= seq_release,
};

static int clk_duty_cycle_show(struct seq_file *s, void *data)
{
	struct clk_core *core = s->private;
	struct clk_duty *duty = &core->duty;

	seq_printf(s, "%u/%u\n", duty->num, duty->den);

	return 0;
}

static int clk_duty_cycle_open(struct inode *inode, struct file *file)
{
	return single_open(file, clk_duty_cycle_show, inode->i_private);
}

static const struct file_operations clk_duty_cycle_fops = {
	.open		= clk_duty_cycle_open,
	.read		= seq_read,
	.llseek		= seq_lseek,
	.release	= single_release,
};

static int clk_debug_create_one(struct clk_core *core, struct dentry *pdentry)
{
	struct dentry *d;
	int ret = -ENOMEM;

	if (!core || !pdentry) {
		ret = -EINVAL;
		goto out;
	}

	d = debugfs_create_dir(core->name, pdentry);
	if (!d)
		goto out;

	core->dentry = d;

	d = debugfs_create_file("clk_rate", 0444, core->dentry, core,
			&clock_rate_fops);
	if (!d)
		goto err_out;

	if (core->ops->list_rate) {
		if (!debugfs_create_file("clk_list_rates",
				0444, core->dentry, core, &list_rates_fops))
			goto err_out;
	}

	if (core->vdd_class && !debugfs_create_file("clk_rate_max",
				0444, core->dentry, core, &rate_max_fops))
		goto err_out;

	d = debugfs_create_u32("clk_accuracy", 0444, core->dentry,
			(u32 *)&core->accuracy);
	if (!d)
		goto err_out;

	d = debugfs_create_u32("clk_phase", 0444, core->dentry,
			(u32 *)&core->phase);
	if (!d)
		goto err_out;

	d = debugfs_create_x32("clk_flags", 0444, core->dentry,
			(u32 *)&core->flags);
	if (!d)
		goto err_out;

	d = debugfs_create_u32("clk_prepare_count", 0444, core->dentry,
			(u32 *)&core->prepare_count);
	if (!d)
		goto err_out;

	d = debugfs_create_file("clk_enable_count", 0444, core->dentry,
			core, &clock_enable_fops);
	if (!d)
		goto err_out;

	d = debugfs_create_u32("clk_notifier_count", 0444, core->dentry,
			(u32 *)&core->notifier_count);
	if (!d)
		goto err_out;

	if (core->num_parents > 1) {
		d = debugfs_create_file("clk_possible_parents", 0444,
				core->dentry, core, &possible_parents_fops);
		if (!d)
			goto err_out;
	}

	d = debugfs_create_file("clk_parent", 0444, core->dentry, core,
			&clock_parent_fops);
	if (!d)
		goto err_out;

	d = debugfs_create_file("clk_print_regs", 0444, core->dentry,
			core, &clock_print_hw_fops);
	if (!d)
		goto err_out;

	d = debugfs_create_file("clk_duty_cycle", 0444, core->dentry,
			core, &clk_duty_cycle_fops);
	if (!d)
		goto err_out;

	if (core->ops->debug_init) {
		ret = core->ops->debug_init(core->hw, core->dentry);
		if (ret)
			goto err_out;
	}

	ret = 0;
	goto out;

err_out:
	debugfs_remove_recursive(core->dentry);
	core->dentry = NULL;
out:
	return ret;
}

/**
 * clk_debug_register - add a clk node to the debugfs clk directory
 * @core: the clk being added to the debugfs clk directory
 *
 * Dynamically adds a clk to the debugfs clk directory if debugfs has been
 * initialized.  Otherwise it bails out early since the debugfs clk directory
 * will be created lazily by clk_debug_init as part of a late_initcall.
 */
static int clk_debug_register(struct clk_core *core)
{
	int ret = 0;

	mutex_lock(&clk_debug_lock);
	hlist_add_head(&core->debug_node, &clk_debug_list);

	if (!inited)
		goto unlock;

	ret = clk_debug_create_one(core, rootdir);
unlock:
	mutex_unlock(&clk_debug_lock);

	return ret;
}

 /**
 * clk_debug_unregister - remove a clk node from the debugfs clk directory
 * @core: the clk being removed from the debugfs clk directory
 *
 * Dynamically removes a clk and all its child nodes from the
 * debugfs clk directory if clk->dentry points to debugfs created by
 * clk_debug_register in __clk_core_init.
 */
static void clk_debug_unregister(struct clk_core *core)
{
	mutex_lock(&clk_debug_lock);
	hlist_del_init(&core->debug_node);
	debugfs_remove_recursive(core->dentry);
	core->dentry = NULL;
	mutex_unlock(&clk_debug_lock);
}

struct dentry *clk_debugfs_add_file(struct clk_hw *hw, char *name, umode_t mode,
				void *data, const struct file_operations *fops)
{
	struct dentry *d = NULL;

	if (hw->core->dentry)
		d = debugfs_create_file(name, mode, hw->core->dentry, data,
					fops);

	return d;
}
EXPORT_SYMBOL_GPL(clk_debugfs_add_file);

/*
 * Print the names of all enabled clocks and their parents if
 * debug_suspend is set from debugfs along with print_parent flag set to 1.
 * Otherwise if print_parent set to 0, print only enabled clocks
 *
 */
void clock_debug_print_enabled(bool print_parent)
{
	if (likely(!debug_suspend))
		return;

	if (print_parent)
		clock_debug_print_enabled_clocks(NULL);
	else
		clock_debug_print_enabled_debug_suspend(NULL);
}
EXPORT_SYMBOL_GPL(clock_debug_print_enabled);

/**
 * clk_debug_init - lazily populate the debugfs clk directory
 *
 * clks are often initialized very early during boot before memory can be
 * dynamically allocated and well before debugfs is setup. This function
 * populates the debugfs clk directory once at boot-time when we know that
 * debugfs is setup. It should only be called once at boot-time, all other clks
 * added dynamically will be done so with clk_debug_register.
 */
static int __init clk_debug_init(void)
{
	struct clk_core *core;
	struct dentry *d;

	rootdir = debugfs_create_dir("clk", NULL);

	if (!rootdir)
		return -ENOMEM;

	d = debugfs_create_file("clk_summary", 0444, rootdir, &all_lists,
				&clk_summary_fops);
	if (!d)
		return -ENOMEM;

	d = debugfs_create_file("clk_dump", 0444, rootdir, &all_lists,
				&clk_dump_fops);
	if (!d)
		return -ENOMEM;

	d = debugfs_create_file("clk_orphan_summary", 0444, rootdir,
				&orphan_list, &clk_summary_fops);
	if (!d)
		return -ENOMEM;

	d = debugfs_create_file("clk_orphan_dump", 0444, rootdir,
				&orphan_list, &clk_dump_fops);
	if (!d)
		return -ENOMEM;

	d = debugfs_create_file("clk_enabled_list", 0444, rootdir,
				&clk_debug_list, &clk_enabled_list_fops);
	if (!d)
		return -ENOMEM;


	d = debugfs_create_u32("debug_suspend", 0644, rootdir, &debug_suspend);
	if (!d)
		return -ENOMEM;

	d = debugfs_create_file("trace_clocks", 0444, rootdir, &all_lists,
				&clk_state_fops);
	if (!d)
		return -ENOMEM;

	mutex_lock(&clk_debug_lock);
	hlist_for_each_entry(core, &clk_debug_list, debug_node)
		clk_debug_create_one(core, rootdir);

	inited = 1;
	mutex_unlock(&clk_debug_lock);

	return 0;
}
late_initcall(clk_debug_init);
#else
static inline int clk_debug_register(struct clk_core *core) { return 0; }
static inline void clk_debug_reparent(struct clk_core *core,
				      struct clk_core *new_parent)
{
}
static inline void clk_debug_unregister(struct clk_core *core)
{
}
#endif

/**
 * __clk_core_init - initialize the data structures in a struct clk_core
 * @core:	clk_core being initialized
 *
 * Initializes the lists in struct clk_core, queries the hardware for the
 * parent and rate and sets them both.
 */
static int __clk_core_init(struct clk_core *core)
{
	int i, ret = 0;
	struct clk_core *orphan;
	struct hlist_node *tmp2;
	unsigned long rate;

	if (!core)
		return -EINVAL;

	clk_prepare_lock();

	/* check to see if a clock with this name is already registered */
	if (clk_core_lookup(core->name)) {
		pr_debug("%s: clk %s already initialized\n",
				__func__, core->name);
		ret = -EEXIST;
		goto out;
	}

	/* check that clk_ops are sane.  See Documentation/clk.txt */
	if (core->ops->set_rate &&
	    !((core->ops->round_rate || core->ops->determine_rate) &&
	      core->ops->recalc_rate)) {
		pr_err("%s: %s must implement .round_rate or .determine_rate in addition to .recalc_rate\n",
		       __func__, core->name);
		ret = -EINVAL;
		goto out;
	}

	if (core->ops->set_parent && !core->ops->get_parent) {
		pr_err("%s: %s must implement .get_parent & .set_parent\n",
		       __func__, core->name);
		ret = -EINVAL;
		goto out;
	}

	if (core->num_parents > 1 && !core->ops->get_parent) {
		pr_err("%s: %s must implement .get_parent as it has multi parents\n",
		       __func__, core->name);
		ret = -EINVAL;
		goto out;
	}

	if (core->ops->set_rate_and_parent &&
			!(core->ops->set_parent && core->ops->set_rate)) {
		pr_err("%s: %s must implement .set_parent & .set_rate\n",
				__func__, core->name);
		ret = -EINVAL;
		goto out;
	}

	/* throw a WARN if any entries in parent_names are NULL */
	for (i = 0; i < core->num_parents; i++)
		WARN(!core->parent_names[i],
				"%s: invalid NULL in %s's .parent_names\n",
				__func__, core->name);

	core->parent = __clk_init_parent(core);

	/*
	 * Populate core->parent if parent has already been clk_core_init'd. If
	 * parent has not yet been clk_core_init'd then place clk in the orphan
	 * list.  If clk doesn't have any parents then place it in the root
	 * clk list.
	 *
	 * Every time a new clk is clk_init'd then we walk the list of orphan
	 * clocks and re-parent any that are children of the clock currently
	 * being clk_init'd.
	 */
	if (core->parent) {
		hlist_add_head(&core->child_node,
				&core->parent->children);
		core->orphan = core->parent->orphan;
	} else if (!core->num_parents) {
		hlist_add_head(&core->child_node, &clk_root_list);
		core->orphan = false;
	} else {
		hlist_add_head(&core->child_node, &clk_orphan_list);
		core->orphan = true;
	}

	/*
	 * Set clk's accuracy.  The preferred method is to use
	 * .recalc_accuracy. For simple clocks and lazy developers the default
	 * fallback is to use the parent's accuracy.  If a clock doesn't have a
	 * parent (or is orphaned) then accuracy is set to zero (perfect
	 * clock).
	 */
	if (core->ops->recalc_accuracy)
		core->accuracy = core->ops->recalc_accuracy(core->hw,
					__clk_get_accuracy(core->parent));
	else if (core->parent)
		core->accuracy = core->parent->accuracy;
	else
		core->accuracy = 0;

	/*
	 * Set clk's phase.
	 * Since a phase is by definition relative to its parent, just
	 * query the current clock phase, or just assume it's in phase.
	 */
	if (core->ops->get_phase)
		core->phase = core->ops->get_phase(core->hw);
	else
		core->phase = 0;

	/*
	 * Set clk's duty cycle.
	 */
	clk_core_update_duty_cycle_nolock(core);

	/*
	 * Set clk's rate.  The preferred method is to use .recalc_rate.  For
	 * simple clocks and lazy developers the default fallback is to use the
	 * parent's rate.  If a clock doesn't have a parent (or is orphaned)
	 * then rate is set to zero.
	 */
	if (core->ops->recalc_rate)
		rate = core->ops->recalc_rate(core->hw,
				clk_core_get_rate_nolock(core->parent));
	else if (core->parent)
		rate = core->parent->rate;
	else
		rate = 0;
	core->rate = core->req_rate = rate;

	/*
	 * Enable CLK_IS_CRITICAL clocks so newly added critical clocks
	 * don't get accidentally disabled when walking the orphan tree and
	 * reparenting clocks
	 */
	if (core->flags & CLK_IS_CRITICAL) {
		unsigned long flags;

		ret = clk_core_prepare(core);
		if (ret)
			goto out;

		flags = clk_enable_lock();
		ret = clk_core_enable(core);
		clk_enable_unlock(flags);
		if (ret) {
			clk_core_unprepare(core);
			goto out;
		}
	}

	/*
	 * walk the list of orphan clocks and reparent any that newly finds a
	 * parent.
	 */
	hlist_for_each_entry_safe(orphan, tmp2, &clk_orphan_list, child_node) {
		struct clk_core *parent = __clk_init_parent(orphan);

		/*
		 * We need to use __clk_set_parent_before() and _after() to
		 * to properly migrate any prepare/enable count of the orphan
		 * clock. This is important for CLK_IS_CRITICAL clocks, which
		 * are enabled during init but might not have a parent yet.
		 */
		if (parent) {
			/* update the clk tree topology */
			__clk_set_parent_before(orphan, parent);
			__clk_set_parent_after(orphan, parent, NULL);
			__clk_recalc_accuracies(orphan);
			__clk_recalc_rates(orphan, 0);
		}
	}

	/*
	 * optional platform-specific magic
	 *
	 * The .init callback is not used by any of the basic clock types, but
	 * exists for weird hardware that must perform initialization magic.
	 * Please consider other ways of solving initialization problems before
	 * using this callback, as its use is discouraged.
	 */
	if (core->ops->init)
		core->ops->init(core->hw);

	/*
	 * enable clocks with the CLK_ENABLE_HAND_OFF flag set
	 *
	 * This flag causes the framework to enable the clock at registration
	 * time, which is sometimes necessary for clocks that would cause a
	 * system crash when gated (e.g. cpu, memory, etc). The prepare_count
	 * is migrated over to the first clk consumer to call clk_prepare().
	 * Similarly the clk's enable_count is migrated to the first consumer
	 * to call clk_enable().
	 */
	if (core->flags & CLK_ENABLE_HAND_OFF) {
		unsigned long flags;

		/*
		 * Few clocks might have hardware gating which would be
		 * required to be ON before prepare/enabling the clocks. So
		 * check if the clock has been turned ON earlier and we should
		 * prepare/enable those clocks.
		 */
		if (clk_core_is_enabled(core)) {
			core->need_handoff_prepare = true;
			core->need_handoff_enable = true;
			ret = clk_core_prepare(core);
			if (ret)
				goto out;
			flags = clk_enable_lock();
			clk_core_enable(core);
			clk_enable_unlock(flags);
		}
	}

	kref_init(&core->ref);
out:
	clk_prepare_unlock();

	if (!ret)
		clk_debug_register(core);

	return ret;
}

struct clk *__clk_create_clk(struct clk_hw *hw, const char *dev_id,
			     const char *con_id)
{
	struct clk *clk;

	/* This is to allow this function to be chained to others */
	if (IS_ERR_OR_NULL(hw))
		return ERR_CAST(hw);

	clk = kzalloc(sizeof(*clk), GFP_KERNEL);
	if (!clk)
		return ERR_PTR(-ENOMEM);

	clk->core = hw->core;
	clk->dev_id = dev_id;
	clk->con_id = kstrdup_const(con_id, GFP_KERNEL);
	clk->max_rate = ULONG_MAX;

	clk_prepare_lock();
	hlist_add_head(&clk->clks_node, &hw->core->clks);
	clk_prepare_unlock();

	return clk;
}

/* keep in sync with __clk_put */
void __clk_free_clk(struct clk *clk)
{
	clk_prepare_lock();
	hlist_del(&clk->clks_node);
	clk_prepare_unlock();

	kfree_const(clk->con_id);
	kfree(clk);
}

/**
 * clk_register - allocate a new clock, register it and return an opaque cookie
 * @dev: device that is registering this clock
 * @hw: link to hardware-specific clock data
 *
 * clk_register is the primary interface for populating the clock tree with new
 * clock nodes.  It returns a pointer to the newly allocated struct clk which
 * cannot be dereferenced by driver code but may be used in conjunction with the
 * rest of the clock API.  In the event of an error clk_register will return an
 * error code; drivers must test for an error code after calling clk_register.
 */
struct clk *clk_register(struct device *dev, struct clk_hw *hw)
{
	int i, ret;
	struct clk_core *core;

	core = kzalloc(sizeof(*core), GFP_KERNEL);
	if (!core) {
		ret = -ENOMEM;
		goto fail_out;
	}

	core->name = kstrdup_const(hw->init->name, GFP_KERNEL);
	if (!core->name) {
		ret = -ENOMEM;
		goto fail_name;
	}
	core->ops = hw->init->ops;
	if (dev && dev->driver)
		core->owner = dev->driver->owner;
	core->hw = hw;
	core->flags = hw->init->flags;
	core->num_parents = hw->init->num_parents;
	core->min_rate = 0;
	core->max_rate = ULONG_MAX;
	core->vdd_class = hw->init->vdd_class;
	core->rate_max = hw->init->rate_max;
	core->num_rate_max = hw->init->num_rate_max;
	hw->core = core;

	if (core->vdd_class) {
		ret = clk_vdd_class_init(core->vdd_class);
		if (ret) {
			pr_err("Failed to initialize vdd class\n");
			goto fail_parent_names;
		}
	}

	/* allocate local copy in case parent_names is __initdata */
	core->parent_names = kcalloc(core->num_parents, sizeof(char *),
					GFP_KERNEL);

	if (!core->parent_names) {
		ret = -ENOMEM;
		goto fail_parent_names;
	}


	/* copy each string name in case parent_names is __initdata */
	for (i = 0; i < core->num_parents; i++) {
		core->parent_names[i] = kstrdup_const(hw->init->parent_names[i],
						GFP_KERNEL);
		if (!core->parent_names[i]) {
			ret = -ENOMEM;
			goto fail_parent_names_copy;
		}
	}

	/* avoid unnecessary string look-ups of clk_core's possible parents. */
	core->parents = kcalloc(core->num_parents, sizeof(*core->parents),
				GFP_KERNEL);
	if (!core->parents) {
		ret = -ENOMEM;
		goto fail_parents;
	};

	INIT_HLIST_HEAD(&core->clks);
	INIT_LIST_HEAD(&core->rate_change_node);

	hw->clk = __clk_create_clk(hw, NULL, NULL);
	if (IS_ERR(hw->clk)) {
		ret = PTR_ERR(hw->clk);
		goto fail_parents;
	}

	ret = __clk_core_init(core);
	if (!ret)
		return hw->clk;

	__clk_free_clk(hw->clk);
	hw->clk = NULL;

fail_parents:
	kfree(core->parents);
fail_parent_names_copy:
	while (--i >= 0)
		kfree_const(core->parent_names[i]);
	kfree(core->parent_names);
fail_parent_names:
	kfree_const(core->name);
fail_name:
	kfree(core);
fail_out:
	return ERR_PTR(ret);
}
EXPORT_SYMBOL_GPL(clk_register);

/**
 * clk_hw_register - register a clk_hw and return an error code
 * @dev: device that is registering this clock
 * @hw: link to hardware-specific clock data
 *
 * clk_hw_register is the primary interface for populating the clock tree with
 * new clock nodes. It returns an integer equal to zero indicating success or
 * less than zero indicating failure. Drivers must test for an error code after
 * calling clk_hw_register().
 */
int clk_hw_register(struct device *dev, struct clk_hw *hw)
{
	return PTR_ERR_OR_ZERO(clk_register(dev, hw));
}
EXPORT_SYMBOL_GPL(clk_hw_register);

/* Free memory allocated for a clock. */
static void __clk_release(struct kref *ref)
{
	struct clk_core *core = container_of(ref, struct clk_core, ref);
	int i = core->num_parents;

	lockdep_assert_held(&prepare_lock);

	kfree(core->parents);
	while (--i >= 0)
		kfree_const(core->parent_names[i]);

	kfree(core->parent_names);
	kfree_const(core->name);
	kfree(core);
}

/*
 * Empty clk_ops for unregistered clocks. These are used temporarily
 * after clk_unregister() was called on a clock and until last clock
 * consumer calls clk_put() and the struct clk object is freed.
 */
static int clk_nodrv_prepare_enable(struct clk_hw *hw)
{
	return -ENXIO;
}

static void clk_nodrv_disable_unprepare(struct clk_hw *hw)
{
	WARN_ON_ONCE(1);
}

static int clk_nodrv_set_rate(struct clk_hw *hw, unsigned long rate,
					unsigned long parent_rate)
{
	return -ENXIO;
}

static int clk_nodrv_set_parent(struct clk_hw *hw, u8 index)
{
	return -ENXIO;
}

static const struct clk_ops clk_nodrv_ops = {
	.enable		= clk_nodrv_prepare_enable,
	.disable	= clk_nodrv_disable_unprepare,
	.prepare	= clk_nodrv_prepare_enable,
	.unprepare	= clk_nodrv_disable_unprepare,
	.set_rate	= clk_nodrv_set_rate,
	.set_parent	= clk_nodrv_set_parent,
};

/**
 * clk_unregister - unregister a currently registered clock
 * @clk: clock to unregister
 */
void clk_unregister(struct clk *clk)
{
	unsigned long flags;

	if (!clk || WARN_ON_ONCE(IS_ERR(clk)))
		return;

	clk_debug_unregister(clk->core);

	clk_prepare_lock();

	if (clk->core->ops == &clk_nodrv_ops) {
		pr_err("%s: unregistered clock: %s\n", __func__,
		       clk->core->name);
		goto unlock;
	}
	/*
	 * Assign empty clock ops for consumers that might still hold
	 * a reference to this clock.
	 */
	flags = clk_enable_lock();
	clk->core->ops = &clk_nodrv_ops;
	clk_enable_unlock(flags);

	if (!hlist_empty(&clk->core->children)) {
		struct clk_core *child;
		struct hlist_node *t;

		/* Reparent all children to the orphan list. */
		hlist_for_each_entry_safe(child, t, &clk->core->children,
					  child_node)
			clk_core_set_parent(child, NULL);
	}

	hlist_del_init(&clk->core->child_node);

	if (clk->core->prepare_count)
		pr_warn("%s: unregistering prepared clock: %s\n",
					__func__, clk->core->name);
	kref_put(&clk->core->ref, __clk_release);
unlock:
	clk_prepare_unlock();
}
EXPORT_SYMBOL_GPL(clk_unregister);

/**
 * clk_hw_unregister - unregister a currently registered clk_hw
 * @hw: hardware-specific clock data to unregister
 */
void clk_hw_unregister(struct clk_hw *hw)
{
	clk_unregister(hw->clk);
}
EXPORT_SYMBOL_GPL(clk_hw_unregister);

static void devm_clk_release(struct device *dev, void *res)
{
	clk_unregister(*(struct clk **)res);
}

static void devm_clk_hw_release(struct device *dev, void *res)
{
	clk_hw_unregister(*(struct clk_hw **)res);
}

#define MAX_LEN_OPP_HANDLE	50
#define LEN_OPP_HANDLE		16

static int derive_device_list(struct device **device_list,
				struct clk_core *core,
				struct device_node *np,
				char *clk_handle_name, int count)
{
	int j;
	struct platform_device *pdev;
	struct device_node *dev_node;

	for (j = 0; j < count; j++) {
		device_list[j] = NULL;
		dev_node = of_parse_phandle(np, clk_handle_name, j);
		if (!dev_node) {
			pr_err("Unable to get device_node pointer for %s opp-handle (%s)\n",
					core->name, clk_handle_name);
			return -ENODEV;
		}

		pdev = of_find_device_by_node(dev_node);
		if (!pdev) {
			pr_err("Unable to find platform_device node for %s opp-handle\n",
						core->name);
			return -ENODEV;
		}
		device_list[j] = &pdev->dev;
	}
	return 0;
}

static int clk_get_voltage(struct clk_core *core, unsigned long rate, int n)
{
	struct clk_vdd_class *vdd;
	int level, corner;

	/* Use the first regulator in the vdd class for the OPP table. */
	vdd = core->vdd_class;
	if (vdd->num_regulators > 1) {
		corner = vdd->vdd_uv[vdd->num_regulators * n];
	} else {
		level = clk_find_vdd_level(core, rate);
		if (level < 0) {
			pr_err("Could not find vdd level\n");
			return -EINVAL;
		}
		corner = vdd->vdd_uv[level];
	}

	if (!corner) {
		pr_err("%s: Unable to find vdd level for rate %lu\n",
					core->name, rate);
		return -EINVAL;
	}

	return corner;
}

static int clk_add_and_print_opp(struct clk_hw *hw,
				struct device **device_list, int count,
				unsigned long rate, int uv, int n)
{
	struct clk_core *core = hw->core;
	int j, ret = 0;

	for (j = 0; j < count; j++) {
		ret = dev_pm_opp_add(device_list[j], rate, uv);
		if (ret) {
			pr_err("%s: couldn't add OPP for %lu - err: %d\n",
						core->name, rate, ret);
			return ret;
		}

		if (n == 0 || n == core->num_rate_max - 1 ||
					rate == clk_hw_round_rate(hw, INT_MAX))
			pr_info("%s: set OPP pair(%lu Hz: %u uV) on %s\n",
						core->name, rate, uv,
						dev_name(device_list[j]));
	}
	return ret;
}

static void clk_populate_clock_opp_table(struct device_node *np,
						struct clk_hw *hw)
{
	struct device **device_list;
	struct clk_core *core = hw->core;
	char clk_handle_name[MAX_LEN_OPP_HANDLE];
	int n, len, count, uv, ret;
	unsigned long rate = 0, rrate = 0;

	if (!core || !core->num_rate_max)
		return;

	if (strlen(core->name) + LEN_OPP_HANDLE < MAX_LEN_OPP_HANDLE) {
		ret = snprintf(clk_handle_name, ARRAY_SIZE(clk_handle_name),
				"qcom,%s-opp-handle", core->name);
		if (ret < strlen(core->name) + LEN_OPP_HANDLE) {
			pr_err("%s: Failed to hold clk_handle_name\n",
							core->name);
			return;
		}
	} else {
		pr_err("clk name (%s) too large to fit in clk_handle_name\n",
							core->name);
		return;
	}

	if (of_find_property(np, clk_handle_name, &len)) {
		count = len/sizeof(u32);

		device_list = kmalloc_array(count, sizeof(struct device *),
							GFP_KERNEL);
		if (!device_list)
			return;

		ret = derive_device_list(device_list, core, np,
					clk_handle_name, count);
		if (ret < 0) {
			pr_err("Failed to fill device_list for %s\n",
						clk_handle_name);
			goto err_derive_device_list;
		}
	} else {
		pr_debug("Unable to find %s\n", clk_handle_name);
		return;
	}

	for (n = 0; ; n++) {
		rrate = clk_hw_round_rate(hw, rate + 1);
		if (!rrate) {
			pr_err("clk_round_rate failed for %s\n",
							core->name);
			goto err_derive_device_list;
		}

		/*
		 * If clk_hw_round_rate gives the same value on consecutive
		 * iterations, exit the loop since we're at the maximum clock
		 * frequency.
		 */
		if (rate == rrate)
			break;
		rate = rrate;

		uv = clk_get_voltage(core, rate, n);
		if (uv < 0)
			goto err_derive_device_list;

		ret = clk_add_and_print_opp(hw, device_list, count,
							rate, uv, n);
		if (ret)
			goto err_derive_device_list;
	}

err_derive_device_list:
	kfree(device_list);
}

/**
 * devm_clk_register - resource managed clk_register()
 * @dev: device that is registering this clock
 * @hw: link to hardware-specific clock data
 *
 * Managed clk_register(). Clocks returned from this function are
 * automatically clk_unregister()ed on driver detach. See clk_register() for
 * more information.
 */
struct clk *devm_clk_register(struct device *dev, struct clk_hw *hw)
{
	struct clk *clk;
	struct clk **clkp;

	clkp = devres_alloc(devm_clk_release, sizeof(*clkp), GFP_KERNEL);
	if (!clkp)
		return ERR_PTR(-ENOMEM);

	clk = clk_register(dev, hw);
	if (!IS_ERR(clk)) {
		*clkp = clk;
		devres_add(dev, clkp);
	} else {
		devres_free(clkp);
	}

	clk_populate_clock_opp_table(dev->of_node, hw);
	return clk;
}
EXPORT_SYMBOL_GPL(devm_clk_register);

/**
 * devm_clk_hw_register - resource managed clk_hw_register()
 * @dev: device that is registering this clock
 * @hw: link to hardware-specific clock data
 *
 * Managed clk_hw_register(). Clocks registered by this function are
 * automatically clk_hw_unregister()ed on driver detach. See clk_hw_register()
 * for more information.
 */
int devm_clk_hw_register(struct device *dev, struct clk_hw *hw)
{
	struct clk_hw **hwp;
	int ret;

	hwp = devres_alloc(devm_clk_hw_release, sizeof(*hwp), GFP_KERNEL);
	if (!hwp)
		return -ENOMEM;

	ret = clk_hw_register(dev, hw);
	if (!ret) {
		*hwp = hw;
		devres_add(dev, hwp);
	} else {
		devres_free(hwp);
	}

	clk_populate_clock_opp_table(dev->of_node, hw);
	return ret;
}
EXPORT_SYMBOL_GPL(devm_clk_hw_register);

static int devm_clk_match(struct device *dev, void *res, void *data)
{
	struct clk *c = res;
	if (WARN_ON(!c))
		return 0;
	return c == data;
}

static int devm_clk_hw_match(struct device *dev, void *res, void *data)
{
	struct clk_hw *hw = res;

	if (WARN_ON(!hw))
		return 0;
	return hw == data;
}

/**
 * devm_clk_unregister - resource managed clk_unregister()
 * @clk: clock to unregister
 *
 * Deallocate a clock allocated with devm_clk_register(). Normally
 * this function will not need to be called and the resource management
 * code will ensure that the resource is freed.
 */
void devm_clk_unregister(struct device *dev, struct clk *clk)
{
	WARN_ON(devres_release(dev, devm_clk_release, devm_clk_match, clk));
}
EXPORT_SYMBOL_GPL(devm_clk_unregister);

/**
 * devm_clk_hw_unregister - resource managed clk_hw_unregister()
 * @dev: device that is unregistering the hardware-specific clock data
 * @hw: link to hardware-specific clock data
 *
 * Unregister a clk_hw registered with devm_clk_hw_register(). Normally
 * this function will not need to be called and the resource management
 * code will ensure that the resource is freed.
 */
void devm_clk_hw_unregister(struct device *dev, struct clk_hw *hw)
{
	WARN_ON(devres_release(dev, devm_clk_hw_release, devm_clk_hw_match,
				hw));
}
EXPORT_SYMBOL_GPL(devm_clk_hw_unregister);

/*
 * clkdev helpers
 */
int __clk_get(struct clk *clk)
{
	struct clk_core *core = !clk ? NULL : clk->core;

	if (core) {
		if (!try_module_get(core->owner))
			return 0;

		kref_get(&core->ref);
	}
	return 1;
}

/* keep in sync with __clk_free_clk */
void __clk_put(struct clk *clk)
{
	struct module *owner;

	if (!clk || WARN_ON_ONCE(IS_ERR(clk)))
		return;

	clk_prepare_lock();

	hlist_del(&clk->clks_node);
	if (clk->min_rate > clk->core->req_rate ||
	    clk->max_rate < clk->core->req_rate)
		clk_core_set_rate_nolock(clk->core, clk->core->req_rate);

	owner = clk->core->owner;
	kref_put(&clk->core->ref, __clk_release);

	clk_prepare_unlock();

	module_put(owner);

	kfree_const(clk->con_id);
	kfree(clk);
}

/***        clk rate change notifiers        ***/

/**
 * clk_notifier_register - add a clk rate change notifier
 * @clk: struct clk * to watch
 * @nb: struct notifier_block * with callback info
 *
 * Request notification when clk's rate changes.  This uses an SRCU
 * notifier because we want it to block and notifier unregistrations are
 * uncommon.  The callbacks associated with the notifier must not
 * re-enter into the clk framework by calling any top-level clk APIs;
 * this will cause a nested prepare_lock mutex.
 *
 * In all notification cases (pre, post and abort rate change) the original
 * clock rate is passed to the callback via struct clk_notifier_data.old_rate
 * and the new frequency is passed via struct clk_notifier_data.new_rate.
 *
 * clk_notifier_register() must be called from non-atomic context.
 * Returns -EINVAL if called with null arguments, -ENOMEM upon
 * allocation failure; otherwise, passes along the return value of
 * srcu_notifier_chain_register().
 */
int clk_notifier_register(struct clk *clk, struct notifier_block *nb)
{
	struct clk_notifier *cn;
	int ret = -ENOMEM;

	if (!clk || !nb)
		return -EINVAL;

	clk_prepare_lock();

	/* search the list of notifiers for this clk */
	list_for_each_entry(cn, &clk_notifier_list, node)
		if (cn->clk == clk)
			break;

	/* if clk wasn't in the notifier list, allocate new clk_notifier */
	if (cn->clk != clk) {
		cn = kzalloc(sizeof(*cn), GFP_KERNEL);
		if (!cn)
			goto out;

		cn->clk = clk;
		srcu_init_notifier_head(&cn->notifier_head);

		list_add(&cn->node, &clk_notifier_list);
	}

	ret = srcu_notifier_chain_register(&cn->notifier_head, nb);

	clk->core->notifier_count++;

out:
	clk_prepare_unlock();

	return ret;
}
EXPORT_SYMBOL_GPL(clk_notifier_register);

/**
 * clk_notifier_unregister - remove a clk rate change notifier
 * @clk: struct clk *
 * @nb: struct notifier_block * with callback info
 *
 * Request no further notification for changes to 'clk' and frees memory
 * allocated in clk_notifier_register.
 *
 * Returns -EINVAL if called with null arguments; otherwise, passes
 * along the return value of srcu_notifier_chain_unregister().
 */
int clk_notifier_unregister(struct clk *clk, struct notifier_block *nb)
{
	struct clk_notifier *cn = NULL;
	int ret = -EINVAL;

	if (!clk || !nb)
		return -EINVAL;

	clk_prepare_lock();

	list_for_each_entry(cn, &clk_notifier_list, node)
		if (cn->clk == clk)
			break;

	if (cn->clk == clk) {
		ret = srcu_notifier_chain_unregister(&cn->notifier_head, nb);

		clk->core->notifier_count--;

		/* XXX the notifier code should handle this better */
		if (!cn->notifier_head.head) {
			srcu_cleanup_notifier_head(&cn->notifier_head);
			list_del(&cn->node);
			kfree(cn);
		}

	} else {
		ret = -ENOENT;
	}

	clk_prepare_unlock();

	return ret;
}
EXPORT_SYMBOL_GPL(clk_notifier_unregister);

#ifdef CONFIG_OF
/**
 * struct of_clk_provider - Clock provider registration structure
 * @link: Entry in global list of clock providers
 * @node: Pointer to device tree node of clock provider
 * @get: Get clock callback.  Returns NULL or a struct clk for the
 *       given clock specifier
 * @data: context pointer to be passed into @get callback
 */
struct of_clk_provider {
	struct list_head link;

	struct device_node *node;
	struct clk *(*get)(struct of_phandle_args *clkspec, void *data);
	struct clk_hw *(*get_hw)(struct of_phandle_args *clkspec, void *data);
	void *data;
};

static const struct of_device_id __clk_of_table_sentinel
	__used __section(__clk_of_table_end);

static LIST_HEAD(of_clk_providers);
static DEFINE_MUTEX(of_clk_mutex);

struct clk *of_clk_src_simple_get(struct of_phandle_args *clkspec,
				     void *data)
{
	return data;
}
EXPORT_SYMBOL_GPL(of_clk_src_simple_get);

struct clk_hw *of_clk_hw_simple_get(struct of_phandle_args *clkspec, void *data)
{
	return data;
}
EXPORT_SYMBOL_GPL(of_clk_hw_simple_get);

struct clk *of_clk_src_onecell_get(struct of_phandle_args *clkspec, void *data)
{
	struct clk_onecell_data *clk_data = data;
	unsigned int idx = clkspec->args[0];

	if (idx >= clk_data->clk_num) {
		pr_err("%s: invalid clock index %u\n", __func__, idx);
		return ERR_PTR(-EINVAL);
	}

	return clk_data->clks[idx];
}
EXPORT_SYMBOL_GPL(of_clk_src_onecell_get);

struct clk_hw *
of_clk_hw_onecell_get(struct of_phandle_args *clkspec, void *data)
{
	struct clk_hw_onecell_data *hw_data = data;
	unsigned int idx = clkspec->args[0];

	if (idx >= hw_data->num) {
		pr_err("%s: invalid index %u\n", __func__, idx);
		return ERR_PTR(-EINVAL);
	}

	return hw_data->hws[idx];
}
EXPORT_SYMBOL_GPL(of_clk_hw_onecell_get);

/**
 * of_clk_add_provider() - Register a clock provider for a node
 * @np: Device node pointer associated with clock provider
 * @clk_src_get: callback for decoding clock
 * @data: context pointer for @clk_src_get callback.
 */
int of_clk_add_provider(struct device_node *np,
			struct clk *(*clk_src_get)(struct of_phandle_args *clkspec,
						   void *data),
			void *data)
{
	struct of_clk_provider *cp;
	int ret;

	cp = kzalloc(sizeof(*cp), GFP_KERNEL);
	if (!cp)
		return -ENOMEM;

	cp->node = of_node_get(np);
	cp->data = data;
	cp->get = clk_src_get;

	mutex_lock(&of_clk_mutex);
	list_add(&cp->link, &of_clk_providers);
	mutex_unlock(&of_clk_mutex);
	pr_debug("Added clock from %pOF\n", np);

	ret = of_clk_set_defaults(np, true);
	if (ret < 0)
		of_clk_del_provider(np);

	return ret;
}
EXPORT_SYMBOL_GPL(of_clk_add_provider);

/**
 * of_clk_add_hw_provider() - Register a clock provider for a node
 * @np: Device node pointer associated with clock provider
 * @get: callback for decoding clk_hw
 * @data: context pointer for @get callback.
 */
int of_clk_add_hw_provider(struct device_node *np,
			   struct clk_hw *(*get)(struct of_phandle_args *clkspec,
						 void *data),
			   void *data)
{
	struct of_clk_provider *cp;
	int ret;

	cp = kzalloc(sizeof(*cp), GFP_KERNEL);
	if (!cp)
		return -ENOMEM;

	cp->node = of_node_get(np);
	cp->data = data;
	cp->get_hw = get;

	mutex_lock(&of_clk_mutex);
	list_add(&cp->link, &of_clk_providers);
	mutex_unlock(&of_clk_mutex);
	pr_debug("Added clk_hw provider from %pOF\n", np);

	ret = of_clk_set_defaults(np, true);
	if (ret < 0)
		of_clk_del_provider(np);

	return ret;
}
EXPORT_SYMBOL_GPL(of_clk_add_hw_provider);

static void devm_of_clk_release_provider(struct device *dev, void *res)
{
	of_clk_del_provider(*(struct device_node **)res);
}

int devm_of_clk_add_hw_provider(struct device *dev,
			struct clk_hw *(*get)(struct of_phandle_args *clkspec,
					      void *data),
			void *data)
{
	struct device_node **ptr, *np;
	int ret;

	ptr = devres_alloc(devm_of_clk_release_provider, sizeof(*ptr),
			   GFP_KERNEL);
	if (!ptr)
		return -ENOMEM;

	np = dev->of_node;
	ret = of_clk_add_hw_provider(np, get, data);
	if (!ret) {
		*ptr = np;
		devres_add(dev, ptr);
	} else {
		devres_free(ptr);
	}

	return ret;
}
EXPORT_SYMBOL_GPL(devm_of_clk_add_hw_provider);

/**
 * of_clk_del_provider() - Remove a previously registered clock provider
 * @np: Device node pointer associated with clock provider
 */
void of_clk_del_provider(struct device_node *np)
{
	struct of_clk_provider *cp;

	mutex_lock(&of_clk_mutex);
	list_for_each_entry(cp, &of_clk_providers, link) {
		if (cp->node == np) {
			list_del(&cp->link);
			of_node_put(cp->node);
			kfree(cp);
			break;
		}
	}
	mutex_unlock(&of_clk_mutex);
}
EXPORT_SYMBOL_GPL(of_clk_del_provider);

static int devm_clk_provider_match(struct device *dev, void *res, void *data)
{
	struct device_node **np = res;

	if (WARN_ON(!np || !*np))
		return 0;

	return *np == data;
}

void devm_of_clk_del_provider(struct device *dev)
{
	int ret;

	ret = devres_release(dev, devm_of_clk_release_provider,
			     devm_clk_provider_match, dev->of_node);

	WARN_ON(ret);
}
EXPORT_SYMBOL(devm_of_clk_del_provider);

static struct clk_hw *
__of_clk_get_hw_from_provider(struct of_clk_provider *provider,
			      struct of_phandle_args *clkspec)
{
	struct clk *clk;

	if (provider->get_hw)
		return provider->get_hw(clkspec, provider->data);

	clk = provider->get(clkspec, provider->data);
	if (IS_ERR(clk))
		return ERR_CAST(clk);
	return __clk_get_hw(clk);
}

struct clk *__of_clk_get_from_provider(struct of_phandle_args *clkspec,
				       const char *dev_id, const char *con_id)
{
	struct of_clk_provider *provider;
	struct clk *clk = ERR_PTR(-EPROBE_DEFER);
	struct clk_hw *hw;

	if (!clkspec)
		return ERR_PTR(-EINVAL);

	/* Check if we have such a provider in our array */
	mutex_lock(&of_clk_mutex);
	list_for_each_entry(provider, &of_clk_providers, link) {
		if (provider->node == clkspec->np) {
			hw = __of_clk_get_hw_from_provider(provider, clkspec);
			clk = __clk_create_clk(hw, dev_id, con_id);
		}

		if (!IS_ERR(clk)) {
			if (!__clk_get(clk)) {
				__clk_free_clk(clk);
				clk = ERR_PTR(-ENOENT);
			}

			break;
		}
	}
	mutex_unlock(&of_clk_mutex);

	return clk;
}

/**
 * of_clk_get_from_provider() - Lookup a clock from a clock provider
 * @clkspec: pointer to a clock specifier data structure
 *
 * This function looks up a struct clk from the registered list of clock
 * providers, an input is a clock specifier data structure as returned
 * from the of_parse_phandle_with_args() function call.
 */
struct clk *of_clk_get_from_provider(struct of_phandle_args *clkspec)
{
	return __of_clk_get_from_provider(clkspec, NULL, __func__);
}
EXPORT_SYMBOL_GPL(of_clk_get_from_provider);

/**
 * of_clk_get_parent_count() - Count the number of clocks a device node has
 * @np: device node to count
 *
 * Returns: The number of clocks that are possible parents of this node
 */
unsigned int of_clk_get_parent_count(struct device_node *np)
{
	int count;

	count = of_count_phandle_with_args(np, "clocks", "#clock-cells");
	if (count < 0)
		return 0;

	return count;
}
EXPORT_SYMBOL_GPL(of_clk_get_parent_count);

const char *of_clk_get_parent_name(struct device_node *np, int index)
{
	struct of_phandle_args clkspec;
	struct property *prop;
	const char *clk_name;
	const __be32 *vp;
	u32 pv;
	int rc;
	int count;
	struct clk *clk;

	rc = of_parse_phandle_with_args(np, "clocks", "#clock-cells", index,
					&clkspec);
	if (rc)
		return NULL;

	index = clkspec.args_count ? clkspec.args[0] : 0;
	count = 0;

	/* if there is an indices property, use it to transfer the index
	 * specified into an array offset for the clock-output-names property.
	 */
	of_property_for_each_u32(clkspec.np, "clock-indices", prop, vp, pv) {
		if (index == pv) {
			index = count;
			break;
		}
		count++;
	}
	/* We went off the end of 'clock-indices' without finding it */
	if (prop && !vp)
		return NULL;

	if (of_property_read_string_index(clkspec.np, "clock-output-names",
					  index,
					  &clk_name) < 0) {
		/*
		 * Best effort to get the name if the clock has been
		 * registered with the framework. If the clock isn't
		 * registered, we return the node name as the name of
		 * the clock as long as #clock-cells = 0.
		 */
		clk = of_clk_get_from_provider(&clkspec);
		if (IS_ERR(clk)) {
			if (clkspec.args_count == 0)
				clk_name = clkspec.np->name;
			else
				clk_name = NULL;
		} else {
			clk_name = __clk_get_name(clk);
			clk_put(clk);
		}
	}


	of_node_put(clkspec.np);
	return clk_name;
}
EXPORT_SYMBOL_GPL(of_clk_get_parent_name);

/**
 * of_clk_parent_fill() - Fill @parents with names of @np's parents and return
 * number of parents
 * @np: Device node pointer associated with clock provider
 * @parents: pointer to char array that hold the parents' names
 * @size: size of the @parents array
 *
 * Return: number of parents for the clock node.
 */
int of_clk_parent_fill(struct device_node *np, const char **parents,
		       unsigned int size)
{
	unsigned int i = 0;

	while (i < size && (parents[i] = of_clk_get_parent_name(np, i)) != NULL)
		i++;

	return i;
}
EXPORT_SYMBOL_GPL(of_clk_parent_fill);

struct clock_provider {
	of_clk_init_cb_t clk_init_cb;
	struct device_node *np;
	struct list_head node;
};

/*
 * This function looks for a parent clock. If there is one, then it
 * checks that the provider for this parent clock was initialized, in
 * this case the parent clock will be ready.
 */
static int parent_ready(struct device_node *np)
{
	int i = 0;

	while (true) {
		struct clk *clk = of_clk_get(np, i);

		/* this parent is ready we can check the next one */
		if (!IS_ERR(clk)) {
			clk_put(clk);
			i++;
			continue;
		}

		/* at least one parent is not ready, we exit now */
		if (PTR_ERR(clk) == -EPROBE_DEFER)
			return 0;

		/*
		 * Here we make assumption that the device tree is
		 * written correctly. So an error means that there is
		 * no more parent. As we didn't exit yet, then the
		 * previous parent are ready. If there is no clock
		 * parent, no need to wait for them, then we can
		 * consider their absence as being ready
		 */
		return 1;
	}
}

/**
 * of_clk_detect_critical() - set CLK_IS_CRITICAL flag from Device Tree
 * @np: Device node pointer associated with clock provider
 * @index: clock index
 * @flags: pointer to clk_core->flags
 *
 * Detects if the clock-critical property exists and, if so, sets the
 * corresponding CLK_IS_CRITICAL flag.
 *
 * Do not use this function. It exists only for legacy Device Tree
 * bindings, such as the one-clock-per-node style that are outdated.
 * Those bindings typically put all clock data into .dts and the Linux
 * driver has no clock data, thus making it impossible to set this flag
 * correctly from the driver. Only those drivers may call
 * of_clk_detect_critical from their setup functions.
 *
 * Return: error code or zero on success
 */
int of_clk_detect_critical(struct device_node *np,
					  int index, unsigned long *flags)
{
	struct property *prop;
	const __be32 *cur;
	uint32_t idx;

	if (!np || !flags)
		return -EINVAL;

	of_property_for_each_u32(np, "clock-critical", prop, cur, idx)
		if (index == idx)
			*flags |= CLK_IS_CRITICAL;

	return 0;
}

/**
 * of_clk_init() - Scan and init clock providers from the DT
 * @matches: array of compatible values and init functions for providers.
 *
 * This function scans the device tree for matching clock providers
 * and calls their initialization functions. It also does it by trying
 * to follow the dependencies.
 */
void __init of_clk_init(const struct of_device_id *matches)
{
	const struct of_device_id *match;
	struct device_node *np;
	struct clock_provider *clk_provider, *next;
	bool is_init_done;
	bool force = false;
	LIST_HEAD(clk_provider_list);

	if (!matches)
		matches = &__clk_of_table;

	/* First prepare the list of the clocks providers */
	for_each_matching_node_and_match(np, matches, &match) {
		struct clock_provider *parent;

		if (!of_device_is_available(np))
			continue;

		parent = kzalloc(sizeof(*parent), GFP_KERNEL);
		if (!parent) {
			list_for_each_entry_safe(clk_provider, next,
						 &clk_provider_list, node) {
				list_del(&clk_provider->node);
				of_node_put(clk_provider->np);
				kfree(clk_provider);
			}
			of_node_put(np);
			return;
		}

		parent->clk_init_cb = match->data;
		parent->np = of_node_get(np);
		list_add_tail(&parent->node, &clk_provider_list);
	}

	while (!list_empty(&clk_provider_list)) {
		is_init_done = false;
		list_for_each_entry_safe(clk_provider, next,
					&clk_provider_list, node) {
			if (force || parent_ready(clk_provider->np)) {

				/* Don't populate platform devices */
				of_node_set_flag(clk_provider->np,
						 OF_POPULATED);

				clk_provider->clk_init_cb(clk_provider->np);
				of_clk_set_defaults(clk_provider->np, true);

				list_del(&clk_provider->node);
				of_node_put(clk_provider->np);
				kfree(clk_provider);
				is_init_done = true;
			}
		}

		/*
		 * We didn't manage to initialize any of the
		 * remaining providers during the last loop, so now we
		 * initialize all the remaining ones unconditionally
		 * in case the clock parent was not mandatory
		 */
		if (!is_init_done)
			force = true;
	}
}
#endif<|MERGE_RESOLUTION|>--- conflicted
+++ resolved
@@ -2077,10 +2077,7 @@
 	top = clk_calc_new_rates(core, rate);
 	if (!top) {
 		ret = -EINVAL;
-<<<<<<< HEAD
 		set_rate_nesting_count--;
-=======
->>>>>>> c081cdb1
 		goto pre_rate_change_err;
 	}
 
@@ -2091,16 +2088,12 @@
 				fail_clk->name, req_rate);
 		clk_propagate_rate_change(top, ABORT_RATE_CHANGE);
 		ret = -EBUSY;
-<<<<<<< HEAD
 		set_rate_nesting_count--;
-=======
->>>>>>> c081cdb1
 		goto pre_rate_change_err;
 	}
 
 
 	/* change the rates */
-	set_rate_nesting_count++;
 	ret = clk_change_rate(top);
 	set_rate_nesting_count--;
 	if (ret) {
