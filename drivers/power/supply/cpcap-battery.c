/*
 * Battery driver for CPCAP PMIC
 *
 * Copyright (C) 2017 Tony Lindgren <tony@atomide.com>
 *
 * Some parts of the code based on earlie Motorola mapphone Linux kernel
 * drivers:
 *
 * Copyright (C) 2009-2010 Motorola, Inc.
 *
 * This program is free software; you can redistribute it and/or modify
 * it under the terms of the GNU General Public License version 2 as
 * published by the Free Software Foundation.

 * This program is distributed "as is" WITHOUT ANY WARRANTY of any
 * kind, whether express or implied; without even the implied warranty
 * of MERCHANTABILITY or FITNESS FOR A PARTICULAR PURPOSE.  See the
 * GNU General Public License for more details.
 */

#include <linux/delay.h>
#include <linux/err.h>
#include <linux/interrupt.h>
#include <linux/kernel.h>
#include <linux/module.h>
#include <linux/of_device.h>
#include <linux/platform_device.h>
#include <linux/power_supply.h>
#include <linux/reboot.h>
#include <linux/regmap.h>

#include <linux/iio/consumer.h>
#include <linux/iio/types.h>
#include <linux/mfd/motorola-cpcap.h>

#include <asm/div64.h>

/*
 * Register bit defines for CPCAP_REG_BPEOL. Some of these seem to
 * map to MC13783UG.pdf "Table 5-19. Register 13, Power Control 0"
 * to enable BATTDETEN, LOBAT and EOL features. We currently use
 * LOBAT interrupts instead of EOL.
 */
#define CPCAP_REG_BPEOL_BIT_EOL9	BIT(9)	/* Set for EOL irq */
#define CPCAP_REG_BPEOL_BIT_EOL8	BIT(8)	/* Set for EOL irq */
#define CPCAP_REG_BPEOL_BIT_UNKNOWN7	BIT(7)
#define CPCAP_REG_BPEOL_BIT_UNKNOWN6	BIT(6)
#define CPCAP_REG_BPEOL_BIT_UNKNOWN5	BIT(5)
#define CPCAP_REG_BPEOL_BIT_EOL_MULTI	BIT(4)	/* Set for multiple EOL irqs */
#define CPCAP_REG_BPEOL_BIT_UNKNOWN3	BIT(3)
#define CPCAP_REG_BPEOL_BIT_UNKNOWN2	BIT(2)
#define CPCAP_REG_BPEOL_BIT_BATTDETEN	BIT(1)	/* Enable battery detect */
#define CPCAP_REG_BPEOL_BIT_EOLSEL	BIT(0)	/* BPDET = 0, EOL = 1 */

#define CPCAP_BATTERY_CC_SAMPLE_PERIOD_MS	250

enum {
	CPCAP_BATTERY_IIO_BATTDET,
	CPCAP_BATTERY_IIO_VOLTAGE,
	CPCAP_BATTERY_IIO_CHRG_CURRENT,
	CPCAP_BATTERY_IIO_BATT_CURRENT,
	CPCAP_BATTERY_IIO_NR,
};

enum cpcap_battery_irq_action {
	CPCAP_BATTERY_IRQ_ACTION_NONE,
	CPCAP_BATTERY_IRQ_ACTION_BATTERY_LOW,
	CPCAP_BATTERY_IRQ_ACTION_POWEROFF,
};

struct cpcap_interrupt_desc {
	const char *name;
	struct list_head node;
	int irq;
	enum cpcap_battery_irq_action action;
};

struct cpcap_battery_config {
	int ccm;
	int cd_factor;
	struct power_supply_info info;
};

struct cpcap_coulomb_counter_data {
	s32 sample;		/* 24 or 32 bits */
	s32 accumulator;
	s16 offset;		/* 10-bits */
};

enum cpcap_battery_state {
	CPCAP_BATTERY_STATE_PREVIOUS,
	CPCAP_BATTERY_STATE_LATEST,
	CPCAP_BATTERY_STATE_NR,
};

struct cpcap_battery_state_data {
	int voltage;
	int current_ua;
	int counter_uah;
	int temperature;
	ktime_t time;
	struct cpcap_coulomb_counter_data cc;
};

struct cpcap_battery_ddata {
	struct device *dev;
	struct regmap *reg;
	struct list_head irq_list;
	struct iio_channel *channels[CPCAP_BATTERY_IIO_NR];
	struct power_supply *psy;
	struct cpcap_battery_config config;
	struct cpcap_battery_state_data state[CPCAP_BATTERY_STATE_NR];
	atomic_t active;
	int status;
	u16 vendor;
};

#define CPCAP_NO_BATTERY	-400

static struct cpcap_battery_state_data *
cpcap_battery_get_state(struct cpcap_battery_ddata *ddata,
			enum cpcap_battery_state state)
{
	if (state >= CPCAP_BATTERY_STATE_NR)
		return NULL;

	return &ddata->state[state];
}

static struct cpcap_battery_state_data *
cpcap_battery_latest(struct cpcap_battery_ddata *ddata)
{
	return cpcap_battery_get_state(ddata, CPCAP_BATTERY_STATE_LATEST);
}

static struct cpcap_battery_state_data *
cpcap_battery_previous(struct cpcap_battery_ddata *ddata)
{
	return cpcap_battery_get_state(ddata, CPCAP_BATTERY_STATE_PREVIOUS);
}

static int cpcap_charger_battery_temperature(struct cpcap_battery_ddata *ddata,
					     int *value)
{
	struct iio_channel *channel;
	int error;

	channel = ddata->channels[CPCAP_BATTERY_IIO_BATTDET];
	error = iio_read_channel_processed(channel, value);
	if (error < 0) {
		dev_warn(ddata->dev, "%s failed: %i\n", __func__, error);
		*value = CPCAP_NO_BATTERY;

		return error;
	}

	*value /= 100;

	return 0;
}

static int cpcap_battery_get_voltage(struct cpcap_battery_ddata *ddata)
{
	struct iio_channel *channel;
	int error, value = 0;

	channel = ddata->channels[CPCAP_BATTERY_IIO_VOLTAGE];
	error = iio_read_channel_processed(channel, &value);
	if (error < 0) {
		dev_warn(ddata->dev, "%s failed: %i\n", __func__, error);

		return 0;
	}

	return value * 1000;
}

static int cpcap_battery_get_current(struct cpcap_battery_ddata *ddata)
{
	struct iio_channel *channel;
	int error, value = 0;

	channel = ddata->channels[CPCAP_BATTERY_IIO_BATT_CURRENT];
	error = iio_read_channel_processed(channel, &value);
	if (error < 0) {
		dev_warn(ddata->dev, "%s failed: %i\n", __func__, error);

		return 0;
	}

	return value * 1000;
}

/**
 * cpcap_battery_cc_raw_div - calculate and divide coulomb counter μAms values
 * @ddata: device driver data
 * @sample: coulomb counter sample value
 * @accumulator: coulomb counter integrator value
 * @offset: coulomb counter offset value
 * @divider: conversion divider
 *
 * Note that cc_lsb and cc_dur values are from Motorola Linux kernel
 * function data_get_avg_curr_ua() and seem to be based on measured test
 * results. It also has the following comment:
 *
 * Adjustment factors are applied here as a temp solution per the test
 * results. Need to work out a formal solution for this adjustment.
 *
 * A coulomb counter for similar hardware seems to be documented in
 * "TWL6030 Gas Gauging Basics (Rev. A)" swca095a.pdf in chapter
 * "10 Calculating Accumulated Current". We however follow what the
 * Motorola mapphone Linux kernel is doing as there may be either a
 * TI or ST coulomb counter in the PMIC.
 */
static int cpcap_battery_cc_raw_div(struct cpcap_battery_ddata *ddata,
				    s32 sample, s32 accumulator,
				    s16 offset, u32 divider)
{
	s64 acc;
	u64 tmp;
	int avg_current;
	u32 cc_lsb;

	if (!divider)
		return 0;

<<<<<<< HEAD
	sample &= 0xffffff;		/* 24-bits, unsigned */
=======
>>>>>>> c081cdb1
	offset &= 0x7ff;		/* 10-bits, signed */

	switch (ddata->vendor) {
	case CPCAP_VENDOR_ST:
		cc_lsb = 95374;		/* μAms per LSB */
		break;
	case CPCAP_VENDOR_TI:
		cc_lsb = 91501;		/* μAms per LSB */
		break;
	default:
		return -EINVAL;
	}

	acc = accumulator;
	acc = acc - ((s64)sample * offset);
	cc_lsb = (cc_lsb * ddata->config.cd_factor) / 1000;

	if (acc >=  0)
		tmp = acc;
	else
		tmp = acc * -1;

	tmp = tmp * cc_lsb;
	do_div(tmp, divider);
	avg_current = tmp;

	if (acc >= 0)
		return -avg_current;
	else
		return avg_current;
}

/* 3600000μAms = 1μAh */
static int cpcap_battery_cc_to_uah(struct cpcap_battery_ddata *ddata,
				   s32 sample, s32 accumulator,
				   s16 offset)
{
	return cpcap_battery_cc_raw_div(ddata, sample,
					accumulator, offset,
					3600000);
}

static int cpcap_battery_cc_to_ua(struct cpcap_battery_ddata *ddata,
				  s32 sample, s32 accumulator,
				  s16 offset)
{
	return cpcap_battery_cc_raw_div(ddata, sample,
					accumulator, offset,
					sample *
					CPCAP_BATTERY_CC_SAMPLE_PERIOD_MS);
}

/**
 * cpcap_battery_read_accumulated - reads cpcap coulomb counter
 * @ddata: device driver data
 * @regs: coulomb counter values
 *
 * Based on Motorola mapphone kernel function data_read_regs().
 * Looking at the registers, the coulomb counter seems similar to
 * the coulomb counter in TWL6030. See "TWL6030 Gas Gauging Basics
 * (Rev. A) swca095a.pdf for "10 Calculating Accumulated Current".
 *
 * Note that swca095a.pdf instructs to stop the coulomb counter
 * before reading to avoid values changing. Motorola mapphone
 * Linux kernel does not do it, so let's assume they've verified
 * the data produced is correct.
 */
static int
cpcap_battery_read_accumulated(struct cpcap_battery_ddata *ddata,
			       struct cpcap_coulomb_counter_data *ccd)
{
	u16 buf[7];	/* CPCAP_REG_CC1 to CCI */
	int error;

	ccd->sample = 0;
	ccd->accumulator = 0;
	ccd->offset = 0;

	/* Read coulomb counter register range */
	error = regmap_bulk_read(ddata->reg, CPCAP_REG_CCS1,
				 buf, ARRAY_SIZE(buf));
	if (error)
		return 0;

	/* Sample value CPCAP_REG_CCS1 & 2 */
	ccd->sample = (buf[1] & 0x0fff) << 16;
	ccd->sample |= buf[0];
	if (ddata->vendor == CPCAP_VENDOR_TI)
		ccd->sample = sign_extend32(24, ccd->sample);

	/* Accumulator value CPCAP_REG_CCA1 & 2 */
	ccd->accumulator = ((s16)buf[3]) << 16;
	ccd->accumulator |= buf[2];

	/* Offset value CPCAP_REG_CCO */
	ccd->offset = buf[5];

	/* Adjust offset based on mode value CPCAP_REG_CCM? */
	if (buf[4] >= 0x200)
		ccd->offset |= 0xfc00;

	return cpcap_battery_cc_to_uah(ddata,
				       ccd->sample,
				       ccd->accumulator,
				       ccd->offset);
}

/**
 * cpcap_battery_cc_get_avg_current - read cpcap coulumb counter
 * @ddata: cpcap battery driver device data
 */
static int cpcap_battery_cc_get_avg_current(struct cpcap_battery_ddata *ddata)
{
	int value, acc, error;
	s32 sample = 1;
	s16 offset;

	if (ddata->vendor == CPCAP_VENDOR_ST)
		sample = 4;

	/* Coulomb counter integrator */
	error = regmap_read(ddata->reg, CPCAP_REG_CCI, &value);
	if (error)
		return error;

	if ((ddata->vendor == CPCAP_VENDOR_TI) && (value > 0x2000))
		value = value | 0xc000;

	acc = (s16)value;

	/* Coulomb counter sample time */
	error = regmap_read(ddata->reg, CPCAP_REG_CCM, &value);
	if (error)
		return error;

	if (value < 0x200)
		offset = value;
	else
		offset = value | 0xfc00;

	return cpcap_battery_cc_to_ua(ddata, sample, acc, offset);
}

static bool cpcap_battery_full(struct cpcap_battery_ddata *ddata)
{
	struct cpcap_battery_state_data *state = cpcap_battery_latest(ddata);

	/* Basically anything that measures above 4347000 is full */
	if (state->voltage >= (ddata->config.info.voltage_max_design - 4000))
		return true;

	return false;
}

static int cpcap_battery_update_status(struct cpcap_battery_ddata *ddata)
{
	struct cpcap_battery_state_data state, *latest, *previous;
	ktime_t now;
	int error;

	memset(&state, 0, sizeof(state));
	now = ktime_get();

	latest = cpcap_battery_latest(ddata);
	if (latest) {
		s64 delta_ms = ktime_to_ms(ktime_sub(now, latest->time));

		if (delta_ms < CPCAP_BATTERY_CC_SAMPLE_PERIOD_MS)
			return delta_ms;
	}

	state.time = now;
	state.voltage = cpcap_battery_get_voltage(ddata);
	state.current_ua = cpcap_battery_get_current(ddata);
	state.counter_uah = cpcap_battery_read_accumulated(ddata, &state.cc);

	error = cpcap_charger_battery_temperature(ddata,
						  &state.temperature);
	if (error)
		return error;

	previous = cpcap_battery_previous(ddata);
	memcpy(previous, latest, sizeof(*previous));
	memcpy(latest, &state, sizeof(*latest));

	return 0;
}

static enum power_supply_property cpcap_battery_props[] = {
	POWER_SUPPLY_PROP_STATUS,
	POWER_SUPPLY_PROP_PRESENT,
	POWER_SUPPLY_PROP_TECHNOLOGY,
	POWER_SUPPLY_PROP_VOLTAGE_NOW,
	POWER_SUPPLY_PROP_VOLTAGE_MAX_DESIGN,
	POWER_SUPPLY_PROP_VOLTAGE_MIN_DESIGN,
	POWER_SUPPLY_PROP_CURRENT_AVG,
	POWER_SUPPLY_PROP_CURRENT_NOW,
	POWER_SUPPLY_PROP_CHARGE_FULL_DESIGN,
	POWER_SUPPLY_PROP_CHARGE_COUNTER,
	POWER_SUPPLY_PROP_POWER_NOW,
	POWER_SUPPLY_PROP_POWER_AVG,
	POWER_SUPPLY_PROP_CAPACITY_LEVEL,
	POWER_SUPPLY_PROP_SCOPE,
	POWER_SUPPLY_PROP_TEMP,
};

static int cpcap_battery_get_property(struct power_supply *psy,
				      enum power_supply_property psp,
				      union power_supply_propval *val)
{
	struct cpcap_battery_ddata *ddata = power_supply_get_drvdata(psy);
	struct cpcap_battery_state_data *latest, *previous;
	u32 sample;
	s32 accumulator;
	int cached;
	s64 tmp;

	cached = cpcap_battery_update_status(ddata);
	if (cached < 0)
		return cached;

	latest = cpcap_battery_latest(ddata);
	previous = cpcap_battery_previous(ddata);

	switch (psp) {
	case POWER_SUPPLY_PROP_PRESENT:
		if (latest->temperature > CPCAP_NO_BATTERY)
			val->intval = 1;
		else
			val->intval = 0;
		break;
	case POWER_SUPPLY_PROP_STATUS:
		if (cpcap_battery_full(ddata)) {
			val->intval = POWER_SUPPLY_STATUS_FULL;
			break;
		}
		if (cpcap_battery_cc_get_avg_current(ddata) < 0)
			val->intval = POWER_SUPPLY_STATUS_CHARGING;
		else
			val->intval = POWER_SUPPLY_STATUS_DISCHARGING;
		break;
	case POWER_SUPPLY_PROP_TECHNOLOGY:
		val->intval = ddata->config.info.technology;
		break;
	case POWER_SUPPLY_PROP_VOLTAGE_NOW:
		val->intval = cpcap_battery_get_voltage(ddata);
		break;
	case POWER_SUPPLY_PROP_VOLTAGE_MAX_DESIGN:
		val->intval = ddata->config.info.voltage_max_design;
		break;
	case POWER_SUPPLY_PROP_VOLTAGE_MIN_DESIGN:
		val->intval = ddata->config.info.voltage_min_design;
		break;
	case POWER_SUPPLY_PROP_CURRENT_AVG:
		if (cached) {
			val->intval = cpcap_battery_cc_get_avg_current(ddata);
			break;
		}
		sample = latest->cc.sample - previous->cc.sample;
		accumulator = latest->cc.accumulator - previous->cc.accumulator;
		val->intval = cpcap_battery_cc_to_ua(ddata, sample,
						     accumulator,
						     latest->cc.offset);
		break;
	case POWER_SUPPLY_PROP_CURRENT_NOW:
		val->intval = latest->current_ua;
		break;
	case POWER_SUPPLY_PROP_CHARGE_COUNTER:
		val->intval = latest->counter_uah;
		break;
	case POWER_SUPPLY_PROP_POWER_NOW:
		tmp = (latest->voltage / 10000) * latest->current_ua;
		val->intval = div64_s64(tmp, 100);
		break;
	case POWER_SUPPLY_PROP_POWER_AVG:
		if (cached) {
			tmp = cpcap_battery_cc_get_avg_current(ddata);
			tmp *= (latest->voltage / 10000);
			val->intval = div64_s64(tmp, 100);
			break;
		}
		sample = latest->cc.sample - previous->cc.sample;
		accumulator = latest->cc.accumulator - previous->cc.accumulator;
		tmp = cpcap_battery_cc_to_ua(ddata, sample, accumulator,
					     latest->cc.offset);
		tmp *= ((latest->voltage + previous->voltage) / 20000);
		val->intval = div64_s64(tmp, 100);
		break;
	case POWER_SUPPLY_PROP_CAPACITY_LEVEL:
		if (cpcap_battery_full(ddata))
			val->intval = POWER_SUPPLY_CAPACITY_LEVEL_FULL;
		else if (latest->voltage >= 3750000)
			val->intval = POWER_SUPPLY_CAPACITY_LEVEL_HIGH;
		else if (latest->voltage >= 3300000)
			val->intval = POWER_SUPPLY_CAPACITY_LEVEL_NORMAL;
		else if (latest->voltage > 3100000)
			val->intval = POWER_SUPPLY_CAPACITY_LEVEL_LOW;
		else if (latest->voltage <= 3100000)
			val->intval = POWER_SUPPLY_CAPACITY_LEVEL_CRITICAL;
		else
			val->intval = POWER_SUPPLY_CAPACITY_LEVEL_UNKNOWN;
		break;
	case POWER_SUPPLY_PROP_CHARGE_FULL_DESIGN:
		val->intval = ddata->config.info.charge_full_design;
		break;
	case POWER_SUPPLY_PROP_SCOPE:
		val->intval = POWER_SUPPLY_SCOPE_SYSTEM;
		break;
	case POWER_SUPPLY_PROP_TEMP:
		val->intval = latest->temperature;
		break;
	default:
		return -EINVAL;
	}

	return 0;
}

static irqreturn_t cpcap_battery_irq_thread(int irq, void *data)
{
	struct cpcap_battery_ddata *ddata = data;
	struct cpcap_battery_state_data *latest;
	struct cpcap_interrupt_desc *d;

	if (!atomic_read(&ddata->active))
		return IRQ_NONE;

	list_for_each_entry(d, &ddata->irq_list, node) {
		if (irq == d->irq)
			break;
	}

	if (!d)
		return IRQ_NONE;

	latest = cpcap_battery_latest(ddata);

	switch (d->action) {
	case CPCAP_BATTERY_IRQ_ACTION_BATTERY_LOW:
		if (latest->counter_uah >= 0)
			dev_warn(ddata->dev, "Battery low at 3.3V!\n");
		break;
	case CPCAP_BATTERY_IRQ_ACTION_POWEROFF:
		if (latest->counter_uah >= 0) {
			dev_emerg(ddata->dev,
				  "Battery empty at 3.1V, powering off\n");
			orderly_poweroff(true);
		}
		break;
	default:
		break;
	}

	power_supply_changed(ddata->psy);

	return IRQ_HANDLED;
}

static int cpcap_battery_init_irq(struct platform_device *pdev,
				  struct cpcap_battery_ddata *ddata,
				  const char *name)
{
	struct cpcap_interrupt_desc *d;
	int irq, error;

	irq = platform_get_irq_byname(pdev, name);
	if (!irq)
		return -ENODEV;

	error = devm_request_threaded_irq(ddata->dev, irq, NULL,
					  cpcap_battery_irq_thread,
					  IRQF_SHARED,
					  name, ddata);
	if (error) {
		dev_err(ddata->dev, "could not get irq %s: %i\n",
			name, error);

		return error;
	}

	d = devm_kzalloc(ddata->dev, sizeof(*d), GFP_KERNEL);
	if (!d)
		return -ENOMEM;

	d->name = name;
	d->irq = irq;

	if (!strncmp(name, "lowbph", 6))
		d->action = CPCAP_BATTERY_IRQ_ACTION_BATTERY_LOW;
	else if (!strncmp(name, "lowbpl", 6))
		d->action = CPCAP_BATTERY_IRQ_ACTION_POWEROFF;

	list_add(&d->node, &ddata->irq_list);

	return 0;
}

static int cpcap_battery_init_interrupts(struct platform_device *pdev,
					 struct cpcap_battery_ddata *ddata)
{
	const char * const cpcap_battery_irqs[] = {
		"eol", "lowbph", "lowbpl",
		"chrgcurr1", "battdetb"
	};
	int i, error;

	for (i = 0; i < ARRAY_SIZE(cpcap_battery_irqs); i++) {
		error = cpcap_battery_init_irq(pdev, ddata,
					       cpcap_battery_irqs[i]);
		if (error)
			return error;
	}

	/* Enable low battery interrupts for 3.3V high and 3.1V low */
	error = regmap_update_bits(ddata->reg, CPCAP_REG_BPEOL,
				   0xffff,
				   CPCAP_REG_BPEOL_BIT_BATTDETEN);
	if (error)
		return error;

	return 0;
}

static int cpcap_battery_init_iio(struct cpcap_battery_ddata *ddata)
{
	const char * const names[CPCAP_BATTERY_IIO_NR] = {
		"battdetb", "battp", "chg_isense", "batti",
	};
	int error, i;

	for (i = 0; i < CPCAP_BATTERY_IIO_NR; i++) {
		ddata->channels[i] = devm_iio_channel_get(ddata->dev,
							  names[i]);
		if (IS_ERR(ddata->channels[i])) {
			error = PTR_ERR(ddata->channels[i]);
			goto out_err;
		}

		if (!ddata->channels[i]->indio_dev) {
			error = -ENXIO;
			goto out_err;
		}
	}

	return 0;

out_err:
	dev_err(ddata->dev, "could not initialize VBUS or ID IIO: %i\n",
		error);

	return error;
}

/*
 * Based on the values from Motorola mapphone Linux kernel. In the
 * the Motorola mapphone Linux kernel tree the value for pm_cd_factor
 * is passed to the kernel via device tree. If it turns out to be
 * something device specific we can consider that too later.
 *
 * And looking at the battery full and shutdown values for the stock
 * kernel on droid 4, full is 4351000 and software initiates shutdown
 * at 3078000. The device will die around 2743000.
 */
static const struct cpcap_battery_config cpcap_battery_default_data = {
	.ccm = 0x3ff,
	.cd_factor = 0x3cc,
	.info.technology = POWER_SUPPLY_TECHNOLOGY_LION,
	.info.voltage_max_design = 4351000,
	.info.voltage_min_design = 3100000,
	.info.charge_full_design = 1740000,
};

#ifdef CONFIG_OF
static const struct of_device_id cpcap_battery_id_table[] = {
	{
		.compatible = "motorola,cpcap-battery",
		.data = &cpcap_battery_default_data,
	},
	{},
};
MODULE_DEVICE_TABLE(of, cpcap_battery_id_table);
#endif

static int cpcap_battery_probe(struct platform_device *pdev)
{
	struct power_supply_desc *psy_desc;
	struct cpcap_battery_ddata *ddata;
	const struct of_device_id *match;
	struct power_supply_config psy_cfg = {};
	int error;

	match = of_match_device(of_match_ptr(cpcap_battery_id_table),
				&pdev->dev);
	if (!match)
		return -EINVAL;

	if (!match->data) {
		dev_err(&pdev->dev, "no configuration data found\n");

		return -ENODEV;
	}

	ddata = devm_kzalloc(&pdev->dev, sizeof(*ddata), GFP_KERNEL);
	if (!ddata)
		return -ENOMEM;

	INIT_LIST_HEAD(&ddata->irq_list);
	ddata->dev = &pdev->dev;
	memcpy(&ddata->config, match->data, sizeof(ddata->config));

	ddata->reg = dev_get_regmap(ddata->dev->parent, NULL);
	if (!ddata->reg)
		return -ENODEV;

	error = cpcap_get_vendor(ddata->dev, ddata->reg, &ddata->vendor);
	if (error)
		return error;

	platform_set_drvdata(pdev, ddata);

	error = regmap_update_bits(ddata->reg, CPCAP_REG_CCM,
				   0xffff, ddata->config.ccm);
	if (error)
		return error;

	error = cpcap_battery_init_interrupts(pdev, ddata);
	if (error)
		return error;

	error = cpcap_battery_init_iio(ddata);
	if (error)
		return error;

	psy_desc = devm_kzalloc(ddata->dev, sizeof(*psy_desc), GFP_KERNEL);
	if (!psy_desc)
		return -ENOMEM;

	psy_desc->name = "battery",
	psy_desc->type = POWER_SUPPLY_TYPE_BATTERY,
	psy_desc->properties = cpcap_battery_props,
	psy_desc->num_properties = ARRAY_SIZE(cpcap_battery_props),
	psy_desc->get_property = cpcap_battery_get_property,

	psy_cfg.of_node = pdev->dev.of_node;
	psy_cfg.drv_data = ddata;

	ddata->psy = devm_power_supply_register(ddata->dev, psy_desc,
						&psy_cfg);
	error = PTR_ERR_OR_ZERO(ddata->psy);
	if (error) {
		dev_err(ddata->dev, "failed to register power supply\n");
		return error;
	}

	atomic_set(&ddata->active, 1);

	return 0;
}

static int cpcap_battery_remove(struct platform_device *pdev)
{
	struct cpcap_battery_ddata *ddata = platform_get_drvdata(pdev);
	int error;

	atomic_set(&ddata->active, 0);
	error = regmap_update_bits(ddata->reg, CPCAP_REG_BPEOL,
				   0xffff, 0);
	if (error)
		dev_err(&pdev->dev, "could not disable: %i\n", error);

	return 0;
}

static struct platform_driver cpcap_battery_driver = {
	.driver	= {
		.name		= "cpcap_battery",
		.of_match_table = of_match_ptr(cpcap_battery_id_table),
	},
	.probe	= cpcap_battery_probe,
	.remove = cpcap_battery_remove,
};
module_platform_driver(cpcap_battery_driver);

MODULE_LICENSE("GPL v2");
MODULE_AUTHOR("Tony Lindgren <tony@atomide.com>");
MODULE_DESCRIPTION("CPCAP PMIC Battery Driver");<|MERGE_RESOLUTION|>--- conflicted
+++ resolved
@@ -224,10 +224,6 @@
 	if (!divider)
 		return 0;
 
-<<<<<<< HEAD
-	sample &= 0xffffff;		/* 24-bits, unsigned */
-=======
->>>>>>> c081cdb1
 	offset &= 0x7ff;		/* 10-bits, signed */
 
 	switch (ddata->vendor) {
