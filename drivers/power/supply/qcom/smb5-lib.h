--- conflicted
+++ resolved
@@ -458,12 +458,8 @@
 	u32			jeita_soft_hys_thlds[2];
 	int			jeita_soft_fcc[2];
 	int			jeita_soft_fv[2];
-<<<<<<< HEAD
-	bool			wdog_snarl_irq_enable;
-=======
 	bool			moisture_present;
 	bool			uusb_moisture_protection_enabled;
->>>>>>> 4e0853b7
 
 	/* workaround flag */
 	u32			wa_flags;
@@ -528,7 +524,6 @@
 int smblib_vconn_regulator_enable(struct regulator_dev *rdev);
 int smblib_vconn_regulator_disable(struct regulator_dev *rdev);
 int smblib_vconn_regulator_is_enabled(struct regulator_dev *rdev);
-int smblib_enable_wdog_snarl_irq(struct smb_charger *chg, bool enable);
 
 irqreturn_t default_irq_handler(int irq, void *data);
 irqreturn_t chg_state_change_irq_handler(int irq, void *data);
