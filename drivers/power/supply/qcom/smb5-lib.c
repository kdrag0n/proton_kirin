--- conflicted
+++ resolved
@@ -26,7 +26,6 @@
 #include "schgm-flash.h"
 #include "step-chg-jeita.h"
 #include "storm-watch.h"
-<<<<<<< HEAD
 //[+++]ASUS : Add include files
 #include "fg-core.h"
 #include "fg-reg.h"
@@ -53,9 +52,6 @@
 int default_src_caps_size = ARRAY_SIZE(default_src_caps);
 int min_sink_current = 500;
 #endif
-=======
-#include "schgm-flash.h"
->>>>>>> c081cdb1
 
 #define smblib_err(chg, fmt, ...)		\
 	pr_err("%s: %s: " fmt, chg->name,	\
@@ -994,7 +990,6 @@
 int smblib_set_usb_suspend(struct smb_charger *chg, bool suspend)
 {
 	int rc = 0;
-<<<<<<< HEAD
 
 	CHG_DBG("start, suspend = %d\n", suspend);
 
@@ -1012,11 +1007,6 @@
 		CHG_DBG("Start thermal test, unable to suspend input\n");
 		suspend = 0;
 	}
-=======
-	if (suspend)
-		vote(chg->icl_irq_disable_votable, USB_SUSPEND_VOTER,
-				true, 0);
->>>>>>> c081cdb1
 
 	rc = smblib_masked_write(chg, USBIN_CMD_IL_REG, USBIN_SUSPEND_BIT,
 				 suspend ? USBIN_SUSPEND_BIT : 0);
@@ -1192,11 +1182,7 @@
 {
 	int rc;
 	u8 mask;
-<<<<<<< HEAD
 return; //WA for aohai adapter
-=======
-
->>>>>>> c081cdb1
 	if (chg->hvdcp_disable || chg->pd_not_supported)
 		return;
 
@@ -1926,7 +1912,6 @@
 		if (disable)
 			disable_irq_nosync(
 				chg->irq_info[HIGH_DUTY_CYCLE_IRQ].irq);
-<<<<<<< HEAD
 	} else {
 		if (!disable)
 			enable_irq(chg->irq_info[HIGH_DUTY_CYCLE_IRQ].irq);
@@ -1978,51 +1963,15 @@
 	}
 
 	chg->irq_info[USBIN_ICL_CHANGE_IRQ].enabled = !disable;
-=======
-	} else {
-		if (!disable)
-			enable_irq(chg->irq_info[HIGH_DUTY_CYCLE_IRQ].irq);
-	}
-
-	chg->irq_info[HIGH_DUTY_CYCLE_IRQ].enabled = !disable;
 
 	return 0;
 }
 
-static int smblib_limited_irq_disable_vote_callback(struct votable *votable,
+static int smblib_temp_change_irq_disable_vote_callback(struct votable *votable,
 				void *data, int disable, const char *client)
 {
 	struct smb_charger *chg = data;
 
-	if (!chg->irq_info[INPUT_CURRENT_LIMITING_IRQ].irq)
-		return 0;
-
-	if (chg->irq_info[INPUT_CURRENT_LIMITING_IRQ].enabled) {
-		if (disable)
-			disable_irq_nosync(
-				chg->irq_info[INPUT_CURRENT_LIMITING_IRQ].irq);
-	} else {
-		if (!disable)
-			enable_irq(
-				chg->irq_info[INPUT_CURRENT_LIMITING_IRQ].irq);
-	}
-
-	chg->irq_info[INPUT_CURRENT_LIMITING_IRQ].enabled = !disable;
->>>>>>> c081cdb1
-
-	return 0;
-}
-
-<<<<<<< HEAD
-static int smblib_temp_change_irq_disable_vote_callback(struct votable *votable,
-=======
-static int smblib_icl_irq_disable_vote_callback(struct votable *votable,
->>>>>>> c081cdb1
-				void *data, int disable, const char *client)
-{
-	struct smb_charger *chg = data;
-
-<<<<<<< HEAD
 	if (!chg->irq_info[TEMP_CHANGE_IRQ].irq)
 		return 0;
 
@@ -2037,21 +1986,6 @@
 	}
 
 	chg->irq_info[TEMP_CHANGE_IRQ].enabled = !disable;
-=======
-	if (!chg->irq_info[USBIN_ICL_CHANGE_IRQ].irq)
-		return 0;
-
-	if (chg->irq_info[USBIN_ICL_CHANGE_IRQ].enabled) {
-		if (disable)
-			disable_irq_nosync(
-				chg->irq_info[USBIN_ICL_CHANGE_IRQ].irq);
-	} else {
-		if (!disable)
-			enable_irq(chg->irq_info[USBIN_ICL_CHANGE_IRQ].irq);
-	}
-
-	chg->irq_info[USBIN_ICL_CHANGE_IRQ].enabled = !disable;
->>>>>>> c081cdb1
 
 	return 0;
 }
@@ -2328,7 +2262,6 @@
 	u8 stat;
 	int rc, suspend = 0;
 
-<<<<<<< HEAD
 	static int now_bat_status = POWER_SUPPLY_STATUS_DISCHARGING, pre_bat_status = POWER_SUPPLY_STATUS_DISCHARGING;
 	static int now_chg_status = 7, pre_chg_status = 7;
 	pre_bat_status = now_bat_status;
@@ -2339,8 +2272,6 @@
 		return 0;
 	}
 
-=======
->>>>>>> c081cdb1
 	if (chg->dbc_usbov) {
 		rc = smblib_get_prop_usb_present(chg, &pval);
 		if (rc < 0) {
@@ -2485,22 +2416,14 @@
 	 * If charge termination WA is active and has suspended charging, then
 	 * continue reporting charging status as FULL.
 	 */
-<<<<<<< HEAD
-	if (is_client_vote_enabled(chg->usb_icl_votable,
-=======
 	if (is_client_vote_enabled_locked(chg->usb_icl_votable,
->>>>>>> c081cdb1
 						CHG_TERMINATION_VOTER)) {
 		val->intval = POWER_SUPPLY_STATUS_FULL;
 		return 0;
 	}
 
-<<<<<<< HEAD
 	if ((val->intval != POWER_SUPPLY_STATUS_CHARGING) || (val->intval != POWER_SUPPLY_STATUS_QUICK_CHARGING) 
 		|| (val->intval != POWER_SUPPLY_STATUS_QUICK_CHARGING_PLUS))
-=======
-	if (val->intval != POWER_SUPPLY_STATUS_CHARGING)
->>>>>>> c081cdb1
 		return 0;
 
 	if (!usb_online && dc_online
@@ -3640,11 +3563,7 @@
 		return rc;
 	}
 
-<<<<<<< HEAD
-	if (is_client_vote_enabled(chg->usb_icl_votable,
-=======
 	if (is_client_vote_enabled_locked(chg->usb_icl_votable,
->>>>>>> c081cdb1
 					CHG_TERMINATION_VOTER)) {
 		rc = smblib_get_prop_usb_present(chg, val);
 		return rc;
@@ -3835,11 +3754,8 @@
 	return 0;
 }
 
-<<<<<<< HEAD
 int g_r_sbu1 = 0;
 int g_r_sbu2 = 0;
-=======
->>>>>>> c081cdb1
 bool smblib_rsbux_low(struct smb_charger *chg, int r_thr)
 {
 	int r_sbu1, r_sbu2;
@@ -4348,7 +4264,6 @@
 	return POWER_SUPPLY_HEALTH_COOL;
 }
 
-<<<<<<< HEAD
 static int smblib_get_skin_temp_status(struct smb_charger *chg)
 {
 	int rc;
@@ -4399,8 +4314,6 @@
 	return POWER_SUPPLY_HEALTH_COOL;
 }
 
-=======
->>>>>>> c081cdb1
 static int get_rp_based_dcp_current(struct smb_charger *chg, int typec_mode)
 {
 	int rp_ua;
@@ -4513,7 +4426,6 @@
 		if ((usb_current < SDP_CURRENT_UA) && is_flash_active(chg))
 			usb_current = SDP_CURRENT_UA;
 
-<<<<<<< HEAD
 		if (!asus_flow_done_flag && usb_current <= USBIN_25MA) {
 			CHG_DBG("WA for debounce SDP 2mA suspend #2");
 			rc = vote(chg->usb_icl_votable, USB_PSY_VOTER,
@@ -4522,10 +4434,6 @@
 		rc = vote(chg->usb_icl_votable, USB_PSY_VOTER, true,
 							usb_current);
 		}
-=======
-		rc = vote(chg->usb_icl_votable, USB_PSY_VOTER, true,
-							usb_current);
->>>>>>> c081cdb1
 		if (rc < 0) {
 			pr_err("Couldn't vote ICL USB_PSY_VOTER rc=%d\n", rc);
 			return rc;
@@ -5102,8 +5010,6 @@
 }
 
 irqreturn_t sdam_sts_change_irq_handler(int irq, void *data)
-<<<<<<< HEAD
-=======
 {
 	struct smb_irq_data *irq_data = data;
 	struct smb_charger *chg = irq_data->parent_data;
@@ -5115,6 +5021,1516 @@
 	mutex_unlock(&chg->irq_status_lock);
 
 	power_supply_changed(chg->usb_main_psy);
+	return IRQ_HANDLED;
+}
+
+irqreturn_t smb_en_irq_handler(int irq, void *data)
+{
+	struct smb_irq_data *irq_data = data;
+	struct smb_charger *chg = irq_data->parent_data;
+	int rc, input_present;
+
+	if (!chg->cp_disable_votable) {
+		chg->cp_disable_votable = find_votable("CP_DISABLE");
+		if (!chg->cp_disable_votable)
+			return IRQ_HANDLED;
+	}
+
+	if (chg->pd_hard_reset) {
+		vote(chg->cp_disable_votable, BOOST_BACK_VOTER, true, 0);
+		return IRQ_HANDLED;
+	}
+
+	rc = smblib_is_input_present(chg, &input_present);
+	if (rc < 0) {
+		pr_err("Couldn't get usb presence status rc=%d\n", rc);
+		return IRQ_HANDLED;
+	}
+
+	if (input_present) {
+		/*
+		 * Add some delay to enable SMB1390 switcher after SMB_EN
+		 * pin goes high
+		 */
+		usleep_range(1000, 1100);
+		vote(chg->cp_disable_votable, BOOST_BACK_VOTER, false, 0);
+	}
+
+	return IRQ_HANDLED;
+}
+
+int asus_get_prop_batt_volt(struct smb_charger *chg)
+{
+	union power_supply_propval volt_val = {0, };
+	int rc;
+
+	rc = smblib_get_prop_from_bms(chg, POWER_SUPPLY_PROP_VOLTAGE_NOW, &volt_val);
+
+	return volt_val.intval;
+}
+
+int asus_get_prop_batt_current(struct smb_charger *chg)
+{
+	union power_supply_propval current_val = {0, };
+	int rc;
+
+	rc = smblib_get_prop_from_bms(chg, POWER_SUPPLY_PROP_CURRENT_NOW, &current_val);
+
+	return current_val.intval;
+}
+
+int asus_get_prop_batt_capacity(struct smb_charger *chg)
+{
+	union power_supply_propval capacity_val = {0, };
+	int rc;
+
+	rc = smblib_get_prop_batt_capacity(chg, &capacity_val);
+
+	return capacity_val.intval;
+}
+
+int asus_get_prop_batt_health(struct smb_charger *chg)
+{
+	union power_supply_propval health_val = {0, };
+	int rc;
+
+	rc = smblib_get_prop_batt_health(chg, &health_val);
+
+	return health_val.intval;
+}
+
+int asus_get_prop_usb_present(struct smb_charger *chg)
+{
+	union power_supply_propval present_val = {0, };
+	int rc;
+
+	rc = smblib_get_prop_usb_present(chg, &present_val);
+
+	return present_val.intval;
+}
+
+//[+++]ASUS : Add the interface for charging debug apk
+int asus_get_prop_adapter_id(void)
+{
+	return ASUS_ADAPTER_ID;
+}
+
+int asus_get_prop_is_legacy_cable(void)
+{
+	if (LEGACY_CABLE_FLAG > 0)
+		return 1;
+	else
+		return 0;
+}
+
+int asus_get_prop_total_fcc(void)
+{
+	return Total_FCC_Value/1000;
+}
+
+int asus_get_apsd_result_by_bit(void)
+{
+	const struct apsd_result *apsd_result;
+
+	apsd_result = smblib_get_apsd_result(smbchg_dev);
+	if (apsd_result->bit == (DCP_CHARGER_BIT | QC_3P0_BIT))
+		return 7;
+	else if (apsd_result->bit == (DCP_CHARGER_BIT | QC_2P0_BIT))
+		return 6;
+	else if (apsd_result->bit == FLOAT_CHARGER_BIT)
+		return 5;
+	else if (apsd_result->bit == OCP_CHARGER_BIT)
+		return 4;
+	else if (apsd_result->bit == DCP_CHARGER_BIT)
+		return 3;
+	else if (apsd_result->bit == CDP_CHARGER_BIT)
+		return 2;
+	else if (apsd_result->bit == SDP_CHARGER_BIT)
+		return 1;
+	else
+		return 0;
+}
+//[---]ASUS : Add the interface for charging debug apk
+
+/************************
+ * ASUS FG GET CHARGER PARAMATER NAME *
+ ************************/
+const char *asus_get_apsd_result(void)
+{
+	const struct apsd_result *apsd_result;
+
+	apsd_result = smblib_get_apsd_result(smbchg_dev);
+	return apsd_result->name;
+}
+
+int asus_get_ufp_mode(void)
+{
+	int ufp_mode;
+
+	ufp_mode = smblib_get_prop_ufp_mode(smbchg_dev);
+	if (ufp_mode == POWER_SUPPLY_TYPEC_NONE)
+		return 0;
+	else if (ufp_mode == POWER_SUPPLY_TYPEC_SOURCE_DEFAULT)
+		return 1;
+	else if (ufp_mode == POWER_SUPPLY_TYPEC_SOURCE_MEDIUM)
+		return 2;
+	else if (ufp_mode == POWER_SUPPLY_TYPEC_SOURCE_HIGH)
+		return 3;
+	else
+		return 4;
+}
+
+int asus_get_batt_health(void)
+{
+	int bat_health;
+
+	bat_health = asus_get_prop_batt_health(smbchg_dev);
+
+	if (bat_health == POWER_SUPPLY_HEALTH_GOOD)
+		return 0;
+	else if (bat_health == POWER_SUPPLY_HEALTH_COLD) {
+		//ASUSErclog(ASUS_JEITA_HARD_COLD, "JEITA Hard Cold is triggered");
+		return 1;
+	}
+	else if (bat_health == POWER_SUPPLY_HEALTH_COOL)
+		return 2;
+	else if (bat_health == POWER_SUPPLY_HEALTH_WARM)
+		return 3;
+	else if (bat_health == POWER_SUPPLY_HEALTH_OVERHEAT) {
+		//ASUSErclog(ASUS_JEITA_HARD_HOT, "JEITA Hard Hot is triggered");
+		return 4;
+	}
+	else if (bat_health == POWER_SUPPLY_HEALTH_OVERVOLTAGE) {
+		//ASUSErclog(ASUS_OUTPUT_OVP, "Battery OVP is triggered");
+		return 5;
+	}
+	else
+		return 6;
+}
+
+void asus_typec_removal_function(struct smb_charger *chg)
+{
+	int rc;
+
+	rc = smblib_write(smbchg_dev, HVDCP_PULSE_COUNT_MAX_REG, 0x54);
+	if (rc < 0)
+		CHG_DBG_E("Failed to set HVDCP_PULSE_COUNT_MAX_REG\n");
+
+	//Done by QCOM flow, starting BC1.2 Automatic Power Source Detection as early as after VBUS deglitch, followed by PD, and lastly QC2/3
+	//smblib_apsd_enable(smbchg_dev, true);
+	//smblib_hvdcp_detect_enable(smbchg_dev, true);
+
+	cancel_delayed_work(&chg->asus_chg_flow_work);
+	cancel_delayed_work(&chg->asus_adapter_adc_work);
+	cancel_delayed_work(&chg->asus_min_monitor_work);
+	cancel_delayed_work(&chg->asus_batt_RTC_work);
+	cancel_delayed_work(&chg->asus_set_flow_flag_work);
+	cancel_delayed_work(&chg->asus_check_vbus_work);
+	alarm_cancel(&bat_alarm);
+	asus_flow_processing = 0;
+	asus_CHG_TYPE = 0;
+	ASUS_ADAPTER_ID = 0;
+	HVDCP_FLAG = 0;
+	UFP_FLAG = 0;
+	asus_flow_done_flag = 0;
+	asus_adapter_detecting_flag = 0;
+	asus_quick_trigger_hvdcp = false;
+	asus_set_icl = ICL_500mA;
+	asus_smblib_relax(smbchg_dev);
+	power_supply_changed(chg->usb_psy);
+}
+
+/************************
+ * ASUS ADD BAT_ALARM *
+ ************************/
+static DEFINE_SPINLOCK(bat_alarm_slock);
+static enum alarmtimer_restart batAlarm_handler(struct alarm *alarm, ktime_t now)
+{
+	CHG_DBG("batAlarm triggered\n");
+	return ALARMTIMER_NORESTART;
+}
+void asus_batt_RTC_work(struct work_struct *dat)
+{
+	unsigned long batflags;
+	struct timespec new_batAlarm_time;
+	struct timespec mtNow;
+	int RTCSetInterval = 60;
+
+	if (!smbchg_dev) {
+		CHG_DBG("driver not ready yet!\n");
+		return;
+	}
+
+	if (!asus_get_prop_usb_present(smbchg_dev)) {
+		alarm_cancel(&bat_alarm);
+		CHG_DBG("usb not present, cancel\n");
+		return;
+	}
+	mtNow = current_kernel_time();
+	new_batAlarm_time.tv_sec = 0;
+	new_batAlarm_time.tv_nsec = 0;
+
+	RTCSetInterval = 60;
+
+	new_batAlarm_time.tv_sec = mtNow.tv_sec + RTCSetInterval;
+	spin_lock_irqsave(&bat_alarm_slock, batflags);
+	alarm_start(&bat_alarm, timespec_to_ktime(new_batAlarm_time));
+	spin_unlock_irqrestore(&bat_alarm_slock, batflags);
+}
+
+//[+++]ASUS : Add demo app read ADF function
+int ADF_check_status(void)
+{
+	char buf[4] = {0, 0, 0, 0};
+	struct file *fd;
+
+	mm_segment_t old_fs;
+
+	old_fs = get_fs();
+	set_fs(KERNEL_DS);
+	fd = filp_open(ADF_PATH, O_RDONLY, 0);
+
+	if (!IS_ERR(fd)) {
+		kernel_read(fd, buf, 4, &(fd->f_pos));
+		filp_close(fd, NULL);
+	} else {
+		set_fs(old_fs);
+		CHG_DBG_E("Open %s failed\n", ADF_PATH);
+		return 0;
+	}
+
+	filp_close(fd, NULL);
+	set_fs(old_fs);
+
+	if (buf[3] == 1 || buf[3] == 2) {
+		return 1;
+	} else {
+		CHG_DBG_E("Check ADF failed, buf[3]=%d\n", buf[3]);
+		return 0;
+	}
+}
+//[---]ASUS : Add demo app read ADF function
+
+/************************
+ * ASUS CHARGER FLOW *
+ ************************/
+
+#define ICL_1000mA	0x14
+#define ICL_1500mA	0x1E
+#define ICL_1750mA	0x23
+#define ICL_2000mA	0x28
+#define ICL_2850mA	0x39
+
+#define ASUS_MONITOR_CYCLE	60000
+#define ADC_WAIT_TIME_HVDCP0	3000
+#define ADC_WAIT_TIME_HVDCP23	100
+
+#define EVB_750K_MIN	0xC2
+#define EVB_750K_MAX	0xDE
+#define EVB_200K_MIN	0x2F
+#define EVB_200K_MAX	0x41
+#define ER_750K_MIN		0x37
+#define ER_750K_MAX		0x53
+#define ER_200K_MIN		0x17
+#define ER_200K_MAX		0x33
+#define EVB_DMV_DPV_TH_LOW	0x2C
+#define EVB_DMV_DPV_TH_HIGH	0x78
+
+//[+++]ASUS : Add per min monitor jeita & thermal & typeC_DFP
+void smblib_asus_monitor_start(struct smb_charger *chg, int time)
+{
+	asus_flow_done_flag = 1;
+	cancel_delayed_work(&chg->asus_min_monitor_work);
+	schedule_delayed_work(&chg->asus_min_monitor_work, msecs_to_jiffies(time));
+	
+	if(LEGACY_CABLE_FLAG == 0 && !(smbchg_dev->pd_active))
+		schedule_delayed_work(&smbchg_dev->asus_cable_capability_check_work, msecs_to_jiffies(12000));
+
+	schedule_delayed_work(&smbchg_dev->asus_enable_inov_work, msecs_to_jiffies(60000));
+	schedule_delayed_work(&chg->asus_check_vbus_work, msecs_to_jiffies(60000)); // WA for aohai adapter
+}
+
+static int SW_recharge(struct smb_charger *chg)
+{
+	int capacity;
+	u8 termination_reg;
+	bool termination_done = 0;
+	int rc;
+
+	rc = smblib_read(chg, BATTERY_CHARGER_STATUS_1_REG, &termination_reg);
+	if (rc < 0) {
+		CHG_DBG_E("Couldn't read BATTERY_CHARGER_STATUS_1_REG\n");
+		return rc;
+	}
+
+	if ((termination_reg & BATTERY_CHARGER_STATUS_MASK) == 0x05)
+		termination_done = 1;
+
+	rc = fg_get_msoc(g_fg, &capacity);
+
+	CHG_DBG("capacity = %d, termination_done = %d, termination_reg = 0x%x\n", capacity, termination_done, termination_reg);
+
+	if (capacity <= 98 && termination_done) {
+		rc = smblib_masked_write(chg, CHARGING_ENABLE_CMD_REG, CHARGING_ENABLE_CMD_BIT, 0);  //Disabled = 0
+		if (rc < 0) {
+			CHG_DBG_E("Couldn't write charging_enable\n");
+			return rc;
+		}
+
+		rc = smblib_masked_write(chg, CHARGING_ENABLE_CMD_REG, CHARGING_ENABLE_CMD_BIT, CHARGING_ENABLE_CMD_BIT);  //Enabled = 1
+		if (rc < 0) {
+			CHG_DBG_E("Couldn't write charging_enable\n");
+			return rc;
+		}
+		CHG_DBG("done recharge\n");
+	}
+	return 0;
+}
+
+#define EN_BAT_CHG_EN_COMMAND_TRUE		BIT(0)
+#define EN_BAT_CHG_EN_COMMAND_FALSE		0
+
+enum JEITA_state {
+	JEITA_STATE_INITIAL,
+	JEITA_STATE_LESS_THAN_0,
+	JEITA_STATE_RANGE_0_to_100,
+	JEITA_STATE_RANGE_100_to_200,
+	JEITA_STATE_RANGE_200_to_450,
+	JEITA_STATE_RANGE_450_to_550,
+	JEITA_STATE_LARGER_THAN_550,
+};
+int smbchg_jeita_judge_state(int old_State, int batt_tempr)
+{
+	int result_State;
+
+	//decide value to set each reg (Vchg, Charging enable, Fast charge current)
+	//batt_tempr < 0
+	if (batt_tempr < 0) {
+		result_State = JEITA_STATE_LESS_THAN_0;
+	//0 <= batt_tempr < 10
+	} else if (batt_tempr < 100) {
+		result_State = JEITA_STATE_RANGE_0_to_100;
+	//10 <= batt_tempr < 20
+	} else if (batt_tempr < 200) {
+		result_State = JEITA_STATE_RANGE_100_to_200;
+	//20 <= batt_tempr < 45
+	} else if (batt_tempr < 450) {
+		result_State = JEITA_STATE_RANGE_200_to_450;
+	//45 <= batt_tempr < 55
+	} else if (batt_tempr < 550) {
+		result_State = JEITA_STATE_RANGE_450_to_550;
+	//55 <= batt_tempr
+	} else{
+		result_State = JEITA_STATE_LARGER_THAN_550;
+	}
+
+	//ASUS BSP : do 3 degree hysteresis
+	if (old_State == JEITA_STATE_LESS_THAN_0 && result_State == JEITA_STATE_RANGE_0_to_100) {
+		if (batt_tempr <= 30) {
+			result_State = old_State;
+		}
+	}
+	if (old_State == JEITA_STATE_RANGE_0_to_100 && result_State == JEITA_STATE_RANGE_100_to_200) {
+		if (batt_tempr <= 130) {
+			result_State = old_State;
+		}
+	}
+	if (old_State == JEITA_STATE_RANGE_100_to_200 && result_State == JEITA_STATE_RANGE_200_to_450) {
+		if (batt_tempr <= 230) {
+			result_State = old_State;
+		}
+	}
+	if (old_State == JEITA_STATE_RANGE_450_to_550 && result_State == JEITA_STATE_RANGE_200_to_450) {
+		if (batt_tempr >= 420) {
+			result_State = old_State;
+		}
+	}
+	if (old_State == JEITA_STATE_LARGER_THAN_550 && result_State == JEITA_STATE_RANGE_450_to_550) {
+		if (batt_tempr >= 520) {
+			result_State = old_State;
+		}
+	}
+	return result_State;
+}
+
+static int jeita_status_regs_write(u8 chg_en, int FV_uV, int FCC_uA)
+{
+	int rc;
+	static int old_FV_uV = 0;
+
+	CHG_DBG("old_FV = %duV, FV = %duV, FCC = %duA, chg_en = %d\n", old_FV_uV, FV_uV, FCC_uA, chg_en);
+
+	if (old_FV_uV != FV_uV) {
+		rc = smblib_masked_write(smbchg_dev, CHARGING_ENABLE_CMD_REG,  //Disabled = 0
+				CHARGING_ENABLE_CMD_BIT, 0);
+		if (rc < 0) {
+			CHG_DBG_E("Couldn't write charging_enable rc = %d\n", rc);
+			return rc;
+		}
+	}
+
+	vote(smbchg_dev->fv_votable, BATT_PROFILE_VOTER, true, FV_uV);
+
+	vote(smbchg_dev->fcc_votable, BATT_PROFILE_VOTER, true, FCC_uA);
+
+	rc = smblib_masked_write(smbchg_dev, CHARGING_ENABLE_CMD_REG,  //Enabled = 1, Disabled = 0
+			CHARGING_ENABLE_CMD_BIT, chg_en);
+	if (rc < 0) {
+		CHG_DBG_E("Couldn't write charging_enable rc = %d\n", rc);
+		return rc;
+	}
+
+	old_FV_uV = FV_uV;
+	return 0;
+}
+
+void jeita_rule(void)
+{
+	static int state = JEITA_STATE_INITIAL;
+	int rc;
+	int bat_volt;
+	int bat_temp;
+	int bat_health;
+	int bat_capacity;
+	u8 charging_enable;
+	u8 FV_reg = 0x4C;  //0x1070 = 0x4C, FV_4p36V
+	u8 ICL_reg = 0;
+	int FV_uV;
+	int FCC_uA;
+	bool feature_stop_chg_flag = 0;
+
+	CHG_DBG("+++\n");
+
+	rc = smblib_write(smbchg_dev, JEITA_EN_CFG_REG, 0x10);
+	//rc = smblib_write(smbchg_dev, JEITA_EN_CFG_REG, 0x00);  //ASUS: WA: Disable JEITA for Ara battery at EVB
+	if (rc < 0)
+		CHG_DBG_E("Failed to set JEITA_EN_CFG_REG\n");
+
+	rc = smblib_read(smbchg_dev, CHGR_FLOAT_VOLTAGE_CFG_REG, &FV_reg);
+	if (rc < 0)
+		CHG_DBG_E("Couldn't read CHGR_FLOAT_VOLTAGE_CFG_REG\n");
+
+	rc = smblib_read(smbchg_dev, USBIN_CURRENT_LIMIT_CFG_REG, &ICL_reg);
+	if (rc < 0)
+		CHG_DBG_E("Couldn't read USBIN_CURRENT_LIMIT_CFG_REG\n");
+
+	bat_health = asus_get_batt_health();
+	bat_temp = asus_get_prop_batt_temp(smbchg_dev);
+	bat_volt = asus_get_prop_batt_volt(smbchg_dev);
+	bat_capacity = asus_get_prop_batt_capacity(smbchg_dev);
+	state = smbchg_jeita_judge_state(state, bat_temp);
+	CHG_DBG("health = %s, temp = %d, capacity = %d, volt = %duV, ICL = %duA(0x%x)\n",
+			health_type[bat_health], bat_temp, bat_capacity, bat_volt, (int)ICL_reg*50000, ICL_reg);
+
+	switch (state) {
+	case JEITA_STATE_LESS_THAN_0:
+		charging_enable = EN_BAT_CHG_EN_COMMAND_FALSE;
+		FV_uV = FV_JEITA_uV;
+		FCC_uA = 1350000;
+		CHG_DBG("temperature < 0\n");
+		break;
+	case JEITA_STATE_RANGE_0_to_100:
+		charging_enable = EN_BAT_CHG_EN_COMMAND_TRUE;
+		FV_uV = FV_JEITA_uV;
+		FCC_uA = 1350000;
+		CHG_DBG("0 <= temperature < 10\n");
+		rc = SW_recharge(smbchg_dev);
+		if (rc < 0) {
+			CHG_DBG_E("SW_recharge failed rc = %d\n", rc);
+		}
+		break;
+	case JEITA_STATE_RANGE_100_to_200:
+		charging_enable = EN_BAT_CHG_EN_COMMAND_TRUE;
+		FV_uV = FV_JEITA_uV;
+		FCC_uA = 2300000;
+		CHG_DBG("10 <= temperature < 20\n");
+		rc = SW_recharge(smbchg_dev);
+		if (rc < 0) {
+			CHG_DBG_E("SW_recharge failed rc = %d\n", rc);
+		}
+		break;
+	case JEITA_STATE_RANGE_200_to_450:
+		charging_enable = EN_BAT_CHG_EN_COMMAND_TRUE;
+		if (bat_volt <= 4250000) {
+			FV_uV = FV_JEITA_uV;
+			FCC_uA = 3800000;
+		} else {
+			FV_uV = FV_JEITA_uV;
+			FCC_uA = 2300000;
+		}
+		CHG_DBG("20 <= temperature < 45\n");
+		rc = SW_recharge(smbchg_dev);
+		if (rc < 0) {
+			CHG_DBG_E("SW_recharge failed rc = %d\n", rc);
+		}
+		break;
+	case JEITA_STATE_RANGE_450_to_550:
+		if (bat_volt >= 4100000 && FV_reg == 0x4C) {
+			charging_enable = EN_BAT_CHG_EN_COMMAND_FALSE;
+			FV_uV = FV_JEITA_uV;
+		} else {
+			charging_enable = EN_BAT_CHG_EN_COMMAND_TRUE;
+			FV_uV = 4080000;
+		}
+		FCC_uA = 2300000;
+		CHG_DBG("45 <= temperature < 55\n");
+		break;
+	case JEITA_STATE_LARGER_THAN_550:
+		charging_enable = EN_BAT_CHG_EN_COMMAND_FALSE;
+		FV_uV = FV_JEITA_uV;
+		FCC_uA = 2300000;
+		CHG_DBG("temperature >= 55\n");
+		break;
+	default:
+		charging_enable = EN_BAT_CHG_EN_COMMAND_FALSE;
+		FV_uV = FV_JEITA_uV;
+		FCC_uA = 1350000;
+		CHG_DBG("jeita judge failed, set default setting\n");
+		break;
+	}
+	Total_FCC_Value = FCC_uA;  //Add the interface for charging debug apk
+
+//ASUS : Stop charging - ftm limit +++
+	if (charger_limit_enable_flag && (bat_capacity >= charger_limit_value)) {
+		CHG_DBG("[stop_charging] ftm limit, capacity(%d) >= limit(%d)\n", bat_capacity, charger_limit_value);
+		charging_enable = EN_BAT_CHG_EN_COMMAND_FALSE;
+	}
+
+//ASUS : Stop charging - demo_app limit & ultra_bat_life limit +++
+	if ((demo_app_status_flag && ADF_check_status()) || ultra_bat_life_flag) {
+		atomic_set(&feature_stop_need_release, 1);
+		if (bat_capacity > 60) {
+			smblib_set_usb_suspend(smbchg_dev, true);
+			feature_stop_chg_flag = true;
+		} else if (bat_capacity >= 58) {
+			smblib_set_usb_suspend(smbchg_dev, false);
+			feature_stop_chg_flag = true;
+		} else {
+			smblib_set_usb_suspend(smbchg_dev, false);
+			feature_stop_chg_flag = false;
+		}
+	} else if (atomic_read(&feature_stop_need_release)) {
+		atomic_set(&feature_stop_need_release, 0);
+		smblib_set_usb_suspend(smbchg_dev, false);
+		CHG_DBG("[stop_charging] leaving feautre limit, capacity(%d), demo(%d), ultra(%d), smart(%d)\n",
+				bat_capacity, (demo_app_status_flag && ADF_check_status()), ultra_bat_life_flag, smartchg_stop_flag);
+	}
+
+	if (feature_stop_chg_flag || smartchg_stop_flag) {  //ASUS : Stop charging - support smartchg_stop +++
+		CHG_DBG("[stop_charging] feature limit, capacity(%d), demo(%d), ultra(%d), smart(%d)\n",
+				bat_capacity, (demo_app_status_flag && ADF_check_status()), ultra_bat_life_flag, smartchg_stop_flag);
+		charging_enable = EN_BAT_CHG_EN_COMMAND_FALSE;
+	}
+
+	if (no_input_suspend_flag) {
+		charging_enable = EN_BAT_CHG_EN_COMMAND_TRUE;
+	}
+
+	rc = jeita_status_regs_write(charging_enable, FV_uV, FCC_uA);
+	if (rc < 0)
+		CHG_DBG("Couldn't write jeita_status_register, rc = %d\n", rc);
+
+	CHG_DBG("---\n");
+}
+
+void asus_cable_capability_check_work(struct work_struct *work)
+{
+	const struct apsd_result *apsd_result;
+	u8 set_icl;
+	u8 aicl_stat;
+	u8 icl_stat;
+	static u8 pre_icl = 0;
+	static int count = 0;
+	bool cable_change_to_legacy_medium = false;
+	bool cable_change_to_legacy_high = false;
+	bool cable_capabilit_changed = false;
+	int rc;
+	
+	CHG_DBG("+++");
+	
+	if (!asus_get_prop_usb_present(smbchg_dev)) {
+		asus_typec_removal_function(smbchg_dev);
+		return;
+	}
+	
+	rc = smblib_read(smbchg_dev, AICL_STATUS_REG, &aicl_stat);
+	if (rc < 0) {
+		smblib_err(smbchg_dev, "Couldn't read AICL_STATUS rc=%d\n", rc);
+		return;
+	}
+
+	rc = smblib_read(smbchg_dev, 0x1107, &icl_stat);
+	if (rc < 0) {
+		smblib_err(smbchg_dev, "Couldn't read ICL_STATUS rc=%d\n", rc);
+		return;
+	}
+
+	CHG_DBG("icl_stat = 0x%x \n", icl_stat);
+	if(aicl_stat & AICL_DONE_BIT){
+		if(icl_stat > pre_icl){
+			pre_icl = icl_stat;
+			schedule_delayed_work(&smbchg_dev->asus_cable_capability_check_work, msecs_to_jiffies(5000));
+			return;
+		}
+		else{
+			count++;
+			if(count < 3){
+				schedule_delayed_work(&smbchg_dev->asus_cable_capability_check_work, msecs_to_jiffies(5000));
+				return;
+			}
+		}
+	}
+	else {
+		schedule_delayed_work(&smbchg_dev->asus_cable_capability_check_work, msecs_to_jiffies(5000));
+		return;
+	}
+
+	if(UFP_FLAG == 2){ //1.5A
+		if((aicl_stat & AICL_DONE_BIT) && (icl_stat*50 <= 1350)){
+			LEGACY_CABLE_FLAG = 1;
+			cable_change_to_legacy_medium = true;
+			CHG_DBG("change to legacy cable medium\n");
+		}
+	}
+	else if(UFP_FLAG == 3) { //3A
+		if((aicl_stat & AICL_DONE_BIT) && (icl_stat*50 <= 1800)){
+			LEGACY_CABLE_FLAG = 1;
+			cable_change_to_legacy_high = true;
+			CHG_DBG("change to legacy cable high\n");
+		}
+	}
+	
+	if(!cable_change_to_legacy_medium && !cable_change_to_legacy_high){
+		CHG_DBG("cable capability doesn't change\n");
+		return;
+	}
+	
+	apsd_result = smblib_update_usb_type(smbchg_dev);
+	
+	switch (apsd_result->bit) {
+
+	case SDP_CHARGER_BIT:
+	case FLOAT_CHARGER_BIT:
+		set_icl = ICL_500mA;
+		cable_capabilit_changed = true;
+		break;
+	case CDP_CHARGER_BIT:
+		if (g_Charger_mode)
+			set_icl = ICL_500mA;
+		else
+			set_icl = ICL_1500mA;
+
+		cable_capabilit_changed = true;
+		break;
+	case OCP_CHARGER_BIT:
+		set_icl = ICL_1000mA;
+		cable_capabilit_changed = true;
+		break;
+	case DCP_CHARGER_BIT:
+		if(ASUS_ADAPTER_ID == ASUS_750K || ASUS_ADAPTER_ID == PB)
+			set_icl = ICL_2000mA;
+		else if(ASUS_ADAPTER_ID == ASUS_200K)
+			set_icl = ICL_1000mA;
+		else if(ASUS_ADAPTER_ID == OTHERS)
+			set_icl = ICL_1000mA;
+		else if(ASUS_ADAPTER_ID == ADC_NOT_READY)
+			set_icl = ICL_1000mA;
+		
+		cable_capabilit_changed = true;
+		break;
+	default:
+		schedule_delayed_work(&smbchg_dev->asus_cable_capability_check_work, msecs_to_jiffies(60000));
+		break;
+	}
+	
+	if(cable_capabilit_changed){
+		CHG_DBG("set icl to %dmA\n", set_icl*50);
+		
+		rc = asus_exclusive_vote(smbchg_dev->usb_icl_votable, ASUS_ICL_VOTER, true, (int)set_icl*50000);
+		if (rc < 0)
+			CHG_DBG_E("Failed to set ICL\n");
+
+		asus_set_icl = set_icl;
+	}
+}
+
+void update_inov_info(void)
+{
+
+	u8 die_temp_status = 0;
+	u8 skin_temp_status = 0;
+	
+	smblib_read(smbchg_dev, DIE_TEMP_STATUS_REG, &die_temp_status);
+	smblib_read(smbchg_dev, SKIN_TEMP_STATUS_REG, &skin_temp_status);
+
+	CHG_DBG("INOV info: DIE_TEMP_STATUS_REG: 0x%x, SKIN_TEMP_STATUS_REG: 0x%x\n",
+		die_temp_status, skin_temp_status);
+}
+
+void asus_min_monitor_work(struct work_struct *work)
+{
+	union power_supply_propval current_val;
+	union power_supply_propval voltage_val;
+	
+	if (!smbchg_dev) {
+		CHG_DBG_E("smbchg_dev is null due to driver probed isn't ready\n");
+		return;
+	}
+
+	if (!asus_get_prop_usb_present(smbchg_dev)) {
+		asus_typec_removal_function(smbchg_dev);
+		return;
+	}
+	
+	smblib_get_prop_usb_current_now(smbchg_dev, &current_val);
+	smblib_get_prop_usb_voltage_now(smbchg_dev, &voltage_val);
+	CHG_DBG("input_current: %d, input_voltage: %d\n", current_val.intval, voltage_val.intval);	
+	update_inov_info();
+
+	jeita_rule();
+
+	if (asus_get_prop_usb_present(smbchg_dev)) {
+		last_jeita_time = current_kernel_time();
+		schedule_delayed_work(&smbchg_dev->asus_min_monitor_work, msecs_to_jiffies(ASUS_MONITOR_CYCLE));
+		schedule_delayed_work(&smbchg_dev->asus_batt_RTC_work, 0);
+	}
+	//asus_smblib_relax(smbchg_dev);
+}
+//[---]ASUS : Add per min monitor jeita & thermal & typeC_DFP
+
+void asus_chg_flow_work(struct work_struct *work)
+{
+	const struct apsd_result *apsd_result;
+	int rc;
+	u8 set_icl;
+	u8 legacy_cable_reg = TYPEC_LEGACY_CABLE_STATUS_BIT;
+
+	CHG_DBG("+++\n");
+
+	if (!asus_get_prop_usb_present(smbchg_dev)) {
+		asus_typec_removal_function(smbchg_dev);
+		return;
+	}
+
+	apsd_result = smblib_update_usb_type(smbchg_dev);
+	
+	// fix slow plugin issue
+	if (apsd_result->bit == SDP_CHARGER_BIT ||
+		apsd_result->bit == FLOAT_CHARGER_BIT ||
+		apsd_result->bit == CDP_CHARGER_BIT ||
+		apsd_result->bit == 0) {
+		CHG_DBG("Rerun APSD\n");
+		rc = smblib_masked_write(smbchg_dev, CMD_APSD_REG, APSD_RERUN_BIT, APSD_RERUN_BIT);
+		if (rc < 0)
+			CHG_DBG_E("Failed to set CMD_APSD_REG\n");
+		
+		msleep(1000);
+		
+		apsd_result = smblib_update_usb_type(smbchg_dev);
+	}
+	
+	if (apsd_result->bit == (DCP_CHARGER_BIT | QC_3P0_BIT))
+		HVDCP_FLAG = 3;
+	else if (apsd_result->bit == (DCP_CHARGER_BIT | QC_2P0_BIT))
+		HVDCP_FLAG = 2;
+	else
+		HVDCP_FLAG = 0;
+
+	UFP_FLAG = asus_get_ufp_mode();
+
+	rc = smblib_read(smbchg_dev, LEGACY_CABLE_STATUS_REG, &legacy_cable_reg);
+	if (rc < 0)
+		CHG_DBG_E("Couldn't read LEGACY_CABLE_STATUS_REG\n");
+
+	if((legacy_cable_reg & TYPEC_LEGACY_CABLE_TYPE_MASK) == 0) //non-legacy
+		LEGACY_CABLE_FLAG = 0;
+	else if((legacy_cable_reg & TYPEC_LEGACY_CABLE_TYPE_MASK) == 3) //noncomp-legacy
+		LEGACY_CABLE_FLAG = 1;
+	else if((legacy_cable_reg & TYPEC_LEGACY_CABLE_TYPE_MASK) == 2) //legacy
+		LEGACY_CABLE_FLAG = 2;
+	else {
+		CHG_DBG("LEGACY_CABLE_FLAG error, set LEGACY_CABLE_FLAG = 2\n");
+		LEGACY_CABLE_FLAG = 2;
+	}
+
+	CHG_DBG("%s detected, UFP_FLAG = %s, LEGACY_CABLE_FLAG = %d\n",
+			apsd_result->name, ufp_type[UFP_FLAG], LEGACY_CABLE_FLAG);
+
+	if ((apsd_result->bit == 0) && (UFP_FLAG != 0)) {
+		CHG_DBG("APSD not ready yet, delay 1s\n");
+		msleep(1000);
+		apsd_result = smblib_update_usb_type(smbchg_dev);
+		if (apsd_result->bit == (DCP_CHARGER_BIT | QC_3P0_BIT))
+			HVDCP_FLAG = 3;
+		else if (apsd_result->bit == (DCP_CHARGER_BIT | QC_2P0_BIT))
+			HVDCP_FLAG = 2;
+		else
+			HVDCP_FLAG = 0;
+		CHG_DBG("Retry %s detected\n", apsd_result->name);
+	}
+			
+	if (smbchg_dev->pd_active) {
+		CHG_DBG("PD_active\n");
+		asus_adapter_detecting_flag = 0;
+		vote(smbchg_dev->pl_enable_votable_indirect, USBIN_I_VOTER, true, 0);
+		smblib_asus_monitor_start(smbchg_dev, 0);  //ASUS BSP : Jeita start
+		return;
+	}
+
+	switch (apsd_result->bit) {
+
+	case SDP_CHARGER_BIT:
+	case FLOAT_CHARGER_BIT:
+		if (g_Charger_mode) {
+			rc = smblib_masked_write(smbchg_dev, USBIN_ICL_OPTIONS_REG,
+				USB51_MODE_BIT, USB51_MODE_BIT);
+			if (rc < 0)
+				CHG_DBG_E("Couldn't set ICL options\n");
+		}
+
+		if (UFP_FLAG == 3 && LEGACY_CABLE_FLAG == 0)
+			set_icl = ICL_2000mA;
+		else if (UFP_FLAG == 2 && LEGACY_CABLE_FLAG == 0)
+			set_icl = ICL_1500mA;
+		else
+			set_icl = ICL_500mA;
+
+		rc = asus_exclusive_vote(smbchg_dev->usb_icl_votable, ASUS_ICL_VOTER, true, (int)set_icl*50000);
+		//rc = smblib_masked_write(smbchg_dev, USBIN_CURRENT_LIMIT_CFG_REG, USBIN_CURRENT_LIMIT_MASK, set_icl);
+		if (rc < 0)
+			CHG_DBG_E("Failed to set ICL\n");
+		asus_set_icl = set_icl;
+		asus_adapter_detecting_flag = 0;
+		smblib_asus_monitor_start(smbchg_dev, 0);  //ASUS BSP : Jeita start
+		break;
+	case CDP_CHARGER_BIT:
+		if (g_Charger_mode) {
+			rc = smblib_masked_write(smbchg_dev, USBIN_ICL_OPTIONS_REG,
+				USBIN_MODE_CHG_BIT | USB51_MODE_BIT, USBIN_MODE_CHG_BIT | USB51_MODE_BIT);
+			if (rc < 0)
+				CHG_DBG_E("Couldn't set ICL options\n");
+		}
+
+		if (UFP_FLAG == 3 && LEGACY_CABLE_FLAG == 0)
+			set_icl = ICL_2000mA;
+		else
+			set_icl = ICL_1500mA;
+
+		rc = asus_exclusive_vote(smbchg_dev->usb_icl_votable, ASUS_ICL_VOTER, true, (int)set_icl*50000);
+		//rc = smblib_masked_write(smbchg_dev, USBIN_CURRENT_LIMIT_CFG_REG, USBIN_CURRENT_LIMIT_MASK, set_icl);
+		if (rc < 0)
+			CHG_DBG_E("Failed to set ICL\n");
+		asus_set_icl = set_icl;
+		asus_adapter_detecting_flag = 0;
+		smblib_asus_monitor_start(smbchg_dev, 0);  //ASUS BSP : Jeita start
+		break;
+	case OCP_CHARGER_BIT:
+		if (UFP_FLAG == 3 && LEGACY_CABLE_FLAG == 0)
+			set_icl = ICL_2000mA;
+		else if (UFP_FLAG == 2 && LEGACY_CABLE_FLAG == 0)
+			set_icl = ICL_1500mA;
+		else
+			set_icl = ICL_1000mA;
+
+		rc = asus_exclusive_vote(smbchg_dev->usb_icl_votable, ASUS_ICL_VOTER, true, (int)set_icl*50000);
+		//rc = smblib_masked_write(smbchg_dev, USBIN_CURRENT_LIMIT_CFG_REG, USBIN_CURRENT_LIMIT_MASK, set_icl);
+		if (rc < 0)
+			CHG_DBG_E("Failed to set ICL\n");
+		asus_set_icl = set_icl;
+		asus_adapter_detecting_flag = 0;
+		smblib_asus_monitor_start(smbchg_dev, 0);  //ASUS BSP : Jeita start
+		break;
+
+	case DCP_CHARGER_BIT | QC_3P0_BIT:
+	case DCP_CHARGER_BIT | QC_2P0_BIT:
+	case DCP_CHARGER_BIT:
+		//#1: HVDCP_PULSE_COUNT_MAX = QC2_5V & QC3 PULSE COUNT=0
+		//rc = smblib_write(smbchg_dev, HVDCP_PULSE_COUNT_MAX_REG, 0x0);
+		//if (rc < 0)
+		//	CHG_DBG_E("Failed to set HVDCP_PULSE_COUNT_MAX_REG\n");
+
+
+		//#2: USBIN_OPTIONS1_CFG = Disable BC1.2 & Disable HVDCP
+		smblib_apsd_enable(smbchg_dev, false);
+		rc = smblib_masked_write(smbchg_dev, USBIN_OPTIONS_1_CFG_REG, HVDCP_EN_BIT, 0);
+		if (rc < 0) {
+			CHG_DBG_E("Couldn't set HVDCP_EN_BIT rc=%d\n", rc);
+		}
+
+		//#3: Re-run APSD
+		CHG_DBG("Rerun APSD 1st\n");
+		rc = smblib_masked_write(smbchg_dev, CMD_APSD_REG, APSD_RERUN_BIT, APSD_RERUN_BIT);
+		if (rc < 0)
+			CHG_DBG_E("Failed to set CMD_APSD_REG\n");
+
+		//#1: USB DPDM swith to 2D(ADC), ADC_SW_EN-gpio101 = 1
+		rc = gpio_direction_output(global_gpio->ADC_SW_EN, 1);
+		if (rc) {
+			CHG_DBG_E("Failed to swith to 2D, ADC_SW_EN-gpio101(%d)\n", gpio_get_value(global_gpio->ADC_SW_EN));
+		} else {
+			CHG_DBG("USB DPDM swith to 2D, ADC_SW_EN-gpio101(%d) = 1\n", gpio_get_value(global_gpio->ADC_SW_EN));
+		}
+
+		//#2: Delay 3s (HVDCP Flag= 0) / 0.1s (HVDCP Flag= others)
+		if (asus_get_prop_usb_present(smbchg_dev)) {
+			if (HVDCP_FLAG == 0) {
+				CHG_DBG("HVDCP_FLAG = 0, ADC_WAIT_TIME = 3s\n");
+				schedule_delayed_work(&smbchg_dev->asus_adapter_adc_work, msecs_to_jiffies(ADC_WAIT_TIME_HVDCP0));
+			} else {
+				CHG_DBG("HVDCP_FLAG = 2or3, ADC_WAIT_TIME = 0.1s\n");
+				schedule_delayed_work(&smbchg_dev->asus_adapter_adc_work, msecs_to_jiffies(ADC_WAIT_TIME_HVDCP23));
+			}
+		}
+		break;
+	default:
+		asus_adapter_detecting_flag = 0;
+		//asus_smblib_relax(smbchg_dev);
+		break;
+	}
+
+	CHG_DBG("---\n");
+}
+
+//[+++]ASUS : Add ASUS Adapter Detecting
+#define KIRIN_750K_MIN 743
+#define KIRIN_750K_MAX 892
+#define KIRIN_200K_MIN 323
+#define KIRIN_200K_MAX 423
+#define VADC_THD_300MV  300
+#define VADC_THD_1000MV  1000
+void CHG_TYPE_judge(void)
+{
+	int rc;
+	int vadc;
+	int MIN_750K, MAX_750K, MIN_200K, MAX_200K;
+
+	MIN_750K = KIRIN_750K_MIN;
+	MAX_750K = KIRIN_750K_MAX;
+	MIN_200K = KIRIN_200K_MIN;
+	MAX_200K = KIRIN_200K_MAX;
+
+	if (smbchg_dev->iio.asus_adapter_vadc_chan) {
+		rc = iio_read_channel_processed(smbchg_dev->iio.asus_adapter_vadc_chan, &vadc);
+		if (rc < 0) {
+			CHG_DBG_E("Error in reading asus_adapter_vadc channel, rc=%d\n", rc);
+			ASUS_ADAPTER_ID = ADC_NOT_READY;
+			return;
+		}
+		vadc = vadc / 1000;  /* uV to mV */
+		CHG_DBG("vadc(%dmV), first read\n", vadc);
+
+		if (vadc <= VADC_THD_300MV) {
+			//#1: Pull-high 620k ohm, ADCPWREN_PMI_GP1-gpio120 = 1
+			rc = gpio_direction_output(global_gpio->ADCPWREN_PMI_GP1, 1);
+			if (rc) {
+				CHG_DBG_E("Failed to pull-high 620k ohm, ADCPWREN_PMI_GP1-gpio120(%d)\n", gpio_get_value(global_gpio->ADCPWREN_PMI_GP1));
+			} else {
+				CHG_DBG("Pull-high 620k ohm, ADCPWREN_PMI_GP1-gpio120(%d) = 1\n", gpio_get_value(global_gpio->ADCPWREN_PMI_GP1));
+			}
+
+			//#2: Delay 5ms
+			msleep(5);
+
+			rc = iio_read_channel_processed(smbchg_dev->iio.asus_adapter_vadc_chan, &vadc);
+			if (rc < 0) {
+				CHG_DBG_E("Error in reading asus_adapter_vadc channel, rc=%d\n", rc);
+				ASUS_ADAPTER_ID = ADC_NOT_READY;
+				return;
+			}
+			vadc = vadc / 1000;  /* uV to mV */
+			CHG_DBG("vadc(%dmV), after pull-high 620k ohm\n", vadc);
+
+			if (vadc >= VADC_THD_1000MV) {
+				ASUS_ADAPTER_ID = OTHERS;
+			} else {
+				if (vadc >= MIN_750K && vadc <= MAX_750K)
+					ASUS_ADAPTER_ID = ASUS_750K;
+				else if (vadc >= MIN_200K && vadc <= MAX_200K)
+					ASUS_ADAPTER_ID = ASUS_200K;
+				else
+					ASUS_ADAPTER_ID = OTHERS;
+			}
+		} else {
+			if (vadc >= VADC_THD_1000MV)
+				ASUS_ADAPTER_ID = PB;
+			else
+				ASUS_ADAPTER_ID = OTHERS;
+		}
+	} else {
+		CHG_DBG_E("no asus_adapter_vadc io-channel-names\n");
+		ASUS_ADAPTER_ID = ADC_NOT_READY;
+	}
+}
+
+void asus_adapter_adc_work(struct work_struct *work)
+{
+	int rc;
+	u8 usb_max_current = ICL_1000mA;
+	u8 stat;
+
+	if (!asus_get_prop_usb_present(smbchg_dev)) {
+		asus_typec_removal_function(smbchg_dev);
+		return;
+	}
+
+	//#3: Set USBIN_CURRENT_LIMIT to 50mA
+	rc = asus_exclusive_vote(smbchg_dev->usb_icl_votable, ASUS_ICL_VOTER, true, 50000);
+	if (rc < 0)
+		CHG_DBG_E("Failed to set USBIN_CURRENT_LIMIT to 50mA\n");
+
+	//#4: Delay 5ms
+	msleep(5);
+
+	CHG_TYPE_judge();
+	CHG_DBG("ASUS_ADAPTER_ID(%s)\n", asus_id[ASUS_ADAPTER_ID]);
+
+	//#1: USB DPDM Switch to 1D(PMIC), ADC_SW_EN-gpio101 = 0
+	rc = gpio_direction_output(global_gpio->ADC_SW_EN, 0);
+	if (rc) {
+		CHG_DBG_E("Failed to swith to 1D, ADC_SW_EN-gpio101(%d)\n", gpio_get_value(global_gpio->ADC_SW_EN));
+	} else {
+		CHG_DBG("USB DPDM swith to 1D, ADC_SW_EN-gpio101(%d) = 0\n", gpio_get_value(global_gpio->ADC_SW_EN));
+	}
+
+	//#2: Pull-low 1M ohm, ADCPWREN_PMI_GP1-gpio120 = 0
+	rc = gpio_direction_output(global_gpio->ADCPWREN_PMI_GP1, 0);
+	if (rc) {
+		CHG_DBG_E("Failed to pull-low 1M ohm, ADCPWREN_PMI_GP1-gpio120(%d)\n", gpio_get_value(global_gpio->ADCPWREN_PMI_GP1));
+	} else {
+		CHG_DBG("Pull-low 1M ohm, ADCPWREN_PMI_GP1-gpio120(%d) = 0\n", gpio_get_value(global_gpio->ADCPWREN_PMI_GP1));
+	}
+
+	switch (ASUS_ADAPTER_ID) {
+	case ASUS_750K:
+	case PB:
+		if (HVDCP_FLAG == 0) {
+			if (ASUS_ADAPTER_ID == ASUS_750K)
+				asus_CHG_TYPE = 750;
+			if (LEGACY_CABLE_FLAG || UFP_FLAG == 1)
+				usb_max_current = ICL_2000mA;
+			else
+				usb_max_current = ICL_500mA;
+		} else if (HVDCP_FLAG == 2)
+			usb_max_current = ICL_1000mA;
+		else
+			usb_max_current = ICL_1500mA;
+		break;
+	case ASUS_200K:
+		if (HVDCP_FLAG == 0) {
+			if (LEGACY_CABLE_FLAG || UFP_FLAG == 1)
+				usb_max_current = ICL_1000mA;
+			else
+				usb_max_current = ICL_500mA;
+		} else if (HVDCP_FLAG == 2)
+			usb_max_current = ICL_1000mA;
+		else {
+			asus_CHG_TYPE = 200;
+			usb_max_current = ICL_1750mA;
+		}
+		break;
+	case OTHERS:
+		if (HVDCP_FLAG == 0) {
+			if (UFP_FLAG == 3 && LEGACY_CABLE_FLAG == 0)
+				usb_max_current = ICL_2000mA;
+			else if (UFP_FLAG == 2 && LEGACY_CABLE_FLAG == 0)
+				usb_max_current = ICL_1500mA;
+			else
+				usb_max_current = ICL_1000mA;
+		} else if (HVDCP_FLAG == 2)
+			usb_max_current = ICL_1000mA;
+		else
+			usb_max_current = ICL_1500mA;
+		break;
+	case ADC_NOT_READY:
+		usb_max_current = ICL_1000mA;
+		break;
+	}
+	
+	if(LEGACY_CABLE_FLAG == 0 && UFP_FLAG == 3 && HVDCP_FLAG == 0){
+		usb_max_current = ICL_2000mA;
+	}
+	else if(LEGACY_CABLE_FLAG == 0 && UFP_FLAG == 2 && HVDCP_FLAG == 0){
+		usb_max_current = ICL_1500mA;
+	}
+
+	// if ICL is 50mA more than 5 senconds will cause some PB shutdown automatically, so set ICL to 500mA here
+	rc = asus_exclusive_vote(smbchg_dev->usb_icl_votable, ASUS_ICL_VOTER, true, 500000);
+	if (rc < 0)
+		CHG_DBG_E("Failed to set USBIN_CURRENT_LIMIT to 500mA\n");
+		
+	//#1: HVDCP_PULSE_COUNT_MAX = [7:6] = 0x01(QC2_9V) & [5:0] = 0x14(QC3 PULSE COUNT=9V)
+	rc = smblib_write(smbchg_dev, HVDCP_PULSE_COUNT_MAX_REG, 0x54);
+	if (rc < 0)
+		CHG_DBG_E("Failed to set HVDCP_PULSE_COUNT_MAX_REG\n");
+
+	//#2: USBIN_OPTIONS1_CFG = Enable BC1.2 & Enable HVDCP
+	smblib_apsd_enable(smbchg_dev, true);
+	rc = smblib_masked_write(smbchg_dev, USBIN_OPTIONS_1_CFG_REG, HVDCP_EN_BIT, HVDCP_EN_BIT);
+	if (rc < 0) {
+		CHG_DBG_E("Couldn't set HVDCP_EN_BIT rc=%d\n", rc);
+	}
+
+	//#3: Re-run APSD
+	CHG_DBG("Rerun APSD 2nd\n");
+	rc = smblib_masked_write(smbchg_dev, CMD_APSD_REG, APSD_RERUN_BIT, APSD_RERUN_BIT);
+	if (rc < 0)
+		CHG_DBG_E("Failed to set CMD_APSD_REG\n");
+
+	msleep(1000);
+
+//Set current:
+	CHG_DBG("ASUS_ADAPTER_ID = %s, set ICL = %duA(0x%x), HVDCP_FLAG = %d, UFP_FLAG = %s, LEGACY_CABLE_FLAG = %d\n",
+			asus_id[ASUS_ADAPTER_ID], (int)usb_max_current*50000, usb_max_current, HVDCP_FLAG, ufp_type[UFP_FLAG], LEGACY_CABLE_FLAG);
+	asus_set_icl = usb_max_current;
+	rc = asus_exclusive_vote(smbchg_dev->usb_icl_votable, ASUS_ICL_VOTER, true, (int)usb_max_current*50000);
+	//rc = smblib_masked_write(smbchg_dev, USBIN_CURRENT_LIMIT_CFG_REG, USBIN_CURRENT_LIMIT_MASK, usb_max_current);
+	if (rc < 0)
+		CHG_DBG_E("Failed to set ICL\n");
+
+	//#1: 0x1365[4] = 1, Use SW to control Input Current Limit after APSD is completed
+	rc = smblib_read(smbchg_dev, USBIN_LOAD_CFG_REG, &stat);
+	if (rc < 0)
+		CHG_DBG_E("Couldn't read USBIN_LOAD_CFG_REG rc=%d\n", rc);
+	else
+		CHG_DBG("Check setting, #1a: USBIN_LOAD_CFG_REG 0x1365 = 0x%x\n", stat);
+
+	rc = smblib_masked_write(smbchg_dev, USBIN_LOAD_CFG_REG,
+			ICL_OVERRIDE_AFTER_APSD_BIT, ICL_OVERRIDE_AFTER_APSD_BIT);
+	if (rc < 0) {
+		dev_err(smbchg_dev->dev, "Couldn't set default USBIN_LOAD_CFG_REG rc=%d\n", rc);
+	}
+
+	rc = smblib_read(smbchg_dev, USBIN_LOAD_CFG_REG, &stat);
+	if (rc < 0)
+		CHG_DBG_E("Couldn't read USBIN_LOAD_CFG_REG rc=%d\n", rc);
+	else
+		CHG_DBG("Check setting, #1b: USBIN_LOAD_CFG_REG 0x1365 = 0x%x\n", stat);
+
+
+	//#2: 0x1342[0] = 1, Override ICL BC1.2 / Type-C APSD result with Command Register USBIN_CURRENT_LIMIT_CFG(0x1370)
+	rc = smblib_read(smbchg_dev, CMD_ICL_OVERRIDE_REG, &stat);
+	if (rc < 0)
+		CHG_DBG_E("Couldn't read CMD_ICL_OVERRIDE_REG rc=%d\n", rc);
+	else
+		CHG_DBG("Check setting, #2a: CMD_ICL_OVERRIDE_REG 0x1342 = 0x%x\n", stat);
+
+	rc = smblib_masked_write(smbchg_dev, CMD_ICL_OVERRIDE_REG,
+			ICL_OVERRIDE_BIT, ICL_OVERRIDE_BIT);
+	if (rc < 0) {
+		dev_err(smbchg_dev->dev, "Couldn't set default CMD_ICL_OVERRIDE_REG rc=%d\n", rc);
+	}
+
+	rc = smblib_read(smbchg_dev, CMD_ICL_OVERRIDE_REG, &stat);
+	if (rc < 0)
+		CHG_DBG_E("Couldn't read CMD_ICL_OVERRIDE_REG rc=%d\n", rc);
+	else
+		CHG_DBG("Check setting, #2b: CMD_ICL_OVERRIDE_REG 0x1342 = 0x%x\n", stat);
+
+
+	//#3: 0x1360 = 0x08, USBIN_ADAPTER_ALLOW_5V_TO_9V
+	rc = smblib_read(smbchg_dev, USBIN_ADAPTER_ALLOW_CFG_REG, &stat);
+	if (rc < 0)
+		CHG_DBG_E("Couldn't read USBIN_ADAPTER_ALLOW_CFG_REG rc=%d\n", rc);
+	else
+		CHG_DBG("Check setting, #3a: USBIN_ADAPTER_ALLOW_CFG_REG 0x1360 = 0x%x\n", stat);
+
+	rc = smblib_set_adapter_allowance(smbchg_dev, USBIN_ADAPTER_ALLOW_5V_TO_9V);
+	if (rc < 0) {
+		dev_err(smbchg_dev->dev, "Couldn't set default USBIN_ADAPTER_ALLOW_CFG_REG rc=%d\n", rc);
+	}
+
+	rc = smblib_read(smbchg_dev, USBIN_ADAPTER_ALLOW_CFG_REG, &stat);
+	if (rc < 0)
+		CHG_DBG_E("Couldn't read USBIN_ADAPTER_ALLOW_CFG_REG rc=%d\n", rc);
+	else
+		CHG_DBG("Check setting, #3b: USBIN_ADAPTER_ALLOW_CFG_REG 0x1360 = 0x%x\n", stat);
+
+
+	asus_adapter_detecting_flag = 0;
+	smblib_asus_monitor_start(smbchg_dev, 0);  //ASUS BSP : Jeita start
+}
+//[---]ASUS : Add ASUS Adapter Detecting
+
+void asus_insertion_initial_settings(struct smb_charger *chg)
+{
+	int rc;
+
+//#1: 0x1060 = 0x06, PCC_400mA
+	rc = smblib_masked_write(chg, PRE_CHARGE_CURRENT_CFG_REG,
+			PRE_CHARGE_CURRENT_SETTING_MASK, 0x06);
+	if (rc < 0) {
+		dev_err(chg->dev, "Couldn't set default PRE_CHARGE_CURRENT_CFG_REG rc=%d\n", rc);
+	}
+
+//#2: 0x1061 = 0x2E, FCC_2300mA
+	vote(smbchg_dev->fcc_votable, BATT_PROFILE_VOTER, true, 2300000);
+
+//#3: 0x1070 = 0x4C, FV_4p36V
+	rc = smblib_write(chg, CHGR_FLOAT_VOLTAGE_CFG_REG, 0x4C);
+	if (rc < 0) {
+		dev_err(chg->dev, "Couldn't set default CHGR_FLOAT_VOLTAGE_CFG_REG rc=%d\n", rc);
+	}
+
+//#4-1: 0x107E = 0x55, recharge threshold = 4.26V
+	rc = smblib_write(chg, CHGR_ADC_RECHARGE_THRESHOLD_MSB_REG, 0x55);
+	if (rc < 0) {
+		dev_err(chg->dev, "Couldn't set default CHGR_ADC_RECHARGE_THRESHOLD_MSB_REG rc=%d\n", rc);
+	}
+
+//#4-2: 0x107F = 0x83, recharge threshold = 4.26V
+	rc = smblib_write(chg, CHGR_ADC_RECHARGE_THRESHOLD_LSB_REG, 0x83);
+	if (rc < 0) {
+		dev_err(chg->dev, "Couldn't set default CHGR_ADC_RECHARGE_THRESHOLD_LSB_REG rc=%d\n", rc);
+	}
+
+//#4-3: 0x1051[1] = 0, HW recharge
+	rc = smblib_masked_write(chg, CHGR_CFG2_REG, SOC_BASED, 0);
+	if (rc < 0) {
+		dev_err(chg->dev, "Couldn't set default CHGR_CFG2_REG rc=%d\n", rc);
+	}
+
+//#5: 0x1366 = 0x02, USB_2P0_SEL, USB_500_MODE, USB_100_OR_500_MODE
+	rc = smblib_write(chg, USBIN_ICL_OPTIONS_REG, 0x02);
+	if (rc < 0) {
+		dev_err(chg->dev, "Couldn't set default USBIN_ICL_OPTIONS_REG rc=%d\n", rc);
+	}
+
+//#6-1: 0x1067 = 0xFE, termination current = 150mA
+	rc = smblib_write(chg, CHGR_ADC_ITERM_UP_THD_MSB_REG, 0xFE);
+	if (rc < 0) {
+		dev_err(chg->dev, "Couldn't set default CHGR_ADC_ITERM_UP_THD_MSB_REG rc=%d\n", rc);
+	}
+
+//#6-2: 0x1068 = 0x15, termination current = 150mA
+	rc = smblib_write(chg, CHGR_ADC_ITERM_UP_THD_LSB_REG, 0x15);
+	if (rc < 0) {
+		dev_err(chg->dev, "Couldn't set default CHGR_ADC_ITERM_UP_THD_LSB_REG rc=%d\n", rc);
+	}
+
+//#7: 0x1360 = 0x08, USBIN_ADAPTER_ALLOW_5V_TO_9V
+	rc = smblib_set_adapter_allowance(chg, USBIN_ADAPTER_ALLOW_5V_TO_9V);
+	if (rc < 0) {
+		dev_err(chg->dev, "Couldn't set default USBIN_ADAPTER_ALLOW_CFG_REG rc=%d\n", rc);
+	}
+
+/*
+//#8: 0x1362[3:2] = 11, AUTO_SRC_DETECT_ENABLED, HVDCP_ENABLE, done by QCOM smblib_apsd_enable and smblib_hvdcp_detect_enable
+	rc = smblib_masked_write(chg, USBIN_OPTIONS_1_CFG_REG,
+			HVDCP_EN_BIT | BC1P2_SRC_DETECT_BIT, HVDCP_EN_BIT | BC1P2_SRC_DETECT_BIT);
+	if (rc < 0) {
+		dev_err(chg->dev, "Couldn't set default USBIN_OPTIONS_1_CFG_REG rc=%d\n", rc);
+	}
+*/
+
+//#9: 0x1051[0] = 0, CHG_INHIBIT_DIS
+	rc = smblib_masked_write(chg, CHGR_CFG2_REG,
+			CHARGER_INHIBIT_BIT, 0);
+	if (rc < 0) {
+		dev_err(chg->dev, "Couldn't set default CHGR_CFG2_REG rc=%d\n", rc);
+	}
+
+//#10: 0x1042[0] = 0, CHARGING_DISABLED
+	rc = smblib_masked_write(chg, CHARGING_ENABLE_CMD_REG,  //Disabled = 0
+			CHARGING_ENABLE_CMD_BIT, 0);
+	if (rc < 0) {
+		dev_err(chg->dev, "Couldn't set default CHARGING_ENABLE_CMD_REG rc=%d\n", rc);
+	}
+
+//#11: 0x1042[0] = 1, CHARGING_ENABLED
+	rc = smblib_masked_write(chg, CHARGING_ENABLE_CMD_REG,  //Enabled = 1
+			CHARGING_ENABLE_CMD_BIT, CHARGING_ENABLE_CMD_BIT);
+	if (rc < 0) {
+		dev_err(chg->dev, "Couldn't set default CHARGING_ENABLE_CMD_REG rc=%d\n", rc);
+	}
+
+//#12: 0x1183 = 0x05, VSYS_MIN_3P2V
+	rc = smblib_write(chg, 0x1183, 0x05);
+	if (rc < 0) {
+		dev_err(chg->dev, "Couldn't set default DCDC_VSYSMIN_CFG rc=%d\n", rc);
+	}
+
+//#16: 0x1365[4] = 1, Use SW to control Input Current Limit after APSD is completed
+	rc = smblib_masked_write(chg, USBIN_LOAD_CFG_REG,
+			ICL_OVERRIDE_AFTER_APSD_BIT, ICL_OVERRIDE_AFTER_APSD_BIT);
+	if (rc < 0) {
+		dev_err(chg->dev, "Couldn't set default USBIN_LOAD_CFG_REG rc=%d\n", rc);
+	}
+
+//#17: 0x1342[0] = 1, Override ICL BC1.2 / Type-C APSD result with Command Register USBIN_CURRENT_LIMIT_CFG(0x1370)
+	rc = smblib_masked_write(chg, CMD_ICL_OVERRIDE_REG,
+			ICL_OVERRIDE_BIT, ICL_OVERRIDE_BIT);
+	if (rc < 0) {
+		dev_err(chg->dev, "Couldn't set default CMD_ICL_OVERRIDE_REG rc=%d\n", rc);
+	}
+
+//#19: 0x155A = 0x01, LEGACY_CABLE_DET_WINDOW = 9ms
+	rc = smblib_write(chg, 0x155A, 0x01);
+	if (rc < 0) {
+		dev_err(chg->dev, "Couldn't set default LEGACY_CABLE_DET_WINDOW rc=%d\n", rc);
+	}
+	
+//WA for aohai adapter
+	rc = smblib_write(chg, 0x1362, 0x1E);
+	if (rc < 0) {
+		dev_err(chg->dev, "Couldn't set 0x1362 to 0x1E rc=%d\n", rc);
+	}
+}
+
+void asus_set_flow_flag_work(struct work_struct *work)
+{
+	//[+++]ASUS : Check the VBUS status again before runing the work
+	if (!asus_get_prop_usb_present(smbchg_dev)) {
+		CHG_DBG_E("Try to run %s, but VBUS_IN is low\n", __func__);
+		return;
+	}
+	//[---]ASUS : Check the VBUS status again before runing the work
+
+	if (asus_flow_processing)
+		asus_adapter_detecting_flag = 1;
+}
+
+void asus_reverse_charge_work(struct work_struct *work)
+{
+	int rc;
+	int batt_current;
+	int batt_capacity;
+	
+	CHG_DBG("+++\n");
+	
+	batt_current = asus_get_prop_batt_current(smbchg_dev);
+	batt_capacity = asus_get_prop_batt_capacity(smbchg_dev);
+	
+	if ((batt_current <= 3300000 && batt_capacity > 30) && !cam_sensor_is_power_up()) {
+		schedule_delayed_work(&smbchg_dev->asus_reverse_charge_work, msecs_to_jiffies(1000));
+	}
+	else {
+		CHG_DBG("batt_current = %d, batt_capacity = %d, set otg current limit to 1A\n", batt_current, batt_capacity);
+		
+		//0x1152 = 0x1, OTG_ILIMIT_1000MA
+		rc = smblib_masked_write(smbchg_dev, DCDC_OTG_CURRENT_LIMIT_CFG_REG,
+			DCDC_OTG_CURRENT_LIMIT_MASK, 0x1);
+		if (rc < 0) {
+			CHG_DBG_E("Couldn't set default DCDC_OTG_CURRENT_LIMIT_CFG_REG rc=%d\n", rc);
+		}
+		
+		default_src_caps[0] = 0x36019032;
+		chg_set_src_cap();
+	}
+}
+
+void asus_reverse_charge_check_camera(struct work_struct *work)
+{
+	int batt_capacity;
+	
+	CHG_DBG("+++\n");
+	
+	batt_capacity = asus_get_prop_batt_capacity(smbchg_dev);
+	
+	
+	if(batt_capacity <= 15){
+		cam_flash_battery_low(1);
+		asus_extcon_set_state_sync(smbchg_dev->reversechg_extcon, 1);
+	}
+	else{
+		schedule_delayed_work(&smbchg_dev->asus_reverse_charge_check_camera, msecs_to_jiffies(1000));
+	}
+}
+
+extern int disable_inov_flag;
+void asus_enable_inov(int enable)
+{
+	int rc;
+	
+	if(disable_inov_flag){
+		enable = 0;
+	}
+	
+	if(enable) {
+		//inov setting: 0x1670 = 0x05, enable INOV
+		rc = smblib_write(smbchg_dev, MISC_THERMREG_SRC_CFG_REG, 0x05);
+		if (rc < 0) {
+			dev_err(smbchg_dev->dev, "Couldn't set default MISC_THERMREG_SRC_CFG_REG rc=%d\n", rc);
+		}
+		CHG_DBG("enable inov\n");
+	}
+	else{
+		//inov setting: 0x1670 = 0x0, disable INOV
+		rc = smblib_write(smbchg_dev, MISC_THERMREG_SRC_CFG_REG, 0x0);
+		if (rc < 0) {
+			dev_err(smbchg_dev->dev, "Couldn't set default MISC_THERMREG_SRC_CFG_REG rc=%d\n", rc);
+		}
+		CHG_DBG("disable inov\n");
+	}
+}
+
+void asus_enable_inov_work(struct work_struct *work)
+{
+	int usb_present;
+	
+	usb_present = asus_get_prop_usb_present(smbchg_dev);
+	asus_enable_inov(usb_present);
+}
+
+// WA for aohai adapter +++
+void asus_check_vbus_work(struct work_struct *work)
+{
+	int rc;
+	union power_supply_propval voltage_val;
+	u8 stat;
+	int i;
+	
+	smblib_get_prop_usb_voltage_now(smbchg_dev, &voltage_val);
+	
+	rc = smblib_read(smbchg_dev, APSD_RESULT_STATUS_REG, &stat);
+	if (rc < 0)
+		CHG_DBG_E("Couldn't read APSD_RESULT_STATUS rc=%d\n", rc);
+	
+	CHG_DBG("input_voltage = %d, 0x1308 = 0x%x", voltage_val.intval, stat);
+	if((voltage_val.intval < 8000000) && stat == 0x48){
+		for(i=0; i<20; i++){
+			rc = smblib_write(smbchg_dev, 0x1343, 0x01);
+			if (rc < 0)
+				CHG_DBG_E("Couldn't set 0x1362 to 0x3E rc=%d\n", rc);
+		
+			msleep(100);
+		}
+		
+		msleep(5000);
+		
+		smblib_get_prop_usb_voltage_now(smbchg_dev, &voltage_val);
+		
+		if(voltage_val.intval < 5250000){
+			rc = smblib_write(smbchg_dev, 0x1343, 0x10);
+			if (rc < 0)
+				CHG_DBG_E("Couldn't set 0x1343 to 0x10 rc=%d\n", rc);
+		}
+		
+		rc = asus_exclusive_vote(smbchg_dev->usb_icl_votable, ASUS_ICL_VOTER, true, 1750000);
+		if (rc < 0)
+			CHG_DBG_E("Failed to set USBIN_CURRENT_LIMIT to 500mA\n");
+	}
+}
+// WA for aohai adapter ---
+
+extern int smb5_probe_complete;
+void asus_check_probe_work(struct work_struct *work)
+{
+	if(!smb5_probe_complete) {
+		CHG_DBG("call kernel restart!!!!!!!\n");
+		kernel_restart(NULL);
+	}
+}
+
+/**********************
+ * INTERRUPT HANDLERS *
+ **********************/
+
+irqreturn_t default_irq_handler(int irq, void *data)
+{
+	struct smb_irq_data *irq_data = data;
+	struct smb_charger *chg = irq_data->parent_data;
+
+	smblib_dbg(chg, PR_INTERRUPT, "IRQ: %s\n", irq_data->name);
 	return IRQ_HANDLED;
 }
 
@@ -5155,1577 +6571,6 @@
 }
 
 irqreturn_t chg_state_change_irq_handler(int irq, void *data)
->>>>>>> c081cdb1
-{
-	struct smb_irq_data *irq_data = data;
-	struct smb_charger *chg = irq_data->parent_data;
-
-	smblib_dbg(chg, PR_INTERRUPT, "IRQ: %s\n", irq_data->name);
-
-	mutex_lock(&chg->irq_status_lock);
-	chg->irq_status |= PULSE_SKIP_IRQ_BIT;
-	mutex_unlock(&chg->irq_status_lock);
-
-<<<<<<< HEAD
-	power_supply_changed(chg->usb_main_psy);
-=======
-	stat = stat & BATTERY_CHARGER_STATUS_MASK;
-
-	if (chg->wa_flags & CHG_TERMINATION_WA)
-		smblib_eval_chg_termination(chg, stat);
-
-	power_supply_changed(chg->batt_psy);
->>>>>>> c081cdb1
-	return IRQ_HANDLED;
-}
-
-irqreturn_t smb_en_irq_handler(int irq, void *data)
-{
-	struct smb_irq_data *irq_data = data;
-	struct smb_charger *chg = irq_data->parent_data;
-	int rc, input_present;
-
-	if (!chg->cp_disable_votable) {
-		chg->cp_disable_votable = find_votable("CP_DISABLE");
-		if (!chg->cp_disable_votable)
-			return IRQ_HANDLED;
-	}
-
-	if (chg->pd_hard_reset) {
-		vote(chg->cp_disable_votable, BOOST_BACK_VOTER, true, 0);
-		return IRQ_HANDLED;
-	}
-
-	rc = smblib_is_input_present(chg, &input_present);
-	if (rc < 0) {
-		pr_err("Couldn't get usb presence status rc=%d\n", rc);
-		return IRQ_HANDLED;
-	}
-
-	if (input_present) {
-		/*
-		 * Add some delay to enable SMB1390 switcher after SMB_EN
-		 * pin goes high
-		 */
-		usleep_range(1000, 1100);
-		vote(chg->cp_disable_votable, BOOST_BACK_VOTER, false, 0);
-	}
-
-	return IRQ_HANDLED;
-}
-
-int asus_get_prop_batt_volt(struct smb_charger *chg)
-{
-	union power_supply_propval volt_val = {0, };
-	int rc;
-
-	rc = smblib_get_prop_from_bms(chg, POWER_SUPPLY_PROP_VOLTAGE_NOW, &volt_val);
-
-	return volt_val.intval;
-}
-
-int asus_get_prop_batt_current(struct smb_charger *chg)
-{
-	union power_supply_propval current_val = {0, };
-	int rc;
-
-	rc = smblib_get_prop_from_bms(chg, POWER_SUPPLY_PROP_CURRENT_NOW, &current_val);
-
-	return current_val.intval;
-}
-
-int asus_get_prop_batt_capacity(struct smb_charger *chg)
-{
-	union power_supply_propval capacity_val = {0, };
-	int rc;
-
-	rc = smblib_get_prop_batt_capacity(chg, &capacity_val);
-
-	return capacity_val.intval;
-}
-
-int asus_get_prop_batt_health(struct smb_charger *chg)
-{
-	union power_supply_propval health_val = {0, };
-	int rc;
-
-	rc = smblib_get_prop_batt_health(chg, &health_val);
-
-	return health_val.intval;
-}
-
-int asus_get_prop_usb_present(struct smb_charger *chg)
-{
-	union power_supply_propval present_val = {0, };
-	int rc;
-
-	rc = smblib_get_prop_usb_present(chg, &present_val);
-
-	return present_val.intval;
-}
-
-//[+++]ASUS : Add the interface for charging debug apk
-int asus_get_prop_adapter_id(void)
-{
-	return ASUS_ADAPTER_ID;
-}
-
-int asus_get_prop_is_legacy_cable(void)
-{
-	if (LEGACY_CABLE_FLAG > 0)
-		return 1;
-	else
-		return 0;
-}
-
-int asus_get_prop_total_fcc(void)
-{
-	return Total_FCC_Value/1000;
-}
-
-int asus_get_apsd_result_by_bit(void)
-{
-	const struct apsd_result *apsd_result;
-
-	apsd_result = smblib_get_apsd_result(smbchg_dev);
-	if (apsd_result->bit == (DCP_CHARGER_BIT | QC_3P0_BIT))
-		return 7;
-	else if (apsd_result->bit == (DCP_CHARGER_BIT | QC_2P0_BIT))
-		return 6;
-	else if (apsd_result->bit == FLOAT_CHARGER_BIT)
-		return 5;
-	else if (apsd_result->bit == OCP_CHARGER_BIT)
-		return 4;
-	else if (apsd_result->bit == DCP_CHARGER_BIT)
-		return 3;
-	else if (apsd_result->bit == CDP_CHARGER_BIT)
-		return 2;
-	else if (apsd_result->bit == SDP_CHARGER_BIT)
-		return 1;
-	else
-		return 0;
-}
-//[---]ASUS : Add the interface for charging debug apk
-
-/************************
- * ASUS FG GET CHARGER PARAMATER NAME *
- ************************/
-const char *asus_get_apsd_result(void)
-{
-	const struct apsd_result *apsd_result;
-
-	apsd_result = smblib_get_apsd_result(smbchg_dev);
-	return apsd_result->name;
-}
-
-int asus_get_ufp_mode(void)
-{
-	int ufp_mode;
-
-	ufp_mode = smblib_get_prop_ufp_mode(smbchg_dev);
-	if (ufp_mode == POWER_SUPPLY_TYPEC_NONE)
-		return 0;
-	else if (ufp_mode == POWER_SUPPLY_TYPEC_SOURCE_DEFAULT)
-		return 1;
-	else if (ufp_mode == POWER_SUPPLY_TYPEC_SOURCE_MEDIUM)
-		return 2;
-	else if (ufp_mode == POWER_SUPPLY_TYPEC_SOURCE_HIGH)
-		return 3;
-	else
-		return 4;
-}
-
-int asus_get_batt_health(void)
-{
-	int bat_health;
-
-	bat_health = asus_get_prop_batt_health(smbchg_dev);
-
-	if (bat_health == POWER_SUPPLY_HEALTH_GOOD)
-		return 0;
-	else if (bat_health == POWER_SUPPLY_HEALTH_COLD) {
-		//ASUSErclog(ASUS_JEITA_HARD_COLD, "JEITA Hard Cold is triggered");
-		return 1;
-	}
-	else if (bat_health == POWER_SUPPLY_HEALTH_COOL)
-		return 2;
-	else if (bat_health == POWER_SUPPLY_HEALTH_WARM)
-		return 3;
-	else if (bat_health == POWER_SUPPLY_HEALTH_OVERHEAT) {
-		//ASUSErclog(ASUS_JEITA_HARD_HOT, "JEITA Hard Hot is triggered");
-		return 4;
-	}
-	else if (bat_health == POWER_SUPPLY_HEALTH_OVERVOLTAGE) {
-		//ASUSErclog(ASUS_OUTPUT_OVP, "Battery OVP is triggered");
-		return 5;
-	}
-	else
-		return 6;
-}
-
-void asus_typec_removal_function(struct smb_charger *chg)
-{
-	int rc;
-
-	rc = smblib_write(smbchg_dev, HVDCP_PULSE_COUNT_MAX_REG, 0x54);
-	if (rc < 0)
-		CHG_DBG_E("Failed to set HVDCP_PULSE_COUNT_MAX_REG\n");
-
-	//Done by QCOM flow, starting BC1.2 Automatic Power Source Detection as early as after VBUS deglitch, followed by PD, and lastly QC2/3
-	//smblib_apsd_enable(smbchg_dev, true);
-	//smblib_hvdcp_detect_enable(smbchg_dev, true);
-
-	cancel_delayed_work(&chg->asus_chg_flow_work);
-	cancel_delayed_work(&chg->asus_adapter_adc_work);
-	cancel_delayed_work(&chg->asus_min_monitor_work);
-	cancel_delayed_work(&chg->asus_batt_RTC_work);
-	cancel_delayed_work(&chg->asus_set_flow_flag_work);
-	cancel_delayed_work(&chg->asus_check_vbus_work);
-	alarm_cancel(&bat_alarm);
-	asus_flow_processing = 0;
-	asus_CHG_TYPE = 0;
-	ASUS_ADAPTER_ID = 0;
-	HVDCP_FLAG = 0;
-	UFP_FLAG = 0;
-	asus_flow_done_flag = 0;
-	asus_adapter_detecting_flag = 0;
-	asus_quick_trigger_hvdcp = false;
-	asus_set_icl = ICL_500mA;
-	asus_smblib_relax(smbchg_dev);
-	power_supply_changed(chg->usb_psy);
-}
-
-/************************
- * ASUS ADD BAT_ALARM *
- ************************/
-static DEFINE_SPINLOCK(bat_alarm_slock);
-static enum alarmtimer_restart batAlarm_handler(struct alarm *alarm, ktime_t now)
-{
-	CHG_DBG("batAlarm triggered\n");
-	return ALARMTIMER_NORESTART;
-}
-void asus_batt_RTC_work(struct work_struct *dat)
-{
-	unsigned long batflags;
-	struct timespec new_batAlarm_time;
-	struct timespec mtNow;
-	int RTCSetInterval = 60;
-
-	if (!smbchg_dev) {
-		CHG_DBG("driver not ready yet!\n");
-		return;
-	}
-
-	if (!asus_get_prop_usb_present(smbchg_dev)) {
-		alarm_cancel(&bat_alarm);
-		CHG_DBG("usb not present, cancel\n");
-		return;
-	}
-	mtNow = current_kernel_time();
-	new_batAlarm_time.tv_sec = 0;
-	new_batAlarm_time.tv_nsec = 0;
-
-	RTCSetInterval = 60;
-
-	new_batAlarm_time.tv_sec = mtNow.tv_sec + RTCSetInterval;
-	spin_lock_irqsave(&bat_alarm_slock, batflags);
-	alarm_start(&bat_alarm, timespec_to_ktime(new_batAlarm_time));
-	spin_unlock_irqrestore(&bat_alarm_slock, batflags);
-}
-
-//[+++]ASUS : Add demo app read ADF function
-int ADF_check_status(void)
-{
-	char buf[4] = {0, 0, 0, 0};
-	struct file *fd;
-
-	mm_segment_t old_fs;
-
-	old_fs = get_fs();
-	set_fs(KERNEL_DS);
-	fd = filp_open(ADF_PATH, O_RDONLY, 0);
-
-	if (!IS_ERR(fd)) {
-		kernel_read(fd, buf, 4, &(fd->f_pos));
-		filp_close(fd, NULL);
-	} else {
-		set_fs(old_fs);
-		CHG_DBG_E("Open %s failed\n", ADF_PATH);
-		return 0;
-	}
-
-	filp_close(fd, NULL);
-	set_fs(old_fs);
-
-	if (buf[3] == 1 || buf[3] == 2) {
-		return 1;
-	} else {
-		CHG_DBG_E("Check ADF failed, buf[3]=%d\n", buf[3]);
-		return 0;
-	}
-}
-//[---]ASUS : Add demo app read ADF function
-
-/************************
- * ASUS CHARGER FLOW *
- ************************/
-
-#define ICL_1000mA	0x14
-#define ICL_1500mA	0x1E
-#define ICL_1750mA	0x23
-#define ICL_2000mA	0x28
-#define ICL_2850mA	0x39
-
-#define ASUS_MONITOR_CYCLE	60000
-#define ADC_WAIT_TIME_HVDCP0	3000
-#define ADC_WAIT_TIME_HVDCP23	100
-
-#define EVB_750K_MIN	0xC2
-#define EVB_750K_MAX	0xDE
-#define EVB_200K_MIN	0x2F
-#define EVB_200K_MAX	0x41
-#define ER_750K_MIN		0x37
-#define ER_750K_MAX		0x53
-#define ER_200K_MIN		0x17
-#define ER_200K_MAX		0x33
-#define EVB_DMV_DPV_TH_LOW	0x2C
-#define EVB_DMV_DPV_TH_HIGH	0x78
-
-//[+++]ASUS : Add per min monitor jeita & thermal & typeC_DFP
-void smblib_asus_monitor_start(struct smb_charger *chg, int time)
-{
-	asus_flow_done_flag = 1;
-	cancel_delayed_work(&chg->asus_min_monitor_work);
-	schedule_delayed_work(&chg->asus_min_monitor_work, msecs_to_jiffies(time));
-	
-	if(LEGACY_CABLE_FLAG == 0 && !(smbchg_dev->pd_active))
-		schedule_delayed_work(&smbchg_dev->asus_cable_capability_check_work, msecs_to_jiffies(12000));
-
-	schedule_delayed_work(&smbchg_dev->asus_enable_inov_work, msecs_to_jiffies(60000));
-	schedule_delayed_work(&chg->asus_check_vbus_work, msecs_to_jiffies(60000)); // WA for aohai adapter
-}
-
-static int SW_recharge(struct smb_charger *chg)
-{
-	int capacity;
-	u8 termination_reg;
-	bool termination_done = 0;
-	int rc;
-
-	rc = smblib_read(chg, BATTERY_CHARGER_STATUS_1_REG, &termination_reg);
-	if (rc < 0) {
-		CHG_DBG_E("Couldn't read BATTERY_CHARGER_STATUS_1_REG\n");
-		return rc;
-	}
-
-	if ((termination_reg & BATTERY_CHARGER_STATUS_MASK) == 0x05)
-		termination_done = 1;
-
-	rc = fg_get_msoc(g_fg, &capacity);
-
-	CHG_DBG("capacity = %d, termination_done = %d, termination_reg = 0x%x\n", capacity, termination_done, termination_reg);
-
-	if (capacity <= 98 && termination_done) {
-		rc = smblib_masked_write(chg, CHARGING_ENABLE_CMD_REG, CHARGING_ENABLE_CMD_BIT, 0);  //Disabled = 0
-		if (rc < 0) {
-			CHG_DBG_E("Couldn't write charging_enable\n");
-			return rc;
-		}
-
-		rc = smblib_masked_write(chg, CHARGING_ENABLE_CMD_REG, CHARGING_ENABLE_CMD_BIT, CHARGING_ENABLE_CMD_BIT);  //Enabled = 1
-		if (rc < 0) {
-			CHG_DBG_E("Couldn't write charging_enable\n");
-			return rc;
-		}
-		CHG_DBG("done recharge\n");
-	}
-	return 0;
-}
-
-#define EN_BAT_CHG_EN_COMMAND_TRUE		BIT(0)
-#define EN_BAT_CHG_EN_COMMAND_FALSE		0
-
-enum JEITA_state {
-	JEITA_STATE_INITIAL,
-	JEITA_STATE_LESS_THAN_0,
-	JEITA_STATE_RANGE_0_to_100,
-	JEITA_STATE_RANGE_100_to_200,
-	JEITA_STATE_RANGE_200_to_450,
-	JEITA_STATE_RANGE_450_to_550,
-	JEITA_STATE_LARGER_THAN_550,
-};
-int smbchg_jeita_judge_state(int old_State, int batt_tempr)
-{
-	int result_State;
-
-	//decide value to set each reg (Vchg, Charging enable, Fast charge current)
-	//batt_tempr < 0
-	if (batt_tempr < 0) {
-		result_State = JEITA_STATE_LESS_THAN_0;
-	//0 <= batt_tempr < 10
-	} else if (batt_tempr < 100) {
-		result_State = JEITA_STATE_RANGE_0_to_100;
-	//10 <= batt_tempr < 20
-	} else if (batt_tempr < 200) {
-		result_State = JEITA_STATE_RANGE_100_to_200;
-	//20 <= batt_tempr < 45
-	} else if (batt_tempr < 450) {
-		result_State = JEITA_STATE_RANGE_200_to_450;
-	//45 <= batt_tempr < 55
-	} else if (batt_tempr < 550) {
-		result_State = JEITA_STATE_RANGE_450_to_550;
-	//55 <= batt_tempr
-	} else{
-		result_State = JEITA_STATE_LARGER_THAN_550;
-	}
-
-	//ASUS BSP : do 3 degree hysteresis
-	if (old_State == JEITA_STATE_LESS_THAN_0 && result_State == JEITA_STATE_RANGE_0_to_100) {
-		if (batt_tempr <= 30) {
-			result_State = old_State;
-		}
-	}
-	if (old_State == JEITA_STATE_RANGE_0_to_100 && result_State == JEITA_STATE_RANGE_100_to_200) {
-		if (batt_tempr <= 130) {
-			result_State = old_State;
-		}
-	}
-	if (old_State == JEITA_STATE_RANGE_100_to_200 && result_State == JEITA_STATE_RANGE_200_to_450) {
-		if (batt_tempr <= 230) {
-			result_State = old_State;
-		}
-	}
-	if (old_State == JEITA_STATE_RANGE_450_to_550 && result_State == JEITA_STATE_RANGE_200_to_450) {
-		if (batt_tempr >= 420) {
-			result_State = old_State;
-		}
-	}
-	if (old_State == JEITA_STATE_LARGER_THAN_550 && result_State == JEITA_STATE_RANGE_450_to_550) {
-		if (batt_tempr >= 520) {
-			result_State = old_State;
-		}
-	}
-	return result_State;
-}
-
-static int jeita_status_regs_write(u8 chg_en, int FV_uV, int FCC_uA)
-{
-	int rc;
-	static int old_FV_uV = 0;
-
-	CHG_DBG("old_FV = %duV, FV = %duV, FCC = %duA, chg_en = %d\n", old_FV_uV, FV_uV, FCC_uA, chg_en);
-
-	if (old_FV_uV != FV_uV) {
-		rc = smblib_masked_write(smbchg_dev, CHARGING_ENABLE_CMD_REG,  //Disabled = 0
-				CHARGING_ENABLE_CMD_BIT, 0);
-		if (rc < 0) {
-			CHG_DBG_E("Couldn't write charging_enable rc = %d\n", rc);
-			return rc;
-		}
-	}
-
-	vote(smbchg_dev->fv_votable, BATT_PROFILE_VOTER, true, FV_uV);
-
-	vote(smbchg_dev->fcc_votable, BATT_PROFILE_VOTER, true, FCC_uA);
-
-	rc = smblib_masked_write(smbchg_dev, CHARGING_ENABLE_CMD_REG,  //Enabled = 1, Disabled = 0
-			CHARGING_ENABLE_CMD_BIT, chg_en);
-	if (rc < 0) {
-		CHG_DBG_E("Couldn't write charging_enable rc = %d\n", rc);
-		return rc;
-	}
-
-	old_FV_uV = FV_uV;
-	return 0;
-}
-
-void jeita_rule(void)
-{
-	static int state = JEITA_STATE_INITIAL;
-	int rc;
-	int bat_volt;
-	int bat_temp;
-	int bat_health;
-	int bat_capacity;
-	u8 charging_enable;
-	u8 FV_reg = 0x4C;  //0x1070 = 0x4C, FV_4p36V
-	u8 ICL_reg = 0;
-	int FV_uV;
-	int FCC_uA;
-	bool feature_stop_chg_flag = 0;
-
-	CHG_DBG("+++\n");
-
-	rc = smblib_write(smbchg_dev, JEITA_EN_CFG_REG, 0x10);
-	//rc = smblib_write(smbchg_dev, JEITA_EN_CFG_REG, 0x00);  //ASUS: WA: Disable JEITA for Ara battery at EVB
-	if (rc < 0)
-		CHG_DBG_E("Failed to set JEITA_EN_CFG_REG\n");
-
-	rc = smblib_read(smbchg_dev, CHGR_FLOAT_VOLTAGE_CFG_REG, &FV_reg);
-	if (rc < 0)
-		CHG_DBG_E("Couldn't read CHGR_FLOAT_VOLTAGE_CFG_REG\n");
-
-	rc = smblib_read(smbchg_dev, USBIN_CURRENT_LIMIT_CFG_REG, &ICL_reg);
-	if (rc < 0)
-		CHG_DBG_E("Couldn't read USBIN_CURRENT_LIMIT_CFG_REG\n");
-
-	bat_health = asus_get_batt_health();
-	bat_temp = asus_get_prop_batt_temp(smbchg_dev);
-	bat_volt = asus_get_prop_batt_volt(smbchg_dev);
-	bat_capacity = asus_get_prop_batt_capacity(smbchg_dev);
-	state = smbchg_jeita_judge_state(state, bat_temp);
-	CHG_DBG("health = %s, temp = %d, capacity = %d, volt = %duV, ICL = %duA(0x%x)\n",
-			health_type[bat_health], bat_temp, bat_capacity, bat_volt, (int)ICL_reg*50000, ICL_reg);
-
-	switch (state) {
-	case JEITA_STATE_LESS_THAN_0:
-		charging_enable = EN_BAT_CHG_EN_COMMAND_FALSE;
-		FV_uV = FV_JEITA_uV;
-		FCC_uA = 1350000;
-		CHG_DBG("temperature < 0\n");
-		break;
-	case JEITA_STATE_RANGE_0_to_100:
-		charging_enable = EN_BAT_CHG_EN_COMMAND_TRUE;
-		FV_uV = FV_JEITA_uV;
-		FCC_uA = 1350000;
-		CHG_DBG("0 <= temperature < 10\n");
-		rc = SW_recharge(smbchg_dev);
-		if (rc < 0) {
-			CHG_DBG_E("SW_recharge failed rc = %d\n", rc);
-		}
-		break;
-	case JEITA_STATE_RANGE_100_to_200:
-		charging_enable = EN_BAT_CHG_EN_COMMAND_TRUE;
-		FV_uV = FV_JEITA_uV;
-		FCC_uA = 2300000;
-		CHG_DBG("10 <= temperature < 20\n");
-		rc = SW_recharge(smbchg_dev);
-		if (rc < 0) {
-			CHG_DBG_E("SW_recharge failed rc = %d\n", rc);
-		}
-		break;
-	case JEITA_STATE_RANGE_200_to_450:
-		charging_enable = EN_BAT_CHG_EN_COMMAND_TRUE;
-		if (bat_volt <= 4250000) {
-			FV_uV = FV_JEITA_uV;
-			FCC_uA = 3800000;
-		} else {
-			FV_uV = FV_JEITA_uV;
-			FCC_uA = 2300000;
-		}
-		CHG_DBG("20 <= temperature < 45\n");
-		rc = SW_recharge(smbchg_dev);
-		if (rc < 0) {
-			CHG_DBG_E("SW_recharge failed rc = %d\n", rc);
-		}
-		break;
-	case JEITA_STATE_RANGE_450_to_550:
-		if (bat_volt >= 4100000 && FV_reg == 0x4C) {
-			charging_enable = EN_BAT_CHG_EN_COMMAND_FALSE;
-			FV_uV = FV_JEITA_uV;
-		} else {
-			charging_enable = EN_BAT_CHG_EN_COMMAND_TRUE;
-			FV_uV = 4080000;
-		}
-		FCC_uA = 2300000;
-		CHG_DBG("45 <= temperature < 55\n");
-		break;
-	case JEITA_STATE_LARGER_THAN_550:
-		charging_enable = EN_BAT_CHG_EN_COMMAND_FALSE;
-		FV_uV = FV_JEITA_uV;
-		FCC_uA = 2300000;
-		CHG_DBG("temperature >= 55\n");
-		break;
-	default:
-		charging_enable = EN_BAT_CHG_EN_COMMAND_FALSE;
-		FV_uV = FV_JEITA_uV;
-		FCC_uA = 1350000;
-		CHG_DBG("jeita judge failed, set default setting\n");
-		break;
-	}
-	Total_FCC_Value = FCC_uA;  //Add the interface for charging debug apk
-
-//ASUS : Stop charging - ftm limit +++
-	if (charger_limit_enable_flag && (bat_capacity >= charger_limit_value)) {
-		CHG_DBG("[stop_charging] ftm limit, capacity(%d) >= limit(%d)\n", bat_capacity, charger_limit_value);
-		charging_enable = EN_BAT_CHG_EN_COMMAND_FALSE;
-	}
-
-//ASUS : Stop charging - demo_app limit & ultra_bat_life limit +++
-	if ((demo_app_status_flag && ADF_check_status()) || ultra_bat_life_flag) {
-		atomic_set(&feature_stop_need_release, 1);
-		if (bat_capacity > 60) {
-			smblib_set_usb_suspend(smbchg_dev, true);
-			feature_stop_chg_flag = true;
-		} else if (bat_capacity >= 58) {
-			smblib_set_usb_suspend(smbchg_dev, false);
-			feature_stop_chg_flag = true;
-		} else {
-			smblib_set_usb_suspend(smbchg_dev, false);
-			feature_stop_chg_flag = false;
-		}
-	} else if (atomic_read(&feature_stop_need_release)) {
-		atomic_set(&feature_stop_need_release, 0);
-		smblib_set_usb_suspend(smbchg_dev, false);
-		CHG_DBG("[stop_charging] leaving feautre limit, capacity(%d), demo(%d), ultra(%d), smart(%d)\n",
-				bat_capacity, (demo_app_status_flag && ADF_check_status()), ultra_bat_life_flag, smartchg_stop_flag);
-	}
-
-	if (feature_stop_chg_flag || smartchg_stop_flag) {  //ASUS : Stop charging - support smartchg_stop +++
-		CHG_DBG("[stop_charging] feature limit, capacity(%d), demo(%d), ultra(%d), smart(%d)\n",
-				bat_capacity, (demo_app_status_flag && ADF_check_status()), ultra_bat_life_flag, smartchg_stop_flag);
-		charging_enable = EN_BAT_CHG_EN_COMMAND_FALSE;
-	}
-
-	if (no_input_suspend_flag) {
-		charging_enable = EN_BAT_CHG_EN_COMMAND_TRUE;
-	}
-
-	rc = jeita_status_regs_write(charging_enable, FV_uV, FCC_uA);
-	if (rc < 0)
-		CHG_DBG("Couldn't write jeita_status_register, rc = %d\n", rc);
-
-	CHG_DBG("---\n");
-}
-
-void asus_cable_capability_check_work(struct work_struct *work)
-{
-	const struct apsd_result *apsd_result;
-	u8 set_icl;
-	u8 aicl_stat;
-	u8 icl_stat;
-	static u8 pre_icl = 0;
-	static int count = 0;
-	bool cable_change_to_legacy_medium = false;
-	bool cable_change_to_legacy_high = false;
-	bool cable_capabilit_changed = false;
-	int rc;
-	
-	CHG_DBG("+++");
-	
-	if (!asus_get_prop_usb_present(smbchg_dev)) {
-		asus_typec_removal_function(smbchg_dev);
-		return;
-	}
-	
-	rc = smblib_read(smbchg_dev, AICL_STATUS_REG, &aicl_stat);
-	if (rc < 0) {
-		smblib_err(smbchg_dev, "Couldn't read AICL_STATUS rc=%d\n", rc);
-		return;
-	}
-
-	rc = smblib_read(smbchg_dev, 0x1107, &icl_stat);
-	if (rc < 0) {
-		smblib_err(smbchg_dev, "Couldn't read ICL_STATUS rc=%d\n", rc);
-		return;
-	}
-
-	CHG_DBG("icl_stat = 0x%x \n", icl_stat);
-	if(aicl_stat & AICL_DONE_BIT){
-		if(icl_stat > pre_icl){
-			pre_icl = icl_stat;
-			schedule_delayed_work(&smbchg_dev->asus_cable_capability_check_work, msecs_to_jiffies(5000));
-			return;
-		}
-		else{
-			count++;
-			if(count < 3){
-				schedule_delayed_work(&smbchg_dev->asus_cable_capability_check_work, msecs_to_jiffies(5000));
-				return;
-			}
-		}
-	}
-	else {
-		schedule_delayed_work(&smbchg_dev->asus_cable_capability_check_work, msecs_to_jiffies(5000));
-		return;
-	}
-
-	if(UFP_FLAG == 2){ //1.5A
-		if((aicl_stat & AICL_DONE_BIT) && (icl_stat*50 <= 1350)){
-			LEGACY_CABLE_FLAG = 1;
-			cable_change_to_legacy_medium = true;
-			CHG_DBG("change to legacy cable medium\n");
-		}
-	}
-	else if(UFP_FLAG == 3) { //3A
-		if((aicl_stat & AICL_DONE_BIT) && (icl_stat*50 <= 1800)){
-			LEGACY_CABLE_FLAG = 1;
-			cable_change_to_legacy_high = true;
-			CHG_DBG("change to legacy cable high\n");
-		}
-	}
-	
-	if(!cable_change_to_legacy_medium && !cable_change_to_legacy_high){
-		CHG_DBG("cable capability doesn't change\n");
-		return;
-	}
-	
-	apsd_result = smblib_update_usb_type(smbchg_dev);
-	
-	switch (apsd_result->bit) {
-
-	case SDP_CHARGER_BIT:
-	case FLOAT_CHARGER_BIT:
-		set_icl = ICL_500mA;
-		cable_capabilit_changed = true;
-		break;
-	case CDP_CHARGER_BIT:
-		if (g_Charger_mode)
-			set_icl = ICL_500mA;
-		else
-			set_icl = ICL_1500mA;
-
-		cable_capabilit_changed = true;
-		break;
-	case OCP_CHARGER_BIT:
-		set_icl = ICL_1000mA;
-		cable_capabilit_changed = true;
-		break;
-	case DCP_CHARGER_BIT:
-		if(ASUS_ADAPTER_ID == ASUS_750K || ASUS_ADAPTER_ID == PB)
-			set_icl = ICL_2000mA;
-		else if(ASUS_ADAPTER_ID == ASUS_200K)
-			set_icl = ICL_1000mA;
-		else if(ASUS_ADAPTER_ID == OTHERS)
-			set_icl = ICL_1000mA;
-		else if(ASUS_ADAPTER_ID == ADC_NOT_READY)
-			set_icl = ICL_1000mA;
-		
-		cable_capabilit_changed = true;
-		break;
-	default:
-		schedule_delayed_work(&smbchg_dev->asus_cable_capability_check_work, msecs_to_jiffies(60000));
-		break;
-	}
-	
-	if(cable_capabilit_changed){
-		CHG_DBG("set icl to %dmA\n", set_icl*50);
-		
-		rc = asus_exclusive_vote(smbchg_dev->usb_icl_votable, ASUS_ICL_VOTER, true, (int)set_icl*50000);
-		if (rc < 0)
-			CHG_DBG_E("Failed to set ICL\n");
-
-		asus_set_icl = set_icl;
-	}
-}
-
-void update_inov_info(void)
-{
-
-	u8 die_temp_status = 0;
-	u8 skin_temp_status = 0;
-	
-	smblib_read(smbchg_dev, DIE_TEMP_STATUS_REG, &die_temp_status);
-	smblib_read(smbchg_dev, SKIN_TEMP_STATUS_REG, &skin_temp_status);
-
-	CHG_DBG("INOV info: DIE_TEMP_STATUS_REG: 0x%x, SKIN_TEMP_STATUS_REG: 0x%x\n",
-		die_temp_status, skin_temp_status);
-}
-
-void asus_min_monitor_work(struct work_struct *work)
-{
-	union power_supply_propval current_val;
-	union power_supply_propval voltage_val;
-	
-	if (!smbchg_dev) {
-		CHG_DBG_E("smbchg_dev is null due to driver probed isn't ready\n");
-		return;
-	}
-
-	if (!asus_get_prop_usb_present(smbchg_dev)) {
-		asus_typec_removal_function(smbchg_dev);
-		return;
-	}
-	
-	smblib_get_prop_usb_current_now(smbchg_dev, &current_val);
-	smblib_get_prop_usb_voltage_now(smbchg_dev, &voltage_val);
-	CHG_DBG("input_current: %d, input_voltage: %d\n", current_val.intval, voltage_val.intval);	
-	update_inov_info();
-
-	jeita_rule();
-
-	if (asus_get_prop_usb_present(smbchg_dev)) {
-		last_jeita_time = current_kernel_time();
-		schedule_delayed_work(&smbchg_dev->asus_min_monitor_work, msecs_to_jiffies(ASUS_MONITOR_CYCLE));
-		schedule_delayed_work(&smbchg_dev->asus_batt_RTC_work, 0);
-	}
-	//asus_smblib_relax(smbchg_dev);
-}
-//[---]ASUS : Add per min monitor jeita & thermal & typeC_DFP
-
-void asus_chg_flow_work(struct work_struct *work)
-{
-	const struct apsd_result *apsd_result;
-	int rc;
-	u8 set_icl;
-	u8 legacy_cable_reg = TYPEC_LEGACY_CABLE_STATUS_BIT;
-
-	CHG_DBG("+++\n");
-
-	if (!asus_get_prop_usb_present(smbchg_dev)) {
-		asus_typec_removal_function(smbchg_dev);
-		return;
-	}
-
-	apsd_result = smblib_update_usb_type(smbchg_dev);
-	
-	// fix slow plugin issue
-	if (apsd_result->bit == SDP_CHARGER_BIT ||
-		apsd_result->bit == FLOAT_CHARGER_BIT ||
-		apsd_result->bit == CDP_CHARGER_BIT ||
-		apsd_result->bit == 0) {
-		CHG_DBG("Rerun APSD\n");
-		rc = smblib_masked_write(smbchg_dev, CMD_APSD_REG, APSD_RERUN_BIT, APSD_RERUN_BIT);
-		if (rc < 0)
-			CHG_DBG_E("Failed to set CMD_APSD_REG\n");
-		
-		msleep(1000);
-		
-		apsd_result = smblib_update_usb_type(smbchg_dev);
-	}
-	
-	if (apsd_result->bit == (DCP_CHARGER_BIT | QC_3P0_BIT))
-		HVDCP_FLAG = 3;
-	else if (apsd_result->bit == (DCP_CHARGER_BIT | QC_2P0_BIT))
-		HVDCP_FLAG = 2;
-	else
-		HVDCP_FLAG = 0;
-
-	UFP_FLAG = asus_get_ufp_mode();
-
-	rc = smblib_read(smbchg_dev, LEGACY_CABLE_STATUS_REG, &legacy_cable_reg);
-	if (rc < 0)
-		CHG_DBG_E("Couldn't read LEGACY_CABLE_STATUS_REG\n");
-
-	if((legacy_cable_reg & TYPEC_LEGACY_CABLE_TYPE_MASK) == 0) //non-legacy
-		LEGACY_CABLE_FLAG = 0;
-	else if((legacy_cable_reg & TYPEC_LEGACY_CABLE_TYPE_MASK) == 3) //noncomp-legacy
-		LEGACY_CABLE_FLAG = 1;
-	else if((legacy_cable_reg & TYPEC_LEGACY_CABLE_TYPE_MASK) == 2) //legacy
-		LEGACY_CABLE_FLAG = 2;
-	else {
-		CHG_DBG("LEGACY_CABLE_FLAG error, set LEGACY_CABLE_FLAG = 2\n");
-		LEGACY_CABLE_FLAG = 2;
-	}
-
-	CHG_DBG("%s detected, UFP_FLAG = %s, LEGACY_CABLE_FLAG = %d\n",
-			apsd_result->name, ufp_type[UFP_FLAG], LEGACY_CABLE_FLAG);
-
-	if ((apsd_result->bit == 0) && (UFP_FLAG != 0)) {
-		CHG_DBG("APSD not ready yet, delay 1s\n");
-		msleep(1000);
-		apsd_result = smblib_update_usb_type(smbchg_dev);
-		if (apsd_result->bit == (DCP_CHARGER_BIT | QC_3P0_BIT))
-			HVDCP_FLAG = 3;
-		else if (apsd_result->bit == (DCP_CHARGER_BIT | QC_2P0_BIT))
-			HVDCP_FLAG = 2;
-		else
-			HVDCP_FLAG = 0;
-		CHG_DBG("Retry %s detected\n", apsd_result->name);
-	}
-			
-	if (smbchg_dev->pd_active) {
-		CHG_DBG("PD_active\n");
-		asus_adapter_detecting_flag = 0;
-		vote(smbchg_dev->pl_enable_votable_indirect, USBIN_I_VOTER, true, 0);
-		smblib_asus_monitor_start(smbchg_dev, 0);  //ASUS BSP : Jeita start
-		return;
-	}
-
-	switch (apsd_result->bit) {
-
-	case SDP_CHARGER_BIT:
-	case FLOAT_CHARGER_BIT:
-		if (g_Charger_mode) {
-			rc = smblib_masked_write(smbchg_dev, USBIN_ICL_OPTIONS_REG,
-				USB51_MODE_BIT, USB51_MODE_BIT);
-			if (rc < 0)
-				CHG_DBG_E("Couldn't set ICL options\n");
-		}
-
-		if (UFP_FLAG == 3 && LEGACY_CABLE_FLAG == 0)
-			set_icl = ICL_2000mA;
-		else if (UFP_FLAG == 2 && LEGACY_CABLE_FLAG == 0)
-			set_icl = ICL_1500mA;
-		else
-			set_icl = ICL_500mA;
-
-		rc = asus_exclusive_vote(smbchg_dev->usb_icl_votable, ASUS_ICL_VOTER, true, (int)set_icl*50000);
-		//rc = smblib_masked_write(smbchg_dev, USBIN_CURRENT_LIMIT_CFG_REG, USBIN_CURRENT_LIMIT_MASK, set_icl);
-		if (rc < 0)
-			CHG_DBG_E("Failed to set ICL\n");
-		asus_set_icl = set_icl;
-		asus_adapter_detecting_flag = 0;
-		smblib_asus_monitor_start(smbchg_dev, 0);  //ASUS BSP : Jeita start
-		break;
-	case CDP_CHARGER_BIT:
-		if (g_Charger_mode) {
-			rc = smblib_masked_write(smbchg_dev, USBIN_ICL_OPTIONS_REG,
-				USBIN_MODE_CHG_BIT | USB51_MODE_BIT, USBIN_MODE_CHG_BIT | USB51_MODE_BIT);
-			if (rc < 0)
-				CHG_DBG_E("Couldn't set ICL options\n");
-		}
-
-		if (UFP_FLAG == 3 && LEGACY_CABLE_FLAG == 0)
-			set_icl = ICL_2000mA;
-		else
-			set_icl = ICL_1500mA;
-
-		rc = asus_exclusive_vote(smbchg_dev->usb_icl_votable, ASUS_ICL_VOTER, true, (int)set_icl*50000);
-		//rc = smblib_masked_write(smbchg_dev, USBIN_CURRENT_LIMIT_CFG_REG, USBIN_CURRENT_LIMIT_MASK, set_icl);
-		if (rc < 0)
-			CHG_DBG_E("Failed to set ICL\n");
-		asus_set_icl = set_icl;
-		asus_adapter_detecting_flag = 0;
-		smblib_asus_monitor_start(smbchg_dev, 0);  //ASUS BSP : Jeita start
-		break;
-	case OCP_CHARGER_BIT:
-		if (UFP_FLAG == 3 && LEGACY_CABLE_FLAG == 0)
-			set_icl = ICL_2000mA;
-		else if (UFP_FLAG == 2 && LEGACY_CABLE_FLAG == 0)
-			set_icl = ICL_1500mA;
-		else
-			set_icl = ICL_1000mA;
-
-		rc = asus_exclusive_vote(smbchg_dev->usb_icl_votable, ASUS_ICL_VOTER, true, (int)set_icl*50000);
-		//rc = smblib_masked_write(smbchg_dev, USBIN_CURRENT_LIMIT_CFG_REG, USBIN_CURRENT_LIMIT_MASK, set_icl);
-		if (rc < 0)
-			CHG_DBG_E("Failed to set ICL\n");
-		asus_set_icl = set_icl;
-		asus_adapter_detecting_flag = 0;
-		smblib_asus_monitor_start(smbchg_dev, 0);  //ASUS BSP : Jeita start
-		break;
-
-	case DCP_CHARGER_BIT | QC_3P0_BIT:
-	case DCP_CHARGER_BIT | QC_2P0_BIT:
-	case DCP_CHARGER_BIT:
-		//#1: HVDCP_PULSE_COUNT_MAX = QC2_5V & QC3 PULSE COUNT=0
-		//rc = smblib_write(smbchg_dev, HVDCP_PULSE_COUNT_MAX_REG, 0x0);
-		//if (rc < 0)
-		//	CHG_DBG_E("Failed to set HVDCP_PULSE_COUNT_MAX_REG\n");
-
-
-		//#2: USBIN_OPTIONS1_CFG = Disable BC1.2 & Disable HVDCP
-		smblib_apsd_enable(smbchg_dev, false);
-		rc = smblib_masked_write(smbchg_dev, USBIN_OPTIONS_1_CFG_REG, HVDCP_EN_BIT, 0);
-		if (rc < 0) {
-			CHG_DBG_E("Couldn't set HVDCP_EN_BIT rc=%d\n", rc);
-		}
-
-		//#3: Re-run APSD
-		CHG_DBG("Rerun APSD 1st\n");
-		rc = smblib_masked_write(smbchg_dev, CMD_APSD_REG, APSD_RERUN_BIT, APSD_RERUN_BIT);
-		if (rc < 0)
-			CHG_DBG_E("Failed to set CMD_APSD_REG\n");
-
-		//#1: USB DPDM swith to 2D(ADC), ADC_SW_EN-gpio101 = 1
-		rc = gpio_direction_output(global_gpio->ADC_SW_EN, 1);
-		if (rc) {
-			CHG_DBG_E("Failed to swith to 2D, ADC_SW_EN-gpio101(%d)\n", gpio_get_value(global_gpio->ADC_SW_EN));
-		} else {
-			CHG_DBG("USB DPDM swith to 2D, ADC_SW_EN-gpio101(%d) = 1\n", gpio_get_value(global_gpio->ADC_SW_EN));
-		}
-
-		//#2: Delay 3s (HVDCP Flag= 0) / 0.1s (HVDCP Flag= others)
-		if (asus_get_prop_usb_present(smbchg_dev)) {
-			if (HVDCP_FLAG == 0) {
-				CHG_DBG("HVDCP_FLAG = 0, ADC_WAIT_TIME = 3s\n");
-				schedule_delayed_work(&smbchg_dev->asus_adapter_adc_work, msecs_to_jiffies(ADC_WAIT_TIME_HVDCP0));
-			} else {
-				CHG_DBG("HVDCP_FLAG = 2or3, ADC_WAIT_TIME = 0.1s\n");
-				schedule_delayed_work(&smbchg_dev->asus_adapter_adc_work, msecs_to_jiffies(ADC_WAIT_TIME_HVDCP23));
-			}
-		}
-		break;
-	default:
-		asus_adapter_detecting_flag = 0;
-		//asus_smblib_relax(smbchg_dev);
-		break;
-	}
-
-	CHG_DBG("---\n");
-}
-
-//[+++]ASUS : Add ASUS Adapter Detecting
-#define KIRIN_750K_MIN 743
-#define KIRIN_750K_MAX 892
-#define KIRIN_200K_MIN 323
-#define KIRIN_200K_MAX 423
-#define VADC_THD_300MV  300
-#define VADC_THD_1000MV  1000
-void CHG_TYPE_judge(void)
-{
-	int rc;
-	int vadc;
-	int MIN_750K, MAX_750K, MIN_200K, MAX_200K;
-
-	MIN_750K = KIRIN_750K_MIN;
-	MAX_750K = KIRIN_750K_MAX;
-	MIN_200K = KIRIN_200K_MIN;
-	MAX_200K = KIRIN_200K_MAX;
-
-	if (smbchg_dev->iio.asus_adapter_vadc_chan) {
-		rc = iio_read_channel_processed(smbchg_dev->iio.asus_adapter_vadc_chan, &vadc);
-		if (rc < 0) {
-			CHG_DBG_E("Error in reading asus_adapter_vadc channel, rc=%d\n", rc);
-			ASUS_ADAPTER_ID = ADC_NOT_READY;
-			return;
-		}
-		vadc = vadc / 1000;  /* uV to mV */
-		CHG_DBG("vadc(%dmV), first read\n", vadc);
-
-		if (vadc <= VADC_THD_300MV) {
-			//#1: Pull-high 620k ohm, ADCPWREN_PMI_GP1-gpio120 = 1
-			rc = gpio_direction_output(global_gpio->ADCPWREN_PMI_GP1, 1);
-			if (rc) {
-				CHG_DBG_E("Failed to pull-high 620k ohm, ADCPWREN_PMI_GP1-gpio120(%d)\n", gpio_get_value(global_gpio->ADCPWREN_PMI_GP1));
-			} else {
-				CHG_DBG("Pull-high 620k ohm, ADCPWREN_PMI_GP1-gpio120(%d) = 1\n", gpio_get_value(global_gpio->ADCPWREN_PMI_GP1));
-			}
-
-			//#2: Delay 5ms
-			msleep(5);
-
-			rc = iio_read_channel_processed(smbchg_dev->iio.asus_adapter_vadc_chan, &vadc);
-			if (rc < 0) {
-				CHG_DBG_E("Error in reading asus_adapter_vadc channel, rc=%d\n", rc);
-				ASUS_ADAPTER_ID = ADC_NOT_READY;
-				return;
-			}
-			vadc = vadc / 1000;  /* uV to mV */
-			CHG_DBG("vadc(%dmV), after pull-high 620k ohm\n", vadc);
-
-			if (vadc >= VADC_THD_1000MV) {
-				ASUS_ADAPTER_ID = OTHERS;
-			} else {
-				if (vadc >= MIN_750K && vadc <= MAX_750K)
-					ASUS_ADAPTER_ID = ASUS_750K;
-				else if (vadc >= MIN_200K && vadc <= MAX_200K)
-					ASUS_ADAPTER_ID = ASUS_200K;
-				else
-					ASUS_ADAPTER_ID = OTHERS;
-			}
-		} else {
-			if (vadc >= VADC_THD_1000MV)
-				ASUS_ADAPTER_ID = PB;
-			else
-				ASUS_ADAPTER_ID = OTHERS;
-		}
-	} else {
-		CHG_DBG_E("no asus_adapter_vadc io-channel-names\n");
-		ASUS_ADAPTER_ID = ADC_NOT_READY;
-	}
-}
-
-void asus_adapter_adc_work(struct work_struct *work)
-{
-	int rc;
-	u8 usb_max_current = ICL_1000mA;
-	u8 stat;
-
-	if (!asus_get_prop_usb_present(smbchg_dev)) {
-		asus_typec_removal_function(smbchg_dev);
-		return;
-	}
-
-	//#3: Set USBIN_CURRENT_LIMIT to 50mA
-	rc = asus_exclusive_vote(smbchg_dev->usb_icl_votable, ASUS_ICL_VOTER, true, 50000);
-	if (rc < 0)
-		CHG_DBG_E("Failed to set USBIN_CURRENT_LIMIT to 50mA\n");
-
-	//#4: Delay 5ms
-	msleep(5);
-
-	CHG_TYPE_judge();
-	CHG_DBG("ASUS_ADAPTER_ID(%s)\n", asus_id[ASUS_ADAPTER_ID]);
-
-	//#1: USB DPDM Switch to 1D(PMIC), ADC_SW_EN-gpio101 = 0
-	rc = gpio_direction_output(global_gpio->ADC_SW_EN, 0);
-	if (rc) {
-		CHG_DBG_E("Failed to swith to 1D, ADC_SW_EN-gpio101(%d)\n", gpio_get_value(global_gpio->ADC_SW_EN));
-	} else {
-		CHG_DBG("USB DPDM swith to 1D, ADC_SW_EN-gpio101(%d) = 0\n", gpio_get_value(global_gpio->ADC_SW_EN));
-	}
-
-	//#2: Pull-low 1M ohm, ADCPWREN_PMI_GP1-gpio120 = 0
-	rc = gpio_direction_output(global_gpio->ADCPWREN_PMI_GP1, 0);
-	if (rc) {
-		CHG_DBG_E("Failed to pull-low 1M ohm, ADCPWREN_PMI_GP1-gpio120(%d)\n", gpio_get_value(global_gpio->ADCPWREN_PMI_GP1));
-	} else {
-		CHG_DBG("Pull-low 1M ohm, ADCPWREN_PMI_GP1-gpio120(%d) = 0\n", gpio_get_value(global_gpio->ADCPWREN_PMI_GP1));
-	}
-
-	switch (ASUS_ADAPTER_ID) {
-	case ASUS_750K:
-	case PB:
-		if (HVDCP_FLAG == 0) {
-			if (ASUS_ADAPTER_ID == ASUS_750K)
-				asus_CHG_TYPE = 750;
-			if (LEGACY_CABLE_FLAG || UFP_FLAG == 1)
-				usb_max_current = ICL_2000mA;
-			else
-				usb_max_current = ICL_500mA;
-		} else if (HVDCP_FLAG == 2)
-			usb_max_current = ICL_1000mA;
-		else
-			usb_max_current = ICL_1500mA;
-		break;
-	case ASUS_200K:
-		if (HVDCP_FLAG == 0) {
-			if (LEGACY_CABLE_FLAG || UFP_FLAG == 1)
-				usb_max_current = ICL_1000mA;
-			else
-				usb_max_current = ICL_500mA;
-		} else if (HVDCP_FLAG == 2)
-			usb_max_current = ICL_1000mA;
-		else {
-			asus_CHG_TYPE = 200;
-			usb_max_current = ICL_1750mA;
-		}
-		break;
-	case OTHERS:
-		if (HVDCP_FLAG == 0) {
-			if (UFP_FLAG == 3 && LEGACY_CABLE_FLAG == 0)
-				usb_max_current = ICL_2000mA;
-			else if (UFP_FLAG == 2 && LEGACY_CABLE_FLAG == 0)
-				usb_max_current = ICL_1500mA;
-			else
-				usb_max_current = ICL_1000mA;
-		} else if (HVDCP_FLAG == 2)
-			usb_max_current = ICL_1000mA;
-		else
-			usb_max_current = ICL_1500mA;
-		break;
-	case ADC_NOT_READY:
-		usb_max_current = ICL_1000mA;
-		break;
-	}
-	
-	if(LEGACY_CABLE_FLAG == 0 && UFP_FLAG == 3 && HVDCP_FLAG == 0){
-		usb_max_current = ICL_2000mA;
-	}
-	else if(LEGACY_CABLE_FLAG == 0 && UFP_FLAG == 2 && HVDCP_FLAG == 0){
-		usb_max_current = ICL_1500mA;
-	}
-
-	// if ICL is 50mA more than 5 senconds will cause some PB shutdown automatically, so set ICL to 500mA here
-	rc = asus_exclusive_vote(smbchg_dev->usb_icl_votable, ASUS_ICL_VOTER, true, 500000);
-	if (rc < 0)
-		CHG_DBG_E("Failed to set USBIN_CURRENT_LIMIT to 500mA\n");
-		
-	//#1: HVDCP_PULSE_COUNT_MAX = [7:6] = 0x01(QC2_9V) & [5:0] = 0x14(QC3 PULSE COUNT=9V)
-	rc = smblib_write(smbchg_dev, HVDCP_PULSE_COUNT_MAX_REG, 0x54);
-	if (rc < 0)
-		CHG_DBG_E("Failed to set HVDCP_PULSE_COUNT_MAX_REG\n");
-
-	//#2: USBIN_OPTIONS1_CFG = Enable BC1.2 & Enable HVDCP
-	smblib_apsd_enable(smbchg_dev, true);
-	rc = smblib_masked_write(smbchg_dev, USBIN_OPTIONS_1_CFG_REG, HVDCP_EN_BIT, HVDCP_EN_BIT);
-	if (rc < 0) {
-		CHG_DBG_E("Couldn't set HVDCP_EN_BIT rc=%d\n", rc);
-	}
-
-	//#3: Re-run APSD
-	CHG_DBG("Rerun APSD 2nd\n");
-	rc = smblib_masked_write(smbchg_dev, CMD_APSD_REG, APSD_RERUN_BIT, APSD_RERUN_BIT);
-	if (rc < 0)
-		CHG_DBG_E("Failed to set CMD_APSD_REG\n");
-
-	msleep(1000);
-
-//Set current:
-	CHG_DBG("ASUS_ADAPTER_ID = %s, set ICL = %duA(0x%x), HVDCP_FLAG = %d, UFP_FLAG = %s, LEGACY_CABLE_FLAG = %d\n",
-			asus_id[ASUS_ADAPTER_ID], (int)usb_max_current*50000, usb_max_current, HVDCP_FLAG, ufp_type[UFP_FLAG], LEGACY_CABLE_FLAG);
-	asus_set_icl = usb_max_current;
-	rc = asus_exclusive_vote(smbchg_dev->usb_icl_votable, ASUS_ICL_VOTER, true, (int)usb_max_current*50000);
-	//rc = smblib_masked_write(smbchg_dev, USBIN_CURRENT_LIMIT_CFG_REG, USBIN_CURRENT_LIMIT_MASK, usb_max_current);
-	if (rc < 0)
-		CHG_DBG_E("Failed to set ICL\n");
-
-	//#1: 0x1365[4] = 1, Use SW to control Input Current Limit after APSD is completed
-	rc = smblib_read(smbchg_dev, USBIN_LOAD_CFG_REG, &stat);
-	if (rc < 0)
-		CHG_DBG_E("Couldn't read USBIN_LOAD_CFG_REG rc=%d\n", rc);
-	else
-		CHG_DBG("Check setting, #1a: USBIN_LOAD_CFG_REG 0x1365 = 0x%x\n", stat);
-
-	rc = smblib_masked_write(smbchg_dev, USBIN_LOAD_CFG_REG,
-			ICL_OVERRIDE_AFTER_APSD_BIT, ICL_OVERRIDE_AFTER_APSD_BIT);
-	if (rc < 0) {
-		dev_err(smbchg_dev->dev, "Couldn't set default USBIN_LOAD_CFG_REG rc=%d\n", rc);
-	}
-
-	rc = smblib_read(smbchg_dev, USBIN_LOAD_CFG_REG, &stat);
-	if (rc < 0)
-		CHG_DBG_E("Couldn't read USBIN_LOAD_CFG_REG rc=%d\n", rc);
-	else
-		CHG_DBG("Check setting, #1b: USBIN_LOAD_CFG_REG 0x1365 = 0x%x\n", stat);
-
-
-	//#2: 0x1342[0] = 1, Override ICL BC1.2 / Type-C APSD result with Command Register USBIN_CURRENT_LIMIT_CFG(0x1370)
-	rc = smblib_read(smbchg_dev, CMD_ICL_OVERRIDE_REG, &stat);
-	if (rc < 0)
-		CHG_DBG_E("Couldn't read CMD_ICL_OVERRIDE_REG rc=%d\n", rc);
-	else
-		CHG_DBG("Check setting, #2a: CMD_ICL_OVERRIDE_REG 0x1342 = 0x%x\n", stat);
-
-	rc = smblib_masked_write(smbchg_dev, CMD_ICL_OVERRIDE_REG,
-			ICL_OVERRIDE_BIT, ICL_OVERRIDE_BIT);
-	if (rc < 0) {
-		dev_err(smbchg_dev->dev, "Couldn't set default CMD_ICL_OVERRIDE_REG rc=%d\n", rc);
-	}
-
-	rc = smblib_read(smbchg_dev, CMD_ICL_OVERRIDE_REG, &stat);
-	if (rc < 0)
-		CHG_DBG_E("Couldn't read CMD_ICL_OVERRIDE_REG rc=%d\n", rc);
-	else
-		CHG_DBG("Check setting, #2b: CMD_ICL_OVERRIDE_REG 0x1342 = 0x%x\n", stat);
-
-
-	//#3: 0x1360 = 0x08, USBIN_ADAPTER_ALLOW_5V_TO_9V
-	rc = smblib_read(smbchg_dev, USBIN_ADAPTER_ALLOW_CFG_REG, &stat);
-	if (rc < 0)
-		CHG_DBG_E("Couldn't read USBIN_ADAPTER_ALLOW_CFG_REG rc=%d\n", rc);
-	else
-		CHG_DBG("Check setting, #3a: USBIN_ADAPTER_ALLOW_CFG_REG 0x1360 = 0x%x\n", stat);
-
-	rc = smblib_set_adapter_allowance(smbchg_dev, USBIN_ADAPTER_ALLOW_5V_TO_9V);
-	if (rc < 0) {
-		dev_err(smbchg_dev->dev, "Couldn't set default USBIN_ADAPTER_ALLOW_CFG_REG rc=%d\n", rc);
-	}
-
-	rc = smblib_read(smbchg_dev, USBIN_ADAPTER_ALLOW_CFG_REG, &stat);
-	if (rc < 0)
-		CHG_DBG_E("Couldn't read USBIN_ADAPTER_ALLOW_CFG_REG rc=%d\n", rc);
-	else
-		CHG_DBG("Check setting, #3b: USBIN_ADAPTER_ALLOW_CFG_REG 0x1360 = 0x%x\n", stat);
-
-
-	asus_adapter_detecting_flag = 0;
-	smblib_asus_monitor_start(smbchg_dev, 0);  //ASUS BSP : Jeita start
-}
-//[---]ASUS : Add ASUS Adapter Detecting
-
-void asus_insertion_initial_settings(struct smb_charger *chg)
-{
-	int rc;
-
-//#1: 0x1060 = 0x06, PCC_400mA
-	rc = smblib_masked_write(chg, PRE_CHARGE_CURRENT_CFG_REG,
-			PRE_CHARGE_CURRENT_SETTING_MASK, 0x06);
-	if (rc < 0) {
-		dev_err(chg->dev, "Couldn't set default PRE_CHARGE_CURRENT_CFG_REG rc=%d\n", rc);
-	}
-
-//#2: 0x1061 = 0x2E, FCC_2300mA
-	vote(smbchg_dev->fcc_votable, BATT_PROFILE_VOTER, true, 2300000);
-
-//#3: 0x1070 = 0x4C, FV_4p36V
-	rc = smblib_write(chg, CHGR_FLOAT_VOLTAGE_CFG_REG, 0x4C);
-	if (rc < 0) {
-		dev_err(chg->dev, "Couldn't set default CHGR_FLOAT_VOLTAGE_CFG_REG rc=%d\n", rc);
-	}
-
-//#4-1: 0x107E = 0x55, recharge threshold = 4.26V
-	rc = smblib_write(chg, CHGR_ADC_RECHARGE_THRESHOLD_MSB_REG, 0x55);
-	if (rc < 0) {
-		dev_err(chg->dev, "Couldn't set default CHGR_ADC_RECHARGE_THRESHOLD_MSB_REG rc=%d\n", rc);
-	}
-
-//#4-2: 0x107F = 0x83, recharge threshold = 4.26V
-	rc = smblib_write(chg, CHGR_ADC_RECHARGE_THRESHOLD_LSB_REG, 0x83);
-	if (rc < 0) {
-		dev_err(chg->dev, "Couldn't set default CHGR_ADC_RECHARGE_THRESHOLD_LSB_REG rc=%d\n", rc);
-	}
-
-//#4-3: 0x1051[1] = 0, HW recharge
-	rc = smblib_masked_write(chg, CHGR_CFG2_REG, SOC_BASED, 0);
-	if (rc < 0) {
-		dev_err(chg->dev, "Couldn't set default CHGR_CFG2_REG rc=%d\n", rc);
-	}
-
-//#5: 0x1366 = 0x02, USB_2P0_SEL, USB_500_MODE, USB_100_OR_500_MODE
-	rc = smblib_write(chg, USBIN_ICL_OPTIONS_REG, 0x02);
-	if (rc < 0) {
-		dev_err(chg->dev, "Couldn't set default USBIN_ICL_OPTIONS_REG rc=%d\n", rc);
-	}
-
-//#6-1: 0x1067 = 0xFE, termination current = 150mA
-	rc = smblib_write(chg, CHGR_ADC_ITERM_UP_THD_MSB_REG, 0xFE);
-	if (rc < 0) {
-		dev_err(chg->dev, "Couldn't set default CHGR_ADC_ITERM_UP_THD_MSB_REG rc=%d\n", rc);
-	}
-
-//#6-2: 0x1068 = 0x15, termination current = 150mA
-	rc = smblib_write(chg, CHGR_ADC_ITERM_UP_THD_LSB_REG, 0x15);
-	if (rc < 0) {
-		dev_err(chg->dev, "Couldn't set default CHGR_ADC_ITERM_UP_THD_LSB_REG rc=%d\n", rc);
-	}
-
-//#7: 0x1360 = 0x08, USBIN_ADAPTER_ALLOW_5V_TO_9V
-	rc = smblib_set_adapter_allowance(chg, USBIN_ADAPTER_ALLOW_5V_TO_9V);
-	if (rc < 0) {
-		dev_err(chg->dev, "Couldn't set default USBIN_ADAPTER_ALLOW_CFG_REG rc=%d\n", rc);
-	}
-
-/*
-//#8: 0x1362[3:2] = 11, AUTO_SRC_DETECT_ENABLED, HVDCP_ENABLE, done by QCOM smblib_apsd_enable and smblib_hvdcp_detect_enable
-	rc = smblib_masked_write(chg, USBIN_OPTIONS_1_CFG_REG,
-			HVDCP_EN_BIT | BC1P2_SRC_DETECT_BIT, HVDCP_EN_BIT | BC1P2_SRC_DETECT_BIT);
-	if (rc < 0) {
-		dev_err(chg->dev, "Couldn't set default USBIN_OPTIONS_1_CFG_REG rc=%d\n", rc);
-	}
-*/
-
-//#9: 0x1051[0] = 0, CHG_INHIBIT_DIS
-	rc = smblib_masked_write(chg, CHGR_CFG2_REG,
-			CHARGER_INHIBIT_BIT, 0);
-	if (rc < 0) {
-		dev_err(chg->dev, "Couldn't set default CHGR_CFG2_REG rc=%d\n", rc);
-	}
-
-//#10: 0x1042[0] = 0, CHARGING_DISABLED
-	rc = smblib_masked_write(chg, CHARGING_ENABLE_CMD_REG,  //Disabled = 0
-			CHARGING_ENABLE_CMD_BIT, 0);
-	if (rc < 0) {
-		dev_err(chg->dev, "Couldn't set default CHARGING_ENABLE_CMD_REG rc=%d\n", rc);
-	}
-
-//#11: 0x1042[0] = 1, CHARGING_ENABLED
-	rc = smblib_masked_write(chg, CHARGING_ENABLE_CMD_REG,  //Enabled = 1
-			CHARGING_ENABLE_CMD_BIT, CHARGING_ENABLE_CMD_BIT);
-	if (rc < 0) {
-		dev_err(chg->dev, "Couldn't set default CHARGING_ENABLE_CMD_REG rc=%d\n", rc);
-	}
-
-//#12: 0x1183 = 0x05, VSYS_MIN_3P2V
-	rc = smblib_write(chg, 0x1183, 0x05);
-	if (rc < 0) {
-		dev_err(chg->dev, "Couldn't set default DCDC_VSYSMIN_CFG rc=%d\n", rc);
-	}
-
-//#16: 0x1365[4] = 1, Use SW to control Input Current Limit after APSD is completed
-	rc = smblib_masked_write(chg, USBIN_LOAD_CFG_REG,
-			ICL_OVERRIDE_AFTER_APSD_BIT, ICL_OVERRIDE_AFTER_APSD_BIT);
-	if (rc < 0) {
-		dev_err(chg->dev, "Couldn't set default USBIN_LOAD_CFG_REG rc=%d\n", rc);
-	}
-
-//#17: 0x1342[0] = 1, Override ICL BC1.2 / Type-C APSD result with Command Register USBIN_CURRENT_LIMIT_CFG(0x1370)
-	rc = smblib_masked_write(chg, CMD_ICL_OVERRIDE_REG,
-			ICL_OVERRIDE_BIT, ICL_OVERRIDE_BIT);
-	if (rc < 0) {
-		dev_err(chg->dev, "Couldn't set default CMD_ICL_OVERRIDE_REG rc=%d\n", rc);
-	}
-
-//#19: 0x155A = 0x01, LEGACY_CABLE_DET_WINDOW = 9ms
-	rc = smblib_write(chg, 0x155A, 0x01);
-	if (rc < 0) {
-		dev_err(chg->dev, "Couldn't set default LEGACY_CABLE_DET_WINDOW rc=%d\n", rc);
-	}
-	
-//WA for aohai adapter
-	rc = smblib_write(chg, 0x1362, 0x1E);
-	if (rc < 0) {
-		dev_err(chg->dev, "Couldn't set 0x1362 to 0x1E rc=%d\n", rc);
-	}
-}
-
-void asus_set_flow_flag_work(struct work_struct *work)
-{
-	//[+++]ASUS : Check the VBUS status again before runing the work
-	if (!asus_get_prop_usb_present(smbchg_dev)) {
-		CHG_DBG_E("Try to run %s, but VBUS_IN is low\n", __func__);
-		return;
-	}
-	//[---]ASUS : Check the VBUS status again before runing the work
-
-	if (asus_flow_processing)
-		asus_adapter_detecting_flag = 1;
-}
-
-void asus_reverse_charge_work(struct work_struct *work)
-{
-	int rc;
-	int batt_current;
-	int batt_capacity;
-	
-	CHG_DBG("+++\n");
-	
-	batt_current = asus_get_prop_batt_current(smbchg_dev);
-	batt_capacity = asus_get_prop_batt_capacity(smbchg_dev);
-	
-	if ((batt_current <= 3300000 && batt_capacity > 30) && !cam_sensor_is_power_up()) {
-		schedule_delayed_work(&smbchg_dev->asus_reverse_charge_work, msecs_to_jiffies(1000));
-	}
-	else {
-		CHG_DBG("batt_current = %d, batt_capacity = %d, set otg current limit to 1A\n", batt_current, batt_capacity);
-		
-		//0x1152 = 0x1, OTG_ILIMIT_1000MA
-		rc = smblib_masked_write(smbchg_dev, DCDC_OTG_CURRENT_LIMIT_CFG_REG,
-			DCDC_OTG_CURRENT_LIMIT_MASK, 0x1);
-		if (rc < 0) {
-			CHG_DBG_E("Couldn't set default DCDC_OTG_CURRENT_LIMIT_CFG_REG rc=%d\n", rc);
-		}
-		
-		default_src_caps[0] = 0x36019032;
-		chg_set_src_cap();
-	}
-}
-
-void asus_reverse_charge_check_camera(struct work_struct *work)
-{
-	int batt_capacity;
-	
-	CHG_DBG("+++\n");
-	
-	batt_capacity = asus_get_prop_batt_capacity(smbchg_dev);
-	
-	
-	if(batt_capacity <= 15){
-		cam_flash_battery_low(1);
-		asus_extcon_set_state_sync(smbchg_dev->reversechg_extcon, 1);
-	}
-	else{
-		schedule_delayed_work(&smbchg_dev->asus_reverse_charge_check_camera, msecs_to_jiffies(1000));
-	}
-}
-
-extern int disable_inov_flag;
-void asus_enable_inov(int enable)
-{
-	int rc;
-	
-	if(disable_inov_flag){
-		enable = 0;
-	}
-	
-	if(enable) {
-		//inov setting: 0x1670 = 0x05, enable INOV
-		rc = smblib_write(smbchg_dev, MISC_THERMREG_SRC_CFG_REG, 0x05);
-		if (rc < 0) {
-			dev_err(smbchg_dev->dev, "Couldn't set default MISC_THERMREG_SRC_CFG_REG rc=%d\n", rc);
-		}
-		CHG_DBG("enable inov\n");
-	}
-	else{
-		//inov setting: 0x1670 = 0x0, disable INOV
-		rc = smblib_write(smbchg_dev, MISC_THERMREG_SRC_CFG_REG, 0x0);
-		if (rc < 0) {
-			dev_err(smbchg_dev->dev, "Couldn't set default MISC_THERMREG_SRC_CFG_REG rc=%d\n", rc);
-		}
-		CHG_DBG("disable inov\n");
-	}
-}
-
-void asus_enable_inov_work(struct work_struct *work)
-{
-	int usb_present;
-	
-	usb_present = asus_get_prop_usb_present(smbchg_dev);
-	asus_enable_inov(usb_present);
-}
-
-// WA for aohai adapter +++
-void asus_check_vbus_work(struct work_struct *work)
-{
-	int rc;
-	union power_supply_propval voltage_val;
-	u8 stat;
-	int i;
-	
-	smblib_get_prop_usb_voltage_now(smbchg_dev, &voltage_val);
-	
-	rc = smblib_read(smbchg_dev, APSD_RESULT_STATUS_REG, &stat);
-	if (rc < 0)
-		CHG_DBG_E("Couldn't read APSD_RESULT_STATUS rc=%d\n", rc);
-	
-	CHG_DBG("input_voltage = %d, 0x1308 = 0x%x", voltage_val.intval, stat);
-	if((voltage_val.intval < 8000000) && stat == 0x48){
-		for(i=0; i<20; i++){
-			rc = smblib_write(smbchg_dev, 0x1343, 0x01);
-			if (rc < 0)
-				CHG_DBG_E("Couldn't set 0x1362 to 0x3E rc=%d\n", rc);
-		
-			msleep(100);
-		}
-		
-		msleep(5000);
-		
-		smblib_get_prop_usb_voltage_now(smbchg_dev, &voltage_val);
-		
-		if(voltage_val.intval < 5250000){
-			rc = smblib_write(smbchg_dev, 0x1343, 0x10);
-			if (rc < 0)
-				CHG_DBG_E("Couldn't set 0x1343 to 0x10 rc=%d\n", rc);
-		}
-		
-		rc = asus_exclusive_vote(smbchg_dev->usb_icl_votable, ASUS_ICL_VOTER, true, 1750000);
-		if (rc < 0)
-			CHG_DBG_E("Failed to set USBIN_CURRENT_LIMIT to 500mA\n");
-	}
-}
-// WA for aohai adapter ---
-
-extern int smb5_probe_complete;
-void asus_check_probe_work(struct work_struct *work)
-{
-	if(!smb5_probe_complete) {
-		CHG_DBG("call kernel restart!!!!!!!\n");
-		kernel_restart(NULL);
-	}
-}
-
-/**********************
- * INTERRUPT HANDLERS *
- **********************/
-
-irqreturn_t default_irq_handler(int irq, void *data)
-{
-	struct smb_irq_data *irq_data = data;
-	struct smb_charger *chg = irq_data->parent_data;
-
-	smblib_dbg(chg, PR_INTERRUPT, "IRQ: %s\n", irq_data->name);
-	return IRQ_HANDLED;
-}
-
-#define CHG_TERM_WA_ENTRY_DELAY_MS		300000		/* 5 min */
-#define CHG_TERM_WA_EXIT_DELAY_MS		60000		/* 1 min */
-static void smblib_eval_chg_termination(struct smb_charger *chg, u8 batt_status)
-{
-	union power_supply_propval pval = {0, };
-	int rc = 0;
-
-	rc = smblib_get_prop_from_bms(chg,
-				POWER_SUPPLY_PROP_REAL_CAPACITY, &pval);
-	if (rc < 0) {
-		smblib_err(chg, "Couldn't read SOC value, rc=%d\n", rc);
-		return;
-	}
-
-	/*
-	 * Post charge termination, switch to BSM mode triggers the risk of
-	 * over charging as BATFET opening may take some time post the necessity
-	 * of staying in supplemental mode, leading to unintended charging of
-	 * battery. Trigger the charge termination WA once charging is completed
-	 * to prevent overcharing.
-	 */
-	if ((batt_status == TERMINATE_CHARGE) && (pval.intval == 100)) {
-		chg->cc_soc_ref = 0;
-		chg->last_cc_soc = 0;
-		alarm_start_relative(&chg->chg_termination_alarm,
-				ms_to_ktime(CHG_TERM_WA_ENTRY_DELAY_MS));
-	} else if (pval.intval < 100) {
-		/*
-		 * Reset CC_SOC reference value for charge termination WA once
-		 * we exit the TERMINATE_CHARGE state and soc drops below 100%
-		 */
-		chg->cc_soc_ref = 0;
-		chg->last_cc_soc = 0;
-	}
-}
-
-irqreturn_t chg_state_change_irq_handler(int irq, void *data)
 {
 	struct smb_irq_data *irq_data = data;
 	struct smb_charger *chg = irq_data->parent_data;
@@ -7326,15 +7171,10 @@
 					CHARGER_TYPE_VOTER, false, 0);
 			vote(chg->hdc_irq_disable_votable,
 					CHARGER_TYPE_VOTER, false, 0);
-<<<<<<< HEAD
 			if(!asus_flow_done_flag)
 				vote(chg->usb_icl_votable, SW_ICL_MAX_VOTER, true, 1000000);
 			else
 				vote(chg->usb_icl_votable, SW_ICL_MAX_VOTER, true, HVDCP_CURRENT_UA);
-=======
-			vote(chg->usb_icl_votable, SW_ICL_MAX_VOTER, true,
-				HVDCP_CURRENT_UA);
->>>>>>> c081cdb1
 		} else {
 			/* A plain DCP, enforce DCP ICL if specified */
 			vote(chg->usb_icl_votable, DCP_VOTER,
@@ -7611,7 +7451,6 @@
 				pval.intval, rc);
 		chg->lpd_reason = LPD_MOISTURE_DETECTED;
 		chg->moisture_present =  true;
-<<<<<<< HEAD
 		//[+++]ASUS : Add usb water alert feature
 		CHG_DBG("[usb_water] Detect water, vbus_liquid = 1\n");
 		if (g_usb_water_enable) {
@@ -7619,8 +7458,6 @@
 			schedule_delayed_work(&chg->asus_usb_water_work, msecs_to_jiffies(10*1000));
 		}
 		//[---]ASUS : Add usb water alert feature
-=======
->>>>>>> c081cdb1
 		alarm_start_relative(&chg->lpd_recheck_timer,
 						ms_to_ktime(60000));
 		power_supply_changed(chg->usb_psy);
@@ -7795,15 +7632,12 @@
 	chg->voltage_min_uv = MICRO_5V;
 	chg->voltage_max_uv = MICRO_5V;
 	chg->usbin_forced_max_uv = 0;
-<<<<<<< HEAD
 
 	/* Reset CC mode votes */
 	vote(chg->fcc_main_votable, MAIN_FCC_VOTER, false, 0);
 	chg->adapter_cc_mode = 0;
 	vote_override(chg->fcc_votable, CC_MODE_VOTER, false, 0);
 	vote_override(chg->usb_icl_votable, CC_MODE_VOTER, false, 0);
-=======
->>>>>>> c081cdb1
 
 	/* write back the default FLOAT charger configuration */
 	rc = smblib_masked_write(chg, USBIN_OPTIONS_2_CFG_REG,
@@ -8007,11 +7841,7 @@
 	}
 
 	if (stat & TYPEC_ATTACH_DETACH_STATE_BIT) {
-<<<<<<< HEAD
 		CHG_DBG("attach\n");
-=======
-
->>>>>>> c081cdb1
 		smblib_lpd_clear_ra_open_work(chg);
 
 		rc = smblib_read(chg, TYPE_C_MISC_STATUS_REG, &stat);
@@ -8347,57 +8177,6 @@
 	return IRQ_HANDLED;
 }
 
-static void smblib_usbov_dbc_work(struct work_struct *work)
-{
-	struct smb_charger *chg = container_of(work, struct smb_charger,
-						usbov_dbc_work.work);
-
-	smblib_dbg(chg, PR_MISC, "Resetting USBOV debounce\n");
-	chg->dbc_usbov = false;
-	vote(chg->awake_votable, USBOV_DBC_VOTER, false, 0);
-}
-
-#define USB_OV_DBC_PERIOD_MS		1000
-irqreturn_t usbin_ov_irq_handler(int irq, void *data)
-{
-	struct smb_irq_data *irq_data = data;
-	struct smb_charger *chg = irq_data->parent_data;
-	u8 stat;
-	int rc;
-
-	smblib_dbg(chg, PR_INTERRUPT, "IRQ: %s\n", irq_data->name);
-
-	if (!(chg->wa_flags & USBIN_OV_WA))
-		return IRQ_HANDLED;
-
-	rc = smblib_read(chg, USBIN_BASE + INT_RT_STS_OFFSET, &stat);
-	if (rc < 0) {
-		smblib_err(chg, "Couldn't read USB_INT_RT_STS rc=%d\n", rc);
-		return IRQ_HANDLED;
-	}
-
-	/*
-	 * On specific PMICs, OV IRQ triggers for very small duration in
-	 * interim periods affecting charging status reflection. In order to
-	 * differentiate between OV IRQ glitch and real OV_IRQ, add a debounce
-	 * period for evaluation.
-	 */
-	if (stat & USBIN_OV_RT_STS_BIT) {
-		chg->dbc_usbov = true;
-		vote(chg->awake_votable, USBOV_DBC_VOTER, true, 0);
-		schedule_delayed_work(&chg->usbov_dbc_work,
-				msecs_to_jiffies(USB_OV_DBC_PERIOD_MS));
-	} else {
-		cancel_delayed_work_sync(&chg->usbov_dbc_work);
-		chg->dbc_usbov = false;
-		vote(chg->awake_votable, USBOV_DBC_VOTER, false, 0);
-	}
-
-	smblib_dbg(chg, PR_MISC, "USBOV debounce status %d\n",
-				chg->dbc_usbov);
-	return IRQ_HANDLED;
-}
-
 /**************
  * Additional USB PSY getters/setters
  * that call interrupt functions
@@ -8841,12 +8620,9 @@
 	return ALARMTIMER_NORESTART;
 }
 
-<<<<<<< HEAD
 #define BATT_TYPE_ARA "3282423_asus_c11p1708_3150mah_averaged_masterslave_jul10th2018"
 #define QCOM3600 "alium_860_89032_0000_3600mah_sept24th2018"
 #define BATT_TYPE_KIRIN  "3742266_asus_c11p1806_4850mah_averaged_masterslave_dec13th2018"
-=======
->>>>>>> c081cdb1
 static void jeita_update_work(struct work_struct *work)
 {
 	struct smb_charger *chg = container_of(work, struct smb_charger,
@@ -9035,7 +8811,6 @@
 
 		chg->lpd_reason = LPD_MOISTURE_DETECTED;
 		chg->moisture_present =  true;
-<<<<<<< HEAD
 		//[+++]ASUS : Add usb water alert feature
 		CHG_DBG("[usb_water] Detect water, vbus_liquid = 1\n");
 		if (g_usb_water_enable) {
@@ -9043,8 +8818,6 @@
 			schedule_delayed_work(&chg->asus_usb_water_work, msecs_to_jiffies(10*1000));
 		}
 		//[---]ASUS : Add usb water alert feature
-=======
->>>>>>> c081cdb1
 
 	} else {
 		/* Floating cable, disable water detection irq temporarily */
@@ -9468,7 +9241,6 @@
 	}
 
 	chg->hdc_irq_disable_votable = create_votable("USB_HDC_IRQ_DISABLE",
-<<<<<<< HEAD
 					VOTE_SET_ANY,
 					smblib_hdc_irq_disable_vote_callback,
 					chg);
@@ -9494,24 +9266,6 @@
 	if (IS_ERR(chg->temp_change_irq_disable_votable)) {
 		rc = PTR_ERR(chg->temp_change_irq_disable_votable);
 		chg->temp_change_irq_disable_votable = NULL;
-=======
-					VOTE_SET_ANY,
-					smblib_hdc_irq_disable_vote_callback,
-					chg);
-	if (IS_ERR(chg->hdc_irq_disable_votable)) {
-		rc = PTR_ERR(chg->hdc_irq_disable_votable);
-		chg->hdc_irq_disable_votable = NULL;
-		return rc;
-	}
-
-	chg->icl_irq_disable_votable = create_votable("USB_ICL_IRQ_DISABLE",
-					VOTE_SET_ANY,
-					smblib_icl_irq_disable_vote_callback,
-					chg);
-	if (IS_ERR(chg->icl_irq_disable_votable)) {
-		rc = PTR_ERR(chg->icl_irq_disable_votable);
-		chg->icl_irq_disable_votable = NULL;
->>>>>>> c081cdb1
 		return rc;
 	}
 
@@ -9591,11 +9345,8 @@
 	INIT_DELAYED_WORK(&chg->thermal_regulation_work,
 					smblib_thermal_regulation_work);
 	INIT_DELAYED_WORK(&chg->usbov_dbc_work, smblib_usbov_dbc_work);
-<<<<<<< HEAD
 	INIT_DELAYED_WORK(&chg->role_reversal_check,
 					smblib_dual_role_check_work);
-=======
->>>>>>> c081cdb1
 	INIT_DELAYED_WORK(&chg->pr_swap_detach_work,
 					smblib_pr_swap_detach_work);
 
@@ -9790,10 +9541,7 @@
 		cancel_delayed_work_sync(&chg->lpd_detach_work);
 		cancel_delayed_work_sync(&chg->thermal_regulation_work);
 		cancel_delayed_work_sync(&chg->usbov_dbc_work);
-<<<<<<< HEAD
 		cancel_delayed_work_sync(&chg->role_reversal_check);
-=======
->>>>>>> c081cdb1
 		cancel_delayed_work_sync(&chg->pr_swap_detach_work);
 		power_supply_unreg_notifier(&chg->nb);
 		smblib_destroy_votables(chg);
