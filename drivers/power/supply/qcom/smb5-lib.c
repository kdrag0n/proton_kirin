/* Copyright (c) 2018 The Linux Foundation. All rights reserved.
 *
 * This program is free software; you can redistribute it and/or modify
 * it under the terms of the GNU General Public License version 2 and
 * only version 2 as published by the Free Software Foundation.
 *
 * This program is distributed in the hope that it will be useful,
 * but WITHOUT ANY WARRANTY; without even the implied warranty of
 * MERCHANTABILITY or FITNESS FOR A PARTICULAR PURPOSE.  See the
 * GNU General Public License for more details.
 */

#include <linux/device.h>
#include <linux/regmap.h>
#include <linux/delay.h>
#include <linux/power_supply.h>
#include <linux/regulator/driver.h>
#include <linux/qpnp/qpnp-revid.h>
#include <linux/irq.h>
#include <linux/iio/consumer.h>
#include <linux/pmic-voter.h>
#include <linux/of_batterydata.h>
#include "smb5-lib.h"
#include "smb5-reg.h"
#include "battery.h"
#include "step-chg-jeita.h"
#include "storm-watch.h"

#define smblib_err(chg, fmt, ...)		\
	pr_err("%s: %s: " fmt, chg->name,	\
		__func__, ##__VA_ARGS__)	\

#define smblib_dbg(chg, reason, fmt, ...)			\
	do {							\
		if (*chg->debug_mask & (reason))		\
			pr_info("%s: %s: " fmt, chg->name,	\
				__func__, ##__VA_ARGS__);	\
		else						\
			pr_debug("%s: %s: " fmt, chg->name,	\
				__func__, ##__VA_ARGS__);	\
	} while (0)

#define typec_rp_med_high(chg, typec_mode)			\
	((typec_mode == POWER_SUPPLY_TYPEC_SOURCE_MEDIUM	\
	|| typec_mode == POWER_SUPPLY_TYPEC_SOURCE_HIGH)	\
	&& !chg->typec_legacy)

static void update_sw_icl_max(struct smb_charger *chg, int pst);

int smblib_read(struct smb_charger *chg, u16 addr, u8 *val)
{
	unsigned int value;
	int rc = 0;

	rc = regmap_read(chg->regmap, addr, &value);
	if (rc >= 0)
		*val = (u8)value;

	return rc;
}

int smblib_batch_read(struct smb_charger *chg, u16 addr, u8 *val,
			int count)
{
	return regmap_bulk_read(chg->regmap, addr, val, count);
}

int smblib_write(struct smb_charger *chg, u16 addr, u8 val)
{
	return regmap_write(chg->regmap, addr, val);
}

int smblib_batch_write(struct smb_charger *chg, u16 addr, u8 *val,
			int count)
{
	return regmap_bulk_write(chg->regmap, addr, val, count);
}

int smblib_masked_write(struct smb_charger *chg, u16 addr, u8 mask, u8 val)
{
	return regmap_update_bits(chg->regmap, addr, mask, val);
}

int smblib_get_iio_channel(struct smb_charger *chg, const char *propname,
					struct iio_channel **chan)
{
	int rc = 0;

	rc = of_property_match_string(chg->dev->of_node,
					"io-channel-names", propname);
	if (rc < 0)
		return 0;

	*chan = iio_channel_get(chg->dev, propname);
	if (IS_ERR(*chan)) {
		rc = PTR_ERR(*chan);
		if (rc != -EPROBE_DEFER)
			smblib_err(chg, "%s channel unavailable, %d\n",
							propname, rc);
		*chan = NULL;
	}

	return rc;
}

#define DIV_FACTOR_MICRO_V_I	1
#define DIV_FACTOR_MILI_V_I	1000
#define DIV_FACTOR_DECIDEGC	100
int smblib_read_iio_channel(struct smb_charger *chg, struct iio_channel *chan,
							int div, int *data)
{
	int rc = 0;
	*data = -ENODATA;

	if (chan) {
		rc = iio_read_channel_processed(chan, data);
		if (rc < 0) {
			smblib_err(chg, "Error in reading IIO channel data, rc=%d\n",
					rc);
			return rc;
		}

		if (div != 0)
			*data /= div;
	}

	return rc;
}

int smblib_get_jeita_cc_delta(struct smb_charger *chg, int *cc_delta_ua)
{
	int rc, cc_minus_ua;
	u8 stat;

	rc = smblib_read(chg, BATTERY_CHARGER_STATUS_7_REG, &stat);
	if (rc < 0) {
		smblib_err(chg, "Couldn't read BATTERY_CHARGER_STATUS_2 rc=%d\n",
			rc);
		return rc;
	}

	if (stat & BAT_TEMP_STATUS_HOT_SOFT_BIT) {
		rc = smblib_get_charge_param(chg, &chg->param.jeita_cc_comp_hot,
					&cc_minus_ua);
		if (rc < 0) {
			smblib_err(chg, "Couldn't get jeita cc minus rc=%d\n",
					rc);
			return rc;
		}
	} else if (stat & BAT_TEMP_STATUS_COLD_SOFT_BIT) {
		rc = smblib_get_charge_param(chg,
					&chg->param.jeita_cc_comp_cold,
					&cc_minus_ua);
		if (rc < 0) {
			smblib_err(chg, "Couldn't get jeita cc minus rc=%d\n",
					rc);
			return rc;
		}
	} else {
		cc_minus_ua = 0;
	}

	*cc_delta_ua = -cc_minus_ua;

	return 0;
}

int smblib_icl_override(struct smb_charger *chg, enum icl_override_mode  mode)
{
	int rc;
	u8 usb51_mode, icl_override, apsd_override;

	switch (mode) {
	case SW_OVERRIDE_USB51_MODE:
		usb51_mode = 0;
		icl_override = ICL_OVERRIDE_BIT;
		apsd_override = 0;
		break;
	case SW_OVERRIDE_HC_MODE:
		usb51_mode = USBIN_MODE_CHG_BIT;
		icl_override = 0;
		apsd_override = ICL_OVERRIDE_AFTER_APSD_BIT;
		break;
	case HW_AUTO_MODE:
	default:
		usb51_mode = USBIN_MODE_CHG_BIT;
		icl_override = 0;
		apsd_override = 0;
		break;
	}

	rc = smblib_masked_write(chg, USBIN_ICL_OPTIONS_REG,
				USBIN_MODE_CHG_BIT, usb51_mode);
	if (rc < 0) {
		smblib_err(chg, "Couldn't set USBIN_ICL_OPTIONS rc=%d\n", rc);
		return rc;
	}

	rc = smblib_masked_write(chg, CMD_ICL_OVERRIDE_REG,
				ICL_OVERRIDE_BIT, icl_override);
	if (rc < 0) {
		smblib_err(chg, "Couldn't override ICL rc=%d\n", rc);
		return rc;
	}

	rc = smblib_masked_write(chg, USBIN_LOAD_CFG_REG,
				ICL_OVERRIDE_AFTER_APSD_BIT, apsd_override);
	if (rc < 0) {
		smblib_err(chg, "Couldn't override ICL_AFTER_APSD rc=%d\n", rc);
		return rc;
	}

	return rc;
}

/*
 * This function does smb_en pin access, which is lock protected.
 * It should be called with smb_lock held.
 */
static int smblib_select_sec_charger_locked(struct smb_charger *chg,
					int sec_chg)
{
	int rc = 0;

	switch (sec_chg) {
	case POWER_SUPPLY_CHARGER_SEC_CP:
		vote(chg->pl_disable_votable, PL_SMB_EN_VOTER, true, 0);

		/* select Charge Pump instead of slave charger */
		rc = smblib_masked_write(chg, MISC_SMB_CFG_REG,
					SMB_EN_SEL_BIT, SMB_EN_SEL_BIT);
		if (rc < 0) {
			dev_err(chg->dev, "Couldn't select SMB charger rc=%d\n",
				rc);
			return rc;
		}
		/* Enable Charge Pump, under HW control */
		rc = smblib_masked_write(chg, MISC_SMB_EN_CMD_REG,
					EN_CP_CMD_BIT, EN_CP_CMD_BIT);
		if (rc < 0) {
			dev_err(chg->dev, "Couldn't enable SMB charger rc=%d\n",
						rc);
			return rc;
		}
		vote(chg->smb_override_votable, PL_SMB_EN_VOTER, false, 0);
		break;
	case POWER_SUPPLY_CHARGER_SEC_PL:
		/* select slave charger instead of Charge Pump */
		rc = smblib_masked_write(chg, MISC_SMB_CFG_REG,
					SMB_EN_SEL_BIT, 0);
		if (rc < 0) {
			dev_err(chg->dev, "Couldn't select SMB charger rc=%d\n",
				rc);
			return rc;
		}
		/* Enable slave charger, under HW control */
		rc = smblib_masked_write(chg, MISC_SMB_EN_CMD_REG,
					EN_STAT_CMD_BIT, EN_STAT_CMD_BIT);
		if (rc < 0) {
			dev_err(chg->dev, "Couldn't enable SMB charger rc=%d\n",
						rc);
			return rc;
		}
		vote(chg->smb_override_votable, PL_SMB_EN_VOTER, false, 0);

		vote(chg->pl_disable_votable, PL_SMB_EN_VOTER, false, 0);

		break;
	case POWER_SUPPLY_CHARGER_SEC_NONE:
	default:
		vote(chg->pl_disable_votable, PL_SMB_EN_VOTER, true, 0);

		/* SW override, disabling secondary charger(s) */
		vote(chg->smb_override_votable, PL_SMB_EN_VOTER, true, 0);
		break;
	}

	return rc;
}

static int smblib_select_sec_charger(struct smb_charger *chg, int sec_chg,
					int reason, bool toggle)
{
	int rc;

	mutex_lock(&chg->smb_lock);

	if (toggle && sec_chg == POWER_SUPPLY_CHARGER_SEC_CP) {
		rc = smblib_select_sec_charger_locked(chg,
					POWER_SUPPLY_CHARGER_SEC_NONE);
		if (rc < 0) {
			dev_err(chg->dev, "Couldn't disable secondary charger rc=%d\n",
				rc);
			goto unlock_out;
		}

		/*
		 * A minimum of 20us delay is expected before switching on STAT
		 * pin.
		 */
		usleep_range(20, 30);
	}

	rc = smblib_select_sec_charger_locked(chg, sec_chg);
	if (rc < 0) {
		dev_err(chg->dev, "Couldn't switch secondary charger rc=%d\n",
			rc);
		goto unlock_out;
	}

	chg->sec_chg_selected = sec_chg;
	chg->cp_reason = reason;

unlock_out:
	mutex_unlock(&chg->smb_lock);

	return rc;
}

static void smblib_notify_extcon_props(struct smb_charger *chg, int id)
{
	union extcon_property_value val;
	union power_supply_propval prop_val;

	if (chg->connector_type == POWER_SUPPLY_CONNECTOR_TYPEC) {
		smblib_get_prop_typec_cc_orientation(chg, &prop_val);
		val.intval = ((prop_val.intval == 2) ? 1 : 0);
		extcon_set_property(chg->extcon, id,
				EXTCON_PROP_USB_TYPEC_POLARITY, val);
	}

	val.intval = true;
	extcon_set_property(chg->extcon, id,
				EXTCON_PROP_USB_SS, val);
}

static void smblib_notify_device_mode(struct smb_charger *chg, bool enable)
{
	if (enable)
		smblib_notify_extcon_props(chg, EXTCON_USB);

	extcon_set_state_sync(chg->extcon, EXTCON_USB, enable);
}

static void smblib_notify_usb_host(struct smb_charger *chg, bool enable)
{
	int rc = 0;

	if (enable) {
		smblib_dbg(chg, PR_OTG, "enabling VBUS in OTG mode\n");
		rc = smblib_masked_write(chg, DCDC_CMD_OTG_REG,
					OTG_EN_BIT, OTG_EN_BIT);
		if (rc < 0) {
			smblib_err(chg,
				"Couldn't enable VBUS in OTG mode rc=%d\n", rc);
			return;
		}

		smblib_notify_extcon_props(chg, EXTCON_USB_HOST);
	} else {
		smblib_dbg(chg, PR_OTG, "disabling VBUS in OTG mode\n");
		rc = smblib_masked_write(chg, DCDC_CMD_OTG_REG,
					OTG_EN_BIT, 0);
		if (rc < 0) {
			smblib_err(chg,
				"Couldn't disable VBUS in OTG mode rc=%d\n",
				rc);
			return;
		}
	}

	extcon_set_state_sync(chg->extcon, EXTCON_USB_HOST, enable);
}

/********************
 * REGISTER GETTERS *
 ********************/

int smblib_get_charge_param(struct smb_charger *chg,
			    struct smb_chg_param *param, int *val_u)
{
	int rc = 0;
	u8 val_raw;

	rc = smblib_read(chg, param->reg, &val_raw);
	if (rc < 0) {
		smblib_err(chg, "%s: Couldn't read from 0x%04x rc=%d\n",
			param->name, param->reg, rc);
		return rc;
	}

	if (param->get_proc)
		*val_u = param->get_proc(param, val_raw);
	else
		*val_u = val_raw * param->step_u + param->min_u;
	smblib_dbg(chg, PR_REGISTER, "%s = %d (0x%02x)\n",
		   param->name, *val_u, val_raw);

	return rc;
}

int smblib_get_usb_suspend(struct smb_charger *chg, int *suspend)
{
	int rc = 0;
	u8 temp;

	rc = smblib_read(chg, USBIN_CMD_IL_REG, &temp);
	if (rc < 0) {
		smblib_err(chg, "Couldn't read USBIN_CMD_IL rc=%d\n", rc);
		return rc;
	}
	*suspend = temp & USBIN_SUSPEND_BIT;

	return rc;
}


static const s16 therm_lookup_table[] = {
	/* Index -30C~85C, ADC raw code */
	0x6C92, 0x6C43, 0x6BF0, 0x6B98, 0x6B3A, 0x6AD8, 0x6A70, 0x6A03,
	0x6990, 0x6916, 0x6897, 0x6811, 0x6785, 0x66F2, 0x6658, 0x65B7,
	0x650F, 0x6460, 0x63AA, 0x62EC, 0x6226, 0x6159, 0x6084, 0x5FA8,
	0x5EC3, 0x5DD8, 0x5CE4, 0x5BE9, 0x5AE7, 0x59DD, 0x58CD, 0x57B5,
	0x5696, 0x5571, 0x5446, 0x5314, 0x51DD, 0x50A0, 0x4F5E, 0x4E17,
	0x4CCC, 0x4B7D, 0x4A2A, 0x48D4, 0x477C, 0x4621, 0x44C4, 0x4365,
	0x4206, 0x40A6, 0x3F45, 0x3DE6, 0x3C86, 0x3B28, 0x39CC, 0x3872,
	0x3719, 0x35C4, 0x3471, 0x3322, 0x31D7, 0x308F, 0x2F4C, 0x2E0D,
	0x2CD3, 0x2B9E, 0x2A6E, 0x2943, 0x281D, 0x26FE, 0x25E3, 0x24CF,
	0x23C0, 0x22B8, 0x21B5, 0x20B8, 0x1FC2, 0x1ED1, 0x1DE6, 0x1D01,
	0x1C22, 0x1B49, 0x1A75, 0x19A8, 0x18E0, 0x181D, 0x1761, 0x16A9,
	0x15F7, 0x154A, 0x14A2, 0x13FF, 0x1361, 0x12C8, 0x1234, 0x11A4,
	0x1119, 0x1091, 0x100F, 0x0F90, 0x0F15, 0x0E9E, 0x0E2B, 0x0DBC,
	0x0D50, 0x0CE8, 0x0C83, 0x0C21, 0x0BC3, 0x0B67, 0x0B0F, 0x0AB9,
	0x0A66, 0x0A16, 0x09C9, 0x097E,
};

int smblib_get_thermal_threshold(struct smb_charger *chg, u16 addr, int *val)
{
	u8 buff[2];
	s16 temp;
	int rc = 0;
	int i, lower, upper;

	rc = smblib_batch_read(chg, addr, buff, 2);
	if (rc < 0) {
		pr_err("failed to write to 0x%04X, rc=%d\n", addr, rc);
		return rc;
	}

	temp = buff[1] | buff[0] << 8;

	lower = 0;
	upper = ARRAY_SIZE(therm_lookup_table) - 1;
	while (lower <= upper) {
		i = (upper + lower) / 2;
		if (therm_lookup_table[i] < temp)
			upper = i - 1;
		else if (therm_lookup_table[i] > temp)
			lower = i + 1;
		else
			break;
	}

	/* index 0 corresonds to -30C */
	*val = (i - 30) * 10;

	return rc;
}

struct apsd_result {
	const char * const name;
	const u8 bit;
	const enum power_supply_type pst;
};

enum {
	UNKNOWN,
	SDP,
	CDP,
	DCP,
	OCP,
	FLOAT,
	HVDCP2,
	HVDCP3,
	MAX_TYPES
};

static const struct apsd_result smblib_apsd_results[] = {
	[UNKNOWN] = {
		.name	= "UNKNOWN",
		.bit	= 0,
		.pst	= POWER_SUPPLY_TYPE_UNKNOWN
	},
	[SDP] = {
		.name	= "SDP",
		.bit	= SDP_CHARGER_BIT,
		.pst	= POWER_SUPPLY_TYPE_USB
	},
	[CDP] = {
		.name	= "CDP",
		.bit	= CDP_CHARGER_BIT,
		.pst	= POWER_SUPPLY_TYPE_USB_CDP
	},
	[DCP] = {
		.name	= "DCP",
		.bit	= DCP_CHARGER_BIT,
		.pst	= POWER_SUPPLY_TYPE_USB_DCP
	},
	[OCP] = {
		.name	= "OCP",
		.bit	= OCP_CHARGER_BIT,
		.pst	= POWER_SUPPLY_TYPE_USB_DCP
	},
	[FLOAT] = {
		.name	= "FLOAT",
		.bit	= FLOAT_CHARGER_BIT,
		.pst	= POWER_SUPPLY_TYPE_USB_FLOAT
	},
	[HVDCP2] = {
		.name	= "HVDCP2",
		.bit	= DCP_CHARGER_BIT | QC_2P0_BIT,
		.pst	= POWER_SUPPLY_TYPE_USB_HVDCP
	},
	[HVDCP3] = {
		.name	= "HVDCP3",
		.bit	= DCP_CHARGER_BIT | QC_3P0_BIT,
		.pst	= POWER_SUPPLY_TYPE_USB_HVDCP_3,
	},
};

static const struct apsd_result *smblib_get_apsd_result(struct smb_charger *chg)
{
	int rc, i;
	u8 apsd_stat, stat;
	const struct apsd_result *result = &smblib_apsd_results[UNKNOWN];

	rc = smblib_read(chg, APSD_STATUS_REG, &apsd_stat);
	if (rc < 0) {
		smblib_err(chg, "Couldn't read APSD_STATUS rc=%d\n", rc);
		return result;
	}
	smblib_dbg(chg, PR_REGISTER, "APSD_STATUS = 0x%02x\n", apsd_stat);

	if (!(apsd_stat & APSD_DTC_STATUS_DONE_BIT))
		return result;

	rc = smblib_read(chg, APSD_RESULT_STATUS_REG, &stat);
	if (rc < 0) {
		smblib_err(chg, "Couldn't read APSD_RESULT_STATUS rc=%d\n",
			rc);
		return result;
	}
	stat &= APSD_RESULT_STATUS_MASK;

	for (i = 0; i < ARRAY_SIZE(smblib_apsd_results); i++) {
		if (smblib_apsd_results[i].bit == stat)
			result = &smblib_apsd_results[i];
	}

	if (apsd_stat & QC_CHARGER_BIT) {
		/* since its a qc_charger, either return HVDCP3 or HVDCP2 */
		if (result != &smblib_apsd_results[HVDCP3])
			result = &smblib_apsd_results[HVDCP2];
	}

	return result;
}

#define INPUT_NOT_PRESENT	0
#define INPUT_PRESENT_USB	BIT(1)
#define INPUT_PRESENT_DC	BIT(2)
static int smblib_is_input_present(struct smb_charger *chg,
				   int *present)
{
	int rc;
	union power_supply_propval pval = {0, };

	*present = INPUT_NOT_PRESENT;

	rc = smblib_get_prop_usb_present(chg, &pval);
	if (rc < 0) {
		pr_err("Couldn't get usb presence status rc=%d\n", rc);
		return rc;
	}
	*present |= pval.intval ? INPUT_PRESENT_USB : INPUT_NOT_PRESENT;

	rc = smblib_get_prop_dc_present(chg, &pval);
	if (rc < 0) {
		pr_err("Couldn't get dc presence status rc=%d\n", rc);
		return rc;
	}
	*present |= pval.intval ? INPUT_PRESENT_DC : INPUT_NOT_PRESENT;

	return 0;
}

int smblib_enable_wdog_snarl_irq(struct smb_charger *chg, bool enable)
{
	chg->wdog_snarl_irq_enable = enable;

	if (!chg->irq_info[WDOG_SNARL_IRQ].irq)
		return 0;

	if (enable) {
		enable_irq(chg->irq_info[WDOG_SNARL_IRQ].irq);
		enable_irq_wake(chg->irq_info[WDOG_SNARL_IRQ].irq);
	} else {
		disable_irq_wake(chg->irq_info[WDOG_SNARL_IRQ].irq);
		disable_irq_nosync(chg->irq_info[WDOG_SNARL_IRQ].irq);
	}

	return 0;
}

/********************
 * REGISTER SETTERS *
 ********************/
static const struct buck_boost_freq chg_freq_list[] = {
	[0] = {
		.freq_khz	= 2400,
		.val		= 7,
	},
	[1] = {
		.freq_khz	= 2100,
		.val		= 8,
	},
	[2] = {
		.freq_khz	= 1600,
		.val		= 11,
	},
	[3] = {
		.freq_khz	= 1200,
		.val		= 15,
	},
};

int smblib_set_chg_freq(struct smb_chg_param *param,
				int val_u, u8 *val_raw)
{
	u8 i;

	if (val_u > param->max_u || val_u < param->min_u)
		return -EINVAL;

	/* Charger FSW is the configured freqency / 2 */
	val_u *= 2;
	for (i = 0; i < ARRAY_SIZE(chg_freq_list); i++) {
		if (chg_freq_list[i].freq_khz == val_u)
			break;
	}
	if (i == ARRAY_SIZE(chg_freq_list)) {
		pr_err("Invalid frequency %d Hz\n", val_u / 2);
		return -EINVAL;
	}

	*val_raw = chg_freq_list[i].val;

	return 0;
}

int smblib_set_opt_switcher_freq(struct smb_charger *chg, int fsw_khz)
{
	union power_supply_propval pval = {0, };
	int rc = 0;

	rc = smblib_set_charge_param(chg, &chg->param.freq_switcher, fsw_khz);
	if (rc < 0)
		dev_err(chg->dev, "Error in setting freq_buck rc=%d\n", rc);

	if (chg->mode == PARALLEL_MASTER && chg->pl.psy) {
		pval.intval = fsw_khz;
		/*
		 * Some parallel charging implementations may not have
		 * PROP_BUCK_FREQ property - they could be running
		 * with a fixed frequency
		 */
		power_supply_set_property(chg->pl.psy,
				POWER_SUPPLY_PROP_BUCK_FREQ, &pval);
	}

	return rc;
}

int smblib_set_charge_param(struct smb_charger *chg,
			    struct smb_chg_param *param, int val_u)
{
	int rc = 0;
	u8 val_raw;

	if (param->set_proc) {
		rc = param->set_proc(param, val_u, &val_raw);
		if (rc < 0)
			return -EINVAL;
	} else {
		if (val_u > param->max_u || val_u < param->min_u)
			smblib_dbg(chg, PR_MISC,
				"%s: %d is out of range [%d, %d]\n",
				param->name, val_u, param->min_u, param->max_u);

		if (val_u > param->max_u)
			val_u = param->max_u;
		if (val_u < param->min_u)
			val_u = param->min_u;

		val_raw = (val_u - param->min_u) / param->step_u;
	}

	rc = smblib_write(chg, param->reg, val_raw);
	if (rc < 0) {
		smblib_err(chg, "%s: Couldn't write 0x%02x to 0x%04x rc=%d\n",
			param->name, val_raw, param->reg, rc);
		return rc;
	}

	smblib_dbg(chg, PR_REGISTER, "%s = %d (0x%02x)\n",
		   param->name, val_u, val_raw);

	return rc;
}

int smblib_set_usb_suspend(struct smb_charger *chg, bool suspend)
{
	int rc = 0;
	int irq = chg->irq_info[USBIN_ICL_CHANGE_IRQ].irq;

	if (suspend && irq) {
		if (chg->usb_icl_change_irq_enabled) {
			disable_irq_nosync(irq);
			chg->usb_icl_change_irq_enabled = false;
		}
	}

	rc = smblib_masked_write(chg, USBIN_CMD_IL_REG, USBIN_SUSPEND_BIT,
				 suspend ? USBIN_SUSPEND_BIT : 0);
	if (rc < 0)
		smblib_err(chg, "Couldn't write %s to USBIN_SUSPEND_BIT rc=%d\n",
			suspend ? "suspend" : "resume", rc);

	if (!suspend && irq) {
		if (!chg->usb_icl_change_irq_enabled) {
			enable_irq(irq);
			chg->usb_icl_change_irq_enabled = true;
		}
	}

	return rc;
}

int smblib_set_dc_suspend(struct smb_charger *chg, bool suspend)
{
	int rc = 0;

	rc = smblib_masked_write(chg, DCIN_CMD_IL_REG, DCIN_SUSPEND_BIT,
				 suspend ? DCIN_SUSPEND_BIT : 0);
	if (rc < 0)
		smblib_err(chg, "Couldn't write %s to DCIN_SUSPEND_BIT rc=%d\n",
			suspend ? "suspend" : "resume", rc);

	return rc;
}

static int smblib_set_adapter_allowance(struct smb_charger *chg,
					u8 allowed_voltage)
{
	int rc = 0;

	rc = smblib_write(chg, USBIN_ADAPTER_ALLOW_CFG_REG, allowed_voltage);
	if (rc < 0) {
		smblib_err(chg, "Couldn't write 0x%02x to USBIN_ADAPTER_ALLOW_CFG rc=%d\n",
			allowed_voltage, rc);
		return rc;
	}

	return rc;
}

#define MICRO_5V	5000000
#define MICRO_9V	9000000
#define MICRO_12V	12000000
static int smblib_set_usb_pd_fsw(struct smb_charger *chg, int voltage)
{
	int rc = 0;

	if (voltage == MICRO_5V)
		rc = smblib_set_opt_switcher_freq(chg, chg->chg_freq.freq_5V);
	else if (voltage > MICRO_5V && voltage < MICRO_9V)
		rc = smblib_set_opt_switcher_freq(chg,
				chg->chg_freq.freq_6V_8V);
	else if (voltage >= MICRO_9V && voltage < MICRO_12V)
		rc = smblib_set_opt_switcher_freq(chg, chg->chg_freq.freq_9V);
	else if (voltage == MICRO_12V)
		rc = smblib_set_opt_switcher_freq(chg, chg->chg_freq.freq_12V);
	else {
		smblib_err(chg, "Couldn't set Fsw: invalid voltage %d\n",
				voltage);
		return -EINVAL;
	}

	return rc;
}

static int smblib_set_usb_pd_allowed_voltage(struct smb_charger *chg,
					int min_allowed_uv, int max_allowed_uv)
{
	int rc;
	u8 allowed_voltage;

	if (min_allowed_uv == MICRO_5V && max_allowed_uv == MICRO_5V) {
		allowed_voltage = USBIN_ADAPTER_ALLOW_5V;
	} else if (min_allowed_uv == MICRO_9V && max_allowed_uv == MICRO_9V) {
		allowed_voltage = USBIN_ADAPTER_ALLOW_9V;
	} else if (min_allowed_uv == MICRO_12V && max_allowed_uv == MICRO_12V) {
		allowed_voltage = USBIN_ADAPTER_ALLOW_12V;
	} else if (min_allowed_uv < MICRO_9V && max_allowed_uv <= MICRO_9V) {
		allowed_voltage = USBIN_ADAPTER_ALLOW_5V_TO_9V;
	} else if (min_allowed_uv < MICRO_9V && max_allowed_uv <= MICRO_12V) {
		allowed_voltage = USBIN_ADAPTER_ALLOW_5V_TO_12V;
	} else if (min_allowed_uv < MICRO_12V && max_allowed_uv <= MICRO_12V) {
		allowed_voltage = USBIN_ADAPTER_ALLOW_9V_TO_12V;
	} else {
		smblib_err(chg, "invalid allowed voltage [%d, %d]\n",
			min_allowed_uv, max_allowed_uv);
		return -EINVAL;
	}

	rc = smblib_set_adapter_allowance(chg, allowed_voltage);
	if (rc < 0) {
		smblib_err(chg, "Couldn't configure adapter allowance rc=%d\n",
				rc);
		return rc;
	}

	return rc;
}

/********************
 * HELPER FUNCTIONS *
 ********************/

int smblib_get_prop_from_bms(struct smb_charger *chg,
				enum power_supply_property psp,
				union power_supply_propval *val)
{
	int rc;

	if (!chg->bms_psy)
		return -EINVAL;

	rc = power_supply_get_property(chg->bms_psy, psp, val);

	return rc;
}

void smblib_apsd_enable(struct smb_charger *chg, bool enable)
{
	int rc;

	rc = smblib_masked_write(chg, USBIN_OPTIONS_1_CFG_REG,
				BC1P2_SRC_DETECT_BIT,
				enable ? BC1P2_SRC_DETECT_BIT : 0);
	if (rc < 0)
		smblib_err(chg, "failed to write USBIN_OPTIONS_1_CFG rc=%d\n",
				rc);
}

void smblib_hvdcp_detect_enable(struct smb_charger *chg, bool enable)
{
	int rc;
	u8 mask;

	if (chg->hvdcp_disable)
		return;

	mask = HVDCP_AUTH_ALG_EN_CFG_BIT | HVDCP_EN_BIT;
	rc = smblib_masked_write(chg, USBIN_OPTIONS_1_CFG_REG, mask,
						enable ? mask : 0);
	if (rc < 0)
		smblib_err(chg, "failed to write USBIN_OPTIONS_1_CFG rc=%d\n",
				rc);

	return;
}

static int smblib_request_dpdm(struct smb_charger *chg, bool enable)
{
	int rc = 0;

	/* fetch the DPDM regulator */
	if (!chg->dpdm_reg && of_get_property(chg->dev->of_node,
				"dpdm-supply", NULL)) {
		chg->dpdm_reg = devm_regulator_get(chg->dev, "dpdm");
		if (IS_ERR(chg->dpdm_reg)) {
			rc = PTR_ERR(chg->dpdm_reg);
			smblib_err(chg, "Couldn't get dpdm regulator rc=%d\n",
					rc);
			chg->dpdm_reg = NULL;
			return rc;
		}
	}

	if (enable) {
		if (chg->dpdm_reg && !regulator_is_enabled(chg->dpdm_reg)) {
			smblib_dbg(chg, PR_MISC, "enabling DPDM regulator\n");
			rc = regulator_enable(chg->dpdm_reg);
			if (rc < 0)
				smblib_err(chg,
					"Couldn't enable dpdm regulator rc=%d\n",
					rc);
		}
	} else {
		if (chg->dpdm_reg && regulator_is_enabled(chg->dpdm_reg)) {
			smblib_dbg(chg, PR_MISC, "disabling DPDM regulator\n");
			rc = regulator_disable(chg->dpdm_reg);
			if (rc < 0)
				smblib_err(chg,
					"Couldn't disable dpdm regulator rc=%d\n",
					rc);
		}
	}

	return rc;
}

static void smblib_rerun_apsd(struct smb_charger *chg)
{
	int rc;

	smblib_dbg(chg, PR_MISC, "re-running APSD\n");

	rc = smblib_masked_write(chg, CMD_APSD_REG,
				APSD_RERUN_BIT, APSD_RERUN_BIT);
	if (rc < 0)
		smblib_err(chg, "Couldn't re-run APSD rc=%d\n", rc);
}

static const struct apsd_result *smblib_update_usb_type(struct smb_charger *chg)
{
	const struct apsd_result *apsd_result = smblib_get_apsd_result(chg);

	/* if PD is active, APSD is disabled so won't have a valid result */
	if (chg->pd_active) {
		chg->real_charger_type = POWER_SUPPLY_TYPE_USB_PD;
	} else {
		/*
		 * Update real charger type only if its not FLOAT
		 * detected as as SDP
		 */
		if (!(apsd_result->pst == POWER_SUPPLY_TYPE_USB_FLOAT &&
			chg->real_charger_type == POWER_SUPPLY_TYPE_USB))
			chg->real_charger_type = apsd_result->pst;
	}

	smblib_dbg(chg, PR_MISC, "APSD=%s PD=%d\n",
					apsd_result->name, chg->pd_active);
	return apsd_result;
}

static int smblib_notifier_call(struct notifier_block *nb,
		unsigned long ev, void *v)
{
	struct power_supply *psy = v;
	struct smb_charger *chg = container_of(nb, struct smb_charger, nb);

	if (!strcmp(psy->desc->name, "bms")) {
		if (!chg->bms_psy)
			chg->bms_psy = psy;
		if (ev == PSY_EVENT_PROP_CHANGED)
			schedule_work(&chg->bms_update_work);
	}

	if (chg->jeita_configured == JEITA_CFG_NONE)
		schedule_work(&chg->jeita_update_work);

	if (chg->sec_pl_present && !chg->pl.psy
		&& !strcmp(psy->desc->name, "parallel")) {
		chg->pl.psy = psy;
		schedule_work(&chg->pl_update_work);
	}

	return NOTIFY_OK;
}

static int smblib_register_notifier(struct smb_charger *chg)
{
	int rc;

	chg->nb.notifier_call = smblib_notifier_call;
	rc = power_supply_reg_notifier(&chg->nb);
	if (rc < 0) {
		smblib_err(chg, "Couldn't register psy notifier rc = %d\n", rc);
		return rc;
	}

	return 0;
}

int smblib_mapping_soc_from_field_value(struct smb_chg_param *param,
					     int val_u, u8 *val_raw)
{
	if (val_u > param->max_u || val_u < param->min_u)
		return -EINVAL;

	*val_raw = val_u << 1;

	return 0;
}

int smblib_mapping_cc_delta_to_field_value(struct smb_chg_param *param,
					   u8 val_raw)
{
	int val_u  = val_raw * param->step_u + param->min_u;

	if (val_u > param->max_u)
		val_u -= param->max_u * 2;

	return val_u;
}

int smblib_mapping_cc_delta_from_field_value(struct smb_chg_param *param,
					     int val_u, u8 *val_raw)
{
	if (val_u > param->max_u || val_u < param->min_u - param->max_u)
		return -EINVAL;

	val_u += param->max_u * 2 - param->min_u;
	val_u %= param->max_u * 2;
	*val_raw = val_u / param->step_u;

	return 0;
}

#define SDP_100_MA			100000
static void smblib_uusb_removal(struct smb_charger *chg)
{
	int rc;
	struct smb_irq_data *data;
	struct storm_watch *wdata;
	int sec_charger;

	sec_charger = chg->sec_pl_present ? POWER_SUPPLY_CHARGER_SEC_PL :
				POWER_SUPPLY_CHARGER_SEC_NONE;
	smblib_select_sec_charger(chg, sec_charger, POWER_SUPPLY_CP_NONE,
					false);

	cancel_delayed_work_sync(&chg->pl_enable_work);

	if (chg->wa_flags & BOOST_BACK_WA) {
		data = chg->irq_info[SWITCHER_POWER_OK_IRQ].irq_data;
		if (data) {
			wdata = &data->storm_data;
			update_storm_count(wdata, WEAK_CHG_STORM_COUNT);
			vote(chg->usb_icl_votable, BOOST_BACK_VOTER, false, 0);
			vote(chg->usb_icl_votable, WEAK_CHARGER_VOTER,
					false, 0);
		}
	}
	vote(chg->pl_disable_votable, PL_DELAY_VOTER, true, 0);
	vote(chg->awake_votable, PL_DELAY_VOTER, false, 0);

	/* reset both usbin current and voltage votes */
	vote(chg->pl_enable_votable_indirect, USBIN_I_VOTER, false, 0);
	vote(chg->pl_enable_votable_indirect, USBIN_V_VOTER, false, 0);
	vote(chg->usb_icl_votable, SW_ICL_MAX_VOTER, true, SDP_100_MA);
	vote(chg->usb_icl_votable, SW_QC3_VOTER, false, 0);
	vote(chg->usb_icl_votable, HVDCP2_ICL_VOTER, false, 0);

	/* Remove SW thermal regulation WA votes */
	vote(chg->usb_icl_votable, SW_THERM_REGULATION_VOTER, false, 0);
	vote(chg->pl_disable_votable, SW_THERM_REGULATION_VOTER, false, 0);
	vote(chg->dc_suspend_votable, SW_THERM_REGULATION_VOTER, false, 0);
	if (chg->cp_disable_votable)
		vote(chg->cp_disable_votable, SW_THERM_REGULATION_VOTER,
								false, 0);

	/* reconfigure allowed voltage for HVDCP */
	rc = smblib_set_adapter_allowance(chg,
			USBIN_ADAPTER_ALLOW_5V_OR_9V_TO_12V);
	if (rc < 0)
		smblib_err(chg, "Couldn't set USBIN_ADAPTER_ALLOW_5V_OR_9V_TO_12V rc=%d\n",
			rc);

	chg->voltage_min_uv = MICRO_5V;
	chg->voltage_max_uv = MICRO_5V;
	chg->usb_icl_delta_ua = 0;
	chg->pulse_cnt = 0;
	chg->uusb_apsd_rerun_done = false;

	/* write back the default FLOAT charger configuration */
	rc = smblib_masked_write(chg, USBIN_OPTIONS_2_CFG_REG,
				(u8)FLOAT_OPTIONS_MASK, chg->float_cfg);
	if (rc < 0)
		smblib_err(chg, "Couldn't write float charger options rc=%d\n",
			rc);

	/* clear USB ICL vote for USB_PSY_VOTER */
	rc = vote(chg->usb_icl_votable, USB_PSY_VOTER, false, 0);
	if (rc < 0)
		smblib_err(chg, "Couldn't un-vote for USB ICL rc=%d\n", rc);

	/* clear USB ICL vote for DCP_VOTER */
	rc = vote(chg->usb_icl_votable, DCP_VOTER, false, 0);
	if (rc < 0)
		smblib_err(chg,
			"Couldn't un-vote DCP from USB ICL rc=%d\n", rc);

	/*
	 * if non-compliant charger caused UV, restore original max pulses
	 * and turn SUSPEND_ON_COLLAPSE_USBIN_BIT back on.
	 */
	if (chg->qc2_unsupported_voltage) {
		rc = smblib_masked_write(chg, HVDCP_PULSE_COUNT_MAX_REG,
				HVDCP_PULSE_COUNT_MAX_QC2_MASK,
				chg->qc2_max_pulses);
		if (rc < 0)
			smblib_err(chg, "Couldn't restore max pulses rc=%d\n",
					rc);

		rc = smblib_masked_write(chg, USBIN_AICL_OPTIONS_CFG_REG,
				SUSPEND_ON_COLLAPSE_USBIN_BIT,
				SUSPEND_ON_COLLAPSE_USBIN_BIT);
		if (rc < 0)
			smblib_err(chg, "Couldn't turn on SUSPEND_ON_COLLAPSE_USBIN_BIT rc=%d\n",
					rc);

		chg->qc2_unsupported_voltage = QC2_COMPLIANT;
	}
}

void smblib_suspend_on_debug_battery(struct smb_charger *chg)
{
	int rc;
	union power_supply_propval val;

	rc = smblib_get_prop_from_bms(chg,
			POWER_SUPPLY_PROP_DEBUG_BATTERY, &val);
	if (rc < 0) {
		smblib_err(chg, "Couldn't get debug battery prop rc=%d\n", rc);
		return;
	}
	if (chg->suspend_input_on_debug_batt) {
		vote(chg->usb_icl_votable, DEBUG_BOARD_VOTER, val.intval, 0);
		vote(chg->dc_suspend_votable, DEBUG_BOARD_VOTER, val.intval, 0);
		if (val.intval)
			pr_info("Input suspended: Fake battery\n");
	} else {
		vote(chg->chg_disable_votable, DEBUG_BOARD_VOTER,
					val.intval, 0);
	}
}

int smblib_rerun_apsd_if_required(struct smb_charger *chg)
{
	union power_supply_propval val;
	int rc;

	rc = smblib_get_prop_usb_present(chg, &val);
	if (rc < 0) {
		smblib_err(chg, "Couldn't get usb present rc = %d\n", rc);
		return rc;
	}

	if (!val.intval)
		return 0;

	rc = smblib_request_dpdm(chg, true);
	if (rc < 0)
		smblib_err(chg, "Couldn't to enable DPDM rc=%d\n", rc);

	chg->uusb_apsd_rerun_done = true;
	smblib_rerun_apsd(chg);

	return 0;
}

static int smblib_get_pulse_cnt(struct smb_charger *chg, int *count)
{
	*count = chg->pulse_cnt;
	return 0;
}

#define USBIN_25MA	25000
#define USBIN_100MA	100000
#define USBIN_150MA	150000
#define USBIN_500MA	500000
#define USBIN_900MA	900000
static int set_sdp_current(struct smb_charger *chg, int icl_ua)
{
	int rc;
	u8 icl_options;
	const struct apsd_result *apsd_result = smblib_get_apsd_result(chg);

	/* power source is SDP */
	switch (icl_ua) {
	case USBIN_100MA:
		/* USB 2.0 100mA */
		icl_options = 0;
		break;
	case USBIN_150MA:
		/* USB 3.0 150mA */
		icl_options = CFG_USB3P0_SEL_BIT;
		break;
	case USBIN_500MA:
		/* USB 2.0 500mA */
		icl_options = USB51_MODE_BIT;
		break;
	case USBIN_900MA:
		/* USB 3.0 900mA */
		icl_options = CFG_USB3P0_SEL_BIT | USB51_MODE_BIT;
		break;
	default:
		return -EINVAL;
	}

	if (chg->real_charger_type == POWER_SUPPLY_TYPE_USB &&
		apsd_result->pst == POWER_SUPPLY_TYPE_USB_FLOAT) {
		/*
		 * change the float charger configuration to SDP, if this
		 * is the case of SDP being detected as FLOAT
		 */
		rc = smblib_masked_write(chg, USBIN_OPTIONS_2_CFG_REG,
			FORCE_FLOAT_SDP_CFG_BIT, FORCE_FLOAT_SDP_CFG_BIT);
		if (rc < 0) {
			smblib_err(chg, "Couldn't set float ICL options rc=%d\n",
						rc);
			return rc;
		}
	}

	rc = smblib_masked_write(chg, USBIN_ICL_OPTIONS_REG,
			CFG_USB3P0_SEL_BIT | USB51_MODE_BIT, icl_options);
	if (rc < 0) {
		smblib_err(chg, "Couldn't set ICL options rc=%d\n", rc);
		return rc;
	}

	rc = smblib_icl_override(chg, SW_OVERRIDE_USB51_MODE);
	if (rc < 0) {
		smblib_err(chg, "Couldn't set ICL override rc=%d\n", rc);
		return rc;
	}

	return rc;
}

int smblib_set_icl_current(struct smb_charger *chg, int icl_ua)
{
	int rc = 0;
	enum icl_override_mode icl_override = HW_AUTO_MODE;
	/* suspend if 25mA or less is requested */
	bool suspend = (icl_ua <= USBIN_25MA);

	if (chg->connector_type == POWER_SUPPLY_CONNECTOR_TYPEC) {
		rc = smblib_masked_write(chg, USB_CMD_PULLDOWN_REG,
				EN_PULLDOWN_USB_IN_BIT,
				suspend ? 0 : EN_PULLDOWN_USB_IN_BIT);
		if (rc < 0) {
			smblib_err(chg, "Couldn't write %s to EN_PULLDOWN_USB_IN_BIT rc=%d\n",
				suspend ? "disable" : "enable", rc);
			goto out;
		}
	}

	if (suspend)
		return smblib_set_usb_suspend(chg, true);

	if (icl_ua == INT_MAX)
		goto set_mode;

	/* configure current */
	if (chg->real_charger_type == POWER_SUPPLY_TYPE_USB
		&& (chg->typec_legacy
		|| chg->typec_mode == POWER_SUPPLY_TYPEC_SOURCE_DEFAULT
		|| chg->connector_type == POWER_SUPPLY_CONNECTOR_MICRO_USB)) {
		rc = set_sdp_current(chg, icl_ua);
		if (rc < 0) {
			smblib_err(chg, "Couldn't set SDP ICL rc=%d\n", rc);
			goto out;
		}
	} else {
		/*
		 * Try USB 2.0/3,0 option first on USB path when maximum input
		 * current limit is 500mA or below for better accuracy; in case
		 * of error, proceed to use USB high-current mode.
		 */
		if (icl_ua <= USBIN_500MA) {
			rc = set_sdp_current(chg, icl_ua);
			if (rc >= 0)
				goto out;
		}

		rc = smblib_set_charge_param(chg, &chg->param.usb_icl, icl_ua);
		if (rc < 0) {
			smblib_err(chg, "Couldn't set HC ICL rc=%d\n", rc);
			goto out;
		}
		icl_override = SW_OVERRIDE_HC_MODE;
	}

set_mode:
	rc = smblib_icl_override(chg, icl_override);
	if (rc < 0) {
		smblib_err(chg, "Couldn't set ICL override rc=%d\n", rc);
		goto out;
	}

	/* unsuspend after configuring current and override */
	rc = smblib_set_usb_suspend(chg, false);
	if (rc < 0) {
		smblib_err(chg, "Couldn't resume input rc=%d\n", rc);
		goto out;
	}

	/* Re-run AICL */
	if (chg->real_charger_type != POWER_SUPPLY_TYPE_USB)
		rc = smblib_rerun_aicl(chg);
out:
	return rc;
}

int smblib_get_icl_current(struct smb_charger *chg, int *icl_ua)
{
	int rc;

	rc = smblib_get_charge_param(chg, &chg->param.icl_max_stat, icl_ua);
	if (rc < 0)
		smblib_err(chg, "Couldn't get HC ICL rc=%d\n", rc);

	return rc;
}

int smblib_toggle_smb_en(struct smb_charger *chg, int toggle)
{
	int rc = 0;

	if (!toggle)
		return rc;

	rc = smblib_select_sec_charger(chg, chg->sec_chg_selected,
				chg->cp_reason, true);

	return rc;
}

/****************************
 * uUSB Moisture Protection *
 ****************************/
#define MICRO_USB_DETECTION_ON_TIME_20_MS 0x08
#define MICRO_USB_DETECTION_PERIOD_X_100 0x03
#define U_USB_STATUS_WATER_PRESENT 0x00
static int smblib_set_moisture_protection(struct smb_charger *chg,
				bool enable)
{
	int rc = 0;

	if (chg->moisture_present == enable) {
		smblib_dbg(chg, PR_MISC, "No change in moisture protection status\n");
		return rc;
	}

	if (enable) {
		chg->moisture_present = true;

		/* Disable uUSB factory mode detection */
		rc = smblib_masked_write(chg, TYPEC_U_USB_CFG_REG,
					EN_MICRO_USB_FACTORY_MODE_BIT, 0);
		if (rc < 0) {
			smblib_err(chg, "Couldn't disable uUSB factory mode detection rc=%d\n",
				rc);
			return rc;
		}

		/* Disable moisture detection and uUSB state change interrupt */
		rc = smblib_masked_write(chg, TYPE_C_INTERRUPT_EN_CFG_2_REG,
					TYPEC_WATER_DETECTION_INT_EN_BIT |
					MICRO_USB_STATE_CHANGE_INT_EN_BIT, 0);
		if (rc < 0) {
			smblib_err(chg, "Couldn't disable moisture detection interrupt rc=%d\n",
			rc);
			return rc;
		}

		/* Set 1% duty cycle on ID detection */
		rc = smblib_masked_write(chg,
					TYPEC_U_USB_WATER_PROTECTION_CFG_REG,
					EN_MICRO_USB_WATER_PROTECTION_BIT |
					MICRO_USB_DETECTION_ON_TIME_CFG_MASK |
					MICRO_USB_DETECTION_PERIOD_CFG_MASK,
					EN_MICRO_USB_WATER_PROTECTION_BIT |
					MICRO_USB_DETECTION_ON_TIME_20_MS |
					MICRO_USB_DETECTION_PERIOD_X_100);
		if (rc < 0) {
			smblib_err(chg, "Couldn't set 1 percent CC_ID duty cycle rc=%d\n",
				rc);
			return rc;
		}

		vote(chg->usb_icl_votable, MOISTURE_VOTER, true, 0);
	} else {
		chg->moisture_present = false;
		vote(chg->usb_icl_votable, MOISTURE_VOTER, false, 0);

		/* Enable moisture detection and uUSB state change interrupt */
		rc = smblib_masked_write(chg, TYPE_C_INTERRUPT_EN_CFG_2_REG,
					TYPEC_WATER_DETECTION_INT_EN_BIT |
					MICRO_USB_STATE_CHANGE_INT_EN_BIT,
					TYPEC_WATER_DETECTION_INT_EN_BIT |
					MICRO_USB_STATE_CHANGE_INT_EN_BIT);
		if (rc < 0) {
			smblib_err(chg, "Couldn't enable moisture detection and uUSB state change interrupt rc=%d\n",
				rc);
			return rc;
		}

		/* Disable periodic monitoring of CC_ID pin */
		rc = smblib_write(chg, TYPEC_U_USB_WATER_PROTECTION_CFG_REG, 0);
		if (rc < 0) {
			smblib_err(chg, "Couldn't disable 1 percent CC_ID duty cycle rc=%d\n",
				rc);
			return rc;
		}

		/* Enable uUSB factory mode detection */
		rc = smblib_masked_write(chg, TYPEC_U_USB_CFG_REG,
					EN_MICRO_USB_FACTORY_MODE_BIT,
					EN_MICRO_USB_FACTORY_MODE_BIT);
		if (rc < 0) {
			smblib_err(chg, "Couldn't disable uUSB factory mode detection rc=%d\n",
				rc);
			return rc;
		}
	}

	smblib_dbg(chg, PR_MISC, "Moisture protection %s\n",
			chg->moisture_present ? "enabled" : "disabled");
	return rc;
}

/*********************
 * VOTABLE CALLBACKS *
 *********************/
static int smblib_smb_disable_override_vote_callback(struct votable *votable,
			void *data, int disable_smb, const char *client)
{
	struct smb_charger *chg = data;
	int rc = 0;

	/* Enable/disable SMB_EN pin */
	rc = smblib_masked_write(chg, MISC_SMB_EN_CMD_REG,
			SMB_EN_OVERRIDE_BIT | SMB_EN_OVERRIDE_VALUE_BIT,
			disable_smb ? SMB_EN_OVERRIDE_BIT : 0);
	if (rc < 0)
		smblib_err(chg, "Couldn't configure SMB_EN, rc=%d\n", rc);

	return rc;
}

static int smblib_dc_suspend_vote_callback(struct votable *votable, void *data,
			int suspend, const char *client)
{
	struct smb_charger *chg = data;

	if (chg->smb_version == PMI632_SUBTYPE)
		return 0;

	/* resume input if suspend is invalid */
	if (suspend < 0)
		suspend = 0;

	return smblib_set_dc_suspend(chg, (bool)suspend);
}

static int smblib_awake_vote_callback(struct votable *votable, void *data,
			int awake, const char *client)
{
	struct smb_charger *chg = data;

	if (awake)
		pm_stay_awake(chg->dev);
	else
		pm_relax(chg->dev);

	return 0;
}

static int smblib_chg_disable_vote_callback(struct votable *votable, void *data,
			int chg_disable, const char *client)
{
	struct smb_charger *chg = data;
	int rc;

	rc = smblib_masked_write(chg, CHARGING_ENABLE_CMD_REG,
				 CHARGING_ENABLE_CMD_BIT,
				 chg_disable ? 0 : CHARGING_ENABLE_CMD_BIT);
	if (rc < 0) {
		smblib_err(chg, "Couldn't %s charging rc=%d\n",
			chg_disable ? "disable" : "enable", rc);
		return rc;
	}

	return 0;
}

static int smblib_usb_irq_enable_vote_callback(struct votable *votable,
				void *data, int enable, const char *client)
{
	struct smb_charger *chg = data;

	if (!chg->irq_info[INPUT_CURRENT_LIMITING_IRQ].irq ||
				!chg->irq_info[HIGH_DUTY_CYCLE_IRQ].irq)
		return 0;

	if (enable) {
		enable_irq(chg->irq_info[INPUT_CURRENT_LIMITING_IRQ].irq);
		enable_irq(chg->irq_info[HIGH_DUTY_CYCLE_IRQ].irq);
	} else {
		disable_irq_nosync(
			chg->irq_info[INPUT_CURRENT_LIMITING_IRQ].irq);
		disable_irq_nosync(chg->irq_info[HIGH_DUTY_CYCLE_IRQ].irq);
	}

	return 0;
}

/*******************
 * VCONN REGULATOR *
 * *****************/

int smblib_vconn_regulator_enable(struct regulator_dev *rdev)
{
	struct smb_charger *chg = rdev_get_drvdata(rdev);
	int rc = 0;
	u8 stat, orientation;

	smblib_dbg(chg, PR_OTG, "enabling VCONN\n");

	rc = smblib_read(chg, TYPE_C_MISC_STATUS_REG, &stat);
	if (rc < 0) {
		smblib_err(chg, "Couldn't read TYPE_C_STATUS_4 rc=%d\n", rc);
		return rc;
	}

	/* VCONN orientation is opposite to that of CC */
	orientation =
		stat & TYPEC_CCOUT_VALUE_BIT ? 0 : VCONN_EN_ORIENTATION_BIT;
	rc = smblib_masked_write(chg, TYPE_C_VCONN_CONTROL_REG,
				VCONN_EN_VALUE_BIT | VCONN_EN_ORIENTATION_BIT,
				VCONN_EN_VALUE_BIT | orientation);
	if (rc < 0) {
		smblib_err(chg, "Couldn't read TYPE_C_CCOUT_CONTROL_REG rc=%d\n",
			rc);
		return rc;
	}

	return 0;
}

int smblib_vconn_regulator_disable(struct regulator_dev *rdev)
{
	struct smb_charger *chg = rdev_get_drvdata(rdev);
	int rc = 0;

	smblib_dbg(chg, PR_OTG, "disabling VCONN\n");
	rc = smblib_masked_write(chg, TYPE_C_VCONN_CONTROL_REG,
				 VCONN_EN_VALUE_BIT, 0);
	if (rc < 0)
		smblib_err(chg, "Couldn't disable vconn regulator rc=%d\n", rc);

	return 0;
}

int smblib_vconn_regulator_is_enabled(struct regulator_dev *rdev)
{
	struct smb_charger *chg = rdev_get_drvdata(rdev);
	int rc;
	u8 cmd;

	rc = smblib_read(chg, TYPE_C_VCONN_CONTROL_REG, &cmd);
	if (rc < 0) {
		smblib_err(chg, "Couldn't read TYPE_C_INTRPT_ENB_SOFTWARE_CTRL rc=%d\n",
			rc);
		return rc;
	}

	return (cmd & VCONN_EN_VALUE_BIT) ? 1 : 0;
}

/*****************
 * OTG REGULATOR *
 *****************/

int smblib_vbus_regulator_enable(struct regulator_dev *rdev)
{
	struct smb_charger *chg = rdev_get_drvdata(rdev);
	int rc;

	smblib_dbg(chg, PR_OTG, "enabling OTG\n");

	rc = smblib_masked_write(chg, DCDC_CMD_OTG_REG, OTG_EN_BIT, OTG_EN_BIT);
	if (rc < 0) {
		smblib_err(chg, "Couldn't enable OTG rc=%d\n", rc);
		return rc;
	}

	return 0;
}

int smblib_vbus_regulator_disable(struct regulator_dev *rdev)
{
	struct smb_charger *chg = rdev_get_drvdata(rdev);
	int rc;

	smblib_dbg(chg, PR_OTG, "disabling OTG\n");

	rc = smblib_masked_write(chg, DCDC_CMD_OTG_REG, OTG_EN_BIT, 0);
	if (rc < 0) {
		smblib_err(chg, "Couldn't disable OTG regulator rc=%d\n", rc);
		return rc;
	}

	return 0;
}

int smblib_vbus_regulator_is_enabled(struct regulator_dev *rdev)
{
	struct smb_charger *chg = rdev_get_drvdata(rdev);
	int rc = 0;
	u8 cmd;

	rc = smblib_read(chg, DCDC_CMD_OTG_REG, &cmd);
	if (rc < 0) {
		smblib_err(chg, "Couldn't read CMD_OTG rc=%d", rc);
		return rc;
	}

	return (cmd & OTG_EN_BIT) ? 1 : 0;
}

/********************
 * BATT PSY GETTERS *
 ********************/

int smblib_get_prop_input_suspend(struct smb_charger *chg,
				  union power_supply_propval *val)
{
	val->intval
		= (get_client_vote(chg->usb_icl_votable, USER_VOTER) == 0)
		 && get_client_vote(chg->dc_suspend_votable, USER_VOTER);
	return 0;
}

int smblib_get_prop_batt_present(struct smb_charger *chg,
				union power_supply_propval *val)
{
	int rc;
	u8 stat;

	rc = smblib_read(chg, BATIF_BASE + INT_RT_STS_OFFSET, &stat);
	if (rc < 0) {
		smblib_err(chg, "Couldn't read BATIF_INT_RT_STS rc=%d\n", rc);
		return rc;
	}

	val->intval = !(stat & (BAT_THERM_OR_ID_MISSING_RT_STS_BIT
					| BAT_TERMINAL_MISSING_RT_STS_BIT));

	return rc;
}

int smblib_get_prop_batt_capacity(struct smb_charger *chg,
				  union power_supply_propval *val)
{
	int rc = -EINVAL;

	if (chg->fake_capacity >= 0) {
		val->intval = chg->fake_capacity;
		return 0;
	}

	rc = smblib_get_prop_from_bms(chg, POWER_SUPPLY_PROP_CAPACITY, val);

	return rc;
}

static bool is_charging_paused(struct smb_charger *chg)
{
	int rc;
	u8 val;

	rc = smblib_read(chg, CHARGING_PAUSE_CMD_REG, &val);
	if (rc < 0) {
		smblib_err(chg, "Couldn't read CHARGING_PAUSE_CMD rc=%d\n", rc);
		return false;
	}

	return val & CHARGING_PAUSE_CMD_BIT;
}

int smblib_get_prop_batt_status(struct smb_charger *chg,
				union power_supply_propval *val)
{
	union power_supply_propval pval = {0, };
	bool usb_online, dc_online;
	u8 stat;
	int rc;

	rc = smblib_get_prop_usb_online(chg, &pval);
	if (rc < 0) {
		smblib_err(chg, "Couldn't get usb online property rc=%d\n",
			rc);
		return rc;
	}
	usb_online = (bool)pval.intval;

	rc = smblib_get_prop_dc_online(chg, &pval);
	if (rc < 0) {
		smblib_err(chg, "Couldn't get dc online property rc=%d\n",
			rc);
		return rc;
	}
	dc_online = (bool)pval.intval;

	rc = smblib_read(chg, BATTERY_CHARGER_STATUS_1_REG, &stat);
	if (rc < 0) {
		smblib_err(chg, "Couldn't read BATTERY_CHARGER_STATUS_1 rc=%d\n",
			rc);
		return rc;
	}
	stat = stat & BATTERY_CHARGER_STATUS_MASK;

	if (!usb_online && !dc_online) {
		switch (stat) {
		case TERMINATE_CHARGE:
		case INHIBIT_CHARGE:
			val->intval = POWER_SUPPLY_STATUS_FULL;
			break;
		default:
			val->intval = POWER_SUPPLY_STATUS_DISCHARGING;
			break;
		}
		return rc;
	}

	switch (stat) {
	case TRICKLE_CHARGE:
	case PRE_CHARGE:
	case FULLON_CHARGE:
	case TAPER_CHARGE:
		val->intval = POWER_SUPPLY_STATUS_CHARGING;
		break;
	case TERMINATE_CHARGE:
	case INHIBIT_CHARGE:
		val->intval = POWER_SUPPLY_STATUS_FULL;
		break;
	case DISABLE_CHARGE:
	case PAUSE_CHARGE:
		val->intval = POWER_SUPPLY_STATUS_NOT_CHARGING;
		break;
	default:
		val->intval = POWER_SUPPLY_STATUS_UNKNOWN;
		break;
	}

	if (is_charging_paused(chg)) {
		val->intval = POWER_SUPPLY_STATUS_CHARGING;
		return 0;
	}

	if (val->intval != POWER_SUPPLY_STATUS_CHARGING)
		return 0;

	if (!usb_online && dc_online
		&& chg->fake_batt_status == POWER_SUPPLY_STATUS_FULL) {
		val->intval = POWER_SUPPLY_STATUS_FULL;
		return 0;
	}

	rc = smblib_read(chg, BATTERY_CHARGER_STATUS_5_REG, &stat);
	if (rc < 0) {
		smblib_err(chg, "Couldn't read BATTERY_CHARGER_STATUS_2 rc=%d\n",
				rc);
			return rc;
	}

	stat &= ENABLE_TRICKLE_BIT | ENABLE_PRE_CHARGING_BIT |
						ENABLE_FULLON_MODE_BIT;

	if (!stat)
		val->intval = POWER_SUPPLY_STATUS_NOT_CHARGING;

	return 0;
}

int smblib_get_prop_batt_charge_type(struct smb_charger *chg,
				union power_supply_propval *val)
{
	int rc;
	u8 stat;

	rc = smblib_read(chg, BATTERY_CHARGER_STATUS_1_REG, &stat);
	if (rc < 0) {
		smblib_err(chg, "Couldn't read BATTERY_CHARGER_STATUS_1 rc=%d\n",
			rc);
		return rc;
	}

	switch (stat & BATTERY_CHARGER_STATUS_MASK) {
	case TRICKLE_CHARGE:
	case PRE_CHARGE:
		val->intval = POWER_SUPPLY_CHARGE_TYPE_TRICKLE;
		break;
	case FULLON_CHARGE:
		val->intval = POWER_SUPPLY_CHARGE_TYPE_FAST;
		break;
	case TAPER_CHARGE:
		val->intval = POWER_SUPPLY_CHARGE_TYPE_TAPER;
		break;
	default:
		val->intval = POWER_SUPPLY_CHARGE_TYPE_NONE;
	}

	return rc;
}

int smblib_get_prop_batt_health(struct smb_charger *chg,
				union power_supply_propval *val)
{
	union power_supply_propval pval;
	int rc;
	int effective_fv_uv;
	u8 stat;

	rc = smblib_read(chg, BATTERY_CHARGER_STATUS_2_REG, &stat);
	if (rc < 0) {
		smblib_err(chg, "Couldn't read BATTERY_CHARGER_STATUS_2 rc=%d\n",
			rc);
		return rc;
	}
	smblib_dbg(chg, PR_REGISTER, "BATTERY_CHARGER_STATUS_2 = 0x%02x\n",
		   stat);

	if (stat & CHARGER_ERROR_STATUS_BAT_OV_BIT) {
		rc = smblib_get_prop_from_bms(chg,
				POWER_SUPPLY_PROP_VOLTAGE_NOW, &pval);
		if (!rc) {
			/*
			 * If Vbatt is within 40mV above Vfloat, then don't
			 * treat it as overvoltage.
			 */
			effective_fv_uv = get_effective_result(chg->fv_votable);
			if (pval.intval >= effective_fv_uv + 40000) {
				val->intval = POWER_SUPPLY_HEALTH_OVERVOLTAGE;
				smblib_err(chg, "battery over-voltage vbat_fg = %duV, fv = %duV\n",
						pval.intval, effective_fv_uv);
				goto done;
			}
		}
	}

	rc = smblib_read(chg, BATTERY_CHARGER_STATUS_7_REG, &stat);
	if (rc < 0) {
		smblib_err(chg, "Couldn't read BATTERY_CHARGER_STATUS_2 rc=%d\n",
			rc);
		return rc;
	}
	if (stat & BAT_TEMP_STATUS_TOO_COLD_BIT)
		val->intval = POWER_SUPPLY_HEALTH_COLD;
	else if (stat & BAT_TEMP_STATUS_TOO_HOT_BIT)
		val->intval = POWER_SUPPLY_HEALTH_OVERHEAT;
	else if (stat & BAT_TEMP_STATUS_COLD_SOFT_BIT)
		val->intval = POWER_SUPPLY_HEALTH_COOL;
	else if (stat & BAT_TEMP_STATUS_HOT_SOFT_BIT)
		val->intval = POWER_SUPPLY_HEALTH_WARM;
	else
		val->intval = POWER_SUPPLY_HEALTH_GOOD;

done:
	return rc;
}

int smblib_get_prop_system_temp_level(struct smb_charger *chg,
				union power_supply_propval *val)
{
	val->intval = chg->system_temp_level;
	return 0;
}

int smblib_get_prop_system_temp_level_max(struct smb_charger *chg,
				union power_supply_propval *val)
{
	val->intval = chg->thermal_levels;
	return 0;
}

int smblib_get_prop_input_current_limited(struct smb_charger *chg,
				union power_supply_propval *val)
{
	u8 stat;
	int rc;

	if (chg->fake_input_current_limited >= 0) {
		val->intval = chg->fake_input_current_limited;
		return 0;
	}

	rc = smblib_read(chg, AICL_STATUS_REG, &stat);
	if (rc < 0) {
		smblib_err(chg, "Couldn't read AICL_STATUS rc=%d\n", rc);
		return rc;
	}
	val->intval = (stat & SOFT_ILIMIT_BIT) || chg->is_hdc;
	return 0;
}

int smblib_get_prop_batt_iterm(struct smb_charger *chg,
		union power_supply_propval *val)
{
	int rc, temp;
	u8 stat, buf[2];

	/*
	 * Currently, only ADC comparator-based termination is supported,
	 * hence read only the threshold corresponding to ADC source.
	 * Proceed only if CHGR_ITERM_USE_ANALOG_BIT is 0.
	 */
	rc = smblib_read(chg, CHGR_ENG_CHARGING_CFG_REG, &stat);
	if (rc < 0) {
		smblib_err(chg, "Couldn't read CHGR_ENG_CHARGING_CFG_REG rc=%d\n",
				rc);
		return rc;
	}

	if (stat & CHGR_ITERM_USE_ANALOG_BIT) {
		val->intval = -EINVAL;
		return 0;
	}

	rc = smblib_batch_read(chg, CHGR_ADC_ITERM_UP_THD_MSB_REG, buf, 2);

	if (rc < 0) {
		smblib_err(chg, "Couldn't read CHGR_ADC_ITERM_UP_THD_MSB_REG rc=%d\n",
				rc);
		return rc;
	}

	temp = buf[1] | (buf[0] << 8);
	temp = sign_extend32(temp, 15);
	temp = DIV_ROUND_CLOSEST(temp * 10000, ADC_CHG_TERM_MASK);
	val->intval = temp;

	return rc;
}

int smblib_get_prop_batt_charge_done(struct smb_charger *chg,
					union power_supply_propval *val)
{
	int rc;
	u8 stat;

	rc = smblib_read(chg, BATTERY_CHARGER_STATUS_1_REG, &stat);
	if (rc < 0) {
		smblib_err(chg, "Couldn't read BATTERY_CHARGER_STATUS_1 rc=%d\n",
			rc);
		return rc;
	}

	stat = stat & BATTERY_CHARGER_STATUS_MASK;
	val->intval = (stat == TERMINATE_CHARGE);
	return 0;
}

/***********************
 * BATTERY PSY SETTERS *
 ***********************/

int smblib_set_prop_input_suspend(struct smb_charger *chg,
				  const union power_supply_propval *val)
{
	int rc;

	/* vote 0mA when suspended */
	rc = vote(chg->usb_icl_votable, USER_VOTER, (bool)val->intval, 0);
	if (rc < 0) {
		smblib_err(chg, "Couldn't vote to %s USB rc=%d\n",
			(bool)val->intval ? "suspend" : "resume", rc);
		return rc;
	}

	rc = vote(chg->dc_suspend_votable, USER_VOTER, (bool)val->intval, 0);
	if (rc < 0) {
		smblib_err(chg, "Couldn't vote to %s DC rc=%d\n",
			(bool)val->intval ? "suspend" : "resume", rc);
		return rc;
	}

	power_supply_changed(chg->batt_psy);
	return rc;
}

int smblib_set_prop_batt_capacity(struct smb_charger *chg,
				  const union power_supply_propval *val)
{
	chg->fake_capacity = val->intval;

	power_supply_changed(chg->batt_psy);

	return 0;
}

int smblib_set_prop_batt_status(struct smb_charger *chg,
				  const union power_supply_propval *val)
{
	/* Faking battery full */
	if (val->intval == POWER_SUPPLY_STATUS_FULL)
		chg->fake_batt_status = val->intval;
	else
		chg->fake_batt_status = -EINVAL;

	power_supply_changed(chg->batt_psy);

	return 0;
}

int smblib_set_prop_system_temp_level(struct smb_charger *chg,
				const union power_supply_propval *val)
{
	if (val->intval < 0)
		return -EINVAL;

	if (chg->thermal_levels <= 0)
		return -EINVAL;

	if (val->intval > chg->thermal_levels)
		return -EINVAL;

	chg->system_temp_level = val->intval;

	if (chg->system_temp_level == chg->thermal_levels)
		return vote(chg->chg_disable_votable,
			THERMAL_DAEMON_VOTER, true, 0);

	vote(chg->chg_disable_votable, THERMAL_DAEMON_VOTER, false, 0);
	if (chg->system_temp_level == 0)
		return vote(chg->fcc_votable, THERMAL_DAEMON_VOTER, false, 0);

	vote(chg->fcc_votable, THERMAL_DAEMON_VOTER, true,
			chg->thermal_mitigation[chg->system_temp_level]);
	return 0;
}

int smblib_set_prop_input_current_limited(struct smb_charger *chg,
				const union power_supply_propval *val)
{
	chg->fake_input_current_limited = val->intval;
	return 0;
}

int smblib_set_prop_rechg_soc_thresh(struct smb_charger *chg,
				const union power_supply_propval *val)
{
	int rc;
	u8 new_thr = DIV_ROUND_CLOSEST(val->intval * 255, 100);

	rc = smblib_write(chg, CHARGE_RCHG_SOC_THRESHOLD_CFG_REG,
			new_thr);
	if (rc < 0) {
		smblib_err(chg, "Couldn't write to RCHG_SOC_THRESHOLD_CFG_REG rc=%d\n",
				rc);
		return rc;
	}

	chg->auto_recharge_soc = val->intval;

	return rc;
}

int smblib_rerun_aicl(struct smb_charger *chg)
{
	int rc;
	u8 stat;

	rc = smblib_read(chg, POWER_PATH_STATUS_REG, &stat);
	if (rc < 0) {
		smblib_err(chg, "Couldn't read POWER_PATH_STATUS rc=%d\n",
								rc);
		return rc;
	}

	/* USB is suspended so skip re-running AICL */
	if (stat & USBIN_SUSPEND_STS_BIT)
		return rc;

	smblib_dbg(chg, PR_MISC, "re-running AICL\n");

	rc = smblib_masked_write(chg, AICL_CMD_REG, RERUN_AICL_BIT,
				RERUN_AICL_BIT);
	if (rc < 0)
		smblib_err(chg, "Couldn't write to AICL_CMD_REG rc=%d\n",
				rc);
	return 0;
}

static int smblib_dp_pulse(struct smb_charger *chg)
{
	int rc;

	/* QC 3.0 increment */
	rc = smblib_masked_write(chg, CMD_HVDCP_2_REG, SINGLE_INCREMENT_BIT,
			SINGLE_INCREMENT_BIT);
	if (rc < 0)
		smblib_err(chg, "Couldn't write to CMD_HVDCP_2_REG rc=%d\n",
				rc);

	return rc;
}

static int smblib_dm_pulse(struct smb_charger *chg)
{
	int rc;

	/* QC 3.0 decrement */
	rc = smblib_masked_write(chg, CMD_HVDCP_2_REG, SINGLE_DECREMENT_BIT,
			SINGLE_DECREMENT_BIT);
	if (rc < 0)
		smblib_err(chg, "Couldn't write to CMD_HVDCP_2_REG rc=%d\n",
				rc);

	return rc;
}

static int smblib_force_vbus_voltage(struct smb_charger *chg, u8 val)
{
	int rc;

	rc = smblib_masked_write(chg, CMD_HVDCP_2_REG, val, val);
	if (rc < 0)
		smblib_err(chg, "Couldn't write to CMD_HVDCP_2_REG rc=%d\n",
				rc);

	return rc;
}

static void smblib_hvdcp_set_fsw(struct smb_charger *chg, int bit)
{
	switch (bit) {
	case QC_5V_BIT:
		smblib_set_opt_switcher_freq(chg,
				chg->chg_freq.freq_5V);
		break;
	case QC_9V_BIT:
		smblib_set_opt_switcher_freq(chg,
				chg->chg_freq.freq_9V);
		break;
	case QC_12V_BIT:
		smblib_set_opt_switcher_freq(chg,
				chg->chg_freq.freq_12V);
		break;
	default:
		smblib_set_opt_switcher_freq(chg,
				chg->chg_freq.freq_removal);
		break;
	}
}

#define QC3_PULSES_FOR_6V	5
#define QC3_PULSES_FOR_9V	20
#define QC3_PULSES_FOR_12V	35
static int smblib_hvdcp3_set_fsw(struct smb_charger *chg)
{
	int pulse_count, rc;

	rc = smblib_get_pulse_cnt(chg, &pulse_count);
	if (rc < 0) {
		smblib_err(chg, "Couldn't read QC_PULSE_COUNT rc=%d\n", rc);
		return rc;
	}

	if (pulse_count < QC3_PULSES_FOR_6V)
		smblib_set_opt_switcher_freq(chg,
				chg->chg_freq.freq_5V);
	else if (pulse_count < QC3_PULSES_FOR_9V)
		smblib_set_opt_switcher_freq(chg,
				chg->chg_freq.freq_6V_8V);
	else if (pulse_count < QC3_PULSES_FOR_12V)
		smblib_set_opt_switcher_freq(chg,
				chg->chg_freq.freq_9V);
	else
		smblib_set_opt_switcher_freq(chg,
				chg->chg_freq.freq_12V);

	return 0;
}

static void smblib_hvdcp_adaptive_voltage_change(struct smb_charger *chg)
{
	int rc;
	u8 stat;

	if (chg->real_charger_type == POWER_SUPPLY_TYPE_USB_HVDCP) {
		rc = smblib_read(chg, QC_CHANGE_STATUS_REG, &stat);
		if (rc < 0) {
			smblib_err(chg,
				"Couldn't read QC_CHANGE_STATUS rc=%d\n", rc);
			return;
		}

		smblib_hvdcp_set_fsw(chg, stat & QC_2P0_STATUS_MASK);
		vote(chg->usb_icl_votable, HVDCP2_ICL_VOTER, false, 0);
	}

	if (chg->real_charger_type == POWER_SUPPLY_TYPE_USB_HVDCP_3) {
		rc = smblib_hvdcp3_set_fsw(chg);
		if (rc < 0)
			smblib_err(chg, "Couldn't set QC3.0 Fsw rc=%d\n", rc);
	}

	power_supply_changed(chg->usb_main_psy);
}

int smblib_dp_dm(struct smb_charger *chg, int val)
{
	int target_icl_ua, rc = 0;
	union power_supply_propval pval;
	u8 stat;

	switch (val) {
	case POWER_SUPPLY_DP_DM_DP_PULSE:
		/*
		 * Pre-emptively increment pulse count to enable the setting
		 * of FSW prior to increasing voltage.
		 */
		chg->pulse_cnt++;

		rc = smblib_hvdcp3_set_fsw(chg);
		if (rc < 0)
			smblib_err(chg, "Couldn't set QC3.0 Fsw rc=%d\n", rc);

		rc = smblib_dp_pulse(chg);
		if (rc < 0) {
			smblib_err(chg, "Couldn't increase pulse count rc=%d\n",
				rc);
			/*
			 * Increment pulse count failed;
			 * reset to former value.
			 */
			chg->pulse_cnt--;
		}

		smblib_dbg(chg, PR_PARALLEL, "DP_DM_DP_PULSE rc=%d cnt=%d\n",
				rc, chg->pulse_cnt);
		break;
	case POWER_SUPPLY_DP_DM_DM_PULSE:
		rc = smblib_dm_pulse(chg);
		if (!rc && chg->pulse_cnt)
			chg->pulse_cnt--;
		smblib_dbg(chg, PR_PARALLEL, "DP_DM_DM_PULSE rc=%d cnt=%d\n",
				rc, chg->pulse_cnt);
		break;
	case POWER_SUPPLY_DP_DM_ICL_DOWN:
		target_icl_ua = get_effective_result(chg->usb_icl_votable);
		if (target_icl_ua < 0) {
			/* no client vote, get the ICL from charger */
			rc = power_supply_get_property(chg->usb_psy,
					POWER_SUPPLY_PROP_HW_CURRENT_MAX,
					&pval);
			if (rc < 0) {
				smblib_err(chg, "Couldn't get max curr rc=%d\n",
					rc);
				return rc;
			}
			target_icl_ua = pval.intval;
		}

		/*
		 * Check if any other voter voted on USB_ICL in case of
		 * voter other than SW_QC3_VOTER reset and restart reduction
		 * again.
		 */
		if (target_icl_ua != get_client_vote(chg->usb_icl_votable,
							SW_QC3_VOTER))
			chg->usb_icl_delta_ua = 0;

		chg->usb_icl_delta_ua += 100000;
		vote(chg->usb_icl_votable, SW_QC3_VOTER, true,
						target_icl_ua - 100000);
		smblib_dbg(chg, PR_PARALLEL, "ICL DOWN ICL=%d reduction=%d\n",
				target_icl_ua, chg->usb_icl_delta_ua);
		break;
	case POWER_SUPPLY_DP_DM_FORCE_5V:
		rc = smblib_force_vbus_voltage(chg, FORCE_5V_BIT);
		if (rc < 0)
			pr_err("Failed to force 5V\n");
		break;
	case POWER_SUPPLY_DP_DM_FORCE_9V:
		if (chg->qc2_unsupported_voltage == QC2_NON_COMPLIANT_9V) {
			smblib_err(chg, "Couldn't set 9V: unsupported\n");
			return -EINVAL;
		}

		/* If we are increasing voltage to get to 9V, set FSW first */
		rc = smblib_read(chg, QC_CHANGE_STATUS_REG, &stat);
		if (rc < 0) {
			smblib_err(chg, "Couldn't read QC_CHANGE_STATUS_REG rc=%d\n",
					rc);
			break;
		}

		if (stat & QC_5V_BIT) {
			/* Force 1A ICL before requesting higher voltage */
			vote(chg->usb_icl_votable, HVDCP2_ICL_VOTER,
					true, 1000000);
			smblib_hvdcp_set_fsw(chg, QC_9V_BIT);
		}

		rc = smblib_force_vbus_voltage(chg, FORCE_9V_BIT);
		if (rc < 0)
			pr_err("Failed to force 9V\n");
		break;
	case POWER_SUPPLY_DP_DM_FORCE_12V:
		if (chg->qc2_unsupported_voltage == QC2_NON_COMPLIANT_12V) {
			smblib_err(chg, "Couldn't set 12V: unsupported\n");
			return -EINVAL;
		}

		/* If we are increasing voltage to get to 12V, set FSW first */
		rc = smblib_read(chg, QC_CHANGE_STATUS_REG, &stat);
		if (rc < 0) {
			smblib_err(chg, "Couldn't read QC_CHANGE_STATUS_REG rc=%d\n",
					rc);
			break;
		}

		if ((stat & QC_9V_BIT) || (stat & QC_5V_BIT)) {
			/* Force 1A ICL before requesting higher voltage */
			vote(chg->usb_icl_votable, HVDCP2_ICL_VOTER,
					true, 1000000);
			smblib_hvdcp_set_fsw(chg, QC_12V_BIT);
		}

		rc = smblib_force_vbus_voltage(chg, FORCE_12V_BIT);
		if (rc < 0)
			pr_err("Failed to force 12V\n");
		break;
	case POWER_SUPPLY_DP_DM_ICL_UP:
	default:
		break;
	}

	return rc;
}

int smblib_disable_hw_jeita(struct smb_charger *chg, bool disable)
{
	int rc;
	u8 mask;

	/*
	 * Disable h/w base JEITA compensation if s/w JEITA is enabled
	 */
	mask = JEITA_EN_COLD_SL_FCV_BIT
		| JEITA_EN_HOT_SL_FCV_BIT
		| JEITA_EN_HOT_SL_CCC_BIT
		| JEITA_EN_COLD_SL_CCC_BIT,
	rc = smblib_masked_write(chg, JEITA_EN_CFG_REG, mask,
			disable ? 0 : mask);
	if (rc < 0) {
		dev_err(chg->dev, "Couldn't configure s/w jeita rc=%d\n",
				rc);
		return rc;
	}

	return 0;
}

static int smblib_set_sw_thermal_regulation(struct smb_charger *chg,
						bool enable)
{
	int rc = 0;

	if (!(chg->wa_flags & SW_THERM_REGULATION_WA))
		return rc;

	if (enable) {
		/*
		 * Configure min time to quickly address thermal
		 * condition.
		 */
		rc = smblib_masked_write(chg, SNARL_BARK_BITE_WD_CFG_REG,
			SNARL_WDOG_TIMEOUT_MASK, SNARL_WDOG_TMOUT_62P5MS);
		if (rc < 0) {
			smblib_err(chg, "Couldn't configure snarl wdog tmout, rc=%d\n",
					rc);
			return rc;
		}

<<<<<<< HEAD
		if (!chg->wdog_snarl_irq_enable)
			smblib_enable_wdog_snarl_irq(chg, true);

=======
>>>>>>> 4e0853b7
		/*
		 * Schedule SW_THERM_REGULATION_WORK directly if USB input
		 * is suspended due to SW thermal regulation WA since WDOG
		 * IRQ won't trigger with input suspended.
		 */
		if (is_client_vote_enabled(chg->usb_icl_votable,
						SW_THERM_REGULATION_VOTER)) {
			vote(chg->awake_votable, SW_THERM_REGULATION_VOTER,
								true, 0);
			schedule_delayed_work(&chg->thermal_regulation_work, 0);
		}
	} else {
<<<<<<< HEAD
		if (chg->wdog_snarl_irq_enable)
			smblib_enable_wdog_snarl_irq(chg, false);

=======
>>>>>>> 4e0853b7
		cancel_delayed_work_sync(&chg->thermal_regulation_work);
		vote(chg->awake_votable, SW_THERM_REGULATION_VOTER, false, 0);
	}

	smblib_dbg(chg, PR_MISC, "WDOG SNARL INT %s\n",
				enable ? "Enabled" : "Disabled");

	return rc;
}

static int smblib_update_thermal_readings(struct smb_charger *chg)
{
	union power_supply_propval pval = {0, };
	int rc = 0;

	if (!chg->pl.psy)
		chg->pl.psy = power_supply_get_by_name("parallel");

	rc = smblib_read_iio_channel(chg, chg->iio.die_temp_chan,
				DIV_FACTOR_DECIDEGC, &chg->die_temp);
	if (rc < 0) {
		smblib_err(chg, "Couldn't read DIE TEMP channel, rc=%d\n", rc);
		return rc;
	}

	rc = smblib_read_iio_channel(chg, chg->iio.connector_temp_chan,
				DIV_FACTOR_DECIDEGC, &chg->connector_temp);
	if (rc < 0) {
		smblib_err(chg, "Couldn't read CONN TEMP channel, rc=%d\n", rc);
		return rc;
	}

	rc = smblib_read_iio_channel(chg, chg->iio.skin_temp_chan,
				DIV_FACTOR_DECIDEGC, &chg->skin_temp);
	if (rc < 0) {
		smblib_err(chg, "Couldn't read SKIN TEMP channel, rc=%d\n", rc);
		return rc;
	}

	if (chg->sec_chg_selected == POWER_SUPPLY_CHARGER_SEC_CP) {
		if (!chg->cp_psy)
			chg->cp_psy =
				power_supply_get_by_name("charge_pump_master");
		if (chg->cp_psy) {
			rc = power_supply_get_property(chg->cp_psy,
				POWER_SUPPLY_PROP_CP_DIE_TEMP, &pval);
			if (rc < 0) {
				smblib_err(chg, "Couldn't get smb1390 charger temp, rc=%d\n",
					rc);
				return rc;
			}
			chg->smb_temp = pval.intval;
		} else {
			smblib_dbg(chg, PR_MISC, "Coudln't find cp_psy\n");
			chg->smb_temp = -ENODATA;
		}
	} else if (chg->pl.psy && chg->sec_chg_selected ==
					POWER_SUPPLY_CHARGER_SEC_PL) {
		rc = power_supply_get_property(chg->pl.psy,
				POWER_SUPPLY_PROP_CHARGER_TEMP, &pval);
		if (rc < 0) {
			smblib_err(chg, "Couldn't get smb1355 charger temp, rc=%d\n",
					rc);
			return rc;
		}
		chg->smb_temp = pval.intval;
	} else {
		chg->smb_temp = -ENODATA;
	}

	return rc;
}

/* SW thermal regulation thresholds in deciDegC */
#define DIE_TEMP_RST_THRESH		1000
#define DIE_TEMP_REG_H_THRESH		800
#define DIE_TEMP_REG_L_THRESH		600

#define CONNECTOR_TEMP_SHDN_THRESH	700
#define CONNECTOR_TEMP_RST_THRESH	600
#define CONNECTOR_TEMP_REG_H_THRESH	550
#define CONNECTOR_TEMP_REG_L_THRESH	500

#define SMB_TEMP_SHDN_THRESH		1400
#define SMB_TEMP_RST_THRESH		900
#define SMB_TEMP_REG_H_THRESH		800
#define SMB_TEMP_REG_L_THRESH		600

#define SKIN_TEMP_SHDN_THRESH		700
#define SKIN_TEMP_RST_THRESH		600
#define SKIN_TEMP_REG_H_THRESH		550
#define SKIN_TEMP_REG_L_THRESH		500

#define THERM_REG_RECHECK_DELAY_1S	1000	/* 1 sec */
#define THERM_REG_RECHECK_DELAY_8S	8000	/* 8 sec */
static int smblib_process_thermal_readings(struct smb_charger *chg)
{
	int rc = 0, wdog_timeout = SNARL_WDOG_TMOUT_8S;
	u32 thermal_status = TEMP_BELOW_RANGE;
	bool suspend_input = false, disable_smb = false;

	/*
	 * Following is the SW thermal regulation flow:
	 *
	 * TEMP_SHUT_DOWN_LEVEL: If either connector temp or skin temp
	 * exceeds their respective SHDN threshold. Need to suspend input
	 * and secondary charger.
	 *
	 * TEMP_SHUT_DOWN_SMB_LEVEL: If smb temp exceed its SHDN threshold
	 * but connector and skin temp are below it. Need to suspend SMB.
	 *
	 * TEMP_ALERT_LEVEL: If die, connector, smb or skin temp exceeds it's
	 * respective RST threshold. Stay put and monitor temperature closely.
	 *
	 * TEMP_ABOVE_RANGE or TEMP_WITHIN_RANGE or TEMP_BELOW_RANGE: If die,
	 * connector, smb or skin temp exceeds it's respective REG_H or REG_L
	 * threshold. Unsuspend input and SMB.
	 */
	if (chg->connector_temp > CONNECTOR_TEMP_SHDN_THRESH ||
		chg->skin_temp > SKIN_TEMP_SHDN_THRESH) {
		thermal_status = TEMP_SHUT_DOWN;
		wdog_timeout = SNARL_WDOG_TMOUT_1S;
		suspend_input = true;
		disable_smb = true;
		goto out;
	}

	if (chg->smb_temp > SMB_TEMP_SHDN_THRESH) {
		thermal_status = TEMP_SHUT_DOWN_SMB;
		wdog_timeout = SNARL_WDOG_TMOUT_1S;
		disable_smb = true;
		goto out;
	}

	if (chg->connector_temp > CONNECTOR_TEMP_RST_THRESH ||
			chg->skin_temp > SKIN_TEMP_RST_THRESH ||
			chg->smb_temp > SMB_TEMP_RST_THRESH ||
			chg->die_temp > DIE_TEMP_RST_THRESH) {
		thermal_status = TEMP_ALERT_LEVEL;
		wdog_timeout = SNARL_WDOG_TMOUT_1S;
		goto out;
	}

	if (chg->connector_temp > CONNECTOR_TEMP_REG_H_THRESH ||
			chg->skin_temp > SKIN_TEMP_REG_H_THRESH ||
			chg->smb_temp > SMB_TEMP_REG_H_THRESH ||
			chg->die_temp > DIE_TEMP_REG_H_THRESH) {
		thermal_status = TEMP_ABOVE_RANGE;
		wdog_timeout = SNARL_WDOG_TMOUT_1S;
		goto out;
	}

	if (chg->connector_temp > CONNECTOR_TEMP_REG_L_THRESH ||
			chg->skin_temp > SKIN_TEMP_REG_L_THRESH ||
			chg->smb_temp > SMB_TEMP_REG_L_THRESH ||
			chg->die_temp > DIE_TEMP_REG_L_THRESH) {
		thermal_status = TEMP_WITHIN_RANGE;
		wdog_timeout = SNARL_WDOG_TMOUT_8S;
	}
out:
	smblib_dbg(chg, PR_MISC, "Current temperatures: \tDIE_TEMP: %d,\tCONN_TEMP: %d,\tSMB_TEMP: %d,\tSKIN_TEMP: %d\nTHERMAL_STATUS: %d\n",
			chg->die_temp, chg->connector_temp, chg->smb_temp,
			chg->skin_temp, thermal_status);

	if (thermal_status != chg->thermal_status) {
		chg->thermal_status = thermal_status;
		/*
		 * If thermal level changes to TEMP ALERT LEVEL, don't
		 * enable/disable main/parallel charging.
		 */
		if (chg->thermal_status == TEMP_ALERT_LEVEL)
			goto exit;

		vote(chg->smb_override_votable, SW_THERM_REGULATION_VOTER,
				disable_smb, 0);

		/*
		 * Enable/disable secondary charger through votables to ensure
		 * that if SMB_EN pin get's toggled somehow, secondary charger
		 * remains enabled/disabled according to SW thermal regulation.
		 */
		if (!chg->cp_disable_votable)
			chg->cp_disable_votable = find_votable("CP_DISABLE");
		if (chg->cp_disable_votable)
			vote(chg->cp_disable_votable, SW_THERM_REGULATION_VOTER,
							disable_smb, 0);

		vote(chg->pl_disable_votable, SW_THERM_REGULATION_VOTER,
							disable_smb, 0);
		smblib_dbg(chg, PR_MISC, "Parallel %s as per SW thermal regulation\n",
				disable_smb ? "disabled" : "enabled");

		/*
		 * If thermal level changes to TEMP_SHUT_DOWN_SMB, don't
		 * enable/disable main charger.
		 */
		if (chg->thermal_status == TEMP_SHUT_DOWN_SMB)
			goto exit;

		/* Suspend input if SHDN threshold reached */
		vote(chg->dc_suspend_votable, SW_THERM_REGULATION_VOTER,
							suspend_input, 0);
		vote(chg->usb_icl_votable, SW_THERM_REGULATION_VOTER,
							suspend_input, 0);
		smblib_dbg(chg, PR_MISC, "USB/DC %s as per SW thermal regulation\n",
				suspend_input ? "suspended" : "unsuspended");
	}
exit:
	/*
	 * On USB suspend, WDOG IRQ stops triggering. To continue thermal
	 * monitoring and regulation until USB is plugged out, reschedule
	 * the SW thermal regulation work without releasing the wake lock.
	 */
	if (is_client_vote_enabled(chg->usb_icl_votable,
					SW_THERM_REGULATION_VOTER)) {
		schedule_delayed_work(&chg->thermal_regulation_work,
				msecs_to_jiffies(THERM_REG_RECHECK_DELAY_1S));
		return 0;
	}

	rc = smblib_masked_write(chg, SNARL_BARK_BITE_WD_CFG_REG,
			SNARL_WDOG_TIMEOUT_MASK, wdog_timeout);
	if (rc < 0)
		smblib_err(chg, "Couldn't set WD SNARL timer, rc=%d\n", rc);

	vote(chg->awake_votable, SW_THERM_REGULATION_VOTER, false, 0);
	return rc;
}

/*******************
 * DC PSY GETTERS *
 *******************/

int smblib_get_prop_dc_present(struct smb_charger *chg,
				union power_supply_propval *val)
{
	int rc;
	u8 stat;

	rc = smblib_read(chg, DCIN_BASE + INT_RT_STS_OFFSET, &stat);
	if (rc < 0) {
		smblib_err(chg, "Couldn't read DCIN_RT_STS rc=%d\n", rc);
		return rc;
	}

	val->intval = (bool)(stat & DCIN_PLUGIN_RT_STS_BIT);
	return 0;
}

int smblib_get_prop_dc_online(struct smb_charger *chg,
			       union power_supply_propval *val)
{
	int rc = 0;
	u8 stat;

	if (get_client_vote(chg->dc_suspend_votable, USER_VOTER)) {
		val->intval = false;
		return rc;
	}

	rc = smblib_read(chg, POWER_PATH_STATUS_REG, &stat);
	if (rc < 0) {
		smblib_err(chg, "Couldn't read POWER_PATH_STATUS rc=%d\n",
			rc);
		return rc;
	}
	smblib_dbg(chg, PR_REGISTER, "POWER_PATH_STATUS = 0x%02x\n",
		   stat);

	val->intval = (stat & USE_DCIN_BIT) &&
		      (stat & VALID_INPUT_POWER_SOURCE_STS_BIT);

	return rc;
}

int smblib_get_prop_dc_current_max(struct smb_charger *chg,
				    union power_supply_propval *val)
{
	return smblib_get_charge_param(chg, &chg->param.dc_icl, &val->intval);
}

int smblib_get_prop_dc_voltage_max(struct smb_charger *chg,
				    union power_supply_propval *val)
{
	val->intval = MICRO_12V;
	return 0;
}

int smblib_get_prop_dc_voltage_now(struct smb_charger *chg,
				    union power_supply_propval *val)
{
	int rc;

	if (!chg->wls_psy) {
		chg->wls_psy = power_supply_get_by_name("wireless");
		if (!chg->wls_psy)
			return -ENODEV;
	}

	rc = power_supply_get_property(chg->wls_psy,
				POWER_SUPPLY_PROP_INPUT_VOLTAGE_REGULATION,
				val);
	if (rc < 0)
		dev_err(chg->dev, "Couldn't get POWER_SUPPLY_PROP_VOLTAGE_REGULATION, rc=%d\n",
				rc);
	return rc;
}

/*******************
 * DC PSY SETTERS *
 *******************/

int smblib_set_prop_dc_current_max(struct smb_charger *chg,
				    const union power_supply_propval *val)
{
	return smblib_set_charge_param(chg, &chg->param.dc_icl, val->intval);
}

int smblib_set_prop_voltage_wls_output(struct smb_charger *chg,
				    const union power_supply_propval *val)
{
	int rc;

	if (!chg->wls_psy) {
		chg->wls_psy = power_supply_get_by_name("wireless");
		if (!chg->wls_psy)
			return -ENODEV;
	}

	rc = power_supply_set_property(chg->wls_psy,
				POWER_SUPPLY_PROP_INPUT_VOLTAGE_REGULATION,
				val);
	if (rc < 0)
		dev_err(chg->dev, "Couldn't set POWER_SUPPLY_PROP_VOLTAGE_REGULATION, rc=%d\n",
				rc);

	smblib_dbg(chg, PR_WLS, "Set WLS output voltage %d\n", val->intval);

	return rc;
}

/*******************
 * USB PSY GETTERS *
 *******************/

int smblib_get_prop_usb_present(struct smb_charger *chg,
				union power_supply_propval *val)
{
	int rc;
	u8 stat;

	rc = smblib_read(chg, USBIN_BASE + INT_RT_STS_OFFSET, &stat);
	if (rc < 0) {
		smblib_err(chg, "Couldn't read USBIN_RT_STS rc=%d\n", rc);
		return rc;
	}

	val->intval = (bool)(stat & USBIN_PLUGIN_RT_STS_BIT);
	return 0;
}

int smblib_get_prop_usb_online(struct smb_charger *chg,
			       union power_supply_propval *val)
{
	int rc = 0;
	u8 stat;

	if (get_client_vote_locked(chg->usb_icl_votable, USER_VOTER) == 0) {
		val->intval = false;
		return rc;
	}

	rc = smblib_read(chg, POWER_PATH_STATUS_REG, &stat);
	if (rc < 0) {
		smblib_err(chg, "Couldn't read POWER_PATH_STATUS rc=%d\n",
			rc);
		return rc;
	}
	smblib_dbg(chg, PR_REGISTER, "POWER_PATH_STATUS = 0x%02x\n",
		   stat);

	val->intval = (stat & USE_USBIN_BIT) &&
		      (stat & VALID_INPUT_POWER_SOURCE_STS_BIT);
	return rc;
}

int smblib_get_prop_usb_voltage_max(struct smb_charger *chg,
				    union power_supply_propval *val)
{
	switch (chg->real_charger_type) {
	case POWER_SUPPLY_TYPE_USB_HVDCP:
		if (chg->qc2_unsupported_voltage == QC2_NON_COMPLIANT_9V) {
			val->intval = MICRO_5V;
			break;
		} else if (chg->qc2_unsupported_voltage ==
				QC2_NON_COMPLIANT_12V) {
			val->intval = MICRO_9V;
			break;
		}
		/* else, fallthrough */
	case POWER_SUPPLY_TYPE_USB_HVDCP_3:
	case POWER_SUPPLY_TYPE_USB_PD:
		if (chg->smb_version == PMI632_SUBTYPE)
			val->intval = MICRO_9V;
		else
			val->intval = MICRO_12V;
		break;
	default:
		val->intval = MICRO_5V;
		break;
	}

	return 0;
}

#define HVDCP3_STEP_UV	200000
static int smblib_estimate_adaptor_voltage(struct smb_charger *chg,
					  union power_supply_propval *val)
{
	switch (chg->real_charger_type) {
	case POWER_SUPPLY_TYPE_USB_HVDCP:
		val->intval = MICRO_12V;
		break;
	case POWER_SUPPLY_TYPE_USB_HVDCP_3:
		val->intval = MICRO_5V + (HVDCP3_STEP_UV * chg->pulse_cnt);
		break;
	case POWER_SUPPLY_TYPE_USB_PD:
		/* Take the average of min and max values */
		val->intval = chg->voltage_min_uv +
			((chg->voltage_max_uv - chg->voltage_min_uv) / 2);
		break;
	default:
		val->intval = MICRO_5V;
		break;
	}

	return 0;
}

static int smblib_read_mid_voltage_chan(struct smb_charger *chg,
					union power_supply_propval *val)
{
	int rc;

	if (!chg->iio.mid_chan)
		return -ENODATA;

	rc = iio_read_channel_processed(chg->iio.mid_chan, &val->intval);
	if (rc < 0) {
		smblib_err(chg, "Couldn't read MID channel rc=%d\n", rc);
		return rc;
	}

	/*
	 * If MID voltage < 1V, it is unreliable.
	 * Figure out voltage from registers and calculations.
	 */
	if (val->intval < 1000000)
		return smblib_estimate_adaptor_voltage(chg, val);

	return 0;
}

static int smblib_read_usbin_voltage_chan(struct smb_charger *chg,
				     union power_supply_propval *val)
{
	int rc;

	if (!chg->iio.usbin_v_chan)
		return -ENODATA;

	rc = iio_read_channel_processed(chg->iio.usbin_v_chan, &val->intval);
	if (rc < 0) {
		smblib_err(chg, "Couldn't read USBIN channel rc=%d\n", rc);
		return rc;
	}

	return 0;
}

int smblib_get_prop_usb_voltage_now(struct smb_charger *chg,
				    union power_supply_propval *val)
{
	union power_supply_propval pval = {0, };
	int rc;

	rc = smblib_get_prop_usb_present(chg, &pval);
	if (rc < 0) {
		smblib_err(chg, "Couldn't get usb presence status rc=%d\n", rc);
		return -ENODATA;
	}

	/* usb not present */
	if (!pval.intval) {
		val->intval = 0;
		return 0;
	}

	/*
	 * For PM8150B, use MID_CHG ADC channel because overvoltage is observed
	 * to occur randomly in the USBIN channel, particularly at high
	 * voltages.
	 */
	if (chg->smb_version == PM8150B_SUBTYPE)
		return smblib_read_mid_voltage_chan(chg, val);
	else
		return smblib_read_usbin_voltage_chan(chg, val);
}

bool smblib_rsbux_low(struct smb_charger *chg, int r_thr)
{
	int r_sbu1, r_sbu2;
	bool ret = false;
	int rc;

	if (!chg->iio.sbux_chan)
		return false;

	/* disable crude sensors */
	rc = smblib_masked_write(chg, TYPE_C_CRUDE_SENSOR_CFG_REG,
			EN_SRC_CRUDE_SENSOR_BIT | EN_SNK_CRUDE_SENSOR_BIT,
			0);
	if (rc < 0) {
		smblib_err(chg, "Couldn't disable crude sensor rc=%d\n", rc);
		return false;
	}

	/* select SBU1 as current source */
	rc = smblib_write(chg, TYPE_C_SBU_CFG_REG, SEL_SBU1_ISRC_VAL);
	if (rc < 0) {
		smblib_err(chg, "Couldn't select SBU1 rc=%d\n", rc);
		goto cleanup;
	}

	rc = iio_read_channel_processed(chg->iio.sbux_chan, &r_sbu1);
	if (rc < 0) {
		smblib_err(chg, "Couldn't read SBU1 rc=%d\n", rc);
		goto cleanup;
	}

	if (r_sbu1 < r_thr) {
		ret = true;
		goto cleanup;
	}

	/* select SBU2 as current source */
	rc = smblib_write(chg, TYPE_C_SBU_CFG_REG, SEL_SBU2_ISRC_VAL);
	if (rc < 0) {
		smblib_err(chg, "Couldn't select SBU1 rc=%d\n", rc);
		goto cleanup;
	}

	rc = iio_read_channel_processed(chg->iio.sbux_chan, &r_sbu2);
	if (rc < 0) {
		smblib_err(chg, "Couldn't read SBU1 rc=%d\n", rc);
		goto cleanup;
	}

	if (r_sbu2 < r_thr)
		ret = true;
cleanup:
	/* enable crude sensors */
	rc = smblib_masked_write(chg, TYPE_C_CRUDE_SENSOR_CFG_REG,
			EN_SRC_CRUDE_SENSOR_BIT | EN_SNK_CRUDE_SENSOR_BIT,
			EN_SRC_CRUDE_SENSOR_BIT | EN_SNK_CRUDE_SENSOR_BIT);
	if (rc < 0)
		smblib_err(chg, "Couldn't enable crude sensor rc=%d\n", rc);

	/* disable current source */
	rc = smblib_write(chg, TYPE_C_SBU_CFG_REG, 0);
	if (rc < 0)
		smblib_err(chg, "Couldn't select SBU1 rc=%d\n", rc);

	return ret;
}

int smblib_get_prop_charger_temp(struct smb_charger *chg,
				 union power_supply_propval *val)
{
	int temp, rc;
	int input_present;

	rc = smblib_is_input_present(chg, &input_present);
	if (rc < 0)
		return rc;

	if (input_present == INPUT_NOT_PRESENT)
		return -ENODATA;

	if (chg->iio.temp_chan) {
		rc = iio_read_channel_processed(chg->iio.temp_chan,
				&temp);
		if (rc < 0) {
			pr_err("Error in reading temp channel, rc=%d", rc);
			return rc;
		}
		val->intval = temp / 100;
	} else {
		return -ENODATA;
	}

	return rc;
}

int smblib_get_prop_typec_cc_orientation(struct smb_charger *chg,
					 union power_supply_propval *val)
{
	int rc = 0;
	u8 stat;

	rc = smblib_read(chg, TYPE_C_MISC_STATUS_REG, &stat);
	if (rc < 0) {
		smblib_err(chg, "Couldn't read TYPE_C_STATUS_4 rc=%d\n", rc);
		return rc;
	}
	smblib_dbg(chg, PR_REGISTER, "TYPE_C_STATUS_4 = 0x%02x\n", stat);

	if (stat & CC_ATTACHED_BIT)
		val->intval = (bool)(stat & CC_ORIENTATION_BIT) + 1;
	else
		val->intval = 0;

	return rc;
}

static const char * const smblib_typec_mode_name[] = {
	[POWER_SUPPLY_TYPEC_NONE]		  = "NONE",
	[POWER_SUPPLY_TYPEC_SOURCE_DEFAULT]	  = "SOURCE_DEFAULT",
	[POWER_SUPPLY_TYPEC_SOURCE_MEDIUM]	  = "SOURCE_MEDIUM",
	[POWER_SUPPLY_TYPEC_SOURCE_HIGH]	  = "SOURCE_HIGH",
	[POWER_SUPPLY_TYPEC_NON_COMPLIANT]	  = "NON_COMPLIANT",
	[POWER_SUPPLY_TYPEC_SINK]		  = "SINK",
	[POWER_SUPPLY_TYPEC_SINK_POWERED_CABLE]   = "SINK_POWERED_CABLE",
	[POWER_SUPPLY_TYPEC_SINK_DEBUG_ACCESSORY] = "SINK_DEBUG_ACCESSORY",
	[POWER_SUPPLY_TYPEC_SINK_AUDIO_ADAPTER]   = "SINK_AUDIO_ADAPTER",
	[POWER_SUPPLY_TYPEC_POWERED_CABLE_ONLY]   = "POWERED_CABLE_ONLY",
};

static int smblib_get_prop_ufp_mode(struct smb_charger *chg)
{
	int rc;
	u8 stat;

	rc = smblib_read(chg, TYPE_C_SNK_STATUS_REG, &stat);
	if (rc < 0) {
		smblib_err(chg, "Couldn't read TYPE_C_STATUS_1 rc=%d\n", rc);
		return POWER_SUPPLY_TYPEC_NONE;
	}
	smblib_dbg(chg, PR_REGISTER, "TYPE_C_STATUS_1 = 0x%02x\n", stat);

	switch (stat & DETECTED_SRC_TYPE_MASK) {
	case SNK_RP_STD_BIT:
		return POWER_SUPPLY_TYPEC_SOURCE_DEFAULT;
	case SNK_RP_1P5_BIT:
		return POWER_SUPPLY_TYPEC_SOURCE_MEDIUM;
	case SNK_RP_3P0_BIT:
		return POWER_SUPPLY_TYPEC_SOURCE_HIGH;
	case SNK_RP_SHORT_BIT:
		return POWER_SUPPLY_TYPEC_NON_COMPLIANT;
	default:
		break;
	}

	return POWER_SUPPLY_TYPEC_NONE;
}

static int smblib_get_prop_dfp_mode(struct smb_charger *chg)
{
	int rc;
	u8 stat;

	if (chg->lpd_stage == LPD_STAGE_COMMIT)
		return POWER_SUPPLY_TYPEC_NONE;

	rc = smblib_read(chg, TYPE_C_SRC_STATUS_REG, &stat);
	if (rc < 0) {
		smblib_err(chg, "Couldn't read TYPE_C_SRC_STATUS_REG rc=%d\n",
				rc);
		return POWER_SUPPLY_TYPEC_NONE;
	}
	smblib_dbg(chg, PR_REGISTER, "TYPE_C_SRC_STATUS_REG = 0x%02x\n", stat);

	switch (stat & DETECTED_SNK_TYPE_MASK) {
	case AUDIO_ACCESS_RA_RA_BIT:
		return POWER_SUPPLY_TYPEC_SINK_AUDIO_ADAPTER;
	case SRC_DEBUG_ACCESS_BIT:
		return POWER_SUPPLY_TYPEC_SINK_DEBUG_ACCESSORY;
	case SRC_RD_RA_VCONN_BIT:
		return POWER_SUPPLY_TYPEC_SINK_POWERED_CABLE;
	case SRC_RD_OPEN_BIT:
		return POWER_SUPPLY_TYPEC_SINK;
	default:
		break;
	}

	return POWER_SUPPLY_TYPEC_NONE;
}

static int smblib_get_prop_typec_mode(struct smb_charger *chg)
{
	int rc;
	u8 stat;

	rc = smblib_read(chg, TYPE_C_MISC_STATUS_REG, &stat);
	if (rc < 0) {
		smblib_err(chg, "Couldn't read TYPE_C_MISC_STATUS_REG rc=%d\n",
				rc);
		return 0;
	}
	smblib_dbg(chg, PR_REGISTER, "TYPE_C_MISC_STATUS_REG = 0x%02x\n", stat);

	if (stat & SNK_SRC_MODE_BIT)
		return smblib_get_prop_dfp_mode(chg);
	else
		return smblib_get_prop_ufp_mode(chg);
}

int smblib_get_prop_typec_power_role(struct smb_charger *chg,
				     union power_supply_propval *val)
{
	int rc = 0;
	u8 ctrl;

	rc = smblib_read(chg, TYPE_C_MODE_CFG_REG, &ctrl);
	if (rc < 0) {
		smblib_err(chg, "Couldn't read TYPE_C_MODE_CFG_REG rc=%d\n",
			rc);
		return rc;
	}
	smblib_dbg(chg, PR_REGISTER, "TYPE_C_MODE_CFG_REG = 0x%02x\n",
		   ctrl);

	if (ctrl & TYPEC_DISABLE_CMD_BIT) {
		val->intval = POWER_SUPPLY_TYPEC_PR_NONE;
		return rc;
	}

	switch (ctrl & (EN_SRC_ONLY_BIT | EN_SNK_ONLY_BIT)) {
	case 0:
		val->intval = POWER_SUPPLY_TYPEC_PR_DUAL;
		break;
	case EN_SRC_ONLY_BIT:
		val->intval = POWER_SUPPLY_TYPEC_PR_SOURCE;
		break;
	case EN_SNK_ONLY_BIT:
		val->intval = POWER_SUPPLY_TYPEC_PR_SINK;
		break;
	default:
		val->intval = POWER_SUPPLY_TYPEC_PR_NONE;
		smblib_err(chg, "unsupported power role 0x%02lx\n",
			ctrl & (EN_SRC_ONLY_BIT | EN_SNK_ONLY_BIT));
		return -EINVAL;
	}

	return rc;
}

static inline bool typec_in_src_mode(struct smb_charger *chg)
{
	return (chg->typec_mode > POWER_SUPPLY_TYPEC_NONE &&
		chg->typec_mode < POWER_SUPPLY_TYPEC_SOURCE_DEFAULT);
}

int smblib_get_prop_typec_select_rp(struct smb_charger *chg,
				    union power_supply_propval *val)
{
	int rc, rp;
	u8 stat;

	if (!typec_in_src_mode(chg))
		return -ENODATA;

	rc = smblib_read(chg, TYPE_C_CURRSRC_CFG_REG, &stat);
	if (rc < 0) {
		smblib_err(chg, "Couldn't read TYPE_C_CURRSRC_CFG_REG rc=%d\n",
				rc);
		return rc;
	}

	switch (stat & TYPEC_SRC_RP_SEL_MASK) {
	case TYPEC_SRC_RP_STD:
		rp = POWER_SUPPLY_TYPEC_SRC_RP_STD;
		break;
	case TYPEC_SRC_RP_1P5A:
		rp = POWER_SUPPLY_TYPEC_SRC_RP_1P5A;
		break;
	case TYPEC_SRC_RP_3A:
	case TYPEC_SRC_RP_3A_DUPLICATE:
		rp = POWER_SUPPLY_TYPEC_SRC_RP_3A;
		break;
	default:
		return -EINVAL;
	}

	val->intval = rp;

	return 0;
}

int smblib_get_prop_usb_current_now(struct smb_charger *chg,
				    union power_supply_propval *val)
{
	int rc = 0;

	if (chg->iio.usbin_i_chan) {
		rc = iio_read_channel_processed(chg->iio.usbin_i_chan,
				&val->intval);

		/*
		 * For PM8150B, scaling factor = reciprocal of
		 * 0.2V/A in Buck mode, 0.4V/A in Boost mode.
		 */
		if (smblib_get_prop_ufp_mode(chg) != POWER_SUPPLY_TYPEC_NONE) {
			val->intval *= 5;
			return rc;
		}

		if (smblib_get_prop_dfp_mode(chg) != POWER_SUPPLY_TYPEC_NONE) {
			val->intval = DIV_ROUND_CLOSEST(val->intval * 100, 40);
			return rc;
		}
	} else {
		rc = -ENODATA;
	}

	val->intval = 0;
	return rc;
}

int smblib_get_prop_low_power(struct smb_charger *chg,
					  union power_supply_propval *val)
{
	int rc;
	u8 stat;

	rc = smblib_read(chg, TYPE_C_SRC_STATUS_REG, &stat);
	if (rc < 0) {
		smblib_err(chg, "Couldn't read TYPE_C_SRC_STATUS_REG rc=%d\n",
				rc);
		return rc;
	}

	val->intval = !(stat & SRC_HIGH_BATT_BIT);

	return 0;
}

int smblib_get_prop_input_current_settled(struct smb_charger *chg,
					  union power_supply_propval *val)
{
	return smblib_get_charge_param(chg, &chg->param.icl_stat, &val->intval);
}

int smblib_get_prop_input_voltage_settled(struct smb_charger *chg,
						union power_supply_propval *val)
{
	int rc, pulses;

	switch (chg->real_charger_type) {
	case POWER_SUPPLY_TYPE_USB_HVDCP_3:
		rc = smblib_get_pulse_cnt(chg, &pulses);
		if (rc < 0) {
			smblib_err(chg,
				"Couldn't read QC_PULSE_COUNT rc=%d\n", rc);
			return 0;
		}
		val->intval = MICRO_5V + HVDCP3_STEP_UV * pulses;
		break;
	case POWER_SUPPLY_TYPE_USB_PD:
		val->intval = chg->voltage_min_uv;
		break;
	default:
		val->intval = MICRO_5V;
		break;
	}

	return 0;
}

int smblib_get_prop_pd_in_hard_reset(struct smb_charger *chg,
			       union power_supply_propval *val)
{
	val->intval = chg->pd_hard_reset;
	return 0;
}

int smblib_get_pe_start(struct smb_charger *chg,
			       union power_supply_propval *val)
{
	val->intval = chg->ok_to_pd;
	return 0;
}

int smblib_get_prop_die_health(struct smb_charger *chg)
{
	int rc;
	u8 stat;
	int input_present;

	rc = smblib_is_input_present(chg, &input_present);
	if (rc < 0)
		return rc;

	if (input_present == INPUT_NOT_PRESENT)
		return POWER_SUPPLY_HEALTH_UNKNOWN;

	if (chg->wa_flags & SW_THERM_REGULATION_WA) {
		if (chg->die_temp == -ENODATA)
			return POWER_SUPPLY_HEALTH_UNKNOWN;

		if (chg->die_temp > DIE_TEMP_RST_THRESH)
			return POWER_SUPPLY_HEALTH_OVERHEAT;

		if (chg->die_temp > DIE_TEMP_REG_H_THRESH)
			return POWER_SUPPLY_HEALTH_HOT;

		if (chg->die_temp > DIE_TEMP_REG_L_THRESH)
			return POWER_SUPPLY_HEALTH_WARM;

		return POWER_SUPPLY_HEALTH_COOL;
	}

	rc = smblib_read(chg, DIE_TEMP_STATUS_REG, &stat);
	if (rc < 0) {
		smblib_err(chg, "Couldn't read DIE_TEMP_STATUS_REG, rc=%d\n",
				rc);
		return POWER_SUPPLY_HEALTH_UNKNOWN;
	}

	if (stat & DIE_TEMP_RST_BIT)
		return POWER_SUPPLY_HEALTH_OVERHEAT;

	if (stat & DIE_TEMP_UB_BIT)
		return POWER_SUPPLY_HEALTH_HOT;

	if (stat & DIE_TEMP_LB_BIT)
		return POWER_SUPPLY_HEALTH_WARM;

	return POWER_SUPPLY_HEALTH_COOL;
}

int smblib_get_prop_connector_health(struct smb_charger *chg)
{
	int rc;
	u8 stat;

	if (chg->wa_flags & SW_THERM_REGULATION_WA) {
		if (chg->connector_temp == -ENODATA)
			return POWER_SUPPLY_HEALTH_UNKNOWN;

		if (chg->connector_temp > CONNECTOR_TEMP_RST_THRESH)
			return POWER_SUPPLY_HEALTH_OVERHEAT;

		if (chg->connector_temp > CONNECTOR_TEMP_REG_H_THRESH)
			return POWER_SUPPLY_HEALTH_HOT;

		if (chg->connector_temp > CONNECTOR_TEMP_REG_L_THRESH)
			return POWER_SUPPLY_HEALTH_WARM;

		return POWER_SUPPLY_HEALTH_COOL;
	}

	rc = smblib_read(chg, CONNECTOR_TEMP_STATUS_REG, &stat);
	if (rc < 0) {
		smblib_err(chg, "Couldn't read CONNECTOR_TEMP_STATUS_REG, rc=%d\n",
				rc);
		return POWER_SUPPLY_HEALTH_UNKNOWN;
	}

	if (stat & CONNECTOR_TEMP_RST_BIT)
		return POWER_SUPPLY_HEALTH_OVERHEAT;

	if (stat & CONNECTOR_TEMP_UB_BIT)
		return POWER_SUPPLY_HEALTH_HOT;

	if (stat & CONNECTOR_TEMP_LB_BIT)
		return POWER_SUPPLY_HEALTH_WARM;

	return POWER_SUPPLY_HEALTH_COOL;
}

#define SDP_CURRENT_UA			500000
#define CDP_CURRENT_UA			1500000
#define DCP_CURRENT_UA			1500000
#define HVDCP_CURRENT_UA		3000000
#define TYPEC_DEFAULT_CURRENT_UA	900000
#define TYPEC_MEDIUM_CURRENT_UA		1500000
#define TYPEC_HIGH_CURRENT_UA		3000000
static int get_rp_based_dcp_current(struct smb_charger *chg, int typec_mode)
{
	int rp_ua;

	switch (typec_mode) {
	case POWER_SUPPLY_TYPEC_SOURCE_HIGH:
		rp_ua = TYPEC_HIGH_CURRENT_UA;
		break;
	case POWER_SUPPLY_TYPEC_SOURCE_MEDIUM:
	case POWER_SUPPLY_TYPEC_SOURCE_DEFAULT:
	/* fall through */
	default:
		rp_ua = DCP_CURRENT_UA;
	}

	return rp_ua;
}

/*******************
 * USB PSY SETTERS *
 * *****************/

int smblib_set_prop_pd_current_max(struct smb_charger *chg,
				    const union power_supply_propval *val)
{
	int rc;

	if (chg->pd_active)
		rc = vote(chg->usb_icl_votable, PD_VOTER, true, val->intval);
	else
		rc = -EPERM;

	return rc;
}

static int smblib_handle_usb_current(struct smb_charger *chg,
					int usb_current)
{
	int rc = 0, rp_ua, typec_mode;

	if (chg->real_charger_type == POWER_SUPPLY_TYPE_USB_FLOAT) {
		if (usb_current == -ETIMEDOUT) {
			if ((chg->float_cfg & FLOAT_OPTIONS_MASK)
						== FORCE_FLOAT_SDP_CFG_BIT) {
				/*
				 * Confiugure USB500 mode if Float charger is
				 * configured for SDP mode.
				 */
				rc = set_sdp_current(chg, USBIN_500MA);
				if (rc < 0)
					smblib_err(chg,
						"Couldn't set SDP ICL rc=%d\n",
						rc);

				return rc;
			}

			if (chg->connector_type ==
					POWER_SUPPLY_CONNECTOR_TYPEC) {
				/*
				 * Valid FLOAT charger, report the current
				 * based of Rp.
				 */
				typec_mode = smblib_get_prop_typec_mode(chg);
				rp_ua = get_rp_based_dcp_current(chg,
								typec_mode);
				rc = vote(chg->usb_icl_votable,
						SW_ICL_MAX_VOTER, true, rp_ua);
				if (rc < 0)
					return rc;
			} else {
				rc = vote(chg->usb_icl_votable,
					SW_ICL_MAX_VOTER, true, DCP_CURRENT_UA);
				if (rc < 0)
					return rc;
			}
		} else {
			/*
			 * FLOAT charger detected as SDP by USB driver,
			 * charge with the requested current and update the
			 * real_charger_type
			 */
			chg->real_charger_type = POWER_SUPPLY_TYPE_USB;
			rc = vote(chg->usb_icl_votable, USB_PSY_VOTER,
						true, usb_current);
			if (rc < 0)
				return rc;
			rc = vote(chg->usb_icl_votable, SW_ICL_MAX_VOTER,
							false, 0);
			if (rc < 0)
				return rc;
		}
	} else {
		rc = vote(chg->usb_icl_votable, USB_PSY_VOTER,
					true, usb_current);
		if (rc < 0) {
			pr_err("Couldn't vote ICL USB_PSY_VOTER rc=%d\n", rc);
			return rc;
		}

		rc = vote(chg->usb_icl_votable, SW_ICL_MAX_VOTER, false, 0);
		if (rc < 0) {
			pr_err("Couldn't remove SW_ICL_MAX vote rc=%d\n", rc);
			return rc;
		}

	}

	return 0;
}

int smblib_set_prop_sdp_current_max(struct smb_charger *chg,
				    const union power_supply_propval *val)
{
	union power_supply_propval pval;
	int rc = 0;

	if (!chg->pd_active) {
		rc = smblib_get_prop_usb_present(chg, &pval);
		if (rc < 0) {
			smblib_err(chg, "Couldn't get usb present rc = %d\n",
						rc);
			return rc;
		}

		/* handle the request only when USB is present */
		if (pval.intval)
			rc = smblib_handle_usb_current(chg, val->intval);
	} else if (chg->system_suspend_supported) {
		if (val->intval <= USBIN_25MA)
			rc = vote(chg->usb_icl_votable,
				PD_SUSPEND_SUPPORTED_VOTER, true, val->intval);
		else
			rc = vote(chg->usb_icl_votable,
				PD_SUSPEND_SUPPORTED_VOTER, false, 0);
	}
	return rc;
}

int smblib_set_prop_boost_current(struct smb_charger *chg,
					const union power_supply_propval *val)
{
	int rc = 0;

	rc = smblib_set_charge_param(chg, &chg->param.freq_switcher,
				val->intval <= chg->boost_threshold_ua ?
				chg->chg_freq.freq_below_otg_threshold :
				chg->chg_freq.freq_above_otg_threshold);
	if (rc < 0) {
		dev_err(chg->dev, "Error in setting freq_boost rc=%d\n", rc);
		return rc;
	}

	chg->boost_current_ua = val->intval;
	return rc;
}

int smblib_set_prop_typec_power_role(struct smb_charger *chg,
				     const union power_supply_propval *val)
{
	int rc = 0;
	u8 power_role;

	if (chg->connector_type == POWER_SUPPLY_CONNECTOR_MICRO_USB)
		return 0;

	switch (val->intval) {
	case POWER_SUPPLY_TYPEC_PR_NONE:
		power_role = TYPEC_DISABLE_CMD_BIT;
		break;
	case POWER_SUPPLY_TYPEC_PR_DUAL:
		power_role = chg->typec_try_mode;
		break;
	case POWER_SUPPLY_TYPEC_PR_SINK:
		power_role = EN_SNK_ONLY_BIT;
		break;
	case POWER_SUPPLY_TYPEC_PR_SOURCE:
		power_role = EN_SRC_ONLY_BIT;
		break;
	default:
		smblib_err(chg, "power role %d not supported\n", val->intval);
		return -EINVAL;
	}

	rc = smblib_masked_write(chg, TYPE_C_MODE_CFG_REG,
				TYPEC_POWER_ROLE_CMD_MASK | TYPEC_TRY_MODE_MASK,
				power_role);
	if (rc < 0) {
		smblib_err(chg, "Couldn't write 0x%02x to TYPE_C_INTRPT_ENB_SOFTWARE_CTRL rc=%d\n",
			power_role, rc);
		return rc;
	}

	return rc;
}

int smblib_set_prop_typec_select_rp(struct smb_charger *chg,
				    const union power_supply_propval *val)
{
	int rc;

	if (!typec_in_src_mode(chg)) {
		smblib_err(chg, "Couldn't set curr src: not in SRC mode\n");
		return -EINVAL;
	}

	if (val->intval < TYPEC_SRC_RP_MAX_ELEMENTS) {
		rc = smblib_masked_write(chg, TYPE_C_CURRSRC_CFG_REG,
				TYPEC_SRC_RP_SEL_MASK,
				val->intval);
		if (rc < 0)
			smblib_err(chg, "Couldn't write to TYPE_C_CURRSRC_CFG rc=%d\n",
					rc);
		return rc;
	}

	return -EINVAL;
}

int smblib_set_prop_pd_voltage_min(struct smb_charger *chg,
				    const union power_supply_propval *val)
{
	int rc, min_uv;

	min_uv = min(val->intval, chg->voltage_max_uv);
	rc = smblib_set_usb_pd_allowed_voltage(chg, min_uv,
					       chg->voltage_max_uv);
	if (rc < 0) {
		smblib_err(chg, "invalid min voltage %duV rc=%d\n",
			val->intval, rc);
		return rc;
	}

	chg->voltage_min_uv = min_uv;
	power_supply_changed(chg->usb_main_psy);

	return rc;
}

int smblib_set_prop_pd_voltage_max(struct smb_charger *chg,
				    const union power_supply_propval *val)
{
	int rc, max_uv;

	max_uv = max(val->intval, chg->voltage_min_uv);

	rc = smblib_set_usb_pd_fsw(chg, max_uv);
	if (rc < 0) {
		smblib_err(chg, "Couldn't set FSW for voltage %duV rc=%d\n",
			val->intval, rc);
		return rc;
	}

	rc = smblib_set_usb_pd_allowed_voltage(chg, chg->voltage_min_uv,
					       max_uv);
	if (rc < 0) {
		smblib_err(chg, "invalid max voltage %duV rc=%d\n",
			val->intval, rc);
		return rc;
	}

	chg->voltage_max_uv = max_uv;
	power_supply_changed(chg->usb_main_psy);

	return rc;
}

int smblib_set_prop_pd_active(struct smb_charger *chg,
				const union power_supply_propval *val)
{
	const struct apsd_result *apsd = smblib_get_apsd_result(chg);

	int rc = 0;
	int sec_charger;

	chg->pd_active = val->intval;

	smblib_apsd_enable(chg, !chg->pd_active);

	update_sw_icl_max(chg, apsd->pst);

	if (chg->pd_active) {
		vote(chg->usb_irq_enable_votable, PD_VOTER, true, 0);

		/*
		 * Enforce 100mA for PD until the real vote comes in later.
		 * It is guaranteed that pd_active is set prior to
		 * pd_current_max
		 */
		vote(chg->usb_icl_votable, PD_VOTER, true, USBIN_100MA);
		vote(chg->usb_icl_votable, USB_PSY_VOTER, false, 0);
		vote(chg->usb_icl_votable, SW_ICL_MAX_VOTER, false, 0);

		/*
		 * For PPS, Charge Pump is preferred over parallel charger if
		 * present.
		 */
		if (chg->pd_active == POWER_SUPPLY_PD_PPS_ACTIVE
						&& chg->sec_cp_present) {
			rc = smblib_select_sec_charger(chg,
						POWER_SUPPLY_CHARGER_SEC_CP,
						POWER_SUPPLY_CP_PPS, false);
			if (rc < 0)
				dev_err(chg->dev, "Couldn't enable secondary charger rc=%d\n",
					rc);
		}
	} else {
		vote(chg->usb_icl_votable, PD_VOTER, false, 0);
		vote(chg->usb_irq_enable_votable, PD_VOTER, false, 0);

		sec_charger = chg->sec_pl_present ?
						POWER_SUPPLY_CHARGER_SEC_PL :
						POWER_SUPPLY_CHARGER_SEC_NONE;
		rc = smblib_select_sec_charger(chg, sec_charger,
						POWER_SUPPLY_CP_NONE, false);
		if (rc < 0)
			dev_err(chg->dev,
				"Couldn't enable secondary charger rc=%d\n",
					rc);

		/* PD hard resets failed, proceed to detect QC2/3 */
		if (chg->ok_to_pd) {
			chg->ok_to_pd = false;
			smblib_hvdcp_detect_enable(chg, true);
		}
	}

	smblib_update_usb_type(chg);
	power_supply_changed(chg->usb_psy);
	return rc;
}

int smblib_set_prop_ship_mode(struct smb_charger *chg,
				const union power_supply_propval *val)
{
	int rc;

	smblib_dbg(chg, PR_MISC, "Set ship mode: %d!!\n", !!val->intval);

	rc = smblib_masked_write(chg, SHIP_MODE_REG, SHIP_MODE_EN_BIT,
			!!val->intval ? SHIP_MODE_EN_BIT : 0);
	if (rc < 0)
		dev_err(chg->dev, "Couldn't %s ship mode, rc=%d\n",
				!!val->intval ? "enable" : "disable", rc);

	return rc;
}

int smblib_set_prop_pd_in_hard_reset(struct smb_charger *chg,
				const union power_supply_propval *val)
{
	int rc = 0;

	if (chg->pd_hard_reset == val->intval)
		return rc;

	chg->pd_hard_reset = val->intval;
	rc = smblib_masked_write(chg, TYPE_C_EXIT_STATE_CFG_REG,
			EXIT_SNK_BASED_ON_CC_BIT,
			(chg->pd_hard_reset) ? EXIT_SNK_BASED_ON_CC_BIT : 0);
	if (rc < 0)
		smblib_err(chg, "Couldn't set EXIT_SNK_BASED_ON_CC rc=%d\n",
				rc);

	return rc;
}

#define JEITA_SOFT			0
#define JEITA_HARD			1
static int smblib_update_jeita(struct smb_charger *chg, u32 *thresholds,
								int type)
{
	int rc;
	u16 temp, base;

	base = CHGR_JEITA_THRESHOLD_BASE_REG(type);

	temp = thresholds[1] & 0xFFFF;
	temp = ((temp & 0xFF00) >> 8) | ((temp & 0xFF) << 8);
	rc = smblib_batch_write(chg, base, (u8 *)&temp, 2);
	if (rc < 0) {
		smblib_err(chg,
			"Couldn't configure Jeita %s hot threshold rc=%d\n",
			(type == JEITA_SOFT) ? "Soft" : "Hard", rc);
		return rc;
	}

	temp = thresholds[0] & 0xFFFF;
	temp = ((temp & 0xFF00) >> 8) | ((temp & 0xFF) << 8);
	rc = smblib_batch_write(chg, base + 2, (u8 *)&temp, 2);
	if (rc < 0) {
		smblib_err(chg,
			"Couldn't configure Jeita %s cold threshold rc=%d\n",
			(type == JEITA_SOFT) ? "Soft" : "Hard", rc);
		return rc;
	}

	smblib_dbg(chg, PR_MISC, "%s Jeita threshold configured\n",
				(type == JEITA_SOFT) ? "Soft" : "Hard");

	return 0;
}

static int smblib_charge_inhibit_en(struct smb_charger *chg, bool enable)
{
	int rc;

	rc = smblib_masked_write(chg, CHGR_CFG2_REG,
					CHARGER_INHIBIT_BIT,
					enable ? CHARGER_INHIBIT_BIT : 0);
	return rc;
}

static int smblib_soft_jeita_arb_wa(struct smb_charger *chg)
{
	union power_supply_propval pval;
	int rc = 0;
	bool soft_jeita;

	rc = smblib_get_prop_batt_health(chg, &pval);
	if (rc < 0) {
		smblib_err(chg, "Couldn't get battery health rc=%d\n", rc);
		return rc;
	}

	/* Do nothing on entering hard JEITA condition */
	if (pval.intval == POWER_SUPPLY_HEALTH_COLD ||
		pval.intval == POWER_SUPPLY_HEALTH_HOT)
		return 0;

	if (chg->jeita_soft_fcc[0] < 0 || chg->jeita_soft_fcc[1] < 0 ||
		chg->jeita_soft_fv[0] < 0 || chg->jeita_soft_fv[1] < 0)
		return 0;

	soft_jeita = (pval.intval == POWER_SUPPLY_HEALTH_COOL) ||
			(pval.intval == POWER_SUPPLY_HEALTH_WARM);

	/* Do nothing on entering soft JEITA from hard JEITA */
	if (chg->jeita_arb_flag && soft_jeita)
		return 0;

	/* Do nothing, initial to health condition */
	if (!chg->jeita_arb_flag && !soft_jeita)
		return 0;

	if (!chg->cp_disable_votable)
		chg->cp_disable_votable = find_votable("CP_DISABLE");

	/* Entering soft JEITA from normal state */
	if (!chg->jeita_arb_flag && soft_jeita) {
		vote(chg->chg_disable_votable, JEITA_ARB_VOTER, true, 0);
		/* Disable parallel charging */
		if (chg->pl_disable_votable)
			vote(chg->pl_disable_votable, JEITA_ARB_VOTER, true, 0);
		if (chg->cp_disable_votable)
			vote(chg->cp_disable_votable, JEITA_ARB_VOTER, true, 0);

		rc = smblib_charge_inhibit_en(chg, true);
		if (rc < 0)
			smblib_err(chg, "Couldn't enable charge inhibit rc=%d\n",
					rc);

		rc = smblib_update_jeita(chg, chg->jeita_soft_hys_thlds,
					JEITA_SOFT);
		if (rc < 0)
			smblib_err(chg,
				"Couldn't configure Jeita soft threshold rc=%d\n",
				rc);

		if (pval.intval == POWER_SUPPLY_HEALTH_COOL) {
			vote(chg->fcc_votable, JEITA_ARB_VOTER, true,
						chg->jeita_soft_fcc[0]);
			vote(chg->fv_votable, JEITA_ARB_VOTER, true,
						chg->jeita_soft_fv[0]);
		} else {
			vote(chg->fcc_votable, JEITA_ARB_VOTER, true,
						chg->jeita_soft_fcc[1]);
			vote(chg->fv_votable, JEITA_ARB_VOTER, true,
						chg->jeita_soft_fv[1]);
		}

		vote(chg->chg_disable_votable, JEITA_ARB_VOTER, false, 0);
		chg->jeita_arb_flag = true;
	} else if (chg->jeita_arb_flag && !soft_jeita) {
		/* Exit to health state from soft JEITA */

		vote(chg->chg_disable_votable, JEITA_ARB_VOTER, true, 0);

		rc = smblib_charge_inhibit_en(chg, false);
		if (rc < 0)
			smblib_err(chg, "Couldn't disable charge inhibit rc=%d\n",
					rc);

		rc = smblib_update_jeita(chg, chg->jeita_soft_thlds,
							JEITA_SOFT);
		if (rc < 0)
			smblib_err(chg, "Couldn't configure Jeita soft threshold rc=%d\n",
				rc);

		vote(chg->fcc_votable, JEITA_ARB_VOTER, false, 0);
		vote(chg->fv_votable, JEITA_ARB_VOTER, false, 0);
		if (chg->pl_disable_votable)
			vote(chg->pl_disable_votable, JEITA_ARB_VOTER, false,
				0);
		if (chg->cp_disable_votable)
			vote(chg->cp_disable_votable, JEITA_ARB_VOTER, false,
				0);
		vote(chg->chg_disable_votable, JEITA_ARB_VOTER, false, 0);
		chg->jeita_arb_flag = false;
	}

	smblib_dbg(chg, PR_MISC, "JEITA ARB status %d, soft JEITA status %d\n",
			chg->jeita_arb_flag, soft_jeita);
	return rc;
}

/************************
 * USB MAIN PSY GETTERS *
 ************************/
int smblib_get_prop_fcc_delta(struct smb_charger *chg,
				union power_supply_propval *val)
{
	int rc, jeita_cc_delta_ua = 0;

	if (chg->sw_jeita_enabled) {
		val->intval = 0;
		return 0;
	}

	rc = smblib_get_jeita_cc_delta(chg, &jeita_cc_delta_ua);
	if (rc < 0) {
		smblib_err(chg, "Couldn't get jeita cc delta rc=%d\n", rc);
		jeita_cc_delta_ua = 0;
	}

	val->intval = jeita_cc_delta_ua;
	return 0;
}

/************************
 * USB MAIN PSY SETTERS *
 ************************/
int smblib_get_charge_current(struct smb_charger *chg,
				int *total_current_ua)
{
	const struct apsd_result *apsd_result = smblib_get_apsd_result(chg);
	union power_supply_propval val = {0, };
	int rc = 0, typec_source_rd, current_ua;
	bool non_compliant;
	u8 stat;

	if (chg->pd_active) {
		*total_current_ua =
			get_client_vote_locked(chg->usb_icl_votable, PD_VOTER);
		return rc;
	}

	rc = smblib_read(chg, LEGACY_CABLE_STATUS_REG, &stat);
	if (rc < 0) {
		smblib_err(chg, "Couldn't read TYPE_C_STATUS_5 rc=%d\n", rc);
		return rc;
	}
	non_compliant = stat & TYPEC_NONCOMP_LEGACY_CABLE_STATUS_BIT;

	/* get settled ICL */
	rc = smblib_get_prop_input_current_settled(chg, &val);
	if (rc < 0) {
		smblib_err(chg, "Couldn't get settled ICL rc=%d\n", rc);
		return rc;
	}

	typec_source_rd = smblib_get_prop_ufp_mode(chg);

	/* QC 2.0/3.0 adapter */
	if (apsd_result->bit & (QC_3P0_BIT | QC_2P0_BIT)) {
		*total_current_ua = HVDCP_CURRENT_UA;
		return 0;
	}

	if (non_compliant) {
		switch (apsd_result->bit) {
		case CDP_CHARGER_BIT:
			current_ua = CDP_CURRENT_UA;
			break;
		case DCP_CHARGER_BIT:
		case OCP_CHARGER_BIT:
		case FLOAT_CHARGER_BIT:
			current_ua = DCP_CURRENT_UA;
			break;
		default:
			current_ua = 0;
			break;
		}

		*total_current_ua = max(current_ua, val.intval);
		return 0;
	}

	switch (typec_source_rd) {
	case POWER_SUPPLY_TYPEC_SOURCE_DEFAULT:
		switch (apsd_result->bit) {
		case CDP_CHARGER_BIT:
			current_ua = CDP_CURRENT_UA;
			break;
		case DCP_CHARGER_BIT:
		case OCP_CHARGER_BIT:
		case FLOAT_CHARGER_BIT:
			current_ua = chg->default_icl_ua;
			break;
		default:
			current_ua = 0;
			break;
		}
		break;
	case POWER_SUPPLY_TYPEC_SOURCE_MEDIUM:
		current_ua = TYPEC_MEDIUM_CURRENT_UA;
		break;
	case POWER_SUPPLY_TYPEC_SOURCE_HIGH:
		current_ua = TYPEC_HIGH_CURRENT_UA;
		break;
	case POWER_SUPPLY_TYPEC_NON_COMPLIANT:
	case POWER_SUPPLY_TYPEC_NONE:
	default:
		current_ua = 0;
		break;
	}

	*total_current_ua = max(current_ua, val.intval);
	return 0;
}

/**********************
 * INTERRUPT HANDLERS *
 **********************/

irqreturn_t default_irq_handler(int irq, void *data)
{
	struct smb_irq_data *irq_data = data;
	struct smb_charger *chg = irq_data->parent_data;

	smblib_dbg(chg, PR_INTERRUPT, "IRQ: %s\n", irq_data->name);
	return IRQ_HANDLED;
}

irqreturn_t chg_state_change_irq_handler(int irq, void *data)
{
	struct smb_irq_data *irq_data = data;
	struct smb_charger *chg = irq_data->parent_data;
	u8 stat;
	int rc;

	smblib_dbg(chg, PR_INTERRUPT, "IRQ: %s\n", irq_data->name);

	rc = smblib_read(chg, BATTERY_CHARGER_STATUS_1_REG, &stat);
	if (rc < 0) {
		smblib_err(chg, "Couldn't read BATTERY_CHARGER_STATUS_1 rc=%d\n",
				rc);
		return IRQ_HANDLED;
	}

	stat = stat & BATTERY_CHARGER_STATUS_MASK;
	power_supply_changed(chg->batt_psy);
	return IRQ_HANDLED;
}

irqreturn_t batt_temp_changed_irq_handler(int irq, void *data)
{
	struct smb_irq_data *irq_data = data;
	struct smb_charger *chg = irq_data->parent_data;
	int rc;

	smblib_dbg(chg, PR_INTERRUPT, "IRQ: %s\n", irq_data->name);

	if (chg->jeita_configured != JEITA_CFG_COMPLETE)
		return IRQ_HANDLED;

	rc = smblib_soft_jeita_arb_wa(chg);
	if (rc < 0) {
		smblib_err(chg, "Couldn't fix soft jeita arb rc=%d\n",
				rc);
		return IRQ_HANDLED;
	}

	return IRQ_HANDLED;
}

irqreturn_t batt_psy_changed_irq_handler(int irq, void *data)
{
	struct smb_irq_data *irq_data = data;
	struct smb_charger *chg = irq_data->parent_data;

	smblib_dbg(chg, PR_INTERRUPT, "IRQ: %s\n", irq_data->name);
	power_supply_changed(chg->batt_psy);
	return IRQ_HANDLED;
}

irqreturn_t usbin_uv_irq_handler(int irq, void *data)
{
	struct smb_irq_data *irq_data = data;
	struct smb_charger *chg = irq_data->parent_data;
	struct storm_watch *wdata;
	const struct apsd_result *apsd = smblib_get_apsd_result(chg);
	int rc;
	u8 stat = 0, max_pulses = 0;

	smblib_dbg(chg, PR_INTERRUPT, "IRQ: %s\n", irq_data->name);
	if (!chg->irq_info[SWITCHER_POWER_OK_IRQ].irq_data)
		return IRQ_HANDLED;

	wdata = &chg->irq_info[SWITCHER_POWER_OK_IRQ].irq_data->storm_data;
	reset_storm_count(wdata);

	/* Workaround for non-QC2.0-compliant chargers follows */
	if (!chg->qc2_unsupported_voltage &&
			apsd->pst == POWER_SUPPLY_TYPE_USB_HVDCP) {
		rc = smblib_read(chg, QC_CHANGE_STATUS_REG, &stat);
		if (rc < 0)
			smblib_err(chg,
				"Couldn't read CHANGE_STATUS_REG rc=%d\n", rc);

		if (stat & QC_5V_BIT)
			return IRQ_HANDLED;

		rc = smblib_read(chg, HVDCP_PULSE_COUNT_MAX_REG, &max_pulses);
		if (rc < 0)
			smblib_err(chg,
				"Couldn't read QC2 max pulses rc=%d\n", rc);

		chg->qc2_max_pulses = (max_pulses &
				HVDCP_PULSE_COUNT_MAX_QC2_MASK);

		if (stat & QC_12V_BIT) {
			chg->qc2_unsupported_voltage = QC2_NON_COMPLIANT_12V;
			rc = smblib_masked_write(chg, HVDCP_PULSE_COUNT_MAX_REG,
					HVDCP_PULSE_COUNT_MAX_QC2_MASK,
					HVDCP_PULSE_COUNT_MAX_QC2_9V);
			if (rc < 0)
				smblib_err(chg, "Couldn't force max pulses to 9V rc=%d\n",
						rc);

		} else if (stat & QC_9V_BIT) {
			chg->qc2_unsupported_voltage = QC2_NON_COMPLIANT_9V;
			rc = smblib_masked_write(chg, HVDCP_PULSE_COUNT_MAX_REG,
					HVDCP_PULSE_COUNT_MAX_QC2_MASK,
					HVDCP_PULSE_COUNT_MAX_QC2_5V);
			if (rc < 0)
				smblib_err(chg, "Couldn't force max pulses to 5V rc=%d\n",
						rc);

		}

		rc = smblib_masked_write(chg, USBIN_AICL_OPTIONS_CFG_REG,
				SUSPEND_ON_COLLAPSE_USBIN_BIT,
				0);
		if (rc < 0)
			smblib_err(chg, "Couldn't turn off SUSPEND_ON_COLLAPSE_USBIN_BIT rc=%d\n",
					rc);

		smblib_rerun_apsd(chg);
	}

	return IRQ_HANDLED;
}

#define USB_WEAK_INPUT_UA	1400000
#define ICL_CHANGE_DELAY_MS	1000
irqreturn_t icl_change_irq_handler(int irq, void *data)
{
	u8 stat;
	int rc, settled_ua, delay = ICL_CHANGE_DELAY_MS;
	struct smb_irq_data *irq_data = data;
	struct smb_charger *chg = irq_data->parent_data;

	if (chg->mode == PARALLEL_MASTER) {
		rc = smblib_read(chg, AICL_STATUS_REG, &stat);
		if (rc < 0) {
			smblib_err(chg, "Couldn't read AICL_STATUS rc=%d\n",
					rc);
			return IRQ_HANDLED;
		}

		rc = smblib_get_charge_param(chg, &chg->param.icl_stat,
					&settled_ua);
		if (rc < 0) {
			smblib_err(chg, "Couldn't get ICL status rc=%d\n", rc);
			return IRQ_HANDLED;
		}

		/* If AICL settled then schedule work now */
		if (settled_ua == get_effective_result(chg->usb_icl_votable))
			delay = 0;

		cancel_delayed_work_sync(&chg->icl_change_work);
		schedule_delayed_work(&chg->icl_change_work,
						msecs_to_jiffies(delay));
	}

	return IRQ_HANDLED;
}

static void smblib_micro_usb_plugin(struct smb_charger *chg, bool vbus_rising)
{
	if (!vbus_rising) {
		smblib_update_usb_type(chg);
		smblib_notify_device_mode(chg, false);
		smblib_uusb_removal(chg);
	}
}

void smblib_usb_plugin_hard_reset_locked(struct smb_charger *chg)
{
	int rc;
	u8 stat;
	bool vbus_rising;
	struct smb_irq_data *data;
	struct storm_watch *wdata;

	rc = smblib_read(chg, USBIN_BASE + INT_RT_STS_OFFSET, &stat);
	if (rc < 0) {
		smblib_err(chg, "Couldn't read USB_INT_RT_STS rc=%d\n", rc);
		return;
	}

	vbus_rising = (bool)(stat & USBIN_PLUGIN_RT_STS_BIT);

	if (vbus_rising) {
		/* Remove FCC_STEPPER 1.5A init vote to allow FCC ramp up */
		if (chg->fcc_stepper_enable)
			vote(chg->fcc_votable, FCC_STEPPER_VOTER, false, 0);
	} else {
		if (chg->wa_flags & BOOST_BACK_WA) {
			data = chg->irq_info[SWITCHER_POWER_OK_IRQ].irq_data;
			if (data) {
				wdata = &data->storm_data;
				update_storm_count(wdata,
						WEAK_CHG_STORM_COUNT);
				vote(chg->usb_icl_votable, BOOST_BACK_VOTER,
						false, 0);
				vote(chg->usb_icl_votable, WEAK_CHARGER_VOTER,
						false, 0);
			}
		}

		/* Force 1500mA FCC on USB removal if fcc stepper is enabled */
		if (chg->fcc_stepper_enable)
			vote(chg->fcc_votable, FCC_STEPPER_VOTER,
							true, 1500000);
	}

	power_supply_changed(chg->usb_psy);
	smblib_dbg(chg, PR_INTERRUPT, "IRQ: usbin-plugin %s\n",
					vbus_rising ? "attached" : "detached");
}

#define PL_DELAY_MS	30000
void smblib_usb_plugin_locked(struct smb_charger *chg)
{
	int rc;
	u8 stat;
	bool vbus_rising;
	struct smb_irq_data *data;
	struct storm_watch *wdata;

	rc = smblib_read(chg, USBIN_BASE + INT_RT_STS_OFFSET, &stat);
	if (rc < 0) {
		smblib_err(chg, "Couldn't read USB_INT_RT_STS rc=%d\n", rc);
		return;
	}

	vbus_rising = (bool)(stat & USBIN_PLUGIN_RT_STS_BIT);
	smblib_set_opt_switcher_freq(chg, vbus_rising ? chg->chg_freq.freq_5V :
						chg->chg_freq.freq_removal);

	if (vbus_rising) {
		rc = smblib_request_dpdm(chg, true);
		if (rc < 0)
			smblib_err(chg, "Couldn't to enable DPDM rc=%d\n", rc);

		/* Enable SW Thermal regulation */
		rc = smblib_set_sw_thermal_regulation(chg, true);
		if (rc < 0)
			smblib_err(chg, "Couldn't start SW thermal regulation WA, rc=%d\n",
				rc);

		/* Remove FCC_STEPPER 1.5A init vote to allow FCC ramp up */
		if (chg->fcc_stepper_enable)
			vote(chg->fcc_votable, FCC_STEPPER_VOTER, false, 0);

		/* Schedule work to enable parallel charger */
		vote(chg->awake_votable, PL_DELAY_VOTER, true, 0);
		schedule_delayed_work(&chg->pl_enable_work,
					msecs_to_jiffies(PL_DELAY_MS));
	} else {
		/* Disable SW Thermal Regulation */
		rc = smblib_set_sw_thermal_regulation(chg, false);
		if (rc < 0)
			smblib_err(chg, "Couldn't stop SW thermal regulation WA, rc=%d\n",
				rc);

		if (chg->wa_flags & BOOST_BACK_WA) {
			data = chg->irq_info[SWITCHER_POWER_OK_IRQ].irq_data;
			if (data) {
				wdata = &data->storm_data;
				update_storm_count(wdata,
						WEAK_CHG_STORM_COUNT);
				vote(chg->usb_icl_votable, BOOST_BACK_VOTER,
						false, 0);
				vote(chg->usb_icl_votable, WEAK_CHARGER_VOTER,
						false, 0);
			}
		}

		/* Force 1500mA FCC on removal if fcc stepper is enabled */
		if (chg->fcc_stepper_enable)
			vote(chg->fcc_votable, FCC_STEPPER_VOTER,
							true, 1500000);

		rc = smblib_request_dpdm(chg, false);
		if (rc < 0)
			smblib_err(chg, "Couldn't disable DPDM rc=%d\n", rc);

		smblib_update_usb_type(chg);
	}

	if (chg->connector_type == POWER_SUPPLY_CONNECTOR_MICRO_USB)
		smblib_micro_usb_plugin(chg, vbus_rising);

	power_supply_changed(chg->usb_psy);
	smblib_dbg(chg, PR_INTERRUPT, "IRQ: usbin-plugin %s\n",
					vbus_rising ? "attached" : "detached");
}

irqreturn_t usb_plugin_irq_handler(int irq, void *data)
{
	struct smb_irq_data *irq_data = data;
	struct smb_charger *chg = irq_data->parent_data;

	if (chg->pd_hard_reset)
		smblib_usb_plugin_hard_reset_locked(chg);
	else
		smblib_usb_plugin_locked(chg);

	return IRQ_HANDLED;
}

static void smblib_handle_slow_plugin_timeout(struct smb_charger *chg,
					      bool rising)
{
	smblib_dbg(chg, PR_INTERRUPT, "IRQ: slow-plugin-timeout %s\n",
		   rising ? "rising" : "falling");
}

static void smblib_handle_sdp_enumeration_done(struct smb_charger *chg,
					       bool rising)
{
	smblib_dbg(chg, PR_INTERRUPT, "IRQ: sdp-enumeration-done %s\n",
		   rising ? "rising" : "falling");
}

/* triggers when HVDCP 3.0 authentication has finished */
static void smblib_handle_hvdcp_3p0_auth_done(struct smb_charger *chg,
					      bool rising)
{
	const struct apsd_result *apsd_result;
	int rc;

	if (!rising)
		return;

	if (chg->mode == PARALLEL_MASTER)
		vote(chg->pl_enable_votable_indirect, USBIN_V_VOTER, true, 0);

	/* the APSD done handler will set the USB supply type */
	apsd_result = smblib_get_apsd_result(chg);

	/* for QC3, switch to CP if present */
	if ((apsd_result->bit & QC_3P0_BIT) && chg->sec_cp_present) {
		rc = smblib_select_sec_charger(chg, POWER_SUPPLY_CHARGER_SEC_CP,
					POWER_SUPPLY_CP_HVDCP3, false);
		if (rc < 0)
			dev_err(chg->dev,
			"Couldn't enable secondary chargers  rc=%d\n", rc);
	}

	smblib_dbg(chg, PR_INTERRUPT, "IRQ: hvdcp-3p0-auth-done rising; %s detected\n",
		   apsd_result->name);
}

static void smblib_handle_hvdcp_check_timeout(struct smb_charger *chg,
					      bool rising, bool qc_charger)
{
	if (rising) {

		if (qc_charger) {
			/* enable HDC and ICL irq for QC2/3 charger */
			vote(chg->usb_irq_enable_votable, QC_VOTER, true, 0);
			vote(chg->usb_icl_votable, SW_ICL_MAX_VOTER, true,
				HVDCP_CURRENT_UA);
		} else {
			/* A plain DCP, enforce DCP ICL if specified */
			vote(chg->usb_icl_votable, DCP_VOTER,
				chg->dcp_icl_ua != -EINVAL, chg->dcp_icl_ua);
		}
	}

	smblib_dbg(chg, PR_INTERRUPT, "IRQ: %s %s\n", __func__,
		   rising ? "rising" : "falling");
}

/* triggers when HVDCP is detected */
static void smblib_handle_hvdcp_detect_done(struct smb_charger *chg,
					    bool rising)
{
	smblib_dbg(chg, PR_INTERRUPT, "IRQ: hvdcp-detect-done %s\n",
		   rising ? "rising" : "falling");
}

static void update_sw_icl_max(struct smb_charger *chg, int pst)
{
	int typec_mode;
	int rp_ua;

	/* while PD is active it should have complete ICL control */
	if (chg->pd_active)
		return;

	/*
	 * HVDCP 2/3, handled separately
	 */
	if (pst == POWER_SUPPLY_TYPE_USB_HVDCP
			|| pst == POWER_SUPPLY_TYPE_USB_HVDCP_3)
		return;

	/* TypeC rp med or high, use rp value */
	typec_mode = smblib_get_prop_typec_mode(chg);
	if (typec_rp_med_high(chg, typec_mode)) {
		rp_ua = get_rp_based_dcp_current(chg, typec_mode);
		vote(chg->usb_icl_votable, SW_ICL_MAX_VOTER, true, rp_ua);
		return;
	}

	/* rp-std or legacy, USB BC 1.2 */
	switch (pst) {
	case POWER_SUPPLY_TYPE_USB:
		/*
		 * USB_PSY will vote to increase the current to 500/900mA once
		 * enumeration is done.
		 */
		if (!is_client_vote_enabled(chg->usb_icl_votable,
								USB_PSY_VOTER))
			vote(chg->usb_icl_votable, USB_PSY_VOTER, true,
					SDP_100_MA);
		vote(chg->usb_icl_votable, SW_ICL_MAX_VOTER, false, 0);
		break;
	case POWER_SUPPLY_TYPE_USB_CDP:
		vote(chg->usb_icl_votable, SW_ICL_MAX_VOTER, true,
					CDP_CURRENT_UA);
		break;
	case POWER_SUPPLY_TYPE_USB_DCP:
		vote(chg->usb_icl_votable, SW_ICL_MAX_VOTER, true,
					DCP_CURRENT_UA);
		break;
	case POWER_SUPPLY_TYPE_USB_FLOAT:
		/*
		 * limit ICL to 100mA, the USB driver will enumerate to check
		 * if this is a SDP and appropriately set the current
		 */
		vote(chg->usb_icl_votable, SW_ICL_MAX_VOTER, true,
					SDP_100_MA);
		break;
	case POWER_SUPPLY_TYPE_UNKNOWN:
	default:
		vote(chg->usb_icl_votable, SW_ICL_MAX_VOTER, true,
					SDP_100_MA);
		break;
	}
}

static void smblib_handle_apsd_done(struct smb_charger *chg, bool rising)
{
	const struct apsd_result *apsd_result;

	if (!rising)
		return;

	apsd_result = smblib_update_usb_type(chg);

	update_sw_icl_max(chg, apsd_result->pst);

	switch (apsd_result->bit) {
	case SDP_CHARGER_BIT:
	case CDP_CHARGER_BIT:
	case FLOAT_CHARGER_BIT:
		if (chg->use_extcon)
			smblib_notify_device_mode(chg, true);
		break;
	case OCP_CHARGER_BIT:
	case DCP_CHARGER_BIT:
		break;
	default:
		break;
	}

	smblib_dbg(chg, PR_INTERRUPT, "IRQ: apsd-done rising; %s detected\n",
		   apsd_result->name);
}

irqreturn_t usb_source_change_irq_handler(int irq, void *data)
{
	struct smb_irq_data *irq_data = data;
	struct smb_charger *chg = irq_data->parent_data;
	int rc = 0;
	u8 stat;

	/* PD session is ongoing, ignore BC1.2 and QC detection */
	if (chg->pd_active)
		return IRQ_HANDLED;

	rc = smblib_read(chg, APSD_STATUS_REG, &stat);
	if (rc < 0) {
		smblib_err(chg, "Couldn't read APSD_STATUS rc=%d\n", rc);
		return IRQ_HANDLED;
	}
	smblib_dbg(chg, PR_INTERRUPT, "APSD_STATUS = 0x%02x\n", stat);

	if ((chg->connector_type == POWER_SUPPLY_CONNECTOR_MICRO_USB)
		&& (stat & APSD_DTC_STATUS_DONE_BIT)
		&& !chg->uusb_apsd_rerun_done) {
		/*
		 * Force re-run APSD to handle slow insertion related
		 * charger-mis-detection.
		 */
		chg->uusb_apsd_rerun_done = true;
		smblib_rerun_apsd_if_required(chg);
		return IRQ_HANDLED;
	}

	smblib_handle_apsd_done(chg,
		(bool)(stat & APSD_DTC_STATUS_DONE_BIT));

	smblib_handle_hvdcp_detect_done(chg,
		(bool)(stat & QC_CHARGER_BIT));

	smblib_handle_hvdcp_check_timeout(chg,
		(bool)(stat & HVDCP_CHECK_TIMEOUT_BIT),
		(bool)(stat & QC_CHARGER_BIT));

	smblib_handle_hvdcp_3p0_auth_done(chg,
		(bool)(stat & QC_AUTH_DONE_STATUS_BIT));

	smblib_handle_sdp_enumeration_done(chg,
		(bool)(stat & ENUMERATION_DONE_BIT));

	smblib_handle_slow_plugin_timeout(chg,
		(bool)(stat & SLOW_PLUGIN_TIMEOUT_BIT));

	smblib_hvdcp_adaptive_voltage_change(chg);

	power_supply_changed(chg->usb_psy);

	rc = smblib_read(chg, APSD_STATUS_REG, &stat);
	if (rc < 0) {
		smblib_err(chg, "Couldn't read APSD_STATUS rc=%d\n", rc);
		return IRQ_HANDLED;
	}
	smblib_dbg(chg, PR_INTERRUPT, "APSD_STATUS = 0x%02x\n", stat);

	return IRQ_HANDLED;
}

enum alarmtimer_restart smblib_lpd_recheck_timer(struct alarm *alarm,
						ktime_t time)
{
	union power_supply_propval pval;
	struct smb_charger *chg = container_of(alarm, struct smb_charger,
							lpd_recheck_timer);
	int rc;

	if (chg->lpd_reason == LPD_MOISTURE_DETECTED) {
		pval.intval = POWER_SUPPLY_TYPEC_PR_DUAL;
		rc = smblib_set_prop_typec_power_role(chg, &pval);
		if (rc < 0) {
			smblib_err(chg, "Couldn't write 0x%02x to TYPE_C_INTRPT_ENB_SOFTWARE_CTRL rc=%d\n",
				pval.intval, rc);
			return ALARMTIMER_NORESTART;
		}
	} else {
		rc = smblib_masked_write(chg, TYPE_C_INTERRUPT_EN_CFG_2_REG,
					TYPEC_WATER_DETECTION_INT_EN_BIT,
					TYPEC_WATER_DETECTION_INT_EN_BIT);
		if (rc < 0) {
			smblib_err(chg, "Couldn't set TYPE_C_INTERRUPT_EN_CFG_2_REG rc=%d\n",
					rc);
			return ALARMTIMER_NORESTART;
		}
	}

	chg->lpd_stage = LPD_STAGE_NONE;
	chg->lpd_reason = LPD_NONE;

	return ALARMTIMER_NORESTART;
}

#define RSBU_K_300K_UV	3000000
static bool smblib_src_lpd(struct smb_charger *chg)
{
	union power_supply_propval pval;
	bool lpd_flag = false;
	u8 stat;
	int rc;

	rc = smblib_read(chg, TYPE_C_SRC_STATUS_REG, &stat);
	if (rc < 0) {
		smblib_err(chg, "Couldn't read TYPE_C_SRC_STATUS_REG rc=%d\n",
				rc);
		return false;
	}

	switch (stat & DETECTED_SNK_TYPE_MASK) {
	case SRC_DEBUG_ACCESS_BIT:
		if (smblib_rsbux_low(chg, RSBU_K_300K_UV))
			lpd_flag = true;
		break;
	case SRC_RD_RA_VCONN_BIT:
	case SRC_RD_OPEN_BIT:
	case AUDIO_ACCESS_RA_RA_BIT:
	default:
		break;
	}

	if (lpd_flag) {
		chg->lpd_stage = LPD_STAGE_COMMIT;
		pval.intval = POWER_SUPPLY_TYPEC_PR_SINK;
		rc = smblib_set_prop_typec_power_role(chg, &pval);
		if (rc < 0)
			smblib_err(chg, "Couldn't write 0x%02x to TYPE_C_INTRPT_ENB_SOFTWARE_CTRL rc=%d\n",
				pval.intval, rc);
		chg->lpd_reason = LPD_MOISTURE_DETECTED;
		alarm_start_relative(&chg->lpd_recheck_timer,
						ms_to_ktime(60000));
	} else {
		chg->lpd_reason = LPD_NONE;
		chg->typec_mode = smblib_get_prop_typec_mode(chg);
	}

	return lpd_flag;
}

static void typec_sink_insertion(struct smb_charger *chg)
{
	int rc;

	vote(chg->usb_icl_votable, OTG_VOTER, true, 0);
	rc = smblib_set_charge_param(chg, &chg->param.freq_switcher,
					chg->chg_freq.freq_above_otg_threshold);
	if (rc < 0)
		dev_err(chg->dev, "Error in setting freq_boost rc=%d\n", rc);

	if (chg->use_extcon) {
		smblib_notify_usb_host(chg, true);
		chg->otg_present = true;
	}

	if (!chg->pr_swap_in_progress)
		chg->ok_to_pd = (!(*chg->pd_disabled) || chg->early_usb_attach)
					&& !chg->pd_not_supported;
}

static void typec_src_insertion(struct smb_charger *chg)
{
	int rc = 0;
	u8 stat;

	if (chg->pr_swap_in_progress)
		return;

	rc = smblib_read(chg, LEGACY_CABLE_STATUS_REG, &stat);
	if (rc < 0) {
		smblib_err(chg, "Couldn't read TYPE_C_STATE_MACHINE_STATUS_REG rc=%d\n",
			rc);
		return;
	}

	chg->typec_legacy = stat & TYPEC_LEGACY_CABLE_STATUS_BIT;
	chg->ok_to_pd = (!(chg->typec_legacy || *chg->pd_disabled)
			|| chg->early_usb_attach) && !chg->pd_not_supported;

	/* allow apsd proceed to detect QC2/3 */
	if (!chg->ok_to_pd)
		smblib_hvdcp_detect_enable(chg, true);
}

static void typec_sink_removal(struct smb_charger *chg)
{
	int rc;

	vote(chg->usb_icl_votable, OTG_VOTER, false, 0);
	rc = smblib_set_charge_param(chg, &chg->param.freq_switcher,
					chg->chg_freq.freq_removal);
	if (rc < 0)
		dev_err(chg->dev, "Error in setting freq_removal rc=%d\n", rc);

	if (chg->use_extcon) {
		if (chg->otg_present)
			smblib_notify_usb_host(chg, false);
		chg->otg_present = false;
	}
}

static void typec_src_removal(struct smb_charger *chg)
{
	int rc;
	struct smb_irq_data *data;
	struct storm_watch *wdata;
	int sec_charger;

	sec_charger = chg->sec_pl_present ? POWER_SUPPLY_CHARGER_SEC_PL :
				POWER_SUPPLY_CHARGER_SEC_NONE;

	rc = smblib_select_sec_charger(chg, sec_charger, POWER_SUPPLY_CP_NONE,
					false);
	if (rc < 0)
		dev_err(chg->dev,
			"Couldn't disable secondary charger rc=%d\n", rc);

	smblib_hvdcp_detect_enable(chg, false);
	smblib_update_usb_type(chg);

	if (chg->wa_flags & BOOST_BACK_WA) {
		data = chg->irq_info[SWITCHER_POWER_OK_IRQ].irq_data;
		if (data) {
			wdata = &data->storm_data;
			update_storm_count(wdata, WEAK_CHG_STORM_COUNT);
			vote(chg->usb_icl_votable, BOOST_BACK_VOTER, false, 0);
			vote(chg->usb_icl_votable, WEAK_CHARGER_VOTER,
					false, 0);
		}
	}

	cancel_delayed_work_sync(&chg->pl_enable_work);

	/* reset input current limit voters */
	vote(chg->usb_icl_votable, SW_ICL_MAX_VOTER, true, SDP_100_MA);
	vote(chg->usb_icl_votable, PD_VOTER, false, 0);
	vote(chg->usb_icl_votable, USB_PSY_VOTER, false, 0);
	vote(chg->usb_icl_votable, DCP_VOTER, false, 0);
	vote(chg->usb_icl_votable, SW_QC3_VOTER, false, 0);
	vote(chg->usb_icl_votable, OTG_VOTER, false, 0);
	vote(chg->usb_icl_votable, CTM_VOTER, false, 0);
	vote(chg->usb_icl_votable, HVDCP2_ICL_VOTER, false, 0);

	/* reset usb irq voters */
	vote(chg->usb_irq_enable_votable, PD_VOTER, false, 0);
	vote(chg->usb_irq_enable_votable, QC_VOTER, false, 0);

	/* reset parallel voters */
	vote(chg->pl_disable_votable, PL_DELAY_VOTER, true, 0);
	vote(chg->pl_disable_votable, PL_FCC_LOW_VOTER, false, 0);
	vote(chg->pl_enable_votable_indirect, USBIN_I_VOTER, false, 0);
	vote(chg->pl_enable_votable_indirect, USBIN_V_VOTER, false, 0);
	vote(chg->awake_votable, PL_DELAY_VOTER, false, 0);

	/* Remove SW thermal regulation WA votes */
	vote(chg->usb_icl_votable, SW_THERM_REGULATION_VOTER, false, 0);
	vote(chg->pl_disable_votable, SW_THERM_REGULATION_VOTER, false, 0);
	vote(chg->dc_suspend_votable, SW_THERM_REGULATION_VOTER, false, 0);
	if (chg->cp_disable_votable)
		vote(chg->cp_disable_votable, SW_THERM_REGULATION_VOTER,
								false, 0);

	chg->pulse_cnt = 0;
	chg->usb_icl_delta_ua = 0;
	chg->voltage_min_uv = MICRO_5V;
	chg->voltage_max_uv = MICRO_5V;

	/* write back the default FLOAT charger configuration */
	rc = smblib_masked_write(chg, USBIN_OPTIONS_2_CFG_REG,
				(u8)FLOAT_OPTIONS_MASK, chg->float_cfg);
	if (rc < 0)
		smblib_err(chg, "Couldn't write float charger options rc=%d\n",
			rc);

	/* reconfigure allowed voltage for HVDCP */
	rc = smblib_set_adapter_allowance(chg,
			USBIN_ADAPTER_ALLOW_5V_OR_9V_TO_12V);
	if (rc < 0)
		smblib_err(chg, "Couldn't set USBIN_ADAPTER_ALLOW_5V_OR_9V_TO_12V rc=%d\n",
			rc);

	/*
	 * if non-compliant charger caused UV, restore original max pulses
	 * and turn SUSPEND_ON_COLLAPSE_USBIN_BIT back on.
	 */
	if (chg->qc2_unsupported_voltage) {
		rc = smblib_masked_write(chg, HVDCP_PULSE_COUNT_MAX_REG,
				HVDCP_PULSE_COUNT_MAX_QC2_MASK,
				chg->qc2_max_pulses);
		if (rc < 0)
			smblib_err(chg, "Couldn't restore max pulses rc=%d\n",
					rc);

		rc = smblib_masked_write(chg, USBIN_AICL_OPTIONS_CFG_REG,
				SUSPEND_ON_COLLAPSE_USBIN_BIT,
				SUSPEND_ON_COLLAPSE_USBIN_BIT);
		if (rc < 0)
			smblib_err(chg, "Couldn't turn on SUSPEND_ON_COLLAPSE_USBIN_BIT rc=%d\n",
					rc);

		chg->qc2_unsupported_voltage = QC2_COMPLIANT;
	}

	if (chg->use_extcon)
		smblib_notify_device_mode(chg, false);

	chg->typec_legacy = false;
}

static void typec_mode_unattached(struct smb_charger *chg)
{
	vote(chg->usb_icl_votable, SW_ICL_MAX_VOTER, true, USBIN_100MA);
}

static void smblib_handle_rp_change(struct smb_charger *chg, int typec_mode)
{
	const struct apsd_result *apsd = smblib_get_apsd_result(chg);

	/*
	 * We want the ICL vote @ 100mA for a FLOAT charger
	 * until the detection by the USB stack is complete.
	 * Ignore the Rp changes unless there is a
	 * pre-existing valid vote or FLOAT is configured for
	 * SDP current.
	 */
	if (apsd->pst == POWER_SUPPLY_TYPE_USB_FLOAT) {
		if (get_client_vote(chg->usb_icl_votable, SW_ICL_MAX_VOTER)
					<= USBIN_100MA
			|| (chg->float_cfg & FLOAT_OPTIONS_MASK)
					== FORCE_FLOAT_SDP_CFG_BIT)
			return;
	}

	update_sw_icl_max(chg, apsd->pst);

	smblib_dbg(chg, PR_MISC, "CC change old_mode=%d new_mode=%d\n",
						chg->typec_mode, typec_mode);
}

irqreturn_t typec_or_rid_detection_change_irq_handler(int irq, void *data)
{
	struct smb_irq_data *irq_data = data;
	struct smb_charger *chg = irq_data->parent_data;
	u8 stat;
	int rc;

	smblib_dbg(chg, PR_INTERRUPT, "IRQ: %s\n", irq_data->name);

	if (chg->connector_type == POWER_SUPPLY_CONNECTOR_MICRO_USB) {
		if (chg->uusb_moisture_protection_enabled) {
			/*
			 * Adding pm_stay_awake as because pm_relax is called
			 * on exit path from the work routine.
			 */
			pm_stay_awake(chg->dev);
			schedule_work(&chg->moisture_protection_work);
		}

		cancel_delayed_work_sync(&chg->uusb_otg_work);
		/*
		 * Skip OTG enablement if RID interrupt triggers with moisture
		 * protection still enabled.
		 */
		if (!chg->moisture_present) {
			vote(chg->awake_votable, OTG_DELAY_VOTER, true, 0);
			smblib_dbg(chg, PR_INTERRUPT, "Scheduling OTG work\n");
			schedule_delayed_work(&chg->uusb_otg_work,
				msecs_to_jiffies(chg->otg_delay_ms));
		}

		goto out;
	}

	if (chg->pr_swap_in_progress || chg->pd_hard_reset)
		goto out;

	rc = smblib_read(chg, TYPE_C_MISC_STATUS_REG, &stat);
	if (rc < 0) {
		smblib_err(chg, "Couldn't read TYPE_C_MISC_STATUS_REG rc=%d\n",
			rc);
		goto out;
	}

	if (!(stat & TYPEC_TCCDEBOUNCE_DONE_STATUS_BIT)
			&& chg->lpd_stage == LPD_STAGE_NONE) {
		chg->lpd_stage = LPD_STAGE_FLOAT;
		cancel_delayed_work_sync(&chg->lpd_ra_open_work);
		vote(chg->awake_votable, LPD_VOTER, true, 0);
		schedule_delayed_work(&chg->lpd_ra_open_work,
						msecs_to_jiffies(300));
	}

	if (chg->usb_psy)
		power_supply_changed(chg->usb_psy);

out:
	return IRQ_HANDLED;
}

irqreturn_t typec_state_change_irq_handler(int irq, void *data)
{
	struct smb_irq_data *irq_data = data;
	struct smb_charger *chg = irq_data->parent_data;
	int typec_mode;

	if (chg->connector_type == POWER_SUPPLY_CONNECTOR_MICRO_USB) {
		smblib_dbg(chg, PR_INTERRUPT,
				"Ignoring for micro USB\n");
		return IRQ_HANDLED;
	}

	typec_mode = smblib_get_prop_typec_mode(chg);
	if (chg->sink_src_mode != UNATTACHED_MODE
			&& (typec_mode != chg->typec_mode))
		smblib_handle_rp_change(chg, typec_mode);
	chg->typec_mode = typec_mode;

	smblib_dbg(chg, PR_INTERRUPT, "IRQ: cc-state-change; Type-C %s detected\n",
				smblib_typec_mode_name[chg->typec_mode]);

	power_supply_changed(chg->usb_psy);

	return IRQ_HANDLED;
}


irqreturn_t typec_attach_detach_irq_handler(int irq, void *data)
{
	struct smb_irq_data *irq_data = data;
	struct smb_charger *chg = irq_data->parent_data;
	u8 stat;
	int rc;

	smblib_dbg(chg, PR_INTERRUPT, "IRQ: %s\n", irq_data->name);

	rc = smblib_read(chg, TYPE_C_STATE_MACHINE_STATUS_REG, &stat);
	if (rc < 0) {
		smblib_err(chg, "Couldn't read TYPE_C_STATE_MACHINE_STATUS_REG rc=%d\n",
			rc);
		return IRQ_HANDLED;
	}

	if (stat & TYPEC_ATTACH_DETACH_STATE_BIT) {
		chg->lpd_stage = LPD_STAGE_FLOAT_CANCEL;
		cancel_delayed_work_sync(&chg->lpd_ra_open_work);
		vote(chg->awake_votable, LPD_VOTER, false, 0);

		rc = smblib_read(chg, TYPE_C_MISC_STATUS_REG, &stat);
		if (rc < 0) {
			smblib_err(chg, "Couldn't read TYPE_C_MISC_STATUS_REG rc=%d\n",
				rc);
			return IRQ_HANDLED;
		}

		if (stat & SNK_SRC_MODE_BIT) {
			if (smblib_src_lpd(chg))
				return IRQ_HANDLED;
			chg->sink_src_mode = SRC_MODE;
			typec_sink_insertion(chg);
		} else {
			chg->sink_src_mode = SINK_MODE;
			typec_src_insertion(chg);
		}

	} else {
		switch (chg->sink_src_mode) {
		case SRC_MODE:
			typec_sink_removal(chg);
			break;
		case SINK_MODE:
			typec_src_removal(chg);
			break;
		case UNATTACHED_MODE:
		default:
			typec_mode_unattached(chg);
			break;
		}

		if (!chg->pr_swap_in_progress) {
			chg->ok_to_pd = false;
			chg->sink_src_mode = UNATTACHED_MODE;
			chg->early_usb_attach = false;
			smblib_apsd_enable(chg, true);
		}

		if (chg->lpd_stage == LPD_STAGE_FLOAT_CANCEL)
			schedule_delayed_work(&chg->lpd_detach_work,
					msecs_to_jiffies(100));
	}

	power_supply_changed(chg->usb_psy);

	return IRQ_HANDLED;
}

irqreturn_t dc_plugin_irq_handler(int irq, void *data)
{
	struct smb_irq_data *irq_data = data;
	struct smb_charger *chg = irq_data->parent_data;
	union power_supply_propval pval;
	int input_present;
	bool dcin_present, vbus_present;
	int rc, wireless_vout = 0;
	int sec_charger;

	rc = iio_read_channel_processed(chg->iio.vph_v_chan,
			&wireless_vout);
	if (rc < 0)
		return IRQ_HANDLED;

	wireless_vout *= 2;
	wireless_vout /= 100000;
	wireless_vout *= 100000;

	rc = smblib_is_input_present(chg, &input_present);
	if (rc < 0)
		return IRQ_HANDLED;

	dcin_present = input_present & INPUT_PRESENT_DC;
	vbus_present = input_present & INPUT_PRESENT_USB;

	if (dcin_present) {
		if (!vbus_present && chg->sec_cp_present) {
			pval.intval = wireless_vout;
			rc = smblib_set_prop_voltage_wls_output(chg, &pval);
			if (rc < 0)
				dev_err(chg->dev, "Couldn't set dc voltage to 2*vph  rc=%d\n",
					rc);

			rc = smblib_select_sec_charger(chg,
					POWER_SUPPLY_CHARGER_SEC_CP,
					POWER_SUPPLY_CP_WIRELESS, false);
			if (rc < 0)
				dev_err(chg->dev, "Couldn't enable secondary chargers  rc=%d\n",
					rc);
		}
	} else if (chg->cp_reason == POWER_SUPPLY_CP_WIRELESS) {
		sec_charger = chg->sec_pl_present ?
					POWER_SUPPLY_CHARGER_SEC_PL :
					POWER_SUPPLY_CHARGER_SEC_NONE;
		rc = smblib_select_sec_charger(chg, sec_charger,
					POWER_SUPPLY_CP_NONE, false);
		if (rc < 0)
			dev_err(chg->dev,
				"Couldn't disable secondary charger rc=%d\n",
						rc);
	}

	power_supply_changed(chg->dc_psy);

	smblib_dbg(chg, PR_WLS, "dcin_present= %d, usbin_present= %d, cp_reason = %d\n",
			dcin_present, vbus_present, chg->cp_reason);

	return IRQ_HANDLED;
}

irqreturn_t high_duty_cycle_irq_handler(int irq, void *data)
{
	struct smb_irq_data *irq_data = data;
	struct smb_charger *chg = irq_data->parent_data;

	chg->is_hdc = true;
	/*
	 * Disable usb IRQs after the flag set and re-enable IRQs after
	 * the flag cleared in the delayed work queue, to avoid any IRQ
	 * storming during the delays
	 */
	if (chg->irq_info[HIGH_DUTY_CYCLE_IRQ].irq)
		disable_irq_nosync(chg->irq_info[HIGH_DUTY_CYCLE_IRQ].irq);

	schedule_delayed_work(&chg->clear_hdc_work, msecs_to_jiffies(60));

	return IRQ_HANDLED;
}

static void smblib_bb_removal_work(struct work_struct *work)
{
	struct smb_charger *chg = container_of(work, struct smb_charger,
						bb_removal_work.work);

	vote(chg->usb_icl_votable, BOOST_BACK_VOTER, false, 0);
	vote(chg->awake_votable, BOOST_BACK_VOTER, false, 0);
}

#define BOOST_BACK_UNVOTE_DELAY_MS		750
#define BOOST_BACK_STORM_COUNT			3
#define WEAK_CHG_STORM_COUNT			8
irqreturn_t switcher_power_ok_irq_handler(int irq, void *data)
{
	struct smb_irq_data *irq_data = data;
	struct smb_charger *chg = irq_data->parent_data;
	struct storm_watch *wdata = &irq_data->storm_data;
	int rc, usb_icl;
	u8 stat;

	if (!(chg->wa_flags & BOOST_BACK_WA))
		return IRQ_HANDLED;

	rc = smblib_read(chg, POWER_PATH_STATUS_REG, &stat);
	if (rc < 0) {
		smblib_err(chg, "Couldn't read POWER_PATH_STATUS rc=%d\n", rc);
		return IRQ_HANDLED;
	}

	/* skip suspending input if its already suspended by some other voter */
	usb_icl = get_effective_result(chg->usb_icl_votable);
	if ((stat & USE_USBIN_BIT) && usb_icl >= 0 && usb_icl <= USBIN_25MA)
		return IRQ_HANDLED;

	if (stat & USE_DCIN_BIT)
		return IRQ_HANDLED;

	if (is_storming(&irq_data->storm_data)) {
		/* This could be a weak charger reduce ICL */
		if (!is_client_vote_enabled(chg->usb_icl_votable,
						WEAK_CHARGER_VOTER)) {
			smblib_err(chg,
				"Weak charger detected: voting %dmA ICL\n",
				*chg->weak_chg_icl_ua / 1000);
			vote(chg->usb_icl_votable, WEAK_CHARGER_VOTER,
					true, *chg->weak_chg_icl_ua);
			/*
			 * reset storm data and set the storm threshold
			 * to 3 for reverse boost detection.
			 */
			update_storm_count(wdata, BOOST_BACK_STORM_COUNT);
		} else {
			smblib_err(chg,
				"Reverse boost detected: voting 0mA to suspend input\n");
			vote(chg->usb_icl_votable, BOOST_BACK_VOTER, true, 0);
			vote(chg->awake_votable, BOOST_BACK_VOTER, true, 0);
			/*
			 * Remove the boost-back vote after a delay, to avoid
			 * permanently suspending the input if the boost-back
			 * condition is unintentionally hit.
			 */
			schedule_delayed_work(&chg->bb_removal_work,
				msecs_to_jiffies(BOOST_BACK_UNVOTE_DELAY_MS));
		}
	}

	return IRQ_HANDLED;
}

irqreturn_t wdog_snarl_irq_handler(int irq, void *data)
{
	struct smb_irq_data *irq_data = data;
	struct smb_charger *chg = irq_data->parent_data;

	smblib_dbg(chg, PR_INTERRUPT, "IRQ: %s\n", irq_data->name);

	if (chg->wa_flags & SW_THERM_REGULATION_WA) {
		cancel_delayed_work_sync(&chg->thermal_regulation_work);
		vote(chg->awake_votable, SW_THERM_REGULATION_VOTER, true, 0);
		schedule_delayed_work(&chg->thermal_regulation_work, 0);
	}

	return IRQ_HANDLED;
}

irqreturn_t wdog_bark_irq_handler(int irq, void *data)
{
	struct smb_irq_data *irq_data = data;
	struct smb_charger *chg = irq_data->parent_data;
	int rc;

	smblib_dbg(chg, PR_INTERRUPT, "IRQ: %s\n", irq_data->name);

	rc = smblib_write(chg, BARK_BITE_WDOG_PET_REG, BARK_BITE_WDOG_PET_BIT);
	if (rc < 0)
		smblib_err(chg, "Couldn't pet the dog rc=%d\n", rc);

	if (chg->step_chg_enabled)
		power_supply_changed(chg->batt_psy);

	return IRQ_HANDLED;
}

static void smblib_die_rst_icl_regulate(struct smb_charger *chg)
{
	int rc;
	u8 temp;

	rc = smblib_read(chg, DIE_TEMP_STATUS_REG, &temp);
	if (rc < 0) {
		smblib_err(chg, "Couldn't read DIE_TEMP_STATUS_REG rc=%d\n",
				rc);
		return;
	}

	/* Regulate ICL on die temp crossing DIE_RST threshold */
	vote(chg->usb_icl_votable, DIE_TEMP_VOTER,
				temp & DIE_TEMP_RST_BIT, 500000);
}

/*
 * triggered when DIE or SKIN or CONNECTOR temperature across
 * either of the _REG_L, _REG_H, _RST, or _SHDN thresholds
 */
irqreturn_t temp_change_irq_handler(int irq, void *data)
{
	struct smb_irq_data *irq_data = data;
	struct smb_charger *chg = irq_data->parent_data;

	smblib_die_rst_icl_regulate(chg);

	return IRQ_HANDLED;
}

/**************
 * Additional USB PSY getters/setters
 * that call interrupt functions
 ***************/

int smblib_get_prop_pr_swap_in_progress(struct smb_charger *chg,
				union power_supply_propval *val)
{
	val->intval = chg->pr_swap_in_progress;
	return 0;
}

int smblib_set_prop_pr_swap_in_progress(struct smb_charger *chg,
				const union power_supply_propval *val)
{
	int rc;
	u8 stat, orientation;

	chg->pr_swap_in_progress = val->intval;

	rc = smblib_masked_write(chg, TYPE_C_DEBOUNCE_OPTION_REG,
			REDUCE_TCCDEBOUNCE_TO_2MS_BIT,
			val->intval ? REDUCE_TCCDEBOUNCE_TO_2MS_BIT : 0);
	if (rc < 0)
		smblib_err(chg, "Couldn't set tCC debounce rc=%d\n", rc);

	rc = smblib_masked_write(chg, TYPE_C_EXIT_STATE_CFG_REG,
			BYPASS_VSAFE0V_DURING_ROLE_SWAP_BIT,
			val->intval ? BYPASS_VSAFE0V_DURING_ROLE_SWAP_BIT : 0);
	if (rc < 0)
		smblib_err(chg, "Couldn't set exit state cfg rc=%d\n", rc);

	if (chg->pr_swap_in_progress) {
		rc = smblib_read(chg, TYPE_C_MISC_STATUS_REG, &stat);
		if (rc < 0) {
			smblib_err(chg, "Couldn't read TYPE_C_STATUS_4 rc=%d\n",
				rc);
		}

		orientation =
			stat & CC_ORIENTATION_BIT ? TYPEC_CCOUT_VALUE_BIT : 0;
		rc = smblib_masked_write(chg, TYPE_C_CCOUT_CONTROL_REG,
			TYPEC_CCOUT_SRC_BIT | TYPEC_CCOUT_BUFFER_EN_BIT
					| TYPEC_CCOUT_VALUE_BIT,
			TYPEC_CCOUT_SRC_BIT | TYPEC_CCOUT_BUFFER_EN_BIT
					| orientation);
		if (rc < 0) {
			smblib_err(chg, "Couldn't read TYPE_C_CCOUT_CONTROL_REG rc=%d\n",
				rc);
		}
	} else {
		rc = smblib_masked_write(chg, TYPE_C_CCOUT_CONTROL_REG,
			TYPEC_CCOUT_SRC_BIT, 0);
		if (rc < 0) {
			smblib_err(chg, "Couldn't read TYPE_C_CCOUT_CONTROL_REG rc=%d\n",
				rc);
		}

		/* enable DRP */
		rc = smblib_masked_write(chg, TYPE_C_MODE_CFG_REG,
				 TYPEC_POWER_ROLE_CMD_MASK, 0);
		if (rc < 0)
			smblib_err(chg, "Couldn't enable DRP rc=%d\n", rc);
	}

	return 0;
}

/***************
 * Work Queues *
 ***************/
static void smblib_uusb_otg_work(struct work_struct *work)
{
	struct smb_charger *chg = container_of(work, struct smb_charger,
						uusb_otg_work.work);
	int rc;
	u8 stat;
	bool otg;

	rc = smblib_read(chg, TYPEC_U_USB_STATUS_REG, &stat);
	if (rc < 0) {
		smblib_err(chg, "Couldn't read TYPE_C_STATUS_3 rc=%d\n", rc);
		goto out;
	}
	otg = !!(stat & U_USB_GROUND_NOVBUS_BIT);
	if (chg->otg_present != otg)
		smblib_notify_usb_host(chg, otg);
	else
		goto out;

	chg->otg_present = otg;
	if (!otg)
		chg->boost_current_ua = 0;

	rc = smblib_set_charge_param(chg, &chg->param.freq_switcher,
				otg ? chg->chg_freq.freq_below_otg_threshold
					: chg->chg_freq.freq_removal);
	if (rc < 0)
		dev_err(chg->dev, "Error in setting freq_boost rc=%d\n", rc);

	smblib_dbg(chg, PR_REGISTER, "TYPE_C_U_USB_STATUS = 0x%02x OTG=%d\n",
			stat, otg);
	power_supply_changed(chg->usb_psy);

out:
	vote(chg->awake_votable, OTG_DELAY_VOTER, false, 0);
}

static void bms_update_work(struct work_struct *work)
{
	struct smb_charger *chg = container_of(work, struct smb_charger,
						bms_update_work);

	smblib_suspend_on_debug_battery(chg);

	if (chg->batt_psy)
		power_supply_changed(chg->batt_psy);
}

static void pl_update_work(struct work_struct *work)
{
	union power_supply_propval prop_val;
	struct smb_charger *chg = container_of(work, struct smb_charger,
						pl_update_work);
	int rc;

	if (chg->smb_temp_max == -EINVAL) {
		rc = smblib_get_thermal_threshold(chg,
					SMB_REG_H_THRESHOLD_MSB_REG,
					&chg->smb_temp_max);
		if (rc < 0) {
			dev_err(chg->dev, "Couldn't get charger_temp_max rc=%d\n",
					rc);
			return;
		}
	}

	prop_val.intval = chg->smb_temp_max;
	rc = power_supply_set_property(chg->pl.psy,
				POWER_SUPPLY_PROP_CHARGER_TEMP_MAX,
				&prop_val);
	if (rc < 0) {
		dev_err(chg->dev, "Couldn't set POWER_SUPPLY_PROP_CHARGER_TEMP_MAX rc=%d\n",
				rc);
		return;
	}

	if (chg->sec_chg_selected == POWER_SUPPLY_CHARGER_SEC_CP)
		return;

	smblib_select_sec_charger(chg, POWER_SUPPLY_CHARGER_SEC_PL,
				POWER_SUPPLY_CP_NONE, false);
}

static void clear_hdc_work(struct work_struct *work)
{
	struct smb_charger *chg = container_of(work, struct smb_charger,
						clear_hdc_work.work);

	chg->is_hdc = 0;
	if (chg->irq_info[HIGH_DUTY_CYCLE_IRQ].irq)
		enable_irq(chg->irq_info[HIGH_DUTY_CYCLE_IRQ].irq);
}

static void smblib_icl_change_work(struct work_struct *work)
{
	struct smb_charger *chg = container_of(work, struct smb_charger,
							icl_change_work.work);
	int rc, settled_ua;

	rc = smblib_get_charge_param(chg, &chg->param.icl_stat, &settled_ua);
	if (rc < 0) {
		smblib_err(chg, "Couldn't get ICL status rc=%d\n", rc);
		return;
	}

	power_supply_changed(chg->usb_main_psy);

	smblib_dbg(chg, PR_INTERRUPT, "icl_settled=%d\n", settled_ua);
}

static void smblib_pl_enable_work(struct work_struct *work)
{
	struct smb_charger *chg = container_of(work, struct smb_charger,
							pl_enable_work.work);

	smblib_dbg(chg, PR_PARALLEL, "timer expired, enabling parallel\n");
	vote(chg->pl_disable_votable, PL_DELAY_VOTER, false, 0);
	vote(chg->awake_votable, PL_DELAY_VOTER, false, 0);
}

static void smblib_thermal_regulation_work(struct work_struct *work)
{
	struct smb_charger *chg = container_of(work, struct smb_charger,
						thermal_regulation_work.work);
	int rc;

	rc = smblib_update_thermal_readings(chg);
	if (rc < 0)
		smblib_err(chg, "Couldn't read current thermal values %d\n",
					rc);

	rc = smblib_process_thermal_readings(chg);
	if (rc < 0)
		smblib_err(chg, "Couldn't run sw thermal regulation %d\n",
					rc);
}

#define MOISTURE_PROTECTION_CHECK_DELAY_MS 300000		/* 5 mins */
static void smblib_moisture_protection_work(struct work_struct *work)
{
	struct smb_charger *chg = container_of(work, struct smb_charger,
						moisture_protection_work);
	int rc;
	bool usb_plugged_in;
	u8 stat;

	/*
	 * Disable 1% duty cycle on CC_ID pin and enable uUSB factory mode
	 * detection to track any change on RID, as interrupts are disable.
	 */
	rc = smblib_write(chg, TYPEC_U_USB_WATER_PROTECTION_CFG_REG, 0);
	if (rc < 0) {
		smblib_err(chg, "Couldn't disable periodic monitoring of CC_ID rc=%d\n",
			rc);
		goto out;
	}

	rc = smblib_masked_write(chg, TYPEC_U_USB_CFG_REG,
					EN_MICRO_USB_FACTORY_MODE_BIT,
					EN_MICRO_USB_FACTORY_MODE_BIT);
	if (rc < 0) {
		smblib_err(chg, "Couldn't enable uUSB factory mode detection rc=%d\n",
			rc);
		goto out;
	}

	/*
	 * Add a delay of 100ms to allow change in rid to reflect on
	 * status registers.
	 */
	msleep(100);

	rc = smblib_read(chg, USBIN_BASE + INT_RT_STS_OFFSET, &stat);
	if (rc < 0) {
		smblib_err(chg, "Couldn't read USB_INT_RT_STS rc=%d\n", rc);
		goto out;
	}
	usb_plugged_in = (bool)(stat & USBIN_PLUGIN_RT_STS_BIT);

	/* Check uUSB status for moisture presence */
	rc = smblib_read(chg, TYPEC_U_USB_STATUS_REG, &stat);
	if (rc < 0) {
		smblib_err(chg, "Couldn't read TYPE_C_U_USB_STATUS_REG rc=%d\n",
				rc);
		goto out;
	}

	/*
	 * Factory mode detection happens in case of USB plugged-in by using
	 * a different current source of 2uA which can hamper moisture
	 * detection. Since factory mode is not supported in kernel, factory
	 * mode detection can be considered as equivalent to presence of
	 * moisture.
	 */
	if (stat == U_USB_STATUS_WATER_PRESENT || stat == U_USB_FMB1_BIT ||
			stat == U_USB_FMB2_BIT || (usb_plugged_in &&
			stat == U_USB_FLOAT1_BIT)) {
		smblib_set_moisture_protection(chg, true);
		alarm_start_relative(&chg->moisture_protection_alarm,
			ms_to_ktime(MOISTURE_PROTECTION_CHECK_DELAY_MS));
	} else {
		smblib_set_moisture_protection(chg, false);
		rc = alarm_cancel(&chg->moisture_protection_alarm);
		if (rc < 0)
			smblib_err(chg, "Couldn't cancel moisture protection alarm\n");
	}

out:
	pm_relax(chg->dev);
}

static enum alarmtimer_restart moisture_protection_alarm_cb(struct alarm *alarm,
							ktime_t now)
{
	struct smb_charger *chg = container_of(alarm, struct smb_charger,
					moisture_protection_alarm);

	smblib_dbg(chg, PR_MISC, "moisture Protection Alarm Triggered %lld\n",
			ktime_to_ms(now));

	/* Atomic context, cannot use voter */
	pm_stay_awake(chg->dev);
	schedule_work(&chg->moisture_protection_work);

	return ALARMTIMER_NORESTART;
}

static void jeita_update_work(struct work_struct *work)
{
	struct smb_charger *chg = container_of(work, struct smb_charger,
						jeita_update_work);
	struct device_node *node = chg->dev->of_node;
	struct device_node *batt_node, *pnode;
	union power_supply_propval val;
	int rc, tmp[2], max_fcc_ma, max_fv_uv;
	u32 jeita_hard_thresholds[2];

	batt_node = of_find_node_by_name(node, "qcom,battery-data");
	if (!batt_node) {
		smblib_err(chg, "Batterydata not available\n");
		goto out;
	}

	/* if BMS is not ready, defer the work */
	if (!chg->bms_psy)
		return;

	rc = smblib_get_prop_from_bms(chg,
			POWER_SUPPLY_PROP_RESISTANCE_ID, &val);
	if (rc < 0) {
		smblib_err(chg, "Failed to get batt-id rc=%d\n", rc);
		goto out;
	}

	/* if BMS hasn't read out the batt_id yet, defer the work */
	if (val.intval <= 0)
		return;

	pnode = of_batterydata_get_best_profile(batt_node,
					val.intval / 1000, NULL);
	if (IS_ERR(pnode)) {
		rc = PTR_ERR(pnode);
		smblib_err(chg, "Failed to detect valid battery profile %d\n",
				rc);
		goto out;
	}

	rc = of_property_read_u32_array(pnode, "qcom,jeita-hard-thresholds",
				jeita_hard_thresholds, 2);
	if (!rc) {
		rc = smblib_update_jeita(chg, jeita_hard_thresholds,
					JEITA_HARD);
		if (rc < 0) {
			smblib_err(chg, "Couldn't configure Hard Jeita rc=%d\n",
					rc);
			goto out;
		}
	}

	rc = of_property_read_u32_array(pnode, "qcom,jeita-soft-thresholds",
				chg->jeita_soft_thlds, 2);
	if (!rc) {
		rc = smblib_update_jeita(chg, chg->jeita_soft_thlds,
					JEITA_SOFT);
		if (rc < 0) {
			smblib_err(chg, "Couldn't configure Soft Jeita rc=%d\n",
					rc);
			goto out;
		}

		rc = of_property_read_u32_array(pnode,
					"qcom,jeita-soft-hys-thresholds",
					chg->jeita_soft_hys_thlds, 2);
		if (rc < 0) {
			smblib_err(chg, "Couldn't get Soft Jeita hysteresis thresholds rc=%d\n",
					rc);
			goto out;
		}
	}

	chg->jeita_soft_fcc[0] = chg->jeita_soft_fcc[1] = -EINVAL;
	chg->jeita_soft_fv[0] = chg->jeita_soft_fv[1] = -EINVAL;
	max_fcc_ma = max_fv_uv = -EINVAL;

	of_property_read_u32(pnode, "qcom,fastchg-current-ma", &max_fcc_ma);
	of_property_read_u32(pnode, "qcom,max-voltage-uv", &max_fv_uv);

	if (max_fcc_ma <= 0 || max_fv_uv <= 0) {
		smblib_err(chg, "Incorrect fastchg-current-ma or max-voltage-uv\n");
		goto out;
	}

	rc = of_property_read_u32_array(pnode, "qcom,jeita-soft-fcc-ua",
					tmp, 2);
	if (rc < 0) {
		smblib_err(chg, "Couldn't get fcc values for soft JEITA rc=%d\n",
				rc);
		goto out;
	}

	max_fcc_ma *= 1000;
	if (tmp[0] > max_fcc_ma || tmp[1] > max_fcc_ma) {
		smblib_err(chg, "Incorrect FCC value [%d %d] max: %d\n", tmp[0],
			tmp[1], max_fcc_ma);
		goto out;
	}
	chg->jeita_soft_fcc[0] = tmp[0];
	chg->jeita_soft_fcc[1] = tmp[1];

	rc = of_property_read_u32_array(pnode, "qcom,jeita-soft-fv-uv", tmp,
					2);
	if (rc < 0) {
		smblib_err(chg, "Couldn't get fv values for soft JEITA rc=%d\n",
				rc);
		goto out;
	}

	if (tmp[0] > max_fv_uv || tmp[1] > max_fv_uv) {
		smblib_err(chg, "Incorrect FV value [%d %d] max: %d\n", tmp[0],
			tmp[1], max_fv_uv);
		goto out;
	}
	chg->jeita_soft_fv[0] = tmp[0];
	chg->jeita_soft_fv[1] = tmp[1];

	rc = smblib_soft_jeita_arb_wa(chg);
	if (rc < 0) {
		smblib_err(chg, "Couldn't fix soft jeita arb rc=%d\n",
				rc);
		goto out;
	}

	chg->jeita_configured = JEITA_CFG_COMPLETE;
	return;

out:
	chg->jeita_configured = JEITA_CFG_FAILURE;
}

static void smblib_lpd_ra_open_work(struct work_struct *work)
{
	struct smb_charger *chg = container_of(work, struct smb_charger,
							lpd_ra_open_work.work);
	union power_supply_propval pval;
	u8 stat;
	int rc;

	if (chg->pr_swap_in_progress || chg->pd_hard_reset) {
		chg->lpd_stage = LPD_STAGE_NONE;
		goto out;
	}

	if (chg->lpd_stage != LPD_STAGE_FLOAT)
		goto out;

	rc = smblib_read(chg, TYPE_C_MISC_STATUS_REG, &stat);
	if (rc < 0) {
		smblib_err(chg, "Couldn't read TYPE_C_MISC_STATUS_REG rc=%d\n",
			rc);
		goto out;
	}

	/* quit if moisture status is gone or in attached state */
	if (!(stat & TYPEC_WATER_DETECTION_STATUS_BIT)
			|| (stat & TYPEC_TCCDEBOUNCE_DONE_STATUS_BIT)) {
		chg->lpd_stage = LPD_STAGE_NONE;
		goto out;
	}

	chg->lpd_stage = LPD_STAGE_COMMIT;

	/* Enable source only mode */
	pval.intval = POWER_SUPPLY_TYPEC_PR_SOURCE;
	rc = smblib_set_prop_typec_power_role(chg, &pval);
	if (rc < 0) {
		smblib_err(chg, "Couldn't set typec source only mode rc=%d\n",
					rc);
		goto out;
	}

	/* Wait 1.5ms to read src status */
	usleep_range(1500, 1510);

	rc = smblib_read(chg, TYPE_C_SRC_STATUS_REG, &stat);
	if (rc < 0) {
		smblib_err(chg, "Couldn't read TYPE_C_SRC_STATUS_REG rc=%d\n",
				rc);
		goto out;
	}

	if (smblib_rsbux_low(chg, RSBU_K_300K_UV)) {
		/* Moisture detected, enable sink only mode */
		pval.intval = POWER_SUPPLY_TYPEC_PR_SINK;
		rc = smblib_set_prop_typec_power_role(chg, &pval);
		if (rc < 0) {
			smblib_err(chg, "Couldn't set typec sink only rc=%d\n",
				rc);
			goto out;
		}

		chg->lpd_reason = LPD_MOISTURE_DETECTED;

	} else {
		/* Floating cable, disable water detection irq temporarily */
		rc = smblib_masked_write(chg, TYPE_C_INTERRUPT_EN_CFG_2_REG,
					TYPEC_WATER_DETECTION_INT_EN_BIT, 0);
		if (rc < 0) {
			smblib_err(chg, "Couldn't set TYPE_C_INTERRUPT_EN_CFG_2_REG rc=%d\n",
					rc);
			goto out;
		}

		/* restore DRP mode */
		pval.intval = POWER_SUPPLY_TYPEC_PR_DUAL;
		rc = smblib_set_prop_typec_power_role(chg, &pval);
		if (rc < 0) {
			smblib_err(chg, "Couldn't write 0x%02x to TYPE_C_INTRPT_ENB_SOFTWARE_CTRL rc=%d\n",
				pval.intval, rc);
			goto out;
		}

		chg->lpd_reason = LPD_FLOATING_CABLE;
	}

	/* recheck in 60 seconds */
	alarm_start_relative(&chg->lpd_recheck_timer, ms_to_ktime(60000));
out:
	vote(chg->awake_votable, LPD_VOTER, false, 0);
}

static void smblib_lpd_detach_work(struct work_struct *work)
{
	struct smb_charger *chg = container_of(work, struct smb_charger,
							lpd_detach_work.work);

	if (chg->lpd_stage == LPD_STAGE_FLOAT_CANCEL)
		chg->lpd_stage = LPD_STAGE_NONE;
}

static int smblib_create_votables(struct smb_charger *chg)
{
	int rc = 0;

	chg->fcc_votable = find_votable("FCC");
	if (chg->fcc_votable == NULL) {
		rc = -EINVAL;
		smblib_err(chg, "Couldn't find FCC votable rc=%d\n", rc);
		return rc;
	}

	chg->fv_votable = find_votable("FV");
	if (chg->fv_votable == NULL) {
		rc = -EINVAL;
		smblib_err(chg, "Couldn't find FV votable rc=%d\n", rc);
		return rc;
	}

	chg->usb_icl_votable = find_votable("USB_ICL");
	if (chg->usb_icl_votable == NULL) {
		rc = -EINVAL;
		smblib_err(chg, "Couldn't find USB_ICL votable rc=%d\n", rc);
		return rc;
	}

	chg->pl_disable_votable = find_votable("PL_DISABLE");
	if (chg->pl_disable_votable == NULL) {
		rc = -EINVAL;
		smblib_err(chg, "Couldn't find votable PL_DISABLE rc=%d\n", rc);
		return rc;
	}

	chg->pl_enable_votable_indirect = find_votable("PL_ENABLE_INDIRECT");
	if (chg->pl_enable_votable_indirect == NULL) {
		rc = -EINVAL;
		smblib_err(chg,
			"Couldn't find votable PL_ENABLE_INDIRECT rc=%d\n",
			rc);
		return rc;
	}

	vote(chg->pl_disable_votable, PL_DELAY_VOTER, true, 0);

	chg->smb_override_votable = create_votable("SMB_EN_OVERRIDE",
				VOTE_SET_ANY,
				smblib_smb_disable_override_vote_callback, chg);
	if (IS_ERR(chg->smb_override_votable)) {
		rc = PTR_ERR(chg->smb_override_votable);
		chg->smb_override_votable = NULL;
		return rc;
	}

	chg->dc_suspend_votable = create_votable("DC_SUSPEND", VOTE_SET_ANY,
					smblib_dc_suspend_vote_callback,
					chg);
	if (IS_ERR(chg->dc_suspend_votable)) {
		rc = PTR_ERR(chg->dc_suspend_votable);
		chg->dc_suspend_votable = NULL;
		return rc;
	}

	chg->awake_votable = create_votable("AWAKE", VOTE_SET_ANY,
					smblib_awake_vote_callback,
					chg);
	if (IS_ERR(chg->awake_votable)) {
		rc = PTR_ERR(chg->awake_votable);
		chg->awake_votable = NULL;
		return rc;
	}

	chg->chg_disable_votable = create_votable("CHG_DISABLE", VOTE_SET_ANY,
					smblib_chg_disable_vote_callback,
					chg);
	if (IS_ERR(chg->chg_disable_votable)) {
		rc = PTR_ERR(chg->chg_disable_votable);
		chg->chg_disable_votable = NULL;
		return rc;
	}

	chg->usb_irq_enable_votable = create_votable("USB_IRQ_DISABLE",
					VOTE_SET_ANY,
					smblib_usb_irq_enable_vote_callback,
					chg);
	if (IS_ERR(chg->usb_irq_enable_votable)) {
		rc = PTR_ERR(chg->usb_irq_enable_votable);
		chg->usb_irq_enable_votable = NULL;
		return rc;
	}

	return rc;
}

static void smblib_destroy_votables(struct smb_charger *chg)
{
	if (chg->dc_suspend_votable)
		destroy_votable(chg->dc_suspend_votable);
	if (chg->usb_icl_votable)
		destroy_votable(chg->usb_icl_votable);
	if (chg->awake_votable)
		destroy_votable(chg->awake_votable);
	if (chg->chg_disable_votable)
		destroy_votable(chg->chg_disable_votable);
}

static void smblib_iio_deinit(struct smb_charger *chg)
{
	if (!IS_ERR_OR_NULL(chg->iio.usbin_v_chan))
		iio_channel_release(chg->iio.usbin_v_chan);
	if (!IS_ERR_OR_NULL(chg->iio.usbin_i_chan))
		iio_channel_release(chg->iio.usbin_i_chan);
	if (!IS_ERR_OR_NULL(chg->iio.temp_chan))
		iio_channel_release(chg->iio.temp_chan);
	if (!IS_ERR_OR_NULL(chg->iio.sbux_chan))
		iio_channel_release(chg->iio.sbux_chan);
	if (!IS_ERR_OR_NULL(chg->iio.vph_v_chan))
		iio_channel_release(chg->iio.vph_v_chan);
	if (!IS_ERR_OR_NULL(chg->iio.die_temp_chan))
		iio_channel_release(chg->iio.die_temp_chan);
	if (!IS_ERR_OR_NULL(chg->iio.connector_temp_chan))
		iio_channel_release(chg->iio.connector_temp_chan);
	if (!IS_ERR_OR_NULL(chg->iio.skin_temp_chan))
		iio_channel_release(chg->iio.skin_temp_chan);
	if (!IS_ERR_OR_NULL(chg->iio.smb_temp_chan))
		iio_channel_release(chg->iio.smb_temp_chan);
}

int smblib_init(struct smb_charger *chg)
{
	union power_supply_propval prop_val;
	int rc = 0;

	mutex_init(&chg->smb_lock);
	INIT_WORK(&chg->bms_update_work, bms_update_work);
	INIT_WORK(&chg->pl_update_work, pl_update_work);
	INIT_WORK(&chg->jeita_update_work, jeita_update_work);
	INIT_DELAYED_WORK(&chg->clear_hdc_work, clear_hdc_work);
	INIT_DELAYED_WORK(&chg->icl_change_work, smblib_icl_change_work);
	INIT_DELAYED_WORK(&chg->pl_enable_work, smblib_pl_enable_work);
	INIT_DELAYED_WORK(&chg->uusb_otg_work, smblib_uusb_otg_work);
	INIT_DELAYED_WORK(&chg->bb_removal_work, smblib_bb_removal_work);
	INIT_DELAYED_WORK(&chg->lpd_ra_open_work, smblib_lpd_ra_open_work);
	INIT_DELAYED_WORK(&chg->lpd_detach_work, smblib_lpd_detach_work);
	INIT_DELAYED_WORK(&chg->thermal_regulation_work,
					smblib_thermal_regulation_work);

	if (chg->uusb_moisture_protection_enabled) {
		INIT_WORK(&chg->moisture_protection_work,
					smblib_moisture_protection_work);

		if (alarmtimer_get_rtcdev()) {
			alarm_init(&chg->moisture_protection_alarm,
				ALARM_BOOTTIME, moisture_protection_alarm_cb);
		} else {
			smblib_err(chg, "Failed to initialize moisture protection alarm\n");
			return -ENODEV;
		}
	}

	chg->fake_capacity = -EINVAL;
	chg->fake_input_current_limited = -EINVAL;
	chg->fake_batt_status = -EINVAL;
	chg->sink_src_mode = UNATTACHED_MODE;
	chg->jeita_configured = false;
	chg->sec_chg_selected = POWER_SUPPLY_CHARGER_SEC_NONE;
	chg->cp_reason = POWER_SUPPLY_CP_NONE;
	chg->thermal_status = TEMP_BELOW_RANGE;

	switch (chg->mode) {
	case PARALLEL_MASTER:
		rc = qcom_batt_init(chg->smb_version);
		if (rc < 0) {
			smblib_err(chg, "Couldn't init qcom_batt_init rc=%d\n",
				rc);
			return rc;
		}

		rc = qcom_step_chg_init(chg->dev, chg->step_chg_enabled,
						chg->sw_jeita_enabled, false);
		if (rc < 0) {
			smblib_err(chg, "Couldn't init qcom_step_chg_init rc=%d\n",
				rc);
			return rc;
		}

		rc = smblib_create_votables(chg);
		if (rc < 0) {
			smblib_err(chg, "Couldn't create votables rc=%d\n",
				rc);
			return rc;
		}

		chg->bms_psy = power_supply_get_by_name("bms");

		if (chg->sec_pl_present) {
			chg->pl.psy = power_supply_get_by_name("parallel");
			if (chg->pl.psy) {
				if (chg->sec_chg_selected
					!= POWER_SUPPLY_CHARGER_SEC_CP) {
					rc = smblib_select_sec_charger(chg,
						POWER_SUPPLY_CHARGER_SEC_PL,
						POWER_SUPPLY_CP_NONE, false);
					if (rc < 0)
						smblib_err(chg, "Couldn't config pl charger rc=%d\n",
							rc);
				}

				if (chg->smb_temp_max == -EINVAL) {
					rc = smblib_get_thermal_threshold(chg,
						SMB_REG_H_THRESHOLD_MSB_REG,
						&chg->smb_temp_max);
					if (rc < 0) {
						dev_err(chg->dev, "Couldn't get charger_temp_max rc=%d\n",
								rc);
						return rc;
					}
				}

				prop_val.intval = chg->smb_temp_max;
				rc = power_supply_set_property(chg->pl.psy,
					POWER_SUPPLY_PROP_CHARGER_TEMP_MAX,
					&prop_val);
				if (rc < 0) {
					dev_err(chg->dev, "Couldn't set POWER_SUPPLY_PROP_CHARGER_TEMP_MAX rc=%d\n",
							rc);
					return rc;
				}
			}
		}

		rc = smblib_register_notifier(chg);
		if (rc < 0) {
			smblib_err(chg,
				"Couldn't register notifier rc=%d\n", rc);
			return rc;
		}
		break;
	case PARALLEL_SLAVE:
		break;
	default:
		smblib_err(chg, "Unsupported mode %d\n", chg->mode);
		return -EINVAL;
	}

	return rc;
}

int smblib_deinit(struct smb_charger *chg)
{
	switch (chg->mode) {
	case PARALLEL_MASTER:
		if (chg->uusb_moisture_protection_enabled) {
			alarm_cancel(&chg->moisture_protection_alarm);
			cancel_work_sync(&chg->moisture_protection_work);
		}
		cancel_work_sync(&chg->bms_update_work);
		cancel_work_sync(&chg->jeita_update_work);
		cancel_work_sync(&chg->pl_update_work);
		cancel_delayed_work_sync(&chg->clear_hdc_work);
		cancel_delayed_work_sync(&chg->icl_change_work);
		cancel_delayed_work_sync(&chg->pl_enable_work);
		cancel_delayed_work_sync(&chg->uusb_otg_work);
		cancel_delayed_work_sync(&chg->bb_removal_work);
		cancel_delayed_work_sync(&chg->lpd_ra_open_work);
		cancel_delayed_work_sync(&chg->lpd_detach_work);
		cancel_delayed_work_sync(&chg->thermal_regulation_work);
		power_supply_unreg_notifier(&chg->nb);
		smblib_destroy_votables(chg);
		qcom_step_chg_deinit();
		qcom_batt_deinit();
		break;
	case PARALLEL_SLAVE:
		break;
	default:
		smblib_err(chg, "Unsupported mode %d\n", chg->mode);
		return -EINVAL;
	}

	smblib_iio_deinit(chg);

	return 0;
}<|MERGE_RESOLUTION|>--- conflicted
+++ resolved
@@ -594,24 +594,6 @@
 	return 0;
 }
 
-int smblib_enable_wdog_snarl_irq(struct smb_charger *chg, bool enable)
-{
-	chg->wdog_snarl_irq_enable = enable;
-
-	if (!chg->irq_info[WDOG_SNARL_IRQ].irq)
-		return 0;
-
-	if (enable) {
-		enable_irq(chg->irq_info[WDOG_SNARL_IRQ].irq);
-		enable_irq_wake(chg->irq_info[WDOG_SNARL_IRQ].irq);
-	} else {
-		disable_irq_wake(chg->irq_info[WDOG_SNARL_IRQ].irq);
-		disable_irq_nosync(chg->irq_info[WDOG_SNARL_IRQ].irq);
-	}
-
-	return 0;
-}
-
 /********************
  * REGISTER SETTERS *
  ********************/
@@ -2392,12 +2374,6 @@
 			return rc;
 		}
 
-<<<<<<< HEAD
-		if (!chg->wdog_snarl_irq_enable)
-			smblib_enable_wdog_snarl_irq(chg, true);
-
-=======
->>>>>>> 4e0853b7
 		/*
 		 * Schedule SW_THERM_REGULATION_WORK directly if USB input
 		 * is suspended due to SW thermal regulation WA since WDOG
@@ -2410,12 +2386,6 @@
 			schedule_delayed_work(&chg->thermal_regulation_work, 0);
 		}
 	} else {
-<<<<<<< HEAD
-		if (chg->wdog_snarl_irq_enable)
-			smblib_enable_wdog_snarl_irq(chg, false);
-
-=======
->>>>>>> 4e0853b7
 		cancel_delayed_work_sync(&chg->thermal_regulation_work);
 		vote(chg->awake_votable, SW_THERM_REGULATION_VOTER, false, 0);
 	}
