/* Copyright (c) 2018-2019 The Linux Foundation. All rights reserved.
 *
 * This program is free software; you can redistribute it and/or modify
 * it under the terms of the GNU General Public License version 2 and
 * only version 2 as published by the Free Software Foundation.
 *
 * This program is distributed in the hope that it will be useful,
 * but WITHOUT ANY WARRANTY; without even the implied warranty of
 * MERCHANTABILITY or FITNESS FOR A PARTICULAR PURPOSE.  See the
 * GNU General Public License for more details.
 */

#define pr_fmt(fmt)	"QG-K: %s: " fmt, __func__

#include <linux/alarmtimer.h>
#include <linux/cdev.h>
#include <linux/device.h>
#include <linux/interrupt.h>
#include <linux/kernel.h>
#include <linux/ktime.h>
#include <linux/module.h>
#include <linux/of.h>
#include <linux/of_irq.h>
#include <linux/of_batterydata.h>
#include <linux/platform_device.h>
#include <linux/power_supply.h>
#include <linux/regmap.h>
#include <linux/slab.h>
#include <linux/timekeeping.h>
#include <linux/uaccess.h>
#include <linux/pmic-voter.h>
#include <linux/iio/consumer.h>
#include <linux/qpnp/qpnp-revid.h>
#include <uapi/linux/qg.h>
#include <uapi/linux/qg-profile.h>
#include "fg-alg.h"
#include "qg-sdam.h"
#include "qg-core.h"
#include "qg-reg.h"
#include "qg-util.h"
#include "qg-soc.h"
#include "qg-battery-profile.h"
#include "qg-defs.h"

static int qg_debug_mask;
module_param_named(
	debug_mask, qg_debug_mask, int, 0600
);

static int qg_esr_mod_count = 30;
module_param_named(
	esr_mod_count, qg_esr_mod_count, int, 0600
);

static int qg_esr_count = 3;
module_param_named(
	esr_count, qg_esr_count, int, 0600
);

static int qg_process_rt_fifo(struct qpnp_qg *chip);

static bool is_battery_present(struct qpnp_qg *chip)
{
	u8 reg = 0;
	int rc;

	rc = qg_read(chip, chip->qg_base + QG_STATUS1_REG, &reg, 1);
	if (rc < 0)
		pr_err("Failed to read battery presence, rc=%d\n", rc);

	return !!(reg & BATTERY_PRESENT_BIT);
}

#define DEBUG_BATT_ID_LOW	6000
#define DEBUG_BATT_ID_HIGH	8500
static bool is_debug_batt_id(struct qpnp_qg *chip)
{
	if (is_between(DEBUG_BATT_ID_LOW, DEBUG_BATT_ID_HIGH,
					chip->batt_id_ohm))
		return true;

	return false;
}

static int qg_read_ocv(struct qpnp_qg *chip, u32 *ocv_uv, u32 *ocv_raw, u8 type)
{
	int rc, addr;
	u64 temp = 0;
	char ocv_name[20];

	switch (type) {
	case S3_GOOD_OCV:
		addr = QG_S3_GOOD_OCV_V_DATA0_REG;
		strlcpy(ocv_name, "S3_GOOD_OCV", 20);
		break;
	case S7_PON_OCV:
		addr = QG_S7_PON_OCV_V_DATA0_REG;
		strlcpy(ocv_name, "S7_PON_OCV", 20);
		break;
	case S3_LAST_OCV:
		addr = QG_LAST_S3_SLEEP_V_DATA0_REG;
		strlcpy(ocv_name, "S3_LAST_OCV", 20);
		break;
	case SDAM_PON_OCV:
		addr = QG_SDAM_PON_OCV_OFFSET;
		strlcpy(ocv_name, "SDAM_PON_OCV", 20);
		break;
	default:
		pr_err("Invalid OCV type %d\n", type);
		return -EINVAL;
	}

	if (type == SDAM_PON_OCV) {
		rc = qg_sdam_read(SDAM_PON_OCV_UV, ocv_raw);
		if (rc < 0) {
			pr_err("Failed to read SDAM PON OCV rc=%d\n", rc);
			return rc;
		}
	} else {
		rc = qg_read(chip, chip->qg_base + addr, (u8 *)ocv_raw, 2);
		if (rc < 0) {
			pr_err("Failed to read ocv, rc=%d\n", rc);
			return rc;
		}
	}

	temp = *ocv_raw;
	*ocv_uv = V_RAW_TO_UV(temp);

	pr_debug("%s: OCV_RAW=%x OCV=%duV\n", ocv_name, *ocv_raw, *ocv_uv);

	return rc;
}

#define DEFAULT_S3_FIFO_LENGTH		3
static int qg_update_fifo_length(struct qpnp_qg *chip, u8 length)
{
	int rc;
	u8 s3_entry_fifo_length = 0;

	if (!length || length > 8) {
		pr_err("Invalid FIFO length %d\n", length);
		return -EINVAL;
	}

	rc = qg_masked_write(chip, chip->qg_base + QG_S2_NORMAL_MEAS_CTL2_REG,
			FIFO_LENGTH_MASK, (length - 1) << FIFO_LENGTH_SHIFT);
	if (rc < 0)
		pr_err("Failed to write S2 FIFO length, rc=%d\n", rc);

	/* update the S3 FIFO length, when S2 length is updated */
	if (length > 3 && !chip->dt.qg_sleep_config)
		s3_entry_fifo_length = (chip->dt.s3_entry_fifo_length > 0) ?
			chip->dt.s3_entry_fifo_length : DEFAULT_S3_FIFO_LENGTH;
	else	/* Use S3 length as 1 for any S2 length <= 3 */
		s3_entry_fifo_length = 1;

	rc = qg_masked_write(chip,
			chip->qg_base + QG_S3_SLEEP_OCV_IBAT_CTL1_REG,
			SLEEP_IBAT_QUALIFIED_LENGTH_MASK,
			s3_entry_fifo_length - 1);
	if (rc < 0)
		pr_err("Failed to write S3-entry fifo-length, rc=%d\n",
						rc);

	return rc;
}

static int qg_master_hold(struct qpnp_qg *chip, bool hold)
{
	int rc;

	/* clear the master */
	rc = qg_masked_write(chip, chip->qg_base + QG_DATA_CTL1_REG,
					MASTER_HOLD_OR_CLR_BIT, 0);
	if (rc < 0)
		return rc;

	if (hold) {
		/* 0 -> 1, hold the master */
		rc = qg_masked_write(chip, chip->qg_base + QG_DATA_CTL1_REG,
					MASTER_HOLD_OR_CLR_BIT,
					MASTER_HOLD_OR_CLR_BIT);
		if (rc < 0)
			return rc;
	}

	qg_dbg(chip, QG_DEBUG_STATUS, "Master hold = %d\n", hold);

	return rc;
}

static void qg_notify_charger(struct qpnp_qg *chip)
{
	union power_supply_propval prop = {0, };
	int rc;

	if (!chip->batt_psy)
		return;

	if (is_debug_batt_id(chip)) {
		prop.intval = 1;
		power_supply_set_property(chip->batt_psy,
			POWER_SUPPLY_PROP_DEBUG_BATTERY, &prop);
		return;
	}

	if (!chip->profile_loaded)
		return;

	prop.intval = chip->bp.float_volt_uv;
	rc = power_supply_set_property(chip->batt_psy,
			POWER_SUPPLY_PROP_VOLTAGE_MAX, &prop);
	if (rc < 0) {
		pr_err("Failed to set voltage_max property on batt_psy, rc=%d\n",
			rc);
		return;
	}

	prop.intval = chip->bp.fastchg_curr_ma * 1000;
	rc = power_supply_set_property(chip->batt_psy,
			POWER_SUPPLY_PROP_CONSTANT_CHARGE_CURRENT_MAX, &prop);
	if (rc < 0) {
		pr_err("Failed to set constant_charge_current_max property on batt_psy, rc=%d\n",
			rc);
		return;
	}

	pr_debug("Notified charger on float voltage and FCC\n");

	rc = power_supply_get_property(chip->batt_psy,
			POWER_SUPPLY_PROP_CHARGE_TERM_CURRENT, &prop);
	if (rc < 0) {
		pr_err("Failed to get charge term current, rc=%d\n", rc);
		return;
	}
	chip->chg_iterm_ma = prop.intval;
}

static bool is_batt_available(struct qpnp_qg *chip)
{
	if (chip->batt_psy)
		return true;

	chip->batt_psy = power_supply_get_by_name("battery");
	if (!chip->batt_psy)
		return false;

	/* batt_psy is initialized, set the fcc and fv */
	qg_notify_charger(chip);

	return true;
}

static int qg_store_soc_params(struct qpnp_qg *chip)
{
	int rc, batt_temp = 0, i;
	unsigned long rtc_sec = 0;

	rc = get_rtc_time(&rtc_sec);
	if (rc < 0)
		pr_err("Failed to get RTC time, rc=%d\n", rc);
	else
		chip->sdam_data[SDAM_TIME_SEC] = rtc_sec;

	rc = qg_get_battery_temp(chip, &batt_temp);
	if (rc < 0)
		pr_err("Failed to get battery-temp, rc = %d\n", rc);
	else
		chip->sdam_data[SDAM_TEMP] = (u32)batt_temp;

	for (i = 0; i <= SDAM_TIME_SEC; i++) {
		rc |= qg_sdam_write(i, chip->sdam_data[i]);
		qg_dbg(chip, QG_DEBUG_STATUS, "SDAM write param %d value=%d\n",
					i, chip->sdam_data[i]);
	}

	return rc;
}

static int qg_config_s2_state(struct qpnp_qg *chip,
		enum s2_state requested_state, bool state_enable,
		bool process_fifo)
{
	int rc, acc_interval, acc_length;
	u8 fifo_length, reg = 0, state = S2_DEFAULT;

	if ((chip->s2_state_mask & requested_state) && (state_enable == true))
		return 0; /* No change in state */

	if (!(chip->s2_state_mask & requested_state) && (state_enable == false))
		return 0; /* No change in state */

	if (state_enable)
		chip->s2_state_mask |= requested_state;
	else
		chip->s2_state_mask &= ~requested_state;

	/* define the priority of the states */
	if (chip->s2_state_mask & S2_FAST_CHARGING)
		state = S2_FAST_CHARGING;
	else if (chip->s2_state_mask & S2_LOW_VBAT)
		state = S2_LOW_VBAT;
	else if (chip->s2_state_mask & S2_SLEEP)
		state = S2_SLEEP;
	else
		state = S2_DEFAULT;

	if (state == chip->s2_state)
		return 0;

	switch (state) {
	case S2_FAST_CHARGING:
		fifo_length = chip->dt.fast_chg_s2_fifo_length;
		acc_interval = chip->dt.s2_acc_intvl_ms;
		acc_length = chip->dt.s2_acc_length;
		break;
	case S2_LOW_VBAT:
		fifo_length = chip->dt.s2_vbat_low_fifo_length;
		acc_interval = chip->dt.s2_acc_intvl_ms;
		acc_length = chip->dt.s2_acc_length;
		break;
	case S2_SLEEP:
		fifo_length = chip->dt.sleep_s2_fifo_length;
		acc_interval = chip->dt.sleep_s2_acc_intvl_ms;
		acc_length = chip->dt.sleep_s2_acc_length;
		break;
	case S2_DEFAULT:
		fifo_length = chip->dt.s2_fifo_length;
		acc_interval = chip->dt.s2_acc_intvl_ms;
		acc_length = chip->dt.s2_acc_length;
		break;
	default:
		pr_err("Invalid S2 state %d\n", state);
		return -EINVAL;
	}

	rc = qg_master_hold(chip, true);
	if (rc < 0) {
		pr_err("Failed to hold master, rc=%d\n", rc);
		return rc;
	}

	if (process_fifo) {
		rc = qg_process_rt_fifo(chip);
		if (rc < 0) {
			pr_err("Failed to process FIFO real-time, rc=%d\n", rc);
			goto done;
		}
	}

	rc = qg_update_fifo_length(chip, fifo_length);
	if (rc < 0) {
		pr_err("Failed to update S2 fifo-length, rc=%d\n", rc);
		goto done;
	}

	reg = acc_interval / 10;
	rc = qg_write(chip, chip->qg_base + QG_S2_NORMAL_MEAS_CTL3_REG,
					&reg, 1);
	if (rc < 0) {
		pr_err("Failed to update S2 acc intrvl, rc=%d\n", rc);
		goto done;
	}

	reg = ilog2(acc_length) - 1;
	rc = qg_masked_write(chip, chip->qg_base + QG_S2_NORMAL_MEAS_CTL2_REG,
					NUM_OF_ACCUM_MASK, reg);
	if (rc < 0) {
		pr_err("Failed to update S2 ACC length, rc=%d\n", rc);
		goto done;
	}

	chip->s2_state = state;

	qg_dbg(chip, QG_DEBUG_STATUS, "S2 New state=%x  fifo_length=%d interval=%d acc_length=%d\n",
				state, fifo_length, acc_interval, acc_length);

done:
	qg_master_hold(chip, false);
	/* FIFO restarted */
	chip->last_fifo_update_time = ktime_get_boottime();
	return rc;
}

static int qg_process_fifo(struct qpnp_qg *chip, u32 fifo_length)
{
	int rc = 0, i, j = 0, temp;
	u8 v_fifo[MAX_FIFO_LENGTH * 2], i_fifo[MAX_FIFO_LENGTH * 2];
	u32 sample_interval = 0, sample_count = 0, fifo_v = 0, fifo_i = 0;
	unsigned long rtc_sec = 0;

	rc = get_rtc_time(&rtc_sec);
	if (rc < 0)
		pr_err("Failed to get RTC time, rc=%d\n", rc);

	chip->kdata.fifo_time = (u32)rtc_sec;

	if (!fifo_length) {
		pr_debug("No FIFO data\n");
		return 0;
	}

	qg_dbg(chip, QG_DEBUG_FIFO, "FIFO length=%d\n", fifo_length);

	rc = get_sample_interval(chip, &sample_interval);
	if (rc < 0) {
		pr_err("Failed to get FIFO sample interval, rc=%d\n", rc);
		return rc;
	}

	rc = get_sample_count(chip, &sample_count);
	if (rc < 0) {
		pr_err("Failed to get FIFO sample count, rc=%d\n", rc);
		return rc;
	}

	/*
	 * If there is pending data from suspend, append the new FIFO
	 * data to it. Only do this if we can accomadate 8 FIFOs
	 */
	if (chip->suspend_data &&
		(chip->kdata.fifo_length < (MAX_FIFO_LENGTH / 2))) {
		j = chip->kdata.fifo_length; /* append the data */
		chip->suspend_data = false;
		qg_dbg(chip, QG_DEBUG_FIFO,
			"Pending suspend-data FIFO length=%d\n", j);
	} else {
		/* clear any old pending data */
		chip->kdata.fifo_length = 0;
	}

	for (i = 0; i < fifo_length * 2; i = i + 2, j++) {
		rc = qg_read(chip, chip->qg_base + QG_V_FIFO0_DATA0_REG + i,
					&v_fifo[i], 2);
		if (rc < 0) {
			pr_err("Failed to read QG_V_FIFO, rc=%d\n", rc);
			return rc;
		}
		rc = qg_read(chip, chip->qg_base + QG_I_FIFO0_DATA0_REG + i,
					&i_fifo[i], 2);
		if (rc < 0) {
			pr_err("Failed to read QG_I_FIFO, rc=%d\n", rc);
			return rc;
		}

		fifo_v = v_fifo[i] | (v_fifo[i + 1] << 8);
		fifo_i = i_fifo[i] | (i_fifo[i + 1] << 8);

		if (fifo_v == FIFO_V_RESET_VAL || fifo_i == FIFO_I_RESET_VAL) {
			pr_err("Invalid FIFO data V_RAW=%x I_RAW=%x - FIFO rejected\n",
						fifo_v, fifo_i);
			return -EINVAL;
		}

		temp = sign_extend32(fifo_i, 15);

		chip->kdata.fifo[j].v = V_RAW_TO_UV(fifo_v);
		chip->kdata.fifo[j].i = qg_iraw_to_ua(chip, temp);
		chip->kdata.fifo[j].interval = sample_interval;
		chip->kdata.fifo[j].count = sample_count;

		chip->last_fifo_v_uv = chip->kdata.fifo[j].v;
		chip->last_fifo_i_ua = chip->kdata.fifo[j].i;

		qg_dbg(chip, QG_DEBUG_FIFO, "FIFO %d raw_v=%d uV=%d raw_i=%d uA=%d interval=%d count=%d\n",
					j, fifo_v,
					chip->kdata.fifo[j].v,
					fifo_i,
					(int)chip->kdata.fifo[j].i,
					chip->kdata.fifo[j].interval,
					chip->kdata.fifo[j].count);
	}

	chip->kdata.fifo_length += fifo_length;
	chip->kdata.seq_no = chip->seq_no++ % U32_MAX;

	return rc;
}

static int qg_process_accumulator(struct qpnp_qg *chip)
{
	int rc, sample_interval = 0;
	u8 count, index = chip->kdata.fifo_length;
	u64 acc_v = 0, acc_i = 0;
	s64 temp = 0;

	rc = qg_read(chip, chip->qg_base + QG_ACCUM_CNT_RT_REG,
			&count, 1);
	if (rc < 0) {
		pr_err("Failed to read ACC count, rc=%d\n", rc);
		return rc;
	}

	if (!count || count < 10) { /* Ignore small accumulator data */
		pr_debug("No ACCUMULATOR data!\n");
		return 0;
	}

	rc = get_sample_interval(chip, &sample_interval);
	if (rc < 0) {
		pr_err("Failed to get ACC sample interval, rc=%d\n", rc);
		return 0;
	}

	rc = qg_read(chip, chip->qg_base + QG_V_ACCUM_DATA0_RT_REG,
			(u8 *)&acc_v, 3);
	if (rc < 0) {
		pr_err("Failed to read ACC RT V data, rc=%d\n", rc);
		return rc;
	}

	rc = qg_read(chip, chip->qg_base + QG_I_ACCUM_DATA0_RT_REG,
			(u8 *)&acc_i, 3);
	if (rc < 0) {
		pr_err("Failed to read ACC RT I data, rc=%d\n", rc);
		return rc;
	}

	temp = sign_extend64(acc_i, 23);

	chip->kdata.fifo[index].v = V_RAW_TO_UV(div_u64(acc_v, count));
	chip->kdata.fifo[index].i = qg_iraw_to_ua(chip, div_s64(temp, count));
	chip->kdata.fifo[index].interval = sample_interval;
	chip->kdata.fifo[index].count = count;
	chip->kdata.fifo_length++;
	if (chip->kdata.fifo_length == MAX_FIFO_LENGTH)
		chip->kdata.fifo_length = MAX_FIFO_LENGTH - 1;
<<<<<<< HEAD
=======

	chip->last_fifo_v_uv = chip->kdata.fifo[index].v;
	chip->last_fifo_i_ua = chip->kdata.fifo[index].i;
>>>>>>> 824a5636

	if (chip->kdata.fifo_length == 1)	/* Only accumulator data */
		chip->kdata.seq_no = chip->seq_no++ % U32_MAX;

	qg_dbg(chip, QG_DEBUG_FIFO, "ACC v_avg=%duV i_avg=%duA interval=%d count=%d\n",
			chip->kdata.fifo[index].v,
			(int)chip->kdata.fifo[index].i,
			chip->kdata.fifo[index].interval,
			chip->kdata.fifo[index].count);

	return rc;
}

static int qg_process_rt_fifo(struct qpnp_qg *chip)
{
	int rc;
	u32 fifo_length = 0;

	/* Get the real-time FIFO length */
	rc = get_fifo_length(chip, &fifo_length, true);
	if (rc < 0) {
		pr_err("Failed to read RT FIFO length, rc=%d\n", rc);
		return rc;
	}

	rc = qg_process_fifo(chip, fifo_length);
	if (rc < 0) {
		pr_err("Failed to process FIFO data, rc=%d\n", rc);
		return rc;
	}

	rc = qg_process_accumulator(chip);
	if (rc < 0) {
		pr_err("Failed to process ACC data, rc=%d\n", rc);
		return rc;
	}

	return rc;
}

#define MIN_FIFO_FULL_TIME_MS			12000
static int process_rt_fifo_data(struct qpnp_qg *chip, bool update_smb)
{
	int rc = 0;
	ktime_t now = ktime_get_boottime();
	s64 time_delta;

	/*
	 * Reject the FIFO read event if there are back-to-back requests
	 * This is done to gaurantee that there is always a minimum FIFO
	 * data to be processed, ignore this if vbat_low is set.
	 */
	time_delta = ktime_ms_delta(now, chip->last_user_update_time);

	qg_dbg(chip, QG_DEBUG_FIFO, "time_delta=%lld ms update_smb=%d\n",
				time_delta, update_smb);

	if (time_delta > MIN_FIFO_FULL_TIME_MS || update_smb) {
		rc = qg_master_hold(chip, true);
		if (rc < 0) {
			pr_err("Failed to hold master, rc=%d\n", rc);
			goto done;
		}

		rc = qg_process_rt_fifo(chip);
		if (rc < 0) {
			pr_err("Failed to process FIFO real-time, rc=%d\n", rc);
			goto done;
		}

		if (update_smb) {
			rc = qg_masked_write(chip, chip->qg_base +
				QG_MODE_CTL1_REG, PARALLEL_IBAT_SENSE_EN_BIT,
				chip->parallel_enabled ?
					PARALLEL_IBAT_SENSE_EN_BIT : 0);
			if (rc < 0) {
				pr_err("Failed to update SMB_EN, rc=%d\n", rc);
				goto done;
			}
			qg_dbg(chip, QG_DEBUG_STATUS, "Parallel SENSE %d\n",
						chip->parallel_enabled);
		}

		rc = qg_master_hold(chip, false);
		if (rc < 0) {
			pr_err("Failed to release master, rc=%d\n", rc);
			goto done;
		}
		/* FIFOs restarted */
		chip->last_fifo_update_time = ktime_get_boottime();

		/* signal the read thread */
		chip->data_ready = true;
		wake_up_interruptible(&chip->qg_wait_q);
		chip->last_user_update_time = now;

		/* vote to stay awake until userspace reads data */
		vote(chip->awake_votable, FIFO_RT_DONE_VOTER, true, 0);
	} else {
		qg_dbg(chip, QG_DEBUG_FIFO, "FIFO processing too early time_delta=%lld\n",
							time_delta);
	}
done:
	qg_master_hold(chip, false);
	return rc;
}

#define VBAT_LOW_HYST_UV		50000 /* 50mV */
static int qg_vbat_low_wa(struct qpnp_qg *chip)
{
	int rc, i, temp = 0;
	u32 vbat_low_uv = 0;

	if ((chip->wa_flags & QG_VBAT_LOW_WA) && chip->vbat_low) {
		rc = qg_get_battery_temp(chip, &temp);
		if (rc < 0) {
			pr_err("Failed to read batt_temp rc=%d\n", rc);
			temp = 250;
		}

		vbat_low_uv = 1000 * ((temp < chip->dt.cold_temp_threshold) ?
					chip->dt.vbatt_low_cold_mv :
					chip->dt.vbatt_low_mv);
		vbat_low_uv += VBAT_LOW_HYST_UV;
		/*
		 * PMI632 1.0 does not generate a falling VBAT_LOW IRQ.
		 * To exit from VBAT_LOW config, check if any of the FIFO
		 * averages is > vbat_low threshold and reconfigure the
		 * FIFO length to normal.
		 */
		for (i = 0; i < chip->kdata.fifo_length; i++) {
			if (chip->kdata.fifo[i].v > vbat_low_uv) {
				chip->vbat_low = false;
				pr_info("Exit VBAT_LOW vbat_avg=%duV vbat_low=%duV updated fifo_length=%d\n",
					chip->kdata.fifo[i].v, vbat_low_uv,
					chip->dt.s2_fifo_length);
				break;
			}
		}
	}

	rc = qg_config_s2_state(chip, S2_LOW_VBAT,
			chip->vbat_low ? true : false, false);
	if (rc < 0)
		pr_err("Failed to configure for VBAT_LOW rc=%d\n", rc);

	return rc;
}

static int qg_vbat_thresholds_config(struct qpnp_qg *chip)
{
	int rc, temp = 0, vbat_mv;
	u8 reg;

	rc = qg_get_battery_temp(chip, &temp);
	if (rc < 0) {
		pr_err("Failed to read batt_temp rc=%d\n", rc);
		return rc;
	}

	vbat_mv = (temp < chip->dt.cold_temp_threshold) ?
			chip->dt.vbatt_empty_cold_mv :
			chip->dt.vbatt_empty_mv;

	rc = qg_read(chip, chip->qg_base + QG_VBAT_EMPTY_THRESHOLD_REG,
					&reg, 1);
	if (rc < 0) {
		pr_err("Failed to read vbat-empty, rc=%d\n", rc);
		return rc;
	}

	if (vbat_mv == (reg * 50))	/* No change */
		goto config_vbat_low;

	reg = vbat_mv / 50;
	rc = qg_write(chip, chip->qg_base + QG_VBAT_EMPTY_THRESHOLD_REG,
					&reg, 1);
	if (rc < 0) {
		pr_err("Failed to write vbat-empty, rc=%d\n", rc);
		return rc;
	}

	qg_dbg(chip, QG_DEBUG_STATUS,
		"VBAT EMPTY threshold updated to %dmV temp=%d\n",
						vbat_mv, temp);

config_vbat_low:
	vbat_mv = (temp < chip->dt.cold_temp_threshold) ?
			chip->dt.vbatt_low_cold_mv :
			chip->dt.vbatt_low_mv;

	rc = qg_read(chip, chip->qg_base + QG_VBAT_LOW_THRESHOLD_REG,
					&reg, 1);
	if (rc < 0) {
		pr_err("Failed to read vbat-low, rc=%d\n", rc);
		return rc;
	}

	if (vbat_mv == (reg * 50))	/* No change */
		return 0;

	reg = vbat_mv / 50;
	rc = qg_write(chip, chip->qg_base + QG_VBAT_LOW_THRESHOLD_REG,
					&reg, 1);
	if (rc < 0) {
		pr_err("Failed to write vbat-low, rc=%d\n", rc);
		return rc;
	}

	qg_dbg(chip, QG_DEBUG_STATUS,
		"VBAT LOW threshold updated to %dmV temp=%d\n",
						vbat_mv, temp);

	return rc;
}

static int qg_fast_charge_config(struct qpnp_qg *chip)
{
	int rc = 0;

	if (!chip->dt.qg_fast_chg_cfg)
		return 0;

	rc = qg_config_s2_state(chip, S2_FAST_CHARGING,
			(chip->charge_status == POWER_SUPPLY_STATUS_CHARGING)
			? true : false, false);
	if (rc < 0)
		pr_err("Failed to exit S2_SLEEP rc=%d\n", rc);

	return rc;
}

static void qg_retrieve_esr_params(struct qpnp_qg *chip)
{
	u32 data = 0;
	int rc;

	rc = qg_sdam_read(SDAM_ESR_CHARGE_DELTA, &data);
	if (!rc && data) {
		chip->kdata.param[QG_ESR_CHARGE_DELTA].data = data;
		chip->kdata.param[QG_ESR_CHARGE_DELTA].valid = true;
		qg_dbg(chip, QG_DEBUG_ESR,
				"ESR_CHARGE_DELTA SDAM=%d\n", data);
	} else if (rc < 0) {
		pr_err("Failed to read ESR_CHARGE_DELTA rc=%d\n", rc);
	}

	rc = qg_sdam_read(SDAM_ESR_DISCHARGE_DELTA, &data);
	if (!rc && data) {
		chip->kdata.param[QG_ESR_DISCHARGE_DELTA].data = data;
		chip->kdata.param[QG_ESR_DISCHARGE_DELTA].valid = true;
		qg_dbg(chip, QG_DEBUG_ESR,
				"ESR_DISCHARGE_DELTA SDAM=%d\n", data);
	} else if (rc < 0) {
		pr_err("Failed to read ESR_DISCHARGE_DELTA rc=%d\n", rc);
	}

	rc = qg_sdam_read(SDAM_ESR_CHARGE_SF, &data);
	if (!rc && data) {
		data = CAP(QG_ESR_SF_MIN, QG_ESR_SF_MAX, data);
		chip->kdata.param[QG_ESR_CHARGE_SF].data = data;
		chip->kdata.param[QG_ESR_CHARGE_SF].valid = true;
		qg_dbg(chip, QG_DEBUG_ESR,
				"ESR_CHARGE_SF SDAM=%d\n", data);
	} else if (rc < 0) {
		pr_err("Failed to read ESR_CHARGE_SF rc=%d\n", rc);
	}

	rc = qg_sdam_read(SDAM_ESR_DISCHARGE_SF, &data);
	if (!rc && data) {
		data = CAP(QG_ESR_SF_MIN, QG_ESR_SF_MAX, data);
		chip->kdata.param[QG_ESR_DISCHARGE_SF].data = data;
		chip->kdata.param[QG_ESR_DISCHARGE_SF].valid = true;
		qg_dbg(chip, QG_DEBUG_ESR,
				"ESR_DISCHARGE_SF SDAM=%d\n", data);
	} else if (rc < 0) {
		pr_err("Failed to read ESR_DISCHARGE_SF rc=%d\n", rc);
	}
}

static void qg_store_esr_params(struct qpnp_qg *chip)
{
	unsigned int esr;

	if (chip->udata.param[QG_ESR_CHARGE_DELTA].valid) {
		esr = chip->udata.param[QG_ESR_CHARGE_DELTA].data;
		qg_sdam_write(SDAM_ESR_CHARGE_DELTA, esr);
		qg_dbg(chip, QG_DEBUG_ESR,
			"SDAM store ESR_CHARGE_DELTA=%d\n", esr);
	}

	if (chip->udata.param[QG_ESR_DISCHARGE_DELTA].valid) {
		esr = chip->udata.param[QG_ESR_DISCHARGE_DELTA].data;
		qg_sdam_write(SDAM_ESR_DISCHARGE_DELTA, esr);
		qg_dbg(chip, QG_DEBUG_ESR,
			"SDAM store ESR_DISCHARGE_DELTA=%d\n", esr);
	}

	if (chip->udata.param[QG_ESR_CHARGE_SF].valid) {
		esr = chip->udata.param[QG_ESR_CHARGE_SF].data;
		qg_sdam_write(SDAM_ESR_CHARGE_SF, esr);
		qg_dbg(chip, QG_DEBUG_ESR,
			"SDAM store ESR_CHARGE_SF=%d\n", esr);
	}

	if (chip->udata.param[QG_ESR_DISCHARGE_SF].valid) {
		esr = chip->udata.param[QG_ESR_DISCHARGE_SF].data;
		qg_sdam_write(SDAM_ESR_DISCHARGE_SF, esr);
		qg_dbg(chip, QG_DEBUG_ESR,
			"SDAM store ESR_DISCHARGE_SF=%d\n", esr);
	}
}

#define MAX_ESR_RETRY_COUNT		10
#define ESR_SD_PERCENT			10
static int qg_process_esr_data(struct qpnp_qg *chip)
{
	int i;
	int pre_i, post_i, pre_v, post_v, first_pre_i = 0;
	int diff_v, diff_i, esr_avg = 0, count = 0;

	for (i = 0; i < qg_esr_count; i++) {
		if (!chip->esr_data[i].valid)
			continue;

		pre_i = chip->esr_data[i].pre_esr_i;
		pre_v = chip->esr_data[i].pre_esr_v;
		post_i = chip->esr_data[i].post_esr_i;
		post_v = chip->esr_data[i].post_esr_v;

		/*
		 * Check if any of the pre/post readings have changed
		 * signs by comparing it with the first valid
		 * pre_i value.
		 */
		if (!first_pre_i)
			first_pre_i = pre_i;

		if ((first_pre_i < 0 && pre_i > 0) ||
			(first_pre_i > 0 && post_i < 0) ||
			(first_pre_i < 0 && post_i > 0)) {
			qg_dbg(chip, QG_DEBUG_ESR,
				"ESR-sign mismatch %d reject all data\n", i);
			esr_avg = count = 0;
			break;
		}

		/* calculate ESR */
		diff_v = abs(post_v - pre_v);
		diff_i = abs(post_i - pre_i);

		if (!diff_v || !diff_i ||
			(diff_i < chip->dt.esr_qual_i_ua) ||
			(diff_v < chip->dt.esr_qual_v_uv)) {
			qg_dbg(chip, QG_DEBUG_ESR,
				"ESR (%d) V/I %duA %duV fails qualification\n",
				i, diff_i, diff_v);
			chip->esr_data[i].valid = false;
			continue;
		}

		chip->esr_data[i].esr =
			DIV_ROUND_CLOSEST(diff_v * 1000, diff_i);
		qg_dbg(chip, QG_DEBUG_ESR,
			"ESR qualified: i=%d pre_i=%d pre_v=%d post_i=%d post_v=%d esr_diff_v=%d esr_diff_i=%d esr=%d\n",
			i, pre_i, pre_v, post_i, post_v,
			diff_v, diff_i, chip->esr_data[i].esr);

		esr_avg += chip->esr_data[i].esr;
		count++;
	}

	if (!count) {
		qg_dbg(chip, QG_DEBUG_ESR,
			"No ESR samples qualified, ESR not found\n");
		chip->esr_avg = 0;
		return 0;
	}

	esr_avg /= count;
	qg_dbg(chip, QG_DEBUG_ESR,
		"ESR all sample average=%d count=%d apply_SD=%d\n",
		esr_avg, count, (esr_avg * ESR_SD_PERCENT) / 100);

	/*
	 * Reject ESR samples which do not fall in
	 * 10% the standard-deviation
	 */
	count = 0;
	for (i = 0; i < qg_esr_count; i++) {
		if (!chip->esr_data[i].valid)
			continue;

		if ((abs(chip->esr_data[i].esr - esr_avg) <=
			(esr_avg * ESR_SD_PERCENT) / 100)) {
			/* valid ESR */
			chip->esr_avg += chip->esr_data[i].esr;
			count++;
			qg_dbg(chip, QG_DEBUG_ESR,
				"Valid ESR after SD (%d) %d mOhm\n",
				i, chip->esr_data[i].esr);
		} else {
			qg_dbg(chip, QG_DEBUG_ESR,
				"ESR (%d) %d falls-out of SD(%d)\n",
				i, chip->esr_data[i].esr, ESR_SD_PERCENT);
		}
	}

	if (count >= QG_MIN_ESR_COUNT) {
		chip->esr_avg /= count;
		qg_dbg(chip, QG_DEBUG_ESR, "Average estimated ESR %d mOhm\n",
					chip->esr_avg);
	} else {
		qg_dbg(chip, QG_DEBUG_ESR,
			"Not enough ESR samples, ESR not found\n");
		chip->esr_avg = 0;
	}

	return 0;
}

static int qg_esr_estimate(struct qpnp_qg *chip)
{
	int rc, i, ibat = 0;
	u8 esr_done_count, reg0 = 0, reg1 = 0;
	bool is_charging = false;

	if (chip->dt.esr_disable)
		return 0;

	/*
	 * Charge - enable ESR estimation if IBAT > MIN_IBAT.
	 * Discharge - enable ESR estimation only if enabled via DT.
	 */
	rc = qg_get_battery_current(chip, &ibat);
	if (rc < 0)
		return rc;
	if (chip->charge_status == POWER_SUPPLY_STATUS_CHARGING &&
				ibat > chip->dt.esr_min_ibat_ua) {
		qg_dbg(chip, QG_DEBUG_ESR,
			"Skip CHG ESR, Fails IBAT ibat(%d) min_ibat(%d)\n",
				ibat, chip->dt.esr_min_ibat_ua);
		return 0;
	}

	if (chip->charge_status != POWER_SUPPLY_STATUS_CHARGING &&
			!chip->dt.esr_discharge_enable)
		return 0;

	if (chip->batt_soc != INT_MIN && (chip->batt_soc <
					chip->dt.esr_disable_soc)) {
		qg_dbg(chip, QG_DEBUG_ESR,
			"Skip ESR, batt-soc below %d\n",
				chip->dt.esr_disable_soc);
		return 0;
	}

	qg_dbg(chip, QG_DEBUG_ESR, "FIFO done count=%d ESR mod count=%d\n",
			chip->fifo_done_count, qg_esr_mod_count);

	if ((chip->fifo_done_count % qg_esr_mod_count) != 0)
		return 0;

	if (qg_esr_count > QG_MAX_ESR_COUNT)
		qg_esr_count = QG_MAX_ESR_COUNT;

	if (qg_esr_count < QG_MIN_ESR_COUNT)
		qg_esr_count = QG_MIN_ESR_COUNT;

	/* clear all data */
	chip->esr_avg = 0;
	memset(&chip->esr_data, 0, sizeof(chip->esr_data));

	rc = qg_master_hold(chip, true);
	if (rc < 0) {
		pr_err("Failed to hold master, rc=%d\n", rc);
		goto done;
	}

	for (i = 0; i < qg_esr_count; i++) {
		/* Fire ESR measurement */
		rc = qg_masked_write(chip,
			chip->qg_base + QG_ESR_MEAS_TRIG_REG,
			HW_ESR_MEAS_START_BIT, HW_ESR_MEAS_START_BIT);
		if (rc < 0) {
			pr_err("Failed to start ESR rc=%d\n", rc);
			continue;
		}

		esr_done_count = reg0 = reg1 = 0;
		do {
			/* delay for ESR processing to complete */
			msleep(50);

			esr_done_count++;

			rc = qg_read(chip,
				chip->qg_base + QG_STATUS1_REG, &reg0, 1);
			if (rc < 0)
				continue;

			rc = qg_read(chip,
				chip->qg_base + QG_STATUS4_REG, &reg1, 1);
			if (rc < 0)
				continue;

			/* check ESR-done status */
			if (!(reg1 & ESR_MEAS_IN_PROGRESS_BIT) &&
					(reg0 & ESR_MEAS_DONE_BIT)) {
				qg_dbg(chip, QG_DEBUG_ESR,
					"ESR measurement done %d count %d\n",
						i, esr_done_count);
				break;
			}
		} while (esr_done_count < MAX_ESR_RETRY_COUNT);

		if (esr_done_count == MAX_ESR_RETRY_COUNT) {
			pr_err("Failed to get ESR done for %d iteration\n", i);
			continue;
		} else {
			/* found a valid ESR, read pre-post data */
			rc = qg_read_raw_data(chip, QG_PRE_ESR_V_DATA0_REG,
					&chip->esr_data[i].pre_esr_v);
			if (rc < 0)
				goto done;

			rc = qg_read_raw_data(chip, QG_PRE_ESR_I_DATA0_REG,
					&chip->esr_data[i].pre_esr_i);
			if (rc < 0)
				goto done;

			rc = qg_read_raw_data(chip, QG_POST_ESR_V_DATA0_REG,
					&chip->esr_data[i].post_esr_v);
			if (rc < 0)
				goto done;

			rc = qg_read_raw_data(chip, QG_POST_ESR_I_DATA0_REG,
					&chip->esr_data[i].post_esr_i);
			if (rc < 0)
				goto done;

			chip->esr_data[i].pre_esr_v =
				V_RAW_TO_UV(chip->esr_data[i].pre_esr_v);
			ibat = sign_extend32(chip->esr_data[i].pre_esr_i, 15);
			chip->esr_data[i].pre_esr_i = qg_iraw_to_ua(chip, ibat);
			chip->esr_data[i].post_esr_v =
				V_RAW_TO_UV(chip->esr_data[i].post_esr_v);
			ibat = sign_extend32(chip->esr_data[i].post_esr_i, 15);
			chip->esr_data[i].post_esr_i =
						qg_iraw_to_ua(chip, ibat);

			chip->esr_data[i].valid = true;

			if ((int)chip->esr_data[i].pre_esr_i < 0)
				is_charging = true;

			qg_dbg(chip, QG_DEBUG_ESR,
				"ESR values for %d iteration pre_v=%d pre_i=%d post_v=%d post_i=%d\n",
				i, chip->esr_data[i].pre_esr_v,
				(int)chip->esr_data[i].pre_esr_i,
				chip->esr_data[i].post_esr_v,
				(int)chip->esr_data[i].post_esr_i);
		}
		/* delay before the next ESR measurement */
		msleep(200);
	}

	rc = qg_process_esr_data(chip);
	if (rc < 0)
		pr_err("Failed to process ESR data rc=%d\n", rc);

	rc = qg_master_hold(chip, false);
	if (rc < 0) {
		pr_err("Failed to release master, rc=%d\n", rc);
		goto done;
	}
	/* FIFOs restarted */
	chip->last_fifo_update_time = ktime_get_boottime();

	if (chip->esr_avg) {
		chip->kdata.param[QG_ESR].data = chip->esr_avg;
		chip->kdata.param[QG_ESR].valid = true;
		qg_dbg(chip, QG_DEBUG_ESR, "ESR_SW=%d during %s\n",
			chip->esr_avg, is_charging ? "CHARGE" : "DISCHARGE");
		qg_retrieve_esr_params(chip);
		chip->esr_actual = chip->esr_avg;
	}

	return 0;
done:
	qg_master_hold(chip, false);
	return rc;
}

static void process_udata_work(struct work_struct *work)
{
	struct qpnp_qg *chip = container_of(work,
			struct qpnp_qg, udata_work);
	int rc;

	if (chip->udata.param[QG_CC_SOC].valid)
		chip->cc_soc = chip->udata.param[QG_CC_SOC].data;

	if (chip->udata.param[QG_BATT_SOC].valid)
		chip->batt_soc = chip->udata.param[QG_BATT_SOC].data;

	if (chip->udata.param[QG_FULL_SOC].valid)
		chip->full_soc = chip->udata.param[QG_FULL_SOC].data;

	if (chip->udata.param[QG_SOC].valid ||
			chip->udata.param[QG_SYS_SOC].valid) {

		qg_dbg(chip, QG_DEBUG_SOC, "udata update: QG_SOC=%d QG_SYS_SOC=%d last_catchup_soc=%d\n",
				chip->udata.param[QG_SOC].valid ?
				chip->udata.param[QG_SOC].data : -EINVAL,
				chip->udata.param[QG_SYS_SOC].valid ?
				chip->udata.param[QG_SYS_SOC].data : -EINVAL,
				chip->catch_up_soc);

		if (chip->udata.param[QG_SYS_SOC].valid) {
			chip->sys_soc = chip->udata.param[QG_SYS_SOC].data;
			chip->catch_up_soc = qg_adjust_sys_soc(chip);
		} else {
			chip->catch_up_soc = chip->udata.param[QG_SOC].data;
		}

		qg_scale_soc(chip, chip->force_soc);
		chip->force_soc = false;

		/* update parameters to SDAM */
		chip->sdam_data[SDAM_SOC] = chip->msoc;
		chip->sdam_data[SDAM_OCV_UV] =
				chip->udata.param[QG_OCV_UV].data;
		chip->sdam_data[SDAM_RBAT_MOHM] =
				chip->udata.param[QG_RBAT_MOHM].data;
		chip->sdam_data[SDAM_VALID] = 1;

		rc = qg_store_soc_params(chip);
		if (rc < 0)
			pr_err("Failed to update SDAM params, rc=%d\n", rc);
	}

	if (chip->udata.param[QG_ESR].valid)
		chip->esr_last = chip->udata.param[QG_ESR].data;

	if (chip->esr_actual != -EINVAL && chip->udata.param[QG_ESR].valid) {
		chip->esr_nominal = chip->udata.param[QG_ESR].data;
		if (chip->qg_psy)
			power_supply_changed(chip->qg_psy);
	}

	if (!chip->dt.esr_disable)
		qg_store_esr_params(chip);

	qg_dbg(chip, QG_DEBUG_STATUS, "udata update: batt_soc=%d cc_soc=%d full_soc=%d qg_esr=%d\n",
		(chip->batt_soc != INT_MIN) ? chip->batt_soc : -EINVAL,
		(chip->cc_soc != INT_MIN) ? chip->cc_soc : -EINVAL,
		chip->full_soc, chip->esr_last);
	vote(chip->awake_votable, UDATA_READY_VOTER, false, 0);
}

#define MAX_FIFO_DELTA_PERCENT		10
static irqreturn_t qg_fifo_update_done_handler(int irq, void *data)
{
	ktime_t now = ktime_get_boottime();
	int rc, hw_delta_ms = 0, margin_ms = 0;
	u32 fifo_length = 0;
	s64 time_delta_ms = 0;
	struct qpnp_qg *chip = data;

	time_delta_ms = ktime_ms_delta(now, chip->last_fifo_update_time);
	chip->last_fifo_update_time = now;

	qg_dbg(chip, QG_DEBUG_IRQ, "IRQ triggered\n");
	mutex_lock(&chip->data_lock);

	rc = get_fifo_length(chip, &fifo_length, false);
	if (rc < 0) {
		pr_err("Failed to get FIFO length, rc=%d\n", rc);
		goto done;
	}

	rc = qg_process_fifo(chip, fifo_length);
	if (rc < 0) {
		pr_err("Failed to process QG FIFO, rc=%d\n", rc);
		goto done;
	}

	if (++chip->fifo_done_count == U32_MAX)
		chip->fifo_done_count = 0;

	rc = qg_vbat_thresholds_config(chip);
	if (rc < 0)
		pr_err("Failed to apply VBAT EMPTY config rc=%d\n", rc);

	rc = qg_fast_charge_config(chip);
	if (rc < 0)
		pr_err("Failed to apply fast-charge config rc=%d\n", rc);

	rc = qg_vbat_low_wa(chip);
	if (rc < 0) {
		pr_err("Failed to apply VBAT LOW WA, rc=%d\n", rc);
		goto done;
	}

	rc = qg_esr_estimate(chip);
	if (rc < 0) {
		pr_err("Failed to estimate ESR, rc=%d\n", rc);
		goto done;
	}

	rc = get_fifo_done_time(chip, false, &hw_delta_ms);
	if (rc < 0)
		hw_delta_ms = 0;
	else
		margin_ms = (hw_delta_ms * MAX_FIFO_DELTA_PERCENT) / 100;

	if (abs(hw_delta_ms - time_delta_ms) < margin_ms) {
		chip->kdata.param[QG_FIFO_TIME_DELTA].data = time_delta_ms;
		chip->kdata.param[QG_FIFO_TIME_DELTA].valid = true;
		qg_dbg(chip, QG_DEBUG_FIFO, "FIFO_done time_delta_ms=%lld\n",
							time_delta_ms);
	}

	/* signal the read thread */
	chip->data_ready = true;
	wake_up_interruptible(&chip->qg_wait_q);

	/* vote to stay awake until userspace reads data */
	vote(chip->awake_votable, FIFO_DONE_VOTER, true, 0);

done:
	mutex_unlock(&chip->data_lock);
	return IRQ_HANDLED;
}

static irqreturn_t qg_vbat_low_handler(int irq, void *data)
{
	int rc;
	struct qpnp_qg *chip = data;
	u8 status = 0;

	qg_dbg(chip, QG_DEBUG_IRQ, "IRQ triggered\n");
	mutex_lock(&chip->data_lock);

	rc = qg_read(chip, chip->qg_base + QG_INT_RT_STS_REG, &status, 1);
	if (rc < 0) {
		pr_err("Failed to read RT status, rc=%d\n", rc);
		goto done;
	}
	/* ignore VBAT low if battery is missing */
	if ((status & BATTERY_MISSING_INT_RT_STS_BIT) ||
			chip->battery_missing)
		goto done;

	chip->vbat_low = !!(status & VBAT_LOW_INT_RT_STS_BIT);

	qg_dbg(chip, QG_DEBUG_IRQ, "VBAT_LOW = %d\n", chip->vbat_low);
done:
	mutex_unlock(&chip->data_lock);
	return IRQ_HANDLED;
}

static irqreturn_t qg_vbat_empty_handler(int irq, void *data)
{
	struct qpnp_qg *chip = data;
	u32 ocv_uv = 0;
	int rc;
	u8 status = 0;

	qg_dbg(chip, QG_DEBUG_IRQ, "IRQ triggered\n");

	rc = qg_read(chip, chip->qg_base + QG_INT_RT_STS_REG, &status, 1);
	if (rc < 0)
		pr_err("Failed to read RT status rc=%d\n", rc);

	/* ignore VBAT empty if battery is missing */
	if ((status & BATTERY_MISSING_INT_RT_STS_BIT) ||
			chip->battery_missing)
		return IRQ_HANDLED;

	pr_warn("VBATT EMPTY SOC = 0\n");

	chip->catch_up_soc = 0;
	qg_scale_soc(chip, true);

	qg_sdam_read(SDAM_OCV_UV, &ocv_uv);
	chip->sdam_data[SDAM_SOC] = 0;
	chip->sdam_data[SDAM_OCV_UV] = ocv_uv;
	chip->sdam_data[SDAM_VALID] = 1;

	qg_store_soc_params(chip);

	if (chip->qg_psy)
		power_supply_changed(chip->qg_psy);

	return IRQ_HANDLED;
}

static irqreturn_t qg_good_ocv_handler(int irq, void *data)
{
	int rc;
	u8 status = 0;
	u32 ocv_uv = 0, ocv_raw = 0;
	struct qpnp_qg *chip = data;
	unsigned long rtc_sec = 0;

	qg_dbg(chip, QG_DEBUG_IRQ, "IRQ triggered\n");

	mutex_lock(&chip->data_lock);

	rc = qg_read(chip, chip->qg_base + QG_STATUS2_REG, &status, 1);
	if (rc < 0) {
		pr_err("Failed to read status2 register rc=%d\n", rc);
		goto done;
	}

	if (!(status & GOOD_OCV_BIT))
		goto done;

	rc = qg_read_ocv(chip, &ocv_uv, &ocv_raw, S3_GOOD_OCV);
	if (rc < 0) {
		pr_err("Failed to read good_ocv, rc=%d\n", rc);
		goto done;
	}

	get_rtc_time(&rtc_sec);
	chip->kdata.fifo_time = (u32)rtc_sec;
	chip->kdata.param[QG_GOOD_OCV_UV].data = ocv_uv;
	chip->kdata.param[QG_GOOD_OCV_UV].valid = true;

	vote(chip->awake_votable, GOOD_OCV_VOTER, true, 0);

	/* signal the readd thread */
	chip->data_ready = true;
	wake_up_interruptible(&chip->qg_wait_q);
done:
	mutex_unlock(&chip->data_lock);
	return IRQ_HANDLED;
}

static struct qg_irq_info qg_irqs[] = {
	[QG_BATT_MISSING_IRQ] = {
		.name		= "qg-batt-missing",
	},
	[QG_VBATT_LOW_IRQ] = {
		.name		= "qg-vbat-low",
		.handler	= qg_vbat_low_handler,
		.wake		= true,
	},
	[QG_VBATT_EMPTY_IRQ] = {
		.name		= "qg-vbat-empty",
		.handler	= qg_vbat_empty_handler,
		.wake		= true,
	},
	[QG_FIFO_UPDATE_DONE_IRQ] = {
		.name		= "qg-fifo-done",
		.handler	= qg_fifo_update_done_handler,
		.wake		= true,
	},
	[QG_GOOD_OCV_IRQ] = {
		.name		= "qg-good-ocv",
		.handler	= qg_good_ocv_handler,
		.wake		= true,
	},
	[QG_FSM_STAT_CHG_IRQ] = {
		.name		= "qg-fsm-state-chg",
	},
	[QG_EVENT_IRQ] = {
		.name		= "qg-event",
	},
};

static int qg_awake_cb(struct votable *votable, void *data, int awake,
			const char *client)
{
	struct qpnp_qg *chip = data;

	/* ignore if the QG device is not open */
	if (!chip->qg_device_open)
		return 0;

	if (awake)
		pm_stay_awake(chip->dev);
	else
		pm_relax(chip->dev);

	pr_debug("client: %s awake: %d\n", client, awake);
	return 0;
}

static int qg_fifo_irq_disable_cb(struct votable *votable, void *data,
				int disable, const char *client)
{
	if (disable) {
		if (qg_irqs[QG_FIFO_UPDATE_DONE_IRQ].wake)
			disable_irq_wake(
				qg_irqs[QG_FIFO_UPDATE_DONE_IRQ].irq);
		if (qg_irqs[QG_FIFO_UPDATE_DONE_IRQ].irq)
			disable_irq_nosync(
				qg_irqs[QG_FIFO_UPDATE_DONE_IRQ].irq);
	} else {
		if (qg_irqs[QG_FIFO_UPDATE_DONE_IRQ].irq)
			enable_irq(qg_irqs[QG_FIFO_UPDATE_DONE_IRQ].irq);
		if (qg_irqs[QG_FIFO_UPDATE_DONE_IRQ].wake)
			enable_irq_wake(
				qg_irqs[QG_FIFO_UPDATE_DONE_IRQ].irq);
	}

	return 0;
}

static int qg_vbatt_irq_disable_cb(struct votable *votable, void *data,
				int disable, const char *client)
{
	if (disable) {
		if (qg_irqs[QG_VBATT_LOW_IRQ].wake)
			disable_irq_wake(qg_irqs[QG_VBATT_LOW_IRQ].irq);
		if (qg_irqs[QG_VBATT_EMPTY_IRQ].wake)
			disable_irq_wake(qg_irqs[QG_VBATT_EMPTY_IRQ].irq);
		if (qg_irqs[QG_VBATT_LOW_IRQ].irq)
			disable_irq_nosync(qg_irqs[QG_VBATT_LOW_IRQ].irq);
		if (qg_irqs[QG_VBATT_EMPTY_IRQ].irq)
			disable_irq_nosync(qg_irqs[QG_VBATT_EMPTY_IRQ].irq);
	} else {
		if (qg_irqs[QG_VBATT_LOW_IRQ].irq)
			enable_irq(qg_irqs[QG_VBATT_LOW_IRQ].irq);
		if (qg_irqs[QG_VBATT_EMPTY_IRQ].irq)
			enable_irq(qg_irqs[QG_VBATT_EMPTY_IRQ].irq);
		if (qg_irqs[QG_VBATT_LOW_IRQ].wake)
			enable_irq_wake(qg_irqs[QG_VBATT_LOW_IRQ].irq);
		if (qg_irqs[QG_VBATT_EMPTY_IRQ].wake)
			enable_irq_wake(qg_irqs[QG_VBATT_EMPTY_IRQ].irq);
	}

	return 0;
}

static int qg_good_ocv_irq_disable_cb(struct votable *votable, void *data,
				int disable, const char *client)
{
	if (disable) {
		if (qg_irqs[QG_GOOD_OCV_IRQ].wake)
			disable_irq_wake(qg_irqs[QG_GOOD_OCV_IRQ].irq);
		if (qg_irqs[QG_GOOD_OCV_IRQ].irq)
			disable_irq_nosync(qg_irqs[QG_GOOD_OCV_IRQ].irq);
	} else {
		if (qg_irqs[QG_GOOD_OCV_IRQ].irq)
			enable_irq(qg_irqs[QG_GOOD_OCV_IRQ].irq);
		if (qg_irqs[QG_GOOD_OCV_IRQ].wake)
			enable_irq_wake(qg_irqs[QG_GOOD_OCV_IRQ].irq);
	}

	return 0;
}

/* ALG callback functions below */

static int qg_get_learned_capacity(void *data, int64_t *learned_cap_uah)
{
	struct qpnp_qg *chip = data;
	int16_t cc_mah;
	int rc;

	if (!chip)
		return -ENODEV;

	if (chip->battery_missing || !chip->profile_loaded)
		return -ENODEV;

	rc = qg_sdam_multibyte_read(QG_SDAM_LEARNED_CAPACITY_OFFSET,
					(u8 *)&cc_mah, 2);
	if (rc < 0) {
		pr_err("Error in reading learned_capacity, rc=%d\n", rc);
		return rc;
	}
	*learned_cap_uah = cc_mah * 1000;

	qg_dbg(chip, QG_DEBUG_ALG_CL, "Retrieved learned capacity %llduah\n",
					*learned_cap_uah);
	return 0;
}

static int qg_store_learned_capacity(void *data, int64_t learned_cap_uah)
{
	struct qpnp_qg *chip = data;
	int16_t cc_mah;
	int rc;

	if (!chip)
		return -ENODEV;

	if (chip->battery_missing || !learned_cap_uah)
		return -ENODEV;

	cc_mah = div64_s64(learned_cap_uah, 1000);
	rc = qg_sdam_multibyte_write(QG_SDAM_LEARNED_CAPACITY_OFFSET,
					 (u8 *)&cc_mah, 2);
	if (rc < 0) {
		pr_err("Error in writing learned_capacity, rc=%d\n", rc);
		return rc;
	}

	qg_dbg(chip, QG_DEBUG_ALG_CL, "Stored learned capacity %llduah\n",
					learned_cap_uah);
	return 0;
}

static int qg_get_cc_soc(void *data, int *cc_soc)
{
	struct qpnp_qg *chip = data;

	if (!chip)
		return -ENODEV;

	if (chip->cc_soc == INT_MIN)
		return -EINVAL;

	*cc_soc = chip->cc_soc;

	return 0;
}

static int qg_restore_cycle_count(void *data, u16 *buf, int length)
{
	struct qpnp_qg *chip = data;
	int id, rc = 0;
	u8 tmp[2];

	if (!chip)
		return -ENODEV;

	if (chip->battery_missing || !chip->profile_loaded)
		return -ENODEV;

	if (!buf || length > BUCKET_COUNT)
		return -EINVAL;

	for (id = 0; id < length; id++) {
		rc = qg_sdam_multibyte_read(
				QG_SDAM_CYCLE_COUNT_OFFSET + (id * 2),
				(u8 *)tmp, 2);
		if (rc < 0) {
			pr_err("failed to read bucket %d rc=%d\n", id, rc);
			return rc;
		}
		*buf++ = tmp[0] | tmp[1] << 8;
	}

	return rc;
}

static int qg_store_cycle_count(void *data, u16 *buf, int id, int length)
{
	struct qpnp_qg *chip = data;
	int rc = 0;

	if (!chip)
		return -ENODEV;

	if (chip->battery_missing || !chip->profile_loaded)
		return -ENODEV;

	if (!buf || length > BUCKET_COUNT * 2 || id < 0 ||
		id > BUCKET_COUNT - 1 ||
		(((id * 2) + length) > BUCKET_COUNT * 2))
		return -EINVAL;

	rc = qg_sdam_multibyte_write(
			QG_SDAM_CYCLE_COUNT_OFFSET + (id * 2),
			(u8 *)buf, length);
	if (rc < 0)
		pr_err("failed to write bucket %d rc=%d\n", id, rc);

	return rc;
}

#define DEFAULT_BATT_TYPE	"Unknown Battery"
#define MISSING_BATT_TYPE	"Missing Battery"
#define DEBUG_BATT_TYPE		"Debug Board"
static const char *qg_get_battery_type(struct qpnp_qg *chip)
{
	if (chip->battery_missing)
		return MISSING_BATT_TYPE;

	if (is_debug_batt_id(chip))
		return DEBUG_BATT_TYPE;

	if (chip->bp.batt_type_str) {
		if (chip->profile_loaded)
			return chip->bp.batt_type_str;
	}

	return DEFAULT_BATT_TYPE;
}

#define DEBUG_BATT_SOC		67
#define BATT_MISSING_SOC	50
#define EMPTY_SOC		0
#define FULL_SOC		100
static int qg_get_battery_capacity(struct qpnp_qg *chip, int *soc)
{
	if (is_debug_batt_id(chip)) {
		*soc = DEBUG_BATT_SOC;
		return 0;
	}

	if (chip->battery_missing || !chip->profile_loaded) {
		*soc = BATT_MISSING_SOC;
		return 0;
	}

	if (chip->charge_full) {
		*soc = FULL_SOC;
		return 0;
	}

	mutex_lock(&chip->soc_lock);

	if (chip->dt.linearize_soc && chip->maint_soc > 0)
		*soc = chip->maint_soc;
	else
		*soc = chip->msoc;

	mutex_unlock(&chip->soc_lock);

	return 0;
}

static int qg_get_battery_capacity_real(struct qpnp_qg *chip, int *soc)
{
	mutex_lock(&chip->soc_lock);
	*soc = chip->msoc;
	mutex_unlock(&chip->soc_lock);

	return 0;
}

static int qg_get_charge_counter(struct qpnp_qg *chip, int *charge_counter)
{
	int rc, cc_soc = 0;
	int64_t temp = 0;

	rc = qg_get_learned_capacity(chip, &temp);
	if (rc < 0 || !temp)
		rc = qg_get_nominal_capacity((int *)&temp, 250, true);

	if (rc < 0) {
		pr_err("Failed to get FCC for charge-counter rc=%d\n", rc);
		return rc;
	}

	cc_soc = CAP(0, 100, DIV_ROUND_CLOSEST(chip->cc_soc, 100));
	*charge_counter = div_s64(temp * cc_soc, 100);

	return 0;
}

<<<<<<< HEAD
=======
static int qg_get_power(struct qpnp_qg *chip, int *val, bool average)
{
	int rc, v_min, v_ocv, rbatt = 0, esr = 0;
	s64 power;

	if (is_debug_batt_id(chip)) {
		*val = -EINVAL;
		return 0;
	}

	v_min = chip->dt.sys_min_volt_mv * 1000;

	rc = qg_sdam_read(SDAM_OCV_UV, &v_ocv);
	if (rc < 0) {
		pr_err("Failed to read OCV rc=%d\n", rc);
		return rc;
	}

	rc = qg_sdam_read(SDAM_RBAT_MOHM, &rbatt);
	if (rc < 0) {
		pr_err("Failed to read T_RBAT rc=%d\n", rc);
		return rc;
	}

	rbatt *= 1000;	/* uohms */
	esr = chip->esr_last * 1000;

	if (rbatt <= 0 || esr <= 0) {
		pr_debug("Invalid rbatt/esr rbatt=%d esr=%d\n", rbatt, esr);
		*val = -EINVAL;
		return 0;
	}

	power = (s64)v_min * (v_ocv - v_min);

	if (average)
		power = div_s64(power, rbatt);
	else
		power = div_s64(power, esr);

	*val = power;

	qg_dbg(chip, QG_DEBUG_STATUS, "v_min=%d v_ocv=%d rbatt=%d esr=%d power=%lld\n",
			v_min, v_ocv, rbatt, esr, power);

	return 0;
}

>>>>>>> 824a5636
static int qg_get_ttf_param(void *data, enum ttf_param param, int *val)
{
	union power_supply_propval prop = {0, };
	struct qpnp_qg *chip = data;
	int rc = 0;
	int64_t temp = 0;

	if (!chip)
		return -ENODEV;

	if (chip->battery_missing || !chip->profile_loaded)
		return -ENODEV;

	switch (param) {
	case TTF_MSOC:
		rc = qg_get_battery_capacity(chip, val);
		break;
	case TTF_VBAT:
		rc = qg_get_battery_voltage(chip, val);
		break;
	case TTF_IBAT:
		rc = qg_get_battery_current(chip, val);
		break;
	case TTF_FCC:
		if (chip->qg_psy) {
			rc = power_supply_get_property(chip->qg_psy,
				POWER_SUPPLY_PROP_CHARGE_FULL, &prop);
			if (rc >= 0) {
				temp = div64_u64(prop.intval, 1000);
				*val  = div64_u64(chip->full_soc * temp,
						QG_SOC_FULL);
			}
		}
		break;
	case TTF_MODE:
		if (chip->ttf->step_chg_cfg_valid)
			*val = TTF_MODE_VBAT_STEP_CHG;
		else
			*val = TTF_MODE_NORMAL;
		break;
	case TTF_ITERM:
		if (chip->chg_iterm_ma == INT_MIN)
			*val = 0;
		else
			*val = chip->chg_iterm_ma;
		break;
	case TTF_RBATT:
		rc = qg_sdam_read(SDAM_RBAT_MOHM, val);
		if (!rc)
			*val *= 1000;
		break;
	case TTF_VFLOAT:
		*val = chip->bp.float_volt_uv;
		break;
	case TTF_CHG_TYPE:
		*val = chip->charge_type;
		break;
	case TTF_CHG_STATUS:
		*val = chip->charge_status;
		break;
	default:
		pr_err("Unsupported property %d\n", param);
		rc = -EINVAL;
		break;
	}

	return rc;
}

static int qg_ttf_awake_voter(void *data, bool val)
{
	struct qpnp_qg *chip = data;

	if (!chip)
		return -ENODEV;

	if (chip->battery_missing || !chip->profile_loaded)
		return -ENODEV;

	vote(chip->awake_votable, TTF_AWAKE_VOTER, val, 0);

	return 0;
}

#define MAX_QG_OK_RETRIES	20
static int qg_reset(struct qpnp_qg *chip)
{
	int rc = 0, count = 0, soc = 0;
	u32 ocv_uv = 0, ocv_raw = 0;
	u8 reg = 0;

	qg_dbg(chip, QG_DEBUG_STATUS, "QG RESET triggered\n");

	mutex_lock(&chip->data_lock);

	/* hold and release master to clear FIFO's */
	rc = qg_master_hold(chip, true);
	if (rc < 0) {
		pr_err("Failed to hold master, rc=%d\n", rc);
		goto done;
	}

	/* delay for the master-hold */
	msleep(20);

	rc = qg_master_hold(chip, false);
	if (rc < 0) {
		pr_err("Failed to release master, rc=%d\n", rc);
		goto done;
	}

	/* delay for master to settle */
	msleep(20);

	qg_get_battery_voltage(chip, &rc);
	qg_get_battery_capacity(chip, &soc);
	qg_dbg(chip, QG_DEBUG_STATUS, "VBAT=%duV SOC=%d\n", rc, soc);

	/* Trigger S7 */
	rc = qg_masked_write(chip, chip->qg_base + QG_STATE_TRIG_CMD_REG,
				S7_PON_OCV_START, S7_PON_OCV_START);
	if (rc < 0) {
		pr_err("Failed to trigger S7, rc=%d\n", rc);
		goto done;
	}

	/* poll for QG OK */
	do {
		rc = qg_read(chip, chip->qg_base + QG_STATUS1_REG, &reg, 1);
		if (rc < 0) {
			pr_err("Failed to read STATUS1_REG rc=%d\n", rc);
			goto done;
		}

		if (reg & QG_OK_BIT)
			break;

		msleep(200);
		count++;
	} while (count < MAX_QG_OK_RETRIES);

	if (count == MAX_QG_OK_RETRIES) {
		qg_dbg(chip, QG_DEBUG_STATUS, "QG_OK not set\n");
		goto done;
	}

	/* read S7 PON OCV */
	rc = qg_read_ocv(chip, &ocv_uv, &ocv_raw, S7_PON_OCV);
	if (rc < 0) {
		pr_err("Failed to read PON OCV rc=%d\n", rc);
		goto done;
	}

	qg_dbg(chip, QG_DEBUG_STATUS, "S7_OCV = %duV\n", ocv_uv);

	chip->kdata.param[QG_GOOD_OCV_UV].data = ocv_uv;
	chip->kdata.param[QG_GOOD_OCV_UV].valid = true;
	/* clear all the userspace data */
	chip->kdata.param[QG_CLEAR_LEARNT_DATA].data = 1;
	chip->kdata.param[QG_CLEAR_LEARNT_DATA].valid = true;

	vote(chip->awake_votable, GOOD_OCV_VOTER, true, 0);
	/* signal the read thread */
	chip->data_ready = true;
	chip->force_soc = true;
	wake_up_interruptible(&chip->qg_wait_q);

done:
	mutex_unlock(&chip->data_lock);
	return rc;
}

static int qg_psy_set_property(struct power_supply *psy,
			       enum power_supply_property psp,
			       const union power_supply_propval *pval)
{
	struct qpnp_qg *chip = power_supply_get_drvdata(psy);
	int rc = 0;

	switch (psp) {
	case POWER_SUPPLY_PROP_CHARGE_FULL:
		if (chip->dt.cl_disable) {
			pr_warn("Capacity learning disabled!\n");
			return 0;
		}
		if (chip->cl->active) {
			pr_warn("Capacity learning active!\n");
			return 0;
		}
		if (pval->intval <= 0 || pval->intval > chip->cl->nom_cap_uah) {
			pr_err("charge_full is out of bounds\n");
			return -EINVAL;
		}
		mutex_lock(&chip->cl->lock);
		rc = qg_store_learned_capacity(chip, pval->intval);
		if (!rc)
			chip->cl->learned_cap_uah = pval->intval;
		mutex_unlock(&chip->cl->lock);
		break;
	case POWER_SUPPLY_PROP_SOH:
		chip->soh = pval->intval;
		qg_dbg(chip, QG_DEBUG_STATUS, "SOH update: SOH=%d esr_actual=%d esr_nominal=%d\n",
				chip->soh, chip->esr_actual, chip->esr_nominal);
		break;
	case POWER_SUPPLY_PROP_ESR_ACTUAL:
		chip->esr_actual = pval->intval;
		break;
	case POWER_SUPPLY_PROP_ESR_NOMINAL:
		chip->esr_nominal = pval->intval;
		break;
	case POWER_SUPPLY_PROP_FG_RESET:
		qg_reset(chip);
		break;
	default:
		break;
	}
	return 0;
}

static int qg_psy_get_property(struct power_supply *psy,
			       enum power_supply_property psp,
			       union power_supply_propval *pval)
{
	struct qpnp_qg *chip = power_supply_get_drvdata(psy);
	int rc = 0;
	int64_t temp = 0;

	pval->intval = 0;

	switch (psp) {
	case POWER_SUPPLY_PROP_CAPACITY:
		rc = qg_get_battery_capacity(chip, &pval->intval);
		break;
<<<<<<< HEAD
=======
	case POWER_SUPPLY_PROP_CAPACITY_RAW:
		pval->intval = chip->sys_soc;
		break;
>>>>>>> 824a5636
	case POWER_SUPPLY_PROP_REAL_CAPACITY:
		rc = qg_get_battery_capacity_real(chip, &pval->intval);
		break;
	case POWER_SUPPLY_PROP_VOLTAGE_NOW:
		rc = qg_get_battery_voltage(chip, &pval->intval);
		break;
	case POWER_SUPPLY_PROP_CURRENT_NOW:
		rc = qg_get_battery_current(chip, &pval->intval);
		break;
	case POWER_SUPPLY_PROP_VOLTAGE_OCV:
		rc = qg_sdam_read(SDAM_OCV_UV, &pval->intval);
		break;
	case POWER_SUPPLY_PROP_TEMP:
		rc = qg_get_battery_temp(chip, &pval->intval);
		break;
	case POWER_SUPPLY_PROP_RESISTANCE_ID:
		pval->intval = chip->batt_id_ohm;
		break;
	case POWER_SUPPLY_PROP_DEBUG_BATTERY:
		pval->intval = is_debug_batt_id(chip);
		break;
	case POWER_SUPPLY_PROP_RESISTANCE:
		rc = qg_sdam_read(SDAM_RBAT_MOHM, &pval->intval);
		if (!rc)
			pval->intval *= 1000;
		break;
	case POWER_SUPPLY_PROP_RESISTANCE_NOW:
		pval->intval = chip->esr_last;
		break;
	case POWER_SUPPLY_PROP_SOC_REPORTING_READY:
		pval->intval = chip->soc_reporting_ready;
		break;
	case POWER_SUPPLY_PROP_RESISTANCE_CAPACITIVE:
		pval->intval = chip->dt.rbat_conn_mohm;
		break;
	case POWER_SUPPLY_PROP_BATTERY_TYPE:
		pval->strval = qg_get_battery_type(chip);
		break;
	case POWER_SUPPLY_PROP_VOLTAGE_MIN:
		pval->intval = chip->dt.vbatt_cutoff_mv * 1000;
		break;
	case POWER_SUPPLY_PROP_VOLTAGE_MAX:
		pval->intval = chip->bp.float_volt_uv;
		break;
	case POWER_SUPPLY_PROP_BATT_FULL_CURRENT:
		pval->intval = chip->dt.iterm_ma * 1000;
		break;
	case POWER_SUPPLY_PROP_BATT_PROFILE_VERSION:
		pval->intval = chip->bp.qg_profile_version;
		break;
	case POWER_SUPPLY_PROP_CHARGE_COUNTER:
		rc = qg_get_charge_counter(chip, &pval->intval);
		break;
	case POWER_SUPPLY_PROP_CHARGE_FULL:
		if (!chip->dt.cl_disable && chip->dt.cl_feedback_on)
			rc = qg_get_learned_capacity(chip, &temp);
		else
			rc = qg_get_nominal_capacity((int *)&temp, 250, true);
		if (!rc)
			pval->intval = (int)temp;
		break;
	case POWER_SUPPLY_PROP_CHARGE_FULL_DESIGN:
		rc = qg_get_nominal_capacity((int *)&temp, 250, true);
		if (!rc)
			pval->intval = (int)temp;
		break;
	case POWER_SUPPLY_PROP_CYCLE_COUNTS:
		rc = get_cycle_counts(chip->counter, &pval->strval);
		if (rc < 0)
			pval->strval = NULL;
		break;
	case POWER_SUPPLY_PROP_CYCLE_COUNT:
		rc = get_cycle_count(chip->counter, &pval->intval);
		break;
	case POWER_SUPPLY_PROP_TIME_TO_FULL_AVG:
		rc = ttf_get_time_to_full(chip->ttf, &pval->intval);
		break;
	case POWER_SUPPLY_PROP_TIME_TO_EMPTY_AVG:
		rc = ttf_get_time_to_empty(chip->ttf, &pval->intval);
		break;
	case POWER_SUPPLY_PROP_ESR_ACTUAL:
		pval->intval = (chip->esr_actual == -EINVAL) ?  -EINVAL :
					(chip->esr_actual * 1000);
		break;
	case POWER_SUPPLY_PROP_ESR_NOMINAL:
		pval->intval = (chip->esr_nominal == -EINVAL) ?  -EINVAL :
					(chip->esr_nominal * 1000);
		break;
	case POWER_SUPPLY_PROP_SOH:
		pval->intval = chip->soh;
		break;
	case POWER_SUPPLY_PROP_CC_SOC:
		rc = qg_get_cc_soc(chip, &pval->intval);
		break;
	case POWER_SUPPLY_PROP_VOLTAGE_AVG:
		rc = qg_get_vbat_avg(chip, &pval->intval);
		break;
<<<<<<< HEAD
=======
	case POWER_SUPPLY_PROP_POWER_NOW:
		rc = qg_get_power(chip, &pval->intval, false);
		break;
	case POWER_SUPPLY_PROP_POWER_AVG:
		rc = qg_get_power(chip, &pval->intval, true);
		break;
	case POWER_SUPPLY_PROP_SCALE_MODE_EN:
		pval->intval = chip->fvss_active;
		break;
>>>>>>> 824a5636
	default:
		pr_debug("Unsupported property %d\n", psp);
		break;
	}

	return rc;
}

static int qg_property_is_writeable(struct power_supply *psy,
				enum power_supply_property psp)
{
	switch (psp) {
	case POWER_SUPPLY_PROP_CHARGE_FULL:
	case POWER_SUPPLY_PROP_ESR_ACTUAL:
	case POWER_SUPPLY_PROP_ESR_NOMINAL:
	case POWER_SUPPLY_PROP_SOH:
	case POWER_SUPPLY_PROP_FG_RESET:
		return 1;
	default:
		break;
	}
	return 0;
}

static enum power_supply_property qg_psy_props[] = {
	POWER_SUPPLY_PROP_CAPACITY,
<<<<<<< HEAD
=======
	POWER_SUPPLY_PROP_CAPACITY_RAW,
>>>>>>> 824a5636
	POWER_SUPPLY_PROP_REAL_CAPACITY,
	POWER_SUPPLY_PROP_TEMP,
	POWER_SUPPLY_PROP_VOLTAGE_NOW,
	POWER_SUPPLY_PROP_VOLTAGE_OCV,
	POWER_SUPPLY_PROP_CURRENT_NOW,
	POWER_SUPPLY_PROP_CHARGE_COUNTER,
	POWER_SUPPLY_PROP_RESISTANCE,
	POWER_SUPPLY_PROP_RESISTANCE_ID,
	POWER_SUPPLY_PROP_RESISTANCE_NOW,
	POWER_SUPPLY_PROP_SOC_REPORTING_READY,
	POWER_SUPPLY_PROP_RESISTANCE_CAPACITIVE,
	POWER_SUPPLY_PROP_DEBUG_BATTERY,
	POWER_SUPPLY_PROP_BATTERY_TYPE,
	POWER_SUPPLY_PROP_VOLTAGE_MIN,
	POWER_SUPPLY_PROP_VOLTAGE_MAX,
	POWER_SUPPLY_PROP_BATT_FULL_CURRENT,
	POWER_SUPPLY_PROP_BATT_PROFILE_VERSION,
	POWER_SUPPLY_PROP_CYCLE_COUNT,
	POWER_SUPPLY_PROP_CYCLE_COUNTS,
	POWER_SUPPLY_PROP_CHARGE_FULL,
	POWER_SUPPLY_PROP_CHARGE_FULL_DESIGN,
	POWER_SUPPLY_PROP_TIME_TO_FULL_AVG,
	POWER_SUPPLY_PROP_TIME_TO_EMPTY_AVG,
	POWER_SUPPLY_PROP_ESR_ACTUAL,
	POWER_SUPPLY_PROP_ESR_NOMINAL,
	POWER_SUPPLY_PROP_SOH,
	POWER_SUPPLY_PROP_FG_RESET,
	POWER_SUPPLY_PROP_CC_SOC,
	POWER_SUPPLY_PROP_VOLTAGE_AVG,
<<<<<<< HEAD
=======
	POWER_SUPPLY_PROP_POWER_AVG,
	POWER_SUPPLY_PROP_POWER_NOW,
	POWER_SUPPLY_PROP_SCALE_MODE_EN,
>>>>>>> 824a5636
};

static const struct power_supply_desc qg_psy_desc = {
	.name = "bms",
	.type = POWER_SUPPLY_TYPE_BMS,
	.properties = qg_psy_props,
	.num_properties = ARRAY_SIZE(qg_psy_props),
	.get_property = qg_psy_get_property,
	.set_property = qg_psy_set_property,
	.property_is_writeable = qg_property_is_writeable,
};

#define DEFAULT_RECHARGE_SOC 95
static int qg_charge_full_update(struct qpnp_qg *chip)
{
	union power_supply_propval prop = {0, };
	int rc, recharge_soc, health;

	if (!chip->dt.hold_soc_while_full)
		goto out;

	rc = power_supply_get_property(chip->batt_psy,
			POWER_SUPPLY_PROP_HEALTH, &prop);
	if (rc < 0) {
		pr_err("Failed to get battery health, rc=%d\n", rc);
		goto out;
	}
	health = prop.intval;

	rc = power_supply_get_property(chip->batt_psy,
			POWER_SUPPLY_PROP_RECHARGE_SOC, &prop);
	if (rc < 0 || prop.intval < 0) {
		pr_debug("Failed to get recharge-soc\n");
		recharge_soc = DEFAULT_RECHARGE_SOC;
	} else {
		recharge_soc = prop.intval;
	}
	chip->recharge_soc = recharge_soc;

	qg_dbg(chip, QG_DEBUG_STATUS, "msoc=%d health=%d charge_full=%d charge_done=%d\n",
				chip->msoc, health, chip->charge_full,
				chip->charge_done);
	if (chip->charge_done && !chip->charge_full) {
		if (chip->msoc >= 99 && health == POWER_SUPPLY_HEALTH_GOOD) {
			chip->charge_full = true;
			qg_dbg(chip, QG_DEBUG_STATUS, "Setting charge_full (0->1) @ msoc=%d\n",
					chip->msoc);
		} else if (health != POWER_SUPPLY_HEALTH_GOOD) {
			/* terminated in JEITA */
			qg_dbg(chip, QG_DEBUG_STATUS, "Terminated charging @ msoc=%d\n",
					chip->msoc);
		}
	} else if ((!chip->charge_done || chip->msoc <= recharge_soc)
				&& chip->charge_full) {

		bool input_present = is_input_present(chip);

		/*
		 * force a recharge only if SOC <= recharge SOC and
		 * we have not started charging.
		 */
		if ((chip->wa_flags & QG_RECHARGE_SOC_WA) &&
			input_present && chip->msoc <= recharge_soc &&
			chip->charge_status != POWER_SUPPLY_STATUS_CHARGING) {
			/* Force recharge */
			prop.intval = 0;
			rc = power_supply_set_property(chip->batt_psy,
				POWER_SUPPLY_PROP_FORCE_RECHARGE, &prop);
			if (rc < 0)
				pr_err("Failed to force recharge rc=%d\n", rc);
			else
				qg_dbg(chip, QG_DEBUG_STATUS, "Forced recharge\n");
		}


		if (chip->charge_done)
			return 0;	/* wait for recharge */

		/*
		 * If SOC has indeed dropped below recharge-SOC or
		 * the input is removed, if linearize-soc is set scale
		 * msoc from 100% for better UX.
		 */
		if (chip->msoc < recharge_soc || !input_present) {
			if (chip->dt.linearize_soc) {
				get_rtc_time(&chip->last_maint_soc_update_time);
				chip->maint_soc = FULL_SOC;
				qg_scale_soc(chip, false);
			}
			chip->charge_full = false;
			qg_dbg(chip, QG_DEBUG_STATUS, "msoc=%d recharge_soc=%d charge_full (1->0)\n",
					chip->msoc, recharge_soc);
		} else {
			/* continue with charge_full state */
			qg_dbg(chip, QG_DEBUG_STATUS, "msoc=%d recharge_soc=%d charge_full=%d input_present=%d\n",
					chip->msoc, recharge_soc,
					chip->charge_full, input_present);
		}
	}
out:
	return 0;
}

static int qg_parallel_status_update(struct qpnp_qg *chip)
{
	int rc;
	bool parallel_enabled = is_parallel_enabled(chip);
	bool update_smb = false;

	if (parallel_enabled == chip->parallel_enabled)
		return 0;

	chip->parallel_enabled = parallel_enabled;
	qg_dbg(chip, QG_DEBUG_STATUS,
		"Parallel status changed Enabled=%d\n", parallel_enabled);

	mutex_lock(&chip->data_lock);

	/*
	 * Parallel charger uses the same external sense, hence do not
	 * enable SMB sensing if PMI632 is configured for external sense.
	 */
	if (!chip->dt.qg_ext_sense)
		update_smb = true;

	rc = process_rt_fifo_data(chip, update_smb);
	if (rc < 0)
		pr_err("Failed to process RT FIFO data, rc=%d\n", rc);

	mutex_unlock(&chip->data_lock);

	return 0;
}

static int qg_input_status_update(struct qpnp_qg *chip)
{
	bool usb_present = is_usb_present(chip);
	bool dc_present = is_dc_present(chip);

	if ((chip->usb_present != usb_present) ||
		(chip->dc_present != dc_present)) {
		qg_dbg(chip, QG_DEBUG_STATUS,
			"Input status changed usb_present=%d dc_present=%d\n",
						usb_present, dc_present);
		qg_scale_soc(chip, false);
	}

	chip->usb_present = usb_present;
	chip->dc_present = dc_present;

	return 0;
}

static int qg_handle_battery_removal(struct qpnp_qg *chip)
{
	int rc, length = QG_SDAM_MAX_OFFSET - QG_SDAM_VALID_OFFSET;
	u8 *data;

	/* clear SDAM */
	data = kcalloc(length, sizeof(*data), GFP_KERNEL);
	if (!data)
		return -ENOMEM;

	rc = qg_sdam_multibyte_write(QG_SDAM_VALID_OFFSET, data, length);
	if (rc < 0)
		pr_err("Failed to clear SDAM rc=%d\n", rc);

	return rc;
}

static int qg_handle_battery_insertion(struct qpnp_qg *chip)
{
	int rc, count = 0;
	u32 ocv_uv = 0, ocv_raw = 0;
	u8 reg = 0;

	do {
		rc = qg_read(chip, chip->qg_base + QG_STATUS1_REG, &reg, 1);
		if (rc < 0) {
			pr_err("Failed to read STATUS1_REG rc=%d\n", rc);
			return rc;
		}

		if (reg & QG_OK_BIT)
			break;

		msleep(200);
		count++;
	} while (count < MAX_QG_OK_RETRIES);

	if (count == MAX_QG_OK_RETRIES) {
		qg_dbg(chip, QG_DEBUG_STATUS, "QG_OK not set!\n");
		return 0;
	}

	/* read S7 PON OCV */
	rc = qg_read_ocv(chip, &ocv_uv, &ocv_raw, S7_PON_OCV);
	if (rc < 0) {
		pr_err("Failed to read PON OCV rc=%d\n", rc);
		return rc;
	}

	qg_dbg(chip, QG_DEBUG_STATUS,
		"S7_OCV on battery insertion = %duV\n", ocv_uv);

	chip->kdata.param[QG_GOOD_OCV_UV].data = ocv_uv;
	chip->kdata.param[QG_GOOD_OCV_UV].valid = true;
	/* clear all the userspace data */
	chip->kdata.param[QG_CLEAR_LEARNT_DATA].data = 1;
	chip->kdata.param[QG_CLEAR_LEARNT_DATA].valid = true;

	vote(chip->awake_votable, GOOD_OCV_VOTER, true, 0);
	/* signal the read thread */
	chip->data_ready = true;
	wake_up_interruptible(&chip->qg_wait_q);

	return 0;
}

static int qg_battery_status_update(struct qpnp_qg *chip)
{
	int rc;
	union power_supply_propval prop = {0, };

	if (!is_batt_available(chip))
		return 0;

	mutex_lock(&chip->data_lock);

	rc = power_supply_get_property(chip->batt_psy,
			POWER_SUPPLY_PROP_PRESENT, &prop);
	if (rc < 0) {
		pr_err("Failed to get battery-present, rc=%d\n", rc);
		goto done;
	}

	if (chip->battery_missing && prop.intval) {
		pr_warn("Battery inserted!\n");
		rc = qg_handle_battery_insertion(chip);
		if (rc < 0)
			pr_err("Failed in battery-insertion rc=%d\n", rc);
	} else if (!chip->battery_missing && !prop.intval) {
		pr_warn("Battery removed!\n");
		rc = qg_handle_battery_removal(chip);
		if (rc < 0)
			pr_err("Failed in battery-removal rc=%d\n", rc);
	}

	chip->battery_missing = !prop.intval;

done:
	mutex_unlock(&chip->data_lock);
	return rc;
}

static void qg_sleep_exit_work(struct work_struct *work)
{
	int rc;
	struct qpnp_qg *chip = container_of(work,
			struct qpnp_qg, qg_sleep_exit_work.work);

	vote(chip->awake_votable, SLEEP_EXIT_VOTER, true, 0);

	mutex_lock(&chip->data_lock);
	/*
	 * if this work is executing, the system has been active
	 * for a while. So, force back the S2 active configuration
	 */
	qg_dbg(chip, QG_DEBUG_STATUS, "sleep_exit_work: exit S2_SLEEP\n");
	rc = qg_config_s2_state(chip, S2_SLEEP, false, true);
	if (rc < 0)
		pr_err("Failed to exit S2_SLEEP rc=%d\n", rc);

	vote(chip->awake_votable, SLEEP_EXIT_DATA_VOTER, true, 0);
	/* signal the read thread */
	chip->data_ready = true;
	wake_up_interruptible(&chip->qg_wait_q);

	mutex_unlock(&chip->data_lock);

	vote(chip->awake_votable, SLEEP_EXIT_VOTER, false, 0);
}

static void qg_status_change_work(struct work_struct *work)
{
	struct qpnp_qg *chip = container_of(work,
			struct qpnp_qg, qg_status_change_work);
	union power_supply_propval prop = {0, };
	int rc = 0, batt_temp = 0, batt_soc_32b = 0;
	bool input_present = false;

	if (!is_batt_available(chip)) {
		pr_debug("batt-psy not available\n");
		goto out;
	}

	rc = qg_battery_status_update(chip);
	if (rc < 0)
		pr_err("Failed to process battery status update rc=%d\n", rc);

	rc = power_supply_get_property(chip->batt_psy,
			POWER_SUPPLY_PROP_CHARGE_TYPE, &prop);
	if (rc < 0)
		pr_err("Failed to get charge-type, rc=%d\n", rc);
	else
		chip->charge_type = prop.intval;

	rc = power_supply_get_property(chip->batt_psy,
			POWER_SUPPLY_PROP_STATUS, &prop);
	if (rc < 0)
		pr_err("Failed to get charger status, rc=%d\n", rc);
	else
		chip->charge_status = prop.intval;

	rc = power_supply_get_property(chip->batt_psy,
			POWER_SUPPLY_PROP_CHARGE_DONE, &prop);
	if (rc < 0)
		pr_err("Failed to get charge done status, rc=%d\n", rc);
	else
		chip->charge_done = prop.intval;

	qg_dbg(chip, QG_DEBUG_STATUS, "charge_status=%d charge_done=%d\n",
			chip->charge_status, chip->charge_done);

	rc = qg_parallel_status_update(chip);
	if (rc < 0)
		pr_err("Failed to update parallel-status, rc=%d\n", rc);

	rc = qg_input_status_update(chip);
	if (rc < 0)
		pr_err("Failed to update input status, rc=%d\n", rc);

	/* get input status */
	input_present = is_input_present(chip);

	cycle_count_update(chip->counter,
			DIV_ROUND_CLOSEST(chip->msoc * 255, 100),
			chip->charge_status, chip->charge_done,
			input_present);

	if (!chip->dt.cl_disable) {
		rc = qg_get_battery_temp(chip, &batt_temp);
		if (rc < 0) {
			pr_err("Failed to read BATT_TEMP at PON rc=%d\n", rc);
		} else {
			batt_soc_32b = div64_u64(
					chip->batt_soc * BATT_SOC_32BIT,
					QG_SOC_FULL);
			cap_learning_update(chip->cl, batt_temp, batt_soc_32b,
				chip->charge_status, chip->charge_done,
				input_present, false);
		}
	}
	rc = qg_charge_full_update(chip);
	if (rc < 0)
		pr_err("Failed in charge_full_update, rc=%d\n", rc);

	ttf_update(chip->ttf, input_present);
out:
	pm_relax(chip->dev);
}

static int qg_notifier_cb(struct notifier_block *nb,
			unsigned long event, void *data)
{
	struct power_supply *psy = data;
	struct qpnp_qg *chip = container_of(nb, struct qpnp_qg, nb);

	if (event != PSY_EVENT_PROP_CHANGED)
		return NOTIFY_OK;

	if (work_pending(&chip->qg_status_change_work))
		return NOTIFY_OK;

	if ((strcmp(psy->desc->name, "battery") == 0)
		|| (strcmp(psy->desc->name, "parallel") == 0)
		|| (strcmp(psy->desc->name, "usb") == 0)
		|| (strcmp(psy->desc->name, "dc") == 0)) {
		/*
		 * We cannot vote for awake votable here as that takes
		 * a mutex lock and this is executed in an atomic context.
		 */
		pm_stay_awake(chip->dev);
		schedule_work(&chip->qg_status_change_work);
	}

	return NOTIFY_OK;
}

static int qg_init_psy(struct qpnp_qg *chip)
{
	struct power_supply_config qg_psy_cfg;
	int rc;

	qg_psy_cfg.drv_data = chip;
	qg_psy_cfg.of_node = NULL;
	qg_psy_cfg.supplied_to = NULL;
	qg_psy_cfg.num_supplicants = 0;
	chip->qg_psy = devm_power_supply_register(chip->dev,
				&qg_psy_desc, &qg_psy_cfg);
	if (IS_ERR_OR_NULL(chip->qg_psy)) {
		pr_err("Failed to register qg_psy rc = %ld\n",
				PTR_ERR(chip->qg_psy));
		return -ENODEV;
	}

	chip->nb.notifier_call = qg_notifier_cb;
	rc = power_supply_reg_notifier(&chip->nb);
	if (rc < 0)
		pr_err("Failed register psy notifier rc = %d\n", rc);

	return rc;
}

static ssize_t qg_device_read(struct file *file, char __user *buf, size_t count,
			  loff_t *ppos)
{
	int rc;
	struct qpnp_qg *chip = file->private_data;
	unsigned long data_size = sizeof(chip->kdata);

	if (count < data_size) {
		pr_err("Invalid datasize %lu, expected lesser then %zu\n",
							data_size, count);
		return -EINVAL;
	}

	/* non-blocking access, return */
	if (!chip->data_ready && (file->f_flags & O_NONBLOCK))
		return 0;

	/* blocking access wait on data_ready */
	if (!(file->f_flags & O_NONBLOCK)) {
		rc = wait_event_interruptible(chip->qg_wait_q,
					chip->data_ready);
		if (rc < 0) {
			pr_debug("Failed wait! rc=%d\n", rc);
			return rc;
		}
	}

	mutex_lock(&chip->data_lock);

	if (!chip->data_ready) {
		pr_debug("No Data, false wakeup\n");
		rc = -EFAULT;
		goto fail_read;
	}


	if (copy_to_user(buf, &chip->kdata, data_size)) {
		pr_err("Failed in copy_to_user\n");
		rc = -EFAULT;
		goto fail_read;
	}
	chip->data_ready = false;

	/* release all wake sources */
	vote(chip->awake_votable, GOOD_OCV_VOTER, false, 0);
	vote(chip->awake_votable, FIFO_DONE_VOTER, false, 0);
	vote(chip->awake_votable, FIFO_RT_DONE_VOTER, false, 0);
	vote(chip->awake_votable, SUSPEND_DATA_VOTER, false, 0);
	vote(chip->awake_votable, SLEEP_EXIT_DATA_VOTER, false, 0);

	qg_dbg(chip, QG_DEBUG_DEVICE,
		"QG device read complete Seq_no=%u Size=%ld\n",
				chip->kdata.seq_no, data_size);

	/* clear data */
	memset(&chip->kdata, 0, sizeof(chip->kdata));

	mutex_unlock(&chip->data_lock);

	return data_size;

fail_read:
	mutex_unlock(&chip->data_lock);
	return rc;
}

static ssize_t qg_device_write(struct file *file, const char __user *buf,
			size_t count, loff_t *ppos)
{
	int rc = -EINVAL;
	struct qpnp_qg *chip = file->private_data;
	unsigned long data_size = sizeof(chip->udata);

	mutex_lock(&chip->data_lock);
	if (count == 0) {
		pr_err("No data!\n");
		goto fail;
	}

	if (count != 0 && count < data_size) {
		pr_err("Invalid datasize %zu expected %lu\n", count, data_size);
		goto fail;
	}

	if (copy_from_user(&chip->udata, buf, data_size)) {
		pr_err("Failed in copy_from_user\n");
		rc = -EFAULT;
		goto fail;
	}

	rc = data_size;
	vote(chip->awake_votable, UDATA_READY_VOTER, true, 0);
	schedule_work(&chip->udata_work);
	qg_dbg(chip, QG_DEBUG_DEVICE, "QG write complete size=%d\n", rc);
fail:
	mutex_unlock(&chip->data_lock);
	return rc;
}

static unsigned int qg_device_poll(struct file *file, poll_table *wait)
{
	struct qpnp_qg *chip = file->private_data;
	unsigned int mask = 0;

	poll_wait(file, &chip->qg_wait_q, wait);

	if (chip->data_ready)
		mask = POLLIN | POLLRDNORM;

	return mask;
}

static int qg_device_open(struct inode *inode, struct file *file)
{
	struct qpnp_qg *chip = container_of(inode->i_cdev,
				struct qpnp_qg, qg_cdev);

	file->private_data = chip;
	chip->qg_device_open = true;
	qg_dbg(chip, QG_DEBUG_DEVICE, "QG device opened!\n");

	return 0;
}

static int qg_device_release(struct inode *inode, struct file *file)
{
	struct qpnp_qg *chip = container_of(inode->i_cdev,
				struct qpnp_qg, qg_cdev);

	file->private_data = chip;
	chip->qg_device_open = false;
	qg_dbg(chip, QG_DEBUG_DEVICE, "QG device closed!\n");

	return 0;
}

static const struct file_operations qg_fops = {
	.owner		= THIS_MODULE,
	.open		= qg_device_open,
	.release	= qg_device_release,
	.read		= qg_device_read,
	.write		= qg_device_write,
	.poll		= qg_device_poll,
};

static int qg_register_device(struct qpnp_qg *chip)
{
	int rc;

	rc = alloc_chrdev_region(&chip->dev_no, 0, 1, "qg");
	if (rc < 0) {
		pr_err("Failed to allocate chardev rc=%d\n", rc);
		return rc;
	}

	cdev_init(&chip->qg_cdev, &qg_fops);
	rc = cdev_add(&chip->qg_cdev, chip->dev_no, 1);
	if (rc < 0) {
		pr_err("Failed to cdev_add rc=%d\n", rc);
		goto unregister_chrdev;
	}

	chip->qg_class = class_create(THIS_MODULE, "qg");
	if (IS_ERR_OR_NULL(chip->qg_class)) {
		pr_err("Failed to create qg class\n");
		rc = -EINVAL;
		goto delete_cdev;
	}
	chip->qg_device = device_create(chip->qg_class, NULL, chip->dev_no,
					NULL, "qg");
	if (IS_ERR(chip->qg_device)) {
		pr_err("Failed to create qg_device\n");
		rc = -EINVAL;
		goto destroy_class;
	}

	qg_dbg(chip, QG_DEBUG_DEVICE, "'/dev/qg' successfully created\n");

	return 0;

destroy_class:
	class_destroy(chip->qg_class);
delete_cdev:
	cdev_del(&chip->qg_cdev);
unregister_chrdev:
	unregister_chrdev_region(chip->dev_no, 1);
	return rc;
}

#define BID_RPULL_OHM		100000
#define BID_VREF_MV		1875
static int get_batt_id_ohm(struct qpnp_qg *chip, u32 *batt_id_ohm)
{
	int rc, batt_id_mv;
	int64_t denom;

	/* Read battery-id */
	rc = iio_read_channel_processed(chip->batt_id_chan, &batt_id_mv);
	if (rc < 0) {
		pr_err("Failed to read BATT_ID over ADC, rc=%d\n", rc);
		return rc;
	}

	batt_id_mv = div_s64(batt_id_mv, 1000);
	if (batt_id_mv == 0) {
		pr_debug("batt_id_mv = 0 from ADC\n");
		return 0;
	}

	denom = div64_s64(BID_VREF_MV * 1000, batt_id_mv) - 1000;
	if (denom <= 0) {
		/* batt id connector might be open, return 0 kohms */
		return 0;
	}

	*batt_id_ohm = div64_u64(BID_RPULL_OHM * 1000 + denom / 2, denom);

	qg_dbg(chip, QG_DEBUG_PROFILE, "batt_id_mv=%d, batt_id_ohm=%d\n",
					batt_id_mv, *batt_id_ohm);

	return 0;
}

static int qg_load_battery_profile(struct qpnp_qg *chip)
{
	struct device_node *node = chip->dev->of_node;
	struct device_node *batt_node, *profile_node;
	int rc, tuple_len, len, i;

	batt_node = of_find_node_by_name(node, "qcom,battery-data");
	if (!batt_node) {
		pr_err("Batterydata not available\n");
		return -ENXIO;
	}

	profile_node = of_batterydata_get_best_profile(batt_node,
				chip->batt_id_ohm / 1000, NULL);
	if (IS_ERR(profile_node)) {
		rc = PTR_ERR(profile_node);
		pr_err("Failed to detect valid QG battery profile %d\n", rc);
		return rc;
	}

	rc = of_property_read_string(profile_node, "qcom,battery-type",
				&chip->bp.batt_type_str);
	if (rc < 0) {
		pr_err("Failed to detect battery type rc:%d\n", rc);
		return rc;
	}

	rc = qg_batterydata_init(profile_node);
	if (rc < 0) {
		pr_err("Failed to initialize battery-profile rc=%d\n", rc);
		return rc;
	}

	rc = of_property_read_u32(profile_node, "qcom,max-voltage-uv",
				&chip->bp.float_volt_uv);
	if (rc < 0) {
		pr_err("Failed to read battery float-voltage rc:%d\n", rc);
		chip->bp.float_volt_uv = -EINVAL;
	}

	rc = of_property_read_u32(profile_node, "qcom,fastchg-current-ma",
				&chip->bp.fastchg_curr_ma);
	if (rc < 0) {
		pr_err("Failed to read battery fastcharge current rc:%d\n", rc);
		chip->bp.fastchg_curr_ma = -EINVAL;
	}

	rc = of_property_read_u32(profile_node, "qcom,qg-batt-profile-ver",
				&chip->bp.qg_profile_version);
	if (rc < 0) {
		pr_err("Failed to read QG profile version rc:%d\n", rc);
		chip->bp.qg_profile_version = -EINVAL;
	}

	/*
	 * Currently step charging thresholds should be read only for Vbatt
	 * based and not for SOC based.
	 */
	if (!of_property_read_bool(profile_node, "qcom,soc-based-step-chg") &&
		of_find_property(profile_node, "qcom,step-chg-ranges", &len) &&
		chip->bp.float_volt_uv > 0 && chip->bp.fastchg_curr_ma > 0) {
		len /= sizeof(u32);
		tuple_len = len / (sizeof(struct range_data) / sizeof(u32));
		if (tuple_len <= 0 || tuple_len > MAX_STEP_CHG_ENTRIES)
			return -EINVAL;

		mutex_lock(&chip->ttf->lock);
		chip->ttf->step_chg_cfg =
			kcalloc(len, sizeof(*chip->ttf->step_chg_cfg),
				GFP_KERNEL);
		if (!chip->ttf->step_chg_cfg) {
			mutex_unlock(&chip->ttf->lock);
			return -ENOMEM;
		}

		chip->ttf->step_chg_data =
			kcalloc(tuple_len, sizeof(*chip->ttf->step_chg_data),
				GFP_KERNEL);
		if (!chip->ttf->step_chg_data) {
			kfree(chip->ttf->step_chg_cfg);
			mutex_unlock(&chip->ttf->lock);
			return -ENOMEM;
		}

		rc = read_range_data_from_node(profile_node,
				"qcom,step-chg-ranges",
				chip->ttf->step_chg_cfg,
				chip->bp.float_volt_uv,
				chip->bp.fastchg_curr_ma * 1000);
		if (rc < 0) {
			pr_err("Error in reading qcom,step-chg-ranges from battery profile, rc=%d\n",
				rc);
			kfree(chip->ttf->step_chg_data);
			kfree(chip->ttf->step_chg_cfg);
			chip->ttf->step_chg_cfg = NULL;
			mutex_unlock(&chip->ttf->lock);
			return rc;
		}

		chip->ttf->step_chg_num_params = tuple_len;
		chip->ttf->step_chg_cfg_valid = true;
		mutex_unlock(&chip->ttf->lock);

		if (chip->ttf->step_chg_cfg_valid) {
			for (i = 0; i < tuple_len; i++)
				pr_debug("Vbatt_low: %d Vbatt_high: %d FCC: %d\n",
				chip->ttf->step_chg_cfg[i].low_threshold,
				chip->ttf->step_chg_cfg[i].high_threshold,
				chip->ttf->step_chg_cfg[i].value);
		}
	}

	qg_dbg(chip, QG_DEBUG_PROFILE, "profile=%s FV=%duV FCC=%dma\n",
			chip->bp.batt_type_str, chip->bp.float_volt_uv,
			chip->bp.fastchg_curr_ma);

	return 0;
}

static int qg_setup_battery(struct qpnp_qg *chip)
{
	int rc;

	if (!is_battery_present(chip)) {
		qg_dbg(chip, QG_DEBUG_PROFILE, "Battery Missing!\n");
		chip->battery_missing = true;
		chip->profile_loaded = false;
		chip->soc_reporting_ready = true;
	} else {
		/* battery present */
		rc = get_batt_id_ohm(chip, &chip->batt_id_ohm);
		if (rc < 0) {
			pr_err("Failed to detect batt_id rc=%d\n", rc);
			chip->profile_loaded = false;
		} else {
			rc = qg_load_battery_profile(chip);
			if (rc < 0) {
				pr_err("Failed to load battery-profile rc=%d\n",
								rc);
				chip->profile_loaded = false;
				chip->soc_reporting_ready = true;
			} else {
				chip->profile_loaded = true;
			}
		}
	}

	qg_dbg(chip, QG_DEBUG_PROFILE, "battery_missing=%d batt_id_ohm=%d Ohm profile_loaded=%d profile=%s\n",
			chip->battery_missing, chip->batt_id_ohm,
			chip->profile_loaded, chip->bp.batt_type_str);

	return 0;
}

static struct ocv_all ocv[] = {
	[S7_PON_OCV] = { 0, 0, "S7_PON_OCV"},
	[S3_GOOD_OCV] = { 0, 0, "S3_GOOD_OCV"},
	[S3_LAST_OCV] = { 0, 0, "S3_LAST_OCV"},
	[SDAM_PON_OCV] = { 0, 0, "SDAM_PON_OCV"},
};

#define S7_ERROR_MARGIN_UV		20000
static int qg_determine_pon_soc(struct qpnp_qg *chip)
{
	int rc = 0, batt_temp = 0, i, shutdown_temp = 0;
	bool use_pon_ocv = true;
	unsigned long rtc_sec = 0;
	u32 ocv_uv = 0, soc = 0, pon_soc = 0, full_soc = 0, cutoff_soc = 0;
	u32 shutdown[SDAM_MAX] = {0}, soc_raw = 0;
	char ocv_type[20] = "NONE";

	if (!chip->profile_loaded) {
		qg_dbg(chip, QG_DEBUG_PON, "No Profile, skipping PON soc\n");
		return 0;
	}

	/* read all OCVs */
	for (i = S7_PON_OCV; i < PON_OCV_MAX; i++) {
		rc = qg_read_ocv(chip, &ocv[i].ocv_uv,
					&ocv[i].ocv_raw, i);
		if (rc < 0)
			pr_err("Failed to read %s OCV rc=%d\n",
					ocv[i].ocv_type, rc);
		else
			qg_dbg(chip, QG_DEBUG_PON, "%s OCV=%d\n",
					ocv[i].ocv_type, ocv[i].ocv_uv);
	}

	rc = qg_get_battery_temp(chip, &batt_temp);
	if (rc < 0) {
		pr_err("Failed to read BATT_TEMP at PON rc=%d\n", rc);
		goto done;
	}

	rc = get_rtc_time(&rtc_sec);
	if (rc < 0) {
		pr_err("Failed to read RTC time rc=%d\n", rc);
		goto use_pon_ocv;
	}

	rc = qg_sdam_read_all(shutdown);
	if (rc < 0) {
		pr_err("Failed to read shutdown params rc=%d\n", rc);
		goto use_pon_ocv;
	}
	shutdown_temp = sign_extend32(shutdown[SDAM_TEMP], 15);

	rc = lookup_soc_ocv(&pon_soc, ocv[S7_PON_OCV].ocv_uv, batt_temp, false);
	if (rc < 0) {
		pr_err("Failed to lookup S7_PON SOC rc=%d\n", rc);
		goto done;
	}

	qg_dbg(chip, QG_DEBUG_PON, "Shutdown: Valid=%d SOC=%d OCV=%duV time=%dsecs temp=%d, time_now=%ldsecs temp_now=%d S7_soc=%d\n",
			shutdown[SDAM_VALID],
			shutdown[SDAM_SOC],
			shutdown[SDAM_OCV_UV],
			shutdown[SDAM_TIME_SEC],
			shutdown_temp,
			rtc_sec, batt_temp,
			pon_soc);
	/*
	 * Use the shutdown SOC if
	 * 1. SDAM read is a success & SDAM data is valid
	 * 2. The device was powered off for < ignore_shutdown_time
	 * 2. Batt temp has not changed more than shutdown_temp_diff
	 */
	if (!shutdown[SDAM_VALID])
		goto use_pon_ocv;

	if (!is_between(0, chip->dt.ignore_shutdown_soc_secs,
			(rtc_sec - shutdown[SDAM_TIME_SEC])))
		goto use_pon_ocv;

	if (!is_between(0, chip->dt.shutdown_temp_diff,
			abs(shutdown_temp -  batt_temp)) &&
			(shutdown_temp < 0 || batt_temp < 0))
		goto use_pon_ocv;

	if ((chip->dt.shutdown_soc_threshold != -EINVAL) &&
			!is_between(0, chip->dt.shutdown_soc_threshold,
			abs(pon_soc - shutdown[SDAM_SOC])))
		goto use_pon_ocv;

	use_pon_ocv = false;
	ocv_uv = shutdown[SDAM_OCV_UV];
	soc = shutdown[SDAM_SOC];
	soc_raw = shutdown[SDAM_SOC] * 100;
	strlcpy(ocv_type, "SHUTDOWN_SOC", 20);
	qg_dbg(chip, QG_DEBUG_PON, "Using SHUTDOWN_SOC @ PON\n");

use_pon_ocv:
	if (use_pon_ocv == true) {
		if (chip->wa_flags & QG_PON_OCV_WA) {
			if (ocv[S3_LAST_OCV].ocv_raw == FIFO_V_RESET_VAL) {
				if (!ocv[SDAM_PON_OCV].ocv_uv) {
					strlcpy(ocv_type, "S7_PON_SOC", 20);
					ocv_uv = ocv[S7_PON_OCV].ocv_uv;
				} else if (ocv[SDAM_PON_OCV].ocv_uv <=
						ocv[S7_PON_OCV].ocv_uv) {
					strlcpy(ocv_type, "S7_PON_SOC", 20);
					ocv_uv = ocv[S7_PON_OCV].ocv_uv;
				} else if (!shutdown[SDAM_VALID] &&
					((ocv[SDAM_PON_OCV].ocv_uv -
						ocv[S7_PON_OCV].ocv_uv) >
						S7_ERROR_MARGIN_UV)) {
					strlcpy(ocv_type, "S7_PON_SOC", 20);
					ocv_uv = ocv[S7_PON_OCV].ocv_uv;
				} else {
					strlcpy(ocv_type, "SDAM_PON_SOC", 20);
					ocv_uv = ocv[SDAM_PON_OCV].ocv_uv;
				}
			} else {
				if (ocv[S3_LAST_OCV].ocv_uv >=
						ocv[S7_PON_OCV].ocv_uv) {
					strlcpy(ocv_type, "S3_LAST_SOC", 20);
					ocv_uv = ocv[S3_LAST_OCV].ocv_uv;
				} else {
					strlcpy(ocv_type, "S7_PON_SOC", 20);
					ocv_uv = ocv[S7_PON_OCV].ocv_uv;
				}
			}
		} else {
			/* Use S7 PON OCV */
			strlcpy(ocv_type, "S7_PON_SOC", 20);
			ocv_uv = ocv[S7_PON_OCV].ocv_uv;
		}

		ocv_uv = CAP(QG_MIN_OCV_UV, QG_MAX_OCV_UV, ocv_uv);
		rc = lookup_soc_ocv(&pon_soc, ocv_uv, batt_temp, false);
		if (rc < 0) {
			pr_err("Failed to lookup SOC@PON rc=%d\n", rc);
			goto done;
		}

		rc = lookup_soc_ocv(&full_soc, chip->bp.float_volt_uv,
							batt_temp, true);
		if (rc < 0) {
			pr_err("Failed to lookup FULL_SOC@PON rc=%d\n", rc);
			goto done;
		}
		full_soc = CAP(0, 99, full_soc);

		rc = lookup_soc_ocv(&cutoff_soc,
				chip->dt.vbatt_cutoff_mv * 1000,
				batt_temp, false);
		if (rc < 0) {
			pr_err("Failed to lookup CUTOFF_SOC@PON rc=%d\n", rc);
			goto done;
		}

		if ((full_soc > cutoff_soc) && (pon_soc > cutoff_soc)) {
			soc = DIV_ROUND_UP(((pon_soc - cutoff_soc) * 100),
						(full_soc - cutoff_soc));
			soc = CAP(0, 100, soc);
<<<<<<< HEAD
		} else {
=======
			soc_raw = soc * 100;
		} else {
			soc_raw = pon_soc * 100;
>>>>>>> 824a5636
			soc = pon_soc;
		}

		qg_dbg(chip, QG_DEBUG_PON, "v_float=%d v_cutoff=%d FULL_SOC=%d CUTOFF_SOC=%d PON_SYS_SOC=%d pon_soc=%d\n",
			chip->bp.float_volt_uv, chip->dt.vbatt_cutoff_mv * 1000,
			full_soc, cutoff_soc, soc, pon_soc);
	}
done:
	if (rc < 0) {
		pr_err("Failed to get %s @ PON, rc=%d\n", ocv_type, rc);
		return rc;
	}

	chip->cc_soc = chip->sys_soc = soc_raw;
	chip->last_adj_ssoc = chip->catch_up_soc = chip->msoc = soc;
	chip->kdata.param[QG_PON_OCV_UV].data = ocv_uv;
	chip->kdata.param[QG_PON_OCV_UV].valid = true;

	/* write back to SDAM */
	chip->sdam_data[SDAM_SOC] = soc;
	chip->sdam_data[SDAM_OCV_UV] = ocv_uv;
	chip->sdam_data[SDAM_VALID] = 1;

	rc = qg_write_monotonic_soc(chip, chip->msoc);
	if (rc < 0)
		pr_err("Failed to update MSOC register rc=%d\n", rc);

	rc = qg_store_soc_params(chip);
	if (rc < 0)
		pr_err("Failed to update sdam params rc=%d\n", rc);

	pr_info("using %s @ PON ocv_uv=%duV soc=%d\n",
			ocv_type, ocv_uv, chip->msoc);

	/* SOC reporting is now ready */
	chip->soc_reporting_ready = 1;

	return 0;
}

static int qg_set_wa_flags(struct qpnp_qg *chip)
{
	switch (chip->pmic_rev_id->pmic_subtype) {
	case PMI632_SUBTYPE:
		chip->wa_flags |= QG_RECHARGE_SOC_WA;
		if (!chip->dt.use_s7_ocv)
			chip->wa_flags |= QG_PON_OCV_WA;
		if (chip->pmic_rev_id->rev4 == PMI632_V1P0_REV4)
			chip->wa_flags |= QG_VBAT_LOW_WA;
		break;
	case PM6150_SUBTYPE:
		chip->wa_flags |= QG_CLK_ADJUST_WA |
				QG_RECHARGE_SOC_WA;
		qg_esr_mod_count = 10;
		break;
	default:
		pr_err("Unsupported PMIC subtype %d\n",
			chip->pmic_rev_id->pmic_subtype);
		return -EINVAL;
	}

	qg_dbg(chip, QG_DEBUG_PON, "wa_flags = %x\n", chip->wa_flags);

	return 0;
}

#define SDAM_MAGIC_NUMBER		0x12345678
static int qg_sanitize_sdam(struct qpnp_qg *chip)
{
	int rc = 0;
	u32 data = 0;

	rc = qg_sdam_read(SDAM_MAGIC, &data);
	if (rc < 0) {
		pr_err("Failed to read SDAM rc=%d\n", rc);
		return rc;
	}

	if (data == SDAM_MAGIC_NUMBER) {
		qg_dbg(chip, QG_DEBUG_PON, "SDAM valid\n");
	} else if (data == 0) {
		rc = qg_sdam_write(SDAM_MAGIC, SDAM_MAGIC_NUMBER);
		if (!rc)
			qg_dbg(chip, QG_DEBUG_PON, "First boot. SDAM initilized\n");
	} else {
		/* SDAM has invalid value */
		rc = qg_sdam_clear();
		if (!rc) {
			pr_err("SDAM uninitialized, SDAM reset\n");
			rc = qg_sdam_write(SDAM_MAGIC, SDAM_MAGIC_NUMBER);
		}
	}

	if (rc < 0)
		pr_err("Failed in SDAM operation, rc=%d\n", rc);

	return rc;
}

#define ADC_CONV_DLY_512MS		0xA
static int qg_hw_init(struct qpnp_qg *chip)
{
	int rc, temp;
	u8 reg;

	/* read the QG perph_subtype */
	rc = qg_read(chip, chip->qg_base + PERPH_SUBTYPE_REG,
					&chip->qg_subtype, 1);
	if (rc < 0) {
		pr_err("Failed to read QG subtype rc=%d", rc);
		return rc;
	}

	rc = qg_set_wa_flags(chip);
	if (rc < 0) {
		pr_err("Failed to update PMIC type flags, rc=%d\n", rc);
		return rc;
	}

	rc = qg_master_hold(chip, true);
	if (rc < 0) {
		pr_err("Failed to hold master, rc=%d\n", rc);
		goto done_fifo;
	}

	rc = qg_process_rt_fifo(chip);
	if (rc < 0) {
		pr_err("Failed to process FIFO real-time, rc=%d\n", rc);
		goto done_fifo;
	}

	/* update the changed S2 fifo DT parameters */
	if (chip->dt.s2_fifo_length > 0) {
		rc = qg_update_fifo_length(chip, chip->dt.s2_fifo_length);
		if (rc < 0)
			goto done_fifo;
	}

	if (chip->dt.s2_acc_length > 0) {
		reg = ilog2(chip->dt.s2_acc_length) - 1;
		rc = qg_masked_write(chip, chip->qg_base +
				QG_S2_NORMAL_MEAS_CTL2_REG,
				NUM_OF_ACCUM_MASK, reg);
		if (rc < 0) {
			pr_err("Failed to write S2 ACC length, rc=%d\n", rc);
			goto done_fifo;
		}
	}

	if (chip->dt.s2_acc_intvl_ms > 0) {
		reg = chip->dt.s2_acc_intvl_ms / 10;
		rc = qg_write(chip, chip->qg_base +
				QG_S2_NORMAL_MEAS_CTL3_REG,
				&reg, 1);
		if (rc < 0) {
			pr_err("Failed to write S2 ACC intrvl, rc=%d\n", rc);
			goto done_fifo;
		}
	}

	chip->s2_state = S2_DEFAULT;
	chip->s2_state_mask |= S2_DEFAULT;
	/* signal the read thread */
	chip->data_ready = true;
	wake_up_interruptible(&chip->qg_wait_q);

done_fifo:
	rc = qg_master_hold(chip, false);
	if (rc < 0) {
		pr_err("Failed to release master, rc=%d\n", rc);
		return rc;
	}
	chip->last_fifo_update_time = ktime_get_boottime();

	if (chip->dt.ocv_timer_expiry_min != -EINVAL) {
		if (chip->dt.ocv_timer_expiry_min < 2)
			chip->dt.ocv_timer_expiry_min = 2;
		else if (chip->dt.ocv_timer_expiry_min > 30)
			chip->dt.ocv_timer_expiry_min = 30;

		reg = (chip->dt.ocv_timer_expiry_min - 2) / 4;
		rc = qg_masked_write(chip,
			chip->qg_base + QG_S3_SLEEP_OCV_MEAS_CTL4_REG,
			SLEEP_IBAT_QUALIFIED_LENGTH_MASK, reg);
		if (rc < 0) {
			pr_err("Failed to write OCV timer, rc=%d\n", rc);
			return rc;
		}
	}

	if (chip->dt.ocv_tol_threshold_uv != -EINVAL) {
		if (chip->dt.ocv_tol_threshold_uv < 0)
			chip->dt.ocv_tol_threshold_uv = 0;
		else if (chip->dt.ocv_tol_threshold_uv > 12262)
			chip->dt.ocv_tol_threshold_uv = 12262;

		reg = chip->dt.ocv_tol_threshold_uv / 195;
		rc = qg_masked_write(chip,
			chip->qg_base + QG_S3_SLEEP_OCV_TREND_CTL2_REG,
			TREND_TOL_MASK, reg);
		if (rc < 0) {
			pr_err("Failed to write OCV tol-thresh, rc=%d\n", rc);
			return rc;
		}
	}

	if (chip->dt.s3_entry_fifo_length != -EINVAL) {
		if (chip->dt.s3_entry_fifo_length < 1)
			chip->dt.s3_entry_fifo_length = 1;
		else if (chip->dt.s3_entry_fifo_length > 8)
			chip->dt.s3_entry_fifo_length = 8;

		reg = chip->dt.s3_entry_fifo_length - 1;
		rc = qg_masked_write(chip,
			chip->qg_base + QG_S3_SLEEP_OCV_IBAT_CTL1_REG,
			SLEEP_IBAT_QUALIFIED_LENGTH_MASK, reg);
		if (rc < 0) {
			pr_err("Failed to write S3-entry fifo-length, rc=%d\n",
							rc);
			return rc;
		}
	}

	if (chip->dt.s3_entry_ibat_ua != -EINVAL) {
		if (chip->dt.s3_entry_ibat_ua < 0)
			chip->dt.s3_entry_ibat_ua = 0;
		else if (chip->dt.s3_entry_ibat_ua > 155550)
			chip->dt.s3_entry_ibat_ua = 155550;

		reg = chip->dt.s3_entry_ibat_ua / 610;
		rc = qg_write(chip, chip->qg_base +
				QG_S3_ENTRY_IBAT_THRESHOLD_REG,
				&reg, 1);
		if (rc < 0) {
			pr_err("Failed to write S3-entry ibat-uA, rc=%d\n", rc);
			return rc;
		}
	}

	if (chip->dt.s3_exit_ibat_ua != -EINVAL) {
		if (chip->dt.s3_exit_ibat_ua < 0)
			chip->dt.s3_exit_ibat_ua = 0;
		else if (chip->dt.s3_exit_ibat_ua > 155550)
			chip->dt.s3_exit_ibat_ua = 155550;

		rc = qg_read(chip, chip->qg_base +
				QG_S3_ENTRY_IBAT_THRESHOLD_REG,
				&reg, 1);
		if (rc < 0) {
			pr_err("Failed to read S3-entry ibat-uA, rc=%d", rc);
			return rc;
		}
		temp = reg * 610;
		if (chip->dt.s3_exit_ibat_ua < temp)
			chip->dt.s3_exit_ibat_ua = temp;
		else
			chip->dt.s3_exit_ibat_ua -= temp;

		reg = chip->dt.s3_exit_ibat_ua / 610;
		rc = qg_write(chip,
			chip->qg_base + QG_S3_EXIT_IBAT_THRESHOLD_REG,
			&reg, 1);
		if (rc < 0) {
			pr_err("Failed to write S3-entry ibat-uA, rc=%d\n", rc);
			return rc;
		}
	}

	/* vbat based configs */
	if (chip->dt.vbatt_low_mv < 0)
		chip->dt.vbatt_low_mv = 0;
	else if (chip->dt.vbatt_low_mv > 12750)
		chip->dt.vbatt_low_mv = 12750;

	if (chip->dt.vbatt_empty_mv < 0)
		chip->dt.vbatt_empty_mv = 0;
	else if (chip->dt.vbatt_empty_mv > 12750)
		chip->dt.vbatt_empty_mv = 12750;

	if (chip->dt.vbatt_empty_cold_mv < 0)
		chip->dt.vbatt_empty_cold_mv = 0;
	else if (chip->dt.vbatt_empty_cold_mv > 12750)
		chip->dt.vbatt_empty_cold_mv = 12750;

	rc = qg_vbat_thresholds_config(chip);
	if (rc < 0) {
		pr_err("Failed to configure VBAT empty/low rc=%d\n", rc);
		return rc;
	}

	/* disable S5 */
	rc = qg_masked_write(chip, chip->qg_base +
				QG_S5_OCV_VALIDATE_MEAS_CTL1_REG,
				ALLOW_S5_BIT, 0);
	if (rc < 0)
		pr_err("Failed to disable S5 rc=%d\n", rc);

	/* change PON OCV time to 512ms */
	rc = qg_masked_write(chip, chip->qg_base +
				QG_S7_PON_OCV_MEAS_CTL1_REG,
				ADC_CONV_DLY_MASK,
				ADC_CONV_DLY_512MS);
	if (rc < 0)
		pr_err("Failed to reconfigure S7-delay rc=%d\n", rc);


	return 0;
}

static int qg_post_init(struct qpnp_qg *chip)
{
	u8 status = 0;

	/* disable all IRQs if profile is not loaded */
	if (!chip->profile_loaded) {
		vote(chip->vbatt_irq_disable_votable,
				PROFILE_IRQ_DISABLE, true, 0);
		vote(chip->fifo_irq_disable_votable,
				PROFILE_IRQ_DISABLE, true, 0);
		vote(chip->good_ocv_irq_disable_votable,
				PROFILE_IRQ_DISABLE, true, 0);
	}

	/* restore ESR data */
	if (!chip->dt.esr_disable)
		qg_retrieve_esr_params(chip);

	/* read STATUS2 register to clear its last state */
	qg_read(chip, chip->qg_base + QG_STATUS2_REG, &status, 1);

	return 0;
}

static int qg_get_irq_index_byname(const char *irq_name)
{
	int i;

	for (i = 0; i < ARRAY_SIZE(qg_irqs); i++) {
		if (strcmp(qg_irqs[i].name, irq_name) == 0)
			return i;
	}

	return -ENOENT;
}

static int qg_request_interrupt(struct qpnp_qg *chip,
		struct device_node *node, const char *irq_name)
{
	int rc, irq, irq_index;

	irq = of_irq_get_byname(node, irq_name);
	if (irq < 0) {
		pr_err("Failed to get irq %s byname\n", irq_name);
		return irq;
	}

	irq_index = qg_get_irq_index_byname(irq_name);
	if (irq_index < 0) {
		pr_err("%s is not a defined irq\n", irq_name);
		return irq_index;
	}

	if (!qg_irqs[irq_index].handler)
		return 0;

	rc = devm_request_threaded_irq(chip->dev, irq, NULL,
				qg_irqs[irq_index].handler,
				IRQF_ONESHOT, irq_name, chip);
	if (rc < 0) {
		pr_err("Failed to request irq %d\n", irq);
		return rc;
	}

	qg_irqs[irq_index].irq = irq;
	if (qg_irqs[irq_index].wake)
		enable_irq_wake(irq);

	qg_dbg(chip, QG_DEBUG_PON, "IRQ %s registered wakeable=%d\n",
			qg_irqs[irq_index].name, qg_irqs[irq_index].wake);

	return 0;
}

static int qg_request_irqs(struct qpnp_qg *chip)
{
	struct device_node *node = chip->dev->of_node;
	struct device_node *child;
	const char *name;
	struct property *prop;
	int rc = 0;

	for_each_available_child_of_node(node, child) {
		of_property_for_each_string(child, "interrupt-names",
					    prop, name) {
			rc = qg_request_interrupt(chip, child, name);
			if (rc < 0)
				return rc;
		}
	}


	return 0;
}

#define QG_TTF_ITERM_DELTA_MA		1
static int qg_alg_init(struct qpnp_qg *chip)
{
	struct cycle_counter *counter;
	struct cap_learning *cl;
	struct ttf *ttf;
	struct device_node *node = chip->dev->of_node;
	int rc;

	counter = devm_kzalloc(chip->dev, sizeof(*counter), GFP_KERNEL);
	if (!counter)
		return -ENOMEM;

	counter->restore_count = qg_restore_cycle_count;
	counter->store_count = qg_store_cycle_count;
	counter->data = chip;

	rc = cycle_count_init(counter);
	if (rc < 0) {
		dev_err(chip->dev, "Error in initializing cycle counter, rc:%d\n",
			rc);
		counter->data = NULL;
		devm_kfree(chip->dev, counter);
		return rc;
	}

	chip->counter = counter;

	ttf = devm_kzalloc(chip->dev, sizeof(*ttf), GFP_KERNEL);
	if (!ttf)
		return -ENOMEM;

	ttf->get_ttf_param = qg_get_ttf_param;
	ttf->awake_voter = qg_ttf_awake_voter;
	ttf->iterm_delta = QG_TTF_ITERM_DELTA_MA;
	ttf->data = chip;

	rc = ttf_tte_init(ttf);
	if (rc < 0) {
		dev_err(chip->dev, "Error in initializing ttf, rc:%d\n",
			rc);
		ttf->data = NULL;
		counter->data = NULL;
		devm_kfree(chip->dev, ttf);
		devm_kfree(chip->dev, counter);
		return rc;
	}

	chip->ttf = ttf;

	chip->dt.cl_disable = of_property_read_bool(node,
					"qcom,cl-disable");

	/*Return if capacity learning is disabled*/
	if (chip->dt.cl_disable)
		return 0;

	cl = devm_kzalloc(chip->dev, sizeof(*cl), GFP_KERNEL);
	if (!cl)
		return -ENOMEM;

	cl->cc_soc_max = QG_SOC_FULL;
	cl->get_cc_soc = qg_get_cc_soc;
	cl->get_learned_capacity = qg_get_learned_capacity;
	cl->store_learned_capacity = qg_store_learned_capacity;
	cl->data = chip;

	rc = cap_learning_init(cl);
	if (rc < 0) {
		dev_err(chip->dev, "Error in initializing capacity learning, rc:%d\n",
			rc);
		counter->data = NULL;
		cl->data = NULL;
		devm_kfree(chip->dev, counter);
		devm_kfree(chip->dev, ttf);
		devm_kfree(chip->dev, cl);
		return rc;
	}

	chip->cl = cl;
	return 0;
}

#define DEFAULT_VBATT_EMPTY_MV		3200
#define DEFAULT_VBATT_EMPTY_COLD_MV	3000
#define DEFAULT_VBATT_CUTOFF_MV		3400
#define DEFAULT_VBATT_LOW_MV		3500
#define DEFAULT_VBATT_LOW_COLD_MV	3800
#define DEFAULT_ITERM_MA		100
#define DEFAULT_S2_FIFO_LENGTH		5
#define DEFAULT_S2_VBAT_LOW_LENGTH	2
#define DEFAULT_S2_ACC_LENGTH		128
#define DEFAULT_S2_ACC_INTVL_MS		100
#define DEFAULT_SLEEP_S2_FIFO_LENGTH	8
#define DEFAULT_SLEEP_S2_ACC_LENGTH	256
#define DEFAULT_SLEEP_S2_ACC_INTVL_MS	200
#define DEFAULT_DELTA_SOC		1
#define DEFAULT_SHUTDOWN_SOC_SECS	360
#define DEFAULT_COLD_TEMP_THRESHOLD	0
#define DEFAULT_CL_MIN_START_SOC	10
#define DEFAULT_CL_MAX_START_SOC	15
#define DEFAULT_CL_MIN_TEMP_DECIDEGC	150
#define DEFAULT_CL_MAX_TEMP_DECIDEGC	500
#define DEFAULT_CL_MAX_INC_DECIPERC	10
#define DEFAULT_CL_MAX_DEC_DECIPERC	20
#define DEFAULT_CL_MIN_LIM_DECIPERC	500
#define DEFAULT_CL_MAX_LIM_DECIPERC	100
#define DEFAULT_CL_DELTA_BATT_SOC	10
#define DEFAULT_SHUTDOWN_TEMP_DIFF	60	/* 6 degC */
#define DEFAULT_ESR_QUAL_CURRENT_UA	130000
#define DEFAULT_ESR_QUAL_VBAT_UV	7000
#define DEFAULT_ESR_DISABLE_SOC		1000
#define ESR_CHG_MIN_IBAT_UA		(-450000)
#define DEFAULT_SLEEP_TIME_SECS		1800 /* 30 mins */
#define DEFAULT_SYS_MIN_VOLT_MV		2800
#define DEFAULT_FAST_CHG_S2_FIFO_LENGTH	1
#define DEFAULT_FVSS_VBAT_MV		3500
static int qg_parse_dt(struct qpnp_qg *chip)
{
	int rc = 0;
	struct device_node *revid_node, *child, *node = chip->dev->of_node;
	u32 base, temp;
	u8 type;

	if (!node)  {
		pr_err("Failed to find device-tree node\n");
		return -ENXIO;
	}

	revid_node = of_parse_phandle(node, "qcom,pmic-revid", 0);
	if (!revid_node) {
		pr_err("Missing qcom,pmic-revid property - driver failed\n");
		return -EINVAL;
	}

	chip->pmic_rev_id = get_revid_data(revid_node);
	of_node_put(revid_node);
	if (IS_ERR_OR_NULL(chip->pmic_rev_id)) {
		pr_err("Failed to get pmic_revid, rc=%ld\n",
			PTR_ERR(chip->pmic_rev_id));
		/*
		 * the revid peripheral must be registered, any failure
		 * here only indicates that the rev-id module has not
		 * probed yet.
		 */
		return -EPROBE_DEFER;
	}

	qg_dbg(chip, QG_DEBUG_PON, "PMIC subtype %d Digital major %d\n",
		chip->pmic_rev_id->pmic_subtype, chip->pmic_rev_id->rev4);

	for_each_available_child_of_node(node, child) {
		rc = of_property_read_u32(child, "reg", &base);
		if (rc < 0) {
			pr_err("Failed to read base address, rc=%d\n", rc);
			return rc;
		}

		rc = qg_read(chip, base + PERPH_TYPE_REG, &type, 1);
		if (rc < 0) {
			pr_err("Failed to read type, rc=%d\n", rc);
			return rc;
		}

		switch (type) {
		case QG_TYPE:
			chip->qg_base = base;
			break;
		default:
			break;
		}
	}

	if (!chip->qg_base) {
		pr_err("QG device node missing\n");
		return -EINVAL;
	}

	/* S2 state params */
	rc = of_property_read_u32(node, "qcom,s2-fifo-length", &temp);
	if (rc < 0)
		chip->dt.s2_fifo_length = DEFAULT_S2_FIFO_LENGTH;
	else
		chip->dt.s2_fifo_length = temp;

	rc = of_property_read_u32(node, "qcom,s2-vbat-low-fifo-length", &temp);
	if (rc < 0)
		chip->dt.s2_vbat_low_fifo_length = DEFAULT_S2_VBAT_LOW_LENGTH;
	else
		chip->dt.s2_vbat_low_fifo_length = temp;

	rc = of_property_read_u32(node, "qcom,s2-acc-length", &temp);
	if (rc < 0)
		chip->dt.s2_acc_length = DEFAULT_S2_ACC_LENGTH;
	else
		chip->dt.s2_acc_length = temp;

	rc = of_property_read_u32(node, "qcom,s2-acc-interval-ms", &temp);
	if (rc < 0)
		chip->dt.s2_acc_intvl_ms = DEFAULT_S2_ACC_INTVL_MS;
	else
		chip->dt.s2_acc_intvl_ms = temp;

	qg_dbg(chip, QG_DEBUG_PON, "DT: S2 FIFO length=%d low_vbat_length=%d acc_length=%d acc_interval=%d\n",
		chip->dt.s2_fifo_length, chip->dt.s2_vbat_low_fifo_length,
		chip->dt.s2_acc_length, chip->dt.s2_acc_intvl_ms);

	/* OCV params */
	rc = of_property_read_u32(node, "qcom,ocv-timer-expiry-min", &temp);
	if (rc < 0)
		chip->dt.ocv_timer_expiry_min = -EINVAL;
	else
		chip->dt.ocv_timer_expiry_min = temp;

	rc = of_property_read_u32(node, "qcom,ocv-tol-threshold-uv", &temp);
	if (rc < 0)
		chip->dt.ocv_tol_threshold_uv = -EINVAL;
	else
		chip->dt.ocv_tol_threshold_uv = temp;

	qg_dbg(chip, QG_DEBUG_PON, "DT: OCV timer_expiry =%dmin ocv_tol_threshold=%duV\n",
		chip->dt.ocv_timer_expiry_min, chip->dt.ocv_tol_threshold_uv);

	/* S3 sleep configuration */
	rc = of_property_read_u32(node, "qcom,s3-entry-fifo-length", &temp);
	if (rc < 0)
		chip->dt.s3_entry_fifo_length = -EINVAL;
	else
		chip->dt.s3_entry_fifo_length = temp;

	rc = of_property_read_u32(node, "qcom,s3-entry-ibat-ua", &temp);
	if (rc < 0)
		chip->dt.s3_entry_ibat_ua = -EINVAL;
	else
		chip->dt.s3_entry_ibat_ua = temp;

	rc = of_property_read_u32(node, "qcom,s3-exit-ibat-ua", &temp);
	if (rc < 0)
		chip->dt.s3_exit_ibat_ua = -EINVAL;
	else
		chip->dt.s3_exit_ibat_ua = temp;

	/* VBAT thresholds */
	rc = of_property_read_u32(node, "qcom,vbatt-empty-mv", &temp);
	if (rc < 0)
		chip->dt.vbatt_empty_mv = DEFAULT_VBATT_EMPTY_MV;
	else
		chip->dt.vbatt_empty_mv = temp;

	rc = of_property_read_u32(node, "qcom,vbatt-empty-cold-mv", &temp);
	if (rc < 0)
		chip->dt.vbatt_empty_cold_mv = DEFAULT_VBATT_EMPTY_COLD_MV;
	else
		chip->dt.vbatt_empty_cold_mv = temp;

	rc = of_property_read_u32(node, "qcom,cold-temp-threshold", &temp);
	if (rc < 0)
		chip->dt.cold_temp_threshold = DEFAULT_COLD_TEMP_THRESHOLD;
	else
		chip->dt.cold_temp_threshold = temp;

	rc = of_property_read_u32(node, "qcom,vbatt-low-mv", &temp);
	if (rc < 0)
		chip->dt.vbatt_low_mv = DEFAULT_VBATT_LOW_MV;
	else
		chip->dt.vbatt_low_mv = temp;

	rc = of_property_read_u32(node, "qcom,vbatt-low-cold-mv", &temp);
	if (rc < 0)
		chip->dt.vbatt_low_cold_mv = DEFAULT_VBATT_LOW_COLD_MV;
	else
		chip->dt.vbatt_low_cold_mv = temp;

	rc = of_property_read_u32(node, "qcom,vbatt-cutoff-mv", &temp);
	if (rc < 0)
		chip->dt.vbatt_cutoff_mv = DEFAULT_VBATT_CUTOFF_MV;
	else
		chip->dt.vbatt_cutoff_mv = temp;

	/* IBAT thresholds */
	rc = of_property_read_u32(node, "qcom,qg-iterm-ma", &temp);
	if (rc < 0)
		chip->dt.iterm_ma = DEFAULT_ITERM_MA;
	else
		chip->dt.iterm_ma = temp;

	rc = of_property_read_u32(node, "qcom,delta-soc", &temp);
	if (rc < 0)
		chip->dt.delta_soc = DEFAULT_DELTA_SOC;
	else
		chip->dt.delta_soc = temp;

	rc = of_property_read_u32(node, "qcom,ignore-shutdown-soc-secs", &temp);
	if (rc < 0)
		chip->dt.ignore_shutdown_soc_secs = DEFAULT_SHUTDOWN_SOC_SECS;
	else
		chip->dt.ignore_shutdown_soc_secs = temp;

	rc = of_property_read_u32(node, "qcom,shutdown-temp-diff", &temp);
	if (rc < 0)
		chip->dt.shutdown_temp_diff = DEFAULT_SHUTDOWN_TEMP_DIFF;
	else
		chip->dt.shutdown_temp_diff = temp;

	chip->dt.hold_soc_while_full = of_property_read_bool(node,
					"qcom,hold-soc-while-full");

	chip->dt.linearize_soc = of_property_read_bool(node,
					"qcom,linearize-soc");

	rc = of_property_read_u32(node, "qcom,rbat-conn-mohm", &temp);
	if (rc < 0)
		chip->dt.rbat_conn_mohm = 0;
	else
		chip->dt.rbat_conn_mohm = temp;

	/* esr */
	chip->dt.esr_disable = of_property_read_bool(node,
					"qcom,esr-disable");

	chip->dt.esr_discharge_enable = of_property_read_bool(node,
					"qcom,esr-discharge-enable");

	rc = of_property_read_u32(node, "qcom,esr-qual-current-ua", &temp);
	if (rc < 0)
		chip->dt.esr_qual_i_ua = DEFAULT_ESR_QUAL_CURRENT_UA;
	else
		chip->dt.esr_qual_i_ua = temp;

	rc = of_property_read_u32(node, "qcom,esr-qual-vbatt-uv", &temp);
	if (rc < 0)
		chip->dt.esr_qual_v_uv = DEFAULT_ESR_QUAL_VBAT_UV;
	else
		chip->dt.esr_qual_v_uv = temp;

	rc = of_property_read_u32(node, "qcom,esr-disable-soc", &temp);
	if (rc < 0)
		chip->dt.esr_disable_soc = DEFAULT_ESR_DISABLE_SOC;
	else
		chip->dt.esr_disable_soc = temp * 100;

	rc = of_property_read_u32(node, "qcom,esr-chg-min-ibat-ua", &temp);
	if (rc < 0)
		chip->dt.esr_min_ibat_ua = ESR_CHG_MIN_IBAT_UA;
	else
		chip->dt.esr_min_ibat_ua = (int)temp;

	rc = of_property_read_u32(node, "qcom,shutdown_soc_threshold", &temp);
	if (rc < 0)
		chip->dt.shutdown_soc_threshold = -EINVAL;
	else
		chip->dt.shutdown_soc_threshold = temp;

	rc = of_property_read_u32(node, "qcom,qg-sys-min-voltage", &temp);
	if (rc < 0)
		chip->dt.sys_min_volt_mv = DEFAULT_SYS_MIN_VOLT_MV;
	else
		chip->dt.sys_min_volt_mv = temp;

	if (of_property_read_bool(node, "qcom,qg-sleep-config")) {

		chip->dt.qg_sleep_config = true;

		rc = of_property_read_u32(node,
				"qcom,sleep-s2-fifo-length", &temp);
		if (rc < 0)
			chip->dt.sleep_s2_fifo_length =
					DEFAULT_SLEEP_S2_FIFO_LENGTH;
		else
			chip->dt.sleep_s2_fifo_length = temp;

		rc = of_property_read_u32(node,
				"qcom,sleep-s2-acc-length", &temp);
		if (rc < 0)
			chip->dt.sleep_s2_acc_length =
					DEFAULT_SLEEP_S2_ACC_LENGTH;
		else
			chip->dt.sleep_s2_acc_length = temp;

		rc = of_property_read_u32(node,
				"qcom,sleep-s2-acc-intvl-ms", &temp);
		if (rc < 0)
			chip->dt.sleep_s2_acc_intvl_ms =
					DEFAULT_SLEEP_S2_ACC_INTVL_MS;
		else
			chip->dt.sleep_s2_acc_intvl_ms = temp;
	}

	if (of_property_read_bool(node, "qcom,qg-fast-chg-config")) {

		chip->dt.qg_fast_chg_cfg = true;

		rc = of_property_read_u32(node,
				"qcom,fast-chg-s2-fifo-length", &temp);
		if (rc < 0)
			chip->dt.fast_chg_s2_fifo_length =
					DEFAULT_FAST_CHG_S2_FIFO_LENGTH;
		else
			chip->dt.fast_chg_s2_fifo_length = temp;
	}

	chip->dt.qg_ext_sense = of_property_read_bool(node, "qcom,qg-ext-sns");

	chip->dt.use_s7_ocv = of_property_read_bool(node, "qcom,qg-use-s7-ocv");

	rc = of_property_read_u32(node, "qcom,min-sleep-time-secs", &temp);
	if (rc < 0)
		chip->dt.min_sleep_time_secs = DEFAULT_SLEEP_TIME_SECS;
	else
		chip->dt.min_sleep_time_secs = temp;

	if (of_property_read_bool(node, "qcom,fvss-enable")) {

		chip->dt.fvss_enable = true;

		rc = of_property_read_u32(node,
				"qcom,fvss-vbatt-mv", &temp);
		if (rc < 0)
			chip->dt.fvss_vbat_mv = DEFAULT_FVSS_VBAT_MV;
		else
			chip->dt.fvss_vbat_mv = temp;
	}

	/* Capacity learning params*/
	if (!chip->dt.cl_disable) {
		chip->dt.cl_feedback_on = of_property_read_bool(node,
						"qcom,cl-feedback-on");

		rc = of_property_read_u32(node, "qcom,cl-min-start-soc", &temp);
		if (rc < 0)
			chip->cl->dt.min_start_soc = DEFAULT_CL_MIN_START_SOC;
		else
			chip->cl->dt.min_start_soc = temp;

		rc = of_property_read_u32(node, "qcom,cl-max-start-soc", &temp);
		if (rc < 0)
			chip->cl->dt.max_start_soc = DEFAULT_CL_MAX_START_SOC;
		else
			chip->cl->dt.max_start_soc = temp;

		rc = of_property_read_u32(node, "qcom,cl-min-temp", &temp);
		if (rc < 0)
			chip->cl->dt.min_temp = DEFAULT_CL_MIN_TEMP_DECIDEGC;
		else
			chip->cl->dt.min_temp = temp;

		rc = of_property_read_u32(node, "qcom,cl-max-temp", &temp);
		if (rc < 0)
			chip->cl->dt.max_temp = DEFAULT_CL_MAX_TEMP_DECIDEGC;
		else
			chip->cl->dt.max_temp = temp;

		rc = of_property_read_u32(node, "qcom,cl-max-increment", &temp);
		if (rc < 0)
			chip->cl->dt.max_cap_inc = DEFAULT_CL_MAX_INC_DECIPERC;
		else
			chip->cl->dt.max_cap_inc = temp;

		rc = of_property_read_u32(node, "qcom,cl-max-decrement", &temp);
		if (rc < 0)
			chip->cl->dt.max_cap_dec = DEFAULT_CL_MAX_DEC_DECIPERC;
		else
			chip->cl->dt.max_cap_dec = temp;

		rc = of_property_read_u32(node, "qcom,cl-min-limit", &temp);
		if (rc < 0)
			chip->cl->dt.min_cap_limit =
						DEFAULT_CL_MIN_LIM_DECIPERC;
		else
			chip->cl->dt.min_cap_limit = temp;

		rc = of_property_read_u32(node, "qcom,cl-max-limit", &temp);
		if (rc < 0)
			chip->cl->dt.max_cap_limit =
						DEFAULT_CL_MAX_LIM_DECIPERC;
		else
			chip->cl->dt.max_cap_limit = temp;

		chip->cl->dt.min_delta_batt_soc = DEFAULT_CL_DELTA_BATT_SOC;
		/* read from DT property and update, if value exists */
		of_property_read_u32(node, "qcom,cl-min-delta-batt-soc",
					&chip->cl->dt.min_delta_batt_soc);

		chip->cl->dt.cl_wt_enable = of_property_read_bool(node,
							"qcom,cl-wt-enable");

		qg_dbg(chip, QG_DEBUG_PON, "DT: cl_min_start_soc=%d cl_max_start_soc=%d cl_min_temp=%d cl_max_temp=%d\n",
			chip->cl->dt.min_start_soc, chip->cl->dt.max_start_soc,
			chip->cl->dt.min_temp, chip->cl->dt.max_temp);
	}
	qg_dbg(chip, QG_DEBUG_PON, "DT: vbatt_empty_mv=%dmV vbatt_low_mv=%dmV delta_soc=%d ext-sns=%d\n",
			chip->dt.vbatt_empty_mv, chip->dt.vbatt_low_mv,
			chip->dt.delta_soc, chip->dt.qg_ext_sense);

	return 0;
}

static int process_suspend(struct qpnp_qg *chip)
{
	u8 status = 0;
	int rc;
	u32 fifo_rt_length = 0, sleep_fifo_length = 0;

	/* skip if profile is not loaded */
	if (!chip->profile_loaded)
		return 0;

	cancel_delayed_work_sync(&chip->ttf->ttf_work);
	cancel_delayed_work_sync(&chip->qg_sleep_exit_work);

	chip->suspend_data = false;

	/* read STATUS2 register to clear its last state */
	qg_read(chip, chip->qg_base + QG_STATUS2_REG, &status, 1);

	/* ignore any suspend processing if we are charging */
	if (chip->charge_status == POWER_SUPPLY_STATUS_CHARGING) {
		/* Reset the sleep config if we are charging */
		if (chip->dt.qg_sleep_config) {
			qg_dbg(chip, QG_DEBUG_STATUS, "Suspend: Charging - Exit S2_SLEEP\n");
			rc = qg_config_s2_state(chip, S2_SLEEP, false, true);
			if (rc < 0)
				pr_err("Failed to exit S2-sleep rc=%d\n", rc);
		}
		qg_dbg(chip, QG_DEBUG_PM, "Charging @ suspend - ignore processing\n");
		return 0;
	}

	rc = get_fifo_length(chip, &fifo_rt_length, true);
	if (rc < 0) {
		pr_err("Failed to read FIFO RT count, rc=%d\n", rc);
		return rc;
	}

	rc = qg_read(chip, chip->qg_base + QG_S3_SLEEP_OCV_IBAT_CTL1_REG,
			(u8 *)&sleep_fifo_length, 1);
	if (rc < 0) {
		pr_err("Failed to read sleep FIFO count, rc=%d\n", rc);
		return rc;
	}
	sleep_fifo_length &= SLEEP_IBAT_QUALIFIED_LENGTH_MASK;

	if (chip->dt.qg_sleep_config) {
		qg_dbg(chip, QG_DEBUG_STATUS, "Suspend: Forcing S2_SLEEP\n");
		rc = qg_config_s2_state(chip, S2_SLEEP, true, true);
		if (rc < 0)
			pr_err("Failed to config S2_SLEEP rc=%d\n", rc);
		if (chip->kdata.fifo_length > 0)
			chip->suspend_data = true;
	} else if (fifo_rt_length >=
			(chip->dt.s2_fifo_length - sleep_fifo_length)) {
		/*
		 * If the real-time FIFO count is greater than
		 * the the #fifo to enter sleep, save the FIFO data
		 * and reset the fifo count. This is avoid a gauranteed wakeup
		 * due to fifo_done event as the curent FIFO length is already
		 * beyond the sleep length.
		 */
		rc = qg_master_hold(chip, true);
		if (rc < 0) {
			pr_err("Failed to hold master, rc=%d\n", rc);
			return rc;
		}

		rc = qg_process_rt_fifo(chip);
		if (rc < 0) {
			pr_err("Failed to process FIFO real-time, rc=%d\n", rc);
			qg_master_hold(chip, false);
			return rc;
		}

		rc = qg_master_hold(chip, false);
		if (rc < 0) {
			pr_err("Failed to release master, rc=%d\n", rc);
			return rc;
		}
		/* FIFOs restarted */
		chip->last_fifo_update_time = ktime_get_boottime();

		chip->suspend_data = true;
	}

	get_rtc_time(&chip->suspend_time);

	qg_dbg(chip, QG_DEBUG_PM, "FIFO rt_length=%d sleep_fifo_length=%d default_s2_count=%d suspend_data=%d time=%d\n",
			fifo_rt_length, sleep_fifo_length,
			chip->dt.s2_fifo_length, chip->suspend_data,
			chip->suspend_time);

	return rc;
}

#define QG_SLEEP_EXIT_TIME_MS		15000 /* 15 secs */
static int process_resume(struct qpnp_qg *chip)
{
	u8 status2 = 0, rt_status = 0;
	u32 ocv_uv = 0, ocv_raw = 0;
	int rc;
<<<<<<< HEAD
	unsigned long rtc_sec = 0;
=======
	unsigned long rtc_sec = 0, sleep_time_secs = 0;
>>>>>>> 824a5636

	/* skip if profile is not loaded */
	if (!chip->profile_loaded)
		return 0;

	get_rtc_time(&rtc_sec);
	sleep_time_secs = rtc_sec - chip->suspend_time;

	if (chip->dt.qg_sleep_config)
		schedule_delayed_work(&chip->qg_sleep_exit_work,
				msecs_to_jiffies(QG_SLEEP_EXIT_TIME_MS));

	rc = qg_read(chip, chip->qg_base + QG_STATUS2_REG, &status2, 1);
	if (rc < 0) {
		pr_err("Failed to read status2 register, rc=%d\n", rc);
		return rc;
	}

	if (status2 & GOOD_OCV_BIT) {
		rc = qg_read_ocv(chip, &ocv_uv, &ocv_raw, S3_GOOD_OCV);
		if (rc < 0) {
			pr_err("Failed to read good_ocv, rc=%d\n", rc);
			return rc;
		}

		 /* Clear suspend data as there has been a GOOD OCV */
		memset(&chip->kdata, 0, sizeof(chip->kdata));
<<<<<<< HEAD
		get_rtc_time(&rtc_sec);
=======
>>>>>>> 824a5636
		chip->kdata.fifo_time = (u32)rtc_sec;
		chip->kdata.param[QG_GOOD_OCV_UV].data = ocv_uv;
		chip->kdata.param[QG_GOOD_OCV_UV].valid = true;
		chip->suspend_data = false;

		/* allow SOC jump if we have slept longer */
		if (sleep_time_secs >= chip->dt.min_sleep_time_secs)
			chip->force_soc = true;

		qg_dbg(chip, QG_DEBUG_PM, "GOOD OCV @ resume good_ocv=%d uV\n",
				ocv_uv);
	}

	rc = qg_read(chip, chip->qg_base + QG_INT_LATCHED_STS_REG,
						&rt_status, 1);
	if (rc < 0) {
		pr_err("Failed to read latched status register, rc=%d\n", rc);
		return rc;
	}
	rt_status &= FIFO_UPDATE_DONE_INT_LAT_STS_BIT;

	qg_dbg(chip, QG_DEBUG_PM, "FIFO_DONE_STS=%d suspend_data=%d good_ocv=%d sleep_time=%d secs\n",
				!!rt_status, chip->suspend_data,
				chip->kdata.param[QG_GOOD_OCV_UV].valid,
				sleep_time_secs);
	/*
	 * If this is not a wakeup from FIFO-done,
	 * process the data immediately if - we have data from
	 * suspend or there is a good OCV.
	 */
	if (!rt_status && (chip->suspend_data ||
			chip->kdata.param[QG_GOOD_OCV_UV].valid)) {
		vote(chip->awake_votable, SUSPEND_DATA_VOTER, true, 0);
		/* signal the read thread */
		chip->data_ready = true;
		wake_up_interruptible(&chip->qg_wait_q);
		chip->suspend_data = false;
	}

	schedule_delayed_work(&chip->ttf->ttf_work, 0);

	return rc;
}

static int qpnp_qg_suspend_noirq(struct device *dev)
{
	int rc;
	struct qpnp_qg *chip = dev_get_drvdata(dev);

	mutex_lock(&chip->data_lock);

	rc = process_suspend(chip);
	if (rc < 0)
		pr_err("Failed to process QG suspend, rc=%d\n", rc);

	mutex_unlock(&chip->data_lock);

	return 0;
}

static int qpnp_qg_resume_noirq(struct device *dev)
{
	int rc;
	struct qpnp_qg *chip = dev_get_drvdata(dev);

	mutex_lock(&chip->data_lock);

	rc = process_resume(chip);
	if (rc < 0)
		pr_err("Failed to process QG resume, rc=%d\n", rc);

	mutex_unlock(&chip->data_lock);

	return 0;
}

static int qpnp_qg_suspend(struct device *dev)
{
	struct qpnp_qg *chip = dev_get_drvdata(dev);

	/* skip if profile is not loaded */
	if (!chip->profile_loaded)
		return 0;

	/* disable GOOD_OCV IRQ in sleep */
	vote(chip->good_ocv_irq_disable_votable,
			QG_INIT_STATE_IRQ_DISABLE, true, 0);

	return 0;
}

static int qpnp_qg_resume(struct device *dev)
{
	struct qpnp_qg *chip = dev_get_drvdata(dev);

	/* skip if profile is not loaded */
	if (!chip->profile_loaded)
		return 0;

	/* enable GOOD_OCV IRQ when active */
	vote(chip->good_ocv_irq_disable_votable,
			QG_INIT_STATE_IRQ_DISABLE, false, 0);

	return 0;
}

static const struct dev_pm_ops qpnp_qg_pm_ops = {
	.suspend_noirq	= qpnp_qg_suspend_noirq,
	.resume_noirq	= qpnp_qg_resume_noirq,
	.suspend	= qpnp_qg_suspend,
	.resume		= qpnp_qg_resume,
};

static int qpnp_qg_probe(struct platform_device *pdev)
{
	int rc = 0, soc = 0, nom_cap_uah;
	struct qpnp_qg *chip;

	chip = devm_kzalloc(&pdev->dev, sizeof(*chip), GFP_KERNEL);
	if (!chip)
		return -ENOMEM;

	chip->regmap = dev_get_regmap(pdev->dev.parent, NULL);
	if (!chip->regmap) {
		pr_err("Parent regmap is unavailable\n");
		return -ENXIO;
	}

	/* ADC for BID & THERM */
	chip->batt_id_chan = iio_channel_get(&pdev->dev, "batt-id");
	if (IS_ERR(chip->batt_id_chan)) {
		rc = PTR_ERR(chip->batt_id_chan);
		if (rc != -EPROBE_DEFER)
			pr_err("batt-id channel unavailable, rc=%d\n", rc);
		chip->batt_id_chan = NULL;
		return rc;
	}

	chip->batt_therm_chan = iio_channel_get(&pdev->dev, "batt-therm");
	if (IS_ERR(chip->batt_therm_chan)) {
		rc = PTR_ERR(chip->batt_therm_chan);
		if (rc != -EPROBE_DEFER)
			pr_err("batt-therm channel unavailable, rc=%d\n", rc);
		chip->batt_therm_chan = NULL;
		return rc;
	}

	chip->dev = &pdev->dev;
	chip->debug_mask = &qg_debug_mask;
	platform_set_drvdata(pdev, chip);
	INIT_WORK(&chip->udata_work, process_udata_work);
	INIT_WORK(&chip->qg_status_change_work, qg_status_change_work);
	INIT_DELAYED_WORK(&chip->qg_sleep_exit_work, qg_sleep_exit_work);
	mutex_init(&chip->bus_lock);
	mutex_init(&chip->soc_lock);
	mutex_init(&chip->data_lock);
	init_waitqueue_head(&chip->qg_wait_q);
	chip->maint_soc = -EINVAL;
	chip->batt_soc = INT_MIN;
	chip->cc_soc = INT_MIN;
	chip->sys_soc = INT_MIN;
	chip->full_soc = QG_SOC_FULL;
	chip->chg_iterm_ma = INT_MIN;
	chip->soh = -EINVAL;
	chip->esr_actual = -EINVAL;
	chip->esr_nominal = -EINVAL;

	rc = qg_alg_init(chip);
	if (rc < 0) {
		pr_err("Error in alg_init, rc:%d\n", rc);
		return rc;
	}

	rc = qg_parse_dt(chip);
	if (rc < 0) {
		pr_err("Failed to parse DT, rc=%d\n", rc);
		return rc;
	}

	rc = qg_hw_init(chip);
	if (rc < 0) {
		pr_err("Failed to hw_init, rc=%d\n", rc);
		return rc;
	}

	rc = qg_setup_battery(chip);
	if (rc < 0) {
		pr_err("Failed to setup battery, rc=%d\n", rc);
		return rc;
	}

	rc = qg_register_device(chip);
	if (rc < 0) {
		pr_err("Failed to register QG char device, rc=%d\n", rc);
		return rc;
	}

	rc = qg_sdam_init(chip->dev);
	if (rc < 0) {
		pr_err("Failed to initialize QG SDAM, rc=%d\n", rc);
		return rc;
	}

	rc = qg_sanitize_sdam(chip);
	if (rc < 0) {
		pr_err("Failed to sanitize SDAM, rc=%d\n", rc);
		return rc;
	}

	rc = qg_soc_init(chip);
	if (rc < 0) {
		pr_err("Failed to initialize SOC scaling init rc=%d\n", rc);
		return rc;
	}

	if (chip->profile_loaded) {
		if (!chip->dt.cl_disable) {
			/*
			 * Use FCC @ 25 C and charge-profile for
			 * Nominal Capacity
			 */
			rc = qg_get_nominal_capacity(&nom_cap_uah, 250, true);
			if (!rc) {
				rc = cap_learning_post_profile_init(chip->cl,
						nom_cap_uah);
				if (rc < 0) {
					pr_err("Error in cap_learning_post_profile_init rc=%d\n",
						rc);
					return rc;
				}
			}
		}
		rc = restore_cycle_count(chip->counter);
		if (rc < 0) {
			pr_err("Error in restoring cycle_count, rc=%d\n", rc);
			return rc;
		}
		schedule_delayed_work(&chip->ttf->ttf_work, 10000);
	}

	rc = qg_determine_pon_soc(chip);
	if (rc < 0) {
		pr_err("Failed to determine initial state, rc=%d\n", rc);
		goto fail_device;
	}

	chip->awake_votable = create_votable("QG_WS", VOTE_SET_ANY,
					 qg_awake_cb, chip);
	if (IS_ERR(chip->awake_votable)) {
		rc = PTR_ERR(chip->awake_votable);
		chip->awake_votable = NULL;
		goto fail_device;
	}

	chip->vbatt_irq_disable_votable = create_votable("QG_VBATT_IRQ_DISABLE",
				VOTE_SET_ANY, qg_vbatt_irq_disable_cb, chip);
	if (IS_ERR(chip->vbatt_irq_disable_votable)) {
		rc = PTR_ERR(chip->vbatt_irq_disable_votable);
		chip->vbatt_irq_disable_votable = NULL;
		goto fail_device;
	}

	chip->fifo_irq_disable_votable = create_votable("QG_FIFO_IRQ_DISABLE",
				VOTE_SET_ANY, qg_fifo_irq_disable_cb, chip);
	if (IS_ERR(chip->fifo_irq_disable_votable)) {
		rc = PTR_ERR(chip->fifo_irq_disable_votable);
		chip->fifo_irq_disable_votable = NULL;
		goto fail_device;
	}

	chip->good_ocv_irq_disable_votable =
			create_votable("QG_GOOD_IRQ_DISABLE",
			VOTE_SET_ANY, qg_good_ocv_irq_disable_cb, chip);
	if (IS_ERR(chip->good_ocv_irq_disable_votable)) {
		rc = PTR_ERR(chip->good_ocv_irq_disable_votable);
		chip->good_ocv_irq_disable_votable = NULL;
		goto fail_device;
	}

	rc = qg_init_psy(chip);
	if (rc < 0) {
		pr_err("Failed to initialize QG psy, rc=%d\n", rc);
		goto fail_votable;
	}

	rc = qg_request_irqs(chip);
	if (rc < 0) {
		pr_err("Failed to register QG interrupts, rc=%d\n", rc);
		goto fail_votable;
	}

	rc = qg_post_init(chip);
	if (rc < 0) {
		pr_err("Failed in qg_post_init rc=%d\n", rc);
		goto fail_votable;
	}

	qg_get_battery_capacity(chip, &soc);
	pr_info("QG initialized! battery_profile=%s SOC=%d QG_subtype=%d\n",
			qg_get_battery_type(chip), soc, chip->qg_subtype);

	return rc;

fail_votable:
	destroy_votable(chip->awake_votable);
fail_device:
	device_destroy(chip->qg_class, chip->dev_no);
	cdev_del(&chip->qg_cdev);
	unregister_chrdev_region(chip->dev_no, 1);
	return rc;
}

static int qpnp_qg_remove(struct platform_device *pdev)
{
	struct qpnp_qg *chip = platform_get_drvdata(pdev);

	qg_batterydata_exit();
	qg_soc_exit(chip);

	cancel_delayed_work_sync(&chip->qg_sleep_exit_work);
	cancel_work_sync(&chip->udata_work);
	cancel_work_sync(&chip->qg_status_change_work);
	device_destroy(chip->qg_class, chip->dev_no);
	cdev_del(&chip->qg_cdev);
	unregister_chrdev_region(chip->dev_no, 1);
	mutex_destroy(&chip->bus_lock);
	mutex_destroy(&chip->data_lock);
	mutex_destroy(&chip->soc_lock);
	if (chip->awake_votable)
		destroy_votable(chip->awake_votable);

	return 0;
}

static void qpnp_qg_shutdown(struct platform_device *pdev)
{
	struct qpnp_qg *chip = platform_get_drvdata(pdev);
	bool input_present = is_input_present(chip);

	if (!input_present || !chip->profile_loaded)
		return;
	/*
	 * Charging status doesn't matter when the device shuts down and we
	 * have to treat this as charge done. Hence pass charge_done as true.
	 */
	cycle_count_update(chip->counter,
			DIV_ROUND_CLOSEST(chip->msoc * 255, 100),
			POWER_SUPPLY_STATUS_NOT_CHARGING,
			true, input_present);
}

static const struct of_device_id match_table[] = {
	{ .compatible = "qcom,qpnp-qg", },
	{ },
};

static struct platform_driver qpnp_qg_driver = {
	.driver		= {
		.name		= "qcom,qpnp-qg",
		.owner		= THIS_MODULE,
		.of_match_table	= match_table,
		.pm		= &qpnp_qg_pm_ops,
	},
	.probe		= qpnp_qg_probe,
	.remove		= qpnp_qg_remove,
	.shutdown	= qpnp_qg_shutdown,
};
module_platform_driver(qpnp_qg_driver);

MODULE_DESCRIPTION("QPNP QG Driver");
MODULE_LICENSE("GPL v2");<|MERGE_RESOLUTION|>--- conflicted
+++ resolved
@@ -526,12 +526,9 @@
 	chip->kdata.fifo_length++;
 	if (chip->kdata.fifo_length == MAX_FIFO_LENGTH)
 		chip->kdata.fifo_length = MAX_FIFO_LENGTH - 1;
-<<<<<<< HEAD
-=======
 
 	chip->last_fifo_v_uv = chip->kdata.fifo[index].v;
 	chip->last_fifo_i_ua = chip->kdata.fifo[index].i;
->>>>>>> 824a5636
 
 	if (chip->kdata.fifo_length == 1)	/* Only accumulator data */
 		chip->kdata.seq_no = chip->seq_no++ % U32_MAX;
@@ -1690,8 +1687,6 @@
 	return 0;
 }
 
-<<<<<<< HEAD
-=======
 static int qg_get_power(struct qpnp_qg *chip, int *val, bool average)
 {
 	int rc, v_min, v_ocv, rbatt = 0, esr = 0;
@@ -1740,7 +1735,6 @@
 	return 0;
 }
 
->>>>>>> 824a5636
 static int qg_get_ttf_param(void *data, enum ttf_param param, int *val)
 {
 	union power_supply_propval prop = {0, };
@@ -1974,12 +1968,9 @@
 	case POWER_SUPPLY_PROP_CAPACITY:
 		rc = qg_get_battery_capacity(chip, &pval->intval);
 		break;
-<<<<<<< HEAD
-=======
 	case POWER_SUPPLY_PROP_CAPACITY_RAW:
 		pval->intval = chip->sys_soc;
 		break;
->>>>>>> 824a5636
 	case POWER_SUPPLY_PROP_REAL_CAPACITY:
 		rc = qg_get_battery_capacity_real(chip, &pval->intval);
 		break;
@@ -2077,8 +2068,6 @@
 	case POWER_SUPPLY_PROP_VOLTAGE_AVG:
 		rc = qg_get_vbat_avg(chip, &pval->intval);
 		break;
-<<<<<<< HEAD
-=======
 	case POWER_SUPPLY_PROP_POWER_NOW:
 		rc = qg_get_power(chip, &pval->intval, false);
 		break;
@@ -2088,7 +2077,6 @@
 	case POWER_SUPPLY_PROP_SCALE_MODE_EN:
 		pval->intval = chip->fvss_active;
 		break;
->>>>>>> 824a5636
 	default:
 		pr_debug("Unsupported property %d\n", psp);
 		break;
@@ -2115,10 +2103,7 @@
 
 static enum power_supply_property qg_psy_props[] = {
 	POWER_SUPPLY_PROP_CAPACITY,
-<<<<<<< HEAD
-=======
 	POWER_SUPPLY_PROP_CAPACITY_RAW,
->>>>>>> 824a5636
 	POWER_SUPPLY_PROP_REAL_CAPACITY,
 	POWER_SUPPLY_PROP_TEMP,
 	POWER_SUPPLY_PROP_VOLTAGE_NOW,
@@ -2148,12 +2133,9 @@
 	POWER_SUPPLY_PROP_FG_RESET,
 	POWER_SUPPLY_PROP_CC_SOC,
 	POWER_SUPPLY_PROP_VOLTAGE_AVG,
-<<<<<<< HEAD
-=======
 	POWER_SUPPLY_PROP_POWER_AVG,
 	POWER_SUPPLY_PROP_POWER_NOW,
 	POWER_SUPPLY_PROP_SCALE_MODE_EN,
->>>>>>> 824a5636
 };
 
 static const struct power_supply_desc qg_psy_desc = {
@@ -3106,13 +3088,9 @@
 			soc = DIV_ROUND_UP(((pon_soc - cutoff_soc) * 100),
 						(full_soc - cutoff_soc));
 			soc = CAP(0, 100, soc);
-<<<<<<< HEAD
-		} else {
-=======
 			soc_raw = soc * 100;
 		} else {
 			soc_raw = pon_soc * 100;
->>>>>>> 824a5636
 			soc = pon_soc;
 		}
 
@@ -4115,11 +4093,7 @@
 	u8 status2 = 0, rt_status = 0;
 	u32 ocv_uv = 0, ocv_raw = 0;
 	int rc;
-<<<<<<< HEAD
-	unsigned long rtc_sec = 0;
-=======
 	unsigned long rtc_sec = 0, sleep_time_secs = 0;
->>>>>>> 824a5636
 
 	/* skip if profile is not loaded */
 	if (!chip->profile_loaded)
@@ -4147,10 +4121,6 @@
 
 		 /* Clear suspend data as there has been a GOOD OCV */
 		memset(&chip->kdata, 0, sizeof(chip->kdata));
-<<<<<<< HEAD
-		get_rtc_time(&rtc_sec);
-=======
->>>>>>> 824a5636
 		chip->kdata.fifo_time = (u32)rtc_sec;
 		chip->kdata.param[QG_GOOD_OCV_UV].data = ocv_uv;
 		chip->kdata.param[QG_GOOD_OCV_UV].valid = true;
