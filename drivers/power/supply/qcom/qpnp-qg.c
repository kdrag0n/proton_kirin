/* Copyright (c) 2018-2019 The Linux Foundation. All rights reserved.
 *
 * This program is free software; you can redistribute it and/or modify
 * it under the terms of the GNU General Public License version 2 and
 * only version 2 as published by the Free Software Foundation.
 *
 * This program is distributed in the hope that it will be useful,
 * but WITHOUT ANY WARRANTY; without even the implied warranty of
 * MERCHANTABILITY or FITNESS FOR A PARTICULAR PURPOSE.  See the
 * GNU General Public License for more details.
 */

#define pr_fmt(fmt)	"QG-K: %s: " fmt, __func__

#include <linux/alarmtimer.h>
#include <linux/cdev.h>
#include <linux/device.h>
#include <linux/interrupt.h>
#include <linux/kernel.h>
#include <linux/ktime.h>
#include <linux/module.h>
#include <linux/of.h>
#include <linux/of_irq.h>
#include <linux/of_batterydata.h>
#include <linux/platform_device.h>
#include <linux/power_supply.h>
#include <linux/regmap.h>
#include <linux/slab.h>
#include <linux/uaccess.h>
#include <linux/pmic-voter.h>
#include <linux/iio/consumer.h>
#include <linux/qpnp/qpnp-revid.h>
#include <uapi/linux/qg.h>
#include <uapi/linux/qg-profile.h>
#include "fg-alg.h"
#include "qg-sdam.h"
#include "qg-core.h"
#include "qg-reg.h"
#include "qg-util.h"
#include "qg-soc.h"
#include "qg-battery-profile.h"
#include "qg-defs.h"

static int qg_debug_mask;
module_param_named(
	debug_mask, qg_debug_mask, int, 0600
);

static int qg_esr_mod_count = 30;
module_param_named(
	esr_mod_count, qg_esr_mod_count, int, 0600
);

static int qg_esr_count = 3;
module_param_named(
	esr_count, qg_esr_count, int, 0600
);

static bool is_battery_present(struct qpnp_qg *chip)
{
	u8 reg = 0;
	int rc;

	rc = qg_read(chip, chip->qg_base + QG_STATUS1_REG, &reg, 1);
	if (rc < 0)
		pr_err("Failed to read battery presence, rc=%d\n", rc);

	return !!(reg & BATTERY_PRESENT_BIT);
}

#define DEBUG_BATT_ID_LOW	6000
#define DEBUG_BATT_ID_HIGH	8500
static bool is_debug_batt_id(struct qpnp_qg *chip)
{
	if (is_between(DEBUG_BATT_ID_LOW, DEBUG_BATT_ID_HIGH,
					chip->batt_id_ohm))
		return true;

	return false;
}

static int qg_read_ocv(struct qpnp_qg *chip, u32 *ocv_uv, u32 *ocv_raw, u8 type)
{
	int rc, addr;
	u64 temp = 0;
	char ocv_name[20];

	switch (type) {
	case S3_GOOD_OCV:
		addr = QG_S3_GOOD_OCV_V_DATA0_REG;
		strlcpy(ocv_name, "S3_GOOD_OCV", 20);
		break;
	case S7_PON_OCV:
		addr = QG_S7_PON_OCV_V_DATA0_REG;
		strlcpy(ocv_name, "S7_PON_OCV", 20);
		break;
	case S3_LAST_OCV:
		addr = QG_LAST_S3_SLEEP_V_DATA0_REG;
		strlcpy(ocv_name, "S3_LAST_OCV", 20);
		break;
	case SDAM_PON_OCV:
		addr = QG_SDAM_PON_OCV_OFFSET;
		strlcpy(ocv_name, "SDAM_PON_OCV", 20);
		break;
	default:
		pr_err("Invalid OCV type %d\n", type);
		return -EINVAL;
	}

	if (type == SDAM_PON_OCV) {
		rc = qg_sdam_read(SDAM_PON_OCV_UV, ocv_raw);
		if (rc < 0) {
			pr_err("Failed to read SDAM PON OCV rc=%d\n", rc);
			return rc;
		}
	} else {
		rc = qg_read(chip, chip->qg_base + addr, (u8 *)ocv_raw, 2);
		if (rc < 0) {
			pr_err("Failed to read ocv, rc=%d\n", rc);
			return rc;
		}
	}

	temp = *ocv_raw;
	*ocv_uv = V_RAW_TO_UV(temp);

	pr_debug("%s: OCV_RAW=%x OCV=%duV\n", ocv_name, *ocv_raw, *ocv_uv);

	return rc;
}

#define DEFAULT_S3_FIFO_LENGTH		3
static int qg_update_fifo_length(struct qpnp_qg *chip, u8 length)
{
	int rc;
	u8 s3_entry_fifo_length = 0;

	if (!length || length > 8) {
		pr_err("Invalid FIFO length %d\n", length);
		return -EINVAL;
	}

	rc = qg_masked_write(chip, chip->qg_base + QG_S2_NORMAL_MEAS_CTL2_REG,
			FIFO_LENGTH_MASK, (length - 1) << FIFO_LENGTH_SHIFT);
	if (rc < 0)
		pr_err("Failed to write S2 FIFO length, rc=%d\n", rc);

	/* update the S3 FIFO length, when S2 length is updated */
	if (length > 3)
		s3_entry_fifo_length = (chip->dt.s3_entry_fifo_length > 0) ?
			chip->dt.s3_entry_fifo_length : DEFAULT_S3_FIFO_LENGTH;
	else	/* Use S3 length as 1 for any S2 length <= 3 */
		s3_entry_fifo_length = 1;

	rc = qg_masked_write(chip,
			chip->qg_base + QG_S3_SLEEP_OCV_IBAT_CTL1_REG,
			SLEEP_IBAT_QUALIFIED_LENGTH_MASK,
			s3_entry_fifo_length - 1);
	if (rc < 0)
		pr_err("Failed to write S3-entry fifo-length, rc=%d\n",
						rc);

	return rc;
}

static int qg_master_hold(struct qpnp_qg *chip, bool hold)
{
	int rc;

	/* clear the master */
	rc = qg_masked_write(chip, chip->qg_base + QG_DATA_CTL1_REG,
					MASTER_HOLD_OR_CLR_BIT, 0);
	if (rc < 0)
		return rc;

	if (hold) {
		/* 0 -> 1, hold the master */
		rc = qg_masked_write(chip, chip->qg_base + QG_DATA_CTL1_REG,
					MASTER_HOLD_OR_CLR_BIT,
					MASTER_HOLD_OR_CLR_BIT);
		if (rc < 0)
			return rc;
	}

	qg_dbg(chip, QG_DEBUG_STATUS, "Master hold = %d\n", hold);

	return rc;
}

static void qg_notify_charger(struct qpnp_qg *chip)
{
	union power_supply_propval prop = {0, };
	int rc;

	if (!chip->batt_psy)
		return;

	if (is_debug_batt_id(chip)) {
		prop.intval = 1;
		power_supply_set_property(chip->batt_psy,
			POWER_SUPPLY_PROP_DEBUG_BATTERY, &prop);
		return;
	}

	if (!chip->profile_loaded)
		return;

	prop.intval = chip->bp.float_volt_uv;
	rc = power_supply_set_property(chip->batt_psy,
			POWER_SUPPLY_PROP_VOLTAGE_MAX, &prop);
	if (rc < 0) {
		pr_err("Failed to set voltage_max property on batt_psy, rc=%d\n",
			rc);
		return;
	}

	prop.intval = chip->bp.fastchg_curr_ma * 1000;
	rc = power_supply_set_property(chip->batt_psy,
			POWER_SUPPLY_PROP_CONSTANT_CHARGE_CURRENT_MAX, &prop);
	if (rc < 0) {
		pr_err("Failed to set constant_charge_current_max property on batt_psy, rc=%d\n",
			rc);
		return;
	}

	pr_debug("Notified charger on float voltage and FCC\n");

	rc = power_supply_get_property(chip->batt_psy,
			POWER_SUPPLY_PROP_CHARGE_TERM_CURRENT, &prop);
	if (rc < 0) {
		pr_err("Failed to get charge term current, rc=%d\n", rc);
		return;
	}
	chip->chg_iterm_ma = prop.intval;
}

static bool is_batt_available(struct qpnp_qg *chip)
{
	if (chip->batt_psy)
		return true;

	chip->batt_psy = power_supply_get_by_name("battery");
	if (!chip->batt_psy)
		return false;

	/* batt_psy is initialized, set the fcc and fv */
	qg_notify_charger(chip);

	return true;
}

static int qg_store_soc_params(struct qpnp_qg *chip)
{
	int rc, batt_temp = 0, i;
	unsigned long rtc_sec = 0;

	rc = get_rtc_time(&rtc_sec);
	if (rc < 0)
		pr_err("Failed to get RTC time, rc=%d\n", rc);
	else
		chip->sdam_data[SDAM_TIME_SEC] = rtc_sec;

	rc = qg_get_battery_temp(chip, &batt_temp);
	if (rc < 0)
		pr_err("Failed to get battery-temp, rc = %d\n", rc);
	else
		chip->sdam_data[SDAM_TEMP] = (u32)batt_temp;

	for (i = 0; i <= SDAM_TIME_SEC; i++) {
		rc |= qg_sdam_write(i, chip->sdam_data[i]);
		qg_dbg(chip, QG_DEBUG_STATUS, "SDAM write param %d value=%d\n",
					i, chip->sdam_data[i]);
	}

	return rc;
}

static int qg_process_fifo(struct qpnp_qg *chip, u32 fifo_length)
{
	int rc = 0, i, j = 0, temp;
	u8 v_fifo[MAX_FIFO_LENGTH * 2], i_fifo[MAX_FIFO_LENGTH * 2];
	u32 sample_interval = 0, sample_count = 0, fifo_v = 0, fifo_i = 0;
	unsigned long rtc_sec = 0;

	rc = get_rtc_time(&rtc_sec);
	if (rc < 0)
		pr_err("Failed to get RTC time, rc=%d\n", rc);

	chip->kdata.fifo_time = (u32)rtc_sec;

	if (!fifo_length) {
		pr_debug("No FIFO data\n");
		return 0;
	}

	qg_dbg(chip, QG_DEBUG_FIFO, "FIFO length=%d\n", fifo_length);

	rc = get_sample_interval(chip, &sample_interval);
	if (rc < 0) {
		pr_err("Failed to get FIFO sample interval, rc=%d\n", rc);
		return rc;
	}

	rc = get_sample_count(chip, &sample_count);
	if (rc < 0) {
		pr_err("Failed to get FIFO sample count, rc=%d\n", rc);
		return rc;
	}

	/*
	 * If there is pending data from suspend, append the new FIFO
	 * data to it. Only do this if we can accomadate 8 FIFOs
	 */
	if (chip->suspend_data &&
		(chip->kdata.fifo_length < (MAX_FIFO_LENGTH / 2))) {
		j = chip->kdata.fifo_length; /* append the data */
		chip->suspend_data = false;
		qg_dbg(chip, QG_DEBUG_FIFO,
			"Pending suspend-data FIFO length=%d\n", j);
	} else {
		/* clear any old pending data */
		chip->kdata.fifo_length = 0;
	}

	for (i = 0; i < fifo_length * 2; i = i + 2, j++) {
		rc = qg_read(chip, chip->qg_base + QG_V_FIFO0_DATA0_REG + i,
					&v_fifo[i], 2);
		if (rc < 0) {
			pr_err("Failed to read QG_V_FIFO, rc=%d\n", rc);
			return rc;
		}
		rc = qg_read(chip, chip->qg_base + QG_I_FIFO0_DATA0_REG + i,
					&i_fifo[i], 2);
		if (rc < 0) {
			pr_err("Failed to read QG_I_FIFO, rc=%d\n", rc);
			return rc;
		}

		fifo_v = v_fifo[i] | (v_fifo[i + 1] << 8);
		fifo_i = i_fifo[i] | (i_fifo[i + 1] << 8);

		if (fifo_v == FIFO_V_RESET_VAL || fifo_i == FIFO_I_RESET_VAL) {
			pr_err("Invalid FIFO data V_RAW=%x I_RAW=%x - FIFO rejected\n",
						fifo_v, fifo_i);
			return -EINVAL;
		}

		temp = sign_extend32(fifo_i, 15);

		chip->kdata.fifo[j].v = V_RAW_TO_UV(fifo_v);
		chip->kdata.fifo[j].i = qg_iraw_to_ua(chip, temp);
		chip->kdata.fifo[j].interval = sample_interval;
		chip->kdata.fifo[j].count = sample_count;

		qg_dbg(chip, QG_DEBUG_FIFO, "FIFO %d raw_v=%d uV=%d raw_i=%d uA=%d interval=%d count=%d\n",
					j, fifo_v,
					chip->kdata.fifo[j].v,
					fifo_i,
					(int)chip->kdata.fifo[j].i,
					chip->kdata.fifo[j].interval,
					chip->kdata.fifo[j].count);
	}

	chip->kdata.fifo_length += fifo_length;
	chip->kdata.seq_no = chip->seq_no++ % U32_MAX;

	return rc;
}

static int qg_process_accumulator(struct qpnp_qg *chip)
{
	int rc, sample_interval = 0;
	u8 count, index = chip->kdata.fifo_length;
	u64 acc_v = 0, acc_i = 0;
	s64 temp = 0;

	rc = qg_read(chip, chip->qg_base + QG_ACCUM_CNT_RT_REG,
			&count, 1);
	if (rc < 0) {
		pr_err("Failed to read ACC count, rc=%d\n", rc);
		return rc;
	}

	if (!count || count < 10) { /* Ignore small accumulator data */
		pr_debug("No ACCUMULATOR data!\n");
		return 0;
	}

	rc = get_sample_interval(chip, &sample_interval);
	if (rc < 0) {
		pr_err("Failed to get ACC sample interval, rc=%d\n", rc);
		return 0;
	}

	rc = qg_read(chip, chip->qg_base + QG_V_ACCUM_DATA0_RT_REG,
			(u8 *)&acc_v, 3);
	if (rc < 0) {
		pr_err("Failed to read ACC RT V data, rc=%d\n", rc);
		return rc;
	}

	rc = qg_read(chip, chip->qg_base + QG_I_ACCUM_DATA0_RT_REG,
			(u8 *)&acc_i, 3);
	if (rc < 0) {
		pr_err("Failed to read ACC RT I data, rc=%d\n", rc);
		return rc;
	}

	temp = sign_extend64(acc_i, 23);

	chip->kdata.fifo[index].v = V_RAW_TO_UV(div_u64(acc_v, count));
	chip->kdata.fifo[index].i = qg_iraw_to_ua(chip, div_s64(temp, count));
	chip->kdata.fifo[index].interval = sample_interval;
	chip->kdata.fifo[index].count = count;
	chip->kdata.fifo_length++;
	if (chip->kdata.fifo_length == MAX_FIFO_LENGTH)
		chip->kdata.fifo_length = MAX_FIFO_LENGTH - 1;

	if (chip->kdata.fifo_length == 1)	/* Only accumulator data */
		chip->kdata.seq_no = chip->seq_no++ % U32_MAX;

	qg_dbg(chip, QG_DEBUG_FIFO, "ACC v_avg=%duV i_avg=%duA interval=%d count=%d\n",
			chip->kdata.fifo[index].v,
			(int)chip->kdata.fifo[index].i,
			chip->kdata.fifo[index].interval,
			chip->kdata.fifo[index].count);

	return rc;
}

static int qg_process_rt_fifo(struct qpnp_qg *chip)
{
	int rc;
	u32 fifo_length = 0;

	/* Get the real-time FIFO length */
	rc = get_fifo_length(chip, &fifo_length, true);
	if (rc < 0) {
		pr_err("Failed to read RT FIFO length, rc=%d\n", rc);
		return rc;
	}

	rc = qg_process_fifo(chip, fifo_length);
	if (rc < 0) {
		pr_err("Failed to process FIFO data, rc=%d\n", rc);
		return rc;
	}

	rc = qg_process_accumulator(chip);
	if (rc < 0) {
		pr_err("Failed to process ACC data, rc=%d\n", rc);
		return rc;
	}

	return rc;
}

#define MIN_FIFO_FULL_TIME_MS			12000
static int process_rt_fifo_data(struct qpnp_qg *chip, bool update_smb)
{
	int rc = 0;
	ktime_t now = ktime_get();
	s64 time_delta;

	/*
	 * Reject the FIFO read event if there are back-to-back requests
	 * This is done to gaurantee that there is always a minimum FIFO
	 * data to be processed, ignore this if vbat_low is set.
	 */
	time_delta = ktime_ms_delta(now, chip->last_user_update_time);

	qg_dbg(chip, QG_DEBUG_FIFO, "time_delta=%lld ms update_smb=%d\n",
				time_delta, update_smb);

	if (time_delta > MIN_FIFO_FULL_TIME_MS || update_smb) {
		rc = qg_master_hold(chip, true);
		if (rc < 0) {
			pr_err("Failed to hold master, rc=%d\n", rc);
			goto done;
		}

		rc = qg_process_rt_fifo(chip);
		if (rc < 0) {
			pr_err("Failed to process FIFO real-time, rc=%d\n", rc);
			goto done;
		}

		if (update_smb) {
			rc = qg_masked_write(chip, chip->qg_base +
				QG_MODE_CTL1_REG, PARALLEL_IBAT_SENSE_EN_BIT,
				chip->parallel_enabled ?
					PARALLEL_IBAT_SENSE_EN_BIT : 0);
			if (rc < 0) {
				pr_err("Failed to update SMB_EN, rc=%d\n", rc);
				goto done;
			}
			qg_dbg(chip, QG_DEBUG_STATUS, "Parallel SENSE %d\n",
						chip->parallel_enabled);
		}

		rc = qg_master_hold(chip, false);
		if (rc < 0) {
			pr_err("Failed to release master, rc=%d\n", rc);
			goto done;
		}
		/* FIFOs restarted */
		chip->last_fifo_update_time = ktime_get();

		/* signal the read thread */
		chip->data_ready = true;
		wake_up_interruptible(&chip->qg_wait_q);
		chip->last_user_update_time = now;

		/* vote to stay awake until userspace reads data */
		vote(chip->awake_votable, FIFO_RT_DONE_VOTER, true, 0);
	} else {
		qg_dbg(chip, QG_DEBUG_FIFO, "FIFO processing too early time_delta=%lld\n",
							time_delta);
	}
done:
	qg_master_hold(chip, false);
	return rc;
}

#define VBAT_LOW_HYST_UV		50000 /* 50mV */
static int qg_vbat_low_wa(struct qpnp_qg *chip)
{
	int rc, i, temp = 0;
	u32 vbat_low_uv = 0, fifo_length = 0;

	if ((chip->wa_flags & QG_VBAT_LOW_WA) && chip->vbat_low) {
		rc = qg_get_battery_temp(chip, &temp);
		if (rc < 0) {
			pr_err("Failed to read batt_temp rc=%d\n", rc);
			temp = 250;
		}

		vbat_low_uv = 1000 * ((temp < chip->dt.cold_temp_threshold) ?
					chip->dt.vbatt_low_cold_mv :
					chip->dt.vbatt_low_mv);
		vbat_low_uv += VBAT_LOW_HYST_UV;
		/*
		 * PMI632 1.0 does not generate a falling VBAT_LOW IRQ.
		 * To exit from VBAT_LOW config, check if any of the FIFO
		 * averages is > vbat_low threshold and reconfigure the
		 * FIFO length to normal.
		 */
		for (i = 0; i < chip->kdata.fifo_length; i++) {
			if (chip->kdata.fifo[i].v > vbat_low_uv) {
				chip->vbat_low = false;
				pr_info("Exit VBAT_LOW vbat_avg=%duV vbat_low=%duV updated fifo_length=%d\n",
					chip->kdata.fifo[i].v, vbat_low_uv,
					chip->dt.s2_fifo_length);
				break;
			}
		}
	}

	rc = get_fifo_length(chip, &fifo_length, false);
	if (rc < 0) {
		pr_err("Failed to get FIFO length, rc=%d\n", rc);
		return rc;
	}

	if (chip->vbat_low && fifo_length == chip->dt.s2_vbat_low_fifo_length)
		return 0;

	if (!chip->vbat_low && fifo_length == chip->dt.s2_fifo_length)
		return 0;

	rc = qg_master_hold(chip, true);
	if (rc < 0) {
		pr_err("Failed to hold master, rc=%d\n", rc);
		goto done;
	}

	fifo_length = chip->vbat_low ? chip->dt.s2_vbat_low_fifo_length :
					chip->dt.s2_fifo_length;

	rc = qg_update_fifo_length(chip, fifo_length);
	if (rc < 0)
		goto done;

	qg_dbg(chip, QG_DEBUG_STATUS, "FIFO length updated to %d vbat_low=%d\n",
					fifo_length, chip->vbat_low);
done:
	qg_master_hold(chip, false);
	/* FIFOs restarted */
	chip->last_fifo_update_time = ktime_get();
	return rc;
}

static int qg_vbat_thresholds_config(struct qpnp_qg *chip)
{
	int rc, temp = 0, vbat_mv;
	u8 reg;

	rc = qg_get_battery_temp(chip, &temp);
	if (rc < 0) {
		pr_err("Failed to read batt_temp rc=%d\n", rc);
		return rc;
	}

	vbat_mv = (temp < chip->dt.cold_temp_threshold) ?
			chip->dt.vbatt_empty_cold_mv :
			chip->dt.vbatt_empty_mv;

	rc = qg_read(chip, chip->qg_base + QG_VBAT_EMPTY_THRESHOLD_REG,
					&reg, 1);
	if (rc < 0) {
		pr_err("Failed to read vbat-empty, rc=%d\n", rc);
		return rc;
	}

	if (vbat_mv == (reg * 50))	/* No change */
		goto config_vbat_low;

	reg = vbat_mv / 50;
	rc = qg_write(chip, chip->qg_base + QG_VBAT_EMPTY_THRESHOLD_REG,
					&reg, 1);
	if (rc < 0) {
		pr_err("Failed to write vbat-empty, rc=%d\n", rc);
		return rc;
	}

	qg_dbg(chip, QG_DEBUG_STATUS,
		"VBAT EMPTY threshold updated to %dmV temp=%d\n",
						vbat_mv, temp);

config_vbat_low:
	vbat_mv = (temp < chip->dt.cold_temp_threshold) ?
			chip->dt.vbatt_low_cold_mv :
			chip->dt.vbatt_low_mv;

	rc = qg_read(chip, chip->qg_base + QG_VBAT_LOW_THRESHOLD_REG,
					&reg, 1);
	if (rc < 0) {
		pr_err("Failed to read vbat-low, rc=%d\n", rc);
		return rc;
	}

	if (vbat_mv == (reg * 50))	/* No change */
		return 0;

	reg = vbat_mv / 50;
	rc = qg_write(chip, chip->qg_base + QG_VBAT_LOW_THRESHOLD_REG,
					&reg, 1);
	if (rc < 0) {
		pr_err("Failed to write vbat-low, rc=%d\n", rc);
		return rc;
	}

	qg_dbg(chip, QG_DEBUG_STATUS,
		"VBAT LOW threshold updated to %dmV temp=%d\n",
						vbat_mv, temp);

	return rc;
}

static void qg_retrieve_esr_params(struct qpnp_qg *chip)
{
	u32 data = 0;
	int rc;

	rc = qg_sdam_read(SDAM_ESR_CHARGE_DELTA, &data);
	if (!rc && data) {
		chip->kdata.param[QG_ESR_CHARGE_DELTA].data = data;
		chip->kdata.param[QG_ESR_CHARGE_DELTA].valid = true;
		qg_dbg(chip, QG_DEBUG_ESR,
				"ESR_CHARGE_DELTA SDAM=%d\n", data);
	} else if (rc < 0) {
		pr_err("Failed to read ESR_CHARGE_DELTA rc=%d\n", rc);
	}

	rc = qg_sdam_read(SDAM_ESR_DISCHARGE_DELTA, &data);
	if (!rc && data) {
		chip->kdata.param[QG_ESR_DISCHARGE_DELTA].data = data;
		chip->kdata.param[QG_ESR_DISCHARGE_DELTA].valid = true;
		qg_dbg(chip, QG_DEBUG_ESR,
				"ESR_DISCHARGE_DELTA SDAM=%d\n", data);
	} else if (rc < 0) {
		pr_err("Failed to read ESR_DISCHARGE_DELTA rc=%d\n", rc);
	}

	rc = qg_sdam_read(SDAM_ESR_CHARGE_SF, &data);
	if (!rc && data) {
		data = CAP(QG_ESR_SF_MIN, QG_ESR_SF_MAX, data);
		chip->kdata.param[QG_ESR_CHARGE_SF].data = data;
		chip->kdata.param[QG_ESR_CHARGE_SF].valid = true;
		qg_dbg(chip, QG_DEBUG_ESR,
				"ESR_CHARGE_SF SDAM=%d\n", data);
	} else if (rc < 0) {
		pr_err("Failed to read ESR_CHARGE_SF rc=%d\n", rc);
	}

	rc = qg_sdam_read(SDAM_ESR_DISCHARGE_SF, &data);
	if (!rc && data) {
		data = CAP(QG_ESR_SF_MIN, QG_ESR_SF_MAX, data);
		chip->kdata.param[QG_ESR_DISCHARGE_SF].data = data;
		chip->kdata.param[QG_ESR_DISCHARGE_SF].valid = true;
		qg_dbg(chip, QG_DEBUG_ESR,
				"ESR_DISCHARGE_SF SDAM=%d\n", data);
	} else if (rc < 0) {
		pr_err("Failed to read ESR_DISCHARGE_SF rc=%d\n", rc);
	}
}

static void qg_store_esr_params(struct qpnp_qg *chip)
{
	unsigned int esr;

	if (chip->udata.param[QG_ESR_CHARGE_DELTA].valid) {
		esr = chip->udata.param[QG_ESR_CHARGE_DELTA].data;
		qg_sdam_write(SDAM_ESR_CHARGE_DELTA, esr);
		qg_dbg(chip, QG_DEBUG_ESR,
			"SDAM store ESR_CHARGE_DELTA=%d\n", esr);
	}

	if (chip->udata.param[QG_ESR_DISCHARGE_DELTA].valid) {
		esr = chip->udata.param[QG_ESR_DISCHARGE_DELTA].data;
		qg_sdam_write(SDAM_ESR_DISCHARGE_DELTA, esr);
		qg_dbg(chip, QG_DEBUG_ESR,
			"SDAM store ESR_DISCHARGE_DELTA=%d\n", esr);
	}

	if (chip->udata.param[QG_ESR_CHARGE_SF].valid) {
		esr = chip->udata.param[QG_ESR_CHARGE_SF].data;
		qg_sdam_write(SDAM_ESR_CHARGE_SF, esr);
		qg_dbg(chip, QG_DEBUG_ESR,
			"SDAM store ESR_CHARGE_SF=%d\n", esr);
	}

	if (chip->udata.param[QG_ESR_DISCHARGE_SF].valid) {
		esr = chip->udata.param[QG_ESR_DISCHARGE_SF].data;
		qg_sdam_write(SDAM_ESR_DISCHARGE_SF, esr);
		qg_dbg(chip, QG_DEBUG_ESR,
			"SDAM store ESR_DISCHARGE_SF=%d\n", esr);
	}
}

#define MAX_ESR_RETRY_COUNT		10
#define ESR_SD_PERCENT			10
static int qg_process_esr_data(struct qpnp_qg *chip)
{
	int i;
	int pre_i, post_i, pre_v, post_v, first_pre_i = 0;
	int diff_v, diff_i, esr_avg = 0, count = 0;

	for (i = 0; i < qg_esr_count; i++) {
		if (!chip->esr_data[i].valid)
			continue;

		pre_i = chip->esr_data[i].pre_esr_i;
		pre_v = chip->esr_data[i].pre_esr_v;
		post_i = chip->esr_data[i].post_esr_i;
		post_v = chip->esr_data[i].post_esr_v;

		/*
		 * Check if any of the pre/post readings have changed
		 * signs by comparing it with the first valid
		 * pre_i value.
		 */
		if (!first_pre_i)
			first_pre_i = pre_i;

		if ((first_pre_i < 0 && pre_i > 0) ||
			(first_pre_i > 0 && post_i < 0) ||
			(first_pre_i < 0 && post_i > 0)) {
			qg_dbg(chip, QG_DEBUG_ESR,
				"ESR-sign mismatch %d reject all data\n", i);
			esr_avg = count = 0;
			break;
		}

		/* calculate ESR */
		diff_v = abs(post_v - pre_v);
		diff_i = abs(post_i - pre_i);

		if (!diff_v || !diff_i ||
			(diff_i < chip->dt.esr_qual_i_ua) ||
			(diff_v < chip->dt.esr_qual_v_uv)) {
			qg_dbg(chip, QG_DEBUG_ESR,
				"ESR (%d) V/I %duA %duV fails qualification\n",
				i, diff_i, diff_v);
			chip->esr_data[i].valid = false;
			continue;
		}

		chip->esr_data[i].esr =
			DIV_ROUND_CLOSEST(diff_v * 1000, diff_i);
		qg_dbg(chip, QG_DEBUG_ESR,
			"ESR qualified: i=%d pre_i=%d pre_v=%d post_i=%d post_v=%d esr_diff_v=%d esr_diff_i=%d esr=%d\n",
			i, pre_i, pre_v, post_i, post_v,
			diff_v, diff_i, chip->esr_data[i].esr);

		esr_avg += chip->esr_data[i].esr;
		count++;
	}

	if (!count) {
		qg_dbg(chip, QG_DEBUG_ESR,
			"No ESR samples qualified, ESR not found\n");
		chip->esr_avg = 0;
		return 0;
	}

	esr_avg /= count;
	qg_dbg(chip, QG_DEBUG_ESR,
		"ESR all sample average=%d count=%d apply_SD=%d\n",
		esr_avg, count, (esr_avg * ESR_SD_PERCENT) / 100);

	/*
	 * Reject ESR samples which do not fall in
	 * 10% the standard-deviation
	 */
	count = 0;
	for (i = 0; i < qg_esr_count; i++) {
		if (!chip->esr_data[i].valid)
			continue;

		if ((abs(chip->esr_data[i].esr - esr_avg) <=
			(esr_avg * ESR_SD_PERCENT) / 100)) {
			/* valid ESR */
			chip->esr_avg += chip->esr_data[i].esr;
			count++;
			qg_dbg(chip, QG_DEBUG_ESR,
				"Valid ESR after SD (%d) %d mOhm\n",
				i, chip->esr_data[i].esr);
		} else {
			qg_dbg(chip, QG_DEBUG_ESR,
				"ESR (%d) %d falls-out of SD(%d)\n",
				i, chip->esr_data[i].esr, ESR_SD_PERCENT);
		}
	}

	if (count >= QG_MIN_ESR_COUNT) {
		chip->esr_avg /= count;
		qg_dbg(chip, QG_DEBUG_ESR, "Average estimated ESR %d mOhm\n",
					chip->esr_avg);
	} else {
		qg_dbg(chip, QG_DEBUG_ESR,
			"Not enough ESR samples, ESR not found\n");
		chip->esr_avg = 0;
	}

	return 0;
}

static int qg_esr_estimate(struct qpnp_qg *chip)
{
	int rc, i, ibat = 0;
	u8 esr_done_count, reg0 = 0, reg1 = 0;
	bool is_charging = false;

	if (chip->dt.esr_disable)
		return 0;

	/*
	 * Charge - enable ESR estimation if IBAT > MIN_IBAT.
	 * Discharge - enable ESR estimation only if enabled via DT.
	 */
	rc = qg_get_battery_current(chip, &ibat);
	if (rc < 0)
		return rc;
	if (chip->charge_status == POWER_SUPPLY_STATUS_CHARGING &&
				ibat > chip->dt.esr_min_ibat_ua) {
		qg_dbg(chip, QG_DEBUG_ESR,
			"Skip CHG ESR, Fails IBAT ibat(%d) min_ibat(%d)\n",
				ibat, chip->dt.esr_min_ibat_ua);
		return 0;
	}

	if (chip->charge_status != POWER_SUPPLY_STATUS_CHARGING &&
			!chip->dt.esr_discharge_enable)
		return 0;

	if (chip->batt_soc != INT_MIN && (chip->batt_soc <
					chip->dt.esr_disable_soc)) {
		qg_dbg(chip, QG_DEBUG_ESR,
			"Skip ESR, batt-soc below %d\n",
				chip->dt.esr_disable_soc);
		return 0;
	}

	qg_dbg(chip, QG_DEBUG_ESR, "FIFO done count=%d ESR mod count=%d\n",
			chip->fifo_done_count, qg_esr_mod_count);

	if ((chip->fifo_done_count % qg_esr_mod_count) != 0)
		return 0;

	if (qg_esr_count > QG_MAX_ESR_COUNT)
		qg_esr_count = QG_MAX_ESR_COUNT;

	if (qg_esr_count < QG_MIN_ESR_COUNT)
		qg_esr_count = QG_MIN_ESR_COUNT;

	/* clear all data */
	chip->esr_avg = 0;
	memset(&chip->esr_data, 0, sizeof(chip->esr_data));

	rc = qg_master_hold(chip, true);
	if (rc < 0) {
		pr_err("Failed to hold master, rc=%d\n", rc);
		goto done;
	}

	for (i = 0; i < qg_esr_count; i++) {
		/* Fire ESR measurement */
		rc = qg_masked_write(chip,
			chip->qg_base + QG_ESR_MEAS_TRIG_REG,
			HW_ESR_MEAS_START_BIT, HW_ESR_MEAS_START_BIT);
		if (rc < 0) {
			pr_err("Failed to start ESR rc=%d\n", rc);
			continue;
		}

		esr_done_count = reg0 = reg1 = 0;
		do {
			/* delay for ESR processing to complete */
			msleep(50);

			esr_done_count++;

			rc = qg_read(chip,
				chip->qg_base + QG_STATUS1_REG, &reg0, 1);
			if (rc < 0)
				continue;

			rc = qg_read(chip,
				chip->qg_base + QG_STATUS4_REG, &reg1, 1);
			if (rc < 0)
				continue;

			/* check ESR-done status */
			if (!(reg1 & ESR_MEAS_IN_PROGRESS_BIT) &&
					(reg0 & ESR_MEAS_DONE_BIT)) {
				qg_dbg(chip, QG_DEBUG_ESR,
					"ESR measurement done %d count %d\n",
						i, esr_done_count);
				break;
			}
		} while (esr_done_count < MAX_ESR_RETRY_COUNT);

		if (esr_done_count == MAX_ESR_RETRY_COUNT) {
			pr_err("Failed to get ESR done for %d iteration\n", i);
			continue;
		} else {
			/* found a valid ESR, read pre-post data */
			rc = qg_read_raw_data(chip, QG_PRE_ESR_V_DATA0_REG,
					&chip->esr_data[i].pre_esr_v);
			if (rc < 0)
				goto done;

			rc = qg_read_raw_data(chip, QG_PRE_ESR_I_DATA0_REG,
					&chip->esr_data[i].pre_esr_i);
			if (rc < 0)
				goto done;

			rc = qg_read_raw_data(chip, QG_POST_ESR_V_DATA0_REG,
					&chip->esr_data[i].post_esr_v);
			if (rc < 0)
				goto done;

			rc = qg_read_raw_data(chip, QG_POST_ESR_I_DATA0_REG,
					&chip->esr_data[i].post_esr_i);
			if (rc < 0)
				goto done;

			chip->esr_data[i].pre_esr_v =
				V_RAW_TO_UV(chip->esr_data[i].pre_esr_v);
			ibat = sign_extend32(chip->esr_data[i].pre_esr_i, 15);
			chip->esr_data[i].pre_esr_i = qg_iraw_to_ua(chip, ibat);
			chip->esr_data[i].post_esr_v =
				V_RAW_TO_UV(chip->esr_data[i].post_esr_v);
			ibat = sign_extend32(chip->esr_data[i].post_esr_i, 15);
			chip->esr_data[i].post_esr_i =
						qg_iraw_to_ua(chip, ibat);

			chip->esr_data[i].valid = true;

			if ((int)chip->esr_data[i].pre_esr_i < 0)
				is_charging = true;

			qg_dbg(chip, QG_DEBUG_ESR,
				"ESR values for %d iteration pre_v=%d pre_i=%d post_v=%d post_i=%d\n",
				i, chip->esr_data[i].pre_esr_v,
				(int)chip->esr_data[i].pre_esr_i,
				chip->esr_data[i].post_esr_v,
				(int)chip->esr_data[i].post_esr_i);
		}
		/* delay before the next ESR measurement */
		msleep(200);
	}

	rc = qg_process_esr_data(chip);
	if (rc < 0)
		pr_err("Failed to process ESR data rc=%d\n", rc);

	rc = qg_master_hold(chip, false);
	if (rc < 0) {
		pr_err("Failed to release master, rc=%d\n", rc);
		goto done;
	}
	/* FIFOs restarted */
	chip->last_fifo_update_time = ktime_get();

	if (chip->esr_avg) {
		chip->kdata.param[QG_ESR].data = chip->esr_avg;
		chip->kdata.param[QG_ESR].valid = true;
		qg_dbg(chip, QG_DEBUG_ESR, "ESR_SW=%d during %s\n",
			chip->esr_avg, is_charging ? "CHARGE" : "DISCHARGE");
		qg_retrieve_esr_params(chip);
		chip->esr_actual = chip->esr_avg;
	}

	return 0;
done:
	qg_master_hold(chip, false);
	return rc;
}

static void process_udata_work(struct work_struct *work)
{
	struct qpnp_qg *chip = container_of(work,
			struct qpnp_qg, udata_work);
	int rc;

	if (chip->udata.param[QG_CC_SOC].valid)
		chip->cc_soc = chip->udata.param[QG_CC_SOC].data;

	if (chip->udata.param[QG_BATT_SOC].valid)
		chip->batt_soc = chip->udata.param[QG_BATT_SOC].data;

	if (chip->udata.param[QG_FULL_SOC].valid)
		chip->full_soc = chip->udata.param[QG_FULL_SOC].data;

	if (chip->udata.param[QG_SOC].valid ||
			chip->udata.param[QG_SYS_SOC].valid) {

		qg_dbg(chip, QG_DEBUG_SOC, "udata update: QG_SOC=%d QG_SYS_SOC=%d last_catchup_soc=%d\n",
				chip->udata.param[QG_SOC].valid ?
				chip->udata.param[QG_SOC].data : -EINVAL,
				chip->udata.param[QG_SYS_SOC].valid ?
				chip->udata.param[QG_SYS_SOC].data : -EINVAL,
				chip->catch_up_soc);

		if (chip->udata.param[QG_SYS_SOC].valid) {
			chip->sys_soc = chip->udata.param[QG_SYS_SOC].data;
			chip->catch_up_soc = qg_adjust_sys_soc(chip);
		} else {
			chip->catch_up_soc = chip->udata.param[QG_SOC].data;
		}

		qg_scale_soc(chip, chip->force_soc);
		chip->force_soc = false;

		/* update parameters to SDAM */
		chip->sdam_data[SDAM_SOC] = chip->msoc;
		chip->sdam_data[SDAM_OCV_UV] =
				chip->udata.param[QG_OCV_UV].data;
		chip->sdam_data[SDAM_RBAT_MOHM] =
				chip->udata.param[QG_RBAT_MOHM].data;
		chip->sdam_data[SDAM_VALID] = 1;

		rc = qg_store_soc_params(chip);
		if (rc < 0)
			pr_err("Failed to update SDAM params, rc=%d\n", rc);
	}

	if (chip->udata.param[QG_ESR].valid)
		chip->esr_last = chip->udata.param[QG_ESR].data;

	if (chip->esr_actual != -EINVAL && chip->udata.param[QG_ESR].valid) {
		chip->esr_nominal = chip->udata.param[QG_ESR].data;
		if (chip->qg_psy)
			power_supply_changed(chip->qg_psy);
	}

	if (!chip->dt.esr_disable)
		qg_store_esr_params(chip);

	qg_dbg(chip, QG_DEBUG_STATUS, "udata update: batt_soc=%d cc_soc=%d full_soc=%d qg_esr=%d\n",
		(chip->batt_soc != INT_MIN) ? chip->batt_soc : -EINVAL,
		(chip->cc_soc != INT_MIN) ? chip->cc_soc : -EINVAL,
		chip->full_soc, chip->esr_last);
	vote(chip->awake_votable, UDATA_READY_VOTER, false, 0);
}

#define MAX_FIFO_DELTA_PERCENT		10
static irqreturn_t qg_fifo_update_done_handler(int irq, void *data)
{
	ktime_t now = ktime_get();
	int rc, hw_delta_ms = 0, margin_ms = 0;
	u32 fifo_length = 0;
	s64 time_delta_ms = 0;
	struct qpnp_qg *chip = data;

	time_delta_ms = ktime_ms_delta(now, chip->last_fifo_update_time);
	chip->last_fifo_update_time = now;

	qg_dbg(chip, QG_DEBUG_IRQ, "IRQ triggered\n");
	mutex_lock(&chip->data_lock);

	rc = get_fifo_length(chip, &fifo_length, false);
	if (rc < 0) {
		pr_err("Failed to get FIFO length, rc=%d\n", rc);
		goto done;
	}

	rc = qg_process_fifo(chip, fifo_length);
	if (rc < 0) {
		pr_err("Failed to process QG FIFO, rc=%d\n", rc);
		goto done;
	}

	if (++chip->fifo_done_count == U32_MAX)
		chip->fifo_done_count = 0;

	rc = qg_vbat_thresholds_config(chip);
	if (rc < 0)
		pr_err("Failed to apply VBAT EMPTY config rc=%d\n", rc);

	rc = qg_vbat_low_wa(chip);
	if (rc < 0) {
		pr_err("Failed to apply VBAT LOW WA, rc=%d\n", rc);
		goto done;
	}

	rc = qg_esr_estimate(chip);
	if (rc < 0) {
		pr_err("Failed to estimate ESR, rc=%d\n", rc);
		goto done;
	}

	rc = get_fifo_done_time(chip, false, &hw_delta_ms);
	if (rc < 0)
		hw_delta_ms = 0;
	else
		margin_ms = (hw_delta_ms * MAX_FIFO_DELTA_PERCENT) / 100;

	if (abs(hw_delta_ms - time_delta_ms) < margin_ms) {
		chip->kdata.param[QG_FIFO_TIME_DELTA].data = time_delta_ms;
		chip->kdata.param[QG_FIFO_TIME_DELTA].valid = true;
		qg_dbg(chip, QG_DEBUG_FIFO, "FIFO_done time_delta_ms=%lld\n",
							time_delta_ms);
	}

	/* signal the read thread */
	chip->data_ready = true;
	wake_up_interruptible(&chip->qg_wait_q);

	/* vote to stay awake until userspace reads data */
	vote(chip->awake_votable, FIFO_DONE_VOTER, true, 0);

done:
	mutex_unlock(&chip->data_lock);
	return IRQ_HANDLED;
}

static irqreturn_t qg_vbat_low_handler(int irq, void *data)
{
	int rc;
	struct qpnp_qg *chip = data;
	u8 status = 0;

	qg_dbg(chip, QG_DEBUG_IRQ, "IRQ triggered\n");
	mutex_lock(&chip->data_lock);

	rc = qg_read(chip, chip->qg_base + QG_INT_RT_STS_REG, &status, 1);
	if (rc < 0) {
		pr_err("Failed to read RT status, rc=%d\n", rc);
		goto done;
	}
	/* ignore VBAT low if battery is missing */
	if ((status & BATTERY_MISSING_INT_RT_STS_BIT) ||
			chip->battery_missing)
		goto done;

	chip->vbat_low = !!(status & VBAT_LOW_INT_RT_STS_BIT);

	qg_dbg(chip, QG_DEBUG_IRQ, "VBAT_LOW = %d\n", chip->vbat_low);
done:
	mutex_unlock(&chip->data_lock);
	return IRQ_HANDLED;
}

static irqreturn_t qg_vbat_empty_handler(int irq, void *data)
{
	struct qpnp_qg *chip = data;
	u32 ocv_uv = 0;
	int rc;
	u8 status = 0;

	qg_dbg(chip, QG_DEBUG_IRQ, "IRQ triggered\n");

	rc = qg_read(chip, chip->qg_base + QG_INT_RT_STS_REG, &status, 1);
	if (rc < 0)
		pr_err("Failed to read RT status rc=%d\n", rc);

	/* ignore VBAT empty if battery is missing */
	if ((status & BATTERY_MISSING_INT_RT_STS_BIT) ||
			chip->battery_missing)
		return IRQ_HANDLED;

	pr_warn("VBATT EMPTY SOC = 0\n");

	chip->catch_up_soc = 0;
	qg_scale_soc(chip, true);

	qg_sdam_read(SDAM_OCV_UV, &ocv_uv);
	chip->sdam_data[SDAM_SOC] = 0;
	chip->sdam_data[SDAM_OCV_UV] = ocv_uv;
	chip->sdam_data[SDAM_VALID] = 1;

	qg_store_soc_params(chip);

	if (chip->qg_psy)
		power_supply_changed(chip->qg_psy);

	return IRQ_HANDLED;
}

static irqreturn_t qg_good_ocv_handler(int irq, void *data)
{
	int rc;
	u8 status = 0;
	u32 ocv_uv = 0, ocv_raw = 0;
	struct qpnp_qg *chip = data;
	unsigned long rtc_sec = 0;

	qg_dbg(chip, QG_DEBUG_IRQ, "IRQ triggered\n");

	mutex_lock(&chip->data_lock);

	rc = qg_read(chip, chip->qg_base + QG_STATUS2_REG, &status, 1);
	if (rc < 0) {
		pr_err("Failed to read status2 register rc=%d\n", rc);
		goto done;
	}

	if (!(status & GOOD_OCV_BIT))
		goto done;

	rc = qg_read_ocv(chip, &ocv_uv, &ocv_raw, S3_GOOD_OCV);
	if (rc < 0) {
		pr_err("Failed to read good_ocv, rc=%d\n", rc);
		goto done;
	}

	get_rtc_time(&rtc_sec);
	chip->kdata.fifo_time = (u32)rtc_sec;
	chip->kdata.param[QG_GOOD_OCV_UV].data = ocv_uv;
	chip->kdata.param[QG_GOOD_OCV_UV].valid = true;

	vote(chip->awake_votable, GOOD_OCV_VOTER, true, 0);

	/* signal the readd thread */
	chip->data_ready = true;
	wake_up_interruptible(&chip->qg_wait_q);
done:
	mutex_unlock(&chip->data_lock);
	return IRQ_HANDLED;
}

static struct qg_irq_info qg_irqs[] = {
	[QG_BATT_MISSING_IRQ] = {
		.name		= "qg-batt-missing",
	},
	[QG_VBATT_LOW_IRQ] = {
		.name		= "qg-vbat-low",
		.handler	= qg_vbat_low_handler,
		.wake		= true,
	},
	[QG_VBATT_EMPTY_IRQ] = {
		.name		= "qg-vbat-empty",
		.handler	= qg_vbat_empty_handler,
		.wake		= true,
	},
	[QG_FIFO_UPDATE_DONE_IRQ] = {
		.name		= "qg-fifo-done",
		.handler	= qg_fifo_update_done_handler,
		.wake		= true,
	},
	[QG_GOOD_OCV_IRQ] = {
		.name		= "qg-good-ocv",
		.handler	= qg_good_ocv_handler,
		.wake		= true,
	},
	[QG_FSM_STAT_CHG_IRQ] = {
		.name		= "qg-fsm-state-chg",
	},
	[QG_EVENT_IRQ] = {
		.name		= "qg-event",
	},
};

static int qg_awake_cb(struct votable *votable, void *data, int awake,
			const char *client)
{
	struct qpnp_qg *chip = data;

	/* ignore if the QG device is not open */
	if (!chip->qg_device_open)
		return 0;

	if (awake)
		pm_stay_awake(chip->dev);
	else
		pm_relax(chip->dev);

	pr_debug("client: %s awake: %d\n", client, awake);
	return 0;
}

static int qg_fifo_irq_disable_cb(struct votable *votable, void *data,
				int disable, const char *client)
{
	if (disable) {
		if (qg_irqs[QG_FIFO_UPDATE_DONE_IRQ].wake)
			disable_irq_wake(
				qg_irqs[QG_FIFO_UPDATE_DONE_IRQ].irq);
		if (qg_irqs[QG_FIFO_UPDATE_DONE_IRQ].irq)
			disable_irq_nosync(
				qg_irqs[QG_FIFO_UPDATE_DONE_IRQ].irq);
	} else {
		if (qg_irqs[QG_FIFO_UPDATE_DONE_IRQ].irq)
			enable_irq(qg_irqs[QG_FIFO_UPDATE_DONE_IRQ].irq);
		if (qg_irqs[QG_FIFO_UPDATE_DONE_IRQ].wake)
			enable_irq_wake(
				qg_irqs[QG_FIFO_UPDATE_DONE_IRQ].irq);
	}

	return 0;
}

static int qg_vbatt_irq_disable_cb(struct votable *votable, void *data,
				int disable, const char *client)
{
	if (disable) {
		if (qg_irqs[QG_VBATT_LOW_IRQ].wake)
			disable_irq_wake(qg_irqs[QG_VBATT_LOW_IRQ].irq);
		if (qg_irqs[QG_VBATT_EMPTY_IRQ].wake)
			disable_irq_wake(qg_irqs[QG_VBATT_EMPTY_IRQ].irq);
		if (qg_irqs[QG_VBATT_LOW_IRQ].irq)
			disable_irq_nosync(qg_irqs[QG_VBATT_LOW_IRQ].irq);
		if (qg_irqs[QG_VBATT_EMPTY_IRQ].irq)
			disable_irq_nosync(qg_irqs[QG_VBATT_EMPTY_IRQ].irq);
	} else {
		if (qg_irqs[QG_VBATT_LOW_IRQ].irq)
			enable_irq(qg_irqs[QG_VBATT_LOW_IRQ].irq);
		if (qg_irqs[QG_VBATT_EMPTY_IRQ].irq)
			enable_irq(qg_irqs[QG_VBATT_EMPTY_IRQ].irq);
		if (qg_irqs[QG_VBATT_LOW_IRQ].wake)
			enable_irq_wake(qg_irqs[QG_VBATT_LOW_IRQ].irq);
		if (qg_irqs[QG_VBATT_EMPTY_IRQ].wake)
			enable_irq_wake(qg_irqs[QG_VBATT_EMPTY_IRQ].irq);
	}

	return 0;
}

static int qg_good_ocv_irq_disable_cb(struct votable *votable, void *data,
				int disable, const char *client)
{
	if (disable) {
		if (qg_irqs[QG_GOOD_OCV_IRQ].wake)
			disable_irq_wake(qg_irqs[QG_GOOD_OCV_IRQ].irq);
		if (qg_irqs[QG_GOOD_OCV_IRQ].irq)
			disable_irq_nosync(qg_irqs[QG_GOOD_OCV_IRQ].irq);
	} else {
		if (qg_irqs[QG_GOOD_OCV_IRQ].irq)
			enable_irq(qg_irqs[QG_GOOD_OCV_IRQ].irq);
		if (qg_irqs[QG_GOOD_OCV_IRQ].wake)
			enable_irq_wake(qg_irqs[QG_GOOD_OCV_IRQ].irq);
	}

	return 0;
}

/* ALG callback functions below */

static int qg_get_learned_capacity(void *data, int64_t *learned_cap_uah)
{
	struct qpnp_qg *chip = data;
	int16_t cc_mah;
	int rc;

	if (!chip)
		return -ENODEV;

	if (chip->battery_missing || !chip->profile_loaded)
		return -ENODEV;

	rc = qg_sdam_multibyte_read(QG_SDAM_LEARNED_CAPACITY_OFFSET,
					(u8 *)&cc_mah, 2);
	if (rc < 0) {
		pr_err("Error in reading learned_capacity, rc=%d\n", rc);
		return rc;
	}
	*learned_cap_uah = cc_mah * 1000;

	qg_dbg(chip, QG_DEBUG_ALG_CL, "Retrieved learned capacity %llduah\n",
					*learned_cap_uah);
	return 0;
}

static int qg_store_learned_capacity(void *data, int64_t learned_cap_uah)
{
	struct qpnp_qg *chip = data;
	int16_t cc_mah;
	int rc;

	if (!chip)
		return -ENODEV;

	if (chip->battery_missing || !learned_cap_uah)
		return -ENODEV;

	cc_mah = div64_s64(learned_cap_uah, 1000);
	rc = qg_sdam_multibyte_write(QG_SDAM_LEARNED_CAPACITY_OFFSET,
					 (u8 *)&cc_mah, 2);
	if (rc < 0) {
		pr_err("Error in writing learned_capacity, rc=%d\n", rc);
		return rc;
	}

	qg_dbg(chip, QG_DEBUG_ALG_CL, "Stored learned capacity %llduah\n",
					learned_cap_uah);
	return 0;
}

static int qg_get_cc_soc(void *data, int *cc_soc)
{
	struct qpnp_qg *chip = data;

	if (!chip)
		return -ENODEV;

	if (chip->cc_soc == INT_MIN)
		return -EINVAL;

	*cc_soc = chip->cc_soc;

	return 0;
}

static int qg_restore_cycle_count(void *data, u16 *buf, int length)
{
	struct qpnp_qg *chip = data;
	int id, rc = 0;
	u8 tmp[2];

	if (!chip)
		return -ENODEV;

	if (chip->battery_missing || !chip->profile_loaded)
		return -ENODEV;

	if (!buf || length > BUCKET_COUNT)
		return -EINVAL;

	for (id = 0; id < length; id++) {
		rc = qg_sdam_multibyte_read(
				QG_SDAM_CYCLE_COUNT_OFFSET + (id * 2),
				(u8 *)tmp, 2);
		if (rc < 0) {
			pr_err("failed to read bucket %d rc=%d\n", id, rc);
			return rc;
		}
		*buf++ = tmp[0] | tmp[1] << 8;
	}

	return rc;
}

static int qg_store_cycle_count(void *data, u16 *buf, int id, int length)
{
	struct qpnp_qg *chip = data;
	int rc = 0;

	if (!chip)
		return -ENODEV;

	if (chip->battery_missing || !chip->profile_loaded)
		return -ENODEV;

	if (!buf || length > BUCKET_COUNT * 2 || id < 0 ||
		id > BUCKET_COUNT - 1 ||
		(((id * 2) + length) > BUCKET_COUNT * 2))
		return -EINVAL;

	rc = qg_sdam_multibyte_write(
			QG_SDAM_CYCLE_COUNT_OFFSET + (id * 2),
			(u8 *)buf, length);
	if (rc < 0)
		pr_err("failed to write bucket %d rc=%d\n", id, rc);

	return rc;
}

#define DEFAULT_BATT_TYPE	"Unknown Battery"
#define MISSING_BATT_TYPE	"Missing Battery"
#define DEBUG_BATT_TYPE		"Debug Board"
static const char *qg_get_battery_type(struct qpnp_qg *chip)
{
	if (chip->battery_missing)
		return MISSING_BATT_TYPE;

	if (is_debug_batt_id(chip))
		return DEBUG_BATT_TYPE;

	if (chip->bp.batt_type_str) {
		if (chip->profile_loaded)
			return chip->bp.batt_type_str;
	}

	return DEFAULT_BATT_TYPE;
}

#define DEBUG_BATT_SOC		67
#define BATT_MISSING_SOC	50
#define EMPTY_SOC		0
#define FULL_SOC		100
static int qg_get_battery_capacity(struct qpnp_qg *chip, int *soc)
{
	if (is_debug_batt_id(chip)) {
		*soc = DEBUG_BATT_SOC;
		return 0;
	}

	if (chip->battery_missing || !chip->profile_loaded) {
		*soc = BATT_MISSING_SOC;
		return 0;
	}

	if (chip->charge_full) {
		*soc = FULL_SOC;
		return 0;
	}

	mutex_lock(&chip->soc_lock);

	if (chip->dt.linearize_soc && chip->maint_soc > 0)
		*soc = chip->maint_soc;
	else
		*soc = chip->msoc;

	mutex_unlock(&chip->soc_lock);

	return 0;
}

static int qg_get_battery_capacity_real(struct qpnp_qg *chip, int *soc)
{
	mutex_lock(&chip->soc_lock);
	*soc = chip->msoc;
	mutex_unlock(&chip->soc_lock);

	return 0;
}

static int qg_get_charge_counter(struct qpnp_qg *chip, int *charge_counter)
{
	int rc, cc_soc = 0;
	int64_t temp = 0;

	rc = qg_get_learned_capacity(chip, &temp);
	if (rc < 0 || !temp)
		rc = qg_get_nominal_capacity((int *)&temp, 250, true);

	if (rc < 0) {
		pr_err("Failed to get FCC for charge-counter rc=%d\n", rc);
		return rc;
	}

	cc_soc = CAP(0, 100, DIV_ROUND_CLOSEST(chip->cc_soc, 100));
	*charge_counter = div_s64(temp * cc_soc, 100);

	return 0;
}

<<<<<<< HEAD
static int qg_get_power(struct qpnp_qg *chip, int *val, bool average)
{
	int rc, v_min, v_ocv, rbatt = 0, esr = 0;
	s64 power;

	if (is_debug_batt_id(chip)) {
		*val = -EINVAL;
		return 0;
	}

	v_min = chip->dt.sys_min_volt_mv * 1000;

	rc = qg_sdam_read(SDAM_OCV_UV, &v_ocv);
	if (rc < 0) {
		pr_err("Failed to read OCV rc=%d\n", rc);
		return rc;
	}

	rc = qg_sdam_read(SDAM_RBAT_MOHM, &rbatt);
	if (rc < 0) {
		pr_err("Failed to read T_RBAT rc=%d\n", rc);
		return rc;
	}

	rbatt *= 1000;	/* uohms */
	esr = chip->esr_last * 1000;

	if (rbatt <= 0 || esr <= 0) {
		pr_debug("Invalid rbatt/esr rbatt=%d esr=%d\n", rbatt, esr);
		*val = -EINVAL;
		return 0;
	}

	power = (s64)v_min * (v_ocv - v_min);

	if (average)
		power = div_s64(power, rbatt);
	else
		power = div_s64(power, esr);

	*val = power;

	qg_dbg(chip, QG_DEBUG_STATUS, "v_min=%d v_ocv=%d rbatt=%d esr=%d power=%lld\n",
			v_min, v_ocv, rbatt, esr, power);

	return 0;
}

=======
>>>>>>> c081cdb1
static int qg_get_ttf_param(void *data, enum ttf_param param, int *val)
{
	union power_supply_propval prop = {0, };
	struct qpnp_qg *chip = data;
	int rc = 0;
	int64_t temp = 0;

	if (!chip)
		return -ENODEV;

	if (chip->battery_missing || !chip->profile_loaded)
		return -ENODEV;

	switch (param) {
	case TTF_MSOC:
		rc = qg_get_battery_capacity(chip, val);
		break;
	case TTF_VBAT:
		rc = qg_get_battery_voltage(chip, val);
		break;
	case TTF_IBAT:
		rc = qg_get_battery_current(chip, val);
		break;
	case TTF_FCC:
		if (chip->qg_psy) {
			rc = power_supply_get_property(chip->qg_psy,
				POWER_SUPPLY_PROP_CHARGE_FULL, &prop);
			if (rc >= 0) {
				temp = div64_u64(prop.intval, 1000);
				*val  = div64_u64(chip->full_soc * temp,
						QG_SOC_FULL);
			}
		}
		break;
	case TTF_MODE:
		if (chip->ttf->step_chg_cfg_valid)
			*val = TTF_MODE_VBAT_STEP_CHG;
		else
			*val = TTF_MODE_NORMAL;
		break;
	case TTF_ITERM:
		if (chip->chg_iterm_ma == INT_MIN)
			*val = 0;
		else
			*val = chip->chg_iterm_ma;
		break;
	case TTF_RBATT:
		rc = qg_sdam_read(SDAM_RBAT_MOHM, val);
		if (!rc)
			*val *= 1000;
		break;
	case TTF_VFLOAT:
		*val = chip->bp.float_volt_uv;
		break;
	case TTF_CHG_TYPE:
		*val = chip->charge_type;
		break;
	case TTF_CHG_STATUS:
		*val = chip->charge_status;
		break;
	default:
		pr_err("Unsupported property %d\n", param);
		rc = -EINVAL;
		break;
	}

	return rc;
}

static int qg_ttf_awake_voter(void *data, bool val)
{
	struct qpnp_qg *chip = data;

	if (!chip)
		return -ENODEV;

	if (chip->battery_missing || !chip->profile_loaded)
		return -ENODEV;

	vote(chip->awake_votable, TTF_AWAKE_VOTER, val, 0);

	return 0;
}

#define MAX_QG_OK_RETRIES	20
static int qg_reset(struct qpnp_qg *chip)
{
	int rc = 0, count = 0, soc = 0;
	u32 ocv_uv = 0, ocv_raw = 0;
	u8 reg = 0;

	qg_dbg(chip, QG_DEBUG_STATUS, "QG RESET triggered\n");

	mutex_lock(&chip->data_lock);

	/* hold and release master to clear FIFO's */
	rc = qg_master_hold(chip, true);
	if (rc < 0) {
		pr_err("Failed to hold master, rc=%d\n", rc);
		goto done;
	}

	/* delay for the master-hold */
	msleep(20);

	rc = qg_master_hold(chip, false);
	if (rc < 0) {
		pr_err("Failed to release master, rc=%d\n", rc);
		goto done;
	}

	/* delay for master to settle */
	msleep(20);

	qg_get_battery_voltage(chip, &rc);
	qg_get_battery_capacity(chip, &soc);
	qg_dbg(chip, QG_DEBUG_STATUS, "VBAT=%duV SOC=%d\n", rc, soc);

	/* Trigger S7 */
	rc = qg_masked_write(chip, chip->qg_base + QG_STATE_TRIG_CMD_REG,
				S7_PON_OCV_START, S7_PON_OCV_START);
	if (rc < 0) {
		pr_err("Failed to trigger S7, rc=%d\n", rc);
		goto done;
	}

	/* poll for QG OK */
	do {
		rc = qg_read(chip, chip->qg_base + QG_STATUS1_REG, &reg, 1);
		if (rc < 0) {
			pr_err("Failed to read STATUS1_REG rc=%d\n", rc);
			goto done;
		}

		if (reg & QG_OK_BIT)
			break;

		msleep(200);
		count++;
	} while (count < MAX_QG_OK_RETRIES);

	if (count == MAX_QG_OK_RETRIES) {
		qg_dbg(chip, QG_DEBUG_STATUS, "QG_OK not set\n");
		goto done;
	}

	/* read S7 PON OCV */
	rc = qg_read_ocv(chip, &ocv_uv, &ocv_raw, S7_PON_OCV);
	if (rc < 0) {
		pr_err("Failed to read PON OCV rc=%d\n", rc);
		goto done;
	}

	qg_dbg(chip, QG_DEBUG_STATUS, "S7_OCV = %duV\n", ocv_uv);

	chip->kdata.param[QG_GOOD_OCV_UV].data = ocv_uv;
	chip->kdata.param[QG_GOOD_OCV_UV].valid = true;
	/* clear all the userspace data */
	chip->kdata.param[QG_CLEAR_LEARNT_DATA].data = 1;
	chip->kdata.param[QG_CLEAR_LEARNT_DATA].valid = true;

	vote(chip->awake_votable, GOOD_OCV_VOTER, true, 0);
	/* signal the read thread */
	chip->data_ready = true;
	chip->force_soc = true;
	wake_up_interruptible(&chip->qg_wait_q);

done:
	mutex_unlock(&chip->data_lock);
	return rc;
}

static int qg_psy_set_property(struct power_supply *psy,
			       enum power_supply_property psp,
			       const union power_supply_propval *pval)
{
	struct qpnp_qg *chip = power_supply_get_drvdata(psy);
	int rc = 0;

	switch (psp) {
	case POWER_SUPPLY_PROP_CHARGE_FULL:
		if (chip->dt.cl_disable) {
			pr_warn("Capacity learning disabled!\n");
			return 0;
		}
		if (chip->cl->active) {
			pr_warn("Capacity learning active!\n");
			return 0;
		}
		if (pval->intval <= 0 || pval->intval > chip->cl->nom_cap_uah) {
			pr_err("charge_full is out of bounds\n");
			return -EINVAL;
		}
		mutex_lock(&chip->cl->lock);
		rc = qg_store_learned_capacity(chip, pval->intval);
		if (!rc)
			chip->cl->learned_cap_uah = pval->intval;
		mutex_unlock(&chip->cl->lock);
		break;
	case POWER_SUPPLY_PROP_SOH:
		chip->soh = pval->intval;
		qg_dbg(chip, QG_DEBUG_STATUS, "SOH update: SOH=%d esr_actual=%d esr_nominal=%d\n",
				chip->soh, chip->esr_actual, chip->esr_nominal);
		break;
	case POWER_SUPPLY_PROP_ESR_ACTUAL:
		chip->esr_actual = pval->intval;
		break;
	case POWER_SUPPLY_PROP_ESR_NOMINAL:
		chip->esr_nominal = pval->intval;
		break;
	case POWER_SUPPLY_PROP_FG_RESET:
		qg_reset(chip);
		break;
	default:
		break;
	}
	return 0;
}

static int qg_psy_get_property(struct power_supply *psy,
			       enum power_supply_property psp,
			       union power_supply_propval *pval)
{
	struct qpnp_qg *chip = power_supply_get_drvdata(psy);
	int rc = 0;
	int64_t temp = 0;

	pval->intval = 0;

	switch (psp) {
	case POWER_SUPPLY_PROP_CAPACITY:
		rc = qg_get_battery_capacity(chip, &pval->intval);
		break;
	case POWER_SUPPLY_PROP_REAL_CAPACITY:
		rc = qg_get_battery_capacity_real(chip, &pval->intval);
		break;
	case POWER_SUPPLY_PROP_VOLTAGE_NOW:
		rc = qg_get_battery_voltage(chip, &pval->intval);
		break;
	case POWER_SUPPLY_PROP_CURRENT_NOW:
		rc = qg_get_battery_current(chip, &pval->intval);
		break;
	case POWER_SUPPLY_PROP_VOLTAGE_OCV:
		rc = qg_sdam_read(SDAM_OCV_UV, &pval->intval);
		break;
	case POWER_SUPPLY_PROP_TEMP:
		rc = qg_get_battery_temp(chip, &pval->intval);
		break;
	case POWER_SUPPLY_PROP_RESISTANCE_ID:
		pval->intval = chip->batt_id_ohm;
		break;
	case POWER_SUPPLY_PROP_DEBUG_BATTERY:
		pval->intval = is_debug_batt_id(chip);
		break;
	case POWER_SUPPLY_PROP_RESISTANCE:
		rc = qg_sdam_read(SDAM_RBAT_MOHM, &pval->intval);
		if (!rc)
			pval->intval *= 1000;
		break;
	case POWER_SUPPLY_PROP_RESISTANCE_NOW:
		pval->intval = chip->esr_last;
		break;
	case POWER_SUPPLY_PROP_SOC_REPORTING_READY:
		pval->intval = chip->soc_reporting_ready;
		break;
	case POWER_SUPPLY_PROP_RESISTANCE_CAPACITIVE:
		pval->intval = chip->dt.rbat_conn_mohm;
		break;
	case POWER_SUPPLY_PROP_BATTERY_TYPE:
		pval->strval = qg_get_battery_type(chip);
		break;
	case POWER_SUPPLY_PROP_VOLTAGE_MIN:
		pval->intval = chip->dt.vbatt_cutoff_mv * 1000;
		break;
	case POWER_SUPPLY_PROP_VOLTAGE_MAX:
		pval->intval = chip->bp.float_volt_uv;
		break;
	case POWER_SUPPLY_PROP_BATT_FULL_CURRENT:
		pval->intval = chip->dt.iterm_ma * 1000;
		break;
	case POWER_SUPPLY_PROP_BATT_PROFILE_VERSION:
		pval->intval = chip->bp.qg_profile_version;
		break;
	case POWER_SUPPLY_PROP_CHARGE_COUNTER:
		rc = qg_get_charge_counter(chip, &pval->intval);
		break;
	case POWER_SUPPLY_PROP_CHARGE_FULL:
		if (!chip->dt.cl_disable && chip->dt.cl_feedback_on)
			rc = qg_get_learned_capacity(chip, &temp);
		else
			rc = qg_get_nominal_capacity((int *)&temp, 250, true);
		if (!rc)
			pval->intval = (int)temp;
		break;
	case POWER_SUPPLY_PROP_CHARGE_FULL_DESIGN:
		rc = qg_get_nominal_capacity((int *)&temp, 250, true);
		if (!rc)
			pval->intval = (int)temp;
		break;
	case POWER_SUPPLY_PROP_CYCLE_COUNTS:
		rc = get_cycle_counts(chip->counter, &pval->strval);
		if (rc < 0)
			pval->strval = NULL;
		break;
	case POWER_SUPPLY_PROP_CYCLE_COUNT:
		rc = get_cycle_count(chip->counter, &pval->intval);
		break;
	case POWER_SUPPLY_PROP_TIME_TO_FULL_AVG:
		rc = ttf_get_time_to_full(chip->ttf, &pval->intval);
		break;
	case POWER_SUPPLY_PROP_TIME_TO_EMPTY_AVG:
		rc = ttf_get_time_to_empty(chip->ttf, &pval->intval);
		break;
	case POWER_SUPPLY_PROP_ESR_ACTUAL:
		pval->intval = (chip->esr_actual == -EINVAL) ?  -EINVAL :
					(chip->esr_actual * 1000);
		break;
	case POWER_SUPPLY_PROP_ESR_NOMINAL:
		pval->intval = (chip->esr_nominal == -EINVAL) ?  -EINVAL :
					(chip->esr_nominal * 1000);
		break;
	case POWER_SUPPLY_PROP_SOH:
		pval->intval = chip->soh;
		break;
	case POWER_SUPPLY_PROP_CC_SOC:
		rc = qg_get_cc_soc(chip, &pval->intval);
		break;
	case POWER_SUPPLY_PROP_VOLTAGE_AVG:
		rc = qg_get_vbat_avg(chip, &pval->intval);
		break;
<<<<<<< HEAD
	case POWER_SUPPLY_PROP_POWER_NOW:
		rc = qg_get_power(chip, &pval->intval, false);
		break;
	case POWER_SUPPLY_PROP_POWER_AVG:
		rc = qg_get_power(chip, &pval->intval, true);
		break;
=======
>>>>>>> c081cdb1
	default:
		pr_debug("Unsupported property %d\n", psp);
		break;
	}

	return rc;
}

static int qg_property_is_writeable(struct power_supply *psy,
				enum power_supply_property psp)
{
	switch (psp) {
	case POWER_SUPPLY_PROP_CHARGE_FULL:
	case POWER_SUPPLY_PROP_ESR_ACTUAL:
	case POWER_SUPPLY_PROP_ESR_NOMINAL:
	case POWER_SUPPLY_PROP_SOH:
	case POWER_SUPPLY_PROP_FG_RESET:
		return 1;
	default:
		break;
	}
	return 0;
}

static enum power_supply_property qg_psy_props[] = {
	POWER_SUPPLY_PROP_CAPACITY,
	POWER_SUPPLY_PROP_REAL_CAPACITY,
	POWER_SUPPLY_PROP_TEMP,
	POWER_SUPPLY_PROP_VOLTAGE_NOW,
	POWER_SUPPLY_PROP_VOLTAGE_OCV,
	POWER_SUPPLY_PROP_CURRENT_NOW,
	POWER_SUPPLY_PROP_CHARGE_COUNTER,
	POWER_SUPPLY_PROP_RESISTANCE,
	POWER_SUPPLY_PROP_RESISTANCE_ID,
	POWER_SUPPLY_PROP_RESISTANCE_NOW,
	POWER_SUPPLY_PROP_SOC_REPORTING_READY,
	POWER_SUPPLY_PROP_RESISTANCE_CAPACITIVE,
	POWER_SUPPLY_PROP_DEBUG_BATTERY,
	POWER_SUPPLY_PROP_BATTERY_TYPE,
	POWER_SUPPLY_PROP_VOLTAGE_MIN,
	POWER_SUPPLY_PROP_VOLTAGE_MAX,
	POWER_SUPPLY_PROP_BATT_FULL_CURRENT,
	POWER_SUPPLY_PROP_BATT_PROFILE_VERSION,
	POWER_SUPPLY_PROP_CYCLE_COUNT,
	POWER_SUPPLY_PROP_CYCLE_COUNTS,
	POWER_SUPPLY_PROP_CHARGE_FULL,
	POWER_SUPPLY_PROP_CHARGE_FULL_DESIGN,
	POWER_SUPPLY_PROP_TIME_TO_FULL_AVG,
	POWER_SUPPLY_PROP_TIME_TO_EMPTY_AVG,
	POWER_SUPPLY_PROP_ESR_ACTUAL,
	POWER_SUPPLY_PROP_ESR_NOMINAL,
	POWER_SUPPLY_PROP_SOH,
	POWER_SUPPLY_PROP_FG_RESET,
	POWER_SUPPLY_PROP_CC_SOC,
	POWER_SUPPLY_PROP_VOLTAGE_AVG,
<<<<<<< HEAD
	POWER_SUPPLY_PROP_POWER_AVG,
	POWER_SUPPLY_PROP_POWER_NOW,
=======
>>>>>>> c081cdb1
};

static const struct power_supply_desc qg_psy_desc = {
	.name = "bms",
	.type = POWER_SUPPLY_TYPE_BMS,
	.properties = qg_psy_props,
	.num_properties = ARRAY_SIZE(qg_psy_props),
	.get_property = qg_psy_get_property,
	.set_property = qg_psy_set_property,
	.property_is_writeable = qg_property_is_writeable,
};

#define DEFAULT_RECHARGE_SOC 95
static int qg_charge_full_update(struct qpnp_qg *chip)
{
	union power_supply_propval prop = {0, };
	int rc, recharge_soc, health;

	if (!chip->dt.hold_soc_while_full)
		goto out;

	rc = power_supply_get_property(chip->batt_psy,
			POWER_SUPPLY_PROP_HEALTH, &prop);
	if (rc < 0) {
		pr_err("Failed to get battery health, rc=%d\n", rc);
		goto out;
	}
	health = prop.intval;

	rc = power_supply_get_property(chip->batt_psy,
			POWER_SUPPLY_PROP_RECHARGE_SOC, &prop);
	if (rc < 0 || prop.intval < 0) {
		pr_debug("Failed to get recharge-soc\n");
		recharge_soc = DEFAULT_RECHARGE_SOC;
	} else {
		recharge_soc = prop.intval;
	}
	chip->recharge_soc = recharge_soc;

	qg_dbg(chip, QG_DEBUG_STATUS, "msoc=%d health=%d charge_full=%d charge_done=%d\n",
				chip->msoc, health, chip->charge_full,
				chip->charge_done);
	if (chip->charge_done && !chip->charge_full) {
		if (chip->msoc >= 99 && health == POWER_SUPPLY_HEALTH_GOOD) {
			chip->charge_full = true;
			qg_dbg(chip, QG_DEBUG_STATUS, "Setting charge_full (0->1) @ msoc=%d\n",
					chip->msoc);
		} else if (health != POWER_SUPPLY_HEALTH_GOOD) {
			/* terminated in JEITA */
			qg_dbg(chip, QG_DEBUG_STATUS, "Terminated charging @ msoc=%d\n",
					chip->msoc);
		}
	} else if ((!chip->charge_done || chip->msoc <= recharge_soc)
				&& chip->charge_full) {

		bool input_present = is_input_present(chip);

		/*
		 * force a recharge only if SOC <= recharge SOC and
		 * we have not started charging.
		 */
		if ((chip->wa_flags & QG_RECHARGE_SOC_WA) &&
			input_present && chip->msoc <= recharge_soc &&
			chip->charge_status != POWER_SUPPLY_STATUS_CHARGING) {
			/* Force recharge */
			prop.intval = 0;
			rc = power_supply_set_property(chip->batt_psy,
				POWER_SUPPLY_PROP_FORCE_RECHARGE, &prop);
			if (rc < 0)
				pr_err("Failed to force recharge rc=%d\n", rc);
			else
				qg_dbg(chip, QG_DEBUG_STATUS, "Forced recharge\n");
		}


		if (chip->charge_done)
			return 0;	/* wait for recharge */

		/*
		 * If SOC has indeed dropped below recharge-SOC or
		 * the input is removed, if linearize-soc is set scale
		 * msoc from 100% for better UX.
		 */
		if (chip->msoc < recharge_soc || !input_present) {
			if (chip->dt.linearize_soc) {
				get_rtc_time(&chip->last_maint_soc_update_time);
				chip->maint_soc = FULL_SOC;
				qg_scale_soc(chip, false);
			}
			chip->charge_full = false;
			qg_dbg(chip, QG_DEBUG_STATUS, "msoc=%d recharge_soc=%d charge_full (1->0)\n",
					chip->msoc, recharge_soc);
		} else {
			/* continue with charge_full state */
			qg_dbg(chip, QG_DEBUG_STATUS, "msoc=%d recharge_soc=%d charge_full=%d input_present=%d\n",
					chip->msoc, recharge_soc,
					chip->charge_full, input_present);
		}
	}
out:
	return 0;
}

static int qg_parallel_status_update(struct qpnp_qg *chip)
{
	int rc;
	bool parallel_enabled = is_parallel_enabled(chip);
	bool update_smb = false;

	if (parallel_enabled == chip->parallel_enabled)
		return 0;

	chip->parallel_enabled = parallel_enabled;
	qg_dbg(chip, QG_DEBUG_STATUS,
		"Parallel status changed Enabled=%d\n", parallel_enabled);

	mutex_lock(&chip->data_lock);

	/*
	 * Parallel charger uses the same external sense, hence do not
	 * enable SMB sensing if PMI632 is configured for external sense.
	 */
	if (!chip->dt.qg_ext_sense)
		update_smb = true;

	rc = process_rt_fifo_data(chip, update_smb);
	if (rc < 0)
		pr_err("Failed to process RT FIFO data, rc=%d\n", rc);

	mutex_unlock(&chip->data_lock);

	return 0;
}

static int qg_input_status_update(struct qpnp_qg *chip)
{
	bool usb_present = is_usb_present(chip);
	bool dc_present = is_dc_present(chip);

	if ((chip->usb_present != usb_present) ||
		(chip->dc_present != dc_present)) {
		qg_dbg(chip, QG_DEBUG_STATUS,
			"Input status changed usb_present=%d dc_present=%d\n",
						usb_present, dc_present);
		qg_scale_soc(chip, false);
	}

	chip->usb_present = usb_present;
	chip->dc_present = dc_present;

	return 0;
}

static int qg_handle_battery_removal(struct qpnp_qg *chip)
{
	int rc, length = QG_SDAM_MAX_OFFSET - QG_SDAM_VALID_OFFSET;
	u8 *data;

	/* clear SDAM */
	data = kcalloc(length, sizeof(*data), GFP_KERNEL);
	if (!data)
		return -ENOMEM;

	rc = qg_sdam_multibyte_write(QG_SDAM_VALID_OFFSET, data, length);
	if (rc < 0)
		pr_err("Failed to clear SDAM rc=%d\n", rc);

	return rc;
}

static int qg_handle_battery_insertion(struct qpnp_qg *chip)
{
	int rc, count = 0;
	u32 ocv_uv = 0, ocv_raw = 0;
	u8 reg = 0;

	do {
		rc = qg_read(chip, chip->qg_base + QG_STATUS1_REG, &reg, 1);
		if (rc < 0) {
			pr_err("Failed to read STATUS1_REG rc=%d\n", rc);
			return rc;
		}

		if (reg & QG_OK_BIT)
			break;

		msleep(200);
		count++;
	} while (count < MAX_QG_OK_RETRIES);

	if (count == MAX_QG_OK_RETRIES) {
		qg_dbg(chip, QG_DEBUG_STATUS, "QG_OK not set!\n");
		return 0;
	}

	/* read S7 PON OCV */
	rc = qg_read_ocv(chip, &ocv_uv, &ocv_raw, S7_PON_OCV);
	if (rc < 0) {
		pr_err("Failed to read PON OCV rc=%d\n", rc);
		return rc;
	}

	qg_dbg(chip, QG_DEBUG_STATUS,
		"S7_OCV on battery insertion = %duV\n", ocv_uv);

	chip->kdata.param[QG_GOOD_OCV_UV].data = ocv_uv;
	chip->kdata.param[QG_GOOD_OCV_UV].valid = true;
	/* clear all the userspace data */
	chip->kdata.param[QG_CLEAR_LEARNT_DATA].data = 1;
	chip->kdata.param[QG_CLEAR_LEARNT_DATA].valid = true;

	vote(chip->awake_votable, GOOD_OCV_VOTER, true, 0);
	/* signal the read thread */
	chip->data_ready = true;
	wake_up_interruptible(&chip->qg_wait_q);

	return 0;
}

static int qg_battery_status_update(struct qpnp_qg *chip)
{
	int rc;
	union power_supply_propval prop = {0, };

	if (!is_batt_available(chip))
		return 0;

	mutex_lock(&chip->data_lock);

	rc = power_supply_get_property(chip->batt_psy,
			POWER_SUPPLY_PROP_PRESENT, &prop);
	if (rc < 0) {
		pr_err("Failed to get battery-present, rc=%d\n", rc);
		goto done;
	}

	if (chip->battery_missing && prop.intval) {
		pr_warn("Battery inserted!\n");
		rc = qg_handle_battery_insertion(chip);
		if (rc < 0)
			pr_err("Failed in battery-insertion rc=%d\n", rc);
	} else if (!chip->battery_missing && !prop.intval) {
		pr_warn("Battery removed!\n");
		rc = qg_handle_battery_removal(chip);
		if (rc < 0)
			pr_err("Failed in battery-removal rc=%d\n", rc);
	}

	chip->battery_missing = !prop.intval;

done:
	mutex_unlock(&chip->data_lock);
	return rc;
}


static void qg_status_change_work(struct work_struct *work)
{
	struct qpnp_qg *chip = container_of(work,
			struct qpnp_qg, qg_status_change_work);
	union power_supply_propval prop = {0, };
	int rc = 0, batt_temp = 0, batt_soc_32b = 0;
	bool input_present = false;

	if (!is_batt_available(chip)) {
		pr_debug("batt-psy not available\n");
		goto out;
	}

	rc = qg_battery_status_update(chip);
	if (rc < 0)
		pr_err("Failed to process battery status update rc=%d\n", rc);

	rc = power_supply_get_property(chip->batt_psy,
			POWER_SUPPLY_PROP_CHARGE_TYPE, &prop);
	if (rc < 0)
		pr_err("Failed to get charge-type, rc=%d\n", rc);
	else
		chip->charge_type = prop.intval;

	rc = power_supply_get_property(chip->batt_psy,
			POWER_SUPPLY_PROP_STATUS, &prop);
	if (rc < 0)
		pr_err("Failed to get charger status, rc=%d\n", rc);
	else
		chip->charge_status = prop.intval;

	rc = power_supply_get_property(chip->batt_psy,
			POWER_SUPPLY_PROP_CHARGE_DONE, &prop);
	if (rc < 0)
		pr_err("Failed to get charge done status, rc=%d\n", rc);
	else
		chip->charge_done = prop.intval;

	qg_dbg(chip, QG_DEBUG_STATUS, "charge_status=%d charge_done=%d\n",
			chip->charge_status, chip->charge_done);

	rc = qg_parallel_status_update(chip);
	if (rc < 0)
		pr_err("Failed to update parallel-status, rc=%d\n", rc);

	rc = qg_input_status_update(chip);
	if (rc < 0)
		pr_err("Failed to update input status, rc=%d\n", rc);

	/* get input status */
	input_present = is_input_present(chip);

	cycle_count_update(chip->counter,
			DIV_ROUND_CLOSEST(chip->msoc * 255, 100),
			chip->charge_status, chip->charge_done,
			input_present);

	if (!chip->dt.cl_disable) {
		rc = qg_get_battery_temp(chip, &batt_temp);
		if (rc < 0) {
			pr_err("Failed to read BATT_TEMP at PON rc=%d\n", rc);
		} else {
			batt_soc_32b = div64_u64(
					chip->batt_soc * BATT_SOC_32BIT,
					QG_SOC_FULL);
			cap_learning_update(chip->cl, batt_temp, batt_soc_32b,
				chip->charge_status, chip->charge_done,
				input_present, false);
		}
	}
	rc = qg_charge_full_update(chip);
	if (rc < 0)
		pr_err("Failed in charge_full_update, rc=%d\n", rc);

	ttf_update(chip->ttf, input_present);
out:
	pm_relax(chip->dev);
}

static int qg_notifier_cb(struct notifier_block *nb,
			unsigned long event, void *data)
{
	struct power_supply *psy = data;
	struct qpnp_qg *chip = container_of(nb, struct qpnp_qg, nb);

	if (event != PSY_EVENT_PROP_CHANGED)
		return NOTIFY_OK;

	if (work_pending(&chip->qg_status_change_work))
		return NOTIFY_OK;

	if ((strcmp(psy->desc->name, "battery") == 0)
		|| (strcmp(psy->desc->name, "parallel") == 0)
		|| (strcmp(psy->desc->name, "usb") == 0)
		|| (strcmp(psy->desc->name, "dc") == 0)) {
		/*
		 * We cannot vote for awake votable here as that takes
		 * a mutex lock and this is executed in an atomic context.
		 */
		pm_stay_awake(chip->dev);
		schedule_work(&chip->qg_status_change_work);
	}

	return NOTIFY_OK;
}

static int qg_init_psy(struct qpnp_qg *chip)
{
	struct power_supply_config qg_psy_cfg;
	int rc;

	qg_psy_cfg.drv_data = chip;
	qg_psy_cfg.of_node = NULL;
	qg_psy_cfg.supplied_to = NULL;
	qg_psy_cfg.num_supplicants = 0;
	chip->qg_psy = devm_power_supply_register(chip->dev,
				&qg_psy_desc, &qg_psy_cfg);
	if (IS_ERR_OR_NULL(chip->qg_psy)) {
		pr_err("Failed to register qg_psy rc = %ld\n",
				PTR_ERR(chip->qg_psy));
		return -ENODEV;
	}

	chip->nb.notifier_call = qg_notifier_cb;
	rc = power_supply_reg_notifier(&chip->nb);
	if (rc < 0)
		pr_err("Failed register psy notifier rc = %d\n", rc);

	return rc;
}

static ssize_t qg_device_read(struct file *file, char __user *buf, size_t count,
			  loff_t *ppos)
{
	int rc;
	struct qpnp_qg *chip = file->private_data;
	unsigned long data_size = sizeof(chip->kdata);

	if (count < data_size) {
		pr_err("Invalid datasize %lu, expected lesser then %zu\n",
							data_size, count);
		return -EINVAL;
	}

	/* non-blocking access, return */
	if (!chip->data_ready && (file->f_flags & O_NONBLOCK))
		return 0;

	/* blocking access wait on data_ready */
	if (!(file->f_flags & O_NONBLOCK)) {
		rc = wait_event_interruptible(chip->qg_wait_q,
					chip->data_ready);
		if (rc < 0) {
			pr_debug("Failed wait! rc=%d\n", rc);
			return rc;
		}
	}

	mutex_lock(&chip->data_lock);

	if (!chip->data_ready) {
		pr_debug("No Data, false wakeup\n");
		rc = -EFAULT;
		goto fail_read;
	}


	if (copy_to_user(buf, &chip->kdata, data_size)) {
		pr_err("Failed in copy_to_user\n");
		rc = -EFAULT;
		goto fail_read;
	}
	chip->data_ready = false;

	/* release all wake sources */
	vote(chip->awake_votable, GOOD_OCV_VOTER, false, 0);
	vote(chip->awake_votable, FIFO_DONE_VOTER, false, 0);
	vote(chip->awake_votable, FIFO_RT_DONE_VOTER, false, 0);
	vote(chip->awake_votable, SUSPEND_DATA_VOTER, false, 0);

	qg_dbg(chip, QG_DEBUG_DEVICE,
		"QG device read complete Seq_no=%u Size=%ld\n",
				chip->kdata.seq_no, data_size);

	/* clear data */
	memset(&chip->kdata, 0, sizeof(chip->kdata));

	mutex_unlock(&chip->data_lock);

	return data_size;

fail_read:
	mutex_unlock(&chip->data_lock);
	return rc;
}

static ssize_t qg_device_write(struct file *file, const char __user *buf,
			size_t count, loff_t *ppos)
{
	int rc = -EINVAL;
	struct qpnp_qg *chip = file->private_data;
	unsigned long data_size = sizeof(chip->udata);

	mutex_lock(&chip->data_lock);
	if (count == 0) {
		pr_err("No data!\n");
		goto fail;
	}

	if (count != 0 && count < data_size) {
		pr_err("Invalid datasize %zu expected %lu\n", count, data_size);
		goto fail;
	}

	if (copy_from_user(&chip->udata, buf, data_size)) {
		pr_err("Failed in copy_from_user\n");
		rc = -EFAULT;
		goto fail;
	}

	rc = data_size;
	vote(chip->awake_votable, UDATA_READY_VOTER, true, 0);
	schedule_work(&chip->udata_work);
	qg_dbg(chip, QG_DEBUG_DEVICE, "QG write complete size=%d\n", rc);
fail:
	mutex_unlock(&chip->data_lock);
	return rc;
}

static unsigned int qg_device_poll(struct file *file, poll_table *wait)
{
	struct qpnp_qg *chip = file->private_data;
	unsigned int mask = 0;

	poll_wait(file, &chip->qg_wait_q, wait);

	if (chip->data_ready)
		mask = POLLIN | POLLRDNORM;

	return mask;
}

static int qg_device_open(struct inode *inode, struct file *file)
{
	struct qpnp_qg *chip = container_of(inode->i_cdev,
				struct qpnp_qg, qg_cdev);

	file->private_data = chip;
	chip->qg_device_open = true;
	qg_dbg(chip, QG_DEBUG_DEVICE, "QG device opened!\n");

	return 0;
}

static int qg_device_release(struct inode *inode, struct file *file)
{
	struct qpnp_qg *chip = container_of(inode->i_cdev,
				struct qpnp_qg, qg_cdev);

	file->private_data = chip;
	chip->qg_device_open = false;
	qg_dbg(chip, QG_DEBUG_DEVICE, "QG device closed!\n");

	return 0;
}

static const struct file_operations qg_fops = {
	.owner		= THIS_MODULE,
	.open		= qg_device_open,
	.release	= qg_device_release,
	.read		= qg_device_read,
	.write		= qg_device_write,
	.poll		= qg_device_poll,
};

static int qg_register_device(struct qpnp_qg *chip)
{
	int rc;

	rc = alloc_chrdev_region(&chip->dev_no, 0, 1, "qg");
	if (rc < 0) {
		pr_err("Failed to allocate chardev rc=%d\n", rc);
		return rc;
	}

	cdev_init(&chip->qg_cdev, &qg_fops);
	rc = cdev_add(&chip->qg_cdev, chip->dev_no, 1);
	if (rc < 0) {
		pr_err("Failed to cdev_add rc=%d\n", rc);
		goto unregister_chrdev;
	}

	chip->qg_class = class_create(THIS_MODULE, "qg");
	if (IS_ERR_OR_NULL(chip->qg_class)) {
		pr_err("Failed to create qg class\n");
		rc = -EINVAL;
		goto delete_cdev;
	}
	chip->qg_device = device_create(chip->qg_class, NULL, chip->dev_no,
					NULL, "qg");
	if (IS_ERR(chip->qg_device)) {
		pr_err("Failed to create qg_device\n");
		rc = -EINVAL;
		goto destroy_class;
	}

	qg_dbg(chip, QG_DEBUG_DEVICE, "'/dev/qg' successfully created\n");

	return 0;

destroy_class:
	class_destroy(chip->qg_class);
delete_cdev:
	cdev_del(&chip->qg_cdev);
unregister_chrdev:
	unregister_chrdev_region(chip->dev_no, 1);
	return rc;
}

#define BID_RPULL_OHM		100000
#define BID_VREF_MV		1875
static int get_batt_id_ohm(struct qpnp_qg *chip, u32 *batt_id_ohm)
{
	int rc, batt_id_mv;
	int64_t denom;

	/* Read battery-id */
	rc = iio_read_channel_processed(chip->batt_id_chan, &batt_id_mv);
	if (rc < 0) {
		pr_err("Failed to read BATT_ID over ADC, rc=%d\n", rc);
		return rc;
	}

	batt_id_mv = div_s64(batt_id_mv, 1000);
	if (batt_id_mv == 0) {
		pr_debug("batt_id_mv = 0 from ADC\n");
		return 0;
	}

	denom = div64_s64(BID_VREF_MV * 1000, batt_id_mv) - 1000;
	if (denom <= 0) {
		/* batt id connector might be open, return 0 kohms */
		return 0;
	}

	*batt_id_ohm = div64_u64(BID_RPULL_OHM * 1000 + denom / 2, denom);

	qg_dbg(chip, QG_DEBUG_PROFILE, "batt_id_mv=%d, batt_id_ohm=%d\n",
					batt_id_mv, *batt_id_ohm);

	return 0;
}

static int qg_load_battery_profile(struct qpnp_qg *chip)
{
	struct device_node *node = chip->dev->of_node;
	struct device_node *batt_node, *profile_node;
	int rc, tuple_len, len, i;

	batt_node = of_find_node_by_name(node, "qcom,battery-data");
	if (!batt_node) {
		pr_err("Batterydata not available\n");
		return -ENXIO;
	}

	profile_node = of_batterydata_get_best_profile(batt_node,
				chip->batt_id_ohm / 1000, NULL);
	if (IS_ERR(profile_node)) {
		rc = PTR_ERR(profile_node);
		pr_err("Failed to detect valid QG battery profile %d\n", rc);
		return rc;
	}

	rc = of_property_read_string(profile_node, "qcom,battery-type",
				&chip->bp.batt_type_str);
	if (rc < 0) {
		pr_err("Failed to detect battery type rc:%d\n", rc);
		return rc;
	}

	rc = qg_batterydata_init(profile_node);
	if (rc < 0) {
		pr_err("Failed to initialize battery-profile rc=%d\n", rc);
		return rc;
	}

	rc = of_property_read_u32(profile_node, "qcom,max-voltage-uv",
				&chip->bp.float_volt_uv);
	if (rc < 0) {
		pr_err("Failed to read battery float-voltage rc:%d\n", rc);
		chip->bp.float_volt_uv = -EINVAL;
	}

	rc = of_property_read_u32(profile_node, "qcom,fastchg-current-ma",
				&chip->bp.fastchg_curr_ma);
	if (rc < 0) {
		pr_err("Failed to read battery fastcharge current rc:%d\n", rc);
		chip->bp.fastchg_curr_ma = -EINVAL;
	}

	rc = of_property_read_u32(profile_node, "qcom,qg-batt-profile-ver",
				&chip->bp.qg_profile_version);
	if (rc < 0) {
		pr_err("Failed to read QG profile version rc:%d\n", rc);
		chip->bp.qg_profile_version = -EINVAL;
	}

	/*
	 * Currently step charging thresholds should be read only for Vbatt
	 * based and not for SOC based.
	 */
	if (!of_property_read_bool(profile_node, "qcom,soc-based-step-chg") &&
		of_find_property(profile_node, "qcom,step-chg-ranges", &len) &&
		chip->bp.float_volt_uv > 0 && chip->bp.fastchg_curr_ma > 0) {
		len /= sizeof(u32);
		tuple_len = len / (sizeof(struct range_data) / sizeof(u32));
		if (tuple_len <= 0 || tuple_len > MAX_STEP_CHG_ENTRIES)
			return -EINVAL;

		mutex_lock(&chip->ttf->lock);
		chip->ttf->step_chg_cfg =
			kcalloc(len, sizeof(*chip->ttf->step_chg_cfg),
				GFP_KERNEL);
		if (!chip->ttf->step_chg_cfg) {
			mutex_unlock(&chip->ttf->lock);
			return -ENOMEM;
		}

		chip->ttf->step_chg_data =
			kcalloc(tuple_len, sizeof(*chip->ttf->step_chg_data),
				GFP_KERNEL);
		if (!chip->ttf->step_chg_data) {
			kfree(chip->ttf->step_chg_cfg);
			mutex_unlock(&chip->ttf->lock);
			return -ENOMEM;
		}

		rc = read_range_data_from_node(profile_node,
				"qcom,step-chg-ranges",
				chip->ttf->step_chg_cfg,
				chip->bp.float_volt_uv,
				chip->bp.fastchg_curr_ma * 1000);
		if (rc < 0) {
			pr_err("Error in reading qcom,step-chg-ranges from battery profile, rc=%d\n",
				rc);
			kfree(chip->ttf->step_chg_data);
			kfree(chip->ttf->step_chg_cfg);
			chip->ttf->step_chg_cfg = NULL;
			mutex_unlock(&chip->ttf->lock);
			return rc;
		}

		chip->ttf->step_chg_num_params = tuple_len;
		chip->ttf->step_chg_cfg_valid = true;
		mutex_unlock(&chip->ttf->lock);

		if (chip->ttf->step_chg_cfg_valid) {
			for (i = 0; i < tuple_len; i++)
				pr_debug("Vbatt_low: %d Vbatt_high: %d FCC: %d\n",
				chip->ttf->step_chg_cfg[i].low_threshold,
				chip->ttf->step_chg_cfg[i].high_threshold,
				chip->ttf->step_chg_cfg[i].value);
		}
	}

	qg_dbg(chip, QG_DEBUG_PROFILE, "profile=%s FV=%duV FCC=%dma\n",
			chip->bp.batt_type_str, chip->bp.float_volt_uv,
			chip->bp.fastchg_curr_ma);

	return 0;
}

static int qg_setup_battery(struct qpnp_qg *chip)
{
	int rc;

	if (!is_battery_present(chip)) {
		qg_dbg(chip, QG_DEBUG_PROFILE, "Battery Missing!\n");
		chip->battery_missing = true;
		chip->profile_loaded = false;
		chip->soc_reporting_ready = true;
	} else {
		/* battery present */
		rc = get_batt_id_ohm(chip, &chip->batt_id_ohm);
		if (rc < 0) {
			pr_err("Failed to detect batt_id rc=%d\n", rc);
			chip->profile_loaded = false;
		} else {
			rc = qg_load_battery_profile(chip);
			if (rc < 0) {
				pr_err("Failed to load battery-profile rc=%d\n",
								rc);
				chip->profile_loaded = false;
				chip->soc_reporting_ready = true;
			} else {
				chip->profile_loaded = true;
			}
		}
	}

	qg_dbg(chip, QG_DEBUG_PROFILE, "battery_missing=%d batt_id_ohm=%d Ohm profile_loaded=%d profile=%s\n",
			chip->battery_missing, chip->batt_id_ohm,
			chip->profile_loaded, chip->bp.batt_type_str);

	return 0;
}

static struct ocv_all ocv[] = {
	[S7_PON_OCV] = { 0, 0, "S7_PON_OCV"},
	[S3_GOOD_OCV] = { 0, 0, "S3_GOOD_OCV"},
	[S3_LAST_OCV] = { 0, 0, "S3_LAST_OCV"},
	[SDAM_PON_OCV] = { 0, 0, "SDAM_PON_OCV"},
};

#define S7_ERROR_MARGIN_UV		20000
static int qg_determine_pon_soc(struct qpnp_qg *chip)
{
	int rc = 0, batt_temp = 0, i, shutdown_temp = 0;
	bool use_pon_ocv = true;
	unsigned long rtc_sec = 0;
	u32 ocv_uv = 0, soc = 0, pon_soc = 0, full_soc = 0, cutoff_soc = 0;
	u32 shutdown[SDAM_MAX] = {0};
	char ocv_type[20] = "NONE";

	if (!chip->profile_loaded) {
		qg_dbg(chip, QG_DEBUG_PON, "No Profile, skipping PON soc\n");
		return 0;
	}

	/* read all OCVs */
	for (i = S7_PON_OCV; i < PON_OCV_MAX; i++) {
		rc = qg_read_ocv(chip, &ocv[i].ocv_uv,
					&ocv[i].ocv_raw, i);
		if (rc < 0)
			pr_err("Failed to read %s OCV rc=%d\n",
					ocv[i].ocv_type, rc);
		else
			qg_dbg(chip, QG_DEBUG_PON, "%s OCV=%d\n",
					ocv[i].ocv_type, ocv[i].ocv_uv);
	}

	rc = qg_get_battery_temp(chip, &batt_temp);
	if (rc < 0) {
		pr_err("Failed to read BATT_TEMP at PON rc=%d\n", rc);
		goto done;
	}

	rc = get_rtc_time(&rtc_sec);
	if (rc < 0) {
		pr_err("Failed to read RTC time rc=%d\n", rc);
		goto use_pon_ocv;
	}

	rc = qg_sdam_read_all(shutdown);
	if (rc < 0) {
		pr_err("Failed to read shutdown params rc=%d\n", rc);
		goto use_pon_ocv;
	}
	shutdown_temp = sign_extend32(shutdown[SDAM_TEMP], 15);

	rc = lookup_soc_ocv(&pon_soc, ocv[S7_PON_OCV].ocv_uv, batt_temp, false);
	if (rc < 0) {
		pr_err("Failed to lookup S7_PON SOC rc=%d\n", rc);
		goto done;
	}

	qg_dbg(chip, QG_DEBUG_PON, "Shutdown: Valid=%d SOC=%d OCV=%duV time=%dsecs temp=%d, time_now=%ldsecs temp_now=%d S7_soc=%d\n",
			shutdown[SDAM_VALID],
			shutdown[SDAM_SOC],
			shutdown[SDAM_OCV_UV],
			shutdown[SDAM_TIME_SEC],
			shutdown_temp,
			rtc_sec, batt_temp,
			pon_soc);
	/*
	 * Use the shutdown SOC if
	 * 1. SDAM read is a success & SDAM data is valid
	 * 2. The device was powered off for < ignore_shutdown_time
	 * 2. Batt temp has not changed more than shutdown_temp_diff
	 */
	if (!shutdown[SDAM_VALID])
		goto use_pon_ocv;

	if (!is_between(0, chip->dt.ignore_shutdown_soc_secs,
			(rtc_sec - shutdown[SDAM_TIME_SEC])))
		goto use_pon_ocv;

	if (!is_between(0, chip->dt.shutdown_temp_diff,
			abs(shutdown_temp -  batt_temp)) &&
			(shutdown_temp < 0 || batt_temp < 0))
		goto use_pon_ocv;

	if ((chip->dt.shutdown_soc_threshold != -EINVAL) &&
			!is_between(0, chip->dt.shutdown_soc_threshold,
			abs(pon_soc - shutdown[SDAM_SOC])))
		goto use_pon_ocv;

	use_pon_ocv = false;
	ocv_uv = shutdown[SDAM_OCV_UV];
	soc = shutdown[SDAM_SOC];
	strlcpy(ocv_type, "SHUTDOWN_SOC", 20);
	qg_dbg(chip, QG_DEBUG_PON, "Using SHUTDOWN_SOC @ PON\n");

use_pon_ocv:
	if (use_pon_ocv == true) {
		if (chip->wa_flags & QG_PON_OCV_WA) {
			if (ocv[S3_LAST_OCV].ocv_raw == FIFO_V_RESET_VAL) {
				if (!ocv[SDAM_PON_OCV].ocv_uv) {
					strlcpy(ocv_type, "S7_PON_SOC", 20);
					ocv_uv = ocv[S7_PON_OCV].ocv_uv;
				} else if (ocv[SDAM_PON_OCV].ocv_uv <=
						ocv[S7_PON_OCV].ocv_uv) {
					strlcpy(ocv_type, "S7_PON_SOC", 20);
					ocv_uv = ocv[S7_PON_OCV].ocv_uv;
				} else if (!shutdown[SDAM_VALID] &&
					((ocv[SDAM_PON_OCV].ocv_uv -
						ocv[S7_PON_OCV].ocv_uv) >
						S7_ERROR_MARGIN_UV)) {
					strlcpy(ocv_type, "S7_PON_SOC", 20);
					ocv_uv = ocv[S7_PON_OCV].ocv_uv;
				} else {
					strlcpy(ocv_type, "SDAM_PON_SOC", 20);
					ocv_uv = ocv[SDAM_PON_OCV].ocv_uv;
				}
			} else {
				if (ocv[S3_LAST_OCV].ocv_uv >=
						ocv[S7_PON_OCV].ocv_uv) {
					strlcpy(ocv_type, "S3_LAST_SOC", 20);
					ocv_uv = ocv[S3_LAST_OCV].ocv_uv;
				} else {
					strlcpy(ocv_type, "S7_PON_SOC", 20);
					ocv_uv = ocv[S7_PON_OCV].ocv_uv;
				}
			}
		} else {
			/* Use S7 PON OCV */
			strlcpy(ocv_type, "S7_PON_SOC", 20);
			ocv_uv = ocv[S7_PON_OCV].ocv_uv;
		}

		ocv_uv = CAP(QG_MIN_OCV_UV, QG_MAX_OCV_UV, ocv_uv);
		rc = lookup_soc_ocv(&pon_soc, ocv_uv, batt_temp, false);
		if (rc < 0) {
			pr_err("Failed to lookup SOC@PON rc=%d\n", rc);
			goto done;
		}

		rc = lookup_soc_ocv(&full_soc, chip->bp.float_volt_uv,
							batt_temp, true);
		if (rc < 0) {
			pr_err("Failed to lookup FULL_SOC@PON rc=%d\n", rc);
			goto done;
		}
		full_soc = CAP(0, 99, full_soc);

		rc = lookup_soc_ocv(&cutoff_soc,
				chip->dt.vbatt_cutoff_mv * 1000,
				batt_temp, false);
		if (rc < 0) {
			pr_err("Failed to lookup CUTOFF_SOC@PON rc=%d\n", rc);
			goto done;
		}

		if ((full_soc > cutoff_soc) && (pon_soc > cutoff_soc)) {
			soc = DIV_ROUND_UP(((pon_soc - cutoff_soc) * 100),
						(full_soc - cutoff_soc));
			soc = CAP(0, 100, soc);
		} else {
			soc = pon_soc;
		}

		qg_dbg(chip, QG_DEBUG_PON, "v_float=%d v_cutoff=%d FULL_SOC=%d CUTOFF_SOC=%d PON_SYS_SOC=%d pon_soc=%d\n",
			chip->bp.float_volt_uv, chip->dt.vbatt_cutoff_mv * 1000,
			full_soc, cutoff_soc, soc, pon_soc);
	}
done:
	if (rc < 0) {
		pr_err("Failed to get %s @ PON, rc=%d\n", ocv_type, rc);
		return rc;
	}

	chip->last_adj_ssoc = chip->catch_up_soc = chip->msoc = soc;
	chip->kdata.param[QG_PON_OCV_UV].data = ocv_uv;
	chip->kdata.param[QG_PON_OCV_UV].valid = true;

	/* write back to SDAM */
	chip->sdam_data[SDAM_SOC] = soc;
	chip->sdam_data[SDAM_OCV_UV] = ocv_uv;
	chip->sdam_data[SDAM_VALID] = 1;

	rc = qg_write_monotonic_soc(chip, chip->msoc);
	if (rc < 0)
		pr_err("Failed to update MSOC register rc=%d\n", rc);

	rc = qg_store_soc_params(chip);
	if (rc < 0)
		pr_err("Failed to update sdam params rc=%d\n", rc);

	pr_info("using %s @ PON ocv_uv=%duV soc=%d\n",
			ocv_type, ocv_uv, chip->msoc);

	/* SOC reporting is now ready */
	chip->soc_reporting_ready = 1;

	return 0;
}

static int qg_set_wa_flags(struct qpnp_qg *chip)
{
	switch (chip->pmic_rev_id->pmic_subtype) {
	case PMI632_SUBTYPE:
		chip->wa_flags |= QG_RECHARGE_SOC_WA;
		if (!chip->dt.use_s7_ocv)
			chip->wa_flags |= QG_PON_OCV_WA;
		if (chip->pmic_rev_id->rev4 == PMI632_V1P0_REV4)
			chip->wa_flags |= QG_VBAT_LOW_WA;
		break;
	case PM6150_SUBTYPE:
		chip->wa_flags |= QG_CLK_ADJUST_WA |
				QG_RECHARGE_SOC_WA;
		qg_esr_mod_count = 10;
		break;
	default:
		pr_err("Unsupported PMIC subtype %d\n",
			chip->pmic_rev_id->pmic_subtype);
		return -EINVAL;
	}

	qg_dbg(chip, QG_DEBUG_PON, "wa_flags = %x\n", chip->wa_flags);

	return 0;
}

#define SDAM_MAGIC_NUMBER		0x12345678
static int qg_sanitize_sdam(struct qpnp_qg *chip)
{
	int rc = 0;
	u32 data = 0;

	rc = qg_sdam_read(SDAM_MAGIC, &data);
	if (rc < 0) {
		pr_err("Failed to read SDAM rc=%d\n", rc);
		return rc;
	}

	if (data == SDAM_MAGIC_NUMBER) {
		qg_dbg(chip, QG_DEBUG_PON, "SDAM valid\n");
	} else if (data == 0) {
		rc = qg_sdam_write(SDAM_MAGIC, SDAM_MAGIC_NUMBER);
		if (!rc)
			qg_dbg(chip, QG_DEBUG_PON, "First boot. SDAM initilized\n");
	} else {
		/* SDAM has invalid value */
		rc = qg_sdam_clear();
		if (!rc) {
			pr_err("SDAM uninitialized, SDAM reset\n");
			rc = qg_sdam_write(SDAM_MAGIC, SDAM_MAGIC_NUMBER);
		}
	}

	if (rc < 0)
		pr_err("Failed in SDAM operation, rc=%d\n", rc);

	return rc;
}

#define ADC_CONV_DLY_512MS		0xA
static int qg_hw_init(struct qpnp_qg *chip)
{
	int rc, temp;
	u8 reg;

	/* read the QG perph_subtype */
	rc = qg_read(chip, chip->qg_base + PERPH_SUBTYPE_REG,
					&chip->qg_subtype, 1);
	if (rc < 0) {
		pr_err("Failed to read QG subtype rc=%d", rc);
		return rc;
	}

	rc = qg_set_wa_flags(chip);
	if (rc < 0) {
		pr_err("Failed to update PMIC type flags, rc=%d\n", rc);
		return rc;
	}

	rc = qg_master_hold(chip, true);
	if (rc < 0) {
		pr_err("Failed to hold master, rc=%d\n", rc);
		goto done_fifo;
	}

	rc = qg_process_rt_fifo(chip);
	if (rc < 0) {
		pr_err("Failed to process FIFO real-time, rc=%d\n", rc);
		goto done_fifo;
	}

	/* update the changed S2 fifo DT parameters */
	if (chip->dt.s2_fifo_length > 0) {
		rc = qg_update_fifo_length(chip, chip->dt.s2_fifo_length);
		if (rc < 0)
			goto done_fifo;
	}

	if (chip->dt.s2_acc_length > 0) {
		reg = ilog2(chip->dt.s2_acc_length) - 1;
		rc = qg_masked_write(chip, chip->qg_base +
				QG_S2_NORMAL_MEAS_CTL2_REG,
				NUM_OF_ACCUM_MASK, reg);
		if (rc < 0) {
			pr_err("Failed to write S2 ACC length, rc=%d\n", rc);
			goto done_fifo;
		}
	}

	if (chip->dt.s2_acc_intvl_ms > 0) {
		reg = chip->dt.s2_acc_intvl_ms / 10;
		rc = qg_write(chip, chip->qg_base +
				QG_S2_NORMAL_MEAS_CTL3_REG,
				&reg, 1);
		if (rc < 0) {
			pr_err("Failed to write S2 ACC intrvl, rc=%d\n", rc);
			goto done_fifo;
		}
	}

	/* signal the read thread */
	chip->data_ready = true;
	wake_up_interruptible(&chip->qg_wait_q);

done_fifo:
	rc = qg_master_hold(chip, false);
	if (rc < 0) {
		pr_err("Failed to release master, rc=%d\n", rc);
		return rc;
	}
	chip->last_fifo_update_time = ktime_get();

	if (chip->dt.ocv_timer_expiry_min != -EINVAL) {
		if (chip->dt.ocv_timer_expiry_min < 2)
			chip->dt.ocv_timer_expiry_min = 2;
		else if (chip->dt.ocv_timer_expiry_min > 30)
			chip->dt.ocv_timer_expiry_min = 30;

		reg = (chip->dt.ocv_timer_expiry_min - 2) / 4;
		rc = qg_masked_write(chip,
			chip->qg_base + QG_S3_SLEEP_OCV_MEAS_CTL4_REG,
			SLEEP_IBAT_QUALIFIED_LENGTH_MASK, reg);
		if (rc < 0) {
			pr_err("Failed to write OCV timer, rc=%d\n", rc);
			return rc;
		}
	}

	if (chip->dt.ocv_tol_threshold_uv != -EINVAL) {
		if (chip->dt.ocv_tol_threshold_uv < 0)
			chip->dt.ocv_tol_threshold_uv = 0;
		else if (chip->dt.ocv_tol_threshold_uv > 12262)
			chip->dt.ocv_tol_threshold_uv = 12262;

		reg = chip->dt.ocv_tol_threshold_uv / 195;
		rc = qg_masked_write(chip,
			chip->qg_base + QG_S3_SLEEP_OCV_TREND_CTL2_REG,
			TREND_TOL_MASK, reg);
		if (rc < 0) {
			pr_err("Failed to write OCV tol-thresh, rc=%d\n", rc);
			return rc;
		}
	}

	if (chip->dt.s3_entry_fifo_length != -EINVAL) {
		if (chip->dt.s3_entry_fifo_length < 1)
			chip->dt.s3_entry_fifo_length = 1;
		else if (chip->dt.s3_entry_fifo_length > 8)
			chip->dt.s3_entry_fifo_length = 8;

		reg = chip->dt.s3_entry_fifo_length - 1;
		rc = qg_masked_write(chip,
			chip->qg_base + QG_S3_SLEEP_OCV_IBAT_CTL1_REG,
			SLEEP_IBAT_QUALIFIED_LENGTH_MASK, reg);
		if (rc < 0) {
			pr_err("Failed to write S3-entry fifo-length, rc=%d\n",
							rc);
			return rc;
		}
	}

	if (chip->dt.s3_entry_ibat_ua != -EINVAL) {
		if (chip->dt.s3_entry_ibat_ua < 0)
			chip->dt.s3_entry_ibat_ua = 0;
		else if (chip->dt.s3_entry_ibat_ua > 155550)
			chip->dt.s3_entry_ibat_ua = 155550;

		reg = chip->dt.s3_entry_ibat_ua / 610;
		rc = qg_write(chip, chip->qg_base +
				QG_S3_ENTRY_IBAT_THRESHOLD_REG,
				&reg, 1);
		if (rc < 0) {
			pr_err("Failed to write S3-entry ibat-uA, rc=%d\n", rc);
			return rc;
		}
	}

	if (chip->dt.s3_exit_ibat_ua != -EINVAL) {
		if (chip->dt.s3_exit_ibat_ua < 0)
			chip->dt.s3_exit_ibat_ua = 0;
		else if (chip->dt.s3_exit_ibat_ua > 155550)
			chip->dt.s3_exit_ibat_ua = 155550;

		rc = qg_read(chip, chip->qg_base +
				QG_S3_ENTRY_IBAT_THRESHOLD_REG,
				&reg, 1);
		if (rc < 0) {
			pr_err("Failed to read S3-entry ibat-uA, rc=%d", rc);
			return rc;
		}
		temp = reg * 610;
		if (chip->dt.s3_exit_ibat_ua < temp)
			chip->dt.s3_exit_ibat_ua = temp;
		else
			chip->dt.s3_exit_ibat_ua -= temp;

		reg = chip->dt.s3_exit_ibat_ua / 610;
		rc = qg_write(chip,
			chip->qg_base + QG_S3_EXIT_IBAT_THRESHOLD_REG,
			&reg, 1);
		if (rc < 0) {
			pr_err("Failed to write S3-entry ibat-uA, rc=%d\n", rc);
			return rc;
		}
	}

	/* vbat based configs */
	if (chip->dt.vbatt_low_mv < 0)
		chip->dt.vbatt_low_mv = 0;
	else if (chip->dt.vbatt_low_mv > 12750)
		chip->dt.vbatt_low_mv = 12750;

	if (chip->dt.vbatt_empty_mv < 0)
		chip->dt.vbatt_empty_mv = 0;
	else if (chip->dt.vbatt_empty_mv > 12750)
		chip->dt.vbatt_empty_mv = 12750;

	if (chip->dt.vbatt_empty_cold_mv < 0)
		chip->dt.vbatt_empty_cold_mv = 0;
	else if (chip->dt.vbatt_empty_cold_mv > 12750)
		chip->dt.vbatt_empty_cold_mv = 12750;

	rc = qg_vbat_thresholds_config(chip);
	if (rc < 0) {
		pr_err("Failed to configure VBAT empty/low rc=%d\n", rc);
		return rc;
	}

	/* disable S5 */
	rc = qg_masked_write(chip, chip->qg_base +
				QG_S5_OCV_VALIDATE_MEAS_CTL1_REG,
				ALLOW_S5_BIT, 0);
	if (rc < 0)
		pr_err("Failed to disable S5 rc=%d\n", rc);

	/* change PON OCV time to 512ms */
	rc = qg_masked_write(chip, chip->qg_base +
				QG_S7_PON_OCV_MEAS_CTL1_REG,
				ADC_CONV_DLY_MASK,
				ADC_CONV_DLY_512MS);
	if (rc < 0)
		pr_err("Failed to reconfigure S7-delay rc=%d\n", rc);


	return 0;
}

static int qg_post_init(struct qpnp_qg *chip)
{
	u8 status = 0;

	/* disable all IRQs if profile is not loaded */
	if (!chip->profile_loaded) {
		vote(chip->vbatt_irq_disable_votable,
				PROFILE_IRQ_DISABLE, true, 0);
		vote(chip->fifo_irq_disable_votable,
				PROFILE_IRQ_DISABLE, true, 0);
		vote(chip->good_ocv_irq_disable_votable,
				PROFILE_IRQ_DISABLE, true, 0);
	}

	/* restore ESR data */
	if (!chip->dt.esr_disable)
		qg_retrieve_esr_params(chip);

	/* read STATUS2 register to clear its last state */
	qg_read(chip, chip->qg_base + QG_STATUS2_REG, &status, 1);

	return 0;
}

static int qg_get_irq_index_byname(const char *irq_name)
{
	int i;

	for (i = 0; i < ARRAY_SIZE(qg_irqs); i++) {
		if (strcmp(qg_irqs[i].name, irq_name) == 0)
			return i;
	}

	return -ENOENT;
}

static int qg_request_interrupt(struct qpnp_qg *chip,
		struct device_node *node, const char *irq_name)
{
	int rc, irq, irq_index;

	irq = of_irq_get_byname(node, irq_name);
	if (irq < 0) {
		pr_err("Failed to get irq %s byname\n", irq_name);
		return irq;
	}

	irq_index = qg_get_irq_index_byname(irq_name);
	if (irq_index < 0) {
		pr_err("%s is not a defined irq\n", irq_name);
		return irq_index;
	}

	if (!qg_irqs[irq_index].handler)
		return 0;

	rc = devm_request_threaded_irq(chip->dev, irq, NULL,
				qg_irqs[irq_index].handler,
				IRQF_ONESHOT, irq_name, chip);
	if (rc < 0) {
		pr_err("Failed to request irq %d\n", irq);
		return rc;
	}

	qg_irqs[irq_index].irq = irq;
	if (qg_irqs[irq_index].wake)
		enable_irq_wake(irq);

	qg_dbg(chip, QG_DEBUG_PON, "IRQ %s registered wakeable=%d\n",
			qg_irqs[irq_index].name, qg_irqs[irq_index].wake);

	return 0;
}

static int qg_request_irqs(struct qpnp_qg *chip)
{
	struct device_node *node = chip->dev->of_node;
	struct device_node *child;
	const char *name;
	struct property *prop;
	int rc = 0;

	for_each_available_child_of_node(node, child) {
		of_property_for_each_string(child, "interrupt-names",
					    prop, name) {
			rc = qg_request_interrupt(chip, child, name);
			if (rc < 0)
				return rc;
		}
	}


	return 0;
}

#define QG_TTF_ITERM_DELTA_MA		1
static int qg_alg_init(struct qpnp_qg *chip)
{
	struct cycle_counter *counter;
	struct cap_learning *cl;
	struct ttf *ttf;
	struct device_node *node = chip->dev->of_node;
	int rc;

	counter = devm_kzalloc(chip->dev, sizeof(*counter), GFP_KERNEL);
	if (!counter)
		return -ENOMEM;

	counter->restore_count = qg_restore_cycle_count;
	counter->store_count = qg_store_cycle_count;
	counter->data = chip;

	rc = cycle_count_init(counter);
	if (rc < 0) {
		dev_err(chip->dev, "Error in initializing cycle counter, rc:%d\n",
			rc);
		counter->data = NULL;
		devm_kfree(chip->dev, counter);
		return rc;
	}

	chip->counter = counter;

	ttf = devm_kzalloc(chip->dev, sizeof(*ttf), GFP_KERNEL);
	if (!ttf)
		return -ENOMEM;

	ttf->get_ttf_param = qg_get_ttf_param;
	ttf->awake_voter = qg_ttf_awake_voter;
	ttf->iterm_delta = QG_TTF_ITERM_DELTA_MA;
	ttf->data = chip;

	rc = ttf_tte_init(ttf);
	if (rc < 0) {
		dev_err(chip->dev, "Error in initializing ttf, rc:%d\n",
			rc);
		ttf->data = NULL;
		counter->data = NULL;
		devm_kfree(chip->dev, ttf);
		devm_kfree(chip->dev, counter);
		return rc;
	}

	chip->ttf = ttf;

	chip->dt.cl_disable = of_property_read_bool(node,
					"qcom,cl-disable");

	/*Return if capacity learning is disabled*/
	if (chip->dt.cl_disable)
		return 0;

	cl = devm_kzalloc(chip->dev, sizeof(*cl), GFP_KERNEL);
	if (!cl)
		return -ENOMEM;

	cl->cc_soc_max = QG_SOC_FULL;
	cl->get_cc_soc = qg_get_cc_soc;
	cl->get_learned_capacity = qg_get_learned_capacity;
	cl->store_learned_capacity = qg_store_learned_capacity;
	cl->data = chip;

	rc = cap_learning_init(cl);
	if (rc < 0) {
		dev_err(chip->dev, "Error in initializing capacity learning, rc:%d\n",
			rc);
		counter->data = NULL;
		cl->data = NULL;
		devm_kfree(chip->dev, counter);
		devm_kfree(chip->dev, ttf);
		devm_kfree(chip->dev, cl);
		return rc;
	}

	chip->cl = cl;
	return 0;
}

#define DEFAULT_VBATT_EMPTY_MV		3200
#define DEFAULT_VBATT_EMPTY_COLD_MV	3000
#define DEFAULT_VBATT_CUTOFF_MV		3400
#define DEFAULT_VBATT_LOW_MV		3500
#define DEFAULT_VBATT_LOW_COLD_MV	3800
#define DEFAULT_ITERM_MA		100
#define DEFAULT_S2_FIFO_LENGTH		5
#define DEFAULT_S2_VBAT_LOW_LENGTH	2
#define DEFAULT_S2_ACC_LENGTH		128
#define DEFAULT_S2_ACC_INTVL_MS		100
#define DEFAULT_DELTA_SOC		1
#define DEFAULT_SHUTDOWN_SOC_SECS	360
#define DEFAULT_COLD_TEMP_THRESHOLD	0
#define DEFAULT_CL_MIN_START_SOC	10
#define DEFAULT_CL_MAX_START_SOC	15
#define DEFAULT_CL_MIN_TEMP_DECIDEGC	150
#define DEFAULT_CL_MAX_TEMP_DECIDEGC	500
#define DEFAULT_CL_MAX_INC_DECIPERC	10
#define DEFAULT_CL_MAX_DEC_DECIPERC	20
#define DEFAULT_CL_MIN_LIM_DECIPERC	500
#define DEFAULT_CL_MAX_LIM_DECIPERC	100
#define DEFAULT_CL_DELTA_BATT_SOC	10
#define DEFAULT_SHUTDOWN_TEMP_DIFF	60	/* 6 degC */
#define DEFAULT_ESR_QUAL_CURRENT_UA	130000
#define DEFAULT_ESR_QUAL_VBAT_UV	7000
#define DEFAULT_ESR_DISABLE_SOC		1000
#define ESR_CHG_MIN_IBAT_UA		(-450000)
#define DEFAULT_SLEEP_TIME_SECS		1800 /* 30 mins */
#define DEFAULT_SYS_MIN_VOLT_MV		2800
static int qg_parse_dt(struct qpnp_qg *chip)
{
	int rc = 0;
	struct device_node *revid_node, *child, *node = chip->dev->of_node;
	u32 base, temp;
	u8 type;

	if (!node)  {
		pr_err("Failed to find device-tree node\n");
		return -ENXIO;
	}

	revid_node = of_parse_phandle(node, "qcom,pmic-revid", 0);
	if (!revid_node) {
		pr_err("Missing qcom,pmic-revid property - driver failed\n");
		return -EINVAL;
	}

	chip->pmic_rev_id = get_revid_data(revid_node);
	of_node_put(revid_node);
	if (IS_ERR_OR_NULL(chip->pmic_rev_id)) {
		pr_err("Failed to get pmic_revid, rc=%ld\n",
			PTR_ERR(chip->pmic_rev_id));
		/*
		 * the revid peripheral must be registered, any failure
		 * here only indicates that the rev-id module has not
		 * probed yet.
		 */
		return -EPROBE_DEFER;
	}

	qg_dbg(chip, QG_DEBUG_PON, "PMIC subtype %d Digital major %d\n",
		chip->pmic_rev_id->pmic_subtype, chip->pmic_rev_id->rev4);

	for_each_available_child_of_node(node, child) {
		rc = of_property_read_u32(child, "reg", &base);
		if (rc < 0) {
			pr_err("Failed to read base address, rc=%d\n", rc);
			return rc;
		}

		rc = qg_read(chip, base + PERPH_TYPE_REG, &type, 1);
		if (rc < 0) {
			pr_err("Failed to read type, rc=%d\n", rc);
			return rc;
		}

		switch (type) {
		case QG_TYPE:
			chip->qg_base = base;
			break;
		default:
			break;
		}
	}

	if (!chip->qg_base) {
		pr_err("QG device node missing\n");
		return -EINVAL;
	}

	/* S2 state params */
	rc = of_property_read_u32(node, "qcom,s2-fifo-length", &temp);
	if (rc < 0)
		chip->dt.s2_fifo_length = DEFAULT_S2_FIFO_LENGTH;
	else
		chip->dt.s2_fifo_length = temp;

	rc = of_property_read_u32(node, "qcom,s2-vbat-low-fifo-length", &temp);
	if (rc < 0)
		chip->dt.s2_vbat_low_fifo_length = DEFAULT_S2_VBAT_LOW_LENGTH;
	else
		chip->dt.s2_vbat_low_fifo_length = temp;

	rc = of_property_read_u32(node, "qcom,s2-acc-length", &temp);
	if (rc < 0)
		chip->dt.s2_acc_length = DEFAULT_S2_ACC_LENGTH;
	else
		chip->dt.s2_acc_length = temp;

	rc = of_property_read_u32(node, "qcom,s2-acc-interval-ms", &temp);
	if (rc < 0)
		chip->dt.s2_acc_intvl_ms = DEFAULT_S2_ACC_INTVL_MS;
	else
		chip->dt.s2_acc_intvl_ms = temp;

	qg_dbg(chip, QG_DEBUG_PON, "DT: S2 FIFO length=%d low_vbat_length=%d acc_length=%d acc_interval=%d\n",
		chip->dt.s2_fifo_length, chip->dt.s2_vbat_low_fifo_length,
		chip->dt.s2_acc_length, chip->dt.s2_acc_intvl_ms);

	/* OCV params */
	rc = of_property_read_u32(node, "qcom,ocv-timer-expiry-min", &temp);
	if (rc < 0)
		chip->dt.ocv_timer_expiry_min = -EINVAL;
	else
		chip->dt.ocv_timer_expiry_min = temp;

	rc = of_property_read_u32(node, "qcom,ocv-tol-threshold-uv", &temp);
	if (rc < 0)
		chip->dt.ocv_tol_threshold_uv = -EINVAL;
	else
		chip->dt.ocv_tol_threshold_uv = temp;

	qg_dbg(chip, QG_DEBUG_PON, "DT: OCV timer_expiry =%dmin ocv_tol_threshold=%duV\n",
		chip->dt.ocv_timer_expiry_min, chip->dt.ocv_tol_threshold_uv);

	/* S3 sleep configuration */
	rc = of_property_read_u32(node, "qcom,s3-entry-fifo-length", &temp);
	if (rc < 0)
		chip->dt.s3_entry_fifo_length = -EINVAL;
	else
		chip->dt.s3_entry_fifo_length = temp;

	rc = of_property_read_u32(node, "qcom,s3-entry-ibat-ua", &temp);
	if (rc < 0)
		chip->dt.s3_entry_ibat_ua = -EINVAL;
	else
		chip->dt.s3_entry_ibat_ua = temp;

	rc = of_property_read_u32(node, "qcom,s3-exit-ibat-ua", &temp);
	if (rc < 0)
		chip->dt.s3_exit_ibat_ua = -EINVAL;
	else
		chip->dt.s3_exit_ibat_ua = temp;

	/* VBAT thresholds */
	rc = of_property_read_u32(node, "qcom,vbatt-empty-mv", &temp);
	if (rc < 0)
		chip->dt.vbatt_empty_mv = DEFAULT_VBATT_EMPTY_MV;
	else
		chip->dt.vbatt_empty_mv = temp;

	rc = of_property_read_u32(node, "qcom,vbatt-empty-cold-mv", &temp);
	if (rc < 0)
		chip->dt.vbatt_empty_cold_mv = DEFAULT_VBATT_EMPTY_COLD_MV;
	else
		chip->dt.vbatt_empty_cold_mv = temp;

	rc = of_property_read_u32(node, "qcom,cold-temp-threshold", &temp);
	if (rc < 0)
		chip->dt.cold_temp_threshold = DEFAULT_COLD_TEMP_THRESHOLD;
	else
		chip->dt.cold_temp_threshold = temp;

	rc = of_property_read_u32(node, "qcom,vbatt-low-mv", &temp);
	if (rc < 0)
		chip->dt.vbatt_low_mv = DEFAULT_VBATT_LOW_MV;
	else
		chip->dt.vbatt_low_mv = temp;

	rc = of_property_read_u32(node, "qcom,vbatt-low-cold-mv", &temp);
	if (rc < 0)
		chip->dt.vbatt_low_cold_mv = DEFAULT_VBATT_LOW_COLD_MV;
	else
		chip->dt.vbatt_low_cold_mv = temp;

	rc = of_property_read_u32(node, "qcom,vbatt-cutoff-mv", &temp);
	if (rc < 0)
		chip->dt.vbatt_cutoff_mv = DEFAULT_VBATT_CUTOFF_MV;
	else
		chip->dt.vbatt_cutoff_mv = temp;

	/* IBAT thresholds */
	rc = of_property_read_u32(node, "qcom,qg-iterm-ma", &temp);
	if (rc < 0)
		chip->dt.iterm_ma = DEFAULT_ITERM_MA;
	else
		chip->dt.iterm_ma = temp;

	rc = of_property_read_u32(node, "qcom,delta-soc", &temp);
	if (rc < 0)
		chip->dt.delta_soc = DEFAULT_DELTA_SOC;
	else
		chip->dt.delta_soc = temp;

	rc = of_property_read_u32(node, "qcom,ignore-shutdown-soc-secs", &temp);
	if (rc < 0)
		chip->dt.ignore_shutdown_soc_secs = DEFAULT_SHUTDOWN_SOC_SECS;
	else
		chip->dt.ignore_shutdown_soc_secs = temp;

	rc = of_property_read_u32(node, "qcom,shutdown-temp-diff", &temp);
	if (rc < 0)
		chip->dt.shutdown_temp_diff = DEFAULT_SHUTDOWN_TEMP_DIFF;
	else
		chip->dt.shutdown_temp_diff = temp;

	chip->dt.hold_soc_while_full = of_property_read_bool(node,
					"qcom,hold-soc-while-full");

	chip->dt.linearize_soc = of_property_read_bool(node,
					"qcom,linearize-soc");

	rc = of_property_read_u32(node, "qcom,rbat-conn-mohm", &temp);
	if (rc < 0)
		chip->dt.rbat_conn_mohm = 0;
	else
		chip->dt.rbat_conn_mohm = temp;

	/* esr */
	chip->dt.esr_disable = of_property_read_bool(node,
					"qcom,esr-disable");

	chip->dt.esr_discharge_enable = of_property_read_bool(node,
					"qcom,esr-discharge-enable");

	rc = of_property_read_u32(node, "qcom,esr-qual-current-ua", &temp);
	if (rc < 0)
		chip->dt.esr_qual_i_ua = DEFAULT_ESR_QUAL_CURRENT_UA;
	else
		chip->dt.esr_qual_i_ua = temp;

	rc = of_property_read_u32(node, "qcom,esr-qual-vbatt-uv", &temp);
	if (rc < 0)
		chip->dt.esr_qual_v_uv = DEFAULT_ESR_QUAL_VBAT_UV;
	else
		chip->dt.esr_qual_v_uv = temp;

	rc = of_property_read_u32(node, "qcom,esr-disable-soc", &temp);
	if (rc < 0)
		chip->dt.esr_disable_soc = DEFAULT_ESR_DISABLE_SOC;
	else
		chip->dt.esr_disable_soc = temp * 100;

	rc = of_property_read_u32(node, "qcom,esr-chg-min-ibat-ua", &temp);
	if (rc < 0)
		chip->dt.esr_min_ibat_ua = ESR_CHG_MIN_IBAT_UA;
	else
		chip->dt.esr_min_ibat_ua = (int)temp;

	rc = of_property_read_u32(node, "qcom,shutdown_soc_threshold", &temp);
	if (rc < 0)
		chip->dt.shutdown_soc_threshold = -EINVAL;
	else
		chip->dt.shutdown_soc_threshold = temp;

	rc = of_property_read_u32(node, "qcom,qg-sys-min-voltage", &temp);
	if (rc < 0)
		chip->dt.sys_min_volt_mv = DEFAULT_SYS_MIN_VOLT_MV;
	else
		chip->dt.sys_min_volt_mv = temp;

	chip->dt.qg_ext_sense = of_property_read_bool(node, "qcom,qg-ext-sns");

	chip->dt.use_s7_ocv = of_property_read_bool(node, "qcom,qg-use-s7-ocv");

	rc = of_property_read_u32(node, "qcom,min-sleep-time-secs", &temp);
	if (rc < 0)
		chip->dt.min_sleep_time_secs = DEFAULT_SLEEP_TIME_SECS;
	else
		chip->dt.min_sleep_time_secs = temp;

	/* Capacity learning params*/
	if (!chip->dt.cl_disable) {
		chip->dt.cl_feedback_on = of_property_read_bool(node,
						"qcom,cl-feedback-on");

		rc = of_property_read_u32(node, "qcom,cl-min-start-soc", &temp);
		if (rc < 0)
			chip->cl->dt.min_start_soc = DEFAULT_CL_MIN_START_SOC;
		else
			chip->cl->dt.min_start_soc = temp;

		rc = of_property_read_u32(node, "qcom,cl-max-start-soc", &temp);
		if (rc < 0)
			chip->cl->dt.max_start_soc = DEFAULT_CL_MAX_START_SOC;
		else
			chip->cl->dt.max_start_soc = temp;

		rc = of_property_read_u32(node, "qcom,cl-min-temp", &temp);
		if (rc < 0)
			chip->cl->dt.min_temp = DEFAULT_CL_MIN_TEMP_DECIDEGC;
		else
			chip->cl->dt.min_temp = temp;

		rc = of_property_read_u32(node, "qcom,cl-max-temp", &temp);
		if (rc < 0)
			chip->cl->dt.max_temp = DEFAULT_CL_MAX_TEMP_DECIDEGC;
		else
			chip->cl->dt.max_temp = temp;

		rc = of_property_read_u32(node, "qcom,cl-max-increment", &temp);
		if (rc < 0)
			chip->cl->dt.max_cap_inc = DEFAULT_CL_MAX_INC_DECIPERC;
		else
			chip->cl->dt.max_cap_inc = temp;

		rc = of_property_read_u32(node, "qcom,cl-max-decrement", &temp);
		if (rc < 0)
			chip->cl->dt.max_cap_dec = DEFAULT_CL_MAX_DEC_DECIPERC;
		else
			chip->cl->dt.max_cap_dec = temp;

		rc = of_property_read_u32(node, "qcom,cl-min-limit", &temp);
		if (rc < 0)
			chip->cl->dt.min_cap_limit =
						DEFAULT_CL_MIN_LIM_DECIPERC;
		else
			chip->cl->dt.min_cap_limit = temp;

		rc = of_property_read_u32(node, "qcom,cl-max-limit", &temp);
		if (rc < 0)
			chip->cl->dt.max_cap_limit =
						DEFAULT_CL_MAX_LIM_DECIPERC;
		else
			chip->cl->dt.max_cap_limit = temp;

		chip->cl->dt.min_delta_batt_soc = DEFAULT_CL_DELTA_BATT_SOC;
		/* read from DT property and update, if value exists */
		of_property_read_u32(node, "qcom,cl-min-delta-batt-soc",
					&chip->cl->dt.min_delta_batt_soc);

		chip->cl->dt.cl_wt_enable = of_property_read_bool(node,
							"qcom,cl-wt-enable");

		qg_dbg(chip, QG_DEBUG_PON, "DT: cl_min_start_soc=%d cl_max_start_soc=%d cl_min_temp=%d cl_max_temp=%d\n",
			chip->cl->dt.min_start_soc, chip->cl->dt.max_start_soc,
			chip->cl->dt.min_temp, chip->cl->dt.max_temp);
	}
	qg_dbg(chip, QG_DEBUG_PON, "DT: vbatt_empty_mv=%dmV vbatt_low_mv=%dmV delta_soc=%d ext-sns=%d\n",
			chip->dt.vbatt_empty_mv, chip->dt.vbatt_low_mv,
			chip->dt.delta_soc, chip->dt.qg_ext_sense);

	return 0;
}

static int process_suspend(struct qpnp_qg *chip)
{
	u8 status = 0;
	int rc;
	u32 fifo_rt_length = 0, sleep_fifo_length = 0;

	/* skip if profile is not loaded */
	if (!chip->profile_loaded)
		return 0;

	cancel_delayed_work_sync(&chip->ttf->ttf_work);

	chip->suspend_data = false;

	/* read STATUS2 register to clear its last state */
	qg_read(chip, chip->qg_base + QG_STATUS2_REG, &status, 1);

	/* ignore any suspend processing if we are charging */
	if (chip->charge_status == POWER_SUPPLY_STATUS_CHARGING) {
		qg_dbg(chip, QG_DEBUG_PM, "Charging @ suspend - ignore processing\n");
		return 0;
	}

	rc = get_fifo_length(chip, &fifo_rt_length, true);
	if (rc < 0) {
		pr_err("Failed to read FIFO RT count, rc=%d\n", rc);
		return rc;
	}

	rc = qg_read(chip, chip->qg_base + QG_S3_SLEEP_OCV_IBAT_CTL1_REG,
			(u8 *)&sleep_fifo_length, 1);
	if (rc < 0) {
		pr_err("Failed to read sleep FIFO count, rc=%d\n", rc);
		return rc;
	}
	sleep_fifo_length &= SLEEP_IBAT_QUALIFIED_LENGTH_MASK;
	/*
	 * If the real-time FIFO count is greater than
	 * the the #fifo to enter sleep, save the FIFO data
	 * and reset the fifo count.
	 */
	if (fifo_rt_length >= (chip->dt.s2_fifo_length - sleep_fifo_length)) {
		rc = qg_master_hold(chip, true);
		if (rc < 0) {
			pr_err("Failed to hold master, rc=%d\n", rc);
			return rc;
		}

		rc = qg_process_rt_fifo(chip);
		if (rc < 0) {
			pr_err("Failed to process FIFO real-time, rc=%d\n", rc);
			qg_master_hold(chip, false);
			return rc;
		}

		rc = qg_master_hold(chip, false);
		if (rc < 0) {
			pr_err("Failed to release master, rc=%d\n", rc);
			return rc;
		}
		/* FIFOs restarted */
		chip->last_fifo_update_time = ktime_get();

		chip->suspend_data = true;
	}

	get_rtc_time(&chip->suspend_time);

	qg_dbg(chip, QG_DEBUG_PM, "FIFO rt_length=%d sleep_fifo_length=%d default_s2_count=%d suspend_data=%d time=%d\n",
			fifo_rt_length, sleep_fifo_length,
			chip->dt.s2_fifo_length, chip->suspend_data,
			chip->suspend_time);

	return rc;
}

static int process_resume(struct qpnp_qg *chip)
{
	u8 status2 = 0, rt_status = 0;
	u32 ocv_uv = 0, ocv_raw = 0;
	int rc;
<<<<<<< HEAD
	unsigned long rtc_sec = 0, sleep_time_secs = 0;
=======
	unsigned long rtc_sec = 0;
>>>>>>> c081cdb1

	/* skip if profile is not loaded */
	if (!chip->profile_loaded)
		return 0;

	get_rtc_time(&rtc_sec);
	sleep_time_secs = rtc_sec - chip->suspend_time;

	rc = qg_read(chip, chip->qg_base + QG_STATUS2_REG, &status2, 1);
	if (rc < 0) {
		pr_err("Failed to read status2 register, rc=%d\n", rc);
		return rc;
	}

	if (status2 & GOOD_OCV_BIT) {
		rc = qg_read_ocv(chip, &ocv_uv, &ocv_raw, S3_GOOD_OCV);
		if (rc < 0) {
			pr_err("Failed to read good_ocv, rc=%d\n", rc);
			return rc;
		}

		 /* Clear suspend data as there has been a GOOD OCV */
		memset(&chip->kdata, 0, sizeof(chip->kdata));
<<<<<<< HEAD
=======
		get_rtc_time(&rtc_sec);
>>>>>>> c081cdb1
		chip->kdata.fifo_time = (u32)rtc_sec;
		chip->kdata.param[QG_GOOD_OCV_UV].data = ocv_uv;
		chip->kdata.param[QG_GOOD_OCV_UV].valid = true;
		chip->suspend_data = false;

		/* allow SOC jump if we have slept longer */
		if (sleep_time_secs >= chip->dt.min_sleep_time_secs)
			chip->force_soc = true;

		qg_dbg(chip, QG_DEBUG_PM, "GOOD OCV @ resume good_ocv=%d uV\n",
				ocv_uv);
	}

	rc = qg_read(chip, chip->qg_base + QG_INT_LATCHED_STS_REG,
						&rt_status, 1);
	if (rc < 0) {
		pr_err("Failed to read latched status register, rc=%d\n", rc);
		return rc;
	}
	rt_status &= FIFO_UPDATE_DONE_INT_LAT_STS_BIT;

	qg_dbg(chip, QG_DEBUG_PM, "FIFO_DONE_STS=%d suspend_data=%d good_ocv=%d sleep_time=%d secs\n",
				!!rt_status, chip->suspend_data,
				chip->kdata.param[QG_GOOD_OCV_UV].valid,
				sleep_time_secs);
	/*
	 * If this is not a wakeup from FIFO-done,
	 * process the data immediately if - we have data from
	 * suspend or there is a good OCV.
	 */
	if (!rt_status && (chip->suspend_data ||
			chip->kdata.param[QG_GOOD_OCV_UV].valid)) {
		vote(chip->awake_votable, SUSPEND_DATA_VOTER, true, 0);
		/* signal the read thread */
		chip->data_ready = true;
		wake_up_interruptible(&chip->qg_wait_q);
		chip->suspend_data = false;
	}

	schedule_delayed_work(&chip->ttf->ttf_work, 0);

	return rc;
}

static int qpnp_qg_suspend_noirq(struct device *dev)
{
	int rc;
	struct qpnp_qg *chip = dev_get_drvdata(dev);

	mutex_lock(&chip->data_lock);

	rc = process_suspend(chip);
	if (rc < 0)
		pr_err("Failed to process QG suspend, rc=%d\n", rc);

	mutex_unlock(&chip->data_lock);

	return 0;
}

static int qpnp_qg_resume_noirq(struct device *dev)
{
	int rc;
	struct qpnp_qg *chip = dev_get_drvdata(dev);

	mutex_lock(&chip->data_lock);

	rc = process_resume(chip);
	if (rc < 0)
		pr_err("Failed to process QG resume, rc=%d\n", rc);

	mutex_unlock(&chip->data_lock);

	return 0;
}

static int qpnp_qg_suspend(struct device *dev)
{
	struct qpnp_qg *chip = dev_get_drvdata(dev);

	/* skip if profile is not loaded */
	if (!chip->profile_loaded)
		return 0;

	/* disable GOOD_OCV IRQ in sleep */
	vote(chip->good_ocv_irq_disable_votable,
			QG_INIT_STATE_IRQ_DISABLE, true, 0);

	return 0;
}

static int qpnp_qg_resume(struct device *dev)
{
	struct qpnp_qg *chip = dev_get_drvdata(dev);

	/* skip if profile is not loaded */
	if (!chip->profile_loaded)
		return 0;

	/* enable GOOD_OCV IRQ when active */
	vote(chip->good_ocv_irq_disable_votable,
			QG_INIT_STATE_IRQ_DISABLE, false, 0);

	return 0;
}

static const struct dev_pm_ops qpnp_qg_pm_ops = {
	.suspend_noirq	= qpnp_qg_suspend_noirq,
	.resume_noirq	= qpnp_qg_resume_noirq,
	.suspend	= qpnp_qg_suspend,
	.resume		= qpnp_qg_resume,
};

static int qpnp_qg_probe(struct platform_device *pdev)
{
	int rc = 0, soc = 0, nom_cap_uah;
	struct qpnp_qg *chip;

	chip = devm_kzalloc(&pdev->dev, sizeof(*chip), GFP_KERNEL);
	if (!chip)
		return -ENOMEM;

	chip->regmap = dev_get_regmap(pdev->dev.parent, NULL);
	if (!chip->regmap) {
		pr_err("Parent regmap is unavailable\n");
		return -ENXIO;
	}

	/* ADC for BID & THERM */
	chip->batt_id_chan = iio_channel_get(&pdev->dev, "batt-id");
	if (IS_ERR(chip->batt_id_chan)) {
		rc = PTR_ERR(chip->batt_id_chan);
		if (rc != -EPROBE_DEFER)
			pr_err("batt-id channel unavailable, rc=%d\n", rc);
		chip->batt_id_chan = NULL;
		return rc;
	}

	chip->batt_therm_chan = iio_channel_get(&pdev->dev, "batt-therm");
	if (IS_ERR(chip->batt_therm_chan)) {
		rc = PTR_ERR(chip->batt_therm_chan);
		if (rc != -EPROBE_DEFER)
			pr_err("batt-therm channel unavailable, rc=%d\n", rc);
		chip->batt_therm_chan = NULL;
		return rc;
	}

	chip->dev = &pdev->dev;
	chip->debug_mask = &qg_debug_mask;
	platform_set_drvdata(pdev, chip);
	INIT_WORK(&chip->udata_work, process_udata_work);
	INIT_WORK(&chip->qg_status_change_work, qg_status_change_work);
	mutex_init(&chip->bus_lock);
	mutex_init(&chip->soc_lock);
	mutex_init(&chip->data_lock);
	init_waitqueue_head(&chip->qg_wait_q);
	chip->maint_soc = -EINVAL;
	chip->batt_soc = INT_MIN;
	chip->cc_soc = INT_MIN;
	chip->sys_soc = INT_MIN;
	chip->full_soc = QG_SOC_FULL;
	chip->chg_iterm_ma = INT_MIN;
	chip->soh = -EINVAL;
	chip->esr_actual = -EINVAL;
	chip->esr_nominal = -EINVAL;

	rc = qg_alg_init(chip);
	if (rc < 0) {
		pr_err("Error in alg_init, rc:%d\n", rc);
		return rc;
	}

	rc = qg_parse_dt(chip);
	if (rc < 0) {
		pr_err("Failed to parse DT, rc=%d\n", rc);
		return rc;
	}

	rc = qg_hw_init(chip);
	if (rc < 0) {
		pr_err("Failed to hw_init, rc=%d\n", rc);
		return rc;
	}

	rc = qg_setup_battery(chip);
	if (rc < 0) {
		pr_err("Failed to setup battery, rc=%d\n", rc);
		return rc;
	}

	rc = qg_register_device(chip);
	if (rc < 0) {
		pr_err("Failed to register QG char device, rc=%d\n", rc);
		return rc;
	}

	rc = qg_sdam_init(chip->dev);
	if (rc < 0) {
		pr_err("Failed to initialize QG SDAM, rc=%d\n", rc);
		return rc;
	}

	rc = qg_sanitize_sdam(chip);
	if (rc < 0) {
		pr_err("Failed to sanitize SDAM, rc=%d\n", rc);
		return rc;
	}

	rc = qg_soc_init(chip);
	if (rc < 0) {
		pr_err("Failed to initialize SOC scaling init rc=%d\n", rc);
		return rc;
	}

	if (chip->profile_loaded) {
		if (!chip->dt.cl_disable) {
			/*
			 * Use FCC @ 25 C and charge-profile for
			 * Nominal Capacity
			 */
			rc = qg_get_nominal_capacity(&nom_cap_uah, 250, true);
			if (!rc) {
				rc = cap_learning_post_profile_init(chip->cl,
						nom_cap_uah);
				if (rc < 0) {
					pr_err("Error in cap_learning_post_profile_init rc=%d\n",
						rc);
					return rc;
				}
			}
		}
		rc = restore_cycle_count(chip->counter);
		if (rc < 0) {
			pr_err("Error in restoring cycle_count, rc=%d\n", rc);
			return rc;
		}
		schedule_delayed_work(&chip->ttf->ttf_work, 10000);
	}

	rc = qg_determine_pon_soc(chip);
	if (rc < 0) {
		pr_err("Failed to determine initial state, rc=%d\n", rc);
		goto fail_device;
	}

	chip->awake_votable = create_votable("QG_WS", VOTE_SET_ANY,
					 qg_awake_cb, chip);
	if (IS_ERR(chip->awake_votable)) {
		rc = PTR_ERR(chip->awake_votable);
		chip->awake_votable = NULL;
		goto fail_device;
	}

	chip->vbatt_irq_disable_votable = create_votable("QG_VBATT_IRQ_DISABLE",
				VOTE_SET_ANY, qg_vbatt_irq_disable_cb, chip);
	if (IS_ERR(chip->vbatt_irq_disable_votable)) {
		rc = PTR_ERR(chip->vbatt_irq_disable_votable);
		chip->vbatt_irq_disable_votable = NULL;
		goto fail_device;
	}

	chip->fifo_irq_disable_votable = create_votable("QG_FIFO_IRQ_DISABLE",
				VOTE_SET_ANY, qg_fifo_irq_disable_cb, chip);
	if (IS_ERR(chip->fifo_irq_disable_votable)) {
		rc = PTR_ERR(chip->fifo_irq_disable_votable);
		chip->fifo_irq_disable_votable = NULL;
		goto fail_device;
	}

	chip->good_ocv_irq_disable_votable =
			create_votable("QG_GOOD_IRQ_DISABLE",
			VOTE_SET_ANY, qg_good_ocv_irq_disable_cb, chip);
	if (IS_ERR(chip->good_ocv_irq_disable_votable)) {
		rc = PTR_ERR(chip->good_ocv_irq_disable_votable);
		chip->good_ocv_irq_disable_votable = NULL;
		goto fail_device;
	}

	rc = qg_init_psy(chip);
	if (rc < 0) {
		pr_err("Failed to initialize QG psy, rc=%d\n", rc);
		goto fail_votable;
	}

	rc = qg_request_irqs(chip);
	if (rc < 0) {
		pr_err("Failed to register QG interrupts, rc=%d\n", rc);
		goto fail_votable;
	}

	rc = qg_post_init(chip);
	if (rc < 0) {
		pr_err("Failed in qg_post_init rc=%d\n", rc);
		goto fail_votable;
	}

	qg_get_battery_capacity(chip, &soc);
	pr_info("QG initialized! battery_profile=%s SOC=%d QG_subtype=%d\n",
			qg_get_battery_type(chip), soc, chip->qg_subtype);

	return rc;

fail_votable:
	destroy_votable(chip->awake_votable);
fail_device:
	device_destroy(chip->qg_class, chip->dev_no);
	cdev_del(&chip->qg_cdev);
	unregister_chrdev_region(chip->dev_no, 1);
	return rc;
}

static int qpnp_qg_remove(struct platform_device *pdev)
{
	struct qpnp_qg *chip = platform_get_drvdata(pdev);

	qg_batterydata_exit();
	qg_soc_exit(chip);

	cancel_work_sync(&chip->udata_work);
	cancel_work_sync(&chip->qg_status_change_work);
	device_destroy(chip->qg_class, chip->dev_no);
	cdev_del(&chip->qg_cdev);
	unregister_chrdev_region(chip->dev_no, 1);
	mutex_destroy(&chip->bus_lock);
	mutex_destroy(&chip->data_lock);
	mutex_destroy(&chip->soc_lock);
	if (chip->awake_votable)
		destroy_votable(chip->awake_votable);

	return 0;
}

static void qpnp_qg_shutdown(struct platform_device *pdev)
{
	struct qpnp_qg *chip = platform_get_drvdata(pdev);
	bool input_present = is_input_present(chip);

	if (!input_present || !chip->profile_loaded)
		return;
	/*
	 * Charging status doesn't matter when the device shuts down and we
	 * have to treat this as charge done. Hence pass charge_done as true.
	 */
	cycle_count_update(chip->counter,
			DIV_ROUND_CLOSEST(chip->msoc * 255, 100),
			POWER_SUPPLY_STATUS_NOT_CHARGING,
			true, input_present);
}

static const struct of_device_id match_table[] = {
	{ .compatible = "qcom,qpnp-qg", },
	{ },
};

static struct platform_driver qpnp_qg_driver = {
	.driver		= {
		.name		= "qcom,qpnp-qg",
		.owner		= THIS_MODULE,
		.of_match_table	= match_table,
		.pm		= &qpnp_qg_pm_ops,
	},
	.probe		= qpnp_qg_probe,
	.remove		= qpnp_qg_remove,
	.shutdown	= qpnp_qg_shutdown,
};
module_platform_driver(qpnp_qg_driver);

MODULE_DESCRIPTION("QPNP QG Driver");
MODULE_LICENSE("GPL v2");<|MERGE_RESOLUTION|>--- conflicted
+++ resolved
@@ -1579,7 +1579,6 @@
 	return 0;
 }
 
-<<<<<<< HEAD
 static int qg_get_power(struct qpnp_qg *chip, int *val, bool average)
 {
 	int rc, v_min, v_ocv, rbatt = 0, esr = 0;
@@ -1628,8 +1627,6 @@
 	return 0;
 }
 
-=======
->>>>>>> c081cdb1
 static int qg_get_ttf_param(void *data, enum ttf_param param, int *val)
 {
 	union power_supply_propval prop = {0, };
@@ -1960,15 +1957,12 @@
 	case POWER_SUPPLY_PROP_VOLTAGE_AVG:
 		rc = qg_get_vbat_avg(chip, &pval->intval);
 		break;
-<<<<<<< HEAD
 	case POWER_SUPPLY_PROP_POWER_NOW:
 		rc = qg_get_power(chip, &pval->intval, false);
 		break;
 	case POWER_SUPPLY_PROP_POWER_AVG:
 		rc = qg_get_power(chip, &pval->intval, true);
 		break;
-=======
->>>>>>> c081cdb1
 	default:
 		pr_debug("Unsupported property %d\n", psp);
 		break;
@@ -2024,11 +2018,8 @@
 	POWER_SUPPLY_PROP_FG_RESET,
 	POWER_SUPPLY_PROP_CC_SOC,
 	POWER_SUPPLY_PROP_VOLTAGE_AVG,
-<<<<<<< HEAD
 	POWER_SUPPLY_PROP_POWER_AVG,
 	POWER_SUPPLY_PROP_POWER_NOW,
-=======
->>>>>>> c081cdb1
 };
 
 static const struct power_supply_desc qg_psy_desc = {
@@ -3873,11 +3864,7 @@
 	u8 status2 = 0, rt_status = 0;
 	u32 ocv_uv = 0, ocv_raw = 0;
 	int rc;
-<<<<<<< HEAD
 	unsigned long rtc_sec = 0, sleep_time_secs = 0;
-=======
-	unsigned long rtc_sec = 0;
->>>>>>> c081cdb1
 
 	/* skip if profile is not loaded */
 	if (!chip->profile_loaded)
@@ -3901,10 +3888,6 @@
 
 		 /* Clear suspend data as there has been a GOOD OCV */
 		memset(&chip->kdata, 0, sizeof(chip->kdata));
-<<<<<<< HEAD
-=======
-		get_rtc_time(&rtc_sec);
->>>>>>> c081cdb1
 		chip->kdata.fifo_time = (u32)rtc_sec;
 		chip->kdata.param[QG_GOOD_OCV_UV].data = ocv_uv;
 		chip->kdata.param[QG_GOOD_OCV_UV].valid = true;
