--- conflicted
+++ resolved
@@ -131,9 +131,6 @@
 
 #define DMA_RX_BUF_SIZE		(2048)
 #define UART_CONSOLE_RX_WM	(2)
-<<<<<<< HEAD
-#define QUP_VER			(0x20050000)
-=======
 
 struct msm_geni_serial_ver_info {
 	int hw_major_ver;
@@ -142,7 +139,6 @@
 	int m_fw_ver;
 	int s_fw_ver;
 };
->>>>>>> 0ec737cc
 
 struct msm_geni_serial_port {
 	struct uart_port uport;
@@ -213,11 +209,6 @@
 static struct msm_geni_serial_port msm_geni_console_port;
 static struct msm_geni_serial_port msm_geni_serial_ports[GENI_UART_NR_PORTS];
 
-static int hw_version_info(void __iomem *base_addr)
-{
-	return geni_read_reg(base_addr, QUPV3_HW_VER);
-}
-
 static void msm_geni_serial_config_port(struct uart_port *uport, int cfg_flags)
 {
 	if (cfg_flags & UART_CONFIG_TYPE)
@@ -1899,14 +1890,9 @@
 	if (clk_div <= 0)
 		goto exit_set_termios;
 
-<<<<<<< HEAD
-	if (hw_version_info(uport->membase) >= QUP_VER)
-		clk_div *= 2;
-=======
 	if (IS_ENABLED(CONFIG_SERIAL_MSM_WITH_HALF_SAMPLING))
 		clk_div *= 2;
 
->>>>>>> 0ec737cc
 	uport->uartclk = clk_rate;
 	clk_set_rate(port->serial_rsc.se_clk, clk_rate);
 	ser_clk_cfg |= SER_CLK_EN;
@@ -2202,14 +2188,9 @@
 		goto exit_geni_serial_earlyconsetup;
 	}
 
-<<<<<<< HEAD
-	if (hw_version_info(uport->membase) >= QUP_VER)
-		clk_div *= 2;
-=======
 	if (IS_ENABLED(CONFIG_SERIAL_MSM_WITH_HALF_SAMPLING))
 		clk_div *= 2;
 
->>>>>>> 0ec737cc
 	s_clk_cfg |= SER_CLK_EN;
 	s_clk_cfg |= (clk_div << CLK_DIV_SHFT);
 
@@ -2402,7 +2383,6 @@
 	{},
 };
 
-<<<<<<< HEAD
 unsigned uart_info = 0;
 EXPORT_SYMBOL(uart_info);
 
@@ -2412,7 +2392,7 @@
         return 0;
 }
 early_param("UART", get_uart_info);
-=======
+
 static int msm_geni_serial_get_ver_info(struct uart_port *uport)
 {
 	int hw_ver, ret = 0;
@@ -2449,7 +2429,6 @@
 	se_geni_clks_off(&msm_port->serial_rsc);
 	return ret;
 }
->>>>>>> 0ec737cc
 
 static int msm_geni_serial_probe(struct platform_device *pdev)
 {
@@ -2465,7 +2444,6 @@
 	struct device_node *wrapper_ph_node;
 	u32 wake_char = 0;
 	char boot_marker[40];
-<<<<<<< HEAD
 
 #if defined(CONFIG_SERIAL_MSM_GENI_CONSOLE)
 	/* This requires CONFIG_SERIAL_MSM_GENI_CONSOLE is set otherwise would crash */
@@ -2474,8 +2452,6 @@
 	}else
 #endif
 		id = of_match_device(msm_geni_device_tbl, &pdev->dev);
-=======
->>>>>>> 0ec737cc
 
 	if (id) {
 		dev_dbg(&pdev->dev, "%s: %s\n", __func__, id->compatible);
@@ -2509,20 +2485,6 @@
 				"M - DRIVER GENI_HS_UART_%d Init", line);
 	place_marker(boot_marker);
 
-<<<<<<< HEAD
-	if ((line < 0) || (line >= GENI_UART_NR_PORTS))
-		return -ENXIO;
-
-	if (strcmp(id->compatible, "qcom,msm-geni-console") == 0)
-		snprintf(boot_marker, sizeof(boot_marker),
-				"M - DRIVER GENI_UART_%d Init", line);
-	else
-		snprintf(boot_marker, sizeof(boot_marker),
-				"M - DRIVER GENI_HS_UART_%d Init", line);
-	place_marker(boot_marker);
-
-=======
->>>>>>> 0ec737cc
 	is_console = (drv->cons ? true : false);
 #if defined(CONFIG_SERIAL_MSM_GENI_CONSOLE)
 	/* is_console should be false when uart_info is 0, but still add this check*/
@@ -2705,13 +2667,10 @@
 	device_create_file(uport->dev, &dev_attr_ver_info);
 	msm_geni_serial_debug_init(uport, is_console);
 	dev_port->port_setup = false;
-<<<<<<< HEAD
-=======
 	ret = msm_geni_serial_get_ver_info(uport);
 	if (ret)
 		goto exit_geni_serial_probe;
 
->>>>>>> 0ec737cc
 	ret = uart_add_one_port(drv, uport);
 	if (!ret) {
 		if (strcmp(id->compatible, "qcom,msm-geni-console") == 0)
