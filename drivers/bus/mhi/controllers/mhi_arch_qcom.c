--- conflicted
+++ resolved
@@ -37,15 +37,6 @@
 	struct msm_pcie_register_event pcie_reg_event;
 	struct pci_saved_state *pcie_state;
 	struct dma_iommu_mapping *mapping;
-<<<<<<< HEAD
-	struct notifier_block pm_notifier;
-	struct completion pm_completion;
-};
-
-struct mhi_bl_info {
-	struct mhi_device *mhi_device;
-=======
->>>>>>> b6fbaa1d
 	async_cookie_t cookie;
 	void *boot_ipc_log;
 	void *tsync_ipc_log;
@@ -78,20 +69,13 @@
 				unsigned long event, void *unused)
 {
 	struct arch_info *arch_info =
-<<<<<<< HEAD
-			container_of(nb, struct arch_info, pm_notifier);
-=======
 		container_of(nb, struct arch_info, pm_notifier);
->>>>>>> b6fbaa1d
 
 	switch (event) {
 	case PM_SUSPEND_PREPARE:
 		reinit_completion(&arch_info->pm_completion);
 		break;
-<<<<<<< HEAD
-=======
-
->>>>>>> b6fbaa1d
+
 	case PM_POST_SUSPEND:
 		complete_all(&arch_info->pm_completion);
 		break;
@@ -100,8 +84,6 @@
 	return NOTIFY_DONE;
 }
 
-<<<<<<< HEAD
-=======
 static void mhi_arch_timesync_log(struct mhi_controller *mhi_cntrl,
 				  u64 remote_time)
 {
@@ -115,7 +97,6 @@
 			       remote_time);
 }
 
->>>>>>> b6fbaa1d
 static int mhi_arch_set_bus_request(struct mhi_controller *mhi_cntrl, int index)
 {
 	struct mhi_dev *mhi_dev = mhi_controller_get_devdata(mhi_cntrl);
@@ -197,8 +178,6 @@
 	return mhi_pci_probe(pci_dev, NULL);
 }
 
-<<<<<<< HEAD
-=======
 static void mhi_arch_link_off(struct mhi_controller *mhi_cntrl)
 {
 	struct mhi_dev *mhi_dev = mhi_controller_get_devdata(mhi_cntrl);
@@ -215,18 +194,10 @@
 	MHI_LOG("Exited\n");
 }
 
->>>>>>> b6fbaa1d
 static void mhi_arch_esoc_ops_power_off(void *priv, unsigned int flags)
 {
 	struct mhi_controller *mhi_cntrl = priv;
 	struct mhi_dev *mhi_dev = mhi_controller_get_devdata(mhi_cntrl);
-<<<<<<< HEAD
-	struct arch_info *arch_info = mhi_dev->arch_info;
-	bool mdm_state = (flags & ESOC_HOOK_MDM_CRASH);
-
-	MHI_LOG("Enter: mdm_crashed:%d\n", mdm_state);
-
-=======
 	bool mdm_state = (flags & ESOC_HOOK_MDM_CRASH);
 	struct arch_info *arch_info = mhi_dev->arch_info;
 	struct pci_dev *pci_dev = mhi_dev->pci_dev;
@@ -245,27 +216,17 @@
 	/* if link is in drv suspend, wake it up */
 	pm_runtime_get_sync(&pci_dev->dev);
 
->>>>>>> b6fbaa1d
 	mutex_lock(&mhi_cntrl->pm_mutex);
 	if (!mhi_dev->powered_on) {
 		MHI_LOG("Not in active state\n");
 		mutex_unlock(&mhi_cntrl->pm_mutex);
-<<<<<<< HEAD
-=======
 		pm_runtime_put_noidle(&pci_dev->dev);
->>>>>>> b6fbaa1d
 		return;
 	}
 	mhi_dev->powered_on = false;
 	mutex_unlock(&mhi_cntrl->pm_mutex);
 
-<<<<<<< HEAD
-	/* abort system suspend and wait for system resume to complete */
-	pm_stay_awake(&mhi_cntrl->mhi_dev->dev);
-	wait_for_completion(&arch_info->pm_completion);
-=======
 	pm_runtime_put_noidle(&pci_dev->dev);
->>>>>>> b6fbaa1d
 
 	MHI_LOG("Triggering shutdown process\n");
 	mhi_power_down(mhi_cntrl, !mdm_state);
@@ -281,21 +242,6 @@
 	mhi_arch_pcie_deinit(mhi_cntrl);
 
 	pm_relax(&mhi_cntrl->mhi_dev->dev);
-<<<<<<< HEAD
-}
-
-static void mhi_arch_esoc_ops_mdm_error(void *priv)
-{
-	struct mhi_controller *mhi_cntrl = priv;
-
-	MHI_LOG("Enter: mdm asserted\n");
-
-	/* transition MHI state into error state */
-	mhi_control_error(mhi_cntrl);
-
-	MHI_LOG("Exit\n");
-=======
->>>>>>> b6fbaa1d
 }
 
 static void mhi_arch_esoc_ops_mdm_error(void *priv)
@@ -551,11 +497,7 @@
 		register_pm_notifier(&arch_info->pm_notifier);
 
 		/*
-<<<<<<< HEAD
-		 * Mark as completed at initial boot-up to allow ESOC power off
-=======
 		 * Mark as completed at initial boot-up to allow ESOC power on
->>>>>>> b6fbaa1d
 		 * callback to proceed if system has not gone to suspend
 		 */
 		complete_all(&arch_info->pm_completion);
