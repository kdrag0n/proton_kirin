--- conflicted
+++ resolved
@@ -90,10 +90,7 @@
 	int alias;
 	struct mhi_device *mhi_dev;
 	struct mhi_netdev *rsc_dev; /* rsc linked node */
-<<<<<<< HEAD
-=======
 	struct mhi_netdev *rsc_parent;
->>>>>>> 824a5636
 	bool is_rsc_dev;
 	int wake;
 
@@ -103,14 +100,6 @@
 	struct napi_struct *napi;
 	struct net_device *ndev;
 
-<<<<<<< HEAD
-	struct mhi_netbuf **netbuf_pool;
-	int pool_size; /* must be power of 2 */
-	int current_index;
-	bool chain_skb;
-	struct mhi_net_chain *chain;
-
-=======
 	struct list_head *recycle_pool;
 	int pool_size;
 	bool chain_skb;
@@ -124,7 +113,6 @@
 	spinlock_t bg_lock; /* lock to access list */
 
 
->>>>>>> 824a5636
 	struct dentry *dentry;
 	enum MHI_DEBUG_LEVEL msg_lvl;
 	enum MHI_DEBUG_LEVEL ipc_log_lvl;
@@ -144,10 +132,7 @@
  */
 struct mhi_netbuf {
 	struct mhi_buf mhi_buf; /* this must be first element */
-<<<<<<< HEAD
-=======
 	bool recycle;
->>>>>>> 824a5636
 	void (*unmap)(struct device *dev, dma_addr_t addr, size_t size,
 		      enum dma_data_direction dir);
 };
@@ -192,22 +177,15 @@
 
 	/* we going to use the end of page to store cached data */
 	netbuf = vaddr + (PAGE_SIZE << order) - sizeof(*netbuf);
-<<<<<<< HEAD
-
-=======
 	netbuf->recycle = false;
->>>>>>> 824a5636
 	mhi_buf = (struct mhi_buf *)netbuf;
 	mhi_buf->page = page;
 	mhi_buf->buf = vaddr;
 	mhi_buf->len = (void *)netbuf - vaddr;
-<<<<<<< HEAD
-=======
 
 	if (!dev)
 		return netbuf;
 
->>>>>>> 824a5636
 	mhi_buf->dma_addr = dma_map_page(dev, page, 0, mhi_buf->len,
 					 DMA_FROM_DEVICE);
 	if (dma_mapping_error(dev, mhi_buf->dma_addr)) {
@@ -217,7 +195,6 @@
 
 	return netbuf;
 }
-<<<<<<< HEAD
 
 static void mhi_netdev_unmap_page(struct device *dev,
 				  dma_addr_t dma_addr,
@@ -227,24 +204,10 @@
 	dma_unmap_page(dev, dma_addr, len, dir);
 }
 
-static int mhi_netdev_tmp_alloc(struct mhi_netdev *mhi_netdev, int nr_tre)
-{
-	struct mhi_device *mhi_dev = mhi_netdev->mhi_dev;
-=======
-
-static void mhi_netdev_unmap_page(struct device *dev,
-				  dma_addr_t dma_addr,
-				  size_t len,
-				  enum dma_data_direction dir)
-{
-	dma_unmap_page(dev, dma_addr, len, dir);
-}
-
 static int mhi_netdev_tmp_alloc(struct mhi_netdev *mhi_netdev,
 				struct mhi_device *mhi_dev,
 				int nr_tre)
 {
->>>>>>> 824a5636
 	struct device *dev = mhi_dev->dev.parent;
 	const u32 order = mhi_netdev->order;
 	int i, ret;
@@ -267,24 +230,6 @@
 					      mhi_buf->len, DMA_FROM_DEVICE);
 			__free_pages(mhi_buf->page, order);
 			return ret;
-<<<<<<< HEAD
-		}
-	}
-
-	return 0;
-}
-
-static void mhi_netdev_queue(struct mhi_netdev *mhi_netdev)
-{
-	struct mhi_device *mhi_dev = mhi_netdev->mhi_dev;
-	struct device *dev = mhi_dev->dev.parent;
-	struct mhi_netbuf *netbuf;
-	struct mhi_buf *mhi_buf;
-	struct mhi_netbuf **netbuf_pool = mhi_netdev->netbuf_pool;
-	int nr_tre = mhi_get_no_free_descriptors(mhi_dev, DMA_FROM_DEVICE);
-	int i, peak, cur_index, ret;
-	const int pool_size = mhi_netdev->pool_size - 1, max_peak = 4;
-=======
 		}
 		mhi_netdev->abuffers++;
 	}
@@ -353,7 +298,6 @@
 	int nr_tre = mhi_get_no_free_descriptors(mhi_dev, DMA_FROM_DEVICE);
 	int i, ret;
 	const int  max_peek = 4;
->>>>>>> 824a5636
 
 	MSG_VERB("Enter free_desc:%d\n", nr_tre);
 
@@ -362,25 +306,6 @@
 
 	/* try going thru reclaim pool first */
 	for (i = 0; i < nr_tre; i++) {
-<<<<<<< HEAD
-		/* peak for the next buffer, we going to peak several times,
-		 * and we going to give up if buffers are not yet free
-		 */
-		cur_index = mhi_netdev->current_index;
-		netbuf = NULL;
-		for (peak = 0; peak < max_peak; peak++) {
-			struct mhi_netbuf *tmp = netbuf_pool[cur_index];
-
-			mhi_buf = &tmp->mhi_buf;
-
-			cur_index = (cur_index + 1) & pool_size;
-
-			/* page == 1 idle, buffer is free to reclaim */
-			if (page_ref_count(mhi_buf->page) == 1) {
-				netbuf = tmp;
-				break;
-			}
-=======
 		/* peek for the next buffer, we going to peak several times,
 		 * and we going to give up if buffers are not yet free
 		 */
@@ -418,7 +343,6 @@
 			page_ref_dec(mhi_buf->page);
 			list_add(&mhi_buf->node, pool);
 			return;
->>>>>>> 824a5636
 		}
 		mhi_netdev->rbuffers++;
 	}
@@ -442,47 +366,10 @@
 	struct device *dev = mhi_netdev->mhi_dev->dev.parent;
 	struct list_head *pool = kmalloc(sizeof(*pool), GFP_KERNEL);
 
-<<<<<<< HEAD
-		/* could not find a free buffer */
-		if (!netbuf)
-			break;
-
-		/* increment reference count so when network stack is done
-		 * with buffer, the buffer won't be freed
-		 */
-		page_ref_inc(mhi_buf->page);
-		dma_sync_single_for_device(dev, mhi_buf->dma_addr, mhi_buf->len,
-					   DMA_FROM_DEVICE);
-		ret = mhi_queue_transfer(mhi_dev, DMA_FROM_DEVICE, mhi_buf,
-					 mhi_buf->len, MHI_EOT);
-		if (unlikely(ret)) {
-			MSG_ERR("Failed to queue buffer, ret:%d\n", ret);
-			netbuf->unmap(dev, mhi_buf->dma_addr, mhi_buf->len,
-				      DMA_FROM_DEVICE);
-			page_ref_dec(mhi_buf->page);
-			return;
-		}
-		mhi_netdev->current_index = cur_index;
-	}
-
-	/* recyling did not work, buffers are still busy allocate temp pkts */
-	if (i < nr_tre)
-		mhi_netdev_tmp_alloc(mhi_netdev, nr_tre - i);
-}
-
-/* allocating pool of memory */
-static int mhi_netdev_alloc_pool(struct mhi_netdev *mhi_netdev)
-{
-	int i;
-	struct mhi_netbuf *netbuf, **netbuf_pool;
-	struct mhi_buf *mhi_buf;
-	const u32 order = mhi_netdev->order;
-	struct device *dev = mhi_netdev->mhi_dev->dev.parent;
-
-	netbuf_pool = kmalloc_array(mhi_netdev->pool_size, sizeof(*netbuf_pool),
-				    GFP_KERNEL);
-	if (!netbuf_pool)
+	if (!pool)
 		return -ENOMEM;
+
+	INIT_LIST_HEAD(pool);
 
 	for (i = 0; i < mhi_netdev->pool_size; i++) {
 		/* allocate paged data */
@@ -491,83 +378,39 @@
 			goto error_alloc_page;
 
 		netbuf->unmap = dma_sync_single_for_cpu;
-		netbuf_pool[i] = netbuf;
-	}
-
-	mhi_netdev->netbuf_pool = netbuf_pool;
-=======
-	if (!pool)
-		return -ENOMEM;
-
-	INIT_LIST_HEAD(pool);
-
-	for (i = 0; i < mhi_netdev->pool_size; i++) {
-		/* allocate paged data */
-		netbuf = mhi_netdev_alloc(dev, GFP_KERNEL, order);
-		if (!netbuf)
-			goto error_alloc_page;
-
-		netbuf->unmap = dma_sync_single_for_cpu;
 		netbuf->recycle = true;
 		mhi_buf = (struct mhi_buf *)netbuf;
 		list_add(&mhi_buf->node, pool);
 	}
 
 	mhi_netdev->recycle_pool = pool;
->>>>>>> 824a5636
 
 	return 0;
 
 error_alloc_page:
-<<<<<<< HEAD
-	for (--i; i >= 0; i--) {
-		netbuf = netbuf_pool[i];
-		mhi_buf = &netbuf->mhi_buf;
-=======
 	list_for_each_entry_safe(mhi_buf, tmp, pool, node) {
 		list_del(&mhi_buf->node);
->>>>>>> 824a5636
 		dma_unmap_page(dev, mhi_buf->dma_addr, mhi_buf->len,
 			       DMA_FROM_DEVICE);
 		__free_pages(mhi_buf->page, order);
 	}
 
-<<<<<<< HEAD
-	kfree(netbuf_pool);
-=======
 	kfree(pool);
->>>>>>> 824a5636
 
 	return -ENOMEM;
 }
 
 static void mhi_netdev_free_pool(struct mhi_netdev *mhi_netdev)
 {
-<<<<<<< HEAD
-	int i;
-	struct mhi_netbuf *netbuf, **netbuf_pool = mhi_netdev->netbuf_pool;
-	struct device *dev = mhi_netdev->mhi_dev->dev.parent;
-	struct mhi_buf *mhi_buf;
-
-	for (i = 0; i < mhi_netdev->pool_size; i++) {
-		netbuf = netbuf_pool[i];
-		mhi_buf = &netbuf->mhi_buf;
-=======
 	struct device *dev = mhi_netdev->mhi_dev->dev.parent;
 	struct mhi_buf *mhi_buf, *tmp;
 
 	list_for_each_entry_safe(mhi_buf, tmp, mhi_netdev->recycle_pool, node) {
 		list_del(&mhi_buf->node);
->>>>>>> 824a5636
 		dma_unmap_page(dev, mhi_buf->dma_addr, mhi_buf->len,
 			       DMA_FROM_DEVICE);
 		__free_pages(mhi_buf->page, mhi_netdev->order);
 	}
-<<<<<<< HEAD
-
-	kfree(mhi_netdev->netbuf_pool);
-	mhi_netdev->netbuf_pool = NULL;
-=======
 
 	kfree(mhi_netdev->recycle_pool);
 
@@ -629,7 +472,6 @@
 	}
 
 	return 0;
->>>>>>> 824a5636
 }
 
 static int mhi_netdev_poll(struct napi_struct *napi, int budget)
@@ -659,17 +501,10 @@
 	}
 
 	/* queue new buffers */
-<<<<<<< HEAD
-	mhi_netdev_queue(mhi_netdev);
-
-	if (rsc_dev)
-		mhi_netdev_queue(rsc_dev);
-=======
 	mhi_netdev_queue(mhi_netdev, mhi_dev);
 
 	if (rsc_dev)
 		mhi_netdev_queue(mhi_netdev, rsc_dev->mhi_dev);
->>>>>>> 824a5636
 
 	/* complete work if # of packet processed less than allocated budget */
 	if (rx_work < budget)
@@ -963,11 +798,8 @@
 	struct mhi_net_chain *chain = mhi_netdev->chain;
 
 	netbuf->unmap(dev, mhi_buf->dma_addr, mhi_buf->len, DMA_FROM_DEVICE);
-<<<<<<< HEAD
-=======
 	if (likely(netbuf->recycle))
 		list_add_tail(&mhi_buf->node, mhi_netdev->recycle_pool);
->>>>>>> 824a5636
 
 	/* modem is down, drop the buffer */
 	if (mhi_result->transaction_status == -ENOTCONN) {
@@ -1018,8 +850,6 @@
 
 struct dentry *dentry;
 
-<<<<<<< HEAD
-=======
 static int mhi_netdev_debugfs_stats_show(struct seq_file *m, void *d)
 {
 	struct mhi_netdev *mhi_netdev = m->private;
@@ -1045,7 +875,6 @@
 	.read = seq_read,
 };
 
->>>>>>> 824a5636
 static void mhi_netdev_create_debugfs(struct mhi_netdev *mhi_netdev)
 {
 	char node_name[32];
@@ -1062,12 +891,9 @@
 	mhi_netdev->dentry = debugfs_create_dir(node_name, dentry);
 	if (IS_ERR_OR_NULL(mhi_netdev->dentry))
 		return;
-<<<<<<< HEAD
-=======
 
 	debugfs_create_file_unsafe("stats", 0444, mhi_netdev->dentry,
 				   mhi_netdev, &debugfs_stats);
->>>>>>> 824a5636
 }
 
 static void mhi_netdev_create_debugfs_dir(void)
@@ -1099,19 +925,12 @@
 		return;
 	}
 
-<<<<<<< HEAD
-=======
 	kthread_stop(mhi_netdev->alloc_task);
->>>>>>> 824a5636
 	netif_stop_queue(mhi_netdev->ndev);
 	napi_disable(mhi_netdev->napi);
 	unregister_netdev(mhi_netdev->ndev);
 	netif_napi_del(mhi_netdev->napi);
 	free_netdev(mhi_netdev->ndev);
-<<<<<<< HEAD
-	mhi_netdev_free_pool(mhi_netdev);
-=======
->>>>>>> 824a5636
 
 	if (!IS_ERR_OR_NULL(mhi_netdev->dentry))
 		debugfs_remove_recursive(mhi_netdev->dentry);
@@ -1133,12 +952,9 @@
 	mhi_netdev->ipc_log_lvl = parent->ipc_log_lvl;
 	mhi_netdev->is_rsc_dev = true;
 	mhi_netdev->chain = parent->chain;
-<<<<<<< HEAD
-=======
 	mhi_netdev->rsc_parent = parent;
 	mhi_netdev->recycle_pool = parent->recycle_pool;
 	mhi_netdev->bg_pool = parent->bg_pool;
->>>>>>> 824a5636
 }
 
 static int mhi_netdev_probe(struct mhi_device *mhi_dev,
@@ -1160,8 +976,6 @@
 	if (!mhi_netdev)
 		return -ENOMEM;
 
-<<<<<<< HEAD
-=======
 	/* move mhi channels to start state */
 	ret = mhi_prepare_for_transfer(mhi_dev);
 	if (ret) {
@@ -1169,7 +983,6 @@
 		return ret;
 	}
 
->>>>>>> 824a5636
 	mhi_netdev->mhi_dev = mhi_dev;
 	mhi_device_set_devdata(mhi_dev, mhi_netdev);
 
@@ -1212,11 +1025,42 @@
 			if (!mhi_netdev->chain)
 				return -ENOMEM;
 		}
-<<<<<<< HEAD
 
 		ret = mhi_netdev_enable_iface(mhi_netdev);
 		if (ret)
 			return ret;
+
+		/* setup pool size ~2x ring length*/
+		nr_tre = mhi_get_no_free_descriptors(mhi_dev, DMA_FROM_DEVICE);
+		mhi_netdev->pool_size = 1 << __ilog2_u32(nr_tre);
+		if (nr_tre > mhi_netdev->pool_size)
+			mhi_netdev->pool_size <<= 1;
+		mhi_netdev->pool_size <<= 1;
+
+		/* if we expect child device to share then double the pool */
+		if (of_parse_phandle(of_node, "mhi,rsc-child", 0))
+			mhi_netdev->pool_size <<= 1;
+
+		/* allocate memory pool */
+		ret = mhi_netdev_alloc_pool(mhi_netdev);
+		if (ret)
+			return -ENOMEM;
+
+		/* create a background task to allocate memory */
+		mhi_netdev->bg_pool = kmalloc(sizeof(*mhi_netdev->bg_pool),
+					      GFP_KERNEL);
+		if (!mhi_netdev->bg_pool)
+			return -ENOMEM;
+
+		init_waitqueue_head(&mhi_netdev->alloc_event);
+		INIT_LIST_HEAD(mhi_netdev->bg_pool);
+		spin_lock_init(&mhi_netdev->bg_lock);
+		mhi_netdev->bg_pool_limit = mhi_netdev->pool_size / 4;
+		mhi_netdev->alloc_task = kthread_run(mhi_netdev_alloc_thread,
+						     mhi_netdev,
+						     mhi_netdev->ndev->name);
+		if (IS_ERR(mhi_netdev->alloc_task))
+			return PTR_ERR(mhi_netdev->alloc_task);
 
 		/* create ipc log buffer */
 		snprintf(node_name, sizeof(node_name),
@@ -1231,77 +1075,6 @@
 		mhi_netdev_create_debugfs(mhi_netdev);
 	}
 
-	/* move mhi channels to start state */
-	ret = mhi_prepare_for_transfer(mhi_dev);
-	if (ret) {
-		MSG_ERR("Failed to start channels ret %d\n", ret);
-		goto error_start;
-	}
-
-	/* setup pool size ~2x ring length*/
-	nr_tre = mhi_get_no_free_descriptors(mhi_dev, DMA_FROM_DEVICE);
-	mhi_netdev->pool_size = 1 << __ilog2_u32(nr_tre);
-	if (nr_tre > mhi_netdev->pool_size)
-		mhi_netdev->pool_size <<= 1;
-	mhi_netdev->pool_size <<= 1;
-
-	/* allocate memory pool */
-	ret = mhi_netdev_alloc_pool(mhi_netdev);
-	if (ret)
-		goto error_start;
-
-=======
-
-		ret = mhi_netdev_enable_iface(mhi_netdev);
-		if (ret)
-			return ret;
-
-		/* setup pool size ~2x ring length*/
-		nr_tre = mhi_get_no_free_descriptors(mhi_dev, DMA_FROM_DEVICE);
-		mhi_netdev->pool_size = 1 << __ilog2_u32(nr_tre);
-		if (nr_tre > mhi_netdev->pool_size)
-			mhi_netdev->pool_size <<= 1;
-		mhi_netdev->pool_size <<= 1;
-
-		/* if we expect child device to share then double the pool */
-		if (of_parse_phandle(of_node, "mhi,rsc-child", 0))
-			mhi_netdev->pool_size <<= 1;
-
-		/* allocate memory pool */
-		ret = mhi_netdev_alloc_pool(mhi_netdev);
-		if (ret)
-			return -ENOMEM;
-
-		/* create a background task to allocate memory */
-		mhi_netdev->bg_pool = kmalloc(sizeof(*mhi_netdev->bg_pool),
-					      GFP_KERNEL);
-		if (!mhi_netdev->bg_pool)
-			return -ENOMEM;
-
-		init_waitqueue_head(&mhi_netdev->alloc_event);
-		INIT_LIST_HEAD(mhi_netdev->bg_pool);
-		spin_lock_init(&mhi_netdev->bg_lock);
-		mhi_netdev->bg_pool_limit = mhi_netdev->pool_size / 4;
-		mhi_netdev->alloc_task = kthread_run(mhi_netdev_alloc_thread,
-						     mhi_netdev,
-						     mhi_netdev->ndev->name);
-		if (IS_ERR(mhi_netdev->alloc_task))
-			return PTR_ERR(mhi_netdev->alloc_task);
-
-		/* create ipc log buffer */
-		snprintf(node_name, sizeof(node_name),
-			 "%s_%04x_%02u.%02u.%02u_%u",
-			 mhi_netdev->interface_name, mhi_dev->dev_id,
-			 mhi_dev->domain, mhi_dev->bus, mhi_dev->slot,
-			 mhi_netdev->alias);
-		mhi_netdev->ipc_log = ipc_log_context_create(IPC_LOG_PAGES,
-							     node_name, 0);
-		mhi_netdev->ipc_log_lvl = IPC_LOG_LVL;
-
-		mhi_netdev_create_debugfs(mhi_netdev);
-	}
-
->>>>>>> 824a5636
 	/* link child node with parent node if it's children dev */
 	if (p_netdev)
 		p_netdev->rsc_dev = mhi_netdev;
@@ -1312,18 +1085,6 @@
 	napi_schedule(mhi_netdev->napi);
 
 	return 0;
-
-error_start:
-	if (phandle)
-		return ret;
-
-	netif_stop_queue(mhi_netdev->ndev);
-	napi_disable(mhi_netdev->napi);
-	unregister_netdev(mhi_netdev->ndev);
-	netif_napi_del(mhi_netdev->napi);
-	free_netdev(mhi_netdev->ndev);
-
-	return ret;
 }
 
 static const struct mhi_device_id mhi_netdev_match_table[] = {
