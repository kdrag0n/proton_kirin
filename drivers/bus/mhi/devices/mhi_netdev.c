--- conflicted
+++ resolved
@@ -461,25 +461,6 @@
 			sizeof(ext_cmd.u.if_name));
 		break;
 	case RMNET_IOCTL_SET_SLEEP_STATE:
-<<<<<<< HEAD
-		read_lock_bh(&mhi_netdev->pm_lock);
-		if (mhi_netdev->enabled) {
-			if (ext_cmd.u.data && mhi_netdev->wake) {
-				/* Request to enable LPM */
-				MSG_VERB("Enable MHI LPM");
-				mhi_netdev->wake--;
-				mhi_device_put(mhi_dev, 0);
-			} else if (!ext_cmd.u.data && !mhi_netdev->wake) {
-				/* Request to disable LPM */
-				MSG_VERB("Disable MHI LPM");
-				mhi_netdev->wake++;
-				mhi_device_get(mhi_dev, 0);
-			}
-		} else {
-			MSG_ERR("Cannot set LPM value, MHI is not up.\n");
-			read_unlock_bh(&mhi_netdev->pm_lock);
-			return -ENODEV;
-=======
 		if (ext_cmd.u.data && mhi_netdev->wake) {
 			/* Request to enable LPM */
 			MSG_VERB("Enable MHI LPM");
@@ -490,7 +471,6 @@
 			MSG_VERB("Disable MHI LPM");
 			mhi_netdev->wake++;
 			mhi_device_get(mhi_dev, MHI_VOTE_DEVICE);
->>>>>>> b10268a7
 		}
 		break;
 	default:
