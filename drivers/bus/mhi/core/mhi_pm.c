--- conflicted
+++ resolved
@@ -145,11 +145,7 @@
 	MHI_VERB("Transition to pm state from:%s to:%s\n",
 		 to_mhi_pm_state_str(cur_state), to_mhi_pm_state_str(state));
 
-<<<<<<< HEAD
-	if (MHI_REG_ACCESS_VALID(cur_state) || MHI_REG_ACCESS_VALID(state))
-=======
 	if (MHI_REG_ACCESS_VALID(cur_state) && MHI_REG_ACCESS_VALID(state))
->>>>>>> 824a5636
 		mhi_timesync_log(mhi_cntrl);
 
 	mhi_cntrl->pm_state = state;
@@ -917,12 +913,9 @@
 		goto exit_control_error;
 	}
 
-<<<<<<< HEAD
-=======
 	/* notify waiters to bail out early since MHI has entered ERROR state */
 	wake_up_all(&mhi_cntrl->state_event);
 
->>>>>>> 824a5636
 	/* start notifying all clients who request early notification */
 	device_for_each_child(mhi_cntrl->dev, NULL, mhi_early_notify_device);
 
@@ -1336,10 +1329,7 @@
 
 	return 0;
 }
-<<<<<<< HEAD
-=======
 EXPORT_SYMBOL(mhi_pm_resume);
->>>>>>> 824a5636
 
 int __mhi_device_get_sync(struct mhi_controller *mhi_cntrl)
 {
