--- conflicted
+++ resolved
@@ -91,11 +91,6 @@
 	diag_mux->usb_ptr = &usb_logger;
 	diag_mux->md_ptr = &md_logger;
 	for (proc = 0; proc < NUM_MUX_PROC; proc++) {
-<<<<<<< HEAD
-		diag_mux->logger[proc] = &usb_logger;
-		diag_mux->mux_mask[proc] = 0;
-		diag_mux->mode[proc] = DIAG_USB_MODE;
-=======
 		switch (driver->pcie_transport_def) {
 		case DIAG_ROUTE_TO_PCIE:
 			diag_mux->logger[proc] = &pcie_logger;
@@ -108,7 +103,6 @@
 			break;
 		}
 		diag_mux->mux_mask[proc] = 0;
->>>>>>> b6fbaa1d
 	}
 	return 0;
 }
@@ -234,10 +228,6 @@
 		logger = diag_mux->md_ptr;
 		log_sink = DIAG_MEMORY_DEVICE_MODE;
 	} else {
-<<<<<<< HEAD
-		logger = diag_mux->usb_ptr;
-		log_sink = DIAG_USB_MODE;
-=======
 		switch (driver->transport_set) {
 		case DIAG_ROUTE_TO_PCIE:
 			logger = diag_mux->pcie_ptr;
@@ -249,7 +239,6 @@
 			log_sink = DIAG_USB_MODE;
 			break;
 		}
->>>>>>> b6fbaa1d
 	}
 
 	if (!proc) {
@@ -337,8 +326,6 @@
 	}
 
 	switch (diag_mux->mode[proc]) {
-<<<<<<< HEAD
-=======
 	case DIAG_PCIE_MODE:
 		if (*req_mode == DIAG_MEMORY_DEVICE_MODE) {
 			diag_mux->pcie_ptr->log_ops->close_device(proc);
@@ -353,19 +340,15 @@
 			diag_mux->logger[proc] = NULL;
 		}
 		break;
->>>>>>> b6fbaa1d
 	case DIAG_USB_MODE:
 		if (*req_mode == DIAG_MEMORY_DEVICE_MODE) {
 			diag_mux->usb_ptr->log_ops->close_device(proc);
 			diag_mux->logger[proc] = diag_mux->md_ptr;
 			diag_mux->md_ptr->log_ops->open_device(proc);
-<<<<<<< HEAD
-=======
 		} else if (*req_mode == DIAG_PCIE_MODE) {
 			diag_mux->usb_ptr->log_ops->close_device(proc);
 			diag_mux->logger[proc] = diag_mux->pcie_ptr;
 			diag_mux->pcie_ptr->log_ops->open_device(proc);
->>>>>>> b6fbaa1d
 		} else if (*req_mode == DIAG_MULTI_MODE) {
 			diag_mux->md_ptr->log_ops->open_device(proc);
 			diag_mux->logger[proc] = NULL;
@@ -373,13 +356,6 @@
 		break;
 	case DIAG_MEMORY_DEVICE_MODE:
 		if (*req_mode == DIAG_USB_MODE) {
-<<<<<<< HEAD
-			diag_mux->md_ptr->log_ops->close();
-			diag_mux->logger[proc] = diag_mux->usb_ptr;
-			diag_mux->usb_ptr->log_ops->open_device(proc);
-		} else if (*req_mode == DIAG_MULTI_MODE) {
-			diag_mux->usb_ptr->log_ops->open_device(proc);
-=======
 			diag_mux->md_ptr->log_ops->close_device(proc);
 			diag_mux->logger[proc] = diag_mux->usb_ptr;
 			diag_mux->usb_ptr->log_ops->open_device(proc);
@@ -393,7 +369,6 @@
 				diag_mux->pcie_ptr->log_ops->open_device(proc);
 			else
 				diag_mux->usb_ptr->log_ops->open_device(proc);
->>>>>>> b6fbaa1d
 			diag_mux->logger[proc] = NULL;
 		}
 		break;
@@ -401,12 +376,9 @@
 		if (*req_mode == DIAG_USB_MODE) {
 			diag_mux->md_ptr->log_ops->close_device(proc);
 			diag_mux->logger[proc] = diag_mux->usb_ptr;
-<<<<<<< HEAD
-=======
 		} else if (*req_mode == DIAG_PCIE_MODE) {
 			diag_mux->md_ptr->log_ops->close_device(proc);
 			diag_mux->logger[proc] = diag_mux->pcie_ptr;
->>>>>>> b6fbaa1d
 		} else if (*req_mode == DIAG_MEMORY_DEVICE_MODE) {
 			diag_mux->usb_ptr->log_ops->close_device(proc);
 			diag_mux->logger[proc] = diag_mux->md_ptr;
