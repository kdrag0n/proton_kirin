/* Copyright (c) 2008-2019, The Linux Foundation. All rights reserved.
 *
 * This program is free software; you can redistribute it and/or modify
 * it under the terms of the GNU General Public License version 2 and
 * only version 2 as published by the Free Software Foundation.
 *
 * This program is distributed in the hope that it will be useful,
 * but WITHOUT ANY WARRANTY; without even the implied warranty of
 * MERCHANTABILITY or FITNESS FOR A PARTICULAR PURPOSE.  See the
 * GNU General Public License for more details.
 */

#include <linux/slab.h>
#include <linux/delay.h>
#include <linux/diagchar.h>
#include <linux/kmemleak.h>
#include <linux/workqueue.h>
#include <linux/uaccess.h>
#include "diagchar.h"
#include "diagfwd_cntl.h"
#include "diag_masks.h"
#include "diagfwd_peripheral.h"
#include "diag_ipc_logging.h"

#define ALL_EQUIP_ID		100
#define ALL_SSID		-1

#define DIAG_SET_FEATURE_MASK(x) (feature_bytes[(x)/8] |= (1 << (x & 0x7)))

struct diag_mask_info msg_mask;
struct diag_mask_info msg_bt_mask;
struct diag_mask_info log_mask;
struct diag_mask_info event_mask;

static const struct diag_ssid_range_t msg_mask_tbl[] = {
	{ .ssid_first = MSG_SSID_0, .ssid_last = MSG_SSID_0_LAST },
	{ .ssid_first = MSG_SSID_1, .ssid_last = MSG_SSID_1_LAST },
	{ .ssid_first = MSG_SSID_2, .ssid_last = MSG_SSID_2_LAST },
	{ .ssid_first = MSG_SSID_3, .ssid_last = MSG_SSID_3_LAST },
	{ .ssid_first = MSG_SSID_4, .ssid_last = MSG_SSID_4_LAST },
	{ .ssid_first = MSG_SSID_5, .ssid_last = MSG_SSID_5_LAST },
	{ .ssid_first = MSG_SSID_6, .ssid_last = MSG_SSID_6_LAST },
	{ .ssid_first = MSG_SSID_7, .ssid_last = MSG_SSID_7_LAST },
	{ .ssid_first = MSG_SSID_8, .ssid_last = MSG_SSID_8_LAST },
	{ .ssid_first = MSG_SSID_9, .ssid_last = MSG_SSID_9_LAST },
	{ .ssid_first = MSG_SSID_10, .ssid_last = MSG_SSID_10_LAST },
	{ .ssid_first = MSG_SSID_11, .ssid_last = MSG_SSID_11_LAST },
	{ .ssid_first = MSG_SSID_12, .ssid_last = MSG_SSID_12_LAST },
	{ .ssid_first = MSG_SSID_13, .ssid_last = MSG_SSID_13_LAST },
	{ .ssid_first = MSG_SSID_14, .ssid_last = MSG_SSID_14_LAST },
	{ .ssid_first = MSG_SSID_15, .ssid_last = MSG_SSID_15_LAST },
	{ .ssid_first = MSG_SSID_16, .ssid_last = MSG_SSID_16_LAST },
	{ .ssid_first = MSG_SSID_17, .ssid_last = MSG_SSID_17_LAST },
	{ .ssid_first = MSG_SSID_18, .ssid_last = MSG_SSID_18_LAST },
	{ .ssid_first = MSG_SSID_19, .ssid_last = MSG_SSID_19_LAST },
	{ .ssid_first = MSG_SSID_20, .ssid_last = MSG_SSID_20_LAST },
	{ .ssid_first = MSG_SSID_21, .ssid_last = MSG_SSID_21_LAST },
	{ .ssid_first = MSG_SSID_22, .ssid_last = MSG_SSID_22_LAST },
	{ .ssid_first = MSG_SSID_23, .ssid_last = MSG_SSID_23_LAST },
	{ .ssid_first = MSG_SSID_24, .ssid_last = MSG_SSID_24_LAST },
	{ .ssid_first = MSG_SSID_25, .ssid_last = MSG_SSID_25_LAST }
};

static int diag_check_update(int md_peripheral, int pid)
{
	int ret;
	struct diag_md_session_t *info = NULL;

	mutex_lock(&driver->md_session_lock);
	info = diag_md_session_get_pid(pid);
	ret = (!info || (info &&
		(info->peripheral_mask[DIAG_LOCAL_PROC] &
		MD_PERIPHERAL_MASK(md_peripheral))));
	mutex_unlock(&driver->md_session_lock);

	return ret;
}

static int diag_apps_responds(void)
{
	/*
	 * Apps processor should respond to mask commands only if the
	 * Modem channel is up, the feature mask is received from Modem
	 * and if Modem supports Mask Centralization.
	 */
	if (!chk_apps_only())
		return 0;

	if (driver->diagfwd_cntl[PERIPHERAL_MODEM] &&
	    driver->diagfwd_cntl[PERIPHERAL_MODEM]->ch_open &&
	    driver->feature[PERIPHERAL_MODEM].rcvd_feature_mask) {
		if (driver->feature[PERIPHERAL_MODEM].mask_centralization)
			return 1;
		return 0;
	}
	return 1;
}

static void diag_send_log_mask_update(uint8_t peripheral, int equip_id)
{
	int err = 0, send_once = 0, i;
	int header_len = sizeof(struct diag_ctrl_log_mask);
	uint8_t *buf = NULL, *temp = NULL;
	uint8_t upd = 0;
	uint32_t mask_size = 0, pd_mask = 0;
	struct diag_ctrl_log_mask ctrl_pkt;
	struct diag_mask_info *mask_info = NULL;
	struct diag_log_mask_t *mask = NULL;
	struct diagfwd_info *fwd_info = NULL;
	int proc = DIAG_LOCAL_PROC;

	if (peripheral >= NUM_PERIPHERALS)
		return;

	if (!driver->diagfwd_cntl[peripheral] ||
	    !driver->diagfwd_cntl[peripheral]->ch_open) {
		pr_debug("diag: In %s, control channel is not open, p: %d\n",
			 __func__, peripheral);
		return;
	}

	MD_PERIPHERAL_PD_MASK(TYPE_CNTL, peripheral, pd_mask);

	if (driver->md_session_mask[proc] != 0) {
		if (driver->md_session_mask[proc] &
			MD_PERIPHERAL_MASK(peripheral)) {
			if (driver->md_session_map[proc][peripheral])
				mask_info =
			driver->md_session_map[proc][peripheral]->log_mask;
		} else if (driver->md_session_mask[proc] & pd_mask) {
			upd =
			diag_mask_to_pd_value(driver->md_session_mask[proc]);
			if (upd && driver->md_session_map[proc][upd])
				mask_info =
				driver->md_session_map[proc][upd]->log_mask;
		} else {
			DIAG_LOG(DIAG_DEBUG_MASKS,
			"asking for mask update with unknown session mask\n");
			return;
		}
	} else {
		mask_info = &log_mask;
	}

	if (!mask_info || !mask_info->ptr || !mask_info->update_buf)
		return;

	mask = (struct diag_log_mask_t *)mask_info->ptr;
	if (!mask->ptr)
		return;
	buf = mask_info->update_buf;

	switch (mask_info->status) {
	case DIAG_CTRL_MASK_ALL_DISABLED:
		ctrl_pkt.equip_id = 0;
		ctrl_pkt.num_items = 0;
		ctrl_pkt.log_mask_size = 0;
		send_once = 1;
		break;
	case DIAG_CTRL_MASK_ALL_ENABLED:
		ctrl_pkt.equip_id = 0;
		ctrl_pkt.num_items = 0;
		ctrl_pkt.log_mask_size = 0;
		send_once = 1;
		break;
	case DIAG_CTRL_MASK_VALID:
		send_once = 0;
		break;
	default:
		pr_debug("diag: In %s, invalid log_mask status\n", __func__);
		return;
	}

	mutex_lock(&mask_info->lock);
	for (i = 0; i < MAX_EQUIP_ID; i++, mask++) {
		if (!mask->ptr)
			continue;

		if (equip_id != i && equip_id != ALL_EQUIP_ID)
			continue;

		mutex_lock(&mask->lock);
		ctrl_pkt.cmd_type = DIAG_CTRL_MSG_LOG_MASK;
		ctrl_pkt.stream_id = 1;
		ctrl_pkt.status = mask_info->status;
		if (mask_info->status == DIAG_CTRL_MASK_VALID) {
			mask_size = LOG_ITEMS_TO_SIZE(mask->num_items_tools);
			ctrl_pkt.equip_id = i;
			ctrl_pkt.num_items = mask->num_items_tools;
			ctrl_pkt.log_mask_size = mask_size;
		}
		ctrl_pkt.data_len = LOG_MASK_CTRL_HEADER_LEN + mask_size;

		if (header_len + mask_size > mask_info->update_buf_len) {
			temp = krealloc(buf, header_len + mask_size,
					GFP_KERNEL);
			if (!temp) {
				pr_err_ratelimited("diag: Unable to realloc log update buffer, new size: %d, equip_id: %d\n",
				       header_len + mask_size, equip_id);
				mutex_unlock(&mask->lock);
				break;
			}
			mask_info->update_buf = temp;
			mask_info->update_buf_len = header_len + mask_size;
			buf = temp;
		}

		memcpy(buf, &ctrl_pkt, header_len);
		if (mask_size > 0)
			memcpy(buf + header_len, mask->ptr, mask_size);
		mutex_unlock(&mask->lock);

		DIAG_LOG(DIAG_DEBUG_MASKS,
			 "sending ctrl pkt to %d, e %d num_items %d size %d\n",
			 peripheral, i, ctrl_pkt.num_items,
			 ctrl_pkt.log_mask_size);

		err = diagfwd_write(peripheral, TYPE_CNTL,
				    buf, header_len + mask_size);
		if (err && err != -ENODEV)
			pr_err_ratelimited("diag: Unable to send log masks to peripheral %d, equip_id: %d, err: %d\n",
			       peripheral, i, err);
		if (send_once || equip_id != ALL_EQUIP_ID)
			break;

	}
	mutex_unlock(&mask_info->lock);
}

static void diag_send_event_mask_update(uint8_t peripheral)
{
	uint8_t *buf = NULL, *temp = NULL;
	uint8_t upd = 0;
	uint32_t pd_mask = 0;
	int num_bytes = EVENT_COUNT_TO_BYTES(driver->last_event_id);
	int write_len = 0, err = 0, i = 0, temp_len = 0;
	struct diag_ctrl_event_mask header;
	struct diag_mask_info *mask_info = NULL;
	struct diagfwd_info *fwd_info = NULL;
	int proc = DIAG_LOCAL_PROC;

	if (num_bytes <= 0 || num_bytes > driver->event_mask_size) {
		pr_debug("diag: In %s, invalid event mask length %d\n",
			 __func__, num_bytes);
		return;
	}

	if (peripheral >= NUM_PERIPHERALS)
		return;

	if (!driver->diagfwd_cntl[peripheral] ||
	    !driver->diagfwd_cntl[peripheral]->ch_open) {
		pr_debug("diag: In %s, control channel is not open, p: %d\n",
			 __func__, peripheral);
		return;
	}

	MD_PERIPHERAL_PD_MASK(TYPE_CNTL, peripheral, pd_mask);

	if (driver->md_session_mask[proc] != 0) {
		if (driver->md_session_mask[proc] &
			MD_PERIPHERAL_MASK(peripheral)) {
			if (driver->md_session_map[proc][peripheral])
				mask_info =
			driver->md_session_map[proc][peripheral]->event_mask;
		} else if (driver->md_session_mask[proc] & pd_mask) {
			upd =
			diag_mask_to_pd_value(driver->md_session_mask[proc]);
			if (upd && driver->md_session_map[proc][upd])
				mask_info =
				driver->md_session_map[proc][upd]->event_mask;
		} else {
			DIAG_LOG(DIAG_DEBUG_MASKS,
			"asking for mask update with unknown session mask\n");
			return;
		}
	} else {
		mask_info = &event_mask;
	}

	if (!mask_info || !mask_info->ptr || !mask_info->update_buf)
		return;

	buf = mask_info->update_buf;
	mutex_lock(&mask_info->lock);
	header.cmd_type = DIAG_CTRL_MSG_EVENT_MASK;
	header.stream_id = 1;
	header.status = mask_info->status;

	switch (mask_info->status) {
	case DIAG_CTRL_MASK_ALL_DISABLED:
		header.event_config = 0;
		header.event_mask_size = 0;
		break;
	case DIAG_CTRL_MASK_ALL_ENABLED:
		header.event_config = 1;
		header.event_mask_size = 0;
		break;
	case DIAG_CTRL_MASK_VALID:
		header.event_config = 1;
		header.event_mask_size = num_bytes;
		if (num_bytes + sizeof(header) > mask_info->update_buf_len) {
			temp_len = num_bytes + sizeof(header);
			temp = krealloc(buf, temp_len, GFP_KERNEL);
			if (!temp) {
				pr_err("diag: Unable to realloc event mask update buffer\n");
				goto err;
			} else {
				mask_info->update_buf = temp;
				mask_info->update_buf_len = temp_len;
				buf = temp;
			}
		}
		if (num_bytes > 0)
			memcpy(buf + sizeof(header), mask_info->ptr, num_bytes);
		else {
			pr_err("diag: num_bytes(%d) is not satisfying length condition\n",
				num_bytes);
			goto err;
		}
		write_len += num_bytes;
		break;
	default:
		pr_debug("diag: In %s, invalid status %d\n", __func__,
			 mask_info->status);
		goto err;
	}
	header.data_len = EVENT_MASK_CTRL_HEADER_LEN + header.event_mask_size;
	memcpy(buf, &header, sizeof(header));
	write_len += sizeof(header);

	err = diagfwd_write(peripheral, TYPE_CNTL, buf, write_len);
	if (err && err != -ENODEV)
		pr_err_ratelimited("diag: Unable to send event masks to peripheral %d\n",
		       peripheral);
err:
	mutex_unlock(&mask_info->lock);
}

static void diag_send_msg_mask_update(uint8_t peripheral, int first, int last)
{
	int i, err = 0, temp_len = 0;
	int header_len = sizeof(struct diag_ctrl_msg_mask);
	uint8_t *buf = NULL, *temp = NULL;
	uint8_t upd = 0;
	uint8_t msg_mask_tbl_count_local = 0;
	uint32_t mask_size = 0, pd_mask = 0;
	struct diag_mask_info *mask_info = NULL;
	struct diag_msg_mask_t *mask = NULL;
	struct diag_ctrl_msg_mask header;
	struct diagfwd_info *fwd_info = NULL;
	struct diag_md_session_t *md_session_info = NULL;
	int proc = DIAG_LOCAL_PROC;

	if (peripheral >= NUM_PERIPHERALS)
		return;

	if (!driver->diagfwd_cntl[peripheral] ||
	    !driver->diagfwd_cntl[peripheral]->ch_open) {
		pr_debug("diag: In %s, control channel is not open, p: %d\n",
			 __func__, peripheral);
		return;
	}

	MD_PERIPHERAL_PD_MASK(TYPE_CNTL, peripheral, pd_mask);

	if (driver->md_session_mask[proc] != 0) {
		if (driver->md_session_mask[proc] &
			MD_PERIPHERAL_MASK(peripheral)) {
			if (driver->md_session_map[proc][peripheral]) {
				mask_info =
			driver->md_session_map[proc][peripheral]->msg_mask;
				md_session_info =
				driver->md_session_map[proc][peripheral];
			}
		} else if (driver->md_session_mask[proc] & pd_mask) {
			upd =
			diag_mask_to_pd_value(driver->md_session_mask[proc]);
			if (upd && driver->md_session_map[proc][upd]) {
				mask_info =
				driver->md_session_map[proc][upd]->msg_mask;
				md_session_info =
				driver->md_session_map[proc][upd];
			}
		} else {
			DIAG_LOG(DIAG_DEBUG_MASKS,
			"asking for mask update with unknown session mask\n");
			return;
		}
	} else {
		mask_info = &msg_mask;
	}

	if (!mask_info || !mask_info->ptr || !mask_info->update_buf)
		return;
	mutex_lock(&driver->msg_mask_lock);
	mask = (struct diag_msg_mask_t *)mask_info->ptr;
	if (!mask->ptr) {
		mutex_unlock(&driver->msg_mask_lock);
		return;
	}
	buf = mask_info->update_buf;
	if (md_session_info)
		msg_mask_tbl_count_local = md_session_info->msg_mask_tbl_count;
	else
		msg_mask_tbl_count_local = driver->msg_mask_tbl_count;
	mutex_unlock(&driver->msg_mask_lock);
	mutex_lock(&mask_info->lock);
	switch (mask_info->status) {
	case DIAG_CTRL_MASK_ALL_DISABLED:
		mask_size = 0;
		break;
	case DIAG_CTRL_MASK_ALL_ENABLED:
		mask_size = 1;
		break;
	case DIAG_CTRL_MASK_VALID:
		break;
	default:
		pr_debug("diag: In %s, invalid status: %d\n", __func__,
			 mask_info->status);
		goto err;
	}

	for (i = 0; i < msg_mask_tbl_count_local; i++, mask++) {
		if (!mask->ptr)
			continue;
		mutex_lock(&driver->msg_mask_lock);
		if (((mask->ssid_first > first) ||
			(mask->ssid_last_tools < last)) && first != ALL_SSID) {
			mutex_unlock(&driver->msg_mask_lock);
			continue;
		}

		mutex_lock(&mask->lock);
		if (mask_info->status == DIAG_CTRL_MASK_VALID) {
			mask_size =
				mask->ssid_last_tools - mask->ssid_first + 1;
			temp_len = mask_size * sizeof(uint32_t);
			if (temp_len + header_len <= mask_info->update_buf_len)
				goto proceed;
			temp = krealloc(mask_info->update_buf, temp_len,
					GFP_KERNEL);
			if (!temp) {
				pr_err("diag: In %s, unable to realloc msg_mask update buffer\n",
				       __func__);
				mask_size = (mask_info->update_buf_len -
					    header_len) / sizeof(uint32_t);
			} else {
				mask_info->update_buf = temp;
				mask_info->update_buf_len = temp_len;
				buf = temp;
				pr_debug("diag: In %s, successfully reallocated msg_mask update buffer to len: %d\n",
					 __func__, mask_info->update_buf_len);
			}
		} else if (mask_info->status == DIAG_CTRL_MASK_ALL_ENABLED) {
			mask_size = 1;
		}
proceed:
		header.cmd_type = DIAG_CTRL_MSG_F3_MASK;
		header.status = mask_info->status;
		header.stream_id = 1;
		header.msg_mode = 0;
		header.ssid_first = mask->ssid_first;
		header.ssid_last = mask->ssid_last_tools;
		header.msg_mask_size = mask_size;
		mask_size *= sizeof(uint32_t);
		header.data_len = MSG_MASK_CTRL_HEADER_LEN + mask_size;
		memcpy(buf, &header, header_len);
		if (mask_size > 0)
			memcpy(buf + header_len, mask->ptr, mask_size);
		mutex_unlock(&mask->lock);
		mutex_unlock(&driver->msg_mask_lock);

		err = diagfwd_write(peripheral, TYPE_CNTL, buf,
				    header_len + mask_size);
		if (err && err != -ENODEV)
			pr_err_ratelimited("diag: Unable to send msg masks to peripheral %d, error = %d\n",
			       peripheral, err);

		if (first != ALL_SSID)
			break;
	}
err:
	mutex_unlock(&mask_info->lock);
}

static void diag_send_time_sync_update(uint8_t peripheral)
{
	struct diag_ctrl_msg_time_sync time_sync_msg;
	int msg_size = sizeof(struct diag_ctrl_msg_time_sync);
	int err = 0;

	if (peripheral >= NUM_PERIPHERALS) {
		pr_err("diag: In %s, Invalid peripheral, %d\n",
				__func__, peripheral);
		return;
	}

	if (!driver->diagfwd_cntl[peripheral] ||
		!driver->diagfwd_cntl[peripheral]->ch_open) {
		pr_err("diag: In %s, control channel is not open, p: %d, %pK\n",
			__func__, peripheral, driver->diagfwd_cntl[peripheral]);
		return;
	}

	mutex_lock(&driver->diag_cntl_mutex);
	time_sync_msg.ctrl_pkt_id = DIAG_CTRL_MSG_TIME_SYNC_PKT;
	time_sync_msg.ctrl_pkt_data_len = 5;
	time_sync_msg.version = 1;
	time_sync_msg.time_api = driver->uses_time_api;

	err = diagfwd_write(peripheral, TYPE_CNTL, &time_sync_msg, msg_size);
	if (err)
		pr_err("diag: In %s, unable to write to peripheral: %d, type: %d, len: %d, err: %d\n",
				__func__, peripheral, TYPE_CNTL,
				msg_size, err);
	mutex_unlock(&driver->diag_cntl_mutex);
}

static void diag_send_feature_mask_update(uint8_t peripheral)
{
	void *buf = driver->buf_feature_mask_update;
	int header_size = sizeof(struct diag_ctrl_feature_mask);
	uint8_t feature_bytes[FEATURE_MASK_LEN] = {0, 0};
	struct diag_ctrl_feature_mask feature_mask;
	int total_len = 0;
	int err = 0;

	if (peripheral >= NUM_PERIPHERALS) {
		pr_err("diag: In %s, Invalid peripheral, %d\n",
			__func__, peripheral);
		return;
	}

	if (!driver->diagfwd_cntl[peripheral] ||
	    !driver->diagfwd_cntl[peripheral]->ch_open) {
		pr_err("diag: In %s, control channel is not open, p: %d, %pK\n",
		       __func__, peripheral, driver->diagfwd_cntl[peripheral]);
		return;
	}

	mutex_lock(&driver->diag_cntl_mutex);
	/* send feature mask update */
	feature_mask.ctrl_pkt_id = DIAG_CTRL_MSG_FEATURE;
	feature_mask.ctrl_pkt_data_len = sizeof(uint32_t) + FEATURE_MASK_LEN;
	feature_mask.feature_mask_len = FEATURE_MASK_LEN;
	memcpy(buf, &feature_mask, header_size);
	DIAG_SET_FEATURE_MASK(F_DIAG_FEATURE_MASK_SUPPORT);
	DIAG_SET_FEATURE_MASK(F_DIAG_LOG_ON_DEMAND_APPS);
	DIAG_SET_FEATURE_MASK(F_DIAG_STM);
	DIAG_SET_FEATURE_MASK(F_DIAG_DCI_EXTENDED_HEADER_SUPPORT);
	DIAG_SET_FEATURE_MASK(F_DIAG_DIAGID_SUPPORT);
	if (driver->supports_separate_cmdrsp)
		DIAG_SET_FEATURE_MASK(F_DIAG_REQ_RSP_SUPPORT);
	if (driver->supports_apps_hdlc_encoding)
		DIAG_SET_FEATURE_MASK(F_DIAG_APPS_HDLC_ENCODE);
	if (driver->supports_apps_header_untagging) {
		if (driver->feature[peripheral].untag_header) {
			DIAG_SET_FEATURE_MASK(F_DIAG_PKT_HEADER_UNTAG);
			driver->peripheral_untag[peripheral] =
				ENABLE_PKT_HEADER_UNTAGGING;
		}
	}
	DIAG_SET_FEATURE_MASK(F_DIAG_MASK_CENTRALIZATION);
	if (driver->supports_sockets)
		DIAG_SET_FEATURE_MASK(F_DIAG_SOCKETS_ENABLED);

	memcpy(buf + header_size, &feature_bytes, FEATURE_MASK_LEN);
	total_len = header_size + FEATURE_MASK_LEN;

	err = diagfwd_write(peripheral, TYPE_CNTL, buf, total_len);
	if (err) {
		pr_err_ratelimited("diag: In %s, unable to write feature mask to peripheral: %d, type: %d, len: %d, err: %d\n",
		       __func__, peripheral, TYPE_CNTL,
		       total_len, err);
		mutex_unlock(&driver->diag_cntl_mutex);
		return;
	}
	driver->feature[peripheral].sent_feature_mask = 1;
	mutex_unlock(&driver->diag_cntl_mutex);
}

static int diag_cmd_get_ssid_range(unsigned char *src_buf, int src_len,
			unsigned char *dest_buf, int dest_len, int pid)
{
	int i;
	int write_len = 0;
	uint8_t msg_mask_tbl_count = 0;
	struct diag_msg_mask_t *mask_ptr = NULL;
	struct diag_msg_ssid_query_t rsp;
	struct diag_ssid_range_t ssid_range;
	struct diag_mask_info *mask_info = NULL;
	struct diag_md_session_t *info = NULL;

	mutex_lock(&driver->md_session_lock);
	info = diag_md_session_get_pid(pid);
	mask_info = (!info) ? &msg_mask : info->msg_mask;
	if (!src_buf || !dest_buf || src_len <= 0 || dest_len <= 0 ||
	    !mask_info) {
		pr_err("diag: Invalid input in %s, src_buf: %pK, src_len: %d, dest_buf: %pK, dest_len: %d, mask_info: %pK\n",
		       __func__, src_buf, src_len, dest_buf, dest_len,
		       mask_info);
		mutex_unlock(&driver->md_session_lock);
		return -EINVAL;
	}
	if (!mask_info->ptr) {
		pr_err("diag: In %s, invalid input mask_info->ptr: %pK\n",
			__func__, mask_info->ptr);
		mutex_unlock(&driver->md_session_lock);
		return -EINVAL;
	}

	if (!diag_apps_responds()) {
		mutex_unlock(&driver->md_session_lock);
		return 0;
	}
	mutex_lock(&driver->msg_mask_lock);
	msg_mask_tbl_count = (info) ? info->msg_mask_tbl_count :
		driver->msg_mask_tbl_count;
	rsp.cmd_code = DIAG_CMD_MSG_CONFIG;
	rsp.sub_cmd = DIAG_CMD_OP_GET_SSID_RANGE;
	rsp.status = MSG_STATUS_SUCCESS;
	rsp.padding = 0;
	rsp.count = msg_mask_tbl_count;
	memcpy(dest_buf, &rsp, sizeof(rsp));
	write_len += sizeof(rsp);
	mask_ptr = (struct diag_msg_mask_t *)mask_info->ptr;
	for (i = 0; i < msg_mask_tbl_count; i++, mask_ptr++) {
		if (write_len + sizeof(ssid_range) > dest_len) {
			pr_err("diag: In %s, Truncating response due to size limitations of rsp buffer\n",
			       __func__);
			break;
		}
		ssid_range.ssid_first = mask_ptr->ssid_first;
		ssid_range.ssid_last = mask_ptr->ssid_last_tools;
		memcpy(dest_buf + write_len, &ssid_range, sizeof(ssid_range));
		write_len += sizeof(ssid_range);
	}
	mutex_unlock(&driver->msg_mask_lock);
	mutex_unlock(&driver->md_session_lock);
	return write_len;
}

static int diag_cmd_get_build_mask(unsigned char *src_buf, int src_len,
			unsigned char *dest_buf, int dest_len, int pid)
{
	int i = 0;
	int write_len = 0;
	int num_entries = 0;
	int copy_len = 0;
	struct diag_msg_mask_t *build_mask = NULL;
	struct diag_build_mask_req_t *req = NULL;
	struct diag_msg_build_mask_t rsp;

	if (!src_buf || !dest_buf || dest_len <= 0 ||
		src_len < sizeof(struct diag_build_mask_req_t)) {
		pr_err("diag: Invalid input in %s, src_buf: %pK, src_len: %d, dest_buf: %pK, dest_len: %d\n",
		       __func__, src_buf, src_len, dest_buf, dest_len);
		return -EINVAL;
	}

	if (!diag_apps_responds())
		return 0;
	mutex_lock(&driver->msg_mask_lock);
	req = (struct diag_build_mask_req_t *)src_buf;
	rsp.cmd_code = DIAG_CMD_MSG_CONFIG;
	rsp.sub_cmd = DIAG_CMD_OP_GET_BUILD_MASK;
	rsp.ssid_first = req->ssid_first;
	rsp.ssid_last = req->ssid_last;
	rsp.status = MSG_STATUS_FAIL;
	rsp.padding = 0;
	build_mask = (struct diag_msg_mask_t *)msg_bt_mask.ptr;
	for (i = 0; i < driver->bt_msg_mask_tbl_count; i++, build_mask++) {
		if (!build_mask->ptr)
			continue;
		if (build_mask->ssid_first != req->ssid_first)
			continue;
		num_entries = req->ssid_last - req->ssid_first + 1;
		if (num_entries > build_mask->range) {
			pr_warn("diag: In %s, truncating ssid range for ssid_first: %d ssid_last %d\n",
				__func__, req->ssid_first, req->ssid_last);
			num_entries = build_mask->range;
			req->ssid_last = req->ssid_first + build_mask->range;
		}
		copy_len = num_entries * sizeof(uint32_t);
		if (copy_len + sizeof(rsp) > dest_len)
			copy_len = dest_len - sizeof(rsp);
		memcpy(dest_buf + sizeof(rsp), build_mask->ptr, copy_len);
		write_len += copy_len;
		rsp.ssid_last = build_mask->ssid_last;
		rsp.status = MSG_STATUS_SUCCESS;
		break;
	}
	memcpy(dest_buf, &rsp, sizeof(rsp));
	write_len += sizeof(rsp);
	mutex_unlock(&driver->msg_mask_lock);
	return write_len;
}

static int diag_cmd_get_msg_mask(unsigned char *src_buf, int src_len,
			unsigned char *dest_buf, int dest_len, int pid)
{
	int i;
	int write_len = 0;
	uint32_t mask_size = 0;
	uint8_t msg_mask_tbl_count = 0;
	struct diag_msg_mask_t *mask = NULL;
	struct diag_build_mask_req_t *req = NULL;
	struct diag_msg_build_mask_t rsp;
	struct diag_mask_info *mask_info = NULL;
	struct diag_md_session_t *info = NULL;

	mutex_lock(&driver->md_session_lock);
	info = diag_md_session_get_pid(pid);

	mask_info = (!info) ? &msg_mask : info->msg_mask;
	if (!src_buf || !dest_buf || dest_len <= 0 ||
	    !mask_info || (src_len < sizeof(struct diag_build_mask_req_t))) {
		pr_err("diag: Invalid input in %s, src_buf: %pK, src_len: %d, dest_buf: %pK, dest_len: %d, mask_info: %pK\n",
		       __func__, src_buf, src_len, dest_buf, dest_len,
		       mask_info);
		mutex_unlock(&driver->md_session_lock);
		return -EINVAL;
	}
	if (!mask_info->ptr) {
		pr_err("diag: In %s, invalid input mask_info->ptr: %pK\n",
			__func__, mask_info->ptr);
		mutex_unlock(&driver->md_session_lock);
		return -EINVAL;
	}
	if (!diag_apps_responds()) {
		mutex_unlock(&driver->md_session_lock);
		return 0;
	}

	mutex_lock(&driver->msg_mask_lock);
	msg_mask_tbl_count = (info) ? info->msg_mask_tbl_count :
			driver->msg_mask_tbl_count;
	req = (struct diag_build_mask_req_t *)src_buf;
	rsp.cmd_code = DIAG_CMD_MSG_CONFIG;
	rsp.sub_cmd = DIAG_CMD_OP_GET_MSG_MASK;
	rsp.ssid_first = req->ssid_first;
	rsp.ssid_last = req->ssid_last;
	rsp.status = MSG_STATUS_FAIL;
	rsp.padding = 0;
	mask = (struct diag_msg_mask_t *)mask_info->ptr;
	if (!mask->ptr) {
		pr_err("diag: Invalid input in %s, mask->ptr: %pK\n",
			__func__, mask->ptr);
		mutex_unlock(&driver->msg_mask_lock);
		mutex_unlock(&driver->md_session_lock);
		return -EINVAL;
	}
	for (i = 0; i < msg_mask_tbl_count; i++, mask++) {
		if (!mask->ptr)
			continue;
		if ((req->ssid_first < mask->ssid_first) ||
		    (req->ssid_first > mask->ssid_last_tools)) {
			continue;
		}
		mask_size = mask->range * sizeof(uint32_t);
		/* Copy msg mask only till the end of the rsp buffer */
		if (mask_size + sizeof(rsp) > dest_len)
			mask_size = dest_len - sizeof(rsp);
		memcpy(dest_buf + sizeof(rsp), mask->ptr, mask_size);
		write_len += mask_size;
		rsp.status = MSG_STATUS_SUCCESS;
		break;
	}
	memcpy(dest_buf, &rsp, sizeof(rsp));
	write_len += sizeof(rsp);
	mutex_unlock(&driver->msg_mask_lock);
	mutex_unlock(&driver->md_session_lock);
	return write_len;
}

static int diag_cmd_set_msg_mask(unsigned char *src_buf, int src_len,
			unsigned char *dest_buf, int dest_len, int pid)
{
	uint32_t mask_size = 0, offset = 0;
	uint32_t *temp = NULL;
	int write_len = 0, i = 0, found = 0, peripheral;
	int header_len = sizeof(struct diag_msg_build_mask_t);
	struct diag_msg_mask_t *mask = NULL;
	struct diag_msg_build_mask_t *req = NULL;
	struct diag_msg_build_mask_t rsp;
	struct diag_mask_info *mask_info = NULL;
	struct diag_msg_mask_t *mask_next = NULL;
	struct diag_md_session_t *info = NULL;
	uint8_t msg_mask_tbl_count = 0;

	mutex_lock(&driver->md_session_lock);
	info = diag_md_session_get_pid(pid);

	mask_info = (!info) ? &msg_mask : info->msg_mask;
	if (!src_buf || !dest_buf || dest_len <= 0 || !mask_info ||
		(src_len < sizeof(struct diag_msg_build_mask_t))) {
		pr_err("diag: Invalid input in %s, src_buf: %pK, src_len: %d, dest_buf: %pK, dest_len: %d, mask_info: %pK\n",
		       __func__, src_buf, src_len, dest_buf, dest_len,
		       mask_info);
		mutex_unlock(&driver->md_session_lock);
		return -EINVAL;
	}
	if (!mask_info->ptr) {
		pr_err("diag: In %s, invalid input mask_info->ptr: %pK\n",
			__func__, mask_info->ptr);
		mutex_unlock(&driver->md_session_lock);
		return -EINVAL;
	}

	req = (struct diag_msg_build_mask_t *)src_buf;
	mutex_lock(&mask_info->lock);
	mutex_lock(&driver->msg_mask_lock);
	mask = (struct diag_msg_mask_t *)mask_info->ptr;
	if (!mask->ptr) {
		pr_err("diag: Invalid input in %s, mask->ptr: %pK\n",
			__func__, mask->ptr);
		mutex_unlock(&driver->msg_mask_lock);
		mutex_unlock(&mask_info->lock);
		mutex_unlock(&driver->md_session_lock);
		return -EINVAL;
	}
	msg_mask_tbl_count = (info) ? info->msg_mask_tbl_count :
			driver->msg_mask_tbl_count;
	for (i = 0; i < msg_mask_tbl_count; i++, mask++) {
		if (!mask->ptr)
			continue;
		if (i < (msg_mask_tbl_count - 1)) {
			mask_next = mask;
			mask_next++;
		} else
			mask_next = NULL;

		if ((req->ssid_first < mask->ssid_first) ||
		    (req->ssid_first > mask->ssid_first + MAX_SSID_PER_RANGE) ||
		    (mask_next && (req->ssid_first >= mask_next->ssid_first))) {
			continue;
		}
		mask_next = NULL;
		found = 1;
		mutex_lock(&mask->lock);
		mask_size = req->ssid_last - req->ssid_first + 1;
		if (mask_size > MAX_SSID_PER_RANGE) {
			pr_warn("diag: In %s, truncating ssid range, %d-%d to max allowed: %d\n",
				__func__, mask->ssid_first, mask->ssid_last,
				MAX_SSID_PER_RANGE);
			mask_size = MAX_SSID_PER_RANGE;
			mask->range_tools = MAX_SSID_PER_RANGE;
			mask->ssid_last_tools =
				mask->ssid_first + mask->range_tools;
		}
		if (req->ssid_last > mask->ssid_last_tools) {
			pr_debug("diag: Msg SSID range mismatch\n");
			if (mask_size != MAX_SSID_PER_RANGE)
				mask->ssid_last_tools = req->ssid_last;
			mask->range_tools =
				mask->ssid_last_tools - mask->ssid_first + 1;
			temp = krealloc(mask->ptr,
					mask->range_tools * sizeof(uint32_t),
					GFP_KERNEL);
			if (!temp) {
				pr_err_ratelimited("diag: In %s, unable to allocate memory for msg mask ptr, mask_size: %d\n",
						   __func__, mask_size);
				mutex_unlock(&mask->lock);
				mutex_unlock(&driver->msg_mask_lock);
				mutex_unlock(&mask_info->lock);
				mutex_unlock(&driver->md_session_lock);
				return -ENOMEM;
			}
			mask->ptr = temp;
		}

		offset = req->ssid_first - mask->ssid_first;
		if (offset + mask_size > mask->range_tools) {
			pr_err("diag: In %s, Not in msg mask range, mask_size: %d, offset: %d\n",
			       __func__, mask_size, offset);
			mutex_unlock(&mask->lock);
			break;
		}
		mask_size = mask_size * sizeof(uint32_t);
		if (mask_size && src_len >= header_len + mask_size)
			memcpy(mask->ptr + offset, src_buf + header_len,
				mask_size);
		mutex_unlock(&mask->lock);
		mask_info->status = DIAG_CTRL_MASK_VALID;
		break;
	}
	mutex_unlock(&driver->msg_mask_lock);
	mutex_unlock(&mask_info->lock);
	mutex_unlock(&driver->md_session_lock);
	if (diag_check_update(APPS_DATA, pid))
		diag_update_userspace_clients(MSG_MASKS_TYPE);

	/*
	 * Apps processor must send the response to this command. Frame the
	 * response.
	 */
	rsp.cmd_code = DIAG_CMD_MSG_CONFIG;
	rsp.sub_cmd = DIAG_CMD_OP_SET_MSG_MASK;
	rsp.ssid_first = req->ssid_first;
	rsp.ssid_last = req->ssid_last;
	rsp.status = found;
	rsp.padding = 0;
	memcpy(dest_buf, &rsp, header_len);
	write_len += header_len;
	if (!found)
		goto end;
	if (mask_size + write_len > dest_len)
		mask_size = dest_len - write_len;
	memcpy(dest_buf + write_len, src_buf + header_len, mask_size);
	write_len += mask_size;
	for (i = 0; i < NUM_MD_SESSIONS; i++) {
		if (i == APPS_DATA)
			continue;
		if (!diag_check_update(i, pid))
			continue;
		if (i > NUM_PERIPHERALS)
			peripheral = diag_search_peripheral_by_pd(i);
		else
			peripheral = i;
		mutex_lock(&driver->md_session_lock);
		diag_send_msg_mask_update(peripheral, req->ssid_first,
			req->ssid_last);
		mutex_unlock(&driver->md_session_lock);
	}
end:
	return write_len;
}

static int diag_cmd_set_all_msg_mask(unsigned char *src_buf, int src_len,
			unsigned char *dest_buf, int dest_len, int pid)
{
	int i, write_len = 0, peripheral;
	int header_len = sizeof(struct diag_msg_config_rsp_t);
	struct diag_msg_config_rsp_t rsp;
	struct diag_msg_config_rsp_t *req = NULL;
	struct diag_msg_mask_t *mask = NULL;
	struct diag_mask_info *mask_info = NULL;
	struct diag_md_session_t *info = NULL;
	uint8_t msg_mask_tbl_count = 0;

	mutex_lock(&driver->md_session_lock);
	info = diag_md_session_get_pid(pid);

	mask_info = (!info) ? &msg_mask : info->msg_mask;
	if (!src_buf || !dest_buf || dest_len <= 0 || !mask_info ||
		(src_len < sizeof(struct diag_msg_config_rsp_t))) {
		pr_err("diag: Invalid input in %s, src_buf: %pK, src_len: %d, dest_buf: %pK, dest_len: %d, mask_info: %pK\n",
		       __func__, src_buf, src_len, dest_buf, dest_len,
		       mask_info);
		mutex_unlock(&driver->md_session_lock);
		return -EINVAL;
	}
	if (!mask_info->ptr) {
		pr_err("diag: In %s, invalid input mask_info->ptr: %pK\n",
			__func__, mask_info->ptr);
		mutex_unlock(&driver->md_session_lock);
		return -EINVAL;
	}

	req = (struct diag_msg_config_rsp_t *)src_buf;

	mutex_lock(&mask_info->lock);
	mutex_lock(&driver->msg_mask_lock);

	mask = (struct diag_msg_mask_t *)mask_info->ptr;
	if (!mask->ptr) {
		pr_err("diag: Invalid input in %s, mask->ptr: %pK\n",
			__func__, mask->ptr);
		mutex_unlock(&driver->msg_mask_lock);
		mutex_unlock(&mask_info->lock);
		mutex_unlock(&driver->md_session_lock);
		return -EINVAL;
	}
	msg_mask_tbl_count = (info) ? info->msg_mask_tbl_count :
			driver->msg_mask_tbl_count;
	mask_info->status = (req->rt_mask) ? DIAG_CTRL_MASK_ALL_ENABLED :
					   DIAG_CTRL_MASK_ALL_DISABLED;
	for (i = 0; i < msg_mask_tbl_count; i++, mask++) {
		if (mask && mask->ptr) {
			mutex_lock(&mask->lock);
			memset(mask->ptr, req->rt_mask,
			       mask->range * sizeof(uint32_t));
			mutex_unlock(&mask->lock);
		}
	}
	mutex_unlock(&driver->msg_mask_lock);
	mutex_unlock(&mask_info->lock);
	mutex_unlock(&driver->md_session_lock);
	if (diag_check_update(APPS_DATA, pid))
		diag_update_userspace_clients(MSG_MASKS_TYPE);

	/*
	 * Apps processor must send the response to this command. Frame the
	 * response.
	 */
	rsp.cmd_code = DIAG_CMD_MSG_CONFIG;
	rsp.sub_cmd = DIAG_CMD_OP_SET_ALL_MSG_MASK;
	rsp.status = MSG_STATUS_SUCCESS;
	rsp.padding = 0;
	rsp.rt_mask = req->rt_mask;
	memcpy(dest_buf, &rsp, header_len);
	write_len += header_len;

	for (i = 0; i < NUM_MD_SESSIONS; i++) {
		if (i == APPS_DATA)
			continue;
		if (!diag_check_update(i, pid))
			continue;
		if (i > NUM_PERIPHERALS)
			peripheral = diag_search_peripheral_by_pd(i);
		else
			peripheral = i;
		mutex_lock(&driver->md_session_lock);
		diag_send_msg_mask_update(peripheral, ALL_SSID, ALL_SSID);
		mutex_unlock(&driver->md_session_lock);
	}

	return write_len;
}

static int diag_cmd_get_event_mask(unsigned char *src_buf, int src_len,
			unsigned char *dest_buf, int dest_len, int pid)
{
	int write_len = 0;
	uint32_t mask_size;
	struct diag_event_mask_config_t rsp;

	if (!src_buf || !dest_buf || src_len <= 0 || dest_len <= 0) {
		pr_err("diag: Invalid input in %s, src_buf: %pK, src_len: %d, dest_buf: %pK, dest_len: %d\n",
		       __func__, src_buf, src_len, dest_buf, dest_len);
		return -EINVAL;
	}

	if (!diag_apps_responds())
		return 0;

	mask_size = EVENT_COUNT_TO_BYTES(driver->last_event_id);
	if (mask_size + sizeof(rsp) > dest_len) {
		pr_err("diag: In %s, invalid mask size: %d\n", __func__,
		       mask_size);
		return -ENOMEM;
	}

	rsp.cmd_code = DIAG_CMD_GET_EVENT_MASK;
	rsp.status = EVENT_STATUS_SUCCESS;
	rsp.padding = 0;
	rsp.num_bits = driver->last_event_id + 1;
	memcpy(dest_buf, &rsp, sizeof(rsp));
	write_len += sizeof(rsp);
	memcpy(dest_buf + write_len, event_mask.ptr, mask_size);
	write_len += mask_size;

	return write_len;
}

static int diag_cmd_update_event_mask(unsigned char *src_buf, int src_len,
			unsigned char *dest_buf, int dest_len, int pid)
{
	int i, write_len = 0, mask_len = 0, peripheral;
	int header_len = sizeof(struct diag_event_mask_config_t);
	struct diag_event_mask_config_t rsp;
	struct diag_event_mask_config_t *req;
	struct diag_mask_info *mask_info = NULL;
	struct diag_md_session_t *info = NULL;

	mutex_lock(&driver->md_session_lock);
	info = diag_md_session_get_pid(pid);
	mask_info = (!info) ? &event_mask : info->event_mask;
	if (!src_buf || !dest_buf || dest_len <= 0 || !mask_info ||
		src_len < sizeof(struct diag_event_mask_config_t)) {
		pr_err("diag: Invalid input in %s, src_buf: %pK, src_len: %d, dest_buf: %pK, dest_len: %d, mask_info: %pK\n",
		       __func__, src_buf, src_len, dest_buf, dest_len,
		       mask_info);
		mutex_unlock(&driver->md_session_lock);
		return -EINVAL;
	}
	if (!mask_info->ptr) {
		pr_err("diag: In %s, invalid input mask_info->ptr: %pK\n",
			__func__, mask_info->ptr);
		mutex_unlock(&driver->md_session_lock);
		return -EINVAL;
	}
	req = (struct diag_event_mask_config_t *)src_buf;
	mask_len = EVENT_COUNT_TO_BYTES(req->num_bits);
	if (mask_len <= 0 || mask_len > event_mask.mask_len) {
		pr_err("diag: In %s, invalid event mask len: %d\n", __func__,
		       mask_len);
		mutex_unlock(&driver->md_session_lock);
		return -EIO;
	}

	mutex_lock(&mask_info->lock);
<<<<<<< HEAD
	if (src_len >= header_len + mask_len)
=======
	if (src_len >= header_len + mask_len - 1)
>>>>>>> b6fbaa1d
		memcpy(mask_info->ptr, src_buf + header_len, mask_len);
	mask_info->status = DIAG_CTRL_MASK_VALID;
	mutex_unlock(&mask_info->lock);
	mutex_unlock(&driver->md_session_lock);
	if (diag_check_update(APPS_DATA, pid))
		diag_update_userspace_clients(EVENT_MASKS_TYPE);

	/*
	 * Apps processor must send the response to this command. Frame the
	 * response.
	 */
	rsp.cmd_code = DIAG_CMD_SET_EVENT_MASK;
	rsp.status = EVENT_STATUS_SUCCESS;
	rsp.padding = 0;
	rsp.num_bits = driver->last_event_id + 1;
	memcpy(dest_buf, &rsp, header_len);
	write_len += header_len;
	memcpy(dest_buf + write_len, mask_info->ptr, mask_len);
	write_len += mask_len;

	for (i = 0; i < NUM_MD_SESSIONS; i++) {
		if (i == APPS_DATA)
			continue;
		if (!diag_check_update(i, pid))
			continue;
		if (i > NUM_PERIPHERALS)
			peripheral = diag_search_peripheral_by_pd(i);
		else
			peripheral = i;
		mutex_lock(&driver->md_session_lock);
		diag_send_event_mask_update(peripheral);
		mutex_unlock(&driver->md_session_lock);
	}

	return write_len;
}

static int diag_cmd_toggle_events(unsigned char *src_buf, int src_len,
			unsigned char *dest_buf, int dest_len, int pid)
{
	int write_len = 0, i, peripheral;
	uint8_t toggle = 0;
	struct diag_event_report_t header;
	struct diag_mask_info *mask_info = NULL;
	struct diag_md_session_t *info = NULL;

	mutex_lock(&driver->md_session_lock);
	info = diag_md_session_get_pid(pid);
	mask_info = (!info) ? &event_mask : info->event_mask;
	if (!src_buf || !dest_buf || src_len <= sizeof(uint8_t) ||
		dest_len <= 0 || !mask_info) {
		pr_err("diag: Invalid input in %s, src_buf: %pK, src_len: %d, dest_buf: %pK, dest_len: %d, mask_info: %pK\n",
		       __func__, src_buf, src_len, dest_buf, dest_len,
		       mask_info);
		mutex_unlock(&driver->md_session_lock);
		return -EINVAL;
	}
	if (!mask_info->ptr) {
		pr_err("diag: In %s, invalid input mask_info->ptr: %pK\n",
			__func__, mask_info->ptr);
		mutex_unlock(&driver->md_session_lock);
		return -EINVAL;
	}

	toggle = *(src_buf + 1);
	mutex_lock(&mask_info->lock);
	if (toggle) {
		mask_info->status = DIAG_CTRL_MASK_ALL_ENABLED;
		memset(mask_info->ptr, 0xFF, mask_info->mask_len);
	} else {
		mask_info->status = DIAG_CTRL_MASK_ALL_DISABLED;
		memset(mask_info->ptr, 0, mask_info->mask_len);
	}
	mutex_unlock(&mask_info->lock);
	mutex_unlock(&driver->md_session_lock);
	if (diag_check_update(APPS_DATA, pid))
		diag_update_userspace_clients(EVENT_MASKS_TYPE);

	/*
	 * Apps processor must send the response to this command. Frame the
	 * response.
	 */
	header.cmd_code = DIAG_CMD_EVENT_TOGGLE;
	header.padding = 0;
	for (i = 0; i < NUM_MD_SESSIONS; i++) {
		if (i == APPS_DATA)
			continue;
		if (!diag_check_update(i, pid))
			continue;
		if (i > NUM_PERIPHERALS)
			peripheral = diag_search_peripheral_by_pd(i);
		else
			peripheral = i;
		mutex_lock(&driver->md_session_lock);
		diag_send_event_mask_update(peripheral);
		mutex_unlock(&driver->md_session_lock);
	}
	memcpy(dest_buf, &header, sizeof(header));
	write_len += sizeof(header);

	return write_len;
}

static int diag_cmd_get_log_mask(unsigned char *src_buf, int src_len,
			unsigned char *dest_buf, int dest_len, int pid)
{
	int i;
	int status = LOG_STATUS_INVALID;
	int write_len = 0;
	int read_len = 0;
	int req_header_len = sizeof(struct diag_log_config_req_t);
	int rsp_header_len = sizeof(struct diag_log_config_rsp_t);
	uint32_t mask_size = 0;
	struct diag_log_mask_t *log_item = NULL;
	struct diag_log_config_get_req_t *req;
	struct diag_log_config_rsp_t rsp;
	struct diag_mask_info *mask_info = NULL;
	struct diag_md_session_t *info = NULL;

	mutex_lock(&driver->md_session_lock);
	info = diag_md_session_get_pid(pid);

	mask_info = (!info) ? &log_mask : info->log_mask;
	if (!src_buf || !dest_buf || dest_len <= 0 || !mask_info ||
		src_len < sizeof(struct diag_log_config_get_req_t)) {
		pr_err("diag: Invalid input in %s, src_buf: %pK, src_len: %d, dest_buf: %pK, dest_len: %d, mask_info: %pK\n",
		       __func__, src_buf, src_len, dest_buf, dest_len,
		       mask_info);
		mutex_unlock(&driver->md_session_lock);
		return -EINVAL;
	}
	if (!mask_info->ptr) {
		pr_err("diag: In %s, invalid input mask_info->ptr: %pK\n",
			__func__, mask_info->ptr);
		mutex_unlock(&driver->md_session_lock);
		return -EINVAL;
	}

	if (!diag_apps_responds()) {
		mutex_unlock(&driver->md_session_lock);
		return 0;
	}

	req = (struct diag_log_config_get_req_t *)src_buf;
	read_len += req_header_len;

	rsp.cmd_code = DIAG_CMD_LOG_CONFIG;
	rsp.padding[0] = 0;
	rsp.padding[1] = 0;
	rsp.padding[2] = 0;
	rsp.sub_cmd = DIAG_CMD_OP_GET_LOG_MASK;
	/*
	 * Don't copy the response header now. Copy at the end after
	 * calculating the status field value
	 */
	write_len += rsp_header_len;

	log_item = (struct diag_log_mask_t *)mask_info->ptr;
	if (!log_item->ptr) {
		pr_err("diag: Invalid input in %s, mask: %pK\n",
			__func__, log_item);
		mutex_unlock(&driver->md_session_lock);
		return -EINVAL;
	}
	for (i = 0; i < MAX_EQUIP_ID; i++, log_item++) {
		if (log_item->equip_id != req->equip_id)
			continue;
		mutex_lock(&log_item->lock);
		mask_size = LOG_ITEMS_TO_SIZE(log_item->num_items_tools);
		/*
		 * Make sure we have space to fill the response in the buffer.
		 * Destination buffer should atleast be able to hold equip_id
		 * (uint32_t), num_items(uint32_t), mask (mask_size) and the
		 * response header.
		 */
		if ((mask_size + (2 * sizeof(uint32_t)) + rsp_header_len) >
								dest_len) {
			pr_err("diag: In %s, invalid length: %d, max rsp_len: %d\n",
				__func__, mask_size, dest_len);
			status = LOG_STATUS_FAIL;
			mutex_unlock(&log_item->lock);
			break;
		}
		*(uint32_t *)(dest_buf + write_len) = log_item->equip_id;
		write_len += sizeof(uint32_t);
		*(uint32_t *)(dest_buf + write_len) = log_item->num_items_tools;
		write_len += sizeof(uint32_t);
		if (mask_size > 0) {
			memcpy(dest_buf + write_len, log_item->ptr, mask_size);
			write_len += mask_size;
		}
		DIAG_LOG(DIAG_DEBUG_MASKS,
			 "sending log e %d num_items %d size %d\n",
			 log_item->equip_id, log_item->num_items_tools,
			 log_item->range_tools);
		mutex_unlock(&log_item->lock);
		status = LOG_STATUS_SUCCESS;
		break;
	}

	rsp.status = status;
	memcpy(dest_buf, &rsp, rsp_header_len);

	mutex_unlock(&driver->md_session_lock);
	return write_len;
}

static int diag_cmd_get_log_range(unsigned char *src_buf, int src_len,
			unsigned char *dest_buf, int dest_len, int pid)
{
	int i;
	int write_len = 0;
	struct diag_log_config_rsp_t rsp;
	struct diag_log_mask_t *mask = (struct diag_log_mask_t *)log_mask.ptr;

	if (!mask)
		return -EINVAL;

	if (!diag_apps_responds())
		return 0;

	if (!src_buf || !dest_buf || src_len <= 0 || dest_len <= 0) {
		pr_err("diag: Invalid input in %s, src_buf: %pK, src_len: %d, dest_buf: %pK, dest_len: %d\n",
		       __func__, src_buf, src_len, dest_buf, dest_len);
		return -EINVAL;
	}

	rsp.cmd_code = DIAG_CMD_LOG_CONFIG;
	rsp.padding[0] = 0;
	rsp.padding[1] = 0;
	rsp.padding[2] = 0;
	rsp.sub_cmd = DIAG_CMD_OP_GET_LOG_RANGE;
	rsp.status = LOG_STATUS_SUCCESS;
	memcpy(dest_buf, &rsp, sizeof(rsp));
	write_len += sizeof(rsp);

	for (i = 0; i < MAX_EQUIP_ID && write_len < dest_len; i++, mask++) {
		*(uint32_t *)(dest_buf + write_len) = mask->num_items_tools;
		write_len += sizeof(uint32_t);
	}

	return write_len;
}

static int diag_cmd_set_log_mask(unsigned char *src_buf, int src_len,
				 unsigned char *dest_buf, int dest_len,
				 int pid)
{
	int i, peripheral, write_len = 0;
	int status = LOG_STATUS_SUCCESS;
	int read_len = 0, payload_len = 0;
	int req_header_len = sizeof(struct diag_log_config_req_t);
	int rsp_header_len = sizeof(struct diag_log_config_set_rsp_t);
	uint32_t mask_size = 0;
	struct diag_log_config_req_t *req;
	struct diag_log_config_set_rsp_t rsp;
	struct diag_log_mask_t *mask = NULL;
	struct diag_mask_info *mask_info = NULL;
	unsigned char *temp_buf = NULL;
	struct diag_md_session_t *info = NULL;

	mutex_lock(&driver->md_session_lock);
	info = diag_md_session_get_pid(pid);

	mask_info = (!info) ? &log_mask : info->log_mask;
	if (!src_buf || !dest_buf || dest_len <= 0 || !mask_info ||
		src_len < sizeof(struct diag_log_config_req_t)) {
		pr_err("diag: Invalid input in %s, src_buf: %pK, src_len: %d, dest_buf: %pK, dest_len: %d, mask_info: %pK\n",
		       __func__, src_buf, src_len, dest_buf, dest_len,
		       mask_info);
		mutex_unlock(&driver->md_session_lock);
		return -EINVAL;
	}
	if (!mask_info->ptr) {
		pr_err("diag: In %s, invalid input mask_info->ptr: %pK\n",
			__func__, mask_info->ptr);
		mutex_unlock(&driver->md_session_lock);
		return -EINVAL;
	}

	req = (struct diag_log_config_req_t *)src_buf;
	read_len += req_header_len;
	mask = (struct diag_log_mask_t *)mask_info->ptr;
	if (!mask->ptr) {
		pr_err("diag: Invalid input in %s, mask->ptr: %pK\n",
			__func__, mask->ptr);
		mutex_unlock(&driver->md_session_lock);
		return -EINVAL;
	}
	if (req->equip_id >= MAX_EQUIP_ID) {
		pr_err("diag: In %s, Invalid logging mask request, equip_id: %d\n",
		       __func__, req->equip_id);
		status = LOG_STATUS_INVALID;
	}

	if (req->num_items == 0) {
		pr_err("diag: In %s, Invalid number of items in log mask request, equip_id: %d\n",
		       __func__, req->equip_id);
		status = LOG_STATUS_INVALID;
	}

	mutex_lock(&mask_info->lock);
	for (i = 0; i < MAX_EQUIP_ID && !status; i++, mask++) {
		if (!mask || !mask->ptr)
			continue;
		if (mask->equip_id != req->equip_id)
			continue;
		mutex_lock(&mask->lock);

		DIAG_LOG(DIAG_DEBUG_MASKS, "e: %d current: %d %d new: %d %d",
			 mask->equip_id, mask->num_items_tools,
			 mask->range_tools, req->num_items,
			 LOG_ITEMS_TO_SIZE(req->num_items));
		/*
		 * If the size of the log mask cannot fit into our
		 * buffer, trim till we have space left in the buffer.
		 * num_items should then reflect the items that we have
		 * in our buffer.
		 */
		mask->num_items_tools = (req->num_items > MAX_ITEMS_ALLOWED) ?
					MAX_ITEMS_ALLOWED : req->num_items;
		mask_size = LOG_ITEMS_TO_SIZE(mask->num_items_tools);
		memset(mask->ptr, 0, mask->range_tools);
		if (mask_size > mask->range_tools) {
			DIAG_LOG(DIAG_DEBUG_MASKS,
				 "log range mismatch, e: %d old: %d new: %d\n",
				 req->equip_id, mask->range_tools,
				 LOG_ITEMS_TO_SIZE(mask->num_items_tools));
			/* Change in the mask reported by tools */
			temp_buf = krealloc(mask->ptr, mask_size, GFP_KERNEL);
			if (!temp_buf) {
				mask_info->status = DIAG_CTRL_MASK_INVALID;
				mutex_unlock(&mask->lock);
				break;
			}
			mask->ptr = temp_buf;
			memset(mask->ptr, 0, mask_size);
			mask->range_tools = mask_size;
		}
		req->num_items = mask->num_items_tools;
		if (mask_size > 0 && src_len >= read_len + mask_size)
			memcpy(mask->ptr, src_buf + read_len, mask_size);
		DIAG_LOG(DIAG_DEBUG_MASKS,
			 "copying log mask, e %d num %d range %d size %d\n",
			 req->equip_id, mask->num_items_tools,
			 mask->range_tools, mask_size);
		mutex_unlock(&mask->lock);
		mask_info->status = DIAG_CTRL_MASK_VALID;
		break;
	}
	mutex_unlock(&mask_info->lock);
	mutex_unlock(&driver->md_session_lock);
	if (diag_check_update(APPS_DATA, pid))
		diag_update_userspace_clients(LOG_MASKS_TYPE);

	/*
	 * Apps processor must send the response to this command. Frame the
	 * response.
	 */
	payload_len = LOG_ITEMS_TO_SIZE(req->num_items);
	if ((payload_len + rsp_header_len > dest_len) || (payload_len == 0)) {
		pr_err("diag: In %s, invalid length, payload_len: %d, header_len: %d, dest_len: %d\n",
		       __func__, payload_len, rsp_header_len, dest_len);
		status = LOG_STATUS_FAIL;
	}
	rsp.cmd_code = DIAG_CMD_LOG_CONFIG;
	rsp.padding[0] = 0;
	rsp.padding[1] = 0;
	rsp.padding[2] = 0;
	rsp.sub_cmd = DIAG_CMD_OP_SET_LOG_MASK;
	rsp.status = status;
	rsp.equip_id = req->equip_id;
	rsp.num_items = req->num_items;
	memcpy(dest_buf, &rsp, rsp_header_len);
	write_len += rsp_header_len;
	if (status != LOG_STATUS_SUCCESS)
		goto end;
	memcpy(dest_buf + write_len, src_buf + read_len, payload_len);
	write_len += payload_len;

	for (i = 0; i < NUM_MD_SESSIONS; i++) {
		if (i == APPS_DATA)
			continue;
		if (!diag_check_update(i, pid))
			continue;
		if (i > NUM_PERIPHERALS)
			peripheral = diag_search_peripheral_by_pd(i);
		else
			peripheral = i;
		mutex_lock(&driver->md_session_lock);
		diag_send_log_mask_update(peripheral, req->equip_id);
		mutex_unlock(&driver->md_session_lock);
	}
end:
	return write_len;
}

static int diag_cmd_disable_log_mask(unsigned char *src_buf, int src_len,
			unsigned char *dest_buf, int dest_len, int pid)
{
	struct diag_mask_info *mask_info = NULL;
	struct diag_log_mask_t *mask = NULL;
	struct diag_log_config_rsp_t header;
	int write_len = 0, i, peripheral;
	struct diag_md_session_t *info = NULL;

	mutex_lock(&driver->md_session_lock);
	info = diag_md_session_get_pid(pid);

	mask_info = (!info) ? &log_mask : info->log_mask;
	if (!src_buf || !dest_buf || src_len <= 0 || dest_len <= 0 ||
	    !mask_info) {
		pr_err("diag: Invalid input in %s, src_buf: %pK, src_len: %d, dest_buf: %pK, dest_len: %d, mask_info: %pK\n",
		       __func__, src_buf, src_len, dest_buf, dest_len,
		       mask_info);
		mutex_unlock(&driver->md_session_lock);
		return -EINVAL;
	}
	if (!mask_info->ptr) {
		pr_err("diag: In %s, invalid input mask_info->ptr: %pK\n",
			__func__, mask_info->ptr);
		mutex_unlock(&driver->md_session_lock);
		return -EINVAL;
	}
	mask = (struct diag_log_mask_t *)mask_info->ptr;
	if (!mask->ptr) {
		pr_err("diag: Invalid input in %s, mask->ptr: %pK\n",
			__func__, mask->ptr);
		mutex_unlock(&driver->md_session_lock);
		return -EINVAL;
	}
	for (i = 0; i < MAX_EQUIP_ID; i++, mask++) {
		if (mask && mask->ptr) {
			mutex_lock(&mask->lock);
			memset(mask->ptr, 0, mask->range);
			mutex_unlock(&mask->lock);
		}
	}
	mask_info->status = DIAG_CTRL_MASK_ALL_DISABLED;
	mutex_unlock(&driver->md_session_lock);
	if (diag_check_update(APPS_DATA, pid))
		diag_update_userspace_clients(LOG_MASKS_TYPE);

	/*
	 * Apps processor must send the response to this command. Frame the
	 * response.
	 */
	header.cmd_code = DIAG_CMD_LOG_CONFIG;
	header.padding[0] = 0;
	header.padding[1] = 0;
	header.padding[2] = 0;
	header.sub_cmd = DIAG_CMD_OP_LOG_DISABLE;
	header.status = LOG_STATUS_SUCCESS;
	memcpy(dest_buf, &header, sizeof(struct diag_log_config_rsp_t));
	write_len += sizeof(struct diag_log_config_rsp_t);
	for (i = 0; i < NUM_MD_SESSIONS; i++) {
		if (i == APPS_DATA)
			continue;
		if (!diag_check_update(i, pid))
			continue;
		if (i > NUM_PERIPHERALS)
			peripheral = diag_search_peripheral_by_pd(i);
		else
			peripheral = i;
		mutex_lock(&driver->md_session_lock);
		diag_send_log_mask_update(peripheral, ALL_EQUIP_ID);
		mutex_unlock(&driver->md_session_lock);
	}

	return write_len;
}

int diag_create_msg_mask_table_entry(struct diag_msg_mask_t *msg_mask,
				     struct diag_ssid_range_t *range)
{
	if (!msg_mask || !range)
		return -EIO;
	if (range->ssid_last < range->ssid_first)
		return -EINVAL;
	msg_mask->ssid_first = range->ssid_first;
	msg_mask->ssid_last = range->ssid_last;
	msg_mask->ssid_last_tools = range->ssid_last;
	msg_mask->range = msg_mask->ssid_last - msg_mask->ssid_first + 1;
	if (msg_mask->range < MAX_SSID_PER_RANGE)
		msg_mask->range = MAX_SSID_PER_RANGE;
	msg_mask->range_tools = msg_mask->range;
	mutex_init(&msg_mask->lock);
	if (msg_mask->range > 0) {
		msg_mask->ptr = kcalloc(msg_mask->range, sizeof(uint32_t),
					GFP_KERNEL);
		if (!msg_mask->ptr)
			return -ENOMEM;
		kmemleak_not_leak(msg_mask->ptr);
	}
	return 0;
}

static int diag_create_msg_mask_table(void)
{
	int i, err = 0;
	struct diag_msg_mask_t *mask = (struct diag_msg_mask_t *)msg_mask.ptr;
	struct diag_ssid_range_t range;

	mutex_lock(&msg_mask.lock);
	mutex_lock(&driver->msg_mask_lock);
	driver->msg_mask_tbl_count = MSG_MASK_TBL_CNT;
	for (i = 0; (i < driver->msg_mask_tbl_count) && mask;
			i++, mask++) {
		range.ssid_first = msg_mask_tbl[i].ssid_first;
		range.ssid_last = msg_mask_tbl[i].ssid_last;
		err = diag_create_msg_mask_table_entry(mask, &range);
		if (err)
			break;
	}
	mutex_unlock(&driver->msg_mask_lock);
	mutex_unlock(&msg_mask.lock);
	return err;
}

static int diag_create_build_time_mask(void)
{
	int i, err = 0;
	const uint32_t *tbl = NULL;
	uint32_t tbl_size = 0;
	struct diag_msg_mask_t *build_mask = NULL;
	struct diag_ssid_range_t range;

	mutex_lock(&msg_bt_mask.lock);
	mutex_lock(&driver->msg_mask_lock);
	driver->bt_msg_mask_tbl_count = MSG_MASK_TBL_CNT;
	build_mask = (struct diag_msg_mask_t *)msg_bt_mask.ptr;
	for (i = 0; (i < driver->bt_msg_mask_tbl_count) && build_mask;
			i++, build_mask++) {
		range.ssid_first = msg_mask_tbl[i].ssid_first;
		range.ssid_last = msg_mask_tbl[i].ssid_last;
		err = diag_create_msg_mask_table_entry(build_mask, &range);
		if (err)
			break;
		switch (build_mask->ssid_first) {
		case MSG_SSID_0:
			tbl = msg_bld_masks_0;
			tbl_size = sizeof(msg_bld_masks_0);
			break;
		case MSG_SSID_1:
			tbl = msg_bld_masks_1;
			tbl_size = sizeof(msg_bld_masks_1);
			break;
		case MSG_SSID_2:
			tbl = msg_bld_masks_2;
			tbl_size = sizeof(msg_bld_masks_2);
			break;
		case MSG_SSID_3:
			tbl = msg_bld_masks_3;
			tbl_size = sizeof(msg_bld_masks_3);
			break;
		case MSG_SSID_4:
			tbl = msg_bld_masks_4;
			tbl_size = sizeof(msg_bld_masks_4);
			break;
		case MSG_SSID_5:
			tbl = msg_bld_masks_5;
			tbl_size = sizeof(msg_bld_masks_5);
			break;
		case MSG_SSID_6:
			tbl = msg_bld_masks_6;
			tbl_size = sizeof(msg_bld_masks_6);
			break;
		case MSG_SSID_7:
			tbl = msg_bld_masks_7;
			tbl_size = sizeof(msg_bld_masks_7);
			break;
		case MSG_SSID_8:
			tbl = msg_bld_masks_8;
			tbl_size = sizeof(msg_bld_masks_8);
			break;
		case MSG_SSID_9:
			tbl = msg_bld_masks_9;
			tbl_size = sizeof(msg_bld_masks_9);
			break;
		case MSG_SSID_10:
			tbl = msg_bld_masks_10;
			tbl_size = sizeof(msg_bld_masks_10);
			break;
		case MSG_SSID_11:
			tbl = msg_bld_masks_11;
			tbl_size = sizeof(msg_bld_masks_11);
			break;
		case MSG_SSID_12:
			tbl = msg_bld_masks_12;
			tbl_size = sizeof(msg_bld_masks_12);
			break;
		case MSG_SSID_13:
			tbl = msg_bld_masks_13;
			tbl_size = sizeof(msg_bld_masks_13);
			break;
		case MSG_SSID_14:
			tbl = msg_bld_masks_14;
			tbl_size = sizeof(msg_bld_masks_14);
			break;
		case MSG_SSID_15:
			tbl = msg_bld_masks_15;
			tbl_size = sizeof(msg_bld_masks_15);
			break;
		case MSG_SSID_16:
			tbl = msg_bld_masks_16;
			tbl_size = sizeof(msg_bld_masks_16);
			break;
		case MSG_SSID_17:
			tbl = msg_bld_masks_17;
			tbl_size = sizeof(msg_bld_masks_17);
			break;
		case MSG_SSID_18:
			tbl = msg_bld_masks_18;
			tbl_size = sizeof(msg_bld_masks_18);
			break;
		case MSG_SSID_19:
			tbl = msg_bld_masks_19;
			tbl_size = sizeof(msg_bld_masks_19);
			break;
		case MSG_SSID_20:
			tbl = msg_bld_masks_20;
			tbl_size = sizeof(msg_bld_masks_20);
			break;
		case MSG_SSID_21:
			tbl = msg_bld_masks_21;
			tbl_size = sizeof(msg_bld_masks_21);
			break;
		case MSG_SSID_22:
			tbl = msg_bld_masks_22;
			tbl_size = sizeof(msg_bld_masks_22);
			break;
		}
		if (!tbl)
			continue;
		if (tbl_size > build_mask->range * sizeof(uint32_t)) {
			pr_warn("diag: In %s, table %d has more ssid than max, ssid_first: %d, ssid_last: %d\n",
				__func__, i, build_mask->ssid_first,
				build_mask->ssid_last);
			tbl_size = build_mask->range * sizeof(uint32_t);
		}
		memcpy(build_mask->ptr, tbl, tbl_size);
	}
	mutex_unlock(&driver->msg_mask_lock);
	mutex_unlock(&msg_bt_mask.lock);
	return err;
}

static int diag_create_log_mask_table(void)
{
	struct diag_log_mask_t *mask = NULL;
	uint8_t i;
	int err = 0;

	mutex_lock(&log_mask.lock);
	mask = (struct diag_log_mask_t *)(log_mask.ptr);
	for (i = 0; (i < MAX_EQUIP_ID) && mask; i++, mask++) {
		mask->equip_id = i;
		mask->num_items = LOG_GET_ITEM_NUM(log_code_last_tbl[i]);
		mask->num_items_tools = mask->num_items;
		mutex_init(&mask->lock);
		if (LOG_ITEMS_TO_SIZE(mask->num_items) > MAX_ITEMS_PER_EQUIP_ID)
			mask->range = LOG_ITEMS_TO_SIZE(mask->num_items);
		else
			mask->range = MAX_ITEMS_PER_EQUIP_ID;
		mask->range_tools = mask->range;
		mask->ptr = kzalloc(mask->range, GFP_KERNEL);
		if (!mask->ptr) {
			err = -ENOMEM;
			break;
		}
		kmemleak_not_leak(mask->ptr);
	}
	mutex_unlock(&log_mask.lock);
	return err;
}

static int __diag_mask_init(struct diag_mask_info *mask_info, int mask_len,
			    int update_buf_len)
{
	if (!mask_info || mask_len < 0 || update_buf_len < 0)
		return -EINVAL;

	mask_info->status = DIAG_CTRL_MASK_INVALID;
	mask_info->mask_len = mask_len;
	mask_info->update_buf_len = update_buf_len;
	if (mask_len > 0) {
		mask_info->ptr = kzalloc(mask_len, GFP_KERNEL);
		if (!mask_info->ptr)
			return -ENOMEM;
		kmemleak_not_leak(mask_info->ptr);
	}
	if (update_buf_len > 0) {
		mask_info->update_buf = kzalloc(update_buf_len, GFP_KERNEL);
		if (!mask_info->update_buf) {
			kfree(mask_info->ptr);
			mask_info->ptr = NULL;
			return -ENOMEM;
		}
		kmemleak_not_leak(mask_info->update_buf);
	}
	return 0;
}

static void __diag_mask_exit(struct diag_mask_info *mask_info)
{
	if (!mask_info || !mask_info->ptr)
		return;

	mutex_lock(&mask_info->lock);
	kfree(mask_info->ptr);
	mask_info->ptr = NULL;
	kfree(mask_info->update_buf);
	mask_info->update_buf = NULL;
	mutex_unlock(&mask_info->lock);
}

int diag_log_mask_copy(struct diag_mask_info *dest, struct diag_mask_info *src)
{
	int i, err = 0;
	struct diag_log_mask_t *src_mask = NULL;
	struct diag_log_mask_t *dest_mask = NULL;

	if (!src || !dest)
		return -EINVAL;

	mutex_init(&dest->lock);
	err = __diag_mask_init(dest, LOG_MASK_SIZE, APPS_BUF_SIZE);
	if (err)
		return err;

	mutex_lock(&dest->lock);
	src_mask = (struct diag_log_mask_t *)(src->ptr);
	dest_mask = (struct diag_log_mask_t *)(dest->ptr);

	dest->mask_len = src->mask_len;
	dest->status = src->status;

	for (i = 0; i < MAX_EQUIP_ID; i++, src_mask++, dest_mask++) {
		dest_mask->equip_id = src_mask->equip_id;
		dest_mask->num_items = src_mask->num_items;
		dest_mask->num_items_tools = src_mask->num_items_tools;
		mutex_init(&dest_mask->lock);
		dest_mask->range = src_mask->range;
		dest_mask->range_tools = src_mask->range_tools;
		dest_mask->ptr = kzalloc(dest_mask->range_tools, GFP_KERNEL);
		if (!dest_mask->ptr) {
			err = -ENOMEM;
			break;
		}
		kmemleak_not_leak(dest_mask->ptr);
		memcpy(dest_mask->ptr, src_mask->ptr, dest_mask->range_tools);
	}
	mutex_unlock(&dest->lock);

	return err;
}

void diag_log_mask_free(struct diag_mask_info *mask_info)
{
	int i;
	struct diag_log_mask_t *mask = NULL;

	if (!mask_info || !mask_info->ptr)
		return;

	mutex_lock(&mask_info->lock);
	mask = (struct diag_log_mask_t *)mask_info->ptr;
	if (!mask->ptr) {
		pr_err("diag: Invalid input in %s, mask->ptr: %pK\n",
			__func__, mask->ptr);
		mutex_unlock(&mask_info->lock);
		return;
	}
	for (i = 0; i < MAX_EQUIP_ID; i++, mask++) {
		kfree(mask->ptr);
		mask->ptr = NULL;
	}
	mutex_unlock(&mask_info->lock);

	__diag_mask_exit(mask_info);

}

static int diag_msg_mask_init(void)
{
	int err = 0, i;

	mutex_init(&msg_mask.lock);
	err = __diag_mask_init(&msg_mask, MSG_MASK_SIZE, APPS_BUF_SIZE);
	if (err)
		return err;

	err = diag_create_msg_mask_table();
	if (err) {
		pr_err("diag: Unable to create msg masks, err: %d\n", err);
		return err;
	}
	mutex_lock(&driver->msg_mask_lock);
	driver->msg_mask = &msg_mask;
	for (i = 0; i < NUM_PERIPHERALS; i++)
		driver->max_ssid_count[i] = 0;
	mutex_unlock(&driver->msg_mask_lock);

	return 0;
}

int diag_msg_mask_copy(struct diag_md_session_t *new_session,
	struct diag_mask_info *dest, struct diag_mask_info *src)
{
	int i, err = 0, mask_size = 0;
	struct diag_msg_mask_t *src_mask = NULL;
	struct diag_msg_mask_t *dest_mask = NULL;
	struct diag_ssid_range_t range;

	if (!src || !dest)
		return -EINVAL;

	mutex_init(&dest->lock);
	mutex_lock(&dest->lock);
	mutex_lock(&driver->msg_mask_lock);
	new_session->msg_mask_tbl_count =
		driver->msg_mask_tbl_count;
	err = __diag_mask_init(dest,
		(new_session->msg_mask_tbl_count *
		sizeof(struct diag_msg_mask_t)), APPS_BUF_SIZE);
	if (err) {
		mutex_unlock(&driver->msg_mask_lock);
		mutex_unlock(&dest->lock);
		return err;
	}
	src_mask = (struct diag_msg_mask_t *)src->ptr;
	dest_mask = (struct diag_msg_mask_t *)dest->ptr;

	dest->mask_len = src->mask_len;
	dest->status = src->status;
	for (i = 0; i < new_session->msg_mask_tbl_count; i++) {
		range.ssid_first = src_mask->ssid_first;
		range.ssid_last = src_mask->ssid_last;
		err = diag_create_msg_mask_table_entry(dest_mask, &range);
		if (err)
			break;
		if (src_mask->range_tools < dest_mask->range)
			mask_size = src_mask->range_tools * sizeof(uint32_t);
		else
			mask_size = dest_mask->range * sizeof(uint32_t);
		memcpy(dest_mask->ptr, src_mask->ptr, mask_size);
		src_mask++;
		dest_mask++;
	}
	mutex_unlock(&driver->msg_mask_lock);
	mutex_unlock(&dest->lock);
	return err;
}

void diag_msg_mask_free(struct diag_mask_info *mask_info,
	struct diag_md_session_t *session_info)
{
	int i;
	struct diag_msg_mask_t *mask = NULL;
	uint8_t msg_mask_tbl_count = 0;

	if (!mask_info || !mask_info->ptr)
		return;
	mutex_lock(&mask_info->lock);
	mutex_lock(&driver->msg_mask_lock);
	mask = (struct diag_msg_mask_t *)mask_info->ptr;
	if (!mask->ptr) {
		pr_err("diag: Invalid input in %s, mask->ptr: %pK\n",
			__func__, mask->ptr);
		mutex_unlock(&driver->msg_mask_lock);
		mutex_unlock(&mask_info->lock);
		return;
	}
	msg_mask_tbl_count = (session_info) ?
		session_info->msg_mask_tbl_count :
		driver->msg_mask_tbl_count;
	for (i = 0; i < msg_mask_tbl_count; i++, mask++) {
		kfree(mask->ptr);
		mask->ptr = NULL;
	}
	mutex_unlock(&driver->msg_mask_lock);
	mutex_unlock(&mask_info->lock);
	__diag_mask_exit(mask_info);
}

static void diag_msg_mask_exit(void)
{
	int i;
	struct diag_msg_mask_t *mask = NULL;

	mutex_lock(&driver->msg_mask_lock);
	mask = (struct diag_msg_mask_t *)(msg_mask.ptr);
	if (mask) {
		for (i = 0; i < driver->msg_mask_tbl_count; i++, mask++)
			kfree(mask->ptr);
		kfree(msg_mask.ptr);
		msg_mask.ptr = NULL;
	}
	kfree(msg_mask.update_buf);
	msg_mask.update_buf = NULL;
	mutex_unlock(&driver->msg_mask_lock);
}

static int diag_build_time_mask_init(void)
{
	int err = 0;

	/* There is no need for update buffer for Build Time masks */
	mutex_init(&msg_bt_mask.lock);
	err = __diag_mask_init(&msg_bt_mask, MSG_MASK_SIZE, 0);
	if (err)
		return err;
	err = diag_create_build_time_mask();
	if (err) {
		pr_err("diag: Unable to create msg build time masks, err: %d\n",
		       err);
		return err;
	}
	driver->build_time_mask = &msg_bt_mask;
	return 0;
}

static void diag_build_time_mask_exit(void)
{
	int i;
	struct diag_msg_mask_t *mask = NULL;

	mutex_lock(&driver->msg_mask_lock);
	mask = (struct diag_msg_mask_t *)(msg_bt_mask.ptr);
	if (mask) {
		for (i = 0; i < driver->bt_msg_mask_tbl_count; i++, mask++)
			kfree(mask->ptr);
		kfree(msg_bt_mask.ptr);
		msg_bt_mask.ptr = NULL;
	}
	mutex_unlock(&driver->msg_mask_lock);
}

static int diag_log_mask_init(void)
{
	int err = 0, i;

	mutex_init(&log_mask.lock);
	err = __diag_mask_init(&log_mask, LOG_MASK_SIZE, APPS_BUF_SIZE);
	if (err)
		return err;
	err = diag_create_log_mask_table();
	if (err)
		return err;
	driver->log_mask = &log_mask;

	for (i = 0; i < NUM_PERIPHERALS; i++)
		driver->num_equip_id[i] = 0;

	return 0;
}

static void diag_log_mask_exit(void)
{
	int i;
	struct diag_log_mask_t *mask = NULL;

	mask = (struct diag_log_mask_t *)(log_mask.ptr);
	if (mask) {
		for (i = 0; i < MAX_EQUIP_ID; i++, mask++)
			kfree(mask->ptr);
		kfree(log_mask.ptr);
	}

	kfree(log_mask.update_buf);
}

static int diag_event_mask_init(void)
{
	int err = 0, i;

	mutex_init(&event_mask.lock);
	err = __diag_mask_init(&event_mask, EVENT_MASK_SIZE, APPS_BUF_SIZE);
	if (err)
		return err;
	driver->event_mask_size = EVENT_MASK_SIZE;
	driver->last_event_id = APPS_EVENT_LAST_ID;
	driver->event_mask = &event_mask;

	for (i = 0; i < NUM_PERIPHERALS; i++)
		driver->num_event_id[i] = 0;

	return 0;
}

int diag_event_mask_copy(struct diag_mask_info *dest,
			 struct diag_mask_info *src)
{
	int err = 0;

	if (!src || !dest)
		return -EINVAL;

	mutex_init(&dest->lock);
	err = __diag_mask_init(dest, EVENT_MASK_SIZE, APPS_BUF_SIZE);
	if (err)
		return err;

	mutex_lock(&dest->lock);
	dest->mask_len = src->mask_len;
	dest->status = src->status;
	memcpy(dest->ptr, src->ptr, dest->mask_len);
	mutex_unlock(&dest->lock);

	return err;
}

void diag_event_mask_free(struct diag_mask_info *mask_info)
{
	if (!mask_info)
		return;

	__diag_mask_exit(mask_info);
}

static void diag_event_mask_exit(void)
{
	kfree(event_mask.ptr);
	kfree(event_mask.update_buf);
}

int diag_copy_to_user_msg_mask(char __user *buf, size_t count,
			       struct diag_md_session_t *info)
{
	int i, err = 0, len = 0;
	int copy_len = 0, total_len = 0;
	struct diag_msg_mask_userspace_t header;
	struct diag_mask_info *mask_info = NULL;
	struct diag_msg_mask_t *mask = NULL;
	unsigned char *ptr = NULL;
	uint8_t msg_mask_tbl_count = 0;

	if (!buf || count == 0)
		return -EINVAL;

	mask_info = (!info) ? &msg_mask : info->msg_mask;
	if (!mask_info)
		return -EIO;

	if (!mask_info->ptr || !mask_info->update_buf) {
		pr_err("diag: In %s, invalid input mask_info->ptr: %pK, mask_info->update_buf: %pK\n",
			__func__, mask_info->ptr, mask_info->update_buf);
		return -EINVAL;
	}
	mutex_lock(&mask_info->lock);
	mutex_lock(&driver->msg_mask_lock);

	mask = (struct diag_msg_mask_t *)(mask_info->ptr);
	if (!mask->ptr) {
		pr_err("diag: Invalid input in %s, mask->ptr: %pK\n",
			__func__, mask->ptr);
		mutex_unlock(&driver->msg_mask_lock);
		mutex_unlock(&mask_info->lock);
		return -EINVAL;
	}
	msg_mask_tbl_count = (info) ? info->msg_mask_tbl_count :
			driver->msg_mask_tbl_count;
	for (i = 0; i < msg_mask_tbl_count; i++, mask++) {
		if (!mask->ptr)
			continue;
		ptr = mask_info->update_buf;
		len = 0;
		mutex_lock(&mask->lock);
		header.ssid_first = mask->ssid_first;
		header.ssid_last = mask->ssid_last_tools;
		header.range = mask->range_tools;
		memcpy(ptr, &header, sizeof(header));
		len += sizeof(header);
		copy_len = (sizeof(uint32_t) * mask->range_tools);
		if ((len + copy_len) > mask_info->update_buf_len) {
			pr_err("diag: In %s, no space to update msg mask, first: %d, last: %d\n",
			       __func__, mask->ssid_first,
			       mask->ssid_last_tools);
			mutex_unlock(&mask->lock);
			continue;
		}
		memcpy(ptr + len, mask->ptr, copy_len);
		len += copy_len;
		mutex_unlock(&mask->lock);
		/* + sizeof(int) to account for data_type already in buf */
		if (total_len + sizeof(int) + len > count) {
			pr_err("diag: In %s, unable to send msg masks to user space, total_len: %d, count: %zu\n",
			       __func__, total_len, count);
			err = -ENOMEM;
			break;
		}
		err = copy_to_user(buf + total_len, (void *)ptr, len);
		if (err) {
			pr_err("diag: In %s Unable to send msg masks to user space clients, err: %d\n",
			       __func__, err);
			break;
		}
		total_len += len;
	}
	mutex_unlock(&driver->msg_mask_lock);
	mutex_unlock(&mask_info->lock);
	return err ? err : total_len;
}

int diag_copy_to_user_log_mask(char __user *buf, size_t count,
			       struct diag_md_session_t *info)
{
	int i, err = 0, len = 0;
	int copy_len = 0, total_len = 0;
	struct diag_log_mask_userspace_t header;
	struct diag_log_mask_t *mask = NULL;
	struct diag_mask_info *mask_info = NULL;
	unsigned char *ptr = NULL;

	if (!buf || count == 0)
		return -EINVAL;

	mask_info = (!info) ? &log_mask : info->log_mask;
	if (!mask_info)
		return -EIO;

	if (!mask_info->ptr || !mask_info->update_buf) {
		pr_err("diag: In %s, invalid input mask_info->ptr: %pK, mask_info->update_buf: %pK\n",
			__func__, mask_info->ptr, mask_info->update_buf);
		return -EINVAL;
	}

	mutex_lock(&mask_info->lock);
	mask = (struct diag_log_mask_t *)(mask_info->ptr);
	if (!mask->ptr) {
		pr_err("diag: Invalid input in %s, mask->ptr: %pK\n",
			__func__, mask->ptr);
		mutex_unlock(&mask_info->lock);
		return -EINVAL;
	}
	for (i = 0; i < MAX_EQUIP_ID; i++, mask++) {
		if (!mask->ptr)
			continue;
		ptr = mask_info->update_buf;
		len = 0;
		mutex_lock(&mask->lock);
		header.equip_id = mask->equip_id;
		header.num_items = mask->num_items_tools;
		memcpy(ptr, &header, sizeof(header));
		len += sizeof(header);
		copy_len = LOG_ITEMS_TO_SIZE(header.num_items);
		if ((len + copy_len) > mask_info->update_buf_len) {
			pr_err("diag: In %s, no space to update log mask, equip_id: %d\n",
			       __func__, mask->equip_id);
			mutex_unlock(&mask->lock);
			continue;
		}
		memcpy(ptr + len, mask->ptr, copy_len);
		len += copy_len;
		mutex_unlock(&mask->lock);
		/* + sizeof(int) to account for data_type already in buf */
		if (total_len + sizeof(int) + len > count) {
			pr_err("diag: In %s, unable to send log masks to user space, total_len: %d, count: %zu\n",
			       __func__, total_len, count);
			err = -ENOMEM;
			break;
		}
		err = copy_to_user(buf + total_len, (void *)ptr, len);
		if (err) {
			pr_err("diag: In %s Unable to send log masks to user space clients, err: %d\n",
			       __func__, err);
			break;
		}
		total_len += len;
	}
	mutex_unlock(&mask_info->lock);

	return err ? err : total_len;
}

void diag_send_updates_peripheral(uint8_t peripheral)
{
	if (!driver->feature[peripheral].rcvd_feature_mask)
		return;

	if (!driver->feature[peripheral].sent_feature_mask)
		diag_send_feature_mask_update(peripheral);
	/*
	 * Masks (F3, logs and events) will be sent to
	 * peripheral immediately following feature mask update only
	 * if diag_id support is not present or
	 * diag_id support is present and diag_id has been sent to
	 * peripheral.
	 */
	if (!driver->feature[peripheral].diag_id_support ||
		driver->diag_id_sent[peripheral]) {
		if (driver->time_sync_enabled)
			diag_send_time_sync_update(peripheral);
		mutex_lock(&driver->md_session_lock);
		if (driver->set_mask_cmd) {
			diag_send_msg_mask_update(peripheral,
				ALL_SSID, ALL_SSID);
			diag_send_log_mask_update(peripheral, ALL_EQUIP_ID);
			diag_send_event_mask_update(peripheral);
		}
		mutex_unlock(&driver->md_session_lock);
		diag_send_real_time_update(peripheral,
				driver->real_time_mode[DIAG_LOCAL_PROC]);
		diag_send_peripheral_buffering_mode(
					&driver->buffering_mode[peripheral]);

		/*
		 * Clear mask_update variable afer updating
		 * logging masks to peripheral.
		 */
		mutex_lock(&driver->cntl_lock);
		driver->mask_update ^= PERIPHERAL_MASK(peripheral);
		mutex_unlock(&driver->cntl_lock);
	}
}

int diag_process_apps_masks(unsigned char *buf, int len, int pid)
{
	int size = 0, sub_cmd = 0;
	int (*hdlr)(unsigned char *src_buf, int src_len,
		    unsigned char *dest_buf, int dest_len, int pid) = NULL;

	if (!buf || len <= 0)
		return -EINVAL;

	if (*buf == DIAG_CMD_LOG_CONFIG) {
		if (len < (2 * sizeof(int)))
			return -EINVAL;
		sub_cmd = *(int *)(buf + sizeof(int));
		switch (sub_cmd) {
		case DIAG_CMD_OP_LOG_DISABLE:
			hdlr = diag_cmd_disable_log_mask;
			break;
		case DIAG_CMD_OP_GET_LOG_RANGE:
			hdlr = diag_cmd_get_log_range;
			break;
		case DIAG_CMD_OP_SET_LOG_MASK:
			hdlr = diag_cmd_set_log_mask;
			driver->set_mask_cmd = 1;
			break;
		case DIAG_CMD_OP_GET_LOG_MASK:
			hdlr = diag_cmd_get_log_mask;
			break;
		}
	} else if (*buf == DIAG_CMD_MSG_CONFIG) {
		if (len < (2 * sizeof(uint8_t)))
			return -EINVAL;
		sub_cmd = *(uint8_t *)(buf + sizeof(uint8_t));
		switch (sub_cmd) {
		case DIAG_CMD_OP_GET_SSID_RANGE:
			hdlr = diag_cmd_get_ssid_range;
			break;
		case DIAG_CMD_OP_GET_BUILD_MASK:
			hdlr = diag_cmd_get_build_mask;
			break;
		case DIAG_CMD_OP_GET_MSG_MASK:
			hdlr = diag_cmd_get_msg_mask;
			break;
		case DIAG_CMD_OP_SET_MSG_MASK:
			hdlr = diag_cmd_set_msg_mask;
			driver->set_mask_cmd = 1;
			break;
		case DIAG_CMD_OP_SET_ALL_MSG_MASK:
			hdlr = diag_cmd_set_all_msg_mask;
			driver->set_mask_cmd = 1;
			break;
		}
	} else if (*buf == DIAG_CMD_GET_EVENT_MASK) {
		hdlr = diag_cmd_get_event_mask;
	} else if (*buf == DIAG_CMD_SET_EVENT_MASK) {
		hdlr = diag_cmd_update_event_mask;
		driver->set_mask_cmd = 1;
	} else if (*buf == DIAG_CMD_EVENT_TOGGLE) {
		hdlr = diag_cmd_toggle_events;
		driver->set_mask_cmd = 1;
	}

	if (hdlr)
		size = hdlr(buf, len, driver->apps_rsp_buf,
			    DIAG_MAX_RSP_SIZE, pid);

	return (size > 0) ? size : 0;
}

int diag_masks_init(void)
{
	int err = 0;

	err = diag_msg_mask_init();
	if (err)
		goto fail;

	err = diag_build_time_mask_init();
	if (err)
		goto fail;

	err = diag_log_mask_init();
	if (err)
		goto fail;

	err = diag_event_mask_init();
	if (err)
		goto fail;

	if (driver->buf_feature_mask_update == NULL) {
		driver->buf_feature_mask_update = kzalloc(sizeof(
					struct diag_ctrl_feature_mask) +
					FEATURE_MASK_LEN, GFP_KERNEL);
		if (driver->buf_feature_mask_update == NULL)
			goto fail;
		kmemleak_not_leak(driver->buf_feature_mask_update);
	}

	return 0;
fail:
	pr_err("diag: Could not initialize diag mask buffers\n");
	diag_masks_exit();
	return -ENOMEM;
}

void diag_masks_exit(void)
{
	diag_msg_mask_exit();
	diag_build_time_mask_exit();
	diag_log_mask_exit();
	diag_event_mask_exit();
	kfree(driver->buf_feature_mask_update);
}<|MERGE_RESOLUTION|>--- conflicted
+++ resolved
@@ -1091,11 +1091,7 @@
 	}
 
 	mutex_lock(&mask_info->lock);
-<<<<<<< HEAD
-	if (src_len >= header_len + mask_len)
-=======
 	if (src_len >= header_len + mask_len - 1)
->>>>>>> b6fbaa1d
 		memcpy(mask_info->ptr, src_buf + header_len, mask_len);
 	mask_info->status = DIAG_CTRL_MASK_VALID;
 	mutex_unlock(&mask_info->lock);
