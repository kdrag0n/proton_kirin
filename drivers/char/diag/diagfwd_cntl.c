--- conflicted
+++ resolved
@@ -124,34 +124,20 @@
 	info.si_int = (PERIPHERAL_MASK(peripheral) | data);
 	info.si_signo = SIGCONT;
 
-<<<<<<< HEAD
-	if (!driver->md_session_map[0][peripheral] ||
-		driver->md_session_map[0][peripheral]->pid <= 0) {
-=======
 	if (!driver->md_session_map[proc][peripheral] ||
 		driver->md_session_map[proc][peripheral]->pid <= 0) {
->>>>>>> b6fbaa1d
 		pr_err("diag: md_session_map[%d] is invalid\n", peripheral);
 		mutex_unlock(&driver->md_session_lock);
 		return;
 	}
 
 	pid_struct = find_get_pid(
-<<<<<<< HEAD
-			driver->md_session_map[0][peripheral]->pid);
-	DIAG_LOG(DIAG_DEBUG_PERIPHERALS,
-		"md_session_map[%d] pid = %d task = %pK\n",
-		peripheral,
-		driver->md_session_map[0][peripheral]->pid,
-		driver->md_session_map[0][peripheral]->task);
-=======
 		driver->md_session_map[proc][peripheral]->pid);
 	DIAG_LOG(DIAG_DEBUG_PERIPHERALS,
 		"md_session_map[%d] pid = %d task = %pK\n",
 		peripheral,
 		driver->md_session_map[proc][peripheral]->pid,
 		driver->md_session_map[proc][peripheral]->task);
->>>>>>> b6fbaa1d
 
 	if (pid_struct) {
 		result = get_pid_task(pid_struct, PIDTYPE_PID);
@@ -160,23 +146,14 @@
 			DIAG_LOG(DIAG_DEBUG_PERIPHERALS,
 				"diag: md_session_map[%d] with pid = %d Exited..\n",
 				peripheral,
-<<<<<<< HEAD
-				driver->md_session_map[0][peripheral]->pid);
-=======
 				driver->md_session_map[proc][peripheral]->pid);
->>>>>>> b6fbaa1d
 			mutex_unlock(&driver->md_session_lock);
 			return;
 		}
 
-<<<<<<< HEAD
-		if (driver->md_session_map[0][peripheral] &&
-			driver->md_session_map[0][peripheral]->task == result) {
-=======
 		if (driver->md_session_map[proc][peripheral] &&
 			driver->md_session_map[proc][peripheral]->task ==
 								result) {
->>>>>>> b6fbaa1d
 			stat = send_sig_info(info.si_signo,
 					&info, result);
 			if (stat)
@@ -1163,11 +1140,7 @@
 		if (peripheral > NUM_PERIPHERALS)
 			peripheral = diag_search_peripheral_by_pd(i);
 
-<<<<<<< HEAD
-		if (peripheral < 0 || peripheral > NUM_PERIPHERALS)
-=======
 		if (peripheral < 0 || peripheral >= NUM_PERIPHERALS)
->>>>>>> b6fbaa1d
 			continue;
 
 		if (!driver->feature[peripheral].peripheral_buffering)
