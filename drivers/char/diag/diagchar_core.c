/* Copyright (c) 2008-2019, The Linux Foundation. All rights reserved.
 *
 * This program is free software; you can redistribute it and/or modify
 * it under the terms of the GNU General Public License version 2 and
 * only version 2 as published by the Free Software Foundation.
 *
 * This program is distributed in the hope that it will be useful,
 * but WITHOUT ANY WARRANTY; without even the implied warranty of
 * MERCHANTABILITY or FITNESS FOR A PARTICULAR PURPOSE.  See the
 * GNU General Public License for more details.
 */

#include <linux/slab.h>
#include <linux/init.h>
#include <linux/module.h>
#include <linux/cdev.h>
#include <linux/fs.h>
#include <linux/device.h>
#include <linux/delay.h>
#include <linux/uaccess.h>
#include <linux/diagchar.h>
#include <linux/sched.h>
#include <linux/ratelimit.h>
#include <linux/timer.h>
#include <linux/sched/task.h>
#ifdef CONFIG_DIAG_OVER_USB
#include <linux/usb/usbdiag.h>
#endif
#include <asm/current.h>
#include "diagchar_hdlc.h"
#include "diagmem.h"
#include "diagchar.h"
#include "diagfwd.h"
#include "diagfwd_cntl.h"
#include "diag_dci.h"
#include "diag_debugfs.h"
#include "diag_masks.h"
#include "diagfwd_bridge.h"
#include "diag_usb.h"
#include "diag_memorydevice.h"
#include "diag_mux.h"
#include "diag_ipc_logging.h"
#include "diagfwd_peripheral.h"
#include "diagfwd_mhi.h"
#include "diagfwd_hsic.h"
#include "diag_pcie.h"

#include <linux/coresight-stm.h>
#include <linux/kernel.h>
#ifdef CONFIG_COMPAT
#include <linux/compat.h>
#endif

MODULE_DESCRIPTION("Diag Char Driver");
MODULE_LICENSE("GPL v2");

#define MIN_SIZ_ALLOW 4
#define INIT	1
#define EXIT	-1
struct diagchar_dev *driver;
struct diagchar_priv {
	int pid;
};

#define USER_SPACE_RAW_DATA	0
#define USER_SPACE_HDLC_DATA	1

/* Memory pool variables */
/* Used for copying any incoming packet from user space clients. */
static unsigned int poolsize = 12;
module_param(poolsize, uint, 0000);

/*
 * Used for HDLC encoding packets coming from the user
 * space.
 */
static unsigned int poolsize_hdlc = 10;
module_param(poolsize_hdlc, uint, 0000);

/*
 * This is used for incoming DCI requests from the user space clients.
 * Don't expose itemsize as it is internal.
 */
static unsigned int poolsize_user = 8;
module_param(poolsize_user, uint, 0000);

/*
 * USB structures allocated for writing Diag data generated on the Apps to USB.
 * Don't expose itemsize as it is constant.
 */
static unsigned int itemsize_usb_apps = sizeof(struct diag_request);
static unsigned int poolsize_usb_apps = 10;
static unsigned int itemsize_pcie_apps = sizeof(struct mhi_req);
static unsigned int poolsize_pcie_apps = 10;
module_param(poolsize_usb_apps, uint, 0000);

/* Used for DCI client buffers. Don't expose itemsize as it is constant. */
static unsigned int poolsize_dci = 10;
module_param(poolsize_dci, uint, 0000);

#ifdef CONFIG_DIAGFWD_BRIDGE_CODE
/* Used for reading data from the remote device. */
static unsigned int itemsize_mdm = DIAG_MDM_BUF_SIZE;
static unsigned int poolsize_mdm = 18;
module_param(itemsize_mdm, uint, 0000);
module_param(poolsize_mdm, uint, 0000);

/*
 * Used for reading DCI data from the remote device.
 * Don't expose poolsize for DCI data. There is only one read buffer
 */
static unsigned int itemsize_mdm_dci = DIAG_MDM_BUF_SIZE;
static unsigned int poolsize_mdm_dci = 1;
module_param(itemsize_mdm_dci, uint, 0000);

/*
 * Used for USB structues associated with a remote device.
 * Don't expose the itemsize since it is constant.
 */
static unsigned int itemsize_mdm_usb = sizeof(struct diag_request);
static unsigned int poolsize_mdm_usb = 18;
module_param(poolsize_mdm_usb, uint, 0000);

/*
 * Used for writing read DCI data to remote peripherals. Don't
 * expose poolsize for DCI data. There is only one read
 * buffer. Add 6 bytes for DCI header information: Start (1),
 * Version (1), Length (2), Tag (2)
 */
static unsigned int itemsize_mdm_dci_write = DIAG_MDM_DCI_BUF_SIZE;
static unsigned int poolsize_mdm_dci_write = 1;
module_param(itemsize_mdm_dci_write, uint, 0000);

/*
 * Used for USB structures associated with a remote SMUX
 * device Don't expose the itemsize since it is constant
 */
static unsigned int itemsize_qsc_usb = sizeof(struct diag_request);
static unsigned int poolsize_qsc_usb = 8;
module_param(poolsize_qsc_usb, uint, 0000);
#endif

/* This is the max number of user-space clients supported at initialization*/
static unsigned int max_clients = 15;
module_param(max_clients, uint, 0000);

/* Timer variables */
static struct timer_list drain_timer;
static int timer_in_progress;

/*
 * Diag Mask clear variable
 * Used for clearing masks upon
 * USB disconnection and stopping ODL
 */
static int diag_mask_clear_param = 1;
module_param(diag_mask_clear_param, int, 0644);

struct diag_apps_data_t hdlc_data;
struct diag_apps_data_t non_hdlc_data;
static struct mutex apps_data_mutex;

#define DIAGPKT_MAX_DELAYED_RSP 0xFFFF

#ifdef CONFIG_IPC_LOGGING
uint16_t diag_debug_mask;
void *diag_ipc_log;
#endif

static void diag_md_session_close(int pid);

/*
 * Returns the next delayed rsp id. If wrapping is enabled,
 * wraps the delayed rsp id to DIAGPKT_MAX_DELAYED_RSP.
 */
static uint16_t diag_get_next_delayed_rsp_id(void)
{
	uint16_t rsp_id = 0;

	mutex_lock(&driver->delayed_rsp_mutex);
	rsp_id = driver->delayed_rsp_id;
	if (rsp_id < DIAGPKT_MAX_DELAYED_RSP)
		rsp_id++;
	else {
		if (wrap_enabled) {
			rsp_id = 1;
			wrap_count++;
		} else
			rsp_id = DIAGPKT_MAX_DELAYED_RSP;
	}
	driver->delayed_rsp_id = rsp_id;
	mutex_unlock(&driver->delayed_rsp_mutex);

	return rsp_id;
}

static int diag_switch_logging(struct diag_logging_mode_param_t *param);

#define COPY_USER_SPACE_OR_ERR(buf, data, length)		\
do {								\
	if ((count < ret+length) || (copy_to_user(buf,		\
			(void *)&data, length))) {		\
		ret = -EFAULT;					\
		break;							\
	}							\
	ret += length;						\
} while (0)

static void drain_timer_func(unsigned long data)
{
	queue_work(driver->diag_wq, &(driver->diag_drain_work));
}

static void diag_drain_apps_data(struct diag_apps_data_t *data)
{
	int err = 0;
	unsigned long flags;

	if (!data || !data->buf)
		return;

	spin_lock_irqsave(&driver->diagmem_lock, flags);
	data->flushed = 1;
	spin_unlock_irqrestore(&driver->diagmem_lock, flags);
	err = diag_mux_write(DIAG_LOCAL_PROC, data->buf, data->len,
			     data->ctxt);
<<<<<<< HEAD
	spin_lock_irqsave(&driver->diagmem_lock, flags);
	if (err)
		diagmem_free(driver, data->buf, POOL_TYPE_HDLC);
	data->buf = NULL;
	data->len = 0;
	spin_unlock_irqrestore(&driver->diagmem_lock, flags);
=======

	if (err) {
		spin_lock_irqsave(&driver->diagmem_lock, flags);
		diagmem_free(driver, data->buf, POOL_TYPE_HDLC);
		data->buf = NULL;
		data->len = 0;
		data->allocated = 0;
		data->flushed = 0;
		spin_unlock_irqrestore(&driver->diagmem_lock, flags);
	}
>>>>>>> b6fbaa1d
}

void diag_update_user_client_work_fn(struct work_struct *work)
{
	diag_update_userspace_clients(HDLC_SUPPORT_TYPE);
}

static void diag_update_md_client_work_fn(struct work_struct *work)
{
	diag_update_md_clients(HDLC_SUPPORT_TYPE);
}

void diag_drain_work_fn(struct work_struct *work)
{
	uint8_t hdlc_disabled = 0;

	timer_in_progress = 0;
	mutex_lock(&apps_data_mutex);
	mutex_lock(&driver->hdlc_disable_mutex);
	hdlc_disabled = driver->p_hdlc_disabled[APPS_DATA];
	mutex_unlock(&driver->hdlc_disable_mutex);
	if (!hdlc_disabled)
		diag_drain_apps_data(&hdlc_data);
	else
		diag_drain_apps_data(&non_hdlc_data);
	mutex_unlock(&apps_data_mutex);
}

void check_drain_timer(void)
{
	int ret = 0;

	if (!timer_in_progress) {
		timer_in_progress = 1;
		ret = mod_timer(&drain_timer, jiffies + msecs_to_jiffies(200));
	}
}

void diag_add_client(int i, struct file *file)
{
	struct diagchar_priv *diagpriv_data;

	driver->client_map[i].pid = current->tgid;
	diagpriv_data = kmalloc(sizeof(struct diagchar_priv),
							GFP_KERNEL);
	if (diagpriv_data)
		diagpriv_data->pid = current->tgid;
	file->private_data = diagpriv_data;
	strlcpy(driver->client_map[i].name, current->comm, 20);
	driver->client_map[i].name[19] = '\0';
}

static void diag_mempool_init(void)
{
	uint32_t itemsize = DIAG_MAX_REQ_SIZE;
	uint32_t itemsize_hdlc = DIAG_MAX_HDLC_BUF_SIZE + APF_DIAG_PADDING;
	uint32_t itemsize_dci = IN_BUF_SIZE;
	uint32_t itemsize_user = DCI_REQ_BUF_SIZE;

	itemsize += ((DCI_HDR_SIZE > CALLBACK_HDR_SIZE) ? DCI_HDR_SIZE :
		     CALLBACK_HDR_SIZE);
	diagmem_setsize(POOL_TYPE_COPY, itemsize, poolsize);
	diagmem_setsize(POOL_TYPE_HDLC, itemsize_hdlc, poolsize_hdlc);
	diagmem_setsize(POOL_TYPE_DCI, itemsize_dci, poolsize_dci);
	diagmem_setsize(POOL_TYPE_USER, itemsize_user, poolsize_user);

	diagmem_init(driver, POOL_TYPE_COPY);
	diagmem_init(driver, POOL_TYPE_HDLC);
	diagmem_init(driver, POOL_TYPE_USER);
	diagmem_init(driver, POOL_TYPE_DCI);

	spin_lock_init(&driver->diagmem_lock);
<<<<<<< HEAD
=======
	init_waitqueue_head(&driver->hdlc_wait_q);
>>>>>>> b6fbaa1d
}

static void diag_mempool_exit(void)
{
	diagmem_exit(driver, POOL_TYPE_COPY);
	diagmem_exit(driver, POOL_TYPE_HDLC);
	diagmem_exit(driver, POOL_TYPE_USER);
	diagmem_exit(driver, POOL_TYPE_DCI);
}

static int diagchar_open(struct inode *inode, struct file *file)
{
	int i = 0;
	void *temp;

	if (driver) {
		mutex_lock(&driver->diagchar_mutex);

		for (i = 0; i < driver->num_clients; i++)
			if (driver->client_map[i].pid == 0)
				break;

		if (i < driver->num_clients) {
			diag_add_client(i, file);
		} else {
			if (i < THRESHOLD_CLIENT_LIMIT) {
				driver->num_clients++;
				temp = krealloc(driver->client_map
					, (driver->num_clients) * sizeof(struct
						 diag_client_map), GFP_KERNEL);
				if (!temp)
					goto fail;
				else
					driver->client_map = temp;
				temp = krealloc(driver->data_ready
					, (driver->num_clients) * sizeof(int),
							GFP_KERNEL);
				if (!temp)
					goto fail;
				else
					driver->data_ready = temp;
				diag_add_client(i, file);
			} else {
				mutex_unlock(&driver->diagchar_mutex);
				pr_err_ratelimited("diag: Max client limit for DIAG reached\n");
				pr_err_ratelimited("diag: Cannot open handle %s %d",
						current->comm, current->tgid);
				for (i = 0; i < driver->num_clients; i++)
					pr_debug("%d) %s PID=%d", i,
						driver->client_map[i].name,
						driver->client_map[i].pid);
				return -ENOMEM;
			}
		}
		driver->data_ready[i] = 0x0;
		atomic_set(&driver->data_ready_notif[i], 0);
		driver->data_ready[i] |= MSG_MASKS_TYPE;
		atomic_inc(&driver->data_ready_notif[i]);
		driver->data_ready[i] |= EVENT_MASKS_TYPE;
		atomic_inc(&driver->data_ready_notif[i]);
		driver->data_ready[i] |= LOG_MASKS_TYPE;
		atomic_inc(&driver->data_ready_notif[i]);
		driver->data_ready[i] |= DCI_LOG_MASKS_TYPE;
		atomic_inc(&driver->data_ready_notif[i]);
		driver->data_ready[i] |= DCI_EVENT_MASKS_TYPE;
		atomic_inc(&driver->data_ready_notif[i]);

		if (driver->ref_count == 0)
			diag_mempool_init();
		driver->ref_count++;
		mutex_unlock(&driver->diagchar_mutex);
		return 0;
	}
	return -ENOMEM;

fail:
	driver->num_clients--;
	mutex_unlock(&driver->diagchar_mutex);
	pr_err_ratelimited("diag: Insufficient memory for new client");
	return -ENOMEM;
}

static uint32_t diag_translate_kernel_to_user_mask(uint32_t peripheral_mask)
{
	uint32_t ret = 0;

	if (peripheral_mask & MD_PERIPHERAL_MASK(APPS_DATA))
		ret |= DIAG_CON_APSS;
	if (peripheral_mask & MD_PERIPHERAL_MASK(PERIPHERAL_MODEM))
		ret |= DIAG_CON_MPSS;
	if (peripheral_mask & MD_PERIPHERAL_MASK(PERIPHERAL_LPASS))
		ret |= DIAG_CON_LPASS;
	if (peripheral_mask & MD_PERIPHERAL_MASK(PERIPHERAL_WCNSS))
		ret |= DIAG_CON_WCNSS;
	if (peripheral_mask & MD_PERIPHERAL_MASK(PERIPHERAL_SENSORS))
		ret |= DIAG_CON_SENSORS;
	if (peripheral_mask & MD_PERIPHERAL_MASK(PERIPHERAL_WDSP))
		ret |= DIAG_CON_WDSP;
	if (peripheral_mask & MD_PERIPHERAL_MASK(PERIPHERAL_CDSP))
		ret |= DIAG_CON_CDSP;
	if (peripheral_mask & MD_PERIPHERAL_MASK(UPD_WLAN))
		ret |= DIAG_CON_UPD_WLAN;
	if (peripheral_mask & MD_PERIPHERAL_MASK(UPD_AUDIO))
		ret |= DIAG_CON_UPD_AUDIO;
	if (peripheral_mask & MD_PERIPHERAL_MASK(UPD_SENSORS))
		ret |= DIAG_CON_UPD_SENSORS;
	return ret;
}

uint8_t diag_mask_to_pd_value(uint32_t peripheral_mask)
{
	uint8_t upd = 0;

	for (upd = UPD_WLAN; upd < NUM_MD_SESSIONS; upd++) {
		if (peripheral_mask & (1 << upd))
			return upd;
	}
	return 0;
}

int diag_mask_param(void)
{
	return diag_mask_clear_param;
}
void diag_clear_masks(int pid)
{
	int ret;
	char cmd_disable_log_mask[] = { 0x73, 0, 0, 0, 0, 0, 0, 0};
	char cmd_disable_msg_mask[] = { 0x7D, 0x05, 0, 0, 0, 0, 0, 0};
	char cmd_disable_event_mask[] = { 0x60, 0};

	DIAG_LOG(DIAG_DEBUG_PERIPHERALS,
	"diag: %s: masks clear request upon %s\n", __func__,
	((pid) ? "ODL exit" : "USB Disconnection"));

	ret = diag_process_apps_masks(cmd_disable_log_mask,
			sizeof(cmd_disable_log_mask), pid);
	ret = diag_process_apps_masks(cmd_disable_msg_mask,
			sizeof(cmd_disable_msg_mask), pid);
	ret = diag_process_apps_masks(cmd_disable_event_mask,
			sizeof(cmd_disable_event_mask), pid);
	DIAG_LOG(DIAG_DEBUG_PERIPHERALS,
	"diag:%s: masks cleared successfully\n", __func__);
}

static void diag_close_logging_process(const int pid)
{
	int i, j;
<<<<<<< HEAD
	int session_mask;
=======
	int session_mask = 0;
>>>>>>> b6fbaa1d
	int device_mask = 0;
	uint32_t p_mask;
	struct diag_md_session_t *session_info = NULL;
	struct diag_logging_mode_param_t params;

	mutex_lock(&driver->md_session_lock);
	session_info = diag_md_session_get_pid(pid);
	if (!session_info) {
		mutex_unlock(&driver->md_session_lock);
		mutex_lock(&driver->diagchar_mutex);
		if (driver->pcie_switch_pid == pid) {
			if (driver->pcie_transport_def ==
				DIAG_ROUTE_TO_PCIE)
				params.req_mode = PCIE_MODE;
			else
				params.req_mode = USB_MODE;
			params.mode_param = 0;
			params.pd_mask = 0;
			params.device_mask = DIAG_MSM_MASK;
			params.peripheral_mask = DIAG_CON_ALL;
			diag_switch_logging(&params);
			driver->pcie_switch_pid = 0;
		}
		mutex_unlock(&driver->diagchar_mutex);
		return;
	}
	for (i = 0; i < NUM_DIAG_MD_DEV; i++) {
		if (session_info->peripheral_mask[i]) {
			session_mask = session_info->peripheral_mask[i];
			device_mask = device_mask | (1 << i);
		}
	}
	mutex_unlock(&driver->md_session_lock);

	if (diag_mask_clear_param)
		diag_clear_masks(pid);

	mutex_lock(&driver->diagchar_mutex);
	if (session_mask)
		p_mask =
		diag_translate_kernel_to_user_mask(session_mask);

	for (i = 0; i < NUM_MD_SESSIONS; i++)
		if (MD_PERIPHERAL_MASK(i) & session_mask)
			diag_mux_close_peripheral(DIAG_LOCAL_PROC, i);

	if (driver->transport_set == DIAG_ROUTE_TO_PCIE)
		params.req_mode = PCIE_MODE;
	else
		params.req_mode = USB_MODE;

	params.mode_param = 0;
	params.pd_mask = 0;
	params.peripheral_mask = p_mask;
	params.device_mask = device_mask;

	if (driver->num_pd_session > 0) {
		for (i = UPD_WLAN; (i < NUM_MD_SESSIONS); i++) {
			if (session_mask & MD_PERIPHERAL_MASK(i)) {
				j = i - UPD_WLAN;
				driver->pd_session_clear[j] = 1;
				driver->pd_logging_mode[j] = 0;
				driver->num_pd_session -= 1;
				params.pd_mask = p_mask;
			}
		}
	}
	mutex_lock(&driver->md_session_lock);
	diag_md_session_close(pid);
	mutex_unlock(&driver->md_session_lock);
	diag_switch_logging(&params);
	mutex_unlock(&driver->diagchar_mutex);
}

static int diag_remove_client_entry(struct file *file)
{
	int i = -1;
	struct diagchar_priv *diagpriv_data = NULL;
	struct diag_dci_client_tbl *dci_entry = NULL;

	if (!driver)
		return -ENOMEM;

	mutex_lock(&driver->diag_file_mutex);
	if (!file) {
		DIAG_LOG(DIAG_DEBUG_USERSPACE, "Invalid file pointer\n");
		mutex_unlock(&driver->diag_file_mutex);
		return -ENOENT;
	}
	if (!(file->private_data)) {
		DIAG_LOG(DIAG_DEBUG_USERSPACE, "Invalid private data\n");
		mutex_unlock(&driver->diag_file_mutex);
		return -EINVAL;
	}

	diagpriv_data = file->private_data;

	/*
	 * clean up any DCI registrations, if this is a DCI client
	 * This will specially help in case of ungraceful exit of any DCI client
	 * This call will remove any pending registrations of such client
	 */
	mutex_lock(&driver->dci_mutex);
	do {
		dci_entry = dci_lookup_client_entry_pid(current->tgid);
		if (dci_entry)
			diag_dci_deinit_client(dci_entry);
	} while (dci_entry);
	mutex_unlock(&driver->dci_mutex);

	diag_close_logging_process(current->tgid);

	/* Delete the pkt response table entry for the exiting process */
	diag_cmd_remove_reg_by_pid(current->tgid);

	mutex_lock(&driver->diagchar_mutex);
	driver->ref_count--;
	if (driver->ref_count == 0)
		diag_mempool_exit();

	for (i = 0; i < driver->num_clients; i++) {
		if (diagpriv_data && diagpriv_data->pid ==
						driver->client_map[i].pid) {
			driver->client_map[i].pid = 0;
			kfree(diagpriv_data);
			diagpriv_data = NULL;
			file->private_data = 0;
			break;
		}
	}
	mutex_unlock(&driver->diagchar_mutex);
	mutex_unlock(&driver->diag_file_mutex);
	return 0;
}
static int diagchar_close(struct inode *inode, struct file *file)
{
	int ret;

	DIAG_LOG(DIAG_DEBUG_USERSPACE, "diag: %s process exit with pid = %d\n",
		current->comm, current->tgid);
	ret = diag_remove_client_entry(file);

	return ret;
}

void diag_record_stats(int type, int flag)
{
	struct diag_pkt_stats_t *pkt_stats = NULL;

	switch (type) {
	case DATA_TYPE_EVENT:
		pkt_stats = &driver->event_stats;
		break;
	case DATA_TYPE_F3:
		pkt_stats = &driver->msg_stats;
		break;
	case DATA_TYPE_LOG:
		pkt_stats = &driver->log_stats;
		break;
	case DATA_TYPE_RESPONSE:
		if (flag != PKT_DROP)
			return;
		pr_err_ratelimited("diag: In %s, dropping response. This shouldn't happen\n",
				   __func__);
		return;
	case DATA_TYPE_DELAYED_RESPONSE:
		/* No counters to increase for Delayed responses */
		return;
	default:
		pr_err_ratelimited("diag: In %s, invalid pkt_type: %d\n",
				   __func__, type);
		return;
	}

	switch (flag) {
	case PKT_ALLOC:
		atomic_add(1, (atomic_t *)&pkt_stats->alloc_count);
		break;
	case PKT_DROP:
		atomic_add(1, (atomic_t *)&pkt_stats->drop_count);
		break;
	case PKT_RESET:
		atomic_set((atomic_t *)&pkt_stats->alloc_count, 0);
		atomic_set((atomic_t *)&pkt_stats->drop_count, 0);
		break;
	default:
		pr_err_ratelimited("diag: In %s, invalid flag: %d\n",
				   __func__, flag);
		return;
	}
}

void diag_get_timestamp(char *time_str)
{
	struct timeval t;
	struct tm broken_tm;

	do_gettimeofday(&t);
	if (!time_str)
		return;
	time_to_tm(t.tv_sec, 0, &broken_tm);
	scnprintf(time_str, DIAG_TS_SIZE, "%d:%d:%d:%ld", broken_tm.tm_hour,
				broken_tm.tm_min, broken_tm.tm_sec, t.tv_usec);
}

int diag_get_remote(int remote_info)
{
	int val = (remote_info < 0) ? -remote_info : remote_info;
	int remote_val;

	switch (val) {
	case MDM:
	case MDM2:
	case QSC:
		remote_val = -remote_info;
		break;
	default:
		remote_val = 0;
		break;
	}

	return remote_val;
}

int diag_cmd_chk_polling(struct diag_cmd_reg_entry_t *entry)
{
	int polling = DIAG_CMD_NOT_POLLING;

	if (!entry)
		return -EIO;

	if (entry->cmd_code == DIAG_CMD_NO_SUBSYS) {
		if (entry->subsys_id == DIAG_CMD_NO_SUBSYS &&
		    entry->cmd_code_hi >= DIAG_CMD_STATUS &&
		    entry->cmd_code_lo <= DIAG_CMD_STATUS)
			polling = DIAG_CMD_POLLING;
		else if (entry->subsys_id == DIAG_SS_WCDMA &&
			 entry->cmd_code_hi >= DIAG_CMD_QUERY_CALL &&
			 entry->cmd_code_lo <= DIAG_CMD_QUERY_CALL)
			polling = DIAG_CMD_POLLING;
		else if (entry->subsys_id == DIAG_SS_GSM &&
			 entry->cmd_code_hi >= DIAG_CMD_QUERY_TMC &&
			 entry->cmd_code_lo <= DIAG_CMD_QUERY_TMC)
			polling = DIAG_CMD_POLLING;
		else if (entry->subsys_id == DIAG_SS_PARAMS &&
			 entry->cmd_code_hi >= DIAG_DIAG_POLL  &&
			 entry->cmd_code_lo <= DIAG_DIAG_POLL)
			polling = DIAG_CMD_POLLING;
		else if (entry->subsys_id == DIAG_SS_TDSCDMA &&
			 entry->cmd_code_hi >= DIAG_CMD_TDSCDMA_STATUS &&
			 entry->cmd_code_lo <= DIAG_CMD_TDSCDMA_STATUS)
			polling = DIAG_CMD_POLLING;
	}

	return polling;
}

static void diag_cmd_invalidate_polling(int change_flag)
{
	int polling = DIAG_CMD_NOT_POLLING;
	struct list_head *start;
	struct list_head *temp;
	struct diag_cmd_reg_t *item = NULL;

	if (change_flag == DIAG_CMD_ADD) {
		if (driver->polling_reg_flag)
			return;
	}

	driver->polling_reg_flag = 0;
	list_for_each_safe(start, temp, &driver->cmd_reg_list) {
		item = list_entry(start, struct diag_cmd_reg_t, link);
		if (&item->entry == NULL) {
			pr_err("diag: In %s, unable to search command\n",
			       __func__);
			return;
		}
		polling = diag_cmd_chk_polling(&item->entry);
		if (polling == DIAG_CMD_POLLING) {
			driver->polling_reg_flag = 1;
			break;
		}
	}
}

int diag_cmd_add_reg(struct diag_cmd_reg_entry_t *new_entry, uint8_t proc,
		     int pid)
{
	struct diag_cmd_reg_t *new_item = NULL;

	if (!new_entry) {
		pr_err("diag: In %s, invalid new entry\n", __func__);
		return -EINVAL;
	}

	if (proc > APPS_DATA) {
		pr_err("diag: In %s, invalid peripheral %d\n", __func__, proc);
		return -EINVAL;
	}

	if (proc != APPS_DATA)
		pid = INVALID_PID;

	new_item = kzalloc(sizeof(struct diag_cmd_reg_t), GFP_KERNEL);
	if (!new_item)
		return -ENOMEM;
	kmemleak_not_leak(new_item);

	new_item->pid = pid;
	new_item->proc = proc;
	memcpy(&new_item->entry, new_entry,
	       sizeof(struct diag_cmd_reg_entry_t));
	INIT_LIST_HEAD(&new_item->link);

	mutex_lock(&driver->cmd_reg_mutex);
	list_add_tail(&new_item->link, &driver->cmd_reg_list);
	driver->cmd_reg_count++;
	diag_cmd_invalidate_polling(DIAG_CMD_ADD);
	mutex_unlock(&driver->cmd_reg_mutex);

	return 0;
}

struct diag_cmd_reg_entry_t *diag_cmd_search(
			struct diag_cmd_reg_entry_t *entry, int proc)
{
	struct list_head *start;
	struct list_head *temp;
	struct diag_cmd_reg_t *item = NULL;
	struct diag_cmd_reg_entry_t *temp_entry = NULL;

	if (!entry) {
		pr_err("diag: In %s, invalid entry\n", __func__);
		return NULL;
	}

	list_for_each_safe(start, temp, &driver->cmd_reg_list) {
		item = list_entry(start, struct diag_cmd_reg_t, link);
		if (&item->entry == NULL) {
			pr_err("diag: In %s, unable to search command\n",
			       __func__);
			return NULL;
		}
		temp_entry = &item->entry;
		if (temp_entry->cmd_code == entry->cmd_code &&
		    temp_entry->subsys_id == entry->subsys_id &&
		    temp_entry->cmd_code_hi >= entry->cmd_code_hi &&
		    temp_entry->cmd_code_lo <= entry->cmd_code_lo &&
		    (proc == item->proc || proc == ALL_PROC)) {
			return &item->entry;
		} else if (temp_entry->cmd_code == DIAG_CMD_NO_SUBSYS &&
			   entry->cmd_code == DIAG_CMD_DIAG_SUBSYS) {
			if (temp_entry->subsys_id == entry->subsys_id &&
			    temp_entry->cmd_code_hi >= entry->cmd_code_hi &&
			    temp_entry->cmd_code_lo <= entry->cmd_code_lo &&
			    (proc == item->proc || proc == ALL_PROC)) {
				return &item->entry;
			}
		} else if (temp_entry->cmd_code == DIAG_CMD_NO_SUBSYS &&
			   temp_entry->subsys_id == DIAG_CMD_NO_SUBSYS) {
			if ((temp_entry->cmd_code_hi >= entry->cmd_code) &&
			    (temp_entry->cmd_code_lo <= entry->cmd_code) &&
			    (proc == item->proc || proc == ALL_PROC)) {
				if (entry->cmd_code == MODE_CMD) {
					if (entry->subsys_id == RESET_ID &&
						item->proc != APPS_DATA) {
						continue;
					}
					if (entry->subsys_id != RESET_ID &&
						item->proc == APPS_DATA) {
						continue;
					}
				}
				return &item->entry;
			}
		}
	}

	return NULL;
}

void diag_cmd_remove_reg(struct diag_cmd_reg_entry_t *entry, uint8_t proc)
{
	struct diag_cmd_reg_t *item = NULL;
	struct diag_cmd_reg_entry_t *temp_entry;

	if (!entry) {
		pr_err("diag: In %s, invalid entry\n", __func__);
		return;
	}

	mutex_lock(&driver->cmd_reg_mutex);
	temp_entry = diag_cmd_search(entry, proc);
	if (temp_entry) {
		item = container_of(temp_entry, struct diag_cmd_reg_t, entry);
		if (!item) {
			mutex_unlock(&driver->cmd_reg_mutex);
			return;
		}
		list_del(&item->link);
		kfree(item);
		driver->cmd_reg_count--;
	}
	diag_cmd_invalidate_polling(DIAG_CMD_REMOVE);
	mutex_unlock(&driver->cmd_reg_mutex);
}

void diag_cmd_remove_reg_by_pid(int pid)
{
	struct list_head *start;
	struct list_head *temp;
	struct diag_cmd_reg_t *item = NULL;

	mutex_lock(&driver->cmd_reg_mutex);
	list_for_each_safe(start, temp, &driver->cmd_reg_list) {
		item = list_entry(start, struct diag_cmd_reg_t, link);
		if (&item->entry == NULL) {
			pr_err("diag: In %s, unable to search command\n",
			       __func__);
			mutex_unlock(&driver->cmd_reg_mutex);
			return;
		}
		if (item->pid == pid) {
			list_del(&item->link);
			kfree(item);
			driver->cmd_reg_count--;
		}
	}
	mutex_unlock(&driver->cmd_reg_mutex);
}

void diag_cmd_remove_reg_by_proc(int proc)
{
	struct list_head *start;
	struct list_head *temp;
	struct diag_cmd_reg_t *item = NULL;

	mutex_lock(&driver->cmd_reg_mutex);
	list_for_each_safe(start, temp, &driver->cmd_reg_list) {
		item = list_entry(start, struct diag_cmd_reg_t, link);
		if (&item->entry == NULL) {
			pr_err("diag: In %s, unable to search command\n",
			       __func__);
			mutex_unlock(&driver->cmd_reg_mutex);
			return;
		}
		if (item->proc == proc) {
			list_del(&item->link);
			kfree(item);
			driver->cmd_reg_count--;
		}
	}
	diag_cmd_invalidate_polling(DIAG_CMD_REMOVE);
	mutex_unlock(&driver->cmd_reg_mutex);
}

static int diag_copy_dci(char __user *buf, size_t count,
			struct diag_dci_client_tbl *entry, int *pret)
{
	int total_data_len = 0;
	int ret = 0;
	int exit_stat = 1;
	uint8_t drain_again = 0;
	struct diag_dci_buffer_t *buf_entry, *temp;

	if (!buf || !entry || !pret)
		return exit_stat;

	ret = *pret;

	ret += sizeof(int);
	if (ret >= count) {
		pr_err("diag: In %s, invalid value for ret: %d, count: %zu\n",
		       __func__, ret, count);
		return -EINVAL;
	}

	mutex_lock(&entry->write_buf_mutex);
	list_for_each_entry_safe(buf_entry, temp, &entry->list_write_buf,
								buf_track) {

		if ((ret + buf_entry->data_len) > count) {
			drain_again = 1;
			break;
		}

		list_del(&buf_entry->buf_track);
		mutex_lock(&buf_entry->data_mutex);
		if ((buf_entry->data_len > 0) &&
		    (buf_entry->in_busy) &&
		    (buf_entry->data)) {
			if (copy_to_user(buf+ret, (void *)buf_entry->data,
					 buf_entry->data_len))
				goto drop;
			ret += buf_entry->data_len;
			total_data_len += buf_entry->data_len;
			diag_ws_on_copy(DIAG_WS_DCI);
drop:
			buf_entry->in_busy = 0;
			buf_entry->data_len = 0;
			buf_entry->in_list = 0;
			if (buf_entry->buf_type == DCI_BUF_CMD) {
				mutex_unlock(&buf_entry->data_mutex);
				continue;
			} else if (buf_entry->buf_type == DCI_BUF_SECONDARY) {
				diagmem_free(driver, buf_entry->data,
					     POOL_TYPE_DCI);
				buf_entry->data = NULL;
				mutex_unlock(&buf_entry->data_mutex);
				kfree(buf_entry);
				continue;
			} else {
				mutex_unlock(&buf_entry->data_mutex);
				continue;
			}

		}
		mutex_unlock(&buf_entry->data_mutex);
	}

	if (total_data_len > 0) {
		/* Copy the total data length */
		COPY_USER_SPACE_OR_ERR(buf+(*pret), total_data_len, 4);
		if (ret == -EFAULT)
			goto exit;
		ret -= 4;
	} else {
		pr_debug("diag: In %s, Trying to copy ZERO bytes, total_data_len: %d\n",
			__func__, total_data_len);
	}

	exit_stat = 0;
exit:
	entry->in_service = 0;
	mutex_unlock(&entry->write_buf_mutex);
	*pret = ret;
	if (drain_again)
		dci_drain_data(0);

	return exit_stat;
}

#ifdef CONFIG_DIAGFWD_BRIDGE_CODE
int diag_remote_init(void)
{
	diagmem_setsize(POOL_TYPE_MDM, itemsize_mdm, poolsize_mdm);
	diagmem_setsize(POOL_TYPE_MDM2, itemsize_mdm, poolsize_mdm);
	diagmem_setsize(POOL_TYPE_MDM_DCI, itemsize_mdm_dci, poolsize_mdm_dci);
	diagmem_setsize(POOL_TYPE_MDM2_DCI, itemsize_mdm_dci,
			poolsize_mdm_dci);
	diagmem_setsize(POOL_TYPE_MDM_MUX, itemsize_mdm_usb, poolsize_mdm_usb);
	diagmem_setsize(POOL_TYPE_MDM2_MUX, itemsize_mdm_usb, poolsize_mdm_usb);
	diagmem_setsize(POOL_TYPE_MDM_DCI_WRITE, itemsize_mdm_dci_write,
			poolsize_mdm_dci_write);
	diagmem_setsize(POOL_TYPE_MDM2_DCI_WRITE, itemsize_mdm_dci_write,
			poolsize_mdm_dci_write);
	diagmem_setsize(POOL_TYPE_QSC_MUX, itemsize_qsc_usb,
			poolsize_qsc_usb);
	diag_md_mdm_init();
	if (diag_dci_init_remote())
		return -ENOMEM;
	driver->hdlc_encode_buf = kzalloc(DIAG_MAX_HDLC_BUF_SIZE, GFP_KERNEL);
	if (!driver->hdlc_encode_buf)
		return -ENOMEM;
	driver->hdlc_encode_buf_len = 0;
	return 0;
}

void diag_remote_exit(void)
{
	kfree(driver->hdlc_encode_buf);
}

static int diag_send_raw_data_remote(int proc, void *buf, int len,
				    uint8_t hdlc_flag)
{
	int err = 0;
	int max_len = 0;
	uint8_t retry_count = 0;
	uint8_t max_retries = 50;
	uint16_t payload = 0;
	struct diag_send_desc_type send = { NULL, NULL, DIAG_STATE_START, 0 };
	struct diag_hdlc_dest_type enc = { NULL, NULL, 0 };
	int bridge_index = proc - 1;
	uint8_t hdlc_disabled = 0;

	if (!buf)
		return -EINVAL;

	if (len <= 0) {
		pr_err("diag: In %s, invalid len: %d", __func__, len);
		return -EBADMSG;
	}

	if (bridge_index < 0 || bridge_index > NUM_REMOTE_DEV) {
		pr_err("diag: In %s, invalid bridge index: %d\n", __func__,
			bridge_index);
		return -EINVAL;
	}

	do {
		if (driver->hdlc_encode_buf_len == 0)
			break;
		usleep_range(10000, 10100);
		retry_count++;
	} while (retry_count < max_retries);

	if (driver->hdlc_encode_buf_len != 0)
		return -EAGAIN;
	mutex_lock(&driver->hdlc_disable_mutex);
	hdlc_disabled = driver->p_hdlc_disabled[APPS_DATA];
	mutex_unlock(&driver->hdlc_disable_mutex);
	if (hdlc_disabled) {
		if (len < 4) {
			pr_err("diag: In %s, invalid len: %d of non_hdlc pkt",
			__func__, len);
			return -EBADMSG;
		}
		payload = *(uint16_t *)(buf + 2);
		if (payload > DIAG_MAX_HDLC_BUF_SIZE) {
			pr_err("diag: Dropping packet, payload size is %d\n",
				payload);
			return -EBADMSG;
		}
		driver->hdlc_encode_buf_len = payload;
		/*
		 * Adding 5 bytes for start (1 byte), version (1 byte),
		 * payload (2 bytes) and end (1 byte)
		 */
		if (len == (payload + 5)) {
			/*
			 * Adding 4 bytes for start (1 byte), version (1 byte)
			 * and payload (2 bytes)
			 */
			memcpy(driver->hdlc_encode_buf, buf + 4, payload);
			goto send_data;
		} else {
			pr_err("diag: In %s, invalid len: %d of non_hdlc pkt",
			__func__, len);
			return -EBADMSG;
		}
	}

	if (hdlc_flag) {
		if (len > DIAG_MAX_HDLC_BUF_SIZE) {
			pr_err("diag: Dropping packet, HDLC encoded packet payload size crosses buffer limit. Current payload size %d\n",
			       len);
			return -EBADMSG;
		}
		driver->hdlc_encode_buf_len = len;
		memcpy(driver->hdlc_encode_buf, buf, len);
		goto send_data;
	}

	/*
	 * The worst case length will be twice as the incoming packet length.
	 * Add 3 bytes for CRC bytes (2 bytes) and delimiter (1 byte)
	 */
	max_len = (2 * len) + 3;
	if (max_len > DIAG_MAX_HDLC_BUF_SIZE) {
		pr_err("diag: Dropping packet, HDLC encoded packet payload size crosses buffer limit. Current payload size %d\n",
		       max_len);
		return -EBADMSG;
	}

	/* Perform HDLC encoding on incoming data */
	send.state = DIAG_STATE_START;
	send.pkt = (void *)(buf);
	send.last = (void *)(buf + len - 1);
	send.terminate = 1;

	enc.dest = driver->hdlc_encode_buf;
	enc.dest_last = (void *)(driver->hdlc_encode_buf + max_len - 1);
	diag_hdlc_encode(&send, &enc);
	driver->hdlc_encode_buf_len = (int)(enc.dest -
					(void *)driver->hdlc_encode_buf);

send_data:
	err = diagfwd_bridge_write(bridge_index, driver->hdlc_encode_buf,
				   driver->hdlc_encode_buf_len);
	if (err) {
		pr_err_ratelimited("diag: Error writing Callback packet to proc: %d, err: %d\n",
				   proc, err);
		driver->hdlc_encode_buf_len = 0;
	}

	return err;
}

static int diag_process_userspace_remote(int proc, void *buf, int len)
{
	int bridge_index = proc - 1;

	if (!buf || len < 0) {
		pr_err("diag: Invalid input in %s, buf: %pK, len: %d\n",
		       __func__, buf, len);
		return -EINVAL;
	}

	if (bridge_index < 0 || bridge_index > NUM_REMOTE_DEV) {
		pr_err("diag: In %s, invalid bridge index: %d\n", __func__,
		       bridge_index);
		return -EINVAL;
	}

	driver->user_space_data_busy = 1;
	return diagfwd_bridge_write(bridge_index, buf, len);
}
#else
uint16_t diag_get_remote_device_mask(void)
{
	return 0;
}

static int diag_send_raw_data_remote(int proc, void *buf, int len,
				    uint8_t hdlc_flag)
{
	return -EINVAL;
}

static int diag_process_userspace_remote(int proc, void *buf, int len)
{
	return 0;
}
#endif

static int mask_request_validate(unsigned char mask_buf[], int len)
{
	uint8_t packet_id;
	uint8_t subsys_id;
	uint16_t ss_cmd;

	if (len <= 0)
		return 0;
	packet_id = mask_buf[0];

	if (packet_id == DIAG_CMD_DIAG_SUBSYS_DELAY) {
		if (len < 2*sizeof(uint8_t) + sizeof(uint16_t))
			return 0;
		subsys_id = mask_buf[1];
		ss_cmd = *(uint16_t *)(mask_buf + 2);
		switch (subsys_id) {
		case DIAG_SS_DIAG:
			if ((ss_cmd == DIAG_SS_FILE_READ_MODEM) ||
				(ss_cmd == DIAG_SS_FILE_READ_ADSP) ||
				(ss_cmd == DIAG_SS_FILE_READ_WCNSS) ||
				(ss_cmd == DIAG_SS_FILE_READ_SLPI) ||
				(ss_cmd == DIAG_SS_FILE_READ_APPS))
				return 1;
			break;
		default:
			return 0;
		}
	} else if (packet_id == 0x4B) {
		if (len < 2*sizeof(uint8_t) + sizeof(uint16_t))
			return 0;
		subsys_id = mask_buf[1];
		ss_cmd = *(uint16_t *)(mask_buf + 2);
		/* Packets with SSID which are allowed */
		switch (subsys_id) {
		case 0x04: /* DIAG_SUBSYS_WCDMA */
			if ((ss_cmd == 0) || (ss_cmd == 0xF))
				return 1;
			break;
		case 0x08: /* DIAG_SUBSYS_GSM */
			if ((ss_cmd == 0) || (ss_cmd == 0x1))
				return 1;
			break;
		case 0x09: /* DIAG_SUBSYS_UMTS */
		case 0x0F: /* DIAG_SUBSYS_CM */
			if (ss_cmd == 0)
				return 1;
			break;
		case 0x0C: /* DIAG_SUBSYS_OS */
			if ((ss_cmd == 2) || (ss_cmd == 0x100))
				return 1; /* MPU and APU */
			break;
		case 0x12: /* DIAG_SUBSYS_DIAG_SERV */
			if ((ss_cmd == 0) || (ss_cmd == 0x6) || (ss_cmd == 0x7))
				return 1;
			else if (ss_cmd == 0x218) /* HDLC Disabled Command*/
				return 0;
			else if (ss_cmd == DIAG_GET_TIME_API)
				return 1;
			else if (ss_cmd == DIAG_SET_TIME_API)
				return 1;
			else if (ss_cmd == DIAG_SWITCH_COMMAND)
				return 1;
			else if (ss_cmd == DIAG_BUFFERING_MODE)
				return 1;
			break;
		case 0x13: /* DIAG_SUBSYS_FS */
			if ((ss_cmd == 0) || (ss_cmd == 0x1))
				return 1;
			break;
		default:
			return 0;
		}
	} else {
		switch (packet_id) {
		case 0x00:    /* Version Number */
		case 0x0C:    /* CDMA status packet */
		case 0x1C:    /* Diag Version */
		case 0x1D:    /* Time Stamp */
		case 0x60:    /* Event Report Control */
		case 0x63:    /* Status snapshot */
		case 0x73:    /* Logging Configuration */
		case 0x7C:    /* Extended build ID */
		case 0x7D:    /* Extended Message configuration */
		case 0x81:    /* Event get mask */
		case 0x82:    /* Set the event mask */
			return 1;
		default:
			return 0;
		}
	}
	return 0;
}

static void diag_md_session_init(void)
{
	int i, proc;

	mutex_init(&driver->md_session_lock);
	for (proc = 0; proc < NUM_DIAG_MD_DEV; proc++) {
		driver->md_session_mask[proc] = 0;
		driver->md_session_mode[proc] = DIAG_MD_NONE;
		for (i = 0; i < NUM_MD_SESSIONS; i++)
			driver->md_session_map[proc][i] = NULL;
	}
}

static void diag_md_session_exit(void)
{
	int i, proc;
	struct diag_md_session_t *session_info = NULL;

	for (proc = 0; proc < NUM_DIAG_MD_DEV; proc++) {
		for (i = 0; i < NUM_MD_SESSIONS; i++) {
			if (driver->md_session_map[proc][i]) {
				session_info = driver->md_session_map[proc][i];
				diag_log_mask_free(session_info->log_mask);
				kfree(session_info->log_mask);
				session_info->log_mask = NULL;
				diag_msg_mask_free(session_info->msg_mask,
<<<<<<< HEAD
							session_info);
=======
					session_info);
>>>>>>> b6fbaa1d
				kfree(session_info->msg_mask);
				session_info->msg_mask = NULL;
				diag_event_mask_free(session_info->event_mask);
				kfree(session_info->event_mask);
				session_info->event_mask = NULL;
				kfree(session_info);
				session_info = NULL;
				driver->md_session_map[proc][i] = NULL;
			}
		}
		mutex_destroy(&driver->md_session_lock);
		driver->md_session_mask[proc] = 0;
		driver->md_session_mode[proc] = DIAG_MD_NONE;
	}
}

int diag_md_session_create(int mode, int peripheral_mask, int proc)
{
	int i;
	int err = 0;
	struct diag_md_session_t *new_session = NULL;

	/*
	 * If a session is running with a peripheral mask and a new session
	 * request comes in with same peripheral mask value then return
	 * invalid param
	 */
	if (driver->md_session_mode[proc] == DIAG_MD_PERIPHERAL &&
	    (driver->md_session_mask[proc] & peripheral_mask) != 0)
		return -EINVAL;

	mutex_lock(&driver->md_session_lock);
	new_session = diag_md_session_get_pid(current->tgid);
	if (!new_session) {
		new_session = kzalloc(sizeof(struct diag_md_session_t),
<<<<<<< HEAD
					GFP_KERNEL);
		if (!new_session) {
			mutex_unlock(&driver->md_session_lock);
			return -ENOMEM;
		}
		new_session->peripheral_mask[proc] = 0;
		new_session->pid = current->tgid;
		new_session->task = current;
		new_session->log_mask = kzalloc(sizeof(struct diag_mask_info),
						GFP_KERNEL);
=======
					GFP_KERNEL);
		if (!new_session) {
			mutex_unlock(&driver->md_session_lock);
			return -ENOMEM;
		}
		new_session->peripheral_mask[proc] = 0;
		new_session->pid = current->tgid;
		new_session->task = current;
		new_session->log_mask = kzalloc(sizeof(struct diag_mask_info),
					GFP_KERNEL);
>>>>>>> b6fbaa1d
		if (!new_session->log_mask) {
			err = -ENOMEM;
			goto fail_peripheral;
		}
		new_session->event_mask = kzalloc(sizeof(struct diag_mask_info),
<<<<<<< HEAD
							GFP_KERNEL);
=======
						  GFP_KERNEL);
>>>>>>> b6fbaa1d
		if (!new_session->event_mask) {
			err = -ENOMEM;
			goto fail_peripheral;
		}
		new_session->msg_mask = kzalloc(sizeof(struct diag_mask_info),
						GFP_KERNEL);
		if (!new_session->msg_mask) {
			err = -ENOMEM;
			goto fail_peripheral;
		}

		err = diag_log_mask_copy(new_session->log_mask, &log_mask);
		if (err) {
			DIAG_LOG(DIAG_DEBUG_USERSPACE,
<<<<<<< HEAD
				"return value of log copy. err %d\n", err);
			goto fail_peripheral;
		}
		err = diag_event_mask_copy(new_session->event_mask,
								   &event_mask);
		if (err) {
			DIAG_LOG(DIAG_DEBUG_USERSPACE,
				"return value of event copy. err %d\n", err);
=======
				 "return value of log copy. err %d\n", err);
			goto fail_peripheral;
		}
		err = diag_event_mask_copy(new_session->event_mask,
						&event_mask);
		if (err) {
			DIAG_LOG(DIAG_DEBUG_USERSPACE,
				 "return value of event copy. err %d\n", err);
>>>>>>> b6fbaa1d
			goto fail_peripheral;
		}
		new_session->msg_mask_tbl_count = 0;
		err = diag_msg_mask_copy(new_session, new_session->msg_mask,
<<<<<<< HEAD
								 &msg_mask);
		if (err) {
			DIAG_LOG(DIAG_DEBUG_USERSPACE,
				"return value of msg copy. err %d\n", err);
=======
			&msg_mask);
		if (err) {
			DIAG_LOG(DIAG_DEBUG_USERSPACE,
			 "return value of msg copy. err %d\n", err);
>>>>>>> b6fbaa1d
			goto fail_peripheral;
		}
	}
	for (i = 0; i < NUM_MD_SESSIONS; i++) {
		if ((MD_PERIPHERAL_MASK(i) & peripheral_mask) == 0)
			continue;
		if (driver->md_session_map[proc][i] != NULL) {
			DIAG_LOG(DIAG_DEBUG_USERSPACE,
				 "another instance present for %d\n", i);
			err = -EEXIST;
			goto fail_peripheral;
		}
		new_session->peripheral_mask[proc] |= MD_PERIPHERAL_MASK(i);
		driver->md_session_map[proc][i] = new_session;
		driver->md_session_mask[proc] |= MD_PERIPHERAL_MASK(i);
	}
	setup_timer(&new_session->hdlc_reset_timer,
		diag_md_hdlc_reset_timer_func,
		new_session->pid);

	driver->md_session_mode[proc] = DIAG_MD_PERIPHERAL;
	mutex_unlock(&driver->md_session_lock);
	DIAG_LOG(DIAG_DEBUG_USERSPACE,
		 "created session in peripheral mode\n");
	return 0;

fail_peripheral:
	diag_log_mask_free(new_session->log_mask);
	kfree(new_session->log_mask);
	new_session->log_mask = NULL;
	diag_event_mask_free(new_session->event_mask);
	kfree(new_session->event_mask);
	new_session->event_mask = NULL;
	diag_msg_mask_free(new_session->msg_mask,
		new_session);
	kfree(new_session->msg_mask);
	new_session->msg_mask = NULL;
	kfree(new_session);
	new_session = NULL;
	mutex_unlock(&driver->md_session_lock);
	return err;
}

static void diag_md_session_close(int pid)
{
	int i;
	uint8_t found = 0;
	struct diag_md_session_t *session_info = NULL;
	int proc;

	session_info = diag_md_session_get_pid(pid);
	if (!session_info)
		return;
	for (proc = 0; proc < NUM_DIAG_MD_DEV; proc++) {
		for (i = 0; i < NUM_MD_SESSIONS; i++) {
			if (driver->md_session_map[proc][i] != session_info)
				continue;
			driver->md_session_map[proc][i] = NULL;
			driver->md_session_mask[proc] &=
				~session_info->peripheral_mask[proc];
		}
	}
	diag_log_mask_free(session_info->log_mask);
	kfree(session_info->log_mask);
	session_info->log_mask = NULL;
	diag_msg_mask_free(session_info->msg_mask,
		session_info);
	kfree(session_info->msg_mask);
	session_info->msg_mask = NULL;
	diag_event_mask_free(session_info->event_mask);
	kfree(session_info->event_mask);
	session_info->event_mask = NULL;
	del_timer(&session_info->hdlc_reset_timer);
	for (proc = 0; proc < NUM_DIAG_MD_DEV; proc++) {
		for (i = 0; i < NUM_MD_SESSIONS && !found; i++) {
			if (driver->md_session_map[proc][i] != NULL)
				found = 1;
		}
<<<<<<< HEAD
=======

>>>>>>> b6fbaa1d
		driver->md_session_mode[proc] = (found) ? DIAG_MD_PERIPHERAL :
								DIAG_MD_NONE;
		found = 0;
	}
	kfree(session_info);
	session_info = NULL;
	DIAG_LOG(DIAG_DEBUG_USERSPACE, "cleared up session\n");
}

struct diag_md_session_t *diag_md_session_get_pid(int pid)
{
	int i;
	int proc;

	if (pid <= 0)
		return NULL;

	for (proc = 0; proc < NUM_DIAG_MD_DEV; proc++) {
		for (i = 0; i < NUM_MD_SESSIONS; i++) {
			if (driver->md_session_map[proc][i] &&
				driver->md_session_map[proc][i]->pid == pid)
				return driver->md_session_map[proc][i];
		}
	}
	return NULL;
}

struct diag_md_session_t *diag_md_session_get_peripheral(int proc,
				uint8_t peripheral)
{
	if (peripheral >= NUM_MD_SESSIONS)
		return NULL;
	return driver->md_session_map[proc][peripheral];
}

/*
 * diag_md_session_match_pid_peripheral
 *
 *	1. Pass valid PID and get all the peripherals in logging session
 *		for that PID
 *	2. Pass valid Peipheral and get the pid logging for that peripheral
 *
 */

int diag_md_session_match_pid_peripheral(int proc, int pid,
	uint8_t peripheral)
{
	int i, flag = 0;

	if (pid <= 0 || peripheral >= NUM_MD_SESSIONS)
		return -EINVAL;

	if (!peripheral) {
		for (proc = 0; proc < NUM_DIAG_MD_DEV; proc++) {
			for (i = 0; i < NUM_MD_SESSIONS; i++) {
				if (driver->md_session_map[proc][i] &&
					driver->md_session_map[proc][i]->pid ==
								pid) {
					peripheral |= 1 << i;
					flag = 1;
				}
			}
			if (flag)
				return peripheral;
		}
	}

	if (!pid) {
		if (driver->md_session_map[proc][peripheral])
			return driver->md_session_map[proc][peripheral]->pid;
	}

	return -EINVAL;
}

static int diag_md_peripheral_switch(int proc, int pid,
				int peripheral_mask, int req_mode)
{
	int i, bit = 0;
	struct diag_md_session_t *session_info = NULL;

	session_info = diag_md_session_get_pid(pid);
	if (!session_info)
		return -EINVAL;
<<<<<<< HEAD
	if (req_mode != DIAG_USB_MODE && req_mode != DIAG_MEMORY_DEVICE_MODE)
=======

	if (req_mode != DIAG_USB_MODE && req_mode != DIAG_MEMORY_DEVICE_MODE &&
		req_mode != DIAG_PCIE_MODE)
>>>>>>> b6fbaa1d
		return -EINVAL;

	/*
	 * check that md_session_map for i == session_info,
	 * if not then race condition occurred and bail
	 */
	for (i = 0; i < NUM_MD_SESSIONS; i++) {
		bit = MD_PERIPHERAL_MASK(i) & peripheral_mask;
		if (!bit)
			continue;
<<<<<<< HEAD
		if (req_mode == DIAG_USB_MODE) {
=======
		if (req_mode == DIAG_USB_MODE || req_mode == DIAG_PCIE_MODE) {
>>>>>>> b6fbaa1d
			if (driver->md_session_map[proc][i] != session_info)
				return -EINVAL;
			driver->md_session_map[proc][i] = NULL;
			driver->md_session_mask[proc] &= ~bit;
			session_info->peripheral_mask[proc] &= ~bit;

		} else {
			if (driver->md_session_map[proc][i] != NULL)
				return -EINVAL;
			driver->md_session_map[proc][i] = session_info;
			driver->md_session_mask[proc] |= bit;
			session_info->peripheral_mask[proc] |= bit;

		}
	}

	driver->md_session_mode[proc] = DIAG_MD_PERIPHERAL;
	DIAG_LOG(DIAG_DEBUG_USERSPACE, "Changed Peripherals:0x%x to mode:%d\n",
		peripheral_mask, req_mode);
	return 0;
}

static int diag_md_session_check(int proc, int curr_mode, int req_mode,
				 const struct diag_logging_mode_param_t *param,
				 uint8_t *change_mode)
{
	int i, bit = 0, err = 0, peripheral_mask = 0;
	int change_mask = 0;
	struct diag_md_session_t *session_info = NULL;

	if (!param || !change_mode)
		return -EIO;

	*change_mode = 0;

	switch (curr_mode) {
	case DIAG_USB_MODE:
	case DIAG_MEMORY_DEVICE_MODE:
	case DIAG_PCIE_MODE:
	case DIAG_MULTI_MODE:
		break;
	default:
		return -EINVAL;
	}

	if (req_mode != DIAG_USB_MODE && req_mode != DIAG_MEMORY_DEVICE_MODE &&
		req_mode != DIAG_PCIE_MODE)
		return -EINVAL;

	if (curr_mode == req_mode)
		return 0;

	if ((req_mode ==  DIAG_USB_MODE && curr_mode == DIAG_PCIE_MODE) ||
		(req_mode == DIAG_PCIE_MODE && curr_mode == DIAG_USB_MODE)) {
		*change_mode = 1;
		return 0;
	} else if ((req_mode == DIAG_USB_MODE || req_mode == DIAG_PCIE_MODE)
		&& (curr_mode == DIAG_MEMORY_DEVICE_MODE ||
			curr_mode == DIAG_MULTI_MODE)) {
		mutex_lock(&driver->md_session_lock);
		if (driver->md_session_mode[proc] == DIAG_MD_NONE
		    && driver->md_session_mask[proc] == 0 &&
			driver->logging_mask[proc]) {
			*change_mode = 1;
			mutex_unlock(&driver->md_session_lock);
			return 0;
		}
		/*
		 * curr_mode is either DIAG_MULTI_MODE or DIAG_MD_MODE
		 * Check if requested peripherals are already in usb mode
		 */
		for (i = 0; i < NUM_MD_SESSIONS; i++) {
			bit = MD_PERIPHERAL_MASK(i) & param->peripheral_mask;
			if (!bit)
				continue;
			if (bit & driver->logging_mask[proc])
				change_mask |= bit;
		}
		if (!change_mask) {
			mutex_unlock(&driver->md_session_lock);
			return 0;
		}

		/*
		 * Change is needed. Check if this md_session has set all the
		 * requested peripherals. If another md session set a requested
		 * peripheral then we cannot switch that peripheral to USB.
		 * If this session owns all the requested peripherals, then
		 * call function to switch the modes/masks for the md_session
		 */
		session_info = diag_md_session_get_pid(current->tgid);
		if (!session_info) {
			*change_mode = 1;
			mutex_unlock(&driver->md_session_lock);
			return 0;
		}
		peripheral_mask = session_info->peripheral_mask[proc];
		if ((change_mask & peripheral_mask)
							!= change_mask) {
			DIAG_LOG(DIAG_DEBUG_USERSPACE,
			    "Another MD Session owns a requested peripheral\n");
			mutex_unlock(&driver->md_session_lock);
			return -EINVAL;
		}
		*change_mode = 1;

		/* If all peripherals are being set to USB Mode, call close */
		if (~change_mask & peripheral_mask) {
			err = diag_md_peripheral_switch(proc, current->tgid,
					change_mask, DIAG_USB_MODE);
		} else
			diag_md_session_close(current->tgid);
		mutex_unlock(&driver->md_session_lock);
		return err;

	} else if (req_mode == DIAG_MEMORY_DEVICE_MODE) {
		/*
		 * Get bit mask that represents what peripherals already have
		 * been set. Check that requested peripherals already set are
		 * owned by this md session
		 */
		mutex_lock(&driver->md_session_lock);
		change_mask = driver->md_session_mask[proc] &
				param->peripheral_mask;
		session_info = diag_md_session_get_pid(current->tgid);

		if (session_info && driver->md_session_mode[proc] !=
							DIAG_MD_NONE) {
			if ((session_info->peripheral_mask[proc] & change_mask)
							!= change_mask) {
				DIAG_LOG(DIAG_DEBUG_USERSPACE,
				    "Another MD Session owns a requested peripheral\n");
				mutex_unlock(&driver->md_session_lock);
				return -EINVAL;
			}
<<<<<<< HEAD
			err = diag_md_peripheral_switch(proc, current->tgid,
					change_mask, DIAG_USB_MODE);
=======
			if (driver->pcie_transport_def == DIAG_ROUTE_TO_PCIE)
				err = diag_md_peripheral_switch(proc,
					current->tgid, change_mask,
					DIAG_PCIE_MODE);
			else
				err = diag_md_peripheral_switch(proc,
						current->tgid, change_mask,
						DIAG_USB_MODE);
>>>>>>> b6fbaa1d
			mutex_unlock(&driver->md_session_lock);
		} else {
			mutex_unlock(&driver->md_session_lock);
			if (change_mask) {
				DIAG_LOG(DIAG_DEBUG_USERSPACE,
				    "Another MD Session owns a requested peripheral\n");
				return -EINVAL;
			}
			err = diag_md_session_create(DIAG_MD_PERIPHERAL,
				param->peripheral_mask, proc);
			mutex_lock(&driver->hdlc_disable_mutex);
			for (i = 0; i < NUM_MD_SESSIONS; i++) {
				if ((param->peripheral_mask > 0) &&
					(param->peripheral_mask & (1 << i)))
					driver->p_hdlc_disabled[i] = 0;
			}
			mutex_unlock(&driver->hdlc_disable_mutex);
		}
		*change_mode = 1;
		return err;
	}
	return -EINVAL;
}

static uint32_t diag_translate_mask(uint32_t peripheral_mask)
{
	uint32_t ret = 0;

	if (peripheral_mask & DIAG_CON_APSS)
		ret |= (1 << APPS_DATA);
	if (peripheral_mask & DIAG_CON_MPSS)
		ret |= (1 << PERIPHERAL_MODEM);
	if (peripheral_mask & DIAG_CON_LPASS)
		ret |= (1 << PERIPHERAL_LPASS);
	if (peripheral_mask & DIAG_CON_WCNSS)
		ret |= (1 << PERIPHERAL_WCNSS);
	if (peripheral_mask & DIAG_CON_SENSORS)
		ret |= (1 << PERIPHERAL_SENSORS);
	if (peripheral_mask & DIAG_CON_WDSP)
		ret |= (1 << PERIPHERAL_WDSP);
	if (peripheral_mask & DIAG_CON_CDSP)
		ret |= (1 << PERIPHERAL_CDSP);
	if (peripheral_mask & DIAG_CON_UPD_WLAN)
		ret |= (1 << UPD_WLAN);
	if (peripheral_mask & DIAG_CON_UPD_AUDIO)
		ret |= (1 << UPD_AUDIO);
	if (peripheral_mask & DIAG_CON_UPD_SENSORS)
		ret |= (1 << UPD_SENSORS);
	return ret;
}

static void diag_switch_logging_clear_mask(
		struct diag_logging_mode_param_t *param, int pid)
{
	int new_mode;
	struct diag_md_session_t *session_info = NULL;

	mutex_lock(&driver->md_session_lock);
	session_info = diag_md_session_get_pid(pid);
	if (!session_info) {
		DIAG_LOG(DIAG_DEBUG_USERSPACE, "Invalid pid: %d\n", pid);
		mutex_unlock(&driver->md_session_lock);
		return;
	}
	mutex_unlock(&driver->md_session_lock);

	if (!param)
		return;

	if (!param->peripheral_mask) {
		DIAG_LOG(DIAG_DEBUG_USERSPACE,
			"asking for mode switch with no peripheral mask set\n");
		return;
	}

	switch (param->req_mode) {
	case CALLBACK_MODE:
	case UART_MODE:
	case SOCKET_MODE:
	case MEMORY_DEVICE_MODE:
		new_mode = DIAG_MEMORY_DEVICE_MODE;
		break;
	case USB_MODE:
		new_mode = DIAG_USB_MODE;
		break;
	case PCIE_MODE:
		new_mode = DIAG_PCIE_MODE;
		break;
	default:
		DIAG_LOG(DIAG_DEBUG_USERSPACE,
			"Request to switch to invalid mode: %d\n",
			param->req_mode);
		return;
	}
	if ((new_mode == DIAG_USB_MODE || new_mode == DIAG_PCIE_MODE) &&
			diag_mask_clear_param)
		diag_clear_masks(pid);

}

static int diag_switch_logging(struct diag_logging_mode_param_t *param)
{
	int new_mode, i = 0;
	int curr_mode, err = 0, peripheral = 0;
	uint8_t do_switch = 1;
	uint32_t peripheral_mask = 0, pd_mask = 0;
	int proc = 0, local_proc = 0;

	if (!param)
		return -EINVAL;

	if (!param->peripheral_mask) {
		DIAG_LOG(DIAG_DEBUG_USERSPACE,
			"asking for mode switch with no peripheral mask set\n");
		return -EINVAL;
	}
	if (!param->device_mask) {
		DIAG_LOG(DIAG_DEBUG_USERSPACE,
			"asking for mode switch with no device mask set\n");
		return -EINVAL;
	}

	if (param->pd_mask) {
		pd_mask = diag_translate_mask(param->pd_mask);
		param->diag_id = 0;
		param->pd_val = 0;
		param->peripheral = -EINVAL;

		for (i = UPD_WLAN; i < NUM_MD_SESSIONS; i++) {
			if (pd_mask & (1 << i)) {
				if (diag_search_diagid_by_pd(i, &param->diag_id,
					&param->peripheral)) {
					param->pd_val = i;
					break;
				}
			}
		}

		DIAG_LOG(DIAG_DEBUG_USERSPACE,
			"diag: pd_mask = %d, diag_id = %d, peripheral = %d, pd_val = %d\n",
			param->pd_mask, param->diag_id,
			param->peripheral, param->pd_val);

		if (!param->diag_id ||
			(param->pd_val < UPD_WLAN) ||
			(param->pd_val >= NUM_MD_SESSIONS)) {
			DIAG_LOG(DIAG_DEBUG_USERSPACE,
			"diag_id support is not present for the pd mask = %d\n",
			param->pd_mask);
			return -EINVAL;
		}

		peripheral = param->peripheral;
		if ((peripheral < PERIPHERAL_MODEM) ||
			(peripheral >= NUM_PERIPHERALS)) {
			DIAG_LOG(DIAG_DEBUG_USERSPACE,
			"Invalid peripheral: %d\n", peripheral);
			return -EINVAL;
		}
		i = param->pd_val - UPD_WLAN;
		mutex_lock(&driver->md_session_lock);
		if (driver->md_session_map[DIAG_LOCAL_PROC][peripheral] &&
			(MD_PERIPHERAL_MASK(peripheral) &
			diag_mux->mux_mask[DIAG_LOCAL_PROC]) &&
			!driver->pd_session_clear[i]) {
			DIAG_LOG(DIAG_DEBUG_USERSPACE,
			"diag_fr: User PD is already logging onto active peripheral logging\n");
			mutex_unlock(&driver->md_session_lock);
			driver->pd_session_clear[i] = 0;
			return -EINVAL;
		}
		mutex_unlock(&driver->md_session_lock);
		peripheral_mask =
			diag_translate_mask(param->pd_mask);
		param->peripheral_mask = peripheral_mask;
		if (!driver->pd_session_clear[i]) {
			driver->pd_logging_mode[i] = 1;
			driver->num_pd_session += 1;
		}
		driver->pd_session_clear[i] = 0;
	} else {
		peripheral_mask =
			diag_translate_mask(param->peripheral_mask);
		param->peripheral_mask = peripheral_mask;
	}

	switch (param->req_mode) {
	case CALLBACK_MODE:
	case UART_MODE:
	case SOCKET_MODE:
	case MEMORY_DEVICE_MODE:
		new_mode = DIAG_MEMORY_DEVICE_MODE;
		break;
	case USB_MODE:
		new_mode = DIAG_USB_MODE;
		break;
	case PCIE_MODE:
		new_mode = DIAG_PCIE_MODE;
		break;
	default:
		pr_err("diag: In %s, request to switch to invalid mode: %d\n",
		       __func__, param->req_mode);
		return -EINVAL;
	}

	for (proc = 0; proc < NUM_DIAG_MD_DEV; proc++) {
		local_proc = 1 << proc;
		if (param->device_mask & (local_proc)) {
			curr_mode = driver->logging_mode[proc];
			DIAG_LOG(DIAG_DEBUG_USERSPACE,
				"request to switch logging from %d mask:%0x to new_mode %d mask:%0x\n",
				curr_mode, driver->md_session_mask[proc],
				new_mode, peripheral_mask);

			err = diag_md_session_check(proc, curr_mode, new_mode,
							param, &do_switch);
			if (err) {
				DIAG_LOG(DIAG_DEBUG_USERSPACE,
					"err from diag_md_session_check, err: %d\n",
					err);
				return err;
			}

			if (do_switch == 0) {
				DIAG_LOG(DIAG_DEBUG_USERSPACE,
<<<<<<< HEAD
					"not switching modes c: %d n: %d\n",
=======
					 "not switching modes c: %d n: %d\n",
>>>>>>> b6fbaa1d
					curr_mode, new_mode);
				return 0;
			}

			diag_ws_reset(DIAG_WS_MUX);
			err = diag_mux_switch_logging(proc, &new_mode,
					&peripheral_mask);
			if (err) {
				pr_err("diag: In %s, unable to switch mode from %d to %d, err: %d\n",
<<<<<<< HEAD
					__func__, curr_mode, new_mode, err);
=======
				 __func__, curr_mode, new_mode, err);
>>>>>>> b6fbaa1d
				driver->logging_mode[proc] = curr_mode;
				goto fail;
			}
			driver->logging_mode[proc] = new_mode;
			driver->logging_mask[proc] = peripheral_mask;
<<<<<<< HEAD
			DIAG_LOG(DIAG_DEBUG_USERSPACE,
				"Switch logging to %d mask:%0x\n", new_mode,
					peripheral_mask);
=======
			if (((curr_mode == DIAG_PCIE_MODE &&
				new_mode == DIAG_USB_MODE) ||
				(curr_mode == DIAG_USB_MODE &&
				new_mode == DIAG_PCIE_MODE)) &&
				!driver->pcie_switch_pid) {
				/*
				 * Store the pid of process affecting switch
				 * from USB to PCIE or vice versa to help
				 * close only this process while closing
				 * logging process.
				 */
				driver->pcie_switch_pid = current->tgid;
			}
			if (new_mode == DIAG_PCIE_MODE) {
				driver->transport_set = DIAG_ROUTE_TO_PCIE;
				diagmem_setsize(POOL_TYPE_MUX_APPS,
					itemsize_pcie_apps,
					(poolsize_pcie_apps + 1 +
						(NUM_PERIPHERALS * 6)));
			} else if (new_mode == DIAG_USB_MODE) {
				driver->transport_set = DIAG_ROUTE_TO_USB;
				diagmem_setsize(POOL_TYPE_MUX_APPS,
					itemsize_usb_apps,
					(poolsize_usb_apps + 1 +
						(NUM_PERIPHERALS * 6)));
			}
			DIAG_LOG(DIAG_DEBUG_USERSPACE,
				"Switch logging to %d mask:%0x\n", new_mode,
				peripheral_mask);
>>>>>>> b6fbaa1d

			/* Update to take peripheral_mask */
			if (new_mode != DIAG_MEMORY_DEVICE_MODE &&
				new_mode != DIAG_MULTI_MODE) {
				diag_update_real_time_vote(
<<<<<<< HEAD
							DIAG_PROC_MEMORY_DEVICE,
							MODE_REALTIME,
							ALL_PROC);
			} else {
				diag_update_proc_vote(DIAG_PROC_MEMORY_DEVICE,
							  VOTE_UP,
							  ALL_PROC);
=======
					DIAG_PROC_MEMORY_DEVICE,
					MODE_REALTIME, ALL_PROC);
			} else {
				diag_update_proc_vote(DIAG_PROC_MEMORY_DEVICE,
							VOTE_UP,
						      ALL_PROC);
>>>>>>> b6fbaa1d
			}

			if (!((new_mode == DIAG_MEMORY_DEVICE_MODE ||
				new_mode == DIAG_MULTI_MODE) &&
<<<<<<< HEAD
				curr_mode == DIAG_USB_MODE)) {
				queue_work(driver->diag_real_time_wq,
						&driver->diag_real_time_work);
=======
				(curr_mode == DIAG_USB_MODE ||
				curr_mode == DIAG_PCIE_MODE))) {
				queue_work(driver->diag_real_time_wq,
					&driver->diag_real_time_work);
>>>>>>> b6fbaa1d
			}
		}
		peripheral_mask =
			diag_translate_mask(param->peripheral_mask);
	}

	return 0;
fail:
	return err;
}

static int diag_ioctl_dci_reg(unsigned long ioarg)
{
	int result = -EINVAL;
	struct diag_dci_reg_tbl_t dci_reg_params;

	if (copy_from_user(&dci_reg_params, (void __user *)ioarg,
				sizeof(struct diag_dci_reg_tbl_t)))
		return -EFAULT;

	result = diag_dci_register_client(&dci_reg_params);

	return result;
}

static int diag_ioctl_dci_health_stats(unsigned long ioarg)
{
	int result = -EINVAL;
	struct diag_dci_health_stats_proc stats;

	if (copy_from_user(&stats, (void __user *)ioarg,
				sizeof(struct diag_dci_health_stats_proc)))
		return -EFAULT;

	result = diag_dci_copy_health_stats(&stats);
	if (result == DIAG_DCI_NO_ERROR) {
		if (copy_to_user((void __user *)ioarg, &stats,
			sizeof(struct diag_dci_health_stats_proc)))
			return -EFAULT;
	}

	return result;
}

static int diag_ioctl_dci_log_status(unsigned long ioarg)
{
	struct diag_log_event_stats le_stats;
	struct diag_dci_client_tbl *dci_client = NULL;

	if (copy_from_user(&le_stats, (void __user *)ioarg,
				sizeof(struct diag_log_event_stats)))
		return -EFAULT;

	dci_client = diag_dci_get_client_entry(le_stats.client_id);
	if (!dci_client)
		return DIAG_DCI_NOT_SUPPORTED;
	le_stats.is_set = diag_dci_query_log_mask(dci_client, le_stats.code);
	if (copy_to_user((void __user *)ioarg, &le_stats,
				sizeof(struct diag_log_event_stats)))
		return -EFAULT;

	return DIAG_DCI_NO_ERROR;
}

static int diag_ioctl_dci_event_status(unsigned long ioarg)
{
	struct diag_log_event_stats le_stats;
	struct diag_dci_client_tbl *dci_client = NULL;

	if (copy_from_user(&le_stats, (void __user *)ioarg,
				sizeof(struct diag_log_event_stats)))
		return -EFAULT;

	dci_client = diag_dci_get_client_entry(le_stats.client_id);
	if (!dci_client)
		return DIAG_DCI_NOT_SUPPORTED;

	le_stats.is_set = diag_dci_query_event_mask(dci_client, le_stats.code);
	if (copy_to_user((void __user *)ioarg, &le_stats,
				sizeof(struct diag_log_event_stats)))
		return -EFAULT;

	return DIAG_DCI_NO_ERROR;
}

static int diag_ioctl_lsm_deinit(void)
{
	int i;

	mutex_lock(&driver->diagchar_mutex);
	for (i = 0; i < driver->num_clients; i++)
		if (driver->client_map[i].pid == current->tgid)
			break;

	if (i == driver->num_clients) {
		mutex_unlock(&driver->diagchar_mutex);
		return -EINVAL;
	}
	if (!(driver->data_ready[i] & DEINIT_TYPE)) {
		driver->data_ready[i] |= DEINIT_TYPE;
		atomic_inc(&driver->data_ready_notif[i]);
	}
	mutex_unlock(&driver->diagchar_mutex);
	wake_up_interruptible(&driver->wait_q);

	return 1;
}

static int diag_ioctl_vote_real_time(unsigned long ioarg)
{
	int real_time = 0;
	int temp_proc = ALL_PROC;
	struct real_time_vote_t vote;
	struct diag_dci_client_tbl *dci_client = NULL;

	if (copy_from_user(&vote, (void __user *)ioarg,
			sizeof(struct real_time_vote_t)))
		return -EFAULT;

	if (vote.proc > DIAG_PROC_MEMORY_DEVICE ||
		vote.real_time_vote > MODE_UNKNOWN ||
		vote.client_id < 0) {
		pr_err("diag: %s, invalid params, proc: %d, vote: %d, client_id: %d\n",
			__func__, vote.proc, vote.real_time_vote,
			vote.client_id);
		return -EINVAL;
	}

	driver->real_time_update_busy++;
	if (vote.proc == DIAG_PROC_DCI) {
		dci_client = diag_dci_get_client_entry(vote.client_id);
		if (!dci_client) {
			driver->real_time_update_busy--;
			return DIAG_DCI_NOT_SUPPORTED;
		}
		diag_dci_set_real_time(dci_client, vote.real_time_vote);
		real_time = diag_dci_get_cumulative_real_time(
					dci_client->client_info.token);
		diag_update_real_time_vote(vote.proc, real_time,
					dci_client->client_info.token);
	} else {
		real_time = vote.real_time_vote;
		temp_proc = vote.client_id;
		diag_update_real_time_vote(vote.proc, real_time,
					   temp_proc);
	}
	queue_work(driver->diag_real_time_wq, &driver->diag_real_time_work);
	return 0;
}

static int diag_ioctl_get_real_time(unsigned long ioarg)
{
	int i;
	int retry_count = 0;
	int timer = 0;
	struct real_time_query_t rt_query;

	if (copy_from_user(&rt_query, (void __user *)ioarg,
					sizeof(struct real_time_query_t)))
		return -EFAULT;
	while (retry_count < 3) {
		if (driver->real_time_update_busy > 0) {
			retry_count++;
			/*
			 * The value 10000 was chosen empirically as an
			 * optimum value in order to give the work in
			 * diag_real_time_wq to complete processing.
			 */
			for (timer = 0; timer < 5; timer++)
				usleep_range(10000, 10100);
		} else {
			break;
		}
	}

	if (driver->real_time_update_busy > 0)
		return -EAGAIN;

	if (rt_query.proc < 0 || rt_query.proc >= DIAG_NUM_PROC) {
		pr_err("diag: Invalid proc %d in %s\n", rt_query.proc,
		       __func__);
		return -EINVAL;
	}
	rt_query.real_time = driver->real_time_mode[rt_query.proc];
	/*
	 * For the local processor, if any of the peripherals is in buffering
	 * mode, overwrite the value of real time with UNKNOWN_MODE
	 */
	if (rt_query.proc == DIAG_LOCAL_PROC) {
		for (i = 0; i < NUM_PERIPHERALS; i++) {
			if (!driver->feature[i].peripheral_buffering)
				continue;
			switch (driver->buffering_mode[i].mode) {
			case DIAG_BUFFERING_MODE_CIRCULAR:
			case DIAG_BUFFERING_MODE_THRESHOLD:
				rt_query.real_time = MODE_UNKNOWN;
				break;
			}
		}
	}

	if (copy_to_user((void __user *)ioarg, &rt_query,
			 sizeof(struct real_time_query_t)))
		return -EFAULT;

	return 0;
}

static int diag_ioctl_set_buffering_mode(unsigned long ioarg)
{
	struct diag_buffering_mode_t params;
	int peripheral = 0;
	uint8_t diag_id = 0;

	if (copy_from_user(&params, (void __user *)ioarg, sizeof(params)))
		return -EFAULT;

	diag_map_pd_to_diagid(params.peripheral, &diag_id, &peripheral);

	if ((peripheral < 0) ||
		peripheral >= NUM_PERIPHERALS) {
		pr_err("diag: In %s, invalid peripheral = %d\n", __func__,
		       peripheral);
		return -EIO;
	}

	if (params.peripheral > NUM_PERIPHERALS &&
		!driver->feature[peripheral].pd_buffering) {
		pr_err("diag: In %s, pd buffering not supported for peripheral:%d\n",
			__func__, peripheral);
		return -EIO;
	}

	if (!driver->feature[peripheral].peripheral_buffering) {
		pr_err("diag: In %s, peripheral %d doesn't support buffering\n",
		       __func__, peripheral);
		return -EIO;
	}

	mutex_lock(&driver->mode_lock);
	driver->buffering_flag[params.peripheral] = 1;
	mutex_unlock(&driver->mode_lock);

	return diag_send_peripheral_buffering_mode(&params);
}

static int diag_ioctl_peripheral_drain_immediate(unsigned long ioarg)
{
	uint8_t pd, diag_id = 0;
	int peripheral = 0;

	if (copy_from_user(&pd, (void __user *)ioarg, sizeof(uint8_t)))
		return -EFAULT;

	diag_map_pd_to_diagid(pd, &diag_id, &peripheral);

	if ((peripheral < 0) ||
		peripheral >= NUM_PERIPHERALS) {
		pr_err("diag: In %s, invalid peripheral %d\n", __func__,
		       peripheral);
		return -EINVAL;
	}

	if (pd > NUM_PERIPHERALS &&
		!driver->feature[peripheral].pd_buffering) {
		pr_err("diag: In %s, pd buffering not supported for peripheral:%d\n",
			__func__, peripheral);
		return -EIO;
	}

	return diag_send_peripheral_drain_immediate(pd, diag_id, peripheral);
}

static int diag_ioctl_dci_support(unsigned long ioarg)
{
	struct diag_dci_peripherals_t dci_support;
	int result = -EINVAL;

	if (copy_from_user(&dci_support, (void __user *)ioarg,
				sizeof(struct diag_dci_peripherals_t)))
		return -EFAULT;

	result = diag_dci_get_support_list(&dci_support);
	if (result == DIAG_DCI_NO_ERROR)
		if (copy_to_user((void __user *)ioarg, &dci_support,
				sizeof(struct diag_dci_peripherals_t)))
			return -EFAULT;

	return result;
}

static int diag_ioctl_hdlc_toggle(unsigned long ioarg)
{
	uint8_t hdlc_support, i;
	int peripheral = -EINVAL, proc = DIAG_LOCAL_PROC;
	struct diag_md_session_t *session_info = NULL;

	if (copy_from_user(&hdlc_support, (void __user *)ioarg,
				sizeof(uint8_t)))
		return -EFAULT;

	mutex_lock(&driver->hdlc_disable_mutex);
	mutex_lock(&driver->md_session_lock);
	session_info = diag_md_session_get_pid(current->tgid);
	if (session_info)
		session_info->hdlc_disabled = hdlc_support;
	else
		driver->hdlc_disabled = hdlc_support;

	peripheral =
		diag_md_session_match_pid_peripheral(DIAG_LOCAL_PROC,
							current->tgid,
<<<<<<< HEAD
		0);
=======
							0);
>>>>>>> b6fbaa1d
	for (i = 0; i < NUM_MD_SESSIONS; i++) {
		if (peripheral > 0 && session_info) {
			if (peripheral & (1 << i))
				driver->p_hdlc_disabled[i] =
				session_info->hdlc_disabled;
			else if (!diag_md_session_get_peripheral(proc, i))
				driver->p_hdlc_disabled[i] =
				driver->hdlc_disabled;
		} else {
			if (!diag_md_session_get_peripheral(proc, i))
				driver->p_hdlc_disabled[i] =
				driver->hdlc_disabled;
		}
	}

	mutex_unlock(&driver->md_session_lock);
	mutex_unlock(&driver->hdlc_disable_mutex);
	diag_update_md_clients(HDLC_SUPPORT_TYPE);

	return 0;
}

/*
 * diag_search_peripheral_by_pd(uint8_t pd_val)
 *
 * Function will return peripheral by searching pd in the
 * diag_id table.
 *
 */

int diag_search_peripheral_by_pd(uint8_t pd_val)
{
	struct list_head *start;
	struct list_head *temp;
	struct diag_id_tbl_t *item = NULL;

	mutex_lock(&driver->diag_id_mutex);
	list_for_each_safe(start, temp, &driver->diag_id_list) {
		item = list_entry(start, struct diag_id_tbl_t, link);
		if (pd_val == item->pd_val) {
			mutex_unlock(&driver->diag_id_mutex);
			return item->peripheral;
		}
	}
	mutex_unlock(&driver->diag_id_mutex);
	return -EINVAL;
}

/*
 * diag_search_diagid_by_pd(uint8_t pd_val,
 *	uint8_t *diag_id, int *peripheral)
 *
 * Function will update the peripheral and diag_id
 * from the pd passed as an argument.
 *
 */

uint8_t diag_search_diagid_by_pd(uint8_t pd_val,
	uint8_t *diag_id, int *peripheral)
{
	struct list_head *start;
	struct list_head *temp;
	struct diag_id_tbl_t *item = NULL;

	mutex_lock(&driver->diag_id_mutex);
	list_for_each_safe(start, temp, &driver->diag_id_list) {
		item = list_entry(start, struct diag_id_tbl_t, link);
		if (pd_val == item->pd_val) {
			*peripheral = item->peripheral;
			*diag_id = item->diag_id;
			mutex_unlock(&driver->diag_id_mutex);
			return 1;
		}
	}
	mutex_unlock(&driver->diag_id_mutex);
	return 0;
}

/*
 * diag_query_pd_name(char *process_name, char *search_str)
 *
 * The function searches the pd string in the control packet string
 * from the peripheral
 *
 */

static int diag_query_pd_name(char *process_name, char *search_str)
{
	if (!process_name)
		return -EINVAL;

	if (strnstr(process_name, search_str, strlen(process_name)))
		return 1;

	return 0;
}

/*
 * diag_query_pd_name(char *process_name, char *search_str)
 *
 * The function returns the PD information based on the presence of
 * the pd specific string in the control packet's string from peripheral.
 *
 */

int diag_query_pd(char *process_name)
{
	if (!process_name)
		return -EINVAL;

	if (diag_query_pd_name(process_name, "modem/root_pd"))
		return PERIPHERAL_MODEM;
	if (diag_query_pd_name(process_name, "adsp/root_pd"))
		return PERIPHERAL_LPASS;
	if (diag_query_pd_name(process_name, "slpi/root_pd"))
		return PERIPHERAL_SENSORS;
	if (diag_query_pd_name(process_name, "cdsp/root_pd"))
		return PERIPHERAL_CDSP;
	if (diag_query_pd_name(process_name, "wlan_pd"))
		return UPD_WLAN;
	if (diag_query_pd_name(process_name, "audio_pd"))
		return UPD_AUDIO;
	if (diag_query_pd_name(process_name, "sensor_pd"))
		return UPD_SENSORS;

	return -EINVAL;
}

/*
 * diag_ioctl_query_pd_logging(struct diag_logging_mode_param_t *param)
 *
 * IOCTL handler based on the parameter received will check on which peripheral
 * the PD is present and validate if the peripheral supports the diag_id and
 * tagging feature.
 *
 */

static int diag_ioctl_query_pd_logging(struct diag_logging_mode_param_t *param)
{
	int ret = -EINVAL, i = 0;
	int peripheral = -EINVAL;
	uint32_t pd_mask = 0;

	if (!param)
		return -EINVAL;

	if (!param->pd_mask) {
		DIAG_LOG(DIAG_DEBUG_USERSPACE,
			"query with no pd mask set, returning error\n");
		return -EINVAL;
	}

	if (param->pd_mask) {
		pd_mask = diag_translate_mask(param->pd_mask);
		for (i = UPD_WLAN; i < NUM_MD_SESSIONS; i++) {
			if (pd_mask & (1 << i)) {
				peripheral = diag_search_peripheral_by_pd(i);
				break;
			}
		}
		if (peripheral < 0) {
			DIAG_LOG(DIAG_DEBUG_USERSPACE,
			"diag_id support is not present for the pd mask = %d\n",
			param->pd_mask);
			return -EINVAL;
		}
	}
	mutex_lock(&driver->diag_cntl_mutex);
	DIAG_LOG(DIAG_DEBUG_USERSPACE,
	"diag: %s: Untagging support on APPS is %s\n", __func__,
	((driver->supports_apps_header_untagging) ?
	"present" : "absent"));

	DIAG_LOG(DIAG_DEBUG_USERSPACE,
	"diag: %s: Tagging support on peripheral = %d is %s\n",
	__func__, peripheral,
	(driver->feature[peripheral].untag_header ?
	"present" : "absent"));

	if (driver->supports_apps_header_untagging &&
		driver->feature[peripheral].untag_header)
		ret = 0;

	mutex_unlock(&driver->diag_cntl_mutex);
	return ret;
}
static void diag_query_session_pid(struct diag_query_pid_t *param)
{
	int prev_pid = 0, test_pid = 0, i = 0, count = 0;
	int local_proc = 0;
	int proc = 0;

	for (proc = 0; proc < NUM_DIAG_MD_DEV; proc++) {
<<<<<<< HEAD
		local_proc = 1<<proc;
=======
		local_proc = 1 << proc;
>>>>>>> b6fbaa1d
		if (param->device_mask & (local_proc)) {
			for (i = 0; i <= NUM_PERIPHERALS; i++) {
				if (driver->md_session_map[proc][i]) {
					test_pid =
					driver->md_session_map[proc][i]->pid;
					count++;
					if (!prev_pid)
						prev_pid = test_pid;
					if (test_pid != prev_pid) {
						DIAG_LOG(DIAG_DEBUG_USERSPACE,
							"diag: One of the peripherals is being logged already\n");
<<<<<<< HEAD
							param->pid = -EINVAL;
=======
						param->pid = -EINVAL;
>>>>>>> b6fbaa1d
					}
				}
			}
			if (i == count && prev_pid)
				param->pid = prev_pid;
		}
	}
}
static void diag_ioctl_query_session_pid(struct diag_query_pid_t *param)
{
	int prev_pid = 0, test_pid = 0, i = 0;
	unsigned int proc = DIAG_LOCAL_PROC;
	uint32_t pd_mask = 0, peripheral_mask = 0;
	struct diag_md_session_t *info = NULL;

	param->pid = 0;

	if (param->pd_mask && param->peripheral_mask) {
		param->pid = -EINVAL;
		return;
	} else if (param->peripheral_mask) {
		if (param->peripheral_mask == DIAG_CON_ALL) {
			diag_query_session_pid(param);
		} else {
			peripheral_mask =
				diag_translate_mask(param->peripheral_mask);
			for (i = 0; i <= NUM_PERIPHERALS; i++) {
				if (driver->md_session_map[proc][i] &&
					(peripheral_mask &
					MD_PERIPHERAL_MASK(i))) {
					info =
					driver->md_session_map[proc][i];
					if (peripheral_mask !=
					info->peripheral_mask[proc]) {
						DIAG_LOG(DIAG_DEBUG_USERSPACE,
						"diag: Invalid Peripheral mask given as input\n");
						param->pid = -EINVAL;
						return;
					}
					test_pid = info->pid;
					if (!prev_pid)
						prev_pid = test_pid;
					if (test_pid != prev_pid) {
						DIAG_LOG(DIAG_DEBUG_USERSPACE,
						"diag: One of the peripherals is logged in different session\n");
						param->pid = -EINVAL;
						return;
					}
				}
			}
			param->pid = prev_pid;
		}
	} else if (param->pd_mask) {
		pd_mask =
			diag_translate_mask(param->pd_mask);
		for (i = UPD_WLAN; i < NUM_MD_SESSIONS; i++) {
			if (driver->md_session_map[proc][i] &&
				(pd_mask & MD_PERIPHERAL_MASK(i))) {
				info =
				driver->md_session_map[proc][i];
				if (pd_mask !=
				info->peripheral_mask[proc]) {
					DIAG_LOG(DIAG_DEBUG_USERSPACE,
					"diag: Invalid PD mask given as input\n");
					param->pid = -EINVAL;
					return;
				}
				test_pid = info->pid;
				if (!prev_pid)
					prev_pid = test_pid;
				if (test_pid != prev_pid) {
					DIAG_LOG(DIAG_DEBUG_USERSPACE,
					"diag: One of the PDs is being logged already\n");
					param->pid = -EINVAL;
					return;
				}
			}
		}
		param->pid = prev_pid;
	}
	DIAG_LOG(DIAG_DEBUG_USERSPACE,
	"diag: Pid for the active ODL session: %d\n", param->pid);
}

static int diag_ioctl_register_callback(unsigned long ioarg)
{
	int err = 0;
	struct diag_callback_reg_t reg;

	if (copy_from_user(&reg, (void __user *)ioarg,
			   sizeof(struct diag_callback_reg_t))) {
		return -EFAULT;
	}

	if (reg.proc < 0 || reg.proc >= NUM_DIAG_MD_DEV) {
		pr_err("diag: In %s, invalid proc %d for callback registration\n",
		       __func__, reg.proc);
		return -EINVAL;
	}

	if (driver->md_session_mode[reg.proc] == DIAG_MD_PERIPHERAL)
		return -EIO;

	return err;
}

static int diag_cmd_register_tbl(struct diag_cmd_reg_tbl_t *reg_tbl)
{
	int i;
	int err = 0;
	uint32_t count = 0;
	struct diag_cmd_reg_entry_t *entries = NULL;
	const uint16_t entry_len = sizeof(struct diag_cmd_reg_entry_t);


	if (!reg_tbl) {
		pr_err("diag: In %s, invalid registration table\n", __func__);
		return -EINVAL;
	}

	count = reg_tbl->count;
	if ((UINT_MAX / entry_len) < count) {
		pr_warn("diag: In %s, possbile integer overflow.\n", __func__);
		return -EFAULT;
	}

	entries = kzalloc(count * entry_len, GFP_KERNEL);
	if (!entries)
		return -ENOMEM;


	err = copy_from_user(entries, reg_tbl->entries, count * entry_len);
	if (err) {
		pr_err("diag: In %s, error copying data from userspace, err: %d\n",
		       __func__, err);
		kfree(entries);
		return -EFAULT;
	}

	for (i = 0; i < count; i++) {
		err = diag_cmd_add_reg(&entries[i], APPS_DATA, current->tgid);
		if (err) {
			pr_err("diag: In %s, unable to register command, err: %d\n",
			       __func__, err);
			break;
		}
	}

	kfree(entries);
	return err;
}

static int diag_ioctl_cmd_reg(unsigned long ioarg)
{
	struct diag_cmd_reg_tbl_t reg_tbl;

	if (copy_from_user(&reg_tbl, (void __user *)ioarg,
			   sizeof(struct diag_cmd_reg_tbl_t))) {
		return -EFAULT;
	}

	return diag_cmd_register_tbl(&reg_tbl);
}

static int diag_ioctl_cmd_dereg(void)
{
	diag_cmd_remove_reg_by_pid(current->tgid);
	return 0;
}

#ifdef CONFIG_COMPAT
/*
 * @sync_obj_name: name of the synchronization object associated with this proc
 * @count: number of entries in the bind
 * @params: the actual packet registrations
 */
struct diag_cmd_reg_tbl_compat_t {
	char sync_obj_name[MAX_SYNC_OBJ_NAME_SIZE];
	uint32_t count;
	compat_uptr_t entries;
};

static int diag_ioctl_cmd_reg_compat(unsigned long ioarg)
{
	struct diag_cmd_reg_tbl_compat_t reg_tbl_compat;
	struct diag_cmd_reg_tbl_t reg_tbl;

	if (copy_from_user(&reg_tbl_compat, (void __user *)ioarg,
			   sizeof(struct diag_cmd_reg_tbl_compat_t))) {
		return -EFAULT;
	}

	strlcpy(reg_tbl.sync_obj_name, reg_tbl_compat.sync_obj_name,
		MAX_SYNC_OBJ_NAME_SIZE);
	reg_tbl.count = reg_tbl_compat.count;
	reg_tbl.entries = (struct diag_cmd_reg_entry_t *)
			  (uintptr_t)reg_tbl_compat.entries;

	return diag_cmd_register_tbl(&reg_tbl);
}

long diagchar_compat_ioctl(struct file *filp,
			   unsigned int iocmd, unsigned long ioarg)
{
	int result = -EINVAL;
	int client_id = 0;
	uint16_t delayed_rsp_id = 0;
	uint16_t remote_dev;
	struct diag_dci_client_tbl *dci_client = NULL;
	struct diag_logging_mode_param_t mode_param;
	struct diag_con_all_param_t con_param;
	struct diag_query_pid_t pid_query;

	switch (iocmd) {
	case DIAG_IOCTL_COMMAND_REG:
		result = diag_ioctl_cmd_reg_compat(ioarg);
		break;
	case DIAG_IOCTL_COMMAND_DEREG:
		result = diag_ioctl_cmd_dereg();
		break;
	case DIAG_IOCTL_GET_DELAYED_RSP_ID:
		delayed_rsp_id = diag_get_next_delayed_rsp_id();
		if (copy_to_user((void __user *)ioarg, &delayed_rsp_id,
				 sizeof(uint16_t)))
			result = -EFAULT;
		else
			result = 0;
		break;
	case DIAG_IOCTL_DCI_REG:
		result = diag_ioctl_dci_reg(ioarg);
		break;
	case DIAG_IOCTL_DCI_DEINIT:
		mutex_lock(&driver->dci_mutex);
		if (copy_from_user((void *)&client_id, (void __user *)ioarg,
			sizeof(int))) {
			mutex_unlock(&driver->dci_mutex);
			return -EFAULT;
		}
		dci_client = diag_dci_get_client_entry(client_id);
		if (!dci_client) {
			mutex_unlock(&driver->dci_mutex);
			return DIAG_DCI_NOT_SUPPORTED;
		}
		result = diag_dci_deinit_client(dci_client);
		mutex_unlock(&driver->dci_mutex);
		break;
	case DIAG_IOCTL_DCI_SUPPORT:
		result = diag_ioctl_dci_support(ioarg);
		break;
	case DIAG_IOCTL_DCI_HEALTH_STATS:
		mutex_lock(&driver->dci_mutex);
		result = diag_ioctl_dci_health_stats(ioarg);
		mutex_unlock(&driver->dci_mutex);
		break;
	case DIAG_IOCTL_DCI_LOG_STATUS:
		mutex_lock(&driver->dci_mutex);
		result = diag_ioctl_dci_log_status(ioarg);
		mutex_unlock(&driver->dci_mutex);
		break;
	case DIAG_IOCTL_DCI_EVENT_STATUS:
		mutex_lock(&driver->dci_mutex);
		result = diag_ioctl_dci_event_status(ioarg);
		mutex_unlock(&driver->dci_mutex);
		break;
	case DIAG_IOCTL_DCI_CLEAR_LOGS:
		mutex_lock(&driver->dci_mutex);
		if (copy_from_user((void *)&client_id, (void __user *)ioarg,
			sizeof(int))) {
			mutex_unlock(&driver->dci_mutex);
			return -EFAULT;
		}
		result = diag_dci_clear_log_mask(client_id);
		mutex_unlock(&driver->dci_mutex);
		break;
	case DIAG_IOCTL_DCI_CLEAR_EVENTS:
		mutex_lock(&driver->dci_mutex);
		if (copy_from_user(&client_id, (void __user *)ioarg,
			sizeof(int))) {
			mutex_unlock(&driver->dci_mutex);
			return -EFAULT;
		}
		result = diag_dci_clear_event_mask(client_id);
		mutex_unlock(&driver->dci_mutex);
		break;
	case DIAG_IOCTL_LSM_DEINIT:
		result = diag_ioctl_lsm_deinit();
		break;
	case DIAG_IOCTL_SWITCH_LOGGING:
		if (copy_from_user((void *)&mode_param, (void __user *)ioarg,
				   sizeof(mode_param)))
			return -EFAULT;
		diag_switch_logging_clear_mask(&mode_param, current->tgid);
		mutex_lock(&driver->diagchar_mutex);
		result = diag_switch_logging(&mode_param);
		mutex_unlock(&driver->diagchar_mutex);
		break;
	case DIAG_IOCTL_REMOTE_DEV:
		remote_dev = diag_get_remote_device_mask();
		if (copy_to_user((void __user *)ioarg, &remote_dev,
			sizeof(uint16_t)))
			result = -EFAULT;
		else
			result = 1;
		break;
	case DIAG_IOCTL_VOTE_REAL_TIME:
		mutex_lock(&driver->dci_mutex);
		result = diag_ioctl_vote_real_time(ioarg);
		mutex_unlock(&driver->dci_mutex);
		break;
	case DIAG_IOCTL_GET_REAL_TIME:
		result = diag_ioctl_get_real_time(ioarg);
		break;
	case DIAG_IOCTL_PERIPHERAL_BUF_CONFIG:
		result = diag_ioctl_set_buffering_mode(ioarg);
		break;
	case DIAG_IOCTL_PERIPHERAL_BUF_DRAIN:
		result = diag_ioctl_peripheral_drain_immediate(ioarg);
		break;
	case DIAG_IOCTL_REGISTER_CALLBACK:
		result = diag_ioctl_register_callback(ioarg);
		break;
	case DIAG_IOCTL_HDLC_TOGGLE:
		result = diag_ioctl_hdlc_toggle(ioarg);
		break;
	case DIAG_IOCTL_QUERY_PD_LOGGING:
		if (copy_from_user((void *)&mode_param, (void __user *)ioarg,
				   sizeof(mode_param)))
			return -EFAULT;
		result = diag_ioctl_query_pd_logging(&mode_param);
		break;
	case DIAG_IOCTL_QUERY_CON_ALL:
		con_param.diag_con_all = DIAG_CON_ALL;
		con_param.num_peripherals = NUM_PERIPHERALS;
		if (copy_to_user((void __user *)ioarg, &con_param,
				sizeof(struct diag_con_all_param_t)))
			result = -EFAULT;
		else
			result = 0;
		break;
	case DIAG_IOCTL_QUERY_MD_PID:
		if (copy_from_user((void *)&pid_query, (void __user *)ioarg,
				   sizeof(pid_query))) {
			result = -EFAULT;
			break;
		}
		mutex_lock(&driver->md_session_lock);
		diag_ioctl_query_session_pid(&pid_query);
		mutex_unlock(&driver->md_session_lock);

		if (copy_to_user((void __user *)ioarg, &pid_query,
				sizeof(pid_query)))
			result = -EFAULT;
		else
			result = 0;
		break;
	}
	return result;
}
#endif

long diagchar_ioctl(struct file *filp,
			   unsigned int iocmd, unsigned long ioarg)
{
	int result = -EINVAL;
	int client_id = 0;
	uint16_t delayed_rsp_id;
	uint16_t remote_dev;
	struct diag_dci_client_tbl *dci_client = NULL;
	struct diag_logging_mode_param_t mode_param;
	struct diag_con_all_param_t con_param;
	struct diag_query_pid_t pid_query;

	switch (iocmd) {
	case DIAG_IOCTL_COMMAND_REG:
		result = diag_ioctl_cmd_reg(ioarg);
		break;
	case DIAG_IOCTL_COMMAND_DEREG:
		result = diag_ioctl_cmd_dereg();
		break;
	case DIAG_IOCTL_GET_DELAYED_RSP_ID:
		delayed_rsp_id = diag_get_next_delayed_rsp_id();
		if (copy_to_user((void __user *)ioarg, &delayed_rsp_id,
				 sizeof(uint16_t)))
			result = -EFAULT;
		else
			result = 0;
		break;
	case DIAG_IOCTL_DCI_REG:
		result = diag_ioctl_dci_reg(ioarg);
		break;
	case DIAG_IOCTL_DCI_DEINIT:
		mutex_lock(&driver->dci_mutex);
		if (copy_from_user((void *)&client_id, (void __user *)ioarg,
			sizeof(int))) {
			mutex_unlock(&driver->dci_mutex);
			return -EFAULT;
		}
		dci_client = diag_dci_get_client_entry(client_id);
		if (!dci_client) {
			mutex_unlock(&driver->dci_mutex);
			return DIAG_DCI_NOT_SUPPORTED;
		}
		result = diag_dci_deinit_client(dci_client);
		mutex_unlock(&driver->dci_mutex);
		break;
	case DIAG_IOCTL_DCI_SUPPORT:
		result = diag_ioctl_dci_support(ioarg);
		break;
	case DIAG_IOCTL_DCI_HEALTH_STATS:
		mutex_lock(&driver->dci_mutex);
		result = diag_ioctl_dci_health_stats(ioarg);
		mutex_unlock(&driver->dci_mutex);
		break;
	case DIAG_IOCTL_DCI_LOG_STATUS:
		mutex_lock(&driver->dci_mutex);
		result = diag_ioctl_dci_log_status(ioarg);
		mutex_unlock(&driver->dci_mutex);
		break;
	case DIAG_IOCTL_DCI_EVENT_STATUS:
		mutex_lock(&driver->dci_mutex);
		result = diag_ioctl_dci_event_status(ioarg);
		mutex_unlock(&driver->dci_mutex);
		break;
	case DIAG_IOCTL_DCI_CLEAR_LOGS:
		mutex_lock(&driver->dci_mutex);
		if (copy_from_user((void *)&client_id, (void __user *)ioarg,
			sizeof(int))) {
			mutex_unlock(&driver->dci_mutex);
			return -EFAULT;
		}
		result = diag_dci_clear_log_mask(client_id);
		mutex_unlock(&driver->dci_mutex);
		break;
	case DIAG_IOCTL_DCI_CLEAR_EVENTS:
		mutex_lock(&driver->dci_mutex);
		if (copy_from_user(&client_id, (void __user *)ioarg,
			sizeof(int))) {
			mutex_unlock(&driver->dci_mutex);
			return -EFAULT;
		}
		result = diag_dci_clear_event_mask(client_id);
		mutex_unlock(&driver->dci_mutex);
		break;
	case DIAG_IOCTL_LSM_DEINIT:
		result = diag_ioctl_lsm_deinit();
		break;
	case DIAG_IOCTL_SWITCH_LOGGING:
		if (copy_from_user((void *)&mode_param, (void __user *)ioarg,
				   sizeof(mode_param)))
			return -EFAULT;
		diag_switch_logging_clear_mask(&mode_param, current->tgid);
		mutex_lock(&driver->diagchar_mutex);
		result = diag_switch_logging(&mode_param);
		mutex_unlock(&driver->diagchar_mutex);
		break;
	case DIAG_IOCTL_REMOTE_DEV:
		remote_dev = diag_get_remote_device_mask();
		if (copy_to_user((void __user *)ioarg, &remote_dev,
			sizeof(uint16_t)))
			result = -EFAULT;
		else
			result = 1;
		break;
	case DIAG_IOCTL_VOTE_REAL_TIME:
		mutex_lock(&driver->dci_mutex);
		result = diag_ioctl_vote_real_time(ioarg);
		mutex_unlock(&driver->dci_mutex);
		break;
	case DIAG_IOCTL_GET_REAL_TIME:
		result = diag_ioctl_get_real_time(ioarg);
		break;
	case DIAG_IOCTL_PERIPHERAL_BUF_CONFIG:
		result = diag_ioctl_set_buffering_mode(ioarg);
		break;
	case DIAG_IOCTL_PERIPHERAL_BUF_DRAIN:
		result = diag_ioctl_peripheral_drain_immediate(ioarg);
		break;
	case DIAG_IOCTL_REGISTER_CALLBACK:
		result = diag_ioctl_register_callback(ioarg);
		break;
	case DIAG_IOCTL_HDLC_TOGGLE:
		result = diag_ioctl_hdlc_toggle(ioarg);
		break;
	case DIAG_IOCTL_QUERY_PD_LOGGING:
		if (copy_from_user((void *)&mode_param, (void __user *)ioarg,
				   sizeof(mode_param)))
			return -EFAULT;
		result = diag_ioctl_query_pd_logging(&mode_param);
		break;
	case DIAG_IOCTL_QUERY_CON_ALL:
		con_param.diag_con_all = DIAG_CON_ALL;
		con_param.num_peripherals = NUM_PERIPHERALS;
		if (copy_to_user((void __user *)ioarg, &con_param,
				sizeof(struct diag_con_all_param_t)))
			result = -EFAULT;
		else
			result = 0;
		break;
	case DIAG_IOCTL_QUERY_MD_PID:
		if (copy_from_user((void *)&pid_query, (void __user *)ioarg,
				   sizeof(pid_query))) {
			result = -EFAULT;
			break;
		}

		mutex_lock(&driver->md_session_lock);
		diag_ioctl_query_session_pid(&pid_query);
		mutex_unlock(&driver->md_session_lock);

		if (copy_to_user((void __user *)ioarg, &pid_query,
				sizeof(pid_query)))
			result = -EFAULT;
		else
			result = 0;
		break;
	}
	return result;
}

static int diag_process_apps_data_hdlc(unsigned char *buf, int len,
				       int pkt_type)
{
	int err = 0;
	int ret = PKT_DROP;
	struct diag_apps_data_t *data = &hdlc_data;
	struct diag_send_desc_type send = { NULL, NULL, DIAG_STATE_START, 0 };
	struct diag_hdlc_dest_type enc = { NULL, NULL, 0 };
	unsigned long flags;
	/*
	 * The maximum encoded size of the buffer can be atmost twice the length
	 * of the packet. Add three bytes foe footer - 16 bit CRC (2 bytes) +
	 * delimiter (1 byte).
	 */
	const uint32_t max_encoded_size = ((2 * len) + 3);

	if (!buf || len <= 0) {
		pr_err("diag: In %s, invalid buf: %pK len: %d\n",
		       __func__, buf, len);
		return -EIO;
	}

	if (max_encoded_size > DIAG_MAX_HDLC_BUF_SIZE) {
		pr_err_ratelimited("diag: In %s, encoded data is larger %d than the buffer size %d\n",
		       __func__, max_encoded_size, DIAG_MAX_HDLC_BUF_SIZE);
		return -EBADMSG;
	}

	send.state = DIAG_STATE_START;
	send.pkt = buf;
	send.last = (void *)(buf + len - 1);
	send.terminate = 1;

	wait_event_interruptible(driver->hdlc_wait_q,
			(data->flushed == 0));
	if (!data->buf) {
		spin_lock_irqsave(&driver->diagmem_lock, flags);
		data->buf = diagmem_alloc(driver, DIAG_MAX_HDLC_BUF_SIZE +
					APF_DIAG_PADDING,
					  POOL_TYPE_HDLC);
		if (!data->buf) {
			ret = PKT_DROP;
			spin_unlock_irqrestore(&driver->diagmem_lock, flags);
			goto fail_ret;
		}
		data->allocated = 1;
		data->flushed = 0;
		spin_unlock_irqrestore(&driver->diagmem_lock, flags);
	}

	if ((DIAG_MAX_HDLC_BUF_SIZE - data->len) <= max_encoded_size) {
		spin_lock_irqsave(&driver->diagmem_lock, flags);
		data->flushed = 1;
		spin_unlock_irqrestore(&driver->diagmem_lock, flags);
		err = diag_mux_write(DIAG_LOCAL_PROC, data->buf, data->len,
				     data->ctxt);
		if (err) {
			ret = -EIO;
			goto fail_free_buf;
		}
		wait_event_interruptible(driver->hdlc_wait_q,
			(data->flushed == 0));
		spin_lock_irqsave(&driver->diagmem_lock, flags);
		data->buf = diagmem_alloc(driver, DIAG_MAX_HDLC_BUF_SIZE +
					APF_DIAG_PADDING,
					  POOL_TYPE_HDLC);
		if (!data->buf) {
			ret = PKT_DROP;
			spin_unlock_irqrestore(&driver->diagmem_lock, flags);
			goto fail_ret;
		}
		data->allocated = 1;
		data->flushed = 0;
		spin_unlock_irqrestore(&driver->diagmem_lock, flags);
	}

	enc.dest = data->buf + data->len;
	enc.dest_last = (void *)(data->buf + data->len + max_encoded_size);
	diag_hdlc_encode(&send, &enc);

	/*
	 * This is to check if after HDLC encoding, we are still within
	 * the limits of aggregation buffer. If not, we write out the
	 * current buffer and start aggregation in a newly allocated
	 * buffer.
	 */
	if ((uintptr_t)enc.dest >= (uintptr_t)(data->buf +
					       DIAG_MAX_HDLC_BUF_SIZE)) {
		spin_lock_irqsave(&driver->diagmem_lock, flags);
		data->flushed = 1;
		spin_unlock_irqrestore(&driver->diagmem_lock, flags);
		err = diag_mux_write(DIAG_LOCAL_PROC, data->buf, data->len,
				     data->ctxt);
		if (err) {
			ret = -EIO;
			goto fail_free_buf;
		}
		wait_event_interruptible(driver->hdlc_wait_q,
			(data->flushed == 0));
		spin_lock_irqsave(&driver->diagmem_lock, flags);
		data->buf = diagmem_alloc(driver, DIAG_MAX_HDLC_BUF_SIZE +
					APF_DIAG_PADDING,
					 POOL_TYPE_HDLC);
		if (!data->buf) {
			ret = PKT_DROP;
			spin_unlock_irqrestore(&driver->diagmem_lock, flags);
			goto fail_ret;
		}
		data->allocated = 1;
		data->flushed = 0;
		spin_unlock_irqrestore(&driver->diagmem_lock, flags);

		enc.dest = data->buf + data->len;
		enc.dest_last = (void *)(data->buf + data->len +
					 max_encoded_size);
		diag_hdlc_encode(&send, &enc);
	}

	data->len = (((uintptr_t)enc.dest - (uintptr_t)data->buf) <
			DIAG_MAX_HDLC_BUF_SIZE) ?
			((uintptr_t)enc.dest - (uintptr_t)data->buf) :
			DIAG_MAX_HDLC_BUF_SIZE;

	if (pkt_type == DATA_TYPE_RESPONSE) {
		spin_lock_irqsave(&driver->diagmem_lock, flags);
		data->flushed = 1;
		spin_unlock_irqrestore(&driver->diagmem_lock, flags);
		err = diag_mux_write(DIAG_LOCAL_PROC, data->buf, data->len,
				     data->ctxt);
		if (err) {
			ret = -EIO;
			goto fail_free_buf;
		}
	}

	return PKT_ALLOC;

fail_free_buf:
	spin_lock_irqsave(&driver->diagmem_lock, flags);
<<<<<<< HEAD
	diagmem_free(driver, data->buf, POOL_TYPE_HDLC);
	data->buf = NULL;
	data->len = 0;
=======
	if (data->allocated)
		diagmem_free(driver, data->buf, POOL_TYPE_HDLC);
	data->buf = NULL;
	data->len = 0;
	data->allocated = 0;
	data->flushed = 0;
>>>>>>> b6fbaa1d
	spin_unlock_irqrestore(&driver->diagmem_lock, flags);
fail_ret:
	return ret;
}

static int diag_process_apps_data_non_hdlc(unsigned char *buf, int len,
					   int pkt_type)
{
	int err = 0;
	int ret = PKT_DROP;
	struct diag_pkt_frame_t header;
	struct diag_apps_data_t *data = &non_hdlc_data;
	unsigned long flags;
	/*
	 * The maximum packet size, when the data is non hdlc encoded is equal
	 * to the size of the packet frame header and the length. Add 1 for the
	 * delimiter 0x7E at the end.
	 */
	const uint32_t max_pkt_size = sizeof(header) + len + 1;

	if (!buf || len <= 0) {
		pr_err("diag: In %s, invalid buf: %pK len: %d\n",
		       __func__, buf, len);
		return -EIO;
	}
	wait_event_interruptible(driver->hdlc_wait_q,
			(data->flushed == 0));
	if (!data->buf) {
		spin_lock_irqsave(&driver->diagmem_lock, flags);
		data->buf = diagmem_alloc(driver, DIAG_MAX_HDLC_BUF_SIZE +
					APF_DIAG_PADDING,
					  POOL_TYPE_HDLC);
		if (!data->buf) {
			ret = PKT_DROP;
			spin_unlock_irqrestore(&driver->diagmem_lock, flags);
			goto fail_ret;
		}
		data->allocated = 1;
		data->flushed = 0;
		spin_unlock_irqrestore(&driver->diagmem_lock, flags);
	}
	if ((DIAG_MAX_HDLC_BUF_SIZE - data->len) <= max_pkt_size) {
		spin_lock_irqsave(&driver->diagmem_lock, flags);
		data->flushed = 1;
		spin_unlock_irqrestore(&driver->diagmem_lock, flags);
		err = diag_mux_write(DIAG_LOCAL_PROC, data->buf, data->len,
				     data->ctxt);
		if (err) {
			ret = -EIO;
			goto fail_free_buf;
		}
		wait_event_interruptible(driver->hdlc_wait_q,
			(data->flushed == 0));

		spin_lock_irqsave(&driver->diagmem_lock, flags);
		data->buf = diagmem_alloc(driver, DIAG_MAX_HDLC_BUF_SIZE +
					APF_DIAG_PADDING,
					  POOL_TYPE_HDLC);
		if (!data->buf) {
			ret = PKT_DROP;
			spin_unlock_irqrestore(&driver->diagmem_lock, flags);
			goto fail_ret;
		}
		data->allocated = 1;
		data->flushed = 0;
		spin_unlock_irqrestore(&driver->diagmem_lock, flags);
	}

	header.start = CONTROL_CHAR;
	header.version = 1;
	header.length = len;
	memcpy(data->buf + data->len, &header, sizeof(header));
	data->len += sizeof(header);
	memcpy(data->buf + data->len, buf, len);
	data->len += len;
	*(uint8_t *)(data->buf + data->len) = CONTROL_CHAR;
	data->len += sizeof(uint8_t);
	if (pkt_type == DATA_TYPE_RESPONSE) {
		spin_lock_irqsave(&driver->diagmem_lock, flags);
		data->flushed = 1;
		spin_unlock_irqrestore(&driver->diagmem_lock, flags);
		err = diag_mux_write(DIAG_LOCAL_PROC, data->buf, data->len,
				     data->ctxt);
		if (err) {
			ret = -EIO;
			goto fail_free_buf;
		}
	}

	return PKT_ALLOC;

fail_free_buf:
	spin_lock_irqsave(&driver->diagmem_lock, flags);
<<<<<<< HEAD
	diagmem_free(driver, data->buf, POOL_TYPE_HDLC);
	data->buf = NULL;
	data->len = 0;
=======
	if (data->allocated)
		diagmem_free(driver, data->buf, POOL_TYPE_HDLC);
	data->buf = NULL;
	data->len = 0;
	data->allocated = 0;
	data->flushed = 0;
>>>>>>> b6fbaa1d
	spin_unlock_irqrestore(&driver->diagmem_lock, flags);
fail_ret:
	return ret;
}

static int diag_user_process_dci_data(const char __user *buf, int len)
{
	int err = 0;
	const int mempool = POOL_TYPE_USER;
	unsigned char *user_space_data = NULL;

	if (!buf || len <= 0 || len > diag_mempools[mempool].itemsize) {
		pr_err_ratelimited("diag: In %s, invalid buf %pK len: %d\n",
				   __func__, buf, len);
		return -EBADMSG;
	}

	user_space_data = diagmem_alloc(driver, len, mempool);
	if (!user_space_data)
		return -ENOMEM;

	err = copy_from_user(user_space_data, buf, len);
	if (err) {
		pr_err_ratelimited("diag: In %s, unable to copy data from userspace, err: %d\n",
				   __func__, err);
		err = DIAG_DCI_SEND_DATA_FAIL;
		goto fail;
	}

	err = diag_process_dci_transaction(user_space_data, len);
fail:
	diagmem_free(driver, user_space_data, mempool);
	user_space_data = NULL;
	return err;
}

static int diag_user_process_dci_apps_data(const char __user *buf, int len,
					   int pkt_type)
{
	int err = 0;
	const int mempool = POOL_TYPE_COPY;
	unsigned char *user_space_data = NULL;

	if (!buf || len <= 0 || len > diag_mempools[mempool].itemsize) {
		pr_err_ratelimited("diag: In %s, invalid buf %pK len: %d\n",
				   __func__, buf, len);
		return -EBADMSG;
	}

	pkt_type &= (DCI_PKT_TYPE | DATA_TYPE_DCI_LOG | DATA_TYPE_DCI_EVENT);
	if (!pkt_type) {
		pr_err_ratelimited("diag: In %s, invalid pkt_type: %d\n",
				   __func__, pkt_type);
		return -EBADMSG;
	}

	user_space_data = diagmem_alloc(driver, len, mempool);
	if (!user_space_data)
		return -ENOMEM;

	err = copy_from_user(user_space_data, buf, len);
	if (err) {
		pr_alert("diag: In %s, unable to copy data from userspace, err: %d\n",
			 __func__, err);
		goto fail;
	}

	diag_process_apps_dci_read_data(pkt_type, user_space_data, len);
fail:
	diagmem_free(driver, user_space_data, mempool);
	user_space_data = NULL;
	return err;
}

static int diag_user_process_raw_data(const char __user *buf, int len)
{
	int err = 0;
	int ret = 0;
	int token_offset = 0;
	int remote_proc = 0;
	const int mempool = POOL_TYPE_COPY;
	unsigned char *user_space_data = NULL;

	if (!buf || len <= 0 || len > CALLBACK_BUF_SIZE) {
		pr_err_ratelimited("diag: In %s, invalid buf %pK len: %d\n",
				   __func__, buf, len);
		return -EBADMSG;
	}

	user_space_data = diagmem_alloc(driver, len, mempool);
	if (!user_space_data)
		return -ENOMEM;

	err = copy_from_user(user_space_data, buf, len);
	if (err) {
		pr_err("diag: copy failed for user space data\n");
		goto fail;
	}

	/* Check for proc_type */
	if (len >= sizeof(int))
		remote_proc = diag_get_remote(*(int *)user_space_data);
	if (remote_proc) {
		token_offset = sizeof(int);
		if (len <= MIN_SIZ_ALLOW) {
			pr_err("diag: In %s, possible integer underflow, payload size: %d\n",
		       __func__, len);
			diagmem_free(driver, user_space_data, mempool);
			user_space_data = NULL;
			return -EBADMSG;
		}
		len -= sizeof(int);
	}
	if (driver->mask_check) {
		if (!mask_request_validate(user_space_data +
						token_offset, len)) {
			pr_alert("diag: mask request Invalid\n");
			diagmem_free(driver, user_space_data, mempool);
			user_space_data = NULL;
			return -EFAULT;
		}
	}
	if (remote_proc) {
		ret = diag_send_raw_data_remote(remote_proc,
				(void *)(user_space_data + token_offset),
				len, USER_SPACE_RAW_DATA);
		if (ret) {
			pr_err("diag: Error sending data to remote proc %d, err: %d\n",
				remote_proc, ret);
		}
	} else {
		wait_event_interruptible(driver->wait_q,
					 (driver->in_busy_pktdata == 0));
		ret = diag_process_apps_pkt(user_space_data, len,
			current->tgid);
		if (ret == 1)
			diag_send_error_rsp((void *)(user_space_data), len,
						current->tgid);
	}
fail:
	diagmem_free(driver, user_space_data, mempool);
	user_space_data = NULL;
	return ret;
}

static int diag_user_process_userspace_data(const char __user *buf, int len)
{
	int err = 0;
	int max_retries = 50;
	int retry_count = 0;
	int remote_proc = 0;
	int token_offset = 0;
	struct diag_md_session_t *session_info = NULL;
	uint8_t hdlc_disabled;

	if (!buf || len <= 0 || len > USER_SPACE_DATA) {
		pr_err_ratelimited("diag: In %s, invalid buf %pK len: %d\n",
				   __func__, buf, len);
		return -EBADMSG;
	}

	do {
		if (!driver->user_space_data_busy)
			break;
		retry_count++;
		usleep_range(10000, 10100);
	} while (retry_count < max_retries);

	if (driver->user_space_data_busy)
		return -EAGAIN;

	err = copy_from_user(driver->user_space_data_buf, buf, len);
	if (err) {
		pr_err("diag: In %s, failed to copy data from userspace, err: %d\n",
		       __func__, err);
		return -EIO;
	}

	/* Check for proc_type */
	remote_proc = diag_get_remote(*(int *)driver->user_space_data_buf);
	if (remote_proc) {
		if (len <= MIN_SIZ_ALLOW) {
			pr_err("diag: Integer underflow in %s, payload size: %d",
			       __func__, len);
			return -EBADMSG;
		}
		token_offset = sizeof(int);
		len -= sizeof(int);
	}

	/* Check masks for On-Device logging */
	if (driver->mask_check) {
		if (!mask_request_validate(driver->user_space_data_buf +
					   token_offset, len)) {
			pr_alert("diag: mask request Invalid\n");
			return -EFAULT;
		}
	}

	/* send masks to local processor now */
	if (!remote_proc) {
		mutex_lock(&driver->md_session_lock);
		session_info = diag_md_session_get_pid(current->tgid);
		if (!session_info) {
			pr_err("diag:In %s request came from invalid md session pid:%d",
				__func__, current->tgid);
			mutex_unlock(&driver->md_session_lock);
			return -EINVAL;
		}
		if (session_info)
			hdlc_disabled = session_info->hdlc_disabled;
		else
			hdlc_disabled = driver->hdlc_disabled;
		mutex_unlock(&driver->md_session_lock);
		if (!hdlc_disabled)
			diag_process_hdlc_pkt((void *)
				(driver->user_space_data_buf),
				len, current->tgid);
		else
			diag_process_non_hdlc_pkt((char *)
						(driver->user_space_data_buf),
						len, current->tgid);
		return 0;
	}

	err = diag_process_userspace_remote(remote_proc,
					    driver->user_space_data_buf +
					    token_offset, len);
	if (err) {
		driver->user_space_data_busy = 0;
		pr_err("diag: Error sending mask to remote proc %d, err: %d\n",
		       remote_proc, err);
	}

	return err;
}

static int diag_user_process_apps_data(const char __user *buf, int len,
				       int pkt_type)
{
	int ret = 0;
	int stm_size = 0;
	const int mempool = POOL_TYPE_COPY;
	unsigned char *user_space_data = NULL;
	uint8_t hdlc_disabled;

	if (!buf || len <= 0 || len > DIAG_MAX_RSP_SIZE) {
		pr_err_ratelimited("diag: In %s, invalid buf %pK len: %d\n",
				   __func__, buf, len);
		return -EBADMSG;
	}

	switch (pkt_type) {
	case DATA_TYPE_EVENT:
	case DATA_TYPE_F3:
	case DATA_TYPE_LOG:
	case DATA_TYPE_RESPONSE:
	case DATA_TYPE_DELAYED_RESPONSE:
		break;
	default:
		pr_err_ratelimited("diag: In %s, invalid pkt_type: %d\n",
				   __func__, pkt_type);
		return -EBADMSG;
	}

	user_space_data = diagmem_alloc(driver, len, mempool);
	if (!user_space_data) {
		diag_record_stats(pkt_type, PKT_DROP);
		return -ENOMEM;
	}

	ret = copy_from_user(user_space_data, buf, len);
	if (ret) {
		pr_alert("diag: In %s, unable to copy data from userspace, err: %d\n",
			 __func__, ret);
		diagmem_free(driver, user_space_data, mempool);
		user_space_data = NULL;
		diag_record_stats(pkt_type, PKT_DROP);
		return -EBADMSG;
	}

	if (driver->stm_state[APPS_DATA] &&
	    (pkt_type >= DATA_TYPE_EVENT) && (pkt_type <= DATA_TYPE_LOG)) {
		stm_size = stm_log_inv_ts(OST_ENTITY_DIAG, 0, user_space_data,
					  len);
		if (stm_size == 0) {
			pr_debug("diag: In %s, stm_log_inv_ts returned size of 0\n",
				 __func__);
		}
		diagmem_free(driver, user_space_data, mempool);
		user_space_data = NULL;

		return 0;
	}

	mutex_lock(&apps_data_mutex);
	mutex_lock(&driver->hdlc_disable_mutex);
	hdlc_disabled = driver->p_hdlc_disabled[APPS_DATA];
	mutex_unlock(&driver->hdlc_disable_mutex);
	if (hdlc_disabled)
		ret = diag_process_apps_data_non_hdlc(user_space_data, len,
						      pkt_type);
	else
		ret = diag_process_apps_data_hdlc(user_space_data, len,
						  pkt_type);
	mutex_unlock(&apps_data_mutex);

	diagmem_free(driver, user_space_data, mempool);
	user_space_data = NULL;

	check_drain_timer();

	if (ret == PKT_DROP)
		diag_record_stats(pkt_type, PKT_DROP);
	else if (ret == PKT_ALLOC)
		diag_record_stats(pkt_type, PKT_ALLOC);
	else
		return ret;

	return 0;
}

static ssize_t diagchar_read(struct file *file, char __user *buf, size_t count,
			  loff_t *ppos)
{
	struct diag_dci_client_tbl *entry;
	struct list_head *start, *temp;
	int index = -1, i = 0, ret = 0;
	int data_type;
	int copy_dci_data = 0;
	int exit_stat = 0;
	int write_len = 0;
	struct diag_md_session_t *session_info = NULL;
	struct pid *pid_struct = NULL;
	struct task_struct *task_s = NULL;
	int proc = 0;

	mutex_lock(&driver->diagchar_mutex);
	for (i = 0; i < driver->num_clients; i++)
		if (driver->client_map[i].pid == current->tgid)
			index = i;
	mutex_unlock(&driver->diagchar_mutex);

	if (index == -1) {
		pr_err("diag: Client PID not found in table");
		return -EINVAL;
	}
	if (!buf) {
		pr_err("diag: bad address from user side\n");
		return -EFAULT;
	}
	wait_event_interruptible(driver->wait_q,
			atomic_read(&driver->data_ready_notif[index]) > 0);

	mutex_lock(&driver->diagchar_mutex);

	if (driver->data_ready[index] & USER_SPACE_DATA_TYPE) {
<<<<<<< HEAD
		for (proc = 0; proc < NUM_DIAG_MD_DEV; proc++) {
=======
		for (proc = 0 ; proc < NUM_DIAG_MD_DEV; proc++) {
>>>>>>> b6fbaa1d
			if (driver->logging_mode[proc] ==
				DIAG_MEMORY_DEVICE_MODE ||
			 driver->logging_mode[proc] == DIAG_MULTI_MODE) {
				pr_debug("diag: process woken up\n");
				/*Copy the type of data being passed*/
				data_type = driver->data_ready[index] &
						USER_SPACE_DATA_TYPE;
				driver->data_ready[index] ^=
						USER_SPACE_DATA_TYPE;
				atomic_dec(&driver->data_ready_notif[index]);
				COPY_USER_SPACE_OR_ERR(buf, data_type,
							sizeof(int));
				if (ret == -EFAULT)
					goto exit;
				/* place holder for number of data field */
				ret += sizeof(int);
				mutex_lock(&driver->md_session_lock);
				session_info =
					diag_md_session_get_pid(current->tgid);
				exit_stat = diag_md_copy_to_user(buf, &ret,
<<<<<<< HEAD
							count,
						 session_info);
=======
								count,
								session_info);
>>>>>>> b6fbaa1d
				mutex_unlock(&driver->md_session_lock);
				goto exit;
			}
		}
		/* In case, the thread wakes up and the logging mode is not
		 * memory device any more, the condition needs to be cleared.
		 */
		driver->data_ready[index] ^= USER_SPACE_DATA_TYPE;
		atomic_dec(&driver->data_ready_notif[index]);
	}

	if (driver->data_ready[index] & HDLC_SUPPORT_TYPE) {
		data_type = driver->data_ready[index] & HDLC_SUPPORT_TYPE;
		driver->data_ready[index] ^= HDLC_SUPPORT_TYPE;
		atomic_dec(&driver->data_ready_notif[index]);
		COPY_USER_SPACE_OR_ERR(buf, data_type, sizeof(int));
		if (ret == -EFAULT)
			goto exit;

		mutex_lock(&driver->md_session_lock);
		session_info = diag_md_session_get_pid(current->tgid);
		if (session_info) {
			COPY_USER_SPACE_OR_ERR(buf+4,
					session_info->hdlc_disabled,
					sizeof(uint8_t));
			if (ret == -EFAULT) {
				mutex_unlock(&driver->md_session_lock);
				goto exit;
			}
		}
		mutex_unlock(&driver->md_session_lock);
		goto exit;
	}

	if (driver->data_ready[index] & DEINIT_TYPE) {
		/*Copy the type of data being passed*/
		data_type = driver->data_ready[index] & DEINIT_TYPE;
		COPY_USER_SPACE_OR_ERR(buf, data_type, 4);
		if (ret == -EFAULT)
			goto exit;
		driver->data_ready[index] ^= DEINIT_TYPE;
		atomic_dec(&driver->data_ready_notif[index]);
		mutex_unlock(&driver->diagchar_mutex);
		diag_remove_client_entry(file);
		return ret;
	}

	if (driver->data_ready[index] & MSG_MASKS_TYPE) {
		/*Copy the type of data being passed*/
		data_type = driver->data_ready[index] & MSG_MASKS_TYPE;
		mutex_lock(&driver->md_session_lock);
		session_info = diag_md_session_get_peripheral(DIAG_LOCAL_PROC,
								APPS_DATA);
		COPY_USER_SPACE_OR_ERR(buf, data_type, sizeof(int));
		if (ret == -EFAULT) {
			mutex_unlock(&driver->md_session_lock);
			goto exit;
		}
		write_len = diag_copy_to_user_msg_mask(buf + ret, count,
						       session_info);
		mutex_unlock(&driver->md_session_lock);
		if (write_len > 0)
			ret += write_len;
		driver->data_ready[index] ^= MSG_MASKS_TYPE;
		atomic_dec(&driver->data_ready_notif[index]);
		goto exit;
	}

	if (driver->data_ready[index] & EVENT_MASKS_TYPE) {
		/*Copy the type of data being passed*/
		data_type = driver->data_ready[index] & EVENT_MASKS_TYPE;
		mutex_lock(&driver->md_session_lock);
		session_info = diag_md_session_get_peripheral(DIAG_LOCAL_PROC,
								APPS_DATA);
		COPY_USER_SPACE_OR_ERR(buf, data_type, 4);
		if (ret == -EFAULT) {
			mutex_unlock(&driver->md_session_lock);
			goto exit;
		}
		if (session_info && session_info->event_mask &&
		    session_info->event_mask->ptr) {
			COPY_USER_SPACE_OR_ERR(buf + sizeof(int),
					*(session_info->event_mask->ptr),
					session_info->event_mask->mask_len);
			if (ret == -EFAULT) {
				mutex_unlock(&driver->md_session_lock);
				goto exit;
			}
		} else {
			COPY_USER_SPACE_OR_ERR(buf + sizeof(int),
						*(event_mask.ptr),
						event_mask.mask_len);
			if (ret == -EFAULT) {
				mutex_unlock(&driver->md_session_lock);
				goto exit;
			}
		}
		mutex_unlock(&driver->md_session_lock);
		driver->data_ready[index] ^= EVENT_MASKS_TYPE;
		atomic_dec(&driver->data_ready_notif[index]);
		goto exit;
	}

	if (driver->data_ready[index] & LOG_MASKS_TYPE) {
		/*Copy the type of data being passed*/
		data_type = driver->data_ready[index] & LOG_MASKS_TYPE;
		mutex_lock(&driver->md_session_lock);
		session_info = diag_md_session_get_peripheral(DIAG_LOCAL_PROC,
								APPS_DATA);
		COPY_USER_SPACE_OR_ERR(buf, data_type, sizeof(int));
		if (ret == -EFAULT) {
			mutex_unlock(&driver->md_session_lock);
			goto exit;
		}

		write_len = diag_copy_to_user_log_mask(buf + ret, count,
						       session_info);
		mutex_unlock(&driver->md_session_lock);
		if (write_len > 0)
			ret += write_len;
		driver->data_ready[index] ^= LOG_MASKS_TYPE;
		atomic_dec(&driver->data_ready_notif[index]);
		goto exit;
	}

	if (driver->data_ready[index] & PKT_TYPE) {
		/*Copy the type of data being passed*/
		data_type = driver->data_ready[index] & PKT_TYPE;
		COPY_USER_SPACE_OR_ERR(buf, data_type, sizeof(data_type));
		if (ret == -EFAULT)
			goto exit;

		COPY_USER_SPACE_OR_ERR(buf + sizeof(data_type),
					*(driver->apps_req_buf),
					driver->apps_req_buf_len);
		if (ret == -EFAULT)
			goto exit;
		driver->data_ready[index] ^= PKT_TYPE;
		atomic_dec(&driver->data_ready_notif[index]);
		driver->in_busy_pktdata = 0;
		goto exit;
	}

	if (driver->data_ready[index] & DCI_PKT_TYPE) {
		/* Copy the type of data being passed */
		data_type = driver->data_ready[index] & DCI_PKT_TYPE;
		COPY_USER_SPACE_OR_ERR(buf, data_type, 4);
		if (ret == -EFAULT)
			goto exit;

		COPY_USER_SPACE_OR_ERR(buf+4, *(driver->dci_pkt_buf),
					driver->dci_pkt_length);
		if (ret == -EFAULT)
			goto exit;

		driver->data_ready[index] ^= DCI_PKT_TYPE;
		atomic_dec(&driver->data_ready_notif[index]);
		driver->in_busy_dcipktdata = 0;
		goto exit;
	}

	if (driver->data_ready[index] & DCI_EVENT_MASKS_TYPE) {
		/*Copy the type of data being passed*/
		data_type = driver->data_ready[index] & DCI_EVENT_MASKS_TYPE;
		COPY_USER_SPACE_OR_ERR(buf, data_type, 4);
		if (ret == -EFAULT)
			goto exit;

		COPY_USER_SPACE_OR_ERR(buf+4, driver->num_dci_client, 4);
		if (ret == -EFAULT)
			goto exit;

		COPY_USER_SPACE_OR_ERR(buf + 8,
			(dci_ops_tbl[DCI_LOCAL_PROC].event_mask_composite),
			DCI_EVENT_MASK_SIZE);
		if (ret == -EFAULT)
			goto exit;

		driver->data_ready[index] ^= DCI_EVENT_MASKS_TYPE;
		atomic_dec(&driver->data_ready_notif[index]);
		goto exit;
	}

	if (driver->data_ready[index] & DCI_LOG_MASKS_TYPE) {
		/*Copy the type of data being passed*/
		data_type = driver->data_ready[index] & DCI_LOG_MASKS_TYPE;
		COPY_USER_SPACE_OR_ERR(buf, data_type, 4);
		if (ret == -EFAULT)
			goto exit;

		COPY_USER_SPACE_OR_ERR(buf+4, driver->num_dci_client, 4);
		if (ret == -EFAULT)
			goto exit;

		COPY_USER_SPACE_OR_ERR(buf+8,
			(dci_ops_tbl[DCI_LOCAL_PROC].log_mask_composite),
			DCI_LOG_MASK_SIZE);
		if (ret == -EFAULT)
			goto exit;
		driver->data_ready[index] ^= DCI_LOG_MASKS_TYPE;
		atomic_dec(&driver->data_ready_notif[index]);
		goto exit;
	}

exit:
	if (driver->data_ready[index] & DCI_DATA_TYPE) {
		data_type = driver->data_ready[index] & DCI_DATA_TYPE;
		mutex_unlock(&driver->diagchar_mutex);
		/* Copy the type of data being passed */
		mutex_lock(&driver->dci_mutex);
		list_for_each_safe(start, temp, &driver->dci_client_list) {
			entry = list_entry(start, struct diag_dci_client_tbl,
									track);
			pid_struct = find_get_pid(entry->tgid);
			if (!pid_struct)
				continue;
			task_s = get_pid_task(pid_struct, PIDTYPE_PID);
			if (!task_s) {
				DIAG_LOG(DIAG_DEBUG_DCI,
				"diag: valid task doesn't exist for pid = %d\n",
				entry->tgid);
				put_pid(pid_struct);
				continue;
			}
			if (task_s == entry->client) {
				if (entry->client->tgid != current->tgid) {
					put_task_struct(task_s);
					put_pid(pid_struct);
					continue;
				}
			}
			if (!entry->in_service) {
				put_task_struct(task_s);
				put_pid(pid_struct);
				continue;
			}
			if (copy_to_user(buf + ret, &data_type, sizeof(int))) {
				put_task_struct(task_s);
				put_pid(pid_struct);
				mutex_unlock(&driver->dci_mutex);
				goto end;
			}
			ret += sizeof(int);
			if (copy_to_user(buf + ret, &entry->client_info.token,
				sizeof(int))) {
				put_task_struct(task_s);
				put_pid(pid_struct);
				mutex_unlock(&driver->dci_mutex);
				goto end;
			}
			ret += sizeof(int);
			copy_dci_data = 1;
			exit_stat = diag_copy_dci(buf, count, entry, &ret);
			if (exit_stat == 1) {
				put_task_struct(task_s);
				put_pid(pid_struct);
				mutex_lock(&driver->diagchar_mutex);
				driver->data_ready[index] ^= DCI_DATA_TYPE;
				atomic_dec(&driver->data_ready_notif[index]);
				mutex_unlock(&driver->diagchar_mutex);
				mutex_unlock(&driver->dci_mutex);
				goto end;
			}
			put_task_struct(task_s);
			put_pid(pid_struct);
			continue;
		}
		mutex_lock(&driver->diagchar_mutex);
		driver->data_ready[index] ^= DCI_DATA_TYPE;
		atomic_dec(&driver->data_ready_notif[index]);
		mutex_unlock(&driver->diagchar_mutex);
		mutex_unlock(&driver->dci_mutex);
		goto end;
	}
	mutex_unlock(&driver->diagchar_mutex);
end:
	/*
	 * Flush any read that is currently pending on DCI data and
	 * command channnels. This will ensure that the next read is not
	 * missed.
	 */
	if (copy_dci_data) {
		diag_ws_on_copy_complete(DIAG_WS_DCI);
		flush_workqueue(driver->diag_dci_wq);
	}
	return ret;
}

static ssize_t diagchar_write(struct file *file, const char __user *buf,
			      size_t count, loff_t *ppos)
{
	int err = 0;
	int pkt_type = 0;
	int payload_len = 0;
	int token = 0;
	const char __user *payload_buf = NULL;

	/*
	 * The data coming from the user sapce should at least have the
	 * packet type heeader.
	 */
	if (count < sizeof(int)) {
		pr_err("diag: In %s, client is sending short data, len: %d\n",
		       __func__, (int)count);
		return -EBADMSG;
	}

	err = copy_from_user((&pkt_type), buf, sizeof(int));
	if (err) {
		pr_err_ratelimited("diag: In %s, unable to copy pkt_type from userspace, err: %d\n",
				   __func__, err);
		return -EIO;
	}

<<<<<<< HEAD
	err = copy_from_user(&token, buf+4, sizeof(int));
=======
	err = copy_from_user(&token, buf + 4, sizeof(int));
>>>>>>> b6fbaa1d
	if (err) {
		pr_err("diag: copy failed for user space data\n");
		return -EIO;
	}
	if (token < 0)
		token = diag_get_remote(token);
	else
		token = 0;
<<<<<<< HEAD

	if (driver->logging_mode[token] == DIAG_USB_MODE &&
		!driver->usb_connected) {
=======
	if ((driver->logging_mode[token] == DIAG_USB_MODE &&
		!driver->usb_connected) ||
		(driver->logging_mode[token] == DIAG_PCIE_MODE &&
		!driver->pcie_connected)) {
>>>>>>> b6fbaa1d
		if (!((pkt_type == DCI_DATA_TYPE) ||
		    (pkt_type == DCI_PKT_TYPE) ||
		    (pkt_type & DATA_TYPE_DCI_LOG) ||
		    (pkt_type & DATA_TYPE_DCI_EVENT))) {
			pr_debug("diag: In %s, Dropping non DCI packet type\n",
				 __func__);
			return -EIO;
		}
	}

	payload_buf = buf + sizeof(int);
	payload_len = count - sizeof(int);

	if (pkt_type == DCI_PKT_TYPE)
		return diag_user_process_dci_apps_data(payload_buf,
						       payload_len,
						       pkt_type);
	else if (pkt_type == DCI_DATA_TYPE)
		return diag_user_process_dci_data(payload_buf, payload_len);
	else if (pkt_type == USER_SPACE_RAW_DATA_TYPE)
		return diag_user_process_raw_data(payload_buf,
							    payload_len);
	else if (pkt_type == USER_SPACE_DATA_TYPE)
		return diag_user_process_userspace_data(payload_buf,
							payload_len);
	if (pkt_type & (DATA_TYPE_DCI_LOG | DATA_TYPE_DCI_EVENT)) {
		err = diag_user_process_dci_apps_data(payload_buf, payload_len,
						      pkt_type);
		if (pkt_type & DATA_TYPE_DCI_LOG)
			pkt_type ^= DATA_TYPE_DCI_LOG;
		if (pkt_type & DATA_TYPE_DCI_EVENT)
			pkt_type ^= DATA_TYPE_DCI_EVENT;
		/*
		 * Check if the log or event is selected even on the regular
		 * stream. If USB is not connected and we are not in memory
		 * device mode, we should not process these logs/events.
		 */
<<<<<<< HEAD
		if (pkt_type && driver->logging_mode[DIAG_LOCAL_PROC] ==
			DIAG_USB_MODE &&
		    !driver->usb_connected)
=======
		if (pkt_type && ((driver->logging_mode[DIAG_LOCAL_PROC] ==
			DIAG_USB_MODE &&
			!driver->usb_connected)  ||
			(driver->logging_mode[DIAG_LOCAL_PROC] ==
			DIAG_PCIE_MODE &&
			!driver->pcie_connected)))
>>>>>>> b6fbaa1d
			return err;
	}

	switch (pkt_type) {
	case DATA_TYPE_EVENT:
	case DATA_TYPE_F3:
	case DATA_TYPE_LOG:
	case DATA_TYPE_DELAYED_RESPONSE:
	case DATA_TYPE_RESPONSE:
		return diag_user_process_apps_data(payload_buf, payload_len,
						   pkt_type);
	default:
		pr_err_ratelimited("diag: In %s, invalid pkt_type: %d\n",
				   __func__, pkt_type);
		return -EINVAL;
	}

	return err;
}

void diag_ws_init(void)
{
	driver->dci_ws.ref_count = 0;
	driver->dci_ws.copy_count = 0;
	spin_lock_init(&driver->dci_ws.lock);

	driver->md_ws.ref_count = 0;
	driver->md_ws.copy_count = 0;
	spin_lock_init(&driver->md_ws.lock);
}

static void diag_stats_init(void)
{
	if (!driver)
		return;

	driver->msg_stats.alloc_count = 0;
	driver->msg_stats.drop_count = 0;

	driver->log_stats.alloc_count = 0;
	driver->log_stats.drop_count = 0;

	driver->event_stats.alloc_count = 0;
	driver->event_stats.drop_count = 0;
}

void diag_ws_on_notify(void)
{
	/*
	 * Do not deal with reference count here as there can be spurious
	 * interrupts.
	 */
	pm_stay_awake(driver->diag_dev);
}

void diag_ws_on_read(int type, int pkt_len)
{
	unsigned long flags;
	struct diag_ws_ref_t *ws_ref = NULL;

	switch (type) {
	case DIAG_WS_DCI:
		ws_ref = &driver->dci_ws;
		break;
	case DIAG_WS_MUX:
		ws_ref = &driver->md_ws;
		break;
	default:
		pr_err_ratelimited("diag: In %s, invalid type: %d\n",
				   __func__, type);
		return;
	}

	spin_lock_irqsave(&ws_ref->lock, flags);
	if (pkt_len > 0) {
		ws_ref->ref_count++;
	} else {
		if (ws_ref->ref_count < 1) {
			ws_ref->ref_count = 0;
			ws_ref->copy_count = 0;
		}
		diag_ws_release();
	}
	spin_unlock_irqrestore(&ws_ref->lock, flags);
}


void diag_ws_on_copy(int type)
{
	unsigned long flags;
	struct diag_ws_ref_t *ws_ref = NULL;

	switch (type) {
	case DIAG_WS_DCI:
		ws_ref = &driver->dci_ws;
		break;
	case DIAG_WS_MUX:
		ws_ref = &driver->md_ws;
		break;
	default:
		pr_err_ratelimited("diag: In %s, invalid type: %d\n",
				   __func__, type);
		return;
	}

	spin_lock_irqsave(&ws_ref->lock, flags);
	ws_ref->copy_count++;
	spin_unlock_irqrestore(&ws_ref->lock, flags);
}

void diag_ws_on_copy_fail(int type)
{
	unsigned long flags;
	struct diag_ws_ref_t *ws_ref = NULL;

	switch (type) {
	case DIAG_WS_DCI:
		ws_ref = &driver->dci_ws;
		break;
	case DIAG_WS_MUX:
		ws_ref = &driver->md_ws;
		break;
	default:
		pr_err_ratelimited("diag: In %s, invalid type: %d\n",
				   __func__, type);
		return;
	}

	spin_lock_irqsave(&ws_ref->lock, flags);
	ws_ref->ref_count--;
	spin_unlock_irqrestore(&ws_ref->lock, flags);

	diag_ws_release();
}

void diag_ws_on_copy_complete(int type)
{
	unsigned long flags;
	struct diag_ws_ref_t *ws_ref = NULL;

	switch (type) {
	case DIAG_WS_DCI:
		ws_ref = &driver->dci_ws;
		break;
	case DIAG_WS_MUX:
		ws_ref = &driver->md_ws;
		break;
	default:
		pr_err_ratelimited("diag: In %s, invalid type: %d\n",
				   __func__, type);
		return;
	}

	spin_lock_irqsave(&ws_ref->lock, flags);
	ws_ref->ref_count -= ws_ref->copy_count;
		if (ws_ref->ref_count < 1)
			ws_ref->ref_count = 0;
		ws_ref->copy_count = 0;
	spin_unlock_irqrestore(&ws_ref->lock, flags);

	diag_ws_release();
}

void diag_ws_reset(int type)
{
	unsigned long flags;
	struct diag_ws_ref_t *ws_ref = NULL;

	switch (type) {
	case DIAG_WS_DCI:
		ws_ref = &driver->dci_ws;
		break;
	case DIAG_WS_MUX:
		ws_ref = &driver->md_ws;
		break;
	default:
		pr_err_ratelimited("diag: In %s, invalid type: %d\n",
				   __func__, type);
		return;
	}

	spin_lock_irqsave(&ws_ref->lock, flags);
	ws_ref->ref_count = 0;
	ws_ref->copy_count = 0;
	spin_unlock_irqrestore(&ws_ref->lock, flags);

	diag_ws_release();
}

void diag_ws_release(void)
{
	if (driver->dci_ws.ref_count == 0 && driver->md_ws.ref_count == 0)
		pm_relax(driver->diag_dev);
}

#ifdef CONFIG_IPC_LOGGING
static void diag_debug_init(void)
{
	diag_ipc_log = ipc_log_context_create(DIAG_IPC_LOG_PAGES, "diag", 0);
	if (!diag_ipc_log)
		pr_err("diag: Failed to create IPC logging context\n");
	/*
	 * Set the bit mask here as per diag_ipc_logging.h to enable debug logs
	 * to be logged to IPC
	 */
	diag_debug_mask = DIAG_DEBUG_PERIPHERALS | DIAG_DEBUG_DCI |
				DIAG_DEBUG_USERSPACE | DIAG_DEBUG_BRIDGE;
}
#else
static void diag_debug_init(void)
{

}
#endif

static int diag_real_time_info_init(void)
{
	int i;

	if (!driver)
		return -EIO;
	for (i = 0; i < DIAG_NUM_PROC; i++) {
		driver->real_time_mode[i] = 1;
		driver->proc_rt_vote_mask[i] |= DIAG_PROC_DCI;
		driver->proc_rt_vote_mask[i] |= DIAG_PROC_MEMORY_DEVICE;
	}
	driver->real_time_update_busy = 0;
	driver->proc_active_mask = 0;
	driver->diag_real_time_wq = create_singlethread_workqueue(
							"diag_real_time_wq");
	if (!driver->diag_real_time_wq)
		return -ENOMEM;
	INIT_WORK(&(driver->diag_real_time_work), diag_real_time_work_fn);
	mutex_init(&driver->real_time_mutex);
	return 0;
}

static const struct file_operations diagcharfops = {
	.owner = THIS_MODULE,
	.read = diagchar_read,
	.write = diagchar_write,
#ifdef CONFIG_COMPAT
	.compat_ioctl = diagchar_compat_ioctl,
#endif
	.unlocked_ioctl = diagchar_ioctl,
	.open = diagchar_open,
	.release = diagchar_close
};

static int diagchar_setup_cdev(dev_t devno)
{

	int err;

	cdev_init(driver->cdev, &diagcharfops);

	driver->cdev->owner = THIS_MODULE;
	driver->cdev->ops = &diagcharfops;

	err = cdev_add(driver->cdev, devno, 1);

	if (err) {
		pr_info("diagchar cdev registration failed !\n");
		return err;
	}

	driver->diagchar_class = class_create(THIS_MODULE, "diag");

	if (IS_ERR(driver->diagchar_class)) {
		pr_err("Error creating diagchar class.\n");
		return PTR_ERR(driver->diagchar_class);
	}

	driver->diag_dev = device_create(driver->diagchar_class, NULL, devno,
					 (void *)driver, "diag");

	if (!driver->diag_dev)
		return -EIO;

	driver->diag_dev->power.wakeup = wakeup_source_register("DIAG_WS");
	return 0;

}

static int diagchar_cleanup(void)
{
	if (driver) {
		if (driver->cdev) {
			/* TODO - Check if device exists before deleting */
			device_destroy(driver->diagchar_class,
				       MKDEV(driver->major,
					     driver->minor_start));
			cdev_del(driver->cdev);
		}
		if (!IS_ERR(driver->diagchar_class))
			class_destroy(driver->diagchar_class);
		kfree(driver);
	}
	return 0;
}

#ifdef CONFIG_DIAG_OVER_PCIE
static void diag_init_transport(void)
{
	int proc;

	driver->transport_set = DIAG_ROUTE_TO_PCIE;
	driver->pcie_transport_def = DIAG_ROUTE_TO_PCIE;
	for (proc = 0; proc < NUM_DIAG_MD_DEV; proc++)
		driver->logging_mode[proc] = DIAG_PCIE_MODE;
	/*
	 * POOL_TYPE_MUX_APPS is for the buffers in the Diag MUX layer.
	 * The number of buffers encompasses Diag data generated on
	 * the Apss processor + 1 for the responses generated
	 * exclusively on the Apps processor + data from data channels
	 *(4 channels periperipheral) + data from command channels (2)
	 */
	diagmem_setsize(POOL_TYPE_MUX_APPS, itemsize_pcie_apps,
		poolsize_pcie_apps + 1 + (NUM_PERIPHERALS * 6));
}
#else
static void diag_init_transport(void)
{
	int proc;

	driver->transport_set = DIAG_ROUTE_TO_USB;
	driver->pcie_transport_def = DIAG_ROUTE_TO_USB;
	for (proc = 0; proc < NUM_DIAG_MD_DEV; proc++)
		driver->logging_mode[proc] = DIAG_USB_MODE;
	/*
	 * POOL_TYPE_MUX_APPS is for the buffers in the Diag MUX layer.
	 * The number of buffers encompasses Diag data generated on
	 * the Apss processor + 1 for the responses generated
	 * exclusively on the Apps processor + data from data channels
	 *(4 channels periperipheral) + data from command channels (2)
	 */
	diagmem_setsize(POOL_TYPE_MUX_APPS, itemsize_usb_apps,
		poolsize_usb_apps + 1 + (NUM_PERIPHERALS * 6));
}
#endif
static int __init diagchar_init(void)
{
	dev_t dev;
	int ret, i;
	int proc;

	pr_debug("diagfwd initializing ..\n");
	ret = 0;
	driver = kzalloc(sizeof(struct diagchar_dev) + 5, GFP_KERNEL);
	if (!driver)
		return -ENOMEM;
	kmemleak_not_leak(driver);

	timer_in_progress = 0;
	diag_init_transport();
	DIAG_LOG(DIAG_DEBUG_MUX, "Transport type set to %d\n",
		driver->transport_set);
	driver->delayed_rsp_id = 0;
	driver->hdlc_disabled = 0;
	driver->dci_state = DIAG_DCI_NO_ERROR;
	setup_timer(&drain_timer, drain_timer_func, 1234);
	driver->supports_sockets = 1;
	driver->time_sync_enabled = 0;
	driver->uses_time_api = 0;
	driver->poolsize = poolsize;
	driver->poolsize_hdlc = poolsize_hdlc;
	driver->poolsize_dci = poolsize_dci;
	driver->poolsize_user = poolsize_user;
	driver->num_clients = max_clients;
<<<<<<< HEAD
	for (proc = 0; proc < NUM_DIAG_MD_DEV; proc++)
		driver->logging_mode[proc] = DIAG_USB_MODE;
=======
>>>>>>> b6fbaa1d
	for (i = 0; i < NUM_UPD; i++) {
		driver->pd_logging_mode[i] = 0;
		driver->pd_session_clear[i] = 0;
	}
	driver->num_pd_session = 0;
	driver->mask_check = 0;
	driver->in_busy_pktdata = 0;
	driver->in_busy_dcipktdata = 0;
	driver->pcie_switch_pid = 0;
	driver->rsp_buf_ctxt = SET_BUF_CTXT(APPS_DATA, TYPE_CMD, TYPE_CMD);
	hdlc_data.ctxt = SET_BUF_CTXT(APPS_DATA, TYPE_DATA, 1);
	hdlc_data.len = 0;
	hdlc_data.allocated = 0;
	hdlc_data.flushed = 0;
	non_hdlc_data.ctxt = SET_BUF_CTXT(APPS_DATA, TYPE_DATA, 1);
	non_hdlc_data.len = 0;
	non_hdlc_data.allocated = 0;
	non_hdlc_data.flushed = 0;
	mutex_init(&driver->hdlc_disable_mutex);
	mutex_init(&driver->diagchar_mutex);
	mutex_init(&driver->diag_notifier_mutex);
	mutex_init(&driver->diag_file_mutex);
	mutex_init(&driver->delayed_rsp_mutex);
	mutex_init(&apps_data_mutex);
	mutex_init(&driver->msg_mask_lock);
	mutex_init(&driver->hdlc_recovery_mutex);
	for (i = 0; i < NUM_PERIPHERALS; i++) {
		mutex_init(&driver->diagfwd_channel_mutex[i]);
		spin_lock_init(&driver->rpmsginfo_lock[i]);
		driver->diag_id_sent[i] = 0;
	}
	init_waitqueue_head(&driver->wait_q);
	INIT_WORK(&(driver->diag_drain_work), diag_drain_work_fn);
	INIT_WORK(&(driver->update_user_clients),
			diag_update_user_client_work_fn);
	INIT_WORK(&(driver->update_md_clients),
			diag_update_md_client_work_fn);
	diag_ws_init();
	diag_stats_init();
	diag_debug_init();
	diag_md_session_init();

	driver->incoming_pkt.capacity = DIAG_MAX_REQ_SIZE;
	driver->incoming_pkt.data = kzalloc(DIAG_MAX_REQ_SIZE, GFP_KERNEL);
	if (!driver->incoming_pkt.data) {
		ret = -ENOMEM;
		goto fail;
	}
	kmemleak_not_leak(driver->incoming_pkt.data);
	driver->incoming_pkt.processing = 0;
	driver->incoming_pkt.read_len = 0;
	driver->incoming_pkt.remaining = 0;
	driver->incoming_pkt.total_len = 0;

	ret = diag_real_time_info_init();
	if (ret)
		goto fail;
	ret = diag_debugfs_init();
	if (ret)
		goto fail;
	ret = diag_masks_init();
	if (ret)
		goto fail;
	ret = diag_mux_init();
	if (ret)
		goto fail;
	ret = diagfwd_init();
	if (ret)
		goto fail;
	ret = diagfwd_cntl_init();
	if (ret)
		goto fail;
	driver->dci_state = diag_dci_init();
	ret = diagfwd_peripheral_init();
	if (ret)
		goto fail;
	diagfwd_cntl_channel_init();
	if (driver->dci_state == DIAG_DCI_NO_ERROR)
		diag_dci_channel_init();
	pr_debug("diagchar initializing ..\n");
	driver->num = 1;
	driver->name = ((void *)driver) + sizeof(struct diagchar_dev);
	strlcpy(driver->name, "diag", 5);
	/* Get major number from kernel and initialize */
	ret = alloc_chrdev_region(&dev, driver->minor_start,
				    driver->num, driver->name);
	if (!ret) {
		driver->major = MAJOR(dev);
		driver->minor_start = MINOR(dev);
	} else {
		pr_err("diag: Major number not allocated\n");
		goto fail;
	}
	driver->cdev = cdev_alloc();
	ret = diagchar_setup_cdev(dev);
	if (ret)
		goto fail;
	mutex_init(&driver->diag_id_mutex);
	INIT_LIST_HEAD(&driver->diag_id_list);
	diag_add_diag_id_to_list(DIAG_ID_APPS, "APPS", APPS_DATA, APPS_DATA);
	pr_debug("diagchar initialized now");
	if (IS_ENABLED(CONFIG_DIAGFWD_BRIDGE_CODE))
		diag_register_with_bridge();
	return 0;

fail:
	pr_err("diagchar is not initialized, ret: %d\n", ret);
	diag_debugfs_cleanup();
	diagchar_cleanup();
	diag_mux_exit();
	diagfwd_peripheral_exit();
	diagfwd_exit();
	diagfwd_cntl_exit();
	diag_dci_exit();
	diag_masks_exit();
	return ret;

}

static void diagchar_exit(void)
{
	pr_info("diagchar exiting...\n");
	diag_mempool_exit();
	diag_mux_exit();
	diagfwd_peripheral_exit();
	diagfwd_exit();
	diagfwd_cntl_exit();
	diag_dci_exit();
	diag_masks_exit();
	diag_md_session_exit();
	if (IS_ENABLED(CONFIG_DIAGFWD_BRIDGE_CODE))
		diag_unregister_bridge();
	diag_debugfs_cleanup();
	diagchar_cleanup();
	pr_info("done diagchar exit\n");
}

module_init(diagchar_init);
module_exit(diagchar_exit);<|MERGE_RESOLUTION|>--- conflicted
+++ resolved
@@ -224,14 +224,6 @@
 	spin_unlock_irqrestore(&driver->diagmem_lock, flags);
 	err = diag_mux_write(DIAG_LOCAL_PROC, data->buf, data->len,
 			     data->ctxt);
-<<<<<<< HEAD
-	spin_lock_irqsave(&driver->diagmem_lock, flags);
-	if (err)
-		diagmem_free(driver, data->buf, POOL_TYPE_HDLC);
-	data->buf = NULL;
-	data->len = 0;
-	spin_unlock_irqrestore(&driver->diagmem_lock, flags);
-=======
 
 	if (err) {
 		spin_lock_irqsave(&driver->diagmem_lock, flags);
@@ -242,7 +234,6 @@
 		data->flushed = 0;
 		spin_unlock_irqrestore(&driver->diagmem_lock, flags);
 	}
->>>>>>> b6fbaa1d
 }
 
 void diag_update_user_client_work_fn(struct work_struct *work)
@@ -315,10 +306,7 @@
 	diagmem_init(driver, POOL_TYPE_DCI);
 
 	spin_lock_init(&driver->diagmem_lock);
-<<<<<<< HEAD
-=======
 	init_waitqueue_head(&driver->hdlc_wait_q);
->>>>>>> b6fbaa1d
 }
 
 static void diag_mempool_exit(void)
@@ -467,11 +455,7 @@
 static void diag_close_logging_process(const int pid)
 {
 	int i, j;
-<<<<<<< HEAD
-	int session_mask;
-=======
 	int session_mask = 0;
->>>>>>> b6fbaa1d
 	int device_mask = 0;
 	uint32_t p_mask;
 	struct diag_md_session_t *session_info = NULL;
@@ -1317,11 +1301,7 @@
 				kfree(session_info->log_mask);
 				session_info->log_mask = NULL;
 				diag_msg_mask_free(session_info->msg_mask,
-<<<<<<< HEAD
-							session_info);
-=======
 					session_info);
->>>>>>> b6fbaa1d
 				kfree(session_info->msg_mask);
 				session_info->msg_mask = NULL;
 				diag_event_mask_free(session_info->event_mask);
@@ -1357,18 +1337,6 @@
 	new_session = diag_md_session_get_pid(current->tgid);
 	if (!new_session) {
 		new_session = kzalloc(sizeof(struct diag_md_session_t),
-<<<<<<< HEAD
-					GFP_KERNEL);
-		if (!new_session) {
-			mutex_unlock(&driver->md_session_lock);
-			return -ENOMEM;
-		}
-		new_session->peripheral_mask[proc] = 0;
-		new_session->pid = current->tgid;
-		new_session->task = current;
-		new_session->log_mask = kzalloc(sizeof(struct diag_mask_info),
-						GFP_KERNEL);
-=======
 					GFP_KERNEL);
 		if (!new_session) {
 			mutex_unlock(&driver->md_session_lock);
@@ -1379,17 +1347,12 @@
 		new_session->task = current;
 		new_session->log_mask = kzalloc(sizeof(struct diag_mask_info),
 					GFP_KERNEL);
->>>>>>> b6fbaa1d
 		if (!new_session->log_mask) {
 			err = -ENOMEM;
 			goto fail_peripheral;
 		}
 		new_session->event_mask = kzalloc(sizeof(struct diag_mask_info),
-<<<<<<< HEAD
-							GFP_KERNEL);
-=======
 						  GFP_KERNEL);
->>>>>>> b6fbaa1d
 		if (!new_session->event_mask) {
 			err = -ENOMEM;
 			goto fail_peripheral;
@@ -1404,16 +1367,6 @@
 		err = diag_log_mask_copy(new_session->log_mask, &log_mask);
 		if (err) {
 			DIAG_LOG(DIAG_DEBUG_USERSPACE,
-<<<<<<< HEAD
-				"return value of log copy. err %d\n", err);
-			goto fail_peripheral;
-		}
-		err = diag_event_mask_copy(new_session->event_mask,
-								   &event_mask);
-		if (err) {
-			DIAG_LOG(DIAG_DEBUG_USERSPACE,
-				"return value of event copy. err %d\n", err);
-=======
 				 "return value of log copy. err %d\n", err);
 			goto fail_peripheral;
 		}
@@ -1422,22 +1375,14 @@
 		if (err) {
 			DIAG_LOG(DIAG_DEBUG_USERSPACE,
 				 "return value of event copy. err %d\n", err);
->>>>>>> b6fbaa1d
 			goto fail_peripheral;
 		}
 		new_session->msg_mask_tbl_count = 0;
 		err = diag_msg_mask_copy(new_session, new_session->msg_mask,
-<<<<<<< HEAD
-								 &msg_mask);
-		if (err) {
-			DIAG_LOG(DIAG_DEBUG_USERSPACE,
-				"return value of msg copy. err %d\n", err);
-=======
 			&msg_mask);
 		if (err) {
 			DIAG_LOG(DIAG_DEBUG_USERSPACE,
 			 "return value of msg copy. err %d\n", err);
->>>>>>> b6fbaa1d
 			goto fail_peripheral;
 		}
 	}
@@ -1516,10 +1461,7 @@
 			if (driver->md_session_map[proc][i] != NULL)
 				found = 1;
 		}
-<<<<<<< HEAD
-=======
-
->>>>>>> b6fbaa1d
+
 		driver->md_session_mode[proc] = (found) ? DIAG_MD_PERIPHERAL :
 								DIAG_MD_NONE;
 		found = 0;
@@ -1604,13 +1546,9 @@
 	session_info = diag_md_session_get_pid(pid);
 	if (!session_info)
 		return -EINVAL;
-<<<<<<< HEAD
-	if (req_mode != DIAG_USB_MODE && req_mode != DIAG_MEMORY_DEVICE_MODE)
-=======
 
 	if (req_mode != DIAG_USB_MODE && req_mode != DIAG_MEMORY_DEVICE_MODE &&
 		req_mode != DIAG_PCIE_MODE)
->>>>>>> b6fbaa1d
 		return -EINVAL;
 
 	/*
@@ -1621,11 +1559,7 @@
 		bit = MD_PERIPHERAL_MASK(i) & peripheral_mask;
 		if (!bit)
 			continue;
-<<<<<<< HEAD
-		if (req_mode == DIAG_USB_MODE) {
-=======
 		if (req_mode == DIAG_USB_MODE || req_mode == DIAG_PCIE_MODE) {
->>>>>>> b6fbaa1d
 			if (driver->md_session_map[proc][i] != session_info)
 				return -EINVAL;
 			driver->md_session_map[proc][i] = NULL;
@@ -1761,10 +1695,6 @@
 				mutex_unlock(&driver->md_session_lock);
 				return -EINVAL;
 			}
-<<<<<<< HEAD
-			err = diag_md_peripheral_switch(proc, current->tgid,
-					change_mask, DIAG_USB_MODE);
-=======
 			if (driver->pcie_transport_def == DIAG_ROUTE_TO_PCIE)
 				err = diag_md_peripheral_switch(proc,
 					current->tgid, change_mask,
@@ -1773,7 +1703,6 @@
 				err = diag_md_peripheral_switch(proc,
 						current->tgid, change_mask,
 						DIAG_USB_MODE);
->>>>>>> b6fbaa1d
 			mutex_unlock(&driver->md_session_lock);
 		} else {
 			mutex_unlock(&driver->md_session_lock);
@@ -1999,11 +1928,7 @@
 
 			if (do_switch == 0) {
 				DIAG_LOG(DIAG_DEBUG_USERSPACE,
-<<<<<<< HEAD
-					"not switching modes c: %d n: %d\n",
-=======
 					 "not switching modes c: %d n: %d\n",
->>>>>>> b6fbaa1d
 					curr_mode, new_mode);
 				return 0;
 			}
@@ -2013,21 +1938,12 @@
 					&peripheral_mask);
 			if (err) {
 				pr_err("diag: In %s, unable to switch mode from %d to %d, err: %d\n",
-<<<<<<< HEAD
-					__func__, curr_mode, new_mode, err);
-=======
 				 __func__, curr_mode, new_mode, err);
->>>>>>> b6fbaa1d
 				driver->logging_mode[proc] = curr_mode;
 				goto fail;
 			}
 			driver->logging_mode[proc] = new_mode;
 			driver->logging_mask[proc] = peripheral_mask;
-<<<<<<< HEAD
-			DIAG_LOG(DIAG_DEBUG_USERSPACE,
-				"Switch logging to %d mask:%0x\n", new_mode,
-					peripheral_mask);
-=======
 			if (((curr_mode == DIAG_PCIE_MODE &&
 				new_mode == DIAG_USB_MODE) ||
 				(curr_mode == DIAG_USB_MODE &&
@@ -2057,42 +1973,25 @@
 			DIAG_LOG(DIAG_DEBUG_USERSPACE,
 				"Switch logging to %d mask:%0x\n", new_mode,
 				peripheral_mask);
->>>>>>> b6fbaa1d
 
 			/* Update to take peripheral_mask */
 			if (new_mode != DIAG_MEMORY_DEVICE_MODE &&
 				new_mode != DIAG_MULTI_MODE) {
 				diag_update_real_time_vote(
-<<<<<<< HEAD
-							DIAG_PROC_MEMORY_DEVICE,
-							MODE_REALTIME,
-							ALL_PROC);
-			} else {
-				diag_update_proc_vote(DIAG_PROC_MEMORY_DEVICE,
-							  VOTE_UP,
-							  ALL_PROC);
-=======
 					DIAG_PROC_MEMORY_DEVICE,
 					MODE_REALTIME, ALL_PROC);
 			} else {
 				diag_update_proc_vote(DIAG_PROC_MEMORY_DEVICE,
 							VOTE_UP,
 						      ALL_PROC);
->>>>>>> b6fbaa1d
 			}
 
 			if (!((new_mode == DIAG_MEMORY_DEVICE_MODE ||
 				new_mode == DIAG_MULTI_MODE) &&
-<<<<<<< HEAD
-				curr_mode == DIAG_USB_MODE)) {
-				queue_work(driver->diag_real_time_wq,
-						&driver->diag_real_time_work);
-=======
 				(curr_mode == DIAG_USB_MODE ||
 				curr_mode == DIAG_PCIE_MODE))) {
 				queue_work(driver->diag_real_time_wq,
 					&driver->diag_real_time_work);
->>>>>>> b6fbaa1d
 			}
 		}
 		peripheral_mask =
@@ -2405,11 +2304,7 @@
 	peripheral =
 		diag_md_session_match_pid_peripheral(DIAG_LOCAL_PROC,
 							current->tgid,
-<<<<<<< HEAD
-		0);
-=======
 							0);
->>>>>>> b6fbaa1d
 	for (i = 0; i < NUM_MD_SESSIONS; i++) {
 		if (peripheral > 0 && session_info) {
 			if (peripheral & (1 << i))
@@ -2603,11 +2498,7 @@
 	int proc = 0;
 
 	for (proc = 0; proc < NUM_DIAG_MD_DEV; proc++) {
-<<<<<<< HEAD
-		local_proc = 1<<proc;
-=======
 		local_proc = 1 << proc;
->>>>>>> b6fbaa1d
 		if (param->device_mask & (local_proc)) {
 			for (i = 0; i <= NUM_PERIPHERALS; i++) {
 				if (driver->md_session_map[proc][i]) {
@@ -2619,11 +2510,7 @@
 					if (test_pid != prev_pid) {
 						DIAG_LOG(DIAG_DEBUG_USERSPACE,
 							"diag: One of the peripherals is being logged already\n");
-<<<<<<< HEAD
-							param->pid = -EINVAL;
-=======
 						param->pid = -EINVAL;
->>>>>>> b6fbaa1d
 					}
 				}
 			}
@@ -3282,18 +3169,12 @@
 
 fail_free_buf:
 	spin_lock_irqsave(&driver->diagmem_lock, flags);
-<<<<<<< HEAD
-	diagmem_free(driver, data->buf, POOL_TYPE_HDLC);
-	data->buf = NULL;
-	data->len = 0;
-=======
 	if (data->allocated)
 		diagmem_free(driver, data->buf, POOL_TYPE_HDLC);
 	data->buf = NULL;
 	data->len = 0;
 	data->allocated = 0;
 	data->flushed = 0;
->>>>>>> b6fbaa1d
 	spin_unlock_irqrestore(&driver->diagmem_lock, flags);
 fail_ret:
 	return ret;
@@ -3387,18 +3268,12 @@
 
 fail_free_buf:
 	spin_lock_irqsave(&driver->diagmem_lock, flags);
-<<<<<<< HEAD
-	diagmem_free(driver, data->buf, POOL_TYPE_HDLC);
-	data->buf = NULL;
-	data->len = 0;
-=======
 	if (data->allocated)
 		diagmem_free(driver, data->buf, POOL_TYPE_HDLC);
 	data->buf = NULL;
 	data->len = 0;
 	data->allocated = 0;
 	data->flushed = 0;
->>>>>>> b6fbaa1d
 	spin_unlock_irqrestore(&driver->diagmem_lock, flags);
 fail_ret:
 	return ret;
@@ -3756,11 +3631,7 @@
 	mutex_lock(&driver->diagchar_mutex);
 
 	if (driver->data_ready[index] & USER_SPACE_DATA_TYPE) {
-<<<<<<< HEAD
-		for (proc = 0; proc < NUM_DIAG_MD_DEV; proc++) {
-=======
 		for (proc = 0 ; proc < NUM_DIAG_MD_DEV; proc++) {
->>>>>>> b6fbaa1d
 			if (driver->logging_mode[proc] ==
 				DIAG_MEMORY_DEVICE_MODE ||
 			 driver->logging_mode[proc] == DIAG_MULTI_MODE) {
@@ -3781,13 +3652,8 @@
 				session_info =
 					diag_md_session_get_pid(current->tgid);
 				exit_stat = diag_md_copy_to_user(buf, &ret,
-<<<<<<< HEAD
-							count,
-						 session_info);
-=======
 								count,
 								session_info);
->>>>>>> b6fbaa1d
 				mutex_unlock(&driver->md_session_lock);
 				goto exit;
 			}
@@ -4102,11 +3968,7 @@
 		return -EIO;
 	}
 
-<<<<<<< HEAD
-	err = copy_from_user(&token, buf+4, sizeof(int));
-=======
 	err = copy_from_user(&token, buf + 4, sizeof(int));
->>>>>>> b6fbaa1d
 	if (err) {
 		pr_err("diag: copy failed for user space data\n");
 		return -EIO;
@@ -4115,16 +3977,10 @@
 		token = diag_get_remote(token);
 	else
 		token = 0;
-<<<<<<< HEAD
-
-	if (driver->logging_mode[token] == DIAG_USB_MODE &&
-		!driver->usb_connected) {
-=======
 	if ((driver->logging_mode[token] == DIAG_USB_MODE &&
 		!driver->usb_connected) ||
 		(driver->logging_mode[token] == DIAG_PCIE_MODE &&
 		!driver->pcie_connected)) {
->>>>>>> b6fbaa1d
 		if (!((pkt_type == DCI_DATA_TYPE) ||
 		    (pkt_type == DCI_PKT_TYPE) ||
 		    (pkt_type & DATA_TYPE_DCI_LOG) ||
@@ -4162,18 +4018,12 @@
 		 * stream. If USB is not connected and we are not in memory
 		 * device mode, we should not process these logs/events.
 		 */
-<<<<<<< HEAD
-		if (pkt_type && driver->logging_mode[DIAG_LOCAL_PROC] ==
-			DIAG_USB_MODE &&
-		    !driver->usb_connected)
-=======
 		if (pkt_type && ((driver->logging_mode[DIAG_LOCAL_PROC] ==
 			DIAG_USB_MODE &&
 			!driver->usb_connected)  ||
 			(driver->logging_mode[DIAG_LOCAL_PROC] ==
 			DIAG_PCIE_MODE &&
 			!driver->pcie_connected)))
->>>>>>> b6fbaa1d
 			return err;
 	}
 
@@ -4518,7 +4368,6 @@
 {
 	dev_t dev;
 	int ret, i;
-	int proc;
 
 	pr_debug("diagfwd initializing ..\n");
 	ret = 0;
@@ -4543,11 +4392,6 @@
 	driver->poolsize_dci = poolsize_dci;
 	driver->poolsize_user = poolsize_user;
 	driver->num_clients = max_clients;
-<<<<<<< HEAD
-	for (proc = 0; proc < NUM_DIAG_MD_DEV; proc++)
-		driver->logging_mode[proc] = DIAG_USB_MODE;
-=======
->>>>>>> b6fbaa1d
 	for (i = 0; i < NUM_UPD; i++) {
 		driver->pd_logging_mode[i] = 0;
 		driver->pd_session_clear[i] = 0;
