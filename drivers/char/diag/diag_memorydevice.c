--- conflicted
+++ resolved
@@ -88,10 +88,6 @@
 }
 void diag_md_open_device(int id)
 {
-<<<<<<< HEAD
-
-=======
->>>>>>> b6fbaa1d
 	struct diag_md_info *ch = NULL;
 
 	ch = &diag_md[id];
@@ -152,7 +148,6 @@
 
 	if (ch->ops && ch->ops->close)
 		ch->ops->close(ch->ctx, DIAG_MEMORY_DEVICE_MODE);
-<<<<<<< HEAD
 
 	/*
 	 * When we close the Memory device mode, make sure we flush the
@@ -174,29 +169,6 @@
 	}
 	spin_unlock_irqrestore(&ch->lock, flags);
 
-=======
-
-	/*
-	 * When we close the Memory device mode, make sure we flush the
-	 * internal buffers in the table so that there are no stale
-	 * entries.
-	 */
-	spin_lock_irqsave(&ch->lock, flags);
-	for (j = 0; j < ch->num_tbl_entries; j++) {
-		entry = &ch->tbl[j];
-		if (entry->len <= 0)
-			continue;
-		if (ch->ops && ch->ops->write_done)
-			ch->ops->write_done(entry->buf, entry->len,
-					    entry->ctx,
-					    DIAG_MEMORY_DEVICE_MODE);
-		entry->buf = NULL;
-		entry->len = 0;
-		entry->ctx = 0;
-	}
-	spin_unlock_irqrestore(&ch->lock, flags);
-
->>>>>>> b6fbaa1d
 	diag_ws_reset(DIAG_WS_MUX);
 }
 int diag_md_write(int id, unsigned char *buf, int len, int ctx)
