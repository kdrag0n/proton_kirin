--- conflicted
+++ resolved
@@ -1854,11 +1854,6 @@
 			diag_ws_on_copy(DIAG_WS_MUX);
 		} else if (peripheral == APPS_DATA) {
 			spin_lock_irqsave(&driver->diagmem_lock, flags);
-<<<<<<< HEAD
-			diagmem_free(driver, (unsigned char *)buf,
-				     POOL_TYPE_HDLC);
-			buf = NULL;
-=======
 			if (hdlc_data.allocated)
 				temp = &hdlc_data;
 			else if (non_hdlc_data.allocated)
@@ -1874,7 +1869,6 @@
 				temp->flushed = 0;
 				wake_up_interruptible(&driver->hdlc_wait_q);
 			}
->>>>>>> b6fbaa1d
 			spin_unlock_irqrestore(&driver->diagmem_lock, flags);
 		} else {
 			pr_err_ratelimited("diag: Invalid peripheral %d in %s, type: %d\n",
