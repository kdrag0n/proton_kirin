/* Copyright (c) 2008-2019, The Linux Foundation. All rights reserved.
 *
 * This program is free software; you can redistribute it and/or modify
 * it under the terms of the GNU General Public License version 2 and
 * only version 2 as published by the Free Software Foundation.
 *
 * This program is distributed in the hope that it will be useful,
 * but WITHOUT ANY WARRANTY; without even the implied warranty of
 * MERCHANTABILITY or FITNESS FOR A PARTICULAR PURPOSE.  See the
 * GNU General Public License for more details.
 */
#include <linux/slab.h>
#include <linux/init.h>
#include <linux/module.h>
#include <linux/device.h>
#include <linux/err.h>
#include <linux/sched.h>
#include <linux/ratelimit.h>
#include <linux/workqueue.h>
#include <linux/pm_runtime.h>
#include <linux/diagchar.h>
#include <linux/delay.h>
#include <linux/reboot.h>
#include <linux/of.h>
#include <linux/kmemleak.h>
#ifdef CONFIG_DIAG_OVER_USB
#include <linux/usb/usbdiag.h>
#endif
#include <soc/qcom/socinfo.h>
#include <soc/qcom/restart.h>
#include "diagmem.h"
#include "diagchar.h"
#include "diagfwd.h"
#include "diagfwd_peripheral.h"
#include "diagfwd_cntl.h"
#include "diagchar_hdlc.h"
#include "diag_dci.h"
#include "diag_masks.h"
#include "diag_usb.h"
#include "diag_mux.h"
#include "diag_ipc_logging.h"

#define STM_CMD_VERSION_OFFSET	4
#define STM_CMD_MASK_OFFSET	5
#define STM_CMD_DATA_OFFSET	6
#define STM_CMD_NUM_BYTES	7

#define STM_RSP_SUPPORTED_INDEX		7
#define STM_RSP_STATUS_INDEX		8
#define STM_RSP_NUM_BYTES		9
#define RETRY_MAX_COUNT		1000

struct diag_md_hdlc_reset_work {
	int pid;
	struct work_struct work;
};

static int timestamp_switch;
module_param(timestamp_switch, int, 0644);

int wrap_enabled;
uint16_t wrap_count;
static struct diag_hdlc_decode_type *hdlc_decode;

#define DIAG_NUM_COMMON_CMD	1
static uint8_t common_cmds[DIAG_NUM_COMMON_CMD] = {
	DIAG_CMD_LOG_ON_DMND
};

static uint8_t hdlc_timer_in_progress;

/* Determine if this device uses a device tree */
#ifdef CONFIG_OF
static int has_device_tree(void)
{
	struct device_node *node;

	node = of_find_node_by_path("/");
	if (node) {
		of_node_put(node);
		return 1;
	}
	return 0;
}
#else
static int has_device_tree(void)
{
	return 0;
}
#endif

int chk_config_get_id(void)
{
	switch (socinfo_get_msm_cpu()) {
	case MSM_CPU_8960:
	case MSM_CPU_8960AB:
		return AO8960_TOOLS_ID;
	case MSM_CPU_8064:
		return APQ8064_TOOLS_ID;
	case MSM_CPU_8974:
		return MSM8974_TOOLS_ID;
	case MSM_CPU_8084:
		return APQ8084_TOOLS_ID;
	case MSM_CPU_8916:
		return MSM8916_TOOLS_ID;
	case MSM_CPU_8996:
		return MSM_8996_TOOLS_ID;
	default:
		if (driver->use_device_tree) {
			if (machine_is_msm8974())
				return MSM8974_TOOLS_ID;
			else
				return 0;
		} else {
			return 0;
		}
	}
}

/*
 * This will return TRUE for targets which support apps only mode and hence SSR.
 * This applies to 8960 and newer targets.
 */
int chk_apps_only(void)
{
	if (driver->use_device_tree)
		return 1;

	switch (socinfo_get_msm_cpu()) {
	case MSM_CPU_8960:
	case MSM_CPU_8960AB:
	case MSM_CPU_8064:
	case MSM_CPU_8974:
		return 1;
	default:
		return 0;
	}
}

/*
 * This will return TRUE for targets which support apps as master.
 * Thus, SW DLOAD and Mode Reset are supported on apps processor.
 * This applies to 8960 and newer targets.
 */
int chk_apps_master(void)
{
	if (driver->use_device_tree)
		return 1;
	else
		return 0;
}

int chk_polling_response(void)
{
	if (!(driver->polling_reg_flag) && chk_apps_master())
		/*
		 * If the apps processor is master and no other processor
		 * has registered to respond for polling
		 */
		return 1;
	else if (!(driver->diagfwd_cntl[PERIPHERAL_MODEM] &&
		   driver->diagfwd_cntl[PERIPHERAL_MODEM]->ch_open) &&
		 (driver->feature[PERIPHERAL_MODEM].rcvd_feature_mask))
		/*
		 * If the apps processor is not the master and the modem
		 * is not up or we did not receive the feature masks from Modem
		 */
		return 1;
	else
		return 0;
}

/*
 * This function should be called if you feel that the logging process may
 * need to be woken up. For instance, if the logging mode is MEMORY_DEVICE MODE
 * and while trying to read data from data channel there are no buffers
 * available to read the data into, then this function should be called to
 * determine if the logging process needs to be woken up.
 */
void chk_logging_wakeup(void)
{
	int i;
	int j;
	int pid = 0;
	int proc;

	for (proc = 0; proc < NUM_DIAG_MD_DEV; proc++) {
		for (j = 0; j < NUM_MD_SESSIONS; j++) {
			if (!driver->md_session_map[proc][j])
				continue;
			pid = driver->md_session_map[proc][j]->pid;

			/* Find the index of the logging process */
			for (i = 0; i < driver->num_clients; i++) {
				if (driver->client_map[i].pid != pid)
					continue;
				if (driver->data_ready[i] &
					USER_SPACE_DATA_TYPE)
					continue;
				/*
				 * At very high logging rates a race condition
				 * can occur where the buffers containing the
				 * data from a channel are all in use, but the
				 * data_ready flag is cleared. In this case,
				 * the buffers never have their data
				 * read/logged. Detect and remedy this
				 * situation.
				 */
				driver->data_ready[i] |= USER_SPACE_DATA_TYPE;
				atomic_inc(&driver->data_ready_notif[i]);
				pr_debug("diag: Force wakeup of logging process\n");
				wake_up_interruptible(&driver->wait_q);
				break;
			}
			/*
			 * Diag Memory Device is in normal. Check only for the
			 * first index as all the indices point to the same
			 * session structure.
			 */
			if ((driver->md_session_mask[proc] == DIAG_CON_ALL) &&
				(j == 0))
				break;
		}
	}
}

static void pack_rsp_and_send(unsigned char *buf, int len,
				int pid)
{
	int err;
	int retry_count = 0, i, rsp_ctxt;
	uint32_t write_len = 0;
	unsigned long flags;
	unsigned char *rsp_ptr = driver->encoded_rsp_buf;
	struct diag_pkt_frame_t header;
	struct diag_md_session_t *session_info = NULL, *info = NULL;

	if (!rsp_ptr || !buf)
		return;

	if (len > DIAG_MAX_RSP_SIZE || len < 0) {
		pr_err("diag: In %s, invalid len %d, permissible len %d\n",
		       __func__, len, DIAG_MAX_RSP_SIZE);
		return;
	}

	mutex_lock(&driver->md_session_lock);
	session_info = diag_md_session_get_pid(pid);
	info = (session_info) ? session_info :
		diag_md_session_get_peripheral(DIAG_LOCAL_PROC, APPS_DATA);

	/*
	 * Explicitly check for the Peripheral Modem here
	 * is necessary till a way to identify a peripheral
	 * if its supporting qshrink4 feature.
	 */
	if (info && info->peripheral_mask[DIAG_LOCAL_PROC]) {
		for (i = 0; i < NUM_MD_SESSIONS; i++) {
			if (info->peripheral_mask[DIAG_LOCAL_PROC] & (1 << i))
				break;
		}
		rsp_ctxt = SET_BUF_CTXT(i, TYPE_CMD, TYPE_CMD);
	} else
		rsp_ctxt = driver->rsp_buf_ctxt;
	mutex_unlock(&driver->md_session_lock);

	/*
	 * Keep trying till we get the buffer back. It should probably
	 * take one or two iterations. When this loops till RETRY_MAX_COUNT, it
	 * means we did not get a write complete for the previous
	 * response.
	 */
	while (retry_count < RETRY_MAX_COUNT) {
		if (!driver->rsp_buf_busy)
			break;
		/*
		 * Wait for sometime and try again. The value 10000 was chosen
		 * empirically as an optimum value for USB to complete a write
		 */
		usleep_range(10000, 10100);
		retry_count++;

		/*
		 * There can be a race conditon that clears the data ready flag
		 * for responses. Make sure we don't miss previous wakeups for
		 * draining responses when we are in Memory Device Mode.
		 */
		if (driver->logging_mode[DIAG_LOCAL_PROC] ==
				DIAG_MEMORY_DEVICE_MODE ||
			driver->logging_mode[DIAG_LOCAL_PROC] ==
				DIAG_MULTI_MODE) {
			mutex_lock(&driver->md_session_lock);
			chk_logging_wakeup();
			mutex_unlock(&driver->md_session_lock);
		}
	}
	if (driver->rsp_buf_busy) {
		pr_err("diag: unable to get hold of response buffer\n");
		return;
	}

	driver->rsp_buf_busy = 1;
	header.start = CONTROL_CHAR;
	header.version = 1;
	header.length = len;
	memcpy(rsp_ptr, &header, sizeof(header));
	write_len += sizeof(header);
	memcpy(rsp_ptr + write_len, buf, len);
	write_len += len;
	*(uint8_t *)(rsp_ptr + write_len) = CONTROL_CHAR;
	write_len += sizeof(uint8_t);

	err = diag_mux_write(DIAG_LOCAL_PROC, rsp_ptr, write_len, rsp_ctxt);
	if (err) {
		pr_err("diag: In %s, unable to write to mux, err: %d\n",
		       __func__, err);
		spin_lock_irqsave(&driver->rsp_buf_busy_lock, flags);
		driver->rsp_buf_busy = 0;
		spin_unlock_irqrestore(&driver->rsp_buf_busy_lock, flags);
	}
}

static void encode_rsp_and_send(unsigned char *buf, int len,
				int pid)
{
	struct diag_send_desc_type send = { NULL, NULL, DIAG_STATE_START, 0 };
	struct diag_hdlc_dest_type enc = { NULL, NULL, 0 };
	unsigned char *rsp_ptr = driver->encoded_rsp_buf;
	int err, i, rsp_ctxt, retry_count = 0;
	unsigned long flags;
	struct diag_md_session_t *session_info = NULL, *info = NULL;

	if (!rsp_ptr || !buf)
		return;

	if (len > DIAG_MAX_RSP_SIZE || len < 0) {
		pr_err("diag: In %s, invalid len %d, permissible len %d\n",
		       __func__, len, DIAG_MAX_RSP_SIZE);
		return;
	}

	mutex_lock(&driver->md_session_lock);
	session_info = diag_md_session_get_pid(pid);
	info = (session_info) ? session_info :
		diag_md_session_get_peripheral(DIAG_LOCAL_PROC, APPS_DATA);

	/*
	 * Explicitly check for the Peripheral Modem here
	 * is necessary till a way to identify a peripheral
	 * if its supporting qshrink4 feature.
	 */
	if (info && info->peripheral_mask[DIAG_LOCAL_PROC]) {
		for (i = 0; i < NUM_MD_SESSIONS; i++) {
			if (info->peripheral_mask[DIAG_LOCAL_PROC] & (1 << i))
				break;
		}
		rsp_ctxt = SET_BUF_CTXT(i, TYPE_CMD, TYPE_CMD);
	} else
		rsp_ctxt = driver->rsp_buf_ctxt;
	mutex_unlock(&driver->md_session_lock);
	/*
	 * Keep trying till we get the buffer back. It should probably
	 * take one or two iterations. When this loops till RETRY_MAX_COUNT, it
	 * means we did not get a write complete for the previous
	 * response.
	 */
	while (retry_count < RETRY_MAX_COUNT) {
		if (!driver->rsp_buf_busy)
			break;
		/*
		 * Wait for sometime and try again. The value 10000 was chosen
		 * empirically as an optimum value for USB to complete a write
		 */
		usleep_range(10000, 10100);
		retry_count++;

		/*
		 * There can be a race conditon that clears the data ready flag
		 * for responses. Make sure we don't miss previous wakeups for
		 * draining responses when we are in Memory Device Mode.
		 */
		if (driver->logging_mode[DIAG_LOCAL_PROC] ==
			DIAG_MEMORY_DEVICE_MODE ||
			driver->logging_mode[DIAG_LOCAL_PROC] ==
				DIAG_MULTI_MODE) {
			mutex_lock(&driver->md_session_lock);
			chk_logging_wakeup();
			mutex_unlock(&driver->md_session_lock);
		}
	}

	if (driver->rsp_buf_busy) {
		pr_err("diag: unable to get hold of response buffer\n");
		return;
	}

	spin_lock_irqsave(&driver->rsp_buf_busy_lock, flags);
	driver->rsp_buf_busy = 1;
	spin_unlock_irqrestore(&driver->rsp_buf_busy_lock, flags);
	send.state = DIAG_STATE_START;
	send.pkt = buf;
	send.last = (void *)(buf + len - 1);
	send.terminate = 1;
	enc.dest = rsp_ptr;
	enc.dest_last = (void *)(rsp_ptr + DIAG_MAX_HDLC_BUF_SIZE - 1);
	diag_hdlc_encode(&send, &enc);
	driver->encoded_rsp_len = (int)(enc.dest - (void *)rsp_ptr);
	err = diag_mux_write(DIAG_LOCAL_PROC, rsp_ptr, driver->encoded_rsp_len,
			     rsp_ctxt);
	if (err) {
		pr_err("diag: In %s, Unable to write to device, err: %d\n",
			__func__, err);
		spin_lock_irqsave(&driver->rsp_buf_busy_lock, flags);
		driver->rsp_buf_busy = 0;
		spin_unlock_irqrestore(&driver->rsp_buf_busy_lock, flags);
	}
	memset(buf, '\0', DIAG_MAX_RSP_SIZE);
}

static void diag_send_rsp(unsigned char *buf, int len,
	int pid)
{
	struct diag_md_session_t *session_info = NULL, *info = NULL;
	uint8_t hdlc_disabled;

	mutex_lock(&driver->md_session_lock);
	info = diag_md_session_get_pid(pid);
	session_info = (info) ? info :
			diag_md_session_get_peripheral(DIAG_LOCAL_PROC,
							APPS_DATA);
	if (session_info)
		hdlc_disabled = session_info->hdlc_disabled;
	else
		hdlc_disabled = driver->hdlc_disabled;
	mutex_unlock(&driver->md_session_lock);

	if (hdlc_disabled)
		pack_rsp_and_send(buf, len, pid);
	else
		encode_rsp_and_send(buf, len, pid);
}

void diag_update_pkt_buffer(unsigned char *buf, uint32_t len, int type)
{
	unsigned char *ptr = NULL;
	unsigned char *temp = buf;
	int *in_busy = NULL;
	uint32_t *length = NULL;
	uint32_t max_len = 0;

	if (!buf || len == 0) {
		pr_err("diag: In %s, Invalid ptr %pK and length %d\n",
		       __func__, buf, len);
		return;
	}

	switch (type) {
	case PKT_TYPE:
		ptr = driver->apps_req_buf;
		length = &driver->apps_req_buf_len;
		max_len = DIAG_MAX_REQ_SIZE;
		in_busy = &driver->in_busy_pktdata;
		break;
	case DCI_PKT_TYPE:
		ptr = driver->dci_pkt_buf;
		length = &driver->dci_pkt_length;
		max_len = DCI_BUF_SIZE;
		in_busy = &driver->in_busy_dcipktdata;
		break;
	default:
		pr_err("diag: Invalid type %d in %s\n", type, __func__);
		return;
	}

	mutex_lock(&driver->diagchar_mutex);
	if (CHK_OVERFLOW(ptr, ptr, ptr + max_len, len)) {
		memcpy(ptr, temp, len);
		*length = len;
		*in_busy = 1;
	} else {
		pr_alert("diag: In %s, no space for response packet, len: %d, type: %d\n",
			 __func__, len, type);
	}
	mutex_unlock(&driver->diagchar_mutex);
}

void diag_update_userspace_clients(unsigned int type)
{
	int i;

	mutex_lock(&driver->diagchar_mutex);
	for (i = 0; i < driver->num_clients; i++)
		if (driver->client_map[i].pid != 0 &&
			!(driver->data_ready[i] & type)) {
			driver->data_ready[i] |= type;
			atomic_inc(&driver->data_ready_notif[i]);
		}
	wake_up_interruptible(&driver->wait_q);
	mutex_unlock(&driver->diagchar_mutex);
}
void diag_update_md_clients_proc(unsigned int proc, unsigned int type)
{
	int i, j;

	for (i = 0; i < NUM_MD_SESSIONS; i++) {
		if (driver->md_session_map[proc][i]) {
			for (j = 0; j < driver->num_clients; j++) {
				if (driver->client_map[j].pid != 0 &&
					driver->client_map[j].pid ==
					driver->md_session_map[proc][i]->pid) {
					if (!(driver->data_ready[j] & type)) {
						driver->data_ready[j] |= type;
						atomic_inc(
						&driver->data_ready_notif[j]);
					}
					break;
				}
			}
		}
	}
}
void diag_update_md_clients(unsigned int type)
{
	int proc;

	mutex_lock(&driver->diagchar_mutex);
	mutex_lock(&driver->md_session_lock);

	for (proc = 0; proc < NUM_DIAG_MD_DEV; proc++)
		diag_update_md_clients_proc(proc, type);

	mutex_unlock(&driver->md_session_lock);
	wake_up_interruptible(&driver->wait_q);
	mutex_unlock(&driver->diagchar_mutex);
}
void diag_update_sleeping_process(int process_id, int data_type)
{
	int i;

	mutex_lock(&driver->diagchar_mutex);
	for (i = 0; i < driver->num_clients; i++)
		if (driver->client_map[i].pid == process_id) {
			if (!(driver->data_ready[i] & data_type)) {
				driver->data_ready[i] |= data_type;
				atomic_inc(&driver->data_ready_notif[i]);
			}
			break;
		}
	wake_up_interruptible(&driver->wait_q);
	mutex_unlock(&driver->diagchar_mutex);
}

static int diag_send_data(struct diag_cmd_reg_t *entry, unsigned char *buf,
			  int len)
{
	if (!entry)
		return -EIO;

	if (entry->proc == APPS_DATA) {
		diag_update_pkt_buffer(buf, len, PKT_TYPE);
		diag_update_sleeping_process(entry->pid, PKT_TYPE);
		return 0;
	}

	return diagfwd_write(entry->proc, TYPE_CMD, buf, len);
}

void diag_process_stm_mask(uint8_t cmd, uint8_t data_mask, int data_type)
{
	int status = 0;

	if (data_type >= PERIPHERAL_MODEM && data_type < NUM_PERIPHERALS) {
		if (driver->feature[data_type].stm_support) {
			status = diag_send_stm_state(data_type, cmd);
			if (status == 0)
				driver->stm_state[data_type] = cmd;
		}
		driver->stm_state_requested[data_type] = cmd;
	} else if (data_type == APPS_DATA) {
		driver->stm_state[data_type] = cmd;
		driver->stm_state_requested[data_type] = cmd;
	}
}

int diag_process_stm_cmd(unsigned char *buf, int len, unsigned char *dest_buf)
{
	uint8_t version, mask, cmd;
	uint8_t rsp_supported = 0;
	uint8_t rsp_status = 0;
	int i;

	if (!buf || !dest_buf) {
		pr_err("diag: Invalid pointers buf: %pK, dest_buf %pK in %s\n",
		       buf, dest_buf, __func__);
		return -EIO;
	}
	if (len < STM_CMD_NUM_BYTES) {
		pr_err("diag: Invalid buffer length: %d in %s\n", len,
			__func__);
		return -EINVAL;
	}
	version = *(buf + STM_CMD_VERSION_OFFSET);
	mask = *(buf + STM_CMD_MASK_OFFSET);
	cmd = *(buf + STM_CMD_DATA_OFFSET);

	/*
	 * Check if command is valid. If the command is asking for
	 * status, then the processor mask field is to be ignored.
	 */
	if ((version != 2) || (cmd > STM_AUTO_QUERY) ||
		((cmd != STATUS_STM && cmd != STM_AUTO_QUERY) &&
		((mask == 0) || (0 != (mask >> (NUM_PERIPHERALS + 1)))))) {
		/* Command is invalid. Send bad param message response */
		dest_buf[0] = BAD_PARAM_RESPONSE_MESSAGE;
		for (i = 0; i < STM_CMD_NUM_BYTES; i++)
			dest_buf[i+1] = *(buf + i);
		return STM_CMD_NUM_BYTES+1;
	} else if (cmd != STATUS_STM && cmd != STM_AUTO_QUERY) {
		if (mask & DIAG_STM_MODEM)
			diag_process_stm_mask(cmd, DIAG_STM_MODEM,
					      PERIPHERAL_MODEM);

		if (mask & DIAG_STM_LPASS)
			diag_process_stm_mask(cmd, DIAG_STM_LPASS,
					      PERIPHERAL_LPASS);

		if (mask & DIAG_STM_WCNSS)
			diag_process_stm_mask(cmd, DIAG_STM_WCNSS,
					      PERIPHERAL_WCNSS);

		if (mask & DIAG_STM_SENSORS)
			diag_process_stm_mask(cmd, DIAG_STM_SENSORS,
						PERIPHERAL_SENSORS);
		if (mask & DIAG_STM_CDSP)
			diag_process_stm_mask(cmd, DIAG_STM_CDSP,
						PERIPHERAL_CDSP);

		if (mask & DIAG_STM_APPS)
			diag_process_stm_mask(cmd, DIAG_STM_APPS, APPS_DATA);
	}

	for (i = 0; i < STM_CMD_NUM_BYTES; i++)
		dest_buf[i] = *(buf + i);

	/* Set mask denoting which peripherals support STM */
	if (driver->feature[PERIPHERAL_MODEM].stm_support)
		rsp_supported |= DIAG_STM_MODEM;

	if (driver->feature[PERIPHERAL_LPASS].stm_support)
		rsp_supported |= DIAG_STM_LPASS;

	if (driver->feature[PERIPHERAL_WCNSS].stm_support)
		rsp_supported |= DIAG_STM_WCNSS;

	if (driver->feature[PERIPHERAL_SENSORS].stm_support)
		rsp_supported |= DIAG_STM_SENSORS;

	if (driver->feature[PERIPHERAL_CDSP].stm_support)
		rsp_supported |= DIAG_STM_CDSP;

	rsp_supported |= DIAG_STM_APPS;

	/* Set mask denoting STM state/status for each peripheral/APSS */
	if (driver->stm_state[PERIPHERAL_MODEM])
		rsp_status |= DIAG_STM_MODEM;

	if (driver->stm_state[PERIPHERAL_LPASS])
		rsp_status |= DIAG_STM_LPASS;

	if (driver->stm_state[PERIPHERAL_WCNSS])
		rsp_status |= DIAG_STM_WCNSS;

	if (driver->stm_state[PERIPHERAL_SENSORS])
		rsp_status |= DIAG_STM_SENSORS;

	if (driver->stm_state[PERIPHERAL_CDSP])
		rsp_status |= DIAG_STM_CDSP;

	if (driver->stm_state[APPS_DATA])
		rsp_status |= DIAG_STM_APPS;

	dest_buf[STM_RSP_SUPPORTED_INDEX] = rsp_supported;
	dest_buf[STM_RSP_STATUS_INDEX] = rsp_status;

	return STM_RSP_NUM_BYTES;
}

int diag_process_time_sync_query_cmd(unsigned char *src_buf, int src_len,
				      unsigned char *dest_buf, int dest_len)
{
	int write_len = 0;
	struct diag_cmd_time_sync_query_req_t *req = NULL;
	struct diag_cmd_time_sync_query_rsp_t rsp;

	if (!src_buf || !dest_buf || src_len <= 0 || dest_len <= 0 ||
		src_len < sizeof(struct diag_cmd_time_sync_query_req_t)) {
		pr_err("diag: Invalid input in %s, src_buf: %pK, src_len: %d, dest_buf: %pK, dest_len: %d",
			__func__, src_buf, src_len, dest_buf, dest_len);
		return -EINVAL;
	}

	req = (struct diag_cmd_time_sync_query_req_t *)src_buf;
	rsp.header.cmd_code = req->header.cmd_code;
	rsp.header.subsys_id = req->header.subsys_id;
	rsp.header.subsys_cmd_code = req->header.subsys_cmd_code;
	rsp.version = req->version;
	rsp.time_api = driver->uses_time_api;
	memcpy(dest_buf, &rsp, sizeof(rsp));
	write_len = sizeof(rsp);
	return write_len;
}

int diag_process_diag_id_query_cmd(unsigned char *src_buf, int src_len,
				      unsigned char *dest_buf, int dest_len)
{
	int write_len = 0;
	struct diag_cmd_diag_id_query_req_t *req = NULL;
	struct diag_cmd_diag_id_query_rsp_t rsp;
	struct list_head *start;
	struct list_head *temp;
	struct diag_id_tbl_t *item = NULL;
	int rsp_len = 0;
	int num_entries = 0;
	uint8_t process_name_len = 0;

	if (!src_buf || !dest_buf || src_len <= 0 || dest_len <= 0 ||
		src_len < sizeof(struct diag_cmd_diag_id_query_req_t)) {
		pr_err("diag: Invalid input in %s, src_buf:%pK, src_len:%d, dest_buf:%pK, dest_len:%d\n",
			__func__, src_buf, src_len, dest_buf, dest_len);
		return -EINVAL;
	}
	req = (struct diag_cmd_diag_id_query_req_t *) src_buf;
	rsp.header.cmd_code = req->header.cmd_code;
	rsp.header.subsys_id = req->header.subsys_id;
	rsp.header.subsys_cmd_code = req->header.subsys_cmd_code;
	rsp.version = req->version;
	rsp.entry.process_name = NULL;
	rsp.entry.len = 0;
	rsp.entry.diag_id = 0;
	write_len = sizeof(rsp.header) + sizeof(rsp.version) +
			sizeof(rsp.num_entries);
	rsp_len = write_len;
	mutex_lock(&driver->diag_id_mutex);
	list_for_each_safe(start, temp, &driver->diag_id_list) {
		item = list_entry(start, struct diag_id_tbl_t, link);
		memcpy(dest_buf + write_len, &item->diag_id,
			sizeof(item->diag_id));
		write_len = write_len + sizeof(item->diag_id);
		process_name_len = strlen(item->process_name) + 1;
		memcpy(dest_buf + write_len, &process_name_len,
			sizeof(process_name_len));
		write_len = write_len + sizeof(process_name_len);
		memcpy(dest_buf + write_len, item->process_name,
			strlen(item->process_name) + 1);
		write_len = write_len + strlen(item->process_name) + 1;
		num_entries++;
	}
	mutex_unlock(&driver->diag_id_mutex);
	rsp.num_entries = num_entries;
	memcpy(dest_buf, &rsp, rsp_len);
	return  write_len;
}
int diag_process_time_sync_switch_cmd(unsigned char *src_buf, int src_len,
				      unsigned char *dest_buf, int dest_len)
{
	uint8_t peripheral, status = 0;
	struct diag_cmd_time_sync_switch_req_t *req = NULL;
	struct diag_cmd_time_sync_switch_rsp_t rsp;
	struct diag_ctrl_msg_time_sync time_sync_msg;
	int msg_size = sizeof(struct diag_ctrl_msg_time_sync);
	int err = 0, write_len = 0;

	if (!src_buf || !dest_buf || src_len <= 0 || dest_len <= 0 ||
		src_len < sizeof(struct diag_cmd_time_sync_switch_req_t)) {
		pr_err("diag: Invalid input in %s, src_buf: %pK, src_len: %d, dest_buf: %pK, dest_len: %d",
			__func__, src_buf, src_len, dest_buf, dest_len);
		return -EINVAL;
	}

	req = (struct diag_cmd_time_sync_switch_req_t *)src_buf;
	rsp.header.cmd_code = req->header.cmd_code;
	rsp.header.subsys_id = req->header.subsys_id;
	rsp.header.subsys_cmd_code = req->header.subsys_cmd_code;
	rsp.version = req->version;
	rsp.time_api = req->time_api;
	if ((req->version > 1) || (req->time_api > 1) ||
					(req->persist_time > 0)) {
		dest_buf[0] = BAD_PARAM_RESPONSE_MESSAGE;
		rsp.time_api_status = 0;
		rsp.persist_time_status = PERSIST_TIME_NOT_SUPPORTED;
		memcpy(dest_buf + 1, &rsp, sizeof(rsp));
		write_len = sizeof(rsp) + 1;
		timestamp_switch = 0;
		return write_len;
	}

	time_sync_msg.ctrl_pkt_id = DIAG_CTRL_MSG_TIME_SYNC_PKT;
	time_sync_msg.ctrl_pkt_data_len = 5;
	time_sync_msg.version = 1;
	time_sync_msg.time_api = req->time_api;

	for (peripheral = 0; peripheral < NUM_PERIPHERALS; peripheral++) {
		err = diagfwd_write(peripheral, TYPE_CNTL, &time_sync_msg,
					msg_size);
		if (err && err != -ENODEV) {
			pr_err("diag: In %s, unable to write to peripheral: %d, type: %d, len: %d, err: %d\n",
				__func__, peripheral, TYPE_CNTL,
				msg_size, err);
			status |= (1 << peripheral);
		}
	}

	driver->time_sync_enabled = 1;
	driver->uses_time_api = req->time_api;

	switch (req->time_api) {
	case 0:
		timestamp_switch = 0;
		break;
	case 1:
		timestamp_switch = 1;
		break;
	default:
		timestamp_switch = 0;
		break;
	}

	rsp.time_api_status = status;
	rsp.persist_time_status = PERSIST_TIME_NOT_SUPPORTED;
	memcpy(dest_buf, &rsp, sizeof(rsp));
	write_len = sizeof(rsp);
	return write_len;
}

int diag_cmd_log_on_demand(unsigned char *src_buf, int src_len,
			   unsigned char *dest_buf, int dest_len)
{
	int write_len = 0;
	struct diag_log_on_demand_rsp_t header;

	if (!driver->diagfwd_cntl[PERIPHERAL_MODEM] ||
	    !driver->diagfwd_cntl[PERIPHERAL_MODEM]->ch_open ||
	    !driver->log_on_demand_support)
		return 0;

	if (!src_buf || !dest_buf || src_len <= 0 || dest_len <= 0) {
		pr_err("diag: Invalid input in %s, src_buf: %pK, src_len: %d, dest_buf: %pK, dest_len: %d",
		       __func__, src_buf, src_len, dest_buf, dest_len);
		return -EINVAL;
	}

	header.cmd_code = DIAG_CMD_LOG_ON_DMND;
	header.log_code = *(uint16_t *)(src_buf + 1);
	header.status = 1;
	memcpy(dest_buf, &header, sizeof(struct diag_log_on_demand_rsp_t));
	write_len += sizeof(struct diag_log_on_demand_rsp_t);

	return write_len;
}

int diag_cmd_get_mobile_id(unsigned char *src_buf, int src_len,
			   unsigned char *dest_buf, int dest_len)
{
	int write_len = 0;
	struct diag_pkt_header_t *header = NULL;
	struct diag_cmd_ext_mobile_rsp_t rsp;

	if (!src_buf || src_len != sizeof(*header) || !dest_buf ||
	    dest_len < sizeof(rsp))
		return -EIO;

	header = (struct diag_pkt_header_t *)src_buf;
	rsp.header.cmd_code = header->cmd_code;
	rsp.header.subsys_id = header->subsys_id;
	rsp.header.subsys_cmd_code = header->subsys_cmd_code;
	rsp.version = 2;
	rsp.padding[0] = 0;
	rsp.padding[1] = 0;
	rsp.padding[2] = 0;
	rsp.family = 0;
	rsp.chip_id = (uint32_t)socinfo_get_id();

	memcpy(dest_buf, &rsp, sizeof(rsp));
	write_len += sizeof(rsp);

	return write_len;
}

int diag_check_common_cmd(struct diag_pkt_header_t *header)
{
	int i;

	if (!header)
		return -EIO;

	for (i = 0; i < DIAG_NUM_COMMON_CMD; i++) {
		if (header->cmd_code == common_cmds[i])
			return 1;
	}

	return 0;
}

static int diag_cmd_chk_stats(unsigned char *src_buf, int src_len,
			      unsigned char *dest_buf, int dest_len)
{
	int payload = 0;
	int write_len = 0;
	struct diag_pkt_header_t *header = NULL;
	struct diag_cmd_stats_rsp_t rsp;

	if (!src_buf || src_len < sizeof(struct diag_pkt_header_t) ||
	    !dest_buf || dest_len < sizeof(rsp))
		return -EINVAL;

	header = (struct diag_pkt_header_t *)src_buf;

	if (header->cmd_code != DIAG_CMD_DIAG_SUBSYS ||
	    header->subsys_id != DIAG_SS_DIAG)
		return -EINVAL;

	switch (header->subsys_cmd_code) {
	case DIAG_CMD_OP_GET_MSG_ALLOC:
		payload = driver->msg_stats.alloc_count;
		break;
	case DIAG_CMD_OP_GET_MSG_DROP:
		payload = driver->msg_stats.drop_count;
		break;
	case DIAG_CMD_OP_RESET_MSG_STATS:
		diag_record_stats(DATA_TYPE_F3, PKT_RESET);
		break;
	case DIAG_CMD_OP_GET_LOG_ALLOC:
		payload = driver->log_stats.alloc_count;
		break;
	case DIAG_CMD_OP_GET_LOG_DROP:
		payload = driver->log_stats.drop_count;
		break;
	case DIAG_CMD_OP_RESET_LOG_STATS:
		diag_record_stats(DATA_TYPE_LOG, PKT_RESET);
		break;
	case DIAG_CMD_OP_GET_EVENT_ALLOC:
		payload = driver->event_stats.alloc_count;
		break;
	case DIAG_CMD_OP_GET_EVENT_DROP:
		payload = driver->event_stats.drop_count;
		break;
	case DIAG_CMD_OP_RESET_EVENT_STATS:
		diag_record_stats(DATA_TYPE_EVENT, PKT_RESET);
		break;
	default:
		return -EINVAL;
	}

	memcpy(&rsp.header, header, sizeof(struct diag_pkt_header_t));
	rsp.payload = payload;
	write_len = sizeof(rsp);
	memcpy(dest_buf, &rsp, sizeof(rsp));

	return write_len;
}

static int diag_cmd_disable_hdlc(unsigned char *src_buf, int src_len,
				 unsigned char *dest_buf, int dest_len)
{
	struct diag_pkt_header_t *header = NULL;
	struct diag_cmd_hdlc_disable_rsp_t rsp;
	int write_len = 0;

	if (!src_buf || src_len < sizeof(*header) ||
	    !dest_buf || dest_len < sizeof(rsp)) {
		return -EIO;
	}

	header = (struct diag_pkt_header_t *)src_buf;
	if (header->cmd_code != DIAG_CMD_DIAG_SUBSYS ||
	    header->subsys_id != DIAG_SS_DIAG ||
	    header->subsys_cmd_code != DIAG_CMD_OP_HDLC_DISABLE) {
		return -EINVAL;
	}

	memcpy(&rsp.header, header, sizeof(struct diag_pkt_header_t));
	rsp.framing_version = 1;
	rsp.result = 0;
	write_len = sizeof(rsp);
	memcpy(dest_buf, &rsp, sizeof(rsp));

	return write_len;
}

void diag_send_error_rsp(unsigned char *buf, int len,
			int pid)
{
	/* -1 to accommodate the first byte 0x13 */
	if (len > (DIAG_MAX_RSP_SIZE - 1)) {
		pr_err("diag: cannot send err rsp, huge length: %d\n", len);
		return;
	}

	*(uint8_t *)driver->apps_rsp_buf = DIAG_CMD_ERROR;
	memcpy((driver->apps_rsp_buf + sizeof(uint8_t)), buf, len);
	diag_send_rsp(driver->apps_rsp_buf, len + 1, pid);
}

int diag_process_apps_pkt(unsigned char *buf, int len, int pid)
{
	int i, p_mask = 0;
	int mask_ret, peripheral = -EINVAL;
	int write_len = 0;
	unsigned char *temp = NULL;
	struct diag_cmd_reg_entry_t entry;
	struct diag_cmd_reg_entry_t *temp_entry = NULL;
	struct diag_cmd_reg_t *reg_item = NULL;
	uint32_t pd_mask = 0;
	struct diagfwd_info *fwd_info = NULL;
	struct diag_md_session_t *info = NULL;

	if (!buf || len <= 0)
		return -EIO;

	/* Check if the command is a supported mask command */
	mask_ret = diag_process_apps_masks(buf, len, pid);
	if (mask_ret > 0) {
		diag_send_rsp(driver->apps_rsp_buf, mask_ret, pid);
		return 0;
	}

	temp = buf;
	if (len >= sizeof(uint8_t)) {
		entry.cmd_code = (uint16_t)(*(uint8_t *)temp);
		DIAG_LOG(DIAG_DEBUG_CMD_INFO,
			"diag: received cmd_code %02x\n", entry.cmd_code);
	}
	if (len >= (2 * sizeof(uint8_t))) {
		temp += sizeof(uint8_t);
		entry.subsys_id = (uint16_t)(*(uint8_t *)temp);
		DIAG_LOG(DIAG_DEBUG_CMD_INFO,
			"diag: received subsys_id %02x\n", entry.subsys_id);
	}
	if (len == (3 * sizeof(uint8_t))) {
		temp += sizeof(uint8_t);
		entry.cmd_code_hi = (uint16_t)(*(uint8_t *)temp);
		entry.cmd_code_lo = (uint16_t)(*(uint8_t *)temp);
		DIAG_LOG(DIAG_DEBUG_CMD_INFO,
			"diag: received cmd_code_hi %02x\n", entry.cmd_code_hi);
	} else if (len >= (2 * sizeof(uint8_t)) + sizeof(uint16_t)) {
		temp += sizeof(uint8_t);
		entry.cmd_code_hi = (uint16_t)(*(uint16_t *)temp);
		entry.cmd_code_lo = (uint16_t)(*(uint16_t *)temp);
		DIAG_LOG(DIAG_DEBUG_CMD_INFO,
			"diag: received cmd_code_hi %02x\n", entry.cmd_code_hi);
	}

	if ((len >= sizeof(uint8_t)) && *buf == DIAG_CMD_LOG_ON_DMND &&
		driver->log_on_demand_support &&
	    driver->feature[PERIPHERAL_MODEM].rcvd_feature_mask) {
		write_len = diag_cmd_log_on_demand(buf, len,
						   driver->apps_rsp_buf,
						   DIAG_MAX_RSP_SIZE);
		if (write_len > 0)
			diag_send_rsp(driver->apps_rsp_buf, write_len, pid);
		return 0;
	}

	mutex_lock(&driver->cmd_reg_mutex);
	temp_entry = diag_cmd_search(&entry, ALL_PROC);
	if (temp_entry) {
		reg_item = container_of(temp_entry, struct diag_cmd_reg_t,
					entry);
		mutex_lock(&driver->md_session_lock);
		info = diag_md_session_get_pid(pid);
		if (info) {
			p_mask = info->peripheral_mask[DIAG_LOCAL_PROC];
			mutex_unlock(&driver->md_session_lock);
			MD_PERIPHERAL_PD_MASK(TYPE_CMD, reg_item->proc,
				pd_mask);
			if ((MD_PERIPHERAL_MASK(reg_item->proc) &
				p_mask) || (pd_mask & p_mask))
				write_len = diag_send_data(reg_item, buf, len);
		} else {
			mutex_unlock(&driver->md_session_lock);
			if (MD_PERIPHERAL_MASK(reg_item->proc) &
				driver->logging_mask[DIAG_LOCAL_PROC]) {
				mutex_unlock(&driver->cmd_reg_mutex);
				diag_send_error_rsp(buf, len, pid);
				return write_len;
			}
			else
				write_len = diag_send_data(reg_item, buf, len);
		}
		mutex_unlock(&driver->cmd_reg_mutex);
		return write_len;
	}
	mutex_unlock(&driver->cmd_reg_mutex);

#if defined(CONFIG_DIAG_OVER_USB)
	/* Check for the command/respond msg for the maximum packet length */
	if ((len >= (4 * sizeof(uint8_t))) &&
		(*buf == 0x4b) && (*(buf+1) == 0x12) &&
		(*(uint16_t *)(buf+2) == 0x0055)) {
		for (i = 0; i < 4; i++)
			*(driver->apps_rsp_buf+i) = *(buf+i);
		*(uint32_t *)(driver->apps_rsp_buf+4) = DIAG_MAX_REQ_SIZE;
		diag_send_rsp(driver->apps_rsp_buf, 8, pid);
		return 0;
	} else if ((len >= ((2 * sizeof(uint8_t)) + sizeof(uint16_t))) &&
		(*buf == 0x4b) && (*(buf+1) == 0x12) &&
		(*(uint16_t *)(buf+2) == DIAG_DIAG_STM)) {
		write_len = diag_process_stm_cmd(buf, len,
			driver->apps_rsp_buf);
		if (write_len > 0) {
			diag_send_rsp(driver->apps_rsp_buf, write_len, pid);
			return 0;
		}
		return write_len;
	}
	/* Check for time sync query command */
	else if ((len >= ((2 * sizeof(uint8_t)) + sizeof(uint16_t))) &&
		(*buf == DIAG_CMD_DIAG_SUBSYS) &&
		(*(buf+1) == DIAG_SS_DIAG) &&
		(*(uint16_t *)(buf+2) == DIAG_GET_TIME_API)) {
		write_len = diag_process_time_sync_query_cmd(buf, len,
							driver->apps_rsp_buf,
							DIAG_MAX_RSP_SIZE);
		if (write_len > 0)
			diag_send_rsp(driver->apps_rsp_buf, write_len, pid);
		return 0;
	}
	/* Check for time sync switch command */
	else if ((len >= ((2 * sizeof(uint8_t)) + sizeof(uint16_t))) &&
		(*buf == DIAG_CMD_DIAG_SUBSYS) &&
		(*(buf+1) == DIAG_SS_DIAG) &&
		(*(uint16_t *)(buf+2) == DIAG_SET_TIME_API)) {
		write_len = diag_process_time_sync_switch_cmd(buf, len,
							driver->apps_rsp_buf,
							DIAG_MAX_RSP_SIZE);
		if (write_len > 0)
			diag_send_rsp(driver->apps_rsp_buf, write_len, pid);
		return 0;
	}
	/* Check for diag id command */
	else if ((len >= ((2 * sizeof(uint8_t)) + sizeof(uint16_t))) &&
		(*buf == DIAG_CMD_DIAG_SUBSYS) &&
		(*(buf+1) == DIAG_SS_DIAG) &&
		(*(uint16_t *)(buf+2) == DIAG_GET_DIAG_ID)) {
		write_len = diag_process_diag_id_query_cmd(buf, len,
							driver->apps_rsp_buf,
							DIAG_MAX_RSP_SIZE);
		if (write_len > 0)
			diag_send_rsp(driver->apps_rsp_buf, write_len, pid);
		return 0;
	}
	/* Check for download command */
	else if ((len >= sizeof(uint8_t)) && (chk_apps_master()) &&
		(*buf == 0x3A)) {
		/* send response back */
		driver->apps_rsp_buf[0] = *buf;
		diag_send_rsp(driver->apps_rsp_buf, 1, pid);
		msleep(5000);
		/* call download API */
		msm_set_restart_mode(RESTART_DLOAD);
		pr_crit("diag: download mode set, Rebooting SoC..\n");
		kernel_restart(NULL);
		/* Not required, represents that command isn't sent to modem */
		return 0;
	}
	/* Check for polling for Apps only DIAG */
	else if ((len >= (3 * sizeof(uint8_t))) &&
		(*buf == 0x4b) && (*(buf+1) == 0x32) && (*(buf+2) == 0x03)) {
		/* If no one has registered for polling */
		if (chk_polling_response()) {
			/* Respond to polling for Apps only DIAG */
			for (i = 0; i < 3; i++)
				driver->apps_rsp_buf[i] = *(buf+i);
			for (i = 0; i < 13; i++)
				driver->apps_rsp_buf[i+3] = 0;

			diag_send_rsp(driver->apps_rsp_buf, 16, pid);
			return 0;
		}
	}
	/* Return the Delayed Response Wrap Status */
	else if ((len >= (4 * sizeof(uint8_t))) &&
		(*buf == 0x4b) && (*(buf+1) == 0x32) &&
		(*(buf+2) == 0x04) && (*(buf+3) == 0x0)) {
		memcpy(driver->apps_rsp_buf, buf, 4);
		driver->apps_rsp_buf[4] = wrap_enabled;
		diag_send_rsp(driver->apps_rsp_buf, 5, pid);
		return 0;
	}
	/* Wrap the Delayed Rsp ID */
	else if ((len >= (4 * sizeof(uint8_t))) &&
		(*buf == 0x4b) && (*(buf+1) == 0x32) &&
		(*(buf+2) == 0x05) && (*(buf+3) == 0x0)) {
		wrap_enabled = true;
		memcpy(driver->apps_rsp_buf, buf, 4);
		driver->apps_rsp_buf[4] = wrap_count;
		diag_send_rsp(driver->apps_rsp_buf, 6, pid);
		return 0;
	}
	/* Mobile ID Rsp */
	else if ((len >= (4 * sizeof(uint8_t))) &&
		(*buf == DIAG_CMD_DIAG_SUBSYS) &&
			(*(buf+1) == DIAG_SS_PARAMS) &&
			(*(buf+2) == DIAG_EXT_MOBILE_ID) && (*(buf+3) == 0x0)) {
		write_len = diag_cmd_get_mobile_id(buf, len,
						   driver->apps_rsp_buf,
						   DIAG_MAX_RSP_SIZE);
		if (write_len > 0) {
			diag_send_rsp(driver->apps_rsp_buf, write_len, pid);
			return 0;
		}
	}
	 /*
	  * If the apps processor is master and no other
	  * processor has registered for polling command.
	  * If modem is not up and we have not received feature
	  * mask update from modem, in that case APPS should
	  * respond for 0X7C command
	  */
	else if (chk_apps_master() &&
		 !(driver->polling_reg_flag) &&
		 !(driver->diagfwd_cntl[PERIPHERAL_MODEM]->ch_open) &&
		 !(driver->feature[PERIPHERAL_MODEM].rcvd_feature_mask)) {
		/* respond to 0x0 command */
		if ((len >= sizeof(uint8_t)) && *buf == 0x00) {
			for (i = 0; i < 55; i++)
				driver->apps_rsp_buf[i] = 0;

			diag_send_rsp(driver->apps_rsp_buf, 55, pid);
			return 0;
		}
		/* respond to 0x7c command */
		else if ((len >= sizeof(uint8_t)) && *buf == 0x7c) {
			driver->apps_rsp_buf[0] = 0x7c;
			for (i = 1; i < 8; i++)
				driver->apps_rsp_buf[i] = 0;
			/* Tools ID for APQ 8060 */
			*(int *)(driver->apps_rsp_buf + 8) =
							 chk_config_get_id();
			*(unsigned char *)(driver->apps_rsp_buf + 12) = '\0';
			*(unsigned char *)(driver->apps_rsp_buf + 13) = '\0';
			diag_send_rsp(driver->apps_rsp_buf, 14, pid);
			return 0;
		}
	}
	write_len = diag_cmd_chk_stats(buf, len, driver->apps_rsp_buf,
				       DIAG_MAX_RSP_SIZE);
	if (write_len > 0) {
		diag_send_rsp(driver->apps_rsp_buf, write_len, pid);
		return 0;
	}
	write_len = diag_cmd_disable_hdlc(buf, len, driver->apps_rsp_buf,
					  DIAG_MAX_RSP_SIZE);
	if (write_len > 0) {
		/*
		 * This mutex lock is necessary since we need to drain all the
		 * pending buffers from peripherals which may be HDLC encoded
		 * before disabling HDLC encoding on Apps processor.
		 */
		mutex_lock(&driver->hdlc_disable_mutex);
		diag_send_rsp(driver->apps_rsp_buf, write_len, pid);
		/*
		 * Set the value of hdlc_disabled after sending the response to
		 * the tools. This is required since the tools is expecting a
		 * HDLC encoded response for this request.
		 */
		pr_debug("diag: In %s, disabling HDLC encoding\n",
		       __func__);
		mutex_lock(&driver->md_session_lock);
		info = diag_md_session_get_pid(pid);
		if (info)
			info->hdlc_disabled = 1;
		else
			driver->hdlc_disabled = 1;
		peripheral =
			diag_md_session_match_pid_peripheral(DIAG_LOCAL_PROC,
								pid, 0);
		for (i = 0; i < NUM_MD_SESSIONS; i++) {
			if (peripheral > 0 && info) {
				if (peripheral & (1 << i))
					driver->p_hdlc_disabled[i] =
					info->hdlc_disabled;
				else if (!diag_md_session_get_peripheral(
						DIAG_LOCAL_PROC, i))
					driver->p_hdlc_disabled[i] =
					driver->hdlc_disabled;
			} else {
				if (!diag_md_session_get_peripheral(
						DIAG_LOCAL_PROC, i))
					driver->p_hdlc_disabled[i] =
					driver->hdlc_disabled;
			}
		}
		mutex_unlock(&driver->md_session_lock);
		diag_update_md_clients(HDLC_SUPPORT_TYPE);
		mutex_unlock(&driver->hdlc_disable_mutex);
		return 0;
	}
#endif

	/* We have now come to the end of the function. */
	if (chk_apps_only())
		diag_send_error_rsp(buf, len, pid);

	return 0;
}

void diag_process_hdlc_pkt(void *data, unsigned int len, int pid)
{
	int err = 0;
	int ret = 0;

	if (len > DIAG_MAX_HDLC_BUF_SIZE) {
		pr_err("diag: In %s, invalid length: %d\n", __func__, len);
		return;
	}

	mutex_lock(&driver->diag_hdlc_mutex);
	pr_debug("diag: In %s, received packet of length: %d, req_buf_len: %d\n",
		 __func__, len, driver->hdlc_buf_len);

	if (driver->hdlc_buf_len >= DIAG_MAX_REQ_SIZE) {
		pr_err("diag: In %s, request length is more than supported len. Dropping packet.\n",
		       __func__);
		goto fail;
	}

	hdlc_decode->dest_ptr = driver->hdlc_buf + driver->hdlc_buf_len;
	hdlc_decode->dest_size = DIAG_MAX_HDLC_BUF_SIZE - driver->hdlc_buf_len;
	hdlc_decode->src_ptr = data;
	hdlc_decode->src_size = len;
	hdlc_decode->src_idx = 0;
	hdlc_decode->dest_idx = 0;

	ret = diag_hdlc_decode(hdlc_decode);
	/*
	 * driver->hdlc_buf is of size DIAG_MAX_HDLC_BUF_SIZE. But the decoded
	 * packet should be within DIAG_MAX_REQ_SIZE.
	 */
	if (driver->hdlc_buf_len + hdlc_decode->dest_idx <= DIAG_MAX_REQ_SIZE) {
		driver->hdlc_buf_len += hdlc_decode->dest_idx;
	} else {
		pr_err_ratelimited("diag: In %s, Dropping packet. pkt_size: %d, max: %d\n",
				   __func__,
				   driver->hdlc_buf_len + hdlc_decode->dest_idx,
				   DIAG_MAX_REQ_SIZE);
		goto fail;
	}

	if (ret == HDLC_COMPLETE) {
		err = crc_check(driver->hdlc_buf, driver->hdlc_buf_len);
		if (err) {
			/* CRC check failed. */
			pr_err_ratelimited("diag: In %s, bad CRC. Dropping packet\n",
					   __func__);
			goto fail;
		}
		driver->hdlc_buf_len -= HDLC_FOOTER_LEN;

		if (driver->hdlc_buf_len < 1) {
			pr_err_ratelimited("diag: In %s, message is too short, len: %d, dest len: %d\n",
					   __func__, driver->hdlc_buf_len,
					   hdlc_decode->dest_idx);
			goto fail;
		}

		err = diag_process_apps_pkt(driver->hdlc_buf,
					    driver->hdlc_buf_len, pid);
		if (err < 0)
			goto fail;
	} else {
		goto end;
	}

	driver->hdlc_buf_len = 0;
	mutex_unlock(&driver->diag_hdlc_mutex);
	return;

fail:
	/*
	 * Tools needs to get a response in order to start its
	 * recovery algorithm. Send an error response if the
	 * packet is not in expected format.
	 */
	diag_send_error_rsp(driver->hdlc_buf, driver->hdlc_buf_len, pid);
	driver->hdlc_buf_len = 0;
end:
	mutex_unlock(&driver->diag_hdlc_mutex);
}

static int diagfwd_mux_open(int id, int mode)
{
	uint8_t i;
	unsigned long flags;

	switch (mode) {
	case DIAG_USB_MODE:
		driver->usb_connected = 1;
		break;
	case DIAG_MEMORY_DEVICE_MODE:
		break;
	case DIAG_PCIE_MODE:
		driver->pcie_connected = 1;
		break;
	default:
		return -EINVAL;
	}

	if (driver->rsp_buf_busy) {
		/*
		 * When a client switches from callback mode to USB mode
		 * explicitly, there can be a situation when the last response
		 * is not drained to the user space application. Reset the
		 * in_busy flag in this case.
		 */
		spin_lock_irqsave(&driver->rsp_buf_busy_lock, flags);
		driver->rsp_buf_busy = 0;
		spin_unlock_irqrestore(&driver->rsp_buf_busy_lock, flags);
	}
	for (i = 0; i < NUM_PERIPHERALS; i++) {
		diagfwd_open(i, TYPE_DATA);
		diagfwd_open(i, TYPE_CMD);
	}
	queue_work(driver->diag_real_time_wq, &driver->diag_real_time_work);
	return 0;
}

static int diagfwd_mux_close(int id, int mode)
{
	uint8_t i;

	switch (mode) {
	case DIAG_USB_MODE:
		driver->usb_connected = 0;
		break;
	case DIAG_MEMORY_DEVICE_MODE:
		break;
	case DIAG_PCIE_MODE:
		driver->pcie_connected = 0;
		break;
	default:
		return -EINVAL;
	}

	if ((driver->logging_mode[DIAG_LOCAL_PROC] == DIAG_MULTI_MODE &&
		driver->md_session_mode[DIAG_LOCAL_PROC] == DIAG_MD_NONE) ||
		(driver->md_session_mode[DIAG_LOCAL_PROC] ==
			DIAG_MD_PERIPHERAL)) {
		/*
		 * This case indicates that the USB is removed
		 * but there is a client running in background
		 * with Memory Device mode.
		 */
	} else {
		/*
		 * With sysfs parameter to clear masks set,
		 * peripheral masks are cleared on ODL exit and
		 * USB disconnection and buffers are not marked busy.
		 * This enables read and drop of stale packets.
		 *
		 * With sysfs parameter to clear masks cleared,
		 * masks are not cleared and buffers are to be marked
		 * busy to ensure traffic generated by peripheral
		 * are not read
		 */
		if (!(diag_mask_param())) {
			for (i = 0; i < NUM_PERIPHERALS; i++) {
				diagfwd_close(i, TYPE_DATA);
				diagfwd_close(i, TYPE_CMD);
			}
		}
		/* Re enable HDLC encoding */
		pr_debug("diag: In %s, re-enabling HDLC encoding\n",
		       __func__);
		mutex_lock(&driver->hdlc_disable_mutex);
		if (driver->md_session_mode[DIAG_LOCAL_PROC] == DIAG_MD_NONE) {
			driver->hdlc_disabled = 0;
			/*
			 * HDLC encoding is re-enabled when
			 * there is logical/physical disconnection of diag
			 * to USB.
			 */
			for (i = 0; i < NUM_MD_SESSIONS; i++)
				driver->p_hdlc_disabled[i] =
				driver->hdlc_disabled;
		}
		mutex_unlock(&driver->hdlc_disable_mutex);
		queue_work(driver->diag_wq,
			&(driver->update_user_clients));
	}
	queue_work(driver->diag_real_time_wq,
		   &driver->diag_real_time_work);
	return 0;
}

static uint8_t hdlc_reset;

static void hdlc_reset_timer_start(int pid)
{
	struct diag_md_session_t *info = NULL;

	mutex_lock(&driver->md_session_lock);
	info = diag_md_session_get_pid(pid);
	if (!hdlc_timer_in_progress) {
		hdlc_timer_in_progress = 1;
		if (info)
			mod_timer(&info->hdlc_reset_timer,
			  jiffies + msecs_to_jiffies(200));
		else
			mod_timer(&driver->hdlc_reset_timer,
			  jiffies + msecs_to_jiffies(200));
	}
	mutex_unlock(&driver->md_session_lock);
}

/*
 * diag_timer_work_fn
 * Queued in workqueue to protect md_session_info structure
 *
 * Update hdlc_disabled for each peripheral
 * which are not in any md_session_info.
 *
 */
static void diag_timer_work_fn(struct work_struct *work)
{
	int i = 0;
	struct diag_md_session_t *session_info = NULL;

	mutex_lock(&driver->hdlc_disable_mutex);
	driver->hdlc_disabled = 0;
	mutex_lock(&driver->md_session_lock);
	for (i = 0; i < NUM_MD_SESSIONS; i++) {
		session_info = diag_md_session_get_peripheral(DIAG_LOCAL_PROC,
								i);
		if (!session_info)
			driver->p_hdlc_disabled[i] =
			driver->hdlc_disabled;
	}
	mutex_unlock(&driver->md_session_lock);
	mutex_unlock(&driver->hdlc_disable_mutex);
}

/*
 * diag_md_timer_work_fn
 * Queued in workqueue to protect md_session_info structure
 *
 * Update hdlc_disabled for each peripheral
 * which are in any md_session_info
 *
 */
static void diag_md_timer_work_fn(struct work_struct *work)
{
	int peripheral = -EINVAL, i = 0;
	struct diag_md_session_t *session_info = NULL;
	struct diag_md_hdlc_reset_work *hdlc_work = container_of(work,
			struct diag_md_hdlc_reset_work, work);

	if (!hdlc_work)
		return;

	mutex_lock(&driver->hdlc_disable_mutex);
	mutex_lock(&driver->md_session_lock);
	session_info = diag_md_session_get_pid(hdlc_work->pid);
	if (session_info)
		session_info->hdlc_disabled = 0;
	peripheral =
		diag_md_session_match_pid_peripheral(DIAG_LOCAL_PROC,
							hdlc_work->pid, 0);
	if (peripheral > 0 && session_info) {
		for (i = 0; i < NUM_MD_SESSIONS; i++) {
			if (peripheral & (1 << i))
				driver->p_hdlc_disabled[i] =
				session_info->hdlc_disabled;
		}
	}
	kfree(hdlc_work);
	mutex_unlock(&driver->md_session_lock);
	mutex_unlock(&driver->hdlc_disable_mutex);
}

static void hdlc_reset_timer_func(unsigned long data)
{
	pr_debug("diag: In %s, re-enabling HDLC encoding\n",
		       __func__);

	if (hdlc_reset) {
		queue_work(driver->diag_wq, &(driver->diag_hdlc_reset_work));
		queue_work(driver->diag_wq, &(driver->update_user_clients));
	}
	hdlc_timer_in_progress = 0;
}

void diag_md_hdlc_reset_timer_func(unsigned long pid)
{
	struct diag_md_hdlc_reset_work *hdlc_reset_work = NULL;

	pr_debug("diag: In %s, re-enabling HDLC encoding\n",
		       __func__);
	hdlc_reset_work = kmalloc(sizeof(*hdlc_reset_work), GFP_ATOMIC);
	if (!hdlc_reset_work) {
		DIAG_LOG(DIAG_DEBUG_PERIPHERALS,
			"diag: Could not allocate hdlc_reset_work\n");
		hdlc_timer_in_progress = 0;
		return;
	}
	if (hdlc_reset) {
		hdlc_reset_work->pid = pid;
		INIT_WORK(&hdlc_reset_work->work, diag_md_timer_work_fn);
		queue_work(driver->diag_wq, &(hdlc_reset_work->work));
		queue_work(driver->diag_wq, &(driver->update_md_clients));
	}
	hdlc_timer_in_progress = 0;
}

static void diag_hdlc_start_recovery(unsigned char *buf, int len,
				     int pid)
{
	int i, peripheral = -EINVAL;
	static uint32_t bad_byte_counter;
	unsigned char *start_ptr = NULL;
	struct diag_pkt_frame_t *actual_pkt = NULL;
	struct diag_md_session_t *info = NULL;

	hdlc_reset = 1;
	hdlc_reset_timer_start(pid);

	actual_pkt = (struct diag_pkt_frame_t *)buf;
	for (i = 0; i < len; i++) {
		if (actual_pkt->start == CONTROL_CHAR &&
				actual_pkt->version == 1 &&
				actual_pkt->length < len &&
				(*(uint8_t *)(buf +
				sizeof(struct diag_pkt_frame_t) +
				actual_pkt->length) == CONTROL_CHAR)) {
			start_ptr = &buf[i];
			break;
		}
		bad_byte_counter++;
		if (bad_byte_counter > (DIAG_MAX_REQ_SIZE +
				sizeof(struct diag_pkt_frame_t) + 1)) {
			bad_byte_counter = 0;
			pr_err("diag: In %s, re-enabling HDLC encoding\n",
					__func__);
			mutex_lock(&driver->hdlc_disable_mutex);
			mutex_lock(&driver->md_session_lock);
			info = diag_md_session_get_pid(pid);
			if (info)
				info->hdlc_disabled = 0;
			else
				driver->hdlc_disabled = 0;

			peripheral =
				diag_md_session_match_pid_peripheral(
								DIAG_LOCAL_PROC,
								pid, 0);
			for (i = 0; i < NUM_MD_SESSIONS; i++) {
				if (peripheral > 0 && info) {
					if (peripheral & (1 << i))
						driver->p_hdlc_disabled[i] =
						info->hdlc_disabled;
					else if (
					!diag_md_session_get_peripheral(
							DIAG_LOCAL_PROC, i))
						driver->p_hdlc_disabled[i] =
						driver->hdlc_disabled;
				} else {
					if (
					!diag_md_session_get_peripheral(
							DIAG_LOCAL_PROC, i))
						driver->p_hdlc_disabled[i] =
						driver->hdlc_disabled;
				}
			}
			mutex_unlock(&driver->md_session_lock);
			mutex_unlock(&driver->hdlc_disable_mutex);
			diag_update_md_clients(HDLC_SUPPORT_TYPE);

			return;
		}
	}

	if (start_ptr) {
		/* Discard any partial packet reads */
		mutex_lock(&driver->hdlc_recovery_mutex);
		driver->incoming_pkt.processing = 0;
		mutex_unlock(&driver->hdlc_recovery_mutex);
		diag_process_non_hdlc_pkt(start_ptr, len - i, pid);
	}
}

void diag_process_non_hdlc_pkt(unsigned char *buf, int len, int pid)
{
	int err = 0;
	uint16_t pkt_len = 0;
	uint32_t read_bytes = 0;
	const uint32_t header_len = sizeof(struct diag_pkt_frame_t);
	struct diag_pkt_frame_t *actual_pkt = NULL;
	unsigned char *data_ptr = NULL;
	struct diag_partial_pkt_t *partial_pkt = NULL;

	mutex_lock(&driver->hdlc_recovery_mutex);
	if (!buf || len <= 0) {
		mutex_unlock(&driver->hdlc_recovery_mutex);
		return;
	}
	partial_pkt = &driver->incoming_pkt;
	if (!partial_pkt->processing) {
		mutex_unlock(&driver->hdlc_recovery_mutex);
		goto start;
	}

	if (partial_pkt->remaining > len) {
		if ((partial_pkt->read_len + len) > partial_pkt->capacity) {
			pr_err("diag: Invalid length %d, %d received in %s\n",
			       partial_pkt->read_len, len, __func__);
			mutex_unlock(&driver->hdlc_recovery_mutex);
			goto end;
		}
		memcpy(partial_pkt->data + partial_pkt->read_len, buf, len);
		read_bytes += len;
		buf += read_bytes;
		partial_pkt->read_len += len;
		partial_pkt->remaining -= len;
	} else {
		if ((partial_pkt->read_len + partial_pkt->remaining) >
						partial_pkt->capacity) {
			pr_err("diag: Invalid length during partial read %d, %d received in %s\n",
			       partial_pkt->read_len,
			       partial_pkt->remaining, __func__);
			mutex_unlock(&driver->hdlc_recovery_mutex);
			goto end;
		}
		memcpy(partial_pkt->data + partial_pkt->read_len, buf,
						partial_pkt->remaining);
		read_bytes += partial_pkt->remaining;
		buf += read_bytes;
		partial_pkt->read_len += partial_pkt->remaining;
		partial_pkt->remaining = 0;
	}

	if (partial_pkt->remaining == 0) {
		actual_pkt = (struct diag_pkt_frame_t *)(partial_pkt->data);
		data_ptr = partial_pkt->data + header_len;
		if (*(uint8_t *)(data_ptr + actual_pkt->length) !=
						CONTROL_CHAR) {
			mutex_unlock(&driver->hdlc_recovery_mutex);
			diag_hdlc_start_recovery(buf, (len - read_bytes), pid);
			mutex_lock(&driver->hdlc_recovery_mutex);
		}
		err = diag_process_apps_pkt(data_ptr,
					    actual_pkt->length, pid);
		if (err) {
			pr_err("diag: In %s, unable to process incoming data packet, err: %d\n",
			       __func__, err);
			mutex_unlock(&driver->hdlc_recovery_mutex);
			goto end;
		}
		partial_pkt->read_len = 0;
		partial_pkt->total_len = 0;
		partial_pkt->processing = 0;
		mutex_unlock(&driver->hdlc_recovery_mutex);
		goto start;
	}
	mutex_unlock(&driver->hdlc_recovery_mutex);
	goto end;

start:
	while (read_bytes < len) {
		actual_pkt = (struct diag_pkt_frame_t *)buf;
		pkt_len = actual_pkt->length;

		if (actual_pkt->start != CONTROL_CHAR) {
			diag_hdlc_start_recovery(buf, (len - read_bytes), pid);
			diag_send_error_rsp(buf, (len - read_bytes), pid);
			goto end;
		}
		mutex_lock(&driver->hdlc_recovery_mutex);
		if (pkt_len + header_len > partial_pkt->capacity) {
			pr_err("diag: In %s, incoming data is too large for the request buffer %d\n",
			       __func__, pkt_len);
			mutex_unlock(&driver->hdlc_recovery_mutex);
			diag_hdlc_start_recovery(buf, (len - read_bytes), pid);
			break;
		}
		if ((pkt_len + header_len) > (len - read_bytes)) {
			partial_pkt->read_len = len - read_bytes;
			partial_pkt->total_len = pkt_len + header_len;
			partial_pkt->remaining = partial_pkt->total_len -
						 partial_pkt->read_len;
			partial_pkt->processing = 1;
			memcpy(partial_pkt->data, buf, partial_pkt->read_len);
			mutex_unlock(&driver->hdlc_recovery_mutex);
			break;
		}
		data_ptr = buf + header_len;
		if (*(uint8_t *)(data_ptr + actual_pkt->length) !=
						CONTROL_CHAR) {
			mutex_unlock(&driver->hdlc_recovery_mutex);
			diag_hdlc_start_recovery(buf, (len - read_bytes), pid);
			mutex_lock(&driver->hdlc_recovery_mutex);
		} else
			hdlc_reset = 0;
		err = diag_process_apps_pkt(data_ptr,
					    actual_pkt->length, pid);
		if (err) {
			mutex_unlock(&driver->hdlc_recovery_mutex);
			break;
		}
		read_bytes += header_len + pkt_len + 1;
		buf += header_len + pkt_len + 1; /* advance to next pkt */
		mutex_unlock(&driver->hdlc_recovery_mutex);
	}
end:
	return;
}

static int diagfwd_mux_read_done(unsigned char *buf, int len, int ctxt)
{
	if (!buf || len <= 0)
		return -EINVAL;

	if (!driver->hdlc_disabled)
		diag_process_hdlc_pkt(buf, len, 0);
	else
		diag_process_non_hdlc_pkt(buf, len, 0);

	diag_mux_queue_read(ctxt);
	return 0;
}

static int diagfwd_mux_write_done(unsigned char *buf, int len, int buf_ctxt,
				  int ctxt)
{
	unsigned long flags;
	int peripheral = -1;
	int type = -1;
	int num = -1;
	struct diag_apps_data_t *temp = NULL;

	if (!buf || len < 0)
		return -EINVAL;

	peripheral = GET_BUF_PERIPHERAL(buf_ctxt);
	type = GET_BUF_TYPE(buf_ctxt);
	num = GET_BUF_NUM(buf_ctxt);

	switch (type) {
	case TYPE_DATA:
		if (peripheral >= 0 && peripheral < NUM_PERIPHERALS) {
			DIAG_LOG(DIAG_DEBUG_PERIPHERALS,
			"Marking buffer as free after write done p: %d, t: %d, buf_num: %d\n",
				peripheral, type, num);
			diagfwd_write_done(peripheral, type, num);
			diag_ws_on_copy(DIAG_WS_MUX);
		} else if (peripheral == APPS_DATA) {
			spin_lock_irqsave(&driver->diagmem_lock, flags);
			if (hdlc_data.allocated)
				temp = &hdlc_data;
			else if (non_hdlc_data.allocated)
				temp = &non_hdlc_data;
			else
				DIAG_LOG(DIAG_DEBUG_PERIPHERALS,
				"No apps data buffer is allocated to be freed\n");
			if (temp) {
<<<<<<< HEAD
=======
				DIAG_LOG(DIAG_DEBUG_PERIPHERALS,
				"Freeing Apps data buffer after write done hdlc.allocated: %d, non_hdlc.allocated: %d\n",
				hdlc_data.allocated, non_hdlc_data.allocated);
>>>>>>> 0ec737cc
				diagmem_free(driver, temp->buf, POOL_TYPE_HDLC);
				temp->buf = NULL;
				temp->len = 0;
				temp->allocated = 0;
				temp->flushed = 0;
				wake_up_interruptible(&driver->hdlc_wait_q);
			}
			spin_unlock_irqrestore(&driver->diagmem_lock, flags);
		} else {
			pr_err_ratelimited("diag: Invalid peripheral %d in %s, type: %d\n",
					   peripheral, __func__, type);
		}
		break;
	case TYPE_CMD:
		if (peripheral >= 0 && peripheral < NUM_PERIPHERALS &&
			num != TYPE_CMD) {
			DIAG_LOG(DIAG_DEBUG_PERIPHERALS,
			"Marking buffer as free after write done p: %d, t: %d, buf_num: %d\n",
			peripheral, type, num);
			diagfwd_write_done(peripheral, type, num);
		} else if ((peripheral >= 0 &&
			peripheral <= NUM_PERIPHERALS + NUM_UPD) &&
			num == TYPE_CMD) {
			DIAG_LOG(DIAG_DEBUG_PERIPHERALS,
			"Marking APPS response buffer free after write done for p: %d, t: %d, buf_num: %d\n",
			peripheral, type, num);
			spin_lock_irqsave(&driver->rsp_buf_busy_lock, flags);
			driver->rsp_buf_busy = 0;
			driver->encoded_rsp_len = 0;
			spin_unlock_irqrestore(&driver->rsp_buf_busy_lock,
					       flags);
		}
		break;
	default:
		pr_err_ratelimited("diag: Incorrect data type %d, buf_ctxt: %d in %s\n",
				   type, buf_ctxt, __func__);
		break;
	}

	return 0;
}

static struct diag_mux_ops diagfwd_mux_ops = {
	.open = diagfwd_mux_open,
	.close = diagfwd_mux_close,
	.read_done = diagfwd_mux_read_done,
	.write_done = diagfwd_mux_write_done
};

int diagfwd_init(void)
{
	int ret;
	int i;

	wrap_enabled = 0;
	wrap_count = 0;
	driver->use_device_tree = has_device_tree();
	for (i = 0; i < DIAG_NUM_PROC; i++)
		driver->real_time_mode[i] = 1;
	driver->supports_separate_cmdrsp = 1;
	driver->supports_apps_hdlc_encoding = 1;
	driver->supports_apps_header_untagging = 1;
	driver->supports_pd_buffering = 1;
	for (i = 0; i < NUM_PERIPHERALS; i++)
		driver->peripheral_untag[i] = 0;
	mutex_init(&driver->diag_hdlc_mutex);
	mutex_init(&driver->diag_cntl_mutex);
	mutex_init(&driver->mode_lock);
	driver->encoded_rsp_buf = kzalloc(DIAG_MAX_HDLC_BUF_SIZE +
				APF_DIAG_PADDING, GFP_KERNEL);
	if (!driver->encoded_rsp_buf)
		goto err;
	kmemleak_not_leak(driver->encoded_rsp_buf);
	hdlc_decode = kzalloc(sizeof(struct diag_hdlc_decode_type),
			      GFP_KERNEL);
	if (!hdlc_decode)
		goto err;
	setup_timer(&driver->hdlc_reset_timer, hdlc_reset_timer_func, 0);
	kmemleak_not_leak(hdlc_decode);
	driver->encoded_rsp_len = 0;
	driver->rsp_buf_busy = 0;
	spin_lock_init(&driver->rsp_buf_busy_lock);
	driver->user_space_data_busy = 0;
	driver->hdlc_buf_len = 0;
	INIT_LIST_HEAD(&driver->cmd_reg_list);
	driver->cmd_reg_count = 0;
	mutex_init(&driver->cmd_reg_mutex);
	INIT_WORK(&(driver->diag_hdlc_reset_work),
			diag_timer_work_fn);

	for (i = 0; i < NUM_PERIPHERALS; i++) {
		driver->feature[i].separate_cmd_rsp = 0;
		driver->feature[i].stm_support = DISABLE_STM;
		driver->feature[i].rcvd_feature_mask = 0;
		driver->feature[i].peripheral_buffering = 0;
		driver->feature[i].pd_buffering = 0;
		driver->feature[i].encode_hdlc = 0;
		driver->feature[i].untag_header =
			DISABLE_PKT_HEADER_UNTAGGING;
		driver->feature[i].mask_centralization = 0;
		driver->feature[i].log_on_demand = 0;
		driver->feature[i].sent_feature_mask = 0;
		driver->feature[i].diag_id_support = 0;
	}

	for (i = 0; i < NUM_MD_SESSIONS; i++) {
		driver->buffering_mode[i].peripheral = i;
		driver->buffering_mode[i].mode = DIAG_BUFFERING_MODE_STREAMING;
		driver->buffering_mode[i].high_wm_val = DEFAULT_HIGH_WM_VAL;
		driver->buffering_mode[i].low_wm_val = DEFAULT_LOW_WM_VAL;
	}

	for (i = 0; i < NUM_STM_PROCESSORS; i++) {
		driver->stm_state_requested[i] = DISABLE_STM;
		driver->stm_state[i] = DISABLE_STM;
	}

	if (driver->hdlc_buf == NULL) {
		driver->hdlc_buf = kzalloc(DIAG_MAX_HDLC_BUF_SIZE, GFP_KERNEL);
		if (!driver->hdlc_buf)
			goto err;
		kmemleak_not_leak(driver->hdlc_buf);
	}
	if (driver->user_space_data_buf == NULL)
		driver->user_space_data_buf = kzalloc(USER_SPACE_DATA,
							GFP_KERNEL);
	if (driver->user_space_data_buf == NULL)
		goto err;
	kmemleak_not_leak(driver->user_space_data_buf);

	if (!driver->client_map) {
		driver->client_map = kcalloc(driver->num_clients,
				sizeof(struct diag_client_map), GFP_KERNEL);
		if (!driver->client_map)
			goto err;
	}
	kmemleak_not_leak(driver->client_map);

	if (!driver->data_ready) {
		driver->data_ready = kcalloc(driver->num_clients,
				sizeof(int), GFP_KERNEL);
		if (!driver->data_ready)
			goto err;
	}
	kmemleak_not_leak(driver->data_ready);

	for (i = 0; i < THRESHOLD_CLIENT_LIMIT; i++)
		atomic_set(&driver->data_ready_notif[i], 0);

	if (driver->apps_req_buf == NULL) {
		driver->apps_req_buf = kzalloc(DIAG_MAX_REQ_SIZE, GFP_KERNEL);
		if (!driver->apps_req_buf)
			goto err;
		kmemleak_not_leak(driver->apps_req_buf);
	}
	if (driver->dci_pkt_buf == NULL) {
		driver->dci_pkt_buf = kzalloc(DCI_BUF_SIZE, GFP_KERNEL);
		if (!driver->dci_pkt_buf)
			goto err;
		kmemleak_not_leak(driver->dci_pkt_buf);
	}
	if (driver->apps_rsp_buf == NULL) {
		driver->apps_rsp_buf = kzalloc(DIAG_MAX_RSP_SIZE, GFP_KERNEL);
		if (driver->apps_rsp_buf == NULL)
			goto err;
		kmemleak_not_leak(driver->apps_rsp_buf);
	}
	driver->diag_wq = create_singlethread_workqueue("diag_wq");
	if (!driver->diag_wq)
		goto err;
	ret = diag_mux_register(DIAG_LOCAL_PROC, DIAG_LOCAL_PROC,
				&diagfwd_mux_ops);
	if (ret) {
		pr_err("diag: Unable to register with USB, err: %d\n", ret);
		goto err;
	}

	return 0;
err:
	pr_err("diag: In %s, couldn't initialize diag\n", __func__);

	diag_usb_exit(DIAG_USB_LOCAL);
	kfree(driver->encoded_rsp_buf);
	kfree(driver->hdlc_buf);
	kfree(driver->client_map);
	kfree(driver->data_ready);
	kfree(driver->apps_req_buf);
	kfree(driver->dci_pkt_buf);
	kfree(driver->apps_rsp_buf);
	kfree(hdlc_decode);
	kfree(driver->user_space_data_buf);
	if (driver->diag_wq)
		destroy_workqueue(driver->diag_wq);
	return -ENOMEM;
}

void diagfwd_exit(void)
{
	kfree(driver->encoded_rsp_buf);
	kfree(driver->hdlc_buf);
	kfree(hdlc_decode);
	kfree(driver->client_map);
	kfree(driver->data_ready);
	kfree(driver->apps_req_buf);
	kfree(driver->dci_pkt_buf);
	kfree(driver->apps_rsp_buf);
	kfree(driver->user_space_data_buf);
	destroy_workqueue(driver->diag_wq);
}<|MERGE_RESOLUTION|>--- conflicted
+++ resolved
@@ -1862,12 +1862,9 @@
 				DIAG_LOG(DIAG_DEBUG_PERIPHERALS,
 				"No apps data buffer is allocated to be freed\n");
 			if (temp) {
-<<<<<<< HEAD
-=======
 				DIAG_LOG(DIAG_DEBUG_PERIPHERALS,
 				"Freeing Apps data buffer after write done hdlc.allocated: %d, non_hdlc.allocated: %d\n",
 				hdlc_data.allocated, non_hdlc_data.allocated);
->>>>>>> 0ec737cc
 				diagmem_free(driver, temp->buf, POOL_TYPE_HDLC);
 				temp->buf = NULL;
 				temp->len = 0;
