--- conflicted
+++ resolved
@@ -377,11 +377,7 @@
 	int pd;
 	char *spdname;
 	int file_close;
-<<<<<<< HEAD
-	int dsp_process_init;
-=======
 	int dsp_proc_init;
->>>>>>> 824a5636
 	struct fastrpc_apps *apps;
 	struct hlist_head perf;
 	struct dentry *debugfs_file;
@@ -2224,11 +2220,7 @@
 
 		ra[2].buf.pv = (void *)pages;
 		ra[2].buf.len = sizeof(*pages);
-<<<<<<< HEAD
-		fds[2] = 0;
-=======
 		fds[2] = -1;
->>>>>>> 824a5636
 		ioctl.inv.handle = FASTRPC_STATIC_HANDLE_KERNEL;
 
 		ioctl.inv.sc = REMOTE_SCALARS_MAKE(8, 3, 0);
@@ -2244,11 +2236,7 @@
 		err = -ENOTTY;
 		goto bail;
 	}
-<<<<<<< HEAD
-	fl->dsp_process_init = 1;
-=======
 	fl->dsp_proc_init = 1;
->>>>>>> 824a5636
 bail:
 	kfree(proc_name);
 	if (err && (init->flags == FASTRPC_INIT_CREATE_STATIC))
@@ -2302,11 +2290,7 @@
 	ioctl.crc = NULL;
 	VERIFY(err, 0 == (err = fastrpc_internal_invoke(fl,
 		FASTRPC_MODE_PARALLEL, 1, &ioctl)));
-<<<<<<< HEAD
-	if (err && fl->dsp_process_init)
-=======
 	if (err && fl->dsp_proc_init)
->>>>>>> 824a5636
 		pr_err("adsprpc: %s: releasing DSP process failed for %s, returned 0x%x",
 					__func__, current->comm, err);
 bail:
@@ -3333,11 +3317,7 @@
 		fl->debugfs_file = debugfs_file;
 	memset(&fl->perf, 0, sizeof(fl->perf));
 	fl->qos_request = 0;
-<<<<<<< HEAD
-	fl->dsp_process_init = 0;
-=======
 	fl->dsp_proc_init = 0;
->>>>>>> 824a5636
 	filp->private_data = fl;
 	mutex_init(&fl->internal_map_mutex);
 	mutex_init(&fl->map_mutex);
