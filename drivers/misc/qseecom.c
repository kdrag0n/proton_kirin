--- conflicted
+++ resolved
@@ -154,14 +154,11 @@
 	LSNR_UNREG_KT_WAKEUP,
 };
 
-<<<<<<< HEAD
-=======
 enum qseecom_unload_app_kthread_state {
 	UNLOAD_APP_KT_SLEEP = 0,
 	UNLOAD_APP_KT_WAKEUP,
 };
 
->>>>>>> c081cdb1
 static struct class *driver_class;
 static dev_t qseecom_device_no;
 
@@ -169,10 +166,7 @@
 static DEFINE_MUTEX(app_access_lock);
 static DEFINE_MUTEX(clk_access_lock);
 static DEFINE_MUTEX(listener_access_lock);
-<<<<<<< HEAD
-=======
 static DEFINE_MUTEX(unload_app_pending_list_lock);
->>>>>>> c081cdb1
 
 
 struct sglist_info {
@@ -329,8 +323,6 @@
 	struct task_struct *unregister_lsnr_kthread_task;
 	wait_queue_head_t unregister_lsnr_kthread_wq;
 	atomic_t unregister_lsnr_kthread_state;
-<<<<<<< HEAD
-=======
 
 	struct list_head  unload_app_pending_list_head;
 	struct task_struct *unload_app_kthread_task;
@@ -341,7 +333,6 @@
 struct qseecom_unload_app_pending_list {
 	struct list_head		list;
 	struct qseecom_dev_handle	*data;
->>>>>>> c081cdb1
 };
 
 struct qseecom_sec_buf_fd_info {
@@ -369,10 +360,7 @@
 	u32  app_arch;
 	struct qseecom_sec_buf_fd_info sec_buf_fd[MAX_ION_FD];
 	bool from_smcinvoke;
-<<<<<<< HEAD
-=======
 	bool unload_pending;
->>>>>>> c081cdb1
 };
 
 struct qseecom_listener_handle {
@@ -2919,11 +2907,7 @@
 	bool unload = false;
 	bool found_app = false;
 	bool found_dead_app = false;
-<<<<<<< HEAD
-	bool scm_called = false;
-=======
 	bool doublecheck = false;
->>>>>>> c081cdb1
 
 	if (!data) {
 		pr_err("Invalid/uninitialized device handle\n");
@@ -2975,36 +2959,6 @@
 	if (unload) {
 		ret = __qseecom_unload_app(data, data->client.app_id);
 
-<<<<<<< HEAD
-		/* SCM_CALL to unload the app */
-		ret = qseecom_scm_call(SCM_SVC_TZSCHEDULER, 1, &req,
-				sizeof(struct qseecom_unload_app_ireq),
-				&resp, sizeof(resp));
-		scm_called = true;
-		if (ret) {
-			pr_err("scm_call to unload app (id = %d) failed\n",
-								req.app_id);
-			ret = -EFAULT;
-			goto scm_exit;
-		} else {
-			pr_warn("App id %d now unloaded\n", req.app_id);
-		}
-		if (resp.result == QSEOS_RESULT_FAILURE) {
-			pr_err("app (%d) unload_failed!!\n",
-					data->client.app_id);
-			ret = -EFAULT;
-			goto scm_exit;
-		}
-		if (resp.result == QSEOS_RESULT_SUCCESS)
-			pr_debug("App (%d) is unloaded!!\n",
-					data->client.app_id);
-		if (resp.result == QSEOS_RESULT_INCOMPLETE) {
-			ret = __qseecom_process_incomplete_cmd(data, &resp);
-			if (ret) {
-				pr_err("process_incomplete_cmd fail err: %d\n",
-									ret);
-				goto scm_exit;
-=======
 		/* double check if this app_entry still exists */
 		spin_lock_irqsave(&qseecom.registered_app_list_lock, flags1);
 		list_for_each_entry(ptr_app,
@@ -3014,7 +2968,6 @@
 				(void *)data->client.app_name))) {
 				doublecheck = true;
 				break;
->>>>>>> c081cdb1
 			}
 		}
 		spin_unlock_irqrestore(&qseecom.registered_app_list_lock,
@@ -3027,30 +2980,6 @@
 		}
 	}
 
-scm_exit:
-	if (scm_called) {
-		/* double check if this app_entry still exists */
-		bool doublecheck = false;
-
-		spin_lock_irqsave(&qseecom.registered_app_list_lock, flags1);
-		list_for_each_entry(ptr_app,
-			&qseecom.registered_app_list_head, list) {
-			if ((ptr_app->app_id == data->client.app_id) &&
-				(!strcmp((void *)ptr_app->app_name,
-				(void *)data->client.app_name))) {
-				doublecheck = true;
-				break;
-			}
-		}
-		spin_unlock_irqrestore(&qseecom.registered_app_list_lock,
-								flags1);
-		if (!doublecheck) {
-			pr_warn("app %d(%s) entry is already removed\n",
-				data->client.app_id,
-				(char *)data->client.app_name);
-			found_app = false;
-		}
-	}
 unload_exit:
 	if (found_app) {
 		spin_lock_irqsave(&qseecom.registered_app_list_lock, flags1);
@@ -4908,10 +4837,7 @@
 	uint32_t app_id = 0;
 
 	__wakeup_unregister_listener_kthread();
-<<<<<<< HEAD
-=======
 	__wakeup_unload_app_kthread();
->>>>>>> c081cdb1
 
 	if (atomic_read(&qseecom.qseecom_state) != QSEECOM_STATE_READY) {
 		pr_err("Not allowed to be called in %d state\n",
@@ -5077,10 +5003,7 @@
 	bool found_handle = false;
 
 	__wakeup_unregister_listener_kthread();
-<<<<<<< HEAD
-=======
 	__wakeup_unload_app_kthread();
->>>>>>> c081cdb1
 
 	if (atomic_read(&qseecom.qseecom_state) != QSEECOM_STATE_READY) {
 		pr_err("Not allowed to be called in %d state\n",
@@ -5134,10 +5057,7 @@
 	bool perf_enabled = false;
 
 	__wakeup_unregister_listener_kthread();
-<<<<<<< HEAD
-=======
 	__wakeup_unload_app_kthread();
->>>>>>> c081cdb1
 
 	if (atomic_read(&qseecom.qseecom_state) != QSEECOM_STATE_READY) {
 		pr_err("Not allowed to be called in %d state\n",
@@ -7496,10 +7416,7 @@
 		cmd != QSEECOM_IOCTL_SEND_MODFD_RESP &&
 		cmd != QSEECOM_IOCTL_SEND_MODFD_RESP_64)
 		__wakeup_unregister_listener_kthread();
-<<<<<<< HEAD
-=======
 	__wakeup_unload_app_kthread();
->>>>>>> c081cdb1
 
 	switch (cmd) {
 	case QSEECOM_IOCTL_REGISTER_LISTENER_REQ: {
@@ -8268,10 +8185,7 @@
 				free_private_data = false;
 			data->listener.release_called = true;
 			mutex_unlock(&listener_access_lock);
-<<<<<<< HEAD
-=======
 			__wakeup_unregister_listener_kthread();
->>>>>>> c081cdb1
 			break;
 		case QSEECOM_CLIENT_APP:
 			pr_debug("release app %d (%s)\n",
@@ -8300,27 +8214,6 @@
 		}
 	}
 
-<<<<<<< HEAD
-	if (qseecom.support_bus_scaling) {
-		mutex_lock(&qsee_bw_mutex);
-		if (data->mode != INACTIVE) {
-			qseecom_unregister_bus_bandwidth_needs(data);
-			if (qseecom.cumulative_mode == INACTIVE) {
-				ret = __qseecom_set_msm_bus_request(INACTIVE);
-				if (ret)
-					pr_err("Fail to scale down bus\n");
-			}
-		}
-		mutex_unlock(&qsee_bw_mutex);
-	} else {
-		if (data->fast_load_enabled == true)
-			qsee_disable_clock_vote(data, CLK_SFPB);
-		if (data->perf_enabled == true)
-			qsee_disable_clock_vote(data, CLK_DFAB);
-	}
-
-=======
->>>>>>> c081cdb1
 	if (free_private_data)
 		kfree(data);
 	return ret;
@@ -9168,11 +9061,8 @@
 	init_waitqueue_head(&qseecom.send_resp_wq);
 	init_waitqueue_head(&qseecom.register_lsnr_pending_wq);
 	init_waitqueue_head(&qseecom.unregister_lsnr_kthread_wq);
-<<<<<<< HEAD
-=======
 	INIT_LIST_HEAD(&qseecom.unload_app_pending_list_head);
 	init_waitqueue_head(&qseecom.unload_app_kthread_wq);
->>>>>>> c081cdb1
 	qseecom.send_resp_flag = 0;
 
 	qseecom.qsee_version = QSEEE_VERSION_00;
@@ -9379,8 +9269,6 @@
 	}
 	atomic_set(&qseecom.unregister_lsnr_kthread_state,
 					LSNR_UNREG_KT_SLEEP);
-<<<<<<< HEAD
-=======
 
 	/*create a kthread to process pending ta unloading task */
 	qseecom.unload_app_kthread_task = kthread_run(
@@ -9394,7 +9282,6 @@
 	atomic_set(&qseecom.unload_app_kthread_state,
 						UNLOAD_APP_KT_SLEEP);
 
->>>>>>> c081cdb1
 	atomic_set(&qseecom.qseecom_state, QSEECOM_STATE_READY);
 	return 0;
 
@@ -9511,11 +9398,8 @@
 			__qseecom_deinit_clk(CLK_CE_DRV);
 	}
 
-<<<<<<< HEAD
-=======
 	kthread_stop(qseecom.unload_app_kthread_task);
 
->>>>>>> c081cdb1
 	kthread_stop(qseecom.unregister_lsnr_kthread_task);
 
 	cdev_del(&qseecom.cdev);
