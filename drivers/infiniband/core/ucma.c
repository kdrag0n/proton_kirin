--- conflicted
+++ resolved
@@ -1433,11 +1433,7 @@
 	join_cmd.response = cmd.response;
 	join_cmd.uid = cmd.uid;
 	join_cmd.id = cmd.id;
-<<<<<<< HEAD
-	join_cmd.addr_size = rdma_addr_size((struct sockaddr *) &cmd.addr);
-=======
 	join_cmd.addr_size = rdma_addr_size_in6(&cmd.addr);
->>>>>>> 452becbf
 	if (!join_cmd.addr_size)
 		return -EINVAL;
 
@@ -1456,11 +1452,7 @@
 	if (copy_from_user(&cmd, inbuf, sizeof(cmd)))
 		return -EFAULT;
 
-<<<<<<< HEAD
-	if (!rdma_addr_size((struct sockaddr *)&cmd.addr))
-=======
 	if (!rdma_addr_size_kss(&cmd.addr))
->>>>>>> 452becbf
 		return -EINVAL;
 
 	return ucma_process_join(file, &cmd, out_len);
