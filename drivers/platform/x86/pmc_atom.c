/*
 * Intel Atom SOC Power Management Controller Driver
 * Copyright (c) 2014, Intel Corporation.
 *
 * This program is free software; you can redistribute it and/or modify it
 * under the terms and conditions of the GNU General Public License,
 * version 2, as published by the Free Software Foundation.
 *
 * This program is distributed in the hope it will be useful, but WITHOUT
 * ANY WARRANTY; without even the implied warranty of MERCHANTABILITY or
 * FITNESS FOR A PARTICULAR PURPOSE.  See the GNU General Public License for
 * more details.
 *
 */

#define pr_fmt(fmt) KBUILD_MODNAME ": " fmt

#include <linux/debugfs.h>
#include <linux/device.h>
#include <linux/dmi.h>
#include <linux/init.h>
#include <linux/io.h>
#include <linux/platform_data/x86/clk-pmc-atom.h>
#include <linux/platform_data/x86/pmc_atom.h>
#include <linux/platform_device.h>
#include <linux/pci.h>
#include <linux/seq_file.h>

struct pmc_bit_map {
	const char *name;
	u32 bit_mask;
};

struct pmc_reg_map {
	const struct pmc_bit_map *d3_sts_0;
	const struct pmc_bit_map *d3_sts_1;
	const struct pmc_bit_map *func_dis;
	const struct pmc_bit_map *func_dis_2;
	const struct pmc_bit_map *pss;
};

struct pmc_data {
	const struct pmc_reg_map *map;
	const struct pmc_clk *clks;
};

struct pmc_dev {
	u32 base_addr;
	void __iomem *regmap;
	const struct pmc_reg_map *map;
#ifdef CONFIG_DEBUG_FS
	struct dentry *dbgfs_dir;
#endif /* CONFIG_DEBUG_FS */
	bool init;
};

static struct pmc_dev pmc_device;
static u32 acpi_base_addr;

static const struct pmc_clk byt_clks[] = {
	{
		.name = "xtal",
		.freq = 25000000,
		.parent_name = NULL,
	},
	{
		.name = "pll",
		.freq = 19200000,
		.parent_name = "xtal",
	},
	{},
};

static const struct pmc_clk cht_clks[] = {
	{
		.name = "xtal",
		.freq = 19200000,
		.parent_name = NULL,
	},
	{},
};

static const struct pmc_bit_map d3_sts_0_map[] = {
	{"LPSS1_F0_DMA",	BIT_LPSS1_F0_DMA},
	{"LPSS1_F1_PWM1",	BIT_LPSS1_F1_PWM1},
	{"LPSS1_F2_PWM2",	BIT_LPSS1_F2_PWM2},
	{"LPSS1_F3_HSUART1",	BIT_LPSS1_F3_HSUART1},
	{"LPSS1_F4_HSUART2",	BIT_LPSS1_F4_HSUART2},
	{"LPSS1_F5_SPI",	BIT_LPSS1_F5_SPI},
	{"LPSS1_F6_Reserved",	BIT_LPSS1_F6_XXX},
	{"LPSS1_F7_Reserved",	BIT_LPSS1_F7_XXX},
	{"SCC_EMMC",		BIT_SCC_EMMC},
	{"SCC_SDIO",		BIT_SCC_SDIO},
	{"SCC_SDCARD",		BIT_SCC_SDCARD},
	{"SCC_MIPI",		BIT_SCC_MIPI},
	{"HDA",			BIT_HDA},
	{"LPE",			BIT_LPE},
	{"OTG",			BIT_OTG},
	{"USH",			BIT_USH},
	{"GBE",			BIT_GBE},
	{"SATA",		BIT_SATA},
	{"USB_EHCI",		BIT_USB_EHCI},
	{"SEC",			BIT_SEC},
	{"PCIE_PORT0",		BIT_PCIE_PORT0},
	{"PCIE_PORT1",		BIT_PCIE_PORT1},
	{"PCIE_PORT2",		BIT_PCIE_PORT2},
	{"PCIE_PORT3",		BIT_PCIE_PORT3},
	{"LPSS2_F0_DMA",	BIT_LPSS2_F0_DMA},
	{"LPSS2_F1_I2C1",	BIT_LPSS2_F1_I2C1},
	{"LPSS2_F2_I2C2",	BIT_LPSS2_F2_I2C2},
	{"LPSS2_F3_I2C3",	BIT_LPSS2_F3_I2C3},
	{"LPSS2_F3_I2C4",	BIT_LPSS2_F4_I2C4},
	{"LPSS2_F5_I2C5",	BIT_LPSS2_F5_I2C5},
	{"LPSS2_F6_I2C6",	BIT_LPSS2_F6_I2C6},
	{"LPSS2_F7_I2C7",	BIT_LPSS2_F7_I2C7},
	{},
};

static struct pmc_bit_map byt_d3_sts_1_map[] = {
	{"SMB",			BIT_SMB},
	{"OTG_SS_PHY",		BIT_OTG_SS_PHY},
	{"USH_SS_PHY",		BIT_USH_SS_PHY},
	{"DFX",			BIT_DFX},
	{},
};

static struct pmc_bit_map cht_d3_sts_1_map[] = {
	{"SMB",			BIT_SMB},
	{"GMM",			BIT_STS_GMM},
	{"ISH",			BIT_STS_ISH},
	{},
};

static struct pmc_bit_map cht_func_dis_2_map[] = {
	{"SMB",			BIT_SMB},
	{"GMM",			BIT_FD_GMM},
	{"ISH",			BIT_FD_ISH},
	{},
};

static const struct pmc_bit_map byt_pss_map[] = {
	{"GBE",			PMC_PSS_BIT_GBE},
	{"SATA",		PMC_PSS_BIT_SATA},
	{"HDA",			PMC_PSS_BIT_HDA},
	{"SEC",			PMC_PSS_BIT_SEC},
	{"PCIE",		PMC_PSS_BIT_PCIE},
	{"LPSS",		PMC_PSS_BIT_LPSS},
	{"LPE",			PMC_PSS_BIT_LPE},
	{"DFX",			PMC_PSS_BIT_DFX},
	{"USH_CTRL",		PMC_PSS_BIT_USH_CTRL},
	{"USH_SUS",		PMC_PSS_BIT_USH_SUS},
	{"USH_VCCS",		PMC_PSS_BIT_USH_VCCS},
	{"USH_VCCA",		PMC_PSS_BIT_USH_VCCA},
	{"OTG_CTRL",		PMC_PSS_BIT_OTG_CTRL},
	{"OTG_VCCS",		PMC_PSS_BIT_OTG_VCCS},
	{"OTG_VCCA_CLK",	PMC_PSS_BIT_OTG_VCCA_CLK},
	{"OTG_VCCA",		PMC_PSS_BIT_OTG_VCCA},
	{"USB",			PMC_PSS_BIT_USB},
	{"USB_SUS",		PMC_PSS_BIT_USB_SUS},
	{},
};

static const struct pmc_bit_map cht_pss_map[] = {
	{"SATA",		PMC_PSS_BIT_SATA},
	{"HDA",			PMC_PSS_BIT_HDA},
	{"SEC",			PMC_PSS_BIT_SEC},
	{"PCIE",		PMC_PSS_BIT_PCIE},
	{"LPSS",		PMC_PSS_BIT_LPSS},
	{"LPE",			PMC_PSS_BIT_LPE},
	{"UFS",			PMC_PSS_BIT_CHT_UFS},
	{"UXD",			PMC_PSS_BIT_CHT_UXD},
	{"UXD_FD",		PMC_PSS_BIT_CHT_UXD_FD},
	{"UX_ENG",		PMC_PSS_BIT_CHT_UX_ENG},
	{"USB_SUS",		PMC_PSS_BIT_CHT_USB_SUS},
	{"GMM",			PMC_PSS_BIT_CHT_GMM},
	{"ISH",			PMC_PSS_BIT_CHT_ISH},
	{"DFX_MASTER",		PMC_PSS_BIT_CHT_DFX_MASTER},
	{"DFX_CLUSTER1",	PMC_PSS_BIT_CHT_DFX_CLUSTER1},
	{"DFX_CLUSTER2",	PMC_PSS_BIT_CHT_DFX_CLUSTER2},
	{"DFX_CLUSTER3",	PMC_PSS_BIT_CHT_DFX_CLUSTER3},
	{"DFX_CLUSTER4",	PMC_PSS_BIT_CHT_DFX_CLUSTER4},
	{"DFX_CLUSTER5",	PMC_PSS_BIT_CHT_DFX_CLUSTER5},
	{},
};

static const struct pmc_reg_map byt_reg_map = {
	.d3_sts_0	= d3_sts_0_map,
	.d3_sts_1	= byt_d3_sts_1_map,
	.func_dis	= d3_sts_0_map,
	.func_dis_2	= byt_d3_sts_1_map,
	.pss		= byt_pss_map,
};

static const struct pmc_reg_map cht_reg_map = {
	.d3_sts_0	= d3_sts_0_map,
	.d3_sts_1	= cht_d3_sts_1_map,
	.func_dis	= d3_sts_0_map,
	.func_dis_2	= cht_func_dis_2_map,
	.pss		= cht_pss_map,
};

static const struct pmc_data byt_data = {
	.map = &byt_reg_map,
	.clks = byt_clks,
};

static const struct pmc_data cht_data = {
	.map = &cht_reg_map,
	.clks = cht_clks,
};

static inline u32 pmc_reg_read(struct pmc_dev *pmc, int reg_offset)
{
	return readl(pmc->regmap + reg_offset);
}

static inline void pmc_reg_write(struct pmc_dev *pmc, int reg_offset, u32 val)
{
	writel(val, pmc->regmap + reg_offset);
}

int pmc_atom_read(int offset, u32 *value)
{
	struct pmc_dev *pmc = &pmc_device;

	if (!pmc->init)
		return -ENODEV;

	*value = pmc_reg_read(pmc, offset);
	return 0;
}
EXPORT_SYMBOL_GPL(pmc_atom_read);

int pmc_atom_write(int offset, u32 value)
{
	struct pmc_dev *pmc = &pmc_device;

	if (!pmc->init)
		return -ENODEV;

	pmc_reg_write(pmc, offset, value);
	return 0;
}
EXPORT_SYMBOL_GPL(pmc_atom_write);

static void pmc_power_off(void)
{
	u16	pm1_cnt_port;
	u32	pm1_cnt_value;

	pr_info("Preparing to enter system sleep state S5\n");

	pm1_cnt_port = acpi_base_addr + PM1_CNT;

	pm1_cnt_value = inl(pm1_cnt_port);
	pm1_cnt_value &= SLEEP_TYPE_MASK;
	pm1_cnt_value |= SLEEP_TYPE_S5;
	pm1_cnt_value |= SLEEP_ENABLE;

	outl(pm1_cnt_value, pm1_cnt_port);
}

static void pmc_hw_reg_setup(struct pmc_dev *pmc)
{
	/*
	 * Disable PMC S0IX_WAKE_EN events coming from:
	 * - LPC clock run
	 * - GPIO_SUS ored dedicated IRQs
	 * - GPIO_SCORE ored dedicated IRQs
	 * - GPIO_SUS shared IRQ
	 * - GPIO_SCORE shared IRQ
	 */
	pmc_reg_write(pmc, PMC_S0IX_WAKE_EN, (u32)PMC_WAKE_EN_SETTING);
}

#ifdef CONFIG_DEBUG_FS
static void pmc_dev_state_print(struct seq_file *s, int reg_index,
				u32 sts, const struct pmc_bit_map *sts_map,
				u32 fd, const struct pmc_bit_map *fd_map)
{
	int offset = PMC_REG_BIT_WIDTH * reg_index;
	int index;

	for (index = 0; sts_map[index].name; index++) {
		seq_printf(s, "Dev: %-2d - %-32s\tState: %s [%s]\n",
			offset + index, sts_map[index].name,
			fd_map[index].bit_mask & fd ?  "Disabled" : "Enabled ",
			sts_map[index].bit_mask & sts ?  "D3" : "D0");
	}
}

static int pmc_dev_state_show(struct seq_file *s, void *unused)
{
	struct pmc_dev *pmc = s->private;
	const struct pmc_reg_map *m = pmc->map;
	u32 func_dis, func_dis_2;
	u32 d3_sts_0, d3_sts_1;

	func_dis = pmc_reg_read(pmc, PMC_FUNC_DIS);
	func_dis_2 = pmc_reg_read(pmc, PMC_FUNC_DIS_2);
	d3_sts_0 = pmc_reg_read(pmc, PMC_D3_STS_0);
	d3_sts_1 = pmc_reg_read(pmc, PMC_D3_STS_1);

	/* Low part */
	pmc_dev_state_print(s, 0, d3_sts_0, m->d3_sts_0, func_dis, m->func_dis);

	/* High part */
	pmc_dev_state_print(s, 1, d3_sts_1, m->d3_sts_1, func_dis_2, m->func_dis_2);

	return 0;
}

static int pmc_dev_state_open(struct inode *inode, struct file *file)
{
	return single_open(file, pmc_dev_state_show, inode->i_private);
}

static const struct file_operations pmc_dev_state_ops = {
	.open		= pmc_dev_state_open,
	.read		= seq_read,
	.llseek		= seq_lseek,
	.release	= single_release,
};

static int pmc_pss_state_show(struct seq_file *s, void *unused)
{
	struct pmc_dev *pmc = s->private;
	const struct pmc_bit_map *map = pmc->map->pss;
	u32 pss = pmc_reg_read(pmc, PMC_PSS);
	int index;

	for (index = 0; map[index].name; index++) {
		seq_printf(s, "Island: %-2d - %-32s\tState: %s\n",
			index, map[index].name,
			map[index].bit_mask & pss ? "Off" : "On");
	}
	return 0;
}

static int pmc_pss_state_open(struct inode *inode, struct file *file)
{
	return single_open(file, pmc_pss_state_show, inode->i_private);
}

static const struct file_operations pmc_pss_state_ops = {
	.open		= pmc_pss_state_open,
	.read		= seq_read,
	.llseek		= seq_lseek,
	.release	= single_release,
};

static int pmc_sleep_tmr_show(struct seq_file *s, void *unused)
{
	struct pmc_dev *pmc = s->private;
	u64 s0ir_tmr, s0i1_tmr, s0i2_tmr, s0i3_tmr, s0_tmr;

	s0ir_tmr = (u64)pmc_reg_read(pmc, PMC_S0IR_TMR) << PMC_TMR_SHIFT;
	s0i1_tmr = (u64)pmc_reg_read(pmc, PMC_S0I1_TMR) << PMC_TMR_SHIFT;
	s0i2_tmr = (u64)pmc_reg_read(pmc, PMC_S0I2_TMR) << PMC_TMR_SHIFT;
	s0i3_tmr = (u64)pmc_reg_read(pmc, PMC_S0I3_TMR) << PMC_TMR_SHIFT;
	s0_tmr = (u64)pmc_reg_read(pmc, PMC_S0_TMR) << PMC_TMR_SHIFT;

	seq_printf(s, "S0IR Residency:\t%lldus\n", s0ir_tmr);
	seq_printf(s, "S0I1 Residency:\t%lldus\n", s0i1_tmr);
	seq_printf(s, "S0I2 Residency:\t%lldus\n", s0i2_tmr);
	seq_printf(s, "S0I3 Residency:\t%lldus\n", s0i3_tmr);
	seq_printf(s, "S0   Residency:\t%lldus\n", s0_tmr);
	return 0;
}

static int pmc_sleep_tmr_open(struct inode *inode, struct file *file)
{
	return single_open(file, pmc_sleep_tmr_show, inode->i_private);
}

static const struct file_operations pmc_sleep_tmr_ops = {
	.open		= pmc_sleep_tmr_open,
	.read		= seq_read,
	.llseek		= seq_lseek,
	.release	= single_release,
};

static void pmc_dbgfs_unregister(struct pmc_dev *pmc)
{
	debugfs_remove_recursive(pmc->dbgfs_dir);
}

static int pmc_dbgfs_register(struct pmc_dev *pmc)
{
	struct dentry *dir, *f;

	dir = debugfs_create_dir("pmc_atom", NULL);
	if (!dir)
		return -ENOMEM;

	pmc->dbgfs_dir = dir;

	f = debugfs_create_file("dev_state", S_IFREG | S_IRUGO,
				dir, pmc, &pmc_dev_state_ops);
	if (!f)
		goto err;

	f = debugfs_create_file("pss_state", S_IFREG | S_IRUGO,
				dir, pmc, &pmc_pss_state_ops);
	if (!f)
		goto err;

	f = debugfs_create_file("sleep_state", S_IFREG | S_IRUGO,
				dir, pmc, &pmc_sleep_tmr_ops);
	if (!f)
		goto err;

	return 0;
err:
	pmc_dbgfs_unregister(pmc);
	return -ENODEV;
}
#else
static int pmc_dbgfs_register(struct pmc_dev *pmc)
{
	return 0;
}
#endif /* CONFIG_DEBUG_FS */

/*
 * Some systems need one or more of their pmc_plt_clks to be
 * marked as critical.
 */
static const struct dmi_system_id critclk_systems[] = {
	{
		/* pmc_plt_clk0 is used for an external HSIC USB HUB */
		.ident = "MPL CEC1x",
		.matches = {
			DMI_MATCH(DMI_SYS_VENDOR, "MPL AG"),
			DMI_MATCH(DMI_PRODUCT_NAME, "CEC10 Family"),
		},
	},
	{
		/* pmc_plt_clk0 - 3 are used for the 4 ethernet controllers */
		.ident = "Lex 3I380D",
		.matches = {
			DMI_MATCH(DMI_SYS_VENDOR, "Lex BayTrail"),
			DMI_MATCH(DMI_PRODUCT_NAME, "3I380D"),
		},
	},
	{
		/* pmc_plt_clk* - are used for ethernet controllers */
		.ident = "Beckhoff CB3163",
		.matches = {
			DMI_MATCH(DMI_SYS_VENDOR, "Beckhoff Automation"),
			DMI_MATCH(DMI_BOARD_NAME, "CB3163"),
		},
	},
	{
		/* pmc_plt_clk* - are used for ethernet controllers */
		.ident = "Beckhoff CB4063",
		.matches = {
			DMI_MATCH(DMI_SYS_VENDOR, "Beckhoff Automation"),
			DMI_MATCH(DMI_BOARD_NAME, "CB4063"),
		},
	},
	{
		/* pmc_plt_clk* - are used for ethernet controllers */
		.ident = "Beckhoff CB6263",
		.matches = {
			DMI_MATCH(DMI_SYS_VENDOR, "Beckhoff Automation"),
			DMI_MATCH(DMI_BOARD_NAME, "CB6263"),
		},
	},
	{
		/* pmc_plt_clk* - are used for ethernet controllers */
		.ident = "Beckhoff CB6363",
		.matches = {
			DMI_MATCH(DMI_SYS_VENDOR, "Beckhoff Automation"),
			DMI_MATCH(DMI_BOARD_NAME, "CB6363"),
		},
	},
<<<<<<< HEAD
=======
	{
		.ident = "SIMATIC IPC227E",
		.matches = {
			DMI_MATCH(DMI_SYS_VENDOR, "SIEMENS AG"),
			DMI_MATCH(DMI_PRODUCT_VERSION, "6ES7647-8B"),
		},
	},
	{
		.ident = "CONNECT X300",
		.matches = {
			DMI_MATCH(DMI_SYS_VENDOR, "SIEMENS AG"),
			DMI_MATCH(DMI_PRODUCT_VERSION, "A5E45074588"),
		},
	},

>>>>>>> c081cdb1
	{ /*sentinel*/ }
};

static int pmc_setup_clks(struct pci_dev *pdev, void __iomem *pmc_regmap,
			  const struct pmc_data *pmc_data)
{
	struct platform_device *clkdev;
	struct pmc_clk_data *clk_data;
	const struct dmi_system_id *d = dmi_first_match(critclk_systems);

	clk_data = kzalloc(sizeof(*clk_data), GFP_KERNEL);
	if (!clk_data)
		return -ENOMEM;

	clk_data->base = pmc_regmap; /* offset is added by client */
	clk_data->clks = pmc_data->clks;
	if (d) {
		clk_data->critical = true;
		pr_info("%s critclks quirk enabled\n", d->ident);
	}

	clkdev = platform_device_register_data(&pdev->dev, "clk-pmc-atom",
					       PLATFORM_DEVID_NONE,
					       clk_data, sizeof(*clk_data));
	if (IS_ERR(clkdev)) {
		kfree(clk_data);
		return PTR_ERR(clkdev);
	}

	kfree(clk_data);

	return 0;
}

static int pmc_setup_dev(struct pci_dev *pdev, const struct pci_device_id *ent)
{
	struct pmc_dev *pmc = &pmc_device;
	const struct pmc_data *data = (struct pmc_data *)ent->driver_data;
	const struct pmc_reg_map *map = data->map;
	int ret;

	/* Obtain ACPI base address */
	pci_read_config_dword(pdev, ACPI_BASE_ADDR_OFFSET, &acpi_base_addr);
	acpi_base_addr &= ACPI_BASE_ADDR_MASK;

	/* Install power off function */
	if (acpi_base_addr != 0 && pm_power_off == NULL)
		pm_power_off = pmc_power_off;

	pci_read_config_dword(pdev, PMC_BASE_ADDR_OFFSET, &pmc->base_addr);
	pmc->base_addr &= PMC_BASE_ADDR_MASK;

	pmc->regmap = ioremap_nocache(pmc->base_addr, PMC_MMIO_REG_LEN);
	if (!pmc->regmap) {
		dev_err(&pdev->dev, "error: ioremap failed\n");
		return -ENOMEM;
	}

	pmc->map = map;

	/* PMC hardware registers setup */
	pmc_hw_reg_setup(pmc);

	ret = pmc_dbgfs_register(pmc);
	if (ret)
		dev_warn(&pdev->dev, "debugfs register failed\n");

	/* Register platform clocks - PMC_PLT_CLK [0..5] */
	ret = pmc_setup_clks(pdev, pmc->regmap, data);
	if (ret)
		dev_warn(&pdev->dev, "platform clocks register failed: %d\n",
			 ret);

	pmc->init = true;
	return ret;
}

/*
 * Data for PCI driver interface
 *
 * used by pci_match_id() call below.
 */
static const struct pci_device_id pmc_pci_ids[] = {
	{ PCI_VDEVICE(INTEL, PCI_DEVICE_ID_VLV_PMC), (kernel_ulong_t)&byt_data },
	{ PCI_VDEVICE(INTEL, PCI_DEVICE_ID_CHT_PMC), (kernel_ulong_t)&cht_data },
	{ 0, },
};

static int __init pmc_atom_init(void)
{
	struct pci_dev *pdev = NULL;
	const struct pci_device_id *ent;

	/* We look for our device - PCU PMC
	 * we assume that there is max. one device.
	 *
	 * We can't use plain pci_driver mechanism,
	 * as the device is really a multiple function device,
	 * main driver that binds to the pci_device is lpc_ich
	 * and have to find & bind to the device this way.
	 */
	for_each_pci_dev(pdev) {
		ent = pci_match_id(pmc_pci_ids, pdev);
		if (ent)
			return pmc_setup_dev(pdev, ent);
	}
	/* Device not found. */
	return -ENODEV;
}

device_initcall(pmc_atom_init);

/*
MODULE_AUTHOR("Aubrey Li <aubrey.li@linux.intel.com>");
MODULE_DESCRIPTION("Intel Atom SOC Power Management Controller Interface");
MODULE_LICENSE("GPL v2");
*/<|MERGE_RESOLUTION|>--- conflicted
+++ resolved
@@ -475,8 +475,6 @@
 			DMI_MATCH(DMI_BOARD_NAME, "CB6363"),
 		},
 	},
-<<<<<<< HEAD
-=======
 	{
 		.ident = "SIMATIC IPC227E",
 		.matches = {
@@ -492,7 +490,6 @@
 		},
 	},
 
->>>>>>> c081cdb1
 	{ /*sentinel*/ }
 };
 
