/* Copyright (c) 2017-2019, The Linux Foundation. All rights reserved.
 *
 * This program is free software; you can redistribute it and/or modify
 * it under the terms of the GNU General Public License version 2 and
 * only version 2 as published by the Free Software Foundation.
 *
 * This program is distributed in the hope that it will be useful,
 * but WITHOUT ANY WARRANTY; without even the implied warranty of
 * MERCHANTABILITY or FITNESS FOR A PARTICULAR PURPOSE. See the
 * GNU General Public License for more details.
 */
/*
 * MHI Device Network interface
 */

#include <linux/module.h>
#include <linux/kernel.h>
#include <linux/ip.h>
#include <linux/if_ether.h>
#include <linux/skbuff.h>
#include <linux/if_arp.h>
#include <linux/netdevice.h>
#include <linux/dma-mapping.h>
#include <linux/ipc_logging.h>
#include <linux/device.h>
#include <linux/workqueue.h>
#include <linux/spinlock.h>
#include <linux/errno.h>
#include <linux/ktime.h>
#include <linux/platform_device.h>
#include <linux/etherdevice.h>
#include <linux/of.h>

#include "mhi.h"

#define MHI_NET_DRIVER_NAME  "mhi_dev_net_drv"
#define MHI_NET_DEV_NAME     "mhi_swip%d"
#define MHI_NET_DEFAULT_MTU   8192
#define MHI_NET_IPC_PAGES     (100)
#define MHI_MAX_RX_REQ        (128)
#define MHI_MAX_TX_REQ        (128)

enum mhi_dev_net_dbg_lvl {
	MHI_VERBOSE = 0x1,
	MHI_INFO = 0x2,
	MHI_DBG = 0x3,
	MHI_WARNING = 0x4,
	MHI_ERROR = 0x5,
	MHI_CRITICAL = 0x6,
	MSG_NET_reserved = 0x80000000
};

static enum mhi_dev_net_dbg_lvl mhi_net_msg_lvl = MHI_CRITICAL;
static enum mhi_dev_net_dbg_lvl mhi_net_ipc_log_lvl = MHI_VERBOSE;
static void *mhi_net_ipc_log;

enum mhi_chan_dir {
	MHI_DIR_INVALID = 0x0,
	MHI_DIR_OUT = 0x1,
	MHI_DIR_IN = 0x2,
	MHI_DIR__reserved = 0x80000000
};

struct mhi_dev_net_chan_attr {
	/* SW maintained channel id */
	enum mhi_client_channel chan_id;
	/* maximum buffer size for this channel */
	size_t max_packet_size;
	/* direction of the channel, see enum mhi_chan_dir */
	enum mhi_chan_dir dir;
};

#define CHAN_TO_CLIENT(_CHAN_NR) (_CHAN_NR / 2)

#define mhi_dev_net_log(_msg_lvl, _msg, ...) do { \
	if (_msg_lvl >= mhi_net_msg_lvl) { \
		pr_err("[%s] "_msg, __func__, ##__VA_ARGS__); \
	} \
	if (mhi_net_ipc_log && (_msg_lvl >= mhi_net_ipc_log_lvl)) { \
		ipc_log_string(mhi_net_ipc_log,                     \
			"[%s] " _msg, __func__, ##__VA_ARGS__);     \
	} \
} while (0)

module_param(mhi_net_msg_lvl, uint, 0644);
MODULE_PARM_DESC(mhi_net_msg_lvl, "mhi dev net dbg lvl");

module_param(mhi_net_ipc_log_lvl, uint, 0644);
MODULE_PARM_DESC(mhi_net_ipc_log_lvl, "mhi dev net dbg lvl");

struct mhi_dev_net_client {
	/* write channel - always even*/
	u32 out_chan;
	/* read channel - always odd */
	u32 in_chan;
	bool eth_iface;
	struct mhi_dev_client *out_handle;
	struct mhi_dev_client *in_handle;
	/*process pendig packets */
	struct workqueue_struct *pending_pckt_wq;
	struct work_struct       xmit_work;
	/*Read data from host work queue*/
	atomic_t  rx_enabled;
	atomic_t  tx_enabled;
	struct net_device *dev;
	struct sk_buff_head tx_buffers;
	struct list_head rx_buffers;
	struct list_head wr_req_buffers;
	struct mhi_dev_net_ctxt *net_ctxt;
	/*To check write channel is empty or not*/
	spinlock_t wrt_lock;
	spinlock_t rd_lock;
	struct mutex in_chan_lock;
	struct mutex out_chan_lock;
};

struct mhi_dev_net_ctxt {
	struct mhi_dev_net_chan_attr chan_attr[MHI_MAX_SOFTWARE_CHANNELS];
	struct mhi_dev_net_client *client_handle;
	struct platform_device		*pdev;
	void (*net_event_notifier)(struct mhi_dev_client_cb_reason *cb);
};

static struct mhi_dev_net_ctxt mhi_net_ctxt;
static ssize_t mhi_dev_net_client_read(struct mhi_dev_net_client *);

static int mhi_dev_net_init_ch_attributes(struct mhi_dev_net_ctxt *mhi_ctxt)
{
	u32 channel = 0;
	struct mhi_dev_net_chan_attr *chan_attrib = NULL;

	channel = MHI_CLIENT_IP_SW_4_OUT;
	chan_attrib = &mhi_ctxt->chan_attr[channel];
	chan_attrib->dir = MHI_DIR_OUT;
	chan_attrib->chan_id = channel;
	chan_attrib->max_packet_size = TRB_MAX_DATA_SIZE;
	mhi_dev_net_log(MHI_INFO, "Write chan attributes dir %d chan_id %d\n",
			chan_attrib->dir, chan_attrib->chan_id);

	channel = MHI_CLIENT_IP_SW_4_IN;
	chan_attrib = &mhi_ctxt->chan_attr[channel];
	chan_attrib->dir = MHI_DIR_IN;
	chan_attrib->chan_id = channel;
	chan_attrib->max_packet_size = TRB_MAX_DATA_SIZE;
	mhi_dev_net_log(MHI_INFO, "Read chan attributes dir %d chan_id %d\n",
			chan_attrib->dir, chan_attrib->chan_id);
	return 0;
}

static void mhi_dev_net_process_queue_packets(struct work_struct *work)
{
	struct mhi_dev_net_client *client = container_of(work,
			struct mhi_dev_net_client, xmit_work);
	unsigned long flags = 0;
	int xfer_data = 0;
	struct sk_buff *skb = NULL;
	struct mhi_req *wreq = NULL;

	if (mhi_dev_channel_isempty(client->in_handle)) {
		mhi_dev_net_log(MHI_INFO, "%s stop network xmmit\n", __func__);
		netif_stop_queue(client->dev);
		return;
	}
	while (!((skb_queue_empty(&client->tx_buffers)) ||
			(list_empty(&client->wr_req_buffers)))) {
		spin_lock_irqsave(&client->wrt_lock, flags);
		skb = skb_dequeue(&(client->tx_buffers));
		if (!skb) {
			mhi_dev_net_log(MHI_INFO,
					"SKB is NULL from dequeue\n");
			spin_unlock_irqrestore(&client->wrt_lock, flags);
			return;
		}
		wreq = container_of(client->wr_req_buffers.next,
				struct mhi_req, list);
		list_del_init(&wreq->list);

		wreq->client = client->in_handle;
		wreq->context = skb;
		wreq->buf = skb->data;
		wreq->len = skb->len;
		wreq->chan = client->in_chan;
		wreq->mode = DMA_ASYNC;
		if (skb_queue_empty(&client->tx_buffers) ||
				list_empty(&client->wr_req_buffers)) {
			wreq->snd_cmpl = 1;
		} else
			wreq->snd_cmpl = 0;
		spin_unlock_irqrestore(&client->wrt_lock, flags);
		xfer_data = mhi_dev_write_channel(wreq);
		if (xfer_data <= 0) {
			pr_err("%s(): Failed to write skb len %d\n",
					__func__, skb->len);
			kfree_skb(skb);
			return;
		}
		client->dev->stats.tx_packets++;

		/* Check if free buffers are available*/
		if (mhi_dev_channel_isempty(client->in_handle)) {
			mhi_dev_net_log(MHI_INFO,
					"%s buffers are full stop xmit\n",
					__func__);
			netif_stop_queue(client->dev);
			break;
		}
	} /* While TX queue is not empty */
}

static void mhi_dev_net_event_notifier(struct mhi_dev_client_cb_reason *reason)
{
	struct mhi_dev_net_client *client_handle = mhi_net_ctxt.client_handle;

	if (reason->reason == MHI_DEV_TRE_AVAILABLE) {
		if (reason->ch_id % 2) {
			if (netif_queue_stopped(client_handle->dev)) {
				netif_wake_queue(client_handle->dev);
				queue_work(client_handle->pending_pckt_wq,
						&client_handle->xmit_work);
			}
		} else
			mhi_dev_net_client_read(client_handle);
	}
}

static __be16 mhi_dev_net_eth_type_trans(struct sk_buff *skb)
{
	__be16 protocol = 0;
	/* Determine L3 protocol */
	switch (skb->data[0] & 0xf0) {
	case 0x40:
		protocol = htons(ETH_P_IP);
		break;
	case 0x60:
		protocol = htons(ETH_P_IPV6);
		break;
	default:
		/* Default is QMAP */
		protocol = htons(ETH_P_MAP);
		break;
	}
	return protocol;
}

static void mhi_dev_net_read_completion_cb(void *req)
{
	struct mhi_dev_net_client *net_handle =
		mhi_net_ctxt.client_handle;
	struct mhi_req *mreq =
		(struct mhi_req *)req;
	struct sk_buff *skb = mreq->context;
	unsigned long   flags;

	skb->len = mreq->transfer_len;
<<<<<<< HEAD
	skb->protocol =
		mhi_dev_net_eth_type_trans(skb);
=======

	if (net_handle->eth_iface)
		skb->protocol = eth_type_trans(skb, net_handle->dev);
	else
		skb->protocol = mhi_dev_net_eth_type_trans(skb);

>>>>>>> 0ec737cc
	skb_put(skb, mreq->transfer_len);
	net_handle->dev->stats.rx_packets++;
	skb->dev = net_handle->dev;
	netif_rx(skb);
	spin_lock_irqsave(&net_handle->rd_lock, flags);
	list_add_tail(&mreq->list, &net_handle->rx_buffers);
	spin_unlock_irqrestore(&net_handle->rd_lock, flags);
}

static ssize_t mhi_dev_net_client_read(struct mhi_dev_net_client *mhi_handle)
{
	int bytes_avail = 0;
	int ret_val = 0;
	u32 chan = 0;
	struct mhi_dev_client *client_handle = NULL;
	struct mhi_req *req;
	struct sk_buff *skb;
	unsigned long   flags;

	client_handle = mhi_handle->out_handle;
	chan = mhi_handle->out_chan;
	if (!atomic_read(&mhi_handle->rx_enabled))
		return -EPERM;
	while (1) {
		spin_lock_irqsave(&mhi_handle->rd_lock, flags);
		if (list_empty(&mhi_handle->rx_buffers)) {
			spin_unlock_irqrestore(&mhi_handle->rd_lock, flags);
			break;
		}

		req = container_of(mhi_handle->rx_buffers.next,
				struct mhi_req, list);
		list_del_init(&req->list);
		spin_unlock_irqrestore(&mhi_handle->rd_lock, flags);
		skb = alloc_skb(MHI_NET_DEFAULT_MTU, GFP_ATOMIC);
		if (skb == NULL) {
			pr_err("%s(): skb alloc failed\n", __func__);
			spin_lock_irqsave(&mhi_handle->rd_lock, flags);
			list_add_tail(&req->list, &mhi_handle->rx_buffers);
			spin_unlock_irqrestore(&mhi_handle->rd_lock, flags);
			ret_val = -ENOMEM;
			return ret_val;
		}

		req->client = client_handle;
		req->chan = chan;
		req->buf = skb->data;
		req->len = MHI_NET_DEFAULT_MTU;
		req->context = skb;
		req->mode = DMA_ASYNC;
		bytes_avail = mhi_dev_read_channel(req);

		if (bytes_avail < 0) {
			pr_err("Failed to read chan %d bytes_avail = %d\n",
					chan, bytes_avail);
			spin_lock_irqsave(&mhi_handle->rd_lock, flags);
			kfree_skb(skb);
			list_add_tail(&req->list, &mhi_handle->rx_buffers);
			spin_unlock_irqrestore(&mhi_handle->rd_lock, flags);
			ret_val = -EIO;
			return 0;
		}
		/* no data to send to network stack, break */
		if (!bytes_avail) {
			spin_lock_irqsave(&mhi_handle->rd_lock, flags);
			kfree_skb(skb);
			list_add_tail(&req->list, &mhi_handle->rx_buffers);
			spin_unlock_irqrestore(&mhi_handle->rd_lock, flags);
			return 0;
		}
	}
	/* coming out while only in case of no data or error */
	return ret_val;

}

static void mhi_dev_net_write_completion_cb(void *req)
{
	struct mhi_dev_net_client *client_handle = mhi_net_ctxt.client_handle;
	struct mhi_req *wreq = (struct mhi_req *)req;
	struct sk_buff *skb = wreq->context;
	unsigned long   flags;

	kfree_skb(skb);
	spin_lock_irqsave(&client_handle->wrt_lock, flags);
	list_add_tail(&wreq->list, &client_handle->wr_req_buffers);
	spin_unlock_irqrestore(&client_handle->wrt_lock, flags);
}

static int mhi_dev_net_alloc_write_reqs(struct mhi_dev_net_client *client)
{
	int nreq = 0, rc = 0;
	struct mhi_req *wreq;

	while (nreq < MHI_MAX_TX_REQ) {
		wreq = kzalloc(sizeof(struct mhi_req), GFP_ATOMIC);
		if (!wreq)
			return -ENOMEM;
		wreq->client_cb =  mhi_dev_net_write_completion_cb;
		list_add_tail(&wreq->list, &client->wr_req_buffers);
		nreq++;
	}
	mhi_dev_net_log(MHI_INFO,
			"mhi write reqs allocation success\n");
	return rc;

}

static int mhi_dev_net_alloc_read_reqs(struct mhi_dev_net_client *client)
{
	int nreq = 0, rc = 0;
	struct mhi_req *mreq;

	while (nreq < MHI_MAX_RX_REQ) {
		mreq = kzalloc(sizeof(struct mhi_req), GFP_ATOMIC);
		if (!mreq)
			return -ENOMEM;
		mreq->len =  TRB_MAX_DATA_SIZE;
		mreq->client_cb =  mhi_dev_net_read_completion_cb;
		list_add_tail(&mreq->list, &client->rx_buffers);
		nreq++;
	}
	mhi_dev_net_log(MHI_INFO,
			"mhi read reqs allocation success\n");
	return rc;

}

static int mhi_dev_net_open(struct net_device *dev)
{
	struct mhi_dev_net_client *mhi_dev_net_ptr =
		*(struct mhi_dev_net_client **)netdev_priv(dev);
	mhi_dev_net_log(MHI_INFO,
			"mhi_net_dev interface is up for IN %d OUT %d\n",
			mhi_dev_net_ptr->out_chan,
			mhi_dev_net_ptr->in_chan);
	netif_start_queue(dev);
	return 0;
}

static netdev_tx_t mhi_dev_net_xmit(struct sk_buff *skb, struct net_device *dev)
{
	struct mhi_dev_net_client *mhi_dev_net_ptr =
			*(struct mhi_dev_net_client **)netdev_priv(dev);
	unsigned long flags;

	if (skb->len <= 0) {
		mhi_dev_net_log(MHI_ERROR,
				"Invalid skb received freeing skb\n");
		kfree_skb(skb);
		return NETDEV_TX_OK;
	}
	spin_lock_irqsave(&mhi_dev_net_ptr->wrt_lock, flags);
	skb_queue_tail(&(mhi_dev_net_ptr->tx_buffers), skb);
	spin_unlock_irqrestore(&mhi_dev_net_ptr->wrt_lock, flags);

	queue_work(mhi_dev_net_ptr->pending_pckt_wq,
			&mhi_dev_net_ptr->xmit_work);

	return NETDEV_TX_OK;
}

static int mhi_dev_net_stop(struct net_device *dev)
{
	netif_stop_queue(dev);
	mhi_dev_net_log(MHI_VERBOSE, "mhi_dev_net interface is down\n");
	return 0;
}

static int mhi_dev_net_change_mtu(struct net_device *dev, int new_mtu)
{
	if (0 > new_mtu || MHI_NET_DEFAULT_MTU < new_mtu)
		return -EINVAL;
	dev->mtu = new_mtu;
	return 0;
}

static const struct net_device_ops mhi_dev_net_ops_ip = {
	.ndo_open = mhi_dev_net_open,
	.ndo_stop = mhi_dev_net_stop,
	.ndo_start_xmit = mhi_dev_net_xmit,
	.ndo_change_mtu = mhi_dev_net_change_mtu,
};

static void mhi_dev_net_rawip_setup(struct net_device *dev)
{
	dev->netdev_ops = &mhi_dev_net_ops_ip;
	ether_setup(dev);
	mhi_dev_net_log(MHI_INFO,
			"mhi_dev_net Raw IP setup\n");

	/* set this after calling ether_setup */
	dev->header_ops = NULL;
	dev->type = ARPHRD_RAWIP;
	dev->hard_header_len = 0;
	dev->mtu = MHI_NET_DEFAULT_MTU;
	dev->addr_len = 0;
	dev->flags &= ~(IFF_BROADCAST | IFF_MULTICAST);
}

static void mhi_dev_net_ether_setup(struct net_device *dev)
{
	dev->netdev_ops = &mhi_dev_net_ops_ip;
	ether_setup(dev);
	mhi_dev_net_log(MHI_INFO,
			"mhi_dev_net Ethernet setup\n");
}

static int mhi_dev_net_enable_iface(struct mhi_dev_net_client *mhi_dev_net_ptr)
{
	int ret = 0;
	struct mhi_dev_net_client **mhi_dev_net_ctxt = NULL;
	struct net_device *netdev;

	if (!mhi_dev_net_ptr)
		return -EINVAL;

	/* Initialize skb list head to queue the packets for mhi dev client */
	skb_queue_head_init(&(mhi_dev_net_ptr->tx_buffers));

	mhi_dev_net_log(MHI_INFO,
			"mhi_dev_net interface registration\n");
	netdev = alloc_netdev(sizeof(struct mhi_dev_net_client),
			MHI_NET_DEV_NAME, NET_NAME_PREDICTABLE,
			mhi_net_ctxt.client_handle->eth_iface ?
			mhi_dev_net_ether_setup :
			mhi_dev_net_rawip_setup);
	if (!netdev) {
		pr_err("Failed to allocate netdev for mhi_dev_net\n");
		goto net_dev_alloc_fail;
	}

	if (mhi_net_ctxt.client_handle->eth_iface) {
		eth_random_addr(netdev->dev_addr);
		if (!is_valid_ether_addr(netdev->dev_addr))
			return -EADDRNOTAVAIL;
	}

	mhi_dev_net_ctxt = netdev_priv(netdev);
	mhi_dev_net_ptr->dev = netdev;
	*mhi_dev_net_ctxt = mhi_dev_net_ptr;
	ret = register_netdev(mhi_dev_net_ptr->dev);
	if (ret) {
		pr_err("Failed to register mhi_dev_net device\n");
		goto net_dev_reg_fail;
	}
	mhi_dev_net_log(MHI_INFO, "Successfully registred mhi_dev_net\n");
	return 0;

net_dev_reg_fail:
	free_netdev(mhi_dev_net_ptr->dev);
net_dev_alloc_fail:
	mhi_dev_close_channel(mhi_dev_net_ptr->in_handle);
	mhi_dev_close_channel(mhi_dev_net_ptr->out_handle);
	mhi_dev_net_ptr->dev = NULL;
	return -ENOMEM;
}

static int mhi_dev_net_open_channels(struct mhi_dev_net_client *client)
{
	int rc = 0;
	int ret = 0;
	struct list_head *cp, *q;
	struct mhi_req *mreq;

	mhi_dev_net_log(MHI_DBG, "opening OUT %d IN %d channels\n",
			client->out_chan,
			client->in_chan);
	mutex_lock(&client->out_chan_lock);
	mutex_lock(&client->in_chan_lock);
	mhi_dev_net_log(MHI_DBG,
			"Initializing inbound chan %d.\n",
			client->in_chan);

	rc = mhi_dev_open_channel(client->out_chan, &client->out_handle,
			mhi_net_ctxt.net_event_notifier);
	if (rc < 0) {
		mhi_dev_net_log(MHI_ERROR,
				"Failed to open chan %d, ret 0x%x\n",
				client->out_chan, rc);
		goto handle_not_rdy_err;
	} else
		atomic_set(&client->rx_enabled, 1);

	rc = mhi_dev_open_channel(client->in_chan, &client->in_handle,
			mhi_net_ctxt.net_event_notifier);
	if (rc < 0) {
		mhi_dev_net_log(MHI_ERROR,
				"Failed to open chan %d, ret 0x%x\n",
				client->in_chan, rc);
		goto handle_in_err;
	} else
		atomic_set(&client->tx_enabled, 1);

	mutex_unlock(&client->in_chan_lock);
	mutex_unlock(&client->out_chan_lock);
	mhi_dev_net_log(MHI_INFO, "IN %d, OUT %d channels are opened",
			client->in_chan, client->out_chan);

	INIT_LIST_HEAD(&client->rx_buffers);
	INIT_LIST_HEAD(&client->wr_req_buffers);
	/* pre allocate read request buffer */

	ret = mhi_dev_net_alloc_read_reqs(client);
	if (ret) {
		pr_err("failed to allocate rx req buffers\n");
		goto rx_req_failed;
	}
	ret = mhi_dev_net_alloc_write_reqs(client);
	if (ret) {
		pr_err("failed to allocate write req buffers\n");
		goto tx_req_failed;
	}
	if (atomic_read(&client->tx_enabled)) {
		ret = mhi_dev_net_enable_iface(client);
		if (ret < 0)
			mhi_dev_net_log(MHI_ERROR,
					"failed to enable mhi_dev_net iface\n");
	}
	return ret;
tx_req_failed:
	list_for_each_safe(cp, q, &client->rx_buffers);
	mreq = list_entry(cp, struct mhi_req, list);
	list_del(cp);
	kfree(mreq);
rx_req_failed:
	mhi_dev_close_channel(client->in_handle);
handle_in_err:
	mhi_dev_close_channel(client->out_handle);
handle_not_rdy_err:
	mutex_unlock(&client->in_chan_lock);
	mutex_unlock(&client->out_chan_lock);
	return rc;
}

static int mhi_dev_net_close(void)
{
	struct mhi_dev_net_client *client;

	mhi_dev_net_log(MHI_INFO,
			"mhi_dev_net module is removed\n");
	client = mhi_net_ctxt.client_handle;
	mhi_dev_close_channel(client->out_handle);
	mhi_dev_close_channel(client->in_handle);
	atomic_set(&client->tx_enabled, 0);
	atomic_set(&client->rx_enabled, 0);
	if (client->dev != NULL) {
		netif_stop_queue(client->dev);
		unregister_netdev(client->dev);
		free_netdev(client->dev);
		client->dev = NULL;
	}
	/* freeing mhi client and IPC context */
	kfree(client);
	kfree(mhi_net_ipc_log);
	return 0;
}

static int mhi_dev_net_rgstr_client(struct mhi_dev_net_client *client, int idx)
{
	client->out_chan = idx;
	client->in_chan = idx + 1;
	mutex_init(&client->in_chan_lock);
	mutex_init(&client->out_chan_lock);
	spin_lock_init(&client->wrt_lock);
	spin_lock_init(&client->rd_lock);
	mhi_dev_net_log(MHI_INFO, "Registering out %d, In %d channels\n",
			client->out_chan, client->in_chan);

	/* Open IN and OUT channels for Network client*/
	mhi_dev_net_open_channels(client);
	return 0;
}

int mhi_dev_net_interface_init(void)
{
	int ret_val = 0;
	int index = 0;
	struct mhi_dev_net_client *mhi_net_client = NULL;

	mhi_net_client = kzalloc(sizeof(struct mhi_dev_net_client), GFP_KERNEL);
	if (!mhi_net_client)
		return -ENOMEM;

	mhi_net_ipc_log = ipc_log_context_create(MHI_NET_IPC_PAGES,
						"mhi-net", 0);
	if (mhi_net_ipc_log == NULL)
		mhi_dev_net_log(MHI_DBG,
				"Failed to create IPC logging for mhi_dev_net\n");
	mhi_net_ctxt.client_handle = mhi_net_client;

	if (mhi_net_ctxt.pdev)
		mhi_net_ctxt.client_handle->eth_iface =
			of_property_read_bool
			((&mhi_net_ctxt.pdev->dev)->of_node,
				"qcom,mhi-ethernet-interface");

	/*Process pending packet work queue*/
	mhi_net_client->pending_pckt_wq =
		create_singlethread_workqueue("pending_xmit_pckt_wq");
	INIT_WORK(&mhi_net_client->xmit_work,
			mhi_dev_net_process_queue_packets);

	mhi_dev_net_log(MHI_INFO,
			"Registering for MHI transfer events from host\n");
	mhi_net_ctxt.net_event_notifier = mhi_dev_net_event_notifier;

	ret_val = mhi_dev_net_init_ch_attributes(&mhi_net_ctxt);
	if (ret_val < 0) {
		mhi_dev_net_log(MHI_ERROR,
				"Failed to init client attributes\n");
		goto channel_init_fail;
	}
	mhi_dev_net_log(MHI_DBG, "Initializing client\n");
	index = MHI_CLIENT_IP_SW_4_OUT;
	ret_val = mhi_dev_net_rgstr_client(mhi_net_client, index);
	if (ret_val) {
		mhi_dev_net_log(MHI_CRITICAL,
				"Failed to reg client %d ret 0\n", ret_val);
		goto client_register_fail;
	}
	return ret_val;

channel_init_fail:
	kfree(mhi_net_client);
	kfree(mhi_net_ipc_log);
	return ret_val;
client_register_fail:
	kfree(mhi_net_client);
	kfree(mhi_net_ipc_log);
	return ret_val;
}
EXPORT_SYMBOL(mhi_dev_net_interface_init);

void __exit mhi_dev_net_exit(void)
{
	mhi_dev_net_log(MHI_INFO,
			"MHI Network Interface Module exited\n");
	mhi_dev_net_close();
}
EXPORT_SYMBOL(mhi_dev_net_exit);

static int mhi_dev_net_probe(struct platform_device *pdev)
{
	if (pdev->dev.of_node) {
		mhi_net_ctxt.pdev = pdev;
		mhi_dev_net_log(MHI_INFO,
				"MHI Network probe success");
	}

	return 0;
}

static int mhi_dev_net_remove(struct platform_device *pdev)
{
	platform_set_drvdata(pdev, NULL);

	return 0;
}

static const struct of_device_id mhi_dev_net_match_table[] = {
	{	.compatible = "qcom,msm-mhi-dev-net" },
	{}
};

static struct platform_driver mhi_dev_net_driver = {
	.driver		= {
		.name	= "qcom,msm-mhi-dev-net",
		.of_match_table = mhi_dev_net_match_table,
	},
	.probe		= mhi_dev_net_probe,
	.remove		= mhi_dev_net_remove,
};

static int __init mhi_dev_net_init(void)
{
	return platform_driver_register(&mhi_dev_net_driver);
}
subsys_initcall(mhi_dev_net_init);

static void __exit mhi_dev_exit(void)
{
	platform_driver_unregister(&mhi_dev_net_driver);
}
module_exit(mhi_dev_net_exit);<|MERGE_RESOLUTION|>--- conflicted
+++ resolved
@@ -252,17 +252,12 @@
 	unsigned long   flags;
 
 	skb->len = mreq->transfer_len;
-<<<<<<< HEAD
-	skb->protocol =
-		mhi_dev_net_eth_type_trans(skb);
-=======
 
 	if (net_handle->eth_iface)
 		skb->protocol = eth_type_trans(skb, net_handle->dev);
 	else
 		skb->protocol = mhi_dev_net_eth_type_trans(skb);
 
->>>>>>> 0ec737cc
 	skb_put(skb, mreq->transfer_len);
 	net_handle->dev->stats.rx_packets++;
 	skb->dev = net_handle->dev;
