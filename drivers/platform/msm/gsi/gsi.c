/* Copyright (c) 2015-2019, The Linux Foundation. All rights reserved.
 *
 * This program is free software; you can redistribute it and/or modify
 * it under the terms of the GNU General Public License version 2 and
 * only version 2 as published by the Free Software Foundation.
 *
 * This program is distributed in the hope that it will be useful,
 * but WITHOUT ANY WARRANTY; without even the implied warranty of
 * MERCHANTABILITY or FITNESS FOR A PARTICULAR PURPOSE. See the
 * GNU General Public License for more details.
 */

#include <linux/of.h>
#include <linux/interrupt.h>
#include <linux/io.h>
#include <linux/log2.h>
#include <linux/module.h>
#include <linux/msm_gsi.h>
#include <linux/platform_device.h>
#include <linux/delay.h>
#include "gsi.h"
#include "gsi_reg.h"
#include "gsi_emulation.h"

#define GSI_CMD_TIMEOUT (5*HZ)
#define GSI_START_CMD_TIMEOUT_MS 1000
#define GSI_CMD_POLL_CNT 5
#define GSI_STOP_CMD_TIMEOUT_MS 200
#define GSI_MAX_CH_LOW_WEIGHT 15

#define GSI_STOP_CMD_POLL_CNT 4
#define GSI_STOP_IN_PROC_CMD_POLL_CNT 2

#define GSI_RESET_WA_MIN_SLEEP 1000
#define GSI_RESET_WA_MAX_SLEEP 2000
#define GSI_CHNL_STATE_MAX_RETRYCNT 10

#define GSI_STTS_REG_BITS 32

#ifndef CONFIG_DEBUG_FS
void gsi_debugfs_init(void)
{
}
#endif

static const struct of_device_id msm_gsi_match[] = {
	{ .compatible = "qcom,msm_gsi", },
	{ },
};


#if defined(CONFIG_IPA_EMULATION)
static bool running_emulation = true;
#else
static bool running_emulation;
#endif

struct gsi_ctx *gsi_ctx;

static void __gsi_config_type_irq(int ee, uint32_t mask, uint32_t val)
{
	uint32_t curr;

	curr = gsi_readl(gsi_ctx->base +
			GSI_EE_n_CNTXT_TYPE_IRQ_MSK_OFFS(ee));
	gsi_writel((curr & ~mask) | (val & mask), gsi_ctx->base +
			GSI_EE_n_CNTXT_TYPE_IRQ_MSK_OFFS(ee));
}

static void __gsi_config_ch_irq(int ee, uint32_t mask, uint32_t val)
{
	uint32_t curr;

	curr = gsi_readl(gsi_ctx->base +
			GSI_EE_n_CNTXT_SRC_GSI_CH_IRQ_MSK_OFFS(ee));
	gsi_writel((curr & ~mask) | (val & mask), gsi_ctx->base +
			GSI_EE_n_CNTXT_SRC_GSI_CH_IRQ_MSK_OFFS(ee));
}

static void __gsi_config_evt_irq(int ee, uint32_t mask, uint32_t val)
{
	uint32_t curr;

	curr = gsi_readl(gsi_ctx->base +
			GSI_EE_n_CNTXT_SRC_EV_CH_IRQ_MSK_OFFS(ee));
	gsi_writel((curr & ~mask) | (val & mask), gsi_ctx->base +
			GSI_EE_n_CNTXT_SRC_EV_CH_IRQ_MSK_OFFS(ee));
}

static void __gsi_config_ieob_irq(int ee, uint32_t mask, uint32_t val)
{
	uint32_t curr;

	curr = gsi_readl(gsi_ctx->base +
			GSI_EE_n_CNTXT_SRC_IEOB_IRQ_MSK_OFFS(ee));
	gsi_writel((curr & ~mask) | (val & mask), gsi_ctx->base +
			GSI_EE_n_CNTXT_SRC_IEOB_IRQ_MSK_OFFS(ee));
	GSIDBG("current IEO_IRQ_MSK: 0x%x, change to: 0x%x\n",
		curr, ((curr & ~mask) | (val & mask)));
}

static void __gsi_config_glob_irq(int ee, uint32_t mask, uint32_t val)
{
	uint32_t curr;

	curr = gsi_readl(gsi_ctx->base +
			GSI_EE_n_CNTXT_GLOB_IRQ_EN_OFFS(ee));
	gsi_writel((curr & ~mask) | (val & mask), gsi_ctx->base +
			GSI_EE_n_CNTXT_GLOB_IRQ_EN_OFFS(ee));
}

static void __gsi_config_gen_irq(int ee, uint32_t mask, uint32_t val)
{
	uint32_t curr;

	curr = gsi_readl(gsi_ctx->base +
			GSI_EE_n_CNTXT_GSI_IRQ_EN_OFFS(ee));
	gsi_writel((curr & ~mask) | (val & mask), gsi_ctx->base +
			GSI_EE_n_CNTXT_GSI_IRQ_EN_OFFS(ee));
}

static void gsi_channel_state_change_wait(unsigned long chan_hdl,
	struct gsi_chan_ctx *ctx,
	uint32_t tm, enum gsi_ch_cmd_opcode op)
{
	int poll_cnt;
	int gsi_pending_intr;
	int res;
	uint32_t type;
	uint32_t val;
	int ee = gsi_ctx->per.ee;
	enum gsi_chan_state curr_state = GSI_CHAN_STATE_NOT_ALLOCATED;
	int stop_in_proc_retry = 0;
	int stop_retry = 0;

	/*
	 * Start polling the GSI channel for
	 * duration = tm * GSI_CMD_POLL_CNT.
	 * We need to do polling of gsi state for improving debugability
	 * of gsi hw state.
	 */

	for (poll_cnt = 0;
		poll_cnt < GSI_CMD_POLL_CNT;
		poll_cnt++) {
		res = wait_for_completion_timeout(&ctx->compl,
			msecs_to_jiffies(tm));

		/* Interrupt received, return */
		if (res != 0)
			return;

		type = gsi_readl(gsi_ctx->base +
			GSI_EE_n_CNTXT_TYPE_IRQ_OFFS(gsi_ctx->per.ee));

		gsi_pending_intr = gsi_readl(gsi_ctx->base +
			GSI_EE_n_CNTXT_SRC_GSI_CH_IRQ_OFFS(ee));

		/* Update the channel state only if interrupt was raised
		 * on praticular channel and also checking global interrupt
		 * is raised for channel control.
<<<<<<< HEAD
		 */
		if ((type & GSI_EE_n_CNTXT_TYPE_IRQ_CH_CTRL_BMSK) &&
				((gsi_pending_intr >> chan_hdl) & 1)) {
			/*
			 * Check channel state here in case the channel is
			 * already started but interrupt is not yet received.
			 */
			val = gsi_readl(gsi_ctx->base +
				GSI_EE_n_GSI_CH_k_CNTXT_0_OFFS(chan_hdl,
					gsi_ctx->per.ee));
			curr_state = (val &
				GSI_EE_n_GSI_CH_k_CNTXT_0_CHSTATE_BMSK) >>
				GSI_EE_n_GSI_CH_k_CNTXT_0_CHSTATE_SHFT;
		}

		if (op == GSI_CH_START) {
			if (curr_state == GSI_CHAN_STATE_STARTED ||
				curr_state == GSI_CHAN_STATE_FLOW_CONTROL) {
				ctx->state = curr_state;
				return;
			}
		}

		if (op == GSI_CH_STOP) {
			if (curr_state == GSI_CHAN_STATE_STOPPED)
				stop_retry++;
			else if (curr_state == GSI_CHAN_STATE_STOP_IN_PROC)
				stop_in_proc_retry++;
		}

		/* if interrupt marked reg after poll count reaching to max
		 * keep loop to continue reach max stop proc and max stop count.
		 */
=======
		 */
		if ((type & GSI_EE_n_CNTXT_TYPE_IRQ_CH_CTRL_BMSK) &&
				((gsi_pending_intr >> chan_hdl) & 1)) {
			/*
			 * Check channel state here in case the channel is
			 * already started but interrupt is not yet received.
			 */
			val = gsi_readl(gsi_ctx->base +
				GSI_EE_n_GSI_CH_k_CNTXT_0_OFFS(chan_hdl,
					gsi_ctx->per.ee));
			curr_state = (val &
				GSI_EE_n_GSI_CH_k_CNTXT_0_CHSTATE_BMSK) >>
				GSI_EE_n_GSI_CH_k_CNTXT_0_CHSTATE_SHFT;
		}

		if (op == GSI_CH_START) {
			if (curr_state == GSI_CHAN_STATE_STARTED) {
				ctx->state = curr_state;
				return;
			}
		}

		if (op == GSI_CH_STOP) {
			if (curr_state == GSI_CHAN_STATE_STOPPED)
				stop_retry++;
			else if (curr_state == GSI_CHAN_STATE_STOP_IN_PROC)
				stop_in_proc_retry++;
		}

		/* if interrupt marked reg after poll count reaching to max
		 * keep loop to continue reach max stop proc and max stop count.
		 */
>>>>>>> 0ec737cc
		if (stop_retry == 1 || stop_in_proc_retry == 1)
			poll_cnt = 0;

		/* If stop channel retry reached to max count
		 * clear the pending interrupt, if channel already stopped.
		 */
		if (stop_retry == GSI_STOP_CMD_POLL_CNT) {
			gsi_writel(gsi_pending_intr, gsi_ctx->base +
				GSI_EE_n_CNTXT_SRC_GSI_CH_IRQ_CLR_OFFS(ee));
			ctx->state = curr_state;
			return;
		}

		/* If channel state stop in progress case no need
		 * to wait for long time.
		 */
		if (stop_in_proc_retry == GSI_STOP_IN_PROC_CMD_POLL_CNT) {
			ctx->state = curr_state;
			return;
		}

		GSIDBG("GSI wait on chan_hld=%lu irqtyp=%u state=%u intr=%u\n",
			chan_hdl,
			type,
			ctx->state,
			gsi_pending_intr);
	}

	GSIDBG("invalidating the channel state when timeout happens\n");
	ctx->state = curr_state;
}

static void gsi_handle_ch_ctrl(int ee)
{
	uint32_t ch;
	int i;
	uint32_t val;
	struct gsi_chan_ctx *ctx;

	ch = gsi_readl(gsi_ctx->base +
		GSI_EE_n_CNTXT_SRC_GSI_CH_IRQ_OFFS(ee));
	gsi_writel(ch, gsi_ctx->base +
		GSI_EE_n_CNTXT_SRC_GSI_CH_IRQ_CLR_OFFS(ee));
	GSIDBG("ch %x\n", ch);
	for (i = 0; i < GSI_STTS_REG_BITS; i++) {
		if ((1 << i) & ch) {
			if (i >= gsi_ctx->max_ch || i >= GSI_CHAN_MAX) {
				GSIERR("invalid channel %d\n", i);
				break;
			}

			ctx = &gsi_ctx->chan[i];
			val = gsi_readl(gsi_ctx->base +
				GSI_EE_n_GSI_CH_k_CNTXT_0_OFFS(i, ee));
			ctx->state = (val &
				GSI_EE_n_GSI_CH_k_CNTXT_0_CHSTATE_BMSK) >>
				GSI_EE_n_GSI_CH_k_CNTXT_0_CHSTATE_SHFT;
			GSIDBG("ch %u state updated to %u\n", i, ctx->state);
			complete(&ctx->compl);
			gsi_ctx->ch_dbg[i].cmd_completed++;
		}
	}
}

static void gsi_handle_ev_ctrl(int ee)
{
	uint32_t ch;
	int i;
	uint32_t val;
	struct gsi_evt_ctx *ctx;

	ch = gsi_readl(gsi_ctx->base +
		GSI_EE_n_CNTXT_SRC_EV_CH_IRQ_OFFS(ee));
	gsi_writel(ch, gsi_ctx->base +
		GSI_EE_n_CNTXT_SRC_EV_CH_IRQ_CLR_OFFS(ee));
	GSIDBG("ev %x\n", ch);
	for (i = 0; i < GSI_STTS_REG_BITS; i++) {
		if ((1 << i) & ch) {
			if (i >= gsi_ctx->max_ev || i >= GSI_EVT_RING_MAX) {
				GSIERR("invalid event %d\n", i);
				break;
			}

			ctx = &gsi_ctx->evtr[i];
			val = gsi_readl(gsi_ctx->base +
				GSI_EE_n_EV_CH_k_CNTXT_0_OFFS(i, ee));
			ctx->state = (val &
				GSI_EE_n_EV_CH_k_CNTXT_0_CHSTATE_BMSK) >>
				GSI_EE_n_EV_CH_k_CNTXT_0_CHSTATE_SHFT;
			GSIDBG("evt %u state updated to %u\n", i, ctx->state);
			complete(&ctx->compl);
		}
	}
}

static void gsi_handle_glob_err(uint32_t err)
{
	struct gsi_log_err *log;
	struct gsi_chan_ctx *ch;
	struct gsi_evt_ctx *ev;
	struct gsi_chan_err_notify chan_notify;
	struct gsi_evt_err_notify evt_notify;
	struct gsi_per_notify per_notify;
	uint32_t val;
	enum gsi_err_type err_type;

	log = (struct gsi_log_err *)&err;
	GSIERR("log err_type=%u ee=%u idx=%u\n", log->err_type, log->ee,
			log->virt_idx);
	GSIERR("code=%u arg1=%u arg2=%u arg3=%u\n", log->code, log->arg1,
			log->arg2, log->arg3);

	err_type = log->err_type;
	/*
	 * These are errors thrown by hardware. We need
	 * BUG_ON() to capture the hardware state right
	 * when it is unexpected.
	 */
	switch (err_type) {
	case GSI_ERR_TYPE_GLOB:
		per_notify.evt_id = GSI_PER_EVT_GLOB_ERROR;
		per_notify.user_data = gsi_ctx->per.user_data;
		per_notify.data.err_desc = err & 0xFFFF;
		gsi_ctx->per.notify_cb(&per_notify);
		break;
	case GSI_ERR_TYPE_CHAN:
		if (WARN_ON(log->virt_idx >= gsi_ctx->max_ch)) {
			GSIERR("Unexpected ch %d\n", log->virt_idx);
			return;
		}

		ch = &gsi_ctx->chan[log->virt_idx];
		chan_notify.chan_user_data = ch->props.chan_user_data;
		chan_notify.err_desc = err & 0xFFFF;
		if (log->code == GSI_INVALID_TRE_ERR) {
			if (log->ee != gsi_ctx->per.ee) {
				GSIERR("unexpected EE in event %d\n", log->ee);
				BUG();
			}

			val = gsi_readl(gsi_ctx->base +
				GSI_EE_n_GSI_CH_k_CNTXT_0_OFFS(log->virt_idx,
					gsi_ctx->per.ee));
			ch->state = (val &
				GSI_EE_n_GSI_CH_k_CNTXT_0_CHSTATE_BMSK) >>
				GSI_EE_n_GSI_CH_k_CNTXT_0_CHSTATE_SHFT;
			GSIDBG("ch %u state updated to %u\n", log->virt_idx,
					ch->state);
			ch->stats.invalid_tre_error++;
			if (ch->state == GSI_CHAN_STATE_ERROR) {
				GSIERR("Unexpected channel state %d\n",
					ch->state);
				BUG();
			}
			chan_notify.evt_id = GSI_CHAN_INVALID_TRE_ERR;
		} else if (log->code == GSI_OUT_OF_BUFFERS_ERR) {
			if (log->ee != gsi_ctx->per.ee) {
				GSIERR("unexpected EE in event %d\n", log->ee);
				BUG();
			}
			chan_notify.evt_id = GSI_CHAN_OUT_OF_BUFFERS_ERR;
		} else if (log->code == GSI_OUT_OF_RESOURCES_ERR) {
			if (log->ee != gsi_ctx->per.ee) {
				GSIERR("unexpected EE in event %d\n", log->ee);
				BUG();
			}
			chan_notify.evt_id = GSI_CHAN_OUT_OF_RESOURCES_ERR;
			complete(&ch->compl);
		} else if (log->code == GSI_UNSUPPORTED_INTER_EE_OP_ERR) {
			chan_notify.evt_id =
				GSI_CHAN_UNSUPPORTED_INTER_EE_OP_ERR;
		} else if (log->code == GSI_NON_ALLOCATED_EVT_ACCESS_ERR) {
			if (log->ee != gsi_ctx->per.ee) {
				GSIERR("unexpected EE in event %d\n", log->ee);
				BUG();
			}
			chan_notify.evt_id =
				GSI_CHAN_NON_ALLOCATED_EVT_ACCESS_ERR;
		} else if (log->code == GSI_HWO_1_ERR) {
			if (log->ee != gsi_ctx->per.ee) {
				GSIERR("unexpected EE in event %d\n", log->ee);
				BUG();
			}
			chan_notify.evt_id = GSI_CHAN_HWO_1_ERR;
		} else {
			GSIERR("unexpected event log code %d\n", log->code);
			BUG();
		}
		ch->props.err_cb(&chan_notify);
		break;
	case GSI_ERR_TYPE_EVT:
		if (WARN_ON(log->virt_idx >= gsi_ctx->max_ev)) {
			GSIERR("Unexpected ev %d\n", log->virt_idx);
			return;
		}

		ev = &gsi_ctx->evtr[log->virt_idx];
		evt_notify.user_data = ev->props.user_data;
		evt_notify.err_desc = err & 0xFFFF;
		if (log->code == GSI_OUT_OF_BUFFERS_ERR) {
			if (log->ee != gsi_ctx->per.ee) {
				GSIERR("unexpected EE in event %d\n", log->ee);
				BUG();
			}
			evt_notify.evt_id = GSI_EVT_OUT_OF_BUFFERS_ERR;
		} else if (log->code == GSI_OUT_OF_RESOURCES_ERR) {
			if (log->ee != gsi_ctx->per.ee) {
				GSIERR("unexpected EE in event %d\n", log->ee);
				BUG();
			}
			evt_notify.evt_id = GSI_EVT_OUT_OF_RESOURCES_ERR;
			complete(&ev->compl);
		} else if (log->code == GSI_UNSUPPORTED_INTER_EE_OP_ERR) {
			evt_notify.evt_id = GSI_EVT_UNSUPPORTED_INTER_EE_OP_ERR;
		} else if (log->code == GSI_EVT_RING_EMPTY_ERR) {
			if (log->ee != gsi_ctx->per.ee) {
				GSIERR("unexpected EE in event %d\n", log->ee);
				BUG();
			}
			evt_notify.evt_id = GSI_EVT_EVT_RING_EMPTY_ERR;
		} else {
			GSIERR("unexpected event log code %d\n", log->code);
			BUG();
		}
		ev->props.err_cb(&evt_notify);
		break;
	}
}

static void gsi_handle_gp_int1(void)
{
	complete(&gsi_ctx->gen_ee_cmd_compl);
}

static void gsi_handle_glob_ee(int ee)
{
	uint32_t val;
	uint32_t err;
	struct gsi_per_notify notify;
	uint32_t clr = ~0;

	val = gsi_readl(gsi_ctx->base +
			GSI_EE_n_CNTXT_GLOB_IRQ_STTS_OFFS(ee));

	notify.user_data = gsi_ctx->per.user_data;

	if (val & GSI_EE_n_CNTXT_GLOB_IRQ_STTS_ERROR_INT_BMSK) {
		err = gsi_readl(gsi_ctx->base +
			GSI_EE_n_ERROR_LOG_OFFS(ee));
		if (gsi_ctx->per.ver >= GSI_VER_1_2)
			gsi_writel(0, gsi_ctx->base +
				GSI_EE_n_ERROR_LOG_OFFS(ee));
		gsi_writel(clr, gsi_ctx->base +
			GSI_EE_n_ERROR_LOG_CLR_OFFS(ee));
		gsi_handle_glob_err(err);
	}

	if (val & GSI_EE_n_CNTXT_GLOB_IRQ_EN_GP_INT1_BMSK)
		gsi_handle_gp_int1();

	if (val & GSI_EE_n_CNTXT_GLOB_IRQ_EN_GP_INT2_BMSK) {
		notify.evt_id = GSI_PER_EVT_GLOB_GP2;
		gsi_ctx->per.notify_cb(&notify);
	}

	if (val & GSI_EE_n_CNTXT_GLOB_IRQ_EN_GP_INT3_BMSK) {
		notify.evt_id = GSI_PER_EVT_GLOB_GP3;
		gsi_ctx->per.notify_cb(&notify);
	}

	gsi_writel(val, gsi_ctx->base +
			GSI_EE_n_CNTXT_GLOB_IRQ_CLR_OFFS(ee));
}

static void gsi_incr_ring_wp(struct gsi_ring_ctx *ctx)
{
	ctx->wp_local += ctx->elem_sz;
	if (ctx->wp_local == ctx->end)
		ctx->wp_local = ctx->base;
}

static void gsi_incr_ring_rp(struct gsi_ring_ctx *ctx)
{
	ctx->rp_local += ctx->elem_sz;
	if (ctx->rp_local == ctx->end)
		ctx->rp_local = ctx->base;
}

uint16_t gsi_find_idx_from_addr(struct gsi_ring_ctx *ctx, uint64_t addr)
{
	WARN_ON(addr < ctx->base || addr >= ctx->end);
	return (uint32_t)(addr - ctx->base) / ctx->elem_sz;
}

static uint16_t gsi_get_complete_num(struct gsi_ring_ctx *ctx, uint64_t addr1,
		uint64_t addr2)
{
	uint32_t addr_diff;

	GSIDBG_LOW("gsi base addr 0x%llx end addr 0x%llx\n",
		ctx->base, ctx->end);

	if (addr1 < ctx->base || addr1 >= ctx->end) {
		GSIERR("address = 0x%llx not in range\n", addr1);
		BUG();
	}

	if (addr2 < ctx->base || addr2 >= ctx->end) {
		GSIERR("address = 0x%llx not in range\n", addr2);
		BUG();
	}

	addr_diff = (uint32_t)(addr2 - addr1);
	if (addr1 < addr2)
		return addr_diff / ctx->elem_sz;
	else
		return (addr_diff + ctx->len) / ctx->elem_sz;
}

static void gsi_process_chan(struct gsi_xfer_compl_evt *evt,
		struct gsi_chan_xfer_notify *notify, bool callback)
{
	uint32_t ch_id;
	struct gsi_chan_ctx *ch_ctx;
	uint16_t rp_idx;
	uint64_t rp;

	ch_id = evt->chid;
	if (WARN_ON(ch_id >= gsi_ctx->max_ch)) {
		GSIERR("Unexpected ch %d\n", ch_id);
		return;
	}

	ch_ctx = &gsi_ctx->chan[ch_id];
	if (WARN_ON(ch_ctx->props.prot != GSI_CHAN_PROT_GPI &&
		ch_ctx->props.prot != GSI_CHAN_PROT_GCI))
		return;

	if (evt->type != GSI_XFER_COMPL_TYPE_GCI) {
		rp = evt->xfer_ptr;

		if (ch_ctx->ring.rp_local != rp) {
			ch_ctx->stats.completed +=
				gsi_get_complete_num(&ch_ctx->ring,
				ch_ctx->ring.rp_local, rp);
			ch_ctx->ring.rp_local = rp;
		}


		/* the element at RP is also processed */
		gsi_incr_ring_rp(&ch_ctx->ring);

		ch_ctx->ring.rp = ch_ctx->ring.rp_local;
		rp_idx = gsi_find_idx_from_addr(&ch_ctx->ring, rp);
		notify->veid = GSI_VEID_DEFAULT;
	} else {
		rp_idx = evt->cookie;
		notify->veid = evt->veid;
	}

	ch_ctx->stats.completed++;

	WARN_ON(!ch_ctx->user_data[rp_idx].valid);
	notify->xfer_user_data = ch_ctx->user_data[rp_idx].p;
	ch_ctx->user_data[rp_idx].valid = false;

	notify->chan_user_data = ch_ctx->props.chan_user_data;
	notify->evt_id = evt->code;
	notify->bytes_xfered = evt->len;

	if (callback) {
		if (atomic_read(&ch_ctx->poll_mode)) {
			GSIERR("Calling client callback in polling mode\n");
			WARN_ON(1);
		}
		ch_ctx->props.xfer_cb(notify);
	}
}

static void gsi_process_evt_re(struct gsi_evt_ctx *ctx,
		struct gsi_chan_xfer_notify *notify, bool callback)
{
	struct gsi_xfer_compl_evt *evt;

	evt = (struct gsi_xfer_compl_evt *)(ctx->ring.base_va +
			ctx->ring.rp_local - ctx->ring.base);
	gsi_process_chan(evt, notify, callback);
	gsi_incr_ring_rp(&ctx->ring);
	/* recycle this element */
	gsi_incr_ring_wp(&ctx->ring);
	ctx->stats.completed++;
}

static void gsi_ring_evt_doorbell(struct gsi_evt_ctx *ctx)
{
	uint32_t val;

	ctx->ring.wp = ctx->ring.wp_local;
	val = (ctx->ring.wp_local &
			GSI_EE_n_EV_CH_k_DOORBELL_0_WRITE_PTR_LSB_BMSK) <<
			GSI_EE_n_EV_CH_k_DOORBELL_0_WRITE_PTR_LSB_SHFT;
	gsi_writel(val, gsi_ctx->base +
			GSI_EE_n_EV_CH_k_DOORBELL_0_OFFS(ctx->id,
				gsi_ctx->per.ee));
}

static void gsi_ring_chan_doorbell(struct gsi_chan_ctx *ctx)
{
	uint32_t val;

	/*
	 * allocate new events for this channel first
	 * before submitting the new TREs.
	 * for TO_GSI channels the event ring doorbell is rang as part of
	 * interrupt handling.
	 */
	if (ctx->evtr && ctx->props.dir == GSI_CHAN_DIR_FROM_GSI)
		gsi_ring_evt_doorbell(ctx->evtr);
	ctx->ring.wp = ctx->ring.wp_local;

	val = (ctx->ring.wp_local &
			GSI_EE_n_GSI_CH_k_DOORBELL_0_WRITE_PTR_LSB_BMSK) <<
			GSI_EE_n_GSI_CH_k_DOORBELL_0_WRITE_PTR_LSB_SHFT;
	gsi_writel(val, gsi_ctx->base +
			GSI_EE_n_GSI_CH_k_DOORBELL_0_OFFS(ctx->props.ch_id,
				gsi_ctx->per.ee));
}

static void gsi_handle_ieob(int ee)
{
	uint32_t ch;
	int i;
	uint64_t rp;
	struct gsi_evt_ctx *ctx;
	struct gsi_chan_xfer_notify notify;
	unsigned long flags;
	unsigned long cntr;
	uint32_t msk;
	bool empty;

	ch = gsi_readl(gsi_ctx->base +
		GSI_EE_n_CNTXT_SRC_IEOB_IRQ_OFFS(ee));
	msk = gsi_readl(gsi_ctx->base +
		GSI_EE_n_CNTXT_SRC_IEOB_IRQ_MSK_OFFS(ee));
	gsi_writel(ch & msk, gsi_ctx->base +
		GSI_EE_n_CNTXT_SRC_IEOB_IRQ_CLR_OFFS(ee));

	for (i = 0; i < GSI_STTS_REG_BITS; i++) {
		if ((1 << i) & ch & msk) {
			if (i >= gsi_ctx->max_ev || i >= GSI_EVT_RING_MAX) {
				GSIERR("invalid event %d\n", i);
				break;
			}
			ctx = &gsi_ctx->evtr[i];

			/*
			 * Don't handle MSI interrupts, only handle IEOB
			 * IRQs
			 */
			if (ctx->props.intr == GSI_INTR_MSI)
				continue;

			if (ctx->props.intf != GSI_EVT_CHTYPE_GPI_EV) {
				GSIERR("Unexpected irq intf %d\n",
					ctx->props.intf);
				BUG();
			}
			spin_lock_irqsave(&ctx->ring.slock, flags);
check_again:
			cntr = 0;
			empty = true;
			rp = gsi_readl(gsi_ctx->base +
				GSI_EE_n_EV_CH_k_CNTXT_4_OFFS(i, ee));
			rp |= ctx->ring.rp & 0xFFFFFFFF00000000;

			ctx->ring.rp = rp;
			while (ctx->ring.rp_local != rp) {
				++cntr;
				if (ctx->props.exclusive &&
					atomic_read(&ctx->chan->poll_mode)) {
					cntr = 0;
					break;
				}
				gsi_process_evt_re(ctx, &notify, true);
				empty = false;
			}
			if (!empty)
				gsi_ring_evt_doorbell(ctx);
			if (cntr != 0)
				goto check_again;
			spin_unlock_irqrestore(&ctx->ring.slock, flags);
		}
	}
}

static void gsi_handle_inter_ee_ch_ctrl(int ee)
{
	uint32_t ch;
	int i;

	ch = gsi_readl(gsi_ctx->base +
		GSI_INTER_EE_n_SRC_GSI_CH_IRQ_OFFS(ee));
	gsi_writel(ch, gsi_ctx->base +
		GSI_INTER_EE_n_SRC_GSI_CH_IRQ_CLR_OFFS(ee));
	for (i = 0; i < GSI_STTS_REG_BITS; i++) {
		if ((1 << i) & ch) {
			/* not currently expected */
			GSIERR("ch %u was inter-EE changed\n", i);
		}
	}
}

static void gsi_handle_inter_ee_ev_ctrl(int ee)
{
	uint32_t ch;
	int i;

	ch = gsi_readl(gsi_ctx->base +
		GSI_INTER_EE_n_SRC_EV_CH_IRQ_OFFS(ee));
	gsi_writel(ch, gsi_ctx->base +
		GSI_INTER_EE_n_SRC_EV_CH_IRQ_CLR_OFFS(ee));
	for (i = 0; i < GSI_STTS_REG_BITS; i++) {
		if ((1 << i) & ch) {
			/* not currently expected */
			GSIERR("evt %u was inter-EE changed\n", i);
		}
	}
}

static void gsi_handle_general(int ee)
{
	uint32_t val;
	struct gsi_per_notify notify;

	val = gsi_readl(gsi_ctx->base +
			GSI_EE_n_CNTXT_GSI_IRQ_STTS_OFFS(ee));

	notify.user_data = gsi_ctx->per.user_data;

	if (val & GSI_EE_n_CNTXT_GSI_IRQ_CLR_GSI_MCS_STACK_OVRFLOW_BMSK)
		notify.evt_id = GSI_PER_EVT_GENERAL_MCS_STACK_OVERFLOW;

	if (val & GSI_EE_n_CNTXT_GSI_IRQ_CLR_GSI_CMD_FIFO_OVRFLOW_BMSK)
		notify.evt_id = GSI_PER_EVT_GENERAL_CMD_FIFO_OVERFLOW;

	if (val & GSI_EE_n_CNTXT_GSI_IRQ_CLR_GSI_BUS_ERROR_BMSK)
		notify.evt_id = GSI_PER_EVT_GENERAL_BUS_ERROR;

	if (val & GSI_EE_n_CNTXT_GSI_IRQ_CLR_GSI_BREAK_POINT_BMSK)
		notify.evt_id = GSI_PER_EVT_GENERAL_BREAK_POINT;

	if (gsi_ctx->per.notify_cb)
		gsi_ctx->per.notify_cb(&notify);

	gsi_writel(val, gsi_ctx->base +
			GSI_EE_n_CNTXT_GSI_IRQ_CLR_OFFS(ee));
}

#define GSI_ISR_MAX_ITER 50

static void gsi_handle_irq(void)
{
	uint32_t type;
	int ee = gsi_ctx->per.ee;
	unsigned long cnt = 0;

	while (1) {
		type = gsi_readl(gsi_ctx->base +
			GSI_EE_n_CNTXT_TYPE_IRQ_OFFS(ee));

		if (!type)
			break;

		GSIDBG_LOW("type 0x%x\n", type);

		if (type & GSI_EE_n_CNTXT_TYPE_IRQ_CH_CTRL_BMSK)
			gsi_handle_ch_ctrl(ee);

		if (type & GSI_EE_n_CNTXT_TYPE_IRQ_EV_CTRL_BMSK)
			gsi_handle_ev_ctrl(ee);

		if (type & GSI_EE_n_CNTXT_TYPE_IRQ_GLOB_EE_BMSK)
			gsi_handle_glob_ee(ee);

		if (type & GSI_EE_n_CNTXT_TYPE_IRQ_IEOB_BMSK)
			gsi_handle_ieob(ee);

		if (type & GSI_EE_n_CNTXT_TYPE_IRQ_INTER_EE_CH_CTRL_BMSK)
			gsi_handle_inter_ee_ch_ctrl(ee);

		if (type & GSI_EE_n_CNTXT_TYPE_IRQ_INTER_EE_EV_CTRL_BMSK)
			gsi_handle_inter_ee_ev_ctrl(ee);

		if (type & GSI_EE_n_CNTXT_TYPE_IRQ_GENERAL_BMSK)
			gsi_handle_general(ee);

		if (++cnt > GSI_ISR_MAX_ITER) {
			/*
			 * Max number of spurious interrupts from hardware.
			 * Unexpected hardware state.
			 */
			GSIERR("Too many spurious interrupt from GSI HW\n");
			BUG();
		}

	}
}

static irqreturn_t gsi_isr(int irq, void *ctxt)
{
	if (gsi_ctx->per.req_clk_cb) {
		bool granted = false;

		gsi_ctx->per.req_clk_cb(gsi_ctx->per.user_data, &granted);
		if (granted) {
			gsi_handle_irq();
			gsi_ctx->per.rel_clk_cb(gsi_ctx->per.user_data);
		}
	} else if (!gsi_ctx->per.clk_status_cb()) {
		return IRQ_HANDLED;
	} else {
		gsi_handle_irq();
	}
	return IRQ_HANDLED;

}

static uint32_t gsi_get_max_channels(enum gsi_ver ver)
{
	uint32_t reg = 0;

	switch (ver) {
	case GSI_VER_ERR:
	case GSI_VER_MAX:
		GSIERR("GSI version is not supported %d\n", ver);
		WARN_ON(1);
		break;
	case GSI_VER_1_0:
		reg = gsi_readl(gsi_ctx->base +
			GSI_V1_0_EE_n_GSI_HW_PARAM_OFFS(gsi_ctx->per.ee));
		reg = (reg & GSI_V1_0_EE_n_GSI_HW_PARAM_GSI_CH_NUM_BMSK) >>
			GSI_V1_0_EE_n_GSI_HW_PARAM_GSI_CH_NUM_SHFT;
		break;
	case GSI_VER_1_2:
		reg = gsi_readl(gsi_ctx->base +
			GSI_V1_2_EE_n_GSI_HW_PARAM_0_OFFS(gsi_ctx->per.ee));
		reg = (reg & GSI_V1_2_EE_n_GSI_HW_PARAM_0_GSI_CH_NUM_BMSK) >>
			GSI_V1_2_EE_n_GSI_HW_PARAM_0_GSI_CH_NUM_SHFT;
		break;
	case GSI_VER_1_3:
		reg = gsi_readl(gsi_ctx->base +
			GSI_V1_3_EE_n_GSI_HW_PARAM_2_OFFS(gsi_ctx->per.ee));
		reg = (reg &
			GSI_V1_3_EE_n_GSI_HW_PARAM_2_GSI_NUM_CH_PER_EE_BMSK) >>
			GSI_V1_3_EE_n_GSI_HW_PARAM_2_GSI_NUM_CH_PER_EE_SHFT;
		break;
	case GSI_VER_2_0:
		reg = gsi_readl(gsi_ctx->base +
			GSI_V2_0_EE_n_GSI_HW_PARAM_2_OFFS(gsi_ctx->per.ee));
		reg = (reg &
			GSI_V2_0_EE_n_GSI_HW_PARAM_2_GSI_NUM_CH_PER_EE_BMSK) >>
			GSI_V2_0_EE_n_GSI_HW_PARAM_2_GSI_NUM_CH_PER_EE_SHFT;
		break;
	case GSI_VER_2_2:
		reg = gsi_readl(gsi_ctx->base +
			GSI_V2_2_EE_n_GSI_HW_PARAM_2_OFFS(gsi_ctx->per.ee));
		reg = (reg &
			GSI_V2_2_EE_n_GSI_HW_PARAM_2_GSI_NUM_CH_PER_EE_BMSK) >>
			GSI_V2_2_EE_n_GSI_HW_PARAM_2_GSI_NUM_CH_PER_EE_SHFT;
		break;
	case GSI_VER_2_5:
		reg = gsi_readl(gsi_ctx->base +
			GSI_V2_5_EE_n_GSI_HW_PARAM_2_OFFS(gsi_ctx->per.ee));
		reg = (reg &
			GSI_V2_5_EE_n_GSI_HW_PARAM_2_GSI_NUM_CH_PER_EE_BMSK) >>
			GSI_V2_5_EE_n_GSI_HW_PARAM_2_GSI_NUM_CH_PER_EE_SHFT;
		break;
	}

	GSIDBG("max channels %d\n", reg);

	return reg;
}

static uint32_t gsi_get_max_event_rings(enum gsi_ver ver)
{
	uint32_t reg = 0;

	switch (ver) {
	case GSI_VER_ERR:
	case GSI_VER_MAX:
		GSIERR("GSI version is not supported %d\n", ver);
		WARN_ON(1);
		break;
	case GSI_VER_1_0:
		reg = gsi_readl(gsi_ctx->base +
			GSI_V1_0_EE_n_GSI_HW_PARAM_OFFS(gsi_ctx->per.ee));
		reg = (reg & GSI_V1_0_EE_n_GSI_HW_PARAM_GSI_EV_CH_NUM_BMSK) >>
			GSI_V1_0_EE_n_GSI_HW_PARAM_GSI_EV_CH_NUM_SHFT;
		break;
	case GSI_VER_1_2:
		reg = gsi_readl(gsi_ctx->base +
			GSI_V1_2_EE_n_GSI_HW_PARAM_0_OFFS(gsi_ctx->per.ee));
		reg = (reg & GSI_V1_2_EE_n_GSI_HW_PARAM_0_GSI_EV_CH_NUM_BMSK) >>
			GSI_V1_2_EE_n_GSI_HW_PARAM_0_GSI_EV_CH_NUM_SHFT;
		break;
	case GSI_VER_1_3:
		reg = gsi_readl(gsi_ctx->base +
			GSI_V1_3_EE_n_GSI_HW_PARAM_2_OFFS(gsi_ctx->per.ee));
		reg = (reg &
			GSI_V1_3_EE_n_GSI_HW_PARAM_2_GSI_NUM_EV_PER_EE_BMSK) >>
			GSI_V1_3_EE_n_GSI_HW_PARAM_2_GSI_NUM_EV_PER_EE_SHFT;
		break;
	case GSI_VER_2_0:
		reg = gsi_readl(gsi_ctx->base +
			GSI_V2_0_EE_n_GSI_HW_PARAM_2_OFFS(gsi_ctx->per.ee));
		reg = (reg &
			GSI_V2_0_EE_n_GSI_HW_PARAM_2_GSI_NUM_EV_PER_EE_BMSK) >>
			GSI_V2_0_EE_n_GSI_HW_PARAM_2_GSI_NUM_EV_PER_EE_SHFT;
		break;
	case GSI_VER_2_2:
		reg = gsi_readl(gsi_ctx->base +
			GSI_V2_2_EE_n_GSI_HW_PARAM_2_OFFS(gsi_ctx->per.ee));
		reg = (reg &
			GSI_V2_2_EE_n_GSI_HW_PARAM_2_GSI_NUM_EV_PER_EE_BMSK) >>
			GSI_V2_2_EE_n_GSI_HW_PARAM_2_GSI_NUM_EV_PER_EE_SHFT;
		break;
	case GSI_VER_2_5:
		reg = gsi_readl(gsi_ctx->base +
			GSI_V2_5_EE_n_GSI_HW_PARAM_2_OFFS(gsi_ctx->per.ee));
		reg = (reg &
			GSI_V2_5_EE_n_GSI_HW_PARAM_2_GSI_NUM_EV_PER_EE_BMSK) >>
			GSI_V2_5_EE_n_GSI_HW_PARAM_2_GSI_NUM_EV_PER_EE_SHFT;
		break;
	}

	GSIDBG("max event rings %d\n", reg);

	return reg;
}
int gsi_complete_clk_grant(unsigned long dev_hdl)
{
	unsigned long flags;

	if (!gsi_ctx) {
		pr_err("%s:%d gsi context not allocated\n", __func__, __LINE__);
		return -GSI_STATUS_NODEV;
	}

	if (!gsi_ctx->per_registered) {
		GSIERR("no client registered\n");
		return -GSI_STATUS_INVALID_PARAMS;
	}

	if (dev_hdl != (uintptr_t)gsi_ctx) {
		GSIERR("bad params dev_hdl=0x%lx gsi_ctx=0x%pK\n", dev_hdl,
				gsi_ctx);
		return -GSI_STATUS_INVALID_PARAMS;
	}

	spin_lock_irqsave(&gsi_ctx->slock, flags);
	gsi_handle_irq();
	gsi_ctx->per.rel_clk_cb(gsi_ctx->per.user_data);
	spin_unlock_irqrestore(&gsi_ctx->slock, flags);

	return GSI_STATUS_SUCCESS;
}
EXPORT_SYMBOL(gsi_complete_clk_grant);

int gsi_map_base(phys_addr_t gsi_base_addr, u32 gsi_size)
{
	if (!gsi_ctx) {
		pr_err("%s:%d gsi context not allocated\n", __func__, __LINE__);
		return -GSI_STATUS_NODEV;
	}

	gsi_ctx->base = devm_ioremap_nocache(
		gsi_ctx->dev, gsi_base_addr, gsi_size);

	if (!gsi_ctx->base) {
		GSIERR("failed to map access to GSI HW\n");
		return -GSI_STATUS_RES_ALLOC_FAILURE;
	}

	GSIDBG("GSI base(%pa) mapped to (%pK) with len (0x%x)\n",
		&gsi_base_addr,
		gsi_ctx->base,
		gsi_size);

	return 0;
}
EXPORT_SYMBOL(gsi_map_base);

int gsi_unmap_base(void)
{
	if (!gsi_ctx) {
		pr_err("%s:%d gsi context not allocated\n", __func__, __LINE__);
		return -GSI_STATUS_NODEV;
	}

	if (!gsi_ctx->base) {
		GSIERR("access to GSI HW has not been mapped\n");
		return -GSI_STATUS_INVALID_PARAMS;
	}

	devm_iounmap(gsi_ctx->dev, gsi_ctx->base);

	gsi_ctx->base = NULL;

	return 0;
}
EXPORT_SYMBOL(gsi_unmap_base);

int gsi_register_device(struct gsi_per_props *props, unsigned long *dev_hdl)
{
	int res;
	uint32_t val;
	int needed_reg_ver;

	if (!gsi_ctx) {
		pr_err("%s:%d gsi context not allocated\n", __func__, __LINE__);
		return -GSI_STATUS_NODEV;
	}

	if (!props || !dev_hdl) {
		GSIERR("bad params props=%pK dev_hdl=%pK\n", props, dev_hdl);
		return -GSI_STATUS_INVALID_PARAMS;
	}

	if (props->ver <= GSI_VER_ERR || props->ver >= GSI_VER_MAX) {
		GSIERR("bad params gsi_ver=%d\n", props->ver);
		return -GSI_STATUS_INVALID_PARAMS;
	}

	if (!props->notify_cb) {
		GSIERR("notify callback must be provided\n");
		return -GSI_STATUS_INVALID_PARAMS;
	}

	if (props->req_clk_cb && !props->rel_clk_cb) {
		GSIERR("rel callback  must be provided\n");
		return -GSI_STATUS_INVALID_PARAMS;
	}

	if (gsi_ctx->per_registered) {
		GSIERR("per already registered\n");
		return -GSI_STATUS_UNSUPPORTED_OP;
	}

	switch (props->ver) {
	case GSI_VER_1_0:
	case GSI_VER_1_2:
	case GSI_VER_1_3:
	case GSI_VER_2_0:
	case GSI_VER_2_2:
		needed_reg_ver = GSI_REGISTER_VER_1;
		break;
	case GSI_VER_2_5:
		needed_reg_ver = GSI_REGISTER_VER_2;
		break;
	case GSI_VER_ERR:
	case GSI_VER_MAX:
	default:
		GSIERR("GSI version is not supported %d\n", props->ver);
		return -GSI_STATUS_INVALID_PARAMS;
	}

	if (needed_reg_ver != GSI_REGISTER_VER_CURRENT) {
		GSIERR("Invalid register version. current=%d, needed=%d\n",
			GSI_REGISTER_VER_CURRENT, needed_reg_ver);
		return -GSI_STATUS_UNSUPPORTED_OP;
	}
	GSIDBG("gsi ver %d register ver %d needed register ver %d\n",
		props->ver, GSI_REGISTER_VER_CURRENT, needed_reg_ver);

	spin_lock_init(&gsi_ctx->slock);
	if (props->intr == GSI_INTR_IRQ) {
		if (!props->irq) {
			GSIERR("bad irq specified %u\n", props->irq);
			return -GSI_STATUS_INVALID_PARAMS;
		}
		/*
		 * On a real UE, there are two separate interrupt
		 * vectors that get directed toward the GSI/IPA
		 * drivers.  They are handled by gsi_isr() and
		 * (ipa_isr() or ipa3_isr()) respectively.  In the
		 * emulation environment, this is not the case;
		 * instead, interrupt vectors are routed to the
		 * emualation hardware's interrupt controller, which
		 * in turn, forwards a single interrupt to the GSI/IPA
		 * driver.  When the new interrupt vector is received,
		 * the driver needs to probe the interrupt
		 * controller's registers so see if one, the other, or
		 * both interrupts have occurred.  Given the above, we
		 * now need to handle both situations, namely: the
		 * emulator's and the real UE.
		 */
		if (running_emulation) {
			/*
			 * New scheme involving the emulator's
			 * interrupt controller.
			 */
			res = devm_request_threaded_irq(
				gsi_ctx->dev,
				props->irq,
				/* top half handler to follow */
				emulator_hard_irq_isr,
				/* threaded bottom half handler to follow */
				emulator_soft_irq_isr,
				IRQF_SHARED,
				"emulator_intcntrlr",
				gsi_ctx);
		} else {
			/*
			 * Traditional scheme used on the real UE.
			 */
			res = devm_request_irq(gsi_ctx->dev, props->irq,
				gsi_isr,
				props->req_clk_cb ? IRQF_TRIGGER_RISING :
					IRQF_TRIGGER_HIGH,
				"gsi",
				gsi_ctx);
		}
		if (res) {
			GSIERR(
			 "failed to register isr for %u\n",
			 props->irq);
			return -GSI_STATUS_ERROR;
		}
		GSIDBG(
			"succeeded to register isr for %u\n",
			props->irq);

		res = enable_irq_wake(props->irq);
		if (res)
			GSIERR("failed to enable wake irq %u\n", props->irq);
		else
			GSIERR("GSI irq is wake enabled %u\n", props->irq);

	} else {
		GSIERR("do not support interrupt type %u\n", props->intr);
		return -GSI_STATUS_UNSUPPORTED_OP;
	}

	/*
	 * If base not previously mapped via gsi_map_base(), map it
	 * now...
	 */
	if (!gsi_ctx->base) {
		res = gsi_map_base(props->phys_addr, props->size);
		if (res)
			return res;
	}

	if (running_emulation) {
		GSIDBG("GSI SW ver register value 0x%x\n",
		       gsi_readl(gsi_ctx->base +
		       GSI_EE_n_GSI_SW_VERSION_OFFS(0)));
		gsi_ctx->intcntrlr_mem_size =
		    props->emulator_intcntrlr_size;
		gsi_ctx->intcntrlr_base =
		    devm_ioremap_nocache(
			gsi_ctx->dev,
			props->emulator_intcntrlr_addr,
			props->emulator_intcntrlr_size);
		if (!gsi_ctx->intcntrlr_base) {
			GSIERR(
			  "failed to remap emulator's interrupt controller HW\n");
			gsi_unmap_base();
			devm_free_irq(gsi_ctx->dev, props->irq, gsi_ctx);
			return -GSI_STATUS_RES_ALLOC_FAILURE;
		}

		GSIDBG(
		    "Emulator's interrupt controller base(%pa) mapped to (%pK) with len (0x%lx)\n",
		    &(props->emulator_intcntrlr_addr),
		    gsi_ctx->intcntrlr_base,
		    props->emulator_intcntrlr_size);

		gsi_ctx->intcntrlr_gsi_isr = gsi_isr;
		gsi_ctx->intcntrlr_client_isr =
		    props->emulator_intcntrlr_client_isr;
	}

	gsi_ctx->per = *props;
	gsi_ctx->per_registered = true;
	mutex_init(&gsi_ctx->mlock);
	atomic_set(&gsi_ctx->num_chan, 0);
	atomic_set(&gsi_ctx->num_evt_ring, 0);
	gsi_ctx->max_ch = gsi_get_max_channels(gsi_ctx->per.ver);
	if (gsi_ctx->max_ch == 0) {
		gsi_unmap_base();
		if (running_emulation)
			devm_iounmap(gsi_ctx->dev, gsi_ctx->intcntrlr_base);
		gsi_ctx->base = gsi_ctx->intcntrlr_base = NULL;
		devm_free_irq(gsi_ctx->dev, props->irq, gsi_ctx);
		GSIERR("failed to get max channels\n");
		return -GSI_STATUS_ERROR;
	}
	gsi_ctx->max_ev = gsi_get_max_event_rings(gsi_ctx->per.ver);
	if (gsi_ctx->max_ev == 0) {
		gsi_unmap_base();
		if (running_emulation)
			devm_iounmap(gsi_ctx->dev, gsi_ctx->intcntrlr_base);
		gsi_ctx->base = gsi_ctx->intcntrlr_base = NULL;
		devm_free_irq(gsi_ctx->dev, props->irq, gsi_ctx);
		GSIERR("failed to get max event rings\n");
		return -GSI_STATUS_ERROR;
	}

	if (gsi_ctx->max_ev > GSI_EVT_RING_MAX) {
		GSIERR("max event rings are beyond absolute maximum\n");
		return -GSI_STATUS_ERROR;
	}

	if (props->mhi_er_id_limits_valid &&
	    props->mhi_er_id_limits[0] > (gsi_ctx->max_ev - 1)) {
		gsi_unmap_base();
		if (running_emulation)
			devm_iounmap(gsi_ctx->dev, gsi_ctx->intcntrlr_base);
		gsi_ctx->base = gsi_ctx->intcntrlr_base = NULL;
		devm_free_irq(gsi_ctx->dev, props->irq, gsi_ctx);
		GSIERR("MHI event ring start id %u is beyond max %u\n",
			props->mhi_er_id_limits[0], gsi_ctx->max_ev);
		return -GSI_STATUS_ERROR;
	}

	gsi_ctx->evt_bmap = ~((1 << gsi_ctx->max_ev) - 1);

	/* exclude reserved mhi events */
	if (props->mhi_er_id_limits_valid)
		gsi_ctx->evt_bmap |=
			((1 << (props->mhi_er_id_limits[1] + 1)) - 1) ^
			((1 << (props->mhi_er_id_limits[0])) - 1);

	/*
	 * enable all interrupts but GSI_BREAK_POINT.
	 * Inter EE commands / interrupt are no supported.
	 */
	__gsi_config_type_irq(props->ee, ~0, ~0);
	__gsi_config_ch_irq(props->ee, ~0, ~0);
	__gsi_config_evt_irq(props->ee, ~0, ~0);
	__gsi_config_ieob_irq(props->ee, ~0, ~0);
	__gsi_config_glob_irq(props->ee, ~0, ~0);
	__gsi_config_gen_irq(props->ee, ~0,
		~GSI_EE_n_CNTXT_GSI_IRQ_CLR_GSI_BREAK_POINT_BMSK);

	if (gsi_ctx->per.ver == GSI_VER_2_2)
		__gsi_config_glob_irq(props->ee,
			GSI_EE_n_CNTXT_GLOB_IRQ_EN_GP_INT1_BMSK, 0);
	gsi_writel(props->intr, gsi_ctx->base +
			GSI_EE_n_CNTXT_INTSET_OFFS(gsi_ctx->per.ee));
	/* set GSI_TOP_EE_n_CNTXT_MSI_BASE_LSB/MSB to 0 */
	if ((gsi_ctx->per.ver >= GSI_VER_2_0) &&
		(props->intr != GSI_INTR_MSI)) {
		gsi_writel(0, gsi_ctx->base +
			GSI_EE_n_CNTXT_MSI_BASE_LSB(gsi_ctx->per.ee));
		gsi_writel(0, gsi_ctx->base +
			GSI_EE_n_CNTXT_MSI_BASE_MSB(gsi_ctx->per.ee));
	}

	val = gsi_readl(gsi_ctx->base +
			GSI_EE_n_GSI_STATUS_OFFS(gsi_ctx->per.ee));
	if (val & GSI_EE_n_GSI_STATUS_ENABLED_BMSK)
		gsi_ctx->enabled = true;
	else
		GSIERR("Manager EE has not enabled GSI, GSI un-usable\n");

	if (gsi_ctx->per.ver >= GSI_VER_1_2)
		gsi_writel(0, gsi_ctx->base +
			GSI_EE_n_ERROR_LOG_OFFS(gsi_ctx->per.ee));

	if (running_emulation) {
		/*
		 * Set up the emulator's interrupt controller...
		 */
		res = setup_emulator_cntrlr(
		    gsi_ctx->intcntrlr_base, gsi_ctx->intcntrlr_mem_size);
		if (res != 0) {
			gsi_unmap_base();
			devm_iounmap(gsi_ctx->dev, gsi_ctx->intcntrlr_base);
			gsi_ctx->base = gsi_ctx->intcntrlr_base = NULL;
			devm_free_irq(gsi_ctx->dev, props->irq, gsi_ctx);
			GSIERR("setup_emulator_cntrlr() failed\n");
			return res;
		}
	}

	*dev_hdl = (uintptr_t)gsi_ctx;

	return GSI_STATUS_SUCCESS;
}
EXPORT_SYMBOL(gsi_register_device);

int gsi_write_device_scratch(unsigned long dev_hdl,
		struct gsi_device_scratch *val)
{
	unsigned int max_usb_pkt_size = 0;

	if (!gsi_ctx) {
		pr_err("%s:%d gsi context not allocated\n", __func__, __LINE__);
		return -GSI_STATUS_NODEV;
	}

	if (!gsi_ctx->per_registered) {
		GSIERR("no client registered\n");
		return -GSI_STATUS_INVALID_PARAMS;
	}

	if (dev_hdl != (uintptr_t)gsi_ctx) {
		GSIERR("bad params dev_hdl=0x%lx gsi_ctx=0x%pK\n", dev_hdl,
				gsi_ctx);
		return -GSI_STATUS_INVALID_PARAMS;
	}

	if (val->max_usb_pkt_size_valid &&
			val->max_usb_pkt_size != 1024 &&
			val->max_usb_pkt_size != 512 &&
			val->max_usb_pkt_size != 64) {
		GSIERR("bad USB max pkt size dev_hdl=0x%lx sz=%u\n", dev_hdl,
				val->max_usb_pkt_size);
		return -GSI_STATUS_INVALID_PARAMS;
	}

	mutex_lock(&gsi_ctx->mlock);
	if (val->mhi_base_chan_idx_valid)
		gsi_ctx->scratch.word0.s.mhi_base_chan_idx =
			val->mhi_base_chan_idx;

	if (val->max_usb_pkt_size_valid) {
		max_usb_pkt_size = 2;
		if (val->max_usb_pkt_size > 64)
			max_usb_pkt_size =
				(val->max_usb_pkt_size == 1024) ? 1 : 0;
		gsi_ctx->scratch.word0.s.max_usb_pkt_size = max_usb_pkt_size;
	}

	gsi_writel(gsi_ctx->scratch.word0.val,
			gsi_ctx->base +
			GSI_EE_n_CNTXT_SCRATCH_0_OFFS(gsi_ctx->per.ee));
	mutex_unlock(&gsi_ctx->mlock);

	return GSI_STATUS_SUCCESS;
}
EXPORT_SYMBOL(gsi_write_device_scratch);

int gsi_deregister_device(unsigned long dev_hdl, bool force)
{
	if (!gsi_ctx) {
		pr_err("%s:%d gsi context not allocated\n", __func__, __LINE__);
		return -GSI_STATUS_NODEV;
	}

	if (!gsi_ctx->per_registered) {
		GSIERR("no client registered\n");
		return -GSI_STATUS_INVALID_PARAMS;
	}

	if (dev_hdl != (uintptr_t)gsi_ctx) {
		GSIERR("bad params dev_hdl=0x%lx gsi_ctx=0x%pK\n", dev_hdl,
				gsi_ctx);
		return -GSI_STATUS_INVALID_PARAMS;
	}

	if (!force && atomic_read(&gsi_ctx->num_chan)) {
		GSIERR("cannot deregister %u channels are still connected\n",
				atomic_read(&gsi_ctx->num_chan));
		return -GSI_STATUS_UNSUPPORTED_OP;
	}

	if (!force && atomic_read(&gsi_ctx->num_evt_ring)) {
		GSIERR("cannot deregister %u events are still connected\n",
				atomic_read(&gsi_ctx->num_evt_ring));
		return -GSI_STATUS_UNSUPPORTED_OP;
	}

	/* disable all interrupts */
	__gsi_config_type_irq(gsi_ctx->per.ee, ~0, 0);
	__gsi_config_ch_irq(gsi_ctx->per.ee, ~0, 0);
	__gsi_config_evt_irq(gsi_ctx->per.ee, ~0, 0);
	__gsi_config_ieob_irq(gsi_ctx->per.ee, ~0, 0);
	__gsi_config_glob_irq(gsi_ctx->per.ee, ~0, 0);
	__gsi_config_gen_irq(gsi_ctx->per.ee, ~0, 0);

	devm_free_irq(gsi_ctx->dev, gsi_ctx->per.irq, gsi_ctx);
	gsi_unmap_base();
	memset(gsi_ctx, 0, sizeof(*gsi_ctx));

	return GSI_STATUS_SUCCESS;
}
EXPORT_SYMBOL(gsi_deregister_device);

static void gsi_program_evt_ring_ctx(struct gsi_evt_ring_props *props,
		uint8_t evt_id, unsigned int ee)
{
	uint32_t val;

	GSIDBG("intf=%u intr=%u re=%u\n", props->intf, props->intr,
			props->re_size);

	val = (((props->intf << GSI_EE_n_EV_CH_k_CNTXT_0_CHTYPE_SHFT) &
			GSI_EE_n_EV_CH_k_CNTXT_0_CHTYPE_BMSK) |
		((props->intr << GSI_EE_n_EV_CH_k_CNTXT_0_INTYPE_SHFT) &
			GSI_EE_n_EV_CH_k_CNTXT_0_INTYPE_BMSK) |
		((props->re_size << GSI_EE_n_EV_CH_k_CNTXT_0_ELEMENT_SIZE_SHFT)
			& GSI_EE_n_EV_CH_k_CNTXT_0_ELEMENT_SIZE_BMSK));

	gsi_writel(val, gsi_ctx->base +
			GSI_EE_n_EV_CH_k_CNTXT_0_OFFS(evt_id, ee));

	val = (props->ring_len & GSI_EE_n_EV_CH_k_CNTXT_1_R_LENGTH_BMSK) <<
		GSI_EE_n_EV_CH_k_CNTXT_1_R_LENGTH_SHFT;
	gsi_writel(val, gsi_ctx->base +
			GSI_EE_n_EV_CH_k_CNTXT_1_OFFS(evt_id, ee));

	val = (props->ring_base_addr &
			GSI_EE_n_EV_CH_k_CNTXT_2_R_BASE_ADDR_LSBS_BMSK) <<
		GSI_EE_n_EV_CH_k_CNTXT_2_R_BASE_ADDR_LSBS_SHFT;
	gsi_writel(val, gsi_ctx->base +
			GSI_EE_n_EV_CH_k_CNTXT_2_OFFS(evt_id, ee));

	val = ((props->ring_base_addr >> 32) &
		GSI_EE_n_EV_CH_k_CNTXT_3_R_BASE_ADDR_MSBS_BMSK) <<
		GSI_EE_n_EV_CH_k_CNTXT_3_R_BASE_ADDR_MSBS_SHFT;
	gsi_writel(val, gsi_ctx->base +
			GSI_EE_n_EV_CH_k_CNTXT_3_OFFS(evt_id, ee));

	val = (((props->int_modt << GSI_EE_n_EV_CH_k_CNTXT_8_INT_MODT_SHFT) &
		GSI_EE_n_EV_CH_k_CNTXT_8_INT_MODT_BMSK) |
		((props->int_modc << GSI_EE_n_EV_CH_k_CNTXT_8_INT_MODC_SHFT) &
		 GSI_EE_n_EV_CH_k_CNTXT_8_INT_MODC_BMSK));
	gsi_writel(val, gsi_ctx->base +
			GSI_EE_n_EV_CH_k_CNTXT_8_OFFS(evt_id, ee));

	val = (props->intvec & GSI_EE_n_EV_CH_k_CNTXT_9_INTVEC_BMSK) <<
		GSI_EE_n_EV_CH_k_CNTXT_9_INTVEC_SHFT;
	gsi_writel(val, gsi_ctx->base +
			GSI_EE_n_EV_CH_k_CNTXT_9_OFFS(evt_id, ee));

	val = (props->msi_addr & GSI_EE_n_EV_CH_k_CNTXT_10_MSI_ADDR_LSB_BMSK) <<
		GSI_EE_n_EV_CH_k_CNTXT_10_MSI_ADDR_LSB_SHFT;
	gsi_writel(val, gsi_ctx->base +
			GSI_EE_n_EV_CH_k_CNTXT_10_OFFS(evt_id, ee));

	val = ((props->msi_addr >> 32) &
		GSI_EE_n_EV_CH_k_CNTXT_11_MSI_ADDR_MSB_BMSK) <<
		GSI_EE_n_EV_CH_k_CNTXT_11_MSI_ADDR_MSB_SHFT;
	gsi_writel(val, gsi_ctx->base +
			GSI_EE_n_EV_CH_k_CNTXT_11_OFFS(evt_id, ee));

	val = (props->rp_update_addr &
			GSI_EE_n_EV_CH_k_CNTXT_12_RP_UPDATE_ADDR_LSB_BMSK) <<
		GSI_EE_n_EV_CH_k_CNTXT_12_RP_UPDATE_ADDR_LSB_SHFT;
	gsi_writel(val, gsi_ctx->base +
			GSI_EE_n_EV_CH_k_CNTXT_12_OFFS(evt_id, ee));

	val = ((props->rp_update_addr >> 32) &
		GSI_EE_n_EV_CH_k_CNTXT_13_RP_UPDATE_ADDR_MSB_BMSK) <<
		GSI_EE_n_EV_CH_k_CNTXT_13_RP_UPDATE_ADDR_MSB_SHFT;
	gsi_writel(val, gsi_ctx->base +
			GSI_EE_n_EV_CH_k_CNTXT_13_OFFS(evt_id, ee));
}

static void gsi_init_evt_ring(struct gsi_evt_ring_props *props,
		struct gsi_ring_ctx *ctx)
{
	ctx->base_va = (uintptr_t)props->ring_base_vaddr;
	ctx->base = props->ring_base_addr;
	ctx->wp = ctx->base;
	ctx->rp = ctx->base;
	ctx->wp_local = ctx->base;
	ctx->rp_local = ctx->base;
	ctx->len = props->ring_len;
	ctx->elem_sz = props->re_size;
	ctx->max_num_elem = ctx->len / ctx->elem_sz - 1;
	ctx->end = ctx->base + (ctx->max_num_elem + 1) * ctx->elem_sz;
}

static void gsi_prime_evt_ring(struct gsi_evt_ctx *ctx)
{
	unsigned long flags;
	uint32_t val;

	spin_lock_irqsave(&ctx->ring.slock, flags);
	memset((void *)ctx->ring.base_va, 0, ctx->ring.len);
	ctx->ring.wp_local = ctx->ring.base +
		ctx->ring.max_num_elem * ctx->ring.elem_sz;

	/* write order MUST be MSB followed by LSB */
	val = ((ctx->ring.wp_local >> 32) &
		GSI_EE_n_EV_CH_k_DOORBELL_1_WRITE_PTR_MSB_BMSK) <<
		GSI_EE_n_EV_CH_k_DOORBELL_1_WRITE_PTR_MSB_SHFT;
	gsi_writel(val, gsi_ctx->base +
		GSI_EE_n_EV_CH_k_DOORBELL_1_OFFS(ctx->id,
		gsi_ctx->per.ee));

	gsi_ring_evt_doorbell(ctx);
	spin_unlock_irqrestore(&ctx->ring.slock, flags);
}

static void gsi_prime_evt_ring_wdi(struct gsi_evt_ctx *ctx)
{
	unsigned long flags;

	spin_lock_irqsave(&ctx->ring.slock, flags);
	if (ctx->ring.base_va)
		memset((void *)ctx->ring.base_va, 0, ctx->ring.len);
	ctx->ring.wp_local = ctx->ring.base +
		((ctx->ring.max_num_elem + 2) * ctx->ring.elem_sz);
	gsi_ring_evt_doorbell(ctx);
	spin_unlock_irqrestore(&ctx->ring.slock, flags);
}

static int gsi_validate_evt_ring_props(struct gsi_evt_ring_props *props)
{
	uint64_t ra;

	if ((props->re_size == GSI_EVT_RING_RE_SIZE_4B &&
				props->ring_len % 4) ||
			(props->re_size == GSI_EVT_RING_RE_SIZE_8B &&
				 props->ring_len % 8) ||
			(props->re_size == GSI_EVT_RING_RE_SIZE_16B &&
				 props->ring_len % 16)) {
		GSIERR("bad params ring_len %u not a multiple of RE size %u\n",
				props->ring_len, props->re_size);
		return -GSI_STATUS_INVALID_PARAMS;
	}

	ra = props->ring_base_addr;
	do_div(ra, roundup_pow_of_two(props->ring_len));

	if (props->ring_base_addr != ra * roundup_pow_of_two(props->ring_len)) {
		GSIERR("bad params ring base not aligned 0x%llx align 0x%lx\n",
				props->ring_base_addr,
				roundup_pow_of_two(props->ring_len));
		return -GSI_STATUS_INVALID_PARAMS;
	}

	if (props->intf == GSI_EVT_CHTYPE_GPI_EV &&
			!props->ring_base_vaddr) {
		GSIERR("protocol %u requires ring base VA\n", props->intf);
		return -GSI_STATUS_INVALID_PARAMS;
	}

	if (props->intf == GSI_EVT_CHTYPE_MHI_EV &&
			(!props->evchid_valid ||
			props->evchid > gsi_ctx->per.mhi_er_id_limits[1] ||
			props->evchid < gsi_ctx->per.mhi_er_id_limits[0])) {
		GSIERR("MHI requires evchid valid=%d val=%u\n",
				props->evchid_valid, props->evchid);
		return -GSI_STATUS_INVALID_PARAMS;
	}

	if (props->intf != GSI_EVT_CHTYPE_MHI_EV &&
			props->evchid_valid) {
		GSIERR("protocol %u cannot specify evchid\n", props->intf);
		return -GSI_STATUS_INVALID_PARAMS;
	}

	if (!props->err_cb) {
		GSIERR("err callback must be provided\n");
		return -GSI_STATUS_INVALID_PARAMS;
	}

	return GSI_STATUS_SUCCESS;
}

/**
 * gsi_cleanup_xfer_user_data: cleanup the user data array using callback passed
 *	by IPA driver. Need to do this in GSI since only GSI knows which TRE
 *	are being used or not. However, IPA is the one that does cleaning,
 *	therefore we pass a callback from IPA and call it using params from GSI
 *
 * @chan_hdl: hdl of the gsi channel user data array to be cleaned
 * @cleanup_cb: callback used to clean the user data array. takes 2 inputs
 *	@chan_user_data: ipa_sys_context of the gsi_channel
 *	@xfer_uder_data: user data array element (rx_pkt wrapper)
 *
 * Returns: 0 on success, negative on failure
 */
static int gsi_cleanup_xfer_user_data(unsigned long chan_hdl,
	void (*cleanup_cb)(void *chan_user_data, void *xfer_user_data))
{
	struct gsi_chan_ctx *ctx;
	uint64_t i;
	uint16_t rp_idx;

	ctx = &gsi_ctx->chan[chan_hdl];
	if (ctx->state != GSI_CHAN_STATE_ALLOCATED) {
		GSIERR("bad state %d\n", ctx->state);
		return -GSI_STATUS_UNSUPPORTED_OP;
	}

	/* for coalescing, traverse the whole array */
	if (ctx->props.prot == GSI_CHAN_PROT_GCI) {
		size_t user_data_size =
			ctx->ring.max_num_elem + 1 + GSI_VEID_MAX;
		for (i = 0; i < user_data_size; i++) {
			if (ctx->user_data[i].valid)
				cleanup_cb(ctx->props.chan_user_data,
					ctx->user_data[i].p);
		}
	} else {
		/* for non-coalescing, clean between RP and WP */
		while (ctx->ring.rp_local != ctx->ring.wp_local) {
			rp_idx = gsi_find_idx_from_addr(&ctx->ring,
				ctx->ring.rp_local);
			WARN_ON(!ctx->user_data[rp_idx].valid);
			cleanup_cb(ctx->props.chan_user_data,
				ctx->user_data[rp_idx].p);
			gsi_incr_ring_rp(&ctx->ring);
		}
	}
	return 0;
}

int gsi_alloc_evt_ring(struct gsi_evt_ring_props *props, unsigned long dev_hdl,
		unsigned long *evt_ring_hdl)
{
	unsigned long evt_id;
	enum gsi_evt_ch_cmd_opcode op = GSI_EVT_ALLOCATE;
	uint32_t val;
	struct gsi_evt_ctx *ctx;
	int res;
	int ee;
	unsigned long flags;

	if (!gsi_ctx) {
		pr_err("%s:%d gsi context not allocated\n", __func__, __LINE__);
		return -GSI_STATUS_NODEV;
	}

	if (!props || !evt_ring_hdl || dev_hdl != (uintptr_t)gsi_ctx) {
		GSIERR("bad params props=%pK dev_hdl=0x%lx evt_ring_hdl=%pK\n",
				props, dev_hdl, evt_ring_hdl);
		return -GSI_STATUS_INVALID_PARAMS;
	}

	if (gsi_validate_evt_ring_props(props)) {
		GSIERR("invalid params\n");
		return -GSI_STATUS_INVALID_PARAMS;
	}

	if (!props->evchid_valid) {
		mutex_lock(&gsi_ctx->mlock);
		evt_id = find_first_zero_bit(&gsi_ctx->evt_bmap,
				sizeof(unsigned long) * BITS_PER_BYTE);
		if (evt_id == sizeof(unsigned long) * BITS_PER_BYTE) {
			GSIERR("failed to alloc event ID\n");
			mutex_unlock(&gsi_ctx->mlock);
			return -GSI_STATUS_RES_ALLOC_FAILURE;
		}
		set_bit(evt_id, &gsi_ctx->evt_bmap);
		mutex_unlock(&gsi_ctx->mlock);
	} else {
		evt_id = props->evchid;
	}
	GSIDBG("Using %lu as virt evt id\n", evt_id);

	ctx = &gsi_ctx->evtr[evt_id];
	memset(ctx, 0, sizeof(*ctx));
	mutex_init(&ctx->mlock);
	init_completion(&ctx->compl);
	atomic_set(&ctx->chan_ref_cnt, 0);
	ctx->props = *props;

	mutex_lock(&gsi_ctx->mlock);
	val = (((evt_id << GSI_EE_n_EV_CH_CMD_CHID_SHFT) &
			GSI_EE_n_EV_CH_CMD_CHID_BMSK) |
		((op << GSI_EE_n_EV_CH_CMD_OPCODE_SHFT) &
			GSI_EE_n_EV_CH_CMD_OPCODE_BMSK));
	ee = gsi_ctx->per.ee;
	gsi_writel(val, gsi_ctx->base +
			GSI_EE_n_EV_CH_CMD_OFFS(ee));
	res = wait_for_completion_timeout(&ctx->compl, GSI_CMD_TIMEOUT);
	if (res == 0) {
		GSIERR("evt_id=%lu timed out\n", evt_id);
		if (!props->evchid_valid)
			clear_bit(evt_id, &gsi_ctx->evt_bmap);
		mutex_unlock(&gsi_ctx->mlock);
		return -GSI_STATUS_TIMED_OUT;
	}

	if (ctx->state != GSI_EVT_RING_STATE_ALLOCATED) {
		GSIERR("evt_id=%lu allocation failed state=%u\n",
				evt_id, ctx->state);
		if (!props->evchid_valid)
			clear_bit(evt_id, &gsi_ctx->evt_bmap);
		mutex_unlock(&gsi_ctx->mlock);
		return -GSI_STATUS_RES_ALLOC_FAILURE;
	}

	gsi_program_evt_ring_ctx(props, evt_id, gsi_ctx->per.ee);

	spin_lock_init(&ctx->ring.slock);
	gsi_init_evt_ring(props, &ctx->ring);

	ctx->id = evt_id;
	*evt_ring_hdl = evt_id;
	atomic_inc(&gsi_ctx->num_evt_ring);
	if (props->intf == GSI_EVT_CHTYPE_GPI_EV)
		gsi_prime_evt_ring(ctx);
	else if (props->intf == GSI_EVT_CHTYPE_WDI2_EV)
		gsi_prime_evt_ring_wdi(ctx);
	mutex_unlock(&gsi_ctx->mlock);

	spin_lock_irqsave(&gsi_ctx->slock, flags);
	gsi_writel(1 << evt_id, gsi_ctx->base +
			GSI_EE_n_CNTXT_SRC_IEOB_IRQ_CLR_OFFS(ee));

	/* enable ieob interrupts for GPI, enable MSI interrupts */
	if ((props->intf != GSI_EVT_CHTYPE_GPI_EV) &&
		(props->intr != GSI_INTR_MSI))
		__gsi_config_ieob_irq(gsi_ctx->per.ee, 1 << evt_id, 0);
	else
		__gsi_config_ieob_irq(gsi_ctx->per.ee, 1 << ctx->id, ~0);
	spin_unlock_irqrestore(&gsi_ctx->slock, flags);

	return GSI_STATUS_SUCCESS;
}
EXPORT_SYMBOL(gsi_alloc_evt_ring);

static void __gsi_write_evt_ring_scratch(unsigned long evt_ring_hdl,
		union __packed gsi_evt_scratch val)
{
	gsi_writel(val.data.word1, gsi_ctx->base +
		GSI_EE_n_EV_CH_k_SCRATCH_0_OFFS(evt_ring_hdl,
			gsi_ctx->per.ee));
	gsi_writel(val.data.word2, gsi_ctx->base +
		GSI_EE_n_EV_CH_k_SCRATCH_1_OFFS(evt_ring_hdl,
			gsi_ctx->per.ee));
}

int gsi_write_evt_ring_scratch(unsigned long evt_ring_hdl,
		union __packed gsi_evt_scratch val)
{
	struct gsi_evt_ctx *ctx;

	if (!gsi_ctx) {
		pr_err("%s:%d gsi context not allocated\n", __func__, __LINE__);
		return -GSI_STATUS_NODEV;
	}

	if (evt_ring_hdl >= gsi_ctx->max_ev) {
		GSIERR("bad params evt_ring_hdl=%lu\n", evt_ring_hdl);
		return -GSI_STATUS_INVALID_PARAMS;
	}

	ctx = &gsi_ctx->evtr[evt_ring_hdl];

	if (ctx->state != GSI_EVT_RING_STATE_ALLOCATED) {
		GSIERR("bad state %d\n",
				gsi_ctx->evtr[evt_ring_hdl].state);
		return -GSI_STATUS_UNSUPPORTED_OP;
	}

	mutex_lock(&ctx->mlock);
	ctx->scratch = val;
	__gsi_write_evt_ring_scratch(evt_ring_hdl, val);
	mutex_unlock(&ctx->mlock);

	return GSI_STATUS_SUCCESS;
}
EXPORT_SYMBOL(gsi_write_evt_ring_scratch);

int gsi_dealloc_evt_ring(unsigned long evt_ring_hdl)
{
	uint32_t val;
	enum gsi_evt_ch_cmd_opcode op = GSI_EVT_DE_ALLOC;
	struct gsi_evt_ctx *ctx;
	int res;

	if (!gsi_ctx) {
		pr_err("%s:%d gsi context not allocated\n", __func__, __LINE__);
		return -GSI_STATUS_NODEV;
	}

	if (evt_ring_hdl >= gsi_ctx->max_ev ||
			evt_ring_hdl >= GSI_EVT_RING_MAX) {
		GSIERR("bad params evt_ring_hdl=%lu\n", evt_ring_hdl);
		return -GSI_STATUS_INVALID_PARAMS;
	}

	ctx = &gsi_ctx->evtr[evt_ring_hdl];

	if (atomic_read(&ctx->chan_ref_cnt)) {
		GSIERR("%d channels still using this event ring\n",
			atomic_read(&ctx->chan_ref_cnt));
		return -GSI_STATUS_UNSUPPORTED_OP;
	}

	if (ctx->state != GSI_EVT_RING_STATE_ALLOCATED) {
		GSIERR("bad state %d\n", ctx->state);
		return -GSI_STATUS_UNSUPPORTED_OP;
	}

	mutex_lock(&gsi_ctx->mlock);
	reinit_completion(&ctx->compl);
	val = (((evt_ring_hdl << GSI_EE_n_EV_CH_CMD_CHID_SHFT) &
			GSI_EE_n_EV_CH_CMD_CHID_BMSK) |
		((op << GSI_EE_n_EV_CH_CMD_OPCODE_SHFT) &
			 GSI_EE_n_EV_CH_CMD_OPCODE_BMSK));
	gsi_writel(val, gsi_ctx->base +
			GSI_EE_n_EV_CH_CMD_OFFS(gsi_ctx->per.ee));
	res = wait_for_completion_timeout(&ctx->compl, GSI_CMD_TIMEOUT);
	if (res == 0) {
		GSIERR("evt_id=%lu timed out\n", evt_ring_hdl);
		mutex_unlock(&gsi_ctx->mlock);
		return -GSI_STATUS_TIMED_OUT;
	}

	if (ctx->state != GSI_EVT_RING_STATE_NOT_ALLOCATED) {
		GSIERR("evt_id=%lu unexpected state=%u\n", evt_ring_hdl,
				ctx->state);
		/*
		 * IPA Hardware returned GSI RING not allocated, which is
		 * unexpected hardware state.
		 */
		BUG();
	}
	mutex_unlock(&gsi_ctx->mlock);

	if (!ctx->props.evchid_valid) {
		mutex_lock(&gsi_ctx->mlock);
		clear_bit(evt_ring_hdl, &gsi_ctx->evt_bmap);
		mutex_unlock(&gsi_ctx->mlock);
	}
	atomic_dec(&gsi_ctx->num_evt_ring);

	return GSI_STATUS_SUCCESS;
}
EXPORT_SYMBOL(gsi_dealloc_evt_ring);

int gsi_query_evt_ring_db_addr(unsigned long evt_ring_hdl,
		uint32_t *db_addr_wp_lsb, uint32_t *db_addr_wp_msb)
{
	struct gsi_evt_ctx *ctx;

	if (!gsi_ctx) {
		pr_err("%s:%d gsi context not allocated\n", __func__, __LINE__);
		return -GSI_STATUS_NODEV;
	}

	if (!db_addr_wp_msb || !db_addr_wp_lsb) {
		GSIERR("bad params msb=%pK lsb=%pK\n", db_addr_wp_msb,
				db_addr_wp_lsb);
		return -GSI_STATUS_INVALID_PARAMS;
	}

	if (evt_ring_hdl >= gsi_ctx->max_ev) {
		GSIERR("bad params evt_ring_hdl=%lu\n", evt_ring_hdl);
		return -GSI_STATUS_INVALID_PARAMS;
	}

	ctx = &gsi_ctx->evtr[evt_ring_hdl];

	if (ctx->state != GSI_EVT_RING_STATE_ALLOCATED) {
		GSIERR("bad state %d\n",
				gsi_ctx->evtr[evt_ring_hdl].state);
		return -GSI_STATUS_UNSUPPORTED_OP;
	}

	*db_addr_wp_lsb = gsi_ctx->per.phys_addr +
		GSI_EE_n_EV_CH_k_DOORBELL_0_OFFS(evt_ring_hdl, gsi_ctx->per.ee);
	*db_addr_wp_msb = gsi_ctx->per.phys_addr +
		GSI_EE_n_EV_CH_k_DOORBELL_1_OFFS(evt_ring_hdl, gsi_ctx->per.ee);

	return GSI_STATUS_SUCCESS;
}
EXPORT_SYMBOL(gsi_query_evt_ring_db_addr);

int gsi_ring_evt_ring_db(unsigned long evt_ring_hdl, uint64_t value)
{
	struct gsi_evt_ctx *ctx;

	if (!gsi_ctx) {
		pr_err("%s:%d gsi context not allocated\n", __func__, __LINE__);
		return -GSI_STATUS_NODEV;
	}

	if (evt_ring_hdl >= gsi_ctx->max_ev) {
		GSIERR("bad params evt_ring_hdl=%lu\n", evt_ring_hdl);
		return -GSI_STATUS_INVALID_PARAMS;
	}

	ctx = &gsi_ctx->evtr[evt_ring_hdl];

	if (ctx->state != GSI_EVT_RING_STATE_ALLOCATED) {
		GSIERR("bad state %d\n",
				gsi_ctx->evtr[evt_ring_hdl].state);
		return -GSI_STATUS_UNSUPPORTED_OP;
	}

	ctx->ring.wp_local = value;
	gsi_ring_evt_doorbell(ctx);

	return GSI_STATUS_SUCCESS;
}
EXPORT_SYMBOL(gsi_ring_evt_ring_db);

int gsi_ring_ch_ring_db(unsigned long chan_hdl, uint64_t value)
{
	struct gsi_chan_ctx *ctx;
	uint32_t val;

	if (!gsi_ctx) {
		pr_err("%s:%d gsi context not allocated\n", __func__, __LINE__);
		return -GSI_STATUS_NODEV;
	}

	if (chan_hdl >= gsi_ctx->max_ch) {
		GSIERR("bad chan_hdl=%lu\n", chan_hdl);
		return -GSI_STATUS_INVALID_PARAMS;
	}

	ctx = &gsi_ctx->chan[chan_hdl];

	if (ctx->state != GSI_CHAN_STATE_STARTED) {
		GSIERR("bad state %d\n", ctx->state);
		return -GSI_STATUS_UNSUPPORTED_OP;
	}

	ctx->ring.wp_local = value;

	/* write MSB first */
	val = ((ctx->ring.wp_local >> 32) &
		GSI_EE_n_GSI_CH_k_DOORBELL_1_WRITE_PTR_MSB_BMSK) <<
		GSI_EE_n_GSI_CH_k_DOORBELL_1_WRITE_PTR_MSB_SHFT;
	gsi_writel(val, gsi_ctx->base +
		GSI_EE_n_GSI_CH_k_DOORBELL_1_OFFS(ctx->props.ch_id,
			gsi_ctx->per.ee));

	gsi_ring_chan_doorbell(ctx);

	return GSI_STATUS_SUCCESS;
}
EXPORT_SYMBOL(gsi_ring_ch_ring_db);

int gsi_reset_evt_ring(unsigned long evt_ring_hdl)
{
	uint32_t val;
	enum gsi_evt_ch_cmd_opcode op = GSI_EVT_RESET;
	struct gsi_evt_ctx *ctx;
	int res;

	if (!gsi_ctx) {
		pr_err("%s:%d gsi context not allocated\n", __func__, __LINE__);
		return -GSI_STATUS_NODEV;
	}

	if (evt_ring_hdl >= gsi_ctx->max_ev) {
		GSIERR("bad params evt_ring_hdl=%lu\n", evt_ring_hdl);
		return -GSI_STATUS_INVALID_PARAMS;
	}

	ctx = &gsi_ctx->evtr[evt_ring_hdl];

	if (ctx->state != GSI_EVT_RING_STATE_ALLOCATED) {
		GSIERR("bad state %d\n", ctx->state);
		return -GSI_STATUS_UNSUPPORTED_OP;
	}

	mutex_lock(&gsi_ctx->mlock);
	reinit_completion(&ctx->compl);
	val = (((evt_ring_hdl << GSI_EE_n_EV_CH_CMD_CHID_SHFT) &
			GSI_EE_n_EV_CH_CMD_CHID_BMSK) |
		((op << GSI_EE_n_EV_CH_CMD_OPCODE_SHFT) &
			 GSI_EE_n_EV_CH_CMD_OPCODE_BMSK));
	gsi_writel(val, gsi_ctx->base +
			GSI_EE_n_EV_CH_CMD_OFFS(gsi_ctx->per.ee));
	res = wait_for_completion_timeout(&ctx->compl, GSI_CMD_TIMEOUT);
	if (res == 0) {
		GSIERR("evt_id=%lu timed out\n", evt_ring_hdl);
		mutex_unlock(&gsi_ctx->mlock);
		return -GSI_STATUS_TIMED_OUT;
	}

	if (ctx->state != GSI_EVT_RING_STATE_ALLOCATED) {
		GSIERR("evt_id=%lu unexpected state=%u\n", evt_ring_hdl,
				ctx->state);
		/*
		 * IPA Hardware returned GSI RING not allocated, which is
		 * unexpected. Indicates hardware instability.
		 */
		BUG();
	}

	gsi_program_evt_ring_ctx(&ctx->props, evt_ring_hdl, gsi_ctx->per.ee);
	gsi_init_evt_ring(&ctx->props, &ctx->ring);

	/* restore scratch */
	__gsi_write_evt_ring_scratch(evt_ring_hdl, ctx->scratch);

	if (ctx->props.intf == GSI_EVT_CHTYPE_GPI_EV)
		gsi_prime_evt_ring(ctx);
	if (ctx->props.intf == GSI_EVT_CHTYPE_WDI2_EV)
		gsi_prime_evt_ring_wdi(ctx);
	mutex_unlock(&gsi_ctx->mlock);

	return GSI_STATUS_SUCCESS;
}
EXPORT_SYMBOL(gsi_reset_evt_ring);

int gsi_get_evt_ring_cfg(unsigned long evt_ring_hdl,
		struct gsi_evt_ring_props *props, union gsi_evt_scratch *scr)
{
	struct gsi_evt_ctx *ctx;

	if (!gsi_ctx) {
		pr_err("%s:%d gsi context not allocated\n", __func__, __LINE__);
		return -GSI_STATUS_NODEV;
	}

	if (!props || !scr) {
		GSIERR("bad params props=%pK scr=%pK\n", props, scr);
		return -GSI_STATUS_INVALID_PARAMS;
	}

	if (evt_ring_hdl >= gsi_ctx->max_ev) {
		GSIERR("bad params evt_ring_hdl=%lu\n", evt_ring_hdl);
		return -GSI_STATUS_INVALID_PARAMS;
	}

	ctx = &gsi_ctx->evtr[evt_ring_hdl];

	if (ctx->state == GSI_EVT_RING_STATE_NOT_ALLOCATED) {
		GSIERR("bad state %d\n", ctx->state);
		return -GSI_STATUS_UNSUPPORTED_OP;
	}

	mutex_lock(&ctx->mlock);
	*props = ctx->props;
	*scr = ctx->scratch;
	mutex_unlock(&ctx->mlock);

	return GSI_STATUS_SUCCESS;
}
EXPORT_SYMBOL(gsi_get_evt_ring_cfg);

int gsi_set_evt_ring_cfg(unsigned long evt_ring_hdl,
		struct gsi_evt_ring_props *props, union gsi_evt_scratch *scr)
{
	struct gsi_evt_ctx *ctx;

	if (!gsi_ctx) {
		pr_err("%s:%d gsi context not allocated\n", __func__, __LINE__);
		return -GSI_STATUS_NODEV;
	}

	if (!props || gsi_validate_evt_ring_props(props)) {
		GSIERR("bad params props=%pK\n", props);
		return -GSI_STATUS_INVALID_PARAMS;
	}

	if (evt_ring_hdl >= gsi_ctx->max_ev) {
		GSIERR("bad params evt_ring_hdl=%lu\n", evt_ring_hdl);
		return -GSI_STATUS_INVALID_PARAMS;
	}

	ctx = &gsi_ctx->evtr[evt_ring_hdl];

	if (ctx->state != GSI_EVT_RING_STATE_ALLOCATED) {
		GSIERR("bad state %d\n", ctx->state);
		return -GSI_STATUS_UNSUPPORTED_OP;
	}

	if (ctx->props.exclusive != props->exclusive) {
		GSIERR("changing immutable fields not supported\n");
		return -GSI_STATUS_UNSUPPORTED_OP;
	}

	mutex_lock(&ctx->mlock);
	ctx->props = *props;
	if (scr)
		ctx->scratch = *scr;
	mutex_unlock(&ctx->mlock);

	return gsi_reset_evt_ring(evt_ring_hdl);
}
EXPORT_SYMBOL(gsi_set_evt_ring_cfg);

static void gsi_program_chan_ctx_qos(struct gsi_chan_props *props,
	unsigned int ee)
{
	uint32_t val;

	val =
	(((props->low_weight <<
		GSI_EE_n_GSI_CH_k_QOS_WRR_WEIGHT_SHFT) &
		GSI_EE_n_GSI_CH_k_QOS_WRR_WEIGHT_BMSK) |
	((props->max_prefetch <<
		 GSI_EE_n_GSI_CH_k_QOS_MAX_PREFETCH_SHFT) &
		 GSI_EE_n_GSI_CH_k_QOS_MAX_PREFETCH_BMSK) |
	((props->use_db_eng <<
		GSI_EE_n_GSI_CH_k_QOS_USE_DB_ENG_SHFT) &
		 GSI_EE_n_GSI_CH_k_QOS_USE_DB_ENG_BMSK));
	if (gsi_ctx->per.ver >= GSI_VER_2_0)
		val |= ((props->prefetch_mode <<
			GSI_EE_n_GSI_CH_k_QOS_USE_ESCAPE_BUF_ONLY_SHFT)
			& GSI_EE_n_GSI_CH_k_QOS_USE_ESCAPE_BUF_ONLY_BMSK);

	gsi_writel(val, gsi_ctx->base +
			GSI_EE_n_GSI_CH_k_QOS_OFFS(props->ch_id, ee));
}

static void gsi_program_chan_ctx_qos_v2_5(struct gsi_chan_props *props,
	unsigned int ee)
{
	uint32_t val;

	val =
	(((props->low_weight <<
		GSI_V2_5_EE_n_GSI_CH_k_QOS_WRR_WEIGHT_SHFT) &
		GSI_V2_5_EE_n_GSI_CH_k_QOS_WRR_WEIGHT_BMSK) |
	((props->max_prefetch <<
		 GSI_V2_5_EE_n_GSI_CH_k_QOS_MAX_PREFETCH_SHFT) &
		 GSI_V2_5_EE_n_GSI_CH_k_QOS_MAX_PREFETCH_BMSK) |
	((props->use_db_eng <<
		GSI_V2_5_EE_n_GSI_CH_k_QOS_USE_DB_ENG_SHFT) &
		GSI_V2_5_EE_n_GSI_CH_k_QOS_USE_DB_ENG_BMSK) |
	((props->prefetch_mode <<
		GSI_V2_5_EE_n_GSI_CH_k_QOS_PREFETCH_MODE_SHFT) &
		GSI_V2_5_EE_n_GSI_CH_k_QOS_PREFETCH_MODE_BMSK) |
	((props->empty_lvl_threshold <<
		GSI_V2_5_EE_n_GSI_CH_k_QOS_EMPTY_LVL_THRSHOLD_SHFT) &
		GSI_V2_5_EE_n_GSI_CH_k_QOS_EMPTY_LVL_THRSHOLD_BMSK));

	gsi_writel(val, gsi_ctx->base +
			GSI_V2_5_EE_n_GSI_CH_k_QOS_OFFS(props->ch_id, ee));
}

static void gsi_program_chan_ctx(struct gsi_chan_props *props, unsigned int ee,
		uint8_t erindex)
{
	uint32_t val;
	uint32_t prot;
	uint32_t prot_msb;

	switch (props->prot) {
	case GSI_CHAN_PROT_MHI:
	case GSI_CHAN_PROT_XHCI:
	case GSI_CHAN_PROT_GPI:
	case GSI_CHAN_PROT_XDCI:
	case GSI_CHAN_PROT_WDI2:
	case GSI_CHAN_PROT_WDI3:
	case GSI_CHAN_PROT_GCI:
	case GSI_CHAN_PROT_MHIP:
		prot_msb = 0;
		break;
	case GSI_CHAN_PROT_AQC:
	case GSI_CHAN_PROT_11AD:
		prot_msb = 1;
		break;
	default:
		GSIERR("Unsupported protocol %d\n", props->prot);
		WARN_ON(1);
		return;
	}
	prot = props->prot;

	val = ((prot <<
		GSI_EE_n_GSI_CH_k_CNTXT_0_CHTYPE_PROTOCOL_SHFT) &
		GSI_EE_n_GSI_CH_k_CNTXT_0_CHTYPE_PROTOCOL_BMSK);
	if (gsi_ctx->per.ver >= GSI_VER_2_5) {
		val |= ((prot_msb <<
		GSI_V2_5_EE_n_GSI_CH_k_CNTXT_0_CHTYPE_PROTOCOL_MSB_SHFT) &
		GSI_V2_5_EE_n_GSI_CH_k_CNTXT_0_CHTYPE_PROTOCOL_MSB_BMSK);
	}

	val |= (((props->dir << GSI_EE_n_GSI_CH_k_CNTXT_0_CHTYPE_DIR_SHFT) &
			 GSI_EE_n_GSI_CH_k_CNTXT_0_CHTYPE_DIR_BMSK) |
		((erindex << GSI_EE_n_GSI_CH_k_CNTXT_0_ERINDEX_SHFT) &
			 GSI_EE_n_GSI_CH_k_CNTXT_0_ERINDEX_BMSK) |
		((props->re_size << GSI_EE_n_GSI_CH_k_CNTXT_0_ELEMENT_SIZE_SHFT)
			 & GSI_EE_n_GSI_CH_k_CNTXT_0_ELEMENT_SIZE_BMSK));
	gsi_writel(val, gsi_ctx->base +
			GSI_EE_n_GSI_CH_k_CNTXT_0_OFFS(props->ch_id, ee));

	val = (props->ring_len & GSI_EE_n_GSI_CH_k_CNTXT_1_R_LENGTH_BMSK) <<
		GSI_EE_n_GSI_CH_k_CNTXT_1_R_LENGTH_SHFT;
	gsi_writel(val, gsi_ctx->base +
			GSI_EE_n_GSI_CH_k_CNTXT_1_OFFS(props->ch_id, ee));

	val = (props->ring_base_addr &
			GSI_EE_n_GSI_CH_k_CNTXT_2_R_BASE_ADDR_LSBS_BMSK) <<
		GSI_EE_n_GSI_CH_k_CNTXT_2_R_BASE_ADDR_LSBS_SHFT;
	gsi_writel(val, gsi_ctx->base +
			GSI_EE_n_GSI_CH_k_CNTXT_2_OFFS(props->ch_id, ee));

	val = ((props->ring_base_addr >> 32) &
		GSI_EE_n_GSI_CH_k_CNTXT_3_R_BASE_ADDR_MSBS_BMSK) <<
		GSI_EE_n_GSI_CH_k_CNTXT_3_R_BASE_ADDR_MSBS_SHFT;
	gsi_writel(val, gsi_ctx->base +
			GSI_EE_n_GSI_CH_k_CNTXT_3_OFFS(props->ch_id, ee));

	if (gsi_ctx->per.ver >= GSI_VER_2_5)
		gsi_program_chan_ctx_qos_v2_5(props, ee);
	else
		gsi_program_chan_ctx_qos(props, ee);
}

static void gsi_init_chan_ring(struct gsi_chan_props *props,
		struct gsi_ring_ctx *ctx)
{
	ctx->base_va = (uintptr_t)props->ring_base_vaddr;
	ctx->base = props->ring_base_addr;
	ctx->wp = ctx->base;
	ctx->rp = ctx->base;
	ctx->wp_local = ctx->base;
	ctx->rp_local = ctx->base;
	ctx->len = props->ring_len;
	ctx->elem_sz = props->re_size;
	ctx->max_num_elem = ctx->len / ctx->elem_sz - 1;
	ctx->end = ctx->base + (ctx->max_num_elem + 1) *
		ctx->elem_sz;
}

static int gsi_validate_channel_props(struct gsi_chan_props *props)
{
	uint64_t ra;
	uint64_t last;

	if (props->ch_id >= gsi_ctx->max_ch) {
		GSIERR("ch_id %u invalid\n", props->ch_id);
		return -GSI_STATUS_INVALID_PARAMS;
	}

	if ((props->re_size == GSI_CHAN_RE_SIZE_4B &&
				props->ring_len % 4) ||
			(props->re_size == GSI_CHAN_RE_SIZE_8B &&
				 props->ring_len % 8) ||
			(props->re_size == GSI_CHAN_RE_SIZE_16B &&
				 props->ring_len % 16) ||
			(props->re_size == GSI_CHAN_RE_SIZE_32B &&
				 props->ring_len % 32)) {
		GSIERR("bad params ring_len %u not a multiple of re size %u\n",
				props->ring_len, props->re_size);
		return -GSI_STATUS_INVALID_PARAMS;
	}

	ra = props->ring_base_addr;
	do_div(ra, roundup_pow_of_two(props->ring_len));

	if (props->ring_base_addr != ra * roundup_pow_of_two(props->ring_len)) {
		GSIERR("bad params ring base not aligned 0x%llx align 0x%lx\n",
				props->ring_base_addr,
				roundup_pow_of_two(props->ring_len));
		return -GSI_STATUS_INVALID_PARAMS;
	}

	last = props->ring_base_addr + props->ring_len - props->re_size;

	/* MSB should stay same within the ring */
	if ((props->ring_base_addr & 0xFFFFFFFF00000000ULL) !=
	    (last & 0xFFFFFFFF00000000ULL)) {
		GSIERR("MSB is not fixed on ring base 0x%llx size 0x%x\n",
			props->ring_base_addr,
			props->ring_len);
		return -GSI_STATUS_INVALID_PARAMS;
	}

	if (props->prot == GSI_CHAN_PROT_GPI &&
			!props->ring_base_vaddr) {
		GSIERR("protocol %u requires ring base VA\n", props->prot);
		return -GSI_STATUS_INVALID_PARAMS;
	}

	if (props->low_weight > GSI_MAX_CH_LOW_WEIGHT) {
		GSIERR("invalid channel low weight %u\n", props->low_weight);
		return -GSI_STATUS_INVALID_PARAMS;
	}

	if (props->prot == GSI_CHAN_PROT_GPI && !props->xfer_cb) {
		GSIERR("xfer callback must be provided\n");
		return -GSI_STATUS_INVALID_PARAMS;
	}

	if (!props->err_cb) {
		GSIERR("err callback must be provided\n");
		return -GSI_STATUS_INVALID_PARAMS;
	}

	return GSI_STATUS_SUCCESS;
}

int gsi_alloc_channel(struct gsi_chan_props *props, unsigned long dev_hdl,
		unsigned long *chan_hdl)
{
	struct gsi_chan_ctx *ctx;
	uint32_t val;
	int res;
	int ee;
	enum gsi_ch_cmd_opcode op = GSI_CH_ALLOCATE;
	uint8_t erindex;
	struct gsi_user_data *user_data;
	size_t user_data_size;

	if (!gsi_ctx) {
		pr_err("%s:%d gsi context not allocated\n", __func__, __LINE__);
		return -GSI_STATUS_NODEV;
	}

	if (!props || !chan_hdl || dev_hdl != (uintptr_t)gsi_ctx) {
		GSIERR("bad params props=%pK dev_hdl=0x%lx chan_hdl=%pK\n",
				props, dev_hdl, chan_hdl);
		return -GSI_STATUS_INVALID_PARAMS;
	}

	if (gsi_validate_channel_props(props)) {
		GSIERR("bad params\n");
		return -GSI_STATUS_INVALID_PARAMS;
	}

	if (props->evt_ring_hdl != ~0) {
		if (props->evt_ring_hdl >= gsi_ctx->max_ev) {
			GSIERR("invalid evt ring=%lu\n", props->evt_ring_hdl);
			return -GSI_STATUS_INVALID_PARAMS;
		}

		if (atomic_read(
			&gsi_ctx->evtr[props->evt_ring_hdl].chan_ref_cnt) &&
			gsi_ctx->evtr[props->evt_ring_hdl].props.exclusive &&
			gsi_ctx->evtr[props->evt_ring_hdl].chan->props.prot !=
			GSI_CHAN_PROT_GCI) {
			GSIERR("evt ring=%lu exclusively used by ch_hdl=%pK\n",
				props->evt_ring_hdl, chan_hdl);
			return -GSI_STATUS_UNSUPPORTED_OP;
		}
	}

	ctx = &gsi_ctx->chan[props->ch_id];
	if (ctx->allocated) {
		GSIERR("chan %d already allocated\n", props->ch_id);
		return -GSI_STATUS_NODEV;
	}
	memset(ctx, 0, sizeof(*ctx));

	/* For IPA offloaded WDI channels not required user_data pointer */
	if (props->prot != GSI_CHAN_PROT_WDI2 &&
		props->prot != GSI_CHAN_PROT_WDI3)
		user_data_size = props->ring_len / props->re_size;
	else
		user_data_size = props->re_size;
	/*
	 * GCI channels might have OOO event completions up to GSI_VEID_MAX.
	 * user_data needs to be large enough to accommodate those.
	 * TODO: increase user data size if GSI_VEID_MAX is not enough
	 */
	if (props->prot == GSI_CHAN_PROT_GCI)
		user_data_size += GSI_VEID_MAX;

	user_data = devm_kzalloc(gsi_ctx->dev,
		user_data_size * sizeof(*user_data),
		GFP_KERNEL);
	if (user_data == NULL) {
		GSIERR("context not allocated\n");
		return -GSI_STATUS_RES_ALLOC_FAILURE;
	}

	mutex_init(&ctx->mlock);
	init_completion(&ctx->compl);
	atomic_set(&ctx->poll_mode, GSI_CHAN_MODE_CALLBACK);
	ctx->props = *props;

	if (gsi_ctx->per.ver != GSI_VER_2_2) {
		mutex_lock(&gsi_ctx->mlock);
		ee = gsi_ctx->per.ee;
		gsi_ctx->ch_dbg[props->ch_id].ch_allocate++;
		val = (((props->ch_id << GSI_EE_n_GSI_CH_CMD_CHID_SHFT) &
					GSI_EE_n_GSI_CH_CMD_CHID_BMSK) |
				((op << GSI_EE_n_GSI_CH_CMD_OPCODE_SHFT) &
				 GSI_EE_n_GSI_CH_CMD_OPCODE_BMSK));
		gsi_writel(val, gsi_ctx->base +
				GSI_EE_n_GSI_CH_CMD_OFFS(ee));
		res = wait_for_completion_timeout(&ctx->compl, GSI_CMD_TIMEOUT);
		if (res == 0) {
			GSIERR("chan_hdl=%u timed out\n", props->ch_id);
			mutex_unlock(&gsi_ctx->mlock);
			devm_kfree(gsi_ctx->dev, user_data);
			return -GSI_STATUS_TIMED_OUT;
		}
		if (ctx->state != GSI_CHAN_STATE_ALLOCATED) {
			GSIERR("chan_hdl=%u allocation failed state=%d\n",
					props->ch_id, ctx->state);
			mutex_unlock(&gsi_ctx->mlock);
			devm_kfree(gsi_ctx->dev, user_data);
			return -GSI_STATUS_RES_ALLOC_FAILURE;
		}
		mutex_unlock(&gsi_ctx->mlock);
	} else {
		mutex_lock(&gsi_ctx->mlock);
		ctx->state = GSI_CHAN_STATE_ALLOCATED;
		mutex_unlock(&gsi_ctx->mlock);
	}
	erindex = props->evt_ring_hdl != ~0 ? props->evt_ring_hdl :
		GSI_NO_EVT_ERINDEX;
	if (erindex != GSI_NO_EVT_ERINDEX && erindex >= GSI_EVT_RING_MAX) {
		GSIERR("invalid erindex %u\n", erindex);
		devm_kfree(gsi_ctx->dev, user_data);
		return -GSI_STATUS_INVALID_PARAMS;
	}

	if (erindex < GSI_EVT_RING_MAX) {
		ctx->evtr = &gsi_ctx->evtr[erindex];
		if (props->prot != GSI_CHAN_PROT_GCI)
			atomic_inc(&ctx->evtr->chan_ref_cnt);
		if (props->prot != GSI_CHAN_PROT_GCI &&
			ctx->evtr->props.exclusive &&
			atomic_read(&ctx->evtr->chan_ref_cnt) == 1)
			ctx->evtr->chan = ctx;
	}

	gsi_program_chan_ctx(props, gsi_ctx->per.ee, erindex);

	spin_lock_init(&ctx->ring.slock);
	gsi_init_chan_ring(props, &ctx->ring);
	if (!props->max_re_expected)
		ctx->props.max_re_expected = ctx->ring.max_num_elem;
	ctx->user_data = user_data;
	*chan_hdl = props->ch_id;
	ctx->allocated = true;
	ctx->stats.dp.last_timestamp = jiffies_to_msecs(jiffies);
	atomic_inc(&gsi_ctx->num_chan);

	return GSI_STATUS_SUCCESS;
}
EXPORT_SYMBOL(gsi_alloc_channel);

static int gsi_alloc_ap_channel(unsigned int chan_hdl)
{
	struct gsi_chan_ctx *ctx;
	uint32_t val;
	int res;
	int ee;
	enum gsi_ch_cmd_opcode op = GSI_CH_ALLOCATE;

	if (!gsi_ctx) {
		pr_err("%s:%d gsi context not allocated\n", __func__, __LINE__);
		return -GSI_STATUS_NODEV;
	}

	ctx = &gsi_ctx->chan[chan_hdl];
	if (ctx->allocated) {
		GSIERR("chan %d already allocated\n", chan_hdl);
		return -GSI_STATUS_NODEV;
	}

	memset(ctx, 0, sizeof(*ctx));

	mutex_init(&ctx->mlock);
	init_completion(&ctx->compl);
	atomic_set(&ctx->poll_mode, GSI_CHAN_MODE_CALLBACK);

	mutex_lock(&gsi_ctx->mlock);
	ee = gsi_ctx->per.ee;
	gsi_ctx->ch_dbg[chan_hdl].ch_allocate++;
	val = (((chan_hdl << GSI_EE_n_GSI_CH_CMD_CHID_SHFT) &
				GSI_EE_n_GSI_CH_CMD_CHID_BMSK) |
			((op << GSI_EE_n_GSI_CH_CMD_OPCODE_SHFT) &
			 GSI_EE_n_GSI_CH_CMD_OPCODE_BMSK));
	gsi_writel(val, gsi_ctx->base +
			GSI_EE_n_GSI_CH_CMD_OFFS(ee));
	res = wait_for_completion_timeout(&ctx->compl, GSI_CMD_TIMEOUT);
	if (res == 0) {
		GSIERR("chan_hdl=%u timed out\n", chan_hdl);
		mutex_unlock(&gsi_ctx->mlock);
		return -GSI_STATUS_TIMED_OUT;
	}
	if (ctx->state != GSI_CHAN_STATE_ALLOCATED) {
		GSIERR("chan_hdl=%u allocation failed state=%d\n",
				chan_hdl, ctx->state);
		mutex_unlock(&gsi_ctx->mlock);
		return -GSI_STATUS_RES_ALLOC_FAILURE;
	}
	mutex_unlock(&gsi_ctx->mlock);

	return GSI_STATUS_SUCCESS;
}

static void __gsi_write_channel_scratch(unsigned long chan_hdl,
		union __packed gsi_channel_scratch val)
{
	gsi_writel(val.data.word1, gsi_ctx->base +
		GSI_EE_n_GSI_CH_k_SCRATCH_0_OFFS(chan_hdl,
			gsi_ctx->per.ee));
	gsi_writel(val.data.word2, gsi_ctx->base +
		GSI_EE_n_GSI_CH_k_SCRATCH_1_OFFS(chan_hdl,
			gsi_ctx->per.ee));
	gsi_writel(val.data.word3, gsi_ctx->base +
		GSI_EE_n_GSI_CH_k_SCRATCH_2_OFFS(chan_hdl,
			gsi_ctx->per.ee));

	gsi_writel(val.data.word4, gsi_ctx->base +
		GSI_EE_n_GSI_CH_k_SCRATCH_3_OFFS(chan_hdl,
			gsi_ctx->per.ee));
}

int gsi_write_channel_scratch3_reg(unsigned long chan_hdl,
		union __packed gsi_wdi_channel_scratch3_reg val)
{
	struct gsi_chan_ctx *ctx;

	if (!gsi_ctx) {
		pr_err("%s:%d gsi context not allocated\n", __func__, __LINE__);
		return -GSI_STATUS_NODEV;
	}

	if (chan_hdl >= gsi_ctx->max_ch) {
		GSIERR("bad params chan_hdl=%lu\n", chan_hdl);
		return -GSI_STATUS_INVALID_PARAMS;
	}

	ctx = &gsi_ctx->chan[chan_hdl];

	mutex_lock(&ctx->mlock);

	ctx->scratch.wdi.endp_metadatareg_offset =
				val.wdi.endp_metadatareg_offset;
	ctx->scratch.wdi.qmap_id = val.wdi.qmap_id;

	gsi_writel(val.data.word1, gsi_ctx->base +
		GSI_EE_n_GSI_CH_k_SCRATCH_3_OFFS(chan_hdl,
			gsi_ctx->per.ee));
	mutex_unlock(&ctx->mlock);
	return GSI_STATUS_SUCCESS;
}
EXPORT_SYMBOL(gsi_write_channel_scratch3_reg);

static void __gsi_read_channel_scratch(unsigned long chan_hdl,
		union __packed gsi_channel_scratch * val)
{
	val->data.word1 = gsi_readl(gsi_ctx->base +
		GSI_EE_n_GSI_CH_k_SCRATCH_0_OFFS(chan_hdl,
			gsi_ctx->per.ee));

	val->data.word2 = gsi_readl(gsi_ctx->base +
		GSI_EE_n_GSI_CH_k_SCRATCH_1_OFFS(chan_hdl,
			gsi_ctx->per.ee));

	val->data.word3 = gsi_readl(gsi_ctx->base +
		GSI_EE_n_GSI_CH_k_SCRATCH_2_OFFS(chan_hdl,
			gsi_ctx->per.ee));

	val->data.word4 = gsi_readl(gsi_ctx->base +
		GSI_EE_n_GSI_CH_k_SCRATCH_3_OFFS(chan_hdl,
			gsi_ctx->per.ee));
}

static union __packed gsi_channel_scratch __gsi_update_mhi_channel_scratch(
	unsigned long chan_hdl, struct __packed gsi_mhi_channel_scratch mscr)
{
	union __packed gsi_channel_scratch scr;

	/* below sequence is not atomic. assumption is sequencer specific fields
	 * will remain unchanged across this sequence
	 */

	/* READ */
	scr.data.word1 = gsi_readl(gsi_ctx->base +
		GSI_EE_n_GSI_CH_k_SCRATCH_0_OFFS(chan_hdl,
			gsi_ctx->per.ee));

	scr.data.word2 = gsi_readl(gsi_ctx->base +
		GSI_EE_n_GSI_CH_k_SCRATCH_1_OFFS(chan_hdl,
			gsi_ctx->per.ee));

	scr.data.word3 = gsi_readl(gsi_ctx->base +
		GSI_EE_n_GSI_CH_k_SCRATCH_2_OFFS(chan_hdl,
			gsi_ctx->per.ee));

	scr.data.word4 = gsi_readl(gsi_ctx->base +
		GSI_EE_n_GSI_CH_k_SCRATCH_3_OFFS(chan_hdl,
			gsi_ctx->per.ee));

	/* UPDATE */
	scr.mhi.mhi_host_wp_addr = mscr.mhi_host_wp_addr;
	scr.mhi.assert_bit40 = mscr.assert_bit40;
	scr.mhi.polling_configuration = mscr.polling_configuration;
	scr.mhi.burst_mode_enabled = mscr.burst_mode_enabled;
	scr.mhi.polling_mode = mscr.polling_mode;
	scr.mhi.oob_mod_threshold = mscr.oob_mod_threshold;

	if (gsi_ctx->per.ver < GSI_VER_2_5) {
		scr.mhi.max_outstanding_tre = mscr.max_outstanding_tre;
		scr.mhi.outstanding_threshold = mscr.outstanding_threshold;
	}

	/* WRITE */
	gsi_writel(scr.data.word1, gsi_ctx->base +
		GSI_EE_n_GSI_CH_k_SCRATCH_0_OFFS(chan_hdl,
			gsi_ctx->per.ee));

	gsi_writel(scr.data.word2, gsi_ctx->base +
		GSI_EE_n_GSI_CH_k_SCRATCH_1_OFFS(chan_hdl,
			gsi_ctx->per.ee));

	gsi_writel(scr.data.word3, gsi_ctx->base +
		GSI_EE_n_GSI_CH_k_SCRATCH_2_OFFS(chan_hdl,
			gsi_ctx->per.ee));

	gsi_writel(scr.data.word4, gsi_ctx->base +
		GSI_EE_n_GSI_CH_k_SCRATCH_3_OFFS(chan_hdl,
			gsi_ctx->per.ee));

	return scr;
}

int gsi_write_channel_scratch(unsigned long chan_hdl,
		union __packed gsi_channel_scratch val)
{
	struct gsi_chan_ctx *ctx;

	if (!gsi_ctx) {
		pr_err("%s:%d gsi context not allocated\n", __func__, __LINE__);
		return -GSI_STATUS_NODEV;
	}

	if (chan_hdl >= gsi_ctx->max_ch) {
		GSIERR("bad params chan_hdl=%lu\n", chan_hdl);
		return -GSI_STATUS_INVALID_PARAMS;
	}

	if (gsi_ctx->chan[chan_hdl].state != GSI_CHAN_STATE_ALLOCATED &&
		gsi_ctx->chan[chan_hdl].state != GSI_CHAN_STATE_STOPPED) {
		GSIERR("bad state %d\n",
				gsi_ctx->chan[chan_hdl].state);
		return -GSI_STATUS_UNSUPPORTED_OP;
	}

	ctx = &gsi_ctx->chan[chan_hdl];

	mutex_lock(&ctx->mlock);
	ctx->scratch = val;
	__gsi_write_channel_scratch(chan_hdl, val);
	mutex_unlock(&ctx->mlock);

	return GSI_STATUS_SUCCESS;
}
EXPORT_SYMBOL(gsi_write_channel_scratch);

int gsi_read_channel_scratch(unsigned long chan_hdl,
		union __packed gsi_channel_scratch *val)
{
	struct gsi_chan_ctx *ctx;

	if (!gsi_ctx) {
		pr_err("%s:%d gsi context not allocated\n", __func__, __LINE__);
		return -GSI_STATUS_NODEV;
	}

	if (chan_hdl >= gsi_ctx->max_ch) {
		GSIERR("bad params chan_hdl=%lu\n", chan_hdl);
		return -GSI_STATUS_INVALID_PARAMS;
	}

	if (gsi_ctx->chan[chan_hdl].state != GSI_CHAN_STATE_ALLOCATED &&
		gsi_ctx->chan[chan_hdl].state != GSI_CHAN_STATE_STARTED &&
		gsi_ctx->chan[chan_hdl].state != GSI_CHAN_STATE_STOPPED) {
		GSIERR("bad state %d\n",
				gsi_ctx->chan[chan_hdl].state);
		return -GSI_STATUS_UNSUPPORTED_OP;
	}

	ctx = &gsi_ctx->chan[chan_hdl];

	mutex_lock(&ctx->mlock);
	__gsi_read_channel_scratch(chan_hdl, val);
	mutex_unlock(&ctx->mlock);

	return GSI_STATUS_SUCCESS;
}
EXPORT_SYMBOL(gsi_read_channel_scratch);

int gsi_update_mhi_channel_scratch(unsigned long chan_hdl,
		struct __packed gsi_mhi_channel_scratch mscr)
{
	struct gsi_chan_ctx *ctx;

	if (!gsi_ctx) {
		pr_err("%s:%d gsi context not allocated\n", __func__, __LINE__);
		return -GSI_STATUS_NODEV;
	}

	if (chan_hdl >= gsi_ctx->max_ch) {
		GSIERR("bad params chan_hdl=%lu\n", chan_hdl);
		return -GSI_STATUS_INVALID_PARAMS;
	}

	if (gsi_ctx->chan[chan_hdl].state != GSI_CHAN_STATE_ALLOCATED &&
		gsi_ctx->chan[chan_hdl].state != GSI_CHAN_STATE_STOPPED) {
		GSIERR("bad state %d\n",
				gsi_ctx->chan[chan_hdl].state);
		return -GSI_STATUS_UNSUPPORTED_OP;
	}

	ctx = &gsi_ctx->chan[chan_hdl];

	mutex_lock(&ctx->mlock);
	ctx->scratch = __gsi_update_mhi_channel_scratch(chan_hdl, mscr);
	mutex_unlock(&ctx->mlock);

	return GSI_STATUS_SUCCESS;
}
EXPORT_SYMBOL(gsi_update_mhi_channel_scratch);

int gsi_query_channel_db_addr(unsigned long chan_hdl,
		uint32_t *db_addr_wp_lsb, uint32_t *db_addr_wp_msb)
{
	if (!gsi_ctx) {
		pr_err("%s:%d gsi context not allocated\n", __func__, __LINE__);
		return -GSI_STATUS_NODEV;
	}

	if (!db_addr_wp_msb || !db_addr_wp_lsb) {
		GSIERR("bad params msb=%pK lsb=%pK\n", db_addr_wp_msb,
				db_addr_wp_lsb);
		return -GSI_STATUS_INVALID_PARAMS;
	}

	if (chan_hdl >= gsi_ctx->max_ch) {
		GSIERR("bad params chan_hdl=%lu\n", chan_hdl);
		return -GSI_STATUS_INVALID_PARAMS;
	}

	if (gsi_ctx->chan[chan_hdl].state == GSI_CHAN_STATE_NOT_ALLOCATED) {
		GSIERR("bad state %d\n",
				gsi_ctx->chan[chan_hdl].state);
		return -GSI_STATUS_UNSUPPORTED_OP;
	}

	*db_addr_wp_lsb = gsi_ctx->per.phys_addr +
		GSI_EE_n_GSI_CH_k_DOORBELL_0_OFFS(chan_hdl, gsi_ctx->per.ee);
	*db_addr_wp_msb = gsi_ctx->per.phys_addr +
		GSI_EE_n_GSI_CH_k_DOORBELL_1_OFFS(chan_hdl, gsi_ctx->per.ee);

	return GSI_STATUS_SUCCESS;
}
EXPORT_SYMBOL(gsi_query_channel_db_addr);

int gsi_start_channel(unsigned long chan_hdl)
{
	enum gsi_ch_cmd_opcode op = GSI_CH_START;
	uint32_t val;
	struct gsi_chan_ctx *ctx;

	if (!gsi_ctx) {
		pr_err("%s:%d gsi context not allocated\n", __func__, __LINE__);
		return -GSI_STATUS_NODEV;
	}

	if (chan_hdl >= gsi_ctx->max_ch) {
		GSIERR("bad params chan_hdl=%lu\n", chan_hdl);
		return -GSI_STATUS_INVALID_PARAMS;
	}

	ctx = &gsi_ctx->chan[chan_hdl];

	if (ctx->state != GSI_CHAN_STATE_ALLOCATED &&
		ctx->state != GSI_CHAN_STATE_STOP_IN_PROC &&
		ctx->state != GSI_CHAN_STATE_STOPPED) {
		GSIERR("bad state %d\n", ctx->state);
		return -GSI_STATUS_UNSUPPORTED_OP;
	}

	mutex_lock(&gsi_ctx->mlock);
	reinit_completion(&ctx->compl);

	/* check if INTSET is in IRQ mode for GPI channel */
	val = gsi_readl(gsi_ctx->base +
			GSI_EE_n_CNTXT_INTSET_OFFS(gsi_ctx->per.ee));
	if (ctx->evtr->props.intf == GSI_EVT_CHTYPE_GPI_EV &&
		val != GSI_INTR_IRQ) {
		GSIERR("GSI_EE_n_CNTXT_INTSET_OFFS %d\n", val);
		BUG();
	}

	gsi_ctx->ch_dbg[chan_hdl].ch_start++;
	val = (((chan_hdl << GSI_EE_n_GSI_CH_CMD_CHID_SHFT) &
			GSI_EE_n_GSI_CH_CMD_CHID_BMSK) |
		((op << GSI_EE_n_GSI_CH_CMD_OPCODE_SHFT) &
		 GSI_EE_n_GSI_CH_CMD_OPCODE_BMSK));
	gsi_writel(val, gsi_ctx->base +
			GSI_EE_n_GSI_CH_CMD_OFFS(gsi_ctx->per.ee));

	GSIDBG("GSI Channel Start, waiting for completion\n");
	gsi_channel_state_change_wait(chan_hdl,
		ctx,
		GSI_START_CMD_TIMEOUT_MS, op);

	if (ctx->state != GSI_CHAN_STATE_STARTED &&
		ctx->state != GSI_CHAN_STATE_FLOW_CONTROL) {
		/*
		* Hardware returned unexpected status, unexpected
		* hardware state.
		*/
		GSIERR("chan=%lu timed out, unexpected state=%u\n",
			chan_hdl, ctx->state);
		BUG();
	}

	GSIDBG("GSI Channel=%lu Start success\n", chan_hdl);

	/* write order MUST be MSB followed by LSB */
	val = ((ctx->ring.wp_local >> 32) &
		GSI_EE_n_GSI_CH_k_DOORBELL_1_WRITE_PTR_MSB_BMSK) <<
		GSI_EE_n_GSI_CH_k_DOORBELL_1_WRITE_PTR_MSB_SHFT;
	gsi_writel(val, gsi_ctx->base +
		GSI_EE_n_GSI_CH_k_DOORBELL_1_OFFS(ctx->props.ch_id,
		gsi_ctx->per.ee));

	mutex_unlock(&gsi_ctx->mlock);

	return GSI_STATUS_SUCCESS;
}
EXPORT_SYMBOL(gsi_start_channel);

int gsi_stop_channel(unsigned long chan_hdl)
{
	enum gsi_ch_cmd_opcode op = GSI_CH_STOP;
	int res;
	uint32_t val;
	struct gsi_chan_ctx *ctx;

	if (!gsi_ctx) {
		pr_err("%s:%d gsi context not allocated\n", __func__, __LINE__);
		return -GSI_STATUS_NODEV;
	}

	if (chan_hdl >= gsi_ctx->max_ch) {
		GSIERR("bad params chan_hdl=%lu\n", chan_hdl);
		return -GSI_STATUS_INVALID_PARAMS;
	}

	ctx = &gsi_ctx->chan[chan_hdl];

	if (ctx->state == GSI_CHAN_STATE_STOPPED) {
		GSIDBG("chan_hdl=%lu already stopped\n", chan_hdl);
		return GSI_STATUS_SUCCESS;
	}

	if (ctx->state != GSI_CHAN_STATE_STARTED &&
		ctx->state != GSI_CHAN_STATE_STOP_IN_PROC &&
		ctx->state != GSI_CHAN_STATE_ERROR) {
		GSIERR("bad state %d\n", ctx->state);
		return -GSI_STATUS_UNSUPPORTED_OP;
	}

	mutex_lock(&gsi_ctx->mlock);
	reinit_completion(&ctx->compl);

	/* check if INTSET is in IRQ mode for GPI channel */
	val = gsi_readl(gsi_ctx->base +
			GSI_EE_n_CNTXT_INTSET_OFFS(gsi_ctx->per.ee));
	if (ctx->evtr->props.intf == GSI_EVT_CHTYPE_GPI_EV &&
		val != GSI_INTR_IRQ) {
		GSIERR("GSI_EE_n_CNTXT_INTSET_OFFS %d\n", val);
		BUG();
	}

	gsi_ctx->ch_dbg[chan_hdl].ch_stop++;
	val = (((chan_hdl << GSI_EE_n_GSI_CH_CMD_CHID_SHFT) &
			GSI_EE_n_GSI_CH_CMD_CHID_BMSK) |
		((op << GSI_EE_n_GSI_CH_CMD_OPCODE_SHFT) &
		 GSI_EE_n_GSI_CH_CMD_OPCODE_BMSK));
	gsi_writel(val, gsi_ctx->base +
			GSI_EE_n_GSI_CH_CMD_OFFS(gsi_ctx->per.ee));

	GSIDBG("GSI Channel Stop, waiting for completion\n");
	gsi_channel_state_change_wait(chan_hdl,
		ctx,
		GSI_STOP_CMD_TIMEOUT_MS, op);

	if (ctx->state != GSI_CHAN_STATE_STOPPED &&
		ctx->state != GSI_CHAN_STATE_STOP_IN_PROC) {
		GSIERR("chan=%lu unexpected state=%u\n", chan_hdl, ctx->state);
		res = -GSI_STATUS_BAD_STATE;
		BUG();
		goto free_lock;
	}

	if (ctx->state == GSI_CHAN_STATE_STOP_IN_PROC) {
		GSIERR("chan=%lu busy try again\n", chan_hdl);
		res = -GSI_STATUS_AGAIN;
		goto free_lock;
	}

	res = GSI_STATUS_SUCCESS;

free_lock:
	mutex_unlock(&gsi_ctx->mlock);
	return res;
}
EXPORT_SYMBOL(gsi_stop_channel);

int gsi_stop_db_channel(unsigned long chan_hdl)
{
	enum gsi_ch_cmd_opcode op = GSI_CH_DB_STOP;
	int res;
	uint32_t val;
	struct gsi_chan_ctx *ctx;

	if (!gsi_ctx) {
		pr_err("%s:%d gsi context not allocated\n", __func__, __LINE__);
		return -GSI_STATUS_NODEV;
	}

	if (chan_hdl >= gsi_ctx->max_ch) {
		GSIERR("bad params chan_hdl=%lu\n", chan_hdl);
		return -GSI_STATUS_INVALID_PARAMS;
	}

	ctx = &gsi_ctx->chan[chan_hdl];

	if (ctx->state == GSI_CHAN_STATE_STOPPED) {
		GSIDBG("chan_hdl=%lu already stopped\n", chan_hdl);
		return GSI_STATUS_SUCCESS;
	}

	if (ctx->state != GSI_CHAN_STATE_STARTED &&
		ctx->state != GSI_CHAN_STATE_STOP_IN_PROC) {
		GSIERR("bad state %d\n", ctx->state);
		return -GSI_STATUS_UNSUPPORTED_OP;
	}

	mutex_lock(&gsi_ctx->mlock);
	reinit_completion(&ctx->compl);

	gsi_ctx->ch_dbg[chan_hdl].ch_db_stop++;
	val = (((chan_hdl << GSI_EE_n_GSI_CH_CMD_CHID_SHFT) &
			GSI_EE_n_GSI_CH_CMD_CHID_BMSK) |
		((op << GSI_EE_n_GSI_CH_CMD_OPCODE_SHFT) &
		 GSI_EE_n_GSI_CH_CMD_OPCODE_BMSK));
	gsi_writel(val, gsi_ctx->base +
			GSI_EE_n_GSI_CH_CMD_OFFS(gsi_ctx->per.ee));
	res = wait_for_completion_timeout(&ctx->compl,
			msecs_to_jiffies(GSI_STOP_CMD_TIMEOUT_MS));
	if (res == 0) {
		GSIERR("chan_hdl=%lu timed out\n", chan_hdl);
		res = -GSI_STATUS_TIMED_OUT;
		goto free_lock;
	}

	if (ctx->state != GSI_CHAN_STATE_STOPPED &&
		ctx->state != GSI_CHAN_STATE_STOP_IN_PROC) {
		GSIERR("chan=%lu unexpected state=%u\n", chan_hdl, ctx->state);
		res = -GSI_STATUS_BAD_STATE;
		goto free_lock;
	}

	if (ctx->state == GSI_CHAN_STATE_STOP_IN_PROC) {
		GSIERR("chan=%lu busy try again\n", chan_hdl);
		res = -GSI_STATUS_AGAIN;
		goto free_lock;
	}

	res = GSI_STATUS_SUCCESS;

free_lock:
	mutex_unlock(&gsi_ctx->mlock);
	return res;
}
EXPORT_SYMBOL(gsi_stop_db_channel);

int gsi_reset_channel(unsigned long chan_hdl)
{
	enum gsi_ch_cmd_opcode op = GSI_CH_RESET;
	int res;
	uint32_t val;
	struct gsi_chan_ctx *ctx;
	bool reset_done = false;
	uint32_t retry_cnt = 0;

	if (!gsi_ctx) {
		pr_err("%s:%d gsi context not allocated\n", __func__, __LINE__);
		return -GSI_STATUS_NODEV;
	}

	if (chan_hdl >= gsi_ctx->max_ch) {
		GSIERR("bad params chan_hdl=%lu\n", chan_hdl);
		return -GSI_STATUS_INVALID_PARAMS;
	}

	ctx = &gsi_ctx->chan[chan_hdl];

	/*
	 * In WDI3 case, if SAP enabled but no client connected,
	 * GSI will be in allocated state. When SAP disabled,
	 * gsi_reset_channel will be called and reset is needed.
	 */
	if (ctx->state != GSI_CHAN_STATE_STOPPED &&
		ctx->state != GSI_CHAN_STATE_ALLOCATED) {
		GSIERR("bad state %d\n", ctx->state);
		return -GSI_STATUS_UNSUPPORTED_OP;
	}

	mutex_lock(&gsi_ctx->mlock);

reset:
	reinit_completion(&ctx->compl);
	gsi_ctx->ch_dbg[chan_hdl].ch_reset++;
	val = (((chan_hdl << GSI_EE_n_GSI_CH_CMD_CHID_SHFT) &
			GSI_EE_n_GSI_CH_CMD_CHID_BMSK) |
		((op << GSI_EE_n_GSI_CH_CMD_OPCODE_SHFT) &
		 GSI_EE_n_GSI_CH_CMD_OPCODE_BMSK));
	gsi_writel(val, gsi_ctx->base +
			GSI_EE_n_GSI_CH_CMD_OFFS(gsi_ctx->per.ee));
	res = wait_for_completion_timeout(&ctx->compl, GSI_CMD_TIMEOUT);
	if (res == 0) {
		GSIERR("chan_hdl=%lu timed out\n", chan_hdl);
		mutex_unlock(&gsi_ctx->mlock);
		return -GSI_STATUS_TIMED_OUT;
	}

revrfy_chnlstate:
	if (ctx->state != GSI_CHAN_STATE_ALLOCATED) {
		GSIERR("chan_hdl=%lu unexpected state=%u\n", chan_hdl,
				ctx->state);
		/* GSI register update state not sync with gsi channel
		 * context state not sync, need to wait for 1ms to sync.
		 */
		retry_cnt++;
		if (retry_cnt <= GSI_CHNL_STATE_MAX_RETRYCNT) {
			usleep_range(GSI_RESET_WA_MIN_SLEEP,
				GSI_RESET_WA_MAX_SLEEP);
			goto revrfy_chnlstate;
		}
		/*
		 * Hardware returned incorrect state, unexpected
		 * hardware state.
		 */
		BUG();
	}

	/* Hardware issue fixed from GSI 2.0 and no need for the WA */
	if (gsi_ctx->per.ver >= GSI_VER_2_0)
		reset_done = true;

	/* workaround: reset GSI producers again */
	if (ctx->props.dir == GSI_CHAN_DIR_FROM_GSI && !reset_done) {
		usleep_range(GSI_RESET_WA_MIN_SLEEP, GSI_RESET_WA_MAX_SLEEP);
		reset_done = true;
		goto reset;
	}

	if (ctx->props.cleanup_cb)
		gsi_cleanup_xfer_user_data(chan_hdl, ctx->props.cleanup_cb);

	gsi_program_chan_ctx(&ctx->props, gsi_ctx->per.ee,
			ctx->evtr ? ctx->evtr->id : GSI_NO_EVT_ERINDEX);
	gsi_init_chan_ring(&ctx->props, &ctx->ring);

	/* restore scratch */
	__gsi_write_channel_scratch(chan_hdl, ctx->scratch);

	mutex_unlock(&gsi_ctx->mlock);

	return GSI_STATUS_SUCCESS;
}
EXPORT_SYMBOL(gsi_reset_channel);

int gsi_dealloc_channel(unsigned long chan_hdl)
{
	enum gsi_ch_cmd_opcode op = GSI_CH_DE_ALLOC;
	int res;
	uint32_t val;
	struct gsi_chan_ctx *ctx;

	if (!gsi_ctx) {
		pr_err("%s:%d gsi context not allocated\n", __func__, __LINE__);
		return -GSI_STATUS_NODEV;
	}

	if (chan_hdl >= gsi_ctx->max_ch) {
		GSIERR("bad params chan_hdl=%lu\n", chan_hdl);
		return -GSI_STATUS_INVALID_PARAMS;
	}

	ctx = &gsi_ctx->chan[chan_hdl];

	if (ctx->state != GSI_CHAN_STATE_ALLOCATED) {
		GSIERR("bad state %d\n", ctx->state);
		return -GSI_STATUS_UNSUPPORTED_OP;
	}

	/*In GSI_VER_2_2 version deallocation channel not supported*/
	if (gsi_ctx->per.ver != GSI_VER_2_2) {
		mutex_lock(&gsi_ctx->mlock);
		reinit_completion(&ctx->compl);

		gsi_ctx->ch_dbg[chan_hdl].ch_de_alloc++;
		val = (((chan_hdl << GSI_EE_n_GSI_CH_CMD_CHID_SHFT) &
					GSI_EE_n_GSI_CH_CMD_CHID_BMSK) |
				((op << GSI_EE_n_GSI_CH_CMD_OPCODE_SHFT) &
				 GSI_EE_n_GSI_CH_CMD_OPCODE_BMSK));
		gsi_writel(val, gsi_ctx->base +
				GSI_EE_n_GSI_CH_CMD_OFFS(gsi_ctx->per.ee));
		res = wait_for_completion_timeout(&ctx->compl, GSI_CMD_TIMEOUT);
		if (res == 0) {
			GSIERR("chan_hdl=%lu timed out\n", chan_hdl);
			mutex_unlock(&gsi_ctx->mlock);
			return -GSI_STATUS_TIMED_OUT;
		}
		if (ctx->state != GSI_CHAN_STATE_NOT_ALLOCATED) {
			GSIERR("chan_hdl=%lu unexpected state=%u\n", chan_hdl,
					ctx->state);
			/* Hardware returned incorrect value */
			BUG();
		}

		mutex_unlock(&gsi_ctx->mlock);
	} else {
		mutex_lock(&gsi_ctx->mlock);
		GSIDBG("In GSI_VER_2_2 channel deallocation not supported\n");
		ctx->state = GSI_CHAN_STATE_NOT_ALLOCATED;
		GSIDBG("chan_hdl=%lu Channel state = %u\n", chan_hdl,
								ctx->state);
		mutex_unlock(&gsi_ctx->mlock);
	}
	devm_kfree(gsi_ctx->dev, ctx->user_data);
	ctx->allocated = false;
	if (ctx->evtr && (ctx->props.prot != GSI_CHAN_PROT_GCI))
		atomic_dec(&ctx->evtr->chan_ref_cnt);
	atomic_dec(&gsi_ctx->num_chan);

	return GSI_STATUS_SUCCESS;
}
EXPORT_SYMBOL(gsi_dealloc_channel);

void gsi_update_ch_dp_stats(struct gsi_chan_ctx *ctx, uint16_t used)
{
	unsigned long now = jiffies_to_msecs(jiffies);
	unsigned long elapsed;

	if (used == 0) {
		elapsed = now - ctx->stats.dp.last_timestamp;
		if (ctx->stats.dp.empty_time < elapsed)
			ctx->stats.dp.empty_time = elapsed;
	}

	if (used <= ctx->props.max_re_expected / 3)
		++ctx->stats.dp.ch_below_lo;
	else if (used <= 2 * ctx->props.max_re_expected / 3)
		++ctx->stats.dp.ch_below_hi;
	else
		++ctx->stats.dp.ch_above_hi;
	ctx->stats.dp.last_timestamp = now;
}

static void __gsi_query_channel_free_re(struct gsi_chan_ctx *ctx,
		uint16_t *num_free_re)
{
	uint16_t start;
	uint16_t end;
	uint64_t rp;
	int ee = gsi_ctx->per.ee;
	uint16_t used;

	WARN_ON(ctx->props.prot != GSI_CHAN_PROT_GPI);

	if (!ctx->evtr) {
		rp = gsi_readl(gsi_ctx->base +
			GSI_EE_n_GSI_CH_k_CNTXT_4_OFFS(ctx->props.ch_id, ee));
		rp |= ctx->ring.rp & 0xFFFFFFFF00000000;

		ctx->ring.rp = rp;
	} else {
		rp = ctx->ring.rp_local;
	}

	start = gsi_find_idx_from_addr(&ctx->ring, rp);
	end = gsi_find_idx_from_addr(&ctx->ring, ctx->ring.wp_local);

	if (end >= start)
		used = end - start;
	else
		used = ctx->ring.max_num_elem + 1 - (start - end);

	*num_free_re = ctx->ring.max_num_elem - used;
}

int gsi_query_channel_info(unsigned long chan_hdl,
		struct gsi_chan_info *info)
{
	struct gsi_chan_ctx *ctx;
	spinlock_t *slock;
	unsigned long flags;
	uint64_t rp;
	uint64_t wp;
	int ee;

	if (!gsi_ctx) {
		pr_err("%s:%d gsi context not allocated\n", __func__, __LINE__);
		return -GSI_STATUS_NODEV;
	}

	if (chan_hdl >= gsi_ctx->max_ch || !info) {
		GSIERR("bad params chan_hdl=%lu info=%pK\n", chan_hdl, info);
		return -GSI_STATUS_INVALID_PARAMS;
	}

	ctx = &gsi_ctx->chan[chan_hdl];
	if (ctx->evtr) {
		slock = &ctx->evtr->ring.slock;
		info->evt_valid = true;
	} else {
		slock = &ctx->ring.slock;
		info->evt_valid = false;
	}

	spin_lock_irqsave(slock, flags);

	ee = gsi_ctx->per.ee;
	rp = gsi_readl(gsi_ctx->base +
		GSI_EE_n_GSI_CH_k_CNTXT_4_OFFS(ctx->props.ch_id, ee));
	rp |= ((uint64_t)gsi_readl(gsi_ctx->base +
		GSI_EE_n_GSI_CH_k_CNTXT_5_OFFS(ctx->props.ch_id, ee))) << 32;
	ctx->ring.rp = rp;
	info->rp = rp;

	wp = gsi_readl(gsi_ctx->base +
		GSI_EE_n_GSI_CH_k_CNTXT_6_OFFS(ctx->props.ch_id, ee));
	wp |= ((uint64_t)gsi_readl(gsi_ctx->base +
		GSI_EE_n_GSI_CH_k_CNTXT_7_OFFS(ctx->props.ch_id, ee))) << 32;
	ctx->ring.wp = wp;
	info->wp = wp;

	if (info->evt_valid) {
		rp = gsi_readl(gsi_ctx->base +
			GSI_EE_n_EV_CH_k_CNTXT_4_OFFS(ctx->evtr->id, ee));
		rp |= ((uint64_t)gsi_readl(gsi_ctx->base +
			GSI_EE_n_EV_CH_k_CNTXT_5_OFFS(ctx->evtr->id, ee)))
			<< 32;
		info->evt_rp = rp;

		wp = gsi_readl(gsi_ctx->base +
			GSI_EE_n_EV_CH_k_CNTXT_6_OFFS(ctx->evtr->id, ee));
		wp |= ((uint64_t)gsi_readl(gsi_ctx->base +
			GSI_EE_n_EV_CH_k_CNTXT_7_OFFS(ctx->evtr->id, ee)))
			<< 32;
		info->evt_wp = wp;
	}

	spin_unlock_irqrestore(slock, flags);

	GSIDBG("ch=%lu RP=0x%llx WP=0x%llx ev_valid=%d ERP=0x%llx EWP=0x%llx\n",
			chan_hdl, info->rp, info->wp,
			info->evt_valid, info->evt_rp, info->evt_wp);

	return GSI_STATUS_SUCCESS;
}
EXPORT_SYMBOL(gsi_query_channel_info);

int gsi_is_channel_empty(unsigned long chan_hdl, bool *is_empty)
{
	struct gsi_chan_ctx *ctx;
	spinlock_t *slock;
	unsigned long flags;
	uint64_t rp;
	uint64_t wp;
	uint64_t rp_local;
	int ee;

	if (!gsi_ctx) {
		pr_err("%s:%d gsi context not allocated\n", __func__, __LINE__);
		return -GSI_STATUS_NODEV;
	}

	if (chan_hdl >= gsi_ctx->max_ch || !is_empty) {
		GSIERR("bad params chan_hdl=%lu is_empty=%pK\n",
				chan_hdl, is_empty);
		return -GSI_STATUS_INVALID_PARAMS;
	}

	ctx = &gsi_ctx->chan[chan_hdl];
	ee = gsi_ctx->per.ee;

	if (ctx->props.prot != GSI_CHAN_PROT_GPI &&
		ctx->props.prot != GSI_CHAN_PROT_GCI) {
		GSIERR("op not supported for protocol %u\n", ctx->props.prot);
		return -GSI_STATUS_UNSUPPORTED_OP;
	}

	if (ctx->evtr)
		slock = &ctx->evtr->ring.slock;
	else
		slock = &ctx->ring.slock;

	spin_lock_irqsave(slock, flags);

	if (ctx->props.dir == GSI_CHAN_DIR_FROM_GSI && ctx->evtr) {
		rp = gsi_readl(gsi_ctx->base +
			GSI_EE_n_EV_CH_k_CNTXT_4_OFFS(ctx->evtr->id, ee));
		rp |= ctx->evtr->ring.rp & 0xFFFFFFFF00000000;
		ctx->evtr->ring.rp = rp;

		wp = gsi_readl(gsi_ctx->base +
			GSI_EE_n_EV_CH_k_CNTXT_6_OFFS(ctx->evtr->id, ee));
		wp |= ctx->evtr->ring.wp & 0xFFFFFFFF00000000;
		ctx->evtr->ring.wp = wp;

		rp_local = ctx->evtr->ring.rp_local;
	} else {
		rp = gsi_readl(gsi_ctx->base +
			GSI_EE_n_GSI_CH_k_CNTXT_4_OFFS(ctx->props.ch_id, ee));
		rp |= ctx->ring.rp & 0xFFFFFFFF00000000;
		ctx->ring.rp = rp;

		wp = gsi_readl(gsi_ctx->base +
			GSI_EE_n_GSI_CH_k_CNTXT_6_OFFS(ctx->props.ch_id, ee));
		wp |= ctx->ring.wp & 0xFFFFFFFF00000000;
		ctx->ring.wp = wp;

		rp_local = ctx->ring.rp_local;
	}

	if (ctx->props.dir == GSI_CHAN_DIR_FROM_GSI)
		*is_empty = (rp_local == rp) ? true : false;
	else
		*is_empty = (wp == rp) ? true : false;

	spin_unlock_irqrestore(slock, flags);

	if (ctx->props.dir == GSI_CHAN_DIR_FROM_GSI && ctx->evtr)
		GSIDBG("ch=%lu ev=%i RP=0x%llx WP=0x%llx RP_LOCAL=0x%llx\n",
			chan_hdl, ctx->evtr->id, rp, wp, rp_local);
	else
		GSIDBG("ch=%lu RP=0x%llx WP=0x%llx RP_LOCAL=0x%llx\n",
			chan_hdl, rp, wp, rp_local);

	return GSI_STATUS_SUCCESS;
}
EXPORT_SYMBOL(gsi_is_channel_empty);

int __gsi_get_gci_cookie(struct gsi_chan_ctx *ctx, uint16_t idx)
{
	int i;
	int end;

	if (!ctx->user_data[idx].valid) {
		ctx->user_data[idx].valid = true;
		return idx;
	}

	/*
	 * at this point we need to find an "escape buffer" for the cookie
	 * as the userdata in this spot is in use. This happens if the TRE at
	 * idx is not completed yet and it is getting reused by a new TRE.
	 */
	ctx->stats.userdata_in_use++;
<<<<<<< HEAD
	for (i = 0; i < GSI_VEID_MAX; i++) {
		end = ctx->ring.max_num_elem + 1;
=======
	end = ctx->ring.max_num_elem + 1;
	for (i = 0; i < GSI_VEID_MAX; i++) {
>>>>>>> 0ec737cc
		if (!ctx->user_data[end + i].valid) {
			ctx->user_data[end + i].valid = true;
			return end + i;
		}
	}

	/* TODO: Increase escape buffer size if we hit this */
	GSIERR("user_data is full\n");
<<<<<<< HEAD
	return -EPERM;
=======
	return 0xFFFF;
>>>>>>> 0ec737cc
}

int __gsi_populate_gci_tre(struct gsi_chan_ctx *ctx,
	struct gsi_xfer_elem *xfer)
{
	struct gsi_gci_tre gci_tre;
	struct gsi_gci_tre *tre_gci_ptr;
	uint16_t idx;

	memset(&gci_tre, 0, sizeof(gci_tre));
	if (xfer->addr & 0xFFFFFF0000000000) {
		GSIERR("chan_hdl=%u add too large=%llx\n",
			ctx->props.ch_id, xfer->addr);
		return -EINVAL;
	}

	if (xfer->type != GSI_XFER_ELEM_DATA) {
		GSIERR("chan_hdl=%u bad RE type=%u\n", ctx->props.ch_id,
			xfer->type);
		return -EINVAL;
	}

	idx = gsi_find_idx_from_addr(&ctx->ring, ctx->ring.wp_local);
	tre_gci_ptr = (struct gsi_gci_tre *)(ctx->ring.base_va +
		idx * ctx->ring.elem_sz);

	gci_tre.buffer_ptr = xfer->addr;
	gci_tre.buf_len = xfer->len;
	gci_tre.re_type = GSI_RE_COAL;
	gci_tre.cookie = __gsi_get_gci_cookie(ctx, idx);
<<<<<<< HEAD
	if (gci_tre.cookie < 0)
=======
	if (gci_tre.cookie > (ctx->ring.max_num_elem + GSI_VEID_MAX))
>>>>>>> 0ec737cc
		return -EPERM;

	/* write the TRE to ring */
	*tre_gci_ptr = gci_tre;
	ctx->user_data[idx].p = xfer->xfer_user_data;

	return 0;
}

int __gsi_populate_tre(struct gsi_chan_ctx *ctx,
	struct gsi_xfer_elem *xfer)
{
	struct gsi_tre tre;
	struct gsi_tre *tre_ptr;
	uint16_t idx;

	memset(&tre, 0, sizeof(tre));
	tre.buffer_ptr = xfer->addr;
	tre.buf_len = xfer->len;
	if (xfer->type == GSI_XFER_ELEM_DATA) {
		tre.re_type = GSI_RE_XFER;
	} else if (xfer->type == GSI_XFER_ELEM_IMME_CMD) {
		tre.re_type = GSI_RE_IMMD_CMD;
	} else if (xfer->type == GSI_XFER_ELEM_NOP) {
		tre.re_type = GSI_RE_NOP;
	} else {
		GSIERR("chan_hdl=%u bad RE type=%u\n", ctx->props.ch_id,
			xfer->type);
		return -EINVAL;
	}

	tre.bei = (xfer->flags & GSI_XFER_FLAG_BEI) ? 1 : 0;
	tre.ieot = (xfer->flags & GSI_XFER_FLAG_EOT) ? 1 : 0;
	tre.ieob = (xfer->flags & GSI_XFER_FLAG_EOB) ? 1 : 0;
	tre.chain = (xfer->flags & GSI_XFER_FLAG_CHAIN) ? 1 : 0;

	idx = gsi_find_idx_from_addr(&ctx->ring, ctx->ring.wp_local);
	tre_ptr = (struct gsi_tre *)(ctx->ring.base_va +
		idx * ctx->ring.elem_sz);

	/* write the TRE to ring */
	*tre_ptr = tre;
	ctx->user_data[idx].valid = true;
	ctx->user_data[idx].p = xfer->xfer_user_data;

	return 0;
}

int gsi_queue_xfer(unsigned long chan_hdl, uint16_t num_xfers,
		struct gsi_xfer_elem *xfer, bool ring_db)
{
	struct gsi_chan_ctx *ctx;
	uint16_t free;
	uint64_t wp_rollback;
	int i;
	spinlock_t *slock;
	unsigned long flags;

	if (!gsi_ctx) {
		pr_err("%s:%d gsi context not allocated\n", __func__, __LINE__);
		return -GSI_STATUS_NODEV;
	}

	if (chan_hdl >= gsi_ctx->max_ch || (num_xfers && !xfer)) {
		GSIERR("bad params chan_hdl=%lu num_xfers=%u xfer=%pK\n",
				chan_hdl, num_xfers, xfer);
		return -GSI_STATUS_INVALID_PARAMS;
	}

	ctx = &gsi_ctx->chan[chan_hdl];

	if (ctx->props.prot != GSI_CHAN_PROT_GPI &&
			ctx->props.prot != GSI_CHAN_PROT_GCI) {
		GSIERR("op not supported for protocol %u\n", ctx->props.prot);
		return -GSI_STATUS_UNSUPPORTED_OP;
	}

	if (ctx->evtr)
		slock = &ctx->evtr->ring.slock;
	else
		slock = &ctx->ring.slock;

	spin_lock_irqsave(slock, flags);

	/* allow only ring doorbell */
	if (!num_xfers)
		goto ring_doorbell;

	/*
	 * for GCI channels the responsibility is on the caller to make sure
	 * there is enough room in the TRE.
	 */
	if (ctx->props.prot != GSI_CHAN_PROT_GCI) {
		__gsi_query_channel_free_re(ctx, &free);
		if (num_xfers > free) {
			GSIERR("chan_hdl=%lu num_xfers=%u free=%u\n",
				chan_hdl, num_xfers, free);
			spin_unlock_irqrestore(slock, flags);
			return -GSI_STATUS_RING_INSUFFICIENT_SPACE;
		}
	}

	wp_rollback = ctx->ring.wp_local;
	for (i = 0; i < num_xfers; i++) {
		if (ctx->props.prot == GSI_CHAN_PROT_GCI) {
			if (__gsi_populate_gci_tre(ctx, &xfer[i]))
				break;
		} else {
			if (__gsi_populate_tre(ctx, &xfer[i]))
				break;
		}
		gsi_incr_ring_wp(&ctx->ring);
	}

	if (i != num_xfers) {
		/* reject all the xfers */
		ctx->ring.wp_local = wp_rollback;
		spin_unlock_irqrestore(slock, flags);
		return -GSI_STATUS_INVALID_PARAMS;
	}

	ctx->stats.queued += num_xfers;

ring_doorbell:
	if (ring_db) {
		/* ensure TRE is set before ringing doorbell */
		wmb();
		gsi_ring_chan_doorbell(ctx);
	}

	spin_unlock_irqrestore(slock, flags);

	return GSI_STATUS_SUCCESS;
}
EXPORT_SYMBOL(gsi_queue_xfer);

int gsi_start_xfer(unsigned long chan_hdl)
{
	struct gsi_chan_ctx *ctx;

	if (!gsi_ctx) {
		pr_err("%s:%d gsi context not allocated\n", __func__, __LINE__);
		return -GSI_STATUS_NODEV;
	}

	if (chan_hdl >= gsi_ctx->max_ch) {
		GSIERR("bad params chan_hdl=%lu\n", chan_hdl);
		return -GSI_STATUS_INVALID_PARAMS;
	}

	ctx = &gsi_ctx->chan[chan_hdl];

	if (ctx->props.prot != GSI_CHAN_PROT_GPI &&
		ctx->props.prot != GSI_CHAN_PROT_GCI) {
		GSIERR("op not supported for protocol %u\n", ctx->props.prot);
		return -GSI_STATUS_UNSUPPORTED_OP;
	}

	if (ctx->state == GSI_CHAN_STATE_NOT_ALLOCATED) {
		GSIERR("bad state %d\n", ctx->state);
		return -GSI_STATUS_UNSUPPORTED_OP;
	}

	if (ctx->ring.wp == ctx->ring.wp_local)
		return GSI_STATUS_SUCCESS;

	gsi_ring_chan_doorbell(ctx);

	return GSI_STATUS_SUCCESS;
};
EXPORT_SYMBOL(gsi_start_xfer);

int gsi_poll_channel(unsigned long chan_hdl,
		struct gsi_chan_xfer_notify *notify)
{
	int unused_var;

	return gsi_poll_n_channel(chan_hdl, notify, 1, &unused_var);
}
EXPORT_SYMBOL(gsi_poll_channel);

int gsi_poll_n_channel(unsigned long chan_hdl,
		struct gsi_chan_xfer_notify *notify,
		int expected_num, int *actual_num)
{
	struct gsi_chan_ctx *ctx;
	uint64_t rp;
	int ee;
	int i;
	unsigned long flags;

	if (!gsi_ctx) {
		pr_err("%s:%d gsi context not allocated\n", __func__, __LINE__);
		return -GSI_STATUS_NODEV;
	}

	if (chan_hdl >= gsi_ctx->max_ch || !notify ||
	    !actual_num || expected_num <= 0) {
		GSIERR("bad params chan_hdl=%lu notify=%pK\n",
			chan_hdl, notify);
		GSIERR("actual_num=%pK expected_num=%d\n",
			actual_num, expected_num);
		return -GSI_STATUS_INVALID_PARAMS;
	}

	ctx = &gsi_ctx->chan[chan_hdl];
	ee = gsi_ctx->per.ee;

	if (ctx->props.prot != GSI_CHAN_PROT_GPI &&
		ctx->props.prot != GSI_CHAN_PROT_GCI) {
		GSIERR("op not supported for protocol %u\n", ctx->props.prot);
		return -GSI_STATUS_UNSUPPORTED_OP;
	}

	if (!ctx->evtr) {
		GSIERR("no event ring associated chan_hdl=%lu\n", chan_hdl);
		return -GSI_STATUS_UNSUPPORTED_OP;
	}

	spin_lock_irqsave(&ctx->evtr->ring.slock, flags);
	if (ctx->evtr->ring.rp == ctx->evtr->ring.rp_local) {
		/* update rp to see of we have anything new to process */
		rp = gsi_readl(gsi_ctx->base +
			GSI_EE_n_EV_CH_k_CNTXT_4_OFFS(ctx->evtr->id, ee));
		rp |= ctx->ring.rp & 0xFFFFFFFF00000000ULL;

		ctx->evtr->ring.rp = rp;
		/* read gsi event ring rp again if last read is empty */
		if (rp == ctx->evtr->ring.rp_local) {
			/* event ring is empty */
			gsi_writel(1 << ctx->evtr->id, gsi_ctx->base +
				GSI_EE_n_CNTXT_SRC_IEOB_IRQ_CLR_OFFS(ee));
			/* do another read to close a small window */
			__iowmb();
			rp = gsi_readl(gsi_ctx->base +
				GSI_EE_n_EV_CH_k_CNTXT_4_OFFS(
				ctx->evtr->id, ee));
			rp |= ctx->ring.rp & 0xFFFFFFFF00000000ULL;
			ctx->evtr->ring.rp = rp;
			if (rp == ctx->evtr->ring.rp_local) {
				spin_unlock_irqrestore(
					&ctx->evtr->ring.slock,
					flags);
				ctx->stats.poll_empty++;
				return GSI_STATUS_POLL_EMPTY;
			}
		}
	}

	*actual_num = gsi_get_complete_num(&ctx->evtr->ring,
			ctx->evtr->ring.rp_local, ctx->evtr->ring.rp);

	if (*actual_num > expected_num)
		*actual_num = expected_num;

	for (i = 0; i < *actual_num; i++)
		gsi_process_evt_re(ctx->evtr, notify + i, false);

	spin_unlock_irqrestore(&ctx->evtr->ring.slock, flags);
	ctx->stats.poll_ok++;

	return GSI_STATUS_SUCCESS;
}
EXPORT_SYMBOL(gsi_poll_n_channel);

int gsi_config_channel_mode(unsigned long chan_hdl, enum gsi_chan_mode mode)
{
	struct gsi_chan_ctx *ctx;
	enum gsi_chan_mode curr;
	unsigned long flags;
	enum gsi_chan_mode chan_mode;

	if (!gsi_ctx) {
		pr_err("%s:%d gsi context not allocated\n", __func__, __LINE__);
		return -GSI_STATUS_NODEV;
	}

	if (chan_hdl >= gsi_ctx->max_ch) {
		GSIERR("bad params chan_hdl=%lu mode=%u\n", chan_hdl, mode);
		return -GSI_STATUS_INVALID_PARAMS;
	}

	ctx = &gsi_ctx->chan[chan_hdl];

	if (ctx->props.prot != GSI_CHAN_PROT_GPI &&
		ctx->props.prot != GSI_CHAN_PROT_GCI) {
		GSIERR("op not supported for protocol %u\n", ctx->props.prot);
		return -GSI_STATUS_UNSUPPORTED_OP;
	}

	if (!ctx->evtr || !ctx->evtr->props.exclusive) {
		GSIERR("cannot configure mode on chan_hdl=%lu\n",
				chan_hdl);
		return -GSI_STATUS_UNSUPPORTED_OP;
	}

	if (atomic_read(&ctx->poll_mode))
		curr = GSI_CHAN_MODE_POLL;
	else
		curr = GSI_CHAN_MODE_CALLBACK;

	if (mode == curr) {
		GSIERR("already in requested mode %u chan_hdl=%lu\n",
				curr, chan_hdl);
		return -GSI_STATUS_UNSUPPORTED_OP;
	}
	spin_lock_irqsave(&gsi_ctx->slock, flags);
	if (curr == GSI_CHAN_MODE_CALLBACK &&
			mode == GSI_CHAN_MODE_POLL) {
		__gsi_config_ieob_irq(gsi_ctx->per.ee, 1 << ctx->evtr->id, 0);
		gsi_writel(1 << ctx->evtr->id, gsi_ctx->base +
			GSI_EE_n_CNTXT_SRC_IEOB_IRQ_CLR_OFFS(gsi_ctx->per.ee));
		atomic_set(&ctx->poll_mode, mode);
		if (ctx->props.prot == GSI_CHAN_PROT_GCI)
			atomic_set(&ctx->evtr->chan->poll_mode, mode);
		GSIDBG("set gsi_ctx evtr_id %d to %d mode\n",
			ctx->evtr->id, mode);
		ctx->stats.callback_to_poll++;
	}

	if (curr == GSI_CHAN_MODE_POLL &&
			mode == GSI_CHAN_MODE_CALLBACK) {
		atomic_set(&ctx->poll_mode, mode);
		if (ctx->props.prot == GSI_CHAN_PROT_GCI)
			atomic_set(&ctx->evtr->chan->poll_mode, mode);
		__gsi_config_ieob_irq(gsi_ctx->per.ee, 1 << ctx->evtr->id, ~0);
		GSIDBG("set gsi_ctx evtr_id %d to %d mode\n",
			ctx->evtr->id, mode);

		/*
		 * In GSI 2.2 and 2.5 there is a limitation that can lead
		 * to losing an interrupt. For these versions an
		 * explicit check is needed after enabling the interrupt
		 */
		if (gsi_ctx->per.ver == GSI_VER_2_2 ||
		    gsi_ctx->per.ver == GSI_VER_2_5) {
			u32 src = gsi_readl(gsi_ctx->base +
				GSI_EE_n_CNTXT_SRC_IEOB_IRQ_OFFS(
					gsi_ctx->per.ee));
			if (src & (1 << ctx->evtr->id)) {
				__gsi_config_ieob_irq(
					gsi_ctx->per.ee, 1 << ctx->evtr->id, 0);
				gsi_writel(1 << ctx->evtr->id, gsi_ctx->base +
					GSI_EE_n_CNTXT_SRC_IEOB_IRQ_CLR_OFFS(
							gsi_ctx->per.ee));
				spin_unlock_irqrestore(&gsi_ctx->slock, flags);
				spin_lock_irqsave(&ctx->evtr->ring.slock,
									flags);
				chan_mode = atomic_xchg(&ctx->poll_mode,
						GSI_CHAN_MODE_POLL);
				spin_unlock_irqrestore(
					&ctx->evtr->ring.slock, flags);
				ctx->stats.poll_pending_irq++;
				GSIDBG("In IEOB WA pnd cnt = %d prvmode = %d\n",
						ctx->stats.poll_pending_irq,
						chan_mode);
				if (chan_mode == GSI_CHAN_MODE_POLL)
					return GSI_STATUS_SUCCESS;
				else
					return -GSI_STATUS_PENDING_IRQ;
			}
		}
		ctx->stats.poll_to_callback++;
	}
	spin_unlock_irqrestore(&gsi_ctx->slock, flags);
	return GSI_STATUS_SUCCESS;
}
EXPORT_SYMBOL(gsi_config_channel_mode);

int gsi_get_channel_cfg(unsigned long chan_hdl, struct gsi_chan_props *props,
		union gsi_channel_scratch *scr)
{
	struct gsi_chan_ctx *ctx;

	if (!gsi_ctx) {
		pr_err("%s:%d gsi context not allocated\n", __func__, __LINE__);
		return -GSI_STATUS_NODEV;
	}

	if (!props || !scr) {
		GSIERR("bad params props=%pK scr=%pK\n", props, scr);
		return -GSI_STATUS_INVALID_PARAMS;
	}

	if (chan_hdl >= gsi_ctx->max_ch) {
		GSIERR("bad params chan_hdl=%lu\n", chan_hdl);
		return -GSI_STATUS_INVALID_PARAMS;
	}

	ctx = &gsi_ctx->chan[chan_hdl];

	if (ctx->state == GSI_CHAN_STATE_NOT_ALLOCATED) {
		GSIERR("bad state %d\n", ctx->state);
		return -GSI_STATUS_UNSUPPORTED_OP;
	}

	mutex_lock(&ctx->mlock);
	*props = ctx->props;
	*scr = ctx->scratch;
	mutex_unlock(&ctx->mlock);

	return GSI_STATUS_SUCCESS;
}
EXPORT_SYMBOL(gsi_get_channel_cfg);

int gsi_set_channel_cfg(unsigned long chan_hdl, struct gsi_chan_props *props,
		union gsi_channel_scratch *scr)
{
	struct gsi_chan_ctx *ctx;

	if (!gsi_ctx) {
		pr_err("%s:%d gsi context not allocated\n", __func__, __LINE__);
		return -GSI_STATUS_NODEV;
	}

	if (!props || gsi_validate_channel_props(props)) {
		GSIERR("bad params props=%pK\n", props);
		return -GSI_STATUS_INVALID_PARAMS;
	}

	if (chan_hdl >= gsi_ctx->max_ch) {
		GSIERR("bad params chan_hdl=%lu\n", chan_hdl);
		return -GSI_STATUS_INVALID_PARAMS;
	}

	ctx = &gsi_ctx->chan[chan_hdl];

	if (ctx->state != GSI_CHAN_STATE_ALLOCATED) {
		GSIERR("bad state %d\n", ctx->state);
		return -GSI_STATUS_UNSUPPORTED_OP;
	}

	if (ctx->props.ch_id != props->ch_id ||
		ctx->props.evt_ring_hdl != props->evt_ring_hdl) {
		GSIERR("changing immutable fields not supported\n");
		return -GSI_STATUS_UNSUPPORTED_OP;
	}

	mutex_lock(&ctx->mlock);
	ctx->props = *props;
	if (scr)
		ctx->scratch = *scr;
	gsi_program_chan_ctx(&ctx->props, gsi_ctx->per.ee,
			ctx->evtr ? ctx->evtr->id : GSI_NO_EVT_ERINDEX);
	gsi_init_chan_ring(&ctx->props, &ctx->ring);

	/* restore scratch */
	__gsi_write_channel_scratch(chan_hdl, ctx->scratch);
	mutex_unlock(&ctx->mlock);

	return GSI_STATUS_SUCCESS;
}
EXPORT_SYMBOL(gsi_set_channel_cfg);

static void gsi_configure_ieps(void *base, enum gsi_ver ver)
{
	void __iomem *gsi_base = base;

	gsi_writel(1, gsi_base + GSI_GSI_IRAM_PTR_CH_CMD_OFFS);
	gsi_writel(2, gsi_base + GSI_GSI_IRAM_PTR_CH_DB_OFFS);
	gsi_writel(3, gsi_base + GSI_GSI_IRAM_PTR_CH_DIS_COMP_OFFS);
	gsi_writel(4, gsi_base + GSI_GSI_IRAM_PTR_CH_EMPTY_OFFS);
	gsi_writel(5, gsi_base + GSI_GSI_IRAM_PTR_EE_GENERIC_CMD_OFFS);
	gsi_writel(6, gsi_base + GSI_GSI_IRAM_PTR_EVENT_GEN_COMP_OFFS);
	gsi_writel(7, gsi_base + GSI_GSI_IRAM_PTR_INT_MOD_STOPED_OFFS);
	gsi_writel(8, gsi_base + GSI_GSI_IRAM_PTR_PERIPH_IF_TLV_IN_0_OFFS);
	gsi_writel(9, gsi_base + GSI_GSI_IRAM_PTR_PERIPH_IF_TLV_IN_2_OFFS);
	gsi_writel(10, gsi_base + GSI_GSI_IRAM_PTR_PERIPH_IF_TLV_IN_1_OFFS);
	gsi_writel(11, gsi_base + GSI_GSI_IRAM_PTR_NEW_RE_OFFS);
	gsi_writel(12, gsi_base + GSI_GSI_IRAM_PTR_READ_ENG_COMP_OFFS);
	gsi_writel(13, gsi_base + GSI_GSI_IRAM_PTR_TIMER_EXPIRED_OFFS);
	gsi_writel(14, gsi_base + GSI_GSI_IRAM_PTR_EV_DB_OFFS);
	gsi_writel(15, gsi_base + GSI_GSI_IRAM_PTR_UC_GP_INT_OFFS);
	gsi_writel(16, gsi_base + GSI_GSI_IRAM_PTR_WRITE_ENG_COMP_OFFS);

	if (ver >= GSI_VER_2_5)
		gsi_writel(17,
			gsi_base + GSI_V2_5_GSI_IRAM_PTR_TLV_CH_NOT_FULL_OFFS);
}

static void gsi_configure_bck_prs_matrix(void *base)
{
	void __iomem *gsi_base = (void __iomem *) base;

	/*
	 * For now, these are default values. In the future, GSI FW image will
	 * produce optimized back-pressure values based on the FW image.
	 */
	gsi_writel(0xfffffffe,
		gsi_base + GSI_IC_DISABLE_CHNL_BCK_PRS_LSB_OFFS);
	gsi_writel(0xffffffff,
		gsi_base + GSI_IC_DISABLE_CHNL_BCK_PRS_MSB_OFFS);
	gsi_writel(0xffffffbf, gsi_base + GSI_IC_GEN_EVNT_BCK_PRS_LSB_OFFS);
	gsi_writel(0xffffffff, gsi_base + GSI_IC_GEN_EVNT_BCK_PRS_MSB_OFFS);
	gsi_writel(0xffffefff, gsi_base + GSI_IC_GEN_INT_BCK_PRS_LSB_OFFS);
	gsi_writel(0xffffffff, gsi_base + GSI_IC_GEN_INT_BCK_PRS_MSB_OFFS);
	gsi_writel(0xffffefff,
		gsi_base + GSI_IC_STOP_INT_MOD_BCK_PRS_LSB_OFFS);
	gsi_writel(0xffffffff,
		gsi_base + GSI_IC_STOP_INT_MOD_BCK_PRS_MSB_OFFS);
	gsi_writel(0x00000000,
		gsi_base + GSI_IC_PROCESS_DESC_BCK_PRS_LSB_OFFS);
	gsi_writel(0x00000000,
		gsi_base + GSI_IC_PROCESS_DESC_BCK_PRS_MSB_OFFS);
	gsi_writel(0xf9ffffff, gsi_base + GSI_IC_TLV_STOP_BCK_PRS_LSB_OFFS);
	gsi_writel(0xffffffff, gsi_base + GSI_IC_TLV_STOP_BCK_PRS_MSB_OFFS);
	gsi_writel(0xf9ffffff, gsi_base + GSI_IC_TLV_RESET_BCK_PRS_LSB_OFFS);
	gsi_writel(0xffffffff, gsi_base + GSI_IC_TLV_RESET_BCK_PRS_MSB_OFFS);
	gsi_writel(0xffffffff, gsi_base + GSI_IC_RGSTR_TIMER_BCK_PRS_LSB_OFFS);
	gsi_writel(0xfffffffe, gsi_base + GSI_IC_RGSTR_TIMER_BCK_PRS_MSB_OFFS);
	gsi_writel(0xffffffff, gsi_base + GSI_IC_READ_BCK_PRS_LSB_OFFS);
	gsi_writel(0xffffefff, gsi_base + GSI_IC_READ_BCK_PRS_MSB_OFFS);
	gsi_writel(0xffffffff, gsi_base + GSI_IC_WRITE_BCK_PRS_LSB_OFFS);
	gsi_writel(0xffffdfff, gsi_base + GSI_IC_WRITE_BCK_PRS_MSB_OFFS);
	gsi_writel(0xffffffff,
		gsi_base + GSI_IC_UCONTROLLER_GPR_BCK_PRS_LSB_OFFS);
	gsi_writel(0xff03ffff,
		gsi_base + GSI_IC_UCONTROLLER_GPR_BCK_PRS_MSB_OFFS);
}

int gsi_configure_regs(phys_addr_t per_base_addr, enum gsi_ver ver)
{
	if (!gsi_ctx) {
		pr_err("%s:%d gsi context not allocated\n", __func__, __LINE__);
		return -GSI_STATUS_NODEV;
	}

	if (!gsi_ctx->base) {
		GSIERR("access to GSI HW has not been mapped\n");
		return -GSI_STATUS_INVALID_PARAMS;
	}

	if (ver <= GSI_VER_ERR || ver >= GSI_VER_MAX) {
		GSIERR("Incorrect version %d\n", ver);
		return -GSI_STATUS_ERROR;
	}

	gsi_writel(0, gsi_ctx->base + GSI_GSI_PERIPH_BASE_ADDR_MSB_OFFS);
	gsi_writel(per_base_addr,
			gsi_ctx->base + GSI_GSI_PERIPH_BASE_ADDR_LSB_OFFS);
	gsi_configure_bck_prs_matrix((void *)gsi_ctx->base);
	gsi_configure_ieps(gsi_ctx->base, ver);

	return 0;
}
EXPORT_SYMBOL(gsi_configure_regs);

int gsi_enable_fw(phys_addr_t gsi_base_addr, u32 gsi_size, enum gsi_ver ver)
{
	void __iomem *gsi_base;
	uint32_t value;

	if (ver <= GSI_VER_ERR || ver >= GSI_VER_MAX) {
		GSIERR("Incorrect version %d\n", ver);
		return -GSI_STATUS_ERROR;
	}

	gsi_base = ioremap_nocache(gsi_base_addr, gsi_size);
	if (!gsi_base) {
		GSIERR("ioremap failed\n");
		return -GSI_STATUS_RES_ALLOC_FAILURE;
	}

	/* Enable the MCS and set to x2 clocks */
	if (ver >= GSI_VER_1_2) {
		value = ((1 << GSI_GSI_MCS_CFG_MCS_ENABLE_SHFT) &
				GSI_GSI_MCS_CFG_MCS_ENABLE_BMSK);
		gsi_writel(value, gsi_base + GSI_GSI_MCS_CFG_OFFS);

		value = (((1 << GSI_GSI_CFG_GSI_ENABLE_SHFT) &
				GSI_GSI_CFG_GSI_ENABLE_BMSK) |
			((0 << GSI_GSI_CFG_MCS_ENABLE_SHFT) &
				GSI_GSI_CFG_MCS_ENABLE_BMSK) |
			((1 << GSI_GSI_CFG_DOUBLE_MCS_CLK_FREQ_SHFT) &
				GSI_GSI_CFG_DOUBLE_MCS_CLK_FREQ_BMSK) |
			((0 << GSI_GSI_CFG_UC_IS_MCS_SHFT) &
				GSI_GSI_CFG_UC_IS_MCS_BMSK) |
			((0 << GSI_GSI_CFG_GSI_PWR_CLPS_SHFT) &
				GSI_GSI_CFG_GSI_PWR_CLPS_BMSK) |
			((0 << GSI_GSI_CFG_BP_MTRIX_DISABLE_SHFT) &
				GSI_GSI_CFG_BP_MTRIX_DISABLE_BMSK));
	} else {
		value = (((1 << GSI_GSI_CFG_GSI_ENABLE_SHFT) &
				GSI_GSI_CFG_GSI_ENABLE_BMSK) |
			((1 << GSI_GSI_CFG_MCS_ENABLE_SHFT) &
				GSI_GSI_CFG_MCS_ENABLE_BMSK) |
			((1 << GSI_GSI_CFG_DOUBLE_MCS_CLK_FREQ_SHFT) &
				GSI_GSI_CFG_DOUBLE_MCS_CLK_FREQ_BMSK) |
			((0 << GSI_GSI_CFG_UC_IS_MCS_SHFT) &
				GSI_GSI_CFG_UC_IS_MCS_BMSK));
	}

	/* GSI frequency is peripheral frequency divided by 3 (2+1) */
	if (ver >= GSI_VER_2_5)
		value |= ((2 << GSI_V2_5_GSI_CFG_SLEEP_CLK_DIV_SHFT) &
			GSI_V2_5_GSI_CFG_SLEEP_CLK_DIV_BMSK);
	gsi_writel(value, gsi_base + GSI_GSI_CFG_OFFS);
	iounmap(gsi_base);

	return 0;

}
EXPORT_SYMBOL(gsi_enable_fw);

void gsi_get_inst_ram_offset_and_size(unsigned long *base_offset,
		unsigned long *size, enum gsi_ver ver)
{
	unsigned long maxn;

	if (!gsi_ctx) {
		pr_err("%s:%d gsi context not allocated\n", __func__, __LINE__);
		return;
	}

	switch (ver) {
	case GSI_VER_1_0:
	case GSI_VER_1_2:
	case GSI_VER_1_3:
		maxn = GSI_GSI_INST_RAM_n_MAXn;
		break;
	case GSI_VER_2_0:
		maxn = GSI_V2_0_GSI_INST_RAM_n_MAXn;
		break;
	case GSI_VER_2_2:
		maxn = GSI_V2_2_GSI_INST_RAM_n_MAXn;
		break;
	case GSI_VER_2_5:
		maxn = GSI_V2_5_GSI_INST_RAM_n_MAXn;
		break;
	case GSI_VER_ERR:
	case GSI_VER_MAX:
	default:
		GSIERR("GSI version is not supported %d\n", ver);
		WARN_ON(1);
		return;
	}
	if (size)
		*size = GSI_GSI_INST_RAM_n_WORD_SZ * (maxn + 1);

	if (base_offset) {
		if (ver < GSI_VER_2_5)
			*base_offset = GSI_GSI_INST_RAM_n_OFFS(0);
		else
			*base_offset = GSI_V2_5_GSI_INST_RAM_n_OFFS(0);
	}
}
EXPORT_SYMBOL(gsi_get_inst_ram_offset_and_size);

int gsi_halt_channel_ee(unsigned int chan_idx, unsigned int ee, int *code)
{
	enum gsi_generic_ee_cmd_opcode op = GSI_GEN_EE_CMD_HALT_CHANNEL;
	uint32_t val;
	int res;

	if (!gsi_ctx) {
		pr_err("%s:%d gsi context not allocated\n", __func__, __LINE__);
		return -GSI_STATUS_NODEV;
	}

	if (chan_idx >= gsi_ctx->max_ch || !code) {
		GSIERR("bad params chan_idx=%d\n", chan_idx);
		return -GSI_STATUS_INVALID_PARAMS;
	}

	mutex_lock(&gsi_ctx->mlock);
	if (gsi_ctx->per.ver == GSI_VER_2_2)
		__gsi_config_glob_irq(gsi_ctx->per.ee,
			GSI_EE_n_CNTXT_GLOB_IRQ_EN_GP_INT1_BMSK, ~0);
	reinit_completion(&gsi_ctx->gen_ee_cmd_compl);

	/* invalidate the response */
	gsi_ctx->scratch.word0.val = gsi_readl(gsi_ctx->base +
			GSI_EE_n_CNTXT_SCRATCH_0_OFFS(gsi_ctx->per.ee));
	gsi_ctx->scratch.word0.s.generic_ee_cmd_return_code = 0;
	gsi_writel(gsi_ctx->scratch.word0.val, gsi_ctx->base +
			GSI_EE_n_CNTXT_SCRATCH_0_OFFS(gsi_ctx->per.ee));

	gsi_ctx->gen_ee_cmd_dbg.halt_channel++;
	val = (((op << GSI_EE_n_GSI_EE_GENERIC_CMD_OPCODE_SHFT) &
		GSI_EE_n_GSI_EE_GENERIC_CMD_OPCODE_BMSK) |
		((chan_idx << GSI_EE_n_GSI_EE_GENERIC_CMD_VIRT_CHAN_IDX_SHFT) &
			GSI_EE_n_GSI_EE_GENERIC_CMD_VIRT_CHAN_IDX_BMSK) |
		((ee << GSI_EE_n_GSI_EE_GENERIC_CMD_EE_SHFT) &
			GSI_EE_n_GSI_EE_GENERIC_CMD_EE_BMSK));
	gsi_writel(val, gsi_ctx->base +
		GSI_EE_n_GSI_EE_GENERIC_CMD_OFFS(gsi_ctx->per.ee));

	res = wait_for_completion_timeout(&gsi_ctx->gen_ee_cmd_compl,
		msecs_to_jiffies(GSI_CMD_TIMEOUT));
	if (res == 0) {
		GSIERR("chan_idx=%u ee=%u timed out\n", chan_idx, ee);
		res = -GSI_STATUS_TIMED_OUT;
		goto free_lock;
	}

	gsi_ctx->scratch.word0.val = gsi_readl(gsi_ctx->base +
		GSI_EE_n_CNTXT_SCRATCH_0_OFFS(gsi_ctx->per.ee));
	if (gsi_ctx->scratch.word0.s.generic_ee_cmd_return_code ==
		GSI_GEN_EE_CMD_RETURN_CODE_RETRY) {
		GSIDBG("chan_idx=%u ee=%u busy try again\n", chan_idx, ee);
		*code = GSI_GEN_EE_CMD_RETURN_CODE_RETRY;
		res = -GSI_STATUS_AGAIN;
		goto free_lock;
	}
	if (gsi_ctx->scratch.word0.s.generic_ee_cmd_return_code == 0) {
		GSIERR("No response received\n");
		res = -GSI_STATUS_ERROR;
		goto free_lock;
	}

	res = GSI_STATUS_SUCCESS;
	*code = gsi_ctx->scratch.word0.s.generic_ee_cmd_return_code;
free_lock:
	if (gsi_ctx->per.ver == GSI_VER_2_2)
		__gsi_config_glob_irq(gsi_ctx->per.ee,
			GSI_EE_n_CNTXT_GLOB_IRQ_EN_GP_INT1_BMSK, 0);
	mutex_unlock(&gsi_ctx->mlock);

	return res;
}
EXPORT_SYMBOL(gsi_halt_channel_ee);

int gsi_alloc_channel_ee(unsigned int chan_idx, unsigned int ee, int *code)
{
	enum gsi_generic_ee_cmd_opcode op = GSI_GEN_EE_CMD_ALLOC_CHANNEL;
	struct gsi_chan_ctx *ctx;
	uint32_t val;
	int res;

	if (chan_idx >= gsi_ctx->max_ch || !code) {
		GSIERR("bad params chan_idx=%d\n", chan_idx);
		return -GSI_STATUS_INVALID_PARAMS;
	}

	if (ee == 0)
		return gsi_alloc_ap_channel(chan_idx);

	mutex_lock(&gsi_ctx->mlock);
	if (gsi_ctx->per.ver == GSI_VER_2_2)
		__gsi_config_glob_irq(gsi_ctx->per.ee,
			GSI_EE_n_CNTXT_GLOB_IRQ_EN_GP_INT1_BMSK, ~0);
	reinit_completion(&gsi_ctx->gen_ee_cmd_compl);

	/* invalidate the response */
	gsi_ctx->scratch.word0.val = gsi_readl(gsi_ctx->base +
			GSI_EE_n_CNTXT_SCRATCH_0_OFFS(gsi_ctx->per.ee));
	gsi_ctx->scratch.word0.s.generic_ee_cmd_return_code = 0;
	gsi_writel(gsi_ctx->scratch.word0.val, gsi_ctx->base +
			GSI_EE_n_CNTXT_SCRATCH_0_OFFS(gsi_ctx->per.ee));

	val = (((op << GSI_EE_n_GSI_EE_GENERIC_CMD_OPCODE_SHFT) &
		GSI_EE_n_GSI_EE_GENERIC_CMD_OPCODE_BMSK) |
		((chan_idx << GSI_EE_n_GSI_EE_GENERIC_CMD_VIRT_CHAN_IDX_SHFT) &
			GSI_EE_n_GSI_EE_GENERIC_CMD_VIRT_CHAN_IDX_BMSK) |
		((ee << GSI_EE_n_GSI_EE_GENERIC_CMD_EE_SHFT) &
			GSI_EE_n_GSI_EE_GENERIC_CMD_EE_BMSK));
	gsi_writel(val, gsi_ctx->base +
		GSI_EE_n_GSI_EE_GENERIC_CMD_OFFS(gsi_ctx->per.ee));

	res = wait_for_completion_timeout(&gsi_ctx->gen_ee_cmd_compl,
		msecs_to_jiffies(GSI_CMD_TIMEOUT));
	if (res == 0) {
		GSIERR("chan_idx=%u ee=%u timed out\n", chan_idx, ee);
		res = -GSI_STATUS_TIMED_OUT;
		goto free_lock;
	}

	gsi_ctx->scratch.word0.val = gsi_readl(gsi_ctx->base +
		GSI_EE_n_CNTXT_SCRATCH_0_OFFS(gsi_ctx->per.ee));
	if (gsi_ctx->scratch.word0.s.generic_ee_cmd_return_code ==
		GSI_GEN_EE_CMD_RETURN_CODE_OUT_OF_RESOURCES) {
		GSIDBG("chan_idx=%u ee=%u out of resources\n", chan_idx, ee);
		*code = GSI_GEN_EE_CMD_RETURN_CODE_OUT_OF_RESOURCES;
		res = -GSI_STATUS_RES_ALLOC_FAILURE;
		goto free_lock;
	}
	if (gsi_ctx->scratch.word0.s.generic_ee_cmd_return_code == 0) {
		GSIERR("No response received\n");
		res = -GSI_STATUS_ERROR;
		goto free_lock;
	}
	if (ee == 0) {
		ctx = &gsi_ctx->chan[chan_idx];
		gsi_ctx->ch_dbg[chan_idx].ch_allocate++;
	}
	res = GSI_STATUS_SUCCESS;
	*code = gsi_ctx->scratch.word0.s.generic_ee_cmd_return_code;
free_lock:
	if (gsi_ctx->per.ver == GSI_VER_2_2)
		__gsi_config_glob_irq(gsi_ctx->per.ee,
			GSI_EE_n_CNTXT_GLOB_IRQ_EN_GP_INT1_BMSK, 0);
	mutex_unlock(&gsi_ctx->mlock);

	return res;
}
EXPORT_SYMBOL(gsi_alloc_channel_ee);


int gsi_chk_intset_value(void)
{
	uint32_t val;

	val = gsi_readl(gsi_ctx->base +
		GSI_EE_n_CNTXT_INTSET_OFFS(gsi_ctx->per.ee));
	return val;
}
EXPORT_SYMBOL(gsi_chk_intset_value);

int gsi_map_virtual_ch_to_per_ep(u32 ee, u32 chan_num, u32 per_ep_index)
{
	if (!gsi_ctx) {
		pr_err("%s:%d gsi context not allocated\n", __func__, __LINE__);
		return -GSI_STATUS_NODEV;
	}

	if (!gsi_ctx->base) {
		GSIERR("access to GSI HW has not been mapped\n");
		return -GSI_STATUS_INVALID_PARAMS;
	}

	gsi_writel(per_ep_index,
		gsi_ctx->base +
		GSI_V2_5_GSI_MAP_EE_n_CH_k_VP_TABLE_OFFS(chan_num, ee));

	return 0;
}
EXPORT_SYMBOL(gsi_map_virtual_ch_to_per_ep);

void gsi_wdi3_write_evt_ring_db(unsigned long evt_ring_hdl,
	uint32_t db_addr_low, uint32_t db_addr_high)
{
	if (!gsi_ctx) {
		pr_err("%s:%d gsi context not allocated\n", __func__, __LINE__);
		return;
	}

	gsi_writel(db_addr_low, gsi_ctx->base +
		GSI_EE_n_EV_CH_k_CNTXT_12_OFFS(evt_ring_hdl, gsi_ctx->per.ee));

	gsi_writel(db_addr_high, gsi_ctx->base +
		GSI_EE_n_EV_CH_k_CNTXT_13_OFFS(evt_ring_hdl, gsi_ctx->per.ee));
}
EXPORT_SYMBOL(gsi_wdi3_write_evt_ring_db);

void gsi_wdi3_dump_register(unsigned long chan_hdl)
{
	uint32_t val;

	if (!gsi_ctx) {
		pr_err("%s:%d gsi context not allocated\n", __func__, __LINE__);
		return;
	}
	GSIDBG("reg dump ch id %lu\n", chan_hdl);
	val = gsi_readl(gsi_ctx->base +
		GSI_EE_n_GSI_CH_k_CNTXT_0_OFFS(chan_hdl,
			gsi_ctx->per.ee));
	GSIDBG("GSI_EE_n_GSI_CH_k_CNTXT_0_OFFS 0x%x\n", val);
	val = gsi_readl(gsi_ctx->base +
		GSI_EE_n_GSI_CH_k_CNTXT_1_OFFS(chan_hdl,
			gsi_ctx->per.ee));
	GSIDBG("GSI_EE_n_GSI_CH_k_CNTXT_1_OFFS 0x%x\n", val);
	val = gsi_readl(gsi_ctx->base +
		GSI_EE_n_GSI_CH_k_CNTXT_2_OFFS(chan_hdl,
			gsi_ctx->per.ee));
	GSIDBG("GSI_EE_n_GSI_CH_k_CNTXT_2_OFFS 0x%x\n", val);
	val = gsi_readl(gsi_ctx->base +
		GSI_EE_n_GSI_CH_k_CNTXT_3_OFFS(chan_hdl,
			gsi_ctx->per.ee));
	GSIDBG("GSI_EE_n_GSI_CH_k_CNTXT_3_OFFS 0x%x\n", val);
	val = gsi_readl(gsi_ctx->base +
		GSI_EE_n_GSI_CH_k_CNTXT_4_OFFS(chan_hdl,
			gsi_ctx->per.ee));
	GSIDBG("GSI_EE_n_GSI_CH_k_CNTXT_4_OFFS 0x%x\n", val);
	val = gsi_readl(gsi_ctx->base +
		GSI_EE_n_GSI_CH_k_CNTXT_5_OFFS(chan_hdl,
			gsi_ctx->per.ee));
	GSIDBG("GSI_EE_n_GSI_CH_k_CNTXT_5_OFFS 0x%x\n", val);
	val = gsi_readl(gsi_ctx->base +
		GSI_EE_n_GSI_CH_k_CNTXT_6_OFFS(chan_hdl,
			gsi_ctx->per.ee));
	GSIDBG("GSI_EE_n_GSI_CH_k_CNTXT_6_OFFS 0x%x\n", val);
	val = gsi_readl(gsi_ctx->base +
		GSI_EE_n_GSI_CH_k_CNTXT_7_OFFS(chan_hdl,
			gsi_ctx->per.ee));
	GSIDBG("GSI_EE_n_GSI_CH_k_CNTXT_7_OFFS 0x%x\n", val);
	val = gsi_readl(gsi_ctx->base +
		GSI_EE_n_GSI_CH_k_RE_FETCH_READ_PTR_OFFS(chan_hdl,
			gsi_ctx->per.ee));
	GSIDBG("GSI_EE_n_GSI_CH_k_RE_FETCH_READ_PTR_OFFS 0x%x\n", val);
	val = gsi_readl(gsi_ctx->base +
		GSI_EE_n_GSI_CH_k_RE_FETCH_WRITE_PTR_OFFS(chan_hdl,
			gsi_ctx->per.ee));
	GSIDBG("GSI_EE_n_GSI_CH_k_RE_FETCH_WRITE_PTR_OFFS 0x%x\n", val);
	val = gsi_readl(gsi_ctx->base +
		GSI_EE_n_GSI_CH_k_QOS_OFFS(chan_hdl,
			gsi_ctx->per.ee));
	GSIDBG("GSI_EE_n_GSI_CH_k_QOS_OFFS 0x%x\n", val);
	val = gsi_readl(gsi_ctx->base +
		GSI_EE_n_GSI_CH_k_SCRATCH_0_OFFS(chan_hdl,
			gsi_ctx->per.ee));
	GSIDBG("GSI_EE_n_GSI_CH_k_SCRATCH_0_OFFS 0x%x\n", val);
	val = gsi_readl(gsi_ctx->base +
		GSI_EE_n_GSI_CH_k_SCRATCH_1_OFFS(chan_hdl,
			gsi_ctx->per.ee));
	GSIDBG("GSI_EE_n_GSI_CH_k_SCRATCH_1_OFFS 0x%x\n", val);
	val = gsi_readl(gsi_ctx->base +
		GSI_EE_n_GSI_CH_k_SCRATCH_2_OFFS(chan_hdl,
			gsi_ctx->per.ee));
	GSIDBG("GSI_EE_n_GSI_CH_k_SCRATCH_2_OFFS 0x%x\n", val);
	val = gsi_readl(gsi_ctx->base +
		GSI_EE_n_GSI_CH_k_SCRATCH_3_OFFS(chan_hdl,
			gsi_ctx->per.ee));
	GSIDBG("GSI_EE_n_GSI_CH_k_SCRATCH_3_OFFS 0x%x\n", val);
}
EXPORT_SYMBOL(gsi_wdi3_dump_register);

static int msm_gsi_probe(struct platform_device *pdev)
{
	struct device *dev = &pdev->dev;

	pr_debug("gsi_probe\n");
	gsi_ctx = devm_kzalloc(dev, sizeof(*gsi_ctx), GFP_KERNEL);
	if (!gsi_ctx) {
		dev_err(dev, "failed to allocated gsi context\n");
		return -ENOMEM;
	}

	gsi_ctx->ipc_logbuf = ipc_log_context_create(GSI_IPC_LOG_PAGES,
		"gsi", 0);
	if (gsi_ctx->ipc_logbuf == NULL)
		GSIERR("failed to create IPC log, continue...\n");

	gsi_ctx->dev = dev;
	init_completion(&gsi_ctx->gen_ee_cmd_compl);
	gsi_debugfs_init();

	return 0;
}

static struct platform_driver msm_gsi_driver = {
	.probe          = msm_gsi_probe,
	.driver		= {
		.owner	= THIS_MODULE,
		.name	= "gsi",
		.of_match_table = msm_gsi_match,
	},
};

static struct platform_device *pdev;

/**
 * Module Init.
 */
static int __init gsi_init(void)
{
	int ret;

	pr_debug("gsi_init\n");

	ret = platform_driver_register(&msm_gsi_driver);
	if (ret < 0)
		goto out;

	if (running_emulation) {
		pdev = platform_device_register_simple("gsi", -1, NULL, 0);
		if (IS_ERR(pdev)) {
			ret = PTR_ERR(pdev);
			platform_driver_unregister(&msm_gsi_driver);
			goto out;
		}
	}

out:
	return ret;
}
arch_initcall(gsi_init);

/*
 * Module exit.
 */
static void __exit gsi_exit(void)
{
	if (running_emulation && pdev)
		platform_device_unregister(pdev);
	platform_driver_unregister(&msm_gsi_driver);
}
module_exit(gsi_exit);

MODULE_LICENSE("GPL v2");
MODULE_DESCRIPTION("Generic Software Interface (GSI)");<|MERGE_RESOLUTION|>--- conflicted
+++ resolved
@@ -159,7 +159,6 @@
 		/* Update the channel state only if interrupt was raised
 		 * on praticular channel and also checking global interrupt
 		 * is raised for channel control.
-<<<<<<< HEAD
 		 */
 		if ((type & GSI_EE_n_CNTXT_TYPE_IRQ_CH_CTRL_BMSK) &&
 				((gsi_pending_intr >> chan_hdl) & 1)) {
@@ -193,40 +192,6 @@
 		/* if interrupt marked reg after poll count reaching to max
 		 * keep loop to continue reach max stop proc and max stop count.
 		 */
-=======
-		 */
-		if ((type & GSI_EE_n_CNTXT_TYPE_IRQ_CH_CTRL_BMSK) &&
-				((gsi_pending_intr >> chan_hdl) & 1)) {
-			/*
-			 * Check channel state here in case the channel is
-			 * already started but interrupt is not yet received.
-			 */
-			val = gsi_readl(gsi_ctx->base +
-				GSI_EE_n_GSI_CH_k_CNTXT_0_OFFS(chan_hdl,
-					gsi_ctx->per.ee));
-			curr_state = (val &
-				GSI_EE_n_GSI_CH_k_CNTXT_0_CHSTATE_BMSK) >>
-				GSI_EE_n_GSI_CH_k_CNTXT_0_CHSTATE_SHFT;
-		}
-
-		if (op == GSI_CH_START) {
-			if (curr_state == GSI_CHAN_STATE_STARTED) {
-				ctx->state = curr_state;
-				return;
-			}
-		}
-
-		if (op == GSI_CH_STOP) {
-			if (curr_state == GSI_CHAN_STATE_STOPPED)
-				stop_retry++;
-			else if (curr_state == GSI_CHAN_STATE_STOP_IN_PROC)
-				stop_in_proc_retry++;
-		}
-
-		/* if interrupt marked reg after poll count reaching to max
-		 * keep loop to continue reach max stop proc and max stop count.
-		 */
->>>>>>> 0ec737cc
 		if (stop_retry == 1 || stop_in_proc_retry == 1)
 			poll_cnt = 0;
 
@@ -3376,13 +3341,8 @@
 	 * idx is not completed yet and it is getting reused by a new TRE.
 	 */
 	ctx->stats.userdata_in_use++;
-<<<<<<< HEAD
-	for (i = 0; i < GSI_VEID_MAX; i++) {
-		end = ctx->ring.max_num_elem + 1;
-=======
 	end = ctx->ring.max_num_elem + 1;
 	for (i = 0; i < GSI_VEID_MAX; i++) {
->>>>>>> 0ec737cc
 		if (!ctx->user_data[end + i].valid) {
 			ctx->user_data[end + i].valid = true;
 			return end + i;
@@ -3391,11 +3351,7 @@
 
 	/* TODO: Increase escape buffer size if we hit this */
 	GSIERR("user_data is full\n");
-<<<<<<< HEAD
-	return -EPERM;
-=======
 	return 0xFFFF;
->>>>>>> 0ec737cc
 }
 
 int __gsi_populate_gci_tre(struct gsi_chan_ctx *ctx,
@@ -3426,11 +3382,7 @@
 	gci_tre.buf_len = xfer->len;
 	gci_tre.re_type = GSI_RE_COAL;
 	gci_tre.cookie = __gsi_get_gci_cookie(ctx, idx);
-<<<<<<< HEAD
-	if (gci_tre.cookie < 0)
-=======
 	if (gci_tre.cookie > (ctx->ring.max_num_elem + GSI_VEID_MAX))
->>>>>>> 0ec737cc
 		return -EPERM;
 
 	/* write the TRE to ring */
