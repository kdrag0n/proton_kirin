--- conflicted
+++ resolved
@@ -3341,13 +3341,8 @@
 	 * idx is not completed yet and it is getting reused by a new TRE.
 	 */
 	ctx->stats.userdata_in_use++;
-<<<<<<< HEAD
-	for (i = 0; i < GSI_VEID_MAX; i++) {
-		end = ctx->ring.max_num_elem + 1;
-=======
 	end = ctx->ring.max_num_elem + 1;
 	for (i = 0; i < GSI_VEID_MAX; i++) {
->>>>>>> 824a5636
 		if (!ctx->user_data[end + i].valid) {
 			ctx->user_data[end + i].valid = true;
 			return end + i;
@@ -3356,11 +3351,7 @@
 
 	/* TODO: Increase escape buffer size if we hit this */
 	GSIERR("user_data is full\n");
-<<<<<<< HEAD
-	return -EPERM;
-=======
 	return 0xFFFF;
->>>>>>> 824a5636
 }
 
 int __gsi_populate_gci_tre(struct gsi_chan_ctx *ctx,
@@ -3391,11 +3382,7 @@
 	gci_tre.buf_len = xfer->len;
 	gci_tre.re_type = GSI_RE_COAL;
 	gci_tre.cookie = __gsi_get_gci_cookie(ctx, idx);
-<<<<<<< HEAD
-	if (gci_tre.cookie < 0)
-=======
 	if (gci_tre.cookie > (ctx->ring.max_num_elem + GSI_VEID_MAX))
->>>>>>> 824a5636
 		return -EPERM;
 
 	/* write the TRE to ring */
