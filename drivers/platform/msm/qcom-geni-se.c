/*
 * Copyright (c) 2017-2019, The Linux Foundation. All rights reserved.
 *
 * This program is free software; you can redistribute it and/or modify
 * it under the terms of the GNU General Public License version 2 and
 * only version 2 as published by the Free Software Foundation.
 *
 * This program is distributed in the hope that it will be useful,
 * but WITHOUT ANY WARRANTY; without even the implied warranty of
 * MERCHANTABILITY or FITNESS FOR A PARTICULAR PURPOSE.  See the
 * GNU General Public License for more details.
 *
 */

#include <asm/dma-iommu.h>
#include <linux/clk.h>
#include <linux/dma-mapping.h>
#include <linux/ipc_logging.h>
#include <linux/io.h>
#include <linux/list.h>
#include <linux/module.h>
#include <linux/slab.h>
#include <linux/msm-bus.h>
#include <linux/msm-bus-board.h>
#include <linux/of.h>
#include <linux/of_platform.h>
#include <linux/pm_runtime.h>
#include <linux/qcom-geni-se.h>
#include <linux/spinlock.h>

#define GENI_SE_IOMMU_VA_START	(0x40000000)
#define GENI_SE_IOMMU_VA_SIZE	(0xC0000000)

#ifdef CONFIG_ARM64
#define GENI_SE_DMA_PTR_L(ptr) ((u32)ptr)
#define GENI_SE_DMA_PTR_H(ptr) ((u32)(ptr >> 32))
#else
#define GENI_SE_DMA_PTR_L(ptr) ((u32)ptr)
#define GENI_SE_DMA_PTR_H(ptr) 0
#endif

/* Convert BCM threshold to actual frequency x 4 */
#define CONV_TO_BW(x) (x*20000*4)
#define NUM_LOG_PAGES 2
#define MAX_CLK_PERF_LEVEL 32
static unsigned long default_bus_bw_set[] = {0, 19200000, 50000000,
				100000000, 150000000, 200000000, 236000000};

struct bus_vectors {
	int src;
	int dst;
};

/**
 * @struct geni_se_device - Data structure to represent the QUPv3 Core
 * @dev:		Device pointer of the QUPv3 core.
 * @cb_dev:		Device pointer of the context bank in the IOMMU.
 * @iommu_lock:		Lock to protect IOMMU Mapping & attachment.
 * @iommu_map:		IOMMU map of the memory space supported by this core.
 * @iommu_s1_bypass:	Bypass IOMMU stage 1 translation.
 * @base:		Base address of this instance of QUPv3 core.
 * @bus_bw:		Client handle to the bus bandwidth request.
 * @bus_bw_noc:		Client handle to the QUP clock and DDR path bus
			bandwidth request.
 * @bus_mas_id:		Master Endpoint ID for bus BW request.
 * @bus_slv_id:		Slave Endpoint ID for bus BW request.
 * @geni_dev_lock:		Lock to protect the bus ab & ib values, list.
 * @ab_list_head:	Sorted resource list based on average bus BW.
 * @ib_list_head:	Sorted resource list based on instantaneous bus BW.
 * @ab_list_head_noc:	Sorted resource list based on average DDR path bus BW.
 * @ib_list_head_noc:	Sorted resource list based on instantaneous DDR path
			bus BW.
 * @cur_ab:		Current Bus Average BW request value.
 * @cur_ib:		Current Bus Instantaneous BW request value.
 * @cur_ab_noc:		Current DDR Bus Average BW request value.
 * @cur_ib_noc:		Current DDR Bus Instantaneous BW request value.
 * @bus_bw_set:		Clock plan for the bus driver.
 * @bus_bw_set_noc:	Clock plan for DDR path.
 * @cur_bus_bw_idx:	Current index within the bus clock plan.
 * @cur_bus_bw_idx_noc:	Current index within the DDR path clock plan.
 * @num_clk_levels:	Number of valid clock levels in clk_perf_tbl.
 * @clk_perf_tbl:	Table of clock frequency input to Serial Engine clock.
 * @log_ctx:		Logging context to hold the debug information.
 * @vectors:		Structure to store Master End and Slave End IDs for
			QUPv3 clock and DDR path bus BW request.
 * @num_paths:		Two paths. QUPv3 clock and DDR paths.
 * @num_usecases:	One usecase to vote for both QUPv3 clock and DDR paths.
 * @pdata:		To register our client handle with the ICB driver.
 * @update:		Usecase index for icb voting.
 * @vote_for_bw:	To check if we have to vote for BW or BCM threashold
			in ab/ib ICB voting.
 */
struct geni_se_device {
	struct device *dev;
	struct device *cb_dev;
	struct mutex iommu_lock;
	struct dma_iommu_mapping *iommu_map;
	bool iommu_s1_bypass;
	void __iomem *base;
	struct msm_bus_client_handle *bus_bw;
	uint32_t bus_bw_noc;
	u32 bus_mas_id;
	u32 bus_slv_id;
	struct mutex geni_dev_lock;
	struct list_head ab_list_head;
	struct list_head ib_list_head;
	struct list_head ab_list_head_noc;
	struct list_head ib_list_head_noc;
	unsigned long cur_ab;
	unsigned long cur_ib;
	unsigned long cur_ab_noc;
	unsigned long cur_ib_noc;
	int bus_bw_set_size;
	int bus_bw_set_size_noc;
	unsigned long *bus_bw_set;
	unsigned long *bus_bw_set_noc;
	int cur_bus_bw_idx;
	int cur_bus_bw_idx_noc;
	unsigned int num_clk_levels;
	unsigned long *clk_perf_tbl;
	void *log_ctx;
	struct bus_vectors *vectors;
	int num_paths;
	int num_usecases;
	struct msm_bus_scale_pdata *pdata;
	int update;
	bool vote_for_bw;
};

#define HW_VER_MAJOR_MASK GENMASK(31, 28)
#define HW_VER_MAJOR_SHFT 28
#define HW_VER_MINOR_MASK GENMASK(27, 16)
#define HW_VER_MINOR_SHFT 16
#define HW_VER_STEP_MASK GENMASK(15, 0)

static int geni_se_iommu_map_and_attach(struct geni_se_device *geni_se_dev);

/**
 * geni_read_reg_nolog() - Helper function to read from a GENI register
 * @base:	Base address of the serial engine's register block.
 * @offset:	Offset within the serial engine's register block.
 *
 * Return:	Return the contents of the register.
 */
unsigned int geni_read_reg_nolog(void __iomem *base, int offset)
{
	return readl_relaxed_no_log(base + offset);
}
EXPORT_SYMBOL(geni_read_reg_nolog);

/**
 * geni_write_reg_nolog() - Helper function to write into a GENI register
 * @value:	Value to be written into the register.
 * @base:	Base address of the serial engine's register block.
 * @offset:	Offset within the serial engine's register block.
 */
void geni_write_reg_nolog(unsigned int value, void __iomem *base, int offset)
{
	return writel_relaxed_no_log(value, (base + offset));
}
EXPORT_SYMBOL(geni_write_reg_nolog);

/**
 * geni_read_reg() - Helper function to read from a GENI register
 * @base:	Base address of the serial engine's register block.
 * @offset:	Offset within the serial engine's register block.
 *
 * Return:	Return the contents of the register.
 */
unsigned int geni_read_reg(void __iomem *base, int offset)
{
	return readl_relaxed(base + offset);
}
EXPORT_SYMBOL(geni_read_reg);

/**
 * geni_write_reg() - Helper function to write into a GENI register
 * @value:	Value to be written into the register.
 * @base:	Base address of the serial engine's register block.
 * @offset:	Offset within the serial engine's register block.
 */
void geni_write_reg(unsigned int value, void __iomem *base, int offset)
{
	return writel_relaxed(value, (base + offset));
}
EXPORT_SYMBOL(geni_write_reg);

/**
 * get_se_proto() - Read the protocol configured for a serial engine
 * @base:	Base address of the serial engine's register block.
 *
 * Return:	Protocol value as configured in the serial engine.
 */
int get_se_proto(void __iomem *base)
{
	int proto;

	proto = ((geni_read_reg(base, GENI_FW_REVISION_RO)
			& FW_REV_PROTOCOL_MSK) >> FW_REV_PROTOCOL_SHFT);
	return proto;
}
EXPORT_SYMBOL(get_se_proto);

/**
 * get_se_m_fw() - Read the Firmware ver for the Main seqeuncer engine
 * @base:	Base address of the serial engine's register block.
 *
 * Return:	Firmware version for the Main seqeuncer engine
 */
int get_se_m_fw(void __iomem *base)
{
	int fw_ver_m;

	fw_ver_m = ((geni_read_reg(base, GENI_FW_REVISION_RO)
			& FW_REV_VERSION_MSK));
	return fw_ver_m;
}
EXPORT_SYMBOL(get_se_m_fw);

/**
 * get_se_s_fw() - Read the Firmware ver for the Secondry seqeuncer engine
 * @base:	Base address of the serial engine's register block.
 *
 * Return:	Firmware version for the Secondry seqeuncer engine
 */
int get_se_s_fw(void __iomem *base)
{
	int fw_ver_s;

	fw_ver_s = ((geni_read_reg(base, GENI_FW_S_REVISION_RO)
			& FW_REV_VERSION_MSK));
	return fw_ver_s;
}
EXPORT_SYMBOL(get_se_s_fw);

static int se_geni_irq_en(void __iomem *base)
{
	unsigned int common_geni_m_irq_en;
	unsigned int common_geni_s_irq_en;

	common_geni_m_irq_en = geni_read_reg(base, SE_GENI_M_IRQ_EN);
	common_geni_s_irq_en = geni_read_reg(base, SE_GENI_S_IRQ_EN);
	/* Common to all modes */
	common_geni_m_irq_en |= M_COMMON_GENI_M_IRQ_EN;
	common_geni_s_irq_en |= S_COMMON_GENI_S_IRQ_EN;

	geni_write_reg(common_geni_m_irq_en, base, SE_GENI_M_IRQ_EN);
	geni_write_reg(common_geni_s_irq_en, base, SE_GENI_S_IRQ_EN);
	return 0;
}


static void se_set_rx_rfr_wm(void __iomem *base, unsigned int rx_wm,
						unsigned int rx_rfr)
{
	geni_write_reg(rx_wm, base, SE_GENI_RX_WATERMARK_REG);
	geni_write_reg(rx_rfr, base, SE_GENI_RX_RFR_WATERMARK_REG);
}

static int se_io_set_mode(void __iomem *base)
{
	unsigned int io_mode;
	unsigned int geni_dma_mode;

	io_mode = geni_read_reg(base, SE_IRQ_EN);
	geni_dma_mode = geni_read_reg(base, SE_GENI_DMA_MODE_EN);

	io_mode |= (GENI_M_IRQ_EN | GENI_S_IRQ_EN);
	io_mode |= (DMA_TX_IRQ_EN | DMA_RX_IRQ_EN);
	geni_dma_mode &= ~GENI_DMA_MODE_EN;

	geni_write_reg(io_mode, base, SE_IRQ_EN);
	geni_write_reg(geni_dma_mode, base, SE_GENI_DMA_MODE_EN);
	geni_write_reg(0, base, SE_GSI_EVENT_EN);
	return 0;
}

static void se_io_init(void __iomem *base)
{
	unsigned int io_op_ctrl;
	unsigned int geni_cgc_ctrl;
	unsigned int dma_general_cfg;

	geni_cgc_ctrl = geni_read_reg(base, GENI_CGC_CTRL);
	dma_general_cfg = geni_read_reg(base, SE_DMA_GENERAL_CFG);
	geni_cgc_ctrl |= DEFAULT_CGC_EN;
	dma_general_cfg |= (AHB_SEC_SLV_CLK_CGC_ON | DMA_AHB_SLV_CFG_ON |
			DMA_TX_CLK_CGC_ON | DMA_RX_CLK_CGC_ON);
	io_op_ctrl = DEFAULT_IO_OUTPUT_CTRL_MSK;
	geni_write_reg(geni_cgc_ctrl, base, GENI_CGC_CTRL);
	geni_write_reg(dma_general_cfg, base, SE_DMA_GENERAL_CFG);

	geni_write_reg(io_op_ctrl, base, GENI_OUTPUT_CTRL);
	geni_write_reg(FORCE_DEFAULT, base, GENI_FORCE_DEFAULT_REG);
}

/**
 * geni_se_init() - Initialize the GENI Serial Engine
 * @base:	Base address of the serial engine's register block.
 * @rx_wm:	Receive watermark to be configured.
 * @rx_rfr_wm:	Ready-for-receive watermark to be configured.
 *
 * This function is used to initialize the GENI serial engine, configure
 * receive watermark and ready-for-receive watermarks.
 *
 * Return:	0 on success, standard Linux error codes on failure/error.
 */
int geni_se_init(void __iomem *base, unsigned int rx_wm, unsigned int rx_rfr)
{
	int ret;

	se_io_init(base);
	ret = se_io_set_mode(base);
	if (ret)
		return ret;

	se_set_rx_rfr_wm(base, rx_wm, rx_rfr);
	ret = se_geni_irq_en(base);
	return ret;
}
EXPORT_SYMBOL(geni_se_init);

static int geni_se_select_fifo_mode(void __iomem *base)
{
	int proto = get_se_proto(base);
	unsigned int common_geni_m_irq_en;
	unsigned int common_geni_s_irq_en;
	unsigned int geni_dma_mode;

	geni_write_reg(0, base, SE_GSI_EVENT_EN);
	geni_write_reg(0xFFFFFFFF, base, SE_GENI_M_IRQ_CLEAR);
	geni_write_reg(0xFFFFFFFF, base, SE_GENI_S_IRQ_CLEAR);
	geni_write_reg(0xFFFFFFFF, base, SE_DMA_TX_IRQ_CLR);
	geni_write_reg(0xFFFFFFFF, base, SE_DMA_RX_IRQ_CLR);
	geni_write_reg(0xFFFFFFFF, base, SE_IRQ_EN);

	common_geni_m_irq_en = geni_read_reg(base, SE_GENI_M_IRQ_EN);
	common_geni_s_irq_en = geni_read_reg(base, SE_GENI_S_IRQ_EN);
	geni_dma_mode = geni_read_reg(base, SE_GENI_DMA_MODE_EN);
	if (proto != UART) {
		common_geni_m_irq_en |=
			(M_CMD_DONE_EN | M_TX_FIFO_WATERMARK_EN |
			M_RX_FIFO_WATERMARK_EN | M_RX_FIFO_LAST_EN);
		common_geni_s_irq_en |= S_CMD_DONE_EN;
	}
	geni_dma_mode &= ~GENI_DMA_MODE_EN;

	geni_write_reg(common_geni_m_irq_en, base, SE_GENI_M_IRQ_EN);
	geni_write_reg(common_geni_s_irq_en, base, SE_GENI_S_IRQ_EN);
	geni_write_reg(geni_dma_mode, base, SE_GENI_DMA_MODE_EN);
	return 0;
}

static int geni_se_select_dma_mode(void __iomem *base)
{
	int proto = get_se_proto(base);
	unsigned int geni_dma_mode = 0;
	unsigned int common_geni_m_irq_en;

	geni_write_reg(0, base, SE_GSI_EVENT_EN);
	geni_write_reg(0xFFFFFFFF, base, SE_GENI_M_IRQ_CLEAR);
	geni_write_reg(0xFFFFFFFF, base, SE_GENI_S_IRQ_CLEAR);
	geni_write_reg(0xFFFFFFFF, base, SE_DMA_TX_IRQ_CLR);
	geni_write_reg(0xFFFFFFFF, base, SE_DMA_RX_IRQ_CLR);
	geni_write_reg(0xFFFFFFFF, base, SE_IRQ_EN);

	common_geni_m_irq_en = geni_read_reg(base, SE_GENI_M_IRQ_EN);
	if (proto != UART)
		common_geni_m_irq_en &=
			~(M_TX_FIFO_WATERMARK_EN | M_RX_FIFO_WATERMARK_EN);

	geni_write_reg(common_geni_m_irq_en, base, SE_GENI_M_IRQ_EN);
	geni_dma_mode = geni_read_reg(base, SE_GENI_DMA_MODE_EN);
	geni_dma_mode |= GENI_DMA_MODE_EN;
	geni_write_reg(geni_dma_mode, base, SE_GENI_DMA_MODE_EN);
	return 0;
}

static int geni_se_select_gsi_mode(void __iomem *base)
{
	unsigned int geni_dma_mode = 0;
	unsigned int gsi_event_en = 0;
	unsigned int common_geni_m_irq_en = 0;
	unsigned int common_geni_s_irq_en = 0;

	common_geni_m_irq_en = geni_read_reg(base, SE_GENI_M_IRQ_EN);
	common_geni_s_irq_en = geni_read_reg(base, SE_GENI_S_IRQ_EN);
	common_geni_m_irq_en &=
			~(M_CMD_DONE_EN | M_TX_FIFO_WATERMARK_EN |
			M_RX_FIFO_WATERMARK_EN | M_RX_FIFO_LAST_EN);
	common_geni_s_irq_en &= ~S_CMD_DONE_EN;
	geni_dma_mode = geni_read_reg(base, SE_GENI_DMA_MODE_EN);
	gsi_event_en = geni_read_reg(base, SE_GSI_EVENT_EN);

	geni_dma_mode |= GENI_DMA_MODE_EN;
	gsi_event_en |= (DMA_RX_EVENT_EN | DMA_TX_EVENT_EN |
				GENI_M_EVENT_EN | GENI_S_EVENT_EN);

	geni_write_reg(0, base, SE_IRQ_EN);
	geni_write_reg(common_geni_s_irq_en, base, SE_GENI_S_IRQ_EN);
	geni_write_reg(common_geni_m_irq_en, base, SE_GENI_M_IRQ_EN);
	geni_write_reg(0xFFFFFFFF, base, SE_GENI_M_IRQ_CLEAR);
	geni_write_reg(0xFFFFFFFF, base, SE_GENI_S_IRQ_CLEAR);
	geni_write_reg(0xFFFFFFFF, base, SE_DMA_TX_IRQ_CLR);
	geni_write_reg(0xFFFFFFFF, base, SE_DMA_RX_IRQ_CLR);
	geni_write_reg(geni_dma_mode, base, SE_GENI_DMA_MODE_EN);
	geni_write_reg(gsi_event_en, base, SE_GSI_EVENT_EN);
	return 0;

}

/**
 * geni_se_select_mode() - Select the serial engine transfer mode
 * @base:	Base address of the serial engine's register block.
 * @mode:	Transfer mode to be selected.
 *
 * Return:	0 on success, standard Linux error codes on failure.
 */
int geni_se_select_mode(void __iomem *base, int mode)
{
	int ret = 0;

	switch (mode) {
	case FIFO_MODE:
		geni_se_select_fifo_mode(base);
		break;
	case SE_DMA:
		geni_se_select_dma_mode(base);
		break;
	case GSI_DMA:
		geni_se_select_gsi_mode(base);
		break;
	default:
		ret = -EINVAL;
		break;
	}

	return ret;
}
EXPORT_SYMBOL(geni_se_select_mode);

/**
 * geni_setup_m_cmd() - Setup the primary sequencer
 * @base:	Base address of the serial engine's register block.
 * @cmd:	Command/Operation to setup in the primary sequencer.
 * @params:	Parameter for the sequencer command.
 *
 * This function is used to configure the primary sequencer with the
 * command and its assoicated parameters.
 */
void geni_setup_m_cmd(void __iomem *base, u32 cmd, u32 params)
{
	u32 m_cmd = (cmd << M_OPCODE_SHFT);

	m_cmd |= (params & M_PARAMS_MSK);
	geni_write_reg(m_cmd, base, SE_GENI_M_CMD0);
}
EXPORT_SYMBOL(geni_setup_m_cmd);

/**
 * geni_setup_s_cmd() - Setup the secondary sequencer
 * @base:	Base address of the serial engine's register block.
 * @cmd:	Command/Operation to setup in the secondary sequencer.
 * @params:	Parameter for the sequencer command.
 *
 * This function is used to configure the secondary sequencer with the
 * command and its assoicated parameters.
 */
void geni_setup_s_cmd(void __iomem *base, u32 cmd, u32 params)
{
	u32 s_cmd = geni_read_reg(base, SE_GENI_S_CMD0);

	s_cmd &= ~(S_OPCODE_MSK | S_PARAMS_MSK);
	s_cmd |= (cmd << S_OPCODE_SHFT);
	s_cmd |= (params & S_PARAMS_MSK);
	geni_write_reg(s_cmd, base, SE_GENI_S_CMD0);
}
EXPORT_SYMBOL(geni_setup_s_cmd);

/**
 * geni_cancel_m_cmd() - Cancel the command configured in the primary sequencer
 * @base:	Base address of the serial engine's register block.
 *
 * This function is used to cancel the currently configured command in the
 * primary sequencer.
 */
void geni_cancel_m_cmd(void __iomem *base)
{
	geni_write_reg(M_GENI_CMD_CANCEL, base, SE_GENI_M_CMD_CTRL_REG);
}
EXPORT_SYMBOL(geni_cancel_m_cmd);

/**
 * geni_cancel_s_cmd() - Cancel the command configured in the secondary
 *                       sequencer
 * @base:	Base address of the serial engine's register block.
 *
 * This function is used to cancel the currently configured command in the
 * secondary sequencer.
 */
void geni_cancel_s_cmd(void __iomem *base)
{
	geni_write_reg(S_GENI_CMD_CANCEL, base, SE_GENI_S_CMD_CTRL_REG);
}
EXPORT_SYMBOL(geni_cancel_s_cmd);

/**
 * geni_abort_m_cmd() - Abort the command configured in the primary sequencer
 * @base:	Base address of the serial engine's register block.
 *
 * This function is used to force abort the currently configured command in the
 * primary sequencer.
 */
void geni_abort_m_cmd(void __iomem *base)
{
	geni_write_reg(M_GENI_CMD_ABORT, base, SE_GENI_M_CMD_CTRL_REG);
}
EXPORT_SYMBOL(geni_abort_m_cmd);

/**
 * geni_abort_s_cmd() - Abort the command configured in the secondary
 *                       sequencer
 * @base:	Base address of the serial engine's register block.
 *
 * This function is used to force abort the currently configured command in the
 * secondary sequencer.
 */
void geni_abort_s_cmd(void __iomem *base)
{
	geni_write_reg(S_GENI_CMD_ABORT, base, SE_GENI_S_CMD_CTRL_REG);
}
EXPORT_SYMBOL(geni_abort_s_cmd);

/**
 * get_tx_fifo_depth() - Get the TX fifo depth of the serial engine
 * @base:	Base address of the serial engine's register block.
 *
 * This function is used to get the depth i.e. number of elements in the
 * TX fifo of the serial engine.
 *
 * Return:	TX fifo depth in units of FIFO words.
 */
int get_tx_fifo_depth(void __iomem *base)
{
	int tx_fifo_depth;

	tx_fifo_depth = ((geni_read_reg(base, SE_HW_PARAM_0)
			& TX_FIFO_DEPTH_MSK) >> TX_FIFO_DEPTH_SHFT);
	return tx_fifo_depth;
}
EXPORT_SYMBOL(get_tx_fifo_depth);

/**
 * get_tx_fifo_width() - Get the TX fifo width of the serial engine
 * @base:	Base address of the serial engine's register block.
 *
 * This function is used to get the width i.e. word size per element in the
 * TX fifo of the serial engine.
 *
 * Return:	TX fifo width in bits
 */
int get_tx_fifo_width(void __iomem *base)
{
	int tx_fifo_width;

	tx_fifo_width = ((geni_read_reg(base, SE_HW_PARAM_0)
			& TX_FIFO_WIDTH_MSK) >> TX_FIFO_WIDTH_SHFT);
	return tx_fifo_width;
}
EXPORT_SYMBOL(get_tx_fifo_width);

/**
 * get_rx_fifo_depth() - Get the RX fifo depth of the serial engine
 * @base:	Base address of the serial engine's register block.
 *
 * This function is used to get the depth i.e. number of elements in the
 * RX fifo of the serial engine.
 *
 * Return:	RX fifo depth in units of FIFO words
 */
int get_rx_fifo_depth(void __iomem *base)
{
	int rx_fifo_depth;

	rx_fifo_depth = ((geni_read_reg(base, SE_HW_PARAM_1)
			& RX_FIFO_DEPTH_MSK) >> RX_FIFO_DEPTH_SHFT);
	return rx_fifo_depth;
}
EXPORT_SYMBOL(get_rx_fifo_depth);

/**
 * se_get_packing_config() - Get the packing configuration based on input
 * @bpw:	Bits of data per transfer word.
 * @pack_words:	Number of words per fifo element.
 * @msb_to_lsb:	Transfer from MSB to LSB or vice-versa.
 * @cfg0:	Output buffer to hold the first half of configuration.
 * @cfg1:	Output buffer to hold the second half of configuration.
 *
 * This function is used to calculate the packing configuration based on
 * the input packing requirement and the configuration logic.
 */
void se_get_packing_config(int bpw, int pack_words, bool msb_to_lsb,
			   unsigned long *cfg0, unsigned long *cfg1)
{
	u32 cfg[4] = {0};
	int len;
	int temp_bpw = bpw;
	int idx_start = (msb_to_lsb ? (bpw - 1) : 0);
	int idx = idx_start;
	int idx_delta = (msb_to_lsb ? -BITS_PER_BYTE : BITS_PER_BYTE);
	int ceil_bpw = ((bpw & (BITS_PER_BYTE - 1)) ?
			((bpw & ~(BITS_PER_BYTE - 1)) + BITS_PER_BYTE) : bpw);
	int iter = (ceil_bpw * pack_words) >> 3;
	int i;

	if (unlikely(iter <= 0 || iter > 4)) {
		*cfg0 = 0;
		*cfg1 = 0;
		return;
	}

	for (i = 0; i < iter; i++) {
		len = (temp_bpw < BITS_PER_BYTE) ?
				(temp_bpw - 1) : BITS_PER_BYTE - 1;
		cfg[i] = ((idx << 5) | (msb_to_lsb << 4) | (len << 1));
		idx = ((temp_bpw - BITS_PER_BYTE) <= 0) ?
				((i + 1) * BITS_PER_BYTE) + idx_start :
				idx + idx_delta;
		temp_bpw = ((temp_bpw - BITS_PER_BYTE) <= 0) ?
				bpw : (temp_bpw - BITS_PER_BYTE);
	}
	cfg[iter - 1] |= 1;
	*cfg0 = cfg[0] | (cfg[1] << 10);
	*cfg1 = cfg[2] | (cfg[3] << 10);
}
EXPORT_SYMBOL(se_get_packing_config);

/**
 * se_config_packing() - Packing configuration of the serial engine
 * @base:	Base address of the serial engine's register block.
 * @bpw:	Bits of data per transfer word.
 * @pack_words:	Number of words per fifo element.
 * @msb_to_lsb:	Transfer from MSB to LSB or vice-versa.
 *
 * This function is used to configure the packing rules for the current
 * transfer.
 */
void se_config_packing(void __iomem *base, int bpw,
			int pack_words, bool msb_to_lsb)
{
	unsigned long cfg0, cfg1;

	se_get_packing_config(bpw, pack_words, msb_to_lsb, &cfg0, &cfg1);
	geni_write_reg(cfg0, base, SE_GENI_TX_PACKING_CFG0);
	geni_write_reg(cfg1, base, SE_GENI_TX_PACKING_CFG1);
	geni_write_reg(cfg0, base, SE_GENI_RX_PACKING_CFG0);
	geni_write_reg(cfg1, base, SE_GENI_RX_PACKING_CFG1);
	if (pack_words || bpw == 32)
		geni_write_reg((bpw >> 4), base, SE_GENI_BYTE_GRAN);
}
EXPORT_SYMBOL(se_config_packing);

static bool geni_se_check_bus_bw(struct geni_se_device *geni_se_dev)
{
	int i;
	int new_bus_bw_idx = geni_se_dev->bus_bw_set_size - 1;
	unsigned long new_bus_bw;
	bool bus_bw_update = false;
	/* Convert agg ab into bytes per second */
	unsigned long new_ab_in_hz = DEFAULT_BUS_WIDTH *
					((2*geni_se_dev->cur_ab)*10000);

	new_bus_bw = max(geni_se_dev->cur_ib, new_ab_in_hz) /
							DEFAULT_BUS_WIDTH;
	for (i = 0; i < geni_se_dev->bus_bw_set_size; i++) {
		if (geni_se_dev->bus_bw_set[i] >= new_bus_bw) {
			new_bus_bw_idx = i;
			break;
		}
	}

	if (geni_se_dev->cur_bus_bw_idx != new_bus_bw_idx) {
		geni_se_dev->cur_bus_bw_idx = new_bus_bw_idx;
		bus_bw_update = true;
	}
	return bus_bw_update;
}

static bool geni_se_check_bus_bw_noc(struct geni_se_device *geni_se_dev)
{
	int i;
	int new_bus_bw_idx = geni_se_dev->bus_bw_set_size_noc - 1;
	unsigned long new_bus_bw;
	bool bus_bw_update = false;

	new_bus_bw = max(geni_se_dev->cur_ib_noc, geni_se_dev->cur_ab_noc) /
							DEFAULT_BUS_WIDTH;

	for (i = 0; i < geni_se_dev->bus_bw_set_size_noc; i++) {
		if (geni_se_dev->bus_bw_set_noc[i] >= new_bus_bw) {
			new_bus_bw_idx = i;
			break;
		}
	}

	if (geni_se_dev->cur_bus_bw_idx_noc != new_bus_bw_idx) {
		geni_se_dev->cur_bus_bw_idx_noc = new_bus_bw_idx;
		bus_bw_update = true;
	}

	return bus_bw_update;
}

static int geni_se_rmv_ab_ib(struct geni_se_device *geni_se_dev,
			     struct se_geni_rsc *rsc)
{
	struct se_geni_rsc *tmp;
	bool bus_bw_update = false;
	bool bus_bw_update_noc = false;
	int ret = 0;
	int new_update;

	if (unlikely(list_empty(&rsc->ab_list) || list_empty(&rsc->ib_list)))
		return -EINVAL;

	mutex_lock(&geni_se_dev->geni_dev_lock);

	new_update = geni_se_dev->update ? 0 : 1;
	list_del_init(&rsc->ab_list);
	geni_se_dev->cur_ab -= rsc->ab;

	list_del_init(&rsc->ib_list);
	tmp = list_first_entry_or_null(&geni_se_dev->ib_list_head,
					   struct se_geni_rsc, ib_list);
	if (tmp && tmp->ib != geni_se_dev->cur_ib)
		geni_se_dev->cur_ib = tmp->ib;
	else if (!tmp && geni_se_dev->cur_ib)
		geni_se_dev->cur_ib = 0;

	bus_bw_update = geni_se_check_bus_bw(geni_se_dev);

	if (geni_se_dev->num_paths == 2) {
		geni_se_dev->pdata->usecase[new_update].vectors[0].ab  =
			geni_se_dev->vote_for_bw ?
			CONV_TO_BW(geni_se_dev->cur_ab) : geni_se_dev->cur_ab;
		geni_se_dev->pdata->usecase[new_update].vectors[0].ib  =
			geni_se_dev->vote_for_bw ?
			CONV_TO_BW(geni_se_dev->cur_ib) : geni_se_dev->cur_ib;
	}

	if (bus_bw_update && geni_se_dev->num_paths != 2)
		ret = msm_bus_scale_update_bw(geni_se_dev->bus_bw,
						geni_se_dev->cur_ab,
						geni_se_dev->cur_ib);
	GENI_SE_DBG(geni_se_dev->log_ctx, false, NULL,
<<<<<<< HEAD
			"%s: %s: cur_ab_ib(%lu:%lu) req_ab_ib(%lu:%lu) %d\n",
			__func__, dev_name(rsc->ctrl_dev), geni_se_dev->cur_ab,
			geni_se_dev->cur_ib, rsc->ab, rsc->ib, bus_bw_update);
=======
		"%s: %s: cur_ab_ib(%lu:%lu) req_ab_ib(%lu:%lu) %d\n",
		__func__, dev_name(rsc->ctrl_dev), geni_se_dev->cur_ab,
		geni_se_dev->cur_ib, rsc->ab, rsc->ib, bus_bw_update);


	if (geni_se_dev->num_paths == 2) {
		if (unlikely(list_empty(&rsc->ab_list_noc) ||
					list_empty(&rsc->ib_list_noc)))
			return -EINVAL;

		list_del_init(&rsc->ab_list_noc);
		geni_se_dev->cur_ab_noc -= rsc->ab_noc;

		list_del_init(&rsc->ib_list_noc);
		tmp = list_first_entry_or_null(&geni_se_dev->ib_list_head_noc,
					struct se_geni_rsc, ib_list_noc);
		if (tmp && tmp->ib_noc != geni_se_dev->cur_ib_noc)
			geni_se_dev->cur_ib_noc = tmp->ib_noc;
		else if (!tmp && geni_se_dev->cur_ib_noc)
			geni_se_dev->cur_ib_noc = 0;

		bus_bw_update_noc = geni_se_check_bus_bw_noc(geni_se_dev);

		geni_se_dev->pdata->usecase[new_update].vectors[1].ab  =
				geni_se_dev->cur_ab_noc;
		geni_se_dev->pdata->usecase[new_update].vectors[1].ib  =
				geni_se_dev->cur_ib_noc;

		if (bus_bw_update_noc || bus_bw_update) {
			geni_se_dev->update = new_update;
			ret = msm_bus_scale_client_update_request
					(geni_se_dev->bus_bw_noc, new_update);
		}
		GENI_SE_DBG(geni_se_dev->log_ctx, false, NULL,
			"%s: %s: cur_ab_ib_noc(%lu:%lu) req_ab_ib_noc(%lu:%lu) %d\n",
			__func__, dev_name(rsc->ctrl_dev),
			geni_se_dev->cur_ab_noc, geni_se_dev->cur_ib_noc,
			rsc->ab_noc, rsc->ib_noc, bus_bw_update_noc);
	}
>>>>>>> b6fbaa1d
	mutex_unlock(&geni_se_dev->geni_dev_lock);
	return ret;
}

/**
 * se_geni_clks_off() - Turn off clocks associated with the serial
 *                      engine
 * @rsc:	Handle to resources associated with the serial engine.
 *
 * Return:	0 on success, standard Linux error codes on failure/error.
 */
int se_geni_clks_off(struct se_geni_rsc *rsc)
{
	int ret = 0;
	struct geni_se_device *geni_se_dev;

	if (unlikely(!rsc || !rsc->wrapper_dev))
		return -EINVAL;

	geni_se_dev = dev_get_drvdata(rsc->wrapper_dev);
	if (unlikely(!geni_se_dev || !(geni_se_dev->bus_bw ||
					geni_se_dev->bus_bw_noc)))
		return -ENODEV;

	clk_disable_unprepare(rsc->se_clk);
	clk_disable_unprepare(rsc->s_ahb_clk);
	clk_disable_unprepare(rsc->m_ahb_clk);

	ret = geni_se_rmv_ab_ib(geni_se_dev, rsc);
	if (ret)
		GENI_SE_ERR(geni_se_dev->log_ctx, false, NULL,
			"%s: Error %d during bus_bw_update\n", __func__, ret);

	return ret;
}
EXPORT_SYMBOL(se_geni_clks_off);

/**
 * se_geni_resources_off() - Turn off resources associated with the serial
 *                           engine
 * @rsc:	Handle to resources associated with the serial engine.
 *
 * Return:	0 on success, standard Linux error codes on failure/error.
 */
int se_geni_resources_off(struct se_geni_rsc *rsc)
{
	int ret = 0;
	struct geni_se_device *geni_se_dev;

	if (unlikely(!rsc || !rsc->wrapper_dev))
		return -EINVAL;

	geni_se_dev = dev_get_drvdata(rsc->wrapper_dev);
	if (unlikely(!geni_se_dev ||
			!(geni_se_dev->bus_bw ||
					geni_se_dev->bus_bw_noc)))
		return -ENODEV;

	ret = se_geni_clks_off(rsc);
	if (ret)
		GENI_SE_ERR(geni_se_dev->log_ctx, false, NULL,
			"%s: Error %d turning off clocks\n", __func__, ret);
	ret = pinctrl_select_state(rsc->geni_pinctrl, rsc->geni_gpio_sleep);
	if (ret)
		GENI_SE_ERR(geni_se_dev->log_ctx, false, NULL,
			"%s: Error %d pinctrl_select_state\n", __func__, ret);
	return ret;
}
EXPORT_SYMBOL(se_geni_resources_off);

static int geni_se_add_ab_ib(struct geni_se_device *geni_se_dev,
			     struct se_geni_rsc *rsc)
{
	struct se_geni_rsc *tmp = NULL;
	struct list_head *ins_list_head;
	struct list_head *ins_list_head_noc;
	bool bus_bw_update = false;
	bool bus_bw_update_noc = false;
	int ret = 0;
	int new_update;

	mutex_lock(&geni_se_dev->geni_dev_lock);

	new_update = geni_se_dev->update ? 0 : 1;
	list_add(&rsc->ab_list, &geni_se_dev->ab_list_head);
	geni_se_dev->cur_ab += rsc->ab;

	ins_list_head = &geni_se_dev->ib_list_head;
	list_for_each_entry(tmp, &geni_se_dev->ib_list_head, ib_list) {
		if (tmp->ib < rsc->ib)
			break;
		ins_list_head = &tmp->ib_list;
	}
	list_add(&rsc->ib_list, ins_list_head);
	/* Currently inserted node has greater average BW value */
	if (ins_list_head == &geni_se_dev->ib_list_head)
		geni_se_dev->cur_ib = rsc->ib;

	bus_bw_update = geni_se_check_bus_bw(geni_se_dev);

	if (geni_se_dev->num_paths == 2) {
		geni_se_dev->pdata->usecase[new_update].vectors[0].ab  =
			geni_se_dev->vote_for_bw ?
			CONV_TO_BW(geni_se_dev->cur_ab) : geni_se_dev->cur_ab;
		geni_se_dev->pdata->usecase[new_update].vectors[0].ib  =
			geni_se_dev->vote_for_bw ?
			CONV_TO_BW(geni_se_dev->cur_ib) : geni_se_dev->cur_ib;
	}

	if (bus_bw_update && geni_se_dev->num_paths != 2)
		ret = msm_bus_scale_update_bw(geni_se_dev->bus_bw,
						geni_se_dev->cur_ab,
						geni_se_dev->cur_ib);
	GENI_SE_DBG(geni_se_dev->log_ctx, false, NULL,
<<<<<<< HEAD
			"%s: %s: cur_ab_ib(%lu:%lu) req_ab_ib(%lu:%lu) %d\n",
			__func__, dev_name(rsc->ctrl_dev), geni_se_dev->cur_ab,
			geni_se_dev->cur_ib, rsc->ab, rsc->ib, bus_bw_update);
=======
		"%s: %s: cur_ab_ib(%lu:%lu) req_ab_ib(%lu:%lu) %d\n",
		__func__, dev_name(rsc->ctrl_dev),
		geni_se_dev->cur_ab, geni_se_dev->cur_ib,
		rsc->ab, rsc->ib, bus_bw_update);


	if (geni_se_dev->num_paths == 2) {

		list_add(&rsc->ab_list_noc, &geni_se_dev->ab_list_head_noc);
		geni_se_dev->cur_ab_noc += rsc->ab_noc;
		ins_list_head_noc = &geni_se_dev->ib_list_head_noc;

		list_for_each_entry(tmp, &geni_se_dev->ib_list_head_noc,
					ib_list_noc) {
			if (tmp->ib < rsc->ib)
				break;
			ins_list_head_noc = &tmp->ib_list_noc;
		}
		list_add(&rsc->ib_list_noc, ins_list_head_noc);

		if (ins_list_head_noc == &geni_se_dev->ib_list_head_noc)
			geni_se_dev->cur_ib_noc = rsc->ib_noc;

		bus_bw_update_noc = geni_se_check_bus_bw_noc(geni_se_dev);

		geni_se_dev->pdata->usecase[new_update].vectors[1].ab  =
				geni_se_dev->cur_ab_noc;
		geni_se_dev->pdata->usecase[new_update].vectors[1].ib  =
				geni_se_dev->cur_ib_noc;
		if (bus_bw_update_noc || bus_bw_update) {
			geni_se_dev->update = new_update;
			ret = msm_bus_scale_client_update_request
					(geni_se_dev->bus_bw_noc, new_update);
		}
		GENI_SE_DBG(geni_se_dev->log_ctx, false, NULL,
			"%s: %s: cur_ab_ib_noc(%lu:%lu) req_ab_ib_noc(%lu:%lu) %d\n",
			__func__, dev_name(rsc->ctrl_dev),
			geni_se_dev->cur_ab_noc, geni_se_dev->cur_ib_noc,
			rsc->ab_noc, rsc->ib_noc, bus_bw_update_noc);
	}
>>>>>>> b6fbaa1d
	mutex_unlock(&geni_se_dev->geni_dev_lock);
	return ret;
}

/**
 * se_geni_clks_on() - Turn on clocks associated with the serial
 *                     engine
 * @rsc:	Handle to resources associated with the serial engine.
 *
 * Return:	0 on success, standard Linux error codes on failure/error.
 */
int se_geni_clks_on(struct se_geni_rsc *rsc)
{
	int ret = 0;
	struct geni_se_device *geni_se_dev;

	if (unlikely(!rsc || !rsc->wrapper_dev))
		return -EINVAL;

	geni_se_dev = dev_get_drvdata(rsc->wrapper_dev);
	if (unlikely(!geni_se_dev))
		return -EPROBE_DEFER;

	ret = geni_se_add_ab_ib(geni_se_dev, rsc);
	if (ret) {
		GENI_SE_ERR(geni_se_dev->log_ctx, false, NULL,
			"%s: Error %d during bus_bw_update\n", __func__, ret);
		return ret;
	}

	ret = clk_prepare_enable(rsc->m_ahb_clk);
	if (ret)
		goto clks_on_err1;

	ret = clk_prepare_enable(rsc->s_ahb_clk);
	if (ret)
		goto clks_on_err2;

	ret = clk_prepare_enable(rsc->se_clk);
	if (ret)
		goto clks_on_err3;
	return 0;

clks_on_err3:
	clk_disable_unprepare(rsc->s_ahb_clk);
clks_on_err2:
	clk_disable_unprepare(rsc->m_ahb_clk);
clks_on_err1:
	geni_se_rmv_ab_ib(geni_se_dev, rsc);
	return ret;
}
EXPORT_SYMBOL(se_geni_clks_on);

/**
 * se_geni_resources_on() - Turn on resources associated with the serial
 *                          engine
 * @rsc:	Handle to resources associated with the serial engine.
 *
 * Return:	0 on success, standard Linux error codes on failure/error.
 */
int se_geni_resources_on(struct se_geni_rsc *rsc)
{
	int ret = 0;
	struct geni_se_device *geni_se_dev;

	if (unlikely(!rsc || !rsc->wrapper_dev))
		return -EINVAL;

	geni_se_dev = dev_get_drvdata(rsc->wrapper_dev);
	if (unlikely(!geni_se_dev))
		return -EPROBE_DEFER;

	ret = pinctrl_select_state(rsc->geni_pinctrl, rsc->geni_gpio_active);
	if (ret) {
		GENI_SE_ERR(geni_se_dev->log_ctx, false, NULL,
			"%s: Error %d pinctrl_select_state\n", __func__, ret);
		return ret;
	}

	ret = se_geni_clks_on(rsc);
	if (ret) {
		GENI_SE_ERR(geni_se_dev->log_ctx, false, NULL,
			"%s: Error %d during clks_on\n", __func__, ret);
		pinctrl_select_state(rsc->geni_pinctrl, rsc->geni_gpio_sleep);
	}

	return ret;
}
EXPORT_SYMBOL(se_geni_resources_on);

/**
 * geni_se_resources_init() - Init the SE resource structure
 * @rsc:	SE resource structure to be initialized.
 * @ab:		Initial Average bus bandwidth request value.
 * @ib:		Initial Instantaneous bus bandwidth request value.
 *
 * Return:	0 on success, standard Linux error codes on failure.
 */
int geni_se_resources_init(struct se_geni_rsc *rsc,
			   unsigned long ab, unsigned long ib)
{
	int ret = 0;
	struct geni_se_device *geni_se_dev;

	if (unlikely(!rsc || !rsc->wrapper_dev))
		return -EINVAL;

	geni_se_dev = dev_get_drvdata(rsc->wrapper_dev);
	if (unlikely(!geni_se_dev))
		return -EPROBE_DEFER;

	if (geni_se_dev->num_paths == 2) {
		if (unlikely(!(geni_se_dev->bus_bw_noc))) {
			geni_se_dev->bus_bw_noc =
			msm_bus_scale_register_client(geni_se_dev->pdata);
			if (!(geni_se_dev->bus_bw_noc)) {
				GENI_SE_ERR(geni_se_dev->log_ctx,
					false, NULL,
				"%s: Error creating bus client\n",  __func__);
				return -EFAULT;
			}
		}

		/* To reduce the higher ab values from individual drivers */
		rsc->ab = ab/2;
		rsc->ib = ab;
		rsc->ab_noc = 0;
		rsc->ib_noc = ib;
		INIT_LIST_HEAD(&rsc->ab_list_noc);
		INIT_LIST_HEAD(&rsc->ib_list_noc);
	} else {
		if (unlikely(IS_ERR_OR_NULL(geni_se_dev->bus_bw))) {
			geni_se_dev->bus_bw = msm_bus_scale_register(
						geni_se_dev->bus_mas_id,
						geni_se_dev->bus_slv_id,
					(char *)dev_name(geni_se_dev->dev),
						false);
			if (IS_ERR_OR_NULL(geni_se_dev->bus_bw)) {
				GENI_SE_ERR(geni_se_dev->log_ctx,
					false, NULL,
				"%s: Error creating bus client\n", __func__);
				return (int)PTR_ERR(geni_se_dev->bus_bw);
			}
		}
		rsc->ab = ab;
		rsc->ib = ib;
	}

	INIT_LIST_HEAD(&rsc->ab_list);
	INIT_LIST_HEAD(&rsc->ib_list);
	ret = geni_se_iommu_map_and_attach(geni_se_dev);
	if (ret)
		GENI_SE_ERR(geni_se_dev->log_ctx, false, NULL,
			"%s: Error %d iommu_map_and_attach\n", __func__, ret);
	return ret;
}
EXPORT_SYMBOL(geni_se_resources_init);

/**
 * geni_se_clk_tbl_get() - Get the clock table to program DFS
 * @rsc:	Resource for which the clock table is requested.
 * @tbl:	Table in which the output is returned.
 *
 * This function is called by the protocol drivers to determine the different
 * clock frequencies supported by Serail Engine Core Clock. The protocol
 * drivers use the output to determine the clock frequency index to be
 * programmed into DFS.
 *
 * Return:	number of valid performance levels in the table on success,
 *		standard Linux error codes on failure.
 */
int geni_se_clk_tbl_get(struct se_geni_rsc *rsc, unsigned long **tbl)
{
	struct geni_se_device *geni_se_dev;
	int i;
	unsigned long prev_freq = 0;
	int ret = 0;

	if (unlikely(!rsc || !rsc->wrapper_dev || !rsc->se_clk || !tbl))
		return -EINVAL;

	geni_se_dev = dev_get_drvdata(rsc->wrapper_dev);
	if (unlikely(!geni_se_dev))
		return -EPROBE_DEFER;
	mutex_lock(&geni_se_dev->geni_dev_lock);
	*tbl = NULL;

	if (geni_se_dev->clk_perf_tbl) {
		*tbl = geni_se_dev->clk_perf_tbl;
		ret = geni_se_dev->num_clk_levels;
		goto exit_se_clk_tbl_get;
	}

	geni_se_dev->clk_perf_tbl = kzalloc(sizeof(*geni_se_dev->clk_perf_tbl) *
						MAX_CLK_PERF_LEVEL, GFP_KERNEL);
	if (!geni_se_dev->clk_perf_tbl) {
		ret = -ENOMEM;
		goto exit_se_clk_tbl_get;
	}

	for (i = 0; i < MAX_CLK_PERF_LEVEL; i++) {
		geni_se_dev->clk_perf_tbl[i] = clk_round_rate(rsc->se_clk,
								prev_freq + 1);
		if (geni_se_dev->clk_perf_tbl[i] == prev_freq) {
			geni_se_dev->clk_perf_tbl[i] = 0;
			break;
		}
		prev_freq = geni_se_dev->clk_perf_tbl[i];
	}
	geni_se_dev->num_clk_levels = i;
	*tbl = geni_se_dev->clk_perf_tbl;
	ret = geni_se_dev->num_clk_levels;
exit_se_clk_tbl_get:
	mutex_unlock(&geni_se_dev->geni_dev_lock);
	return ret;
}
EXPORT_SYMBOL(geni_se_clk_tbl_get);

/**
 * geni_se_clk_freq_match() - Get the matching or closest SE clock frequency
 * @rsc:	Resource for which the clock frequency is requested.
 * @req_freq:	Requested clock frequency.
 * @index:	Index of the resultant frequency in the table.
 * @res_freq:	Resultant frequency which matches or is closer to the
 *		requested frequency.
 * @exact:	Flag to indicate exact multiple requirement of the requested
 *		frequency .
 *
 * This function is called by the protocol drivers to determine the matching
 * or closest frequency of the Serial Engine clock to be selected in order
 * to meet the performance requirements.
 *
 * Return:	0 on success, standard Linux error codes on failure.
 */
int geni_se_clk_freq_match(struct se_geni_rsc *rsc, unsigned long req_freq,
			   unsigned int *index, unsigned long *res_freq,
			   bool exact)
{
	unsigned long *tbl;
	int num_clk_levels;
	int i;
	unsigned long best_delta = 0;
	unsigned long new_delta;
	unsigned int divider;

	num_clk_levels = geni_se_clk_tbl_get(rsc, &tbl);
	if (num_clk_levels < 0)
		return num_clk_levels;

	if (num_clk_levels == 0)
		return -EFAULT;

	*res_freq = 0;

	for (i = 0; i < num_clk_levels; i++) {
		divider = DIV_ROUND_UP(tbl[i], req_freq);
		new_delta = req_freq - (tbl[i] / divider);

		if (!best_delta || new_delta < best_delta) {
			/* We have a new best! */
			*index = i;
			*res_freq = tbl[i];

			/*If the new best is exact then we're done*/
			if (new_delta == 0)
				return 0;

			best_delta = new_delta;
		}
	}

	if (exact || !(*res_freq))
		return -ENOKEY;

	return 0;
}
EXPORT_SYMBOL(geni_se_clk_freq_match);

/**
 * geni_se_tx_dma_prep() - Prepare the Serial Engine for TX DMA transfer
 * @wrapper_dev:	QUPv3 Wrapper Device to which the TX buffer is mapped.
 * @base:		Base address of the SE register block.
 * @tx_buf:		Pointer to the TX buffer.
 * @tx_len:		Length of the TX buffer.
 * @tx_dma:		Pointer to store the mapped DMA address.
 *
 * This function is used to prepare the buffers for DMA TX.
 *
 * Return:	0 on success, standard Linux error codes on error/failure.
 */
int geni_se_tx_dma_prep(struct device *wrapper_dev, void __iomem *base,
			void *tx_buf, int tx_len, dma_addr_t *tx_dma)
{
	int ret;

	if (unlikely(!wrapper_dev || !base || !tx_buf || !tx_len || !tx_dma))
		return -EINVAL;

	ret = geni_se_iommu_map_buf(wrapper_dev, tx_dma, tx_buf, tx_len,
				    DMA_TO_DEVICE);
	if (ret)
		return ret;

	geni_write_reg(7, base, SE_DMA_TX_IRQ_EN_SET);
	geni_write_reg(GENI_SE_DMA_PTR_L(*tx_dma), base, SE_DMA_TX_PTR_L);
	geni_write_reg(GENI_SE_DMA_PTR_H(*tx_dma), base, SE_DMA_TX_PTR_H);
	geni_write_reg(1, base, SE_DMA_TX_ATTR);
	geni_write_reg(tx_len, base, SE_DMA_TX_LEN);
	return 0;
}
EXPORT_SYMBOL(geni_se_tx_dma_prep);

/**
 * geni_se_rx_dma_prep() - Prepare the Serial Engine for RX DMA transfer
 * @wrapper_dev:	QUPv3 Wrapper Device to which the RX buffer is mapped.
 * @base:		Base address of the SE register block.
 * @rx_buf:		Pointer to the RX buffer.
 * @rx_len:		Length of the RX buffer.
 * @rx_dma:		Pointer to store the mapped DMA address.
 *
 * This function is used to prepare the buffers for DMA RX.
 *
 * Return:	0 on success, standard Linux error codes on error/failure.
 */
int geni_se_rx_dma_prep(struct device *wrapper_dev, void __iomem *base,
			void *rx_buf, int rx_len, dma_addr_t *rx_dma)
{
	int ret;

	if (unlikely(!wrapper_dev || !base || !rx_buf || !rx_len || !rx_dma))
		return -EINVAL;

	ret = geni_se_iommu_map_buf(wrapper_dev, rx_dma, rx_buf, rx_len,
				    DMA_FROM_DEVICE);
	if (ret)
		return ret;

	geni_write_reg(7, base, SE_DMA_RX_IRQ_EN_SET);
	geni_write_reg(GENI_SE_DMA_PTR_L(*rx_dma), base, SE_DMA_RX_PTR_L);
	geni_write_reg(GENI_SE_DMA_PTR_H(*rx_dma), base, SE_DMA_RX_PTR_H);
	/* RX does not have EOT bit */
	geni_write_reg(0, base, SE_DMA_RX_ATTR);
	geni_write_reg(rx_len, base, SE_DMA_RX_LEN);
	return 0;
}
EXPORT_SYMBOL(geni_se_rx_dma_prep);

/**
 * geni_se_tx_dma_unprep() - Unprepare the Serial Engine after TX DMA transfer
 * @wrapper_dev:	QUPv3 Wrapper Device to which the RX buffer is mapped.
 * @tx_dma:		DMA address of the TX buffer.
 * @tx_len:		Length of the TX buffer.
 *
 * This function is used to unprepare the DMA buffers after DMA TX.
 */
void geni_se_tx_dma_unprep(struct device *wrapper_dev,
			   dma_addr_t tx_dma, int tx_len)
{
	if (tx_dma)
		geni_se_iommu_unmap_buf(wrapper_dev, &tx_dma, tx_len,
					DMA_TO_DEVICE);
}
EXPORT_SYMBOL(geni_se_tx_dma_unprep);

/**
 * geni_se_rx_dma_unprep() - Unprepare the Serial Engine after RX DMA transfer
 * @wrapper_dev:	QUPv3 Wrapper Device to which the RX buffer is mapped.
 * @rx_dma:		DMA address of the RX buffer.
 * @rx_len:		Length of the RX buffer.
 *
 * This function is used to unprepare the DMA buffers after DMA RX.
 */
void geni_se_rx_dma_unprep(struct device *wrapper_dev,
			   dma_addr_t rx_dma, int rx_len)
{
	if (rx_dma)
		geni_se_iommu_unmap_buf(wrapper_dev, &rx_dma, rx_len,
					DMA_FROM_DEVICE);
}
EXPORT_SYMBOL(geni_se_rx_dma_unprep);

/**
 * geni_se_qupv3_hw_version() - Read the QUPv3 Hardware version
 * @wrapper_dev:	Pointer to the corresponding QUPv3 wrapper core.
 * @major:		Buffer for Major Version field.
 * @minor:		Buffer for Minor Version field.
 * @step:		Buffer for Step Version field.
 *
 * Return:	0 on success, standard Linux error codes on failure/error.
 */
int geni_se_qupv3_hw_version(struct device *wrapper_dev, unsigned int *major,
			     unsigned int *minor, unsigned int *step)
{
	unsigned int version;
	struct geni_se_device *geni_se_dev;

	if (!wrapper_dev || !major || !minor || !step)
		return -EINVAL;

	geni_se_dev = dev_get_drvdata(wrapper_dev);
	if (unlikely(!geni_se_dev))
		return -ENODEV;

	version = geni_read_reg(geni_se_dev->base, QUPV3_HW_VER);
	*major = (version & HW_VER_MAJOR_MASK) >> HW_VER_MAJOR_SHFT;
	*minor = (version & HW_VER_MINOR_MASK) >> HW_VER_MINOR_SHFT;
	*step = version & HW_VER_STEP_MASK;
	return 0;
}
EXPORT_SYMBOL(geni_se_qupv3_hw_version);

static int geni_se_iommu_map_and_attach(struct geni_se_device *geni_se_dev)
{
	dma_addr_t va_start = GENI_SE_IOMMU_VA_START;
	size_t va_size = GENI_SE_IOMMU_VA_SIZE;
	int bypass = 1;
	struct device *cb_dev = geni_se_dev->cb_dev;

	/*Don't proceed if IOMMU node is disabled*/
	if (!iommu_present(&platform_bus_type))
		return 0;

	mutex_lock(&geni_se_dev->iommu_lock);
	if (likely(geni_se_dev->iommu_map)) {
		mutex_unlock(&geni_se_dev->iommu_lock);
		return 0;
	}

	geni_se_dev->iommu_map = arm_iommu_create_mapping(&platform_bus_type,
							  va_start, va_size);
	if (IS_ERR(geni_se_dev->iommu_map)) {
		GENI_SE_ERR(geni_se_dev->log_ctx, false, NULL,
			"%s:%s iommu_create_mapping failure\n",
			__func__, dev_name(cb_dev));
		mutex_unlock(&geni_se_dev->iommu_lock);
		return PTR_ERR(geni_se_dev->iommu_map);
	}

	if (geni_se_dev->iommu_s1_bypass) {
		if (iommu_domain_set_attr(geni_se_dev->iommu_map->domain,
					  DOMAIN_ATTR_S1_BYPASS, &bypass)) {
			GENI_SE_ERR(geni_se_dev->log_ctx, false, NULL,
				"%s:%s Couldn't bypass s1 translation\n",
				__func__, dev_name(cb_dev));
			arm_iommu_release_mapping(geni_se_dev->iommu_map);
			geni_se_dev->iommu_map = NULL;
			mutex_unlock(&geni_se_dev->iommu_lock);
			return -EIO;
		}
	}

	if (arm_iommu_attach_device(cb_dev, geni_se_dev->iommu_map)) {
		GENI_SE_ERR(geni_se_dev->log_ctx, false, NULL,
			"%s:%s couldn't arm_iommu_attach_device\n",
			__func__, dev_name(cb_dev));
		arm_iommu_release_mapping(geni_se_dev->iommu_map);
		geni_se_dev->iommu_map = NULL;
		mutex_unlock(&geni_se_dev->iommu_lock);
		return -EIO;
	}
	mutex_unlock(&geni_se_dev->iommu_lock);
	GENI_SE_DBG(geni_se_dev->log_ctx, false, NULL, "%s:%s successful\n",
		    __func__, dev_name(cb_dev));
	return 0;
}

/**
 * geni_se_iommu_map_buf() - Map a single buffer into QUPv3 context bank
 * @wrapper_dev:	Pointer to the corresponding QUPv3 wrapper core.
 * @iova:		Pointer in which the mapped virtual address is stored.
 * @buf:		Address of the buffer that needs to be mapped.
 * @size:		Size of the buffer.
 * @dir:		Direction of the DMA transfer.
 *
 * This function is used to map an already allocated buffer into the
 * QUPv3 context bank device space.
 *
 * Return:	0 on success, standard Linux error codes on failure/error.
 */
int geni_se_iommu_map_buf(struct device *wrapper_dev, dma_addr_t *iova,
			  void *buf, size_t size, enum dma_data_direction dir)
{
	struct device *cb_dev;
	struct geni_se_device *geni_se_dev;

	if (!wrapper_dev || !iova || !buf || !size)
		return -EINVAL;

	*iova = DMA_ERROR_CODE;
	geni_se_dev = dev_get_drvdata(wrapper_dev);
	if (!geni_se_dev || !geni_se_dev->cb_dev)
		return -ENODEV;

	cb_dev = geni_se_dev->cb_dev;

	*iova = dma_map_single(cb_dev, buf, size, dir);
	if (dma_mapping_error(cb_dev, *iova))
		return -EIO;
	return 0;
}
EXPORT_SYMBOL(geni_se_iommu_map_buf);

/**
 * geni_se_iommu_alloc_buf() - Allocate & map a single buffer into QUPv3
 *			       context bank
 * @wrapper_dev:	Pointer to the corresponding QUPv3 wrapper core.
 * @iova:		Pointer in which the mapped virtual address is stored.
 * @size:		Size of the buffer.
 *
 * This function is used to allocate a buffer and map it into the
 * QUPv3 context bank device space.
 *
 * Return:	address of the buffer on success, NULL or ERR_PTR on
 *		failure/error.
 */
void *geni_se_iommu_alloc_buf(struct device *wrapper_dev, dma_addr_t *iova,
			      size_t size)
{
	struct device *cb_dev;
	struct geni_se_device *geni_se_dev;
	void *buf = NULL;

	if (!wrapper_dev || !iova || !size)
		return ERR_PTR(-EINVAL);

	*iova = DMA_ERROR_CODE;
	geni_se_dev = dev_get_drvdata(wrapper_dev);
	if (!geni_se_dev || !geni_se_dev->cb_dev)
		return ERR_PTR(-ENODEV);

	cb_dev = geni_se_dev->cb_dev;

	buf = dma_alloc_coherent(cb_dev, size, iova, GFP_KERNEL);
	if (!buf)
		GENI_SE_ERR(geni_se_dev->log_ctx, false, NULL,
			    "%s: Failed dma_alloc_coherent\n", __func__);
	return buf;
}
EXPORT_SYMBOL(geni_se_iommu_alloc_buf);

/**
 * geni_se_iommu_unmap_buf() - Unmap a single buffer from QUPv3 context bank
 * @wrapper_dev:	Pointer to the corresponding QUPv3 wrapper core.
 * @iova:		Pointer in which the mapped virtual address is stored.
 * @size:		Size of the buffer.
 * @dir:		Direction of the DMA transfer.
 *
 * This function is used to unmap an already mapped buffer from the
 * QUPv3 context bank device space.
 *
 * Return:	0 on success, standard Linux error codes on failure/error.
 */
int geni_se_iommu_unmap_buf(struct device *wrapper_dev, dma_addr_t *iova,
			    size_t size, enum dma_data_direction dir)
{
	struct device *cb_dev;
	struct geni_se_device *geni_se_dev;

	if (!wrapper_dev || !iova || !size)
		return -EINVAL;

	geni_se_dev = dev_get_drvdata(wrapper_dev);
	if (!geni_se_dev || !geni_se_dev->cb_dev)
		return -ENODEV;

	cb_dev = geni_se_dev->cb_dev;

	dma_unmap_single(cb_dev, *iova, size, dir);
	return 0;
}
EXPORT_SYMBOL(geni_se_iommu_unmap_buf);

/**
 * geni_se_iommu_free_buf() - Unmap & free a single buffer from QUPv3
 *			      context bank
 * @wrapper_dev:	Pointer to the corresponding QUPv3 wrapper core.
 * @iova:		Pointer in which the mapped virtual address is stored.
 * @buf:		Address of the buffer.
 * @size:		Size of the buffer.
 *
 * This function is used to unmap and free a buffer from the
 * QUPv3 context bank device space.
 *
 * Return:	0 on success, standard Linux error codes on failure/error.
 */
int geni_se_iommu_free_buf(struct device *wrapper_dev, dma_addr_t *iova,
			   void *buf, size_t size)
{
	struct device *cb_dev;
	struct geni_se_device *geni_se_dev;

	if (!wrapper_dev || !iova || !buf || !size)
		return -EINVAL;

	geni_se_dev = dev_get_drvdata(wrapper_dev);
	if (!geni_se_dev || !geni_se_dev->cb_dev)
		return -ENODEV;

	cb_dev = geni_se_dev->cb_dev;

	dma_free_coherent(cb_dev, size, buf, *iova);
	return 0;
}
EXPORT_SYMBOL(geni_se_iommu_free_buf);

/**
 * geni_se_dump_dbg_regs() - Print relevant registers that capture most
 *			accurately the state of an SE.
 * @_dev:		Pointer to the SE's device.
 * @iomem:		Base address of the SE's register space.
 * @ipc:		IPC log context handle.
 *
 * This function is used to print out all the registers that capture the state
 * of an SE to help debug any errors.
 *
 * Return:	None
 */
void geni_se_dump_dbg_regs(struct se_geni_rsc *rsc, void __iomem *base,
				void *ipc)
{
	u32 m_cmd0 = 0;
	u32 m_irq_status = 0;
	u32 geni_status = 0;
	u32 geni_ios = 0;
	u32 dma_rx_irq = 0;
	u32 dma_tx_irq = 0;
	u32 rx_fifo_status = 0;
	u32 tx_fifo_status = 0;
	u32 se_dma_dbg = 0;
	u32 m_cmd_ctrl = 0;
	u32 se_dma_rx_len = 0;
	u32 se_dma_rx_len_in = 0;
	u32 se_dma_tx_len = 0;
	u32 se_dma_tx_len_in = 0;
	struct geni_se_device *geni_se_dev;

	if (!ipc)
		return;

	geni_se_dev = dev_get_drvdata(rsc->wrapper_dev);
	if (unlikely(!geni_se_dev || !geni_se_dev->bus_bw))
		return;
	if (unlikely(list_empty(&rsc->ab_list) || list_empty(&rsc->ib_list))) {
		GENI_SE_DBG(ipc, false, NULL, "%s: Clocks not on\n", __func__);
		return;
	}
	m_cmd0 = geni_read_reg(base, SE_GENI_M_CMD0);
	m_irq_status = geni_read_reg(base, SE_GENI_M_IRQ_STATUS);
	geni_status = geni_read_reg(base, SE_GENI_STATUS);
	geni_ios = geni_read_reg(base, SE_GENI_IOS);
	dma_rx_irq = geni_read_reg(base, SE_DMA_TX_IRQ_STAT);
	dma_tx_irq = geni_read_reg(base, SE_DMA_RX_IRQ_STAT);
	rx_fifo_status = geni_read_reg(base, SE_GENI_RX_FIFO_STATUS);
	tx_fifo_status = geni_read_reg(base, SE_GENI_TX_FIFO_STATUS);
	se_dma_dbg = geni_read_reg(base, SE_DMA_DEBUG_REG0);
	m_cmd_ctrl = geni_read_reg(base, SE_GENI_M_CMD_CTRL_REG);
	se_dma_rx_len = geni_read_reg(base, SE_DMA_RX_LEN);
	se_dma_rx_len_in = geni_read_reg(base, SE_DMA_RX_LEN_IN);
	se_dma_tx_len = geni_read_reg(base, SE_DMA_TX_LEN);
	se_dma_tx_len_in = geni_read_reg(base, SE_DMA_TX_LEN_IN);

	GENI_SE_DBG(ipc, false, NULL,
	"%s: m_cmd0:0x%x, m_irq_status:0x%x, geni_status:0x%x, geni_ios:0x%x\n",
	__func__, m_cmd0, m_irq_status, geni_status, geni_ios);
	GENI_SE_DBG(ipc, false, NULL,
	"dma_rx_irq:0x%x, dma_tx_irq:0x%x, rx_fifo_sts:0x%x, tx_fifo_sts:0x%x\n"
	, dma_rx_irq, dma_tx_irq, rx_fifo_status, tx_fifo_status);
	GENI_SE_DBG(ipc, false, NULL,
	"se_dma_dbg:0x%x, m_cmd_ctrl:0x%x, dma_rxlen:0x%x, dma_rxlen_in:0x%x\n",
	se_dma_dbg, m_cmd_ctrl, se_dma_rx_len, se_dma_rx_len_in);
	GENI_SE_DBG(ipc, false, NULL,
	"dma_txlen:0x%x, dma_txlen_in:0x%x\n", se_dma_tx_len, se_dma_tx_len_in);
}
EXPORT_SYMBOL(geni_se_dump_dbg_regs);

static const struct of_device_id geni_se_dt_match[] = {
	{ .compatible = "qcom,qupv3-geni-se", },
	{ .compatible = "qcom,qupv3-geni-se-cb", },
	{}
};

static struct msm_bus_scale_pdata *ab_ib_register(struct platform_device *pdev,
				struct geni_se_device *host)
{
	int rc = 0;
	struct device *dev = &pdev->dev;
	int i = 0, j, len;
	bool mem_err = false;
	const uint32_t *vec_arr = NULL;
	struct msm_bus_scale_pdata *pdata = NULL;
	struct msm_bus_paths *usecase = NULL;

	vec_arr = of_get_property(dev->of_node,
			"qcom,msm-bus,vectors-bus-ids", &len);
	if (vec_arr == NULL) {
		pr_err("Error: Vector array not found\n");
		rc = 1;
		goto out;
	}

	if (len != host->num_paths * sizeof(uint32_t) * 2) {
		pr_err("Error: Length-error on getting vectors\n");
		rc = 1;
		goto out;
	}


	pdata = devm_kzalloc(dev, sizeof(struct msm_bus_scale_pdata),
							GFP_KERNEL);
	if (!pdata) {
		mem_err = true;
		goto out;
	}

	pdata->name = (char *)dev_name(host->dev);

	pdata->num_usecases = 2;

	pdata->active_only = 0;

	usecase = devm_kzalloc(dev, (sizeof(struct msm_bus_paths) *
		pdata->num_usecases), GFP_KERNEL);
	if (!usecase) {
		mem_err = true;
		goto out;
	}

	for (i = 0; i < pdata->num_usecases; i++) {
		usecase[i].num_paths = host->num_paths;
		usecase[i].vectors = devm_kzalloc(dev, host->num_paths *
			sizeof(struct msm_bus_vectors), GFP_KERNEL);
		if (!usecase[i].vectors) {
			mem_err = true;
			pr_err("Error: Mem alloc failure in vectors\n");
			goto out;
		}

		for (j = 0; j < host->num_paths; j++) {
			int index = (j * 2);

			usecase[i].vectors[j].src =
					be32_to_cpu(vec_arr[index]);
			usecase[i].vectors[j].dst =
					be32_to_cpu(vec_arr[index + 1]);
			usecase[i].vectors[j].ab = 0;
			usecase[i].vectors[j].ib = 0;
		}
	}

	pdata->usecase = usecase;

	return pdata;
out:
	if (mem_err) {
		for ( ; i > 0; i--)
			kfree(usecase[i-1].vectors);
		kfree(usecase);
		kfree(pdata);
	}
	return NULL;
}

static int geni_se_iommu_probe(struct device *dev)
{
	struct geni_se_device *geni_se_dev;

	if (unlikely(!dev->parent)) {
		dev_err(dev, "%s no parent for this device\n", __func__);
		return -EINVAL;
	}

	geni_se_dev = dev_get_drvdata(dev->parent);
	if (unlikely(!geni_se_dev)) {
		dev_err(dev, "%s geni_se_dev not found\n", __func__);
		return -EINVAL;
	}
	geni_se_dev->cb_dev = dev;

	GENI_SE_DBG(geni_se_dev->log_ctx, false, NULL,
		    "%s: Probe successful\n", __func__);
	return 0;
}

static int geni_se_probe(struct platform_device *pdev)
{
	int ret;
	struct device *dev = &pdev->dev;
	struct resource *res;
	struct geni_se_device *geni_se_dev;

	ret = dma_set_mask_and_coherent(&pdev->dev, DMA_BIT_MASK(64));
	if (ret) {
		ret = dma_set_mask_and_coherent(&pdev->dev, DMA_BIT_MASK(32));
		if (ret) {
			dev_err(&pdev->dev, "could not set DMA mask\n");
			return ret;
		}
	}

	if (of_device_is_compatible(dev->of_node, "qcom,qupv3-geni-se-cb"))
		return geni_se_iommu_probe(dev);

	geni_se_dev = devm_kzalloc(dev, sizeof(*geni_se_dev), GFP_KERNEL);
	if (!geni_se_dev)
		return -ENOMEM;

	res = platform_get_resource(pdev, IORESOURCE_MEM, 0);
	if (!res) {
		dev_err(dev, "%s: Mandatory resource info not found\n",
			__func__);
		devm_kfree(dev, geni_se_dev);
		return -EINVAL;
	}

	geni_se_dev->base = devm_ioremap_resource(dev, res);
	if (IS_ERR_OR_NULL(geni_se_dev->base)) {
		dev_err(dev, "%s: Error mapping the resource\n", __func__);
		devm_kfree(dev, geni_se_dev);
		return -EFAULT;
	}

	geni_se_dev->dev = dev;

	ret = of_property_read_u32(dev->of_node, "qcom,msm-bus,num-paths",
					&geni_se_dev->num_paths);
	if (!ret) {
		geni_se_dev->update = 0;
		geni_se_dev->pdata = ab_ib_register(pdev, geni_se_dev);
		if (geni_se_dev->pdata == NULL) {
			dev_err(dev,
			"%s: Error missing bus master and slave id\n",
								__func__);
			devm_iounmap(dev, geni_se_dev->base);
			devm_kfree(dev, geni_se_dev);
		}
	}

	else {
		geni_se_dev->num_paths = 1;
		ret = of_property_read_u32(dev->of_node, "qcom,bus-mas-id",
				   &geni_se_dev->bus_mas_id);
		if (ret) {
			dev_err(dev, "%s: Error missing bus master id\n",
								__func__);
			devm_iounmap(dev, geni_se_dev->base);
			devm_kfree(dev, geni_se_dev);
		}
		ret = of_property_read_u32(dev->of_node, "qcom,bus-slv-id",
				   &geni_se_dev->bus_slv_id);
		if (ret) {
			dev_err(dev, "%s: Error missing bus slave id\n",
								 __func__);
			devm_iounmap(dev, geni_se_dev->base);
			devm_kfree(dev, geni_se_dev);
		}
	}

	geni_se_dev->vote_for_bw = of_property_read_bool(dev->of_node,
							"qcom,vote-for-bw");
	geni_se_dev->iommu_s1_bypass = of_property_read_bool(dev->of_node,
							"qcom,iommu-s1-bypass");
	geni_se_dev->bus_bw_set = default_bus_bw_set;
	geni_se_dev->bus_bw_set_size =
				ARRAY_SIZE(default_bus_bw_set);
	if (geni_se_dev->num_paths == 2) {
		geni_se_dev->bus_bw_set_noc = default_bus_bw_set;
		geni_se_dev->bus_bw_set_size_noc =
				ARRAY_SIZE(default_bus_bw_set);
	}
	mutex_init(&geni_se_dev->iommu_lock);
	INIT_LIST_HEAD(&geni_se_dev->ab_list_head);
	INIT_LIST_HEAD(&geni_se_dev->ib_list_head);
	if (geni_se_dev->num_paths == 2) {
		INIT_LIST_HEAD(&geni_se_dev->ab_list_head_noc);
		INIT_LIST_HEAD(&geni_se_dev->ib_list_head_noc);
	}
	mutex_init(&geni_se_dev->geni_dev_lock);
	geni_se_dev->log_ctx = ipc_log_context_create(NUM_LOG_PAGES,
						dev_name(geni_se_dev->dev), 0);
	if (!geni_se_dev->log_ctx)
		dev_err(dev, "%s Failed to allocate log context\n", __func__);
	dev_set_drvdata(dev, geni_se_dev);

	ret = of_platform_populate(dev->of_node, geni_se_dt_match, NULL, dev);
	if (ret) {
		dev_err(dev, "%s: Error populating children\n", __func__);
		devm_iounmap(dev, geni_se_dev->base);
		devm_kfree(dev, geni_se_dev);
	}

	GENI_SE_DBG(geni_se_dev->log_ctx, false, NULL,
		    "%s: Probe successful\n", __func__);
	return ret;
}

static int geni_se_remove(struct platform_device *pdev)
{
	struct device *dev = &pdev->dev;
	struct geni_se_device *geni_se_dev = dev_get_drvdata(dev);

	if (likely(!IS_ERR_OR_NULL(geni_se_dev->iommu_map))) {
		arm_iommu_detach_device(geni_se_dev->cb_dev);
		arm_iommu_release_mapping(geni_se_dev->iommu_map);
	}
	ipc_log_context_destroy(geni_se_dev->log_ctx);
	devm_iounmap(dev, geni_se_dev->base);
	devm_kfree(dev, geni_se_dev);
	return 0;
}

static struct platform_driver geni_se_driver = {
	.driver = {
		.name = "qupv3_geni_se",
		.of_match_table = geni_se_dt_match,
	},
	.probe = geni_se_probe,
	.remove = geni_se_remove,
};

static int __init geni_se_driver_init(void)
{
	return platform_driver_register(&geni_se_driver);
}
subsys_initcall(geni_se_driver_init);

static void __exit geni_se_driver_exit(void)
{
	platform_driver_unregister(&geni_se_driver);
}
module_exit(geni_se_driver_exit);

MODULE_DESCRIPTION("GENI Serial Engine Driver");
MODULE_LICENSE("GPL v2");<|MERGE_RESOLUTION|>--- conflicted
+++ resolved
@@ -753,11 +753,6 @@
 						geni_se_dev->cur_ab,
 						geni_se_dev->cur_ib);
 	GENI_SE_DBG(geni_se_dev->log_ctx, false, NULL,
-<<<<<<< HEAD
-			"%s: %s: cur_ab_ib(%lu:%lu) req_ab_ib(%lu:%lu) %d\n",
-			__func__, dev_name(rsc->ctrl_dev), geni_se_dev->cur_ab,
-			geni_se_dev->cur_ib, rsc->ab, rsc->ib, bus_bw_update);
-=======
 		"%s: %s: cur_ab_ib(%lu:%lu) req_ab_ib(%lu:%lu) %d\n",
 		__func__, dev_name(rsc->ctrl_dev), geni_se_dev->cur_ab,
 		geni_se_dev->cur_ib, rsc->ab, rsc->ib, bus_bw_update);
@@ -797,7 +792,6 @@
 			geni_se_dev->cur_ab_noc, geni_se_dev->cur_ib_noc,
 			rsc->ab_noc, rsc->ib_noc, bus_bw_update_noc);
 	}
->>>>>>> b6fbaa1d
 	mutex_unlock(&geni_se_dev->geni_dev_lock);
 	return ret;
 }
@@ -912,11 +906,6 @@
 						geni_se_dev->cur_ab,
 						geni_se_dev->cur_ib);
 	GENI_SE_DBG(geni_se_dev->log_ctx, false, NULL,
-<<<<<<< HEAD
-			"%s: %s: cur_ab_ib(%lu:%lu) req_ab_ib(%lu:%lu) %d\n",
-			__func__, dev_name(rsc->ctrl_dev), geni_se_dev->cur_ab,
-			geni_se_dev->cur_ib, rsc->ab, rsc->ib, bus_bw_update);
-=======
 		"%s: %s: cur_ab_ib(%lu:%lu) req_ab_ib(%lu:%lu) %d\n",
 		__func__, dev_name(rsc->ctrl_dev),
 		geni_se_dev->cur_ab, geni_se_dev->cur_ib,
@@ -957,7 +946,6 @@
 			geni_se_dev->cur_ab_noc, geni_se_dev->cur_ib_noc,
 			rsc->ab_noc, rsc->ib_noc, bus_bw_update_noc);
 	}
->>>>>>> b6fbaa1d
 	mutex_unlock(&geni_se_dev->geni_dev_lock);
 	return ret;
 }
