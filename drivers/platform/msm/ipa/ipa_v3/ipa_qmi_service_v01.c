--- conflicted
+++ resolved
@@ -4949,8 +4949,6 @@
 			embedded_call_mux_id),
 	},
 	{
-<<<<<<< HEAD
-=======
 		.data_type      = QMI_OPT_FLAG,
 		.elem_len       = 1,
 		.elem_size      = sizeof(u8),
@@ -4971,7 +4969,6 @@
 			default_mhi_path),
 	},
 	{
->>>>>>> 0ec737cc
 		.data_type      = QMI_EOTI,
 		.is_array       = NO_ARRAY,
 		.tlv_type       = QMI_COMMON_TLV_TYPE,
@@ -5065,8 +5062,6 @@
 			ipa3_filter_rule_identifier_to_handle_map_data_v01_ei,
 	},
 	{
-<<<<<<< HEAD
-=======
 		.data_type      = QMI_OPT_FLAG,
 		.elem_len       = 1,
 		.elem_size      = sizeof(u8),
@@ -5087,7 +5082,6 @@
 			clean_all_rules),
 	},
 	{
->>>>>>> 0ec737cc
 		.data_type      = QMI_EOTI,
 		.is_array       = NO_ARRAY,
 		.tlv_type       = QMI_COMMON_TLV_TYPE,
