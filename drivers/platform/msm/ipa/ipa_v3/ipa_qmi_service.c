--- conflicted
+++ resolved
@@ -349,25 +349,13 @@
 	const void *decoded_msg)
 {
 	struct ipa_mhi_clk_vote_req_msg_v01 *vote_req;
-<<<<<<< HEAD
-	struct ipa_mhi_clk_vote_resp_msg_v01 *resp = NULL;
-=======
 	struct ipa_mhi_clk_vote_resp_msg_v01 *resp = NULL, resp2;
->>>>>>> b6fbaa1d
 	int rc;
 	uint32_t bw_mbps = 0;
 
 	vote_req = (struct ipa_mhi_clk_vote_req_msg_v01 *)decoded_msg;
 	IPAWANDBG("Received QMI_IPA_MHI_CLK_VOTE_REQ_V01(%d)\n",
 		vote_req->mhi_vote);
-<<<<<<< HEAD
-	resp = imp_handle_vote_req(vote_req->mhi_vote);
-	if (!resp) {
-		IPAWANERR("imp handle allocate channel req fails");
-		return;
-	}
-	IPAWANDBG("start sending QMI_IPA_MHI_CLK_VOTE_RESP_V01\n");
-=======
 
 	memset(&resp2, 0, sizeof(struct ipa_mhi_clk_vote_resp_msg_v01));
 
@@ -417,7 +405,6 @@
 		}
 		IPAWANDBG("start sending QMI_IPA_MHI_CLK_VOTE_RESP_V01\n");
 	}
->>>>>>> b6fbaa1d
 
 	IPAWANDBG("qmi_snd_rsp: result %d, err %d\n",
 		resp->resp.result, resp->resp.error);
