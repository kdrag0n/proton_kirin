--- conflicted
+++ resolved
@@ -400,11 +400,7 @@
 	} else {
 		resp = imp_handle_vote_req(vote_req->mhi_vote);
 		if (!resp) {
-<<<<<<< HEAD
 			IPAWANERR("imp handle vote req fails\n");
-=======
-			IPAWANERR("imp handle allocate channel req fails");
->>>>>>> 0ec737cc
 			return;
 		}
 		IPAWANDBG("start sending QMI_IPA_MHI_CLK_VOTE_RESP_V01\n");
@@ -1052,11 +1048,7 @@
 	ipa3_qmi_ctx->num_ipa_offload_connection);
 
 	/*  max as num_ipa_offload_connection */
-<<<<<<< HEAD
-	if (req->filter_handle_list_len >=
-=======
 	if (req->filter_handle_list_len >
->>>>>>> 0ec737cc
 		ipa3_qmi_ctx->num_ipa_offload_connection) {
 		IPAWANDBG(
 		"cur(%d), req_rmv(%d)\n",
@@ -1096,8 +1088,6 @@
 	req_desc.msg_id = QMI_IPA_REMOVE_OFFLOAD_CONNECTION_REQ_V01;
 	req_desc.ei_array = ipa_remove_offload_connection_req_msg_v01_ei;
 
-<<<<<<< HEAD
-=======
 	/* clean the Dl rules  in the cache if flag is set */
 	if (req->clean_all_rules) {
 		for (i = 0; i < QMI_IPA_MAX_FILTERS_V01; i++)
@@ -1107,7 +1097,6 @@
 	}
 
 
->>>>>>> 0ec737cc
 	memset(&resp, 0, sizeof(struct
 		ipa_remove_offload_connection_resp_msg_v01));
 	resp_desc.max_msg_len =
