--- conflicted
+++ resolved
@@ -493,11 +493,7 @@
 		return;
 
 	if (ipa3_ctx->client_lock_unlock[client_cb] == NULL &&
-<<<<<<< HEAD
-			ipa3_ctx->get_teth_port_state[client_cb] == NULL) {
-=======
 		ipa3_ctx->get_teth_port_state[client_cb] == NULL) {
->>>>>>> b6fbaa1d
 		IPAERR("client_lock_unlock is already NULL");
 		return;
 	}
