--- conflicted
+++ resolved
@@ -725,27 +725,39 @@
 
 	IPADBG("ep_tx = %d\n", ipa_ep_idx_tx);
 	IPADBG("ep_rx = %d\n", ipa_ep_idx_rx);
-<<<<<<< HEAD
 
 	ep_tx = &ipa3_ctx->ep[ipa_ep_idx_tx];
 	ep_rx = &ipa3_ctx->ep[ipa_ep_idx_rx];
 
 	IPA_ACTIVE_CLIENTS_INC_EP(ipa3_get_client_mapping(ipa_ep_idx_tx));
 
+	/* enable data path */
+	result = ipa3_enable_data_path(ipa_ep_idx_rx);
+	if (result) {
+		IPAERR("enable data path failed res=%d clnt=%d\n", result,
+			ipa_ep_idx_rx);
+		goto exit;
+	}
+
+	result = ipa3_enable_data_path(ipa_ep_idx_tx);
+	if (result) {
+		IPAERR("enable data path failed res=%d clnt=%d\n", result,
+			ipa_ep_idx_tx);
+		goto fail_enable_path1;
+	}
+
 	/* start gsi tx channel */
 	result = gsi_start_channel(ep_tx->gsi_chan_hdl);
 	if (result) {
 		IPAERR("failed to start gsi tx channel\n");
-		result = -EFAULT;
-		goto exit;
+		goto fail_enable_path2;
 	}
 
 	/* start gsi rx channel */
 	result = gsi_start_channel(ep_rx->gsi_chan_hdl);
 	if (result) {
 		IPAERR("failed to start gsi rx channel\n");
-		result = -EFAULT;
-		goto exit;
+		goto fail_start_channel1;
 	}
 	/* start uC gsi dbg stats monitor */
 	if (ipa3_ctx->ipa_hw_type >= IPA_HW_v4_5 ||
@@ -762,73 +774,6 @@
 		ipa3_uc_debug_stats_alloc(
 			ipa3_ctx->gsi_info[IPA_HW_PROTOCOL_WDI3]);
 	}
-	/* enable data path */
-	result = ipa3_enable_data_path(ipa_ep_idx_rx);
-	if (result) {
-		IPAERR("enable data path failed res=%d clnt=%d.\n", result,
-			ipa_ep_idx_rx);
-		result = -EFAULT;
-		goto exit;
-	}
-
-	result = ipa3_enable_data_path(ipa_ep_idx_tx);
-	if (result) {
-		IPAERR("enable data path failed res=%d clnt=%d.\n", result,
-			ipa_ep_idx_tx);
-		result = -EFAULT;
-		goto exit;
-	}
-
-=======
-
-	ep_tx = &ipa3_ctx->ep[ipa_ep_idx_tx];
-	ep_rx = &ipa3_ctx->ep[ipa_ep_idx_rx];
-
-	IPA_ACTIVE_CLIENTS_INC_EP(ipa3_get_client_mapping(ipa_ep_idx_tx));
-
-	/* enable data path */
-	result = ipa3_enable_data_path(ipa_ep_idx_rx);
-	if (result) {
-		IPAERR("enable data path failed res=%d clnt=%d\n", result,
-			ipa_ep_idx_rx);
-		goto exit;
-	}
-
-	result = ipa3_enable_data_path(ipa_ep_idx_tx);
-	if (result) {
-		IPAERR("enable data path failed res=%d clnt=%d\n", result,
-			ipa_ep_idx_tx);
-		goto fail_enable_path1;
-	}
-
-	/* start gsi tx channel */
-	result = gsi_start_channel(ep_tx->gsi_chan_hdl);
-	if (result) {
-		IPAERR("failed to start gsi tx channel\n");
-		goto fail_enable_path2;
-	}
-
-	/* start gsi rx channel */
-	result = gsi_start_channel(ep_rx->gsi_chan_hdl);
-	if (result) {
-		IPAERR("failed to start gsi rx channel\n");
-		goto fail_start_channel1;
-	}
-	/* start uC gsi dbg stats monitor */
-	if (ipa3_ctx->ipa_hw_type >= IPA_HW_v4_5 ||
-		(ipa3_ctx->ipa_hw_type == IPA_HW_v4_1 &&
-		ipa3_ctx->platform_type == IPA_PLAT_TYPE_APQ)) {
-		ipa3_ctx->gsi_info[IPA_HW_PROTOCOL_WDI3].ch_id_info[0].ch_id
-			= ep_rx->gsi_chan_hdl;
-		ipa3_ctx->gsi_info[IPA_HW_PROTOCOL_WDI3].ch_id_info[0].dir
-			= DIR_PRODUCER;
-		ipa3_ctx->gsi_info[IPA_HW_PROTOCOL_WDI3].ch_id_info[1].ch_id
-			= ep_tx->gsi_chan_hdl;
-		ipa3_ctx->gsi_info[IPA_HW_PROTOCOL_WDI3].ch_id_info[1].dir
-			= DIR_CONSUMER;
-		ipa3_uc_debug_stats_alloc(
-			ipa3_ctx->gsi_info[IPA_HW_PROTOCOL_WDI3]);
-	}
 	goto exit;
 
 fail_start_channel1:
@@ -837,7 +782,6 @@
 	ipa3_disable_data_path(ipa_ep_idx_tx);
 fail_enable_path1:
 	ipa3_disable_data_path(ipa_ep_idx_rx);
->>>>>>> 824a5636
 exit:
 	IPA_ACTIVE_CLIENTS_DEC_EP(ipa3_get_client_mapping(ipa_ep_idx_tx));
 	return result;
