/* Copyright (c) 2014-2019, The Linux Foundation. All rights reserved.
 *
 * This program is free software; you can redistribute it and/or modify
 * it under the terms of the GNU General Public License version 2 and
 * only version 2 as published by the Free Software Foundation.
 *
 * This program is distributed in the hope that it will be useful,
 * but WITHOUT ANY WARRANTY; without even the implied warranty of
 * MERCHANTABILITY or FITNESS FOR A PARTICULAR PURPOSE.  See the
 * GNU General Public License for more details.
 */

/*
 * WWAN Transport Network Driver.
 */

#include <linux/completion.h>
#include <linux/errno.h>
#include <linux/if_arp.h>
#include <linux/interrupt.h>
#include <linux/init.h>
#include <linux/kernel.h>
#include <linux/module.h>
#include <linux/netdevice.h>
#include <linux/of_device.h>
#include <linux/string.h>
#include <linux/skbuff.h>
#include <linux/version.h>
#include <linux/workqueue.h>
#include <net/pkt_sched.h>
#include <soc/qcom/subsystem_restart.h>
#include <soc/qcom/subsystem_notif.h>
#include "ipa_qmi_service.h"
#include <linux/rmnet_ipa_fd_ioctl.h>
#include <linux/ipa.h>
#include <uapi/linux/net_map.h>
#include <uapi/linux/msm_rmnet.h>
#include <net/rmnet_config.h>
#include "ipa_mhi_proxy.h"

#include "ipa_trace.h"
#include "ipa_odl.h"

#define OUTSTANDING_HIGH_DEFAULT 256
#define OUTSTANDING_HIGH_CTL_DEFAULT (OUTSTANDING_HIGH_DEFAULT + 32)
#define OUTSTANDING_LOW_DEFAULT 128

static unsigned int outstanding_high = OUTSTANDING_HIGH_DEFAULT;
module_param(outstanding_high, uint, 0644);
MODULE_PARM_DESC(outstanding_high, "Outstanding high");

static unsigned int outstanding_high_ctl = OUTSTANDING_HIGH_CTL_DEFAULT;
module_param(outstanding_high_ctl, uint, 0644);
MODULE_PARM_DESC(outstanding_high_ctl, "Outstanding high control");

static unsigned int outstanding_low = OUTSTANDING_LOW_DEFAULT;
module_param(outstanding_low, uint, 0644);
MODULE_PARM_DESC(outstanding_low, "Outstanding low");

#define WWAN_METADATA_SHFT 24
#define WWAN_METADATA_MASK 0xFF000000
#define WWAN_DATA_LEN 9216
#define IPA_RM_INACTIVITY_TIMER 100 /* IPA_RM */
#define HEADROOM_FOR_QMAP   8 /* for mux header */
#define TAILROOM            0 /* for padding by mux layer */
#define MAX_NUM_OF_MUX_CHANNEL  15 /* max mux channels */
#define UL_FILTER_RULE_HANDLE_START 69

#define IPA_WWAN_DEV_NAME "rmnet_ipa%d"
#define IPA_UPSTEAM_WLAN_IFACE_NAME "wlan0"
#define IPA_UPSTEAM_WLAN1_IFACE_NAME "wlan1"

#define IPA_WWAN_RX_SOFTIRQ_THRESH 16

#define INVALID_MUX_ID 0xFF
#define IPA_QUOTA_REACH_ALERT_MAX_SIZE 64
#define IPA_QUOTA_REACH_IF_NAME_MAX_SIZE 64
#define IPA_UEVENT_NUM_EVNP 4 /* number of event pointers */

#define IPA_NETDEV() \
	((rmnet_ipa3_ctx && rmnet_ipa3_ctx->wwan_priv) ? \
	  rmnet_ipa3_ctx->wwan_priv->net : NULL)

#define IPA_WWAN_CONS_DESC_FIFO_SZ 256

#define LAN_STATS_FOR_ALL_CLIENTS 0xFFFFFFFF

static void rmnet_ipa_free_msg(void *buff, u32 len, u32 type);
static void rmnet_ipa_get_stats_and_update(void);

static int ipa3_wwan_add_ul_flt_rule_to_ipa(void);
static int ipa3_wwan_del_ul_flt_rule_to_ipa(void);
static void ipa3_wwan_msg_free_cb(void*, u32, u32);
static int ipa3_rmnet_poll(struct napi_struct *napi, int budget);

static void ipa3_wake_tx_queue(struct work_struct *work);
static DECLARE_WORK(ipa3_tx_wakequeue_work, ipa3_wake_tx_queue);

static void tethering_stats_poll_queue(struct work_struct *work);
static DECLARE_DELAYED_WORK(ipa_tether_stats_poll_wakequeue_work,
			    tethering_stats_poll_queue);

static int rmnet_ipa_send_coalesce_notification(uint8_t qmap_id, bool enable,
					bool tcp, bool udp);

enum ipa3_wwan_device_status {
	WWAN_DEVICE_INACTIVE = 0,
	WWAN_DEVICE_ACTIVE   = 1
};

struct ipa3_rmnet_plat_drv_res {
	bool ipa_rmnet_ssr;
	bool is_platform_type_msm;
	bool ipa_advertise_sg_support;
	bool ipa_napi_enable;
	u32 wan_rx_desc_size;
};

/**
 * struct ipa3_wwan_private - WWAN private data
 * @net: network interface struct implemented by this driver
 * @stats: iface statistics
 * @outstanding_pkts: number of packets sent to IPA without TX complete ACKed
 * @ch_id: channel id
 * @lock: spinlock for mutual exclusion
 * @device_status: holds device status
 *
 * WWAN private - holds all relevant info about WWAN driver
 */
struct ipa3_wwan_private {
	struct net_device *net;
	struct net_device_stats stats;
	atomic_t outstanding_pkts;
	uint32_t ch_id;
	spinlock_t lock;
	struct completion resource_granted_completion;
	enum ipa3_wwan_device_status device_status;
	struct napi_struct napi;
};

struct rmnet_ipa3_context {
	struct ipa3_wwan_private *wwan_priv;
	struct ipa_sys_connect_params apps_to_ipa_ep_cfg;
	struct ipa_sys_connect_params ipa_to_apps_ep_cfg;
	u32 qmap_hdr_hdl;
	u32 dflt_v4_wan_rt_hdl;
	u32 dflt_v6_wan_rt_hdl;
	struct ipa3_rmnet_mux_val mux_channel[MAX_NUM_OF_MUX_CHANNEL];
	int num_q6_rules;
	int old_num_q6_rules;
	int rmnet_index;
	bool egress_set;
	bool a7_ul_flt_set;
	struct workqueue_struct *rm_q6_wq;
	atomic_t is_initialized;
	atomic_t is_ssr;
	void *lcl_mdm_subsys_notify_handle;
	void *rmt_mdm_subsys_notify_handle;
	u32 apps_to_ipa3_hdl;
	u32 ipa3_to_apps_hdl;
	struct mutex pipe_handle_guard;
	struct mutex add_mux_channel_lock;
	u32 pm_hdl;
	u32 q6_pm_hdl;
	u32 q6_teth_pm_hdl;
	struct mutex per_client_stats_guard;
	struct ipa_tether_device_info
		tether_device
		[IPACM_MAX_CLIENT_DEVICE_TYPES];
<<<<<<< HEAD
	atomic_t ap_suspend;
=======
	bool dl_csum_offload_enabled;
	atomic_t ap_suspend;
	bool ipa_config_is_apq;
	bool ipa_mhi_aggr_formet_set;
>>>>>>> b6fbaa1d
};

static struct rmnet_ipa3_context *rmnet_ipa3_ctx;
static struct ipa3_rmnet_plat_drv_res ipa3_rmnet_res;

/**
 * ipa3_setup_a7_qmap_hdr() - Setup default a7 qmap hdr
 *
 * Return codes:
 * 0: success
 * -ENOMEM: failed to allocate memory
 * -EPERM: failed to add the tables
 */
static int ipa3_setup_a7_qmap_hdr(void)
{
	struct ipa_ioc_add_hdr *hdr;
	struct ipa_hdr_add *hdr_entry;
	u32 pyld_sz;
	int ret;

	/* install the basic exception header */
	pyld_sz = sizeof(struct ipa_ioc_add_hdr) + 1 *
		      sizeof(struct ipa_hdr_add);
	hdr = kzalloc(pyld_sz, GFP_KERNEL);
	if (!hdr)
		return -ENOMEM;

	hdr->num_hdrs = 1;
	hdr->commit = 1;
	hdr_entry = &hdr->hdr[0];

	strlcpy(hdr_entry->name, IPA_A7_QMAP_HDR_NAME,
				IPA_RESOURCE_NAME_MAX);
	if (ipa3_ctx->ipa_hw_type >= IPA_HW_v4_5 &&
		rmnet_ipa3_ctx->dl_csum_offload_enabled) {
		hdr_entry->hdr_len = IPA_DL_CHECKSUM_LENGTH; /* 8 bytes */
		/* new DL QMAP header format */
		hdr_entry->hdr[0] = 0x40;
		hdr_entry->hdr[1] = 0;
		hdr_entry->hdr[2] = 0;
		hdr_entry->hdr[3] = 0;
		hdr_entry->hdr[4] = 0x4;
		/*
		 * Need to set csum required/valid bit on which will be replaced
		 * by HW if checksum is incorrect after validation
		 */
		hdr_entry->hdr[5] = 0x80;
		hdr_entry->hdr[6] = 0;
		hdr_entry->hdr[7] = 0;
	} else
		hdr_entry->hdr_len = IPA_QMAP_HEADER_LENGTH; /* 4 bytes */

	if (ipa3_add_hdr(hdr)) {
		IPAWANERR("fail to add IPA_A7_QMAP hdr\n");
		ret = -EPERM;
		goto bail;
	}

	if (hdr_entry->status) {
		IPAWANERR("fail to add IPA_A7_QMAP hdr\n");
		ret = -EPERM;
		goto bail;
	}
	rmnet_ipa3_ctx->qmap_hdr_hdl = hdr_entry->hdr_hdl;

	ret = 0;
bail:
	kfree(hdr);
	return ret;
}

static void ipa3_del_a7_qmap_hdr(void)
{
	struct ipa_ioc_del_hdr *del_hdr;
	struct ipa_hdr_del *hdl_entry;
	u32 pyld_sz;
	int ret;

	pyld_sz = sizeof(struct ipa_ioc_del_hdr) + 1 *
		      sizeof(struct ipa_hdr_del);
	del_hdr = kzalloc(pyld_sz, GFP_KERNEL);
	if (!del_hdr) {
		IPAWANERR("fail to alloc exception hdr_del\n");
		return;
	}

	del_hdr->commit = 1;
	del_hdr->num_hdls = 1;
	hdl_entry = &del_hdr->hdl[0];
	hdl_entry->hdl = rmnet_ipa3_ctx->qmap_hdr_hdl;

	ret = ipa3_del_hdr(del_hdr);
	if (ret || hdl_entry->status)
		IPAWANERR("ipa3_del_hdr failed\n");
	else
		IPAWANDBG("hdrs deletion done\n");

	rmnet_ipa3_ctx->qmap_hdr_hdl = 0;
	kfree(del_hdr);
}

static void ipa3_del_qmap_hdr(uint32_t hdr_hdl)
{
	struct ipa_ioc_del_hdr *del_hdr;
	struct ipa_hdr_del *hdl_entry;
	u32 pyld_sz;
	int ret;

	if (hdr_hdl == 0) {
		IPAWANERR("Invalid hdr_hdl provided\n");
		return;
	}

	pyld_sz = sizeof(struct ipa_ioc_del_hdr) + 1 *
		sizeof(struct ipa_hdr_del);
	del_hdr = kzalloc(pyld_sz, GFP_KERNEL);
	if (!del_hdr) {
		IPAWANERR("fail to alloc exception hdr_del\n");
		return;
	}

	del_hdr->commit = 1;
	del_hdr->num_hdls = 1;
	hdl_entry = &del_hdr->hdl[0];
	hdl_entry->hdl = hdr_hdl;

	ret = ipa3_del_hdr(del_hdr);
	if (ret || hdl_entry->status)
		IPAWANERR("ipa3_del_hdr failed\n");
	else
		IPAWANDBG("header deletion done\n");

	rmnet_ipa3_ctx->qmap_hdr_hdl = 0;
	kfree(del_hdr);
}

static void ipa3_del_mux_qmap_hdrs(void)
{
	int index;

	for (index = 0; index < rmnet_ipa3_ctx->rmnet_index; index++) {
		ipa3_del_qmap_hdr(rmnet_ipa3_ctx->mux_channel[index].hdr_hdl);
		rmnet_ipa3_ctx->mux_channel[index].hdr_hdl = 0;
	}
}

static int ipa3_add_qmap_hdr(uint32_t mux_id, uint32_t *hdr_hdl)
{
	struct ipa_ioc_add_hdr *hdr;
	struct ipa_hdr_add *hdr_entry;
	char hdr_name[IPA_RESOURCE_NAME_MAX];
	u32 pyld_sz;
	int ret;

	pyld_sz = sizeof(struct ipa_ioc_add_hdr) + 1 *
		      sizeof(struct ipa_hdr_add);
	hdr = kzalloc(pyld_sz, GFP_KERNEL);
	if (!hdr)
		return -ENOMEM;

	hdr->num_hdrs = 1;
	hdr->commit = 1;
	hdr_entry = &hdr->hdr[0];

	snprintf(hdr_name, IPA_RESOURCE_NAME_MAX, "%s%d",
		 A2_MUX_HDR_NAME_V4_PREF,
		 mux_id);
	 strlcpy(hdr_entry->name, hdr_name,
				IPA_RESOURCE_NAME_MAX);

	if (rmnet_ipa3_ctx->dl_csum_offload_enabled) {
		if (rmnet_ipa3_ctx->ipa_config_is_apq ||
			ipa3_ctx->ipa_hw_type >= IPA_HW_v4_5) {
			hdr_entry->hdr_len =
				IPA_DL_CHECKSUM_LENGTH; /* 8 bytes */
			/* new DL QMAP header format */
			hdr_entry->hdr[0] = 0x40;
			hdr_entry->hdr[1] = (uint8_t) mux_id;
			hdr_entry->hdr[2] = 0;
			hdr_entry->hdr[3] = 0;
			hdr_entry->hdr[4] = 0x4;
			/*
			 * Need to set csum required/valid bit on
			 * which will be replaced by HW if checksum
			 * is incorrect after validation
			 */
			hdr_entry->hdr[5] = 0x80;
			hdr_entry->hdr[6] = 0;
			hdr_entry->hdr[7] = 0;
		} else {
			hdr_entry->hdr_len =
				IPA_QMAP_HEADER_LENGTH; /* 4 bytes */
			hdr_entry->hdr[1] = (uint8_t) mux_id;
		}
	} else {
		hdr_entry->hdr_len = IPA_QMAP_HEADER_LENGTH; /* 4 bytes */
		hdr_entry->hdr[1] = (uint8_t) mux_id;
	}

	IPAWANDBG("header (%s) with mux-id: (%d)\n",
		hdr_name,
		hdr_entry->hdr[1]);
	if (ipa3_add_hdr(hdr)) {
		IPAWANERR("fail to add IPA_QMAP hdr\n");
		ret = -EPERM;
		goto bail;
	}

	if (hdr_entry->status) {
		IPAWANERR("fail to add IPA_QMAP hdr\n");
		ret = -EPERM;
		goto bail;
	}

	ret = 0;
	*hdr_hdl = hdr_entry->hdr_hdl;
bail:
	kfree(hdr);
	return ret;
}

/**
 * ipa3_setup_dflt_wan_rt_tables() - Setup default wan routing tables
 *
 * Return codes:
 * 0: success
 * -ENOMEM: failed to allocate memory
 * -EPERM: failed to add the tables
 */
static int ipa3_setup_dflt_wan_rt_tables(void)
{
	struct ipa_ioc_add_rt_rule *rt_rule;
	struct ipa_rt_rule_add *rt_rule_entry;

	rt_rule =
	   kzalloc(sizeof(struct ipa_ioc_add_rt_rule) + 1 *
			   sizeof(struct ipa_rt_rule_add), GFP_KERNEL);
	if (!rt_rule)
		return -ENOMEM;

	/* setup a default v4 route to point to Apps */
	rt_rule->num_rules = 1;
	rt_rule->commit = 1;
	rt_rule->ip = IPA_IP_v4;
	strlcpy(rt_rule->rt_tbl_name, IPA_DFLT_WAN_RT_TBL_NAME,
			IPA_RESOURCE_NAME_MAX);

	rt_rule_entry = &rt_rule->rules[0];
	rt_rule_entry->at_rear = 1;
	rt_rule_entry->rule.dst = IPA_CLIENT_APPS_WAN_CONS;
	rt_rule_entry->rule.hdr_hdl = rmnet_ipa3_ctx->qmap_hdr_hdl;

	if (ipa3_add_rt_rule(rt_rule)) {
		IPAWANERR("fail to add dflt_wan v4 rule\n");
		kfree(rt_rule);
		return -EPERM;
	}

	IPAWANDBG("dflt v4 rt rule hdl=%x\n", rt_rule_entry->rt_rule_hdl);
	rmnet_ipa3_ctx->dflt_v4_wan_rt_hdl = rt_rule_entry->rt_rule_hdl;

	/* setup a default v6 route to point to A5 */
	rt_rule->ip = IPA_IP_v6;
	if (ipa3_add_rt_rule(rt_rule)) {
		IPAWANERR("fail to add dflt_wan v6 rule\n");
		kfree(rt_rule);
		return -EPERM;
	}
	IPAWANDBG("dflt v6 rt rule hdl=%x\n", rt_rule_entry->rt_rule_hdl);
	rmnet_ipa3_ctx->dflt_v6_wan_rt_hdl = rt_rule_entry->rt_rule_hdl;

	kfree(rt_rule);
	return 0;
}

static void ipa3_del_dflt_wan_rt_tables(void)
{
	struct ipa_ioc_del_rt_rule *rt_rule;
	struct ipa_rt_rule_del *rt_rule_entry;
	int len;

	len = sizeof(struct ipa_ioc_del_rt_rule) + 1 *
			   sizeof(struct ipa_rt_rule_del);
	rt_rule = kzalloc(len, GFP_KERNEL);
	if (!rt_rule)
		return;

	memset(rt_rule, 0, len);
	rt_rule->commit = 1;
	rt_rule->num_hdls = 1;
	rt_rule->ip = IPA_IP_v4;

	rt_rule_entry = &rt_rule->hdl[0];
	rt_rule_entry->status = -1;
	rt_rule_entry->hdl = rmnet_ipa3_ctx->dflt_v4_wan_rt_hdl;

	IPAWANERR("Deleting Route hdl:(0x%x) with ip type: %d\n",
		rt_rule_entry->hdl, IPA_IP_v4);
	if (ipa3_del_rt_rule(rt_rule) ||
			(rt_rule_entry->status)) {
		IPAWANERR("Routing rule deletion failed\n");
	}

	rt_rule->ip = IPA_IP_v6;
	rt_rule_entry->hdl = rmnet_ipa3_ctx->dflt_v6_wan_rt_hdl;
	IPAWANERR("Deleting Route hdl:(0x%x) with ip type: %d\n",
		rt_rule_entry->hdl, IPA_IP_v6);
	if (ipa3_del_rt_rule(rt_rule) ||
			(rt_rule_entry->status)) {
		IPAWANERR("Routing rule deletion failed\n");
	}

	kfree(rt_rule);
}

static void ipa3_copy_qmi_flt_rule_ex(
	struct ipa_ioc_ext_intf_prop *q6_ul_flt_rule_ptr,
	void *flt_spec_ptr_void)
{
	int j;
	struct ipa_filter_spec_ex_type_v01 *flt_spec_ptr;
	struct ipa_ipfltr_range_eq_16 *q6_ul_filter_nat_ptr;
	struct ipa_ipfltr_range_eq_16_type_v01 *filter_spec_nat_ptr;

	/*
	 * pure_ack and tos has the same size and type and we will treat tos
	 * field as pure_ack in ipa4.5 version
	 */
	flt_spec_ptr = (struct ipa_filter_spec_ex_type_v01 *) flt_spec_ptr_void;

	q6_ul_flt_rule_ptr->ip = flt_spec_ptr->ip_type;
	q6_ul_flt_rule_ptr->action = flt_spec_ptr->filter_action;
	if (flt_spec_ptr->is_routing_table_index_valid == true)
		q6_ul_flt_rule_ptr->rt_tbl_idx =
		flt_spec_ptr->route_table_index;
	if (flt_spec_ptr->is_mux_id_valid == true)
		q6_ul_flt_rule_ptr->mux_id =
		flt_spec_ptr->mux_id;
	q6_ul_flt_rule_ptr->rule_id =
		flt_spec_ptr->rule_id;
	q6_ul_flt_rule_ptr->is_rule_hashable =
		flt_spec_ptr->is_rule_hashable;
	q6_ul_flt_rule_ptr->eq_attrib.rule_eq_bitmap =
		flt_spec_ptr->filter_rule.rule_eq_bitmap;
	q6_ul_flt_rule_ptr->eq_attrib.tos_eq_present =
		flt_spec_ptr->filter_rule.tos_eq_present;
	q6_ul_flt_rule_ptr->eq_attrib.tos_eq =
		flt_spec_ptr->filter_rule.tos_eq;
	q6_ul_flt_rule_ptr->eq_attrib.protocol_eq_present =
		flt_spec_ptr->filter_rule.protocol_eq_present;
	q6_ul_flt_rule_ptr->eq_attrib.protocol_eq =
		flt_spec_ptr->filter_rule.protocol_eq;
	q6_ul_flt_rule_ptr->eq_attrib.num_ihl_offset_range_16 =
		flt_spec_ptr->filter_rule.num_ihl_offset_range_16;

	for (j = 0;
		j < q6_ul_flt_rule_ptr->eq_attrib.num_ihl_offset_range_16;
		j++) {
		q6_ul_filter_nat_ptr =
			&q6_ul_flt_rule_ptr->eq_attrib.ihl_offset_range_16[j];
		filter_spec_nat_ptr =
			&flt_spec_ptr->filter_rule.ihl_offset_range_16[j];
		q6_ul_filter_nat_ptr->offset =
			filter_spec_nat_ptr->offset;
		q6_ul_filter_nat_ptr->range_low =
			filter_spec_nat_ptr->range_low;
		q6_ul_filter_nat_ptr->range_high =
			filter_spec_nat_ptr->range_high;
	}
	q6_ul_flt_rule_ptr->eq_attrib.num_offset_meq_32 =
		flt_spec_ptr->filter_rule.num_offset_meq_32;
	for (j = 0;
		j < q6_ul_flt_rule_ptr->eq_attrib.num_offset_meq_32;
		j++) {
		q6_ul_flt_rule_ptr->eq_attrib.offset_meq_32[j].offset =
			flt_spec_ptr->filter_rule.offset_meq_32[j].offset;
		q6_ul_flt_rule_ptr->eq_attrib.offset_meq_32[j].mask =
			flt_spec_ptr->filter_rule.offset_meq_32[j].mask;
		q6_ul_flt_rule_ptr->eq_attrib.offset_meq_32[j].value =
			flt_spec_ptr->filter_rule.offset_meq_32[j].value;
	}

	q6_ul_flt_rule_ptr->eq_attrib.tc_eq_present =
		flt_spec_ptr->filter_rule.tc_eq_present;
	q6_ul_flt_rule_ptr->eq_attrib.tc_eq =
		flt_spec_ptr->filter_rule.tc_eq;
	q6_ul_flt_rule_ptr->eq_attrib.fl_eq_present =
		flt_spec_ptr->filter_rule.flow_eq_present;
	q6_ul_flt_rule_ptr->eq_attrib.fl_eq =
		flt_spec_ptr->filter_rule.flow_eq;
	q6_ul_flt_rule_ptr->eq_attrib.ihl_offset_eq_16_present =
		flt_spec_ptr->filter_rule.ihl_offset_eq_16_present;
	q6_ul_flt_rule_ptr->eq_attrib.ihl_offset_eq_16.offset =
		flt_spec_ptr->filter_rule.ihl_offset_eq_16.offset;
	q6_ul_flt_rule_ptr->eq_attrib.ihl_offset_eq_16.value =
		flt_spec_ptr->filter_rule.ihl_offset_eq_16.value;

	q6_ul_flt_rule_ptr->eq_attrib.ihl_offset_eq_32_present =
		flt_spec_ptr->filter_rule.ihl_offset_eq_32_present;
	q6_ul_flt_rule_ptr->eq_attrib.ihl_offset_eq_32.offset =
		flt_spec_ptr->filter_rule.ihl_offset_eq_32.offset;
	q6_ul_flt_rule_ptr->eq_attrib.ihl_offset_eq_32.value =
		flt_spec_ptr->filter_rule.ihl_offset_eq_32.value;

	q6_ul_flt_rule_ptr->eq_attrib.num_ihl_offset_meq_32 =
		flt_spec_ptr->filter_rule.num_ihl_offset_meq_32;
	for (j = 0;
		j < q6_ul_flt_rule_ptr->eq_attrib.num_ihl_offset_meq_32;
		j++) {
		q6_ul_flt_rule_ptr->eq_attrib.ihl_offset_meq_32[j].offset =
			flt_spec_ptr->filter_rule.ihl_offset_meq_32[j].offset;
		q6_ul_flt_rule_ptr->eq_attrib.ihl_offset_meq_32[j].mask =
			flt_spec_ptr->filter_rule.ihl_offset_meq_32[j].mask;
		q6_ul_flt_rule_ptr->eq_attrib.ihl_offset_meq_32[j].value =
			flt_spec_ptr->filter_rule.ihl_offset_meq_32[j].value;
	}
	q6_ul_flt_rule_ptr->eq_attrib.num_offset_meq_128 =
		flt_spec_ptr->filter_rule.num_offset_meq_128;
	for (j = 0;
		j < q6_ul_flt_rule_ptr->eq_attrib.num_offset_meq_128;
		j++) {
		q6_ul_flt_rule_ptr->eq_attrib.offset_meq_128[j].offset =
			flt_spec_ptr->filter_rule.offset_meq_128[j].offset;
		memcpy(q6_ul_flt_rule_ptr->eq_attrib.offset_meq_128[j].mask,
			flt_spec_ptr->filter_rule.offset_meq_128[j].mask, 16);
		memcpy(q6_ul_flt_rule_ptr->eq_attrib.offset_meq_128[j].value,
			flt_spec_ptr->filter_rule.offset_meq_128[j].value, 16);
	}

	q6_ul_flt_rule_ptr->eq_attrib.metadata_meq32_present =
		flt_spec_ptr->filter_rule.metadata_meq32_present;
	q6_ul_flt_rule_ptr->eq_attrib.metadata_meq32.offset =
		flt_spec_ptr->filter_rule.metadata_meq32.offset;
	q6_ul_flt_rule_ptr->eq_attrib.metadata_meq32.mask =
		flt_spec_ptr->filter_rule.metadata_meq32.mask;
	q6_ul_flt_rule_ptr->eq_attrib.metadata_meq32.value =
		flt_spec_ptr->filter_rule.metadata_meq32.value;
	q6_ul_flt_rule_ptr->eq_attrib.ipv4_frag_eq_present =
		flt_spec_ptr->filter_rule.ipv4_frag_eq_present;
}

int ipa3_copy_ul_filter_rule_to_ipa(struct ipa_install_fltr_rule_req_msg_v01
		*rule_req)
{
	int i;

	/* prevent multi-threads accessing rmnet_ipa3_ctx->num_q6_rules */
	mutex_lock(&rmnet_ipa3_ctx->add_mux_channel_lock);
	if (rule_req->filter_spec_ex_list_valid == true &&
		rule_req->filter_spec_ex2_list_valid == false) {
		rmnet_ipa3_ctx->num_q6_rules =
			rule_req->filter_spec_ex_list_len;
		IPAWANDBG("Received (%d) install_flt_req_ex_list\n",
			rmnet_ipa3_ctx->num_q6_rules);
	} else if (rule_req->filter_spec_ex2_list_valid == true &&
		rule_req->filter_spec_ex_list_valid == false) {
		rmnet_ipa3_ctx->num_q6_rules =
			rule_req->filter_spec_ex2_list_len;
		IPAWANDBG("Received (%d) install_flt_req_ex2_list\n",
			rmnet_ipa3_ctx->num_q6_rules);
	} else {
		rmnet_ipa3_ctx->num_q6_rules = 0;
		if (rule_req->filter_spec_ex2_list_valid == true)
			IPAWANERR(
			"both ex and ex2 flt rules are set to valid\n");
		else
			IPAWANERR("got no UL rules from modem\n");
		mutex_unlock(
			&rmnet_ipa3_ctx->add_mux_channel_lock);
		return -EINVAL;
	}

	/* copy UL filter rules from Modem*/
	for (i = 0; i < rmnet_ipa3_ctx->num_q6_rules; i++) {
		/* check if rules overside the cache*/
		if (i == MAX_NUM_Q6_RULE) {
			IPAWANERR("Reaching (%d) max cache ",
				MAX_NUM_Q6_RULE);
			IPAWANERR(" however total (%d)\n",
				rmnet_ipa3_ctx->num_q6_rules);
			goto failure;
		}
		if (rule_req->filter_spec_ex_list_valid == true)
			ipa3_copy_qmi_flt_rule_ex(
				&ipa3_qmi_ctx->q6_ul_filter_rule[i],
				&rule_req->filter_spec_ex_list[i]);
		else if (rule_req->filter_spec_ex2_list_valid == true)
			ipa3_copy_qmi_flt_rule_ex(
				&ipa3_qmi_ctx->q6_ul_filter_rule[i],
				&rule_req->filter_spec_ex2_list[i]);
	}

	if (rule_req->xlat_filter_indices_list_valid) {
		if (rule_req->xlat_filter_indices_list_len >
		    rmnet_ipa3_ctx->num_q6_rules) {
			IPAWANERR("Number of xlat indices is not valid: %d\n",
					rule_req->xlat_filter_indices_list_len);
			goto failure;
		}
		IPAWANDBG("Receive %d XLAT indices: ",
				rule_req->xlat_filter_indices_list_len);
		for (i = 0; i < rule_req->xlat_filter_indices_list_len; i++)
			IPAWANDBG("%d ", rule_req->xlat_filter_indices_list[i]);
		IPAWANDBG("\n");

		for (i = 0; i < rule_req->xlat_filter_indices_list_len; i++) {
			if (rule_req->xlat_filter_indices_list[i]
				>= rmnet_ipa3_ctx->num_q6_rules) {
				IPAWANERR("Xlat rule idx is wrong: %d\n",
					rule_req->xlat_filter_indices_list[i]);
				goto failure;
			} else {
				ipa3_qmi_ctx->q6_ul_filter_rule
				[rule_req->xlat_filter_indices_list[i]]
				.is_xlat_rule = 1;
				IPAWANDBG("Rule %d is xlat rule\n",
					rule_req->xlat_filter_indices_list[i]);
			}
		}
	}

	if (rule_req->ul_firewall_indices_list_valid) {
		IPAWANDBG("Receive ul_firewall_indices_list_len = (%d)",
			rule_req->ul_firewall_indices_list_len);

		if (rule_req->ul_firewall_indices_list_len >
			rmnet_ipa3_ctx->num_q6_rules) {
			IPAWANERR("UL rule indices are not valid: (%d/%d)\n",
					rule_req->xlat_filter_indices_list_len,
					rmnet_ipa3_ctx->num_q6_rules);
			goto failure;
		}

		ipa3_qmi_ctx->ul_firewall_indices_list_valid = 1;
		ipa3_qmi_ctx->ul_firewall_indices_list_len =
			rule_req->ul_firewall_indices_list_len;

		for (i = 0; i < rule_req->ul_firewall_indices_list_len; i++) {
			ipa3_qmi_ctx->ul_firewall_indices_list[i] =
				rule_req->ul_firewall_indices_list[i];
		}

		for (i = 0; i < rule_req->ul_firewall_indices_list_len; i++) {
			if (rule_req->ul_firewall_indices_list[i]
				>= rmnet_ipa3_ctx->num_q6_rules) {
				IPAWANERR("UL rule idx is wrong: %d\n",
					rule_req->ul_firewall_indices_list[i]);
				goto failure;
			} else {
				ipa3_qmi_ctx->q6_ul_filter_rule
				[rule_req->ul_firewall_indices_list[i]]
				.replicate_needed = 1;
			}
		}
	}
	goto success;

failure:
	rmnet_ipa3_ctx->num_q6_rules = 0;
	memset(ipa3_qmi_ctx->q6_ul_filter_rule, 0,
		sizeof(ipa3_qmi_ctx->q6_ul_filter_rule));
	mutex_unlock(
		&rmnet_ipa3_ctx->add_mux_channel_lock);
	return -EINVAL;

success:
	mutex_unlock(
		&rmnet_ipa3_ctx->add_mux_channel_lock);
	return 0;
}

static int ipa3_wwan_add_ul_flt_rule_to_ipa(void)
{
	u32 pyld_sz;
	int i, retval = 0;
	struct ipa_ioc_add_flt_rule *param;
	struct ipa_flt_rule_add flt_rule_entry;
	struct ipa_fltr_installed_notif_req_msg_v01 *req;

	pyld_sz = sizeof(struct ipa_ioc_add_flt_rule) +
	   sizeof(struct ipa_flt_rule_add);
	param = kzalloc(pyld_sz, GFP_KERNEL);
	if (!param)
		return -ENOMEM;

	req = (struct ipa_fltr_installed_notif_req_msg_v01 *)
		kzalloc(sizeof(struct ipa_fltr_installed_notif_req_msg_v01),
			GFP_KERNEL);
	if (!req) {
		kfree(param);
		return -ENOMEM;
	}

	param->commit = 1;
	param->ep = IPA_CLIENT_APPS_WAN_PROD;
	param->global = false;
	param->num_rules = (uint8_t)1;

	memset(req, 0, sizeof(struct ipa_fltr_installed_notif_req_msg_v01));

	for (i = 0; i < rmnet_ipa3_ctx->num_q6_rules; i++) {
		param->ip = ipa3_qmi_ctx->q6_ul_filter_rule[i].ip;
		memset(&flt_rule_entry, 0, sizeof(struct ipa_flt_rule_add));
		flt_rule_entry.at_rear = true;
		flt_rule_entry.rule.action =
			ipa3_qmi_ctx->q6_ul_filter_rule[i].action;
		flt_rule_entry.rule.rt_tbl_idx
		= ipa3_qmi_ctx->q6_ul_filter_rule[i].rt_tbl_idx;
		flt_rule_entry.rule.retain_hdr = true;
		flt_rule_entry.rule.hashable =
			ipa3_qmi_ctx->q6_ul_filter_rule[i].is_rule_hashable;
		flt_rule_entry.rule.rule_id =
			ipa3_qmi_ctx->q6_ul_filter_rule[i].rule_id;

		/* debug rt-hdl*/
		IPAWANDBG("install-IPA index(%d),rt-tbl:(%d)\n",
			i, flt_rule_entry.rule.rt_tbl_idx);
		flt_rule_entry.rule.eq_attrib_type = true;
		memcpy(&(flt_rule_entry.rule.eq_attrib),
			&ipa3_qmi_ctx->q6_ul_filter_rule[i].eq_attrib,
			sizeof(struct ipa_ipfltri_rule_eq));
		memcpy(&(param->rules[0]), &flt_rule_entry,
			sizeof(struct ipa_flt_rule_add));
		if (ipa3_add_flt_rule((struct ipa_ioc_add_flt_rule *)param)) {
			retval = -EFAULT;
			IPAWANERR("add A7 UL filter rule(%d) failed\n", i);
		} else {
			/* store the rule handler */
			ipa3_qmi_ctx->q6_ul_filter_rule_hdl[i] =
				param->rules[0].flt_rule_hdl;
		}
	}

	/* send ipa_fltr_installed_notif_req_msg_v01 to Q6*/
	req->source_pipe_index =
		ipa3_get_ep_mapping(IPA_CLIENT_APPS_WAN_PROD);
	if (req->source_pipe_index == IPA_EP_NOT_ALLOCATED) {
		IPAWANERR("ep mapping failed\n");
		retval = -EFAULT;
	}

	req->install_status = QMI_RESULT_SUCCESS_V01;
	req->rule_id_valid = 1;
	req->rule_id_len = rmnet_ipa3_ctx->num_q6_rules;
	for (i = 0; i < rmnet_ipa3_ctx->num_q6_rules; i++) {
		req->rule_id[i] =
			ipa3_qmi_ctx->q6_ul_filter_rule[i].rule_id;
	}
	if (ipa3_qmi_filter_notify_send(req)) {
		IPAWANDBG("add filter rule index on A7-RX failed\n");
		retval = -EFAULT;
	}
	rmnet_ipa3_ctx->old_num_q6_rules = rmnet_ipa3_ctx->num_q6_rules;
	IPAWANDBG("add (%d) filter rule index on A7-RX\n",
			rmnet_ipa3_ctx->old_num_q6_rules);
	kfree(param);
	kfree(req);
	return retval;
}

static int ipa3_wwan_del_ul_flt_rule_to_ipa(void)
{
	u32 pyld_sz;
	int i, retval = 0;
	struct ipa_ioc_del_flt_rule *param;
	struct ipa_flt_rule_del flt_rule_entry;

	pyld_sz = sizeof(struct ipa_ioc_del_flt_rule) +
	   sizeof(struct ipa_flt_rule_del);
	param = kzalloc(pyld_sz, GFP_KERNEL);
	if (!param)
		return -ENOMEM;


	param->commit = 1;
	param->num_hdls = (uint8_t) 1;

	for (i = 0; i < rmnet_ipa3_ctx->old_num_q6_rules; i++) {
		param->ip = ipa3_qmi_ctx->q6_ul_filter_rule[i].ip;
		memset(&flt_rule_entry, 0, sizeof(struct ipa_flt_rule_del));
		flt_rule_entry.hdl = ipa3_qmi_ctx->q6_ul_filter_rule_hdl[i];
		/* debug rt-hdl*/
		IPAWANDBG("delete-IPA rule index(%d)\n", i);
		memcpy(&(param->hdl[0]), &flt_rule_entry,
			sizeof(struct ipa_flt_rule_del));
		if (ipa3_del_flt_rule((struct ipa_ioc_del_flt_rule *)param)) {
			IPAWANERR("del A7 UL filter rule(%d) failed\n", i);
			kfree(param);
			return -EFAULT;
		}
	}

	/* set UL filter-rule add-indication */
	rmnet_ipa3_ctx->a7_ul_flt_set = false;
	rmnet_ipa3_ctx->old_num_q6_rules = 0;

	kfree(param);
	return retval;
}

static int ipa3_find_mux_channel_index(uint32_t mux_id)
{
	int i;

	for (i = 0; i < MAX_NUM_OF_MUX_CHANNEL; i++) {
		if (mux_id == rmnet_ipa3_ctx->mux_channel[i].mux_id)
			return i;
	}
	return MAX_NUM_OF_MUX_CHANNEL;
}

static int find_vchannel_name_index(const char *vchannel_name)
{
	int i;

	for (i = 0; i < rmnet_ipa3_ctx->rmnet_index; i++) {
		if (strcmp(rmnet_ipa3_ctx->mux_channel[i].vchannel_name,
					vchannel_name) == 0)
			return i;
	}
	return MAX_NUM_OF_MUX_CHANNEL;
}

static enum ipa_upstream_type find_upstream_type(const char *upstreamIface)
{
	int i;

	for (i = 0; i < MAX_NUM_OF_MUX_CHANNEL; i++) {
		if (strcmp(rmnet_ipa3_ctx->mux_channel[i].vchannel_name,
					upstreamIface) == 0)
			return IPA_UPSTEAM_MODEM;
	}

	if ((strcmp(IPA_UPSTEAM_WLAN_IFACE_NAME, upstreamIface) == 0) ||
		(strcmp(IPA_UPSTEAM_WLAN1_IFACE_NAME, upstreamIface) == 0))
		return IPA_UPSTEAM_WLAN;
	else
		return MAX_NUM_OF_MUX_CHANNEL;
}

static int ipa3_wwan_register_to_ipa(int index)
{
	struct ipa_tx_intf tx_properties = {0};
	struct ipa_ioc_tx_intf_prop tx_ioc_properties[2] = { {0}, {0} };
	struct ipa_ioc_tx_intf_prop *tx_ipv4_property;
	struct ipa_ioc_tx_intf_prop *tx_ipv6_property;
	struct ipa_rx_intf rx_properties = {0};
	struct ipa_ioc_rx_intf_prop rx_ioc_properties[2] = { {0}, {0} };
	struct ipa_ioc_rx_intf_prop *rx_ipv4_property;
	struct ipa_ioc_rx_intf_prop *rx_ipv6_property;
	struct ipa_ext_intf ext_properties = {0};
	struct ipa_ioc_ext_intf_prop *ext_ioc_properties;
	u32 pyld_sz;
	int ret = 0, i;

	IPAWANDBG("index(%d) device[%s]:\n", index,
		rmnet_ipa3_ctx->mux_channel[index].vchannel_name);
	if (!rmnet_ipa3_ctx->mux_channel[index].mux_hdr_set) {
		ret = ipa3_add_qmap_hdr(
			rmnet_ipa3_ctx->mux_channel[index].mux_id,
			&rmnet_ipa3_ctx->mux_channel[index].hdr_hdl);
		if (ret) {
			IPAWANERR("ipa_add_mux_hdr failed (%d)\n", index);
			return ret;
		}
		rmnet_ipa3_ctx->mux_channel[index].mux_hdr_set = true;
	}
	tx_properties.prop = tx_ioc_properties;
	tx_ipv4_property = &tx_properties.prop[0];
	tx_ipv4_property->ip = IPA_IP_v4;
	if (rmnet_ipa3_ctx->ipa_config_is_apq)
		tx_ipv4_property->dst_pipe = IPA_CLIENT_MHI_PRIME_TETH_CONS;
	else
		tx_ipv4_property->dst_pipe = IPA_CLIENT_APPS_WAN_CONS;
	snprintf(tx_ipv4_property->hdr_name, IPA_RESOURCE_NAME_MAX, "%s%d",
		 A2_MUX_HDR_NAME_V4_PREF,
		 rmnet_ipa3_ctx->mux_channel[index].mux_id);
	tx_ipv6_property = &tx_properties.prop[1];
	tx_ipv6_property->ip = IPA_IP_v6;
	if (rmnet_ipa3_ctx->ipa_config_is_apq)
		tx_ipv6_property->dst_pipe = IPA_CLIENT_MHI_PRIME_TETH_CONS;
	else
		tx_ipv6_property->dst_pipe = IPA_CLIENT_APPS_WAN_CONS;
	/* no need use A2_MUX_HDR_NAME_V6_PREF, same header */
	snprintf(tx_ipv6_property->hdr_name, IPA_RESOURCE_NAME_MAX, "%s%d",
		 A2_MUX_HDR_NAME_V4_PREF,
		 rmnet_ipa3_ctx->mux_channel[index].mux_id);
	tx_properties.num_props = 2;

	rx_properties.prop = rx_ioc_properties;
	rx_ipv4_property = &rx_properties.prop[0];
	rx_ipv4_property->ip = IPA_IP_v4;
	rx_ipv4_property->attrib.attrib_mask |= IPA_FLT_META_DATA;
	rx_ipv4_property->attrib.meta_data =
		rmnet_ipa3_ctx->mux_channel[index].mux_id << WWAN_METADATA_SHFT;
	rx_ipv4_property->attrib.meta_data_mask = WWAN_METADATA_MASK;
	if (rmnet_ipa3_ctx->ipa_config_is_apq)
		rx_ipv4_property->src_pipe = IPA_CLIENT_MHI_PRIME_TETH_PROD;
	else
		rx_ipv4_property->src_pipe = IPA_CLIENT_APPS_WAN_PROD;
	rx_ipv6_property = &rx_properties.prop[1];
	rx_ipv6_property->ip = IPA_IP_v6;
	rx_ipv6_property->attrib.attrib_mask |= IPA_FLT_META_DATA;
	rx_ipv6_property->attrib.meta_data =
		rmnet_ipa3_ctx->mux_channel[index].mux_id << WWAN_METADATA_SHFT;
	rx_ipv6_property->attrib.meta_data_mask = WWAN_METADATA_MASK;
	if (rmnet_ipa3_ctx->ipa_config_is_apq)
		rx_ipv6_property->src_pipe = IPA_CLIENT_MHI_PRIME_TETH_PROD;
	else
		rx_ipv6_property->src_pipe = IPA_CLIENT_APPS_WAN_PROD;
	rx_properties.num_props = 2;

	if (rmnet_ipa3_ctx->ipa_config_is_apq) {
		/* provide mux-id to ipacm in apq platform*/
		pyld_sz = sizeof(struct ipa_ioc_ext_intf_prop);
		ext_ioc_properties = kmalloc(pyld_sz, GFP_KERNEL);
		if (!ext_ioc_properties)
			return -ENOMEM;

		ext_properties.prop = ext_ioc_properties;
		ext_properties.num_props = 1;
		ext_properties.prop[0].mux_id =
			rmnet_ipa3_ctx->mux_channel[index].mux_id;
		ext_properties.prop[0].ip = IPA_IP_MAX;
		IPAWANDBG("ip: %d mux:%d\n",
			ext_properties.prop[0].ip,
			ext_properties.prop[0].mux_id);
		ret = ipa3_register_intf_ext(
			rmnet_ipa3_ctx->mux_channel[index].vchannel_name,
			&tx_properties,
			&rx_properties,
			&ext_properties);
		if (ret) {
			IPAWANERR("[%d]ipa3_register_intf failed %d\n",
				index,
				ret);
			goto fail;
		}
		goto end;
	}
	/* non apq case */
	pyld_sz = rmnet_ipa3_ctx->num_q6_rules *
	sizeof(struct ipa_ioc_ext_intf_prop);
	ext_ioc_properties = kmalloc(pyld_sz, GFP_KERNEL);
	if (!ext_ioc_properties)
		return -ENOMEM;

	ext_properties.prop = ext_ioc_properties;
	ext_properties.excp_pipe_valid = true;
	ext_properties.excp_pipe = IPA_CLIENT_APPS_WAN_CONS;
	ext_properties.num_props = rmnet_ipa3_ctx->num_q6_rules;
	for (i = 0; i < rmnet_ipa3_ctx->num_q6_rules; i++) {
		memcpy(&(ext_properties.prop[i]),
				&(ipa3_qmi_ctx->q6_ul_filter_rule[i]),
				sizeof(struct ipa_ioc_ext_intf_prop));
	ext_properties.prop[i].mux_id =
		rmnet_ipa3_ctx->mux_channel[index].mux_id;
	IPAWANDBG("index %d ip: %d rt-tbl:%d\n", i,
		ext_properties.prop[i].ip,
		ext_properties.prop[i].rt_tbl_idx);
	IPAWANDBG("action: %d mux:%d\n",
		ext_properties.prop[i].action,
		ext_properties.prop[i].mux_id);
	}
	ret = ipa3_register_intf_ext(
		rmnet_ipa3_ctx->mux_channel[index].vchannel_name,
		&tx_properties,
		&rx_properties,
		&ext_properties);
	if (ret) {
		IPAWANERR("[%s]:ipa3_register_intf failed %d\n",
			rmnet_ipa3_ctx->mux_channel[index].vchannel_name,
				ret);
		goto fail;
	}
end:
	rmnet_ipa3_ctx->mux_channel[index].ul_flt_reg = true;
fail:
	kfree(ext_ioc_properties);
	return ret;
}

static void ipa3_cleanup_deregister_intf(void)
{
	int i;
	int ret;
	int8_t *v_name;

	for (i = 0; i < rmnet_ipa3_ctx->rmnet_index; i++) {
		v_name = rmnet_ipa3_ctx->mux_channel[i].vchannel_name;

		if (rmnet_ipa3_ctx->mux_channel[i].ul_flt_reg) {
			ret = ipa3_deregister_intf(v_name);
			if (ret < 0) {
				IPAWANERR("de-register device %s(%d) failed\n",
					v_name,
					i);
				return;
			}
			IPAWANDBG("de-register device %s(%d) success\n",
				v_name,
				i);
		}
		rmnet_ipa3_ctx->mux_channel[i].ul_flt_reg = false;
	}
}

int ipa3_wwan_update_mux_channel_prop(void)
{
	int ret = 0, i;
	/* install UL filter rules */
	if (rmnet_ipa3_ctx->egress_set) {
		if (ipa3_qmi_ctx->modem_cfg_emb_pipe_flt == false) {
			IPAWANDBG("setup UL filter rules\n");
			if (rmnet_ipa3_ctx->a7_ul_flt_set) {
				IPAWANDBG("del previous UL filter rules\n");
				/* delete rule hdlers */
				ret = ipa3_wwan_del_ul_flt_rule_to_ipa();
				if (ret) {
					IPAWANERR("failed to del old rules\n");
					return -EINVAL;
				}
				IPAWANDBG("deleted old UL rules\n");
			}
			ret = ipa3_wwan_add_ul_flt_rule_to_ipa();
		}
		if (ret)
			IPAWANERR("failed to install UL rules\n");
		else
			rmnet_ipa3_ctx->a7_ul_flt_set = true;
	}
	/* update Tx/Rx/Ext property */
	IPAWANDBG("update Tx/Rx/Ext property in IPA\n");
	if (rmnet_ipa3_ctx->rmnet_index == 0) {
		IPAWANDBG("no Tx/Rx/Ext property registered in IPA\n");
		return ret;
	}

	ipa3_cleanup_deregister_intf();

	for (i = 0; i < rmnet_ipa3_ctx->rmnet_index; i++) {
		ret = ipa3_wwan_register_to_ipa(i);
		if (ret < 0) {
			IPAWANERR("failed to re-regist %s, mux %d, index %d\n",
				rmnet_ipa3_ctx->mux_channel[i].vchannel_name,
				rmnet_ipa3_ctx->mux_channel[i].mux_id,
				i);
			return -ENODEV;
		}
		IPAWANERR("dev(%s) has registered to IPA\n",
		rmnet_ipa3_ctx->mux_channel[i].vchannel_name);
		rmnet_ipa3_ctx->mux_channel[i].ul_flt_reg = true;
	}
	return ret;
}

#ifdef INIT_COMPLETION
#define reinit_completion(x) INIT_COMPLETION(*(x))
#endif /* INIT_COMPLETION */

static int __ipa_wwan_open(struct net_device *dev)
{
	struct ipa3_wwan_private *wwan_ptr = netdev_priv(dev);

	IPAWANDBG("[%s] __wwan_open()\n", dev->name);
	if (wwan_ptr->device_status != WWAN_DEVICE_ACTIVE)
		reinit_completion(&wwan_ptr->resource_granted_completion);
	wwan_ptr->device_status = WWAN_DEVICE_ACTIVE;

	if (ipa3_rmnet_res.ipa_napi_enable)
		napi_enable(&(wwan_ptr->napi));
	return 0;
}

/**
 * wwan_open() - Opens the wwan network interface. Opens logical
 * channel on A2 MUX driver and starts the network stack queue
 *
 * @dev: network device
 *
 * Return codes:
 * 0: success
 * -ENODEV: Error while opening logical channel on A2 MUX driver
 */
static int ipa3_wwan_open(struct net_device *dev)
{
	int rc = 0;

	IPAWANDBG("[%s] wwan_open()\n", dev->name);
	rc = __ipa_wwan_open(dev);
	if (rc == 0)
		netif_start_queue(dev);
	return rc;
}

static int __ipa_wwan_close(struct net_device *dev)
{
	struct ipa3_wwan_private *wwan_ptr = netdev_priv(dev);
	int rc = 0;

	if (wwan_ptr->device_status == WWAN_DEVICE_ACTIVE) {
		wwan_ptr->device_status = WWAN_DEVICE_INACTIVE;
		/* do not close wwan port once up,  this causes
		 * remote side to hang if tried to open again
		 */
		reinit_completion(&wwan_ptr->resource_granted_completion);
		rc = ipa3_deregister_intf(dev->name);
		if (rc) {
			IPAWANERR("[%s]: ipa3_deregister_intf failed %d\n",
			       dev->name, rc);
			return rc;
		}
		return rc;
	} else {
		return -EBADF;
	}
}

/**
 * ipa3_wwan_stop() - Stops the wwan network interface. Closes
 * logical channel on A2 MUX driver and stops the network stack
 * queue
 *
 * @dev: network device
 *
 * Return codes:
 * 0: success
 * -ENODEV: Error while opening logical channel on A2 MUX driver
 */
static int ipa3_wwan_stop(struct net_device *dev)
{
	struct ipa3_wwan_private *wwan_ptr = netdev_priv(dev);

	IPAWANDBG("[%s]\n", dev->name);
	__ipa_wwan_close(dev);
	if (ipa3_rmnet_res.ipa_napi_enable)
		napi_disable(&(wwan_ptr->napi));
	netif_stop_queue(dev);
	return 0;
}

static int ipa3_wwan_change_mtu(struct net_device *dev, int new_mtu)
{
	if (0 > new_mtu || WWAN_DATA_LEN < new_mtu)
		return -EINVAL;
	IPAWANDBG("[%s] MTU change: old=%d new=%d\n",
		dev->name, dev->mtu, new_mtu);
	dev->mtu = new_mtu;
	return 0;
}

/**
 * ipa3_wwan_xmit() - Transmits an skb.
 *
 * @skb: skb to be transmitted
 * @dev: network device
 *
 * Return codes:
 * 0: success
 * NETDEV_TX_BUSY: Error while transmitting the skb. Try again
 * later
 * -EFAULT: Error while transmitting the skb
 */
static int ipa3_wwan_xmit(struct sk_buff *skb, struct net_device *dev)
{
	int ret = 0;
	bool qmap_check;
	struct ipa3_wwan_private *wwan_ptr = netdev_priv(dev);
	unsigned long flags;
<<<<<<< HEAD
=======

	if (rmnet_ipa3_ctx->ipa_config_is_apq) {
		IPAWANERR_RL("IPA embedded data on APQ platform\n");
		dev_kfree_skb_any(skb);
		dev->stats.tx_dropped++;
		return NETDEV_TX_OK;
	}
>>>>>>> b6fbaa1d

	if (skb->protocol != htons(ETH_P_MAP)) {
		IPAWANDBG_LOW
		("SW filtering out none QMAP packet received from %s",
		current->comm);
		dev_kfree_skb_any(skb);
		dev->stats.tx_dropped++;
		return NETDEV_TX_OK;
	}

	qmap_check = RMNET_MAP_GET_CD_BIT(skb);
	spin_lock_irqsave(&wwan_ptr->lock, flags);
	/* There can be a race between enabling the wake queue and
	 * suspend in progress. Check if suspend is pending and
	 * return from here itself.
	 */
	if (atomic_read(&rmnet_ipa3_ctx->ap_suspend)) {
		netif_stop_queue(dev);
		spin_unlock_irqrestore(&wwan_ptr->lock, flags);
		return NETDEV_TX_BUSY;
	}
	if (netif_queue_stopped(dev)) {
		if (qmap_check &&
			atomic_read(&wwan_ptr->outstanding_pkts) <
					outstanding_high_ctl) {
			IPAWANERR("[%s]Queue stop, send ctrl pkts\n",
							dev->name);
			goto send;
		} else {
			IPAWANERR("[%s]fatal: %s stopped\n", dev->name,
							__func__);
			spin_unlock_irqrestore(&wwan_ptr->lock, flags);
			return NETDEV_TX_BUSY;
		}
	}

	/* checking High WM hit */
	if (atomic_read(&wwan_ptr->outstanding_pkts) >=
					outstanding_high) {
		if (!qmap_check) {
			IPAWANDBG_LOW("pending(%d)/(%d)- stop(%d)\n",
				atomic_read(&wwan_ptr->outstanding_pkts),
				outstanding_high,
				netif_queue_stopped(dev));
			IPAWANDBG_LOW("qmap_chk(%d)\n", qmap_check);
			netif_stop_queue(dev);
			spin_unlock_irqrestore(&wwan_ptr->lock, flags);
			return NETDEV_TX_BUSY;
		}
	}

send:
	/* IPA_RM checking start */
	if (ipa3_ctx->use_ipa_pm) {
		/* activate the modem pm for clock scaling */
		ipa_pm_activate(rmnet_ipa3_ctx->q6_pm_hdl);
		ret = ipa_pm_activate(rmnet_ipa3_ctx->pm_hdl);
	} else {
		ret = ipa_rm_inactivity_timer_request_resource(
			IPA_RM_RESOURCE_WWAN_0_PROD);
	}
	if (ret == -EINPROGRESS) {
		netif_stop_queue(dev);
		spin_unlock_irqrestore(&wwan_ptr->lock, flags);
		return NETDEV_TX_BUSY;
	}
	if (ret) {
		IPAWANERR("[%s] fatal: ipa rm timer req resource failed %d\n",
		       dev->name, ret);
		dev_kfree_skb_any(skb);
		dev->stats.tx_dropped++;
		spin_unlock_irqrestore(&wwan_ptr->lock, flags);
		return NETDEV_TX_OK;
	}
	/* IPA_RM checking end */

	/*
	 * both data packets and command will be routed to
	 * IPA_CLIENT_Q6_WAN_CONS based on status configuration
	 */
	ret = ipa3_tx_dp(IPA_CLIENT_APPS_WAN_PROD, skb, NULL);
	if (ret) {
		if (ret == -EPIPE) {
			IPAWANERR_RL("[%s] fatal: pipe is not valid\n",
				dev->name);
			dev_kfree_skb_any(skb);
			dev->stats.tx_dropped++;
			spin_unlock_irqrestore(&wwan_ptr->lock, flags);
			return NETDEV_TX_OK;
		}
		ret = NETDEV_TX_BUSY;
		goto out;
	}

	atomic_inc(&wwan_ptr->outstanding_pkts);
	dev->stats.tx_packets++;
	dev->stats.tx_bytes += skb->len;
	ret = NETDEV_TX_OK;
out:
	if (atomic_read(&wwan_ptr->outstanding_pkts) == 0) {
		if (ipa3_ctx->use_ipa_pm) {
			ipa_pm_deferred_deactivate(rmnet_ipa3_ctx->pm_hdl);
			ipa_pm_deferred_deactivate(rmnet_ipa3_ctx->q6_pm_hdl);
		} else {
			ipa_rm_inactivity_timer_release_resource(
				IPA_RM_RESOURCE_WWAN_0_PROD);
		}
	}
	spin_unlock_irqrestore(&wwan_ptr->lock, flags);
	return ret;
}

static void ipa3_wwan_tx_timeout(struct net_device *dev)
{
	struct ipa3_wwan_private *wwan_ptr = netdev_priv(dev);

	if (atomic_read(&wwan_ptr->outstanding_pkts) != 0)
		IPAWANERR("[%s] data stall in UL, %d outstanding\n",
			dev->name, atomic_read(&wwan_ptr->outstanding_pkts));
}

/**
 * apps_ipa_tx_complete_notify() - Rx notify
 *
 * @priv: driver context
 * @evt: event type
 * @data: data provided with event
 *
 * Check that the packet is the one we sent and release it
 * This function will be called in defered context in IPA wq.
 */
static void apps_ipa_tx_complete_notify(void *priv,
		enum ipa_dp_evt_type evt,
		unsigned long data)
{
	struct sk_buff *skb = (struct sk_buff *)data;
	struct net_device *dev = (struct net_device *)priv;
	struct ipa3_wwan_private *wwan_ptr;

	if (dev != IPA_NETDEV()) {
		IPAWANDBG("Received pre-SSR packet completion\n");
		dev_kfree_skb_any(skb);
		return;
	}

	if (evt != IPA_WRITE_DONE) {
		IPAWANERR("unsupported evt on Tx callback, Drop the packet\n");
		dev_kfree_skb_any(skb);
		dev->stats.tx_dropped++;
		return;
	}

	wwan_ptr = netdev_priv(dev);
	atomic_dec(&wwan_ptr->outstanding_pkts);
	__netif_tx_lock_bh(netdev_get_tx_queue(dev, 0));
	if (!atomic_read(&rmnet_ipa3_ctx->is_ssr) &&
		netif_queue_stopped(wwan_ptr->net) &&
		atomic_read(&wwan_ptr->outstanding_pkts) < outstanding_low) {
		IPAWANDBG_LOW("Outstanding low (%d) - waking up queue\n",
				outstanding_low);
		netif_wake_queue(wwan_ptr->net);
	}

	if (atomic_read(&wwan_ptr->outstanding_pkts) == 0) {
		if (ipa3_ctx->use_ipa_pm) {
			ipa_pm_deferred_deactivate(rmnet_ipa3_ctx->pm_hdl);
			ipa_pm_deferred_deactivate(rmnet_ipa3_ctx->q6_pm_hdl);
		} else {
			ipa_rm_inactivity_timer_release_resource(
			IPA_RM_RESOURCE_WWAN_0_PROD);
		}
	}
	__netif_tx_unlock_bh(netdev_get_tx_queue(dev, 0));
	dev_kfree_skb_any(skb);
}

/**
 * apps_ipa_packet_receive_notify() - Rx notify
 *
 * @priv: driver context
 * @evt: event type
 * @data: data provided with event
 *
 * IPA will pass a packet to the Linux network stack with skb->data
 */
static void apps_ipa_packet_receive_notify(void *priv,
		enum ipa_dp_evt_type evt,
		unsigned long data)
{
	struct net_device *dev = (struct net_device *)priv;

	if (evt == IPA_RECEIVE) {
		struct sk_buff *skb = (struct sk_buff *)data;
		int result;
		unsigned int packet_len = skb->len;

		IPAWANDBG_LOW("Rx packet was received");
		skb->dev = IPA_NETDEV();
		skb->protocol = htons(ETH_P_MAP);

		if (ipa3_rmnet_res.ipa_napi_enable) {
			trace_rmnet_ipa_netif_rcv_skb3(dev->stats.rx_packets);
			result = netif_receive_skb(skb);
		} else {
			if (dev->stats.rx_packets % IPA_WWAN_RX_SOFTIRQ_THRESH
					== 0) {
				trace_rmnet_ipa_netifni3(dev->stats.rx_packets);
				result = netif_rx_ni(skb);
			} else {
				trace_rmnet_ipa_netifrx3(dev->stats.rx_packets);
				result = netif_rx(skb);
			}
		}

		if (result)	{
			pr_err_ratelimited(DEV_NAME " %s:%d fail on netif_receive_skb\n",
							   __func__, __LINE__);
			dev->stats.rx_dropped++;
		}
		dev->stats.rx_packets++;
		dev->stats.rx_bytes += packet_len;
	} else {
		IPAWANERR("Invalid evt %d received in wan_ipa_receive\n", evt);
	}
}

static int handle3_ingress_format(struct net_device *dev,
			struct rmnet_ioctl_extended_s *in)
{
	int ret = 0;
	struct ipa_sys_connect_params *ipa_wan_ep_cfg;
	int ep_idx;

	IPAWANDBG("Get RMNET_IOCTL_SET_INGRESS_DATA_FORMAT\n");

	ep_idx = ipa3_get_ep_mapping(IPA_CLIENT_APPS_WAN_CONS);
	if (ep_idx == IPA_EP_NOT_ALLOCATED) {
		IPAWANDBG("Embedded datapath not supported\n");
		return -EFAULT;
	}

	ipa_wan_ep_cfg = &rmnet_ipa3_ctx->ipa_to_apps_ep_cfg;
	if ((in->u.data) & RMNET_IOCTL_INGRESS_FORMAT_CHECKSUM) {
		if (ipa3_ctx->ipa_hw_type >= IPA_HW_v4_5)
			ipa_wan_ep_cfg->ipa_ep_cfg.cfg.cs_offload_en =
				IPA_ENABLE_CS_DL_QMAP;
		else
			ipa_wan_ep_cfg->ipa_ep_cfg.cfg.cs_offload_en =
				IPA_ENABLE_CS_OFFLOAD_DL;
		IPAWANDBG("DL chksum set\n");
	}

	if ((in->u.data) & RMNET_IOCTL_INGRESS_FORMAT_AGG_DATA) {
		IPAWANDBG("get AGG size %d count %d\n",
				  in->u.ingress_format.agg_size,
				  in->u.ingress_format.agg_count);

		ret = ipa_disable_apps_wan_cons_deaggr(
			  in->u.ingress_format.agg_size,
			  in->u.ingress_format.agg_count);

		if (!ret) {
			ipa_wan_ep_cfg->ipa_ep_cfg.aggr.aggr_byte_limit =
			   in->u.ingress_format.agg_size;
			ipa_wan_ep_cfg->ipa_ep_cfg.aggr.aggr_pkt_limit =
			   in->u.ingress_format.agg_count;
		}
	}

	if (ipa3_ctx->ipa_hw_type >= IPA_HW_v4_5 &&
		(in->u.data) & RMNET_IOCTL_INGRESS_FORMAT_CHECKSUM) {
		ipa_wan_ep_cfg->ipa_ep_cfg.hdr.hdr_len = 8;
		rmnet_ipa3_ctx->dl_csum_offload_enabled = true;
	} else {
		ipa_wan_ep_cfg->ipa_ep_cfg.hdr.hdr_len = 4;
		rmnet_ipa3_ctx->dl_csum_offload_enabled = false;
	}

	ipa_wan_ep_cfg->ipa_ep_cfg.hdr.hdr_ofst_metadata_valid = 1;
	ipa_wan_ep_cfg->ipa_ep_cfg.hdr.hdr_ofst_metadata = 1;
	ipa_wan_ep_cfg->ipa_ep_cfg.hdr.hdr_ofst_pkt_size_valid = 1;
	ipa_wan_ep_cfg->ipa_ep_cfg.hdr.hdr_ofst_pkt_size = 2;

	ipa_wan_ep_cfg->ipa_ep_cfg.hdr_ext.hdr_total_len_or_pad_valid = true;
	ipa_wan_ep_cfg->ipa_ep_cfg.hdr_ext.hdr_total_len_or_pad = 0;
	ipa_wan_ep_cfg->ipa_ep_cfg.hdr_ext.hdr_payload_len_inc_padding = true;
	ipa_wan_ep_cfg->ipa_ep_cfg.hdr_ext.hdr_total_len_or_pad_offset = 0;
	ipa_wan_ep_cfg->ipa_ep_cfg.hdr_ext.hdr_little_endian = 0;
	ipa_wan_ep_cfg->ipa_ep_cfg.metadata_mask.metadata_mask = 0xFF000000;

	ipa_wan_ep_cfg->client = IPA_CLIENT_APPS_WAN_CONS;

	if (dev->features & NETIF_F_GRO_HW)
	 /* Setup coalescing pipes */
		ipa_wan_ep_cfg->client = IPA_CLIENT_APPS_WAN_COAL_CONS;

	ipa_wan_ep_cfg->notify = apps_ipa_packet_receive_notify;
	ipa_wan_ep_cfg->priv = dev;

	if (ipa3_rmnet_res.ipa_napi_enable)
		ipa_wan_ep_cfg->napi_obj = &(rmnet_ipa3_ctx->wwan_priv->napi);
	ipa_wan_ep_cfg->desc_fifo_sz =
		ipa3_rmnet_res.wan_rx_desc_size * IPA_FIFO_ELEMENT_SIZE;

	mutex_lock(&rmnet_ipa3_ctx->pipe_handle_guard);

	if (atomic_read(&rmnet_ipa3_ctx->is_ssr)) {
		IPAWANDBG("In SSR sequence/recovery\n");
		mutex_unlock(&rmnet_ipa3_ctx->pipe_handle_guard);
		return -EFAULT;
	}
	ret = ipa3_setup_sys_pipe(&rmnet_ipa3_ctx->ipa_to_apps_ep_cfg,
	   &rmnet_ipa3_ctx->ipa3_to_apps_hdl);

	mutex_unlock(&rmnet_ipa3_ctx->pipe_handle_guard);
	if (ret)
		goto end;

	/* construct default WAN RT tbl for IPACM */
	ret = ipa3_setup_a7_qmap_hdr();
	if (ret)
		goto end;

	ret = ipa3_setup_dflt_wan_rt_tables();
	if (ret)
		ipa3_del_a7_qmap_hdr();

end:
	if (ret)
		IPAWANERR("failed to configure ingress\n");

	return ret;
}

/**
 * handle3_egress_format() - Egress data format configuration
 *
 * Setup IPA egress system pipe and Configure:
 *	header handling, checksum, de-aggregation and fifo size
 *
 * @dev: network device
 * @e: egress configuration
 */
static int handle3_egress_format(struct net_device *dev,
			struct rmnet_ioctl_extended_s *e)
{
	int rc;
	struct ipa_sys_connect_params *ipa_wan_ep_cfg;
	int ep_idx;

	IPAWANDBG("get RMNET_IOCTL_SET_EGRESS_DATA_FORMAT %x\n", e->u.data);

	/* in APQ platform, only get QMAP format */
	if (rmnet_ipa3_ctx->ipa_config_is_apq) {
		if ((e->u.data) & RMNET_IOCTL_EGRESS_FORMAT_CHECKSUM) {
			/* QMAPv5 */
			rmnet_ipa3_ctx->dl_csum_offload_enabled = false;
			/* send aggr_info_qmi */
			rc = ipa3_qmi_set_aggr_info(DATA_AGGR_TYPE_QMAP_V01);
		} else {
			/* QMAP */
			rmnet_ipa3_ctx->dl_csum_offload_enabled = false;
			/* send aggr_info_qmi */
			rc = ipa3_qmi_set_aggr_info(DATA_AGGR_TYPE_QMAP_V01);
		}
		rmnet_ipa3_ctx->ipa_mhi_aggr_formet_set = true;
		return rc;
	}

	ep_idx = ipa3_get_ep_mapping(IPA_CLIENT_APPS_WAN_PROD);
	if (ep_idx == IPA_EP_NOT_ALLOCATED) {
		IPAWANDBG("Embedded datapath not supported\n");
		return -EFAULT;
	}

	ipa_wan_ep_cfg = &rmnet_ipa3_ctx->apps_to_ipa_ep_cfg;
	if ((e->u.data) & RMNET_IOCTL_EGRESS_FORMAT_CHECKSUM) {
		IPAWANDBG("UL chksum set\n");
		ipa_wan_ep_cfg->ipa_ep_cfg.hdr.hdr_len = 8;
		ipa_wan_ep_cfg->ipa_ep_cfg.cfg.cs_offload_en =
			IPA_ENABLE_CS_OFFLOAD_UL;
		ipa_wan_ep_cfg->ipa_ep_cfg.cfg.cs_metadata_hdr_offset = 1;
	} else {
		ipa_wan_ep_cfg->ipa_ep_cfg.hdr.hdr_len = 4;
	}

	if ((e->u.data) & RMNET_IOCTL_EGRESS_FORMAT_AGGREGATION) {
		IPAWANDBG("WAN UL Aggregation enabled\n");
		ipa_wan_ep_cfg->ipa_ep_cfg.aggr.aggr_en = IPA_ENABLE_DEAGGR;
		ipa_wan_ep_cfg->ipa_ep_cfg.aggr.aggr = IPA_QCMAP;

		ipa_wan_ep_cfg->ipa_ep_cfg.deaggr.packet_offset_valid = false;

		ipa_wan_ep_cfg->ipa_ep_cfg.hdr.hdr_ofst_pkt_size = 2;

		ipa_wan_ep_cfg->ipa_ep_cfg.hdr_ext.hdr_total_len_or_pad_valid =
			true;
		ipa_wan_ep_cfg->ipa_ep_cfg.hdr_ext.hdr_total_len_or_pad =
			IPA_HDR_PAD;
		ipa_wan_ep_cfg->ipa_ep_cfg.hdr_ext.hdr_pad_to_alignment =
			2;
		ipa_wan_ep_cfg->ipa_ep_cfg.hdr_ext.hdr_payload_len_inc_padding =
			true;
		ipa_wan_ep_cfg->ipa_ep_cfg.hdr_ext.hdr_total_len_or_pad_offset =
			0;
		ipa_wan_ep_cfg->ipa_ep_cfg.hdr_ext.hdr_little_endian =
			false;
	} else {
		IPAWANDBG("WAN UL Aggregation disabled\n");
		ipa_wan_ep_cfg->ipa_ep_cfg.aggr.aggr_en = IPA_BYPASS_AGGR;
	}

	ipa_wan_ep_cfg->ipa_ep_cfg.hdr.hdr_ofst_metadata_valid = 1;
	/* modem want offset at 0! */
	ipa_wan_ep_cfg->ipa_ep_cfg.hdr.hdr_ofst_metadata = 0;

	ipa_wan_ep_cfg->ipa_ep_cfg.mode.dst = IPA_CLIENT_APPS_WAN_PROD;
	ipa_wan_ep_cfg->ipa_ep_cfg.mode.mode = IPA_BASIC;

	ipa_wan_ep_cfg->client = IPA_CLIENT_APPS_WAN_PROD;
	ipa_wan_ep_cfg->notify = apps_ipa_tx_complete_notify;
	ipa_wan_ep_cfg->desc_fifo_sz = IPA_SYS_TX_DATA_DESC_FIFO_SZ;
	ipa_wan_ep_cfg->priv = dev;

	mutex_lock(&rmnet_ipa3_ctx->pipe_handle_guard);
	if (atomic_read(&rmnet_ipa3_ctx->is_ssr)) {
		IPAWANDBG("In SSR sequence/recovery\n");
		mutex_unlock(&rmnet_ipa3_ctx->pipe_handle_guard);
		return -EFAULT;
	}
	rc = ipa3_setup_sys_pipe(
		ipa_wan_ep_cfg, &rmnet_ipa3_ctx->apps_to_ipa3_hdl);
	if (rc) {
		IPAWANERR("failed to config egress endpoint\n");
		mutex_unlock(&rmnet_ipa3_ctx->pipe_handle_guard);
		return rc;
	}
	mutex_unlock(&rmnet_ipa3_ctx->pipe_handle_guard);

	if (rmnet_ipa3_ctx->num_q6_rules != 0) {
		/* already got Q6 UL filter rules*/
		if (ipa3_qmi_ctx->modem_cfg_emb_pipe_flt == false) {
			/* prevent multi-threads accessing num_q6_rules */
			mutex_lock(&rmnet_ipa3_ctx->add_mux_channel_lock);
			rc = ipa3_wwan_add_ul_flt_rule_to_ipa();
			mutex_unlock(
				&rmnet_ipa3_ctx->add_mux_channel_lock);
		}
		if (rc)
			IPAWANERR("install UL rules failed\n");
		else
			rmnet_ipa3_ctx->a7_ul_flt_set = true;
	} else {
		/* wait Q6 UL filter rules*/
		IPAWANDBG("no UL-rules\n");
	}
	rmnet_ipa3_ctx->egress_set = true;

	return rc;
}

/**
 * ipa3_wwan_ioctl() - I/O control for wwan network driver.
 *
 * @dev: network device
 * @ifr: ignored
 * @cmd: cmd to be excecuded. can be one of the following:
 * IPA_WWAN_IOCTL_OPEN - Open the network interface
 * IPA_WWAN_IOCTL_CLOSE - Close the network interface
 *
 * Return codes:
 * 0: success
 * NETDEV_TX_BUSY: Error while transmitting the skb. Try again
 * later
 * -EFAULT: Error while transmitting the skb
 */
static int ipa3_wwan_ioctl(struct net_device *dev, struct ifreq *ifr, int cmd)
{
	int rc = 0;
	int mru = 1000, epid = 1, mux_index, len;
	struct ipa_msg_meta msg_meta;
	struct ipa_wan_msg *wan_msg = NULL;
	struct rmnet_ioctl_extended_s ext_ioctl_data;
	struct rmnet_ioctl_data_s ioctl_data;
	struct ipa3_rmnet_mux_val *mux_channel;
	int rmnet_index;
	uint32_t  mux_id;
	int8_t *v_name;
	struct mutex *mux_mutex_ptr;
	int wan_ep;
	bool tcp_en = false, udp_en = false;

	IPAWANDBG("rmnet_ipa got ioctl number 0x%08x", cmd);
	switch (cmd) {
	/*  Set Ethernet protocol  */
	case RMNET_IOCTL_SET_LLP_ETHERNET:
		break;
	/*  Set RAWIP protocol  */
	case RMNET_IOCTL_SET_LLP_IP:
		break;
	/*  Get link protocol  */
	case RMNET_IOCTL_GET_LLP:
		ioctl_data.u.operation_mode = RMNET_MODE_LLP_IP;
		if (copy_to_user(ifr->ifr_ifru.ifru_data, &ioctl_data,
			sizeof(struct rmnet_ioctl_data_s)))
			rc = -EFAULT;
		break;
	/*  Set QoS header enabled  */
	case RMNET_IOCTL_SET_QOS_ENABLE:
		return -EINVAL;
	/*  Set QoS header disabled  */
	case RMNET_IOCTL_SET_QOS_DISABLE:
		break;
	/*  Get QoS header state  */
	case RMNET_IOCTL_GET_QOS:
		ioctl_data.u.operation_mode = RMNET_MODE_NONE;
		if (copy_to_user(ifr->ifr_ifru.ifru_data, &ioctl_data,
			sizeof(struct rmnet_ioctl_data_s)))
			rc = -EFAULT;
		break;
	/*  Get operation mode */
	case RMNET_IOCTL_GET_OPMODE:
		ioctl_data.u.operation_mode = RMNET_MODE_LLP_IP;
		if (copy_to_user(ifr->ifr_ifru.ifru_data, &ioctl_data,
			sizeof(struct rmnet_ioctl_data_s)))
			rc = -EFAULT;
		break;
	/*  Open transport port  */
	case RMNET_IOCTL_OPEN:
		break;
	/*  Close transport port  */
	case RMNET_IOCTL_CLOSE:
		break;
	/*  Flow enable  */
	case RMNET_IOCTL_FLOW_ENABLE:
		IPAWANERR("RMNET_IOCTL_FLOW_ENABLE not supported\n");
		rc = -EFAULT;
		break;
	/*  Flow disable  */
	case RMNET_IOCTL_FLOW_DISABLE:
		IPAWANERR("RMNET_IOCTL_FLOW_DISABLE not supported\n");
		rc = -EFAULT;
		break;
	/*  Set flow handle  */
	case RMNET_IOCTL_FLOW_SET_HNDL:
		break;

	/*  Extended IOCTLs  */
	case RMNET_IOCTL_EXTENDED:
		if (!ns_capable(dev_net(dev)->user_ns, CAP_NET_ADMIN))
			return -EPERM;
		IPAWANDBG("get ioctl: RMNET_IOCTL_EXTENDED\n");
		if (copy_from_user(&ext_ioctl_data,
			(u8 *)ifr->ifr_ifru.ifru_data,
			sizeof(struct rmnet_ioctl_extended_s))) {
			IPAWANERR("failed to copy extended ioctl data\n");
			rc = -EFAULT;
			break;
		}
		switch (ext_ioctl_data.extended_ioctl) {
		/*  Get features  */
		case RMNET_IOCTL_GET_SUPPORTED_FEATURES:
			IPAWANDBG("get RMNET_IOCTL_GET_SUPPORTED_FEATURES\n");
			ext_ioctl_data.u.data =
				(RMNET_IOCTL_FEAT_NOTIFY_MUX_CHANNEL |
				RMNET_IOCTL_FEAT_SET_EGRESS_DATA_FORMAT |
				RMNET_IOCTL_FEAT_SET_INGRESS_DATA_FORMAT);
			if (copy_to_user((u8 *)ifr->ifr_ifru.ifru_data,
				&ext_ioctl_data,
				sizeof(struct rmnet_ioctl_extended_s)))
				rc = -EFAULT;
			break;
		/*  Set MRU  */
		case RMNET_IOCTL_SET_MRU:
			mru = ext_ioctl_data.u.data;
			IPAWANDBG("get MRU size %d\n",
				ext_ioctl_data.u.data);
			break;
		/*  Get MRU  */
		case RMNET_IOCTL_GET_MRU:
			ext_ioctl_data.u.data = mru;
			if (copy_to_user((u8 *)ifr->ifr_ifru.ifru_data,
				&ext_ioctl_data,
				sizeof(struct rmnet_ioctl_extended_s)))
				rc = -EFAULT;
			break;
		/* GET SG support */
		case RMNET_IOCTL_GET_SG_SUPPORT:
			ext_ioctl_data.u.data =
				ipa3_rmnet_res.ipa_advertise_sg_support;
			if (copy_to_user((u8 *)ifr->ifr_ifru.ifru_data,
				&ext_ioctl_data,
				sizeof(struct rmnet_ioctl_extended_s)))
				rc = -EFAULT;
			break;
		/*  Get endpoint ID  */
		case RMNET_IOCTL_GET_EPID:
			IPAWANDBG("get ioctl: RMNET_IOCTL_GET_EPID\n");
			ext_ioctl_data.u.data = epid;
			if (copy_to_user((u8 *)ifr->ifr_ifru.ifru_data,
				&ext_ioctl_data,
				sizeof(struct rmnet_ioctl_extended_s)))
				rc = -EFAULT;
			if (copy_from_user(&ext_ioctl_data,
				(u8 *)ifr->ifr_ifru.ifru_data,
				sizeof(struct rmnet_ioctl_extended_s))) {
				IPAWANERR("copy extended ioctl data failed\n");
				rc = -EFAULT;
			break;
			}
			IPAWANDBG("RMNET_IOCTL_GET_EPID return %d\n",
					ext_ioctl_data.u.data);
			break;
		/*  Endpoint pair  */
		case RMNET_IOCTL_GET_EP_PAIR:
			IPAWANDBG("get ioctl: RMNET_IOCTL_GET_EP_PAIR\n");
			wan_ep = ipa3_get_ep_mapping(IPA_CLIENT_APPS_WAN_CONS);
			if (wan_ep == IPA_EP_NOT_ALLOCATED) {
				IPAWANERR("Embedded datapath not supported\n");
				rc = -EFAULT;
				break;
			}
			ext_ioctl_data.u.ipa_ep_pair.producer_pipe_num =
				wan_ep;

			wan_ep = ipa3_get_ep_mapping(IPA_CLIENT_APPS_WAN_PROD);
			if (wan_ep == IPA_EP_NOT_ALLOCATED) {
				IPAWANERR("Embedded datapath not supported\n");
				rc = -EFAULT;
				break;
			}
			ext_ioctl_data.u.ipa_ep_pair.consumer_pipe_num =
				wan_ep;
			if (copy_to_user((u8 *)ifr->ifr_ifru.ifru_data,
				&ext_ioctl_data,
				sizeof(struct rmnet_ioctl_extended_s)))
				rc = -EFAULT;
			if (copy_from_user(&ext_ioctl_data,
				(u8 *)ifr->ifr_ifru.ifru_data,
				sizeof(struct rmnet_ioctl_extended_s))) {
				IPAWANERR("copy extended ioctl data failed\n");
				rc = -EFAULT;
				break;
			}
			IPAWANDBG("RMNET_IOCTL_GET_EP_PAIR c: %d p: %d\n",
			ext_ioctl_data.u.ipa_ep_pair.consumer_pipe_num,
			ext_ioctl_data.u.ipa_ep_pair.producer_pipe_num);
			break;
		/*  Get driver name  */
		case RMNET_IOCTL_GET_DRIVER_NAME:
			if (IPA_NETDEV() != NULL) {
				memcpy(&ext_ioctl_data.u.if_name,
					IPA_NETDEV()->name, IFNAMSIZ);
				ext_ioctl_data.u.if_name[IFNAMSIZ - 1] = '\0';
				if (copy_to_user(ifr->ifr_ifru.ifru_data,
					&ext_ioctl_data,
					sizeof(struct rmnet_ioctl_extended_s)))
					rc = -EFAULT;
			} else {
				IPAWANDBG("IPA_NETDEV is NULL\n");
				rc = -EFAULT;
			}
			break;
		/*  Add MUX ID  */
		case RMNET_IOCTL_ADD_MUX_CHANNEL:
			mux_id = ext_ioctl_data.u.rmnet_mux_val.mux_id;
			mux_index = ipa3_find_mux_channel_index(
				ext_ioctl_data.u.rmnet_mux_val.mux_id);
			if (mux_index < MAX_NUM_OF_MUX_CHANNEL) {
				IPAWANDBG("already setup mux(%d)\n", mux_id);
				return rc;
			}
			mutex_lock(&rmnet_ipa3_ctx->add_mux_channel_lock);
			if (rmnet_ipa3_ctx->rmnet_index
				>= MAX_NUM_OF_MUX_CHANNEL) {
				IPAWANERR("Exceed mux_channel limit(%d)\n",
				rmnet_ipa3_ctx->rmnet_index);
				mutex_unlock(
					&rmnet_ipa3_ctx->add_mux_channel_lock);
				return -EFAULT;
			}
			ext_ioctl_data.u.rmnet_mux_val.vchannel_name
				[IFNAMSIZ-1] = '\0';
			IPAWANDBG("ADD_MUX_CHANNEL(%d, name: %s)\n",
			ext_ioctl_data.u.rmnet_mux_val.mux_id,
			ext_ioctl_data.u.rmnet_mux_val.vchannel_name);
			/* cache the mux name and id */
			mux_channel = rmnet_ipa3_ctx->mux_channel;
			rmnet_index = rmnet_ipa3_ctx->rmnet_index;

			mux_channel[rmnet_index].mux_id =
				ext_ioctl_data.u.rmnet_mux_val.mux_id;
			memcpy(mux_channel[rmnet_index].vchannel_name,
				ext_ioctl_data.u.rmnet_mux_val.vchannel_name,
				sizeof(mux_channel[rmnet_index]
					.vchannel_name));
			mux_channel[rmnet_index].vchannel_name[
				IFNAMSIZ - 1] = '\0';

			IPAWANDBG("cashe device[%s:%d] in IPA_wan[%d]\n",
				mux_channel[rmnet_index].vchannel_name,
				mux_channel[rmnet_index].mux_id,
				rmnet_index);
			/* check if UL filter rules coming*/
			v_name =
				ext_ioctl_data.u.rmnet_mux_val.vchannel_name;
			if (rmnet_ipa3_ctx->num_q6_rules != 0 ||
					(rmnet_ipa3_ctx->ipa_config_is_apq)) {
				mux_mutex_ptr =
					&rmnet_ipa3_ctx->add_mux_channel_lock;
				IPAWANERR_RL("dev(%s) register to IPA\n",
					v_name);
				rc = ipa3_wwan_register_to_ipa(
						rmnet_ipa3_ctx->rmnet_index);
				if (rc < 0) {
					IPAWANERR("device %s reg IPA failed\n",
						v_name);
					mutex_unlock(mux_mutex_ptr);
					return -ENODEV;
				}
				mux_channel[rmnet_index].mux_channel_set =
					true;
				mux_channel[rmnet_index].ul_flt_reg =
					true;
			} else {
				IPAWANDBG("dev(%s) haven't registered to IPA\n",
					v_name);
				mux_channel[rmnet_index].mux_channel_set =
					true;
				mux_channel[rmnet_index].ul_flt_reg =
					false;
			}
			rmnet_ipa3_ctx->rmnet_index++;
			mutex_unlock(&rmnet_ipa3_ctx->add_mux_channel_lock);
			break;
		case RMNET_IOCTL_SET_EGRESS_DATA_FORMAT:
			rc = handle3_egress_format(dev, &ext_ioctl_data);
			break;
		case RMNET_IOCTL_SET_INGRESS_DATA_FORMAT:/*  Set IDF  */
			rc = handle3_ingress_format(dev, &ext_ioctl_data);
			break;
		case RMNET_IOCTL_SET_XLAT_DEV_INFO:
			wan_msg = kzalloc(sizeof(struct ipa_wan_msg),
						GFP_KERNEL);
			if (!wan_msg)
				return -ENOMEM;
			ext_ioctl_data.u.if_name[IFNAMSIZ-1] = '\0';
			len = sizeof(wan_msg->upstream_ifname) >
			sizeof(ext_ioctl_data.u.if_name) ?
				sizeof(ext_ioctl_data.u.if_name) :
				sizeof(wan_msg->upstream_ifname);
			strlcpy(wan_msg->upstream_ifname,
				ext_ioctl_data.u.if_name, len);
			wan_msg->upstream_ifname[len-1] = '\0';
			memset(&msg_meta, 0, sizeof(struct ipa_msg_meta));
			msg_meta.msg_type = WAN_XLAT_CONNECT;
			msg_meta.msg_len = sizeof(struct ipa_wan_msg);
			rc = ipa3_send_msg(&msg_meta, wan_msg,
						ipa3_wwan_msg_free_cb);
			if (rc) {
				IPAWANERR("Failed to send XLAT_CONNECT msg\n");
				kfree(wan_msg);
			}
			break;
		/*  Get agg count  */
		case RMNET_IOCTL_GET_AGGREGATION_COUNT:
			break;
		/*  Set agg count  */
		case RMNET_IOCTL_SET_AGGREGATION_COUNT:
			break;
		/*  Get agg size  */
		case RMNET_IOCTL_GET_AGGREGATION_SIZE:
			break;
		/*  Set agg size  */
		case RMNET_IOCTL_SET_AGGREGATION_SIZE:
			break;
		/*  Do flow control  */
		case RMNET_IOCTL_FLOW_CONTROL:
			break;
		/*  For legacy use  */
		case RMNET_IOCTL_GET_DFLT_CONTROL_CHANNEL:
			break;
		/*  Get HW/SW map  */
		case RMNET_IOCTL_GET_HWSW_MAP:
			break;
		/*  Set RX Headroom  */
		case RMNET_IOCTL_SET_RX_HEADROOM:
			break;
		/*  Set RSC/RSB  */
		case RMNET_IOCTL_SET_OFFLOAD:
			if (ext_ioctl_data.u.offload_params.flags
				& RMNET_IOCTL_COALESCING_FORMAT_TCP)
				tcp_en = true;
			if (ext_ioctl_data.u.offload_params.flags
				& RMNET_IOCTL_COALESCING_FORMAT_UDP)
				udp_en = true;
			rc = rmnet_ipa_send_coalesce_notification(
				ext_ioctl_data.u.offload_params.mux_id,
				tcp_en || udp_en, tcp_en, udp_en);
			break;
		default:
			IPAWANERR("[%s] unsupported extended cmd[%d]",
				dev->name,
				ext_ioctl_data.extended_ioctl);
			rc = -EINVAL;
		}
		break;
	default:
			IPAWANERR("[%s] unsupported cmd[%d]",
				dev->name, cmd);
			rc = -EINVAL;
	}
	return rc;
}

static const struct net_device_ops ipa3_wwan_ops_ip = {
	.ndo_open = ipa3_wwan_open,
	.ndo_stop = ipa3_wwan_stop,
	.ndo_start_xmit = ipa3_wwan_xmit,
	.ndo_tx_timeout = ipa3_wwan_tx_timeout,
	.ndo_do_ioctl = ipa3_wwan_ioctl,
	.ndo_change_mtu = ipa3_wwan_change_mtu,
	.ndo_set_mac_address = 0,
	.ndo_validate_addr = 0,
};

/**
 * wwan_setup() - Setups the wwan network driver.
 *
 * @dev: network device
 *
 * Return codes:
 * None
 */

static void ipa3_wwan_setup(struct net_device *dev)
{
	dev->netdev_ops = &ipa3_wwan_ops_ip;
	ether_setup(dev);
	/* set this after calling ether_setup */
	dev->header_ops = 0;  /* No header */
	dev->type = ARPHRD_RAWIP;
	dev->hard_header_len = 0;
	dev->mtu = WWAN_DATA_LEN;
	dev->addr_len = 0;
	dev->flags &= ~(IFF_BROADCAST | IFF_MULTICAST);
	dev->needed_headroom = HEADROOM_FOR_QMAP;
	dev->needed_tailroom = TAILROOM;
	dev->watchdog_timeo = 1000;
}

/* IPA_RM related functions start*/
static void ipa3_q6_prod_rm_request_resource(struct work_struct *work);
static DECLARE_DELAYED_WORK(ipa3_q6_con_rm_request,
		ipa3_q6_prod_rm_request_resource);
static void ipa3_q6_prod_rm_release_resource(struct work_struct *work);
static DECLARE_DELAYED_WORK(ipa3_q6_con_rm_release,
		ipa3_q6_prod_rm_release_resource);

static void ipa3_q6_prod_rm_request_resource(struct work_struct *work)
{
	int ret = 0;

	ret = ipa_rm_request_resource(IPA_RM_RESOURCE_Q6_PROD);
	if (ret < 0 && ret != -EINPROGRESS) {
		IPAWANERR("ipa_rm_request_resource failed %d\n", ret);
		return;
	}
}

static int ipa3_q6_rm_request_resource(void)
{
	queue_delayed_work(rmnet_ipa3_ctx->rm_q6_wq,
	   &ipa3_q6_con_rm_request, 0);
	return 0;
}

static void ipa3_q6_prod_rm_release_resource(struct work_struct *work)
{
	int ret = 0;

	ret = ipa_rm_release_resource(IPA_RM_RESOURCE_Q6_PROD);
	if (ret < 0 && ret != -EINPROGRESS) {
		IPAWANERR("ipa_rm_release_resource failed %d\n", ret);
		return;
	}
}


static int ipa3_q6_rm_release_resource(void)
{
	queue_delayed_work(rmnet_ipa3_ctx->rm_q6_wq,
	   &ipa3_q6_con_rm_release, 0);
	return 0;
}


static void ipa3_q6_rm_notify_cb(void *user_data,
		enum ipa_rm_event event,
		unsigned long data)
{
	switch (event) {
	case IPA_RM_RESOURCE_GRANTED:
		IPAWANDBG_LOW("Q6_PROD GRANTED CB\n");
		break;
	case IPA_RM_RESOURCE_RELEASED:
		IPAWANDBG_LOW("Q6_PROD RELEASED CB\n");
		break;
	default:
		return;
	}
}

/**
 * rmnet_ipa_send_coalesce_notification
 * (uint8_t qmap_id, bool enable, bool tcp, bool udp)
 * send RSC notification
 *
 * This function sends the rsc enable/disable notification
 * fot tcp, udp to user-space module
 */
static int rmnet_ipa_send_coalesce_notification(uint8_t qmap_id,
		bool enable,
		bool tcp,
		bool udp)
{
	struct ipa_msg_meta msg_meta;
	struct ipa_coalesce_info *coalesce_info;
	int rc;

	memset(&msg_meta, 0, sizeof(struct ipa_msg_meta));
	coalesce_info = kzalloc(sizeof(*coalesce_info), GFP_KERNEL);
	if (!coalesce_info)
		return -ENOMEM;

	if (enable) {
		coalesce_info->qmap_id = qmap_id;
		coalesce_info->tcp_enable = tcp;
		coalesce_info->udp_enable = udp;
		msg_meta.msg_type = IPA_COALESCE_ENABLE;
		msg_meta.msg_len = sizeof(struct ipa_coalesce_info);
	} else {
		msg_meta.msg_type = IPA_COALESCE_DISABLE;
		msg_meta.msg_len = sizeof(struct ipa_coalesce_info);
	}
	rc = ipa_send_msg(&msg_meta, coalesce_info, ipa3_wwan_msg_free_cb);
	if (rc) {
		IPAWANERR("ipa_send_msg failed: %d\n", rc);
		return -EFAULT;
	}
	IPAWANDBG("qmap-id(%d),enable(%d),tcp(%d),udp(%d)\n",
		qmap_id, enable, tcp, udp);
	return 0;
}

int ipa3_wwan_set_modem_state(struct wan_ioctl_notify_wan_state *state)
{
	uint32_t bw_mbps = 0;
	int ret = 0;

	if (!state)
		return -EINVAL;

	if (!ipa_pm_is_used())
		return 0;

	if (state->up) {
		bw_mbps = 5200;
		ret = ipa3_vote_for_bus_bw(&bw_mbps);
		if (ret) {
			IPAERR("Failed to vote for bus BW (%u)\n", bw_mbps);
			return ret;
		}
		ret = ipa_pm_activate_sync(rmnet_ipa3_ctx->q6_teth_pm_hdl);
	} else {
		bw_mbps = 0;
		ret = ipa3_vote_for_bus_bw(&bw_mbps);
		if (ret) {
			IPAERR("Failed to vote for bus BW (%u)\n", bw_mbps);
			return ret;
		}
		ret = ipa_pm_deactivate_sync(rmnet_ipa3_ctx->q6_teth_pm_hdl);
	}
	return ret;
}

/**
 * ipa3_q6_register_pm - Register modem clients for PM
 *
 * This function will register 2 client with IPA PM to represent modem
 * in clock scaling calculation:
 *	- "EMB MODEM" - this client will be activated with embedded traffic
	- "TETH MODEM" - this client we be activated by IPACM on offload to
	  modem.
*/
static int ipa3_q6_register_pm(void)
{
	int result;
	struct ipa_pm_register_params pm_reg;

	memset(&pm_reg, 0, sizeof(pm_reg));
	pm_reg.name = "EMB MODEM";
	pm_reg.group = IPA_PM_GROUP_MODEM;
	pm_reg.skip_clk_vote = true;
	result = ipa_pm_register(&pm_reg, &rmnet_ipa3_ctx->q6_pm_hdl);
	if (result) {
		IPAERR("failed to create IPA PM client %d\n", result);
		return result;
	}

	pm_reg.name = "TETH MODEM";
	pm_reg.group = IPA_PM_GROUP_MODEM;
	pm_reg.skip_clk_vote = true;
	result = ipa_pm_register(&pm_reg, &rmnet_ipa3_ctx->q6_teth_pm_hdl);
	if (result) {
		IPAERR("failed to create IPA PM client %d\n", result);
		return result;
	}

	return 0;
}

static void ipa3_q6_deregister_pm(void)
{
	ipa_pm_deactivate_sync(rmnet_ipa3_ctx->q6_pm_hdl);
	ipa_pm_deregister(rmnet_ipa3_ctx->q6_pm_hdl);
}

int ipa3_wwan_set_modem_perf_profile(int throughput)
{
	struct ipa_rm_perf_profile profile;
	int ret;

	IPAWANDBG("throughput: %d\n", throughput);

	if (ipa3_ctx->use_ipa_pm) {
		/* for TETH MODEM on softap/rndis */
		ret = ipa_pm_set_throughput(rmnet_ipa3_ctx->q6_teth_pm_hdl,
			throughput);
	} else {
		memset(&profile, 0, sizeof(profile));
		profile.max_supported_bandwidth_mbps = throughput;
		ret = ipa_rm_set_perf_profile(IPA_RM_RESOURCE_Q6_PROD,
			&profile);
	}

	return ret;
}

static int ipa3_q6_initialize_rm(void)
{
	struct ipa_rm_create_params create_params;
	struct ipa_rm_perf_profile profile;
	int result;

	/* Initialize IPA_RM workqueue */
	rmnet_ipa3_ctx->rm_q6_wq = create_singlethread_workqueue("clnt_req");
	if (!rmnet_ipa3_ctx->rm_q6_wq)
		return -ENOMEM;

	memset(&create_params, 0, sizeof(create_params));
	create_params.name = IPA_RM_RESOURCE_Q6_PROD;
	create_params.reg_params.notify_cb = &ipa3_q6_rm_notify_cb;
	result = ipa_rm_create_resource(&create_params);
	if (result)
		goto create_rsrc_err1;
	memset(&create_params, 0, sizeof(create_params));
	create_params.name = IPA_RM_RESOURCE_Q6_CONS;
	create_params.release_resource = &ipa3_q6_rm_release_resource;
	create_params.request_resource = &ipa3_q6_rm_request_resource;
	result = ipa_rm_create_resource(&create_params);
	if (result)
		goto create_rsrc_err2;
	/* add dependency*/
	result = ipa_rm_add_dependency(IPA_RM_RESOURCE_Q6_PROD,
			IPA_RM_RESOURCE_APPS_CONS);
	if (result)
		goto add_dpnd_err;
	/* setup Performance profile */
	memset(&profile, 0, sizeof(profile));
	profile.max_supported_bandwidth_mbps = 100;
	result = ipa_rm_set_perf_profile(IPA_RM_RESOURCE_Q6_PROD,
			&profile);
	if (result)
		goto set_perf_err;
	result = ipa_rm_set_perf_profile(IPA_RM_RESOURCE_Q6_CONS,
			&profile);
	if (result)
		goto set_perf_err;
	return result;

set_perf_err:
	ipa_rm_delete_dependency(IPA_RM_RESOURCE_Q6_PROD,
			IPA_RM_RESOURCE_APPS_CONS);
add_dpnd_err:
	result = ipa_rm_delete_resource(IPA_RM_RESOURCE_Q6_CONS);
	if (result < 0)
		IPAWANERR("Error deleting resource %d, ret=%d\n",
			IPA_RM_RESOURCE_Q6_CONS, result);
create_rsrc_err2:
	result = ipa_rm_delete_resource(IPA_RM_RESOURCE_Q6_PROD);
	if (result < 0)
		IPAWANERR("Error deleting resource %d, ret=%d\n",
			IPA_RM_RESOURCE_Q6_PROD, result);
create_rsrc_err1:
	destroy_workqueue(rmnet_ipa3_ctx->rm_q6_wq);
	return result;
}

void ipa3_q6_deinitialize_rm(void)
{
	int ret;

	ret = ipa_rm_delete_dependency(IPA_RM_RESOURCE_Q6_PROD,
			IPA_RM_RESOURCE_APPS_CONS);
	if (ret < 0)
		IPAWANERR("Error deleting dependency %d->%d, ret=%d\n",
			IPA_RM_RESOURCE_Q6_PROD, IPA_RM_RESOURCE_APPS_CONS,
			ret);
	ret = ipa_rm_delete_resource(IPA_RM_RESOURCE_Q6_CONS);
	if (ret < 0)
		IPAWANERR("Error deleting resource %d, ret=%d\n",
			IPA_RM_RESOURCE_Q6_CONS, ret);
	ret = ipa_rm_delete_resource(IPA_RM_RESOURCE_Q6_PROD);
	if (ret < 0)
		IPAWANERR("Error deleting resource %d, ret=%d\n",
			IPA_RM_RESOURCE_Q6_PROD, ret);

	if (rmnet_ipa3_ctx->rm_q6_wq)
		destroy_workqueue(rmnet_ipa3_ctx->rm_q6_wq);
}

static void ipa3_wake_tx_queue(struct work_struct *work)
{
	if (IPA_NETDEV()) {
		__netif_tx_lock_bh(netdev_get_tx_queue(IPA_NETDEV(), 0));
		IPAWANDBG("Waking up the workqueue.\n");
		netif_wake_queue(IPA_NETDEV());
		__netif_tx_unlock_bh(netdev_get_tx_queue(IPA_NETDEV(), 0));
	}
}

/**
 * ipa3_rm_resource_granted() - Called upon
 * IPA_RM_RESOURCE_GRANTED event. Wakes up queue is was stopped.
 *
 * @work: work object supplied ny workqueue
 *
 * Return codes:
 * None
 */
static void ipa3_rm_resource_granted(void *dev)
{
	IPAWANDBG_LOW("Resource Granted - starting queue\n");
	schedule_work(&ipa3_tx_wakequeue_work);
}

/**
 * ipa3_rm_notify() - Callback function for RM events. Handles
 * IPA_RM_RESOURCE_GRANTED and IPA_RM_RESOURCE_RELEASED events.
 * IPA_RM_RESOURCE_GRANTED is handled in the context of shared
 * workqueue.
 *
 * @dev: network device
 * @event: IPA RM event
 * @data: Additional data provided by IPA RM
 *
 * Return codes:
 * None
 */
static void ipa3_rm_notify(void *dev, enum ipa_rm_event event,
			  unsigned long data)
{
	struct ipa3_wwan_private *wwan_ptr = netdev_priv(dev);

	pr_debug("%s: event %d\n", __func__, event);
	switch (event) {
	case IPA_RM_RESOURCE_GRANTED:
		if (wwan_ptr->device_status == WWAN_DEVICE_INACTIVE) {
			complete_all(&wwan_ptr->resource_granted_completion);
			break;
		}
		ipa3_rm_resource_granted(dev);
		break;
	case IPA_RM_RESOURCE_RELEASED:
		break;
	default:
		pr_err("%s: unknown event %d\n", __func__, event);
		break;
	}
}

/* IPA_RM related functions end*/

static int ipa3_lcl_mdm_ssr_notifier_cb(struct notifier_block *this,
			   unsigned long code,
			   void *data);

static int ipa3_rmt_mdm_ssr_notifier_cb(struct notifier_block *this,
			   unsigned long code,
			   void *data);

static struct notifier_block ipa3_lcl_mdm_ssr_notifier = {
	.notifier_call = ipa3_lcl_mdm_ssr_notifier_cb,
};

static struct notifier_block ipa3_rmt_mdm_ssr_notifier = {
	.notifier_call = ipa3_rmt_mdm_ssr_notifier_cb,
};


static int get_ipa_rmnet_dts_configuration(struct platform_device *pdev,
		struct ipa3_rmnet_plat_drv_res *ipa_rmnet_drv_res)
{
	int result;

	ipa_rmnet_drv_res->wan_rx_desc_size = IPA_WWAN_CONS_DESC_FIFO_SZ;
	ipa_rmnet_drv_res->ipa_rmnet_ssr =
			of_property_read_bool(pdev->dev.of_node,
			"qcom,rmnet-ipa-ssr");
	pr_info("IPA SSR support = %s\n",
		ipa_rmnet_drv_res->ipa_rmnet_ssr ? "True" : "False");
	ipa_rmnet_drv_res->is_platform_type_msm =
			of_property_read_bool(pdev->dev.of_node,
			"qcom,ipa-platform-type-msm");
	pr_info("IPA is_platform_type_msm = %s\n",
		ipa_rmnet_drv_res->is_platform_type_msm ? "True" : "False");

	ipa_rmnet_drv_res->ipa_advertise_sg_support =
		of_property_read_bool(pdev->dev.of_node,
		"qcom,ipa-advertise-sg-support");
	pr_info("IPA SG support = %s\n",
		ipa_rmnet_drv_res->ipa_advertise_sg_support ? "True" : "False");

	ipa_rmnet_drv_res->ipa_napi_enable =
		of_property_read_bool(pdev->dev.of_node,
			"qcom,ipa-napi-enable");
	pr_info("IPA Napi Enable = %s\n",
		ipa_rmnet_drv_res->ipa_napi_enable ? "True" : "False");

	/* Get IPA WAN RX desc fifo size */
	result = of_property_read_u32(pdev->dev.of_node,
			"qcom,wan-rx-desc-size",
			&ipa_rmnet_drv_res->wan_rx_desc_size);
	if (result)
		pr_info("using default for wan-rx-desc-size = %u\n",
				ipa_rmnet_drv_res->wan_rx_desc_size);
	else
		IPAWANDBG(": found ipa_drv_res->wan-rx-desc-size = %u\n",
				ipa_rmnet_drv_res->wan_rx_desc_size);

	return 0;
}

struct ipa3_rmnet_context ipa3_rmnet_ctx;
static int ipa3_wwan_probe(struct platform_device *pdev);
struct platform_device *m_pdev;

static void ipa3_delayed_probe(struct work_struct *work)
{
	(void)ipa3_wwan_probe(m_pdev);
}

static DECLARE_WORK(ipa3_scheduled_probe, ipa3_delayed_probe);

static void ipa3_ready_cb(void *user_data)
{
	struct platform_device *pdev = (struct platform_device *)(user_data);

	m_pdev = pdev;

	IPAWANDBG("IPA ready callback has been triggered\n");

	schedule_work(&ipa3_scheduled_probe);
}

static void ipa_pm_wwan_pm_cb(void *p, enum ipa_pm_cb_event event)
{
	struct net_device *dev = (struct net_device *)p;
	struct ipa3_wwan_private *wwan_ptr = netdev_priv(dev);

	IPAWANDBG_LOW("event %d\n", event);
	switch (event) {
	case IPA_PM_CLIENT_ACTIVATED:
		if (wwan_ptr->device_status == WWAN_DEVICE_INACTIVE) {
			complete_all(&wwan_ptr->resource_granted_completion);
			break;
		}
		ipa3_rm_resource_granted(dev);
		break;
	default:
		pr_err("%s: unknown event %d\n", __func__, event);
		break;
	}
}

static int ipa3_wwan_register_netdev_pm_client(struct net_device *dev)
{
	int result;
	struct ipa_pm_register_params pm_reg;

	memset(&pm_reg, 0, sizeof(pm_reg));
	pm_reg.name = IPA_NETDEV()->name;
	pm_reg.user_data = dev;
	pm_reg.callback = ipa_pm_wwan_pm_cb;
	pm_reg.group = IPA_PM_GROUP_APPS;
	result = ipa_pm_register(&pm_reg, &rmnet_ipa3_ctx->pm_hdl);
	if (result) {
		IPAERR("failed to create IPA PM client %d\n", result);
			return result;
	}
	return 0;
}

static void ipa3_wwan_deregister_netdev_pm_client(void)
{
	ipa_pm_deactivate_sync(rmnet_ipa3_ctx->pm_hdl);
	ipa_pm_deregister(rmnet_ipa3_ctx->pm_hdl);
}

static int ipa3_wwan_create_wwan_rm_resource(struct net_device *dev)
{
	struct ipa_rm_create_params ipa_rm_params;
	struct ipa_rm_perf_profile profile;
	int ret;

	memset(&ipa_rm_params, 0, sizeof(struct ipa_rm_create_params));
	ipa_rm_params.name = IPA_RM_RESOURCE_WWAN_0_PROD;
	ipa_rm_params.reg_params.user_data = dev;
	ipa_rm_params.reg_params.notify_cb = ipa3_rm_notify;
	ret = ipa_rm_create_resource(&ipa_rm_params);
	if (ret) {
		pr_err("%s: unable to create resourse %d in IPA RM\n",
			__func__, IPA_RM_RESOURCE_WWAN_0_PROD);
		return ret;
	}
	ret = ipa_rm_inactivity_timer_init(IPA_RM_RESOURCE_WWAN_0_PROD,
		IPA_RM_INACTIVITY_TIMER);
	if (ret) {
		pr_err("%s: ipa rm timer init failed %d on resourse %d\n",
			__func__, ret, IPA_RM_RESOURCE_WWAN_0_PROD);
		goto timer_init_err;
	}
	/* add dependency */
	ret = ipa_rm_add_dependency(IPA_RM_RESOURCE_WWAN_0_PROD,
		IPA_RM_RESOURCE_Q6_CONS);
	if (ret)
		goto add_dpnd_err;
	/* setup Performance profile */
	memset(&profile, 0, sizeof(profile));
	profile.max_supported_bandwidth_mbps = IPA_APPS_MAX_BW_IN_MBPS;
	ret = ipa_rm_set_perf_profile(IPA_RM_RESOURCE_WWAN_0_PROD,
		&profile);
	if (ret)
		goto set_perf_err;

	return 0;

set_perf_err:
	ipa_rm_delete_dependency(IPA_RM_RESOURCE_WWAN_0_PROD,
		IPA_RM_RESOURCE_Q6_CONS);
add_dpnd_err:
	ipa_rm_inactivity_timer_destroy(
		IPA_RM_RESOURCE_WWAN_0_PROD); /* IPA_RM */
timer_init_err:
	ipa_rm_delete_resource(IPA_RM_RESOURCE_WWAN_0_PROD);
	return ret;
}

static void ipa3_wwan_delete_wwan_rm_resource(void)
{
	int ret;

	ret = ipa_rm_delete_dependency(IPA_RM_RESOURCE_WWAN_0_PROD,
		IPA_RM_RESOURCE_Q6_CONS);
	if (ret < 0)
		IPAWANERR("Error deleting dependency %d->%d, ret=%d\n",
		IPA_RM_RESOURCE_WWAN_0_PROD, IPA_RM_RESOURCE_Q6_CONS,
		ret);
	ret = ipa_rm_inactivity_timer_destroy(IPA_RM_RESOURCE_WWAN_0_PROD);
	if (ret < 0)
		IPAWANERR(
		"Error ipa_rm_inactivity_timer_destroy resource %d, ret=%d\n",
		IPA_RM_RESOURCE_WWAN_0_PROD, ret);
	ret = ipa_rm_delete_resource(IPA_RM_RESOURCE_WWAN_0_PROD);
	if (ret < 0)
		IPAWANERR("Error deleting resource %d, ret=%d\n",
		IPA_RM_RESOURCE_WWAN_0_PROD, ret);
}

/**
 * ipa3_wwan_probe() - Initialized the module and registers as a
 * network interface to the network stack
 *
 * Note: In case IPA driver hasn't initialized already, the probe function
 * will return immediately after registering a callback to be invoked when
 * IPA driver initialization is complete.
 *
 * Return codes:
 * 0: success
 * -ENOMEM: No memory available
 * -EFAULT: Internal error
 */
static int ipa3_wwan_probe(struct platform_device *pdev)
{
	int ret, i;
	struct net_device *dev;
	int wan_cons_ep;

	pr_info("rmnet_ipa3 started initialization\n");

	if (!ipa3_is_ready()) {
		IPAWANDBG("IPA driver not ready, registering callback\n");
		ret = ipa_register_ipa_ready_cb(ipa3_ready_cb, (void *)pdev);

		/*
		 * If we received -EEXIST, IPA has initialized. So we need
		 * to continue the probing process.
		 */
		if (ret != -EEXIST) {
			if (ret)
				IPAWANERR("IPA CB reg failed - %d\n", ret);
			return ret;
		}
	}

	wan_cons_ep = ipa3_get_ep_mapping(IPA_CLIENT_APPS_WAN_CONS);
	ret = get_ipa_rmnet_dts_configuration(pdev, &ipa3_rmnet_res);
	ipa3_rmnet_ctx.ipa_rmnet_ssr = ipa3_rmnet_res.ipa_rmnet_ssr;

	/* check if booting as mhi-prime */
	rmnet_ipa3_ctx->ipa_config_is_apq
		= ipa3_is_apq();

	ret = ipa3_init_q6_smem();
	if (ret) {
		IPAWANERR("ipa3_init_q6_smem failed\n");
		return ret;
	}

	/* initialize tx/rx endpoint setup */
	memset(&rmnet_ipa3_ctx->apps_to_ipa_ep_cfg, 0,
		sizeof(struct ipa_sys_connect_params));
	memset(&rmnet_ipa3_ctx->ipa_to_apps_ep_cfg, 0,
		sizeof(struct ipa_sys_connect_params));

	/* initialize ex property setup */
	rmnet_ipa3_ctx->num_q6_rules = 0;
	rmnet_ipa3_ctx->old_num_q6_rules = 0;
	rmnet_ipa3_ctx->rmnet_index = 0;
	rmnet_ipa3_ctx->egress_set = false;
	rmnet_ipa3_ctx->a7_ul_flt_set = false;
	rmnet_ipa3_ctx->ipa_mhi_aggr_formet_set = false;
	for (i = 0; i < MAX_NUM_OF_MUX_CHANNEL; i++)
		memset(&rmnet_ipa3_ctx->mux_channel[i], 0,
				sizeof(struct ipa3_rmnet_mux_val));

	/* start A7 QMI service/client */
	if (ipa3_rmnet_res.is_platform_type_msm)
		/* Android platform loads uC */
		ipa3_qmi_service_init(QMI_IPA_PLATFORM_TYPE_MSM_ANDROID_V01);
	else if (ipa3_ctx->ipa_config_is_mhi)
		/* LE MHI platform */
		ipa3_qmi_service_init(QMI_IPA_PLATFORM_TYPE_LE_MHI_V01);
	else
		/* LE platform not loads uC */
		ipa3_qmi_service_init(QMI_IPA_PLATFORM_TYPE_LE_V01);

	if (!atomic_read(&rmnet_ipa3_ctx->is_ssr)) {
		/* Start transport-driver fd ioctl for ipacm for first init */
		ret = ipa3_wan_ioctl_init();
		if (ret)
			goto wan_ioctl_init_err;
	} else {
		/* Enable sending QMI messages after SSR */
		ipa3_wan_ioctl_enable_qmi_messages();
	}

	/* initialize wan-driver netdev */
	dev = alloc_netdev(sizeof(struct ipa3_wwan_private),
			   IPA_WWAN_DEV_NAME,
			   NET_NAME_UNKNOWN,
			   ipa3_wwan_setup);
	if (!dev) {
		IPAWANERR("no memory for netdev\n");
		ret = -ENOMEM;
		goto alloc_netdev_err;
	}
	rmnet_ipa3_ctx->wwan_priv = netdev_priv(dev);
	memset(rmnet_ipa3_ctx->wwan_priv, 0,
		sizeof(*(rmnet_ipa3_ctx->wwan_priv)));
	IPAWANDBG("wwan_ptr (private) = %pK", rmnet_ipa3_ctx->wwan_priv);
	rmnet_ipa3_ctx->wwan_priv->net = dev;
	atomic_set(&rmnet_ipa3_ctx->wwan_priv->outstanding_pkts, 0);
	spin_lock_init(&rmnet_ipa3_ctx->wwan_priv->lock);
	init_completion(
		&rmnet_ipa3_ctx->wwan_priv->resource_granted_completion);

	if (!atomic_read(&rmnet_ipa3_ctx->is_ssr)) {
		/* IPA_RM configuration starts */
		if (ipa3_ctx->use_ipa_pm)
			ret = ipa3_q6_register_pm();
		else
			ret = ipa3_q6_initialize_rm();
		if (ret) {
			IPAWANERR("ipa3_q6_initialize_rm failed, ret: %d\n",
					ret);
			goto q6_init_err;
		}
	}

	if (ipa3_ctx->use_ipa_pm)
		ret = ipa3_wwan_register_netdev_pm_client(dev);
	else
		ret = ipa3_wwan_create_wwan_rm_resource(dev);
	if (ret) {
		IPAWANERR("fail to create/register pm resources\n");
		goto fail_pm;
	}

	/* Enable SG support in netdevice. */
	if (ipa3_rmnet_res.ipa_advertise_sg_support)
		dev->hw_features |= NETIF_F_SG;

	if (ipa3_rmnet_res.ipa_napi_enable)
		netif_napi_add(dev, &(rmnet_ipa3_ctx->wwan_priv->napi),
		       ipa3_rmnet_poll, NAPI_WEIGHT);
	ret = register_netdev(dev);
	if (ret) {
		IPAWANERR("unable to register ipa_netdev %d rc=%d\n",
			0, ret);
		goto set_perf_err;
	}

	IPAWANDBG("IPA-WWAN devices (%s) initialization ok :>>>>\n", dev->name);
	if (ret) {
		IPAWANERR("default configuration failed rc=%d\n",
				ret);
		goto config_err;
	}

	/* for > IPA 4.5, we set the colaescing feature flag on */
	if (ipa3_ctx->ipa_hw_type >= IPA_HW_v4_5)
		dev->hw_features |= NETIF_F_GRO_HW | NETIF_F_RXCSUM;

	/*
	 * for IPA 4.0 offline charge is not needed and we need to prevent
	 * power collapse until IPA uC is loaded.
	 */
	atomic_set(&rmnet_ipa3_ctx->is_initialized, 1);
	if (!atomic_read(&rmnet_ipa3_ctx->is_ssr) && ipa3_ctx->ipa_hw_type !=
		IPA_HW_v4_0) {
		/* offline charging mode */
		ipa3_proxy_clk_unvote();
	}
	atomic_set(&rmnet_ipa3_ctx->is_ssr, 0);
	atomic_set(&rmnet_ipa3_ctx->ap_suspend, 0);
	ipa3_update_ssr_state(false);

	IPAWANERR("rmnet_ipa completed initialization\n");
	return 0;
config_err:
	if (ipa3_rmnet_res.ipa_napi_enable)
		netif_napi_del(&(rmnet_ipa3_ctx->wwan_priv->napi));
	unregister_netdev(dev);
set_perf_err:
	if (ipa3_ctx->use_ipa_pm)
		ipa3_wwan_deregister_netdev_pm_client();
	else
		ipa3_wwan_delete_wwan_rm_resource();
fail_pm:
	if (ipa3_ctx->use_ipa_pm) {
		if (!atomic_read(&rmnet_ipa3_ctx->is_ssr))
			ipa3_q6_deregister_pm();
	} else {
		if (!atomic_read(&rmnet_ipa3_ctx->is_ssr))
			ipa3_q6_deinitialize_rm();
	}
q6_init_err:
	free_netdev(dev);
	rmnet_ipa3_ctx->wwan_priv = NULL;
alloc_netdev_err:
	ipa3_wan_ioctl_deinit();
wan_ioctl_init_err:
	ipa3_qmi_service_exit();
	atomic_set(&rmnet_ipa3_ctx->is_ssr, 0);
	return ret;
}

static int ipa3_wwan_remove(struct platform_device *pdev)
{
	int ret;

	IPAWANINFO("rmnet_ipa started deinitialization\n");
	mutex_lock(&rmnet_ipa3_ctx->pipe_handle_guard);
	ret = ipa3_teardown_sys_pipe(rmnet_ipa3_ctx->ipa3_to_apps_hdl);
	if (ret < 0)
		IPAWANERR("Failed to teardown IPA->APPS pipe\n");
	else
		rmnet_ipa3_ctx->ipa3_to_apps_hdl = -1;
	ret = ipa3_teardown_sys_pipe(rmnet_ipa3_ctx->apps_to_ipa3_hdl);
	if (ret < 0)
		IPAWANERR("Failed to teardown APPS->IPA pipe\n");
	else
		rmnet_ipa3_ctx->apps_to_ipa3_hdl = -1;
	if (ipa3_rmnet_res.ipa_napi_enable)
		netif_napi_del(&(rmnet_ipa3_ctx->wwan_priv->napi));
	mutex_unlock(&rmnet_ipa3_ctx->pipe_handle_guard);
	IPAWANINFO("rmnet_ipa unregister_netdev\n");
	unregister_netdev(IPA_NETDEV());
	if (ipa3_ctx->use_ipa_pm)
		ipa3_wwan_deregister_netdev_pm_client();
	else
		ipa3_wwan_delete_wwan_rm_resource();
	cancel_work_sync(&ipa3_tx_wakequeue_work);
	cancel_delayed_work(&ipa_tether_stats_poll_wakequeue_work);
	if (IPA_NETDEV())
		free_netdev(IPA_NETDEV());
	rmnet_ipa3_ctx->wwan_priv = NULL;
	/* No need to remove wwan_ioctl during SSR */
	if (!atomic_read(&rmnet_ipa3_ctx->is_ssr))
		ipa3_wan_ioctl_deinit();
	if (ipa3_get_ep_mapping(IPA_CLIENT_APPS_WAN_CONS) !=
		IPA_EP_NOT_ALLOCATED) {
		ipa3_del_dflt_wan_rt_tables();
		ipa3_del_a7_qmap_hdr();
	}
	ipa3_del_mux_qmap_hdrs();
	if (ipa3_qmi_ctx->modem_cfg_emb_pipe_flt == false)
		ipa3_wwan_del_ul_flt_rule_to_ipa();
	ipa3_cleanup_deregister_intf();
	/* reset dl_csum_offload_enabled */
	rmnet_ipa3_ctx->dl_csum_offload_enabled = false;
	atomic_set(&rmnet_ipa3_ctx->is_initialized, 0);
	IPAWANINFO("rmnet_ipa completed deinitialization\n");
	return 0;
}

/**
 * rmnet_ipa_ap_suspend() - suspend callback for runtime_pm
 * @dev: pointer to device
 *
 * This callback will be invoked by the runtime_pm framework when an AP suspend
 * operation is invoked, usually by pressing a suspend button.
 *
 * Returns -EAGAIN to runtime_pm framework in case there are pending packets
 * in the Tx queue. This will postpone the suspend operation until all the
 * pending packets will be transmitted.
 *
 * In case there are no packets to send, releases the WWAN0_PROD entity.
 * As an outcome, the number of IPA active clients should be decremented
 * until IPA clocks can be gated.
 */
static int rmnet_ipa_ap_suspend(struct device *dev)
{
	struct net_device *netdev = IPA_NETDEV();
	struct ipa3_wwan_private *wwan_ptr;
	int ret;
	unsigned long flags;

	IPAWANDBG("Enter...\n");

	if (netdev == NULL) {
		IPAWANERR("netdev is NULL.\n");
		ret = 0;
		goto bail;
	}

	wwan_ptr = netdev_priv(netdev);
	if (wwan_ptr == NULL) {
		IPAWANERR("wwan_ptr is NULL.\n");
		ret = 0;
		goto bail;
	}

	/*
	 * Rmnert supend and xmit are executing at the same time, In those
	 * scenarios observing the data was processed when IPA clock are off.
	 * Added changes to synchronize rmnet supend and xmit.
	 */
	atomic_set(&rmnet_ipa3_ctx->ap_suspend, 1);
	spin_lock_irqsave(&wwan_ptr->lock, flags);
	/* Do not allow A7 to suspend in case there are outstanding packets */
	if (atomic_read(&wwan_ptr->outstanding_pkts) != 0) {
		IPAWANDBG("Outstanding packets, postponing AP suspend.\n");
		ret = -EAGAIN;
		atomic_set(&rmnet_ipa3_ctx->ap_suspend, 0);
		spin_unlock_irqrestore(&wwan_ptr->lock, flags);
		goto bail;
	}

	/* Make sure that there is no Tx operation ongoing */
	netif_stop_queue(netdev);
	/* Stoppig Watch dog timer when pipe was in suspend state */
	if (del_timer(&netdev->watchdog_timer))
		dev_put(netdev);
	spin_unlock_irqrestore(&wwan_ptr->lock, flags);

	IPAWANDBG("De-activating the PM/RM resource.\n");
	if (ipa3_ctx->use_ipa_pm)
		ipa_pm_deactivate_sync(rmnet_ipa3_ctx->pm_hdl);
	else
		ipa_rm_release_resource(IPA_RM_RESOURCE_WWAN_0_PROD);
	ret = 0;
bail:
	IPAWANDBG("Exit with %d\n", ret);
	return ret;
}

/**
 * rmnet_ipa_ap_resume() - resume callback for runtime_pm
 * @dev: pointer to device
 *
 * This callback will be invoked by the runtime_pm framework when an AP resume
 * operation is invoked.
 *
 * Enables the network interface queue and returns success to the
 * runtime_pm framework.
 */
static int rmnet_ipa_ap_resume(struct device *dev)
{
	struct net_device *netdev = IPA_NETDEV();

	IPAWANDBG("Enter...\n");
	/* Clear the suspend in progress flag. */
	atomic_set(&rmnet_ipa3_ctx->ap_suspend, 0);
	if (netdev) {
		netif_wake_queue(netdev);
		/* Starting Watch dog timer, pipe was changes to resume state */
		if (netif_running(netdev) && netdev->watchdog_timeo <= 0)
			__netdev_watchdog_up(netdev);
	}
	IPAWANDBG("Exit\n");

	return 0;
}

static void ipa_stop_polling_stats(void)
{
	cancel_delayed_work(&ipa_tether_stats_poll_wakequeue_work);
	ipa3_rmnet_ctx.polling_interval = 0;
}

static const struct of_device_id rmnet_ipa_dt_match[] = {
	{.compatible = "qcom,rmnet-ipa3"},
	{},
};
MODULE_DEVICE_TABLE(of, rmnet_ipa_dt_match);

static const struct dev_pm_ops rmnet_ipa_pm_ops = {
	.suspend_noirq = rmnet_ipa_ap_suspend,
	.resume_noirq = rmnet_ipa_ap_resume,
};

static struct platform_driver rmnet_ipa_driver = {
	.driver = {
		.name = "rmnet_ipa3",
		.owner = THIS_MODULE,
		.pm = &rmnet_ipa_pm_ops,
		.of_match_table = rmnet_ipa_dt_match,
	},
	.probe = ipa3_wwan_probe,
	.remove = ipa3_wwan_remove,
};

/**
 * rmnet_ipa_send_ssr_notification(bool ssr_done) - send SSR notification
 *
 * This function sends the SSR notification before modem shutdown and
 * after_powerup from SSR framework, to user-space module
 */
static void rmnet_ipa_send_ssr_notification(bool ssr_done)
{
	struct ipa_msg_meta msg_meta;
	int rc;

	memset(&msg_meta, 0, sizeof(struct ipa_msg_meta));
	if (ssr_done)
		msg_meta.msg_type = IPA_SSR_AFTER_POWERUP;
	else
		msg_meta.msg_type = IPA_SSR_BEFORE_SHUTDOWN;
	rc = ipa_send_msg(&msg_meta, NULL, NULL);
	if (rc) {
		IPAWANERR("ipa_send_msg failed: %d\n", rc);
		return;
	}
}

static int ipa3_lcl_mdm_ssr_notifier_cb(struct notifier_block *this,
			   unsigned long code,
			   void *data)
{
	if (!ipa3_rmnet_ctx.ipa_rmnet_ssr)
		return NOTIFY_DONE;

	if (!ipa3_ctx) {
		IPAWANERR_RL("ipa3_ctx was not initialized\n");
		return NOTIFY_DONE;
	}

	if (rmnet_ipa3_ctx->ipa_config_is_apq) {
		IPAWANERR("Local modem SSR event=%lu on APQ platform\n",
			code);
		return NOTIFY_DONE;
	}

	switch (code) {
	case SUBSYS_BEFORE_SHUTDOWN:
		IPAWANINFO("IPA received MPSS BEFORE_SHUTDOWN\n");
		/* send SSR before-shutdown notification to IPACM */
		rmnet_ipa_send_ssr_notification(false);
		atomic_set(&rmnet_ipa3_ctx->is_ssr, 1);
		ipa3_q6_pre_shutdown_cleanup();
		if (IPA_NETDEV())
			netif_stop_queue(IPA_NETDEV());
		ipa3_qmi_stop_workqueues();
		ipa3_wan_ioctl_stop_qmi_messages();
		ipa_stop_polling_stats();
		if (atomic_read(&rmnet_ipa3_ctx->is_initialized))
			platform_driver_unregister(&rmnet_ipa_driver);
		if (ipa3_ctx->ipa_mhi_proxy)
			imp_handle_modem_shutdown();
		if (atomic_read(&rmnet_ipa3_ctx->is_ssr) &&
			ipa3_ctx->ipa_hw_type >= IPA_HW_v4_0)
			ipa3_q6_post_shutdown_cleanup();
		ipa3_odl_pipe_cleanup(true);
		IPAWANINFO("IPA BEFORE_SHUTDOWN handling is complete\n");
		break;
	case SUBSYS_AFTER_SHUTDOWN:
		IPAWANINFO("IPA Received MPSS AFTER_SHUTDOWN\n");
		if (atomic_read(&rmnet_ipa3_ctx->is_ssr) &&
			ipa3_ctx->ipa_hw_type < IPA_HW_v4_0)
			ipa3_q6_post_shutdown_cleanup();

		if (ipa3_ctx->ipa_endp_delay_wa)
			ipa3_client_prod_post_shutdown_cleanup();

		IPAWANINFO("IPA AFTER_SHUTDOWN handling is complete\n");
		break;
	case SUBSYS_BEFORE_POWERUP:
		IPAWANINFO("IPA received MPSS BEFORE_POWERUP\n");
		if (atomic_read(&rmnet_ipa3_ctx->is_ssr)) {
			/* clean up cached QMI msg/handlers */
			ipa3_qmi_service_exit();
			ipa3_q6_pre_powerup_cleanup();
		}
		/* hold a proxy vote for the modem. */
		ipa3_proxy_clk_vote();
		ipa3_reset_freeze_vote();
		IPAWANINFO("IPA BEFORE_POWERUP handling is complete\n");
		break;
	case SUBSYS_AFTER_POWERUP:
		IPAWANINFO("IPA received MPSS AFTER_POWERUP\n");
		if (!atomic_read(&rmnet_ipa3_ctx->is_initialized) &&
		       atomic_read(&rmnet_ipa3_ctx->is_ssr))
			platform_driver_register(&rmnet_ipa_driver);
		ipa3_odl_pipe_open();
		IPAWANINFO("IPA AFTER_POWERUP handling is complete\n");
		break;
	default:
		IPAWANDBG("Unsupported subsys notification, IPA received: %lu",
			code);
		break;
	}

	IPAWANDBG_LOW("Exit\n");
	return NOTIFY_DONE;
}

static int ipa3_rmt_mdm_ssr_notifier_cb(struct notifier_block *this,
			   unsigned long code,
			   void *data)
{
	if (!ipa3_rmnet_ctx.ipa_rmnet_ssr) {
		IPAWANERR("SSR event=%lu while not enabled\n", code);
		return NOTIFY_DONE;
	}

	if (!rmnet_ipa3_ctx->ipa_config_is_apq) {
		IPAWANERR("Remote mdm SSR event=%lu on non-APQ platform=%d\n",
			code, ipa3_ctx->platform_type);
		return NOTIFY_DONE;
	}

	switch (code) {
	case SUBSYS_BEFORE_SHUTDOWN:
		IPAWANINFO("IPA received RMT MPSS BEFORE_SHUTDOWN\n");
		break;
	case SUBSYS_AFTER_SHUTDOWN:
		IPAWANINFO("IPA Received RMT MPSS AFTER_SHUTDOWN\n");
		break;
	case SUBSYS_BEFORE_POWERUP:
		IPAWANINFO("IPA received RMT MPSS BEFORE_POWERUP\n");
		break;
	case SUBSYS_AFTER_POWERUP:
		IPAWANINFO("IPA received RMT MPSS AFTER_POWERUP\n");
		break;
	default:
		IPAWANDBG("IPA received RMT MPSS event %lu", code);
		break;
	}
	return NOTIFY_DONE;
}

/**
 * rmnet_ipa_free_msg() - Free the msg sent to user space via ipa_send_msg
 * @buff: pointer to buffer containing the message
 * @len: message len
 * @type: message type
 *
 * This function is invoked when ipa_send_msg is complete (Provided as a
 * free function pointer along with the message).
 */
static void rmnet_ipa_free_msg(void *buff, u32 len, u32 type)
{
	if (!buff) {
		IPAWANERR("Null buffer\n");
		return;
	}

	if (type != IPA_TETHERING_STATS_UPDATE_STATS &&
			type != IPA_TETHERING_STATS_UPDATE_NETWORK_STATS &&
			type != IPA_PER_CLIENT_STATS_CONNECT_EVENT &&
			type != IPA_PER_CLIENT_STATS_DISCONNECT_EVENT) {
		IPAWANERR("Wrong type given. buff %pK type %d\n",
				buff, type);
	}
	kfree(buff);
}

/**
 * rmnet_ipa_get_stats_and_update() - Gets pipe stats from Modem
 *
 * This function queries the IPA Modem driver for the pipe stats
 * via QMI, and updates the user space IPA entity.
 */
static void rmnet_ipa_get_stats_and_update(void)
{
	struct ipa_get_data_stats_req_msg_v01 req;
	struct ipa_get_data_stats_resp_msg_v01 *resp;
	struct ipa_msg_meta msg_meta;
	int rc;

	resp = kzalloc(sizeof(struct ipa_get_data_stats_resp_msg_v01),
		       GFP_KERNEL);
	if (!resp)
		return;

	memset(&req, 0, sizeof(struct ipa_get_data_stats_req_msg_v01));
	memset(resp, 0, sizeof(struct ipa_get_data_stats_resp_msg_v01));

	req.ipa_stats_type = QMI_IPA_STATS_TYPE_PIPE_V01;

	rc = ipa3_qmi_get_data_stats(&req, resp);
	if (rc) {
		IPAWANERR("ipa3_qmi_get_data_stats failed: %d\n", rc);
		kfree(resp);
		return;
	}

	memset(&msg_meta, 0, sizeof(struct ipa_msg_meta));
	msg_meta.msg_type = IPA_TETHERING_STATS_UPDATE_STATS;
	msg_meta.msg_len = sizeof(struct ipa_get_data_stats_resp_msg_v01);
	rc = ipa_send_msg(&msg_meta, resp, rmnet_ipa_free_msg);
	if (rc) {
		IPAWANERR("ipa_send_msg failed: %d\n", rc);
		kfree(resp);
		return;
	}
}

/**
 * tethering_stats_poll_queue() - Stats polling function
 * @work - Work entry
 *
 * This function is scheduled periodically (per the interval) in
 * order to poll the IPA Modem driver for the pipe stats.
 */
static void tethering_stats_poll_queue(struct work_struct *work)
{
	rmnet_ipa_get_stats_and_update();

	/* Schedule again only if there's an active polling interval */
	if (ipa3_rmnet_ctx.polling_interval != 0)
		schedule_delayed_work(&ipa_tether_stats_poll_wakequeue_work,
			msecs_to_jiffies(ipa3_rmnet_ctx.polling_interval*1000));
}

/**
 * rmnet_ipa_get_network_stats_and_update() - Get network stats from IPA Modem
 *
 * This function retrieves the data usage (used quota) from the IPA Modem driver
 * via QMI, and updates IPA user space entity.
 */
static void rmnet_ipa_get_network_stats_and_update(void)
{
	struct ipa_get_apn_data_stats_req_msg_v01 req;
	struct ipa_get_apn_data_stats_resp_msg_v01 *resp;
	struct ipa_msg_meta msg_meta;
	int rc;

	resp = kzalloc(sizeof(struct ipa_get_apn_data_stats_resp_msg_v01),
		       GFP_KERNEL);
	if (!resp)
		return;

	memset(&req, 0, sizeof(struct ipa_get_apn_data_stats_req_msg_v01));
	memset(resp, 0, sizeof(struct ipa_get_apn_data_stats_resp_msg_v01));

	req.mux_id_list_valid = true;
	req.mux_id_list_len = 1;
	req.mux_id_list[0] = ipa3_rmnet_ctx.metered_mux_id;

	rc = ipa3_qmi_get_network_stats(&req, resp);
	if (rc) {
		IPAWANERR("ipa3_qmi_get_network_stats failed: %d\n", rc);
		kfree(resp);
		return;
	}

	memset(&msg_meta, 0, sizeof(struct ipa_msg_meta));
	msg_meta.msg_type = IPA_TETHERING_STATS_UPDATE_NETWORK_STATS;
	msg_meta.msg_len = sizeof(struct ipa_get_apn_data_stats_resp_msg_v01);
	rc = ipa_send_msg(&msg_meta, resp, rmnet_ipa_free_msg);
	if (rc) {
		IPAWANERR("ipa_send_msg failed: %d\n", rc);
		kfree(resp);
		return;
	}
}

/**
 * rmnet_ipa_send_quota_reach_ind() - send quota_reach notification from
 * IPA Modem
 * This function sends the quota_reach indication from the IPA Modem driver
 * via QMI, to user-space module
 */
static void rmnet_ipa_send_quota_reach_ind(void)
{
	struct ipa_msg_meta msg_meta;
	int rc;

	memset(&msg_meta, 0, sizeof(struct ipa_msg_meta));
	msg_meta.msg_type = IPA_QUOTA_REACH;
	rc = ipa_send_msg(&msg_meta, NULL, NULL);
	if (rc) {
		IPAWANERR("ipa_send_msg failed: %d\n", rc);
		return;
	}
}

/**
 * rmnet_ipa3_poll_tethering_stats() - Tethering stats polling IOCTL handler
 * @data - IOCTL data
 *
 * This function handles WAN_IOC_POLL_TETHERING_STATS.
 * In case polling interval received is 0, polling will stop
 * (If there's a polling in progress, it will allow it to finish), and then will
 * fetch network stats, and update the IPA user space.
 *
 * Return codes:
 * 0: Success
 */
int rmnet_ipa3_poll_tethering_stats(struct wan_ioctl_poll_tethering_stats *data)
{
	ipa3_rmnet_ctx.polling_interval = data->polling_interval_secs;

	cancel_delayed_work_sync(&ipa_tether_stats_poll_wakequeue_work);

	if (ipa3_rmnet_ctx.polling_interval == 0) {
		ipa3_qmi_stop_data_qouta();
		rmnet_ipa_get_network_stats_and_update();
		rmnet_ipa_get_stats_and_update();
		return 0;
	}

	schedule_delayed_work(&ipa_tether_stats_poll_wakequeue_work, 0);
	return 0;
}

/**
 * rmnet_ipa_set_data_quota_modem() - Data quota setting IOCTL handler
 * @data - IOCTL data
 *
 * This function handles WAN_IOC_SET_DATA_QUOTA on modem interface.
 * It translates the given interface name to the Modem MUX ID and
 * sends the request of the quota to the IPA Modem driver via QMI.
 *
 * Return codes:
 * 0: Success
 * -EFAULT: Invalid interface name provided
 * other: See ipa_qmi_set_data_quota
 */
static int rmnet_ipa3_set_data_quota_modem(
	struct wan_ioctl_set_data_quota *data)
{
	u32 mux_id;
	int index;
	struct ipa_set_data_usage_quota_req_msg_v01 req;

	/* stop quota */
	if (!data->set_quota)
		ipa3_qmi_stop_data_qouta();

	/* prevent string buffer overflows */
	data->interface_name[IFNAMSIZ-1] = '\0';

	index = find_vchannel_name_index(data->interface_name);
	IPAWANERR("iface name %s, quota %lu\n",
		  data->interface_name,
		  (unsigned long int) data->quota_mbytes);

	if (index == MAX_NUM_OF_MUX_CHANNEL) {
		IPAWANERR("%s is an invalid iface name\n",
			  data->interface_name);
		return -ENODEV;
	}

	mux_id = rmnet_ipa3_ctx->mux_channel[index].mux_id;
	ipa3_rmnet_ctx.metered_mux_id = mux_id;

	memset(&req, 0, sizeof(struct ipa_set_data_usage_quota_req_msg_v01));
	req.apn_quota_list_valid = true;
	req.apn_quota_list_len = 1;
	req.apn_quota_list[0].mux_id = mux_id;
	req.apn_quota_list[0].num_Mbytes = data->quota_mbytes;

	return ipa3_qmi_set_data_quota(&req);
}

static int rmnet_ipa3_set_data_quota_wifi(struct wan_ioctl_set_data_quota *data)
{
	struct ipa_set_wifi_quota wifi_quota;
	int rc = 0;

	memset(&wifi_quota, 0, sizeof(struct ipa_set_wifi_quota));
	wifi_quota.set_quota = data->set_quota;
	wifi_quota.quota_bytes = data->quota_mbytes;
	IPAWANERR("iface name %s, quota %lu\n",
		  data->interface_name,
		  (unsigned long int) data->quota_mbytes);

	rc = ipa3_set_wlan_quota(&wifi_quota);
	/* check if wlan-fw takes this quota-set */
	if (!wifi_quota.set_valid)
		rc = -EFAULT;
	return rc;
}

/**
 * rmnet_ipa_set_data_quota() - Data quota setting IOCTL handler
 * @data - IOCTL data
 *
 * This function handles WAN_IOC_SET_DATA_QUOTA.
 * It translates the given interface name to the Modem MUX ID and
 * sends the request of the quota to the IPA Modem driver via QMI.
 *
 * Return codes:
 * 0: Success
 * -EFAULT: Invalid interface name provided
 * other: See ipa_qmi_set_data_quota
 */
int rmnet_ipa3_set_data_quota(struct wan_ioctl_set_data_quota *data)
{
	enum ipa_upstream_type upstream_type;
	int rc = 0;

	/* prevent string buffer overflows */
	data->interface_name[IFNAMSIZ-1] = '\0';

	/* get IPA backhaul type */
	upstream_type = find_upstream_type(data->interface_name);

	if (upstream_type == IPA_UPSTEAM_MAX) {
		IPAWANERR("Wrong interface_name name %s\n",
			data->interface_name);
	} else if (upstream_type == IPA_UPSTEAM_WLAN) {
		rc = rmnet_ipa3_set_data_quota_wifi(data);
		if (rc) {
			IPAWANERR("set quota on wifi failed\n");
			return rc;
		}
	} else {
		rc = rmnet_ipa3_set_data_quota_modem(data);
		if (rc) {
			IPAWANERR("set quota on modem failed\n");
			return rc;
		}
	}
	return rc;
}
/* rmnet_ipa_set_tether_client_pipe() -
 * @data - IOCTL data
 *
 * This function handles WAN_IOC_SET_DATA_QUOTA.
 * It translates the given interface name to the Modem MUX ID and
 * sends the request of the quota to the IPA Modem driver via QMI.
 *
 * Return codes:
 * 0: Success
 * -EFAULT: Invalid interface name provided
 * other: See ipa_qmi_set_data_quota
 */
int rmnet_ipa3_set_tether_client_pipe(
	struct wan_ioctl_set_tether_client_pipe *data)
{
	int number, i;

	/* error checking if ul_src_pipe_len valid or not*/
	if (data->ul_src_pipe_len > QMI_IPA_MAX_PIPES_V01 ||
		data->ul_src_pipe_len < 0) {
		IPAWANERR("UL src pipes %d exceeding max %d\n",
			data->ul_src_pipe_len,
			QMI_IPA_MAX_PIPES_V01);
		return -EFAULT;
	}
	/* error checking if dl_dst_pipe_len valid or not*/
	if (data->dl_dst_pipe_len > QMI_IPA_MAX_PIPES_V01 ||
		data->dl_dst_pipe_len < 0) {
		IPAWANERR("DL dst pipes %d exceeding max %d\n",
			data->dl_dst_pipe_len,
			QMI_IPA_MAX_PIPES_V01);
		return -EFAULT;
	}

	IPAWANDBG("client %d, UL %d, DL %d, reset %d\n",
	data->ipa_client,
	data->ul_src_pipe_len,
	data->dl_dst_pipe_len,
	data->reset_client);
	number = data->ul_src_pipe_len;
	for (i = 0; i < number; i++) {
		IPAWANDBG("UL index-%d pipe %d\n", i,
			data->ul_src_pipe_list[i]);
		if (data->reset_client)
			ipa3_set_client(data->ul_src_pipe_list[i],
				0, false);
		else
			ipa3_set_client(data->ul_src_pipe_list[i],
				data->ipa_client, true);
	}
	number = data->dl_dst_pipe_len;
	for (i = 0; i < number; i++) {
		IPAWANDBG("DL index-%d pipe %d\n", i,
			data->dl_dst_pipe_list[i]);
		if (data->reset_client)
			ipa3_set_client(data->dl_dst_pipe_list[i],
				0, false);
		else
			ipa3_set_client(data->dl_dst_pipe_list[i],
				data->ipa_client, false);
	}
	return 0;
}

static int rmnet_ipa3_query_tethering_stats_wifi(
	struct wan_ioctl_query_tether_stats *data, bool reset)
{
	struct ipa_get_wdi_sap_stats *sap_stats;
	int rc;

	sap_stats = kzalloc(sizeof(struct ipa_get_wdi_sap_stats),
			GFP_KERNEL);
	if (!sap_stats)
		return -ENOMEM;

	memset(sap_stats, 0, sizeof(struct ipa_get_wdi_sap_stats));

	sap_stats->reset_stats = reset;
	IPAWANDBG("reset the pipe stats %d\n", sap_stats->reset_stats);

	rc = ipa3_get_wlan_stats(sap_stats);
	if (rc) {
		IPAWANERR_RL("can't get ipa3_get_wlan_stats\n");
		kfree(sap_stats);
		return rc;
	} else if (data == NULL) {
		IPAWANDBG("only reset wlan stats\n");
		kfree(sap_stats);
		return 0;
	}

	if (sap_stats->stats_valid) {
		data->ipv4_tx_packets = sap_stats->ipv4_tx_packets;
		data->ipv4_tx_bytes = sap_stats->ipv4_tx_bytes;
		data->ipv4_rx_packets = sap_stats->ipv4_rx_packets;
		data->ipv4_rx_bytes = sap_stats->ipv4_rx_bytes;
		data->ipv6_tx_packets = sap_stats->ipv6_tx_packets;
		data->ipv6_tx_bytes = sap_stats->ipv6_tx_bytes;
		data->ipv6_rx_packets = sap_stats->ipv6_rx_packets;
		data->ipv6_rx_bytes = sap_stats->ipv6_rx_bytes;
	}

	IPAWANDBG("v4_rx_p(%lu) v6_rx_p(%lu) v4_rx_b(%lu) v6_rx_b(%lu)\n",
		(unsigned long int) data->ipv4_rx_packets,
		(unsigned long int) data->ipv6_rx_packets,
		(unsigned long int) data->ipv4_rx_bytes,
		(unsigned long int) data->ipv6_rx_bytes);
	IPAWANDBG("tx_p_v4(%lu)v6(%lu)tx_b_v4(%lu) v6(%lu)\n",
		(unsigned long int) data->ipv4_tx_packets,
		(unsigned long  int) data->ipv6_tx_packets,
		(unsigned long int) data->ipv4_tx_bytes,
		(unsigned long int) data->ipv6_tx_bytes);

	kfree(sap_stats);
	return rc;
}

static int rmnet_ipa3_query_tethering_stats_modem(
	struct wan_ioctl_query_tether_stats *data, bool reset)
{
	struct ipa_get_data_stats_req_msg_v01 *req;
	struct ipa_get_data_stats_resp_msg_v01 *resp;
	int pipe_len, rc;
	struct ipa_pipe_stats_info_type_v01 *stat_ptr;

	req = kzalloc(sizeof(struct ipa_get_data_stats_req_msg_v01),
			GFP_KERNEL);
	if (!req)
		return -ENOMEM;

	resp = kzalloc(sizeof(struct ipa_get_data_stats_resp_msg_v01),
			GFP_KERNEL);
	if (!resp) {
		kfree(req);
		return -ENOMEM;
	}
	memset(req, 0, sizeof(struct ipa_get_data_stats_req_msg_v01));
	memset(resp, 0, sizeof(struct ipa_get_data_stats_resp_msg_v01));

	req->ipa_stats_type = QMI_IPA_STATS_TYPE_PIPE_V01;
	if (reset) {
		req->reset_stats_valid = true;
		req->reset_stats = true;
		IPAWANDBG("reset the pipe stats\n");
	}

	rc = ipa3_qmi_get_data_stats(req, resp);
	if (rc) {
		IPAWANERR("can't get ipa_qmi_get_data_stats\n");
		kfree(req);
		kfree(resp);
		return rc;
	} else if (data == NULL) {
		IPAWANDBG("only reset modem stats\n");
		kfree(req);
		kfree(resp);
		return 0;
	}

	if (resp->dl_dst_pipe_stats_list_valid) {
		for (pipe_len = 0; pipe_len < resp->dl_dst_pipe_stats_list_len;
			pipe_len++) {
			stat_ptr =
				&resp->dl_dst_pipe_stats_list[pipe_len];

			IPAWANDBG_LOW("Check entry(%d) dl_dst_pipe(%d)\n",
				pipe_len,
				stat_ptr->pipe_index);
			IPAWANDBG_LOW("dl_p_v4(%lu)v6(%lu)\n",
				(unsigned long int) stat_ptr->num_ipv4_packets,
				(unsigned long int) stat_ptr->num_ipv6_packets
			);
			IPAWANDBG_LOW("dl_b_v4(%lu)v6(%lu)\n",
				(unsigned long int) stat_ptr->num_ipv4_bytes,
				(unsigned long int) stat_ptr->num_ipv6_bytes);
			if (ipa_get_client_uplink(
				stat_ptr->pipe_index) == false) {
				if (data->ipa_client == ipa_get_client(
					stat_ptr->pipe_index)) {
					/* update the DL stats */
					data->ipv4_rx_packets +=
						stat_ptr->num_ipv4_packets;
					data->ipv6_rx_packets +=
						stat_ptr->num_ipv6_packets;
					data->ipv4_rx_bytes +=
						stat_ptr->num_ipv4_bytes;
					data->ipv6_rx_bytes +=
						stat_ptr->num_ipv6_bytes;
				}
			}
		}
	}
	IPAWANDBG("v4_rx_p(%lu) v6_rx_p(%lu) v4_rx_b(%lu) v6_rx_b(%lu)\n",
		(unsigned long int) data->ipv4_rx_packets,
		(unsigned long int) data->ipv6_rx_packets,
		(unsigned long int) data->ipv4_rx_bytes,
		(unsigned long int) data->ipv6_rx_bytes);

	if (resp->ul_src_pipe_stats_list_valid) {
		for (pipe_len = 0; pipe_len < resp->ul_src_pipe_stats_list_len;
			pipe_len++) {
			stat_ptr =
				&resp->ul_src_pipe_stats_list[pipe_len];
			IPAWANDBG_LOW("Check entry(%d) ul_dst_pipe(%d)\n",
				pipe_len,
				stat_ptr->pipe_index);
			IPAWANDBG_LOW("ul_p_v4(%lu)v6(%lu)\n",
				(unsigned long int) stat_ptr->num_ipv4_packets,
				(unsigned long int) stat_ptr->num_ipv6_packets
			);
			IPAWANDBG_LOW("ul_b_v4(%lu)v6(%lu)\n",
				(unsigned long int)stat_ptr->num_ipv4_bytes,
				(unsigned long int) stat_ptr->num_ipv6_bytes);
			if (ipa_get_client_uplink(
				stat_ptr->pipe_index) == true) {
				if (data->ipa_client == ipa_get_client(
					stat_ptr->pipe_index)) {
					/* update the DL stats */
					data->ipv4_tx_packets +=
						stat_ptr->num_ipv4_packets;
					data->ipv6_tx_packets +=
						stat_ptr->num_ipv6_packets;
					data->ipv4_tx_bytes +=
						stat_ptr->num_ipv4_bytes;
					data->ipv6_tx_bytes +=
						stat_ptr->num_ipv6_bytes;
				}
			}
		}
	}
	IPAWANDBG("tx_p_v4(%lu)v6(%lu)tx_b_v4(%lu) v6(%lu)\n",
		(unsigned long int) data->ipv4_tx_packets,
		(unsigned long  int) data->ipv6_tx_packets,
		(unsigned long int) data->ipv4_tx_bytes,
		(unsigned long int) data->ipv6_tx_bytes);
	kfree(req);
	kfree(resp);
	return 0;
}

static int rmnet_ipa3_query_tethering_stats_hw(
	struct wan_ioctl_query_tether_stats *data, bool reset)
{
	int rc = 0, index = 0;
	struct ipa_quota_stats_all *con_stats;
	struct ipa_quota_stats  *client;

	/* qet HW-stats */
	rc = ipa_get_teth_stats();
	if (rc) {
		IPAWANDBG("ipa_get_teth_stats failed %d,\n", rc);
		return rc;
	}

	/* query DL stats */
	IPAWANDBG("reset the pipe stats? (%d)\n", reset);
	con_stats = kzalloc(sizeof(*con_stats), GFP_KERNEL);
	if (!con_stats) {
		IPAWANERR("no memory\n");
		return -ENOMEM;
	}

	if (rmnet_ipa3_ctx->ipa_config_is_apq) {
		rc = ipa_query_teth_stats(IPA_CLIENT_MHI_PRIME_TETH_PROD,
			con_stats, reset);
		if (rc) {
			IPAERR("MHI_PRIME_TETH_PROD query failed %d,\n", rc);
			kfree(con_stats);
			return rc;
		}
	} else {
		rc = ipa_query_teth_stats(IPA_CLIENT_Q6_WAN_PROD,
			con_stats, reset);
		if (rc) {
			IPAERR("IPA_CLIENT_Q6_WAN_PROD query failed %d,\n", rc);
			kfree(con_stats);
			return rc;
		}
	}
	IPAWANDBG("wlan: v4_rx_p(%d) b(%lld) v6_rx_p(%d) b(%lld)\n",
	con_stats->client[IPA_CLIENT_WLAN1_CONS].num_ipv4_pkts,
	con_stats->client[IPA_CLIENT_WLAN1_CONS].num_ipv4_bytes,
	con_stats->client[IPA_CLIENT_WLAN1_CONS].num_ipv6_pkts,
	con_stats->client[IPA_CLIENT_WLAN1_CONS].num_ipv6_bytes);

	IPAWANDBG("usb: v4_rx_p(%d) b(%lld) v6_rx_p(%d) b(%lld)\n",
	con_stats->client[IPA_CLIENT_USB_CONS].num_ipv4_pkts,
	con_stats->client[IPA_CLIENT_USB_CONS].num_ipv4_bytes,
	con_stats->client[IPA_CLIENT_USB_CONS].num_ipv6_pkts,
	con_stats->client[IPA_CLIENT_USB_CONS].num_ipv6_bytes);

	/* update the DL stats */
	data->ipv4_rx_packets =
		con_stats->client[IPA_CLIENT_WLAN1_CONS].num_ipv4_pkts +
			con_stats->client[IPA_CLIENT_USB_CONS].num_ipv4_pkts;
	data->ipv6_rx_packets =
		con_stats->client[IPA_CLIENT_WLAN1_CONS].num_ipv6_pkts +
			con_stats->client[IPA_CLIENT_USB_CONS].num_ipv6_pkts;
	data->ipv4_rx_bytes =
		con_stats->client[IPA_CLIENT_WLAN1_CONS].num_ipv4_bytes +
			con_stats->client[IPA_CLIENT_USB_CONS].num_ipv4_bytes;
	data->ipv6_rx_bytes =
		con_stats->client[IPA_CLIENT_WLAN1_CONS].num_ipv6_bytes +
			con_stats->client[IPA_CLIENT_USB_CONS].num_ipv6_bytes;

	IPAWANDBG("v4_rx_p(%lu) v6_rx_p(%lu) v4_rx_b(%lu) v6_rx_b(%lu)\n",
		(unsigned long int) data->ipv4_rx_packets,
		(unsigned long int) data->ipv6_rx_packets,
		(unsigned long int) data->ipv4_rx_bytes,
		(unsigned long int) data->ipv6_rx_bytes);

	/* query USB UL stats */
	memset(con_stats, 0, sizeof(struct ipa_quota_stats_all));
	rc = ipa_query_teth_stats(IPA_CLIENT_USB_PROD, con_stats, reset);
	if (rc) {
		IPAERR("IPA_CLIENT_USB_PROD query failed %d\n", rc);
		kfree(con_stats);
		return rc;
	}

	if (rmnet_ipa3_ctx->ipa_config_is_apq)
		index = IPA_CLIENT_MHI_PRIME_TETH_CONS;
	else
		index = IPA_CLIENT_Q6_WAN_CONS;

	IPAWANDBG("usb: v4_tx_p(%d) b(%lld) v6_tx_p(%d) b(%lld)\n",
	con_stats->client[index].num_ipv4_pkts,
	con_stats->client[index].num_ipv4_bytes,
	con_stats->client[index].num_ipv6_pkts,
	con_stats->client[index].num_ipv6_bytes);

	/* update the USB UL stats */
	data->ipv4_tx_packets =
		con_stats->client[index].num_ipv4_pkts;
	data->ipv6_tx_packets =
		con_stats->client[index].num_ipv6_pkts;
	data->ipv4_tx_bytes =
		con_stats->client[index].num_ipv4_bytes;
	data->ipv6_tx_bytes =
		con_stats->client[index].num_ipv6_bytes;

	/* usb UL stats on cv2 */
	client = &con_stats->client[IPA_CLIENT_Q6_LTE_WIFI_AGGR_CONS];
	IPAWANDBG("usb (cv2): v4_tx_p(%d) b(%lld) v6_tx_p(%d) b(%lld)\n",
		client->num_ipv4_pkts,
		client->num_ipv4_bytes,
		client->num_ipv6_pkts,
		client->num_ipv6_bytes);

	/* update cv2 USB UL stats */
	data->ipv4_tx_packets +=
		client->num_ipv4_pkts;
	data->ipv6_tx_packets +=
		client->num_ipv6_pkts;
	data->ipv4_tx_bytes +=
		client->num_ipv4_bytes;
	data->ipv6_tx_bytes +=
		client->num_ipv6_bytes;

	/* usb UL stats on cv2 */
	client = &con_stats->client[IPA_CLIENT_Q6_LTE_WIFI_AGGR_CONS];
	IPAWANDBG("usb (cv2): v4_tx_p(%d) b(%lld) v6_tx_p(%d) b(%lld)\n",
		client->num_ipv4_pkts,
		client->num_ipv4_bytes,
		client->num_ipv6_pkts,
		client->num_ipv6_bytes);

	/* update cv2 USB UL stats */
	data->ipv4_tx_packets +=
		client->num_ipv4_pkts;
	data->ipv6_tx_packets +=
		client->num_ipv6_pkts;
	data->ipv4_tx_bytes +=
		client->num_ipv4_bytes;
	data->ipv6_tx_bytes +=
		client->num_ipv6_bytes;

	/* query WLAN UL stats */
	memset(con_stats, 0, sizeof(struct ipa_quota_stats_all));
	rc = ipa_query_teth_stats(IPA_CLIENT_WLAN1_PROD, con_stats, reset);
	if (rc) {
		IPAERR("IPA_CLIENT_WLAN1_PROD query failed %d\n", rc);
		kfree(con_stats);
		return rc;
	}

	if (rmnet_ipa3_ctx->ipa_config_is_apq)
		index = IPA_CLIENT_MHI_PRIME_TETH_CONS;
	else
		index = IPA_CLIENT_Q6_WAN_CONS;

	IPAWANDBG("wlan: v4_tx_p(%d) b(%lld) v6_tx_p(%d) b(%lld)\n",
	con_stats->client[index].num_ipv4_pkts,
	con_stats->client[index].num_ipv4_bytes,
	con_stats->client[index].num_ipv6_pkts,
	con_stats->client[index].num_ipv6_bytes);

	/* update the wlan UL stats */
	data->ipv4_tx_packets +=
		con_stats->client[index].num_ipv4_pkts;
	data->ipv6_tx_packets +=
		con_stats->client[index].num_ipv6_pkts;
	data->ipv4_tx_bytes +=
		con_stats->client[index].num_ipv4_bytes;
	data->ipv6_tx_bytes +=
		con_stats->client[index].num_ipv6_bytes;

	/* wlan UL stats on cv2 */
	IPAWANDBG("wlan (cv2): v4_tx_p(%d) b(%lld) v6_tx_p(%d) b(%lld)\n",
	con_stats->client[IPA_CLIENT_Q6_LTE_WIFI_AGGR_CONS].num_ipv4_pkts,
	con_stats->client[IPA_CLIENT_Q6_LTE_WIFI_AGGR_CONS].num_ipv4_bytes,
	con_stats->client[IPA_CLIENT_Q6_LTE_WIFI_AGGR_CONS].num_ipv6_pkts,
	con_stats->client[IPA_CLIENT_Q6_LTE_WIFI_AGGR_CONS].num_ipv6_bytes);

	/* update cv2 wlan UL stats */
	client = &con_stats->client[IPA_CLIENT_Q6_LTE_WIFI_AGGR_CONS];
	data->ipv4_tx_packets +=
		client->num_ipv4_pkts;
	data->ipv6_tx_packets +=
		client->num_ipv6_pkts;
	data->ipv4_tx_bytes +=
		client->num_ipv4_bytes;
	data->ipv6_tx_bytes +=
		client->num_ipv6_bytes;

	/* wlan UL stats on cv2 */
	IPAWANDBG("wlan (cv2): v4_tx_p(%d) b(%lld) v6_tx_p(%d) b(%lld)\n",
	con_stats->client[IPA_CLIENT_Q6_LTE_WIFI_AGGR_CONS].num_ipv4_pkts,
	con_stats->client[IPA_CLIENT_Q6_LTE_WIFI_AGGR_CONS].num_ipv4_bytes,
	con_stats->client[IPA_CLIENT_Q6_LTE_WIFI_AGGR_CONS].num_ipv6_pkts,
	con_stats->client[IPA_CLIENT_Q6_LTE_WIFI_AGGR_CONS].num_ipv6_bytes);

	/* update cv2 wlan UL stats */
	client = &con_stats->client[IPA_CLIENT_Q6_LTE_WIFI_AGGR_CONS];
	data->ipv4_tx_packets +=
		client->num_ipv4_pkts;
	data->ipv6_tx_packets +=
		client->num_ipv6_pkts;
	data->ipv4_tx_bytes +=
		client->num_ipv4_bytes;
	data->ipv6_tx_bytes +=
		client->num_ipv6_bytes;

	IPAWANDBG("v4_tx_p(%lu) v6_tx_p(%lu) v4_tx_b(%lu) v6_tx_b(%lu)\n",
		(unsigned long int) data->ipv4_tx_packets,
		(unsigned long  int) data->ipv6_tx_packets,
		(unsigned long int) data->ipv4_tx_bytes,
		(unsigned long int) data->ipv6_tx_bytes);
	kfree(con_stats);
	return rc;
}


int rmnet_ipa3_query_tethering_stats(struct wan_ioctl_query_tether_stats *data,
	bool reset)
{
	enum ipa_upstream_type upstream_type;
	int rc = 0;

	/* prevent string buffer overflows */
	data->upstreamIface[IFNAMSIZ-1] = '\0';
	data->tetherIface[IFNAMSIZ-1] = '\0';

	/* get IPA backhaul type */
	upstream_type = find_upstream_type(data->upstreamIface);

	if (upstream_type == IPA_UPSTEAM_MAX) {
		IPAWANERR(" Wrong upstreamIface name %s\n",
			data->upstreamIface);
	} else if (upstream_type == IPA_UPSTEAM_WLAN) {
		IPAWANDBG_LOW(" query wifi-backhaul stats\n");
		rc = rmnet_ipa3_query_tethering_stats_wifi(
			data, false);
		if (rc) {
			IPAWANERR("wlan WAN_IOC_QUERY_TETHER_STATS failed\n");
			return rc;
		}
	} else {
		IPAWANDBG_LOW(" query modem-backhaul stats\n");
		rc = rmnet_ipa3_query_tethering_stats_modem(
			data, false);
		if (rc) {
			IPAWANERR("modem WAN_IOC_QUERY_TETHER_STATS failed\n");
			return rc;
		}
	}
	return rc;
}

int rmnet_ipa3_query_tethering_stats_all(
	struct wan_ioctl_query_tether_stats_all *data)
{
	struct wan_ioctl_query_tether_stats tether_stats;
	enum ipa_upstream_type upstream_type;
	int rc = 0;

	memset(&tether_stats, 0, sizeof(struct wan_ioctl_query_tether_stats));

	/* prevent string buffer overflows */
	data->upstreamIface[IFNAMSIZ-1] = '\0';

	/* get IPA backhaul type */
	upstream_type = find_upstream_type(data->upstreamIface);

	if (upstream_type == IPA_UPSTEAM_MAX) {
		IPAWANERR(" Wrong upstreamIface name %s\n",
			data->upstreamIface);
	} else if (upstream_type == IPA_UPSTEAM_WLAN) {
		IPAWANDBG_LOW(" query wifi-backhaul stats\n");
		rc = rmnet_ipa3_query_tethering_stats_wifi(
			&tether_stats, data->reset_stats);
		if (rc) {
			IPAWANERR_RL(
				"wlan WAN_IOC_QUERY_TETHER_STATS failed\n");
			return rc;
		}
		data->tx_bytes = tether_stats.ipv4_tx_bytes
			+ tether_stats.ipv6_tx_bytes;
		data->rx_bytes = tether_stats.ipv4_rx_bytes
			+ tether_stats.ipv6_rx_bytes;
	} else {
		IPAWANDBG_LOW(" query modem-backhaul stats\n");
		tether_stats.ipa_client = data->ipa_client;
		if (ipa3_ctx->ipa_hw_type < IPA_HW_v4_0 ||
			!ipa3_ctx->hw_stats.enabled) {
			IPAWANDBG("hw version %d,hw_stats.enabled %d\n",
				ipa3_ctx->ipa_hw_type,
				ipa3_ctx->hw_stats.enabled);
			/* get modem stats from QMI */
			rc = rmnet_ipa3_query_tethering_stats_modem(
				&tether_stats, data->reset_stats);
			if (rc) {
				IPAWANERR("modem QUERY_TETHER_STATS failed\n");
				return rc;
			}
		} else {
			/* get modem stats from IPA-HW counters */
			rc = rmnet_ipa3_query_tethering_stats_hw(
				&tether_stats, data->reset_stats);
			if (rc) {
				IPAWANERR("modem QUERY_TETHER_STATS failed\n");
				return rc;
			}
		}
		data->tx_bytes = tether_stats.ipv4_tx_bytes
			+ tether_stats.ipv6_tx_bytes;
		data->rx_bytes = tether_stats.ipv4_rx_bytes
			+ tether_stats.ipv6_rx_bytes;
	}
	return rc;
}

int rmnet_ipa3_reset_tethering_stats(struct wan_ioctl_reset_tether_stats *data)
{
	enum ipa_upstream_type upstream_type;
	int rc = 0;

	/* prevent string buffer overflows */
	data->upstreamIface[IFNAMSIZ-1] = '\0';

	/* get IPA backhaul type */
	upstream_type = find_upstream_type(data->upstreamIface);

	if (upstream_type == IPA_UPSTEAM_MAX) {
		IPAWANERR(" Wrong upstreamIface name %s\n",
			data->upstreamIface);
	} else if (upstream_type == IPA_UPSTEAM_WLAN) {
		IPAWANERR(" reset wifi-backhaul stats\n");
		rc = rmnet_ipa3_query_tethering_stats_wifi(
			NULL, true);
		if (rc) {
			IPAWANERR("reset WLAN stats failed\n");
			return rc;
		}
	} else {
		IPAWANERR(" reset modem-backhaul stats\n");
		rc = rmnet_ipa3_query_tethering_stats_modem(
			NULL, true);
		if (rc) {
			IPAWANERR("reset MODEM stats failed\n");
			return rc;
		}
	}
	return rc;
}

/**
 * ipa3_broadcast_quota_reach_ind() - Send Netlink broadcast on Quota
 * @mux_id - The MUX ID on which the quota has been reached
 *
 * This function broadcasts a Netlink event using the kobject of the
 * rmnet_ipa interface in order to alert the user space that the quota
 * on the specific interface which matches the mux_id has been reached.
 *
 */
void ipa3_broadcast_quota_reach_ind(u32 mux_id,
	enum ipa_upstream_type upstream_type)
{
	char alert_msg[IPA_QUOTA_REACH_ALERT_MAX_SIZE];
	char iface_name_m[IPA_QUOTA_REACH_IF_NAME_MAX_SIZE];
	char iface_name_l[IPA_QUOTA_REACH_IF_NAME_MAX_SIZE];
	char *envp[IPA_UEVENT_NUM_EVNP] = {
		alert_msg, iface_name_l, iface_name_m, NULL};
	int res;
	int index;

	/* check upstream_type*/
	if (upstream_type == IPA_UPSTEAM_MAX) {
		IPAWANERR(" Wrong upstreamIface type %d\n", upstream_type);
		return;
	} else if (upstream_type == IPA_UPSTEAM_MODEM) {
		index = ipa3_find_mux_channel_index(mux_id);
		if (index == MAX_NUM_OF_MUX_CHANNEL) {
			IPAWANERR("%u is an mux ID\n", mux_id);
			return;
		}
	}
	res = snprintf(alert_msg, IPA_QUOTA_REACH_ALERT_MAX_SIZE,
			"ALERT_NAME=%s", "quotaReachedAlert");
	if (res >= IPA_QUOTA_REACH_ALERT_MAX_SIZE) {
		IPAWANERR("message too long (%d)", res);
		return;
	}
	/* posting msg for L-release for CNE */
	if (upstream_type == IPA_UPSTEAM_MODEM) {
		res = snprintf(iface_name_l,
			IPA_QUOTA_REACH_IF_NAME_MAX_SIZE,
			"UPSTREAM=%s",
			rmnet_ipa3_ctx->mux_channel[index].vchannel_name);
	} else {
		res = snprintf(iface_name_l, IPA_QUOTA_REACH_IF_NAME_MAX_SIZE,
			"UPSTREAM=%s", IPA_UPSTEAM_WLAN_IFACE_NAME);
	}
	if (res >= IPA_QUOTA_REACH_IF_NAME_MAX_SIZE) {
		IPAWANERR("message too long (%d)", res);
		return;
	}
	/* posting msg for M-release for CNE */
	if (upstream_type == IPA_UPSTEAM_MODEM) {
		res = snprintf(iface_name_m,
			IPA_QUOTA_REACH_IF_NAME_MAX_SIZE,
			"INTERFACE=%s",
			rmnet_ipa3_ctx->mux_channel[index].vchannel_name);
	} else {
		res = snprintf(iface_name_m,
			IPA_QUOTA_REACH_IF_NAME_MAX_SIZE,
			"INTERFACE=%s",
			IPA_UPSTEAM_WLAN_IFACE_NAME);
	}
	if (res >= IPA_QUOTA_REACH_IF_NAME_MAX_SIZE) {
		IPAWANERR("message too long (%d)", res);
		return;
	}

	IPAWANERR("putting nlmsg: <%s> <%s> <%s>\n",
		alert_msg, iface_name_l, iface_name_m);
	kobject_uevent_env(&(IPA_NETDEV()->dev.kobj),
		KOBJ_CHANGE, envp);

	rmnet_ipa_send_quota_reach_ind();
}

/**
 * ipa3_q6_handshake_complete() - Perform operations once Q6 is up
 * @ssr_bootup - Indicates whether this is a cold boot-up or post-SSR.
 *
 * This function is invoked once the handshake between the IPA AP driver
 * and IPA Q6 driver is complete. At this point, it is possible to perform
 * operations which can't be performed until IPA Q6 driver is up.
 *
 */
void ipa3_q6_handshake_complete(bool ssr_bootup)
{
	/* It is required to recover the network stats after SSR recovery */
	if (ssr_bootup) {
		/*
		 * In case the uC is required to be loaded by the Modem,
		 * the proxy vote will be removed only when uC loading is
		 * complete and indication is received by the AP. After SSR,
		 * uC is already loaded. Therefore, proxy vote can be removed
		 * once Modem init is complete.
		 */
		ipa3_proxy_clk_unvote();

		/* send SSR power-up notification to IPACM */
		rmnet_ipa_send_ssr_notification(true);

		/*
		 * It is required to recover the network stats after
		 * SSR recovery
		 */
		rmnet_ipa_get_network_stats_and_update();
	}
	if (ipa3_ctx->ipa_mhi_proxy)
		imp_handle_modem_ready();
}

static inline bool rmnet_ipa3_check_any_client_inited
(
	enum ipacm_per_client_device_type device_type
)
{
	int i = 0;
	struct ipa_tether_device_info *teth_ptr = NULL;

	for (; i < IPA_MAX_NUM_HW_PATH_CLIENTS; i++) {
		teth_ptr = &rmnet_ipa3_ctx->tether_device[device_type];

		if (teth_ptr->lan_client[i].client_idx != -1 &&
			teth_ptr->lan_client[i].inited) {
			IPAWANERR("Found client index: %d which is inited\n",
				 i);
			return true;
		}
	}

	return false;
}

static inline int rmnet_ipa3_get_lan_client_info
(
	enum ipacm_per_client_device_type device_type,
	uint8_t mac[]
)
{
	int i = 0;
	struct ipa_tether_device_info *teth_ptr = NULL;

	IPAWANDBG("Client MAC %02x:%02x:%02x:%02x:%02x:%02x\n",
		mac[0], mac[1], mac[2],
		mac[3], mac[4], mac[5]);

	for (; i < IPA_MAX_NUM_HW_PATH_CLIENTS; i++) {
		teth_ptr = &rmnet_ipa3_ctx->tether_device[device_type];

		if (memcmp(
			teth_ptr->lan_client[i].mac,
			mac,
			IPA_MAC_ADDR_SIZE) == 0) {
			IPAWANDBG("Matched client index: %d\n", i);
			return i;
		}
	}

	return -EINVAL;
}

static inline int rmnet_ipa3_delete_lan_client_info
(
	enum ipacm_per_client_device_type device_type,
	int lan_clnt_idx
)
{
	struct ipa_lan_client *lan_client = NULL;
	int i;
	struct ipa_tether_device_info *teth_ptr = NULL;

	IPAWANDBG("Delete lan client info: %d, %d, %d\n",
		rmnet_ipa3_ctx->tether_device[device_type].num_clients,
		lan_clnt_idx, device_type);
	/* Check if Device type is valid. */

	if (device_type >= IPACM_MAX_CLIENT_DEVICE_TYPES ||
		device_type < 0) {
		IPAWANERR("Invalid Device type: %d\n", device_type);
		return -EINVAL;
	}

	/* Check if the request is to clean up all clients. */
	teth_ptr = &rmnet_ipa3_ctx->tether_device[device_type];

	if (lan_clnt_idx == 0xffffffff) {
		/* Reset the complete device info. */
		memset(teth_ptr, 0,
				sizeof(struct ipa_tether_device_info));
		teth_ptr->ul_src_pipe = -1;
		for (i = 0; i < IPA_MAX_NUM_HW_PATH_CLIENTS; i++)
			teth_ptr->lan_client[i].client_idx = -1;
	} else {
		lan_client = &teth_ptr->lan_client[lan_clnt_idx];

		/* Reset the client info before sending the message. */
		memset(lan_client, 0, sizeof(struct ipa_lan_client));
		lan_client->client_idx = -1;
		/* Decrement the number of clients. */
		rmnet_ipa3_ctx->tether_device[device_type].num_clients--;

	}
	return 0;
}

/* Query must be free-d by the caller */
static int rmnet_ipa_get_hw_fnr_stats_v2(
	struct ipa_lan_client_cntr_index *client,
	struct wan_ioctl_query_per_client_stats *data,
	struct ipa_ioc_flt_rt_query *query)
{
	int num_counters;

	query->start_id = client->ul_cnt_idx;
	query->end_id = client->dl_cnt_idx;

	query->reset = data->reset_stats;
	num_counters = query->end_id - query->start_id + 1;

	if (num_counters != 2) {
		IPAWANERR("Dont support more than 2 counter\n");
		return -EINVAL;
	}

	IPAWANDBG(" Start/End %u/%u, num counters = %d\n",
		query->start_id, query->end_id, num_counters);

	query->stats = (uint64_t)kcalloc(
			num_counters,
			sizeof(struct ipa_flt_rt_stats),
			GFP_KERNEL);
	if (!query->stats) {
		IPAERR("Failed to allocate memory for query stats\n");
		return -ENOMEM;
	}

	if (ipa_get_flt_rt_stats(query)) {
		IPAERR("Failed to request stats from h/w\n");
		return -EINVAL;
	}

	IPAWANDBG("ul: bytes = %llu, pkts = %u, pkts_hash = %u\n",
	  ((struct ipa_flt_rt_stats *)query->stats)[0].num_bytes,
	  ((struct ipa_flt_rt_stats *)query->stats)[0].num_pkts,
	  ((struct ipa_flt_rt_stats *)query->stats)[0].num_pkts_hash);
	IPAWANDBG("dl: bytes = %llu, pkts = %u, pkts_hash = %u\n",
	  ((struct ipa_flt_rt_stats *)query->stats)[1].num_bytes,
	  ((struct ipa_flt_rt_stats *)query->stats)[1].num_pkts,
	  ((struct ipa_flt_rt_stats *)query->stats)[1].num_pkts_hash);

	return 0;
}

/* rmnet_ipa3_set_lan_client_info() -
 * @data - IOCTL data
 *
 * This function handles WAN_IOC_SET_LAN_CLIENT_INFO.
 * It is used to store LAN client information which
 * is used to fetch the packet stats for a client.
 *
 * Return codes:
 * 0: Success
 * -EINVAL: Invalid args provided
 */
int rmnet_ipa3_set_lan_client_info(
	struct wan_ioctl_lan_client_info *data)
{
	struct ipa_lan_client *lan_client = NULL;
	struct ipa_lan_client_cntr_index
		*client_index = NULL;
	struct ipa_tether_device_info *teth_ptr = NULL;


	IPAWANDBG("Client MAC %02x:%02x:%02x:%02x:%02x:%02x\n",
		data->mac[0], data->mac[1], data->mac[2],
		data->mac[3], data->mac[4], data->mac[5]);

	/* Check if Device type is valid. */
	if (data->device_type >= IPACM_MAX_CLIENT_DEVICE_TYPES ||
		data->device_type < 0) {
		IPAWANERR("Invalid Device type: %d\n", data->device_type);
		return -EINVAL;
	}

	/* Check if Client index is valid. */
	if (data->client_idx >= IPA_MAX_NUM_HW_PATH_CLIENTS ||
		data->client_idx < 0) {
		IPAWANERR("Invalid Client Index: %d\n", data->client_idx);
		return -EINVAL;
	}

	/* This should be done when allocation of hw fnr counters happens */
	if (!(data->ul_cnt_idx > 0 &&
		data->dl_cnt_idx == (data->ul_cnt_idx + 1))) {
		IPAWANERR("Invalid counter indices %u, %u\n",
				data->ul_cnt_idx, data->dl_cnt_idx);
		return -EINVAL;
	}

	mutex_lock(&rmnet_ipa3_ctx->per_client_stats_guard);
	if (data->client_init) {
		/* check if the client is already inited. */
		if (rmnet_ipa3_ctx->tether_device[data->device_type]
			.lan_client[data->client_idx].inited) {
			IPAWANERR("Client already inited: %d:%d\n",
				data->device_type, data->client_idx);
			mutex_unlock(&rmnet_ipa3_ctx->per_client_stats_guard);
			return -EINVAL;
		}
	}

	teth_ptr = &rmnet_ipa3_ctx->tether_device[data->device_type];
	lan_client = &teth_ptr->lan_client[data->client_idx];
	client_index = &teth_ptr->lan_client_indices[data->client_idx];

	memcpy(lan_client->mac, data->mac, IPA_MAC_ADDR_SIZE);

	lan_client->client_idx = data->client_idx;

	/* Update the Source pipe. */
	rmnet_ipa3_ctx->tether_device[data->device_type].ul_src_pipe =
			ipa3_get_ep_mapping(data->ul_src_pipe);

	/* Update the header length if not set. */
	if (!rmnet_ipa3_ctx->tether_device[data->device_type].hdr_len)
		rmnet_ipa3_ctx->tether_device[data->device_type].hdr_len =
			data->hdr_len;
	client_index->ul_cnt_idx = data->ul_cnt_idx;
	client_index->dl_cnt_idx = data->dl_cnt_idx;

	IPAWANDBG("Device type %d, ul/dl = %d/%d\n",
			data->device_type,
			data->ul_cnt_idx,
			data->dl_cnt_idx);

	lan_client->inited = true;

	rmnet_ipa3_ctx->tether_device[data->device_type].num_clients++;

	IPAWANDBG("Set the lan client info: %d, %d, %d\n",
		lan_client->client_idx,
		rmnet_ipa3_ctx->tether_device[data->device_type].ul_src_pipe,
		rmnet_ipa3_ctx->tether_device[data->device_type].num_clients);

	mutex_unlock(&rmnet_ipa3_ctx->per_client_stats_guard);

	return 0;
}

/* rmnet_ipa3_delete_lan_client_info() -
 * @data - IOCTL data
 *
 * This function handles WAN_IOC_DELETE_LAN_CLIENT_INFO.
 * It is used to delete LAN client information which
 * is used to fetch the packet stats for a client.
 *
 * Return codes:
 * 0: Success
 * -EINVAL: Invalid args provided
 */
int rmnet_ipa3_clear_lan_client_info(
	struct wan_ioctl_lan_client_info *data)
{
	struct ipa_lan_client *lan_client = NULL;
	struct ipa_tether_device_info *teth_ptr = NULL;

	IPAWANDBG("Client MAC %02x:%02x:%02x:%02x:%02x:%02x\n",
		data->mac[0], data->mac[1], data->mac[2],
		data->mac[3], data->mac[4], data->mac[5]);

	/* Check if Device type is valid. */
	if (data->device_type >= IPACM_MAX_CLIENT_DEVICE_TYPES ||
		data->device_type < 0) {
		IPAWANERR("Invalid Device type: %d\n", data->device_type);
		return -EINVAL;
	}

	/* Check if Client index is valid. */
	if (data->client_idx >= IPA_MAX_NUM_HW_PATH_CLIENTS ||
		data->client_idx < 0) {
		IPAWANERR("Invalid Client Index: %d\n", data->client_idx);
		return -EINVAL;
	}

	IPAWANDBG("Client : %d:%d:%d\n",
		data->device_type, data->client_idx,
		rmnet_ipa3_ctx->tether_device[data->device_type].num_clients);

	teth_ptr = &rmnet_ipa3_ctx->tether_device[data->device_type];
	mutex_lock(&rmnet_ipa3_ctx->per_client_stats_guard);
	lan_client = &teth_ptr->lan_client[data->client_idx];

	if (!data->client_init) {
		/* check if the client is already de-inited. */
		if (!lan_client->inited) {
			IPAWANERR("Client already de-inited: %d:%d\n",
				data->device_type, data->client_idx);
			mutex_unlock(&rmnet_ipa3_ctx->per_client_stats_guard);
			return -EINVAL;
		}
	}

	lan_client->inited = false;
	mutex_unlock(&rmnet_ipa3_ctx->per_client_stats_guard);

	return 0;
}


/* rmnet_ipa3_send_lan_client_msg() -
 * @data - IOCTL data
 *
 * This function handles WAN_IOC_SEND_LAN_CLIENT_MSG.
 * It is used to send LAN client information to IPACM.
 *
 * Return codes:
 * 0: Success
 * -EINVAL: Invalid args provided
 */
int rmnet_ipa3_send_lan_client_msg(
	struct wan_ioctl_send_lan_client_msg *data)
{
	struct ipa_msg_meta msg_meta;
	int rc;
	struct ipa_lan_client_msg *lan_client;

	/* Notify IPACM to reset the client index. */
	lan_client = kzalloc(sizeof(struct ipa_lan_client_msg),
		       GFP_KERNEL);
	if (!lan_client) {
		IPAWANERR("Can't allocate memory for tether_info\n");
		return -ENOMEM;
	}

	if (data->client_event != IPA_PER_CLIENT_STATS_CONNECT_EVENT &&
		data->client_event != IPA_PER_CLIENT_STATS_DISCONNECT_EVENT) {
		IPAWANERR("Wrong event given. Event:- %d\n",
			data->client_event);
		kfree(lan_client);
		return -EINVAL;
	}
	data->lan_client.lanIface[IPA_RESOURCE_NAME_MAX-1] = '\0';
	memset(&msg_meta, 0, sizeof(struct ipa_msg_meta));
	memcpy(lan_client, &data->lan_client,
		sizeof(struct ipa_lan_client_msg));
	msg_meta.msg_type = data->client_event;
	msg_meta.msg_len = sizeof(struct ipa_lan_client_msg);

	rc = ipa_send_msg(&msg_meta, lan_client, rmnet_ipa_free_msg);
	if (rc) {
		IPAWANERR("ipa_send_msg failed: %d\n", rc);
		kfree(lan_client);
		return rc;
	}
	return 0;
}

/* rmnet_ipa3_enable_per_client_stats() -
 * @data - IOCTL data
 *
 * This function handles WAN_IOC_ENABLE_PER_CLIENT_STATS.
 * It is used to indicate Q6 to start capturing per client stats.
 *
 * Return codes:
 * 0: Success
 * -EINVAL: Invalid args provided
 */
int rmnet_ipa3_enable_per_client_stats(
	bool *data)
{
	struct ipa_enable_per_client_stats_req_msg_v01 *req;
	struct ipa_enable_per_client_stats_resp_msg_v01 *resp;
	int rc;

	req =
	kzalloc(sizeof(struct ipa_enable_per_client_stats_req_msg_v01),
			GFP_KERNEL);
	if (!req) {
		IPAWANERR("Can't allocate memory for stats message\n");
		return -ENOMEM;
	}
	resp =
	kzalloc(sizeof(struct ipa_enable_per_client_stats_resp_msg_v01),
			GFP_KERNEL);
	if (!resp) {
		IPAWANERR("Can't allocate memory for stats message\n");
		kfree(req);
		return -ENOMEM;
	}
	memset(req, 0,
		sizeof(struct ipa_enable_per_client_stats_req_msg_v01));
	memset(resp, 0,
		sizeof(struct ipa_enable_per_client_stats_resp_msg_v01));

	if (*data)
		req->enable_per_client_stats = 1;
	else
		req->enable_per_client_stats = 0;

	rc = ipa3_qmi_enable_per_client_stats(req, resp);
	if (rc) {
		IPAWANERR("can't enable per client stats\n");
		kfree(req);
		kfree(resp);
		return rc;
	}

	kfree(req);
	kfree(resp);
	return 0;
}

int rmnet_ipa3_query_per_client_stats(
	struct wan_ioctl_query_per_client_stats *data)
{
	struct ipa_get_stats_per_client_req_msg_v01 *req;
	struct ipa_get_stats_per_client_resp_msg_v01 *resp;
	int rc, lan_clnt_idx, lan_clnt_idx1, i;
	struct ipa_lan_client *lan_client = NULL;
	struct ipa_tether_device_info *teth_ptr = NULL;

	IPAWANDBG("Client MAC %02x:%02x:%02x:%02x:%02x:%02x\n",
		data->client_info[0].mac[0],
		data->client_info[0].mac[1],
		data->client_info[0].mac[2],
		data->client_info[0].mac[3],
		data->client_info[0].mac[4],
		data->client_info[0].mac[5]);

	/* Check if Device type is valid. */
	if (data->device_type >= IPACM_MAX_CLIENT_DEVICE_TYPES ||
		data->device_type < 0) {
		IPAWANERR("Invalid Device type: %d\n", data->device_type);
		return -EINVAL;
	}

	/* Check if num_clients is valid. */
	if (data->num_clients != IPA_MAX_NUM_HW_PATH_CLIENTS &&
		data->num_clients != 1) {
		IPAWANERR("Invalid number of clients: %d\n", data->num_clients);
		return -EINVAL;
	}

	mutex_lock(&rmnet_ipa3_ctx->per_client_stats_guard);

	/* Check if Source pipe is valid. */
	if (rmnet_ipa3_ctx->tether_device
		[data->device_type].ul_src_pipe == -1) {
		IPAWANERR("Device not initialized: %d\n", data->device_type);
		mutex_unlock(&rmnet_ipa3_ctx->per_client_stats_guard);
		return -EINVAL;
	}

	/* Check if we have clients connected. */
	if (rmnet_ipa3_ctx->tether_device[data->device_type].num_clients == 0) {
		IPAWANERR("No clients connected: %d\n", data->device_type);
		mutex_unlock(&rmnet_ipa3_ctx->per_client_stats_guard);
		return -EINVAL;
	}

	if (data->num_clients == 1) {
		/* Check if the client info is valid.*/
		lan_clnt_idx1 = rmnet_ipa3_get_lan_client_info(
			data->device_type,
			data->client_info[0].mac);
		if (lan_clnt_idx1 < 0) {
			IPAWANERR("Client info not available return.\n");
			mutex_unlock(&rmnet_ipa3_ctx->per_client_stats_guard);
			return -EINVAL;
		}

		teth_ptr = &rmnet_ipa3_ctx->tether_device[data->device_type];
		lan_client = &teth_ptr->lan_client[lan_clnt_idx1];

		/*
		 * Check if disconnect flag is set and
		 * see if all the clients info are cleared.
		 */
		if (data->disconnect_clnt &&
			lan_client->inited) {
			IPAWANERR("Client not inited. Try again.\n");
			mutex_unlock(&rmnet_ipa3_ctx->per_client_stats_guard);
			return -EAGAIN;
		}

	} else {
		/* Max number of clients. */
		/* Check if disconnect flag is set and
		 * see if all the clients info are cleared.
		 */
		if (data->disconnect_clnt &&
			rmnet_ipa3_check_any_client_inited(data->device_type)) {
			IPAWANERR("CLient not inited. Try again.\n");
			mutex_unlock(&rmnet_ipa3_ctx->per_client_stats_guard);
			return -EAGAIN;
		}
		lan_clnt_idx1 = 0xffffffff;
	}

	req = kzalloc(sizeof(struct ipa_get_stats_per_client_req_msg_v01),
			GFP_KERNEL);
	if (!req) {
		IPAWANERR("Can't allocate memory for stats message\n");
		mutex_unlock(&rmnet_ipa3_ctx->per_client_stats_guard);
		return -ENOMEM;
	}
	resp = kzalloc(sizeof(struct ipa_get_stats_per_client_resp_msg_v01),
			GFP_KERNEL);
	if (!resp) {
		IPAWANERR("Can't allocate memory for stats message\n");
		mutex_unlock(&rmnet_ipa3_ctx->per_client_stats_guard);
		kfree(req);
		return -ENOMEM;
	}
	memset(req, 0, sizeof(struct ipa_get_stats_per_client_req_msg_v01));
	memset(resp, 0, sizeof(struct ipa_get_stats_per_client_resp_msg_v01));

	IPAWANDBG("Reset stats: %s",
		data->reset_stats?"Yes":"No");

	if (data->reset_stats) {
		req->reset_stats_valid = true;
		req->reset_stats = true;
		IPAWANDBG("fetch and reset the client stats\n");
	}

	req->client_id = lan_clnt_idx1;
	req->src_pipe_id =
		rmnet_ipa3_ctx->tether_device[data->device_type].ul_src_pipe;

	IPAWANDBG("fetch the client stats for %d, %d\n", req->client_id,
		req->src_pipe_id);

	rc = ipa3_qmi_get_per_client_packet_stats(req, resp);
	if (rc) {
		IPAWANERR("can't get per client stats\n");
		mutex_unlock(&rmnet_ipa3_ctx->per_client_stats_guard);
		kfree(req);
		kfree(resp);
		return rc;
	}

	if (resp->per_client_stats_list_valid) {
		for (i = 0; i < resp->per_client_stats_list_len
				&& i < IPA_MAX_NUM_HW_PATH_CLIENTS; i++) {
			/* Subtract the header bytes from the DL bytes. */
			data->client_info[i].ipv4_rx_bytes =
			(resp->per_client_stats_list[i].num_dl_ipv4_bytes) -
			(teth_ptr->hdr_len *
			resp->per_client_stats_list[i].num_dl_ipv4_pkts);
			/* UL header bytes are subtracted by Q6. */
			data->client_info[i].ipv4_tx_bytes =
			resp->per_client_stats_list[i].num_ul_ipv4_bytes;
			/* Subtract the header bytes from the DL bytes. */
			data->client_info[i].ipv6_rx_bytes =
			(resp->per_client_stats_list[i].num_dl_ipv6_bytes) -
			(teth_ptr->hdr_len *
			resp->per_client_stats_list[i].num_dl_ipv6_pkts);
			/* UL header bytes are subtracted by Q6. */
			data->client_info[i].ipv6_tx_bytes =
			resp->per_client_stats_list[i].num_ul_ipv6_bytes;

			IPAWANDBG("tx_b_v4(%lu)v6(%lu)rx_b_v4(%lu) v6(%lu)\n",
			(unsigned long int) data->client_info[i].ipv4_tx_bytes,
			(unsigned long	int) data->client_info[i].ipv6_tx_bytes,
			(unsigned long int) data->client_info[i].ipv4_rx_bytes,
			(unsigned long int) data->client_info[i].ipv6_rx_bytes);

			/* Get the lan client index. */
			lan_clnt_idx = resp->per_client_stats_list[i].client_id;
			/* Check if lan_clnt_idx is valid. */
			if (lan_clnt_idx < 0 ||
				lan_clnt_idx >= IPA_MAX_NUM_HW_PATH_CLIENTS) {
				IPAWANERR("Lan client index not valid.\n");
				mutex_unlock(
				&rmnet_ipa3_ctx->per_client_stats_guard);
				kfree(req);
				kfree(resp);
				ipa_assert();
				return -EINVAL;
			}
			memcpy(data->client_info[i].mac,
				teth_ptr->lan_client[lan_clnt_idx].mac,
				IPA_MAC_ADDR_SIZE);
		}
	}

	IPAWANDBG("Disconnect clnt: %s",
		data->disconnect_clnt?"Yes":"No");

	if (data->disconnect_clnt) {
		rmnet_ipa3_delete_lan_client_info(data->device_type,
		lan_clnt_idx1);
	}

	mutex_unlock(&rmnet_ipa3_ctx->per_client_stats_guard);
	kfree(req);
	kfree(resp);
	return 0;
}

int rmnet_ipa3_query_per_client_stats_v2(
		struct wan_ioctl_query_per_client_stats *data)
{
	int lan_clnt_idx, i, j;
	struct ipa_lan_client *lan_client = NULL;
	struct ipa_lan_client_cntr_index
		*lan_client_index = NULL;
	struct ipa_tether_device_info *teth_ptr = NULL;
	struct ipa_ioc_flt_rt_query query_f;
	struct ipa_ioc_flt_rt_query *query = &query_f;
	struct ipa_flt_rt_stats *fnr_stats = NULL;
	int ret = 1;

	/* Check if Device type is valid. */
	if (data->device_type >= IPACM_MAX_CLIENT_DEVICE_TYPES ||
			data->device_type < 0) {
		IPAWANERR("Invalid Device type: %d\n", data->device_type);
		return -EINVAL;
	}

	/* Check if num_clients is valid. */
	if (data->num_clients != IPA_MAX_NUM_HW_PATH_CLIENTS &&
			data->num_clients != 1) {
		IPAWANERR("Invalid number of clients: %d\n", data->num_clients);
		return -EINVAL;
	}

	mutex_lock(&rmnet_ipa3_ctx->per_client_stats_guard);

	/* Check if Source pipe is valid. */
	if (rmnet_ipa3_ctx->tether_device
			[data->device_type].ul_src_pipe == -1) {
		IPAWANERR("Device not initialized: %d\n", data->device_type);
		mutex_unlock(&rmnet_ipa3_ctx->per_client_stats_guard);
		return -EINVAL;
	}

	/* Check if we have clients connected. */
	if (rmnet_ipa3_ctx->tether_device[data->device_type].num_clients == 0) {
		IPAWANERR("No clients connected: %d\n", data->device_type);
		mutex_unlock(&rmnet_ipa3_ctx->per_client_stats_guard);
		return -EINVAL;
	}

	if (data->num_clients == 1) {
		/* Check if the client info is valid.*/
		lan_clnt_idx = rmnet_ipa3_get_lan_client_info(
				data->device_type,
				data->client_info[0].mac);
		if (lan_clnt_idx < 0) {
			IPAWANERR("Client info not available return.\n");
			mutex_unlock(&rmnet_ipa3_ctx->per_client_stats_guard);
			return -EINVAL;
		}
	} else {
		/* Max number of clients. */
		/* Check if disconnect flag is set and
		 * see if all the clients info are cleared.
		 */
		if (data->disconnect_clnt &&
			rmnet_ipa3_check_any_client_inited(data->device_type)) {
			IPAWANERR("CLient not inited. Try again.\n");
			mutex_unlock(&rmnet_ipa3_ctx->per_client_stats_guard);
			return -EAGAIN;
		}
		lan_clnt_idx = LAN_STATS_FOR_ALL_CLIENTS;
	}

	IPAWANDBG("Query stats for client index (0x%x)\n",
		lan_clnt_idx);

	teth_ptr = &rmnet_ipa3_ctx->tether_device[data->device_type];
	lan_client = teth_ptr->lan_client;
	lan_client_index = teth_ptr->lan_client_indices;

	if (lan_clnt_idx == LAN_STATS_FOR_ALL_CLIENTS) {
		i = 0;
		j = IPA_MAX_NUM_HW_PATH_CLIENTS;
	} else {
		i = lan_clnt_idx;
		j = i + 1;
	}

	for (; i < j; i++) {
		if (!lan_client[i].inited && !data->disconnect_clnt)
			continue;

		IPAWANDBG("Client MAC %02x:%02x:%02x:%02x:%02x:%02x\n",
				lan_client[i].mac[0],
				lan_client[i].mac[1],
				lan_client[i].mac[2],
				lan_client[i].mac[3],
				lan_client[i].mac[4],
				lan_client[i].mac[5]);
		IPAWANDBG("Lan client %d inited\n", i);
		IPAWANDBG("Query stats ul/dl indices = %u/%u\n",
				lan_client_index[i].ul_cnt_idx,
				lan_client_index[i].dl_cnt_idx);
		memset(query, 0, sizeof(query_f));
		ret = rmnet_ipa_get_hw_fnr_stats_v2(&lan_client_index[i],
				data, query);
		if (ret) {
			IPAWANERR("Failed: Client type %d, idx %d\n",
					data->device_type, i);
			kfree((void *)query->stats);
			continue;
		}
		fnr_stats = &((struct ipa_flt_rt_stats *)
				query->stats)[0];
		data->client_info[i].ipv4_tx_bytes =
			fnr_stats->num_bytes;
		fnr_stats = &((struct ipa_flt_rt_stats *)
				query->stats)[1];
		data->client_info[i].ipv4_rx_bytes =
			fnr_stats->num_bytes;
		memcpy(data->client_info[i].mac,
				lan_client[i].mac,
				IPA_MAC_ADDR_SIZE);

		IPAWANDBG("Client ipv4_tx_bytes = %lu, ipv4_rx_bytes = %lu\n",
				data->client_info[i].ipv4_tx_bytes,
				data->client_info[i].ipv4_rx_bytes);

		kfree((void *)query->stats);
	}

	/* Legacy per-client stats */
	IPAWANDBG("Disconnect clnt: %s",
			data->disconnect_clnt?"Yes":"No");

	if (data->disconnect_clnt) {
		rmnet_ipa3_delete_lan_client_info(data->device_type,
				lan_clnt_idx);
	}

	mutex_unlock(&rmnet_ipa3_ctx->per_client_stats_guard);
	return ret;
}

static int __init ipa3_wwan_init(void)
{
	int i, j;
	struct ipa_tether_device_info *teth_ptr = NULL;
	void *ssr_hdl;

	if (!ipa3_ctx) {
		IPAWANERR_RL("ipa3_ctx was not initialized\n");
		return -EINVAL;
	}
	rmnet_ipa3_ctx = kzalloc(sizeof(*rmnet_ipa3_ctx), GFP_KERNEL);

	if (!rmnet_ipa3_ctx)
		return -ENOMEM;


	atomic_set(&rmnet_ipa3_ctx->is_initialized, 0);
	atomic_set(&rmnet_ipa3_ctx->is_ssr, 0);

	mutex_init(&rmnet_ipa3_ctx->pipe_handle_guard);
	mutex_init(&rmnet_ipa3_ctx->add_mux_channel_lock);
	mutex_init(&rmnet_ipa3_ctx->per_client_stats_guard);
	/* Reset the Lan Stats. */
	for (i = 0; i < IPACM_MAX_CLIENT_DEVICE_TYPES; i++) {
		teth_ptr = &rmnet_ipa3_ctx->tether_device[i];
		teth_ptr->ul_src_pipe = -1;

		for (j = 0; j < IPA_MAX_NUM_HW_PATH_CLIENTS; j++)
			teth_ptr->lan_client[j].client_idx = -1;
	}
	rmnet_ipa3_ctx->ipa3_to_apps_hdl = -1;
	rmnet_ipa3_ctx->apps_to_ipa3_hdl = -1;

	ipa3_qmi_init();

	/* Register for Local Modem SSR */
	ssr_hdl = subsys_notif_register_notifier(SUBSYS_LOCAL_MODEM,
		&ipa3_lcl_mdm_ssr_notifier);
	if (!IS_ERR(ssr_hdl))
		rmnet_ipa3_ctx->lcl_mdm_subsys_notify_handle = ssr_hdl;
	else if (!rmnet_ipa3_ctx->ipa_config_is_apq)
		return (int)PTR_ERR(ssr_hdl);

	if (rmnet_ipa3_ctx->ipa_config_is_apq) {
		/* Register for Remote Modem SSR */
		ssr_hdl = subsys_notif_register_notifier(SUBSYS_REMOTE_MODEM,
			&ipa3_rmt_mdm_ssr_notifier);
		if (IS_ERR(ssr_hdl)) {
			if (rmnet_ipa3_ctx->lcl_mdm_subsys_notify_handle) {
				subsys_notif_unregister_notifier(
				rmnet_ipa3_ctx->lcl_mdm_subsys_notify_handle,
				&ipa3_lcl_mdm_ssr_notifier);
				rmnet_ipa3_ctx->lcl_mdm_subsys_notify_handle =
					NULL;
			}
			return (int)PTR_ERR(ssr_hdl);
		}
		rmnet_ipa3_ctx->rmt_mdm_subsys_notify_handle = ssr_hdl;
	}

	return platform_driver_register(&rmnet_ipa_driver);
}

static void __exit ipa3_wwan_cleanup(void)
{
	int ret;

	platform_driver_unregister(&rmnet_ipa_driver);
	if (rmnet_ipa3_ctx->lcl_mdm_subsys_notify_handle) {
		ret = subsys_notif_unregister_notifier(
			rmnet_ipa3_ctx->lcl_mdm_subsys_notify_handle,
			&ipa3_lcl_mdm_ssr_notifier);
		if (ret)
			IPAWANERR(
			"Failed to unregister subsys %s notifier ret=%d\n",
			SUBSYS_LOCAL_MODEM, ret);
	}
	if (rmnet_ipa3_ctx->rmt_mdm_subsys_notify_handle) {
		ret = subsys_notif_unregister_notifier(
			rmnet_ipa3_ctx->rmt_mdm_subsys_notify_handle,
			&ipa3_rmt_mdm_ssr_notifier);
		if (ret)
			IPAWANERR(
			"Failed to unregister subsys %s notifier ret=%d\n",
			SUBSYS_REMOTE_MODEM, ret);
	}
	ipa3_qmi_cleanup();
	mutex_destroy(&rmnet_ipa3_ctx->per_client_stats_guard);
	mutex_destroy(&rmnet_ipa3_ctx->add_mux_channel_lock);
	mutex_destroy(&rmnet_ipa3_ctx->pipe_handle_guard);
	kfree(rmnet_ipa3_ctx);
	rmnet_ipa3_ctx = NULL;
}

static void ipa3_wwan_msg_free_cb(void *buff, u32 len, u32 type)
{
	kfree(buff);
}

static int ipa3_rmnet_poll(struct napi_struct *napi, int budget)
{
	int rcvd_pkts = 0;

	rcvd_pkts = ipa_rx_poll(rmnet_ipa3_ctx->ipa3_to_apps_hdl,
					NAPI_WEIGHT);
	IPAWANDBG_LOW("rcvd packets: %d\n", rcvd_pkts);
	return rcvd_pkts;
}

late_initcall(ipa3_wwan_init);
module_exit(ipa3_wwan_cleanup);
MODULE_DESCRIPTION("WWAN Network Interface");
MODULE_LICENSE("GPL v2");<|MERGE_RESOLUTION|>--- conflicted
+++ resolved
@@ -167,14 +167,10 @@
 	struct ipa_tether_device_info
 		tether_device
 		[IPACM_MAX_CLIENT_DEVICE_TYPES];
-<<<<<<< HEAD
-	atomic_t ap_suspend;
-=======
 	bool dl_csum_offload_enabled;
 	atomic_t ap_suspend;
 	bool ipa_config_is_apq;
 	bool ipa_mhi_aggr_formet_set;
->>>>>>> b6fbaa1d
 };
 
 static struct rmnet_ipa3_context *rmnet_ipa3_ctx;
@@ -1244,8 +1240,6 @@
 	bool qmap_check;
 	struct ipa3_wwan_private *wwan_ptr = netdev_priv(dev);
 	unsigned long flags;
-<<<<<<< HEAD
-=======
 
 	if (rmnet_ipa3_ctx->ipa_config_is_apq) {
 		IPAWANERR_RL("IPA embedded data on APQ platform\n");
@@ -1253,7 +1247,6 @@
 		dev->stats.tx_dropped++;
 		return NETDEV_TX_OK;
 	}
->>>>>>> b6fbaa1d
 
 	if (skb->protocol != htons(ETH_P_MAP)) {
 		IPAWANDBG_LOW
@@ -3804,24 +3797,6 @@
 	data->ipv6_tx_bytes +=
 		client->num_ipv6_bytes;
 
-	/* usb UL stats on cv2 */
-	client = &con_stats->client[IPA_CLIENT_Q6_LTE_WIFI_AGGR_CONS];
-	IPAWANDBG("usb (cv2): v4_tx_p(%d) b(%lld) v6_tx_p(%d) b(%lld)\n",
-		client->num_ipv4_pkts,
-		client->num_ipv4_bytes,
-		client->num_ipv6_pkts,
-		client->num_ipv6_bytes);
-
-	/* update cv2 USB UL stats */
-	data->ipv4_tx_packets +=
-		client->num_ipv4_pkts;
-	data->ipv6_tx_packets +=
-		client->num_ipv6_pkts;
-	data->ipv4_tx_bytes +=
-		client->num_ipv4_bytes;
-	data->ipv6_tx_bytes +=
-		client->num_ipv6_bytes;
-
 	/* query WLAN UL stats */
 	memset(con_stats, 0, sizeof(struct ipa_quota_stats_all));
 	rc = ipa_query_teth_stats(IPA_CLIENT_WLAN1_PROD, con_stats, reset);
@@ -3851,24 +3826,6 @@
 		con_stats->client[index].num_ipv4_bytes;
 	data->ipv6_tx_bytes +=
 		con_stats->client[index].num_ipv6_bytes;
-
-	/* wlan UL stats on cv2 */
-	IPAWANDBG("wlan (cv2): v4_tx_p(%d) b(%lld) v6_tx_p(%d) b(%lld)\n",
-	con_stats->client[IPA_CLIENT_Q6_LTE_WIFI_AGGR_CONS].num_ipv4_pkts,
-	con_stats->client[IPA_CLIENT_Q6_LTE_WIFI_AGGR_CONS].num_ipv4_bytes,
-	con_stats->client[IPA_CLIENT_Q6_LTE_WIFI_AGGR_CONS].num_ipv6_pkts,
-	con_stats->client[IPA_CLIENT_Q6_LTE_WIFI_AGGR_CONS].num_ipv6_bytes);
-
-	/* update cv2 wlan UL stats */
-	client = &con_stats->client[IPA_CLIENT_Q6_LTE_WIFI_AGGR_CONS];
-	data->ipv4_tx_packets +=
-		client->num_ipv4_pkts;
-	data->ipv6_tx_packets +=
-		client->num_ipv6_pkts;
-	data->ipv4_tx_bytes +=
-		client->num_ipv4_bytes;
-	data->ipv6_tx_bytes +=
-		client->num_ipv6_bytes;
 
 	/* wlan UL stats on cv2 */
 	IPAWANDBG("wlan (cv2): v4_tx_p(%d) b(%lld) v6_tx_p(%d) b(%lld)\n",
