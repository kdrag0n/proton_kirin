--- conflicted
+++ resolved
@@ -1336,19 +1336,12 @@
 	 */
 	ret = ipa3_tx_dp(IPA_CLIENT_APPS_WAN_PROD, skb, NULL);
 	if (ret) {
-<<<<<<< HEAD
-=======
 		atomic_dec(&wwan_ptr->outstanding_pkts);
->>>>>>> 824a5636
 		if (ret == -EPIPE) {
 			IPAWANERR_RL("[%s] fatal: pipe is not valid\n",
 				dev->name);
 			dev_kfree_skb_any(skb);
 			dev->stats.tx_dropped++;
-<<<<<<< HEAD
-			spin_unlock_irqrestore(&wwan_ptr->lock, flags);
-=======
->>>>>>> 824a5636
 			return NETDEV_TX_OK;
 		}
 		ret = NETDEV_TX_BUSY;
@@ -1368,7 +1361,6 @@
 				IPA_RM_RESOURCE_WWAN_0_PROD);
 		}
 	}
-	spin_unlock_irqrestore(&wwan_ptr->lock, flags);
 	return ret;
 }
 
@@ -1597,31 +1589,19 @@
 	mutex_unlock(&rmnet_ipa3_ctx->pipe_handle_guard);
 	if (ret)
 		goto end;
-<<<<<<< HEAD
 
 	/* construct default WAN RT tbl for IPACM */
 	ret = ipa3_setup_a7_qmap_hdr();
 	if (ret)
 		goto end;
 
-=======
-
-	/* construct default WAN RT tbl for IPACM */
-	ret = ipa3_setup_a7_qmap_hdr();
-	if (ret)
-		goto end;
-
->>>>>>> 824a5636
 	ret = ipa3_setup_dflt_wan_rt_tables();
 	if (ret)
 		ipa3_del_a7_qmap_hdr();
 
-<<<<<<< HEAD
-=======
 	/* Sending QMI indication message share RSC pipe details*/
 	if (dev->features & NETIF_F_GRO_HW)
 		ipa_send_rsc_pipe_ind_to_modem();
->>>>>>> 824a5636
 end:
 	if (ret)
 		IPAWANERR("failed to configure ingress\n");
@@ -2262,21 +2242,6 @@
 		return 0;
 
 	if (state->up) {
-<<<<<<< HEAD
-		bw_mbps = 5200;
-		ret = ipa3_vote_for_bus_bw(&bw_mbps);
-		if (ret) {
-			IPAERR("Failed to vote for bus BW (%u)\n", bw_mbps);
-			return ret;
-		}
-		ret = ipa_pm_activate_sync(rmnet_ipa3_ctx->q6_teth_pm_hdl);
-	} else {
-		bw_mbps = 0;
-		ret = ipa3_vote_for_bus_bw(&bw_mbps);
-		if (ret) {
-			IPAERR("Failed to vote for bus BW (%u)\n", bw_mbps);
-			return ret;
-=======
 		if (rmnet_ipa3_ctx->ipa_config_is_apq) {
 			bw_mbps = 5200;
 			ret = ipa3_vote_for_bus_bw(&bw_mbps);
@@ -2296,7 +2261,6 @@
 							bw_mbps);
 				return ret;
 			}
->>>>>>> 824a5636
 		}
 		ret = ipa_pm_deactivate_sync(rmnet_ipa3_ctx->q6_teth_pm_hdl);
 	}
@@ -2521,21 +2485,12 @@
 
 static struct notifier_block ipa3_lcl_mdm_ssr_notifier = {
 	.notifier_call = ipa3_lcl_mdm_ssr_notifier_cb,
-<<<<<<< HEAD
 };
 
 static struct notifier_block ipa3_rmt_mdm_ssr_notifier = {
 	.notifier_call = ipa3_rmt_mdm_ssr_notifier_cb,
 };
 
-=======
-};
-
-static struct notifier_block ipa3_rmt_mdm_ssr_notifier = {
-	.notifier_call = ipa3_rmt_mdm_ssr_notifier_cb,
-};
-
->>>>>>> 824a5636
 
 static int get_ipa_rmnet_dts_configuration(struct platform_device *pdev,
 		struct ipa3_rmnet_plat_drv_res *ipa_rmnet_drv_res)
@@ -3899,7 +3854,6 @@
 	/* update the wlan UL stats */
 	data->ipv4_tx_packets +=
 		con_stats->client[index].num_ipv4_pkts;
-<<<<<<< HEAD
 	data->ipv6_tx_packets +=
 		con_stats->client[index].num_ipv6_pkts;
 	data->ipv4_tx_bytes +=
@@ -3923,31 +3877,6 @@
 	data->ipv4_tx_bytes +=
 		client->num_ipv4_bytes;
 	data->ipv6_tx_bytes +=
-=======
-	data->ipv6_tx_packets +=
-		con_stats->client[index].num_ipv6_pkts;
-	data->ipv4_tx_bytes +=
-		con_stats->client[index].num_ipv4_bytes;
-	data->ipv6_tx_bytes +=
-		con_stats->client[index].num_ipv6_bytes;
-
-	/* wlan UL stats on cv2 */
-	IPAWANDBG("wlan (cv2): v4_tx_p(%d) b(%lld) v6_tx_p(%d) b(%lld)\n",
-	con_stats->client[IPA_CLIENT_Q6_LTE_WIFI_AGGR_CONS].num_ipv4_pkts,
-	con_stats->client[IPA_CLIENT_Q6_LTE_WIFI_AGGR_CONS].num_ipv4_bytes,
-	con_stats->client[IPA_CLIENT_Q6_LTE_WIFI_AGGR_CONS].num_ipv6_pkts,
-	con_stats->client[IPA_CLIENT_Q6_LTE_WIFI_AGGR_CONS].num_ipv6_bytes);
-
-	/* update cv2 wlan UL stats */
-	client = &con_stats->client[IPA_CLIENT_Q6_LTE_WIFI_AGGR_CONS];
-	data->ipv4_tx_packets +=
-		client->num_ipv4_pkts;
-	data->ipv6_tx_packets +=
-		client->num_ipv6_pkts;
-	data->ipv4_tx_bytes +=
-		client->num_ipv4_bytes;
-	data->ipv6_tx_bytes +=
->>>>>>> 824a5636
 		client->num_ipv6_bytes;
 
 	IPAWANDBG("v4_tx_p(%lu) v6_tx_p(%lu) v4_tx_b(%lu) v6_tx_b(%lu)\n",
