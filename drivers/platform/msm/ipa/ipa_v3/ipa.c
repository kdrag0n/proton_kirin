/* Copyright (c) 2012-2019, The Linux Foundation. All rights reserved.
 *
 * This program is free software; you can redistribute it and/or modify
 * it under the terms of the GNU General Public License version 2 and
 * only version 2 as published by the Free Software Foundation.
 *
 * This program is distributed in the hope that it will be useful,
 * but WITHOUT ANY WARRANTY; without even the implied warranty of
 * MERCHANTABILITY or FITNESS FOR A PARTICULAR PURPOSE.  See the
 * GNU General Public License for more details.
 */

#include <linux/clk.h>
#include <linux/compat.h>
#include <linux/device.h>
#include <linux/dmapool.h>
#include <linux/fs.h>
#include <linux/genalloc.h>
#include <linux/init.h>
#include <linux/kernel.h>
#include <linux/mm.h>
#include <linux/module.h>
#include <linux/of.h>
#include <linux/of_platform.h>
#include <linux/platform_device.h>
#include <linux/rbtree.h>
#include <linux/uaccess.h>
#include <linux/interrupt.h>
#include <linux/msm-bus.h>
#include <linux/msm-bus-board.h>
#include <linux/netdevice.h>
#include <linux/delay.h>
#include <linux/msm_gsi.h>
#include <linux/time.h>
#include <linux/hashtable.h>
#include <linux/jhash.h>
#include <linux/pci.h>
#include <soc/qcom/subsystem_restart.h>
#include <linux/soc/qcom/smem.h>
#include <soc/qcom/scm.h>
#include <asm/cacheflush.h>
#include <linux/soc/qcom/smem_state.h>
#include <linux/of_irq.h>

#ifdef CONFIG_ARM64

/* Outer caches unsupported on ARM64 platforms */
#define outer_flush_range(x, y)
#define __cpuc_flush_dcache_area __flush_dcache_area

#endif

#define IPA_SUBSYSTEM_NAME "ipa_fws"
#define IPA_UC_SUBSYSTEM_NAME "ipa_uc"

#include "ipa_i.h"
#include "../ipa_rm_i.h"
#include "ipahal/ipahal.h"
#include "ipahal/ipahal_fltrt.h"

#define CREATE_TRACE_POINTS
#include "ipa_trace.h"
#include "ipa_odl.h"

/*
 * The following for adding code (ie. for EMULATION) not found on x86.
 */
#if defined(CONFIG_IPA_EMULATION)
# include "ipa_emulation_stubs.h"
#endif

#ifdef CONFIG_COMPAT
/**
 * struct ipa3_ioc_nat_alloc_mem32 - nat table memory allocation
 * properties
 * @dev_name: input parameter, the name of table
 * @size: input parameter, size of table in bytes
 * @offset: output parameter, offset into page in case of system memory
 */
struct ipa3_ioc_nat_alloc_mem32 {
	char dev_name[IPA_RESOURCE_NAME_MAX];
	compat_size_t size;
	compat_off_t offset;
};

/**
 * struct ipa_ioc_nat_ipv6ct_table_alloc32 - table memory allocation
 * properties
 * @size: input parameter, size of table in bytes
 * @offset: output parameter, offset into page in case of system memory
 */
struct ipa_ioc_nat_ipv6ct_table_alloc32 {
	compat_size_t size;
	compat_off_t offset;
};
#endif /* #ifdef CONFIG_COMPAT */

#define IPA_TZ_UNLOCK_ATTRIBUTE 0x0C0311
#define TZ_MEM_PROTECT_REGION_ID 0x10

struct tz_smmu_ipa_protect_region_iovec_s {
	u64 input_addr;
	u64 output_addr;
	u64 size;
	u32 attr;
} __packed;

struct tz_smmu_ipa_protect_region_s {
	phys_addr_t iovec_buf;
	u32 size_bytes;
} __packed;

static void ipa3_start_tag_process(struct work_struct *work);
static DECLARE_WORK(ipa3_tag_work, ipa3_start_tag_process);

static void ipa3_transport_release_resource(struct work_struct *work);
static DECLARE_DELAYED_WORK(ipa3_transport_release_resource_work,
	ipa3_transport_release_resource);
static void ipa_gsi_notify_cb(struct gsi_per_notify *notify);

static int ipa3_attach_to_smmu(void);
static int ipa3_alloc_pkt_init(void);

static void ipa3_load_ipa_fw(struct work_struct *work);
static DECLARE_WORK(ipa3_fw_loading_work, ipa3_load_ipa_fw);

static void ipa_dec_clients_disable_clks_on_wq(struct work_struct *work);
static DECLARE_WORK(ipa_dec_clients_disable_clks_on_wq_work,
	ipa_dec_clients_disable_clks_on_wq);

static struct ipa3_plat_drv_res ipa3_res = {0, };

static struct clk *ipa3_clk;

struct ipa3_context *ipa3_ctx;

static struct {
	bool present[IPA_SMMU_CB_MAX];
	bool arm_smmu;
	bool fast_map;
	bool s1_bypass_arr[IPA_SMMU_CB_MAX];
	bool use_64_bit_dma_mask;
	u32 ipa_base;
	u32 ipa_size;
} smmu_info;

static char *active_clients_table_buf;

int ipa3_active_clients_log_print_buffer(char *buf, int size)
{
	int i;
	int nbytes;
	int cnt = 0;
	int start_idx;
	int end_idx;
	unsigned long flags;

	spin_lock_irqsave(&ipa3_ctx->ipa3_active_clients_logging.lock, flags);
	start_idx = (ipa3_ctx->ipa3_active_clients_logging.log_tail + 1) %
			IPA3_ACTIVE_CLIENTS_LOG_BUFFER_SIZE_LINES;
	end_idx = ipa3_ctx->ipa3_active_clients_logging.log_head;
	for (i = start_idx; i != end_idx;
		i = (i + 1) % IPA3_ACTIVE_CLIENTS_LOG_BUFFER_SIZE_LINES) {
		nbytes = scnprintf(buf + cnt, size - cnt, "%s\n",
				ipa3_ctx->ipa3_active_clients_logging
				.log_buffer[i]);
		cnt += nbytes;
	}
	spin_unlock_irqrestore(&ipa3_ctx->ipa3_active_clients_logging.lock,
		flags);

	return cnt;
}

int ipa3_active_clients_log_print_table(char *buf, int size)
{
	int i;
	struct ipa3_active_client_htable_entry *iterator;
	int cnt = 0;
	unsigned long flags;

	spin_lock_irqsave(&ipa3_ctx->ipa3_active_clients_logging.lock, flags);
	cnt = scnprintf(buf, size, "\n---- Active Clients Table ----\n");
	hash_for_each(ipa3_ctx->ipa3_active_clients_logging.htable, i,
			iterator, list) {
		switch (iterator->type) {
		case IPA3_ACTIVE_CLIENT_LOG_TYPE_EP:
			cnt += scnprintf(buf + cnt, size - cnt,
					"%-40s %-3d ENDPOINT\n",
					iterator->id_string, iterator->count);
			break;
		case IPA3_ACTIVE_CLIENT_LOG_TYPE_SIMPLE:
			cnt += scnprintf(buf + cnt, size - cnt,
					"%-40s %-3d SIMPLE\n",
					iterator->id_string, iterator->count);
			break;
		case IPA3_ACTIVE_CLIENT_LOG_TYPE_RESOURCE:
			cnt += scnprintf(buf + cnt, size - cnt,
					"%-40s %-3d RESOURCE\n",
					iterator->id_string, iterator->count);
			break;
		case IPA3_ACTIVE_CLIENT_LOG_TYPE_SPECIAL:
			cnt += scnprintf(buf + cnt, size - cnt,
					"%-40s %-3d SPECIAL\n",
					iterator->id_string, iterator->count);
			break;
		default:
			IPAERR("Trying to print illegal active_clients type");
			break;
		}
	}
	cnt += scnprintf(buf + cnt, size - cnt,
			"\nTotal active clients count: %d\n",
			atomic_read(&ipa3_ctx->ipa3_active_clients.cnt));

	if (ipa3_is_mhip_offload_enabled())
		cnt += ipa_mpm_panic_handler(buf + cnt, size - cnt);

	spin_unlock_irqrestore(&ipa3_ctx->ipa3_active_clients_logging.lock,
		flags);

	return cnt;
}

static int ipa3_clean_modem_rule(void)
{
	struct ipa_install_fltr_rule_req_msg_v01 *req;
	struct ipa_install_fltr_rule_req_ex_msg_v01 *req_ex;
	int val = 0;

	if (ipa3_ctx->ipa_hw_type < IPA_HW_v3_0) {
		req = kzalloc(
			sizeof(struct ipa_install_fltr_rule_req_msg_v01),
			GFP_KERNEL);
		if (!req) {
			IPAERR("mem allocated failed!\n");
			return -ENOMEM;
		}
		req->filter_spec_list_valid = false;
		req->filter_spec_list_len = 0;
		req->source_pipe_index_valid = 0;
		val = ipa3_qmi_filter_request_send(req);
		kfree(req);
	} else {
		req_ex = kzalloc(
			sizeof(struct ipa_install_fltr_rule_req_ex_msg_v01),
			GFP_KERNEL);
		if (!req_ex) {
			IPAERR("mem allocated failed!\n");
			return -ENOMEM;
		}
		req_ex->filter_spec_ex_list_valid = false;
		req_ex->filter_spec_ex_list_len = 0;
		req_ex->source_pipe_index_valid = 0;
		val = ipa3_qmi_filter_request_ex_send(req_ex);
		kfree(req_ex);
	}

	return val;
}

static int ipa3_active_clients_panic_notifier(struct notifier_block *this,
		unsigned long event, void *ptr)
{
	ipa3_active_clients_log_print_table(active_clients_table_buf,
			IPA3_ACTIVE_CLIENTS_TABLE_BUF_SIZE);
	IPAERR("%s\n", active_clients_table_buf);

	return NOTIFY_DONE;
}

static struct notifier_block ipa3_active_clients_panic_blk = {
	.notifier_call  = ipa3_active_clients_panic_notifier,
};

#ifdef CONFIG_IPA_DEBUG
static int ipa3_active_clients_log_insert(const char *string)
{
	int head;
	int tail;

	if (!ipa3_ctx->ipa3_active_clients_logging.log_rdy)
		return -EPERM;

	head = ipa3_ctx->ipa3_active_clients_logging.log_head;
	tail = ipa3_ctx->ipa3_active_clients_logging.log_tail;

	memset(ipa3_ctx->ipa3_active_clients_logging.log_buffer[head], '_',
			IPA3_ACTIVE_CLIENTS_LOG_LINE_LEN);
	strlcpy(ipa3_ctx->ipa3_active_clients_logging.log_buffer[head], string,
			(size_t)IPA3_ACTIVE_CLIENTS_LOG_LINE_LEN);
	head = (head + 1) % IPA3_ACTIVE_CLIENTS_LOG_BUFFER_SIZE_LINES;
	if (tail == head)
		tail = (tail + 1) % IPA3_ACTIVE_CLIENTS_LOG_BUFFER_SIZE_LINES;

	ipa3_ctx->ipa3_active_clients_logging.log_tail = tail;
	ipa3_ctx->ipa3_active_clients_logging.log_head = head;

	return 0;
}
#endif

static int ipa3_active_clients_log_init(void)
{
	int i;

	spin_lock_init(&ipa3_ctx->ipa3_active_clients_logging.lock);
	ipa3_ctx->ipa3_active_clients_logging.log_buffer[0] = kcalloc(
			IPA3_ACTIVE_CLIENTS_LOG_BUFFER_SIZE_LINES,
			sizeof(char[IPA3_ACTIVE_CLIENTS_LOG_LINE_LEN]),
			GFP_KERNEL);
	active_clients_table_buf = kzalloc(sizeof(
			char[IPA3_ACTIVE_CLIENTS_TABLE_BUF_SIZE]), GFP_KERNEL);
	if (ipa3_ctx->ipa3_active_clients_logging.log_buffer == NULL) {
		pr_err("Active Clients Logging memory allocation failed");
		goto bail;
	}
	for (i = 0; i < IPA3_ACTIVE_CLIENTS_LOG_BUFFER_SIZE_LINES; i++) {
		ipa3_ctx->ipa3_active_clients_logging.log_buffer[i] =
			ipa3_ctx->ipa3_active_clients_logging.log_buffer[0] +
			(IPA3_ACTIVE_CLIENTS_LOG_LINE_LEN * i);
	}
	ipa3_ctx->ipa3_active_clients_logging.log_head = 0;
	ipa3_ctx->ipa3_active_clients_logging.log_tail =
			IPA3_ACTIVE_CLIENTS_LOG_BUFFER_SIZE_LINES - 1;
	hash_init(ipa3_ctx->ipa3_active_clients_logging.htable);
	atomic_notifier_chain_register(&panic_notifier_list,
			&ipa3_active_clients_panic_blk);
	ipa3_ctx->ipa3_active_clients_logging.log_rdy = 1;

	return 0;

bail:
	return -ENOMEM;
}

void ipa3_active_clients_log_clear(void)
{
	unsigned long flags;

	spin_lock_irqsave(&ipa3_ctx->ipa3_active_clients_logging.lock, flags);
	ipa3_ctx->ipa3_active_clients_logging.log_head = 0;
	ipa3_ctx->ipa3_active_clients_logging.log_tail =
			IPA3_ACTIVE_CLIENTS_LOG_BUFFER_SIZE_LINES - 1;
	spin_unlock_irqrestore(&ipa3_ctx->ipa3_active_clients_logging.lock,
		flags);
}

static void ipa3_active_clients_log_destroy(void)
{
	unsigned long flags;

	spin_lock_irqsave(&ipa3_ctx->ipa3_active_clients_logging.lock, flags);
	ipa3_ctx->ipa3_active_clients_logging.log_rdy = 0;
	kfree(active_clients_table_buf);
	active_clients_table_buf = NULL;
	kfree(ipa3_ctx->ipa3_active_clients_logging.log_buffer[0]);
	ipa3_ctx->ipa3_active_clients_logging.log_head = 0;
	ipa3_ctx->ipa3_active_clients_logging.log_tail =
			IPA3_ACTIVE_CLIENTS_LOG_BUFFER_SIZE_LINES - 1;
	spin_unlock_irqrestore(&ipa3_ctx->ipa3_active_clients_logging.lock,
		flags);
}

static struct ipa_smmu_cb_ctx smmu_cb[IPA_SMMU_CB_MAX];

struct iommu_domain *ipa3_get_smmu_domain(void)
{
	if (smmu_cb[IPA_SMMU_CB_AP].valid)
		return smmu_cb[IPA_SMMU_CB_AP].mapping->domain;

	IPAERR("CB not valid\n");

	return NULL;
}

struct iommu_domain *ipa3_get_uc_smmu_domain(void)
{
	if (smmu_cb[IPA_SMMU_CB_UC].valid)
		return smmu_cb[IPA_SMMU_CB_UC].mapping->domain;

	IPAERR("CB not valid\n");

	return NULL;
}

struct iommu_domain *ipa3_get_wlan_smmu_domain(void)
{
	if (smmu_cb[IPA_SMMU_CB_WLAN].valid)
		return smmu_cb[IPA_SMMU_CB_WLAN].iommu;

	IPAERR("CB not valid\n");

	return NULL;
}

struct iommu_domain *ipa3_get_smmu_domain_by_type(enum ipa_smmu_cb_type cb_type)
{

	if (cb_type == IPA_SMMU_CB_WLAN && smmu_cb[IPA_SMMU_CB_WLAN].valid)
		return smmu_cb[IPA_SMMU_CB_WLAN].iommu;

	if (smmu_cb[cb_type].valid)
		return smmu_cb[cb_type].mapping->domain;

	IPAERR("CB#%d not valid\n", cb_type);

	return NULL;
}

struct device *ipa3_get_dma_dev(void)
{
	return ipa3_ctx->pdev;
}

/**
 * ipa3_get_smmu_ctx()- Return smmu context for the given cb_type
 *
 * Return value: pointer to smmu context address
 */
struct ipa_smmu_cb_ctx *ipa3_get_smmu_ctx(enum ipa_smmu_cb_type cb_type)
{
	return &smmu_cb[cb_type];
}

static int ipa3_open(struct inode *inode, struct file *filp)
{
	IPADBG_LOW("ENTER\n");
	filp->private_data = ipa3_ctx;

	return 0;
}

static void ipa3_wan_msg_free_cb(void *buff, u32 len, u32 type)
{
	if (!buff) {
		IPAERR("Null buffer\n");
		return;
	}

	if (type != WAN_UPSTREAM_ROUTE_ADD &&
	    type != WAN_UPSTREAM_ROUTE_DEL &&
	    type != WAN_EMBMS_CONNECT) {
		IPAERR("Wrong type given. buff %pK type %d\n", buff, type);
		return;
	}

	kfree(buff);
}

static int ipa3_send_wan_msg(unsigned long usr_param,
	uint8_t msg_type, bool is_cache)
{
	int retval;
	struct ipa_wan_msg *wan_msg;
	struct ipa_msg_meta msg_meta;
	struct ipa_wan_msg cache_wan_msg;

	wan_msg = kzalloc(sizeof(*wan_msg), GFP_KERNEL);
	if (!wan_msg)
		return -ENOMEM;

	if (copy_from_user(wan_msg, (const void __user *)usr_param,
		sizeof(struct ipa_wan_msg))) {
		kfree(wan_msg);
		return -EFAULT;
	}

	memcpy(&cache_wan_msg, wan_msg, sizeof(cache_wan_msg));

	memset(&msg_meta, 0, sizeof(struct ipa_msg_meta));
	msg_meta.msg_type = msg_type;
	msg_meta.msg_len = sizeof(struct ipa_wan_msg);
	retval = ipa3_send_msg(&msg_meta, wan_msg, ipa3_wan_msg_free_cb);
	if (retval) {
		IPAERR_RL("ipa3_send_msg failed: %d\n", retval);
		kfree(wan_msg);
		return retval;
	}

	if (is_cache) {
		mutex_lock(&ipa3_ctx->ipa_cne_evt_lock);

		/* cache the cne event */
		memcpy(&ipa3_ctx->ipa_cne_evt_req_cache[
			ipa3_ctx->num_ipa_cne_evt_req].wan_msg,
			&cache_wan_msg,
			sizeof(cache_wan_msg));

		memcpy(&ipa3_ctx->ipa_cne_evt_req_cache[
			ipa3_ctx->num_ipa_cne_evt_req].msg_meta,
			&msg_meta,
			sizeof(struct ipa_msg_meta));

		ipa3_ctx->num_ipa_cne_evt_req++;
		ipa3_ctx->num_ipa_cne_evt_req %= IPA_MAX_NUM_REQ_CACHE;
		mutex_unlock(&ipa3_ctx->ipa_cne_evt_lock);
	}

	return 0;
}

static void ipa3_vlan_l2tp_msg_free_cb(void *buff, u32 len, u32 type)
{
	if (!buff) {
		IPAERR("Null buffer\n");
		return;
	}

	switch (type) {
	case ADD_VLAN_IFACE:
	case DEL_VLAN_IFACE:
	case ADD_L2TP_VLAN_MAPPING:
	case DEL_L2TP_VLAN_MAPPING:
	case ADD_BRIDGE_VLAN_MAPPING:
	case DEL_BRIDGE_VLAN_MAPPING:
		break;
	default:
		IPAERR("Wrong type given. buff %pK type %d\n", buff, type);
		return;
	}

	kfree(buff);
}

static int ipa3_send_vlan_l2tp_msg(unsigned long usr_param, uint8_t msg_type)
{
	int retval;
	struct ipa_ioc_vlan_iface_info *vlan_info;
	struct ipa_ioc_l2tp_vlan_mapping_info *mapping_info;
	struct ipa_ioc_bridge_vlan_mapping_info *bridge_vlan_info;
	struct ipa_msg_meta msg_meta;
	void *buff;

	IPADBG("type %d\n", msg_type);

	memset(&msg_meta, 0, sizeof(msg_meta));
	msg_meta.msg_type = msg_type;

	if ((msg_type == ADD_VLAN_IFACE) ||
		(msg_type == DEL_VLAN_IFACE)) {
		vlan_info = kzalloc(sizeof(struct ipa_ioc_vlan_iface_info),
			GFP_KERNEL);
		if (!vlan_info)
			return -ENOMEM;

		if (copy_from_user((u8 *)vlan_info, (void __user *)usr_param,
			sizeof(struct ipa_ioc_vlan_iface_info))) {
			kfree(vlan_info);
			return -EFAULT;
		}

		msg_meta.msg_len = sizeof(struct ipa_ioc_vlan_iface_info);
		buff = vlan_info;
	} else if ((msg_type == ADD_L2TP_VLAN_MAPPING) ||
		(msg_type == DEL_L2TP_VLAN_MAPPING)) {
		mapping_info = kzalloc(sizeof(struct
			ipa_ioc_l2tp_vlan_mapping_info), GFP_KERNEL);
		if (!mapping_info)
			return -ENOMEM;

		if (copy_from_user((u8 *)mapping_info,
			(void __user *)usr_param,
			sizeof(struct ipa_ioc_l2tp_vlan_mapping_info))) {
			kfree(mapping_info);
			return -EFAULT;
		}

		msg_meta.msg_len = sizeof(struct
			ipa_ioc_l2tp_vlan_mapping_info);
		buff = mapping_info;
	} else if ((msg_type == ADD_BRIDGE_VLAN_MAPPING) ||
		(msg_type == DEL_BRIDGE_VLAN_MAPPING)) {
		bridge_vlan_info = kzalloc(
			sizeof(struct ipa_ioc_bridge_vlan_mapping_info),
			GFP_KERNEL);
		if (!bridge_vlan_info)
			return -ENOMEM;

		if (copy_from_user((u8 *)bridge_vlan_info,
			(void __user *)usr_param,
			sizeof(struct ipa_ioc_bridge_vlan_mapping_info))) {
			kfree(bridge_vlan_info);
			IPAERR("copy from user failed\n");
			return -EFAULT;
		}

		msg_meta.msg_len = sizeof(struct
			ipa_ioc_bridge_vlan_mapping_info);
		buff = bridge_vlan_info;
	} else {
		IPAERR("Unexpected event\n");
		return -EFAULT;
	}

	retval = ipa3_send_msg(&msg_meta, buff,
		ipa3_vlan_l2tp_msg_free_cb);
	if (retval) {
		IPAERR("ipa3_send_msg failed: %d, msg_type %d\n",
			retval,
			msg_type);
		kfree(buff);
		return retval;
	}
	IPADBG("exit\n");

	return 0;
}

static void ipa3_gsb_msg_free_cb(void *buff, u32 len, u32 type)
{
	if (!buff) {
		IPAERR("Null buffer\n");
		return;
	}

	switch (type) {
	case IPA_GSB_CONNECT:
	case IPA_GSB_DISCONNECT:
		break;
	default:
		IPAERR("Wrong type given. buff %pK type %d\n", buff, type);
		return;
	}

	kfree(buff);
}

static int ipa3_send_gsb_msg(unsigned long usr_param, uint8_t msg_type)
{
	int retval;
	struct ipa_ioc_gsb_info *gsb_info;
	struct ipa_msg_meta msg_meta;
	void *buff;

	IPADBG("type %d\n", msg_type);

	memset(&msg_meta, 0, sizeof(msg_meta));
	msg_meta.msg_type = msg_type;

	if ((msg_type == IPA_GSB_CONNECT) ||
		(msg_type == IPA_GSB_DISCONNECT)) {
		gsb_info = kzalloc(sizeof(struct ipa_ioc_gsb_info),
			GFP_KERNEL);
		if (!gsb_info) {
			IPAERR("no memory\n");
			return -ENOMEM;
		}

		if (copy_from_user((u8 *)gsb_info, (void __user *)usr_param,
			sizeof(struct ipa_ioc_gsb_info))) {
			kfree(gsb_info);
			return -EFAULT;
		}

		msg_meta.msg_len = sizeof(struct ipa_ioc_gsb_info);
		buff = gsb_info;
	} else {
		IPAERR("Unexpected event\n");
		return -EFAULT;
	}

	retval = ipa3_send_msg(&msg_meta, buff,
		ipa3_gsb_msg_free_cb);
	if (retval) {
		IPAERR("ipa3_send_msg failed: %d, msg_type %d\n",
			retval,
			msg_type);
		kfree(buff);
		return retval;
	}
	IPADBG("exit\n");

	return 0;
}

static long ipa3_ioctl(struct file *filp, unsigned int cmd, unsigned long arg)
{
	int retval = 0;
	int i;
	u32 usr_pyld_sz;
	u32 pyld_sz;
	u8 header[128] = { 0 };
	u8 *param = NULL;
	u8 *kptr = NULL;
	unsigned long uptr = 0;
	bool is_vlan_mode;
	struct ipa_ioc_nat_alloc_mem nat_mem;
	struct ipa_ioc_nat_ipv6ct_table_alloc table_alloc;
	struct ipa_ioc_v4_nat_init nat_init;
	struct ipa_ioc_ipv6ct_init ipv6ct_init;
	struct ipa_ioc_v4_nat_del nat_del;
	struct ipa_ioc_nat_ipv6ct_table_del table_del;
	struct ipa_ioc_nat_pdn_entry mdfy_pdn;
	struct ipa_ioc_rm_dependency rm_depend;
	struct ipa_ioc_nat_dma_cmd *table_dma_cmd;
	struct ipa_ioc_get_vlan_mode vlan_mode;
	struct ipa_ioc_wigig_fst_switch fst_switch;
	size_t sz;
	int pre_entry;
	int hdl;

	IPADBG("cmd=%x nr=%d\n", cmd, _IOC_NR(cmd));

	if (_IOC_TYPE(cmd) != IPA_IOC_MAGIC)
		return -ENOTTY;

	if (!ipa3_is_ready()) {
		IPAERR("IPA not ready, waiting for init completion\n");
		wait_for_completion(&ipa3_ctx->init_completion_obj);
	}

	IPA_ACTIVE_CLIENTS_INC_SIMPLE();

	switch (cmd) {
	case IPA_IOC_ALLOC_NAT_MEM:
		if (copy_from_user(&nat_mem, (const void __user *)arg,
			sizeof(struct ipa_ioc_nat_alloc_mem))) {
			retval = -EFAULT;
			break;
		}
		/* null terminate the string */
		nat_mem.dev_name[IPA_RESOURCE_NAME_MAX - 1] = '\0';

		if (ipa3_allocate_nat_device(&nat_mem)) {
			retval = -EFAULT;
			break;
		}
		if (copy_to_user((void __user *)arg, &nat_mem,
			sizeof(struct ipa_ioc_nat_alloc_mem))) {
			retval = -EFAULT;
			break;
		}
		break;
	case IPA_IOC_ALLOC_NAT_TABLE:
		if (copy_from_user(&table_alloc, (const void __user *)arg,
			sizeof(struct ipa_ioc_nat_ipv6ct_table_alloc))) {
			retval = -EFAULT;
			break;
		}

		if (ipa3_allocate_nat_table(&table_alloc)) {
			retval = -EFAULT;
			break;
		}
		if (table_alloc.offset &&
			copy_to_user((void __user *)arg, &table_alloc, sizeof(
				struct ipa_ioc_nat_ipv6ct_table_alloc))) {
			retval = -EFAULT;
			break;
		}
		break;

	case IPA_IOC_ALLOC_IPV6CT_TABLE:
		if (copy_from_user(&table_alloc, (const void __user *)arg,
			sizeof(struct ipa_ioc_nat_ipv6ct_table_alloc))) {
			retval = -EFAULT;
			break;
		}

		if (ipa3_allocate_ipv6ct_table(&table_alloc)) {
			retval = -EFAULT;
			break;
		}
		if (table_alloc.offset &&
			copy_to_user((void __user *)arg, &table_alloc, sizeof(
				struct ipa_ioc_nat_ipv6ct_table_alloc))) {
			retval = -EFAULT;
			break;
		}
		break;

	case IPA_IOC_V4_INIT_NAT:
		if (copy_from_user(&nat_init, (const void __user *)arg,
			sizeof(struct ipa_ioc_v4_nat_init))) {
			retval = -EFAULT;
			break;
		}
		if (ipa3_nat_init_cmd(&nat_init)) {
			retval = -EFAULT;
			break;
		}
		break;

	case IPA_IOC_INIT_IPV6CT_TABLE:
		if (copy_from_user(&ipv6ct_init, (const void __user *)arg,
			sizeof(struct ipa_ioc_ipv6ct_init))) {
			retval = -EFAULT;
			break;
		}
		if (ipa3_ipv6ct_init_cmd(&ipv6ct_init)) {
			retval = -EFAULT;
			break;
		}
		break;

	case IPA_IOC_TABLE_DMA_CMD:
		table_dma_cmd = (struct ipa_ioc_nat_dma_cmd *)header;
		if (copy_from_user(header, (const void __user *)arg,
			sizeof(struct ipa_ioc_nat_dma_cmd))) {
			retval = -EFAULT;
			break;
		}
		pre_entry = table_dma_cmd->entries;
		pyld_sz = sizeof(struct ipa_ioc_nat_dma_cmd) +
			pre_entry * sizeof(struct ipa_ioc_nat_dma_one);
		param = kzalloc(pyld_sz, GFP_KERNEL);
		if (!param) {
			retval = -ENOMEM;
			break;
		}

		if (copy_from_user(param, (const void __user *)arg, pyld_sz)) {
			retval = -EFAULT;
			break;
		}
		table_dma_cmd = (struct ipa_ioc_nat_dma_cmd *)param;

		/* add check in case user-space module compromised */
		if (unlikely(table_dma_cmd->entries != pre_entry)) {
			IPAERR_RL("current %d pre %d\n",
				table_dma_cmd->entries, pre_entry);
			retval = -EFAULT;
			break;
		}
		if (ipa3_table_dma_cmd(table_dma_cmd)) {
			retval = -EFAULT;
			break;
		}
		break;

	case IPA_IOC_V4_DEL_NAT:
		if (copy_from_user(&nat_del, (const void __user *)arg,
			sizeof(struct ipa_ioc_v4_nat_del))) {
			retval = -EFAULT;
			break;
		}
		if (ipa3_nat_del_cmd(&nat_del)) {
			retval = -EFAULT;
			break;
		}
		break;

	case IPA_IOC_DEL_NAT_TABLE:
		if (copy_from_user(&table_del, (const void __user *)arg,
			sizeof(struct ipa_ioc_nat_ipv6ct_table_del))) {
			retval = -EFAULT;
			break;
		}
		if (ipa3_del_nat_table(&table_del)) {
			retval = -EFAULT;
			break;
		}
		break;

	case IPA_IOC_DEL_IPV6CT_TABLE:
		if (copy_from_user(&table_del, (const void __user *)arg,
			sizeof(struct ipa_ioc_nat_ipv6ct_table_del))) {
			retval = -EFAULT;
			break;
		}
		if (ipa3_del_ipv6ct_table(&table_del)) {
			retval = -EFAULT;
			break;
		}
		break;

	case IPA_IOC_NAT_MODIFY_PDN:
		if (copy_from_user(&mdfy_pdn, (const void __user *)arg,
			sizeof(struct ipa_ioc_nat_pdn_entry))) {
			retval = -EFAULT;
			break;
		}
		if (ipa3_nat_mdfy_pdn(&mdfy_pdn)) {
			retval = -EFAULT;
			break;
		}
		break;

	case IPA_IOC_ADD_HDR:
		if (copy_from_user(header, (const void __user *)arg,
			sizeof(struct ipa_ioc_add_hdr))) {
			retval = -EFAULT;
			break;
		}
		pre_entry =
			((struct ipa_ioc_add_hdr *)header)->num_hdrs;
		pyld_sz =
		   sizeof(struct ipa_ioc_add_hdr) +
		   pre_entry * sizeof(struct ipa_hdr_add);
		param = kzalloc(pyld_sz, GFP_KERNEL);
		if (!param) {
			retval = -ENOMEM;
			break;
		}
		if (copy_from_user(param, (const void __user *)arg, pyld_sz)) {
			retval = -EFAULT;
			break;
		}
		/* add check in case user-space module compromised */
		if (unlikely(((struct ipa_ioc_add_hdr *)param)->num_hdrs
			!= pre_entry)) {
			IPAERR_RL("current %d pre %d\n",
				((struct ipa_ioc_add_hdr *)param)->num_hdrs,
				pre_entry);
			retval = -EFAULT;
			break;
		}
		if (ipa3_add_hdr_usr((struct ipa_ioc_add_hdr *)param,
			true)) {
			retval = -EFAULT;
			break;
		}
		if (copy_to_user((void __user *)arg, param, pyld_sz)) {
			retval = -EFAULT;
			break;
		}
		break;

	case IPA_IOC_DEL_HDR:
		if (copy_from_user(header, (const void __user *)arg,
			sizeof(struct ipa_ioc_del_hdr))) {
			retval = -EFAULT;
			break;
		}
		pre_entry =
			((struct ipa_ioc_del_hdr *)header)->num_hdls;
		pyld_sz =
		   sizeof(struct ipa_ioc_del_hdr) +
		   pre_entry * sizeof(struct ipa_hdr_del);
		param = kzalloc(pyld_sz, GFP_KERNEL);
		if (!param) {
			retval = -ENOMEM;
			break;
		}
		if (copy_from_user(param, (const void __user *)arg, pyld_sz)) {
			retval = -EFAULT;
			break;
		}
		/* add check in case user-space module compromised */
		if (unlikely(((struct ipa_ioc_del_hdr *)param)->num_hdls
			!= pre_entry)) {
			IPAERR_RL("current %d pre %d\n",
				((struct ipa_ioc_del_hdr *)param)->num_hdls,
				pre_entry);
			retval = -EFAULT;
			break;
		}
		if (ipa3_del_hdr_by_user((struct ipa_ioc_del_hdr *)param,
			true)) {
			retval = -EFAULT;
			break;
		}
		if (copy_to_user((void __user *)arg, param, pyld_sz)) {
			retval = -EFAULT;
			break;
		}
		break;

	case IPA_IOC_ADD_RT_RULE:
		if (copy_from_user(header, (const void __user *)arg,
			sizeof(struct ipa_ioc_add_rt_rule))) {
			retval = -EFAULT;
			break;
		}
		pre_entry =
			((struct ipa_ioc_add_rt_rule *)header)->num_rules;
		pyld_sz =
		   sizeof(struct ipa_ioc_add_rt_rule) +
		   pre_entry * sizeof(struct ipa_rt_rule_add);
		param = kzalloc(pyld_sz, GFP_KERNEL);
		if (!param) {
			retval = -ENOMEM;
			break;
		}
		if (copy_from_user(param, (const void __user *)arg, pyld_sz)) {
			retval = -EFAULT;
			break;
		}
		/* add check in case user-space module compromised */
		if (unlikely(((struct ipa_ioc_add_rt_rule *)param)->num_rules
			!= pre_entry)) {
			IPAERR_RL("current %d pre %d\n",
				((struct ipa_ioc_add_rt_rule *)param)->
				num_rules,
				pre_entry);
			retval = -EFAULT;
			break;
		}
		if (ipa3_add_rt_rule_usr((struct ipa_ioc_add_rt_rule *)param,
				true)) {
			retval = -EFAULT;
			break;
		}
		if (copy_to_user((void __user *)arg, param, pyld_sz)) {
			retval = -EFAULT;
			break;
		}
		break;

	case IPA_IOC_ADD_RT_RULE_EXT:
		if (copy_from_user(header,
				(const void __user *)arg,
				sizeof(struct ipa_ioc_add_rt_rule_ext))) {
			retval = -EFAULT;
			break;
		}
		pre_entry =
			((struct ipa_ioc_add_rt_rule_ext *)header)->num_rules;
		pyld_sz =
		   sizeof(struct ipa_ioc_add_rt_rule_ext) +
		   pre_entry * sizeof(struct ipa_rt_rule_add_ext);
		param = kzalloc(pyld_sz, GFP_KERNEL);
		if (!param) {
			retval = -ENOMEM;
			break;
		}
		if (copy_from_user(param, (const void __user *)arg, pyld_sz)) {
			retval = -EFAULT;
			break;
		}
		/* add check in case user-space module compromised */
		if (unlikely(
			((struct ipa_ioc_add_rt_rule_ext *)param)->num_rules
			!= pre_entry)) {
			IPAERR(" prevent memory corruption(%d not match %d)\n",
				((struct ipa_ioc_add_rt_rule_ext *)param)->
				num_rules,
				pre_entry);
			retval = -EINVAL;
			break;
		}
		if (ipa3_add_rt_rule_ext(
			(struct ipa_ioc_add_rt_rule_ext *)param)) {
			retval = -EFAULT;
			break;
		}
		if (copy_to_user((void __user *)arg, param, pyld_sz)) {
			retval = -EFAULT;
			break;
		}
		break;
	case IPA_IOC_ADD_RT_RULE_AFTER:
		if (copy_from_user(header, (const void __user *)arg,
			sizeof(struct ipa_ioc_add_rt_rule_after))) {

			retval = -EFAULT;
			break;
		}
		pre_entry =
			((struct ipa_ioc_add_rt_rule_after *)header)->num_rules;
		pyld_sz =
		   sizeof(struct ipa_ioc_add_rt_rule_after) +
		   pre_entry * sizeof(struct ipa_rt_rule_add);
		param = kzalloc(pyld_sz, GFP_KERNEL);
		if (!param) {
			retval = -ENOMEM;
			break;
		}
		if (copy_from_user(param, (const void __user *)arg, pyld_sz)) {
			retval = -EFAULT;
			break;
		}
		/* add check in case user-space module compromised */
		if (unlikely(((struct ipa_ioc_add_rt_rule_after *)param)->
			num_rules != pre_entry)) {
			IPAERR_RL("current %d pre %d\n",
				((struct ipa_ioc_add_rt_rule_after *)param)->
				num_rules,
				pre_entry);
			retval = -EFAULT;
			break;
		}
		if (ipa3_add_rt_rule_after(
			(struct ipa_ioc_add_rt_rule_after *)param)) {

			retval = -EFAULT;
			break;
		}
		if (copy_to_user((void __user *)arg, param, pyld_sz)) {
			retval = -EFAULT;
			break;
		}
		break;

	case IPA_IOC_MDFY_RT_RULE:
		if (copy_from_user(header, (const void __user *)arg,
			sizeof(struct ipa_ioc_mdfy_rt_rule))) {
			retval = -EFAULT;
			break;
		}
		pre_entry =
			((struct ipa_ioc_mdfy_rt_rule *)header)->num_rules;
		pyld_sz =
		   sizeof(struct ipa_ioc_mdfy_rt_rule) +
		   pre_entry * sizeof(struct ipa_rt_rule_mdfy);
		param = kzalloc(pyld_sz, GFP_KERNEL);
		if (!param) {
			retval = -ENOMEM;
			break;
		}
		if (copy_from_user(param, (const void __user *)arg, pyld_sz)) {
			retval = -EFAULT;
			break;
		}
		/* add check in case user-space module compromised */
		if (unlikely(((struct ipa_ioc_mdfy_rt_rule *)param)->num_rules
			!= pre_entry)) {
			IPAERR_RL("current %d pre %d\n",
				((struct ipa_ioc_mdfy_rt_rule *)param)->
				num_rules,
				pre_entry);
			retval = -EFAULT;
			break;
		}
		if (ipa3_mdfy_rt_rule((struct ipa_ioc_mdfy_rt_rule *)param)) {
			retval = -EFAULT;
			break;
		}
		if (copy_to_user((void __user *)arg, param, pyld_sz)) {
			retval = -EFAULT;
			break;
		}
		break;

	case IPA_IOC_DEL_RT_RULE:
		if (copy_from_user(header, (const void __user *)arg,
			sizeof(struct ipa_ioc_del_rt_rule))) {
			retval = -EFAULT;
			break;
		}
		pre_entry =
			((struct ipa_ioc_del_rt_rule *)header)->num_hdls;
		pyld_sz =
		   sizeof(struct ipa_ioc_del_rt_rule) +
		   pre_entry * sizeof(struct ipa_rt_rule_del);
		param = kzalloc(pyld_sz, GFP_KERNEL);
		if (!param) {
			retval = -ENOMEM;
			break;
		}
		if (copy_from_user(param, (const void __user *)arg, pyld_sz)) {
			retval = -EFAULT;
			break;
		}
		/* add check in case user-space module compromised */
		if (unlikely(((struct ipa_ioc_del_rt_rule *)param)->num_hdls
			!= pre_entry)) {
			IPAERR_RL("current %d pre %d\n",
				((struct ipa_ioc_del_rt_rule *)param)->num_hdls,
				pre_entry);
			retval = -EFAULT;
			break;
		}
		if (ipa3_del_rt_rule((struct ipa_ioc_del_rt_rule *)param)) {
			retval = -EFAULT;
			break;
		}
		if (copy_to_user((void __user *)arg, param, pyld_sz)) {
			retval = -EFAULT;
			break;
		}
		break;

	case IPA_IOC_ADD_FLT_RULE:
		if (copy_from_user(header, (const void __user *)arg,
			sizeof(struct ipa_ioc_add_flt_rule))) {
			retval = -EFAULT;
			break;
		}
		pre_entry =
			((struct ipa_ioc_add_flt_rule *)header)->num_rules;
		pyld_sz =
		   sizeof(struct ipa_ioc_add_flt_rule) +
		   pre_entry * sizeof(struct ipa_flt_rule_add);
		param = kzalloc(pyld_sz, GFP_KERNEL);
		if (!param) {
			retval = -ENOMEM;
			break;
		}
		if (copy_from_user(param, (const void __user *)arg, pyld_sz)) {
			retval = -EFAULT;
			break;
		}
		/* add check in case user-space module compromised */
		if (unlikely(((struct ipa_ioc_add_flt_rule *)param)->num_rules
			!= pre_entry)) {
			IPAERR_RL("current %d pre %d\n",
				((struct ipa_ioc_add_flt_rule *)param)->
				num_rules,
				pre_entry);
			retval = -EFAULT;
			break;
		}
		if (ipa3_add_flt_rule_usr((struct ipa_ioc_add_flt_rule *)param,
				true)) {
			retval = -EFAULT;
			break;
		}
		if (copy_to_user((void __user *)arg, param, pyld_sz)) {
			retval = -EFAULT;
			break;
		}
		break;

	case IPA_IOC_ADD_FLT_RULE_AFTER:
		if (copy_from_user(header, (const void __user *)arg,
			sizeof(struct ipa_ioc_add_flt_rule_after))) {

			retval = -EFAULT;
			break;
		}
		pre_entry =
			((struct ipa_ioc_add_flt_rule_after *)header)->
			num_rules;
		pyld_sz =
		   sizeof(struct ipa_ioc_add_flt_rule_after) +
		   pre_entry * sizeof(struct ipa_flt_rule_add);
		param = kzalloc(pyld_sz, GFP_KERNEL);
		if (!param) {
			retval = -ENOMEM;
			break;
		}
		if (copy_from_user(param, (const void __user *)arg, pyld_sz)) {
			retval = -EFAULT;
			break;
		}
		/* add check in case user-space module compromised */
		if (unlikely(((struct ipa_ioc_add_flt_rule_after *)param)->
			num_rules != pre_entry)) {
			IPAERR_RL("current %d pre %d\n",
				((struct ipa_ioc_add_flt_rule_after *)param)->
				num_rules,
				pre_entry);
			retval = -EFAULT;
			break;
		}
		if (ipa3_add_flt_rule_after(
				(struct ipa_ioc_add_flt_rule_after *)param)) {
			retval = -EFAULT;
			break;
		}
		if (copy_to_user((void __user *)arg, param, pyld_sz)) {
			retval = -EFAULT;
			break;
		}
		break;

	case IPA_IOC_DEL_FLT_RULE:
		if (copy_from_user(header, (const void __user *)arg,
			sizeof(struct ipa_ioc_del_flt_rule))) {
			retval = -EFAULT;
			break;
		}
		pre_entry =
			((struct ipa_ioc_del_flt_rule *)header)->num_hdls;
		pyld_sz =
		   sizeof(struct ipa_ioc_del_flt_rule) +
		   pre_entry * sizeof(struct ipa_flt_rule_del);
		param = kzalloc(pyld_sz, GFP_KERNEL);
		if (!param) {
			retval = -ENOMEM;
			break;
		}
		if (copy_from_user(param, (const void __user *)arg, pyld_sz)) {
			retval = -EFAULT;
			break;
		}
		/* add check in case user-space module compromised */
		if (unlikely(((struct ipa_ioc_del_flt_rule *)param)->num_hdls
			!= pre_entry)) {
			IPAERR_RL("current %d pre %d\n",
				((struct ipa_ioc_del_flt_rule *)param)->
				num_hdls,
				pre_entry);
			retval = -EFAULT;
			break;
		}
		if (ipa3_del_flt_rule((struct ipa_ioc_del_flt_rule *)param)) {
			retval = -EFAULT;
			break;
		}
		if (copy_to_user((void __user *)arg, param, pyld_sz)) {
			retval = -EFAULT;
			break;
		}
		break;

	case IPA_IOC_MDFY_FLT_RULE:
		if (copy_from_user(header, (const void __user *)arg,
			sizeof(struct ipa_ioc_mdfy_flt_rule))) {
			retval = -EFAULT;
			break;
		}
		pre_entry =
			((struct ipa_ioc_mdfy_flt_rule *)header)->num_rules;
		pyld_sz =
		   sizeof(struct ipa_ioc_mdfy_flt_rule) +
		   pre_entry * sizeof(struct ipa_flt_rule_mdfy);
		param = kzalloc(pyld_sz, GFP_KERNEL);
		if (!param) {
			retval = -ENOMEM;
			break;
		}
		if (copy_from_user(param, (const void __user *)arg, pyld_sz)) {
			retval = -EFAULT;
			break;
		}
		/* add check in case user-space module compromised */
		if (unlikely(((struct ipa_ioc_mdfy_flt_rule *)param)->num_rules
			!= pre_entry)) {
			IPAERR_RL("current %d pre %d\n",
				((struct ipa_ioc_mdfy_flt_rule *)param)->
				num_rules,
				pre_entry);
			retval = -EFAULT;
			break;
		}
		if (ipa3_mdfy_flt_rule((struct ipa_ioc_mdfy_flt_rule *)param)) {
			retval = -EFAULT;
			break;
		}
		if (copy_to_user((void __user *)arg, param, pyld_sz)) {
			retval = -EFAULT;
			break;
		}
		break;

	case IPA_IOC_COMMIT_HDR:
		retval = ipa3_commit_hdr();
		break;
	case IPA_IOC_RESET_HDR:
		retval = ipa3_reset_hdr(false);
		break;
	case IPA_IOC_COMMIT_RT:
		retval = ipa3_commit_rt(arg);
		break;
	case IPA_IOC_RESET_RT:
		retval = ipa3_reset_rt(arg, false);
		break;
	case IPA_IOC_COMMIT_FLT:
		retval = ipa3_commit_flt(arg);
		break;
	case IPA_IOC_RESET_FLT:
		retval = ipa3_reset_flt(arg, false);
		break;
	case IPA_IOC_GET_RT_TBL:
		if (copy_from_user(header, (const void __user *)arg,
			sizeof(struct ipa_ioc_get_rt_tbl))) {
			retval = -EFAULT;
			break;
		}
		if (ipa3_get_rt_tbl((struct ipa_ioc_get_rt_tbl *)header)) {
			retval = -EFAULT;
			break;
		}
		if (copy_to_user((void __user *)arg, header,
					sizeof(struct ipa_ioc_get_rt_tbl))) {
			retval = -EFAULT;
			break;
		}
		break;
	case IPA_IOC_PUT_RT_TBL:
		retval = ipa3_put_rt_tbl(arg);
		break;
	case IPA_IOC_GET_HDR:
		if (copy_from_user(header, (const void __user *)arg,
			sizeof(struct ipa_ioc_get_hdr))) {
			retval = -EFAULT;
			break;
		}
		if (ipa3_get_hdr((struct ipa_ioc_get_hdr *)header)) {
			retval = -EFAULT;
			break;
		}
		if (copy_to_user((void __user *)arg, header,
			sizeof(struct ipa_ioc_get_hdr))) {
			retval = -EFAULT;
			break;
		}
		break;
	case IPA_IOC_PUT_HDR:
		retval = ipa3_put_hdr(arg);
		break;
	case IPA_IOC_SET_FLT:
		retval = ipa3_cfg_filter(arg);
		break;
	case IPA_IOC_COPY_HDR:
		if (copy_from_user(header, (const void __user *)arg,
			sizeof(struct ipa_ioc_copy_hdr))) {
			retval = -EFAULT;
			break;
		}
		if (ipa3_copy_hdr((struct ipa_ioc_copy_hdr *)header)) {
			retval = -EFAULT;
			break;
		}
		if (copy_to_user((void __user *)arg, header,
			sizeof(struct ipa_ioc_copy_hdr))) {
			retval = -EFAULT;
			break;
		}
		break;
	case IPA_IOC_QUERY_INTF:
		if (copy_from_user(header, (const void __user *)arg,
			sizeof(struct ipa_ioc_query_intf))) {
			retval = -EFAULT;
			break;
		}
		if (ipa3_query_intf((struct ipa_ioc_query_intf *)header)) {
			retval = -1;
			break;
		}
		if (copy_to_user((void __user *)arg, header,
			sizeof(struct ipa_ioc_query_intf))) {
			retval = -EFAULT;
			break;
		}
		break;
	case IPA_IOC_QUERY_INTF_TX_PROPS:
		sz = sizeof(struct ipa_ioc_query_intf_tx_props);
		if (copy_from_user(header, (const void __user *)arg, sz)) {
			retval = -EFAULT;
			break;
		}

		if (((struct ipa_ioc_query_intf_tx_props *)header)->num_tx_props
			> IPA_NUM_PROPS_MAX) {
			retval = -EFAULT;
			break;
		}
		pre_entry =
			((struct ipa_ioc_query_intf_tx_props *)
			header)->num_tx_props;
		pyld_sz = sz + pre_entry *
			sizeof(struct ipa_ioc_tx_intf_prop);
		param = kzalloc(pyld_sz, GFP_KERNEL);
		if (!param) {
			retval = -ENOMEM;
			break;
		}
		if (copy_from_user(param, (const void __user *)arg, pyld_sz)) {
			retval = -EFAULT;
			break;
		}
		/* add check in case user-space module compromised */
		if (unlikely(((struct ipa_ioc_query_intf_tx_props *)
			param)->num_tx_props
			!= pre_entry)) {
			IPAERR_RL("current %d pre %d\n",
				((struct ipa_ioc_query_intf_tx_props *)
				param)->num_tx_props, pre_entry);
			retval = -EFAULT;
			break;
		}
		if (ipa3_query_intf_tx_props(
			(struct ipa_ioc_query_intf_tx_props *)param)) {
			retval = -1;
			break;
		}
		if (copy_to_user((void __user *)arg, param, pyld_sz)) {
			retval = -EFAULT;
			break;
		}
		break;
	case IPA_IOC_QUERY_INTF_RX_PROPS:
		sz = sizeof(struct ipa_ioc_query_intf_rx_props);
		if (copy_from_user(header, (const void __user *)arg, sz)) {
			retval = -EFAULT;
			break;
		}

		if (((struct ipa_ioc_query_intf_rx_props *)header)->num_rx_props
			> IPA_NUM_PROPS_MAX) {
			retval = -EFAULT;
			break;
		}
		pre_entry =
			((struct ipa_ioc_query_intf_rx_props *)
			header)->num_rx_props;
		pyld_sz = sz + pre_entry *
			sizeof(struct ipa_ioc_rx_intf_prop);
		param = kzalloc(pyld_sz, GFP_KERNEL);
		if (!param) {
			retval = -ENOMEM;
			break;
		}
		if (copy_from_user(param, (const void __user *)arg, pyld_sz)) {
			retval = -EFAULT;
			break;
		}
		/* add check in case user-space module compromised */
		if (unlikely(((struct ipa_ioc_query_intf_rx_props *)
			param)->num_rx_props != pre_entry)) {
			IPAERR_RL("current %d pre %d\n",
				((struct ipa_ioc_query_intf_rx_props *)
				param)->num_rx_props, pre_entry);
			retval = -EFAULT;
			break;
		}
		if (ipa3_query_intf_rx_props(
			(struct ipa_ioc_query_intf_rx_props *)param)) {
			retval = -1;
			break;
		}
		if (copy_to_user((void __user *)arg, param, pyld_sz)) {
			retval = -EFAULT;
			break;
		}
		break;
	case IPA_IOC_QUERY_INTF_EXT_PROPS:
		sz = sizeof(struct ipa_ioc_query_intf_ext_props);
		if (copy_from_user(header, (const void __user *)arg, sz)) {
			retval = -EFAULT;
			break;
		}

		if (((struct ipa_ioc_query_intf_ext_props *)
			header)->num_ext_props > IPA_NUM_PROPS_MAX) {
			retval = -EFAULT;
			break;
		}
		pre_entry =
			((struct ipa_ioc_query_intf_ext_props *)
			header)->num_ext_props;
		pyld_sz = sz + pre_entry *
			sizeof(struct ipa_ioc_ext_intf_prop);
		param = kzalloc(pyld_sz, GFP_KERNEL);
		if (!param) {
			retval = -ENOMEM;
			break;
		}
		if (copy_from_user(param, (const void __user *)arg, pyld_sz)) {
			retval = -EFAULT;
			break;
		}
		/* add check in case user-space module compromised */
		if (unlikely(((struct ipa_ioc_query_intf_ext_props *)
			param)->num_ext_props != pre_entry)) {
			IPAERR_RL("current %d pre %d\n",
				((struct ipa_ioc_query_intf_ext_props *)
				param)->num_ext_props, pre_entry);
			retval = -EFAULT;
			break;
		}
		if (ipa3_query_intf_ext_props(
			(struct ipa_ioc_query_intf_ext_props *)param)) {
			retval = -1;
			break;
		}
		if (copy_to_user((void __user *)arg, param, pyld_sz)) {
			retval = -EFAULT;
			break;
		}
		break;
	case IPA_IOC_PULL_MSG:
		if (copy_from_user(header, (const void __user *)arg,
			sizeof(struct ipa_msg_meta))) {
			retval = -EFAULT;
			break;
		}
		pre_entry =
		   ((struct ipa_msg_meta *)header)->msg_len;
		pyld_sz = sizeof(struct ipa_msg_meta) +
		   pre_entry;
		param = kzalloc(pyld_sz, GFP_KERNEL);
		if (!param) {
			retval = -ENOMEM;
			break;
		}
		if (copy_from_user(param, (const void __user *)arg, pyld_sz)) {
			retval = -EFAULT;
			break;
		}
		/* add check in case user-space module compromised */
		if (unlikely(((struct ipa_msg_meta *)param)->msg_len
			!= pre_entry)) {
			IPAERR_RL("current %d pre %d\n",
				((struct ipa_msg_meta *)param)->msg_len,
				pre_entry);
			retval = -EFAULT;
			break;
		}
		if (ipa3_pull_msg((struct ipa_msg_meta *)param,
			(char *)param + sizeof(struct ipa_msg_meta),
			((struct ipa_msg_meta *)param)->msg_len) !=
			((struct ipa_msg_meta *)param)->msg_len) {
			retval = -1;
			break;
		}
		if (copy_to_user((void __user *)arg, param, pyld_sz)) {
			retval = -EFAULT;
			break;
		}
		break;
	case IPA_IOC_RM_ADD_DEPENDENCY:
		/* deprecate if IPA PM is used */
		if (ipa3_ctx->use_ipa_pm)
			return 0;

		if (copy_from_user(&rm_depend, (const void __user *)arg,
			sizeof(struct ipa_ioc_rm_dependency))) {
			retval = -EFAULT;
			break;
		}
		retval = ipa_rm_add_dependency_from_ioctl(
			rm_depend.resource_name, rm_depend.depends_on_name);
		break;
	case IPA_IOC_RM_DEL_DEPENDENCY:
		/* deprecate if IPA PM is used */
		if (ipa3_ctx->use_ipa_pm)
			return 0;

		if (copy_from_user(&rm_depend, (const void __user *)arg,
			sizeof(struct ipa_ioc_rm_dependency))) {
			retval = -EFAULT;
			break;
		}
		retval = ipa_rm_delete_dependency_from_ioctl(
			rm_depend.resource_name, rm_depend.depends_on_name);
		break;
	case IPA_IOC_GENERATE_FLT_EQ:
		{
			struct ipa_ioc_generate_flt_eq flt_eq;

			if (copy_from_user(&flt_eq, (const void __user *)arg,
				sizeof(struct ipa_ioc_generate_flt_eq))) {
				retval = -EFAULT;
				break;
			}
			if (ipahal_flt_generate_equation(flt_eq.ip,
				&flt_eq.attrib, &flt_eq.eq_attrib)) {
				retval = -EFAULT;
				break;
			}
			if (copy_to_user((void __user *)arg, &flt_eq,
				sizeof(struct ipa_ioc_generate_flt_eq))) {
				retval = -EFAULT;
				break;
			}
			break;
		}
	case IPA_IOC_QUERY_EP_MAPPING:
		{
			retval = ipa3_get_ep_mapping(arg);
			break;
		}
	case IPA_IOC_QUERY_RT_TBL_INDEX:
		if (copy_from_user(header, (const void __user *)arg,
			sizeof(struct ipa_ioc_get_rt_tbl_indx))) {
			retval = -EFAULT;
			break;
		}
		if (ipa3_query_rt_index(
			(struct ipa_ioc_get_rt_tbl_indx *)header)) {
			retval = -EFAULT;
			break;
		}
		if (copy_to_user((void __user *)arg, header,
			sizeof(struct ipa_ioc_get_rt_tbl_indx))) {
			retval = -EFAULT;
			break;
		}
		break;
	case IPA_IOC_WRITE_QMAPID:
		if (copy_from_user(header, (const void __user *)arg,
			sizeof(struct ipa_ioc_write_qmapid))) {
			retval = -EFAULT;
			break;
		}
		if (ipa3_write_qmap_id((struct ipa_ioc_write_qmapid *)header)) {
			retval = -EFAULT;
			break;
		}
		if (copy_to_user((void __user *)arg, header,
			sizeof(struct ipa_ioc_write_qmapid))) {
			retval = -EFAULT;
			break;
		}
		break;
	case IPA_IOC_NOTIFY_WAN_UPSTREAM_ROUTE_ADD:
		retval = ipa3_send_wan_msg(arg, WAN_UPSTREAM_ROUTE_ADD, true);
		if (retval) {
			IPAERR("ipa3_send_wan_msg failed: %d\n", retval);
			break;
		}
		break;
	case IPA_IOC_NOTIFY_WAN_UPSTREAM_ROUTE_DEL:
		retval = ipa3_send_wan_msg(arg, WAN_UPSTREAM_ROUTE_DEL, true);
		if (retval) {
			IPAERR("ipa3_send_wan_msg failed: %d\n", retval);
			break;
		}
		break;
	case IPA_IOC_NOTIFY_WAN_EMBMS_CONNECTED:
		retval = ipa3_send_wan_msg(arg, WAN_EMBMS_CONNECT, false);
		if (retval) {
			IPAERR("ipa3_send_wan_msg failed: %d\n", retval);
			break;
		}
		break;
	case IPA_IOC_ADD_HDR_PROC_CTX:
		if (copy_from_user(header, (const void __user *)arg,
			sizeof(struct ipa_ioc_add_hdr_proc_ctx))) {
			retval = -EFAULT;
			break;
		}
		pre_entry =
			((struct ipa_ioc_add_hdr_proc_ctx *)
			header)->num_proc_ctxs;
		pyld_sz =
		   sizeof(struct ipa_ioc_add_hdr_proc_ctx) +
		   pre_entry * sizeof(struct ipa_hdr_proc_ctx_add);
		param = kzalloc(pyld_sz, GFP_KERNEL);
		if (!param) {
			retval = -ENOMEM;
			break;
		}
		if (copy_from_user(param, (const void __user *)arg, pyld_sz)) {
			retval = -EFAULT;
			break;
		}
		/* add check in case user-space module compromised */
		if (unlikely(((struct ipa_ioc_add_hdr_proc_ctx *)
			param)->num_proc_ctxs != pre_entry)) {
			IPAERR_RL("current %d pre %d\n",
				((struct ipa_ioc_add_hdr_proc_ctx *)
				param)->num_proc_ctxs, pre_entry);
			retval = -EFAULT;
			break;
		}
		if (ipa3_add_hdr_proc_ctx(
			(struct ipa_ioc_add_hdr_proc_ctx *)param, true)) {
			retval = -EFAULT;
			break;
		}
		if (copy_to_user((void __user *)arg, param, pyld_sz)) {
			retval = -EFAULT;
			break;
		}
		break;
	case IPA_IOC_DEL_HDR_PROC_CTX:
		if (copy_from_user(header, (const void __user *)arg,
			sizeof(struct ipa_ioc_del_hdr_proc_ctx))) {
			retval = -EFAULT;
			break;
		}
		pre_entry =
			((struct ipa_ioc_del_hdr_proc_ctx *)header)->num_hdls;
		pyld_sz =
		   sizeof(struct ipa_ioc_del_hdr_proc_ctx) +
		   pre_entry * sizeof(struct ipa_hdr_proc_ctx_del);
		param = kzalloc(pyld_sz, GFP_KERNEL);
		if (!param) {
			retval = -ENOMEM;
			break;
		}
		if (copy_from_user(param, (const void __user *)arg, pyld_sz)) {
			retval = -EFAULT;
			break;
		}
		/* add check in case user-space module compromised */
		if (unlikely(((struct ipa_ioc_del_hdr_proc_ctx *)
			param)->num_hdls != pre_entry)) {
			IPAERR_RL("current %d pre %d\n",
				((struct ipa_ioc_del_hdr_proc_ctx *)param)->
				num_hdls,
				pre_entry);
			retval = -EFAULT;
			break;
		}
		if (ipa3_del_hdr_proc_ctx_by_user(
			(struct ipa_ioc_del_hdr_proc_ctx *)param, true)) {
			retval = -EFAULT;
			break;
		}
		if (copy_to_user((void __user *)arg, param, pyld_sz)) {
			retval = -EFAULT;
			break;
		}
		break;

	case IPA_IOC_GET_HW_VERSION:
		pyld_sz = sizeof(enum ipa_hw_type);
		param = kzalloc(pyld_sz, GFP_KERNEL);
		if (!param) {
			retval = -ENOMEM;
			break;
		}
		memcpy(param, &ipa3_ctx->ipa_hw_type, pyld_sz);
		if (copy_to_user((void __user *)arg, param, pyld_sz)) {
			retval = -EFAULT;
			break;
		}
		break;

	case IPA_IOC_GET_VLAN_MODE:
		if (copy_from_user(&vlan_mode, (const void __user *)arg,
			sizeof(struct ipa_ioc_get_vlan_mode))) {
			retval = -EFAULT;
			break;
		}
		retval = ipa3_is_vlan_mode(
			vlan_mode.iface,
			&is_vlan_mode);
		if (retval)
			break;

		vlan_mode.is_vlan_mode = is_vlan_mode;

		if (copy_to_user((void __user *)arg,
			&vlan_mode,
			sizeof(struct ipa_ioc_get_vlan_mode))) {
			retval = -EFAULT;
			break;
		}
		break;

	case IPA_IOC_ADD_VLAN_IFACE:
		if (ipa3_send_vlan_l2tp_msg(arg, ADD_VLAN_IFACE)) {
			retval = -EFAULT;
			break;
		}
		break;

	case IPA_IOC_DEL_VLAN_IFACE:
		if (ipa3_send_vlan_l2tp_msg(arg, DEL_VLAN_IFACE)) {
			retval = -EFAULT;
			break;
		}
		break;
	case IPA_IOC_ADD_BRIDGE_VLAN_MAPPING:
		if (ipa3_send_vlan_l2tp_msg(arg, ADD_BRIDGE_VLAN_MAPPING)) {
			retval = -EFAULT;
			break;
		}
		break;
	case IPA_IOC_DEL_BRIDGE_VLAN_MAPPING:
		if (ipa3_send_vlan_l2tp_msg(arg, DEL_BRIDGE_VLAN_MAPPING)) {
			retval = -EFAULT;
			break;
		}
		break;
	case IPA_IOC_ADD_L2TP_VLAN_MAPPING:
		if (ipa3_send_vlan_l2tp_msg(arg, ADD_L2TP_VLAN_MAPPING)) {
			retval = -EFAULT;
			break;
		}
		break;

	case IPA_IOC_DEL_L2TP_VLAN_MAPPING:
		if (ipa3_send_vlan_l2tp_msg(arg, DEL_L2TP_VLAN_MAPPING)) {
			retval = -EFAULT;
			break;
		}
		break;

	case IPA_IOC_CLEANUP:
		/*Route and filter rules will also be clean*/
		IPADBG("Got IPA_IOC_CLEANUP\n");
		retval = ipa3_reset_hdr(true);
		memset(&nat_del, 0, sizeof(nat_del));
		nat_del.table_index = 0;
		retval = ipa3_nat_del_cmd(&nat_del);
		retval = ipa3_clean_modem_rule();
		ipa3_counter_id_remove_all();
		break;

	case IPA_IOC_QUERY_WLAN_CLIENT:
		IPADBG("Got IPA_IOC_QUERY_WLAN_CLIENT\n");
		retval = ipa3_resend_wlan_msg();
		break;

	case IPA_IOC_GSB_CONNECT:
		IPADBG("Got IPA_IOC_GSB_CONNECT\n");
		if (ipa3_send_gsb_msg(arg, IPA_GSB_CONNECT)) {
			retval = -EFAULT;
			break;
		}
		break;

	case IPA_IOC_GSB_DISCONNECT:
		IPADBG("Got IPA_IOC_GSB_DISCONNECT\n");
		if (ipa3_send_gsb_msg(arg, IPA_GSB_DISCONNECT)) {
			retval = -EFAULT;
			break;
		}
		break;
	case IPA_IOC_ADD_RT_RULE_V2:
		if (copy_from_user(header, (const void __user *)arg,
			sizeof(struct ipa_ioc_add_rt_rule_v2))) {
			IPAERR_RL("copy_from_user fails\n");
			retval = -EFAULT;
			break;
		}
		pre_entry =
			((struct ipa_ioc_add_rt_rule_v2 *)header)->num_rules;
		if (unlikely(((struct ipa_ioc_add_rt_rule_v2 *)
			header)->rule_add_size >
			sizeof(struct ipa_rt_rule_add_i))) {
			IPAERR_RL("unexpected rule_add_size %d\n",
			((struct ipa_ioc_add_rt_rule_v2 *)
			header)->rule_add_size);
			retval = -EFAULT;
			break;
		};
		/* user payload size */
		usr_pyld_sz = ((struct ipa_ioc_add_rt_rule_v2 *)
			header)->rule_add_size * pre_entry;
		/* actual payload structure size in kernel */
		pyld_sz = sizeof(struct ipa_rt_rule_add_i) * pre_entry;
		uptr = ((struct ipa_ioc_add_rt_rule_v2 *)
			header)->rules;
		if (unlikely(!uptr)) {
			IPAERR_RL("unexpected NULL rules\n");
			retval = -EFAULT;
			break;
		}
		/* alloc param with same payload size as user payload */
		param = kzalloc(usr_pyld_sz, GFP_KERNEL);
		if (!param) {
			IPAERR_RL("kzalloc fails\n");
			retval = -ENOMEM;
			break;
		}
		if (copy_from_user(param, (const void __user *)uptr,
			usr_pyld_sz)) {
			IPAERR_RL("copy_from_user fails\n");
			retval = -EFAULT;
			break;
		}
		/* alloc kernel pointer with actual payload size */
		kptr = kzalloc(pyld_sz, GFP_KERNEL);
		if (!kptr) {
			IPAERR_RL("kzalloc fails\n");
			retval = -ENOMEM;
			break;
		}
		for (i = 0; i < pre_entry; i++)
			memcpy(kptr + i * sizeof(struct ipa_rt_rule_add_i),
				(void *)param + i *
				((struct ipa_ioc_add_rt_rule_v2 *)
				header)->rule_add_size,
				((struct ipa_ioc_add_rt_rule_v2 *)
				header)->rule_add_size);
		/* modify the rule pointer to the kernel pointer */
		((struct ipa_ioc_add_rt_rule_v2 *)header)->rules =
			(uintptr_t)kptr;
		if (ipa3_add_rt_rule_usr_v2(
			(struct ipa_ioc_add_rt_rule_v2 *)header, true)) {
			IPAERR_RL("ipa3_add_rt_rule_usr_v2 fails\n");
			retval = -EFAULT;
			break;
		}
		for (i = 0; i < pre_entry; i++)
			memcpy((void *)param + i *
				((struct ipa_ioc_add_rt_rule_v2 *)
				header)->rule_add_size,
				kptr + i * sizeof(struct ipa_rt_rule_add_i),
				((struct ipa_ioc_add_rt_rule_v2 *)
				header)->rule_add_size);
		if (copy_to_user((void __user *)uptr, param,
			usr_pyld_sz)) {
			IPAERR_RL("copy_to_user fails\n");
			retval = -EFAULT;
			break;
		}
		break;
	case IPA_IOC_ADD_RT_RULE_EXT_V2:
		if (copy_from_user(header,
				(const void __user *)arg,
				sizeof(struct ipa_ioc_add_rt_rule_ext_v2))) {
			IPAERR_RL("copy_from_user fails\n");
			retval = -EFAULT;
			break;
		}
		pre_entry =
			((struct ipa_ioc_add_rt_rule_ext_v2 *)
			header)->num_rules;
		if (unlikely(((struct ipa_ioc_add_rt_rule_ext_v2 *)
			header)->rule_add_ext_size >
			sizeof(struct ipa_rt_rule_add_ext_i))) {
			IPAERR_RL("unexpected rule_add_size %d\n",
			((struct ipa_ioc_add_rt_rule_ext_v2 *)
			header)->rule_add_ext_size);
			retval = -EFAULT;
			break;
		};
		/* user payload size */
		usr_pyld_sz = ((struct ipa_ioc_add_rt_rule_ext_v2 *)
			header)->rule_add_ext_size * pre_entry;
		/* actual payload structure size in kernel */
		pyld_sz = sizeof(struct ipa_rt_rule_add_ext_i)
			* pre_entry;
		uptr = ((struct ipa_ioc_add_rt_rule_ext_v2 *)
			header)->rules;
		if (unlikely(!uptr)) {
			IPAERR_RL("unexpected NULL rules\n");
			retval = -EFAULT;
			break;
		}
		/* alloc param with same payload size as user payload */
		param = kzalloc(usr_pyld_sz, GFP_KERNEL);
		if (!param) {
			IPAERR_RL("kzalloc fails\n");
			retval = -ENOMEM;
			break;
		}
		if (copy_from_user(param, (const void __user *)uptr,
			usr_pyld_sz)) {
			IPAERR_RL("copy_from_user fails\n");
			retval = -EFAULT;
			break;
		}
		/* alloc kernel pointer with actual payload size */
		kptr = kzalloc(pyld_sz, GFP_KERNEL);
		if (!kptr) {
			IPAERR_RL("kzalloc fails\n");
			retval = -ENOMEM;
			break;
		}
		for (i = 0; i < pre_entry; i++)
			memcpy(kptr + i *
				sizeof(struct ipa_rt_rule_add_ext_i),
				(void *)param + i *
				((struct ipa_ioc_add_rt_rule_ext_v2 *)
				header)->rule_add_ext_size,
				((struct ipa_ioc_add_rt_rule_ext_v2 *)
				header)->rule_add_ext_size);
		/* modify the rule pointer to the kernel pointer */
		((struct ipa_ioc_add_rt_rule_ext_v2 *)header)->rules =
			(uintptr_t)kptr;
		if (ipa3_add_rt_rule_ext_v2(
			(struct ipa_ioc_add_rt_rule_ext_v2 *)header)) {
			IPAERR_RL("ipa3_add_rt_rule_ext_v2 fails\n");
			retval = -EFAULT;
			break;
		}
		for (i = 0; i < pre_entry; i++)
			memcpy((void *)param + i *
				((struct ipa_ioc_add_rt_rule_ext_v2 *)
				header)->rule_add_ext_size,
				kptr + i *
				sizeof(struct ipa_rt_rule_add_ext_i),
				((struct ipa_ioc_add_rt_rule_ext_v2 *)
				header)->rule_add_ext_size);
		if (copy_to_user((void __user *)uptr, param,
			usr_pyld_sz)) {
			IPAERR_RL("copy_to_user fails\n");
			retval = -EFAULT;
			break;
		}
		break;
	case IPA_IOC_ADD_RT_RULE_AFTER_V2:
		if (copy_from_user(header, (const void __user *)arg,
			sizeof(struct ipa_ioc_add_rt_rule_after_v2))) {
			IPAERR_RL("copy_from_user fails\n");
			retval = -EFAULT;
			break;
		}
		pre_entry =
			((struct ipa_ioc_add_rt_rule_after_v2 *)
			header)->num_rules;
		if (unlikely(((struct ipa_ioc_add_rt_rule_after_v2 *)
			header)->rule_add_size >
			sizeof(struct ipa_rt_rule_add_i))) {
			IPAERR_RL("unexpected rule_add_size %d\n",
			((struct ipa_ioc_add_rt_rule_after_v2 *)
			header)->rule_add_size);
			retval = -EFAULT;
			break;
		};
		/* user payload size */
		usr_pyld_sz = ((struct ipa_ioc_add_rt_rule_after_v2 *)
			header)->rule_add_size * pre_entry;
		/* actual payload structure size in kernel */
		pyld_sz = sizeof(struct ipa_rt_rule_add_i)
			* pre_entry;
		uptr = ((struct ipa_ioc_add_rt_rule_after_v2 *)
			header)->rules;
		if (unlikely(!uptr)) {
			IPAERR_RL("unexpected NULL rules\n");
			retval = -EFAULT;
			break;
		}
		/* alloc param with same payload size as user payload */
		param = kzalloc(usr_pyld_sz, GFP_KERNEL);
		if (!param) {
			IPAERR_RL("kzalloc fails\n");
			retval = -ENOMEM;
			break;
		}
		if (copy_from_user(param, (const void __user *)uptr,
			usr_pyld_sz)) {
			IPAERR_RL("copy_from_user fails\n");
			retval = -EFAULT;
			break;
		}
		/* alloc kernel pointer with actual payload size */
		kptr = kzalloc(pyld_sz, GFP_KERNEL);
		if (!kptr) {
			IPAERR_RL("kzalloc fails\n");
			retval = -ENOMEM;
			break;
		}
		for (i = 0; i < pre_entry; i++)
			memcpy(kptr + i * sizeof(struct ipa_rt_rule_add_i),
				(void *)param + i *
				((struct ipa_ioc_add_rt_rule_after_v2 *)
				header)->rule_add_size,
				((struct ipa_ioc_add_rt_rule_after_v2 *)
				header)->rule_add_size);
		/* modify the rule pointer to the kernel pointer */
		((struct ipa_ioc_add_rt_rule_after_v2 *)header)->rules =
			(uintptr_t)kptr;
		if (ipa3_add_rt_rule_after_v2(
			(struct ipa_ioc_add_rt_rule_after_v2 *)header)) {
			IPAERR_RL("ipa3_add_rt_rule_after_v2 fails\n");
			retval = -EFAULT;
			break;
		}
		for (i = 0; i < pre_entry; i++)
			memcpy((void *)param + i *
				((struct ipa_ioc_add_rt_rule_after_v2 *)
				header)->rule_add_size,
				kptr + i * sizeof(struct ipa_rt_rule_add_i),
				((struct ipa_ioc_add_rt_rule_after_v2 *)
				header)->rule_add_size);
		if (copy_to_user((void __user *)uptr, param,
			usr_pyld_sz)) {
			IPAERR_RL("copy_to_user fails\n");
			retval = -EFAULT;
			break;
		}
		break;
	case IPA_IOC_MDFY_RT_RULE_V2:
		if (copy_from_user(header, (const void __user *)arg,
			sizeof(struct ipa_ioc_mdfy_rt_rule_v2))) {
			IPAERR_RL("copy_from_user fails\n");
			retval = -EFAULT;
			break;
		}
		pre_entry =
			((struct ipa_ioc_mdfy_rt_rule_v2 *)
			header)->num_rules;
		if (unlikely(((struct ipa_ioc_mdfy_rt_rule_v2 *)
			header)->rule_mdfy_size >
			sizeof(struct ipa_rt_rule_mdfy_i))) {
			IPAERR_RL("unexpected rule_add_size %d\n",
			((struct ipa_ioc_mdfy_rt_rule_v2 *)
			header)->rule_mdfy_size);
			retval = -EFAULT;
			break;
		};
		/* user payload size */
		usr_pyld_sz = ((struct ipa_ioc_mdfy_rt_rule_v2 *)
			header)->rule_mdfy_size * pre_entry;
		/* actual payload structure size in kernel */
		pyld_sz = sizeof(struct ipa_rt_rule_mdfy_i)
			* pre_entry;
		uptr = ((struct ipa_ioc_mdfy_rt_rule_v2 *)
			header)->rules;
		if (unlikely(!uptr)) {
			IPAERR_RL("unexpected NULL rules\n");
			retval = -EFAULT;
			break;
		}
		/* alloc param with same payload size as user payload */
		param = kzalloc(usr_pyld_sz, GFP_KERNEL);
		if (!param) {
			IPAERR_RL("kzalloc fails\n");
			retval = -ENOMEM;
			break;
		}
		if (copy_from_user(param, (const void __user *)uptr,
			usr_pyld_sz)) {
			IPAERR_RL("copy_from_user fails\n");
			retval = -EFAULT;
			break;
		}
		/* alloc kernel pointer with actual payload size */
		kptr = kzalloc(pyld_sz, GFP_KERNEL);
		if (!kptr) {
			IPAERR_RL("kzalloc fails\n");
			retval = -ENOMEM;
			break;
		}
		for (i = 0; i < pre_entry; i++)
			memcpy(kptr + i * sizeof(struct ipa_rt_rule_mdfy_i),
				(void *)param + i *
				((struct ipa_ioc_mdfy_rt_rule_v2 *)
				header)->rule_mdfy_size,
				((struct ipa_ioc_mdfy_rt_rule_v2 *)
				header)->rule_mdfy_size);
		/* modify the rule pointer to the kernel pointer */
		((struct ipa_ioc_mdfy_rt_rule_v2 *)header)->rules =
			(uintptr_t)kptr;
		if (ipa3_mdfy_rt_rule_v2((struct ipa_ioc_mdfy_rt_rule_v2 *)
			header)) {
			IPAERR_RL("ipa3_mdfy_rt_rule_v2 fails\n");
			retval = -EFAULT;
			break;
		}
		for (i = 0; i < pre_entry; i++)
			memcpy((void *)param + i *
				((struct ipa_ioc_mdfy_rt_rule_v2 *)
				header)->rule_mdfy_size,
				kptr + i * sizeof(struct ipa_rt_rule_mdfy_i),
				((struct ipa_ioc_mdfy_rt_rule_v2 *)
				header)->rule_mdfy_size);
		if (copy_to_user((void __user *)uptr, param,
			usr_pyld_sz)) {
			IPAERR_RL("copy_to_user fails\n");
			retval = -EFAULT;
			break;
		}
		break;
	case IPA_IOC_ADD_FLT_RULE_V2:
		if (copy_from_user(header, (const void __user *)arg,
			sizeof(struct ipa_ioc_add_flt_rule_v2))) {
			IPAERR_RL("copy_from_user fails\n");
			retval = -EFAULT;
			break;
		}
		pre_entry =
			((struct ipa_ioc_add_flt_rule_v2 *)header)->num_rules;
		if (unlikely(((struct ipa_ioc_add_flt_rule_v2 *)
			header)->flt_rule_size >
			sizeof(struct ipa_flt_rule_add_i))) {
			IPAERR_RL("unexpected rule_add_size %d\n",
			((struct ipa_ioc_add_flt_rule_v2 *)
			header)->flt_rule_size);
			retval = -EFAULT;
			break;
		};
		/* user payload size */
		usr_pyld_sz = ((struct ipa_ioc_add_flt_rule_v2 *)
			header)->flt_rule_size * pre_entry;
		/* actual payload structure size in kernel */
		pyld_sz = sizeof(struct ipa_flt_rule_add_i)
			* pre_entry;
		uptr = ((struct ipa_ioc_add_flt_rule_v2 *)
			header)->rules;
		if (unlikely(!uptr)) {
			IPAERR_RL("unexpected NULL rules\n");
			retval = -EFAULT;
			break;
		}
		/* alloc param with same payload size as user payload */
		param = kzalloc(usr_pyld_sz, GFP_KERNEL);
		if (!param) {
			IPAERR_RL("kzalloc fails\n");
			retval = -ENOMEM;
			break;
		}
		if (copy_from_user(param, (const void __user *)uptr,
			usr_pyld_sz)) {
			IPAERR_RL("copy_from_user fails\n");
			retval = -EFAULT;
			break;
		}
		/* alloc kernel pointer with actual payload size */
		kptr = kzalloc(pyld_sz, GFP_KERNEL);
		if (!kptr) {
			IPAERR_RL("kzalloc fails\n");
			retval = -ENOMEM;
			break;
		}
		for (i = 0; i < pre_entry; i++)
			memcpy(kptr + i * sizeof(struct ipa_flt_rule_add_i),
				(void *)param + i *
				((struct ipa_ioc_add_flt_rule_v2 *)
				header)->flt_rule_size,
				((struct ipa_ioc_add_flt_rule_v2 *)
				header)->flt_rule_size);
		/* modify the rule pointer to the kernel pointer */
		((struct ipa_ioc_add_flt_rule_v2 *)header)->rules =
			(uintptr_t)kptr;
		if (ipa3_add_flt_rule_usr_v2((struct ipa_ioc_add_flt_rule_v2 *)
				header, true)) {
			IPAERR_RL("ipa3_add_flt_rule_usr_v2 fails\n");
			retval = -EFAULT;
			break;
		}
		for (i = 0; i < pre_entry; i++)
			memcpy((void *)param + i *
				((struct ipa_ioc_add_flt_rule_v2 *)
				header)->flt_rule_size,
				kptr + i * sizeof(struct ipa_flt_rule_add_i),
				((struct ipa_ioc_add_flt_rule_v2 *)
				header)->flt_rule_size);
		if (copy_to_user((void __user *)uptr, param,
			usr_pyld_sz)) {
			IPAERR_RL("copy_to_user fails\n");
			retval = -EFAULT;
			break;
		}
		break;
	case IPA_IOC_ADD_FLT_RULE_AFTER_V2:
		if (copy_from_user(header, (const void __user *)arg,
			sizeof(struct ipa_ioc_add_flt_rule_after_v2))) {
			IPAERR_RL("copy_from_user fails\n");
			retval = -EFAULT;
			break;
		}
		pre_entry =
			((struct ipa_ioc_add_flt_rule_after_v2 *)
			 header)->num_rules;
		if (unlikely(((struct ipa_ioc_add_flt_rule_after_v2 *)
			header)->flt_rule_size >
			sizeof(struct ipa_flt_rule_add_i))) {
			IPAERR_RL("unexpected rule_add_size %d\n",
			((struct ipa_ioc_add_flt_rule_after_v2 *)
			header)->flt_rule_size);
			retval = -EFAULT;
			break;
		};
		/* user payload size */
		usr_pyld_sz = ((struct ipa_ioc_add_flt_rule_after_v2 *)
			header)->flt_rule_size * pre_entry;
		/* actual payload structure size in kernel */
		pyld_sz = sizeof(struct ipa_flt_rule_add_i)
			* pre_entry;
		uptr = ((struct ipa_ioc_add_flt_rule_after_v2 *)
			header)->rules;
		if (unlikely(!uptr)) {
			IPAERR_RL("unexpected NULL rules\n");
			retval = -EFAULT;
			break;
		}
		/* alloc param with same payload size as user payload */
		param = kzalloc(usr_pyld_sz, GFP_KERNEL);
		if (!param) {
			IPAERR_RL("kzalloc fails\n");
			retval = -ENOMEM;
			break;
		}
		if (copy_from_user(param, (const void __user *)uptr,
			usr_pyld_sz)) {
			IPAERR_RL("copy_from_user fails\n");
			retval = -EFAULT;
			break;
		}
		/* alloc kernel pointer with actual payload size */
		kptr = kzalloc(pyld_sz, GFP_KERNEL);
		if (!kptr) {
			IPAERR_RL("kzalloc fails\n");
			retval = -ENOMEM;
			break;
		}
		for (i = 0; i < pre_entry; i++)
			memcpy(kptr + i * sizeof(struct ipa_flt_rule_add_i),
				(void *)param + i *
				((struct ipa_ioc_add_flt_rule_after_v2 *)
				header)->flt_rule_size,
				((struct ipa_ioc_add_flt_rule_after_v2 *)
				header)->flt_rule_size);
		/* modify the rule pointer to the kernel pointer */
		((struct ipa_ioc_add_flt_rule_after_v2 *)header)->rules =
			(uintptr_t)kptr;
		if (ipa3_add_flt_rule_after_v2(
			(struct ipa_ioc_add_flt_rule_after_v2 *)header)) {
			IPAERR_RL("ipa3_add_flt_rule_after_v2 fails\n");
			retval = -EFAULT;
			break;
		}
		for (i = 0; i < pre_entry; i++)
			memcpy((void *)param + i *
				((struct ipa_ioc_add_flt_rule_after_v2 *)
				header)->flt_rule_size,
				kptr + i * sizeof(struct ipa_flt_rule_add_i),
				((struct ipa_ioc_add_flt_rule_after_v2 *)
				header)->flt_rule_size);
		if (copy_to_user((void __user *)uptr, param,
			usr_pyld_sz)) {
			IPAERR_RL("copy_to_user fails\n");
			retval = -EFAULT;
			break;
		}
		break;
	case IPA_IOC_MDFY_FLT_RULE_V2:
		if (copy_from_user(header, (const void __user *)arg,
			sizeof(struct ipa_ioc_mdfy_flt_rule_v2))) {
			IPAERR_RL("copy_from_user fails\n");
			retval = -EFAULT;
			break;
		}
		pre_entry =
			((struct ipa_ioc_mdfy_flt_rule_v2 *)
			 header)->num_rules;
		if (unlikely(((struct ipa_ioc_mdfy_flt_rule_v2 *)
			header)->rule_mdfy_size >
			sizeof(struct ipa_flt_rule_mdfy_i))) {
			IPAERR_RL("unexpected rule_add_size %d\n",
			((struct ipa_ioc_mdfy_flt_rule_v2 *)
			header)->rule_mdfy_size);
			retval = -EFAULT;
			break;
		};
		/* user payload size */
		usr_pyld_sz = ((struct ipa_ioc_mdfy_flt_rule_v2 *)
			header)->rule_mdfy_size * pre_entry;
		/* actual payload structure size in kernel */
		pyld_sz = sizeof(struct ipa_flt_rule_mdfy_i)
			* pre_entry;
		uptr = ((struct ipa_ioc_mdfy_flt_rule_v2 *)
			header)->rules;
		if (unlikely(!uptr)) {
			IPAERR_RL("unexpected NULL rules\n");
			retval = -EFAULT;
			break;
		}
		/* alloc param with same payload size as user payload */
		param = kzalloc(usr_pyld_sz, GFP_KERNEL);
		if (!param) {
			IPAERR_RL("kzalloc fails\n");
			retval = -ENOMEM;
			break;
		}
		if (copy_from_user(param, (const void __user *)uptr,
			usr_pyld_sz)) {
			IPAERR_RL("copy_from_user fails\n");
			retval = -EFAULT;
			break;
		}
		/* alloc kernel pointer with actual payload size */
		kptr = kzalloc(pyld_sz, GFP_KERNEL);
		if (!kptr) {
			IPAERR_RL("kzalloc fails\n");
			retval = -ENOMEM;
			break;
		}
		for (i = 0; i < pre_entry; i++)
			memcpy(kptr + i * sizeof(struct ipa_flt_rule_mdfy_i),
				(void *)param + i *
				((struct ipa_ioc_mdfy_flt_rule_v2 *)
				header)->rule_mdfy_size,
				((struct ipa_ioc_mdfy_flt_rule_v2 *)
				header)->rule_mdfy_size);
		/* modify the rule pointer to the kernel pointer */
		((struct ipa_ioc_add_flt_rule_after_v2 *)header)->rules =
			(uintptr_t)kptr;
		if (ipa3_mdfy_flt_rule_v2
			((struct ipa_ioc_mdfy_flt_rule_v2 *)header)) {
			IPAERR_RL("ipa3_mdfy_flt_rule_v2 fails\n");
			retval = -EFAULT;
			break;
		}
		for (i = 0; i < pre_entry; i++)
			memcpy((void *)param + i *
				((struct ipa_ioc_mdfy_flt_rule_v2 *)
				header)->rule_mdfy_size,
				kptr + i * sizeof(struct ipa_flt_rule_mdfy_i),
				((struct ipa_ioc_mdfy_flt_rule_v2 *)
				header)->rule_mdfy_size);
		if (copy_to_user((void __user *)uptr, param,
			usr_pyld_sz)) {
			IPAERR_RL("copy_to_user fails\n");
			retval = -EFAULT;
			break;
		}
		break;
	case IPA_IOC_FNR_COUNTER_ALLOC:
		if (copy_from_user(header, (const void __user *)arg,
			sizeof(struct ipa_ioc_flt_rt_counter_alloc))) {
			IPAERR("copy_from_user fails\n");
			retval = -EFAULT;
			break;
		}
		if (((struct ipa_ioc_flt_rt_counter_alloc *)
			header)->hw_counter.num_counters >
			IPA_FLT_RT_HW_COUNTER ||
			((struct ipa_ioc_flt_rt_counter_alloc *)
			header)->sw_counter.num_counters >
			IPA_FLT_RT_SW_COUNTER) {
			IPAERR("failed: wrong sw/hw num_counters\n");
			retval = -EFAULT;
			break;
		}
		if (((struct ipa_ioc_flt_rt_counter_alloc *)
			header)->hw_counter.num_counters == 0 &&
			((struct ipa_ioc_flt_rt_counter_alloc *)
			header)->sw_counter.num_counters == 0) {
			IPAERR("failed: both sw/hw num_counters 0\n");
			retval = -EFAULT;
			break;
		}
		retval = ipa3_alloc_counter_id
			((struct ipa_ioc_flt_rt_counter_alloc *)header);
		if (retval < 0) {
			IPAERR("ipa3_alloc_counter_id failed\n");
			retval = -EFAULT;
			break;
		}
		if (copy_to_user((void __user *)arg, header,
			sizeof(struct ipa_ioc_flt_rt_counter_alloc))) {
			IPAERR("copy_to_user fails\n");
			retval = -EFAULT;
			ipa3_counter_remove_hdl(
			((struct ipa_ioc_flt_rt_counter_alloc *)
			header)->hdl);
			break;
		}
		break;

	case IPA_IOC_FNR_COUNTER_DEALLOC:
		hdl = (int)arg;
		if (hdl < 0) {
			IPAERR("IPA_FNR_COUNTER_DEALLOC failed: hdl %d\n",
				hdl);
			retval = -EFAULT;
			break;
		}
		ipa3_counter_remove_hdl(hdl);
		break;

	case IPA_IOC_FNR_COUNTER_QUERY:
		if (copy_from_user(header, (const void __user *)arg,
			sizeof(struct ipa_ioc_flt_rt_query))) {
			IPAERR_RL("copy_from_user fails\n");
			retval = -EFAULT;
			break;
		}
		pre_entry =
			((struct ipa_ioc_flt_rt_query *)
			header)->end_id - ((struct ipa_ioc_flt_rt_query *)
			header)->start_id + 1;
		if (pre_entry <= 0 || pre_entry > IPA_MAX_FLT_RT_CNT_INDEX) {
			IPAERR("IPA_IOC_FNR_COUNTER_QUERY failed: num %d\n",
				pre_entry);
			retval = -EFAULT;
			break;
		}
		if (((struct ipa_ioc_flt_rt_query *)header)->stats_size
			> sizeof(struct ipa_flt_rt_stats)) {
			IPAERR_RL("unexpected stats_size %d\n",
			((struct ipa_ioc_flt_rt_query *)header)->stats_size);
			retval = -EFAULT;
			break;
		};
		/* user payload size */
		usr_pyld_sz = ((struct ipa_ioc_flt_rt_query *)
			header)->stats_size * pre_entry;
		/* actual payload structure size in kernel */
		pyld_sz = sizeof(struct ipa_flt_rt_stats) * pre_entry;
		uptr = ((struct ipa_ioc_flt_rt_query *)
			header)->stats;
		if (unlikely(!uptr)) {
			IPAERR_RL("unexpected NULL rules\n");
			retval = -EFAULT;
			break;
		}
		/* alloc param with same payload size as user payload */
		param = kzalloc(usr_pyld_sz, GFP_KERNEL);
		if (!param) {
			IPAERR_RL("kzalloc fails\n");
			retval = -ENOMEM;
			break;
		}
		if (copy_from_user(param, (const void __user *)uptr,
			usr_pyld_sz)) {
			IPAERR_RL("copy_from_user fails\n");
			retval = -EFAULT;
			break;
		}
		/* alloc kernel pointer with actual payload size */
		kptr = kzalloc(pyld_sz, GFP_KERNEL);
		if (!kptr) {
			IPAERR_RL("kzalloc fails\n");
			retval = -ENOMEM;
			break;
		}
		for (i = 0; i < pre_entry; i++)
			memcpy(kptr + i * sizeof(struct ipa_flt_rt_stats),
				(void *)param + i *
				((struct ipa_ioc_flt_rt_query *)
				header)->stats_size,
				((struct ipa_ioc_flt_rt_query *)
				header)->stats_size);
		/* modify the rule pointer to the kernel pointer */
		((struct ipa_ioc_flt_rt_query *)
			header)->stats = (uintptr_t)kptr;
		retval = ipa_get_flt_rt_stats
			((struct ipa_ioc_flt_rt_query *)header);
		if (retval < 0) {
			IPAERR("ipa_get_flt_rt_stats failed\n");
			retval = -EFAULT;
			break;
		}
		for (i = 0; i < pre_entry; i++)
			memcpy((void *)param + i *
				((struct ipa_ioc_flt_rt_query *)
				header)->stats_size,
				kptr + i * sizeof(struct ipa_flt_rt_stats),
				((struct ipa_ioc_flt_rt_query *)
				header)->stats_size);
		if (copy_to_user((void __user *)uptr, param,
			usr_pyld_sz)) {
			IPAERR_RL("copy_to_user fails\n");
			retval = -EFAULT;
			break;
		}
		break;

	case IPA_IOC_WIGIG_FST_SWITCH:
		IPADBG("Got IPA_IOCTL_WIGIG_FST_SWITCH\n");
		if (copy_from_user(&fst_switch, (const void __user *)arg,
			sizeof(struct ipa_ioc_wigig_fst_switch))) {
			retval = -EFAULT;
			break;
		}
		retval = ipa_wigig_send_msg(WIGIG_FST_SWITCH,
			fst_switch.netdev_name,
			fst_switch.client_mac_addr,
			IPA_CLIENT_MAX,
			fst_switch.to_wigig);
		break;
	default:
		IPA_ACTIVE_CLIENTS_DEC_SIMPLE();
		return -ENOTTY;
	}
	kfree(kptr);
	kfree(param);
	IPA_ACTIVE_CLIENTS_DEC_SIMPLE();

	return retval;
}

/**
 * ipa3_setup_dflt_rt_tables() - Setup default routing tables
 *
 * Return codes:
 * 0: success
 * -ENOMEM: failed to allocate memory
 * -EPERM: failed to add the tables
 */
int ipa3_setup_dflt_rt_tables(void)
{
	struct ipa_ioc_add_rt_rule *rt_rule;
	struct ipa_rt_rule_add *rt_rule_entry;

	rt_rule =
		kzalloc(sizeof(struct ipa_ioc_add_rt_rule) + 1 *
			sizeof(struct ipa_rt_rule_add), GFP_KERNEL);
	if (!rt_rule)
		return -ENOMEM;

	/* setup a default v4 route to point to Apps */
	rt_rule->num_rules = 1;
	rt_rule->commit = 1;
	rt_rule->ip = IPA_IP_v4;
	strlcpy(rt_rule->rt_tbl_name, IPA_DFLT_RT_TBL_NAME,
		IPA_RESOURCE_NAME_MAX);

	rt_rule_entry = &rt_rule->rules[0];
	rt_rule_entry->at_rear = 1;
	rt_rule_entry->rule.dst = IPA_CLIENT_APPS_LAN_CONS;
	rt_rule_entry->rule.hdr_hdl = ipa3_ctx->excp_hdr_hdl;
	rt_rule_entry->rule.retain_hdr = 1;

	if (ipa3_add_rt_rule(rt_rule)) {
		IPAERR("fail to add dflt v4 rule\n");
		kfree(rt_rule);
		return -EPERM;
	}
	IPADBG("dflt v4 rt rule hdl=%x\n", rt_rule_entry->rt_rule_hdl);
	ipa3_ctx->dflt_v4_rt_rule_hdl = rt_rule_entry->rt_rule_hdl;

	/* setup a default v6 route to point to A5 */
	rt_rule->ip = IPA_IP_v6;
	if (ipa3_add_rt_rule(rt_rule)) {
		IPAERR("fail to add dflt v6 rule\n");
		kfree(rt_rule);
		return -EPERM;
	}
	IPADBG("dflt v6 rt rule hdl=%x\n", rt_rule_entry->rt_rule_hdl);
	ipa3_ctx->dflt_v6_rt_rule_hdl = rt_rule_entry->rt_rule_hdl;

	/*
	 * because these tables are the very first to be added, they will both
	 * have the same index (0) which is essential for programming the
	 * "route" end-point config
	 */

	kfree(rt_rule);

	return 0;
}

static int ipa3_setup_exception_path(void)
{
	struct ipa_ioc_add_hdr *hdr;
	struct ipa_hdr_add *hdr_entry;
	struct ipahal_reg_route route = { 0 };
	int ret;

	/* install the basic exception header */
	hdr = kzalloc(sizeof(struct ipa_ioc_add_hdr) + 1 *
		      sizeof(struct ipa_hdr_add), GFP_KERNEL);
	if (!hdr)
		return -ENOMEM;

	hdr->num_hdrs = 1;
	hdr->commit = 1;
	hdr_entry = &hdr->hdr[0];

	strlcpy(hdr_entry->name, IPA_LAN_RX_HDR_NAME, IPA_RESOURCE_NAME_MAX);
	hdr_entry->hdr_len = IPA_LAN_RX_HEADER_LENGTH;

	if (ipa3_add_hdr(hdr)) {
		IPAERR("fail to add exception hdr\n");
		ret = -EPERM;
		goto bail;
	}

	if (hdr_entry->status) {
		IPAERR("fail to add exception hdr\n");
		ret = -EPERM;
		goto bail;
	}

	ipa3_ctx->excp_hdr_hdl = hdr_entry->hdr_hdl;

	/* set the route register to pass exception packets to Apps */
	route.route_def_pipe = ipa3_get_ep_mapping(IPA_CLIENT_APPS_LAN_CONS);
	route.route_frag_def_pipe = ipa3_get_ep_mapping(
		IPA_CLIENT_APPS_LAN_CONS);
	route.route_def_hdr_table = !ipa3_ctx->hdr_tbl_lcl;
	route.route_def_retain_hdr = 1;

	if (ipa3_cfg_route(&route)) {
		IPAERR("fail to add exception hdr\n");
		ret = -EPERM;
		goto bail;
	}

	ret = 0;
bail:
	kfree(hdr);
	return ret;
}

static int ipa3_init_smem_region(int memory_region_size,
				int memory_region_offset)
{
	struct ipahal_imm_cmd_dma_shared_mem cmd;
	struct ipahal_imm_cmd_pyld *cmd_pyld;
	struct ipa3_desc desc;
	struct ipa_mem_buffer mem;
	int rc;

	if (memory_region_size == 0)
		return 0;

	memset(&desc, 0, sizeof(desc));
	memset(&cmd, 0, sizeof(cmd));
	memset(&mem, 0, sizeof(mem));

	mem.size = memory_region_size;
	mem.base = dma_alloc_coherent(ipa3_ctx->pdev, mem.size,
		&mem.phys_base, GFP_KERNEL);
	if (!mem.base) {
		IPAERR("failed to alloc DMA buff of size %d\n", mem.size);
		return -ENOMEM;
	}

	memset(mem.base, 0, mem.size);
	cmd.is_read = false;
	cmd.skip_pipeline_clear = false;
	cmd.pipeline_clear_options = IPAHAL_HPS_CLEAR;
	cmd.size = mem.size;
	cmd.system_addr = mem.phys_base;
	cmd.local_addr = ipa3_ctx->smem_restricted_bytes +
		memory_region_offset;
	cmd_pyld = ipahal_construct_imm_cmd(
		IPA_IMM_CMD_DMA_SHARED_MEM, &cmd, false);
	if (!cmd_pyld) {
		IPAERR("failed to construct dma_shared_mem imm cmd\n");
		return -ENOMEM;
	}
	ipa3_init_imm_cmd_desc(&desc, cmd_pyld);

	rc = ipa3_send_cmd(1, &desc);
	if (rc) {
		IPAERR("failed to send immediate command (error %d)\n", rc);
		rc = -EFAULT;
	}

	ipahal_destroy_imm_cmd(cmd_pyld);
	dma_free_coherent(ipa3_ctx->pdev, mem.size, mem.base,
		mem.phys_base);

	return rc;
}

/**
 * ipa3_init_q6_smem() - Initialize Q6 general memory and
 *                      header memory regions in IPA.
 *
 * Return codes:
 * 0: success
 * -ENOMEM: failed to allocate dma memory
 * -EFAULT: failed to send IPA command to initialize the memory
 */
int ipa3_init_q6_smem(void)
{
	int rc;

	IPA_ACTIVE_CLIENTS_INC_SIMPLE();

	rc = ipa3_init_smem_region(IPA_MEM_PART(modem_size),
		IPA_MEM_PART(modem_ofst));
	if (rc) {
		IPAERR("failed to initialize Modem RAM memory\n");
		IPA_ACTIVE_CLIENTS_DEC_SIMPLE();
		return rc;
	}

	rc = ipa3_init_smem_region(IPA_MEM_PART(modem_hdr_size),
		IPA_MEM_PART(modem_hdr_ofst));
	if (rc) {
		IPAERR("failed to initialize Modem HDRs RAM memory\n");
		IPA_ACTIVE_CLIENTS_DEC_SIMPLE();
		return rc;
	}

	rc = ipa3_init_smem_region(IPA_MEM_PART(modem_hdr_proc_ctx_size),
		IPA_MEM_PART(modem_hdr_proc_ctx_ofst));
	if (rc) {
		IPAERR("failed to initialize Modem proc ctx RAM memory\n");
		IPA_ACTIVE_CLIENTS_DEC_SIMPLE();
		return rc;
	}

	rc = ipa3_init_smem_region(IPA_MEM_PART(modem_comp_decomp_size),
		IPA_MEM_PART(modem_comp_decomp_ofst));
	if (rc) {
		IPAERR("failed to initialize Modem Comp/Decomp RAM memory\n");
		IPA_ACTIVE_CLIENTS_DEC_SIMPLE();
		return rc;
	}
	IPA_ACTIVE_CLIENTS_DEC_SIMPLE();

	return rc;
}

static void ipa3_destroy_imm(void *user1, int user2)
{
	ipahal_destroy_imm_cmd(user1);
}

static void ipa3_q6_pipe_delay(bool delay)
{
	int client_idx;
	int ep_idx;
	struct ipa_ep_cfg_ctrl ep_ctrl;

	memset(&ep_ctrl, 0, sizeof(struct ipa_ep_cfg_ctrl));
	ep_ctrl.ipa_ep_delay = delay;

	for (client_idx = 0; client_idx < IPA_CLIENT_MAX; client_idx++) {
		if (IPA_CLIENT_IS_Q6_PROD(client_idx)) {
			ep_idx = ipa3_get_ep_mapping(client_idx);
			if (ep_idx == -1)
				continue;

			ipahal_write_reg_n_fields(IPA_ENDP_INIT_CTRL_n,
				ep_idx, &ep_ctrl);
		}
	}
}

static void ipa3_q6_avoid_holb(void)
{
	int ep_idx;
	int client_idx;
	struct ipa_ep_cfg_ctrl ep_suspend;
	struct ipa_ep_cfg_holb ep_holb;

	memset(&ep_suspend, 0, sizeof(ep_suspend));
	memset(&ep_holb, 0, sizeof(ep_holb));

	ep_suspend.ipa_ep_suspend = true;
	ep_holb.tmr_val = 0;
	ep_holb.en = 1;

	if (ipa3_ctx->ipa_hw_type == IPA_HW_v4_2)
		ipa3_cal_ep_holb_scale_base_val(ep_holb.tmr_val, &ep_holb);

	for (client_idx = 0; client_idx < IPA_CLIENT_MAX; client_idx++) {
		if (IPA_CLIENT_IS_Q6_CONS(client_idx)) {
			ep_idx = ipa3_get_ep_mapping(client_idx);
			if (ep_idx == -1)
				continue;

			/* from IPA 4.0 pipe suspend is not supported */
			if (ipa3_ctx->ipa_hw_type < IPA_HW_v4_0)
				ipahal_write_reg_n_fields(
				IPA_ENDP_INIT_CTRL_n,
				ep_idx, &ep_suspend);

			/*
			 * ipa3_cfg_ep_holb is not used here because we are
			 * setting HOLB on Q6 pipes, and from APPS perspective
			 * they are not valid, therefore, the above function
			 * will fail.
			 */
			ipahal_write_reg_n_fields(
				IPA_ENDP_INIT_HOL_BLOCK_TIMER_n,
				ep_idx, &ep_holb);
			ipahal_write_reg_n_fields(
				IPA_ENDP_INIT_HOL_BLOCK_EN_n,
				ep_idx, &ep_holb);

			/* IPA4.5 issue requires HOLB_EN to be written twice */
			if (ipa3_ctx->ipa_hw_type >= IPA_HW_v4_5)
				ipahal_write_reg_n_fields(
					IPA_ENDP_INIT_HOL_BLOCK_EN_n,
					ep_idx, &ep_holb);
		}
	}
}

static void ipa3_halt_q6_gsi_channels(bool prod)
{
	int ep_idx;
	int client_idx;
	const struct ipa_gsi_ep_config *gsi_ep_cfg;
	int i;
	int ret;
	int code = 0;

	/* if prod flag is true, then we halt the producer channels also */
	for (client_idx = 0; client_idx < IPA_CLIENT_MAX; client_idx++) {
		if (IPA_CLIENT_IS_Q6_CONS(client_idx)
			|| (IPA_CLIENT_IS_Q6_PROD(client_idx) && prod)) {
			ep_idx = ipa3_get_ep_mapping(client_idx);
			if (ep_idx == -1)
				continue;

			gsi_ep_cfg = ipa3_get_gsi_ep_info(client_idx);
			if (!gsi_ep_cfg) {
				IPAERR("failed to get GSI config\n");
				ipa_assert();
				return;
			}

			ret = gsi_halt_channel_ee(
				gsi_ep_cfg->ipa_gsi_chan_num, gsi_ep_cfg->ee,
				&code);
			for (i = 0; i < IPA_GSI_CHANNEL_STOP_MAX_RETRY &&
				ret == -GSI_STATUS_AGAIN; i++) {
				IPADBG(
				"ch %d ee %d with code %d\n is busy try again",
					gsi_ep_cfg->ipa_gsi_chan_num,
					gsi_ep_cfg->ee,
					code);
				usleep_range(IPA_GSI_CHANNEL_HALT_MIN_SLEEP,
					IPA_GSI_CHANNEL_HALT_MAX_SLEEP);
				ret = gsi_halt_channel_ee(
					gsi_ep_cfg->ipa_gsi_chan_num,
					gsi_ep_cfg->ee, &code);
			}
			if (ret == GSI_STATUS_SUCCESS)
				IPADBG("halted gsi ch %d ee %d with code %d\n",
				gsi_ep_cfg->ipa_gsi_chan_num,
				gsi_ep_cfg->ee,
				code);
			else
				IPAERR("failed to halt ch %d ee %d code %d\n",
				gsi_ep_cfg->ipa_gsi_chan_num,
				gsi_ep_cfg->ee,
				code);
		}
	}
}

static int ipa3_q6_clean_q6_flt_tbls(enum ipa_ip_type ip,
	enum ipa_rule_type rlt)
{
	struct ipa3_desc *desc;
	struct ipahal_imm_cmd_dma_shared_mem cmd = {0};
	struct ipahal_imm_cmd_pyld **cmd_pyld;
	int retval = 0;
	int pipe_idx;
	int flt_idx = 0;
	int num_cmds = 0;
	int index;
	u32 lcl_addr_mem_part;
	u32 lcl_hdr_sz;
	struct ipa_mem_buffer mem;

	IPADBG("Entry\n");

	if ((ip >= IPA_IP_MAX) || (rlt >= IPA_RULE_TYPE_MAX)) {
		IPAERR("Input Err: ip=%d ; rlt=%d\n", ip, rlt);
		return -EINVAL;
	}

	/*
	 * SRAM memory not allocated to hash tables. Cleaning the of hash table
	 * operation not supported.
	 */
	if (rlt == IPA_RULE_HASHABLE && ipa3_ctx->ipa_fltrt_not_hashable) {
		IPADBG("Clean hashable rules not supported\n");
		return retval;
	}

	/* Up to filtering pipes we have filtering tables */
	desc = kcalloc(ipa3_ctx->ep_flt_num, sizeof(struct ipa3_desc),
		GFP_KERNEL);
	if (!desc)
		return -ENOMEM;

	cmd_pyld = kcalloc(ipa3_ctx->ep_flt_num,
		sizeof(struct ipahal_imm_cmd_pyld *), GFP_KERNEL);
	if (!cmd_pyld) {
		retval = -ENOMEM;
		goto free_desc;
	}

	if (ip == IPA_IP_v4) {
		if (rlt == IPA_RULE_HASHABLE) {
			lcl_addr_mem_part = IPA_MEM_PART(v4_flt_hash_ofst);
			lcl_hdr_sz = IPA_MEM_PART(v4_flt_hash_size);
		} else {
			lcl_addr_mem_part = IPA_MEM_PART(v4_flt_nhash_ofst);
			lcl_hdr_sz = IPA_MEM_PART(v4_flt_nhash_size);
		}
	} else {
		if (rlt == IPA_RULE_HASHABLE) {
			lcl_addr_mem_part = IPA_MEM_PART(v6_flt_hash_ofst);
			lcl_hdr_sz = IPA_MEM_PART(v6_flt_hash_size);
		} else {
			lcl_addr_mem_part = IPA_MEM_PART(v6_flt_nhash_ofst);
			lcl_hdr_sz = IPA_MEM_PART(v6_flt_nhash_size);
		}
	}

	retval = ipahal_flt_generate_empty_img(1, lcl_hdr_sz, lcl_hdr_sz,
		0, &mem, true);
	if (retval) {
		IPAERR("failed to generate flt single tbl empty img\n");
		goto free_cmd_pyld;
	}

	for (pipe_idx = 0; pipe_idx < ipa3_ctx->ipa_num_pipes; pipe_idx++) {
		if (!ipa_is_ep_support_flt(pipe_idx))
			continue;

		/*
		 * Iterating over all the filtering pipes which are either
		 * invalid but connected or connected but not configured by AP.
		 */
		if (!ipa3_ctx->ep[pipe_idx].valid ||
		    ipa3_ctx->ep[pipe_idx].skip_ep_cfg) {

			if (num_cmds >= ipa3_ctx->ep_flt_num) {
				IPAERR("number of commands is out of range\n");
				retval = -ENOBUFS;
				goto free_empty_img;
			}

			cmd.is_read = false;
			cmd.skip_pipeline_clear = false;
			cmd.pipeline_clear_options = IPAHAL_HPS_CLEAR;
			cmd.size = mem.size;
			cmd.system_addr = mem.phys_base;
			cmd.local_addr =
				ipa3_ctx->smem_restricted_bytes +
				lcl_addr_mem_part +
				ipahal_get_hw_tbl_hdr_width() +
				flt_idx * ipahal_get_hw_tbl_hdr_width();
			cmd_pyld[num_cmds] = ipahal_construct_imm_cmd(
				IPA_IMM_CMD_DMA_SHARED_MEM, &cmd, false);
			if (!cmd_pyld[num_cmds]) {
				IPAERR("fail construct dma_shared_mem cmd\n");
				retval = -ENOMEM;
				goto free_empty_img;
			}
			ipa3_init_imm_cmd_desc(&desc[num_cmds],
				cmd_pyld[num_cmds]);
			++num_cmds;
		}

		++flt_idx;
	}

	IPADBG("Sending %d descriptors for flt tbl clearing\n", num_cmds);
	retval = ipa3_send_cmd(num_cmds, desc);
	if (retval) {
		IPAERR("failed to send immediate command (err %d)\n", retval);
		retval = -EFAULT;
	}

free_empty_img:
	ipahal_free_dma_mem(&mem);
free_cmd_pyld:
	for (index = 0; index < num_cmds; index++)
		ipahal_destroy_imm_cmd(cmd_pyld[index]);
	kfree(cmd_pyld);
free_desc:
	kfree(desc);
	return retval;
}

static int ipa3_q6_clean_q6_rt_tbls(enum ipa_ip_type ip,
	enum ipa_rule_type rlt)
{
	struct ipa3_desc *desc;
	struct ipahal_imm_cmd_dma_shared_mem cmd = {0};
	struct ipahal_imm_cmd_pyld *cmd_pyld = NULL;
	int retval = 0;
	u32 modem_rt_index_lo;
	u32 modem_rt_index_hi;
	u32 lcl_addr_mem_part;
	u32 lcl_hdr_sz;
	struct ipa_mem_buffer mem;

	IPADBG("Entry\n");

	if ((ip >= IPA_IP_MAX) || (rlt >= IPA_RULE_TYPE_MAX)) {
		IPAERR("Input Err: ip=%d ; rlt=%d\n", ip, rlt);
		return -EINVAL;
	}

	/*
	 * SRAM memory not allocated to hash tables. Cleaning the of hash table
	 * operation not supported.
	 */
	if (rlt == IPA_RULE_HASHABLE && ipa3_ctx->ipa_fltrt_not_hashable) {
		IPADBG("Clean hashable rules not supported\n");
		return retval;
	}

	if (ip == IPA_IP_v4) {
		modem_rt_index_lo = IPA_MEM_PART(v4_modem_rt_index_lo);
		modem_rt_index_hi = IPA_MEM_PART(v4_modem_rt_index_hi);
		if (rlt == IPA_RULE_HASHABLE) {
			lcl_addr_mem_part = IPA_MEM_PART(v4_rt_hash_ofst);
			lcl_hdr_sz =  IPA_MEM_PART(v4_flt_hash_size);
		} else {
			lcl_addr_mem_part = IPA_MEM_PART(v4_rt_nhash_ofst);
			lcl_hdr_sz = IPA_MEM_PART(v4_flt_nhash_size);
		}
	} else {
		modem_rt_index_lo = IPA_MEM_PART(v6_modem_rt_index_lo);
		modem_rt_index_hi = IPA_MEM_PART(v6_modem_rt_index_hi);
		if (rlt == IPA_RULE_HASHABLE) {
			lcl_addr_mem_part = IPA_MEM_PART(v6_rt_hash_ofst);
			lcl_hdr_sz =  IPA_MEM_PART(v6_flt_hash_size);
		} else {
			lcl_addr_mem_part = IPA_MEM_PART(v6_rt_nhash_ofst);
			lcl_hdr_sz = IPA_MEM_PART(v6_flt_nhash_size);
		}
	}

	retval = ipahal_rt_generate_empty_img(
		modem_rt_index_hi - modem_rt_index_lo + 1,
		lcl_hdr_sz, lcl_hdr_sz, &mem, true);
	if (retval) {
		IPAERR("fail generate empty rt img\n");
		return -ENOMEM;
	}

	desc = kzalloc(sizeof(struct ipa3_desc), GFP_KERNEL);
	if (!desc) {
		IPAERR("failed to allocate memory\n");
		goto free_empty_img;
	}

	cmd.is_read = false;
	cmd.skip_pipeline_clear = false;
	cmd.pipeline_clear_options = IPAHAL_HPS_CLEAR;
	cmd.size = mem.size;
	cmd.system_addr =  mem.phys_base;
	cmd.local_addr = ipa3_ctx->smem_restricted_bytes +
		lcl_addr_mem_part +
		modem_rt_index_lo * ipahal_get_hw_tbl_hdr_width();
	cmd_pyld = ipahal_construct_imm_cmd(
			IPA_IMM_CMD_DMA_SHARED_MEM, &cmd, false);
	if (!cmd_pyld) {
		IPAERR("failed to construct dma_shared_mem imm cmd\n");
		retval = -ENOMEM;
		goto free_desc;
	}
	ipa3_init_imm_cmd_desc(desc, cmd_pyld);

	IPADBG("Sending 1 descriptor for rt tbl clearing\n");
	retval = ipa3_send_cmd(1, desc);
	if (retval) {
		IPAERR("failed to send immediate command (err %d)\n", retval);
		retval = -EFAULT;
	}

	ipahal_destroy_imm_cmd(cmd_pyld);
free_desc:
	kfree(desc);
free_empty_img:
	ipahal_free_dma_mem(&mem);
	return retval;
}

static int ipa3_q6_clean_q6_tables(void)
{
	struct ipa3_desc *desc;
	struct ipahal_imm_cmd_pyld *cmd_pyld = NULL;
	struct ipahal_imm_cmd_register_write reg_write_cmd = {0};
	int retval = 0;
	struct ipahal_reg_fltrt_hash_flush flush;
	struct ipahal_reg_valmask valmask;

	IPADBG("Entry\n");


	if (ipa3_q6_clean_q6_flt_tbls(IPA_IP_v4, IPA_RULE_HASHABLE)) {
		IPAERR("failed to clean q6 flt tbls (v4/hashable)\n");
		return -EFAULT;
	}
	if (ipa3_q6_clean_q6_flt_tbls(IPA_IP_v6, IPA_RULE_HASHABLE)) {
		IPAERR("failed to clean q6 flt tbls (v6/hashable)\n");
		return -EFAULT;
	}
	if (ipa3_q6_clean_q6_flt_tbls(IPA_IP_v4, IPA_RULE_NON_HASHABLE)) {
		IPAERR("failed to clean q6 flt tbls (v4/non-hashable)\n");
		return -EFAULT;
	}
	if (ipa3_q6_clean_q6_flt_tbls(IPA_IP_v6, IPA_RULE_NON_HASHABLE)) {
		IPAERR("failed to clean q6 flt tbls (v6/non-hashable)\n");
		return -EFAULT;
	}

	if (ipa3_q6_clean_q6_rt_tbls(IPA_IP_v4, IPA_RULE_HASHABLE)) {
		IPAERR("failed to clean q6 rt tbls (v4/hashable)\n");
		return -EFAULT;
	}
	if (ipa3_q6_clean_q6_rt_tbls(IPA_IP_v6, IPA_RULE_HASHABLE)) {
		IPAERR("failed to clean q6 rt tbls (v6/hashable)\n");
		return -EFAULT;
	}
	if (ipa3_q6_clean_q6_rt_tbls(IPA_IP_v4, IPA_RULE_NON_HASHABLE)) {
		IPAERR("failed to clean q6 rt tbls (v4/non-hashable)\n");
		return -EFAULT;
	}
	if (ipa3_q6_clean_q6_rt_tbls(IPA_IP_v6, IPA_RULE_NON_HASHABLE)) {
		IPAERR("failed to clean q6 rt tbls (v6/non-hashable)\n");
		return -EFAULT;
	}

	/*
	 * SRAM memory not allocated to hash tables. Cleaning the of hash table
	 * operation not supported.
	 */
	if (ipa3_ctx->ipa_fltrt_not_hashable)
		return retval;
	/* Flush rules cache */
	desc = kzalloc(sizeof(struct ipa3_desc), GFP_KERNEL);
	if (!desc)
		return -ENOMEM;

	flush.v4_flt = true;
	flush.v4_rt = true;
	flush.v6_flt = true;
	flush.v6_rt = true;
	ipahal_get_fltrt_hash_flush_valmask(&flush, &valmask);
	reg_write_cmd.skip_pipeline_clear = false;
	reg_write_cmd.pipeline_clear_options = IPAHAL_HPS_CLEAR;
	reg_write_cmd.offset = ipahal_get_reg_ofst(IPA_FILT_ROUT_HASH_FLUSH);
	reg_write_cmd.value = valmask.val;
	reg_write_cmd.value_mask = valmask.mask;
	cmd_pyld = ipahal_construct_imm_cmd(IPA_IMM_CMD_REGISTER_WRITE,
		&reg_write_cmd, false);
	if (!cmd_pyld) {
		IPAERR("fail construct register_write imm cmd\n");
		retval = -EFAULT;
		goto bail_desc;
	}
	ipa3_init_imm_cmd_desc(desc, cmd_pyld);

	IPADBG("Sending 1 descriptor for tbls flush\n");
	retval = ipa3_send_cmd(1, desc);
	if (retval) {
		IPAERR("failed to send immediate command (err %d)\n", retval);
		retval = -EFAULT;
	}

	ipahal_destroy_imm_cmd(cmd_pyld);

bail_desc:
	kfree(desc);
	IPADBG("Done - retval = %d\n", retval);
	return retval;
}

static int ipa3_q6_set_ex_path_to_apps(void)
{
	int ep_idx;
	int client_idx;
	struct ipa3_desc *desc;
	int num_descs = 0;
	int index;
	struct ipahal_imm_cmd_register_write reg_write;
	struct ipahal_imm_cmd_pyld *cmd_pyld;
	int retval;

	desc = kcalloc(ipa3_ctx->ipa_num_pipes, sizeof(struct ipa3_desc),
			GFP_KERNEL);
	if (!desc)
		return -ENOMEM;

	/* Set the exception path to AP */
	for (client_idx = 0; client_idx < IPA_CLIENT_MAX; client_idx++) {
		ep_idx = ipa3_get_ep_mapping(client_idx);
		if (ep_idx == -1)
			continue;

		/* disable statuses for all modem controlled prod pipes */
		if (IPA_CLIENT_IS_Q6_PROD(client_idx) ||
			(ipa3_ctx->ep[ep_idx].valid &&
			ipa3_ctx->ep[ep_idx].skip_ep_cfg) ||
			(ipa3_ctx->ep[ep_idx].client == IPA_CLIENT_APPS_WAN_PROD
			&& ipa3_ctx->modem_cfg_emb_pipe_flt)) {
			ipa_assert_on(num_descs >= ipa3_ctx->ipa_num_pipes);

			ipa3_ctx->ep[ep_idx].status.status_en = false;
			reg_write.skip_pipeline_clear = false;
			reg_write.pipeline_clear_options =
				IPAHAL_HPS_CLEAR;
			reg_write.offset =
				ipahal_get_reg_n_ofst(IPA_ENDP_STATUS_n,
					ep_idx);
			reg_write.value = 0;
			reg_write.value_mask = ~0;
			cmd_pyld = ipahal_construct_imm_cmd(
				IPA_IMM_CMD_REGISTER_WRITE, &reg_write, false);
			if (!cmd_pyld) {
				IPAERR("fail construct register_write cmd\n");
				ipa_assert();
				return -ENOMEM;
			}

			ipa3_init_imm_cmd_desc(&desc[num_descs], cmd_pyld);
			desc[num_descs].callback = ipa3_destroy_imm;
			desc[num_descs].user1 = cmd_pyld;
			++num_descs;
		}
	}

	/* Will wait 500msecs for IPA tag process completion */
	retval = ipa3_tag_process(desc, num_descs,
		msecs_to_jiffies(CLEANUP_TAG_PROCESS_TIMEOUT));
	if (retval) {
		IPAERR("TAG process failed! (error %d)\n", retval);
		/* For timeout error ipa3_destroy_imm cb will destroy user1 */
		if (retval != -ETIME) {
			for (index = 0; index < num_descs; index++)
				if (desc[index].callback)
					desc[index].callback(desc[index].user1,
						desc[index].user2);
			retval = -EINVAL;
		}
	}

	kfree(desc);

	return retval;
}

/*
 * ipa3_update_ssr_state() - updating current SSR state
 * @is_ssr:	[in] Current SSR state
 */

void ipa3_update_ssr_state(bool is_ssr)
{
	if (is_ssr)
		atomic_set(&ipa3_ctx->is_ssr, 1);
	else
		atomic_set(&ipa3_ctx->is_ssr, 0);
}

/**
 * ipa3_q6_pre_shutdown_cleanup() - A cleanup for all Q6 related configuration
 *                    in IPA HW. This is performed in case of SSR.
 *
 * This is a mandatory procedure, in case one of the steps fails, the
 * AP needs to restart.
 */
void ipa3_q6_pre_shutdown_cleanup(void)
{
	IPADBG_LOW("ENTER\n");

	IPA_ACTIVE_CLIENTS_INC_SIMPLE();

	ipa3_update_ssr_state(true);
	if (!ipa3_ctx->ipa_endp_delay_wa)
		ipa3_q6_pipe_delay(true);
	ipa3_q6_avoid_holb();
	if (ipa3_ctx->ipa_config_is_mhi)
		ipa3_set_reset_client_cons_pipe_sus_holb(true,
		IPA_CLIENT_MHI_CONS);
	if (ipa3_q6_clean_q6_tables()) {
		IPAERR("Failed to clean Q6 tables\n");
		/*
		 * Indicates IPA hardware is stalled, unexpected
		 * hardware state.
		 */
		BUG();
	}
	if (ipa3_q6_set_ex_path_to_apps()) {
		IPAERR("Failed to redirect exceptions to APPS\n");
		/*
		 * Indicates IPA hardware is stalled, unexpected
		 * hardware state.
		 */
		BUG();
	}
	/* Remove delay from Q6 PRODs to avoid pending descriptors
	 * on pipe reset procedure
	 */
	if (!ipa3_ctx->ipa_endp_delay_wa) {
		ipa3_q6_pipe_delay(false);
		ipa3_set_reset_client_prod_pipe_delay(true,
			IPA_CLIENT_USB_PROD);
<<<<<<< HEAD
		if (ipa3_ctx->ipa_config_is_mhi)
			ipa3_set_reset_client_prod_pipe_delay(true,
				IPA_CLIENT_MHI_PROD);
	} else {
		ipa3_start_stop_client_prod_gsi_chnl(IPA_CLIENT_USB_PROD,
						false);
		if (ipa3_ctx->ipa_config_is_mhi)
			ipa3_start_stop_client_prod_gsi_chnl(
					IPA_CLIENT_MHI_PROD, false);
=======
	} else {
		ipa3_start_stop_client_prod_gsi_chnl(IPA_CLIENT_USB_PROD,
						false);
>>>>>>> b6fbaa1d
	}

	IPA_ACTIVE_CLIENTS_DEC_SIMPLE();
	IPADBG_LOW("Exit with success\n");
}

/*
 * ipa3_q6_post_shutdown_cleanup() - As part of this cleanup
 * check if GSI channel related to Q6 producer client is empty.
 *
 * Q6 GSI channel emptiness is needed to garantee no descriptors with invalid
 *  info are injected into IPA RX from IPA_IF, while modem is restarting.
 */
void ipa3_q6_post_shutdown_cleanup(void)
{
	int client_idx;
	int ep_idx;
	bool prod = false;

	IPADBG_LOW("ENTER\n");

	IPA_ACTIVE_CLIENTS_INC_SIMPLE();

	/* Handle the issue where SUSPEND was removed for some reason */
	ipa3_q6_avoid_holb();

	/* halt both prod and cons channels starting at IPAv4 */
	if (ipa3_ctx->ipa_hw_type >= IPA_HW_v4_0) {
		prod = true;
		ipa3_halt_q6_gsi_channels(prod);
		IPA_ACTIVE_CLIENTS_DEC_SIMPLE();
		IPADBG("Exit without consumer check\n");
		return;
	}

	ipa3_halt_q6_gsi_channels(prod);

	if (!ipa3_ctx->uc_ctx.uc_loaded) {
		IPAERR("uC is not loaded. Skipping\n");
		return;
	}

	for (client_idx = 0; client_idx < IPA_CLIENT_MAX; client_idx++)
		if (IPA_CLIENT_IS_Q6_PROD(client_idx)) {
			ep_idx = ipa3_get_ep_mapping(client_idx);
			if (ep_idx == -1)
				continue;

			if (ipa3_uc_is_gsi_channel_empty(client_idx)) {
				IPAERR("fail to validate Q6 ch emptiness %d\n",
					client_idx);
				/*
				 * Indicates GSI hardware is stalled, unexpected
				 * hardware state.
				 * Remove bug for adb reboot issue.
				 */
			}
		}

	IPA_ACTIVE_CLIENTS_DEC_SIMPLE();
	IPADBG_LOW("Exit with success\n");
}

<<<<<<< HEAD
=======
/**
 * ipa3_q6_pre_powerup_cleanup() - A cleanup routine for pheripheral
 * configuration in IPA HW. This is performed in case of SSR.
 *
 * This is a mandatory procedure, in case one of the steps fails, the
 * AP needs to restart.
 */
void ipa3_q6_pre_powerup_cleanup(void)
{
	IPADBG_LOW("ENTER\n");

	IPA_ACTIVE_CLIENTS_INC_SIMPLE();

	if (ipa3_ctx->ipa_config_is_mhi)
		ipa3_set_reset_client_prod_pipe_delay(true,
			IPA_CLIENT_MHI_PROD);

	IPA_ACTIVE_CLIENTS_DEC_SIMPLE();
	IPADBG_LOW("Exit with success\n");
}

>>>>>>> b6fbaa1d
/*
 * ipa3_client_prod_post_shutdown_cleanup () - As part of this function
 * set end point delay client producer pipes and starting corresponding
 * gsi channels
 */

void ipa3_client_prod_post_shutdown_cleanup(void)
{
	IPADBG_LOW("ENTER\n");

	IPA_ACTIVE_CLIENTS_INC_SIMPLE();

	ipa3_set_reset_client_prod_pipe_delay(true,
				IPA_CLIENT_USB_PROD);
	ipa3_start_stop_client_prod_gsi_chnl(IPA_CLIENT_USB_PROD, true);

<<<<<<< HEAD
	if (ipa3_ctx->ipa_config_is_mhi) {
		ipa3_set_reset_client_prod_pipe_delay(true,
						IPA_CLIENT_MHI_PROD);
		ipa3_start_stop_client_prod_gsi_chnl(IPA_CLIENT_MHI_PROD, true);
	}

=======
>>>>>>> b6fbaa1d
	IPA_ACTIVE_CLIENTS_DEC_SIMPLE();
	IPADBG_LOW("Exit with success\n");
}

static inline void ipa3_sram_set_canary(u32 *sram_mmio, int offset)
{
	/* Set 4 bytes of CANARY before the offset */
	sram_mmio[(offset - 4) / 4] = IPA_MEM_CANARY_VAL;
}

/**
 * _ipa_init_sram_v3() - Initialize IPA local SRAM.
 *
 * Return codes: 0 for success, negative value for failure
 */
int _ipa_init_sram_v3(void)
{
	u32 *ipa_sram_mmio;
	unsigned long phys_addr;

	IPADBG(
	    "ipa_wrapper_base(0x%08X) ipa_reg_base_ofst(0x%08X) IPA_SW_AREA_RAM_DIRECT_ACCESS_n(0x%08X) smem_restricted_bytes(0x%08X) smem_sz(0x%08X)\n",
	    ipa3_ctx->ipa_wrapper_base,
	    ipa3_ctx->ctrl->ipa_reg_base_ofst,
	    ipahal_get_reg_n_ofst(
		IPA_SW_AREA_RAM_DIRECT_ACCESS_n,
		ipa3_ctx->smem_restricted_bytes / 4),
	    ipa3_ctx->smem_restricted_bytes,
	    ipa3_ctx->smem_sz);

	phys_addr = ipa3_ctx->ipa_wrapper_base +
		ipa3_ctx->ctrl->ipa_reg_base_ofst +
		ipahal_get_reg_n_ofst(IPA_SW_AREA_RAM_DIRECT_ACCESS_n,
			ipa3_ctx->smem_restricted_bytes / 4);

	ipa_sram_mmio = ioremap(phys_addr, ipa3_ctx->smem_sz);
	if (!ipa_sram_mmio) {
		IPAERR("fail to ioremap IPA SRAM\n");
		return -ENOMEM;
	}

	/* Consult with ipa_i.h on the location of the CANARY values */
	ipa3_sram_set_canary(ipa_sram_mmio, IPA_MEM_PART(v4_flt_hash_ofst) - 4);
	ipa3_sram_set_canary(ipa_sram_mmio, IPA_MEM_PART(v4_flt_hash_ofst));
	ipa3_sram_set_canary(ipa_sram_mmio,
		IPA_MEM_PART(v4_flt_nhash_ofst) - 4);
	ipa3_sram_set_canary(ipa_sram_mmio, IPA_MEM_PART(v4_flt_nhash_ofst));
	ipa3_sram_set_canary(ipa_sram_mmio, IPA_MEM_PART(v6_flt_hash_ofst) - 4);
	ipa3_sram_set_canary(ipa_sram_mmio, IPA_MEM_PART(v6_flt_hash_ofst));
	ipa3_sram_set_canary(ipa_sram_mmio,
		IPA_MEM_PART(v6_flt_nhash_ofst) - 4);
	ipa3_sram_set_canary(ipa_sram_mmio, IPA_MEM_PART(v6_flt_nhash_ofst));
	ipa3_sram_set_canary(ipa_sram_mmio, IPA_MEM_PART(v4_rt_hash_ofst) - 4);
	ipa3_sram_set_canary(ipa_sram_mmio, IPA_MEM_PART(v4_rt_hash_ofst));
	ipa3_sram_set_canary(ipa_sram_mmio, IPA_MEM_PART(v4_rt_nhash_ofst) - 4);
	ipa3_sram_set_canary(ipa_sram_mmio, IPA_MEM_PART(v4_rt_nhash_ofst));
	ipa3_sram_set_canary(ipa_sram_mmio, IPA_MEM_PART(v6_rt_hash_ofst) - 4);
	ipa3_sram_set_canary(ipa_sram_mmio, IPA_MEM_PART(v6_rt_hash_ofst));
	ipa3_sram_set_canary(ipa_sram_mmio, IPA_MEM_PART(v6_rt_nhash_ofst) - 4);
	ipa3_sram_set_canary(ipa_sram_mmio, IPA_MEM_PART(v6_rt_nhash_ofst));
	ipa3_sram_set_canary(ipa_sram_mmio, IPA_MEM_PART(modem_hdr_ofst) - 4);
	ipa3_sram_set_canary(ipa_sram_mmio, IPA_MEM_PART(modem_hdr_ofst));
	ipa3_sram_set_canary(ipa_sram_mmio,
		IPA_MEM_PART(modem_hdr_proc_ctx_ofst) - 4);
	ipa3_sram_set_canary(ipa_sram_mmio,
		IPA_MEM_PART(modem_hdr_proc_ctx_ofst));
	if (ipa_get_hw_type() >= IPA_HW_v4_5) {
		ipa3_sram_set_canary(ipa_sram_mmio,
			IPA_MEM_PART(nat_tbl_ofst) - 12);
		ipa3_sram_set_canary(ipa_sram_mmio,
			IPA_MEM_PART(nat_tbl_ofst) - 8);
		ipa3_sram_set_canary(ipa_sram_mmio,
			IPA_MEM_PART(nat_tbl_ofst) - 4);
		ipa3_sram_set_canary(ipa_sram_mmio, IPA_MEM_PART(nat_tbl_ofst));
	}
	if (ipa_get_hw_type() >= IPA_HW_v4_0) {
		ipa3_sram_set_canary(ipa_sram_mmio,
			IPA_MEM_PART(pdn_config_ofst) - 4);
		ipa3_sram_set_canary(ipa_sram_mmio,
			IPA_MEM_PART(pdn_config_ofst));
		ipa3_sram_set_canary(ipa_sram_mmio,
			IPA_MEM_PART(stats_quota_ofst) - 4);
		ipa3_sram_set_canary(ipa_sram_mmio,
			IPA_MEM_PART(stats_quota_ofst));
	}
	if (ipa_get_hw_type() <= IPA_HW_v3_5 ||
		ipa_get_hw_type() >= IPA_HW_v4_5) {
		ipa3_sram_set_canary(ipa_sram_mmio,
			IPA_MEM_PART(modem_ofst) - 4);
		ipa3_sram_set_canary(ipa_sram_mmio, IPA_MEM_PART(modem_ofst));
	}
	ipa3_sram_set_canary(ipa_sram_mmio,
		(ipa_get_hw_type() >= IPA_HW_v3_5) ?
			IPA_MEM_PART(uc_descriptor_ram_ofst) :
			IPA_MEM_PART(end_ofst));

	iounmap(ipa_sram_mmio);

	return 0;
}

/**
 * _ipa_init_hdr_v3_0() - Initialize IPA header block.
 *
 * Return codes: 0 for success, negative value for failure
 */
int _ipa_init_hdr_v3_0(void)
{
	struct ipa3_desc desc;
	struct ipa_mem_buffer mem;
	struct ipahal_imm_cmd_hdr_init_local cmd = {0};
	struct ipahal_imm_cmd_pyld *cmd_pyld;
	struct ipahal_imm_cmd_dma_shared_mem dma_cmd = { 0 };

	mem.size = IPA_MEM_PART(modem_hdr_size) + IPA_MEM_PART(apps_hdr_size);
	mem.base = dma_alloc_coherent(ipa3_ctx->pdev, mem.size, &mem.phys_base,
		GFP_KERNEL);
	if (!mem.base) {
		IPAERR("fail to alloc DMA buff of size %d\n", mem.size);
		return -ENOMEM;
	}
	memset(mem.base, 0, mem.size);

	cmd.hdr_table_addr = mem.phys_base;
	cmd.size_hdr_table = mem.size;
	cmd.hdr_addr = ipa3_ctx->smem_restricted_bytes +
		IPA_MEM_PART(modem_hdr_ofst);
	cmd_pyld = ipahal_construct_imm_cmd(
		IPA_IMM_CMD_HDR_INIT_LOCAL, &cmd, false);
	if (!cmd_pyld) {
		IPAERR("fail to construct hdr_init_local imm cmd\n");
		dma_free_coherent(ipa3_ctx->pdev,
			mem.size, mem.base,
			mem.phys_base);
		return -EFAULT;
	}
	ipa3_init_imm_cmd_desc(&desc, cmd_pyld);
	IPA_DUMP_BUFF(mem.base, mem.phys_base, mem.size);

	if (ipa3_send_cmd(1, &desc)) {
		IPAERR("fail to send immediate command\n");
		ipahal_destroy_imm_cmd(cmd_pyld);
		dma_free_coherent(ipa3_ctx->pdev,
			mem.size, mem.base,
			mem.phys_base);
		return -EFAULT;
	}

	ipahal_destroy_imm_cmd(cmd_pyld);
	dma_free_coherent(ipa3_ctx->pdev, mem.size, mem.base, mem.phys_base);

	mem.size = IPA_MEM_PART(modem_hdr_proc_ctx_size) +
		IPA_MEM_PART(apps_hdr_proc_ctx_size);
	mem.base = dma_alloc_coherent(ipa3_ctx->pdev, mem.size, &mem.phys_base,
		GFP_KERNEL);
	if (!mem.base) {
		IPAERR("fail to alloc DMA buff of size %d\n", mem.size);
		return -ENOMEM;
	}
	memset(mem.base, 0, mem.size);

	dma_cmd.is_read = false;
	dma_cmd.skip_pipeline_clear = false;
	dma_cmd.pipeline_clear_options = IPAHAL_HPS_CLEAR;
	dma_cmd.system_addr = mem.phys_base;
	dma_cmd.local_addr = ipa3_ctx->smem_restricted_bytes +
		IPA_MEM_PART(modem_hdr_proc_ctx_ofst);
	dma_cmd.size = mem.size;
	cmd_pyld = ipahal_construct_imm_cmd(
		IPA_IMM_CMD_DMA_SHARED_MEM, &dma_cmd, false);
	if (!cmd_pyld) {
		IPAERR("fail to construct dma_shared_mem imm\n");
		dma_free_coherent(ipa3_ctx->pdev,
			mem.size, mem.base,
			mem.phys_base);
		return -ENOMEM;
	}
	ipa3_init_imm_cmd_desc(&desc, cmd_pyld);
	IPA_DUMP_BUFF(mem.base, mem.phys_base, mem.size);

	if (ipa3_send_cmd(1, &desc)) {
		IPAERR("fail to send immediate command\n");
		ipahal_destroy_imm_cmd(cmd_pyld);
		dma_free_coherent(ipa3_ctx->pdev,
			mem.size,
			mem.base,
			mem.phys_base);
		return -EBUSY;
	}
	ipahal_destroy_imm_cmd(cmd_pyld);

	ipahal_write_reg(IPA_LOCAL_PKT_PROC_CNTXT_BASE, dma_cmd.local_addr);

	dma_free_coherent(ipa3_ctx->pdev, mem.size, mem.base, mem.phys_base);

	return 0;
}

/**
 * _ipa_init_rt4_v3() - Initialize IPA routing block for IPv4.
 *
 * Return codes: 0 for success, negative value for failure
 */
int _ipa_init_rt4_v3(void)
{
	struct ipa3_desc desc;
	struct ipa_mem_buffer mem;
	struct ipahal_imm_cmd_ip_v4_routing_init v4_cmd;
	struct ipahal_imm_cmd_pyld *cmd_pyld;
	int i;
	int rc = 0;

	for (i = IPA_MEM_PART(v4_modem_rt_index_lo);
		i <= IPA_MEM_PART(v4_modem_rt_index_hi);
		i++)
		ipa3_ctx->rt_idx_bitmap[IPA_IP_v4] |= (1 << i);
	IPADBG("v4 rt bitmap 0x%lx\n", ipa3_ctx->rt_idx_bitmap[IPA_IP_v4]);

	rc = ipahal_rt_generate_empty_img(IPA_MEM_PART(v4_rt_num_index),
		IPA_MEM_PART(v4_rt_hash_size), IPA_MEM_PART(v4_rt_nhash_size),
		&mem, false);
	if (rc) {
		IPAERR("fail generate empty v4 rt img\n");
		return rc;
	}

	/*
	 * SRAM memory not allocated to hash tables. Initializing/Sending
	 * command to hash tables(filer/routing) operation not supported.
	 */
	if (ipa3_ctx->ipa_fltrt_not_hashable) {
		v4_cmd.hash_rules_addr = 0;
		v4_cmd.hash_rules_size = 0;
		v4_cmd.hash_local_addr = 0;
	} else {
		v4_cmd.hash_rules_addr = mem.phys_base;
		v4_cmd.hash_rules_size = mem.size;
		v4_cmd.hash_local_addr = ipa3_ctx->smem_restricted_bytes +
			IPA_MEM_PART(v4_rt_hash_ofst);
	}

	v4_cmd.nhash_rules_addr = mem.phys_base;
	v4_cmd.nhash_rules_size = mem.size;
	v4_cmd.nhash_local_addr = ipa3_ctx->smem_restricted_bytes +
		IPA_MEM_PART(v4_rt_nhash_ofst);
	IPADBG("putting hashable routing IPv4 rules to phys 0x%x\n",
				v4_cmd.hash_local_addr);
	IPADBG("putting non-hashable routing IPv4 rules to phys 0x%x\n",
				v4_cmd.nhash_local_addr);
	cmd_pyld = ipahal_construct_imm_cmd(
		IPA_IMM_CMD_IP_V4_ROUTING_INIT, &v4_cmd, false);
	if (!cmd_pyld) {
		IPAERR("fail construct ip_v4_rt_init imm cmd\n");
		rc = -EPERM;
		goto free_mem;
	}

	ipa3_init_imm_cmd_desc(&desc, cmd_pyld);
	IPA_DUMP_BUFF(mem.base, mem.phys_base, mem.size);

	if (ipa3_send_cmd(1, &desc)) {
		IPAERR("fail to send immediate command\n");
		rc = -EFAULT;
	}

	ipahal_destroy_imm_cmd(cmd_pyld);

free_mem:
	ipahal_free_dma_mem(&mem);
	return rc;
}

/**
 * _ipa_init_rt6_v3() - Initialize IPA routing block for IPv6.
 *
 * Return codes: 0 for success, negative value for failure
 */
int _ipa_init_rt6_v3(void)
{
	struct ipa3_desc desc;
	struct ipa_mem_buffer mem;
	struct ipahal_imm_cmd_ip_v6_routing_init v6_cmd;
	struct ipahal_imm_cmd_pyld *cmd_pyld;
	int i;
	int rc = 0;

	for (i = IPA_MEM_PART(v6_modem_rt_index_lo);
		i <= IPA_MEM_PART(v6_modem_rt_index_hi);
		i++)
		ipa3_ctx->rt_idx_bitmap[IPA_IP_v6] |= (1 << i);
	IPADBG("v6 rt bitmap 0x%lx\n", ipa3_ctx->rt_idx_bitmap[IPA_IP_v6]);

	rc = ipahal_rt_generate_empty_img(IPA_MEM_PART(v6_rt_num_index),
		IPA_MEM_PART(v6_rt_hash_size), IPA_MEM_PART(v6_rt_nhash_size),
		&mem, false);
	if (rc) {
		IPAERR("fail generate empty v6 rt img\n");
		return rc;
	}

	/*
	 * SRAM memory not allocated to hash tables. Initializing/Sending
	 * command to hash tables(filer/routing) operation not supported.
	 */
	if (ipa3_ctx->ipa_fltrt_not_hashable) {
		v6_cmd.hash_rules_addr = 0;
		v6_cmd.hash_rules_size = 0;
		v6_cmd.hash_local_addr = 0;
	} else {
		v6_cmd.hash_rules_addr = mem.phys_base;
		v6_cmd.hash_rules_size = mem.size;
		v6_cmd.hash_local_addr = ipa3_ctx->smem_restricted_bytes +
			IPA_MEM_PART(v6_rt_hash_ofst);
	}

	v6_cmd.nhash_rules_addr = mem.phys_base;
	v6_cmd.nhash_rules_size = mem.size;
	v6_cmd.nhash_local_addr = ipa3_ctx->smem_restricted_bytes +
		IPA_MEM_PART(v6_rt_nhash_ofst);
	IPADBG("putting hashable routing IPv6 rules to phys 0x%x\n",
				v6_cmd.hash_local_addr);
	IPADBG("putting non-hashable routing IPv6 rules to phys 0x%x\n",
				v6_cmd.nhash_local_addr);
	cmd_pyld = ipahal_construct_imm_cmd(
		IPA_IMM_CMD_IP_V6_ROUTING_INIT, &v6_cmd, false);
	if (!cmd_pyld) {
		IPAERR("fail construct ip_v6_rt_init imm cmd\n");
		rc = -EPERM;
		goto free_mem;
	}

	ipa3_init_imm_cmd_desc(&desc, cmd_pyld);
	IPA_DUMP_BUFF(mem.base, mem.phys_base, mem.size);

	if (ipa3_send_cmd(1, &desc)) {
		IPAERR("fail to send immediate command\n");
		rc = -EFAULT;
	}

	ipahal_destroy_imm_cmd(cmd_pyld);

free_mem:
	ipahal_free_dma_mem(&mem);
	return rc;
}

/**
 * _ipa_init_flt4_v3() - Initialize IPA filtering block for IPv4.
 *
 * Return codes: 0 for success, negative value for failure
 */
int _ipa_init_flt4_v3(void)
{
	struct ipa3_desc desc;
	struct ipa_mem_buffer mem;
	struct ipahal_imm_cmd_ip_v4_filter_init v4_cmd;
	struct ipahal_imm_cmd_pyld *cmd_pyld;
	int rc;

	rc = ipahal_flt_generate_empty_img(ipa3_ctx->ep_flt_num,
		IPA_MEM_PART(v4_flt_hash_size),
		IPA_MEM_PART(v4_flt_nhash_size), ipa3_ctx->ep_flt_bitmap,
		&mem, false);
	if (rc) {
		IPAERR("fail generate empty v4 flt img\n");
		return rc;
	}

	/*
	 * SRAM memory not allocated to hash tables. Initializing/Sending
	 * command to hash tables(filer/routing) operation not supported.
	 */
	if (ipa3_ctx->ipa_fltrt_not_hashable) {
		v4_cmd.hash_rules_addr = 0;
		v4_cmd.hash_rules_size = 0;
		v4_cmd.hash_local_addr = 0;
	} else {
		v4_cmd.hash_rules_addr = mem.phys_base;
		v4_cmd.hash_rules_size = mem.size;
		v4_cmd.hash_local_addr = ipa3_ctx->smem_restricted_bytes +
			IPA_MEM_PART(v4_flt_hash_ofst);
	}

	v4_cmd.nhash_rules_addr = mem.phys_base;
	v4_cmd.nhash_rules_size = mem.size;
	v4_cmd.nhash_local_addr = ipa3_ctx->smem_restricted_bytes +
		IPA_MEM_PART(v4_flt_nhash_ofst);
	IPADBG("putting hashable filtering IPv4 rules to phys 0x%x\n",
				v4_cmd.hash_local_addr);
	IPADBG("putting non-hashable filtering IPv4 rules to phys 0x%x\n",
				v4_cmd.nhash_local_addr);
	cmd_pyld = ipahal_construct_imm_cmd(
		IPA_IMM_CMD_IP_V4_FILTER_INIT, &v4_cmd, false);
	if (!cmd_pyld) {
		IPAERR("fail construct ip_v4_flt_init imm cmd\n");
		rc = -EPERM;
		goto free_mem;
	}

	ipa3_init_imm_cmd_desc(&desc, cmd_pyld);
	IPA_DUMP_BUFF(mem.base, mem.phys_base, mem.size);

	if (ipa3_send_cmd(1, &desc)) {
		IPAERR("fail to send immediate command\n");
		rc = -EFAULT;
	}

	ipahal_destroy_imm_cmd(cmd_pyld);

free_mem:
	ipahal_free_dma_mem(&mem);
	return rc;
}

/**
 * _ipa_init_flt6_v3() - Initialize IPA filtering block for IPv6.
 *
 * Return codes: 0 for success, negative value for failure
 */
int _ipa_init_flt6_v3(void)
{
	struct ipa3_desc desc;
	struct ipa_mem_buffer mem;
	struct ipahal_imm_cmd_ip_v6_filter_init v6_cmd;
	struct ipahal_imm_cmd_pyld *cmd_pyld;
	int rc;

	rc = ipahal_flt_generate_empty_img(ipa3_ctx->ep_flt_num,
		IPA_MEM_PART(v6_flt_hash_size),
		IPA_MEM_PART(v6_flt_nhash_size), ipa3_ctx->ep_flt_bitmap,
		&mem, false);
	if (rc) {
		IPAERR("fail generate empty v6 flt img\n");
		return rc;
	}

	/*
	 * SRAM memory not allocated to hash tables. Initializing/Sending
	 * command to hash tables(filer/routing) operation not supported.
	 */
	if (ipa3_ctx->ipa_fltrt_not_hashable) {
		v6_cmd.hash_rules_addr = 0;
		v6_cmd.hash_rules_size = 0;
		v6_cmd.hash_local_addr = 0;
	} else {
		v6_cmd.hash_rules_addr = mem.phys_base;
		v6_cmd.hash_rules_size = mem.size;
		v6_cmd.hash_local_addr = ipa3_ctx->smem_restricted_bytes +
			IPA_MEM_PART(v6_flt_hash_ofst);
	}

	v6_cmd.nhash_rules_addr = mem.phys_base;
	v6_cmd.nhash_rules_size = mem.size;
	v6_cmd.nhash_local_addr = ipa3_ctx->smem_restricted_bytes +
		IPA_MEM_PART(v6_flt_nhash_ofst);
	IPADBG("putting hashable filtering IPv6 rules to phys 0x%x\n",
				v6_cmd.hash_local_addr);
	IPADBG("putting non-hashable filtering IPv6 rules to phys 0x%x\n",
				v6_cmd.nhash_local_addr);

	cmd_pyld = ipahal_construct_imm_cmd(
		IPA_IMM_CMD_IP_V6_FILTER_INIT, &v6_cmd, false);
	if (!cmd_pyld) {
		IPAERR("fail construct ip_v6_flt_init imm cmd\n");
		rc = -EPERM;
		goto free_mem;
	}

	ipa3_init_imm_cmd_desc(&desc, cmd_pyld);
	IPA_DUMP_BUFF(mem.base, mem.phys_base, mem.size);

	if (ipa3_send_cmd(1, &desc)) {
		IPAERR("fail to send immediate command\n");
		rc = -EFAULT;
	}

	ipahal_destroy_imm_cmd(cmd_pyld);

free_mem:
	ipahal_free_dma_mem(&mem);
	return rc;
}

static int ipa3_setup_flt_hash_tuple(void)
{
	int pipe_idx;
	struct ipahal_reg_hash_tuple tuple;

	memset(&tuple, 0, sizeof(struct ipahal_reg_hash_tuple));

	for (pipe_idx = 0; pipe_idx < ipa3_ctx->ipa_num_pipes ; pipe_idx++) {
		if (!ipa_is_ep_support_flt(pipe_idx))
			continue;

		if (ipa_is_modem_pipe(pipe_idx))
			continue;

		if (ipa3_set_flt_tuple_mask(pipe_idx, &tuple)) {
			IPAERR("failed to setup pipe %d flt tuple\n", pipe_idx);
			return -EFAULT;
		}
	}

	return 0;
}

static int ipa3_setup_rt_hash_tuple(void)
{
	int tbl_idx;
	struct ipahal_reg_hash_tuple tuple;

	memset(&tuple, 0, sizeof(struct ipahal_reg_hash_tuple));

	for (tbl_idx = 0;
		tbl_idx < max(IPA_MEM_PART(v6_rt_num_index),
		IPA_MEM_PART(v4_rt_num_index));
		tbl_idx++) {

		if (tbl_idx >= IPA_MEM_PART(v4_modem_rt_index_lo) &&
			tbl_idx <= IPA_MEM_PART(v4_modem_rt_index_hi))
			continue;

		if (tbl_idx >= IPA_MEM_PART(v6_modem_rt_index_lo) &&
			tbl_idx <= IPA_MEM_PART(v6_modem_rt_index_hi))
			continue;

		if (ipa3_set_rt_tuple_mask(tbl_idx, &tuple)) {
			IPAERR("failed to setup tbl %d rt tuple\n", tbl_idx);
			return -EFAULT;
		}
	}

	return 0;
}

static int ipa3_setup_apps_pipes(void)
{
	struct ipa_sys_connect_params sys_in;
	int result = 0;

	if (ipa3_ctx->gsi_ch20_wa) {
		IPADBG("Allocating GSI physical channel 20\n");
		result = ipa_gsi_ch20_wa();
		if (result) {
			IPAERR("ipa_gsi_ch20_wa failed %d\n", result);
			goto fail_ch20_wa;
		}
	}

	/* allocate the common PROD event ring */
	if (ipa3_alloc_common_event_ring()) {
		IPAERR("ipa3_alloc_common_event_ring failed.\n");
		result = -EPERM;
		goto fail_ch20_wa;
	}

	/* CMD OUT (AP->IPA) */
	memset(&sys_in, 0, sizeof(struct ipa_sys_connect_params));
	sys_in.client = IPA_CLIENT_APPS_CMD_PROD;
	sys_in.desc_fifo_sz = IPA_SYS_DESC_FIFO_SZ;
	sys_in.ipa_ep_cfg.mode.mode = IPA_DMA;
	sys_in.ipa_ep_cfg.mode.dst = IPA_CLIENT_APPS_LAN_CONS;
	if (ipa3_setup_sys_pipe(&sys_in, &ipa3_ctx->clnt_hdl_cmd)) {
		IPAERR(":setup sys pipe (APPS_CMD_PROD) failed.\n");
		result = -EPERM;
		goto fail_ch20_wa;
	}
	IPADBG("Apps to IPA cmd pipe is connected\n");

	IPADBG("Will initialize SRAM\n");
	ipa3_ctx->ctrl->ipa_init_sram();
	IPADBG("SRAM initialized\n");

	IPADBG("Will initialize HDR\n");
	ipa3_ctx->ctrl->ipa_init_hdr();
	IPADBG("HDR initialized\n");

	IPADBG("Will initialize V4 RT\n");
	ipa3_ctx->ctrl->ipa_init_rt4();
	IPADBG("V4 RT initialized\n");

	IPADBG("Will initialize V6 RT\n");
	ipa3_ctx->ctrl->ipa_init_rt6();
	IPADBG("V6 RT initialized\n");

	IPADBG("Will initialize V4 FLT\n");
	ipa3_ctx->ctrl->ipa_init_flt4();
	IPADBG("V4 FLT initialized\n");

	IPADBG("Will initialize V6 FLT\n");
	ipa3_ctx->ctrl->ipa_init_flt6();
	IPADBG("V6 FLT initialized\n");

	if (!ipa3_ctx->ipa_fltrt_not_hashable) {
		if (ipa3_setup_flt_hash_tuple()) {
			IPAERR(":fail to configure flt hash tuple\n");
			result = -EPERM;
			goto fail_flt_hash_tuple;
		}
		IPADBG("flt hash tuple is configured\n");

		if (ipa3_setup_rt_hash_tuple()) {
			IPAERR(":fail to configure rt hash tuple\n");
			result = -EPERM;
			goto fail_flt_hash_tuple;
		}
		IPADBG("rt hash tuple is configured\n");
	}
	if (ipa3_setup_exception_path()) {
		IPAERR(":fail to setup excp path\n");
		result = -EPERM;
		goto fail_flt_hash_tuple;
	}
	IPADBG("Exception path was successfully set");

	if (ipa3_setup_dflt_rt_tables()) {
		IPAERR(":fail to setup dflt routes\n");
		result = -EPERM;
		goto fail_flt_hash_tuple;
	}
	IPADBG("default routing was set\n");

	/* LAN IN (IPA->AP) */
	memset(&sys_in, 0, sizeof(struct ipa_sys_connect_params));
	sys_in.client = IPA_CLIENT_APPS_LAN_CONS;
	sys_in.desc_fifo_sz = IPA_SYS_DESC_FIFO_SZ;
	sys_in.notify = ipa3_lan_rx_cb;
	sys_in.priv = NULL;
	sys_in.ipa_ep_cfg.hdr.hdr_len = IPA_LAN_RX_HEADER_LENGTH;
	sys_in.ipa_ep_cfg.hdr_ext.hdr_little_endian = false;
	sys_in.ipa_ep_cfg.hdr_ext.hdr_total_len_or_pad_valid = true;
	sys_in.ipa_ep_cfg.hdr_ext.hdr_total_len_or_pad = IPA_HDR_PAD;
	sys_in.ipa_ep_cfg.hdr_ext.hdr_payload_len_inc_padding = false;
	sys_in.ipa_ep_cfg.hdr_ext.hdr_total_len_or_pad_offset = 0;
	sys_in.ipa_ep_cfg.hdr_ext.hdr_pad_to_alignment = 2;
	sys_in.ipa_ep_cfg.cfg.cs_offload_en = IPA_DISABLE_CS_OFFLOAD;

	/**
	 * ipa_lan_rx_cb() intended to notify the source EP about packet
	 * being received on the LAN_CONS via calling the source EP call-back.
	 * There could be a race condition with calling this call-back. Other
	 * thread may nullify it - e.g. on EP disconnect.
	 * This lock intended to protect the access to the source EP call-back
	 */
	spin_lock_init(&ipa3_ctx->disconnect_lock);
	if (ipa3_setup_sys_pipe(&sys_in, &ipa3_ctx->clnt_hdl_data_in)) {
		IPAERR(":setup sys pipe (LAN_CONS) failed.\n");
		result = -EPERM;
		goto fail_flt_hash_tuple;
	}

	/* LAN OUT (AP->IPA) */
	if (!ipa3_ctx->ipa_config_is_mhi) {
		memset(&sys_in, 0, sizeof(struct ipa_sys_connect_params));
		sys_in.client = IPA_CLIENT_APPS_LAN_PROD;
		sys_in.desc_fifo_sz = IPA_SYS_TX_DATA_DESC_FIFO_SZ;
		sys_in.ipa_ep_cfg.mode.mode = IPA_BASIC;
		if (ipa3_setup_sys_pipe(&sys_in,
			&ipa3_ctx->clnt_hdl_data_out)) {
			IPAERR(":setup sys pipe (LAN_PROD) failed.\n");
			result = -EPERM;
			goto fail_lan_data_out;
		}
	}

	return 0;

fail_lan_data_out:
	ipa3_teardown_sys_pipe(ipa3_ctx->clnt_hdl_data_in);
fail_flt_hash_tuple:
	if (ipa3_ctx->dflt_v6_rt_rule_hdl)
		__ipa3_del_rt_rule(ipa3_ctx->dflt_v6_rt_rule_hdl);
	if (ipa3_ctx->dflt_v4_rt_rule_hdl)
		__ipa3_del_rt_rule(ipa3_ctx->dflt_v4_rt_rule_hdl);
	if (ipa3_ctx->excp_hdr_hdl)
		__ipa3_del_hdr(ipa3_ctx->excp_hdr_hdl, false);
	ipa3_teardown_sys_pipe(ipa3_ctx->clnt_hdl_cmd);
fail_ch20_wa:
	return result;
}

static void ipa3_teardown_apps_pipes(void)
{
	if (!ipa3_ctx->ipa_config_is_mhi)
		ipa3_teardown_sys_pipe(ipa3_ctx->clnt_hdl_data_out);
	ipa3_teardown_sys_pipe(ipa3_ctx->clnt_hdl_data_in);
	__ipa3_del_rt_rule(ipa3_ctx->dflt_v6_rt_rule_hdl);
	__ipa3_del_rt_rule(ipa3_ctx->dflt_v4_rt_rule_hdl);
	__ipa3_del_hdr(ipa3_ctx->excp_hdr_hdl, false);
	ipa3_teardown_sys_pipe(ipa3_ctx->clnt_hdl_cmd);
}

#ifdef CONFIG_COMPAT

static long compat_ipa3_nat_ipv6ct_alloc_table(unsigned long arg,
	int (alloc_func)(struct ipa_ioc_nat_ipv6ct_table_alloc *))
{
	long retval;
	struct ipa_ioc_nat_ipv6ct_table_alloc32 table_alloc32;
	struct ipa_ioc_nat_ipv6ct_table_alloc table_alloc;

	retval = copy_from_user(&table_alloc32, (const void __user *)arg,
		sizeof(struct ipa_ioc_nat_ipv6ct_table_alloc32));
	if (retval)
		return retval;

	table_alloc.size = (size_t)table_alloc32.size;
	table_alloc.offset = (off_t)table_alloc32.offset;

	retval = alloc_func(&table_alloc);
	if (retval)
		return retval;

	if (table_alloc.offset) {
		table_alloc32.offset = (compat_off_t)table_alloc.offset;
		retval = copy_to_user((void __user *)arg, &table_alloc32,
			sizeof(struct ipa_ioc_nat_ipv6ct_table_alloc32));
	}

	return retval;
}

long compat_ipa3_ioctl(struct file *file, unsigned int cmd, unsigned long arg)
{
	long retval = 0;
	struct ipa3_ioc_nat_alloc_mem32 nat_mem32;
	struct ipa_ioc_nat_alloc_mem nat_mem;

	switch (cmd) {
	case IPA_IOC_ADD_HDR32:
		cmd = IPA_IOC_ADD_HDR;
		break;
	case IPA_IOC_DEL_HDR32:
		cmd = IPA_IOC_DEL_HDR;
		break;
	case IPA_IOC_ADD_RT_RULE32:
		cmd = IPA_IOC_ADD_RT_RULE;
		break;
	case IPA_IOC_DEL_RT_RULE32:
		cmd = IPA_IOC_DEL_RT_RULE;
		break;
	case IPA_IOC_ADD_FLT_RULE32:
		cmd = IPA_IOC_ADD_FLT_RULE;
		break;
	case IPA_IOC_DEL_FLT_RULE32:
		cmd = IPA_IOC_DEL_FLT_RULE;
		break;
	case IPA_IOC_GET_RT_TBL32:
		cmd = IPA_IOC_GET_RT_TBL;
		break;
	case IPA_IOC_COPY_HDR32:
		cmd = IPA_IOC_COPY_HDR;
		break;
	case IPA_IOC_QUERY_INTF32:
		cmd = IPA_IOC_QUERY_INTF;
		break;
	case IPA_IOC_QUERY_INTF_TX_PROPS32:
		cmd = IPA_IOC_QUERY_INTF_TX_PROPS;
		break;
	case IPA_IOC_QUERY_INTF_RX_PROPS32:
		cmd = IPA_IOC_QUERY_INTF_RX_PROPS;
		break;
	case IPA_IOC_QUERY_INTF_EXT_PROPS32:
		cmd = IPA_IOC_QUERY_INTF_EXT_PROPS;
		break;
	case IPA_IOC_GET_HDR32:
		cmd = IPA_IOC_GET_HDR;
		break;
	case IPA_IOC_ALLOC_NAT_MEM32:
		retval = copy_from_user(&nat_mem32, (const void __user *)arg,
			sizeof(struct ipa3_ioc_nat_alloc_mem32));
		if (retval)
			return retval;
		memcpy(nat_mem.dev_name, nat_mem32.dev_name,
				IPA_RESOURCE_NAME_MAX);
		nat_mem.size = (size_t)nat_mem32.size;
		nat_mem.offset = (off_t)nat_mem32.offset;

		/* null terminate the string */
		nat_mem.dev_name[IPA_RESOURCE_NAME_MAX - 1] = '\0';

		retval = ipa3_allocate_nat_device(&nat_mem);
		if (retval)
			return retval;
		nat_mem32.offset = (compat_off_t)nat_mem.offset;
		retval = copy_to_user((void __user *)arg, &nat_mem32,
			sizeof(struct ipa3_ioc_nat_alloc_mem32));
		return retval;
	case IPA_IOC_ALLOC_NAT_TABLE32:
		return compat_ipa3_nat_ipv6ct_alloc_table(arg,
			ipa3_allocate_nat_table);
	case IPA_IOC_ALLOC_IPV6CT_TABLE32:
		return compat_ipa3_nat_ipv6ct_alloc_table(arg,
			ipa3_allocate_ipv6ct_table);
	case IPA_IOC_V4_INIT_NAT32:
		cmd = IPA_IOC_V4_INIT_NAT;
		break;
	case IPA_IOC_INIT_IPV6CT_TABLE32:
		cmd = IPA_IOC_INIT_IPV6CT_TABLE;
		break;
	case IPA_IOC_TABLE_DMA_CMD32:
		cmd = IPA_IOC_TABLE_DMA_CMD;
		break;
	case IPA_IOC_V4_DEL_NAT32:
		cmd = IPA_IOC_V4_DEL_NAT;
		break;
	case IPA_IOC_DEL_NAT_TABLE32:
		cmd = IPA_IOC_DEL_NAT_TABLE;
		break;
	case IPA_IOC_DEL_IPV6CT_TABLE32:
		cmd = IPA_IOC_DEL_IPV6CT_TABLE;
		break;
	case IPA_IOC_NAT_MODIFY_PDN32:
		cmd = IPA_IOC_NAT_MODIFY_PDN;
		break;
	case IPA_IOC_GET_NAT_OFFSET32:
		cmd = IPA_IOC_GET_NAT_OFFSET;
		break;
	case IPA_IOC_PULL_MSG32:
		cmd = IPA_IOC_PULL_MSG;
		break;
	case IPA_IOC_RM_ADD_DEPENDENCY32:
		cmd = IPA_IOC_RM_ADD_DEPENDENCY;
		break;
	case IPA_IOC_RM_DEL_DEPENDENCY32:
		cmd = IPA_IOC_RM_DEL_DEPENDENCY;
		break;
	case IPA_IOC_GENERATE_FLT_EQ32:
		cmd = IPA_IOC_GENERATE_FLT_EQ;
		break;
	case IPA_IOC_QUERY_RT_TBL_INDEX32:
		cmd = IPA_IOC_QUERY_RT_TBL_INDEX;
		break;
	case IPA_IOC_WRITE_QMAPID32:
		cmd = IPA_IOC_WRITE_QMAPID;
		break;
	case IPA_IOC_MDFY_FLT_RULE32:
		cmd = IPA_IOC_MDFY_FLT_RULE;
		break;
	case IPA_IOC_NOTIFY_WAN_UPSTREAM_ROUTE_ADD32:
		cmd = IPA_IOC_NOTIFY_WAN_UPSTREAM_ROUTE_ADD;
		break;
	case IPA_IOC_NOTIFY_WAN_UPSTREAM_ROUTE_DEL32:
		cmd = IPA_IOC_NOTIFY_WAN_UPSTREAM_ROUTE_DEL;
		break;
	case IPA_IOC_NOTIFY_WAN_EMBMS_CONNECTED32:
		cmd = IPA_IOC_NOTIFY_WAN_EMBMS_CONNECTED;
		break;
	case IPA_IOC_MDFY_RT_RULE32:
		cmd = IPA_IOC_MDFY_RT_RULE;
		break;
	case IPA_IOC_COMMIT_HDR:
	case IPA_IOC_RESET_HDR:
	case IPA_IOC_COMMIT_RT:
	case IPA_IOC_RESET_RT:
	case IPA_IOC_COMMIT_FLT:
	case IPA_IOC_RESET_FLT:
	case IPA_IOC_DUMP:
	case IPA_IOC_PUT_RT_TBL:
	case IPA_IOC_PUT_HDR:
	case IPA_IOC_SET_FLT:
	case IPA_IOC_QUERY_EP_MAPPING:
		break;
	default:
		return -ENOIOCTLCMD;
	}
	return ipa3_ioctl(file, cmd, (unsigned long) compat_ptr(arg));
}
#endif

static ssize_t ipa3_write(struct file *file, const char __user *buf,
			  size_t count, loff_t *ppos);

static const struct file_operations ipa3_drv_fops = {
	.owner = THIS_MODULE,
	.open = ipa3_open,
	.read = ipa3_read,
	.write = ipa3_write,
	.unlocked_ioctl = ipa3_ioctl,
#ifdef CONFIG_COMPAT
	.compat_ioctl = compat_ipa3_ioctl,
#endif
};

static int ipa3_get_clks(struct device *dev)
{
	if (ipa3_ctx->ipa3_hw_mode != IPA_HW_MODE_NORMAL) {
		IPADBG("not supported in this HW mode\n");
		ipa3_clk = NULL;
		return 0;
	}

	if (ipa3_res.use_bw_vote) {
		IPADBG("Vote IPA clock by bw voting via bus scaling driver\n");
		ipa3_clk = NULL;
		return 0;
	}

	ipa3_clk = clk_get(dev, "core_clk");
	if (IS_ERR(ipa3_clk)) {
		if (ipa3_clk != ERR_PTR(-EPROBE_DEFER))
			IPAERR("fail to get ipa clk\n");
		return PTR_ERR(ipa3_clk);
	}
	return 0;
}

/**
 * _ipa_enable_clks_v3_0() - Enable IPA clocks.
 */
void _ipa_enable_clks_v3_0(void)
{
	IPADBG_LOW("curr_ipa_clk_rate=%d", ipa3_ctx->curr_ipa_clk_rate);
	if (ipa3_clk) {
		IPADBG_LOW("enabling gcc_ipa_clk\n");
		clk_prepare(ipa3_clk);
		clk_enable(ipa3_clk);
		clk_set_rate(ipa3_clk, ipa3_ctx->curr_ipa_clk_rate);
	}

	ipa3_uc_notify_clk_state(true);
}

static unsigned int ipa3_get_bus_vote(void)
{
	unsigned int idx = 1;

	if (ipa3_ctx->curr_ipa_clk_rate == ipa3_ctx->ctrl->ipa_clk_rate_svs2) {
		idx = 1;
	} else if (ipa3_ctx->curr_ipa_clk_rate ==
		ipa3_ctx->ctrl->ipa_clk_rate_svs) {
		idx = 2;
	} else if (ipa3_ctx->curr_ipa_clk_rate ==
		ipa3_ctx->ctrl->ipa_clk_rate_nominal) {
		idx = 3;
	} else if (ipa3_ctx->curr_ipa_clk_rate ==
			ipa3_ctx->ctrl->ipa_clk_rate_turbo) {
		idx = ipa3_ctx->ctrl->msm_bus_data_ptr->num_usecases - 1;
	} else {
		WARN(1, "unexpected clock rate");
	}
	IPADBG_LOW("curr %d idx %d\n", ipa3_ctx->curr_ipa_clk_rate, idx);

	return idx;
}

/**
 * ipa3_enable_clks() - Turn on IPA clocks
 *
 * Return codes:
 * None
 */
void ipa3_enable_clks(void)
{
	if (ipa3_ctx->ipa3_hw_mode != IPA_HW_MODE_NORMAL) {
		IPAERR("not supported in this mode\n");
		return;
	}

	IPADBG("enabling IPA clocks and bus voting\n");

	if (msm_bus_scale_client_update_request(ipa3_ctx->ipa_bus_hdl,
	    ipa3_get_bus_vote()))
		WARN(1, "bus scaling failed");
<<<<<<< HEAD
	atomic_set(&ipa3_ctx->ipa_clk_vote, 1);
=======
>>>>>>> b6fbaa1d
	ipa3_ctx->ctrl->ipa3_enable_clks();
	atomic_set(&ipa3_ctx->ipa_clk_vote, 1);
}


/**
 * _ipa_disable_clks_v3_0() - Disable IPA clocks.
 */
void _ipa_disable_clks_v3_0(void)
{
	ipa3_uc_notify_clk_state(false);
	if (ipa3_clk) {
		IPADBG_LOW("disabling gcc_ipa_clk\n");
		clk_disable_unprepare(ipa3_clk);
	}
}

/**
 * ipa3_disable_clks() - Turn off IPA clocks
 *
 * Return codes:
 * None
 */
void ipa3_disable_clks(void)
{
	if (ipa3_ctx->ipa3_hw_mode != IPA_HW_MODE_NORMAL) {
		IPAERR("not supported in this mode\n");
		return;
	}

	IPADBG("disabling IPA clocks and bus voting\n");

	ipa3_ctx->ctrl->ipa3_disable_clks();

	if (ipa3_ctx->use_ipa_pm)
		ipa_pm_set_clock_index(0);

	if (msm_bus_scale_client_update_request(ipa3_ctx->ipa_bus_hdl, 0))
		WARN(1, "bus scaling failed");
	atomic_set(&ipa3_ctx->ipa_clk_vote, 0);
}

/**
 * ipa3_start_tag_process() - Send TAG packet and wait for it to come back
 *
 * This function is called prior to clock gating when active client counter
 * is 1. TAG process ensures that there are no packets inside IPA HW that
 * were not submitted to the IPA client via the transport. During TAG process
 * all aggregation frames are (force) closed.
 *
 * Return codes:
 * None
 */
static void ipa3_start_tag_process(struct work_struct *work)
{
	int res;

	IPADBG("starting TAG process\n");
	/* close aggregation frames on all pipes */
	res = ipa3_tag_aggr_force_close(-1);
	if (res)
		IPAERR("ipa3_tag_aggr_force_close failed %d\n", res);
	IPA_ACTIVE_CLIENTS_DEC_SPECIAL("TAG_PROCESS");

	IPADBG("TAG process done\n");
}

/**
 * ipa3_active_clients_log_mod() - Log a modification in the active clients
 * reference count
 *
 * This method logs any modification in the active clients reference count:
 * It logs the modification in the circular history buffer
 * It logs the modification in the hash table - looking for an entry,
 * creating one if needed and deleting one if needed.
 *
 * @id: ipa3_active client logging info struct to hold the log information
 * @inc: a boolean variable to indicate whether the modification is an increase
 * or decrease
 * @int_ctx: a boolean variable to indicate whether this call is being made from
 * an interrupt context and therefore should allocate GFP_ATOMIC memory
 *
 * Method process:
 * - Hash the unique identifier string
 * - Find the hash in the table
 *    1)If found, increase or decrease the reference count
 *    2)If not found, allocate a new hash table entry struct and initialize it
 * - Remove and deallocate unneeded data structure
 * - Log the call in the circular history buffer (unless it is a simple call)
 */
#ifdef CONFIG_IPA_DEBUG
static void ipa3_active_clients_log_mod(
		struct ipa_active_client_logging_info *id,
		bool inc, bool int_ctx)
{
	char temp_str[IPA3_ACTIVE_CLIENTS_LOG_LINE_LEN];
	unsigned long long t;
	unsigned long nanosec_rem;
	struct ipa3_active_client_htable_entry *hentry;
	struct ipa3_active_client_htable_entry *hfound;
	u32 hkey;
	char str_to_hash[IPA3_ACTIVE_CLIENTS_LOG_NAME_LEN];
	unsigned long flags;

	spin_lock_irqsave(&ipa3_ctx->ipa3_active_clients_logging.lock, flags);
	int_ctx = true;
	hfound = NULL;
	memset(str_to_hash, 0, IPA3_ACTIVE_CLIENTS_LOG_NAME_LEN);
	strlcpy(str_to_hash, id->id_string, IPA3_ACTIVE_CLIENTS_LOG_NAME_LEN);
	hkey = jhash(str_to_hash, IPA3_ACTIVE_CLIENTS_LOG_NAME_LEN,
			0);
	hash_for_each_possible(ipa3_ctx->ipa3_active_clients_logging.htable,
			hentry, list, hkey) {
		if (!strcmp(hentry->id_string, id->id_string)) {
			hentry->count = hentry->count + (inc ? 1 : -1);
			hfound = hentry;
		}
	}
	if (hfound == NULL) {
		hentry = NULL;
		hentry = kzalloc(sizeof(
				struct ipa3_active_client_htable_entry),
				int_ctx ? GFP_ATOMIC : GFP_KERNEL);
		if (hentry == NULL) {
			spin_unlock_irqrestore(
				&ipa3_ctx->ipa3_active_clients_logging.lock,
				flags);
			return;
		}
		hentry->type = id->type;
		strlcpy(hentry->id_string, id->id_string,
				IPA3_ACTIVE_CLIENTS_LOG_NAME_LEN);
		INIT_HLIST_NODE(&hentry->list);
		hentry->count = inc ? 1 : -1;
		hash_add(ipa3_ctx->ipa3_active_clients_logging.htable,
				&hentry->list, hkey);
	} else if (hfound->count == 0) {
		hash_del(&hfound->list);
		kfree(hfound);
	}

	if (id->type != SIMPLE) {
		t = local_clock();
		nanosec_rem = do_div(t, 1000000000) / 1000;
		snprintf(temp_str, IPA3_ACTIVE_CLIENTS_LOG_LINE_LEN,
				inc ? "[%5lu.%06lu] ^ %s, %s: %d" :
						"[%5lu.%06lu] v %s, %s: %d",
				(unsigned long)t, nanosec_rem,
				id->id_string, id->file, id->line);
		ipa3_active_clients_log_insert(temp_str);
	}
	spin_unlock_irqrestore(&ipa3_ctx->ipa3_active_clients_logging.lock,
		flags);
}
#else
static void ipa3_active_clients_log_mod(
		struct ipa_active_client_logging_info *id,
		bool inc, bool int_ctx)
{
}
#endif

void ipa3_active_clients_log_dec(struct ipa_active_client_logging_info *id,
		bool int_ctx)
{
	ipa3_active_clients_log_mod(id, false, int_ctx);
}

void ipa3_active_clients_log_inc(struct ipa_active_client_logging_info *id,
		bool int_ctx)
{
	ipa3_active_clients_log_mod(id, true, int_ctx);
}

/**
 * ipa3_inc_client_enable_clks() - Increase active clients counter, and
 * enable ipa clocks if necessary
 *
 * Return codes:
 * None
 */
void ipa3_inc_client_enable_clks(struct ipa_active_client_logging_info *id)
{
	int ret;

	ipa3_active_clients_log_inc(id, false);
	ret = atomic_inc_not_zero(&ipa3_ctx->ipa3_active_clients.cnt);
	if (ret) {
		IPADBG_LOW("active clients = %d\n",
			atomic_read(&ipa3_ctx->ipa3_active_clients.cnt));
		return;
	}

	mutex_lock(&ipa3_ctx->ipa3_active_clients.mutex);

	/* somebody might voted to clocks meanwhile */
	ret = atomic_inc_not_zero(&ipa3_ctx->ipa3_active_clients.cnt);
	if (ret) {
		mutex_unlock(&ipa3_ctx->ipa3_active_clients.mutex);
		IPADBG_LOW("active clients = %d\n",
			atomic_read(&ipa3_ctx->ipa3_active_clients.cnt));
		return;
	}

	ipa3_enable_clks();
	IPADBG_LOW("active clients = %d\n",
		atomic_read(&ipa3_ctx->ipa3_active_clients.cnt));
	ipa3_suspend_apps_pipes(false);
	atomic_inc(&ipa3_ctx->ipa3_active_clients.cnt);
	if (!ipa3_uc_state_check() &&
<<<<<<< HEAD
		(ipa3_ctx->ipa_hw_type >= IPA_HW_v4_1)) {
=======
		(ipa3_ctx->ipa_hw_type == IPA_HW_v4_1)) {
>>>>>>> b6fbaa1d
		ipa3_read_mailbox_17(IPA_PC_RESTORE_CONTEXT_STATUS_SUCCESS);
		/* assert if intset = 0 */
		if (ipa3_ctx->gsi_chk_intset_value == 0) {
			IPAERR("expected 1, value: 0\n");
			ipa_assert();
		}
	}
	mutex_unlock(&ipa3_ctx->ipa3_active_clients.mutex);
}

/**
 * ipa3_active_clks_status() - update the current msm bus clock vote
 * status
 */
int ipa3_active_clks_status(void)
{
	return atomic_read(&ipa3_ctx->ipa_clk_vote);
}

/**
 * ipa3_inc_client_enable_clks_no_block() - Only increment the number of active
 * clients if no asynchronous actions should be done. Asynchronous actions are
 * locking a mutex and waking up IPA HW.
 *
 * Return codes: 0 for success
 *		-EPERM if an asynchronous action should have been done
 */
int ipa3_inc_client_enable_clks_no_block(struct ipa_active_client_logging_info
		*id)
{
	int ret;

	ret = atomic_inc_not_zero(&ipa3_ctx->ipa3_active_clients.cnt);
	if (ret) {
		ipa3_active_clients_log_inc(id, true);
		IPADBG_LOW("active clients = %d\n",
			atomic_read(&ipa3_ctx->ipa3_active_clients.cnt));
		return 0;
	}

	return -EPERM;
}

static void __ipa3_dec_client_disable_clks(void)
{
	int ret;

	if (!atomic_read(&ipa3_ctx->ipa3_active_clients.cnt)) {
		IPAERR("trying to disable clocks with refcnt is 0\n");
		ipa_assert();
		return;
	}

	ret = atomic_add_unless(&ipa3_ctx->ipa3_active_clients.cnt, -1, 1);
	if (ret)
		goto bail;

	/* seems like this is the only client holding the clocks */
	mutex_lock(&ipa3_ctx->ipa3_active_clients.mutex);
	if (atomic_read(&ipa3_ctx->ipa3_active_clients.cnt) == 1 &&
	    ipa3_ctx->tag_process_before_gating) {
		ipa3_ctx->tag_process_before_gating = false;
		/*
		 * When TAG process ends, active clients will be
		 * decreased
		 */
		queue_work(ipa3_ctx->power_mgmt_wq, &ipa3_tag_work);
		goto unlock_mutex;
	}

	/* a different context might increase the clock reference meanwhile */
	ret = atomic_sub_return(1, &ipa3_ctx->ipa3_active_clients.cnt);
	if (ret > 0)
		goto unlock_mutex;
	ipa3_suspend_apps_pipes(true);
	ipa3_disable_clks();

unlock_mutex:
	mutex_unlock(&ipa3_ctx->ipa3_active_clients.mutex);
bail:
	IPADBG_LOW("active clients = %d\n",
		atomic_read(&ipa3_ctx->ipa3_active_clients.cnt));
}

/**
 * ipa3_dec_client_disable_clks() - Decrease active clients counter
 *
 * In case that there are no active clients this function also starts
 * TAG process. When TAG progress ends ipa clocks will be gated.
 * start_tag_process_again flag is set during this function to signal TAG
 * process to start again as there was another client that may send data to ipa
 *
 * Return codes:
 * None
 */
void ipa3_dec_client_disable_clks(struct ipa_active_client_logging_info *id)
{
	ipa3_active_clients_log_dec(id, false);
	__ipa3_dec_client_disable_clks();
}

static void ipa_dec_clients_disable_clks_on_wq(struct work_struct *work)
{
	__ipa3_dec_client_disable_clks();
}

/**
 * ipa3_dec_client_disable_clks_no_block() - Decrease active clients counter
 * if possible without blocking. If this is the last client then the desrease
 * will happen from work queue context.
 *
 * Return codes:
 * None
 */
void ipa3_dec_client_disable_clks_no_block(
	struct ipa_active_client_logging_info *id)
{
	int ret;

	ipa3_active_clients_log_dec(id, true);
	ret = atomic_add_unless(&ipa3_ctx->ipa3_active_clients.cnt, -1, 1);
	if (ret) {
		IPADBG_LOW("active clients = %d\n",
			atomic_read(&ipa3_ctx->ipa3_active_clients.cnt));
		return;
	}

	/* seems like this is the only client holding the clocks */
	queue_work(ipa3_ctx->power_mgmt_wq,
		&ipa_dec_clients_disable_clks_on_wq_work);
}

/**
 * ipa3_inc_acquire_wakelock() - Increase active clients counter, and
 * acquire wakelock if necessary
 *
 * Return codes:
 * None
 */
void ipa3_inc_acquire_wakelock(void)
{
	unsigned long flags;

	spin_lock_irqsave(&ipa3_ctx->wakelock_ref_cnt.spinlock, flags);
	ipa3_ctx->wakelock_ref_cnt.cnt++;
	if (ipa3_ctx->wakelock_ref_cnt.cnt == 1)
		__pm_stay_awake(&ipa3_ctx->w_lock);
	IPADBG_LOW("active wakelock ref cnt = %d\n",
		ipa3_ctx->wakelock_ref_cnt.cnt);
	spin_unlock_irqrestore(&ipa3_ctx->wakelock_ref_cnt.spinlock, flags);
}

/**
 * ipa3_dec_release_wakelock() - Decrease active clients counter
 *
 * In case if the ref count is 0, release the wakelock.
 *
 * Return codes:
 * None
 */
void ipa3_dec_release_wakelock(void)
{
	unsigned long flags;

	spin_lock_irqsave(&ipa3_ctx->wakelock_ref_cnt.spinlock, flags);
	ipa3_ctx->wakelock_ref_cnt.cnt--;
	IPADBG_LOW("active wakelock ref cnt = %d\n",
		ipa3_ctx->wakelock_ref_cnt.cnt);
	if (ipa3_ctx->wakelock_ref_cnt.cnt == 0)
		__pm_relax(&ipa3_ctx->w_lock);
	spin_unlock_irqrestore(&ipa3_ctx->wakelock_ref_cnt.spinlock, flags);
}

int ipa3_set_clock_plan_from_pm(int idx)
{
	u32 clk_rate;

	IPADBG_LOW("idx = %d\n", idx);

	if (!ipa3_ctx->enable_clock_scaling) {
		ipa3_ctx->ipa3_active_clients.bus_vote_idx = idx;
		return 0;
	}

	if (ipa3_ctx->ipa3_hw_mode != IPA_HW_MODE_NORMAL) {
		IPAERR("not supported in this mode\n");
		return 0;
	}

	if (idx <= 0 || idx >= ipa3_ctx->ctrl->msm_bus_data_ptr->num_usecases) {
		IPAERR("bad voltage\n");
		return -EINVAL;
	}

	if (idx == 1)
		clk_rate = ipa3_ctx->ctrl->ipa_clk_rate_svs2;
	else if (idx == 2)
		clk_rate = ipa3_ctx->ctrl->ipa_clk_rate_svs;
	else if (idx == 3)
		clk_rate = ipa3_ctx->ctrl->ipa_clk_rate_nominal;
	else if (idx == 4)
		clk_rate = ipa3_ctx->ctrl->ipa_clk_rate_turbo;
	else {
		IPAERR("bad voltage\n");
		WARN_ON(1);
		return -EFAULT;
	}

	if (clk_rate == ipa3_ctx->curr_ipa_clk_rate) {
		IPADBG_LOW("Same voltage\n");
		return 0;
	}

	mutex_lock(&ipa3_ctx->ipa3_active_clients.mutex);
	ipa3_ctx->curr_ipa_clk_rate = clk_rate;
	ipa3_ctx->ipa3_active_clients.bus_vote_idx = idx;
	IPADBG_LOW("setting clock rate to %u\n", ipa3_ctx->curr_ipa_clk_rate);
	if (atomic_read(&ipa3_ctx->ipa3_active_clients.cnt) > 0) {
		if (ipa3_clk)
			clk_set_rate(ipa3_clk, ipa3_ctx->curr_ipa_clk_rate);
		if (msm_bus_scale_client_update_request(ipa3_ctx->ipa_bus_hdl,
				ipa3_get_bus_vote()))
			WARN_ON(1);
	} else {
		IPADBG_LOW("clocks are gated, not setting rate\n");
	}
	mutex_unlock(&ipa3_ctx->ipa3_active_clients.mutex);
	IPADBG_LOW("Done\n");

	return 0;
}

int ipa3_set_required_perf_profile(enum ipa_voltage_level floor_voltage,
				  u32 bandwidth_mbps)
{
	enum ipa_voltage_level needed_voltage;
	u32 clk_rate;

	if (ipa3_ctx->ipa3_hw_mode != IPA_HW_MODE_NORMAL) {
		IPAERR("not supported in this mode\n");
		return 0;
	}

	IPADBG_LOW("floor_voltage=%d, bandwidth_mbps=%u",
					floor_voltage, bandwidth_mbps);

	if (floor_voltage < IPA_VOLTAGE_UNSPECIFIED ||
		floor_voltage >= IPA_VOLTAGE_MAX) {
		IPAERR("bad voltage\n");
		return -EINVAL;
	}

	if (ipa3_ctx->enable_clock_scaling) {
		IPADBG_LOW("Clock scaling is enabled\n");
		if (bandwidth_mbps >=
			ipa3_ctx->ctrl->clock_scaling_bw_threshold_turbo)
			needed_voltage = IPA_VOLTAGE_TURBO;
		else if (bandwidth_mbps >=
			ipa3_ctx->ctrl->clock_scaling_bw_threshold_nominal)
			needed_voltage = IPA_VOLTAGE_NOMINAL;
		else if (bandwidth_mbps >=
			ipa3_ctx->ctrl->clock_scaling_bw_threshold_svs)
			needed_voltage = IPA_VOLTAGE_SVS;
		else
			needed_voltage = IPA_VOLTAGE_SVS2;
	} else {
		IPADBG_LOW("Clock scaling is disabled\n");
		needed_voltage = IPA_VOLTAGE_NOMINAL;
	}

	needed_voltage = max(needed_voltage, floor_voltage);
	switch (needed_voltage) {
	case IPA_VOLTAGE_SVS2:
		clk_rate = ipa3_ctx->ctrl->ipa_clk_rate_svs2;
		break;
	case IPA_VOLTAGE_SVS:
		clk_rate = ipa3_ctx->ctrl->ipa_clk_rate_svs;
		break;
	case IPA_VOLTAGE_NOMINAL:
		clk_rate = ipa3_ctx->ctrl->ipa_clk_rate_nominal;
		break;
	case IPA_VOLTAGE_TURBO:
		clk_rate = ipa3_ctx->ctrl->ipa_clk_rate_turbo;
		break;
	default:
		IPAERR("bad voltage\n");
		WARN_ON(1);
		return -EFAULT;
	}

	if (clk_rate == ipa3_ctx->curr_ipa_clk_rate) {
		IPADBG_LOW("Same voltage\n");
		return 0;
	}

	/* Hold the mutex to avoid race conditions with ipa3_enable_clocks() */
	mutex_lock(&ipa3_ctx->ipa3_active_clients.mutex);
	ipa3_ctx->curr_ipa_clk_rate = clk_rate;
	IPADBG_LOW("setting clock rate to %u\n", ipa3_ctx->curr_ipa_clk_rate);
	if (atomic_read(&ipa3_ctx->ipa3_active_clients.cnt) > 0) {
		if (ipa3_clk)
			clk_set_rate(ipa3_clk, ipa3_ctx->curr_ipa_clk_rate);
		if (msm_bus_scale_client_update_request(ipa3_ctx->ipa_bus_hdl,
				ipa3_get_bus_vote()))
			WARN_ON(1);
	} else {
		IPADBG_LOW("clocks are gated, not setting rate\n");
	}
	mutex_unlock(&ipa3_ctx->ipa3_active_clients.mutex);
	IPADBG_LOW("Done\n");

	return 0;
}

static void ipa3_process_irq_schedule_rel(void)
{
	queue_delayed_work(ipa3_ctx->transport_power_mgmt_wq,
		&ipa3_transport_release_resource_work,
		msecs_to_jiffies(IPA_TRANSPORT_PROD_TIMEOUT_MSEC));
}

/**
 * ipa3_suspend_handler() - Handles the suspend interrupt:
 * wakes up the suspended peripheral by requesting its consumer
 * @interrupt:		Interrupt type
 * @private_data:	The client's private data
 * @interrupt_data:	Interrupt specific information data
 */
void ipa3_suspend_handler(enum ipa_irq_type interrupt,
				void *private_data,
				void *interrupt_data)
{
	enum ipa_rm_resource_name resource;
	u32 suspend_data =
		((struct ipa_tx_suspend_irq_data *)interrupt_data)->endpoints;
	u32 bmsk = 1;
	u32 i = 0;
	int res;
	struct ipa_ep_cfg_holb holb_cfg;
	struct mutex *pm_mutex_ptr = &ipa3_ctx->transport_pm.transport_pm_mutex;
	u32 pipe_bitmask = 0;

	IPADBG("interrupt=%d, interrupt_data=%u\n",
		interrupt, suspend_data);
	memset(&holb_cfg, 0, sizeof(holb_cfg));

	for (i = 0; i < ipa3_ctx->ipa_num_pipes; i++, bmsk = bmsk << 1) {
		if ((suspend_data & bmsk) && (ipa3_ctx->ep[i].valid)) {
			if (ipa3_ctx->use_ipa_pm) {
				pipe_bitmask |= bmsk;
				continue;
			}
			if (IPA_CLIENT_IS_APPS_CONS(ipa3_ctx->ep[i].client)) {
				/*
				 * pipe will be unsuspended as part of
				 * enabling IPA clocks
				 */
				mutex_lock(pm_mutex_ptr);
				if (!atomic_read(
					&ipa3_ctx->transport_pm.dec_clients)
					) {
					IPA_ACTIVE_CLIENTS_INC_EP(
						ipa3_ctx->ep[i].client);
					IPADBG_LOW("Pipes un-suspended.\n");
					IPADBG_LOW("Enter poll mode.\n");
					atomic_set(
					&ipa3_ctx->transport_pm.dec_clients,
					1);
					/*
					 * acquire wake lock as long as suspend
					 * vote is held
					 */
					ipa3_inc_acquire_wakelock();
					ipa3_process_irq_schedule_rel();
				}
				mutex_unlock(pm_mutex_ptr);
			} else {
				resource = ipa3_get_rm_resource_from_ep(i);
				res =
				ipa_rm_request_resource_with_timer(resource);
				if (res == -EPERM &&
					IPA_CLIENT_IS_CONS(
					   ipa3_ctx->ep[i].client)) {
					holb_cfg.en = 1;
					res = ipa3_cfg_ep_holb_by_client(
					   ipa3_ctx->ep[i].client, &holb_cfg);
					WARN(res, "holb en failed\n");
				}
			}
		}
	}
	if (ipa3_ctx->use_ipa_pm) {
		res = ipa_pm_handle_suspend(pipe_bitmask);
		if (res) {
			IPAERR("ipa_pm_handle_suspend failed %d\n", res);
			return;
		}
	}
}

/**
 * ipa3_restore_suspend_handler() - restores the original suspend IRQ handler
 * as it was registered in the IPA init sequence.
 * Return codes:
 * 0: success
 * -EPERM: failed to remove current handler or failed to add original handler
 */
int ipa3_restore_suspend_handler(void)
{
	int result = 0;

	result  = ipa3_remove_interrupt_handler(IPA_TX_SUSPEND_IRQ);
	if (result) {
		IPAERR("remove handler for suspend interrupt failed\n");
		return -EPERM;
	}

	result = ipa3_add_interrupt_handler(IPA_TX_SUSPEND_IRQ,
			ipa3_suspend_handler, false, NULL);
	if (result) {
		IPAERR("register handler for suspend interrupt failed\n");
		result = -EPERM;
	}

	IPADBG("suspend handler successfully restored\n");

	return result;
}

static int ipa3_apps_cons_release_resource(void)
{
	return 0;
}

static int ipa3_apps_cons_request_resource(void)
{
	return 0;
}

static void ipa3_transport_release_resource(struct work_struct *work)
{
	mutex_lock(&ipa3_ctx->transport_pm.transport_pm_mutex);
	/* check whether still need to decrease client usage */
	if (atomic_read(&ipa3_ctx->transport_pm.dec_clients)) {
		if (atomic_read(&ipa3_ctx->transport_pm.eot_activity)) {
			IPADBG("EOT pending Re-scheduling\n");
			ipa3_process_irq_schedule_rel();
		} else {
			atomic_set(&ipa3_ctx->transport_pm.dec_clients, 0);
			ipa3_dec_release_wakelock();
			IPA_ACTIVE_CLIENTS_DEC_SPECIAL("TRANSPORT_RESOURCE");
		}
	}
	atomic_set(&ipa3_ctx->transport_pm.eot_activity, 0);
	mutex_unlock(&ipa3_ctx->transport_pm.transport_pm_mutex);
}

int ipa3_create_apps_resource(void)
{
	struct ipa_rm_create_params apps_cons_create_params;
	struct ipa_rm_perf_profile profile;
	int result = 0;

	memset(&apps_cons_create_params, 0,
				sizeof(apps_cons_create_params));
	apps_cons_create_params.name = IPA_RM_RESOURCE_APPS_CONS;
	apps_cons_create_params.request_resource =
		ipa3_apps_cons_request_resource;
	apps_cons_create_params.release_resource =
		ipa3_apps_cons_release_resource;
	result = ipa_rm_create_resource(&apps_cons_create_params);
	if (result) {
		IPAERR("ipa_rm_create_resource failed\n");
		return result;
	}

	profile.max_supported_bandwidth_mbps = IPA_APPS_MAX_BW_IN_MBPS;
	ipa_rm_set_perf_profile(IPA_RM_RESOURCE_APPS_CONS, &profile);

	return result;
}

/**
 * ipa3_init_interrupts() - Register to IPA IRQs
 *
 * Return codes: 0 in success, negative in failure
 *
 */
int ipa3_init_interrupts(void)
{
	int result;

	/*register IPA IRQ handler*/
	result = ipa3_interrupts_init(ipa3_res.ipa_irq, 0,
			&ipa3_ctx->master_pdev->dev);
	if (result) {
		IPAERR("ipa interrupts initialization failed\n");
		return -ENODEV;
	}

	/*add handler for suspend interrupt*/
	result = ipa3_add_interrupt_handler(IPA_TX_SUSPEND_IRQ,
			ipa3_suspend_handler, false, NULL);
	if (result) {
		IPAERR("register handler for suspend interrupt failed\n");
		result = -ENODEV;
		goto fail_add_interrupt_handler;
	}

	return 0;

fail_add_interrupt_handler:
	ipa3_interrupts_destroy(ipa3_res.ipa_irq, &ipa3_ctx->master_pdev->dev);
	return result;
}

/**
 * ipa3_destroy_flt_tbl_idrs() - destroy the idr structure for flt tables
 *  The idr strcuture per filtering table is intended for rule id generation
 *  per filtering rule.
 */
static void ipa3_destroy_flt_tbl_idrs(void)
{
	int i;
	struct ipa3_flt_tbl *flt_tbl;

	idr_destroy(&ipa3_ctx->flt_rule_ids[IPA_IP_v4]);
	idr_destroy(&ipa3_ctx->flt_rule_ids[IPA_IP_v6]);

	for (i = 0; i < ipa3_ctx->ipa_num_pipes; i++) {
		if (!ipa_is_ep_support_flt(i))
			continue;

		flt_tbl = &ipa3_ctx->flt_tbl[i][IPA_IP_v4];
		flt_tbl->rule_ids = NULL;
		flt_tbl = &ipa3_ctx->flt_tbl[i][IPA_IP_v6];
		flt_tbl->rule_ids = NULL;
	}
}

static void ipa3_freeze_clock_vote_and_notify_modem(void)
{
	int res;
	struct ipa_active_client_logging_info log_info;

	if (ipa3_ctx->platform_type == IPA_PLAT_TYPE_APQ) {
		IPADBG("Ignore smp2p on APQ platform\n");
		return;
	}

	if (ipa3_ctx->smp2p_info.res_sent)
		return;

	if (IS_ERR(ipa3_ctx->smp2p_info.smem_state)) {
		IPAERR("fail to get smp2p clk resp bit %ld\n",
			PTR_ERR(ipa3_ctx->smp2p_info.smem_state));
		return;
	}

	IPA_ACTIVE_CLIENTS_PREP_SPECIAL(log_info, "FREEZE_VOTE");
	res = ipa3_inc_client_enable_clks_no_block(&log_info);
	if (res)
		ipa3_ctx->smp2p_info.ipa_clk_on = false;
	else
		ipa3_ctx->smp2p_info.ipa_clk_on = true;

	qcom_smem_state_update_bits(ipa3_ctx->smp2p_info.smem_state,
			IPA_SMP2P_SMEM_STATE_MASK,
			((ipa3_ctx->smp2p_info.ipa_clk_on <<
			IPA_SMP2P_OUT_CLK_VOTE_IDX) |
			(1 << IPA_SMP2P_OUT_CLK_RSP_CMPLT_IDX)));

	ipa3_ctx->smp2p_info.res_sent = true;
	IPADBG("IPA clocks are %s\n",
		ipa3_ctx->smp2p_info.ipa_clk_on ? "ON" : "OFF");
}

void ipa3_reset_freeze_vote(void)
{
	if (ipa3_ctx->smp2p_info.res_sent == false)
		return;

	if (ipa3_ctx->smp2p_info.ipa_clk_on)
		IPA_ACTIVE_CLIENTS_DEC_SPECIAL("FREEZE_VOTE");

	qcom_smem_state_update_bits(ipa3_ctx->smp2p_info.smem_state,
			IPA_SMP2P_SMEM_STATE_MASK,
			((0 <<
			IPA_SMP2P_OUT_CLK_VOTE_IDX) |
			(0 << IPA_SMP2P_OUT_CLK_RSP_CMPLT_IDX)));

	ipa3_ctx->smp2p_info.res_sent = false;
	ipa3_ctx->smp2p_info.ipa_clk_on = false;
}

static int ipa3_panic_notifier(struct notifier_block *this,
	unsigned long event, void *ptr)
{
	int res;

	ipa3_freeze_clock_vote_and_notify_modem();

	IPADBG("Calling uC panic handler\n");
	res = ipa3_uc_panic_notifier(this, event, ptr);
	if (res)
		IPAERR("uC panic handler failed %d\n", res);

	if (atomic_read(&ipa3_ctx->ipa_clk_vote)) {
		ipahal_print_all_regs(false);
		ipa_save_registers();
	}

	return NOTIFY_DONE;
}

static struct notifier_block ipa3_panic_blk = {
	.notifier_call = ipa3_panic_notifier,
	/* IPA panic handler needs to run before modem shuts down */
	.priority = INT_MAX,
};

static void ipa3_register_panic_hdlr(void)
{
	atomic_notifier_chain_register(&panic_notifier_list,
		&ipa3_panic_blk);
}

static void ipa3_trigger_ipa_ready_cbs(void)
{
	struct ipa3_ready_cb_info *info;

	mutex_lock(&ipa3_ctx->lock);

	/* Call all the CBs */
	list_for_each_entry(info, &ipa3_ctx->ipa_ready_cb_list, link)
		if (info->ready_cb)
			info->ready_cb(info->user_data);

	mutex_unlock(&ipa3_ctx->lock);
}

static void ipa3_uc_is_loaded(void)
{
	IPADBG("\n");
	complete_all(&ipa3_ctx->uc_loaded_completion_obj);
}

static enum gsi_ver ipa3_get_gsi_ver(enum ipa_hw_type ipa_hw_type)
{
	enum gsi_ver gsi_ver;

	switch (ipa_hw_type) {
	case IPA_HW_v3_0:
	case IPA_HW_v3_1:
		gsi_ver = GSI_VER_1_0;
		break;
	case IPA_HW_v3_5:
		gsi_ver = GSI_VER_1_2;
		break;
	case IPA_HW_v3_5_1:
		gsi_ver = GSI_VER_1_3;
		break;
	case IPA_HW_v4_0:
	case IPA_HW_v4_1:
		gsi_ver = GSI_VER_2_0;
		break;
	case IPA_HW_v4_2:
		gsi_ver = GSI_VER_2_2;
		break;
	case IPA_HW_v4_5:
		gsi_ver = GSI_VER_2_5;
		break;
	default:
		IPAERR("No GSI version for ipa type %d\n", ipa_hw_type);
		WARN_ON(1);
		gsi_ver = GSI_VER_ERR;
	}

	IPADBG("GSI version %d\n", gsi_ver);

	return gsi_ver;
}

static int ipa3_gsi_pre_fw_load_init(void)
{
	int result;

	result = gsi_configure_regs(
		ipa3_res.ipa_mem_base,
		ipa3_get_gsi_ver(ipa3_res.ipa_hw_type));

	if (result) {
		IPAERR("Failed to configure GSI registers\n");
		return -EINVAL;
	}

	return 0;
}

static int ipa3_alloc_gsi_channel(void)
{
	const struct ipa_gsi_ep_config *gsi_ep_cfg;
	enum ipa_client_type type;
	int code = 0;
	int ret = 0;
	int i;

	for (i = 0; i < ipa3_ctx->ipa_num_pipes; i++) {
		type = ipa3_get_client_by_pipe(i);
		gsi_ep_cfg = ipa3_get_gsi_ep_info(type);
		IPADBG("for ep %d client is %d\n", i, type);
		if (!gsi_ep_cfg)
			continue;

		ret = gsi_alloc_channel_ee(gsi_ep_cfg->ipa_gsi_chan_num,
					gsi_ep_cfg->ee, &code);
		if (ret == GSI_STATUS_SUCCESS) {
			IPADBG("alloc gsi ch %d ee %d with code %d\n",
					gsi_ep_cfg->ipa_gsi_chan_num,
					gsi_ep_cfg->ee,
					code);
		} else {
			IPAERR("failed to alloc ch %d ee %d code %d\n",
					gsi_ep_cfg->ipa_gsi_chan_num,
					gsi_ep_cfg->ee,
					code);
			return ret;
		}
	}
	return ret;
}
/**
 * ipa3_post_init() - Initialize the IPA Driver (Part II).
 * This part contains all initialization which requires interaction with
 * IPA HW (via GSI).
 *
 * @resource_p:	contain platform specific values from DST file
 * @pdev:	The platform device structure representing the IPA driver
 *
 * Function initialization process:
 * - Initialize endpoints bitmaps
 * - Initialize resource groups min and max values
 * - Initialize filtering lists heads and idr
 * - Initialize interrupts
 * - Register GSI
 * - Setup APPS pipes
 * - Initialize tethering bridge
 * - Initialize IPA debugfs
 * - Initialize IPA uC interface
 * - Initialize WDI interface
 * - Initialize USB interface
 * - Register for panic handler
 * - Trigger IPA ready callbacks (to all subscribers)
 * - Trigger IPA completion object (to all who wait on it)
 */
static int ipa3_post_init(const struct ipa3_plat_drv_res *resource_p,
			  struct device *ipa_dev)
{
	int result;
	struct gsi_per_props gsi_props;
	struct ipa3_uc_hdlrs uc_hdlrs = { 0 };
	struct ipa3_flt_tbl *flt_tbl;
	int i;
	struct idr *idr;

	if (ipa3_ctx == NULL) {
		IPADBG("IPA driver haven't initialized\n");
		return -ENXIO;
	}

	/* Prevent consequent calls from trying to load the FW again. */
	if (ipa3_ctx->ipa_initialization_complete)
		return 0;

	IPADBG("active clients = %d\n",
			atomic_read(&ipa3_ctx->ipa3_active_clients.cnt));
	/* move proxy vote for modem on ipa3_post_init */
	if (ipa3_ctx->ipa_hw_type != IPA_HW_v4_0)
		ipa3_proxy_clk_vote();

	/* The following will retrieve and save the gsi fw version */
	ipa_save_gsi_ver();

	/*
	 * In Virtual and Emulation mode, IPAHAL initialized at
	 * pre_init as there is no SMMU. In normal mode need to wait
	 * until SMMU is attached and thus initialization done here.
	 */
	if (ipa3_ctx->ipa3_hw_mode != IPA_HW_MODE_VIRTUAL &&
	    ipa3_ctx->ipa3_hw_mode != IPA_HW_MODE_EMULATION) {
		if (ipahal_init(ipa3_ctx->ipa_hw_type, ipa3_ctx->mmio,
			ipa3_ctx->pdev)) {
			IPAERR("fail to init ipahal\n");
			result = -EFAULT;
			goto fail_ipahal;
		}
	}

	result = ipa3_init_hw();
	if (result) {
		IPAERR(":error initializing HW\n");
		result = -ENODEV;
		goto fail_init_hw;
	}
	IPADBG("IPA HW initialization sequence completed");

	ipa3_ctx->ipa_num_pipes = ipa3_get_num_pipes();
	IPADBG("IPA Pipes num %u\n", ipa3_ctx->ipa_num_pipes);
	if (ipa3_ctx->ipa_num_pipes > IPA3_MAX_NUM_PIPES) {
		IPAERR("IPA has more pipes then supported has %d, max %d\n",
			ipa3_ctx->ipa_num_pipes, IPA3_MAX_NUM_PIPES);
		result = -ENODEV;
		goto fail_init_hw;
	}

	ipa3_ctx->ctrl->ipa_sram_read_settings();
	IPADBG("SRAM, size: 0x%x, restricted bytes: 0x%x\n",
		ipa3_ctx->smem_sz, ipa3_ctx->smem_restricted_bytes);

	IPADBG("hdr_lcl=%u ip4_rt_hash=%u ip4_rt_nonhash=%u\n",
		ipa3_ctx->hdr_tbl_lcl, ipa3_ctx->ip4_rt_tbl_hash_lcl,
		ipa3_ctx->ip4_rt_tbl_nhash_lcl);

	IPADBG("ip6_rt_hash=%u ip6_rt_nonhash=%u\n",
		ipa3_ctx->ip6_rt_tbl_hash_lcl, ipa3_ctx->ip6_rt_tbl_nhash_lcl);

	IPADBG("ip4_flt_hash=%u ip4_flt_nonhash=%u\n",
		ipa3_ctx->ip4_flt_tbl_hash_lcl,
		ipa3_ctx->ip4_flt_tbl_nhash_lcl);

	IPADBG("ip6_flt_hash=%u ip6_flt_nonhash=%u\n",
		ipa3_ctx->ip6_flt_tbl_hash_lcl,
		ipa3_ctx->ip6_flt_tbl_nhash_lcl);

	if (ipa3_ctx->smem_reqd_sz > ipa3_ctx->smem_sz) {
		IPAERR("SW expect more core memory, needed %d, avail %d\n",
			ipa3_ctx->smem_reqd_sz, ipa3_ctx->smem_sz);
		result = -ENOMEM;
		goto fail_init_hw;
	}

	result = ipa3_allocate_dma_task_for_gsi();
	if (result) {
		IPAERR("failed to allocate dma task\n");
		goto fail_dma_task;
	}

	if (ipa3_nat_ipv6ct_init_devices()) {
		IPAERR("unable to init NAT and IPv6CT devices\n");
		result = -ENODEV;
		goto fail_nat_ipv6ct_init_dev;
	}

	result = ipa3_alloc_pkt_init();
	if (result) {
		IPAERR("Failed to alloc pkt_init payload\n");
		result = -ENODEV;
		goto fail_allok_pkt_init;
	}

	if (ipa3_ctx->ipa_hw_type >= IPA_HW_v3_5)
		ipa3_enable_dcd();

	/*
	 * indication whether working in MHI config or non MHI config is given
	 * in ipa3_write which is launched before ipa3_post_init. i.e. from
	 * this point it is safe to use ipa3_ep_mapping array and the correct
	 * entry will be returned from ipa3_get_hw_type_index()
	 */
	ipa_init_ep_flt_bitmap();
	IPADBG("EP with flt support bitmap 0x%x (%u pipes)\n",
		ipa3_ctx->ep_flt_bitmap, ipa3_ctx->ep_flt_num);

	/* Assign resource limitation to each group */
	ipa3_set_resorce_groups_min_max_limits();

	idr = &(ipa3_ctx->flt_rule_ids[IPA_IP_v4]);
	idr_init(idr);
	idr = &(ipa3_ctx->flt_rule_ids[IPA_IP_v6]);
	idr_init(idr);

	for (i = 0; i < ipa3_ctx->ipa_num_pipes; i++) {
		if (!ipa_is_ep_support_flt(i))
			continue;

		flt_tbl = &ipa3_ctx->flt_tbl[i][IPA_IP_v4];
		INIT_LIST_HEAD(&flt_tbl->head_flt_rule_list);
		flt_tbl->in_sys[IPA_RULE_HASHABLE] =
			!ipa3_ctx->ip4_flt_tbl_hash_lcl;
		flt_tbl->in_sys[IPA_RULE_NON_HASHABLE] =
			!ipa3_ctx->ip4_flt_tbl_nhash_lcl;
		flt_tbl->rule_ids = &ipa3_ctx->flt_rule_ids[IPA_IP_v4];

		flt_tbl = &ipa3_ctx->flt_tbl[i][IPA_IP_v6];
		INIT_LIST_HEAD(&flt_tbl->head_flt_rule_list);
		flt_tbl->in_sys[IPA_RULE_HASHABLE] =
			!ipa3_ctx->ip6_flt_tbl_hash_lcl;
		flt_tbl->in_sys[IPA_RULE_NON_HASHABLE] =
			!ipa3_ctx->ip6_flt_tbl_nhash_lcl;
		flt_tbl->rule_ids = &ipa3_ctx->flt_rule_ids[IPA_IP_v6];
	}

	result = ipa3_init_interrupts();
	if (result) {
		IPAERR("ipa initialization of interrupts failed\n");
		result = -ENODEV;
		goto fail_init_interrupts;
	}

	/*
	 * Disable prefetch for USB or MHI at IPAv3.5/IPA.3.5.1
	 * This is to allow MBIM to work.
	 */
	if ((ipa3_ctx->ipa_hw_type >= IPA_HW_v3_5
		&& ipa3_ctx->ipa_hw_type < IPA_HW_v4_0) &&
		(!ipa3_ctx->ipa_config_is_mhi))
		ipa3_disable_prefetch(IPA_CLIENT_USB_CONS);

	if ((ipa3_ctx->ipa_hw_type >= IPA_HW_v3_5
		&& ipa3_ctx->ipa_hw_type < IPA_HW_v4_0) &&
		(ipa3_ctx->ipa_config_is_mhi))
		ipa3_disable_prefetch(IPA_CLIENT_MHI_CONS);

	memset(&gsi_props, 0, sizeof(gsi_props));
	gsi_props.ver = ipa3_get_gsi_ver(resource_p->ipa_hw_type);
	gsi_props.ee = resource_p->ee;
	gsi_props.intr = GSI_INTR_IRQ;
	gsi_props.phys_addr = resource_p->transport_mem_base;
	gsi_props.size = resource_p->transport_mem_size;
	if (ipa3_ctx->ipa3_hw_mode == IPA_HW_MODE_EMULATION) {
		gsi_props.irq = resource_p->emulator_irq;
		gsi_props.emulator_intcntrlr_client_isr = ipa3_get_isr();
		gsi_props.emulator_intcntrlr_addr =
		    resource_p->emulator_intcntrlr_mem_base;
		gsi_props.emulator_intcntrlr_size =
		    resource_p->emulator_intcntrlr_mem_size;
	} else {
		gsi_props.irq = resource_p->transport_irq;
	}
	gsi_props.notify_cb = ipa_gsi_notify_cb;
	gsi_props.req_clk_cb = NULL;
	gsi_props.rel_clk_cb = NULL;
	gsi_props.clk_status_cb = ipa3_active_clks_status;

	if (ipa3_ctx->ipa_config_is_mhi) {
		gsi_props.mhi_er_id_limits_valid = true;
		gsi_props.mhi_er_id_limits[0] = resource_p->mhi_evid_limits[0];
		gsi_props.mhi_er_id_limits[1] = resource_p->mhi_evid_limits[1];
	}

	result = gsi_register_device(&gsi_props,
		&ipa3_ctx->gsi_dev_hdl);
	if (result != GSI_STATUS_SUCCESS) {
		IPAERR(":gsi register error - %d\n", result);
		result = -ENODEV;
		goto fail_register_device;
	}
	IPADBG("IPA gsi is registered\n");
	/* GSI 2.2 requires to allocate all EE GSI channel
	 * during device bootup.
	 */
	if (ipa3_get_gsi_ver(resource_p->ipa_hw_type) == GSI_VER_2_2) {
		result = ipa3_alloc_gsi_channel();
		if (result) {
			IPAERR("Failed to alloc the GSI channels\n");
			result = -ENODEV;
			goto fail_alloc_gsi_channel;
		}
	}

	/* setup the AP-IPA pipes */
	if (ipa3_setup_apps_pipes()) {
		IPAERR(":failed to setup IPA-Apps pipes\n");
		result = -ENODEV;
		goto fail_setup_apps_pipes;
	}
	IPADBG("IPA GPI pipes were connected\n");

	if (ipa3_ctx->use_ipa_teth_bridge) {
		/* Initialize the tethering bridge driver */
		result = ipa3_teth_bridge_driver_init();
		if (result) {
			IPAERR(":teth_bridge init failed (%d)\n", -result);
			result = -ENODEV;
			goto fail_teth_bridge_driver_init;
		}
		IPADBG("teth_bridge initialized");
	}

	result = ipa3_uc_interface_init();
	if (result)
		IPAERR(":ipa Uc interface init failed (%d)\n", -result);
	else
		IPADBG(":ipa Uc interface init ok\n");

	uc_hdlrs.ipa_uc_loaded_hdlr = ipa3_uc_is_loaded;
	ipa3_uc_register_handlers(IPA_HW_FEATURE_COMMON, &uc_hdlrs);

	result = ipa3_wdi_init();
	if (result)
		IPAERR(":wdi init failed (%d)\n", -result);
	else
		IPADBG(":wdi init ok\n");

	result = ipa3_wigig_init_i();
	if (result)
		IPAERR(":wigig init failed (%d)\n", -result);
	else
		IPADBG(":wigig init ok\n");

	result = ipa3_ntn_init();
	if (result)
		IPAERR(":ntn init failed (%d)\n", -result);
	else
		IPADBG(":ntn init ok\n");

	result = ipa_hw_stats_init();
	if (result)
		IPAERR("fail to init stats %d\n", result);
	else
		IPADBG(":stats init ok\n");

	ipa3_register_panic_hdlr();

	ipa3_debugfs_post_init();

	mutex_lock(&ipa3_ctx->lock);
	ipa3_ctx->ipa_initialization_complete = true;
	mutex_unlock(&ipa3_ctx->lock);

	ipa3_trigger_ipa_ready_cbs();
	complete_all(&ipa3_ctx->init_completion_obj);
	pr_info("IPA driver initialization was successful.\n");

	return 0;

fail_teth_bridge_driver_init:
	ipa3_teardown_apps_pipes();
fail_alloc_gsi_channel:
fail_setup_apps_pipes:
	gsi_deregister_device(ipa3_ctx->gsi_dev_hdl, false);
fail_register_device:
	ipa3_destroy_flt_tbl_idrs();
fail_init_interrupts:
	 ipa3_remove_interrupt_handler(IPA_TX_SUSPEND_IRQ);
	 ipa3_interrupts_destroy(ipa3_res.ipa_irq, &ipa3_ctx->master_pdev->dev);
fail_allok_pkt_init:
	ipa3_nat_ipv6ct_destroy_devices();
fail_nat_ipv6ct_init_dev:
	ipa3_free_dma_task_for_gsi();
fail_dma_task:
fail_init_hw:
	if (ipa3_ctx->ipa3_hw_mode != IPA_HW_MODE_VIRTUAL &&
	    ipa3_ctx->ipa3_hw_mode != IPA_HW_MODE_EMULATION)
		ipahal_destroy();
fail_ipahal:
	ipa3_proxy_clk_unvote();

	return result;
}

static int ipa3_manual_load_ipa_fws(void)
{
	int result;
	const struct firmware *fw;
	const char *path = IPA_FWS_PATH;

	if (ipa3_ctx->ipa3_hw_mode == IPA_HW_MODE_EMULATION) {
		switch (ipa3_get_emulation_type()) {
		case IPA_HW_v3_5_1:
			path = IPA_FWS_PATH_3_5_1;
			break;
		case IPA_HW_v4_0:
			path = IPA_FWS_PATH_4_0;
			break;
		case IPA_HW_v4_5:
			path = IPA_FWS_PATH_4_5;
			break;
		default:
			break;
		}
	}

	IPADBG("Manual FW loading (%s) process initiated\n", path);

	result = request_firmware(&fw, path, ipa3_ctx->cdev.dev);
	if (result < 0) {
		IPAERR("request_firmware failed, error %d\n", result);
		return result;
	}

	IPADBG("FWs are available for loading\n");

	if (ipa3_ctx->ipa3_hw_mode == IPA_HW_MODE_EMULATION) {
		result = emulator_load_fws(fw,
			ipa3_res.transport_mem_base,
			ipa3_res.transport_mem_size,
			ipa3_get_gsi_ver(ipa3_res.ipa_hw_type));
	} else {
		result = ipa3_load_fws(fw, ipa3_res.transport_mem_base,
			ipa3_get_gsi_ver(ipa3_res.ipa_hw_type));
	}

	if (result) {
		IPAERR("Manual IPA FWs loading has failed\n");
		release_firmware(fw);
		return result;
	}

	result = gsi_enable_fw(ipa3_res.transport_mem_base,
				ipa3_res.transport_mem_size,
				ipa3_get_gsi_ver(ipa3_res.ipa_hw_type));
	if (result) {
		IPAERR("Failed to enable GSI FW\n");
		release_firmware(fw);
		return result;
	}

	release_firmware(fw);

	IPADBG("Manual FW loading process is complete\n");

	return 0;
}

static int ipa3_pil_load_ipa_fws(const char *sub_sys)
{
	void *subsystem_get_retval = NULL;

	IPADBG("PIL FW loading process initiated sub_sys=%s\n",
		sub_sys);

	subsystem_get_retval = subsystem_get(sub_sys);
	if (IS_ERR_OR_NULL(subsystem_get_retval)) {
		IPAERR("Unable to PIL load FW for sub_sys=%s\n", sub_sys);
		return -EINVAL;
	}

	IPADBG("PIL FW loading process is complete sub_sys=%s\n", sub_sys);
	return 0;
}

static void ipa3_load_ipa_fw(struct work_struct *work)
{
	int result;

	IPADBG("Entry\n");

	IPA_ACTIVE_CLIENTS_INC_SIMPLE();

	result = ipa3_attach_to_smmu();
	if (result) {
		IPAERR("IPA attach to smmu failed %d\n", result);
		IPA_ACTIVE_CLIENTS_DEC_SIMPLE();
		return;
	}

	if (ipa3_ctx->ipa3_hw_mode != IPA_HW_MODE_EMULATION &&
	    ((ipa3_ctx->platform_type != IPA_PLAT_TYPE_MDM) ||
	    (ipa3_ctx->ipa_hw_type >= IPA_HW_v3_5)))
		result = ipa3_pil_load_ipa_fws(IPA_SUBSYSTEM_NAME);
	else
		result = ipa3_manual_load_ipa_fws();

	IPA_ACTIVE_CLIENTS_DEC_SIMPLE();

	if (result) {
<<<<<<< HEAD
		IPAERR("IPA FW loading process has failed\n");
=======
		IPAERR("IPA FW loading process has failed result=%d\n",
			result);
>>>>>>> b6fbaa1d
		ipa_assert();
		return;
	}
	pr_info("IPA FW loaded successfully\n");

	result = ipa3_post_init(&ipa3_res, ipa3_ctx->cdev.dev);
	if (result) {
		IPAERR("IPA post init failed %d\n", result);
		return;
	}

	if (ipa3_ctx->platform_type == IPA_PLAT_TYPE_APQ &&
		ipa3_ctx->ipa3_hw_mode != IPA_HW_MODE_VIRTUAL &&
		ipa3_ctx->ipa3_hw_mode != IPA_HW_MODE_EMULATION) {

		IPADBG("Loading IPA uC via PIL\n");

		/* Unvoting will happen when uC loaded event received. */
		ipa3_proxy_clk_vote();

		result = ipa3_pil_load_ipa_fws(IPA_UC_SUBSYSTEM_NAME);
		if (result) {
			IPAERR("IPA uC loading process has failed result=%d\n",
				result);
			return;
		}
		IPADBG("IPA uC PIL loading succeeded\n");
	}
}

static ssize_t ipa3_write(struct file *file, const char __user *buf,
			  size_t count, loff_t *ppos)
{
	unsigned long missing;

	char dbg_buff[32] = { 0 };

	if (sizeof(dbg_buff) < count + 1)
		return -EFAULT;

	missing = copy_from_user(dbg_buff, buf, count);

	if (missing) {
		IPAERR("Unable to copy data from user\n");
		return -EFAULT;
	}

	if (count > 0)
		dbg_buff[count] = '\0';

	IPADBG("user input string %s\n", dbg_buff);

	/* Prevent consequent calls from trying to load the FW again. */
	if (ipa3_is_ready())
		return count;

	/* Check MHI configuration on MDM devices */
	if (!ipa3_is_msm_device()) {

		if (strnstr(dbg_buff, "vlan", strlen(dbg_buff))) {
			if (strnstr(dbg_buff, "eth", strlen(dbg_buff)))
				ipa3_ctx->vlan_mode_iface[IPA_VLAN_IF_EMAC] =
				true;
			if (strnstr(dbg_buff, "rndis", strlen(dbg_buff)))
				ipa3_ctx->vlan_mode_iface[IPA_VLAN_IF_RNDIS] =
				true;
			if (strnstr(dbg_buff, "ecm", strlen(dbg_buff)))
				ipa3_ctx->vlan_mode_iface[IPA_VLAN_IF_ECM] =
				true;

			/*
			 * when vlan mode is passed to our dev we expect
			 * another write
			 */
			return count;
		}

		/* trim ending newline character if any */
		if (count && (dbg_buff[count - 1] == '\n'))
			dbg_buff[count - 1] = '\0';

		/*
		 * This logic enforeces MHI mode based on userspace input.
		 * Note that MHI mode could be already determined due
		 *  to previous logic.
		 */
		if (!strcasecmp(dbg_buff, "MHI")) {
			ipa3_ctx->ipa_config_is_mhi = true;
		} else if (strcmp(dbg_buff, "1")) {
			IPAERR("got invalid string %s not loading FW\n",
				dbg_buff);
			return count;
		}
		pr_info("IPA is loading with %sMHI configuration\n",
			ipa3_ctx->ipa_config_is_mhi ? "" : "non ");
	}

	/* Prevent multiple calls from trying to load the FW again. */
	if (ipa3_ctx->fw_loaded) {
		IPAERR("not load FW again\n");
		return count;
	}

	/* Schedule WQ to load ipa-fws */
	ipa3_ctx->fw_loaded = true;

	queue_work(ipa3_ctx->transport_power_mgmt_wq,
		&ipa3_fw_loading_work);

	IPADBG("Scheduled a work to load IPA FW\n");
	return count;
}

/**
 * ipa3_tz_unlock_reg - Unlocks memory regions so that they become accessible
 *	from AP.
 * @reg_info - Pointer to array of memory regions to unlock
 * @num_regs - Number of elements in the array
 *
 * Converts the input array of regions to a struct that TZ understands and
 * issues an SCM call.
 * Also flushes the memory cache to DDR in order to make sure that TZ sees the
 * correct data structure.
 *
 * Returns: 0 on success, negative on failure
 */
int ipa3_tz_unlock_reg(struct ipa_tz_unlock_reg_info *reg_info, u16 num_regs)
{
	int i, size, ret;
	struct tz_smmu_ipa_protect_region_iovec_s *ipa_tz_unlock_vec;
	struct tz_smmu_ipa_protect_region_s cmd_buf;
	struct scm_desc desc = {0};

	if (reg_info ==  NULL || num_regs == 0) {
		IPAERR("Bad parameters\n");
		return -EFAULT;
	}

	size = num_regs * sizeof(struct tz_smmu_ipa_protect_region_iovec_s);
	ipa_tz_unlock_vec = kzalloc(PAGE_ALIGN(size), GFP_KERNEL);
	if (ipa_tz_unlock_vec == NULL)
		return -ENOMEM;

	for (i = 0; i < num_regs; i++) {
		ipa_tz_unlock_vec[i].input_addr = reg_info[i].reg_addr ^
			(reg_info[i].reg_addr & 0xFFF);
		ipa_tz_unlock_vec[i].output_addr = reg_info[i].reg_addr ^
			(reg_info[i].reg_addr & 0xFFF);
		ipa_tz_unlock_vec[i].size = reg_info[i].size;
		ipa_tz_unlock_vec[i].attr = IPA_TZ_UNLOCK_ATTRIBUTE;
	}

	/* pass physical address of command buffer */
	cmd_buf.iovec_buf = virt_to_phys((void *)ipa_tz_unlock_vec);
	cmd_buf.size_bytes = size;

		desc.args[0] = virt_to_phys((void *)ipa_tz_unlock_vec);
		desc.args[1] = size;
		desc.arginfo = SCM_ARGS(2);
		ret = scm_call2(SCM_SIP_FNID(SCM_SVC_MP,
				TZ_MEM_PROTECT_REGION_ID), &desc);

		if (ret) {
			IPAERR("scm call SCM_SVC_MP failed: %d\n", ret);
			kfree(ipa_tz_unlock_vec);
			return -EFAULT;
		}
	kfree(ipa_tz_unlock_vec);
	return 0;
}

static int ipa3_alloc_pkt_init(void)
{
	struct ipa_mem_buffer mem;
	struct ipahal_imm_cmd_pyld *cmd_pyld;
	struct ipahal_imm_cmd_ip_packet_init cmd = {0};
	int i;

	cmd_pyld = ipahal_construct_imm_cmd(IPA_IMM_CMD_IP_PACKET_INIT,
		&cmd, false);
	if (!cmd_pyld) {
		IPAERR("failed to construct IMM cmd\n");
		return -ENOMEM;
	}
	ipa3_ctx->pkt_init_imm_opcode = cmd_pyld->opcode;

	mem.size = cmd_pyld->len * ipa3_ctx->ipa_num_pipes;
	mem.base = dma_alloc_coherent(ipa3_ctx->pdev, mem.size,
		&mem.phys_base, GFP_KERNEL);
	if (!mem.base) {
		IPAERR("failed to alloc DMA buff of size %d\n", mem.size);
		ipahal_destroy_imm_cmd(cmd_pyld);
		return -ENOMEM;
	}
	ipahal_destroy_imm_cmd(cmd_pyld);

	memset(mem.base, 0, mem.size);
	for (i = 0; i < ipa3_ctx->ipa_num_pipes; i++) {
		cmd.destination_pipe_index = i;
		cmd_pyld = ipahal_construct_imm_cmd(IPA_IMM_CMD_IP_PACKET_INIT,
			&cmd, false);
		if (!cmd_pyld) {
			IPAERR("failed to construct IMM cmd\n");
			dma_free_coherent(ipa3_ctx->pdev,
				mem.size,
				mem.base,
				mem.phys_base);
			return -ENOMEM;
		}
		memcpy(mem.base + i * cmd_pyld->len, cmd_pyld->data,
			cmd_pyld->len);
		ipa3_ctx->pkt_init_imm[i] = mem.phys_base + i * cmd_pyld->len;
		ipahal_destroy_imm_cmd(cmd_pyld);
	}

	return 0;
}

/*
 * SCM call to check if secure dump is allowed.
 *
 * Returns true in secure dump allowed.
 * Return false when secure dump not allowed.
 */
#define TZ_UTIL_GET_SEC_DUMP_STATE  0x10
static bool ipa_is_mem_dump_allowed(void)
{
	struct scm_desc desc = {0};
	int ret = 0;

	desc.args[0] = 0;
	desc.arginfo = 0;

	ret = scm_call2(
		SCM_SIP_FNID(SCM_SVC_UTIL, TZ_UTIL_GET_SEC_DUMP_STATE),
		&desc);
	if (ret) {
		IPAERR("SCM DUMP_STATE call failed\n");
		return false;
	}

	return (desc.ret[0] == 1);
}

/**
 * ipa3_pre_init() - Initialize the IPA Driver.
 * This part contains all initialization which doesn't require IPA HW, such
 * as structure allocations and initializations, register writes, etc.
 *
 * @resource_p:	contain platform specific values from DST file
 * @pdev:	The platform device structure representing the IPA driver
 *
 * Function initialization process:
 * Allocate memory for the driver context data struct
 * Initializing the ipa3_ctx with :
 *    1)parsed values from the dts file
 *    2)parameters passed to the module initialization
 *    3)read HW values(such as core memory size)
 * Map IPA core registers to CPU memory
 * Restart IPA core(HW reset)
 * Initialize the look-aside caches(kmem_cache/slab) for filter,
 *   routing and IPA-tree
 * Create memory pool with 4 objects for DMA operations(each object
 *   is 512Bytes long), this object will be use for tx(A5->IPA)
 * Initialize lists head(routing, hdr, system pipes)
 * Initialize mutexes (for ipa_ctx and NAT memory mutexes)
 * Initialize spinlocks (for list related to A5<->IPA pipes)
 * Initialize 2 single-threaded work-queue named "ipa rx wq" and "ipa tx wq"
 * Initialize Red-Black-Tree(s) for handles of header,routing rule,
 *  routing table ,filtering rule
 * Initialize the filter block by committing IPV4 and IPV6 default rules
 * Create empty routing table in system memory(no committing)
 * Create a char-device for IPA
 * Initialize IPA RM (resource manager)
 * Configure GSI registers (in GSI case)
 */
static int ipa3_pre_init(const struct ipa3_plat_drv_res *resource_p,
		struct platform_device *ipa_pdev)
{
	int result = 0;
	int i, j;
	struct ipa3_rt_tbl_set *rset;
	struct ipa_active_client_logging_info log_info;
	struct cdev *cdev;

	IPADBG("IPA Driver initialization started\n");

	ipa3_ctx = kzalloc(sizeof(*ipa3_ctx), GFP_KERNEL);
	if (!ipa3_ctx) {
		result = -ENOMEM;
		goto fail_mem_ctx;
	}

	ipa3_ctx->logbuf = ipc_log_context_create(IPA_IPC_LOG_PAGES, "ipa", 0);
	if (ipa3_ctx->logbuf == NULL)
		IPADBG("failed to create IPC log, continue...\n");

	/* ipa3_ctx->pdev and ipa3_ctx->uc_pdev will be set in the smmu probes*/
	ipa3_ctx->master_pdev = ipa_pdev;
	for (i = 0; i < IPA_SMMU_CB_MAX; i++)
		ipa3_ctx->s1_bypass_arr[i] = true;

	/* initialize the gsi protocol info for uC debug stats */
	for (i = 0; i < IPA_HW_PROTOCOL_MAX; i++) {
		ipa3_ctx->gsi_info[i].protocol = i;
		/* initialize all to be not started */
		for (j = 0; j < MAX_CH_STATS_SUPPORTED; j++)
			ipa3_ctx->gsi_info[i].ch_id_info[j].ch_id =
				0xFF;
	}

	ipa3_ctx->ipa_wrapper_base = resource_p->ipa_mem_base;
	ipa3_ctx->ipa_wrapper_size = resource_p->ipa_mem_size;
	ipa3_ctx->ipa_hw_type = resource_p->ipa_hw_type;
	ipa3_ctx->ipa3_hw_mode = resource_p->ipa3_hw_mode;
	ipa3_ctx->platform_type = resource_p->platform_type;
	ipa3_ctx->use_ipa_teth_bridge = resource_p->use_ipa_teth_bridge;
	ipa3_ctx->modem_cfg_emb_pipe_flt = resource_p->modem_cfg_emb_pipe_flt;
	ipa3_ctx->ipa_wdi2 = resource_p->ipa_wdi2;
	ipa3_ctx->ipa_wdi2_over_gsi = resource_p->ipa_wdi2_over_gsi;
	ipa3_ctx->ipa_wdi3_over_gsi = resource_p->ipa_wdi3_over_gsi;
	ipa3_ctx->ipa_fltrt_not_hashable = resource_p->ipa_fltrt_not_hashable;
	ipa3_ctx->use_64_bit_dma_mask = resource_p->use_64_bit_dma_mask;
	ipa3_ctx->wan_rx_ring_size = resource_p->wan_rx_ring_size;
	ipa3_ctx->lan_rx_ring_size = resource_p->lan_rx_ring_size;
	ipa3_ctx->skip_uc_pipe_reset = resource_p->skip_uc_pipe_reset;
	ipa3_ctx->tethered_flow_control = resource_p->tethered_flow_control;
	ipa3_ctx->ee = resource_p->ee;
	ipa3_ctx->gsi_ch20_wa = resource_p->gsi_ch20_wa;
	ipa3_ctx->use_ipa_pm = resource_p->use_ipa_pm;
	ipa3_ctx->wdi_over_pcie = resource_p->wdi_over_pcie;
	ipa3_ctx->ipa3_active_clients_logging.log_rdy = false;
	ipa3_ctx->ipa_config_is_mhi = resource_p->ipa_mhi_dynamic_config;
	ipa3_ctx->mhi_evid_limits[0] = resource_p->mhi_evid_limits[0];
	ipa3_ctx->mhi_evid_limits[1] = resource_p->mhi_evid_limits[1];
	ipa3_ctx->uc_mailbox17_chk = 0;
	ipa3_ctx->uc_mailbox17_mismatch = 0;
<<<<<<< HEAD
	ipa3_ctx->ipa_endp_delay_wa = resource_p->ipa_endp_delay_wa;
=======
	ipa3_ctx->entire_ipa_block_size = resource_p->entire_ipa_block_size;
	ipa3_ctx->do_register_collection_on_crash =
	    resource_p->do_register_collection_on_crash;
	ipa3_ctx->do_testbus_collection_on_crash =
	    resource_p->do_testbus_collection_on_crash;
	ipa3_ctx->do_non_tn_collection_on_crash =
	    resource_p->do_non_tn_collection_on_crash;
	ipa3_ctx->ipa_endp_delay_wa = resource_p->ipa_endp_delay_wa;
	ipa3_ctx->secure_debug_check_action =
	    resource_p->secure_debug_check_action;
	ipa3_ctx->ipa_mhi_proxy = resource_p->ipa_mhi_proxy;

	if (ipa3_ctx->secure_debug_check_action == USE_SCM) {
		if (ipa_is_mem_dump_allowed())
			ipa3_ctx->sd_state = SD_ENABLED;
		else
			ipa3_ctx->sd_state = SD_DISABLED;
	} else {
		if (ipa3_ctx->secure_debug_check_action == OVERRIDE_SCM_TRUE)
			ipa3_ctx->sd_state = SD_ENABLED;
		else
			/* secure_debug_check_action == OVERRIDE_SCM_FALSE */
			ipa3_ctx->sd_state = SD_DISABLED;
	}

	if (ipa3_ctx->sd_state == SD_ENABLED) {
		/* secure debug is enabled. */
		IPADBG("secure debug enabled\n");
	} else {
		/* secure debug is disabled. */
		IPADBG("secure debug disabled\n");
		ipa3_ctx->do_testbus_collection_on_crash = false;
	}
>>>>>>> b6fbaa1d

	WARN(ipa3_ctx->ipa3_hw_mode != IPA_HW_MODE_NORMAL,
		"Non NORMAL IPA HW mode, is this emulation platform ?");

	if (resource_p->ipa_tz_unlock_reg) {
		ipa3_ctx->ipa_tz_unlock_reg_num =
			resource_p->ipa_tz_unlock_reg_num;
		ipa3_ctx->ipa_tz_unlock_reg = kcalloc(
			ipa3_ctx->ipa_tz_unlock_reg_num,
			sizeof(*ipa3_ctx->ipa_tz_unlock_reg),
			GFP_KERNEL);
		if (ipa3_ctx->ipa_tz_unlock_reg == NULL) {
			result = -ENOMEM;
			goto fail_tz_unlock_reg;
		}
		for (i = 0; i < ipa3_ctx->ipa_tz_unlock_reg_num; i++) {
			ipa3_ctx->ipa_tz_unlock_reg[i].reg_addr =
				resource_p->ipa_tz_unlock_reg[i].reg_addr;
			ipa3_ctx->ipa_tz_unlock_reg[i].size =
				resource_p->ipa_tz_unlock_reg[i].size;
		}

		/* unlock registers for uc */
		result = ipa3_tz_unlock_reg(ipa3_ctx->ipa_tz_unlock_reg,
					    ipa3_ctx->ipa_tz_unlock_reg_num);
		if (result)
			IPAERR("Failed to unlock memory region using TZ\n");
	}

	/* default aggregation parameters */
	ipa3_ctx->aggregation_type = IPA_MBIM_16;
	ipa3_ctx->aggregation_byte_limit = 1;
	ipa3_ctx->aggregation_time_limit = 0;

	ipa3_ctx->ctrl = kzalloc(sizeof(*ipa3_ctx->ctrl), GFP_KERNEL);
	if (!ipa3_ctx->ctrl) {
		result = -ENOMEM;
		goto fail_mem_ctrl;
	}
	result = ipa3_controller_static_bind(ipa3_ctx->ctrl,
			ipa3_ctx->ipa_hw_type);
	if (result) {
		IPAERR("fail to static bind IPA ctrl\n");
		result = -EFAULT;
		goto fail_bind;
	}

	result = ipa3_init_mem_partition(ipa3_ctx->ipa_hw_type);
	if (result) {
		IPAERR(":ipa3_init_mem_partition failed\n");
		result = -ENODEV;
		goto fail_init_mem_partition;
	}

	if (ipa3_ctx->ipa3_hw_mode != IPA_HW_MODE_VIRTUAL &&
	    ipa3_ctx->ipa3_hw_mode != IPA_HW_MODE_EMULATION) {
		ipa3_ctx->ctrl->msm_bus_data_ptr =
			msm_bus_cl_get_pdata(ipa3_ctx->master_pdev);
		if (ipa3_ctx->ctrl->msm_bus_data_ptr == NULL) {
			IPAERR("failed to get bus scaling\n");
			goto fail_bus_reg;
		}
		IPADBG("Use bus scaling info from device tree #usecases=%d\n",
			ipa3_ctx->ctrl->msm_bus_data_ptr->num_usecases);

		/* get BUS handle */
		ipa3_ctx->ipa_bus_hdl =
			msm_bus_scale_register_client(
				ipa3_ctx->ctrl->msm_bus_data_ptr);
		if (!ipa3_ctx->ipa_bus_hdl) {
			IPAERR("fail to register with bus mgr!\n");
			ipa3_ctx->ctrl->msm_bus_data_ptr = NULL;
			result = -EPROBE_DEFER;
			goto fail_bus_reg;
		}
	}

	/* get IPA clocks */
	result = ipa3_get_clks(&ipa3_ctx->master_pdev->dev);
	if (result)
		goto fail_clk;

	/* init active_clients_log after getting ipa-clk */
	result = ipa3_active_clients_log_init();
	if (result)
		goto fail_init_active_client;

	/* Enable ipa3_ctx->enable_clock_scaling */
	ipa3_ctx->enable_clock_scaling = 1;
	/* vote for svs2 on bootup */
	ipa3_ctx->curr_ipa_clk_rate = ipa3_ctx->ctrl->ipa_clk_rate_svs2;

	/* Enable ipa3_ctx->enable_napi_chain */
	ipa3_ctx->enable_napi_chain = 1;

	/* enable IPA clocks explicitly to allow the initialization */
	ipa3_enable_clks();

	/* setup IPA register access */
	IPADBG("Mapping 0x%x\n", resource_p->ipa_mem_base +
		ipa3_ctx->ctrl->ipa_reg_base_ofst);
	ipa3_ctx->mmio = ioremap(resource_p->ipa_mem_base +
			ipa3_ctx->ctrl->ipa_reg_base_ofst,
			resource_p->ipa_mem_size);
	if (!ipa3_ctx->mmio) {
		IPAERR(":ipa-base ioremap err\n");
		result = -EFAULT;
		goto fail_remap;
	}

	IPADBG(
	    "base(0x%x)+offset(0x%x)=(0x%x) mapped to (%pK) with len (0x%x)\n",
	    resource_p->ipa_mem_base,
	    ipa3_ctx->ctrl->ipa_reg_base_ofst,
	    resource_p->ipa_mem_base + ipa3_ctx->ctrl->ipa_reg_base_ofst,
	    ipa3_ctx->mmio,
	    resource_p->ipa_mem_size);

	/*
	 * Setup access for register collection/dump on crash
	 */
	if (ipa_reg_save_init(IPA_MEM_INIT_VAL) != 0) {
		result = -EFAULT;
		goto fail_gsi_map;
	}

	/*
	 * Since we now know where the transport's registers live,
	 * let's set up access to them.  This is done since subseqent
	 * functions, that deal with the transport, require the
	 * access.
	 */
	if (gsi_map_base(
		ipa3_res.transport_mem_base,
		ipa3_res.transport_mem_size) != 0) {
		IPAERR("Allocation of gsi base failed\n");
		result = -EFAULT;
		goto fail_gsi_map;
	}

	/*
	 * In Virtual and Emulation mode, IPAHAL used to load the
	 * firmwares and there is no SMMU so IPAHAL is initialized
	 * here.
	 */
	if (ipa3_ctx->ipa3_hw_mode == IPA_HW_MODE_VIRTUAL ||
	    ipa3_ctx->ipa3_hw_mode == IPA_HW_MODE_EMULATION) {
		if (ipahal_init(ipa3_ctx->ipa_hw_type,
				ipa3_ctx->mmio,
				&(ipa3_ctx->master_pdev->dev))) {
			IPAERR("fail to init ipahal\n");
			result = -EFAULT;
			goto fail_ipahal_init;
		}
	}

	mutex_init(&ipa3_ctx->ipa3_active_clients.mutex);

	IPA_ACTIVE_CLIENTS_PREP_SPECIAL(log_info, "PROXY_CLK_VOTE");
	ipa3_active_clients_log_inc(&log_info, false);
	ipa3_ctx->q6_proxy_clk_vote_valid = true;
	ipa3_ctx->q6_proxy_clk_vote_cnt = 1;

	/*Updating the proxy vote cnt 1 */
	atomic_set(&ipa3_ctx->ipa3_active_clients.cnt, 1);

	/* Create workqueues for power management */
	ipa3_ctx->power_mgmt_wq =
		create_singlethread_workqueue("ipa_power_mgmt");
	if (!ipa3_ctx->power_mgmt_wq) {
		IPAERR("failed to create power mgmt wq\n");
		result = -ENOMEM;
		goto fail_init_hw;
	}

	ipa3_ctx->transport_power_mgmt_wq =
		create_singlethread_workqueue("transport_power_mgmt");
	if (!ipa3_ctx->transport_power_mgmt_wq) {
		IPAERR("failed to create transport power mgmt wq\n");
		result = -ENOMEM;
		goto fail_create_transport_wq;
	}

	mutex_init(&ipa3_ctx->transport_pm.transport_pm_mutex);

	/* init the lookaside cache */
	ipa3_ctx->flt_rule_cache = kmem_cache_create("IPA_FLT",
			sizeof(struct ipa3_flt_entry), 0, 0, NULL);
	if (!ipa3_ctx->flt_rule_cache) {
		IPAERR(":ipa flt cache create failed\n");
		result = -ENOMEM;
		goto fail_flt_rule_cache;
	}
	ipa3_ctx->rt_rule_cache = kmem_cache_create("IPA_RT",
			sizeof(struct ipa3_rt_entry), 0, 0, NULL);
	if (!ipa3_ctx->rt_rule_cache) {
		IPAERR(":ipa rt cache create failed\n");
		result = -ENOMEM;
		goto fail_rt_rule_cache;
	}
	ipa3_ctx->hdr_cache = kmem_cache_create("IPA_HDR",
			sizeof(struct ipa3_hdr_entry), 0, 0, NULL);
	if (!ipa3_ctx->hdr_cache) {
		IPAERR(":ipa hdr cache create failed\n");
		result = -ENOMEM;
		goto fail_hdr_cache;
	}
	ipa3_ctx->hdr_offset_cache =
	   kmem_cache_create("IPA_HDR_OFFSET",
			   sizeof(struct ipa_hdr_offset_entry), 0, 0, NULL);
	if (!ipa3_ctx->hdr_offset_cache) {
		IPAERR(":ipa hdr off cache create failed\n");
		result = -ENOMEM;
		goto fail_hdr_offset_cache;
	}
	ipa3_ctx->hdr_proc_ctx_cache = kmem_cache_create("IPA_HDR_PROC_CTX",
		sizeof(struct ipa3_hdr_proc_ctx_entry), 0, 0, NULL);
	if (!ipa3_ctx->hdr_proc_ctx_cache) {
		IPAERR(":ipa hdr proc ctx cache create failed\n");
		result = -ENOMEM;
		goto fail_hdr_proc_ctx_cache;
	}
	ipa3_ctx->hdr_proc_ctx_offset_cache =
		kmem_cache_create("IPA_HDR_PROC_CTX_OFFSET",
		sizeof(struct ipa3_hdr_proc_ctx_offset_entry), 0, 0, NULL);
	if (!ipa3_ctx->hdr_proc_ctx_offset_cache) {
		IPAERR(":ipa hdr proc ctx off cache create failed\n");
		result = -ENOMEM;
		goto fail_hdr_proc_ctx_offset_cache;
	}
	ipa3_ctx->rt_tbl_cache = kmem_cache_create("IPA_RT_TBL",
			sizeof(struct ipa3_rt_tbl), 0, 0, NULL);
	if (!ipa3_ctx->rt_tbl_cache) {
		IPAERR(":ipa rt tbl cache create failed\n");
		result = -ENOMEM;
		goto fail_rt_tbl_cache;
	}
	ipa3_ctx->tx_pkt_wrapper_cache =
	   kmem_cache_create("IPA_TX_PKT_WRAPPER",
			   sizeof(struct ipa3_tx_pkt_wrapper), 0, 0, NULL);
	if (!ipa3_ctx->tx_pkt_wrapper_cache) {
		IPAERR(":ipa tx pkt wrapper cache create failed\n");
		result = -ENOMEM;
		goto fail_tx_pkt_wrapper_cache;
	}
	ipa3_ctx->rx_pkt_wrapper_cache =
	   kmem_cache_create("IPA_RX_PKT_WRAPPER",
			   sizeof(struct ipa3_rx_pkt_wrapper), 0, 0, NULL);
	if (!ipa3_ctx->rx_pkt_wrapper_cache) {
		IPAERR(":ipa rx pkt wrapper cache create failed\n");
		result = -ENOMEM;
		goto fail_rx_pkt_wrapper_cache;
	}

	/* init the various list heads */
	INIT_LIST_HEAD(&ipa3_ctx->hdr_tbl.head_hdr_entry_list);
	for (i = 0; i < IPA_HDR_BIN_MAX; i++) {
		INIT_LIST_HEAD(&ipa3_ctx->hdr_tbl.head_offset_list[i]);
		INIT_LIST_HEAD(&ipa3_ctx->hdr_tbl.head_free_offset_list[i]);
	}
	INIT_LIST_HEAD(&ipa3_ctx->hdr_proc_ctx_tbl.head_proc_ctx_entry_list);
	for (i = 0; i < IPA_HDR_PROC_CTX_BIN_MAX; i++) {
		INIT_LIST_HEAD(
			&ipa3_ctx->hdr_proc_ctx_tbl.head_offset_list[i]);
		INIT_LIST_HEAD(
			&ipa3_ctx->hdr_proc_ctx_tbl.head_free_offset_list[i]);
	}
	INIT_LIST_HEAD(&ipa3_ctx->rt_tbl_set[IPA_IP_v4].head_rt_tbl_list);
	idr_init(&ipa3_ctx->rt_tbl_set[IPA_IP_v4].rule_ids);
	INIT_LIST_HEAD(&ipa3_ctx->rt_tbl_set[IPA_IP_v6].head_rt_tbl_list);
	idr_init(&ipa3_ctx->rt_tbl_set[IPA_IP_v6].rule_ids);

	rset = &ipa3_ctx->reap_rt_tbl_set[IPA_IP_v4];
	INIT_LIST_HEAD(&rset->head_rt_tbl_list);
	idr_init(&rset->rule_ids);
	rset = &ipa3_ctx->reap_rt_tbl_set[IPA_IP_v6];
	INIT_LIST_HEAD(&rset->head_rt_tbl_list);
	idr_init(&rset->rule_ids);
	idr_init(&ipa3_ctx->flt_rt_counters.hdl);
	spin_lock_init(&ipa3_ctx->flt_rt_counters.hdl_lock);
	memset(&ipa3_ctx->flt_rt_counters.used_hw, 0,
		   sizeof(ipa3_ctx->flt_rt_counters.used_hw));
	memset(&ipa3_ctx->flt_rt_counters.used_sw, 0,
		   sizeof(ipa3_ctx->flt_rt_counters.used_sw));

	INIT_LIST_HEAD(&ipa3_ctx->intf_list);
	INIT_LIST_HEAD(&ipa3_ctx->msg_list);
	INIT_LIST_HEAD(&ipa3_ctx->pull_msg_list);
	init_waitqueue_head(&ipa3_ctx->msg_waitq);
	mutex_init(&ipa3_ctx->msg_lock);

	/* store wlan client-connect-msg-list */
	INIT_LIST_HEAD(&ipa3_ctx->msg_wlan_client_list);
	mutex_init(&ipa3_ctx->msg_wlan_client_lock);

	mutex_init(&ipa3_ctx->lock);
	mutex_init(&ipa3_ctx->q6_proxy_clk_vote_mutex);
	mutex_init(&ipa3_ctx->ipa_cne_evt_lock);

	idr_init(&ipa3_ctx->ipa_idr);
	spin_lock_init(&ipa3_ctx->idr_lock);

	/* wlan related member */
	memset(&ipa3_ctx->wc_memb, 0, sizeof(ipa3_ctx->wc_memb));
	spin_lock_init(&ipa3_ctx->wc_memb.wlan_spinlock);
	spin_lock_init(&ipa3_ctx->wc_memb.ipa_tx_mul_spinlock);
	INIT_LIST_HEAD(&ipa3_ctx->wc_memb.wlan_comm_desc_list);

	ipa3_ctx->cdev.class = class_create(THIS_MODULE, DRV_NAME);

	result = alloc_chrdev_region(&ipa3_ctx->cdev.dev_num, 0, 1, DRV_NAME);
	if (result) {
		IPAERR("alloc_chrdev_region err\n");
		result = -ENODEV;
		goto fail_alloc_chrdev_region;
	}

	ipa3_ctx->cdev.dev = device_create(ipa3_ctx->cdev.class, NULL,
		 ipa3_ctx->cdev.dev_num, ipa3_ctx, DRV_NAME);
	if (IS_ERR(ipa3_ctx->cdev.dev)) {
		IPAERR(":device_create err.\n");
		result = -ENODEV;
		goto fail_device_create;
	}

	ipa3_debugfs_pre_init();

	/* Create a wakeup source. */
	wakeup_source_init(&ipa3_ctx->w_lock, "IPA_WS");
	spin_lock_init(&ipa3_ctx->wakelock_ref_cnt.spinlock);

	/* Initialize Power Management framework */
	if (ipa3_ctx->use_ipa_pm) {
		result = ipa_pm_init(&ipa3_res.pm_init);
		if (result) {
			IPAERR("IPA PM initialization failed (%d)\n", -result);
			result = -ENODEV;
			goto fail_ipa_rm_init;
		}
		IPADBG("IPA resource manager initialized");
	} else {
		result = ipa_rm_initialize();
		if (result) {
			IPAERR("RM initialization failed (%d)\n", -result);
			result = -ENODEV;
			goto fail_ipa_rm_init;
		}
		IPADBG("IPA resource manager initialized");

		result = ipa3_create_apps_resource();
		if (result) {
			IPAERR("Failed to create APPS_CONS resource\n");
			result = -ENODEV;
			goto fail_create_apps_resource;
		}
	}

	INIT_LIST_HEAD(&ipa3_ctx->ipa_ready_cb_list);

	init_completion(&ipa3_ctx->init_completion_obj);
	init_completion(&ipa3_ctx->uc_loaded_completion_obj);

	result = ipa3_dma_setup();
	if (result) {
		IPAERR("Failed to setup IPA DMA\n");
		result = -ENODEV;
		goto fail_ipa_dma_setup;
	}

	result = ipa_eth_init();
	if (result) {
		IPAERR("Failed to initialize Ethernet Offload Subsystem\n");
		result = -ENODEV;
		goto fail_eth_init;
	}

	/*
	 * We can't register the GSI driver yet, as it expects
	 * the GSI FW to be up and running before the registration.
	 *
	 * For IPA3.0 and the emulation system, the GSI configuration
	 * is done by the GSI driver.
	 *
	 * For IPA3.1 (and on), the GSI configuration is done by TZ.
	 */
	if (ipa3_ctx->ipa_hw_type == IPA_HW_v3_0 ||
	    ipa3_ctx->ipa3_hw_mode == IPA_HW_MODE_EMULATION) {
		result = ipa3_gsi_pre_fw_load_init();
		if (result) {
			IPAERR("gsi pre FW loading config failed\n");
			result = -ENODEV;
			goto fail_gsi_pre_fw_load_init;
		}
	}

	cdev = &ipa3_ctx->cdev.cdev;
	cdev_init(cdev, &ipa3_drv_fops);
	cdev->owner = THIS_MODULE;
	cdev->ops = &ipa3_drv_fops;  /* from LDD3 */

	result = cdev_add(cdev, ipa3_ctx->cdev.dev_num, 1);
	if (result) {
		IPAERR(":cdev_add err=%d\n", -result);
		result = -ENODEV;
		goto fail_cdev_add;
	}
	IPADBG("ipa cdev added successful. major:%d minor:%d\n",
			MAJOR(ipa3_ctx->cdev.dev_num),
			MINOR(ipa3_ctx->cdev.dev_num));

	if (ipa3_ctx->ipa_hw_type >= IPA_HW_v4_1) {
		result = ipa_odl_init();
		if (result) {
			IPADBG("Error: ODL init fialed\n");
			result = -ENODEV;
			goto fail_cdev_add;
		}
	}

	/*
	 * for IPA 4.0 offline charge is not needed and we need to prevent
	 * power collapse until IPA uC is loaded.
	 */

	/* proxy vote for modem is added in ipa3_post_init() phase */
	if (ipa3_ctx->ipa_hw_type != IPA_HW_v4_0)
		ipa3_proxy_clk_unvote();
	return 0;
fail_cdev_add:
fail_gsi_pre_fw_load_init:
	ipa_eth_exit();
fail_eth_init:
	ipa3_dma_shutdown();
fail_ipa_dma_setup:
	if (ipa3_ctx->use_ipa_pm)
		ipa_pm_destroy();
	else
		ipa_rm_delete_resource(IPA_RM_RESOURCE_APPS_CONS);
fail_create_apps_resource:
	if (!ipa3_ctx->use_ipa_pm)
		ipa_rm_exit();
fail_ipa_rm_init:
	device_destroy(ipa3_ctx->cdev.class, ipa3_ctx->cdev.dev_num);
fail_device_create:
	unregister_chrdev_region(ipa3_ctx->cdev.dev_num, 1);
fail_alloc_chrdev_region:
	idr_destroy(&ipa3_ctx->ipa_idr);
	rset = &ipa3_ctx->reap_rt_tbl_set[IPA_IP_v6];
	idr_destroy(&rset->rule_ids);
	rset = &ipa3_ctx->reap_rt_tbl_set[IPA_IP_v4];
	idr_destroy(&rset->rule_ids);
	idr_destroy(&ipa3_ctx->rt_tbl_set[IPA_IP_v6].rule_ids);
	idr_destroy(&ipa3_ctx->rt_tbl_set[IPA_IP_v4].rule_ids);
	kmem_cache_destroy(ipa3_ctx->rx_pkt_wrapper_cache);
fail_rx_pkt_wrapper_cache:
	kmem_cache_destroy(ipa3_ctx->tx_pkt_wrapper_cache);
fail_tx_pkt_wrapper_cache:
	kmem_cache_destroy(ipa3_ctx->rt_tbl_cache);
fail_rt_tbl_cache:
	kmem_cache_destroy(ipa3_ctx->hdr_proc_ctx_offset_cache);
fail_hdr_proc_ctx_offset_cache:
	kmem_cache_destroy(ipa3_ctx->hdr_proc_ctx_cache);
fail_hdr_proc_ctx_cache:
	kmem_cache_destroy(ipa3_ctx->hdr_offset_cache);
fail_hdr_offset_cache:
	kmem_cache_destroy(ipa3_ctx->hdr_cache);
fail_hdr_cache:
	kmem_cache_destroy(ipa3_ctx->rt_rule_cache);
fail_rt_rule_cache:
	kmem_cache_destroy(ipa3_ctx->flt_rule_cache);
fail_flt_rule_cache:
	destroy_workqueue(ipa3_ctx->transport_power_mgmt_wq);
fail_create_transport_wq:
	destroy_workqueue(ipa3_ctx->power_mgmt_wq);
fail_init_hw:
	if (ipa3_ctx->ipa3_hw_mode == IPA_HW_MODE_VIRTUAL ||
	    ipa3_ctx->ipa3_hw_mode == IPA_HW_MODE_EMULATION)
		ipahal_destroy();
fail_ipahal_init:
	gsi_unmap_base();
fail_gsi_map:
	if (ipa3_ctx->reg_collection_base)
		iounmap(ipa3_ctx->reg_collection_base);
	iounmap(ipa3_ctx->mmio);
fail_remap:
	ipa3_disable_clks();
	ipa3_active_clients_log_destroy();
fail_init_active_client:
	if (ipa3_clk)
		clk_put(ipa3_clk);
	ipa3_clk = NULL;
fail_clk:
	if (ipa3_ctx->ipa_bus_hdl)
		msm_bus_scale_unregister_client(ipa3_ctx->ipa_bus_hdl);
fail_bus_reg:
	if (ipa3_ctx->ctrl->msm_bus_data_ptr)
		msm_bus_cl_clear_pdata(ipa3_ctx->ctrl->msm_bus_data_ptr);
fail_init_mem_partition:
fail_bind:
	kfree(ipa3_ctx->ctrl);
fail_mem_ctrl:
	kfree(ipa3_ctx->ipa_tz_unlock_reg);
fail_tz_unlock_reg:
	if (ipa3_ctx->logbuf)
		ipc_log_context_destroy(ipa3_ctx->logbuf);
	kfree(ipa3_ctx);
	ipa3_ctx = NULL;
fail_mem_ctx:
	return result;
}

static int get_ipa_dts_pm_info(struct platform_device *pdev,
	struct ipa3_plat_drv_res *ipa_drv_res)
{
	int result;
	int i, j;

	ipa_drv_res->use_ipa_pm = of_property_read_bool(pdev->dev.of_node,
		"qcom,use-ipa-pm");
	IPADBG("use_ipa_pm=%d\n", ipa_drv_res->use_ipa_pm);
	if (!ipa_drv_res->use_ipa_pm)
		return 0;

	result = of_property_read_u32(pdev->dev.of_node,
		"qcom,msm-bus,num-cases",
		&ipa_drv_res->pm_init.threshold_size);
	/* No vote is ignored */
	ipa_drv_res->pm_init.threshold_size -= 2;
	if (result || ipa_drv_res->pm_init.threshold_size >
		IPA_PM_THRESHOLD_MAX) {
		IPAERR("invalid property qcom,msm-bus,num-cases %d\n",
			ipa_drv_res->pm_init.threshold_size);
		return -EFAULT;
	}

	result = of_property_read_u32_array(pdev->dev.of_node,
		"qcom,throughput-threshold",
		ipa_drv_res->pm_init.default_threshold,
		ipa_drv_res->pm_init.threshold_size);
	if (result) {
		IPAERR("failed to read qcom,throughput-thresholds\n");
		return -EFAULT;
	}

	result = of_property_count_strings(pdev->dev.of_node,
		"qcom,scaling-exceptions");
	if (result < 0) {
		IPADBG("no exception list for ipa pm\n");
		result = 0;
	}

	if (result % (ipa_drv_res->pm_init.threshold_size + 1)) {
		IPAERR("failed to read qcom,scaling-exceptions\n");
		return -EFAULT;
	}

	ipa_drv_res->pm_init.exception_size = result /
		(ipa_drv_res->pm_init.threshold_size + 1);
	if (ipa_drv_res->pm_init.exception_size >=
		IPA_PM_EXCEPTION_MAX) {
		IPAERR("exception list larger then max %d\n",
			ipa_drv_res->pm_init.exception_size);
		return -EFAULT;
	}

	for (i = 0; i < ipa_drv_res->pm_init.exception_size; i++) {
		struct ipa_pm_exception *ex = ipa_drv_res->pm_init.exceptions;

		result = of_property_read_string_index(pdev->dev.of_node,
			"qcom,scaling-exceptions",
			i * (ipa_drv_res->pm_init.threshold_size + 1),
			&ex[i].usecase);
		if (result) {
			IPAERR("failed to read qcom,scaling-exceptions");
			return -EFAULT;
		}

		for (j = 0; j < ipa_drv_res->pm_init.threshold_size; j++) {
			const char *str;

			result = of_property_read_string_index(
				pdev->dev.of_node,
				"qcom,scaling-exceptions",
				i * (ipa_drv_res->pm_init.threshold_size + 1)
				+ j + 1,
				&str);
			if (result) {
				IPAERR("failed to read qcom,scaling-exceptions"
					);
				return -EFAULT;
			}

			if (kstrtou32(str, 0, &ex[i].threshold[j])) {
				IPAERR("error str=%s\n", str);
				return -EFAULT;
			}
		}
	}

	return 0;
}

static int get_ipa_dts_configuration(struct platform_device *pdev,
		struct ipa3_plat_drv_res *ipa_drv_res)
{
	int i, result, pos;
	struct resource *resource;
	u32 *ipa_tz_unlock_reg;
	int elem_num;
	u32 mhi_evid_limits[2];

	/* initialize ipa3_res */
	ipa_drv_res->ipa_pipe_mem_start_ofst = IPA_PIPE_MEM_START_OFST;
	ipa_drv_res->ipa_pipe_mem_size = IPA_PIPE_MEM_SIZE;
	ipa_drv_res->ipa_hw_type = 0;
	ipa_drv_res->ipa3_hw_mode = 0;
	ipa_drv_res->platform_type = 0;
	ipa_drv_res->modem_cfg_emb_pipe_flt = false;
	ipa_drv_res->ipa_wdi2 = false;
	ipa_drv_res->ipa_wdi2_over_gsi = false;
	ipa_drv_res->ipa_wdi3_over_gsi = false;
	ipa_drv_res->ipa_mhi_dynamic_config = false;
	ipa_drv_res->use_64_bit_dma_mask = false;
	ipa_drv_res->use_bw_vote = false;
	ipa_drv_res->wan_rx_ring_size = IPA_GENERIC_RX_POOL_SZ;
	ipa_drv_res->lan_rx_ring_size = IPA_GENERIC_RX_POOL_SZ;
	ipa_drv_res->apply_rg10_wa = false;
	ipa_drv_res->gsi_ch20_wa = false;
	ipa_drv_res->ipa_tz_unlock_reg_num = 0;
	ipa_drv_res->ipa_tz_unlock_reg = NULL;
	ipa_drv_res->mhi_evid_limits[0] = IPA_MHI_GSI_EVENT_RING_ID_START;
	ipa_drv_res->mhi_evid_limits[1] = IPA_MHI_GSI_EVENT_RING_ID_END;
	ipa_drv_res->ipa_fltrt_not_hashable = false;
	ipa_drv_res->ipa_endp_delay_wa = false;

	/* Get IPA HW Version */
	result = of_property_read_u32(pdev->dev.of_node, "qcom,ipa-hw-ver",
					&ipa_drv_res->ipa_hw_type);
	if ((result) || (ipa_drv_res->ipa_hw_type == 0)) {
		IPAERR(":get resource failed for ipa-hw-ver\n");
		return -ENODEV;
	}
	IPADBG(": ipa_hw_type = %d", ipa_drv_res->ipa_hw_type);

	if (ipa_drv_res->ipa_hw_type < IPA_HW_v3_0) {
		IPAERR(":IPA version below 3.0 not supported\n");
		return -ENODEV;
	}

	if (ipa_drv_res->ipa_hw_type >= IPA_HW_MAX) {
		IPAERR(":IPA version is greater than the MAX\n");
		return -ENODEV;
	}

	/* Get IPA HW mode */
	result = of_property_read_u32(pdev->dev.of_node, "qcom,ipa-hw-mode",
			&ipa_drv_res->ipa3_hw_mode);
	if (result)
		IPADBG("using default (IPA_MODE_NORMAL) for ipa-hw-mode\n");
	else
		IPADBG(": found ipa_drv_res->ipa3_hw_mode = %d",
				ipa_drv_res->ipa3_hw_mode);

	/* Get Platform Type */
	result = of_property_read_u32(pdev->dev.of_node, "qcom,platform-type",
			&ipa_drv_res->platform_type);
	if (result)
		IPADBG("using default (IPA_PLAT_TYPE_MDM) for platform-type\n");
	else
		IPADBG(": found ipa_drv_res->platform_type = %d",
				ipa_drv_res->platform_type);

	/* Get IPA WAN / LAN RX pool size */
	result = of_property_read_u32(pdev->dev.of_node,
			"qcom,wan-rx-ring-size",
			&ipa_drv_res->wan_rx_ring_size);
	if (result)
		IPADBG("using default for wan-rx-ring-size = %u\n",
				ipa_drv_res->wan_rx_ring_size);
	else
		IPADBG(": found ipa_drv_res->wan-rx-ring-size = %u",
				ipa_drv_res->wan_rx_ring_size);

	result = of_property_read_u32(pdev->dev.of_node,
			"qcom,lan-rx-ring-size",
			&ipa_drv_res->lan_rx_ring_size);
	if (result)
		IPADBG("using default for lan-rx-ring-size = %u\n",
			ipa_drv_res->lan_rx_ring_size);
	else
		IPADBG(": found ipa_drv_res->lan-rx-ring-size = %u",
			ipa_drv_res->lan_rx_ring_size);

	ipa_drv_res->use_ipa_teth_bridge =
			of_property_read_bool(pdev->dev.of_node,
			"qcom,use-ipa-tethering-bridge");
	IPADBG(": using ipa teth bridge = %s",
		ipa_drv_res->use_ipa_teth_bridge
		? "True" : "False");

	ipa_drv_res->ipa_mhi_dynamic_config =
			of_property_read_bool(pdev->dev.of_node,
			"qcom,use-ipa-in-mhi-mode");
	IPADBG(": ipa_mhi_dynamic_config (%s)\n",
		ipa_drv_res->ipa_mhi_dynamic_config
		? "True" : "False");

	ipa_drv_res->modem_cfg_emb_pipe_flt =
			of_property_read_bool(pdev->dev.of_node,
			"qcom,modem-cfg-emb-pipe-flt");
	IPADBG(": modem configure embedded pipe filtering = %s\n",
			ipa_drv_res->modem_cfg_emb_pipe_flt
			? "True" : "False");
	ipa_drv_res->ipa_wdi2_over_gsi =
			of_property_read_bool(pdev->dev.of_node,
			"qcom,ipa-wdi2_over_gsi");
	IPADBG(": WDI-2.0 over gsi= %s\n",
			ipa_drv_res->ipa_wdi2_over_gsi
			? "True" : "False");
	ipa_drv_res->ipa_endp_delay_wa =
			of_property_read_bool(pdev->dev.of_node,
			"qcom,ipa-endp-delay-wa");
	IPADBG(": endppoint delay wa = %s\n",
			ipa_drv_res->ipa_endp_delay_wa
			? "True" : "False");
<<<<<<< HEAD
=======

	ipa_drv_res->ipa_wdi3_over_gsi =
			of_property_read_bool(pdev->dev.of_node,
			"qcom,ipa-wdi3-over-gsi");
	IPADBG(": WDI-3.0 over gsi= %s\n",
			ipa_drv_res->ipa_wdi3_over_gsi
			? "True" : "False");
>>>>>>> b6fbaa1d

	ipa_drv_res->ipa_wdi2 =
			of_property_read_bool(pdev->dev.of_node,
			"qcom,ipa-wdi2");
	IPADBG(": WDI-2.0 = %s\n",
			ipa_drv_res->ipa_wdi2
			? "True" : "False");

	ipa_drv_res->ipa_fltrt_not_hashable =
			of_property_read_bool(pdev->dev.of_node,
			"qcom,ipa-fltrt-not-hashable");
	IPADBG(": IPA filter/route rule hashable = %s\n",
			ipa_drv_res->ipa_fltrt_not_hashable
			? "True" : "False");

	ipa_drv_res->use_64_bit_dma_mask =
			of_property_read_bool(pdev->dev.of_node,
			"qcom,use-64-bit-dma-mask");
	IPADBG(": use_64_bit_dma_mask = %s\n",
			ipa_drv_res->use_64_bit_dma_mask
			? "True" : "False");

	ipa_drv_res->use_bw_vote =
			of_property_read_bool(pdev->dev.of_node,
			"qcom,bandwidth-vote-for-ipa");
	IPADBG(": use_bw_vote = %s\n",
			ipa_drv_res->use_bw_vote
			? "True" : "False");

	ipa_drv_res->skip_uc_pipe_reset =
		of_property_read_bool(pdev->dev.of_node,
		"qcom,skip-uc-pipe-reset");
	IPADBG(": skip uC pipe reset = %s\n",
		ipa_drv_res->skip_uc_pipe_reset
		? "True" : "False");

	ipa_drv_res->tethered_flow_control =
		of_property_read_bool(pdev->dev.of_node,
		"qcom,tethered-flow-control");
	IPADBG(": Use apps based flow control = %s\n",
		ipa_drv_res->tethered_flow_control
		? "True" : "False");

	ipa_drv_res->ipa_mhi_proxy =
		of_property_read_bool(pdev->dev.of_node,
		"qcom,ipa-mhi-proxy");
	IPADBG(": Use mhi proxy = %s\n",
		ipa_drv_res->ipa_mhi_proxy
		? "True" : "False");

	/* Get IPA wrapper address */
	resource = platform_get_resource_byname(pdev, IORESOURCE_MEM,
			"ipa-base");
	if (!resource) {
		IPAERR(":get resource failed for ipa-base!\n");
		return -ENODEV;
	}
	ipa_drv_res->ipa_mem_base = resource->start;
	ipa_drv_res->ipa_mem_size = resource_size(resource);
	IPADBG(": ipa-base = 0x%x, size = 0x%x\n",
			ipa_drv_res->ipa_mem_base,
			ipa_drv_res->ipa_mem_size);

	smmu_info.ipa_base = ipa_drv_res->ipa_mem_base;
	smmu_info.ipa_size = ipa_drv_res->ipa_mem_size;

	/* Get IPA GSI address */
	resource = platform_get_resource_byname(pdev, IORESOURCE_MEM,
			"gsi-base");
	if (!resource) {
		IPAERR(":get resource failed for gsi-base\n");
		return -ENODEV;
	}
	ipa_drv_res->transport_mem_base = resource->start;
	ipa_drv_res->transport_mem_size = resource_size(resource);
	IPADBG(": gsi-base = 0x%x, size = 0x%x\n",
			ipa_drv_res->transport_mem_base,
			ipa_drv_res->transport_mem_size);

	/* Get IPA GSI IRQ number */
	resource = platform_get_resource_byname(pdev, IORESOURCE_IRQ,
			"gsi-irq");
	if (!resource) {
		IPAERR(":get resource failed for gsi-irq\n");
		return -ENODEV;
	}
	ipa_drv_res->transport_irq = resource->start;
	IPADBG(": gsi-irq = %d\n", ipa_drv_res->transport_irq);

	/* Get IPA pipe mem start ofst */
	resource = platform_get_resource_byname(pdev, IORESOURCE_MEM,
			"ipa-pipe-mem");
	if (!resource) {
		IPADBG(":not using pipe memory - resource nonexisting\n");
	} else {
		ipa_drv_res->ipa_pipe_mem_start_ofst = resource->start;
		ipa_drv_res->ipa_pipe_mem_size = resource_size(resource);
		IPADBG(":using pipe memory - at 0x%x of size 0x%x\n",
				ipa_drv_res->ipa_pipe_mem_start_ofst,
				ipa_drv_res->ipa_pipe_mem_size);
	}

	/* Get IPA IRQ number */
	resource = platform_get_resource_byname(pdev, IORESOURCE_IRQ,
			"ipa-irq");
	if (!resource) {
		IPAERR(":get resource failed for ipa-irq\n");
		return -ENODEV;
	}
	ipa_drv_res->ipa_irq = resource->start;
	IPADBG(":ipa-irq = %d\n", ipa_drv_res->ipa_irq);

	result = of_property_read_u32(pdev->dev.of_node, "qcom,ee",
			&ipa_drv_res->ee);
	if (result)
		ipa_drv_res->ee = 0;
	IPADBG(":ee = %u\n", ipa_drv_res->ee);

	ipa_drv_res->apply_rg10_wa =
		of_property_read_bool(pdev->dev.of_node,
		"qcom,use-rg10-limitation-mitigation");
	IPADBG(": Use Register Group 10 limitation mitigation = %s\n",
		ipa_drv_res->apply_rg10_wa
		? "True" : "False");

	ipa_drv_res->gsi_ch20_wa =
		of_property_read_bool(pdev->dev.of_node,
		"qcom,do-not-use-ch-gsi-20");
	IPADBG(": GSI CH 20 WA is = %s\n",
		ipa_drv_res->gsi_ch20_wa
		? "Needed" : "Not needed");

	elem_num = of_property_count_elems_of_size(pdev->dev.of_node,
		"qcom,mhi-event-ring-id-limits", sizeof(u32));

	if (elem_num == 2) {
		if (of_property_read_u32_array(pdev->dev.of_node,
			"qcom,mhi-event-ring-id-limits", mhi_evid_limits, 2)) {
			IPAERR("failed to read mhi event ring id limits\n");
			return -EFAULT;
		}
		if (mhi_evid_limits[0] > mhi_evid_limits[1]) {
			IPAERR("mhi event ring id low limit > high limit\n");
			return -EFAULT;
		}
		ipa_drv_res->mhi_evid_limits[0] = mhi_evid_limits[0];
		ipa_drv_res->mhi_evid_limits[1] = mhi_evid_limits[1];
		IPADBG(": mhi-event-ring-id-limits start=%u end=%u\n",
			mhi_evid_limits[0], mhi_evid_limits[1]);
	} else {
		if (elem_num > 0) {
			IPAERR("Invalid mhi event ring id limits number %d\n",
				elem_num);
			return -EINVAL;
		}
		IPADBG("use default mhi evt ring id limits start=%u end=%u\n",
			ipa_drv_res->mhi_evid_limits[0],
			ipa_drv_res->mhi_evid_limits[1]);
	}

	elem_num = of_property_count_elems_of_size(pdev->dev.of_node,
		"qcom,ipa-tz-unlock-reg", sizeof(u32));

	if (elem_num > 0 && elem_num % 2 == 0) {
		ipa_drv_res->ipa_tz_unlock_reg_num = elem_num / 2;

		ipa_tz_unlock_reg = kcalloc(elem_num, sizeof(u32), GFP_KERNEL);
		if (ipa_tz_unlock_reg == NULL)
			return -ENOMEM;

		ipa_drv_res->ipa_tz_unlock_reg = kcalloc(
			ipa_drv_res->ipa_tz_unlock_reg_num,
			sizeof(*ipa_drv_res->ipa_tz_unlock_reg),
			GFP_KERNEL);
		if (ipa_drv_res->ipa_tz_unlock_reg == NULL) {
			kfree(ipa_tz_unlock_reg);
			return -ENOMEM;
		}

		if (of_property_read_u32_array(pdev->dev.of_node,
			"qcom,ipa-tz-unlock-reg", ipa_tz_unlock_reg,
			elem_num)) {
			IPAERR("failed to read register addresses\n");
			kfree(ipa_tz_unlock_reg);
			kfree(ipa_drv_res->ipa_tz_unlock_reg);
			return -EFAULT;
		}

		pos = 0;
		for (i = 0; i < ipa_drv_res->ipa_tz_unlock_reg_num; i++) {
			ipa_drv_res->ipa_tz_unlock_reg[i].reg_addr =
				ipa_tz_unlock_reg[pos++];
			ipa_drv_res->ipa_tz_unlock_reg[i].size =
				ipa_tz_unlock_reg[pos++];
			IPADBG("tz unlock reg %d: addr 0x%pa size %llu\n", i,
				&ipa_drv_res->ipa_tz_unlock_reg[i].reg_addr,
				ipa_drv_res->ipa_tz_unlock_reg[i].size);
		}
		kfree(ipa_tz_unlock_reg);
	}

	/* get IPA PM related information */
	result = get_ipa_dts_pm_info(pdev, ipa_drv_res);
	if (result) {
		IPAERR("failed to get pm info from dts %d\n", result);
		return result;
	}

	ipa_drv_res->wdi_over_pcie =
		of_property_read_bool(pdev->dev.of_node,
		"qcom,wlan-ce-db-over-pcie");
	IPADBG("Is wdi_over_pcie ? (%s)\n",
		ipa_drv_res->wdi_over_pcie ? "Yes":"No");

	/*
	 * If we're on emulator, get its interrupt controller's mem
	 * start and size
	 */
	if (ipa_drv_res->ipa3_hw_mode == IPA_HW_MODE_EMULATION) {
		resource = platform_get_resource_byname(
		    pdev, IORESOURCE_MEM, "intctrl-base");
		if (!resource) {
			IPAERR(":Can't find intctrl-base resource\n");
			return -ENODEV;
		}
		ipa_drv_res->emulator_intcntrlr_mem_base =
		    resource->start;
		ipa_drv_res->emulator_intcntrlr_mem_size =
		    resource_size(resource);
		IPADBG(":using intctrl-base at 0x%x of size 0x%x\n",
		       ipa_drv_res->emulator_intcntrlr_mem_base,
		       ipa_drv_res->emulator_intcntrlr_mem_size);
	}

	result = of_property_read_u32(pdev->dev.of_node,
				      "qcom,entire-ipa-block-size",
				      &ipa_drv_res->entire_ipa_block_size);
	if (result || ipa_drv_res->entire_ipa_block_size == 0)
		ipa_drv_res->entire_ipa_block_size = 0x100000;

	IPADBG(": entire_ipa_block_size = %d\n",
	       ipa_drv_res->entire_ipa_block_size);

	/*
	 * We'll read register-collection-on-crash here, but log it
	 * later below because its value may change based on other
	 * subsequent dtsi reads......
	 */
	ipa_drv_res->do_register_collection_on_crash =
	    of_property_read_bool(pdev->dev.of_node,
				  "qcom,register-collection-on-crash");
	/*
	 * We'll read testbus-collection-on-crash here...
	 */
	ipa_drv_res->do_testbus_collection_on_crash =
	    of_property_read_bool(pdev->dev.of_node,
				  "qcom,testbus-collection-on-crash");
	IPADBG(": doing testbus collection on crash = %s\n",
	       ipa_drv_res->do_testbus_collection_on_crash ? "True":"False");

	if (ipa_drv_res->do_testbus_collection_on_crash)
		ipa_drv_res->do_register_collection_on_crash = true;

	/*
	 * We'll read non-tn-collection-on-crash here...
	 */
	ipa_drv_res->do_non_tn_collection_on_crash =
	    of_property_read_bool(pdev->dev.of_node,
				  "qcom,non-tn-collection-on-crash");
	IPADBG(": doing non-tn collection on crash = %s\n",
	       ipa_drv_res->do_non_tn_collection_on_crash ? "True":"False");

	if (ipa_drv_res->do_non_tn_collection_on_crash)
		ipa_drv_res->do_register_collection_on_crash = true;

	IPADBG(": doing register collection on crash = %s\n",
	       ipa_drv_res->do_register_collection_on_crash ? "True":"False");

	result = of_property_read_u32(
		pdev->dev.of_node,
		"qcom,secure-debug-check-action",
		&ipa_drv_res->secure_debug_check_action);
	if (result ||
		(ipa_drv_res->secure_debug_check_action != 0 &&
		 ipa_drv_res->secure_debug_check_action != 1 &&
		 ipa_drv_res->secure_debug_check_action != 2))
		ipa_drv_res->secure_debug_check_action = USE_SCM;

	IPADBG(": secure-debug-check-action = %d\n",
		   ipa_drv_res->secure_debug_check_action);

	return 0;
}

static int ipa_smmu_wlan_cb_probe(struct device *dev)
{
	struct ipa_smmu_cb_ctx *cb = ipa3_get_smmu_ctx(IPA_SMMU_CB_WLAN);
	int atomic_ctx = 1;
	int fast = 1;
	int bypass = 1;
	int ret;
	u32 add_map_size;
	const u32 *add_map;
	int i;

	IPADBG("sub pdev=%pK\n", dev);

	if (!smmu_info.present[IPA_SMMU_CB_WLAN]) {
		IPAERR("WLAN SMMU is disabled\n");
		return 0;
	}

	cb->dev = dev;
	cb->iommu = iommu_domain_alloc(dev->bus);
	if (!cb->iommu) {
		IPAERR("could not alloc iommu domain\n");
		/* assume this failure is because iommu driver is not ready */
		return -EPROBE_DEFER;
	}

	cb->is_cache_coherent = of_property_read_bool(dev->of_node,
							"dma-coherent");
	cb->valid = true;

	if (of_property_read_bool(dev->of_node, "qcom,smmu-s1-bypass") ||
		ipa3_ctx->ipa_config_is_mhi) {
		smmu_info.s1_bypass_arr[IPA_SMMU_CB_WLAN] = true;
		ipa3_ctx->s1_bypass_arr[IPA_SMMU_CB_WLAN] = true;
		cb->is_cache_coherent = false;

		if (iommu_domain_set_attr(cb->iommu,
					DOMAIN_ATTR_S1_BYPASS,
					&bypass)) {
			IPAERR("couldn't set bypass\n");
			cb->valid = false;
			return -EIO;
		}
		IPADBG("WLAN SMMU S1 BYPASS\n");
	} else {
		smmu_info.s1_bypass_arr[IPA_SMMU_CB_WLAN] = false;
		ipa3_ctx->s1_bypass_arr[IPA_SMMU_CB_WLAN] = false;

		if (iommu_domain_set_attr(cb->iommu,
					DOMAIN_ATTR_ATOMIC,
					&atomic_ctx)) {
			IPAERR("couldn't disable coherent HTW\n");
			cb->valid = false;
			return -EIO;
		}
		IPADBG(" WLAN SMMU ATTR ATOMIC\n");

		if (smmu_info.fast_map) {
			if (iommu_domain_set_attr(cb->iommu,
						DOMAIN_ATTR_FAST,
						&fast)) {
				IPAERR("couldn't set fast map\n");
				cb->valid = false;
				return -EIO;
			}
			IPADBG("SMMU fast map set\n");
		}
	}

	pr_info("IPA smmu_info.s1_bypass_arr[WLAN]=%d smmu_info.fast_map=%d\n",
		smmu_info.s1_bypass_arr[IPA_SMMU_CB_WLAN], smmu_info.fast_map);

	ret = iommu_attach_device(cb->iommu, dev);
	if (ret) {
		IPAERR("could not attach device ret=%d\n", ret);
		cb->valid = false;
		return ret;
	}
	/* MAP ipa-uc ram */
	add_map = of_get_property(dev->of_node,
		"qcom,additional-mapping", &add_map_size);
	if (add_map) {
		/* mapping size is an array of 3-tuple of u32 */
		if (add_map_size % (3 * sizeof(u32))) {
			IPAERR("wrong additional mapping format\n");
			cb->valid = false;
			return -EFAULT;
		}

		/* iterate of each entry of the additional mapping array */
		for (i = 0; i < add_map_size / sizeof(u32); i += 3) {
			u32 iova = be32_to_cpu(add_map[i]);
			u32 pa = be32_to_cpu(add_map[i + 1]);
			u32 size = be32_to_cpu(add_map[i + 2]);
			unsigned long iova_p;
			phys_addr_t pa_p;
			u32 size_p;

			IPA_SMMU_ROUND_TO_PAGE(iova, pa, size,
				iova_p, pa_p, size_p);
			IPADBG_LOW("mapping 0x%lx to 0x%pa size %d\n",
				iova_p, &pa_p, size_p);
			ipa3_iommu_map(cb->iommu,
				iova_p, pa_p, size_p,
				IOMMU_READ | IOMMU_WRITE | IOMMU_MMIO);
		}
	}
	return 0;
}

static int ipa_smmu_uc_cb_probe(struct device *dev)
{
	struct ipa_smmu_cb_ctx *cb = ipa3_get_smmu_ctx(IPA_SMMU_CB_UC);
	int atomic_ctx = 1;
	int bypass = 1;
	int fast = 1;
	int ret;
	u32 iova_ap_mapping[2];
	/* G_RD_CNTR register */
	u32 a1 = 0x0C220000;
	u32 a2 = 0x4000;
	unsigned long iova_p;
	phys_addr_t pa_p;
	u32 size_p;

	IPADBG("UC CB PROBE sub pdev=%pK\n", dev);

	if (!smmu_info.present[IPA_SMMU_CB_UC]) {
		IPAERR("UC SMMU is disabled\n");
		return 0;
	}

	ret = of_property_read_u32_array(dev->of_node, "qcom,iova-mapping",
			iova_ap_mapping, 2);
	if (ret) {
		IPAERR("Fail to read UC start/size iova addresses\n");
		return ret;
	}
	cb->va_start = iova_ap_mapping[0];
	cb->va_size = iova_ap_mapping[1];
	cb->va_end = cb->va_start + cb->va_size;
	IPADBG("UC va_start=0x%x va_sise=0x%x\n", cb->va_start, cb->va_size);

	if (smmu_info.use_64_bit_dma_mask) {
		if (dma_set_mask(dev, DMA_BIT_MASK(64)) ||
				dma_set_coherent_mask(dev, DMA_BIT_MASK(64))) {
			IPAERR("DMA set 64bit mask failed\n");
			return -EOPNOTSUPP;
		}
	} else {
		if (dma_set_mask(dev, DMA_BIT_MASK(32)) ||
				dma_set_coherent_mask(dev, DMA_BIT_MASK(32))) {
			IPAERR("DMA set 32bit mask failed\n");
			return -EOPNOTSUPP;
		}
	}
	IPADBG("UC CB PROBE=%pK create IOMMU mapping\n", dev);

	cb->dev = dev;
	cb->mapping = arm_iommu_create_mapping(dev->bus,
			cb->va_start, cb->va_size);
	if (IS_ERR_OR_NULL(cb->mapping)) {
		IPADBG("Fail to create mapping\n");
		/* assume this failure is because iommu driver is not ready */
		return -EPROBE_DEFER;
	}
	cb->is_cache_coherent = of_property_read_bool(dev->of_node,
							"dma-coherent");
	IPADBG("SMMU mapping created\n");
	cb->valid = true;

	IPADBG("UC CB PROBE sub pdev=%pK set attribute\n", dev);

	if (of_property_read_bool(dev->of_node, "qcom,smmu-s1-bypass") ||
		ipa3_ctx->ipa_config_is_mhi) {
		smmu_info.s1_bypass_arr[IPA_SMMU_CB_UC] = true;
		ipa3_ctx->s1_bypass_arr[IPA_SMMU_CB_UC] = true;
		cb->is_cache_coherent = false;

		if (iommu_domain_set_attr(cb->mapping->domain,
			DOMAIN_ATTR_S1_BYPASS,
			&bypass)) {
			IPAERR("couldn't set bypass\n");
			arm_iommu_release_mapping(cb->mapping);
			cb->valid = false;
			return -EIO;
		}
		IPADBG("UC SMMU S1 BYPASS\n");
	} else {
		smmu_info.s1_bypass_arr[IPA_SMMU_CB_UC] = false;
		ipa3_ctx->s1_bypass_arr[IPA_SMMU_CB_UC] = false;

		if (iommu_domain_set_attr(cb->mapping->domain,
			DOMAIN_ATTR_ATOMIC,
			&atomic_ctx)) {
			IPAERR("couldn't set domain as atomic\n");
			arm_iommu_release_mapping(cb->mapping);
			cb->valid = false;
			return -EIO;
		}
		IPADBG("SMMU atomic set\n");

		if (smmu_info.fast_map) {
			if (iommu_domain_set_attr(cb->mapping->domain,
				DOMAIN_ATTR_FAST,
				&fast)) {
				IPAERR("couldn't set fast map\n");
				arm_iommu_release_mapping(cb->mapping);
				cb->valid = false;
				return -EIO;
			}
			IPADBG("SMMU fast map set\n");
		}
	}

	pr_info("IPA smmu_info.s1_bypass_arr[UC]=%d smmu_info.fast_map=%d\n",
		smmu_info.s1_bypass_arr[IPA_SMMU_CB_UC], smmu_info.fast_map);

	IPADBG("UC CB PROBE sub pdev=%pK attaching IOMMU device\n", dev);
	ret = arm_iommu_attach_device(cb->dev, cb->mapping);
	if (ret) {
		IPAERR("could not attach device ret=%d\n", ret);
		arm_iommu_release_mapping(cb->mapping);
		cb->valid = false;
		return ret;
	}

	/* map G_RD_CNTR for uc*/
	IPA_SMMU_ROUND_TO_PAGE(a1, a1, a2,
		iova_p, pa_p, size_p);

	if (ipa3_ctx->ipa_hw_type == IPA_HW_v4_1) {
<<<<<<< HEAD
		IPADBG("mapping 0x%lx to 0x%pa size %d\n",
=======
		IPADBG_LOW("mapping 0x%lx to 0x%pa size %d\n",
>>>>>>> b6fbaa1d
			iova_p, &pa_p, size_p);
		ipa3_iommu_map(cb->mapping->domain,
			iova_p, pa_p, size_p,
			IOMMU_READ | IOMMU_WRITE | IOMMU_MMIO);
	}

	cb->next_addr = cb->va_end;
	ipa3_ctx->uc_pdev = dev;

	return 0;
}

static int ipa_smmu_ap_cb_probe(struct device *dev)
{
	struct ipa_smmu_cb_ctx *cb = ipa3_get_smmu_ctx(IPA_SMMU_CB_AP);
	int result;
	int atomic_ctx = 1;
	int fast = 1;
	int bypass = 1;
	u32 iova_ap_mapping[2];
	u32 add_map_size;
	const u32 *add_map;
	void *smem_addr;
	size_t smem_size;
	u32 ipa_smem_size = 0;
	int ret;
	int i;
	unsigned long iova_p;
	phys_addr_t pa_p;
	u32 size_p;
	phys_addr_t iova;
	phys_addr_t pa;

	IPADBG("AP CB probe: sub pdev=%pK\n", dev);

	if (!smmu_info.present[IPA_SMMU_CB_AP]) {
		IPAERR("AP SMMU is disabled");
		return 0;
	}

	result = of_property_read_u32_array(dev->of_node, "qcom,iova-mapping",
		iova_ap_mapping, 2);
	if (result) {
		IPAERR("Fail to read AP start/size iova addresses\n");
		return result;
	}
	cb->va_start = iova_ap_mapping[0];
	cb->va_size = iova_ap_mapping[1];
	cb->va_end = cb->va_start + cb->va_size;
	IPADBG("AP va_start=0x%x va_sise=0x%x\n", cb->va_start, cb->va_size);

	if (smmu_info.use_64_bit_dma_mask) {
		if (dma_set_mask(dev, DMA_BIT_MASK(64)) ||
				dma_set_coherent_mask(dev, DMA_BIT_MASK(64))) {
			IPAERR("DMA set 64bit mask failed\n");
			return -EOPNOTSUPP;
		}
	} else {
		if (dma_set_mask(dev, DMA_BIT_MASK(32)) ||
				dma_set_coherent_mask(dev, DMA_BIT_MASK(32))) {
			IPAERR("DMA set 32bit mask failed\n");
			return -EOPNOTSUPP;
		}
	}

	cb->is_cache_coherent = of_property_read_bool(dev->of_node,
							"dma-coherent");
	cb->dev = dev;
	cb->mapping = arm_iommu_create_mapping(dev->bus,
					cb->va_start, cb->va_size);
	if (IS_ERR_OR_NULL(cb->mapping)) {
		IPADBG("Fail to create mapping\n");
		/* assume this failure is because iommu driver is not ready */
		return -EPROBE_DEFER;
	}
	IPADBG("SMMU mapping created\n");
	cb->valid = true;

	if (of_property_read_bool(dev->of_node,
		"qcom,smmu-s1-bypass") || ipa3_ctx->ipa_config_is_mhi) {
		smmu_info.s1_bypass_arr[IPA_SMMU_CB_AP] = true;
		ipa3_ctx->s1_bypass_arr[IPA_SMMU_CB_AP] = true;
		cb->is_cache_coherent = false;

		if (iommu_domain_set_attr(cb->mapping->domain,
				DOMAIN_ATTR_S1_BYPASS,
				&bypass)) {
			IPAERR("couldn't set bypass\n");
			arm_iommu_release_mapping(cb->mapping);
			cb->valid = false;
			return -EIO;
		}
		IPADBG("AP/USB SMMU S1 BYPASS\n");
	} else {
		smmu_info.s1_bypass_arr[IPA_SMMU_CB_AP] = false;
		ipa3_ctx->s1_bypass_arr[IPA_SMMU_CB_AP] = false;
		if (iommu_domain_set_attr(cb->mapping->domain,
				DOMAIN_ATTR_ATOMIC,
				&atomic_ctx)) {
			IPAERR("couldn't set domain as atomic\n");
			arm_iommu_release_mapping(cb->mapping);
			cb->valid = false;
			return -EIO;
		}
		IPADBG("AP/USB SMMU atomic set\n");

		if (smmu_info.fast_map) {
			if (iommu_domain_set_attr(cb->mapping->domain,
				DOMAIN_ATTR_FAST,
				&fast)) {
				IPAERR("couldn't set fast map\n");
				arm_iommu_release_mapping(cb->mapping);
				cb->valid = false;
				return -EIO;
			}
			IPADBG("SMMU fast map set\n");
		}
	}

	pr_info("IPA smmu_info.s1_bypass_arr[AP]=%d smmu_info.fast_map=%d\n",
		smmu_info.s1_bypass_arr[IPA_SMMU_CB_AP], smmu_info.fast_map);

	result = arm_iommu_attach_device(cb->dev, cb->mapping);
	if (result) {
		IPAERR("couldn't attach to IOMMU ret=%d\n", result);
		cb->valid = false;
		return result;
	}

	add_map = of_get_property(dev->of_node,
		"qcom,additional-mapping", &add_map_size);
	if (add_map) {
		/* mapping size is an array of 3-tuple of u32 */
		if (add_map_size % (3 * sizeof(u32))) {
			IPAERR("wrong additional mapping format\n");
			cb->valid = false;
			return -EFAULT;
		}

		/* iterate of each entry of the additional mapping array */
		for (i = 0; i < add_map_size / sizeof(u32); i += 3) {
			u32 iova = be32_to_cpu(add_map[i]);
			u32 pa = be32_to_cpu(add_map[i + 1]);
			u32 size = be32_to_cpu(add_map[i + 2]);
			unsigned long iova_p;
			phys_addr_t pa_p;
			u32 size_p;

			IPA_SMMU_ROUND_TO_PAGE(iova, pa, size,
				iova_p, pa_p, size_p);
			IPADBG_LOW("mapping 0x%lx to 0x%pa size %d\n",
				iova_p, &pa_p, size_p);
			ipa3_iommu_map(cb->mapping->domain,
				iova_p, pa_p, size_p,
				IOMMU_READ | IOMMU_WRITE | IOMMU_MMIO);
		}
	}

	ret = of_property_read_u32(dev->of_node, "qcom,ipa-q6-smem-size",
					&ipa_smem_size);
	if (ret) {
		IPADBG("ipa q6 smem size (default) = %u\n", IPA_SMEM_SIZE);
		ipa_smem_size = IPA_SMEM_SIZE;
	} else {
		IPADBG("ipa q6 smem size = %u\n", ipa_smem_size);
	}

	if (ipa3_ctx->platform_type != IPA_PLAT_TYPE_APQ) {
		/* map SMEM memory for IPA table accesses */
		ret = qcom_smem_alloc(SMEM_MODEM,
			SMEM_IPA_FILTER_TABLE,
			ipa_smem_size);

		if (ret < 0 && ret != -EEXIST) {
			IPAERR("unable to allocate smem MODEM entry\n");
			cb->valid = false;
			return -EFAULT;
		}
		smem_addr = qcom_smem_get(SMEM_MODEM,
			SMEM_IPA_FILTER_TABLE,
			&smem_size);
		if (IS_ERR(smem_addr)) {
			IPAERR("unable to acquire smem MODEM entry\n");
			cb->valid = false;
			return -EFAULT;
		}
		if (smem_size != ipa_smem_size)
			IPAERR("unexpected read q6 smem size %zu %u\n",
				smem_size, ipa_smem_size);

		iova = qcom_smem_virt_to_phys(smem_addr);
		pa = iova;

		IPA_SMMU_ROUND_TO_PAGE(iova, pa, ipa_smem_size,
					iova_p, pa_p, size_p);
				IPADBG_LOW("mapping 0x%lx to 0x%pa size %d\n",
					iova_p, &pa_p, size_p);
				ipa3_iommu_map(cb->mapping->domain,
					iova_p, pa_p, size_p,
					IOMMU_READ | IOMMU_WRITE);
	}

	smmu_info.present[IPA_SMMU_CB_AP] = true;
	ipa3_ctx->pdev = dev;
	cb->next_addr = cb->va_end;

	return 0;
}

static int ipa_smmu_cb_probe(struct device *dev, enum ipa_smmu_cb_type cb_type)
{
	switch (cb_type) {
	case IPA_SMMU_CB_AP:
		return ipa_smmu_ap_cb_probe(dev);
	case IPA_SMMU_CB_WLAN:
		return ipa_smmu_wlan_cb_probe(dev);
	case IPA_SMMU_CB_UC:
		return ipa_smmu_uc_cb_probe(dev);
	case IPA_SMMU_CB_MAX:
		IPAERR("Invalid cb_type\n");
	}
	return 0;
}

static int ipa3_attach_to_smmu(void)
{
	struct ipa_smmu_cb_ctx *cb;
	int i, result;

	ipa3_ctx->pdev = &ipa3_ctx->master_pdev->dev;
	ipa3_ctx->uc_pdev = &ipa3_ctx->master_pdev->dev;

	if (smmu_info.arm_smmu) {
		IPADBG("smmu is enabled\n");
		for (i = 0; i < IPA_SMMU_CB_MAX; i++) {
			cb = ipa3_get_smmu_ctx(i);
			result = ipa_smmu_cb_probe(cb->dev, i);
			if (result)
				IPAERR("probe failed for cb %d\n", i);
		}
	} else {
		IPADBG("smmu is disabled\n");
	}
	return 0;
}

static irqreturn_t ipa3_smp2p_modem_clk_query_isr(int irq, void *ctxt)
{
	ipa3_freeze_clock_vote_and_notify_modem();

	return IRQ_HANDLED;
}

static int ipa3_smp2p_probe(struct device *dev)
{
	struct device_node *node = dev->of_node;
	int res;
	int irq = 0;

	if (ipa3_ctx == NULL) {
		IPAERR("ipa3_ctx was not initialized\n");
		return -EPROBE_DEFER;
	}
	IPADBG("node->name=%s\n", node->name);
	if (ipa3_ctx->platform_type == IPA_PLAT_TYPE_APQ) {
		IPADBG("Ignore smp2p on APQ platform\n");
		return 0;
	}

	if (strcmp("qcom,smp2p_map_ipa_1_out", node->name) == 0) {
		if (of_find_property(node, "qcom,smem-states", NULL)) {
			ipa3_ctx->smp2p_info.smem_state =
			qcom_smem_state_get(dev, "ipa-smp2p-out",
			&ipa3_ctx->smp2p_info.smem_bit);
			if (IS_ERR(ipa3_ctx->smp2p_info.smem_state)) {
				IPAERR("fail to get smp2p clk resp bit %ld\n",
				PTR_ERR(ipa3_ctx->smp2p_info.smem_state));
				return PTR_ERR(ipa3_ctx->smp2p_info.smem_state);
			}
			IPADBG("smem_bit=%d\n", ipa3_ctx->smp2p_info.smem_bit);
		}
	} else if (strcmp("qcom,smp2p_map_ipa_1_in", node->name) == 0) {
		res = irq = of_irq_get_byname(node, "ipa-smp2p-in");
		if (res < 0) {
			IPADBG("of_irq_get_byname returned %d\n", irq);
			return res;
		}

		ipa3_ctx->smp2p_info.in_base_id = irq;
		IPADBG("smp2p irq#=%d\n", irq);
		res = devm_request_threaded_irq(dev, irq, NULL,
			(irq_handler_t)ipa3_smp2p_modem_clk_query_isr,
			IRQF_TRIGGER_RISING, "ipa_smp2p_clk_vote", dev);
		if (res) {
			IPAERR("fail to register smp2p irq=%d\n", irq);
			return -ENODEV;
		}
	}
	return 0;
}

int ipa3_plat_drv_probe(struct platform_device *pdev_p,
	struct ipa_api_controller *api_ctrl,
	const struct of_device_id *pdrv_match)
{
	int result;
	struct device *dev = &pdev_p->dev;
	struct ipa_smmu_cb_ctx *cb;

	IPADBG("IPA driver probing started\n");
	IPADBG("dev->of_node->name = %s\n", dev->of_node->name);

	if (of_device_is_compatible(dev->of_node, "qcom,ipa-smmu-ap-cb")) {
		if (ipa3_ctx == NULL) {
			IPAERR("ipa3_ctx was not initialized\n");
			return -EPROBE_DEFER;
		}
		cb = ipa3_get_smmu_ctx(IPA_SMMU_CB_AP);
		cb->dev = dev;
		smmu_info.present[IPA_SMMU_CB_AP] = true;

		return 0;
	}

	if (of_device_is_compatible(dev->of_node, "qcom,ipa-smmu-wlan-cb")) {
		if (ipa3_ctx == NULL) {
			IPAERR("ipa3_ctx was not initialized\n");
			return -EPROBE_DEFER;
		}
		cb = ipa3_get_smmu_ctx(IPA_SMMU_CB_WLAN);
		cb->dev = dev;
		smmu_info.present[IPA_SMMU_CB_WLAN] = true;

		return 0;
	}

	if (of_device_is_compatible(dev->of_node, "qcom,ipa-smmu-uc-cb")) {
		if (ipa3_ctx == NULL) {
			IPAERR("ipa3_ctx was not initialized\n");
			return -EPROBE_DEFER;
		}
		cb =  ipa3_get_smmu_ctx(IPA_SMMU_CB_UC);
		cb->dev = dev;
		smmu_info.present[IPA_SMMU_CB_UC] = true;

		return 0;
	}

	if (of_device_is_compatible(dev->of_node,
	    "qcom,smp2p-map-ipa-1-out"))
		return ipa3_smp2p_probe(dev);
	if (of_device_is_compatible(dev->of_node,
	    "qcom,smp2p-map-ipa-1-in"))
		return ipa3_smp2p_probe(dev);

	result = get_ipa_dts_configuration(pdev_p, &ipa3_res);
	if (result) {
		IPAERR("IPA dts parsing failed\n");
		return result;
	}

	result = ipa3_bind_api_controller(ipa3_res.ipa_hw_type, api_ctrl);
	if (result) {
		IPAERR("IPA API binding failed\n");
		return result;
	}

	if (of_property_read_bool(pdev_p->dev.of_node, "qcom,arm-smmu")) {
		if (of_property_read_bool(pdev_p->dev.of_node,
			"qcom,smmu-fast-map"))
			smmu_info.fast_map = true;
		if (of_property_read_bool(pdev_p->dev.of_node,
			"qcom,use-64-bit-dma-mask"))
			smmu_info.use_64_bit_dma_mask = true;
		smmu_info.arm_smmu = true;
	} else if (of_property_read_bool(pdev_p->dev.of_node,
				"qcom,msm-smmu")) {
		IPAERR("Legacy IOMMU not supported\n");
		result = -EOPNOTSUPP;
	} else {
		if (of_property_read_bool(pdev_p->dev.of_node,
			"qcom,use-64-bit-dma-mask")) {
			if (dma_set_mask(&pdev_p->dev, DMA_BIT_MASK(64)) ||
			    dma_set_coherent_mask(&pdev_p->dev,
			    DMA_BIT_MASK(64))) {
				IPAERR("DMA set 64bit mask failed\n");
				return -EOPNOTSUPP;
			}
		} else {
			if (dma_set_mask(&pdev_p->dev, DMA_BIT_MASK(32)) ||
			    dma_set_coherent_mask(&pdev_p->dev,
			    DMA_BIT_MASK(32))) {
				IPAERR("DMA set 32bit mask failed\n");
				return -EOPNOTSUPP;
			}
		}
	}

	/* Proceed to real initialization */
	result = ipa3_pre_init(&ipa3_res, pdev_p);
	if (result) {
		IPAERR("ipa3_init failed\n");
		return result;
	}

	result = of_platform_populate(pdev_p->dev.of_node,
		pdrv_match, NULL, &pdev_p->dev);
	if (result) {
		IPAERR("failed to populate platform\n");
		return result;
	}

	return result;
}

/**
 * ipa3_ap_suspend() - suspend callback for runtime_pm
 * @dev: pointer to device
 *
 * This callback will be invoked by the runtime_pm framework when an AP suspend
 * operation is invoked, usually by pressing a suspend button.
 *
 * Returns -EAGAIN to runtime_pm framework in case IPA is in use by AP.
 * This will postpone the suspend operation until IPA is no longer used by AP.
 */
int ipa3_ap_suspend(struct device *dev)
{
	int i;

	IPADBG("Enter...\n");

	/* In case there is a tx/rx handler in polling mode fail to suspend */
	for (i = 0; i < ipa3_ctx->ipa_num_pipes; i++) {
		if (ipa3_ctx->ep[i].sys &&
			atomic_read(&ipa3_ctx->ep[i].sys->curr_polling_state)) {
			IPAERR("EP %d is in polling state, do not suspend\n",
				i);
			return -EAGAIN;
		}
	}

	if (ipa3_ctx->use_ipa_pm) {
		ipa_pm_deactivate_all_deferred();
	} else {
		/*
		 * Release transport IPA resource without waiting
		 * for inactivity timer
		 */
		atomic_set(&ipa3_ctx->transport_pm.eot_activity, 0);
		ipa3_transport_release_resource(NULL);
	}
	IPADBG("Exit\n");

	return 0;
}

/**
 * ipa3_ap_resume() - resume callback for runtime_pm
 * @dev: pointer to device
 *
 * This callback will be invoked by the runtime_pm framework when an AP resume
 * operation is invoked.
 *
 * Always returns 0 since resume should always succeed.
 */
int ipa3_ap_resume(struct device *dev)
{
	return 0;
}

struct ipa3_context *ipa3_get_ctx(void)
{
	return ipa3_ctx;
}

static void ipa_gsi_notify_cb(struct gsi_per_notify *notify)
{
	/*
	 * These values are reported by hardware. Any error indicates
	 * hardware unexpected state.
	 */
	switch (notify->evt_id) {
	case GSI_PER_EVT_GLOB_ERROR:
		IPAERR("Got GSI_PER_EVT_GLOB_ERROR\n");
		IPAERR("Err_desc = 0x%04x\n", notify->data.err_desc);
		break;
	case GSI_PER_EVT_GLOB_GP1:
		IPAERR("Got GSI_PER_EVT_GLOB_GP1\n");
		BUG();
		break;
	case GSI_PER_EVT_GLOB_GP2:
		IPAERR("Got GSI_PER_EVT_GLOB_GP2\n");
		BUG();
		break;
	case GSI_PER_EVT_GLOB_GP3:
		IPAERR("Got GSI_PER_EVT_GLOB_GP3\n");
		BUG();
		break;
	case GSI_PER_EVT_GENERAL_BREAK_POINT:
		IPAERR("Got GSI_PER_EVT_GENERAL_BREAK_POINT\n");
		break;
	case GSI_PER_EVT_GENERAL_BUS_ERROR:
		IPAERR("Got GSI_PER_EVT_GENERAL_BUS_ERROR\n");
		BUG();
		break;
	case GSI_PER_EVT_GENERAL_CMD_FIFO_OVERFLOW:
		IPAERR("Got GSI_PER_EVT_GENERAL_CMD_FIFO_OVERFLOW\n");
		BUG();
		break;
	case GSI_PER_EVT_GENERAL_MCS_STACK_OVERFLOW:
		IPAERR("Got GSI_PER_EVT_GENERAL_MCS_STACK_OVERFLOW\n");
		BUG();
		break;
	default:
		IPAERR("Received unexpected evt: %d\n",
			notify->evt_id);
		BUG();
	}
}

int ipa3_register_ipa_ready_cb(void (*ipa_ready_cb)(void *), void *user_data)
{
	struct ipa3_ready_cb_info *cb_info = NULL;

	/* check ipa3_ctx existed or not */
	if (!ipa3_ctx) {
		IPADBG("IPA driver haven't initialized\n");
		return -ENXIO;
	}
	mutex_lock(&ipa3_ctx->lock);
	if (ipa3_ctx->ipa_initialization_complete) {
		mutex_unlock(&ipa3_ctx->lock);
		IPADBG("IPA driver finished initialization already\n");
		return -EEXIST;
	}

	cb_info = kmalloc(sizeof(struct ipa3_ready_cb_info), GFP_KERNEL);
	if (!cb_info) {
		mutex_unlock(&ipa3_ctx->lock);
		return -ENOMEM;
	}

	cb_info->ready_cb = ipa_ready_cb;
	cb_info->user_data = user_data;

	list_add_tail(&cb_info->link, &ipa3_ctx->ipa_ready_cb_list);
	mutex_unlock(&ipa3_ctx->lock);

	return 0;
}

int ipa3_iommu_map(struct iommu_domain *domain,
	unsigned long iova, phys_addr_t paddr, size_t size, int prot)
{
	struct ipa_smmu_cb_ctx *ap_cb = ipa3_get_smmu_ctx(IPA_SMMU_CB_AP);
	struct ipa_smmu_cb_ctx *uc_cb = ipa3_get_smmu_ctx(IPA_SMMU_CB_UC);
	struct ipa_smmu_cb_ctx *wlan_cb = ipa3_get_smmu_ctx(IPA_SMMU_CB_WLAN);

	IPADBG_LOW("domain =0x%pK iova 0x%lx\n", domain, iova);
	IPADBG_LOW("paddr =0x%pa size 0x%x\n", &paddr, (u32)size);

	/* make sure no overlapping */
	if (domain == ipa3_get_smmu_domain()) {
		if (iova >= ap_cb->va_start && iova < ap_cb->va_end) {
			IPAERR("iommu AP overlap addr 0x%lx\n", iova);
			ipa_assert();
			return -EFAULT;
		}
		if (ap_cb->is_cache_coherent)
			prot |= IOMMU_CACHE;
	} else if (domain == ipa3_get_wlan_smmu_domain()) {
		/* wlan is one time map */
		if (wlan_cb->is_cache_coherent)
			prot |= IOMMU_CACHE;
	} else if (domain == ipa3_get_uc_smmu_domain()) {
		if (iova >= uc_cb->va_start && iova < uc_cb->va_end) {
			IPAERR("iommu uC overlap addr 0x%lx\n", iova);
			ipa_assert();
			return -EFAULT;
		}
		if (uc_cb->is_cache_coherent)
			prot |= IOMMU_CACHE;
	} else {
		IPAERR("Unexpected domain 0x%pK\n", domain);
		ipa_assert();
		return -EFAULT;
	}
	/*
	 * IOMMU_CACHE is needed in prot to make the entries cachable
	 * if cache coherency is enabled in dtsi.
	 */
	return iommu_map(domain, iova, paddr, size, prot);
}

/**
 * ipa3_get_smmu_params()- Return the ipa3 smmu related params.
 */
int ipa3_get_smmu_params(struct ipa_smmu_in_params *in,
	struct ipa_smmu_out_params *out)
{
	bool is_smmu_enable = 0;

	if (out == NULL || in == NULL) {
		IPAERR("bad parms for Client SMMU out params\n");
		return -EINVAL;
	}

	if (!ipa3_ctx) {
		IPAERR("IPA not yet initialized\n");
		return -EINVAL;
	}

	switch (in->smmu_client) {
	case IPA_SMMU_WLAN_CLIENT:
		if (ipa3_ctx->ipa_wdi3_over_gsi)
			is_smmu_enable =
				!(ipa3_ctx->s1_bypass_arr[IPA_SMMU_CB_AP] |
				ipa3_ctx->s1_bypass_arr[IPA_SMMU_CB_WLAN]);
		else
			is_smmu_enable =
				!(ipa3_ctx->s1_bypass_arr[IPA_SMMU_CB_UC] |
				ipa3_ctx->s1_bypass_arr[IPA_SMMU_CB_WLAN]);
		break;
	case IPA_SMMU_AP_CLIENT:
		is_smmu_enable =
			!(ipa3_ctx->s1_bypass_arr[IPA_SMMU_CB_AP]);
		break;
	default:
		is_smmu_enable = 0;
		IPAERR("Trying to get illegal clients SMMU status");
		return -EINVAL;
	}

	out->smmu_enable = is_smmu_enable;

	return 0;
}

#define MAX_LEN 96

void ipa_pc_qmp_enable(void)
{
	char buf[MAX_LEN] = "{class: bcm, res: ipa_pc, val: 1}";
	struct qmp_pkt pkt;
	int ret = 0;
	struct ipa3_pc_mbox_data *mbox_data = &ipa3_ctx->pc_mbox;

	IPADBG("Enter\n");

	/* prepare the mailbox struct */
	mbox_data->mbox_client.dev = &ipa3_ctx->master_pdev->dev;
	mbox_data->mbox_client.tx_block = true;
	mbox_data->mbox_client.tx_tout = MBOX_TOUT_MS;
	mbox_data->mbox_client.knows_txdone = false;

	mbox_data->mbox = mbox_request_channel(&mbox_data->mbox_client, 0);
	if (IS_ERR(mbox_data->mbox)) {
		ret = PTR_ERR(mbox_data->mbox);
		if (ret != -EPROBE_DEFER)
			IPAERR("mailbox channel request failed, ret=%d\n", ret);

<<<<<<< HEAD
		ipa3_ctx->mbox = NULL;
=======
>>>>>>> b6fbaa1d
		return;
	}

	/* prepare the QMP packet to send */
	pkt.size = MAX_LEN;
	pkt.data = buf;

	/* send the QMP packet to AOP */
	ret = mbox_send_message(mbox_data->mbox, &pkt);
	if (ret < 0)
		IPAERR("qmp message send failed, ret=%d\n", ret);

<<<<<<< HEAD
cleanup:
	if (ipa3_ctx->mbox) {
		mbox_free_channel(ipa3_ctx->mbox);
		ipa3_ctx->mbox = NULL;
=======
	if (mbox_data->mbox) {
		mbox_free_channel(mbox_data->mbox);
		mbox_data->mbox = NULL;
>>>>>>> b6fbaa1d
	}
}

/**************************************************************
 *            PCIe Version
 *************************************************************/

int ipa3_pci_drv_probe(
	struct pci_dev            *pci_dev,
	struct ipa_api_controller *api_ctrl,
	const struct of_device_id *pdrv_match)
{
	int result;
	struct ipa3_plat_drv_res *ipa_drv_res;
	u32 bar0_offset;
	u32 mem_start;
	u32 mem_end;
	uint32_t bits;
	uint32_t ipa_start, gsi_start, intctrl_start;
	struct device *dev;
	static struct platform_device platform_dev;

	if (!pci_dev || !api_ctrl || !pdrv_match) {
		IPAERR(
		    "Bad arg: pci_dev (%pK) and/or api_ctrl (%pK) and/or pdrv_match (%pK)\n",
		    pci_dev, api_ctrl, pdrv_match);
		return -EOPNOTSUPP;
	}

	dev = &(pci_dev->dev);

	IPADBG("IPA PCI driver probing started\n");

	/*
	 * Follow PCI driver flow here.
	 * pci_enable_device:  Enables device and assigns resources
	 * pci_request_region:  Makes BAR0 address region usable
	 */
	result = pci_enable_device(pci_dev);
	if (result < 0) {
		IPAERR("pci_enable_device() failed\n");
		return -EOPNOTSUPP;
	}

	result = pci_request_region(pci_dev, 0, "IPA Memory");
	if (result < 0) {
		IPAERR("pci_request_region() failed\n");
		pci_disable_device(pci_dev);
		return -EOPNOTSUPP;
	}

	/*
	 * When in the PCI/emulation environment, &platform_dev is
	 * passed to get_ipa_dts_configuration(), but is unused, since
	 * all usages of it in the function are replaced by CPP
	 * relative to definitions in ipa_emulation_stubs.h.  Passing
	 * &platform_dev makes code validity tools happy.
	 */
	if (get_ipa_dts_configuration(&platform_dev, &ipa3_res) != 0) {
		IPAERR("get_ipa_dts_configuration() failed\n");
		pci_release_region(pci_dev, 0);
		pci_disable_device(pci_dev);
		return -EOPNOTSUPP;
	}

	ipa_drv_res = &ipa3_res;

	result =
		of_property_read_u32(NULL, "emulator-bar0-offset",
				     &bar0_offset);
	if (result) {
		IPAERR(":get resource failed for emulator-bar0-offset!\n");
		pci_release_region(pci_dev, 0);
		pci_disable_device(pci_dev);
		return -ENODEV;
	}
	IPADBG(":using emulator-bar0-offset 0x%08X\n", bar0_offset);

	ipa_start     = ipa_drv_res->ipa_mem_base;
	gsi_start     = ipa_drv_res->transport_mem_base;
	intctrl_start = ipa_drv_res->emulator_intcntrlr_mem_base;

	/*
	 * Where will we be inerrupted at?
	 */
	ipa_drv_res->emulator_irq = pci_dev->irq;
	IPADBG(
	    "EMULATION PCI_INTERRUPT_PIN(%u)\n",
	    ipa_drv_res->emulator_irq);

	/*
	 * Set the ipa_mem_base to the PCI base address of BAR0
	 */
	mem_start = pci_resource_start(pci_dev, 0);
	mem_end   = pci_resource_end(pci_dev, 0);

	IPADBG("PCI START                = 0x%x\n", mem_start);
	IPADBG("PCI END                  = 0x%x\n", mem_end);

	ipa_drv_res->ipa_mem_base = mem_start + bar0_offset;

	smmu_info.ipa_base = ipa_drv_res->ipa_mem_base;
	smmu_info.ipa_size = ipa_drv_res->ipa_mem_size;

	ipa_drv_res->transport_mem_base =
	    ipa_drv_res->ipa_mem_base + (gsi_start - ipa_start);

	ipa_drv_res->emulator_intcntrlr_mem_base =
	    ipa_drv_res->ipa_mem_base + (intctrl_start - ipa_start);

	IPADBG("ipa_mem_base                = 0x%x\n",
	       ipa_drv_res->ipa_mem_base);
	IPADBG("ipa_mem_size                = 0x%x\n",
	       ipa_drv_res->ipa_mem_size);

	IPADBG("transport_mem_base          = 0x%x\n",
	       ipa_drv_res->transport_mem_base);
	IPADBG("transport_mem_size          = 0x%x\n",
	       ipa_drv_res->transport_mem_size);

	IPADBG("emulator_intcntrlr_mem_base = 0x%x\n",
	       ipa_drv_res->emulator_intcntrlr_mem_base);
	IPADBG("emulator_intcntrlr_mem_size = 0x%x\n",
	       ipa_drv_res->emulator_intcntrlr_mem_size);

	result = ipa3_bind_api_controller(ipa_drv_res->ipa_hw_type, api_ctrl);
	if (result != 0) {
		IPAERR("ipa3_bind_api_controller() failed\n");
		pci_release_region(pci_dev, 0);
		pci_disable_device(pci_dev);
		return result;
	}

	bits = (ipa_drv_res->use_64_bit_dma_mask) ? 64 : 32;

	if (dma_set_mask(dev, DMA_BIT_MASK(bits)) != 0) {
		IPAERR("dma_set_mask(%pK, %u) failed\n", dev, bits);
		pci_release_region(pci_dev, 0);
		pci_disable_device(pci_dev);
		return -EOPNOTSUPP;
	}

	if (dma_set_coherent_mask(dev, DMA_BIT_MASK(bits)) != 0) {
		IPAERR("dma_set_coherent_mask(%pK, %u) failed\n", dev, bits);
		pci_release_region(pci_dev, 0);
		pci_disable_device(pci_dev);
		return -EOPNOTSUPP;
	}

	pci_set_master(pci_dev);

	memset(&platform_dev, 0, sizeof(platform_dev));
	platform_dev.dev = *dev;

	/* Proceed to real initialization */
	result = ipa3_pre_init(&ipa3_res, &platform_dev);
	if (result) {
		IPAERR("ipa3_init failed\n");
		pci_clear_master(pci_dev);
		pci_release_region(pci_dev, 0);
		pci_disable_device(pci_dev);
		return result;
	}

	return result;
}

/*
 * The following returns transport register memory location and
 * size...
 */
int ipa3_get_transport_info(
	phys_addr_t *phys_addr_ptr,
	unsigned long *size_ptr)
{
	if (!phys_addr_ptr || !size_ptr) {
		IPAERR("Bad arg: phys_addr_ptr(%pK) and/or size_ptr(%pK)\n",
		       phys_addr_ptr, size_ptr);
		return -EINVAL;
	}

	*phys_addr_ptr = ipa3_res.transport_mem_base;
	*size_ptr      = ipa3_res.transport_mem_size;

	return 0;
}
EXPORT_SYMBOL(ipa3_get_transport_info);

static uint emulation_type = IPA_HW_v4_0;

/*
 * The following returns emulation type...
 */
uint ipa3_get_emulation_type(void)
{
	return emulation_type;
}

MODULE_LICENSE("GPL v2");
MODULE_DESCRIPTION("IPA HW device driver");

/*
 * Module parameter. Invoke as follows:
 *     insmod ipat.ko emulation_type=[13|14|17|...|N]
 * Examples:
 *   insmod ipat.ko emulation_type=13 # for IPA 3.5.1
 *   insmod ipat.ko emulation_type=14 # for IPA 4.0
 *   insmod ipat.ko emulation_type=17 # for IPA 4.5
 *
 * NOTE: The emulation_type values need to come from: enum ipa_hw_type
 *
 */

module_param(emulation_type, uint, 0000);
MODULE_PARM_DESC(
	emulation_type,
	"emulation_type=N N can be 13 for IPA 3.5.1, 14 for IPA 4.0, 17 for IPA 4.5");<|MERGE_RESOLUTION|>--- conflicted
+++ resolved
@@ -3422,21 +3422,9 @@
 		ipa3_q6_pipe_delay(false);
 		ipa3_set_reset_client_prod_pipe_delay(true,
 			IPA_CLIENT_USB_PROD);
-<<<<<<< HEAD
-		if (ipa3_ctx->ipa_config_is_mhi)
-			ipa3_set_reset_client_prod_pipe_delay(true,
-				IPA_CLIENT_MHI_PROD);
 	} else {
 		ipa3_start_stop_client_prod_gsi_chnl(IPA_CLIENT_USB_PROD,
 						false);
-		if (ipa3_ctx->ipa_config_is_mhi)
-			ipa3_start_stop_client_prod_gsi_chnl(
-					IPA_CLIENT_MHI_PROD, false);
-=======
-	} else {
-		ipa3_start_stop_client_prod_gsi_chnl(IPA_CLIENT_USB_PROD,
-						false);
->>>>>>> b6fbaa1d
 	}
 
 	IPA_ACTIVE_CLIENTS_DEC_SIMPLE();
@@ -3500,8 +3488,6 @@
 	IPADBG_LOW("Exit with success\n");
 }
 
-<<<<<<< HEAD
-=======
 /**
  * ipa3_q6_pre_powerup_cleanup() - A cleanup routine for pheripheral
  * configuration in IPA HW. This is performed in case of SSR.
@@ -3523,7 +3509,6 @@
 	IPADBG_LOW("Exit with success\n");
 }
 
->>>>>>> b6fbaa1d
 /*
  * ipa3_client_prod_post_shutdown_cleanup () - As part of this function
  * set end point delay client producer pipes and starting corresponding
@@ -3540,15 +3525,6 @@
 				IPA_CLIENT_USB_PROD);
 	ipa3_start_stop_client_prod_gsi_chnl(IPA_CLIENT_USB_PROD, true);
 
-<<<<<<< HEAD
-	if (ipa3_ctx->ipa_config_is_mhi) {
-		ipa3_set_reset_client_prod_pipe_delay(true,
-						IPA_CLIENT_MHI_PROD);
-		ipa3_start_stop_client_prod_gsi_chnl(IPA_CLIENT_MHI_PROD, true);
-	}
-
-=======
->>>>>>> b6fbaa1d
 	IPA_ACTIVE_CLIENTS_DEC_SIMPLE();
 	IPADBG_LOW("Exit with success\n");
 }
@@ -4513,10 +4489,6 @@
 	if (msm_bus_scale_client_update_request(ipa3_ctx->ipa_bus_hdl,
 	    ipa3_get_bus_vote()))
 		WARN(1, "bus scaling failed");
-<<<<<<< HEAD
-	atomic_set(&ipa3_ctx->ipa_clk_vote, 1);
-=======
->>>>>>> b6fbaa1d
 	ipa3_ctx->ctrl->ipa3_enable_clks();
 	atomic_set(&ipa3_ctx->ipa_clk_vote, 1);
 }
@@ -4727,11 +4699,7 @@
 	ipa3_suspend_apps_pipes(false);
 	atomic_inc(&ipa3_ctx->ipa3_active_clients.cnt);
 	if (!ipa3_uc_state_check() &&
-<<<<<<< HEAD
-		(ipa3_ctx->ipa_hw_type >= IPA_HW_v4_1)) {
-=======
 		(ipa3_ctx->ipa_hw_type == IPA_HW_v4_1)) {
->>>>>>> b6fbaa1d
 		ipa3_read_mailbox_17(IPA_PC_RESTORE_CONTEXT_STATUS_SUCCESS);
 		/* assert if intset = 0 */
 		if (ipa3_ctx->gsi_chk_intset_value == 0) {
@@ -5899,12 +5867,8 @@
 	IPA_ACTIVE_CLIENTS_DEC_SIMPLE();
 
 	if (result) {
-<<<<<<< HEAD
-		IPAERR("IPA FW loading process has failed\n");
-=======
 		IPAERR("IPA FW loading process has failed result=%d\n",
 			result);
->>>>>>> b6fbaa1d
 		ipa_assert();
 		return;
 	}
@@ -6242,9 +6206,6 @@
 	ipa3_ctx->mhi_evid_limits[1] = resource_p->mhi_evid_limits[1];
 	ipa3_ctx->uc_mailbox17_chk = 0;
 	ipa3_ctx->uc_mailbox17_mismatch = 0;
-<<<<<<< HEAD
-	ipa3_ctx->ipa_endp_delay_wa = resource_p->ipa_endp_delay_wa;
-=======
 	ipa3_ctx->entire_ipa_block_size = resource_p->entire_ipa_block_size;
 	ipa3_ctx->do_register_collection_on_crash =
 	    resource_p->do_register_collection_on_crash;
@@ -6278,7 +6239,6 @@
 		IPADBG("secure debug disabled\n");
 		ipa3_ctx->do_testbus_collection_on_crash = false;
 	}
->>>>>>> b6fbaa1d
 
 	WARN(ipa3_ctx->ipa3_hw_mode != IPA_HW_MODE_NORMAL,
 		"Non NORMAL IPA HW mode, is this emulation platform ?");
@@ -7004,8 +6964,6 @@
 	IPADBG(": endppoint delay wa = %s\n",
 			ipa_drv_res->ipa_endp_delay_wa
 			? "True" : "False");
-<<<<<<< HEAD
-=======
 
 	ipa_drv_res->ipa_wdi3_over_gsi =
 			of_property_read_bool(pdev->dev.of_node,
@@ -7013,7 +6971,6 @@
 	IPADBG(": WDI-3.0 over gsi= %s\n",
 			ipa_drv_res->ipa_wdi3_over_gsi
 			? "True" : "False");
->>>>>>> b6fbaa1d
 
 	ipa_drv_res->ipa_wdi2 =
 			of_property_read_bool(pdev->dev.of_node,
@@ -7540,11 +7497,7 @@
 		iova_p, pa_p, size_p);
 
 	if (ipa3_ctx->ipa_hw_type == IPA_HW_v4_1) {
-<<<<<<< HEAD
-		IPADBG("mapping 0x%lx to 0x%pa size %d\n",
-=======
 		IPADBG_LOW("mapping 0x%lx to 0x%pa size %d\n",
->>>>>>> b6fbaa1d
 			iova_p, &pa_p, size_p);
 		ipa3_iommu_map(cb->mapping->domain,
 			iova_p, pa_p, size_p,
@@ -8206,10 +8159,6 @@
 		if (ret != -EPROBE_DEFER)
 			IPAERR("mailbox channel request failed, ret=%d\n", ret);
 
-<<<<<<< HEAD
-		ipa3_ctx->mbox = NULL;
-=======
->>>>>>> b6fbaa1d
 		return;
 	}
 
@@ -8222,16 +8171,9 @@
 	if (ret < 0)
 		IPAERR("qmp message send failed, ret=%d\n", ret);
 
-<<<<<<< HEAD
-cleanup:
-	if (ipa3_ctx->mbox) {
-		mbox_free_channel(ipa3_ctx->mbox);
-		ipa3_ctx->mbox = NULL;
-=======
 	if (mbox_data->mbox) {
 		mbox_free_channel(mbox_data->mbox);
 		mbox_data->mbox = NULL;
->>>>>>> b6fbaa1d
 	}
 }
 
