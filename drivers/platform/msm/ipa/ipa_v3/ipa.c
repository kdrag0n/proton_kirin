--- conflicted
+++ resolved
@@ -1880,14 +1880,10 @@
 		memset(&nat_del, 0, sizeof(nat_del));
 		nat_del.table_index = 0;
 		retval = ipa3_nat_del_cmd(&nat_del);
-<<<<<<< HEAD
-		retval = ipa3_clean_modem_rule();
-=======
 		if (ipa3_ctx->platform_type == IPA_PLAT_TYPE_APQ)
 			retval = ipa3_clean_mhip_dl_rule();
 		else
 			retval = ipa3_clean_modem_rule();
->>>>>>> 824a5636
 		ipa3_counter_id_remove_all();
 		break;
 
@@ -2538,7 +2534,6 @@
 		}
 		ipa3_counter_remove_hdl(hdl);
 		break;
-<<<<<<< HEAD
 
 	case IPA_IOC_FNR_COUNTER_QUERY:
 		if (copy_from_user(header, (const void __user *)arg,
@@ -2628,97 +2623,6 @@
 		}
 		break;
 
-=======
-
-	case IPA_IOC_FNR_COUNTER_QUERY:
-		if (copy_from_user(header, (const void __user *)arg,
-			sizeof(struct ipa_ioc_flt_rt_query))) {
-			IPAERR_RL("copy_from_user fails\n");
-			retval = -EFAULT;
-			break;
-		}
-		pre_entry =
-			((struct ipa_ioc_flt_rt_query *)
-			header)->end_id - ((struct ipa_ioc_flt_rt_query *)
-			header)->start_id + 1;
-		if (pre_entry <= 0 || pre_entry > IPA_MAX_FLT_RT_CNT_INDEX) {
-			IPAERR("IPA_IOC_FNR_COUNTER_QUERY failed: num %d\n",
-				pre_entry);
-			retval = -EFAULT;
-			break;
-		}
-		if (((struct ipa_ioc_flt_rt_query *)header)->stats_size
-			> sizeof(struct ipa_flt_rt_stats)) {
-			IPAERR_RL("unexpected stats_size %d\n",
-			((struct ipa_ioc_flt_rt_query *)header)->stats_size);
-			retval = -EFAULT;
-			break;
-		};
-		/* user payload size */
-		usr_pyld_sz = ((struct ipa_ioc_flt_rt_query *)
-			header)->stats_size * pre_entry;
-		/* actual payload structure size in kernel */
-		pyld_sz = sizeof(struct ipa_flt_rt_stats) * pre_entry;
-		uptr = ((struct ipa_ioc_flt_rt_query *)
-			header)->stats;
-		if (unlikely(!uptr)) {
-			IPAERR_RL("unexpected NULL rules\n");
-			retval = -EFAULT;
-			break;
-		}
-		/* alloc param with same payload size as user payload */
-		param = kzalloc(usr_pyld_sz, GFP_KERNEL);
-		if (!param) {
-			IPAERR_RL("kzalloc fails\n");
-			retval = -ENOMEM;
-			break;
-		}
-		if (copy_from_user(param, (const void __user *)uptr,
-			usr_pyld_sz)) {
-			IPAERR_RL("copy_from_user fails\n");
-			retval = -EFAULT;
-			break;
-		}
-		/* alloc kernel pointer with actual payload size */
-		kptr = kzalloc(pyld_sz, GFP_KERNEL);
-		if (!kptr) {
-			IPAERR_RL("kzalloc fails\n");
-			retval = -ENOMEM;
-			break;
-		}
-		for (i = 0; i < pre_entry; i++)
-			memcpy(kptr + i * sizeof(struct ipa_flt_rt_stats),
-				(void *)param + i *
-				((struct ipa_ioc_flt_rt_query *)
-				header)->stats_size,
-				((struct ipa_ioc_flt_rt_query *)
-				header)->stats_size);
-		/* modify the rule pointer to the kernel pointer */
-		((struct ipa_ioc_flt_rt_query *)
-			header)->stats = (uintptr_t)kptr;
-		retval = ipa_get_flt_rt_stats
-			((struct ipa_ioc_flt_rt_query *)header);
-		if (retval < 0) {
-			IPAERR("ipa_get_flt_rt_stats failed\n");
-			retval = -EFAULT;
-			break;
-		}
-		for (i = 0; i < pre_entry; i++)
-			memcpy((void *)param + i *
-				((struct ipa_ioc_flt_rt_query *)
-				header)->stats_size,
-				kptr + i * sizeof(struct ipa_flt_rt_stats),
-				((struct ipa_ioc_flt_rt_query *)
-				header)->stats_size);
-		if (copy_to_user((void __user *)uptr, param,
-			usr_pyld_sz)) {
-			IPAERR_RL("copy_to_user fails\n");
-			retval = -EFAULT;
-			break;
-		}
-		break;
-
->>>>>>> 824a5636
 	case IPA_IOC_WIGIG_FST_SWITCH:
 		IPADBG("Got IPA_IOCTL_WIGIG_FST_SWITCH\n");
 		if (copy_from_user(&fst_switch, (const void __user *)arg,
