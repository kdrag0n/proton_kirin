/* Copyright (c) 2012-2019, The Linux Foundation. All rights reserved.
 *
 * This program is free software; you can redistribute it and/or modify
 * it under the terms of the GNU General Public License version 2 and
 * only version 2 as published by the Free Software Foundation.
 *
 * This program is distributed in the hope that it will be useful,
 * but WITHOUT ANY WARRANTY; without even the implied warranty of
 * MERCHANTABILITY or FITNESS FOR A PARTICULAR PURPOSE.  See the
 * GNU General Public License for more details.
 */

#include <net/ip.h>
#include <linux/genalloc.h>	/* gen_pool_alloc() */
#include <linux/io.h>
#include <linux/ratelimit.h>
#include <linux/msm-bus.h>
#include <linux/msm-bus-board.h>
#include <linux/msm_gsi.h>
#include <linux/elf.h>
#include "ipa_i.h"
#include "ipahal/ipahal.h"
#include "ipahal/ipahal_fltrt.h"
#include "ipahal/ipahal_hw_stats.h"
#include "../ipa_rm_i.h"

/*
 * The following for adding code (ie. for EMULATION) not found on x86.
 */
#if defined(CONFIG_IPA_EMULATION)
# include "ipa_emulation_stubs.h"
#endif

#define IPA_V3_0_CLK_RATE_SVS2 (37.5 * 1000 * 1000UL)
#define IPA_V3_0_CLK_RATE_SVS (75 * 1000 * 1000UL)
#define IPA_V3_0_CLK_RATE_NOMINAL (150 * 1000 * 1000UL)
#define IPA_V3_0_CLK_RATE_TURBO (200 * 1000 * 1000UL)

#define IPA_V3_5_CLK_RATE_SVS2 (100 * 1000 * 1000UL)
#define IPA_V3_5_CLK_RATE_SVS (200 * 1000 * 1000UL)
#define IPA_V3_5_CLK_RATE_NOMINAL (400 * 1000 * 1000UL)
#define IPA_V3_5_CLK_RATE_TURBO (42640 * 10 * 1000UL)

#define IPA_V4_0_CLK_RATE_SVS2 (60 * 1000 * 1000UL)
#define IPA_V4_0_CLK_RATE_SVS (125 * 1000 * 1000UL)
#define IPA_V4_0_CLK_RATE_NOMINAL (220 * 1000 * 1000UL)
#define IPA_V4_0_CLK_RATE_TURBO (250 * 1000 * 1000UL)

#define IPA_V4_2_CLK_RATE_SVS2 (50 * 1000 * 1000UL)
#define IPA_V4_2_CLK_RATE_SVS (100 * 1000 * 1000UL)
#define IPA_V4_2_CLK_RATE_NOMINAL (201 * 1000 * 1000UL)
#define IPA_V4_2_CLK_RATE_TURBO (240 * 1000 * 1000UL)

#define IPA_V3_0_MAX_HOLB_TMR_VAL (4294967296 - 1)

#define IPA_V3_0_BW_THRESHOLD_TURBO_MBPS (1000)
#define IPA_V3_0_BW_THRESHOLD_NOMINAL_MBPS (600)
#define IPA_V3_0_BW_THRESHOLD_SVS_MBPS (310)

#define IPA_ENDP_INIT_HDR_METADATA_n_MUX_ID_BMASK 0xFF0000
#define IPA_ENDP_INIT_HDR_METADATA_n_MUX_ID_SHFT 0x10

/* Max pipes + ICs for TAG process */
#define IPA_TAG_MAX_DESC (IPA3_MAX_NUM_PIPES + 6)

#define IPA_TAG_SLEEP_MIN_USEC (1000)
#define IPA_TAG_SLEEP_MAX_USEC (2000)
#define IPA_FORCE_CLOSE_TAG_PROCESS_TIMEOUT (10 * HZ)
#define IPA_BCR_REG_VAL_v3_0 (0x00000001)
#define IPA_BCR_REG_VAL_v3_5 (0x0000003B)
#define IPA_BCR_REG_VAL_v4_0 (0x00000039)
#define IPA_BCR_REG_VAL_v4_2 (0x00000000)
#define IPA_AGGR_GRAN_MIN (1)
#define IPA_AGGR_GRAN_MAX (32)
#define IPA_EOT_COAL_GRAN_MIN (1)
#define IPA_EOT_COAL_GRAN_MAX (16)

#define IPA_FILT_ROUT_HASH_REG_VAL_v4_2 (0x00000000)
#define IPA_DMA_TASK_FOR_GSI_TIMEOUT_MSEC (15)

#define IPA_AGGR_BYTE_LIMIT (\
		IPA_ENDP_INIT_AGGR_N_AGGR_BYTE_LIMIT_BMSK >> \
		IPA_ENDP_INIT_AGGR_N_AGGR_BYTE_LIMIT_SHFT)
#define IPA_AGGR_PKT_LIMIT (\
		IPA_ENDP_INIT_AGGR_n_AGGR_PKT_LIMIT_BMSK >> \
		IPA_ENDP_INIT_AGGR_n_AGGR_PKT_LIMIT_SHFT)

/* In IPAv3 only endpoints 0-3 can be configured to deaggregation */
#define IPA_EP_SUPPORTS_DEAGGR(idx) ((idx) >= 0 && (idx) <= 3)

#define IPA_TAG_TIMER_TIMESTAMP_SHFT (14) /* ~0.8msec */
#define IPA_NAT_TIMER_TIMESTAMP_SHFT (24) /* ~0.8sec */

/*
 * Units of time per a specific granularity
 * The limitation based on H/W HOLB/AGGR time limit field width
 */
#define IPA_TIMER_SCALED_TIME_LIMIT 31

/* HPS, DPS sequencers Types*/

/* DMA Only */
#define IPA_DPS_HPS_SEQ_TYPE_DMA_ONLY  0x00000000
/* DMA + decipher */
#define IPA_DPS_HPS_SEQ_TYPE_DMA_DEC 0x00000011
/* Packet Processing + no decipher + uCP (for Ethernet Bridging) */
#define IPA_DPS_HPS_SEQ_TYPE_PKT_PROCESS_NO_DEC_UCP 0x00000002
/* Packet Processing + decipher + uCP */
#define IPA_DPS_HPS_SEQ_TYPE_PKT_PROCESS_DEC_UCP 0x00000013
/* Packet Processing + no decipher + no uCP */
#define IPA_DPS_HPS_SEQ_TYPE_PKT_PROCESS_NO_DEC_NO_UCP 0x00000006
/* Packet Processing + decipher + no uCP */
#define IPA_DPS_HPS_SEQ_TYPE_PKT_PROCESS_DEC_NO_UCP 0x00000017
/* 2 Packet Processing pass + no decipher + uCP */
#define IPA_DPS_HPS_SEQ_TYPE_2ND_PKT_PROCESS_PASS_NO_DEC_UCP 0x00000004
/* 2 Packet Processing pass + decipher + uCP */
#define IPA_DPS_HPS_SEQ_TYPE_2ND_PKT_PROCESS_PASS_DEC_UCP 0x00000015
/* 2 Packet Processing pass + no decipher + uCP + HPS REP DMA Parser. */
#define IPA_DPS_HPS_REP_SEQ_TYPE_2PKT_PROC_PASS_NO_DEC_UCP_DMAP 0x00000804
/* Packet Processing + no decipher + no uCP + HPS REP DMA Parser.*/
#define IPA_DPS_HPS_REP_SEQ_TYPE_PKT_PROCESS_NO_DEC_NO_UCP_DMAP 0x00000806
/* COMP/DECOMP */
#define IPA_DPS_HPS_SEQ_TYPE_DMA_COMP_DECOMP 0x00000020
/* 2 Packet Processing + no decipher + 2 uCP */
#define IPA_DPS_HPS_SEQ_TYPE_2ND_PKT_PROCESS_PASS_NO_DEC_2ND_UCP 0x0000000a
/* 2 Packet Processing + decipher + 2 uCP */
#define IPA_DPS_HPS_SEQ_TYPE_2ND_PKT_PROCESS_PASS_DEC_2ND_UCP 0x0000001b
/* 3 Packet Processing + no decipher + 2 uCP */
#define IPA_DPS_HPS_SEQ_TYPE_3RD_PKT_PROCESS_PASS_NO_DEC_2ND_UCP 0x0000000c
/* 3 Packet Processing + decipher + 2 uCP */
#define IPA_DPS_HPS_SEQ_TYPE_3RD_PKT_PROCESS_PASS_DEC_2ND_UCP 0x0000001d
/* 2 Packet Processing + no decipher + 2 uCP + HPS REP DMA Parser */
#define IPA_DPS_HPS_SEQ_TYPE_2ND_PKT_PROCESS_PASS_NO_DEC_2ND_UCP_DMAP 0x0000080a
/* 3 Packet Processing + no decipher + 2 uCP + HPS REP DMA Parser */
#define IPA_DPS_HPS_SEQ_TYPE_3RD_PKT_PROCESS_PASS_NO_DEC_2ND_UCP_DMAP 0x0000080c
/* Invalid sequencer type */
#define IPA_DPS_HPS_SEQ_TYPE_INVALID 0xFFFFFFFF

#define IPA_DPS_HPS_SEQ_TYPE_IS_DMA(seq_type) \
	(seq_type == IPA_DPS_HPS_SEQ_TYPE_DMA_ONLY || \
	seq_type == IPA_DPS_HPS_SEQ_TYPE_DMA_DEC || \
	seq_type == IPA_DPS_HPS_SEQ_TYPE_DMA_COMP_DECOMP)


/* Resource Group index*/
#define IPA_v3_0_GROUP_UL		(0)
#define IPA_v3_0_GROUP_DL		(1)
#define IPA_v3_0_GROUP_DPL		IPA_v3_0_GROUP_DL
#define IPA_v3_0_GROUP_DIAG		(2)
#define IPA_v3_0_GROUP_DMA		(3)
#define IPA_v3_0_GROUP_IMM_CMD		IPA_v3_0_GROUP_UL
#define IPA_v3_0_GROUP_Q6ZIP		(4)
#define IPA_v3_0_GROUP_Q6ZIP_GENERAL	IPA_v3_0_GROUP_Q6ZIP
#define IPA_v3_0_GROUP_UC_RX_Q		(5)
#define IPA_v3_0_GROUP_Q6ZIP_ENGINE	IPA_v3_0_GROUP_UC_RX_Q
#define IPA_v3_0_GROUP_MAX		(6)

#define IPA_v3_5_GROUP_LWA_DL		(0) /* currently not used */
#define IPA_v3_5_MHI_GROUP_PCIE	IPA_v3_5_GROUP_LWA_DL
#define IPA_v3_5_GROUP_UL_DL		(1)
#define IPA_v3_5_MHI_GROUP_DDR		IPA_v3_5_GROUP_UL_DL
#define IPA_v3_5_MHI_GROUP_DMA		(2)
#define IPA_v3_5_GROUP_UC_RX_Q		(3) /* currently not used */
#define IPA_v3_5_SRC_GROUP_MAX		(4)
#define IPA_v3_5_DST_GROUP_MAX		(3)

#define IPA_v4_0_GROUP_LWA_DL		(0)
#define IPA_v4_0_MHI_GROUP_PCIE		(0)
#define IPA_v4_0_ETHERNET		(0)
#define IPA_v4_0_GROUP_UL_DL		(1)
#define IPA_v4_0_MHI_GROUP_DDR		(1)
#define IPA_v4_0_MHI_GROUP_DMA		(2)
#define IPA_v4_0_GROUP_UC_RX_Q		(3)
#define IPA_v4_0_SRC_GROUP_MAX		(4)
#define IPA_v4_0_DST_GROUP_MAX		(4)

#define IPA_v4_2_GROUP_UL_DL		(0)
#define IPA_v4_2_SRC_GROUP_MAX		(1)
#define IPA_v4_2_DST_GROUP_MAX		(1)

#define IPA_v4_5_MHI_GROUP_PCIE		(0)
#define IPA_v4_5_GROUP_UL_DL		(1)
#define IPA_v4_5_MHI_GROUP_DDR		(1)
#define IPA_v4_5_MHI_GROUP_DMA		(2)
#define IPA_v4_5_MHI_GROUP_QDSS		(3)
#define IPA_v4_5_GROUP_UC_RX_Q		(4)
#define IPA_v4_5_SRC_GROUP_MAX		(5)
#define IPA_v4_5_DST_GROUP_MAX		(5)

#define IPA_GROUP_MAX IPA_v3_0_GROUP_MAX

enum ipa_rsrc_grp_type_src {
	IPA_v3_0_RSRC_GRP_TYPE_SRC_PKT_CONTEXTS,
	IPA_v3_0_RSRC_GRP_TYPE_SRC_HDR_SECTORS,
	IPA_v3_0_RSRC_GRP_TYPE_SRC_HDRI1_BUFFER,
	IPA_v3_0_RSRC_GRP_TYPE_SRS_DESCRIPTOR_LISTS,
	IPA_v3_0_RSRC_GRP_TYPE_SRC_DESCRIPTOR_BUFF,
	IPA_v3_0_RSRC_GRP_TYPE_SRC_HDRI2_BUFFERS,
	IPA_v3_0_RSRC_GRP_TYPE_SRC_HPS_DMARS,
	IPA_v3_0_RSRC_GRP_TYPE_SRC_ACK_ENTRIES,
	IPA_v3_0_RSRC_GRP_TYPE_SRC_MAX,

	IPA_v3_5_RSRC_GRP_TYPE_SRC_PKT_CONTEXTS = 0,
	IPA_v3_5_RSRC_GRP_TYPE_SRS_DESCRIPTOR_LISTS,
	IPA_v3_5_RSRC_GRP_TYPE_SRC_DESCRIPTOR_BUFF,
	IPA_v3_5_RSRC_GRP_TYPE_SRC_HPS_DMARS,
	IPA_v3_5_RSRC_GRP_TYPE_SRC_ACK_ENTRIES,
	IPA_v3_5_RSRC_GRP_TYPE_SRC_MAX,

	IPA_v4_0_RSRC_GRP_TYPE_SRC_PKT_CONTEXTS = 0,
	IPA_v4_0_RSRC_GRP_TYPE_SRS_DESCRIPTOR_LISTS,
	IPA_v4_0_RSRC_GRP_TYPE_SRC_DESCRIPTOR_BUFF,
	IPA_v4_0_RSRC_GRP_TYPE_SRC_HPS_DMARS,
	IPA_v4_0_RSRC_GRP_TYPE_SRC_ACK_ENTRIES,
	IPA_v4_0_RSRC_GRP_TYPE_SRC_MAX
};

#define IPA_RSRC_GRP_TYPE_SRC_MAX IPA_v3_0_RSRC_GRP_TYPE_SRC_MAX

enum ipa_rsrc_grp_type_dst {
	IPA_v3_0_RSRC_GRP_TYPE_DST_DATA_SECTORS,
	IPA_v3_0_RSRC_GRP_TYPE_DST_DATA_SECTOR_LISTS,
	IPA_v3_0_RSRC_GRP_TYPE_DST_DPS_DMARS,
	IPA_v3_0_RSRC_GRP_TYPE_DST_MAX,

	IPA_v3_5_RSRC_GRP_TYPE_DST_DATA_SECTORS = 0,
	IPA_v3_5_RSRC_GRP_TYPE_DST_DPS_DMARS,
	IPA_v3_5_RSRC_GRP_TYPE_DST_MAX,

	IPA_v4_0_RSRC_GRP_TYPE_DST_DATA_SECTORS = 0,
	IPA_v4_0_RSRC_GRP_TYPE_DST_DPS_DMARS,
	IPA_v4_0_RSRC_GRP_TYPE_DST_MAX,
};
#define IPA_RSRC_GRP_TYPE_DST_MAX IPA_v3_0_RSRC_GRP_TYPE_DST_MAX

enum ipa_rsrc_grp_type_rx {
	IPA_RSRC_GRP_TYPE_RX_HPS_CMDQ,
	IPA_RSRC_GRP_TYPE_RX_MAX
};

enum ipa_rsrc_grp_rx_hps_weight_config {
	IPA_RSRC_GRP_TYPE_RX_HPS_WEIGHT_CONFIG,
	IPA_RSRC_GRP_TYPE_RX_HPS_WEIGHT_MAX
};

struct rsrc_min_max {
	u32 min;
	u32 max;
};

enum ipa_ver {
	IPA_3_0,
	IPA_3_5,
	IPA_3_5_MHI,
	IPA_3_5_1,
	IPA_4_0,
	IPA_4_0_MHI,
	IPA_4_1,
	IPA_4_1_APQ,
	IPA_4_2,
	IPA_4_5,
	IPA_4_5_MHI,
	IPA_4_5_APQ,
	IPA_VER_MAX,
};


static const struct rsrc_min_max ipa3_rsrc_src_grp_config
	[IPA_VER_MAX][IPA_RSRC_GRP_TYPE_SRC_MAX][IPA_GROUP_MAX] = {
	[IPA_3_0] = {
		/* UL	DL	DIAG	DMA	Not Used	uC Rx */
		[IPA_v3_0_RSRC_GRP_TYPE_SRC_PKT_CONTEXTS] = {
		{3, 255}, {3, 255}, {1, 255}, {1, 255}, {1, 255}, {2, 255} },
		[IPA_v3_0_RSRC_GRP_TYPE_SRC_HDR_SECTORS] = {
		{0, 255}, {0, 255}, {0, 255}, {0, 255}, {0, 255}, {0, 255} },
		[IPA_v3_0_RSRC_GRP_TYPE_SRC_HDRI1_BUFFER] = {
		{0, 255}, {0, 255}, {0, 255}, {0, 255}, {0, 255}, {0, 255} },
		[IPA_v3_0_RSRC_GRP_TYPE_SRS_DESCRIPTOR_LISTS] = {
		{14, 14}, {16, 16}, {5, 5}, {5, 5},  {0, 0}, {8, 8} },
		[IPA_v3_0_RSRC_GRP_TYPE_SRC_DESCRIPTOR_BUFF] = {
		{19, 19}, {26, 26}, {3, 3}, {7, 7}, {0, 0}, {8, 8} },
		[IPA_v3_0_RSRC_GRP_TYPE_SRC_HDRI2_BUFFERS] = {
		{0, 255}, {0, 255}, {0, 255}, {0, 255}, {0, 255}, {0, 255} },
		[IPA_v3_0_RSRC_GRP_TYPE_SRC_HPS_DMARS] = {
		{0, 255}, {0, 255}, {0, 255}, {0, 255}, {0, 255}, {0, 255} },
		[IPA_v3_0_RSRC_GRP_TYPE_SRC_ACK_ENTRIES] = {
		{14, 14}, {16, 16}, {5, 5}, {5, 5}, {0, 0}, {8, 8} },
	},
	[IPA_3_5] = {
		/* LWA_DL  UL_DL    unused  UC_RX_Q, other are invalid */
		[IPA_v3_5_RSRC_GRP_TYPE_SRC_PKT_CONTEXTS] = {
		{0, 0}, {1, 255}, {0, 0}, {1, 255}, {0, 0}, {0, 0} },
		[IPA_v3_5_RSRC_GRP_TYPE_SRS_DESCRIPTOR_LISTS] = {
		{0, 0}, {10, 10}, {0, 0}, {8, 8}, {0, 0}, {0, 0} },
		[IPA_v3_5_RSRC_GRP_TYPE_SRC_DESCRIPTOR_BUFF] = {
		{0, 0}, {14, 14}, {0, 0}, {8, 8}, {0, 0}, {0, 0} },
		[IPA_v3_5_RSRC_GRP_TYPE_SRC_HPS_DMARS] = {
		{0, 255}, {0, 255}, {0, 255}, {0, 255},  {0, 0}, {0, 0} },
		[IPA_v3_5_RSRC_GRP_TYPE_SRC_ACK_ENTRIES] = {
		{0, 0}, {20, 20}, {0, 0}, {14, 14}, {0, 0}, {0, 0} },
	},
	[IPA_3_5_MHI] = {
		/* PCIE  DDR     DMA  unused, other are invalid */
		[IPA_v3_5_RSRC_GRP_TYPE_SRC_PKT_CONTEXTS] = {
		{4, 4}, {5, 5}, {1, 1}, {0, 0}, {0, 0}, {0, 0} },
		[IPA_v3_5_RSRC_GRP_TYPE_SRS_DESCRIPTOR_LISTS] = {
		{10, 10}, {10, 10}, {8, 8}, {0, 0}, {0, 0}, {0, 0} },
		[IPA_v3_5_RSRC_GRP_TYPE_SRC_DESCRIPTOR_BUFF] = {
		{12, 12}, {12, 12}, {8, 8}, {0, 0}, {0, 0}, {0, 0} },
		[IPA_v3_5_RSRC_GRP_TYPE_SRC_HPS_DMARS] = {
		{0, 255}, {0, 255}, {0, 255}, {0, 255},  {0, 0}, {0, 0} },
		[IPA_v3_5_RSRC_GRP_TYPE_SRC_ACK_ENTRIES] = {
		{14, 14}, {14, 14}, {14, 14}, {0, 0}, {0, 0}, {0, 0} },
	},
	[IPA_3_5_1] = {
		/* LWA_DL  UL_DL    unused  UC_RX_Q, other are invalid */
		[IPA_v3_5_RSRC_GRP_TYPE_SRC_PKT_CONTEXTS] = {
		{1, 255}, {1, 255}, {0, 0}, {1, 255}, {0, 0}, {0, 0} },
		[IPA_v3_5_RSRC_GRP_TYPE_SRS_DESCRIPTOR_LISTS] = {
		{10, 10}, {10, 10}, {0, 0}, {8, 8}, {0, 0}, {0, 0} },
		[IPA_v3_5_RSRC_GRP_TYPE_SRC_DESCRIPTOR_BUFF] = {
		{12, 12}, {14, 14}, {0, 0}, {8, 8}, {0, 0}, {0, 0} },
		[IPA_v3_5_RSRC_GRP_TYPE_SRC_HPS_DMARS] = {
		{0, 255}, {0, 255}, {0, 255}, {0, 255},  {0, 0}, {0, 0} },
		[IPA_v3_5_RSRC_GRP_TYPE_SRC_ACK_ENTRIES] = {
		{14, 14}, {20, 20}, {0, 0}, {14, 14}, {0, 0}, {0, 0} },
	},
	[IPA_4_0] = {
		/* LWA_DL  UL_DL    unused  UC_RX_Q, other are invalid */
		[IPA_v4_0_RSRC_GRP_TYPE_SRC_PKT_CONTEXTS] = {
		{1, 255}, {1, 255}, {0, 0}, {1, 255}, {0, 0}, {0, 0} },
		[IPA_v4_0_RSRC_GRP_TYPE_SRS_DESCRIPTOR_LISTS] = {
		{10, 10}, {10, 10}, {0, 0}, {8, 8}, {0, 0}, {0, 0} },
		[IPA_v4_0_RSRC_GRP_TYPE_SRC_DESCRIPTOR_BUFF] = {
		{12, 12}, {14, 14}, {0, 0}, {8, 8}, {0, 0}, {0, 0} },
		[IPA_v4_0_RSRC_GRP_TYPE_SRC_HPS_DMARS] = {
		{0, 255}, {0, 255}, {0, 255}, {0, 255},  {0, 0}, {0, 0} },
		[IPA_v4_0_RSRC_GRP_TYPE_SRC_ACK_ENTRIES] = {
		{14, 14}, {20, 20}, {0, 0}, {14, 14}, {0, 0}, {0, 0} },
	},
	[IPA_4_0_MHI] = {
		/* PCIE  DDR     DMA  unused, other are invalid */
		[IPA_v4_0_RSRC_GRP_TYPE_SRC_PKT_CONTEXTS] = {
		{4, 4}, {5, 5}, {1, 1}, {0, 0}, {0, 0}, {0, 0} },
		[IPA_v4_0_RSRC_GRP_TYPE_SRS_DESCRIPTOR_LISTS] = {
		{10, 10}, {10, 10}, {8, 8}, {0, 0}, {0, 0}, {0, 0} },
		[IPA_v4_0_RSRC_GRP_TYPE_SRC_DESCRIPTOR_BUFF] = {
		{12, 12}, {12, 12}, {8, 8}, {0, 0}, {0, 0}, {0, 0} },
		[IPA_v4_0_RSRC_GRP_TYPE_SRC_HPS_DMARS] = {
		{0, 255}, {0, 255}, {0, 255}, {0, 255},  {0, 0}, {0, 0} },
		[IPA_v4_0_RSRC_GRP_TYPE_SRC_ACK_ENTRIES] = {
		{14, 14}, {14, 14}, {14, 14}, {0, 0}, {0, 0}, {0, 0} },
	},
	[IPA_4_1] = {
		/* LWA_DL  UL_DL    unused  UC_RX_Q, other are invalid */
		[IPA_v4_0_RSRC_GRP_TYPE_SRC_PKT_CONTEXTS] = {
		{1, 63}, {1, 63}, {0, 0}, {1, 63}, {0, 0}, {0, 0} },
		[IPA_v4_0_RSRC_GRP_TYPE_SRS_DESCRIPTOR_LISTS] = {
		{10, 10}, {10, 10}, {0, 0}, {8, 8}, {0, 0}, {0, 0} },
		[IPA_v4_0_RSRC_GRP_TYPE_SRC_DESCRIPTOR_BUFF] = {
		{12, 12}, {14, 14}, {0, 0}, {8, 8}, {0, 0}, {0, 0} },
		[IPA_v4_0_RSRC_GRP_TYPE_SRC_HPS_DMARS] = {
		{0, 63}, {0, 63}, {0, 63}, {0, 63},  {0, 0}, {0, 0} },
		[IPA_v4_0_RSRC_GRP_TYPE_SRC_ACK_ENTRIES] = {
		{14, 14}, {20, 20}, {0, 0}, {14, 14}, {0, 0}, {0, 0} },
	},
	[IPA_4_1_APQ] = {
		/* LWA_DL  UL_DL    unused  UC_RX_Q, other are invalid */
		[IPA_v4_0_RSRC_GRP_TYPE_SRC_PKT_CONTEXTS] = {
		{1, 63}, {1, 63}, {0, 0}, {1, 63}, {0, 0}, {0, 0} },
		[IPA_v4_0_RSRC_GRP_TYPE_SRS_DESCRIPTOR_LISTS] = {
		{10, 10}, {10, 10}, {0, 0}, {8, 8}, {0, 0}, {0, 0} },
		[IPA_v4_0_RSRC_GRP_TYPE_SRC_DESCRIPTOR_BUFF] = {
		{12, 12}, {14, 14}, {0, 0}, {8, 8}, {0, 0}, {0, 0} },
		[IPA_v4_0_RSRC_GRP_TYPE_SRC_HPS_DMARS] = {
		{0, 63}, {0, 63}, {0, 63}, {0, 63},  {0, 0}, {0, 0} },
		[IPA_v4_0_RSRC_GRP_TYPE_SRC_ACK_ENTRIES] = {
		{14, 14}, {20, 20}, {0, 0}, {14, 14}, {0, 0}, {0, 0} },
	},
	[IPA_4_2] = {
		/* UL_DL   other are invalid */
		[IPA_v4_0_RSRC_GRP_TYPE_SRC_PKT_CONTEXTS] = {
		{3, 63}, {0, 0}, {0, 0}, {0, 0}, {0, 0}, {0, 0} },
		[IPA_v4_0_RSRC_GRP_TYPE_SRS_DESCRIPTOR_LISTS] = {
		{3, 3}, {0, 0}, {0, 0}, {0, 0}, {0, 0}, {0, 0} },
		[IPA_v4_0_RSRC_GRP_TYPE_SRC_DESCRIPTOR_BUFF] = {
		{10, 10}, {0, 0}, {0, 0}, {0, 0}, {0, 0}, {0, 0} },
		[IPA_v4_0_RSRC_GRP_TYPE_SRC_HPS_DMARS] = {
		{1, 1}, {0, 0}, {0, 0},  {0, 0}, {0, 0}, {0, 0} },
		[IPA_v4_0_RSRC_GRP_TYPE_SRC_ACK_ENTRIES] = {
		{5, 5}, {0, 0}, {0, 0}, {0, 0}, {0, 0}, {0, 0} },
	},
	[IPA_4_5] = {
		/* unused  UL_DL  unused  unused  UC_RX_Q N/A */
		[IPA_v4_0_RSRC_GRP_TYPE_SRC_PKT_CONTEXTS] = {
		{0, 0}, {1, 11}, {0, 0}, {0, 0}, {1, 63}, {0, 0} },
		[IPA_v4_0_RSRC_GRP_TYPE_SRS_DESCRIPTOR_LISTS] = {
		{0, 0}, {14, 14}, {0, 0}, {0, 0}, {3, 3}, {0, 0} },
		[IPA_v4_0_RSRC_GRP_TYPE_SRC_DESCRIPTOR_BUFF] = {
		{0, 0}, {18, 18}, {0, 0}, {0, 0}, {8, 8}, {0, 0} },
		[IPA_v4_0_RSRC_GRP_TYPE_SRC_HPS_DMARS] = {
		{0, 63}, {0, 63}, {0, 63}, {0, 63},  {0, 63}, {0, 0} },
		[IPA_v4_0_RSRC_GRP_TYPE_SRC_ACK_ENTRIES] = {
		{0, 0}, {24, 24}, {0, 0}, {0, 0}, {8, 8}, {0, 0} },
	},
	[IPA_4_5_MHI] = {
		/* PCIE  DDR  DMA  QDSS  unused  N/A */
		[IPA_v4_0_RSRC_GRP_TYPE_SRC_PKT_CONTEXTS] = {
		{3, 8}, {4, 11}, {1, 1}, {1, 1}, {0, 0}, {0, 0} },
		[IPA_v4_0_RSRC_GRP_TYPE_SRS_DESCRIPTOR_LISTS] = {
		{9, 9}, {12, 12}, {2, 2}, {2, 2}, {0, 0}, {0, 0} },
		[IPA_v4_0_RSRC_GRP_TYPE_SRC_DESCRIPTOR_BUFF] = {
		{9, 9}, {14, 14}, {4, 4}, {4, 4}, {0, 0}, {0, 0} },
		[IPA_v4_0_RSRC_GRP_TYPE_SRC_HPS_DMARS] = {
		{0, 63}, {0, 63}, {0, 63}, {0, 63},  {0, 63}, {0, 0} },
		[IPA_v4_0_RSRC_GRP_TYPE_SRC_ACK_ENTRIES] = {
		{22, 22}, {16, 16}, {6, 6}, {2, 2}, {0, 0}, {0, 0} },
	},
};

static const struct rsrc_min_max ipa3_rsrc_dst_grp_config
	[IPA_VER_MAX][IPA_RSRC_GRP_TYPE_DST_MAX][IPA_GROUP_MAX] = {
	[IPA_3_0] = {
		/* UL	DL/DPL	DIAG	DMA  Q6zip_gen Q6zip_eng */
		[IPA_v3_0_RSRC_GRP_TYPE_DST_DATA_SECTORS] = {
		{2, 2}, {3, 3}, {0, 0}, {2, 2}, {3, 3}, {3, 3} },
		[IPA_v3_0_RSRC_GRP_TYPE_DST_DATA_SECTOR_LISTS] = {
		{0, 255}, {0, 255}, {0, 255}, {0, 255}, {0, 255}, {0, 255} },
		[IPA_v3_0_RSRC_GRP_TYPE_DST_DPS_DMARS] = {
		{1, 1}, {1, 1}, {1, 1}, {1, 1}, {1, 1}, {0, 0} },
	},
	[IPA_3_5] = {
		/* unused UL/DL/DPL unused N/A    N/A     N/A */
		[IPA_v3_5_RSRC_GRP_TYPE_DST_DATA_SECTORS] = {
		{4, 4}, {4, 4}, {3, 3}, {0, 0}, {0, 0}, {0, 0} },
		[IPA_v3_5_RSRC_GRP_TYPE_DST_DPS_DMARS] = {
		{2, 255}, {1, 255}, {1, 2}, {0, 0}, {0, 0}, {0, 0} },
	},
	[IPA_3_5_MHI] = {
		/* PCIE  DDR     DMA     N/A     N/A     N/A */
		[IPA_v3_5_RSRC_GRP_TYPE_DST_DATA_SECTORS] = {
		{4, 4}, {4, 4}, {3, 3}, {0, 0}, {0, 0}, {0, 0} },
		[IPA_v3_5_RSRC_GRP_TYPE_DST_DPS_DMARS] = {
		{2, 255}, {1, 255}, {1, 2}, {0, 0}, {0, 0}, {0, 0} },
	},
	[IPA_3_5_1] = {
		/* LWA_DL UL/DL/DPL unused N/A   N/A     N/A */
		[IPA_v3_5_RSRC_GRP_TYPE_DST_DATA_SECTORS] = {
		{4, 4}, {4, 4}, {3, 3}, {0, 0}, {0, 0}, {0, 0} },
		[IPA_v3_5_RSRC_GRP_TYPE_DST_DPS_DMARS] = {
		{2, 255}, {1, 255}, {1, 2}, {0, 0}, {0, 0}, {0, 0} },
	},
	[IPA_4_0] = {
		/* LWA_DL UL/DL/DPL uC, other are invalid */
		[IPA_v4_0_RSRC_GRP_TYPE_DST_DATA_SECTORS] = {
		{4, 4}, {4, 4}, {3, 3}, {2, 2}, {0, 0}, {0, 0} },
		[IPA_v4_0_RSRC_GRP_TYPE_DST_DPS_DMARS] = {
		{2, 255}, {1, 255}, {1, 2}, {0, 2}, {0, 0}, {0, 0} },
	},
	[IPA_4_0_MHI] = {
		/* LWA_DL UL/DL/DPL uC, other are invalid */
		[IPA_v4_0_RSRC_GRP_TYPE_DST_DATA_SECTORS] = {
		{4, 4}, {4, 4}, {3, 3}, {2, 2}, {0, 0}, {0, 0} },
		[IPA_v4_0_RSRC_GRP_TYPE_DST_DPS_DMARS] = {
		{2, 255}, {1, 255}, {1, 2}, {0, 2}, {0, 0}, {0, 0} },
	},
	[IPA_4_1] = {
		/* LWA_DL UL/DL/DPL uC, other are invalid */
		[IPA_v4_0_RSRC_GRP_TYPE_DST_DATA_SECTORS] = {
		{4, 4}, {4, 4}, {3, 3}, {2, 2}, {0, 0}, {0, 0} },
		[IPA_v4_0_RSRC_GRP_TYPE_DST_DPS_DMARS] = {
		{2, 63}, {1, 63}, {1, 2}, {0, 2}, {0, 0}, {0, 0} },
	},
	[IPA_4_1_APQ] = {
		/* LWA_DL UL/DL/DPL uC, other are invalid */
		[IPA_v4_0_RSRC_GRP_TYPE_DST_DATA_SECTORS] = {
		{4, 4}, {4, 4}, {3, 3}, {2, 2}, {0, 0}, {0, 0} },
		[IPA_v4_0_RSRC_GRP_TYPE_DST_DPS_DMARS] = {
		{2, 63}, {1, 63}, {1, 2}, {0, 2}, {0, 0}, {0, 0} },
	},
	[IPA_4_2] = {
		/* UL/DL/DPL, other are invalid */
		[IPA_v4_0_RSRC_GRP_TYPE_DST_DATA_SECTORS] = {
		{3, 3}, {0, 0}, {0, 0}, {0, 0}, {0, 0}, {0, 0} },
		[IPA_v4_0_RSRC_GRP_TYPE_DST_DPS_DMARS] = {
		{1, 63}, {0, 0}, {0, 0}, {0, 0}, {0, 0}, {0, 0} },
	},
	[IPA_4_5] = {
		/* unused  UL/DL/DPL unused  unused  uC  N/A */
		[IPA_v4_0_RSRC_GRP_TYPE_DST_DATA_SECTORS] = {
		{0, 0}, {16, 16}, {2, 2}, {2, 2}, {0, 0}, {0, 0} },
		[IPA_v4_0_RSRC_GRP_TYPE_DST_DPS_DMARS] = {
		{0, 0}, {2, 63}, {1, 2}, {1, 2}, {0, 2}, {0, 0} },
	},
	[IPA_4_5_MHI] = {
		/* PCIE/DPL  DDR  DMA/CV2X  QDSS  uC  N/A */
		[IPA_v4_0_RSRC_GRP_TYPE_DST_DATA_SECTORS] = {
		{16, 16}, {5, 5}, {2, 2}, {2, 2}, {0, 0}, {0, 0} },
		[IPA_v4_0_RSRC_GRP_TYPE_DST_DPS_DMARS] = {
		{2, 63}, {1, 63}, {1, 2}, {1, 2}, {0, 2}, {0, 0} },
	},
};

static const struct rsrc_min_max ipa3_rsrc_rx_grp_config
	[IPA_VER_MAX][IPA_RSRC_GRP_TYPE_RX_MAX][IPA_GROUP_MAX] = {
	[IPA_3_0] = {
		/* UL	DL	DIAG	DMA	unused	uC Rx */
		[IPA_RSRC_GRP_TYPE_RX_HPS_CMDQ] = {
		{16, 16}, {24, 24}, {8, 8}, {8, 8}, {0, 0}, {8, 8} },
	},
	[IPA_3_5] = {
		/* unused UL_DL	unused UC_RX_Q   N/A     N/A */
		[IPA_RSRC_GRP_TYPE_RX_HPS_CMDQ] = {
		{0, 0}, {7, 7}, {0, 0}, {2, 2}, {0, 0}, {0, 0} },
	},
	[IPA_3_5_MHI] = {
		/* PCIE   DDR	     DMA       unused   N/A        N/A */
		[IPA_RSRC_GRP_TYPE_RX_HPS_CMDQ] = {
		{ 3, 3 }, { 7, 7 }, { 2, 2 }, { 0, 0 }, { 0, 0 }, { 0, 0 } },
	},
	[IPA_3_5_1] = {
		/* LWA_DL UL_DL	unused   UC_RX_Q N/A     N/A */
		[IPA_RSRC_GRP_TYPE_RX_HPS_CMDQ] = {
		{3, 3}, {7, 7}, {0, 0}, {2, 2}, {0, 0}, {0, 0} },
	},
	[IPA_4_0] = {
		/* LWA_DL UL_DL	unused UC_RX_Q, other are invalid */
		[IPA_RSRC_GRP_TYPE_RX_HPS_CMDQ] = {
		{3, 3}, {7, 7}, {0, 0}, {2, 2}, {0, 0}, {0, 0} },
	},
	[IPA_4_0_MHI] = {
		/* PCIE   DDR	     DMA       unused   N/A        N/A */
		[IPA_RSRC_GRP_TYPE_RX_HPS_CMDQ] = {
		{ 3, 3 }, { 7, 7 }, { 2, 2 }, { 0, 0 }, { 0, 0 }, { 0, 0 } },
	},
	[IPA_4_1] = {
		/* LWA_DL UL_DL	unused UC_RX_Q, other are invalid */
		[IPA_RSRC_GRP_TYPE_RX_HPS_CMDQ] = {
		{3, 3}, {7, 7}, {0, 0}, {2, 2}, {0, 0}, {0, 0} },
	},
	[IPA_4_1_APQ] = {
		/* LWA_DL UL_DL	unused UC_RX_Q, other are invalid */
		[IPA_RSRC_GRP_TYPE_RX_HPS_CMDQ] = {
		{3, 3}, {7, 7}, {0, 0}, {2, 2}, {0, 0}, {0, 0} },
	},
	[IPA_4_2] = {
		/* UL_DL, other are invalid */
		[IPA_RSRC_GRP_TYPE_RX_HPS_CMDQ] = {
		{4, 4}, {0, 0}, {0, 0}, {0, 0}, {0, 0}, {0, 0} },
	},
	[IPA_4_5] = {
		/* unused  UL_DL  unused unused  UC_RX_Q  N/A */
		[IPA_RSRC_GRP_TYPE_RX_HPS_CMDQ] = {
		{0, 0}, {3, 3}, {0, 0}, {0, 0}, {0, 0}, {0, 0} },
	},
	[IPA_4_5_MHI] = {
		/* PCIE  DDR  DMA  QDSS  unused  N/A */
		[IPA_RSRC_GRP_TYPE_RX_HPS_CMDQ] = {
		{ 3, 3 }, {3, 3}, {3, 3}, {3, 3}, {0, 0}, { 0, 0 } },
	},

};

static const u32 ipa3_rsrc_rx_grp_hps_weight_config
	[IPA_VER_MAX][IPA_RSRC_GRP_TYPE_RX_HPS_WEIGHT_MAX][IPA_GROUP_MAX] = {
	[IPA_3_0] = {
		/* UL	DL	DIAG	DMA	unused	uC Rx */
		[IPA_RSRC_GRP_TYPE_RX_HPS_WEIGHT_CONFIG] = { 0, 0, 0, 0, 0, 0 },
	},
	[IPA_3_5] = {
		/* unused UL_DL	unused UC_RX_Q   N/A     N/A */
		[IPA_RSRC_GRP_TYPE_RX_HPS_WEIGHT_CONFIG] = { 1, 1, 1, 1, 0, 0 },
	},
	[IPA_3_5_MHI] = {
		/* PCIE   DDR	     DMA       unused   N/A        N/A */
		[IPA_RSRC_GRP_TYPE_RX_HPS_WEIGHT_CONFIG] = { 3, 5, 1, 1, 0, 0 },
	},
	[IPA_3_5_1] = {
		/* LWA_DL UL_DL	unused   UC_RX_Q N/A     N/A */
		[IPA_RSRC_GRP_TYPE_RX_HPS_WEIGHT_CONFIG] = { 1, 1, 1, 1, 0, 0 },
	},
	[IPA_4_0] = {
		/* LWA_DL UL_DL	unused UC_RX_Q N/A */
		[IPA_RSRC_GRP_TYPE_RX_HPS_WEIGHT_CONFIG] = { 1, 1, 1, 1, 0, 0 },
	},
	[IPA_4_0_MHI] = {
		/* PCIE   DDR	     DMA       unused   N/A        N/A */
		[IPA_RSRC_GRP_TYPE_RX_HPS_WEIGHT_CONFIG] = { 3, 5, 1, 1, 0, 0 },
	},
	[IPA_4_1] = {
		/* LWA_DL UL_DL	unused UC_RX_Q, other are invalid */
		[IPA_RSRC_GRP_TYPE_RX_HPS_WEIGHT_CONFIG] = { 1, 1, 1, 1, 0, 0 },
	},
	[IPA_4_1_APQ] = {
		/* LWA_DL UL_DL	unused UC_RX_Q, other are invalid */
		[IPA_RSRC_GRP_TYPE_RX_HPS_WEIGHT_CONFIG] = { 1, 1, 1, 1, 0, 0 },
	},
};

enum ipa_ees {
	IPA_EE_AP = 0,
	IPA_EE_Q6 = 1,
	IPA_EE_UC = 2,
};

enum ipa_qmb_instance_type {
	IPA_QMB_INSTANCE_DDR = 0,
	IPA_QMB_INSTANCE_PCIE = 1,
	IPA_QMB_INSTANCE_MAX
};

#define QMB_MASTER_SELECT_DDR IPA_QMB_INSTANCE_DDR
#define QMB_MASTER_SELECT_PCIE IPA_QMB_INSTANCE_PCIE

struct ipa_qmb_outstanding {
	u16 ot_reads;
	u16 ot_writes;
};

static const struct ipa_qmb_outstanding ipa3_qmb_outstanding
		[IPA_VER_MAX][IPA_QMB_INSTANCE_MAX] = {
	[IPA_3_0][IPA_QMB_INSTANCE_DDR]	= {8, 8},
	[IPA_3_0][IPA_QMB_INSTANCE_PCIE]	= {8, 2},
	[IPA_3_5][IPA_QMB_INSTANCE_DDR]	= {8, 8},
	[IPA_3_5][IPA_QMB_INSTANCE_PCIE]	= {12, 4},
	[IPA_3_5_MHI][IPA_QMB_INSTANCE_DDR]	= {8, 8},
	[IPA_3_5_MHI][IPA_QMB_INSTANCE_PCIE]	= {12, 4},
	[IPA_3_5_1][IPA_QMB_INSTANCE_DDR]	= {8, 8},
	[IPA_3_5_1][IPA_QMB_INSTANCE_PCIE]	= {12, 4},
	[IPA_4_0][IPA_QMB_INSTANCE_DDR]	= {12, 8},
	[IPA_4_0][IPA_QMB_INSTANCE_PCIE]	= {12, 4},
	[IPA_4_0_MHI][IPA_QMB_INSTANCE_DDR]	= {12, 8},
	[IPA_4_0_MHI][IPA_QMB_INSTANCE_PCIE]	= {12, 4},
	[IPA_4_1][IPA_QMB_INSTANCE_DDR]	= {12, 8},
	[IPA_4_1][IPA_QMB_INSTANCE_PCIE]	= {12, 4},
	[IPA_4_1_APQ][IPA_QMB_INSTANCE_DDR]	= {12, 8},
	[IPA_4_1_APQ][IPA_QMB_INSTANCE_PCIE]	= {12, 4},
	[IPA_4_2][IPA_QMB_INSTANCE_DDR]	= {12, 8},
	[IPA_4_5][IPA_QMB_INSTANCE_DDR]	= {16, 8},
	[IPA_4_5][IPA_QMB_INSTANCE_PCIE]	= {12, 8},
	[IPA_4_5_MHI][IPA_QMB_INSTANCE_DDR]	= {16, 8},
	[IPA_4_5_MHI][IPA_QMB_INSTANCE_PCIE]	= {12, 8},
};

struct ipa_ep_configuration {
	bool valid;
	int group_num;
	bool support_flt;
	int sequencer_type;
	u8 qmb_master_sel;
	struct ipa_gsi_ep_config ipa_gsi_ep_info;
};

/* clients not included in the list below are considered as invalid */
static const struct ipa_ep_configuration ipa3_ep_mapping
					[IPA_VER_MAX][IPA_CLIENT_MAX] = {
	[IPA_3_0][IPA_CLIENT_WLAN1_PROD]          = {
			true, IPA_v3_0_GROUP_UL, true,
			IPA_DPS_HPS_SEQ_TYPE_2ND_PKT_PROCESS_PASS_NO_DEC_UCP,
			QMB_MASTER_SELECT_DDR,
			{ 10, 1, 8, 16, IPA_EE_UC } },
	[IPA_3_0][IPA_CLIENT_USB_PROD]            = {
			true, IPA_v3_0_GROUP_UL, true,
			IPA_DPS_HPS_SEQ_TYPE_2ND_PKT_PROCESS_PASS_NO_DEC_UCP,
			QMB_MASTER_SELECT_DDR,
			{ 1, 3, 8, 16, IPA_EE_AP } },
	[IPA_3_0][IPA_CLIENT_APPS_LAN_PROD] = {
			true, IPA_v3_0_GROUP_DL, false,
			IPA_DPS_HPS_SEQ_TYPE_PKT_PROCESS_NO_DEC_UCP,
			QMB_MASTER_SELECT_DDR,
			{ 14, 11, 8, 16, IPA_EE_AP } },
	[IPA_3_0][IPA_CLIENT_APPS_WAN_PROD] = {
			true, IPA_v3_0_GROUP_UL, true,
			IPA_DPS_HPS_SEQ_TYPE_2ND_PKT_PROCESS_PASS_NO_DEC_UCP,
			QMB_MASTER_SELECT_DDR,
			{ 3, 5, 16, 32, IPA_EE_AP } },
	[IPA_3_0][IPA_CLIENT_APPS_CMD_PROD]	  = {
			true, IPA_v3_0_GROUP_IMM_CMD, false,
			IPA_DPS_HPS_SEQ_TYPE_DMA_ONLY,
			QMB_MASTER_SELECT_DDR,
			{ 22, 6, 18, 28, IPA_EE_AP } },
	[IPA_3_0][IPA_CLIENT_ODU_PROD]            = {
			true, IPA_v3_0_GROUP_UL, true,
			IPA_DPS_HPS_SEQ_TYPE_2ND_PKT_PROCESS_PASS_NO_DEC_UCP,
			QMB_MASTER_SELECT_DDR,
			{ 12, 9, 8, 16, IPA_EE_AP } },
	[IPA_3_0][IPA_CLIENT_MHI_PROD]            = {
			true, IPA_v3_0_GROUP_UL, true,
			IPA_DPS_HPS_SEQ_TYPE_2ND_PKT_PROCESS_PASS_NO_DEC_UCP,
			QMB_MASTER_SELECT_PCIE,
			{ 0, 0, 8, 16, IPA_EE_AP } },
	[IPA_3_0][IPA_CLIENT_Q6_LAN_PROD]         = {
			true, IPA_v3_0_GROUP_UL, false,
			IPA_DPS_HPS_SEQ_TYPE_2ND_PKT_PROCESS_PASS_NO_DEC_UCP,
			QMB_MASTER_SELECT_DDR,
			{ 9, 4, 8, 12, IPA_EE_Q6 } },
	[IPA_3_0][IPA_CLIENT_Q6_WAN_PROD]         = {
			true, IPA_v3_0_GROUP_DL, true,
			IPA_DPS_HPS_SEQ_TYPE_PKT_PROCESS_NO_DEC_UCP,
			QMB_MASTER_SELECT_DDR,
			{ 5, 0, 16, 32, IPA_EE_Q6 } },
	[IPA_3_0][IPA_CLIENT_Q6_CMD_PROD] = {
			true, IPA_v3_0_GROUP_IMM_CMD, false,
			IPA_DPS_HPS_SEQ_TYPE_PKT_PROCESS_NO_DEC_UCP,
			QMB_MASTER_SELECT_DDR,
			{ 6, 1, 18, 28, IPA_EE_Q6 } },
	[IPA_3_0][IPA_CLIENT_Q6_DECOMP_PROD]      = {
			true, IPA_v3_0_GROUP_Q6ZIP,
			false, IPA_DPS_HPS_SEQ_TYPE_PKT_PROCESS_NO_DEC_UCP,
			QMB_MASTER_SELECT_DDR,
			{ 7, 2, 0, 0, IPA_EE_Q6 } },
	[IPA_3_0][IPA_CLIENT_Q6_DECOMP2_PROD]     = {
			true, IPA_v3_0_GROUP_Q6ZIP,
			false, IPA_DPS_HPS_SEQ_TYPE_PKT_PROCESS_NO_DEC_UCP,
			QMB_MASTER_SELECT_DDR,
			{ 8, 3, 0, 0, IPA_EE_Q6 } },
	[IPA_3_0][IPA_CLIENT_MEMCPY_DMA_SYNC_PROD] = {
			true, IPA_v3_0_GROUP_DMA, false,
			IPA_DPS_HPS_SEQ_TYPE_DMA_ONLY,
			QMB_MASTER_SELECT_PCIE,
			{ 12, 9, 8, 16, IPA_EE_AP } },
	[IPA_3_0][IPA_CLIENT_MEMCPY_DMA_ASYNC_PROD] = {
			true, IPA_v3_0_GROUP_DMA, false,
			IPA_DPS_HPS_SEQ_TYPE_DMA_ONLY,
			QMB_MASTER_SELECT_PCIE,
			{ 13, 10, 8, 16, IPA_EE_AP } },
	[IPA_3_0][IPA_CLIENT_ETHERNET_PROD]          = {
			true, IPA_v3_0_GROUP_UL, true,
			IPA_DPS_HPS_SEQ_TYPE_2ND_PKT_PROCESS_PASS_NO_DEC_UCP,
			QMB_MASTER_SELECT_DDR,
			{2, 0, 8, 16, IPA_EE_UC} },
	/* Only for test purpose */
	[IPA_3_0][IPA_CLIENT_TEST_PROD]           = {
			true, IPA_v3_0_GROUP_UL, true,
			IPA_DPS_HPS_SEQ_TYPE_2ND_PKT_PROCESS_PASS_NO_DEC_UCP,
			QMB_MASTER_SELECT_DDR,
			{ 1, 3, 8, 16, IPA_EE_AP } },
	[IPA_3_0][IPA_CLIENT_TEST1_PROD]          = {
			true, IPA_v3_0_GROUP_UL, true,
			IPA_DPS_HPS_SEQ_TYPE_2ND_PKT_PROCESS_PASS_NO_DEC_UCP,
			QMB_MASTER_SELECT_DDR,
			{ 1, 3, 8, 16, IPA_EE_AP } },
	[IPA_3_0][IPA_CLIENT_TEST2_PROD]          = {
			true, IPA_v3_0_GROUP_UL, true,
			IPA_DPS_HPS_SEQ_TYPE_2ND_PKT_PROCESS_PASS_NO_DEC_UCP,
			QMB_MASTER_SELECT_DDR,
			{ 3, 5, 16, 32, IPA_EE_AP } },
	[IPA_3_0][IPA_CLIENT_TEST3_PROD]          = {
			true, IPA_v3_0_GROUP_UL, true,
			IPA_DPS_HPS_SEQ_TYPE_2ND_PKT_PROCESS_PASS_NO_DEC_UCP,
			QMB_MASTER_SELECT_DDR,
			{ 12, 9, 8, 16, IPA_EE_AP } },
	[IPA_3_0][IPA_CLIENT_TEST4_PROD]          = {
			true, IPA_v3_0_GROUP_UL, true,
			IPA_DPS_HPS_SEQ_TYPE_2ND_PKT_PROCESS_PASS_NO_DEC_UCP,
			QMB_MASTER_SELECT_DDR,
			{ 13, 10, 8, 16, IPA_EE_AP } },

	[IPA_3_0][IPA_CLIENT_WLAN1_CONS]          = {
			true, IPA_v3_0_GROUP_DL, false,
			IPA_DPS_HPS_SEQ_TYPE_INVALID,
			QMB_MASTER_SELECT_DDR,
			{ 25, 4, 8, 8, IPA_EE_UC } },
	[IPA_3_0][IPA_CLIENT_WLAN2_CONS]          = {
			true, IPA_v3_0_GROUP_DL, false,
			IPA_DPS_HPS_SEQ_TYPE_INVALID,
			QMB_MASTER_SELECT_DDR,
			{ 27, 4, 8, 8, IPA_EE_AP } },
	[IPA_3_0][IPA_CLIENT_WLAN3_CONS]          = {
			true, IPA_v3_0_GROUP_DL, false,
			IPA_DPS_HPS_SEQ_TYPE_INVALID,
			QMB_MASTER_SELECT_DDR,
			{ 28, 13, 8, 8, IPA_EE_AP } },
	[IPA_3_0][IPA_CLIENT_WLAN4_CONS]          = {
			true, IPA_v3_0_GROUP_DL, false,
			IPA_DPS_HPS_SEQ_TYPE_INVALID,
			QMB_MASTER_SELECT_DDR,
			{ 29, 14, 8, 8, IPA_EE_AP } },
	[IPA_3_0][IPA_CLIENT_USB_CONS]            = {
			true, IPA_v3_0_GROUP_DL, false,
			IPA_DPS_HPS_SEQ_TYPE_INVALID,
			QMB_MASTER_SELECT_DDR,
			{ 26, 12, 8, 8, IPA_EE_AP } },
	[IPA_3_0][IPA_CLIENT_USB_DPL_CONS]        = {
			true, IPA_v3_0_GROUP_DPL, false,
			IPA_DPS_HPS_SEQ_TYPE_INVALID,
			QMB_MASTER_SELECT_DDR,
			{ 17, 2, 8, 12, IPA_EE_AP } },
	[IPA_3_0][IPA_CLIENT_APPS_LAN_CONS]       = {
			true, IPA_v3_0_GROUP_UL, false,
			IPA_DPS_HPS_SEQ_TYPE_INVALID,
			QMB_MASTER_SELECT_DDR,
			{ 15, 7, 8, 12, IPA_EE_AP } },
	[IPA_3_0][IPA_CLIENT_APPS_WAN_CONS]       = {
			true, IPA_v3_0_GROUP_DL, false,
			IPA_DPS_HPS_SEQ_TYPE_INVALID,
			QMB_MASTER_SELECT_DDR,
			{ 16, 8, 8, 12, IPA_EE_AP } },
	[IPA_3_0][IPA_CLIENT_ODU_EMB_CONS]        = {
			true, IPA_v3_0_GROUP_DL, false,
			IPA_DPS_HPS_SEQ_TYPE_INVALID,
			QMB_MASTER_SELECT_DDR,
			{ 23, 1, 8, 8, IPA_EE_AP } },
	[IPA_3_0][IPA_CLIENT_MHI_CONS]            = {
			true, IPA_v3_0_GROUP_DL, false,
			IPA_DPS_HPS_SEQ_TYPE_INVALID,
			QMB_MASTER_SELECT_PCIE,
			{ 23, 1, 8, 8, IPA_EE_AP } },
	[IPA_3_0][IPA_CLIENT_Q6_LAN_CONS]         = {
			true, IPA_v3_0_GROUP_DL, false,
			IPA_DPS_HPS_SEQ_TYPE_INVALID,
			QMB_MASTER_SELECT_DDR,
			{ 19, 6, 8, 12, IPA_EE_Q6 } },
	[IPA_3_0][IPA_CLIENT_Q6_WAN_CONS]         = {
			true, IPA_v3_0_GROUP_UL, false,
			IPA_DPS_HPS_SEQ_TYPE_INVALID,
			QMB_MASTER_SELECT_DDR,
			{ 18, 5, 8, 12, IPA_EE_Q6 } },
	[IPA_3_0][IPA_CLIENT_Q6_DUN_CONS]         = {
			true, IPA_v3_0_GROUP_DIAG, false,
			IPA_DPS_HPS_SEQ_TYPE_INVALID,
			QMB_MASTER_SELECT_DDR,
			{ 30, 7, 4, 4, IPA_EE_Q6 } },
	[IPA_3_0][IPA_CLIENT_Q6_DECOMP_CONS] = {
			true, IPA_v3_0_GROUP_Q6ZIP, false,
			IPA_DPS_HPS_SEQ_TYPE_INVALID,
			QMB_MASTER_SELECT_DDR,
			{ 21, 8, 4, 4, IPA_EE_Q6 } },
	[IPA_3_0][IPA_CLIENT_Q6_DECOMP2_CONS] = {
			true, IPA_v3_0_GROUP_Q6ZIP, false,
			IPA_DPS_HPS_SEQ_TYPE_INVALID,
			QMB_MASTER_SELECT_DDR,
			{ 4, 9, 4, 4, IPA_EE_Q6 } },
	[IPA_3_0][IPA_CLIENT_MEMCPY_DMA_SYNC_CONS] = {
			true, IPA_v3_0_GROUP_DMA, false,
			IPA_DPS_HPS_SEQ_TYPE_INVALID,
			QMB_MASTER_SELECT_PCIE,
			{ 28, 13, 8, 8, IPA_EE_AP } },
	[IPA_3_0][IPA_CLIENT_MEMCPY_DMA_ASYNC_CONS] = {
			true, IPA_v3_0_GROUP_DMA, false,
			IPA_DPS_HPS_SEQ_TYPE_INVALID,
			QMB_MASTER_SELECT_PCIE,
			{ 29, 14, 8, 8, IPA_EE_AP } },
	[IPA_3_0][IPA_CLIENT_ETHERNET_CONS]          = {
			true, IPA_v3_0_GROUP_DL, false,
			IPA_DPS_HPS_SEQ_TYPE_INVALID,
			QMB_MASTER_SELECT_DDR,
			{24, 3, 8, 8, IPA_EE_UC} },
	/* Only for test purpose */
	[IPA_3_0][IPA_CLIENT_TEST_CONS]           = {
			true, IPA_v3_0_GROUP_DL, false,
			IPA_DPS_HPS_SEQ_TYPE_INVALID,
			QMB_MASTER_SELECT_DDR,
			{ 26, 12, 8, 8, IPA_EE_AP } },
	[IPA_3_0][IPA_CLIENT_TEST1_CONS]          = {
			true, IPA_v3_0_GROUP_DL, false,
			IPA_DPS_HPS_SEQ_TYPE_INVALID,
			QMB_MASTER_SELECT_DDR,
			{ 26, 12, 8, 8, IPA_EE_AP } },
	[IPA_3_0][IPA_CLIENT_TEST2_CONS]          = {
			true, IPA_v3_0_GROUP_DL, false,
			IPA_DPS_HPS_SEQ_TYPE_INVALID,
			QMB_MASTER_SELECT_DDR,
			{ 27, 4, 8, 8, IPA_EE_AP } },
	[IPA_3_0][IPA_CLIENT_TEST3_CONS]          = {
			true, IPA_v3_0_GROUP_DL, false,
			IPA_DPS_HPS_SEQ_TYPE_INVALID,
			QMB_MASTER_SELECT_DDR,
			{ 28, 13, 8, 8, IPA_EE_AP } },
	[IPA_3_0][IPA_CLIENT_TEST4_CONS]          = {
			true, IPA_v3_0_GROUP_DL, false,
			IPA_DPS_HPS_SEQ_TYPE_INVALID,
			QMB_MASTER_SELECT_DDR,
			{ 29, 14, 8, 8, IPA_EE_AP } },
	/* Dummy consumer (pipe 31) is used in L2TP rt rule */
	[IPA_3_0][IPA_CLIENT_DUMMY_CONS]          = {
			true, IPA_v3_0_GROUP_DL, false,
			IPA_DPS_HPS_SEQ_TYPE_INVALID,
			QMB_MASTER_SELECT_DDR,
			{ 31, 31, 8, 8, IPA_EE_AP } },

	/* IPA_3_5 */
	[IPA_3_5][IPA_CLIENT_WLAN1_PROD]          = {
			true, IPA_v3_5_GROUP_UL_DL, true,
			IPA_DPS_HPS_SEQ_TYPE_2ND_PKT_PROCESS_PASS_NO_DEC_UCP,
			QMB_MASTER_SELECT_DDR,
			{ 6, 1, 8, 16, IPA_EE_UC } },
	[IPA_3_5][IPA_CLIENT_USB_PROD]            = {
			true, IPA_v3_5_GROUP_UL_DL, true,
			IPA_DPS_HPS_SEQ_TYPE_2ND_PKT_PROCESS_PASS_NO_DEC_UCP,
			QMB_MASTER_SELECT_DDR,
			{ 0, 7, 8, 16, IPA_EE_AP } },
	[IPA_3_5][IPA_CLIENT_APPS_LAN_PROD]   = {
			true, IPA_v3_5_GROUP_UL_DL, false,
			IPA_DPS_HPS_SEQ_TYPE_PKT_PROCESS_NO_DEC_UCP,
			QMB_MASTER_SELECT_DDR,
			{ 8, 9, 8, 16, IPA_EE_AP } },
	[IPA_3_5][IPA_CLIENT_APPS_WAN_PROD] = {
			true, IPA_v3_5_GROUP_UL_DL, true,
			IPA_DPS_HPS_SEQ_TYPE_2ND_PKT_PROCESS_PASS_NO_DEC_UCP,
			QMB_MASTER_SELECT_DDR,
			{ 2, 3, 16, 32, IPA_EE_AP } },
	[IPA_3_5][IPA_CLIENT_APPS_CMD_PROD]	  = {
			true, IPA_v3_5_GROUP_UL_DL, false,
			IPA_DPS_HPS_SEQ_TYPE_DMA_ONLY,
			QMB_MASTER_SELECT_DDR,
			{ 5, 4, 20, 23, IPA_EE_AP } },
	[IPA_3_5][IPA_CLIENT_ODU_PROD]            = {
			true, IPA_v3_5_GROUP_UL_DL, true,
			IPA_DPS_HPS_SEQ_TYPE_2ND_PKT_PROCESS_PASS_NO_DEC_UCP,
			QMB_MASTER_SELECT_DDR,
			{ 1, 0, 8, 16, IPA_EE_UC } },
	[IPA_3_5][IPA_CLIENT_Q6_LAN_PROD]         = {
			true, IPA_v3_5_GROUP_UL_DL, true,
			IPA_DPS_HPS_SEQ_TYPE_2ND_PKT_PROCESS_PASS_NO_DEC_UCP,
			QMB_MASTER_SELECT_DDR,
			{ 3, 0, 16, 32, IPA_EE_Q6 } },
	[IPA_3_5][IPA_CLIENT_Q6_CMD_PROD]	  = {
			true, IPA_v3_5_GROUP_UL_DL, false,
			IPA_DPS_HPS_SEQ_TYPE_PKT_PROCESS_NO_DEC_UCP,
			QMB_MASTER_SELECT_DDR,
			{ 4, 1, 20, 23, IPA_EE_Q6 } },
	/* Only for test purpose */
	[IPA_3_5][IPA_CLIENT_TEST_PROD]           = {
			true, IPA_v3_5_GROUP_UL_DL, true,
			IPA_DPS_HPS_SEQ_TYPE_2ND_PKT_PROCESS_PASS_NO_DEC_UCP,
			QMB_MASTER_SELECT_DDR,
			{0, 7, 8, 16, IPA_EE_AP } },
	[IPA_3_5][IPA_CLIENT_TEST1_PROD]          = {
			true, IPA_v3_5_GROUP_UL_DL, true,
			IPA_DPS_HPS_SEQ_TYPE_2ND_PKT_PROCESS_PASS_NO_DEC_UCP,
			QMB_MASTER_SELECT_DDR,
			{0, 7, 8, 16, IPA_EE_AP } },
	[IPA_3_5][IPA_CLIENT_TEST2_PROD]          = {
			true, IPA_v3_5_GROUP_UL_DL, true,
			IPA_DPS_HPS_SEQ_TYPE_2ND_PKT_PROCESS_PASS_NO_DEC_UCP,
			QMB_MASTER_SELECT_DDR,
			{ 1, 0, 8, 16, IPA_EE_AP } },
	[IPA_3_5][IPA_CLIENT_TEST3_PROD]          = {
			true, IPA_v3_5_GROUP_UL_DL, true,
			IPA_DPS_HPS_SEQ_TYPE_2ND_PKT_PROCESS_PASS_NO_DEC_UCP,
			QMB_MASTER_SELECT_DDR,
			{7, 8, 8, 16, IPA_EE_AP } },
	[IPA_3_5][IPA_CLIENT_TEST4_PROD]          = {
			true, IPA_v3_5_GROUP_UL_DL, true,
			IPA_DPS_HPS_SEQ_TYPE_2ND_PKT_PROCESS_PASS_NO_DEC_UCP,
			QMB_MASTER_SELECT_DDR,
			{ 8, 9, 8, 16, IPA_EE_AP } },

	[IPA_3_5][IPA_CLIENT_WLAN1_CONS]          = {
			true, IPA_v3_5_GROUP_UL_DL, false,
			IPA_DPS_HPS_SEQ_TYPE_INVALID,
			QMB_MASTER_SELECT_DDR,
			{ 16, 3, 8, 8, IPA_EE_UC } },
	[IPA_3_5][IPA_CLIENT_WLAN2_CONS]          = {
			true, IPA_v3_5_GROUP_UL_DL, false,
			IPA_DPS_HPS_SEQ_TYPE_INVALID,
			QMB_MASTER_SELECT_DDR,
			{ 18, 12, 8, 8, IPA_EE_AP } },
	[IPA_3_5][IPA_CLIENT_WLAN3_CONS]          = {
			true, IPA_v3_5_GROUP_UL_DL, false,
			IPA_DPS_HPS_SEQ_TYPE_INVALID,
			QMB_MASTER_SELECT_DDR,
			{ 19, 13, 8, 8, IPA_EE_AP } },
	[IPA_3_5][IPA_CLIENT_USB_CONS]            = {
			true, IPA_v3_5_GROUP_UL_DL, false,
			IPA_DPS_HPS_SEQ_TYPE_INVALID,
			QMB_MASTER_SELECT_PCIE,
			{ 17, 11, 8, 8, IPA_EE_AP } },
	[IPA_3_5][IPA_CLIENT_USB_DPL_CONS]        = {
			true, IPA_v3_5_GROUP_UL_DL, false,
			IPA_DPS_HPS_SEQ_TYPE_INVALID,
			QMB_MASTER_SELECT_DDR,
			{ 14, 10, 4, 6, IPA_EE_AP } },
	[IPA_3_5][IPA_CLIENT_APPS_LAN_CONS]       = {
			true, IPA_v3_5_GROUP_UL_DL, false,
			IPA_DPS_HPS_SEQ_TYPE_INVALID,
			QMB_MASTER_SELECT_DDR,
			{ 9, 5, 8, 12, IPA_EE_AP } },
	[IPA_3_5][IPA_CLIENT_APPS_WAN_CONS]       = {
			true, IPA_v3_5_GROUP_UL_DL, false,
			IPA_DPS_HPS_SEQ_TYPE_INVALID,
			QMB_MASTER_SELECT_DDR,
			{ 10, 6, 8, 12, IPA_EE_AP } },
	[IPA_3_5][IPA_CLIENT_ODU_EMB_CONS]        = {
			true, IPA_v3_5_GROUP_UL_DL, false,
			IPA_DPS_HPS_SEQ_TYPE_INVALID,
			QMB_MASTER_SELECT_DDR,
			{ 15, 1, 8, 8, IPA_EE_AP } },
	[IPA_3_5][IPA_CLIENT_Q6_LAN_CONS]         = {
			true, IPA_v3_5_GROUP_UL_DL, false,
			IPA_DPS_HPS_SEQ_TYPE_INVALID,
			QMB_MASTER_SELECT_DDR,
			{ 13, 3, 8, 12, IPA_EE_Q6 } },
	[IPA_3_5][IPA_CLIENT_Q6_WAN_CONS]         = {
			true, IPA_v3_5_GROUP_UL_DL, false,
			IPA_DPS_HPS_SEQ_TYPE_INVALID,
			QMB_MASTER_SELECT_DDR,
			{ 12, 2, 8, 12, IPA_EE_Q6 } },
	/* Only for test purpose */
	/* MBIM aggregation test pipes should have the same QMB as USB_CONS */
	[IPA_3_5][IPA_CLIENT_TEST_CONS]           = {
			true, IPA_v3_5_GROUP_UL_DL, false,
			IPA_DPS_HPS_SEQ_TYPE_INVALID,
			QMB_MASTER_SELECT_PCIE,
			{ 15, 1, 8, 8, IPA_EE_AP } },
	[IPA_3_5][IPA_CLIENT_TEST1_CONS]           = {
			true, IPA_v3_5_GROUP_UL_DL, false,
			IPA_DPS_HPS_SEQ_TYPE_INVALID,
			QMB_MASTER_SELECT_DDR,
			{ 15, 1, 8, 8, IPA_EE_AP } },
	[IPA_3_5][IPA_CLIENT_TEST2_CONS]          = {
			true, IPA_v3_5_GROUP_UL_DL, false,
			IPA_DPS_HPS_SEQ_TYPE_INVALID,
			QMB_MASTER_SELECT_PCIE,
			{ 17, 11, 8, 8, IPA_EE_AP } },
	[IPA_3_5][IPA_CLIENT_TEST3_CONS]          = {
			true, IPA_v3_5_GROUP_UL_DL, false,
			IPA_DPS_HPS_SEQ_TYPE_INVALID,
			QMB_MASTER_SELECT_DDR,
			{ 18, 12, 8, 8, IPA_EE_AP } },
	[IPA_3_5][IPA_CLIENT_TEST4_CONS]          = {
			true, IPA_v3_5_GROUP_UL_DL, false,
			IPA_DPS_HPS_SEQ_TYPE_INVALID,
			QMB_MASTER_SELECT_PCIE,
			{ 19, 13, 8, 8, IPA_EE_AP } },
	/* Dummy consumer (pipe 31) is used in L2TP rt rule */
	[IPA_3_5][IPA_CLIENT_DUMMY_CONS]          = {
			true, IPA_v3_5_GROUP_UL_DL, false,
			IPA_DPS_HPS_SEQ_TYPE_INVALID,
			QMB_MASTER_SELECT_PCIE,
			{ 31, 31, 8, 8, IPA_EE_AP } },

	/* IPA_3_5_MHI */
	[IPA_3_5_MHI][IPA_CLIENT_USB_PROD]            = {
			false, IPA_EP_NOT_ALLOCATED, false,
			IPA_DPS_HPS_SEQ_TYPE_INVALID,
			QMB_MASTER_SELECT_DDR,
			{ -1, -1, -1, -1, -1 } },
	[IPA_3_5_MHI][IPA_CLIENT_APPS_WAN_PROD]   = {
			true, IPA_v3_5_MHI_GROUP_DDR, true,
			IPA_DPS_HPS_SEQ_TYPE_2ND_PKT_PROCESS_PASS_NO_DEC_UCP,
			QMB_MASTER_SELECT_DDR,
			{ 2, 3, 16, 32, IPA_EE_AP } },
	[IPA_3_5_MHI][IPA_CLIENT_APPS_CMD_PROD]	  = {
			true, IPA_v3_5_MHI_GROUP_DDR, false,
			IPA_DPS_HPS_SEQ_TYPE_DMA_ONLY,
			QMB_MASTER_SELECT_DDR,
			{ 5, 4, 20, 23, IPA_EE_AP } },
	[IPA_3_5_MHI][IPA_CLIENT_MHI_PROD]            = {
			true, IPA_v3_5_MHI_GROUP_PCIE, true,
			IPA_DPS_HPS_SEQ_TYPE_2ND_PKT_PROCESS_PASS_NO_DEC_UCP,
			QMB_MASTER_SELECT_PCIE,
			{ 1, 0, 8, 16, IPA_EE_AP } },
	[IPA_3_5_MHI][IPA_CLIENT_Q6_LAN_PROD]         = {
			true, IPA_v3_5_MHI_GROUP_DDR, true,
			IPA_DPS_HPS_SEQ_TYPE_2ND_PKT_PROCESS_PASS_NO_DEC_UCP,
			QMB_MASTER_SELECT_DDR,
			{ 3, 0, 16, 32, IPA_EE_Q6 } },
	[IPA_3_5_MHI][IPA_CLIENT_Q6_WAN_PROD]         = {
			true, IPA_v3_5_MHI_GROUP_DDR, true,
			IPA_DPS_HPS_SEQ_TYPE_PKT_PROCESS_NO_DEC_UCP,
			QMB_MASTER_SELECT_DDR,
			{ 6, 4, 10, 30, IPA_EE_Q6 } },
	[IPA_3_5_MHI][IPA_CLIENT_Q6_CMD_PROD]	  = {
			true, IPA_v3_5_MHI_GROUP_PCIE, false,
			IPA_DPS_HPS_SEQ_TYPE_PKT_PROCESS_NO_DEC_UCP,
			QMB_MASTER_SELECT_DDR,
			{ 4, 1, 20, 23, IPA_EE_Q6 } },
	[IPA_3_5_MHI][IPA_CLIENT_MEMCPY_DMA_SYNC_PROD] = {
			true, IPA_v3_5_MHI_GROUP_DMA, false,
			IPA_DPS_HPS_SEQ_TYPE_DMA_ONLY,
			QMB_MASTER_SELECT_DDR,
			{ 7, 8, 8, 16, IPA_EE_AP } },
	[IPA_3_5_MHI][IPA_CLIENT_MEMCPY_DMA_ASYNC_PROD] = {
			true, IPA_v3_5_MHI_GROUP_DMA, false,
			IPA_DPS_HPS_SEQ_TYPE_DMA_ONLY,
			QMB_MASTER_SELECT_DDR,
			{ 8, 9, 8, 16, IPA_EE_AP } },
	/* Only for test purpose */
	[IPA_3_5_MHI][IPA_CLIENT_TEST_PROD]           = {
			true, IPA_v3_5_MHI_GROUP_DDR, true,
			IPA_DPS_HPS_SEQ_TYPE_2ND_PKT_PROCESS_PASS_NO_DEC_UCP,
			QMB_MASTER_SELECT_DDR,
			{0, 7, 8, 16, IPA_EE_AP } },
	[IPA_3_5_MHI][IPA_CLIENT_TEST1_PROD]          = {
			0, IPA_v3_5_MHI_GROUP_DDR, true,
			IPA_DPS_HPS_SEQ_TYPE_2ND_PKT_PROCESS_PASS_NO_DEC_UCP,
			QMB_MASTER_SELECT_DDR,
			{0, 7, 8, 16, IPA_EE_AP } },
	[IPA_3_5_MHI][IPA_CLIENT_TEST2_PROD]          = {
			true, IPA_v3_5_MHI_GROUP_PCIE, true,
			IPA_DPS_HPS_SEQ_TYPE_2ND_PKT_PROCESS_PASS_NO_DEC_UCP,
			QMB_MASTER_SELECT_PCIE,
			{ 1, 0, 8, 16, IPA_EE_AP } },
	[IPA_3_5_MHI][IPA_CLIENT_TEST3_PROD]          = {
			true, IPA_v3_5_MHI_GROUP_DMA, true,
			IPA_DPS_HPS_SEQ_TYPE_DMA_ONLY,
			QMB_MASTER_SELECT_DDR,
			{ 7, 8, 8, 16, IPA_EE_AP } },
	[IPA_3_5_MHI][IPA_CLIENT_TEST4_PROD]          = {
			true, IPA_v3_5_MHI_GROUP_DMA, true,
			IPA_DPS_HPS_SEQ_TYPE_DMA_ONLY,
			QMB_MASTER_SELECT_DDR,
			{ 8, 9, 8, 16, IPA_EE_AP } },

	[IPA_3_5_MHI][IPA_CLIENT_WLAN1_CONS]          = {
			true, IPA_v3_5_MHI_GROUP_DDR, false,
			IPA_DPS_HPS_SEQ_TYPE_INVALID,
			QMB_MASTER_SELECT_DDR,
			{ 16, 3, 8, 8, IPA_EE_UC } },
	[IPA_3_5_MHI][IPA_CLIENT_USB_CONS]            = {
			false, IPA_EP_NOT_ALLOCATED, false,
			IPA_DPS_HPS_SEQ_TYPE_INVALID,
			QMB_MASTER_SELECT_DDR,
			{ -1, -1, -1, -1, -1 } },
	[IPA_3_5_MHI][IPA_CLIENT_USB_DPL_CONS]        = {
			false, IPA_EP_NOT_ALLOCATED, false,
			IPA_DPS_HPS_SEQ_TYPE_INVALID,
			QMB_MASTER_SELECT_DDR,
			{ -1, -1, -1, -1, -1 } },
	[IPA_3_5_MHI][IPA_CLIENT_APPS_LAN_CONS]       = {
			true, IPA_v3_5_MHI_GROUP_DDR, false,
			IPA_DPS_HPS_SEQ_TYPE_INVALID,
			QMB_MASTER_SELECT_DDR,
			{ 9, 5, 8, 12, IPA_EE_AP } },
	[IPA_3_5_MHI][IPA_CLIENT_APPS_WAN_CONS]       = {
			true, IPA_v3_5_MHI_GROUP_DDR, false,
			IPA_DPS_HPS_SEQ_TYPE_INVALID,
			QMB_MASTER_SELECT_DDR,
			{ 10, 6, 8, 12, IPA_EE_AP } },
	[IPA_3_5_MHI][IPA_CLIENT_MHI_CONS]            = {
			true, IPA_v3_5_MHI_GROUP_PCIE, false,
			IPA_DPS_HPS_SEQ_TYPE_INVALID,
			QMB_MASTER_SELECT_PCIE,
			{ 15, 1, 8, 8, IPA_EE_AP } },
	[IPA_3_5_MHI][IPA_CLIENT_Q6_LAN_CONS]         = {
			true, IPA_v3_5_MHI_GROUP_DDR, false,
			IPA_DPS_HPS_SEQ_TYPE_INVALID,
			QMB_MASTER_SELECT_DDR,
			{ 13, 3, 8, 12, IPA_EE_Q6 } },
	[IPA_3_5_MHI][IPA_CLIENT_Q6_WAN_CONS]         = {
			true, IPA_v3_5_MHI_GROUP_DDR, false,
			IPA_DPS_HPS_SEQ_TYPE_INVALID,
			QMB_MASTER_SELECT_DDR,
			{ 12, 2, 8, 12, IPA_EE_Q6 } },
	[IPA_3_5_MHI][IPA_CLIENT_MEMCPY_DMA_SYNC_CONS] = {
			true, IPA_v3_5_MHI_GROUP_DMA, false,
			IPA_DPS_HPS_SEQ_TYPE_INVALID,
			QMB_MASTER_SELECT_PCIE,
			{ 18, 12, 8, 8, IPA_EE_AP } },
	[IPA_3_5_MHI][IPA_CLIENT_MEMCPY_DMA_ASYNC_CONS] = {
			true, IPA_v3_5_MHI_GROUP_DMA, false,
			IPA_DPS_HPS_SEQ_TYPE_INVALID,
			QMB_MASTER_SELECT_PCIE,
			{ 19, 13, 8, 8, IPA_EE_AP } },
	/* Only for test purpose */
	[IPA_3_5_MHI][IPA_CLIENT_TEST_CONS]           = {
			true, IPA_v3_5_MHI_GROUP_PCIE, false,
			IPA_DPS_HPS_SEQ_TYPE_INVALID,
			QMB_MASTER_SELECT_PCIE,
			{ 15, 1, 8, 8, IPA_EE_AP } },
	[IPA_3_5_MHI][IPA_CLIENT_TEST1_CONS]           = {
			true, IPA_v3_5_MHI_GROUP_PCIE, false,
			IPA_DPS_HPS_SEQ_TYPE_INVALID,
			QMB_MASTER_SELECT_PCIE,
			{ 15, 1, 8, 8, IPA_EE_AP } },
	[IPA_3_5_MHI][IPA_CLIENT_TEST2_CONS]          = {
			true, IPA_v3_5_MHI_GROUP_DDR, false,
			IPA_DPS_HPS_SEQ_TYPE_INVALID,
			QMB_MASTER_SELECT_DDR,
			{ 17, 11, 8, 8, IPA_EE_AP } },
	[IPA_3_5_MHI][IPA_CLIENT_TEST3_CONS]          = {
			true, IPA_v3_5_MHI_GROUP_DMA, false,
			IPA_DPS_HPS_SEQ_TYPE_INVALID,
			QMB_MASTER_SELECT_PCIE,
			{ 18, 12, 8, 8, IPA_EE_AP } },
	[IPA_3_5_MHI][IPA_CLIENT_TEST4_CONS]          = {
			true, IPA_v3_5_MHI_GROUP_DMA, false,
			IPA_DPS_HPS_SEQ_TYPE_INVALID,
			QMB_MASTER_SELECT_PCIE,
			{ 19, 13, 8, 8, IPA_EE_AP } },
	/* Dummy consumer (pipe 31) is used in L2TP rt rule */
	[IPA_3_5_MHI][IPA_CLIENT_DUMMY_CONS]          = {
			true, IPA_v3_5_MHI_GROUP_DMA, false,
			IPA_DPS_HPS_SEQ_TYPE_INVALID,
			QMB_MASTER_SELECT_PCIE,
			{ 31, 31, 8, 8, IPA_EE_AP } },

	/* IPA_3_5_1 */
	[IPA_3_5_1][IPA_CLIENT_WLAN1_PROD]          = {
			true, IPA_v3_5_GROUP_UL_DL, true,
			IPA_DPS_HPS_REP_SEQ_TYPE_2PKT_PROC_PASS_NO_DEC_UCP_DMAP,
			QMB_MASTER_SELECT_DDR,
			{ 7, 1, 8, 16, IPA_EE_UC } },
	[IPA_3_5_1][IPA_CLIENT_USB_PROD]            = {
			true, IPA_v3_5_GROUP_UL_DL, true,
			IPA_DPS_HPS_REP_SEQ_TYPE_2PKT_PROC_PASS_NO_DEC_UCP_DMAP,
			QMB_MASTER_SELECT_DDR,
			{ 0, 0, 8, 16, IPA_EE_AP } },
	[IPA_3_5_1][IPA_CLIENT_APPS_LAN_PROD] = {
			true, IPA_v3_5_GROUP_UL_DL, false,
			IPA_DPS_HPS_SEQ_TYPE_PKT_PROCESS_NO_DEC_UCP,
			QMB_MASTER_SELECT_DDR,
			{ 8, 7, 8, 16, IPA_EE_AP } },
	[IPA_3_5_1][IPA_CLIENT_APPS_WAN_PROD] = {
			true, IPA_v3_5_GROUP_UL_DL, true,
			IPA_DPS_HPS_REP_SEQ_TYPE_2PKT_PROC_PASS_NO_DEC_UCP_DMAP,
			QMB_MASTER_SELECT_DDR,
			{ 2, 3, 16, 32, IPA_EE_AP } },
	[IPA_3_5_1][IPA_CLIENT_APPS_CMD_PROD]		= {
			true, IPA_v3_5_GROUP_UL_DL, false,
			IPA_DPS_HPS_SEQ_TYPE_DMA_ONLY,
			QMB_MASTER_SELECT_DDR,
			{ 5, 4, 20, 23, IPA_EE_AP } },
	[IPA_3_5_1][IPA_CLIENT_Q6_LAN_PROD]         = {
			true, IPA_v3_5_GROUP_UL_DL, true,
			IPA_DPS_HPS_SEQ_TYPE_PKT_PROCESS_NO_DEC_UCP,
			QMB_MASTER_SELECT_DDR,
			{ 3, 0, 16, 32, IPA_EE_Q6 } },
	[IPA_3_5_1][IPA_CLIENT_Q6_WAN_PROD]         = {
			true, IPA_v3_5_GROUP_UL_DL, true,
			IPA_DPS_HPS_SEQ_TYPE_PKT_PROCESS_NO_DEC_UCP,
			QMB_MASTER_SELECT_DDR,
			{ 6, 4, 12, 30, IPA_EE_Q6 } },
	[IPA_3_5_1][IPA_CLIENT_Q6_CMD_PROD]	    = {
			true, IPA_v3_5_GROUP_UL_DL, false,
			IPA_DPS_HPS_SEQ_TYPE_PKT_PROCESS_NO_DEC_UCP,
			QMB_MASTER_SELECT_DDR,
			{ 4, 1, 20, 23, IPA_EE_Q6 } },
	/* Only for test purpose */
	[IPA_3_5_1][IPA_CLIENT_TEST_PROD]           = {
			true, IPA_v3_5_GROUP_UL_DL, true,
			IPA_DPS_HPS_SEQ_TYPE_2ND_PKT_PROCESS_PASS_NO_DEC_UCP,
			QMB_MASTER_SELECT_DDR,
			{ 0, 0, 8, 16, IPA_EE_AP } },
	[IPA_3_5_1][IPA_CLIENT_TEST1_PROD]          = {
			true, IPA_v3_5_GROUP_UL_DL, true,
			IPA_DPS_HPS_SEQ_TYPE_2ND_PKT_PROCESS_PASS_NO_DEC_UCP,
			QMB_MASTER_SELECT_DDR,
			{ 0, 0, 8, 16, IPA_EE_AP } },
	[IPA_3_5_1][IPA_CLIENT_TEST2_PROD]          = {
			true, IPA_v3_5_GROUP_UL_DL, true,
			IPA_DPS_HPS_SEQ_TYPE_2ND_PKT_PROCESS_PASS_NO_DEC_UCP,
			QMB_MASTER_SELECT_DDR,
			{ 2, 3, 16, 32, IPA_EE_AP } },
	[IPA_3_5_1][IPA_CLIENT_TEST3_PROD]          = {
			true, IPA_v3_5_GROUP_UL_DL, true,
			IPA_DPS_HPS_SEQ_TYPE_2ND_PKT_PROCESS_PASS_NO_DEC_UCP,
			QMB_MASTER_SELECT_DDR,
			{ 4, 1, 20, 23, IPA_EE_Q6 } },
	[IPA_3_5_1][IPA_CLIENT_TEST4_PROD]          = {
			true, IPA_v3_5_GROUP_UL_DL, true,
			IPA_DPS_HPS_SEQ_TYPE_2ND_PKT_PROCESS_PASS_NO_DEC_UCP,
			QMB_MASTER_SELECT_DDR,
			{ 1, 0, 8, 16, IPA_EE_UC } },

	[IPA_3_5_1][IPA_CLIENT_WLAN1_CONS]          = {
			true, IPA_v3_5_GROUP_UL_DL, false,
			IPA_DPS_HPS_SEQ_TYPE_INVALID,
			QMB_MASTER_SELECT_DDR,
			{ 16, 11, 8, 8, IPA_EE_UC } },
	[IPA_3_5_1][IPA_CLIENT_WLAN2_CONS]          =  {
			true, IPA_v3_5_GROUP_UL_DL, false,
			IPA_DPS_HPS_SEQ_TYPE_INVALID,
			QMB_MASTER_SELECT_DDR,
			{ 18, 9, 8, 8, IPA_EE_AP } },
	[IPA_3_5_1][IPA_CLIENT_WLAN3_CONS]          =  {
			true, IPA_v3_5_GROUP_UL_DL, false,
			IPA_DPS_HPS_SEQ_TYPE_INVALID,
			QMB_MASTER_SELECT_DDR,
			{ 19, 10, 8, 8, IPA_EE_AP } },
	[IPA_3_5_1][IPA_CLIENT_USB_CONS]            = {
			true, IPA_v3_5_GROUP_UL_DL, false,
			IPA_DPS_HPS_SEQ_TYPE_INVALID,
			QMB_MASTER_SELECT_DDR,
			{ 17, 8, 8, 8, IPA_EE_AP } },
	[IPA_3_5_1][IPA_CLIENT_USB_DPL_CONS]        = {
			true, IPA_v3_5_GROUP_UL_DL, false,
			IPA_DPS_HPS_SEQ_TYPE_INVALID,
			QMB_MASTER_SELECT_DDR,
			{ 11, 2, 4, 6, IPA_EE_AP } },
	[IPA_3_5_1][IPA_CLIENT_APPS_LAN_CONS]       = {
			true, IPA_v3_5_GROUP_UL_DL, false,
			IPA_DPS_HPS_SEQ_TYPE_INVALID,
			QMB_MASTER_SELECT_DDR,
			{ 9, 5, 8, 12, IPA_EE_AP } },
	[IPA_3_5_1][IPA_CLIENT_APPS_WAN_CONS]       = {
			true, IPA_v3_5_GROUP_UL_DL, false,
			IPA_DPS_HPS_SEQ_TYPE_INVALID,
			QMB_MASTER_SELECT_DDR,
			{ 10, 6, 8, 12, IPA_EE_AP } },
	[IPA_3_5_1][IPA_CLIENT_Q6_LAN_CONS]         = {
			true, IPA_v3_5_GROUP_UL_DL, false,
			IPA_DPS_HPS_SEQ_TYPE_INVALID,
			QMB_MASTER_SELECT_DDR,
			{ 13, 3, 8, 12, IPA_EE_Q6 } },
	[IPA_3_5_1][IPA_CLIENT_Q6_WAN_CONS]         = {
			true, IPA_v3_5_GROUP_UL_DL, false,
			IPA_DPS_HPS_SEQ_TYPE_INVALID,
			QMB_MASTER_SELECT_DDR,
			{ 12, 2, 8, 12, IPA_EE_Q6 } },
	/* Only for test purpose */
	[IPA_3_5_1][IPA_CLIENT_TEST_CONS]           = {
			true, IPA_v3_5_GROUP_UL_DL,
			false,
			IPA_DPS_HPS_SEQ_TYPE_INVALID,
			QMB_MASTER_SELECT_DDR,
			{ 17, 8, 8, 8, IPA_EE_AP } },
	[IPA_3_5_1][IPA_CLIENT_TEST1_CONS]          = {
			true, IPA_v3_5_GROUP_UL_DL,
			false,
			IPA_DPS_HPS_SEQ_TYPE_INVALID,
			QMB_MASTER_SELECT_DDR,
			{ 17, 8, 8, 8, IPA_EE_AP } },
	[IPA_3_5_1][IPA_CLIENT_TEST2_CONS]          = {
			true, IPA_v3_5_GROUP_UL_DL,
			false,
			IPA_DPS_HPS_SEQ_TYPE_INVALID,
			QMB_MASTER_SELECT_DDR,
			{ 18, 9, 8, 8, IPA_EE_AP } },
	[IPA_3_5_1][IPA_CLIENT_TEST3_CONS]          = {
			true, IPA_v3_5_GROUP_UL_DL,
			false,
			IPA_DPS_HPS_SEQ_TYPE_INVALID,
			QMB_MASTER_SELECT_DDR,
			{ 19, 10, 8, 8, IPA_EE_AP } },
	[IPA_3_5_1][IPA_CLIENT_TEST4_CONS]          = {
			true, IPA_v3_5_GROUP_UL_DL,
			false,
			IPA_DPS_HPS_SEQ_TYPE_INVALID,
			QMB_MASTER_SELECT_DDR,
			{ 11, 2, 4, 6, IPA_EE_AP } },
	/* Dummy consumer (pipe 31) is used in L2TP rt rule */
	[IPA_3_5_1][IPA_CLIENT_DUMMY_CONS]          = {
			true, IPA_v3_5_GROUP_UL_DL,
			false,
			IPA_DPS_HPS_SEQ_TYPE_INVALID,
			QMB_MASTER_SELECT_DDR,
			{ 31, 31, 8, 8, IPA_EE_AP } },

	/* IPA_4_0 */
	[IPA_4_0][IPA_CLIENT_WLAN1_PROD]          = {
			true, IPA_v4_0_GROUP_UL_DL,
			true,
			IPA_DPS_HPS_REP_SEQ_TYPE_2PKT_PROC_PASS_NO_DEC_UCP_DMAP,
			QMB_MASTER_SELECT_DDR,
			{ 6, 2, 8, 16, IPA_EE_UC } },
	[IPA_4_0][IPA_CLIENT_USB_PROD]            = {
			true, IPA_v4_0_GROUP_UL_DL,
			true,
			IPA_DPS_HPS_REP_SEQ_TYPE_2PKT_PROC_PASS_NO_DEC_UCP_DMAP,
			QMB_MASTER_SELECT_DDR,
			{ 0, 8, 8, 16, IPA_EE_AP } },
	[IPA_4_0][IPA_CLIENT_APPS_LAN_PROD]   = {
			true, IPA_v4_0_GROUP_UL_DL,
			false,
			IPA_DPS_HPS_SEQ_TYPE_2ND_PKT_PROCESS_PASS_NO_DEC_UCP,
			QMB_MASTER_SELECT_DDR,
			{ 8, 10, 8, 16, IPA_EE_AP } },
	[IPA_4_0][IPA_CLIENT_APPS_WAN_PROD] = {
			true, IPA_v4_0_GROUP_UL_DL,
			true,
			IPA_DPS_HPS_REP_SEQ_TYPE_2PKT_PROC_PASS_NO_DEC_UCP_DMAP,
			QMB_MASTER_SELECT_DDR,
			{ 2, 3, 16, 32, IPA_EE_AP } },
	[IPA_4_0][IPA_CLIENT_APPS_CMD_PROD]	  = {
			true, IPA_v4_0_GROUP_UL_DL,
			false,
			IPA_DPS_HPS_SEQ_TYPE_DMA_ONLY,
			QMB_MASTER_SELECT_DDR,
			{ 5, 4, 20, 24, IPA_EE_AP } },
	[IPA_4_0][IPA_CLIENT_ODU_PROD]            = {
			true, IPA_v4_0_GROUP_UL_DL,
			true,
			IPA_DPS_HPS_REP_SEQ_TYPE_2PKT_PROC_PASS_NO_DEC_UCP_DMAP,
			QMB_MASTER_SELECT_DDR,
			{ 1, 0, 8, 16, IPA_EE_AP } },
	[IPA_4_0][IPA_CLIENT_ETHERNET_PROD]	  = {
			true, IPA_v4_0_GROUP_UL_DL,
			true,
			IPA_DPS_HPS_REP_SEQ_TYPE_2PKT_PROC_PASS_NO_DEC_UCP_DMAP,
			QMB_MASTER_SELECT_DDR,
			{ 9, 0, 8, 16, IPA_EE_UC } },
	[IPA_4_0][IPA_CLIENT_Q6_WAN_PROD]         = {
			true, IPA_v4_0_GROUP_UL_DL,
			true,
			IPA_DPS_HPS_SEQ_TYPE_2ND_PKT_PROCESS_PASS_NO_DEC_UCP,
			QMB_MASTER_SELECT_DDR,
			{ 3, 0, 16, 32, IPA_EE_Q6 } },
	[IPA_4_0][IPA_CLIENT_Q6_CMD_PROD]	  = {
			true, IPA_v4_0_GROUP_UL_DL,
			false,
			IPA_DPS_HPS_SEQ_TYPE_PKT_PROCESS_NO_DEC_UCP,
			QMB_MASTER_SELECT_DDR,
			{ 4, 1, 20, 24, IPA_EE_Q6 } },
	/* Only for test purpose */
	[IPA_4_0][IPA_CLIENT_TEST_PROD]           = {
			true, IPA_v4_0_GROUP_UL_DL,
			true,
			IPA_DPS_HPS_SEQ_TYPE_2ND_PKT_PROCESS_PASS_NO_DEC_UCP,
			QMB_MASTER_SELECT_DDR,
			{0, 8, 8, 16, IPA_EE_AP } },
	[IPA_4_0][IPA_CLIENT_TEST1_PROD]          = {
			true, IPA_v4_0_GROUP_UL_DL,
			true,
			IPA_DPS_HPS_SEQ_TYPE_2ND_PKT_PROCESS_PASS_NO_DEC_UCP,
			QMB_MASTER_SELECT_DDR,
			{0, 8, 8, 16, IPA_EE_AP } },
	[IPA_4_0][IPA_CLIENT_TEST2_PROD]          = {
			true, IPA_v4_0_GROUP_UL_DL,
			true,
			IPA_DPS_HPS_SEQ_TYPE_2ND_PKT_PROCESS_PASS_NO_DEC_UCP,
			QMB_MASTER_SELECT_DDR,
			{ 1, 0, 8, 16, IPA_EE_AP } },
	[IPA_4_0][IPA_CLIENT_TEST3_PROD]          = {
			true, IPA_v4_0_GROUP_UL_DL,
			true,
			IPA_DPS_HPS_SEQ_TYPE_2ND_PKT_PROCESS_PASS_NO_DEC_UCP,
			QMB_MASTER_SELECT_DDR,
			{ 7, 9, 8, 16, IPA_EE_AP } },
	[IPA_4_0][IPA_CLIENT_TEST4_PROD]          = {
			true, IPA_v4_0_GROUP_UL_DL,
			true,
			IPA_DPS_HPS_SEQ_TYPE_2ND_PKT_PROCESS_PASS_NO_DEC_UCP,
			QMB_MASTER_SELECT_DDR,
			{8, 10, 8, 16, IPA_EE_AP } },


	[IPA_4_0][IPA_CLIENT_WLAN1_CONS]          = {
			true, IPA_v4_0_GROUP_UL_DL,
			false,
			IPA_DPS_HPS_SEQ_TYPE_INVALID,
			QMB_MASTER_SELECT_DDR,
			{ 18, 3, 6, 9, IPA_EE_UC } },
	[IPA_4_0][IPA_CLIENT_WLAN2_CONS]          = {
			true, IPA_v4_0_GROUP_UL_DL,
			false,
			IPA_DPS_HPS_SEQ_TYPE_INVALID,
			QMB_MASTER_SELECT_DDR,
			{ 20, 13, 9, 9, IPA_EE_AP } },
	[IPA_4_0][IPA_CLIENT_WLAN3_CONS]          = {
			true, IPA_v4_0_GROUP_UL_DL,
			false,
			IPA_DPS_HPS_SEQ_TYPE_INVALID,
			QMB_MASTER_SELECT_DDR,
			{ 21, 14, 9, 9, IPA_EE_AP } },
	[IPA_4_0][IPA_CLIENT_USB_CONS]            = {
			true, IPA_v4_0_GROUP_UL_DL,
			false,
			IPA_DPS_HPS_SEQ_TYPE_INVALID,
			QMB_MASTER_SELECT_DDR,
			{ 19, 12, 9, 9, IPA_EE_AP } },
	[IPA_4_0][IPA_CLIENT_USB_DPL_CONS]        = {
			true, IPA_v4_0_GROUP_UL_DL,
			false,
			IPA_DPS_HPS_SEQ_TYPE_INVALID,
			QMB_MASTER_SELECT_DDR,
			{ 15, 7, 5, 5, IPA_EE_AP } },
	[IPA_4_0][IPA_CLIENT_APPS_LAN_CONS]       = {
			true, IPA_v4_0_GROUP_UL_DL,
			false,
			IPA_DPS_HPS_SEQ_TYPE_INVALID,
			QMB_MASTER_SELECT_DDR,
			{ 10, 5, 9, 9, IPA_EE_AP } },
	[IPA_4_0][IPA_CLIENT_APPS_WAN_CONS]       = {
			true, IPA_v4_0_GROUP_UL_DL,
			false,
			IPA_DPS_HPS_SEQ_TYPE_INVALID,
			QMB_MASTER_SELECT_DDR,
			{ 11, 6, 9, 9, IPA_EE_AP } },
	[IPA_4_0][IPA_CLIENT_ODU_EMB_CONS]        = {
			true, IPA_v4_0_GROUP_UL_DL,
			false,
			IPA_DPS_HPS_SEQ_TYPE_INVALID,
			QMB_MASTER_SELECT_DDR,
			{ 17, 1, 17, 17, IPA_EE_AP } },
	[IPA_4_0][IPA_CLIENT_ETHERNET_CONS]	  = {
			true, IPA_v4_0_GROUP_UL_DL,
			false,
			IPA_DPS_HPS_SEQ_TYPE_INVALID,
			QMB_MASTER_SELECT_DDR,
			{ 22, 1, 17, 17, IPA_EE_UC } },
	[IPA_4_0][IPA_CLIENT_Q6_LAN_CONS]         = {
			true, IPA_v4_0_GROUP_UL_DL,
			false,
			IPA_DPS_HPS_SEQ_TYPE_INVALID,
			QMB_MASTER_SELECT_DDR,
			{ 14, 4, 9, 9, IPA_EE_Q6 } },
	[IPA_4_0][IPA_CLIENT_Q6_WAN_CONS]         = {
			true, IPA_v4_0_GROUP_UL_DL,
			false,
			IPA_DPS_HPS_SEQ_TYPE_INVALID,
			QMB_MASTER_SELECT_DDR,
			{ 13, 3, 9, 9, IPA_EE_Q6 } },
	[IPA_4_0][IPA_CLIENT_Q6_LTE_WIFI_AGGR_CONS] = {
			true, IPA_v4_0_GROUP_UL_DL,
			false,
			IPA_DPS_HPS_SEQ_TYPE_INVALID,
			QMB_MASTER_SELECT_DDR,
			{ 16, 5, 9, 9, IPA_EE_Q6 } },
	/* Only for test purpose */
	/* MBIM aggregation test pipes should have the same QMB as USB_CONS */
	[IPA_4_0][IPA_CLIENT_TEST_CONS]           = {
			true, IPA_v4_0_GROUP_UL_DL,
			false,
			IPA_DPS_HPS_SEQ_TYPE_INVALID,
			QMB_MASTER_SELECT_DDR,
			{ 11, 6, 9, 9, IPA_EE_AP } },
	[IPA_4_0][IPA_CLIENT_TEST1_CONS]           = {
			true, IPA_v4_0_GROUP_UL_DL,
			false,
			IPA_DPS_HPS_SEQ_TYPE_INVALID,
			QMB_MASTER_SELECT_DDR,
			{ 11, 6, 9, 9, IPA_EE_AP } },
	[IPA_4_0][IPA_CLIENT_TEST2_CONS]          = {
			true, IPA_v4_0_GROUP_UL_DL,
			false,
			IPA_DPS_HPS_SEQ_TYPE_INVALID,
			QMB_MASTER_SELECT_DDR,
			{ 12, 2, 5, 5, IPA_EE_AP } },
	[IPA_4_0][IPA_CLIENT_TEST3_CONS]          = {
			true, IPA_v4_0_GROUP_UL_DL,
			false,
			IPA_DPS_HPS_SEQ_TYPE_INVALID,
			QMB_MASTER_SELECT_DDR,
			{ 19, 12, 9, 9, IPA_EE_AP } },
	[IPA_4_0][IPA_CLIENT_TEST4_CONS]          = {
			true, IPA_v4_0_GROUP_UL_DL,
			false,
			IPA_DPS_HPS_SEQ_TYPE_INVALID,
			QMB_MASTER_SELECT_DDR,
			{ 21, 14, 9, 9, IPA_EE_AP } },
	/* Dummy consumer (pipe 31) is used in L2TP rt rule */
	[IPA_4_0][IPA_CLIENT_DUMMY_CONS]          = {
			true, IPA_v4_0_GROUP_UL_DL,
			false,
			IPA_DPS_HPS_SEQ_TYPE_INVALID,
			QMB_MASTER_SELECT_DDR,
			{ 31, 31, 8, 8, IPA_EE_AP } },

	/* IPA_4_0_MHI */
	[IPA_4_0_MHI][IPA_CLIENT_APPS_WAN_PROD]   = {
			true, IPA_v4_0_MHI_GROUP_DDR,
			true,
			IPA_DPS_HPS_SEQ_TYPE_2ND_PKT_PROCESS_PASS_NO_DEC_UCP,
			QMB_MASTER_SELECT_DDR,
			{ 2, 3, 16, 32, IPA_EE_AP } },
	[IPA_4_0_MHI][IPA_CLIENT_APPS_CMD_PROD]	  = {
			true, IPA_v4_0_MHI_GROUP_DDR,
			false,
			IPA_DPS_HPS_SEQ_TYPE_DMA_ONLY,
			QMB_MASTER_SELECT_DDR,
			{ 5, 4, 20, 24, IPA_EE_AP } },
	[IPA_4_0_MHI][IPA_CLIENT_MHI_PROD]            = {
			true, IPA_v4_0_MHI_GROUP_PCIE,
			true,
			IPA_DPS_HPS_SEQ_TYPE_2ND_PKT_PROCESS_PASS_NO_DEC_UCP,
			QMB_MASTER_SELECT_PCIE,
			{ 1, 0, 8, 16, IPA_EE_AP } },
	[IPA_4_0_MHI][IPA_CLIENT_Q6_WAN_PROD]         = {
			true, IPA_v4_0_GROUP_UL_DL,
			true,
			IPA_DPS_HPS_SEQ_TYPE_PKT_PROCESS_NO_DEC_UCP,
			QMB_MASTER_SELECT_DDR,
			{ 3, 0, 16, 32, IPA_EE_Q6 } },
	[IPA_4_0_MHI][IPA_CLIENT_Q6_CMD_PROD]	  = {
			true, IPA_v4_0_MHI_GROUP_PCIE,
			false,
			IPA_DPS_HPS_SEQ_TYPE_PKT_PROCESS_NO_DEC_UCP,
			QMB_MASTER_SELECT_DDR,
			{ 4, 1, 20, 24, IPA_EE_Q6 } },
	[IPA_4_0_MHI][IPA_CLIENT_MEMCPY_DMA_SYNC_PROD] = {
			true, IPA_v4_0_MHI_GROUP_DMA,
			false,
			IPA_DPS_HPS_SEQ_TYPE_DMA_ONLY,
			QMB_MASTER_SELECT_DDR,
			{ 7, 9, 8, 16, IPA_EE_AP } },
	[IPA_4_0_MHI][IPA_CLIENT_MEMCPY_DMA_ASYNC_PROD] = {
			true, IPA_v4_0_MHI_GROUP_DMA,
			false,
			IPA_DPS_HPS_SEQ_TYPE_DMA_ONLY,
			QMB_MASTER_SELECT_DDR,
			{ 8, 10, 8, 16, IPA_EE_AP } },
	/* Only for test purpose */
	[IPA_4_0_MHI][IPA_CLIENT_TEST_PROD]           = {
			true, IPA_v4_0_GROUP_UL_DL,
			true,
			IPA_DPS_HPS_SEQ_TYPE_2ND_PKT_PROCESS_PASS_NO_DEC_UCP,
			QMB_MASTER_SELECT_DDR,
			{0, 8, 8, 16, IPA_EE_AP } },
	[IPA_4_0][IPA_CLIENT_TEST1_PROD]          = {
			true, IPA_v4_0_GROUP_UL_DL,
			true,
			IPA_DPS_HPS_SEQ_TYPE_2ND_PKT_PROCESS_PASS_NO_DEC_UCP,
			QMB_MASTER_SELECT_DDR,
			{0, 8, 8, 16, IPA_EE_AP } },
	[IPA_4_0_MHI][IPA_CLIENT_TEST2_PROD]          = {
			true, IPA_v4_0_GROUP_UL_DL,
			true,
			IPA_DPS_HPS_SEQ_TYPE_2ND_PKT_PROCESS_PASS_NO_DEC_UCP,
			QMB_MASTER_SELECT_DDR,
			{ 1, 0, 8, 16, IPA_EE_AP } },
	[IPA_4_0_MHI][IPA_CLIENT_TEST3_PROD]          = {
			true, IPA_v4_0_GROUP_UL_DL,
			true,
			IPA_DPS_HPS_SEQ_TYPE_2ND_PKT_PROCESS_PASS_NO_DEC_UCP,
			QMB_MASTER_SELECT_DDR,
			{ 7, 9, 8, 16, IPA_EE_AP } },
	[IPA_4_0_MHI][IPA_CLIENT_TEST4_PROD]          = {
			true, IPA_v4_0_GROUP_UL_DL,
			true,
			IPA_DPS_HPS_SEQ_TYPE_2ND_PKT_PROCESS_PASS_NO_DEC_UCP,
			QMB_MASTER_SELECT_DDR,
			{ 8, 10, 8, 16, IPA_EE_AP } },
	[IPA_4_0_MHI][IPA_CLIENT_APPS_LAN_CONS]       = {
			true, IPA_v4_0_MHI_GROUP_DDR,
			false,
			IPA_DPS_HPS_SEQ_TYPE_INVALID,
			QMB_MASTER_SELECT_DDR,
			{ 10, 5, 9, 9, IPA_EE_AP } },
	[IPA_4_0_MHI][IPA_CLIENT_APPS_WAN_CONS]       = {
			true, IPA_v4_0_MHI_GROUP_DDR,
			false,
			IPA_DPS_HPS_SEQ_TYPE_INVALID,
			QMB_MASTER_SELECT_DDR,
			{ 11, 6, 9, 9, IPA_EE_AP } },
	[IPA_4_0_MHI][IPA_CLIENT_MHI_CONS]            = {
			true, IPA_v4_0_MHI_GROUP_PCIE,
			false,
			IPA_DPS_HPS_SEQ_TYPE_INVALID,
			QMB_MASTER_SELECT_PCIE,
			{ 17, 1, 17, 17, IPA_EE_AP } },
	[IPA_4_0_MHI][IPA_CLIENT_Q6_LAN_CONS]         = {
			true, IPA_v4_0_MHI_GROUP_DDR,
			false,
			IPA_DPS_HPS_SEQ_TYPE_INVALID,
			QMB_MASTER_SELECT_DDR,
			{ 14, 4, 9, 9, IPA_EE_Q6 } },
	[IPA_4_0_MHI][IPA_CLIENT_Q6_WAN_CONS]         = {
			true, IPA_v4_0_MHI_GROUP_DDR,
			false,
			IPA_DPS_HPS_SEQ_TYPE_INVALID,
			QMB_MASTER_SELECT_DDR,
			{ 13, 3, 9, 9, IPA_EE_Q6 } },
	[IPA_4_0_MHI][IPA_CLIENT_MEMCPY_DMA_SYNC_CONS] = {
			true, IPA_v4_0_MHI_GROUP_DMA,
			false,
			IPA_DPS_HPS_SEQ_TYPE_INVALID,
			QMB_MASTER_SELECT_PCIE,
			{ 20, 13, 9, 9, IPA_EE_AP } },
	[IPA_4_0_MHI][IPA_CLIENT_MEMCPY_DMA_ASYNC_CONS] = {
			true, IPA_v4_0_MHI_GROUP_DMA,
			false,
			IPA_DPS_HPS_SEQ_TYPE_INVALID,
			QMB_MASTER_SELECT_PCIE,
			{ 21, 14, 9, 9, IPA_EE_AP } },
	[IPA_4_0_MHI][IPA_CLIENT_Q6_LTE_WIFI_AGGR_CONS] = {
			true, IPA_v4_0_GROUP_UL_DL,
			false,
			IPA_DPS_HPS_SEQ_TYPE_INVALID,
			QMB_MASTER_SELECT_DDR,
			{ 16, 5, 9, 9, IPA_EE_Q6 } },
	[IPA_4_0_MHI][IPA_CLIENT_USB_DPL_CONS]        = {
			true, IPA_v4_0_MHI_GROUP_DDR,
			false,
			IPA_DPS_HPS_SEQ_TYPE_INVALID,
			QMB_MASTER_SELECT_DDR,
			{ 15, 7, 5, 5, IPA_EE_AP, GSI_ESCAPE_BUF_ONLY } },
	[IPA_4_0_MHI][IPA_CLIENT_MHI_DPL_CONS]        = {
			true, IPA_v4_0_MHI_GROUP_PCIE,
			false,
			IPA_DPS_HPS_SEQ_TYPE_INVALID,
			QMB_MASTER_SELECT_PCIE,
			{ 12, 2, 5, 5, IPA_EE_AP, GSI_ESCAPE_BUF_ONLY } },
	/* Only for test purpose */
	[IPA_4_0_MHI][IPA_CLIENT_TEST_CONS]           = {
			true, IPA_v4_0_GROUP_UL_DL,
			false,
			IPA_DPS_HPS_SEQ_TYPE_INVALID,
			QMB_MASTER_SELECT_PCIE,
			{ 11, 6, 9, 9, IPA_EE_AP } },
	[IPA_4_0_MHI][IPA_CLIENT_TEST1_CONS]           = {
			true, IPA_v4_0_GROUP_UL_DL,
			false,
			IPA_DPS_HPS_SEQ_TYPE_INVALID,
			QMB_MASTER_SELECT_PCIE,
			{ 11, 6, 9, 9, IPA_EE_AP } },
	[IPA_4_0_MHI][IPA_CLIENT_TEST2_CONS]          = {
			true, IPA_v4_0_GROUP_UL_DL,
			false,
			IPA_DPS_HPS_SEQ_TYPE_INVALID,
			QMB_MASTER_SELECT_DDR,
			{ 12, 2, 5, 5, IPA_EE_AP } },
	[IPA_4_0_MHI][IPA_CLIENT_TEST3_CONS]          = {
			true, IPA_v4_0_GROUP_UL_DL,
			false,
			IPA_DPS_HPS_SEQ_TYPE_INVALID,
			QMB_MASTER_SELECT_PCIE,
			{ 19, 12, 9, 9, IPA_EE_AP } },
	[IPA_4_0_MHI][IPA_CLIENT_TEST4_CONS]          = {
			true, IPA_v4_0_GROUP_UL_DL,
			false,
			IPA_DPS_HPS_SEQ_TYPE_INVALID,
			QMB_MASTER_SELECT_PCIE,
			{ 21, 14, 9, 9, IPA_EE_AP } },
	/* Dummy consumer (pipe 31) is used in L2TP rt rule */
	[IPA_4_0_MHI][IPA_CLIENT_DUMMY_CONS]          = {
			true, IPA_v4_0_GROUP_UL_DL,
			false,
			IPA_DPS_HPS_SEQ_TYPE_INVALID,
			QMB_MASTER_SELECT_DDR,
			{ 31, 31, 8, 8, IPA_EE_AP } },
	/* IPA_4_1 */
	[IPA_4_1][IPA_CLIENT_WLAN1_PROD]          = {
			true, IPA_v4_0_GROUP_UL_DL,
			true,
			IPA_DPS_HPS_REP_SEQ_TYPE_2PKT_PROC_PASS_NO_DEC_UCP_DMAP,
			QMB_MASTER_SELECT_DDR,
			{ 6, 2, 8, 16, IPA_EE_UC } },
	[IPA_4_1][IPA_CLIENT_WLAN2_PROD]          = {
			true, IPA_v4_0_GROUP_UL_DL,
			true,
			IPA_DPS_HPS_REP_SEQ_TYPE_2PKT_PROC_PASS_NO_DEC_UCP_DMAP,
			QMB_MASTER_SELECT_DDR,
			{ 7, 9, 8, 16, IPA_EE_AP } },
	[IPA_4_1][IPA_CLIENT_USB_PROD]            = {
			true, IPA_v4_0_GROUP_UL_DL,
			true,
			IPA_DPS_HPS_REP_SEQ_TYPE_2PKT_PROC_PASS_NO_DEC_UCP_DMAP,
			QMB_MASTER_SELECT_DDR,
			{ 0, 8, 8, 16, IPA_EE_AP } },
	[IPA_4_1][IPA_CLIENT_APPS_LAN_PROD]   = {
			true, IPA_v4_0_GROUP_UL_DL,
			false,
			IPA_DPS_HPS_SEQ_TYPE_2ND_PKT_PROCESS_PASS_NO_DEC_UCP,
			QMB_MASTER_SELECT_DDR,
			{ 8, 10, 8, 16, IPA_EE_AP } },
	[IPA_4_1][IPA_CLIENT_APPS_WAN_PROD] = {
			true, IPA_v4_0_GROUP_UL_DL,
			true,
			IPA_DPS_HPS_REP_SEQ_TYPE_2PKT_PROC_PASS_NO_DEC_UCP_DMAP,
			QMB_MASTER_SELECT_DDR,
			{ 2, 3, 16, 32, IPA_EE_AP } },
	[IPA_4_1][IPA_CLIENT_APPS_CMD_PROD]	  = {
			true, IPA_v4_0_GROUP_UL_DL,
			false,
			IPA_DPS_HPS_SEQ_TYPE_DMA_ONLY,
			QMB_MASTER_SELECT_DDR,
			{ 5, 4, 20, 24, IPA_EE_AP } },
	[IPA_4_1][IPA_CLIENT_ODU_PROD]            = {
			true, IPA_v4_0_GROUP_UL_DL,
			true,
			IPA_DPS_HPS_REP_SEQ_TYPE_2PKT_PROC_PASS_NO_DEC_UCP_DMAP,
			QMB_MASTER_SELECT_DDR,
			{ 1, 0, 8, 16, IPA_EE_AP } },
	[IPA_4_1][IPA_CLIENT_ETHERNET_PROD] = {
			true, IPA_v4_0_GROUP_UL_DL,
			true,
			IPA_DPS_HPS_REP_SEQ_TYPE_2PKT_PROC_PASS_NO_DEC_UCP_DMAP,
			QMB_MASTER_SELECT_DDR,
			{ 9, 0, 8, 16, IPA_EE_UC } },
	[IPA_4_1][IPA_CLIENT_Q6_WAN_PROD]         = {
			true, IPA_v4_0_GROUP_UL_DL,
			true,
			IPA_DPS_HPS_SEQ_TYPE_2ND_PKT_PROCESS_PASS_NO_DEC_UCP,
			QMB_MASTER_SELECT_DDR,
			{ 3, 0, 16, 32, IPA_EE_Q6 } },
	[IPA_4_1][IPA_CLIENT_Q6_CMD_PROD]	  = {
			true, IPA_v4_0_GROUP_UL_DL,
			false,
			IPA_DPS_HPS_SEQ_TYPE_PKT_PROCESS_NO_DEC_UCP,
			QMB_MASTER_SELECT_DDR,
			{ 4, 1, 20, 24, IPA_EE_Q6 } },
	/* Only for test purpose */
	[IPA_4_1][IPA_CLIENT_TEST_PROD]           = {
			true, IPA_v4_0_GROUP_UL_DL,
			true,
			IPA_DPS_HPS_SEQ_TYPE_2ND_PKT_PROCESS_PASS_NO_DEC_UCP,
			QMB_MASTER_SELECT_DDR,
			{0, 8, 8, 16, IPA_EE_AP } },
	[IPA_4_1][IPA_CLIENT_TEST1_PROD]          = {
			true, IPA_v4_0_GROUP_UL_DL,
			true,
			IPA_DPS_HPS_SEQ_TYPE_2ND_PKT_PROCESS_PASS_NO_DEC_UCP,
			QMB_MASTER_SELECT_DDR,
			{ 0, 8, 8, 16, IPA_EE_AP } },
	[IPA_4_1][IPA_CLIENT_TEST2_PROD]          = {
			true, IPA_v4_0_GROUP_UL_DL,
			true,
			IPA_DPS_HPS_SEQ_TYPE_2ND_PKT_PROCESS_PASS_NO_DEC_UCP,
			QMB_MASTER_SELECT_DDR,
			{ 1, 0, 8, 16, IPA_EE_AP } },
	[IPA_4_1][IPA_CLIENT_TEST3_PROD]          = {
			true, IPA_v4_0_GROUP_UL_DL,
			true,
			IPA_DPS_HPS_SEQ_TYPE_2ND_PKT_PROCESS_PASS_NO_DEC_UCP,
			QMB_MASTER_SELECT_DDR,
			{7, 9, 8, 16, IPA_EE_AP } },
	[IPA_4_1][IPA_CLIENT_TEST4_PROD]          = {
			true, IPA_v4_0_GROUP_UL_DL,
			true,
			IPA_DPS_HPS_SEQ_TYPE_2ND_PKT_PROCESS_PASS_NO_DEC_UCP,
			QMB_MASTER_SELECT_DDR,
			{ 8, 10, 8, 16, IPA_EE_AP } },


	[IPA_4_1][IPA_CLIENT_WLAN1_CONS]          = {
			true, IPA_v4_0_GROUP_UL_DL,
			false,
			IPA_DPS_HPS_SEQ_TYPE_INVALID,
			QMB_MASTER_SELECT_DDR,
			{ 18, 3, 9, 9, IPA_EE_UC } },
	[IPA_4_1][IPA_CLIENT_WLAN2_CONS]          = {
			true, IPA_v4_0_GROUP_UL_DL,
			false,
			IPA_DPS_HPS_SEQ_TYPE_INVALID,
			QMB_MASTER_SELECT_DDR,
			{ 17, 1, 8, 13, IPA_EE_AP } },
	[IPA_4_1][IPA_CLIENT_WLAN3_CONS]          = {
			true, IPA_v4_0_GROUP_UL_DL,
			false,
			IPA_DPS_HPS_SEQ_TYPE_INVALID,
			QMB_MASTER_SELECT_DDR,
			{ 21, 14, 9, 9, IPA_EE_AP } },
	[IPA_4_1][IPA_CLIENT_USB_CONS]            = {
			true, IPA_v4_0_GROUP_UL_DL,
			false,
			IPA_DPS_HPS_SEQ_TYPE_INVALID,
			QMB_MASTER_SELECT_DDR,
			{ 19, 12, 9, 9, IPA_EE_AP } },
	[IPA_4_1][IPA_CLIENT_USB_DPL_CONS]        = {
			true, IPA_v4_0_GROUP_UL_DL,
			false,
			IPA_DPS_HPS_SEQ_TYPE_INVALID,
			QMB_MASTER_SELECT_DDR,
			{ 15, 7, 5, 5, IPA_EE_AP } },
	[IPA_4_1][IPA_CLIENT_APPS_LAN_CONS]       = {
			true, IPA_v4_0_GROUP_UL_DL,
			false,
			IPA_DPS_HPS_SEQ_TYPE_INVALID,
			QMB_MASTER_SELECT_DDR,
			{ 10, 5, 9, 9, IPA_EE_AP } },
	[IPA_4_1][IPA_CLIENT_APPS_WAN_CONS]       = {
			true, IPA_v4_0_GROUP_UL_DL,
			false,
			IPA_DPS_HPS_SEQ_TYPE_INVALID,
			QMB_MASTER_SELECT_DDR,
			{ 11, 6, 9, 9, IPA_EE_AP } },
	[IPA_4_1][IPA_CLIENT_ODL_DPL_CONS]        = {
			true, IPA_v4_0_GROUP_UL_DL,
			false,
			IPA_DPS_HPS_SEQ_TYPE_INVALID,
			QMB_MASTER_SELECT_DDR,
			{ 12, 2, 9, 9, IPA_EE_AP } },
	[IPA_4_1][IPA_CLIENT_ETHERNET_CONS]	  = {
			true, IPA_v4_0_GROUP_UL_DL,
			false,
			IPA_DPS_HPS_SEQ_TYPE_INVALID,
			QMB_MASTER_SELECT_DDR,
			{ 22, 1, 9, 9, IPA_EE_UC } },
	[IPA_4_1][IPA_CLIENT_Q6_LAN_CONS]         = {
			true, IPA_v4_0_GROUP_UL_DL,
			false,
			IPA_DPS_HPS_SEQ_TYPE_INVALID,
			QMB_MASTER_SELECT_DDR,
			{ 14, 4, 9, 9, IPA_EE_Q6 } },
	[IPA_4_1][IPA_CLIENT_Q6_WAN_CONS]         = {
			true, IPA_v4_0_GROUP_UL_DL,
			false,
			IPA_DPS_HPS_SEQ_TYPE_INVALID,
			QMB_MASTER_SELECT_DDR,
			{ 13, 3, 9, 9, IPA_EE_Q6 } },
	[IPA_4_1][IPA_CLIENT_Q6_LTE_WIFI_AGGR_CONS] = {
			true, IPA_v4_0_GROUP_UL_DL,
			false,
			IPA_DPS_HPS_SEQ_TYPE_INVALID,
			QMB_MASTER_SELECT_DDR,
			{ 16, 5, 9, 9, IPA_EE_Q6 } },
	/* Only for test purpose */
	/* MBIM aggregation test pipes should have the same QMB as USB_CONS */
	[IPA_4_1][IPA_CLIENT_TEST_CONS]           = {
			true, IPA_v4_0_GROUP_UL_DL,
			false,
			IPA_DPS_HPS_SEQ_TYPE_INVALID,
			QMB_MASTER_SELECT_DDR,
			{ 11, 6, 9, 9, IPA_EE_AP } },
	[IPA_4_1][IPA_CLIENT_TEST1_CONS]           = {
			true, IPA_v4_0_GROUP_UL_DL,
			false,
			IPA_DPS_HPS_SEQ_TYPE_INVALID,
			QMB_MASTER_SELECT_DDR,
			{ 11, 6, 9, 9, IPA_EE_AP } },
	[IPA_4_1][IPA_CLIENT_TEST2_CONS]          = {
			true, IPA_v4_0_GROUP_UL_DL,
			false,
			IPA_DPS_HPS_SEQ_TYPE_INVALID,
			QMB_MASTER_SELECT_DDR,
			{ 12, 2, 9, 9, IPA_EE_AP } },
	[IPA_4_1][IPA_CLIENT_TEST3_CONS]          = {
			true, IPA_v4_0_GROUP_UL_DL,
			false,
			IPA_DPS_HPS_SEQ_TYPE_INVALID,
			QMB_MASTER_SELECT_DDR,
			{ 19, 12, 9, 9, IPA_EE_AP } },
	[IPA_4_1][IPA_CLIENT_TEST4_CONS]          = {
			true, IPA_v4_0_GROUP_UL_DL,
			false,
			IPA_DPS_HPS_SEQ_TYPE_INVALID,
			QMB_MASTER_SELECT_DDR,
			{ 21, 14, 9, 9, IPA_EE_AP } },
	/* Dummy consumer (pipe 31) is used in L2TP rt rule */
	[IPA_4_1][IPA_CLIENT_DUMMY_CONS]          = {
			true, IPA_v4_0_GROUP_UL_DL,
			false,
			IPA_DPS_HPS_SEQ_TYPE_INVALID,
			QMB_MASTER_SELECT_DDR,
			{ 31, 31, 8, 8, IPA_EE_AP } },

	/* IPA_4_1 APQ */
	[IPA_4_1_APQ][IPA_CLIENT_WLAN1_PROD]          = {
			true, IPA_v4_0_GROUP_UL_DL,
			true,
			IPA_DPS_HPS_REP_SEQ_TYPE_2PKT_PROC_PASS_NO_DEC_UCP_DMAP,
			QMB_MASTER_SELECT_DDR,
			{ 6, 2, 8, 16, IPA_EE_UC } },
	[IPA_4_1_APQ][IPA_CLIENT_USB_PROD]            = {
			true, IPA_v4_0_GROUP_UL_DL,
			true,
			IPA_DPS_HPS_REP_SEQ_TYPE_2PKT_PROC_PASS_NO_DEC_UCP_DMAP,
			QMB_MASTER_SELECT_DDR,
			{ 0, 8, 8, 16, IPA_EE_AP } },
	[IPA_4_1_APQ][IPA_CLIENT_APPS_LAN_PROD]   = {
			true, IPA_v4_0_GROUP_UL_DL,
			false,
			IPA_DPS_HPS_SEQ_TYPE_2ND_PKT_PROCESS_PASS_NO_DEC_UCP,
			QMB_MASTER_SELECT_DDR,
			{ 8, 10, 8, 16, IPA_EE_AP } },
	[IPA_4_1_APQ][IPA_CLIENT_APPS_CMD_PROD]	  = {
			true, IPA_v4_0_GROUP_UL_DL,
			false,
			IPA_DPS_HPS_SEQ_TYPE_DMA_ONLY,
			QMB_MASTER_SELECT_DDR,
			{ 5, 4, 20, 24, IPA_EE_AP } },
	/* Only for test purpose */
	[IPA_4_1_APQ][IPA_CLIENT_TEST_PROD]           = {
			true, IPA_v4_0_GROUP_UL_DL,
			true,
			IPA_DPS_HPS_SEQ_TYPE_2ND_PKT_PROCESS_PASS_NO_DEC_UCP,
			QMB_MASTER_SELECT_DDR,
			{0, 8, 8, 16, IPA_EE_AP } },
	[IPA_4_1_APQ][IPA_CLIENT_TEST1_PROD]          = {
			true, IPA_v4_0_GROUP_UL_DL,
			true,
			IPA_DPS_HPS_SEQ_TYPE_2ND_PKT_PROCESS_PASS_NO_DEC_UCP,
			QMB_MASTER_SELECT_DDR,
			{ 0, 8, 8, 16, IPA_EE_AP } },
	[IPA_4_1_APQ][IPA_CLIENT_TEST2_PROD]          = {
			true, IPA_v4_0_GROUP_UL_DL,
			true,
			IPA_DPS_HPS_SEQ_TYPE_2ND_PKT_PROCESS_PASS_NO_DEC_UCP,
			QMB_MASTER_SELECT_DDR,
			{ 6, 2, 8, 16, IPA_EE_AP } },

	[IPA_4_1_APQ][IPA_CLIENT_WLAN1_CONS]          = {
			true, IPA_v4_0_GROUP_UL_DL,
			false,
			IPA_DPS_HPS_SEQ_TYPE_INVALID,
			QMB_MASTER_SELECT_DDR,
			{ 18, 3, 9, 9, IPA_EE_UC } },
	[IPA_4_1_APQ][IPA_CLIENT_USB_CONS]            = {
			true, IPA_v4_0_GROUP_UL_DL,
			false,
			IPA_DPS_HPS_SEQ_TYPE_INVALID,
			QMB_MASTER_SELECT_DDR,
			{ 19, 12, 9, 9, IPA_EE_AP } },
	[IPA_4_1_APQ][IPA_CLIENT_USB_DPL_CONS]        = {
			true, IPA_v4_0_GROUP_UL_DL,
			false,
			IPA_DPS_HPS_SEQ_TYPE_INVALID,
			QMB_MASTER_SELECT_DDR,
			{ 15, 7, 5, 5, IPA_EE_AP } },
	[IPA_4_1_APQ][IPA_CLIENT_APPS_LAN_CONS]       = {
			true, IPA_v4_0_GROUP_UL_DL,
			false,
			IPA_DPS_HPS_SEQ_TYPE_INVALID,
			QMB_MASTER_SELECT_DDR,
			{ 10, 5, 9, 9, IPA_EE_AP } },
	[IPA_4_1_APQ][IPA_CLIENT_ODL_DPL_CONS]        = {
			true, IPA_v4_0_GROUP_UL_DL,
			false,
			IPA_DPS_HPS_SEQ_TYPE_INVALID,
			QMB_MASTER_SELECT_DDR,
			{ 12, 2, 9, 9, IPA_EE_AP } },
	/* Only for test purpose */
	/* MBIM aggregation test pipes should have the same QMB as USB_CONS */
	[IPA_4_1_APQ][IPA_CLIENT_TEST_CONS]           = {
			true, IPA_v4_0_GROUP_UL_DL,
			false,
			IPA_DPS_HPS_SEQ_TYPE_INVALID,
			QMB_MASTER_SELECT_DDR,
			{ 19, 12, 9, 9, IPA_EE_AP } },
	[IPA_4_1_APQ][IPA_CLIENT_TEST1_CONS]           = {
			true, IPA_v4_0_GROUP_UL_DL,
			false,
			IPA_DPS_HPS_SEQ_TYPE_INVALID,
			QMB_MASTER_SELECT_DDR,
			{ 19, 12, 9, 9, IPA_EE_AP } },
	[IPA_4_1_APQ][IPA_CLIENT_TEST2_CONS]          = {
			true, IPA_v4_0_GROUP_UL_DL,
			false,
			IPA_DPS_HPS_SEQ_TYPE_INVALID,
			QMB_MASTER_SELECT_DDR,
			{ 18, 3, 9, 9, IPA_EE_AP } },
	[IPA_4_1_APQ][IPA_CLIENT_TEST3_CONS]          = {
			true, IPA_v4_0_GROUP_UL_DL,
			false,
			IPA_DPS_HPS_SEQ_TYPE_INVALID,
			QMB_MASTER_SELECT_DDR,
			{ 15, 7, 5, 5, IPA_EE_AP } },
	/* Dummy consumer (pipe 31) is used in L2TP rt rule */
	[IPA_4_1_APQ][IPA_CLIENT_DUMMY_CONS]          = {
			true, IPA_v4_0_GROUP_UL_DL,
			false,
			IPA_DPS_HPS_SEQ_TYPE_INVALID,
			QMB_MASTER_SELECT_DDR,
			{ 31, 31, 8, 8, IPA_EE_AP } },
	/* MHI PRIME PIPES - Client producer / IPA Consumer pipes */
	[IPA_4_1_APQ][IPA_CLIENT_MHI_PRIME_DPL_PROD] = {
			true, IPA_v4_0_GROUP_UL_DL,
			true,
			IPA_DPS_HPS_SEQ_TYPE_DMA_ONLY,
			QMB_MASTER_SELECT_DDR,
			{7, 9, 8, 16, IPA_EE_AP } },
	[IPA_4_1_APQ][IPA_CLIENT_MHI_PRIME_TETH_PROD] = {
			true, IPA_v4_0_GROUP_UL_DL,
			true,
			IPA_DPS_HPS_SEQ_TYPE_2ND_PKT_PROCESS_PASS_NO_DEC_UCP,
			QMB_MASTER_SELECT_DDR,
			{ 1, 0, 8, 16, IPA_EE_AP } },
	[IPA_4_1_APQ][IPA_CLIENT_MHI_PRIME_RMNET_PROD] = {
			true, IPA_v4_0_GROUP_UL_DL,
			true,
			IPA_DPS_HPS_SEQ_TYPE_DMA_ONLY,
			QMB_MASTER_SELECT_DDR,
			{ 2, 3, 16, 32, IPA_EE_AP } },
	/* MHI PRIME PIPES - Client Consumer / IPA Producer pipes */
	[IPA_4_1_APQ][IPA_CLIENT_MHI_PRIME_TETH_CONS] = {
			true, IPA_v4_0_GROUP_UL_DL,
			false,
			IPA_DPS_HPS_SEQ_TYPE_INVALID,
			QMB_MASTER_SELECT_DDR,
			{ 20, 13, 9, 9, IPA_EE_AP } },
	[IPA_4_1_APQ][IPA_CLIENT_MHI_PRIME_RMNET_CONS] = {
			true, IPA_v4_0_GROUP_UL_DL,
			false,
			IPA_DPS_HPS_SEQ_TYPE_INVALID,
			QMB_MASTER_SELECT_DDR,
			{ 21, 14, 9, 9, IPA_EE_AP } },


	/* IPA_4_2 */
	[IPA_4_2][IPA_CLIENT_WLAN1_PROD]          = {
			true, IPA_v4_2_GROUP_UL_DL,
			true,
			IPA_DPS_HPS_REP_SEQ_TYPE_PKT_PROCESS_NO_DEC_NO_UCP_DMAP,
			QMB_MASTER_SELECT_DDR,
			{ 3, 7, 6, 7, IPA_EE_AP, GSI_USE_PREFETCH_BUFS} },
	[IPA_4_2][IPA_CLIENT_USB_PROD]            = {
			true, IPA_v4_2_GROUP_UL_DL,
			true,
			IPA_DPS_HPS_REP_SEQ_TYPE_PKT_PROCESS_NO_DEC_NO_UCP_DMAP,
			QMB_MASTER_SELECT_DDR,
			{ 0, 5, 8, 9, IPA_EE_AP, GSI_ESCAPE_BUF_ONLY} },
	[IPA_4_2][IPA_CLIENT_APPS_LAN_PROD]   = {
			true, IPA_v4_2_GROUP_UL_DL,
			false,
			IPA_DPS_HPS_SEQ_TYPE_PKT_PROCESS_NO_DEC_NO_UCP,
			QMB_MASTER_SELECT_DDR,
			{ 2, 6, 8, 9, IPA_EE_AP, GSI_ESCAPE_BUF_ONLY} },
	[IPA_4_2][IPA_CLIENT_APPS_WAN_PROD] = {
			true, IPA_v4_2_GROUP_UL_DL,
			true,
			IPA_DPS_HPS_REP_SEQ_TYPE_PKT_PROCESS_NO_DEC_NO_UCP_DMAP,
			QMB_MASTER_SELECT_DDR,
			{ 1, 0, 8, 12, IPA_EE_AP, GSI_ESCAPE_BUF_ONLY} },
	[IPA_4_2][IPA_CLIENT_APPS_CMD_PROD]	  = {
			true, IPA_v4_2_GROUP_UL_DL,
			false,
			IPA_DPS_HPS_SEQ_TYPE_DMA_ONLY,
			QMB_MASTER_SELECT_DDR,
			{ 6, 1, 20, 20, IPA_EE_AP, GSI_USE_PREFETCH_BUFS} },
	[IPA_4_2][IPA_CLIENT_Q6_WAN_PROD]         = {
			true, IPA_v4_2_GROUP_UL_DL,
			true,
			IPA_DPS_HPS_SEQ_TYPE_PKT_PROCESS_NO_DEC_NO_UCP,
			QMB_MASTER_SELECT_DDR,
			{ 4, 0, 8, 12, IPA_EE_Q6, GSI_USE_PREFETCH_BUFS} },
	[IPA_4_2][IPA_CLIENT_Q6_CMD_PROD]	  = {
			true, IPA_v4_2_GROUP_UL_DL,
			false,
			IPA_DPS_HPS_SEQ_TYPE_PKT_PROCESS_NO_DEC_NO_UCP,
			QMB_MASTER_SELECT_DDR,
			{ 5, 1, 20, 20, IPA_EE_Q6, GSI_USE_PREFETCH_BUFS} },
	[IPA_4_2][IPA_CLIENT_ETHERNET_PROD] = {
			true, IPA_v4_2_GROUP_UL_DL,
			true,
			IPA_DPS_HPS_SEQ_TYPE_PKT_PROCESS_NO_DEC_NO_UCP,
			QMB_MASTER_SELECT_DDR,
			{ 7, 0, 8, 10, IPA_EE_UC, GSI_USE_PREFETCH_BUFS} },
	/* Only for test purpose */
	[IPA_4_2][IPA_CLIENT_TEST_PROD]           = {
			true, IPA_v4_2_GROUP_UL_DL,
			true,
			IPA_DPS_HPS_SEQ_TYPE_PKT_PROCESS_NO_DEC_NO_UCP,
			QMB_MASTER_SELECT_DDR,
			{0, 5, 8, 9, IPA_EE_AP, GSI_ESCAPE_BUF_ONLY} },
	[IPA_4_2][IPA_CLIENT_TEST1_PROD]          = {
			true, IPA_v4_2_GROUP_UL_DL,
			true,
			IPA_DPS_HPS_SEQ_TYPE_PKT_PROCESS_NO_DEC_NO_UCP,
			QMB_MASTER_SELECT_DDR,
			{ 0, 5, 8, 9, IPA_EE_AP, GSI_ESCAPE_BUF_ONLY} },
	[IPA_4_2][IPA_CLIENT_TEST2_PROD]          = {
			true, IPA_v4_2_GROUP_UL_DL,
			true,
			IPA_DPS_HPS_SEQ_TYPE_PKT_PROCESS_NO_DEC_NO_UCP,
			QMB_MASTER_SELECT_DDR,
			{ 3, 7, 6, 7, IPA_EE_AP, GSI_USE_PREFETCH_BUFS} },
	[IPA_4_2][IPA_CLIENT_TEST3_PROD]          = {
			true, IPA_v4_2_GROUP_UL_DL,
			true,
			IPA_DPS_HPS_SEQ_TYPE_PKT_PROCESS_NO_DEC_NO_UCP,
			QMB_MASTER_SELECT_DDR,
			{1, 0, 8, 12, IPA_EE_AP, GSI_ESCAPE_BUF_ONLY} },
	[IPA_4_2][IPA_CLIENT_TEST4_PROD]          = {
			true, IPA_v4_2_GROUP_UL_DL,
			true,
			IPA_DPS_HPS_SEQ_TYPE_PKT_PROCESS_NO_DEC_NO_UCP,
			QMB_MASTER_SELECT_DDR,
			{ 7, 0, 8, 10, IPA_EE_AP, GSI_USE_PREFETCH_BUFS} },


	[IPA_4_2][IPA_CLIENT_WLAN1_CONS]          = {
			true, IPA_v4_2_GROUP_UL_DL,
			false,
			IPA_DPS_HPS_SEQ_TYPE_INVALID,
			QMB_MASTER_SELECT_DDR,
			{ 14, 8, 6, 9, IPA_EE_AP, GSI_USE_PREFETCH_BUFS} },
	[IPA_4_2][IPA_CLIENT_USB_CONS]            = {
			true, IPA_v4_2_GROUP_UL_DL,
			false,
			IPA_DPS_HPS_SEQ_TYPE_INVALID,
			QMB_MASTER_SELECT_DDR,
			{ 15, 9, 6, 6, IPA_EE_AP, GSI_ESCAPE_BUF_ONLY} },
	[IPA_4_2][IPA_CLIENT_USB_DPL_CONS]        = {
			true, IPA_v4_2_GROUP_UL_DL,
			false,
			IPA_DPS_HPS_SEQ_TYPE_INVALID,
			QMB_MASTER_SELECT_DDR,
			{ 12, 4, 4, 4, IPA_EE_AP, GSI_ESCAPE_BUF_ONLY} },
	[IPA_4_2][IPA_CLIENT_APPS_LAN_CONS]       = {
			true, IPA_v4_2_GROUP_UL_DL,
			false,
			IPA_DPS_HPS_SEQ_TYPE_INVALID,
			QMB_MASTER_SELECT_DDR,
			{ 8, 2, 6, 6, IPA_EE_AP, GSI_ESCAPE_BUF_ONLY} },
	[IPA_4_2][IPA_CLIENT_APPS_WAN_CONS]       = {
			true, IPA_v4_2_GROUP_UL_DL,
			false,
			IPA_DPS_HPS_SEQ_TYPE_INVALID,
			QMB_MASTER_SELECT_DDR,
			{ 9, 3, 6, 6, IPA_EE_AP, GSI_ESCAPE_BUF_ONLY} },
	[IPA_4_2][IPA_CLIENT_Q6_LAN_CONS]         = {
			true, IPA_v4_2_GROUP_UL_DL,
			false,
			IPA_DPS_HPS_SEQ_TYPE_INVALID,
			QMB_MASTER_SELECT_DDR,
			{ 11, 3, 6, 6, IPA_EE_Q6, GSI_ESCAPE_BUF_ONLY} },
	[IPA_4_2][IPA_CLIENT_Q6_WAN_CONS]         = {
			true, IPA_v4_2_GROUP_UL_DL,
			false,
			IPA_DPS_HPS_SEQ_TYPE_INVALID,
			QMB_MASTER_SELECT_DDR,
			{ 10, 2, 6, 6, IPA_EE_Q6,  GSI_ESCAPE_BUF_ONLY} },
	[IPA_4_2][IPA_CLIENT_Q6_LTE_WIFI_AGGR_CONS] = {
			true, IPA_v4_2_GROUP_UL_DL,
			false,
			IPA_DPS_HPS_SEQ_TYPE_INVALID,
			QMB_MASTER_SELECT_DDR,
			{ 13, 4, 6, 6, IPA_EE_Q6, GSI_ESCAPE_BUF_ONLY} },
	[IPA_4_2][IPA_CLIENT_ETHERNET_CONS] = {
			true, IPA_v4_2_GROUP_UL_DL,
			false,
			IPA_DPS_HPS_SEQ_TYPE_INVALID,
			QMB_MASTER_SELECT_DDR,
			{ 16, 1, 6, 6, IPA_EE_UC, GSI_USE_PREFETCH_BUFS} },
	/* Only for test purpose */
	/* MBIM aggregation test pipes should have the same QMB as USB_CONS */
	[IPA_4_2][IPA_CLIENT_TEST_CONS]           = {
			true, IPA_v4_2_GROUP_UL_DL,
			false,
			IPA_DPS_HPS_SEQ_TYPE_INVALID,
			QMB_MASTER_SELECT_DDR,
			{ 15, 9, 6, 6, IPA_EE_AP, GSI_ESCAPE_BUF_ONLY} },
	[IPA_4_2][IPA_CLIENT_TEST1_CONS]           = {
			true, IPA_v4_2_GROUP_UL_DL,
			false,
			IPA_DPS_HPS_SEQ_TYPE_INVALID,
			QMB_MASTER_SELECT_DDR,
			{ 15, 9, 6, 6, IPA_EE_AP, GSI_ESCAPE_BUF_ONLY} },
	[IPA_4_2][IPA_CLIENT_TEST2_CONS]          = {
			true, IPA_v4_2_GROUP_UL_DL,
			false,
			IPA_DPS_HPS_SEQ_TYPE_INVALID,
			QMB_MASTER_SELECT_DDR,
			{ 12, 4, 4, 4, IPA_EE_AP, GSI_ESCAPE_BUF_ONLY} },
	[IPA_4_2][IPA_CLIENT_TEST3_CONS]          = {
			true, IPA_v4_2_GROUP_UL_DL,
			false,
			IPA_DPS_HPS_SEQ_TYPE_INVALID,
			QMB_MASTER_SELECT_DDR,
			{ 14, 8, 6, 9, IPA_EE_AP, GSI_USE_PREFETCH_BUFS} },
	[IPA_4_2][IPA_CLIENT_TEST4_CONS]          = {
			true, IPA_v4_2_GROUP_UL_DL,
			false,
			IPA_DPS_HPS_SEQ_TYPE_INVALID,
			QMB_MASTER_SELECT_DDR,
			{ 9, 3, 6, 6, IPA_EE_AP, GSI_ESCAPE_BUF_ONLY} },
	/* Dummy consumer (pipe 31) is used in L2TP rt rule */
	[IPA_4_2][IPA_CLIENT_DUMMY_CONS]          = {
			true, IPA_v4_2_GROUP_UL_DL,
			false,
			IPA_DPS_HPS_SEQ_TYPE_INVALID,
			QMB_MASTER_SELECT_DDR,
			{ 31, 31, 8, 8, IPA_EE_AP, GSI_USE_PREFETCH_BUFS} },

	/* IPA_4_5 */
	[IPA_4_5][IPA_CLIENT_WLAN2_PROD]          = {
			true, IPA_v4_5_GROUP_UL_DL,
			true,
			IPA_DPS_HPS_SEQ_TYPE_2ND_PKT_PROCESS_PASS_NO_DEC_UCP,
			QMB_MASTER_SELECT_DDR,
			{ 9, 12, 8, 16, IPA_EE_AP, GSI_FREE_PRE_FETCH, 2 } },
	[IPA_4_5][IPA_CLIENT_USB_PROD]            = {
			true, IPA_v4_5_GROUP_UL_DL,
			true,
			IPA_DPS_HPS_SEQ_TYPE_2ND_PKT_PROCESS_PASS_NO_DEC_UCP,
			QMB_MASTER_SELECT_DDR,
			{ 1, 0, 8, 16, IPA_EE_AP, GSI_ESCAPE_BUF_ONLY, 0 } },
	[IPA_4_5][IPA_CLIENT_APPS_LAN_PROD]	  = {
			true, IPA_v4_5_GROUP_UL_DL,
			false,
			IPA_DPS_HPS_SEQ_TYPE_2ND_PKT_PROCESS_PASS_NO_DEC_UCP,
			QMB_MASTER_SELECT_DDR,
			{ 11, 14, 10, 16, IPA_EE_AP, GSI_SMART_PRE_FETCH, 2 } },
	[IPA_4_5][IPA_CLIENT_APPS_WAN_PROD]	  = {
			true, IPA_v4_5_GROUP_UL_DL,
			true,
			IPA_DPS_HPS_SEQ_TYPE_2ND_PKT_PROCESS_PASS_NO_DEC_UCP,
			QMB_MASTER_SELECT_DDR,
			{ 2, 7, 16, 32, IPA_EE_AP, GSI_SMART_PRE_FETCH, 7 } },
	[IPA_4_5][IPA_CLIENT_APPS_CMD_PROD]	  = {
			true, IPA_v4_5_GROUP_UL_DL,
			false,
			IPA_DPS_HPS_SEQ_TYPE_DMA_ONLY,
			QMB_MASTER_SELECT_DDR,
			{ 7, 9, 20, 24, IPA_EE_AP, GSI_ESCAPE_BUF_ONLY, 0 } },
	[IPA_4_5][IPA_CLIENT_ODU_PROD]            = {
			true, IPA_v4_5_GROUP_UL_DL,
			true,
			IPA_DPS_HPS_SEQ_TYPE_2ND_PKT_PROCESS_PASS_NO_DEC_UCP,
			QMB_MASTER_SELECT_DDR,
			{ 3, 5, 8, 16, IPA_EE_AP, GSI_SMART_PRE_FETCH, 3 } },
	[IPA_4_5][IPA_CLIENT_ETHERNET_PROD]	  = {
			true, IPA_v4_5_GROUP_UL_DL,
			true,
			IPA_DPS_HPS_SEQ_TYPE_2ND_PKT_PROCESS_PASS_NO_DEC_UCP,
			QMB_MASTER_SELECT_DDR,
			{ 12, 0, 8, 16, IPA_EE_UC, GSI_SMART_PRE_FETCH, 3 } },
	[IPA_4_5][IPA_CLIENT_Q6_WAN_PROD]         = {
			true, IPA_v4_5_GROUP_UL_DL,
			true,
			IPA_DPS_HPS_SEQ_TYPE_2ND_PKT_PROCESS_PASS_DEC_UCP,
			QMB_MASTER_SELECT_DDR,
			{ 5, 0, 16, 28, IPA_EE_Q6, GSI_SMART_PRE_FETCH, 2 } },
	[IPA_4_5][IPA_CLIENT_Q6_CMD_PROD]	  = {
			true, IPA_v4_5_GROUP_UL_DL,
			false,
			IPA_DPS_HPS_SEQ_TYPE_PKT_PROCESS_NO_DEC_UCP,
			QMB_MASTER_SELECT_DDR,
			{ 6, 1, 20, 24, IPA_EE_Q6, GSI_ESCAPE_BUF_ONLY, 0 } },
	[IPA_4_5][IPA_CLIENT_Q6_DL_NLO_DATA_PROD] = {
			true, IPA_v4_5_GROUP_UL_DL,
			true,
			IPA_DPS_HPS_SEQ_TYPE_2ND_PKT_PROCESS_PASS_DEC_UCP,
			QMB_MASTER_SELECT_DDR,
			{ 8, 2, 27, 32, IPA_EE_Q6, GSI_FREE_PRE_FETCH, 3 } },
	[IPA_4_5][IPA_CLIENT_AQC_ETHERNET_PROD] = {
			true, IPA_v4_5_GROUP_UL_DL,
			true,
			IPA_DPS_HPS_SEQ_TYPE_2ND_PKT_PROCESS_PASS_NO_DEC_UCP,
			QMB_MASTER_SELECT_DDR,
			{ 10, 13, 8, 16, IPA_EE_AP, GSI_ESCAPE_BUF_ONLY, 0 } },
	/* Only for test purpose */
	[IPA_4_5][IPA_CLIENT_TEST_PROD]           = {
			true, IPA_v4_5_GROUP_UL_DL,
			true,
			IPA_DPS_HPS_SEQ_TYPE_2ND_PKT_PROCESS_PASS_NO_DEC_UCP,
			QMB_MASTER_SELECT_DDR,
			{ 1, 0, 8, 16, IPA_EE_AP } },
	[IPA_4_5][IPA_CLIENT_TEST1_PROD]          = {
			true, IPA_v4_5_GROUP_UL_DL,
			true,
			IPA_DPS_HPS_SEQ_TYPE_2ND_PKT_PROCESS_PASS_NO_DEC_UCP,
			QMB_MASTER_SELECT_DDR,
			{ 1, 0, 8, 16, IPA_EE_AP } },
	[IPA_4_5][IPA_CLIENT_TEST2_PROD]          = {
			true, IPA_v4_5_GROUP_UL_DL,
			true,
			IPA_DPS_HPS_SEQ_TYPE_2ND_PKT_PROCESS_PASS_NO_DEC_UCP,
			QMB_MASTER_SELECT_DDR,
			{ 3, 5, 8, 16, IPA_EE_AP } },
	[IPA_4_5][IPA_CLIENT_TEST3_PROD]          = {
			true, IPA_v4_5_GROUP_UL_DL,
			true,
			IPA_DPS_HPS_SEQ_TYPE_2ND_PKT_PROCESS_PASS_NO_DEC_UCP,
			QMB_MASTER_SELECT_DDR,
			{ 9, 12, 8, 16, IPA_EE_AP } },
	[IPA_4_5][IPA_CLIENT_TEST4_PROD]          = {
			true, IPA_v4_5_GROUP_UL_DL,
			true,
			IPA_DPS_HPS_SEQ_TYPE_2ND_PKT_PROCESS_PASS_NO_DEC_UCP,
			QMB_MASTER_SELECT_DDR,
			{ 11, 14, 8, 16, IPA_EE_AP } },

	[IPA_4_5][IPA_CLIENT_WLAN2_CONS]          = {
			true, IPA_v4_5_GROUP_UL_DL,
			false,
			IPA_DPS_HPS_SEQ_TYPE_INVALID,
			QMB_MASTER_SELECT_DDR,
			{ 24, 3, 8, 14, IPA_EE_AP, GSI_SMART_PRE_FETCH, 3 } },
	[IPA_4_5][IPA_CLIENT_USB_CONS]            = {
			true, IPA_v4_5_GROUP_UL_DL,
			false,
			IPA_DPS_HPS_SEQ_TYPE_INVALID,
			QMB_MASTER_SELECT_DDR,
			{ 26, 17, 9, 9, IPA_EE_AP, GSI_ESCAPE_BUF_ONLY, 0 } },
	[IPA_4_5][IPA_CLIENT_USB_DPL_CONS]        = {
			true, IPA_v4_5_GROUP_UL_DL,
			false,
			IPA_DPS_HPS_SEQ_TYPE_INVALID,
			QMB_MASTER_SELECT_DDR,
			{ 15, 15, 5, 5, IPA_EE_AP, GSI_ESCAPE_BUF_ONLY, 0 } },
	[IPA_4_5][IPA_CLIENT_ODL_DPL_CONS]        = {
			true, IPA_v4_5_GROUP_UL_DL,
			false,
			IPA_DPS_HPS_SEQ_TYPE_INVALID,
			QMB_MASTER_SELECT_DDR,
			{ 22, 2, 5, 5, IPA_EE_AP, GSI_ESCAPE_BUF_ONLY, 0 } },
	[IPA_4_5][IPA_CLIENT_APPS_LAN_CONS]       = {
			true, IPA_v4_5_GROUP_UL_DL,
			false,
			IPA_DPS_HPS_SEQ_TYPE_INVALID,
			QMB_MASTER_SELECT_DDR,
			{ 16, 10, 9, 9, IPA_EE_AP, GSI_ESCAPE_BUF_ONLY, 0 } },
	[IPA_4_5][IPA_CLIENT_APPS_WAN_COAL_CONS]       = {
			true, IPA_v4_5_GROUP_UL_DL,
			false,
			IPA_DPS_HPS_SEQ_TYPE_INVALID,
			QMB_MASTER_SELECT_DDR,
			{ 13, 4, 8, 11, IPA_EE_AP, GSI_SMART_PRE_FETCH, 3 } },
	[IPA_4_5][IPA_CLIENT_APPS_WAN_CONS]       = {
			true, IPA_v4_5_GROUP_UL_DL,
			false,
			IPA_DPS_HPS_SEQ_TYPE_INVALID,
			QMB_MASTER_SELECT_DDR,
			{ 14, 1, 9, 9, IPA_EE_AP, GSI_ESCAPE_BUF_ONLY, 0 } },
	[IPA_4_5][IPA_CLIENT_ODU_EMB_CONS]        = {
			true, IPA_v4_5_GROUP_UL_DL,
			false,
			IPA_DPS_HPS_SEQ_TYPE_INVALID,
			QMB_MASTER_SELECT_DDR,
			{ 30, 6, 9, 9, IPA_EE_AP, GSI_SMART_PRE_FETCH, 4 } },
	[IPA_4_5][IPA_CLIENT_ETHERNET_CONS]	  = {
			true, IPA_v4_5_GROUP_UL_DL,
			false,
			IPA_DPS_HPS_SEQ_TYPE_INVALID,
			QMB_MASTER_SELECT_DDR,
			{ 28, 1, 9, 9, IPA_EE_UC, GSI_SMART_PRE_FETCH, 4 } },
	[IPA_4_5][IPA_CLIENT_Q6_LAN_CONS]         = {
			true, IPA_v4_5_GROUP_UL_DL,
			false,
			IPA_DPS_HPS_SEQ_TYPE_INVALID,
			QMB_MASTER_SELECT_DDR,
			{ 17, 3, 9, 9, IPA_EE_Q6, GSI_ESCAPE_BUF_ONLY, 0 } },
	[IPA_4_5][IPA_CLIENT_Q6_WAN_CONS]         = {
			true, IPA_v4_5_GROUP_UL_DL,
			false,
			IPA_DPS_HPS_SEQ_TYPE_INVALID,
			QMB_MASTER_SELECT_DDR,
			{ 21, 7, 9, 9, IPA_EE_Q6, GSI_ESCAPE_BUF_ONLY, 0 } },
	[IPA_4_5][IPA_CLIENT_Q6_UL_NLO_DATA_CONS] = {
			true, IPA_v4_5_GROUP_UL_DL,
			false,
			IPA_DPS_HPS_SEQ_TYPE_INVALID,
			QMB_MASTER_SELECT_DDR,
			{ 19, 5, 5, 5, IPA_EE_Q6, GSI_SMART_PRE_FETCH, 2 } },
	[IPA_4_5][IPA_CLIENT_Q6_UL_NLO_ACK_CONS]  = {
			true, IPA_v4_5_GROUP_UL_DL,
			false,
			IPA_DPS_HPS_SEQ_TYPE_INVALID,
			QMB_MASTER_SELECT_DDR,
			{ 20, 6, 5, 5, IPA_EE_Q6, GSI_SMART_PRE_FETCH, 2 } },
	[IPA_4_5][IPA_CLIENT_Q6_QBAP_STATUS_CONS] = {
			true, IPA_v4_5_GROUP_UL_DL,
			false,
			IPA_DPS_HPS_SEQ_TYPE_INVALID,
			QMB_MASTER_SELECT_DDR,
			{ 18, 4, 9, 9, IPA_EE_Q6, GSI_ESCAPE_BUF_ONLY, 0 } },
	[IPA_4_5][IPA_CLIENT_AQC_ETHERNET_CONS] = {
			true, IPA_v4_5_GROUP_UL_DL,
			false,
			IPA_DPS_HPS_SEQ_TYPE_INVALID,
			QMB_MASTER_SELECT_DDR,
			{ 23, 8, 9, 9, IPA_EE_AP, GSI_SMART_PRE_FETCH, 4 } },
	/* Only for test purpose */
	/* MBIM aggregation test pipes should have the same QMB as USB_CONS */
	[IPA_4_5][IPA_CLIENT_TEST_CONS]           = {
			true, IPA_v4_5_GROUP_UL_DL,
			false,
			IPA_DPS_HPS_SEQ_TYPE_INVALID,
			QMB_MASTER_SELECT_DDR,
			{ 14, 1, 9, 9, IPA_EE_AP } },
	[IPA_4_5][IPA_CLIENT_TEST1_CONS]          = {
			true, IPA_v4_5_GROUP_UL_DL,
			false,
			IPA_DPS_HPS_SEQ_TYPE_INVALID,
			QMB_MASTER_SELECT_DDR,
			{ 14, 1, 9, 9, IPA_EE_AP } },
	[IPA_4_5][IPA_CLIENT_TEST2_CONS]          = {
			true, IPA_v4_5_GROUP_UL_DL,
			false,
			IPA_DPS_HPS_SEQ_TYPE_INVALID,
			QMB_MASTER_SELECT_DDR,
			{ 24, 3, 8, 14, IPA_EE_AP } },
	[IPA_4_5][IPA_CLIENT_TEST3_CONS]          = {
			true, IPA_v4_5_GROUP_UL_DL,
			false,
			IPA_DPS_HPS_SEQ_TYPE_INVALID,
			QMB_MASTER_SELECT_DDR,
			{ 26, 17, 9, 9, IPA_EE_AP } },
	[IPA_4_5][IPA_CLIENT_TEST4_CONS]          = {
			true, IPA_v4_5_GROUP_UL_DL,
			false,
			IPA_DPS_HPS_SEQ_TYPE_INVALID,
			QMB_MASTER_SELECT_DDR,
			{ 27, 18, 9, 9, IPA_EE_AP } },
	/* Dummy consumer (pipe 31) is used in L2TP rt rule */
	[IPA_4_5][IPA_CLIENT_DUMMY_CONS]          = {
			true, IPA_v4_5_GROUP_UL_DL,
			false,
			IPA_DPS_HPS_SEQ_TYPE_INVALID,
			QMB_MASTER_SELECT_DDR,
			{ 31, 31, 8, 8, IPA_EE_AP } },

	/* IPA_4_5_MHI */
	[IPA_4_5_MHI][IPA_CLIENT_APPS_CMD_PROD]		= {
			true, IPA_v4_5_MHI_GROUP_DDR,
			false,
			IPA_DPS_HPS_SEQ_TYPE_DMA_ONLY,
			QMB_MASTER_SELECT_DDR,
			{ 7, 9, 20, 24, IPA_EE_AP, GSI_ESCAPE_BUF_ONLY, 0 } },
	[IPA_4_5_MHI][IPA_CLIENT_Q6_WAN_PROD]		= {
			true, IPA_v4_5_MHI_GROUP_DDR,
			true,
			IPA_DPS_HPS_SEQ_TYPE_2ND_PKT_PROCESS_PASS_DEC_UCP,
			QMB_MASTER_SELECT_DDR,
			{ 5, 0, 16, 28, IPA_EE_Q6, GSI_SMART_PRE_FETCH, 2 } },
	[IPA_4_5_MHI][IPA_CLIENT_Q6_CMD_PROD]		= {
			true, IPA_v4_5_MHI_GROUP_PCIE,
			false,
			IPA_DPS_HPS_SEQ_TYPE_PKT_PROCESS_NO_DEC_UCP,
			QMB_MASTER_SELECT_DDR,
			{ 6, 1, 20, 24, IPA_EE_Q6, GSI_ESCAPE_BUF_ONLY, 0 } },
	[IPA_4_5_MHI][IPA_CLIENT_Q6_DL_NLO_DATA_PROD]	= {
			true, IPA_v4_5_MHI_GROUP_DDR,
			true,
			IPA_DPS_HPS_SEQ_TYPE_2ND_PKT_PROCESS_PASS_DEC_UCP,
			QMB_MASTER_SELECT_DDR,
			{ 8, 2, 27, 32, IPA_EE_Q6, GSI_FREE_PRE_FETCH, 3 } },
	[IPA_4_5_MHI][IPA_CLIENT_Q6_AUDIO_DMA_MHI_PROD]	= {
			true, IPA_v4_5_MHI_GROUP_DMA,
			false,
			IPA_DPS_HPS_SEQ_TYPE_DMA_ONLY,
			QMB_MASTER_SELECT_DDR,
			{ 4, 8, 8, 16, IPA_EE_Q6, GSI_SMART_PRE_FETCH, 3 } },
	[IPA_4_5_MHI][IPA_CLIENT_MHI_PROD]		= {
			true, IPA_v4_5_MHI_GROUP_PCIE,
			true,
			IPA_DPS_HPS_SEQ_TYPE_2ND_PKT_PROCESS_PASS_NO_DEC_UCP,
			QMB_MASTER_SELECT_PCIE,
			{ 1, 0, 16, 20, IPA_EE_AP, GSI_SMART_PRE_FETCH, 7 } },
	[IPA_4_5_MHI][IPA_CLIENT_MEMCPY_DMA_SYNC_PROD]	= {
			true, IPA_v4_5_MHI_GROUP_DMA,
			false,
			IPA_DPS_HPS_SEQ_TYPE_DMA_ONLY,
			QMB_MASTER_SELECT_DDR,
			{ 9, 12, 8, 16, IPA_EE_AP, GSI_ESCAPE_BUF_ONLY, 0 } },
	[IPA_4_5_MHI][IPA_CLIENT_MEMCPY_DMA_ASYNC_PROD]	= {
			true, IPA_v4_5_MHI_GROUP_DMA,
			false,
			IPA_DPS_HPS_SEQ_TYPE_DMA_ONLY,
			QMB_MASTER_SELECT_DDR,
			{ 10, 13, 8, 16, IPA_EE_AP, GSI_ESCAPE_BUF_ONLY, 0 } },
	/* Only for test purpose */
	[IPA_4_5_MHI][IPA_CLIENT_TEST_PROD]           = {
			true, QMB_MASTER_SELECT_DDR,
			true,
			IPA_DPS_HPS_SEQ_TYPE_2ND_PKT_PROCESS_PASS_NO_DEC_UCP,
			QMB_MASTER_SELECT_DDR,
			{ 1, 0, 8, 16, IPA_EE_AP } },

	[IPA_4_5_MHI][IPA_CLIENT_APPS_LAN_CONS]		= {
			true, IPA_v4_5_MHI_GROUP_DDR,
			false,
			IPA_DPS_HPS_SEQ_TYPE_INVALID,
			QMB_MASTER_SELECT_DDR,
			{ 16, 10, 9, 9, IPA_EE_AP, GSI_ESCAPE_BUF_ONLY, 0 } },
	[IPA_4_5][IPA_CLIENT_USB_DPL_CONS]        = {
			true, IPA_v4_5_MHI_GROUP_DDR,
			false,
			IPA_DPS_HPS_SEQ_TYPE_INVALID,
			QMB_MASTER_SELECT_DDR,
			{ 15, 15, 5, 5, IPA_EE_AP, GSI_ESCAPE_BUF_ONLY, 0 } },
	[IPA_4_5_MHI][IPA_CLIENT_Q6_LAN_CONS]		= {
			true, IPA_v4_5_MHI_GROUP_DDR,
			false,
			IPA_DPS_HPS_SEQ_TYPE_INVALID,
			QMB_MASTER_SELECT_DDR,
			{ 17, 3, 9, 9, IPA_EE_Q6, GSI_ESCAPE_BUF_ONLY, 0 } },
	[IPA_4_5_MHI][IPA_CLIENT_Q6_WAN_CONS]		= {
			true, IPA_v4_5_MHI_GROUP_DDR,
			false,
			IPA_DPS_HPS_SEQ_TYPE_INVALID,
			QMB_MASTER_SELECT_DDR,
			{ 21, 7, 9, 9, IPA_EE_Q6, GSI_ESCAPE_BUF_ONLY, 0 } },
	[IPA_4_5_MHI][IPA_CLIENT_Q6_UL_NLO_DATA_CONS]	= {
			true, IPA_v4_5_MHI_GROUP_DDR,
			false,
			IPA_DPS_HPS_SEQ_TYPE_INVALID,
			QMB_MASTER_SELECT_DDR,
			{ 19, 5, 5, 5, IPA_EE_Q6, GSI_SMART_PRE_FETCH, 2 } },
	[IPA_4_5_MHI][IPA_CLIENT_Q6_UL_NLO_ACK_CONS]	= {
			true, IPA_v4_5_MHI_GROUP_DDR,
			false,
			IPA_DPS_HPS_SEQ_TYPE_INVALID,
			QMB_MASTER_SELECT_DDR,
			{ 20, 6, 5, 5, IPA_EE_Q6, GSI_SMART_PRE_FETCH, 2 } },
	[IPA_4_5_MHI][IPA_CLIENT_Q6_QBAP_STATUS_CONS]	= {
			true, IPA_v4_5_MHI_GROUP_DDR,
			false,
			IPA_DPS_HPS_SEQ_TYPE_INVALID,
			QMB_MASTER_SELECT_DDR,
			{ 18, 4, 9, 9, IPA_EE_Q6, GSI_ESCAPE_BUF_ONLY, 0 } },
	[IPA_4_5_MHI][IPA_CLIENT_Q6_AUDIO_DMA_MHI_CONS]	= {
			true, IPA_v4_5_MHI_GROUP_DMA,
			false,
			IPA_DPS_HPS_SEQ_TYPE_INVALID,
			QMB_MASTER_SELECT_PCIE,
			{ 29, 9, 9, 9, IPA_EE_Q6, GSI_SMART_PRE_FETCH, 4 } },
	[IPA_4_5_MHI][IPA_CLIENT_MEMCPY_DMA_SYNC_CONS]	= {
			true, IPA_v4_5_MHI_GROUP_DMA,
			false,
			IPA_DPS_HPS_SEQ_TYPE_INVALID,
			QMB_MASTER_SELECT_PCIE,
			{ 26, 17, 9, 9, IPA_EE_AP, GSI_ESCAPE_BUF_ONLY, 0 } },
	[IPA_4_5_MHI][IPA_CLIENT_MEMCPY_DMA_ASYNC_CONS]	= {
			true, IPA_v4_5_MHI_GROUP_DMA,
			false,
			IPA_DPS_HPS_SEQ_TYPE_INVALID,
			QMB_MASTER_SELECT_PCIE,
			{ 27, 18, 9, 9, IPA_EE_AP, GSI_ESCAPE_BUF_ONLY, 0 } },
	[IPA_4_5_MHI][IPA_CLIENT_MHI_CONS]		= {
			true, IPA_v4_5_MHI_GROUP_PCIE,
			false,
			IPA_DPS_HPS_SEQ_TYPE_INVALID,
			QMB_MASTER_SELECT_PCIE,
			{ 14, 1, 9, 9, IPA_EE_AP, GSI_SMART_PRE_FETCH, 4 } },
	[IPA_4_5_MHI][IPA_CLIENT_MHI_DPL_CONS]		= {
			true, IPA_v4_5_MHI_GROUP_PCIE,
			false,
			IPA_DPS_HPS_SEQ_TYPE_INVALID,
			QMB_MASTER_SELECT_PCIE,
			{ 22, 2, 5, 5, IPA_EE_AP, GSI_ESCAPE_BUF_ONLY, 0 } },

	/* Dummy consumer (pipe 31) is used in L2TP rt rule */
	[IPA_4_5_MHI][IPA_CLIENT_DUMMY_CONS]          = {
			true, QMB_MASTER_SELECT_DDR,
			false,
			IPA_DPS_HPS_SEQ_TYPE_INVALID,
			QMB_MASTER_SELECT_DDR,
			{ 31, 31, 8, 8, IPA_EE_AP } },
};

static struct ipa3_mem_partition ipa_4_1_mem_part = {
	.ofst_start				= 0x280,
	.v4_flt_hash_ofst		= 0x288,
	.v4_flt_hash_size		=  0x78,
	.v4_flt_hash_size_ddr		= 0x4000,
	.v4_flt_nhash_ofst		= 0x308,
	.v4_flt_nhash_size		= 0x78,
	.v4_flt_nhash_size_ddr		= 0x4000,
	.v6_flt_hash_ofst		= 0x388,
	.v6_flt_hash_size		= 0x78,
	.v6_flt_hash_size_ddr		= 0x4000,
	.v6_flt_nhash_ofst		= 0x408,
	.v6_flt_nhash_size		= 0x78,
	.v6_flt_nhash_size_ddr		= 0x4000,
	.v4_rt_num_index		= 0xf,
	.v4_modem_rt_index_lo		= 0x0,
	.v4_modem_rt_index_hi		= 0x7,
	.v4_apps_rt_index_lo		= 0x8,
	.v4_apps_rt_index_hi		= 0xe,
	.v4_rt_hash_ofst		= 0x488,
	.v4_rt_hash_size		= 0x78,
	.v4_rt_hash_size_ddr		= 0x4000,
	.v4_rt_nhash_ofst		= 0x508,
	.v4_rt_nhash_size		= 0x78,
	.v4_rt_nhash_size_ddr		= 0x4000,
	.v6_rt_num_index		= 0xf,
	.v6_modem_rt_index_lo		= 0x0,
	.v6_modem_rt_index_hi		= 0x7,
	.v6_apps_rt_index_lo		= 0x8,
	.v6_apps_rt_index_hi		= 0xe,
	.v6_rt_hash_ofst		= 0x588,
	.v6_rt_hash_size		= 0x78,
	.v6_rt_hash_size_ddr		= 0x4000,
	.v6_rt_nhash_ofst		= 0x608,
	.v6_rt_nhash_size		= 0x78,
	.v6_rt_nhash_size_ddr		= 0x4000,
	.modem_hdr_ofst			= 0x688,
	.modem_hdr_size			= 0x140,
	.apps_hdr_ofst			= 0x7c8,
	.apps_hdr_size			= 0x0,
	.apps_hdr_size_ddr		= 0x800,
	.modem_hdr_proc_ctx_ofst	= 0x7d0,
	.modem_hdr_proc_ctx_size	= 0x200,
	.apps_hdr_proc_ctx_ofst		= 0x9d0,
	.apps_hdr_proc_ctx_size		= 0x200,
	.apps_hdr_proc_ctx_size_ddr	= 0x0,
	.modem_comp_decomp_ofst		= 0x0,
	.modem_comp_decomp_size		= 0x0,
	.modem_ofst			= 0x13f0,
	.modem_size			= 0x100c,
	.apps_v4_flt_hash_ofst		= 0x23fc,
	.apps_v4_flt_hash_size		= 0x0,
	.apps_v4_flt_nhash_ofst		= 0x23fc,
	.apps_v4_flt_nhash_size		= 0x0,
	.apps_v6_flt_hash_ofst		= 0x23fc,
	.apps_v6_flt_hash_size		= 0x0,
	.apps_v6_flt_nhash_ofst		= 0x23fc,
	.apps_v6_flt_nhash_size		= 0x0,
	.uc_info_ofst			= 0x80,
	.uc_info_size			= 0x200,
	.end_ofst			= 0x2800,
	.apps_v4_rt_hash_ofst		= 0x23fc,
	.apps_v4_rt_hash_size		= 0x0,
	.apps_v4_rt_nhash_ofst		= 0x23fc,
	.apps_v4_rt_nhash_size		= 0x0,
	.apps_v6_rt_hash_ofst		= 0x23fc,
	.apps_v6_rt_hash_size		= 0x0,
	.apps_v6_rt_nhash_ofst		= 0x23fc,
	.apps_v6_rt_nhash_size		= 0x0,
	.uc_descriptor_ram_ofst		= 0x2400,
	.uc_descriptor_ram_size		= 0x400,
	.pdn_config_ofst		= 0xbd8,
	.pdn_config_size		= 0x50,
	.stats_quota_ofst		= 0xc30,
	.stats_quota_size		= 0x60,
	.stats_tethering_ofst		= 0xc90,
	.stats_tethering_size		= 0x140,
	.stats_flt_v4_ofst		= 0xdd0,
	.stats_flt_v4_size		= 0x180,
	.stats_flt_v6_ofst		= 0xf50,
	.stats_flt_v6_size		= 0x180,
	.stats_rt_v4_ofst		= 0x10d0,
	.stats_rt_v4_size		= 0x180,
	.stats_rt_v6_ofst		= 0x1250,
	.stats_rt_v6_size		= 0x180,
	.stats_drop_ofst		= 0x13d0,
	.stats_drop_size		= 0x20,
};

static struct ipa3_mem_partition ipa_4_2_mem_part = {
	.ofst_start				= 0x280,
	.v4_flt_hash_ofst		= 0x288,
	.v4_flt_hash_size		= 0x0,
	.v4_flt_hash_size_ddr		= 0x0,
	.v4_flt_nhash_ofst		= 0x290,
	.v4_flt_nhash_size		= 0x78,
	.v4_flt_nhash_size_ddr		= 0x4000,
	.v6_flt_hash_ofst		= 0x310,
	.v6_flt_hash_size		= 0x0,
	.v6_flt_hash_size_ddr		= 0x0,
	.v6_flt_nhash_ofst		= 0x318,
	.v6_flt_nhash_size		= 0x78,
	.v6_flt_nhash_size_ddr		= 0x4000,
	.v4_rt_num_index		= 0xf,
	.v4_modem_rt_index_lo		= 0x0,
	.v4_modem_rt_index_hi		= 0x7,
	.v4_apps_rt_index_lo		= 0x8,
	.v4_apps_rt_index_hi		= 0xe,
	.v4_rt_hash_ofst		= 0x398,
	.v4_rt_hash_size		= 0x0,
	.v4_rt_hash_size_ddr		= 0x0,
	.v4_rt_nhash_ofst		= 0x3A0,
	.v4_rt_nhash_size		= 0x78,
	.v4_rt_nhash_size_ddr		= 0x4000,
	.v6_rt_num_index		= 0xf,
	.v6_modem_rt_index_lo		= 0x0,
	.v6_modem_rt_index_hi		= 0x7,
	.v6_apps_rt_index_lo		= 0x8,
	.v6_apps_rt_index_hi		= 0xe,
	.v6_rt_hash_ofst		= 0x420,
	.v6_rt_hash_size		= 0x0,
	.v6_rt_hash_size_ddr		= 0x0,
	.v6_rt_nhash_ofst		= 0x428,
	.v6_rt_nhash_size		= 0x78,
	.v6_rt_nhash_size_ddr		= 0x4000,
	.modem_hdr_ofst			= 0x4A8,
	.modem_hdr_size			= 0x140,
	.apps_hdr_ofst			= 0x5E8,
	.apps_hdr_size			= 0x0,
	.apps_hdr_size_ddr		= 0x800,
	.modem_hdr_proc_ctx_ofst	= 0x5F0,
	.modem_hdr_proc_ctx_size	= 0x200,
	.apps_hdr_proc_ctx_ofst		= 0x7F0,
	.apps_hdr_proc_ctx_size		= 0x200,
	.apps_hdr_proc_ctx_size_ddr	= 0x0,
	.modem_comp_decomp_ofst		= 0x0,
	.modem_comp_decomp_size		= 0x0,
	.modem_ofst			= 0xbf0,
	.modem_size			= 0x140c,
	.apps_v4_flt_hash_ofst		= 0x1bfc,
	.apps_v4_flt_hash_size		= 0x0,
	.apps_v4_flt_nhash_ofst		= 0x1bfc,
	.apps_v4_flt_nhash_size		= 0x0,
	.apps_v6_flt_hash_ofst		= 0x1bfc,
	.apps_v6_flt_hash_size		= 0x0,
	.apps_v6_flt_nhash_ofst		= 0x1bfc,
	.apps_v6_flt_nhash_size		= 0x0,
	.uc_info_ofst			= 0x80,
	.uc_info_size			= 0x200,
	.end_ofst			= 0x2000,
	.apps_v4_rt_hash_ofst		= 0x1bfc,
	.apps_v4_rt_hash_size		= 0x0,
	.apps_v4_rt_nhash_ofst		= 0x1bfc,
	.apps_v4_rt_nhash_size		= 0x0,
	.apps_v6_rt_hash_ofst		= 0x1bfc,
	.apps_v6_rt_hash_size		= 0x0,
	.apps_v6_rt_nhash_ofst		= 0x1bfc,
	.apps_v6_rt_nhash_size		= 0x0,
	.uc_descriptor_ram_ofst		= 0x2000,
	.uc_descriptor_ram_size		= 0x0,
	.pdn_config_ofst		= 0x9F8,
	.pdn_config_size		= 0x50,
	.stats_quota_ofst		= 0xa50,
	.stats_quota_size		= 0x60,
	.stats_tethering_ofst		= 0xab0,
	.stats_tethering_size		= 0x140,
	.stats_flt_v4_ofst		= 0xbf0,
	.stats_flt_v4_size		= 0x0,
	.stats_flt_v6_ofst		= 0xbf0,
	.stats_flt_v6_size		= 0x0,
	.stats_rt_v4_ofst		= 0xbf0,
	.stats_rt_v4_size		= 0x0,
	.stats_rt_v6_ofst		= 0xbf0,
	.stats_rt_v6_size		= 0x0,
	.stats_drop_ofst		= 0xbf0,
	.stats_drop_size		= 0x0,
};

static struct ipa3_mem_partition ipa_4_5_mem_part = {
	.uc_info_ofst			= 0x80,
	.uc_info_size			= 0x200,
	.ofst_start			= 0x280,
	.v4_flt_hash_ofst		= 0x288,
	.v4_flt_hash_size		= 0x78,
	.v4_flt_hash_size_ddr		= 0x4000,
	.v4_flt_nhash_ofst		= 0x308,
	.v4_flt_nhash_size		= 0x78,
	.v4_flt_nhash_size_ddr		= 0x4000,
	.v6_flt_hash_ofst		= 0x388,
	.v6_flt_hash_size		= 0x78,
	.v6_flt_hash_size_ddr		= 0x4000,
	.v6_flt_nhash_ofst		= 0x408,
	.v6_flt_nhash_size		= 0x78,
	.v6_flt_nhash_size_ddr		= 0x4000,
	.v4_rt_num_index		= 0xf,
	.v4_modem_rt_index_lo		= 0x0,
	.v4_modem_rt_index_hi		= 0x7,
	.v4_apps_rt_index_lo		= 0x8,
	.v4_apps_rt_index_hi		= 0xe,
	.v4_rt_hash_ofst		= 0x488,
	.v4_rt_hash_size		= 0x78,
	.v4_rt_hash_size_ddr		= 0x4000,
	.v4_rt_nhash_ofst		= 0x508,
	.v4_rt_nhash_size		= 0x78,
	.v4_rt_nhash_size_ddr		= 0x4000,
	.v6_rt_num_index		= 0xf,
	.v6_modem_rt_index_lo		= 0x0,
	.v6_modem_rt_index_hi		= 0x7,
	.v6_apps_rt_index_lo		= 0x8,
	.v6_apps_rt_index_hi		= 0xe,
	.v6_rt_hash_ofst		= 0x588,
	.v6_rt_hash_size		= 0x78,
	.v6_rt_hash_size_ddr		= 0x4000,
	.v6_rt_nhash_ofst		= 0x608,
	.v6_rt_nhash_size		= 0x78,
	.v6_rt_nhash_size_ddr		= 0x4000,
	.modem_hdr_ofst			= 0x688,
	.modem_hdr_size			= 0x240,
	.apps_hdr_ofst			= 0x8c8,
	.apps_hdr_size			= 0x200,
	.apps_hdr_size_ddr		= 0x800,
	.modem_hdr_proc_ctx_ofst	= 0xad0,
	.modem_hdr_proc_ctx_size	= 0xb20,
	.apps_hdr_proc_ctx_ofst		= 0x15f0,
	.apps_hdr_proc_ctx_size		= 0x200,
	.apps_hdr_proc_ctx_size_ddr	= 0x0,
	.nat_tbl_ofst			= 0x1800,
	.nat_tbl_size			= 0x800,
	.nat_index_tbl_ofst		= 0x2000,
	.nat_index_tbl_size		= 0x100,
	.nat_exp_tbl_ofst		= 0x2100,
	.nat_exp_tbl_size		= 0x400,
	.stats_quota_ofst		= 0x2510,
	.stats_quota_size		= 0x78,
	.stats_tethering_ofst		= 0x2588,
	.stats_tethering_size		= 0x238,
	.stats_flt_v4_ofst		= 0,
	.stats_flt_v4_size		= 0,
	.stats_flt_v6_ofst		= 0,
	.stats_flt_v6_size		= 0,
	.stats_rt_v4_ofst		= 0,
	.stats_rt_v4_size		= 0,
	.stats_rt_v6_ofst		= 0,
	.stats_rt_v6_size		= 0,
	.stats_fnr_ofst			= 0x27c0,
	.stats_fnr_size			= 0x800,
	.stats_drop_ofst		= 0x2fc0,
	.stats_drop_size		= 0x20,
	.modem_comp_decomp_ofst		= 0x0,
	.modem_comp_decomp_size		= 0x0,
	.modem_ofst			= 0x2fe8,
	.modem_size			= 0x800,
	.apps_v4_flt_hash_ofst	= 0x2718,
	.apps_v4_flt_hash_size	= 0x0,
	.apps_v4_flt_nhash_ofst	= 0x2718,
	.apps_v4_flt_nhash_size	= 0x0,
	.apps_v6_flt_hash_ofst	= 0x2718,
	.apps_v6_flt_hash_size	= 0x0,
	.apps_v6_flt_nhash_ofst	= 0x2718,
	.apps_v6_flt_nhash_size	= 0x0,
	.apps_v4_rt_hash_ofst	= 0x2718,
	.apps_v4_rt_hash_size	= 0x0,
	.apps_v4_rt_nhash_ofst	= 0x2718,
	.apps_v4_rt_nhash_size	= 0x0,
	.apps_v6_rt_hash_ofst	= 0x2718,
	.apps_v6_rt_hash_size	= 0x0,
	.apps_v6_rt_nhash_ofst	= 0x2718,
	.apps_v6_rt_nhash_size	= 0x0,
	.uc_descriptor_ram_ofst	= 0x3800,
	.uc_descriptor_ram_size	= 0x1000,
	.pdn_config_ofst	= 0x4800,
	.pdn_config_size	= 0x50,
	.end_ofst		= 0x4850,
};


/**
 * ipa3_get_clients_from_rm_resource() - get IPA clients which are related to an
 * IPA_RM resource
 *
 * @resource: [IN] IPA Resource Manager resource
 * @clients: [OUT] Empty array which will contain the list of clients. The
 *         caller must initialize this array.
 *
 * Return codes: 0 on success, negative on failure.
 */
int ipa3_get_clients_from_rm_resource(
	enum ipa_rm_resource_name resource,
	struct ipa3_client_names *clients)
{
	int i = 0;

	if (resource < 0 ||
	    resource >= IPA_RM_RESOURCE_MAX ||
	    !clients) {
		IPAERR("Bad parameters\n");
		return -EINVAL;
	}

	switch (resource) {
	case IPA_RM_RESOURCE_USB_CONS:
		if (ipa3_get_ep_mapping(IPA_CLIENT_USB_CONS) != -1)
			clients->names[i++] = IPA_CLIENT_USB_CONS;
		break;
	case IPA_RM_RESOURCE_USB_DPL_CONS:
		if (ipa3_get_ep_mapping(IPA_CLIENT_USB_DPL_CONS) != -1)
			clients->names[i++] = IPA_CLIENT_USB_DPL_CONS;
		break;
	case IPA_RM_RESOURCE_HSIC_CONS:
		clients->names[i++] = IPA_CLIENT_HSIC1_CONS;
		break;
	case IPA_RM_RESOURCE_WLAN_CONS:
		clients->names[i++] = IPA_CLIENT_WLAN1_CONS;
		clients->names[i++] = IPA_CLIENT_WLAN2_CONS;
		clients->names[i++] = IPA_CLIENT_WLAN3_CONS;
		break;
	case IPA_RM_RESOURCE_MHI_CONS:
		clients->names[i++] = IPA_CLIENT_MHI_CONS;
		break;
	case IPA_RM_RESOURCE_ODU_ADAPT_CONS:
		clients->names[i++] = IPA_CLIENT_ODU_EMB_CONS;
		clients->names[i++] = IPA_CLIENT_ODU_TETH_CONS;
		break;
	case IPA_RM_RESOURCE_ETHERNET_CONS:
		clients->names[i++] = IPA_CLIENT_ETHERNET_CONS;
		break;
	case IPA_RM_RESOURCE_USB_PROD:
		if (ipa3_get_ep_mapping(IPA_CLIENT_USB_PROD) != -1)
			clients->names[i++] = IPA_CLIENT_USB_PROD;
		break;
	case IPA_RM_RESOURCE_HSIC_PROD:
		clients->names[i++] = IPA_CLIENT_HSIC1_PROD;
		break;
	case IPA_RM_RESOURCE_MHI_PROD:
		clients->names[i++] = IPA_CLIENT_MHI_PROD;
		break;
	case IPA_RM_RESOURCE_ODU_ADAPT_PROD:
		clients->names[i++] = IPA_CLIENT_ODU_PROD;
		break;
	case IPA_RM_RESOURCE_ETHERNET_PROD:
		clients->names[i++] = IPA_CLIENT_ETHERNET_PROD;
		break;
	default:
		break;
	}
	clients->length = i;

	return 0;
}

/**
 * ipa3_should_pipe_be_suspended() - returns true when the client's pipe should
 * be suspended during a power save scenario. False otherwise.
 *
 * @client: [IN] IPA client
 */
bool ipa3_should_pipe_be_suspended(enum ipa_client_type client)
{
	struct ipa3_ep_context *ep;
	int ipa_ep_idx;

	ipa_ep_idx = ipa3_get_ep_mapping(client);
	if (ipa_ep_idx == -1) {
		IPAERR("Invalid client.\n");
		WARN_ON(1);
		return false;
	}

	ep = &ipa3_ctx->ep[ipa_ep_idx];

	/*
	 * starting IPA 4.0 pipe no longer can be suspended. Instead,
	 * the corresponding GSI channel should be stopped. Usually client
	 * driver will take care of stopping the channel. For client drivers
	 * that are not stopping the channel, IPA RM will do that based on
	 * ipa3_should_pipe_channel_be_stopped().
	 */
	if (ipa3_ctx->ipa_hw_type >= IPA_HW_v4_0)
		return false;

	if (ep->keep_ipa_awake)
		return false;

	if (client == IPA_CLIENT_USB_CONS     ||
	    client == IPA_CLIENT_USB_DPL_CONS ||
	    client == IPA_CLIENT_MHI_CONS     ||
	    client == IPA_CLIENT_MHI_DPL_CONS ||
	    client == IPA_CLIENT_HSIC1_CONS   ||
	    client == IPA_CLIENT_WLAN1_CONS   ||
	    client == IPA_CLIENT_WLAN2_CONS   ||
	    client == IPA_CLIENT_WLAN3_CONS   ||
	    client == IPA_CLIENT_WLAN4_CONS   ||
	    client == IPA_CLIENT_ODU_EMB_CONS ||
	    client == IPA_CLIENT_ODU_TETH_CONS ||
	    client == IPA_CLIENT_ETHERNET_CONS)
		return true;

	return false;
}

/**
 * ipa3_should_pipe_channel_be_stopped() - returns true when the client's
 * channel should be stopped during a power save scenario. False otherwise.
 * Most client already stops the GSI channel on suspend, and are not included
 * in the list below.
 *
 * @client: [IN] IPA client
 */
static bool ipa3_should_pipe_channel_be_stopped(enum ipa_client_type client)
{
	struct ipa3_ep_context *ep;
	int ipa_ep_idx;

	if (ipa3_ctx->ipa_hw_type < IPA_HW_v4_0)
		return false;

	ipa_ep_idx = ipa3_get_ep_mapping(client);
	if (ipa_ep_idx == -1) {
		IPAERR("Invalid client.\n");
		WARN_ON(1);
		return false;
	}

	ep = &ipa3_ctx->ep[ipa_ep_idx];

	if (ep->keep_ipa_awake)
		return false;

	if (client == IPA_CLIENT_ODU_EMB_CONS ||
	    client == IPA_CLIENT_ODU_TETH_CONS)
		return true;

	return false;
}

/**
 * ipa3_suspend_resource_sync() - suspend client endpoints related to the IPA_RM
 * resource and decrement active clients counter, which may result in clock
 * gating of IPA clocks.
 *
 * @resource: [IN] IPA Resource Manager resource
 *
 * Return codes: 0 on success, negative on failure.
 */
int ipa3_suspend_resource_sync(enum ipa_rm_resource_name resource)
{
	struct ipa3_client_names clients;
	int res;
	int index;
	struct ipa_ep_cfg_ctrl suspend;
	enum ipa_client_type client;
	int ipa_ep_idx;
	bool pipe_suspended = false;

	memset(&clients, 0, sizeof(clients));
	res = ipa3_get_clients_from_rm_resource(resource, &clients);
	if (res) {
		IPAERR("Bad params.\n");
		return res;
	}

	for (index = 0; index < clients.length; index++) {
		client = clients.names[index];
		ipa_ep_idx = ipa3_get_ep_mapping(client);
		if (ipa_ep_idx == -1) {
			IPAERR("Invalid client.\n");
			res = -EINVAL;
			continue;
		}
		ipa3_ctx->resume_on_connect[client] = false;
		if (ipa3_ctx->ep[ipa_ep_idx].client == client &&
		    ipa3_should_pipe_be_suspended(client)) {
			if (ipa3_ctx->ep[ipa_ep_idx].valid) {
				/* suspend endpoint */
				memset(&suspend, 0, sizeof(suspend));
				suspend.ipa_ep_suspend = true;
				ipa3_cfg_ep_ctrl(ipa_ep_idx, &suspend);
				pipe_suspended = true;
			}
		}

		if (ipa3_ctx->ep[ipa_ep_idx].client == client &&
			ipa3_should_pipe_channel_be_stopped(client)) {
			if (ipa3_ctx->ep[ipa_ep_idx].valid) {
				/* Stop GSI channel */
				res = ipa3_stop_gsi_channel(ipa_ep_idx);
				if (res) {
					IPAERR("failed stop gsi ch %lu\n",
					ipa3_ctx->ep[ipa_ep_idx].gsi_chan_hdl);
					return res;
				}
			}
		}
	}
	/* Sleep ~1 msec */
	if (pipe_suspended)
		usleep_range(1000, 2000);

	/* before gating IPA clocks do TAG process */
	ipa3_ctx->tag_process_before_gating = true;
	IPA_ACTIVE_CLIENTS_DEC_RESOURCE(ipa_rm_resource_str(resource));

	return 0;
}

/**
 * ipa3_suspend_resource_no_block() - suspend client endpoints related to the
 * IPA_RM resource and decrement active clients counter. This function is
 * guaranteed to avoid sleeping.
 *
 * @resource: [IN] IPA Resource Manager resource
 *
 * Return codes: 0 on success, negative on failure.
 */
int ipa3_suspend_resource_no_block(enum ipa_rm_resource_name resource)
{
	int res;
	struct ipa3_client_names clients;
	int index;
	enum ipa_client_type client;
	struct ipa_ep_cfg_ctrl suspend;
	int ipa_ep_idx;
	struct ipa_active_client_logging_info log_info;

	memset(&clients, 0, sizeof(clients));
	res = ipa3_get_clients_from_rm_resource(resource, &clients);
	if (res) {
		IPAERR(
			"ipa3_get_clients_from_rm_resource() failed, name = %d.\n",
			resource);
		goto bail;
	}

	for (index = 0; index < clients.length; index++) {
		client = clients.names[index];
		ipa_ep_idx = ipa3_get_ep_mapping(client);
		if (ipa_ep_idx == -1) {
			IPAERR("Invalid client.\n");
			res = -EINVAL;
			continue;
		}
		ipa3_ctx->resume_on_connect[client] = false;
		if (ipa3_ctx->ep[ipa_ep_idx].client == client &&
		    ipa3_should_pipe_be_suspended(client)) {
			if (ipa3_ctx->ep[ipa_ep_idx].valid) {
				/* suspend endpoint */
				memset(&suspend, 0, sizeof(suspend));
				suspend.ipa_ep_suspend = true;
				ipa3_cfg_ep_ctrl(ipa_ep_idx, &suspend);
			}
		}

		if (ipa3_ctx->ep[ipa_ep_idx].client == client &&
			ipa3_should_pipe_channel_be_stopped(client)) {
			res = -EPERM;
			goto bail;
		}
	}

	if (res == 0) {
		IPA_ACTIVE_CLIENTS_PREP_RESOURCE(log_info,
				ipa_rm_resource_str(resource));
		/* before gating IPA clocks do TAG process */
		ipa3_ctx->tag_process_before_gating = true;
		ipa3_dec_client_disable_clks_no_block(&log_info);
	}
bail:
	return res;
}

/**
 * ipa3_resume_resource() - resume client endpoints related to the IPA_RM
 * resource.
 *
 * @resource: [IN] IPA Resource Manager resource
 *
 * Return codes: 0 on success, negative on failure.
 */
int ipa3_resume_resource(enum ipa_rm_resource_name resource)
{

	struct ipa3_client_names clients;
	int res;
	int index;
	struct ipa_ep_cfg_ctrl suspend;
	enum ipa_client_type client;
	int ipa_ep_idx;

	memset(&clients, 0, sizeof(clients));
	res = ipa3_get_clients_from_rm_resource(resource, &clients);
	if (res) {
		IPAERR("ipa3_get_clients_from_rm_resource() failed.\n");
		return res;
	}

	for (index = 0; index < clients.length; index++) {
		client = clients.names[index];
		ipa_ep_idx = ipa3_get_ep_mapping(client);
		if (ipa_ep_idx == -1) {
			IPAERR("Invalid client.\n");
			res = -EINVAL;
			continue;
		}
		/*
		 * The related ep, will be resumed on connect
		 * while its resource is granted
		 */
		ipa3_ctx->resume_on_connect[client] = true;
		IPADBG("%d will be resumed on connect.\n", client);
		if (ipa3_ctx->ep[ipa_ep_idx].client == client &&
		    ipa3_should_pipe_be_suspended(client)) {
			if (ipa3_ctx->ep[ipa_ep_idx].valid) {
				memset(&suspend, 0, sizeof(suspend));
				suspend.ipa_ep_suspend = false;
				ipa3_cfg_ep_ctrl(ipa_ep_idx, &suspend);
			}
		}

		if (ipa3_ctx->ep[ipa_ep_idx].client == client &&
			ipa3_should_pipe_channel_be_stopped(client)) {
			if (ipa3_ctx->ep[ipa_ep_idx].valid) {
				res = gsi_start_channel(
					ipa3_ctx->ep[ipa_ep_idx].gsi_chan_hdl);
				if (res) {
					IPAERR("failed to start gsi ch %lu\n",
					ipa3_ctx->ep[ipa_ep_idx].gsi_chan_hdl);
					return res;
				}
			}
		}
	}

	return res;
}

/**
 * ipa3_get_hw_type_index() - Get HW type index which is used as the entry index
 *	for ep\resource groups related arrays .
 *
 * Return value: HW type index
 */
static u8 ipa3_get_hw_type_index(void)
{
	u8 hw_type_index;

	switch (ipa3_ctx->ipa_hw_type) {
	case IPA_HW_v3_0:
	case IPA_HW_v3_1:
		hw_type_index = IPA_3_0;
		break;
	case IPA_HW_v3_5:
		hw_type_index = IPA_3_5;
		if (ipa3_ctx->ipa_config_is_mhi)
			hw_type_index = IPA_3_5_MHI;
		break;
	case IPA_HW_v3_5_1:
		hw_type_index = IPA_3_5_1;
		break;
	case IPA_HW_v4_0:
		hw_type_index = IPA_4_0;
		if (ipa3_ctx->ipa_config_is_mhi)
			hw_type_index = IPA_4_0_MHI;
		break;
	case IPA_HW_v4_1:
		hw_type_index = IPA_4_1;
		if (ipa3_ctx->platform_type == IPA_PLAT_TYPE_APQ)
			hw_type_index = IPA_4_1_APQ;
		break;
	case IPA_HW_v4_2:
		hw_type_index = IPA_4_2;
		break;
	case IPA_HW_v4_5:
		hw_type_index = IPA_4_5;
		if (ipa3_ctx->ipa_config_is_mhi)
			hw_type_index = IPA_4_5_MHI;
		if (ipa3_ctx->platform_type == IPA_PLAT_TYPE_APQ)
			hw_type_index = IPA_4_5_APQ;
		break;
	default:
		IPAERR("Incorrect IPA version %d\n", ipa3_ctx->ipa_hw_type);
		hw_type_index = IPA_3_0;
		break;
	}

	return hw_type_index;
}

/**
 * _ipa_sram_settings_read_v3_0() - Read SRAM settings from HW
 *
 * Returns:	None
 */
void _ipa_sram_settings_read_v3_0(void)
{
	struct ipahal_reg_shared_mem_size smem_sz;

	memset(&smem_sz, 0, sizeof(smem_sz));

	ipahal_read_reg_fields(IPA_SHARED_MEM_SIZE, &smem_sz);

	ipa3_ctx->smem_restricted_bytes = smem_sz.shared_mem_baddr;
	ipa3_ctx->smem_sz = smem_sz.shared_mem_sz;

	/* reg fields are in 8B units */
	ipa3_ctx->smem_restricted_bytes *= 8;
	ipa3_ctx->smem_sz *= 8;
	ipa3_ctx->smem_reqd_sz = IPA_MEM_PART(end_ofst);
	ipa3_ctx->hdr_tbl_lcl = 0;
	ipa3_ctx->hdr_proc_ctx_tbl_lcl = 1;

	/*
	 * when proc ctx table is located in internal memory,
	 * modem entries resides first.
	 */
	if (ipa3_ctx->hdr_proc_ctx_tbl_lcl) {
		ipa3_ctx->hdr_proc_ctx_tbl.start_offset =
			IPA_MEM_PART(modem_hdr_proc_ctx_size);
	}
	ipa3_ctx->ip4_rt_tbl_hash_lcl = 0;
	ipa3_ctx->ip4_rt_tbl_nhash_lcl = 0;
	ipa3_ctx->ip6_rt_tbl_hash_lcl = 0;
	ipa3_ctx->ip6_rt_tbl_nhash_lcl = 0;
	ipa3_ctx->ip4_flt_tbl_hash_lcl = 0;
	ipa3_ctx->ip4_flt_tbl_nhash_lcl = 0;
	ipa3_ctx->ip6_flt_tbl_hash_lcl = 0;
	ipa3_ctx->ip6_flt_tbl_nhash_lcl = 0;
}

/**
 * ipa3_cfg_route() - configure IPA route
 * @route: IPA route
 *
 * Return codes:
 * 0: success
 */
int ipa3_cfg_route(struct ipahal_reg_route *route)
{

	IPADBG("disable_route_block=%d, default_pipe=%d, default_hdr_tbl=%d\n",
		route->route_dis,
		route->route_def_pipe,
		route->route_def_hdr_table);
	IPADBG("default_hdr_ofst=%d, default_frag_pipe=%d\n",
		route->route_def_hdr_ofst,
		route->route_frag_def_pipe);

	IPADBG("default_retain_hdr=%d\n",
		route->route_def_retain_hdr);

	if (route->route_dis) {
		IPAERR("Route disable is not supported!\n");
		return -EPERM;
	}

	IPA_ACTIVE_CLIENTS_INC_SIMPLE();

	ipahal_write_reg_fields(IPA_ROUTE, route);

	IPA_ACTIVE_CLIENTS_DEC_SIMPLE();

	return 0;
}

/**
 * ipa3_cfg_filter() - configure filter
 * @disable: disable value
 *
 * Return codes:
 * 0: success
 */
int ipa3_cfg_filter(u32 disable)
{
	IPAERR_RL("Filter disable is not supported!\n");
	return -EPERM;
}

/**
 * ipa_disable_hashing_rt_flt_v4_2() - Disable filer and route hashing.
 *
 * Return codes: 0 for success, negative value for failure
 */
static int ipa_disable_hashing_rt_flt_v4_2(void)
{

	IPADBG("Disable hashing for filter and route table in IPA 4.2 HW\n");
	ipahal_write_reg(IPA_FILT_ROUT_HASH_EN,
					IPA_FILT_ROUT_HASH_REG_VAL_v4_2);
	return 0;
}


/**
 * ipa_comp_cfg() - Configure QMB/Master port selection
 *
 * Returns:	None
 */
static void ipa_comp_cfg(void)
{
	struct ipahal_reg_comp_cfg comp_cfg;

	/* IPAv4 specific, on NON-MHI config*/
	if ((ipa3_ctx->ipa_hw_type == IPA_HW_v4_0) &&
		(ipa3_ctx->ipa_config_is_mhi == false)) {

		ipahal_read_reg_fields(IPA_COMP_CFG, &comp_cfg);
		IPADBG("Before comp config\n");
		IPADBG("ipa_qmb_select_by_address_global_en = %d\n",
			comp_cfg.ipa_qmb_select_by_address_global_en);

		IPADBG("ipa_qmb_select_by_address_prod_en = %d\n",
				comp_cfg.ipa_qmb_select_by_address_prod_en);

		IPADBG("ipa_qmb_select_by_address_cons_en = %d\n",
				comp_cfg.ipa_qmb_select_by_address_cons_en);

		comp_cfg.ipa_qmb_select_by_address_global_en = false;
		comp_cfg.ipa_qmb_select_by_address_prod_en = false;
		comp_cfg.ipa_qmb_select_by_address_cons_en = false;

		ipahal_write_reg_fields(IPA_COMP_CFG, &comp_cfg);

		ipahal_read_reg_fields(IPA_COMP_CFG, &comp_cfg);
		IPADBG("After comp config\n");
		IPADBG("ipa_qmb_select_by_address_global_en = %d\n",
			comp_cfg.ipa_qmb_select_by_address_global_en);

		IPADBG("ipa_qmb_select_by_address_prod_en = %d\n",
				comp_cfg.ipa_qmb_select_by_address_prod_en);

		IPADBG("ipa_qmb_select_by_address_cons_en = %d\n",
				comp_cfg.ipa_qmb_select_by_address_cons_en);
	}

	if (ipa3_ctx->ipa_hw_type >= IPA_HW_v4_0) {
		ipahal_read_reg_fields(IPA_COMP_CFG, &comp_cfg);
		IPADBG("Before comp config\n");
		IPADBG("gsi_multi_inorder_rd_dis = %d\n",
			comp_cfg.gsi_multi_inorder_rd_dis);

		IPADBG("gsi_multi_inorder_wr_dis = %d\n",
			comp_cfg.gsi_multi_inorder_wr_dis);

		comp_cfg.gsi_multi_inorder_rd_dis = true;
		comp_cfg.gsi_multi_inorder_wr_dis = true;

		ipahal_write_reg_fields(IPA_COMP_CFG, &comp_cfg);

		ipahal_read_reg_fields(IPA_COMP_CFG, &comp_cfg);
		IPADBG("After comp config\n");
		IPADBG("gsi_multi_inorder_rd_dis = %d\n",
			comp_cfg.gsi_multi_inorder_rd_dis);

		IPADBG("gsi_multi_inorder_wr_dis = %d\n",
			comp_cfg.gsi_multi_inorder_wr_dis);
	}

	/* set GSI_MULTI_AXI_MASTERS_DIS = true after HW.4.1 */
	if ((ipa3_ctx->ipa_hw_type == IPA_HW_v4_1) ||
		(ipa3_ctx->ipa_hw_type == IPA_HW_v4_2)) {
		ipahal_read_reg_fields(IPA_COMP_CFG, &comp_cfg);
		IPADBG("Before comp config\n");
		IPADBG("gsi_multi_axi_masters_dis = %d\n",
			comp_cfg.gsi_multi_axi_masters_dis);

		comp_cfg.gsi_multi_axi_masters_dis = true;

		ipahal_write_reg_fields(IPA_COMP_CFG, &comp_cfg);

		ipahal_read_reg_fields(IPA_COMP_CFG, &comp_cfg);
		IPADBG("After comp config\n");
		IPADBG("gsi_multi_axi_masters_dis = %d\n",
			comp_cfg.gsi_multi_axi_masters_dis);
	}
}

/**
 * ipa3_cfg_qsb() - Configure IPA QSB maximal reads and writes
 *
 * Returns:	None
 */
static void ipa3_cfg_qsb(void)
{
	u8 hw_type_idx;
	const struct ipa_qmb_outstanding *qmb_ot;
	struct ipahal_reg_qsb_max_reads max_reads = { 0 };
	struct ipahal_reg_qsb_max_writes max_writes = { 0 };

	hw_type_idx = ipa3_get_hw_type_index();

	qmb_ot = &(ipa3_qmb_outstanding[hw_type_idx][IPA_QMB_INSTANCE_DDR]);
	max_reads.qmb_0_max_reads = qmb_ot->ot_reads;
	max_writes.qmb_0_max_writes = qmb_ot->ot_writes;

	qmb_ot = &(ipa3_qmb_outstanding[hw_type_idx][IPA_QMB_INSTANCE_PCIE]);
	max_reads.qmb_1_max_reads = qmb_ot->ot_reads;
	max_writes.qmb_1_max_writes = qmb_ot->ot_writes;

	ipahal_write_reg_fields(IPA_QSB_MAX_WRITES, &max_writes);
	ipahal_write_reg_fields(IPA_QSB_MAX_READS, &max_reads);
}

/* relevant starting IPA4.5 */
static void ipa_cfg_qtime(void)
{
	struct ipahal_reg_qtime_timestamp_cfg ts_cfg;
	struct ipahal_reg_timers_pulse_gran_cfg gran_cfg;
	struct ipahal_reg_timers_xo_clk_div_cfg div_cfg;
	u32 val;

	/* Configure timestamp resolution */
	memset(&ts_cfg, 0, sizeof(ts_cfg));
	ts_cfg.dpl_timestamp_lsb = 0;
	ts_cfg.dpl_timestamp_sel = false; /* DPL: use legacy 1ms resolution */
	ts_cfg.tag_timestamp_lsb = IPA_TAG_TIMER_TIMESTAMP_SHFT;
	ts_cfg.nat_timestamp_lsb = IPA_NAT_TIMER_TIMESTAMP_SHFT;
	val = ipahal_read_reg(IPA_QTIME_TIMESTAMP_CFG);
	IPADBG("qtime timestamp before cfg: 0x%x\n", val);
	ipahal_write_reg_fields(IPA_QTIME_TIMESTAMP_CFG, &ts_cfg);
	val = ipahal_read_reg(IPA_QTIME_TIMESTAMP_CFG);
	IPADBG("qtime timestamp after cfg: 0x%x\n", val);

	/* Configure timers pulse generators granularity */
	memset(&gran_cfg, 0, sizeof(gran_cfg));
	gran_cfg.gran_0 = IPA_TIMERS_TIME_GRAN_100_USEC;
	gran_cfg.gran_1 = IPA_TIMERS_TIME_GRAN_1_MSEC;
	gran_cfg.gran_2 = IPA_TIMERS_TIME_GRAN_1_MSEC;
	val = ipahal_read_reg(IPA_TIMERS_PULSE_GRAN_CFG);
	IPADBG("timer pulse granularity before cfg: 0x%x\n", val);
	ipahal_write_reg_fields(IPA_TIMERS_PULSE_GRAN_CFG, &gran_cfg);
	val = ipahal_read_reg(IPA_TIMERS_PULSE_GRAN_CFG);
	IPADBG("timer pulse granularity after cfg: 0x%x\n", val);

	/* Configure timers XO Clock divider */
	memset(&div_cfg, 0, sizeof(div_cfg));
	ipahal_read_reg_fields(IPA_TIMERS_XO_CLK_DIV_CFG, &div_cfg);
	IPADBG("timer XO clk divider before cfg: enabled=%d divider=%u\n",
		div_cfg.enable, div_cfg.value);

	/* Make sure divider is disabled */
	if (div_cfg.enable) {
		div_cfg.enable = false;
		ipahal_write_reg_fields(IPA_TIMERS_XO_CLK_DIV_CFG, &div_cfg);
	}

	/* At emulation systems XO clock is lower than on real target.
	 * (e.g. 19.2Mhz compared to 96Khz)
	 * Use lowest possible divider.
	 */
	if (ipa3_ctx->ipa3_hw_mode == IPA_HW_MODE_VIRTUAL ||
		ipa3_ctx->ipa3_hw_mode == IPA_HW_MODE_EMULATION) {
		div_cfg.value = 0;
	}

	div_cfg.enable = true; /* Enable the divider */
	ipahal_write_reg_fields(IPA_TIMERS_XO_CLK_DIV_CFG, &div_cfg);
	ipahal_read_reg_fields(IPA_TIMERS_XO_CLK_DIV_CFG, &div_cfg);
	IPADBG("timer XO clk divider after cfg: enabled=%d divider=%u\n",
		div_cfg.enable, div_cfg.value);
}

/**
 * ipa3_init_hw() - initialize HW
 *
 * Return codes:
 * 0: success
 */
int ipa3_init_hw(void)
{
	u32 ipa_version = 0;
	struct ipahal_reg_counter_cfg cnt_cfg;

	/* Read IPA version and make sure we have access to the registers */
	ipa_version = ipahal_read_reg(IPA_VERSION);
	IPADBG("IPA_VERSION=%u\n", ipa_version);
	if (ipa_version == 0)
		return -EFAULT;

	switch (ipa3_ctx->ipa_hw_type) {
	case IPA_HW_v3_0:
	case IPA_HW_v3_1:
		ipahal_write_reg(IPA_BCR, IPA_BCR_REG_VAL_v3_0);
		break;
	case IPA_HW_v3_5:
	case IPA_HW_v3_5_1:
		ipahal_write_reg(IPA_BCR, IPA_BCR_REG_VAL_v3_5);
		break;
	case IPA_HW_v4_0:
	case IPA_HW_v4_1:
		ipahal_write_reg(IPA_BCR, IPA_BCR_REG_VAL_v4_0);
		break;
	case IPA_HW_v4_2:
		ipahal_write_reg(IPA_BCR, IPA_BCR_REG_VAL_v4_2);
		break;
	default:
		IPADBG("Do not update BCR - hw_type=%d\n",
			ipa3_ctx->ipa_hw_type);
		break;
	}

	if (ipa3_ctx->ipa_hw_type >= IPA_HW_v4_0 &&
		ipa3_ctx->ipa_hw_type < IPA_HW_v4_5) {
		struct ipahal_reg_clkon_cfg clkon_cfg;
		struct ipahal_reg_tx_cfg tx_cfg;

		memset(&clkon_cfg, 0, sizeof(clkon_cfg));

		/*enable open global clocks*/
		clkon_cfg.open_global_2x_clk = true;
		clkon_cfg.open_global = true;
		ipahal_write_reg_fields(IPA_CLKON_CFG, &clkon_cfg);

		ipahal_read_reg_fields(IPA_TX_CFG, &tx_cfg);
		/* disable PA_MASK_EN to allow holb drop */
		tx_cfg.pa_mask_en = 0;
		ipahal_write_reg_fields(IPA_TX_CFG, &tx_cfg);
	}

	ipa3_cfg_qsb();

	if (ipa3_ctx->ipa_hw_type < IPA_HW_v4_5) {
		/* set aggr granularity for 0.5 msec*/
		cnt_cfg.aggr_granularity = GRAN_VALUE_500_USEC;
		ipahal_write_reg_fields(IPA_COUNTER_CFG, &cnt_cfg);
	} else {
		ipa_cfg_qtime();
	}

	ipa_comp_cfg();

	/*
	 * In IPA 4.2 filter and routing hashing not supported
	 * disabling hash enable register.
	 */
	if (ipa3_ctx->ipa_fltrt_not_hashable)
		ipa_disable_hashing_rt_flt_v4_2();

	return 0;
}

/**
 * ipa3_get_ep_mapping() - provide endpoint mapping
 * @client: client type
 *
 * Return value: endpoint mapping
 */
int ipa3_get_ep_mapping(enum ipa_client_type client)
{
	int ipa_ep_idx;
	u8 hw_idx = ipa3_get_hw_type_index();

	if (client >= IPA_CLIENT_MAX || client < 0) {
		IPAERR_RL("Bad client number! client =%d\n", client);
		return IPA_EP_NOT_ALLOCATED;
	}

	if (!ipa3_ep_mapping[hw_idx][client].valid)
		return IPA_EP_NOT_ALLOCATED;

	ipa_ep_idx =
		ipa3_ep_mapping[hw_idx][client].ipa_gsi_ep_info.ipa_ep_num;
	if (ipa_ep_idx < 0 || (ipa_ep_idx >= IPA3_MAX_NUM_PIPES
		&& client != IPA_CLIENT_DUMMY_CONS))
		return IPA_EP_NOT_ALLOCATED;

	return ipa_ep_idx;
}

/**
 * ipa3_get_gsi_ep_info() - provide gsi ep information
 * @client: IPA client value
 *
 * Return value: pointer to ipa_gsi_ep_info
 */
const struct ipa_gsi_ep_config *ipa3_get_gsi_ep_info
	(enum ipa_client_type client)
{
	int ep_idx;

	ep_idx = ipa3_get_ep_mapping(client);
	if (ep_idx == IPA_EP_NOT_ALLOCATED)
		return NULL;

	if (!ipa3_ep_mapping[ipa3_get_hw_type_index()][client].valid)
		return NULL;

	return &(ipa3_ep_mapping[ipa3_get_hw_type_index()]
		[client].ipa_gsi_ep_info);
}

/**
 * ipa_get_ep_group() - provide endpoint group by client
 * @client: client type
 *
 * Return value: endpoint group
 */
int ipa_get_ep_group(enum ipa_client_type client)
{
	if (client >= IPA_CLIENT_MAX || client < 0) {
		IPAERR("Bad client number! client =%d\n", client);
		return -EINVAL;
	}

	if (!ipa3_ep_mapping[ipa3_get_hw_type_index()][client].valid)
		return -EINVAL;

	return ipa3_ep_mapping[ipa3_get_hw_type_index()][client].group_num;
}

/**
 * ipa3_get_qmb_master_sel() - provide QMB master selection for the client
 * @client: client type
 *
 * Return value: QMB master index
 */
u8 ipa3_get_qmb_master_sel(enum ipa_client_type client)
{
	if (client >= IPA_CLIENT_MAX || client < 0) {
		IPAERR("Bad client number! client =%d\n", client);
		return -EINVAL;
	}

	if (!ipa3_ep_mapping[ipa3_get_hw_type_index()][client].valid)
		return -EINVAL;

	return ipa3_ep_mapping[ipa3_get_hw_type_index()]
		[client].qmb_master_sel;
}

/* ipa3_set_client() - provide client mapping
 * @client: client type
 *
 * Return value: none
 */

void ipa3_set_client(int index, enum ipacm_client_enum client, bool uplink)
{
	if (client > IPACM_CLIENT_MAX || client < IPACM_CLIENT_USB) {
		IPAERR("Bad client number! client =%d\n", client);
	} else if (index >= IPA3_MAX_NUM_PIPES || index < 0) {
		IPAERR("Bad pipe index! index =%d\n", index);
	} else {
		ipa3_ctx->ipacm_client[index].client_enum = client;
		ipa3_ctx->ipacm_client[index].uplink = uplink;
	}
}

/* ipa3_get_wlan_stats() - get ipa wifi stats
 *
 * Return value: success or failure
 */
int ipa3_get_wlan_stats(struct ipa_get_wdi_sap_stats *wdi_sap_stats)
{
	if (ipa3_ctx->uc_wdi_ctx.stats_notify) {
		ipa3_ctx->uc_wdi_ctx.stats_notify(IPA_GET_WDI_SAP_STATS,
			wdi_sap_stats);
	} else {
		IPAERR_RL("uc_wdi_ctx.stats_notify NULL\n");
		return -EFAULT;
	}
	return 0;
}

int ipa3_set_wlan_quota(struct ipa_set_wifi_quota *wdi_quota)
{
	if (ipa3_ctx->uc_wdi_ctx.stats_notify) {
		ipa3_ctx->uc_wdi_ctx.stats_notify(IPA_SET_WIFI_QUOTA,
			wdi_quota);
	} else {
		IPAERR("uc_wdi_ctx.stats_notify NULL\n");
		return -EFAULT;
	}
	return 0;
}

/**
 * ipa3_get_client() - provide client mapping
 * @client: client type
 *
 * Return value: client mapping enum
 */
enum ipacm_client_enum ipa3_get_client(int pipe_idx)
{
	if (pipe_idx >= IPA3_MAX_NUM_PIPES || pipe_idx < 0) {
		IPAERR("Bad pipe index! pipe_idx =%d\n", pipe_idx);
		return IPACM_CLIENT_MAX;
	} else {
		return ipa3_ctx->ipacm_client[pipe_idx].client_enum;
	}
}

/**
 * ipa2_get_client_uplink() - provide client mapping
 * @client: client type
 *
 * Return value: none
 */
bool ipa3_get_client_uplink(int pipe_idx)
{
	if (pipe_idx < 0 || pipe_idx >= IPA3_MAX_NUM_PIPES) {
		IPAERR("invalid pipe idx %d\n", pipe_idx);
		return false;
	}

	return ipa3_ctx->ipacm_client[pipe_idx].uplink;
}

/**
 * ipa3_get_rm_resource_from_ep() - get the IPA_RM resource which is related to
 * the supplied pipe index.
 *
 * @pipe_idx:
 *
 * Return value: IPA_RM resource related to the pipe, -1 if a resource was not
 * found.
 */
enum ipa_rm_resource_name ipa3_get_rm_resource_from_ep(int pipe_idx)
{
	int i;
	int j;
	enum ipa_client_type client;
	struct ipa3_client_names clients;
	bool found = false;

	if (pipe_idx >= ipa3_ctx->ipa_num_pipes || pipe_idx < 0) {
		IPAERR("Bad pipe index!\n");
		return -EINVAL;
	}

	client = ipa3_ctx->ep[pipe_idx].client;

	for (i = 0; i < IPA_RM_RESOURCE_MAX; i++) {
		memset(&clients, 0, sizeof(clients));
		ipa3_get_clients_from_rm_resource(i, &clients);
		for (j = 0; j < clients.length; j++) {
			if (clients.names[j] == client) {
				found = true;
				break;
			}
		}
		if (found)
			break;
	}

	if (!found)
		return -EFAULT;

	return i;
}

/**
 * ipa3_get_client_mapping() - provide client mapping
 * @pipe_idx: IPA end-point number
 *
 * Return value: client mapping
 */
enum ipa_client_type ipa3_get_client_mapping(int pipe_idx)
{
	if (pipe_idx >= ipa3_ctx->ipa_num_pipes || pipe_idx < 0) {
		IPAERR("Bad pipe index!\n");
		WARN_ON(1);
		return -EINVAL;
	}

	return ipa3_ctx->ep[pipe_idx].client;
}

/**
 * ipa3_get_client_by_pipe() - return client type relative to pipe
 * index
 * @pipe_idx: IPA end-point number
 *
 * Return value: client type
 */
enum ipa_client_type ipa3_get_client_by_pipe(int pipe_idx)
{
	int j = 0;

	for (j = 0; j < IPA_CLIENT_MAX; j++) {
		const struct ipa_ep_configuration *iec_ptr =
			&(ipa3_ep_mapping[ipa3_get_hw_type_index()][j]);
		if (iec_ptr->valid &&
		    iec_ptr->ipa_gsi_ep_info.ipa_ep_num == pipe_idx)
			break;
	}

	if (j == IPA_CLIENT_MAX)
		IPADBG("Got to IPA_CLIENT_MAX (%d) while searching for (%d)\n",
		       j, pipe_idx);

	return j;
}

/**
 * ipa_init_ep_flt_bitmap() - Initialize the bitmap
 * that represents the End-points that supports filtering
 */
void ipa_init_ep_flt_bitmap(void)
{
	enum ipa_client_type cl;
	u8 hw_idx = ipa3_get_hw_type_index();
	u32 bitmap;
	u32 pipe_num;
	const struct ipa_gsi_ep_config *gsi_ep_ptr;

	bitmap = 0;
	if (ipa3_ctx->ep_flt_bitmap) {
		WARN_ON(1);
		return;
	}

	for (cl = 0; cl < IPA_CLIENT_MAX ; cl++) {
		if (ipa3_ep_mapping[hw_idx][cl].support_flt) {
			gsi_ep_ptr =
				&ipa3_ep_mapping[hw_idx][cl].ipa_gsi_ep_info;
			pipe_num =
				gsi_ep_ptr->ipa_ep_num;
			bitmap |= (1U << pipe_num);
			if (bitmap != ipa3_ctx->ep_flt_bitmap) {
				ipa3_ctx->ep_flt_bitmap = bitmap;
				ipa3_ctx->ep_flt_num++;
			}
		}
	}
}

/**
 * ipa_is_ep_support_flt() - Given an End-point check
 * whether it supports filtering or not.
 *
 * @pipe_idx:
 *
 * Return values:
 * true if supports and false if not
 */
bool ipa_is_ep_support_flt(int pipe_idx)
{
	if (pipe_idx >= ipa3_ctx->ipa_num_pipes || pipe_idx < 0) {
		IPAERR("Bad pipe index!\n");
		return false;
	}

	return ipa3_ctx->ep_flt_bitmap & (1U<<pipe_idx);
}

/**
 * ipa3_cfg_ep_seq() - IPA end-point HPS/DPS sequencer type configuration
 * @clnt_hdl:	[in] opaque client handle assigned by IPA to client
 *
 * Returns:	0 on success, negative on failure
 *
 * Note:	Should not be called from atomic context
 */
int ipa3_cfg_ep_seq(u32 clnt_hdl, const struct ipa_ep_cfg_seq *seq_cfg)
{
	int type;

	if (clnt_hdl >= ipa3_ctx->ipa_num_pipes ||
	    ipa3_ctx->ep[clnt_hdl].valid == 0) {
		IPAERR("bad param, clnt_hdl = %d", clnt_hdl);
		return -EINVAL;
	}

	if (IPA_CLIENT_IS_CONS(ipa3_ctx->ep[clnt_hdl].client)) {
		IPAERR("SEQ does not apply to IPA consumer EP %d\n", clnt_hdl);
		return -EINVAL;
	}

	/*
	 * Skip Configure sequencers type for test clients.
	 * These are configured dynamically in ipa3_cfg_ep_mode
	 */
	if (IPA_CLIENT_IS_TEST(ipa3_ctx->ep[clnt_hdl].client)) {
		IPADBG("Skip sequencers configuration for test clients\n");
		return 0;
	}

	if (seq_cfg->set_dynamic)
		type = seq_cfg->seq_type;
	else
		type = ipa3_ep_mapping[ipa3_get_hw_type_index()]
			[ipa3_ctx->ep[clnt_hdl].client].sequencer_type;

	if (type != IPA_DPS_HPS_SEQ_TYPE_INVALID) {
		if (ipa3_ctx->ep[clnt_hdl].cfg.mode.mode == IPA_DMA &&
			!IPA_DPS_HPS_SEQ_TYPE_IS_DMA(type)) {
			IPAERR("Configuring non-DMA SEQ type to DMA pipe\n");
			WARN_ON(1);
			return -EINVAL;
		}
		IPA_ACTIVE_CLIENTS_INC_EP(ipa3_get_client_mapping(clnt_hdl));
		/* Configure sequencers type*/

		IPADBG("set sequencers to sequence 0x%x, ep = %d\n", type,
				clnt_hdl);
		ipahal_write_reg_n(IPA_ENDP_INIT_SEQ_n, clnt_hdl, type);

		IPA_ACTIVE_CLIENTS_DEC_EP(ipa3_get_client_mapping(clnt_hdl));
	} else {
		IPADBG("should not set sequencer type of ep = %d\n", clnt_hdl);
	}

	return 0;
}

/**
 * ipa3_cfg_ep - IPA end-point configuration
 * @clnt_hdl:	[in] opaque client handle assigned by IPA to client
 * @ipa_ep_cfg:	[in] IPA end-point configuration params
 *
 * This includes nat, IPv6CT, header, mode, aggregation and route settings and
 * is a one shot API to configure the IPA end-point fully
 *
 * Returns:	0 on success, negative on failure
 *
 * Note:	Should not be called from atomic context
 */
int ipa3_cfg_ep(u32 clnt_hdl, const struct ipa_ep_cfg *ipa_ep_cfg)
{
	int result = -EINVAL;

	if (clnt_hdl >= ipa3_ctx->ipa_num_pipes ||
	    ipa3_ctx->ep[clnt_hdl].valid == 0 || ipa_ep_cfg == NULL) {
		IPAERR("bad parm.\n");
		return -EINVAL;
	}

	result = ipa3_cfg_ep_hdr(clnt_hdl, &ipa_ep_cfg->hdr);
	if (result)
		return result;

	result = ipa3_cfg_ep_hdr_ext(clnt_hdl, &ipa_ep_cfg->hdr_ext);
	if (result)
		return result;

	result = ipa3_cfg_ep_aggr(clnt_hdl, &ipa_ep_cfg->aggr);
	if (result)
		return result;

	result = ipa3_cfg_ep_cfg(clnt_hdl, &ipa_ep_cfg->cfg);
	if (result)
		return result;

	if (IPA_CLIENT_IS_PROD(ipa3_ctx->ep[clnt_hdl].client)) {
		result = ipa3_cfg_ep_nat(clnt_hdl, &ipa_ep_cfg->nat);
		if (result)
			return result;

		if (ipa3_ctx->ipa_hw_type >= IPA_HW_v4_0) {
			result = ipa3_cfg_ep_conn_track(clnt_hdl,
				&ipa_ep_cfg->conn_track);
			if (result)
				return result;
		}

		result = ipa3_cfg_ep_mode(clnt_hdl, &ipa_ep_cfg->mode);
		if (result)
			return result;

		result = ipa3_cfg_ep_seq(clnt_hdl, &ipa_ep_cfg->seq);
		if (result)
			return result;

		result = ipa3_cfg_ep_route(clnt_hdl, &ipa_ep_cfg->route);
		if (result)
			return result;

		result = ipa3_cfg_ep_deaggr(clnt_hdl, &ipa_ep_cfg->deaggr);
		if (result)
			return result;
	} else {
		result = ipa3_cfg_ep_metadata_mask(clnt_hdl,
				&ipa_ep_cfg->metadata_mask);
		if (result)
			return result;
	}

	return 0;
}

static const char *ipa3_get_nat_en_str(enum ipa_nat_en_type nat_en)
{
	switch (nat_en) {
	case (IPA_BYPASS_NAT):
		return "NAT disabled";
	case (IPA_SRC_NAT):
		return "Source NAT";
	case (IPA_DST_NAT):
		return "Dst NAT";
	}

	return "undefined";
}

static const char *ipa3_get_ipv6ct_en_str(enum ipa_ipv6ct_en_type ipv6ct_en)
{
	switch (ipv6ct_en) {
	case (IPA_BYPASS_IPV6CT):
		return "ipv6ct disabled";
	case (IPA_ENABLE_IPV6CT):
		return "ipv6ct enabled";
	}

	return "undefined";
}

/**
 * ipa3_cfg_ep_nat() - IPA end-point NAT configuration
 * @clnt_hdl:	[in] opaque client handle assigned by IPA to client
 * @ep_nat:	[in] IPA NAT end-point configuration params
 *
 * Returns:	0 on success, negative on failure
 *
 * Note:	Should not be called from atomic context
 */
int ipa3_cfg_ep_nat(u32 clnt_hdl, const struct ipa_ep_cfg_nat *ep_nat)
{
	if (clnt_hdl >= ipa3_ctx->ipa_num_pipes ||
	    ipa3_ctx->ep[clnt_hdl].valid == 0 || ep_nat == NULL) {
		IPAERR("bad parm, clnt_hdl = %d , ep_valid = %d\n",
					clnt_hdl,
					ipa3_ctx->ep[clnt_hdl].valid);
		return -EINVAL;
	}

	if (IPA_CLIENT_IS_CONS(ipa3_ctx->ep[clnt_hdl].client)) {
		IPAERR("NAT does not apply to IPA out EP %d\n", clnt_hdl);
		return -EINVAL;
	}

	IPADBG("pipe=%d, nat_en=%d(%s)\n",
			clnt_hdl,
			ep_nat->nat_en,
			ipa3_get_nat_en_str(ep_nat->nat_en));

	/* copy over EP cfg */
	ipa3_ctx->ep[clnt_hdl].cfg.nat = *ep_nat;

	IPA_ACTIVE_CLIENTS_INC_EP(ipa3_get_client_mapping(clnt_hdl));

	ipahal_write_reg_n_fields(IPA_ENDP_INIT_NAT_n, clnt_hdl, ep_nat);

	IPA_ACTIVE_CLIENTS_DEC_EP(ipa3_get_client_mapping(clnt_hdl));

	return 0;
}

/**
 * ipa3_cfg_ep_conn_track() - IPA end-point IPv6CT configuration
 * @clnt_hdl:		[in] opaque client handle assigned by IPA to client
 * @ep_conn_track:	[in] IPA IPv6CT end-point configuration params
 *
 * Returns:	0 on success, negative on failure
 *
 * Note:	Should not be called from atomic context
 */
int ipa3_cfg_ep_conn_track(u32 clnt_hdl,
	const struct ipa_ep_cfg_conn_track *ep_conn_track)
{
	if (clnt_hdl >= ipa3_ctx->ipa_num_pipes ||
		ipa3_ctx->ep[clnt_hdl].valid == 0 || ep_conn_track == NULL) {
		IPAERR("bad parm, clnt_hdl = %d , ep_valid = %d\n",
			clnt_hdl,
			ipa3_ctx->ep[clnt_hdl].valid);
		return -EINVAL;
	}

	if (IPA_CLIENT_IS_CONS(ipa3_ctx->ep[clnt_hdl].client)) {
		IPAERR("IPv6CT does not apply to IPA out EP %d\n", clnt_hdl);
		return -EINVAL;
	}

	IPADBG("pipe=%d, conn_track_en=%d(%s)\n",
		clnt_hdl,
		ep_conn_track->conn_track_en,
		ipa3_get_ipv6ct_en_str(ep_conn_track->conn_track_en));

	/* copy over EP cfg */
	ipa3_ctx->ep[clnt_hdl].cfg.conn_track = *ep_conn_track;

	IPA_ACTIVE_CLIENTS_INC_EP(ipa3_get_client_mapping(clnt_hdl));

	ipahal_write_reg_n_fields(IPA_ENDP_INIT_CONN_TRACK_n, clnt_hdl,
		ep_conn_track);

	IPA_ACTIVE_CLIENTS_DEC_EP(ipa3_get_client_mapping(clnt_hdl));

	return 0;
}


/**
 * ipa3_cfg_ep_status() - IPA end-point status configuration
 * @clnt_hdl:	[in] opaque client handle assigned by IPA to client
 * @ipa_ep_cfg:	[in] IPA end-point configuration params
 *
 * Returns:	0 on success, negative on failure
 *
 * Note:	Should not be called from atomic context
 */
int ipa3_cfg_ep_status(u32 clnt_hdl,
	const struct ipahal_reg_ep_cfg_status *ep_status)
{
	if (clnt_hdl >= ipa3_ctx->ipa_num_pipes ||
	    ipa3_ctx->ep[clnt_hdl].valid == 0 || ep_status == NULL) {
		IPAERR("bad parm, clnt_hdl = %d , ep_valid = %d\n",
					clnt_hdl,
					ipa3_ctx->ep[clnt_hdl].valid);
		return -EINVAL;
	}

	IPADBG("pipe=%d, status_en=%d status_ep=%d status_location=%d\n",
			clnt_hdl,
			ep_status->status_en,
			ep_status->status_ep,
			ep_status->status_location);

	/* copy over EP cfg */
	ipa3_ctx->ep[clnt_hdl].status = *ep_status;

	IPA_ACTIVE_CLIENTS_INC_EP(ipa3_get_client_mapping(clnt_hdl));

	ipahal_write_reg_n_fields(IPA_ENDP_STATUS_n, clnt_hdl, ep_status);

	IPA_ACTIVE_CLIENTS_DEC_EP(ipa3_get_client_mapping(clnt_hdl));

	return 0;
}

/**
 * ipa3_cfg_ep_cfg() - IPA end-point cfg configuration
 * @clnt_hdl:	[in] opaque client handle assigned by IPA to client
 * @ipa_ep_cfg:	[in] IPA end-point configuration params
 *
 * Returns:	0 on success, negative on failure
 *
 * Note:	Should not be called from atomic context
 */
int ipa3_cfg_ep_cfg(u32 clnt_hdl, const struct ipa_ep_cfg_cfg *cfg)
{
	u8 qmb_master_sel;

	if (clnt_hdl >= ipa3_ctx->ipa_num_pipes ||
	    ipa3_ctx->ep[clnt_hdl].valid == 0 || cfg == NULL) {
		IPAERR("bad parm, clnt_hdl = %d , ep_valid = %d\n",
					clnt_hdl,
					ipa3_ctx->ep[clnt_hdl].valid);
		return -EINVAL;
	}

	/* copy over EP cfg */
	ipa3_ctx->ep[clnt_hdl].cfg.cfg = *cfg;

	/* Override QMB master selection */
	qmb_master_sel = ipa3_get_qmb_master_sel(ipa3_ctx->ep[clnt_hdl].client);
	ipa3_ctx->ep[clnt_hdl].cfg.cfg.gen_qmb_master_sel = qmb_master_sel;
	IPADBG(
	       "pipe=%d, frag_ofld_en=%d cs_ofld_en=%d mdata_hdr_ofst=%d gen_qmb_master_sel=%d\n",
			clnt_hdl,
			ipa3_ctx->ep[clnt_hdl].cfg.cfg.frag_offload_en,
			ipa3_ctx->ep[clnt_hdl].cfg.cfg.cs_offload_en,
			ipa3_ctx->ep[clnt_hdl].cfg.cfg.cs_metadata_hdr_offset,
			ipa3_ctx->ep[clnt_hdl].cfg.cfg.gen_qmb_master_sel);

	IPA_ACTIVE_CLIENTS_INC_EP(ipa3_get_client_mapping(clnt_hdl));

	ipahal_write_reg_n_fields(IPA_ENDP_INIT_CFG_n, clnt_hdl,
				  &ipa3_ctx->ep[clnt_hdl].cfg.cfg);

	IPA_ACTIVE_CLIENTS_DEC_EP(ipa3_get_client_mapping(clnt_hdl));

	return 0;
}

/**
 * ipa3_cfg_ep_metadata_mask() - IPA end-point meta-data mask configuration
 * @clnt_hdl:	[in] opaque client handle assigned by IPA to client
 * @ipa_ep_cfg:	[in] IPA end-point configuration params
 *
 * Returns:	0 on success, negative on failure
 *
 * Note:	Should not be called from atomic context
 */
int ipa3_cfg_ep_metadata_mask(u32 clnt_hdl,
		const struct ipa_ep_cfg_metadata_mask
		*metadata_mask)
{
	if (clnt_hdl >= ipa3_ctx->ipa_num_pipes ||
	    ipa3_ctx->ep[clnt_hdl].valid == 0 || metadata_mask == NULL) {
		IPAERR("bad parm, clnt_hdl = %d , ep_valid = %d\n",
					clnt_hdl,
					ipa3_ctx->ep[clnt_hdl].valid);
		return -EINVAL;
	}

	IPADBG("pipe=%d, metadata_mask=0x%x\n",
			clnt_hdl,
			metadata_mask->metadata_mask);

	/* copy over EP cfg */
	ipa3_ctx->ep[clnt_hdl].cfg.metadata_mask = *metadata_mask;

	IPA_ACTIVE_CLIENTS_INC_EP(ipa3_get_client_mapping(clnt_hdl));

	ipahal_write_reg_n_fields(IPA_ENDP_INIT_HDR_METADATA_MASK_n,
		clnt_hdl, metadata_mask);

	IPA_ACTIVE_CLIENTS_DEC_EP(ipa3_get_client_mapping(clnt_hdl));

	return 0;
}

/**
 * ipa3_cfg_ep_hdr() -  IPA end-point header configuration
 * @clnt_hdl:	[in] opaque client handle assigned by IPA to client
 * @ipa_ep_cfg:	[in] IPA end-point configuration params
 *
 * Returns:	0 on success, negative on failure
 *
 * Note:	Should not be called from atomic context
 */
int ipa3_cfg_ep_hdr(u32 clnt_hdl, const struct ipa_ep_cfg_hdr *ep_hdr)
{
	struct ipa3_ep_context *ep;

	if (clnt_hdl >= ipa3_ctx->ipa_num_pipes ||
	    ipa3_ctx->ep[clnt_hdl].valid == 0 || ep_hdr == NULL) {
		IPAERR("bad parm, clnt_hdl = %d , ep_valid = %d\n",
				clnt_hdl, ipa3_ctx->ep[clnt_hdl].valid);
		return -EINVAL;
	}
	IPADBG("pipe=%d metadata_reg_valid=%d\n",
		clnt_hdl,
		ep_hdr->hdr_metadata_reg_valid);

	IPADBG("remove_additional=%d, a5_mux=%d, ofst_pkt_size=0x%x\n",
		ep_hdr->hdr_remove_additional,
		ep_hdr->hdr_a5_mux,
		ep_hdr->hdr_ofst_pkt_size);

	IPADBG("ofst_pkt_size_valid=%d, additional_const_len=0x%x\n",
		ep_hdr->hdr_ofst_pkt_size_valid,
		ep_hdr->hdr_additional_const_len);

	IPADBG("ofst_metadata=0x%x, ofst_metadata_valid=%d, len=0x%x\n",
		ep_hdr->hdr_ofst_metadata,
		ep_hdr->hdr_ofst_metadata_valid,
		ep_hdr->hdr_len);

	ep = &ipa3_ctx->ep[clnt_hdl];

	/* copy over EP cfg */
	ep->cfg.hdr = *ep_hdr;

	IPA_ACTIVE_CLIENTS_INC_EP(ipa3_get_client_mapping(clnt_hdl));

	ipahal_write_reg_n_fields(IPA_ENDP_INIT_HDR_n, clnt_hdl, &ep->cfg.hdr);

	IPA_ACTIVE_CLIENTS_DEC_EP(ipa3_get_client_mapping(clnt_hdl));

	return 0;
}

/**
 * ipa3_cfg_ep_hdr_ext() -  IPA end-point extended header configuration
 * @clnt_hdl:	[in] opaque client handle assigned by IPA to client
 * @ep_hdr_ext:	[in] IPA end-point configuration params
 *
 * Returns:	0 on success, negative on failure
 *
 * Note:	Should not be called from atomic context
 */
int ipa3_cfg_ep_hdr_ext(u32 clnt_hdl,
		       const struct ipa_ep_cfg_hdr_ext *ep_hdr_ext)
{
	struct ipa3_ep_context *ep;

	if (clnt_hdl >= ipa3_ctx->ipa_num_pipes ||
	    ipa3_ctx->ep[clnt_hdl].valid == 0 || ep_hdr_ext == NULL) {
		IPAERR("bad parm, clnt_hdl = %d , ep_valid = %d\n",
				clnt_hdl, ipa3_ctx->ep[clnt_hdl].valid);
		return -EINVAL;
	}

	IPADBG("pipe=%d hdr_pad_to_alignment=%d\n",
		clnt_hdl,
		ep_hdr_ext->hdr_pad_to_alignment);

	IPADBG("hdr_total_len_or_pad_offset=%d\n",
		ep_hdr_ext->hdr_total_len_or_pad_offset);

	IPADBG("hdr_payload_len_inc_padding=%d hdr_total_len_or_pad=%d\n",
		ep_hdr_ext->hdr_payload_len_inc_padding,
		ep_hdr_ext->hdr_total_len_or_pad);

	IPADBG("hdr_total_len_or_pad_valid=%d hdr_little_endian=%d\n",
		ep_hdr_ext->hdr_total_len_or_pad_valid,
		ep_hdr_ext->hdr_little_endian);

	ep = &ipa3_ctx->ep[clnt_hdl];

	/* copy over EP cfg */
	ep->cfg.hdr_ext = *ep_hdr_ext;
	ep->cfg.hdr_ext.hdr = &ep->cfg.hdr;

	IPA_ACTIVE_CLIENTS_INC_EP(ipa3_get_client_mapping(clnt_hdl));

	ipahal_write_reg_n_fields(IPA_ENDP_INIT_HDR_EXT_n, clnt_hdl,
		&ep->cfg.hdr_ext);

	IPA_ACTIVE_CLIENTS_DEC_EP(ipa3_get_client_mapping(clnt_hdl));

	return 0;
}

/**
 * ipa3_cfg_ep_ctrl() -  IPA end-point Control configuration
 * @clnt_hdl:	[in] opaque client handle assigned by IPA to client
 * @ipa_ep_cfg_ctrl:	[in] IPA end-point configuration params
 *
 * Returns:	0 on success, negative on failure
 */
int ipa3_cfg_ep_ctrl(u32 clnt_hdl, const struct ipa_ep_cfg_ctrl *ep_ctrl)
{
	if (clnt_hdl >= ipa3_ctx->ipa_num_pipes || ep_ctrl == NULL) {
		IPAERR("bad parm, clnt_hdl = %d\n", clnt_hdl);
		return -EINVAL;
	}

	if (ipa3_ctx->ipa_hw_type >= IPA_HW_v4_0 && ep_ctrl->ipa_ep_suspend) {
		IPAERR("pipe suspend is not supported\n");
		WARN_ON(1);
		return -EPERM;
	}

	if (ipa3_ctx->ipa_endp_delay_wa) {
		IPAERR("pipe setting delay is not supported\n");
		return 0;
	}

	IPADBG("pipe=%d ep_suspend=%d, ep_delay=%d\n",
		clnt_hdl,
		ep_ctrl->ipa_ep_suspend,
		ep_ctrl->ipa_ep_delay);

	ipahal_write_reg_n_fields(IPA_ENDP_INIT_CTRL_n, clnt_hdl, ep_ctrl);

	if (ep_ctrl->ipa_ep_suspend == true &&
			IPA_CLIENT_IS_CONS(ipa3_ctx->ep[clnt_hdl].client))
		ipa3_suspend_active_aggr_wa(clnt_hdl);

	return 0;
}

const char *ipa3_get_mode_type_str(enum ipa_mode_type mode)
{
	switch (mode) {
	case (IPA_BASIC):
		return "Basic";
	case (IPA_ENABLE_FRAMING_HDLC):
		return "HDLC framing";
	case (IPA_ENABLE_DEFRAMING_HDLC):
		return "HDLC de-framing";
	case (IPA_DMA):
		return "DMA";
	}

	return "undefined";
}

/**
 * ipa3_cfg_ep_mode() - IPA end-point mode configuration
 * @clnt_hdl:	[in] opaque client handle assigned by IPA to client
 * @ipa_ep_cfg:	[in] IPA end-point configuration params
 *
 * Returns:	0 on success, negative on failure
 *
 * Note:	Should not be called from atomic context
 */
int ipa3_cfg_ep_mode(u32 clnt_hdl, const struct ipa_ep_cfg_mode *ep_mode)
{
	int ep;
	int type;
	struct ipahal_reg_endp_init_mode init_mode;

	if (clnt_hdl >= ipa3_ctx->ipa_num_pipes ||
	    ipa3_ctx->ep[clnt_hdl].valid == 0 || ep_mode == NULL) {
		IPAERR("bad params clnt_hdl=%d , ep_valid=%d ep_mode=%pK\n",
				clnt_hdl, ipa3_ctx->ep[clnt_hdl].valid,
				ep_mode);
		return -EINVAL;
	}

	if (IPA_CLIENT_IS_CONS(ipa3_ctx->ep[clnt_hdl].client)) {
		IPAERR("MODE does not apply to IPA out EP %d\n", clnt_hdl);
		return -EINVAL;
	}

	ep = ipa3_get_ep_mapping(ep_mode->dst);
	if (ep == -1 && ep_mode->mode == IPA_DMA) {
		IPAERR("dst %d does not exist in DMA mode\n", ep_mode->dst);
		return -EINVAL;
	}

	WARN_ON(ep_mode->mode == IPA_DMA && IPA_CLIENT_IS_PROD(ep_mode->dst));

	if (!IPA_CLIENT_IS_CONS(ep_mode->dst))
		ep = ipa3_get_ep_mapping(IPA_CLIENT_APPS_LAN_CONS);

	IPADBG("pipe=%d mode=%d(%s), dst_client_number=%d\n",
			clnt_hdl,
			ep_mode->mode,
			ipa3_get_mode_type_str(ep_mode->mode),
			ep_mode->dst);

	/* copy over EP cfg */
	ipa3_ctx->ep[clnt_hdl].cfg.mode = *ep_mode;
	ipa3_ctx->ep[clnt_hdl].dst_pipe_index = ep;

	IPA_ACTIVE_CLIENTS_INC_EP(ipa3_get_client_mapping(clnt_hdl));

	init_mode.dst_pipe_number = ipa3_ctx->ep[clnt_hdl].dst_pipe_index;
	init_mode.ep_mode = *ep_mode;
	ipahal_write_reg_n_fields(IPA_ENDP_INIT_MODE_n, clnt_hdl, &init_mode);

	 /* Configure sequencers type for test clients*/
	if (IPA_CLIENT_IS_TEST(ipa3_ctx->ep[clnt_hdl].client)) {
		if (ep_mode->mode == IPA_DMA)
			type = IPA_DPS_HPS_SEQ_TYPE_DMA_ONLY;
		else
			/* In IPA4.2 only single pass only supported*/
			if (ipa3_ctx->ipa_hw_type == IPA_HW_v4_2)
				type =
				IPA_DPS_HPS_SEQ_TYPE_PKT_PROCESS_NO_DEC_NO_UCP;
			else
				type =
			IPA_DPS_HPS_SEQ_TYPE_2ND_PKT_PROCESS_PASS_NO_DEC_UCP;

		IPADBG(" set sequencers to sequance 0x%x, ep = %d\n", type,
				clnt_hdl);
		ipahal_write_reg_n(IPA_ENDP_INIT_SEQ_n, clnt_hdl, type);
	}
	IPA_ACTIVE_CLIENTS_DEC_EP(ipa3_get_client_mapping(clnt_hdl));

	return 0;
}

const char *ipa3_get_aggr_enable_str(enum ipa_aggr_en_type aggr_en)
{
	switch (aggr_en) {
	case (IPA_BYPASS_AGGR):
			return "no aggregation";
	case (IPA_ENABLE_AGGR):
			return "aggregation enabled";
	case (IPA_ENABLE_DEAGGR):
		return "de-aggregation enabled";
	}

	return "undefined";
}

const char *ipa3_get_aggr_type_str(enum ipa_aggr_type aggr_type)
{
	switch (aggr_type) {
	case (IPA_MBIM_16):
			return "MBIM_16";
	case (IPA_HDLC):
		return "HDLC";
	case (IPA_TLP):
			return "TLP";
	case (IPA_RNDIS):
			return "RNDIS";
	case (IPA_GENERIC):
			return "GENERIC";
	case (IPA_QCMAP):
			return "QCMAP";
	case (IPA_COALESCE):
			return "COALESCE";
	}
	return "undefined";
}

static u32 ipa3_time_gran_usec_step(enum ipa_timers_time_gran_type gran)
{
	switch (gran) {
	case IPA_TIMERS_TIME_GRAN_10_USEC:		return 10;
	case IPA_TIMERS_TIME_GRAN_20_USEC:		return 20;
	case IPA_TIMERS_TIME_GRAN_50_USEC:		return 50;
	case IPA_TIMERS_TIME_GRAN_100_USEC:		return 100;
	case IPA_TIMERS_TIME_GRAN_1_MSEC:		return 1000;
	case IPA_TIMERS_TIME_GRAN_10_MSEC:		return 10000;
	case IPA_TIMERS_TIME_GRAN_100_MSEC:		return 100000;
	case IPA_TIMERS_TIME_GRAN_NEAR_HALF_SEC:	return 655350;
	default:
		IPAERR("Invalid granularity time unit %d\n", gran);
		ipa_assert();
		break;
	};

	return 100;
}

/*
 * ipa3_process_timer_cfg() - Check and produce timer config
 *
 * Relevant for IPA 4.5 and above
 *
 * Assumes clocks are voted
 */
static int ipa3_process_timer_cfg(u32 time_us,
	u8 *pulse_gen, u8 *time_units)
{
	struct ipahal_reg_timers_pulse_gran_cfg gran_cfg;
	u32 gran0_step, gran1_step;

	IPADBG("time in usec=%u\n", time_us);

	if (ipa3_ctx->ipa_hw_type < IPA_HW_v4_5) {
		IPAERR("Invalid IPA version %d\n", ipa3_ctx->ipa_hw_type);
		return -EPERM;
	}

	if (!time_us) {
		*pulse_gen = 0;
		*time_units = 0;
		return 0;
	}

	ipahal_read_reg_fields(IPA_TIMERS_PULSE_GRAN_CFG, &gran_cfg);

	gran0_step = ipa3_time_gran_usec_step(gran_cfg.gran_0);
	gran1_step = ipa3_time_gran_usec_step(gran_cfg.gran_1);
	/* gran_2 is not used by AP */

	IPADBG("gran0 usec step=%u  gran1 usec step=%u\n",
		gran0_step, gran1_step);

	/* Lets try pulse generator #0 granularity */
	if (!(time_us % gran0_step)) {
		if ((time_us / gran0_step) <= IPA_TIMER_SCALED_TIME_LIMIT) {
			*pulse_gen = 0;
			*time_units = time_us / gran0_step;
			IPADBG("Matched: generator=0, units=%u\n",
				*time_units);
			return 0;
		}
		IPADBG("gran0 cannot be used due to range limit\n");
	}

	/* Lets try pulse generator #1 granularity */
	if (!(time_us % gran1_step)) {
		if ((time_us / gran1_step) <= IPA_TIMER_SCALED_TIME_LIMIT) {
			*pulse_gen = 1;
			*time_units = time_us / gran1_step;
			IPADBG("Matched: generator=1, units=%u\n",
				*time_units);
			return 0;
		}
		IPADBG("gran1 cannot be used due to range limit\n");
	}

	IPAERR("Cannot match requested time to configured granularities\n");
	return -EPERM;
}

/**
 * ipa3_cfg_ep_aggr() - IPA end-point aggregation configuration
 * @clnt_hdl:	[in] opaque client handle assigned by IPA to client
 * @ipa_ep_cfg:	[in] IPA end-point configuration params
 *
 * Returns:	0 on success, negative on failure
 *
 * Note:	Should not be called from atomic context
 */
int ipa3_cfg_ep_aggr(u32 clnt_hdl, const struct ipa_ep_cfg_aggr *ep_aggr)
{
	int res = 0;

	if (clnt_hdl >= ipa3_ctx->ipa_num_pipes ||
	    ipa3_ctx->ep[clnt_hdl].valid == 0 || ep_aggr == NULL) {
		IPAERR("bad parm, clnt_hdl = %d , ep_valid = %d\n",
			clnt_hdl, ipa3_ctx->ep[clnt_hdl].valid);
		return -EINVAL;
	}

	if (ep_aggr->aggr_en == IPA_ENABLE_DEAGGR &&
	    !IPA_EP_SUPPORTS_DEAGGR(clnt_hdl)) {
		IPAERR("pipe=%d cannot be configured to DEAGGR\n", clnt_hdl);
		WARN_ON(1);
		return -EINVAL;
	}

	IPADBG("pipe=%d en=%d(%s), type=%d(%s), byte_limit=%d, time_limit=%d\n",
			clnt_hdl,
			ep_aggr->aggr_en,
			ipa3_get_aggr_enable_str(ep_aggr->aggr_en),
			ep_aggr->aggr,
			ipa3_get_aggr_type_str(ep_aggr->aggr),
			ep_aggr->aggr_byte_limit,
			ep_aggr->aggr_time_limit);
	IPADBG("hard_byte_limit_en=%d aggr_sw_eof_active=%d\n",
		ep_aggr->aggr_hard_byte_limit_en,
		ep_aggr->aggr_sw_eof_active);

	/* copy over EP cfg */
	ipa3_ctx->ep[clnt_hdl].cfg.aggr = *ep_aggr;

	IPA_ACTIVE_CLIENTS_INC_EP(ipa3_get_client_mapping(clnt_hdl));

	if (ipa3_ctx->ipa_hw_type >= IPA_HW_v4_5) {
		res = ipa3_process_timer_cfg(ep_aggr->aggr_time_limit,
			&ipa3_ctx->ep[clnt_hdl].cfg.aggr.pulse_generator,
			&ipa3_ctx->ep[clnt_hdl].cfg.aggr.scaled_time);
		if (res) {
			IPAERR("failed to process AGGR timer tmr=%u\n",
				ep_aggr->aggr_time_limit);
			ipa_assert();
			res = -EINVAL;
			goto complete;
		}
		/*
		 * HW bug on IPA4.5 where gran is used from pipe 0 instead of
		 * coal pipe. Add this check to make sure that pipe 0 will
		 * use gran 0 because that is what the coal pipe will use.
		 */
		if (ipa3_ctx->ipa_hw_type == IPA_HW_v4_5 &&
		    ipa3_get_client_mapping(clnt_hdl) ==
		    IPA_CLIENT_APPS_WAN_COAL_CONS &&
		    ipa3_ctx->ep[clnt_hdl].cfg.aggr.pulse_generator != 0) {
			IPAERR("coal pipe using GRAN_SEL = %d\n",
			       ipa3_ctx->ep[clnt_hdl].cfg.aggr.pulse_generator);
			ipa_assert();
		}
	} else {
		/*
		 * Global aggregation granularity is 0.5msec.
		 * So if H/W programmed with 1msec, it will be
		 *  0.5msec defacto.
		 * So finest granularity is 0.5msec
		 */
		if (ep_aggr->aggr_time_limit % 500) {
			IPAERR("given time limit %u is not in 0.5msec\n",
				ep_aggr->aggr_time_limit);
			WARN_ON(1);
			res = -EINVAL;
			goto complete;
		}

		/* Due to described above global granularity */
		ipa3_ctx->ep[clnt_hdl].cfg.aggr.aggr_time_limit *= 2;
	}

	ipahal_write_reg_n_fields(IPA_ENDP_INIT_AGGR_n, clnt_hdl,
			&ipa3_ctx->ep[clnt_hdl].cfg.aggr);
complete:
	IPA_ACTIVE_CLIENTS_DEC_EP(ipa3_get_client_mapping(clnt_hdl));
	return res;
}

/**
 * ipa3_cfg_ep_route() - IPA end-point routing configuration
 * @clnt_hdl:	[in] opaque client handle assigned by IPA to client
 * @ipa_ep_cfg:	[in] IPA end-point configuration params
 *
 * Returns:	0 on success, negative on failure
 *
 * Note:	Should not be called from atomic context
 */
int ipa3_cfg_ep_route(u32 clnt_hdl, const struct ipa_ep_cfg_route *ep_route)
{
	struct ipahal_reg_endp_init_route init_rt;

	if (clnt_hdl >= ipa3_ctx->ipa_num_pipes ||
	    ipa3_ctx->ep[clnt_hdl].valid == 0 || ep_route == NULL) {
		IPAERR("bad parm, clnt_hdl = %d , ep_valid = %d\n",
			clnt_hdl, ipa3_ctx->ep[clnt_hdl].valid);
		return -EINVAL;
	}

	if (IPA_CLIENT_IS_CONS(ipa3_ctx->ep[clnt_hdl].client)) {
		IPAERR("ROUTE does not apply to IPA out EP %d\n",
				clnt_hdl);
		return -EINVAL;
	}

	/*
	 * if DMA mode was configured previously for this EP, return with
	 * success
	 */
	if (ipa3_ctx->ep[clnt_hdl].cfg.mode.mode == IPA_DMA) {
		IPADBG("DMA enabled for ep %d, dst pipe is part of DMA\n",
				clnt_hdl);
		return 0;
	}

	if (ep_route->rt_tbl_hdl)
		IPAERR("client specified non-zero RT TBL hdl - ignore it\n");

	IPADBG("pipe=%d, rt_tbl_hdl=%d\n",
			clnt_hdl,
			ep_route->rt_tbl_hdl);

	/* always use "default" routing table when programming EP ROUTE reg */
	ipa3_ctx->ep[clnt_hdl].rt_tbl_idx =
		IPA_MEM_PART(v4_apps_rt_index_lo);

	if (ipa3_ctx->ipa_hw_type < IPA_HW_v4_0) {
		IPA_ACTIVE_CLIENTS_INC_EP(ipa3_get_client_mapping(clnt_hdl));

		init_rt.route_table_index = ipa3_ctx->ep[clnt_hdl].rt_tbl_idx;
		ipahal_write_reg_n_fields(IPA_ENDP_INIT_ROUTE_n,
			clnt_hdl, &init_rt);

		IPA_ACTIVE_CLIENTS_DEC_EP(ipa3_get_client_mapping(clnt_hdl));
	}

	return 0;
}

#define MAX_ALLOWED_BASE_VAL 0x1f
#define MAX_ALLOWED_SCALE_VAL 0x1f

/**
 * ipa3_cal_ep_holb_scale_base_val - calculate base and scale value from tmr_val
 *
 * In IPA4.2 HW version need configure base and scale value in HOL timer reg
 * @tmr_val: [in] timer value for HOL timer
 * @ipa_ep_cfg: [out] Fill IPA end-point configuration base and scale value
 *			and return
 */
void ipa3_cal_ep_holb_scale_base_val(u32 tmr_val,
				struct ipa_ep_cfg_holb *ep_holb)
{
	u32 base_val, scale, scale_val = 1, base = 2;

	for (scale = 0; scale <= MAX_ALLOWED_SCALE_VAL; scale++) {
		base_val = tmr_val/scale_val;
		if (scale != 0)
			scale_val *= base;
		if (base_val <= MAX_ALLOWED_BASE_VAL)
			break;
	}
	ep_holb->base_val = base_val;
	ep_holb->scale = scale_val;

}

/**
 * ipa3_cfg_ep_holb() - IPA end-point holb configuration
 *
 * If an IPA producer pipe is full, IPA HW by default will block
 * indefinitely till space opens up. During this time no packets
 * including those from unrelated pipes will be processed. Enabling
 * HOLB means IPA HW will be allowed to drop packets as/when needed
 * and indefinite blocking is avoided.
 *
 * @clnt_hdl:	[in] opaque client handle assigned by IPA to client
 * @ipa_ep_cfg:	[in] IPA end-point configuration params
 *
 * Returns:	0 on success, negative on failure
 */
int ipa3_cfg_ep_holb(u32 clnt_hdl, const struct ipa_ep_cfg_holb *ep_holb)
{
	if (clnt_hdl >= ipa3_ctx->ipa_num_pipes ||
	    ipa3_ctx->ep[clnt_hdl].valid == 0 || ep_holb == NULL ||
	    ep_holb->tmr_val > ipa3_ctx->ctrl->max_holb_tmr_val ||
	    ep_holb->en > 1) {
		IPAERR("bad parm.\n");
		return -EINVAL;
	}

	if (IPA_CLIENT_IS_PROD(ipa3_ctx->ep[clnt_hdl].client)) {
		IPAERR("HOLB does not apply to IPA in EP %d\n", clnt_hdl);
		return -EINVAL;
	}

	ipa3_ctx->ep[clnt_hdl].holb = *ep_holb;

	IPA_ACTIVE_CLIENTS_INC_EP(ipa3_get_client_mapping(clnt_hdl));

	ipahal_write_reg_n_fields(IPA_ENDP_INIT_HOL_BLOCK_EN_n, clnt_hdl,
		ep_holb);

	/* IPA4.5 issue requires HOLB_EN to be written twice */
	if (ipa3_ctx->ipa_hw_type >= IPA_HW_v4_5)
		ipahal_write_reg_n_fields(IPA_ENDP_INIT_HOL_BLOCK_EN_n,
			clnt_hdl, ep_holb);

	/* Configure timer */
	if (ipa3_ctx->ipa_hw_type == IPA_HW_v4_2) {
		ipa3_cal_ep_holb_scale_base_val(ep_holb->tmr_val,
				&ipa3_ctx->ep[clnt_hdl].holb);
		goto success;
	}
	if (ipa3_ctx->ipa_hw_type >= IPA_HW_v4_5) {
		int res;

		res = ipa3_process_timer_cfg(ep_holb->tmr_val * 1000,
			&ipa3_ctx->ep[clnt_hdl].holb.pulse_generator,
			&ipa3_ctx->ep[clnt_hdl].holb.scaled_time);
		if (res) {
			IPAERR("failed to process HOLB timer tmr=%u\n",
				ep_holb->tmr_val);
			ipa_assert();
			return res;
		}
	}

success:
	ipahal_write_reg_n_fields(IPA_ENDP_INIT_HOL_BLOCK_TIMER_n,
		clnt_hdl, &ipa3_ctx->ep[clnt_hdl].holb);
	IPA_ACTIVE_CLIENTS_DEC_EP(ipa3_get_client_mapping(clnt_hdl));
	IPADBG("cfg holb %u ep=%d tmr=%d\n", ep_holb->en, clnt_hdl,
		ep_holb->tmr_val);
	return 0;
}

/**
 * ipa3_cfg_ep_holb_by_client() - IPA end-point holb configuration
 *
 * Wrapper function for ipa3_cfg_ep_holb() with client name instead of
 * client handle. This function is used for clients that does not have
 * client handle.
 *
 * @client:	[in] client name
 * @ipa_ep_cfg:	[in] IPA end-point configuration params
 *
 * Returns:	0 on success, negative on failure
 */
int ipa3_cfg_ep_holb_by_client(enum ipa_client_type client,
				const struct ipa_ep_cfg_holb *ep_holb)
{
	return ipa3_cfg_ep_holb(ipa3_get_ep_mapping(client), ep_holb);
}

/**
 * ipa3_cfg_ep_deaggr() -  IPA end-point deaggregation configuration
 * @clnt_hdl:	[in] opaque client handle assigned by IPA to client
 * @ep_deaggr:	[in] IPA end-point configuration params
 *
 * Returns:	0 on success, negative on failure
 *
 * Note:	Should not be called from atomic context
 */
int ipa3_cfg_ep_deaggr(u32 clnt_hdl,
			const struct ipa_ep_cfg_deaggr *ep_deaggr)
{
	struct ipa3_ep_context *ep;

	if (clnt_hdl >= ipa3_ctx->ipa_num_pipes ||
	    ipa3_ctx->ep[clnt_hdl].valid == 0 || ep_deaggr == NULL) {
		IPAERR("bad parm, clnt_hdl = %d , ep_valid = %d\n",
				clnt_hdl, ipa3_ctx->ep[clnt_hdl].valid);
		return -EINVAL;
	}

	IPADBG("pipe=%d deaggr_hdr_len=%d\n",
		clnt_hdl,
		ep_deaggr->deaggr_hdr_len);

	IPADBG("packet_offset_valid=%d\n",
		ep_deaggr->packet_offset_valid);

	IPADBG("packet_offset_location=%d max_packet_len=%d\n",
		ep_deaggr->packet_offset_location,
		ep_deaggr->max_packet_len);

	ep = &ipa3_ctx->ep[clnt_hdl];

	/* copy over EP cfg */
	ep->cfg.deaggr = *ep_deaggr;

	IPA_ACTIVE_CLIENTS_INC_EP(ipa3_get_client_mapping(clnt_hdl));

	ipahal_write_reg_n_fields(IPA_ENDP_INIT_DEAGGR_n, clnt_hdl,
		&ep->cfg.deaggr);

	IPA_ACTIVE_CLIENTS_DEC_EP(ipa3_get_client_mapping(clnt_hdl));

	return 0;
}

/**
 * ipa3_cfg_ep_metadata() - IPA end-point metadata configuration
 * @clnt_hdl:	[in] opaque client handle assigned by IPA to client
 * @ipa_ep_cfg:	[in] IPA end-point configuration params
 *
 * Returns:	0 on success, negative on failure
 *
 * Note:	Should not be called from atomic context
 */
int ipa3_cfg_ep_metadata(u32 clnt_hdl, const struct ipa_ep_cfg_metadata *ep_md)
{
	u32 qmap_id = 0;
	struct ipa_ep_cfg_metadata ep_md_reg_wrt;

	if (clnt_hdl >= ipa3_ctx->ipa_num_pipes ||
		ipa3_ctx->ep[clnt_hdl].valid == 0 || ep_md == NULL) {
		IPAERR("bad parm, clnt_hdl = %d , ep_valid = %d\n",
					clnt_hdl, ipa3_ctx->ep[clnt_hdl].valid);
		return -EINVAL;
	}

	IPADBG("pipe=%d, mux id=%d\n", clnt_hdl, ep_md->qmap_id);

	/* copy over EP cfg */
	ipa3_ctx->ep[clnt_hdl].cfg.meta = *ep_md;

	IPA_ACTIVE_CLIENTS_INC_EP(ipa3_get_client_mapping(clnt_hdl));

	ep_md_reg_wrt = *ep_md;
	qmap_id = (ep_md->qmap_id <<
		IPA_ENDP_INIT_HDR_METADATA_n_MUX_ID_SHFT) &
		IPA_ENDP_INIT_HDR_METADATA_n_MUX_ID_BMASK;

	/* mark tethering bit for remote modem */
	if (ipa3_ctx->ipa_hw_type == IPA_HW_v4_1)
		qmap_id |= IPA_QMAP_TETH_BIT;

	ep_md_reg_wrt.qmap_id = qmap_id;
	ipahal_write_reg_n_fields(IPA_ENDP_INIT_HDR_METADATA_n, clnt_hdl,
		&ep_md_reg_wrt);
	if (ipa3_ctx->ipa_hw_type < IPA_HW_v4_5) {
		ipa3_ctx->ep[clnt_hdl].cfg.hdr.hdr_metadata_reg_valid = 1;
		ipahal_write_reg_n_fields(IPA_ENDP_INIT_HDR_n, clnt_hdl,
			&ipa3_ctx->ep[clnt_hdl].cfg.hdr);
	}

	IPA_ACTIVE_CLIENTS_DEC_EP(ipa3_get_client_mapping(clnt_hdl));

	return 0;
}

int ipa3_write_qmap_id(struct ipa_ioc_write_qmapid *param_in)
{
	struct ipa_ep_cfg_metadata meta;
	struct ipa3_ep_context *ep;
	int ipa_ep_idx;
	int result = -EINVAL;

	if (param_in->client  >= IPA_CLIENT_MAX) {
		IPAERR_RL("bad parm client:%d\n", param_in->client);
		goto fail;
	}

	ipa_ep_idx = ipa3_get_ep_mapping(param_in->client);
	if (ipa_ep_idx == -1) {
		IPAERR_RL("Invalid client.\n");
		goto fail;
	}

	ep = &ipa3_ctx->ep[ipa_ep_idx];
	if (!ep->valid) {
		IPAERR_RL("EP not allocated.\n");
		goto fail;
	}

	meta.qmap_id = param_in->qmap_id;
	if (param_in->client == IPA_CLIENT_USB_PROD ||
	    param_in->client == IPA_CLIENT_HSIC1_PROD ||
	    param_in->client == IPA_CLIENT_ODU_PROD ||
	    param_in->client == IPA_CLIENT_ETHERNET_PROD ||
		param_in->client == IPA_CLIENT_WIGIG_PROD) {
		result = ipa3_cfg_ep_metadata(ipa_ep_idx, &meta);
	} else if (param_in->client == IPA_CLIENT_WLAN1_PROD ||
			   param_in->client == IPA_CLIENT_WLAN2_PROD) {
		ipa3_ctx->ep[ipa_ep_idx].cfg.meta = meta;
		if (param_in->client == IPA_CLIENT_WLAN2_PROD)
			result = ipa3_write_qmapid_wdi3_gsi_pipe(
				ipa_ep_idx, meta.qmap_id);
		else
			result = ipa3_write_qmapid_wdi_pipe(
				ipa_ep_idx, meta.qmap_id);
		if (result)
			IPAERR_RL("qmap_id %d write failed on ep=%d\n",
					meta.qmap_id, ipa_ep_idx);
		result = 0;
	}

fail:
	return result;
}

/**
 * ipa3_dump_buff_internal() - dumps buffer for debug purposes
 * @base: buffer base address
 * @phy_base: buffer physical base address
 * @size: size of the buffer
 */
void ipa3_dump_buff_internal(void *base, dma_addr_t phy_base, u32 size)
{
	int i;
	u32 *cur = (u32 *)base;
	u8 *byt;

	IPADBG("system phys addr=%pa len=%u\n", &phy_base, size);
	for (i = 0; i < size / 4; i++) {
		byt = (u8 *)(cur + i);
		IPADBG("%2d %08x   %02x %02x %02x %02x\n", i, *(cur + i),
				byt[0], byt[1], byt[2], byt[3]);
	}
	IPADBG("END\n");
}

/**
 * ipa3_set_aggr_mode() - Set the aggregation mode which is a global setting
 * @mode:	[in] the desired aggregation mode for e.g. straight MBIM, QCNCM,
 * etc
 *
 * Returns:	0 on success
 */
int ipa3_set_aggr_mode(enum ipa_aggr_mode mode)
{
	struct ipahal_reg_qcncm qcncm;

	if (ipa3_ctx->ipa_hw_type >= IPA_HW_v4_0) {
		if (mode != IPA_MBIM_AGGR) {
			IPAERR("Only MBIM mode is supported staring 4.0\n");
			return -EPERM;
		}
	} else {
		IPA_ACTIVE_CLIENTS_INC_SIMPLE();
		ipahal_read_reg_fields(IPA_QCNCM, &qcncm);
		qcncm.mode_en = mode;
		ipahal_write_reg_fields(IPA_QCNCM, &qcncm);
		IPA_ACTIVE_CLIENTS_DEC_SIMPLE();
	}

	return 0;
}

/**
 * ipa3_set_qcncm_ndp_sig() - Set the NDP signature used for QCNCM aggregation
 * mode
 * @sig:	[in] the first 3 bytes of QCNCM NDP signature (expected to be
 * "QND")
 *
 * Set the NDP signature used for QCNCM aggregation mode. The fourth byte
 * (expected to be 'P') needs to be set using the header addition mechanism
 *
 * Returns:	0 on success, negative on failure
 */
int ipa3_set_qcncm_ndp_sig(char sig[3])
{
	struct ipahal_reg_qcncm qcncm;

	if (ipa3_ctx->ipa_hw_type >= IPA_HW_v4_0) {
		IPAERR("QCNCM mode is not supported staring 4.0\n");
		return -EPERM;
	}

	if (sig == NULL) {
		IPAERR("bad argument\n");
		return -EINVAL;
	}
	IPA_ACTIVE_CLIENTS_INC_SIMPLE();
	ipahal_read_reg_fields(IPA_QCNCM, &qcncm);
	qcncm.mode_val = ((sig[0] << 16) | (sig[1] << 8) | sig[2]);
	ipahal_write_reg_fields(IPA_QCNCM, &qcncm);
	IPA_ACTIVE_CLIENTS_DEC_SIMPLE();

	return 0;
}

/**
 * ipa3_set_single_ndp_per_mbim() - Enable/disable single NDP per MBIM frame
 * configuration
 * @enable:	[in] true for single NDP/MBIM; false otherwise
 *
 * Returns:	0 on success
 */
int ipa3_set_single_ndp_per_mbim(bool enable)
{
	struct ipahal_reg_single_ndp_mode mode;

	if (ipa3_ctx->ipa_hw_type >= IPA_HW_v4_0) {
		IPAERR("QCNCM mode is not supported staring 4.0\n");
		return -EPERM;
	}

	IPA_ACTIVE_CLIENTS_INC_SIMPLE();
	ipahal_read_reg_fields(IPA_SINGLE_NDP_MODE, &mode);
	mode.single_ndp_en = enable;
	ipahal_write_reg_fields(IPA_SINGLE_NDP_MODE, &mode);
	IPA_ACTIVE_CLIENTS_DEC_SIMPLE();

	return 0;
}

/**
 * ipa3_straddle_boundary() - Checks whether a memory buffer straddles a
 * boundary
 * @start: start address of the memory buffer
 * @end: end address of the memory buffer
 * @boundary: boundary
 *
 * Return value:
 * 1: if the interval [start, end] straddles boundary
 * 0: otherwise
 */
int ipa3_straddle_boundary(u32 start, u32 end, u32 boundary)
{
	u32 next_start;
	u32 prev_end;

	IPADBG("start=%u end=%u boundary=%u\n", start, end, boundary);

	next_start = (start + (boundary - 1)) & ~(boundary - 1);
	prev_end = ((end + (boundary - 1)) & ~(boundary - 1)) - boundary;

	while (next_start < prev_end)
		next_start += boundary;

	if (next_start == prev_end)
		return 1;
	else
		return 0;
}

/**
 * ipa3_init_mem_partition() - Assigns the static memory partition
 * based on the IPA version
 *
 * Returns:	0 on success
 */
int ipa3_init_mem_partition(enum ipa_hw_type type)
{
	switch (type) {
	case IPA_HW_v4_1:
		ipa3_ctx->ctrl->mem_partition = &ipa_4_1_mem_part;
		break;
	case IPA_HW_v4_2:
		ipa3_ctx->ctrl->mem_partition = &ipa_4_2_mem_part;
		break;
	case IPA_HW_v4_5:
		ipa3_ctx->ctrl->mem_partition = &ipa_4_5_mem_part;
		break;
	case IPA_HW_None:
	case IPA_HW_v1_0:
	case IPA_HW_v1_1:
	case IPA_HW_v2_0:
	case IPA_HW_v2_1:
	case IPA_HW_v2_5:
	case IPA_HW_v2_6L:
	case IPA_HW_v3_0:
	case IPA_HW_v3_1:
	case IPA_HW_v3_5:
	case IPA_HW_v3_5_1:
	case IPA_HW_v4_0:
		IPAERR("unsupported version %d\n", type);
		return -EPERM;
	}

	if (IPA_MEM_PART(uc_info_ofst) & 3) {
		IPAERR("UC INFO OFST 0x%x is unaligned\n",
			IPA_MEM_PART(uc_info_ofst));
		return -ENODEV;
	}

	IPADBG("UC INFO OFST 0x%x SIZE 0x%x\n",
		IPA_MEM_PART(uc_info_ofst), IPA_MEM_PART(uc_info_size));

	IPADBG("RAM OFST 0x%x\n", IPA_MEM_PART(ofst_start));

	if (IPA_MEM_PART(v4_flt_hash_ofst) & 7) {
		IPAERR("V4 FLT HASHABLE OFST 0x%x is unaligned\n",
			IPA_MEM_PART(v4_flt_hash_ofst));
		return -ENODEV;
	}

	IPADBG("V4 FLT HASHABLE OFST 0x%x SIZE 0x%x DDR SIZE 0x%x\n",
		IPA_MEM_PART(v4_flt_hash_ofst),
		IPA_MEM_PART(v4_flt_hash_size),
		IPA_MEM_PART(v4_flt_hash_size_ddr));

	if (IPA_MEM_PART(v4_flt_nhash_ofst) & 7) {
		IPAERR("V4 FLT NON-HASHABLE OFST 0x%x is unaligned\n",
			IPA_MEM_PART(v4_flt_nhash_ofst));
		return -ENODEV;
	}

	IPADBG("V4 FLT NON-HASHABLE OFST 0x%x SIZE 0x%x DDR SIZE 0x%x\n",
		IPA_MEM_PART(v4_flt_nhash_ofst),
		IPA_MEM_PART(v4_flt_nhash_size),
		IPA_MEM_PART(v4_flt_nhash_size_ddr));

	if (IPA_MEM_PART(v6_flt_hash_ofst) & 7) {
		IPAERR("V6 FLT HASHABLE OFST 0x%x is unaligned\n",
			IPA_MEM_PART(v6_flt_hash_ofst));
		return -ENODEV;
	}

	IPADBG("V6 FLT HASHABLE OFST 0x%x SIZE 0x%x DDR SIZE 0x%x\n",
		IPA_MEM_PART(v6_flt_hash_ofst), IPA_MEM_PART(v6_flt_hash_size),
		IPA_MEM_PART(v6_flt_hash_size_ddr));

	if (IPA_MEM_PART(v6_flt_nhash_ofst) & 7) {
		IPAERR("V6 FLT NON-HASHABLE OFST 0x%x is unaligned\n",
			IPA_MEM_PART(v6_flt_nhash_ofst));
		return -ENODEV;
	}

	IPADBG("V6 FLT NON-HASHABLE OFST 0x%x SIZE 0x%x DDR SIZE 0x%x\n",
		IPA_MEM_PART(v6_flt_nhash_ofst),
		IPA_MEM_PART(v6_flt_nhash_size),
		IPA_MEM_PART(v6_flt_nhash_size_ddr));

	IPADBG("V4 RT NUM INDEX 0x%x\n", IPA_MEM_PART(v4_rt_num_index));

	IPADBG("V4 RT MODEM INDEXES 0x%x - 0x%x\n",
		IPA_MEM_PART(v4_modem_rt_index_lo),
		IPA_MEM_PART(v4_modem_rt_index_hi));

	IPADBG("V4 RT APPS INDEXES 0x%x - 0x%x\n",
		IPA_MEM_PART(v4_apps_rt_index_lo),
		IPA_MEM_PART(v4_apps_rt_index_hi));

	if (IPA_MEM_PART(v4_rt_hash_ofst) & 7) {
		IPAERR("V4 RT HASHABLE OFST 0x%x is unaligned\n",
			IPA_MEM_PART(v4_rt_hash_ofst));
		return -ENODEV;
	}

	IPADBG("V4 RT HASHABLE OFST 0x%x\n", IPA_MEM_PART(v4_rt_hash_ofst));

	IPADBG("V4 RT HASHABLE SIZE 0x%x DDR SIZE 0x%x\n",
		IPA_MEM_PART(v4_rt_hash_size),
		IPA_MEM_PART(v4_rt_hash_size_ddr));

	if (IPA_MEM_PART(v4_rt_nhash_ofst) & 7) {
		IPAERR("V4 RT NON-HASHABLE OFST 0x%x is unaligned\n",
			IPA_MEM_PART(v4_rt_nhash_ofst));
		return -ENODEV;
	}

	IPADBG("V4 RT NON-HASHABLE OFST 0x%x\n",
		IPA_MEM_PART(v4_rt_nhash_ofst));

	IPADBG("V4 RT HASHABLE SIZE 0x%x DDR SIZE 0x%x\n",
		IPA_MEM_PART(v4_rt_nhash_size),
		IPA_MEM_PART(v4_rt_nhash_size_ddr));

	IPADBG("V6 RT NUM INDEX 0x%x\n", IPA_MEM_PART(v6_rt_num_index));

	IPADBG("V6 RT MODEM INDEXES 0x%x - 0x%x\n",
		IPA_MEM_PART(v6_modem_rt_index_lo),
		IPA_MEM_PART(v6_modem_rt_index_hi));

	IPADBG("V6 RT APPS INDEXES 0x%x - 0x%x\n",
		IPA_MEM_PART(v6_apps_rt_index_lo),
		IPA_MEM_PART(v6_apps_rt_index_hi));

	if (IPA_MEM_PART(v6_rt_hash_ofst) & 7) {
		IPAERR("V6 RT HASHABLE OFST 0x%x is unaligned\n",
			IPA_MEM_PART(v6_rt_hash_ofst));
		return -ENODEV;
	}

	IPADBG("V6 RT HASHABLE OFST 0x%x\n", IPA_MEM_PART(v6_rt_hash_ofst));

	IPADBG("V6 RT HASHABLE SIZE 0x%x DDR SIZE 0x%x\n",
		IPA_MEM_PART(v6_rt_hash_size),
		IPA_MEM_PART(v6_rt_hash_size_ddr));

	if (IPA_MEM_PART(v6_rt_nhash_ofst) & 7) {
		IPAERR("V6 RT NON-HASHABLE OFST 0x%x is unaligned\n",
			IPA_MEM_PART(v6_rt_nhash_ofst));
		return -ENODEV;
	}

	IPADBG("V6 RT NON-HASHABLE OFST 0x%x\n",
		IPA_MEM_PART(v6_rt_nhash_ofst));

	IPADBG("V6 RT NON-HASHABLE SIZE 0x%x DDR SIZE 0x%x\n",
		IPA_MEM_PART(v6_rt_nhash_size),
		IPA_MEM_PART(v6_rt_nhash_size_ddr));

	if (IPA_MEM_PART(modem_hdr_ofst) & 7) {
		IPAERR("MODEM HDR OFST 0x%x is unaligned\n",
			IPA_MEM_PART(modem_hdr_ofst));
		return -ENODEV;
	}

	IPADBG("MODEM HDR OFST 0x%x SIZE 0x%x\n",
		IPA_MEM_PART(modem_hdr_ofst), IPA_MEM_PART(modem_hdr_size));

	if (IPA_MEM_PART(apps_hdr_ofst) & 7) {
		IPAERR("APPS HDR OFST 0x%x is unaligned\n",
			IPA_MEM_PART(apps_hdr_ofst));
		return -ENODEV;
	}

	IPADBG("APPS HDR OFST 0x%x SIZE 0x%x DDR SIZE 0x%x\n",
		IPA_MEM_PART(apps_hdr_ofst), IPA_MEM_PART(apps_hdr_size),
		IPA_MEM_PART(apps_hdr_size_ddr));

	if (IPA_MEM_PART(modem_hdr_proc_ctx_ofst) & 7) {
		IPAERR("MODEM HDR PROC CTX OFST 0x%x is unaligned\n",
			IPA_MEM_PART(modem_hdr_proc_ctx_ofst));
		return -ENODEV;
	}

	IPADBG("MODEM HDR PROC CTX OFST 0x%x SIZE 0x%x\n",
		IPA_MEM_PART(modem_hdr_proc_ctx_ofst),
		IPA_MEM_PART(modem_hdr_proc_ctx_size));

	if (IPA_MEM_PART(apps_hdr_proc_ctx_ofst) & 7) {
		IPAERR("APPS HDR PROC CTX OFST 0x%x is unaligned\n",
			IPA_MEM_PART(apps_hdr_proc_ctx_ofst));
		return -ENODEV;
	}

	IPADBG("APPS HDR PROC CTX OFST 0x%x SIZE 0x%x DDR SIZE 0x%x\n",
		IPA_MEM_PART(apps_hdr_proc_ctx_ofst),
		IPA_MEM_PART(apps_hdr_proc_ctx_size),
		IPA_MEM_PART(apps_hdr_proc_ctx_size_ddr));

	if (IPA_MEM_PART(pdn_config_ofst) & 7) {
		IPAERR("PDN CONFIG OFST 0x%x is unaligned\n",
			IPA_MEM_PART(pdn_config_ofst));
		return -ENODEV;
	}

	/*
	 * Routing rules points to hdr_proc_ctx in 32byte offsets from base.
	 * Base is modem hdr_proc_ctx first address.
	 * AP driver install APPS hdr_proc_ctx starting at the beginning of
	 * apps hdr_proc_ctx part.
	 * So first apps hdr_proc_ctx offset at some routing
	 * rule will be modem_hdr_proc_ctx_size >> 5 (32B).
	 */
	if (IPA_MEM_PART(modem_hdr_proc_ctx_size) & 31) {
		IPAERR("MODEM HDR PROC CTX SIZE 0x%x is not 32B aligned\n",
			IPA_MEM_PART(modem_hdr_proc_ctx_size));
		return -ENODEV;
	}

	/*
	 * AP driver when installing routing rule, it calcs the hdr_proc_ctx
	 * offset by local offset (from base of apps part) +
	 * modem_hdr_proc_ctx_size. This is to get offset from modem part base.
	 * Thus apps part must be adjacent to modem part
	 */
	if (IPA_MEM_PART(apps_hdr_proc_ctx_ofst) !=
		IPA_MEM_PART(modem_hdr_proc_ctx_ofst) +
		IPA_MEM_PART(modem_hdr_proc_ctx_size)) {
		IPAERR("APPS HDR PROC CTX SIZE not adjacent to MODEM one!\n");
		return -ENODEV;
	}

	IPADBG("NAT TBL OFST 0x%x SIZE 0x%x\n",
		IPA_MEM_PART(nat_tbl_ofst),
		IPA_MEM_PART(nat_tbl_size));

	if (IPA_MEM_PART(nat_tbl_ofst) & 31) {
		IPAERR("NAT TBL OFST 0x%x is unaligned\n",
			IPA_MEM_PART(nat_tbl_ofst));
		return -ENODEV;
	}

	IPADBG("NAT INDEX TBL OFST 0x%x SIZE 0x%x\n",
		IPA_MEM_PART(nat_index_tbl_ofst),
		IPA_MEM_PART(nat_index_tbl_size));

	if (IPA_MEM_PART(nat_index_tbl_ofst) & 3) {
		IPAERR("NAT INDEX TBL OFST 0x%x is unaligned\n",
			IPA_MEM_PART(nat_index_tbl_ofst));
		return -ENODEV;
	}

	IPADBG("NAT EXP TBL OFST 0x%x SIZE 0x%x\n",
		IPA_MEM_PART(nat_exp_tbl_ofst),
		IPA_MEM_PART(nat_exp_tbl_size));

	if (IPA_MEM_PART(nat_exp_tbl_ofst) & 31) {
		IPAERR("NAT EXP TBL OFST 0x%x is unaligned\n",
			IPA_MEM_PART(nat_exp_tbl_ofst));
		return -ENODEV;
	}

	IPADBG("PDN CONFIG OFST 0x%x SIZE 0x%x\n",
		IPA_MEM_PART(pdn_config_ofst),
		IPA_MEM_PART(pdn_config_size));

	if (IPA_MEM_PART(pdn_config_ofst) & 7) {
		IPAERR("PDN CONFIG OFST 0x%x is unaligned\n",
			IPA_MEM_PART(pdn_config_ofst));
		return -ENODEV;
	}

	IPADBG("QUOTA STATS OFST 0x%x SIZE 0x%x\n",
		IPA_MEM_PART(stats_quota_ofst),
		IPA_MEM_PART(stats_quota_size));

	if (IPA_MEM_PART(stats_quota_ofst) & 7) {
		IPAERR("QUOTA STATS OFST 0x%x is unaligned\n",
			IPA_MEM_PART(stats_quota_ofst));
		return -ENODEV;
	}

	IPADBG("TETHERING STATS OFST 0x%x SIZE 0x%x\n",
		IPA_MEM_PART(stats_tethering_ofst),
		IPA_MEM_PART(stats_tethering_size));

	if (IPA_MEM_PART(stats_tethering_ofst) & 7) {
		IPAERR("TETHERING STATS OFST 0x%x is unaligned\n",
			IPA_MEM_PART(stats_tethering_ofst));
		return -ENODEV;
	}

	IPADBG("FILTER AND ROUTING STATS OFST 0x%x SIZE 0x%x\n",
		IPA_MEM_PART(stats_fnr_ofst),
		IPA_MEM_PART(stats_fnr_size));

	if (IPA_MEM_PART(stats_fnr_ofst) & 7) {
		IPAERR("FILTER AND ROUTING STATS OFST 0x%x is unaligned\n",
			IPA_MEM_PART(stats_fnr_ofst));
		return -ENODEV;
	}

	IPADBG("DROP STATS OFST 0x%x SIZE 0x%x\n",
	IPA_MEM_PART(stats_drop_ofst),
		IPA_MEM_PART(stats_drop_size));

	if (IPA_MEM_PART(stats_drop_ofst) & 7) {
		IPAERR("DROP STATS OFST 0x%x is unaligned\n",
			IPA_MEM_PART(stats_drop_ofst));
		return -ENODEV;
	}

	IPADBG("V4 APPS HASHABLE FLT OFST 0x%x SIZE 0x%x\n",
		IPA_MEM_PART(apps_v4_flt_hash_ofst),
		IPA_MEM_PART(apps_v4_flt_hash_size));

	IPADBG("V4 APPS NON-HASHABLE FLT OFST 0x%x SIZE 0x%x\n",
		IPA_MEM_PART(apps_v4_flt_nhash_ofst),
		IPA_MEM_PART(apps_v4_flt_nhash_size));

	IPADBG("V6 APPS HASHABLE FLT OFST 0x%x SIZE 0x%x\n",
		IPA_MEM_PART(apps_v6_flt_hash_ofst),
		IPA_MEM_PART(apps_v6_flt_hash_size));

	IPADBG("V6 APPS NON-HASHABLE FLT OFST 0x%x SIZE 0x%x\n",
		IPA_MEM_PART(apps_v6_flt_nhash_ofst),
		IPA_MEM_PART(apps_v6_flt_nhash_size));

	IPADBG("RAM END OFST 0x%x\n",
		IPA_MEM_PART(end_ofst));

	IPADBG("V4 APPS HASHABLE RT OFST 0x%x SIZE 0x%x\n",
		IPA_MEM_PART(apps_v4_rt_hash_ofst),
		IPA_MEM_PART(apps_v4_rt_hash_size));

	IPADBG("V4 APPS NON-HASHABLE RT OFST 0x%x SIZE 0x%x\n",
		IPA_MEM_PART(apps_v4_rt_nhash_ofst),
		IPA_MEM_PART(apps_v4_rt_nhash_size));

	IPADBG("V6 APPS HASHABLE RT OFST 0x%x SIZE 0x%x\n",
		IPA_MEM_PART(apps_v6_rt_hash_ofst),
		IPA_MEM_PART(apps_v6_rt_hash_size));

	IPADBG("V6 APPS NON-HASHABLE RT OFST 0x%x SIZE 0x%x\n",
		IPA_MEM_PART(apps_v6_rt_nhash_ofst),
		IPA_MEM_PART(apps_v6_rt_nhash_size));

	if (IPA_MEM_PART(modem_ofst) & 7) {
		IPAERR("MODEM OFST 0x%x is unaligned\n",
			IPA_MEM_PART(modem_ofst));
		return -ENODEV;
	}

	IPADBG("MODEM OFST 0x%x SIZE 0x%x\n", IPA_MEM_PART(modem_ofst),
		IPA_MEM_PART(modem_size));

	if (IPA_MEM_PART(uc_descriptor_ram_ofst) & 1023) {
		IPAERR("UC DESCRIPTOR RAM OFST 0x%x is unaligned\n",
			IPA_MEM_PART(uc_descriptor_ram_ofst));
		return -ENODEV;
	}

	IPADBG("UC DESCRIPTOR RAM OFST 0x%x SIZE 0x%x\n",
		IPA_MEM_PART(uc_descriptor_ram_ofst),
		IPA_MEM_PART(uc_descriptor_ram_size));

	return 0;
}

/**
 * ipa_ctrl_static_bind() - set the appropriate methods for
 *  IPA Driver based on the HW version
 *
 *  @ctrl: data structure which holds the function pointers
 *  @hw_type: the HW type in use
 *
 *  This function can avoid the runtime assignment by using C99 special
 *  struct initialization - hard decision... time.vs.mem
 */
int ipa3_controller_static_bind(struct ipa3_controller *ctrl,
		enum ipa_hw_type hw_type)
{
	if (hw_type >= IPA_HW_v4_0) {
		if (hw_type == IPA_HW_v4_2) {
			ctrl->ipa_clk_rate_turbo = IPA_V4_2_CLK_RATE_TURBO;
			ctrl->ipa_clk_rate_nominal = IPA_V4_2_CLK_RATE_NOMINAL;
			ctrl->ipa_clk_rate_svs = IPA_V4_2_CLK_RATE_SVS;
			ctrl->ipa_clk_rate_svs2 = IPA_V4_2_CLK_RATE_SVS2;
		} else {
			ctrl->ipa_clk_rate_turbo = IPA_V4_0_CLK_RATE_TURBO;
			ctrl->ipa_clk_rate_nominal = IPA_V4_0_CLK_RATE_NOMINAL;
			ctrl->ipa_clk_rate_svs = IPA_V4_0_CLK_RATE_SVS;
			ctrl->ipa_clk_rate_svs2 = IPA_V4_0_CLK_RATE_SVS2;
		}
	} else if (hw_type >= IPA_HW_v3_5) {
		ctrl->ipa_clk_rate_turbo = IPA_V3_5_CLK_RATE_TURBO;
		ctrl->ipa_clk_rate_nominal = IPA_V3_5_CLK_RATE_NOMINAL;
		ctrl->ipa_clk_rate_svs = IPA_V3_5_CLK_RATE_SVS;
		ctrl->ipa_clk_rate_svs2 = IPA_V3_5_CLK_RATE_SVS2;
	} else {
		ctrl->ipa_clk_rate_turbo = IPA_V3_0_CLK_RATE_TURBO;
		ctrl->ipa_clk_rate_nominal = IPA_V3_0_CLK_RATE_NOMINAL;
		ctrl->ipa_clk_rate_svs = IPA_V3_0_CLK_RATE_SVS;
		ctrl->ipa_clk_rate_svs2 = IPA_V3_0_CLK_RATE_SVS2;
	}

	ctrl->ipa_init_rt4 = _ipa_init_rt4_v3;
	ctrl->ipa_init_rt6 = _ipa_init_rt6_v3;
	ctrl->ipa_init_flt4 = _ipa_init_flt4_v3;
	ctrl->ipa_init_flt6 = _ipa_init_flt6_v3;
	ctrl->ipa3_read_ep_reg = _ipa_read_ep_reg_v3_0;
	ctrl->ipa3_commit_flt = __ipa_commit_flt_v3;
	ctrl->ipa3_commit_rt = __ipa_commit_rt_v3;
	ctrl->ipa3_commit_hdr = __ipa_commit_hdr_v3_0;
	ctrl->ipa3_enable_clks = _ipa_enable_clks_v3_0;
	ctrl->ipa3_disable_clks = _ipa_disable_clks_v3_0;
	ctrl->clock_scaling_bw_threshold_svs =
		IPA_V3_0_BW_THRESHOLD_SVS_MBPS;
	ctrl->clock_scaling_bw_threshold_nominal =
		IPA_V3_0_BW_THRESHOLD_NOMINAL_MBPS;
	ctrl->clock_scaling_bw_threshold_turbo =
		IPA_V3_0_BW_THRESHOLD_TURBO_MBPS;
	ctrl->ipa_reg_base_ofst = ipahal_get_reg_base();
	ctrl->ipa_init_sram = _ipa_init_sram_v3;
	ctrl->ipa_sram_read_settings = _ipa_sram_settings_read_v3_0;
	ctrl->ipa_init_hdr = _ipa_init_hdr_v3_0;

	if (ipa3_ctx->ipa_hw_type >= IPA_HW_v4_0)
		ctrl->ipa3_read_ep_reg = _ipa_read_ep_reg_v4_0;

	return 0;
}

void ipa3_skb_recycle(struct sk_buff *skb)
{
	struct skb_shared_info *shinfo;

	shinfo = skb_shinfo(skb);
	memset(shinfo, 0, offsetof(struct skb_shared_info, dataref));
	atomic_set(&shinfo->dataref, 1);

	memset(skb, 0, offsetof(struct sk_buff, tail));
	skb->data = skb->head + NET_SKB_PAD;
	skb_reset_tail_pointer(skb);
}

int ipa3_alloc_rule_id(struct idr *rule_ids)
{
	/* There is two groups of rule-Ids, Modem ones and Apps ones.
	 * Distinction by high bit: Modem Ids are high bit asserted.
	 */
	return idr_alloc(rule_ids, NULL,
		ipahal_get_low_rule_id(),
		ipahal_get_rule_id_hi_bit(),
		GFP_KERNEL);
}

static int __ipa3_alloc_counter_hdl
	(struct ipa_ioc_flt_rt_counter_alloc *counter)
{
	int id;

	/* assign a handle using idr to this counter block */
	id = idr_alloc(&ipa3_ctx->flt_rt_counters.hdl, counter,
		ipahal_get_low_hdl_id(), ipahal_get_high_hdl_id(),
		GFP_ATOMIC);

	return id;
}

int ipa3_alloc_counter_id(struct ipa_ioc_flt_rt_counter_alloc *counter)
{
	int i, unused_cnt, unused_max, unused_start_id;

	idr_preload(GFP_KERNEL);
	spin_lock(&ipa3_ctx->flt_rt_counters.hdl_lock);

	/* allocate hw counters */
	counter->hw_counter.start_id = 0;
	counter->hw_counter.end_id = 0;
	unused_cnt = 0;
	unused_max = 0;
	unused_start_id = 0;
	if (counter->hw_counter.num_counters == 0)
		goto sw_counter_alloc;
	/* find the start id which can be used for the block */
	for (i = 0; i < IPA_FLT_RT_HW_COUNTER; i++) {
		if (!ipa3_ctx->flt_rt_counters.used_hw[i])
			unused_cnt++;
		else {
			/* tracking max unused block in case allow less */
			if (unused_cnt > unused_max) {
				unused_start_id = i - unused_cnt + 2;
				unused_max = unused_cnt;
			}
			unused_cnt = 0;
		}
		/* find it, break and use this 1st possible block */
		if (unused_cnt == counter->hw_counter.num_counters) {
			counter->hw_counter.start_id = i - unused_cnt + 2;
			counter->hw_counter.end_id = i + 1;
			break;
		}
	}
	if (counter->hw_counter.start_id == 0) {
		/* if not able to find such a block but allow less */
		if (counter->hw_counter.allow_less && unused_max) {
			/* give the max possible unused blocks */
			counter->hw_counter.num_counters = unused_max;
			counter->hw_counter.start_id = unused_start_id;
			counter->hw_counter.end_id =
				unused_start_id + unused_max - 1;
		} else {
			/* not able to find such a block */
			counter->hw_counter.num_counters = 0;
			counter->hw_counter.start_id = 0;
			counter->hw_counter.end_id = 0;
			goto err;
		}
	}

sw_counter_alloc:
	/* allocate sw counters */
	counter->sw_counter.start_id = 0;
	counter->sw_counter.end_id = 0;
	unused_cnt = 0;
	unused_max = 0;
	unused_start_id = 0;
	if (counter->sw_counter.num_counters == 0)
		goto mark_hw_cnt;
	/* find the start id which can be used for the block */
	for (i = 0; i < IPA_FLT_RT_SW_COUNTER; i++) {
		if (!ipa3_ctx->flt_rt_counters.used_sw[i])
			unused_cnt++;
		else {
			/* tracking max unused block in case allow less */
			if (unused_cnt > unused_max) {
				unused_start_id = i - unused_cnt +
					2 + IPA_FLT_RT_HW_COUNTER;
				unused_max = unused_cnt;
			}
			unused_cnt = 0;
		}
		/* find it, break and use this 1st possible block */
		if (unused_cnt == counter->sw_counter.num_counters) {
			counter->sw_counter.start_id = i - unused_cnt +
				2 + IPA_FLT_RT_HW_COUNTER;
			counter->sw_counter.end_id =
				i + 1 + IPA_FLT_RT_HW_COUNTER;
			break;
		}
	}
	if (counter->sw_counter.start_id == 0) {
		/* if not able to find such a block but allow less */
		if (counter->sw_counter.allow_less && unused_max) {
			/* give the max possible unused blocks */
			counter->sw_counter.num_counters = unused_max;
			counter->sw_counter.start_id = unused_start_id;
			counter->sw_counter.end_id =
				unused_start_id + unused_max - 1;
		} else {
			/* not able to find such a block */
			counter->sw_counter.num_counters = 0;
			counter->sw_counter.start_id = 0;
			counter->sw_counter.end_id = 0;
			goto err;
		}
	}

mark_hw_cnt:
	/* add hw counters, set used to 1 */
	if (counter->hw_counter.num_counters == 0)
		goto mark_sw_cnt;
	unused_start_id = counter->hw_counter.start_id;
	if (unused_start_id < 1 ||
		unused_start_id > IPA_FLT_RT_HW_COUNTER) {
		IPAERR("unexpected hw_counter start id %d\n",
			   unused_start_id);
		goto err;
	}
	for (i = 0; i < counter->hw_counter.num_counters; i++)
		ipa3_ctx->flt_rt_counters.used_hw[unused_start_id + i - 1]
			= 1;
mark_sw_cnt:
	/* add sw counters, set used to 1 */
	if (counter->sw_counter.num_counters == 0)
		goto done;
	unused_start_id = counter->sw_counter.start_id
		- IPA_FLT_RT_HW_COUNTER;
	if (unused_start_id < 1 ||
		unused_start_id > IPA_FLT_RT_SW_COUNTER) {
		IPAERR("unexpected sw_counter start id %d\n",
			   unused_start_id);
		goto err;
	}
	for (i = 0; i < counter->sw_counter.num_counters; i++)
		ipa3_ctx->flt_rt_counters.used_sw[unused_start_id + i - 1]
			= 1;
done:
	/* get a handle from idr for dealloc */
	counter->hdl = __ipa3_alloc_counter_hdl(counter);
	spin_unlock(&ipa3_ctx->flt_rt_counters.hdl_lock);
	idr_preload_end();
	return 0;

err:
	counter->hdl = -1;
	spin_unlock(&ipa3_ctx->flt_rt_counters.hdl_lock);
	idr_preload_end();
	return -ENOMEM;
}

void ipa3_counter_remove_hdl(int hdl)
{
	struct ipa_ioc_flt_rt_counter_alloc *counter;
	int offset = 0;

	spin_lock(&ipa3_ctx->flt_rt_counters.hdl_lock);
	counter = idr_find(&ipa3_ctx->flt_rt_counters.hdl, hdl);
	if (counter == NULL) {
		IPAERR("unexpected hdl %d\n", hdl);
		goto err;
	}
	/* remove counters belong to this hdl, set used back to 0 */
	offset = counter->hw_counter.start_id - 1;
	if (offset >= 0 && offset + counter->hw_counter.num_counters
		< IPA_FLT_RT_HW_COUNTER) {
		memset(&ipa3_ctx->flt_rt_counters.used_hw + offset,
			   0, counter->hw_counter.num_counters * sizeof(bool));
	} else {
		IPAERR("unexpected hdl %d\n", hdl);
		goto err;
	}
	offset = counter->sw_counter.start_id - 1 - IPA_FLT_RT_HW_COUNTER;
	if (offset >= 0 && offset + counter->sw_counter.num_counters
		< IPA_FLT_RT_SW_COUNTER) {
		memset(&ipa3_ctx->flt_rt_counters.used_sw + offset,
		   0, counter->sw_counter.num_counters * sizeof(bool));
	} else {
		IPAERR("unexpected hdl %d\n", hdl);
		goto err;
	}
	/* remove the handle */
	idr_remove(&ipa3_ctx->flt_rt_counters.hdl, hdl);
err:
	spin_unlock(&ipa3_ctx->flt_rt_counters.hdl_lock);
}

void ipa3_counter_id_remove_all(void)
{
	struct ipa_ioc_flt_rt_counter_alloc *counter;
	int hdl;

	spin_lock(&ipa3_ctx->flt_rt_counters.hdl_lock);
	/* remove all counters, set used back to 0 */
	memset(&ipa3_ctx->flt_rt_counters.used_hw, 0,
		   sizeof(ipa3_ctx->flt_rt_counters.used_hw));
	memset(&ipa3_ctx->flt_rt_counters.used_sw, 0,
		   sizeof(ipa3_ctx->flt_rt_counters.used_sw));
	/* remove all handles */
	idr_for_each_entry(&ipa3_ctx->flt_rt_counters.hdl, counter, hdl)
		idr_remove(&ipa3_ctx->flt_rt_counters.hdl, hdl);
	spin_unlock(&ipa3_ctx->flt_rt_counters.hdl_lock);
}

int ipa3_id_alloc(void *ptr)
{
	int id;

	idr_preload(GFP_KERNEL);
	spin_lock(&ipa3_ctx->idr_lock);
	id = idr_alloc(&ipa3_ctx->ipa_idr, ptr, 0, 0, GFP_NOWAIT);
	spin_unlock(&ipa3_ctx->idr_lock);
	idr_preload_end();

	return id;
}

void *ipa3_id_find(u32 id)
{
	void *ptr;

	spin_lock(&ipa3_ctx->idr_lock);
	ptr = idr_find(&ipa3_ctx->ipa_idr, id);
	spin_unlock(&ipa3_ctx->idr_lock);

	return ptr;
}

void ipa3_id_remove(u32 id)
{
	spin_lock(&ipa3_ctx->idr_lock);
	idr_remove(&ipa3_ctx->ipa_idr, id);
	spin_unlock(&ipa3_ctx->idr_lock);
}

void ipa3_tag_destroy_imm(void *user1, int user2)
{
	ipahal_destroy_imm_cmd(user1);
}

static void ipa3_tag_free_skb(void *user1, int user2)
{
	dev_kfree_skb_any((struct sk_buff *)user1);
}

#define REQUIRED_TAG_PROCESS_DESCRIPTORS 4
#define MAX_RETRY_ALLOC 10
#define ALLOC_MIN_SLEEP_RX 100000
#define ALLOC_MAX_SLEEP_RX 200000

/* ipa3_tag_process() - Initiates a tag process. Incorporates the input
 * descriptors
 *
 * @desc:	descriptors with commands for IC
 * @desc_size:	amount of descriptors in the above variable
 *
 * Note: The descriptors are copied (if there's room), the client needs to
 * free his descriptors afterwards
 *
 * Return: 0 or negative in case of failure
 */
int ipa3_tag_process(struct ipa3_desc desc[],
	int descs_num,
	unsigned long timeout)
{
	struct ipa3_sys_context *sys;
	struct ipa3_desc *tag_desc;
	int desc_idx = 0;
	struct ipahal_imm_cmd_ip_packet_init pktinit_cmd;
	struct ipahal_imm_cmd_pyld *cmd_pyld = NULL;
	struct ipahal_imm_cmd_ip_packet_tag_status status;
	int i;
	struct sk_buff *dummy_skb;
	int res;
	struct ipa3_tag_completion *comp;
	int ep_idx;
	u32 retry_cnt = 0;

	/* Not enough room for the required descriptors for the tag process */
	if (IPA_TAG_MAX_DESC - descs_num < REQUIRED_TAG_PROCESS_DESCRIPTORS) {
		IPAERR("up to %d descriptors are allowed (received %d)\n",
		       IPA_TAG_MAX_DESC - REQUIRED_TAG_PROCESS_DESCRIPTORS,
		       descs_num);
		return -ENOMEM;
	}

	ep_idx = ipa3_get_ep_mapping(IPA_CLIENT_APPS_CMD_PROD);
	if (-1 == ep_idx) {
		IPAERR("Client %u is not mapped\n",
			IPA_CLIENT_APPS_CMD_PROD);
		return -EFAULT;
	}
	sys = ipa3_ctx->ep[ep_idx].sys;

	tag_desc = kzalloc(sizeof(*tag_desc) * IPA_TAG_MAX_DESC, GFP_KERNEL);
	if (!tag_desc) {
		IPAERR("failed to allocate memory\n");
		return -ENOMEM;
	}

	/* Copy the required descriptors from the client now */
	if (desc) {
		memcpy(&(tag_desc[0]), desc, descs_num *
			sizeof(tag_desc[0]));
		desc_idx += descs_num;
	}

	/* NO-OP IC for ensuring that IPA pipeline is empty */
	cmd_pyld = ipahal_construct_nop_imm_cmd(
		false, IPAHAL_FULL_PIPELINE_CLEAR, false);
	if (!cmd_pyld) {
		IPAERR("failed to construct NOP imm cmd\n");
		res = -ENOMEM;
		goto fail_free_tag_desc;
	}
	ipa3_init_imm_cmd_desc(&tag_desc[desc_idx], cmd_pyld);
	tag_desc[desc_idx].callback = ipa3_tag_destroy_imm;
	tag_desc[desc_idx].user1 = cmd_pyld;
	++desc_idx;

	/* IP_PACKET_INIT IC for tag status to be sent to apps */
	pktinit_cmd.destination_pipe_index =
		ipa3_get_ep_mapping(IPA_CLIENT_APPS_LAN_CONS);
	cmd_pyld = ipahal_construct_imm_cmd(
		IPA_IMM_CMD_IP_PACKET_INIT, &pktinit_cmd, false);
	if (!cmd_pyld) {
		IPAERR("failed to construct ip_packet_init imm cmd\n");
		res = -ENOMEM;
		goto fail_free_desc;
	}
	ipa3_init_imm_cmd_desc(&tag_desc[desc_idx], cmd_pyld);
	tag_desc[desc_idx].callback = ipa3_tag_destroy_imm;
	tag_desc[desc_idx].user1 = cmd_pyld;
	++desc_idx;

	/* status IC */
	status.tag = IPA_COOKIE;
	cmd_pyld = ipahal_construct_imm_cmd(
		IPA_IMM_CMD_IP_PACKET_TAG_STATUS, &status, false);
	if (!cmd_pyld) {
		IPAERR("failed to construct ip_packet_tag_status imm cmd\n");
		res = -ENOMEM;
		goto fail_free_desc;
	}
	ipa3_init_imm_cmd_desc(&tag_desc[desc_idx], cmd_pyld);
	tag_desc[desc_idx].callback = ipa3_tag_destroy_imm;
	tag_desc[desc_idx].user1 = cmd_pyld;
	++desc_idx;

	comp = kzalloc(sizeof(*comp), GFP_KERNEL);
	if (!comp) {
		IPAERR("no mem\n");
		res = -ENOMEM;
		goto fail_free_desc;
	}
	init_completion(&comp->comp);

	/* completion needs to be released from both here and rx handler */
	atomic_set(&comp->cnt, 2);

	/* dummy packet to send to IPA. packet payload is a completion object */
	dummy_skb = alloc_skb(sizeof(comp), GFP_KERNEL);
	if (!dummy_skb) {
		IPAERR("failed to allocate memory\n");
		res = -ENOMEM;
		goto fail_free_comp;
	}

	memcpy(skb_put(dummy_skb, sizeof(comp)), &comp, sizeof(comp));

	if (desc_idx >= IPA_TAG_MAX_DESC) {
		IPAERR("number of commands is out of range\n");
		res = -ENOBUFS;
		goto fail_free_skb;
	}

	tag_desc[desc_idx].pyld = dummy_skb->data;
	tag_desc[desc_idx].len = dummy_skb->len;
	tag_desc[desc_idx].type = IPA_DATA_DESC_SKB;
	tag_desc[desc_idx].callback = ipa3_tag_free_skb;
	tag_desc[desc_idx].user1 = dummy_skb;
	desc_idx++;
retry_alloc:
	/* send all descriptors to IPA with single EOT */
	res = ipa3_send(sys, desc_idx, tag_desc, true);
	if (res) {
		if (res == -ENOMEM) {
			if (retry_cnt < MAX_RETRY_ALLOC) {
				IPADBG(
				"failed to alloc memory retry cnt = %d\n",
					retry_cnt);
				retry_cnt++;
				usleep_range(ALLOC_MIN_SLEEP_RX,
					ALLOC_MAX_SLEEP_RX);
				goto retry_alloc;
			}

		}
		IPAERR("failed to send TAG packets %d\n", res);
		res = -ENOMEM;
		goto fail_free_skb;
	}
	kfree(tag_desc);
	tag_desc = NULL;
	ipa3_ctx->tag_process_before_gating = false;

	IPADBG("waiting for TAG response\n");
	res = wait_for_completion_timeout(&comp->comp, timeout);
	if (res == 0) {
		IPAERR("timeout (%lu msec) on waiting for TAG response\n",
			timeout);
		WARN_ON(1);
		if (atomic_dec_return(&comp->cnt) == 0)
			kfree(comp);
		return -ETIME;
	}

	IPADBG("TAG response arrived!\n");
	if (atomic_dec_return(&comp->cnt) == 0)
		kfree(comp);

	/*
	 * sleep for short period to ensure IPA wrote all packets to
	 * the transport
	 */
	usleep_range(IPA_TAG_SLEEP_MIN_USEC, IPA_TAG_SLEEP_MAX_USEC);

	return 0;

fail_free_skb:
	kfree_skb(dummy_skb);
fail_free_comp:
	kfree(comp);
fail_free_desc:
	/*
	 * Free only the first descriptors allocated here.
	 * [nop, pkt_init, status, dummy_skb]
	 * The user is responsible to free his allocations
	 * in case of failure.
	 * The min is required because we may fail during
	 * of the initial allocations above
	 */
	for (i = descs_num;
		i < min(REQUIRED_TAG_PROCESS_DESCRIPTORS, desc_idx); i++)
		if (tag_desc[i].callback)
			tag_desc[i].callback(tag_desc[i].user1,
				tag_desc[i].user2);
fail_free_tag_desc:
	kfree(tag_desc);
	return res;
}

/**
 * ipa3_tag_generate_force_close_desc() - generate descriptors for force close
 *					 immediate command
 *
 * @desc: descriptors for IC
 * @desc_size: desc array size
 * @start_pipe: first pipe to close aggregation
 * @end_pipe: last (non-inclusive) pipe to close aggregation
 *
 * Return: number of descriptors written or negative in case of failure
 */
static int ipa3_tag_generate_force_close_desc(struct ipa3_desc desc[],
	int desc_size, int start_pipe, int end_pipe)
{
	int i;
	struct ipa_ep_cfg_aggr ep_aggr;
	int desc_idx = 0;
	int res;
	struct ipahal_imm_cmd_register_write reg_write_agg_close;
	struct ipahal_imm_cmd_pyld *cmd_pyld;
	struct ipahal_reg_valmask valmask;

	for (i = start_pipe; i < end_pipe; i++) {
		ipahal_read_reg_n_fields(IPA_ENDP_INIT_AGGR_n, i, &ep_aggr);
		if (!ep_aggr.aggr_en)
			continue;
		IPADBG("Force close ep: %d\n", i);
		if (desc_idx + 1 > desc_size) {
			IPAERR("Internal error - no descriptors\n");
			res = -EFAULT;
			goto fail_no_desc;
		}

		reg_write_agg_close.skip_pipeline_clear = false;
		reg_write_agg_close.pipeline_clear_options =
			IPAHAL_FULL_PIPELINE_CLEAR;
		reg_write_agg_close.offset =
			ipahal_get_reg_ofst(IPA_AGGR_FORCE_CLOSE);
		ipahal_get_aggr_force_close_valmask(i, &valmask);
		reg_write_agg_close.value = valmask.val;
		reg_write_agg_close.value_mask = valmask.mask;
		cmd_pyld = ipahal_construct_imm_cmd(IPA_IMM_CMD_REGISTER_WRITE,
			&reg_write_agg_close, false);
		if (!cmd_pyld) {
			IPAERR("failed to construct register_write imm cmd\n");
			res = -ENOMEM;
			goto fail_alloc_reg_write_agg_close;
		}

		ipa3_init_imm_cmd_desc(&desc[desc_idx], cmd_pyld);
		desc[desc_idx].callback = ipa3_tag_destroy_imm;
		desc[desc_idx].user1 = cmd_pyld;
		++desc_idx;
	}

	return desc_idx;

fail_alloc_reg_write_agg_close:
	for (i = 0; i < desc_idx; ++i)
		if (desc[desc_idx].callback)
			desc[desc_idx].callback(desc[desc_idx].user1,
				desc[desc_idx].user2);
fail_no_desc:
	return res;
}

/**
 * ipa3_tag_aggr_force_close() - Force close aggregation
 *
 * @pipe_num: pipe number or -1 for all pipes
 */
int ipa3_tag_aggr_force_close(int pipe_num)
{
	struct ipa3_desc *desc;
	int res = -1;
	int start_pipe;
	int end_pipe;
	int num_descs;
	int num_aggr_descs;

	if (pipe_num < -1 || pipe_num >= (int)ipa3_ctx->ipa_num_pipes) {
		IPAERR("Invalid pipe number %d\n", pipe_num);
		return -EINVAL;
	}

	if (pipe_num == -1) {
		start_pipe = 0;
		end_pipe = ipa3_ctx->ipa_num_pipes;
	} else {
		start_pipe = pipe_num;
		end_pipe = pipe_num + 1;
	}

	num_descs = end_pipe - start_pipe;

	desc = kcalloc(num_descs, sizeof(*desc), GFP_KERNEL);
	if (!desc) {
		IPAERR("no mem\n");
		return -ENOMEM;
	}

	/* Force close aggregation on all valid pipes with aggregation */
	num_aggr_descs = ipa3_tag_generate_force_close_desc(desc, num_descs,
						start_pipe, end_pipe);
	if (num_aggr_descs < 0) {
		IPAERR("ipa3_tag_generate_force_close_desc failed %d\n",
			num_aggr_descs);
		goto fail_free_desc;
	}

	res = ipa3_tag_process(desc, num_aggr_descs,
			      IPA_FORCE_CLOSE_TAG_PROCESS_TIMEOUT);

fail_free_desc:
	kfree(desc);

	return res;
}

/**
 * ipa3_is_ready() - check if IPA module was initialized
 * successfully
 *
 * Return value: true for yes; false for no
 */
bool ipa3_is_ready(void)
{
	bool complete;

	if (ipa3_ctx == NULL)
		return false;
	mutex_lock(&ipa3_ctx->lock);
	complete = ipa3_ctx->ipa_initialization_complete;
	mutex_unlock(&ipa3_ctx->lock);
	return complete;
}

/**
 * ipa3_is_client_handle_valid() - check if IPA client handle is valid handle
 *
 * Return value: true for yes; false for no
 */
bool ipa3_is_client_handle_valid(u32 clnt_hdl)
{
	if (clnt_hdl >= 0 && clnt_hdl < ipa3_ctx->ipa_num_pipes)
		return true;
	return false;
}

/**
 * ipa3_proxy_clk_unvote() - called to remove IPA clock proxy vote
 *
 * Return value: none
 */
void ipa3_proxy_clk_unvote(void)
{
	if (ipa3_ctx == NULL)
		return;
	mutex_lock(&ipa3_ctx->q6_proxy_clk_vote_mutex);
	if (ipa3_ctx->q6_proxy_clk_vote_valid) {
		IPA_ACTIVE_CLIENTS_DEC_SPECIAL("PROXY_CLK_VOTE");
		ipa3_ctx->q6_proxy_clk_vote_cnt--;
		if (ipa3_ctx->q6_proxy_clk_vote_cnt == 0)
			ipa3_ctx->q6_proxy_clk_vote_valid = false;
	}
	mutex_unlock(&ipa3_ctx->q6_proxy_clk_vote_mutex);
}

/**
 * ipa3_proxy_clk_vote() - called to add IPA clock proxy vote
 *
 * Return value: none
 */
void ipa3_proxy_clk_vote(void)
{
	if (ipa3_ctx == NULL)
		return;
	mutex_lock(&ipa3_ctx->q6_proxy_clk_vote_mutex);
	if (!ipa3_ctx->q6_proxy_clk_vote_valid ||
		(ipa3_ctx->q6_proxy_clk_vote_cnt > 0)) {
		IPA_ACTIVE_CLIENTS_INC_SPECIAL("PROXY_CLK_VOTE");
		ipa3_ctx->q6_proxy_clk_vote_cnt++;
		ipa3_ctx->q6_proxy_clk_vote_valid = true;
	}
	mutex_unlock(&ipa3_ctx->q6_proxy_clk_vote_mutex);
}

/**
 * ipa3_get_smem_restr_bytes()- Return IPA smem restricted bytes
 *
 * Return value: u16 - number of IPA smem restricted bytes
 */
u16 ipa3_get_smem_restr_bytes(void)
{
	if (ipa3_ctx)
		return ipa3_ctx->smem_restricted_bytes;

	IPAERR("IPA Driver not initialized\n");

	return 0;
}

/**
 * ipa3_get_modem_cfg_emb_pipe_flt()- Return ipa3_ctx->modem_cfg_emb_pipe_flt
 *
 * Return value: true if modem configures embedded pipe flt, false otherwise
 */
bool ipa3_get_modem_cfg_emb_pipe_flt(void)
{
	if (ipa3_ctx)
		return ipa3_ctx->modem_cfg_emb_pipe_flt;

	IPAERR("IPA driver has not been initialized\n");

	return false;
}

/**
 * ipa3_get_transport_type()
 *
 * Return value: enum ipa_transport_type
 */
enum ipa_transport_type ipa3_get_transport_type(void)
{
	return IPA_TRANSPORT_TYPE_GSI;
}

u32 ipa3_get_num_pipes(void)
{
	return ipahal_read_reg(IPA_ENABLED_PIPES);
}

/**
 * ipa3_disable_apps_wan_cons_deaggr()-
 * set ipa_ctx->ipa_client_apps_wan_cons_agg_gro
 *
 * Return value: 0 or negative in case of failure
 */
int ipa3_disable_apps_wan_cons_deaggr(uint32_t agg_size, uint32_t agg_count)
{
	int res = -1;

	/* ipahal will adjust limits based on HW capabilities */

	if (ipa3_ctx) {
		ipa3_ctx->ipa_client_apps_wan_cons_agg_gro = true;
		return 0;
	}
	return res;
}

static void *ipa3_get_ipc_logbuf(void)
{
	if (ipa3_ctx)
		return ipa3_ctx->logbuf;

	return NULL;
}

static void *ipa3_get_ipc_logbuf_low(void)
{
	if (ipa3_ctx)
		return ipa3_ctx->logbuf_low;

	return NULL;
}

static void ipa3_get_holb(int ep_idx, struct ipa_ep_cfg_holb *holb)
{
	*holb = ipa3_ctx->ep[ep_idx].holb;
}

static void ipa3_set_tag_process_before_gating(bool val)
{
	ipa3_ctx->tag_process_before_gating = val;
}

/**
 * ipa3_is_vlan_mode - check if a LAN driver should load in VLAN mode
 * @iface - type of vlan capable device
 * @res - query result: true for vlan mode, false for non vlan mode
 *
 * API must be called after ipa_is_ready() returns true, otherwise it will fail
 *
 * Returns: 0 on success, negative on failure
 */
int ipa3_is_vlan_mode(enum ipa_vlan_ifaces iface, bool *res)
{
	if (!res) {
		IPAERR("NULL out param\n");
		return -EINVAL;
	}

	if (iface < 0 || iface >= IPA_VLAN_IF_MAX) {
		IPAERR("invalid iface %d\n", iface);
		return -EINVAL;
	}

	if (!ipa3_is_ready()) {
		IPAERR("IPA is not ready yet\n");
		return -ENODEV;
	}

	*res = ipa3_ctx->vlan_mode_iface[iface];

	IPADBG("Driver %d vlan mode is %d\n", iface, *res);
	return 0;
}

static bool ipa3_pm_is_used(void)
{
	return (ipa3_ctx) ? ipa3_ctx->use_ipa_pm : false;
}

int ipa3_bind_api_controller(enum ipa_hw_type ipa_hw_type,
	struct ipa_api_controller *api_ctrl)
{
	if (ipa_hw_type < IPA_HW_v3_0) {
		IPAERR("Unsupported IPA HW version %d\n", ipa_hw_type);
		WARN_ON(1);
		return -EPERM;
	}

	api_ctrl->ipa_reset_endpoint = NULL;
	api_ctrl->ipa_clear_endpoint_delay = ipa3_clear_endpoint_delay;
	api_ctrl->ipa_disable_endpoint = NULL;
	api_ctrl->ipa_cfg_ep = ipa3_cfg_ep;
	api_ctrl->ipa_cfg_ep_nat = ipa3_cfg_ep_nat;
	api_ctrl->ipa_cfg_ep_conn_track = ipa3_cfg_ep_conn_track;
	api_ctrl->ipa_cfg_ep_hdr = ipa3_cfg_ep_hdr;
	api_ctrl->ipa_cfg_ep_hdr_ext = ipa3_cfg_ep_hdr_ext;
	api_ctrl->ipa_cfg_ep_mode = ipa3_cfg_ep_mode;
	api_ctrl->ipa_cfg_ep_aggr = ipa3_cfg_ep_aggr;
	api_ctrl->ipa_cfg_ep_deaggr = ipa3_cfg_ep_deaggr;
	api_ctrl->ipa_cfg_ep_route = ipa3_cfg_ep_route;
	api_ctrl->ipa_cfg_ep_holb = ipa3_cfg_ep_holb;
	api_ctrl->ipa_get_holb = ipa3_get_holb;
	api_ctrl->ipa_set_tag_process_before_gating =
			ipa3_set_tag_process_before_gating;
	api_ctrl->ipa_cfg_ep_cfg = ipa3_cfg_ep_cfg;
	api_ctrl->ipa_cfg_ep_metadata_mask = ipa3_cfg_ep_metadata_mask;
	api_ctrl->ipa_cfg_ep_holb_by_client = ipa3_cfg_ep_holb_by_client;
	api_ctrl->ipa_cfg_ep_ctrl = ipa3_cfg_ep_ctrl;
	api_ctrl->ipa_add_hdr = ipa3_add_hdr;
	api_ctrl->ipa_add_hdr_usr = ipa3_add_hdr_usr;
	api_ctrl->ipa_del_hdr = ipa3_del_hdr;
	api_ctrl->ipa_commit_hdr = ipa3_commit_hdr;
	api_ctrl->ipa_reset_hdr = ipa3_reset_hdr;
	api_ctrl->ipa_get_hdr = ipa3_get_hdr;
	api_ctrl->ipa_put_hdr = ipa3_put_hdr;
	api_ctrl->ipa_copy_hdr = ipa3_copy_hdr;
	api_ctrl->ipa_add_hdr_proc_ctx = ipa3_add_hdr_proc_ctx;
	api_ctrl->ipa_del_hdr_proc_ctx = ipa3_del_hdr_proc_ctx;
	api_ctrl->ipa_add_rt_rule = ipa3_add_rt_rule;
	api_ctrl->ipa_add_rt_rule_v2 = ipa3_add_rt_rule_v2;
	api_ctrl->ipa_add_rt_rule_usr = ipa3_add_rt_rule_usr;
	api_ctrl->ipa_add_rt_rule_usr_v2 = ipa3_add_rt_rule_usr_v2;
	api_ctrl->ipa_del_rt_rule = ipa3_del_rt_rule;
	api_ctrl->ipa_commit_rt = ipa3_commit_rt;
	api_ctrl->ipa_reset_rt = ipa3_reset_rt;
	api_ctrl->ipa_get_rt_tbl = ipa3_get_rt_tbl;
	api_ctrl->ipa_put_rt_tbl = ipa3_put_rt_tbl;
	api_ctrl->ipa_query_rt_index = ipa3_query_rt_index;
	api_ctrl->ipa_mdfy_rt_rule = ipa3_mdfy_rt_rule;
	api_ctrl->ipa_mdfy_rt_rule_v2 = ipa3_mdfy_rt_rule_v2;
	api_ctrl->ipa_add_flt_rule = ipa3_add_flt_rule;
	api_ctrl->ipa_add_flt_rule_v2 = ipa3_add_flt_rule_v2;
	api_ctrl->ipa_add_flt_rule_usr = ipa3_add_flt_rule_usr;
	api_ctrl->ipa_add_flt_rule_usr_v2 = ipa3_add_flt_rule_usr_v2;
	api_ctrl->ipa_del_flt_rule = ipa3_del_flt_rule;
	api_ctrl->ipa_mdfy_flt_rule = ipa3_mdfy_flt_rule;
	api_ctrl->ipa_mdfy_flt_rule_v2 = ipa3_mdfy_flt_rule_v2;
	api_ctrl->ipa_commit_flt = ipa3_commit_flt;
	api_ctrl->ipa_reset_flt = ipa3_reset_flt;
	api_ctrl->ipa_allocate_nat_device = ipa3_allocate_nat_device;
	api_ctrl->ipa_allocate_nat_table = ipa3_allocate_nat_table;
	api_ctrl->ipa_allocate_ipv6ct_table = ipa3_allocate_ipv6ct_table;
	api_ctrl->ipa_nat_init_cmd = ipa3_nat_init_cmd;
	api_ctrl->ipa_ipv6ct_init_cmd = ipa3_ipv6ct_init_cmd;
	api_ctrl->ipa_nat_dma_cmd = ipa3_nat_dma_cmd;
	api_ctrl->ipa_table_dma_cmd = ipa3_table_dma_cmd;
	api_ctrl->ipa_nat_del_cmd = ipa3_nat_del_cmd;
	api_ctrl->ipa_del_nat_table = ipa3_del_nat_table;
	api_ctrl->ipa_del_ipv6ct_table = ipa3_del_ipv6ct_table;
	api_ctrl->ipa_nat_mdfy_pdn = ipa3_nat_mdfy_pdn;
	api_ctrl->ipa_send_msg = ipa3_send_msg;
	api_ctrl->ipa_register_pull_msg = ipa3_register_pull_msg;
	api_ctrl->ipa_deregister_pull_msg = ipa3_deregister_pull_msg;
	api_ctrl->ipa_register_intf = ipa3_register_intf;
	api_ctrl->ipa_register_intf_ext = ipa3_register_intf_ext;
	api_ctrl->ipa_deregister_intf = ipa3_deregister_intf;
	api_ctrl->ipa_set_aggr_mode = ipa3_set_aggr_mode;
	api_ctrl->ipa_set_qcncm_ndp_sig = ipa3_set_qcncm_ndp_sig;
	api_ctrl->ipa_set_single_ndp_per_mbim = ipa3_set_single_ndp_per_mbim;
	api_ctrl->ipa_tx_dp = ipa3_tx_dp;
	api_ctrl->ipa_tx_dp_mul = ipa3_tx_dp_mul;
	api_ctrl->ipa_free_skb = ipa3_free_skb;
	api_ctrl->ipa_setup_sys_pipe = ipa3_setup_sys_pipe;
	api_ctrl->ipa_teardown_sys_pipe = ipa3_teardown_sys_pipe;
	api_ctrl->ipa_sys_setup = ipa3_sys_setup;
	api_ctrl->ipa_sys_teardown = ipa3_sys_teardown;
	api_ctrl->ipa_sys_update_gsi_hdls = ipa3_sys_update_gsi_hdls;
	api_ctrl->ipa_connect_wdi_pipe = ipa3_connect_wdi_pipe;
	api_ctrl->ipa_disconnect_wdi_pipe = ipa3_disconnect_wdi_pipe;
	api_ctrl->ipa_enable_wdi_pipe = ipa3_enable_wdi_pipe;
	api_ctrl->ipa_disable_wdi_pipe = ipa3_disable_wdi_pipe;
	api_ctrl->ipa_resume_wdi_pipe = ipa3_resume_wdi_pipe;
	api_ctrl->ipa_suspend_wdi_pipe = ipa3_suspend_wdi_pipe;
	api_ctrl->ipa_get_wdi_stats = ipa3_get_wdi_stats;
	api_ctrl->ipa_get_smem_restr_bytes = ipa3_get_smem_restr_bytes;
	api_ctrl->ipa_broadcast_wdi_quota_reach_ind =
			ipa3_broadcast_wdi_quota_reach_ind;
	api_ctrl->ipa_uc_wdi_get_dbpa = ipa3_uc_wdi_get_dbpa;
	api_ctrl->ipa_uc_reg_rdyCB = ipa3_uc_reg_rdyCB;
	api_ctrl->ipa_uc_dereg_rdyCB = ipa3_uc_dereg_rdyCB;
	api_ctrl->teth_bridge_init = ipa3_teth_bridge_init;
	api_ctrl->teth_bridge_disconnect = ipa3_teth_bridge_disconnect;
	api_ctrl->teth_bridge_connect = ipa3_teth_bridge_connect;
	api_ctrl->ipa_set_client = ipa3_set_client;
	api_ctrl->ipa_get_client = ipa3_get_client;
	api_ctrl->ipa_get_client_uplink = ipa3_get_client_uplink;
	api_ctrl->ipa_dma_init = ipa3_dma_init;
	api_ctrl->ipa_dma_enable = ipa3_dma_enable;
	api_ctrl->ipa_dma_disable = ipa3_dma_disable;
	api_ctrl->ipa_dma_sync_memcpy = ipa3_dma_sync_memcpy;
	api_ctrl->ipa_dma_async_memcpy = ipa3_dma_async_memcpy;
	api_ctrl->ipa_dma_uc_memcpy = ipa3_dma_uc_memcpy;
	api_ctrl->ipa_dma_destroy = ipa3_dma_destroy;
	api_ctrl->ipa_mhi_init_engine = ipa3_mhi_init_engine;
	api_ctrl->ipa_connect_mhi_pipe = ipa3_connect_mhi_pipe;
	api_ctrl->ipa_disconnect_mhi_pipe = ipa3_disconnect_mhi_pipe;
	api_ctrl->ipa_mhi_stop_gsi_channel = ipa3_mhi_stop_gsi_channel;
	api_ctrl->ipa_uc_mhi_reset_channel = ipa3_uc_mhi_reset_channel;
	api_ctrl->ipa_qmi_enable_force_clear_datapath_send =
			ipa3_qmi_enable_force_clear_datapath_send;
	api_ctrl->ipa_qmi_disable_force_clear_datapath_send =
			ipa3_qmi_disable_force_clear_datapath_send;
	api_ctrl->ipa_mhi_reset_channel_internal =
			ipa3_mhi_reset_channel_internal;
	api_ctrl->ipa_mhi_start_channel_internal =
			ipa3_mhi_start_channel_internal;
	api_ctrl->ipa_mhi_query_ch_info = ipa3_mhi_query_ch_info;
	api_ctrl->ipa_mhi_resume_channels_internal =
			ipa3_mhi_resume_channels_internal;
	api_ctrl->ipa_has_open_aggr_frame = ipa3_has_open_aggr_frame;
	api_ctrl->ipa_mhi_destroy_channel = ipa3_mhi_destroy_channel;
	api_ctrl->ipa_uc_mhi_send_dl_ul_sync_info =
			ipa3_uc_mhi_send_dl_ul_sync_info;
	api_ctrl->ipa_uc_mhi_init = ipa3_uc_mhi_init;
	api_ctrl->ipa_uc_mhi_suspend_channel = ipa3_uc_mhi_suspend_channel;
	api_ctrl->ipa_uc_mhi_stop_event_update_channel =
			ipa3_uc_mhi_stop_event_update_channel;
	api_ctrl->ipa_uc_mhi_cleanup = ipa3_uc_mhi_cleanup;
	api_ctrl->ipa_uc_state_check = ipa3_uc_state_check;
	api_ctrl->ipa_write_qmap_id = ipa3_write_qmap_id;
	api_ctrl->ipa_add_interrupt_handler = ipa3_add_interrupt_handler;
	api_ctrl->ipa_remove_interrupt_handler = ipa3_remove_interrupt_handler;
	api_ctrl->ipa_restore_suspend_handler = ipa3_restore_suspend_handler;
	api_ctrl->ipa_bam_reg_dump = NULL;
	api_ctrl->ipa_get_ep_mapping = ipa3_get_ep_mapping;
	api_ctrl->ipa_is_ready = ipa3_is_ready;
	api_ctrl->ipa_proxy_clk_vote = ipa3_proxy_clk_vote;
	api_ctrl->ipa_proxy_clk_unvote = ipa3_proxy_clk_unvote;
	api_ctrl->ipa_is_client_handle_valid = ipa3_is_client_handle_valid;
	api_ctrl->ipa_get_client_mapping = ipa3_get_client_mapping;
	api_ctrl->ipa_get_rm_resource_from_ep = ipa3_get_rm_resource_from_ep;
	api_ctrl->ipa_get_modem_cfg_emb_pipe_flt =
		ipa3_get_modem_cfg_emb_pipe_flt;
	api_ctrl->ipa_get_transport_type = ipa3_get_transport_type;
	api_ctrl->ipa_ap_suspend = ipa3_ap_suspend;
	api_ctrl->ipa_ap_resume = ipa3_ap_resume;
	api_ctrl->ipa_get_smmu_domain = ipa3_get_smmu_domain;
	api_ctrl->ipa_disable_apps_wan_cons_deaggr =
		ipa3_disable_apps_wan_cons_deaggr;
	api_ctrl->ipa_get_dma_dev = ipa3_get_dma_dev;
	api_ctrl->ipa_release_wdi_mapping = ipa3_release_wdi_mapping;
	api_ctrl->ipa_create_wdi_mapping = ipa3_create_wdi_mapping;
	api_ctrl->ipa_get_gsi_ep_info = ipa3_get_gsi_ep_info;
	api_ctrl->ipa_stop_gsi_channel = ipa3_stop_gsi_channel;
	api_ctrl->ipa_start_gsi_channel = ipa3_start_gsi_channel;
	api_ctrl->ipa_register_ipa_ready_cb = ipa3_register_ipa_ready_cb;
	api_ctrl->ipa_inc_client_enable_clks = ipa3_inc_client_enable_clks;
	api_ctrl->ipa_dec_client_disable_clks = ipa3_dec_client_disable_clks;
	api_ctrl->ipa_inc_client_enable_clks_no_block =
		ipa3_inc_client_enable_clks_no_block;
	api_ctrl->ipa_suspend_resource_no_block =
		ipa3_suspend_resource_no_block;
	api_ctrl->ipa_resume_resource = ipa3_resume_resource;
	api_ctrl->ipa_suspend_resource_sync = ipa3_suspend_resource_sync;
	api_ctrl->ipa_set_required_perf_profile =
		ipa3_set_required_perf_profile;
	api_ctrl->ipa_get_ipc_logbuf = ipa3_get_ipc_logbuf;
	api_ctrl->ipa_get_ipc_logbuf_low = ipa3_get_ipc_logbuf_low;
	api_ctrl->ipa_rx_poll = ipa3_rx_poll;
	api_ctrl->ipa_setup_uc_ntn_pipes = ipa3_setup_uc_ntn_pipes;
	api_ctrl->ipa_tear_down_uc_offload_pipes =
		ipa3_tear_down_uc_offload_pipes;
	api_ctrl->ipa_get_pdev = ipa3_get_pdev;
	api_ctrl->ipa_ntn_uc_reg_rdyCB = ipa3_ntn_uc_reg_rdyCB;
	api_ctrl->ipa_ntn_uc_dereg_rdyCB = ipa3_ntn_uc_dereg_rdyCB;
	api_ctrl->ipa_conn_wdi_pipes = ipa3_conn_wdi3_pipes;
	api_ctrl->ipa_disconn_wdi_pipes = ipa3_disconn_wdi3_pipes;
	api_ctrl->ipa_enable_wdi_pipes = ipa3_enable_wdi3_pipes;
	api_ctrl->ipa_disable_wdi_pipes = ipa3_disable_wdi3_pipes;
	api_ctrl->ipa_tz_unlock_reg = ipa3_tz_unlock_reg;
	api_ctrl->ipa_get_smmu_params = ipa3_get_smmu_params;
	api_ctrl->ipa_is_vlan_mode = ipa3_is_vlan_mode;
	api_ctrl->ipa_pm_is_used = ipa3_pm_is_used;
	api_ctrl->ipa_wigig_uc_init = ipa3_wigig_uc_init;
	api_ctrl->ipa_conn_wigig_rx_pipe_i = ipa3_conn_wigig_rx_pipe_i;
	api_ctrl->ipa_conn_wigig_client_i = ipa3_conn_wigig_client_i;
	api_ctrl->ipa_disconn_wigig_pipe_i = ipa3_disconn_wigig_pipe_i;
	api_ctrl->ipa_wigig_uc_msi_init = ipa3_wigig_uc_msi_init;
	api_ctrl->ipa_enable_wigig_pipe_i = ipa3_enable_wigig_pipe_i;
	api_ctrl->ipa_disable_wigig_pipe_i = ipa3_disable_wigig_pipe_i;
	api_ctrl->ipa_register_client_callback =
		ipa3_register_client_callback;
	api_ctrl->ipa_deregister_client_callback =
		ipa3_deregister_client_callback;
	return 0;
}

/**
 * ipa_is_modem_pipe()- Checks if pipe is owned by the modem
 *
 * @pipe_idx: pipe number
 * Return value: true if owned by modem, false otherwize
 */
bool ipa_is_modem_pipe(int pipe_idx)
{
	int client_idx;

	if (pipe_idx >= ipa3_ctx->ipa_num_pipes || pipe_idx < 0) {
		IPAERR("Bad pipe index!\n");
		return false;
	}

	for (client_idx = 0; client_idx < IPA_CLIENT_MAX; client_idx++) {
		if (!IPA_CLIENT_IS_Q6_CONS(client_idx) &&
			!IPA_CLIENT_IS_Q6_PROD(client_idx))
			continue;
		if (ipa3_get_ep_mapping(client_idx) == pipe_idx)
			return true;
	}

	return false;
}

static void ipa3_write_rsrc_grp_type_reg(int group_index,
			enum ipa_rsrc_grp_type_src n, bool src,
			struct ipahal_reg_rsrc_grp_cfg *val)
{
	u8 hw_type_idx;

	hw_type_idx = ipa3_get_hw_type_index();

	switch (hw_type_idx) {
	case IPA_3_0:
		if (src) {
			switch (group_index) {
			case IPA_v3_0_GROUP_UL:
			case IPA_v3_0_GROUP_DL:
				ipahal_write_reg_n_fields(
					IPA_SRC_RSRC_GRP_01_RSRC_TYPE_n,
					n, val);
				break;
			case IPA_v3_0_GROUP_DIAG:
			case IPA_v3_0_GROUP_DMA:
				ipahal_write_reg_n_fields(
					IPA_SRC_RSRC_GRP_23_RSRC_TYPE_n,
					n, val);
				break;
			case IPA_v3_0_GROUP_Q6ZIP:
			case IPA_v3_0_GROUP_UC_RX_Q:
				ipahal_write_reg_n_fields(
					IPA_SRC_RSRC_GRP_45_RSRC_TYPE_n,
					n, val);
				break;
			default:
				IPAERR(
				" Invalid source resource group,index #%d\n",
				group_index);
				break;
			}
		} else {
			switch (group_index) {
			case IPA_v3_0_GROUP_UL:
			case IPA_v3_0_GROUP_DL:
				ipahal_write_reg_n_fields(
					IPA_DST_RSRC_GRP_01_RSRC_TYPE_n,
					n, val);
				break;
			case IPA_v3_0_GROUP_DIAG:
			case IPA_v3_0_GROUP_DMA:
				ipahal_write_reg_n_fields(
					IPA_DST_RSRC_GRP_23_RSRC_TYPE_n,
					n, val);
				break;
			case IPA_v3_0_GROUP_Q6ZIP_GENERAL:
			case IPA_v3_0_GROUP_Q6ZIP_ENGINE:
				ipahal_write_reg_n_fields(
					IPA_DST_RSRC_GRP_45_RSRC_TYPE_n,
					n, val);
				break;
			default:
				IPAERR(
				" Invalid destination resource group,index #%d\n",
				group_index);
				break;
			}
		}
		break;
	case IPA_3_5:
	case IPA_3_5_MHI:
	case IPA_3_5_1:
		if (src) {
			switch (group_index) {
			case IPA_v3_5_GROUP_LWA_DL:
			case IPA_v3_5_GROUP_UL_DL:
				ipahal_write_reg_n_fields(
					IPA_SRC_RSRC_GRP_01_RSRC_TYPE_n,
					n, val);
				break;
			case IPA_v3_5_MHI_GROUP_DMA:
			case IPA_v3_5_GROUP_UC_RX_Q:
				ipahal_write_reg_n_fields(
					IPA_SRC_RSRC_GRP_23_RSRC_TYPE_n,
					n, val);
				break;
			default:
				IPAERR(
				" Invalid source resource group,index #%d\n",
				group_index);
				break;
			}
		} else {
			switch (group_index) {
			case IPA_v3_5_GROUP_LWA_DL:
			case IPA_v3_5_GROUP_UL_DL:
				ipahal_write_reg_n_fields(
					IPA_DST_RSRC_GRP_01_RSRC_TYPE_n,
					n, val);
				break;
			case IPA_v3_5_MHI_GROUP_DMA:
				ipahal_write_reg_n_fields(
					IPA_DST_RSRC_GRP_23_RSRC_TYPE_n,
					n, val);
				break;
			default:
				IPAERR(
				" Invalid destination resource group,index #%d\n",
				group_index);
				break;
			}
		}
		break;
	case IPA_4_0:
	case IPA_4_0_MHI:
	case IPA_4_1:
	case IPA_4_1_APQ:
		if (src) {
			switch (group_index) {
			case IPA_v4_0_GROUP_LWA_DL:
			case IPA_v4_0_GROUP_UL_DL:
				ipahal_write_reg_n_fields(
					IPA_SRC_RSRC_GRP_01_RSRC_TYPE_n,
					n, val);
				break;
			case IPA_v4_0_MHI_GROUP_DMA:
			case IPA_v4_0_GROUP_UC_RX_Q:
				ipahal_write_reg_n_fields(
					IPA_SRC_RSRC_GRP_23_RSRC_TYPE_n,
					n, val);
				break;
			default:
				IPAERR(
				" Invalid source resource group,index #%d\n",
				group_index);
				break;
			}
		} else {
			switch (group_index) {
			case IPA_v4_0_GROUP_LWA_DL:
			case IPA_v4_0_GROUP_UL_DL:
				ipahal_write_reg_n_fields(
					IPA_DST_RSRC_GRP_01_RSRC_TYPE_n,
					n, val);
				break;
			case IPA_v4_0_MHI_GROUP_DMA:
				ipahal_write_reg_n_fields(
					IPA_DST_RSRC_GRP_23_RSRC_TYPE_n,
					n, val);
				break;
			default:
				IPAERR(
				" Invalid destination resource group,index #%d\n",
				group_index);
				break;
			}
		}
		break;
	case IPA_4_2:
		if (src) {
			switch (group_index) {
			case IPA_v4_2_GROUP_UL_DL:
				ipahal_write_reg_n_fields(
					IPA_SRC_RSRC_GRP_01_RSRC_TYPE_n,
					n, val);
				break;
			default:
				IPAERR(
				" Invalid source resource group,index #%d\n",
				group_index);
				break;
			}
		} else {
			switch (group_index) {
			case IPA_v4_2_GROUP_UL_DL:
				ipahal_write_reg_n_fields(
					IPA_DST_RSRC_GRP_01_RSRC_TYPE_n,
					n, val);
				break;
			default:
				IPAERR(
				" Invalid destination resource group,index #%d\n",
				group_index);
				break;
			}
		}
		break;
	case IPA_4_5:
	case IPA_4_5_MHI:
		if (src) {
			switch (group_index) {
			case IPA_v4_5_MHI_GROUP_PCIE:
			case IPA_v4_5_GROUP_UL_DL:
				ipahal_write_reg_n_fields(
					IPA_SRC_RSRC_GRP_01_RSRC_TYPE_n,
					n, val);
				break;
			case IPA_v4_5_MHI_GROUP_DMA:
			case IPA_v4_5_MHI_GROUP_QDSS:
				ipahal_write_reg_n_fields(
					IPA_SRC_RSRC_GRP_23_RSRC_TYPE_n,
					n, val);
				break;
			case IPA_v4_5_GROUP_UC_RX_Q:
				ipahal_write_reg_n_fields(
					IPA_SRC_RSRC_GRP_45_RSRC_TYPE_n,
					n, val);
				break;
			default:
				IPAERR(
				" Invalid source resource group,index #%d\n",
				group_index);
				break;
			}
		} else {
			switch (group_index) {
			case IPA_v4_5_MHI_GROUP_PCIE:
			case IPA_v4_5_GROUP_UL_DL:
				ipahal_write_reg_n_fields(
					IPA_DST_RSRC_GRP_01_RSRC_TYPE_n,
					n, val);
				break;
			case IPA_v4_5_MHI_GROUP_DMA:
			case IPA_v4_5_MHI_GROUP_QDSS:
				ipahal_write_reg_n_fields(
					IPA_DST_RSRC_GRP_23_RSRC_TYPE_n,
					n, val);
				break;
			case IPA_v4_5_GROUP_UC_RX_Q:
				ipahal_write_reg_n_fields(
					IPA_DST_RSRC_GRP_45_RSRC_TYPE_n,
					n, val);
				break;
			default:
				IPAERR(
				" Invalid destination resource group,index #%d\n",
				group_index);
				break;
			}
		}
		break;

	default:
		IPAERR("invalid hw type\n");
		WARN_ON(1);
		return;
	}
}

static void ipa3_configure_rx_hps_clients(int depth,
	int max_clnt_in_depth, int base_index, bool min)
{
	int i;
	struct ipahal_reg_rx_hps_clients val;
	u8 hw_type_idx;

	hw_type_idx = ipa3_get_hw_type_index();

	for (i = 0 ; i < max_clnt_in_depth ; i++) {
		if (min)
			val.client_minmax[i] =
				ipa3_rsrc_rx_grp_config
				[hw_type_idx]
				[IPA_RSRC_GRP_TYPE_RX_HPS_CMDQ]
				[i + base_index].min;
		else
			val.client_minmax[i] =
				ipa3_rsrc_rx_grp_config
				[hw_type_idx]
				[IPA_RSRC_GRP_TYPE_RX_HPS_CMDQ]
				[i + base_index].max;
	}
	if (depth) {
		ipahal_write_reg_fields(min ? IPA_RX_HPS_CLIENTS_MIN_DEPTH_1 :
					IPA_RX_HPS_CLIENTS_MAX_DEPTH_1,
					&val);
	} else {
		ipahal_write_reg_fields(min ? IPA_RX_HPS_CLIENTS_MIN_DEPTH_0 :
					IPA_RX_HPS_CLIENTS_MAX_DEPTH_0,
					&val);
	}
}

static void ipa3_configure_rx_hps_weight(void)
{
	struct ipahal_reg_rx_hps_weights val;
	u8 hw_type_idx;

	hw_type_idx = ipa3_get_hw_type_index();

	val.hps_queue_weight_0 =
			ipa3_rsrc_rx_grp_hps_weight_config
			[hw_type_idx][IPA_RSRC_GRP_TYPE_RX_HPS_WEIGHT_CONFIG]
			[0];
	val.hps_queue_weight_1 =
			ipa3_rsrc_rx_grp_hps_weight_config
			[hw_type_idx][IPA_RSRC_GRP_TYPE_RX_HPS_WEIGHT_CONFIG]
			[1];
	val.hps_queue_weight_2 =
			ipa3_rsrc_rx_grp_hps_weight_config
			[hw_type_idx][IPA_RSRC_GRP_TYPE_RX_HPS_WEIGHT_CONFIG]
			[2];
	val.hps_queue_weight_3 =
			ipa3_rsrc_rx_grp_hps_weight_config
			[hw_type_idx][IPA_RSRC_GRP_TYPE_RX_HPS_WEIGHT_CONFIG]
			[3];

	ipahal_write_reg_fields(IPA_HPS_FTCH_ARB_QUEUE_WEIGHT, &val);
}

static void ipa3_configure_rx_hps(void)
{
	int rx_hps_max_clnt_in_depth0;

	IPADBG("Assign RX_HPS CMDQ rsrc groups min-max limits\n");

	/* Starting IPA4.5 we have 5 RX_HPS_CMDQ */
	if (ipa3_ctx->ipa_hw_type < IPA_HW_v4_5)
		rx_hps_max_clnt_in_depth0 = 4;
	else
		rx_hps_max_clnt_in_depth0 = 5;

	ipa3_configure_rx_hps_clients(0, rx_hps_max_clnt_in_depth0, 0, true);
	ipa3_configure_rx_hps_clients(0, rx_hps_max_clnt_in_depth0, 0, false);

	/*
	 * IPA 3.0/3.1 uses 6 RX_HPS_CMDQ and needs depths1 for that
	 * which has two clients
	 */
	if (ipa3_ctx->ipa_hw_type <= IPA_HW_v3_1) {
		ipa3_configure_rx_hps_clients(1, 2, rx_hps_max_clnt_in_depth0,
			true);
		ipa3_configure_rx_hps_clients(1, 2, rx_hps_max_clnt_in_depth0,
			false);
	}

	/* Starting IPA4.2 no support to HPS weight config */
	if (ipa3_ctx->ipa_hw_type >= IPA_HW_v3_5 &&
		(ipa3_ctx->ipa_hw_type < IPA_HW_v4_2))
		ipa3_configure_rx_hps_weight();
}

void ipa3_set_resorce_groups_min_max_limits(void)
{
	int i;
	int j;
	int src_rsrc_type_max;
	int dst_rsrc_type_max;
	int src_grp_idx_max;
	int dst_grp_idx_max;
	struct ipahal_reg_rsrc_grp_cfg val;
	u8 hw_type_idx;

	IPADBG("ENTER\n");

	hw_type_idx = ipa3_get_hw_type_index();
	switch (hw_type_idx) {
	case IPA_3_0:
		src_rsrc_type_max = IPA_v3_0_RSRC_GRP_TYPE_SRC_MAX;
		dst_rsrc_type_max = IPA_v3_0_RSRC_GRP_TYPE_DST_MAX;
		src_grp_idx_max = IPA_v3_0_GROUP_MAX;
		dst_grp_idx_max = IPA_v3_0_GROUP_MAX;
		break;
	case IPA_3_5:
	case IPA_3_5_MHI:
	case IPA_3_5_1:
		src_rsrc_type_max = IPA_v3_5_RSRC_GRP_TYPE_SRC_MAX;
		dst_rsrc_type_max = IPA_v3_5_RSRC_GRP_TYPE_DST_MAX;
		src_grp_idx_max = IPA_v3_5_SRC_GROUP_MAX;
		dst_grp_idx_max = IPA_v3_5_DST_GROUP_MAX;
		break;
	case IPA_4_0:
	case IPA_4_0_MHI:
	case IPA_4_1:
	case IPA_4_1_APQ:
		src_rsrc_type_max = IPA_v4_0_RSRC_GRP_TYPE_SRC_MAX;
		dst_rsrc_type_max = IPA_v4_0_RSRC_GRP_TYPE_DST_MAX;
		src_grp_idx_max = IPA_v4_0_SRC_GROUP_MAX;
		dst_grp_idx_max = IPA_v4_0_DST_GROUP_MAX;
		break;
	case IPA_4_2:
		src_rsrc_type_max = IPA_v4_0_RSRC_GRP_TYPE_SRC_MAX;
		dst_rsrc_type_max = IPA_v4_0_RSRC_GRP_TYPE_DST_MAX;
		src_grp_idx_max = IPA_v4_2_SRC_GROUP_MAX;
		dst_grp_idx_max = IPA_v4_2_DST_GROUP_MAX;
		break;
	case IPA_4_5:
	case IPA_4_5_MHI:
		src_rsrc_type_max = IPA_v4_0_RSRC_GRP_TYPE_SRC_MAX;
		dst_rsrc_type_max = IPA_v4_0_RSRC_GRP_TYPE_DST_MAX;
		src_grp_idx_max = IPA_v4_5_SRC_GROUP_MAX;
		dst_grp_idx_max = IPA_v4_5_DST_GROUP_MAX;
		break;
	default:
		IPAERR("invalid hw type index\n");
		WARN_ON(1);
		return;
	}

	IPADBG("Assign source rsrc groups min-max limits\n");
	for (i = 0; i < src_rsrc_type_max; i++) {
		for (j = 0; j < src_grp_idx_max; j = j + 2) {
			val.x_min =
			ipa3_rsrc_src_grp_config[hw_type_idx][i][j].min;
			val.x_max =
			ipa3_rsrc_src_grp_config[hw_type_idx][i][j].max;
			val.y_min =
			ipa3_rsrc_src_grp_config[hw_type_idx][i][j + 1].min;
			val.y_max =
			ipa3_rsrc_src_grp_config[hw_type_idx][i][j + 1].max;
			ipa3_write_rsrc_grp_type_reg(j, i, true, &val);
		}
	}

	IPADBG("Assign destination rsrc groups min-max limits\n");
	for (i = 0; i < dst_rsrc_type_max; i++) {
		for (j = 0; j < dst_grp_idx_max; j = j + 2) {
			val.x_min =
			ipa3_rsrc_dst_grp_config[hw_type_idx][i][j].min;
			val.x_max =
			ipa3_rsrc_dst_grp_config[hw_type_idx][i][j].max;
			val.y_min =
			ipa3_rsrc_dst_grp_config[hw_type_idx][i][j + 1].min;
			val.y_max =
			ipa3_rsrc_dst_grp_config[hw_type_idx][i][j + 1].max;
			ipa3_write_rsrc_grp_type_reg(j, i, false, &val);
		}
	}

	/* move rx_hps resource group configuration from HLOS to TZ
	 * on real platform with IPA 3.1 or later
	 */
	if (ipa3_ctx->ipa_hw_type < IPA_HW_v3_1 ||
		ipa3_ctx->ipa3_hw_mode == IPA_HW_MODE_VIRTUAL ||
		ipa3_ctx->ipa3_hw_mode == IPA_HW_MODE_EMULATION) {
		ipa3_configure_rx_hps();
	}

	IPADBG("EXIT\n");
}

static void ipa3_gsi_poll_after_suspend(struct ipa3_ep_context *ep)
{
	bool empty;

	IPADBG("switch ch %ld to poll\n", ep->gsi_chan_hdl);
	gsi_config_channel_mode(ep->gsi_chan_hdl, GSI_CHAN_MODE_POLL);
	gsi_is_channel_empty(ep->gsi_chan_hdl, &empty);
	if (!empty) {
		IPADBG("ch %ld not empty\n", ep->gsi_chan_hdl);
		/* queue a work to start polling if don't have one */
		atomic_set(&ipa3_ctx->transport_pm.eot_activity, 1);
		if (!atomic_read(&ep->sys->curr_polling_state))
			__ipa_gsi_irq_rx_scedule_poll(ep->sys);
	}
}

static int __ipa3_stop_gsi_channel(u32 clnt_hdl)
{
	struct ipa_mem_buffer mem;
	int res = 0;
	int i;
	struct ipa3_ep_context *ep;
	enum ipa_client_type client_type;
	struct IpaHwOffloadStatsAllocCmdData_t *gsi_info;

	if (clnt_hdl >= ipa3_ctx->ipa_num_pipes ||
		ipa3_ctx->ep[clnt_hdl].valid == 0) {
		IPAERR("bad parm.\n");
		return -EINVAL;
	}

	ep = &ipa3_ctx->ep[clnt_hdl];
	client_type = ipa3_get_client_mapping(clnt_hdl);
	memset(&mem, 0, sizeof(mem));

	/* stop uC gsi dbg stats monitor */
	if (ipa3_ctx->ipa_hw_type >= IPA_HW_v4_5 ||
		(ipa3_ctx->ipa_hw_type == IPA_HW_v4_1 &&
		ipa3_ctx->platform_type == IPA_PLAT_TYPE_APQ)) {
		switch (client_type) {
		case IPA_CLIENT_MHI_PRIME_TETH_PROD:
			gsi_info = &ipa3_ctx->gsi_info[IPA_HW_PROTOCOL_MHIP];
			gsi_info->ch_id_info[0].ch_id = 0xff;
			gsi_info->ch_id_info[0].dir = DIR_PRODUCER;
			ipa3_uc_debug_stats_alloc(*gsi_info);
			break;
		case IPA_CLIENT_MHI_PRIME_TETH_CONS:
			gsi_info = &ipa3_ctx->gsi_info[IPA_HW_PROTOCOL_MHIP];
			gsi_info->ch_id_info[1].ch_id = 0xff;
			gsi_info->ch_id_info[1].dir = DIR_CONSUMER;
			ipa3_uc_debug_stats_alloc(*gsi_info);
			break;
		case IPA_CLIENT_MHI_PRIME_RMNET_PROD:
			gsi_info = &ipa3_ctx->gsi_info[IPA_HW_PROTOCOL_MHIP];
			gsi_info->ch_id_info[2].ch_id = 0xff;
			gsi_info->ch_id_info[2].dir = DIR_PRODUCER;
			ipa3_uc_debug_stats_alloc(*gsi_info);
			break;
		case IPA_CLIENT_MHI_PRIME_RMNET_CONS:
			gsi_info = &ipa3_ctx->gsi_info[IPA_HW_PROTOCOL_MHIP];
			gsi_info->ch_id_info[3].ch_id = 0xff;
			gsi_info->ch_id_info[3].dir = DIR_CONSUMER;
			ipa3_uc_debug_stats_alloc(*gsi_info);
			break;
		case IPA_CLIENT_USB_PROD:
			gsi_info = &ipa3_ctx->gsi_info[IPA_HW_PROTOCOL_USB];
			gsi_info->ch_id_info[0].ch_id = 0xff;
			gsi_info->ch_id_info[0].dir = DIR_PRODUCER;
			ipa3_uc_debug_stats_alloc(*gsi_info);
			break;
		case IPA_CLIENT_USB_CONS:
			gsi_info = &ipa3_ctx->gsi_info[IPA_HW_PROTOCOL_USB];
			gsi_info->ch_id_info[1].ch_id = 0xff;
			gsi_info->ch_id_info[1].dir = DIR_CONSUMER;
			ipa3_uc_debug_stats_alloc(*gsi_info);
			break;
		default:
			IPADBG("client_type %d not supported\n",
				client_type);
		}
	}
	if (IPA_CLIENT_IS_PROD(ep->client)) {
		IPADBG("Calling gsi_stop_channel ch:%lu\n",
			ep->gsi_chan_hdl);
		res = gsi_stop_channel(ep->gsi_chan_hdl);
		IPADBG("gsi_stop_channel ch: %lu returned %d\n",
			ep->gsi_chan_hdl, res);
		return res;
	}

	for (i = 0; i < IPA_GSI_CHANNEL_STOP_MAX_RETRY; i++) {
		IPADBG("Calling gsi_stop_channel ch:%lu\n",
			ep->gsi_chan_hdl);
		res = gsi_stop_channel(ep->gsi_chan_hdl);
		IPADBG("gsi_stop_channel ch: %lu returned %d\n",
			ep->gsi_chan_hdl, res);
		if (res != -GSI_STATUS_AGAIN && res != -GSI_STATUS_TIMED_OUT)
			return res;
		/*
		 * From >=IPA4.0 version not required to send dma send command,
		 * this issue was fixed in latest versions.
		 */
		if (ipa3_ctx->ipa_hw_type < IPA_HW_v4_0) {
			IPADBG("Inject a DMA_TASK with 1B packet to IPA\n");
			/* Send a 1B packet DMA_TASK to IPA and try again */
			res = ipa3_inject_dma_task_for_gsi();
			if (res) {
				IPAERR("Failed to inject DMA TASk for GSI\n");
				return res;
			}
		}
		/* sleep for short period to flush IPA */
		usleep_range(IPA_GSI_CHANNEL_STOP_SLEEP_MIN_USEC,
			IPA_GSI_CHANNEL_STOP_SLEEP_MAX_USEC);
	}

	IPAERR("Failed  to stop GSI channel with retries\n");
	return -EFAULT;
}

/**
 * ipa3_stop_gsi_channel()- Stops a GSI channel in IPA
 * @chan_hdl: GSI channel handle
 *
 * This function implements the sequence to stop a GSI channel
 * in IPA. This function returns when the channel is in STOP state.
 *
 * Return value: 0 on success, negative otherwise
 */
int ipa3_stop_gsi_channel(u32 clnt_hdl)
{
	int res;

	IPA_ACTIVE_CLIENTS_INC_EP(ipa3_get_client_mapping(clnt_hdl));
	res = __ipa3_stop_gsi_channel(clnt_hdl);
	IPA_ACTIVE_CLIENTS_DEC_EP(ipa3_get_client_mapping(clnt_hdl));

	return res;
}

void ipa3_suspend_apps_pipes(bool suspend)
{
	struct ipa_ep_cfg_ctrl cfg;
	int ipa_ep_idx;
	struct ipa3_ep_context *ep;
	int res;

	memset(&cfg, 0, sizeof(cfg));
	cfg.ipa_ep_suspend = suspend;

	ipa_ep_idx = ipa3_get_ep_mapping(IPA_CLIENT_APPS_LAN_CONS);
	if (ipa_ep_idx < 0) {
		IPAERR("IPA client mapping failed\n");
		ipa_assert();
		return;
	}
	ep = &ipa3_ctx->ep[ipa_ep_idx];
	if (ep->valid) {
		IPADBG("%s pipe %d\n", suspend ? "suspend" : "unsuspend",
			ipa_ep_idx);
		/*
		 * move the channel to callback mode.
		 * This needs to happen before starting the channel to make
		 * sure we don't loose any interrupt
		 */
		if (!suspend && !atomic_read(&ep->sys->curr_polling_state))
			gsi_config_channel_mode(ep->gsi_chan_hdl,
				GSI_CHAN_MODE_CALLBACK);

		if (ipa3_ctx->ipa_hw_type >= IPA_HW_v4_0) {
			if (suspend) {
				res = __ipa3_stop_gsi_channel(ipa_ep_idx);
				if (res) {
					IPAERR("failed to stop LAN channel\n");
					ipa_assert();
				}
			} else {
				res = gsi_start_channel(ep->gsi_chan_hdl);
				if (res) {
					IPAERR("failed to start LAN channel\n");
					ipa_assert();
				}
			}
		} else {
			ipa3_cfg_ep_ctrl(ipa_ep_idx, &cfg);
		}
		if (suspend)
			ipa3_gsi_poll_after_suspend(ep);
	}

	ipa_ep_idx = ipa_get_ep_mapping(IPA_CLIENT_APPS_WAN_CONS);
	/* Considering the case for SSR. */
	if (ipa_ep_idx == -1) {
		IPADBG("Invalid mapping for IPA_CLIENT_APPS_WAN_CONS\n");
		return;
	}
	ep = &ipa3_ctx->ep[ipa_ep_idx];
	if (ep->valid) {
		IPADBG("%s pipe %d\n", suspend ? "suspend" : "unsuspend",
			ipa_ep_idx);
		/*
		 * move the channel to callback mode.
		 * This needs to happen before starting the channel to make
		 * sure we don't loose any interrupt
		 */
		if (!suspend && !atomic_read(&ep->sys->curr_polling_state))
			gsi_config_channel_mode(ep->gsi_chan_hdl,
				GSI_CHAN_MODE_CALLBACK);
		if (ipa3_ctx->ipa_hw_type >= IPA_HW_v4_0) {
			if (suspend) {
				res = __ipa3_stop_gsi_channel(ipa_ep_idx);
				if (res) {
					IPAERR("failed to stop WAN channel\n");
					ipa_assert();
				}
			} else if (!atomic_read(&ipa3_ctx->is_ssr)) {
				/* If SSR was alreday started not required to
				 * start WAN channel,Because in SSR will stop
				 * channel and reset the channel.
				 */
				res = gsi_start_channel(ep->gsi_chan_hdl);
				if (res) {
					IPAERR("failed to start WAN channel\n");
					ipa_assert();
				}
			}
		} else {
			ipa3_cfg_ep_ctrl(ipa_ep_idx, &cfg);
		}
		if (suspend)
			ipa3_gsi_poll_after_suspend(ep);
	}

	ipa_ep_idx = ipa_get_ep_mapping(IPA_CLIENT_ODL_DPL_CONS);
	/* Considering the case for SSR. */
	if (ipa_ep_idx == -1) {
		IPADBG("Invalid mapping for IPA_CLIENT_ODL_DPL_CONS\n");
		return;
	}
	ep = &ipa3_ctx->ep[ipa_ep_idx];
	if (ep->valid) {
		IPADBG("%s pipe %d\n", suspend ? "suspend" : "unsuspend",
			ipa_ep_idx);
		/*
		 * move the channel to callback mode.
		 * This needs to happen before starting the channel to make
		 * sure we don't loose any interrupt
		 */
		if (!suspend && !atomic_read(&ep->sys->curr_polling_state))
			gsi_config_channel_mode(ep->gsi_chan_hdl,
			GSI_CHAN_MODE_CALLBACK);
		if (ipa3_ctx->ipa_hw_type >= IPA_HW_v4_0) {
			if (suspend) {
				res = __ipa3_stop_gsi_channel(ipa_ep_idx);
				if (res) {
					IPAERR("failed to stop ODL channel\n");
					ipa_assert();
				}
			} else if (!atomic_read(&ipa3_ctx->is_ssr)) {
				/* If SSR was alreday started not required to
				 * start WAN channel,Because in SSR will stop
				 * channel and reset the channel.
				 */
				res = gsi_start_channel(ep->gsi_chan_hdl);
				if (res) {
					IPAERR("failed to start ODL channel\n");
					ipa_assert();
				}
			}
		} else {
			ipa3_cfg_ep_ctrl(ipa_ep_idx, &cfg);
		}
		if (suspend)
			ipa3_gsi_poll_after_suspend(ep);
	}
}

int ipa3_allocate_dma_task_for_gsi(void)
{
	struct ipahal_imm_cmd_dma_task_32b_addr cmd = { 0 };

	IPADBG("Allocate mem\n");
	ipa3_ctx->dma_task_info.mem.size = IPA_GSI_CHANNEL_STOP_PKT_SIZE;
	ipa3_ctx->dma_task_info.mem.base = dma_alloc_coherent(ipa3_ctx->pdev,
		ipa3_ctx->dma_task_info.mem.size,
		&ipa3_ctx->dma_task_info.mem.phys_base,
		GFP_KERNEL);
	if (!ipa3_ctx->dma_task_info.mem.base) {
		IPAERR("no mem\n");
		return -EFAULT;
	}

	cmd.flsh = 1;
	cmd.size1 = ipa3_ctx->dma_task_info.mem.size;
	cmd.addr1 = ipa3_ctx->dma_task_info.mem.phys_base;
	cmd.packet_size = ipa3_ctx->dma_task_info.mem.size;
	ipa3_ctx->dma_task_info.cmd_pyld = ipahal_construct_imm_cmd(
			IPA_IMM_CMD_DMA_TASK_32B_ADDR, &cmd, false);
	if (!ipa3_ctx->dma_task_info.cmd_pyld) {
		IPAERR("failed to construct dma_task_32b_addr cmd\n");
		dma_free_coherent(ipa3_ctx->pdev,
			ipa3_ctx->dma_task_info.mem.size,
			ipa3_ctx->dma_task_info.mem.base,
			ipa3_ctx->dma_task_info.mem.phys_base);
		memset(&ipa3_ctx->dma_task_info, 0,
			sizeof(ipa3_ctx->dma_task_info));
		return -EFAULT;
	}

	return 0;
}

void ipa3_free_dma_task_for_gsi(void)
{
	dma_free_coherent(ipa3_ctx->pdev,
		ipa3_ctx->dma_task_info.mem.size,
		ipa3_ctx->dma_task_info.mem.base,
		ipa3_ctx->dma_task_info.mem.phys_base);
	ipahal_destroy_imm_cmd(ipa3_ctx->dma_task_info.cmd_pyld);
	memset(&ipa3_ctx->dma_task_info, 0, sizeof(ipa3_ctx->dma_task_info));
}

/**
 * ipa3_inject_dma_task_for_gsi()- Send DMA_TASK to IPA for GSI stop channel
 *
 * Send a DMA_TASK of 1B to IPA to unblock GSI channel in STOP_IN_PROG.
 * Return value: 0 on success, negative otherwise
 */
int ipa3_inject_dma_task_for_gsi(void)
{
	struct ipa3_desc desc;

	ipa3_init_imm_cmd_desc(&desc, ipa3_ctx->dma_task_info.cmd_pyld);

	IPADBG("sending 1B packet to IPA\n");
	if (ipa3_send_cmd_timeout(1, &desc,
		IPA_DMA_TASK_FOR_GSI_TIMEOUT_MSEC)) {
		IPAERR("ipa3_send_cmd failed\n");
		return -EFAULT;
	}

	return 0;
}

static int ipa3_load_single_fw(const struct firmware *firmware,
	const struct elf32_phdr *phdr)
{
	uint32_t *fw_mem_base;
	int index;
	const uint32_t *elf_data_ptr;

	if (phdr->p_offset > firmware->size) {
		IPAERR("Invalid ELF: offset=%u is beyond elf_size=%zu\n",
			phdr->p_offset, firmware->size);
		return -EINVAL;
	}
	if ((firmware->size - phdr->p_offset) < phdr->p_filesz) {
		IPAERR("Invalid ELF: offset=%u filesz=%u elf_size=%zu\n",
			phdr->p_offset, phdr->p_filesz, firmware->size);
		return -EINVAL;
	}

	if (phdr->p_memsz % sizeof(uint32_t)) {
		IPAERR("FW mem size %u doesn't align to 32bit\n",
			phdr->p_memsz);
		return -EFAULT;
	}

	if (phdr->p_filesz > phdr->p_memsz) {
		IPAERR("FW image too big src_size=%u dst_size=%u\n",
			phdr->p_filesz, phdr->p_memsz);
		return -EFAULT;
	}

	fw_mem_base = ioremap(phdr->p_vaddr, phdr->p_memsz);
	if (!fw_mem_base) {
		IPAERR("Failed to map 0x%x for the size of %u\n",
			phdr->p_vaddr, phdr->p_memsz);
		return -ENOMEM;
	}

	/* Set the entire region to 0s */
	memset(fw_mem_base, 0, phdr->p_memsz);

	elf_data_ptr = (uint32_t *)(firmware->data + phdr->p_offset);

	/* Write the FW */
	for (index = 0; index < phdr->p_filesz/sizeof(uint32_t); index++) {
		writel_relaxed(*elf_data_ptr, &fw_mem_base[index]);
		elf_data_ptr++;
	}

	iounmap(fw_mem_base);

	return 0;
}

struct ipa3_hps_dps_areas_info {
	u32 dps_abs_addr;
	u32 dps_sz;
	u32 hps_abs_addr;
	u32 hps_sz;
};

static void ipa3_get_hps_dps_areas_absolute_addr_and_sz(
	struct ipa3_hps_dps_areas_info *info)
{
	u32 dps_area_start;
	u32 dps_area_end;
	u32 hps_area_start;
	u32 hps_area_end;

	if (ipa3_ctx->ipa_hw_type < IPA_HW_v4_5) {
		dps_area_start = ipahal_get_reg_ofst(IPA_DPS_SEQUENCER_FIRST);
		dps_area_end = ipahal_get_reg_ofst(IPA_DPS_SEQUENCER_LAST);
		hps_area_start = ipahal_get_reg_ofst(IPA_HPS_SEQUENCER_FIRST);
		hps_area_end = ipahal_get_reg_ofst(IPA_HPS_SEQUENCER_LAST);

		info->dps_abs_addr = ipa3_ctx->ipa_wrapper_base +
			ipahal_get_reg_base() + dps_area_start;
		info->hps_abs_addr = ipa3_ctx->ipa_wrapper_base +
			ipahal_get_reg_base() + hps_area_start;
	} else {
		dps_area_start = ipahal_read_reg(IPA_DPS_SEQUENCER_FIRST);
		dps_area_end = ipahal_read_reg(IPA_DPS_SEQUENCER_LAST);
		hps_area_start = ipahal_read_reg(IPA_HPS_SEQUENCER_FIRST);
		hps_area_end = ipahal_read_reg(IPA_HPS_SEQUENCER_LAST);

		info->dps_abs_addr = ipa3_ctx->ipa_wrapper_base +
			dps_area_start;
		info->hps_abs_addr = ipa3_ctx->ipa_wrapper_base +
			hps_area_start;
	}

	info->dps_sz = dps_area_end - dps_area_start + sizeof(u32);
	info->hps_sz = hps_area_end - hps_area_start + sizeof(u32);

	IPADBG("dps area: start offset=0x%x end offset=0x%x\n",
		dps_area_start, dps_area_end);
	IPADBG("hps area: start offset=0x%x end offset=0x%x\n",
		hps_area_start, hps_area_end);
}

/**
 * emulator_load_single_fw() - load firmware into emulator's memory
 *
 * @firmware: Structure which contains the FW data from the user space.
 * @phdr: ELF program header
 * @loc_to_map: physical location to map into virtual space
 * @size_to_map: the size of memory to map into virtual space
 *
 * Return value: 0 on success, negative otherwise
 */
static int emulator_load_single_fw(
	const struct firmware   *firmware,
	const struct elf32_phdr *phdr,
	u32                      loc_to_map,
	u32                      size_to_map)
{
	int index;
	uint32_t ofb;
	const uint32_t *elf_data_ptr;
	void __iomem *fw_base;

	IPADBG("firmware(%pK) phdr(%pK) loc_to_map(0x%X) size_to_map(%u)\n",
	       firmware, phdr, loc_to_map, size_to_map);

	if (phdr->p_offset > firmware->size) {
		IPAERR("Invalid ELF: offset=%u is beyond elf_size=%zu\n",
			phdr->p_offset, firmware->size);
		return -EINVAL;
	}
	if ((firmware->size - phdr->p_offset) < phdr->p_filesz) {
		IPAERR("Invalid ELF: offset=%u filesz=%u elf_size=%zu\n",
			phdr->p_offset, phdr->p_filesz, firmware->size);
		return -EINVAL;
	}

	if (phdr->p_memsz % sizeof(uint32_t)) {
		IPAERR("FW mem size %u doesn't align to 32bit\n",
			phdr->p_memsz);
		return -EFAULT;
	}

	if (phdr->p_filesz > phdr->p_memsz) {
		IPAERR("FW image too big src_size=%u dst_size=%u\n",
			phdr->p_filesz, phdr->p_memsz);
		return -EFAULT;
	}

	IPADBG("ELF: p_memsz(0x%x) p_filesz(0x%x) p_filesz/4(0x%x)\n",
	       (uint32_t) phdr->p_memsz,
	       (uint32_t) phdr->p_filesz,
	       (uint32_t) (phdr->p_filesz/sizeof(uint32_t)));

	fw_base = ioremap(loc_to_map, size_to_map);
	if (!fw_base) {
		IPAERR("Failed to map 0x%X for the size of %u\n",
		       loc_to_map, size_to_map);
		return -ENOMEM;
	}

	IPADBG("Physical base(0x%X) mapped to virtual (%pK) with len (%u)\n",
	       loc_to_map,
	       fw_base,
	       size_to_map);

	/* Set the entire region to 0s */
	ofb = 0;
	for (index = 0; index < phdr->p_memsz/sizeof(uint32_t); index++) {
		writel_relaxed(0, fw_base + ofb);
		ofb += sizeof(uint32_t);
	}

	elf_data_ptr = (uint32_t *)(firmware->data + phdr->p_offset);

	/* Write the FW */
	ofb = 0;
	for (index = 0; index < phdr->p_filesz/sizeof(uint32_t); index++) {
		writel_relaxed(*elf_data_ptr, fw_base + ofb);
		elf_data_ptr++;
		ofb += sizeof(uint32_t);
	}

	iounmap(fw_base);

	return 0;
}

/**
 * ipa3_load_fws() - Load the IPAv3 FWs into IPA&GSI SRAM.
 *
 * @firmware: Structure which contains the FW data from the user space.
 * @gsi_mem_base: GSI base address
 * @gsi_ver: GSI Version
 *
 * Return value: 0 on success, negative otherwise
 *
 */
int ipa3_load_fws(const struct firmware *firmware, phys_addr_t gsi_mem_base,
	enum gsi_ver gsi_ver)
{
	const struct elf32_hdr *ehdr;
	const struct elf32_phdr *phdr;
	unsigned long gsi_iram_ofst;
	unsigned long gsi_iram_size;
	int rc;
	struct ipa3_hps_dps_areas_info dps_hps_info;

	if (gsi_ver == GSI_VER_ERR) {
		IPAERR("Invalid GSI Version\n");
		return -EINVAL;
	}

	if (!gsi_mem_base) {
		IPAERR("Invalid GSI base address\n");
		return -EINVAL;
	}

	ipa_assert_on(!firmware);
	/* One program header per FW image: GSI, DPS and HPS */
	if (firmware->size < (sizeof(*ehdr) + 3 * sizeof(*phdr))) {
		IPAERR("Missing ELF and Program headers firmware size=%zu\n",
			firmware->size);
		return -EINVAL;
	}

	ehdr = (struct elf32_hdr *) firmware->data;
	ipa_assert_on(!ehdr);
	if (ehdr->e_phnum != 3) {
		IPAERR("Unexpected number of ELF program headers\n");
		return -EINVAL;
	}
	phdr = (struct elf32_phdr *)(firmware->data + sizeof(*ehdr));

	/*
	 * Each ELF program header represents a FW image and contains:
	 *  p_vaddr : The starting address to which the FW needs to loaded.
	 *  p_memsz : The size of the IRAM (where the image loaded)
	 *  p_filesz: The size of the FW image embedded inside the ELF
	 *  p_offset: Absolute offset to the image from the head of the ELF
	 */

	/* Load GSI FW image */
	gsi_get_inst_ram_offset_and_size(&gsi_iram_ofst, &gsi_iram_size,
		gsi_ver);
	if (phdr->p_vaddr != (gsi_mem_base + gsi_iram_ofst)) {
		IPAERR(
			"Invalid GSI FW img load addr vaddr=0x%x gsi_mem_base=%pa gsi_iram_ofst=0x%lx\n"
			, phdr->p_vaddr, &gsi_mem_base, gsi_iram_ofst);
		return -EINVAL;
	}
	if (phdr->p_memsz > gsi_iram_size) {
		IPAERR("Invalid GSI FW img size memsz=%d gsi_iram_size=%lu\n",
			phdr->p_memsz, gsi_iram_size);
		return -EINVAL;
	}
	rc = ipa3_load_single_fw(firmware, phdr);
	if (rc)
		return rc;

	phdr++;
	ipa3_get_hps_dps_areas_absolute_addr_and_sz(&dps_hps_info);

	/* Load IPA DPS FW image */
	if (phdr->p_vaddr != dps_hps_info.dps_abs_addr) {
		IPAERR(
			"Invalid IPA DPS img load addr vaddr=0x%x dps_abs_addr=0x%x\n"
			, phdr->p_vaddr, dps_hps_info.dps_abs_addr);
		return -EINVAL;
	}
	if (phdr->p_memsz > dps_hps_info.dps_sz) {
		IPAERR("Invalid IPA DPS img size memsz=%d dps_area_size=%u\n",
			phdr->p_memsz, dps_hps_info.dps_sz);
		return -EINVAL;
	}
	rc = ipa3_load_single_fw(firmware, phdr);
	if (rc)
		return rc;

	phdr++;

	/* Load IPA HPS FW image */
	if (phdr->p_vaddr != dps_hps_info.hps_abs_addr) {
		IPAERR(
			"Invalid IPA HPS img load addr vaddr=0x%x hps_abs_addr=0x%x\n"
			, phdr->p_vaddr, dps_hps_info.hps_abs_addr);
		return -EINVAL;
	}
	if (phdr->p_memsz > dps_hps_info.hps_sz) {
		IPAERR("Invalid IPA HPS img size memsz=%d hps_area_size=%u\n",
			phdr->p_memsz, dps_hps_info.hps_sz);
		return -EINVAL;
	}
	rc = ipa3_load_single_fw(firmware, phdr);
	if (rc)
		return rc;

	IPADBG("IPA FWs (GSI FW, DPS and HPS) loaded successfully\n");
	return 0;
}

/*
 * The following needed for the EMULATION system. On a non-emulation
 * system (ie. the real UE), this functionality is done in the
 * TZ...
 */

static void ipa_gsi_setup_reg(void)
{
	u32 reg_val, start;
	int i;
	const struct ipa_gsi_ep_config *gsi_ep_info_cfg;
	enum ipa_client_type type;

	IPADBG("Setting up registers in preparation for firmware download\n");

	/* setup IPA_ENDP_GSI_CFG_TLV_n reg */
	start = 0;
	ipa3_ctx->ipa_num_pipes = ipa3_get_num_pipes();
	IPADBG("ipa_num_pipes=%u\n", ipa3_ctx->ipa_num_pipes);

	for (i = 0; i < ipa3_ctx->ipa_num_pipes; i++) {
		type = ipa3_get_client_by_pipe(i);
		gsi_ep_info_cfg = ipa3_get_gsi_ep_info(type);
		IPAERR("for ep %d client is %d gsi_ep_info_cfg=%pK\n",
			i, type, gsi_ep_info_cfg);
		if (!gsi_ep_info_cfg)
			continue;
		reg_val = ((gsi_ep_info_cfg->ipa_if_tlv << 16) & 0x00FF0000);
		reg_val += (start & 0xFFFF);
		start += gsi_ep_info_cfg->ipa_if_tlv;
		ipahal_write_reg_n(IPA_ENDP_GSI_CFG_TLV_n, i, reg_val);
	}

	/* setup IPA_ENDP_GSI_CFG_AOS_n reg */
	for (i = 0; i < ipa3_ctx->ipa_num_pipes; i++) {
		type = ipa3_get_client_by_pipe(i);
		gsi_ep_info_cfg = ipa3_get_gsi_ep_info(type);
		if (!gsi_ep_info_cfg)
			continue;
		reg_val = ((gsi_ep_info_cfg->ipa_if_aos << 16) & 0x00FF0000);
		reg_val += (start & 0xFFFF);
		start += gsi_ep_info_cfg->ipa_if_aos;
		ipahal_write_reg_n(IPA_ENDP_GSI_CFG_AOS_n, i, reg_val);
	}

	/* setup GSI_MAP_EE_n_CH_k_VP_TABLE reg */
	for (i = 0; i < ipa3_ctx->ipa_num_pipes; i++) {
		type = ipa3_get_client_by_pipe(i);
		gsi_ep_info_cfg = ipa3_get_gsi_ep_info(type);
		if (!gsi_ep_info_cfg)
			continue;
		reg_val = i & 0x1F;
		gsi_map_virtual_ch_to_per_ep(
			gsi_ep_info_cfg->ee,
			gsi_ep_info_cfg->ipa_gsi_chan_num,
			reg_val);
	}

	/* setup IPA_ENDP_GSI_CFG1_n reg */
	for (i = 0; i < ipa3_ctx->ipa_num_pipes; i++) {
		type = ipa3_get_client_by_pipe(i);
		gsi_ep_info_cfg = ipa3_get_gsi_ep_info(type);
		if (!gsi_ep_info_cfg)
			continue;
		reg_val = (1 << 31) + (1 << 16);
		ipahal_write_reg_n(IPA_ENDP_GSI_CFG1_n, i, 1<<16);
		ipahal_write_reg_n(IPA_ENDP_GSI_CFG1_n, i, reg_val);
		ipahal_write_reg_n(IPA_ENDP_GSI_CFG1_n, i, 1<<16);
	}
}

/**
 * emulator_load_fws() - Load the IPAv3 FWs into IPA&GSI SRAM.
 *
 * @firmware: Structure which contains the FW data from the user space.
 * @transport_mem_base: Where to load
 * @transport_mem_size: Space available to load into
 * @gsi_ver: Version of the gsi
 *
 * Return value: 0 on success, negative otherwise
 */
int emulator_load_fws(
	const struct firmware *firmware,
	u32 transport_mem_base,
	u32 transport_mem_size,
	enum gsi_ver gsi_ver)
{
	const struct elf32_hdr *ehdr;
	const struct elf32_phdr *phdr;
	unsigned long gsi_offset, gsi_ram_size;
	struct ipa3_hps_dps_areas_info dps_hps_info;
	int rc;

	IPADBG("Loading firmware(%pK)\n", firmware);

	if (!firmware) {
		IPAERR("firmware pointer passed to function is NULL\n");
		return -EINVAL;
	}

	/* One program header per FW image: GSI, DPS and HPS */
	if (firmware->size < (sizeof(*ehdr) + 3 * sizeof(*phdr))) {
		IPAERR(
		    "Missing ELF and Program headers firmware size=%zu\n",
		    firmware->size);
		return -EINVAL;
	}

	ehdr = (struct elf32_hdr *) firmware->data;

	ipa_assert_on(!ehdr);

	if (ehdr->e_phnum != 3) {
		IPAERR("Unexpected number of ELF program headers\n");
		return -EINVAL;
	}

	ipa3_get_hps_dps_areas_absolute_addr_and_sz(&dps_hps_info);

	/*
	 * Each ELF program header represents a FW image and contains:
	 *  p_vaddr : The starting address to which the FW needs to loaded.
	 *  p_memsz : The size of the IRAM (where the image loaded)
	 *  p_filesz: The size of the FW image embedded inside the ELF
	 *  p_offset: Absolute offset to the image from the head of the ELF
	 *
	 * NOTE WELL: On the emulation platform, the p_vaddr address
	 *            is not relevant and is unused.  This is because
	 *            on the emulation platform, the registers'
	 *            address location is mutable, since it's mapped
	 *            in via a PCIe probe.  Given this, it is the
	 *            mapped address info that's used while p_vaddr is
	 *            ignored.
	 */
	phdr = (struct elf32_phdr *)(firmware->data + sizeof(*ehdr));

	phdr += 2;

	/*
	 * Attempt to load IPA HPS FW image
	 */
	if (phdr->p_memsz > dps_hps_info.hps_sz) {
		IPAERR("Invalid IPA HPS img size memsz=%d hps_size=%u\n",
		       phdr->p_memsz, dps_hps_info.hps_sz);
		return -EINVAL;
	}
	IPADBG("Loading HPS FW\n");
	rc = emulator_load_single_fw(
		firmware, phdr,
		dps_hps_info.hps_abs_addr, dps_hps_info.hps_sz);
	if (rc)
		return rc;
	IPADBG("Loading HPS FW complete\n");

	--phdr;

	/*
	 * Attempt to load IPA DPS FW image
	 */
	if (phdr->p_memsz > dps_hps_info.dps_sz) {
		IPAERR("Invalid IPA DPS img size memsz=%d dps_size=%u\n",
		       phdr->p_memsz, dps_hps_info.dps_sz);
		return -EINVAL;
	}
	IPADBG("Loading DPS FW\n");
	rc = emulator_load_single_fw(
		firmware, phdr,
		dps_hps_info.dps_abs_addr, dps_hps_info.dps_sz);
	if (rc)
		return rc;
	IPADBG("Loading DPS FW complete\n");

	/*
	 * Run gsi register setup which is normally done in TZ on
	 * non-EMULATION systems...
	 */
	ipa_gsi_setup_reg();

	--phdr;

	gsi_get_inst_ram_offset_and_size(&gsi_offset, &gsi_ram_size, gsi_ver);

	/*
	 * Attempt to load GSI FW image
	 */
	if (phdr->p_memsz > gsi_ram_size) {
		IPAERR(
		    "Invalid GSI FW img size memsz=%d gsi_ram_size=%lu\n",
		    phdr->p_memsz, gsi_ram_size);
		return -EINVAL;
	}
	IPADBG("Loading GSI FW\n");
	rc = emulator_load_single_fw(
		firmware, phdr,
		transport_mem_base + (u32) gsi_offset, gsi_ram_size);
	if (rc)
		return rc;
	IPADBG("Loading GSI FW complete\n");

	IPADBG("IPA FWs (GSI FW, DPS and HPS) loaded successfully\n");

	return 0;
}

/**
 * ipa3_is_msm_device() - Is the running device a MSM or MDM?
 *  Determine according to IPA version
 *
 * Return value: true if MSM, false if MDM
 *
 */
bool ipa3_is_msm_device(void)
{
	switch (ipa3_ctx->ipa_hw_type) {
	case IPA_HW_v3_0:
	case IPA_HW_v3_5:
	case IPA_HW_v4_0:
	case IPA_HW_v4_5:
		return false;
	case IPA_HW_v3_1:
	case IPA_HW_v3_5_1:
	case IPA_HW_v4_1:
	case IPA_HW_v4_2:
		return true;
	default:
		IPAERR("unknown HW type %d\n", ipa3_ctx->ipa_hw_type);
		ipa_assert();
	}

	return false;
}

void ipa3_read_mailbox_17(enum uc_state state)
{
	u32 val = 0;

	ipa3_ctx->gsi_chk_intset_value = gsi_chk_intset_value();

	val = ipahal_read_reg_mn(IPA_UC_MAILBOX_m_n,
			0,
			17);
		IPADBG_LOW("GSI INTSET %d\n mailbox-17: 0x%x\n",
			ipa3_ctx->gsi_chk_intset_value,
			val);
	switch (state)	{
	case IPA_PC_SAVE_CONTEXT_SAVE_ENTERED:
		if (val != PC_SAVE_CONTEXT_SAVE_ENTERED) {
			IPADBG_LOW("expected 0x%x, value: 0x%x\n",
				PC_SAVE_CONTEXT_SAVE_ENTERED,
				val);
		}
		break;
	case IPA_PC_SAVE_CONTEXT_STATUS_SUCCESS:
		if (val != PC_SAVE_CONTEXT_STATUS_SUCCESS) {
			IPADBG_LOW("expected 0x%x, value: 0x%x\n",
				PC_SAVE_CONTEXT_STATUS_SUCCESS,
				val);
		}
		break;
	case IPA_PC_RESTORE_CONTEXT_ENTERED:
		if (val != PC_RESTORE_CONTEXT_ENTERED) {
			IPADBG_LOW("expected 0x%x, value: 0x%x\n",
				PC_RESTORE_CONTEXT_ENTERED,
				val);
		}
		break;
	case IPA_PC_RESTORE_CONTEXT_STATUS_SUCCESS:
			ipa3_ctx->uc_mailbox17_chk++;
		if (val != PC_RESTORE_CONTEXT_STATUS_SUCCESS) {
			ipa3_ctx->uc_mailbox17_mismatch++;
			IPADBG_LOW("expected 0x%x, value: 0x%x\n",
				PC_RESTORE_CONTEXT_STATUS_SUCCESS,
				val);
		}
		break;
	default:
		break;
	}
}

<<<<<<< HEAD
=======
/**
 * ipa3_is_apq() - indicate apq platform or not
 *
 * Return value: true if apq, false if not apq platform
 *
 */
bool ipa3_is_apq(void)
{
	if (ipa3_ctx->platform_type == IPA_PLAT_TYPE_APQ)
		return true;
	else
		return false;
}

>>>>>>> b6fbaa1d
/**
 * ipa3_disable_prefetch() - disable\enable tx prefetch
 *
 * @client: the client which is related to the TX where prefetch will be
 *          disabled
 *
 * Return value: Non applicable
 *
 */
void ipa3_disable_prefetch(enum ipa_client_type client)
{
	struct ipahal_reg_tx_cfg cfg;
	u8 qmb;

	qmb = ipa3_get_qmb_master_sel(client);

	IPADBG("disabling prefetch for qmb %d\n", (int)qmb);

	ipahal_read_reg_fields(IPA_TX_CFG, &cfg);
	/* QMB0 (DDR) correlates with TX0, QMB1(PCIE) correlates with TX1 */
	if (qmb == QMB_MASTER_SELECT_DDR)
		cfg.tx0_prefetch_disable = true;
	else
		cfg.tx1_prefetch_disable = true;
	ipahal_write_reg_fields(IPA_TX_CFG, &cfg);
}

/**
 * ipa3_get_pdev() - return a pointer to IPA dev struct
 *
 * Return value: a pointer to IPA dev struct
 *
 */
struct device *ipa3_get_pdev(void)
{
	if (!ipa3_ctx)
		return NULL;

	return ipa3_ctx->pdev;
}

/**
 * ipa3_enable_dcd() - enable dynamic clock division on IPA
 *
 * Return value: Non applicable
 *
 */
void ipa3_enable_dcd(void)
{
	struct ipahal_reg_idle_indication_cfg idle_indication_cfg;

	/* recommended values for IPA 3.5 according to IPA HPG */
	idle_indication_cfg.const_non_idle_enable = 0;
	idle_indication_cfg.enter_idle_debounce_thresh = 256;

	ipahal_write_reg_fields(IPA_IDLE_INDICATION_CFG,
			&idle_indication_cfg);
}

void ipa3_init_imm_cmd_desc(struct ipa3_desc *desc,
	struct ipahal_imm_cmd_pyld *cmd_pyld)
{
	memset(desc, 0, sizeof(*desc));
	desc->opcode = cmd_pyld->opcode;
	desc->pyld = cmd_pyld->data;
	desc->len = cmd_pyld->len;
	desc->type = IPA_IMM_CMD_DESC;
}

u32 ipa3_get_r_rev_version(void)
{
	static u32 r_rev;

	if (r_rev != 0)
		return r_rev;

	IPA_ACTIVE_CLIENTS_INC_SIMPLE();
	r_rev = ipahal_read_reg(IPA_VERSION);
	IPA_ACTIVE_CLIENTS_DEC_SIMPLE();

	return r_rev;
}<|MERGE_RESOLUTION|>--- conflicted
+++ resolved
@@ -8039,8 +8039,6 @@
 	}
 }
 
-<<<<<<< HEAD
-=======
 /**
  * ipa3_is_apq() - indicate apq platform or not
  *
@@ -8055,7 +8053,6 @@
 		return false;
 }
 
->>>>>>> b6fbaa1d
 /**
  * ipa3_disable_prefetch() - disable\enable tx prefetch
  *
