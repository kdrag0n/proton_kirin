/* Copyright (c) 2012-2019, The Linux Foundation. All rights reserved.
 *
 * This program is free software; you can redistribute it and/or modify
 * it under the terms of the GNU General Public License version 2 and
 * only version 2 as published by the Free Software Foundation.
 *
 * This program is distributed in the hope that it will be useful,
 * but WITHOUT ANY WARRANTY; without even the implied warranty of
 * MERCHANTABILITY or FITNESS FOR A PARTICULAR PURPOSE.  See the
 * GNU General Public License for more details.
 */

#ifndef _IPA3_I_H_
#define _IPA3_I_H_

#include <linux/bitops.h>
#include <linux/cdev.h>
#include <linux/export.h>
#include <linux/idr.h>
#include <linux/list.h>
#include <linux/mutex.h>
#include <linux/skbuff.h>
#include <linux/slab.h>
#include <linux/notifier.h>
#include <linux/interrupt.h>
#include <linux/ipa.h>
#include <linux/ipa_usb.h>
#include <asm/dma-iommu.h>
#include <linux/iommu.h>
#include <linux/platform_device.h>
#include <linux/firmware.h>
#include "ipa_qmi_service.h"
#include "../ipa_api.h"
#include "ipahal/ipahal_reg.h"
#include "ipahal/ipahal.h"
#include "ipahal/ipahal_fltrt.h"
#include "ipahal/ipahal_hw_stats.h"
#include "../ipa_common_i.h"
#include "ipa_uc_offload_i.h"
#include "ipa_pm.h"
#include "ipa_defs.h"
#include <linux/mailbox_client.h>
#include <linux/mailbox/qmp.h>
#include <linux/rmnet_ipa_fd_ioctl.h>

#define IPA_DEV_NAME_MAX_LEN 15
#define DRV_NAME "ipa"

#define IPA_COOKIE 0x57831603
#define IPA_RT_RULE_COOKIE 0x57831604
#define IPA_RT_TBL_COOKIE 0x57831605
#define IPA_FLT_COOKIE 0x57831606
#define IPA_HDR_COOKIE 0x57831607
#define IPA_PROC_HDR_COOKIE 0x57831608

#define MTU_BYTE 1500

#define IPA_EP_NOT_ALLOCATED (-1)
#define IPA3_MAX_NUM_PIPES 31
#define IPA_SYS_DESC_FIFO_SZ 0x800
#define IPA_SYS_TX_DATA_DESC_FIFO_SZ 0x1000
#define IPA_COMMON_EVENT_RING_SIZE 0x7C00
#define IPA_LAN_RX_HEADER_LENGTH (2)
#define IPA_QMAP_HEADER_LENGTH (4)
#define IPA_DL_CHECKSUM_LENGTH (8)
#define IPA_NUM_DESC_PER_SW_TX (3)
#define IPA_GENERIC_RX_POOL_SZ 192
#define IPA_UC_FINISH_MAX 6
#define IPA_UC_WAIT_MIN_SLEEP 1000
#define IPA_UC_WAII_MAX_SLEEP 1200
/*
 * The transport descriptor size was changed to GSI_CHAN_RE_SIZE_16B, but
 * IPA users still use sps_iovec size as FIFO element size.
 */
#define IPA_FIFO_ELEMENT_SIZE 8

#define IPA_MAX_STATUS_STAT_NUM 30

#define IPA_IPC_LOG_PAGES 50

#define IPA_MAX_NUM_REQ_CACHE 10

#define NAPI_WEIGHT 60

/* Bit pattern for SW to identify in middle of PC saving */
#define PC_SAVE_CONTEXT_SAVE_ENTERED            0xDEAFDEAF
/* Bit pattern for SW to identify that PC saving completed */
#define PC_SAVE_CONTEXT_STATUS_SUCCESS          0xFADEFADE
/* Bit pattern for SW to identify PC restoration is ongoing */
#define PC_RESTORE_CONTEXT_ENTERED              0xFACEFACE
/*Bit pattern for SW to identify PC restoration completed */
#define PC_RESTORE_CONTEXT_STATUS_SUCCESS       0xCAFECAFE


#define IPADBG(fmt, args...) \
	do { \
		pr_debug(DRV_NAME " %s:%d " fmt, __func__, __LINE__, ## args);\
		if (ipa3_ctx) { \
			IPA_IPC_LOGGING(ipa3_ctx->logbuf, \
				DRV_NAME " %s:%d " fmt, ## args); \
			IPA_IPC_LOGGING(ipa3_ctx->logbuf_low, \
				DRV_NAME " %s:%d " fmt, ## args); \
		} \
	} while (0)

#define IPADBG_LOW(fmt, args...) \
	do { \
		pr_debug(DRV_NAME " %s:%d " fmt, __func__, __LINE__, ## args);\
		if (ipa3_ctx) \
			IPA_IPC_LOGGING(ipa3_ctx->logbuf_low, \
				DRV_NAME " %s:%d " fmt, ## args); \
	} while (0)

#define IPAERR(fmt, args...) \
	do { \
		pr_err(DRV_NAME " %s:%d " fmt, __func__, __LINE__, ## args);\
		if (ipa3_ctx) { \
			IPA_IPC_LOGGING(ipa3_ctx->logbuf, \
				DRV_NAME " %s:%d " fmt, ## args); \
			IPA_IPC_LOGGING(ipa3_ctx->logbuf_low, \
				DRV_NAME " %s:%d " fmt, ## args); \
		} \
	} while (0)

#define IPAERR_RL(fmt, args...) \
	do { \
		pr_err_ratelimited_ipa(DRV_NAME " %s:%d " fmt, __func__,\
		__LINE__, ## args);\
		if (ipa3_ctx) { \
			IPA_IPC_LOGGING(ipa3_ctx->logbuf, \
				DRV_NAME " %s:%d " fmt, ## args); \
			IPA_IPC_LOGGING(ipa3_ctx->logbuf_low, \
				DRV_NAME " %s:%d " fmt, ## args); \
		} \
	} while (0)

/* round addresses for closes page per SMMU requirements */
#define IPA_SMMU_ROUND_TO_PAGE(iova, pa, size, iova_p, pa_p, size_p) \
	do { \
		(iova_p) = rounddown((iova), PAGE_SIZE); \
		(pa_p) = rounddown((pa), PAGE_SIZE); \
		(size_p) = roundup((size) + (pa) - (pa_p), PAGE_SIZE); \
	} while (0)

#define WLAN_AMPDU_TX_EP 15
#define WLAN_PROD_TX_EP  19
#define WLAN1_CONS_RX_EP  14
#define WLAN2_CONS_RX_EP  16
#define WLAN3_CONS_RX_EP  17
#define WLAN4_CONS_RX_EP  18

#define IPA_RAM_NAT_OFST    0
#define IPA_RAM_NAT_SIZE    0
#define IPA_RAM_IPV6CT_OFST 0
#define IPA_RAM_IPV6CT_SIZE 0
#define IPA_MEM_CANARY_VAL 0xdeadbeef

#define IPA_STATS

#ifdef IPA_STATS
#define IPA_STATS_INC_CNT(val) (++val)
#define IPA_STATS_DEC_CNT(val) (--val)
#define IPA_STATS_EXCP_CNT(__excp, __base) do {				\
	if (__excp < 0 || __excp >= IPAHAL_PKT_STATUS_EXCEPTION_MAX)	\
		break;							\
	++__base[__excp];						\
	} while (0)
#else
#define IPA_STATS_INC_CNT(x) do { } while (0)
#define IPA_STATS_DEC_CNT(x)
#define IPA_STATS_EXCP_CNT(__excp, __base) do { } while (0)
#endif

#define IPA_HDR_BIN0 0
#define IPA_HDR_BIN1 1
#define IPA_HDR_BIN2 2
#define IPA_HDR_BIN3 3
#define IPA_HDR_BIN4 4
#define IPA_HDR_BIN_MAX 5

#define IPA_HDR_PROC_CTX_BIN0 0
#define IPA_HDR_PROC_CTX_BIN1 1
#define IPA_HDR_PROC_CTX_BIN_MAX 2

#define IPA_RX_POOL_CEIL 32
#define IPA_RX_SKB_SIZE 1792

#define IPA_A5_MUX_HDR_NAME "ipa_excp_hdr"
#define IPA_LAN_RX_HDR_NAME "ipa_lan_hdr"
#define IPA_INVALID_L4_PROTOCOL 0xFF

#define IPA_HDR_PROC_CTX_TABLE_ALIGNMENT_BYTE 8
#define IPA_HDR_PROC_CTX_TABLE_ALIGNMENT(start_ofst) \
	(((start_ofst) + IPA_HDR_PROC_CTX_TABLE_ALIGNMENT_BYTE - 1) & \
	~(IPA_HDR_PROC_CTX_TABLE_ALIGNMENT_BYTE - 1))

#define MAX_RESOURCE_TO_CLIENTS (IPA_CLIENT_MAX)
#define IPA_MEM_PART(x_) (ipa3_ctx->ctrl->mem_partition->x_)

#define IPA_GSI_CHANNEL_STOP_MAX_RETRY 10
#define IPA_GSI_CHANNEL_STOP_PKT_SIZE 1

#define IPA_GSI_CHANNEL_EMPTY_MAX_RETRY 15
#define IPA_GSI_CHANNEL_EMPTY_SLEEP_MIN_USEC (1000)
#define IPA_GSI_CHANNEL_EMPTY_SLEEP_MAX_USEC (2000)

#define IPA_SLEEP_CLK_RATE_KHZ (32)

#define IPA3_ACTIVE_CLIENTS_LOG_BUFFER_SIZE_LINES 120
#define IPA3_ACTIVE_CLIENTS_LOG_LINE_LEN 96
#define IPA3_ACTIVE_CLIENTS_LOG_HASHTABLE_SIZE 50
#define IPA3_ACTIVE_CLIENTS_LOG_NAME_LEN 40
#define SMEM_IPA_FILTER_TABLE 497

enum {
	SMEM_APPS,
	SMEM_MODEM,
	SMEM_Q6,
	SMEM_DSPS,
	SMEM_WCNSS,
	SMEM_CDSP,
	SMEM_RPM,
	SMEM_TZ,
	SMEM_SPSS,
	SMEM_HYP,
	NUM_SMEM_SUBSYSTEMS,
};

#define IPA_WDI_RX_RING_RES			0
#define IPA_WDI_RX_RING_RP_RES		1
#define IPA_WDI_RX_COMP_RING_RES	2
#define IPA_WDI_RX_COMP_RING_WP_RES	3
#define IPA_WDI_TX_RING_RES			4
#define IPA_WDI_CE_RING_RES			5
#define IPA_WDI_CE_DB_RES			6
#define IPA_WDI_TX_DB_RES			7
#define IPA_WDI_MAX_RES				8

/* use QMAP header reserved bit to identify tethered traffic */
#define IPA_QMAP_TETH_BIT (1 << 30)

#ifdef CONFIG_ARM64
/* Outer caches unsupported on ARM64 platforms */
# define outer_flush_range(x, y)
# define __cpuc_flush_dcache_area __flush_dcache_area
#endif

#define IPA_SMP2P_OUT_CLK_RSP_CMPLT_IDX 0
#define IPA_SMP2P_OUT_CLK_VOTE_IDX 1
#define IPA_SMP2P_SMEM_STATE_MASK 3


#define IPA_SUMMING_THRESHOLD (0x10)
#define IPA_PIPE_MEM_START_OFST (0x0)
#define IPA_PIPE_MEM_SIZE (0x0)
#define IPA_MOBILE_AP_MODE(x) (x == IPA_MODE_MOBILE_AP_ETH || \
				   x == IPA_MODE_MOBILE_AP_WAN || \
				   x == IPA_MODE_MOBILE_AP_WLAN)
#define IPA_CNOC_CLK_RATE (75 * 1000 * 1000UL)
#define IPA_A5_MUX_HEADER_LENGTH (8)

#define IPA_AGGR_MAX_STR_LENGTH (10)

#define CLEANUP_TAG_PROCESS_TIMEOUT 1000

#define IPA_AGGR_STR_IN_BYTES(str) \
	(strnlen((str), IPA_AGGR_MAX_STR_LENGTH - 1) + 1)

#define IPA_ADJUST_AGGR_BYTE_HARD_LIMIT(X) (X/1000)

#define IPA_TRANSPORT_PROD_TIMEOUT_MSEC 100

#define IPA3_ACTIVE_CLIENTS_TABLE_BUF_SIZE 4096

#define IPA3_ACTIVE_CLIENT_LOG_TYPE_EP 0
#define IPA3_ACTIVE_CLIENT_LOG_TYPE_SIMPLE 1
#define IPA3_ACTIVE_CLIENT_LOG_TYPE_RESOURCE 2
#define IPA3_ACTIVE_CLIENT_LOG_TYPE_SPECIAL 3

#define IPA_MHI_GSI_EVENT_RING_ID_START 10
#define IPA_MHI_GSI_EVENT_RING_ID_END 12

#define IPA_SMEM_SIZE (8 * 1024)

#define IPA_GSI_CHANNEL_HALT_MIN_SLEEP 5000
#define IPA_GSI_CHANNEL_HALT_MAX_SLEEP 10000
#define IPA_GSI_CHANNEL_HALT_MAX_TRY 10

/* round addresses for closes page per SMMU requirements */
#define IPA_SMMU_ROUND_TO_PAGE(iova, pa, size, iova_p, pa_p, size_p) \
	do { \
		(iova_p) = rounddown((iova), PAGE_SIZE); \
		(pa_p) = rounddown((pa), PAGE_SIZE); \
		(size_p) = roundup((size) + (pa) - (pa_p), PAGE_SIZE); \
	} while (0)


/* The relative location in /lib/firmware where the FWs will reside */
#define IPA_FWS_PATH "ipa/ipa_fws.elf"
/*
 * The following paths below are used when building the system for the
 * emulation environment.
 *
 * As new hardware platforms are added into the emulation environment,
 * please add the appropriate paths here for their firmwares.
 */
#define IPA_FWS_PATH_4_0     "ipa/4.0/ipa_fws.elf"
#define IPA_FWS_PATH_3_5_1   "ipa/3.5.1/ipa_fws.elf"
#define IPA_FWS_PATH_4_5     "ipa/4.5/ipa_fws.elf"

/*
 * The following will be used for determining/using access control
 * policy.
 */
#define USE_SCM            0 /* use scm call to determine policy */
#define OVERRIDE_SCM_TRUE  1 /* override scm call with true */
#define OVERRIDE_SCM_FALSE 2 /* override scm call with false */

#define SD_ENABLED  0 /* secure debug enabled. */
#define SD_DISABLED 1 /* secure debug disabled. */

#define IPA_MEM_INIT_VAL 0xFFFFFFFF

#ifdef CONFIG_COMPAT
#define IPA_IOC_ADD_HDR32 _IOWR(IPA_IOC_MAGIC, \
					IPA_IOCTL_ADD_HDR, \
					compat_uptr_t)
#define IPA_IOC_DEL_HDR32 _IOWR(IPA_IOC_MAGIC, \
					IPA_IOCTL_DEL_HDR, \
					compat_uptr_t)
#define IPA_IOC_ADD_RT_RULE32 _IOWR(IPA_IOC_MAGIC, \
					IPA_IOCTL_ADD_RT_RULE, \
					compat_uptr_t)
#define IPA_IOC_DEL_RT_RULE32 _IOWR(IPA_IOC_MAGIC, \
					IPA_IOCTL_DEL_RT_RULE, \
					compat_uptr_t)
#define IPA_IOC_ADD_FLT_RULE32 _IOWR(IPA_IOC_MAGIC, \
					IPA_IOCTL_ADD_FLT_RULE, \
					compat_uptr_t)
#define IPA_IOC_DEL_FLT_RULE32 _IOWR(IPA_IOC_MAGIC, \
					IPA_IOCTL_DEL_FLT_RULE, \
					compat_uptr_t)
#define IPA_IOC_GET_RT_TBL32 _IOWR(IPA_IOC_MAGIC, \
				IPA_IOCTL_GET_RT_TBL, \
				compat_uptr_t)
#define IPA_IOC_COPY_HDR32 _IOWR(IPA_IOC_MAGIC, \
				IPA_IOCTL_COPY_HDR, \
				compat_uptr_t)
#define IPA_IOC_QUERY_INTF32 _IOWR(IPA_IOC_MAGIC, \
				IPA_IOCTL_QUERY_INTF, \
				compat_uptr_t)
#define IPA_IOC_QUERY_INTF_TX_PROPS32 _IOWR(IPA_IOC_MAGIC, \
				IPA_IOCTL_QUERY_INTF_TX_PROPS, \
				compat_uptr_t)
#define IPA_IOC_QUERY_INTF_RX_PROPS32 _IOWR(IPA_IOC_MAGIC, \
					IPA_IOCTL_QUERY_INTF_RX_PROPS, \
					compat_uptr_t)
#define IPA_IOC_QUERY_INTF_EXT_PROPS32 _IOWR(IPA_IOC_MAGIC, \
					IPA_IOCTL_QUERY_INTF_EXT_PROPS, \
					compat_uptr_t)
#define IPA_IOC_GET_HDR32 _IOWR(IPA_IOC_MAGIC, \
				IPA_IOCTL_GET_HDR, \
				compat_uptr_t)
#define IPA_IOC_ALLOC_NAT_MEM32 _IOWR(IPA_IOC_MAGIC, \
				IPA_IOCTL_ALLOC_NAT_MEM, \
				compat_uptr_t)
#define IPA_IOC_ALLOC_NAT_TABLE32 _IOWR(IPA_IOC_MAGIC, \
				IPA_IOCTL_ALLOC_NAT_TABLE, \
				compat_uptr_t)
#define IPA_IOC_ALLOC_IPV6CT_TABLE32 _IOWR(IPA_IOC_MAGIC, \
				IPA_IOCTL_ALLOC_IPV6CT_TABLE, \
				compat_uptr_t)
#define IPA_IOC_V4_INIT_NAT32 _IOWR(IPA_IOC_MAGIC, \
				IPA_IOCTL_V4_INIT_NAT, \
				compat_uptr_t)
#define IPA_IOC_INIT_IPV6CT_TABLE32 _IOWR(IPA_IOC_MAGIC, \
				IPA_IOCTL_INIT_IPV6CT_TABLE, \
				compat_uptr_t)
#define IPA_IOC_TABLE_DMA_CMD32 _IOWR(IPA_IOC_MAGIC, \
				IPA_IOCTL_TABLE_DMA_CMD, \
				compat_uptr_t)
#define IPA_IOC_V4_DEL_NAT32 _IOWR(IPA_IOC_MAGIC, \
				IPA_IOCTL_V4_DEL_NAT, \
				compat_uptr_t)
#define IPA_IOC_DEL_NAT_TABLE32 _IOWR(IPA_IOC_MAGIC, \
				IPA_IOCTL_DEL_NAT_TABLE, \
				compat_uptr_t)
#define IPA_IOC_DEL_IPV6CT_TABLE32 _IOWR(IPA_IOC_MAGIC, \
				IPA_IOCTL_DEL_IPV6CT_TABLE, \
				compat_uptr_t)
#define IPA_IOC_NAT_MODIFY_PDN32 _IOWR(IPA_IOC_MAGIC, \
				IPA_IOCTL_NAT_MODIFY_PDN, \
				compat_uptr_t)
#define IPA_IOC_GET_NAT_OFFSET32 _IOWR(IPA_IOC_MAGIC, \
				IPA_IOCTL_GET_NAT_OFFSET, \
				compat_uptr_t)
#define IPA_IOC_PULL_MSG32 _IOWR(IPA_IOC_MAGIC, \
				IPA_IOCTL_PULL_MSG, \
				compat_uptr_t)
#define IPA_IOC_RM_ADD_DEPENDENCY32 _IOWR(IPA_IOC_MAGIC, \
				IPA_IOCTL_RM_ADD_DEPENDENCY, \
				compat_uptr_t)
#define IPA_IOC_RM_DEL_DEPENDENCY32 _IOWR(IPA_IOC_MAGIC, \
				IPA_IOCTL_RM_DEL_DEPENDENCY, \
				compat_uptr_t)
#define IPA_IOC_GENERATE_FLT_EQ32 _IOWR(IPA_IOC_MAGIC, \
				IPA_IOCTL_GENERATE_FLT_EQ, \
				compat_uptr_t)
#define IPA_IOC_QUERY_RT_TBL_INDEX32 _IOWR(IPA_IOC_MAGIC, \
				IPA_IOCTL_QUERY_RT_TBL_INDEX, \
				compat_uptr_t)
#define IPA_IOC_WRITE_QMAPID32  _IOWR(IPA_IOC_MAGIC, \
				IPA_IOCTL_WRITE_QMAPID, \
				compat_uptr_t)
#define IPA_IOC_MDFY_FLT_RULE32 _IOWR(IPA_IOC_MAGIC, \
				IPA_IOCTL_MDFY_FLT_RULE, \
				compat_uptr_t)
#define IPA_IOC_NOTIFY_WAN_UPSTREAM_ROUTE_ADD32 _IOWR(IPA_IOC_MAGIC, \
				IPA_IOCTL_NOTIFY_WAN_UPSTREAM_ROUTE_ADD, \
				compat_uptr_t)
#define IPA_IOC_NOTIFY_WAN_UPSTREAM_ROUTE_DEL32 _IOWR(IPA_IOC_MAGIC, \
				IPA_IOCTL_NOTIFY_WAN_UPSTREAM_ROUTE_DEL, \
				compat_uptr_t)
#define IPA_IOC_NOTIFY_WAN_EMBMS_CONNECTED32 _IOWR(IPA_IOC_MAGIC, \
					IPA_IOCTL_NOTIFY_WAN_EMBMS_CONNECTED, \
					compat_uptr_t)
#define IPA_IOC_ADD_HDR_PROC_CTX32 _IOWR(IPA_IOC_MAGIC, \
				IPA_IOCTL_ADD_HDR_PROC_CTX, \
				compat_uptr_t)
#define IPA_IOC_DEL_HDR_PROC_CTX32 _IOWR(IPA_IOC_MAGIC, \
				IPA_IOCTL_DEL_HDR_PROC_CTX, \
				compat_uptr_t)
#define IPA_IOC_MDFY_RT_RULE32 _IOWR(IPA_IOC_MAGIC, \
				IPA_IOCTL_MDFY_RT_RULE, \
				compat_uptr_t)
#endif /* #ifdef CONFIG_COMPAT */

#define IPA_TZ_UNLOCK_ATTRIBUTE 0x0C0311
#define TZ_MEM_PROTECT_REGION_ID 0x10

#define MBOX_TOUT_MS 100

struct ipa3_active_client_htable_entry {
	struct hlist_node list;
	char id_string[IPA3_ACTIVE_CLIENTS_LOG_NAME_LEN];
	int count;
	enum ipa_active_client_log_type type;
};

struct ipa3_active_clients_log_ctx {
	spinlock_t lock;
	char *log_buffer[IPA3_ACTIVE_CLIENTS_LOG_BUFFER_SIZE_LINES];
	int log_head;
	int log_tail;
	bool log_rdy;
	struct hlist_head htable[IPA3_ACTIVE_CLIENTS_LOG_HASHTABLE_SIZE];
};

struct ipa3_client_names {
	enum ipa_client_type names[MAX_RESOURCE_TO_CLIENTS];
	int length;
};

struct ipa_smmu_cb_ctx {
	bool valid;
	struct device *dev;
	struct dma_iommu_mapping *mapping;
	struct iommu_domain *iommu;
	unsigned long next_addr;
	u32 va_start;
	u32 va_size;
	u32 va_end;
	bool is_cache_coherent;
};

/**
 * struct ipa_flt_rule_add_i - filtering rule descriptor
 * includes in and out parameters
 * @rule: actual rule to be added
 * @at_rear: add at back of filtering table?
 * @flt_rule_hdl: out parameter, handle to rule, valid when status is 0
 * @status:	output parameter, status of filtering rule add   operation,
 *		0 for success,
 *		-1 for failure
 *
 */
struct ipa_flt_rule_add_i {
	u8 at_rear;
	u32 flt_rule_hdl;
	int status;
	struct ipa_flt_rule_i rule;
};

/**
 * struct ipa_flt_rule_mdfy_i - filtering rule descriptor
 * includes in and out parameters
 * @rule: actual rule to be added
 * @flt_rule_hdl: handle to rule
 * @status:	output parameter, status of filtering rule modify  operation,
 *		0 for success,
 *		-1 for failure
 *
 */
struct ipa_flt_rule_mdfy_i {
	u32 rule_hdl;
	int status;
	struct ipa_flt_rule_i rule;
};

/**
 * struct ipa_rt_rule_add_i - routing rule descriptor includes
 * in and out parameters
 * @rule: actual rule to be added
 * @at_rear:	add at back of routing table, it is NOT possible to add rules at
 *		the rear of the "default" routing tables
 * @rt_rule_hdl: output parameter, handle to rule, valid when status is 0
 * @status:	output parameter, status of routing rule add operation,
 *		0 for success,
 *		-1 for failure
 */
struct ipa_rt_rule_add_i {
	u8 at_rear;
	u32 rt_rule_hdl;
	int status;
	struct ipa_rt_rule_i rule;
};

/**
 * struct ipa_rt_rule_mdfy_i - routing rule descriptor includes
 * in and out parameters
 * @rule: actual rule to be added
 * @rt_rule_hdl: handle to rule which supposed to modify
 * @status:	output parameter, status of routing rule modify  operation,
 *		0 for success,
 *		-1 for failure
 *
 */
struct ipa_rt_rule_mdfy_i {
	u32 rt_rule_hdl;
	int status;
	struct ipa_rt_rule_i rule;
};

/**
 * struct ipa_rt_rule_add_ext_i - routing rule descriptor
 * includes in and out parameters
 * @rule: actual rule to be added
 * @at_rear:	add at back of routing table, it is NOT possible to add rules at
 *		the rear of the "default" routing tables
 * @rt_rule_hdl: output parameter, handle to rule, valid when status is 0
 * @status:	output parameter, status of routing rule add operation,
 * @rule_id: rule_id to be assigned to the routing rule. In case client
 *  specifies rule_id as 0 the driver will assign a new rule_id
 *		0 for success,
 *		-1 for failure
 */
struct ipa_rt_rule_add_ext_i {
	uint8_t at_rear;
	uint32_t rt_rule_hdl;
	int status;
	uint16_t rule_id;
	struct ipa_rt_rule_i rule;
};

/**
 * struct ipa3_flt_entry - IPA filtering table entry
 * @link: entry's link in global filtering enrties list
 * @rule: filter rule
 * @cookie: cookie used for validity check
 * @tbl: filter table
 * @rt_tbl: routing table
 * @hw_len: entry's size
 * @id: rule handle - globally unique
 * @prio: rule 10bit priority which defines the order of the rule
 *  among other rules at the same integrated table
 * @rule_id: rule 10bit ID to be returned in packet status
 * @cnt_idx: stats counter index
 * @ipacm_installed: indicate if installed by ipacm
 */
struct ipa3_flt_entry {
	struct list_head link;
	u32 cookie;
	struct ipa_flt_rule_i rule;
	struct ipa3_flt_tbl *tbl;
	struct ipa3_rt_tbl *rt_tbl;
	u32 hw_len;
	int id;
	u16 prio;
	u16 rule_id;
	u8 cnt_idx;
	bool ipacm_installed;
};

/**
 * struct ipa3_rt_tbl - IPA routing table
 * @link: table's link in global routing tables list
 * @head_rt_rule_list: head of routing rules list
 * @name: routing table name
 * @idx: routing table index
 * @rule_cnt: number of rules in routing table
 * @ref_cnt: reference counter of routing table
 * @set: collection of routing tables
 * @cookie: cookie used for validity check
 * @in_sys: flag indicating if the table is located in system memory
 * @sz: the size of the routing table
 * @curr_mem: current routing tables block in sys memory
 * @prev_mem: previous routing table block in sys memory
 * @id: routing table id
 * @rule_ids: common idr structure that holds the rule_id for each rule
 */
struct ipa3_rt_tbl {
	struct list_head link;
	u32 cookie;
	struct list_head head_rt_rule_list;
	char name[IPA_RESOURCE_NAME_MAX];
	u32 idx;
	u32 rule_cnt;
	u32 ref_cnt;
	struct ipa3_rt_tbl_set *set;
	bool in_sys[IPA_RULE_TYPE_MAX];
	u32 sz[IPA_RULE_TYPE_MAX];
	struct ipa_mem_buffer curr_mem[IPA_RULE_TYPE_MAX];
	struct ipa_mem_buffer prev_mem[IPA_RULE_TYPE_MAX];
	int id;
	struct idr *rule_ids;
};

/**
 * struct ipa3_hdr_entry - IPA header table entry
 * @link: entry's link in global header table entries list
 * @hdr: the header
 * @hdr_len: header length
 * @name: name of header table entry
 * @type: l2 header type
 * @is_partial: flag indicating if header table entry is partial
 * @is_hdr_proc_ctx: false - hdr entry resides in hdr table,
 * true - hdr entry resides in DDR and pointed to by proc ctx
 * @phys_base: physical address of entry in DDR when is_hdr_proc_ctx is true,
 * else 0
 * @proc_ctx: processing context header
 * @offset_entry: entry's offset
 * @cookie: cookie used for validity check
 * @ref_cnt: reference counter of routing table
 * @id: header entry id
 * @is_eth2_ofst_valid: is eth2_ofst field valid?
 * @eth2_ofst: offset to start of Ethernet-II/802.3 header
 * @user_deleted: is the header deleted by the user?
 * @ipacm_installed: indicate if installed by ipacm
 */
struct ipa3_hdr_entry {
	struct list_head link;
	u32 cookie;
	u8 hdr[IPA_HDR_MAX_SIZE];
	u32 hdr_len;
	char name[IPA_RESOURCE_NAME_MAX];
	enum ipa_hdr_l2_type type;
	u8 is_partial;
	bool is_hdr_proc_ctx;
	dma_addr_t phys_base;
	struct ipa3_hdr_proc_ctx_entry *proc_ctx;
	struct ipa_hdr_offset_entry *offset_entry;
	u32 ref_cnt;
	int id;
	u8 is_eth2_ofst_valid;
	u16 eth2_ofst;
	bool user_deleted;
	bool ipacm_installed;
};

/**
 * struct ipa3_hdr_tbl - IPA header table
 * @head_hdr_entry_list: header entries list
 * @head_offset_list: header offset list
 * @head_free_offset_list: header free offset list
 * @hdr_cnt: number of headers
 * @end: the last header index
 */
struct ipa3_hdr_tbl {
	struct list_head head_hdr_entry_list;
	struct list_head head_offset_list[IPA_HDR_BIN_MAX];
	struct list_head head_free_offset_list[IPA_HDR_BIN_MAX];
	u32 hdr_cnt;
	u32 end;
};

/**
 * struct ipa3_hdr_offset_entry - IPA header offset entry
 * @link: entry's link in global processing context header offset entries list
 * @offset: the offset
 * @bin: bin
 * @ipacm_installed: indicate if installed by ipacm
 */
struct ipa3_hdr_proc_ctx_offset_entry {
	struct list_head link;
	u32 offset;
	u32 bin;
	bool ipacm_installed;
};

/**
 * struct ipa3_hdr_proc_ctx_entry - IPA processing context header table entry
 * @link: entry's link in global header table entries list
 * @type: header processing context type
 * @l2tp_params: L2TP parameters
 * @offset_entry: entry's offset
 * @hdr: the header
 * @cookie: cookie used for validity check
 * @ref_cnt: reference counter of routing table
 * @id: processing context header entry id
 * @user_deleted: is the hdr processing context deleted by the user?
 * @ipacm_installed: indicate if installed by ipacm
 */
struct ipa3_hdr_proc_ctx_entry {
	struct list_head link;
	u32 cookie;
	enum ipa_hdr_proc_type type;
	struct ipa_l2tp_hdr_proc_ctx_params l2tp_params;
	struct ipa3_hdr_proc_ctx_offset_entry *offset_entry;
	struct ipa3_hdr_entry *hdr;
	u32 ref_cnt;
	int id;
	bool user_deleted;
	bool ipacm_installed;
};

/**
 * struct ipa3_hdr_proc_ctx_tbl - IPA processing context header table
 * @head_proc_ctx_entry_list: header entries list
 * @head_offset_list: header offset list
 * @head_free_offset_list: header free offset list
 * @proc_ctx_cnt: number of processing context headers
 * @end: the last processing context header index
 * @start_offset: offset in words of processing context header table
 */
struct ipa3_hdr_proc_ctx_tbl {
	struct list_head head_proc_ctx_entry_list;
	struct list_head head_offset_list[IPA_HDR_PROC_CTX_BIN_MAX];
	struct list_head head_free_offset_list[IPA_HDR_PROC_CTX_BIN_MAX];
	u32 proc_ctx_cnt;
	u32 end;
	u32 start_offset;
};

/**
 * struct ipa3_flt_tbl - IPA filter table
 * @head_flt_rule_list: filter rules list
 * @rule_cnt: number of filter rules
 * @in_sys: flag indicating if filter table is located in system memory
 * @sz: the size of the filter tables
 * @end: the last header index
 * @curr_mem: current filter tables block in sys memory
 * @prev_mem: previous filter table block in sys memory
 * @rule_ids: common idr structure that holds the rule_id for each rule
 */
struct ipa3_flt_tbl {
	struct list_head head_flt_rule_list;
	u32 rule_cnt;
	bool in_sys[IPA_RULE_TYPE_MAX];
	u32 sz[IPA_RULE_TYPE_MAX];
	struct ipa_mem_buffer curr_mem[IPA_RULE_TYPE_MAX];
	struct ipa_mem_buffer prev_mem[IPA_RULE_TYPE_MAX];
	bool sticky_rear;
	struct idr *rule_ids;
};

/**
 * struct ipa3_rt_entry - IPA routing table entry
 * @link: entry's link in global routing table entries list
 * @rule: routing rule
 * @cookie: cookie used for validity check
 * @tbl: routing table
 * @hdr: header table
 * @proc_ctx: processing context table
 * @hw_len: the length of the table
 * @id: rule handle - globaly unique
 * @prio: rule 10bit priority which defines the order of the rule
 *  among other rules at the integrated same table
 * @rule_id: rule 10bit ID to be returned in packet status
 * @rule_id_valid: indicate if rule_id_valid valid or not?
 * @cnt_idx: stats counter index
 * @ipacm_installed: indicate if installed by ipacm
 */
struct ipa3_rt_entry {
	struct list_head link;
	u32 cookie;
	struct ipa_rt_rule_i rule;
	struct ipa3_rt_tbl *tbl;
	struct ipa3_hdr_entry *hdr;
	struct ipa3_hdr_proc_ctx_entry *proc_ctx;
	u32 hw_len;
	int id;
	u16 prio;
	u16 rule_id;
	u16 rule_id_valid;
	u8 cnt_idx;
	bool ipacm_installed;
};

/**
 * struct ipa3_rt_tbl_set - collection of routing tables
 * @head_rt_tbl_list: collection of routing tables
 * @tbl_cnt: number of routing tables
 * @rule_ids: idr structure that holds the rule_id for each rule
 */
struct ipa3_rt_tbl_set {
	struct list_head head_rt_tbl_list;
	u32 tbl_cnt;
	struct idr rule_ids;
};

/**
 * struct ipa3_wlan_stats - Wlan stats for each wlan endpoint
 * @rx_pkts_rcvd: Packets sent by wlan driver
 * @rx_pkts_status_rcvd: Status packets received from ipa hw
 * @rx_hd_processed: Data Descriptors processed by IPA Driver
 * @rx_hd_reply: Data Descriptors recycled by wlan driver
 * @rx_hd_rcvd: Data Descriptors sent by wlan driver
 * @rx_pkt_leak: Packet count that are not recycled
 * @rx_dp_fail: Packets failed to transfer to IPA HW
 * @tx_pkts_rcvd: SKB Buffers received from ipa hw
 * @tx_pkts_sent: SKB Buffers sent to wlan driver
 * @tx_pkts_dropped: Dropped packets count
 */
struct ipa3_wlan_stats {
	u32 rx_pkts_rcvd;
	u32 rx_pkts_status_rcvd;
	u32 rx_hd_processed;
	u32 rx_hd_reply;
	u32 rx_hd_rcvd;
	u32 rx_pkt_leak;
	u32 rx_dp_fail;
	u32 tx_pkts_rcvd;
	u32 tx_pkts_sent;
	u32 tx_pkts_dropped;
};

/**
 * struct ipa3_wlan_comm_memb - Wlan comm members
 * @wlan_spinlock: protects wlan comm buff list and its size
 * @ipa_tx_mul_spinlock: protects tx dp mul transfer
 * @wlan_comm_total_cnt: wlan common skb buffers allocated count
 * @wlan_comm_free_cnt: wlan common skb buffer free count
 * @total_tx_pkts_freed: Recycled Buffer count
 * @wlan_comm_desc_list: wlan common skb buffer list
 */
struct ipa3_wlan_comm_memb {
	spinlock_t wlan_spinlock;
	spinlock_t ipa_tx_mul_spinlock;
	u32 wlan_comm_total_cnt;
	u32 wlan_comm_free_cnt;
	u32 total_tx_pkts_freed;
	struct list_head wlan_comm_desc_list;
	atomic_t active_clnt_cnt;
};

struct ipa_gsi_ep_mem_info {
	u16 evt_ring_len;
	u64 evt_ring_base_addr;
	void *evt_ring_base_vaddr;
	u16 chan_ring_len;
	u64 chan_ring_base_addr;
	void *chan_ring_base_vaddr;
};

struct ipa3_status_stats {
	struct ipahal_pkt_status status[IPA_MAX_STATUS_STAT_NUM];
	unsigned int curr;
};

/**
 * struct ipa3_ep_context - IPA end point context
 * @valid: flag indicating id EP context is valid
 * @client: EP client type
 * @gsi_chan_hdl: EP's GSI channel handle
 * @gsi_evt_ring_hdl: EP's GSI channel event ring handle
 * @gsi_mem_info: EP's GSI channel rings info
 * @chan_scratch: EP's GSI channel scratch info
 * @cfg: EP cionfiguration
 * @dst_pipe_index: destination pipe index
 * @rt_tbl_idx: routing table index
 * @priv: user provided information which will forwarded once the user is
 *        notified for new data avail
 * @client_notify: user provided CB for EP events notification, the event is
 *                 data revived.
 * @skip_ep_cfg: boolean field that determines if EP should be configured
 *  by IPA driver
 * @keep_ipa_awake: when true, IPA will not be clock gated
 * @disconnect_in_progress: Indicates client disconnect in progress.
 * @qmi_request_sent: Indicates whether QMI request to enable clear data path
 *					request is sent or not.
 * @client_lock_unlock: callback function to take mutex lock/unlock for USB
 *				clients
 */
struct ipa3_ep_context {
	int valid;
	enum ipa_client_type client;
	unsigned long gsi_chan_hdl;
	unsigned long gsi_evt_ring_hdl;
	struct ipa_gsi_ep_mem_info gsi_mem_info;
	union __packed gsi_channel_scratch chan_scratch;
	struct gsi_chan_xfer_notify xfer_notify;
	bool xfer_notify_valid;
	struct ipa_ep_cfg cfg;
	struct ipa_ep_cfg_holb holb;
	struct ipahal_reg_ep_cfg_status status;
	u32 dst_pipe_index;
	u32 rt_tbl_idx;
	void *priv;
	void (*client_notify)(void *priv, enum ipa_dp_evt_type evt,
		       unsigned long data);
	atomic_t avail_fifo_desc;
	u32 dflt_flt4_rule_hdl;
	u32 dflt_flt6_rule_hdl;
	bool skip_ep_cfg;
	bool keep_ipa_awake;
	struct ipa3_wlan_stats wstats;
	u32 uc_offload_state;
	u32 gsi_offload_state;
	bool disconnect_in_progress;
	u32 qmi_request_sent;
	u32 eot_in_poll_err;
	bool ep_delay_set;

	/* sys MUST be the last element of this struct */
	struct ipa3_sys_context *sys;
};

/**
 * ipa_usb_xdci_chan_params - xDCI channel related properties
 *
 * @ipa_ep_cfg:          IPA EP configuration
 * @client:              type of "client"
 * @priv:                callback cookie
 * @notify:              callback
 *           priv - callback cookie evt - type of event data - data relevant
 *           to event.  May not be valid. See event_type enum for valid
 *           cases.
 * @skip_ep_cfg:         boolean field that determines if EP should be
 *                       configured by IPA driver
 * @keep_ipa_awake:      when true, IPA will not be clock gated
 * @evt_ring_params:     parameters for the channel's event ring
 * @evt_scratch:         parameters for the channel's event ring scratch
 * @chan_params:         parameters for the channel
 * @chan_scratch:        parameters for the channel's scratch
 *
 */
struct ipa_request_gsi_channel_params {
	struct ipa_ep_cfg ipa_ep_cfg;
	enum ipa_client_type client;
	void *priv;
	ipa_notify_cb notify;
	bool skip_ep_cfg;
	bool keep_ipa_awake;
	struct gsi_evt_ring_props evt_ring_params;
	union __packed gsi_evt_scratch evt_scratch;
	struct gsi_chan_props chan_params;
	union __packed gsi_channel_scratch chan_scratch;
};

enum ipa3_sys_pipe_policy {
	IPA_POLICY_INTR_MODE,
	IPA_POLICY_NOINTR_MODE,
	IPA_POLICY_INTR_POLL_MODE,
};

enum uc_state {
	IPA_PC_SAVE_CONTEXT_SAVE_ENTERED,
	IPA_PC_SAVE_CONTEXT_STATUS_SUCCESS,
	IPA_PC_RESTORE_CONTEXT_ENTERED,
	IPA_PC_RESTORE_CONTEXT_STATUS_SUCCESS,
};

struct ipa3_repl_ctx {
	struct ipa3_rx_pkt_wrapper **cache;
	atomic_t head_idx;
	atomic_t tail_idx;
	u32 capacity;
	atomic_t pending;
};

/**
 * struct ipa3_sys_context - IPA GPI pipes context
 * @head_desc_list: header descriptors list
 * @len: the size of the above list
 * @spinlock: protects the list and its size
 * @ep: IPA EP context
 * @xmit_eot_cnt: count of pending eot for tasklet to process
 * @tasklet: tasklet for eot write_done handle (tx_complete)
 *
 * IPA context specific to the GPI pipes a.k.a LAN IN/OUT and WAN
 */
struct ipa3_sys_context {
	u32 len;
	atomic_t curr_polling_state;
	struct delayed_work switch_to_intr_work;
	enum ipa3_sys_pipe_policy policy;
	bool use_comm_evt_ring;
	bool nop_pending;
	int (*pyld_hdlr)(struct sk_buff *skb, struct ipa3_sys_context *sys);
	struct sk_buff * (*get_skb)(unsigned int len, gfp_t flags);
	void (*free_skb)(struct sk_buff *skb);
	void (*free_rx_wrapper)(struct ipa3_rx_pkt_wrapper *rk_pkt);
	u32 rx_buff_sz;
	u32 rx_pool_sz;
	struct sk_buff *prev_skb;
	unsigned int len_rem;
	unsigned int len_pad;
	unsigned int len_partial;
	bool drop_packet;
	struct work_struct work;
	struct delayed_work replenish_rx_work;
	struct work_struct repl_work;
	void (*repl_hdlr)(struct ipa3_sys_context *sys);
	struct ipa3_repl_ctx *repl;
	u32 pkt_sent;
	struct napi_struct *napi_obj;
	struct list_head pending_pkts[GSI_VEID_MAX];
	atomic_t xmit_eot_cnt;
	struct tasklet_struct tasklet;

	/* ordering is important - mutable fields go above */
	struct ipa3_ep_context *ep;
	struct list_head head_desc_list;
	struct list_head rcycl_list;
	spinlock_t spinlock;
	struct hrtimer db_timer;
	struct workqueue_struct *wq;
	struct workqueue_struct *repl_wq;
	struct ipa3_status_stats *status_stat;
	u32 pm_hdl;
	/* ordering is important - other immutable fields go below */
};

/**
 * enum ipa3_desc_type - IPA decriptors type
 *
 * IPA decriptors type, IPA supports DD and ICD but no CD
 */
enum ipa3_desc_type {
	IPA_DATA_DESC,
	IPA_DATA_DESC_SKB,
	IPA_DATA_DESC_SKB_PAGED,
	IPA_IMM_CMD_DESC,
};

/**
 * struct ipa3_tx_pkt_wrapper - IPA Tx packet wrapper
 * @type: specify if this packet is for the skb or immediate command
 * @mem: memory buffer used by this Tx packet
 * @link: linked to the wrappers on that pipe
 * @callback: IPA client provided callback
 * @user1: cookie1 for above callback
 * @user2: cookie2 for above callback
 * @sys: corresponding IPA sys context
 * @cnt: 1 for single transfers,
 * >1 and <0xFFFF for first of a "multiple" transfer,
 * 0xFFFF for last desc, 0 for rest of "multiple' transfer
 * @bounce: va of bounce buffer
 * @unmap_dma: in case this is true, the buffer will not be dma unmapped
 * @xmit_done: flag to indicate the last desc got tx complete on each ieob
 *
 * This struct can wrap both data packet and immediate command packet.
 */
struct ipa3_tx_pkt_wrapper {
	enum ipa3_desc_type type;
	struct ipa_mem_buffer mem;
	struct list_head link;
	void (*callback)(void *user1, int user2);
	void *user1;
	int user2;
	struct ipa3_sys_context *sys;
	u32 cnt;
	void *bounce;
	bool no_unmap_dma;
	bool xmit_done;
};

/**
 * struct ipa3_dma_xfer_wrapper - IPADMA transfer descr wrapper
 * @phys_addr_src: physical address of the source data to copy
 * @phys_addr_dest: physical address to store the copied data
 * @len: len in bytes to copy
 * @link: linked to the wrappers list on the proper(sync/async) cons pipe
 * @xfer_done: completion object for sync_memcpy completion
 * @callback: IPADMA client provided completion callback
 * @user1: cookie1 for above callback
 *
 * This struct can wrap both sync and async memcpy transfers descriptors.
 */
struct ipa3_dma_xfer_wrapper {
	u64 phys_addr_src;
	u64 phys_addr_dest;
	u16 len;
	struct list_head link;
	struct completion xfer_done;
	void (*callback)(void *user1);
	void *user1;
};

/**
 * struct ipa3_desc - IPA descriptor
 * @type: skb or immediate command or plain old data
 * @pyld: points to skb
 * @frag: points to paged fragment
 * or kmalloc'ed immediate command parameters/plain old data
 * @dma_address: dma mapped address of pyld
 * @dma_address_valid: valid field for dma_address
 * @is_tag_status: flag for IP_PACKET_TAG_STATUS imd cmd
 * @len: length of the pyld
 * @opcode: for immediate commands
 * @callback: IPA client provided completion callback
 * @user1: cookie1 for above callback
 * @user2: cookie2 for above callback
 * @xfer_done: completion object for sync completion
 * @skip_db_ring: specifies whether GSI doorbell should not be rang
 */
struct ipa3_desc {
	enum ipa3_desc_type type;
	void *pyld;
	skb_frag_t *frag;
	dma_addr_t dma_address;
	bool dma_address_valid;
	bool is_tag_status;
	u16 len;
	u16 opcode;
	void (*callback)(void *user1, int user2);
	void *user1;
	int user2;
	struct completion xfer_done;
	bool skip_db_ring;
};

/**
 * struct ipa3_rx_pkt_wrapper - IPA Rx packet wrapper
 * @skb: skb
 * @dma_address: DMA address of this Rx packet
 * @link: linked to the Rx packets on that pipe
 * @len: how many bytes are copied into skb's flat buffer
 */
struct ipa3_rx_pkt_wrapper {
	struct list_head link;
	struct ipa_rx_data data;
	u32 len;
	struct work_struct work;
	struct ipa3_sys_context *sys;
};

/**
 * struct ipa3_nat_ipv6ct_tmp_mem - NAT/IPv6CT temporary memory
 *
 * In case NAT/IPv6CT table are destroyed the HW is provided with the
 * temporary memory
 *
 * @vaddr: the address of the temporary memory
 * @dma_handle: the handle of the temporary memory
 */
struct ipa3_nat_ipv6ct_tmp_mem {
	void *vaddr;
	dma_addr_t dma_handle;
};

/**
 * struct ipa3_nat_ipv6ct_common_mem - IPA NAT/IPv6CT memory device
 * @class: pointer to the struct class
 * @dev: the dev_t of the device
 * @cdev: cdev of the device
 * @dev_num: device number
 * @vaddr: the virtual address in the system memory
 * @dma_handle: the system memory DMA handle
 * @phys_mem_size: the physical size in the shared memory
 * @smem_offset: the offset in the shared memory
 * @size: memory size
 * @is_mapped: flag indicating if memory is mapped
 * @is_sys_mem: flag indicating if memory is sys memory
 * @is_mem_allocated: flag indicating if the memory is allocated
 * @is_hw_init: flag indicating if the corresponding HW is initialized
 * @is_dev_init: flag indicating if device is initialized
 * @lock: memory mutex
 * @base_address: table virtual address
 * @base_table_addr: base table address
 * @expansion_table_addr: expansion table address
 * @table_entries: num of entries in the base table
 * @expn_table_entries: num of entries in the expansion table
 * @tmp_mem: temporary memory used to always provide HW with a legal memory
 * @name: the device name
 */
struct ipa3_nat_ipv6ct_common_mem {
	struct class *class;
	struct device *dev;
	struct cdev cdev;
	dev_t dev_num;

	/* system memory */
	void *vaddr;
	dma_addr_t dma_handle;

	/* shared memory */
	u32 phys_mem_size;
	u32 smem_offset;

	size_t size;
	bool is_mapped;
	bool is_sys_mem;
	bool is_mem_allocated;
	bool is_hw_init;
	bool is_dev_init;
	struct mutex lock;
	void *base_address;
	char *base_table_addr;
	char *expansion_table_addr;
	u32 table_entries;
	u32 expn_table_entries;
	struct ipa3_nat_ipv6ct_tmp_mem *tmp_mem;
	char name[IPA_DEV_NAME_MAX_LEN];
};

/**
 * struct ipa3_nat_mem - IPA NAT memory description
 * @dev: the memory device structure
 * @index_table_addr: index table address
 * @index_table_expansion_addr: index expansion table address
 * @public_ip_addr: ip address of nat table
 * @pdn_mem: pdn config table SW cache memory structure
 * @is_tmp_mem_allocated: indicate if tmp mem has been allocated
 */
struct ipa3_nat_mem {
	struct ipa3_nat_ipv6ct_common_mem dev;
	char *index_table_addr;
	char *index_table_expansion_addr;
	u32 public_ip_addr;
	struct ipa_mem_buffer pdn_mem;
	bool is_tmp_mem_allocated;
};

/**
 * struct ipa3_ipv6ct_mem - IPA IPv6 connection tracking memory description
 * @dev: the memory device structure
 */
struct ipa3_ipv6ct_mem {
	struct ipa3_nat_ipv6ct_common_mem dev;
};

/**
 * enum ipa3_hw_mode - IPA hardware mode
 * @IPA_HW_Normal: Regular IPA hardware
 * @IPA_HW_Virtual: IPA hardware supporting virtual memory allocation
 * @IPA_HW_PCIE: IPA hardware supporting memory allocation over PCIE Bridge
 * @IPA_HW_Emulation: IPA emulation hardware
 */
enum ipa3_hw_mode {
	IPA_HW_MODE_NORMAL    = 0,
	IPA_HW_MODE_VIRTUAL   = 1,
	IPA_HW_MODE_PCIE      = 2,
	IPA_HW_MODE_EMULATION = 3,
};

/*
 * enum ipa3_platform_type - Platform type
 * @IPA_PLAT_TYPE_MDM: MDM platform (usually 32bit single core CPU platform)
 * @IPA_PLAT_TYPE_MSM: MSM SOC platform (usually 64bit multi-core platform)
 * @IPA_PLAT_TYPE_APQ: Similar to MSM but without modem
 */
enum ipa3_platform_type {
	IPA_PLAT_TYPE_MDM	= 0,
	IPA_PLAT_TYPE_MSM	= 1,
	IPA_PLAT_TYPE_APQ	= 2,
};

enum ipa3_config_this_ep {
	IPA_CONFIGURE_THIS_EP,
	IPA_DO_NOT_CONFIGURE_THIS_EP,
};

struct ipa3_stats {
	u32 tx_sw_pkts;
	u32 tx_hw_pkts;
	u32 rx_pkts;
	u32 rx_excp_pkts[IPAHAL_PKT_STATUS_EXCEPTION_MAX];
	u32 rx_repl_repost;
	u32 tx_pkts_compl;
	u32 rx_q_len;
	u32 msg_w[IPA_EVENT_MAX_NUM];
	u32 msg_r[IPA_EVENT_MAX_NUM];
	u32 stat_compl;
	u32 aggr_close;
	u32 wan_aggr_close;
	u32 wan_rx_empty;
	u32 wan_repl_rx_empty;
	u32 lan_rx_empty;
	u32 lan_repl_rx_empty;
	u32 flow_enable;
	u32 flow_disable;
	u32 tx_non_linear;
};

/* offset for each stats */
#define IPA3_UC_DEBUG_STATS_RINGFULL_OFF (0)
#define IPA3_UC_DEBUG_STATS_RINGEMPTY_OFF (4)
#define IPA3_UC_DEBUG_STATS_RINGUSAGEHIGH_OFF (8)
#define IPA3_UC_DEBUG_STATS_RINGUSAGELOW_OFF (12)
#define IPA3_UC_DEBUG_STATS_RINGUTILCOUNT_OFF (16)
#define IPA3_UC_DEBUG_STATS_OFF (20)

/**
 * struct ipa3_uc_dbg_gsi_stats - uC dbg stats info for each
 * offloading protocol
 * @ring: ring stats for each channel
 */
struct ipa3_uc_dbg_ring_stats {
	struct IpaHwRingStats_t ring[MAX_CH_STATS_SUPPORTED];
};

/**
 * struct ipa3_uc_dbg_stats - uC dbg stats for offloading
 * protocols
 * @uc_dbg_stats_ofst: offset to SRAM base
 * @uc_dbg_stats_size: stats size for all channels
 * @uc_dbg_stats_mmio: mmio offset
 */
struct ipa3_uc_dbg_stats {
	u32 uc_dbg_stats_ofst;
	u16 uc_dbg_stats_size;
	void __iomem *uc_dbg_stats_mmio;
};

struct ipa3_active_clients {
	struct mutex mutex;
	atomic_t cnt;
	int bus_vote_idx;
};

struct ipa3_wakelock_ref_cnt {
	spinlock_t spinlock;
	int cnt;
};

struct ipa3_tag_completion {
	struct completion comp;
	atomic_t cnt;
};

struct ipa3_controller;

/**
 * struct ipa3_uc_hdlrs - IPA uC callback functions
 * @ipa_uc_loaded_hdlr: Function handler when uC is loaded
 * @ipa_uc_event_hdlr: Event handler function
 * @ipa3_uc_response_hdlr: Response handler function
 * @ipa_uc_event_log_info_hdlr: Log event handler function
 */
struct ipa3_uc_hdlrs {
	void (*ipa_uc_loaded_hdlr)(void);

	void (*ipa_uc_event_hdlr)
		(struct IpaHwSharedMemCommonMapping_t *uc_sram_mmio);

	int (*ipa3_uc_response_hdlr)
		(struct IpaHwSharedMemCommonMapping_t *uc_sram_mmio,
		u32 *uc_status);

	void (*ipa_uc_event_log_info_hdlr)
		(struct IpaHwEventLogInfoData_t *uc_event_top_mmio);
};

/**
 * enum ipa3_hw_flags - flags which defines the behavior of HW
 *
 * @IPA_HW_FLAG_HALT_SYSTEM_ON_ASSERT_FAILURE: Halt system in case of assert
 *	failure.
 * @IPA_HW_FLAG_NO_REPORT_MHI_CHANNEL_ERORR: Channel error would be reported
 *	in the event ring only. No event to CPU.
 * @IPA_HW_FLAG_NO_REPORT_MHI_CHANNEL_WAKE_UP: No need to report event
 *	IPA_HW_2_CPU_EVENT_MHI_WAKE_UP_REQUEST
 * @IPA_HW_FLAG_WORK_OVER_DDR: Perform all transaction to external addresses by
 *	QMB (avoid memcpy)
 * @IPA_HW_FLAG_NO_REPORT_OOB: If set do not report that the device is OOB in
 *	IN Channel
 * @IPA_HW_FLAG_NO_REPORT_DB_MODE: If set, do not report that the device is
 *	entering a mode where it expects a doorbell to be rung for OUT Channel
 * @IPA_HW_FLAG_NO_START_OOB_TIMER
 */
enum ipa3_hw_flags {
	IPA_HW_FLAG_HALT_SYSTEM_ON_ASSERT_FAILURE	= 0x01,
	IPA_HW_FLAG_NO_REPORT_MHI_CHANNEL_ERORR		= 0x02,
	IPA_HW_FLAG_NO_REPORT_MHI_CHANNEL_WAKE_UP	= 0x04,
	IPA_HW_FLAG_WORK_OVER_DDR			= 0x08,
	IPA_HW_FLAG_NO_REPORT_OOB			= 0x10,
	IPA_HW_FLAG_NO_REPORT_DB_MODE			= 0x20,
	IPA_HW_FLAG_NO_START_OOB_TIMER			= 0x40
};

/**
 * struct ipa3_uc_ctx - IPA uC context
 * @uc_inited: Indicates if uC interface has been initialized
 * @uc_loaded: Indicates if uC has loaded
 * @uc_failed: Indicates if uC has failed / returned an error
 * @uc_lock: uC interface lock to allow only one uC interaction at a time
 * @uc_spinlock: same as uc_lock but for irq contexts
 * @uc_completation: Completion mechanism to wait for uC commands
 * @uc_sram_mmio: Pointer to uC mapped memory
 * @pending_cmd: The last command sent waiting to be ACKed
 * @uc_status: The last status provided by the uC
 * @uc_error_type: error type from uC error event
 * @uc_error_timestamp: tag timer sampled after uC crashed
 */
struct ipa3_uc_ctx {
	bool uc_inited;
	bool uc_loaded;
	bool uc_failed;
	struct mutex uc_lock;
	spinlock_t uc_spinlock;
	struct completion uc_completion;
	struct IpaHwSharedMemCommonMapping_t *uc_sram_mmio;
	struct IpaHwEventLogInfoData_t *uc_event_top_mmio;
	u32 uc_event_top_ofst;
	u32 pending_cmd;
	u32 uc_status;
	u32 uc_error_type;
	u32 uc_error_timestamp;
	phys_addr_t rdy_ring_base_pa;
	phys_addr_t rdy_ring_rp_pa;
	u32 rdy_ring_size;
	phys_addr_t rdy_comp_ring_base_pa;
	phys_addr_t rdy_comp_ring_wp_pa;
	u32 rdy_comp_ring_size;
	u32 *rdy_ring_rp_va;
	u32 *rdy_comp_ring_wp_va;
};

/**
 * struct ipa3_uc_wdi_ctx
 * @wdi_uc_top_ofst:
 * @wdi_uc_top_mmio:
 * @wdi_uc_stats_ofst:
 * @wdi_uc_stats_mmio:
 */
struct ipa3_uc_wdi_ctx {
	/* WDI specific fields */
	u32 wdi_uc_stats_ofst;
	struct IpaHwStatsWDIInfoData_t *wdi_uc_stats_mmio;
	void *priv;
	ipa_uc_ready_cb uc_ready_cb;
	/* for AP+STA stats update */
#ifdef IPA_WAN_MSG_IPv6_ADDR_GW_LEN
	ipa_wdi_meter_notifier_cb stats_notify;
#endif
};

/**
* struct ipa3_uc_wigig_ctx
* @priv: wigig driver private data
* @uc_ready_cb: wigig driver uc ready callback
* @int_notify: wigig driver misc interrupt callback
*/
struct ipa3_uc_wigig_ctx {
	void *priv;
	ipa_uc_ready_cb uc_ready_cb;
	ipa_wigig_misc_int_cb misc_notify_cb;
};

/**
 * struct ipa3_wdi2_ctx - IPA wdi2 context
 */
struct ipa3_wdi2_ctx {
	phys_addr_t rdy_ring_base_pa;
	phys_addr_t rdy_ring_rp_pa;
	u32 rdy_ring_size;
	phys_addr_t rdy_comp_ring_base_pa;
	phys_addr_t rdy_comp_ring_wp_pa;
	u32 rdy_comp_ring_size;
	u32 *rdy_ring_rp_va;
	u32 *rdy_comp_ring_wp_va;
	struct ipa3_uc_dbg_stats dbg_stats;
};

/**
 * struct ipa3_wdi3_ctx - IPA wdi3 context
 */
struct ipa3_wdi3_ctx {
	struct ipa3_uc_dbg_stats dbg_stats;
};

/**
 * struct ipa3_usb_ctx - IPA usb context
 */
struct ipa3_usb_ctx {
	struct ipa3_uc_dbg_stats dbg_stats;
};

/**
 * struct ipa3_mhip_ctx - IPA mhip context
 */
struct ipa3_mhip_ctx {
	struct ipa3_uc_dbg_stats dbg_stats;
};

/**
 * struct ipa3_transport_pm - transport power management related members
 * @transport_pm_mutex: Mutex to protect the transport_pm functionality.
 */
struct ipa3_transport_pm {
	atomic_t dec_clients;
	atomic_t eot_activity;
	struct mutex transport_pm_mutex;
};

/**
 * struct ipa3cm_client_info - the client-info indicated from IPACM
 * @ipacm_client_enum: the enum to indicate tether-client
 * @ipacm_client_uplink: the bool to indicate pipe for uplink
 */
struct ipa3cm_client_info {
	enum ipacm_client_enum client_enum;
	bool uplink;
};

struct ipa3_smp2p_info {
	u32 out_base_id;
	u32 in_base_id;
	bool ipa_clk_on;
	bool res_sent;
	unsigned int smem_bit;
	struct qcom_smem_state *smem_state;
};

/**
 * struct ipa3_ready_cb_info - A list of all the registrations
 *  for an indication of IPA driver readiness
 *
 * @link: linked list link
 * @ready_cb: callback
 * @user_data: User data
 *
 */
struct ipa3_ready_cb_info {
	struct list_head link;
	ipa_ready_cb ready_cb;
	void *user_data;
};

struct ipa_dma_task_info {
	struct ipa_mem_buffer mem;
	struct ipahal_imm_cmd_pyld *cmd_pyld;
};

struct ipa_quota_stats {
	u64 num_ipv4_bytes;
	u64 num_ipv6_bytes;
	u32 num_ipv4_pkts;
	u32 num_ipv6_pkts;
};

struct ipa_quota_stats_all {
	struct ipa_quota_stats client[IPA_CLIENT_MAX];
};

struct ipa_drop_stats {
	u32 drop_packet_cnt;
	u32 drop_byte_cnt;
};

struct ipa_drop_stats_all {
	struct ipa_drop_stats client[IPA_CLIENT_MAX];
};

struct ipa_hw_stats_quota {
	struct ipahal_stats_init_quota init;
	struct ipa_quota_stats_all stats;
};

struct ipa_hw_stats_teth {
	struct ipahal_stats_init_tethering init;
	struct ipa_quota_stats_all prod_stats_sum[IPA_CLIENT_MAX];
	struct ipa_quota_stats_all prod_stats[IPA_CLIENT_MAX];
};

struct ipa_hw_stats_flt_rt {
	struct ipahal_stats_init_flt_rt flt_v4_init;
	struct ipahal_stats_init_flt_rt flt_v6_init;
	struct ipahal_stats_init_flt_rt rt_v4_init;
	struct ipahal_stats_init_flt_rt rt_v6_init;
};

struct ipa_hw_stats_drop {
	struct ipahal_stats_init_drop init;
	struct ipa_drop_stats_all stats;
};

struct ipa_hw_stats {
	bool enabled;
	struct ipa_hw_stats_quota quota;
	struct ipa_hw_stats_teth teth;
	struct ipa_hw_stats_flt_rt flt_rt;
	struct ipa_hw_stats_drop drop;
};

struct ipa_cne_evt {
	struct ipa_wan_msg wan_msg;
	struct ipa_msg_meta msg_meta;
};

enum ipa_smmu_cb_type {
	IPA_SMMU_CB_AP,
	IPA_SMMU_CB_WLAN,
	IPA_SMMU_CB_UC,
	IPA_SMMU_CB_MAX
};

enum ipa_client_cb_type {
	IPA_USB_CLNT,
	IPA_MHI_CLNT,
	IPA_MAX_CLNT
};

<<<<<<< HEAD
=======
/**
 * struct ipa_flt_rt_counter - IPA flt rt counters management
 * @hdl: idr structure to manage hdl per request
 * @used_hw: boolean array to track used hw counters
 * @used_sw: boolean array to track used sw counters
 * @hdl_lock: spinlock for flt_rt handle
 */
struct ipa_flt_rt_counter {
	struct idr hdl;
	bool used_hw[IPA_FLT_RT_HW_COUNTER];
	bool used_sw[IPA_FLT_RT_SW_COUNTER];
	spinlock_t hdl_lock;
};

>>>>>>> b6fbaa1d
/**
 * struct ipa3_char_device_context - IPA character device
 * @class: pointer to the struct class
 * @dev_num: device number
 * @dev: the dev_t of the device
 * @cdev: cdev of the device
 */
struct ipa3_char_device_context {
	struct class *class;
	dev_t dev_num;
	struct device *dev;
	struct cdev cdev;
};

struct ipa3_pc_mbox_data {
	struct mbox_client mbox_client;
	struct mbox_chan *mbox;
};

/**
 * struct ipa3_context - IPA context
 * @cdev: cdev context
 * @ep: list of all end points
 * @skip_ep_cfg_shadow: state to update filter table correctly across
  power-save
 * @ep_flt_bitmap: End-points supporting filtering bitmap
 * @ep_flt_num: End-points supporting filtering number
 * @resume_on_connect: resume ep on ipa connect
 * @flt_tbl: list of all IPA filter tables
 * @flt_rule_ids: idr structure that holds the rule_id for each rule
 * @mode: IPA operating mode
 * @mmio: iomem
 * @ipa_wrapper_base: IPA wrapper base address
 * @ipa_wrapper_size: size of the memory pointed to by ipa_wrapper_base
 * @hdr_tbl: IPA header table
 * @hdr_proc_ctx_tbl: IPA processing context table
 * @rt_tbl_set: list of routing tables each of which is a list of rules
 * @reap_rt_tbl_set: list of sys mem routing tables waiting to be reaped
 * @flt_rule_cache: filter rule cache
 * @rt_rule_cache: routing rule cache
 * @hdr_cache: header cache
 * @hdr_offset_cache: header offset cache
 * @hdr_proc_ctx_cache: processing context cache
 * @hdr_proc_ctx_offset_cache: processing context offset cache
 * @rt_tbl_cache: routing table cache
 * @tx_pkt_wrapper_cache: Tx packets cache
 * @rx_pkt_wrapper_cache: Rx packets cache
 * @rt_idx_bitmap: routing table index bitmap
 * @lock: this does NOT protect the linked lists within ipa3_sys_context
 * @smem_sz: shared memory size available for SW use starting
 *  from non-restricted bytes
 * @smem_restricted_bytes: the bytes that SW should not use in the shared mem
 * @nat_mem: NAT memory
 * @ipv6ct_mem: IPv6CT memory
 * @excp_hdr_hdl: exception header handle
 * @dflt_v4_rt_rule_hdl: default v4 routing rule handle
 * @dflt_v6_rt_rule_hdl: default v6 routing rule handle
 * @aggregation_type: aggregation type used on USB client endpoint
 * @aggregation_byte_limit: aggregation byte limit used on USB client endpoint
 * @aggregation_time_limit: aggregation time limit used on USB client endpoint
 * @hdr_tbl_lcl: where hdr tbl resides 1-local, 0-system
 * @hdr_proc_ctx_tbl_lcl: where proc_ctx tbl resides true-local, false-system
 * @hdr_mem: header memory
 * @hdr_proc_ctx_mem: processing context memory
 * @ip4_rt_tbl_lcl: where ip4 rt tables reside 1-local; 0-system
 * @ip6_rt_tbl_lcl: where ip6 rt tables reside 1-local; 0-system
 * @ip4_flt_tbl_lcl: where ip4 flt tables reside 1-local; 0-system
 * @ip6_flt_tbl_lcl: where ip6 flt tables reside 1-local; 0-system
 * @power_mgmt_wq: workqueue for power management
 * @transport_power_mgmt_wq: workqueue transport related power management
 * @tag_process_before_gating: indicates whether to start tag process before
 *  gating IPA clocks
 * @transport_pm: transport power management related information
 * @disconnect_lock: protects LAN_CONS packet receive notification CB
 * @ipa3_active_clients: structure for reference counting connected IPA clients
 * @ipa_hw_type: type of IPA HW type (e.g. IPA 1.0, IPA 1.1 etc')
 * @ipa3_hw_mode: mode of IPA HW mode (e.g. Normal, Virtual or over PCIe)
 * @use_ipa_teth_bridge: use tethering bridge driver
 * @modem_cfg_emb_pipe_flt: modem configure embedded pipe filtering rules
 * @logbuf: ipc log buffer for high priority messages
 * @logbuf_low: ipc log buffer for low priority messages
 * @ipa_wdi2: using wdi-2.0
 * @ipa_fltrt_not_hashable: filter/route rules not hashable
 * @use_64_bit_dma_mask: using 64bits dma mask
 * @ipa_bus_hdl: msm driver handle for the data path bus
 * @ctrl: holds the core specific operations based on
 *  core version (vtable like)
 * @pkt_init_imm_opcode: opcode for IP_PACKET_INIT imm cmd
 * @enable_clock_scaling: clock scaling is enabled ?
 * @curr_ipa_clk_rate: IPA current clock rate
 * @wcstats: wlan common buffer stats
 * @uc_ctx: uC interface context
 * @uc_wdi_ctx: WDI specific fields for uC interface
 * @uc_wigig_ctx: WIGIG specific fields for uC interface
 * @ipa_num_pipes: The number of pipes used by IPA HW
 * @skip_uc_pipe_reset: Indicates whether pipe reset via uC needs to be avoided
 * @ipa_client_apps_wan_cons_agg_gro: RMNET_IOCTL_INGRESS_FORMAT_AGG_DATA
 * @apply_rg10_wa: Indicates whether to use register group 10 workaround
 * @gsi_ch20_wa: Indicates whether to apply GSI physical channel 20 workaround
 * @w_lock: Indicates the wakeup source.
 * @wakelock_ref_cnt: Indicates the number of times wakelock is acquired
 * @ipa_initialization_complete: Indicates that IPA is fully initialized
 * @ipa_ready_cb_list: A list of all the clients who require a CB when IPA
 *  driver is ready/initialized.
 * @init_completion_obj: Completion object to be used in case IPA driver hasn't
 * @mhi_evid_limits: MHI event rings start and end ids
 *  finished initializing. Example of use - IOCTLs to /dev/ipa
 * @flt_rt_counters: the counters usage info for flt rt stats
 * @wdi3_ctx: IPA wdi3 context
 * @gsi_info: channel/protocol info for GSI offloading uC stats
 * IPA context - holds all relevant info about IPA driver and its state
 */
struct ipa3_context {
	struct ipa3_char_device_context cdev;
	struct ipa3_ep_context ep[IPA3_MAX_NUM_PIPES];
	bool skip_ep_cfg_shadow[IPA3_MAX_NUM_PIPES];
	u32 ep_flt_bitmap;
	u32 ep_flt_num;
	bool resume_on_connect[IPA_CLIENT_MAX];
	struct ipa3_flt_tbl flt_tbl[IPA3_MAX_NUM_PIPES][IPA_IP_MAX];
	struct idr flt_rule_ids[IPA_IP_MAX];
	void __iomem *mmio;
	u32 ipa_wrapper_base;
	u32 ipa_wrapper_size;
	struct ipa3_hdr_tbl hdr_tbl;
	struct ipa3_hdr_proc_ctx_tbl hdr_proc_ctx_tbl;
	struct ipa3_rt_tbl_set rt_tbl_set[IPA_IP_MAX];
	struct ipa3_rt_tbl_set reap_rt_tbl_set[IPA_IP_MAX];
	struct kmem_cache *flt_rule_cache;
	struct kmem_cache *rt_rule_cache;
	struct kmem_cache *hdr_cache;
	struct kmem_cache *hdr_offset_cache;
	struct kmem_cache *hdr_proc_ctx_cache;
	struct kmem_cache *hdr_proc_ctx_offset_cache;
	struct kmem_cache *rt_tbl_cache;
	struct kmem_cache *tx_pkt_wrapper_cache;
	struct kmem_cache *rx_pkt_wrapper_cache;
	unsigned long rt_idx_bitmap[IPA_IP_MAX];
	struct mutex lock;
	u16 smem_sz;
	u16 smem_restricted_bytes;
	u16 smem_reqd_sz;
	struct ipa3_nat_mem nat_mem;
	struct ipa3_ipv6ct_mem ipv6ct_mem;
	u32 excp_hdr_hdl;
	u32 dflt_v4_rt_rule_hdl;
	u32 dflt_v6_rt_rule_hdl;
	uint aggregation_type;
	uint aggregation_byte_limit;
	uint aggregation_time_limit;
	bool hdr_tbl_lcl;
	bool hdr_proc_ctx_tbl_lcl;
	struct ipa_mem_buffer hdr_mem;
	struct ipa_mem_buffer hdr_proc_ctx_mem;
	bool ip4_rt_tbl_hash_lcl;
	bool ip4_rt_tbl_nhash_lcl;
	bool ip6_rt_tbl_hash_lcl;
	bool ip6_rt_tbl_nhash_lcl;
	bool ip4_flt_tbl_hash_lcl;
	bool ip4_flt_tbl_nhash_lcl;
	bool ip6_flt_tbl_hash_lcl;
	bool ip6_flt_tbl_nhash_lcl;
	struct ipa3_active_clients ipa3_active_clients;
	struct ipa3_active_clients_log_ctx ipa3_active_clients_logging;
	struct workqueue_struct *power_mgmt_wq;
	struct workqueue_struct *transport_power_mgmt_wq;
	bool tag_process_before_gating;
	struct ipa3_transport_pm transport_pm;
	unsigned long gsi_evt_comm_hdl;
	u32 gsi_evt_comm_ring_rem;
	u32 clnt_hdl_cmd;
	u32 clnt_hdl_data_in;
	u32 clnt_hdl_data_out;
	spinlock_t disconnect_lock;
	u8 a5_pipe_index;
	struct list_head intf_list;
	struct list_head msg_list;
	struct list_head pull_msg_list;
	struct mutex msg_lock;
	struct list_head msg_wlan_client_list;
	struct mutex msg_wlan_client_lock;
	wait_queue_head_t msg_waitq;
	enum ipa_hw_type ipa_hw_type;
	enum ipa3_hw_mode ipa3_hw_mode;
	enum ipa3_platform_type platform_type;
	bool ipa_config_is_mhi;
	bool use_ipa_teth_bridge;
	bool modem_cfg_emb_pipe_flt;
	bool ipa_wdi2;
	bool ipa_wdi2_over_gsi;
<<<<<<< HEAD
=======
	bool ipa_wdi3_over_gsi;
>>>>>>> b6fbaa1d
	bool ipa_endp_delay_wa;
	bool ipa_fltrt_not_hashable;
	bool use_64_bit_dma_mask;
	/* featurize if memory footprint becomes a concern */
	struct ipa3_stats stats;
	void *smem_pipe_mem;
	void *logbuf;
	void *logbuf_low;
	u32 ipa_bus_hdl;
	struct ipa3_controller *ctrl;
	struct idr ipa_idr;
	struct platform_device *master_pdev;
	struct device *pdev;
	struct device *uc_pdev;
	spinlock_t idr_lock;
	u32 enable_clock_scaling;
	u32 enable_napi_chain;
	u32 curr_ipa_clk_rate;
	bool q6_proxy_clk_vote_valid;
	struct mutex q6_proxy_clk_vote_mutex;
	u32 q6_proxy_clk_vote_cnt;
	u32 ipa_num_pipes;
	dma_addr_t pkt_init_imm[IPA3_MAX_NUM_PIPES];
	u32 pkt_init_imm_opcode;

	struct ipa3_wlan_comm_memb wc_memb;

	struct ipa3_uc_ctx uc_ctx;

	struct ipa3_uc_wdi_ctx uc_wdi_ctx;
	struct ipa3_uc_ntn_ctx uc_ntn_ctx;
	struct ipa3_uc_wigig_ctx uc_wigig_ctx;
	u32 wan_rx_ring_size;
	u32 lan_rx_ring_size;
	bool skip_uc_pipe_reset;
	unsigned long gsi_dev_hdl;
	u32 ee;
	bool apply_rg10_wa;
	bool gsi_ch20_wa;
	bool s1_bypass_arr[IPA_SMMU_CB_MAX];
	u32 wdi_map_cnt;
	struct wakeup_source w_lock;
	struct ipa3_wakelock_ref_cnt wakelock_ref_cnt;
	/* RMNET_IOCTL_INGRESS_FORMAT_AGG_DATA */
	bool ipa_client_apps_wan_cons_agg_gro;
	/* M-release support to know client pipes */
	struct ipa3cm_client_info ipacm_client[IPA3_MAX_NUM_PIPES];
	bool tethered_flow_control;
	bool ipa_initialization_complete;
	struct list_head ipa_ready_cb_list;
	struct completion init_completion_obj;
	struct completion uc_loaded_completion_obj;
	struct ipa3_smp2p_info smp2p_info;
	u32 mhi_evid_limits[2]; /* start and end values */
	u32 ipa_tz_unlock_reg_num;
	struct ipa_tz_unlock_reg_info *ipa_tz_unlock_reg;
	struct ipa_dma_task_info dma_task_info;
	struct ipa_hw_stats hw_stats;
	struct ipa_flt_rt_counter flt_rt_counters;
	struct ipa_cne_evt ipa_cne_evt_req_cache[IPA_MAX_NUM_REQ_CACHE];
	int num_ipa_cne_evt_req;
	struct mutex ipa_cne_evt_lock;
	bool use_ipa_pm;
	bool vlan_mode_iface[IPA_VLAN_IF_MAX];
	bool wdi_over_pcie;
	u32 entire_ipa_block_size;
	bool do_register_collection_on_crash;
	bool do_testbus_collection_on_crash;
	bool do_non_tn_collection_on_crash;
	u32 secure_debug_check_action;
	u32 sd_state;
	void __iomem *reg_collection_base;
	struct ipa3_wdi2_ctx wdi2_ctx;
<<<<<<< HEAD
	struct mbox_client mbox_client;
	struct mbox_chan *mbox;
=======
	struct ipa3_pc_mbox_data pc_mbox;
	struct ipa3_wdi3_ctx wdi3_ctx;
	struct ipa3_usb_ctx usb_ctx;
	struct ipa3_mhip_ctx mhip_ctx;
>>>>>>> b6fbaa1d
	atomic_t ipa_clk_vote;
	int gsi_chk_intset_value;
	int uc_mailbox17_chk;
	int uc_mailbox17_mismatch;
	int (*client_lock_unlock[IPA_MAX_CLNT])(bool is_lock);
	atomic_t is_ssr;
	bool (*get_teth_port_state[IPA_MAX_CLNT])(void);
<<<<<<< HEAD
	struct ipa_mem_buffer uc_dma_addr;
=======
	bool fw_loaded;
	struct IpaHwOffloadStatsAllocCmdData_t
		gsi_info[IPA_HW_PROTOCOL_MAX];
	bool ipa_mhi_proxy;
>>>>>>> b6fbaa1d
};

struct ipa3_plat_drv_res {
	bool use_ipa_teth_bridge;
	u32 ipa_mem_base;
	u32 ipa_mem_size;
	u32 transport_mem_base;
	u32 transport_mem_size;
	u32 emulator_intcntrlr_mem_base;
	u32 emulator_intcntrlr_mem_size;
	u32 emulator_irq;
	u32 ipa_irq;
	u32 transport_irq;
	u32 ipa_pipe_mem_start_ofst;
	u32 ipa_pipe_mem_size;
	enum ipa_hw_type ipa_hw_type;
	enum ipa3_hw_mode ipa3_hw_mode;
	enum ipa3_platform_type platform_type;
	u32 ee;
	bool modem_cfg_emb_pipe_flt;
	bool ipa_wdi2;
	bool ipa_wdi2_over_gsi;
	bool ipa_wdi3_over_gsi;
	bool ipa_fltrt_not_hashable;
	bool use_64_bit_dma_mask;
	bool use_bw_vote;
	u32 wan_rx_ring_size;
	u32 lan_rx_ring_size;
	bool skip_uc_pipe_reset;
	bool apply_rg10_wa;
	bool gsi_ch20_wa;
	bool tethered_flow_control;
	u32 mhi_evid_limits[2]; /* start and end values */
	bool ipa_mhi_dynamic_config;
	u32 ipa_tz_unlock_reg_num;
	struct ipa_tz_unlock_reg_info *ipa_tz_unlock_reg;
	bool use_ipa_pm;
	struct ipa_pm_init_params pm_init;
	bool wdi_over_pcie;
<<<<<<< HEAD
	bool ipa_endp_delay_wa;
=======
	u32 entire_ipa_block_size;
	bool do_register_collection_on_crash;
	bool do_testbus_collection_on_crash;
	bool do_non_tn_collection_on_crash;
	bool ipa_endp_delay_wa;
	u32 secure_debug_check_action;
	bool ipa_mhi_proxy;
>>>>>>> b6fbaa1d
};

/**
 * struct ipa3_mem_partition - represents IPA RAM Map as read from DTS
 * Order and type of members should not be changed without a suitable change
 * to DTS file or the code that reads it.
 *
 * IPA SRAM memory layout:
 * +-------------------------+
 * |    UC MEM               |
 * +-------------------------+
 * |    UC INFO              |
 * +-------------------------+
 * |    CANARY               |
 * +-------------------------+
 * |    CANARY               |
 * +-------------------------+
 * | V4 FLT HDR HASHABLE     |
 * +-------------------------+
 * |    CANARY               |
 * +-------------------------+
 * |    CANARY               |
 * +-------------------------+
 * | V4 FLT HDR NON-HASHABLE |
 * +-------------------------+
 * |    CANARY               |
 * +-------------------------+
 * |    CANARY               |
 * +-------------------------+
 * | V6 FLT HDR HASHABLE     |
 * +-------------------------+
 * |    CANARY               |
 * +-------------------------+
 * |    CANARY               |
 * +-------------------------+
 * | V6 FLT HDR NON-HASHABLE |
 * +-------------------------+
 * |    CANARY               |
 * +-------------------------+
 * |    CANARY               |
 * +-------------------------+
 * | V4 RT HDR HASHABLE      |
 * +-------------------------+
 * |    CANARY               |
 * +-------------------------+
 * |    CANARY               |
 * +-------------------------+
 * | V4 RT HDR NON-HASHABLE  |
 * +-------------------------+
 * |    CANARY               |
 * +-------------------------+
 * |    CANARY               |
 * +-------------------------+
 * | V6 RT HDR HASHABLE      |
 * +-------------------------+
 * |    CANARY               |
 * +-------------------------+
 * |    CANARY               |
 * +-------------------------+
 * | V6 RT HDR NON-HASHABLE  |
 * +-------------------------+
 * |    CANARY               |
 * +-------------------------+
 * |    CANARY               |
 * +-------------------------+
 * |  MODEM HDR              |
 * +-------------------------+
 * |  APPS HDR (IPA4.5)      |
 * +-------------------------+
 * |    CANARY               |
 * +-------------------------+
 * |    CANARY               |
 * +-------------------------+
 * | MODEM PROC CTX          |
 * +-------------------------+
 * | APPS PROC CTX           |
 * +-------------------------+
 * |    CANARY               |
 * +-------------------------+
 * |    CANARY               |
 * +-------------------------+
 * |    CANARY (IPA4.5)      |
 * +-------------------------+
 * |    CANARY (IPA4.5)      |
 * +-------------------------+
 * | NAT TABLE (IPA4.5)      |
 * +-------------------------+
 * | NAT IDX TABLE (IPA4.5)  |
 * +-------------------------+
 * | NAT EXP TABLE (IPA4.5)  |
 * +-------------------------+
 * |    CANARY (IPA4.5)      |
 * +-------------------------+
 * |    CANARY (IPA4.5)      |
 * +-------------------------+
 * | PDN CONFIG              |
 * +-------------------------+
 * |    CANARY               |
 * +-------------------------+
 * |    CANARY               |
 * +-------------------------+
 * | QUOTA STATS             |
 * +-------------------------+
 * | TETH STATS              |
 * +-------------------------+
 * | FnR STATS               |
 * +-------------------------+
 * | DROP STATS              |
 * +-------------------------+
 * |    CANARY (IPA4.5)      |
 * +-------------------------+
 * |    CANARY (IPA4.5)      |
 * +-------------------------+
 * | MODEM MEM               |
 * +-------------------------+
 * |    Dummy (IPA4.5)       |
 * +-------------------------+
 * |    CANARY (IPA4.5)      |
 * +-------------------------+
 * | UC DESC RAM (IPA3.5)    |
 * +-------------------------+
 */
struct ipa3_mem_partition {
	u32 ofst_start;
	u32 v4_flt_hash_ofst;
	u32 v4_flt_hash_size;
	u32 v4_flt_hash_size_ddr;
	u32 v4_flt_nhash_ofst;
	u32 v4_flt_nhash_size;
	u32 v4_flt_nhash_size_ddr;
	u32 v6_flt_hash_ofst;
	u32 v6_flt_hash_size;
	u32 v6_flt_hash_size_ddr;
	u32 v6_flt_nhash_ofst;
	u32 v6_flt_nhash_size;
	u32 v6_flt_nhash_size_ddr;
	u32 v4_rt_num_index;
	u32 v4_modem_rt_index_lo;
	u32 v4_modem_rt_index_hi;
	u32 v4_apps_rt_index_lo;
	u32 v4_apps_rt_index_hi;
	u32 v4_rt_hash_ofst;
	u32 v4_rt_hash_size;
	u32 v4_rt_hash_size_ddr;
	u32 v4_rt_nhash_ofst;
	u32 v4_rt_nhash_size;
	u32 v4_rt_nhash_size_ddr;
	u32 v6_rt_num_index;
	u32 v6_modem_rt_index_lo;
	u32 v6_modem_rt_index_hi;
	u32 v6_apps_rt_index_lo;
	u32 v6_apps_rt_index_hi;
	u32 v6_rt_hash_ofst;
	u32 v6_rt_hash_size;
	u32 v6_rt_hash_size_ddr;
	u32 v6_rt_nhash_ofst;
	u32 v6_rt_nhash_size;
	u32 v6_rt_nhash_size_ddr;
	u32 modem_hdr_ofst;
	u32 modem_hdr_size;
	u32 apps_hdr_ofst;
	u32 apps_hdr_size;
	u32 apps_hdr_size_ddr;
	u32 modem_hdr_proc_ctx_ofst;
	u32 modem_hdr_proc_ctx_size;
	u32 apps_hdr_proc_ctx_ofst;
	u32 apps_hdr_proc_ctx_size;
	u32 apps_hdr_proc_ctx_size_ddr;
	u32 nat_tbl_ofst;
	u32 nat_tbl_size;
	u32 nat_index_tbl_ofst;
	u32 nat_index_tbl_size;
	u32 nat_exp_tbl_ofst;
	u32 nat_exp_tbl_size;
	u32 modem_comp_decomp_ofst;
	u32 modem_comp_decomp_size;
	u32 modem_ofst;
	u32 modem_size;
	u32 apps_v4_flt_hash_ofst;
	u32 apps_v4_flt_hash_size;
	u32 apps_v4_flt_nhash_ofst;
	u32 apps_v4_flt_nhash_size;
	u32 apps_v6_flt_hash_ofst;
	u32 apps_v6_flt_hash_size;
	u32 apps_v6_flt_nhash_ofst;
	u32 apps_v6_flt_nhash_size;
	u32 uc_info_ofst;
	u32 uc_info_size;
	u32 end_ofst;
	u32 apps_v4_rt_hash_ofst;
	u32 apps_v4_rt_hash_size;
	u32 apps_v4_rt_nhash_ofst;
	u32 apps_v4_rt_nhash_size;
	u32 apps_v6_rt_hash_ofst;
	u32 apps_v6_rt_hash_size;
	u32 apps_v6_rt_nhash_ofst;
	u32 apps_v6_rt_nhash_size;
	u32 uc_descriptor_ram_ofst;
	u32 uc_descriptor_ram_size;
	u32 pdn_config_ofst;
	u32 pdn_config_size;
	u32 stats_quota_ofst;
	u32 stats_quota_size;
	u32 stats_tethering_ofst;
	u32 stats_tethering_size;
	u32 stats_fnr_ofst;
	u32 stats_fnr_size;

	/* Irrelevant starting IPA4.5 */
	u32 stats_flt_v4_ofst;
	u32 stats_flt_v4_size;
	u32 stats_flt_v6_ofst;
	u32 stats_flt_v6_size;
	u32 stats_rt_v4_ofst;
	u32 stats_rt_v4_size;
	u32 stats_rt_v6_ofst;
	u32 stats_rt_v6_size;

	u32 stats_drop_ofst;
	u32 stats_drop_size;
};

struct ipa3_controller {
	struct ipa3_mem_partition *mem_partition;
	u32 ipa_clk_rate_turbo;
	u32 ipa_clk_rate_nominal;
	u32 ipa_clk_rate_svs;
	u32 ipa_clk_rate_svs2;
	u32 clock_scaling_bw_threshold_turbo;
	u32 clock_scaling_bw_threshold_nominal;
	u32 clock_scaling_bw_threshold_svs;
	u32 ipa_reg_base_ofst;
	u32 max_holb_tmr_val;
	void (*ipa_sram_read_settings)(void);
	int (*ipa_init_sram)(void);
	int (*ipa_init_hdr)(void);
	int (*ipa_init_rt4)(void);
	int (*ipa_init_rt6)(void);
	int (*ipa_init_flt4)(void);
	int (*ipa_init_flt6)(void);
	int (*ipa3_read_ep_reg)(char *buff, int max_len, int pipe);
	int (*ipa3_commit_flt)(enum ipa_ip_type ip);
	int (*ipa3_commit_rt)(enum ipa_ip_type ip);
	int (*ipa3_commit_hdr)(void);
	void (*ipa3_enable_clks)(void);
	void (*ipa3_disable_clks)(void);
	struct msm_bus_scale_pdata *msm_bus_data_ptr;
};

extern struct ipa3_context *ipa3_ctx;

/* public APIs */
/* Generic GSI channels functions */
int ipa3_request_gsi_channel(struct ipa_request_gsi_channel_params *params,
			     struct ipa_req_chan_out_params *out_params);

int ipa3_release_gsi_channel(u32 clnt_hdl);

int ipa3_start_gsi_channel(u32 clnt_hdl);

int ipa3_stop_gsi_channel(u32 clnt_hdl);

int ipa3_reset_gsi_channel(u32 clnt_hdl);

int ipa3_reset_gsi_event_ring(u32 clnt_hdl);

/* Specific xDCI channels functions */
int ipa3_set_usb_max_packet_size(
	enum ipa_usb_max_usb_packet_size usb_max_packet_size);

int ipa3_xdci_start(u32 clnt_hdl, u8 xferrscidx, bool xferrscidx_valid);

int ipa3_xdci_connect(u32 clnt_hdl);

int ipa3_xdci_disconnect(u32 clnt_hdl, bool should_force_clear, u32 qmi_req_id);

void ipa3_xdci_ep_delay_rm(u32 clnt_hdl);
void ipa3_register_client_callback(int (*client_cb)(bool),
		bool (*teth_port_state)(void),
		enum ipa_client_type client_type);
void ipa3_deregister_client_callback(enum ipa_client_type client_type);
int ipa3_set_reset_client_prod_pipe_delay(bool set_reset,
		enum ipa_client_type client);
int ipa3_start_stop_client_prod_gsi_chnl(enum ipa_client_type client,
		bool start_chnl);
void ipa3_client_prod_post_shutdown_cleanup(void);


int ipa3_set_reset_client_cons_pipe_sus_holb(bool set_reset,
		enum ipa_client_type client);

int ipa3_xdci_suspend(u32 ul_clnt_hdl, u32 dl_clnt_hdl,
	bool should_force_clear, u32 qmi_req_id, bool is_dpl);

int ipa3_xdci_resume(u32 ul_clnt_hdl, u32 dl_clnt_hdl, bool is_dpl);

/*
 * Remove ep delay
 */
int ipa3_clear_endpoint_delay(u32 clnt_hdl);

/*
 * Configuration
 */
int ipa3_cfg_ep(u32 clnt_hdl, const struct ipa_ep_cfg *ipa_ep_cfg);

int ipa3_cfg_ep_nat(u32 clnt_hdl, const struct ipa_ep_cfg_nat *ipa_ep_cfg);

int ipa3_cfg_ep_conn_track(u32 clnt_hdl,
	const struct ipa_ep_cfg_conn_track *ep_conn_track);

int ipa3_cfg_ep_hdr(u32 clnt_hdl, const struct ipa_ep_cfg_hdr *ipa_ep_cfg);

int ipa3_cfg_ep_hdr_ext(u32 clnt_hdl,
			const struct ipa_ep_cfg_hdr_ext *ipa_ep_cfg);

int ipa3_cfg_ep_mode(u32 clnt_hdl, const struct ipa_ep_cfg_mode *ipa_ep_cfg);

int ipa3_cfg_ep_aggr(u32 clnt_hdl, const struct ipa_ep_cfg_aggr *ipa_ep_cfg);

int ipa3_cfg_ep_deaggr(u32 clnt_hdl,
		      const struct ipa_ep_cfg_deaggr *ipa_ep_cfg);

int ipa3_cfg_ep_route(u32 clnt_hdl, const struct ipa_ep_cfg_route *ipa_ep_cfg);

int ipa3_cfg_ep_holb(u32 clnt_hdl, const struct ipa_ep_cfg_holb *ipa_ep_cfg);

void ipa3_cal_ep_holb_scale_base_val(u32 tmr_val,
				struct ipa_ep_cfg_holb *ep_holb);

int ipa3_cfg_ep_cfg(u32 clnt_hdl, const struct ipa_ep_cfg_cfg *ipa_ep_cfg);

int ipa3_cfg_ep_metadata_mask(u32 clnt_hdl,
		const struct ipa_ep_cfg_metadata_mask *ipa_ep_cfg);

int ipa3_cfg_ep_holb_by_client(enum ipa_client_type client,
				const struct ipa_ep_cfg_holb *ipa_ep_cfg);

int ipa3_cfg_ep_ctrl(u32 clnt_hdl, const struct ipa_ep_cfg_ctrl *ep_ctrl);

/*
 * Header removal / addition
 */
int ipa3_add_hdr(struct ipa_ioc_add_hdr *hdrs);

int ipa3_add_hdr_usr(struct ipa_ioc_add_hdr *hdrs, bool by_user);

int ipa3_del_hdr(struct ipa_ioc_del_hdr *hdls);

int ipa3_del_hdr_by_user(struct ipa_ioc_del_hdr *hdls, bool by_user);

int ipa3_commit_hdr(void);

int ipa3_reset_hdr(bool user_only);

int ipa3_get_hdr(struct ipa_ioc_get_hdr *lookup);

int ipa3_put_hdr(u32 hdr_hdl);

int ipa3_copy_hdr(struct ipa_ioc_copy_hdr *copy);

/*
 * Header Processing Context
 */
int ipa3_add_hdr_proc_ctx(struct ipa_ioc_add_hdr_proc_ctx *proc_ctxs,
							bool user_only);

int ipa3_del_hdr_proc_ctx(struct ipa_ioc_del_hdr_proc_ctx *hdls);

int ipa3_del_hdr_proc_ctx_by_user(struct ipa_ioc_del_hdr_proc_ctx *hdls,
	bool by_user);

/*
 * Routing
 */
int ipa3_add_rt_rule(struct ipa_ioc_add_rt_rule *rules);

int ipa3_add_rt_rule_v2(struct ipa_ioc_add_rt_rule_v2 *rules);

int ipa3_add_rt_rule_usr(struct ipa_ioc_add_rt_rule *rules,
	bool user_only);

int ipa3_add_rt_rule_usr_v2(struct ipa_ioc_add_rt_rule_v2 *rules,
	bool user_only);

int ipa3_add_rt_rule_ext(struct ipa_ioc_add_rt_rule_ext *rules);

int ipa3_add_rt_rule_ext_v2(struct ipa_ioc_add_rt_rule_ext_v2 *rules);

int ipa3_add_rt_rule_after(struct ipa_ioc_add_rt_rule_after *rules);

int ipa3_add_rt_rule_after_v2(struct ipa_ioc_add_rt_rule_after_v2
	*rules);

int ipa3_del_rt_rule(struct ipa_ioc_del_rt_rule *hdls);

int ipa3_commit_rt(enum ipa_ip_type ip);

int ipa3_reset_rt(enum ipa_ip_type ip, bool user_only);

int ipa3_get_rt_tbl(struct ipa_ioc_get_rt_tbl *lookup);

int ipa3_put_rt_tbl(u32 rt_tbl_hdl);

int ipa3_query_rt_index(struct ipa_ioc_get_rt_tbl_indx *in);

int ipa3_mdfy_rt_rule(struct ipa_ioc_mdfy_rt_rule *rules);

int ipa3_mdfy_rt_rule_v2(struct ipa_ioc_mdfy_rt_rule_v2 *rules);

/*
 * Filtering
 */
int ipa3_add_flt_rule(struct ipa_ioc_add_flt_rule *rules);

int ipa3_add_flt_rule_v2(struct ipa_ioc_add_flt_rule_v2 *rules);

int ipa3_add_flt_rule_usr(struct ipa_ioc_add_flt_rule *rules,
	bool user_only);

int ipa3_add_flt_rule_usr_v2(struct ipa_ioc_add_flt_rule_v2 *rules,
	bool user_only);

int ipa3_add_flt_rule_after(struct ipa_ioc_add_flt_rule_after *rules);

int ipa3_add_flt_rule_after_v2(struct ipa_ioc_add_flt_rule_after_v2
	*rules);

int ipa3_del_flt_rule(struct ipa_ioc_del_flt_rule *hdls);

int ipa3_mdfy_flt_rule(struct ipa_ioc_mdfy_flt_rule *rules);

int ipa3_mdfy_flt_rule_v2(struct ipa_ioc_mdfy_flt_rule_v2 *rules);

int ipa3_commit_flt(enum ipa_ip_type ip);

int ipa3_reset_flt(enum ipa_ip_type ip, bool user_only);

/*
 * NAT
 */
int ipa3_nat_ipv6ct_init_devices(void);
void ipa3_nat_ipv6ct_destroy_devices(void);

int ipa3_allocate_nat_device(struct ipa_ioc_nat_alloc_mem *mem);
int ipa3_allocate_nat_table(
	struct ipa_ioc_nat_ipv6ct_table_alloc *table_alloc);
int ipa3_allocate_ipv6ct_table(
	struct ipa_ioc_nat_ipv6ct_table_alloc *table_alloc);

int ipa3_nat_init_cmd(struct ipa_ioc_v4_nat_init *init);
int ipa3_ipv6ct_init_cmd(struct ipa_ioc_ipv6ct_init *init);

int ipa3_table_dma_cmd(struct ipa_ioc_nat_dma_cmd *dma);
int ipa3_nat_dma_cmd(struct ipa_ioc_nat_dma_cmd *dma);

int ipa3_nat_del_cmd(struct ipa_ioc_v4_nat_del *del);
int ipa3_del_nat_table(struct ipa_ioc_nat_ipv6ct_table_del *del);
int ipa3_del_ipv6ct_table(struct ipa_ioc_nat_ipv6ct_table_del *del);

int ipa3_nat_mdfy_pdn(struct ipa_ioc_nat_pdn_entry *mdfy_pdn);

/*
 * Messaging
 */
int ipa3_send_msg(struct ipa_msg_meta *meta, void *buff,
		  ipa_msg_free_fn callback);
int ipa3_resend_wlan_msg(void);
int ipa3_register_pull_msg(struct ipa_msg_meta *meta, ipa_msg_pull_fn callback);
int ipa3_deregister_pull_msg(struct ipa_msg_meta *meta);

/*
 * Interface
 */
int ipa3_register_intf(const char *name, const struct ipa_tx_intf *tx,
		       const struct ipa_rx_intf *rx);
int ipa3_register_intf_ext(const char *name, const struct ipa_tx_intf *tx,
		       const struct ipa_rx_intf *rx,
		       const struct ipa_ext_intf *ext);
int ipa3_deregister_intf(const char *name);

/*
 * Aggregation
 */
int ipa3_set_aggr_mode(enum ipa_aggr_mode mode);

int ipa3_set_qcncm_ndp_sig(char sig[3]);

int ipa3_set_single_ndp_per_mbim(bool enable);

/*
 * Data path
 */
int ipa3_tx_dp(enum ipa_client_type dst, struct sk_buff *skb,
		struct ipa_tx_meta *metadata);

/*
 * To transfer multiple data packets
 * While passing the data descriptor list, the anchor node
 * should be of type struct ipa_tx_data_desc not list_head
 */
int ipa3_tx_dp_mul(enum ipa_client_type dst,
			struct ipa_tx_data_desc *data_desc);

void ipa3_free_skb(struct ipa_rx_data *data);

/*
 * System pipes
 */
int ipa3_setup_sys_pipe(struct ipa_sys_connect_params *sys_in, u32 *clnt_hdl);

int ipa3_teardown_sys_pipe(u32 clnt_hdl);

int ipa3_sys_setup(struct ipa_sys_connect_params *sys_in,
	unsigned long *ipa_transport_hdl,
	u32 *ipa_pipe_num, u32 *clnt_hdl, bool en_status);

int ipa3_sys_teardown(u32 clnt_hdl);

int ipa3_sys_update_gsi_hdls(u32 clnt_hdl, unsigned long gsi_ch_hdl,
	unsigned long gsi_ev_hdl);

int ipa3_connect_wdi_pipe(struct ipa_wdi_in_params *in,
		struct ipa_wdi_out_params *out);
int ipa3_connect_gsi_wdi_pipe(struct ipa_wdi_in_params *in,
		struct ipa_wdi_out_params *out);

int ipa3_disconnect_wdi_pipe(u32 clnt_hdl);
int ipa3_enable_wdi_pipe(u32 clnt_hdl);
int ipa3_enable_gsi_wdi_pipe(u32 clnt_hdl);
int ipa3_disable_wdi_pipe(u32 clnt_hdl);
int ipa3_disable_gsi_wdi_pipe(u32 clnt_hdl);
int ipa3_disconnect_gsi_wdi_pipe(u32 clnt_hdl);
int ipa3_resume_wdi_pipe(u32 clnt_hdl);
int ipa3_resume_gsi_wdi_pipe(u32 clnt_hdl);
int ipa3_suspend_wdi_pipe(u32 clnt_hdl);
int ipa3_get_wdi_gsi_stats(struct ipa3_uc_dbg_ring_stats *stats);
int ipa3_get_wdi3_gsi_stats(struct ipa3_uc_dbg_ring_stats *stats);
int ipa3_get_usb_gsi_stats(struct ipa3_uc_dbg_ring_stats *stats);
int ipa3_get_wdi_stats(struct IpaHwStatsWDIInfoData_t *stats);
u16 ipa3_get_smem_restr_bytes(void);
int ipa3_broadcast_wdi_quota_reach_ind(uint32_t fid, uint64_t num_bytes);
int ipa3_setup_uc_ntn_pipes(struct ipa_ntn_conn_in_params *in,
		ipa_notify_cb notify, void *priv, u8 hdr_len,
		struct ipa_ntn_conn_out_params *outp);
int ipa3_tear_down_uc_offload_pipes(int ipa_ep_idx_ul, int ipa_ep_idx_dl,
	struct ipa_ntn_conn_in_params *params);
int ipa3_ntn_uc_reg_rdyCB(void (*ipauc_ready_cb)(void *), void *priv);
void ipa3_ntn_uc_dereg_rdyCB(void);
int ipa3_conn_wdi3_pipes(struct ipa_wdi_conn_in_params *in,
	struct ipa_wdi_conn_out_params *out,
	ipa_wdi_meter_notifier_cb wdi_notify);
int ipa3_disconn_wdi3_pipes(int ipa_ep_idx_tx, int ipa_ep_idx_rx);
int ipa3_enable_wdi3_pipes(int ipa_ep_idx_tx, int ipa_ep_idx_rx);
int ipa3_disable_wdi3_pipes(int ipa_ep_idx_tx, int ipa_ep_idx_rx);

int ipa3_conn_wigig_rx_pipe_i(void *in,
	struct ipa_wigig_conn_out_params *out);

int ipa3_conn_wigig_client_i(void *in, struct ipa_wigig_conn_out_params *out);

int ipa3_wigig_uc_msi_init(bool init,
	phys_addr_t periph_baddr_pa,
	phys_addr_t pseudo_cause_pa,
	phys_addr_t int_gen_tx_pa,
	phys_addr_t int_gen_rx_pa,
	phys_addr_t dma_ep_misc_pa);

int ipa3_disconn_wigig_pipe_i(enum ipa_client_type client,
	struct ipa_wigig_pipe_setup_info_smmu *pipe_smmu,
	void *dbuff);

int ipa3_enable_wigig_pipe_i(enum ipa_client_type client);

int ipa3_disable_wigig_pipe_i(enum ipa_client_type client);

/*
 * To retrieve doorbell physical address of
 * wlan pipes
 */
int ipa3_uc_wdi_get_dbpa(struct ipa_wdi_db_params *out);

/*
 * To register uC ready callback if uC not ready
 * and also check uC readiness
 * if uC not ready only, register callback
 */
int ipa3_uc_reg_rdyCB(struct ipa_wdi_uc_ready_params *param);
/*
 * To de-register uC ready callback
 */
int ipa3_uc_dereg_rdyCB(void);

int ipa_create_uc_smmu_mapping(int res_idx, bool wlan_smmu_en,
		phys_addr_t pa, struct sg_table *sgt, size_t len, bool device,
		unsigned long *iova);

int ipa_create_gsi_smmu_mapping(int res_idx, bool wlan_smmu_en,
		phys_addr_t pa, struct sg_table *sgt, size_t len, bool device,
		unsigned long *iova);

void ipa3_release_wdi3_gsi_smmu_mappings(u8 dir);

/*
 * Tethering bridge (Rmnet / MBIM)
 */
int ipa3_teth_bridge_init(struct teth_bridge_init_params *params);

int ipa3_teth_bridge_disconnect(enum ipa_client_type client);

int ipa3_teth_bridge_connect(struct teth_bridge_connect_params *connect_params);

int ipa3_teth_bridge_get_pm_hdl(void);

/*
 * Tethering client info
 */
void ipa3_set_client(int index, enum ipacm_client_enum client, bool uplink);

enum ipacm_client_enum ipa3_get_client(int pipe_idx);

bool ipa3_get_client_uplink(int pipe_idx);

int ipa3_get_wlan_stats(struct ipa_get_wdi_sap_stats *wdi_sap_stats);

int ipa3_set_wlan_quota(struct ipa_set_wifi_quota *wdi_quota);
/*
 * IPADMA
 */
int ipa3_dma_init(void);

int ipa3_dma_enable(void);

int ipa3_dma_disable(void);

int ipa3_dma_sync_memcpy(u64 dest, u64 src, int len);

int ipa3_dma_async_memcpy(u64 dest, u64 src, int len,
			void (*user_cb)(void *user1), void *user_param);

int ipa3_dma_uc_memcpy(phys_addr_t dest, phys_addr_t src, int len);

void ipa3_dma_destroy(void);

/*
 * MHI
 */

int ipa3_mhi_init_engine(struct ipa_mhi_init_engine *params);

int ipa3_connect_mhi_pipe(
		struct ipa_mhi_connect_params_internal *in,
		u32 *clnt_hdl);

int ipa3_disconnect_mhi_pipe(u32 clnt_hdl);

bool ipa3_mhi_stop_gsi_channel(enum ipa_client_type client);

int ipa3_mhi_reset_channel_internal(enum ipa_client_type client);

int ipa3_mhi_start_channel_internal(enum ipa_client_type client);

bool ipa3_has_open_aggr_frame(enum ipa_client_type client);

int ipa3_mhi_resume_channels_internal(enum ipa_client_type client,
		bool LPTransitionRejected, bool brstmode_enabled,
		union __packed gsi_channel_scratch ch_scratch, u8 index);

int ipa3_mhi_destroy_channel(enum ipa_client_type client);

/*
 * mux id
 */
int ipa3_write_qmap_id(struct ipa_ioc_write_qmapid *param_in);

/*
 * interrupts
 */
int ipa3_add_interrupt_handler(enum ipa_irq_type interrupt,
		ipa_irq_handler_t handler,
		bool deferred_flag,
		void *private_data);

int ipa3_remove_interrupt_handler(enum ipa_irq_type interrupt);

/*
 * Miscellaneous
 */
int ipa3_get_ep_mapping(enum ipa_client_type client);

bool ipa3_is_ready(void);

void ipa3_proxy_clk_vote(void);
void ipa3_proxy_clk_unvote(void);

bool ipa3_is_client_handle_valid(u32 clnt_hdl);

enum ipa_client_type ipa3_get_client_mapping(int pipe_idx);
enum ipa_client_type ipa3_get_client_by_pipe(int pipe_idx);

void ipa_init_ep_flt_bitmap(void);

bool ipa_is_ep_support_flt(int pipe_idx);

enum ipa_rm_resource_name ipa3_get_rm_resource_from_ep(int pipe_idx);

bool ipa3_get_modem_cfg_emb_pipe_flt(void);

u8 ipa3_get_qmb_master_sel(enum ipa_client_type client);

int ipa3_get_smmu_params(struct ipa_smmu_in_params *in,
	struct ipa_smmu_out_params *out);

/* internal functions */

int ipa3_bind_api_controller(enum ipa_hw_type ipa_hw_type,
	struct ipa_api_controller *api_ctrl);

bool ipa_is_modem_pipe(int pipe_idx);

int ipa3_send_one(struct ipa3_sys_context *sys, struct ipa3_desc *desc,
		bool in_atomic);
int ipa3_send(struct ipa3_sys_context *sys,
		u32 num_desc,
		struct ipa3_desc *desc,
		bool in_atomic);
int ipa3_get_ep_mapping(enum ipa_client_type client);
int ipa_get_ep_group(enum ipa_client_type client);

int ipa3_generate_hw_rule(enum ipa_ip_type ip,
			 const struct ipa_rule_attrib *attrib,
			 u8 **buf,
			 u16 *en_rule);
int ipa3_init_hw(void);
struct ipa3_rt_tbl *__ipa3_find_rt_tbl(enum ipa_ip_type ip, const char *name);
int ipa3_set_single_ndp_per_mbim(bool enable);
void ipa3_debugfs_pre_init(void);
void ipa3_debugfs_post_init(void);
void ipa3_debugfs_remove(void);

void ipa3_dump_buff_internal(void *base, dma_addr_t phy_base, u32 size);
#ifdef IPA_DEBUG
#define IPA_DUMP_BUFF(base, phy_base, size) \
	ipa3_dump_buff_internal(base, phy_base, size)
#else
#define IPA_DUMP_BUFF(base, phy_base, size)
#endif
int ipa3_init_mem_partition(enum ipa_hw_type ipa_hw_type);
int ipa3_controller_static_bind(struct ipa3_controller *controller,
		enum ipa_hw_type ipa_hw_type);
int ipa3_cfg_route(struct ipahal_reg_route *route);
int ipa3_send_cmd_timeout(u16 num_desc, struct ipa3_desc *descr, u32 timeout);
int ipa3_send_cmd(u16 num_desc, struct ipa3_desc *descr);
int ipa3_cfg_filter(u32 disable);
int ipa3_straddle_boundary(u32 start, u32 end, u32 boundary);
struct ipa3_context *ipa3_get_ctx(void);
void ipa3_enable_clks(void);
void ipa3_disable_clks(void);
void ipa3_inc_client_enable_clks(struct ipa_active_client_logging_info *id);
int ipa3_inc_client_enable_clks_no_block(struct ipa_active_client_logging_info
		*id);
void ipa3_dec_client_disable_clks(struct ipa_active_client_logging_info *id);
void ipa3_dec_client_disable_clks_no_block(
	struct ipa_active_client_logging_info *id);
void ipa3_active_clients_log_dec(struct ipa_active_client_logging_info *id,
		bool int_ctx);
void ipa3_active_clients_log_inc(struct ipa_active_client_logging_info *id,
		bool int_ctx);
int ipa3_active_clients_log_print_buffer(char *buf, int size);
int ipa3_active_clients_log_print_table(char *buf, int size);
void ipa3_active_clients_log_clear(void);
int ipa3_interrupts_init(u32 ipa_irq, u32 ee, struct device *ipa_dev);
void ipa3_interrupts_destroy(u32 ipa_irq, struct device *ipa_dev);
int __ipa3_del_rt_rule(u32 rule_hdl);
int __ipa3_del_hdr(u32 hdr_hdl, bool by_user);
int __ipa3_release_hdr(u32 hdr_hdl);
int __ipa3_release_hdr_proc_ctx(u32 proc_ctx_hdl);
int _ipa_read_ep_reg_v3_0(char *buf, int max_len, int pipe);
int _ipa_read_ep_reg_v4_0(char *buf, int max_len, int pipe);
int _ipa_read_ipahal_regs(void);
void _ipa_enable_clks_v3_0(void);
void _ipa_disable_clks_v3_0(void);
struct device *ipa3_get_dma_dev(void);
void ipa3_suspend_active_aggr_wa(u32 clnt_hdl);
void ipa3_suspend_handler(enum ipa_irq_type interrupt,
				void *private_data,
				void *interrupt_data);

ssize_t ipa3_read(struct file *filp, char __user *buf, size_t count,
		 loff_t *f_pos);
int ipa3_pull_msg(struct ipa_msg_meta *meta, char *buff, size_t count);
int ipa3_query_intf(struct ipa_ioc_query_intf *lookup);
int ipa3_query_intf_tx_props(struct ipa_ioc_query_intf_tx_props *tx);
int ipa3_query_intf_rx_props(struct ipa_ioc_query_intf_rx_props *rx);
int ipa3_query_intf_ext_props(struct ipa_ioc_query_intf_ext_props *ext);

void wwan_cleanup(void);

int ipa3_teth_bridge_driver_init(void);
void ipa3_lan_rx_cb(void *priv, enum ipa_dp_evt_type evt, unsigned long data);

int _ipa_init_sram_v3(void);
int _ipa_init_hdr_v3_0(void);
int _ipa_init_rt4_v3(void);
int _ipa_init_rt6_v3(void);
int _ipa_init_flt4_v3(void);
int _ipa_init_flt6_v3(void);

int __ipa_commit_flt_v3(enum ipa_ip_type ip);
int __ipa_commit_rt_v3(enum ipa_ip_type ip);

int __ipa_commit_hdr_v3_0(void);
void ipa3_skb_recycle(struct sk_buff *skb);
void ipa3_install_dflt_flt_rules(u32 ipa_ep_idx);
void ipa3_delete_dflt_flt_rules(u32 ipa_ep_idx);

int ipa3_enable_data_path(u32 clnt_hdl);
int ipa3_disable_data_path(u32 clnt_hdl);
int ipa3_disable_gsi_data_path(u32 clnt_hdl);
int ipa3_alloc_rule_id(struct idr *rule_ids);
int ipa3_alloc_counter_id(struct ipa_ioc_flt_rt_counter_alloc *counter);
void ipa3_counter_remove_hdl(int hdl);
void ipa3_counter_id_remove_all(void);
int ipa3_id_alloc(void *ptr);
void *ipa3_id_find(u32 id);
void ipa3_id_remove(u32 id);
int ipa3_enable_force_clear(u32 request_id, bool throttle_source,
	u32 source_pipe_bitmask);
int ipa3_disable_force_clear(u32 request_id);

int ipa3_set_required_perf_profile(enum ipa_voltage_level floor_voltage,
				  u32 bandwidth_mbps);

int ipa3_cfg_ep_status(u32 clnt_hdl,
		const struct ipahal_reg_ep_cfg_status *ipa_ep_cfg);

int ipa3_suspend_resource_no_block(enum ipa_rm_resource_name name);
int ipa3_suspend_resource_sync(enum ipa_rm_resource_name name);
int ipa3_resume_resource(enum ipa_rm_resource_name name);
bool ipa3_should_pipe_be_suspended(enum ipa_client_type client);
int ipa3_tag_aggr_force_close(int pipe_num);

void ipa3_active_clients_unlock(void);
int ipa3_wdi_init(void);
int ipa3_write_qmapid_gsi_wdi_pipe(u32 clnt_hdl, u8 qmap_id);
int ipa3_write_qmapid_wdi_pipe(u32 clnt_hdl, u8 qmap_id);
int ipa3_write_qmapid_wdi3_gsi_pipe(u32 clnt_hdl, u8 qmap_id);
int ipa3_tag_process(struct ipa3_desc *desc, int num_descs,
		    unsigned long timeout);

void ipa3_q6_pre_shutdown_cleanup(void);
void ipa3_q6_post_shutdown_cleanup(void);
void ipa3_update_ssr_state(bool is_ssr);
<<<<<<< HEAD
=======
void ipa3_q6_pre_powerup_cleanup(void);
>>>>>>> b6fbaa1d
int ipa3_init_q6_smem(void);

int ipa3_mhi_handle_ipa_config_req(struct ipa_config_req_msg_v01 *config_req);
int ipa3_mhi_query_ch_info(enum ipa_client_type client,
		struct gsi_chan_info *ch_info);

int ipa3_uc_interface_init(void);
int ipa3_uc_is_gsi_channel_empty(enum ipa_client_type ipa_client);
int ipa3_uc_state_check(void);
int ipa3_uc_loaded_check(void);
void ipa3_uc_map_cntr_reg_notify(void);
int ipa3_uc_register_ready_cb(struct notifier_block *nb);
int ipa3_uc_unregister_ready_cb(struct notifier_block *nb);
int ipa3_uc_send_cmd(u32 cmd, u32 opcode, u32 expected_status,
		    bool polling_mode, unsigned long timeout_jiffies);
void ipa3_uc_register_handlers(enum ipa3_hw_features feature,
			      struct ipa3_uc_hdlrs *hdlrs);
int ipa3_uc_notify_clk_state(bool enabled);
int ipa3_dma_setup(void);
void ipa3_dma_shutdown(void);
void ipa3_dma_async_memcpy_notify_cb(void *priv,
		enum ipa_dp_evt_type evt, unsigned long data);

int ipa3_uc_update_hw_flags(u32 flags);

int ipa3_uc_mhi_init(void (*ready_cb)(void), void (*wakeup_request_cb)(void));
void ipa3_uc_mhi_cleanup(void);
int ipa3_uc_mhi_send_dl_ul_sync_info(union IpaHwMhiDlUlSyncCmdData_t *cmd);
int ipa3_uc_mhi_init_engine(struct ipa_mhi_msi_info *msi, u32 mmio_addr,
	u32 host_ctrl_addr, u32 host_data_addr, u32 first_ch_idx,
	u32 first_evt_idx);
int ipa3_uc_mhi_init_channel(int ipa_ep_idx, int channelHandle,
	int contexArrayIndex, int channelDirection);
int ipa3_uc_mhi_reset_channel(int channelHandle);
int ipa3_uc_mhi_suspend_channel(int channelHandle);
int ipa3_uc_mhi_resume_channel(int channelHandle, bool LPTransitionRejected);
int ipa3_uc_mhi_stop_event_update_channel(int channelHandle);
int ipa3_uc_mhi_print_stats(char *dbg_buff, int size);
int ipa3_uc_memcpy(phys_addr_t dest, phys_addr_t src, int len);
int ipa3_uc_send_remote_ipa_info(u32 remote_addr, uint32_t mbox_n);
int ipa3_uc_debug_stats_alloc(
	struct IpaHwOffloadStatsAllocCmdData_t cmdinfo);
int ipa3_uc_debug_stats_dealloc(uint32_t protocol);
void ipa3_tag_destroy_imm(void *user1, int user2);
const struct ipa_gsi_ep_config *ipa3_get_gsi_ep_info
	(enum ipa_client_type client);

int ipa3_wigig_init_i(void);
int ipa3_wigig_uc_init(
	struct ipa_wdi_uc_ready_params *inout,
	ipa_wigig_misc_int_cb int_notify,
	phys_addr_t *uc_db_pa);

/* Hardware stats */

#define IPA_STATS_MAX_PIPE_BIT 32

struct ipa_teth_stats_endpoints {
	u32 prod_mask;
	u32 dst_ep_mask[IPA_STATS_MAX_PIPE_BIT];
};

int ipa_hw_stats_init(void);

int ipa_init_flt_rt_stats(void);

int ipa_debugfs_init_stats(struct dentry *parent);

int ipa_init_quota_stats(u32 pipe_bitmask);

int ipa_get_quota_stats(struct ipa_quota_stats_all *out);

int ipa_reset_quota_stats(enum ipa_client_type client);

int ipa_reset_all_quota_stats(void);

int ipa_init_drop_stats(u32 pipe_bitmask);

int ipa_get_drop_stats(struct ipa_drop_stats_all *out);

int ipa_reset_drop_stats(enum ipa_client_type client);

int ipa_reset_all_drop_stats(void);

int ipa_init_teth_stats(struct ipa_teth_stats_endpoints *in);

int ipa_get_teth_stats(void);

int ipa_query_teth_stats(enum ipa_client_type prod,
	struct ipa_quota_stats_all *out, bool reset);

int ipa_reset_teth_stats(enum ipa_client_type prod, enum ipa_client_type cons);

int ipa_reset_all_cons_teth_stats(enum ipa_client_type prod);

int ipa_reset_all_teth_stats(void);

int ipa_get_flt_rt_stats(struct ipa_ioc_flt_rt_query *query);

u32 ipa3_get_num_pipes(void);
struct ipa_smmu_cb_ctx *ipa3_get_smmu_ctx(enum ipa_smmu_cb_type);
struct iommu_domain *ipa3_get_smmu_domain(void);
struct iommu_domain *ipa3_get_uc_smmu_domain(void);
struct iommu_domain *ipa3_get_wlan_smmu_domain(void);
struct iommu_domain *ipa3_get_smmu_domain_by_type
	(enum ipa_smmu_cb_type cb_type);
int ipa3_iommu_map(struct iommu_domain *domain, unsigned long iova,
	phys_addr_t paddr, size_t size, int prot);
int ipa3_ap_suspend(struct device *dev);
int ipa3_ap_resume(struct device *dev);
int ipa3_init_interrupts(void);
struct iommu_domain *ipa3_get_smmu_domain(void);
int ipa3_release_wdi_mapping(u32 num_buffers, struct ipa_wdi_buffer_info *info);
int ipa3_create_wdi_mapping(u32 num_buffers, struct ipa_wdi_buffer_info *info);
int ipa3_set_flt_tuple_mask(int pipe_idx, struct ipahal_reg_hash_tuple *tuple);
int ipa3_set_rt_tuple_mask(int tbl_idx, struct ipahal_reg_hash_tuple *tuple);
void ipa3_set_resorce_groups_min_max_limits(void);
void ipa3_suspend_apps_pipes(bool suspend);
int ipa3_flt_read_tbl_from_hw(u32 pipe_idx,
	enum ipa_ip_type ip_type,
	bool hashable,
	struct ipahal_flt_rule_entry entry[],
	int *num_entry);
int ipa3_rt_read_tbl_from_hw(u32 tbl_idx,
	enum ipa_ip_type ip_type,
	bool hashable,
	struct ipahal_rt_rule_entry entry[],
	int *num_entry);
int ipa3_restore_suspend_handler(void);
int ipa3_inject_dma_task_for_gsi(void);
int ipa3_uc_panic_notifier(struct notifier_block *this,
	unsigned long event, void *ptr);
void ipa3_inc_acquire_wakelock(void);
void ipa3_dec_release_wakelock(void);
int ipa3_load_fws(const struct firmware *firmware, phys_addr_t gsi_mem_base,
	enum gsi_ver);
int emulator_load_fws(
	const struct firmware *firmware,
	u32 transport_mem_base,
	u32 transport_mem_size,
	enum gsi_ver);
int ipa3_register_ipa_ready_cb(void (*ipa_ready_cb)(void *), void *user_data);
const char *ipa_hw_error_str(enum ipa3_hw_errors err_type);
int ipa_gsi_ch20_wa(void);
int ipa3_rx_poll(u32 clnt_hdl, int budget);
int ipa3_smmu_map_peer_reg(phys_addr_t phys_addr, bool map,
	enum ipa_smmu_cb_type cb_type);
int ipa3_smmu_map_peer_buff(u64 iova, u32 size, bool map, struct sg_table *sgt,
	enum ipa_smmu_cb_type cb_type);
void ipa3_reset_freeze_vote(void);
int ipa3_ntn_init(void);
int ipa3_get_ntn_stats(struct Ipa3HwStatsNTNInfoData_t *stats);
struct dentry *ipa_debugfs_get_root(void);
bool ipa3_is_msm_device(void);
void ipa3_read_mailbox_17(enum uc_state state);

struct device *ipa3_get_pdev(void);
void ipa3_enable_dcd(void);
void ipa3_disable_prefetch(enum ipa_client_type client);
int ipa3_alloc_common_event_ring(void);
int ipa3_allocate_dma_task_for_gsi(void);
void ipa3_free_dma_task_for_gsi(void);
int ipa3_set_clock_plan_from_pm(int idx);
void __ipa_gsi_irq_rx_scedule_poll(struct ipa3_sys_context *sys);
int ipa3_tz_unlock_reg(struct ipa_tz_unlock_reg_info *reg_info, u16 num_regs);
void ipa3_init_imm_cmd_desc(struct ipa3_desc *desc,
	struct ipahal_imm_cmd_pyld *cmd_pyld);
int ipa3_is_vlan_mode(enum ipa_vlan_ifaces iface, bool *res);
uint ipa3_get_emulation_type(void);
int ipa3_get_transport_info(
	phys_addr_t *phys_addr_ptr,
	unsigned long *size_ptr);
irq_handler_t ipa3_get_isr(void);
void ipa_pc_qmp_enable(void);
u32 ipa3_get_r_rev_version(void);
#if defined(CONFIG_IPA3_REGDUMP)
int ipa_reg_save_init(u32 value);
void ipa_save_registers(void);
void ipa_save_gsi_ver(void);
#else
static inline int ipa_reg_save_init(u32 value) { return 0; }
static inline void ipa_save_registers(void) {};
static inline void ipa_save_gsi_ver(void) {};
#endif

#ifdef CONFIG_IPA_ETH
int ipa_eth_init(void);
void ipa_eth_exit(void);
#else
static inline int ipa_eth_init(void) { return 0; }
static inline void ipa_eth_exit(void) { }
#endif // CONFIG_IPA_ETH
int ipa3_get_gsi_chan_info(struct gsi_chan_info *gsi_chan_info,
	unsigned long chan_hdl);
#ifdef CONFIG_IPA3_MHI_PRIME_MANAGER
int ipa_mpm_mhip_xdci_pipe_enable(enum ipa_usb_teth_prot prot);
int ipa_mpm_mhip_xdci_pipe_disable(enum ipa_usb_teth_prot xdci_teth_prot);
int ipa_mpm_notify_wan_state(struct wan_ioctl_notify_wan_state *state);
int ipa3_is_mhip_offload_enabled(void);
int ipa_mpm_reset_dma_mode(enum ipa_client_type src_pipe,
	enum ipa_client_type dst_pipe);
int ipa_mpm_panic_handler(char *buf, int size);
int ipa3_get_mhip_gsi_stats(struct ipa3_uc_dbg_ring_stats *stats);
#else
static inline int ipa_mpm_mhip_xdci_pipe_enable(
	enum ipa_usb_teth_prot prot)
{
	return 0;
}
static inline int ipa_mpm_mhip_xdci_pipe_disable(
	enum ipa_usb_teth_prot xdci_teth_prot)
{
	return 0;
}
static inline int ipa_mpm_notify_wan_state(
	struct wan_ioctl_notify_wan_state *state)
{
	return 0;
}
static inline int ipa3_is_mhip_offload_enabled(void)
{
	return 0;
}
static inline int ipa_mpm_reset_dma_mode(enum ipa_client_type src_pipe,
	enum ipa_client_type dst_pipe)
{
	return 0;
}
static inline int ipa_mpm_panic_handler(char *buf, int size)
{
	return 0;
}

static inline int ipa3_get_mhip_gsi_stats(struct ipa3_uc_dbg_ring_stats *stats)
{
	return 0;
}

static inline void *alloc_and_init(u32 size, u32 init_val)
{
	return 0;
}

#endif /* CONFIG_IPA3_MHI_PRIME_MANAGER */

/* query ipa APQ mode*/
bool ipa3_is_apq(void);
#endif /* _IPA3_I_H_ */<|MERGE_RESOLUTION|>--- conflicted
+++ resolved
@@ -1612,8 +1612,6 @@
 	IPA_MAX_CLNT
 };
 
-<<<<<<< HEAD
-=======
 /**
  * struct ipa_flt_rt_counter - IPA flt rt counters management
  * @hdl: idr structure to manage hdl per request
@@ -1628,7 +1626,6 @@
 	spinlock_t hdl_lock;
 };
 
->>>>>>> b6fbaa1d
 /**
  * struct ipa3_char_device_context - IPA character device
  * @class: pointer to the struct class
@@ -1819,10 +1816,7 @@
 	bool modem_cfg_emb_pipe_flt;
 	bool ipa_wdi2;
 	bool ipa_wdi2_over_gsi;
-<<<<<<< HEAD
-=======
 	bool ipa_wdi3_over_gsi;
->>>>>>> b6fbaa1d
 	bool ipa_endp_delay_wa;
 	bool ipa_fltrt_not_hashable;
 	bool use_64_bit_dma_mask;
@@ -1896,15 +1890,10 @@
 	u32 sd_state;
 	void __iomem *reg_collection_base;
 	struct ipa3_wdi2_ctx wdi2_ctx;
-<<<<<<< HEAD
-	struct mbox_client mbox_client;
-	struct mbox_chan *mbox;
-=======
 	struct ipa3_pc_mbox_data pc_mbox;
 	struct ipa3_wdi3_ctx wdi3_ctx;
 	struct ipa3_usb_ctx usb_ctx;
 	struct ipa3_mhip_ctx mhip_ctx;
->>>>>>> b6fbaa1d
 	atomic_t ipa_clk_vote;
 	int gsi_chk_intset_value;
 	int uc_mailbox17_chk;
@@ -1912,14 +1901,10 @@
 	int (*client_lock_unlock[IPA_MAX_CLNT])(bool is_lock);
 	atomic_t is_ssr;
 	bool (*get_teth_port_state[IPA_MAX_CLNT])(void);
-<<<<<<< HEAD
-	struct ipa_mem_buffer uc_dma_addr;
-=======
 	bool fw_loaded;
 	struct IpaHwOffloadStatsAllocCmdData_t
 		gsi_info[IPA_HW_PROTOCOL_MAX];
 	bool ipa_mhi_proxy;
->>>>>>> b6fbaa1d
 };
 
 struct ipa3_plat_drv_res {
@@ -1959,9 +1944,6 @@
 	bool use_ipa_pm;
 	struct ipa_pm_init_params pm_init;
 	bool wdi_over_pcie;
-<<<<<<< HEAD
-	bool ipa_endp_delay_wa;
-=======
 	u32 entire_ipa_block_size;
 	bool do_register_collection_on_crash;
 	bool do_testbus_collection_on_crash;
@@ -1969,7 +1951,6 @@
 	bool ipa_endp_delay_wa;
 	u32 secure_debug_check_action;
 	bool ipa_mhi_proxy;
->>>>>>> b6fbaa1d
 };
 
 /**
@@ -2823,10 +2804,7 @@
 void ipa3_q6_pre_shutdown_cleanup(void);
 void ipa3_q6_post_shutdown_cleanup(void);
 void ipa3_update_ssr_state(bool is_ssr);
-<<<<<<< HEAD
-=======
 void ipa3_q6_pre_powerup_cleanup(void);
->>>>>>> b6fbaa1d
 int ipa3_init_q6_smem(void);
 
 int ipa3_mhi_handle_ipa_config_req(struct ipa_config_req_msg_v01 *config_req);
