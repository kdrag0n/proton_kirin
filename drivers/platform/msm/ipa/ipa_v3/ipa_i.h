--- conflicted
+++ resolved
@@ -3008,10 +3008,7 @@
 	enum ipa_client_type dst_pipe);
 int ipa_mpm_panic_handler(char *buf, int size);
 int ipa3_get_mhip_gsi_stats(struct ipa3_uc_dbg_ring_stats *stats);
-<<<<<<< HEAD
-=======
 int ipa3_mpm_enable_adpl_over_odl(bool enable);
->>>>>>> 824a5636
 #else
 static inline int ipa_mpm_mhip_xdci_pipe_enable(
 	enum ipa_usb_teth_prot prot)
@@ -3047,14 +3044,11 @@
 	return 0;
 }
 
-<<<<<<< HEAD
-=======
 static inline int ipa3_mpm_enable_adpl_over_odl(bool enable)
 {
 	return 0;
 }
 
->>>>>>> 824a5636
 static inline void *alloc_and_init(u32 size, u32 init_val)
 {
 	return 0;
@@ -3064,9 +3058,6 @@
 
 /* query ipa APQ mode*/
 bool ipa3_is_apq(void);
-<<<<<<< HEAD
-=======
 /* check if odl is connected */
 bool ipa3_is_odl_connected(void);
->>>>>>> 824a5636
 #endif /* _IPA3_I_H_ */