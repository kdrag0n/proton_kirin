--- conflicted
+++ resolved
@@ -191,16 +191,10 @@
 			TETH_ERR("fail to register with PM %d\n", res);
 			return res;
 		}
-<<<<<<< HEAD
-		/* vote for turbo */
-		res = ipa_pm_set_throughput(ipa3_teth_ctx->modem_pm_hdl,
-			5200);
-=======
 		/* vote for turbo in case of MHIP channels*/
 		if (ipa3_is_apq())
 			res = ipa_pm_set_throughput(ipa3_teth_ctx->modem_pm_hdl,
 				5200);
->>>>>>> 0ec737cc
 		res = ipa_pm_activate_sync(ipa3_teth_ctx->modem_pm_hdl);
 		goto bail;
 	}
