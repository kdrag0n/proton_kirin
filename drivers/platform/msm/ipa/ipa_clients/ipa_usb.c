/* Copyright (c) 2015-2019 The Linux Foundation. All rights reserved.
 *
 * This program is free software; you can redistribute it and/or modify
 * it under the terms of the GNU General Public License version 2 and
 * only version 2 as published by the Free Software Foundation.
 *
 * This program is distributed in the hope that it will be useful,
 * but WITHOUT ANY WARRANTY; without even the implied warranty of
 * MERCHANTABILITY or FITNESS FOR A PARTICULAR PURPOSE.  See the
 * GNU General Public License for more details.
 */

#include <linux/mutex.h>
#include <linux/module.h>
#include <linux/platform_device.h>
#include <linux/debugfs.h>
#include <linux/ipa.h>
#include <linux/ipa_usb.h>
#include <linux/rndis_ipa.h>
#include <linux/ecm_ipa.h>
#include "../ipa_v3/ipa_i.h"
#include "../ipa_rm_i.h"

#define IPA_USB_RM_TIMEOUT_MSEC 10000
#define IPA_USB_DEV_READY_TIMEOUT_MSEC 10000

#define IPA_HOLB_TMR_EN 0x1

/* GSI channels weights */
#define IPA_USB_DL_CHAN_LOW_WEIGHT 0x5
#define IPA_USB_UL_CHAN_LOW_WEIGHT 0x4

#define IPA_USB_MAX_MSG_LEN 4096

#define IPA_USB_DRV_NAME "ipa_usb"

#define IPA_USB_DBG(fmt, args...) \
	do { \
		pr_debug(IPA_USB_DRV_NAME " %s:%d " fmt, \
			__func__, __LINE__, ## args); \
		IPA_IPC_LOGGING(ipa_get_ipc_logbuf(), \
			IPA_USB_DRV_NAME " %s:%d " fmt, ## args); \
		IPA_IPC_LOGGING(ipa_get_ipc_logbuf_low(), \
			IPA_USB_DRV_NAME " %s:%d " fmt, ## args); \
	} while (0)

#define IPA_USB_DBG_LOW(fmt, args...) \
	do { \
		pr_debug(IPA_USB_DRV_NAME " %s:%d " fmt, \
			__func__, __LINE__, ## args); \
		IPA_IPC_LOGGING(ipa_get_ipc_logbuf_low(), \
			IPA_USB_DRV_NAME " %s:%d " fmt, ## args); \
	} while (0)

#define IPA_USB_ERR(fmt, args...) \
	do { \
		pr_err(IPA_USB_DRV_NAME " %s:%d " fmt, \
			__func__, __LINE__, ## args); \
		IPA_IPC_LOGGING(ipa_get_ipc_logbuf(), \
			IPA_USB_DRV_NAME " %s:%d " fmt, ## args); \
		IPA_IPC_LOGGING(ipa_get_ipc_logbuf_low(), \
			IPA_USB_DRV_NAME " %s:%d " fmt, ## args); \
	} while (0)

#define IPA_USB_INFO(fmt, args...) \
	do { \
		pr_info(IPA_USB_DRV_NAME " %s:%d " fmt, \
			__func__, __LINE__, ## args); \
		IPA_IPC_LOGGING(ipa_get_ipc_logbuf(), \
			IPA_USB_DRV_NAME " %s:%d " fmt, ## args); \
		IPA_IPC_LOGGING(ipa_get_ipc_logbuf_low(), \
			IPA_USB_DRV_NAME " %s:%d " fmt, ## args); \
	} while (0)

enum ipa_usb_direction {
	IPA_USB_DIR_UL,
	IPA_USB_DIR_DL,
};

struct ipa_usb_xdci_connect_params_internal {
	enum ipa_usb_max_usb_packet_size max_pkt_size;
	u32 ipa_to_usb_clnt_hdl;
	u8 ipa_to_usb_xferrscidx;
	bool ipa_to_usb_xferrscidx_valid;
	u32 usb_to_ipa_clnt_hdl;
	u8 usb_to_ipa_xferrscidx;
	bool usb_to_ipa_xferrscidx_valid;
	enum ipa_usb_teth_prot teth_prot;
	struct ipa_usb_teth_prot_params teth_prot_params;
	u32 max_supported_bandwidth_mbps;
};

enum ipa3_usb_teth_prot_state {
	IPA_USB_TETH_PROT_INITIALIZED,
	IPA_USB_TETH_PROT_CONNECTED,
	IPA_USB_TETH_PROT_INVALID
};

struct ipa3_usb_teth_prot_context {
	union {
		struct ipa_usb_init_params rndis;
		struct ecm_ipa_params ecm;
		struct teth_bridge_init_params teth_bridge;
	} teth_prot_params;
	enum ipa3_usb_teth_prot_state state;
	void *user_data;
};

enum ipa3_usb_cons_state {
	IPA_USB_CONS_GRANTED,
	IPA_USB_CONS_RELEASED
};

struct ipa3_usb_rm_context {
	struct ipa_rm_create_params prod_params;
	struct ipa_rm_create_params cons_params;
	bool prod_valid;
	bool cons_valid;
	struct completion prod_comp;
	enum ipa3_usb_cons_state cons_state;
	/* consumer was requested*/
	bool cons_requested;
	/* consumer was requested and released before it was granted*/
	bool cons_requested_released;
};

struct ipa3_usb_pm_context {
	struct ipa_pm_register_params reg_params;
	struct work_struct *remote_wakeup_work;
	u32 hdl;
};

enum ipa3_usb_state {
	IPA_USB_INVALID,
	IPA_USB_INITIALIZED,
	IPA_USB_CONNECTED,
	IPA_USB_STOPPED,
	IPA_USB_SUSPEND_REQUESTED,
	IPA_USB_SUSPENDED,
	IPA_USB_SUSPENDED_NO_RWAKEUP,
	IPA_USB_RESUME_IN_PROGRESS
};

enum ipa3_usb_transport_type {
	IPA_USB_TRANSPORT_TETH,
	IPA_USB_TRANSPORT_DPL,
	IPA_USB_TRANSPORT_MAX
};

/* Get transport type from tethering protocol */
#define IPA3_USB_GET_TTYPE(__teth_prot) \
	(((__teth_prot) == IPA_USB_DIAG) ? \
	IPA_USB_TRANSPORT_DPL : IPA_USB_TRANSPORT_TETH)

/* Does the given transport type is DPL? */
#define IPA3_USB_IS_TTYPE_DPL(__ttype) \
	((__ttype) == IPA_USB_TRANSPORT_DPL)

struct ipa3_usb_teth_prot_conn_params {
	u32 usb_to_ipa_clnt_hdl;
	u32 ipa_to_usb_clnt_hdl;
	struct ipa_usb_teth_prot_params params;
};

/**
 * Transport type - could be either data tethering or DPL
 * Each transport has it's own RM resources and statuses
 */
struct ipa3_usb_transport_type_ctx {
	struct ipa3_usb_rm_context rm_ctx;
	struct ipa3_usb_pm_context pm_ctx;
	int (*ipa_usb_notify_cb)(enum ipa_usb_notify_event, void *user_data);
	void *user_data;
	enum ipa3_usb_state state;
	bool rwakeup_pending;
	struct ipa_usb_xdci_chan_params ul_ch_params;
	struct ipa_usb_xdci_chan_params dl_ch_params;
	struct ipa3_usb_teth_prot_conn_params teth_conn_params;
};

struct ipa3_usb_smmu_reg_map {
	int cnt;
	phys_addr_t addr;
};

/*
 * Relevant for IPA4.5 on sdx55v1 and Kona.
 */
static const bool teth_type_switch_tbl_ipa45
	[IPA_USB_MAX_TETH_PROT_SIZE][IPA_USB_MAX_TETH_PROT_SIZE] = {
		[IPA_USB_RNDIS] = {true, false, true, false, false},
		[IPA_USB_ECM] = {false, true, false, false, false},
		[IPA_USB_RMNET] = {true, false, true, false, false},
		[IPA_USB_MBIM] = {true, true, true, true, false},
		[IPA_USB_DIAG] = {false, false, false, false, true},
	};

struct ipa3_usb_teth_type_switch {
	bool valid;
	enum ipa_usb_teth_prot teth;
};

struct ipa3_usb_context {
	struct ipa3_usb_teth_prot_context
		teth_prot_ctx[IPA_USB_MAX_TETH_PROT_SIZE];
	int num_init_prot; /* without dpl */
	struct teth_bridge_init_params teth_bridge_params;
	struct completion dev_ready_comp;
	u32 qmi_req_id;
	spinlock_t state_lock;
	bool dl_data_pending;
	struct workqueue_struct *wq;
	struct mutex general_mutex;
	struct ipa3_usb_transport_type_ctx
		ttype_ctx[IPA_USB_TRANSPORT_MAX];
	struct dentry *dfile_state_info;
	struct dentry *dent;
	struct ipa3_usb_smmu_reg_map smmu_reg_map;
	struct ipa3_usb_teth_type_switch prev_teth;
};

enum ipa3_usb_op {
	IPA_USB_OP_INIT_TETH_PROT,
	IPA_USB_OP_REQUEST_CHANNEL,
	IPA_USB_OP_CONNECT,
	IPA_USB_OP_DISCONNECT,
	IPA_USB_OP_RELEASE_CHANNEL,
	IPA_USB_OP_DEINIT_TETH_PROT,
	IPA_USB_OP_SUSPEND,
	IPA_USB_OP_SUSPEND_NO_RWAKEUP,
	IPA_USB_OP_RESUME
};

struct ipa3_usb_status_dbg_info {
	const char *teth_state;
	const char *dpl_state;
	int num_init_prot;
	const char *inited_prots[IPA_USB_MAX_TETH_PROT_SIZE];
	const char *teth_connected_prot;
	const char *dpl_connected_prot;
	const char *teth_cons_state;
	const char *dpl_cons_state;
};

static void ipa3_usb_wq_notify_remote_wakeup(struct work_struct *work);
static void ipa3_usb_wq_dpl_notify_remote_wakeup(struct work_struct *work);
static DECLARE_WORK(ipa3_usb_notify_remote_wakeup_work,
	ipa3_usb_wq_notify_remote_wakeup);
static DECLARE_WORK(ipa3_usb_dpl_notify_remote_wakeup_work,
	ipa3_usb_wq_dpl_notify_remote_wakeup);

struct ipa3_usb_context *ipa3_usb_ctx;

static char *ipa3_usb_op_to_string(enum ipa3_usb_op op)
{
	switch (op) {
	case IPA_USB_OP_INIT_TETH_PROT:
		return "IPA_USB_OP_INIT_TETH_PROT";
	case IPA_USB_OP_REQUEST_CHANNEL:
		return "IPA_USB_OP_REQUEST_CHANNEL";
	case IPA_USB_OP_CONNECT:
		return "IPA_USB_OP_CONNECT";
	case IPA_USB_OP_DISCONNECT:
		return "IPA_USB_OP_DISCONNECT";
	case IPA_USB_OP_RELEASE_CHANNEL:
		return "IPA_USB_OP_RELEASE_CHANNEL";
	case IPA_USB_OP_DEINIT_TETH_PROT:
		return "IPA_USB_OP_DEINIT_TETH_PROT";
	case IPA_USB_OP_SUSPEND:
		return "IPA_USB_OP_SUSPEND";
	case IPA_USB_OP_SUSPEND_NO_RWAKEUP:
		return "IPA_USB_OP_SUSPEND_NO_RWAKEUP";
	case IPA_USB_OP_RESUME:
		return "IPA_USB_OP_RESUME";
	}

	return "UNSUPPORTED";
}

static char *ipa3_usb_state_to_string(enum ipa3_usb_state state)
{
	switch (state) {
	case IPA_USB_INVALID:
		return "IPA_USB_INVALID";
	case IPA_USB_INITIALIZED:
		return "IPA_USB_INITIALIZED";
	case IPA_USB_CONNECTED:
		return "IPA_USB_CONNECTED";
	case IPA_USB_STOPPED:
		return "IPA_USB_STOPPED";
	case IPA_USB_SUSPEND_REQUESTED:
		return "IPA_USB_SUSPEND_REQUESTED";
	case IPA_USB_SUSPENDED:
		return "IPA_USB_SUSPENDED";
	case IPA_USB_SUSPENDED_NO_RWAKEUP:
		return "IPA_USB_SUSPENDED_NO_RWAKEUP";
	case IPA_USB_RESUME_IN_PROGRESS:
		return "IPA_USB_RESUME_IN_PROGRESS";
	}

	return "UNSUPPORTED";
}

static char *ipa3_usb_notify_event_to_string(enum ipa_usb_notify_event event)
{
	switch (event) {
	case IPA_USB_DEVICE_READY:
		return "IPA_USB_DEVICE_READY";
	case IPA_USB_REMOTE_WAKEUP:
		return "IPA_USB_REMOTE_WAKEUP";
	case IPA_USB_SUSPEND_COMPLETED:
		return "IPA_USB_SUSPEND_COMPLETED";
	}

	return "UNSUPPORTED";
}

static bool ipa3_usb_get_teth_port_state(void)
{
	if (ipa3_usb_ctx == NULL)
		return false;
	if (ipa3_usb_ctx->ttype_ctx[IPA_USB_TRANSPORT_TETH].state ==
					IPA_USB_CONNECTED)
		return true;
	else
		return false;
}

static bool ipa3_usb_set_state(enum ipa3_usb_state new_state, bool err_permit,
	enum ipa3_usb_transport_type ttype)
{
	unsigned long flags;
	int state_legal = false;
	enum ipa3_usb_state state;
	bool rwakeup_pending;
	struct ipa3_usb_rm_context *rm_ctx;

	spin_lock_irqsave(&ipa3_usb_ctx->state_lock, flags);
	state = ipa3_usb_ctx->ttype_ctx[ttype].state;
	rwakeup_pending = ipa3_usb_ctx->ttype_ctx[ttype].rwakeup_pending;
	switch (new_state) {
	case IPA_USB_INVALID:
		if (state == IPA_USB_INITIALIZED)
			state_legal = true;
		break;
	case IPA_USB_INITIALIZED:
		if (state == IPA_USB_STOPPED || state == IPA_USB_INVALID ||
			((!IPA3_USB_IS_TTYPE_DPL(ttype)) &&
			(state == IPA_USB_INITIALIZED)))
			state_legal = true;
		break;
	case IPA_USB_CONNECTED:
		if (state == IPA_USB_INITIALIZED ||
			state == IPA_USB_STOPPED ||
			state == IPA_USB_RESUME_IN_PROGRESS ||
			state == IPA_USB_SUSPENDED_NO_RWAKEUP ||
			/*
			 * In case of failure during suspend request
			 * handling, state is reverted to connected.
			 */
			(err_permit && state == IPA_USB_SUSPEND_REQUESTED))
			state_legal = true;
		break;
	case IPA_USB_STOPPED:
		if (state == IPA_USB_CONNECTED ||
			state == IPA_USB_SUSPENDED ||
			state == IPA_USB_SUSPENDED_NO_RWAKEUP)
			state_legal = true;
		break;
	case IPA_USB_SUSPEND_REQUESTED:
		if (state == IPA_USB_CONNECTED)
			state_legal = true;
		break;
	case IPA_USB_SUSPENDED:
		if (state == IPA_USB_SUSPEND_REQUESTED ||
			/*
			 * In case of failure during resume, state is reverted
			 * to original, which could be suspended. Allow it
			 */
			(err_permit && state == IPA_USB_RESUME_IN_PROGRESS)) {
			state_legal = true;
			rwakeup_pending = false;
		}
		break;
	case IPA_USB_SUSPENDED_NO_RWAKEUP:
		if (state == IPA_USB_CONNECTED)
			state_legal = true;
		break;
	case IPA_USB_RESUME_IN_PROGRESS:
		if (state == IPA_USB_SUSPENDED)
			state_legal = true;
		break;
	default:
		state_legal = false;
		break;

	}
	if (state_legal) {
		if (state != new_state) {
			IPA_USB_DBG("ipa_usb %s state changed %s -> %s\n",
				IPA3_USB_IS_TTYPE_DPL(ttype) ? "DPL" : "",
				ipa3_usb_state_to_string(state),
				ipa3_usb_state_to_string(new_state));
			ipa3_usb_ctx->ttype_ctx[ttype].state = new_state;
			ipa3_usb_ctx->ttype_ctx[ttype].rwakeup_pending =
				rwakeup_pending;
		}
	} else {
		IPA_USB_ERR("invalid state change %s -> %s\n",
			ipa3_usb_state_to_string(state),
			ipa3_usb_state_to_string(new_state));
	}

	if (!ipa_pm_is_used() &&
		state_legal && (new_state == IPA_USB_CONNECTED)) {
		rm_ctx = &ipa3_usb_ctx->ttype_ctx[ttype].rm_ctx;
		if ((rm_ctx->cons_state == IPA_USB_CONS_GRANTED) ||
			rm_ctx->cons_requested_released) {
			rm_ctx->cons_requested = false;
			rm_ctx->cons_requested_released =
			false;
		}
		/* Notify RM that consumer is granted */
		if (rm_ctx->cons_requested) {
			ipa_rm_notify_completion(
				IPA_RM_RESOURCE_GRANTED,
				rm_ctx->cons_params.name);
			rm_ctx->cons_state = IPA_USB_CONS_GRANTED;
			rm_ctx->cons_requested = false;
		}
	}

	spin_unlock_irqrestore(&ipa3_usb_ctx->state_lock, flags);
	return state_legal;
}

static bool ipa3_usb_check_legal_op(enum ipa3_usb_op op,
	enum ipa3_usb_transport_type ttype)
{
	unsigned long flags;
	bool is_legal = false;
	enum ipa3_usb_state state;
	bool is_dpl;

	if (ipa3_usb_ctx == NULL) {
		IPA_USB_ERR("ipa_usb_ctx is not initialized!\n");
		return false;
	}

	is_dpl = IPA3_USB_IS_TTYPE_DPL(ttype);

	spin_lock_irqsave(&ipa3_usb_ctx->state_lock, flags);
	state = ipa3_usb_ctx->ttype_ctx[ttype].state;
	switch (op) {
	case IPA_USB_OP_INIT_TETH_PROT:
		if (state == IPA_USB_INVALID ||
			(!is_dpl && state == IPA_USB_INITIALIZED))
			is_legal = true;
		break;
	case IPA_USB_OP_REQUEST_CHANNEL:
		if (state == IPA_USB_INITIALIZED)
			is_legal = true;
		break;
	case IPA_USB_OP_CONNECT:
		if (state == IPA_USB_INITIALIZED || state == IPA_USB_STOPPED)
			is_legal = true;
		break;
	case IPA_USB_OP_DISCONNECT:
		if  (state == IPA_USB_CONNECTED ||
			state == IPA_USB_SUSPENDED ||
			state == IPA_USB_SUSPENDED_NO_RWAKEUP)
			is_legal = true;
		break;
	case IPA_USB_OP_RELEASE_CHANNEL:
		/* when releasing 1st channel state will be changed already */
		if (state == IPA_USB_STOPPED ||
			(!is_dpl && state == IPA_USB_INITIALIZED))
			is_legal = true;
		break;
	case IPA_USB_OP_DEINIT_TETH_PROT:
		/*
		 * For data tethering we should allow deinit an inited protocol
		 * always. E.g. rmnet is inited and rndis is connected.
		 * USB can deinit rmnet first and then disconnect rndis
		 * on cable disconnect.
		 */
		if (!is_dpl || state == IPA_USB_INITIALIZED)
			is_legal = true;
		break;
	case IPA_USB_OP_SUSPEND:
		if (state == IPA_USB_CONNECTED)
			is_legal = true;
		break;
	case IPA_USB_OP_SUSPEND_NO_RWAKEUP:
		if (state == IPA_USB_CONNECTED)
			is_legal = true;
		break;
	case IPA_USB_OP_RESUME:
		if (state == IPA_USB_SUSPENDED ||
			state == IPA_USB_SUSPENDED_NO_RWAKEUP)
			is_legal = true;
		break;
	default:
		is_legal = false;
		break;
	}

	if (!is_legal) {
		IPA_USB_ERR("Illegal %s operation: state=%s operation=%s\n",
			is_dpl ? "DPL" : "",
			ipa3_usb_state_to_string(state),
			ipa3_usb_op_to_string(op));
	}

	spin_unlock_irqrestore(&ipa3_usb_ctx->state_lock, flags);
	return is_legal;
}

static void ipa3_usb_notify_do(enum ipa3_usb_transport_type ttype,
	enum ipa_usb_notify_event event)
{
	int (*cb)(enum ipa_usb_notify_event, void *user_data);
	void *user_data;
	int res;

	IPA_USB_DBG("Trying to notify USB with %s\n",
		ipa3_usb_notify_event_to_string(event));

	cb = ipa3_usb_ctx->ttype_ctx[ttype].ipa_usb_notify_cb;
	user_data = ipa3_usb_ctx->ttype_ctx[ttype].user_data;

	if (cb) {
		res = cb(event, user_data);
		IPA_USB_DBG("Notified USB with %s. is_dpl=%d result=%d\n",
			ipa3_usb_notify_event_to_string(event),
			IPA3_USB_IS_TTYPE_DPL(ttype), res);
	}
}

/*
 * This call-back is called from ECM or RNDIS drivers.
 * Both drivers are data tethering drivers and not DPL
 */
void ipa3_usb_device_ready_notify_cb(void)
{
	IPA_USB_DBG_LOW("entry\n");
	ipa3_usb_notify_do(IPA_USB_TRANSPORT_TETH,
		IPA_USB_DEVICE_READY);
	IPA_USB_DBG_LOW("exit\n");
}

static void ipa3_usb_prod_notify_cb_do(enum ipa_rm_event event,
		enum  ipa3_usb_transport_type ttype)
{
	struct ipa3_usb_rm_context *rm_ctx;

	IPA_USB_DBG_LOW("entry\n");

	rm_ctx = &ipa3_usb_ctx->ttype_ctx[ttype].rm_ctx;

	switch (event) {
	case IPA_RM_RESOURCE_GRANTED:
		IPA_USB_DBG(":%s granted\n",
			ipa_rm_resource_str(rm_ctx->prod_params.name));
		complete_all(&rm_ctx->prod_comp);
		break;
	case IPA_RM_RESOURCE_RELEASED:
		IPA_USB_DBG(":%s released\n",
			ipa_rm_resource_str(rm_ctx->prod_params.name));
		complete_all(&rm_ctx->prod_comp);
		break;
	}
	IPA_USB_DBG_LOW("exit\n");
}

static void ipa3_usb_prod_notify_cb(void *user_data, enum ipa_rm_event event,
			     unsigned long data)
{
	ipa3_usb_prod_notify_cb_do(event, IPA_USB_TRANSPORT_TETH);
}

static void ipa3_usb_dpl_dummy_prod_notify_cb(void *user_data,
		enum ipa_rm_event event, unsigned long data)
{
	ipa3_usb_prod_notify_cb_do(event, IPA_USB_TRANSPORT_TETH);
}

static void ipa3_usb_wq_notify_remote_wakeup(struct work_struct *work)
{
	bool rwakeup_pending;
	unsigned long flags;
	enum ipa3_usb_transport_type ttype =
		IPA_USB_TRANSPORT_TETH;

	spin_lock_irqsave(&ipa3_usb_ctx->state_lock, flags);
	rwakeup_pending =
		ipa3_usb_ctx->ttype_ctx[ttype].rwakeup_pending;
	if (!rwakeup_pending) {
		rwakeup_pending = true;
		ipa3_usb_notify_do(ttype,
			IPA_USB_REMOTE_WAKEUP);
	}
	ipa3_usb_ctx->ttype_ctx[ttype].rwakeup_pending =
		rwakeup_pending;
	spin_unlock_irqrestore(&ipa3_usb_ctx->state_lock, flags);
}

static void ipa3_usb_wq_dpl_notify_remote_wakeup(struct work_struct *work)
{
	bool rwakeup_pending;
	unsigned long flags;
	enum ipa3_usb_transport_type ttype =
		IPA_USB_TRANSPORT_DPL;

	spin_lock_irqsave(&ipa3_usb_ctx->state_lock, flags);
	rwakeup_pending =
		ipa3_usb_ctx->ttype_ctx[ttype].rwakeup_pending;
	if (!rwakeup_pending) {
		rwakeup_pending = true;
		ipa3_usb_notify_do(ttype,
			IPA_USB_REMOTE_WAKEUP);
	}
	ipa3_usb_ctx->ttype_ctx[ttype].rwakeup_pending =
		rwakeup_pending;
	spin_unlock_irqrestore(&ipa3_usb_ctx->state_lock, flags);
}

static int ipa3_usb_cons_request_resource_cb_do(
	enum ipa3_usb_transport_type ttype,
	struct work_struct *remote_wakeup_work)
{
	struct ipa3_usb_rm_context *rm_ctx;
	unsigned long flags;
	int result;

	IPA_USB_DBG_LOW("entry\n");
	rm_ctx = &ipa3_usb_ctx->ttype_ctx[ttype].rm_ctx;
	spin_lock_irqsave(&ipa3_usb_ctx->state_lock, flags);
	IPA_USB_DBG("state is %s\n",
			ipa3_usb_state_to_string(
				ipa3_usb_ctx->ttype_ctx[ttype].state));
	switch (ipa3_usb_ctx->ttype_ctx[ttype].state) {
	case IPA_USB_CONNECTED:
	case IPA_USB_SUSPENDED_NO_RWAKEUP:
		rm_ctx->cons_state = IPA_USB_CONS_GRANTED;
		result = 0;
		break;
	case IPA_USB_SUSPEND_REQUESTED:
		rm_ctx->cons_requested = true;
		if (rm_ctx->cons_state == IPA_USB_CONS_GRANTED)
			result = 0;
		else
			result = -EINPROGRESS;
		break;
	case IPA_USB_SUSPENDED:
		if (!rm_ctx->cons_requested) {
			rm_ctx->cons_requested = true;
			queue_work(ipa3_usb_ctx->wq, remote_wakeup_work);
		}
		result = -EINPROGRESS;
		break;
	default:
		rm_ctx->cons_requested = true;
		result = -EINPROGRESS;
		break;
	}
	spin_unlock_irqrestore(&ipa3_usb_ctx->state_lock, flags);
	IPA_USB_DBG_LOW("exit with %d\n", result);
	return result;
}

static int ipa3_usb_cons_request_resource_cb(void)
{
	return ipa3_usb_cons_request_resource_cb_do(IPA_USB_TRANSPORT_TETH,
		&ipa3_usb_notify_remote_wakeup_work);
}

static int ipa3_usb_dpl_cons_request_resource_cb(void)
{
	return ipa3_usb_cons_request_resource_cb_do(IPA_USB_TRANSPORT_DPL,
		&ipa3_usb_dpl_notify_remote_wakeup_work);
}

static int ipa3_usb_cons_release_resource_cb_do(
	enum ipa3_usb_transport_type ttype)
{
	unsigned long flags;
	struct ipa3_usb_rm_context *rm_ctx;

	IPA_USB_DBG_LOW("entry\n");
	rm_ctx = &ipa3_usb_ctx->ttype_ctx[ttype].rm_ctx;
	spin_lock_irqsave(&ipa3_usb_ctx->state_lock, flags);
	IPA_USB_DBG("state is %s\n",
			ipa3_usb_state_to_string(
			ipa3_usb_ctx->ttype_ctx[ttype].state));
	switch (ipa3_usb_ctx->ttype_ctx[ttype].state) {
	case IPA_USB_SUSPENDED:
		/* Proceed with the suspend if no DL/DPL data */
		if (rm_ctx->cons_requested)
			rm_ctx->cons_requested_released = true;
		break;
	case IPA_USB_SUSPEND_REQUESTED:
		if (rm_ctx->cons_requested)
			rm_ctx->cons_requested_released = true;
		break;
	case IPA_USB_STOPPED:
	case IPA_USB_RESUME_IN_PROGRESS:
	case IPA_USB_SUSPENDED_NO_RWAKEUP:
		if (rm_ctx->cons_requested)
			rm_ctx->cons_requested = false;
		break;
	case IPA_USB_CONNECTED:
	case IPA_USB_INITIALIZED:
		break;
	default:
		IPA_USB_ERR("received cons_release_cb in bad state: %s!\n",
			ipa3_usb_state_to_string(
				ipa3_usb_ctx->ttype_ctx[ttype].state));
		WARN_ON(1);
		break;
	}

	rm_ctx->cons_state = IPA_USB_CONS_RELEASED;
	spin_unlock_irqrestore(&ipa3_usb_ctx->state_lock, flags);
	IPA_USB_DBG_LOW("exit\n");
	return 0;
}

static int ipa3_usb_cons_release_resource_cb(void)
{
	return ipa3_usb_cons_release_resource_cb_do(IPA_USB_TRANSPORT_TETH);
}

static int ipa3_usb_dpl_cons_release_resource_cb(void)
{
	return ipa3_usb_cons_release_resource_cb_do(IPA_USB_TRANSPORT_DPL);
}

static void ipa3_usb_pm_cb(void *p, enum ipa_pm_cb_event event)
{
	struct ipa3_usb_transport_type_ctx *ttype_ctx =
		(struct ipa3_usb_transport_type_ctx *)p;
	unsigned long flags;

	IPA_USB_DBG_LOW("entry\n");

	if (event != IPA_PM_REQUEST_WAKEUP) {
		IPA_USB_ERR("Unexpected event %d\n", event);
		WARN_ON(1);
		return;
	}

	spin_lock_irqsave(&ipa3_usb_ctx->state_lock, flags);
	IPA_USB_DBG("state is %s\n",
		ipa3_usb_state_to_string(ttype_ctx->state));
	if (ttype_ctx->state == IPA_USB_SUSPENDED)
		queue_work(ipa3_usb_ctx->wq,
			ttype_ctx->pm_ctx.remote_wakeup_work);
	spin_unlock_irqrestore(&ipa3_usb_ctx->state_lock, flags);
	IPA_USB_DBG_LOW("exit\n");
}

static char *ipa3_usb_teth_prot_to_string(enum ipa_usb_teth_prot teth_prot)
{
	switch (teth_prot) {
	case IPA_USB_RNDIS:
		return "rndis_ipa";
	case IPA_USB_ECM:
		return "ecm_ipa";
	case IPA_USB_RMNET:
	case IPA_USB_MBIM:
		return "teth_bridge";
	case IPA_USB_DIAG:
		return "dpl";
	default:
		break;
	}

	return "unsupported";
}

static char *ipa3_usb_teth_bridge_prot_to_string(
	enum ipa_usb_teth_prot teth_prot)
{
	switch (teth_prot) {
	case IPA_USB_RMNET:
		return "rmnet";
	case IPA_USB_MBIM:
		return "mbim";
	default:
		break;
	}

	return "unsupported";
}

static int ipa3_usb_init_teth_bridge(void)
{
	int result;

	result = teth_bridge_init(&ipa3_usb_ctx->teth_bridge_params);
	if (result) {
		IPA_USB_ERR("Failed to initialize teth_bridge\n");
		return result;
	}

	return 0;
}

static int ipa3_usb_register_pm(enum ipa3_usb_transport_type ttype)
{
	struct ipa3_usb_transport_type_ctx *ttype_ctx =
		&ipa3_usb_ctx->ttype_ctx[ttype];
	int result;

	/* there is one PM resource for teth and one for DPL */
	if (!IPA3_USB_IS_TTYPE_DPL(ttype) && ipa3_usb_ctx->num_init_prot > 0)
		return 0;

	memset(&ttype_ctx->pm_ctx.reg_params, 0,
		sizeof(ttype_ctx->pm_ctx.reg_params));
	ttype_ctx->pm_ctx.reg_params.name = (ttype == IPA_USB_TRANSPORT_DPL) ?
				"USB DPL" : "USB";
	ttype_ctx->pm_ctx.reg_params.callback = ipa3_usb_pm_cb;
	ttype_ctx->pm_ctx.reg_params.user_data = ttype_ctx;
	ttype_ctx->pm_ctx.reg_params.group = IPA_PM_GROUP_DEFAULT;

	result = ipa_pm_register(&ttype_ctx->pm_ctx.reg_params,
		&ttype_ctx->pm_ctx.hdl);
	if (result) {
		IPA_USB_ERR("fail to register with PM %d\n", result);
		goto fail_pm_reg;
	}

	result = ipa_pm_associate_ipa_cons_to_client(ttype_ctx->pm_ctx.hdl,
		(ttype == IPA_USB_TRANSPORT_DPL) ?
		IPA_CLIENT_USB_DPL_CONS : IPA_CLIENT_USB_CONS);
	if (result) {
		IPA_USB_ERR("fail to associate cons with PM %d\n", result);
		goto fail_pm_cons;
	}

	return 0;

fail_pm_cons:
	ipa_pm_deregister(ttype_ctx->pm_ctx.hdl);
fail_pm_reg:
	memset(&ttype_ctx->pm_ctx.reg_params, 0,
		sizeof(ttype_ctx->pm_ctx.reg_params));
	return result;
}

static int ipa3_usb_deregister_pm(enum ipa3_usb_transport_type ttype)
{
	struct ipa3_usb_pm_context *pm_ctx =
		&ipa3_usb_ctx->ttype_ctx[ttype].pm_ctx;
	int result;

	result = ipa_pm_deregister(pm_ctx->hdl);
	if (result)
		return result;

	memset(&pm_ctx->reg_params, 0, sizeof(pm_ctx->reg_params));
	return 0;
}

static int ipa3_usb_create_rm_resources(enum ipa3_usb_transport_type ttype)
{
	struct ipa3_usb_rm_context *rm_ctx;
	int result = -EFAULT;
	bool created = false;

	rm_ctx = &ipa3_usb_ctx->ttype_ctx[ttype].rm_ctx;

	/* create PROD */
	if (!rm_ctx->prod_valid) {
		rm_ctx->prod_params.name = IPA3_USB_IS_TTYPE_DPL(ttype) ?
			IPA_RM_RESOURCE_USB_DPL_DUMMY_PROD :
			IPA_RM_RESOURCE_USB_PROD;
		rm_ctx->prod_params.floor_voltage = IPA_VOLTAGE_SVS2;
		rm_ctx->prod_params.reg_params.user_data = NULL;
		rm_ctx->prod_params.reg_params.notify_cb =
			IPA3_USB_IS_TTYPE_DPL(ttype) ?
			ipa3_usb_dpl_dummy_prod_notify_cb :
			ipa3_usb_prod_notify_cb;
		rm_ctx->prod_params.request_resource = NULL;
		rm_ctx->prod_params.release_resource = NULL;
		result = ipa_rm_create_resource(&rm_ctx->prod_params);
		if (result) {
			IPA_USB_ERR("Failed to create %s RM resource\n",
				ipa_rm_resource_str(rm_ctx->prod_params.name));
			return result;
		}
		rm_ctx->prod_valid = true;
		created = true;
		IPA_USB_DBG("Created %s RM resource\n",
			ipa_rm_resource_str(rm_ctx->prod_params.name));
	}

	/* Create CONS */
	if (!rm_ctx->cons_valid) {
		rm_ctx->cons_params.name = IPA3_USB_IS_TTYPE_DPL(ttype) ?
			IPA_RM_RESOURCE_USB_DPL_CONS :
			IPA_RM_RESOURCE_USB_CONS;
		rm_ctx->cons_params.floor_voltage = IPA_VOLTAGE_SVS2;
		rm_ctx->cons_params.reg_params.user_data = NULL;
		rm_ctx->cons_params.reg_params.notify_cb = NULL;
		rm_ctx->cons_params.request_resource =
			IPA3_USB_IS_TTYPE_DPL(ttype) ?
			ipa3_usb_dpl_cons_request_resource_cb :
			ipa3_usb_cons_request_resource_cb;
		rm_ctx->cons_params.release_resource =
			IPA3_USB_IS_TTYPE_DPL(ttype) ?
			ipa3_usb_dpl_cons_release_resource_cb :
			ipa3_usb_cons_release_resource_cb;
		result = ipa_rm_create_resource(&rm_ctx->cons_params);
		if (result) {
			IPA_USB_ERR("Failed to create %s RM resource\n",
				ipa_rm_resource_str(rm_ctx->cons_params.name));
			goto create_cons_rsc_fail;
		}
		rm_ctx->cons_valid = true;
		IPA_USB_DBG("Created %s RM resource\n",
			ipa_rm_resource_str(rm_ctx->cons_params.name));
	}

	return 0;

create_cons_rsc_fail:
	if (created) {
		rm_ctx->prod_valid = false;
		ipa_rm_delete_resource(rm_ctx->prod_params.name);
	}
	return result;
}

<<<<<<< HEAD
=======
static bool ipa3_usb_is_teth_switch_valid(enum ipa_usb_teth_prot new_teth)
{
	enum ipa_usb_teth_prot old_teth;
	u32 ipa_r_rev;

	IPA_USB_DBG("Start new_teth=%s\n",
		ipa3_usb_teth_prot_to_string(new_teth));

	if (IPA3_USB_IS_TTYPE_DPL(IPA3_USB_GET_TTYPE(new_teth)))
		return true;

	if (ipa3_ctx->ipa_hw_type != IPA_HW_v4_5)
		return true;

	ipa_r_rev = ipa3_get_r_rev_version();
	IPA_USB_DBG("ipa_r_rev=%u\n", ipa_r_rev);

	/* issue relevant for IPA4.5v1 */
	if (ipa_r_rev != 10 && ipa_r_rev != 13)
		return true;

	if (ipa3_usb_ctx == NULL) {
		IPA_USB_ERR("Invalid context");
		return false;
	}

	if (new_teth < 0 || new_teth >= IPA_USB_MAX_TETH_PROT_SIZE) {
		IPA_USB_ERR("Invalid new_teth %d\n", new_teth);
		return false;
	}

	if (!ipa3_usb_ctx->prev_teth.valid) {
		ipa3_usb_ctx->prev_teth.teth = new_teth;
		ipa3_usb_ctx->prev_teth.valid = true;
		return true;
	}

	old_teth = ipa3_usb_ctx->prev_teth.teth;
	if (teth_type_switch_tbl_ipa45[old_teth][new_teth]) {
		ipa3_usb_ctx->prev_teth.teth = new_teth;
		return true;
	}

	IPA_USB_DBG("Invalid teth switch %s -> %s\n",
		ipa3_usb_teth_prot_to_string(old_teth),
		ipa3_usb_teth_prot_to_string(new_teth));
	return false;
}


>>>>>>> b6fbaa1d
static int ipa_usb_set_lock_unlock(bool is_lock)
{
	IPA_USB_DBG("entry\n");
	if (is_lock)
		mutex_lock(&ipa3_usb_ctx->general_mutex);
	else
		mutex_unlock(&ipa3_usb_ctx->general_mutex);
	IPA_USB_DBG("exit\n");

	return 0;
}

int ipa_usb_init_teth_prot(enum ipa_usb_teth_prot teth_prot,
			   struct ipa_usb_teth_params *teth_params,
			   int (*ipa_usb_notify_cb)(enum ipa_usb_notify_event,
			   void *),
			   void *user_data)
{
	int result = -EFAULT;
	enum ipa3_usb_transport_type ttype;
	struct ipa3_usb_teth_prot_context *teth_prot_ptr;

	mutex_lock(&ipa3_usb_ctx->general_mutex);
	IPA_USB_DBG_LOW("entry\n");
	if (teth_prot < 0 || teth_prot >= IPA_USB_MAX_TETH_PROT_SIZE ||
		((teth_prot == IPA_USB_RNDIS || teth_prot == IPA_USB_ECM) &&
		teth_params == NULL) || ipa_usb_notify_cb == NULL ||
		user_data == NULL) {
		IPA_USB_ERR("bad parameters\n");
		result = -EINVAL;
		goto bad_params;
	}

	ttype = IPA3_USB_GET_TTYPE(teth_prot);

	if (!ipa3_usb_check_legal_op(IPA_USB_OP_INIT_TETH_PROT, ttype)) {
		IPA_USB_ERR("Illegal operation\n");
		result = -EPERM;
		goto bad_params;
	}

	/* Create IPA RM USB resources */
	teth_prot_ptr = &ipa3_usb_ctx->teth_prot_ctx[teth_prot];
	if (ipa_pm_is_used())
		result = ipa3_usb_register_pm(ttype);
	else
		result = ipa3_usb_create_rm_resources(ttype);
	if (result) {
		IPA_USB_ERR("Failed creating IPA RM USB resources\n");
		goto bad_params;
	}

	if (!ipa3_usb_ctx->ttype_ctx[ttype].ipa_usb_notify_cb) {
		ipa3_usb_ctx->ttype_ctx[ttype].ipa_usb_notify_cb =
			ipa_usb_notify_cb;
	} else if (!IPA3_USB_IS_TTYPE_DPL(ttype)) {
		if (ipa3_usb_ctx->ttype_ctx[ttype].ipa_usb_notify_cb !=
			ipa_usb_notify_cb) {
			IPA_USB_ERR("Got different notify_cb\n");
			result = -EINVAL;
			goto bad_params;
		}
	} else {
		IPA_USB_ERR("Already has dpl_notify_cb\n");
		result = -EINVAL;
		goto bad_params;
	}

	/* Initialize tethering protocol */
	switch (teth_prot) {
	case IPA_USB_RNDIS:
	case IPA_USB_ECM:
		if (ipa3_usb_ctx->teth_prot_ctx[teth_prot].state !=
			IPA_USB_TETH_PROT_INVALID) {
			IPA_USB_DBG("%s already initialized\n",
				ipa3_usb_teth_prot_to_string(teth_prot));
			result = -EPERM;
			goto bad_params;
		}
		ipa3_usb_ctx->teth_prot_ctx[teth_prot].user_data = user_data;
		if (teth_prot == IPA_USB_RNDIS) {
			struct ipa_usb_init_params *rndis_ptr =
				&teth_prot_ptr->teth_prot_params.rndis;

			rndis_ptr->device_ready_notify =
				ipa3_usb_device_ready_notify_cb;
			memcpy(rndis_ptr->host_ethaddr,
				teth_params->host_ethaddr,
				sizeof(teth_params->host_ethaddr));
			memcpy(rndis_ptr->device_ethaddr,
				teth_params->device_ethaddr,
				sizeof(teth_params->device_ethaddr));

			result = rndis_ipa_init(rndis_ptr);
			if (result) {
				IPA_USB_ERR("Failed to initialize %s\n",
					ipa3_usb_teth_prot_to_string(
					teth_prot));
				goto teth_prot_init_fail;
			}
		} else {
			struct ecm_ipa_params *ecm_ptr =
				&teth_prot_ptr->teth_prot_params.ecm;

			ecm_ptr->device_ready_notify =
				ipa3_usb_device_ready_notify_cb;
			memcpy(ecm_ptr->host_ethaddr,
				teth_params->host_ethaddr,
				sizeof(teth_params->host_ethaddr));
			memcpy(ecm_ptr->device_ethaddr,
				teth_params->device_ethaddr,
				sizeof(teth_params->device_ethaddr));

			result = ecm_ipa_init(ecm_ptr);
			if (result) {
				IPA_USB_ERR("Failed to initialize %s\n",
					ipa3_usb_teth_prot_to_string(
					teth_prot));
				goto teth_prot_init_fail;
			}
		}
		teth_prot_ptr->state =
			IPA_USB_TETH_PROT_INITIALIZED;
		ipa3_usb_ctx->num_init_prot++;
		IPA_USB_DBG("initialized %s\n",
			ipa3_usb_teth_prot_to_string(teth_prot));
		break;
	case IPA_USB_RMNET:
	case IPA_USB_MBIM:
		if (ipa3_usb_ctx->teth_prot_ctx[teth_prot].state !=
			IPA_USB_TETH_PROT_INVALID) {
			IPA_USB_DBG("%s already initialized\n",
				ipa3_usb_teth_prot_to_string(teth_prot));
			result = -EPERM;
			goto bad_params;
		}
		ipa3_usb_ctx->teth_prot_ctx[teth_prot].user_data = user_data;
		result = ipa3_usb_init_teth_bridge();
		if (result)
			goto teth_prot_init_fail;
		ipa3_usb_ctx->teth_prot_ctx[teth_prot].state =
			IPA_USB_TETH_PROT_INITIALIZED;
		ipa3_usb_ctx->num_init_prot++;
		IPA_USB_DBG("initialized %s %s\n",
			ipa3_usb_teth_prot_to_string(teth_prot),
			ipa3_usb_teth_bridge_prot_to_string(teth_prot));
		/*
		 * Register for xdci lock/unlock callback with ipa core driver.
		 * As per use case, only register for IPA_CONS end point now.
		 * If needed we can include the same for IPA_PROD ep.
		 * For IPA_USB_DIAG/DPL config there will not be any UL ep.
		 */
		ipa3_register_client_callback(&ipa_usb_set_lock_unlock,
			&ipa3_usb_get_teth_port_state, IPA_CLIENT_USB_PROD);
		break;
	case IPA_USB_DIAG:
		if (ipa3_usb_ctx->teth_prot_ctx[teth_prot].state !=
			IPA_USB_TETH_PROT_INVALID) {
			IPA_USB_DBG("DPL already initialized\n");
			result = -EPERM;
			goto bad_params;
		}
		ipa3_usb_ctx->teth_prot_ctx[teth_prot].user_data = user_data;
		ipa3_usb_ctx->teth_prot_ctx[teth_prot].state =
			IPA_USB_TETH_PROT_INITIALIZED;
		IPA_USB_DBG("initialized DPL\n");
		break;
	default:
		IPA_USB_ERR("unexpected tethering protocol\n");
		result = -EINVAL;
		goto bad_params;
	}

	if (!ipa3_usb_set_state(IPA_USB_INITIALIZED, false, ttype))
		IPA_USB_ERR("failed to change state to initialized\n");

	IPA_USB_DBG_LOW("exit\n");
	mutex_unlock(&ipa3_usb_ctx->general_mutex);
	return 0;

teth_prot_init_fail:
	if ((IPA3_USB_IS_TTYPE_DPL(ttype))
		|| (ipa3_usb_ctx->num_init_prot == 0)) {
		if (ipa_pm_is_used()) {
			ipa3_usb_deregister_pm(ttype);
		} else {
			ipa3_usb_ctx->ttype_ctx[ttype].rm_ctx.prod_valid =
				false;
			ipa3_usb_ctx->ttype_ctx[ttype].rm_ctx.cons_valid =
				false;
			ipa_rm_delete_resource(
			ipa3_usb_ctx->ttype_ctx[ttype].rm_ctx.prod_params.name);
			ipa_rm_delete_resource(
			ipa3_usb_ctx->ttype_ctx[ttype].rm_ctx.cons_params.name);
		}
	}
bad_params:
	mutex_unlock(&ipa3_usb_ctx->general_mutex);
	return result;
}
EXPORT_SYMBOL(ipa_usb_init_teth_prot);

void ipa3_usb_gsi_evt_err_cb(struct gsi_evt_err_notify *notify)
{
	IPA_USB_DBG_LOW("entry\n");
	if (!notify)
		return;
	IPA_USB_ERR("Received event error %d, description: %d\n",
		notify->evt_id, notify->err_desc);
	IPA_USB_DBG_LOW("exit\n");
}

void ipa3_usb_gsi_chan_err_cb(struct gsi_chan_err_notify *notify)
{
	IPA_USB_DBG_LOW("entry\n");
	if (!notify)
		return;
	IPA_USB_ERR("Received channel error %d, description: %d\n",
		notify->evt_id, notify->err_desc);
	IPA_USB_DBG_LOW("exit\n");
}

static bool ipa3_usb_check_chan_params(struct ipa_usb_xdci_chan_params *params)
{
	IPA_USB_DBG_LOW("gevntcount_low_addr = %x\n",
			params->gevntcount_low_addr);
	IPA_USB_DBG_LOW("gevntcount_hi_addr = %x\n",
			params->gevntcount_hi_addr);
	IPA_USB_DBG_LOW("dir = %d\n", params->dir);
	IPA_USB_DBG_LOW("xfer_ring_len = %d\n", params->xfer_ring_len);
	IPA_USB_DBG_LOW("last_trb_addr_iova = %x\n",
		params->xfer_scratch.last_trb_addr_iova);
	IPA_USB_DBG_LOW("const_buffer_size = %d\n",
		params->xfer_scratch.const_buffer_size);
	IPA_USB_DBG_LOW("depcmd_low_addr = %x\n",
		params->xfer_scratch.depcmd_low_addr);
	IPA_USB_DBG_LOW("depcmd_hi_addr = %x\n",
		params->xfer_scratch.depcmd_hi_addr);

	if (params->client >= IPA_CLIENT_MAX  ||
		params->teth_prot < 0 ||
		params->teth_prot >= IPA_USB_MAX_TETH_PROT_SIZE ||
		params->xfer_ring_len % GSI_CHAN_RE_SIZE_16B ||
		params->xfer_scratch.const_buffer_size < 1 ||
		params->xfer_scratch.const_buffer_size > 31) {
		IPA_USB_ERR("Invalid params\n");
		return false;
	}
	switch (params->teth_prot) {
	case IPA_USB_DIAG:
		if (!IPA_CLIENT_IS_CONS(params->client)) {
			IPA_USB_ERR("DPL supports only DL channel\n");
			return false;
		}
	case IPA_USB_RNDIS:
	case IPA_USB_ECM:
		if (ipa3_usb_ctx->teth_prot_ctx[params->teth_prot].state ==
			IPA_USB_TETH_PROT_INVALID) {
			IPA_USB_ERR("%s is not initialized\n",
				ipa3_usb_teth_prot_to_string(
				params->teth_prot));
			return false;
		}
		break;
	case IPA_USB_RMNET:
	case IPA_USB_MBIM:
		if (ipa3_usb_ctx->teth_prot_ctx[params->teth_prot].state ==
			IPA_USB_TETH_PROT_INVALID) {
			IPA_USB_ERR("%s is not initialized\n",
				ipa3_usb_teth_bridge_prot_to_string(
				params->teth_prot));
			return false;
		}
		break;
	default:
		IPA_USB_ERR("Unknown tethering protocol (%d)\n",
			params->teth_prot);
		return false;
	}
	return true;
}

static int ipa3_usb_smmu_map_xdci_channel(
	struct ipa_usb_xdci_chan_params *params, bool map)
{
	int result;
	u32 gevntcount_r = rounddown(params->gevntcount_low_addr, PAGE_SIZE);
	u32 xfer_scratch_r =
		rounddown(params->xfer_scratch.depcmd_low_addr, PAGE_SIZE);

	if (gevntcount_r != xfer_scratch_r) {
		IPA_USB_ERR("No support more than 1 page map for USB regs\n");
		WARN_ON(1);
		return -EINVAL;
	}

	if (map) {
		if (ipa3_usb_ctx->smmu_reg_map.cnt == 0) {
			ipa3_usb_ctx->smmu_reg_map.addr = gevntcount_r;
			result = ipa3_smmu_map_peer_reg(
				ipa3_usb_ctx->smmu_reg_map.addr, true,
				IPA_SMMU_CB_AP);
			if (result) {
				IPA_USB_ERR("failed to map USB regs %d\n",
					result);
				return result;
			}
		} else {
			if (gevntcount_r != ipa3_usb_ctx->smmu_reg_map.addr) {
				IPA_USB_ERR(
					"No support for map different reg\n");
				return -EINVAL;
			}
		}
		ipa3_usb_ctx->smmu_reg_map.cnt++;
	} else {
		if (gevntcount_r != ipa3_usb_ctx->smmu_reg_map.addr) {
			IPA_USB_ERR(
				"No support for map different reg\n");
			return -EINVAL;
		}

		if (ipa3_usb_ctx->smmu_reg_map.cnt == 1) {
			result = ipa3_smmu_map_peer_reg(
				ipa3_usb_ctx->smmu_reg_map.addr, false,
				IPA_SMMU_CB_AP);
			if (result) {
				IPA_USB_ERR("failed to unmap USB regs %d\n",
					result);
				return result;
			}
		}
		ipa3_usb_ctx->smmu_reg_map.cnt--;
	}


	result = ipa3_smmu_map_peer_buff(params->xfer_ring_base_addr_iova,
		params->xfer_ring_len, map, params->sgt_xfer_rings,
		IPA_SMMU_CB_AP);
	if (result) {
		IPA_USB_ERR("failed to map Xfer ring %d\n", result);
		return result;
	}

	result = ipa3_smmu_map_peer_buff(params->data_buff_base_addr_iova,
		params->data_buff_base_len, map, params->sgt_data_buff,
		IPA_SMMU_CB_AP);
	if (result) {
		IPA_USB_ERR("failed to map TRBs buff %d\n", result);
		return result;
	}

	return 0;
}

static int ipa3_usb_request_xdci_channel(
	struct ipa_usb_xdci_chan_params *params,
	enum ipa_usb_direction dir,
	struct ipa_req_chan_out_params *out_params)
{
	int result = -EFAULT;
	struct ipa_request_gsi_channel_params chan_params;
	enum ipa3_usb_transport_type ttype;
	enum ipa_usb_teth_prot teth_prot;
	struct ipa_usb_init_params *rndis_ptr;
	struct ecm_ipa_params *ecm_ptr;
	struct ipa_usb_xdci_chan_params *xdci_ch_params;

	IPA_USB_DBG_LOW("entry\n");
	if (params == NULL || out_params == NULL ||
		!ipa3_usb_check_chan_params(params)) {
		IPA_USB_ERR("bad parameters\n");
		return -EINVAL;
	}

	ttype = IPA3_USB_GET_TTYPE(params->teth_prot);
	teth_prot = params->teth_prot;

	if (!ipa3_usb_check_legal_op(IPA_USB_OP_REQUEST_CHANNEL, ttype)) {
		IPA_USB_ERR("Illegal operation\n");
		return -EPERM;
	}

	rndis_ptr =
		&ipa3_usb_ctx->teth_prot_ctx[teth_prot].teth_prot_params.rndis;
	ecm_ptr =
		&ipa3_usb_ctx->teth_prot_ctx[teth_prot].teth_prot_params.ecm;

	memset(&chan_params, 0, sizeof(struct ipa_request_gsi_channel_params));
	memcpy(&chan_params.ipa_ep_cfg, &params->ipa_ep_cfg,
		sizeof(struct ipa_ep_cfg));
	chan_params.client = params->client;
	switch (params->teth_prot) {
	case IPA_USB_RNDIS:
		chan_params.priv = rndis_ptr->private;
		if (params->dir == GSI_CHAN_DIR_FROM_GSI)
			chan_params.notify = rndis_ptr->ipa_tx_notify;
		else
			chan_params.notify = rndis_ptr->ipa_rx_notify;
		chan_params.skip_ep_cfg = rndis_ptr->skip_ep_cfg;
		break;
	case IPA_USB_ECM:
		chan_params.priv = ecm_ptr->private;
		if (params->dir == GSI_CHAN_DIR_FROM_GSI)
			chan_params.notify = ecm_ptr->ecm_ipa_tx_dp_notify;
		else
			chan_params.notify = ecm_ptr->ecm_ipa_rx_dp_notify;
		chan_params.skip_ep_cfg = ecm_ptr->skip_ep_cfg;
		break;
	case IPA_USB_RMNET:
	case IPA_USB_MBIM:
		chan_params.priv =
			ipa3_usb_ctx->teth_bridge_params.private_data;
		chan_params.notify =
			ipa3_usb_ctx->teth_bridge_params.usb_notify_cb;
		chan_params.skip_ep_cfg =
			ipa3_usb_ctx->teth_bridge_params.skip_ep_cfg;
		break;
	case IPA_USB_DIAG:
		chan_params.priv = NULL;
		chan_params.notify = NULL;
		chan_params.skip_ep_cfg = true;
		break;
	default:
		break;
	}

	result = ipa3_usb_smmu_map_xdci_channel(params, true);
	if (result) {
		IPA_USB_ERR("failed to smmu map %d\n", result);
		return result;
	}

	/* store channel params for SMMU unmap */
	if (dir == IPA_USB_DIR_UL)
		xdci_ch_params = &ipa3_usb_ctx->ttype_ctx[ttype].ul_ch_params;
	else
		xdci_ch_params = &ipa3_usb_ctx->ttype_ctx[ttype].dl_ch_params;

	*xdci_ch_params = *params;
	result = ipa_smmu_store_sgt(
		&xdci_ch_params->sgt_xfer_rings,
		params->sgt_xfer_rings);
	if (result)
		return result;

	result = ipa_smmu_store_sgt(
		&xdci_ch_params->sgt_data_buff,
		params->sgt_data_buff);
	if (result) {
		ipa_smmu_free_sgt(&xdci_ch_params->sgt_xfer_rings);
		return result;
	}
	chan_params.keep_ipa_awake = params->keep_ipa_awake;
	chan_params.evt_ring_params.intf = GSI_EVT_CHTYPE_XDCI_EV;
	chan_params.evt_ring_params.intr = GSI_INTR_IRQ;
	chan_params.evt_ring_params.re_size = GSI_EVT_RING_RE_SIZE_16B;
	chan_params.evt_ring_params.ring_len = params->xfer_ring_len -
		chan_params.evt_ring_params.re_size;
	chan_params.evt_ring_params.ring_base_addr =
		params->xfer_ring_base_addr_iova;
	chan_params.evt_ring_params.ring_base_vaddr = NULL;
	chan_params.evt_ring_params.int_modt = 0;
	chan_params.evt_ring_params.int_modt = 0;
	chan_params.evt_ring_params.intvec = 0;
	chan_params.evt_ring_params.msi_addr = 0;
	chan_params.evt_ring_params.rp_update_addr = 0;
	chan_params.evt_ring_params.exclusive = true;
	chan_params.evt_ring_params.err_cb = ipa3_usb_gsi_evt_err_cb;
	chan_params.evt_ring_params.user_data = NULL;
	chan_params.evt_scratch.xdci.gevntcount_low_addr =
		params->gevntcount_low_addr;
	chan_params.evt_scratch.xdci.gevntcount_hi_addr =
		params->gevntcount_hi_addr;
	chan_params.chan_params.prot = GSI_CHAN_PROT_XDCI;
	chan_params.chan_params.dir = params->dir;
	/* chan_id is set in ipa3_request_gsi_channel() */
	chan_params.chan_params.re_size = GSI_CHAN_RE_SIZE_16B;
	chan_params.chan_params.ring_len = params->xfer_ring_len;
	chan_params.chan_params.ring_base_addr =
		params->xfer_ring_base_addr_iova;
	chan_params.chan_params.ring_base_vaddr = NULL;
	if (ipa3_ctx->ipa_hw_type >= IPA_HW_v4_0)
		chan_params.chan_params.use_db_eng = GSI_CHAN_DIRECT_MODE;
	else
		chan_params.chan_params.use_db_eng = GSI_CHAN_DB_MODE;
	chan_params.chan_params.max_prefetch = GSI_ONE_PREFETCH_SEG;
	if (params->dir == GSI_CHAN_DIR_FROM_GSI)
		chan_params.chan_params.low_weight =
			IPA_USB_DL_CHAN_LOW_WEIGHT;
	else
		chan_params.chan_params.low_weight =
			IPA_USB_UL_CHAN_LOW_WEIGHT;
	chan_params.chan_params.xfer_cb = NULL;
	chan_params.chan_params.err_cb = ipa3_usb_gsi_chan_err_cb;
	chan_params.chan_params.chan_user_data = NULL;
	chan_params.chan_scratch.xdci.last_trb_addr =
		params->xfer_scratch.last_trb_addr_iova;
	/* xferrscidx will be updated later */
	chan_params.chan_scratch.xdci.xferrscidx = 0;
	chan_params.chan_scratch.xdci.const_buffer_size =
		params->xfer_scratch.const_buffer_size;
	chan_params.chan_scratch.xdci.depcmd_low_addr =
		params->xfer_scratch.depcmd_low_addr;
	chan_params.chan_scratch.xdci.depcmd_hi_addr =
		params->xfer_scratch.depcmd_hi_addr;

	/*
	 * Update scratch for MCS smart prefetch:
	 * Starting IPA4.5, smart prefetch implemented by H/W.
	 * At IPA 4.0/4.1/4.2, we do not use MCS smart prefetch
	 *  so keep the fields zero.
	 */
	if (ipa3_ctx->ipa_hw_type < IPA_HW_v4_0) {
		chan_params.chan_scratch.xdci.outstanding_threshold =
		((params->teth_prot == IPA_USB_MBIM) ? 1 : 2) *
		chan_params.chan_params.re_size;
	}
	/* max_outstanding_tre is set in ipa3_request_gsi_channel() */

	result = ipa3_request_gsi_channel(&chan_params, out_params);
	if (result) {
		IPA_USB_ERR("failed to allocate GSI channel\n");
		ipa3_usb_smmu_map_xdci_channel(params, false);
		return result;
	}

	IPA_USB_DBG_LOW("exit\n");
	return 0;
}

static int ipa3_usb_release_xdci_channel(u32 clnt_hdl,
	enum ipa_usb_direction dir,
	enum ipa3_usb_transport_type ttype)
{
	int result = 0;
	struct ipa_usb_xdci_chan_params *xdci_ch_params;

	IPA_USB_DBG_LOW("entry\n");
	if (ttype < 0 || ttype >= IPA_USB_TRANSPORT_MAX) {
		IPA_USB_ERR("bad parameter\n");
		return -EINVAL;
	}

	if (!ipa3_usb_check_legal_op(IPA_USB_OP_RELEASE_CHANNEL, ttype)) {
		IPA_USB_ERR("Illegal operation\n");
		return -EPERM;
	}

	/* Release channel */
	result = ipa3_release_gsi_channel(clnt_hdl);
	if (result) {
		IPA_USB_ERR("failed to deallocate channel\n");
		return result;
	}

	if (dir == IPA_USB_DIR_UL)
		xdci_ch_params = &ipa3_usb_ctx->ttype_ctx[ttype].ul_ch_params;
	else
		xdci_ch_params = &ipa3_usb_ctx->ttype_ctx[ttype].dl_ch_params;

	result = ipa3_usb_smmu_map_xdci_channel(xdci_ch_params, false);

	if (xdci_ch_params->sgt_xfer_rings != NULL)
		ipa_smmu_free_sgt(&xdci_ch_params->sgt_xfer_rings);
	if (xdci_ch_params->sgt_data_buff != NULL)
		ipa_smmu_free_sgt(&xdci_ch_params->sgt_data_buff);

	/* Change ipa_usb state to INITIALIZED */
	if (!ipa3_usb_set_state(IPA_USB_INITIALIZED, false, ttype))
		IPA_USB_ERR("failed to change state to initialized\n");

	IPA_USB_DBG_LOW("exit\n");
	return 0;
}

static int ipa3_usb_request_prod(enum ipa3_usb_transport_type ttype)
{
	int result;
	struct ipa3_usb_rm_context *rm_ctx;
	const char *rsrc_str;

	rm_ctx = &ipa3_usb_ctx->ttype_ctx[ttype].rm_ctx;
	rsrc_str = ipa_rm_resource_str(rm_ctx->prod_params.name);

	IPA_USB_DBG_LOW("requesting %s\n", rsrc_str);
	init_completion(&rm_ctx->prod_comp);
	result = ipa_rm_request_resource(rm_ctx->prod_params.name);
	if (result) {
		if (result != -EINPROGRESS) {
			IPA_USB_ERR("failed to request %s: %d\n",
				rsrc_str, result);
			return result;
		}
		result = wait_for_completion_timeout(&rm_ctx->prod_comp,
				msecs_to_jiffies(IPA_USB_RM_TIMEOUT_MSEC));
		if (result == 0) {
			IPA_USB_ERR("timeout request %s\n", rsrc_str);
			return -ETIME;
		}
	}

	IPA_USB_DBG_LOW("%s granted\n", rsrc_str);
	return 0;
}

static int ipa3_usb_release_prod(enum ipa3_usb_transport_type ttype)
{
	int result;
	struct ipa3_usb_rm_context *rm_ctx;
	const char *rsrc_str;

	rm_ctx = &ipa3_usb_ctx->ttype_ctx[ttype].rm_ctx;
	rsrc_str = ipa_rm_resource_str(rm_ctx->prod_params.name);

	IPA_USB_DBG_LOW("releasing %s\n", rsrc_str);

	init_completion(&rm_ctx->prod_comp);
	result = ipa_rm_release_resource(rm_ctx->prod_params.name);
	if (result) {
		if (result != -EINPROGRESS) {
			IPA_USB_ERR("failed to release %s: %d\n",
				rsrc_str, result);
			return result;
		}
		result = wait_for_completion_timeout(&rm_ctx->prod_comp,
			msecs_to_jiffies(IPA_USB_RM_TIMEOUT_MSEC));
		if (result == 0) {
			IPA_USB_ERR("timeout release %s\n", rsrc_str);
			return -ETIME;
		}
	}

	IPA_USB_DBG_LOW("%s released\n", rsrc_str);
	return 0;
}

static bool ipa3_usb_check_connect_params(
	struct ipa_usb_xdci_connect_params_internal *params)
{
	IPA_USB_DBG_LOW("ul xferrscidx = %d\n", params->usb_to_ipa_xferrscidx);
	IPA_USB_DBG_LOW("dl xferrscidx = %d\n", params->ipa_to_usb_xferrscidx);
	IPA_USB_DBG_LOW("max_supported_bandwidth_mbps = %d\n",
		params->max_supported_bandwidth_mbps);

	if (params->max_pkt_size < IPA_USB_FULL_SPEED_64B  ||
		params->max_pkt_size > IPA_USB_SUPER_SPEED_1024B  ||
		params->ipa_to_usb_xferrscidx > 127 ||
		(params->teth_prot != IPA_USB_DIAG &&
		(params->usb_to_ipa_xferrscidx > 127)) ||
		params->teth_prot < 0 ||
		params->teth_prot >= IPA_USB_MAX_TETH_PROT_SIZE) {
		IPA_USB_ERR("Invalid params\n");
		return false;
	}

	if (ipa3_usb_ctx->teth_prot_ctx[params->teth_prot].state ==
		IPA_USB_TETH_PROT_INVALID) {
		IPA_USB_ERR("%s is not initialized\n",
			ipa3_usb_teth_prot_to_string(
			params->teth_prot));
		return false;
	}

	return true;
}

static int ipa3_usb_connect_teth_bridge(
	struct teth_bridge_connect_params *params)
{
	int result;

	result = teth_bridge_connect(params);
	if (result) {
		IPA_USB_ERR("failed to connect teth_bridge (%s)\n",
			params->tethering_mode == TETH_TETHERING_MODE_RMNET ?
			"rmnet" : "mbim");
		return result;
	}

	return 0;
}

static int ipa3_usb_connect_dpl(void)
{
	int res = 0;

	if (ipa_pm_is_used())
		return 0;

	/*
	 * Add DPL dependency to RM dependency graph, first add_dependency call
	 * is sync in order to make sure the IPA clocks are up before we
	 * continue and notify the USB driver it may continue.
	 */
	res = ipa_rm_add_dependency_sync(IPA_RM_RESOURCE_USB_DPL_DUMMY_PROD,
				    IPA_RM_RESOURCE_Q6_CONS);
	if (res < 0) {
		IPA_USB_ERR("ipa_rm_add_dependency_sync() failed\n");
		return res;
	}

	/*
	 * this add_dependency call can't be sync since it will block until DPL
	 * status is connected (which can happen only later in the flow),
	 * the clocks are already up so the call doesn't need to block.
	 */
	res = ipa_rm_add_dependency(IPA_RM_RESOURCE_Q6_PROD,
				    IPA_RM_RESOURCE_USB_DPL_CONS);
	if (res < 0 && res != -EINPROGRESS) {
		IPA_USB_ERR("ipa_rm_add_dependency() failed\n");
		ipa_rm_delete_dependency(IPA_RM_RESOURCE_USB_DPL_DUMMY_PROD,
				IPA_RM_RESOURCE_Q6_CONS);
		return res;
	}

	return 0;
}

static int ipa3_usb_connect_teth_prot(enum ipa_usb_teth_prot teth_prot)
{
	int result;
	struct teth_bridge_connect_params teth_bridge_params;
	struct ipa3_usb_teth_prot_conn_params *teth_conn_params;
	enum ipa3_usb_transport_type ttype;
	struct ipa3_usb_teth_prot_context *teth_prot_ptr =
		&ipa3_usb_ctx->teth_prot_ctx[teth_prot];

	IPA_USB_DBG("connecting protocol = %s\n",
		ipa3_usb_teth_prot_to_string(teth_prot));

	ttype = IPA3_USB_GET_TTYPE(teth_prot);

	teth_conn_params = &(ipa3_usb_ctx->ttype_ctx[ttype].teth_conn_params);

	switch (teth_prot) {
	case IPA_USB_RNDIS:
		if (teth_prot_ptr->state ==
			IPA_USB_TETH_PROT_CONNECTED) {
			IPA_USB_DBG("%s is already connected\n",
				ipa3_usb_teth_prot_to_string(teth_prot));
			break;
		}
		ipa3_usb_ctx->ttype_ctx[ttype].user_data =
			teth_prot_ptr->user_data;
		result = rndis_ipa_pipe_connect_notify(
			teth_conn_params->usb_to_ipa_clnt_hdl,
			teth_conn_params->ipa_to_usb_clnt_hdl,
			teth_conn_params->params.max_xfer_size_bytes_to_dev,
			teth_conn_params->params.max_packet_number_to_dev,
			teth_conn_params->params.max_xfer_size_bytes_to_host,
			teth_prot_ptr->teth_prot_params.rndis.private);
		if (result) {
			IPA_USB_ERR("failed to connect %s\n",
				ipa3_usb_teth_prot_to_string(teth_prot));
			ipa3_usb_ctx->ttype_ctx[ttype].user_data = NULL;
			return result;
		}
		teth_prot_ptr->state =
			IPA_USB_TETH_PROT_CONNECTED;
		IPA_USB_DBG("%s is connected\n",
			ipa3_usb_teth_prot_to_string(teth_prot));
		break;
	case IPA_USB_ECM:
		if (teth_prot_ptr->state ==
			IPA_USB_TETH_PROT_CONNECTED) {
			IPA_USB_DBG("%s is already connected\n",
				ipa3_usb_teth_prot_to_string(teth_prot));
			break;
		}
		ipa3_usb_ctx->ttype_ctx[ttype].user_data =
			teth_prot_ptr->user_data;
		result = ecm_ipa_connect(teth_conn_params->usb_to_ipa_clnt_hdl,
			teth_conn_params->ipa_to_usb_clnt_hdl,
			teth_prot_ptr->teth_prot_params.ecm.private);
		if (result) {
			IPA_USB_ERR("failed to connect %s\n",
				ipa3_usb_teth_prot_to_string(teth_prot));
			ipa3_usb_ctx->ttype_ctx[ttype].user_data = NULL;
			return result;
		}
		teth_prot_ptr->state =
			IPA_USB_TETH_PROT_CONNECTED;
		IPA_USB_DBG("%s is connected\n",
			ipa3_usb_teth_prot_to_string(teth_prot));
		break;
	case IPA_USB_RMNET:
	case IPA_USB_MBIM:
		if (teth_prot_ptr->state ==
			IPA_USB_TETH_PROT_CONNECTED) {
			IPA_USB_DBG("%s is already connected\n",
				ipa3_usb_teth_prot_to_string(teth_prot));
			break;
		}
		result = ipa3_usb_init_teth_bridge();
		if (result)
			return result;

		ipa3_usb_ctx->ttype_ctx[ttype].user_data =
			teth_prot_ptr->user_data;
		teth_bridge_params.ipa_usb_pipe_hdl =
			teth_conn_params->ipa_to_usb_clnt_hdl;
		teth_bridge_params.usb_ipa_pipe_hdl =
			teth_conn_params->usb_to_ipa_clnt_hdl;
		teth_bridge_params.tethering_mode =
			(teth_prot == IPA_USB_RMNET) ?
			(TETH_TETHERING_MODE_RMNET):(TETH_TETHERING_MODE_MBIM);
		teth_bridge_params.client_type = IPA_CLIENT_USB_PROD;
		result = ipa3_usb_connect_teth_bridge(&teth_bridge_params);
		if (result) {
			ipa3_usb_ctx->ttype_ctx[ttype].user_data = NULL;
			return result;
		}
		ipa3_usb_ctx->teth_prot_ctx[teth_prot].state =
			IPA_USB_TETH_PROT_CONNECTED;
		ipa3_usb_notify_do(ttype, IPA_USB_DEVICE_READY);
		IPA_USB_DBG("%s (%s) is connected\n",
			ipa3_usb_teth_prot_to_string(teth_prot),
			ipa3_usb_teth_bridge_prot_to_string(teth_prot));
		break;
	case IPA_USB_DIAG:
		if (ipa3_usb_ctx->teth_prot_ctx[IPA_USB_DIAG].state ==
			IPA_USB_TETH_PROT_CONNECTED) {
			IPA_USB_DBG("%s is already connected\n",
				ipa3_usb_teth_prot_to_string(teth_prot));
			break;
		}

		ipa3_usb_ctx->ttype_ctx[ttype].user_data =
			ipa3_usb_ctx->teth_prot_ctx[teth_prot].user_data;
		result = ipa3_usb_connect_dpl();
		if (result) {
			IPA_USB_ERR("Failed connecting DPL result=%d\n",
				result);
			ipa3_usb_ctx->ttype_ctx[ttype].user_data = NULL;
			return result;
		}
		ipa3_usb_ctx->teth_prot_ctx[IPA_USB_DIAG].state =
			IPA_USB_TETH_PROT_CONNECTED;
		ipa3_usb_notify_do(ttype, IPA_USB_DEVICE_READY);
		IPA_USB_DBG("%s is connected\n",
			ipa3_usb_teth_prot_to_string(teth_prot));
		break;
	default:
		IPA_USB_ERR("Invalid tethering protocol\n");
		return -EFAULT;
	}

	return 0;
}

static int ipa3_usb_disconnect_teth_bridge(void)
{
	int result;

	result = teth_bridge_disconnect(IPA_CLIENT_USB_PROD);
	if (result) {
		IPA_USB_ERR("failed to disconnect teth_bridge\n");
		return result;
	}

	return 0;
}

static int ipa3_usb_disconnect_dpl(void)
{
	int res;

	if (ipa_pm_is_used())
		return 0;

	/* Remove DPL RM dependency */
	res = ipa_rm_delete_dependency(IPA_RM_RESOURCE_USB_DPL_DUMMY_PROD,
				    IPA_RM_RESOURCE_Q6_CONS);
	if (res)
		IPA_USB_ERR("deleting DPL_DUMMY_PROD rsrc dependency fail\n");

	res = ipa_rm_delete_dependency(IPA_RM_RESOURCE_Q6_PROD,
				 IPA_RM_RESOURCE_USB_DPL_CONS);
	if (res)
		IPA_USB_ERR("deleting DPL_CONS rsrc dependencty fail\n");

	return 0;
}

static int ipa3_usb_disconnect_teth_prot(enum ipa_usb_teth_prot teth_prot)
{
	int result = 0;
	enum ipa3_usb_transport_type ttype;
	struct ipa3_usb_teth_prot_context *teth_prot_ptr =
		&ipa3_usb_ctx->teth_prot_ctx[teth_prot];

	ttype = IPA3_USB_GET_TTYPE(teth_prot);

	switch (teth_prot) {
	case IPA_USB_RNDIS:
	case IPA_USB_ECM:
		if (ipa3_usb_ctx->teth_prot_ctx[teth_prot].state !=
			IPA_USB_TETH_PROT_CONNECTED) {
			IPA_USB_DBG("%s is not connected\n",
				ipa3_usb_teth_prot_to_string(teth_prot));
			return -EPERM;
		}
		if (teth_prot == IPA_USB_RNDIS) {
			result = rndis_ipa_pipe_disconnect_notify(
				teth_prot_ptr->teth_prot_params.rndis.private);
		} else {
			result = ecm_ipa_disconnect(
				teth_prot_ptr->teth_prot_params.ecm.private);
		}
		if (result) {
			IPA_USB_ERR("failed to disconnect %s\n",
				ipa3_usb_teth_prot_to_string(teth_prot));
			break;
		}
		teth_prot_ptr->state = IPA_USB_TETH_PROT_INITIALIZED;
		IPA_USB_DBG("disconnected %s\n",
			ipa3_usb_teth_prot_to_string(teth_prot));
		break;
	case IPA_USB_RMNET:
	case IPA_USB_MBIM:
		if (teth_prot_ptr->state != IPA_USB_TETH_PROT_CONNECTED) {
			IPA_USB_DBG("%s (%s) is not connected\n",
				ipa3_usb_teth_prot_to_string(teth_prot),
				ipa3_usb_teth_bridge_prot_to_string(teth_prot));
			return -EPERM;
		}
		result = ipa3_usb_disconnect_teth_bridge();
		if (result)
			break;

		teth_prot_ptr->state = IPA_USB_TETH_PROT_INITIALIZED;
		IPA_USB_DBG("disconnected %s (%s)\n",
			ipa3_usb_teth_prot_to_string(teth_prot),
			ipa3_usb_teth_bridge_prot_to_string(teth_prot));
		break;
	case IPA_USB_DIAG:
		if (teth_prot_ptr->state != IPA_USB_TETH_PROT_CONNECTED) {
			IPA_USB_DBG("%s is not connected\n",
				ipa3_usb_teth_prot_to_string(teth_prot));
			return -EPERM;
		}
		result = ipa3_usb_disconnect_dpl();
		if (result)
			break;
		teth_prot_ptr->state = IPA_USB_TETH_PROT_INITIALIZED;
		IPA_USB_DBG("disconnected %s\n",
			ipa3_usb_teth_prot_to_string(teth_prot));
		break;
	default:
		break;
	}

	ipa3_usb_ctx->ttype_ctx[ttype].user_data = NULL;
	return result;
}

static int ipa3_usb_xdci_connect_internal(
	struct ipa_usb_xdci_connect_params_internal *params)
{
	int result = -EFAULT;
	struct ipa_rm_perf_profile profile;
	enum ipa3_usb_transport_type ttype;
	struct ipa3_usb_teth_prot_conn_params *teth_prot_ptr;
	struct ipa3_usb_rm_context *rm_ctx_ptr;
	struct ipa3_usb_transport_type_ctx *t_ctx_ptr;

	IPA_USB_DBG_LOW("entry\n");
	if (params == NULL || !ipa3_usb_check_connect_params(params)) {
		IPA_USB_ERR("bad parameters\n");
		return -EINVAL;
	}

	ttype = (params->teth_prot == IPA_USB_DIAG) ? IPA_USB_TRANSPORT_DPL :
		IPA_USB_TRANSPORT_TETH;

	if (!ipa3_usb_check_legal_op(IPA_USB_OP_CONNECT, ttype)) {
		IPA_USB_ERR("Illegal operation\n");
		return -EPERM;
	}

	teth_prot_ptr = &ipa3_usb_ctx->ttype_ctx[ttype].teth_conn_params;
	teth_prot_ptr->ipa_to_usb_clnt_hdl = params->ipa_to_usb_clnt_hdl;
	rm_ctx_ptr = &ipa3_usb_ctx->ttype_ctx[ttype].rm_ctx;

	if (!IPA3_USB_IS_TTYPE_DPL(ttype))
		teth_prot_ptr->usb_to_ipa_clnt_hdl =
		params->usb_to_ipa_clnt_hdl;
	teth_prot_ptr->params = params->teth_prot_params;

	/* Set EE xDCI specific scratch */
	result = ipa3_set_usb_max_packet_size(params->max_pkt_size);
	if (result) {
		IPA_USB_ERR("failed setting xDCI EE scratch field\n");
		return result;
	}

	if (ipa_pm_is_used()) {
		/* perf profile is not set on  USB DPL pipe */
		if (ttype != IPA_USB_TRANSPORT_DPL) {
			result = ipa_pm_set_throughput(
				ipa3_usb_ctx->ttype_ctx[ttype].pm_ctx.hdl,
				params->max_supported_bandwidth_mbps);
			if (result) {
				IPA_USB_ERR("failed to set perf profile\n");
				return result;
			}
		}

		result = ipa_pm_activate_sync(
			ipa3_usb_ctx->ttype_ctx[ttype].pm_ctx.hdl);
		if (result) {
			IPA_USB_ERR("failed to activate pm\n");
			return result;
		}
	} else {
		/* Set RM PROD & CONS perf profile */
		profile.max_supported_bandwidth_mbps =
				params->max_supported_bandwidth_mbps;
		result = ipa_rm_set_perf_profile(
			ipa3_usb_ctx->ttype_ctx[ttype].rm_ctx.prod_params.name,
			&profile);

		t_ctx_ptr = &ipa3_usb_ctx->ttype_ctx[ttype];

		if (result) {
			IPA_USB_ERR("failed to set %s perf profile\n",
				ipa_rm_resource_str(
					t_ctx_ptr->rm_ctx.prod_params.name));
			return result;
		}

		result = ipa_rm_set_perf_profile(
			ipa3_usb_ctx->ttype_ctx[ttype].rm_ctx.cons_params.name,
			&profile);

		if (result) {
			IPA_USB_ERR("failed to set %s perf profile\n",
				ipa_rm_resource_str(
					t_ctx_ptr->rm_ctx.cons_params.name));
			return result;
		}

		/* Request PROD */
		result = ipa3_usb_request_prod(ttype);
		if (result)
			return result;
	}

	if (params->teth_prot != IPA_USB_DIAG) {
		/* Start UL channel */
		result = ipa3_xdci_start(params->usb_to_ipa_clnt_hdl,
			params->usb_to_ipa_xferrscidx,
			params->usb_to_ipa_xferrscidx_valid);
		if (result) {
			IPA_USB_ERR("failed to connect UL channel\n");
			goto connect_ul_fail;
		}
	}

	/* Start DL/DPL channel */
	result = ipa3_xdci_start(params->ipa_to_usb_clnt_hdl,
		params->ipa_to_usb_xferrscidx,
		params->ipa_to_usb_xferrscidx_valid);
	if (result) {
		IPA_USB_ERR("failed to connect DL/DPL channel\n");
		goto connect_dl_fail;
	}

	/* MHIP pipe enablement */
	if (ipa3_is_mhip_offload_enabled()) {
		result = ipa_mpm_mhip_xdci_pipe_enable(params->teth_prot);
		if (result) {
			IPA_USB_ERR("failed to enable MHIP channel\n");
			goto connect_teth_prot_fail;
		}
	}

	/* Connect tethering protocol */
	result = ipa3_usb_connect_teth_prot(params->teth_prot);
	if (result) {
		IPA_USB_ERR("failed to connect teth protocol\n");
		goto connect_mhip_prot_fail;
	}

	if (!ipa3_usb_set_state(IPA_USB_CONNECTED, false, ttype)) {
		IPA_USB_ERR(
			"failed to change state to connected\n");
		goto state_change_connected_fail;
	}

	IPA_USB_DBG_LOW("exit\n");
	return 0;

state_change_connected_fail:
	ipa3_usb_disconnect_teth_prot(params->teth_prot);
connect_mhip_prot_fail:
	if (ipa3_is_mhip_offload_enabled())
		ipa_mpm_mhip_xdci_pipe_disable(params->teth_prot);
connect_teth_prot_fail:
	ipa3_xdci_disconnect(params->ipa_to_usb_clnt_hdl, false, -1);
	ipa3_reset_gsi_channel(params->ipa_to_usb_clnt_hdl);
	ipa3_reset_gsi_event_ring(params->ipa_to_usb_clnt_hdl);
connect_dl_fail:
	if (params->teth_prot != IPA_USB_DIAG) {
		ipa3_xdci_disconnect(params->usb_to_ipa_clnt_hdl, false, -1);
		ipa3_reset_gsi_channel(params->usb_to_ipa_clnt_hdl);
		ipa3_reset_gsi_event_ring(params->usb_to_ipa_clnt_hdl);
	}
connect_ul_fail:
	if (ipa_pm_is_used())
		ipa_pm_deactivate_sync(
			ipa3_usb_ctx->ttype_ctx[ttype].pm_ctx.hdl);
	else
		ipa3_usb_release_prod(ttype);
	return result;
}

#ifdef CONFIG_DEBUG_FS
static char dbg_buff[IPA_USB_MAX_MSG_LEN];

static char *ipa3_usb_cons_state_to_string(enum ipa3_usb_cons_state state)
{
	switch (state) {
	case IPA_USB_CONS_GRANTED:
		return "CONS_GRANTED";
	case IPA_USB_CONS_RELEASED:
		return "CONS_RELEASED";
	}

	return "UNSUPPORTED";
}

static int ipa3_usb_get_status_dbg_info(struct ipa3_usb_status_dbg_info *status)
{
	int res;
	int i;
	unsigned long flags;
	struct ipa3_usb_rm_context *rm_ctx_ptr;

	IPA_USB_DBG_LOW("entry\n");

	if (ipa3_usb_ctx == NULL) {
		IPA_USB_ERR("IPA USB was not inited yet\n");
		return -EFAULT;
	}

	mutex_lock(&ipa3_usb_ctx->general_mutex);

	if (!status) {
		IPA_USB_ERR("Invalid input\n");
		res = -EINVAL;
		goto bail;
	}

	memset(status, 0, sizeof(struct ipa3_usb_status_dbg_info));

	spin_lock_irqsave(&ipa3_usb_ctx->state_lock, flags);
	rm_ctx_ptr = &ipa3_usb_ctx->ttype_ctx[IPA_USB_TRANSPORT_TETH].rm_ctx;
	status->teth_state = ipa3_usb_state_to_string(
		ipa3_usb_ctx->ttype_ctx[IPA_USB_TRANSPORT_TETH].state);
	status->dpl_state = ipa3_usb_state_to_string(
		ipa3_usb_ctx->ttype_ctx[IPA_USB_TRANSPORT_DPL].state);
	if (rm_ctx_ptr->cons_valid)
		status->teth_cons_state = ipa3_usb_cons_state_to_string(
			rm_ctx_ptr->cons_state);
	rm_ctx_ptr = &ipa3_usb_ctx->ttype_ctx[IPA_USB_TRANSPORT_DPL].rm_ctx;
	if (rm_ctx_ptr->cons_valid)
		status->dpl_cons_state = ipa3_usb_cons_state_to_string(
			rm_ctx_ptr->cons_state);
	spin_unlock_irqrestore(&ipa3_usb_ctx->state_lock, flags);

	for (i = 0 ; i < IPA_USB_MAX_TETH_PROT_SIZE ; i++) {
		if (ipa3_usb_ctx->teth_prot_ctx[i].state ==
			IPA_USB_TETH_PROT_INITIALIZED) {
			if ((i == IPA_USB_RMNET) || (i == IPA_USB_MBIM))
				status->inited_prots[status->num_init_prot++] =
					ipa3_usb_teth_bridge_prot_to_string(i);
			else
				status->inited_prots[status->num_init_prot++] =
					ipa3_usb_teth_prot_to_string(i);
		} else if (ipa3_usb_ctx->teth_prot_ctx[i].state ==
			IPA_USB_TETH_PROT_CONNECTED) {
			switch (i) {
			case IPA_USB_RMNET:
			case IPA_USB_MBIM:
				status->teth_connected_prot =
					ipa3_usb_teth_bridge_prot_to_string(i);
				break;
			case IPA_USB_DIAG:
				status->dpl_connected_prot =
					ipa3_usb_teth_prot_to_string(i);
				break;
			default:
				status->teth_connected_prot =
					ipa3_usb_teth_prot_to_string(i);
			}
		}
	}

	res = 0;
	IPA_USB_DBG_LOW("exit\n");
bail:
	mutex_unlock(&ipa3_usb_ctx->general_mutex);
	return res;
}

static ssize_t ipa3_read_usb_state_info(struct file *file, char __user *ubuf,
		size_t count, loff_t *ppos)
{
	struct ipa3_usb_status_dbg_info status;
	int result;
	int nbytes;
	int cnt = 0;
	int i;

	result = ipa3_usb_get_status_dbg_info(&status);
	if (result) {
		nbytes = scnprintf(dbg_buff, IPA_USB_MAX_MSG_LEN,
				"Fail to read IPA USB status\n");
		cnt += nbytes;
	} else {
		nbytes = scnprintf(dbg_buff, IPA_USB_MAX_MSG_LEN,
			"Tethering Data State: %s\n"
			"DPL State: %s\n"
			"Protocols in Initialized State: ",
			status.teth_state,
			status.dpl_state);
		cnt += nbytes;

		for (i = 0 ; i < status.num_init_prot ; i++) {
			nbytes = scnprintf(dbg_buff + cnt,
					IPA_USB_MAX_MSG_LEN - cnt,
					"%s ", status.inited_prots[i]);
			cnt += nbytes;
		}
		nbytes = scnprintf(dbg_buff + cnt, IPA_USB_MAX_MSG_LEN - cnt,
				status.num_init_prot ? "\n" : "None\n");
		cnt += nbytes;

		nbytes = scnprintf(dbg_buff + cnt, IPA_USB_MAX_MSG_LEN - cnt,
				"Protocols in Connected State: ");
		cnt += nbytes;
		if (status.teth_connected_prot) {
			nbytes = scnprintf(dbg_buff + cnt,
				IPA_USB_MAX_MSG_LEN - cnt,
				"%s ", status.teth_connected_prot);
			cnt += nbytes;
		}
		if (status.dpl_connected_prot) {
			nbytes = scnprintf(dbg_buff + cnt,
				IPA_USB_MAX_MSG_LEN - cnt,
				"%s ", status.dpl_connected_prot);
			cnt += nbytes;
		}
		nbytes = scnprintf(dbg_buff + cnt, IPA_USB_MAX_MSG_LEN - cnt,
				(status.teth_connected_prot ||
				status.dpl_connected_prot) ? "\n" : "None\n");
		cnt += nbytes;

		nbytes = scnprintf(dbg_buff + cnt, IPA_USB_MAX_MSG_LEN - cnt,
				"USB Tethering Consumer State: %s\n",
				status.teth_cons_state ?
				status.teth_cons_state : "Invalid");
		cnt += nbytes;

		nbytes = scnprintf(dbg_buff + cnt, IPA_USB_MAX_MSG_LEN - cnt,
				"DPL Consumer State: %s\n",
				status.dpl_cons_state ? status.dpl_cons_state :
				"Invalid");
		cnt += nbytes;
	}

	return simple_read_from_buffer(ubuf, count, ppos, dbg_buff, cnt);
}

const struct file_operations ipa3_ipa_usb_ops = {
	.read = ipa3_read_usb_state_info,
};

static void ipa_usb_debugfs_init(void)
{
	const mode_t read_only_mode = 0444;

	ipa3_usb_ctx->dent = debugfs_create_dir("ipa_usb", 0);
	if (IS_ERR(ipa3_usb_ctx->dent)) {
		pr_err("fail to create folder in debug_fs\n");
		return;
	}

	ipa3_usb_ctx->dfile_state_info = debugfs_create_file("state_info",
			read_only_mode, ipa3_usb_ctx->dent, 0,
			&ipa3_ipa_usb_ops);
	if (!ipa3_usb_ctx->dfile_state_info ||
		IS_ERR(ipa3_usb_ctx->dfile_state_info)) {
		pr_err("failed to create file for state_info\n");
		goto fail;
	}

	return;

fail:
	debugfs_remove_recursive(ipa3_usb_ctx->dent);
	ipa3_usb_ctx->dent = NULL;
}

static void ipa_usb_debugfs_remove(void)
{
	if (IS_ERR(ipa3_usb_ctx->dent)) {
		IPA_USB_ERR("ipa_usb debugfs folder was not created\n");
		return;
	}

	debugfs_remove_recursive(ipa3_usb_ctx->dent);
}
#else /* CONFIG_DEBUG_FS */
static void ipa_usb_debugfs_init(void){}
static void ipa_usb_debugfs_remove(void){}
#endif /* CONFIG_DEBUG_FS */

int ipa_usb_xdci_connect(struct ipa_usb_xdci_chan_params *ul_chan_params,
			 struct ipa_usb_xdci_chan_params *dl_chan_params,
			 struct ipa_req_chan_out_params *ul_out_params,
			 struct ipa_req_chan_out_params *dl_out_params,
			 struct ipa_usb_xdci_connect_params *connect_params)
{
	int result = -EFAULT;
	struct ipa_usb_xdci_connect_params_internal conn_params;

	mutex_lock(&ipa3_usb_ctx->general_mutex);
	IPA_USB_DBG_LOW("entry\n");
	if (connect_params == NULL || dl_chan_params == NULL ||
		dl_out_params == NULL ||
		(connect_params->teth_prot != IPA_USB_DIAG &&
		(ul_chan_params == NULL || ul_out_params == NULL))) {
		IPA_USB_ERR("bad parameters\n");
		result = -EINVAL;
		goto bad_params;
	}

	if (!ipa3_usb_is_teth_switch_valid(connect_params->teth_prot)) {
		IPA_USB_ERR("Invalid teth type switch\n");
		goto bad_params;
	}

	if (connect_params->teth_prot != IPA_USB_DIAG) {
		result = ipa3_usb_request_xdci_channel(ul_chan_params,
			IPA_USB_DIR_UL, ul_out_params);
		if (result) {
			IPA_USB_ERR("failed to allocate UL channel\n");
			goto bad_params;
		}
	}

	result = ipa3_usb_request_xdci_channel(dl_chan_params, IPA_USB_DIR_DL,
		dl_out_params);
	if (result) {
		IPA_USB_ERR("failed to allocate DL/DPL channel\n");
		goto alloc_dl_chan_fail;
	}

	memset(&conn_params, 0,
		sizeof(struct ipa_usb_xdci_connect_params_internal));
	conn_params.max_pkt_size = connect_params->max_pkt_size;
	conn_params.ipa_to_usb_clnt_hdl = dl_out_params->clnt_hdl;
	conn_params.ipa_to_usb_xferrscidx =
		connect_params->ipa_to_usb_xferrscidx;
	conn_params.ipa_to_usb_xferrscidx_valid =
		connect_params->ipa_to_usb_xferrscidx_valid;
	if (connect_params->teth_prot != IPA_USB_DIAG) {
		conn_params.usb_to_ipa_clnt_hdl = ul_out_params->clnt_hdl;
		conn_params.usb_to_ipa_xferrscidx =
			connect_params->usb_to_ipa_xferrscidx;
		conn_params.usb_to_ipa_xferrscidx_valid =
			connect_params->usb_to_ipa_xferrscidx_valid;
	}
	conn_params.teth_prot = connect_params->teth_prot;
	conn_params.teth_prot_params = connect_params->teth_prot_params;
	conn_params.max_supported_bandwidth_mbps =
		connect_params->max_supported_bandwidth_mbps;
	result = ipa3_usb_xdci_connect_internal(&conn_params);
	if (result) {
		IPA_USB_ERR("failed to connect\n");
		goto connect_fail;
	}

	IPA_USB_DBG_LOW("exit\n");
	mutex_unlock(&ipa3_usb_ctx->general_mutex);
	return 0;

connect_fail:
	ipa3_usb_release_xdci_channel(dl_out_params->clnt_hdl, IPA_USB_DIR_DL,
		IPA3_USB_GET_TTYPE(dl_chan_params->teth_prot));
alloc_dl_chan_fail:
	if (connect_params->teth_prot != IPA_USB_DIAG)
		ipa3_usb_release_xdci_channel(ul_out_params->clnt_hdl,
			IPA_USB_DIR_UL,
			IPA3_USB_GET_TTYPE(ul_chan_params->teth_prot));
bad_params:
	mutex_unlock(&ipa3_usb_ctx->general_mutex);
	return result;
}
EXPORT_SYMBOL(ipa_usb_xdci_connect);

static int ipa3_usb_check_disconnect_prot(enum ipa_usb_teth_prot teth_prot)
{
	if (teth_prot < 0 || teth_prot >= IPA_USB_MAX_TETH_PROT_SIZE) {
		IPA_USB_ERR("bad parameter\n");
		return -EFAULT;
	}

	if (ipa3_usb_ctx->teth_prot_ctx[teth_prot].state !=
		IPA_USB_TETH_PROT_CONNECTED) {
		IPA_USB_ERR("%s is not connected\n",
			ipa3_usb_teth_prot_to_string(teth_prot));
		return -EFAULT;
	}

	return 0;
}

/* Assumes lock already acquired */
static int ipa_usb_xdci_dismiss_channels(u32 ul_clnt_hdl, u32 dl_clnt_hdl,
				enum ipa_usb_teth_prot teth_prot)
{
	int result = 0;
	enum ipa3_usb_transport_type ttype;

	ttype = IPA3_USB_GET_TTYPE(teth_prot);

	IPA_USB_DBG_LOW("entry\n");

	/* Reset DL channel */
	result = ipa3_reset_gsi_channel(dl_clnt_hdl);
	if (result) {
		IPA_USB_ERR("failed to reset DL channel\n");
		return result;
	}

	/* Reset DL event ring */
	result = ipa3_reset_gsi_event_ring(dl_clnt_hdl);
	if (result) {
		IPA_USB_ERR("failed to reset DL event ring\n");
		return result;
	}

	if (!IPA3_USB_IS_TTYPE_DPL(ttype)) {
		ipa3_xdci_ep_delay_rm(ul_clnt_hdl); /* Remove ep_delay if set */
		/* Reset UL channel */
		result = ipa3_reset_gsi_channel(ul_clnt_hdl);
		if (result) {
			IPA_USB_ERR("failed to reset UL channel\n");
			return result;
		}

		/* Reset UL event ring */
		result = ipa3_reset_gsi_event_ring(ul_clnt_hdl);
		if (result) {
			IPA_USB_ERR("failed to reset UL event ring\n");
			return result;
		}
	}

	/* Change state to STOPPED */
	if (!ipa3_usb_set_state(IPA_USB_STOPPED, false, ttype))
		IPA_USB_ERR("failed to change state to stopped\n");

	if (!IPA3_USB_IS_TTYPE_DPL(ttype)) {
		result = ipa3_usb_release_xdci_channel(ul_clnt_hdl,
			IPA_USB_DIR_UL, ttype);
		if (result) {
			IPA_USB_ERR("failed to release UL channel\n");
			return result;
		}
	}

	result = ipa3_usb_release_xdci_channel(dl_clnt_hdl,
		IPA_USB_DIR_DL, ttype);
	if (result) {
		IPA_USB_ERR("failed to release DL channel\n");
		return result;
	}

	IPA_USB_DBG_LOW("exit\n");

	return 0;
}

int ipa_usb_xdci_disconnect(u32 ul_clnt_hdl, u32 dl_clnt_hdl,
			    enum ipa_usb_teth_prot teth_prot)
{
	int result = 0;
	struct ipa_ep_cfg_holb holb_cfg;
	unsigned long flags;
	enum ipa3_usb_state orig_state;
	enum ipa3_usb_transport_type ttype;

	mutex_lock(&ipa3_usb_ctx->general_mutex);
	IPA_USB_DBG_LOW("entry\n");

	ttype = IPA3_USB_GET_TTYPE(teth_prot);

	if (!ipa3_usb_check_legal_op(IPA_USB_OP_DISCONNECT, ttype)) {
		IPA_USB_ERR("Illegal operation\n");
		result = -EPERM;
		goto bad_params;
	}

	spin_lock_irqsave(&ipa3_usb_ctx->state_lock, flags);
	if (ipa3_usb_ctx->ttype_ctx[ttype].state ==
		IPA_USB_SUSPENDED_NO_RWAKEUP) {
		spin_unlock_irqrestore(&ipa3_usb_ctx->state_lock, flags);
		result = ipa_usb_xdci_dismiss_channels(ul_clnt_hdl, dl_clnt_hdl,
			teth_prot);
		mutex_unlock(&ipa3_usb_ctx->general_mutex);
		return result;
	}

	if (ipa3_usb_check_disconnect_prot(teth_prot)) {
		spin_unlock_irqrestore(&ipa3_usb_ctx->state_lock, flags);
		result = -EINVAL;
		goto bad_params;
	}

	if (ipa3_usb_ctx->ttype_ctx[ttype].state != IPA_USB_SUSPENDED) {
		spin_unlock_irqrestore(&ipa3_usb_ctx->state_lock, flags);
		/* Stop DL/DPL channel */
		result = ipa3_xdci_disconnect(dl_clnt_hdl, false, -1);
		if (result) {
			IPA_USB_ERR("failed to disconnect DL/DPL channel\n");
			goto bad_params;
		}
	} else {
		spin_unlock_irqrestore(&ipa3_usb_ctx->state_lock, flags);
		memset(&holb_cfg, 0, sizeof(holb_cfg));
		holb_cfg.en = IPA_HOLB_TMR_EN;
		holb_cfg.tmr_val = 0;
		ipa3_cfg_ep_holb(dl_clnt_hdl, &holb_cfg);
	}

	spin_lock_irqsave(&ipa3_usb_ctx->state_lock, flags);
	orig_state = ipa3_usb_ctx->ttype_ctx[ttype].state;
	if (!IPA3_USB_IS_TTYPE_DPL(ttype)) {
		if (orig_state != IPA_USB_SUSPENDED) {
			spin_unlock_irqrestore(&ipa3_usb_ctx->state_lock,
				flags);
			/* Stop UL channel */
			result = ipa3_xdci_disconnect(ul_clnt_hdl,
				true,
				ipa3_usb_ctx->qmi_req_id);
			if (result) {
				IPA_USB_ERR("failed disconnect UL channel\n");
				goto bad_params;
			}
			ipa3_usb_ctx->qmi_req_id++;
		} else
			spin_unlock_irqrestore(&ipa3_usb_ctx->state_lock,
				flags);
	} else
		spin_unlock_irqrestore(&ipa3_usb_ctx->state_lock, flags);

	/* Stop UL/DL MHIP channels */
	if (ipa3_is_mhip_offload_enabled()) {
		result = ipa_mpm_mhip_xdci_pipe_disable(teth_prot);
		if (result) {
			IPA_USB_ERR("failed to disconnect MHIP pipe\n");
			goto bad_params;
		}
	}

	result = ipa_usb_xdci_dismiss_channels(ul_clnt_hdl, dl_clnt_hdl,
			teth_prot);
	if (result)
		goto bad_params;

	/* Disconnect tethering protocol */
	result = ipa3_usb_disconnect_teth_prot(teth_prot);
	if (result)
		goto bad_params;

	if (orig_state != IPA_USB_SUSPENDED) {
		if (ipa_pm_is_used())
			result = ipa_pm_deactivate_sync(
				ipa3_usb_ctx->ttype_ctx[ttype].pm_ctx.hdl);
		else
			result = ipa3_usb_release_prod(ttype);
		if (result) {
			IPA_USB_ERR("failed to release PROD\n");
			goto bad_params;
		}
	}

	IPA_USB_DBG_LOW("exit\n");
	mutex_unlock(&ipa3_usb_ctx->general_mutex);
	return 0;

bad_params:
	mutex_unlock(&ipa3_usb_ctx->general_mutex);
	return result;

}
EXPORT_SYMBOL(ipa_usb_xdci_disconnect);

int ipa_usb_deinit_teth_prot(enum ipa_usb_teth_prot teth_prot)
{
	int result = -EFAULT;
	enum ipa3_usb_transport_type ttype;
	struct ipa3_usb_teth_prot_context *teth_prot_ptr;

	mutex_lock(&ipa3_usb_ctx->general_mutex);
	IPA_USB_DBG_LOW("entry\n");
	if (teth_prot < 0 || teth_prot >= IPA_USB_MAX_TETH_PROT_SIZE) {
		IPA_USB_ERR("bad parameters\n");
		result = -EINVAL;
		goto bad_params;
	}

	ttype = IPA3_USB_GET_TTYPE(teth_prot);

	if (!ipa3_usb_check_legal_op(IPA_USB_OP_DEINIT_TETH_PROT, ttype)) {
		IPA_USB_ERR("Illegal operation\n");
		result = -EPERM;
		goto bad_params;
	}

	/* Clean-up tethering protocol */
	teth_prot_ptr = &ipa3_usb_ctx->teth_prot_ctx[teth_prot];

	switch (teth_prot) {
	case IPA_USB_RNDIS:
	case IPA_USB_ECM:
		if (teth_prot_ptr->state !=
			IPA_USB_TETH_PROT_INITIALIZED) {
			IPA_USB_ERR("%s is not initialized\n",
				ipa3_usb_teth_prot_to_string(teth_prot));
			result = -EINVAL;
			goto bad_params;
		}
		if (teth_prot == IPA_USB_RNDIS)
			rndis_ipa_cleanup(
				teth_prot_ptr->teth_prot_params.rndis.private);
		else
			ecm_ipa_cleanup(
				teth_prot_ptr->teth_prot_params.ecm.private);
		teth_prot_ptr->user_data = NULL;
		teth_prot_ptr->state = IPA_USB_TETH_PROT_INVALID;
		ipa3_usb_ctx->num_init_prot--;
		IPA_USB_DBG("deinitialized %s\n",
			ipa3_usb_teth_prot_to_string(teth_prot));
		break;
	case IPA_USB_RMNET:
	case IPA_USB_MBIM:
		if (teth_prot_ptr->state !=
			IPA_USB_TETH_PROT_INITIALIZED) {
			IPA_USB_ERR("%s (%s) is not initialized\n",
				ipa3_usb_teth_prot_to_string(teth_prot),
				ipa3_usb_teth_bridge_prot_to_string(teth_prot));
			result = -EINVAL;
			goto bad_params;
		}

		teth_prot_ptr->user_data = NULL;
		teth_prot_ptr->state = IPA_USB_TETH_PROT_INVALID;
		ipa3_usb_ctx->num_init_prot--;
		IPA_USB_DBG("deinitialized %s (%s)\n",
			ipa3_usb_teth_prot_to_string(teth_prot),
			ipa3_usb_teth_bridge_prot_to_string(teth_prot));
		break;
	case IPA_USB_DIAG:
		if (teth_prot_ptr->state !=
			IPA_USB_TETH_PROT_INITIALIZED) {
			IPA_USB_ERR("%s is not initialized\n",
				ipa3_usb_teth_prot_to_string(teth_prot));
			result = -EINVAL;
			goto bad_params;
		}
		teth_prot_ptr->user_data = NULL;
		teth_prot_ptr->state = IPA_USB_TETH_PROT_INVALID;
		IPA_USB_DBG("deinitialized %s\n",
			ipa3_usb_teth_prot_to_string(teth_prot));
		break;
	default:
		IPA_USB_ERR("unexpected tethering protocol\n");
		result = -EINVAL;
		goto bad_params;
	}

	if (IPA3_USB_IS_TTYPE_DPL(ttype) ||
		(ipa3_usb_ctx->num_init_prot == 0)) {
		if (!ipa3_usb_set_state(IPA_USB_INVALID, false, ttype))
			IPA_USB_ERR(
				"failed to change state to invalid\n");
		if (ipa_pm_is_used()) {
			ipa3_usb_deregister_pm(ttype);
			ipa3_usb_ctx->ttype_ctx[ttype].ipa_usb_notify_cb = NULL;
		} else {
			ipa_rm_delete_resource(
			ipa3_usb_ctx->ttype_ctx[ttype].rm_ctx.prod_params.name);
			ipa3_usb_ctx->ttype_ctx[ttype].rm_ctx.prod_valid =
				false;
			ipa_rm_delete_resource(
			ipa3_usb_ctx->ttype_ctx[ttype].rm_ctx.cons_params.name);
			ipa3_usb_ctx->ttype_ctx[ttype].rm_ctx.cons_valid =
				false;
			ipa3_usb_ctx->ttype_ctx[ttype].ipa_usb_notify_cb = NULL;
		}
	}

	IPA_USB_DBG_LOW("exit\n");
	mutex_unlock(&ipa3_usb_ctx->general_mutex);
	return 0;

bad_params:
	mutex_unlock(&ipa3_usb_ctx->general_mutex);
	return result;
}
EXPORT_SYMBOL(ipa_usb_deinit_teth_prot);

/* Assumes lock already acquired */
static int ipa3_usb_suspend_no_remote_wakeup(u32 ul_clnt_hdl, u32 dl_clnt_hdl,
	enum ipa_usb_teth_prot teth_prot)
{
	int result = 0;
	enum ipa3_usb_transport_type ttype;

	ttype = IPA3_USB_GET_TTYPE(teth_prot);

	if (!ipa3_usb_check_legal_op(IPA_USB_OP_SUSPEND_NO_RWAKEUP, ttype)) {
		IPA_USB_ERR("Illegal operation\n");
		result = -EPERM;
		goto fail_exit;
	}

	IPA_USB_DBG("Start suspend with no remote wakeup sequence: %s\n",
		IPA3_USB_IS_TTYPE_DPL(ttype) ?
		"DPL channel":"Data Tethering channels");

	if (ipa3_usb_check_disconnect_prot(teth_prot)) {
		result = -EINVAL;
		goto fail_exit;
	}

	/* Stop DL/DPL channel */
	result = ipa3_xdci_disconnect(dl_clnt_hdl, false, -1);
	if (result) {
		IPA_USB_ERR("failed to disconnect DL/DPL channel\n");
		goto fail_exit;
	}

	if (!IPA3_USB_IS_TTYPE_DPL(ttype)) {
		/* Stop UL channel */
		result = ipa3_xdci_disconnect(ul_clnt_hdl, true,
			ipa3_usb_ctx->qmi_req_id);
		if (result) {
			IPA_USB_ERR("failed disconnect UL channel\n");
			goto start_dl;
		}
		ipa3_usb_ctx->qmi_req_id++;
	}

	/* Stop MHIP channel */
	if (ipa3_is_mhip_offload_enabled()) {
		result = ipa_mpm_mhip_xdci_pipe_disable(teth_prot);
		if (result) {
			IPA_USB_ERR("failed to disconnect MHIP pipe\n");
			goto start_ul;
		}
	}

	/* Disconnect tethering protocol */
	result = ipa3_usb_disconnect_teth_prot(teth_prot);
	if (result)
		goto enable_mhip;

	if (ipa_pm_is_used())
		result = ipa_pm_deactivate_sync(
			ipa3_usb_ctx->ttype_ctx[ttype].pm_ctx.hdl);
	else
		result = ipa3_usb_release_prod(ttype);
	if (result) {
		IPA_USB_ERR("failed to release PROD\n");
		goto connect_teth;
	}

	/* Change ipa_usb state to SUSPENDED_NO_RWAKEUP */
	if (!ipa3_usb_set_state(IPA_USB_SUSPENDED_NO_RWAKEUP, false, ttype))
		IPA_USB_ERR("failed to change state to suspend no rwakeup\n");

	IPA_USB_DBG_LOW("exit\n");
	return 0;

connect_teth:
	(void)ipa3_usb_connect_teth_prot(teth_prot);
enable_mhip:
	if (ipa3_is_mhip_offload_enabled())
		(void)ipa_mpm_mhip_xdci_pipe_enable(teth_prot);
start_ul:
	if (!IPA3_USB_IS_TTYPE_DPL(ttype))
		(void)ipa3_xdci_connect(ul_clnt_hdl);
start_dl:
	(void)ipa3_xdci_connect(dl_clnt_hdl);
fail_exit:
	return result;
}

int ipa_usb_xdci_suspend(u32 ul_clnt_hdl, u32 dl_clnt_hdl,
	enum ipa_usb_teth_prot teth_prot, bool with_remote_wakeup)
{
	int result = 0;
	unsigned long flags;
	enum ipa3_usb_transport_type ttype;

	mutex_lock(&ipa3_usb_ctx->general_mutex);
	IPA_USB_DBG_LOW("entry\n");

	if (teth_prot < 0 || teth_prot >= IPA_USB_MAX_TETH_PROT_SIZE) {
		IPA_USB_ERR("bad parameters\n");
		result = -EINVAL;
		goto bad_params;
	}

	if (!with_remote_wakeup) {
		result = ipa3_usb_suspend_no_remote_wakeup(ul_clnt_hdl,
			dl_clnt_hdl, teth_prot);
		mutex_unlock(&ipa3_usb_ctx->general_mutex);
		return result;
	}

	ttype = IPA3_USB_GET_TTYPE(teth_prot);

	if (!ipa3_usb_check_legal_op(IPA_USB_OP_SUSPEND, ttype)) {
		IPA_USB_ERR("Illegal operation\n");
		result = -EPERM;
		goto bad_params;
	}

	IPA_USB_DBG("Start suspend sequence: %s\n",
		IPA3_USB_IS_TTYPE_DPL(ttype) ?
		"DPL channel":"Data Tethering channels");

	/* Change state to SUSPEND_REQUESTED */
	if (!ipa3_usb_set_state(IPA_USB_SUSPEND_REQUESTED, false, ttype)) {
		IPA_USB_ERR(
			"fail changing state to suspend_req\n");
		result = -EFAULT;
		goto bad_params;
	}

	/* Stop UL channel & suspend DL/DPL EP */
	result = ipa3_xdci_suspend(ul_clnt_hdl, dl_clnt_hdl,
		true,
		ipa3_usb_ctx->qmi_req_id, IPA3_USB_IS_TTYPE_DPL(ttype));
	if (result) {
		IPA_USB_ERR("failed to suspend\n");
		goto suspend_fail;
	}
	ipa3_usb_ctx->qmi_req_id++;

	if (ipa_pm_is_used())
		result = ipa_pm_deactivate_sync(
			ipa3_usb_ctx->ttype_ctx[ttype].pm_ctx.hdl);
	else
		result = ipa3_usb_release_prod(ttype);
	if (result) {
		IPA_USB_ERR("failed to release PROD\n");
		goto release_prod_fail;
	}

	/* Check if DL/DPL data pending */
	spin_lock_irqsave(&ipa3_usb_ctx->state_lock, flags);
	if (ipa3_usb_ctx->ttype_ctx[ttype].rm_ctx.cons_state ==
		IPA_USB_CONS_GRANTED &&
		ipa3_usb_ctx->ttype_ctx[ttype].rm_ctx.cons_requested) {

		IPA_USB_DBG("DL/DPL data pending, invoke remote wakeup\n");
		queue_work(ipa3_usb_ctx->wq,
			IPA3_USB_IS_TTYPE_DPL(ttype) ?
			&ipa3_usb_dpl_notify_remote_wakeup_work :
			&ipa3_usb_notify_remote_wakeup_work);
	}
	spin_unlock_irqrestore(&ipa3_usb_ctx->state_lock, flags);

	/* Change state to SUSPENDED */
	if (!ipa3_usb_set_state(IPA_USB_SUSPENDED, false, ttype))
		IPA_USB_ERR("failed to change state to suspended\n");

	/* Check if DL/DPL data pending */
	spin_lock_irqsave(&ipa3_usb_ctx->state_lock, flags);
	if (ipa3_usb_ctx->ttype_ctx[ttype].rm_ctx.cons_requested) {
		IPA_USB_DBG_LOW(
			"DL/DPL data is pending, invoking remote wakeup\n");
		queue_work(ipa3_usb_ctx->wq, IPA3_USB_IS_TTYPE_DPL(ttype) ?
			&ipa3_usb_dpl_notify_remote_wakeup_work :
			&ipa3_usb_notify_remote_wakeup_work);
	}
	spin_unlock_irqrestore(&ipa3_usb_ctx->state_lock, flags);

	IPA_USB_DBG_LOW("exit\n");
	mutex_unlock(&ipa3_usb_ctx->general_mutex);
	return 0;

release_prod_fail:
	ipa3_xdci_resume(ul_clnt_hdl, dl_clnt_hdl,
		IPA3_USB_IS_TTYPE_DPL(ttype));
suspend_fail:
	/* Change state back to CONNECTED */
	if (!ipa3_usb_set_state(IPA_USB_CONNECTED, true, ttype))
		IPA_USB_ERR("failed to change state back to connected\n");
bad_params:
	mutex_unlock(&ipa3_usb_ctx->general_mutex);
	return result;
}
EXPORT_SYMBOL(ipa_usb_xdci_suspend);

/* Assumes lock already acquired */
static int ipa3_usb_resume_no_remote_wakeup(u32 ul_clnt_hdl, u32 dl_clnt_hdl,
	enum ipa_usb_teth_prot teth_prot)
{
	int result = -EFAULT;
	enum ipa3_usb_transport_type ttype;

	ttype = IPA3_USB_GET_TTYPE(teth_prot);

	IPA_USB_DBG("Start resume with no remote wakeup sequence: %s\n",
		IPA3_USB_IS_TTYPE_DPL(ttype) ?
		"DPL channel":"Data Tethering channels");

	/* Request USB_PROD */
	if (ipa_pm_is_used())
		result = ipa_pm_activate_sync(
			ipa3_usb_ctx->ttype_ctx[ttype].pm_ctx.hdl);
	else
		result = ipa3_usb_request_prod(ttype);
	if (result)
		goto fail_exit;

	/* Connect tethering protocol */
	result = ipa3_usb_connect_teth_prot(teth_prot);
	if (result) {
		IPA_USB_ERR("failed to connect teth protocol\n");
		goto release_prod;
	}

	if (!IPA3_USB_IS_TTYPE_DPL(ttype)) {
		/* Start UL channel */
		result = ipa3_xdci_connect(ul_clnt_hdl);
		if (result) {
			IPA_USB_ERR("failed to start UL channel\n");
			goto disconn_teth;
		}
	}

	/* Start DL/DPL channel */
	result = ipa3_xdci_connect(dl_clnt_hdl);
	if (result) {
		IPA_USB_ERR("failed to start DL/DPL channel\n");
		goto stop_ul;
	}

	/* Start MHIP channel */
	if (ipa3_is_mhip_offload_enabled()) {
		result = ipa_mpm_mhip_xdci_pipe_enable(teth_prot);
		if (result) {
			IPA_USB_ERR("failed to enable MHIP pipe\n");
			goto stop_dl;
		}
	}
	/* Change state to CONNECTED */
	if (!ipa3_usb_set_state(IPA_USB_CONNECTED, false, ttype)) {
		IPA_USB_ERR("failed to change state to connected\n");
		result = -EFAULT;
		goto stop_mhip;
	}

	return 0;
stop_mhip:
	if (ipa3_is_mhip_offload_enabled())
		(void)ipa_mpm_mhip_xdci_pipe_disable(teth_prot);
stop_dl:
	(void)ipa3_xdci_disconnect(dl_clnt_hdl, false, -1);
stop_ul:
	if (!IPA3_USB_IS_TTYPE_DPL(ttype)) {
		(void)ipa3_xdci_disconnect(ul_clnt_hdl, true,
			ipa3_usb_ctx->qmi_req_id);
		ipa3_usb_ctx->qmi_req_id++;
	}
disconn_teth:
	(void)ipa3_usb_disconnect_teth_prot(teth_prot);
release_prod:
	if (ipa_pm_is_used())
		(void)ipa_pm_deactivate_sync(
			ipa3_usb_ctx->ttype_ctx[ttype].pm_ctx.hdl);
	else
		(void)ipa3_usb_release_prod(ttype);
fail_exit:
	return result;
}

int ipa_usb_xdci_resume(u32 ul_clnt_hdl, u32 dl_clnt_hdl,
	enum ipa_usb_teth_prot teth_prot)
{
	int result = -EFAULT;
	enum ipa3_usb_state prev_state;
	unsigned long flags;
	enum ipa3_usb_transport_type ttype;

	mutex_lock(&ipa3_usb_ctx->general_mutex);
	IPA_USB_DBG_LOW("entry\n");

	if (teth_prot < 0 || teth_prot >= IPA_USB_MAX_TETH_PROT_SIZE) {
		IPA_USB_ERR("bad parameters\n");
		result = -EINVAL;
		goto bad_params;
	}

	ttype = IPA3_USB_GET_TTYPE(teth_prot);

	if (!ipa3_usb_check_legal_op(IPA_USB_OP_RESUME, ttype)) {
		IPA_USB_ERR("Illegal operation\n");
		result = -EPERM;
		goto bad_params;
	}

	spin_lock_irqsave(&ipa3_usb_ctx->state_lock, flags);
	prev_state = ipa3_usb_ctx->ttype_ctx[ttype].state;
	spin_unlock_irqrestore(&ipa3_usb_ctx->state_lock, flags);
	if (prev_state == IPA_USB_SUSPENDED_NO_RWAKEUP) {
		result = ipa3_usb_resume_no_remote_wakeup(ul_clnt_hdl,
			dl_clnt_hdl, teth_prot);
		mutex_unlock(&ipa3_usb_ctx->general_mutex);
		return result;
	}

	IPA_USB_DBG("Start resume sequence: %s\n",
		IPA3_USB_IS_TTYPE_DPL(ttype) ?
		"DPL channel" : "Data Tethering channels");

	/* Change state to RESUME_IN_PROGRESS */
	if (!ipa3_usb_set_state(IPA_USB_RESUME_IN_PROGRESS, false, ttype)) {
		IPA_USB_ERR("failed to change state to resume_in_progress\n");
		result = -EFAULT;
		goto bad_params;
	}

	/* Request USB_PROD */
	if (ipa_pm_is_used())
		result = ipa_pm_activate_sync(
			ipa3_usb_ctx->ttype_ctx[ttype].pm_ctx.hdl);
	else
		result = ipa3_usb_request_prod(ttype);
	if (result)
		goto prod_req_fail;

	if (!IPA3_USB_IS_TTYPE_DPL(ttype)) {
		/* Start UL channel */
		result = ipa3_start_gsi_channel(ul_clnt_hdl);
		if (result) {
			IPA_USB_ERR("failed to start UL channel\n");
			goto start_ul_fail;
		}
	}

	/* Start DL/DPL channel */
	result = ipa3_start_gsi_channel(dl_clnt_hdl);
	if (result) {
		IPA_USB_ERR("failed to start DL/DPL channel\n");
		goto start_dl_fail;
	}

	/* Change state to CONNECTED */
	if (!ipa3_usb_set_state(IPA_USB_CONNECTED, false, ttype)) {
		IPA_USB_ERR("failed to change state to connected\n");
		result = -EFAULT;
		goto state_change_connected_fail;
	}

	IPA_USB_DBG_LOW("exit\n");
	mutex_unlock(&ipa3_usb_ctx->general_mutex);
	return 0;

state_change_connected_fail:
	result = ipa3_stop_gsi_channel(dl_clnt_hdl);
	if (result)
		IPA_USB_ERR("Error stopping DL/DPL channel: %d\n",
			result);
start_dl_fail:
	if (!IPA3_USB_IS_TTYPE_DPL(ttype)) {
		result = ipa3_stop_gsi_channel(ul_clnt_hdl);
		if (result)
			IPA_USB_ERR("Error stopping UL channel: %d\n", result);
	}
start_ul_fail:
	if (ipa_pm_is_used())
		ipa_pm_deactivate_sync(
			ipa3_usb_ctx->ttype_ctx[ttype].pm_ctx.hdl);
	else
		ipa3_usb_release_prod(ttype);
prod_req_fail:
	/* Change state back to prev_state */
	if (!ipa3_usb_set_state(prev_state, true, ttype))
		IPA_USB_ERR("failed to change state back to %s\n",
			ipa3_usb_state_to_string(prev_state));
bad_params:
	mutex_unlock(&ipa3_usb_ctx->general_mutex);
	return result;
}
EXPORT_SYMBOL(ipa_usb_xdci_resume);

static int __init ipa3_usb_init(void)
{
	int i;
	unsigned long flags;
	int res;
	struct ipa3_usb_pm_context *pm_ctx;

	pr_debug("entry\n");
	ipa3_usb_ctx = kzalloc(sizeof(struct ipa3_usb_context), GFP_KERNEL);
	if (ipa3_usb_ctx == NULL) {
		pr_err(":ipa_usb init failed\n");
		return -ENOMEM;
	}
	memset(ipa3_usb_ctx, 0, sizeof(struct ipa3_usb_context));

	for (i = 0; i < IPA_USB_MAX_TETH_PROT_SIZE; i++)
		ipa3_usb_ctx->teth_prot_ctx[i].state =
			IPA_USB_TETH_PROT_INVALID;
	ipa3_usb_ctx->num_init_prot = 0;
	init_completion(&ipa3_usb_ctx->dev_ready_comp);
	ipa3_usb_ctx->qmi_req_id = 0;
	spin_lock_init(&ipa3_usb_ctx->state_lock);
	ipa3_usb_ctx->dl_data_pending = false;
	mutex_init(&ipa3_usb_ctx->general_mutex);

	/* init PM related members */
	pm_ctx = &ipa3_usb_ctx->ttype_ctx[IPA_USB_TRANSPORT_TETH].pm_ctx;
	pm_ctx->hdl = ~0;
	pm_ctx->remote_wakeup_work = &ipa3_usb_notify_remote_wakeup_work;
	pm_ctx = &ipa3_usb_ctx->ttype_ctx[IPA_USB_TRANSPORT_DPL].pm_ctx;
	pm_ctx->hdl = ~0;
	pm_ctx->remote_wakeup_work = &ipa3_usb_dpl_notify_remote_wakeup_work;

	for (i = 0; i < IPA_USB_TRANSPORT_MAX; i++) {
		ipa3_usb_ctx->ttype_ctx[i].rm_ctx.prod_valid = false;
		ipa3_usb_ctx->ttype_ctx[i].rm_ctx.cons_valid = false;
		init_completion(&ipa3_usb_ctx->ttype_ctx[i].rm_ctx.prod_comp);
		ipa3_usb_ctx->ttype_ctx[i].user_data = NULL;
	}

	spin_lock_irqsave(&ipa3_usb_ctx->state_lock, flags);
	for (i = 0; i < IPA_USB_TRANSPORT_MAX; i++) {
		ipa3_usb_ctx->ttype_ctx[i].state = IPA_USB_INVALID;
		ipa3_usb_ctx->ttype_ctx[i].rm_ctx.cons_state =
			IPA_USB_CONS_RELEASED;
	}
	spin_unlock_irqrestore(&ipa3_usb_ctx->state_lock, flags);

	ipa3_usb_ctx->wq = create_singlethread_workqueue("ipa_usb_wq");
	if (!ipa3_usb_ctx->wq) {
		pr_err("failed to create workqueue\n");
		res = -EFAULT;
		goto ipa_usb_workqueue_fail;
	}

	ipa_usb_debugfs_init();

	pr_info("exit: IPA_USB init success!\n");

	return 0;

ipa_usb_workqueue_fail:
	pr_err("init failed (%d)\n", -res);
	kfree(ipa3_usb_ctx);
	return res;
}

static void ipa3_usb_exit(void)
{
	IPA_USB_DBG_LOW("IPA_USB exit\n");

	/*
	 * Deregister for xdci lock/unlock callback from ipa core driver.
	 * As per use case, only deregister for IPA_CONS end point for now.
	 * If needed we can include the same for IPA_PROD ep.
	 * For IPA_USB_DIAG/DPL config there will not be any UL config.
	 */
	ipa3_deregister_client_callback(IPA_CLIENT_USB_PROD);

	ipa_usb_debugfs_remove();
	kfree(ipa3_usb_ctx);
}

/**
 * ipa3_get_usb_gsi_stats() - Query USB gsi stats from uc
 * @stats:	[inout] stats blob from client populated by driver
 *
 * Returns:	0 on success, negative on failure
 *
 * @note Cannot be called from atomic context
 *
 */
int ipa3_get_usb_gsi_stats(struct ipa3_uc_dbg_ring_stats *stats)
{
	int i;

	if (!ipa3_ctx->usb_ctx.dbg_stats.uc_dbg_stats_mmio) {
		IPAERR("bad parms NULL usb_gsi_stats_mmio\n");
		return -EINVAL;
	}
	IPA_ACTIVE_CLIENTS_INC_SIMPLE();
	for (i = 0; i < MAX_USB_CHANNELS; i++) {
		stats->ring[i].ringFull = ioread32(
			ipa3_ctx->usb_ctx.dbg_stats.uc_dbg_stats_mmio
			+ i * IPA3_UC_DEBUG_STATS_OFF +
			IPA3_UC_DEBUG_STATS_RINGFULL_OFF);
		stats->ring[i].ringEmpty = ioread32(
			ipa3_ctx->usb_ctx.dbg_stats.uc_dbg_stats_mmio
			+ i * IPA3_UC_DEBUG_STATS_OFF +
			IPA3_UC_DEBUG_STATS_RINGEMPTY_OFF);
		stats->ring[i].ringUsageHigh = ioread32(
			ipa3_ctx->usb_ctx.dbg_stats.uc_dbg_stats_mmio
			+ i * IPA3_UC_DEBUG_STATS_OFF +
			IPA3_UC_DEBUG_STATS_RINGUSAGEHIGH_OFF);
		stats->ring[i].ringUsageLow = ioread32(
			ipa3_ctx->usb_ctx.dbg_stats.uc_dbg_stats_mmio
			+ i * IPA3_UC_DEBUG_STATS_OFF +
			IPA3_UC_DEBUG_STATS_RINGUSAGELOW_OFF);
		stats->ring[i].RingUtilCount = ioread32(
			ipa3_ctx->usb_ctx.dbg_stats.uc_dbg_stats_mmio
			+ i * IPA3_UC_DEBUG_STATS_OFF +
			IPA3_UC_DEBUG_STATS_RINGUTILCOUNT_OFF);
	}
	IPA_ACTIVE_CLIENTS_DEC_SIMPLE();


	return 0;
}


arch_initcall(ipa3_usb_init);
module_exit(ipa3_usb_exit);

MODULE_LICENSE("GPL v2");
MODULE_DESCRIPTION("IPA USB client driver");<|MERGE_RESOLUTION|>--- conflicted
+++ resolved
@@ -934,8 +934,6 @@
 	return result;
 }
 
-<<<<<<< HEAD
-=======
 static bool ipa3_usb_is_teth_switch_valid(enum ipa_usb_teth_prot new_teth)
 {
 	enum ipa_usb_teth_prot old_teth;
@@ -986,7 +984,6 @@
 }
 
 
->>>>>>> b6fbaa1d
 static int ipa_usb_set_lock_unlock(bool is_lock)
 {
 	IPA_USB_DBG("entry\n");
