/* Copyright (c) 2014-2019, The Linux Foundation. All rights reserved.
 *
 * This program is free software; you can redistribute it and/or modify
 * it under the terms of the GNU General Public License version 2 and
 * only version 2 as published by the Free Software Foundation.
 *
 * This program is distributed in the hope that it will be useful,
 * but WITHOUT ANY WARRANTY; without even the implied warranty of
 * MERCHANTABILITY or FITNESS FOR A PARTICULAR PURPOSE.  See the
 * GNU General Public License for more details.
 */

/*
 * MSM PCIe MSI controller
 */

#include <linux/interrupt.h>
#include <linux/iommu.h>
#include <linux/ipc_logging.h>
#include <linux/irqchip/chained_irq.h>
#include <linux/irqdomain.h>
#include <linux/msi.h>
#include <linux/msm_pcie.h>
#include <linux/of_address.h>
#include <linux/of_irq.h>
#include <linux/of_pci.h>
#include <linux/pci.h>
#include <linux/platform_device.h>

#define PCIE_MSI_CTRL_BASE (0x820)
#define PCIE_MSI_CTRL_ADDR_OFFS (PCIE_MSI_CTRL_BASE)
#define PCIE_MSI_CTRL_UPPER_ADDR_OFFS (PCIE_MSI_CTRL_BASE + 0x4)
#define PCIE_MSI_CTRL_INT_N_EN_OFFS(n) (PCIE_MSI_CTRL_BASE + 0x8 + 0xc * n)
#define PCIE_MSI_CTRL_INT_N_MASK_OFFS(n) (PCIE_MSI_CTRL_BASE + 0xc + 0xc * n)
#define PCIE_MSI_CTRL_INT_N_STATUS_OFFS(n) (PCIE_MSI_CTRL_BASE + 0x10 + 0xc * n)

#define MSI_IRQ_NR_GRP (1)
#define MSI_IRQ_PER_GRP (32)

enum msi_type {
	MSM_MSI_TYPE_QCOM,
	MSM_MSI_TYPE_SNPS,
};

struct msm_msi_irq {
	struct msm_msi_client *client;
	struct msm_msi_grp *grp; /* group the irq belongs to */
	u32 grp_index; /* index in the group */
	unsigned int hwirq; /* MSI controller hwirq */
	unsigned int virq; /* MSI controller virq */
	u32 pos; /* position in MSI bitmap */
};

struct msm_msi_grp {
	/* registers for SNPS only */
	void __iomem *int_en_reg;
	void __iomem *int_mask_reg;
	void __iomem *int_status_reg;
	u32 mask; /* tracks masked/unmasked MSI */
<<<<<<< HEAD
	spinlock_t cfg_lock; /* lock for configuring Synopsys MSI registers */
=======
>>>>>>> 0ec737cc

	struct msm_msi_irq irqs[MSI_IRQ_PER_GRP];
};

struct msm_msi {
	struct list_head clients;
	struct device *dev;
	struct device_node *of_node;
	int nr_hwirqs;
	int nr_virqs;
	int nr_grps;
	struct msm_msi_grp *grps;
	unsigned long *bitmap; /* tracks used/unused MSI */
	struct mutex mutex; /* mutex for modifying MSI client list and bitmap */
	struct irq_domain *inner_domain; /* parent domain; gen irq related */
	struct irq_domain *msi_domain; /* child domain; pci related */
	phys_addr_t msi_addr;
	enum msi_type type;
<<<<<<< HEAD
=======
	spinlock_t cfg_lock; /* lock for configuring Synopsys MSI registers */
	bool cfg_access; /* control access to Synopsys MSI registers */
>>>>>>> 0ec737cc
	void __iomem *pcie_cfg;

	void (*mask_irq)(struct irq_data *data);
	void (*unmask_irq)(struct irq_data *data);
};

/* structure for each client of MSI controller */
struct msm_msi_client {
	struct list_head node;
	struct msm_msi *msi;
	struct device *dev; /* client's dev of pci_dev */
	u32 nr_irqs; /* nr_irqs allocated for client */
	dma_addr_t msi_addr;
};

static void msm_msi_snps_handler(struct irq_desc *desc)
{
	struct irq_chip *chip = irq_desc_get_chip(desc);
	struct msm_msi *msi;
<<<<<<< HEAD
	struct msm_msi_grp *msi_grp;
	unsigned long val = 0;
	u32 index;
=======
>>>>>>> 0ec737cc
	int i;

	chained_irq_enter(chip, desc);

	msi = irq_desc_get_handler_data(desc);

	for (i = 0; i < msi->nr_grps; i++) {
<<<<<<< HEAD
		msi_grp = &msi->grps[i];
		val = readl_relaxed(msi_grp->int_status_reg);
		writel_relaxed(val, msi_grp->int_status_reg);

		for (index = 0; val; index++, val >>= 1)
			if (val & 0x1)
=======
		struct msm_msi_grp *msi_grp = &msi->grps[i];
		u32 mask = msi_grp->mask;
		u32 status;
		u32 index;

		status = readl_relaxed(msi_grp->int_status_reg);
		if (!status)
			continue;

		/* always update the mask set in msm_msi_snps_mask_irq */
		mask = msi_grp->mask;
		writel_relaxed(mask, msi_grp->int_mask_reg);

		/* process only interrupts which are not masked */
		status ^= (status & mask);
		writel_relaxed(status, msi_grp->int_status_reg);

		for (index = 0; status; index++, status >>= 1)
			if (status & 0x1)
>>>>>>> 0ec737cc
				generic_handle_irq(msi_grp->irqs[index].virq);
	}

	chained_irq_exit(chip, desc);
}

static void msm_msi_qgic_handler(struct irq_desc *desc)
{
	struct irq_chip *chip = irq_desc_get_chip(desc);
	struct msm_msi *msi;
	unsigned int virq;

	chained_irq_enter(chip, desc);

	msi = irq_desc_get_handler_data(desc);
	virq = irq_find_mapping(msi->inner_domain, irq_desc_get_irq(desc));

	generic_handle_irq(virq);

	chained_irq_exit(chip, desc);
}

static void msm_msi_snps_mask_irq(struct irq_data *data)
{
	struct msm_msi_irq *msi_irq = irq_data_get_irq_chip_data(data);
	struct msm_msi_grp *msi_grp = msi_irq->grp;
<<<<<<< HEAD
	unsigned long flags;

	spin_lock_irqsave(&msi_grp->cfg_lock, flags);
	msi_grp->mask |= BIT(msi_irq->grp_index);
	writel_relaxed(msi_grp->mask, msi_grp->int_mask_reg);
	spin_unlock_irqrestore(&msi_grp->cfg_lock, flags);
=======
	struct msm_msi *msi = msi_irq->client->msi;
	unsigned long flags;

	spin_lock_irqsave(&msi->cfg_lock, flags);
	msi_grp->mask |= BIT(msi_irq->grp_index);
	spin_unlock_irqrestore(&msi->cfg_lock, flags);
>>>>>>> 0ec737cc
}

static void msm_msi_qgic_mask_irq(struct irq_data *data)
{
	struct irq_data *parent_data;

	parent_data = irq_get_irq_data(irqd_to_hwirq(data));
	if (!parent_data || !parent_data->chip)
		return;

	parent_data->chip->irq_mask(parent_data);
}

static void msm_msi_mask_irq(struct irq_data *data)
{
	struct irq_data *parent_data;
	struct msm_msi_irq *msi_irq;
	struct msm_msi *msi;

	parent_data = data->parent_data;
	if (!parent_data)
		return;

	msi_irq = irq_data_get_irq_chip_data(parent_data);
	msi = msi_irq->client->msi;

	pci_msi_mask_irq(data);
	msi->mask_irq(parent_data);
}

static void msm_msi_snps_unmask_irq(struct irq_data *data)
{
	struct msm_msi_irq *msi_irq = irq_data_get_irq_chip_data(data);
	struct msm_msi_grp *msi_grp = msi_irq->grp;
<<<<<<< HEAD
	unsigned long flags;

	spin_lock_irqsave(&msi_grp->cfg_lock, flags);
	msi_grp->mask &= ~BIT(msi_irq->grp_index);
	writel_relaxed(msi_grp->mask, msi_grp->int_mask_reg);
	spin_unlock_irqrestore(&msi_grp->cfg_lock, flags);
=======
	struct msm_msi *msi = msi_irq->client->msi;
	unsigned long flags;

	spin_lock_irqsave(&msi->cfg_lock, flags);

	msi_grp->mask &= ~BIT(msi_irq->grp_index);
	if (msi->cfg_access)
		writel_relaxed(msi_grp->mask, msi_grp->int_mask_reg);

	spin_unlock_irqrestore(&msi->cfg_lock, flags);
>>>>>>> 0ec737cc
}

static void msm_msi_qgic_unmask_irq(struct irq_data *data)
{
	struct irq_data *parent_data;

	parent_data = irq_get_irq_data(irqd_to_hwirq(data));
	if (!parent_data || !parent_data->chip)
		return;

	parent_data->chip->irq_unmask(parent_data);
}

static void msm_msi_unmask_irq(struct irq_data *data)
{
	struct irq_data *parent_data;
	struct msm_msi_irq *msi_irq;
	struct msm_msi *msi;

	parent_data = data->parent_data;
	if (!parent_data)
		return;

	msi_irq = irq_data_get_irq_chip_data(parent_data);
	msi = msi_irq->client->msi;

	msi->unmask_irq(parent_data);
	pci_msi_unmask_irq(data);
}

static struct irq_chip msm_msi_irq_chip = {
	.name = "msm_pci_msi",
	.irq_enable = msm_msi_unmask_irq,
	.irq_disable = msm_msi_mask_irq,
	.irq_mask = msm_msi_mask_irq,
	.irq_unmask = msm_msi_unmask_irq,
};

static int msm_msi_domain_prepare(struct irq_domain *domain, struct device *dev,
				int nvec, msi_alloc_info_t *arg)
{
	struct msm_msi *msi = domain->parent->host_data;
	struct msm_msi_client *client;

	client = devm_kzalloc(msi->dev, sizeof(*client), GFP_KERNEL);
	if (!client)
		return -ENOMEM;

	client->msi = msi;
	client->dev = dev;
	client->msi_addr = msi->msi_addr;

	/*
	 * Accesses to QGIC MSI doorbell register goes through PCIe SMMU and
	 * needs to be mapped. Synopsys MSI doorbell is within the PCIe core
	 * and does not need to be mapped.
	 */
	if (msi->type == MSM_MSI_TYPE_QCOM) {
		client->msi_addr = dma_map_resource(client->dev, msi->msi_addr,
						PAGE_SIZE, DMA_FROM_DEVICE, 0);
		if (dma_mapping_error(client->dev, client->msi_addr)) {
			dev_err(msi->dev, "MSI: failed to map msi address\n");
			client->msi_addr = 0;
			return -ENOMEM;
		}
	}

	mutex_lock(&msi->mutex);
	list_add_tail(&client->node, &msi->clients);
	mutex_unlock(&msi->mutex);

	/* zero out struct for framework */
	memset(arg, 0, sizeof(*arg));

	return 0;
}

void msm_msi_domain_finish(msi_alloc_info_t *arg, int retval)
{
	struct device *dev = arg->desc->dev;
	struct irq_domain *domain = dev_get_msi_domain(dev);
	struct msm_msi *msi = domain->parent->host_data;

	/* if prepare or alloc fails, then clean up */
	if (retval) {
		struct msm_msi_client *tmp, *client = NULL;

		mutex_lock(&msi->mutex);
		list_for_each_entry(tmp, &msi->clients, node) {
			if (tmp->dev == dev) {
				client = tmp;
				list_del(&client->node);
				break;
			}
		}
		mutex_unlock(&msi->mutex);

		if (!client)
			return;

		if ((msi->type == MSM_MSI_TYPE_QCOM) && client->msi_addr)
			dma_unmap_resource(client->dev, client->msi_addr,
					PAGE_SIZE, DMA_FROM_DEVICE, 0);

		devm_kfree(msi->dev, client);

		return;
	}
}

static struct msi_domain_ops msm_msi_domain_ops = {
	.msi_prepare = msm_msi_domain_prepare,
	.msi_finish = msm_msi_domain_finish,
};

static struct msi_domain_info msm_msi_domain_info = {
	.flags = MSI_FLAG_USE_DEF_DOM_OPS | MSI_FLAG_USE_DEF_CHIP_OPS |
		MSI_FLAG_MULTI_PCI_MSI | MSI_FLAG_PCI_MSIX,
	.ops = &msm_msi_domain_ops,
	.chip = &msm_msi_irq_chip,
};

static int msm_msi_irq_set_affinity(struct irq_data *data,
				      const struct cpumask *mask, bool force)
{
	struct irq_data *parent_data = irq_get_irq_data(irqd_to_hwirq(data));

	if (!parent_data)
		return -ENODEV;

	/* set affinity for MSM MSI HW IRQ */
	if (parent_data->chip->irq_set_affinity)
		return parent_data->chip->irq_set_affinity(parent_data,
				mask, force);

	return -EINVAL;
}

static void msm_msi_irq_compose_msi_msg(struct irq_data *data,
					  struct msi_msg *msg)
{
	struct msm_msi_irq *msi_irq = irq_data_get_irq_chip_data(data);
	struct irq_data *parent_data = irq_get_irq_data(irqd_to_hwirq(data));
	struct msm_msi_client *client = msi_irq->client;
	struct msm_msi *msi = client->msi;

	if (!parent_data)
		return;

	msg->address_lo = lower_32_bits(client->msi_addr);
	msg->address_hi = upper_32_bits(client->msi_addr);

	msg->data = (msi->type == MSM_MSI_TYPE_QCOM) ?
			irqd_to_hwirq(parent_data) : msi_irq->pos;
}

static struct irq_chip msm_msi_bottom_irq_chip = {
	.name = "msm_msi",
	.irq_set_affinity = msm_msi_irq_set_affinity,
	.irq_compose_msi_msg = msm_msi_irq_compose_msi_msg,
};

static int msm_msi_irq_domain_alloc(struct irq_domain *domain,
				      unsigned int virq, unsigned int nr_irqs,
				      void *args)
{
	struct msm_msi *msi = domain->host_data;
	struct msm_msi_client *tmp, *client = NULL;
	struct device *dev = ((msi_alloc_info_t *)args)->desc->dev;
	int i, ret = 0;
	int pos;

	mutex_lock(&msi->mutex);
	list_for_each_entry(tmp, &msi->clients, node) {
		if (tmp->dev == dev) {
			client = tmp;
			break;
		}
	}

	if (!client) {
		dev_err(msi->dev, "MSI: failed to find client dev\n");
		ret = -ENODEV;
		goto out;
	}

	pos = bitmap_find_next_zero_area(msi->bitmap, msi->nr_virqs, 0,
					nr_irqs, 0);
	if (pos < msi->nr_virqs) {
		bitmap_set(msi->bitmap, pos, nr_irqs);
	} else {
		ret = -ENOSPC;
		goto out;
	}

	for (i = 0; i < nr_irqs; i++) {
		u32 grp = pos / MSI_IRQ_PER_GRP;
		u32 index = pos % MSI_IRQ_PER_GRP;
		struct msm_msi_irq *msi_irq = &msi->grps[grp].irqs[index];

		msi_irq->virq = virq + i;
		msi_irq->client = client;
		irq_domain_set_info(domain, msi_irq->virq,
				msi_irq->hwirq,
				&msm_msi_bottom_irq_chip, msi_irq,
				handle_simple_irq, NULL, NULL);

		client->nr_irqs++;
		pos++;
	}
out:
	mutex_unlock(&msi->mutex);
	return ret;
}

static void msm_msi_irq_domain_free(struct irq_domain *domain,
				      unsigned int virq, unsigned int nr_irqs)
{
	struct irq_data *data = irq_domain_get_irq_data(domain, virq);
	struct msm_msi_irq *msi_irq;
	struct msm_msi_client *client;
	struct msm_msi *msi;

	if (!data)
		return;

	msi_irq = irq_data_get_irq_chip_data(data);
	client  = msi_irq->client;
	msi = client->msi;

	mutex_lock(&msi->mutex);

	bitmap_clear(msi->bitmap, msi_irq->pos, nr_irqs);
	client->nr_irqs -= nr_irqs;

	if (!client->nr_irqs) {
		if (msi->type == MSM_MSI_TYPE_QCOM)
			dma_unmap_resource(client->dev, client->msi_addr,
					PAGE_SIZE, DMA_FROM_DEVICE, 0);
		list_del(&client->node);
		devm_kfree(msi->dev, client);
	}

	mutex_unlock(&msi->mutex);

	irq_domain_free_irqs_parent(domain, virq, nr_irqs);
}

static const struct irq_domain_ops msi_domain_ops = {
	.alloc = msm_msi_irq_domain_alloc,
	.free = msm_msi_irq_domain_free,
};

static int msm_msi_alloc_domains(struct msm_msi *msi)
{
	msi->inner_domain = irq_domain_add_linear(NULL, msi->nr_virqs,
						  &msi_domain_ops, msi);
	if (!msi->inner_domain) {
		dev_err(msi->dev, "MSI: failed to create IRQ domain\n");
		return -ENOMEM;
	}

	msi->msi_domain = pci_msi_create_irq_domain(
					of_node_to_fwnode(msi->of_node),
					&msm_msi_domain_info,
					msi->inner_domain);
	if (!msi->msi_domain) {
		dev_err(msi->dev, "MSI: failed to create MSI domain\n");
		irq_domain_remove(msi->inner_domain);
		return -ENOMEM;
	}

	return 0;
}

<<<<<<< HEAD
=======
/* control access to Synopsys PCIe MSI registers */
void msm_msi_config_access(struct irq_domain *domain, bool allow)
{
	struct msm_msi *msi = domain->parent->host_data;
	unsigned long flags;

	if (msi->type == MSM_MSI_TYPE_QCOM)
		return;

	spin_lock_irqsave(&msi->cfg_lock, flags);
	msi->cfg_access = allow;
	spin_unlock_irqrestore(&msi->cfg_lock, flags);
}
EXPORT_SYMBOL(msm_msi_config_access);

>>>>>>> 0ec737cc
/* configure Synopsys PCIe MSI registers */
void msm_msi_config(struct irq_domain *domain)
{
	struct msm_msi *msi;
	int i;

	msi = domain->parent->host_data;
	if (msi->type == MSM_MSI_TYPE_QCOM)
		return;

<<<<<<< HEAD
=======
	/* PCIe core driver sets to false during LPM */
	msm_msi_config_access(domain, true);

>>>>>>> 0ec737cc
	/* program MSI termination address */
	writel_relaxed(msi->msi_addr, msi->pcie_cfg + PCIE_MSI_CTRL_ADDR_OFFS);
	writel_relaxed(0, msi->pcie_cfg + PCIE_MSI_CTRL_UPPER_ADDR_OFFS);

<<<<<<< HEAD
	/* enable all interrupts for each group */
	for (i = 0; i < msi->nr_grps; i++)
		writel_relaxed(~0, msi->grps[i].int_en_reg);
=======
	/* restore mask and enable all interrupts for each group */
	for (i = 0; i < msi->nr_grps; i++) {
		struct msm_msi_grp *msi_grp = &msi->grps[i];

		writel_relaxed(msi_grp->mask, msi_grp->int_mask_reg);
		writel_relaxed(~0, msi_grp->int_en_reg);
	}
>>>>>>> 0ec737cc
}
EXPORT_SYMBOL(msm_msi_config);

int msm_msi_init(struct device *dev)
{
	int i, ret;
	struct msm_msi *msi;
	struct device_node *of_node;
	const __be32 *prop_val;
	struct resource *res;
	void (*msi_handler)(struct irq_desc *);
	u32 grp;
	u32 index;

	if (!dev->of_node) {
		dev_err(dev, "MSI: missing DT node\n");
		return -EINVAL;
	}

	of_node = of_parse_phandle(dev->of_node, "msi-parent", 0);
	if (!of_node) {
		dev_err(dev, "MSI: no phandle for MSI found\n");
		return -ENODEV;
	}

	if (!of_device_is_compatible(of_node, "qcom,pci-msi")) {
		dev_err(dev, "MSI: no compatible qcom,pci-msi found\n");
		return -ENODEV;
	}

	if (!of_find_property(of_node, "msi-controller", NULL))
		return -ENODEV;

	msi = devm_kzalloc(dev, sizeof(*msi), GFP_KERNEL);
	if (!msi)
		return -ENOMEM;

	msi->dev = dev;
	msi->of_node = of_node;
	mutex_init(&msi->mutex);
	spin_lock_init(&msi->cfg_lock);
	INIT_LIST_HEAD(&msi->clients);

	prop_val = of_get_address(msi->of_node, 0, NULL, NULL);
	if (!prop_val) {
		dev_err(msi->dev, "MSI: missing 'reg' devicetree\n");
		return -EINVAL;
	}

	msi->msi_addr = be32_to_cpup(prop_val);
	if (!msi->msi_addr) {
		dev_err(msi->dev, "MSI: failed to get MSI address\n");
		return -EINVAL;
	}

	msi->type = of_property_read_bool(msi->of_node, "qcom,snps") ?
			MSM_MSI_TYPE_SNPS : MSM_MSI_TYPE_QCOM;
	dev_info(msi->dev, "MSI: %s controller is present\n",
		msi->type == MSM_MSI_TYPE_SNPS ? "synopsys" : "qgic");

	msi->nr_hwirqs = of_irq_count(msi->of_node);
	if (!msi->nr_hwirqs) {
		dev_err(msi->dev, "MSI: found no MSI interrupts\n");
		return -ENODEV;
	}

	if (msi->type == MSM_MSI_TYPE_SNPS) {
		res = platform_get_resource_byname(to_platform_device(dev),
						IORESOURCE_MEM, "dm_core");
		if (!res) {
			dev_err(msi->dev,
				"MSI: failed to get PCIe register base\n");
			return -ENODEV;
		}

		msi->pcie_cfg = devm_ioremap(msi->dev, res->start,
						resource_size(res));
		if (!msi->pcie_cfg)
			return -ENOMEM;

		msi->nr_virqs = MSI_IRQ_NR_GRP * MSI_IRQ_PER_GRP;
		msi->nr_grps = MSI_IRQ_NR_GRP;
		msi->mask_irq = msm_msi_snps_mask_irq;
		msi->unmask_irq = msm_msi_snps_unmask_irq;
		msi_handler = msm_msi_snps_handler;
	} else {
		msi->nr_virqs = msi->nr_hwirqs;
		msi->nr_grps = 1;
		msi->mask_irq = msm_msi_qgic_mask_irq;
		msi->unmask_irq = msm_msi_qgic_unmask_irq;
		msi_handler = msm_msi_qgic_handler;
	}

	msi->grps = devm_kcalloc(msi->dev, msi->nr_grps,
				sizeof(*msi->grps), GFP_KERNEL);
	if (!msi->grps)
		return -ENOMEM;

	msi->bitmap = devm_kcalloc(msi->dev, BITS_TO_LONGS(msi->nr_virqs),
				   sizeof(*msi->bitmap), GFP_KERNEL);
	if (!msi->bitmap)
		return -ENOMEM;

	ret = msm_msi_alloc_domains(msi);
	if (ret) {
		dev_err(msi->dev, "MSI: failed to allocate MSI domains\n");
		return ret;
	}

	for (i = 0; i < msi->nr_hwirqs; i++) {
		unsigned int irq = irq_of_parse_and_map(msi->of_node, i);
		struct msm_msi_grp *msi_grp;
		struct msm_msi_irq *msi_irq;

		if (!irq) {
			dev_err(msi->dev,
				"MSI: failed to parse/map interrupt\n");
			ret = -ENODEV;
			goto free_irqs;
		}

		grp = i / MSI_IRQ_PER_GRP;
		index = i % MSI_IRQ_PER_GRP;
		msi_grp = &msi->grps[grp];
		msi_irq = &msi_grp->irqs[index];

		msi_irq->grp = msi_grp;
		msi_irq->grp_index = index;
		msi_irq->pos = i;
		msi_irq->hwirq = irq;

		irq_set_chained_handler_and_data(irq, msi_handler, msi);
<<<<<<< HEAD
	}

	if (msi->type == MSM_MSI_TYPE_SNPS) {
		struct msm_msi_grp *msi_grp;

		for (i = 0; i < msi->nr_grps; i++) {
			msi_grp = &msi->grps[i];

			spin_lock_init(&msi_grp->cfg_lock);
			msi_grp->int_en_reg = msi->pcie_cfg +
					PCIE_MSI_CTRL_INT_N_EN_OFFS(i);
			msi_grp->int_mask_reg = msi->pcie_cfg +
					PCIE_MSI_CTRL_INT_N_MASK_OFFS(i);
			msi_grp->int_status_reg = msi->pcie_cfg +
					PCIE_MSI_CTRL_INT_N_STATUS_OFFS(i);
		}

		for (i = 0; i < msi->nr_virqs; i++) {
			struct msm_msi_irq *msi_irq;

			grp = i / MSI_IRQ_PER_GRP;
			index = i % MSI_IRQ_PER_GRP;
			msi_grp = &msi->grps[grp];
			msi_irq = &msi_grp->irqs[index];

			msi_irq->grp = msi_grp;
			msi_irq->grp_index = index;
			msi_irq->pos = i;
			msi_irq->hwirq = msi_grp->irqs[0].hwirq;
		}
	}

=======
	}

	if (msi->type == MSM_MSI_TYPE_SNPS) {
		struct msm_msi_grp *msi_grp;

		for (i = 0; i < msi->nr_grps; i++) {
			msi_grp = &msi->grps[i];

			msi_grp->int_en_reg = msi->pcie_cfg +
					PCIE_MSI_CTRL_INT_N_EN_OFFS(i);
			msi_grp->int_mask_reg = msi->pcie_cfg +
					PCIE_MSI_CTRL_INT_N_MASK_OFFS(i);
			msi_grp->int_status_reg = msi->pcie_cfg +
					PCIE_MSI_CTRL_INT_N_STATUS_OFFS(i);
		}

		for (i = 0; i < msi->nr_virqs; i++) {
			struct msm_msi_irq *msi_irq;

			grp = i / MSI_IRQ_PER_GRP;
			index = i % MSI_IRQ_PER_GRP;
			msi_grp = &msi->grps[grp];
			msi_irq = &msi_grp->irqs[index];

			msi_irq->grp = msi_grp;
			msi_irq->grp_index = index;
			msi_irq->pos = i;
			msi_irq->hwirq = msi_grp->irqs[0].hwirq;
		}
	}

>>>>>>> 0ec737cc
	msm_msi_config(msi->msi_domain);

	return 0;

free_irqs:
	for (--i; i >= 0; i--) {
		u32 hwirq;

		grp = i / MSI_IRQ_PER_GRP;
		index = i % MSI_IRQ_PER_GRP;
		hwirq = msi->grps[grp].irqs[index].hwirq;

		irq_set_chained_handler_and_data(hwirq, NULL, NULL);
		irq_dispose_mapping(hwirq);
	}

	irq_domain_remove(msi->msi_domain);
	irq_domain_remove(msi->inner_domain);

	return ret;
}
EXPORT_SYMBOL(msm_msi_init);<|MERGE_RESOLUTION|>--- conflicted
+++ resolved
@@ -57,10 +57,6 @@
 	void __iomem *int_mask_reg;
 	void __iomem *int_status_reg;
 	u32 mask; /* tracks masked/unmasked MSI */
-<<<<<<< HEAD
-	spinlock_t cfg_lock; /* lock for configuring Synopsys MSI registers */
-=======
->>>>>>> 0ec737cc
 
 	struct msm_msi_irq irqs[MSI_IRQ_PER_GRP];
 };
@@ -79,11 +75,8 @@
 	struct irq_domain *msi_domain; /* child domain; pci related */
 	phys_addr_t msi_addr;
 	enum msi_type type;
-<<<<<<< HEAD
-=======
 	spinlock_t cfg_lock; /* lock for configuring Synopsys MSI registers */
 	bool cfg_access; /* control access to Synopsys MSI registers */
->>>>>>> 0ec737cc
 	void __iomem *pcie_cfg;
 
 	void (*mask_irq)(struct irq_data *data);
@@ -103,12 +96,6 @@
 {
 	struct irq_chip *chip = irq_desc_get_chip(desc);
 	struct msm_msi *msi;
-<<<<<<< HEAD
-	struct msm_msi_grp *msi_grp;
-	unsigned long val = 0;
-	u32 index;
-=======
->>>>>>> 0ec737cc
 	int i;
 
 	chained_irq_enter(chip, desc);
@@ -116,14 +103,6 @@
 	msi = irq_desc_get_handler_data(desc);
 
 	for (i = 0; i < msi->nr_grps; i++) {
-<<<<<<< HEAD
-		msi_grp = &msi->grps[i];
-		val = readl_relaxed(msi_grp->int_status_reg);
-		writel_relaxed(val, msi_grp->int_status_reg);
-
-		for (index = 0; val; index++, val >>= 1)
-			if (val & 0x1)
-=======
 		struct msm_msi_grp *msi_grp = &msi->grps[i];
 		u32 mask = msi_grp->mask;
 		u32 status;
@@ -143,7 +122,6 @@
 
 		for (index = 0; status; index++, status >>= 1)
 			if (status & 0x1)
->>>>>>> 0ec737cc
 				generic_handle_irq(msi_grp->irqs[index].virq);
 	}
 
@@ -170,21 +148,12 @@
 {
 	struct msm_msi_irq *msi_irq = irq_data_get_irq_chip_data(data);
 	struct msm_msi_grp *msi_grp = msi_irq->grp;
-<<<<<<< HEAD
-	unsigned long flags;
-
-	spin_lock_irqsave(&msi_grp->cfg_lock, flags);
-	msi_grp->mask |= BIT(msi_irq->grp_index);
-	writel_relaxed(msi_grp->mask, msi_grp->int_mask_reg);
-	spin_unlock_irqrestore(&msi_grp->cfg_lock, flags);
-=======
 	struct msm_msi *msi = msi_irq->client->msi;
 	unsigned long flags;
 
 	spin_lock_irqsave(&msi->cfg_lock, flags);
 	msi_grp->mask |= BIT(msi_irq->grp_index);
 	spin_unlock_irqrestore(&msi->cfg_lock, flags);
->>>>>>> 0ec737cc
 }
 
 static void msm_msi_qgic_mask_irq(struct irq_data *data)
@@ -219,14 +188,6 @@
 {
 	struct msm_msi_irq *msi_irq = irq_data_get_irq_chip_data(data);
 	struct msm_msi_grp *msi_grp = msi_irq->grp;
-<<<<<<< HEAD
-	unsigned long flags;
-
-	spin_lock_irqsave(&msi_grp->cfg_lock, flags);
-	msi_grp->mask &= ~BIT(msi_irq->grp_index);
-	writel_relaxed(msi_grp->mask, msi_grp->int_mask_reg);
-	spin_unlock_irqrestore(&msi_grp->cfg_lock, flags);
-=======
 	struct msm_msi *msi = msi_irq->client->msi;
 	unsigned long flags;
 
@@ -237,7 +198,6 @@
 		writel_relaxed(msi_grp->mask, msi_grp->int_mask_reg);
 
 	spin_unlock_irqrestore(&msi->cfg_lock, flags);
->>>>>>> 0ec737cc
 }
 
 static void msm_msi_qgic_unmask_irq(struct irq_data *data)
@@ -513,8 +473,6 @@
 	return 0;
 }
 
-<<<<<<< HEAD
-=======
 /* control access to Synopsys PCIe MSI registers */
 void msm_msi_config_access(struct irq_domain *domain, bool allow)
 {
@@ -530,7 +488,6 @@
 }
 EXPORT_SYMBOL(msm_msi_config_access);
 
->>>>>>> 0ec737cc
 /* configure Synopsys PCIe MSI registers */
 void msm_msi_config(struct irq_domain *domain)
 {
@@ -541,21 +498,13 @@
 	if (msi->type == MSM_MSI_TYPE_QCOM)
 		return;
 
-<<<<<<< HEAD
-=======
 	/* PCIe core driver sets to false during LPM */
 	msm_msi_config_access(domain, true);
 
->>>>>>> 0ec737cc
 	/* program MSI termination address */
 	writel_relaxed(msi->msi_addr, msi->pcie_cfg + PCIE_MSI_CTRL_ADDR_OFFS);
 	writel_relaxed(0, msi->pcie_cfg + PCIE_MSI_CTRL_UPPER_ADDR_OFFS);
 
-<<<<<<< HEAD
-	/* enable all interrupts for each group */
-	for (i = 0; i < msi->nr_grps; i++)
-		writel_relaxed(~0, msi->grps[i].int_en_reg);
-=======
 	/* restore mask and enable all interrupts for each group */
 	for (i = 0; i < msi->nr_grps; i++) {
 		struct msm_msi_grp *msi_grp = &msi->grps[i];
@@ -563,7 +512,6 @@
 		writel_relaxed(msi_grp->mask, msi_grp->int_mask_reg);
 		writel_relaxed(~0, msi_grp->int_en_reg);
 	}
->>>>>>> 0ec737cc
 }
 EXPORT_SYMBOL(msm_msi_config);
 
@@ -696,7 +644,6 @@
 		msi_irq->hwirq = irq;
 
 		irq_set_chained_handler_and_data(irq, msi_handler, msi);
-<<<<<<< HEAD
 	}
 
 	if (msi->type == MSM_MSI_TYPE_SNPS) {
@@ -705,7 +652,6 @@
 		for (i = 0; i < msi->nr_grps; i++) {
 			msi_grp = &msi->grps[i];
 
-			spin_lock_init(&msi_grp->cfg_lock);
 			msi_grp->int_en_reg = msi->pcie_cfg +
 					PCIE_MSI_CTRL_INT_N_EN_OFFS(i);
 			msi_grp->int_mask_reg = msi->pcie_cfg +
@@ -729,39 +675,6 @@
 		}
 	}
 
-=======
-	}
-
-	if (msi->type == MSM_MSI_TYPE_SNPS) {
-		struct msm_msi_grp *msi_grp;
-
-		for (i = 0; i < msi->nr_grps; i++) {
-			msi_grp = &msi->grps[i];
-
-			msi_grp->int_en_reg = msi->pcie_cfg +
-					PCIE_MSI_CTRL_INT_N_EN_OFFS(i);
-			msi_grp->int_mask_reg = msi->pcie_cfg +
-					PCIE_MSI_CTRL_INT_N_MASK_OFFS(i);
-			msi_grp->int_status_reg = msi->pcie_cfg +
-					PCIE_MSI_CTRL_INT_N_STATUS_OFFS(i);
-		}
-
-		for (i = 0; i < msi->nr_virqs; i++) {
-			struct msm_msi_irq *msi_irq;
-
-			grp = i / MSI_IRQ_PER_GRP;
-			index = i % MSI_IRQ_PER_GRP;
-			msi_grp = &msi->grps[grp];
-			msi_irq = &msi_grp->irqs[index];
-
-			msi_irq->grp = msi_grp;
-			msi_irq->grp_index = index;
-			msi_irq->pos = i;
-			msi_irq->hwirq = msi_grp->irqs[0].hwirq;
-		}
-	}
-
->>>>>>> 0ec737cc
 	msm_msi_config(msi->msi_domain);
 
 	return 0;
