--- conflicted
+++ resolved
@@ -993,7 +993,6 @@
 	} else {
 		queue_work(pd->wq, &pd->sm_work);
 	}
-<<<<<<< HEAD
 }
 
 int chg_set_src_cap(void) {
@@ -1007,8 +1006,6 @@
 		usbpd_info(&pd_global->dev, "[PD] not in SRC_READY, chg set fail\n");
 		return -1;
 	}
-=======
->>>>>>> 824a5636
 }
 
 static void phy_sig_received(struct usbpd *pd, enum pd_sig_type sig)
@@ -1603,9 +1600,6 @@
 				!pd->in_explicit_contract)
 			stop_usb_host(pd);
 		*/
-
-		if (!pd->in_explicit_contract)
-			dual_role_instance_changed(pd->dual_role);
 
 		if (!pd->in_explicit_contract)
 			dual_role_instance_changed(pd->dual_role);
@@ -2895,11 +2889,8 @@
 			handle_vdm_rx(pd, rx_msg);
 			if (pd->vdm_tx) /* response sent after delay */
 				break;
-<<<<<<< HEAD
 			else
 				start_src_ams(pd, false);
-=======
->>>>>>> 824a5636
 		} else if (IS_CTRL(rx_msg, MSG_GET_SOURCE_CAP_EXTENDED)) {
 			handle_get_src_cap_extended(pd);
 		} else if (IS_EXT(rx_msg, MSG_GET_BATTERY_CAP)) {
