/* Copyright (c) 2012-2019, The Linux Foundation. All rights reserved.
 *
 * This program is free software; you can redistribute it and/or modify
 * it under the terms of the GNU General Public License version 2 and
 * only version 2 as published by the Free Software Foundation.
 *
 * This program is distributed in the hope that it will be useful,
 * but WITHOUT ANY WARRANTY; without even the implied warranty of
 * MERCHANTABILITY or FITNESS FOR A PARTICULAR PURPOSE.  See the
 * GNU General Public License for more details.
 *
 */

#include <linux/module.h>
#include <linux/kernel.h>
#include <linux/slab.h>
#include <linux/platform_device.h>
#include <linux/dma-mapping.h>
#include <linux/dmapool.h>
#include <linux/pm_runtime.h>
#include <linux/ratelimit.h>
#include <linux/interrupt.h>
#include <asm/dma-iommu.h>
#include <linux/iommu.h>
#include <linux/ioport.h>
#include <linux/clk.h>
#include <linux/io.h>
#include <linux/module.h>
#include <linux/types.h>
#include <linux/delay.h>
#include <linux/of.h>
#include <linux/of_platform.h>
#include <linux/of_gpio.h>
#include <linux/list.h>
#include <linux/uaccess.h>
#include <linux/usb/ch9.h>
#include <linux/usb/gadget.h>
#include <linux/usb/of.h>
#include <linux/regulator/consumer.h>
#include <linux/regulator/driver.h>
#include <linux/pm_wakeup.h>
#include <linux/power_supply.h>
#include <linux/cdev.h>
#include <linux/completion.h>
#include <linux/msm-bus.h>
#include <linux/irq.h>
#include <linux/extcon.h>
#include <linux/reset.h>
#include <linux/clk/qcom.h>

#include "power.h"
#include "core.h"
#include "gadget.h"
#include "dbm.h"
#include "debug.h"
#include "xhci.h"

#define SDP_CONNETION_CHECK_TIME 10000 /* in ms */

/* time out to wait for USB cable status notification (in ms)*/
#define SM_INIT_TIMEOUT 30000

/* AHB2PHY register offsets */
#define PERIPH_SS_AHB2PHY_TOP_CFG 0x10

/* AHB2PHY read/write waite value */
#define ONE_READ_WRITE_WAIT 0x11

/* XHCI registers */
#define USB3_HCSPARAMS1		(0x4)
#define USB3_PORTSC		(0x420)

/**
 *  USB QSCRATCH Hardware registers
 *
 */
#define QSCRATCH_REG_OFFSET	(0x000F8800)
#define QSCRATCH_GENERAL_CFG	(QSCRATCH_REG_OFFSET + 0x08)
#define CGCTL_REG		(QSCRATCH_REG_OFFSET + 0x28)
#define PWR_EVNT_IRQ_STAT_REG    (QSCRATCH_REG_OFFSET + 0x58)
#define PWR_EVNT_IRQ_MASK_REG    (QSCRATCH_REG_OFFSET + 0x5C)

#define PWR_EVNT_POWERDOWN_IN_P3_MASK		BIT(2)
#define PWR_EVNT_POWERDOWN_OUT_P3_MASK		BIT(3)
#define PWR_EVNT_LPM_IN_L2_MASK			BIT(4)
#define PWR_EVNT_LPM_OUT_L2_MASK		BIT(5)
#define PWR_EVNT_LPM_OUT_RX_ELECIDLE_IRQ_MASK	BIT(12)
#define PWR_EVNT_LPM_OUT_L1_MASK		BIT(13)

/* QSCRATCH_GENERAL_CFG register bit offset */
#define PIPE_UTMI_CLK_SEL	BIT(0)
#define PIPE3_PHYSTATUS_SW	BIT(3)
#define PIPE_UTMI_CLK_DIS	BIT(8)

#define HS_PHY_CTRL_REG		(QSCRATCH_REG_OFFSET + 0x10)
#define UTMI_OTG_VBUS_VALID	BIT(20)
#define SW_SESSVLD_SEL		BIT(28)

#define SS_PHY_CTRL_REG		(QSCRATCH_REG_OFFSET + 0x30)
#define LANE0_PWR_PRESENT	BIT(24)

/* GSI related registers */
#define GSI_TRB_ADDR_BIT_53_MASK	(1 << 21)
#define GSI_TRB_ADDR_BIT_55_MASK	(1 << 23)

#define	GSI_GENERAL_CFG_REG(offset) (QSCRATCH_REG_OFFSET + offset)
#define	GSI_RESTART_DBL_PNTR_MASK	BIT(20)
#define	GSI_CLK_EN_MASK			BIT(12)
#define	BLOCK_GSI_WR_GO_MASK		BIT(1)
#define	GSI_EN_MASK			BIT(0)

#define GSI_DBL_ADDR_L(offset, n)	((QSCRATCH_REG_OFFSET + offset) + (n*4))
#define GSI_DBL_ADDR_H(offset, n)	((QSCRATCH_REG_OFFSET + offset) + (n*4))
#define GSI_RING_BASE_ADDR_L(offset, n)	((QSCRATCH_REG_OFFSET + offset) + (n*4))
#define GSI_RING_BASE_ADDR_H(offset, n)	((QSCRATCH_REG_OFFSET + offset) + (n*4))

#define	GSI_IF_STS(offset)	(QSCRATCH_REG_OFFSET + offset)
#define	GSI_WR_CTRL_STATE_MASK	BIT(15)

#define DWC3_GEVNTCOUNT_EVNTINTRPTMASK		(1 << 31)
#define DWC3_GEVNTADRHI_EVNTADRHI_GSI_EN(n)	(n << 22)
#define DWC3_GEVNTADRHI_EVNTADRHI_GSI_IDX(n)	(n << 16)
#define DWC3_GEVENT_TYPE_GSI			0x3

enum usb_gsi_reg {
	GENERAL_CFG_REG,
	DBL_ADDR_L,
	DBL_ADDR_H,
	RING_BASE_ADDR_L,
	RING_BASE_ADDR_H,
	IF_STS,
	GSI_REG_MAX,
};

struct dwc3_msm_req_complete {
	struct list_head list_item;
	struct usb_request *req;
	void (*orig_complete)(struct usb_ep *ep,
			      struct usb_request *req);
};

enum dwc3_drd_state {
	DRD_STATE_UNDEFINED = 0,

	DRD_STATE_IDLE,
	DRD_STATE_PERIPHERAL,
	DRD_STATE_PERIPHERAL_SUSPEND,

	DRD_STATE_HOST_IDLE,
	DRD_STATE_HOST,
};

static const char *const state_names[] = {
	[DRD_STATE_UNDEFINED] = "undefined",
	[DRD_STATE_IDLE] = "idle",
	[DRD_STATE_PERIPHERAL] = "peripheral",
	[DRD_STATE_PERIPHERAL_SUSPEND] = "peripheral_suspend",
	[DRD_STATE_HOST_IDLE] = "host_idle",
	[DRD_STATE_HOST] = "host",
};

const char *dwc3_drd_state_string(enum dwc3_drd_state state)
{
	if (state < 0 || state >= ARRAY_SIZE(state_names))
		return "UNKNOWN";

	return state_names[state];
}

enum dwc3_id_state {
	DWC3_ID_GROUND = 0,
	DWC3_ID_FLOAT,
};

/* for type c cable */
enum plug_orientation {
	ORIENTATION_NONE,
	ORIENTATION_CC1,
	ORIENTATION_CC2,
};

enum msm_usb_irq {
	HS_PHY_IRQ,
	PWR_EVNT_IRQ,
	DP_HS_PHY_IRQ,
	DM_HS_PHY_IRQ,
	SS_PHY_IRQ,
	USB_MAX_IRQ
};

enum bus_vote {
	BUS_VOTE_NONE,
	BUS_VOTE_NOMINAL,
	BUS_VOTE_SVS,
	BUS_VOTE_MIN,
	BUS_VOTE_MAX
};

struct usb_irq {
	char *name;
	int irq;
	bool enable;
};

static const struct usb_irq usb_irq_info[USB_MAX_IRQ] = {
	{"hs_phy_irq", 0},
	{"pwr_event_irq", 0},
	{"dp_hs_phy_irq", 0},
	{"dm_hs_phy_irq", 0},
	{"ss_phy_irq", 0},
};

static const char * const gsi_op_strings[] = {
	"EP_CONFIG", "START_XFER", "STORE_DBL_INFO",
	"ENABLE_GSI", "UPDATE_XFER", "RING_DB",
	"END_XFER", "GET_CH_INFO", "GET_XFER_IDX", "PREPARE_TRBS",
	"FREE_TRBS", "SET_CLR_BLOCK_DBL", "CHECK_FOR_SUSP",
	"EP_DISABLE" };

struct dwc3_msm;

struct extcon_nb {
	struct extcon_dev	*edev;
	struct dwc3_msm		*mdwc;
	int			idx;
	struct notifier_block	vbus_nb;
	struct notifier_block	id_nb;
	struct notifier_block	blocking_sync_nb;
};

/* Input bits to state machine (mdwc->inputs) */

#define ID			0
#define B_SESS_VLD		1
#define B_SUSPEND		2
#define WAIT_FOR_LPM		3

#define PM_QOS_SAMPLE_SEC	2
#define PM_QOS_THRESHOLD	400

struct dwc3_msm {
	struct device *dev;
	void __iomem *base;
	void __iomem *ahb2phy_base;
	struct platform_device	*dwc3;
	struct dma_iommu_mapping *iommu_map;
	const struct usb_ep_ops *original_ep_ops[DWC3_ENDPOINTS_NUM];
	struct list_head req_complete_list;
	struct clk		*xo_clk;
	struct clk		*core_clk;
	long			core_clk_rate;
	long			core_clk_rate_hs;
	struct clk		*iface_clk;
	struct clk		*sleep_clk;
	struct clk		*utmi_clk;
	unsigned int		utmi_clk_rate;
	struct clk		*utmi_clk_src;
	struct clk		*bus_aggr_clk;
	struct clk		*noc_aggr_clk;
	struct clk		*cfg_ahb_clk;
	struct reset_control	*core_reset;
	struct regulator	*dwc3_gdsc;

	struct usb_phy		*hs_phy, *ss_phy;

	struct dbm		*dbm;

	/* VBUS regulator for host mode */
	struct regulator	*vbus_reg;
	int			vbus_retry_count;
	bool			resume_pending;
	atomic_t                pm_suspended;
	struct usb_irq		wakeup_irq[USB_MAX_IRQ];
	struct work_struct	resume_work;
	struct work_struct	restart_usb_work;
	bool			in_restart;
	struct workqueue_struct *dwc3_wq;
	struct workqueue_struct *sm_usb_wq;
	struct delayed_work	sm_work;
	unsigned long		inputs;
	unsigned int		max_power;
	bool			charging_disabled;
	enum dwc3_drd_state	drd_state;
	enum bus_vote		default_bus_vote;
	enum bus_vote		override_bus_vote;
	u32			bus_perf_client;
	struct msm_bus_scale_pdata	*bus_scale_table;
	struct power_supply	*usb_psy;
	struct work_struct	vbus_draw_work;
	bool			in_host_mode;
	bool			in_device_mode;
	enum usb_device_speed	max_rh_port_speed;
	unsigned int		tx_fifo_size;
	bool			vbus_active;
	bool			suspend;
	bool			use_pdc_interrupts;
	enum dwc3_id_state	id_state;
	bool			use_pwr_event_for_wakeup;
	unsigned long		lpm_flags;
#define MDWC3_SS_PHY_SUSPEND		BIT(0)
#define MDWC3_ASYNC_IRQ_WAKE_CAPABILITY	BIT(1)
#define MDWC3_POWER_COLLAPSE		BIT(2)

	struct notifier_block	usbdev_nb;
	bool			hc_died;

	struct extcon_nb	*extcon;
	int			ext_idx;
	struct notifier_block	host_nb;

	atomic_t                in_p3;
	unsigned int		lpm_to_suspend_delay;
	enum plug_orientation	typec_orientation;
	u32			num_gsi_event_buffers;
	struct dwc3_event_buffer **gsi_ev_buff;
	int pm_qos_latency;
	struct pm_qos_request pm_qos_req_dma;
	struct delayed_work perf_vote_work;
	struct delayed_work sdp_check;
	bool usb_compliance_mode;
	struct mutex suspend_resume_mutex;

	enum usb_device_speed override_usb_speed;
	u32			*gsi_reg;
	int			gsi_reg_offset_cnt;
<<<<<<< HEAD
=======
	bool			gsi_io_coherency_disabled;
>>>>>>> 0ec737cc

	struct notifier_block	dpdm_nb;
	struct regulator	*dpdm_reg;

	u64			dummy_gsi_db;
	dma_addr_t		dummy_gsi_db_dma;
};

#define USB_HSPHY_3P3_VOL_MIN		3050000 /* uV */
#define USB_HSPHY_3P3_VOL_MAX		3300000 /* uV */
#define USB_HSPHY_3P3_HPM_LOAD		16000	/* uA */

#define USB_HSPHY_1P8_VOL_MIN		1800000 /* uV */
#define USB_HSPHY_1P8_VOL_MAX		1800000 /* uV */
#define USB_HSPHY_1P8_HPM_LOAD		19000	/* uA */

#define USB_SSPHY_1P8_VOL_MIN		1800000 /* uV */
#define USB_SSPHY_1P8_VOL_MAX		1800000 /* uV */
#define USB_SSPHY_1P8_HPM_LOAD		23000	/* uA */

static void dwc3_pwr_event_handler(struct dwc3_msm *mdwc);
static int dwc3_msm_gadget_vbus_draw(struct dwc3_msm *mdwc, unsigned int mA);
static void dwc3_msm_notify_event(struct dwc3 *dwc, unsigned int event,
						unsigned int value);
static int dwc3_usb_blocking_sync(struct notifier_block *nb,
					unsigned long event, void *ptr);

/**
 *
 * Read register with debug info.
 *
 * @base - DWC3 base virtual address.
 * @offset - register offset.
 *
 * @return u32
 */
static inline u32 dwc3_msm_read_reg(void __iomem *base, u32 offset)
{
	u32 val = ioread32(base + offset);
	return val;
}

/**
 * Read register masked field with debug info.
 *
 * @base - DWC3 base virtual address.
 * @offset - register offset.
 * @mask - register bitmask.
 *
 * @return u32
 */
static inline u32 dwc3_msm_read_reg_field(void __iomem *base,
					  u32 offset,
					  const u32 mask)
{
	u32 shift = __ffs(mask);
	u32 val = ioread32(base + offset);

	val &= mask;		/* clear other bits */
	val >>= shift;
	return val;
}

/**
 *
 * Write register with debug info.
 *
 * @base - DWC3 base virtual address.
 * @offset - register offset.
 * @val - value to write.
 *
 */
static inline void dwc3_msm_write_reg(void __iomem *base, u32 offset, u32 val)
{
	iowrite32(val, base + offset);
}

/**
 * Write register masked field with debug info.
 *
 * @base - DWC3 base virtual address.
 * @offset - register offset.
 * @mask - register bitmask.
 * @val - value to write.
 *
 */
static inline void dwc3_msm_write_reg_field(void __iomem *base, u32 offset,
					    const u32 mask, u32 val)
{
	u32 shift = __ffs(mask);
	u32 tmp = ioread32(base + offset);

	tmp &= ~mask;		/* clear written bits */
	val = tmp | (val << shift);
	iowrite32(val, base + offset);

	/* Read back to make sure that previous write goes through */
	ioread32(base + offset);
}

static bool dwc3_msm_is_ss_rhport_connected(struct dwc3_msm *mdwc)
{
	int i, num_ports;
	u32 reg;

	reg = dwc3_msm_read_reg(mdwc->base, USB3_HCSPARAMS1);
	num_ports = HCS_MAX_PORTS(reg);

	for (i = 0; i < num_ports; i++) {
		reg = dwc3_msm_read_reg(mdwc->base, USB3_PORTSC + i*0x10);
		if ((reg & PORT_CONNECT) && DEV_SUPERSPEED_ANY(reg))
			return true;
	}

	return false;
}

static bool dwc3_msm_is_host_superspeed(struct dwc3_msm *mdwc)
{
	int i, num_ports;
	u32 reg;

	reg = dwc3_msm_read_reg(mdwc->base, USB3_HCSPARAMS1);
	num_ports = HCS_MAX_PORTS(reg);

	for (i = 0; i < num_ports; i++) {
		reg = dwc3_msm_read_reg(mdwc->base, USB3_PORTSC + i*0x10);
		if ((reg & PORT_PE) && DEV_SUPERSPEED_ANY(reg))
			return true;
	}

	return false;
}

static inline bool dwc3_msm_is_dev_superspeed(struct dwc3_msm *mdwc)
{
	u8 speed;

	speed = dwc3_msm_read_reg(mdwc->base, DWC3_DSTS) & DWC3_DSTS_CONNECTSPD;
	if ((speed & DWC3_DSTS_SUPERSPEED) ||
			(speed & DWC3_DSTS_SUPERSPEED_PLUS))
		return true;

	return false;
}

static inline bool dwc3_msm_is_superspeed(struct dwc3_msm *mdwc)
{
	if (mdwc->in_host_mode)
		return dwc3_msm_is_host_superspeed(mdwc);

	return dwc3_msm_is_dev_superspeed(mdwc);
}

static int dwc3_msm_dbm_disable_updxfer(struct dwc3 *dwc, u8 usb_ep)
{
	struct dwc3_msm *mdwc = dev_get_drvdata(dwc->dev->parent);

	dev_dbg(mdwc->dev, "%s\n", __func__);
	dwc3_dbm_disable_update_xfer(mdwc->dbm, usb_ep);

	return 0;
}

#if IS_ENABLED(CONFIG_USB_DWC3_GADGET) || IS_ENABLED(CONFIG_USB_DWC3_DUAL_ROLE)
/**
 * Configure the DBM with the BAM's data fifo.
 * This function is called by the USB BAM Driver
 * upon initialization.
 *
 * @ep - pointer to usb endpoint.
 * @addr - address of data fifo.
 * @size - size of data fifo.
 *
 */
int msm_data_fifo_config(struct usb_ep *ep, unsigned long addr,
			 u32 size, u8 dst_pipe_idx)
{
	struct dwc3_ep *dep = to_dwc3_ep(ep);
	struct dwc3 *dwc = dep->dwc;
	struct dwc3_msm *mdwc = dev_get_drvdata(dwc->dev->parent);

	dev_dbg(mdwc->dev, "%s\n", __func__);

	return	dbm_data_fifo_config(mdwc->dbm, dep->number, addr, size,
						dst_pipe_idx);
}


/**
 * Cleanups for msm endpoint on request complete.
 *
 * Also call original request complete.
 *
 * @usb_ep - pointer to usb_ep instance.
 * @request - pointer to usb_request instance.
 *
 * @return int - 0 on success, negative on error.
 */
static void dwc3_msm_req_complete_func(struct usb_ep *ep,
				       struct usb_request *request)
{
	struct dwc3_ep *dep = to_dwc3_ep(ep);
	struct dwc3 *dwc = dep->dwc;
	struct dwc3_msm *mdwc = dev_get_drvdata(dwc->dev->parent);
	struct dwc3_msm_req_complete *req_complete = NULL;

	/* Find original request complete function and remove it from list */
	list_for_each_entry(req_complete, &mdwc->req_complete_list, list_item) {
		if (req_complete->req == request)
			break;
	}
	if (!req_complete || req_complete->req != request) {
		dev_err(dep->dwc->dev, "%s: could not find the request\n",
					__func__);
		return;
	}
	list_del(&req_complete->list_item);

	/*
	 * Release another one TRB to the pool since DBM queue took 2 TRBs
	 * (normal and link), and the dwc3/gadget.c :: dwc3_gadget_giveback
	 * released only one.
	 */
	dep->trb_dequeue++;

	/* Unconfigure dbm ep */
	dbm_ep_unconfig(mdwc->dbm, dep->number);

	/*
	 * If this is the last endpoint we unconfigured, than reset also
	 * the event buffers; unless unconfiguring the ep due to lpm,
	 * in which case the event buffer only gets reset during the
	 * block reset.
	 */
	if (dbm_get_num_of_eps_configured(mdwc->dbm) == 0 &&
		!dbm_reset_ep_after_lpm(mdwc->dbm))
		dbm_event_buffer_config(mdwc->dbm, 0, 0, 0);

	/*
	 * Call original complete function, notice that dwc->lock is already
	 * taken by the caller of this function (dwc3_gadget_giveback()).
	 */
	request->complete = req_complete->orig_complete;
	if (request->complete)
		request->complete(ep, request);

	kfree(req_complete);
}


/**
 * Helper function
 *
 * Reset  DBM endpoint.
 *
 * @mdwc - pointer to dwc3_msm instance.
 * @dep - pointer to dwc3_ep instance.
 *
 * @return int - 0 on success, negative on error.
 */
static int __dwc3_msm_dbm_ep_reset(struct dwc3_msm *mdwc, struct dwc3_ep *dep)
{
	int ret;

	dev_dbg(mdwc->dev, "Resetting dbm endpoint %d\n", dep->number);

	/* Reset the dbm endpoint */
	ret = dbm_ep_soft_reset(mdwc->dbm, dep->number, true);
	if (ret) {
		dev_err(mdwc->dev, "%s: failed to assert dbm ep reset\n",
				__func__);
		return ret;
	}

	/*
	 * The necessary delay between asserting and deasserting the dbm ep
	 * reset is based on the number of active endpoints. If there is more
	 * than one endpoint, a 1 msec delay is required. Otherwise, a shorter
	 * delay will suffice.
	 */
	if (dbm_get_num_of_eps_configured(mdwc->dbm) > 1)
		usleep_range(1000, 1200);
	else
		udelay(10);
	ret = dbm_ep_soft_reset(mdwc->dbm, dep->number, false);
	if (ret) {
		dev_err(mdwc->dev, "%s: failed to deassert dbm ep reset\n",
				__func__);
		return ret;
	}

	return 0;
}

/**
 * Reset the DBM endpoint which is linked to the given USB endpoint.
 *
 * @usb_ep - pointer to usb_ep instance.
 *
 * @return int - 0 on success, negative on error.
 */
int msm_dwc3_reset_dbm_ep(struct usb_ep *ep)
{
	struct dwc3_ep *dep = to_dwc3_ep(ep);
	struct dwc3 *dwc = dep->dwc;
	struct dwc3_msm *mdwc = dev_get_drvdata(dwc->dev->parent);

	return __dwc3_msm_dbm_ep_reset(mdwc, dep);
}
EXPORT_SYMBOL(msm_dwc3_reset_dbm_ep);


/**
 * Helper function.
 * See the header of the dwc3_msm_ep_queue function.
 *
 * @dwc3_ep - pointer to dwc3_ep instance.
 * @req - pointer to dwc3_request instance.
 *
 * @return int - 0 on success, negative on error.
 */
static int __dwc3_msm_ep_queue(struct dwc3_ep *dep, struct dwc3_request *req)
{
	struct dwc3_trb *trb;
	struct dwc3_trb *trb_link;
	struct dwc3_gadget_ep_cmd_params params;
	u32 cmd;
	int ret = 0;

	/* We push the request to the dep->started_list list to indicate that
	 * this request is issued with start transfer. The request will be out
	 * from this list in 2 cases. The first is that the transfer will be
	 * completed (not if the transfer is endless using a circular TRBs with
	 * with link TRB). The second case is an option to do stop stransfer,
	 * this can be initiated by the function driver when calling dequeue.
	 */
	req->started = true;
	list_add_tail(&req->list, &dep->started_list);

	/* First, prepare a normal TRB, point to the fake buffer */
	trb = &dep->trb_pool[dep->trb_enqueue];
	dwc3_ep_inc_enq(dep);
	memset(trb, 0, sizeof(*trb));

	req->trb = trb;
	trb->bph = DBM_TRB_BIT | DBM_TRB_DMA | DBM_TRB_EP_NUM(dep->number);
	trb->size = DWC3_TRB_SIZE_LENGTH(req->request.length);
	trb->ctrl = DWC3_TRBCTL_NORMAL | DWC3_TRB_CTRL_HWO |
		DWC3_TRB_CTRL_CHN | (req->direction ? 0 : DWC3_TRB_CTRL_CSP);
	req->trb_dma = dwc3_trb_dma_offset(dep, trb);

	/* Second, prepare a Link TRB that points to the first TRB*/
	trb_link = &dep->trb_pool[dep->trb_enqueue];
	dwc3_ep_inc_enq(dep);
	memset(trb_link, 0, sizeof(*trb_link));

	trb_link->bpl = lower_32_bits(req->trb_dma);
	trb_link->bph = DBM_TRB_BIT |
			DBM_TRB_DMA | DBM_TRB_EP_NUM(dep->number);
	trb_link->size = 0;
	trb_link->ctrl = DWC3_TRBCTL_LINK_TRB | DWC3_TRB_CTRL_HWO;

	/*
	 * Now start the transfer
	 */
	memset(&params, 0, sizeof(params));
	params.param0 = 0; /* TDAddr High */
	params.param1 = lower_32_bits(req->trb_dma); /* DAddr Low */

	/* DBM requires IOC to be set */
	cmd = DWC3_DEPCMD_STARTTRANSFER | DWC3_DEPCMD_CMDIOC;
	ret = dwc3_send_gadget_ep_cmd(dep, cmd, &params);
	if (ret < 0) {
		dev_dbg(dep->dwc->dev,
			"%s: failed to send STARTTRANSFER command\n",
			__func__);

		list_del(&req->list);
		return ret;
	}
	dep->flags |= DWC3_EP_BUSY;
	dep->resource_index = dwc3_gadget_ep_get_transfer_index(dep);

	return ret;
}

/**
 * Queue a usb request to the DBM endpoint.
 * This function should be called after the endpoint
 * was enabled by the ep_enable.
 *
 * This function prepares special structure of TRBs which
 * is familiar with the DBM HW, so it will possible to use
 * this endpoint in DBM mode.
 *
 * The TRBs prepared by this function, is one normal TRB
 * which point to a fake buffer, followed by a link TRB
 * that points to the first TRB.
 *
 * The API of this function follow the regular API of
 * usb_ep_queue (see usb_ep_ops in include/linuk/usb/gadget.h).
 *
 * @usb_ep - pointer to usb_ep instance.
 * @request - pointer to usb_request instance.
 * @gfp_flags - possible flags.
 *
 * @return int - 0 on success, negative on error.
 */
static int dwc3_msm_ep_queue(struct usb_ep *ep,
			     struct usb_request *request, gfp_t gfp_flags)
{
	struct dwc3_request *req = to_dwc3_request(request);
	struct dwc3_ep *dep = to_dwc3_ep(ep);
	struct dwc3 *dwc = dep->dwc;
	struct dwc3_msm *mdwc = dev_get_drvdata(dwc->dev->parent);
	struct dwc3_msm_req_complete *req_complete;
	unsigned long flags;
	int ret = 0, size;
	bool superspeed;

	/*
	 * We must obtain the lock of the dwc3 core driver,
	 * including disabling interrupts, so we will be sure
	 * that we are the only ones that configure the HW device
	 * core and ensure that we queuing the request will finish
	 * as soon as possible so we will release back the lock.
	 */
	spin_lock_irqsave(&dwc->lock, flags);
	if (!dep->endpoint.desc) {
		dev_err(mdwc->dev,
			"%s: trying to queue request %pK to disabled ep %s\n",
			__func__, request, ep->name);
		spin_unlock_irqrestore(&dwc->lock, flags);
		return -EPERM;
	}

	if (!mdwc->original_ep_ops[dep->number]) {
		dev_err(mdwc->dev,
			"ep [%s,%d] was unconfigured as msm endpoint\n",
			ep->name, dep->number);
		spin_unlock_irqrestore(&dwc->lock, flags);
		return -EINVAL;
	}

	if (!request) {
		dev_err(mdwc->dev, "%s: request is NULL\n", __func__);
		spin_unlock_irqrestore(&dwc->lock, flags);
		return -EINVAL;
	}

	if (!(request->udc_priv & MSM_SPS_MODE)) {
		dev_err(mdwc->dev, "%s: sps mode is not set\n",
					__func__);
		spin_unlock_irqrestore(&dwc->lock, flags);
		return -EINVAL;
	}

	/* HW restriction regarding TRB size (8KB) */
	if (req->request.length < 0x2000) {
		dev_err(mdwc->dev, "%s: Min TRB size is 8KB\n", __func__);
		spin_unlock_irqrestore(&dwc->lock, flags);
		return -EINVAL;
	}

	if (dep->number == 0 || dep->number == 1) {
		dev_err(mdwc->dev,
			"%s: trying to queue dbm request %pK to ep %s\n",
			__func__, request, ep->name);
		spin_unlock_irqrestore(&dwc->lock, flags);
		return -EPERM;
	}

	if (dep->trb_dequeue != dep->trb_enqueue
					|| !list_empty(&dep->pending_list)
					|| !list_empty(&dep->started_list)) {
		dev_err(mdwc->dev,
			"%s: trying to queue dbm request %pK tp ep %s\n",
			__func__, request, ep->name);
		spin_unlock_irqrestore(&dwc->lock, flags);
		return -EPERM;
	}
	dep->trb_dequeue = 0;
	dep->trb_enqueue = 0;

	/*
	 * Override req->complete function, but before doing that,
	 * store it's original pointer in the req_complete_list.
	 */
	req_complete = kzalloc(sizeof(*req_complete), gfp_flags);

	if (!req_complete) {
		dev_err(mdwc->dev, "%s: not enough memory\n", __func__);
		spin_unlock_irqrestore(&dwc->lock, flags);
		return -ENOMEM;
	}

	req_complete->req = request;
	req_complete->orig_complete = request->complete;
	list_add_tail(&req_complete->list_item, &mdwc->req_complete_list);
	request->complete = dwc3_msm_req_complete_func;

	dev_vdbg(dwc->dev, "%s: queing request %pK to ep %s length %d\n",
			__func__, request, ep->name, request->length);
	size = dwc3_msm_read_reg(mdwc->base, DWC3_GEVNTSIZ(0));
	dbm_event_buffer_config(mdwc->dbm,
		dwc3_msm_read_reg(mdwc->base, DWC3_GEVNTADRLO(0)),
		dwc3_msm_read_reg(mdwc->base, DWC3_GEVNTADRHI(0)),
		DWC3_GEVNTSIZ_SIZE(size));

	ret = __dwc3_msm_ep_queue(dep, req);
	if (ret < 0) {
		dev_err(mdwc->dev,
			"error %d after calling __dwc3_msm_ep_queue\n", ret);
		goto err;
	}

	spin_unlock_irqrestore(&dwc->lock, flags);
	superspeed = dwc3_msm_is_dev_superspeed(mdwc);
	dbm_set_speed(mdwc->dbm, (u8)superspeed);

	return 0;

err:
	spin_unlock_irqrestore(&dwc->lock, flags);
	kfree(req_complete);
	return ret;
}

/**
 * Returns XferRscIndex for the EP. This is stored at StartXfer GSI EP OP
 *
 * @usb_ep - pointer to usb_ep instance.
 *
 * @return int - XferRscIndex
 */
static inline int gsi_get_xfer_index(struct usb_ep *ep)
{
	struct dwc3_ep			*dep = to_dwc3_ep(ep);

	return dep->resource_index;
}

/**
 * Fills up the GSI channel information needed in call to IPA driver
 * for GSI channel creation.
 *
 * @usb_ep - pointer to usb_ep instance.
 * @ch_info - output parameter with requested channel info
 */
static void gsi_get_channel_info(struct usb_ep *ep,
			struct gsi_channel_info *ch_info)
{
	struct dwc3_ep *dep = to_dwc3_ep(ep);
	int last_trb_index = 0;
	struct dwc3	*dwc = dep->dwc;
	struct usb_gsi_request *request = ch_info->ch_req;

	/* Provide physical USB addresses for DEPCMD and GEVENTCNT registers */
	ch_info->depcmd_low_addr = (u32)(dwc->reg_phys +
				DWC3_DEP_BASE(dep->number) + DWC3_DEPCMD);

	ch_info->depcmd_hi_addr = 0;

	ch_info->xfer_ring_base_addr = dwc3_trb_dma_offset(dep,
							&dep->trb_pool[0]);
	/* Convert to multipled of 1KB */
	ch_info->const_buffer_size = request->buf_len/1024;

	/* IN direction */
	if (dep->direction) {
		/*
		 * Multiply by size of each TRB for xfer_ring_len in bytes.
		 * 2n + 2 TRBs as per GSI h/w requirement. n Xfer TRBs + 1
		 * extra Xfer TRB followed by n ZLP TRBs + 1 LINK TRB.
		 */
		ch_info->xfer_ring_len = (2 * request->num_bufs + 2) * 0x10;
		last_trb_index = 2 * request->num_bufs + 2;
	} else { /* OUT direction */
		/*
		 * Multiply by size of each TRB for xfer_ring_len in bytes.
		 * n + 1 TRBs as per GSI h/w requirement. n Xfer TRBs + 1
		 * LINK TRB.
		 */
		ch_info->xfer_ring_len = (request->num_bufs + 2) * 0x10;
		last_trb_index = request->num_bufs + 2;
	}

	/* Store last 16 bits of LINK TRB address as per GSI hw requirement */
	ch_info->last_trb_addr = (dwc3_trb_dma_offset(dep,
			&dep->trb_pool[last_trb_index - 1]) & 0x0000FFFF);
	ch_info->gevntcount_low_addr = (u32)(dwc->reg_phys +
			DWC3_GEVNTCOUNT(ep->ep_intr_num));
	ch_info->gevntcount_hi_addr = 0;

	dev_dbg(dwc->dev,
	"depcmd_laddr=%x last_trb_addr=%x gevtcnt_laddr=%x gevtcnt_haddr=%x",
		ch_info->depcmd_low_addr, ch_info->last_trb_addr,
		ch_info->gevntcount_low_addr, ch_info->gevntcount_hi_addr);
}

/**
 * Perform StartXfer on GSI EP. Stores XferRscIndex.
 *
 * @usb_ep - pointer to usb_ep instance.
 *
 * @return int - 0 on success
 */
static int gsi_startxfer_for_ep(struct usb_ep *ep)
{
	int ret;
	struct dwc3_gadget_ep_cmd_params params;
	u32				cmd;
	struct dwc3_ep *dep = to_dwc3_ep(ep);
	struct dwc3	*dwc = dep->dwc;

	if (!(dep->flags & DWC3_EP_ENABLED)) {
		dbg_log_string("ep:%s disabled\n", ep->name);
		return -ESHUTDOWN;
	}

	memset(&params, 0, sizeof(params));
	params.param0 = GSI_TRB_ADDR_BIT_53_MASK | GSI_TRB_ADDR_BIT_55_MASK;
	params.param0 |= (ep->ep_intr_num << 16);
	params.param1 = lower_32_bits(dwc3_trb_dma_offset(dep,
						&dep->trb_pool[0]));
	cmd = DWC3_DEPCMD_STARTTRANSFER;
	cmd |= DWC3_DEPCMD_PARAM(0);
	ret = dwc3_send_gadget_ep_cmd(dep, cmd, &params);

	if (ret < 0)
		dev_dbg(dwc->dev, "Fail StrtXfr on GSI EP#%d\n", dep->number);
	dep->resource_index = dwc3_gadget_ep_get_transfer_index(dep);
	dev_dbg(dwc->dev, "XferRsc = %x", dep->resource_index);
	return ret;
}

/**
 * Store Ring Base and Doorbell Address for GSI EP
 * for GSI channel creation.
 *
 * @usb_ep - pointer to usb_ep instance.
 * @request - USB GSI request to get Doorbell address obtained from IPA driver
 */
static void gsi_store_ringbase_dbl_info(struct usb_ep *ep,
			struct usb_gsi_request *request)
{
	struct dwc3_ep *dep = to_dwc3_ep(ep);
	struct dwc3	*dwc = dep->dwc;
	struct dwc3_msm *mdwc = dev_get_drvdata(dwc->dev->parent);
	int n = ep->ep_intr_num - 1;

	dwc3_msm_write_reg(mdwc->base,
		GSI_RING_BASE_ADDR_L(mdwc->gsi_reg[RING_BASE_ADDR_L], (n)),
		dwc3_trb_dma_offset(dep, &dep->trb_pool[0]));

	if (request->mapped_db_reg_phs_addr_lsb &&
			dwc->sysdev != request->dev) {
		dma_unmap_resource(request->dev,
			request->mapped_db_reg_phs_addr_lsb,
			PAGE_SIZE, DMA_BIDIRECTIONAL, 0);
		request->mapped_db_reg_phs_addr_lsb = 0;
	}

	if (!request->mapped_db_reg_phs_addr_lsb) {
		request->mapped_db_reg_phs_addr_lsb =
			dma_map_resource(dwc->sysdev,
				(phys_addr_t)request->db_reg_phs_addr_lsb,
				PAGE_SIZE, DMA_BIDIRECTIONAL, 0);
		request->dev = dwc->sysdev;
		if (dma_mapping_error(dwc->sysdev,
				request->mapped_db_reg_phs_addr_lsb))
			dev_err(mdwc->dev, "mapping error for db_reg_phs_addr_lsb\n");
	}

	dev_dbg(mdwc->dev, "ep:%s dbl_addr_lsb:%x mapped_dbl_addr_lsb:%llx\n",
		ep->name, request->db_reg_phs_addr_lsb,
		(unsigned long long)request->mapped_db_reg_phs_addr_lsb);

	dbg_log_string("ep:%s dbl_addr_lsb:%x mapped_addr:%llx\n",
		ep->name, request->db_reg_phs_addr_lsb,
		(unsigned long long)request->mapped_db_reg_phs_addr_lsb);

	/*
	 * Replace dummy doorbell address with real one as IPA connection
	 * is setup now and GSI must be ready to handle doorbell updates.
	 */
	dwc3_msm_write_reg_field(mdwc->base,
			GSI_DBL_ADDR_H(mdwc->gsi_reg[DBL_ADDR_H], (n)),
			~0x0, 0x0);

	dwc3_msm_write_reg(mdwc->base,
		GSI_DBL_ADDR_L(mdwc->gsi_reg[DBL_ADDR_L], (n)),
		(u32)request->mapped_db_reg_phs_addr_lsb);
	dev_dbg(mdwc->dev, "Ring Base Addr %d: %x (LSB)\n", n,
		dwc3_msm_read_reg(mdwc->base,
			GSI_RING_BASE_ADDR_L(mdwc->gsi_reg[RING_BASE_ADDR_L],
								(n))));
	dev_dbg(mdwc->dev, "GSI DB Addr %d: %x (LSB)\n", n,
		dwc3_msm_read_reg(mdwc->base,
			GSI_DBL_ADDR_L(mdwc->gsi_reg[DBL_ADDR_L], (n))));
}

/**
 * Rings Doorbell for GSI Channel
 *
 * @usb_ep - pointer to usb_ep instance.
 * @request - pointer to GSI request. This is used to pass in the
 * address of the GSI doorbell obtained from IPA driver
 */
static void gsi_ring_db(struct usb_ep *ep, struct usb_gsi_request *request)
{
	void __iomem *gsi_dbl_address_lsb;
	void __iomem *gsi_dbl_address_msb;
	dma_addr_t offset;
	struct dwc3_ep *dep = to_dwc3_ep(ep);
	struct dwc3	*dwc = dep->dwc;
	struct dwc3_msm *mdwc = dev_get_drvdata(dwc->dev->parent);
	int num_trbs = (dep->direction) ? (2 * (request->num_bufs) + 2)
					: (request->num_bufs + 2);

	gsi_dbl_address_lsb = devm_ioremap_nocache(mdwc->dev,
				request->db_reg_phs_addr_lsb, sizeof(u32));
	if (!gsi_dbl_address_lsb) {
		dev_err(mdwc->dev, "Failed to get GSI DBL address LSB\n");
		return;
	}

	gsi_dbl_address_msb = devm_ioremap_nocache(mdwc->dev,
			request->db_reg_phs_addr_msb, sizeof(u32));
	if (!gsi_dbl_address_msb) {
		dev_err(mdwc->dev, "Failed to get GSI DBL address MSB\n");
		return;
	}

	offset = dwc3_trb_dma_offset(dep, &dep->trb_pool[num_trbs-1]);
	dev_dbg(mdwc->dev, "Writing link TRB addr: %pa to %pK (%x) for ep:%s\n",
		&offset, gsi_dbl_address_lsb, request->db_reg_phs_addr_lsb,
		ep->name);

	dbg_log_string("ep:%s link TRB addr:%pa db:%x\n",
		ep->name, &offset, request->db_reg_phs_addr_lsb);

	writel_relaxed(offset, gsi_dbl_address_lsb);
	readl_relaxed(gsi_dbl_address_lsb);
	writel_relaxed(0, gsi_dbl_address_msb);
	readl_relaxed(gsi_dbl_address_msb);
}

/**
 * Sets HWO bit for TRBs and performs UpdateXfer for OUT EP.
 *
 * @usb_ep - pointer to usb_ep instance.
 * @request - pointer to GSI request. Used to determine num of TRBs for OUT EP.
 *
 * @return int - 0 on success
 */
static int gsi_updatexfer_for_ep(struct usb_ep *ep,
					struct usb_gsi_request *request)
{
	int i;
	int ret;
	u32				cmd;
	int num_trbs = request->num_bufs + 1;
	struct dwc3_trb *trb;
	struct dwc3_gadget_ep_cmd_params params;
	struct dwc3_ep *dep = to_dwc3_ep(ep);
	struct dwc3 *dwc = dep->dwc;

	for (i = 0; i < num_trbs - 1; i++) {
		trb = &dep->trb_pool[i];
		trb->ctrl |= DWC3_TRB_CTRL_HWO;
	}

	memset(&params, 0, sizeof(params));
	cmd = DWC3_DEPCMD_UPDATETRANSFER;
	cmd |= DWC3_DEPCMD_PARAM(dep->resource_index);
	ret = dwc3_send_gadget_ep_cmd(dep, cmd, &params);
	dep->flags |= DWC3_EP_BUSY;
	if (ret < 0)
		dev_dbg(dwc->dev, "UpdateXfr fail on GSI EP#%d\n", dep->number);
	return ret;
}

/**
 * Perform EndXfer on particular GSI EP.
 *
 * @usb_ep - pointer to usb_ep instance.
 */
static void gsi_endxfer_for_ep(struct usb_ep *ep)
{
	struct dwc3_ep *dep = to_dwc3_ep(ep);
	struct dwc3	*dwc = dep->dwc;

	dwc3_stop_active_transfer(dwc, dep->number, true);
}

/**
 * Allocates Buffers and TRBs. Configures TRBs for GSI EPs.
 *
 * @usb_ep - pointer to usb_ep instance.
 * @request - pointer to GSI request.
 *
 * @return int - 0 on success
 */
static int gsi_prepare_trbs(struct usb_ep *ep, struct usb_gsi_request *req)
{
	int i = 0;
	size_t len;
<<<<<<< HEAD
=======
	unsigned long dma_attr;
>>>>>>> 0ec737cc
	dma_addr_t buffer_addr;
	struct dwc3_ep *dep = to_dwc3_ep(ep);
	struct dwc3		*dwc = dep->dwc;
	struct dwc3_msm *mdwc = dev_get_drvdata(dwc->dev->parent);
	struct dwc3_trb *trb;
	int num_trbs = (dep->direction) ? (2 * (req->num_bufs) + 2)
					: (req->num_bufs + 2);
	struct scatterlist *sg;
	struct sg_table *sgt;

	if (!(dep->flags & DWC3_EP_ENABLED)) {
		dbg_log_string("ep:%s disabled\n", ep->name);
		return -ESHUTDOWN;
	}

<<<<<<< HEAD
	/* Allocate TRB buffers */

	len = req->buf_len * req->num_bufs;
	req->buf_base_addr = dma_zalloc_coherent(dwc->sysdev, len, &req->dma,
					GFP_KERNEL);
=======
	if (mdwc->gsi_io_coherency_disabled)
		dma_attr = DMA_ATTR_FORCE_NON_COHERENT;
	else
		dma_attr = DMA_ATTR_FORCE_COHERENT;

	/* Allocate TRB buffers */

	len = req->buf_len * req->num_bufs;
	req->buf_base_addr = dma_alloc_attrs(dwc->sysdev, len, &req->dma,
					GFP_KERNEL, dma_attr);
>>>>>>> 0ec737cc
	if (!req->buf_base_addr) {
		dev_err(dwc->dev, "%s: buf_base_addr allocate failed %s\n",
				dep->name);
		return -ENOMEM;
	}

	dma_get_sgtable(dwc->sysdev, &req->sgt_data_buff, req->buf_base_addr,
			req->dma, len);

	buffer_addr = req->dma;

	/* Allocate and configgure TRBs */

<<<<<<< HEAD
	dep->trb_pool = dma_zalloc_coherent(dwc->sysdev,
=======
	dep->trb_pool = dma_alloc_attrs(dwc->sysdev,
>>>>>>> 0ec737cc
				num_trbs * sizeof(struct dwc3_trb),
				&dep->trb_pool_dma, GFP_KERNEL, dma_attr);

	if (!dep->trb_pool) {
		dev_err(dep->dwc->dev, "failed to alloc trb dma pool for %s\n",
				dep->name);
		goto free_trb_buffer;
	}

	dep->num_trbs = num_trbs;
	dma_get_sgtable(dwc->sysdev, &req->sgt_trb_xfer_ring, dep->trb_pool,
		dep->trb_pool_dma, num_trbs * sizeof(struct dwc3_trb));

	sgt = &req->sgt_trb_xfer_ring;
	dev_dbg(dwc->dev, "%s(): trb_pool:%pK trb_pool_dma:%lx\n",
		__func__, dep->trb_pool, (unsigned long)dep->trb_pool_dma);

	for_each_sg(sgt->sgl, sg, sgt->nents, i)
		dev_dbg(dwc->dev,
			"%i: page_link:%lx offset:%x length:%x address:%lx\n",
			i, sg->page_link, sg->offset, sg->length,
			(unsigned long)sg->dma_address);

	/* IN direction */
	if (dep->direction) {
		for (i = 0; i < num_trbs ; i++) {
			trb = &dep->trb_pool[i];
			memset(trb, 0, sizeof(*trb));
			/* Set up first n+1 TRBs for ZLPs */
			if (i < (req->num_bufs + 1)) {
				trb->bpl = 0;
				trb->bph = 0;
				trb->size = 0;
				trb->ctrl = DWC3_TRBCTL_NORMAL
						| DWC3_TRB_CTRL_IOC;
				continue;
			}

			/* Setup n TRBs pointing to valid buffers */
			trb->bpl = lower_32_bits(buffer_addr);
			trb->bph = 0;
			trb->size = 0;
			trb->ctrl = DWC3_TRBCTL_NORMAL
					| DWC3_TRB_CTRL_IOC;
			buffer_addr += req->buf_len;

			/* Set up the Link TRB at the end */
			if (i == (num_trbs - 1)) {
				trb->bpl = dwc3_trb_dma_offset(dep,
							&dep->trb_pool[0]);
				trb->bph = (1 << 23) | (1 << 21)
						| (ep->ep_intr_num << 16);
				trb->size = 0;
				trb->ctrl = DWC3_TRBCTL_LINK_TRB
						| DWC3_TRB_CTRL_HWO;
			}
		}
	} else { /* OUT direction */

		for (i = 0; i < num_trbs ; i++) {

			trb = &dep->trb_pool[i];
			memset(trb, 0, sizeof(*trb));
			/* Setup LINK TRB to start with TRB ring */
			if (i == 0) {
				trb->bpl = dwc3_trb_dma_offset(dep,
							&dep->trb_pool[1]);
				trb->ctrl = DWC3_TRBCTL_LINK_TRB;
			} else if (i == (num_trbs - 1)) {
				/* Set up the Link TRB at the end */
				trb->bpl = dwc3_trb_dma_offset(dep,
						&dep->trb_pool[0]);
				trb->bph = (1 << 23) | (1 << 21)
						| (ep->ep_intr_num << 16);
				trb->ctrl = DWC3_TRBCTL_LINK_TRB
						| DWC3_TRB_CTRL_HWO;
			} else {
				trb->bpl = lower_32_bits(buffer_addr);
				trb->size = req->buf_len;
				buffer_addr += req->buf_len;
				trb->ctrl = DWC3_TRBCTL_NORMAL
					| DWC3_TRB_CTRL_IOC
					| DWC3_TRB_CTRL_CSP
					| DWC3_TRB_CTRL_ISP_IMI;
			}
		}
	}

	dev_dbg(dwc->dev, "%s: Initialized TRB Ring for %s\n",
					__func__, dep->name);
	trb = &dep->trb_pool[0];
	if (trb) {
		for (i = 0; i < num_trbs; i++) {
			dev_dbg(dwc->dev,
				"TRB %d: ADDR:%lx bpl:%x bph:%x sz:%x ctl:%x\n",
				i, (unsigned long)dwc3_trb_dma_offset(dep,
				&dep->trb_pool[i]), trb->bpl, trb->bph,
				trb->size, trb->ctrl);
			trb++;
		}
	}

	return 0;

free_trb_buffer:
<<<<<<< HEAD
	dma_free_coherent(dwc->sysdev, len, req->buf_base_addr, req->dma);
=======
	dma_free_attrs(dwc->sysdev, len, req->buf_base_addr, req->dma,
			dma_attr);
>>>>>>> 0ec737cc
	req->buf_base_addr = NULL;
	sg_free_table(&req->sgt_data_buff);
	return -ENOMEM;
}

/**
 * Frees TRBs and buffers for GSI EPs.
 *
 * @usb_ep - pointer to usb_ep instance.
 *
 */
static void gsi_free_trbs(struct usb_ep *ep, struct usb_gsi_request *req)
{
	struct dwc3_ep *dep = to_dwc3_ep(ep);
	struct dwc3 *dwc = dep->dwc;
	struct dwc3_msm *mdwc = dev_get_drvdata(dwc->dev->parent);
	unsigned long dma_attr;

	if (dep->endpoint.ep_type == EP_TYPE_NORMAL)
		return;

	if (mdwc->gsi_io_coherency_disabled)
		dma_attr = DMA_ATTR_FORCE_NON_COHERENT;
	else
		dma_attr = DMA_ATTR_FORCE_COHERENT;

	/*  Free TRBs and TRB pool for EP */
	if (dep->trb_pool_dma) {
		dma_free_attrs(dwc->sysdev,
			dep->num_trbs * sizeof(struct dwc3_trb),
			dep->trb_pool, dep->trb_pool_dma, dma_attr);
		dep->trb_pool = NULL;
		dep->trb_pool_dma = 0;
	}
	sg_free_table(&req->sgt_trb_xfer_ring);

	/* free TRB buffers */
<<<<<<< HEAD
	dma_free_coherent(dwc->sysdev, req->buf_len * req->num_bufs,
		req->buf_base_addr, req->dma);
=======
	dma_free_attrs(dwc->sysdev, req->buf_len * req->num_bufs,
		req->buf_base_addr, req->dma, dma_attr);
>>>>>>> 0ec737cc
	req->buf_base_addr = NULL;
	sg_free_table(&req->sgt_data_buff);
}
/**
 * Configures GSI EPs. For GSI EPs we need to set interrupter numbers.
 *
 * @usb_ep - pointer to usb_ep instance.
 * @request - pointer to GSI request.
 */
static void gsi_configure_ep(struct usb_ep *ep, struct usb_gsi_request *request)
{
	struct dwc3_ep *dep = to_dwc3_ep(ep);
	struct dwc3		*dwc = dep->dwc;
	struct dwc3_msm *mdwc = dev_get_drvdata(dwc->dev->parent);
	struct dwc3_gadget_ep_cmd_params params;
	const struct usb_endpoint_descriptor *desc = ep->desc;
	const struct usb_ss_ep_comp_descriptor *comp_desc = ep->comp_desc;
	int n = ep->ep_intr_num - 1;
	u32 reg;
	int ret;

	/* setup dummy doorbell as IPA connection isn't setup yet */
	dwc3_msm_write_reg_field(mdwc->base,
			GSI_DBL_ADDR_H(mdwc->gsi_reg[DBL_ADDR_H], (n)),
			~0x0, (u32)((u64)mdwc->dummy_gsi_db_dma >> 32));

	dwc3_msm_write_reg_field(mdwc->base,
			GSI_DBL_ADDR_L(mdwc->gsi_reg[DBL_ADDR_L], (n)),
			~0x0, (u32)mdwc->dummy_gsi_db_dma);
	dev_dbg(mdwc->dev, "Dummy DB Addr %pK: %llx %llx (LSB)\n",
		&mdwc->dummy_gsi_db, mdwc->dummy_gsi_db_dma,
		(u32)mdwc->dummy_gsi_db_dma);

	memset(&params, 0x00, sizeof(params));

	/* Configure GSI EP */
	params.param0 = DWC3_DEPCFG_EP_TYPE(usb_endpoint_type(desc))
		| DWC3_DEPCFG_MAX_PACKET_SIZE(usb_endpoint_maxp(desc));

	/* Burst size is only needed in SuperSpeed mode */
	if (dwc->gadget.speed >= USB_SPEED_SUPER) {
		u32 burst = dep->endpoint.maxburst - 1;

		params.param0 |= DWC3_DEPCFG_BURST_SIZE(burst);
	}

	if (usb_ss_max_streams(comp_desc) && usb_endpoint_xfer_bulk(desc)) {
		params.param1 |= DWC3_DEPCFG_STREAM_CAPABLE
					| DWC3_DEPCFG_STREAM_EVENT_EN;
		dep->stream_capable = true;
	}

	/* Set EP number */
	params.param1 |= DWC3_DEPCFG_EP_NUMBER(dep->number);

	/* Set interrupter number for GSI endpoints */
	params.param1 |= DWC3_DEPCFG_INT_NUM(ep->ep_intr_num);

	/* Enable XferInProgress and XferComplete Interrupts */
	params.param1 |= DWC3_DEPCFG_XFER_COMPLETE_EN;
	params.param1 |= DWC3_DEPCFG_XFER_IN_PROGRESS_EN;
	params.param1 |= DWC3_DEPCFG_FIFO_ERROR_EN;
	/*
	 * We must use the lower 16 TX FIFOs even though
	 * HW might have more
	 */
	/* Remove FIFO Number for GSI EP*/
	if (dep->direction)
		params.param0 |= DWC3_DEPCFG_FIFO_NUMBER(dep->number >> 1);

	params.param0 |= DWC3_DEPCFG_ACTION_INIT;

	dev_dbg(mdwc->dev, "Set EP config to params = %x %x %x, for %s\n",
	params.param0, params.param1, params.param2, dep->name);

	dwc3_send_gadget_ep_cmd(dep, DWC3_DEPCMD_SETEPCONFIG, &params);

	/* Set XferRsc Index for GSI EP */
	if (!(dep->flags & DWC3_EP_ENABLED)) {
		ret = dwc3_gadget_resize_tx_fifos(dwc, dep);
		if (ret)
			return;

		memset(&params, 0x00, sizeof(params));
		params.param0 = DWC3_DEPXFERCFG_NUM_XFER_RES(1);
		dwc3_send_gadget_ep_cmd(dep,
				DWC3_DEPCMD_SETTRANSFRESOURCE, &params);

		dep->endpoint.desc = desc;
		dep->endpoint.comp_desc = comp_desc;
		dep->type = usb_endpoint_type(desc);
		dep->flags |= DWC3_EP_ENABLED;
		reg = dwc3_readl(dwc->regs, DWC3_DALEPENA);
		reg |= DWC3_DALEPENA_EP(dep->number);
		dwc3_writel(dwc->regs, DWC3_DALEPENA, reg);
	}

}

/**
 * Enables USB wrapper for GSI
 *
 * @usb_ep - pointer to usb_ep instance.
 */
static void gsi_enable(struct usb_ep *ep)
{
	struct dwc3_ep *dep = to_dwc3_ep(ep);
	struct dwc3 *dwc = dep->dwc;
	struct dwc3_msm *mdwc = dev_get_drvdata(dwc->dev->parent);

	dwc3_msm_write_reg_field(mdwc->base,
		GSI_GENERAL_CFG_REG(mdwc->gsi_reg[GENERAL_CFG_REG]),
		GSI_CLK_EN_MASK, 1);
	dwc3_msm_write_reg_field(mdwc->base,
		GSI_GENERAL_CFG_REG(mdwc->gsi_reg[GENERAL_CFG_REG]),
		GSI_RESTART_DBL_PNTR_MASK, 1);
	dwc3_msm_write_reg_field(mdwc->base,
		GSI_GENERAL_CFG_REG(mdwc->gsi_reg[GENERAL_CFG_REG]),
		GSI_RESTART_DBL_PNTR_MASK, 0);
	dev_dbg(mdwc->dev, "%s: Enable GSI\n", __func__);
	dwc3_msm_write_reg_field(mdwc->base,
		GSI_GENERAL_CFG_REG(mdwc->gsi_reg[GENERAL_CFG_REG]),
		GSI_EN_MASK, 1);
}

/**
 * Block or allow doorbell towards GSI
 *
 * @usb_ep - pointer to usb_ep instance.
 * @request - pointer to GSI request. In this case num_bufs is used as a bool
 * to set or clear the doorbell bit
 */
static void gsi_set_clear_dbell(struct usb_ep *ep,
					bool block_db)
{

	struct dwc3_ep *dep = to_dwc3_ep(ep);
	struct dwc3 *dwc = dep->dwc;
	struct dwc3_msm *mdwc = dev_get_drvdata(dwc->dev->parent);

	dwc3_msm_write_reg_field(mdwc->base,
		GSI_GENERAL_CFG_REG(mdwc->gsi_reg[GENERAL_CFG_REG]),
		BLOCK_GSI_WR_GO_MASK, block_db);
}

/**
 * Performs necessary checks before stopping GSI channels
 *
 * @usb_ep - pointer to usb_ep instance to access DWC3 regs
 */
static bool gsi_check_ready_to_suspend(struct dwc3_msm *mdwc)
{
	u32	timeout = 1500;

	while (dwc3_msm_read_reg_field(mdwc->base,
		GSI_IF_STS(mdwc->gsi_reg[IF_STS]), GSI_WR_CTRL_STATE_MASK)) {
		if (!timeout--) {
			dev_err(mdwc->dev,
			"Unable to suspend GSI ch. WR_CTRL_STATE != 0\n");
			return false;
		}
	}

	return true;
}

static inline const char *gsi_op_to_string(unsigned int op)
{
	if (op < ARRAY_SIZE(gsi_op_strings))
		return gsi_op_strings[op];

	return "Invalid";
}

/**
 * Performs GSI operations or GSI EP related operations.
 *
 * @usb_ep - pointer to usb_ep instance.
 * @op_data - pointer to opcode related data.
 * @op - GSI related or GSI EP related op code.
 *
 * @return int - 0 on success, negative on error.
 * Also returns XferRscIdx for GSI_EP_OP_GET_XFER_IDX.
 */
static int dwc3_msm_gsi_ep_op(struct usb_ep *ep,
		void *op_data, enum gsi_ep_op op)
{
	u32 ret = 0;
	struct dwc3_ep *dep = to_dwc3_ep(ep);
	struct dwc3 *dwc = dep->dwc;
	struct dwc3_msm *mdwc = dev_get_drvdata(dwc->dev->parent);
	struct usb_gsi_request *request;
	struct gsi_channel_info *ch_info;
	bool block_db;
	unsigned long flags;

	dbg_log_string("%s(%d):%s", ep->name, ep->ep_num, gsi_op_to_string(op));

	switch (op) {
	case GSI_EP_OP_PREPARE_TRBS:
		request = (struct usb_gsi_request *)op_data;
		ret = gsi_prepare_trbs(ep, request);
		break;
	case GSI_EP_OP_FREE_TRBS:
		request = (struct usb_gsi_request *)op_data;
		gsi_free_trbs(ep, request);
		break;
	case GSI_EP_OP_CONFIG:
		request = (struct usb_gsi_request *)op_data;
		spin_lock_irqsave(&dwc->lock, flags);
		gsi_configure_ep(ep, request);
		spin_unlock_irqrestore(&dwc->lock, flags);
		break;
	case GSI_EP_OP_STARTXFER:
		spin_lock_irqsave(&dwc->lock, flags);
		ret = gsi_startxfer_for_ep(ep);
		spin_unlock_irqrestore(&dwc->lock, flags);
		break;
	case GSI_EP_OP_GET_XFER_IDX:
		ret = gsi_get_xfer_index(ep);
		break;
	case GSI_EP_OP_STORE_DBL_INFO:
		request = (struct usb_gsi_request *)op_data;
		gsi_store_ringbase_dbl_info(ep, request);
		break;
	case GSI_EP_OP_ENABLE_GSI:
		gsi_enable(ep);
		break;
	case GSI_EP_OP_GET_CH_INFO:
		ch_info = (struct gsi_channel_info *)op_data;
		gsi_get_channel_info(ep, ch_info);
		break;
	case GSI_EP_OP_RING_DB:
		request = (struct usb_gsi_request *)op_data;
		gsi_ring_db(ep, request);
		break;
	case GSI_EP_OP_UPDATEXFER:
		request = (struct usb_gsi_request *)op_data;
		spin_lock_irqsave(&dwc->lock, flags);
		ret = gsi_updatexfer_for_ep(ep, request);
		spin_unlock_irqrestore(&dwc->lock, flags);
		break;
	case GSI_EP_OP_ENDXFER:
		request = (struct usb_gsi_request *)op_data;
		spin_lock_irqsave(&dwc->lock, flags);
		gsi_endxfer_for_ep(ep);
		spin_unlock_irqrestore(&dwc->lock, flags);
		break;
	case GSI_EP_OP_SET_CLR_BLOCK_DBL:
		block_db = *((bool *)op_data);
		gsi_set_clear_dbell(ep, block_db);
		break;
	case GSI_EP_OP_CHECK_FOR_SUSPEND:
		ret = gsi_check_ready_to_suspend(mdwc);
		break;
	case GSI_EP_OP_DISABLE:
		ret = ep->ops->disable(ep);
		break;
	default:
		dev_err(mdwc->dev, "%s: Invalid opcode GSI EP\n", __func__);
	}

	return ret;
}

/**
 * Configure MSM endpoint.
 * This function do specific configurations
 * to an endpoint which need specific implementaion
 * in the MSM architecture.
 *
 * This function should be called by usb function/class
 * layer which need a support from the specific MSM HW
 * which wrap the USB3 core. (like GSI or DBM specific endpoints)
 *
 * @ep - a pointer to some usb_ep instance
 *
 * @return int - 0 on success, negetive on error.
 */
int msm_ep_config(struct usb_ep *ep, struct usb_request *request)
{
	struct dwc3_ep *dep = to_dwc3_ep(ep);
	struct dwc3 *dwc = dep->dwc;
	struct dwc3_msm *mdwc = dev_get_drvdata(dwc->dev->parent);
	struct usb_ep_ops *new_ep_ops;
	int ret = 0;
	u8 bam_pipe;
	bool producer;
	bool disable_wb;
	bool internal_mem;
	bool ioc;
	unsigned long flags;


	spin_lock_irqsave(&dwc->lock, flags);
	/* Save original ep ops for future restore*/
	if (mdwc->original_ep_ops[dep->number]) {
		dev_err(mdwc->dev,
			"ep [%s,%d] already configured as msm endpoint\n",
			ep->name, dep->number);
		spin_unlock_irqrestore(&dwc->lock, flags);
		return -EPERM;
	}
	mdwc->original_ep_ops[dep->number] = ep->ops;

	/* Set new usb ops as we like */
	new_ep_ops = kzalloc(sizeof(struct usb_ep_ops), GFP_ATOMIC);
	if (!new_ep_ops) {
		spin_unlock_irqrestore(&dwc->lock, flags);
		return -ENOMEM;
	}

	(*new_ep_ops) = (*ep->ops);
	new_ep_ops->queue = dwc3_msm_ep_queue;
	new_ep_ops->gsi_ep_op = dwc3_msm_gsi_ep_op;
	ep->ops = new_ep_ops;

	if (!mdwc->dbm || !request || (dep->endpoint.ep_type == EP_TYPE_GSI)) {
		spin_unlock_irqrestore(&dwc->lock, flags);
		return 0;
	}

	/*
	 * Configure the DBM endpoint if required.
	 */
	bam_pipe = request->udc_priv & MSM_PIPE_ID_MASK;
	producer = ((request->udc_priv & MSM_PRODUCER) ? true : false);
	disable_wb = ((request->udc_priv & MSM_DISABLE_WB) ? true : false);
	internal_mem = ((request->udc_priv & MSM_INTERNAL_MEM) ? true : false);
	ioc = ((request->udc_priv & MSM_ETD_IOC) ? true : false);

	ret = dbm_ep_config(mdwc->dbm, dep->number, bam_pipe, producer,
					disable_wb, internal_mem, ioc);
	if (ret < 0) {
		dev_err(mdwc->dev,
			"error %d after calling dbm_ep_config\n", ret);
		spin_unlock_irqrestore(&dwc->lock, flags);
		return ret;
	}

	spin_unlock_irqrestore(&dwc->lock, flags);

	return 0;
}
EXPORT_SYMBOL(msm_ep_config);

/**
 * Un-configure MSM endpoint.
 * Tear down configurations done in the
 * dwc3_msm_ep_config function.
 *
 * @ep - a pointer to some usb_ep instance
 *
 * @return int - 0 on success, negative on error.
 */
int msm_ep_unconfig(struct usb_ep *ep)
{
	struct dwc3_ep *dep = to_dwc3_ep(ep);
	struct dwc3 *dwc = dep->dwc;
	struct dwc3_msm *mdwc = dev_get_drvdata(dwc->dev->parent);
	struct usb_ep_ops *old_ep_ops;
	unsigned long flags;

	spin_lock_irqsave(&dwc->lock, flags);
	/* Restore original ep ops */
	if (!mdwc->original_ep_ops[dep->number]) {
		dev_err(mdwc->dev,
			"ep [%s,%d] was not configured as msm endpoint\n",
			ep->name, dep->number);
		spin_unlock_irqrestore(&dwc->lock, flags);
		return -EINVAL;
	}
	old_ep_ops = (struct usb_ep_ops	*)ep->ops;
	ep->ops = mdwc->original_ep_ops[dep->number];
	mdwc->original_ep_ops[dep->number] = NULL;
	kfree(old_ep_ops);

	/*
	 * Do HERE more usb endpoint un-configurations
	 * which are specific to MSM.
	 */
	if (!mdwc->dbm || (dep->endpoint.ep_type == EP_TYPE_GSI)) {
		spin_unlock_irqrestore(&dwc->lock, flags);
		return 0;
	}

	if (dep->trb_dequeue == dep->trb_enqueue
					&& list_empty(&dep->pending_list)
					&& list_empty(&dep->started_list)) {
		dev_dbg(mdwc->dev,
			"%s: request is not queued, disable DBM ep for ep %s\n",
			__func__, ep->name);
		/* Unconfigure dbm ep */
		dbm_ep_unconfig(mdwc->dbm, dep->number);

		/*
		 * If this is the last endpoint we unconfigured, than reset also
		 * the event buffers; unless unconfiguring the ep due to lpm,
		 * in which case the event buffer only gets reset during the
		 * block reset.
		 */
		if (dbm_get_num_of_eps_configured(mdwc->dbm) == 0 &&
				!dbm_reset_ep_after_lpm(mdwc->dbm))
			dbm_event_buffer_config(mdwc->dbm, 0, 0, 0);
	}

	spin_unlock_irqrestore(&dwc->lock, flags);

	return 0;
}
EXPORT_SYMBOL(msm_ep_unconfig);
#endif /* (CONFIG_USB_DWC3_GADGET) || (CONFIG_USB_DWC3_DUAL_ROLE) */

static void dwc3_resume_work(struct work_struct *w);

static void dwc3_restart_usb_work(struct work_struct *w)
{
	struct dwc3_msm *mdwc = container_of(w, struct dwc3_msm,
						restart_usb_work);
	struct dwc3 *dwc = platform_get_drvdata(mdwc->dwc3);
	unsigned int timeout = 50;

	dev_dbg(mdwc->dev, "%s\n", __func__);

	if (atomic_read(&dwc->in_lpm) || dwc->dr_mode != USB_DR_MODE_OTG) {
		dev_dbg(mdwc->dev, "%s failed!!!\n", __func__);
		return;
	}

	/* guard against concurrent VBUS handling */
	mdwc->in_restart = true;

	if (!mdwc->vbus_active) {
		dev_dbg(mdwc->dev, "%s bailing out in disconnect\n", __func__);
		dwc->err_evt_seen = false;
		mdwc->in_restart = false;
		return;
	}

	dbg_event(0xFF, "RestartUSB", 0);
	/* Reset active USB connection */
	dwc3_resume_work(&mdwc->resume_work);

	/* Make sure disconnect is processed before sending connect */
	while (--timeout && !pm_runtime_suspended(mdwc->dev))
		msleep(20);

	if (!timeout) {
		dev_dbg(mdwc->dev,
			"Not in LPM after disconnect, forcing suspend...\n");
		dbg_event(0xFF, "ReStart:RT SUSP",
			atomic_read(&mdwc->dev->power.usage_count));
		pm_runtime_suspend(mdwc->dev);
	}

	mdwc->in_restart = false;
	/* Force reconnect only if cable is still connected */
	if (mdwc->vbus_active)
		dwc3_resume_work(&mdwc->resume_work);

	dwc->err_evt_seen = false;
	flush_delayed_work(&mdwc->sm_work);
}

static int msm_dwc3_usbdev_notify(struct notifier_block *self,
			unsigned long action, void *priv)
{
	struct dwc3_msm *mdwc = container_of(self, struct dwc3_msm, usbdev_nb);
	struct dwc3 *dwc = platform_get_drvdata(mdwc->dwc3);
	struct usb_bus *bus = priv;

	/* Interested only in recovery when HC dies */
	if (action != USB_BUS_DIED)
		return 0;

	dev_dbg(mdwc->dev, "%s initiate recovery from hc_died\n", __func__);
	/* Recovery already under process */
	if (mdwc->hc_died)
		return 0;

	if (bus->controller != &dwc->xhci->dev) {
		dev_dbg(mdwc->dev, "%s event for diff HCD\n", __func__);
		return 0;
	}

	mdwc->hc_died = true;
	queue_delayed_work(mdwc->sm_usb_wq, &mdwc->sm_work, 0);
	return 0;
}


/*
 * Check whether the DWC3 requires resetting the ep
 * after going to Low Power Mode (lpm)
 */
bool msm_dwc3_reset_ep_after_lpm(struct usb_gadget *gadget)
{
	struct dwc3 *dwc = container_of(gadget, struct dwc3, gadget);
	struct dwc3_msm *mdwc = dev_get_drvdata(dwc->dev->parent);

	return dbm_reset_ep_after_lpm(mdwc->dbm);
}
EXPORT_SYMBOL(msm_dwc3_reset_ep_after_lpm);

/*
 * Config Global Distributed Switch Controller (GDSC)
 * to support controller power collapse
 */
static int dwc3_msm_config_gdsc(struct dwc3_msm *mdwc, int on)
{
	int ret;

	if (IS_ERR_OR_NULL(mdwc->dwc3_gdsc))
		return -EPERM;

	if (on) {
		ret = regulator_enable(mdwc->dwc3_gdsc);
		if (ret) {
			dev_err(mdwc->dev, "unable to enable usb3 gdsc\n");
			return ret;
		}
	} else {
		ret = regulator_disable(mdwc->dwc3_gdsc);
		if (ret) {
			dev_err(mdwc->dev, "unable to disable usb3 gdsc\n");
			return ret;
		}
	}

	return ret;
}

static int dwc3_msm_link_clk_reset(struct dwc3_msm *mdwc, bool assert)
{
	int ret = 0;

	if (assert) {
		disable_irq(mdwc->wakeup_irq[PWR_EVNT_IRQ].irq);
		/* Using asynchronous block reset to the hardware */
		dev_dbg(mdwc->dev, "block_reset ASSERT\n");
		clk_disable_unprepare(mdwc->utmi_clk);
		clk_disable_unprepare(mdwc->sleep_clk);
		clk_disable_unprepare(mdwc->core_clk);
		clk_disable_unprepare(mdwc->iface_clk);
		ret = reset_control_assert(mdwc->core_reset);
		if (ret)
			dev_err(mdwc->dev, "dwc3 core_reset assert failed\n");
	} else {
		dev_dbg(mdwc->dev, "block_reset DEASSERT\n");
		ret = reset_control_deassert(mdwc->core_reset);
		if (ret)
			dev_err(mdwc->dev, "dwc3 core_reset deassert failed\n");
		ndelay(200);
		clk_prepare_enable(mdwc->iface_clk);
		clk_prepare_enable(mdwc->core_clk);
		clk_prepare_enable(mdwc->sleep_clk);
		clk_prepare_enable(mdwc->utmi_clk);
		enable_irq(mdwc->wakeup_irq[PWR_EVNT_IRQ].irq);
	}

	return ret;
}

/* Initialize QSCRATCH registers for HSPHY and SSPHY operation */
static void dwc3_msm_qscratch_reg_init(struct dwc3_msm *mdwc)
{
	if (dwc3_msm_read_reg(mdwc->base, DWC3_GSNPSID) < DWC3_REVISION_250A)
		/* On older cores set XHCI_REV bit to specify revision 1.0 */
		dwc3_msm_write_reg_field(mdwc->base, QSCRATCH_GENERAL_CFG,
					 BIT(2), 1);

	/*
	 * Enable master clock for RAMs to allow BAM to access RAMs when
	 * RAM clock gating is enabled via DWC3's GCTL. Otherwise issues
	 * are seen where RAM clocks get turned OFF in SS mode
	 */
	dwc3_msm_write_reg(mdwc->base, CGCTL_REG,
		dwc3_msm_read_reg(mdwc->base, CGCTL_REG) | 0x18);

}

static void dwc3_msm_vbus_draw_work(struct work_struct *w)
{
	struct dwc3_msm *mdwc = container_of(w, struct dwc3_msm,
			vbus_draw_work);
	struct dwc3 *dwc = platform_get_drvdata(mdwc->dwc3);

	dwc3_msm_gadget_vbus_draw(mdwc, dwc->vbus_draw);
}

static void dwc3_msm_notify_event(struct dwc3 *dwc, unsigned int event,
							unsigned int value)
{
	struct dwc3_msm *mdwc = dev_get_drvdata(dwc->dev->parent);
	struct dwc3_event_buffer *evt;
	union extcon_property_value val;
	u32 reg;
	int i;

	switch (event) {
	case DWC3_CONTROLLER_ERROR_EVENT:
		dev_info(mdwc->dev,
			"DWC3_CONTROLLER_ERROR_EVENT received, irq cnt %lu\n",
			dwc->irq_cnt);

		dwc3_gadget_disable_irq(dwc);

		/* prevent core from generating interrupts until recovery */
		reg = dwc3_msm_read_reg(mdwc->base, DWC3_GCTL);
		reg |= DWC3_GCTL_CORESOFTRESET;
		dwc3_msm_write_reg(mdwc->base, DWC3_GCTL, reg);

		/*
		 * If core could not recover after MAX_ERROR_RECOVERY_TRIES
		 * skip the restart USB work and keep the core in softreset
		 * state
		 */
		if (dwc->retries_on_error < MAX_ERROR_RECOVERY_TRIES)
			schedule_work(&mdwc->restart_usb_work);
		break;
	case DWC3_CONTROLLER_RESET_EVENT:
		dev_dbg(mdwc->dev, "DWC3_CONTROLLER_RESET_EVENT received\n");
		/* HS & SSPHYs get reset as part of core soft reset */
		dwc3_msm_qscratch_reg_init(mdwc);
		break;
	case DWC3_CONTROLLER_POST_RESET_EVENT:
		dev_dbg(mdwc->dev,
				"DWC3_CONTROLLER_POST_RESET_EVENT received\n");

		/*
		 * Below sequence is used when controller is working without
		 * having ssphy and only USB high/full speed is supported.
		 */
		if (dwc->maximum_speed == USB_SPEED_HIGH ||
					dwc->maximum_speed == USB_SPEED_FULL) {
			dwc3_msm_write_reg(mdwc->base, QSCRATCH_GENERAL_CFG,
				dwc3_msm_read_reg(mdwc->base,
				QSCRATCH_GENERAL_CFG)
				| PIPE_UTMI_CLK_DIS);

			usleep_range(2, 5);


			dwc3_msm_write_reg(mdwc->base, QSCRATCH_GENERAL_CFG,
				dwc3_msm_read_reg(mdwc->base,
				QSCRATCH_GENERAL_CFG)
				| PIPE_UTMI_CLK_SEL
				| PIPE3_PHYSTATUS_SW);

			usleep_range(2, 5);

			dwc3_msm_write_reg(mdwc->base, QSCRATCH_GENERAL_CFG,
				dwc3_msm_read_reg(mdwc->base,
				QSCRATCH_GENERAL_CFG)
				& ~PIPE_UTMI_CLK_DIS);
		}

		dwc->tx_fifo_size = mdwc->tx_fifo_size;
		break;
	case DWC3_CONTROLLER_CONNDONE_EVENT:
		dev_dbg(mdwc->dev, "DWC3_CONTROLLER_CONNDONE_EVENT received\n");
		/*
		 * Add power event if the dbm indicates coming out of L1 by
		 * interrupt
		 */
		if (mdwc->dbm && dbm_l1_lpm_interrupt(mdwc->dbm))
			dwc3_msm_write_reg_field(mdwc->base,
					PWR_EVNT_IRQ_MASK_REG,
					PWR_EVNT_LPM_OUT_L1_MASK, 1);

		atomic_set(&dwc->in_lpm, 0);

		if (mdwc->extcon &&
			!extcon_get_property(mdwc->extcon[mdwc->ext_idx].edev,
					EXTCON_USB,
					EXTCON_PROP_USB_TYPEC_MED_HIGH_CURRENT,
					&val))
			dwc->gadget.is_selfpowered = val.intval;
		else
			dwc->gadget.is_selfpowered = 0;

		break;
	case DWC3_CONTROLLER_NOTIFY_OTG_EVENT:
		dev_dbg(mdwc->dev, "DWC3_CONTROLLER_NOTIFY_OTG_EVENT received\n");
		if (dwc->enable_bus_suspend) {
			mdwc->suspend = dwc->b_suspend;
			queue_work(mdwc->dwc3_wq, &mdwc->resume_work);
		}
		break;
	case DWC3_CONTROLLER_SET_CURRENT_DRAW_EVENT:
		dev_dbg(mdwc->dev, "DWC3_CONTROLLER_SET_CURRENT_DRAW_EVENT received\n");
		schedule_work(&mdwc->vbus_draw_work);
		break;
	case DWC3_CONTROLLER_RESTART_USB_SESSION:
		dev_dbg(mdwc->dev, "DWC3_CONTROLLER_RESTART_USB_SESSION received\n");
		schedule_work(&mdwc->restart_usb_work);
		break;
	case DWC3_GSI_EVT_BUF_ALLOC:
		dev_dbg(mdwc->dev, "DWC3_GSI_EVT_BUF_ALLOC\n");

		if (!mdwc->num_gsi_event_buffers)
			break;

		mdwc->gsi_ev_buff = devm_kzalloc(dwc->dev,
			sizeof(*dwc->ev_buf) * mdwc->num_gsi_event_buffers,
			GFP_KERNEL);
		if (!mdwc->gsi_ev_buff) {
			dev_err(dwc->dev, "can't allocate gsi_ev_buff\n");
			break;
		}

		for (i = 0; i < mdwc->num_gsi_event_buffers; i++) {

			evt = devm_kzalloc(dwc->dev, sizeof(*evt), GFP_KERNEL);
			if (!evt)
				break;
			evt->dwc	= dwc;
			evt->length	= DWC3_EVENT_BUFFERS_SIZE;
			evt->buf	= dma_alloc_coherent(dwc->sysdev,
						DWC3_EVENT_BUFFERS_SIZE,
						&evt->dma, GFP_KERNEL);
			if (!evt->buf) {
				dev_err(dwc->dev,
					"can't allocate gsi_evt_buf(%d)\n", i);
				break;
			}
			mdwc->gsi_ev_buff[i] = evt;
		}
		/*
		 * Set-up dummy buffer to use as doorbell while IPA GSI
		 * connection is in progress.
		 */
		mdwc->dummy_gsi_db_dma = dma_map_single(dwc->sysdev,
						&mdwc->dummy_gsi_db,
						sizeof(mdwc->dummy_gsi_db),
						DMA_FROM_DEVICE);

		if (dma_mapping_error(dwc->sysdev, mdwc->dummy_gsi_db_dma)) {
			dev_err(dwc->dev, "failed to map dummy doorbell buffer\n");
			mdwc->dummy_gsi_db_dma = (dma_addr_t)NULL;
		}
		break;
	case DWC3_GSI_EVT_BUF_SETUP:
		dev_dbg(mdwc->dev, "DWC3_GSI_EVT_BUF_SETUP\n");
		for (i = 0; i < mdwc->num_gsi_event_buffers; i++) {
			evt = mdwc->gsi_ev_buff[i];
			if (!evt)
				break;

			dev_dbg(mdwc->dev, "Evt buf %pK dma %08llx length %d\n",
				evt->buf, (unsigned long long) evt->dma,
				evt->length);
			memset(evt->buf, 0, evt->length);
			evt->lpos = 0;
			/*
			 * Primary event buffer is programmed with registers
			 * DWC3_GEVNT*(0). Hence use DWC3_GEVNT*(i+1) to
			 * program USB GSI related event buffer with DWC3
			 * controller.
			 */
			dwc3_writel(dwc->regs, DWC3_GEVNTADRLO((i+1)),
				lower_32_bits(evt->dma));
			dwc3_writel(dwc->regs, DWC3_GEVNTADRHI((i+1)),
				DWC3_GEVNTADRHI_EVNTADRHI_GSI_EN(
				DWC3_GEVENT_TYPE_GSI) |
				DWC3_GEVNTADRHI_EVNTADRHI_GSI_IDX((i+1)));
			dwc3_writel(dwc->regs, DWC3_GEVNTSIZ((i+1)),
				DWC3_GEVNTCOUNT_EVNTINTRPTMASK |
				((evt->length) & 0xffff));
			dwc3_writel(dwc->regs, DWC3_GEVNTCOUNT((i+1)), 0);
		}
		break;
	case DWC3_GSI_EVT_BUF_CLEANUP:
		dev_dbg(mdwc->dev, "DWC3_GSI_EVT_BUF_CLEANUP\n");
		if (!mdwc->gsi_ev_buff)
			break;

		for (i = 0; i < mdwc->num_gsi_event_buffers; i++) {
			evt = mdwc->gsi_ev_buff[i];
			evt->lpos = 0;
			/*
			 * Primary event buffer is programmed with registers
			 * DWC3_GEVNT*(0). Hence use DWC3_GEVNT*(i+1) to
			 * program USB GSI related event buffer with DWC3
			 * controller.
			 */
			dwc3_writel(dwc->regs, DWC3_GEVNTADRLO((i+1)), 0);
			dwc3_writel(dwc->regs, DWC3_GEVNTADRHI((i+1)), 0);
			dwc3_writel(dwc->regs, DWC3_GEVNTSIZ((i+1)),
					DWC3_GEVNTSIZ_INTMASK |
					DWC3_GEVNTSIZ_SIZE((i+1)));
			dwc3_writel(dwc->regs, DWC3_GEVNTCOUNT((i+1)), 0);
		}
		break;
	case DWC3_GSI_EVT_BUF_CLEAR:
		dev_dbg(mdwc->dev, "DWC3_GSI_EVT_BUF_CLEAR\n");
		for (i = 0; i < mdwc->num_gsi_event_buffers; i++) {
			reg = dwc3_readl(dwc->regs, DWC3_GEVNTCOUNT((i+1)));
			reg &= DWC3_GEVNTCOUNT_MASK;
			dwc3_writel(dwc->regs, DWC3_GEVNTCOUNT((i+1)), reg);
			dbg_log_string("remaining EVNTCOUNT(%d)=%d", i+1, reg);
		}
		break;
	case DWC3_GSI_EVT_BUF_FREE:
		dev_dbg(mdwc->dev, "DWC3_GSI_EVT_BUF_FREE\n");
		if (!mdwc->gsi_ev_buff)
			break;

		for (i = 0; i < mdwc->num_gsi_event_buffers; i++) {
			evt = mdwc->gsi_ev_buff[i];
			if (evt)
				dma_free_coherent(dwc->sysdev, evt->length,
							evt->buf, evt->dma);
		}
		if (mdwc->dummy_gsi_db_dma) {
			dma_unmap_single(dwc->sysdev, mdwc->dummy_gsi_db_dma,
					 sizeof(mdwc->dummy_gsi_db),
					 DMA_FROM_DEVICE);
			mdwc->dummy_gsi_db_dma = (dma_addr_t)NULL;
		}
		break;
	case DWC3_CONTROLLER_NOTIFY_DISABLE_UPDXFER:
		dwc3_msm_dbm_disable_updxfer(dwc, value);
		break;
	case DWC3_CONTROLLER_NOTIFY_CLEAR_DB:
		dev_dbg(mdwc->dev, "DWC3_CONTROLLER_NOTIFY_CLEAR_DB\n");
		dwc3_msm_write_reg_field(mdwc->base,
			GSI_GENERAL_CFG_REG(mdwc->gsi_reg[GENERAL_CFG_REG]),
			BLOCK_GSI_WR_GO_MASK, true);
		break;
	default:
		dev_dbg(mdwc->dev, "unknown dwc3 event\n");
		break;
	}
}

static void dwc3_msm_block_reset(struct dwc3_msm *mdwc, bool core_reset)
{
	int ret  = 0;

	if (core_reset) {
		ret = dwc3_msm_link_clk_reset(mdwc, 1);
		if (ret)
			return;

		usleep_range(1000, 1200);
		ret = dwc3_msm_link_clk_reset(mdwc, 0);
		if (ret)
			return;

		usleep_range(10000, 12000);
	}

	if (mdwc->dbm) {
		/* Reset the DBM */
		dbm_soft_reset(mdwc->dbm, 1);
		usleep_range(1000, 1200);
		dbm_soft_reset(mdwc->dbm, 0);

		/*enable DBM*/
		dwc3_msm_write_reg_field(mdwc->base, QSCRATCH_GENERAL_CFG,
			DBM_EN_MASK, 0x1);
		dbm_enable(mdwc->dbm);
	}
}


static void dwc3_msm_power_collapse_por(struct dwc3_msm *mdwc)
{
	struct dwc3 *dwc = platform_get_drvdata(mdwc->dwc3);
	u32 val;
	int ret;

	/* Configure AHB2PHY for one wait state read/write */
	if (mdwc->ahb2phy_base) {
		clk_prepare_enable(mdwc->cfg_ahb_clk);
		val = readl_relaxed(mdwc->ahb2phy_base +
				PERIPH_SS_AHB2PHY_TOP_CFG);
		if (val != ONE_READ_WRITE_WAIT) {
			writel_relaxed(ONE_READ_WRITE_WAIT,
				mdwc->ahb2phy_base + PERIPH_SS_AHB2PHY_TOP_CFG);
			/* complete above write before configuring USB PHY. */
			mb();
		}
		clk_disable_unprepare(mdwc->cfg_ahb_clk);
	}

	ret = dwc3_core_init(dwc);
	if (ret)
		dev_err(mdwc->dev, "%s: dwc3_core init failed (%d)\n",
							__func__, ret);

	/* Get initial P3 status and enable IN_P3 event */
	if (dwc3_is_usb31(dwc))
		val = dwc3_msm_read_reg_field(mdwc->base,
			DWC31_LINK_GDBGLTSSM,
			DWC3_GDBGLTSSM_LINKSTATE_MASK);
	else
		val = dwc3_msm_read_reg_field(mdwc->base,
			DWC3_GDBGLTSSM, DWC3_GDBGLTSSM_LINKSTATE_MASK);
	atomic_set(&mdwc->in_p3, val == DWC3_LINK_STATE_U3);
	dwc3_msm_write_reg_field(mdwc->base, PWR_EVNT_IRQ_MASK_REG,
				PWR_EVNT_POWERDOWN_IN_P3_MASK, 1);

	/* Set the core in host mode if it was in host mode during pm_suspend */
	if (mdwc->in_host_mode) {
		dwc3_set_prtcap(dwc, DWC3_GCTL_PRTCAP_HOST);
		dwc3_en_sleep_mode(dwc);
	}

}

static int dwc3_msm_prepare_suspend(struct dwc3_msm *mdwc, bool ignore_p3_state)
{
	unsigned long timeout;
	u32 reg = 0;

	if (!ignore_p3_state && ((mdwc->in_host_mode || mdwc->in_device_mode)
			&& dwc3_msm_is_superspeed(mdwc) && !mdwc->in_restart)) {
		if (!atomic_read(&mdwc->in_p3)) {
			dev_err(mdwc->dev, "Not in P3,aborting LPM sequence\n");
			return -EBUSY;
		}
	}

	/* Clear previous L2 events */
	dwc3_msm_write_reg(mdwc->base, PWR_EVNT_IRQ_STAT_REG,
		PWR_EVNT_LPM_IN_L2_MASK | PWR_EVNT_LPM_OUT_L2_MASK);

	/* Prepare HSPHY for suspend */
	reg = dwc3_msm_read_reg(mdwc->base, DWC3_GUSB2PHYCFG(0));
	dwc3_msm_write_reg(mdwc->base, DWC3_GUSB2PHYCFG(0),
		reg | DWC3_GUSB2PHYCFG_ENBLSLPM | DWC3_GUSB2PHYCFG_SUSPHY);

	/* Wait for PHY to go into L2 */
	timeout = jiffies + msecs_to_jiffies(5);
	while (!time_after(jiffies, timeout)) {
		reg = dwc3_msm_read_reg(mdwc->base, PWR_EVNT_IRQ_STAT_REG);
		if (reg & PWR_EVNT_LPM_IN_L2_MASK)
			break;
	}
	if (!(reg & PWR_EVNT_LPM_IN_L2_MASK))
		dev_err(mdwc->dev, "could not transition HS PHY to L2\n");

	/* Clear L2 event bit */
	dwc3_msm_write_reg(mdwc->base, PWR_EVNT_IRQ_STAT_REG,
		PWR_EVNT_LPM_IN_L2_MASK);

	return 0;
}

static void dwc3_set_phy_speed_flags(struct dwc3_msm *mdwc)
{
	struct dwc3 *dwc = platform_get_drvdata(mdwc->dwc3);
	int i, num_ports;
	u32 reg;

	mdwc->hs_phy->flags &= ~(PHY_HSFS_MODE | PHY_LS_MODE);
	if (mdwc->in_host_mode) {
		reg = dwc3_msm_read_reg(mdwc->base, USB3_HCSPARAMS1);
		num_ports = HCS_MAX_PORTS(reg);
		for (i = 0; i < num_ports; i++) {
			reg = dwc3_msm_read_reg(mdwc->base,
					USB3_PORTSC + i*0x10);
			if (reg & PORT_PE) {
				if (DEV_HIGHSPEED(reg) || DEV_FULLSPEED(reg))
					mdwc->hs_phy->flags |= PHY_HSFS_MODE;
				else if (DEV_LOWSPEED(reg))
					mdwc->hs_phy->flags |= PHY_LS_MODE;
			}
		}
	} else {
		if (dwc->gadget.speed == USB_SPEED_HIGH ||
			dwc->gadget.speed == USB_SPEED_FULL)
			mdwc->hs_phy->flags |= PHY_HSFS_MODE;
		else if (dwc->gadget.speed == USB_SPEED_LOW)
			mdwc->hs_phy->flags |= PHY_LS_MODE;
	}
}

static void msm_dwc3_perf_vote_update(struct dwc3_msm *mdwc,
						bool perf_mode);

static void configure_usb_wakeup_interrupt(struct dwc3_msm *mdwc,
	struct usb_irq *uirq, unsigned int polarity, bool enable)
{
	struct dwc3 *dwc = platform_get_drvdata(mdwc->dwc3);

	if (uirq && enable && !uirq->enable) {
		dbg_event(0xFF, "PDC_IRQ_EN", uirq->irq);
		dbg_event(0xFF, "PDC_IRQ_POL", polarity);
		/* clear any pending interrupt */
		irq_set_irqchip_state(uirq->irq, IRQCHIP_STATE_PENDING, 0);
		irq_set_irq_type(uirq->irq, polarity);
		enable_irq_wake(uirq->irq);
		enable_irq(uirq->irq);
		uirq->enable = true;
	}

	if (uirq && !enable && uirq->enable) {
		dbg_event(0xFF, "PDC_IRQ_DIS", uirq->irq);
		disable_irq_wake(uirq->irq);
		disable_irq_nosync(uirq->irq);
		uirq->enable = false;
	}
}

static void enable_usb_pdc_interrupt(struct dwc3_msm *mdwc, bool enable)
{
	if (!enable)
		goto disable_usb_irq;

	if (mdwc->hs_phy->flags & PHY_LS_MODE) {
		configure_usb_wakeup_interrupt(mdwc,
			&mdwc->wakeup_irq[DM_HS_PHY_IRQ],
			IRQ_TYPE_EDGE_FALLING, enable);
	} else if (mdwc->hs_phy->flags & PHY_HSFS_MODE) {
		configure_usb_wakeup_interrupt(mdwc,
			&mdwc->wakeup_irq[DP_HS_PHY_IRQ],
			IRQ_TYPE_EDGE_FALLING, enable);
	} else {
		configure_usb_wakeup_interrupt(mdwc,
			&mdwc->wakeup_irq[DP_HS_PHY_IRQ],
			IRQ_TYPE_EDGE_RISING, true);
		configure_usb_wakeup_interrupt(mdwc,
			&mdwc->wakeup_irq[DM_HS_PHY_IRQ],
			IRQ_TYPE_EDGE_RISING, true);
	}

	configure_usb_wakeup_interrupt(mdwc,
		&mdwc->wakeup_irq[SS_PHY_IRQ],
		IRQF_TRIGGER_HIGH | IRQ_TYPE_LEVEL_HIGH, enable);
	return;

disable_usb_irq:
	configure_usb_wakeup_interrupt(mdwc,
			&mdwc->wakeup_irq[DP_HS_PHY_IRQ], 0, enable);
	configure_usb_wakeup_interrupt(mdwc,
			&mdwc->wakeup_irq[DM_HS_PHY_IRQ], 0, enable);
	configure_usb_wakeup_interrupt(mdwc,
			&mdwc->wakeup_irq[SS_PHY_IRQ], 0, enable);
}

static void configure_nonpdc_usb_interrupt(struct dwc3_msm *mdwc,
		struct usb_irq *uirq, bool enable)
{
	struct dwc3 *dwc = platform_get_drvdata(mdwc->dwc3);

	if (uirq && enable && !uirq->enable) {
		dbg_event(0xFF, "IRQ_EN", uirq->irq);
		enable_irq_wake(uirq->irq);
		enable_irq(uirq->irq);
		uirq->enable = true;
	}

	if (uirq && !enable && uirq->enable) {
		dbg_event(0xFF, "IRQ_DIS", uirq->irq);
		disable_irq_wake(uirq->irq);
		disable_irq_nosync(uirq->irq);
		uirq->enable = false;
	}
}

static void dwc3_msm_set_ss_pwr_events(struct dwc3_msm *mdwc, bool on)
{
	u32 irq_mask, irq_stat;

	irq_stat = dwc3_msm_read_reg(mdwc->base, PWR_EVNT_IRQ_STAT_REG);

	/* clear pending interrupts */
	dwc3_msm_write_reg(mdwc->base, PWR_EVNT_IRQ_STAT_REG, irq_stat);

	irq_mask = dwc3_msm_read_reg(mdwc->base, PWR_EVNT_IRQ_MASK_REG);

	if (on)
		irq_mask |= (PWR_EVNT_POWERDOWN_OUT_P3_MASK |
					PWR_EVNT_LPM_OUT_RX_ELECIDLE_IRQ_MASK);
	else
		irq_mask &= ~(PWR_EVNT_POWERDOWN_OUT_P3_MASK |
					PWR_EVNT_LPM_OUT_RX_ELECIDLE_IRQ_MASK);

	dwc3_msm_write_reg(mdwc->base, PWR_EVNT_IRQ_MASK_REG, irq_mask);
}

static int dwc3_msm_update_bus_bw(struct dwc3_msm *mdwc, enum bus_vote bv)
{
	int ret = 0;
	struct dwc3 *dwc = platform_get_drvdata(mdwc->dwc3);
	unsigned int bv_index = mdwc->override_bus_vote ?: bv;

	if (!mdwc->bus_perf_client)
		return 0;

	dbg_event(0xFF, "bus_vote_start", bv);

	/* On some platforms SVS does not have separate vote.
	 * Vote for nominal if svs usecase does not exist.
	 * If the request is to set the bus_vote to _NONE,
	 * set it to _NONE irrespective of the requested vote
	 * from userspace.
	 */
	if (bv >= mdwc->bus_scale_table->num_usecases)
		bv_index = mdwc->default_bus_vote;
	else if (bv == BUS_VOTE_NONE)
		bv_index = BUS_VOTE_NONE;

	ret = msm_bus_scale_client_update_request(
			mdwc->bus_perf_client, bv_index);
	if (ret)
		dev_err(mdwc->dev, "bus bw voting %d failed %d\n",
				bv_index, ret);

	dbg_event(0xFF, "bus_vote_end", bv_index);

	return ret;
}

static int dwc3_msm_suspend(struct dwc3_msm *mdwc, bool force_power_collapse)
{
	int ret;
	struct dwc3 *dwc = platform_get_drvdata(mdwc->dwc3);
	struct dwc3_event_buffer *evt;
	struct usb_irq *uirq;
	bool can_suspend_ssphy, no_active_ss;

	mutex_lock(&mdwc->suspend_resume_mutex);
	if (atomic_read(&dwc->in_lpm)) {
		dev_dbg(mdwc->dev, "%s: Already suspended\n", __func__);
		mutex_unlock(&mdwc->suspend_resume_mutex);
		return 0;
	}

	cancel_delayed_work_sync(&mdwc->perf_vote_work);
	msm_dwc3_perf_vote_update(mdwc, false);

	if (!mdwc->in_host_mode) {
		evt = dwc->ev_buf;
		if ((evt->flags & DWC3_EVENT_PENDING)) {
			dev_dbg(mdwc->dev,
				"%s: %d device events pending, abort suspend\n",
				__func__, evt->count / 4);
			mutex_unlock(&mdwc->suspend_resume_mutex);
			return -EBUSY;
		}
	}

	if (!mdwc->vbus_active && (dwc->dr_mode == USB_DR_MODE_OTG) &&
		mdwc->drd_state == DRD_STATE_PERIPHERAL) {
		/*
		 * In some cases, the pm_runtime_suspend may be called by
		 * usb_bam when there is pending lpm flag. However, if this is
		 * done when cable was disconnected and otg state has not
		 * yet changed to IDLE, then it means OTG state machine
		 * is running and we race against it. So cancel LPM for now,
		 * and OTG state machine will go for LPM later, after completing
		 * transition to IDLE state.
		 */
		dev_dbg(mdwc->dev,
			"%s: cable disconnected while not in idle otg state\n",
			__func__);
		mutex_unlock(&mdwc->suspend_resume_mutex);
		return -EBUSY;
	}

	/*
	 * Check if device is not in CONFIGURED state
	 * then check controller state of L2 and break
	 * LPM sequence. Check this for device bus suspend case.
	 */
	if (((dwc->dr_mode == USB_DR_MODE_OTG) &&
			mdwc->drd_state == DRD_STATE_PERIPHERAL_SUSPEND) &&
			(dwc->gadget.state != USB_STATE_CONFIGURED)) {
		pr_err("%s(): Trying to go in LPM with state:%d\n",
					__func__, dwc->gadget.state);
		pr_err("%s(): LPM is not performed.\n", __func__);
		mutex_unlock(&mdwc->suspend_resume_mutex);
		return -EBUSY;
	}

	ret = dwc3_msm_prepare_suspend(mdwc, force_power_collapse);
	if (ret) {
		mutex_unlock(&mdwc->suspend_resume_mutex);
		return ret;
	}

	/* Disable core irq */
	if (dwc->irq)
		disable_irq(dwc->irq);

	if (work_busy(&dwc->bh_work))
		dbg_event(0xFF, "pend evt", 0);

	/* disable power event irq, hs and ss phy irq is used as wake up src */
	disable_irq(mdwc->wakeup_irq[PWR_EVNT_IRQ].irq);

	dwc3_set_phy_speed_flags(mdwc);
	/* Suspend HS PHY */
	usb_phy_set_suspend(mdwc->hs_phy, 1);

	/*
	 * Synopsys Superspeed PHY does not support ss_phy_irq, so to detect
	 * any wakeup events in host mode PHY cannot be suspended.
	 * This Superspeed PHY can be suspended only in the following cases:
	 *	1. The core is not in host mode
	 *	2. A Highspeed device is connected but not a Superspeed device
	 */
	no_active_ss = (!mdwc->in_host_mode) || (mdwc->in_host_mode &&
		((mdwc->hs_phy->flags & (PHY_HSFS_MODE | PHY_LS_MODE)) &&
			!dwc3_msm_is_superspeed(mdwc)));
	can_suspend_ssphy = dwc->maximum_speed >= USB_SPEED_SUPER &&
			(!mdwc->use_pwr_event_for_wakeup || no_active_ss);
	/* Suspend SS PHY */
	if (can_suspend_ssphy) {
		if (mdwc->in_host_mode) {
			u32 reg = dwc3_readl(dwc->regs, DWC3_GUSB3PIPECTL(0));

			reg |= DWC3_GUSB3PIPECTL_DISRXDETU3;
			dwc3_writel(dwc->regs, DWC3_GUSB3PIPECTL(0), reg);
		}
		/* indicate phy about SS mode */
		if (dwc3_msm_is_superspeed(mdwc))
			mdwc->ss_phy->flags |= DEVICE_IN_SS_MODE;
		usb_phy_set_suspend(mdwc->ss_phy, 1);
		mdwc->lpm_flags |= MDWC3_SS_PHY_SUSPEND;
	} else if (mdwc->use_pwr_event_for_wakeup) {
		dwc3_msm_set_ss_pwr_events(mdwc, true);
		enable_irq(mdwc->wakeup_irq[PWR_EVNT_IRQ].irq);
	}

	/* make sure above writes are completed before turning off clocks */
	wmb();

	/* Disable clocks */
	if (mdwc->bus_aggr_clk)
		clk_disable_unprepare(mdwc->bus_aggr_clk);
	clk_disable_unprepare(mdwc->utmi_clk);

	/* Memory core: OFF, Memory periphery: OFF */
	if (!mdwc->in_host_mode && !mdwc->vbus_active) {
		clk_set_flags(mdwc->core_clk, CLKFLAG_NORETAIN_MEM);
		clk_set_flags(mdwc->core_clk, CLKFLAG_NORETAIN_PERIPH);
	}

	clk_set_rate(mdwc->core_clk, 19200000);
	clk_disable_unprepare(mdwc->core_clk);
	if (mdwc->noc_aggr_clk)
		clk_disable_unprepare(mdwc->noc_aggr_clk);
	/*
	 * Disable iface_clk only after core_clk as core_clk has FSM
	 * depedency on iface_clk. Hence iface_clk should be turned off
	 * after core_clk is turned off.
	 */
	clk_disable_unprepare(mdwc->iface_clk);
	/* USB PHY no more requires TCXO */
	clk_disable_unprepare(mdwc->xo_clk);

	/* Perform controller power collapse */
	if (!(mdwc->in_host_mode || mdwc->in_device_mode) ||
	      mdwc->in_restart || force_power_collapse) {
		mdwc->lpm_flags |= MDWC3_POWER_COLLAPSE;
		dev_dbg(mdwc->dev, "%s: power collapse\n", __func__);
		dwc3_msm_config_gdsc(mdwc, 0);
		clk_disable_unprepare(mdwc->sleep_clk);

		if (mdwc->iommu_map) {
			arm_iommu_detach_device(mdwc->dev);
			dev_dbg(mdwc->dev, "IOMMU detached\n");
		}
	}

	dwc3_msm_update_bus_bw(mdwc, BUS_VOTE_NONE);

	/*
	 * release wakeup source with timeout to defer system suspend to
	 * handle case where on USB cable disconnect, SUSPEND and DISCONNECT
	 * event is received.
	 */
	if (mdwc->lpm_to_suspend_delay) {
		dev_dbg(mdwc->dev, "defer suspend with %d(msecs)\n",
					mdwc->lpm_to_suspend_delay);
		pm_wakeup_event(mdwc->dev, mdwc->lpm_to_suspend_delay);
	} else {
		pm_relax(mdwc->dev);
	}

	atomic_set(&dwc->in_lpm, 1);

	/*
	 * with the core in power collapse, we dont require wakeup
	 * using HS_PHY_IRQ or SS_PHY_IRQ. Hence enable wakeup only in
	 * case of host bus suspend and device bus suspend.
	 */
	if (!(mdwc->lpm_flags & MDWC3_POWER_COLLAPSE)) {
		if (mdwc->use_pdc_interrupts) {
			enable_usb_pdc_interrupt(mdwc, true);
		} else {
			uirq = &mdwc->wakeup_irq[HS_PHY_IRQ];
			configure_nonpdc_usb_interrupt(mdwc, uirq, true);
			uirq = &mdwc->wakeup_irq[SS_PHY_IRQ];
			configure_nonpdc_usb_interrupt(mdwc, uirq, true);
		}
		mdwc->lpm_flags |= MDWC3_ASYNC_IRQ_WAKE_CAPABILITY;
	}

	dev_info(mdwc->dev, "DWC3 in low power mode\n");
	dbg_event(0xFF, "Ctl Sus", atomic_read(&dwc->in_lpm));

	/* kick_sm if it is waiting for lpm sequence to finish */
	if (test_and_clear_bit(WAIT_FOR_LPM, &mdwc->inputs))
		queue_delayed_work(mdwc->sm_usb_wq, &mdwc->sm_work, 0);

	mutex_unlock(&mdwc->suspend_resume_mutex);

	return 0;
}

static int dwc3_msm_resume(struct dwc3_msm *mdwc)
{
	int ret;
	long core_clk_rate;
	struct dwc3 *dwc = platform_get_drvdata(mdwc->dwc3);
	struct usb_irq *uirq;

	dev_dbg(mdwc->dev, "%s: exiting lpm\n", __func__);

	/*
	 * If h/w exited LPM without any events, ensure
	 * h/w is reset before processing any new events.
	 */
	if (!mdwc->vbus_active && mdwc->id_state)
		set_bit(WAIT_FOR_LPM, &mdwc->inputs);

	mutex_lock(&mdwc->suspend_resume_mutex);
	if (!atomic_read(&dwc->in_lpm)) {
		dev_dbg(mdwc->dev, "%s: Already resumed\n", __func__);
		mutex_unlock(&mdwc->suspend_resume_mutex);
		return 0;
	}

	pm_stay_awake(mdwc->dev);

	if (mdwc->in_host_mode && mdwc->max_rh_port_speed == USB_SPEED_HIGH)
		dwc3_msm_update_bus_bw(mdwc, BUS_VOTE_SVS);
	else
		dwc3_msm_update_bus_bw(mdwc, mdwc->default_bus_vote);

	/* Vote for TCXO while waking up USB HSPHY */
	ret = clk_prepare_enable(mdwc->xo_clk);
	if (ret)
		dev_err(mdwc->dev, "%s failed to vote TCXO buffer%d\n",
						__func__, ret);

	/* Restore controller power collapse */
	if (mdwc->lpm_flags & MDWC3_POWER_COLLAPSE) {
		dev_dbg(mdwc->dev, "%s: exit power collapse\n", __func__);
		dwc3_msm_config_gdsc(mdwc, 1);
		ret = reset_control_assert(mdwc->core_reset);
		if (ret)
			dev_err(mdwc->dev, "%s:core_reset assert failed\n",
					__func__);
		/* HW requires a short delay for reset to take place properly */
		usleep_range(1000, 1200);
		ret = reset_control_deassert(mdwc->core_reset);
		if (ret)
			dev_err(mdwc->dev, "%s:core_reset deassert failed\n",
					__func__);
		clk_prepare_enable(mdwc->sleep_clk);
	}

	/*
	 * Enable clocks
	 * Turned ON iface_clk before core_clk due to FSM depedency.
	 */
	clk_prepare_enable(mdwc->iface_clk);
	if (mdwc->noc_aggr_clk)
		clk_prepare_enable(mdwc->noc_aggr_clk);

	core_clk_rate = mdwc->core_clk_rate;
	if (mdwc->in_host_mode && mdwc->max_rh_port_speed == USB_SPEED_HIGH) {
		core_clk_rate = mdwc->core_clk_rate_hs;
		dev_dbg(mdwc->dev, "%s: set hs core clk rate %ld\n", __func__,
			core_clk_rate);
	}

	clk_set_rate(mdwc->core_clk, core_clk_rate);
	clk_prepare_enable(mdwc->core_clk);

	/* set Memory core: ON, Memory periphery: ON */
	clk_set_flags(mdwc->core_clk, CLKFLAG_RETAIN_MEM);
	clk_set_flags(mdwc->core_clk, CLKFLAG_RETAIN_PERIPH);

	clk_prepare_enable(mdwc->utmi_clk);
	if (mdwc->bus_aggr_clk)
		clk_prepare_enable(mdwc->bus_aggr_clk);

	/*
	 * Disable any wakeup events that were enabled if pwr_event_irq
	 * is used as wakeup interrupt.
	 */
	if (mdwc->use_pwr_event_for_wakeup &&
			!(mdwc->lpm_flags & MDWC3_SS_PHY_SUSPEND)) {
		disable_irq_nosync(mdwc->wakeup_irq[PWR_EVNT_IRQ].irq);
		dwc3_msm_set_ss_pwr_events(mdwc, false);
	}

	/* Resume SS PHY */
	if (dwc->maximum_speed >= USB_SPEED_SUPER &&
			mdwc->lpm_flags & MDWC3_SS_PHY_SUSPEND) {
		mdwc->ss_phy->flags &= ~(PHY_LANE_A | PHY_LANE_B);
		if (mdwc->typec_orientation == ORIENTATION_CC1)
			mdwc->ss_phy->flags |= PHY_LANE_A;
		if (mdwc->typec_orientation == ORIENTATION_CC2)
			mdwc->ss_phy->flags |= PHY_LANE_B;
		usb_phy_set_suspend(mdwc->ss_phy, 0);
		mdwc->ss_phy->flags &= ~DEVICE_IN_SS_MODE;
		mdwc->lpm_flags &= ~MDWC3_SS_PHY_SUSPEND;

		if (mdwc->in_host_mode) {
			u32 reg = dwc3_readl(dwc->regs, DWC3_GUSB3PIPECTL(0));

			reg &= ~DWC3_GUSB3PIPECTL_DISRXDETU3;
			dwc3_writel(dwc->regs, DWC3_GUSB3PIPECTL(0), reg);
		}
	}

	mdwc->hs_phy->flags &= ~(PHY_HSFS_MODE | PHY_LS_MODE);
	/* Resume HS PHY */
	usb_phy_set_suspend(mdwc->hs_phy, 0);

	/* Recover from controller power collapse */
	if (mdwc->lpm_flags & MDWC3_POWER_COLLAPSE) {
		if (mdwc->iommu_map) {
			ret = arm_iommu_attach_device(mdwc->dev,
					mdwc->iommu_map);
			if (ret)
				dev_err(mdwc->dev, "IOMMU attach failed (%d)\n",
						ret);
			else
				dev_dbg(mdwc->dev, "attached to IOMMU\n");
		}

		dev_dbg(mdwc->dev, "%s: exit power collapse\n", __func__);

		dwc3_msm_power_collapse_por(mdwc);

		mdwc->lpm_flags &= ~MDWC3_POWER_COLLAPSE;
	}

	atomic_set(&dwc->in_lpm, 0);

	/* enable power evt irq for IN P3 detection */
	enable_irq(mdwc->wakeup_irq[PWR_EVNT_IRQ].irq);

	/* Disable HSPHY auto suspend */
	dwc3_msm_write_reg(mdwc->base, DWC3_GUSB2PHYCFG(0),
		dwc3_msm_read_reg(mdwc->base, DWC3_GUSB2PHYCFG(0)) &
				~DWC3_GUSB2PHYCFG_SUSPHY);

	/* Disable wakeup capable for HS_PHY IRQ & SS_PHY_IRQ if enabled */
	if (mdwc->lpm_flags & MDWC3_ASYNC_IRQ_WAKE_CAPABILITY) {
		if (mdwc->use_pdc_interrupts) {
			enable_usb_pdc_interrupt(mdwc, false);
		} else {
			uirq = &mdwc->wakeup_irq[HS_PHY_IRQ];
			configure_nonpdc_usb_interrupt(mdwc, uirq, false);
			uirq = &mdwc->wakeup_irq[SS_PHY_IRQ];
			configure_nonpdc_usb_interrupt(mdwc, uirq, false);
		}
		mdwc->lpm_flags &= ~MDWC3_ASYNC_IRQ_WAKE_CAPABILITY;
	}

	dev_info(mdwc->dev, "DWC3 exited from low power mode\n");

	/* Enable core irq */
	if (dwc->irq)
		enable_irq(dwc->irq);

	/*
	 * Handle other power events that could not have been handled during
	 * Low Power Mode
	 */
	dwc3_pwr_event_handler(mdwc);

	if (pm_qos_request_active(&mdwc->pm_qos_req_dma))
		schedule_delayed_work(&mdwc->perf_vote_work,
			msecs_to_jiffies(1000 * PM_QOS_SAMPLE_SEC));

	dbg_event(0xFF, "Ctl Res", atomic_read(&dwc->in_lpm));
	mutex_unlock(&mdwc->suspend_resume_mutex);

	return 0;
}

/**
 * dwc3_ext_event_notify - callback to handle events from external transceiver
 *
 * Returns 0 on success
 */
static void dwc3_ext_event_notify(struct dwc3_msm *mdwc)
{
	/* Flush processing any pending events before handling new ones */
	flush_delayed_work(&mdwc->sm_work);

	if (mdwc->id_state == DWC3_ID_FLOAT) {
		dev_dbg(mdwc->dev, "XCVR: ID set\n");
		set_bit(ID, &mdwc->inputs);
	} else {
		dev_dbg(mdwc->dev, "XCVR: ID clear\n");
		clear_bit(ID, &mdwc->inputs);
	}

	if (mdwc->vbus_active && !mdwc->in_restart) {
		dev_dbg(mdwc->dev, "XCVR: BSV set\n");
		set_bit(B_SESS_VLD, &mdwc->inputs);
	} else {
		dev_dbg(mdwc->dev, "XCVR: BSV clear\n");
		clear_bit(B_SESS_VLD, &mdwc->inputs);
	}

	if (mdwc->suspend) {
		dev_dbg(mdwc->dev, "XCVR: SUSP set\n");
		set_bit(B_SUSPEND, &mdwc->inputs);
	} else {
		dev_dbg(mdwc->dev, "XCVR: SUSP clear\n");
		clear_bit(B_SUSPEND, &mdwc->inputs);
	}

	queue_delayed_work(mdwc->sm_usb_wq, &mdwc->sm_work, 0);
}

static void dwc3_resume_work(struct work_struct *w)
{
	struct dwc3_msm *mdwc = container_of(w, struct dwc3_msm, resume_work);
	struct dwc3 *dwc = platform_get_drvdata(mdwc->dwc3);
	union extcon_property_value val;
	unsigned int extcon_id;
	struct extcon_dev *edev = NULL;
	int ret = 0;

	dev_dbg(mdwc->dev, "%s: dwc3 resume work\n", __func__);

	if (mdwc->extcon && mdwc->vbus_active && !mdwc->in_restart) {
		extcon_id = EXTCON_USB;
		edev = mdwc->extcon[mdwc->ext_idx].edev;
	} else if (mdwc->extcon && mdwc->id_state == DWC3_ID_GROUND) {
		extcon_id = EXTCON_USB_HOST;
		edev = mdwc->extcon[mdwc->ext_idx].edev;
	}

	/* Check speed and Type-C polarity values in order to configure PHY */
	if (edev && extcon_get_state(edev, extcon_id)) {
		dwc->maximum_speed = dwc->max_hw_supp_speed;

		ret = extcon_get_property(edev, extcon_id,
				EXTCON_PROP_USB_SS, &val);

		if (!ret && val.intval == 0)
			dwc->maximum_speed = USB_SPEED_HIGH;

		if (mdwc->override_usb_speed &&
			mdwc->override_usb_speed <= dwc->maximum_speed) {
			dwc->maximum_speed = mdwc->override_usb_speed;
			dwc->gadget.max_speed = dwc->maximum_speed;
			dbg_event(0xFF, "override_speed",
					mdwc->override_usb_speed);
		}

		dbg_event(0xFF, "speed", dwc->maximum_speed);

		ret = extcon_get_property(edev, extcon_id,
				EXTCON_PROP_USB_TYPEC_POLARITY, &val);
		if (ret)
			mdwc->typec_orientation = ORIENTATION_NONE;
		else
			mdwc->typec_orientation = val.intval ?
					ORIENTATION_CC2 : ORIENTATION_CC1;

		dbg_event(0xFF, "cc_state", mdwc->typec_orientation);

		ret = extcon_get_property(edev, extcon_id,
				EXTCON_PROP_USB_TYPEC_MED_HIGH_CURRENT, &val);
		if (!ret)
			dwc->gadget.is_selfpowered = val.intval;
		else
			dwc->gadget.is_selfpowered = 0;
	}

	/*
	 * Skip scheduling sm work if no work is pending. When boot-up
	 * with USB cable connected, usb state m/c is skipped to avoid
	 * any changes to dp/dm lines. As PM supsend and resume can
	 * happen while charger is connected, scheduling sm work during
	 * pm resume will reset the controller and phy which might impact
	 * dp/dm lines (and charging voltage).
	 */
	if (mdwc->drd_state == DRD_STATE_UNDEFINED &&
		!edev && !mdwc->resume_pending)
		return;
	/*
	 * exit LPM first to meet resume timeline from device side.
	 * resume_pending flag would prevent calling
	 * dwc3_msm_resume() in case we are here due to system
	 * wide resume without usb cable connected. This flag is set
	 * only in case of power event irq in lpm.
	 */
	if (mdwc->resume_pending) {
		dwc3_msm_resume(mdwc);
		mdwc->resume_pending = false;
	}

	if (atomic_read(&mdwc->pm_suspended)) {
		dbg_event(0xFF, "RWrk PMSus", 0);
		/* let pm resume kick in resume work later */
		return;
	}
	dwc3_ext_event_notify(mdwc);
}

static void dwc3_pwr_event_handler(struct dwc3_msm *mdwc)
{
	struct dwc3 *dwc = platform_get_drvdata(mdwc->dwc3);
	u32 irq_stat, irq_clear = 0;

	irq_stat = dwc3_msm_read_reg(mdwc->base, PWR_EVNT_IRQ_STAT_REG);
	dev_dbg(mdwc->dev, "%s irq_stat=%X\n", __func__, irq_stat);

	/* Check for P3 events */
	if ((irq_stat & PWR_EVNT_POWERDOWN_OUT_P3_MASK) &&
			(irq_stat & PWR_EVNT_POWERDOWN_IN_P3_MASK)) {
		u32 ls;

		/* Can't tell if entered or exit P3, so check LINKSTATE */
		if (dwc3_is_usb31(dwc))
			ls = dwc3_msm_read_reg_field(mdwc->base,
				DWC31_LINK_GDBGLTSSM,
				DWC3_GDBGLTSSM_LINKSTATE_MASK);
		else
			ls = dwc3_msm_read_reg_field(mdwc->base,
				DWC3_GDBGLTSSM, DWC3_GDBGLTSSM_LINKSTATE_MASK);
		dev_dbg(mdwc->dev, "%s link state = 0x%04x\n", __func__, ls);
		atomic_set(&mdwc->in_p3, ls == DWC3_LINK_STATE_U3);

		irq_stat &= ~(PWR_EVNT_POWERDOWN_OUT_P3_MASK |
				PWR_EVNT_POWERDOWN_IN_P3_MASK);
		irq_clear |= (PWR_EVNT_POWERDOWN_OUT_P3_MASK |
				PWR_EVNT_POWERDOWN_IN_P3_MASK);
	} else if (irq_stat & PWR_EVNT_POWERDOWN_OUT_P3_MASK) {
		atomic_set(&mdwc->in_p3, 0);
		irq_stat &= ~PWR_EVNT_POWERDOWN_OUT_P3_MASK;
		irq_clear |= PWR_EVNT_POWERDOWN_OUT_P3_MASK;
	} else if (irq_stat & PWR_EVNT_POWERDOWN_IN_P3_MASK) {
		atomic_set(&mdwc->in_p3, 1);
		irq_stat &= ~PWR_EVNT_POWERDOWN_IN_P3_MASK;
		irq_clear |= PWR_EVNT_POWERDOWN_IN_P3_MASK;
	}

	/* Clear L2 exit */
	if (irq_stat & PWR_EVNT_LPM_OUT_L2_MASK) {
		irq_stat &= ~PWR_EVNT_LPM_OUT_L2_MASK;
		irq_stat |= PWR_EVNT_LPM_OUT_L2_MASK;
	}

	/* Handle exit from L1 events */
	if (irq_stat & PWR_EVNT_LPM_OUT_L1_MASK) {
		dev_dbg(mdwc->dev, "%s: handling PWR_EVNT_LPM_OUT_L1_MASK\n",
				__func__);
		if (usb_gadget_wakeup(&dwc->gadget))
			dev_err(mdwc->dev, "%s failed to take dwc out of L1\n",
					__func__);
		irq_stat &= ~PWR_EVNT_LPM_OUT_L1_MASK;
		irq_clear |= PWR_EVNT_LPM_OUT_L1_MASK;
	}

	/* Unhandled events */
	if (irq_stat)
		dev_dbg(mdwc->dev, "%s: unexpected PWR_EVNT, irq_stat=%X\n",
			__func__, irq_stat);

	dwc3_msm_write_reg(mdwc->base, PWR_EVNT_IRQ_STAT_REG, irq_clear);
}

static irqreturn_t msm_dwc3_pwr_irq_thread(int irq, void *_mdwc)
{
	struct dwc3_msm *mdwc = _mdwc;
	struct dwc3 *dwc = platform_get_drvdata(mdwc->dwc3);

	dev_dbg(mdwc->dev, "%s\n", __func__);

	if (atomic_read(&dwc->in_lpm))
		dwc3_resume_work(&mdwc->resume_work);
	else
		dwc3_pwr_event_handler(mdwc);

	dbg_event(0xFF, "PWR IRQ", atomic_read(&dwc->in_lpm));
	return IRQ_HANDLED;
}

static irqreturn_t msm_dwc3_pwr_irq(int irq, void *data)
{
	struct dwc3_msm *mdwc = data;
	struct dwc3 *dwc = platform_get_drvdata(mdwc->dwc3);

	dwc->t_pwr_evt_irq = ktime_get();
	dev_dbg(mdwc->dev, "%s received\n", __func__);
	/*
	 * When in Low Power Mode, can't read PWR_EVNT_IRQ_STAT_REG to acertain
	 * which interrupts have been triggered, as the clocks are disabled.
	 * Resume controller by waking up pwr event irq thread.After re-enabling
	 * clocks, dwc3_msm_resume will call dwc3_pwr_event_handler to handle
	 * all other power events.
	 */
	if (atomic_read(&dwc->in_lpm)) {
		/* set this to call dwc3_msm_resume() */
		mdwc->resume_pending = true;
		return IRQ_WAKE_THREAD;
	}

	dwc3_pwr_event_handler(mdwc);
	return IRQ_HANDLED;
}

static void dwc3_otg_sm_work(struct work_struct *w);

static int dwc3_msm_get_clk_gdsc(struct dwc3_msm *mdwc)
{
	int ret;

	mdwc->dwc3_gdsc = devm_regulator_get(mdwc->dev, "USB3_GDSC");
	if (IS_ERR(mdwc->dwc3_gdsc)) {
		if (PTR_ERR(mdwc->dwc3_gdsc) == -EPROBE_DEFER)
			return PTR_ERR(mdwc->dwc3_gdsc);
		mdwc->dwc3_gdsc = NULL;
	}

	mdwc->xo_clk = devm_clk_get(mdwc->dev, "xo");
	if (IS_ERR(mdwc->xo_clk)) {
		dev_err(mdwc->dev, "%s unable to get TCXO buffer handle\n",
								__func__);
		ret = PTR_ERR(mdwc->xo_clk);
		return ret;
	}
	clk_set_rate(mdwc->xo_clk, 19200000);

	mdwc->iface_clk = devm_clk_get(mdwc->dev, "iface_clk");
	if (IS_ERR(mdwc->iface_clk)) {
		dev_err(mdwc->dev, "failed to get iface_clk\n");
		ret = PTR_ERR(mdwc->iface_clk);
		return ret;
	}

	/*
	 * DWC3 Core requires its CORE CLK (aka master / bus clk) to
	 * run at 125Mhz in SSUSB mode and >60MHZ for HSUSB mode.
	 * On newer platform it can run at 150MHz as well.
	 */
	mdwc->core_clk = devm_clk_get(mdwc->dev, "core_clk");
	if (IS_ERR(mdwc->core_clk)) {
		dev_err(mdwc->dev, "failed to get core_clk\n");
		ret = PTR_ERR(mdwc->core_clk);
		return ret;
	}

	mdwc->core_reset = devm_reset_control_get(mdwc->dev, "core_reset");
	if (IS_ERR(mdwc->core_reset)) {
		dev_err(mdwc->dev, "failed to get core_reset\n");
		return PTR_ERR(mdwc->core_reset);
	}

	if (of_property_read_u32(mdwc->dev->of_node, "qcom,core-clk-rate",
				(u32 *)&mdwc->core_clk_rate)) {
		dev_err(mdwc->dev, "USB core-clk-rate is not present\n");
		return -EINVAL;
	}

	mdwc->core_clk_rate = clk_round_rate(mdwc->core_clk,
							mdwc->core_clk_rate);
	dev_dbg(mdwc->dev, "USB core frequency = %ld\n",
						mdwc->core_clk_rate);
	ret = clk_set_rate(mdwc->core_clk, mdwc->core_clk_rate);
	if (ret)
		dev_err(mdwc->dev, "fail to set core_clk freq:%d\n", ret);

	if (of_property_read_u32(mdwc->dev->of_node, "qcom,core-clk-rate-hs",
				(u32 *)&mdwc->core_clk_rate_hs)) {
		dev_dbg(mdwc->dev, "USB core-clk-rate-hs is not present\n");
		mdwc->core_clk_rate_hs = mdwc->core_clk_rate;
	}

	mdwc->sleep_clk = devm_clk_get(mdwc->dev, "sleep_clk");
	if (IS_ERR(mdwc->sleep_clk)) {
		dev_err(mdwc->dev, "failed to get sleep_clk\n");
		ret = PTR_ERR(mdwc->sleep_clk);
		return ret;
	}

	clk_set_rate(mdwc->sleep_clk, 32000);
	mdwc->utmi_clk_rate = 19200000;
	mdwc->utmi_clk = devm_clk_get(mdwc->dev, "utmi_clk");
	if (IS_ERR(mdwc->utmi_clk)) {
		dev_err(mdwc->dev, "failed to get utmi_clk\n");
		ret = PTR_ERR(mdwc->utmi_clk);
		return ret;
	}

	clk_set_rate(mdwc->utmi_clk, mdwc->utmi_clk_rate);
	mdwc->bus_aggr_clk = devm_clk_get(mdwc->dev, "bus_aggr_clk");
	if (IS_ERR(mdwc->bus_aggr_clk))
		mdwc->bus_aggr_clk = NULL;

	mdwc->noc_aggr_clk = devm_clk_get(mdwc->dev, "noc_aggr_clk");
	if (IS_ERR(mdwc->noc_aggr_clk))
		mdwc->noc_aggr_clk = NULL;

	if (of_property_match_string(mdwc->dev->of_node,
				"clock-names", "cfg_ahb_clk") >= 0) {
		mdwc->cfg_ahb_clk = devm_clk_get(mdwc->dev, "cfg_ahb_clk");
		if (IS_ERR(mdwc->cfg_ahb_clk)) {
			ret = PTR_ERR(mdwc->cfg_ahb_clk);
			mdwc->cfg_ahb_clk = NULL;
			if (ret != -EPROBE_DEFER)
				dev_err(mdwc->dev,
					"failed to get cfg_ahb_clk ret %d\n",
					ret);
			return ret;
		}
	}

	return 0;
}

static int dwc3_msm_id_notifier(struct notifier_block *nb,
	unsigned long event, void *ptr)
{
	struct dwc3 *dwc;
	struct extcon_dev *edev = ptr;
	struct extcon_nb *enb = container_of(nb, struct extcon_nb, id_nb);
	struct dwc3_msm *mdwc = enb->mdwc;
	enum dwc3_id_state id;

	if (!edev || !mdwc)
		return NOTIFY_DONE;

	dwc = platform_get_drvdata(mdwc->dwc3);

	dbg_event(0xFF, "extcon idx", enb->idx);

	id = event ? DWC3_ID_GROUND : DWC3_ID_FLOAT;

	if (mdwc->id_state == id)
		return NOTIFY_DONE;

	mdwc->ext_idx = enb->idx;

	dev_dbg(mdwc->dev, "host:%ld (id:%d) event received\n", event, id);

	mdwc->id_state = id;
	dbg_event(0xFF, "id_state", mdwc->id_state);
	queue_work(mdwc->dwc3_wq, &mdwc->resume_work);

	return NOTIFY_DONE;
}


static void check_for_sdp_connection(struct work_struct *w)
{
	struct dwc3_msm *mdwc =
		container_of(w, struct dwc3_msm, sdp_check.work);
	struct dwc3 *dwc = platform_get_drvdata(mdwc->dwc3);

	if (!mdwc->vbus_active)
		return;

	/* USB 3.1 compliance equipment usually repoted as floating
	 * charger as HS dp/dm lines are never connected. Do not
	 * tear down USB stack if compliance parameter is set
	 */
	if (mdwc->usb_compliance_mode)
		return;

	/* floating D+/D- lines detected */
	if (dwc->gadget.state < USB_STATE_DEFAULT &&
		dwc3_gadget_get_link_state(dwc) != DWC3_LINK_STATE_CMPLY) {
		mdwc->vbus_active = 0;
		dbg_event(0xFF, "Q RW SPD CHK", mdwc->vbus_active);
		queue_work(mdwc->dwc3_wq, &mdwc->resume_work);
	}
}

static int dwc3_msm_vbus_notifier(struct notifier_block *nb,
	unsigned long event, void *ptr)
{
	struct dwc3 *dwc;
	struct extcon_dev *edev = ptr;
	struct extcon_nb *enb = container_of(nb, struct extcon_nb, vbus_nb);
	struct dwc3_msm *mdwc = enb->mdwc;

	if (!edev || !mdwc)
		return NOTIFY_DONE;

	dwc = platform_get_drvdata(mdwc->dwc3);

	dbg_event(0xFF, "extcon idx", enb->idx);

	if (mdwc->vbus_active == event)
		return NOTIFY_DONE;

	mdwc->ext_idx = enb->idx;

	dev_dbg(mdwc->dev, "vbus:%ld event received\n", event);

	mdwc->vbus_active = event;
	if ((dwc->dr_mode == USB_DR_MODE_OTG) && !mdwc->in_restart)
		queue_work(mdwc->dwc3_wq, &mdwc->resume_work);

	return NOTIFY_DONE;
}

static int dwc3_msm_extcon_register(struct dwc3_msm *mdwc)
{
	struct device_node *node = mdwc->dev->of_node;
	struct extcon_dev *edev;
	int idx, extcon_cnt, ret = 0;
	bool check_vbus_state, check_id_state, phandle_found = false;

	extcon_cnt = of_count_phandle_with_args(node, "extcon", NULL);
	if (extcon_cnt < 0) {
		dev_err(mdwc->dev, "of_count_phandle_with_args failed\n");
		return -ENODEV;
	}

	mdwc->extcon = devm_kcalloc(mdwc->dev, extcon_cnt,
					sizeof(*mdwc->extcon), GFP_KERNEL);
	if (!mdwc->extcon)
		return -ENOMEM;

	for (idx = 0; idx < extcon_cnt; idx++) {
		edev = extcon_get_edev_by_phandle(mdwc->dev, idx);
		if (IS_ERR(edev) && PTR_ERR(edev) != -ENODEV)
			return PTR_ERR(edev);

		if (IS_ERR_OR_NULL(edev))
			continue;

		check_vbus_state = check_id_state = true;
		phandle_found = true;

		mdwc->extcon[idx].mdwc = mdwc;
		mdwc->extcon[idx].edev = edev;
		mdwc->extcon[idx].idx = idx;

		mdwc->extcon[idx].vbus_nb.notifier_call =
						dwc3_msm_vbus_notifier;
		ret = extcon_register_notifier(edev, EXTCON_USB,
						&mdwc->extcon[idx].vbus_nb);
		if (ret < 0)
			check_vbus_state = false;

		mdwc->extcon[idx].id_nb.notifier_call = dwc3_msm_id_notifier;
		ret = extcon_register_notifier(edev, EXTCON_USB_HOST,
						&mdwc->extcon[idx].id_nb);
		if (ret < 0)
			check_id_state = false;

		mdwc->extcon[idx].blocking_sync_nb.notifier_call =
					dwc3_usb_blocking_sync;
		extcon_register_blocking_notifier(edev, EXTCON_USB_HOST,
					&mdwc->extcon[idx].blocking_sync_nb);

		/* Update initial VBUS/ID state */
		if (check_vbus_state && extcon_get_state(edev, EXTCON_USB))
			dwc3_msm_vbus_notifier(&mdwc->extcon[idx].vbus_nb,
						true, edev);
		else  if (check_id_state &&
				extcon_get_state(edev, EXTCON_USB_HOST))
			dwc3_msm_id_notifier(&mdwc->extcon[idx].id_nb,
						true, edev);
	}

	if (!phandle_found) {
		dev_err(mdwc->dev, "no extcon device found\n");
		return -ENODEV;
	}

	return 0;
}

#define SMMU_BASE	0x90000000 /* Device address range base */
#define SMMU_SIZE	0x60000000 /* Device address range size */

static int dwc3_msm_init_iommu(struct dwc3_msm *mdwc)
{
	struct device_node *node = mdwc->dev->of_node;
	int atomic_ctx = 1, s1_bypass;
	int ret;

	if (!of_property_read_bool(node, "iommus"))
		return 0;

	mdwc->iommu_map = arm_iommu_create_mapping(&platform_bus_type,
			SMMU_BASE, SMMU_SIZE);
	if (IS_ERR_OR_NULL(mdwc->iommu_map)) {
		ret = PTR_ERR(mdwc->iommu_map) ?: -ENODEV;
		dev_err(mdwc->dev, "Failed to create IOMMU mapping (%d)\n",
				ret);
		return ret;
	}
	dev_dbg(mdwc->dev, "IOMMU mapping created: %pK\n", mdwc->iommu_map);

	ret = iommu_domain_set_attr(mdwc->iommu_map->domain, DOMAIN_ATTR_ATOMIC,
			&atomic_ctx);
	if (ret) {
		dev_err(mdwc->dev, "IOMMU set atomic attribute failed (%d)\n",
			ret);
		goto release_mapping;
	}

	s1_bypass = of_property_read_bool(node, "qcom,smmu-s1-bypass");
	ret = iommu_domain_set_attr(mdwc->iommu_map->domain,
			DOMAIN_ATTR_S1_BYPASS, &s1_bypass);
	if (ret) {
		dev_err(mdwc->dev, "IOMMU set s1 bypass (%d) failed (%d)\n",
			s1_bypass, ret);
		goto release_mapping;
	}

	ret = arm_iommu_attach_device(mdwc->dev, mdwc->iommu_map);
	if (ret) {
		dev_err(mdwc->dev, "IOMMU attach failed (%d)\n", ret);
		goto release_mapping;
	}
	dev_dbg(mdwc->dev, "attached to IOMMU\n");

	return 0;

release_mapping:
	arm_iommu_release_mapping(mdwc->iommu_map);
	mdwc->iommu_map = NULL;
	return ret;
}

static ssize_t mode_show(struct device *dev, struct device_attribute *attr,
		char *buf)
{
	struct dwc3_msm *mdwc = dev_get_drvdata(dev);

	if (mdwc->vbus_active)
		return snprintf(buf, PAGE_SIZE, "peripheral\n");
	if (mdwc->id_state == DWC3_ID_GROUND)
		return snprintf(buf, PAGE_SIZE, "host\n");

	return snprintf(buf, PAGE_SIZE, "none\n");
}

static ssize_t mode_store(struct device *dev, struct device_attribute *attr,
		const char *buf, size_t count)
{
	struct dwc3_msm *mdwc = dev_get_drvdata(dev);

	if (sysfs_streq(buf, "peripheral")) {
		mdwc->vbus_active = true;
		mdwc->id_state = DWC3_ID_FLOAT;
	} else if (sysfs_streq(buf, "host")) {
		mdwc->vbus_active = false;
		mdwc->id_state = DWC3_ID_GROUND;
	} else {
		mdwc->vbus_active = false;
		mdwc->id_state = DWC3_ID_FLOAT;
	}

	dwc3_ext_event_notify(mdwc);

	return count;
}

static DEVICE_ATTR_RW(mode);
static void msm_dwc3_perf_vote_work(struct work_struct *w);

/* This node only shows max speed supported dwc3 and it should be
 * same as what is reported in udc/core.c max_speed node. For current
 * operating gadget speed, query current_speed node which is implemented
 * by udc/core.c
 */
static ssize_t speed_show(struct device *dev, struct device_attribute *attr,
		char *buf)
{
	struct dwc3_msm *mdwc = dev_get_drvdata(dev);
	struct dwc3 *dwc = platform_get_drvdata(mdwc->dwc3);

	return snprintf(buf, PAGE_SIZE, "%s\n",
			usb_speed_string(dwc->maximum_speed));
}

static ssize_t speed_store(struct device *dev, struct device_attribute *attr,
		const char *buf, size_t count)
{
	struct dwc3_msm *mdwc = dev_get_drvdata(dev);
	struct dwc3 *dwc = platform_get_drvdata(mdwc->dwc3);
	enum usb_device_speed req_speed = USB_SPEED_UNKNOWN;

	/* DEVSPD can only have values SS(0x4), HS(0x0) and FS(0x1).
	 * per 3.20a data book. Allow only these settings. Note that,
	 * xhci does not support full-speed only mode.
	 */
	if (sysfs_streq(buf, "full"))
		req_speed = USB_SPEED_FULL;
	else if (sysfs_streq(buf, "high"))
		req_speed = USB_SPEED_HIGH;
	else if (sysfs_streq(buf, "super"))
		req_speed = USB_SPEED_SUPER;
	else if (sysfs_streq(buf, "ssp"))
		req_speed = USB_SPEED_SUPER_PLUS;
	else
		return -EINVAL;

	/* restart usb only works for device mode. Perform manual cable
	 * plug in/out for host mode restart.
	 */
	if (req_speed != dwc->maximum_speed &&
			req_speed <= dwc->max_hw_supp_speed) {
		mdwc->override_usb_speed = req_speed;
		schedule_work(&mdwc->restart_usb_work);
	} else if (req_speed >= dwc->max_hw_supp_speed) {
		mdwc->override_usb_speed = 0;
	}

	return count;
}
static DEVICE_ATTR_RW(speed);

static ssize_t usb_compliance_mode_show(struct device *dev,
		struct device_attribute *attr, char *buf)
{
	struct dwc3_msm *mdwc = dev_get_drvdata(dev);

	return snprintf(buf, PAGE_SIZE, "%c\n",
			mdwc->usb_compliance_mode ? 'Y' : 'N');
}

static ssize_t usb_compliance_mode_store(struct device *dev,
		struct device_attribute *attr, const char *buf, size_t count)
{
	int ret = 0;
	struct dwc3_msm *mdwc = dev_get_drvdata(dev);

	ret = strtobool(buf, &mdwc->usb_compliance_mode);

	if (ret)
		return ret;

	return count;
}
static DEVICE_ATTR_RW(usb_compliance_mode);

static ssize_t bus_vote_show(struct device *dev,
		struct device_attribute *attr, char *buf)
{
	struct dwc3_msm *mdwc = dev_get_drvdata(dev);

	if (mdwc->override_bus_vote == BUS_VOTE_MIN)
		return snprintf(buf, PAGE_SIZE, "%s\n",
			"Fixed bus vote: min");
	else if (mdwc->override_bus_vote == BUS_VOTE_MAX)
		return snprintf(buf, PAGE_SIZE, "%s\n",
			"Fixed bus vote: max");
	else
		return snprintf(buf, PAGE_SIZE, "%s\n",
			"Do not have fixed bus vote");
}

static ssize_t bus_vote_store(struct device *dev,
		struct device_attribute *attr, const char *buf,
		size_t count)
{
	struct dwc3_msm *mdwc = dev_get_drvdata(dev);
	struct dwc3 *dwc = platform_get_drvdata(mdwc->dwc3);
	bool bv_fixed = false;
	enum bus_vote bv;

	if (sysfs_streq(buf, "min")
			&& (mdwc->bus_scale_table->num_usecases
			>= (BUS_VOTE_MIN + 1))) {
		bv_fixed = true;
		mdwc->override_bus_vote = BUS_VOTE_MIN;
	} else if (sysfs_streq(buf, "max")
			&& (mdwc->bus_scale_table->num_usecases
			>= (BUS_VOTE_MAX + 1))) {
		bv_fixed = true;
		mdwc->override_bus_vote = BUS_VOTE_MAX;
	} else if (sysfs_streq(buf, "cancel")) {
		bv_fixed = false;
		mdwc->override_bus_vote = BUS_VOTE_NONE;
	} else {
		dev_err(dev, "min/max/cancel only.\n");
		return -EINVAL;
	}

	/* Update bus vote value only when not suspend */
	if (!atomic_read(&dwc->in_lpm)) {
		if (bv_fixed)
			bv = mdwc->override_bus_vote;
		else if (mdwc->in_host_mode
			&& (mdwc->max_rh_port_speed == USB_SPEED_HIGH))
			bv = BUS_VOTE_SVS;
		else
			bv = mdwc->default_bus_vote;

		dwc3_msm_update_bus_bw(mdwc, bv);
	}

	return count;
}
static DEVICE_ATTR_RW(bus_vote);

static int dwc_dpdm_cb(struct notifier_block *nb, unsigned long evt, void *p)
{
	struct dwc3_msm *mdwc = container_of(nb, struct dwc3_msm, dpdm_nb);

	switch (evt) {
	case REGULATOR_EVENT_ENABLE:
		dev_dbg(mdwc->dev, "%s: enable state:%s\n", __func__,
				dwc3_drd_state_string(mdwc->drd_state));
		break;
	case REGULATOR_EVENT_DISABLE:
		dev_dbg(mdwc->dev, "%s: disable state:%s\n", __func__,
				dwc3_drd_state_string(mdwc->drd_state));
		if (mdwc->drd_state == DRD_STATE_UNDEFINED)
<<<<<<< HEAD
			queue_delayed_work(mdwc->sm_usb_wq, &mdwc->sm_work, 0);
=======
			schedule_delayed_work(&mdwc->sm_work, 0);
>>>>>>> 0ec737cc
		break;
	default:
		dev_dbg(mdwc->dev, "%s: unknown event state:%s\n", __func__,
				dwc3_drd_state_string(mdwc->drd_state));
		break;
	}

	return NOTIFY_OK;
}
static int dwc3_msm_probe(struct platform_device *pdev)
{
	struct device_node *node = pdev->dev.of_node, *dwc3_node;
	struct device	*dev = &pdev->dev;
	struct dwc3_msm *mdwc;
	struct dwc3	*dwc;
	struct resource *res;
	int ret = 0, size = 0, i;
	u32 val;
	unsigned long irq_type;

	mdwc = devm_kzalloc(&pdev->dev, sizeof(*mdwc), GFP_KERNEL);
	if (!mdwc)
		return -ENOMEM;

	platform_set_drvdata(pdev, mdwc);
	mdwc->dev = &pdev->dev;

	INIT_LIST_HEAD(&mdwc->req_complete_list);
	INIT_WORK(&mdwc->resume_work, dwc3_resume_work);
	INIT_WORK(&mdwc->restart_usb_work, dwc3_restart_usb_work);
	INIT_WORK(&mdwc->vbus_draw_work, dwc3_msm_vbus_draw_work);
	INIT_DELAYED_WORK(&mdwc->sm_work, dwc3_otg_sm_work);
	INIT_DELAYED_WORK(&mdwc->perf_vote_work, msm_dwc3_perf_vote_work);
	INIT_DELAYED_WORK(&mdwc->sdp_check, check_for_sdp_connection);

	mdwc->dwc3_wq = alloc_ordered_workqueue("dwc3_wq", 0);
	if (!mdwc->dwc3_wq) {
		pr_err("%s: Unable to create workqueue dwc3_wq\n", __func__);
		return -ENOMEM;
	}

	/*
	 * Create freezable workqueue for sm_work so that it gets scheduled only
	 * after pm_resume has happened completely. This helps in avoiding race
	 * conditions between xhci_plat_resume and xhci_runtime_resume; and also
	 * between hcd disconnect and xhci_resume.
	 */
	mdwc->sm_usb_wq = create_freezable_workqueue("k_sm_usb");
	if (!mdwc->sm_usb_wq) {
		destroy_workqueue(mdwc->dwc3_wq);
		return -ENOMEM;
	}

	/* Get all clks and gdsc reference */
	ret = dwc3_msm_get_clk_gdsc(mdwc);
	if (ret) {
		dev_err(&pdev->dev, "error getting clock or gdsc.\n");
		goto err;
	}

	mdwc->id_state = DWC3_ID_FLOAT;
	set_bit(ID, &mdwc->inputs);

	mdwc->charging_disabled = of_property_read_bool(node,
				"qcom,charging-disabled");

	ret = of_property_read_u32(node, "qcom,lpm-to-suspend-delay-ms",
				&mdwc->lpm_to_suspend_delay);
	if (ret) {
		dev_dbg(&pdev->dev, "setting lpm_to_suspend_delay to zero.\n");
		mdwc->lpm_to_suspend_delay = 0;
	}

	memcpy(mdwc->wakeup_irq, usb_irq_info, sizeof(usb_irq_info));
	for (i = 0; i < USB_MAX_IRQ; i++) {
		irq_type = IRQF_TRIGGER_RISING | IRQF_EARLY_RESUME |
						IRQF_ONESHOT;
		mdwc->wakeup_irq[i].irq = platform_get_irq_byname(pdev,
					mdwc->wakeup_irq[i].name);
		if (mdwc->wakeup_irq[i].irq < 0) {
			/* pwr_evnt_irq is only mandatory irq */
			if (!strcmp(mdwc->wakeup_irq[i].name,
						"pwr_event_irq")) {
				dev_err(&pdev->dev, "get_irq for %s failed\n\n",
						mdwc->wakeup_irq[i].name);
				ret = -EINVAL;
				goto err;
			}
			mdwc->wakeup_irq[i].irq = 0;
		} else {
			irq_set_status_flags(mdwc->wakeup_irq[i].irq,
						IRQ_NOAUTOEN);
			/* ss_phy_irq is level trigger interrupt */
			if (!strcmp(mdwc->wakeup_irq[i].name, "ss_phy_irq"))
				irq_type = IRQF_TRIGGER_HIGH | IRQF_ONESHOT |
					IRQ_TYPE_LEVEL_HIGH | IRQF_EARLY_RESUME;

			ret = devm_request_threaded_irq(&pdev->dev,
					mdwc->wakeup_irq[i].irq,
					msm_dwc3_pwr_irq,
					msm_dwc3_pwr_irq_thread,
					irq_type,
					mdwc->wakeup_irq[i].name, mdwc);
			if (ret) {
				dev_err(&pdev->dev, "irq req %s failed: %d\n\n",
						mdwc->wakeup_irq[i].name, ret);
				goto err;
			}
		}
	}

	res = platform_get_resource_byname(pdev, IORESOURCE_MEM, "core_base");
	if (!res) {
		dev_err(&pdev->dev, "missing memory base resource\n");
		ret = -ENODEV;
		goto err;
	}

	mdwc->base = devm_ioremap_nocache(&pdev->dev, res->start,
			resource_size(res));
	if (!mdwc->base) {
		dev_err(&pdev->dev, "ioremap failed\n");
		ret = -ENODEV;
		goto err;
	}

	res = platform_get_resource_byname(pdev, IORESOURCE_MEM,
							"ahb2phy_base");
	if (res) {
		mdwc->ahb2phy_base = devm_ioremap_nocache(&pdev->dev,
					res->start, resource_size(res));
		if (IS_ERR_OR_NULL(mdwc->ahb2phy_base)) {
			dev_err(dev, "couldn't find ahb2phy_base addr.\n");
			mdwc->ahb2phy_base = NULL;
		} else {
			/*
			 * On some targets cfg_ahb_clk depends upon usb gdsc
			 * regulator. If cfg_ahb_clk is enabled without
			 * turning on usb gdsc regulator clk is stuck off.
			 */
			dwc3_msm_config_gdsc(mdwc, 1);
			clk_prepare_enable(mdwc->cfg_ahb_clk);
			/* Configure AHB2PHY for one wait state read/write*/
			val = readl_relaxed(mdwc->ahb2phy_base +
					PERIPH_SS_AHB2PHY_TOP_CFG);
			if (val != ONE_READ_WRITE_WAIT) {
				writel_relaxed(ONE_READ_WRITE_WAIT,
					mdwc->ahb2phy_base +
					PERIPH_SS_AHB2PHY_TOP_CFG);
				/* complete above write before using USB PHY */
				mb();
			}
			clk_disable_unprepare(mdwc->cfg_ahb_clk);
			dwc3_msm_config_gdsc(mdwc, 0);
		}
	}

	mdwc->dbm = dwc3_init_dbm(&pdev->dev, mdwc->base);
	if (IS_ERR(mdwc->dbm)) {
		dev_warn(&pdev->dev, "unable to init dbm device, skipping...\n");
		mdwc->dbm = NULL;
	}

	/* Add power event if the dbm indicates coming out of L1 by interrupt */
	if (mdwc->dbm && dbm_l1_lpm_interrupt(mdwc->dbm)) {
		if (!mdwc->wakeup_irq[PWR_EVNT_IRQ].irq) {
			dev_err(&pdev->dev,
				"need pwr_event_irq exiting L1\n");
			ret = -EINVAL;
			goto err;
		}
	}

	if (of_property_read_u32(node, "qcom,dwc-usb3-msm-tx-fifo-size",
				 &mdwc->tx_fifo_size))
		dev_err(&pdev->dev,
			"unable to read platform data tx fifo size\n");

	ret = of_property_read_u32(node, "qcom,num-gsi-evt-buffs",
				&mdwc->num_gsi_event_buffers);

	if (mdwc->num_gsi_event_buffers) {
		of_get_property(node, "qcom,gsi-reg-offset", &size);
		if (size) {
			mdwc->gsi_reg = devm_kzalloc(dev, size, GFP_KERNEL);
			if (!mdwc->gsi_reg)
				return -ENOMEM;

			mdwc->gsi_reg_offset_cnt =
					(size / sizeof(*mdwc->gsi_reg));
			if (mdwc->gsi_reg_offset_cnt != GSI_REG_MAX) {
				dev_err(dev, "invalid reg offset count\n");
				return -EINVAL;
			}

			of_property_read_u32_array(dev->of_node,
				"qcom,gsi-reg-offset", mdwc->gsi_reg,
				mdwc->gsi_reg_offset_cnt);
		} else {
			dev_err(dev, "err provide qcom,gsi-reg-offset\n");
			return -EINVAL;
		}
	}

	mdwc->use_pdc_interrupts = of_property_read_bool(node,
				"qcom,use-pdc-interrupts");

	mdwc->gsi_io_coherency_disabled = of_property_read_bool(node,
				"qcom,gsi-disable-io-coherency");

	dwc3_set_notifier(&dwc3_msm_notify_event);

	ret = dwc3_msm_init_iommu(mdwc);
	if (ret)
		goto err;

	if (dma_set_mask_and_coherent(dev, DMA_BIT_MASK(64))) {
		dev_err(&pdev->dev, "setting DMA mask to 64 failed.\n");
		if (dma_set_mask_and_coherent(dev, DMA_BIT_MASK(32))) {
			dev_err(&pdev->dev, "setting DMA mask to 32 failed.\n");
			ret = -EOPNOTSUPP;
			goto uninit_iommu;
		}
	}

	/* Assumes dwc3 is the first DT child of dwc3-msm */
	dwc3_node = of_get_next_available_child(node, NULL);
	if (!dwc3_node) {
		dev_err(&pdev->dev, "failed to find dwc3 child\n");
		ret = -ENODEV;
		goto uninit_iommu;
	}

	ret = of_platform_populate(node, NULL, NULL, &pdev->dev);
	if (ret) {
		dev_err(&pdev->dev,
				"failed to add create dwc3 core\n");
		of_node_put(dwc3_node);
		goto uninit_iommu;
	}

	mdwc->dwc3 = of_find_device_by_node(dwc3_node);
	of_node_put(dwc3_node);
	if (!mdwc->dwc3) {
		dev_err(&pdev->dev, "failed to get dwc3 platform device\n");
		goto put_dwc3;
	}

	mdwc->hs_phy = devm_usb_get_phy_by_phandle(&mdwc->dwc3->dev,
							"usb-phy", 0);
	if (IS_ERR(mdwc->hs_phy)) {
		dev_err(&pdev->dev, "unable to get hsphy device\n");
		ret = PTR_ERR(mdwc->hs_phy);
		goto put_dwc3;
	}
	mdwc->ss_phy = devm_usb_get_phy_by_phandle(&mdwc->dwc3->dev,
							"usb-phy", 1);
	if (IS_ERR(mdwc->ss_phy)) {
		dev_err(&pdev->dev, "unable to get ssphy device\n");
		ret = PTR_ERR(mdwc->ss_phy);
		goto put_dwc3;
	}

	/* use default as nominal bus voting */
	mdwc->default_bus_vote = BUS_VOTE_NOMINAL;
	ret = of_property_read_u32(node, "qcom,default-bus-vote",
			&mdwc->default_bus_vote);

	mdwc->bus_scale_table = msm_bus_cl_get_pdata(pdev);
	if (mdwc->bus_scale_table) {
		mdwc->bus_perf_client =
			msm_bus_scale_register_client(mdwc->bus_scale_table);

		/* default_bus_vote is out of range, use nominal bus voting */
		if (mdwc->default_bus_vote >=
				mdwc->bus_scale_table->num_usecases)
			mdwc->default_bus_vote = BUS_VOTE_NOMINAL;
	}

	dwc = platform_get_drvdata(mdwc->dwc3);
	if (!dwc) {
		dev_err(&pdev->dev, "Failed to get dwc3 device\n");
		goto put_dwc3;
	}

	/*
	 * On platforms with SS PHY that do not support ss_phy_irq for wakeup
	 * events, use pwr_event_irq for wakeup events in superspeed mode.
	 */
	mdwc->use_pwr_event_for_wakeup = dwc->maximum_speed >= USB_SPEED_SUPER
					&& !mdwc->wakeup_irq[SS_PHY_IRQ].irq;


	/* IOMMU will be reattached upon each resume/connect */
	if (mdwc->iommu_map)
		arm_iommu_detach_device(mdwc->dev);

	/*
	 * Clocks and regulators will not be turned on until the first time
	 * runtime PM resume is called. This is to allow for booting up with
	 * charger already connected so as not to disturb PHY line states.
	 */
	mdwc->lpm_flags = MDWC3_POWER_COLLAPSE | MDWC3_SS_PHY_SUSPEND;
	atomic_set(&dwc->in_lpm, 1);
	pm_runtime_set_autosuspend_delay(mdwc->dev, 1000);
	pm_runtime_use_autosuspend(mdwc->dev);
	device_init_wakeup(mdwc->dev, 1);

	if (of_property_read_bool(node, "qcom,disable-dev-mode-pm"))
		pm_runtime_get_noresume(mdwc->dev);

	ret = of_property_read_u32(node, "qcom,pm-qos-latency",
				&mdwc->pm_qos_latency);
	if (ret) {
		dev_dbg(&pdev->dev, "setting pm-qos-latency to zero.\n");
		mdwc->pm_qos_latency = 0;
	}

	if (of_property_read_bool(node, "qcom,host-poweroff-in-pm-suspend")) {
		dwc->host_poweroff_in_pm_suspend = true;
		dev_dbg(mdwc->dev, "%s: Core power collapse on host PM suspend\n",
								__func__);
	}

	mutex_init(&mdwc->suspend_resume_mutex);

	if (of_property_read_bool(node, "extcon")) {
		ret = dwc3_msm_extcon_register(mdwc);
		if (ret)
			goto err_get_extcon;

		/*
		 * dpdm regulator will be turned on to perform apsd
		 * (automatic power source detection). dpdm regulator is
		 * used to float (or high-z) dp/dm lines. Do not reset
		 * controller/phy if regulator is turned on.
		 * if dpdm is not present controller can be reset
		 * as this controller may not be used for charger detection.
		 */
		mdwc->dpdm_reg = devm_regulator_get_optional(&pdev->dev,
				"dpdm");
		if (IS_ERR(mdwc->dpdm_reg)) {
			dev_dbg(mdwc->dev, "assume cable is not connected\n");
			mdwc->dpdm_reg = NULL;
		}

		if (!mdwc->vbus_active && mdwc->dpdm_reg &&
				regulator_is_enabled(mdwc->dpdm_reg)) {
			mdwc->dpdm_nb.notifier_call = dwc_dpdm_cb;
			regulator_register_notifier(mdwc->dpdm_reg,
					&mdwc->dpdm_nb);
		} else {
			queue_delayed_work(mdwc->sm_usb_wq, &mdwc->sm_work, 0);
		}
	} else {
		switch (dwc->dr_mode) {
		case USB_DR_MODE_OTG:
			if (of_property_read_bool(node,
						"qcom,default-mode-host")) {
				dev_dbg(mdwc->dev, "%s: start host mode\n",
								__func__);
				mdwc->id_state = DWC3_ID_GROUND;
			} else if (of_property_read_bool(node,
						"qcom,default-mode-none")) {
				dev_dbg(mdwc->dev, "%s: stay in none mode\n",
<<<<<<< HEAD
								__func__);
			} else {
				dev_dbg(mdwc->dev, "%s: start peripheral mode\n",
								__func__);
=======
								__func__);
			} else {
				dev_dbg(mdwc->dev, "%s: start peripheral mode\n",
								__func__);
>>>>>>> 0ec737cc
				mdwc->vbus_active = true;
			}
			break;
		case USB_DR_MODE_HOST:
			mdwc->id_state = DWC3_ID_GROUND;
			break;
		case USB_DR_MODE_PERIPHERAL:
			/* fall through */
		default:
			mdwc->vbus_active = true;
			break;
		}

		dwc3_ext_event_notify(mdwc);
	}

	device_create_file(&pdev->dev, &dev_attr_mode);
	device_create_file(&pdev->dev, &dev_attr_speed);
	device_create_file(&pdev->dev, &dev_attr_usb_compliance_mode);
	device_create_file(&pdev->dev, &dev_attr_bus_vote);

	return 0;

err_get_extcon:
	if (mdwc->iommu_map)
		arm_iommu_attach_device(mdwc->dev, mdwc->iommu_map);

put_dwc3:
	platform_device_put(mdwc->dwc3);
	if (mdwc->bus_perf_client)
		msm_bus_scale_unregister_client(mdwc->bus_perf_client);

uninit_iommu:
	of_platform_depopulate(&pdev->dev);
	if (mdwc->iommu_map) {
		arm_iommu_detach_device(mdwc->dev);
		arm_iommu_release_mapping(mdwc->iommu_map);
	}
err:
	destroy_workqueue(mdwc->sm_usb_wq);
	destroy_workqueue(mdwc->dwc3_wq);
	return ret;
}

static int dwc3_msm_remove(struct platform_device *pdev)
{
	struct dwc3_msm	*mdwc = platform_get_drvdata(pdev);
	struct dwc3 *dwc = platform_get_drvdata(mdwc->dwc3);
	int ret_pm;

	device_remove_file(&pdev->dev, &dev_attr_mode);

	if (mdwc->dpdm_nb.notifier_call) {
		regulator_unregister_notifier(mdwc->dpdm_reg, &mdwc->dpdm_nb);
		mdwc->dpdm_nb.notifier_call = NULL;
	}

	if (mdwc->usb_psy)
		power_supply_put(mdwc->usb_psy);

	/*
	 * In case of system suspend, pm_runtime_get_sync fails.
	 * Hence turn ON the clocks manually.
	 */
	ret_pm = pm_runtime_get_sync(mdwc->dev);
	dbg_event(0xFF, "Remov gsyn", ret_pm);
	if (ret_pm < 0) {
		dev_err(mdwc->dev,
			"pm_runtime_get_sync failed with %d\n", ret_pm);
		if (mdwc->noc_aggr_clk)
			clk_prepare_enable(mdwc->noc_aggr_clk);
		clk_prepare_enable(mdwc->utmi_clk);
		clk_prepare_enable(mdwc->core_clk);
		clk_prepare_enable(mdwc->iface_clk);
		clk_prepare_enable(mdwc->sleep_clk);
		if (mdwc->bus_aggr_clk)
			clk_prepare_enable(mdwc->bus_aggr_clk);
		clk_prepare_enable(mdwc->xo_clk);
	}

	cancel_delayed_work_sync(&mdwc->perf_vote_work);
	cancel_delayed_work_sync(&mdwc->sm_work);

	if (mdwc->hs_phy)
		mdwc->hs_phy->flags &= ~PHY_HOST_MODE;
	dbg_event(0xFF, "Remov put", 0);
	platform_device_put(mdwc->dwc3);
	of_platform_depopulate(&pdev->dev);

	pm_runtime_disable(mdwc->dev);
	pm_runtime_barrier(mdwc->dev);
	pm_runtime_put_sync(mdwc->dev);
	pm_runtime_set_suspended(mdwc->dev);
	device_wakeup_disable(mdwc->dev);

	if (mdwc->bus_perf_client)
		msm_bus_scale_unregister_client(mdwc->bus_perf_client);

	if (!IS_ERR_OR_NULL(mdwc->vbus_reg))
		regulator_disable(mdwc->vbus_reg);

	if (mdwc->wakeup_irq[HS_PHY_IRQ].irq)
		disable_irq(mdwc->wakeup_irq[HS_PHY_IRQ].irq);
	if (mdwc->wakeup_irq[DP_HS_PHY_IRQ].irq)
		disable_irq(mdwc->wakeup_irq[DP_HS_PHY_IRQ].irq);
	if (mdwc->wakeup_irq[DM_HS_PHY_IRQ].irq)
		disable_irq(mdwc->wakeup_irq[DM_HS_PHY_IRQ].irq);
	if (mdwc->wakeup_irq[SS_PHY_IRQ].irq)
		disable_irq(mdwc->wakeup_irq[SS_PHY_IRQ].irq);
	disable_irq(mdwc->wakeup_irq[PWR_EVNT_IRQ].irq);

	clk_disable_unprepare(mdwc->utmi_clk);
	clk_set_rate(mdwc->core_clk, 19200000);
	clk_disable_unprepare(mdwc->core_clk);
	clk_disable_unprepare(mdwc->iface_clk);
	clk_disable_unprepare(mdwc->sleep_clk);
	clk_disable_unprepare(mdwc->xo_clk);
	clk_put(mdwc->xo_clk);

	dwc3_msm_config_gdsc(mdwc, 0);

	if (mdwc->iommu_map) {
		if (!atomic_read(&dwc->in_lpm))
			arm_iommu_detach_device(mdwc->dev);
		arm_iommu_release_mapping(mdwc->iommu_map);
	}

	destroy_workqueue(mdwc->sm_usb_wq);
	destroy_workqueue(mdwc->dwc3_wq);

	return 0;
}

static int dwc3_msm_host_notifier(struct notifier_block *nb,
	unsigned long event, void *ptr)
{
	struct dwc3_msm *mdwc = container_of(nb, struct dwc3_msm, host_nb);
	struct dwc3 *dwc = platform_get_drvdata(mdwc->dwc3);
	struct usb_device *udev = ptr;

	if (event != USB_DEVICE_ADD && event != USB_DEVICE_REMOVE)
		return NOTIFY_DONE;

	/*
	 * For direct-attach devices, new udev is direct child of root hub
	 * i.e. dwc -> xhci -> root_hub -> udev
	 * root_hub's udev->parent==NULL, so traverse struct device hierarchy
	 */
	if (udev->parent && !udev->parent->parent &&
			udev->dev.parent->parent == &dwc->xhci->dev) {
		if (event == USB_DEVICE_ADD && udev->actconfig) {
			if (!dwc3_msm_is_ss_rhport_connected(mdwc)) {
				/*
				 * controller may wakeup ss phy during hs data
				 * transfers or doorbell rings. Power down the
				 * ss phy to avoid turning on pipe clock during
				 * these wake-ups.
				 */
				mdwc->ss_phy->flags |= PHY_WAKEUP_WA_EN;
				usb_phy_powerdown(mdwc->ss_phy);

				/*
				 * Core clock rate can be reduced only if root
				 * hub SS port is not enabled/connected.
				 */
				clk_set_rate(mdwc->core_clk,
				mdwc->core_clk_rate_hs);
				dev_dbg(mdwc->dev,
					"set hs core clk rate %ld\n",
					mdwc->core_clk_rate_hs);
				mdwc->max_rh_port_speed = USB_SPEED_HIGH;
				dwc3_msm_update_bus_bw(mdwc, BUS_VOTE_SVS);
			} else {
				mdwc->max_rh_port_speed = USB_SPEED_SUPER;
			}
		} else {
			usb_phy_powerup(mdwc->ss_phy);
			mdwc->ss_phy->flags &= ~PHY_WAKEUP_WA_EN;
			/* set rate back to default core clk rate */
			clk_set_rate(mdwc->core_clk, mdwc->core_clk_rate);
			dev_dbg(mdwc->dev, "set core clk rate %ld\n",
				mdwc->core_clk_rate);
			mdwc->max_rh_port_speed = USB_SPEED_UNKNOWN;
			dwc3_msm_update_bus_bw(mdwc, mdwc->default_bus_vote);
		}
	}

	return NOTIFY_DONE;
}

static void msm_dwc3_perf_vote_update(struct dwc3_msm *mdwc, bool perf_mode)
{
	static bool curr_perf_mode;
	int latency = mdwc->pm_qos_latency;

	if ((curr_perf_mode == perf_mode) || !latency)
		return;

	if (perf_mode)
		pm_qos_update_request(&mdwc->pm_qos_req_dma, latency);
	else
		pm_qos_update_request(&mdwc->pm_qos_req_dma,
						PM_QOS_DEFAULT_VALUE);

	curr_perf_mode = perf_mode;
	pr_debug("%s: latency updated to: %d\n", __func__,
			perf_mode ? latency : PM_QOS_DEFAULT_VALUE);
}

static void msm_dwc3_perf_vote_work(struct work_struct *w)
{
	struct dwc3_msm *mdwc = container_of(w, struct dwc3_msm,
						perf_vote_work.work);
	struct dwc3 *dwc = platform_get_drvdata(mdwc->dwc3);
	static unsigned long	last_irq_cnt;
	bool in_perf_mode = false;

	if (dwc->irq_cnt - last_irq_cnt >= PM_QOS_THRESHOLD)
		in_perf_mode = true;

	pr_debug("%s: in_perf_mode:%u, interrupts in last sample:%lu\n",
		 __func__, in_perf_mode, (dwc->irq_cnt - last_irq_cnt));

	last_irq_cnt = dwc->irq_cnt;
	msm_dwc3_perf_vote_update(mdwc, in_perf_mode);
	schedule_delayed_work(&mdwc->perf_vote_work,
			msecs_to_jiffies(1000 * PM_QOS_SAMPLE_SEC));
}

#define VBUS_REG_CHECK_DELAY	(msecs_to_jiffies(1000))

/**
 * dwc3_otg_start_host -  helper function for starting/stoping the host
 * controller driver.
 *
 * @mdwc: Pointer to the dwc3_msm structure.
 * @on: start / stop the host controller driver.
 *
 * Returns 0 on success otherwise negative errno.
 */
static int dwc3_otg_start_host(struct dwc3_msm *mdwc, int on)
{
	struct dwc3 *dwc = platform_get_drvdata(mdwc->dwc3);
	int ret = 0;

	/*
	 * The vbus_reg pointer could have multiple values
	 * NULL: regulator_get() hasn't been called, or was previously deferred
	 * IS_ERR: regulator could not be obtained, so skip using it
	 * Valid pointer otherwise
	 */
	if (!mdwc->vbus_reg) {
		mdwc->vbus_reg = devm_regulator_get_optional(mdwc->dev,
					"vbus_dwc3");
		if (IS_ERR(mdwc->vbus_reg) &&
				PTR_ERR(mdwc->vbus_reg) == -EPROBE_DEFER) {
			/* regulators may not be ready, so retry again later */
			mdwc->vbus_reg = NULL;
			return -EPROBE_DEFER;
		}
	}

	if (on) {
		dev_dbg(mdwc->dev, "%s: turn on host\n", __func__);

		mdwc->hs_phy->flags |= PHY_HOST_MODE;
		pm_runtime_get_sync(mdwc->dev);
		dbg_event(0xFF, "StrtHost gync",
			atomic_read(&mdwc->dev->power.usage_count));
		if (dwc->maximum_speed >= USB_SPEED_SUPER) {
			mdwc->ss_phy->flags |= PHY_HOST_MODE;
			usb_phy_notify_connect(mdwc->ss_phy,
						USB_SPEED_SUPER);
		}

		usb_phy_notify_connect(mdwc->hs_phy, USB_SPEED_HIGH);
		if (!IS_ERR_OR_NULL(mdwc->vbus_reg))
			ret = regulator_enable(mdwc->vbus_reg);
		if (ret) {
			dev_err(mdwc->dev, "unable to enable vbus_reg\n");
			mdwc->hs_phy->flags &= ~PHY_HOST_MODE;
			mdwc->ss_phy->flags &= ~PHY_HOST_MODE;
			pm_runtime_put_sync(mdwc->dev);
			dbg_event(0xFF, "vregerr psync",
				atomic_read(&mdwc->dev->power.usage_count));
			return ret;
		}


		mdwc->host_nb.notifier_call = dwc3_msm_host_notifier;
		usb_register_notify(&mdwc->host_nb);

		dwc3_set_prtcap(dwc, DWC3_GCTL_PRTCAP_HOST);
		dwc3_en_sleep_mode(dwc);
		mdwc->usbdev_nb.notifier_call = msm_dwc3_usbdev_notify;
		usb_register_atomic_notify(&mdwc->usbdev_nb);
		ret = dwc3_host_init(dwc);
		if (ret) {
			dev_err(mdwc->dev,
				"%s: failed to add XHCI pdev ret=%d\n",
				__func__, ret);
			if (!IS_ERR_OR_NULL(mdwc->vbus_reg))
				regulator_disable(mdwc->vbus_reg);

			mdwc->hs_phy->flags &= ~PHY_HOST_MODE;
			mdwc->ss_phy->flags &= ~PHY_HOST_MODE;
			pm_runtime_put_sync(mdwc->dev);
			dbg_event(0xFF, "pdeverr psync",
				atomic_read(&mdwc->dev->power.usage_count));
			usb_unregister_notify(&mdwc->host_nb);
			return ret;
		}

		mdwc->in_host_mode = true;
		dwc3_usb3_phy_suspend(dwc, true);

		/* Reduce the U3 exit handshake timer from 8us to approximately
		 * 300ns to avoid lfps handshake interoperability issues
		 */
		if (dwc->revision == DWC3_USB31_REVISION_170A) {
			dwc3_msm_write_reg_field(mdwc->base,
					DWC31_LINK_LU3LFPSRXTIM(0),
					GEN2_U3_EXIT_RSP_RX_CLK_MASK, 6);
			dwc3_msm_write_reg_field(mdwc->base,
					DWC31_LINK_LU3LFPSRXTIM(0),
					GEN1_U3_EXIT_RSP_RX_CLK_MASK, 5);
			dev_dbg(mdwc->dev, "LU3:%08x\n",
				dwc3_msm_read_reg(mdwc->base,
					DWC31_LINK_LU3LFPSRXTIM(0)));
		}

		/* xHCI should have incremented child count as necessary */
		dbg_event(0xFF, "StrtHost psync",
			atomic_read(&mdwc->dev->power.usage_count));
		pm_runtime_mark_last_busy(mdwc->dev);
		pm_runtime_put_sync_autosuspend(mdwc->dev);
#ifdef CONFIG_SMP
		mdwc->pm_qos_req_dma.type = PM_QOS_REQ_AFFINE_IRQ;
		mdwc->pm_qos_req_dma.irq = dwc->irq;
#endif
		pm_qos_add_request(&mdwc->pm_qos_req_dma,
				PM_QOS_CPU_DMA_LATENCY, PM_QOS_DEFAULT_VALUE);
		/* start in perf mode for better performance initially */
		msm_dwc3_perf_vote_update(mdwc, true);
		schedule_delayed_work(&mdwc->perf_vote_work,
				msecs_to_jiffies(1000 * PM_QOS_SAMPLE_SEC));
	} else {
		dev_dbg(mdwc->dev, "%s: turn off host\n", __func__);

		usb_unregister_atomic_notify(&mdwc->usbdev_nb);
		if (!IS_ERR_OR_NULL(mdwc->vbus_reg))
			ret = regulator_disable(mdwc->vbus_reg);
		if (ret) {
			dev_err(mdwc->dev, "unable to disable vbus_reg\n");
			return ret;
		}

		cancel_delayed_work_sync(&mdwc->perf_vote_work);
		msm_dwc3_perf_vote_update(mdwc, false);
		pm_qos_remove_request(&mdwc->pm_qos_req_dma);

		pm_runtime_get_sync(mdwc->dev);
		dbg_event(0xFF, "StopHost gsync",
			atomic_read(&mdwc->dev->power.usage_count));
		usb_phy_notify_disconnect(mdwc->hs_phy, USB_SPEED_HIGH);
		if (mdwc->ss_phy->flags & PHY_HOST_MODE) {
			usb_phy_notify_disconnect(mdwc->ss_phy,
					USB_SPEED_SUPER);
			mdwc->ss_phy->flags &= ~PHY_HOST_MODE;
		}

		mdwc->hs_phy->flags &= ~PHY_HOST_MODE;
		dwc3_host_exit(dwc);
		usb_unregister_notify(&mdwc->host_nb);

		dwc3_set_prtcap(dwc, DWC3_GCTL_PRTCAP_DEVICE);
		dwc3_usb3_phy_suspend(dwc, false);
		mdwc->in_host_mode = false;

		/* wait for LPM, to ensure h/w is reset after stop_host */
		set_bit(WAIT_FOR_LPM, &mdwc->inputs);

		pm_runtime_put_sync_suspend(mdwc->dev);
		dbg_event(0xFF, "StopHost psync",
			atomic_read(&mdwc->dev->power.usage_count));
	}

	return 0;
}

static void dwc3_override_vbus_status(struct dwc3_msm *mdwc, bool vbus_present)
{
	struct dwc3 *dwc = platform_get_drvdata(mdwc->dwc3);

	/* Update OTG VBUS Valid from HSPHY to controller */
	dwc3_msm_write_reg_field(mdwc->base, HS_PHY_CTRL_REG,
			UTMI_OTG_VBUS_VALID, !!vbus_present);

	/* Update only if Super Speed is supported */
	if (dwc->maximum_speed >= USB_SPEED_SUPER) {
		/* Update VBUS Valid from SSPHY to controller */
		dwc3_msm_write_reg_field(mdwc->base, SS_PHY_CTRL_REG,
			LANE0_PWR_PRESENT, !!vbus_present);
	}
}

/**
 * dwc3_otg_start_peripheral -  bind/unbind the peripheral controller.
 *
 * @mdwc: Pointer to the dwc3_msm structure.
 * @on:   Turn ON/OFF the gadget.
 *
 * Returns 0 on success otherwise negative errno.
 */
static int dwc3_otg_start_peripheral(struct dwc3_msm *mdwc, int on)
{
	struct dwc3 *dwc = platform_get_drvdata(mdwc->dwc3);

	pm_runtime_get_sync(mdwc->dev);
	dbg_event(0xFF, "StrtGdgt gsync",
		atomic_read(&mdwc->dev->power.usage_count));

	if (on) {
		dev_dbg(mdwc->dev, "%s: turn on gadget %s\n",
					__func__, dwc->gadget.name);

		dwc3_override_vbus_status(mdwc, true);
		usb_phy_notify_connect(mdwc->hs_phy, USB_SPEED_HIGH);
		usb_phy_notify_connect(mdwc->ss_phy, USB_SPEED_SUPER);

		/*
		 * Core reset is not required during start peripheral. Only
		 * DBM reset is required, hence perform only DBM reset here.
		 */
		dwc3_msm_block_reset(mdwc, false);
		dwc3_set_prtcap(dwc, DWC3_GCTL_PRTCAP_DEVICE);
		dwc3_dis_sleep_mode(dwc);
		mdwc->in_device_mode = true;

		/* Reduce the U3 exit handshake timer from 8us to approximately
		 * 300ns to avoid lfps handshake interoperability issues
		 */
		if (dwc->revision == DWC3_USB31_REVISION_170A) {
			dwc3_msm_write_reg_field(mdwc->base,
					DWC31_LINK_LU3LFPSRXTIM(0),
					GEN2_U3_EXIT_RSP_RX_CLK_MASK, 6);
			dwc3_msm_write_reg_field(mdwc->base,
					DWC31_LINK_LU3LFPSRXTIM(0),
					GEN1_U3_EXIT_RSP_RX_CLK_MASK, 5);
			dev_dbg(mdwc->dev, "LU3:%08x\n",
				dwc3_msm_read_reg(mdwc->base,
					DWC31_LINK_LU3LFPSRXTIM(0)));
		}

		usb_gadget_vbus_connect(&dwc->gadget);
#ifdef CONFIG_SMP
		mdwc->pm_qos_req_dma.type = PM_QOS_REQ_AFFINE_IRQ;
		mdwc->pm_qos_req_dma.irq = dwc->irq;
#endif
		pm_qos_add_request(&mdwc->pm_qos_req_dma,
				PM_QOS_CPU_DMA_LATENCY, PM_QOS_DEFAULT_VALUE);
		/* start in perf mode for better performance initially */
		msm_dwc3_perf_vote_update(mdwc, true);
		schedule_delayed_work(&mdwc->perf_vote_work,
				msecs_to_jiffies(1000 * PM_QOS_SAMPLE_SEC));
	} else {
		dev_dbg(mdwc->dev, "%s: turn off gadget %s\n",
					__func__, dwc->gadget.name);
		cancel_delayed_work_sync(&mdwc->perf_vote_work);
		msm_dwc3_perf_vote_update(mdwc, false);
		pm_qos_remove_request(&mdwc->pm_qos_req_dma);

		mdwc->in_device_mode = false;
		usb_gadget_vbus_disconnect(&dwc->gadget);
		usb_phy_notify_disconnect(mdwc->hs_phy, USB_SPEED_HIGH);
		usb_phy_notify_disconnect(mdwc->ss_phy, USB_SPEED_SUPER);
		dwc3_override_vbus_status(mdwc, false);
		dwc3_usb3_phy_suspend(dwc, false);

		/* wait for LPM, to ensure h/w is reset after stop_peripheral */
		set_bit(WAIT_FOR_LPM, &mdwc->inputs);
	}

	pm_runtime_put_sync(mdwc->dev);
	dbg_event(0xFF, "StopGdgt psync",
		atomic_read(&mdwc->dev->power.usage_count));

	return 0;
}

static int dwc3_usb_blocking_sync(struct notifier_block *nb,
				unsigned long event, void *ptr)
{
	struct dwc3 *dwc;
	struct extcon_dev *edev = ptr;
	struct extcon_nb *enb = container_of(nb, struct extcon_nb,
						blocking_sync_nb);
	struct dwc3_msm *mdwc = enb->mdwc;
	int ret = 0;

	if (!edev || !mdwc)
		return NOTIFY_DONE;

	dwc = platform_get_drvdata(mdwc->dwc3);

	dbg_event(0xFF, "fw_blocksync", 0);
	flush_work(&mdwc->resume_work);
	drain_workqueue(mdwc->sm_usb_wq);

	if (!mdwc->in_host_mode && !mdwc->in_device_mode) {
		dbg_event(0xFF, "lpm_state", atomic_read(&dwc->in_lpm));

		/*
		 * stop host mode functionality performs autosuspend with mdwc
		 * device, and it may take sometime to call PM runtime suspend.
		 * Hence call pm_runtime_suspend() API to invoke PM runtime
		 * suspend immediately to put USB controller and PHYs into
		 * suspend.
		 */
		ret = pm_runtime_suspend(mdwc->dev);
		dbg_event(0xFF, "pm_runtime_sus", ret);

		/*
		 * If mdwc device is already suspended, pm_runtime_suspend() API
		 * returns 1, which is not error. Overwrite with zero if it is.
		 */
		if (ret > 0)
			ret = 0;
	}

	return ret;
}

static int get_psy_type(struct dwc3_msm *mdwc)
{
	union power_supply_propval pval = {0};

	if (mdwc->charging_disabled)
		return -EINVAL;

	if (!mdwc->usb_psy) {
		mdwc->usb_psy = power_supply_get_by_name("usb");
		if (!mdwc->usb_psy) {
			dev_err(mdwc->dev, "Could not get usb psy\n");
			return -ENODEV;
		}
	}

	power_supply_get_property(mdwc->usb_psy, POWER_SUPPLY_PROP_REAL_TYPE,
			&pval);

	return pval.intval;
}

static int dwc3_msm_gadget_vbus_draw(struct dwc3_msm *mdwc, unsigned int mA)
{
	union power_supply_propval pval = {0};
	int ret, psy_type;

	psy_type = get_psy_type(mdwc);
	if (psy_type == POWER_SUPPLY_TYPE_USB_FLOAT) {
		/*
		 * Do not notify charger driver for any current and
		 * bail out if suspend happened with float cable
		 * connected
		 */
		if (mA == 2)
			return 0;

		if (!mA)
			pval.intval = -ETIMEDOUT;
		else
			pval.intval = 1000 * mA;
		goto set_prop;
	}

	if (mdwc->max_power == mA || psy_type != POWER_SUPPLY_TYPE_USB)
		return 0;

	/* Set max current limit in uA */
	pval.intval = 1000 * mA;

set_prop:
	dev_info(mdwc->dev, "Avail curr from USB = %u\n", mA);
	ret = power_supply_set_property(mdwc->usb_psy,
				POWER_SUPPLY_PROP_SDP_CURRENT_MAX, &pval);
	if (ret) {
		dev_dbg(mdwc->dev, "power supply error when setting property\n");
		return ret;
	}

	mdwc->max_power = mA;
	return 0;
}


/**
 * dwc3_otg_sm_work - workqueue function.
 *
 * @w: Pointer to the dwc3 otg workqueue
 *
 * NOTE: After any change in drd_state, we must reschdule the state machine.
 */
static void dwc3_otg_sm_work(struct work_struct *w)
{
	struct dwc3_msm *mdwc = container_of(w, struct dwc3_msm, sm_work.work);
	struct dwc3 *dwc = NULL;
	bool work = 0;
	int ret = 0;
	unsigned long delay = 0;
	const char *state;

	if (mdwc->dwc3)
		dwc = platform_get_drvdata(mdwc->dwc3);

	if (!dwc) {
		dev_err(mdwc->dev, "dwc is NULL.\n");
		return;
	}

	state = dwc3_drd_state_string(mdwc->drd_state);
	dev_dbg(mdwc->dev, "%s state\n", state);
	dbg_event(0xFF, state, 0);

	/* Check OTG state */
	switch (mdwc->drd_state) {
	case DRD_STATE_UNDEFINED:
		if (mdwc->dpdm_nb.notifier_call) {
			regulator_unregister_notifier(mdwc->dpdm_reg,
					&mdwc->dpdm_nb);
			mdwc->dpdm_nb.notifier_call = NULL;
		}

		/* put controller and phy in suspend if no cable connected */
		if (test_bit(ID, &mdwc->inputs) &&
				!test_bit(B_SESS_VLD, &mdwc->inputs)) {
			dbg_event(0xFF, "undef_id_!bsv", 0);
			pm_runtime_set_active(mdwc->dev);
			pm_runtime_enable(mdwc->dev);
			pm_runtime_get_noresume(mdwc->dev);
			dwc3_msm_resume(mdwc);
			pm_runtime_put_sync(mdwc->dev);
			dbg_event(0xFF, "Undef NoUSB",
				atomic_read(&mdwc->dev->power.usage_count));
			mdwc->drd_state = DRD_STATE_IDLE;
			break;
		}

		dbg_event(0xFF, "Exit UNDEF", 0);
		mdwc->drd_state = DRD_STATE_IDLE;
		pm_runtime_set_suspended(mdwc->dev);
		pm_runtime_enable(mdwc->dev);
		/* fall-through */
	case DRD_STATE_IDLE:
		if (test_bit(WAIT_FOR_LPM, &mdwc->inputs)) {
			dev_dbg(mdwc->dev, "still not in lpm, wait.\n");
			break;
		}

		if (!test_bit(ID, &mdwc->inputs)) {
			dev_dbg(mdwc->dev, "!id\n");
			mdwc->drd_state = DRD_STATE_HOST_IDLE;
			work = 1;
		} else if (test_bit(B_SESS_VLD, &mdwc->inputs)) {
			dev_dbg(mdwc->dev, "b_sess_vld\n");
			if (get_psy_type(mdwc) == POWER_SUPPLY_TYPE_USB_FLOAT)
				queue_delayed_work(mdwc->dwc3_wq,
						&mdwc->sdp_check,
				msecs_to_jiffies(SDP_CONNETION_CHECK_TIME));

			/*
			 * Increment pm usage count upon cable connect. Count
			 * is decremented in DRD_STATE_PERIPHERAL state on
			 * cable disconnect or in bus suspend.
			 */
			pm_runtime_get_sync(mdwc->dev);
			dbg_event(0xFF, "BIDLE gsync",
				atomic_read(&mdwc->dev->power.usage_count));
			dwc3_otg_start_peripheral(mdwc, 1);
			mdwc->drd_state = DRD_STATE_PERIPHERAL;
			work = 1;
		} else {
			dwc3_msm_gadget_vbus_draw(mdwc, 0);
			dev_dbg(mdwc->dev, "Cable disconnected\n");
		}
		break;

	case DRD_STATE_PERIPHERAL:
		if (!test_bit(B_SESS_VLD, &mdwc->inputs) ||
				!test_bit(ID, &mdwc->inputs)) {
			dev_dbg(mdwc->dev, "!id || !bsv\n");
			mdwc->drd_state = DRD_STATE_IDLE;
			cancel_delayed_work_sync(&mdwc->sdp_check);
			dwc3_otg_start_peripheral(mdwc, 0);
			/*
			 * Decrement pm usage count upon cable disconnect
			 * which was incremented upon cable connect in
			 * DRD_STATE_IDLE state
			 */
			pm_runtime_put_sync_suspend(mdwc->dev);
			dbg_event(0xFF, "!BSV psync",
				atomic_read(&mdwc->dev->power.usage_count));
			work = 1;
		} else if (test_bit(B_SUSPEND, &mdwc->inputs) &&
			test_bit(B_SESS_VLD, &mdwc->inputs)) {
			dev_dbg(mdwc->dev, "BPER bsv && susp\n");
			mdwc->drd_state = DRD_STATE_PERIPHERAL_SUSPEND;
			/*
			 * Decrement pm usage count upon bus suspend.
			 * Count was incremented either upon cable
			 * connect in DRD_STATE_IDLE or host
			 * initiated resume after bus suspend in
			 * DRD_STATE_PERIPHERAL_SUSPEND state
			 */
			pm_runtime_mark_last_busy(mdwc->dev);
			pm_runtime_put_autosuspend(mdwc->dev);
			dbg_event(0xFF, "SUSP put",
				atomic_read(&mdwc->dev->power.usage_count));
		}
		break;

	case DRD_STATE_PERIPHERAL_SUSPEND:
		if (!test_bit(B_SESS_VLD, &mdwc->inputs)) {
			dev_dbg(mdwc->dev, "BSUSP: !bsv\n");
			mdwc->drd_state = DRD_STATE_IDLE;
			cancel_delayed_work_sync(&mdwc->sdp_check);
			dwc3_otg_start_peripheral(mdwc, 0);
		} else if (!test_bit(B_SUSPEND, &mdwc->inputs)) {
			dev_dbg(mdwc->dev, "BSUSP !susp\n");
			mdwc->drd_state = DRD_STATE_PERIPHERAL;
			/*
			 * Increment pm usage count upon host
			 * initiated resume. Count was decremented
			 * upon bus suspend in
			 * DRD_STATE_PERIPHERAL state.
			 */
			pm_runtime_get_sync(mdwc->dev);
			dbg_event(0xFF, "!SUSP gsync",
				atomic_read(&mdwc->dev->power.usage_count));
		}
		break;

	case DRD_STATE_HOST_IDLE:
		/* Switch to A-Device*/
		if (test_bit(ID, &mdwc->inputs)) {
			dev_dbg(mdwc->dev, "id\n");
			mdwc->drd_state = DRD_STATE_IDLE;
			mdwc->vbus_retry_count = 0;
			work = 1;
		} else {
			mdwc->drd_state = DRD_STATE_HOST;

			ret = dwc3_otg_start_host(mdwc, 1);
			if ((ret == -EPROBE_DEFER) &&
						mdwc->vbus_retry_count < 3) {
				/*
				 * Get regulator failed as regulator driver is
				 * not up yet. Will try to start host after 1sec
				 */
				mdwc->drd_state = DRD_STATE_HOST_IDLE;
				dev_dbg(mdwc->dev, "Unable to get vbus regulator. Retrying...\n");
				delay = VBUS_REG_CHECK_DELAY;
				work = 1;
				mdwc->vbus_retry_count++;
			} else if (ret) {
				dev_err(mdwc->dev, "unable to start host\n");
				mdwc->drd_state = DRD_STATE_HOST_IDLE;
				goto ret;
			}
		}
		break;

	case DRD_STATE_HOST:
		if (test_bit(ID, &mdwc->inputs) || mdwc->hc_died) {
			dev_dbg(mdwc->dev, "id || hc_died\n");
			dwc3_otg_start_host(mdwc, 0);
			mdwc->drd_state = DRD_STATE_IDLE;
			mdwc->vbus_retry_count = 0;
			mdwc->hc_died = false;
			work = 1;
		} else {
			dev_dbg(mdwc->dev, "still in a_host state. Resuming root hub.\n");
			dbg_event(0xFF, "XHCIResume", 0);
			if (dwc)
				pm_runtime_resume(&dwc->xhci->dev);
		}
		break;

	default:
		dev_err(mdwc->dev, "%s: invalid otg-state\n", __func__);

	}

	if (work)
		queue_delayed_work(mdwc->sm_usb_wq, &mdwc->sm_work, delay);

ret:
	return;
}

#ifdef CONFIG_PM_SLEEP
static int dwc3_msm_pm_suspend(struct device *dev)
{
	int ret = 0;
	struct dwc3_msm *mdwc = dev_get_drvdata(dev);
	struct dwc3 *dwc = platform_get_drvdata(mdwc->dwc3);

	dev_dbg(dev, "dwc3-msm PM suspend\n");
	dbg_event(0xFF, "PM Sus", 0);

	flush_workqueue(mdwc->dwc3_wq);

	/*
	 * Check if pm_suspend can proceed irrespective of runtimePM state of
	 * host.
	 */
	if (!dwc->host_poweroff_in_pm_suspend || !mdwc->in_host_mode) {
		if (!atomic_read(&dwc->in_lpm)) {
			dev_err(mdwc->dev, "Abort PM suspend!! (USB is outside LPM)\n");
			return -EBUSY;
		}

		atomic_set(&mdwc->pm_suspended, 1);

		return 0;
	}

	/*
	 * PHYs also need to be power collapsed, so call notify_disconnect
	 * before suspend to ensure it.
	 */
	usb_phy_notify_disconnect(mdwc->hs_phy, USB_SPEED_HIGH);
	mdwc->hs_phy->flags &= ~PHY_HOST_MODE;
	usb_phy_notify_disconnect(mdwc->ss_phy, USB_SPEED_SUPER);
	mdwc->ss_phy->flags &= ~PHY_HOST_MODE;

	/*
	 * Power collapse the core. Hence call dwc3_msm_suspend with
	 * 'force_power_collapse' set to 'true'.
	 */
	ret = dwc3_msm_suspend(mdwc, true);
	if (!ret)
		atomic_set(&mdwc->pm_suspended, 1);

	return ret;
}

static int dwc3_msm_pm_resume(struct device *dev)
{
	struct dwc3_msm *mdwc = dev_get_drvdata(dev);
	struct dwc3 *dwc = platform_get_drvdata(mdwc->dwc3);

	dev_dbg(dev, "dwc3-msm PM resume\n");
	dbg_event(0xFF, "PM Res", 0);

	/* flush to avoid race in read/write of pm_suspended */
	flush_workqueue(mdwc->dwc3_wq);
	atomic_set(&mdwc->pm_suspended, 0);

	if (!dwc->host_poweroff_in_pm_suspend || !mdwc->in_host_mode) {
		/* kick in otg state machine */
		queue_work(mdwc->dwc3_wq, &mdwc->resume_work);

		return 0;
	}

	/* Resume dwc to avoid unclocked access by xhci_plat_resume */
	dwc3_msm_resume(mdwc);
	pm_runtime_disable(dev);
	pm_runtime_set_active(dev);
	pm_runtime_enable(dev);

	/* Restore PHY flags if hibernated in host mode */
	mdwc->hs_phy->flags |= PHY_HOST_MODE;
	usb_phy_notify_connect(mdwc->hs_phy, USB_SPEED_HIGH);
	if (dwc->maximum_speed >= USB_SPEED_SUPER) {
		mdwc->ss_phy->flags |= PHY_HOST_MODE;
		usb_phy_notify_connect(mdwc->ss_phy,
					USB_SPEED_SUPER);
	}

	/* kick in otg state machine */
	queue_work(mdwc->dwc3_wq, &mdwc->resume_work);

	return 0;
}
#endif

#ifdef CONFIG_PM
static int dwc3_msm_runtime_idle(struct device *dev)
{
	struct dwc3_msm *mdwc = dev_get_drvdata(dev);
	struct dwc3 *dwc = platform_get_drvdata(mdwc->dwc3);

	dev_dbg(dev, "DWC3-msm runtime idle\n");
	dbg_event(0xFF, "RT Idle", 0);

	return 0;
}

static int dwc3_msm_runtime_suspend(struct device *dev)
{
	struct dwc3_msm *mdwc = dev_get_drvdata(dev);
	struct dwc3 *dwc = platform_get_drvdata(mdwc->dwc3);

	dev_dbg(dev, "DWC3-msm runtime suspend\n");
	dbg_event(0xFF, "RT Sus", 0);

	return dwc3_msm_suspend(mdwc, false);
}

static int dwc3_msm_runtime_resume(struct device *dev)
{
	struct dwc3_msm *mdwc = dev_get_drvdata(dev);
	struct dwc3 *dwc = platform_get_drvdata(mdwc->dwc3);

	dev_dbg(dev, "DWC3-msm runtime resume\n");
	dbg_event(0xFF, "RT Res", 0);

	return dwc3_msm_resume(mdwc);
}
#endif

static const struct dev_pm_ops dwc3_msm_dev_pm_ops = {
	SET_SYSTEM_SLEEP_PM_OPS(dwc3_msm_pm_suspend, dwc3_msm_pm_resume)
	SET_RUNTIME_PM_OPS(dwc3_msm_runtime_suspend, dwc3_msm_runtime_resume,
				dwc3_msm_runtime_idle)
};

static const struct of_device_id of_dwc3_matach[] = {
	{
		.compatible = "qcom,dwc-usb3-msm",
	},
	{ },
};
MODULE_DEVICE_TABLE(of, of_dwc3_matach);

static struct platform_driver dwc3_msm_driver = {
	.probe		= dwc3_msm_probe,
	.remove		= dwc3_msm_remove,
	.driver		= {
		.name	= "msm-dwc3",
		.pm	= &dwc3_msm_dev_pm_ops,
		.of_match_table	= of_dwc3_matach,
	},
};

MODULE_LICENSE("GPL v2");
MODULE_DESCRIPTION("DesignWare USB3 MSM Glue Layer");

static int dwc3_msm_init(void)
{
	return platform_driver_register(&dwc3_msm_driver);
}
module_init(dwc3_msm_init);

static void __exit dwc3_msm_exit(void)
{
	platform_driver_unregister(&dwc3_msm_driver);
}
module_exit(dwc3_msm_exit);<|MERGE_RESOLUTION|>--- conflicted
+++ resolved
@@ -323,10 +323,7 @@
 	enum usb_device_speed override_usb_speed;
 	u32			*gsi_reg;
 	int			gsi_reg_offset_cnt;
-<<<<<<< HEAD
-=======
 	bool			gsi_io_coherency_disabled;
->>>>>>> 0ec737cc
 
 	struct notifier_block	dpdm_nb;
 	struct regulator	*dpdm_reg;
@@ -1136,10 +1133,7 @@
 {
 	int i = 0;
 	size_t len;
-<<<<<<< HEAD
-=======
 	unsigned long dma_attr;
->>>>>>> 0ec737cc
 	dma_addr_t buffer_addr;
 	struct dwc3_ep *dep = to_dwc3_ep(ep);
 	struct dwc3		*dwc = dep->dwc;
@@ -1155,13 +1149,6 @@
 		return -ESHUTDOWN;
 	}
 
-<<<<<<< HEAD
-	/* Allocate TRB buffers */
-
-	len = req->buf_len * req->num_bufs;
-	req->buf_base_addr = dma_zalloc_coherent(dwc->sysdev, len, &req->dma,
-					GFP_KERNEL);
-=======
 	if (mdwc->gsi_io_coherency_disabled)
 		dma_attr = DMA_ATTR_FORCE_NON_COHERENT;
 	else
@@ -1172,7 +1159,6 @@
 	len = req->buf_len * req->num_bufs;
 	req->buf_base_addr = dma_alloc_attrs(dwc->sysdev, len, &req->dma,
 					GFP_KERNEL, dma_attr);
->>>>>>> 0ec737cc
 	if (!req->buf_base_addr) {
 		dev_err(dwc->dev, "%s: buf_base_addr allocate failed %s\n",
 				dep->name);
@@ -1186,11 +1172,7 @@
 
 	/* Allocate and configgure TRBs */
 
-<<<<<<< HEAD
-	dep->trb_pool = dma_zalloc_coherent(dwc->sysdev,
-=======
 	dep->trb_pool = dma_alloc_attrs(dwc->sysdev,
->>>>>>> 0ec737cc
 				num_trbs * sizeof(struct dwc3_trb),
 				&dep->trb_pool_dma, GFP_KERNEL, dma_attr);
 
@@ -1296,12 +1278,8 @@
 	return 0;
 
 free_trb_buffer:
-<<<<<<< HEAD
-	dma_free_coherent(dwc->sysdev, len, req->buf_base_addr, req->dma);
-=======
 	dma_free_attrs(dwc->sysdev, len, req->buf_base_addr, req->dma,
 			dma_attr);
->>>>>>> 0ec737cc
 	req->buf_base_addr = NULL;
 	sg_free_table(&req->sgt_data_buff);
 	return -ENOMEM;
@@ -1339,13 +1317,8 @@
 	sg_free_table(&req->sgt_trb_xfer_ring);
 
 	/* free TRB buffers */
-<<<<<<< HEAD
-	dma_free_coherent(dwc->sysdev, req->buf_len * req->num_bufs,
-		req->buf_base_addr, req->dma);
-=======
 	dma_free_attrs(dwc->sysdev, req->buf_len * req->num_bufs,
 		req->buf_base_addr, req->dma, dma_attr);
->>>>>>> 0ec737cc
 	req->buf_base_addr = NULL;
 	sg_free_table(&req->sgt_data_buff);
 }
@@ -3572,11 +3545,7 @@
 		dev_dbg(mdwc->dev, "%s: disable state:%s\n", __func__,
 				dwc3_drd_state_string(mdwc->drd_state));
 		if (mdwc->drd_state == DRD_STATE_UNDEFINED)
-<<<<<<< HEAD
 			queue_delayed_work(mdwc->sm_usb_wq, &mdwc->sm_work, 0);
-=======
-			schedule_delayed_work(&mdwc->sm_work, 0);
->>>>>>> 0ec737cc
 		break;
 	default:
 		dev_dbg(mdwc->dev, "%s: unknown event state:%s\n", __func__,
@@ -3942,17 +3911,10 @@
 			} else if (of_property_read_bool(node,
 						"qcom,default-mode-none")) {
 				dev_dbg(mdwc->dev, "%s: stay in none mode\n",
-<<<<<<< HEAD
 								__func__);
 			} else {
 				dev_dbg(mdwc->dev, "%s: start peripheral mode\n",
 								__func__);
-=======
-								__func__);
-			} else {
-				dev_dbg(mdwc->dev, "%s: start peripheral mode\n",
-								__func__);
->>>>>>> 0ec737cc
 				mdwc->vbus_active = true;
 			}
 			break;
