/* Copyright (c) 2012-2019, The Linux Foundation. All rights reserved.
 *
 * This program is free software; you can redistribute it and/or modify
 * it under the terms of the GNU General Public License version 2 and
 * only version 2 as published by the Free Software Foundation.
 *
 * This program is distributed in the hope that it will be useful,
 * but WITHOUT ANY WARRANTY; without even the implied warranty of
 * MERCHANTABILITY or FITNESS FOR A PARTICULAR PURPOSE.  See the
 * GNU General Public License for more details.
 *
 */

#include <linux/module.h>
#include <linux/kernel.h>
#include <linux/slab.h>
#include <linux/platform_device.h>
#include <linux/dma-mapping.h>
#include <linux/dmapool.h>
#include <linux/pm_runtime.h>
#include <linux/ratelimit.h>
#include <linux/interrupt.h>
#include <asm/dma-iommu.h>
#include <linux/iommu.h>
#include <linux/ioport.h>
#include <linux/clk.h>
#include <linux/io.h>
#include <linux/module.h>
#include <linux/types.h>
#include <linux/delay.h>
#include <linux/of.h>
#include <linux/of_platform.h>
#include <linux/of_gpio.h>
#include <linux/list.h>
#include <linux/uaccess.h>
#include <linux/usb/ch9.h>
#include <linux/usb/gadget.h>
#include <linux/usb/of.h>
#include <linux/regulator/consumer.h>
#include <linux/regulator/driver.h>
#include <linux/pm_wakeup.h>
#include <linux/power_supply.h>
#include <linux/cdev.h>
#include <linux/completion.h>
#include <linux/msm-bus.h>
#include <linux/irq.h>
#include <linux/extcon.h>
#include <linux/reset.h>
#include <linux/clk/qcom.h>

#include "power.h"
#include "core.h"
#include "gadget.h"
#include "dbm.h"
#include "debug.h"
#include "xhci.h"

#define SDP_CONNETION_CHECK_TIME 10000 /* in ms */

/* time out to wait for USB cable status notification (in ms)*/
#define SM_INIT_TIMEOUT 30000

/* AHB2PHY register offsets */
#define PERIPH_SS_AHB2PHY_TOP_CFG 0x10

/* AHB2PHY read/write waite value */
#define ONE_READ_WRITE_WAIT 0x11

/* XHCI registers */
#define USB3_HCSPARAMS1		(0x4)
#define USB3_PORTSC		(0x420)

/**
 *  USB QSCRATCH Hardware registers
 *
 */
#define QSCRATCH_REG_OFFSET	(0x000F8800)
#define QSCRATCH_GENERAL_CFG	(QSCRATCH_REG_OFFSET + 0x08)
#define CGCTL_REG		(QSCRATCH_REG_OFFSET + 0x28)
#define PWR_EVNT_IRQ_STAT_REG    (QSCRATCH_REG_OFFSET + 0x58)
#define PWR_EVNT_IRQ_MASK_REG    (QSCRATCH_REG_OFFSET + 0x5C)

#define PWR_EVNT_POWERDOWN_IN_P3_MASK		BIT(2)
#define PWR_EVNT_POWERDOWN_OUT_P3_MASK		BIT(3)
#define PWR_EVNT_LPM_IN_L2_MASK			BIT(4)
#define PWR_EVNT_LPM_OUT_L2_MASK		BIT(5)
#define PWR_EVNT_LPM_OUT_RX_ELECIDLE_IRQ_MASK	BIT(12)
#define PWR_EVNT_LPM_OUT_L1_MASK		BIT(13)

/* QSCRATCH_GENERAL_CFG register bit offset */
#define PIPE_UTMI_CLK_SEL	BIT(0)
#define PIPE3_PHYSTATUS_SW	BIT(3)
#define PIPE_UTMI_CLK_DIS	BIT(8)

#define HS_PHY_CTRL_REG		(QSCRATCH_REG_OFFSET + 0x10)
#define UTMI_OTG_VBUS_VALID	BIT(20)
#define SW_SESSVLD_SEL		BIT(28)

#define SS_PHY_CTRL_REG		(QSCRATCH_REG_OFFSET + 0x30)
#define LANE0_PWR_PRESENT	BIT(24)

/* GSI related registers */
#define GSI_TRB_ADDR_BIT_53_MASK	(1 << 21)
#define GSI_TRB_ADDR_BIT_55_MASK	(1 << 23)

#define	GSI_GENERAL_CFG_REG(offset) (QSCRATCH_REG_OFFSET + offset)
#define	GSI_RESTART_DBL_PNTR_MASK	BIT(20)
#define	GSI_CLK_EN_MASK			BIT(12)
#define	BLOCK_GSI_WR_GO_MASK		BIT(1)
#define	GSI_EN_MASK			BIT(0)

#define GSI_DBL_ADDR_L(offset, n)	((QSCRATCH_REG_OFFSET + offset) + (n*4))
#define GSI_DBL_ADDR_H(offset, n)	((QSCRATCH_REG_OFFSET + offset) + (n*4))
#define GSI_RING_BASE_ADDR_L(offset, n)	((QSCRATCH_REG_OFFSET + offset) + (n*4))
#define GSI_RING_BASE_ADDR_H(offset, n)	((QSCRATCH_REG_OFFSET + offset) + (n*4))

#define	GSI_IF_STS(offset)	(QSCRATCH_REG_OFFSET + offset)
#define	GSI_WR_CTRL_STATE_MASK	BIT(15)

#define DWC3_GEVNTCOUNT_EVNTINTRPTMASK		(1 << 31)
#define DWC3_GEVNTADRHI_EVNTADRHI_GSI_EN(n)	(n << 22)
#define DWC3_GEVNTADRHI_EVNTADRHI_GSI_IDX(n)	(n << 16)
#define DWC3_GEVENT_TYPE_GSI			0x3

enum usb_gsi_reg {
	GENERAL_CFG_REG,
	DBL_ADDR_L,
	DBL_ADDR_H,
	RING_BASE_ADDR_L,
	RING_BASE_ADDR_H,
	IF_STS,
	GSI_REG_MAX,
};

struct dwc3_msm_req_complete {
	struct list_head list_item;
	struct usb_request *req;
	void (*orig_complete)(struct usb_ep *ep,
			      struct usb_request *req);
};

enum dwc3_drd_state {
	DRD_STATE_UNDEFINED = 0,

	DRD_STATE_IDLE,
	DRD_STATE_PERIPHERAL,
	DRD_STATE_PERIPHERAL_SUSPEND,

	DRD_STATE_HOST_IDLE,
	DRD_STATE_HOST,
};

static const char *const state_names[] = {
	[DRD_STATE_UNDEFINED] = "undefined",
	[DRD_STATE_IDLE] = "idle",
	[DRD_STATE_PERIPHERAL] = "peripheral",
	[DRD_STATE_PERIPHERAL_SUSPEND] = "peripheral_suspend",
	[DRD_STATE_HOST_IDLE] = "host_idle",
	[DRD_STATE_HOST] = "host",
};

const char *dwc3_drd_state_string(enum dwc3_drd_state state)
{
	if (state < 0 || state >= ARRAY_SIZE(state_names))
		return "UNKNOWN";

	return state_names[state];
}

enum dwc3_id_state {
	DWC3_ID_GROUND = 0,
	DWC3_ID_FLOAT,
};

/* for type c cable */
enum plug_orientation {
	ORIENTATION_NONE,
	ORIENTATION_CC1,
	ORIENTATION_CC2,
};

enum msm_usb_irq {
	HS_PHY_IRQ,
	PWR_EVNT_IRQ,
	DP_HS_PHY_IRQ,
	DM_HS_PHY_IRQ,
	SS_PHY_IRQ,
	USB_MAX_IRQ
};

enum bus_vote {
	BUS_VOTE_NONE,
	BUS_VOTE_NOMINAL,
	BUS_VOTE_SVS,
	BUS_VOTE_MIN,
	BUS_VOTE_MAX
};

struct usb_irq {
	char *name;
	int irq;
	bool enable;
};

static const struct usb_irq usb_irq_info[USB_MAX_IRQ] = {
	{"hs_phy_irq", 0},
	{"pwr_event_irq", 0},
	{"dp_hs_phy_irq", 0},
	{"dm_hs_phy_irq", 0},
	{"ss_phy_irq", 0},
};

static const char * const gsi_op_strings[] = {
	"EP_CONFIG", "START_XFER", "STORE_DBL_INFO",
	"ENABLE_GSI", "UPDATE_XFER", "RING_DB",
	"END_XFER", "GET_CH_INFO", "GET_XFER_IDX", "PREPARE_TRBS",
	"FREE_TRBS", "SET_CLR_BLOCK_DBL", "CHECK_FOR_SUSP",
	"EP_DISABLE" };

struct dwc3_msm;

struct extcon_nb {
	struct extcon_dev	*edev;
	struct dwc3_msm		*mdwc;
	int			idx;
	struct notifier_block	vbus_nb;
	struct notifier_block	id_nb;
	struct notifier_block	blocking_sync_nb;
};

/* Input bits to state machine (mdwc->inputs) */

#define ID			0
#define B_SESS_VLD		1
#define B_SUSPEND		2
#define WAIT_FOR_LPM		3

#define PM_QOS_SAMPLE_SEC	2
#define PM_QOS_THRESHOLD	400

struct dwc3_msm {
	struct device *dev;
	void __iomem *base;
	void __iomem *ahb2phy_base;
	struct platform_device	*dwc3;
	struct dma_iommu_mapping *iommu_map;
	const struct usb_ep_ops *original_ep_ops[DWC3_ENDPOINTS_NUM];
	struct list_head req_complete_list;
	struct clk		*xo_clk;
	struct clk		*core_clk;
	long			core_clk_rate;
	long			core_clk_rate_hs;
	struct clk		*iface_clk;
	struct clk		*sleep_clk;
	struct clk		*utmi_clk;
	unsigned int		utmi_clk_rate;
	struct clk		*utmi_clk_src;
	struct clk		*bus_aggr_clk;
	struct clk		*noc_aggr_clk;
	struct clk		*cfg_ahb_clk;
	struct reset_control	*core_reset;
	struct regulator	*dwc3_gdsc;

	struct usb_phy		*hs_phy, *ss_phy;

	struct dbm		*dbm;

	/* VBUS regulator for host mode */
	struct regulator	*vbus_reg;
	int			vbus_retry_count;
	bool			resume_pending;
	atomic_t                pm_suspended;
	struct usb_irq		wakeup_irq[USB_MAX_IRQ];
	struct work_struct	resume_work;
	struct work_struct	restart_usb_work;
	bool			in_restart;
	struct workqueue_struct *dwc3_wq;
	struct workqueue_struct *sm_usb_wq;
	struct delayed_work	sm_work;
	unsigned long		inputs;
	unsigned int		max_power;
	bool			charging_disabled;
	enum dwc3_drd_state	drd_state;
<<<<<<< HEAD
=======
	enum bus_vote		default_bus_vote;
>>>>>>> b6fbaa1d
	enum bus_vote		override_bus_vote;
	u32			bus_perf_client;
	struct msm_bus_scale_pdata	*bus_scale_table;
	struct power_supply	*usb_psy;
	struct work_struct	vbus_draw_work;
	bool			in_host_mode;
	bool			in_device_mode;
	enum usb_device_speed	max_rh_port_speed;
	unsigned int		tx_fifo_size;
	bool			vbus_active;
	bool			suspend;
	bool			use_pdc_interrupts;
	enum dwc3_id_state	id_state;
	bool			use_pwr_event_for_wakeup;
	unsigned long		lpm_flags;
#define MDWC3_SS_PHY_SUSPEND		BIT(0)
#define MDWC3_ASYNC_IRQ_WAKE_CAPABILITY	BIT(1)
#define MDWC3_POWER_COLLAPSE		BIT(2)

	struct notifier_block	usbdev_nb;
	bool			hc_died;

	struct extcon_nb	*extcon;
	int			ext_idx;
	struct notifier_block	host_nb;

	atomic_t                in_p3;
	unsigned int		lpm_to_suspend_delay;
	enum plug_orientation	typec_orientation;
	u32			num_gsi_event_buffers;
	struct dwc3_event_buffer **gsi_ev_buff;
	int pm_qos_latency;
	struct pm_qos_request pm_qos_req_dma;
	struct delayed_work perf_vote_work;
	struct delayed_work sdp_check;
	bool usb_compliance_mode;
	struct mutex suspend_resume_mutex;

	enum usb_device_speed override_usb_speed;
	u32			*gsi_reg;
	int			gsi_reg_offset_cnt;

	struct notifier_block	dpdm_nb;
	struct regulator	*dpdm_reg;

	u64			dummy_gsi_db;
	dma_addr_t		dummy_gsi_db_dma;
};

#define USB_HSPHY_3P3_VOL_MIN		3050000 /* uV */
#define USB_HSPHY_3P3_VOL_MAX		3300000 /* uV */
#define USB_HSPHY_3P3_HPM_LOAD		16000	/* uA */

#define USB_HSPHY_1P8_VOL_MIN		1800000 /* uV */
#define USB_HSPHY_1P8_VOL_MAX		1800000 /* uV */
#define USB_HSPHY_1P8_HPM_LOAD		19000	/* uA */

#define USB_SSPHY_1P8_VOL_MIN		1800000 /* uV */
#define USB_SSPHY_1P8_VOL_MAX		1800000 /* uV */
#define USB_SSPHY_1P8_HPM_LOAD		23000	/* uA */

static void dwc3_pwr_event_handler(struct dwc3_msm *mdwc);
static int dwc3_msm_gadget_vbus_draw(struct dwc3_msm *mdwc, unsigned int mA);
static void dwc3_msm_notify_event(struct dwc3 *dwc, unsigned int event,
						unsigned int value);
static int dwc3_usb_blocking_sync(struct notifier_block *nb,
					unsigned long event, void *ptr);

/**
 *
 * Read register with debug info.
 *
 * @base - DWC3 base virtual address.
 * @offset - register offset.
 *
 * @return u32
 */
static inline u32 dwc3_msm_read_reg(void __iomem *base, u32 offset)
{
	u32 val = ioread32(base + offset);
	return val;
}

/**
 * Read register masked field with debug info.
 *
 * @base - DWC3 base virtual address.
 * @offset - register offset.
 * @mask - register bitmask.
 *
 * @return u32
 */
static inline u32 dwc3_msm_read_reg_field(void __iomem *base,
					  u32 offset,
					  const u32 mask)
{
	u32 shift = __ffs(mask);
	u32 val = ioread32(base + offset);

	val &= mask;		/* clear other bits */
	val >>= shift;
	return val;
}

/**
 *
 * Write register with debug info.
 *
 * @base - DWC3 base virtual address.
 * @offset - register offset.
 * @val - value to write.
 *
 */
static inline void dwc3_msm_write_reg(void __iomem *base, u32 offset, u32 val)
{
	iowrite32(val, base + offset);
}

/**
 * Write register masked field with debug info.
 *
 * @base - DWC3 base virtual address.
 * @offset - register offset.
 * @mask - register bitmask.
 * @val - value to write.
 *
 */
static inline void dwc3_msm_write_reg_field(void __iomem *base, u32 offset,
					    const u32 mask, u32 val)
{
	u32 shift = __ffs(mask);
	u32 tmp = ioread32(base + offset);

	tmp &= ~mask;		/* clear written bits */
	val = tmp | (val << shift);
	iowrite32(val, base + offset);

	/* Read back to make sure that previous write goes through */
	ioread32(base + offset);
}

static bool dwc3_msm_is_ss_rhport_connected(struct dwc3_msm *mdwc)
{
	int i, num_ports;
	u32 reg;

	reg = dwc3_msm_read_reg(mdwc->base, USB3_HCSPARAMS1);
	num_ports = HCS_MAX_PORTS(reg);

	for (i = 0; i < num_ports; i++) {
		reg = dwc3_msm_read_reg(mdwc->base, USB3_PORTSC + i*0x10);
		if ((reg & PORT_CONNECT) && DEV_SUPERSPEED_ANY(reg))
			return true;
	}

	return false;
}

static bool dwc3_msm_is_host_superspeed(struct dwc3_msm *mdwc)
{
	int i, num_ports;
	u32 reg;

	reg = dwc3_msm_read_reg(mdwc->base, USB3_HCSPARAMS1);
	num_ports = HCS_MAX_PORTS(reg);

	for (i = 0; i < num_ports; i++) {
		reg = dwc3_msm_read_reg(mdwc->base, USB3_PORTSC + i*0x10);
		if ((reg & PORT_PE) && DEV_SUPERSPEED_ANY(reg))
			return true;
	}

	return false;
}

static inline bool dwc3_msm_is_dev_superspeed(struct dwc3_msm *mdwc)
{
	u8 speed;

	speed = dwc3_msm_read_reg(mdwc->base, DWC3_DSTS) & DWC3_DSTS_CONNECTSPD;
	if ((speed & DWC3_DSTS_SUPERSPEED) ||
			(speed & DWC3_DSTS_SUPERSPEED_PLUS))
		return true;

	return false;
}

static inline bool dwc3_msm_is_superspeed(struct dwc3_msm *mdwc)
{
	if (mdwc->in_host_mode)
		return dwc3_msm_is_host_superspeed(mdwc);

	return dwc3_msm_is_dev_superspeed(mdwc);
}

static int dwc3_msm_dbm_disable_updxfer(struct dwc3 *dwc, u8 usb_ep)
{
	struct dwc3_msm *mdwc = dev_get_drvdata(dwc->dev->parent);

	dev_dbg(mdwc->dev, "%s\n", __func__);
	dwc3_dbm_disable_update_xfer(mdwc->dbm, usb_ep);

	return 0;
}

#if IS_ENABLED(CONFIG_USB_DWC3_GADGET) || IS_ENABLED(CONFIG_USB_DWC3_DUAL_ROLE)
/**
 * Configure the DBM with the BAM's data fifo.
 * This function is called by the USB BAM Driver
 * upon initialization.
 *
 * @ep - pointer to usb endpoint.
 * @addr - address of data fifo.
 * @size - size of data fifo.
 *
 */
int msm_data_fifo_config(struct usb_ep *ep, unsigned long addr,
			 u32 size, u8 dst_pipe_idx)
{
	struct dwc3_ep *dep = to_dwc3_ep(ep);
	struct dwc3 *dwc = dep->dwc;
	struct dwc3_msm *mdwc = dev_get_drvdata(dwc->dev->parent);

	dev_dbg(mdwc->dev, "%s\n", __func__);

	return	dbm_data_fifo_config(mdwc->dbm, dep->number, addr, size,
						dst_pipe_idx);
}


/**
 * Cleanups for msm endpoint on request complete.
 *
 * Also call original request complete.
 *
 * @usb_ep - pointer to usb_ep instance.
 * @request - pointer to usb_request instance.
 *
 * @return int - 0 on success, negative on error.
 */
static void dwc3_msm_req_complete_func(struct usb_ep *ep,
				       struct usb_request *request)
{
	struct dwc3_ep *dep = to_dwc3_ep(ep);
	struct dwc3 *dwc = dep->dwc;
	struct dwc3_msm *mdwc = dev_get_drvdata(dwc->dev->parent);
	struct dwc3_msm_req_complete *req_complete = NULL;

	/* Find original request complete function and remove it from list */
	list_for_each_entry(req_complete, &mdwc->req_complete_list, list_item) {
		if (req_complete->req == request)
			break;
	}
	if (!req_complete || req_complete->req != request) {
		dev_err(dep->dwc->dev, "%s: could not find the request\n",
					__func__);
		return;
	}
	list_del(&req_complete->list_item);

	/*
	 * Release another one TRB to the pool since DBM queue took 2 TRBs
	 * (normal and link), and the dwc3/gadget.c :: dwc3_gadget_giveback
	 * released only one.
	 */
	dep->trb_dequeue++;

	/* Unconfigure dbm ep */
	dbm_ep_unconfig(mdwc->dbm, dep->number);

	/*
	 * If this is the last endpoint we unconfigured, than reset also
	 * the event buffers; unless unconfiguring the ep due to lpm,
	 * in which case the event buffer only gets reset during the
	 * block reset.
	 */
	if (dbm_get_num_of_eps_configured(mdwc->dbm) == 0 &&
		!dbm_reset_ep_after_lpm(mdwc->dbm))
		dbm_event_buffer_config(mdwc->dbm, 0, 0, 0);

	/*
	 * Call original complete function, notice that dwc->lock is already
	 * taken by the caller of this function (dwc3_gadget_giveback()).
	 */
	request->complete = req_complete->orig_complete;
	if (request->complete)
		request->complete(ep, request);

	kfree(req_complete);
}


/**
 * Helper function
 *
 * Reset  DBM endpoint.
 *
 * @mdwc - pointer to dwc3_msm instance.
 * @dep - pointer to dwc3_ep instance.
 *
 * @return int - 0 on success, negative on error.
 */
static int __dwc3_msm_dbm_ep_reset(struct dwc3_msm *mdwc, struct dwc3_ep *dep)
{
	int ret;

	dev_dbg(mdwc->dev, "Resetting dbm endpoint %d\n", dep->number);

	/* Reset the dbm endpoint */
	ret = dbm_ep_soft_reset(mdwc->dbm, dep->number, true);
	if (ret) {
		dev_err(mdwc->dev, "%s: failed to assert dbm ep reset\n",
				__func__);
		return ret;
	}

	/*
	 * The necessary delay between asserting and deasserting the dbm ep
	 * reset is based on the number of active endpoints. If there is more
	 * than one endpoint, a 1 msec delay is required. Otherwise, a shorter
	 * delay will suffice.
	 */
	if (dbm_get_num_of_eps_configured(mdwc->dbm) > 1)
		usleep_range(1000, 1200);
	else
		udelay(10);
	ret = dbm_ep_soft_reset(mdwc->dbm, dep->number, false);
	if (ret) {
		dev_err(mdwc->dev, "%s: failed to deassert dbm ep reset\n",
				__func__);
		return ret;
	}

	return 0;
}

/**
 * Reset the DBM endpoint which is linked to the given USB endpoint.
 *
 * @usb_ep - pointer to usb_ep instance.
 *
 * @return int - 0 on success, negative on error.
 */
int msm_dwc3_reset_dbm_ep(struct usb_ep *ep)
{
	struct dwc3_ep *dep = to_dwc3_ep(ep);
	struct dwc3 *dwc = dep->dwc;
	struct dwc3_msm *mdwc = dev_get_drvdata(dwc->dev->parent);

	return __dwc3_msm_dbm_ep_reset(mdwc, dep);
}
EXPORT_SYMBOL(msm_dwc3_reset_dbm_ep);


/**
 * Helper function.
 * See the header of the dwc3_msm_ep_queue function.
 *
 * @dwc3_ep - pointer to dwc3_ep instance.
 * @req - pointer to dwc3_request instance.
 *
 * @return int - 0 on success, negative on error.
 */
static int __dwc3_msm_ep_queue(struct dwc3_ep *dep, struct dwc3_request *req)
{
	struct dwc3_trb *trb;
	struct dwc3_trb *trb_link;
	struct dwc3_gadget_ep_cmd_params params;
	u32 cmd;
	int ret = 0;

	/* We push the request to the dep->started_list list to indicate that
	 * this request is issued with start transfer. The request will be out
	 * from this list in 2 cases. The first is that the transfer will be
	 * completed (not if the transfer is endless using a circular TRBs with
	 * with link TRB). The second case is an option to do stop stransfer,
	 * this can be initiated by the function driver when calling dequeue.
	 */
	req->started = true;
	list_add_tail(&req->list, &dep->started_list);

	/* First, prepare a normal TRB, point to the fake buffer */
	trb = &dep->trb_pool[dep->trb_enqueue];
	dwc3_ep_inc_enq(dep);
	memset(trb, 0, sizeof(*trb));

	req->trb = trb;
	trb->bph = DBM_TRB_BIT | DBM_TRB_DMA | DBM_TRB_EP_NUM(dep->number);
	trb->size = DWC3_TRB_SIZE_LENGTH(req->request.length);
	trb->ctrl = DWC3_TRBCTL_NORMAL | DWC3_TRB_CTRL_HWO |
		DWC3_TRB_CTRL_CHN | (req->direction ? 0 : DWC3_TRB_CTRL_CSP);
	req->trb_dma = dwc3_trb_dma_offset(dep, trb);

	/* Second, prepare a Link TRB that points to the first TRB*/
	trb_link = &dep->trb_pool[dep->trb_enqueue];
	dwc3_ep_inc_enq(dep);
	memset(trb_link, 0, sizeof(*trb_link));

	trb_link->bpl = lower_32_bits(req->trb_dma);
	trb_link->bph = DBM_TRB_BIT |
			DBM_TRB_DMA | DBM_TRB_EP_NUM(dep->number);
	trb_link->size = 0;
	trb_link->ctrl = DWC3_TRBCTL_LINK_TRB | DWC3_TRB_CTRL_HWO;

	/*
	 * Now start the transfer
	 */
	memset(&params, 0, sizeof(params));
	params.param0 = 0; /* TDAddr High */
	params.param1 = lower_32_bits(req->trb_dma); /* DAddr Low */

	/* DBM requires IOC to be set */
	cmd = DWC3_DEPCMD_STARTTRANSFER | DWC3_DEPCMD_CMDIOC;
	ret = dwc3_send_gadget_ep_cmd(dep, cmd, &params);
	if (ret < 0) {
		dev_dbg(dep->dwc->dev,
			"%s: failed to send STARTTRANSFER command\n",
			__func__);

		list_del(&req->list);
		return ret;
	}
	dep->flags |= DWC3_EP_BUSY;
	dep->resource_index = dwc3_gadget_ep_get_transfer_index(dep);

	return ret;
}

/**
 * Queue a usb request to the DBM endpoint.
 * This function should be called after the endpoint
 * was enabled by the ep_enable.
 *
 * This function prepares special structure of TRBs which
 * is familiar with the DBM HW, so it will possible to use
 * this endpoint in DBM mode.
 *
 * The TRBs prepared by this function, is one normal TRB
 * which point to a fake buffer, followed by a link TRB
 * that points to the first TRB.
 *
 * The API of this function follow the regular API of
 * usb_ep_queue (see usb_ep_ops in include/linuk/usb/gadget.h).
 *
 * @usb_ep - pointer to usb_ep instance.
 * @request - pointer to usb_request instance.
 * @gfp_flags - possible flags.
 *
 * @return int - 0 on success, negative on error.
 */
static int dwc3_msm_ep_queue(struct usb_ep *ep,
			     struct usb_request *request, gfp_t gfp_flags)
{
	struct dwc3_request *req = to_dwc3_request(request);
	struct dwc3_ep *dep = to_dwc3_ep(ep);
	struct dwc3 *dwc = dep->dwc;
	struct dwc3_msm *mdwc = dev_get_drvdata(dwc->dev->parent);
	struct dwc3_msm_req_complete *req_complete;
	unsigned long flags;
	int ret = 0, size;
	bool superspeed;

	/*
	 * We must obtain the lock of the dwc3 core driver,
	 * including disabling interrupts, so we will be sure
	 * that we are the only ones that configure the HW device
	 * core and ensure that we queuing the request will finish
	 * as soon as possible so we will release back the lock.
	 */
	spin_lock_irqsave(&dwc->lock, flags);
	if (!dep->endpoint.desc) {
		dev_err(mdwc->dev,
			"%s: trying to queue request %pK to disabled ep %s\n",
			__func__, request, ep->name);
		spin_unlock_irqrestore(&dwc->lock, flags);
		return -EPERM;
	}

	if (!mdwc->original_ep_ops[dep->number]) {
		dev_err(mdwc->dev,
			"ep [%s,%d] was unconfigured as msm endpoint\n",
			ep->name, dep->number);
		spin_unlock_irqrestore(&dwc->lock, flags);
		return -EINVAL;
	}

	if (!request) {
		dev_err(mdwc->dev, "%s: request is NULL\n", __func__);
		spin_unlock_irqrestore(&dwc->lock, flags);
		return -EINVAL;
	}

	if (!(request->udc_priv & MSM_SPS_MODE)) {
		dev_err(mdwc->dev, "%s: sps mode is not set\n",
					__func__);
		spin_unlock_irqrestore(&dwc->lock, flags);
		return -EINVAL;
	}

	/* HW restriction regarding TRB size (8KB) */
	if (req->request.length < 0x2000) {
		dev_err(mdwc->dev, "%s: Min TRB size is 8KB\n", __func__);
		spin_unlock_irqrestore(&dwc->lock, flags);
		return -EINVAL;
	}

	if (dep->number == 0 || dep->number == 1) {
		dev_err(mdwc->dev,
			"%s: trying to queue dbm request %pK to ep %s\n",
			__func__, request, ep->name);
		spin_unlock_irqrestore(&dwc->lock, flags);
		return -EPERM;
	}

	if (dep->trb_dequeue != dep->trb_enqueue
					|| !list_empty(&dep->pending_list)
					|| !list_empty(&dep->started_list)) {
		dev_err(mdwc->dev,
			"%s: trying to queue dbm request %pK tp ep %s\n",
			__func__, request, ep->name);
		spin_unlock_irqrestore(&dwc->lock, flags);
		return -EPERM;
	}
	dep->trb_dequeue = 0;
	dep->trb_enqueue = 0;

	/*
	 * Override req->complete function, but before doing that,
	 * store it's original pointer in the req_complete_list.
	 */
	req_complete = kzalloc(sizeof(*req_complete), gfp_flags);

	if (!req_complete) {
		dev_err(mdwc->dev, "%s: not enough memory\n", __func__);
		spin_unlock_irqrestore(&dwc->lock, flags);
		return -ENOMEM;
	}

	req_complete->req = request;
	req_complete->orig_complete = request->complete;
	list_add_tail(&req_complete->list_item, &mdwc->req_complete_list);
	request->complete = dwc3_msm_req_complete_func;

	dev_vdbg(dwc->dev, "%s: queing request %pK to ep %s length %d\n",
			__func__, request, ep->name, request->length);
	size = dwc3_msm_read_reg(mdwc->base, DWC3_GEVNTSIZ(0));
	dbm_event_buffer_config(mdwc->dbm,
		dwc3_msm_read_reg(mdwc->base, DWC3_GEVNTADRLO(0)),
		dwc3_msm_read_reg(mdwc->base, DWC3_GEVNTADRHI(0)),
		DWC3_GEVNTSIZ_SIZE(size));

	ret = __dwc3_msm_ep_queue(dep, req);
	if (ret < 0) {
		dev_err(mdwc->dev,
			"error %d after calling __dwc3_msm_ep_queue\n", ret);
		goto err;
	}

	spin_unlock_irqrestore(&dwc->lock, flags);
	superspeed = dwc3_msm_is_dev_superspeed(mdwc);
	dbm_set_speed(mdwc->dbm, (u8)superspeed);

	return 0;

err:
	spin_unlock_irqrestore(&dwc->lock, flags);
	kfree(req_complete);
	return ret;
}

/**
 * Returns XferRscIndex for the EP. This is stored at StartXfer GSI EP OP
 *
 * @usb_ep - pointer to usb_ep instance.
 *
 * @return int - XferRscIndex
 */
static inline int gsi_get_xfer_index(struct usb_ep *ep)
{
	struct dwc3_ep			*dep = to_dwc3_ep(ep);

	return dep->resource_index;
}

/**
 * Fills up the GSI channel information needed in call to IPA driver
 * for GSI channel creation.
 *
 * @usb_ep - pointer to usb_ep instance.
 * @ch_info - output parameter with requested channel info
 */
static void gsi_get_channel_info(struct usb_ep *ep,
			struct gsi_channel_info *ch_info)
{
	struct dwc3_ep *dep = to_dwc3_ep(ep);
	int last_trb_index = 0;
	struct dwc3	*dwc = dep->dwc;
	struct usb_gsi_request *request = ch_info->ch_req;

	/* Provide physical USB addresses for DEPCMD and GEVENTCNT registers */
	ch_info->depcmd_low_addr = (u32)(dwc->reg_phys +
				DWC3_DEP_BASE(dep->number) + DWC3_DEPCMD);

	ch_info->depcmd_hi_addr = 0;

	ch_info->xfer_ring_base_addr = dwc3_trb_dma_offset(dep,
							&dep->trb_pool[0]);
	/* Convert to multipled of 1KB */
	ch_info->const_buffer_size = request->buf_len/1024;

	/* IN direction */
	if (dep->direction) {
		/*
		 * Multiply by size of each TRB for xfer_ring_len in bytes.
		 * 2n + 2 TRBs as per GSI h/w requirement. n Xfer TRBs + 1
		 * extra Xfer TRB followed by n ZLP TRBs + 1 LINK TRB.
		 */
		ch_info->xfer_ring_len = (2 * request->num_bufs + 2) * 0x10;
		last_trb_index = 2 * request->num_bufs + 2;
	} else { /* OUT direction */
		/*
		 * Multiply by size of each TRB for xfer_ring_len in bytes.
		 * n + 1 TRBs as per GSI h/w requirement. n Xfer TRBs + 1
		 * LINK TRB.
		 */
		ch_info->xfer_ring_len = (request->num_bufs + 2) * 0x10;
		last_trb_index = request->num_bufs + 2;
	}

	/* Store last 16 bits of LINK TRB address as per GSI hw requirement */
	ch_info->last_trb_addr = (dwc3_trb_dma_offset(dep,
			&dep->trb_pool[last_trb_index - 1]) & 0x0000FFFF);
	ch_info->gevntcount_low_addr = (u32)(dwc->reg_phys +
			DWC3_GEVNTCOUNT(ep->ep_intr_num));
	ch_info->gevntcount_hi_addr = 0;

	dev_dbg(dwc->dev,
	"depcmd_laddr=%x last_trb_addr=%x gevtcnt_laddr=%x gevtcnt_haddr=%x",
		ch_info->depcmd_low_addr, ch_info->last_trb_addr,
		ch_info->gevntcount_low_addr, ch_info->gevntcount_hi_addr);
}

/**
 * Perform StartXfer on GSI EP. Stores XferRscIndex.
 *
 * @usb_ep - pointer to usb_ep instance.
 *
 * @return int - 0 on success
 */
static int gsi_startxfer_for_ep(struct usb_ep *ep)
{
	int ret;
	struct dwc3_gadget_ep_cmd_params params;
	u32				cmd;
	struct dwc3_ep *dep = to_dwc3_ep(ep);
	struct dwc3	*dwc = dep->dwc;

	if (!(dep->flags & DWC3_EP_ENABLED)) {
		dbg_log_string("ep:%s disabled\n", ep->name);
		return -ESHUTDOWN;
	}

	memset(&params, 0, sizeof(params));
	params.param0 = GSI_TRB_ADDR_BIT_53_MASK | GSI_TRB_ADDR_BIT_55_MASK;
	params.param0 |= (ep->ep_intr_num << 16);
	params.param1 = lower_32_bits(dwc3_trb_dma_offset(dep,
						&dep->trb_pool[0]));
	cmd = DWC3_DEPCMD_STARTTRANSFER;
	cmd |= DWC3_DEPCMD_PARAM(0);
	ret = dwc3_send_gadget_ep_cmd(dep, cmd, &params);

	if (ret < 0)
		dev_dbg(dwc->dev, "Fail StrtXfr on GSI EP#%d\n", dep->number);
	dep->resource_index = dwc3_gadget_ep_get_transfer_index(dep);
	dev_dbg(dwc->dev, "XferRsc = %x", dep->resource_index);
	return ret;
}

/**
 * Store Ring Base and Doorbell Address for GSI EP
 * for GSI channel creation.
 *
 * @usb_ep - pointer to usb_ep instance.
 * @request - USB GSI request to get Doorbell address obtained from IPA driver
 */
static void gsi_store_ringbase_dbl_info(struct usb_ep *ep,
			struct usb_gsi_request *request)
{
	struct dwc3_ep *dep = to_dwc3_ep(ep);
	struct dwc3	*dwc = dep->dwc;
	struct dwc3_msm *mdwc = dev_get_drvdata(dwc->dev->parent);
	int n = ep->ep_intr_num - 1;

	dwc3_msm_write_reg(mdwc->base,
		GSI_RING_BASE_ADDR_L(mdwc->gsi_reg[RING_BASE_ADDR_L], (n)),
		dwc3_trb_dma_offset(dep, &dep->trb_pool[0]));

	if (request->mapped_db_reg_phs_addr_lsb &&
			dwc->sysdev != request->dev) {
		dma_unmap_resource(request->dev,
			request->mapped_db_reg_phs_addr_lsb,
			PAGE_SIZE, DMA_BIDIRECTIONAL, 0);
		request->mapped_db_reg_phs_addr_lsb = 0;
	}

	if (!request->mapped_db_reg_phs_addr_lsb) {
		request->mapped_db_reg_phs_addr_lsb =
			dma_map_resource(dwc->sysdev,
				(phys_addr_t)request->db_reg_phs_addr_lsb,
				PAGE_SIZE, DMA_BIDIRECTIONAL, 0);
		request->dev = dwc->sysdev;
		if (dma_mapping_error(dwc->sysdev,
				request->mapped_db_reg_phs_addr_lsb))
			dev_err(mdwc->dev, "mapping error for db_reg_phs_addr_lsb\n");
	}

	dev_dbg(mdwc->dev, "ep:%s dbl_addr_lsb:%x mapped_dbl_addr_lsb:%llx\n",
		ep->name, request->db_reg_phs_addr_lsb,
		(unsigned long long)request->mapped_db_reg_phs_addr_lsb);

	dbg_log_string("ep:%s dbl_addr_lsb:%x mapped_addr:%llx\n",
		ep->name, request->db_reg_phs_addr_lsb,
		(unsigned long long)request->mapped_db_reg_phs_addr_lsb);

	/*
	 * Replace dummy doorbell address with real one as IPA connection
	 * is setup now and GSI must be ready to handle doorbell updates.
	 */
	dwc3_msm_write_reg_field(mdwc->base,
			GSI_DBL_ADDR_H(mdwc->gsi_reg[DBL_ADDR_H], (n)),
			~0x0, 0x0);

	dwc3_msm_write_reg(mdwc->base,
		GSI_DBL_ADDR_L(mdwc->gsi_reg[DBL_ADDR_L], (n)),
		(u32)request->mapped_db_reg_phs_addr_lsb);
	dev_dbg(mdwc->dev, "Ring Base Addr %d: %x (LSB)\n", n,
		dwc3_msm_read_reg(mdwc->base,
			GSI_RING_BASE_ADDR_L(mdwc->gsi_reg[RING_BASE_ADDR_L],
								(n))));
	dev_dbg(mdwc->dev, "GSI DB Addr %d: %x (LSB)\n", n,
		dwc3_msm_read_reg(mdwc->base,
			GSI_DBL_ADDR_L(mdwc->gsi_reg[DBL_ADDR_L], (n))));
}

/**
 * Rings Doorbell for GSI Channel
 *
 * @usb_ep - pointer to usb_ep instance.
 * @request - pointer to GSI request. This is used to pass in the
 * address of the GSI doorbell obtained from IPA driver
 */
static void gsi_ring_db(struct usb_ep *ep, struct usb_gsi_request *request)
{
	void __iomem *gsi_dbl_address_lsb;
	void __iomem *gsi_dbl_address_msb;
	dma_addr_t offset;
	struct dwc3_ep *dep = to_dwc3_ep(ep);
	struct dwc3	*dwc = dep->dwc;
	struct dwc3_msm *mdwc = dev_get_drvdata(dwc->dev->parent);
	int num_trbs = (dep->direction) ? (2 * (request->num_bufs) + 2)
					: (request->num_bufs + 2);

	gsi_dbl_address_lsb = devm_ioremap_nocache(mdwc->dev,
				request->db_reg_phs_addr_lsb, sizeof(u32));
	if (!gsi_dbl_address_lsb) {
		dev_err(mdwc->dev, "Failed to get GSI DBL address LSB\n");
		return;
	}

	gsi_dbl_address_msb = devm_ioremap_nocache(mdwc->dev,
			request->db_reg_phs_addr_msb, sizeof(u32));
	if (!gsi_dbl_address_msb) {
		dev_err(mdwc->dev, "Failed to get GSI DBL address MSB\n");
		return;
	}

	offset = dwc3_trb_dma_offset(dep, &dep->trb_pool[num_trbs-1]);
	dev_dbg(mdwc->dev, "Writing link TRB addr: %pa to %pK (%x) for ep:%s\n",
		&offset, gsi_dbl_address_lsb, request->db_reg_phs_addr_lsb,
		ep->name);

	dbg_log_string("ep:%s link TRB addr:%pa db:%x\n",
		ep->name, &offset, request->db_reg_phs_addr_lsb);

	writel_relaxed(offset, gsi_dbl_address_lsb);
	readl_relaxed(gsi_dbl_address_lsb);
	writel_relaxed(0, gsi_dbl_address_msb);
	readl_relaxed(gsi_dbl_address_msb);
}

/**
 * Sets HWO bit for TRBs and performs UpdateXfer for OUT EP.
 *
 * @usb_ep - pointer to usb_ep instance.
 * @request - pointer to GSI request. Used to determine num of TRBs for OUT EP.
 *
 * @return int - 0 on success
 */
static int gsi_updatexfer_for_ep(struct usb_ep *ep,
					struct usb_gsi_request *request)
{
	int i;
	int ret;
	u32				cmd;
	int num_trbs = request->num_bufs + 1;
	struct dwc3_trb *trb;
	struct dwc3_gadget_ep_cmd_params params;
	struct dwc3_ep *dep = to_dwc3_ep(ep);
	struct dwc3 *dwc = dep->dwc;

	for (i = 0; i < num_trbs - 1; i++) {
		trb = &dep->trb_pool[i];
		trb->ctrl |= DWC3_TRB_CTRL_HWO;
	}

	memset(&params, 0, sizeof(params));
	cmd = DWC3_DEPCMD_UPDATETRANSFER;
	cmd |= DWC3_DEPCMD_PARAM(dep->resource_index);
	ret = dwc3_send_gadget_ep_cmd(dep, cmd, &params);
	dep->flags |= DWC3_EP_BUSY;
	if (ret < 0)
		dev_dbg(dwc->dev, "UpdateXfr fail on GSI EP#%d\n", dep->number);
	return ret;
}

/**
 * Perform EndXfer on particular GSI EP.
 *
 * @usb_ep - pointer to usb_ep instance.
 */
static void gsi_endxfer_for_ep(struct usb_ep *ep)
{
	struct dwc3_ep *dep = to_dwc3_ep(ep);
	struct dwc3	*dwc = dep->dwc;

	dwc3_stop_active_transfer(dwc, dep->number, true);
}

/**
 * Allocates and configures TRBs for GSI EPs.
 *
 * @usb_ep - pointer to usb_ep instance.
 * @request - pointer to GSI request.
 *
 * @return int - 0 on success
 */
static int gsi_prepare_trbs(struct usb_ep *ep, struct usb_gsi_request *req)
{
	int i = 0;
	dma_addr_t buffer_addr = req->dma;
	struct dwc3_ep *dep = to_dwc3_ep(ep);
	struct dwc3		*dwc = dep->dwc;
	struct dwc3_trb *trb;
	int num_trbs = (dep->direction) ? (2 * (req->num_bufs) + 2)
					: (req->num_bufs + 2);
	struct scatterlist *sg;
	struct sg_table *sgt;

	if (!(dep->flags & DWC3_EP_ENABLED)) {
		dbg_log_string("ep:%s disabled\n", ep->name);
		return -ESHUTDOWN;
	}

	dep->trb_pool = dma_zalloc_coherent(dwc->sysdev,
				num_trbs * sizeof(struct dwc3_trb),
				&dep->trb_pool_dma, GFP_KERNEL);

	if (!dep->trb_pool) {
		dev_err(dep->dwc->dev, "failed to alloc trb dma pool for %s\n",
				dep->name);
		return -ENOMEM;
	}

	dep->num_trbs = num_trbs;
	dma_get_sgtable(dwc->sysdev, &req->sgt_trb_xfer_ring, dep->trb_pool,
		dep->trb_pool_dma, num_trbs * sizeof(struct dwc3_trb));

	sgt = &req->sgt_trb_xfer_ring;
	dev_dbg(dwc->dev, "%s(): trb_pool:%pK trb_pool_dma:%lx\n",
		__func__, dep->trb_pool, (unsigned long)dep->trb_pool_dma);

	for_each_sg(sgt->sgl, sg, sgt->nents, i)
		dev_dbg(dwc->dev,
			"%i: page_link:%lx offset:%x length:%x address:%lx\n",
			i, sg->page_link, sg->offset, sg->length,
			(unsigned long)sg->dma_address);

	/* IN direction */
	if (dep->direction) {
		for (i = 0; i < num_trbs ; i++) {
			trb = &dep->trb_pool[i];
			memset(trb, 0, sizeof(*trb));
			/* Set up first n+1 TRBs for ZLPs */
			if (i < (req->num_bufs + 1)) {
				trb->bpl = 0;
				trb->bph = 0;
				trb->size = 0;
				trb->ctrl = DWC3_TRBCTL_NORMAL
						| DWC3_TRB_CTRL_IOC;
				continue;
			}

			/* Setup n TRBs pointing to valid buffers */
			trb->bpl = lower_32_bits(buffer_addr);
			trb->bph = 0;
			trb->size = 0;
			trb->ctrl = DWC3_TRBCTL_NORMAL
					| DWC3_TRB_CTRL_IOC;
			buffer_addr += req->buf_len;

			/* Set up the Link TRB at the end */
			if (i == (num_trbs - 1)) {
				trb->bpl = dwc3_trb_dma_offset(dep,
							&dep->trb_pool[0]);
				trb->bph = (1 << 23) | (1 << 21)
						| (ep->ep_intr_num << 16);
				trb->size = 0;
				trb->ctrl = DWC3_TRBCTL_LINK_TRB
						| DWC3_TRB_CTRL_HWO;
			}
		}
	} else { /* OUT direction */

		for (i = 0; i < num_trbs ; i++) {

			trb = &dep->trb_pool[i];
			memset(trb, 0, sizeof(*trb));
			/* Setup LINK TRB to start with TRB ring */
			if (i == 0) {
				trb->bpl = dwc3_trb_dma_offset(dep,
							&dep->trb_pool[1]);
				trb->ctrl = DWC3_TRBCTL_LINK_TRB;
			} else if (i == (num_trbs - 1)) {
				/* Set up the Link TRB at the end */
				trb->bpl = dwc3_trb_dma_offset(dep,
						&dep->trb_pool[0]);
				trb->bph = (1 << 23) | (1 << 21)
						| (ep->ep_intr_num << 16);
				trb->ctrl = DWC3_TRBCTL_LINK_TRB
						| DWC3_TRB_CTRL_HWO;
			} else {
				trb->bpl = lower_32_bits(buffer_addr);
				trb->size = req->buf_len;
				buffer_addr += req->buf_len;
				trb->ctrl = DWC3_TRBCTL_NORMAL
					| DWC3_TRB_CTRL_IOC
					| DWC3_TRB_CTRL_CSP
					| DWC3_TRB_CTRL_ISP_IMI;
			}
		}
	}

	dev_dbg(dwc->dev, "%s: Initialized TRB Ring for %s\n",
					__func__, dep->name);
	trb = &dep->trb_pool[0];
	if (trb) {
		for (i = 0; i < num_trbs; i++) {
			dev_dbg(dwc->dev,
				"TRB %d: ADDR:%lx bpl:%x bph:%x sz:%x ctl:%x\n",
				i, (unsigned long)dwc3_trb_dma_offset(dep,
				&dep->trb_pool[i]), trb->bpl, trb->bph,
				trb->size, trb->ctrl);
			trb++;
		}
	}

	return 0;
}

/**
 * Frees TRBs for GSI EPs.
 *
 * @usb_ep - pointer to usb_ep instance.
 *
 */
static void gsi_free_trbs(struct usb_ep *ep, struct usb_gsi_request *req)
{
	struct dwc3_ep *dep = to_dwc3_ep(ep);
	struct dwc3 *dwc = dep->dwc;

	if (dep->endpoint.ep_type == EP_TYPE_NORMAL)
		return;

	/*  Free TRBs and TRB pool for EP */
	if (dep->trb_pool_dma) {
		dma_free_coherent(dwc->sysdev,
			dep->num_trbs * sizeof(struct dwc3_trb),
			dep->trb_pool,
			dep->trb_pool_dma);
		dep->trb_pool = NULL;
		dep->trb_pool_dma = 0;
	}
	sg_free_table(&req->sgt_trb_xfer_ring);
}
/**
 * Configures GSI EPs. For GSI EPs we need to set interrupter numbers.
 *
 * @usb_ep - pointer to usb_ep instance.
 * @request - pointer to GSI request.
 */
static void gsi_configure_ep(struct usb_ep *ep, struct usb_gsi_request *request)
{
	struct dwc3_ep *dep = to_dwc3_ep(ep);
	struct dwc3		*dwc = dep->dwc;
	struct dwc3_msm *mdwc = dev_get_drvdata(dwc->dev->parent);
	struct dwc3_gadget_ep_cmd_params params;
	const struct usb_endpoint_descriptor *desc = ep->desc;
	const struct usb_ss_ep_comp_descriptor *comp_desc = ep->comp_desc;
	int n = ep->ep_intr_num - 1;
	u32 reg;
	int ret;

	/* setup dummy doorbell as IPA connection isn't setup yet */
	dwc3_msm_write_reg_field(mdwc->base,
			GSI_DBL_ADDR_H(mdwc->gsi_reg[DBL_ADDR_H], (n)),
			~0x0, (u32)((u64)mdwc->dummy_gsi_db_dma >> 32));

	dwc3_msm_write_reg_field(mdwc->base,
			GSI_DBL_ADDR_L(mdwc->gsi_reg[DBL_ADDR_L], (n)),
			~0x0, (u32)mdwc->dummy_gsi_db_dma);
	dev_dbg(mdwc->dev, "Dummy DB Addr %pK: %llx %llx (LSB)\n",
		&mdwc->dummy_gsi_db, mdwc->dummy_gsi_db_dma,
		(u32)mdwc->dummy_gsi_db_dma);

	memset(&params, 0x00, sizeof(params));

	/* Configure GSI EP */
	params.param0 = DWC3_DEPCFG_EP_TYPE(usb_endpoint_type(desc))
		| DWC3_DEPCFG_MAX_PACKET_SIZE(usb_endpoint_maxp(desc));

	/* Burst size is only needed in SuperSpeed mode */
	if (dwc->gadget.speed >= USB_SPEED_SUPER) {
		u32 burst = dep->endpoint.maxburst - 1;

		params.param0 |= DWC3_DEPCFG_BURST_SIZE(burst);
	}

	if (usb_ss_max_streams(comp_desc) && usb_endpoint_xfer_bulk(desc)) {
		params.param1 |= DWC3_DEPCFG_STREAM_CAPABLE
					| DWC3_DEPCFG_STREAM_EVENT_EN;
		dep->stream_capable = true;
	}

	/* Set EP number */
	params.param1 |= DWC3_DEPCFG_EP_NUMBER(dep->number);

	/* Set interrupter number for GSI endpoints */
	params.param1 |= DWC3_DEPCFG_INT_NUM(ep->ep_intr_num);

	/* Enable XferInProgress and XferComplete Interrupts */
	params.param1 |= DWC3_DEPCFG_XFER_COMPLETE_EN;
	params.param1 |= DWC3_DEPCFG_XFER_IN_PROGRESS_EN;
	params.param1 |= DWC3_DEPCFG_FIFO_ERROR_EN;
	/*
	 * We must use the lower 16 TX FIFOs even though
	 * HW might have more
	 */
	/* Remove FIFO Number for GSI EP*/
	if (dep->direction)
		params.param0 |= DWC3_DEPCFG_FIFO_NUMBER(dep->number >> 1);

	params.param0 |= DWC3_DEPCFG_ACTION_INIT;

	dev_dbg(mdwc->dev, "Set EP config to params = %x %x %x, for %s\n",
	params.param0, params.param1, params.param2, dep->name);

	dwc3_send_gadget_ep_cmd(dep, DWC3_DEPCMD_SETEPCONFIG, &params);

	/* Set XferRsc Index for GSI EP */
	if (!(dep->flags & DWC3_EP_ENABLED)) {
		ret = dwc3_gadget_resize_tx_fifos(dwc, dep);
		if (ret)
			return;

		memset(&params, 0x00, sizeof(params));
		params.param0 = DWC3_DEPXFERCFG_NUM_XFER_RES(1);
		dwc3_send_gadget_ep_cmd(dep,
				DWC3_DEPCMD_SETTRANSFRESOURCE, &params);

		dep->endpoint.desc = desc;
		dep->endpoint.comp_desc = comp_desc;
		dep->type = usb_endpoint_type(desc);
		dep->flags |= DWC3_EP_ENABLED;
		reg = dwc3_readl(dwc->regs, DWC3_DALEPENA);
		reg |= DWC3_DALEPENA_EP(dep->number);
		dwc3_writel(dwc->regs, DWC3_DALEPENA, reg);
	}

}

/**
 * Enables USB wrapper for GSI
 *
 * @usb_ep - pointer to usb_ep instance.
 */
static void gsi_enable(struct usb_ep *ep)
{
	struct dwc3_ep *dep = to_dwc3_ep(ep);
	struct dwc3 *dwc = dep->dwc;
	struct dwc3_msm *mdwc = dev_get_drvdata(dwc->dev->parent);

	dwc3_msm_write_reg_field(mdwc->base,
		GSI_GENERAL_CFG_REG(mdwc->gsi_reg[GENERAL_CFG_REG]),
		GSI_CLK_EN_MASK, 1);
	dwc3_msm_write_reg_field(mdwc->base,
		GSI_GENERAL_CFG_REG(mdwc->gsi_reg[GENERAL_CFG_REG]),
		GSI_RESTART_DBL_PNTR_MASK, 1);
	dwc3_msm_write_reg_field(mdwc->base,
		GSI_GENERAL_CFG_REG(mdwc->gsi_reg[GENERAL_CFG_REG]),
		GSI_RESTART_DBL_PNTR_MASK, 0);
	dev_dbg(mdwc->dev, "%s: Enable GSI\n", __func__);
	dwc3_msm_write_reg_field(mdwc->base,
		GSI_GENERAL_CFG_REG(mdwc->gsi_reg[GENERAL_CFG_REG]),
		GSI_EN_MASK, 1);
}

/**
 * Block or allow doorbell towards GSI
 *
 * @usb_ep - pointer to usb_ep instance.
 * @request - pointer to GSI request. In this case num_bufs is used as a bool
 * to set or clear the doorbell bit
 */
static void gsi_set_clear_dbell(struct usb_ep *ep,
					bool block_db)
{

	struct dwc3_ep *dep = to_dwc3_ep(ep);
	struct dwc3 *dwc = dep->dwc;
	struct dwc3_msm *mdwc = dev_get_drvdata(dwc->dev->parent);

	dwc3_msm_write_reg_field(mdwc->base,
		GSI_GENERAL_CFG_REG(mdwc->gsi_reg[GENERAL_CFG_REG]),
		BLOCK_GSI_WR_GO_MASK, block_db);
}

/**
 * Performs necessary checks before stopping GSI channels
 *
 * @usb_ep - pointer to usb_ep instance to access DWC3 regs
 */
static bool gsi_check_ready_to_suspend(struct dwc3_msm *mdwc)
{
	u32	timeout = 1500;

	while (dwc3_msm_read_reg_field(mdwc->base,
		GSI_IF_STS(mdwc->gsi_reg[IF_STS]), GSI_WR_CTRL_STATE_MASK)) {
		if (!timeout--) {
			dev_err(mdwc->dev,
			"Unable to suspend GSI ch. WR_CTRL_STATE != 0\n");
			return false;
		}
	}

	return true;
}

static inline const char *gsi_op_to_string(unsigned int op)
{
	if (op < ARRAY_SIZE(gsi_op_strings))
		return gsi_op_strings[op];

	return "Invalid";
}

/**
 * Performs GSI operations or GSI EP related operations.
 *
 * @usb_ep - pointer to usb_ep instance.
 * @op_data - pointer to opcode related data.
 * @op - GSI related or GSI EP related op code.
 *
 * @return int - 0 on success, negative on error.
 * Also returns XferRscIdx for GSI_EP_OP_GET_XFER_IDX.
 */
static int dwc3_msm_gsi_ep_op(struct usb_ep *ep,
		void *op_data, enum gsi_ep_op op)
{
	u32 ret = 0;
	struct dwc3_ep *dep = to_dwc3_ep(ep);
	struct dwc3 *dwc = dep->dwc;
	struct dwc3_msm *mdwc = dev_get_drvdata(dwc->dev->parent);
	struct usb_gsi_request *request;
	struct gsi_channel_info *ch_info;
	bool block_db;
	unsigned long flags;

	dbg_log_string("%s(%d):%s", ep->name, ep->ep_num, gsi_op_to_string(op));

	switch (op) {
	case GSI_EP_OP_PREPARE_TRBS:
		request = (struct usb_gsi_request *)op_data;
		ret = gsi_prepare_trbs(ep, request);
		break;
	case GSI_EP_OP_FREE_TRBS:
		request = (struct usb_gsi_request *)op_data;
		gsi_free_trbs(ep, request);
		break;
	case GSI_EP_OP_CONFIG:
		request = (struct usb_gsi_request *)op_data;
		spin_lock_irqsave(&dwc->lock, flags);
		gsi_configure_ep(ep, request);
		spin_unlock_irqrestore(&dwc->lock, flags);
		break;
	case GSI_EP_OP_STARTXFER:
		spin_lock_irqsave(&dwc->lock, flags);
		ret = gsi_startxfer_for_ep(ep);
		spin_unlock_irqrestore(&dwc->lock, flags);
		break;
	case GSI_EP_OP_GET_XFER_IDX:
		ret = gsi_get_xfer_index(ep);
		break;
	case GSI_EP_OP_STORE_DBL_INFO:
		request = (struct usb_gsi_request *)op_data;
		gsi_store_ringbase_dbl_info(ep, request);
		break;
	case GSI_EP_OP_ENABLE_GSI:
		gsi_enable(ep);
		break;
	case GSI_EP_OP_GET_CH_INFO:
		ch_info = (struct gsi_channel_info *)op_data;
		gsi_get_channel_info(ep, ch_info);
		break;
	case GSI_EP_OP_RING_DB:
		request = (struct usb_gsi_request *)op_data;
		gsi_ring_db(ep, request);
		break;
	case GSI_EP_OP_UPDATEXFER:
		request = (struct usb_gsi_request *)op_data;
		spin_lock_irqsave(&dwc->lock, flags);
		ret = gsi_updatexfer_for_ep(ep, request);
		spin_unlock_irqrestore(&dwc->lock, flags);
		break;
	case GSI_EP_OP_ENDXFER:
		request = (struct usb_gsi_request *)op_data;
		spin_lock_irqsave(&dwc->lock, flags);
		gsi_endxfer_for_ep(ep);
		spin_unlock_irqrestore(&dwc->lock, flags);
		break;
	case GSI_EP_OP_SET_CLR_BLOCK_DBL:
		block_db = *((bool *)op_data);
		gsi_set_clear_dbell(ep, block_db);
		break;
	case GSI_EP_OP_CHECK_FOR_SUSPEND:
		ret = gsi_check_ready_to_suspend(mdwc);
		break;
	case GSI_EP_OP_DISABLE:
		ret = ep->ops->disable(ep);
		break;
	default:
		dev_err(mdwc->dev, "%s: Invalid opcode GSI EP\n", __func__);
	}

	return ret;
}

/**
 * Configure MSM endpoint.
 * This function do specific configurations
 * to an endpoint which need specific implementaion
 * in the MSM architecture.
 *
 * This function should be called by usb function/class
 * layer which need a support from the specific MSM HW
 * which wrap the USB3 core. (like GSI or DBM specific endpoints)
 *
 * @ep - a pointer to some usb_ep instance
 *
 * @return int - 0 on success, negetive on error.
 */
int msm_ep_config(struct usb_ep *ep, struct usb_request *request)
{
	struct dwc3_ep *dep = to_dwc3_ep(ep);
	struct dwc3 *dwc = dep->dwc;
	struct dwc3_msm *mdwc = dev_get_drvdata(dwc->dev->parent);
	struct usb_ep_ops *new_ep_ops;
	int ret = 0;
	u8 bam_pipe;
	bool producer;
	bool disable_wb;
	bool internal_mem;
	bool ioc;
	unsigned long flags;


	spin_lock_irqsave(&dwc->lock, flags);
	/* Save original ep ops for future restore*/
	if (mdwc->original_ep_ops[dep->number]) {
		dev_err(mdwc->dev,
			"ep [%s,%d] already configured as msm endpoint\n",
			ep->name, dep->number);
		spin_unlock_irqrestore(&dwc->lock, flags);
		return -EPERM;
	}
	mdwc->original_ep_ops[dep->number] = ep->ops;

	/* Set new usb ops as we like */
	new_ep_ops = kzalloc(sizeof(struct usb_ep_ops), GFP_ATOMIC);
	if (!new_ep_ops) {
		spin_unlock_irqrestore(&dwc->lock, flags);
		return -ENOMEM;
	}

	(*new_ep_ops) = (*ep->ops);
	new_ep_ops->queue = dwc3_msm_ep_queue;
	new_ep_ops->gsi_ep_op = dwc3_msm_gsi_ep_op;
	ep->ops = new_ep_ops;

	if (!mdwc->dbm || !request || (dep->endpoint.ep_type == EP_TYPE_GSI)) {
		spin_unlock_irqrestore(&dwc->lock, flags);
		return 0;
	}

	/*
	 * Configure the DBM endpoint if required.
	 */
	bam_pipe = request->udc_priv & MSM_PIPE_ID_MASK;
	producer = ((request->udc_priv & MSM_PRODUCER) ? true : false);
	disable_wb = ((request->udc_priv & MSM_DISABLE_WB) ? true : false);
	internal_mem = ((request->udc_priv & MSM_INTERNAL_MEM) ? true : false);
	ioc = ((request->udc_priv & MSM_ETD_IOC) ? true : false);

	ret = dbm_ep_config(mdwc->dbm, dep->number, bam_pipe, producer,
					disable_wb, internal_mem, ioc);
	if (ret < 0) {
		dev_err(mdwc->dev,
			"error %d after calling dbm_ep_config\n", ret);
		spin_unlock_irqrestore(&dwc->lock, flags);
		return ret;
	}

	spin_unlock_irqrestore(&dwc->lock, flags);

	return 0;
}
EXPORT_SYMBOL(msm_ep_config);

/**
 * Un-configure MSM endpoint.
 * Tear down configurations done in the
 * dwc3_msm_ep_config function.
 *
 * @ep - a pointer to some usb_ep instance
 *
 * @return int - 0 on success, negative on error.
 */
int msm_ep_unconfig(struct usb_ep *ep)
{
	struct dwc3_ep *dep = to_dwc3_ep(ep);
	struct dwc3 *dwc = dep->dwc;
	struct dwc3_msm *mdwc = dev_get_drvdata(dwc->dev->parent);
	struct usb_ep_ops *old_ep_ops;
	unsigned long flags;

	spin_lock_irqsave(&dwc->lock, flags);
	/* Restore original ep ops */
	if (!mdwc->original_ep_ops[dep->number]) {
		dev_err(mdwc->dev,
			"ep [%s,%d] was not configured as msm endpoint\n",
			ep->name, dep->number);
		spin_unlock_irqrestore(&dwc->lock, flags);
		return -EINVAL;
	}
	old_ep_ops = (struct usb_ep_ops	*)ep->ops;
	ep->ops = mdwc->original_ep_ops[dep->number];
	mdwc->original_ep_ops[dep->number] = NULL;
	kfree(old_ep_ops);

	/*
	 * Do HERE more usb endpoint un-configurations
	 * which are specific to MSM.
	 */
	if (!mdwc->dbm || (dep->endpoint.ep_type == EP_TYPE_GSI)) {
		spin_unlock_irqrestore(&dwc->lock, flags);
		return 0;
	}

	if (dep->trb_dequeue == dep->trb_enqueue
					&& list_empty(&dep->pending_list)
					&& list_empty(&dep->started_list)) {
		dev_dbg(mdwc->dev,
			"%s: request is not queued, disable DBM ep for ep %s\n",
			__func__, ep->name);
		/* Unconfigure dbm ep */
		dbm_ep_unconfig(mdwc->dbm, dep->number);

		/*
		 * If this is the last endpoint we unconfigured, than reset also
		 * the event buffers; unless unconfiguring the ep due to lpm,
		 * in which case the event buffer only gets reset during the
		 * block reset.
		 */
		if (dbm_get_num_of_eps_configured(mdwc->dbm) == 0 &&
				!dbm_reset_ep_after_lpm(mdwc->dbm))
			dbm_event_buffer_config(mdwc->dbm, 0, 0, 0);
	}

	spin_unlock_irqrestore(&dwc->lock, flags);

	return 0;
}
EXPORT_SYMBOL(msm_ep_unconfig);
#endif /* (CONFIG_USB_DWC3_GADGET) || (CONFIG_USB_DWC3_DUAL_ROLE) */

static void dwc3_resume_work(struct work_struct *w);

static void dwc3_restart_usb_work(struct work_struct *w)
{
	struct dwc3_msm *mdwc = container_of(w, struct dwc3_msm,
						restart_usb_work);
	struct dwc3 *dwc = platform_get_drvdata(mdwc->dwc3);
	unsigned int timeout = 50;

	dev_dbg(mdwc->dev, "%s\n", __func__);

	if (atomic_read(&dwc->in_lpm) || dwc->dr_mode != USB_DR_MODE_OTG) {
		dev_dbg(mdwc->dev, "%s failed!!!\n", __func__);
		return;
	}

	/* guard against concurrent VBUS handling */
	mdwc->in_restart = true;

	if (!mdwc->vbus_active) {
		dev_dbg(mdwc->dev, "%s bailing out in disconnect\n", __func__);
		dwc->err_evt_seen = false;
		mdwc->in_restart = false;
		return;
	}

	dbg_event(0xFF, "RestartUSB", 0);
	/* Reset active USB connection */
	dwc3_resume_work(&mdwc->resume_work);

	/* Make sure disconnect is processed before sending connect */
	while (--timeout && !pm_runtime_suspended(mdwc->dev))
		msleep(20);

	if (!timeout) {
		dev_dbg(mdwc->dev,
			"Not in LPM after disconnect, forcing suspend...\n");
		dbg_event(0xFF, "ReStart:RT SUSP",
			atomic_read(&mdwc->dev->power.usage_count));
		pm_runtime_suspend(mdwc->dev);
	}

	mdwc->in_restart = false;
	/* Force reconnect only if cable is still connected */
	if (mdwc->vbus_active)
		dwc3_resume_work(&mdwc->resume_work);

	dwc->err_evt_seen = false;
	flush_delayed_work(&mdwc->sm_work);
}

static int msm_dwc3_usbdev_notify(struct notifier_block *self,
			unsigned long action, void *priv)
{
	struct dwc3_msm *mdwc = container_of(self, struct dwc3_msm, usbdev_nb);
	struct dwc3 *dwc = platform_get_drvdata(mdwc->dwc3);
	struct usb_bus *bus = priv;

	/* Interested only in recovery when HC dies */
	if (action != USB_BUS_DIED)
		return 0;

	dev_dbg(mdwc->dev, "%s initiate recovery from hc_died\n", __func__);
	/* Recovery already under process */
	if (mdwc->hc_died)
		return 0;

	if (bus->controller != &dwc->xhci->dev) {
		dev_dbg(mdwc->dev, "%s event for diff HCD\n", __func__);
		return 0;
	}

	mdwc->hc_died = true;
	queue_delayed_work(mdwc->sm_usb_wq, &mdwc->sm_work, 0);
	return 0;
}


/*
 * Check whether the DWC3 requires resetting the ep
 * after going to Low Power Mode (lpm)
 */
bool msm_dwc3_reset_ep_after_lpm(struct usb_gadget *gadget)
{
	struct dwc3 *dwc = container_of(gadget, struct dwc3, gadget);
	struct dwc3_msm *mdwc = dev_get_drvdata(dwc->dev->parent);

	return dbm_reset_ep_after_lpm(mdwc->dbm);
}
EXPORT_SYMBOL(msm_dwc3_reset_ep_after_lpm);

/*
 * Config Global Distributed Switch Controller (GDSC)
 * to support controller power collapse
 */
static int dwc3_msm_config_gdsc(struct dwc3_msm *mdwc, int on)
{
	int ret;

	if (IS_ERR_OR_NULL(mdwc->dwc3_gdsc))
		return -EPERM;

	if (on) {
		ret = regulator_enable(mdwc->dwc3_gdsc);
		if (ret) {
			dev_err(mdwc->dev, "unable to enable usb3 gdsc\n");
			return ret;
		}
	} else {
		ret = regulator_disable(mdwc->dwc3_gdsc);
		if (ret) {
			dev_err(mdwc->dev, "unable to disable usb3 gdsc\n");
			return ret;
		}
	}

	return ret;
}

static int dwc3_msm_link_clk_reset(struct dwc3_msm *mdwc, bool assert)
{
	int ret = 0;

	if (assert) {
		disable_irq(mdwc->wakeup_irq[PWR_EVNT_IRQ].irq);
		/* Using asynchronous block reset to the hardware */
		dev_dbg(mdwc->dev, "block_reset ASSERT\n");
		clk_disable_unprepare(mdwc->utmi_clk);
		clk_disable_unprepare(mdwc->sleep_clk);
		clk_disable_unprepare(mdwc->core_clk);
		clk_disable_unprepare(mdwc->iface_clk);
		ret = reset_control_assert(mdwc->core_reset);
		if (ret)
			dev_err(mdwc->dev, "dwc3 core_reset assert failed\n");
	} else {
		dev_dbg(mdwc->dev, "block_reset DEASSERT\n");
		ret = reset_control_deassert(mdwc->core_reset);
		if (ret)
			dev_err(mdwc->dev, "dwc3 core_reset deassert failed\n");
		ndelay(200);
		clk_prepare_enable(mdwc->iface_clk);
		clk_prepare_enable(mdwc->core_clk);
		clk_prepare_enable(mdwc->sleep_clk);
		clk_prepare_enable(mdwc->utmi_clk);
		enable_irq(mdwc->wakeup_irq[PWR_EVNT_IRQ].irq);
	}

	return ret;
}

/* Initialize QSCRATCH registers for HSPHY and SSPHY operation */
static void dwc3_msm_qscratch_reg_init(struct dwc3_msm *mdwc)
{
	if (dwc3_msm_read_reg(mdwc->base, DWC3_GSNPSID) < DWC3_REVISION_250A)
		/* On older cores set XHCI_REV bit to specify revision 1.0 */
		dwc3_msm_write_reg_field(mdwc->base, QSCRATCH_GENERAL_CFG,
					 BIT(2), 1);

	/*
	 * Enable master clock for RAMs to allow BAM to access RAMs when
	 * RAM clock gating is enabled via DWC3's GCTL. Otherwise issues
	 * are seen where RAM clocks get turned OFF in SS mode
	 */
	dwc3_msm_write_reg(mdwc->base, CGCTL_REG,
		dwc3_msm_read_reg(mdwc->base, CGCTL_REG) | 0x18);

}

static void dwc3_msm_vbus_draw_work(struct work_struct *w)
{
	struct dwc3_msm *mdwc = container_of(w, struct dwc3_msm,
			vbus_draw_work);
	struct dwc3 *dwc = platform_get_drvdata(mdwc->dwc3);

	dwc3_msm_gadget_vbus_draw(mdwc, dwc->vbus_draw);
}

static void dwc3_msm_notify_event(struct dwc3 *dwc, unsigned int event,
							unsigned int value)
{
	struct dwc3_msm *mdwc = dev_get_drvdata(dwc->dev->parent);
	struct dwc3_event_buffer *evt;
	union extcon_property_value val;
	u32 reg;
	int i;

	switch (event) {
	case DWC3_CONTROLLER_ERROR_EVENT:
		dev_info(mdwc->dev,
			"DWC3_CONTROLLER_ERROR_EVENT received, irq cnt %lu\n",
			dwc->irq_cnt);

		dwc3_gadget_disable_irq(dwc);

		/* prevent core from generating interrupts until recovery */
		reg = dwc3_msm_read_reg(mdwc->base, DWC3_GCTL);
		reg |= DWC3_GCTL_CORESOFTRESET;
		dwc3_msm_write_reg(mdwc->base, DWC3_GCTL, reg);

		/* restart USB which performs full reset and reconnect */
		schedule_work(&mdwc->restart_usb_work);
		break;
	case DWC3_CONTROLLER_RESET_EVENT:
		dev_dbg(mdwc->dev, "DWC3_CONTROLLER_RESET_EVENT received\n");
		/* HS & SSPHYs get reset as part of core soft reset */
		dwc3_msm_qscratch_reg_init(mdwc);
		break;
	case DWC3_CONTROLLER_POST_RESET_EVENT:
		dev_dbg(mdwc->dev,
				"DWC3_CONTROLLER_POST_RESET_EVENT received\n");

		/*
		 * Below sequence is used when controller is working without
		 * having ssphy and only USB high/full speed is supported.
		 */
		if (dwc->maximum_speed == USB_SPEED_HIGH ||
					dwc->maximum_speed == USB_SPEED_FULL) {
			dwc3_msm_write_reg(mdwc->base, QSCRATCH_GENERAL_CFG,
				dwc3_msm_read_reg(mdwc->base,
				QSCRATCH_GENERAL_CFG)
				| PIPE_UTMI_CLK_DIS);

			usleep_range(2, 5);


			dwc3_msm_write_reg(mdwc->base, QSCRATCH_GENERAL_CFG,
				dwc3_msm_read_reg(mdwc->base,
				QSCRATCH_GENERAL_CFG)
				| PIPE_UTMI_CLK_SEL
				| PIPE3_PHYSTATUS_SW);

			usleep_range(2, 5);

			dwc3_msm_write_reg(mdwc->base, QSCRATCH_GENERAL_CFG,
				dwc3_msm_read_reg(mdwc->base,
				QSCRATCH_GENERAL_CFG)
				& ~PIPE_UTMI_CLK_DIS);
		}

		dwc->tx_fifo_size = mdwc->tx_fifo_size;
		break;
	case DWC3_CONTROLLER_CONNDONE_EVENT:
		dev_dbg(mdwc->dev, "DWC3_CONTROLLER_CONNDONE_EVENT received\n");
		/*
		 * Add power event if the dbm indicates coming out of L1 by
		 * interrupt
		 */
		if (mdwc->dbm && dbm_l1_lpm_interrupt(mdwc->dbm))
			dwc3_msm_write_reg_field(mdwc->base,
					PWR_EVNT_IRQ_MASK_REG,
					PWR_EVNT_LPM_OUT_L1_MASK, 1);

		atomic_set(&dwc->in_lpm, 0);

		if (mdwc->extcon &&
			!extcon_get_property(mdwc->extcon[mdwc->ext_idx].edev,
					EXTCON_USB,
					EXTCON_PROP_USB_TYPEC_MED_HIGH_CURRENT,
					&val))
			dwc->gadget.is_selfpowered = val.intval;
		else
			dwc->gadget.is_selfpowered = 0;

		break;
	case DWC3_CONTROLLER_NOTIFY_OTG_EVENT:
		dev_dbg(mdwc->dev, "DWC3_CONTROLLER_NOTIFY_OTG_EVENT received\n");
		if (dwc->enable_bus_suspend) {
			mdwc->suspend = dwc->b_suspend;
			queue_work(mdwc->dwc3_wq, &mdwc->resume_work);
		}
		break;
	case DWC3_CONTROLLER_SET_CURRENT_DRAW_EVENT:
		dev_dbg(mdwc->dev, "DWC3_CONTROLLER_SET_CURRENT_DRAW_EVENT received\n");
		schedule_work(&mdwc->vbus_draw_work);
		break;
	case DWC3_CONTROLLER_RESTART_USB_SESSION:
		dev_dbg(mdwc->dev, "DWC3_CONTROLLER_RESTART_USB_SESSION received\n");
		schedule_work(&mdwc->restart_usb_work);
		break;
	case DWC3_GSI_EVT_BUF_ALLOC:
		dev_dbg(mdwc->dev, "DWC3_GSI_EVT_BUF_ALLOC\n");

		if (!mdwc->num_gsi_event_buffers)
			break;

		mdwc->gsi_ev_buff = devm_kzalloc(dwc->dev,
			sizeof(*dwc->ev_buf) * mdwc->num_gsi_event_buffers,
			GFP_KERNEL);
		if (!mdwc->gsi_ev_buff) {
			dev_err(dwc->dev, "can't allocate gsi_ev_buff\n");
			break;
		}

		for (i = 0; i < mdwc->num_gsi_event_buffers; i++) {

			evt = devm_kzalloc(dwc->dev, sizeof(*evt), GFP_KERNEL);
			if (!evt)
				break;
			evt->dwc	= dwc;
			evt->length	= DWC3_EVENT_BUFFERS_SIZE;
			evt->buf	= dma_alloc_coherent(dwc->sysdev,
						DWC3_EVENT_BUFFERS_SIZE,
						&evt->dma, GFP_KERNEL);
			if (!evt->buf) {
				dev_err(dwc->dev,
					"can't allocate gsi_evt_buf(%d)\n", i);
				break;
			}
			mdwc->gsi_ev_buff[i] = evt;
		}
		/*
		 * Set-up dummy buffer to use as doorbell while IPA GSI
		 * connection is in progress.
		 */
		mdwc->dummy_gsi_db_dma = dma_map_single(dwc->sysdev,
						&mdwc->dummy_gsi_db,
						sizeof(mdwc->dummy_gsi_db),
						DMA_FROM_DEVICE);

		if (dma_mapping_error(dwc->sysdev, mdwc->dummy_gsi_db_dma)) {
			dev_err(dwc->dev, "failed to map dummy doorbell buffer\n");
			mdwc->dummy_gsi_db_dma = (dma_addr_t)NULL;
		}
		break;
	case DWC3_GSI_EVT_BUF_SETUP:
		dev_dbg(mdwc->dev, "DWC3_GSI_EVT_BUF_SETUP\n");
		for (i = 0; i < mdwc->num_gsi_event_buffers; i++) {
			evt = mdwc->gsi_ev_buff[i];
			if (!evt)
				break;

			dev_dbg(mdwc->dev, "Evt buf %pK dma %08llx length %d\n",
				evt->buf, (unsigned long long) evt->dma,
				evt->length);
			memset(evt->buf, 0, evt->length);
			evt->lpos = 0;
			/*
			 * Primary event buffer is programmed with registers
			 * DWC3_GEVNT*(0). Hence use DWC3_GEVNT*(i+1) to
			 * program USB GSI related event buffer with DWC3
			 * controller.
			 */
			dwc3_writel(dwc->regs, DWC3_GEVNTADRLO((i+1)),
				lower_32_bits(evt->dma));
			dwc3_writel(dwc->regs, DWC3_GEVNTADRHI((i+1)),
				DWC3_GEVNTADRHI_EVNTADRHI_GSI_EN(
				DWC3_GEVENT_TYPE_GSI) |
				DWC3_GEVNTADRHI_EVNTADRHI_GSI_IDX((i+1)));
			dwc3_writel(dwc->regs, DWC3_GEVNTSIZ((i+1)),
				DWC3_GEVNTCOUNT_EVNTINTRPTMASK |
				((evt->length) & 0xffff));
			dwc3_writel(dwc->regs, DWC3_GEVNTCOUNT((i+1)), 0);
		}
		break;
	case DWC3_GSI_EVT_BUF_CLEANUP:
		dev_dbg(mdwc->dev, "DWC3_GSI_EVT_BUF_CLEANUP\n");
		if (!mdwc->gsi_ev_buff)
			break;

		for (i = 0; i < mdwc->num_gsi_event_buffers; i++) {
			evt = mdwc->gsi_ev_buff[i];
			evt->lpos = 0;
			/*
			 * Primary event buffer is programmed with registers
			 * DWC3_GEVNT*(0). Hence use DWC3_GEVNT*(i+1) to
			 * program USB GSI related event buffer with DWC3
			 * controller.
			 */
			dwc3_writel(dwc->regs, DWC3_GEVNTADRLO((i+1)), 0);
			dwc3_writel(dwc->regs, DWC3_GEVNTADRHI((i+1)), 0);
			dwc3_writel(dwc->regs, DWC3_GEVNTSIZ((i+1)),
					DWC3_GEVNTSIZ_INTMASK |
					DWC3_GEVNTSIZ_SIZE((i+1)));
			dwc3_writel(dwc->regs, DWC3_GEVNTCOUNT((i+1)), 0);
		}
		break;
	case DWC3_GSI_EVT_BUF_CLEAR:
		dev_dbg(mdwc->dev, "DWC3_GSI_EVT_BUF_CLEAR\n");
		for (i = 0; i < mdwc->num_gsi_event_buffers; i++) {
			reg = dwc3_readl(dwc->regs, DWC3_GEVNTCOUNT((i+1)));
			reg &= DWC3_GEVNTCOUNT_MASK;
			dwc3_writel(dwc->regs, DWC3_GEVNTCOUNT((i+1)), reg);
			dbg_log_string("remaining EVNTCOUNT(%d)=%d", i+1, reg);
		}
		break;
	case DWC3_GSI_EVT_BUF_FREE:
		dev_dbg(mdwc->dev, "DWC3_GSI_EVT_BUF_FREE\n");
		if (!mdwc->gsi_ev_buff)
			break;

		for (i = 0; i < mdwc->num_gsi_event_buffers; i++) {
			evt = mdwc->gsi_ev_buff[i];
			if (evt)
				dma_free_coherent(dwc->sysdev, evt->length,
							evt->buf, evt->dma);
		}
		if (mdwc->dummy_gsi_db_dma) {
			dma_unmap_single(dwc->sysdev, mdwc->dummy_gsi_db_dma,
					 sizeof(mdwc->dummy_gsi_db),
					 DMA_FROM_DEVICE);
			mdwc->dummy_gsi_db_dma = (dma_addr_t)NULL;
		}
		break;
	case DWC3_CONTROLLER_NOTIFY_DISABLE_UPDXFER:
		dwc3_msm_dbm_disable_updxfer(dwc, value);
		break;
	case DWC3_CONTROLLER_NOTIFY_CLEAR_DB:
		dev_dbg(mdwc->dev, "DWC3_CONTROLLER_NOTIFY_CLEAR_DB\n");
		dwc3_msm_write_reg_field(mdwc->base,
			GSI_GENERAL_CFG_REG(mdwc->gsi_reg[GENERAL_CFG_REG]),
			BLOCK_GSI_WR_GO_MASK, true);
		break;
	default:
		dev_dbg(mdwc->dev, "unknown dwc3 event\n");
		break;
	}
}

static void dwc3_msm_block_reset(struct dwc3_msm *mdwc, bool core_reset)
{
	int ret  = 0;

	if (core_reset) {
		ret = dwc3_msm_link_clk_reset(mdwc, 1);
		if (ret)
			return;

		usleep_range(1000, 1200);
		ret = dwc3_msm_link_clk_reset(mdwc, 0);
		if (ret)
			return;

		usleep_range(10000, 12000);
	}

	if (mdwc->dbm) {
		/* Reset the DBM */
		dbm_soft_reset(mdwc->dbm, 1);
		usleep_range(1000, 1200);
		dbm_soft_reset(mdwc->dbm, 0);

		/*enable DBM*/
		dwc3_msm_write_reg_field(mdwc->base, QSCRATCH_GENERAL_CFG,
			DBM_EN_MASK, 0x1);
		dbm_enable(mdwc->dbm);
	}
}


static void dwc3_msm_power_collapse_por(struct dwc3_msm *mdwc)
{
	struct dwc3 *dwc = platform_get_drvdata(mdwc->dwc3);
	u32 val;
	int ret;

	/* Configure AHB2PHY for one wait state read/write */
	if (mdwc->ahb2phy_base) {
		clk_prepare_enable(mdwc->cfg_ahb_clk);
		val = readl_relaxed(mdwc->ahb2phy_base +
				PERIPH_SS_AHB2PHY_TOP_CFG);
		if (val != ONE_READ_WRITE_WAIT) {
			writel_relaxed(ONE_READ_WRITE_WAIT,
				mdwc->ahb2phy_base + PERIPH_SS_AHB2PHY_TOP_CFG);
			/* complete above write before configuring USB PHY. */
			mb();
		}
		clk_disable_unprepare(mdwc->cfg_ahb_clk);
	}

	ret = dwc3_core_init(dwc);
	if (ret)
		dev_err(mdwc->dev, "%s: dwc3_core init failed (%d)\n",
							__func__, ret);

	/* Get initial P3 status and enable IN_P3 event */
	if (dwc3_is_usb31(dwc))
		val = dwc3_msm_read_reg_field(mdwc->base,
			DWC31_LINK_GDBGLTSSM,
			DWC3_GDBGLTSSM_LINKSTATE_MASK);
	else
		val = dwc3_msm_read_reg_field(mdwc->base,
			DWC3_GDBGLTSSM, DWC3_GDBGLTSSM_LINKSTATE_MASK);
	atomic_set(&mdwc->in_p3, val == DWC3_LINK_STATE_U3);
	dwc3_msm_write_reg_field(mdwc->base, PWR_EVNT_IRQ_MASK_REG,
				PWR_EVNT_POWERDOWN_IN_P3_MASK, 1);

	/* Set the core in host mode if it was in host mode during pm_suspend */
	if (mdwc->in_host_mode) {
		dwc3_set_prtcap(dwc, DWC3_GCTL_PRTCAP_HOST);
		dwc3_en_sleep_mode(dwc);
	}

}

static int dwc3_msm_prepare_suspend(struct dwc3_msm *mdwc, bool ignore_p3_state)
{
	unsigned long timeout;
	u32 reg = 0;

	if (!ignore_p3_state && ((mdwc->in_host_mode || mdwc->in_device_mode)
			&& dwc3_msm_is_superspeed(mdwc) && !mdwc->in_restart)) {
		if (!atomic_read(&mdwc->in_p3)) {
			dev_err(mdwc->dev, "Not in P3,aborting LPM sequence\n");
			return -EBUSY;
		}
	}

	/* Clear previous L2 events */
	dwc3_msm_write_reg(mdwc->base, PWR_EVNT_IRQ_STAT_REG,
		PWR_EVNT_LPM_IN_L2_MASK | PWR_EVNT_LPM_OUT_L2_MASK);

	/* Prepare HSPHY for suspend */
	reg = dwc3_msm_read_reg(mdwc->base, DWC3_GUSB2PHYCFG(0));
	dwc3_msm_write_reg(mdwc->base, DWC3_GUSB2PHYCFG(0),
		reg | DWC3_GUSB2PHYCFG_ENBLSLPM | DWC3_GUSB2PHYCFG_SUSPHY);

	/* Wait for PHY to go into L2 */
	timeout = jiffies + msecs_to_jiffies(5);
	while (!time_after(jiffies, timeout)) {
		reg = dwc3_msm_read_reg(mdwc->base, PWR_EVNT_IRQ_STAT_REG);
		if (reg & PWR_EVNT_LPM_IN_L2_MASK)
			break;
	}
	if (!(reg & PWR_EVNT_LPM_IN_L2_MASK))
		dev_err(mdwc->dev, "could not transition HS PHY to L2\n");

	/* Clear L2 event bit */
	dwc3_msm_write_reg(mdwc->base, PWR_EVNT_IRQ_STAT_REG,
		PWR_EVNT_LPM_IN_L2_MASK);

	return 0;
}

static void dwc3_set_phy_speed_flags(struct dwc3_msm *mdwc)
{
	struct dwc3 *dwc = platform_get_drvdata(mdwc->dwc3);
	int i, num_ports;
	u32 reg;

	mdwc->hs_phy->flags &= ~(PHY_HSFS_MODE | PHY_LS_MODE);
	if (mdwc->in_host_mode) {
		reg = dwc3_msm_read_reg(mdwc->base, USB3_HCSPARAMS1);
		num_ports = HCS_MAX_PORTS(reg);
		for (i = 0; i < num_ports; i++) {
			reg = dwc3_msm_read_reg(mdwc->base,
					USB3_PORTSC + i*0x10);
			if (reg & PORT_PE) {
				if (DEV_HIGHSPEED(reg) || DEV_FULLSPEED(reg))
					mdwc->hs_phy->flags |= PHY_HSFS_MODE;
				else if (DEV_LOWSPEED(reg))
					mdwc->hs_phy->flags |= PHY_LS_MODE;
			}
		}
	} else {
		if (dwc->gadget.speed == USB_SPEED_HIGH ||
			dwc->gadget.speed == USB_SPEED_FULL)
			mdwc->hs_phy->flags |= PHY_HSFS_MODE;
		else if (dwc->gadget.speed == USB_SPEED_LOW)
			mdwc->hs_phy->flags |= PHY_LS_MODE;
	}
}

static void msm_dwc3_perf_vote_update(struct dwc3_msm *mdwc,
						bool perf_mode);

static void configure_usb_wakeup_interrupt(struct dwc3_msm *mdwc,
	struct usb_irq *uirq, unsigned int polarity, bool enable)
{
	struct dwc3 *dwc = platform_get_drvdata(mdwc->dwc3);

	if (uirq && enable && !uirq->enable) {
		dbg_event(0xFF, "PDC_IRQ_EN", uirq->irq);
		dbg_event(0xFF, "PDC_IRQ_POL", polarity);
		/* clear any pending interrupt */
		irq_set_irqchip_state(uirq->irq, IRQCHIP_STATE_PENDING, 0);
		irq_set_irq_type(uirq->irq, polarity);
		enable_irq_wake(uirq->irq);
		enable_irq(uirq->irq);
		uirq->enable = true;
	}

	if (uirq && !enable && uirq->enable) {
		dbg_event(0xFF, "PDC_IRQ_DIS", uirq->irq);
		disable_irq_wake(uirq->irq);
		disable_irq_nosync(uirq->irq);
		uirq->enable = false;
	}
}

static void enable_usb_pdc_interrupt(struct dwc3_msm *mdwc, bool enable)
{
	if (!enable)
		goto disable_usb_irq;

	if (mdwc->hs_phy->flags & PHY_LS_MODE) {
		configure_usb_wakeup_interrupt(mdwc,
			&mdwc->wakeup_irq[DM_HS_PHY_IRQ],
			IRQ_TYPE_EDGE_FALLING, enable);
	} else if (mdwc->hs_phy->flags & PHY_HSFS_MODE) {
		configure_usb_wakeup_interrupt(mdwc,
			&mdwc->wakeup_irq[DP_HS_PHY_IRQ],
			IRQ_TYPE_EDGE_FALLING, enable);
	} else {
		configure_usb_wakeup_interrupt(mdwc,
			&mdwc->wakeup_irq[DP_HS_PHY_IRQ],
			IRQ_TYPE_EDGE_RISING, true);
		configure_usb_wakeup_interrupt(mdwc,
			&mdwc->wakeup_irq[DM_HS_PHY_IRQ],
			IRQ_TYPE_EDGE_RISING, true);
	}

	configure_usb_wakeup_interrupt(mdwc,
		&mdwc->wakeup_irq[SS_PHY_IRQ],
		IRQF_TRIGGER_HIGH | IRQ_TYPE_LEVEL_HIGH, enable);
	return;

disable_usb_irq:
	configure_usb_wakeup_interrupt(mdwc,
			&mdwc->wakeup_irq[DP_HS_PHY_IRQ], 0, enable);
	configure_usb_wakeup_interrupt(mdwc,
			&mdwc->wakeup_irq[DM_HS_PHY_IRQ], 0, enable);
	configure_usb_wakeup_interrupt(mdwc,
			&mdwc->wakeup_irq[SS_PHY_IRQ], 0, enable);
}

static void configure_nonpdc_usb_interrupt(struct dwc3_msm *mdwc,
		struct usb_irq *uirq, bool enable)
{
	struct dwc3 *dwc = platform_get_drvdata(mdwc->dwc3);

	if (uirq && enable && !uirq->enable) {
		dbg_event(0xFF, "IRQ_EN", uirq->irq);
		enable_irq_wake(uirq->irq);
		enable_irq(uirq->irq);
		uirq->enable = true;
	}

	if (uirq && !enable && uirq->enable) {
		dbg_event(0xFF, "IRQ_DIS", uirq->irq);
		disable_irq_wake(uirq->irq);
		disable_irq_nosync(uirq->irq);
		uirq->enable = false;
	}
}

static void dwc3_msm_set_ss_pwr_events(struct dwc3_msm *mdwc, bool on)
{
	u32 irq_mask, irq_stat;

	irq_stat = dwc3_msm_read_reg(mdwc->base, PWR_EVNT_IRQ_STAT_REG);

	/* clear pending interrupts */
	dwc3_msm_write_reg(mdwc->base, PWR_EVNT_IRQ_STAT_REG, irq_stat);

	irq_mask = dwc3_msm_read_reg(mdwc->base, PWR_EVNT_IRQ_MASK_REG);

	if (on)
		irq_mask |= (PWR_EVNT_POWERDOWN_OUT_P3_MASK |
					PWR_EVNT_LPM_OUT_RX_ELECIDLE_IRQ_MASK);
	else
		irq_mask &= ~(PWR_EVNT_POWERDOWN_OUT_P3_MASK |
					PWR_EVNT_LPM_OUT_RX_ELECIDLE_IRQ_MASK);

	dwc3_msm_write_reg(mdwc->base, PWR_EVNT_IRQ_MASK_REG, irq_mask);
}

static int dwc3_msm_update_bus_bw(struct dwc3_msm *mdwc, enum bus_vote bv)
{
	int ret = 0;
	struct dwc3 *dwc = platform_get_drvdata(mdwc->dwc3);
	unsigned int bv_index = mdwc->override_bus_vote ?: bv;

	if (!mdwc->bus_perf_client)
		return 0;

	dbg_event(0xFF, "bus_vote_start", bv);

	/* On some platforms SVS does not have separate vote.
	 * Vote for nominal if svs usecase does not exist.
	 * If the request is to set the bus_vote to _NONE,
	 * set it to _NONE irrespective of the requested vote
	 * from userspace.
	 */
	if (bv >= mdwc->bus_scale_table->num_usecases)
		bv_index = mdwc->default_bus_vote;
	else if (bv == BUS_VOTE_NONE)
		bv_index = BUS_VOTE_NONE;

	ret = msm_bus_scale_client_update_request(
			mdwc->bus_perf_client, bv_index);
	if (ret)
		dev_err(mdwc->dev, "bus bw voting %d failed %d\n",
				bv_index, ret);

	dbg_event(0xFF, "bus_vote_end", bv_index);

	return ret;
}

static int dwc3_msm_suspend(struct dwc3_msm *mdwc, bool force_power_collapse)
{
	int ret;
	struct dwc3 *dwc = platform_get_drvdata(mdwc->dwc3);
	struct dwc3_event_buffer *evt;
	struct usb_irq *uirq;
	bool can_suspend_ssphy, no_active_ss;

	mutex_lock(&mdwc->suspend_resume_mutex);
	if (atomic_read(&dwc->in_lpm)) {
		dev_dbg(mdwc->dev, "%s: Already suspended\n", __func__);
		mutex_unlock(&mdwc->suspend_resume_mutex);
		return 0;
	}

	cancel_delayed_work_sync(&mdwc->perf_vote_work);
	msm_dwc3_perf_vote_update(mdwc, false);

	if (!mdwc->in_host_mode) {
		evt = dwc->ev_buf;
		if ((evt->flags & DWC3_EVENT_PENDING)) {
			dev_dbg(mdwc->dev,
				"%s: %d device events pending, abort suspend\n",
				__func__, evt->count / 4);
			mutex_unlock(&mdwc->suspend_resume_mutex);
			return -EBUSY;
		}
	}

	if (!mdwc->vbus_active && (dwc->dr_mode == USB_DR_MODE_OTG) &&
		mdwc->drd_state == DRD_STATE_PERIPHERAL) {
		/*
		 * In some cases, the pm_runtime_suspend may be called by
		 * usb_bam when there is pending lpm flag. However, if this is
		 * done when cable was disconnected and otg state has not
		 * yet changed to IDLE, then it means OTG state machine
		 * is running and we race against it. So cancel LPM for now,
		 * and OTG state machine will go for LPM later, after completing
		 * transition to IDLE state.
		 */
		dev_dbg(mdwc->dev,
			"%s: cable disconnected while not in idle otg state\n",
			__func__);
		mutex_unlock(&mdwc->suspend_resume_mutex);
		return -EBUSY;
	}

	/*
	 * Check if device is not in CONFIGURED state
	 * then check controller state of L2 and break
	 * LPM sequence. Check this for device bus suspend case.
	 */
	if (((dwc->dr_mode == USB_DR_MODE_OTG) &&
			mdwc->drd_state == DRD_STATE_PERIPHERAL_SUSPEND) &&
			(dwc->gadget.state != USB_STATE_CONFIGURED)) {
		pr_err("%s(): Trying to go in LPM with state:%d\n",
					__func__, dwc->gadget.state);
		pr_err("%s(): LPM is not performed.\n", __func__);
		mutex_unlock(&mdwc->suspend_resume_mutex);
		return -EBUSY;
	}

	ret = dwc3_msm_prepare_suspend(mdwc, force_power_collapse);
	if (ret) {
		mutex_unlock(&mdwc->suspend_resume_mutex);
		return ret;
	}

	/* Disable core irq */
	if (dwc->irq)
		disable_irq(dwc->irq);

	if (work_busy(&dwc->bh_work))
		dbg_event(0xFF, "pend evt", 0);

	/* disable power event irq, hs and ss phy irq is used as wake up src */
	disable_irq(mdwc->wakeup_irq[PWR_EVNT_IRQ].irq);

	dwc3_set_phy_speed_flags(mdwc);
	/* Suspend HS PHY */
	usb_phy_set_suspend(mdwc->hs_phy, 1);

	/*
	 * Synopsys Superspeed PHY does not support ss_phy_irq, so to detect
	 * any wakeup events in host mode PHY cannot be suspended.
	 * This Superspeed PHY can be suspended only in the following cases:
	 *	1. The core is not in host mode
	 *	2. A Highspeed device is connected but not a Superspeed device
	 */
	no_active_ss = (!mdwc->in_host_mode) || (mdwc->in_host_mode &&
		((mdwc->hs_phy->flags & (PHY_HSFS_MODE | PHY_LS_MODE)) &&
			!dwc3_msm_is_superspeed(mdwc)));
	can_suspend_ssphy = dwc->maximum_speed >= USB_SPEED_SUPER &&
			(!mdwc->use_pwr_event_for_wakeup || no_active_ss);
	/* Suspend SS PHY */
	if (can_suspend_ssphy) {
		if (mdwc->in_host_mode) {
			u32 reg = dwc3_readl(dwc->regs, DWC3_GUSB3PIPECTL(0));

			reg |= DWC3_GUSB3PIPECTL_DISRXDETU3;
			dwc3_writel(dwc->regs, DWC3_GUSB3PIPECTL(0), reg);
		}
		/* indicate phy about SS mode */
		if (dwc3_msm_is_superspeed(mdwc))
			mdwc->ss_phy->flags |= DEVICE_IN_SS_MODE;
		usb_phy_set_suspend(mdwc->ss_phy, 1);
		mdwc->lpm_flags |= MDWC3_SS_PHY_SUSPEND;
	} else if (mdwc->use_pwr_event_for_wakeup) {
		dwc3_msm_set_ss_pwr_events(mdwc, true);
		enable_irq(mdwc->wakeup_irq[PWR_EVNT_IRQ].irq);
	}

	/* make sure above writes are completed before turning off clocks */
	wmb();

	/* Disable clocks */
	if (mdwc->bus_aggr_clk)
		clk_disable_unprepare(mdwc->bus_aggr_clk);
	clk_disable_unprepare(mdwc->utmi_clk);

	/* Memory core: OFF, Memory periphery: OFF */
	if (!mdwc->in_host_mode && !mdwc->vbus_active) {
		clk_set_flags(mdwc->core_clk, CLKFLAG_NORETAIN_MEM);
		clk_set_flags(mdwc->core_clk, CLKFLAG_NORETAIN_PERIPH);
	}

	clk_set_rate(mdwc->core_clk, 19200000);
	clk_disable_unprepare(mdwc->core_clk);
	if (mdwc->noc_aggr_clk)
		clk_disable_unprepare(mdwc->noc_aggr_clk);
	/*
	 * Disable iface_clk only after core_clk as core_clk has FSM
	 * depedency on iface_clk. Hence iface_clk should be turned off
	 * after core_clk is turned off.
	 */
	clk_disable_unprepare(mdwc->iface_clk);
	/* USB PHY no more requires TCXO */
	clk_disable_unprepare(mdwc->xo_clk);

	/* Perform controller power collapse */
	if (!(mdwc->in_host_mode || mdwc->in_device_mode) ||
	      mdwc->in_restart || force_power_collapse) {
		mdwc->lpm_flags |= MDWC3_POWER_COLLAPSE;
		dev_dbg(mdwc->dev, "%s: power collapse\n", __func__);
		dwc3_msm_config_gdsc(mdwc, 0);
		clk_disable_unprepare(mdwc->sleep_clk);

		if (mdwc->iommu_map) {
			arm_iommu_detach_device(mdwc->dev);
			dev_dbg(mdwc->dev, "IOMMU detached\n");
		}
	}

	dwc3_msm_update_bus_bw(mdwc, BUS_VOTE_NONE);

	/*
	 * release wakeup source with timeout to defer system suspend to
	 * handle case where on USB cable disconnect, SUSPEND and DISCONNECT
	 * event is received.
	 */
	if (mdwc->lpm_to_suspend_delay) {
		dev_dbg(mdwc->dev, "defer suspend with %d(msecs)\n",
					mdwc->lpm_to_suspend_delay);
		pm_wakeup_event(mdwc->dev, mdwc->lpm_to_suspend_delay);
	} else {
		pm_relax(mdwc->dev);
	}

	atomic_set(&dwc->in_lpm, 1);

	/*
	 * with the core in power collapse, we dont require wakeup
	 * using HS_PHY_IRQ or SS_PHY_IRQ. Hence enable wakeup only in
	 * case of host bus suspend and device bus suspend.
	 */
	if (!(mdwc->lpm_flags & MDWC3_POWER_COLLAPSE)) {
		if (mdwc->use_pdc_interrupts) {
			enable_usb_pdc_interrupt(mdwc, true);
		} else {
			uirq = &mdwc->wakeup_irq[HS_PHY_IRQ];
			configure_nonpdc_usb_interrupt(mdwc, uirq, true);
			uirq = &mdwc->wakeup_irq[SS_PHY_IRQ];
			configure_nonpdc_usb_interrupt(mdwc, uirq, true);
		}
		mdwc->lpm_flags |= MDWC3_ASYNC_IRQ_WAKE_CAPABILITY;
	}

	dev_info(mdwc->dev, "DWC3 in low power mode\n");
	dbg_event(0xFF, "Ctl Sus", atomic_read(&dwc->in_lpm));

	/* kick_sm if it is waiting for lpm sequence to finish */
	if (test_and_clear_bit(WAIT_FOR_LPM, &mdwc->inputs))
		queue_delayed_work(mdwc->sm_usb_wq, &mdwc->sm_work, 0);

	mutex_unlock(&mdwc->suspend_resume_mutex);

	return 0;
}

static int dwc3_msm_resume(struct dwc3_msm *mdwc)
{
	int ret;
	long core_clk_rate;
	struct dwc3 *dwc = platform_get_drvdata(mdwc->dwc3);
	struct usb_irq *uirq;

	dev_dbg(mdwc->dev, "%s: exiting lpm\n", __func__);

	/*
	 * If h/w exited LPM without any events, ensure
	 * h/w is reset before processing any new events.
	 */
	if (!mdwc->vbus_active && mdwc->id_state)
		set_bit(WAIT_FOR_LPM, &mdwc->inputs);

	mutex_lock(&mdwc->suspend_resume_mutex);
	if (!atomic_read(&dwc->in_lpm)) {
		dev_dbg(mdwc->dev, "%s: Already resumed\n", __func__);
		mutex_unlock(&mdwc->suspend_resume_mutex);
		return 0;
	}

	pm_stay_awake(mdwc->dev);

	if (mdwc->in_host_mode && mdwc->max_rh_port_speed == USB_SPEED_HIGH)
		dwc3_msm_update_bus_bw(mdwc, BUS_VOTE_SVS);
	else
		dwc3_msm_update_bus_bw(mdwc, mdwc->default_bus_vote);

	/* Vote for TCXO while waking up USB HSPHY */
	ret = clk_prepare_enable(mdwc->xo_clk);
	if (ret)
		dev_err(mdwc->dev, "%s failed to vote TCXO buffer%d\n",
						__func__, ret);

	/* Restore controller power collapse */
	if (mdwc->lpm_flags & MDWC3_POWER_COLLAPSE) {
		dev_dbg(mdwc->dev, "%s: exit power collapse\n", __func__);
		dwc3_msm_config_gdsc(mdwc, 1);
		ret = reset_control_assert(mdwc->core_reset);
		if (ret)
			dev_err(mdwc->dev, "%s:core_reset assert failed\n",
					__func__);
		/* HW requires a short delay for reset to take place properly */
		usleep_range(1000, 1200);
		ret = reset_control_deassert(mdwc->core_reset);
		if (ret)
			dev_err(mdwc->dev, "%s:core_reset deassert failed\n",
					__func__);
		clk_prepare_enable(mdwc->sleep_clk);
	}

	/*
	 * Enable clocks
	 * Turned ON iface_clk before core_clk due to FSM depedency.
	 */
	clk_prepare_enable(mdwc->iface_clk);
	if (mdwc->noc_aggr_clk)
		clk_prepare_enable(mdwc->noc_aggr_clk);

	core_clk_rate = mdwc->core_clk_rate;
	if (mdwc->in_host_mode && mdwc->max_rh_port_speed == USB_SPEED_HIGH) {
		core_clk_rate = mdwc->core_clk_rate_hs;
		dev_dbg(mdwc->dev, "%s: set hs core clk rate %ld\n", __func__,
			core_clk_rate);
	}

	clk_set_rate(mdwc->core_clk, core_clk_rate);
	clk_prepare_enable(mdwc->core_clk);

	/* set Memory core: ON, Memory periphery: ON */
	clk_set_flags(mdwc->core_clk, CLKFLAG_RETAIN_MEM);
	clk_set_flags(mdwc->core_clk, CLKFLAG_RETAIN_PERIPH);

	clk_prepare_enable(mdwc->utmi_clk);
	if (mdwc->bus_aggr_clk)
		clk_prepare_enable(mdwc->bus_aggr_clk);

	/*
	 * Disable any wakeup events that were enabled if pwr_event_irq
	 * is used as wakeup interrupt.
	 */
	if (mdwc->use_pwr_event_for_wakeup &&
			!(mdwc->lpm_flags & MDWC3_SS_PHY_SUSPEND)) {
		disable_irq_nosync(mdwc->wakeup_irq[PWR_EVNT_IRQ].irq);
		dwc3_msm_set_ss_pwr_events(mdwc, false);
	}

	/* Resume SS PHY */
	if (dwc->maximum_speed >= USB_SPEED_SUPER &&
			mdwc->lpm_flags & MDWC3_SS_PHY_SUSPEND) {
		mdwc->ss_phy->flags &= ~(PHY_LANE_A | PHY_LANE_B);
		if (mdwc->typec_orientation == ORIENTATION_CC1)
			mdwc->ss_phy->flags |= PHY_LANE_A;
		if (mdwc->typec_orientation == ORIENTATION_CC2)
			mdwc->ss_phy->flags |= PHY_LANE_B;
		usb_phy_set_suspend(mdwc->ss_phy, 0);
		mdwc->ss_phy->flags &= ~DEVICE_IN_SS_MODE;
		mdwc->lpm_flags &= ~MDWC3_SS_PHY_SUSPEND;

		if (mdwc->in_host_mode) {
			u32 reg = dwc3_readl(dwc->regs, DWC3_GUSB3PIPECTL(0));

			reg &= ~DWC3_GUSB3PIPECTL_DISRXDETU3;
			dwc3_writel(dwc->regs, DWC3_GUSB3PIPECTL(0), reg);
		}
	}

	mdwc->hs_phy->flags &= ~(PHY_HSFS_MODE | PHY_LS_MODE);
	/* Resume HS PHY */
	usb_phy_set_suspend(mdwc->hs_phy, 0);

	/* Recover from controller power collapse */
	if (mdwc->lpm_flags & MDWC3_POWER_COLLAPSE) {
		if (mdwc->iommu_map) {
			ret = arm_iommu_attach_device(mdwc->dev,
					mdwc->iommu_map);
			if (ret)
				dev_err(mdwc->dev, "IOMMU attach failed (%d)\n",
						ret);
			else
				dev_dbg(mdwc->dev, "attached to IOMMU\n");
		}

		dev_dbg(mdwc->dev, "%s: exit power collapse\n", __func__);

		dwc3_msm_power_collapse_por(mdwc);

		mdwc->lpm_flags &= ~MDWC3_POWER_COLLAPSE;
	}

	atomic_set(&dwc->in_lpm, 0);

	/* enable power evt irq for IN P3 detection */
	enable_irq(mdwc->wakeup_irq[PWR_EVNT_IRQ].irq);

	/* Disable HSPHY auto suspend */
	dwc3_msm_write_reg(mdwc->base, DWC3_GUSB2PHYCFG(0),
		dwc3_msm_read_reg(mdwc->base, DWC3_GUSB2PHYCFG(0)) &
				~DWC3_GUSB2PHYCFG_SUSPHY);

	/* Disable wakeup capable for HS_PHY IRQ & SS_PHY_IRQ if enabled */
	if (mdwc->lpm_flags & MDWC3_ASYNC_IRQ_WAKE_CAPABILITY) {
		if (mdwc->use_pdc_interrupts) {
			enable_usb_pdc_interrupt(mdwc, false);
		} else {
			uirq = &mdwc->wakeup_irq[HS_PHY_IRQ];
			configure_nonpdc_usb_interrupt(mdwc, uirq, false);
			uirq = &mdwc->wakeup_irq[SS_PHY_IRQ];
			configure_nonpdc_usb_interrupt(mdwc, uirq, false);
		}
		mdwc->lpm_flags &= ~MDWC3_ASYNC_IRQ_WAKE_CAPABILITY;
	}

	dev_info(mdwc->dev, "DWC3 exited from low power mode\n");

	/* Enable core irq */
	if (dwc->irq)
		enable_irq(dwc->irq);

	/*
	 * Handle other power events that could not have been handled during
	 * Low Power Mode
	 */
	dwc3_pwr_event_handler(mdwc);

	if (pm_qos_request_active(&mdwc->pm_qos_req_dma))
		schedule_delayed_work(&mdwc->perf_vote_work,
			msecs_to_jiffies(1000 * PM_QOS_SAMPLE_SEC));

	dbg_event(0xFF, "Ctl Res", atomic_read(&dwc->in_lpm));
	mutex_unlock(&mdwc->suspend_resume_mutex);

	return 0;
}

/**
 * dwc3_ext_event_notify - callback to handle events from external transceiver
 *
 * Returns 0 on success
 */
static void dwc3_ext_event_notify(struct dwc3_msm *mdwc)
{
	/* Flush processing any pending events before handling new ones */
	flush_delayed_work(&mdwc->sm_work);

	if (mdwc->id_state == DWC3_ID_FLOAT) {
		dev_dbg(mdwc->dev, "XCVR: ID set\n");
		set_bit(ID, &mdwc->inputs);
	} else {
		dev_dbg(mdwc->dev, "XCVR: ID clear\n");
		clear_bit(ID, &mdwc->inputs);
	}

	if (mdwc->vbus_active && !mdwc->in_restart) {
		dev_dbg(mdwc->dev, "XCVR: BSV set\n");
		set_bit(B_SESS_VLD, &mdwc->inputs);
	} else {
		dev_dbg(mdwc->dev, "XCVR: BSV clear\n");
		clear_bit(B_SESS_VLD, &mdwc->inputs);
	}

	if (mdwc->suspend) {
		dev_dbg(mdwc->dev, "XCVR: SUSP set\n");
		set_bit(B_SUSPEND, &mdwc->inputs);
	} else {
		dev_dbg(mdwc->dev, "XCVR: SUSP clear\n");
		clear_bit(B_SUSPEND, &mdwc->inputs);
	}

	queue_delayed_work(mdwc->sm_usb_wq, &mdwc->sm_work, 0);
}

static void dwc3_resume_work(struct work_struct *w)
{
	struct dwc3_msm *mdwc = container_of(w, struct dwc3_msm, resume_work);
	struct dwc3 *dwc = platform_get_drvdata(mdwc->dwc3);
	union extcon_property_value val;
	unsigned int extcon_id;
	struct extcon_dev *edev = NULL;
	int ret = 0;

	dev_dbg(mdwc->dev, "%s: dwc3 resume work\n", __func__);

	if (mdwc->extcon && mdwc->vbus_active && !mdwc->in_restart) {
		extcon_id = EXTCON_USB;
		edev = mdwc->extcon[mdwc->ext_idx].edev;
	} else if (mdwc->extcon && mdwc->id_state == DWC3_ID_GROUND) {
		extcon_id = EXTCON_USB_HOST;
		edev = mdwc->extcon[mdwc->ext_idx].edev;
	}

	/* Check speed and Type-C polarity values in order to configure PHY */
	if (edev && extcon_get_state(edev, extcon_id)) {
		dwc->maximum_speed = dwc->max_hw_supp_speed;

		ret = extcon_get_property(edev, extcon_id,
				EXTCON_PROP_USB_SS, &val);

		if (!ret && val.intval == 0)
			dwc->maximum_speed = USB_SPEED_HIGH;

		if (mdwc->override_usb_speed &&
				mdwc->override_usb_speed < dwc->maximum_speed) {
			dwc->maximum_speed = mdwc->override_usb_speed;
			dwc->gadget.max_speed = dwc->maximum_speed;
			dbg_event(0xFF, "override_speed",
					mdwc->override_usb_speed);
		}

		dbg_event(0xFF, "speed", dwc->maximum_speed);

		ret = extcon_get_property(edev, extcon_id,
				EXTCON_PROP_USB_TYPEC_POLARITY, &val);
		if (ret)
			mdwc->typec_orientation = ORIENTATION_NONE;
		else
			mdwc->typec_orientation = val.intval ?
					ORIENTATION_CC2 : ORIENTATION_CC1;

		dbg_event(0xFF, "cc_state", mdwc->typec_orientation);

		ret = extcon_get_property(edev, extcon_id,
				EXTCON_PROP_USB_TYPEC_MED_HIGH_CURRENT, &val);
		if (!ret)
			dwc->gadget.is_selfpowered = val.intval;
		else
			dwc->gadget.is_selfpowered = 0;
	}

	/*
	 * Skip scheduling sm work if no work is pending. When boot-up
	 * with USB cable connected, usb state m/c is skipped to avoid
	 * any changes to dp/dm lines. As PM supsend and resume can
	 * happen while charger is connected, scheduling sm work during
	 * pm resume will reset the controller and phy which might impact
	 * dp/dm lines (and charging voltage).
	 */
	if (mdwc->drd_state == DRD_STATE_UNDEFINED &&
		!edev && !mdwc->resume_pending)
		return;
	/*
	 * exit LPM first to meet resume timeline from device side.
	 * resume_pending flag would prevent calling
	 * dwc3_msm_resume() in case we are here due to system
	 * wide resume without usb cable connected. This flag is set
	 * only in case of power event irq in lpm.
	 */
	if (mdwc->resume_pending) {
		dwc3_msm_resume(mdwc);
		mdwc->resume_pending = false;
	}

	if (atomic_read(&mdwc->pm_suspended)) {
		dbg_event(0xFF, "RWrk PMSus", 0);
		/* let pm resume kick in resume work later */
		return;
	}
	dwc3_ext_event_notify(mdwc);
}

static void dwc3_pwr_event_handler(struct dwc3_msm *mdwc)
{
	struct dwc3 *dwc = platform_get_drvdata(mdwc->dwc3);
	u32 irq_stat, irq_clear = 0;

	irq_stat = dwc3_msm_read_reg(mdwc->base, PWR_EVNT_IRQ_STAT_REG);
	dev_dbg(mdwc->dev, "%s irq_stat=%X\n", __func__, irq_stat);

	/* Check for P3 events */
	if ((irq_stat & PWR_EVNT_POWERDOWN_OUT_P3_MASK) &&
			(irq_stat & PWR_EVNT_POWERDOWN_IN_P3_MASK)) {
		u32 ls;

		/* Can't tell if entered or exit P3, so check LINKSTATE */
		if (dwc3_is_usb31(dwc))
			ls = dwc3_msm_read_reg_field(mdwc->base,
				DWC31_LINK_GDBGLTSSM,
				DWC3_GDBGLTSSM_LINKSTATE_MASK);
		else
			ls = dwc3_msm_read_reg_field(mdwc->base,
				DWC3_GDBGLTSSM, DWC3_GDBGLTSSM_LINKSTATE_MASK);
		dev_dbg(mdwc->dev, "%s link state = 0x%04x\n", __func__, ls);
		atomic_set(&mdwc->in_p3, ls == DWC3_LINK_STATE_U3);

		irq_stat &= ~(PWR_EVNT_POWERDOWN_OUT_P3_MASK |
				PWR_EVNT_POWERDOWN_IN_P3_MASK);
		irq_clear |= (PWR_EVNT_POWERDOWN_OUT_P3_MASK |
				PWR_EVNT_POWERDOWN_IN_P3_MASK);
	} else if (irq_stat & PWR_EVNT_POWERDOWN_OUT_P3_MASK) {
		atomic_set(&mdwc->in_p3, 0);
		irq_stat &= ~PWR_EVNT_POWERDOWN_OUT_P3_MASK;
		irq_clear |= PWR_EVNT_POWERDOWN_OUT_P3_MASK;
	} else if (irq_stat & PWR_EVNT_POWERDOWN_IN_P3_MASK) {
		atomic_set(&mdwc->in_p3, 1);
		irq_stat &= ~PWR_EVNT_POWERDOWN_IN_P3_MASK;
		irq_clear |= PWR_EVNT_POWERDOWN_IN_P3_MASK;
	}

	/* Clear L2 exit */
	if (irq_stat & PWR_EVNT_LPM_OUT_L2_MASK) {
		irq_stat &= ~PWR_EVNT_LPM_OUT_L2_MASK;
		irq_stat |= PWR_EVNT_LPM_OUT_L2_MASK;
	}

	/* Handle exit from L1 events */
	if (irq_stat & PWR_EVNT_LPM_OUT_L1_MASK) {
		dev_dbg(mdwc->dev, "%s: handling PWR_EVNT_LPM_OUT_L1_MASK\n",
				__func__);
		if (usb_gadget_wakeup(&dwc->gadget))
			dev_err(mdwc->dev, "%s failed to take dwc out of L1\n",
					__func__);
		irq_stat &= ~PWR_EVNT_LPM_OUT_L1_MASK;
		irq_clear |= PWR_EVNT_LPM_OUT_L1_MASK;
	}

	/* Unhandled events */
	if (irq_stat)
		dev_dbg(mdwc->dev, "%s: unexpected PWR_EVNT, irq_stat=%X\n",
			__func__, irq_stat);

	dwc3_msm_write_reg(mdwc->base, PWR_EVNT_IRQ_STAT_REG, irq_clear);
}

static irqreturn_t msm_dwc3_pwr_irq_thread(int irq, void *_mdwc)
{
	struct dwc3_msm *mdwc = _mdwc;
	struct dwc3 *dwc = platform_get_drvdata(mdwc->dwc3);

	dev_dbg(mdwc->dev, "%s\n", __func__);

	if (atomic_read(&dwc->in_lpm))
		dwc3_resume_work(&mdwc->resume_work);
	else
		dwc3_pwr_event_handler(mdwc);

	dbg_event(0xFF, "PWR IRQ", atomic_read(&dwc->in_lpm));
	return IRQ_HANDLED;
}

static irqreturn_t msm_dwc3_pwr_irq(int irq, void *data)
{
	struct dwc3_msm *mdwc = data;
	struct dwc3 *dwc = platform_get_drvdata(mdwc->dwc3);

	dwc->t_pwr_evt_irq = ktime_get();
	dev_dbg(mdwc->dev, "%s received\n", __func__);
	/*
	 * When in Low Power Mode, can't read PWR_EVNT_IRQ_STAT_REG to acertain
	 * which interrupts have been triggered, as the clocks are disabled.
	 * Resume controller by waking up pwr event irq thread.After re-enabling
	 * clocks, dwc3_msm_resume will call dwc3_pwr_event_handler to handle
	 * all other power events.
	 */
	if (atomic_read(&dwc->in_lpm)) {
		/* set this to call dwc3_msm_resume() */
		mdwc->resume_pending = true;
		return IRQ_WAKE_THREAD;
	}

	dwc3_pwr_event_handler(mdwc);
	return IRQ_HANDLED;
}

static void dwc3_otg_sm_work(struct work_struct *w);

static int dwc3_msm_get_clk_gdsc(struct dwc3_msm *mdwc)
{
	int ret;

	mdwc->dwc3_gdsc = devm_regulator_get(mdwc->dev, "USB3_GDSC");
	if (IS_ERR(mdwc->dwc3_gdsc)) {
		if (PTR_ERR(mdwc->dwc3_gdsc) == -EPROBE_DEFER)
			return PTR_ERR(mdwc->dwc3_gdsc);
		mdwc->dwc3_gdsc = NULL;
	}

	mdwc->xo_clk = devm_clk_get(mdwc->dev, "xo");
	if (IS_ERR(mdwc->xo_clk)) {
		dev_err(mdwc->dev, "%s unable to get TCXO buffer handle\n",
								__func__);
		ret = PTR_ERR(mdwc->xo_clk);
		return ret;
	}
	clk_set_rate(mdwc->xo_clk, 19200000);

	mdwc->iface_clk = devm_clk_get(mdwc->dev, "iface_clk");
	if (IS_ERR(mdwc->iface_clk)) {
		dev_err(mdwc->dev, "failed to get iface_clk\n");
		ret = PTR_ERR(mdwc->iface_clk);
		return ret;
	}

	/*
	 * DWC3 Core requires its CORE CLK (aka master / bus clk) to
	 * run at 125Mhz in SSUSB mode and >60MHZ for HSUSB mode.
	 * On newer platform it can run at 150MHz as well.
	 */
	mdwc->core_clk = devm_clk_get(mdwc->dev, "core_clk");
	if (IS_ERR(mdwc->core_clk)) {
		dev_err(mdwc->dev, "failed to get core_clk\n");
		ret = PTR_ERR(mdwc->core_clk);
		return ret;
	}

	mdwc->core_reset = devm_reset_control_get(mdwc->dev, "core_reset");
	if (IS_ERR(mdwc->core_reset)) {
		dev_err(mdwc->dev, "failed to get core_reset\n");
		return PTR_ERR(mdwc->core_reset);
	}

	if (of_property_read_u32(mdwc->dev->of_node, "qcom,core-clk-rate",
				(u32 *)&mdwc->core_clk_rate)) {
		dev_err(mdwc->dev, "USB core-clk-rate is not present\n");
		return -EINVAL;
	}

	mdwc->core_clk_rate = clk_round_rate(mdwc->core_clk,
							mdwc->core_clk_rate);
	dev_dbg(mdwc->dev, "USB core frequency = %ld\n",
						mdwc->core_clk_rate);
	ret = clk_set_rate(mdwc->core_clk, mdwc->core_clk_rate);
	if (ret)
		dev_err(mdwc->dev, "fail to set core_clk freq:%d\n", ret);

	if (of_property_read_u32(mdwc->dev->of_node, "qcom,core-clk-rate-hs",
				(u32 *)&mdwc->core_clk_rate_hs)) {
		dev_dbg(mdwc->dev, "USB core-clk-rate-hs is not present\n");
		mdwc->core_clk_rate_hs = mdwc->core_clk_rate;
	}

	mdwc->sleep_clk = devm_clk_get(mdwc->dev, "sleep_clk");
	if (IS_ERR(mdwc->sleep_clk)) {
		dev_err(mdwc->dev, "failed to get sleep_clk\n");
		ret = PTR_ERR(mdwc->sleep_clk);
		return ret;
	}

	clk_set_rate(mdwc->sleep_clk, 32000);
	mdwc->utmi_clk_rate = 19200000;
	mdwc->utmi_clk = devm_clk_get(mdwc->dev, "utmi_clk");
	if (IS_ERR(mdwc->utmi_clk)) {
		dev_err(mdwc->dev, "failed to get utmi_clk\n");
		ret = PTR_ERR(mdwc->utmi_clk);
		return ret;
	}

	clk_set_rate(mdwc->utmi_clk, mdwc->utmi_clk_rate);
	mdwc->bus_aggr_clk = devm_clk_get(mdwc->dev, "bus_aggr_clk");
	if (IS_ERR(mdwc->bus_aggr_clk))
		mdwc->bus_aggr_clk = NULL;

	mdwc->noc_aggr_clk = devm_clk_get(mdwc->dev, "noc_aggr_clk");
	if (IS_ERR(mdwc->noc_aggr_clk))
		mdwc->noc_aggr_clk = NULL;

	if (of_property_match_string(mdwc->dev->of_node,
				"clock-names", "cfg_ahb_clk") >= 0) {
		mdwc->cfg_ahb_clk = devm_clk_get(mdwc->dev, "cfg_ahb_clk");
		if (IS_ERR(mdwc->cfg_ahb_clk)) {
			ret = PTR_ERR(mdwc->cfg_ahb_clk);
			mdwc->cfg_ahb_clk = NULL;
			if (ret != -EPROBE_DEFER)
				dev_err(mdwc->dev,
					"failed to get cfg_ahb_clk ret %d\n",
					ret);
			return ret;
		}
	}

	return 0;
}

static int dwc3_msm_id_notifier(struct notifier_block *nb,
	unsigned long event, void *ptr)
{
	struct dwc3 *dwc;
	struct extcon_dev *edev = ptr;
	struct extcon_nb *enb = container_of(nb, struct extcon_nb, id_nb);
	struct dwc3_msm *mdwc = enb->mdwc;
	enum dwc3_id_state id;

	if (!edev || !mdwc)
		return NOTIFY_DONE;

	dwc = platform_get_drvdata(mdwc->dwc3);

	dbg_event(0xFF, "extcon idx", enb->idx);

	id = event ? DWC3_ID_GROUND : DWC3_ID_FLOAT;

	if (mdwc->id_state == id)
		return NOTIFY_DONE;

	mdwc->ext_idx = enb->idx;

	dev_dbg(mdwc->dev, "host:%ld (id:%d) event received\n", event, id);

	mdwc->id_state = id;
	dbg_event(0xFF, "id_state", mdwc->id_state);
	queue_work(mdwc->dwc3_wq, &mdwc->resume_work);

	return NOTIFY_DONE;
}


static void check_for_sdp_connection(struct work_struct *w)
{
	struct dwc3_msm *mdwc =
		container_of(w, struct dwc3_msm, sdp_check.work);
	struct dwc3 *dwc = platform_get_drvdata(mdwc->dwc3);

	if (!mdwc->vbus_active)
		return;

	/* USB 3.1 compliance equipment usually repoted as floating
	 * charger as HS dp/dm lines are never connected. Do not
	 * tear down USB stack if compliance parameter is set
	 */
	if (mdwc->usb_compliance_mode)
		return;

	/* floating D+/D- lines detected */
	if (dwc->gadget.state < USB_STATE_DEFAULT &&
		dwc3_gadget_get_link_state(dwc) != DWC3_LINK_STATE_CMPLY) {
		mdwc->vbus_active = 0;
		dbg_event(0xFF, "Q RW SPD CHK", mdwc->vbus_active);
		queue_work(mdwc->dwc3_wq, &mdwc->resume_work);
	}
}

static int dwc3_msm_vbus_notifier(struct notifier_block *nb,
	unsigned long event, void *ptr)
{
	struct dwc3 *dwc;
	struct extcon_dev *edev = ptr;
	struct extcon_nb *enb = container_of(nb, struct extcon_nb, vbus_nb);
	struct dwc3_msm *mdwc = enb->mdwc;

	if (!edev || !mdwc)
		return NOTIFY_DONE;

	dwc = platform_get_drvdata(mdwc->dwc3);

	dbg_event(0xFF, "extcon idx", enb->idx);

	if (mdwc->vbus_active == event)
		return NOTIFY_DONE;

	mdwc->ext_idx = enb->idx;

	dev_dbg(mdwc->dev, "vbus:%ld event received\n", event);

	mdwc->vbus_active = event;
	if ((dwc->dr_mode == USB_DR_MODE_OTG) && !mdwc->in_restart)
		queue_work(mdwc->dwc3_wq, &mdwc->resume_work);

	return NOTIFY_DONE;
}

static int dwc3_msm_extcon_register(struct dwc3_msm *mdwc)
{
	struct device_node *node = mdwc->dev->of_node;
	struct extcon_dev *edev;
	int idx, extcon_cnt, ret = 0;
	bool check_vbus_state, check_id_state, phandle_found = false;

	extcon_cnt = of_count_phandle_with_args(node, "extcon", NULL);
	if (extcon_cnt < 0) {
		dev_err(mdwc->dev, "of_count_phandle_with_args failed\n");
		return -ENODEV;
	}

	mdwc->extcon = devm_kcalloc(mdwc->dev, extcon_cnt,
					sizeof(*mdwc->extcon), GFP_KERNEL);
	if (!mdwc->extcon)
		return -ENOMEM;

	for (idx = 0; idx < extcon_cnt; idx++) {
		edev = extcon_get_edev_by_phandle(mdwc->dev, idx);
		if (IS_ERR(edev) && PTR_ERR(edev) != -ENODEV)
			return PTR_ERR(edev);

		if (IS_ERR_OR_NULL(edev))
			continue;

		check_vbus_state = check_id_state = true;
		phandle_found = true;

		mdwc->extcon[idx].mdwc = mdwc;
		mdwc->extcon[idx].edev = edev;
		mdwc->extcon[idx].idx = idx;

		mdwc->extcon[idx].vbus_nb.notifier_call =
						dwc3_msm_vbus_notifier;
		ret = extcon_register_notifier(edev, EXTCON_USB,
						&mdwc->extcon[idx].vbus_nb);
		if (ret < 0)
			check_vbus_state = false;

		mdwc->extcon[idx].id_nb.notifier_call = dwc3_msm_id_notifier;
		ret = extcon_register_notifier(edev, EXTCON_USB_HOST,
						&mdwc->extcon[idx].id_nb);
		if (ret < 0)
			check_id_state = false;

		mdwc->extcon[idx].blocking_sync_nb.notifier_call =
					dwc3_usb_blocking_sync;
		extcon_register_blocking_notifier(edev, EXTCON_USB_HOST,
					&mdwc->extcon[idx].blocking_sync_nb);

		/* Update initial VBUS/ID state */
		if (check_vbus_state && extcon_get_state(edev, EXTCON_USB))
			dwc3_msm_vbus_notifier(&mdwc->extcon[idx].vbus_nb,
						true, edev);
		else  if (check_id_state &&
				extcon_get_state(edev, EXTCON_USB_HOST))
			dwc3_msm_id_notifier(&mdwc->extcon[idx].id_nb,
						true, edev);
	}

	if (!phandle_found) {
		dev_err(mdwc->dev, "no extcon device found\n");
		return -ENODEV;
	}

	return 0;
}

#define SMMU_BASE	0x90000000 /* Device address range base */
#define SMMU_SIZE	0x60000000 /* Device address range size */

static int dwc3_msm_init_iommu(struct dwc3_msm *mdwc)
{
	struct device_node *node = mdwc->dev->of_node;
	int atomic_ctx = 1, s1_bypass;
	int ret;

	if (!of_property_read_bool(node, "iommus"))
		return 0;

	mdwc->iommu_map = arm_iommu_create_mapping(&platform_bus_type,
			SMMU_BASE, SMMU_SIZE);
	if (IS_ERR_OR_NULL(mdwc->iommu_map)) {
		ret = PTR_ERR(mdwc->iommu_map) ?: -ENODEV;
		dev_err(mdwc->dev, "Failed to create IOMMU mapping (%d)\n",
				ret);
		return ret;
	}
	dev_dbg(mdwc->dev, "IOMMU mapping created: %pK\n", mdwc->iommu_map);

	ret = iommu_domain_set_attr(mdwc->iommu_map->domain, DOMAIN_ATTR_ATOMIC,
			&atomic_ctx);
	if (ret) {
		dev_err(mdwc->dev, "IOMMU set atomic attribute failed (%d)\n",
			ret);
		goto release_mapping;
	}

	s1_bypass = of_property_read_bool(node, "qcom,smmu-s1-bypass");
	ret = iommu_domain_set_attr(mdwc->iommu_map->domain,
			DOMAIN_ATTR_S1_BYPASS, &s1_bypass);
	if (ret) {
		dev_err(mdwc->dev, "IOMMU set s1 bypass (%d) failed (%d)\n",
			s1_bypass, ret);
		goto release_mapping;
	}

	ret = arm_iommu_attach_device(mdwc->dev, mdwc->iommu_map);
	if (ret) {
		dev_err(mdwc->dev, "IOMMU attach failed (%d)\n", ret);
		goto release_mapping;
	}
	dev_dbg(mdwc->dev, "attached to IOMMU\n");

	return 0;

release_mapping:
	arm_iommu_release_mapping(mdwc->iommu_map);
	mdwc->iommu_map = NULL;
	return ret;
}

static ssize_t mode_show(struct device *dev, struct device_attribute *attr,
		char *buf)
{
	struct dwc3_msm *mdwc = dev_get_drvdata(dev);

	if (mdwc->vbus_active)
		return snprintf(buf, PAGE_SIZE, "peripheral\n");
	if (mdwc->id_state == DWC3_ID_GROUND)
		return snprintf(buf, PAGE_SIZE, "host\n");

	return snprintf(buf, PAGE_SIZE, "none\n");
}

static ssize_t mode_store(struct device *dev, struct device_attribute *attr,
		const char *buf, size_t count)
{
	struct dwc3_msm *mdwc = dev_get_drvdata(dev);

	if (sysfs_streq(buf, "peripheral")) {
		mdwc->vbus_active = true;
		mdwc->id_state = DWC3_ID_FLOAT;
	} else if (sysfs_streq(buf, "host")) {
		mdwc->vbus_active = false;
		mdwc->id_state = DWC3_ID_GROUND;
	} else {
		mdwc->vbus_active = false;
		mdwc->id_state = DWC3_ID_FLOAT;
	}

	dwc3_ext_event_notify(mdwc);

	return count;
}

static DEVICE_ATTR_RW(mode);
static void msm_dwc3_perf_vote_work(struct work_struct *w);

/* This node only shows max speed supported dwc3 and it should be
 * same as what is reported in udc/core.c max_speed node. For current
 * operating gadget speed, query current_speed node which is implemented
 * by udc/core.c
 */
static ssize_t speed_show(struct device *dev, struct device_attribute *attr,
		char *buf)
{
	struct dwc3_msm *mdwc = dev_get_drvdata(dev);
	struct dwc3 *dwc = platform_get_drvdata(mdwc->dwc3);

	return snprintf(buf, PAGE_SIZE, "%s\n",
			usb_speed_string(dwc->maximum_speed));
}

static ssize_t speed_store(struct device *dev, struct device_attribute *attr,
		const char *buf, size_t count)
{
	struct dwc3_msm *mdwc = dev_get_drvdata(dev);
	struct dwc3 *dwc = platform_get_drvdata(mdwc->dwc3);
	enum usb_device_speed req_speed = USB_SPEED_UNKNOWN;

	/* DEVSPD can only have values SS(0x4), HS(0x0) and FS(0x1).
	 * per 3.20a data book. Allow only these settings. Note that,
	 * xhci does not support full-speed only mode.
	 */
	if (sysfs_streq(buf, "full"))
		req_speed = USB_SPEED_FULL;
	else if (sysfs_streq(buf, "high"))
		req_speed = USB_SPEED_HIGH;
	else if (sysfs_streq(buf, "super"))
		req_speed = USB_SPEED_SUPER;
	else if (sysfs_streq(buf, "ssp"))
		req_speed = USB_SPEED_SUPER_PLUS;
	else
		return -EINVAL;

	/* restart usb only works for device mode. Perform manual cable
	 * plug in/out for host mode restart.
	 */
	if (req_speed != dwc->maximum_speed &&
			req_speed <= dwc->max_hw_supp_speed) {
		mdwc->override_usb_speed = req_speed;
		schedule_work(&mdwc->restart_usb_work);
	} else if (req_speed >= dwc->max_hw_supp_speed) {
		mdwc->override_usb_speed = 0;
	}

	return count;
}
static DEVICE_ATTR_RW(speed);

static ssize_t usb_compliance_mode_show(struct device *dev,
		struct device_attribute *attr, char *buf)
{
	struct dwc3_msm *mdwc = dev_get_drvdata(dev);

	return snprintf(buf, PAGE_SIZE, "%c\n",
			mdwc->usb_compliance_mode ? 'Y' : 'N');
}

static ssize_t usb_compliance_mode_store(struct device *dev,
		struct device_attribute *attr, const char *buf, size_t count)
{
	int ret = 0;
	struct dwc3_msm *mdwc = dev_get_drvdata(dev);

	ret = strtobool(buf, &mdwc->usb_compliance_mode);

	if (ret)
		return ret;

	return count;
}
static DEVICE_ATTR_RW(usb_compliance_mode);

static ssize_t bus_vote_show(struct device *dev,
		struct device_attribute *attr, char *buf)
{
	struct dwc3_msm *mdwc = dev_get_drvdata(dev);

	if (mdwc->override_bus_vote == BUS_VOTE_MIN)
		return snprintf(buf, PAGE_SIZE, "%s\n",
			"Fixed bus vote: min");
	else if (mdwc->override_bus_vote == BUS_VOTE_MAX)
		return snprintf(buf, PAGE_SIZE, "%s\n",
			"Fixed bus vote: max");
	else
		return snprintf(buf, PAGE_SIZE, "%s\n",
			"Do not have fixed bus vote");
}

static ssize_t bus_vote_store(struct device *dev,
		struct device_attribute *attr, const char *buf,
		size_t count)
{
	struct dwc3_msm *mdwc = dev_get_drvdata(dev);
	struct dwc3 *dwc = platform_get_drvdata(mdwc->dwc3);
	bool bv_fixed = false;
	enum bus_vote bv;

	if (sysfs_streq(buf, "min")
			&& (mdwc->bus_scale_table->num_usecases
			>= (BUS_VOTE_MIN + 1))) {
		bv_fixed = true;
		mdwc->override_bus_vote = BUS_VOTE_MIN;
	} else if (sysfs_streq(buf, "max")
			&& (mdwc->bus_scale_table->num_usecases
			>= (BUS_VOTE_MAX + 1))) {
		bv_fixed = true;
		mdwc->override_bus_vote = BUS_VOTE_MAX;
	} else if (sysfs_streq(buf, "cancel")) {
		bv_fixed = false;
		mdwc->override_bus_vote = BUS_VOTE_NONE;
	} else {
		dev_err(dev, "min/max/cancel only.\n");
		return -EINVAL;
	}

	/* Update bus vote value only when not suspend */
	if (!atomic_read(&dwc->in_lpm)) {
		if (bv_fixed)
			bv = mdwc->override_bus_vote;
		else if (mdwc->in_host_mode
			&& (mdwc->max_rh_port_speed == USB_SPEED_HIGH))
			bv = BUS_VOTE_SVS;
		else
			bv = mdwc->default_bus_vote;

		dwc3_msm_update_bus_bw(mdwc, bv);
	}

	return count;
}
static DEVICE_ATTR_RW(bus_vote);

static int dwc_dpdm_cb(struct notifier_block *nb, unsigned long evt, void *p)
{
	struct dwc3_msm *mdwc = container_of(nb, struct dwc3_msm, dpdm_nb);

	switch (evt) {
	case REGULATOR_EVENT_ENABLE:
		dev_dbg(mdwc->dev, "%s: enable state:%s\n", __func__,
				dwc3_drd_state_string(mdwc->drd_state));
		break;
	case REGULATOR_EVENT_DISABLE:
		dev_dbg(mdwc->dev, "%s: disable state:%s\n", __func__,
				dwc3_drd_state_string(mdwc->drd_state));
		if (mdwc->drd_state == DRD_STATE_UNDEFINED)
			schedule_delayed_work(&mdwc->sm_work, 0);
		break;
	default:
		dev_dbg(mdwc->dev, "%s: unknown event state:%s\n", __func__,
				dwc3_drd_state_string(mdwc->drd_state));
		break;
	}

	return NOTIFY_OK;
}
static int dwc3_msm_probe(struct platform_device *pdev)
{
	struct device_node *node = pdev->dev.of_node, *dwc3_node;
	struct device	*dev = &pdev->dev;
	struct dwc3_msm *mdwc;
	struct dwc3	*dwc;
	struct resource *res;
	int ret = 0, size = 0, i;
	u32 val;
	unsigned long irq_type;

	mdwc = devm_kzalloc(&pdev->dev, sizeof(*mdwc), GFP_KERNEL);
	if (!mdwc)
		return -ENOMEM;

	platform_set_drvdata(pdev, mdwc);
	mdwc->dev = &pdev->dev;

	INIT_LIST_HEAD(&mdwc->req_complete_list);
	INIT_WORK(&mdwc->resume_work, dwc3_resume_work);
	INIT_WORK(&mdwc->restart_usb_work, dwc3_restart_usb_work);
	INIT_WORK(&mdwc->vbus_draw_work, dwc3_msm_vbus_draw_work);
	INIT_DELAYED_WORK(&mdwc->sm_work, dwc3_otg_sm_work);
	INIT_DELAYED_WORK(&mdwc->perf_vote_work, msm_dwc3_perf_vote_work);
	INIT_DELAYED_WORK(&mdwc->sdp_check, check_for_sdp_connection);

	mdwc->dwc3_wq = alloc_ordered_workqueue("dwc3_wq", 0);
	if (!mdwc->dwc3_wq) {
		pr_err("%s: Unable to create workqueue dwc3_wq\n", __func__);
		return -ENOMEM;
	}

	/*
	 * Create freezable workqueue for sm_work so that it gets scheduled only
	 * after pm_resume has happened completely. This helps in avoiding race
	 * conditions between xhci_plat_resume and xhci_runtime_resume; and also
	 * between hcd disconnect and xhci_resume.
	 */
	mdwc->sm_usb_wq = create_freezable_workqueue("k_sm_usb");
	if (!mdwc->sm_usb_wq) {
		destroy_workqueue(mdwc->dwc3_wq);
		return -ENOMEM;
	}

	/* Get all clks and gdsc reference */
	ret = dwc3_msm_get_clk_gdsc(mdwc);
	if (ret) {
		dev_err(&pdev->dev, "error getting clock or gdsc.\n");
		goto err;
	}

	mdwc->id_state = DWC3_ID_FLOAT;
	set_bit(ID, &mdwc->inputs);

	mdwc->charging_disabled = of_property_read_bool(node,
				"qcom,charging-disabled");

	ret = of_property_read_u32(node, "qcom,lpm-to-suspend-delay-ms",
				&mdwc->lpm_to_suspend_delay);
	if (ret) {
		dev_dbg(&pdev->dev, "setting lpm_to_suspend_delay to zero.\n");
		mdwc->lpm_to_suspend_delay = 0;
	}

	memcpy(mdwc->wakeup_irq, usb_irq_info, sizeof(usb_irq_info));
	for (i = 0; i < USB_MAX_IRQ; i++) {
		irq_type = IRQF_TRIGGER_RISING | IRQF_EARLY_RESUME |
						IRQF_ONESHOT;
		mdwc->wakeup_irq[i].irq = platform_get_irq_byname(pdev,
					mdwc->wakeup_irq[i].name);
		if (mdwc->wakeup_irq[i].irq < 0) {
			/* pwr_evnt_irq is only mandatory irq */
			if (!strcmp(mdwc->wakeup_irq[i].name,
						"pwr_event_irq")) {
				dev_err(&pdev->dev, "get_irq for %s failed\n\n",
						mdwc->wakeup_irq[i].name);
				ret = -EINVAL;
				goto err;
			}
			mdwc->wakeup_irq[i].irq = 0;
		} else {
			irq_set_status_flags(mdwc->wakeup_irq[i].irq,
						IRQ_NOAUTOEN);
			/* ss_phy_irq is level trigger interrupt */
			if (!strcmp(mdwc->wakeup_irq[i].name, "ss_phy_irq"))
				irq_type = IRQF_TRIGGER_HIGH | IRQF_ONESHOT |
					IRQ_TYPE_LEVEL_HIGH | IRQF_EARLY_RESUME;

			ret = devm_request_threaded_irq(&pdev->dev,
					mdwc->wakeup_irq[i].irq,
					msm_dwc3_pwr_irq,
					msm_dwc3_pwr_irq_thread,
					irq_type,
					mdwc->wakeup_irq[i].name, mdwc);
			if (ret) {
				dev_err(&pdev->dev, "irq req %s failed: %d\n\n",
						mdwc->wakeup_irq[i].name, ret);
				goto err;
			}
		}
	}

	res = platform_get_resource_byname(pdev, IORESOURCE_MEM, "core_base");
	if (!res) {
		dev_err(&pdev->dev, "missing memory base resource\n");
		ret = -ENODEV;
		goto err;
	}

	mdwc->base = devm_ioremap_nocache(&pdev->dev, res->start,
			resource_size(res));
	if (!mdwc->base) {
		dev_err(&pdev->dev, "ioremap failed\n");
		ret = -ENODEV;
		goto err;
	}

	res = platform_get_resource_byname(pdev, IORESOURCE_MEM,
							"ahb2phy_base");
	if (res) {
		mdwc->ahb2phy_base = devm_ioremap_nocache(&pdev->dev,
					res->start, resource_size(res));
		if (IS_ERR_OR_NULL(mdwc->ahb2phy_base)) {
			dev_err(dev, "couldn't find ahb2phy_base addr.\n");
			mdwc->ahb2phy_base = NULL;
		} else {
			/*
			 * On some targets cfg_ahb_clk depends upon usb gdsc
			 * regulator. If cfg_ahb_clk is enabled without
			 * turning on usb gdsc regulator clk is stuck off.
			 */
			dwc3_msm_config_gdsc(mdwc, 1);
			clk_prepare_enable(mdwc->cfg_ahb_clk);
			/* Configure AHB2PHY for one wait state read/write*/
			val = readl_relaxed(mdwc->ahb2phy_base +
					PERIPH_SS_AHB2PHY_TOP_CFG);
			if (val != ONE_READ_WRITE_WAIT) {
				writel_relaxed(ONE_READ_WRITE_WAIT,
					mdwc->ahb2phy_base +
					PERIPH_SS_AHB2PHY_TOP_CFG);
				/* complete above write before using USB PHY */
				mb();
			}
			clk_disable_unprepare(mdwc->cfg_ahb_clk);
			dwc3_msm_config_gdsc(mdwc, 0);
		}
	}

	mdwc->dbm = dwc3_init_dbm(&pdev->dev, mdwc->base);
	if (IS_ERR(mdwc->dbm)) {
		dev_warn(&pdev->dev, "unable to init dbm device, skipping...\n");
		mdwc->dbm = NULL;
	}

	/* Add power event if the dbm indicates coming out of L1 by interrupt */
	if (mdwc->dbm && dbm_l1_lpm_interrupt(mdwc->dbm)) {
		if (!mdwc->wakeup_irq[PWR_EVNT_IRQ].irq) {
			dev_err(&pdev->dev,
				"need pwr_event_irq exiting L1\n");
			ret = -EINVAL;
			goto err;
		}
	}

	if (of_property_read_u32(node, "qcom,dwc-usb3-msm-tx-fifo-size",
				 &mdwc->tx_fifo_size))
		dev_err(&pdev->dev,
			"unable to read platform data tx fifo size\n");

	ret = of_property_read_u32(node, "qcom,num-gsi-evt-buffs",
				&mdwc->num_gsi_event_buffers);

	if (mdwc->num_gsi_event_buffers) {
		of_get_property(node, "qcom,gsi-reg-offset", &size);
		if (size) {
			mdwc->gsi_reg = devm_kzalloc(dev, size, GFP_KERNEL);
			if (!mdwc->gsi_reg)
				return -ENOMEM;

			mdwc->gsi_reg_offset_cnt =
					(size / sizeof(*mdwc->gsi_reg));
			if (mdwc->gsi_reg_offset_cnt != GSI_REG_MAX) {
				dev_err(dev, "invalid reg offset count\n");
				return -EINVAL;
			}

			of_property_read_u32_array(dev->of_node,
				"qcom,gsi-reg-offset", mdwc->gsi_reg,
				mdwc->gsi_reg_offset_cnt);
		} else {
			dev_err(dev, "err provide qcom,gsi-reg-offset\n");
			return -EINVAL;
		}
	}

	mdwc->use_pdc_interrupts = of_property_read_bool(node,
				"qcom,use-pdc-interrupts");
	dwc3_set_notifier(&dwc3_msm_notify_event);

	ret = dwc3_msm_init_iommu(mdwc);
	if (ret)
		goto err;

	if (dma_set_mask_and_coherent(dev, DMA_BIT_MASK(64))) {
		dev_err(&pdev->dev, "setting DMA mask to 64 failed.\n");
		if (dma_set_mask_and_coherent(dev, DMA_BIT_MASK(32))) {
			dev_err(&pdev->dev, "setting DMA mask to 32 failed.\n");
			ret = -EOPNOTSUPP;
			goto uninit_iommu;
		}
	}

	/* Assumes dwc3 is the first DT child of dwc3-msm */
	dwc3_node = of_get_next_available_child(node, NULL);
	if (!dwc3_node) {
		dev_err(&pdev->dev, "failed to find dwc3 child\n");
		ret = -ENODEV;
		goto uninit_iommu;
	}

	ret = of_platform_populate(node, NULL, NULL, &pdev->dev);
	if (ret) {
		dev_err(&pdev->dev,
				"failed to add create dwc3 core\n");
		of_node_put(dwc3_node);
		goto uninit_iommu;
	}

	mdwc->dwc3 = of_find_device_by_node(dwc3_node);
	of_node_put(dwc3_node);
	if (!mdwc->dwc3) {
		dev_err(&pdev->dev, "failed to get dwc3 platform device\n");
		goto put_dwc3;
	}

	mdwc->hs_phy = devm_usb_get_phy_by_phandle(&mdwc->dwc3->dev,
							"usb-phy", 0);
	if (IS_ERR(mdwc->hs_phy)) {
		dev_err(&pdev->dev, "unable to get hsphy device\n");
		ret = PTR_ERR(mdwc->hs_phy);
		goto put_dwc3;
	}
	mdwc->ss_phy = devm_usb_get_phy_by_phandle(&mdwc->dwc3->dev,
							"usb-phy", 1);
	if (IS_ERR(mdwc->ss_phy)) {
		dev_err(&pdev->dev, "unable to get ssphy device\n");
		ret = PTR_ERR(mdwc->ss_phy);
		goto put_dwc3;
	}

	/* use default as nominal bus voting */
	mdwc->default_bus_vote = BUS_VOTE_NOMINAL;
	ret = of_property_read_u32(node, "qcom,default-bus-vote",
			&mdwc->default_bus_vote);

	mdwc->bus_scale_table = msm_bus_cl_get_pdata(pdev);
	if (mdwc->bus_scale_table) {
		mdwc->bus_perf_client =
			msm_bus_scale_register_client(mdwc->bus_scale_table);

		/* default_bus_vote is out of range, use nominal bus voting */
		if (mdwc->default_bus_vote >=
				mdwc->bus_scale_table->num_usecases)
			mdwc->default_bus_vote = BUS_VOTE_NOMINAL;
	}

	dwc = platform_get_drvdata(mdwc->dwc3);
	if (!dwc) {
		dev_err(&pdev->dev, "Failed to get dwc3 device\n");
		goto put_dwc3;
	}

	/*
	 * On platforms with SS PHY that do not support ss_phy_irq for wakeup
	 * events, use pwr_event_irq for wakeup events in superspeed mode.
	 */
	mdwc->use_pwr_event_for_wakeup = dwc->maximum_speed >= USB_SPEED_SUPER
					&& !mdwc->wakeup_irq[SS_PHY_IRQ].irq;


	/* IOMMU will be reattached upon each resume/connect */
	if (mdwc->iommu_map)
		arm_iommu_detach_device(mdwc->dev);

	/*
	 * Clocks and regulators will not be turned on until the first time
	 * runtime PM resume is called. This is to allow for booting up with
	 * charger already connected so as not to disturb PHY line states.
	 */
	mdwc->lpm_flags = MDWC3_POWER_COLLAPSE | MDWC3_SS_PHY_SUSPEND;
	atomic_set(&dwc->in_lpm, 1);
	pm_runtime_set_autosuspend_delay(mdwc->dev, 1000);
	pm_runtime_use_autosuspend(mdwc->dev);
	device_init_wakeup(mdwc->dev, 1);

	if (of_property_read_bool(node, "qcom,disable-dev-mode-pm"))
		pm_runtime_get_noresume(mdwc->dev);

	ret = of_property_read_u32(node, "qcom,pm-qos-latency",
				&mdwc->pm_qos_latency);
	if (ret) {
		dev_dbg(&pdev->dev, "setting pm-qos-latency to zero.\n");
		mdwc->pm_qos_latency = 0;
	}

	if (of_property_read_bool(node, "qcom,host-poweroff-in-pm-suspend")) {
		dwc->host_poweroff_in_pm_suspend = true;
		dev_dbg(mdwc->dev, "%s: Core power collapse on host PM suspend\n",
								__func__);
	}

	mutex_init(&mdwc->suspend_resume_mutex);

	if (of_property_read_bool(node, "extcon")) {
		ret = dwc3_msm_extcon_register(mdwc);
		if (ret)
<<<<<<< HEAD
			goto put_dwc3;
=======
			goto err_get_extcon;
>>>>>>> b6fbaa1d

		/*
		 * dpdm regulator will be turned on to perform apsd
		 * (automatic power source detection). dpdm regulator is
		 * used to float (or high-z) dp/dm lines. Do not reset
		 * controller/phy if regulator is turned on.
		 * if dpdm is not present controller can be reset
		 * as this controller may not be used for charger detection.
		 */
<<<<<<< HEAD
		mdwc->dpdm_reg = devm_regulator_get(&pdev->dev, "dpdm");
=======
		mdwc->dpdm_reg = devm_regulator_get_optional(&pdev->dev,
				"dpdm");
>>>>>>> b6fbaa1d
		if (IS_ERR(mdwc->dpdm_reg)) {
			dev_dbg(mdwc->dev, "assume cable is not connected\n");
			mdwc->dpdm_reg = NULL;
		}

		if (!mdwc->vbus_active && mdwc->dpdm_reg &&
				regulator_is_enabled(mdwc->dpdm_reg)) {
			mdwc->dpdm_nb.notifier_call = dwc_dpdm_cb;
			regulator_register_notifier(mdwc->dpdm_reg,
					&mdwc->dpdm_nb);
		} else {
			queue_delayed_work(mdwc->sm_usb_wq, &mdwc->sm_work, 0);
		}
	} else {
		switch (dwc->dr_mode) {
		case USB_DR_MODE_OTG:
			if (of_property_read_bool(node,
						"qcom,default-mode-host")) {
				dev_dbg(mdwc->dev, "%s: start host mode\n",
								__func__);
				mdwc->id_state = DWC3_ID_GROUND;
			} else if (of_property_read_bool(node,
						"qcom,default-mode-none")) {
				dev_dbg(mdwc->dev, "%s: stay in none mode\n",
								__func__);
			} else {
				dev_dbg(mdwc->dev, "%s: start peripheral mode\n",
								__func__);
				mdwc->vbus_active = true;
			}
			break;
		case USB_DR_MODE_HOST:
			mdwc->id_state = DWC3_ID_GROUND;
			break;
		case USB_DR_MODE_PERIPHERAL:
			/* fall through */
		default:
			mdwc->vbus_active = true;
			break;
		}

		dwc3_ext_event_notify(mdwc);
	}

	device_create_file(&pdev->dev, &dev_attr_mode);
	device_create_file(&pdev->dev, &dev_attr_speed);
	device_create_file(&pdev->dev, &dev_attr_usb_compliance_mode);
	device_create_file(&pdev->dev, &dev_attr_bus_vote);

	return 0;

err_get_extcon:
	if (mdwc->iommu_map)
		arm_iommu_attach_device(mdwc->dev, mdwc->iommu_map);

put_dwc3:
	platform_device_put(mdwc->dwc3);
	if (mdwc->bus_perf_client)
		msm_bus_scale_unregister_client(mdwc->bus_perf_client);

uninit_iommu:
	of_platform_depopulate(&pdev->dev);
	if (mdwc->iommu_map) {
		arm_iommu_detach_device(mdwc->dev);
		arm_iommu_release_mapping(mdwc->iommu_map);
	}
err:
	destroy_workqueue(mdwc->sm_usb_wq);
	destroy_workqueue(mdwc->dwc3_wq);
	return ret;
}

static int dwc3_msm_remove(struct platform_device *pdev)
{
	struct dwc3_msm	*mdwc = platform_get_drvdata(pdev);
	struct dwc3 *dwc = platform_get_drvdata(mdwc->dwc3);
	int ret_pm;

	device_remove_file(&pdev->dev, &dev_attr_mode);

	if (mdwc->dpdm_nb.notifier_call) {
		regulator_unregister_notifier(mdwc->dpdm_reg, &mdwc->dpdm_nb);
		mdwc->dpdm_nb.notifier_call = NULL;
	}

	if (mdwc->usb_psy)
		power_supply_put(mdwc->usb_psy);

	/*
	 * In case of system suspend, pm_runtime_get_sync fails.
	 * Hence turn ON the clocks manually.
	 */
	ret_pm = pm_runtime_get_sync(mdwc->dev);
	dbg_event(0xFF, "Remov gsyn", ret_pm);
	if (ret_pm < 0) {
		dev_err(mdwc->dev,
			"pm_runtime_get_sync failed with %d\n", ret_pm);
		if (mdwc->noc_aggr_clk)
			clk_prepare_enable(mdwc->noc_aggr_clk);
		clk_prepare_enable(mdwc->utmi_clk);
		clk_prepare_enable(mdwc->core_clk);
		clk_prepare_enable(mdwc->iface_clk);
		clk_prepare_enable(mdwc->sleep_clk);
		if (mdwc->bus_aggr_clk)
			clk_prepare_enable(mdwc->bus_aggr_clk);
		clk_prepare_enable(mdwc->xo_clk);
	}

	cancel_delayed_work_sync(&mdwc->perf_vote_work);
	cancel_delayed_work_sync(&mdwc->sm_work);

	if (mdwc->hs_phy)
		mdwc->hs_phy->flags &= ~PHY_HOST_MODE;
	dbg_event(0xFF, "Remov put", 0);
	platform_device_put(mdwc->dwc3);
	of_platform_depopulate(&pdev->dev);

	pm_runtime_disable(mdwc->dev);
	pm_runtime_barrier(mdwc->dev);
	pm_runtime_put_sync(mdwc->dev);
	pm_runtime_set_suspended(mdwc->dev);
	device_wakeup_disable(mdwc->dev);

	if (mdwc->bus_perf_client)
		msm_bus_scale_unregister_client(mdwc->bus_perf_client);

	if (!IS_ERR_OR_NULL(mdwc->vbus_reg))
		regulator_disable(mdwc->vbus_reg);

	if (mdwc->wakeup_irq[HS_PHY_IRQ].irq)
		disable_irq(mdwc->wakeup_irq[HS_PHY_IRQ].irq);
	if (mdwc->wakeup_irq[DP_HS_PHY_IRQ].irq)
		disable_irq(mdwc->wakeup_irq[DP_HS_PHY_IRQ].irq);
	if (mdwc->wakeup_irq[DM_HS_PHY_IRQ].irq)
		disable_irq(mdwc->wakeup_irq[DM_HS_PHY_IRQ].irq);
	if (mdwc->wakeup_irq[SS_PHY_IRQ].irq)
		disable_irq(mdwc->wakeup_irq[SS_PHY_IRQ].irq);
	disable_irq(mdwc->wakeup_irq[PWR_EVNT_IRQ].irq);

	clk_disable_unprepare(mdwc->utmi_clk);
	clk_set_rate(mdwc->core_clk, 19200000);
	clk_disable_unprepare(mdwc->core_clk);
	clk_disable_unprepare(mdwc->iface_clk);
	clk_disable_unprepare(mdwc->sleep_clk);
	clk_disable_unprepare(mdwc->xo_clk);
	clk_put(mdwc->xo_clk);

	dwc3_msm_config_gdsc(mdwc, 0);

	if (mdwc->iommu_map) {
		if (!atomic_read(&dwc->in_lpm))
			arm_iommu_detach_device(mdwc->dev);
		arm_iommu_release_mapping(mdwc->iommu_map);
	}

	destroy_workqueue(mdwc->sm_usb_wq);
	destroy_workqueue(mdwc->dwc3_wq);

	return 0;
}

static int dwc3_msm_host_notifier(struct notifier_block *nb,
	unsigned long event, void *ptr)
{
	struct dwc3_msm *mdwc = container_of(nb, struct dwc3_msm, host_nb);
	struct dwc3 *dwc = platform_get_drvdata(mdwc->dwc3);
	struct usb_device *udev = ptr;

	if (event != USB_DEVICE_ADD && event != USB_DEVICE_REMOVE)
		return NOTIFY_DONE;

	/*
	 * For direct-attach devices, new udev is direct child of root hub
	 * i.e. dwc -> xhci -> root_hub -> udev
	 * root_hub's udev->parent==NULL, so traverse struct device hierarchy
	 */
	if (udev->parent && !udev->parent->parent &&
			udev->dev.parent->parent == &dwc->xhci->dev) {
		if (event == USB_DEVICE_ADD && udev->actconfig) {
			if (!dwc3_msm_is_ss_rhport_connected(mdwc)) {
				/*
				 * controller may wakeup ss phy during hs data
				 * transfers or doorbell rings. Power down the
				 * ss phy to avoid turning on pipe clock during
				 * these wake-ups.
				 */
				mdwc->ss_phy->flags |= PHY_WAKEUP_WA_EN;
				usb_phy_powerdown(mdwc->ss_phy);

				/*
				 * Core clock rate can be reduced only if root
				 * hub SS port is not enabled/connected.
				 */
				clk_set_rate(mdwc->core_clk,
				mdwc->core_clk_rate_hs);
				dev_dbg(mdwc->dev,
					"set hs core clk rate %ld\n",
					mdwc->core_clk_rate_hs);
				mdwc->max_rh_port_speed = USB_SPEED_HIGH;
				dwc3_msm_update_bus_bw(mdwc, BUS_VOTE_SVS);
			} else {
				mdwc->max_rh_port_speed = USB_SPEED_SUPER;
			}
		} else {
			usb_phy_powerup(mdwc->ss_phy);
			mdwc->ss_phy->flags &= ~PHY_WAKEUP_WA_EN;
			/* set rate back to default core clk rate */
			clk_set_rate(mdwc->core_clk, mdwc->core_clk_rate);
			dev_dbg(mdwc->dev, "set core clk rate %ld\n",
				mdwc->core_clk_rate);
			mdwc->max_rh_port_speed = USB_SPEED_UNKNOWN;
			dwc3_msm_update_bus_bw(mdwc, mdwc->default_bus_vote);
		}
	}

	return NOTIFY_DONE;
}

static void msm_dwc3_perf_vote_update(struct dwc3_msm *mdwc, bool perf_mode)
{
	static bool curr_perf_mode;
	int latency = mdwc->pm_qos_latency;

	if ((curr_perf_mode == perf_mode) || !latency)
		return;

	if (perf_mode)
		pm_qos_update_request(&mdwc->pm_qos_req_dma, latency);
	else
		pm_qos_update_request(&mdwc->pm_qos_req_dma,
						PM_QOS_DEFAULT_VALUE);

	curr_perf_mode = perf_mode;
	pr_debug("%s: latency updated to: %d\n", __func__,
			perf_mode ? latency : PM_QOS_DEFAULT_VALUE);
}

static void msm_dwc3_perf_vote_work(struct work_struct *w)
{
	struct dwc3_msm *mdwc = container_of(w, struct dwc3_msm,
						perf_vote_work.work);
	struct dwc3 *dwc = platform_get_drvdata(mdwc->dwc3);
	static unsigned long	last_irq_cnt;
	bool in_perf_mode = false;

	if (dwc->irq_cnt - last_irq_cnt >= PM_QOS_THRESHOLD)
		in_perf_mode = true;

	pr_debug("%s: in_perf_mode:%u, interrupts in last sample:%lu\n",
		 __func__, in_perf_mode, (dwc->irq_cnt - last_irq_cnt));

	last_irq_cnt = dwc->irq_cnt;
	msm_dwc3_perf_vote_update(mdwc, in_perf_mode);
	schedule_delayed_work(&mdwc->perf_vote_work,
			msecs_to_jiffies(1000 * PM_QOS_SAMPLE_SEC));
}

#define VBUS_REG_CHECK_DELAY	(msecs_to_jiffies(1000))

/**
 * dwc3_otg_start_host -  helper function for starting/stoping the host
 * controller driver.
 *
 * @mdwc: Pointer to the dwc3_msm structure.
 * @on: start / stop the host controller driver.
 *
 * Returns 0 on success otherwise negative errno.
 */
static int dwc3_otg_start_host(struct dwc3_msm *mdwc, int on)
{
	struct dwc3 *dwc = platform_get_drvdata(mdwc->dwc3);
	int ret = 0;

	/*
	 * The vbus_reg pointer could have multiple values
	 * NULL: regulator_get() hasn't been called, or was previously deferred
	 * IS_ERR: regulator could not be obtained, so skip using it
	 * Valid pointer otherwise
	 */
	if (!mdwc->vbus_reg) {
		mdwc->vbus_reg = devm_regulator_get_optional(mdwc->dev,
					"vbus_dwc3");
		if (IS_ERR(mdwc->vbus_reg) &&
				PTR_ERR(mdwc->vbus_reg) == -EPROBE_DEFER) {
			/* regulators may not be ready, so retry again later */
			mdwc->vbus_reg = NULL;
			return -EPROBE_DEFER;
		}
	}

	if (on) {
		dev_dbg(mdwc->dev, "%s: turn on host\n", __func__);

		mdwc->hs_phy->flags |= PHY_HOST_MODE;
		pm_runtime_get_sync(mdwc->dev);
		dbg_event(0xFF, "StrtHost gync",
			atomic_read(&mdwc->dev->power.usage_count));
		if (dwc->maximum_speed >= USB_SPEED_SUPER) {
			mdwc->ss_phy->flags |= PHY_HOST_MODE;
			usb_phy_notify_connect(mdwc->ss_phy,
						USB_SPEED_SUPER);
		}

		usb_phy_notify_connect(mdwc->hs_phy, USB_SPEED_HIGH);
		if (!IS_ERR_OR_NULL(mdwc->vbus_reg))
			ret = regulator_enable(mdwc->vbus_reg);
		if (ret) {
			dev_err(mdwc->dev, "unable to enable vbus_reg\n");
			mdwc->hs_phy->flags &= ~PHY_HOST_MODE;
			mdwc->ss_phy->flags &= ~PHY_HOST_MODE;
			pm_runtime_put_sync(mdwc->dev);
			dbg_event(0xFF, "vregerr psync",
				atomic_read(&mdwc->dev->power.usage_count));
			return ret;
		}


		mdwc->host_nb.notifier_call = dwc3_msm_host_notifier;
		usb_register_notify(&mdwc->host_nb);

		dwc3_set_prtcap(dwc, DWC3_GCTL_PRTCAP_HOST);
		dwc3_en_sleep_mode(dwc);
		mdwc->usbdev_nb.notifier_call = msm_dwc3_usbdev_notify;
		usb_register_atomic_notify(&mdwc->usbdev_nb);
		ret = dwc3_host_init(dwc);
		if (ret) {
			dev_err(mdwc->dev,
				"%s: failed to add XHCI pdev ret=%d\n",
				__func__, ret);
			if (!IS_ERR_OR_NULL(mdwc->vbus_reg))
				regulator_disable(mdwc->vbus_reg);

			mdwc->hs_phy->flags &= ~PHY_HOST_MODE;
			mdwc->ss_phy->flags &= ~PHY_HOST_MODE;
			pm_runtime_put_sync(mdwc->dev);
			dbg_event(0xFF, "pdeverr psync",
				atomic_read(&mdwc->dev->power.usage_count));
			usb_unregister_notify(&mdwc->host_nb);
			return ret;
		}

		mdwc->in_host_mode = true;
		dwc3_usb3_phy_suspend(dwc, true);

		/* Reduce the U3 exit handshake timer from 8us to approximately
		 * 300ns to avoid lfps handshake interoperability issues
		 */
		if (dwc->revision == DWC3_USB31_REVISION_170A) {
			dwc3_msm_write_reg_field(mdwc->base,
					DWC31_LINK_LU3LFPSRXTIM(0),
					GEN2_U3_EXIT_RSP_RX_CLK_MASK, 6);
			dwc3_msm_write_reg_field(mdwc->base,
					DWC31_LINK_LU3LFPSRXTIM(0),
					GEN1_U3_EXIT_RSP_RX_CLK_MASK, 5);
			dev_dbg(mdwc->dev, "LU3:%08x\n",
				dwc3_msm_read_reg(mdwc->base,
					DWC31_LINK_LU3LFPSRXTIM(0)));
		}

		/* xHCI should have incremented child count as necessary */
		dbg_event(0xFF, "StrtHost psync",
			atomic_read(&mdwc->dev->power.usage_count));
		pm_runtime_mark_last_busy(mdwc->dev);
		pm_runtime_put_sync_autosuspend(mdwc->dev);
#ifdef CONFIG_SMP
		mdwc->pm_qos_req_dma.type = PM_QOS_REQ_AFFINE_IRQ;
		mdwc->pm_qos_req_dma.irq = dwc->irq;
#endif
		pm_qos_add_request(&mdwc->pm_qos_req_dma,
				PM_QOS_CPU_DMA_LATENCY, PM_QOS_DEFAULT_VALUE);
		/* start in perf mode for better performance initially */
		msm_dwc3_perf_vote_update(mdwc, true);
		schedule_delayed_work(&mdwc->perf_vote_work,
				msecs_to_jiffies(1000 * PM_QOS_SAMPLE_SEC));
	} else {
		dev_dbg(mdwc->dev, "%s: turn off host\n", __func__);

		usb_unregister_atomic_notify(&mdwc->usbdev_nb);
		if (!IS_ERR_OR_NULL(mdwc->vbus_reg))
			ret = regulator_disable(mdwc->vbus_reg);
		if (ret) {
			dev_err(mdwc->dev, "unable to disable vbus_reg\n");
			return ret;
		}

		cancel_delayed_work_sync(&mdwc->perf_vote_work);
		msm_dwc3_perf_vote_update(mdwc, false);
		pm_qos_remove_request(&mdwc->pm_qos_req_dma);

		pm_runtime_get_sync(mdwc->dev);
		dbg_event(0xFF, "StopHost gsync",
			atomic_read(&mdwc->dev->power.usage_count));
		usb_phy_notify_disconnect(mdwc->hs_phy, USB_SPEED_HIGH);
		if (mdwc->ss_phy->flags & PHY_HOST_MODE) {
			usb_phy_notify_disconnect(mdwc->ss_phy,
					USB_SPEED_SUPER);
			mdwc->ss_phy->flags &= ~PHY_HOST_MODE;
		}

		mdwc->hs_phy->flags &= ~PHY_HOST_MODE;
		dwc3_host_exit(dwc);
		usb_unregister_notify(&mdwc->host_nb);

		dwc3_set_prtcap(dwc, DWC3_GCTL_PRTCAP_DEVICE);
		dwc3_usb3_phy_suspend(dwc, false);
		mdwc->in_host_mode = false;

		/* wait for LPM, to ensure h/w is reset after stop_host */
		set_bit(WAIT_FOR_LPM, &mdwc->inputs);

		pm_runtime_put_sync_suspend(mdwc->dev);
		dbg_event(0xFF, "StopHost psync",
			atomic_read(&mdwc->dev->power.usage_count));
	}

	return 0;
}

static void dwc3_override_vbus_status(struct dwc3_msm *mdwc, bool vbus_present)
{
	struct dwc3 *dwc = platform_get_drvdata(mdwc->dwc3);

	/* Update OTG VBUS Valid from HSPHY to controller */
	dwc3_msm_write_reg_field(mdwc->base, HS_PHY_CTRL_REG,
			UTMI_OTG_VBUS_VALID, !!vbus_present);

	/* Update only if Super Speed is supported */
	if (dwc->maximum_speed >= USB_SPEED_SUPER) {
		/* Update VBUS Valid from SSPHY to controller */
		dwc3_msm_write_reg_field(mdwc->base, SS_PHY_CTRL_REG,
			LANE0_PWR_PRESENT, !!vbus_present);
	}
}

/**
 * dwc3_otg_start_peripheral -  bind/unbind the peripheral controller.
 *
 * @mdwc: Pointer to the dwc3_msm structure.
 * @on:   Turn ON/OFF the gadget.
 *
 * Returns 0 on success otherwise negative errno.
 */
static int dwc3_otg_start_peripheral(struct dwc3_msm *mdwc, int on)
{
	struct dwc3 *dwc = platform_get_drvdata(mdwc->dwc3);

	pm_runtime_get_sync(mdwc->dev);
	dbg_event(0xFF, "StrtGdgt gsync",
		atomic_read(&mdwc->dev->power.usage_count));

	if (on) {
		dev_dbg(mdwc->dev, "%s: turn on gadget %s\n",
					__func__, dwc->gadget.name);

		dwc3_override_vbus_status(mdwc, true);
		usb_phy_notify_connect(mdwc->hs_phy, USB_SPEED_HIGH);
		usb_phy_notify_connect(mdwc->ss_phy, USB_SPEED_SUPER);

		/*
		 * Core reset is not required during start peripheral. Only
		 * DBM reset is required, hence perform only DBM reset here.
		 */
		dwc3_msm_block_reset(mdwc, false);
		dwc3_set_prtcap(dwc, DWC3_GCTL_PRTCAP_DEVICE);
		dwc3_dis_sleep_mode(dwc);
		mdwc->in_device_mode = true;

		/* Reduce the U3 exit handshake timer from 8us to approximately
		 * 300ns to avoid lfps handshake interoperability issues
		 */
		if (dwc->revision == DWC3_USB31_REVISION_170A) {
			dwc3_msm_write_reg_field(mdwc->base,
					DWC31_LINK_LU3LFPSRXTIM(0),
					GEN2_U3_EXIT_RSP_RX_CLK_MASK, 6);
			dwc3_msm_write_reg_field(mdwc->base,
					DWC31_LINK_LU3LFPSRXTIM(0),
					GEN1_U3_EXIT_RSP_RX_CLK_MASK, 5);
			dev_dbg(mdwc->dev, "LU3:%08x\n",
				dwc3_msm_read_reg(mdwc->base,
					DWC31_LINK_LU3LFPSRXTIM(0)));
		}

		usb_gadget_vbus_connect(&dwc->gadget);
#ifdef CONFIG_SMP
		mdwc->pm_qos_req_dma.type = PM_QOS_REQ_AFFINE_IRQ;
		mdwc->pm_qos_req_dma.irq = dwc->irq;
#endif
		pm_qos_add_request(&mdwc->pm_qos_req_dma,
				PM_QOS_CPU_DMA_LATENCY, PM_QOS_DEFAULT_VALUE);
		/* start in perf mode for better performance initially */
		msm_dwc3_perf_vote_update(mdwc, true);
		schedule_delayed_work(&mdwc->perf_vote_work,
				msecs_to_jiffies(1000 * PM_QOS_SAMPLE_SEC));
	} else {
		dev_dbg(mdwc->dev, "%s: turn off gadget %s\n",
					__func__, dwc->gadget.name);
		cancel_delayed_work_sync(&mdwc->perf_vote_work);
		msm_dwc3_perf_vote_update(mdwc, false);
		pm_qos_remove_request(&mdwc->pm_qos_req_dma);

		mdwc->in_device_mode = false;
		usb_gadget_vbus_disconnect(&dwc->gadget);
		usb_phy_notify_disconnect(mdwc->hs_phy, USB_SPEED_HIGH);
		usb_phy_notify_disconnect(mdwc->ss_phy, USB_SPEED_SUPER);
		dwc3_override_vbus_status(mdwc, false);
		dwc3_usb3_phy_suspend(dwc, false);

		/* wait for LPM, to ensure h/w is reset after stop_peripheral */
		set_bit(WAIT_FOR_LPM, &mdwc->inputs);
	}

	pm_runtime_put_sync(mdwc->dev);
	dbg_event(0xFF, "StopGdgt psync",
		atomic_read(&mdwc->dev->power.usage_count));

	return 0;
}

static int dwc3_usb_blocking_sync(struct notifier_block *nb,
				unsigned long event, void *ptr)
{
	struct dwc3 *dwc;
	struct extcon_dev *edev = ptr;
	struct extcon_nb *enb = container_of(nb, struct extcon_nb,
						blocking_sync_nb);
	struct dwc3_msm *mdwc = enb->mdwc;
	int ret = 0;

	if (!edev || !mdwc)
		return NOTIFY_DONE;

	dwc = platform_get_drvdata(mdwc->dwc3);

	dbg_event(0xFF, "fw_blocksync", 0);
	flush_work(&mdwc->resume_work);
	drain_workqueue(mdwc->sm_usb_wq);

	if (!mdwc->in_host_mode && !mdwc->in_device_mode) {
		dbg_event(0xFF, "lpm_state", atomic_read(&dwc->in_lpm));

		/*
		 * stop host mode functionality performs autosuspend with mdwc
		 * device, and it may take sometime to call PM runtime suspend.
		 * Hence call pm_runtime_suspend() API to invoke PM runtime
		 * suspend immediately to put USB controller and PHYs into
		 * suspend.
		 */
		ret = pm_runtime_suspend(mdwc->dev);
		dbg_event(0xFF, "pm_runtime_sus", ret);

		/*
		 * If mdwc device is already suspended, pm_runtime_suspend() API
		 * returns 1, which is not error. Overwrite with zero if it is.
		 */
		if (ret > 0)
			ret = 0;
	}

	return ret;
}

static int get_psy_type(struct dwc3_msm *mdwc)
{
	union power_supply_propval pval = {0};

	if (mdwc->charging_disabled)
		return -EINVAL;

	if (!mdwc->usb_psy) {
		mdwc->usb_psy = power_supply_get_by_name("usb");
		if (!mdwc->usb_psy) {
			dev_err(mdwc->dev, "Could not get usb psy\n");
			return -ENODEV;
		}
	}

	power_supply_get_property(mdwc->usb_psy, POWER_SUPPLY_PROP_REAL_TYPE,
			&pval);

	return pval.intval;
}

static int dwc3_msm_gadget_vbus_draw(struct dwc3_msm *mdwc, unsigned int mA)
{
	union power_supply_propval pval = {0};
	int ret, psy_type;

	psy_type = get_psy_type(mdwc);
	if (psy_type == POWER_SUPPLY_TYPE_USB_FLOAT) {
		/*
		 * Do not notify charger driver for any current and
		 * bail out if suspend happened with float cable
		 * connected
		 */
		if (mA == 2)
			return 0;

		if (!mA)
			pval.intval = -ETIMEDOUT;
		else
			pval.intval = 1000 * mA;
		goto set_prop;
	}

	if (mdwc->max_power == mA || psy_type != POWER_SUPPLY_TYPE_USB)
		return 0;

	/* Set max current limit in uA */
	pval.intval = 1000 * mA;

set_prop:
	dev_info(mdwc->dev, "Avail curr from USB = %u\n", mA);
	ret = power_supply_set_property(mdwc->usb_psy,
				POWER_SUPPLY_PROP_SDP_CURRENT_MAX, &pval);
	if (ret) {
		dev_dbg(mdwc->dev, "power supply error when setting property\n");
		return ret;
	}

	mdwc->max_power = mA;
	return 0;
}


/**
 * dwc3_otg_sm_work - workqueue function.
 *
 * @w: Pointer to the dwc3 otg workqueue
 *
 * NOTE: After any change in drd_state, we must reschdule the state machine.
 */
static void dwc3_otg_sm_work(struct work_struct *w)
{
	struct dwc3_msm *mdwc = container_of(w, struct dwc3_msm, sm_work.work);
	struct dwc3 *dwc = NULL;
	bool work = 0;
	int ret = 0;
	unsigned long delay = 0;
	const char *state;

	if (mdwc->dwc3)
		dwc = platform_get_drvdata(mdwc->dwc3);

	if (!dwc) {
		dev_err(mdwc->dev, "dwc is NULL.\n");
		return;
	}

	state = dwc3_drd_state_string(mdwc->drd_state);
	dev_dbg(mdwc->dev, "%s state\n", state);
	dbg_event(0xFF, state, 0);

	/* Check OTG state */
	switch (mdwc->drd_state) {
	case DRD_STATE_UNDEFINED:
		if (mdwc->dpdm_nb.notifier_call) {
			regulator_unregister_notifier(mdwc->dpdm_reg,
					&mdwc->dpdm_nb);
			mdwc->dpdm_nb.notifier_call = NULL;
		}

		/* put controller and phy in suspend if no cable connected */
		if (test_bit(ID, &mdwc->inputs) &&
				!test_bit(B_SESS_VLD, &mdwc->inputs)) {
			dbg_event(0xFF, "undef_id_!bsv", 0);
			pm_runtime_set_active(mdwc->dev);
			pm_runtime_enable(mdwc->dev);
			pm_runtime_get_noresume(mdwc->dev);
			dwc3_msm_resume(mdwc);
			pm_runtime_put_sync(mdwc->dev);
			dbg_event(0xFF, "Undef NoUSB",
				atomic_read(&mdwc->dev->power.usage_count));
			mdwc->drd_state = DRD_STATE_IDLE;
			break;
		}

		dbg_event(0xFF, "Exit UNDEF", 0);
		mdwc->drd_state = DRD_STATE_IDLE;
		pm_runtime_set_suspended(mdwc->dev);
		pm_runtime_enable(mdwc->dev);
		/* fall-through */
	case DRD_STATE_IDLE:
		if (test_bit(WAIT_FOR_LPM, &mdwc->inputs)) {
			dev_dbg(mdwc->dev, "still not in lpm, wait.\n");
			break;
		}

		if (!test_bit(ID, &mdwc->inputs)) {
			dev_dbg(mdwc->dev, "!id\n");
			mdwc->drd_state = DRD_STATE_HOST_IDLE;
			work = 1;
		} else if (test_bit(B_SESS_VLD, &mdwc->inputs)) {
			dev_dbg(mdwc->dev, "b_sess_vld\n");
			if (get_psy_type(mdwc) == POWER_SUPPLY_TYPE_USB_FLOAT)
				queue_delayed_work(mdwc->dwc3_wq,
						&mdwc->sdp_check,
				msecs_to_jiffies(SDP_CONNETION_CHECK_TIME));

			/*
			 * Increment pm usage count upon cable connect. Count
			 * is decremented in DRD_STATE_PERIPHERAL state on
			 * cable disconnect or in bus suspend.
			 */
			pm_runtime_get_sync(mdwc->dev);
			dbg_event(0xFF, "BIDLE gsync",
				atomic_read(&mdwc->dev->power.usage_count));
			dwc3_otg_start_peripheral(mdwc, 1);
			mdwc->drd_state = DRD_STATE_PERIPHERAL;
			work = 1;
		} else {
			dwc3_msm_gadget_vbus_draw(mdwc, 0);
			dev_dbg(mdwc->dev, "Cable disconnected\n");
		}
		break;

	case DRD_STATE_PERIPHERAL:
		if (!test_bit(B_SESS_VLD, &mdwc->inputs) ||
				!test_bit(ID, &mdwc->inputs)) {
			dev_dbg(mdwc->dev, "!id || !bsv\n");
			mdwc->drd_state = DRD_STATE_IDLE;
			cancel_delayed_work_sync(&mdwc->sdp_check);
			dwc3_otg_start_peripheral(mdwc, 0);
			/*
			 * Decrement pm usage count upon cable disconnect
			 * which was incremented upon cable connect in
			 * DRD_STATE_IDLE state
			 */
			pm_runtime_put_sync_suspend(mdwc->dev);
			dbg_event(0xFF, "!BSV psync",
				atomic_read(&mdwc->dev->power.usage_count));
			work = 1;
		} else if (test_bit(B_SUSPEND, &mdwc->inputs) &&
			test_bit(B_SESS_VLD, &mdwc->inputs)) {
			dev_dbg(mdwc->dev, "BPER bsv && susp\n");
			mdwc->drd_state = DRD_STATE_PERIPHERAL_SUSPEND;
			/*
			 * Decrement pm usage count upon bus suspend.
			 * Count was incremented either upon cable
			 * connect in DRD_STATE_IDLE or host
			 * initiated resume after bus suspend in
			 * DRD_STATE_PERIPHERAL_SUSPEND state
			 */
			pm_runtime_mark_last_busy(mdwc->dev);
			pm_runtime_put_autosuspend(mdwc->dev);
			dbg_event(0xFF, "SUSP put",
				atomic_read(&mdwc->dev->power.usage_count));
		}
		break;

	case DRD_STATE_PERIPHERAL_SUSPEND:
		if (!test_bit(B_SESS_VLD, &mdwc->inputs)) {
			dev_dbg(mdwc->dev, "BSUSP: !bsv\n");
			mdwc->drd_state = DRD_STATE_IDLE;
			cancel_delayed_work_sync(&mdwc->sdp_check);
			dwc3_otg_start_peripheral(mdwc, 0);
		} else if (!test_bit(B_SUSPEND, &mdwc->inputs)) {
			dev_dbg(mdwc->dev, "BSUSP !susp\n");
			mdwc->drd_state = DRD_STATE_PERIPHERAL;
			/*
			 * Increment pm usage count upon host
			 * initiated resume. Count was decremented
			 * upon bus suspend in
			 * DRD_STATE_PERIPHERAL state.
			 */
			pm_runtime_get_sync(mdwc->dev);
			dbg_event(0xFF, "!SUSP gsync",
				atomic_read(&mdwc->dev->power.usage_count));
		}
		break;

	case DRD_STATE_HOST_IDLE:
		/* Switch to A-Device*/
		if (test_bit(ID, &mdwc->inputs)) {
			dev_dbg(mdwc->dev, "id\n");
			mdwc->drd_state = DRD_STATE_IDLE;
			mdwc->vbus_retry_count = 0;
			work = 1;
		} else {
			mdwc->drd_state = DRD_STATE_HOST;

			ret = dwc3_otg_start_host(mdwc, 1);
			if ((ret == -EPROBE_DEFER) &&
						mdwc->vbus_retry_count < 3) {
				/*
				 * Get regulator failed as regulator driver is
				 * not up yet. Will try to start host after 1sec
				 */
				mdwc->drd_state = DRD_STATE_HOST_IDLE;
				dev_dbg(mdwc->dev, "Unable to get vbus regulator. Retrying...\n");
				delay = VBUS_REG_CHECK_DELAY;
				work = 1;
				mdwc->vbus_retry_count++;
			} else if (ret) {
				dev_err(mdwc->dev, "unable to start host\n");
				mdwc->drd_state = DRD_STATE_HOST_IDLE;
				goto ret;
			}
		}
		break;

	case DRD_STATE_HOST:
		if (test_bit(ID, &mdwc->inputs) || mdwc->hc_died) {
			dev_dbg(mdwc->dev, "id || hc_died\n");
			dwc3_otg_start_host(mdwc, 0);
			mdwc->drd_state = DRD_STATE_IDLE;
			mdwc->vbus_retry_count = 0;
			mdwc->hc_died = false;
			work = 1;
		} else {
			dev_dbg(mdwc->dev, "still in a_host state. Resuming root hub.\n");
			dbg_event(0xFF, "XHCIResume", 0);
			if (dwc)
				pm_runtime_resume(&dwc->xhci->dev);
		}
		break;

	default:
		dev_err(mdwc->dev, "%s: invalid otg-state\n", __func__);

	}

	if (work)
		queue_delayed_work(mdwc->sm_usb_wq, &mdwc->sm_work, delay);

ret:
	return;
}

#ifdef CONFIG_PM_SLEEP
static int dwc3_msm_pm_suspend(struct device *dev)
{
	int ret = 0;
	struct dwc3_msm *mdwc = dev_get_drvdata(dev);
	struct dwc3 *dwc = platform_get_drvdata(mdwc->dwc3);

	dev_dbg(dev, "dwc3-msm PM suspend\n");
	dbg_event(0xFF, "PM Sus", 0);

	flush_workqueue(mdwc->dwc3_wq);

	/*
	 * Check if pm_suspend can proceed irrespective of runtimePM state of
	 * host.
	 */
	if (!dwc->host_poweroff_in_pm_suspend || !mdwc->in_host_mode) {
		if (!atomic_read(&dwc->in_lpm)) {
			dev_err(mdwc->dev, "Abort PM suspend!! (USB is outside LPM)\n");
			return -EBUSY;
		}

		atomic_set(&mdwc->pm_suspended, 1);

		return 0;
	}

	/*
	 * PHYs also need to be power collapsed, so call notify_disconnect
	 * before suspend to ensure it.
	 */
	usb_phy_notify_disconnect(mdwc->hs_phy, USB_SPEED_HIGH);
	mdwc->hs_phy->flags &= ~PHY_HOST_MODE;
	usb_phy_notify_disconnect(mdwc->ss_phy, USB_SPEED_SUPER);
	mdwc->ss_phy->flags &= ~PHY_HOST_MODE;

	/*
	 * Power collapse the core. Hence call dwc3_msm_suspend with
	 * 'force_power_collapse' set to 'true'.
	 */
	ret = dwc3_msm_suspend(mdwc, true);
	if (!ret)
		atomic_set(&mdwc->pm_suspended, 1);

	return ret;
}

static int dwc3_msm_pm_resume(struct device *dev)
{
	struct dwc3_msm *mdwc = dev_get_drvdata(dev);
	struct dwc3 *dwc = platform_get_drvdata(mdwc->dwc3);

	dev_dbg(dev, "dwc3-msm PM resume\n");
	dbg_event(0xFF, "PM Res", 0);

	/* flush to avoid race in read/write of pm_suspended */
	flush_workqueue(mdwc->dwc3_wq);
	atomic_set(&mdwc->pm_suspended, 0);

	if (!dwc->host_poweroff_in_pm_suspend || !mdwc->in_host_mode) {
		/* kick in otg state machine */
		queue_work(mdwc->dwc3_wq, &mdwc->resume_work);

		return 0;
	}

	/* Resume dwc to avoid unclocked access by xhci_plat_resume */
	dwc3_msm_resume(mdwc);
	pm_runtime_disable(dev);
	pm_runtime_set_active(dev);
	pm_runtime_enable(dev);

	/* Restore PHY flags if hibernated in host mode */
	mdwc->hs_phy->flags |= PHY_HOST_MODE;
	usb_phy_notify_connect(mdwc->hs_phy, USB_SPEED_HIGH);
	if (dwc->maximum_speed >= USB_SPEED_SUPER) {
		mdwc->ss_phy->flags |= PHY_HOST_MODE;
		usb_phy_notify_connect(mdwc->ss_phy,
					USB_SPEED_SUPER);
	}

	/* kick in otg state machine */
	queue_work(mdwc->dwc3_wq, &mdwc->resume_work);

	return 0;
}
#endif

#ifdef CONFIG_PM
static int dwc3_msm_runtime_idle(struct device *dev)
{
	struct dwc3_msm *mdwc = dev_get_drvdata(dev);
	struct dwc3 *dwc = platform_get_drvdata(mdwc->dwc3);

	dev_dbg(dev, "DWC3-msm runtime idle\n");
	dbg_event(0xFF, "RT Idle", 0);

	return 0;
}

static int dwc3_msm_runtime_suspend(struct device *dev)
{
	struct dwc3_msm *mdwc = dev_get_drvdata(dev);
	struct dwc3 *dwc = platform_get_drvdata(mdwc->dwc3);

	dev_dbg(dev, "DWC3-msm runtime suspend\n");
	dbg_event(0xFF, "RT Sus", 0);

	return dwc3_msm_suspend(mdwc, false);
}

static int dwc3_msm_runtime_resume(struct device *dev)
{
	struct dwc3_msm *mdwc = dev_get_drvdata(dev);
	struct dwc3 *dwc = platform_get_drvdata(mdwc->dwc3);

	dev_dbg(dev, "DWC3-msm runtime resume\n");
	dbg_event(0xFF, "RT Res", 0);

	return dwc3_msm_resume(mdwc);
}
#endif

static const struct dev_pm_ops dwc3_msm_dev_pm_ops = {
	SET_SYSTEM_SLEEP_PM_OPS(dwc3_msm_pm_suspend, dwc3_msm_pm_resume)
	SET_RUNTIME_PM_OPS(dwc3_msm_runtime_suspend, dwc3_msm_runtime_resume,
				dwc3_msm_runtime_idle)
};

static const struct of_device_id of_dwc3_matach[] = {
	{
		.compatible = "qcom,dwc-usb3-msm",
	},
	{ },
};
MODULE_DEVICE_TABLE(of, of_dwc3_matach);

static struct platform_driver dwc3_msm_driver = {
	.probe		= dwc3_msm_probe,
	.remove		= dwc3_msm_remove,
	.driver		= {
		.name	= "msm-dwc3",
		.pm	= &dwc3_msm_dev_pm_ops,
		.of_match_table	= of_dwc3_matach,
	},
};

MODULE_LICENSE("GPL v2");
MODULE_DESCRIPTION("DesignWare USB3 MSM Glue Layer");

static int dwc3_msm_init(void)
{
	return platform_driver_register(&dwc3_msm_driver);
}
module_init(dwc3_msm_init);

static void __exit dwc3_msm_exit(void)
{
	platform_driver_unregister(&dwc3_msm_driver);
}
module_exit(dwc3_msm_exit);<|MERGE_RESOLUTION|>--- conflicted
+++ resolved
@@ -281,10 +281,7 @@
 	unsigned int		max_power;
 	bool			charging_disabled;
 	enum dwc3_drd_state	drd_state;
-<<<<<<< HEAD
-=======
 	enum bus_vote		default_bus_vote;
->>>>>>> b6fbaa1d
 	enum bus_vote		override_bus_vote;
 	u32			bus_perf_client;
 	struct msm_bus_scale_pdata	*bus_scale_table;
@@ -3823,11 +3820,7 @@
 	if (of_property_read_bool(node, "extcon")) {
 		ret = dwc3_msm_extcon_register(mdwc);
 		if (ret)
-<<<<<<< HEAD
-			goto put_dwc3;
-=======
 			goto err_get_extcon;
->>>>>>> b6fbaa1d
 
 		/*
 		 * dpdm regulator will be turned on to perform apsd
@@ -3837,12 +3830,8 @@
 		 * if dpdm is not present controller can be reset
 		 * as this controller may not be used for charger detection.
 		 */
-<<<<<<< HEAD
-		mdwc->dpdm_reg = devm_regulator_get(&pdev->dev, "dpdm");
-=======
 		mdwc->dpdm_reg = devm_regulator_get_optional(&pdev->dev,
 				"dpdm");
->>>>>>> b6fbaa1d
 		if (IS_ERR(mdwc->dpdm_reg)) {
 			dev_dbg(mdwc->dev, "assume cable is not connected\n");
 			mdwc->dpdm_reg = NULL;
