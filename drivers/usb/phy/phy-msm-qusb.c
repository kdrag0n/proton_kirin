--- conflicted
+++ resolved
@@ -152,10 +152,6 @@
 	int			tune2_efuse_num_of_bits;
 	int			tune2_efuse_correction;
 
-<<<<<<< HEAD
-	bool			power_enabled;
-=======
->>>>>>> b6fbaa1d
 	bool			cable_connected;
 	bool			suspended;
 	bool			ulpi_mode;
@@ -442,11 +438,8 @@
 		return 0;
 	}
 
-<<<<<<< HEAD
-=======
 	dev_dbg(phy->dev, "%s\n", __func__);
 
->>>>>>> b6fbaa1d
 	/*
 	 * ref clock is enabled by default after power on reset. Linux clock
 	 * driver will disable this clock as part of late init if peripheral
@@ -722,15 +715,7 @@
 			}
 
 			qusb_phy_enable_clocks(qphy, false);
-<<<<<<< HEAD
-			/* Do not disable power rails if there is vote for it */
-			if (!qphy->dpdm_enable)
-				qusb_phy_enable_power(qphy, false);
-			else
-				dev_dbg(phy->dev, "race with rm_pulldown. Keep ldo ON\n");
-=======
 			qusb_phy_enable_power(qphy, false);
->>>>>>> b6fbaa1d
 			mutex_unlock(&qphy->phy_lock);
 
 			/*
@@ -1270,8 +1255,6 @@
 	if (qphy->tcsr_clamp_dig_n)
 		writel_relaxed(0x0, qphy->tcsr_clamp_dig_n);
 
-<<<<<<< HEAD
-=======
 	/*
 	 * Write the usb_hs_ac_value to usb_hs_ac_bitmask of tcsr_conn_box_spare
 	 * reg to enable AC/DC coupling
@@ -1283,7 +1266,6 @@
 						qphy->tcsr_conn_box_spare);
 	}
 
->>>>>>> b6fbaa1d
 	qphy->suspended = true;
 
 	return ret;
