--- conflicted
+++ resolved
@@ -119,10 +119,6 @@
 	int			efuse_bit_pos;
 	int			efuse_num_of_bits;
 
-<<<<<<< HEAD
-	int			power_enabled_ref;
-=======
->>>>>>> b6fbaa1d
 	bool			cable_connected;
 	bool			suspended;
 	bool			dpdm_enable;
@@ -505,13 +501,6 @@
 
 	dev_dbg(phy->dev, "%s\n", __func__);
 
-<<<<<<< HEAD
-	ret = qusb_phy_enable_power(qphy, true);
-	if (ret)
-		return ret;
-
-=======
->>>>>>> b6fbaa1d
 	qusb_phy_reset(qphy);
 
 	if (qphy->qusb_phy_host_init_seq && qphy->phy.flags & PHY_HOST_MODE) {
