--- conflicted
+++ resolved
@@ -89,11 +89,8 @@
 #define MOTOROLA_TETRA_IDS()			\
 	{ USB_DEVICE(0x0cad, 0x9011) },	/* Motorola Solutions TETRA PEI */ \
 	{ USB_DEVICE(0x0cad, 0x9012) },	/* MTP6550 */ \
-<<<<<<< HEAD
-=======
 	{ USB_DEVICE(0x0cad, 0x9013) },	/* MTP3xxx */ \
 	{ USB_DEVICE(0x0cad, 0x9015) },	/* MTP85xx */ \
->>>>>>> c081cdb1
 	{ USB_DEVICE(0x0cad, 0x9016) }	/* TPG2200 */
 DEVICE(motorola_tetra, MOTOROLA_TETRA_IDS);
 
