--- conflicted
+++ resolved
@@ -1500,10 +1500,7 @@
 	int i;
 	fi_mtp = container_of(f->fi, struct mtp_instance, func_inst);
 	mtp_string_defs[INTERFACE_STRING_INDEX].id = 0;
-<<<<<<< HEAD
-=======
 	mtp_log("dev: %pK\n", dev);
->>>>>>> b6fbaa1d
 	mutex_lock(&dev->read_mutex);
 	while ((req = mtp_req_get(dev, &dev->tx_idle)))
 		mtp_request_free(req, dev->ep_in);
