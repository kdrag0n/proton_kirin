--- conflicted
+++ resolved
@@ -3781,31 +3781,10 @@
 		return -EINVAL;
 	}
 
-<<<<<<< HEAD
-	mutex_lock(&inst_status[prot_id].gsi_lock);
-	opts_prev = inst_status[prot_id].opts;
-	if (opts_prev) {
-		mutex_unlock(&inst_status[prot_id].gsi_lock);
-		pr_err("%s: prot_id = %d, prev inst do not freed yet\n",
-						__func__, prot_id);
-		return -EBUSY;
-	}
-	mutex_unlock(&inst_status[prot_id].gsi_lock);
-
-	if (prot_id == IPA_USB_RNDIS)
-		config_group_init_type_name(&opts->func_inst.group,
-						fi->group.cg_item.ci_name,
-						&gsi_func_rndis_type);
-
-	gsi = gsi_function_init(prot_id);
-	if (IS_ERR(gsi))
-		return PTR_ERR(gsi);
-=======
 	if (prot_id == USB_PROT_RNDIS_IPA)
 		config_group_init_type_name(&opts->func_inst.group,
 						fi->group.cg_item.ci_name,
 						&gsi_func_rndis_type);
->>>>>>> b6fbaa1d
 
 	if (prot_id == IPA_USB_MBIM) {
 		opts->os_desc.ext_compat_id = opts->ext_compat_id;
