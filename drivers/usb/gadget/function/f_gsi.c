/*
 * Copyright (c) 2015-2019, The Linux Foundation. All rights reserved.
 *
 * This program is free software; you can redistribute it and/or modify
 * it under the terms of the GNU General Public License version 2 and
 * only version 2 as published by the Free Software Foundation.
 *
 * This program is distributed in the hope that it will be useful,
 * but WITHOUT ANY WARRANTY; without even the implied warranty of
 * MERCHANTABILITY or FITNESS FOR A PARTICULAR PURPOSE.  See the
 * GNU General Public License for more details.
 */

#include <linux/module.h>
#include "f_gsi.h"
#include "rndis.h"

struct usb_gsi_debugfs {
	struct dentry *debugfs_root;
};

static struct usb_gsi_debugfs debugfs;

static bool qti_packet_debug;
module_param(qti_packet_debug, bool, 0644);
MODULE_PARM_DESC(qti_packet_debug, "Print QTI Packet's Raw Data");

/* initial value, changed by "ifconfig usb0 hw ether xx:xx:xx:xx:xx:xx" */
static char *gsi_dev_addr;
module_param(gsi_dev_addr, charp, 0644);
MODULE_PARM_DESC(gsi_dev_addr, "QC Device Ethernet Address");

/* this address is invisible to ifconfig */
static char *gsi_host_addr;
module_param(gsi_host_addr, charp, 0644);
MODULE_PARM_DESC(gsi_host_addr, "QC Host Ethernet Address");

static struct workqueue_struct *ipa_usb_wq;
static struct f_gsi *__gsi[USB_PROT_MAX];
static void *ipc_log_ctxt;

#define NUM_LOG_PAGES 15
#define log_event_err(x, ...) do { \
	if (gsi) { \
		ipc_log_string(ipc_log_ctxt, "id%d:"x, gsi->prot_id, \
				##__VA_ARGS__); \
		pr_err("id%d:"x, gsi->prot_id, ##__VA_ARGS__); \
	} \
} while (0)

#define log_event_dbg(x, ...) do { \
	if (gsi) { \
		ipc_log_string(ipc_log_ctxt, "id%d:"x, gsi->prot_id, \
				##__VA_ARGS__); \
		pr_debug("id%d:"x, gsi->prot_id, ##__VA_ARGS__); \
	} \
} while (0)

#define log_event_info(x, ...) do { \
	if (gsi) { \
		ipc_log_string(ipc_log_ctxt, "id%d:"x, gsi->prot_id, \
		##__VA_ARGS__); \
		pr_info("id%d:"x, gsi->prot_id, ##__VA_ARGS__); \
	} \
} while (0)

#define MAX_CDEV_INSTANCES		6

static int major;
static struct class *gsi_class;
static DEFINE_IDA(gsi_ida);

/* Deregister misc device and free instance structures */
static void gsi_rndis_ipa_reset_trigger(struct gsi_data_port *d_port);
static void ipa_disconnect_handler(struct gsi_data_port *d_port);
static int gsi_ctrl_send_notification(struct f_gsi *gsi);
static struct gsi_ctrl_pkt *gsi_ctrl_pkt_alloc(unsigned int len, gfp_t flags);
static void gsi_ctrl_pkt_free(struct gsi_ctrl_pkt *pkt);

static inline bool is_ext_prot_ether(int prot_id)
{
	if (prot_id == USB_PROT_RMNET_ETHER ||
				prot_id == USB_PROT_DPL_ETHER)
		return true;

	return false;
}

static inline bool usb_gsi_remote_wakeup_allowed(struct usb_function *f)
{
	bool remote_wakeup_allowed;
	struct f_gsi *gsi = func_to_gsi(f);

	if (f->config->cdev->gadget->speed >= USB_SPEED_SUPER)
		remote_wakeup_allowed = f->func_wakeup_allowed;
	else
		remote_wakeup_allowed = f->config->cdev->gadget->remote_wakeup;

	log_event_dbg("%s: remote_wakeup_allowed:%s", __func__,
			(remote_wakeup_allowed ? "true" : "false"));
	return remote_wakeup_allowed;
}

static void usb_gsi_check_pending_wakeup(struct usb_function *f)
{
	struct f_gsi *gsi = func_to_gsi(f);

	/*
	 * If host suspended bus without receiving notification request then
	 * initiate remote-wakeup. As driver won't be able to do it later since
	 * notification request is already queued.
	 */
	if (gsi->c_port.notify_req_queued && usb_gsi_remote_wakeup_allowed(f)) {
		mod_timer(&gsi->gsi_rw_timer, jiffies + msecs_to_jiffies(2000));
		log_event_dbg("%s: pending response, arm rw_timer\n", __func__);
	}
}

static void post_event(struct gsi_data_port *port, u8 event)
{
	unsigned long flags;
	struct f_gsi *gsi = d_port_to_gsi(port);

	spin_lock_irqsave(&port->evt_q.q_lock, flags);

	port->evt_q.tail++;
	/* Check for wraparound and make room */
	port->evt_q.tail = port->evt_q.tail % MAXQUEUELEN;

	/* Check for overflow */
	if (port->evt_q.tail == port->evt_q.head) {
		log_event_err("%s: event queue overflow error", __func__);
		spin_unlock_irqrestore(&port->evt_q.q_lock, flags);
		return;
	}
	/* Add event to queue */
	port->evt_q.event[port->evt_q.tail] = event;
	spin_unlock_irqrestore(&port->evt_q.q_lock, flags);
}

static void __maybe_unused post_event_to_evt_queue(struct gsi_data_port *port,
								u8 event)
{
	post_event(port, event);
	queue_work(port->ipa_usb_wq, &port->usb_ipa_w);
}

static u8 read_event(struct gsi_data_port *port)
{
	u8 event;
	unsigned long flags;
	struct f_gsi *gsi = d_port_to_gsi(port);

	spin_lock_irqsave(&port->evt_q.q_lock, flags);
	if (port->evt_q.head == port->evt_q.tail) {
		log_event_dbg("%s: event queue empty", __func__);
		spin_unlock_irqrestore(&port->evt_q.q_lock, flags);
		return EVT_NONE;
	}

	port->evt_q.head++;
	/* Check for wraparound and make room */
	port->evt_q.head = port->evt_q.head % MAXQUEUELEN;

	event = port->evt_q.event[port->evt_q.head];
	spin_unlock_irqrestore(&port->evt_q.q_lock, flags);

	return event;
}

static u8 peek_event(struct gsi_data_port *port)
{
	u8 event;
	unsigned long flags;
	u8 peek_index = 0;
	struct f_gsi *gsi = d_port_to_gsi(port);

	spin_lock_irqsave(&port->evt_q.q_lock, flags);
	if (port->evt_q.head == port->evt_q.tail) {
		log_event_dbg("%s: event queue empty", __func__);
		spin_unlock_irqrestore(&port->evt_q.q_lock, flags);
		return EVT_NONE;
	}

	peek_index = (port->evt_q.head + 1) % MAXQUEUELEN;
	event = port->evt_q.event[peek_index];
	spin_unlock_irqrestore(&port->evt_q.q_lock, flags);

	return event;
}

static void __maybe_unused reset_event_queue(struct gsi_data_port *port)
{
	unsigned long flags;

	spin_lock_irqsave(&port->evt_q.q_lock, flags);
	port->evt_q.head = port->evt_q.tail = MAXQUEUELEN - 1;
	memset(&port->evt_q.event[0], EVT_NONE, MAXQUEUELEN);
	spin_unlock_irqrestore(&port->evt_q.q_lock, flags);
}

static int gsi_wakeup_host(struct f_gsi *gsi)
{

	int ret;
	struct usb_gadget *gadget;
	struct usb_function *func;

	func = &gsi->function;
	gadget = gsi->function.config->cdev->gadget;

	log_event_dbg("Entering %s", __func__);

	if (!gadget) {
		log_event_err("FAILED: d_port->cdev->gadget == NULL");
		return -ENODEV;
	}

	gsi->rwake_inprogress = true;

	/*
	 * In Super-Speed mode, remote wakeup is not allowed for suspended
	 * functions which have been disallowed by the host to issue Function
	 * Remote Wakeup.
	 * Note - We deviate here from the USB 3.0 spec and allow
	 * non-suspended functions to issue remote-wakeup even if they were not
	 * allowed to do so by the host. This is done in order to support non
	 * fully USB 3.0 compatible hosts.
	 */
	if ((gadget->speed >= USB_SPEED_SUPER) && (func->func_is_suspended)) {
		log_event_dbg("%s: Calling usb_func_wakeup", __func__);
		ret = usb_func_wakeup(func);
	} else {
		log_event_dbg("%s: Calling usb_gadget_wakeup", __func__);
		ret = usb_gadget_wakeup(gadget);
	}

	if ((ret == -EBUSY) || (ret == -EAGAIN))
		log_event_dbg("RW delayed due to LPM exit.");
	else if (ret)
		log_event_err("wakeup failed. ret=%d.", ret);

	if (ret)
		gsi->rwake_inprogress = false;

	return ret;
}

static void gsi_rw_timer_func(unsigned long arg)
{
	struct f_gsi *gsi = (struct f_gsi *)arg;

	if (!atomic_read(&gsi->connected)) {
		log_event_dbg("%s: gsi not connected.. bail-out\n", __func__);
		gsi->debugfs_rw_timer_enable = 0;
		return;
	}

	log_event_dbg("%s: calling gsi_wakeup_host\n", __func__);
	gsi_wakeup_host(gsi);

	if (gsi->debugfs_rw_timer_enable) {
		log_event_dbg("%s: re-arm the timer\n", __func__);
		mod_timer(&gsi->gsi_rw_timer,
			jiffies + msecs_to_jiffies(gsi->gsi_rw_timer_interval));
	}
}

static struct f_gsi *get_connected_gsi(void)
{
	struct f_gsi *connected_gsi;
	bool gsi_connected = false;
	int i;

	for (i = 0; i < IPA_USB_MAX_TETH_PROT_SIZE; i++) {
		connected_gsi = __gsi[i];
		if (connected_gsi && atomic_read(&connected_gsi->connected)) {
			gsi_connected = true;
			break;
		}
	}

	if (!gsi_connected)
		connected_gsi = NULL;

	return connected_gsi;
}

#define DEFAULT_RW_TIMER_INTERVAL 500 /* in ms */
static ssize_t usb_gsi_rw_write(struct file *file,
			const char __user *ubuf, size_t count, loff_t *ppos)
{
	struct f_gsi *gsi;
	u8 input;
	int ret;

	gsi = get_connected_gsi();
	if (!gsi) {
		log_event_dbg("%s: gsi not connected\n", __func__);
		goto err;
	}

	if (ubuf == NULL) {
		log_event_dbg("%s: buffer is Null.\n", __func__);
		goto err;
	}

	ret = kstrtou8_from_user(ubuf, count, 0, &input);
	if (ret) {
		log_event_err("%s: Invalid value. err:%d\n", __func__, ret);
		goto err;
	}

	if (gsi->debugfs_rw_timer_enable == !!input) {
		if (!!input)
			log_event_dbg("%s: RW already enabled\n", __func__);
		else
			log_event_dbg("%s: RW already disabled\n", __func__);
		goto err;
	}

	gsi->debugfs_rw_timer_enable = !!input;

	if (gsi->debugfs_rw_timer_enable) {
		mod_timer(&gsi->gsi_rw_timer, jiffies +
			  msecs_to_jiffies(gsi->gsi_rw_timer_interval));
		log_event_dbg("%s: timer initialized\n", __func__);
	} else {
		del_timer_sync(&gsi->gsi_rw_timer);
		log_event_dbg("%s: timer deleted\n", __func__);
	}

err:
	return count;
}

static int usb_gsi_rw_show(struct seq_file *s, void *unused)
{

	struct f_gsi *gsi;

	gsi = get_connected_gsi();
	if (!gsi) {
		log_event_dbg("%s: gsi not connected\n", __func__);
		return 0;
	}

	seq_printf(s, "%d\n", gsi->debugfs_rw_timer_enable);

	return 0;
}

static int usb_gsi_rw_open(struct inode *inode, struct file *f)
{
	return single_open(f, usb_gsi_rw_show, inode->i_private);
}

static const struct file_operations fops_usb_gsi_rw = {
	.open = usb_gsi_rw_open,
	.read = seq_read,
	.write = usb_gsi_rw_write,
	.owner = THIS_MODULE,
	.llseek = seq_lseek,
	.release = seq_release,
};

static ssize_t usb_gsi_rw_timer_write(struct file *file,
			const char __user *ubuf, size_t count, loff_t *ppos)
{
	struct f_gsi *gsi;
	u16 timer_val;
	int ret;

	gsi = get_connected_gsi();
	if (!gsi) {
		log_event_dbg("%s: gsi not connected\n", __func__);
		goto err;
	}

	if (ubuf == NULL) {
		log_event_dbg("%s: buffer is NULL.\n", __func__);
		goto err;
	}

	ret = kstrtou16_from_user(ubuf, count, 0, &timer_val);
	if (ret) {
		log_event_err("%s: Invalid value. err:%d\n", __func__, ret);
		goto err;
	}

	if (timer_val <= 0 || timer_val >  10000) {
		log_event_err("%s: value must be > 0 and < 10000.\n", __func__);
		goto err;
	}

	gsi->gsi_rw_timer_interval = timer_val;
err:
	return count;
}

static int usb_gsi_rw_timer_show(struct seq_file *s, void *unused)
{
	struct f_gsi *gsi;

	gsi = get_connected_gsi();
	if (!gsi) {
		log_event_dbg("%s: gsi not connected\n", __func__);
		return 0;
	}

	seq_printf(s, "%ums\n", gsi->gsi_rw_timer_interval);

	return 0;
}

static int usb_gsi_rw_timer_open(struct inode *inode, struct file *f)
{
	return single_open(f, usb_gsi_rw_timer_show, inode->i_private);
}

static const struct file_operations fops_usb_gsi_rw_timer = {
	.open = usb_gsi_rw_timer_open,
	.read = seq_read,
	.write = usb_gsi_rw_timer_write,
	.owner = THIS_MODULE,
	.llseek = seq_lseek,
	.release = seq_release,
};

static int usb_gsi_debugfs_init(void)
{
	debugfs.debugfs_root = debugfs_create_dir("usb_gsi", NULL);
	if (!debugfs.debugfs_root)
		return -ENOMEM;

	debugfs_create_file("remote_wakeup_enable", 0600,
					debugfs.debugfs_root,
					__gsi, &fops_usb_gsi_rw);
	debugfs_create_file("remote_wakeup_interval", 0600,
					debugfs.debugfs_root,
					__gsi,
					&fops_usb_gsi_rw_timer);
	return 0;
}

static void usb_gsi_debugfs_exit(void)
{
	debugfs_remove_recursive(debugfs.debugfs_root);
}

/*
 * Callback for when when network interface is up
 * and userspace is ready to answer DHCP requests,  or remote wakeup
 */
int ipa_usb_notify_cb(enum ipa_usb_notify_event event,
	void *driver_data)
{
	struct f_gsi *gsi = driver_data;
	unsigned long flags;
	struct gsi_ctrl_pkt *cpkt_notify_connect, *cpkt_notify_speed;

	if (!gsi) {
		log_event_err("%s: invalid driver data", __func__);
		return -EINVAL;
	}

	spin_lock_irqsave(&gsi->d_port.lock, flags);

	switch (event) {
	case IPA_USB_DEVICE_READY:

		if (gsi->d_port.net_ready_trigger) {
			spin_unlock_irqrestore(&gsi->d_port.lock, flags);
			log_event_dbg("%s: Already triggered", __func__);
			return 1;
		}

		log_event_err("%s: Set net_ready_trigger", __func__);
		gsi->d_port.net_ready_trigger = true;

		if (gsi->prot_id == USB_PROT_ECM_IPA) {
			cpkt_notify_connect = gsi_ctrl_pkt_alloc(0, GFP_ATOMIC);
			if (IS_ERR(cpkt_notify_connect)) {
				spin_unlock_irqrestore(&gsi->d_port.lock,
								flags);
				log_event_dbg("%s: err cpkt_notify_connect\n",
								__func__);
				return -ENOMEM;
			}
			cpkt_notify_connect->type = GSI_CTRL_NOTIFY_CONNECT;

			cpkt_notify_speed = gsi_ctrl_pkt_alloc(0, GFP_ATOMIC);
			if (IS_ERR(cpkt_notify_speed)) {
				spin_unlock_irqrestore(&gsi->d_port.lock,
								flags);
				gsi_ctrl_pkt_free(cpkt_notify_connect);
				log_event_dbg("%s: err cpkt_notify_speed\n",
								__func__);
				return -ENOMEM;
			}
			cpkt_notify_speed->type = GSI_CTRL_NOTIFY_SPEED;
			spin_lock(&gsi->c_port.lock);
			list_add_tail(&cpkt_notify_connect->list,
					&gsi->c_port.cpkt_resp_q);
			list_add_tail(&cpkt_notify_speed->list,
					&gsi->c_port.cpkt_resp_q);
			spin_unlock(&gsi->c_port.lock);
			gsi_ctrl_send_notification(gsi);
		}

		/*
		 * Do not post EVT_CONNECTED for RNDIS.
		 * Data path for RNDIS is enabled on EVT_HOST_READY.
		 */
		if (gsi->prot_id != USB_PROT_RNDIS_IPA) {
			post_event(&gsi->d_port, EVT_CONNECTED);
			queue_work(gsi->d_port.ipa_usb_wq,
					&gsi->d_port.usb_ipa_w);
		}
		break;

	case IPA_USB_REMOTE_WAKEUP:
		if (!gsi->rwake_inprogress)
			gsi_wakeup_host(gsi);
		break;

	case IPA_USB_SUSPEND_COMPLETED:
		post_event(&gsi->d_port, EVT_IPA_SUSPEND);
		queue_work(gsi->d_port.ipa_usb_wq, &gsi->d_port.usb_ipa_w);
		break;
	}

	spin_unlock_irqrestore(&gsi->d_port.lock, flags);
	return 1;
}

static int ipa_connect_channels(struct gsi_data_port *d_port)
{
	int ret;
	struct f_gsi *gsi = d_port_to_gsi(d_port);
	struct ipa_usb_xdci_chan_params *in_params =
				&d_port->ipa_in_channel_params;
	struct ipa_usb_xdci_chan_params *out_params =
				&d_port->ipa_out_channel_params;
	struct ipa_usb_xdci_connect_params *conn_params =
				&d_port->ipa_conn_pms;
	struct usb_composite_dev *cdev = gsi->function.config->cdev;
	struct gsi_channel_info gsi_channel_info;
	struct ipa_req_chan_out_params ipa_in_channel_out_params;
	struct ipa_req_chan_out_params ipa_out_channel_out_params;

	log_event_dbg("IN: num_bufs:=%zu, buf_len=%zu\n",
		d_port->in_request.num_bufs, d_port->in_request.buf_len);
	ret = usb_gsi_ep_op(d_port->in_ep, &d_port->in_request,
		GSI_EP_OP_PREPARE_TRBS);
	if (ret) {
		log_event_err("%s: GSI_EP_OP_PREPARE_TRBS failed: %d\n",
				__func__, ret);
		return ret;
	}

	ret = usb_gsi_ep_op(d_port->in_ep, &d_port->in_request,
			GSI_EP_OP_STARTXFER);
	if (ret) {
		log_event_err("%s: GSI_EP_OP_STARTXFER failed: %d\n",
				__func__, ret);
		goto free_trb_ep_in;
	}

	d_port->in_xfer_rsc_index = usb_gsi_ep_op(d_port->in_ep, NULL,
			GSI_EP_OP_GET_XFER_IDX);

	memset(in_params, 0x0, sizeof(*in_params));
	gsi_channel_info.ch_req = &d_port->in_request;
	usb_gsi_ep_op(d_port->in_ep, (void *)&gsi_channel_info,
			GSI_EP_OP_GET_CH_INFO);

	log_event_dbg("%s: USB GSI IN OPS Completed", __func__);
	in_params->client =
		(gsi->prot_id != USB_PROT_DIAG_IPA) ? IPA_CLIENT_USB_CONS :
						IPA_CLIENT_USB_DPL_CONS;
	in_params->ipa_ep_cfg.mode.mode = IPA_BASIC;
	in_params->teth_prot = (enum ipa_usb_teth_prot)gsi->prot_id;
	in_params->gevntcount_low_addr =
		gsi_channel_info.gevntcount_low_addr;
	in_params->gevntcount_hi_addr =
		gsi_channel_info.gevntcount_hi_addr;
	in_params->dir = GSI_CHAN_DIR_FROM_GSI;
	in_params->xfer_ring_len = gsi_channel_info.xfer_ring_len;
	in_params->xfer_scratch.last_trb_addr_iova =
					gsi_channel_info.last_trb_addr;
	in_params->xfer_ring_base_addr_iova =
					gsi_channel_info.xfer_ring_base_addr;
	in_params->data_buff_base_len = d_port->in_request.buf_len *
					d_port->in_request.num_bufs;
	in_params->data_buff_base_addr_iova = d_port->in_request.dma;
	in_params->sgt_xfer_rings = &d_port->in_request.sgt_trb_xfer_ring;
	in_params->sgt_data_buff = &d_port->in_request.sgt_data_buff;
	log_event_dbg("%s(): IN: sgt_xfer_rings:%pK sgt_data_buff:%pK\n",
		__func__, in_params->sgt_xfer_rings, in_params->sgt_data_buff);
	in_params->xfer_scratch.const_buffer_size =
		gsi_channel_info.const_buffer_size;
	in_params->xfer_scratch.depcmd_low_addr =
		gsi_channel_info.depcmd_low_addr;
	in_params->xfer_scratch.depcmd_hi_addr =
		gsi_channel_info.depcmd_hi_addr;

	if (d_port->out_ep) {
		log_event_dbg("OUT: num_bufs:=%zu, buf_len=%zu\n",
			d_port->out_request.num_bufs,
			d_port->out_request.buf_len);
		ret = usb_gsi_ep_op(d_port->out_ep, &d_port->out_request,
			GSI_EP_OP_PREPARE_TRBS);
		if (ret) {
			log_event_err("%s: GSI_EP_OP_PREPARE_TRBS failed: %d\n",
					__func__, ret);
			goto end_xfer_ep_in;
		}

		ret = usb_gsi_ep_op(d_port->out_ep, &d_port->out_request,
				GSI_EP_OP_STARTXFER);
		if (ret) {
			log_event_err("%s: GSI_EP_OP_STARTXFER failed: %d\n",
					__func__, ret);
			goto free_trb_ep_out;
		}

		d_port->out_xfer_rsc_index =
			usb_gsi_ep_op(d_port->out_ep,
				NULL, GSI_EP_OP_GET_XFER_IDX);
		memset(out_params, 0x0, sizeof(*out_params));
		gsi_channel_info.ch_req = &d_port->out_request;
		usb_gsi_ep_op(d_port->out_ep, (void *)&gsi_channel_info,
				GSI_EP_OP_GET_CH_INFO);
		log_event_dbg("%s: USB GSI OUT OPS Completed", __func__);
		out_params->client = IPA_CLIENT_USB_PROD;
		out_params->ipa_ep_cfg.mode.mode = IPA_BASIC;
		out_params->teth_prot = (enum ipa_usb_teth_prot)gsi->prot_id;
		out_params->gevntcount_low_addr =
			gsi_channel_info.gevntcount_low_addr;
		out_params->gevntcount_hi_addr =
			gsi_channel_info.gevntcount_hi_addr;
		out_params->dir = GSI_CHAN_DIR_TO_GSI;
		out_params->xfer_ring_len =
			gsi_channel_info.xfer_ring_len;
		out_params->xfer_ring_base_addr_iova =
			gsi_channel_info.xfer_ring_base_addr;
		out_params->data_buff_base_len = d_port->out_request.buf_len *
			d_port->out_request.num_bufs;
		out_params->data_buff_base_addr_iova =
			d_port->out_request.dma;
		out_params->sgt_xfer_rings =
			&d_port->out_request.sgt_trb_xfer_ring;
		out_params->sgt_data_buff = &d_port->out_request.sgt_data_buff;
		log_event_dbg("%s(): OUT: sgt_xfer_rings:%pK sgt_data_buff:%pK\n",
			__func__, out_params->sgt_xfer_rings,
			out_params->sgt_data_buff);

		out_params->xfer_scratch.last_trb_addr_iova =
			gsi_channel_info.last_trb_addr;
		out_params->xfer_scratch.const_buffer_size =
			gsi_channel_info.const_buffer_size;
		out_params->xfer_scratch.depcmd_low_addr =
			gsi_channel_info.depcmd_low_addr;
		out_params->xfer_scratch.depcmd_hi_addr =
			gsi_channel_info.depcmd_hi_addr;
	}

	/* Populate connection params */
	if (cdev->gadget->speed >= USB_SPEED_SUPER)
		conn_params->max_pkt_size = IPA_USB_SUPER_SPEED_1024B;
	else if (cdev->gadget->speed == USB_SPEED_HIGH)
		conn_params->max_pkt_size = IPA_USB_HIGH_SPEED_512B;
	else
		conn_params->max_pkt_size = IPA_USB_FULL_SPEED_64B;

	log_event_dbg("%s(): max_pkt_size:%d\n", __func__,
		conn_params->max_pkt_size);
	conn_params->ipa_to_usb_xferrscidx =
			d_port->in_xfer_rsc_index;
	conn_params->usb_to_ipa_xferrscidx =
			d_port->out_xfer_rsc_index;
	conn_params->usb_to_ipa_xferrscidx_valid =
			(gsi->prot_id != USB_PROT_DIAG_IPA) ? true : false;
	conn_params->ipa_to_usb_xferrscidx_valid = true;
	conn_params->teth_prot = (enum ipa_usb_teth_prot)gsi->prot_id;
	conn_params->teth_prot_params.max_xfer_size_bytes_to_dev = 23700;
	conn_params->teth_prot_params.max_xfer_size_bytes_to_dev
				= d_port->out_aggr_size;
	conn_params->teth_prot_params.max_xfer_size_bytes_to_host
					= d_port->in_aggr_size;
	conn_params->teth_prot_params.max_packet_number_to_dev =
		DEFAULT_MAX_PKT_PER_XFER;
	conn_params->max_supported_bandwidth_mbps =
		(cdev->gadget->speed >= USB_SPEED_SUPER) ? 3600 : 400;

	memset(&ipa_in_channel_out_params, 0x0,
				sizeof(ipa_in_channel_out_params));
	memset(&ipa_out_channel_out_params, 0x0,
				sizeof(ipa_out_channel_out_params));

	log_event_dbg("%s: Calling xdci_connect", __func__);
	ret = ipa_usb_xdci_connect(out_params, in_params,
					&ipa_out_channel_out_params,
					&ipa_in_channel_out_params,
					conn_params);
	if (ret) {
		log_event_err("%s: IPA connect failed %d", __func__, ret);
		goto end_xfer_ep_out;
	}
	log_event_dbg("%s: xdci_connect done", __func__);

	log_event_dbg("%s: IN CH HDL %x", __func__,
			ipa_in_channel_out_params.clnt_hdl);
	log_event_dbg("%s: IN CH DBL addr %x", __func__,
			ipa_in_channel_out_params.db_reg_phs_addr_lsb);

	log_event_dbg("%s: OUT CH HDL %x", __func__,
			ipa_out_channel_out_params.clnt_hdl);
	log_event_dbg("%s: OUT CH DBL addr %x", __func__,
			ipa_out_channel_out_params.db_reg_phs_addr_lsb);

	d_port->in_channel_handle = ipa_in_channel_out_params.clnt_hdl;
	d_port->in_request.db_reg_phs_addr_lsb =
		ipa_in_channel_out_params.db_reg_phs_addr_lsb;
	d_port->in_request.db_reg_phs_addr_msb =
		ipa_in_channel_out_params.db_reg_phs_addr_msb;

	if (gsi->prot_id != USB_PROT_DIAG_IPA) {
		d_port->out_channel_handle =
			ipa_out_channel_out_params.clnt_hdl;
		d_port->out_request.db_reg_phs_addr_lsb =
			ipa_out_channel_out_params.db_reg_phs_addr_lsb;
		d_port->out_request.db_reg_phs_addr_msb =
			ipa_out_channel_out_params.db_reg_phs_addr_msb;
	}

	return ret;

end_xfer_ep_out:
	usb_gsi_ep_op(d_port->out_ep, NULL,
		GSI_EP_OP_ENDXFER);
free_trb_ep_out:
	usb_gsi_ep_op(d_port->out_ep, &d_port->out_request,
		GSI_EP_OP_FREE_TRBS);
end_xfer_ep_in:
	usb_gsi_ep_op(d_port->in_ep, NULL,
		GSI_EP_OP_ENDXFER);
free_trb_ep_in:
	usb_gsi_ep_op(d_port->in_ep, &d_port->in_request,
		GSI_EP_OP_FREE_TRBS);
	return ret;
}

static void ipa_data_path_enable(struct gsi_data_port *d_port)
{
	struct f_gsi *gsi = d_port_to_gsi(d_port);
	bool block_db = false;

	log_event_dbg("IN: db_reg_phs_addr_lsb = %x",
			gsi->d_port.in_request.db_reg_phs_addr_lsb);
	usb_gsi_ep_op(gsi->d_port.in_ep,
			&gsi->d_port.in_request,
			GSI_EP_OP_STORE_DBL_INFO);

	if (gsi->d_port.out_ep) {
		log_event_dbg("OUT: db_reg_phs_addr_lsb = %x",
				gsi->d_port.out_request.db_reg_phs_addr_lsb);
		usb_gsi_ep_op(gsi->d_port.out_ep,
				&gsi->d_port.out_request,
				GSI_EP_OP_STORE_DBL_INFO);
	}

	usb_gsi_ep_op(gsi->d_port.in_ep, &gsi->d_port.in_request,
				GSI_EP_OP_ENABLE_GSI);

	/* Unblock doorbell to GSI */
	usb_gsi_ep_op(d_port->in_ep, (void *)&block_db,
				GSI_EP_OP_SET_CLR_BLOCK_DBL);

	usb_gsi_ep_op(gsi->d_port.in_ep, &gsi->d_port.in_request,
						GSI_EP_OP_RING_DB);

	if (gsi->d_port.out_ep)
		usb_gsi_ep_op(gsi->d_port.out_ep, &gsi->d_port.out_request,
						GSI_EP_OP_RING_DB);
}

static void ipa_disconnect_handler(struct gsi_data_port *d_port)
{
	struct f_gsi *gsi = d_port_to_gsi(d_port);
	bool block_db = true;

	log_event_dbg("%s: EP Disable for data", __func__);

	if (gsi->d_port.in_ep) {
		/*
		 * Block doorbell to GSI to avoid USB wrapper from
		 * ringing doorbell in case IPA clocks are OFF.
		 */
		usb_gsi_ep_op(d_port->in_ep, (void *)&block_db,
				GSI_EP_OP_SET_CLR_BLOCK_DBL);
		usb_gsi_ep_op(gsi->d_port.in_ep,
				&gsi->d_port.in_request, GSI_EP_OP_DISABLE);
	}

	if (gsi->d_port.out_ep)
		usb_gsi_ep_op(gsi->d_port.out_ep,
				&gsi->d_port.out_request, GSI_EP_OP_DISABLE);

	gsi->d_port.net_ready_trigger = false;
}

static void ipa_disconnect_work_handler(struct gsi_data_port *d_port)
{
	int ret;
	struct f_gsi *gsi = d_port_to_gsi(d_port);

	log_event_dbg("%s: Calling xdci_disconnect", __func__);

	ret = ipa_usb_xdci_disconnect(gsi->d_port.out_channel_handle,
				gsi->d_port.in_channel_handle,
				(enum ipa_usb_teth_prot)gsi->prot_id);
	if (ret)
		log_event_err("%s: IPA disconnect failed %d",
				__func__, ret);

	log_event_dbg("%s: xdci_disconnect done", __func__);

	/* invalidate channel handles*/
	gsi->d_port.in_channel_handle = -EINVAL;
	gsi->d_port.out_channel_handle = -EINVAL;

	usb_gsi_ep_op(gsi->d_port.in_ep, &gsi->d_port.in_request,
							GSI_EP_OP_FREE_TRBS);

	if (gsi->d_port.out_ep)
		usb_gsi_ep_op(gsi->d_port.out_ep, &gsi->d_port.out_request,
							GSI_EP_OP_FREE_TRBS);
}

static int ipa_suspend_work_handler(struct gsi_data_port *d_port)
{
	int ret = 0;
	bool block_db, f_suspend;
	struct f_gsi *gsi = d_port_to_gsi(d_port);
	struct usb_function *f = &gsi->function;

	f_suspend = f->func_wakeup_allowed;
	log_event_dbg("%s: f_suspend:%d", __func__, f_suspend);

	if (!usb_gsi_ep_op(gsi->d_port.in_ep, (void *) &f_suspend,
				GSI_EP_OP_CHECK_FOR_SUSPEND)) {
		ret = -EFAULT;
		block_db = false;
		usb_gsi_ep_op(d_port->in_ep, (void *)&block_db,
			GSI_EP_OP_SET_CLR_BLOCK_DBL);
		goto done;
	}

	log_event_dbg("%s: Calling xdci_suspend", __func__);
	ret = ipa_usb_xdci_suspend(gsi->d_port.out_channel_handle,
				gsi->d_port.in_channel_handle,
				(enum ipa_usb_teth_prot)gsi->prot_id,
				usb_gsi_remote_wakeup_allowed(f));
	if (!ret) {
		d_port->sm_state = STATE_SUSPENDED;
		log_event_dbg("%s: STATE SUSPENDED", __func__);
		goto done;
	}

	if (ret == -EFAULT) {
		block_db = false;
		usb_gsi_ep_op(d_port->in_ep, (void *)&block_db,
					GSI_EP_OP_SET_CLR_BLOCK_DBL);
		gsi_wakeup_host(gsi);
	} else if (ret == -EINPROGRESS) {
		d_port->sm_state = STATE_SUSPEND_IN_PROGRESS;
	} else {
		log_event_err("%s: Error %d for %d", __func__, ret,
							gsi->prot_id);
	}
done:
	log_event_dbg("%s: xdci_suspend ret %d", __func__, ret);
	return ret;
}

static void ipa_resume_work_handler(struct gsi_data_port *d_port)
{
	bool block_db;
	struct f_gsi *gsi = d_port_to_gsi(d_port);
	int ret;

	log_event_dbg("%s: Calling xdci_resume", __func__);

	ret = ipa_usb_xdci_resume(gsi->d_port.out_channel_handle,
					gsi->d_port.in_channel_handle,
					(enum ipa_usb_teth_prot)gsi->prot_id);
	if (ret)
		log_event_dbg("%s: xdci_resume ret %d", __func__, ret);

	log_event_dbg("%s: xdci_resume done", __func__);

	block_db = false;
	usb_gsi_ep_op(d_port->in_ep, (void *)&block_db,
			GSI_EP_OP_SET_CLR_BLOCK_DBL);
}

static void ipa_work_handler(struct work_struct *w)
{
	struct gsi_data_port *d_port = container_of(w, struct gsi_data_port,
						  usb_ipa_w);
	u8 event;
	int ret = 0;
	struct usb_gadget *gadget = d_port->gadget;
	struct device *dev;
	struct device *gad_dev;
	struct f_gsi *gsi = d_port_to_gsi(d_port);
	bool block_db;

	event = read_event(d_port);

	log_event_dbg("%s: event = %x sm_state %x", __func__,
			event, d_port->sm_state);

	if (gadget) {
		dev = &gadget->dev;
		if (!dev || !dev->parent) {
			log_event_err("%s(): dev or dev->parent is NULL.\n",
					__func__);
			return;
		}
		gad_dev = dev->parent;
	} else {
		log_event_err("%s(): gadget is NULL.\n", __func__);
		return;
	}

	switch (d_port->sm_state) {
	case STATE_UNINITIALIZED:
		break;
	case STATE_INITIALIZED:
		if (event == EVT_CONNECT_IN_PROGRESS) {
			usb_gadget_autopm_get(d_port->gadget);
			log_event_dbg("%s: get = %d", __func__,
				atomic_read(&gad_dev->power.usage_count));
<<<<<<< HEAD
=======
			/* allocate buffers used with each TRB */
			ret = gsi_alloc_trb_buffer(gsi);
			if (ret) {
				log_event_err("%s: gsi_alloc_trb_failed\n",
								__func__);
				usb_gadget_autopm_put_async(d_port->gadget);
				break;
			}
>>>>>>> b10268a7

			d_port->sm_state = STATE_CONNECT_IN_PROGRESS;
			log_event_dbg("%s: ST_INIT_EVT_CONN_IN_PROG",
					__func__);
			if (peek_event(d_port) != EVT_DISCONNECTED) {
				ret = ipa_connect_channels(d_port);
				if (ret) {
					log_event_err("%s: ipa_connect_channels failed\n",
								__func__);
<<<<<<< HEAD
=======
					gsi_free_trb_buffer(gsi);
>>>>>>> b10268a7
					usb_gadget_autopm_put_async(
								d_port->gadget);
					d_port->sm_state = STATE_INITIALIZED;
					break;
				}
			}

		} else if (event == EVT_HOST_READY) {
			/*
			 * When in a composition such as RNDIS + ADB,
			 * RNDIS host sends a GEN_CURRENT_PACKET_FILTER msg
			 * to enable/disable flow control eg. during RNDIS
			 * adaptor disable/enable from device manager.
			 * In the case of the msg to disable flow control,
			 * connect IPA channels and enable data path.
			 * EVT_HOST_READY is posted to the state machine
			 * in the handler for this msg.
			 */
			usb_gadget_autopm_get(d_port->gadget);
			log_event_dbg("%s: get = %d", __func__,
				atomic_read(&gad_dev->power.usage_count));
			ret = ipa_connect_channels(d_port);
			if (ret) {
<<<<<<< HEAD
				log_event_err("%s: ipa_connect_channels failed\n",
							__func__);
=======
				log_event_err("%s: gsi_alloc_trb_failed\n",
								__func__);
				usb_gadget_autopm_put_async(d_port->gadget);
				break;
			}

			ret = ipa_connect_channels(d_port);
			if (ret) {
				log_event_err("%s: ipa_connect_channels failed\n",
							__func__);
				gsi_free_trb_buffer(gsi);
>>>>>>> b10268a7
				usb_gadget_autopm_put_async(d_port->gadget);
				break;
			}

			ipa_data_path_enable(d_port);
			d_port->sm_state = STATE_CONNECTED;
			log_event_dbg("%s: ST_INIT_EVT_HOST_READY", __func__);
		}
		break;
	case STATE_CONNECT_IN_PROGRESS:
		if (event == EVT_HOST_READY) {
			ipa_data_path_enable(d_port);
			d_port->sm_state = STATE_CONNECTED;
			log_event_dbg("%s: ST_CON_IN_PROG_EVT_HOST_READY",
					 __func__);
		} else if (event == EVT_CONNECTED) {
			if (peek_event(d_port) == EVT_SUSPEND ||
				peek_event(d_port) == EVT_DISCONNECTED) {
				log_event_dbg("%s: NO_OP CONN_SUS CONN_DIS",
					 __func__);
				break;
			}
			ipa_data_path_enable(d_port);
			d_port->sm_state = STATE_CONNECTED;
			log_event_dbg("%s: ST_CON_IN_PROG_EVT_CON %d",
					__func__, __LINE__);
		} else if (event == EVT_SUSPEND) {
			if (peek_event(d_port) == EVT_DISCONNECTED) {
				read_event(d_port);
				ipa_disconnect_work_handler(d_port);
				d_port->sm_state = STATE_INITIALIZED;
				usb_gadget_autopm_put_async(d_port->gadget);
				log_event_dbg("%s: ST_CON_IN_PROG_EVT_SUS_DIS",
						__func__);
				log_event_dbg("%s: put_async1 = %d", __func__,
						atomic_read(
						&gad_dev->power.usage_count));
				break;
			}
			ret = ipa_suspend_work_handler(d_port);
			if (!ret) {
				usb_gadget_autopm_put_async(d_port->gadget);
				log_event_dbg("%s: ST_CON_IN_PROG_EVT_SUS",
						__func__);
				log_event_dbg("%s: put_async2 = %d", __func__,
						atomic_read(
						&gad_dev->power.usage_count));
			}
		} else if (event == EVT_DISCONNECTED) {
			ipa_disconnect_work_handler(d_port);
			d_port->sm_state = STATE_INITIALIZED;
			usb_gadget_autopm_put_async(d_port->gadget);
			log_event_dbg("%s: ST_CON_IN_PROG_EVT_DIS",
						__func__);
			log_event_dbg("%s: put_async3 = %d",
					__func__, atomic_read(
						&gad_dev->power.usage_count));
		}
		break;
	case STATE_CONNECTED:
		if (event == EVT_DISCONNECTED || event == EVT_HOST_NRDY) {
			if (peek_event(d_port) == EVT_HOST_READY) {
				read_event(d_port);
				log_event_dbg("%s: NO_OP NRDY_RDY", __func__);
				break;
			}

			if (event == EVT_HOST_NRDY) {
				log_event_dbg("%s: ST_CON_HOST_NRDY\n",
								__func__);
				block_db = true;
				/* stop USB ringing doorbell to GSI(OUT_EP) */
				usb_gsi_ep_op(d_port->in_ep, (void *)&block_db,
						GSI_EP_OP_SET_CLR_BLOCK_DBL);
				gsi_rndis_ipa_reset_trigger(d_port);
				usb_gsi_ep_op(d_port->in_ep, NULL,
						GSI_EP_OP_ENDXFER);
				usb_gsi_ep_op(d_port->out_ep, NULL,
						GSI_EP_OP_ENDXFER);
			}

			ipa_disconnect_work_handler(d_port);
			d_port->sm_state = STATE_INITIALIZED;
			usb_gadget_autopm_put_async(d_port->gadget);
			log_event_dbg("%s: ST_CON_EVT_DIS", __func__);
			log_event_dbg("%s: put_async4 = %d",
					__func__, atomic_read(
						&gad_dev->power.usage_count));
		} else if (event == EVT_SUSPEND) {
			if (peek_event(d_port) == EVT_DISCONNECTED) {
				read_event(d_port);
				ipa_disconnect_work_handler(d_port);
				d_port->sm_state = STATE_INITIALIZED;
				usb_gadget_autopm_put_async(d_port->gadget);
				log_event_dbg("%s: ST_CON_EVT_SUS_DIS",
						__func__);
				log_event_dbg("%s: put_async5 = %d",
						__func__, atomic_read(
						&gad_dev->power.usage_count));
				break;
			}
			ret = ipa_suspend_work_handler(d_port);
			if (!ret) {
				usb_gadget_autopm_put_async(d_port->gadget);
				log_event_dbg("%s: ST_CON_EVT_SUS",
						__func__);
				log_event_dbg("%s: put_async6 = %d",
						__func__, atomic_read(
						&gad_dev->power.usage_count));
			}
		} else if (event == EVT_CONNECTED) {
			d_port->sm_state = STATE_CONNECTED;
			log_event_dbg("%s: ST_CON_EVT_CON", __func__);
		}
		break;
	case STATE_SUSPEND_IN_PROGRESS:
		if (event == EVT_IPA_SUSPEND) {
			d_port->sm_state = STATE_SUSPENDED;
			usb_gadget_autopm_put_async(d_port->gadget);
			log_event_dbg("%s: ST_SUS_IN_PROG_EVT_IPA_SUS",
					__func__);
			log_event_dbg("%s: put_async6 = %d",
						__func__, atomic_read(
						&gad_dev->power.usage_count));
		} else	if (event == EVT_RESUMED) {
			ipa_resume_work_handler(d_port);
			d_port->sm_state = STATE_CONNECTED;
			/*
			 * Increment usage count here to disallow gadget
			 * parent suspend. This counter will decrement
			 * after IPA disconnect is done in disconnect work
			 * (due to cable disconnect) or in suspended state.
			 */
			usb_gadget_autopm_get_noresume(d_port->gadget);
			log_event_dbg("%s: ST_SUS_IN_PROG_EVT_RES", __func__);
			log_event_dbg("%s: get_nores1 = %d", __func__,
					atomic_read(
						&gad_dev->power.usage_count));
		} else if (event == EVT_DISCONNECTED) {
			ipa_disconnect_work_handler(d_port);
			d_port->sm_state = STATE_INITIALIZED;
			usb_gadget_autopm_put_async(d_port->gadget);
			log_event_dbg("%s: ST_SUS_IN_PROG_EVT_DIS", __func__);
			log_event_dbg("%s: put_async7 = %d", __func__,
					atomic_read(
						&gad_dev->power.usage_count));
		}
		break;

	case STATE_SUSPENDED:
		if (event == EVT_RESUMED) {
			usb_gadget_autopm_get(d_port->gadget);
			log_event_dbg("%s: ST_SUS_EVT_RES", __func__);
			log_event_dbg("%s: get = %d", __func__,
				atomic_read(&gad_dev->power.usage_count));
			ipa_resume_work_handler(d_port);
			d_port->sm_state = STATE_CONNECTED;
		} else if (event == EVT_DISCONNECTED) {
			usb_gadget_autopm_get(d_port->gadget);
			ipa_disconnect_work_handler(d_port);
			d_port->sm_state = STATE_INITIALIZED;
			log_event_dbg("%s: ST_SUS_EVT_DIS", __func__);
			usb_gadget_autopm_put_async(d_port->gadget);
		}
		break;
	default:
		log_event_dbg("%s: Invalid state to SM", __func__);
	}

	if (peek_event(d_port) != EVT_NONE) {
		log_event_dbg("%s: New events to process", __func__);
		queue_work(d_port->ipa_usb_wq, &d_port->usb_ipa_w);
	}
}

static struct gsi_ctrl_pkt *gsi_ctrl_pkt_alloc(unsigned int len, gfp_t flags)
{
	struct gsi_ctrl_pkt *pkt;

	pkt = kzalloc(sizeof(struct gsi_ctrl_pkt), flags);
	if (!pkt)
		return ERR_PTR(-ENOMEM);

	pkt->buf = kmalloc(len, flags);
	if (!pkt->buf) {
		kfree(pkt);
		return ERR_PTR(-ENOMEM);
	}
	pkt->len = len;

	return pkt;
}

static void gsi_ctrl_pkt_free(struct gsi_ctrl_pkt *pkt)
{
	if (pkt) {
		kfree(pkt->buf);
		kfree(pkt);
	}
}

static void gsi_ctrl_clear_cpkt_queues(struct f_gsi *gsi, bool skip_req_q)
{
	struct gsi_ctrl_pkt *cpkt = NULL;
	struct list_head *act, *tmp;
	unsigned long flags;

	spin_lock_irqsave(&gsi->c_port.lock, flags);
	if (skip_req_q)
		goto clean_resp_q;

	list_for_each_safe(act, tmp, &gsi->c_port.cpkt_req_q) {
		cpkt = list_entry(act, struct gsi_ctrl_pkt, list);
		list_del(&cpkt->list);
		gsi_ctrl_pkt_free(cpkt);
	}
clean_resp_q:
	list_for_each_safe(act, tmp, &gsi->c_port.cpkt_resp_q) {
		cpkt = list_entry(act, struct gsi_ctrl_pkt, list);
		list_del(&cpkt->list);
		gsi_ctrl_pkt_free(cpkt);
	}
	spin_unlock_irqrestore(&gsi->c_port.lock, flags);
}

static int gsi_ctrl_send_cpkt_tomodem(struct f_gsi *gsi, void *buf, size_t len)
{
	unsigned long flags;
	struct gsi_ctrl_port *c_port = &gsi->c_port;
	struct gsi_ctrl_pkt *cpkt;

	spin_lock_irqsave(&c_port->lock, flags);
	/* drop cpkt if port is not open */
	if (!gsi->c_port.is_open) {
		log_event_dbg("%s: ctrl device %s is not open",
			   __func__, gsi->c_port.name);
		c_port->cpkt_drop_cnt++;
		spin_unlock_irqrestore(&c_port->lock, flags);
		return -ENODEV;
	}

	cpkt = gsi_ctrl_pkt_alloc(len, GFP_ATOMIC);
	if (IS_ERR(cpkt)) {
		log_event_err("%s: Reset func pkt allocation failed", __func__);
		spin_unlock_irqrestore(&c_port->lock, flags);
		return -ENOMEM;
	}

	memcpy(cpkt->buf, buf, len);
	cpkt->len = len;

	list_add_tail(&cpkt->list, &c_port->cpkt_req_q);
	c_port->host_to_modem++;
	spin_unlock_irqrestore(&c_port->lock, flags);

	log_event_dbg("%s: Wake up read queue", __func__);
	wake_up(&c_port->read_wq);

	return 0;
}

static int gsi_ctrl_dev_open(struct inode *ip, struct file *fp)
{
	struct gsi_ctrl_port *c_port = container_of(ip->i_cdev,
						struct gsi_ctrl_port, cdev);
	struct f_gsi *gsi;

	if (!c_port) {
		pr_err_ratelimited("%s: gsi ctrl port %pK", __func__, c_port);
		return -ENODEV;
	}

	gsi = c_port_to_gsi(c_port);

	log_event_dbg("%s: open ctrl dev %s", __func__, c_port->name);

	if (c_port->is_open) {
		log_event_err("%s: Already opened\n", __func__);
		return -EBUSY;
	}

	fp->private_data = &c_port->cdev;
	c_port->is_open = true;

	return 0;
}

static int gsi_ctrl_dev_release(struct inode *ip, struct file *fp)
{
	struct gsi_ctrl_port *c_port = container_of(ip->i_cdev,
						struct gsi_ctrl_port, cdev);
	struct f_gsi *gsi;

	if (!c_port) {
		pr_err_ratelimited("%s: gsi ctrl port NULL", __func__);
		return -ENODEV;
	}

	gsi = c_port_to_gsi(c_port);

	log_event_dbg("close ctrl dev %s\n", c_port->name);

	c_port->is_open = false;

	return 0;
}

static ssize_t
gsi_ctrl_dev_read(struct file *fp, char __user *buf, size_t count, loff_t *pos)
{
	struct gsi_ctrl_port *c_port = container_of(fp->private_data,
						struct gsi_ctrl_port,
						cdev);
	struct gsi_ctrl_pkt *cpkt = NULL;
	unsigned long flags;
	int ret = 0;
	struct f_gsi *gsi;

	if (!c_port) {
		pr_err_ratelimited("%s: gsi ctrl port NULL", __func__);
		return -ENODEV;
	}

	gsi = c_port_to_gsi(c_port);

	log_event_dbg("%s: Enter %zu", __func__, count);

	if (count > GSI_MAX_CTRL_PKT_SIZE) {
		log_event_err("Large buff size %zu, should be %d",
			count, GSI_MAX_CTRL_PKT_SIZE);
		return -EINVAL;
	}

	/* block until a new packet is available */
	spin_lock_irqsave(&c_port->lock, flags);
	while (list_empty(&c_port->cpkt_req_q)) {
		log_event_dbg("Requests list is empty. Wait.");
		spin_unlock_irqrestore(&c_port->lock, flags);
		ret = wait_event_interruptible(c_port->read_wq,
			!list_empty(&c_port->cpkt_req_q));
		if (ret < 0) {
			log_event_err("Waiting failed");
			return -ERESTARTSYS;
		}
		log_event_dbg("Received request packet");
		spin_lock_irqsave(&c_port->lock, flags);
	}

	cpkt = list_first_entry(&c_port->cpkt_req_q, struct gsi_ctrl_pkt,
							list);
	list_del(&cpkt->list);
	spin_unlock_irqrestore(&c_port->lock, flags);

	if (cpkt->len > count) {
		log_event_err("cpkt size large:%d > buf size:%zu",
				cpkt->len, count);
		gsi_ctrl_pkt_free(cpkt);
		return -ENOMEM;
	}

	log_event_dbg("%s: cpkt size:%d", __func__, cpkt->len);
	if (qti_packet_debug)
		print_hex_dump(KERN_DEBUG, "READ:", DUMP_PREFIX_OFFSET, 16, 1,
			cpkt->buf, min_t(int, 30, cpkt->len), false);

	ret = copy_to_user(buf, cpkt->buf, cpkt->len);
	if (ret) {
		log_event_err("copy_to_user failed: err %d", ret);
		ret = -EFAULT;
	} else {
		log_event_dbg("%s: copied %d bytes to user", __func__,
							cpkt->len);
		ret = cpkt->len;
		c_port->copied_to_modem++;
	}

	gsi_ctrl_pkt_free(cpkt);

	log_event_dbg("%s: Exit %zu", __func__, count);

	return ret;
}

static ssize_t gsi_ctrl_dev_write(struct file *fp, const char __user *buf,
		size_t count, loff_t *pos)
{
	int ret = 0;
	unsigned long flags;
	struct gsi_ctrl_pkt *cpkt;
	struct f_gsi *gsi;
	struct gsi_ctrl_port *c_port = container_of(fp->private_data,
						struct gsi_ctrl_port,
						cdev);

	if (!c_port) {
		pr_err_ratelimited("%s: gsi ctrl port NULL", __func__);
		return -ENODEV;
	}

	if (!c_port->notify_req) {
		pr_err_ratelimited("%s: gsi ctrl port notify_req NULL",
				__func__);
		return -ENODEV;
	}

	if (!c_port->notify_req->buf) {
		pr_err_ratelimited("%s: gsi ctrl port notify_req->buf",
				__func__);
		return -ENODEV;
	}

	gsi = c_port_to_gsi(c_port);

	log_event_dbg("%s: Enter %zu", __func__, count);

	if (!count || count > GSI_MAX_CTRL_PKT_SIZE) {
		log_event_err("error: ctrl pkt length %zu", count);
		return -EINVAL;
	}

	if (!atomic_read(&gsi->connected)) {
		log_event_err("USB cable not connected\n");
		return -ECONNRESET;
	}

	if (gsi->function.func_is_suspended &&
			!gsi->function.func_wakeup_allowed) {
		c_port->cpkt_drop_cnt++;
		log_event_err("drop ctrl pkt of len %zu", count);
		return -ENOTSUPP;
	}

	cpkt = gsi_ctrl_pkt_alloc(count, GFP_KERNEL);
	if (IS_ERR(cpkt)) {
		log_event_err("failed to allocate ctrl pkt");
		return -ENOMEM;
	}

	ret = copy_from_user(cpkt->buf, buf, count);
	if (ret) {
		log_event_err("copy_from_user failed err:%d", ret);
		gsi_ctrl_pkt_free(cpkt);
		return ret;
	}
	cpkt->type = GSI_CTRL_NOTIFY_RESPONSE_AVAILABLE;
	c_port->copied_from_modem++;
	if (qti_packet_debug)
		print_hex_dump(KERN_DEBUG, "WRITE:", DUMP_PREFIX_OFFSET, 16, 1,
			cpkt->buf, min_t(int, 30, count), false);

	spin_lock_irqsave(&c_port->lock, flags);
	list_add_tail(&cpkt->list, &c_port->cpkt_resp_q);
	spin_unlock_irqrestore(&c_port->lock, flags);

	if (!gsi_ctrl_send_notification(gsi))
		c_port->modem_to_host++;

	log_event_dbg("Exit %zu", count);

	return ret ? ret : count;
}

static long gsi_ctrl_dev_ioctl(struct file *fp, unsigned int cmd,
		unsigned long arg)
{
	struct gsi_ctrl_port *c_port = container_of(fp->private_data,
						struct gsi_ctrl_port,
						cdev);
	struct f_gsi *gsi;
	struct gsi_ctrl_pkt *cpkt;
	struct ep_info info = { {0}, {0} };
	struct data_buf_info data_info = {0};
	int val, ret = 0;
	unsigned long flags;

	if (!c_port) {
		pr_err_ratelimited("%s: gsi ctrl port NULL", __func__);
		return -ENODEV;
	}

	gsi = c_port_to_gsi(c_port);

	switch (cmd) {
	case QTI_CTRL_MODEM_OFFLINE:
		if (gsi->prot_id == USB_PROT_DIAG_IPA ||
				gsi->prot_id == USB_PROT_DPL_ETHER) {
			log_event_dbg("%s:Modem Offline not handled", __func__);
			goto exit_ioctl;
		}
		atomic_set(&c_port->ctrl_online, 0);
		gsi_ctrl_clear_cpkt_queues(gsi, true);
		cpkt = gsi_ctrl_pkt_alloc(0, GFP_KERNEL);
		if (IS_ERR(cpkt)) {
			log_event_err("%s: err allocating cpkt\n", __func__);
			return -ENOMEM;
		}
		cpkt->type = GSI_CTRL_NOTIFY_OFFLINE;
		spin_lock_irqsave(&c_port->lock, flags);
		list_add_tail(&cpkt->list, &c_port->cpkt_resp_q);
		spin_unlock_irqrestore(&c_port->lock, flags);
		gsi_ctrl_send_notification(gsi);
		break;
	case QTI_CTRL_MODEM_ONLINE:
		if (gsi->prot_id == USB_PROT_DIAG_IPA ||
				gsi->prot_id == USB_PROT_DPL_ETHER) {
			log_event_dbg("%s:Modem Online not handled", __func__);
			goto exit_ioctl;
		}

		atomic_set(&c_port->ctrl_online, 1);
		break;
	case QTI_CTRL_GET_LINE_STATE:
	case GSI_MBIM_GPS_USB_STATUS:
		val = atomic_read(&gsi->connected);
		if (gsi->prot_id == USB_PROT_RMNET_IPA ||
				gsi->prot_id == USB_PROT_RMNET_ETHER)
			val = gsi->rmnet_dtr_status;

		ret = copy_to_user((void __user *)arg, &val, sizeof(val));
		if (ret) {
			log_event_err("copy_to_user fail LINE_STATE");
			ret = -EFAULT;
		}
		log_event_dbg("%s: Sent line_state: %d for prot id:%d",
				__func__, val, gsi->prot_id);
		break;
	case QTI_CTRL_EP_LOOKUP:
	case GSI_MBIM_EP_LOOKUP:
		log_event_dbg("%s: EP_LOOKUP for prot id:%d", __func__,
							gsi->prot_id);
		if (!atomic_read(&gsi->connected)) {
			log_event_dbg("EP_LOOKUP failed: not connected");
			ret = -EAGAIN;
			break;
		}

		if ((gsi->prot_id == USB_PROT_DIAG_IPA ||
				gsi->prot_id == USB_PROT_DPL_ETHER) &&
				(gsi->d_port.in_channel_handle == -EINVAL)) {
			ret = -EAGAIN;
			break;
		}

		if (gsi->prot_id != USB_PROT_GPS_CTRL) {
			if (gsi->d_port.in_channel_handle == -EINVAL &&
				gsi->d_port.out_channel_handle == -EINVAL) {
				ret = -EAGAIN;
				break;
			}
			info.ph_ep_info.ep_type = GSI_MBIM_DATA_EP_TYPE_HSUSB;
			info.ph_ep_info.peripheral_iface_id = gsi->data_id;
		} else {
			info.ph_ep_info.ep_type = GSI_MBIM_DATA_EP_TYPE_HSUSB;
			info.ph_ep_info.peripheral_iface_id = gsi->ctrl_id;
		}

		log_event_dbg("%s: prot id :%d ep_type:%d intf:%d",
				__func__, gsi->prot_id, info.ph_ep_info.ep_type,
				info.ph_ep_info.peripheral_iface_id);
		if (gsi->prot_id != USB_PROT_GPS_CTRL) {
			info.ipa_ep_pair.cons_pipe_num =
			(gsi->prot_id == USB_PROT_DIAG_IPA ||
				gsi->prot_id == USB_PROT_DPL_ETHER) ? -1 :
					gsi->d_port.out_channel_handle;
			info.ipa_ep_pair.prod_pipe_num =
					gsi->d_port.in_channel_handle;


			log_event_dbg("%s: ipa_cons_idx:%d ipa_prod_idx:%d",
					__func__,
					info.ipa_ep_pair.cons_pipe_num,
					info.ipa_ep_pair.prod_pipe_num);
		}

		ret = copy_to_user((void __user *)arg, &info,
			sizeof(info));
		if (ret) {
			log_event_err("copy_to_user fail MBIM");
			ret = -EFAULT;
		}
		break;
	case GSI_MBIM_GET_NTB_SIZE:
		ret = copy_to_user((void __user *)arg,
			&gsi->d_port.ntb_info.ntb_input_size,
			sizeof(gsi->d_port.ntb_info.ntb_input_size));
		if (ret) {
			log_event_err("copy_to_user failNTB_SIZE");
			ret = -EFAULT;
		}
		log_event_dbg("Sent NTB size %d",
				gsi->d_port.ntb_info.ntb_input_size);
		break;
	case GSI_MBIM_GET_DATAGRAM_COUNT:
		ret = copy_to_user((void __user *)arg,
			&gsi->d_port.ntb_info.ntb_max_datagrams,
			sizeof(gsi->d_port.ntb_info.ntb_max_datagrams));
		if (ret) {
			log_event_err("copy_to_user fail DATAGRAM");
			ret = -EFAULT;
		}
		log_event_dbg("Sent NTB datagrams count %d",
			gsi->d_port.ntb_info.ntb_max_datagrams);
		break;
	case QTI_CTRL_DATA_BUF_INFO:
		if (gsi->d_port.out_ep) {
			data_info.epout_buf_len =
				gsi->d_port.out_request.buf_len;
			data_info.epout_total_buf_len =
				gsi->d_port.out_request.buf_len *
				gsi->d_port.out_request.num_bufs;
			log_event_dbg("prot id :%d OUT: buf_len:%u total_len: %u",
				gsi->prot_id, data_info.epout_buf_len,
				data_info.epout_total_buf_len);
		}

		if (gsi->d_port.in_ep) {
			data_info.epin_buf_len =
				gsi->d_port.in_request.buf_len;
			data_info.epin_total_buf_len =
				gsi->d_port.in_request.buf_len *
				gsi->d_port.in_request.num_bufs;
			log_event_dbg("prot id :%d IN: buf_len:%u total_len:%u\n",
				gsi->prot_id, data_info.epin_buf_len,
				data_info.epin_total_buf_len);
		}

		ret = copy_to_user((void __user *)arg, &data_info,
			sizeof(data_info));
		if (ret) {
			log_event_err("QTI_CTRL_DATA_BUF_INFO: copy_to_user failed");
			ret = -EFAULT;
		}
		break;
	default:
		log_event_err("wrong parameter");
		ret = -EINVAL;
	}

exit_ioctl:
	return ret;
}

static unsigned int gsi_ctrl_dev_poll(struct file *fp, poll_table *wait)
{
	struct gsi_ctrl_port *c_port = container_of(fp->private_data,
						struct gsi_ctrl_port,
						cdev);
	unsigned long flags;
	unsigned int mask = 0;
	struct f_gsi *gsi;

	if (!c_port) {
		pr_err_ratelimited("%s: gsi ctrl port NULL", __func__);
		return -ENODEV;
	}

	gsi = c_port_to_gsi(c_port);

	poll_wait(fp, &c_port->read_wq, wait);

	spin_lock_irqsave(&c_port->lock, flags);
	if (!list_empty(&c_port->cpkt_req_q)) {
		mask |= POLLIN | POLLRDNORM;
		log_event_dbg("%s sets POLLIN for %s", __func__, c_port->name);
	}
	spin_unlock_irqrestore(&c_port->lock, flags);

	return mask;
}

/* file operations for rmnet/mbim/dpl devices */
static const struct file_operations gsi_ctrl_dev_fops = {
	.owner = THIS_MODULE,
	.open = gsi_ctrl_dev_open,
	.release = gsi_ctrl_dev_release,
	.read = gsi_ctrl_dev_read,
	.write = gsi_ctrl_dev_write,
	.unlocked_ioctl = gsi_ctrl_dev_ioctl,
#ifdef CONFIG_COMPAT
	.compat_ioctl = gsi_ctrl_dev_ioctl,
#endif
	.poll = gsi_ctrl_dev_poll,
};

/* peak (theoretical) bulk transfer rate in bits-per-second */
static unsigned int gsi_xfer_bitrate(struct usb_gadget *g)
{
	if (gadget_is_superspeed(g) && g->speed >= USB_SPEED_SUPER)
		return 13 * 1024 * 8 * 1000 * 8;
	else if (gadget_is_dualspeed(g) && g->speed == USB_SPEED_HIGH)
		return 13 * 512 * 8 * 1000 * 8;
	else
		return 19 * 64 * 1 * 1000 * 8;
}

static void gsi_uevent_work(struct work_struct *w)
{
	struct gsi_ctrl_port *c_port =
			container_of(w, struct gsi_ctrl_port, uevent_work);

	if (c_port->dev)
		kobject_uevent(&c_port->dev->kobj, KOBJ_CHANGE);
}

static int gsi_function_ctrl_port_init(struct f_gsi *gsi)
{
	int ret;
	char *cdev_name = NULL;
	int sz = GSI_CTRL_NAME_LEN;
	int minor;
	struct device *dev;

	INIT_LIST_HEAD(&gsi->c_port.cpkt_req_q);
	INIT_LIST_HEAD(&gsi->c_port.cpkt_resp_q);

	spin_lock_init(&gsi->c_port.lock);

	init_waitqueue_head(&gsi->c_port.read_wq);
	INIT_WORK(&gsi->c_port.uevent_work, gsi_uevent_work);
	gsi->c_port.dev = NULL;
	gsi->c_port.uevent_wq = NULL;

	switch (gsi->prot_id) {
	case USB_PROT_RMNET_IPA:
		cdev_name = GSI_RMNET_CTRL_NAME;
		break;
	case USB_PROT_RMNET_ETHER:
		cdev_name = ETHER_RMNET_CTRL_NAME;
		break;
	case USB_PROT_MBIM_IPA:
		cdev_name = GSI_MBIM_CTRL_NAME;
		break;
	case USB_PROT_DIAG_IPA:
		cdev_name = GSI_DPL_CTRL_NAME;
		break;
	case USB_PROT_DPL_ETHER:
		cdev_name = ETHER_DPL_CTRL_NAME;
		break;
	case USB_PROT_GPS_CTRL:
		cdev_name = GSI_GPS_CTRL_NAME;
		break;
	default:
		break;
	}

	if (!cdev_name)
		return 0;
	else
		strlcat(gsi->c_port.name, cdev_name, sz);

	gsi->c_port.uevent_wq = alloc_workqueue(gsi->c_port.name,
						WQ_UNBOUND | WQ_MEM_RECLAIM |
						WQ_FREEZABLE, 1);

	minor = ida_simple_get(&gsi_ida, 0, MAX_CDEV_INSTANCES, GFP_KERNEL);
	if (minor < 0) {
		pr_err("%s: No more minor numbers left! rc:%d\n", __func__,
				minor);
		return minor;
	}

	cdev_init(&gsi->c_port.cdev, &gsi_ctrl_dev_fops);
	ret = cdev_add(&gsi->c_port.cdev, MKDEV(major, minor), 1);
	if (ret) {
		log_event_err("%s: Failed to add cdev for (%s)\n", __func__,
				gsi->c_port.name);
		goto err_cdev_add;
	}

	dev = device_create(gsi_class, NULL, MKDEV(major, minor), &gsi->c_port,
			gsi->c_port.name);
	if (IS_ERR(dev)) {
		log_event_err("%s: device_create failed for (%s)\n", __func__,
				gsi->c_port.name);
		ret = PTR_ERR(dev);
		goto err_create_dev;
	}

	gsi->c_port.dev = dev;

	return 0;

err_create_dev:
	cdev_del(&gsi->c_port.cdev);
err_cdev_add:
	ida_simple_remove(&gsi_ida, minor);
	return ret;
}

static struct net_device *gsi_rndis_get_netdev(const char *netname)
{
	struct net_device *net_dev;

	net_dev = dev_get_by_name(&init_net, netname);
	if (!net_dev)
		return ERR_PTR(-EINVAL);

	/*
	 * Decrement net_dev refcount as it was incremented in
	 * dev_get_by_name().
	 */
	dev_put(net_dev);
	return net_dev;
}

static void gsi_rndis_open(struct f_gsi *gsi)
{
	struct usb_composite_dev *cdev = gsi->function.config->cdev;

	log_event_dbg("%s", __func__);

	rndis_set_param_medium(gsi->params, RNDIS_MEDIUM_802_3,
				gsi_xfer_bitrate(cdev->gadget) / 100);
	rndis_signal_connect(gsi->params);
}

static void gsi_rndis_ipa_reset_trigger(struct gsi_data_port *d_port)
{
	unsigned long flags;
	struct f_gsi *gsi = d_port_to_gsi(d_port);

	log_event_dbg("%s: setting net_ready_trigger\n", __func__);
	spin_lock_irqsave(&d_port->lock, flags);
	d_port->net_ready_trigger = false;
	spin_unlock_irqrestore(&d_port->lock, flags);
}

void gsi_rndis_flow_ctrl_enable(bool enable, struct rndis_params *param)
{
	struct f_gsi *gsi = param->v;
	struct gsi_data_port *d_port;

	if (!gsi) {
		pr_err("%s: gsi prot ctx is %pK", __func__, gsi);
		return;
	}

	d_port = &gsi->d_port;
	if (enable) {
		log_event_dbg("%s: posting HOST_NRDY\n", __func__);
		post_event(d_port, EVT_HOST_NRDY);
	} else {
		log_event_dbg("%s: posting HOST_READY\n", __func__);
		post_event(d_port, EVT_HOST_READY);
		/*
		 * If host supports flow control with RNDIS_MSG_INIT then
		 * mark the flag to true. This flag will be used further to
		 * enable the flow control on resume path.
		 */
		gsi->host_supports_flow_control = true;
	}

	queue_work(gsi->d_port.ipa_usb_wq, &gsi->d_port.usb_ipa_w);
}

static int queue_notification_request(struct f_gsi *gsi)
{
	int ret;
	unsigned long flags;

	ret = usb_func_ep_queue(&gsi->function, gsi->c_port.notify,
			   gsi->c_port.notify_req, GFP_ATOMIC);
	if (ret < 0) {
		spin_lock_irqsave(&gsi->c_port.lock, flags);
		gsi->c_port.notify_req_queued = false;
		spin_unlock_irqrestore(&gsi->c_port.lock, flags);
	}

	log_event_dbg("%s: ret:%d req_queued:%d",
		__func__, ret, gsi->c_port.notify_req_queued);

	return ret;
}

static int gsi_ctrl_send_notification(struct f_gsi *gsi)
{
	__le32 *data;
	struct usb_cdc_notification *event;
	struct usb_request *req = gsi->c_port.notify_req;
	struct usb_composite_dev *cdev;
	struct gsi_ctrl_pkt *cpkt;
	unsigned long flags;
	bool del_free_cpkt = false;

	if (!gsi->function.config)
		return -ENODEV;

	cdev = gsi->function.config->cdev;

	if (!atomic_read(&gsi->connected)) {
		log_event_dbg("%s: cable disconnect", __func__);
		return -ENODEV;
	}

	spin_lock_irqsave(&gsi->c_port.lock, flags);
	if (list_empty(&gsi->c_port.cpkt_resp_q)) {
		spin_unlock_irqrestore(&gsi->c_port.lock, flags);
		log_event_dbg("%s: cpkt_resp_q is empty\n", __func__);
		return 0;
	}

	log_event_dbg("%s: notify_req_queued:%d\n",
		__func__, gsi->c_port.notify_req_queued);

	if (gsi->c_port.notify_req_queued) {
		spin_unlock_irqrestore(&gsi->c_port.lock, flags);
		log_event_dbg("%s: notify_req is already queued.\n", __func__);
		return 0;
	}

	cpkt = list_first_entry(&gsi->c_port.cpkt_resp_q,
			struct gsi_ctrl_pkt, list);
	log_event_dbg("%s: cpkt->type:%d\n", __func__, cpkt->type);

	event = req->buf;

	switch (cpkt->type) {
	case GSI_CTRL_NOTIFY_CONNECT:
		del_free_cpkt = true;
		event->bNotificationType = USB_CDC_NOTIFY_NETWORK_CONNECTION;
		event->wValue = cpu_to_le16(1);
		event->wLength = cpu_to_le16(0);
		break;
	case GSI_CTRL_NOTIFY_SPEED:
		del_free_cpkt = true;
		event->bNotificationType = USB_CDC_NOTIFY_SPEED_CHANGE;
		event->wValue = cpu_to_le16(0);
		event->wLength = cpu_to_le16(8);

		/* SPEED_CHANGE data is up/down speeds in bits/sec */
		data = req->buf + sizeof(*event);
		data[0] = cpu_to_le32(gsi_xfer_bitrate(cdev->gadget));
		data[1] = data[0];

		log_event_dbg("notify speed %d",
				gsi_xfer_bitrate(cdev->gadget));
		break;
	case GSI_CTRL_NOTIFY_OFFLINE:
		del_free_cpkt = true;
		event->bNotificationType = USB_CDC_NOTIFY_NETWORK_CONNECTION;
		event->wValue = cpu_to_le16(0);
		event->wLength = cpu_to_le16(0);
		break;
	case GSI_CTRL_NOTIFY_RESPONSE_AVAILABLE:
		event->bNotificationType = USB_CDC_NOTIFY_RESPONSE_AVAILABLE;
		event->wValue = cpu_to_le16(0);
		event->wLength = cpu_to_le16(0);

		if (gsi->prot_id == USB_PROT_RNDIS_IPA) {
			data = req->buf;
			data[0] = cpu_to_le32(1);
			data[1] = cpu_to_le32(0);
			/*
			 * we need to free dummy packet for RNDIS as sending
			 * notification about response available multiple time,
			 * RNDIS host driver doesn't like. All SEND/GET
			 * ENCAPSULATED response is one-to-one for RNDIS case
			 * and host expects to have below sequence:
			 * ep0: USB_CDC_SEND_ENCAPSULATED_COMMAND
			 * int_ep: device->host: RESPONSE_AVAILABLE
			 * ep0: USB_GET_SEND_ENCAPSULATED_COMMAND
			 * For RMNET case: host ignores multiple notification.
			 */
			del_free_cpkt = true;
		}
		break;
	default:
		spin_unlock_irqrestore(&gsi->c_port.lock, flags);
		log_event_err("%s:unknown notify state", __func__);
		WARN_ON(1);
		return -EINVAL;
	}

	/*
	 * Delete and free cpkt related to non NOTIFY_RESPONSE_AVAILABLE
	 * notification whereas NOTIFY_RESPONSE_AVAILABLE related cpkt is
	 * deleted from USB_CDC_GET_ENCAPSULATED_RESPONSE setup request
	 */
	if (del_free_cpkt) {
		list_del(&cpkt->list);
		gsi_ctrl_pkt_free(cpkt);
	}

	gsi->c_port.notify_req_queued = true;
	spin_unlock_irqrestore(&gsi->c_port.lock, flags);
	log_event_dbg("send Notify type %02x", event->bNotificationType);

	return queue_notification_request(gsi);
}

static void gsi_ctrl_notify_resp_complete(struct usb_ep *ep,
					struct usb_request *req)
{
	struct f_gsi *gsi = req->context;
	struct usb_cdc_notification *event = req->buf;
	int status = req->status;
	unsigned long flags;

	spin_lock_irqsave(&gsi->c_port.lock, flags);
	gsi->c_port.notify_req_queued = false;
	spin_unlock_irqrestore(&gsi->c_port.lock, flags);

	log_event_dbg("%s: status:%d req_queued:%d",
		__func__, status, gsi->c_port.notify_req_queued);

	switch (status) {
	case -ECONNRESET:
	case -ESHUTDOWN:
		/* connection gone */
		log_event_dbg("ESHUTDOWN/ECONNRESET, connection gone");
		gsi_ctrl_clear_cpkt_queues(gsi, false);
		gsi_ctrl_send_cpkt_tomodem(gsi, NULL, 0);
		break;
	default:
		log_event_err("Unknown event %02x --> %d",
			event->bNotificationType, req->status);
		/* FALLTHROUGH */
	case 0:
		break;
	}
}

static void gsi_rndis_response_available(void *_rndis)
{
	struct f_gsi *gsi = _rndis;
	struct gsi_ctrl_pkt *cpkt;
	unsigned long flags;

	cpkt = gsi_ctrl_pkt_alloc(0, GFP_ATOMIC);
	if (IS_ERR(cpkt)) {
		log_event_err("%s: err allocating cpkt\n", __func__);
		return;
	}

	cpkt->type = GSI_CTRL_NOTIFY_RESPONSE_AVAILABLE;
	spin_lock_irqsave(&gsi->c_port.lock, flags);
	list_add_tail(&cpkt->list, &gsi->c_port.cpkt_resp_q);
	spin_unlock_irqrestore(&gsi->c_port.lock, flags);
	gsi_ctrl_send_notification(gsi);
}

static void gsi_rndis_command_complete(struct usb_ep *ep,
		struct usb_request *req)
{
	struct f_gsi *gsi = req->context;
	rndis_init_msg_type *buf;
	int status;

	status = rndis_msg_parser(gsi->params, (u8 *) req->buf);
	if (status < 0)
		log_event_err("RNDIS command error %d, %d/%d",
			status, req->actual, req->length);

	buf = (rndis_init_msg_type *)req->buf;
	if (buf->MessageType == RNDIS_MSG_INIT) {
		/* honor host dl aggr size */
		gsi->d_port.in_aggr_size = gsi->params->dl_max_xfer_size;
		log_event_dbg("RNDIS host dl_aggr_size:%d\n",
				gsi->params->dl_max_xfer_size);
	}
}

static void
gsi_ctrl_set_ntb_cmd_complete(struct usb_ep *ep, struct usb_request *req)
{
	/* now for SET_NTB_INPUT_SIZE only */
	unsigned int in_size = 0;
	struct f_gsi *gsi = req->context;
	struct gsi_ntb_info *ntb = NULL;

	log_event_dbg("dev:%pK", gsi);

	req->context = NULL;
	if (req->status || req->actual != req->length) {
		log_event_err("Bad control-OUT transfer");
		goto invalid;
	}

	if (req->length == 4) {
		in_size = get_unaligned_le32(req->buf);
		if (in_size < USB_CDC_NCM_NTB_MIN_IN_SIZE ||
		in_size > le32_to_cpu(mbim_gsi_ntb_parameters.dwNtbInMaxSize))
			goto invalid;
	} else if (req->length == 8) {
		ntb = (struct gsi_ntb_info *)req->buf;
		in_size = get_unaligned_le32(&(ntb->ntb_input_size));
		if (in_size < USB_CDC_NCM_NTB_MIN_IN_SIZE ||
		in_size > le32_to_cpu(mbim_gsi_ntb_parameters.dwNtbInMaxSize))
			goto invalid;

		gsi->d_port.ntb_info.ntb_max_datagrams =
			get_unaligned_le16(&(ntb->ntb_max_datagrams));
	} else {
		goto invalid;
	}

	log_event_dbg("Set NTB INPUT SIZE %d", in_size);

	gsi->d_port.ntb_info.ntb_input_size = in_size;
	return;

invalid:
	log_event_err("Illegal NTB INPUT SIZE %d from host", in_size);
	usb_ep_set_halt(ep);
}

static void gsi_ctrl_cmd_complete(struct usb_ep *ep, struct usb_request *req)
{
	struct f_gsi *gsi = req->context;

	gsi_ctrl_send_cpkt_tomodem(gsi, req->buf, req->actual);
}

static void gsi_ctrl_reset_cmd_complete(struct usb_ep *ep,
		struct usb_request *req)
{
	struct f_gsi *gsi = req->context;

	gsi_ctrl_send_cpkt_tomodem(gsi, req->buf, 0);
}

static void gsi_ctrl_send_response_complete(struct usb_ep *ep,
		struct usb_request *req)
{
	struct f_gsi *gsi = req->context;

	gsi_ctrl_send_notification(gsi);
}

static int
gsi_setup(struct usb_function *f, const struct usb_ctrlrequest *ctrl)
{
	struct f_gsi *gsi = func_to_gsi(f);
	struct usb_composite_dev *cdev = f->config->cdev;
	struct usb_request *req = cdev->req;
	int id, value = -EOPNOTSUPP;
	u16 w_index = le16_to_cpu(ctrl->wIndex);
	u16 w_value = le16_to_cpu(ctrl->wValue);
	u16 w_length = le16_to_cpu(ctrl->wLength);
	struct gsi_ctrl_pkt *cpkt;
	u8 *buf;
	u32 n;
	bool line_state;

	if (!atomic_read(&gsi->connected)) {
		log_event_dbg("usb cable is not connected");
		return -ENOTCONN;
	}

	/* rmnet and dpl does not have ctrl_id */
	if (gsi->ctrl_id == -ENODEV)
		id = gsi->data_id;
	else
		id = gsi->ctrl_id;

	/* composite driver infrastructure handles everything except
	 * CDC class messages; interface activation uses set_alt().
	 */
	switch ((ctrl->bRequestType << 8) | ctrl->bRequest) {
	case ((USB_DIR_OUT | USB_TYPE_CLASS | USB_RECIP_INTERFACE) << 8)
		| USB_CDC_RESET_FUNCTION:

		log_event_dbg("USB_CDC_RESET_FUNCTION");
		value = 0;
		req->complete = gsi_ctrl_reset_cmd_complete;
		req->context = gsi;
		break;
	case ((USB_DIR_OUT | USB_TYPE_CLASS | USB_RECIP_INTERFACE) << 8)
			| USB_CDC_SEND_ENCAPSULATED_COMMAND:
		log_event_dbg("USB_CDC_SEND_ENCAPSULATED_COMMAND");

		if (w_value || w_index != id)
			goto invalid;
		/* read the request; process it later */
		value = w_length;
		req->context = gsi;
		if (gsi->prot_id == USB_PROT_RNDIS_IPA)
			req->complete = gsi_rndis_command_complete;
		else
			req->complete = gsi_ctrl_cmd_complete;
		/* later, rndis_response_available() sends a notification */
		break;
	case ((USB_DIR_IN | USB_TYPE_CLASS | USB_RECIP_INTERFACE) << 8)
			| USB_CDC_GET_ENCAPSULATED_RESPONSE:
		log_event_dbg("USB_CDC_GET_ENCAPSULATED_RESPONSE");
		if (w_value || w_index != id)
			goto invalid;

		if (gsi->prot_id == USB_PROT_RNDIS_IPA) {
			/* return the result */
			buf = rndis_get_next_response(gsi->params, &n);
			if (buf) {
				memcpy(req->buf, buf, n);
				rndis_free_response(gsi->params, buf);
				value = n;
			}
			break;
		}

		spin_lock(&gsi->c_port.lock);
		if (list_empty(&gsi->c_port.cpkt_resp_q)) {
			log_event_dbg("ctrl resp queue empty");
			spin_unlock(&gsi->c_port.lock);
			break;
		}

		cpkt = list_first_entry(&gsi->c_port.cpkt_resp_q,
					struct gsi_ctrl_pkt, list);
		list_del(&cpkt->list);
		gsi->c_port.get_encap_cnt++;
		spin_unlock(&gsi->c_port.lock);

		value = min_t(unsigned int, w_length, cpkt->len);
		memcpy(req->buf, cpkt->buf, value);
		gsi_ctrl_pkt_free(cpkt);

		req->complete = gsi_ctrl_send_response_complete;
		req->context = gsi;
		log_event_dbg("copied encap_resp %d bytes",
			value);
		break;
	case ((USB_DIR_OUT | USB_TYPE_CLASS | USB_RECIP_INTERFACE) << 8)
			| USB_CDC_REQ_SET_CONTROL_LINE_STATE:
		line_state = (w_value & GSI_CTRL_DTR ? true : false);
		if (gsi->prot_id == USB_PROT_RMNET_IPA ||
				gsi->prot_id == USB_PROT_RMNET_ETHER)
			gsi->rmnet_dtr_status = line_state;
		log_event_dbg("%s: USB_CDC_REQ_SET_CONTROL_LINE_STATE DTR:%d\n",
						__func__, line_state);
		if (gsi->c_port.uevent_wq)
			queue_work(gsi->c_port.uevent_wq,
					&gsi->c_port.uevent_work);

		gsi_ctrl_send_cpkt_tomodem(gsi, NULL, 0);
		value = 0;
		break;
	case ((USB_DIR_OUT | USB_TYPE_CLASS | USB_RECIP_INTERFACE) << 8)
			| USB_CDC_SET_ETHERNET_PACKET_FILTER:
		/* see 6.2.30: no data, wIndex = interface,
		 * wValue = packet filter bitmap
		 */
		if (w_length != 0 || w_index != id)
			goto invalid;
		log_event_dbg("packet filter %02x", w_value);
		/* REVISIT locking of cdc_filter.  This assumes the UDC
		 * driver won't have a concurrent packet TX irq running on
		 * another CPU; or that if it does, this write is atomic...
		 */
		gsi->d_port.cdc_filter = w_value;
		value = 0;
		break;
	case ((USB_DIR_IN | USB_TYPE_CLASS | USB_RECIP_INTERFACE) << 8)
		| USB_CDC_GET_NTB_PARAMETERS:
		log_event_dbg("USB_CDC_GET_NTB_PARAMETERS");

		if (w_length == 0 || w_value != 0 || w_index != id)
			break;

		value = w_length > sizeof(mbim_gsi_ntb_parameters) ?
			sizeof(mbim_gsi_ntb_parameters) : w_length;
		memcpy(req->buf, &mbim_gsi_ntb_parameters, value);
		break;
	case ((USB_DIR_IN | USB_TYPE_CLASS | USB_RECIP_INTERFACE) << 8)
		| USB_CDC_GET_NTB_INPUT_SIZE:

		log_event_dbg("USB_CDC_GET_NTB_INPUT_SIZE");

		if (w_length < 4 || w_value != 0 || w_index != id)
			break;

		put_unaligned_le32(gsi->d_port.ntb_info.ntb_input_size,
				req->buf);
		value = 4;
		log_event_dbg("Reply to host INPUT SIZE %d",
			 gsi->d_port.ntb_info.ntb_input_size);
		break;
	case ((USB_DIR_OUT | USB_TYPE_CLASS | USB_RECIP_INTERFACE) << 8)
		| USB_CDC_SET_NTB_INPUT_SIZE:
		log_event_dbg("USB_CDC_SET_NTB_INPUT_SIZE");

		if (w_length != 4 && w_length != 8) {
			log_event_err("wrong NTB length %d", w_length);
			break;
		}

		if (w_value != 0 || w_index != id)
			break;

		req->complete = gsi_ctrl_set_ntb_cmd_complete;
		req->length = w_length;
		req->context = gsi;

		value = req->length;
		break;
	default:
invalid:
		log_event_err("inval ctrl req%02x.%02x v%04x i%04x l%d",
			ctrl->bRequestType, ctrl->bRequest,
			w_value, w_index, w_length);
	}

	/* respond with data transfer or status phase? */
	if (value >= 0) {
		log_event_dbg("req%02x.%02x v%04x i%04x l%d",
			ctrl->bRequestType, ctrl->bRequest,
			w_value, w_index, w_length);
		req->zero = (value < w_length);
		req->length = value;
		value = usb_ep_queue(cdev->gadget->ep0, req, GFP_ATOMIC);
		if (value < 0)
			log_event_err("response on err %d", value);
	}

	/* device either stalls (value < 0) or reports success */
	return value;
}

/*
 * Because the data interface supports multiple altsettings,
 * function *MUST* implement a get_alt() method.
 */
static int gsi_get_alt(struct usb_function *f, unsigned int intf)
{
	struct f_gsi *gsi = func_to_gsi(f);

	/* RNDIS, RMNET and DPL only support alt 0*/
	if (intf == gsi->ctrl_id || gsi->prot_id == USB_PROT_RNDIS_IPA ||
			gsi->prot_id == USB_PROT_RMNET_IPA ||
			gsi->prot_id == USB_PROT_DIAG_IPA ||
			is_ext_prot_ether(gsi->prot_id))
		return 0;
	else if (intf == gsi->data_id)
		return gsi->data_interface_up;

	return -EINVAL;
}

static int gsi_set_alt(struct usb_function *f, unsigned int intf,
						unsigned int alt)
{
	struct f_gsi	 *gsi = func_to_gsi(f);
	struct usb_composite_dev *cdev = f->config->cdev;
	struct net_device	*net;
	int ret;

	log_event_dbg("intf=%u, alt=%u", intf, alt);

	/* Control interface has only altsetting 0 */
	if (intf == gsi->ctrl_id || gsi->prot_id == USB_PROT_RMNET_IPA ||
				gsi->prot_id == USB_PROT_RMNET_ETHER) {
		if (alt != 0)
			goto fail;

		if (!gsi->c_port.notify)
			goto fail;

		if (gsi->c_port.notify->driver_data) {
			log_event_dbg("reset gsi control %d", intf);
			usb_ep_disable(gsi->c_port.notify);
		}

		ret = config_ep_by_speed(cdev->gadget, f,
					gsi->c_port.notify);
		if (ret) {
			gsi->c_port.notify->desc = NULL;
			log_event_err("Config-fail notify ep %s: err %d",
				gsi->c_port.notify->name, ret);
			goto fail;
		}

		ret = usb_ep_enable(gsi->c_port.notify);
		if (ret) {
			log_event_err("usb ep#%s enable failed, err#%d",
				gsi->c_port.notify->name, ret);
			goto fail;
		}
		gsi->c_port.notify->driver_data = gsi;
	}

	/* Data interface has two altsettings, 0 and 1 */
	if (intf == gsi->data_id) {
		gsi->d_port.net_ready_trigger = false;
		/* for rndis and rmnet alt is always 0 update alt accordingly */
		if (gsi->prot_id == USB_PROT_RNDIS_IPA ||
				gsi->prot_id == USB_PROT_RMNET_IPA ||
				gsi->prot_id == USB_PROT_DIAG_IPA ||
				is_ext_prot_ether(gsi->prot_id))
			alt = 1;

		if (alt > 1)
			goto notify_ep_disable;

		if (gsi->data_interface_up == alt)
			return 0;

		if (gsi->d_port.in_ep && gsi->d_port.in_ep->driver_data)
			gsi->d_port.ntb_info.ntb_input_size =
				MBIM_NTB_DEFAULT_IN_SIZE;
		if (alt == 1) {
			if (gsi->d_port.in_ep && !gsi->d_port.in_ep->desc
				&& config_ep_by_speed(cdev->gadget, f,
					gsi->d_port.in_ep)) {
				gsi->d_port.in_ep->desc = NULL;
				goto notify_ep_disable;
			}

			if (gsi->d_port.out_ep && !gsi->d_port.out_ep->desc
				&& config_ep_by_speed(cdev->gadget, f,
					gsi->d_port.out_ep)) {
				gsi->d_port.out_ep->desc = NULL;
				goto notify_ep_disable;
			}

			/* Configure EPs for GSI */
			if (gsi->d_port.in_ep &&
				gsi->prot_id <= USB_PROT_DIAG_IPA) {
				if (gsi->prot_id == USB_PROT_DIAG_IPA)
					gsi->d_port.in_ep->ep_intr_num = 3;
				else
					gsi->d_port.in_ep->ep_intr_num = 2;
				usb_gsi_ep_op(gsi->d_port.in_ep,
					&gsi->d_port.in_request,
						GSI_EP_OP_CONFIG);
			}

			if (gsi->d_port.out_ep &&
				gsi->prot_id <= USB_PROT_DIAG_IPA) {
				gsi->d_port.out_ep->ep_intr_num = 1;
				usb_gsi_ep_op(gsi->d_port.out_ep,
					&gsi->d_port.out_request,
						GSI_EP_OP_CONFIG);
			}

			gsi->d_port.gadget = cdev->gadget;

			if (is_ext_prot_ether(gsi->prot_id)) {
				net = gether_connect(&gsi->d_port.gether_port);
				if (IS_ERR(net)) {
					pr_err("%s:gether_connect err:%ld\n",
					__func__, PTR_ERR(net));
					goto notify_ep_disable;
				}
				gsi->d_port.gether_port.cdc_filter = 0;
			}

			if (gsi->prot_id == USB_PROT_RNDIS_IPA) {
				gsi_rndis_open(gsi);
				net = gsi_rndis_get_netdev("rndis0");
				if (IS_ERR(net))
					goto notify_ep_disable;

				log_event_dbg("RNDIS RX/TX early activation");
				gsi->d_port.cdc_filter = 0;
				rndis_set_param_dev(gsi->params, net,
						&gsi->d_port.cdc_filter);
			}

			if (gsi->prot_id == USB_PROT_ECM_IPA)
				gsi->d_port.cdc_filter = DEFAULT_FILTER;

			/*
			 * For RNDIS the event is posted from the flow control
			 * handler which is invoked when the host sends the
			 * GEN_CURRENT_PACKET_FILTER message.
			 */
			if (gsi->prot_id != USB_PROT_RNDIS_IPA)
				post_event(&gsi->d_port,
						EVT_CONNECT_IN_PROGRESS);
			queue_work(gsi->d_port.ipa_usb_wq,
					&gsi->d_port.usb_ipa_w);
		}

		if (alt == 0 && ((gsi->d_port.in_ep &&
				!gsi->d_port.in_ep->driver_data) ||
				(gsi->d_port.out_ep &&
				!gsi->d_port.out_ep->driver_data))) {
			ipa_disconnect_handler(&gsi->d_port);
			post_event(&gsi->d_port, EVT_DISCONNECTED);
			queue_work(gsi->d_port.ipa_usb_wq,
				&gsi->d_port.usb_ipa_w);
			log_event_dbg("%s: Disconnecting\n", __func__);
		}

		gsi->data_interface_up = alt;
		log_event_dbg("DATA_INTERFACE id = %d, status = %d",
				gsi->data_id, gsi->data_interface_up);
	}

	atomic_set(&gsi->connected, 1);

	/* send 0 len pkt to qti to notify state change */
	if (gsi->prot_id == USB_PROT_DIAG_IPA ||
				gsi->prot_id == USB_PROT_DPL_ETHER ||
				gsi->prot_id == USB_PROT_GPS_CTRL ||
				gsi->prot_id == USB_PROT_MBIM_IPA)
		gsi_ctrl_send_cpkt_tomodem(gsi, NULL, 0);

	if (gsi->c_port.uevent_wq)
		queue_work(gsi->c_port.uevent_wq, &gsi->c_port.uevent_work);

	return 0;

notify_ep_disable:
	if (gsi->c_port.notify && gsi->c_port.notify->driver_data)
		usb_ep_disable(gsi->c_port.notify);
fail:
	return -EINVAL;
}

static void gsi_disable(struct usb_function *f)
{
	struct f_gsi *gsi = func_to_gsi(f);

	atomic_set(&gsi->connected, 0);

	del_timer(&gsi->gsi_rw_timer);
	gsi->debugfs_rw_timer_enable = 0;

	if (gsi->prot_id == USB_PROT_RNDIS_IPA)
		rndis_uninit(gsi->params);

	if (gsi->prot_id == USB_PROT_RMNET_IPA ||
				gsi->prot_id == USB_PROT_RMNET_ETHER)
		gsi->rmnet_dtr_status = false;

	/* Disable Control Path */
	if (gsi->c_port.notify &&
		gsi->c_port.notify->driver_data) {
		usb_ep_disable(gsi->c_port.notify);
		gsi->c_port.notify->driver_data = NULL;
	}

	gsi_ctrl_clear_cpkt_queues(gsi, false);

	if (gsi->c_port.uevent_wq)
		queue_work(gsi->c_port.uevent_wq, &gsi->c_port.uevent_work);

	/* send 0 len pkt to qti/qbi/gps to notify state change */
	gsi_ctrl_send_cpkt_tomodem(gsi, NULL, 0);
	gsi->c_port.notify_req_queued = false;
	/* Disable Data Path  - only if it was initialized already (alt=1) */
	if (!gsi->data_interface_up) {
		log_event_dbg("%s: data intf is closed", __func__);
		return;
	}

	gsi->data_interface_up = false;

	gsi->host_supports_flow_control = false;

	log_event_dbg("%s deactivated", gsi->function.name);

	if (is_ext_prot_ether(gsi->prot_id)) {
		gether_disconnect(&gsi->d_port.gether_port);
		return;
	}

	ipa_disconnect_handler(&gsi->d_port);
	post_event(&gsi->d_port, EVT_DISCONNECTED);
	queue_work(gsi->d_port.ipa_usb_wq, &gsi->d_port.usb_ipa_w);
}

static void gsi_suspend(struct usb_function *f)
{
	bool block_db;
	struct f_gsi *gsi = func_to_gsi(f);

	/* Check if function is already suspended in gsi_func_suspend()
	 * Or func_suspend would have bailed out earlier if func_remote_wakeup
	 * wasn't enabled.
	 */
	if (f->func_is_suspended && (gsi->d_port.sm_state == STATE_SUSPENDED ||
			gsi->d_port.sm_state == STATE_SUSPEND_IN_PROGRESS)) {
		log_event_dbg("%s: func already suspended, return\n", __func__);
		return;
	}

	/* For functions such as MBIM that support alternate data
	 * interface, suspend/resume handling becomes a no-op if the
	 * data interface is not selected.
	 */
	if (!gsi->data_interface_up) {
		log_event_dbg("%s: suspend done\n", __func__);
		usb_gsi_check_pending_wakeup(f);
		return;
	}

	block_db = true;
	usb_gsi_ep_op(gsi->d_port.in_ep, (void *)&block_db,
			GSI_EP_OP_SET_CLR_BLOCK_DBL);
	post_event(&gsi->d_port, EVT_SUSPEND);
	queue_work(gsi->d_port.ipa_usb_wq, &gsi->d_port.usb_ipa_w);
	log_event_dbg("gsi suspended");
	usb_gsi_check_pending_wakeup(f);
}

static void gsi_resume(struct usb_function *f)
{
	struct f_gsi *gsi = func_to_gsi(f);
	struct usb_composite_dev *cdev = f->config->cdev;

	log_event_dbg("%s", __func__);

	/*
	 * If the function is in USB3 Function Suspend state, resume is
	 * canceled. In this case resume is done by a Function Resume request.
	 */
	if ((cdev->gadget->speed >= USB_SPEED_SUPER) &&
		f->func_is_suspended)
		return;

	/* Keep timer enabled if user enabled using debugfs */
	if (!gsi->debugfs_rw_timer_enable)
		del_timer(&gsi->gsi_rw_timer);

	if (gsi->c_port.notify && !gsi->c_port.notify->desc)
		config_ep_by_speed(cdev->gadget, f, gsi->c_port.notify);

	/* Check any pending cpkt, and queue immediately on resume */
	gsi_ctrl_send_notification(gsi);

	if (!gsi->data_interface_up) {
		log_event_dbg("%s: resume done\n", __func__);
		return;
	}

	/*
	 * Linux host does not send RNDIS_MSG_INIT or non-zero
	 * RNDIS_MESSAGE_PACKET_FILTER after performing bus resume.
	 * Check whether host supports flow_control are not. If yes
	 * Trigger state machine explicitly on resume.
	 */
	if (gsi->prot_id == USB_PROT_RNDIS_IPA &&
			!usb_gsi_remote_wakeup_allowed(f) &&
			gsi->host_supports_flow_control)
		rndis_flow_control(gsi->params, false);

	gsi->rwake_inprogress = false;

	post_event(&gsi->d_port, EVT_RESUMED);
	queue_work(gsi->d_port.ipa_usb_wq, &gsi->d_port.usb_ipa_w);

	log_event_dbg("%s: completed", __func__);
}

static int gsi_get_status(struct usb_function *f)
{
	unsigned int remote_wakeup_en_status = f->func_wakeup_allowed ? 1 : 0;
	struct f_gsi *gsi = func_to_gsi(f);

	/* Disable function remote wake-up for DPL interface */
	if (gsi->prot_id == IPA_USB_DIAG)
		return 0;

	return (remote_wakeup_en_status << FUNC_WAKEUP_ENABLE_SHIFT) |
		(1 << FUNC_WAKEUP_CAPABLE_SHIFT);
}

static int gsi_func_suspend(struct usb_function *f, u8 options)
{
	bool func_wakeup_allowed;
	struct f_gsi *gsi = func_to_gsi(f);

	log_event_dbg("func susp %u cmd for %s",
		options, f->name ? f->name : "");

	func_wakeup_allowed =
		((options & FUNC_SUSPEND_OPT_RW_EN_MASK) != 0);

	if (options & FUNC_SUSPEND_OPT_SUSP_MASK) {
		f->func_wakeup_allowed = func_wakeup_allowed;
		if (!f->func_is_suspended) {
			gsi_suspend(f);
			f->func_is_suspended = true;
		}
	} else {
		if (f->func_is_suspended) {
			f->func_is_suspended = false;
			gsi_resume(f);
		}
		f->func_wakeup_allowed = func_wakeup_allowed;
	}

	return 0;
}

static int gsi_update_function_bind_params(struct f_gsi *gsi,
	struct usb_composite_dev *cdev,
	struct gsi_function_bind_info *info)
{
	struct usb_ep *ep;
	struct usb_cdc_notification *event;
	struct usb_function *f = &gsi->function;
	int status;

	if (info->ctrl_str_idx >= 0 && info->ctrl_desc) {
		/* ctrl interface label */
		status = usb_string_id(cdev);
		if (status < 0)
			return status;
		info->string_defs[info->ctrl_str_idx].id = status;
		info->ctrl_desc->iInterface = status;
	}

	if (info->data_str_idx >= 0 && info->data_desc) {
		/* data interface label */
		status = usb_string_id(cdev);
		if (status < 0)
			return status;
		info->string_defs[info->data_str_idx].id = status;
		info->data_desc->iInterface = status;
	}

	if (info->iad_str_idx >= 0 && info->iad_desc) {
		/* IAD iFunction label */
		status = usb_string_id(cdev);
		if (status < 0)
			return status;
		info->string_defs[info->iad_str_idx].id = status;
		info->iad_desc->iFunction = status;
	}

	if (info->mac_str_idx >= 0 && info->cdc_eth_desc) {
		/* IAD iFunction label */
		status = usb_string_id(cdev);
		if (status < 0)
			return status;
		info->string_defs[info->mac_str_idx].id = status;
		info->cdc_eth_desc->iMACAddress = status;
	}

	if (info->ctrl_desc)
		info->ctrl_desc->bInterfaceNumber = gsi->ctrl_id;

	if (info->iad_desc)
		info->iad_desc->bFirstInterface = gsi->ctrl_id;

	if (info->union_desc) {
		info->union_desc->bMasterInterface0 = gsi->ctrl_id;
		info->union_desc->bSlaveInterface0 = gsi->data_id;
	}

	if (info->data_desc)
		info->data_desc->bInterfaceNumber = gsi->data_id;

	if (info->data_nop_desc)
		info->data_nop_desc->bInterfaceNumber = gsi->data_id;

	/* allocate instance-specific endpoints */
	if (info->fs_in_desc && gsi->prot_id <= USB_PROT_DIAG_IPA) {
		ep = usb_ep_autoconfig_by_name(cdev->gadget,
				info->fs_in_desc, info->in_epname);
		if (!ep)
			goto fail;
		gsi->d_port.in_ep = ep;
		msm_ep_config(gsi->d_port.in_ep, NULL);
		ep->driver_data = cdev;	/* claim */
	} else {
		if (info->fs_in_desc) {
			ep = usb_ep_autoconfig(cdev->gadget, info->fs_in_desc);
			if (!ep)
				goto fail;
			gsi->d_port.in_ep = ep;
			ep->driver_data = cdev; /* claim */
		}
	}

	if (info->fs_out_desc && gsi->prot_id <= USB_PROT_DIAG_IPA) {
		ep = usb_ep_autoconfig_by_name(cdev->gadget,
				info->fs_out_desc, info->out_epname);
		if (!ep)
			goto fail;
		gsi->d_port.out_ep = ep;
		msm_ep_config(gsi->d_port.out_ep, NULL);
		ep->driver_data = cdev;	/* claim */
	} else {
		if (info->fs_out_desc) {
			ep = usb_ep_autoconfig(cdev->gadget, info->fs_out_desc);
			if (!ep)
				goto fail;
			gsi->d_port.out_ep = ep;
			ep->driver_data = cdev; /* claim */
		}
	}

	if (info->fs_notify_desc) {
		ep = usb_ep_autoconfig(cdev->gadget, info->fs_notify_desc);
		if (!ep)
			goto fail;
		gsi->c_port.notify = ep;
		ep->driver_data = cdev;	/* claim */

		/* allocate notification request and buffer */
		gsi->c_port.notify_req = usb_ep_alloc_request(ep, GFP_KERNEL);
		if (!gsi->c_port.notify_req)
			goto fail;

		gsi->c_port.notify_req->buf =
			kmalloc(info->notify_buf_len, GFP_KERNEL);
		if (!gsi->c_port.notify_req->buf)
			goto fail;

		gsi->c_port.notify_req->length = info->notify_buf_len;
		gsi->c_port.notify_req->context = gsi;
		gsi->c_port.notify_req->complete =
				gsi_ctrl_notify_resp_complete;
		event = gsi->c_port.notify_req->buf;
		event->bmRequestType = USB_DIR_IN | USB_TYPE_CLASS
				| USB_RECIP_INTERFACE;

		if (gsi->ctrl_id == -ENODEV)
			event->wIndex = cpu_to_le16(gsi->data_id);
		else
			event->wIndex = cpu_to_le16(gsi->ctrl_id);

		event->wLength = cpu_to_le16(0);
	}

	gsi->d_port.in_request.buf_len = info->in_req_buf_len;
	gsi->d_port.in_request.num_bufs = info->in_req_num_buf;
	if (gsi->d_port.out_ep) {
		gsi->d_port.out_request.buf_len = info->out_req_buf_len;
		gsi->d_port.out_request.num_bufs = info->out_req_num_buf;
	}

	/* Initialize event queue */
	spin_lock_init(&gsi->d_port.evt_q.q_lock);
	gsi->d_port.evt_q.head = gsi->d_port.evt_q.tail = MAXQUEUELEN - 1;

	if (info->fs_in_desc) {
		info->hs_in_desc->bEndpointAddress =
			info->fs_in_desc->bEndpointAddress;
		info->ss_in_desc->bEndpointAddress =
			info->fs_in_desc->bEndpointAddress;
	}

	if (info->fs_out_desc) {
		info->hs_out_desc->bEndpointAddress =
			info->fs_out_desc->bEndpointAddress;
		info->ss_out_desc->bEndpointAddress =
			info->fs_out_desc->bEndpointAddress;
	}

	if (info->fs_notify_desc) {
		info->hs_notify_desc->bEndpointAddress =
			info->fs_notify_desc->bEndpointAddress;
		info->ss_notify_desc->bEndpointAddress =
			info->fs_notify_desc->bEndpointAddress;
	}

	status = usb_assign_descriptors(f, info->fs_desc_hdr, info->hs_desc_hdr,
					info->ss_desc_hdr, info->ss_desc_hdr);
	if (status)
		goto fail;

	return 0;

fail:
	if (gsi->c_port.notify_req) {
		kfree(gsi->c_port.notify_req->buf);
		usb_ep_free_request(gsi->c_port.notify, gsi->c_port.notify_req);
	}
	/* we might as well release our claims on endpoints */
	if (gsi->c_port.notify)
		gsi->c_port.notify->driver_data = NULL;
	if (gsi->d_port.out_ep && gsi->d_port.out_ep->desc)
		gsi->d_port.out_ep->driver_data = NULL;
	if (gsi->d_port.in_ep && gsi->d_port.in_ep->desc)
		gsi->d_port.in_ep->driver_data = NULL;
	log_event_err("%s: bind failed for %s", __func__, f->name);
	return -ENOMEM;
}

static void ipa_ready_callback(void *user_data)
{
	struct f_gsi *gsi = user_data;

	log_event_info("%s: ipa is ready\n", __func__);

	gsi->d_port.ipa_ready = true;
	wake_up_interruptible(&gsi->d_port.wait_for_ipa_ready);
}

static void gsi_get_ether_addr(const char *str, u8 *dev_addr)
{
	if (str) {
		unsigned int i;

		for (i = 0; i < ETH_ALEN; i++) {
			unsigned char num;

			if ((*str == '.') || (*str == ':'))
				str++;
			num = hex_to_bin(*str++) << 4;
			num |= hex_to_bin(*str++);
			dev_addr[i] = num;
		}
		if (is_valid_ether_addr(dev_addr))
			return;
	}
	random_ether_addr(dev_addr);
}

static int gsi_bind(struct usb_configuration *c, struct usb_function *f)
{
	struct usb_composite_dev *cdev = c->cdev;
	struct gsi_function_bind_info info = {0};
	struct f_gsi *gsi = func_to_gsi(f);
	struct rndis_params *params;
	struct gsi_opts *opts;
	struct net_device *net;
	char *name = NULL;
	int status;
	__u8  class;
	__u8  subclass;
	__u8  proto;


	if (gsi->prot_id == USB_PROT_RMNET_IPA ||
		gsi->prot_id == USB_PROT_DIAG_IPA ||
		is_ext_prot_ether(gsi->prot_id))
		gsi->ctrl_id = -ENODEV;
	else {
		status = gsi->ctrl_id = usb_interface_id(c, f);
		if (status < 0)
			goto fail;
	}

	if (gsi->prot_id != USB_PROT_GPS_CTRL) {
		status = gsi->data_id = usb_interface_id(c, f);
		if (status < 0)
			goto fail;
	}

	switch (gsi->prot_id) {
	case USB_PROT_RNDIS_IPA:
		info.string_defs = rndis_gsi_string_defs;
		info.ctrl_desc = &rndis_gsi_control_intf;
		info.ctrl_str_idx = 0;
		info.data_desc = &rndis_gsi_data_intf;
		info.data_str_idx = 1;
		info.iad_desc = &rndis_gsi_iad_descriptor;
		info.iad_str_idx = 2;
		info.union_desc = &rndis_gsi_union_desc;
		info.fs_in_desc = &rndis_gsi_fs_in_desc;
		info.fs_out_desc = &rndis_gsi_fs_out_desc;
		info.fs_notify_desc = &rndis_gsi_fs_notify_desc;
		info.hs_in_desc = &rndis_gsi_hs_in_desc;
		info.hs_out_desc = &rndis_gsi_hs_out_desc;
		info.hs_notify_desc = &rndis_gsi_hs_notify_desc;
		info.ss_in_desc = &rndis_gsi_ss_in_desc;
		info.ss_out_desc = &rndis_gsi_ss_out_desc;
		info.ss_notify_desc = &rndis_gsi_ss_notify_desc;
		info.fs_desc_hdr = gsi_eth_fs_function;
		info.hs_desc_hdr = gsi_eth_hs_function;
		info.ss_desc_hdr = gsi_eth_ss_function;
		info.in_epname = "gsi-epin";
		info.out_epname = "gsi-epout";
		info.in_req_buf_len = GSI_IN_RNDIS_BUFF_SIZE;
		gsi->d_port.in_aggr_size = GSI_IN_RNDIS_AGGR_SIZE;
		info.in_req_num_buf = GSI_NUM_IN_RNDIS_BUFFERS;
		gsi->d_port.out_aggr_size = GSI_OUT_AGGR_SIZE;
		info.out_req_buf_len = GSI_OUT_AGGR_SIZE;
		info.out_req_num_buf = GSI_NUM_OUT_BUFFERS;
		info.notify_buf_len = sizeof(struct usb_cdc_notification);

		params = rndis_register(gsi_rndis_response_available, gsi,
				gsi_rndis_flow_ctrl_enable);
		if (IS_ERR(params))
			goto fail;

		gsi->params = params;

		rndis_set_param_medium(gsi->params, RNDIS_MEDIUM_802_3, 0);

		/* export host's Ethernet address in CDC format */
		gsi_get_ether_addr(gsi_dev_addr,
				   gsi->d_port.ipa_init_params.device_ethaddr);

		gsi_get_ether_addr(gsi_host_addr,
				   gsi->d_port.ipa_init_params.host_ethaddr);

		log_event_dbg("setting host_ethaddr=%pM, device_ethaddr = %pM",
				gsi->d_port.ipa_init_params.host_ethaddr,
				gsi->d_port.ipa_init_params.device_ethaddr);
		memcpy(gsi->ethaddr, &gsi->d_port.ipa_init_params.host_ethaddr,
				ETH_ALEN);
		rndis_set_host_mac(gsi->params, gsi->ethaddr);

		if (gsi->manufacturer && gsi->vendorID &&
			rndis_set_param_vendor(gsi->params, gsi->vendorID,
				gsi->manufacturer))
			goto dereg_rndis;

		log_event_dbg("%s: max_pkt_per_xfer : %d", __func__,
					DEFAULT_MAX_PKT_PER_XFER);
		rndis_set_max_pkt_xfer(gsi->params, DEFAULT_MAX_PKT_PER_XFER);

		/* In case of aggregated packets QC device will request
		 * aliment to 4 (2^2).
		 */
		log_event_dbg("%s: pkt_alignment_factor : %d", __func__,
					DEFAULT_PKT_ALIGNMENT_FACTOR);
		rndis_set_pkt_alignment_factor(gsi->params,
					DEFAULT_PKT_ALIGNMENT_FACTOR);

		/* Windows7/Windows10 automatically loads RNDIS drivers for
		 * class drivers which represents MISC_ACTIVE_SYNC,
		 * MISC_RNDIS_OVER_ETHERNET & WIRELESS_CONTROLLER_REMOTE_NDIS.
		 * All the codes listed below are from
		 * http://www.usb.org/developers/defined_class and its unknown
		 * why windows loads rndis class driver for some of them.
		 * Note that, Windows loads NDIS6 stack automatically for
		 * MISC_RNDIS_OVER_ETHERNET. Windows loads NDIS5 stack for
		 * MISC_ACTIVE_SYNC and WIRELESS_CONTROLLER_REMOTE_NDIS.
		 * For other class codes, NDIS stack can be selected using
		 * customized INF file but that defeats the purpose as its
		 * expected to load drivers automatically for known class
		 * drivers published by usbif.
		 * Linux rndis host driver supports MISC_ACTIVE_SYNC and
		 * WIRELESS_CONTROLLER_REMOTE_NDIS as of now.
		 * Default to rndis over ethernet which loads NDIS6 drivers
		 * for windows7/windows10 to avoid data stall issues
		 */
		if (gsi->rndis_id == RNDIS_ID_UNKNOWN)
			gsi->rndis_id = MISC_RNDIS_OVER_ETHERNET;

		switch (gsi->rndis_id) {
		default:
			/* fall throug */
		case WIRELESS_CONTROLLER_REMOTE_NDIS:
			class = USB_CLASS_WIRELESS_CONTROLLER;
			subclass = 0x01;
			proto = 0x03;
			break;
		case MISC_ACTIVE_SYNC:
			class = USB_CLASS_MISC;
			subclass = 0x01;
			proto = 0x01;
			break;
		case MISC_RNDIS_OVER_ETHERNET:
			class = USB_CLASS_MISC;
			subclass = 0x04;
			proto = 0x01;
			break;
		case MISC_RNDIS_OVER_WIFI:
			class = USB_CLASS_MISC;
			subclass = 0x04;
			proto = 0x02;
			break;
		case MISC_RNDIS_OVER_WIMAX:
			class = USB_CLASS_MISC;
			subclass = 0x04;
			proto = 0x03;
			break;
		case MISC_RNDIS_OVER_WWAN:
			class = USB_CLASS_MISC;
			subclass = 0x04;
			proto = 0x04;
			break;
		case MISC_RNDIS_FOR_IPV4:
			class = USB_CLASS_MISC;
			subclass = 0x04;
			proto = 0x05;
			break;
		case MISC_RNDIS_FOR_IPV6:
			class = USB_CLASS_MISC;
			subclass = 0x04;
			proto = 0x06;
			break;
		case MISC_RNDIS_FOR_GPRS:
			class = USB_CLASS_MISC;
			subclass = 0x04;
			proto = 0x07;
			break;
		}

		info.iad_desc->bFunctionClass = class;
		info.iad_desc->bFunctionSubClass = subclass;
		info.iad_desc->bFunctionProtocol = proto;
		info.ctrl_desc->bInterfaceClass = class;
		info.ctrl_desc->bInterfaceSubClass = subclass;
		info.ctrl_desc->bInterfaceProtocol = proto;

		break;
	case USB_PROT_MBIM_IPA:
		info.string_defs = mbim_gsi_string_defs;
		info.ctrl_desc = &mbim_gsi_control_intf;
		info.ctrl_str_idx = 0;
		info.data_desc = &mbim_gsi_data_intf;
		info.data_str_idx = 1;
		info.data_nop_desc = &mbim_gsi_data_nop_intf;
		info.iad_desc = &mbim_gsi_iad_desc;
		info.iad_str_idx = -1;
		info.union_desc = &mbim_gsi_union_desc;
		info.fs_in_desc = &mbim_gsi_fs_in_desc;
		info.fs_out_desc = &mbim_gsi_fs_out_desc;
		info.fs_notify_desc = &mbim_gsi_fs_notify_desc;
		info.hs_in_desc = &mbim_gsi_hs_in_desc;
		info.hs_out_desc = &mbim_gsi_hs_out_desc;
		info.hs_notify_desc = &mbim_gsi_hs_notify_desc;
		info.ss_in_desc = &mbim_gsi_ss_in_desc;
		info.ss_out_desc = &mbim_gsi_ss_out_desc;
		info.ss_notify_desc = &mbim_gsi_ss_notify_desc;
		info.fs_desc_hdr = mbim_gsi_fs_function;
		info.hs_desc_hdr = mbim_gsi_hs_function;
		info.ss_desc_hdr = mbim_gsi_ss_function;
		info.in_epname = "gsi-epin";
		info.out_epname = "gsi-epout";
		gsi->d_port.in_aggr_size = GSI_IN_MBIM_AGGR_SIZE;
		info.in_req_buf_len = GSI_IN_MBIM_AGGR_SIZE;
		info.in_req_num_buf = GSI_NUM_IN_BUFFERS;
		gsi->d_port.out_aggr_size = GSI_OUT_MBIM_AGGR_SIZE;
		info.out_req_buf_len = GSI_OUT_MBIM_BUF_LEN;
		info.out_req_num_buf = GSI_NUM_OUT_BUFFERS;
		info.notify_buf_len = sizeof(struct usb_cdc_notification);
		mbim_gsi_desc.wMaxSegmentSize = cpu_to_le16(0x800);

		if (cdev->use_os_string) {
			f->os_desc_table = kzalloc(sizeof(*f->os_desc_table),
						GFP_KERNEL);
			if (!f->os_desc_table)
				return -ENOMEM;
			opts = container_of(f->fi, struct gsi_opts, func_inst);
			f->os_desc_n = 1;
			f->os_desc_table[0].os_desc = &opts->os_desc;
			f->os_desc_table[0].if_id = gsi->data_id;
		}
		break;
	case USB_PROT_RMNET_IPA:
	case USB_PROT_RMNET_ETHER:
		info.string_defs = rmnet_gsi_string_defs;
		info.data_desc = &rmnet_gsi_interface_desc;
		info.data_str_idx = 0;
		info.fs_in_desc = &rmnet_gsi_fs_in_desc;
		info.fs_out_desc = &rmnet_gsi_fs_out_desc;
		info.fs_notify_desc = &rmnet_gsi_fs_notify_desc;
		info.hs_in_desc = &rmnet_gsi_hs_in_desc;
		info.hs_out_desc = &rmnet_gsi_hs_out_desc;
		info.hs_notify_desc = &rmnet_gsi_hs_notify_desc;
		info.ss_in_desc = &rmnet_gsi_ss_in_desc;
		info.ss_out_desc = &rmnet_gsi_ss_out_desc;
		info.ss_notify_desc = &rmnet_gsi_ss_notify_desc;
		info.fs_desc_hdr = rmnet_gsi_fs_function;
		info.hs_desc_hdr = rmnet_gsi_hs_function;
		info.ss_desc_hdr = rmnet_gsi_ss_function;
		info.in_epname = "gsi-epin";
		info.out_epname = "gsi-epout";
		gsi->d_port.in_aggr_size = GSI_IN_RMNET_AGGR_SIZE;
		info.in_req_buf_len = GSI_IN_RMNET_BUFF_SIZE;
		info.in_req_num_buf = GSI_NUM_IN_RMNET_BUFFERS;
		gsi->d_port.out_aggr_size = GSI_OUT_AGGR_SIZE;
		info.out_req_buf_len = GSI_OUT_RMNET_BUF_LEN;
		info.out_req_num_buf = GSI_NUM_OUT_BUFFERS;
		info.notify_buf_len = sizeof(struct usb_cdc_notification);
		name = "usb_rmnet";
		break;
	case USB_PROT_ECM_IPA:
		info.string_defs = ecm_gsi_string_defs;
		info.ctrl_desc = &ecm_gsi_control_intf;
		info.ctrl_str_idx = 0;
		info.data_desc = &ecm_gsi_data_intf;
		info.data_str_idx = 2;
		info.data_nop_desc = &ecm_gsi_data_nop_intf;
		info.cdc_eth_desc = &ecm_gsi_desc;
		info.mac_str_idx = 1;
		info.union_desc = &ecm_gsi_union_desc;
		info.fs_in_desc = &ecm_gsi_fs_in_desc;
		info.fs_out_desc = &ecm_gsi_fs_out_desc;
		info.fs_notify_desc = &ecm_gsi_fs_notify_desc;
		info.hs_in_desc = &ecm_gsi_hs_in_desc;
		info.hs_out_desc = &ecm_gsi_hs_out_desc;
		info.hs_notify_desc = &ecm_gsi_hs_notify_desc;
		info.ss_in_desc = &ecm_gsi_ss_in_desc;
		info.ss_out_desc = &ecm_gsi_ss_out_desc;
		info.ss_notify_desc = &ecm_gsi_ss_notify_desc;
		info.fs_desc_hdr = ecm_gsi_fs_function;
		info.hs_desc_hdr = ecm_gsi_hs_function;
		info.ss_desc_hdr = ecm_gsi_ss_function;
		info.in_epname = "gsi-epin";
		info.out_epname = "gsi-epout";
		gsi->d_port.in_aggr_size = GSI_ECM_AGGR_SIZE;
		info.in_req_buf_len = GSI_IN_BUFF_SIZE;
		info.in_req_num_buf = GSI_NUM_IN_BUFFERS;
		gsi->d_port.out_aggr_size = GSI_ECM_AGGR_SIZE;
		info.out_req_buf_len = GSI_OUT_ECM_BUF_LEN;
		info.out_req_num_buf = GSI_NUM_OUT_BUFFERS;
		info.notify_buf_len = GSI_CTRL_NOTIFY_BUFF_LEN;

		/* export host's Ethernet address in CDC format */
		gsi_get_ether_addr(gsi_dev_addr,
				   gsi->d_port.ipa_init_params.device_ethaddr);

		gsi_get_ether_addr(gsi_host_addr,
				   gsi->d_port.ipa_init_params.host_ethaddr);

		log_event_dbg("setting host_ethaddr=%pM, device_ethaddr = %pM",
				gsi->d_port.ipa_init_params.host_ethaddr,
				gsi->d_port.ipa_init_params.device_ethaddr);

		snprintf(gsi->ethaddr, sizeof(gsi->ethaddr),
		"%02X%02X%02X%02X%02X%02X",
		gsi->d_port.ipa_init_params.host_ethaddr[0],
		gsi->d_port.ipa_init_params.host_ethaddr[1],
		gsi->d_port.ipa_init_params.host_ethaddr[2],
		gsi->d_port.ipa_init_params.host_ethaddr[3],
		gsi->d_port.ipa_init_params.host_ethaddr[4],
		gsi->d_port.ipa_init_params.host_ethaddr[5]);
		info.string_defs[1].s = gsi->ethaddr;
		break;
	case USB_PROT_DIAG_IPA:
	case USB_PROT_DPL_ETHER:
		info.string_defs = qdss_gsi_string_defs;
		info.data_desc = &qdss_gsi_data_intf_desc;
		info.data_str_idx = 0;
		info.fs_in_desc = &qdss_gsi_fs_data_desc;
		info.hs_in_desc = &qdss_gsi_hs_data_desc;
		info.ss_in_desc = &qdss_gsi_ss_data_desc;
		info.fs_desc_hdr = qdss_gsi_fs_data_only_desc;
		info.hs_desc_hdr = qdss_gsi_hs_data_only_desc;
		info.ss_desc_hdr = qdss_gsi_ss_data_only_desc;
		info.in_epname = "gsi-epin";
		info.out_epname = "";
		info.in_req_buf_len = 16384;
		info.in_req_num_buf = GSI_NUM_IN_BUFFERS;
		info.notify_buf_len = sizeof(struct usb_cdc_notification);
		name = "dpl_usb";
		break;
	case USB_PROT_GPS_CTRL:
		info.string_defs = gps_string_defs;
		info.ctrl_str_idx = 0;
		info.ctrl_desc = &gps_interface_desc;
		info.fs_notify_desc = &gps_fs_notify_desc;
		info.hs_notify_desc = &gps_hs_notify_desc;
		info.ss_notify_desc = &gps_ss_notify_desc;
		info.fs_desc_hdr = gps_fs_function;
		info.hs_desc_hdr = gps_hs_function;
		info.ss_desc_hdr = gps_ss_function;
		info.notify_buf_len = sizeof(struct usb_cdc_notification);
		break;
	default:
		log_event_err("%s: Invalid prot id %d", __func__,
							gsi->prot_id);
		return -EINVAL;
	}

	status = gsi_update_function_bind_params(gsi, cdev, &info);
	if (status)
		goto dereg_rndis;

	if (gsi->prot_id == USB_PROT_GPS_CTRL)
		goto skip_ipa_init;

	if (is_ext_prot_ether(gsi->prot_id)) {
		if (!name)
			return -EINVAL;

		gsi->d_port.gether_port.in_ep = gsi->d_port.in_ep;
		gsi->d_port.gether_port.out_ep = gsi->d_port.out_ep;
			net = gether_setup_name_default(name);
			if (IS_ERR(net)) {
				pr_err("%s: gether_setup failed\n", __func__);
				return PTR_ERR(net);
			}
			gsi->d_port.gether_port.ioport = netdev_priv(net);
			gether_set_gadget(net, c->cdev->gadget);
			status = gether_register_netdev(net);
			if (status < 0) {
				pr_err("%s: gether_register_netdev failed\n",
					__func__);
				free_netdev(net);
				return status;
			}
		goto skip_ipa_init;
	}

	status = ipa_register_ipa_ready_cb(ipa_ready_callback, gsi);
	if (!status) {
		log_event_info("%s: ipa is not ready", __func__);
		status = wait_event_interruptible_timeout(
			gsi->d_port.wait_for_ipa_ready, gsi->d_port.ipa_ready,
			msecs_to_jiffies(GSI_IPA_READY_TIMEOUT));
		if (!status) {
			log_event_err("%s: ipa ready timeout", __func__);
			status = -ETIMEDOUT;
			goto dereg_rndis;
		}
	}

	gsi->d_port.ipa_usb_notify_cb = ipa_usb_notify_cb;
	status = ipa_usb_init_teth_prot((enum ipa_usb_teth_prot)gsi->prot_id,
		&gsi->d_port.ipa_init_params, gsi->d_port.ipa_usb_notify_cb,
		gsi);
	if (status) {
		log_event_err("%s: failed to init teth prot(%d) with err:%d",
					__func__, gsi->prot_id, status);
		goto dereg_rndis;
	}

	gsi->d_port.sm_state = STATE_INITIALIZED;

skip_ipa_init:
	DBG(cdev, "%s: %s speed IN/%s OUT/%s NOTIFY/%s\n",
			f->name,
			gadget_is_superspeed(c->cdev->gadget) ? "super" :
			gadget_is_dualspeed(c->cdev->gadget) ? "dual" : "full",
			(gsi->d_port.in_ep == NULL ? "NULL" :
					gsi->d_port.in_ep->name),
			(gsi->d_port.out_ep == NULL ? "NULL" :
					gsi->d_port.out_ep->name),
			(gsi->c_port.notify == NULL ? "NULL" :
					gsi->c_port.notify->name));
	return 0;

dereg_rndis:
	rndis_deregister(gsi->params);
	kfree(f->os_desc_table);
fail:
	return status;
}

static void gsi_unbind(struct usb_configuration *c, struct usb_function *f)
{
	struct f_gsi *gsi = func_to_gsi(f);

	if (is_ext_prot_ether(gsi->prot_id)) {
		gether_cleanup(gsi->d_port.gether_port.ioport);
		gsi->d_port.gether_port.ioport = NULL;
		goto skip_ipa_dinit;
	}

	/*
	 * Use drain_workqueue to accomplish below conditions:
	 * 1. Make sure that any running work completed
	 * 2. Make sure to wait until all pending work completed i.e. workqueue
	 * is not having any pending work.
	 * Above conditions are making sure that ipa_usb_deinit_teth_prot()
	 * with ipa driver shall not fail due to unexpected state.
	 */
	drain_workqueue(gsi->d_port.ipa_usb_wq);
	ipa_usb_deinit_teth_prot((enum ipa_usb_teth_prot)gsi->prot_id);

skip_ipa_dinit:
	if (gsi->prot_id == USB_PROT_RNDIS_IPA) {
		gsi->d_port.sm_state = STATE_UNINITIALIZED;
		rndis_deregister(gsi->params);
	}

	if (gsi->prot_id == USB_PROT_MBIM_IPA) {
		kfree(f->os_desc_table);
		f->os_desc_table = NULL;
		f->os_desc_n = 0;
	}

	usb_free_all_descriptors(f);

	if (gsi->c_port.notify) {
		kfree(gsi->c_port.notify_req->buf);
		usb_ep_free_request(gsi->c_port.notify, gsi->c_port.notify_req);
	}
}


static void gsi_free_func(struct usb_function *f)
{
	struct f_gsi *gsi = func_to_gsi(f);

	log_event_dbg("%s\n", __func__);
}

static int gsi_bind_config(struct f_gsi *gsi)
{
	int status = 0;

	log_event_dbg("%s: prot id %d", __func__, gsi->prot_id);

	switch (gsi->prot_id) {
	case USB_PROT_RNDIS_IPA:
		gsi->function.name = "rndis";
		gsi->function.strings = rndis_gsi_strings;
		break;
	case USB_PROT_ECM_IPA:
		gsi->function.name = "cdc_ethernet";
		gsi->function.strings = ecm_gsi_strings;
		break;
	case USB_PROT_RMNET_IPA:
	case USB_PROT_RMNET_ETHER:
		gsi->function.name = "rmnet";
		gsi->function.strings = rmnet_gsi_strings;
		break;
	case USB_PROT_MBIM_IPA:
		gsi->function.name = "mbim";
		gsi->function.strings = mbim_gsi_strings;
		break;
	case USB_PROT_DIAG_IPA:
	case USB_PROT_DPL_ETHER:
		gsi->function.name = "dpl";
		gsi->function.strings = qdss_gsi_strings;
		break;
	case USB_PROT_GPS_CTRL:
		gsi->function.name = "gps";
		gsi->function.strings = gps_strings;
		break;
	default:
		log_event_err("%s: invalid prot id %d", __func__, gsi->prot_id);
		return -EINVAL;
	}

	/* descriptors are per-instance copies */
	gsi->function.bind = gsi_bind;
	gsi->function.unbind = gsi_unbind;
	gsi->function.set_alt = gsi_set_alt;
	gsi->function.get_alt = gsi_get_alt;
	gsi->function.setup = gsi_setup;
	gsi->function.disable = gsi_disable;
	gsi->function.free_func = gsi_free_func;
	gsi->function.suspend = gsi_suspend;
	gsi->function.get_status = gsi_get_status;
	gsi->function.func_suspend = gsi_func_suspend;
	gsi->function.resume = gsi_resume;

	INIT_WORK(&gsi->d_port.usb_ipa_w, ipa_work_handler);

	return status;
}

static struct f_gsi *gsi_function_init(void)
{
	struct f_gsi *gsi;
	int ret = 0;

	gsi = kzalloc(sizeof(*gsi), GFP_KERNEL);
	if (!gsi) {
		ret = -ENOMEM;
		return ERR_PTR(ret);
	}

	spin_lock_init(&gsi->d_port.lock);

	init_waitqueue_head(&gsi->d_port.wait_for_ipa_ready);

	gsi->d_port.in_channel_handle = -EINVAL;
	gsi->d_port.out_channel_handle = -EINVAL;

	gsi->d_port.ipa_usb_wq = ipa_usb_wq;

	gsi->gsi_rw_timer_interval = DEFAULT_RW_TIMER_INTERVAL;
	setup_timer(&gsi->gsi_rw_timer, gsi_rw_timer_func, (unsigned long) gsi);

	return gsi;
}

static void gsi_opts_release(struct config_item *item)
{
	struct gsi_opts *opts = to_gsi_opts(item);
	struct f_gsi *gsi;

	gsi = opts->gsi;
	log_event_dbg("%s: releasing %s instance\n",
			__func__, gsi->function.name);
	usb_put_function_instance(&opts->func_inst);
}

static struct configfs_item_operations gsi_item_ops = {
	.release	= gsi_opts_release,
};

static ssize_t gsi_info_show(struct config_item *item, char *page)
{
	struct ipa_usb_xdci_chan_params *ipa_chnl_params;
	struct ipa_usb_xdci_connect_params *con_pms;
	struct f_gsi *gsi = to_gsi_opts(item)->gsi;
	int ret, j = 0;
	unsigned int len = 0;
	char *buf;

	buf = kzalloc(PAGE_SIZE, GFP_KERNEL);
	if (!buf)
		return -ENOMEM;

	if (gsi && atomic_read(&gsi->connected)) {
		len += scnprintf(buf + len, PAGE_SIZE - len,
			"Info: Prot_id:%d\n", gsi->prot_id);
		ipa_chnl_params = &gsi->d_port.ipa_in_channel_params;
		con_pms = &gsi->d_port.ipa_conn_pms;
		len += scnprintf(buf + len, PAGE_SIZE - len, "%55s\n",
		"==================================================");
		len += scnprintf(buf + len, PAGE_SIZE - len,
		"%25s %10s\n", "Ctrl Name: ", gsi->c_port.name);
		len += scnprintf(buf + len, PAGE_SIZE - len,
		"%25s %10u\n", "Ctrl Online: ",
				gsi->c_port.ctrl_online.counter);
		len += scnprintf(buf + len, PAGE_SIZE - len,
		"%25s %10u\n", "Ctrl Open: ",
				gsi->c_port.is_open);
		len += scnprintf(buf + len, PAGE_SIZE - len,
		"%25s %10u\n", "Ctrl Host to Modem: ",
				gsi->c_port.host_to_modem);
		len += scnprintf(buf + len, PAGE_SIZE - len,
		"%25s %10u\n", "Ctrl Modem to Host: ",
				gsi->c_port.modem_to_host);
		len += scnprintf(buf + len, PAGE_SIZE - len,
		"%25s %10u\n", "Ctrl Cpd to Modem: ",
				gsi->c_port.copied_to_modem);
		len += scnprintf(buf + len, PAGE_SIZE - len,
		"%25s %10u\n", "Ctrl Cpd From Modem: ",
				gsi->c_port.copied_from_modem);
		len += scnprintf(buf + len, PAGE_SIZE - len,
		"%25s %10u\n", "Ctrl Pkt Drops: ",
				gsi->c_port.cpkt_drop_cnt);
		len += scnprintf(buf + len, PAGE_SIZE - len, "%25s\n",
		"==============");
		len += scnprintf(buf + len, PAGE_SIZE - len,
		"%25s %10u\n", "Protocol ID: ", gsi->prot_id);
		len += scnprintf(buf + len, PAGE_SIZE - len,
		"%25s %10u\n", "SM State: ", gsi->d_port.sm_state);
		len += scnprintf(buf + len, PAGE_SIZE - len,
		"%25s %10u\n", "IN XferRscIndex: ",
				gsi->d_port.in_xfer_rsc_index);
		len += scnprintf(buf + len, PAGE_SIZE - len,
		"%25s %10d\n", "IN Chnl Hdl: ",
				gsi->d_port.in_channel_handle);
		len += scnprintf(buf + len, PAGE_SIZE - len,
		"%25s %10x\n", "IN Chnl Dbl Addr: ",
				gsi->d_port.in_request.db_reg_phs_addr_lsb);
		len += scnprintf(buf + len, PAGE_SIZE - len,
		"%25s %10u\n", "IN TRB Ring Len: ",
				ipa_chnl_params->xfer_ring_len);
		len += scnprintf(buf + len, PAGE_SIZE - len,
		"%25s %10x\n", "IN TRB Base Addr: ", (unsigned int)
			ipa_chnl_params->xfer_ring_base_addr_iova);
		len += scnprintf(buf + len, PAGE_SIZE - len,
		"%25s %10x\n", "GEVENTCNTLO IN Addr: ",
			ipa_chnl_params->gevntcount_low_addr);
		len += scnprintf(buf + len, PAGE_SIZE - len,
		"%25s %10x\n", "DEPCMDLO IN Addr: ",
		ipa_chnl_params->xfer_scratch.depcmd_low_addr);
		len += scnprintf(buf + len, PAGE_SIZE - len,
		"%25s %10x\n", "IN LastTRB Addr Off: ",
		ipa_chnl_params->xfer_scratch.last_trb_addr_iova);
		len += scnprintf(buf + len, PAGE_SIZE - len,
		"%25s %10u\n", "IN Buffer Size: ",
		ipa_chnl_params->xfer_scratch.const_buffer_size);
		len += scnprintf(buf + len, PAGE_SIZE - len,
		"%25s %10u\n", "IN/DL Aggr Size: ",
		con_pms->teth_prot_params.max_xfer_size_bytes_to_host);

		ipa_chnl_params = &gsi->d_port.ipa_out_channel_params;
		len += scnprintf(buf + len, PAGE_SIZE - len, "%25s\n",
		"==============");
		len += scnprintf(buf + len, PAGE_SIZE - len,
		"%25s %10u\n", "OUT XferRscIndex: ",
			gsi->d_port.out_xfer_rsc_index);
		len += scnprintf(buf + len, PAGE_SIZE - len,
		"%25s %10d\n", "OUT Channel Hdl: ",
			gsi->d_port.out_channel_handle);
		len += scnprintf(buf + len, PAGE_SIZE - len,
		"%25s %10x\n", "OUT Channel Dbl Addr: ",
			gsi->d_port.out_request.db_reg_phs_addr_lsb);
		len += scnprintf(buf + len, PAGE_SIZE - len,
		"%25s %10u\n", "OUT TRB Ring Len: ",
			ipa_chnl_params->xfer_ring_len);
		len += scnprintf(buf + len, PAGE_SIZE - len,
		"%25s %10x\n", "OUT TRB Base Addr: ", (unsigned int)
			ipa_chnl_params->xfer_ring_base_addr_iova);
		len += scnprintf(buf + len, PAGE_SIZE - len,
		"%25s %10x\n", "GEVENTCNTLO OUT Addr: ",
			ipa_chnl_params->gevntcount_low_addr);
		len += scnprintf(buf + len, PAGE_SIZE - len,
		"%25s %10x\n", "DEPCMDLO OUT Addr: ",
			ipa_chnl_params->xfer_scratch.depcmd_low_addr);
		len += scnprintf(buf + len, PAGE_SIZE - len,
		"%25s %10x\n", "OUT LastTRB Addr Off: ",
		ipa_chnl_params->xfer_scratch.last_trb_addr_iova);
		len += scnprintf(buf + len, PAGE_SIZE - len,
		"%25s %10u\n", "OUT Buffer Size: ",
		ipa_chnl_params->xfer_scratch.const_buffer_size);
		len += scnprintf(buf + len, PAGE_SIZE - len,
		"%25s %10u\n", "OUT/UL Aggr Size: ",
		con_pms->teth_prot_params.max_xfer_size_bytes_to_dev);
		len += scnprintf(buf + len, PAGE_SIZE - len,
		"%25s %10u\n", "OUT/UL Packets to dev: ",
		con_pms->teth_prot_params.max_packet_number_to_dev);
		len += scnprintf(buf + len, PAGE_SIZE - len,
		"%25s %10u\n", "Net_ready_trigger:",
		gsi->d_port.net_ready_trigger);
		len += scnprintf(buf + len, PAGE_SIZE - len, "%25s\n",
		"USB Bus Events");
		for (j = 0; j < MAXQUEUELEN; j++)
			len += scnprintf(buf + len, PAGE_SIZE - len,
				"%d\t", gsi->d_port.evt_q.event[j]);
		len += scnprintf(buf + len, PAGE_SIZE - len, "\n");
		len += scnprintf(buf + len, PAGE_SIZE - len,
		"%25s %10u\n", "Eventq head: ",
				gsi->d_port.evt_q.head);
		len += scnprintf(buf + len, PAGE_SIZE - len,
		"%25s %10u\n", "Eventq tail: ",
				gsi->d_port.evt_q.tail);
	}

	if (len > PAGE_SIZE)
		len = PAGE_SIZE;

	ret = scnprintf(page, len, buf);

	kfree(buf);

	return ret;
}

CONFIGFS_ATTR_RO(gsi_, info);

static struct configfs_attribute *gsi_attrs[] = {
	&gsi_attr_info,
	NULL,
};

static struct config_item_type gsi_func_type = {
	.ct_item_ops	= &gsi_item_ops,
	.ct_attrs	= gsi_attrs,
	.ct_owner	= THIS_MODULE,
};

static ssize_t gsi_rndis_class_id_show(struct config_item *item, char *page)
{
	struct f_gsi *gsi = to_gsi_opts(item)->gsi;

	return snprintf(page, PAGE_SIZE, "%d\n", gsi->rndis_id);
}

static ssize_t gsi_rndis_class_id_store(struct config_item *item,
			const char *page, size_t len)
{
	struct f_gsi *gsi = to_gsi_opts(item)->gsi;
	u8 id;

	if (kstrtou8(page, 0, &id))
		return -EINVAL;

	if (id > RNDIS_ID_UNKNOWN && id < RNDIS_ID_MAX)
		gsi->rndis_id = id;
	else
		return -EINVAL;

	return len;
}
CONFIGFS_ATTR(gsi_, rndis_class_id);

static struct configfs_attribute *gsi_rndis_attrs[] = {
	&gsi_attr_info,
	&gsi_attr_rndis_class_id,
	NULL,
};

static struct config_item_type gsi_func_rndis_type = {
	.ct_item_ops	= &gsi_item_ops,
	.ct_attrs	= gsi_rndis_attrs,
	.ct_owner	= THIS_MODULE,
};

static int gsi_set_inst_name(struct usb_function_instance *fi,
	const char *name)
{
	int name_len, prot_id, ret = 0;
	struct gsi_opts *opts;
	struct f_gsi *gsi;
	struct usb_os_desc *descs[1];
	char *names[1];

	opts = container_of(fi, struct gsi_opts, func_inst);

	name_len = strlen(name) + 1;
	if (name_len > MAX_INST_NAME_LEN)
		return -ENAMETOOLONG;

	prot_id = name_to_prot_id(name);
	if (prot_id < 0) {
		pr_err("%s: failed to find prot id for %s instance\n",
						__func__, name);
		return -EINVAL;
	}

	if (prot_id == USB_PROT_RNDIS_IPA)
		config_group_init_type_name(&opts->func_inst.group,
						fi->group.cg_item.ci_name,
						&gsi_func_rndis_type);

	if (prot_id == IPA_USB_MBIM) {
		opts->os_desc.ext_compat_id = opts->ext_compat_id;
		INIT_LIST_HEAD(&opts->os_desc.ext_prop);
		descs[0] = &opts->os_desc;
		names[0] = "MBIM";
		opts->interf_group = usb_os_desc_prepare_interf_dir(
						&opts->func_inst.group, 1,
						descs, names, THIS_MODULE);
	}

	gsi = opts->gsi = __gsi[prot_id];
	opts->gsi->prot_id = prot_id;
	ret = gsi_function_ctrl_port_init(opts->gsi);
	if (ret)
		log_event_err("%s:ctrl port init failed for %s instance\n",
						__func__, name);
	return ret;
}

static void gsi_free_inst(struct usb_function_instance *f)
{
	struct gsi_opts *opts = container_of(f, struct gsi_opts, func_inst);
	struct f_gsi *gsi;

	if (opts && opts->gsi && opts->gsi->c_port.cdev.dev) {
		struct cdev *cdev = &opts->gsi->c_port.cdev;
		int minor = MINOR(cdev->dev);
		gsi = opts->gsi;

		if (gsi->c_port.dev)
			dev_set_drvdata(gsi->c_port.dev, NULL);

		if (gsi->c_port.uevent_wq) {
			cancel_work_sync(&gsi->c_port.uevent_work);
			destroy_workqueue(gsi->c_port.uevent_wq);
			gsi->c_port.uevent_wq = NULL;
		}


		device_destroy(gsi_class, cdev->dev);
		cdev_del(cdev);
		cdev->dev = 0;
		gsi->c_port.dev = NULL;
		ida_simple_remove(&gsi_ida, minor);
	}

	if (opts && opts->interf_group)
		kfree(opts->interf_group);
	kfree(opts);
}

static struct usb_function_instance *gsi_alloc_inst(void)
{
	struct gsi_opts *opts;

	opts = kzalloc(sizeof(*opts), GFP_KERNEL);
	if (!opts)
		return ERR_PTR(-ENOMEM);

	opts->func_inst.set_inst_name = gsi_set_inst_name;
	opts->func_inst.free_func_inst = gsi_free_inst;
	config_group_init_type_name(&opts->func_inst.group, "",
					&gsi_func_type);

	return &opts->func_inst;
}

static struct usb_function *gsi_alloc(struct usb_function_instance *fi)
{
	struct gsi_opts *opts;
	int ret;

	opts = container_of(fi, struct gsi_opts, func_inst);

	ret = gsi_bind_config(opts->gsi);
	if (ret)
		return ERR_PTR(ret);

	return &opts->gsi->function;
}

DECLARE_USB_FUNCTION(gsi, gsi_alloc_inst, gsi_alloc);
MODULE_LICENSE("GPL v2");
MODULE_DESCRIPTION("GSI function driver");

static int usb_gsi_uevent(struct device *dev, struct kobj_uevent_env *env)
{
	struct gsi_ctrl_port *c_port = dev_get_drvdata(dev);
	struct f_gsi *gsi;
	char *str = "undefined";

	if (!c_port) {
		dev_dbg(dev, "%s: gsi is not initialized\n", __func__);
		add_uevent_var(env, "STATE=%s", str);
		return 0;
	}

	gsi = c_port_to_gsi(c_port);

	switch (gsi->prot_id) {
	case USB_PROT_RMNET_IPA:
	case USB_PROT_RMNET_ETHER:
		str = gsi->rmnet_dtr_status ? "connected" : "disconnected";
		break;
	case USB_PROT_MBIM_IPA:
	case USB_PROT_DIAG_IPA:
	case USB_PROT_DPL_ETHER:
	case USB_PROT_GPS_CTRL:
		str = atomic_read(&gsi->connected) ?
					"connected" : "disconnected";
		break;
	default:
		return 0;
	}

	add_uevent_var(env, "STATE=%s", str);

	log_event_dbg("%s:STATE=%s\n", c_port->name, str);

	return 0;
}

static int fgsi_init(void)
{
	int i;
	int ret;
	dev_t dev;

	ipa_usb_wq = alloc_workqueue("k_ipa_usb",
				WQ_UNBOUND | WQ_MEM_RECLAIM | WQ_FREEZABLE, 1);
	if (!ipa_usb_wq) {
		pr_err("%s(): Failed to create workqueue\n", __func__);
		return -ENOMEM;
	}

	for (i = 0; i < USB_PROT_MAX; i++) {
		__gsi[i] = gsi_function_init();
		if (IS_ERR(__gsi[i]))
			return PTR_ERR(__gsi[i]);
	}

	ipc_log_ctxt = ipc_log_context_create(NUM_LOG_PAGES, "usb_gsi", 0);
	if (!ipc_log_ctxt)
		pr_err("%s: Err allocating ipc_log_ctxt\n", __func__);

	gsi_class = class_create(THIS_MODULE, "gsi_usb");
	if (IS_ERR(gsi_class)) {
		ret = PTR_ERR(gsi_class);
		gsi_class = NULL;
		pr_err("%s: class_create() failed:%d\n", __func__, ret);
		return ret;
	}
	gsi_class->dev_uevent = usb_gsi_uevent;

	ret = alloc_chrdev_region(&dev, 0, MAX_CDEV_INSTANCES, "gsi_usb");
	if (ret) {
		pr_err("%s: alloc_chrdev_region() failed:%d\n", __func__, ret);
		class_destroy(gsi_class);
		gsi_class = NULL;
		return ret;
	}

	major = MAJOR(dev);

	usb_gsi_debugfs_init();
	return usb_function_register(&gsiusb_func);
}
module_init(fgsi_init);

static void __exit fgsi_exit(void)
{
	int i;

	if (ipa_usb_wq)
		destroy_workqueue(ipa_usb_wq);
	if (ipc_log_ctxt)
		ipc_log_context_destroy(ipc_log_ctxt);

	for (i = 0; i < USB_PROT_MAX; i++)
		kfree(__gsi[i]);

	usb_function_unregister(&gsiusb_func);

	if (major) {
		unregister_chrdev_region(MKDEV(major, 0), MAX_CDEV_INSTANCES);
		major = 0;
	}

	class_destroy(gsi_class);
	usb_gsi_debugfs_exit();
}
module_exit(fgsi_exit);<|MERGE_RESOLUTION|>--- conflicted
+++ resolved
@@ -944,17 +944,6 @@
 			usb_gadget_autopm_get(d_port->gadget);
 			log_event_dbg("%s: get = %d", __func__,
 				atomic_read(&gad_dev->power.usage_count));
-<<<<<<< HEAD
-=======
-			/* allocate buffers used with each TRB */
-			ret = gsi_alloc_trb_buffer(gsi);
-			if (ret) {
-				log_event_err("%s: gsi_alloc_trb_failed\n",
-								__func__);
-				usb_gadget_autopm_put_async(d_port->gadget);
-				break;
-			}
->>>>>>> b10268a7
 
 			d_port->sm_state = STATE_CONNECT_IN_PROGRESS;
 			log_event_dbg("%s: ST_INIT_EVT_CONN_IN_PROG",
@@ -964,10 +953,6 @@
 				if (ret) {
 					log_event_err("%s: ipa_connect_channels failed\n",
 								__func__);
-<<<<<<< HEAD
-=======
-					gsi_free_trb_buffer(gsi);
->>>>>>> b10268a7
 					usb_gadget_autopm_put_async(
 								d_port->gadget);
 					d_port->sm_state = STATE_INITIALIZED;
@@ -991,22 +976,8 @@
 				atomic_read(&gad_dev->power.usage_count));
 			ret = ipa_connect_channels(d_port);
 			if (ret) {
-<<<<<<< HEAD
 				log_event_err("%s: ipa_connect_channels failed\n",
 							__func__);
-=======
-				log_event_err("%s: gsi_alloc_trb_failed\n",
-								__func__);
-				usb_gadget_autopm_put_async(d_port->gadget);
-				break;
-			}
-
-			ret = ipa_connect_channels(d_port);
-			if (ret) {
-				log_event_err("%s: ipa_connect_channels failed\n",
-							__func__);
-				gsi_free_trb_buffer(gsi);
->>>>>>> b10268a7
 				usb_gadget_autopm_put_async(d_port->gadget);
 				break;
 			}
