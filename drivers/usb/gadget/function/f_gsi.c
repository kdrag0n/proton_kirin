/*
 * Copyright (c) 2015-2019, The Linux Foundation. All rights reserved.
 *
 * This program is free software; you can redistribute it and/or modify
 * it under the terms of the GNU General Public License version 2 and
 * only version 2 as published by the Free Software Foundation.
 *
 * This program is distributed in the hope that it will be useful,
 * but WITHOUT ANY WARRANTY; without even the implied warranty of
 * MERCHANTABILITY or FITNESS FOR A PARTICULAR PURPOSE.  See the
 * GNU General Public License for more details.
 */

#include <linux/module.h>
#include "f_gsi.h"
#include "rndis.h"

struct usb_gsi_debugfs {
	struct dentry *debugfs_root;
};

static struct usb_gsi_debugfs debugfs;

static bool qti_packet_debug;
module_param(qti_packet_debug, bool, 0644);
MODULE_PARM_DESC(qti_packet_debug, "Print QTI Packet's Raw Data");

/* initial value, changed by "ifconfig usb0 hw ether xx:xx:xx:xx:xx:xx" */
static char *gsi_dev_addr;
module_param(gsi_dev_addr, charp, 0644);
MODULE_PARM_DESC(gsi_dev_addr, "QC Device Ethernet Address");

/* this address is invisible to ifconfig */
static char *gsi_host_addr;
module_param(gsi_host_addr, charp, 0644);
MODULE_PARM_DESC(gsi_host_addr, "QC Host Ethernet Address");

static struct workqueue_struct *ipa_usb_wq;
static struct f_gsi *__gsi[USB_PROT_MAX];
static void *ipc_log_ctxt;

#define NUM_LOG_PAGES 15
#define log_event_err(x, ...) do { \
	if (gsi) { \
		ipc_log_string(ipc_log_ctxt, "id%d:"x, gsi->prot_id, \
				##__VA_ARGS__); \
		pr_err("id%d:"x, gsi->prot_id, ##__VA_ARGS__); \
	} \
} while (0)

#define log_event_dbg(x, ...) do { \
	if (gsi) { \
		ipc_log_string(ipc_log_ctxt, "id%d:"x, gsi->prot_id, \
				##__VA_ARGS__); \
		pr_debug("id%d:"x, gsi->prot_id, ##__VA_ARGS__); \
	} \
} while (0)

#define log_event_info(x, ...) do { \
	if (gsi) { \
		ipc_log_string(ipc_log_ctxt, "id%d:"x, gsi->prot_id, \
		##__VA_ARGS__); \
		pr_info("id%d:"x, gsi->prot_id, ##__VA_ARGS__); \
	} \
} while (0)

#define MAX_CDEV_INSTANCES		6

static int major;
static struct class *gsi_class;
static DEFINE_IDA(gsi_ida);

/* Deregister misc device and free instance structures */
static void gsi_rndis_ipa_reset_trigger(struct gsi_data_port *d_port);
static void ipa_disconnect_handler(struct gsi_data_port *d_port);
static int gsi_ctrl_send_notification(struct f_gsi *gsi);
static struct gsi_ctrl_pkt *gsi_ctrl_pkt_alloc(unsigned int len, gfp_t flags);
static void gsi_ctrl_pkt_free(struct gsi_ctrl_pkt *pkt);

static inline bool is_ext_prot_ether(int prot_id)
{
	if (prot_id == USB_PROT_RMNET_ETHER ||
				prot_id == USB_PROT_DPL_ETHER)
		return true;

	return false;
}

static inline bool usb_gsi_remote_wakeup_allowed(struct usb_function *f)
{
	bool remote_wakeup_allowed;
	struct f_gsi *gsi = func_to_gsi(f);

	if (f->config->cdev->gadget->speed >= USB_SPEED_SUPER)
		remote_wakeup_allowed = f->func_wakeup_allowed;
	else
		remote_wakeup_allowed = f->config->cdev->gadget->remote_wakeup;

	log_event_dbg("%s: remote_wakeup_allowed:%s", __func__,
			(remote_wakeup_allowed ? "true" : "false"));
	return remote_wakeup_allowed;
}

static void usb_gsi_check_pending_wakeup(struct usb_function *f)
{
	struct f_gsi *gsi = func_to_gsi(f);

	/*
	 * If host suspended bus without receiving notification request then
	 * initiate remote-wakeup. As driver won't be able to do it later since
	 * notification request is already queued.
	 */
	if (gsi->c_port.notify_req_queued && usb_gsi_remote_wakeup_allowed(f)) {
		mod_timer(&gsi->gsi_rw_timer, jiffies + msecs_to_jiffies(2000));
		log_event_dbg("%s: pending response, arm rw_timer\n", __func__);
	}
}

static void post_event(struct gsi_data_port *port, u8 event)
{
	unsigned long flags;
	struct f_gsi *gsi = d_port_to_gsi(port);

	spin_lock_irqsave(&port->evt_q.q_lock, flags);

	port->evt_q.tail++;
	/* Check for wraparound and make room */
	port->evt_q.tail = port->evt_q.tail % MAXQUEUELEN;

	/* Check for overflow */
	if (port->evt_q.tail == port->evt_q.head) {
		log_event_err("%s: event queue overflow error", __func__);
		spin_unlock_irqrestore(&port->evt_q.q_lock, flags);
		return;
	}
	/* Add event to queue */
	port->evt_q.event[port->evt_q.tail] = event;
	spin_unlock_irqrestore(&port->evt_q.q_lock, flags);
}

static void __maybe_unused post_event_to_evt_queue(struct gsi_data_port *port,
								u8 event)
{
	post_event(port, event);
	queue_work(port->ipa_usb_wq, &port->usb_ipa_w);
}

static u8 read_event(struct gsi_data_port *port)
{
	u8 event;
	unsigned long flags;
	struct f_gsi *gsi = d_port_to_gsi(port);

	spin_lock_irqsave(&port->evt_q.q_lock, flags);
	if (port->evt_q.head == port->evt_q.tail) {
		log_event_dbg("%s: event queue empty", __func__);
		spin_unlock_irqrestore(&port->evt_q.q_lock, flags);
		return EVT_NONE;
	}

	port->evt_q.head++;
	/* Check for wraparound and make room */
	port->evt_q.head = port->evt_q.head % MAXQUEUELEN;

	event = port->evt_q.event[port->evt_q.head];
	spin_unlock_irqrestore(&port->evt_q.q_lock, flags);

	return event;
}

static u8 peek_event(struct gsi_data_port *port)
{
	u8 event;
	unsigned long flags;
	u8 peek_index = 0;
	struct f_gsi *gsi = d_port_to_gsi(port);

	spin_lock_irqsave(&port->evt_q.q_lock, flags);
	if (port->evt_q.head == port->evt_q.tail) {
		log_event_dbg("%s: event queue empty", __func__);
		spin_unlock_irqrestore(&port->evt_q.q_lock, flags);
		return EVT_NONE;
	}

	peek_index = (port->evt_q.head + 1) % MAXQUEUELEN;
	event = port->evt_q.event[peek_index];
	spin_unlock_irqrestore(&port->evt_q.q_lock, flags);

	return event;
}

static void __maybe_unused reset_event_queue(struct gsi_data_port *port)
{
	unsigned long flags;

	spin_lock_irqsave(&port->evt_q.q_lock, flags);
	port->evt_q.head = port->evt_q.tail = MAXQUEUELEN - 1;
	memset(&port->evt_q.event[0], EVT_NONE, MAXQUEUELEN);
	spin_unlock_irqrestore(&port->evt_q.q_lock, flags);
}

static int gsi_wakeup_host(struct f_gsi *gsi)
{

	int ret;
	struct usb_gadget *gadget;
	struct usb_function *func;

	func = &gsi->function;
	gadget = gsi->function.config->cdev->gadget;

	log_event_dbg("Entering %s", __func__);

	if (!gadget) {
		log_event_err("FAILED: d_port->cdev->gadget == NULL");
		return -ENODEV;
	}

	gsi->rwake_inprogress = true;

	/*
	 * In Super-Speed mode, remote wakeup is not allowed for suspended
	 * functions which have been disallowed by the host to issue Function
	 * Remote Wakeup.
	 * Note - We deviate here from the USB 3.0 spec and allow
	 * non-suspended functions to issue remote-wakeup even if they were not
	 * allowed to do so by the host. This is done in order to support non
	 * fully USB 3.0 compatible hosts.
	 */
	if ((gadget->speed >= USB_SPEED_SUPER) && (func->func_is_suspended)) {
		log_event_dbg("%s: Calling usb_func_wakeup", __func__);
		ret = usb_func_wakeup(func);
	} else {
		log_event_dbg("%s: Calling usb_gadget_wakeup", __func__);
		ret = usb_gadget_wakeup(gadget);
	}

	if ((ret == -EBUSY) || (ret == -EAGAIN))
		log_event_dbg("RW delayed due to LPM exit.");
	else if (ret)
		log_event_err("wakeup failed. ret=%d.", ret);

	if (ret)
		gsi->rwake_inprogress = false;

	return ret;
}

static void gsi_rw_timer_func(unsigned long arg)
{
	struct f_gsi *gsi = (struct f_gsi *)arg;

	if (!atomic_read(&gsi->connected)) {
		log_event_dbg("%s: gsi not connected.. bail-out\n", __func__);
		gsi->debugfs_rw_timer_enable = 0;
		return;
	}

	log_event_dbg("%s: calling gsi_wakeup_host\n", __func__);
	gsi_wakeup_host(gsi);

	if (gsi->debugfs_rw_timer_enable) {
		log_event_dbg("%s: re-arm the timer\n", __func__);
		mod_timer(&gsi->gsi_rw_timer,
			jiffies + msecs_to_jiffies(gsi->gsi_rw_timer_interval));
	}
}

static struct f_gsi *get_connected_gsi(void)
{
	struct f_gsi *connected_gsi;
	bool gsi_connected = false;
	int i;

	for (i = 0; i < IPA_USB_MAX_TETH_PROT_SIZE; i++) {
		connected_gsi = __gsi[i];
		if (connected_gsi && atomic_read(&connected_gsi->connected)) {
			gsi_connected = true;
			break;
		}
	}

	if (!gsi_connected)
		connected_gsi = NULL;

	return connected_gsi;
}

#define DEFAULT_RW_TIMER_INTERVAL 500 /* in ms */
static ssize_t usb_gsi_rw_write(struct file *file,
			const char __user *ubuf, size_t count, loff_t *ppos)
{
	struct f_gsi *gsi;
	u8 input;
	int ret;

	gsi = get_connected_gsi();
	if (!gsi) {
		log_event_dbg("%s: gsi not connected\n", __func__);
		goto err;
	}

	if (ubuf == NULL) {
		log_event_dbg("%s: buffer is Null.\n", __func__);
		goto err;
	}

	ret = kstrtou8_from_user(ubuf, count, 0, &input);
	if (ret) {
		log_event_err("%s: Invalid value. err:%d\n", __func__, ret);
		goto err;
	}

	if (gsi->debugfs_rw_timer_enable == !!input) {
		if (!!input)
			log_event_dbg("%s: RW already enabled\n", __func__);
		else
			log_event_dbg("%s: RW already disabled\n", __func__);
		goto err;
	}

	gsi->debugfs_rw_timer_enable = !!input;

	if (gsi->debugfs_rw_timer_enable) {
		mod_timer(&gsi->gsi_rw_timer, jiffies +
			  msecs_to_jiffies(gsi->gsi_rw_timer_interval));
		log_event_dbg("%s: timer initialized\n", __func__);
	} else {
		del_timer_sync(&gsi->gsi_rw_timer);
		log_event_dbg("%s: timer deleted\n", __func__);
	}

err:
	return count;
}

static int usb_gsi_rw_show(struct seq_file *s, void *unused)
{

	struct f_gsi *gsi;

	gsi = get_connected_gsi();
	if (!gsi) {
		log_event_dbg("%s: gsi not connected\n", __func__);
		return 0;
	}

	seq_printf(s, "%d\n", gsi->debugfs_rw_timer_enable);

	return 0;
}

static int usb_gsi_rw_open(struct inode *inode, struct file *f)
{
	return single_open(f, usb_gsi_rw_show, inode->i_private);
}

static const struct file_operations fops_usb_gsi_rw = {
	.open = usb_gsi_rw_open,
	.read = seq_read,
	.write = usb_gsi_rw_write,
	.owner = THIS_MODULE,
	.llseek = seq_lseek,
	.release = seq_release,
};

static ssize_t usb_gsi_rw_timer_write(struct file *file,
			const char __user *ubuf, size_t count, loff_t *ppos)
{
	struct f_gsi *gsi;
	u16 timer_val;
	int ret;

	gsi = get_connected_gsi();
	if (!gsi) {
		log_event_dbg("%s: gsi not connected\n", __func__);
		goto err;
	}

	if (ubuf == NULL) {
		log_event_dbg("%s: buffer is NULL.\n", __func__);
		goto err;
	}

	ret = kstrtou16_from_user(ubuf, count, 0, &timer_val);
	if (ret) {
		log_event_err("%s: Invalid value. err:%d\n", __func__, ret);
		goto err;
	}

	if (timer_val <= 0 || timer_val >  10000) {
		log_event_err("%s: value must be > 0 and < 10000.\n", __func__);
		goto err;
	}

	gsi->gsi_rw_timer_interval = timer_val;
err:
	return count;
}

static int usb_gsi_rw_timer_show(struct seq_file *s, void *unused)
{
	struct f_gsi *gsi;

	gsi = get_connected_gsi();
	if (!gsi) {
		log_event_dbg("%s: gsi not connected\n", __func__);
		return 0;
	}

	seq_printf(s, "%ums\n", gsi->gsi_rw_timer_interval);

	return 0;
}

static int usb_gsi_rw_timer_open(struct inode *inode, struct file *f)
{
	return single_open(f, usb_gsi_rw_timer_show, inode->i_private);
}

static const struct file_operations fops_usb_gsi_rw_timer = {
	.open = usb_gsi_rw_timer_open,
	.read = seq_read,
	.write = usb_gsi_rw_timer_write,
	.owner = THIS_MODULE,
	.llseek = seq_lseek,
	.release = seq_release,
};

static int usb_gsi_debugfs_init(void)
{
	debugfs.debugfs_root = debugfs_create_dir("usb_gsi", NULL);
	if (!debugfs.debugfs_root)
		return -ENOMEM;

	debugfs_create_file("remote_wakeup_enable", 0600,
					debugfs.debugfs_root,
					__gsi, &fops_usb_gsi_rw);
	debugfs_create_file("remote_wakeup_interval", 0600,
					debugfs.debugfs_root,
					__gsi,
					&fops_usb_gsi_rw_timer);
	return 0;
}

static void usb_gsi_debugfs_exit(void)
{
	debugfs_remove_recursive(debugfs.debugfs_root);
}

/*
 * Callback for when when network interface is up
 * and userspace is ready to answer DHCP requests,  or remote wakeup
 */
int ipa_usb_notify_cb(enum ipa_usb_notify_event event,
	void *driver_data)
{
	struct f_gsi *gsi = driver_data;
	unsigned long flags;
	struct gsi_ctrl_pkt *cpkt_notify_connect, *cpkt_notify_speed;

	if (!gsi) {
		log_event_err("%s: invalid driver data", __func__);
		return -EINVAL;
	}

	spin_lock_irqsave(&gsi->d_port.lock, flags);

	switch (event) {
	case IPA_USB_DEVICE_READY:

		if (gsi->d_port.net_ready_trigger) {
			spin_unlock_irqrestore(&gsi->d_port.lock, flags);
			log_event_dbg("%s: Already triggered", __func__);
			return 1;
		}

		log_event_err("%s: Set net_ready_trigger", __func__);
		gsi->d_port.net_ready_trigger = true;

		if (gsi->prot_id == USB_PROT_ECM_IPA) {
			cpkt_notify_connect = gsi_ctrl_pkt_alloc(0, GFP_ATOMIC);
			if (IS_ERR(cpkt_notify_connect)) {
				spin_unlock_irqrestore(&gsi->d_port.lock,
								flags);
				log_event_dbg("%s: err cpkt_notify_connect\n",
								__func__);
				return -ENOMEM;
			}
			cpkt_notify_connect->type = GSI_CTRL_NOTIFY_CONNECT;

			cpkt_notify_speed = gsi_ctrl_pkt_alloc(0, GFP_ATOMIC);
			if (IS_ERR(cpkt_notify_speed)) {
				spin_unlock_irqrestore(&gsi->d_port.lock,
								flags);
				gsi_ctrl_pkt_free(cpkt_notify_connect);
				log_event_dbg("%s: err cpkt_notify_speed\n",
								__func__);
				return -ENOMEM;
			}
			cpkt_notify_speed->type = GSI_CTRL_NOTIFY_SPEED;
			spin_lock(&gsi->c_port.lock);
			list_add_tail(&cpkt_notify_connect->list,
					&gsi->c_port.cpkt_resp_q);
			list_add_tail(&cpkt_notify_speed->list,
					&gsi->c_port.cpkt_resp_q);
			spin_unlock(&gsi->c_port.lock);
			gsi_ctrl_send_notification(gsi);
		}

		/*
		 * Do not post EVT_CONNECTED for RNDIS.
		 * Data path for RNDIS is enabled on EVT_HOST_READY.
		 */
		if (gsi->prot_id != USB_PROT_RNDIS_IPA) {
			post_event(&gsi->d_port, EVT_CONNECTED);
			queue_work(gsi->d_port.ipa_usb_wq,
					&gsi->d_port.usb_ipa_w);
		}
		break;

	case IPA_USB_REMOTE_WAKEUP:
		if (!gsi->rwake_inprogress)
			gsi_wakeup_host(gsi);
		break;

	case IPA_USB_SUSPEND_COMPLETED:
		post_event(&gsi->d_port, EVT_IPA_SUSPEND);
		queue_work(gsi->d_port.ipa_usb_wq, &gsi->d_port.usb_ipa_w);
		break;
	}

	spin_unlock_irqrestore(&gsi->d_port.lock, flags);
	return 1;
}

static int ipa_connect_channels(struct gsi_data_port *d_port)
{
	int ret;
	struct f_gsi *gsi = d_port_to_gsi(d_port);
	struct ipa_usb_xdci_chan_params *in_params =
				&d_port->ipa_in_channel_params;
	struct ipa_usb_xdci_chan_params *out_params =
				&d_port->ipa_out_channel_params;
	struct ipa_usb_xdci_connect_params *conn_params =
				&d_port->ipa_conn_pms;
	struct usb_composite_dev *cdev = gsi->function.config->cdev;
	struct gsi_channel_info gsi_channel_info;
	struct ipa_req_chan_out_params ipa_in_channel_out_params;
	struct ipa_req_chan_out_params ipa_out_channel_out_params;

	log_event_dbg("IN: num_bufs:=%zu, buf_len=%zu\n",
		d_port->in_request.num_bufs, d_port->in_request.buf_len);
	ret = usb_gsi_ep_op(d_port->in_ep, &d_port->in_request,
		GSI_EP_OP_PREPARE_TRBS);
	if (ret) {
		log_event_err("%s: GSI_EP_OP_PREPARE_TRBS failed: %d\n",
				__func__, ret);
		return ret;
	}

	ret = usb_gsi_ep_op(d_port->in_ep, &d_port->in_request,
			GSI_EP_OP_STARTXFER);
	if (ret) {
		log_event_err("%s: GSI_EP_OP_STARTXFER failed: %d\n",
				__func__, ret);
		goto free_trb_ep_in;
	}

	d_port->in_xfer_rsc_index = usb_gsi_ep_op(d_port->in_ep, NULL,
			GSI_EP_OP_GET_XFER_IDX);

	memset(in_params, 0x0, sizeof(*in_params));
	gsi_channel_info.ch_req = &d_port->in_request;
	usb_gsi_ep_op(d_port->in_ep, (void *)&gsi_channel_info,
			GSI_EP_OP_GET_CH_INFO);

	log_event_dbg("%s: USB GSI IN OPS Completed", __func__);
	in_params->client =
		(gsi->prot_id != USB_PROT_DIAG_IPA) ? IPA_CLIENT_USB_CONS :
						IPA_CLIENT_USB_DPL_CONS;
	in_params->ipa_ep_cfg.mode.mode = IPA_BASIC;
	in_params->teth_prot = (enum ipa_usb_teth_prot)gsi->prot_id;
	in_params->gevntcount_low_addr =
		gsi_channel_info.gevntcount_low_addr;
	in_params->gevntcount_hi_addr =
		gsi_channel_info.gevntcount_hi_addr;
	in_params->dir = GSI_CHAN_DIR_FROM_GSI;
	in_params->xfer_ring_len = gsi_channel_info.xfer_ring_len;
	in_params->xfer_scratch.last_trb_addr_iova =
					gsi_channel_info.last_trb_addr;
	in_params->xfer_ring_base_addr_iova =
					gsi_channel_info.xfer_ring_base_addr;
	in_params->data_buff_base_len = d_port->in_request.buf_len *
					d_port->in_request.num_bufs;
	in_params->data_buff_base_addr_iova = d_port->in_request.dma;
	in_params->sgt_xfer_rings = &d_port->in_request.sgt_trb_xfer_ring;
	in_params->sgt_data_buff = &d_port->in_request.sgt_data_buff;
	log_event_dbg("%s(): IN: sgt_xfer_rings:%pK sgt_data_buff:%pK\n",
		__func__, in_params->sgt_xfer_rings, in_params->sgt_data_buff);
	in_params->xfer_scratch.const_buffer_size =
		gsi_channel_info.const_buffer_size;
	in_params->xfer_scratch.depcmd_low_addr =
		gsi_channel_info.depcmd_low_addr;
	in_params->xfer_scratch.depcmd_hi_addr =
		gsi_channel_info.depcmd_hi_addr;

	if (d_port->out_ep) {
		log_event_dbg("OUT: num_bufs:=%zu, buf_len=%zu\n",
			d_port->out_request.num_bufs,
			d_port->out_request.buf_len);
		ret = usb_gsi_ep_op(d_port->out_ep, &d_port->out_request,
			GSI_EP_OP_PREPARE_TRBS);
		if (ret) {
			log_event_err("%s: GSI_EP_OP_PREPARE_TRBS failed: %d\n",
					__func__, ret);
			goto end_xfer_ep_in;
		}

		ret = usb_gsi_ep_op(d_port->out_ep, &d_port->out_request,
				GSI_EP_OP_STARTXFER);
		if (ret) {
			log_event_err("%s: GSI_EP_OP_STARTXFER failed: %d\n",
					__func__, ret);
			goto free_trb_ep_out;
		}

		d_port->out_xfer_rsc_index =
			usb_gsi_ep_op(d_port->out_ep,
				NULL, GSI_EP_OP_GET_XFER_IDX);
		memset(out_params, 0x0, sizeof(*out_params));
		gsi_channel_info.ch_req = &d_port->out_request;
		usb_gsi_ep_op(d_port->out_ep, (void *)&gsi_channel_info,
				GSI_EP_OP_GET_CH_INFO);
		log_event_dbg("%s: USB GSI OUT OPS Completed", __func__);
		out_params->client = IPA_CLIENT_USB_PROD;
		out_params->ipa_ep_cfg.mode.mode = IPA_BASIC;
		out_params->teth_prot = (enum ipa_usb_teth_prot)gsi->prot_id;
		out_params->gevntcount_low_addr =
			gsi_channel_info.gevntcount_low_addr;
		out_params->gevntcount_hi_addr =
			gsi_channel_info.gevntcount_hi_addr;
		out_params->dir = GSI_CHAN_DIR_TO_GSI;
		out_params->xfer_ring_len =
			gsi_channel_info.xfer_ring_len;
		out_params->xfer_ring_base_addr_iova =
			gsi_channel_info.xfer_ring_base_addr;
		out_params->data_buff_base_len = d_port->out_request.buf_len *
			d_port->out_request.num_bufs;
		out_params->data_buff_base_addr_iova =
			d_port->out_request.dma;
		out_params->sgt_xfer_rings =
			&d_port->out_request.sgt_trb_xfer_ring;
		out_params->sgt_data_buff = &d_port->out_request.sgt_data_buff;
		log_event_dbg("%s(): OUT: sgt_xfer_rings:%pK sgt_data_buff:%pK\n",
			__func__, out_params->sgt_xfer_rings,
			out_params->sgt_data_buff);

		out_params->xfer_scratch.last_trb_addr_iova =
			gsi_channel_info.last_trb_addr;
		out_params->xfer_scratch.const_buffer_size =
			gsi_channel_info.const_buffer_size;
		out_params->xfer_scratch.depcmd_low_addr =
			gsi_channel_info.depcmd_low_addr;
		out_params->xfer_scratch.depcmd_hi_addr =
			gsi_channel_info.depcmd_hi_addr;
	}

	/* Populate connection params */
	if (cdev->gadget->speed >= USB_SPEED_SUPER)
		conn_params->max_pkt_size = IPA_USB_SUPER_SPEED_1024B;
	else if (cdev->gadget->speed == USB_SPEED_HIGH)
		conn_params->max_pkt_size = IPA_USB_HIGH_SPEED_512B;
	else
		conn_params->max_pkt_size = IPA_USB_FULL_SPEED_64B;

	log_event_dbg("%s(): max_pkt_size:%d\n", __func__,
		conn_params->max_pkt_size);
	conn_params->ipa_to_usb_xferrscidx =
			d_port->in_xfer_rsc_index;
	conn_params->usb_to_ipa_xferrscidx =
			d_port->out_xfer_rsc_index;
	conn_params->usb_to_ipa_xferrscidx_valid =
			(gsi->prot_id != USB_PROT_DIAG_IPA) ? true : false;
	conn_params->ipa_to_usb_xferrscidx_valid = true;
	conn_params->teth_prot = (enum ipa_usb_teth_prot)gsi->prot_id;
	conn_params->teth_prot_params.max_xfer_size_bytes_to_dev = 23700;
	conn_params->teth_prot_params.max_xfer_size_bytes_to_dev
				= d_port->out_aggr_size;
	conn_params->teth_prot_params.max_xfer_size_bytes_to_host
					= d_port->in_aggr_size;
	conn_params->teth_prot_params.max_packet_number_to_dev =
		DEFAULT_MAX_PKT_PER_XFER;
	conn_params->max_supported_bandwidth_mbps =
		(cdev->gadget->speed >= USB_SPEED_SUPER) ? 3600 : 400;

	memset(&ipa_in_channel_out_params, 0x0,
				sizeof(ipa_in_channel_out_params));
	memset(&ipa_out_channel_out_params, 0x0,
				sizeof(ipa_out_channel_out_params));

	log_event_dbg("%s: Calling xdci_connect", __func__);
	ret = ipa_usb_xdci_connect(out_params, in_params,
					&ipa_out_channel_out_params,
					&ipa_in_channel_out_params,
					conn_params);
	if (ret) {
		log_event_err("%s: IPA connect failed %d", __func__, ret);
		goto end_xfer_ep_out;
	}
	log_event_dbg("%s: xdci_connect done", __func__);

	log_event_dbg("%s: IN CH HDL %x", __func__,
			ipa_in_channel_out_params.clnt_hdl);
	log_event_dbg("%s: IN CH DBL addr %x", __func__,
			ipa_in_channel_out_params.db_reg_phs_addr_lsb);

	log_event_dbg("%s: OUT CH HDL %x", __func__,
			ipa_out_channel_out_params.clnt_hdl);
	log_event_dbg("%s: OUT CH DBL addr %x", __func__,
			ipa_out_channel_out_params.db_reg_phs_addr_lsb);

	d_port->in_channel_handle = ipa_in_channel_out_params.clnt_hdl;
	d_port->in_request.db_reg_phs_addr_lsb =
		ipa_in_channel_out_params.db_reg_phs_addr_lsb;
	d_port->in_request.db_reg_phs_addr_msb =
		ipa_in_channel_out_params.db_reg_phs_addr_msb;

	if (gsi->prot_id != USB_PROT_DIAG_IPA) {
		d_port->out_channel_handle =
			ipa_out_channel_out_params.clnt_hdl;
		d_port->out_request.db_reg_phs_addr_lsb =
			ipa_out_channel_out_params.db_reg_phs_addr_lsb;
		d_port->out_request.db_reg_phs_addr_msb =
			ipa_out_channel_out_params.db_reg_phs_addr_msb;
	}

	return ret;

end_xfer_ep_out:
<<<<<<< HEAD
	usb_gsi_ep_op(d_port->out_ep, NULL,
		GSI_EP_OP_ENDXFER);
free_trb_ep_out:
	usb_gsi_ep_op(d_port->out_ep, &d_port->out_request,
		GSI_EP_OP_FREE_TRBS);
=======
	if (d_port->out_ep)
		usb_gsi_ep_op(d_port->out_ep, NULL,
			GSI_EP_OP_ENDXFER);
free_trb_ep_out:
	if (d_port->out_ep)
		usb_gsi_ep_op(d_port->out_ep, &d_port->out_request,
			GSI_EP_OP_FREE_TRBS);
>>>>>>> 0ec737cc
end_xfer_ep_in:
	usb_gsi_ep_op(d_port->in_ep, NULL,
		GSI_EP_OP_ENDXFER);
free_trb_ep_in:
	usb_gsi_ep_op(d_port->in_ep, &d_port->in_request,
		GSI_EP_OP_FREE_TRBS);
	return ret;
}

static void ipa_data_path_enable(struct gsi_data_port *d_port)
{
	struct f_gsi *gsi = d_port_to_gsi(d_port);
	bool block_db = false;

	log_event_dbg("IN: db_reg_phs_addr_lsb = %x",
			gsi->d_port.in_request.db_reg_phs_addr_lsb);
	usb_gsi_ep_op(gsi->d_port.in_ep,
			&gsi->d_port.in_request,
			GSI_EP_OP_STORE_DBL_INFO);

	if (gsi->d_port.out_ep) {
		log_event_dbg("OUT: db_reg_phs_addr_lsb = %x",
				gsi->d_port.out_request.db_reg_phs_addr_lsb);
		usb_gsi_ep_op(gsi->d_port.out_ep,
				&gsi->d_port.out_request,
				GSI_EP_OP_STORE_DBL_INFO);
	}

	usb_gsi_ep_op(gsi->d_port.in_ep, &gsi->d_port.in_request,
				GSI_EP_OP_ENABLE_GSI);

	/* Unblock doorbell to GSI */
	usb_gsi_ep_op(d_port->in_ep, (void *)&block_db,
				GSI_EP_OP_SET_CLR_BLOCK_DBL);

	usb_gsi_ep_op(gsi->d_port.in_ep, &gsi->d_port.in_request,
						GSI_EP_OP_RING_DB);

	if (gsi->d_port.out_ep)
		usb_gsi_ep_op(gsi->d_port.out_ep, &gsi->d_port.out_request,
						GSI_EP_OP_RING_DB);
}

static void ipa_disconnect_handler(struct gsi_data_port *d_port)
{
	struct f_gsi *gsi = d_port_to_gsi(d_port);
	bool block_db = true;

	log_event_dbg("%s: EP Disable for data", __func__);

	if (gsi->d_port.in_ep) {
		/*
		 * Block doorbell to GSI to avoid USB wrapper from
		 * ringing doorbell in case IPA clocks are OFF.
		 */
		usb_gsi_ep_op(d_port->in_ep, (void *)&block_db,
				GSI_EP_OP_SET_CLR_BLOCK_DBL);
		usb_gsi_ep_op(gsi->d_port.in_ep,
				&gsi->d_port.in_request, GSI_EP_OP_DISABLE);
	}

	if (gsi->d_port.out_ep)
		usb_gsi_ep_op(gsi->d_port.out_ep,
				&gsi->d_port.out_request, GSI_EP_OP_DISABLE);

	gsi->d_port.net_ready_trigger = false;
}

static void ipa_disconnect_work_handler(struct gsi_data_port *d_port)
{
	int ret;
	struct f_gsi *gsi = d_port_to_gsi(d_port);

	log_event_dbg("%s: Calling xdci_disconnect", __func__);

	ret = ipa_usb_xdci_disconnect(gsi->d_port.out_channel_handle,
				gsi->d_port.in_channel_handle,
				(enum ipa_usb_teth_prot)gsi->prot_id);
	if (ret)
		log_event_err("%s: IPA disconnect failed %d",
				__func__, ret);

	log_event_dbg("%s: xdci_disconnect done", __func__);

	/* invalidate channel handles*/
	gsi->d_port.in_channel_handle = -EINVAL;
	gsi->d_port.out_channel_handle = -EINVAL;

	usb_gsi_ep_op(gsi->d_port.in_ep, &gsi->d_port.in_request,
							GSI_EP_OP_FREE_TRBS);

	if (gsi->d_port.out_ep)
		usb_gsi_ep_op(gsi->d_port.out_ep, &gsi->d_port.out_request,
							GSI_EP_OP_FREE_TRBS);
}

static int ipa_suspend_work_handler(struct gsi_data_port *d_port)
{
	int ret = 0;
	bool block_db, f_suspend;
	struct f_gsi *gsi = d_port_to_gsi(d_port);
	struct usb_function *f = &gsi->function;

	f_suspend = f->func_wakeup_allowed;
	log_event_dbg("%s: f_suspend:%d", __func__, f_suspend);

	if (!usb_gsi_ep_op(gsi->d_port.in_ep, (void *) &f_suspend,
				GSI_EP_OP_CHECK_FOR_SUSPEND)) {
		ret = -EFAULT;
		block_db = false;
		usb_gsi_ep_op(d_port->in_ep, (void *)&block_db,
			GSI_EP_OP_SET_CLR_BLOCK_DBL);
		goto done;
	}

	log_event_dbg("%s: Calling xdci_suspend", __func__);
	ret = ipa_usb_xdci_suspend(gsi->d_port.out_channel_handle,
				gsi->d_port.in_channel_handle,
				(enum ipa_usb_teth_prot)gsi->prot_id,
				usb_gsi_remote_wakeup_allowed(f));
	if (!ret) {
		d_port->sm_state = STATE_SUSPENDED;
		log_event_dbg("%s: STATE SUSPENDED", __func__);
		goto done;
	}

	if (ret == -EFAULT) {
		block_db = false;
		usb_gsi_ep_op(d_port->in_ep, (void *)&block_db,
					GSI_EP_OP_SET_CLR_BLOCK_DBL);
		gsi_wakeup_host(gsi);
	} else if (ret == -EINPROGRESS) {
		d_port->sm_state = STATE_SUSPEND_IN_PROGRESS;
	} else {
		log_event_err("%s: Error %d for %d", __func__, ret,
							gsi->prot_id);
	}
done:
	log_event_dbg("%s: xdci_suspend ret %d", __func__, ret);
	return ret;
}

static void ipa_resume_work_handler(struct gsi_data_port *d_port)
{
	bool block_db;
	struct f_gsi *gsi = d_port_to_gsi(d_port);
	int ret;

	log_event_dbg("%s: Calling xdci_resume", __func__);

	ret = ipa_usb_xdci_resume(gsi->d_port.out_channel_handle,
					gsi->d_port.in_channel_handle,
					(enum ipa_usb_teth_prot)gsi->prot_id);
	if (ret)
		log_event_dbg("%s: xdci_resume ret %d", __func__, ret);

	log_event_dbg("%s: xdci_resume done", __func__);

	block_db = false;
	usb_gsi_ep_op(d_port->in_ep, (void *)&block_db,
			GSI_EP_OP_SET_CLR_BLOCK_DBL);
}

static void ipa_work_handler(struct work_struct *w)
{
	struct gsi_data_port *d_port = container_of(w, struct gsi_data_port,
						  usb_ipa_w);
	u8 event;
	int ret = 0;
	struct usb_gadget *gadget = d_port->gadget;
	struct device *dev;
	struct device *gad_dev;
	struct f_gsi *gsi = d_port_to_gsi(d_port);
	bool block_db;

	event = read_event(d_port);

	log_event_dbg("%s: event = %x sm_state %x", __func__,
			event, d_port->sm_state);

	if (gadget) {
		dev = &gadget->dev;
		if (!dev || !dev->parent) {
			log_event_err("%s(): dev or dev->parent is NULL.\n",
					__func__);
			return;
		}
		gad_dev = dev->parent;
	} else {
		log_event_err("%s(): gadget is NULL.\n", __func__);
		return;
	}

	switch (d_port->sm_state) {
	case STATE_UNINITIALIZED:
		break;
	case STATE_INITIALIZED:
		if (event == EVT_CONNECT_IN_PROGRESS) {
			usb_gadget_autopm_get(d_port->gadget);
			log_event_dbg("%s: get = %d", __func__,
				atomic_read(&gad_dev->power.usage_count));

			d_port->sm_state = STATE_CONNECT_IN_PROGRESS;
			log_event_dbg("%s: ST_INIT_EVT_CONN_IN_PROG",
					__func__);
			if (peek_event(d_port) != EVT_DISCONNECTED) {
				ret = ipa_connect_channels(d_port);
				if (ret) {
					log_event_err("%s: ipa_connect_channels failed\n",
								__func__);
					usb_gadget_autopm_put_async(
								d_port->gadget);
					d_port->sm_state = STATE_INITIALIZED;
					break;
				}
			}

		} else if (event == EVT_HOST_READY) {
			/*
			 * When in a composition such as RNDIS + ADB,
			 * RNDIS host sends a GEN_CURRENT_PACKET_FILTER msg
			 * to enable/disable flow control eg. during RNDIS
			 * adaptor disable/enable from device manager.
			 * In the case of the msg to disable flow control,
			 * connect IPA channels and enable data path.
			 * EVT_HOST_READY is posted to the state machine
			 * in the handler for this msg.
			 */
			usb_gadget_autopm_get(d_port->gadget);
			log_event_dbg("%s: get = %d", __func__,
				atomic_read(&gad_dev->power.usage_count));
			ret = ipa_connect_channels(d_port);
			if (ret) {
				log_event_err("%s: ipa_connect_channels failed\n",
							__func__);
				usb_gadget_autopm_put_async(d_port->gadget);
				break;
			}

			ipa_data_path_enable(d_port);
			d_port->sm_state = STATE_CONNECTED;
			log_event_dbg("%s: ST_INIT_EVT_HOST_READY", __func__);
		}
		break;
	case STATE_CONNECT_IN_PROGRESS:
		if (event == EVT_HOST_READY) {
			ipa_data_path_enable(d_port);
			d_port->sm_state = STATE_CONNECTED;
			log_event_dbg("%s: ST_CON_IN_PROG_EVT_HOST_READY",
					 __func__);
		} else if (event == EVT_CONNECTED) {
			if (peek_event(d_port) == EVT_SUSPEND ||
				peek_event(d_port) == EVT_DISCONNECTED) {
				log_event_dbg("%s: NO_OP CONN_SUS CONN_DIS",
					 __func__);
				break;
			}
			ipa_data_path_enable(d_port);
			d_port->sm_state = STATE_CONNECTED;
			log_event_dbg("%s: ST_CON_IN_PROG_EVT_CON %d",
					__func__, __LINE__);
		} else if (event == EVT_SUSPEND) {
			if (peek_event(d_port) == EVT_DISCONNECTED) {
				read_event(d_port);
				ipa_disconnect_work_handler(d_port);
				d_port->sm_state = STATE_INITIALIZED;
				usb_gadget_autopm_put_async(d_port->gadget);
				log_event_dbg("%s: ST_CON_IN_PROG_EVT_SUS_DIS",
						__func__);
				log_event_dbg("%s: put_async1 = %d", __func__,
						atomic_read(
						&gad_dev->power.usage_count));
				break;
			}
			ret = ipa_suspend_work_handler(d_port);
			if (!ret) {
				usb_gadget_autopm_put_async(d_port->gadget);
				log_event_dbg("%s: ST_CON_IN_PROG_EVT_SUS",
						__func__);
				log_event_dbg("%s: put_async2 = %d", __func__,
						atomic_read(
						&gad_dev->power.usage_count));
			}
		} else if (event == EVT_DISCONNECTED) {
			ipa_disconnect_work_handler(d_port);
			d_port->sm_state = STATE_INITIALIZED;
			usb_gadget_autopm_put_async(d_port->gadget);
			log_event_dbg("%s: ST_CON_IN_PROG_EVT_DIS",
						__func__);
			log_event_dbg("%s: put_async3 = %d",
					__func__, atomic_read(
						&gad_dev->power.usage_count));
		}
		break;
	case STATE_CONNECTED:
		if (event == EVT_DISCONNECTED || event == EVT_HOST_NRDY) {
			if (peek_event(d_port) == EVT_HOST_READY) {
				read_event(d_port);
				log_event_dbg("%s: NO_OP NRDY_RDY", __func__);
				break;
			}

			if (event == EVT_HOST_NRDY) {
				log_event_dbg("%s: ST_CON_HOST_NRDY\n",
								__func__);
				block_db = true;
				/* stop USB ringing doorbell to GSI(OUT_EP) */
				usb_gsi_ep_op(d_port->in_ep, (void *)&block_db,
						GSI_EP_OP_SET_CLR_BLOCK_DBL);
				gsi_rndis_ipa_reset_trigger(d_port);
				usb_gsi_ep_op(d_port->in_ep, NULL,
						GSI_EP_OP_ENDXFER);
				usb_gsi_ep_op(d_port->out_ep, NULL,
						GSI_EP_OP_ENDXFER);
			}

			ipa_disconnect_work_handler(d_port);
			d_port->sm_state = STATE_INITIALIZED;
			usb_gadget_autopm_put_async(d_port->gadget);
			log_event_dbg("%s: ST_CON_EVT_DIS", __func__);
			log_event_dbg("%s: put_async4 = %d",
					__func__, atomic_read(
						&gad_dev->power.usage_count));
		} else if (event == EVT_SUSPEND) {
			if (peek_event(d_port) == EVT_DISCONNECTED) {
				read_event(d_port);
				ipa_disconnect_work_handler(d_port);
				d_port->sm_state = STATE_INITIALIZED;
				usb_gadget_autopm_put_async(d_port->gadget);
				log_event_dbg("%s: ST_CON_EVT_SUS_DIS",
						__func__);
				log_event_dbg("%s: put_async5 = %d",
						__func__, atomic_read(
						&gad_dev->power.usage_count));
				break;
			}
			ret = ipa_suspend_work_handler(d_port);
			if (!ret) {
				usb_gadget_autopm_put_async(d_port->gadget);
				log_event_dbg("%s: ST_CON_EVT_SUS",
						__func__);
				log_event_dbg("%s: put_async6 = %d",
						__func__, atomic_read(
						&gad_dev->power.usage_count));
			}
		} else if (event == EVT_CONNECTED) {
			d_port->sm_state = STATE_CONNECTED;
			log_event_dbg("%s: ST_CON_EVT_CON", __func__);
		}
		break;
	case STATE_SUSPEND_IN_PROGRESS:
		if (event == EVT_IPA_SUSPEND) {
			d_port->sm_state = STATE_SUSPENDED;
			usb_gadget_autopm_put_async(d_port->gadget);
			log_event_dbg("%s: ST_SUS_IN_PROG_EVT_IPA_SUS",
					__func__);
			log_event_dbg("%s: put_async6 = %d",
						__func__, atomic_read(
						&gad_dev->power.usage_count));
		} else	if (event == EVT_RESUMED) {
			ipa_resume_work_handler(d_port);
			d_port->sm_state = STATE_CONNECTED;
			/*
			 * Increment usage count here to disallow gadget
			 * parent suspend. This counter will decrement
			 * after IPA disconnect is done in disconnect work
			 * (due to cable disconnect) or in suspended state.
			 */
			usb_gadget_autopm_get_noresume(d_port->gadget);
			log_event_dbg("%s: ST_SUS_IN_PROG_EVT_RES", __func__);
			log_event_dbg("%s: get_nores1 = %d", __func__,
					atomic_read(
						&gad_dev->power.usage_count));
		} else if (event == EVT_DISCONNECTED) {
			ipa_disconnect_work_handler(d_port);
			d_port->sm_state = STATE_INITIALIZED;
			usb_gadget_autopm_put_async(d_port->gadget);
			log_event_dbg("%s: ST_SUS_IN_PROG_EVT_DIS", __func__);
			log_event_dbg("%s: put_async7 = %d", __func__,
					atomic_read(
						&gad_dev->power.usage_count));
		}
		break;

	case STATE_SUSPENDED:
		if (event == EVT_RESUMED) {
			usb_gadget_autopm_get(d_port->gadget);
			log_event_dbg("%s: ST_SUS_EVT_RES", __func__);
			log_event_dbg("%s: get = %d", __func__,
				atomic_read(&gad_dev->power.usage_count));
			ipa_resume_work_handler(d_port);
			d_port->sm_state = STATE_CONNECTED;
		} else if (event == EVT_DISCONNECTED) {
			usb_gadget_autopm_get(d_port->gadget);
			ipa_disconnect_work_handler(d_port);
			d_port->sm_state = STATE_INITIALIZED;
			log_event_dbg("%s: ST_SUS_EVT_DIS", __func__);
			usb_gadget_autopm_put_async(d_port->gadget);
		}
		break;
	default:
		log_event_dbg("%s: Invalid state to SM", __func__);
	}

	if (peek_event(d_port) != EVT_NONE) {
		log_event_dbg("%s: New events to process", __func__);
		queue_work(d_port->ipa_usb_wq, &d_port->usb_ipa_w);
	}
}

static struct gsi_ctrl_pkt *gsi_ctrl_pkt_alloc(unsigned int len, gfp_t flags)
{
	struct gsi_ctrl_pkt *pkt;

	pkt = kzalloc(sizeof(struct gsi_ctrl_pkt), flags);
	if (!pkt)
		return ERR_PTR(-ENOMEM);

	pkt->buf = kmalloc(len, flags);
	if (!pkt->buf) {
		kfree(pkt);
		return ERR_PTR(-ENOMEM);
	}
	pkt->len = len;

	return pkt;
}

static void gsi_ctrl_pkt_free(struct gsi_ctrl_pkt *pkt)
{
	if (pkt) {
		kfree(pkt->buf);
		kfree(pkt);
	}
}

static void gsi_ctrl_clear_cpkt_queues(struct f_gsi *gsi, bool skip_req_q)
{
	struct gsi_ctrl_pkt *cpkt = NULL;
	struct list_head *act, *tmp;
	unsigned long flags;

	spin_lock_irqsave(&gsi->c_port.lock, flags);
	if (skip_req_q)
		goto clean_resp_q;

	list_for_each_safe(act, tmp, &gsi->c_port.cpkt_req_q) {
		cpkt = list_entry(act, struct gsi_ctrl_pkt, list);
		list_del(&cpkt->list);
		gsi_ctrl_pkt_free(cpkt);
	}
clean_resp_q:
	list_for_each_safe(act, tmp, &gsi->c_port.cpkt_resp_q) {
		cpkt = list_entry(act, struct gsi_ctrl_pkt, list);
		list_del(&cpkt->list);
		gsi_ctrl_pkt_free(cpkt);
	}
	spin_unlock_irqrestore(&gsi->c_port.lock, flags);
}

static int gsi_ctrl_send_cpkt_tomodem(struct f_gsi *gsi, void *buf, size_t len)
{
	unsigned long flags;
	struct gsi_ctrl_port *c_port = &gsi->c_port;
	struct gsi_ctrl_pkt *cpkt;

	spin_lock_irqsave(&c_port->lock, flags);
	/* drop cpkt if port is not open */
	if (!gsi->c_port.is_open) {
		log_event_dbg("%s: ctrl device %s is not open",
			   __func__, gsi->c_port.name);
		c_port->cpkt_drop_cnt++;
		spin_unlock_irqrestore(&c_port->lock, flags);
		return -ENODEV;
	}

	cpkt = gsi_ctrl_pkt_alloc(len, GFP_ATOMIC);
	if (IS_ERR(cpkt)) {
		log_event_err("%s: Reset func pkt allocation failed", __func__);
		spin_unlock_irqrestore(&c_port->lock, flags);
		return -ENOMEM;
	}

	memcpy(cpkt->buf, buf, len);
	cpkt->len = len;

	list_add_tail(&cpkt->list, &c_port->cpkt_req_q);
	c_port->host_to_modem++;
	spin_unlock_irqrestore(&c_port->lock, flags);

	log_event_dbg("%s: Wake up read queue", __func__);
	wake_up(&c_port->read_wq);

	return 0;
}

static int gsi_ctrl_dev_open(struct inode *ip, struct file *fp)
{
	struct gsi_ctrl_port *c_port = container_of(ip->i_cdev,
						struct gsi_ctrl_port, cdev);
	struct f_gsi *gsi;

	if (!c_port) {
		pr_err_ratelimited("%s: gsi ctrl port %pK", __func__, c_port);
		return -ENODEV;
	}

	gsi = c_port_to_gsi(c_port);

	log_event_dbg("%s: open ctrl dev %s", __func__, c_port->name);

	if (c_port->is_open) {
		log_event_err("%s: Already opened\n", __func__);
		return -EBUSY;
	}

	fp->private_data = &c_port->cdev;
	c_port->is_open = true;

	return 0;
}

static int gsi_ctrl_dev_release(struct inode *ip, struct file *fp)
{
	struct gsi_ctrl_port *c_port = container_of(ip->i_cdev,
						struct gsi_ctrl_port, cdev);
	struct f_gsi *gsi;

	if (!c_port) {
		pr_err_ratelimited("%s: gsi ctrl port NULL", __func__);
		return -ENODEV;
	}

	gsi = c_port_to_gsi(c_port);
<<<<<<< HEAD

	log_event_dbg("close ctrl dev %s\n", c_port->name);

=======

	log_event_dbg("close ctrl dev %s\n", c_port->name);

>>>>>>> 0ec737cc
	c_port->is_open = false;

	return 0;
}

static ssize_t
gsi_ctrl_dev_read(struct file *fp, char __user *buf, size_t count, loff_t *pos)
{
	struct gsi_ctrl_port *c_port = container_of(fp->private_data,
						struct gsi_ctrl_port,
						cdev);
	struct gsi_ctrl_pkt *cpkt = NULL;
	unsigned long flags;
	int ret = 0;
	struct f_gsi *gsi;

	if (!c_port) {
		pr_err_ratelimited("%s: gsi ctrl port NULL", __func__);
		return -ENODEV;
	}

	gsi = c_port_to_gsi(c_port);

	log_event_dbg("%s: Enter %zu", __func__, count);

	if (count > GSI_MAX_CTRL_PKT_SIZE) {
		log_event_err("Large buff size %zu, should be %d",
			count, GSI_MAX_CTRL_PKT_SIZE);
		return -EINVAL;
	}

	/* block until a new packet is available */
	spin_lock_irqsave(&c_port->lock, flags);
	while (list_empty(&c_port->cpkt_req_q)) {
		log_event_dbg("Requests list is empty. Wait.");
		spin_unlock_irqrestore(&c_port->lock, flags);
		ret = wait_event_interruptible(c_port->read_wq,
			!list_empty(&c_port->cpkt_req_q));
		if (ret < 0) {
			log_event_err("Waiting failed");
			return -ERESTARTSYS;
		}
		log_event_dbg("Received request packet");
		spin_lock_irqsave(&c_port->lock, flags);
	}

	cpkt = list_first_entry(&c_port->cpkt_req_q, struct gsi_ctrl_pkt,
							list);
	list_del(&cpkt->list);
	spin_unlock_irqrestore(&c_port->lock, flags);

	if (cpkt->len > count) {
		log_event_err("cpkt size large:%d > buf size:%zu",
				cpkt->len, count);
		gsi_ctrl_pkt_free(cpkt);
		return -ENOMEM;
	}

	log_event_dbg("%s: cpkt size:%d", __func__, cpkt->len);
	if (qti_packet_debug)
		print_hex_dump(KERN_DEBUG, "READ:", DUMP_PREFIX_OFFSET, 16, 1,
			cpkt->buf, min_t(int, 30, cpkt->len), false);

	ret = copy_to_user(buf, cpkt->buf, cpkt->len);
	if (ret) {
		log_event_err("copy_to_user failed: err %d", ret);
		ret = -EFAULT;
	} else {
		log_event_dbg("%s: copied %d bytes to user", __func__,
							cpkt->len);
		ret = cpkt->len;
		c_port->copied_to_modem++;
	}

	gsi_ctrl_pkt_free(cpkt);

	log_event_dbg("%s: Exit %zu", __func__, count);

	return ret;
}

static ssize_t gsi_ctrl_dev_write(struct file *fp, const char __user *buf,
		size_t count, loff_t *pos)
{
	int ret = 0;
	unsigned long flags;
	struct gsi_ctrl_pkt *cpkt;
	struct f_gsi *gsi;
	struct gsi_ctrl_port *c_port = container_of(fp->private_data,
						struct gsi_ctrl_port,
						cdev);

	if (!c_port) {
		pr_err_ratelimited("%s: gsi ctrl port NULL", __func__);
		return -ENODEV;
	}

	if (!c_port->notify_req) {
		pr_err_ratelimited("%s: gsi ctrl port notify_req NULL",
				__func__);
		return -ENODEV;
	}

	if (!c_port->notify_req->buf) {
		pr_err_ratelimited("%s: gsi ctrl port notify_req->buf",
				__func__);
		return -ENODEV;
	}

	gsi = c_port_to_gsi(c_port);

	log_event_dbg("%s: Enter %zu", __func__, count);

	if (!count || count > GSI_MAX_CTRL_PKT_SIZE) {
		log_event_err("error: ctrl pkt length %zu", count);
		return -EINVAL;
	}

	if (!atomic_read(&gsi->connected)) {
		log_event_err("USB cable not connected\n");
		return -ECONNRESET;
	}

	if (gsi->function.func_is_suspended &&
			!gsi->function.func_wakeup_allowed) {
		c_port->cpkt_drop_cnt++;
		log_event_err("drop ctrl pkt of len %zu", count);
		return -ENOTSUPP;
	}

	cpkt = gsi_ctrl_pkt_alloc(count, GFP_KERNEL);
	if (IS_ERR(cpkt)) {
		log_event_err("failed to allocate ctrl pkt");
		return -ENOMEM;
	}

	ret = copy_from_user(cpkt->buf, buf, count);
	if (ret) {
		log_event_err("copy_from_user failed err:%d", ret);
		gsi_ctrl_pkt_free(cpkt);
		return ret;
	}
	cpkt->type = GSI_CTRL_NOTIFY_RESPONSE_AVAILABLE;
	c_port->copied_from_modem++;
	if (qti_packet_debug)
		print_hex_dump(KERN_DEBUG, "WRITE:", DUMP_PREFIX_OFFSET, 16, 1,
			cpkt->buf, min_t(int, 30, count), false);

	spin_lock_irqsave(&c_port->lock, flags);
	list_add_tail(&cpkt->list, &c_port->cpkt_resp_q);
	spin_unlock_irqrestore(&c_port->lock, flags);

	if (!gsi_ctrl_send_notification(gsi))
		c_port->modem_to_host++;

	log_event_dbg("Exit %zu", count);

	return ret ? ret : count;
}

static long gsi_ctrl_dev_ioctl(struct file *fp, unsigned int cmd,
		unsigned long arg)
{
	struct gsi_ctrl_port *c_port = container_of(fp->private_data,
						struct gsi_ctrl_port,
						cdev);
	struct f_gsi *gsi;
	struct gsi_ctrl_pkt *cpkt;
	struct ep_info info = { {0}, {0} };
	struct data_buf_info data_info = {0};
	int val, ret = 0;
	unsigned long flags;

	if (!c_port) {
		pr_err_ratelimited("%s: gsi ctrl port NULL", __func__);
		return -ENODEV;
	}

	gsi = c_port_to_gsi(c_port);

	switch (cmd) {
	case QTI_CTRL_MODEM_OFFLINE:
		if (gsi->prot_id == USB_PROT_DIAG_IPA ||
				gsi->prot_id == USB_PROT_DPL_ETHER) {
			log_event_dbg("%s:Modem Offline not handled", __func__);
			goto exit_ioctl;
		}
		atomic_set(&c_port->ctrl_online, 0);
		gsi_ctrl_clear_cpkt_queues(gsi, true);
		cpkt = gsi_ctrl_pkt_alloc(0, GFP_KERNEL);
		if (IS_ERR(cpkt)) {
			log_event_err("%s: err allocating cpkt\n", __func__);
			return -ENOMEM;
		}
		cpkt->type = GSI_CTRL_NOTIFY_OFFLINE;
		spin_lock_irqsave(&c_port->lock, flags);
		list_add_tail(&cpkt->list, &c_port->cpkt_resp_q);
		spin_unlock_irqrestore(&c_port->lock, flags);
		gsi_ctrl_send_notification(gsi);
		break;
	case QTI_CTRL_MODEM_ONLINE:
		if (gsi->prot_id == USB_PROT_DIAG_IPA ||
				gsi->prot_id == USB_PROT_DPL_ETHER) {
			log_event_dbg("%s:Modem Online not handled", __func__);
			goto exit_ioctl;
		}

		atomic_set(&c_port->ctrl_online, 1);
		break;
	case QTI_CTRL_GET_LINE_STATE:
	case GSI_MBIM_GPS_USB_STATUS:
		val = atomic_read(&gsi->connected);
		if (gsi->prot_id == USB_PROT_RMNET_IPA ||
				gsi->prot_id == USB_PROT_RMNET_ETHER)
			val = gsi->rmnet_dtr_status;

		ret = copy_to_user((void __user *)arg, &val, sizeof(val));
		if (ret) {
			log_event_err("copy_to_user fail LINE_STATE");
			ret = -EFAULT;
		}
		log_event_dbg("%s: Sent line_state: %d for prot id:%d",
				__func__, val, gsi->prot_id);
		break;
	case QTI_CTRL_EP_LOOKUP:
	case GSI_MBIM_EP_LOOKUP:
		log_event_dbg("%s: EP_LOOKUP for prot id:%d", __func__,
							gsi->prot_id);
		if (!atomic_read(&gsi->connected)) {
			log_event_dbg("EP_LOOKUP failed: not connected");
			ret = -EAGAIN;
			break;
		}

		if ((gsi->prot_id == USB_PROT_DIAG_IPA ||
				gsi->prot_id == USB_PROT_DPL_ETHER) &&
				(gsi->d_port.in_channel_handle == -EINVAL)) {
			ret = -EAGAIN;
			break;
		}

		if (gsi->prot_id != USB_PROT_GPS_CTRL) {
			if (gsi->d_port.in_channel_handle == -EINVAL &&
				gsi->d_port.out_channel_handle == -EINVAL) {
				ret = -EAGAIN;
				break;
			}
			info.ph_ep_info.ep_type = GSI_MBIM_DATA_EP_TYPE_HSUSB;
			info.ph_ep_info.peripheral_iface_id = gsi->data_id;
		} else {
			info.ph_ep_info.ep_type = GSI_MBIM_DATA_EP_TYPE_HSUSB;
			info.ph_ep_info.peripheral_iface_id = gsi->ctrl_id;
		}

		log_event_dbg("%s: prot id :%d ep_type:%d intf:%d",
				__func__, gsi->prot_id, info.ph_ep_info.ep_type,
				info.ph_ep_info.peripheral_iface_id);
		if (gsi->prot_id != USB_PROT_GPS_CTRL) {
			info.ipa_ep_pair.cons_pipe_num =
			(gsi->prot_id == USB_PROT_DIAG_IPA ||
				gsi->prot_id == USB_PROT_DPL_ETHER) ? -1 :
					gsi->d_port.out_channel_handle;
			info.ipa_ep_pair.prod_pipe_num =
					gsi->d_port.in_channel_handle;


			log_event_dbg("%s: ipa_cons_idx:%d ipa_prod_idx:%d",
					__func__,
					info.ipa_ep_pair.cons_pipe_num,
					info.ipa_ep_pair.prod_pipe_num);
		}

		ret = copy_to_user((void __user *)arg, &info,
			sizeof(info));
		if (ret) {
			log_event_err("copy_to_user fail MBIM");
			ret = -EFAULT;
		}
		break;
	case GSI_MBIM_GET_NTB_SIZE:
		ret = copy_to_user((void __user *)arg,
			&gsi->d_port.ntb_info.ntb_input_size,
			sizeof(gsi->d_port.ntb_info.ntb_input_size));
		if (ret) {
			log_event_err("copy_to_user failNTB_SIZE");
			ret = -EFAULT;
		}
		log_event_dbg("Sent NTB size %d",
				gsi->d_port.ntb_info.ntb_input_size);
		break;
	case GSI_MBIM_GET_DATAGRAM_COUNT:
		ret = copy_to_user((void __user *)arg,
			&gsi->d_port.ntb_info.ntb_max_datagrams,
			sizeof(gsi->d_port.ntb_info.ntb_max_datagrams));
		if (ret) {
			log_event_err("copy_to_user fail DATAGRAM");
			ret = -EFAULT;
		}
		log_event_dbg("Sent NTB datagrams count %d",
			gsi->d_port.ntb_info.ntb_max_datagrams);
		break;
	case QTI_CTRL_DATA_BUF_INFO:
		if (gsi->d_port.out_ep) {
			data_info.epout_buf_len =
				gsi->d_port.out_request.buf_len;
			data_info.epout_total_buf_len =
				gsi->d_port.out_request.buf_len *
				gsi->d_port.out_request.num_bufs;
			log_event_dbg("prot id :%d OUT: buf_len:%u total_len: %u",
				gsi->prot_id, data_info.epout_buf_len,
				data_info.epout_total_buf_len);
		}

		if (gsi->d_port.in_ep) {
			data_info.epin_buf_len =
				gsi->d_port.in_request.buf_len;
			data_info.epin_total_buf_len =
				gsi->d_port.in_request.buf_len *
				gsi->d_port.in_request.num_bufs;
			log_event_dbg("prot id :%d IN: buf_len:%u total_len:%u\n",
				gsi->prot_id, data_info.epin_buf_len,
				data_info.epin_total_buf_len);
		}

		ret = copy_to_user((void __user *)arg, &data_info,
			sizeof(data_info));
		if (ret) {
			log_event_err("QTI_CTRL_DATA_BUF_INFO: copy_to_user failed");
			ret = -EFAULT;
		}
		break;
	default:
		log_event_err("wrong parameter");
		ret = -EINVAL;
	}

exit_ioctl:
	return ret;
}

static unsigned int gsi_ctrl_dev_poll(struct file *fp, poll_table *wait)
{
	struct gsi_ctrl_port *c_port = container_of(fp->private_data,
						struct gsi_ctrl_port,
						cdev);
	unsigned long flags;
	unsigned int mask = 0;
	struct f_gsi *gsi;

	if (!c_port) {
		pr_err_ratelimited("%s: gsi ctrl port NULL", __func__);
		return -ENODEV;
	}

	gsi = c_port_to_gsi(c_port);

	poll_wait(fp, &c_port->read_wq, wait);

	spin_lock_irqsave(&c_port->lock, flags);
	if (!list_empty(&c_port->cpkt_req_q)) {
		mask |= POLLIN | POLLRDNORM;
		log_event_dbg("%s sets POLLIN for %s", __func__, c_port->name);
	}
	spin_unlock_irqrestore(&c_port->lock, flags);

	return mask;
}

/* file operations for rmnet/mbim/dpl devices */
static const struct file_operations gsi_ctrl_dev_fops = {
	.owner = THIS_MODULE,
	.open = gsi_ctrl_dev_open,
	.release = gsi_ctrl_dev_release,
	.read = gsi_ctrl_dev_read,
	.write = gsi_ctrl_dev_write,
	.unlocked_ioctl = gsi_ctrl_dev_ioctl,
#ifdef CONFIG_COMPAT
	.compat_ioctl = gsi_ctrl_dev_ioctl,
#endif
	.poll = gsi_ctrl_dev_poll,
};

/* peak (theoretical) bulk transfer rate in bits-per-second */
static unsigned int gsi_xfer_bitrate(struct usb_gadget *g)
{
	if (gadget_is_superspeed(g) && g->speed >= USB_SPEED_SUPER)
		return 13 * 1024 * 8 * 1000 * 8;
	else if (gadget_is_dualspeed(g) && g->speed == USB_SPEED_HIGH)
		return 13 * 512 * 8 * 1000 * 8;
	else
		return 19 * 64 * 1 * 1000 * 8;
}

static void gsi_uevent_work(struct work_struct *w)
{
	struct gsi_ctrl_port *c_port =
			container_of(w, struct gsi_ctrl_port, uevent_work);

	if (c_port->dev)
		kobject_uevent(&c_port->dev->kobj, KOBJ_CHANGE);
}

static int gsi_function_ctrl_port_init(struct f_gsi *gsi)
{
	int ret;
	char *cdev_name = NULL;
	int sz = GSI_CTRL_NAME_LEN;
	int minor;
	struct device *dev;

	INIT_LIST_HEAD(&gsi->c_port.cpkt_req_q);
	INIT_LIST_HEAD(&gsi->c_port.cpkt_resp_q);

	spin_lock_init(&gsi->c_port.lock);

	init_waitqueue_head(&gsi->c_port.read_wq);
	INIT_WORK(&gsi->c_port.uevent_work, gsi_uevent_work);
	gsi->c_port.dev = NULL;
	gsi->c_port.uevent_wq = NULL;

	switch (gsi->prot_id) {
	case USB_PROT_RMNET_IPA:
		cdev_name = GSI_RMNET_CTRL_NAME;
		break;
	case USB_PROT_RMNET_ETHER:
		cdev_name = ETHER_RMNET_CTRL_NAME;
		break;
	case USB_PROT_MBIM_IPA:
		cdev_name = GSI_MBIM_CTRL_NAME;
		break;
	case USB_PROT_DIAG_IPA:
		cdev_name = GSI_DPL_CTRL_NAME;
		break;
	case USB_PROT_DPL_ETHER:
		cdev_name = ETHER_DPL_CTRL_NAME;
		break;
	case USB_PROT_GPS_CTRL:
		cdev_name = GSI_GPS_CTRL_NAME;
		break;
	default:
		break;
	}

	if (!cdev_name)
		return 0;
	else
		strlcat(gsi->c_port.name, cdev_name, sz);

	gsi->c_port.uevent_wq = alloc_workqueue(gsi->c_port.name,
						WQ_UNBOUND | WQ_MEM_RECLAIM |
						WQ_FREEZABLE, 1);

	minor = ida_simple_get(&gsi_ida, 0, MAX_CDEV_INSTANCES, GFP_KERNEL);
	if (minor < 0) {
		pr_err("%s: No more minor numbers left! rc:%d\n", __func__,
				minor);
		return minor;
	}

	cdev_init(&gsi->c_port.cdev, &gsi_ctrl_dev_fops);
	ret = cdev_add(&gsi->c_port.cdev, MKDEV(major, minor), 1);
	if (ret) {
		log_event_err("%s: Failed to add cdev for (%s)\n", __func__,
				gsi->c_port.name);
		goto err_cdev_add;
	}

	dev = device_create(gsi_class, NULL, MKDEV(major, minor), &gsi->c_port,
			gsi->c_port.name);
	if (IS_ERR(dev)) {
		log_event_err("%s: device_create failed for (%s)\n", __func__,
				gsi->c_port.name);
		ret = PTR_ERR(dev);
		goto err_create_dev;
	}

	gsi->c_port.dev = dev;

	return 0;

err_create_dev:
	cdev_del(&gsi->c_port.cdev);
err_cdev_add:
	ida_simple_remove(&gsi_ida, minor);
	return ret;
}

static struct net_device *gsi_rndis_get_netdev(const char *netname)
{
	struct net_device *net_dev;

	net_dev = dev_get_by_name(&init_net, netname);
	if (!net_dev)
		return ERR_PTR(-EINVAL);

	/*
	 * Decrement net_dev refcount as it was incremented in
	 * dev_get_by_name().
	 */
	dev_put(net_dev);
	return net_dev;
}

static void gsi_rndis_open(struct f_gsi *gsi)
{
	struct usb_composite_dev *cdev = gsi->function.config->cdev;

	log_event_dbg("%s", __func__);

	rndis_set_param_medium(gsi->params, RNDIS_MEDIUM_802_3,
				gsi_xfer_bitrate(cdev->gadget) / 100);
	rndis_signal_connect(gsi->params);
}

static void gsi_rndis_ipa_reset_trigger(struct gsi_data_port *d_port)
{
	unsigned long flags;
	struct f_gsi *gsi = d_port_to_gsi(d_port);

	log_event_dbg("%s: setting net_ready_trigger\n", __func__);
	spin_lock_irqsave(&d_port->lock, flags);
	d_port->net_ready_trigger = false;
	spin_unlock_irqrestore(&d_port->lock, flags);
}

void gsi_rndis_flow_ctrl_enable(bool enable, struct rndis_params *param)
{
	struct f_gsi *gsi = param->v;
	struct gsi_data_port *d_port;

	if (!gsi) {
		pr_err("%s: gsi prot ctx is %pK", __func__, gsi);
		return;
	}

	d_port = &gsi->d_port;
	if (enable) {
		log_event_dbg("%s: posting HOST_NRDY\n", __func__);
		post_event(d_port, EVT_HOST_NRDY);
	} else {
		log_event_dbg("%s: posting HOST_READY\n", __func__);
		post_event(d_port, EVT_HOST_READY);
		/*
		 * If host supports flow control with RNDIS_MSG_INIT then
		 * mark the flag to true. This flag will be used further to
		 * enable the flow control on resume path.
		 */
		gsi->host_supports_flow_control = true;
	}

	queue_work(gsi->d_port.ipa_usb_wq, &gsi->d_port.usb_ipa_w);
}

static int queue_notification_request(struct f_gsi *gsi)
{
	int ret;
	unsigned long flags;

	ret = usb_func_ep_queue(&gsi->function, gsi->c_port.notify,
			   gsi->c_port.notify_req, GFP_ATOMIC);
	if (ret < 0) {
		spin_lock_irqsave(&gsi->c_port.lock, flags);
		gsi->c_port.notify_req_queued = false;
		spin_unlock_irqrestore(&gsi->c_port.lock, flags);
	}

	log_event_dbg("%s: ret:%d req_queued:%d",
		__func__, ret, gsi->c_port.notify_req_queued);

	return ret;
}

static int gsi_ctrl_send_notification(struct f_gsi *gsi)
{
	__le32 *data;
	struct usb_cdc_notification *event;
	struct usb_request *req = gsi->c_port.notify_req;
	struct usb_composite_dev *cdev;
	struct gsi_ctrl_pkt *cpkt;
	unsigned long flags;
	bool del_free_cpkt = false;

	if (!gsi->function.config)
		return -ENODEV;

	cdev = gsi->function.config->cdev;

	if (!atomic_read(&gsi->connected)) {
		log_event_dbg("%s: cable disconnect", __func__);
		return -ENODEV;
	}

	spin_lock_irqsave(&gsi->c_port.lock, flags);
	if (list_empty(&gsi->c_port.cpkt_resp_q)) {
		spin_unlock_irqrestore(&gsi->c_port.lock, flags);
		log_event_dbg("%s: cpkt_resp_q is empty\n", __func__);
		return 0;
	}

	log_event_dbg("%s: notify_req_queued:%d\n",
		__func__, gsi->c_port.notify_req_queued);

	if (gsi->c_port.notify_req_queued) {
		spin_unlock_irqrestore(&gsi->c_port.lock, flags);
		log_event_dbg("%s: notify_req is already queued.\n", __func__);
		return 0;
	}

	cpkt = list_first_entry(&gsi->c_port.cpkt_resp_q,
			struct gsi_ctrl_pkt, list);
	log_event_dbg("%s: cpkt->type:%d\n", __func__, cpkt->type);

	event = req->buf;

	switch (cpkt->type) {
	case GSI_CTRL_NOTIFY_CONNECT:
		del_free_cpkt = true;
		event->bNotificationType = USB_CDC_NOTIFY_NETWORK_CONNECTION;
		event->wValue = cpu_to_le16(1);
		event->wLength = cpu_to_le16(0);
		break;
	case GSI_CTRL_NOTIFY_SPEED:
		del_free_cpkt = true;
		event->bNotificationType = USB_CDC_NOTIFY_SPEED_CHANGE;
		event->wValue = cpu_to_le16(0);
		event->wLength = cpu_to_le16(8);

		/* SPEED_CHANGE data is up/down speeds in bits/sec */
		data = req->buf + sizeof(*event);
		data[0] = cpu_to_le32(gsi_xfer_bitrate(cdev->gadget));
		data[1] = data[0];

		log_event_dbg("notify speed %d",
				gsi_xfer_bitrate(cdev->gadget));
		break;
	case GSI_CTRL_NOTIFY_OFFLINE:
		del_free_cpkt = true;
		event->bNotificationType = USB_CDC_NOTIFY_NETWORK_CONNECTION;
		event->wValue = cpu_to_le16(0);
		event->wLength = cpu_to_le16(0);
		break;
	case GSI_CTRL_NOTIFY_RESPONSE_AVAILABLE:
		event->bNotificationType = USB_CDC_NOTIFY_RESPONSE_AVAILABLE;
		event->wValue = cpu_to_le16(0);
		event->wLength = cpu_to_le16(0);

		if (gsi->prot_id == USB_PROT_RNDIS_IPA) {
			data = req->buf;
			data[0] = cpu_to_le32(1);
			data[1] = cpu_to_le32(0);
			/*
			 * we need to free dummy packet for RNDIS as sending
			 * notification about response available multiple time,
			 * RNDIS host driver doesn't like. All SEND/GET
			 * ENCAPSULATED response is one-to-one for RNDIS case
			 * and host expects to have below sequence:
			 * ep0: USB_CDC_SEND_ENCAPSULATED_COMMAND
			 * int_ep: device->host: RESPONSE_AVAILABLE
			 * ep0: USB_GET_SEND_ENCAPSULATED_COMMAND
			 * For RMNET case: host ignores multiple notification.
			 */
			del_free_cpkt = true;
		}
		break;
	default:
		spin_unlock_irqrestore(&gsi->c_port.lock, flags);
		log_event_err("%s:unknown notify state", __func__);
		WARN_ON(1);
		return -EINVAL;
	}

	/*
	 * Delete and free cpkt related to non NOTIFY_RESPONSE_AVAILABLE
	 * notification whereas NOTIFY_RESPONSE_AVAILABLE related cpkt is
	 * deleted from USB_CDC_GET_ENCAPSULATED_RESPONSE setup request
	 */
	if (del_free_cpkt) {
		list_del(&cpkt->list);
		gsi_ctrl_pkt_free(cpkt);
	}

	gsi->c_port.notify_req_queued = true;
	spin_unlock_irqrestore(&gsi->c_port.lock, flags);
	log_event_dbg("send Notify type %02x", event->bNotificationType);

	return queue_notification_request(gsi);
}

static void gsi_ctrl_notify_resp_complete(struct usb_ep *ep,
					struct usb_request *req)
{
	struct f_gsi *gsi = req->context;
	struct usb_cdc_notification *event = req->buf;
	int status = req->status;
	unsigned long flags;

	spin_lock_irqsave(&gsi->c_port.lock, flags);
	gsi->c_port.notify_req_queued = false;
	spin_unlock_irqrestore(&gsi->c_port.lock, flags);

	log_event_dbg("%s: status:%d req_queued:%d",
		__func__, status, gsi->c_port.notify_req_queued);

	switch (status) {
	case -ECONNRESET:
	case -ESHUTDOWN:
		/* connection gone */
		log_event_dbg("ESHUTDOWN/ECONNRESET, connection gone");
		gsi_ctrl_clear_cpkt_queues(gsi, false);
		gsi_ctrl_send_cpkt_tomodem(gsi, NULL, 0);
		break;
	default:
		log_event_err("Unknown event %02x --> %d",
			event->bNotificationType, req->status);
		/* FALLTHROUGH */
	case 0:
		break;
	}
}

static void gsi_rndis_response_available(void *_rndis)
{
	struct f_gsi *gsi = _rndis;
	struct gsi_ctrl_pkt *cpkt;
	unsigned long flags;

	cpkt = gsi_ctrl_pkt_alloc(0, GFP_ATOMIC);
	if (IS_ERR(cpkt)) {
		log_event_err("%s: err allocating cpkt\n", __func__);
		return;
	}

	cpkt->type = GSI_CTRL_NOTIFY_RESPONSE_AVAILABLE;
	spin_lock_irqsave(&gsi->c_port.lock, flags);
	list_add_tail(&cpkt->list, &gsi->c_port.cpkt_resp_q);
	spin_unlock_irqrestore(&gsi->c_port.lock, flags);
	gsi_ctrl_send_notification(gsi);
}

static void gsi_rndis_command_complete(struct usb_ep *ep,
		struct usb_request *req)
{
	struct f_gsi *gsi = req->context;
	rndis_init_msg_type *buf;
	int status;

	status = rndis_msg_parser(gsi->params, (u8 *) req->buf);
	if (status < 0)
		log_event_err("RNDIS command error %d, %d/%d",
			status, req->actual, req->length);

	buf = (rndis_init_msg_type *)req->buf;
	if (buf->MessageType == RNDIS_MSG_INIT) {
		/* honor host dl aggr size */
		gsi->d_port.in_aggr_size = gsi->params->dl_max_xfer_size;
		log_event_dbg("RNDIS host dl_aggr_size:%d\n",
				gsi->params->dl_max_xfer_size);
	}
}

static void
gsi_ctrl_set_ntb_cmd_complete(struct usb_ep *ep, struct usb_request *req)
{
	/* now for SET_NTB_INPUT_SIZE only */
	unsigned int in_size = 0;
	struct f_gsi *gsi = req->context;
	struct gsi_ntb_info *ntb = NULL;

	log_event_dbg("dev:%pK", gsi);

	req->context = NULL;
	if (req->status || req->actual != req->length) {
		log_event_err("Bad control-OUT transfer");
		goto invalid;
	}

	if (req->length == 4) {
		in_size = get_unaligned_le32(req->buf);
		if (in_size < USB_CDC_NCM_NTB_MIN_IN_SIZE ||
		in_size > le32_to_cpu(mbim_gsi_ntb_parameters.dwNtbInMaxSize))
			goto invalid;
	} else if (req->length == 8) {
		ntb = (struct gsi_ntb_info *)req->buf;
		in_size = get_unaligned_le32(&(ntb->ntb_input_size));
		if (in_size < USB_CDC_NCM_NTB_MIN_IN_SIZE ||
		in_size > le32_to_cpu(mbim_gsi_ntb_parameters.dwNtbInMaxSize))
			goto invalid;

		gsi->d_port.ntb_info.ntb_max_datagrams =
			get_unaligned_le16(&(ntb->ntb_max_datagrams));
	} else {
		goto invalid;
	}

	log_event_dbg("Set NTB INPUT SIZE %d", in_size);

	gsi->d_port.ntb_info.ntb_input_size = in_size;
	return;

invalid:
	log_event_err("Illegal NTB INPUT SIZE %d from host", in_size);
	usb_ep_set_halt(ep);
}

static void gsi_ctrl_cmd_complete(struct usb_ep *ep, struct usb_request *req)
{
	struct f_gsi *gsi = req->context;

	gsi_ctrl_send_cpkt_tomodem(gsi, req->buf, req->actual);
}

static void gsi_ctrl_reset_cmd_complete(struct usb_ep *ep,
		struct usb_request *req)
{
	struct f_gsi *gsi = req->context;

	gsi_ctrl_send_cpkt_tomodem(gsi, req->buf, 0);
}

static void gsi_ctrl_send_response_complete(struct usb_ep *ep,
		struct usb_request *req)
{
	struct f_gsi *gsi = req->context;

	gsi_ctrl_send_notification(gsi);
}

static int
gsi_setup(struct usb_function *f, const struct usb_ctrlrequest *ctrl)
{
	struct f_gsi *gsi = func_to_gsi(f);
	struct usb_composite_dev *cdev = f->config->cdev;
	struct usb_request *req = cdev->req;
	int id, value = -EOPNOTSUPP;
	u16 w_index = le16_to_cpu(ctrl->wIndex);
	u16 w_value = le16_to_cpu(ctrl->wValue);
	u16 w_length = le16_to_cpu(ctrl->wLength);
	struct gsi_ctrl_pkt *cpkt;
	u8 *buf;
	u32 n;
	bool line_state;

	if (!atomic_read(&gsi->connected)) {
		log_event_dbg("usb cable is not connected");
		return -ENOTCONN;
	}

	/* rmnet and dpl does not have ctrl_id */
	if (gsi->ctrl_id == -ENODEV)
		id = gsi->data_id;
	else
		id = gsi->ctrl_id;

	/* composite driver infrastructure handles everything except
	 * CDC class messages; interface activation uses set_alt().
	 */
	switch ((ctrl->bRequestType << 8) | ctrl->bRequest) {
	case ((USB_DIR_OUT | USB_TYPE_CLASS | USB_RECIP_INTERFACE) << 8)
		| USB_CDC_RESET_FUNCTION:

		log_event_dbg("USB_CDC_RESET_FUNCTION");
		value = 0;
		req->complete = gsi_ctrl_reset_cmd_complete;
		req->context = gsi;
		break;
	case ((USB_DIR_OUT | USB_TYPE_CLASS | USB_RECIP_INTERFACE) << 8)
			| USB_CDC_SEND_ENCAPSULATED_COMMAND:
		log_event_dbg("USB_CDC_SEND_ENCAPSULATED_COMMAND");

		if (w_value || w_index != id)
			goto invalid;
		/* read the request; process it later */
		value = w_length;
		req->context = gsi;
		if (gsi->prot_id == USB_PROT_RNDIS_IPA)
			req->complete = gsi_rndis_command_complete;
		else
			req->complete = gsi_ctrl_cmd_complete;
		/* later, rndis_response_available() sends a notification */
		break;
	case ((USB_DIR_IN | USB_TYPE_CLASS | USB_RECIP_INTERFACE) << 8)
			| USB_CDC_GET_ENCAPSULATED_RESPONSE:
		log_event_dbg("USB_CDC_GET_ENCAPSULATED_RESPONSE");
		if (w_value || w_index != id)
			goto invalid;

		if (gsi->prot_id == USB_PROT_RNDIS_IPA) {
			/* return the result */
			buf = rndis_get_next_response(gsi->params, &n);
			if (buf) {
				memcpy(req->buf, buf, n);
				rndis_free_response(gsi->params, buf);
				value = n;
			}
			break;
		}

		spin_lock(&gsi->c_port.lock);
		if (list_empty(&gsi->c_port.cpkt_resp_q)) {
			log_event_dbg("ctrl resp queue empty");
			spin_unlock(&gsi->c_port.lock);
			break;
		}

		cpkt = list_first_entry(&gsi->c_port.cpkt_resp_q,
					struct gsi_ctrl_pkt, list);
		list_del(&cpkt->list);
		gsi->c_port.get_encap_cnt++;
		spin_unlock(&gsi->c_port.lock);

		value = min_t(unsigned int, w_length, cpkt->len);
		memcpy(req->buf, cpkt->buf, value);
		gsi_ctrl_pkt_free(cpkt);

		req->complete = gsi_ctrl_send_response_complete;
		req->context = gsi;
		log_event_dbg("copied encap_resp %d bytes",
			value);
		break;
	case ((USB_DIR_OUT | USB_TYPE_CLASS | USB_RECIP_INTERFACE) << 8)
			| USB_CDC_REQ_SET_CONTROL_LINE_STATE:
		line_state = (w_value & GSI_CTRL_DTR ? true : false);
		if (gsi->prot_id == USB_PROT_RMNET_IPA ||
				gsi->prot_id == USB_PROT_RMNET_ETHER)
			gsi->rmnet_dtr_status = line_state;
		log_event_dbg("%s: USB_CDC_REQ_SET_CONTROL_LINE_STATE DTR:%d\n",
						__func__, line_state);
		if (gsi->c_port.uevent_wq)
			queue_work(gsi->c_port.uevent_wq,
					&gsi->c_port.uevent_work);

		gsi_ctrl_send_cpkt_tomodem(gsi, NULL, 0);
		value = 0;
		break;
	case ((USB_DIR_OUT | USB_TYPE_CLASS | USB_RECIP_INTERFACE) << 8)
			| USB_CDC_SET_ETHERNET_PACKET_FILTER:
		/* see 6.2.30: no data, wIndex = interface,
		 * wValue = packet filter bitmap
		 */
		if (w_length != 0 || w_index != id)
			goto invalid;
		log_event_dbg("packet filter %02x", w_value);
		/* REVISIT locking of cdc_filter.  This assumes the UDC
		 * driver won't have a concurrent packet TX irq running on
		 * another CPU; or that if it does, this write is atomic...
		 */
		gsi->d_port.cdc_filter = w_value;
		value = 0;
		break;
	case ((USB_DIR_IN | USB_TYPE_CLASS | USB_RECIP_INTERFACE) << 8)
		| USB_CDC_GET_NTB_PARAMETERS:
		log_event_dbg("USB_CDC_GET_NTB_PARAMETERS");

		if (w_length == 0 || w_value != 0 || w_index != id)
			break;

		value = w_length > sizeof(mbim_gsi_ntb_parameters) ?
			sizeof(mbim_gsi_ntb_parameters) : w_length;
		memcpy(req->buf, &mbim_gsi_ntb_parameters, value);
		break;
	case ((USB_DIR_IN | USB_TYPE_CLASS | USB_RECIP_INTERFACE) << 8)
		| USB_CDC_GET_NTB_INPUT_SIZE:

		log_event_dbg("USB_CDC_GET_NTB_INPUT_SIZE");

		if (w_length < 4 || w_value != 0 || w_index != id)
			break;

		put_unaligned_le32(gsi->d_port.ntb_info.ntb_input_size,
				req->buf);
		value = 4;
		log_event_dbg("Reply to host INPUT SIZE %d",
			 gsi->d_port.ntb_info.ntb_input_size);
		break;
	case ((USB_DIR_OUT | USB_TYPE_CLASS | USB_RECIP_INTERFACE) << 8)
		| USB_CDC_SET_NTB_INPUT_SIZE:
		log_event_dbg("USB_CDC_SET_NTB_INPUT_SIZE");

		if (w_length != 4 && w_length != 8) {
			log_event_err("wrong NTB length %d", w_length);
			break;
		}

		if (w_value != 0 || w_index != id)
			break;

		req->complete = gsi_ctrl_set_ntb_cmd_complete;
		req->length = w_length;
		req->context = gsi;

		value = req->length;
		break;
	default:
invalid:
		log_event_err("inval ctrl req%02x.%02x v%04x i%04x l%d",
			ctrl->bRequestType, ctrl->bRequest,
			w_value, w_index, w_length);
	}

	/* respond with data transfer or status phase? */
	if (value >= 0) {
		log_event_dbg("req%02x.%02x v%04x i%04x l%d",
			ctrl->bRequestType, ctrl->bRequest,
			w_value, w_index, w_length);
		req->zero = (value < w_length);
		req->length = value;
		value = usb_ep_queue(cdev->gadget->ep0, req, GFP_ATOMIC);
		if (value < 0)
			log_event_err("response on err %d", value);
	}

	/* device either stalls (value < 0) or reports success */
	return value;
}

/*
 * Because the data interface supports multiple altsettings,
 * function *MUST* implement a get_alt() method.
 */
static int gsi_get_alt(struct usb_function *f, unsigned int intf)
{
	struct f_gsi *gsi = func_to_gsi(f);

	/* RNDIS, RMNET and DPL only support alt 0*/
	if (intf == gsi->ctrl_id || gsi->prot_id == USB_PROT_RNDIS_IPA ||
			gsi->prot_id == USB_PROT_RMNET_IPA ||
			gsi->prot_id == USB_PROT_DIAG_IPA ||
			is_ext_prot_ether(gsi->prot_id))
		return 0;
	else if (intf == gsi->data_id)
		return gsi->data_interface_up;

	return -EINVAL;
}

static int gsi_set_alt(struct usb_function *f, unsigned int intf,
						unsigned int alt)
{
	struct f_gsi	 *gsi = func_to_gsi(f);
	struct usb_composite_dev *cdev = f->config->cdev;
	struct net_device	*net;
	int ret;

	log_event_dbg("intf=%u, alt=%u", intf, alt);

	/* Control interface has only altsetting 0 */
	if (intf == gsi->ctrl_id || gsi->prot_id == USB_PROT_RMNET_IPA ||
				gsi->prot_id == USB_PROT_RMNET_ETHER) {
		if (alt != 0)
			goto fail;

		if (!gsi->c_port.notify)
			goto fail;

		if (gsi->c_port.notify->driver_data) {
			log_event_dbg("reset gsi control %d", intf);
			usb_ep_disable(gsi->c_port.notify);
		}

		ret = config_ep_by_speed(cdev->gadget, f,
					gsi->c_port.notify);
		if (ret) {
			gsi->c_port.notify->desc = NULL;
			log_event_err("Config-fail notify ep %s: err %d",
				gsi->c_port.notify->name, ret);
			goto fail;
		}

		ret = usb_ep_enable(gsi->c_port.notify);
		if (ret) {
			log_event_err("usb ep#%s enable failed, err#%d",
				gsi->c_port.notify->name, ret);
			goto fail;
		}
		gsi->c_port.notify->driver_data = gsi;
	}

	/* Data interface has two altsettings, 0 and 1 */
	if (intf == gsi->data_id) {
		gsi->d_port.net_ready_trigger = false;
		/* for rndis and rmnet alt is always 0 update alt accordingly */
		if (gsi->prot_id == USB_PROT_RNDIS_IPA ||
				gsi->prot_id == USB_PROT_RMNET_IPA ||
				gsi->prot_id == USB_PROT_DIAG_IPA ||
				is_ext_prot_ether(gsi->prot_id))
			alt = 1;

		if (alt > 1)
			goto notify_ep_disable;

		if (gsi->data_interface_up == alt)
			return 0;

		if (gsi->d_port.in_ep && gsi->d_port.in_ep->driver_data)
			gsi->d_port.ntb_info.ntb_input_size =
				MBIM_NTB_DEFAULT_IN_SIZE;
		if (alt == 1) {
			if (gsi->d_port.in_ep && !gsi->d_port.in_ep->desc
				&& config_ep_by_speed(cdev->gadget, f,
					gsi->d_port.in_ep)) {
				gsi->d_port.in_ep->desc = NULL;
				goto notify_ep_disable;
			}

			if (gsi->d_port.out_ep && !gsi->d_port.out_ep->desc
				&& config_ep_by_speed(cdev->gadget, f,
					gsi->d_port.out_ep)) {
				gsi->d_port.out_ep->desc = NULL;
				goto notify_ep_disable;
			}

			/* Configure EPs for GSI */
			if (gsi->d_port.in_ep &&
				gsi->prot_id <= USB_PROT_DIAG_IPA) {
				if (gsi->prot_id == USB_PROT_DIAG_IPA)
					gsi->d_port.in_ep->ep_intr_num = 3;
				else
					gsi->d_port.in_ep->ep_intr_num = 2;
				usb_gsi_ep_op(gsi->d_port.in_ep,
					&gsi->d_port.in_request,
						GSI_EP_OP_CONFIG);
			}

			if (gsi->d_port.out_ep &&
				gsi->prot_id <= USB_PROT_DIAG_IPA) {
				gsi->d_port.out_ep->ep_intr_num = 1;
				usb_gsi_ep_op(gsi->d_port.out_ep,
					&gsi->d_port.out_request,
						GSI_EP_OP_CONFIG);
			}

			gsi->d_port.gadget = cdev->gadget;

			if (is_ext_prot_ether(gsi->prot_id)) {
				net = gether_connect(&gsi->d_port.gether_port);
				if (IS_ERR(net)) {
					pr_err("%s:gether_connect err:%ld\n",
					__func__, PTR_ERR(net));
					goto notify_ep_disable;
				}
				gsi->d_port.gether_port.cdc_filter = 0;
			}

			if (gsi->prot_id == USB_PROT_RNDIS_IPA) {
				gsi_rndis_open(gsi);
				net = gsi_rndis_get_netdev("rndis0");
				if (IS_ERR(net))
					goto notify_ep_disable;

				log_event_dbg("RNDIS RX/TX early activation");
				gsi->d_port.cdc_filter = 0;
				rndis_set_param_dev(gsi->params, net,
						&gsi->d_port.cdc_filter);
			}

			if (gsi->prot_id == USB_PROT_ECM_IPA)
				gsi->d_port.cdc_filter = DEFAULT_FILTER;

			/*
			 * For RNDIS the event is posted from the flow control
			 * handler which is invoked when the host sends the
			 * GEN_CURRENT_PACKET_FILTER message.
			 */
			if (gsi->prot_id != USB_PROT_RNDIS_IPA)
				post_event(&gsi->d_port,
						EVT_CONNECT_IN_PROGRESS);
			queue_work(gsi->d_port.ipa_usb_wq,
					&gsi->d_port.usb_ipa_w);
		}

		if (alt == 0 && ((gsi->d_port.in_ep &&
				!gsi->d_port.in_ep->driver_data) ||
				(gsi->d_port.out_ep &&
				!gsi->d_port.out_ep->driver_data))) {
			ipa_disconnect_handler(&gsi->d_port);
			post_event(&gsi->d_port, EVT_DISCONNECTED);
			queue_work(gsi->d_port.ipa_usb_wq,
				&gsi->d_port.usb_ipa_w);
			log_event_dbg("%s: Disconnecting\n", __func__);
		}

		gsi->data_interface_up = alt;
		log_event_dbg("DATA_INTERFACE id = %d, status = %d",
				gsi->data_id, gsi->data_interface_up);
	}

	atomic_set(&gsi->connected, 1);

	/* send 0 len pkt to qti to notify state change */
	if (gsi->prot_id == USB_PROT_DIAG_IPA ||
				gsi->prot_id == USB_PROT_DPL_ETHER ||
				gsi->prot_id == USB_PROT_GPS_CTRL ||
				gsi->prot_id == USB_PROT_MBIM_IPA)
		gsi_ctrl_send_cpkt_tomodem(gsi, NULL, 0);

	if (gsi->c_port.uevent_wq)
		queue_work(gsi->c_port.uevent_wq, &gsi->c_port.uevent_work);

	return 0;

notify_ep_disable:
	if (gsi->c_port.notify && gsi->c_port.notify->driver_data)
		usb_ep_disable(gsi->c_port.notify);
fail:
	return -EINVAL;
}

static void gsi_disable(struct usb_function *f)
{
	struct f_gsi *gsi = func_to_gsi(f);

	atomic_set(&gsi->connected, 0);

	del_timer(&gsi->gsi_rw_timer);
	gsi->debugfs_rw_timer_enable = 0;

	if (gsi->prot_id == USB_PROT_RNDIS_IPA)
		rndis_uninit(gsi->params);

	if (gsi->prot_id == USB_PROT_RMNET_IPA ||
				gsi->prot_id == USB_PROT_RMNET_ETHER)
		gsi->rmnet_dtr_status = false;

	/* Disable Control Path */
	if (gsi->c_port.notify &&
		gsi->c_port.notify->driver_data) {
		usb_ep_disable(gsi->c_port.notify);
		gsi->c_port.notify->driver_data = NULL;
	}

	gsi_ctrl_clear_cpkt_queues(gsi, false);

	if (gsi->c_port.uevent_wq)
		queue_work(gsi->c_port.uevent_wq, &gsi->c_port.uevent_work);

	/* send 0 len pkt to qti/qbi/gps to notify state change */
	gsi_ctrl_send_cpkt_tomodem(gsi, NULL, 0);
	gsi->c_port.notify_req_queued = false;
	/* Disable Data Path  - only if it was initialized already (alt=1) */
	if (!gsi->data_interface_up) {
		log_event_dbg("%s: data intf is closed", __func__);
		return;
	}

	gsi->data_interface_up = false;

	gsi->host_supports_flow_control = false;

	log_event_dbg("%s deactivated", gsi->function.name);

	if (is_ext_prot_ether(gsi->prot_id)) {
		gether_disconnect(&gsi->d_port.gether_port);
		return;
	}

	ipa_disconnect_handler(&gsi->d_port);
	post_event(&gsi->d_port, EVT_DISCONNECTED);
	queue_work(gsi->d_port.ipa_usb_wq, &gsi->d_port.usb_ipa_w);
}

static void gsi_suspend(struct usb_function *f)
{
	bool block_db;
	struct f_gsi *gsi = func_to_gsi(f);

	/* Check if function is already suspended in gsi_func_suspend()
	 * Or func_suspend would have bailed out earlier if func_remote_wakeup
	 * wasn't enabled.
	 */
	if (f->func_is_suspended && (gsi->d_port.sm_state == STATE_SUSPENDED ||
			gsi->d_port.sm_state == STATE_SUSPEND_IN_PROGRESS)) {
		log_event_dbg("%s: func already suspended, return\n", __func__);
		return;
	}

	/* For functions such as MBIM that support alternate data
	 * interface, suspend/resume handling becomes a no-op if the
	 * data interface is not selected.
	 */
	if (!gsi->data_interface_up) {
		log_event_dbg("%s: suspend done\n", __func__);
		usb_gsi_check_pending_wakeup(f);
		return;
	}

	block_db = true;
	usb_gsi_ep_op(gsi->d_port.in_ep, (void *)&block_db,
			GSI_EP_OP_SET_CLR_BLOCK_DBL);
	post_event(&gsi->d_port, EVT_SUSPEND);
	queue_work(gsi->d_port.ipa_usb_wq, &gsi->d_port.usb_ipa_w);
	log_event_dbg("gsi suspended");
	usb_gsi_check_pending_wakeup(f);
}

static void gsi_resume(struct usb_function *f)
{
	struct f_gsi *gsi = func_to_gsi(f);
	struct usb_composite_dev *cdev = f->config->cdev;

	log_event_dbg("%s", __func__);

	/*
	 * If the function is in USB3 Function Suspend state, resume is
	 * canceled. In this case resume is done by a Function Resume request.
	 */
	if ((cdev->gadget->speed >= USB_SPEED_SUPER) &&
		f->func_is_suspended)
		return;

	/* Keep timer enabled if user enabled using debugfs */
	if (!gsi->debugfs_rw_timer_enable)
		del_timer(&gsi->gsi_rw_timer);

	if (gsi->c_port.notify && !gsi->c_port.notify->desc)
		config_ep_by_speed(cdev->gadget, f, gsi->c_port.notify);

	/* Check any pending cpkt, and queue immediately on resume */
	gsi_ctrl_send_notification(gsi);

	if (!gsi->data_interface_up) {
		log_event_dbg("%s: resume done\n", __func__);
		return;
	}

	/*
	 * Linux host does not send RNDIS_MSG_INIT or non-zero
	 * RNDIS_MESSAGE_PACKET_FILTER after performing bus resume.
	 * Check whether host supports flow_control are not. If yes
	 * Trigger state machine explicitly on resume.
	 */
	if (gsi->prot_id == USB_PROT_RNDIS_IPA &&
			!usb_gsi_remote_wakeup_allowed(f) &&
			gsi->host_supports_flow_control)
		rndis_flow_control(gsi->params, false);

	gsi->rwake_inprogress = false;

	post_event(&gsi->d_port, EVT_RESUMED);
	queue_work(gsi->d_port.ipa_usb_wq, &gsi->d_port.usb_ipa_w);

	log_event_dbg("%s: completed", __func__);
}

static int gsi_get_status(struct usb_function *f)
{
	unsigned int remote_wakeup_en_status = f->func_wakeup_allowed ? 1 : 0;
	struct f_gsi *gsi = func_to_gsi(f);

	/* Disable function remote wake-up for DPL interface */
	if (gsi->prot_id == IPA_USB_DIAG)
		return 0;

	return (remote_wakeup_en_status << FUNC_WAKEUP_ENABLE_SHIFT) |
		(1 << FUNC_WAKEUP_CAPABLE_SHIFT);
}

static int gsi_func_suspend(struct usb_function *f, u8 options)
{
	bool func_wakeup_allowed;
	struct f_gsi *gsi = func_to_gsi(f);

	log_event_dbg("func susp %u cmd for %s",
		options, f->name ? f->name : "");

	func_wakeup_allowed =
		((options & FUNC_SUSPEND_OPT_RW_EN_MASK) != 0);

	if (options & FUNC_SUSPEND_OPT_SUSP_MASK) {
		f->func_wakeup_allowed = func_wakeup_allowed;
		if (!f->func_is_suspended) {
			gsi_suspend(f);
			f->func_is_suspended = true;
		}
	} else {
		if (f->func_is_suspended) {
			f->func_is_suspended = false;
			gsi_resume(f);
		}
		f->func_wakeup_allowed = func_wakeup_allowed;
	}

	return 0;
}

static int gsi_update_function_bind_params(struct f_gsi *gsi,
	struct usb_composite_dev *cdev,
	struct gsi_function_bind_info *info)
{
	struct usb_ep *ep;
	struct usb_cdc_notification *event;
	struct usb_function *f = &gsi->function;
	int status;

	if (info->ctrl_str_idx >= 0 && info->ctrl_desc) {
		/* ctrl interface label */
		status = usb_string_id(cdev);
		if (status < 0)
			return status;
		info->string_defs[info->ctrl_str_idx].id = status;
		info->ctrl_desc->iInterface = status;
	}

	if (info->data_str_idx >= 0 && info->data_desc) {
		/* data interface label */
		status = usb_string_id(cdev);
		if (status < 0)
			return status;
		info->string_defs[info->data_str_idx].id = status;
		info->data_desc->iInterface = status;
	}

	if (info->iad_str_idx >= 0 && info->iad_desc) {
		/* IAD iFunction label */
		status = usb_string_id(cdev);
		if (status < 0)
			return status;
		info->string_defs[info->iad_str_idx].id = status;
		info->iad_desc->iFunction = status;
	}

	if (info->mac_str_idx >= 0 && info->cdc_eth_desc) {
		/* IAD iFunction label */
		status = usb_string_id(cdev);
		if (status < 0)
			return status;
		info->string_defs[info->mac_str_idx].id = status;
		info->cdc_eth_desc->iMACAddress = status;
	}

	if (info->ctrl_desc)
		info->ctrl_desc->bInterfaceNumber = gsi->ctrl_id;

	if (info->iad_desc)
		info->iad_desc->bFirstInterface = gsi->ctrl_id;

	if (info->union_desc) {
		info->union_desc->bMasterInterface0 = gsi->ctrl_id;
		info->union_desc->bSlaveInterface0 = gsi->data_id;
	}

	if (info->data_desc)
		info->data_desc->bInterfaceNumber = gsi->data_id;

	if (info->data_nop_desc)
		info->data_nop_desc->bInterfaceNumber = gsi->data_id;

	/* allocate instance-specific endpoints */
	if (info->fs_in_desc && gsi->prot_id <= USB_PROT_DIAG_IPA) {
		ep = usb_ep_autoconfig_by_name(cdev->gadget,
				info->fs_in_desc, info->in_epname);
		if (!ep)
			goto fail;
		gsi->d_port.in_ep = ep;
		msm_ep_config(gsi->d_port.in_ep, NULL);
		ep->driver_data = cdev;	/* claim */
	} else {
		if (info->fs_in_desc) {
			ep = usb_ep_autoconfig(cdev->gadget, info->fs_in_desc);
			if (!ep)
				goto fail;
			gsi->d_port.in_ep = ep;
			ep->driver_data = cdev; /* claim */
		}
	}

	if (info->fs_out_desc && gsi->prot_id <= USB_PROT_DIAG_IPA) {
		ep = usb_ep_autoconfig_by_name(cdev->gadget,
				info->fs_out_desc, info->out_epname);
		if (!ep)
			goto fail;
		gsi->d_port.out_ep = ep;
		msm_ep_config(gsi->d_port.out_ep, NULL);
		ep->driver_data = cdev;	/* claim */
	} else {
		if (info->fs_out_desc) {
			ep = usb_ep_autoconfig(cdev->gadget, info->fs_out_desc);
			if (!ep)
				goto fail;
			gsi->d_port.out_ep = ep;
			ep->driver_data = cdev; /* claim */
		}
	}

	if (info->fs_notify_desc) {
		ep = usb_ep_autoconfig(cdev->gadget, info->fs_notify_desc);
		if (!ep)
			goto fail;
		gsi->c_port.notify = ep;
		ep->driver_data = cdev;	/* claim */

		/* allocate notification request and buffer */
		gsi->c_port.notify_req = usb_ep_alloc_request(ep, GFP_KERNEL);
		if (!gsi->c_port.notify_req)
			goto fail;

		gsi->c_port.notify_req->buf =
			kmalloc(info->notify_buf_len, GFP_KERNEL);
		if (!gsi->c_port.notify_req->buf)
			goto fail;

		gsi->c_port.notify_req->length = info->notify_buf_len;
		gsi->c_port.notify_req->context = gsi;
		gsi->c_port.notify_req->complete =
				gsi_ctrl_notify_resp_complete;
		event = gsi->c_port.notify_req->buf;
		event->bmRequestType = USB_DIR_IN | USB_TYPE_CLASS
				| USB_RECIP_INTERFACE;

		if (gsi->ctrl_id == -ENODEV)
			event->wIndex = cpu_to_le16(gsi->data_id);
		else
			event->wIndex = cpu_to_le16(gsi->ctrl_id);

		event->wLength = cpu_to_le16(0);
	}

	gsi->d_port.in_request.buf_len = info->in_req_buf_len;
	gsi->d_port.in_request.num_bufs = info->in_req_num_buf;
	if (gsi->d_port.out_ep) {
		gsi->d_port.out_request.buf_len = info->out_req_buf_len;
		gsi->d_port.out_request.num_bufs = info->out_req_num_buf;
	}

	/* Initialize event queue */
	spin_lock_init(&gsi->d_port.evt_q.q_lock);
	gsi->d_port.evt_q.head = gsi->d_port.evt_q.tail = MAXQUEUELEN - 1;

	if (info->fs_in_desc) {
		info->hs_in_desc->bEndpointAddress =
			info->fs_in_desc->bEndpointAddress;
		info->ss_in_desc->bEndpointAddress =
			info->fs_in_desc->bEndpointAddress;
	}

	if (info->fs_out_desc) {
		info->hs_out_desc->bEndpointAddress =
			info->fs_out_desc->bEndpointAddress;
		info->ss_out_desc->bEndpointAddress =
			info->fs_out_desc->bEndpointAddress;
	}

	if (info->fs_notify_desc) {
		info->hs_notify_desc->bEndpointAddress =
			info->fs_notify_desc->bEndpointAddress;
		info->ss_notify_desc->bEndpointAddress =
			info->fs_notify_desc->bEndpointAddress;
	}

	status = usb_assign_descriptors(f, info->fs_desc_hdr, info->hs_desc_hdr,
					info->ss_desc_hdr, info->ss_desc_hdr);
	if (status)
		goto fail;

	return 0;

fail:
	if (gsi->c_port.notify_req) {
		kfree(gsi->c_port.notify_req->buf);
		usb_ep_free_request(gsi->c_port.notify, gsi->c_port.notify_req);
	}
	/* we might as well release our claims on endpoints */
	if (gsi->c_port.notify)
		gsi->c_port.notify->driver_data = NULL;
	if (gsi->d_port.out_ep && gsi->d_port.out_ep->desc)
		gsi->d_port.out_ep->driver_data = NULL;
	if (gsi->d_port.in_ep && gsi->d_port.in_ep->desc)
		gsi->d_port.in_ep->driver_data = NULL;
	log_event_err("%s: bind failed for %s", __func__, f->name);
	return -ENOMEM;
}

static void ipa_ready_callback(void *user_data)
{
	struct f_gsi *gsi = user_data;

	log_event_info("%s: ipa is ready\n", __func__);

	gsi->d_port.ipa_ready = true;
	wake_up_interruptible(&gsi->d_port.wait_for_ipa_ready);
}

static void gsi_get_ether_addr(const char *str, u8 *dev_addr)
{
	if (str) {
		unsigned int i;

		for (i = 0; i < ETH_ALEN; i++) {
			unsigned char num;

			if ((*str == '.') || (*str == ':'))
				str++;
			num = hex_to_bin(*str++) << 4;
			num |= hex_to_bin(*str++);
			dev_addr[i] = num;
		}
		if (is_valid_ether_addr(dev_addr))
			return;
	}
	random_ether_addr(dev_addr);
}

static int gsi_bind(struct usb_configuration *c, struct usb_function *f)
{
	struct usb_composite_dev *cdev = c->cdev;
	struct gsi_function_bind_info info = {0};
	struct f_gsi *gsi = func_to_gsi(f);
	struct rndis_params *params;
	struct gsi_opts *opts;
	struct net_device *net;
	char *name = NULL;
	int status;
	__u8  class;
	__u8  subclass;
	__u8  proto;


	if (gsi->prot_id == USB_PROT_RMNET_IPA ||
		gsi->prot_id == USB_PROT_DIAG_IPA ||
		is_ext_prot_ether(gsi->prot_id))
		gsi->ctrl_id = -ENODEV;
	else {
		status = gsi->ctrl_id = usb_interface_id(c, f);
		if (status < 0)
			goto fail;
	}

	if (gsi->prot_id != USB_PROT_GPS_CTRL) {
		status = gsi->data_id = usb_interface_id(c, f);
		if (status < 0)
			goto fail;
	}

	switch (gsi->prot_id) {
	case USB_PROT_RNDIS_IPA:
		info.string_defs = rndis_gsi_string_defs;
		info.ctrl_desc = &rndis_gsi_control_intf;
		info.ctrl_str_idx = 0;
		info.data_desc = &rndis_gsi_data_intf;
		info.data_str_idx = 1;
		info.iad_desc = &rndis_gsi_iad_descriptor;
		info.iad_str_idx = 2;
		info.union_desc = &rndis_gsi_union_desc;
		info.fs_in_desc = &rndis_gsi_fs_in_desc;
		info.fs_out_desc = &rndis_gsi_fs_out_desc;
		info.fs_notify_desc = &rndis_gsi_fs_notify_desc;
		info.hs_in_desc = &rndis_gsi_hs_in_desc;
		info.hs_out_desc = &rndis_gsi_hs_out_desc;
		info.hs_notify_desc = &rndis_gsi_hs_notify_desc;
		info.ss_in_desc = &rndis_gsi_ss_in_desc;
		info.ss_out_desc = &rndis_gsi_ss_out_desc;
		info.ss_notify_desc = &rndis_gsi_ss_notify_desc;
		info.fs_desc_hdr = gsi_eth_fs_function;
		info.hs_desc_hdr = gsi_eth_hs_function;
		info.ss_desc_hdr = gsi_eth_ss_function;
		info.in_epname = "gsi-epin";
		info.out_epname = "gsi-epout";
		info.in_req_buf_len = GSI_IN_RNDIS_BUFF_SIZE;
		gsi->d_port.in_aggr_size = GSI_IN_RNDIS_AGGR_SIZE;
		info.in_req_num_buf = GSI_NUM_IN_RNDIS_BUFFERS;
		gsi->d_port.out_aggr_size = GSI_OUT_AGGR_SIZE;
		info.out_req_buf_len = GSI_OUT_AGGR_SIZE;
		info.out_req_num_buf = GSI_NUM_OUT_BUFFERS;
		info.notify_buf_len = sizeof(struct usb_cdc_notification);

		params = rndis_register(gsi_rndis_response_available, gsi,
				gsi_rndis_flow_ctrl_enable);
		if (IS_ERR(params))
			goto fail;

		gsi->params = params;

		rndis_set_param_medium(gsi->params, RNDIS_MEDIUM_802_3, 0);

		/* export host's Ethernet address in CDC format */
		gsi_get_ether_addr(gsi_dev_addr,
				   gsi->d_port.ipa_init_params.device_ethaddr);

		gsi_get_ether_addr(gsi_host_addr,
				   gsi->d_port.ipa_init_params.host_ethaddr);

		log_event_dbg("setting host_ethaddr=%pM, device_ethaddr = %pM",
				gsi->d_port.ipa_init_params.host_ethaddr,
				gsi->d_port.ipa_init_params.device_ethaddr);
		memcpy(gsi->ethaddr, &gsi->d_port.ipa_init_params.host_ethaddr,
				ETH_ALEN);
		rndis_set_host_mac(gsi->params, gsi->ethaddr);

		if (gsi->manufacturer && gsi->vendorID &&
			rndis_set_param_vendor(gsi->params, gsi->vendorID,
				gsi->manufacturer))
			goto dereg_rndis;

		log_event_dbg("%s: max_pkt_per_xfer : %d", __func__,
					DEFAULT_MAX_PKT_PER_XFER);
		rndis_set_max_pkt_xfer(gsi->params, DEFAULT_MAX_PKT_PER_XFER);

		/* In case of aggregated packets QC device will request
		 * aliment to 4 (2^2).
		 */
		log_event_dbg("%s: pkt_alignment_factor : %d", __func__,
					DEFAULT_PKT_ALIGNMENT_FACTOR);
		rndis_set_pkt_alignment_factor(gsi->params,
					DEFAULT_PKT_ALIGNMENT_FACTOR);

		/* Windows7/Windows10 automatically loads RNDIS drivers for
		 * class drivers which represents MISC_ACTIVE_SYNC,
		 * MISC_RNDIS_OVER_ETHERNET & WIRELESS_CONTROLLER_REMOTE_NDIS.
		 * All the codes listed below are from
		 * http://www.usb.org/developers/defined_class and its unknown
		 * why windows loads rndis class driver for some of them.
		 * Note that, Windows loads NDIS6 stack automatically for
		 * MISC_RNDIS_OVER_ETHERNET. Windows loads NDIS5 stack for
		 * MISC_ACTIVE_SYNC and WIRELESS_CONTROLLER_REMOTE_NDIS.
		 * For other class codes, NDIS stack can be selected using
		 * customized INF file but that defeats the purpose as its
		 * expected to load drivers automatically for known class
		 * drivers published by usbif.
		 * Linux rndis host driver supports MISC_ACTIVE_SYNC and
		 * WIRELESS_CONTROLLER_REMOTE_NDIS as of now.
		 * Default to rndis over ethernet which loads NDIS6 drivers
		 * for windows7/windows10 to avoid data stall issues
		 */
		if (gsi->rndis_id == RNDIS_ID_UNKNOWN)
			gsi->rndis_id = MISC_RNDIS_OVER_ETHERNET;

		switch (gsi->rndis_id) {
		default:
			/* fall throug */
		case WIRELESS_CONTROLLER_REMOTE_NDIS:
			class = USB_CLASS_WIRELESS_CONTROLLER;
			subclass = 0x01;
			proto = 0x03;
			break;
		case MISC_ACTIVE_SYNC:
			class = USB_CLASS_MISC;
			subclass = 0x01;
			proto = 0x01;
			break;
		case MISC_RNDIS_OVER_ETHERNET:
			class = USB_CLASS_MISC;
			subclass = 0x04;
			proto = 0x01;
			break;
		case MISC_RNDIS_OVER_WIFI:
			class = USB_CLASS_MISC;
			subclass = 0x04;
			proto = 0x02;
			break;
		case MISC_RNDIS_OVER_WIMAX:
			class = USB_CLASS_MISC;
			subclass = 0x04;
			proto = 0x03;
			break;
		case MISC_RNDIS_OVER_WWAN:
			class = USB_CLASS_MISC;
			subclass = 0x04;
			proto = 0x04;
			break;
		case MISC_RNDIS_FOR_IPV4:
			class = USB_CLASS_MISC;
			subclass = 0x04;
			proto = 0x05;
			break;
		case MISC_RNDIS_FOR_IPV6:
			class = USB_CLASS_MISC;
			subclass = 0x04;
			proto = 0x06;
			break;
		case MISC_RNDIS_FOR_GPRS:
			class = USB_CLASS_MISC;
			subclass = 0x04;
			proto = 0x07;
			break;
		}

		info.iad_desc->bFunctionClass = class;
		info.iad_desc->bFunctionSubClass = subclass;
		info.iad_desc->bFunctionProtocol = proto;
		info.ctrl_desc->bInterfaceClass = class;
		info.ctrl_desc->bInterfaceSubClass = subclass;
		info.ctrl_desc->bInterfaceProtocol = proto;

		break;
	case USB_PROT_MBIM_IPA:
		info.string_defs = mbim_gsi_string_defs;
		info.ctrl_desc = &mbim_gsi_control_intf;
		info.ctrl_str_idx = 0;
		info.data_desc = &mbim_gsi_data_intf;
		info.data_str_idx = 1;
		info.data_nop_desc = &mbim_gsi_data_nop_intf;
		info.iad_desc = &mbim_gsi_iad_desc;
		info.iad_str_idx = -1;
		info.union_desc = &mbim_gsi_union_desc;
		info.fs_in_desc = &mbim_gsi_fs_in_desc;
		info.fs_out_desc = &mbim_gsi_fs_out_desc;
		info.fs_notify_desc = &mbim_gsi_fs_notify_desc;
		info.hs_in_desc = &mbim_gsi_hs_in_desc;
		info.hs_out_desc = &mbim_gsi_hs_out_desc;
		info.hs_notify_desc = &mbim_gsi_hs_notify_desc;
		info.ss_in_desc = &mbim_gsi_ss_in_desc;
		info.ss_out_desc = &mbim_gsi_ss_out_desc;
		info.ss_notify_desc = &mbim_gsi_ss_notify_desc;
		info.fs_desc_hdr = mbim_gsi_fs_function;
		info.hs_desc_hdr = mbim_gsi_hs_function;
		info.ss_desc_hdr = mbim_gsi_ss_function;
		info.in_epname = "gsi-epin";
		info.out_epname = "gsi-epout";
		gsi->d_port.in_aggr_size = GSI_IN_MBIM_AGGR_SIZE;
		info.in_req_buf_len = GSI_IN_MBIM_AGGR_SIZE;
		info.in_req_num_buf = GSI_NUM_IN_BUFFERS;
		gsi->d_port.out_aggr_size = GSI_OUT_MBIM_AGGR_SIZE;
		info.out_req_buf_len = GSI_OUT_MBIM_BUF_LEN;
		info.out_req_num_buf = GSI_NUM_OUT_BUFFERS;
		info.notify_buf_len = sizeof(struct usb_cdc_notification);
		mbim_gsi_desc.wMaxSegmentSize = cpu_to_le16(0x800);

		if (cdev->use_os_string) {
			f->os_desc_table = kzalloc(sizeof(*f->os_desc_table),
						GFP_KERNEL);
			if (!f->os_desc_table)
				return -ENOMEM;
			opts = container_of(f->fi, struct gsi_opts, func_inst);
			f->os_desc_n = 1;
			f->os_desc_table[0].os_desc = &opts->os_desc;
			f->os_desc_table[0].if_id = gsi->data_id;
		}
		break;
	case USB_PROT_RMNET_IPA:
	case USB_PROT_RMNET_ETHER:
		info.string_defs = rmnet_gsi_string_defs;
		info.data_desc = &rmnet_gsi_interface_desc;
		info.data_str_idx = 0;
		info.fs_in_desc = &rmnet_gsi_fs_in_desc;
		info.fs_out_desc = &rmnet_gsi_fs_out_desc;
		info.fs_notify_desc = &rmnet_gsi_fs_notify_desc;
		info.hs_in_desc = &rmnet_gsi_hs_in_desc;
		info.hs_out_desc = &rmnet_gsi_hs_out_desc;
		info.hs_notify_desc = &rmnet_gsi_hs_notify_desc;
		info.ss_in_desc = &rmnet_gsi_ss_in_desc;
		info.ss_out_desc = &rmnet_gsi_ss_out_desc;
		info.ss_notify_desc = &rmnet_gsi_ss_notify_desc;
		info.fs_desc_hdr = rmnet_gsi_fs_function;
		info.hs_desc_hdr = rmnet_gsi_hs_function;
		info.ss_desc_hdr = rmnet_gsi_ss_function;
		info.in_epname = "gsi-epin";
		info.out_epname = "gsi-epout";
		gsi->d_port.in_aggr_size = GSI_IN_RMNET_AGGR_SIZE;
		info.in_req_buf_len = GSI_IN_RMNET_BUFF_SIZE;
		info.in_req_num_buf = GSI_NUM_IN_RMNET_BUFFERS;
		gsi->d_port.out_aggr_size = GSI_OUT_AGGR_SIZE;
		info.out_req_buf_len = GSI_OUT_RMNET_BUF_LEN;
		info.out_req_num_buf = GSI_NUM_OUT_BUFFERS;
		info.notify_buf_len = sizeof(struct usb_cdc_notification);
		name = "usb_rmnet";
		break;
	case USB_PROT_ECM_IPA:
		info.string_defs = ecm_gsi_string_defs;
		info.ctrl_desc = &ecm_gsi_control_intf;
		info.ctrl_str_idx = 0;
		info.data_desc = &ecm_gsi_data_intf;
		info.data_str_idx = 2;
		info.data_nop_desc = &ecm_gsi_data_nop_intf;
		info.cdc_eth_desc = &ecm_gsi_desc;
		info.mac_str_idx = 1;
		info.union_desc = &ecm_gsi_union_desc;
		info.fs_in_desc = &ecm_gsi_fs_in_desc;
		info.fs_out_desc = &ecm_gsi_fs_out_desc;
		info.fs_notify_desc = &ecm_gsi_fs_notify_desc;
		info.hs_in_desc = &ecm_gsi_hs_in_desc;
		info.hs_out_desc = &ecm_gsi_hs_out_desc;
		info.hs_notify_desc = &ecm_gsi_hs_notify_desc;
		info.ss_in_desc = &ecm_gsi_ss_in_desc;
		info.ss_out_desc = &ecm_gsi_ss_out_desc;
		info.ss_notify_desc = &ecm_gsi_ss_notify_desc;
		info.fs_desc_hdr = ecm_gsi_fs_function;
		info.hs_desc_hdr = ecm_gsi_hs_function;
		info.ss_desc_hdr = ecm_gsi_ss_function;
		info.in_epname = "gsi-epin";
		info.out_epname = "gsi-epout";
		gsi->d_port.in_aggr_size = GSI_ECM_AGGR_SIZE;
		info.in_req_buf_len = GSI_IN_BUFF_SIZE;
		info.in_req_num_buf = GSI_NUM_IN_BUFFERS;
		gsi->d_port.out_aggr_size = GSI_ECM_AGGR_SIZE;
		info.out_req_buf_len = GSI_OUT_ECM_BUF_LEN;
		info.out_req_num_buf = GSI_NUM_OUT_BUFFERS;
		info.notify_buf_len = GSI_CTRL_NOTIFY_BUFF_LEN;

		/* export host's Ethernet address in CDC format */
		gsi_get_ether_addr(gsi_dev_addr,
				   gsi->d_port.ipa_init_params.device_ethaddr);

		gsi_get_ether_addr(gsi_host_addr,
				   gsi->d_port.ipa_init_params.host_ethaddr);

		log_event_dbg("setting host_ethaddr=%pM, device_ethaddr = %pM",
				gsi->d_port.ipa_init_params.host_ethaddr,
				gsi->d_port.ipa_init_params.device_ethaddr);

		snprintf(gsi->ethaddr, sizeof(gsi->ethaddr),
		"%02X%02X%02X%02X%02X%02X",
		gsi->d_port.ipa_init_params.host_ethaddr[0],
		gsi->d_port.ipa_init_params.host_ethaddr[1],
		gsi->d_port.ipa_init_params.host_ethaddr[2],
		gsi->d_port.ipa_init_params.host_ethaddr[3],
		gsi->d_port.ipa_init_params.host_ethaddr[4],
		gsi->d_port.ipa_init_params.host_ethaddr[5]);
		info.string_defs[1].s = gsi->ethaddr;
		break;
	case USB_PROT_DIAG_IPA:
	case USB_PROT_DPL_ETHER:
		info.string_defs = qdss_gsi_string_defs;
		info.data_desc = &qdss_gsi_data_intf_desc;
		info.data_str_idx = 0;
		info.fs_in_desc = &qdss_gsi_fs_data_desc;
		info.hs_in_desc = &qdss_gsi_hs_data_desc;
		info.ss_in_desc = &qdss_gsi_ss_data_desc;
		info.fs_desc_hdr = qdss_gsi_fs_data_only_desc;
		info.hs_desc_hdr = qdss_gsi_hs_data_only_desc;
		info.ss_desc_hdr = qdss_gsi_ss_data_only_desc;
		info.in_epname = "gsi-epin";
		info.out_epname = "";
		info.in_req_buf_len = 16384;
		info.in_req_num_buf = GSI_NUM_IN_BUFFERS;
		info.notify_buf_len = sizeof(struct usb_cdc_notification);
		name = "dpl_usb";
		break;
	case USB_PROT_GPS_CTRL:
		info.string_defs = gps_string_defs;
		info.ctrl_str_idx = 0;
		info.ctrl_desc = &gps_interface_desc;
		info.fs_notify_desc = &gps_fs_notify_desc;
		info.hs_notify_desc = &gps_hs_notify_desc;
		info.ss_notify_desc = &gps_ss_notify_desc;
		info.fs_desc_hdr = gps_fs_function;
		info.hs_desc_hdr = gps_hs_function;
		info.ss_desc_hdr = gps_ss_function;
		info.notify_buf_len = sizeof(struct usb_cdc_notification);
		break;
	default:
		log_event_err("%s: Invalid prot id %d", __func__,
							gsi->prot_id);
		return -EINVAL;
	}

	status = gsi_update_function_bind_params(gsi, cdev, &info);
	if (status)
		goto dereg_rndis;

	if (gsi->prot_id == USB_PROT_GPS_CTRL)
		goto skip_ipa_init;

	if (is_ext_prot_ether(gsi->prot_id)) {
		if (!name)
			return -EINVAL;

		gsi->d_port.gether_port.in_ep = gsi->d_port.in_ep;
		gsi->d_port.gether_port.out_ep = gsi->d_port.out_ep;
			net = gether_setup_name_default(name);
			if (IS_ERR(net)) {
				pr_err("%s: gether_setup failed\n", __func__);
				return PTR_ERR(net);
			}
			gsi->d_port.gether_port.ioport = netdev_priv(net);
			gether_set_gadget(net, c->cdev->gadget);
			status = gether_register_netdev(net);
			if (status < 0) {
				pr_err("%s: gether_register_netdev failed\n",
					__func__);
				free_netdev(net);
				return status;
			}
		goto skip_ipa_init;
	}

	status = ipa_register_ipa_ready_cb(ipa_ready_callback, gsi);
	if (!status) {
		log_event_info("%s: ipa is not ready", __func__);
		status = wait_event_interruptible_timeout(
			gsi->d_port.wait_for_ipa_ready, gsi->d_port.ipa_ready,
			msecs_to_jiffies(GSI_IPA_READY_TIMEOUT));
		if (!status) {
			log_event_err("%s: ipa ready timeout", __func__);
			status = -ETIMEDOUT;
			goto dereg_rndis;
		}
	}

	gsi->d_port.ipa_usb_notify_cb = ipa_usb_notify_cb;
	status = ipa_usb_init_teth_prot((enum ipa_usb_teth_prot)gsi->prot_id,
		&gsi->d_port.ipa_init_params, gsi->d_port.ipa_usb_notify_cb,
		gsi);
	if (status) {
		log_event_err("%s: failed to init teth prot(%d) with err:%d",
					__func__, gsi->prot_id, status);
		goto dereg_rndis;
	}

	gsi->d_port.sm_state = STATE_INITIALIZED;

skip_ipa_init:
	DBG(cdev, "%s: %s speed IN/%s OUT/%s NOTIFY/%s\n",
			f->name,
			gadget_is_superspeed(c->cdev->gadget) ? "super" :
			gadget_is_dualspeed(c->cdev->gadget) ? "dual" : "full",
			(gsi->d_port.in_ep == NULL ? "NULL" :
					gsi->d_port.in_ep->name),
			(gsi->d_port.out_ep == NULL ? "NULL" :
					gsi->d_port.out_ep->name),
			(gsi->c_port.notify == NULL ? "NULL" :
					gsi->c_port.notify->name));
	return 0;

dereg_rndis:
	rndis_deregister(gsi->params);
	kfree(f->os_desc_table);
fail:
	return status;
}

static void gsi_unbind(struct usb_configuration *c, struct usb_function *f)
{
	struct f_gsi *gsi = func_to_gsi(f);

	if (is_ext_prot_ether(gsi->prot_id)) {
		gether_cleanup(gsi->d_port.gether_port.ioport);
		gsi->d_port.gether_port.ioport = NULL;
		goto skip_ipa_dinit;
	}

	/*
	 * Use drain_workqueue to accomplish below conditions:
	 * 1. Make sure that any running work completed
	 * 2. Make sure to wait until all pending work completed i.e. workqueue
	 * is not having any pending work.
	 * Above conditions are making sure that ipa_usb_deinit_teth_prot()
	 * with ipa driver shall not fail due to unexpected state.
	 */
	drain_workqueue(gsi->d_port.ipa_usb_wq);
	ipa_usb_deinit_teth_prot((enum ipa_usb_teth_prot)gsi->prot_id);

skip_ipa_dinit:
	if (gsi->prot_id == USB_PROT_RNDIS_IPA) {
		gsi->d_port.sm_state = STATE_UNINITIALIZED;
		rndis_deregister(gsi->params);
	}

	if (gsi->prot_id == USB_PROT_MBIM_IPA) {
		kfree(f->os_desc_table);
		f->os_desc_table = NULL;
		f->os_desc_n = 0;
	}

	usb_free_all_descriptors(f);

	if (gsi->c_port.notify) {
		kfree(gsi->c_port.notify_req->buf);
		usb_ep_free_request(gsi->c_port.notify, gsi->c_port.notify_req);
	}
}


static void gsi_free_func(struct usb_function *f)
{
	struct f_gsi *gsi = func_to_gsi(f);

	log_event_dbg("%s\n", __func__);
}

static int gsi_bind_config(struct f_gsi *gsi)
{
	int status = 0;

	log_event_dbg("%s: prot id %d", __func__, gsi->prot_id);

	switch (gsi->prot_id) {
	case USB_PROT_RNDIS_IPA:
		gsi->function.name = "rndis";
		gsi->function.strings = rndis_gsi_strings;
		break;
	case USB_PROT_ECM_IPA:
		gsi->function.name = "cdc_ethernet";
		gsi->function.strings = ecm_gsi_strings;
		break;
	case USB_PROT_RMNET_IPA:
	case USB_PROT_RMNET_ETHER:
		gsi->function.name = "rmnet";
		gsi->function.strings = rmnet_gsi_strings;
		break;
	case USB_PROT_MBIM_IPA:
		gsi->function.name = "mbim";
		gsi->function.strings = mbim_gsi_strings;
		break;
	case USB_PROT_DIAG_IPA:
	case USB_PROT_DPL_ETHER:
		gsi->function.name = "dpl";
		gsi->function.strings = qdss_gsi_strings;
		break;
	case USB_PROT_GPS_CTRL:
		gsi->function.name = "gps";
		gsi->function.strings = gps_strings;
		break;
	default:
		log_event_err("%s: invalid prot id %d", __func__, gsi->prot_id);
		return -EINVAL;
	}

	/* descriptors are per-instance copies */
	gsi->function.bind = gsi_bind;
	gsi->function.unbind = gsi_unbind;
	gsi->function.set_alt = gsi_set_alt;
	gsi->function.get_alt = gsi_get_alt;
	gsi->function.setup = gsi_setup;
	gsi->function.disable = gsi_disable;
	gsi->function.free_func = gsi_free_func;
	gsi->function.suspend = gsi_suspend;
	gsi->function.get_status = gsi_get_status;
	gsi->function.func_suspend = gsi_func_suspend;
	gsi->function.resume = gsi_resume;

	INIT_WORK(&gsi->d_port.usb_ipa_w, ipa_work_handler);

	return status;
}

static struct f_gsi *gsi_function_init(void)
{
	struct f_gsi *gsi;
	int ret = 0;

	gsi = kzalloc(sizeof(*gsi), GFP_KERNEL);
	if (!gsi) {
		ret = -ENOMEM;
		return ERR_PTR(ret);
	}

	spin_lock_init(&gsi->d_port.lock);

	init_waitqueue_head(&gsi->d_port.wait_for_ipa_ready);

	gsi->d_port.in_channel_handle = -EINVAL;
	gsi->d_port.out_channel_handle = -EINVAL;

	gsi->d_port.ipa_usb_wq = ipa_usb_wq;

	gsi->gsi_rw_timer_interval = DEFAULT_RW_TIMER_INTERVAL;
	setup_timer(&gsi->gsi_rw_timer, gsi_rw_timer_func, (unsigned long) gsi);

	return gsi;
}

static void gsi_opts_release(struct config_item *item)
{
	struct gsi_opts *opts = to_gsi_opts(item);
	struct f_gsi *gsi;

	gsi = opts->gsi;
	log_event_dbg("%s: releasing %s instance\n",
			__func__, gsi->function.name);
	usb_put_function_instance(&opts->func_inst);
}

static struct configfs_item_operations gsi_item_ops = {
	.release	= gsi_opts_release,
};

static ssize_t gsi_info_show(struct config_item *item, char *page)
{
	struct ipa_usb_xdci_chan_params *ipa_chnl_params;
	struct ipa_usb_xdci_connect_params *con_pms;
	struct f_gsi *gsi = to_gsi_opts(item)->gsi;
	int ret, j = 0;
	unsigned int len = 0;
	char *buf;

	buf = kzalloc(PAGE_SIZE, GFP_KERNEL);
	if (!buf)
		return -ENOMEM;

	if (gsi && atomic_read(&gsi->connected)) {
		len += scnprintf(buf + len, PAGE_SIZE - len,
			"Info: Prot_id:%d\n", gsi->prot_id);
		ipa_chnl_params = &gsi->d_port.ipa_in_channel_params;
		con_pms = &gsi->d_port.ipa_conn_pms;
		len += scnprintf(buf + len, PAGE_SIZE - len, "%55s\n",
		"==================================================");
		len += scnprintf(buf + len, PAGE_SIZE - len,
		"%25s %10s\n", "Ctrl Name: ", gsi->c_port.name);
		len += scnprintf(buf + len, PAGE_SIZE - len,
		"%25s %10u\n", "Ctrl Online: ",
				gsi->c_port.ctrl_online.counter);
		len += scnprintf(buf + len, PAGE_SIZE - len,
		"%25s %10u\n", "Ctrl Open: ",
				gsi->c_port.is_open);
		len += scnprintf(buf + len, PAGE_SIZE - len,
		"%25s %10u\n", "Ctrl Host to Modem: ",
				gsi->c_port.host_to_modem);
		len += scnprintf(buf + len, PAGE_SIZE - len,
		"%25s %10u\n", "Ctrl Modem to Host: ",
				gsi->c_port.modem_to_host);
		len += scnprintf(buf + len, PAGE_SIZE - len,
		"%25s %10u\n", "Ctrl Cpd to Modem: ",
				gsi->c_port.copied_to_modem);
		len += scnprintf(buf + len, PAGE_SIZE - len,
		"%25s %10u\n", "Ctrl Cpd From Modem: ",
				gsi->c_port.copied_from_modem);
		len += scnprintf(buf + len, PAGE_SIZE - len,
		"%25s %10u\n", "Ctrl Pkt Drops: ",
				gsi->c_port.cpkt_drop_cnt);
		len += scnprintf(buf + len, PAGE_SIZE - len, "%25s\n",
		"==============");
		len += scnprintf(buf + len, PAGE_SIZE - len,
		"%25s %10u\n", "Protocol ID: ", gsi->prot_id);
		len += scnprintf(buf + len, PAGE_SIZE - len,
		"%25s %10u\n", "SM State: ", gsi->d_port.sm_state);
		len += scnprintf(buf + len, PAGE_SIZE - len,
		"%25s %10u\n", "IN XferRscIndex: ",
				gsi->d_port.in_xfer_rsc_index);
		len += scnprintf(buf + len, PAGE_SIZE - len,
		"%25s %10d\n", "IN Chnl Hdl: ",
				gsi->d_port.in_channel_handle);
		len += scnprintf(buf + len, PAGE_SIZE - len,
		"%25s %10x\n", "IN Chnl Dbl Addr: ",
				gsi->d_port.in_request.db_reg_phs_addr_lsb);
		len += scnprintf(buf + len, PAGE_SIZE - len,
		"%25s %10u\n", "IN TRB Ring Len: ",
				ipa_chnl_params->xfer_ring_len);
		len += scnprintf(buf + len, PAGE_SIZE - len,
		"%25s %10x\n", "IN TRB Base Addr: ", (unsigned int)
			ipa_chnl_params->xfer_ring_base_addr_iova);
		len += scnprintf(buf + len, PAGE_SIZE - len,
		"%25s %10x\n", "GEVENTCNTLO IN Addr: ",
			ipa_chnl_params->gevntcount_low_addr);
		len += scnprintf(buf + len, PAGE_SIZE - len,
		"%25s %10x\n", "DEPCMDLO IN Addr: ",
		ipa_chnl_params->xfer_scratch.depcmd_low_addr);
		len += scnprintf(buf + len, PAGE_SIZE - len,
		"%25s %10x\n", "IN LastTRB Addr Off: ",
		ipa_chnl_params->xfer_scratch.last_trb_addr_iova);
		len += scnprintf(buf + len, PAGE_SIZE - len,
		"%25s %10u\n", "IN Buffer Size: ",
		ipa_chnl_params->xfer_scratch.const_buffer_size);
		len += scnprintf(buf + len, PAGE_SIZE - len,
		"%25s %10u\n", "IN/DL Aggr Size: ",
		con_pms->teth_prot_params.max_xfer_size_bytes_to_host);

		ipa_chnl_params = &gsi->d_port.ipa_out_channel_params;
		len += scnprintf(buf + len, PAGE_SIZE - len, "%25s\n",
		"==============");
		len += scnprintf(buf + len, PAGE_SIZE - len,
		"%25s %10u\n", "OUT XferRscIndex: ",
			gsi->d_port.out_xfer_rsc_index);
		len += scnprintf(buf + len, PAGE_SIZE - len,
		"%25s %10d\n", "OUT Channel Hdl: ",
			gsi->d_port.out_channel_handle);
		len += scnprintf(buf + len, PAGE_SIZE - len,
		"%25s %10x\n", "OUT Channel Dbl Addr: ",
			gsi->d_port.out_request.db_reg_phs_addr_lsb);
		len += scnprintf(buf + len, PAGE_SIZE - len,
		"%25s %10u\n", "OUT TRB Ring Len: ",
			ipa_chnl_params->xfer_ring_len);
		len += scnprintf(buf + len, PAGE_SIZE - len,
		"%25s %10x\n", "OUT TRB Base Addr: ", (unsigned int)
			ipa_chnl_params->xfer_ring_base_addr_iova);
		len += scnprintf(buf + len, PAGE_SIZE - len,
		"%25s %10x\n", "GEVENTCNTLO OUT Addr: ",
			ipa_chnl_params->gevntcount_low_addr);
		len += scnprintf(buf + len, PAGE_SIZE - len,
		"%25s %10x\n", "DEPCMDLO OUT Addr: ",
			ipa_chnl_params->xfer_scratch.depcmd_low_addr);
		len += scnprintf(buf + len, PAGE_SIZE - len,
		"%25s %10x\n", "OUT LastTRB Addr Off: ",
		ipa_chnl_params->xfer_scratch.last_trb_addr_iova);
		len += scnprintf(buf + len, PAGE_SIZE - len,
		"%25s %10u\n", "OUT Buffer Size: ",
		ipa_chnl_params->xfer_scratch.const_buffer_size);
		len += scnprintf(buf + len, PAGE_SIZE - len,
		"%25s %10u\n", "OUT/UL Aggr Size: ",
		con_pms->teth_prot_params.max_xfer_size_bytes_to_dev);
		len += scnprintf(buf + len, PAGE_SIZE - len,
		"%25s %10u\n", "OUT/UL Packets to dev: ",
		con_pms->teth_prot_params.max_packet_number_to_dev);
		len += scnprintf(buf + len, PAGE_SIZE - len,
		"%25s %10u\n", "Net_ready_trigger:",
		gsi->d_port.net_ready_trigger);
		len += scnprintf(buf + len, PAGE_SIZE - len, "%25s\n",
		"USB Bus Events");
		for (j = 0; j < MAXQUEUELEN; j++)
			len += scnprintf(buf + len, PAGE_SIZE - len,
				"%d\t", gsi->d_port.evt_q.event[j]);
		len += scnprintf(buf + len, PAGE_SIZE - len, "\n");
		len += scnprintf(buf + len, PAGE_SIZE - len,
		"%25s %10u\n", "Eventq head: ",
				gsi->d_port.evt_q.head);
		len += scnprintf(buf + len, PAGE_SIZE - len,
		"%25s %10u\n", "Eventq tail: ",
				gsi->d_port.evt_q.tail);
	}

	if (len > PAGE_SIZE)
		len = PAGE_SIZE;

	ret = scnprintf(page, len, buf);

	kfree(buf);

	return ret;
}

CONFIGFS_ATTR_RO(gsi_, info);

static struct configfs_attribute *gsi_attrs[] = {
	&gsi_attr_info,
	NULL,
};

static struct config_item_type gsi_func_type = {
	.ct_item_ops	= &gsi_item_ops,
	.ct_attrs	= gsi_attrs,
	.ct_owner	= THIS_MODULE,
};

static ssize_t gsi_rndis_class_id_show(struct config_item *item, char *page)
{
	struct f_gsi *gsi = to_gsi_opts(item)->gsi;

	return snprintf(page, PAGE_SIZE, "%d\n", gsi->rndis_id);
}

static ssize_t gsi_rndis_class_id_store(struct config_item *item,
			const char *page, size_t len)
{
	struct f_gsi *gsi = to_gsi_opts(item)->gsi;
	u8 id;

	if (kstrtou8(page, 0, &id))
		return -EINVAL;

	if (id > RNDIS_ID_UNKNOWN && id < RNDIS_ID_MAX)
		gsi->rndis_id = id;
	else
		return -EINVAL;

	return len;
}
CONFIGFS_ATTR(gsi_, rndis_class_id);

static struct configfs_attribute *gsi_rndis_attrs[] = {
	&gsi_attr_info,
	&gsi_attr_rndis_class_id,
	NULL,
};

static struct config_item_type gsi_func_rndis_type = {
	.ct_item_ops	= &gsi_item_ops,
	.ct_attrs	= gsi_rndis_attrs,
	.ct_owner	= THIS_MODULE,
};

static int gsi_set_inst_name(struct usb_function_instance *fi,
	const char *name)
{
	int name_len, prot_id, ret = 0;
	struct gsi_opts *opts;
	struct f_gsi *gsi;
	struct usb_os_desc *descs[1];
	char *names[1];

	opts = container_of(fi, struct gsi_opts, func_inst);

	name_len = strlen(name) + 1;
	if (name_len > MAX_INST_NAME_LEN)
		return -ENAMETOOLONG;

	prot_id = name_to_prot_id(name);
	if (prot_id < 0) {
		pr_err("%s: failed to find prot id for %s instance\n",
						__func__, name);
		return -EINVAL;
	}

	if (prot_id == USB_PROT_RNDIS_IPA)
		config_group_init_type_name(&opts->func_inst.group,
						fi->group.cg_item.ci_name,
						&gsi_func_rndis_type);

	if (prot_id == IPA_USB_MBIM) {
		opts->os_desc.ext_compat_id = opts->ext_compat_id;
		INIT_LIST_HEAD(&opts->os_desc.ext_prop);
		descs[0] = &opts->os_desc;
		names[0] = "MBIM";
		opts->interf_group = usb_os_desc_prepare_interf_dir(
						&opts->func_inst.group, 1,
						descs, names, THIS_MODULE);
	}

	gsi = opts->gsi = __gsi[prot_id];
	opts->gsi->prot_id = prot_id;
	ret = gsi_function_ctrl_port_init(opts->gsi);
	if (ret)
		log_event_err("%s:ctrl port init failed for %s instance\n",
						__func__, name);
	return ret;
}

static void gsi_free_inst(struct usb_function_instance *f)
{
	struct gsi_opts *opts = container_of(f, struct gsi_opts, func_inst);
	struct f_gsi *gsi;

	if (opts && opts->gsi && opts->gsi->c_port.cdev.dev) {
		struct cdev *cdev = &opts->gsi->c_port.cdev;
		int minor = MINOR(cdev->dev);
		gsi = opts->gsi;

		if (gsi->c_port.dev)
			dev_set_drvdata(gsi->c_port.dev, NULL);

		if (gsi->c_port.uevent_wq) {
			cancel_work_sync(&gsi->c_port.uevent_work);
			destroy_workqueue(gsi->c_port.uevent_wq);
			gsi->c_port.uevent_wq = NULL;
		}


		device_destroy(gsi_class, cdev->dev);
		cdev_del(cdev);
		cdev->dev = 0;
		gsi->c_port.dev = NULL;
		ida_simple_remove(&gsi_ida, minor);
	}

	if (opts && opts->interf_group)
		kfree(opts->interf_group);
	kfree(opts);
}

static struct usb_function_instance *gsi_alloc_inst(void)
{
	struct gsi_opts *opts;

	opts = kzalloc(sizeof(*opts), GFP_KERNEL);
	if (!opts)
		return ERR_PTR(-ENOMEM);

	opts->func_inst.set_inst_name = gsi_set_inst_name;
	opts->func_inst.free_func_inst = gsi_free_inst;
	config_group_init_type_name(&opts->func_inst.group, "",
					&gsi_func_type);

	return &opts->func_inst;
}

static struct usb_function *gsi_alloc(struct usb_function_instance *fi)
{
	struct gsi_opts *opts;
	int ret;

	opts = container_of(fi, struct gsi_opts, func_inst);

	ret = gsi_bind_config(opts->gsi);
	if (ret)
		return ERR_PTR(ret);

	return &opts->gsi->function;
}

DECLARE_USB_FUNCTION(gsi, gsi_alloc_inst, gsi_alloc);
MODULE_LICENSE("GPL v2");
MODULE_DESCRIPTION("GSI function driver");

static int usb_gsi_uevent(struct device *dev, struct kobj_uevent_env *env)
{
	struct gsi_ctrl_port *c_port = dev_get_drvdata(dev);
	struct f_gsi *gsi;
	char *str = "undefined";

	if (!c_port) {
		dev_dbg(dev, "%s: gsi is not initialized\n", __func__);
		add_uevent_var(env, "STATE=%s", str);
		return 0;
	}

	gsi = c_port_to_gsi(c_port);

	switch (gsi->prot_id) {
	case USB_PROT_RMNET_IPA:
	case USB_PROT_RMNET_ETHER:
		str = gsi->rmnet_dtr_status ? "connected" : "disconnected";
		break;
	case USB_PROT_MBIM_IPA:
	case USB_PROT_DIAG_IPA:
	case USB_PROT_DPL_ETHER:
	case USB_PROT_GPS_CTRL:
		str = atomic_read(&gsi->connected) ?
					"connected" : "disconnected";
		break;
	default:
		return 0;
	}

	add_uevent_var(env, "STATE=%s", str);

	log_event_dbg("%s:STATE=%s\n", c_port->name, str);

	return 0;
}

static int fgsi_init(void)
{
	int i;
	int ret;
	dev_t dev;

	ipa_usb_wq = alloc_workqueue("k_ipa_usb",
				WQ_UNBOUND | WQ_MEM_RECLAIM | WQ_FREEZABLE, 1);
	if (!ipa_usb_wq) {
		pr_err("%s(): Failed to create workqueue\n", __func__);
		return -ENOMEM;
	}

	for (i = 0; i < USB_PROT_MAX; i++) {
		__gsi[i] = gsi_function_init();
		if (IS_ERR(__gsi[i]))
			return PTR_ERR(__gsi[i]);
	}

	ipc_log_ctxt = ipc_log_context_create(NUM_LOG_PAGES, "usb_gsi", 0);
	if (!ipc_log_ctxt)
		pr_err("%s: Err allocating ipc_log_ctxt\n", __func__);

	gsi_class = class_create(THIS_MODULE, "gsi_usb");
	if (IS_ERR(gsi_class)) {
		ret = PTR_ERR(gsi_class);
		gsi_class = NULL;
		pr_err("%s: class_create() failed:%d\n", __func__, ret);
		return ret;
	}
	gsi_class->dev_uevent = usb_gsi_uevent;

	ret = alloc_chrdev_region(&dev, 0, MAX_CDEV_INSTANCES, "gsi_usb");
	if (ret) {
		pr_err("%s: alloc_chrdev_region() failed:%d\n", __func__, ret);
		class_destroy(gsi_class);
		gsi_class = NULL;
		return ret;
	}

	major = MAJOR(dev);

	usb_gsi_debugfs_init();
	return usb_function_register(&gsiusb_func);
}
module_init(fgsi_init);

static void __exit fgsi_exit(void)
{
	int i;

	if (ipa_usb_wq)
		destroy_workqueue(ipa_usb_wq);
	if (ipc_log_ctxt)
		ipc_log_context_destroy(ipc_log_ctxt);

	for (i = 0; i < USB_PROT_MAX; i++)
		kfree(__gsi[i]);

	usb_function_unregister(&gsiusb_func);

	if (major) {
		unregister_chrdev_region(MKDEV(major, 0), MAX_CDEV_INSTANCES);
		major = 0;
	}

	class_destroy(gsi_class);
	usb_gsi_debugfs_exit();
}
module_exit(fgsi_exit);<|MERGE_RESOLUTION|>--- conflicted
+++ resolved
@@ -738,13 +738,6 @@
 	return ret;
 
 end_xfer_ep_out:
-<<<<<<< HEAD
-	usb_gsi_ep_op(d_port->out_ep, NULL,
-		GSI_EP_OP_ENDXFER);
-free_trb_ep_out:
-	usb_gsi_ep_op(d_port->out_ep, &d_port->out_request,
-		GSI_EP_OP_FREE_TRBS);
-=======
 	if (d_port->out_ep)
 		usb_gsi_ep_op(d_port->out_ep, NULL,
 			GSI_EP_OP_ENDXFER);
@@ -752,7 +745,6 @@
 	if (d_port->out_ep)
 		usb_gsi_ep_op(d_port->out_ep, &d_port->out_request,
 			GSI_EP_OP_FREE_TRBS);
->>>>>>> 0ec737cc
 end_xfer_ep_in:
 	usb_gsi_ep_op(d_port->in_ep, NULL,
 		GSI_EP_OP_ENDXFER);
@@ -1287,15 +1279,9 @@
 	}
 
 	gsi = c_port_to_gsi(c_port);
-<<<<<<< HEAD
 
 	log_event_dbg("close ctrl dev %s\n", c_port->name);
 
-=======
-
-	log_event_dbg("close ctrl dev %s\n", c_port->name);
-
->>>>>>> 0ec737cc
 	c_port->is_open = false;
 
 	return 0;
