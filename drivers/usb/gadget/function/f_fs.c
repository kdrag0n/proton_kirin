--- conflicted
+++ resolved
@@ -1093,7 +1093,6 @@
 			 */
 			if (epfile->ep == ep) {
 				usb_ep_dequeue(ep->ep, req);
-<<<<<<< HEAD
 				spin_unlock_irq(&epfile->ffs->eps_lock);
 				wait_for_completion(&done);
 				interrupted = ep->status < 0;
@@ -1102,15 +1101,6 @@
 			}
 		}
 
-		ffs_log("ep status %d for req %pK", ep->status, req);
-
-=======
-				interrupted = ep->status < 0;
-			}
-			spin_unlock_irq(&epfile->ffs->eps_lock);
-		}
-
->>>>>>> c081cdb1
 		if (interrupted) {
 			ret = -EINTR;
 			goto error_mutex;
@@ -1123,15 +1113,10 @@
 		 * disabled (disconnect) or changed
 		 * (composition switch) ?
 		 */
-<<<<<<< HEAD
-		if (epfile->ep == ep)
-			ret = ep->status;
-=======
 		if (epfile->ep == ep) {
 			ret = ep->status;
 			ffs_log("ep status %d for req %pK", ep->status, req);
 		}
->>>>>>> c081cdb1
 		spin_unlock_irq(&epfile->ffs->eps_lock);
 		if (io_data->read && ret > 0)
 			ret = __ffs_epfile_read_data(epfile, data, ep->status,
@@ -1204,14 +1189,9 @@
 static int ffs_aio_cancel(struct kiocb *kiocb)
 {
 	struct ffs_io_data *io_data = kiocb->private;
-<<<<<<< HEAD
 	struct ffs_epfile *epfile = kiocb->ki_filp->private_data;
 	struct ffs_data *ffs = epfile->ffs;
-=======
-	struct ffs_data *ffs = io_data->ffs;
-	struct ffs_epfile *epfile = kiocb->ki_filp->private_data;
 	unsigned long flags;
->>>>>>> c081cdb1
 	int value;
 
 	ENTER();
@@ -1219,22 +1199,14 @@
 	ffs_log("enter:state %d setup_state %d flag %lu", ffs->state,
 		ffs->setup_state, ffs->flags);
 
-<<<<<<< HEAD
-	spin_lock_irq(&epfile->ffs->eps_lock);
-=======
 	spin_lock_irqsave(&epfile->ffs->eps_lock, flags);
->>>>>>> c081cdb1
 
 	if (likely(io_data && io_data->ep && io_data->req))
 		value = usb_ep_dequeue(io_data->ep, io_data->req);
 	else
 		value = -EINVAL;
 
-<<<<<<< HEAD
-	spin_unlock_irq(&epfile->ffs->eps_lock);
-=======
 	spin_unlock_irqrestore(&epfile->ffs->eps_lock, flags);
->>>>>>> c081cdb1
 
 	ffs_log("exit: value %d", value);
 
