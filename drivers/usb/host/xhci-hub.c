--- conflicted
+++ resolved
@@ -951,11 +951,7 @@
 					&bus_state->rexit_done[wIndex],
 					msecs_to_jiffies(
 						XHCI_MAX_REXIT_TIMEOUT_MS));
-<<<<<<< HEAD
-			spin_lock_irqsave(&xhci->lock, flags);
-=======
 			spin_lock_irqsave(&xhci->lock, *flags);
->>>>>>> c081cdb1
 
 			if (time_left) {
 				usb_phy_powerdown(hcd->usb3_phy);
