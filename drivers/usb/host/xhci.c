/*
 * xHCI host controller driver
 *
 * Copyright (C) 2008 Intel Corp.
 *
 * Author: Sarah Sharp
 * Some code borrowed from the Linux EHCI driver.
 *
 * This program is free software; you can redistribute it and/or modify
 * it under the terms of the GNU General Public License version 2 as
 * published by the Free Software Foundation.
 *
 * This program is distributed in the hope that it will be useful, but
 * WITHOUT ANY WARRANTY; without even the implied warranty of MERCHANTABILITY
 * or FITNESS FOR A PARTICULAR PURPOSE.  See the GNU General Public License
 * for more details.
 *
 * You should have received a copy of the GNU General Public License
 * along with this program; if not, write to the Free Software Foundation,
 * Inc., 675 Mass Ave, Cambridge, MA 02139, USA.
 */

#include <linux/pci.h>
#include <linux/iopoll.h>
#include <linux/irq.h>
#include <linux/log2.h>
#include <linux/module.h>
#include <linux/moduleparam.h>
#include <linux/slab.h>
#include <linux/dmi.h>
#include <linux/dma-mapping.h>

#include "xhci.h"
#include "xhci-trace.h"
#include "xhci-mtk.h"

#define DRIVER_AUTHOR "Sarah Sharp"
#define DRIVER_DESC "'eXtensible' Host Controller (xHC) Driver"

#define	PORT_WAKE_BITS	(PORT_WKOC_E | PORT_WKDISC_E | PORT_WKCONN_E)

/* Some 0.95 hardware can't handle the chain bit on a Link TRB being cleared */
static int link_quirk;
module_param(link_quirk, int, S_IRUGO | S_IWUSR);
MODULE_PARM_DESC(link_quirk, "Don't clear the chain bit on a link TRB");

static unsigned long long quirks;
module_param(quirks, ullong, S_IRUGO);
MODULE_PARM_DESC(quirks, "Bit flags for quirks to be enabled as default");

static bool td_on_ring(struct xhci_td *td, struct xhci_ring *ring)
{
	struct xhci_segment *seg = ring->first_seg;

	if (!td || !td->start_seg)
		return false;
	do {
		if (seg == td->start_seg)
			return true;
		seg = seg->next;
	} while (seg && seg != ring->first_seg);

	return false;
}

/*
 * xhci_handshake - spin reading hc until handshake completes or fails
 * @ptr: address of hc register to be read
 * @mask: bits to look at in result of read
 * @done: value of those bits when handshake succeeds
 * @usec: timeout in microseconds
 *
 * Returns negative errno, or zero on success
 *
 * Success happens when the "mask" bits have the specified value (hardware
 * handshake done).  There are two failure modes:  "usec" have passed (major
 * hardware flakeout), or the register reads as all-ones (hardware removed).
 */
int xhci_handshake(void __iomem *ptr, u32 mask, u32 done, int usec)
{
	u32	result;
	int	ret;

	ret = readl_poll_timeout_atomic(ptr, result,
					(result & mask) == done ||
					result == U32_MAX,
					1, usec);
	if (result == U32_MAX)		/* card removed */
		return -ENODEV;

	return ret;
}

int xhci_handshake_check_state(struct xhci_hcd *xhci,
		void __iomem *ptr, u32 mask, u32 done, int usec)
{
	u32	result;

	do {
		result = readl_relaxed(ptr);
		if (result == ~(u32)0)	/* card removed */
			return -ENODEV;
		/* host removed. Bail out */
		if (xhci->xhc_state & XHCI_STATE_REMOVING)
			return -ENODEV;
		result &= mask;
		if (result == done)
			return 0;
		udelay(1);
		usec--;
	} while (usec > 0);
	return -ETIMEDOUT;
}

/*
 * Disable interrupts and begin the xHCI halting process.
 */
void xhci_quiesce(struct xhci_hcd *xhci)
{
	u32 halted;
	u32 cmd;
	u32 mask;

	mask = ~(XHCI_IRQS);
	halted = readl(&xhci->op_regs->status) & STS_HALT;
	if (!halted)
		mask &= ~CMD_RUN;

	cmd = readl(&xhci->op_regs->command);
	cmd &= mask;
	writel(cmd, &xhci->op_regs->command);
}

/*
 * Force HC into halt state.
 *
 * Disable any IRQs and clear the run/stop bit.
 * HC will complete any current and actively pipelined transactions, and
 * should halt within 16 ms of the run/stop bit being cleared.
 * Read HC Halted bit in the status register to see when the HC is finished.
 */
int xhci_halt(struct xhci_hcd *xhci)
{
	int ret;
	xhci_dbg_trace(xhci, trace_xhci_dbg_init, "// Halt the HC");
	xhci_quiesce(xhci);

	ret = xhci_handshake(&xhci->op_regs->status,
			STS_HALT, STS_HALT, XHCI_MAX_HALT_USEC);
	if (ret) {
		xhci_warn(xhci, "Host halt failed, %d\n", ret);
		return ret;
	}
	xhci->xhc_state |= XHCI_STATE_HALTED;
	xhci->cmd_ring_state = CMD_RING_STATE_STOPPED;
	return ret;
}

/*
 * Set the run bit and wait for the host to be running.
 */
int xhci_start(struct xhci_hcd *xhci)
{
	u32 temp;
	int ret;
	struct usb_hcd *hcd = xhci_to_hcd(xhci);

	/*
	 * disable irq to avoid xhci_irq flooding due to unhandeled port
	 * change event in halt state, as soon as xhci_start clears halt bit
	 */
	disable_irq(hcd->irq);
	temp = readl(&xhci->op_regs->command);
	temp |= (CMD_RUN);
	xhci_dbg_trace(xhci, trace_xhci_dbg_init, "// Turn on HC, cmd = 0x%x.",
			temp);
	writel(temp, &xhci->op_regs->command);

	/*
	 * Wait for the HCHalted Status bit to be 0 to indicate the host is
	 * running.
	 */
	ret = xhci_handshake(&xhci->op_regs->status,
			STS_HALT, 0, XHCI_MAX_HALT_USEC);
	if (ret == -ETIMEDOUT)
		xhci_err(xhci, "Host took too long to start, "
				"waited %u microseconds.\n",
				XHCI_MAX_HALT_USEC);
	if (!ret)
		/* clear state flags. Including dying, halted or removing */
		xhci->xhc_state = 0;

	enable_irq(hcd->irq);

	return ret;
}

/*
 * Reset a halted HC.
 *
 * This resets pipelines, timers, counters, state machines, etc.
 * Transactions will be terminated immediately, and operational registers
 * will be set to their defaults.
 */
int xhci_reset(struct xhci_hcd *xhci)
{
	u32 command;
	u32 state;
	int ret, i;

	state = readl(&xhci->op_regs->status);

	if (state == ~(u32)0) {
		xhci_warn(xhci, "Host not accessible, reset failed.\n");
		return -ENODEV;
	}

	if ((state & STS_HALT) == 0) {
		xhci_warn(xhci, "Host controller not halted, aborting reset.\n");
		return 0;
	}

	xhci_dbg_trace(xhci, trace_xhci_dbg_init, "// Reset the HC");
	command = readl(&xhci->op_regs->command);
	command |= CMD_RESET;
	writel(command, &xhci->op_regs->command);

	/* Existing Intel xHCI controllers require a delay of 1 mS,
	 * after setting the CMD_RESET bit, and before accessing any
	 * HC registers. This allows the HC to complete the
	 * reset operation and be ready for HC register access.
	 * Without this delay, the subsequent HC register access,
	 * may result in a system hang very rarely.
	 */
	if (xhci->quirks & XHCI_INTEL_HOST)
		udelay(1000);

	ret = xhci_handshake_check_state(xhci, &xhci->op_regs->command,
			CMD_RESET, 0, 10 * 1000 * 1000);
	if (ret)
		return ret;

	if (xhci->quirks & XHCI_ASMEDIA_MODIFY_FLOWCONTROL)
		usb_asmedia_modifyflowcontrol(to_pci_dev(xhci_to_hcd(xhci)->self.controller));

	xhci_dbg_trace(xhci, trace_xhci_dbg_init,
			 "Wait for controller to be ready for doorbell rings");
	/*
	 * xHCI cannot write to any doorbells or operational registers other
	 * than status until the "Controller Not Ready" flag is cleared.
	 */
	ret = xhci_handshake(&xhci->op_regs->status,
			STS_CNR, 0, 10 * 1000 * 1000);

	for (i = 0; i < 2; i++) {
		xhci->bus_state[i].port_c_suspend = 0;
		xhci->bus_state[i].suspended_ports = 0;
		xhci->bus_state[i].resuming_ports = 0;
	}

	return ret;
}


#ifdef CONFIG_USB_PCI
/*
 * Set up MSI
 */
static int xhci_setup_msi(struct xhci_hcd *xhci)
{
	int ret;
	/*
	 * TODO:Check with MSI Soc for sysdev
	 */
	struct pci_dev  *pdev = to_pci_dev(xhci_to_hcd(xhci)->self.controller);

	ret = pci_alloc_irq_vectors(pdev, 1, 1, PCI_IRQ_MSI);
	if (ret < 0) {
		xhci_dbg_trace(xhci, trace_xhci_dbg_init,
				"failed to allocate MSI entry");
		return ret;
	}

	ret = request_irq(pdev->irq, xhci_msi_irq,
				0, "xhci_hcd", xhci_to_hcd(xhci));
	if (ret) {
		xhci_dbg_trace(xhci, trace_xhci_dbg_init,
				"disable MSI interrupt");
		pci_free_irq_vectors(pdev);
	}

	return ret;
}

/*
 * Set up MSI-X
 */
static int xhci_setup_msix(struct xhci_hcd *xhci)
{
	int i, ret = 0;
	struct usb_hcd *hcd = xhci_to_hcd(xhci);
	struct pci_dev *pdev = to_pci_dev(hcd->self.controller);

	/*
	 * calculate number of msi-x vectors supported.
	 * - HCS_MAX_INTRS: the max number of interrupts the host can handle,
	 *   with max number of interrupters based on the xhci HCSPARAMS1.
	 * - num_online_cpus: maximum msi-x vectors per CPUs core.
	 *   Add additional 1 vector to ensure always available interrupt.
	 */
	xhci->msix_count = min(num_online_cpus() + 1,
				HCS_MAX_INTRS(xhci->hcs_params1));

	ret = pci_alloc_irq_vectors(pdev, xhci->msix_count, xhci->msix_count,
			PCI_IRQ_MSIX);
	if (ret < 0) {
		xhci_dbg_trace(xhci, trace_xhci_dbg_init,
				"Failed to enable MSI-X");
		return ret;
	}

	for (i = 0; i < xhci->msix_count; i++) {
		ret = request_irq(pci_irq_vector(pdev, i), xhci_msi_irq, 0,
				"xhci_hcd", xhci_to_hcd(xhci));
		if (ret)
			goto disable_msix;
	}

	hcd->msix_enabled = 1;
	return ret;

disable_msix:
	xhci_dbg_trace(xhci, trace_xhci_dbg_init, "disable MSI-X interrupt");
	while (--i >= 0)
		free_irq(pci_irq_vector(pdev, i), xhci_to_hcd(xhci));
	pci_free_irq_vectors(pdev);
	return ret;
}

/* Free any IRQs and disable MSI-X */
static void xhci_cleanup_msix(struct xhci_hcd *xhci)
{
	struct usb_hcd *hcd = xhci_to_hcd(xhci);
	struct pci_dev *pdev = to_pci_dev(hcd->self.controller);

	if (xhci->quirks & XHCI_PLAT)
		return;

	/* return if using legacy interrupt */
	if (hcd->irq > 0)
		return;

	if (hcd->msix_enabled) {
		int i;

		for (i = 0; i < xhci->msix_count; i++)
			free_irq(pci_irq_vector(pdev, i), xhci_to_hcd(xhci));
	} else {
		free_irq(pci_irq_vector(pdev, 0), xhci_to_hcd(xhci));
	}

	pci_free_irq_vectors(pdev);
	hcd->msix_enabled = 0;
}

static void __maybe_unused xhci_msix_sync_irqs(struct xhci_hcd *xhci)
{
	struct usb_hcd *hcd = xhci_to_hcd(xhci);

	if (hcd->msix_enabled) {
		struct pci_dev *pdev = to_pci_dev(hcd->self.controller);
		int i;

		for (i = 0; i < xhci->msix_count; i++)
			synchronize_irq(pci_irq_vector(pdev, i));
	}
}

static int xhci_try_enable_msi(struct usb_hcd *hcd)
{
	struct xhci_hcd *xhci = hcd_to_xhci(hcd);
	struct pci_dev  *pdev;
	int ret;

	/* The xhci platform device has set up IRQs through usb_add_hcd. */
	if (xhci->quirks & XHCI_PLAT)
		return 0;

	pdev = to_pci_dev(xhci_to_hcd(xhci)->self.controller);
	/*
	 * Some Fresco Logic host controllers advertise MSI, but fail to
	 * generate interrupts.  Don't even try to enable MSI.
	 */
	if (xhci->quirks & XHCI_BROKEN_MSI)
		goto legacy_irq;

	/* unregister the legacy interrupt */
	if (hcd->irq)
		free_irq(hcd->irq, hcd);
	hcd->irq = 0;

	ret = xhci_setup_msix(xhci);
	if (ret)
		/* fall back to msi*/
		ret = xhci_setup_msi(xhci);

	if (!ret) {
		hcd->msi_enabled = 1;
		return 0;
	}

	if (!pdev->irq) {
		xhci_err(xhci, "No msi-x/msi found and no IRQ in BIOS\n");
		return -EINVAL;
	}

 legacy_irq:
	if (!strlen(hcd->irq_descr))
		snprintf(hcd->irq_descr, sizeof(hcd->irq_descr), "%s:usb%d",
			 hcd->driver->description, hcd->self.busnum);

	/* fall back to legacy interrupt*/
	ret = request_irq(pdev->irq, &usb_hcd_irq, IRQF_SHARED,
			hcd->irq_descr, hcd);
	if (ret) {
		xhci_err(xhci, "request interrupt %d failed\n",
				pdev->irq);
		return ret;
	}
	hcd->irq = pdev->irq;
	return 0;
}

#else

static inline int xhci_try_enable_msi(struct usb_hcd *hcd)
{
	return 0;
}

static inline void xhci_cleanup_msix(struct xhci_hcd *xhci)
{
}

static inline void xhci_msix_sync_irqs(struct xhci_hcd *xhci)
{
}

#endif

static void compliance_mode_recovery(unsigned long arg)
{
	struct xhci_hcd *xhci;
	struct usb_hcd *hcd;
	u32 temp;
	int i;

	xhci = (struct xhci_hcd *)arg;

	for (i = 0; i < xhci->num_usb3_ports; i++) {
		temp = readl(xhci->usb3_ports[i]);
		if ((temp & PORT_PLS_MASK) == USB_SS_PORT_LS_COMP_MOD) {
			/*
			 * Compliance Mode Detected. Letting USB Core
			 * handle the Warm Reset
			 */
			xhci_dbg_trace(xhci, trace_xhci_dbg_quirks,
					"Compliance mode detected->port %d",
					i + 1);
			xhci_dbg_trace(xhci, trace_xhci_dbg_quirks,
					"Attempting compliance mode recovery");
			hcd = xhci->shared_hcd;

			if (hcd->state == HC_STATE_SUSPENDED)
				usb_hcd_resume_root_hub(hcd);

			usb_hcd_poll_rh_status(hcd);
		}
	}

	if (xhci->port_status_u0 != ((1 << xhci->num_usb3_ports)-1))
		mod_timer(&xhci->comp_mode_recovery_timer,
			jiffies + msecs_to_jiffies(COMP_MODE_RCVRY_MSECS));
}

/*
 * Quirk to work around issue generated by the SN65LVPE502CP USB3.0 re-driver
 * that causes ports behind that hardware to enter compliance mode sometimes.
 * The quirk creates a timer that polls every 2 seconds the link state of
 * each host controller's port and recovers it by issuing a Warm reset
 * if Compliance mode is detected, otherwise the port will become "dead" (no
 * device connections or disconnections will be detected anymore). Becasue no
 * status event is generated when entering compliance mode (per xhci spec),
 * this quirk is needed on systems that have the failing hardware installed.
 */
static void compliance_mode_recovery_timer_init(struct xhci_hcd *xhci)
{
	xhci->port_status_u0 = 0;
	setup_timer(&xhci->comp_mode_recovery_timer,
		    compliance_mode_recovery, (unsigned long)xhci);
	xhci->comp_mode_recovery_timer.expires = jiffies +
			msecs_to_jiffies(COMP_MODE_RCVRY_MSECS);

	add_timer(&xhci->comp_mode_recovery_timer);
	xhci_dbg_trace(xhci, trace_xhci_dbg_quirks,
			"Compliance mode recovery timer initialized");
}

/*
 * This function identifies the systems that have installed the SN65LVPE502CP
 * USB3.0 re-driver and that need the Compliance Mode Quirk.
 * Systems:
 * Vendor: Hewlett-Packard -> System Models: Z420, Z620 and Z820
 */
static bool xhci_compliance_mode_recovery_timer_quirk_check(void)
{
	const char *dmi_product_name, *dmi_sys_vendor;

	dmi_product_name = dmi_get_system_info(DMI_PRODUCT_NAME);
	dmi_sys_vendor = dmi_get_system_info(DMI_SYS_VENDOR);
	if (!dmi_product_name || !dmi_sys_vendor)
		return false;

	if (!(strstr(dmi_sys_vendor, "Hewlett-Packard")))
		return false;

	if (strstr(dmi_product_name, "Z420") ||
			strstr(dmi_product_name, "Z620") ||
			strstr(dmi_product_name, "Z820") ||
			strstr(dmi_product_name, "Z1 Workstation"))
		return true;

	return false;
}

static int xhci_all_ports_seen_u0(struct xhci_hcd *xhci)
{
	return (xhci->port_status_u0 == ((1 << xhci->num_usb3_ports)-1));
}


/*
 * Initialize memory for HCD and xHC (one-time init).
 *
 * Program the PAGESIZE register, initialize the device context array, create
 * device contexts (?), set up a command ring segment (or two?), create event
 * ring (one for now).
 */
static int xhci_init(struct usb_hcd *hcd)
{
	struct xhci_hcd *xhci = hcd_to_xhci(hcd);
	int retval = 0;

	xhci_dbg_trace(xhci, trace_xhci_dbg_init, "xhci_init");
	spin_lock_init(&xhci->lock);
	if (xhci->hci_version == 0x95 && link_quirk) {
		xhci_dbg_trace(xhci, trace_xhci_dbg_quirks,
				"QUIRK: Not clearing Link TRB chain bits.");
		xhci->quirks |= XHCI_LINK_TRB_QUIRK;
	} else {
		xhci_dbg_trace(xhci, trace_xhci_dbg_init,
				"xHCI doesn't need link TRB QUIRK");
	}
	retval = xhci_mem_init(xhci, GFP_KERNEL);
	xhci_dbg_trace(xhci, trace_xhci_dbg_init, "Finished xhci_init");

	/* Initializing Compliance Mode Recovery Data If Needed */
	if (xhci_compliance_mode_recovery_timer_quirk_check()) {
		xhci->quirks |= XHCI_COMP_MODE_QUIRK;
		compliance_mode_recovery_timer_init(xhci);
	}

	return retval;
}

/*-------------------------------------------------------------------------*/


static int xhci_run_finished(struct xhci_hcd *xhci)
{
	if (xhci_start(xhci)) {
		xhci_halt(xhci);
		return -ENODEV;
	}
	xhci->shared_hcd->state = HC_STATE_RUNNING;
	xhci->cmd_ring_state = CMD_RING_STATE_RUNNING;

	if (xhci->quirks & XHCI_NEC_HOST)
		xhci_ring_cmd_db(xhci);

	xhci_dbg_trace(xhci, trace_xhci_dbg_init,
			"Finished xhci_run for USB3 roothub");
	return 0;
}

/*
 * Start the HC after it was halted.
 *
 * This function is called by the USB core when the HC driver is added.
 * Its opposite is xhci_stop().
 *
 * xhci_init() must be called once before this function can be called.
 * Reset the HC, enable device slot contexts, program DCBAAP, and
 * set command ring pointer and event ring pointer.
 *
 * Setup MSI-X vectors and enable interrupts.
 */
int xhci_run(struct usb_hcd *hcd)
{
	u32 temp;
	u64 temp_64;
	int ret;
	struct xhci_hcd *xhci = hcd_to_xhci(hcd);

	/* Start the xHCI host controller running only after the USB 2.0 roothub
	 * is setup.
	 */

	hcd->uses_new_polling = 1;
	if (!usb_hcd_is_primary_hcd(hcd))
		return xhci_run_finished(xhci);

	xhci_dbg_trace(xhci, trace_xhci_dbg_init, "xhci_run");

	ret = xhci_try_enable_msi(hcd);
	if (ret)
		return ret;

	xhci_dbg_cmd_ptrs(xhci);

	xhci_dbg(xhci, "ERST memory map follows:\n");
	xhci_dbg_erst(xhci, &xhci->erst);
	temp_64 = xhci_read_64(xhci, &xhci->ir_set->erst_dequeue);
	temp_64 &= ~ERST_PTR_MASK;
	xhci_dbg_trace(xhci, trace_xhci_dbg_init,
			"ERST deq = 64'h%0lx", (long unsigned int) temp_64);

	xhci_dbg_trace(xhci, trace_xhci_dbg_init,
			"// Set the interrupt modulation register");
	temp = readl(&xhci->ir_set->irq_control);
	temp &= ~ER_IRQ_INTERVAL_MASK;
	/*
	 * the increment interval is 8 times as much as that defined
	 * in xHCI spec on MTK's controller
	 */
	temp |= (u32) ((xhci->quirks & XHCI_MTK_HOST) ? 20 : 160);
	writel(temp, &xhci->ir_set->irq_control);

	/* Set the HCD state before we enable the irqs */
	temp = readl(&xhci->op_regs->command);
	temp |= (CMD_EIE);
	xhci_dbg_trace(xhci, trace_xhci_dbg_init,
			"// Enable interrupts, cmd = 0x%x.", temp);
	writel(temp, &xhci->op_regs->command);

	temp = readl(&xhci->ir_set->irq_pending);
	xhci_dbg_trace(xhci, trace_xhci_dbg_init,
			"// Enabling event ring interrupter %pK by writing 0x%x to irq_pending",
			xhci->ir_set, (unsigned int) ER_IRQ_ENABLE(temp));
	writel(ER_IRQ_ENABLE(temp), &xhci->ir_set->irq_pending);
	xhci_print_ir_set(xhci, 0);

	if (xhci->quirks & XHCI_NEC_HOST) {
		struct xhci_command *command;

		command = xhci_alloc_command(xhci, false, false, GFP_KERNEL);
		if (!command)
			return -ENOMEM;

		ret = xhci_queue_vendor_command(xhci, command, 0, 0, 0,
				TRB_TYPE(TRB_NEC_GET_FW));
		if (ret)
			xhci_free_command(xhci, command);
	}
	xhci_dbg_trace(xhci, trace_xhci_dbg_init,
			"Finished xhci_run for USB2 roothub");
	return 0;
}
EXPORT_SYMBOL_GPL(xhci_run);

/*
 * Stop xHCI driver.
 *
 * This function is called by the USB core when the HC driver is removed.
 * Its opposite is xhci_run().
 *
 * Disable device contexts, disable IRQs, and quiesce the HC.
 * Reset the HC, finish any completed transactions, and cleanup memory.
 */
static void xhci_stop(struct usb_hcd *hcd)
{
	u32 temp;
	struct xhci_hcd *xhci = hcd_to_xhci(hcd);

	mutex_lock(&xhci->mutex);

	/* Only halt host and free memory after both hcds are removed */
	if (!usb_hcd_is_primary_hcd(hcd)) {
		mutex_unlock(&xhci->mutex);
		return;
	}

	spin_lock_irq(&xhci->lock);
	xhci->xhc_state |= XHCI_STATE_HALTED;
	xhci->cmd_ring_state = CMD_RING_STATE_STOPPED;
	xhci_halt(xhci);
	xhci_reset(xhci);
	spin_unlock_irq(&xhci->lock);

	xhci_cleanup_msix(xhci);

	/* Deleting Compliance Mode Recovery Timer */
	if ((xhci->quirks & XHCI_COMP_MODE_QUIRK) &&
			(!(xhci_all_ports_seen_u0(xhci)))) {
		del_timer_sync(&xhci->comp_mode_recovery_timer);
		xhci_dbg_trace(xhci, trace_xhci_dbg_quirks,
				"%s: compliance mode recovery timer deleted",
				__func__);
	}

	if (xhci->quirks & XHCI_AMD_PLL_FIX)
		usb_amd_dev_put();

	xhci_dbg_trace(xhci, trace_xhci_dbg_init,
			"// Disabling event ring interrupts");
	temp = readl(&xhci->op_regs->status);
	writel((temp & ~0x1fff) | STS_EINT, &xhci->op_regs->status);
	temp = readl(&xhci->ir_set->irq_pending);
	writel(ER_IRQ_DISABLE(temp), &xhci->ir_set->irq_pending);
	xhci_print_ir_set(xhci, 0);

	xhci_dbg_trace(xhci, trace_xhci_dbg_init, "cleaning up memory");
	xhci_mem_cleanup(xhci);
	xhci_dbg_trace(xhci, trace_xhci_dbg_init,
			"xhci_stop completed - status = %x",
			readl(&xhci->op_regs->status));
	mutex_unlock(&xhci->mutex);
}

/*
 * Shutdown HC (not bus-specific)
 *
 * This is called when the machine is rebooting or halting.  We assume that the
 * machine will be powered off, and the HC's internal state will be reset.
 * Don't bother to free memory.
 *
 * This will only ever be called with the main usb_hcd (the USB3 roothub).
 */
void xhci_shutdown(struct usb_hcd *hcd)
{
	struct xhci_hcd *xhci = hcd_to_xhci(hcd);

	if (xhci->quirks & XHCI_SPURIOUS_REBOOT)
		usb_disable_xhci_ports(to_pci_dev(hcd->self.sysdev));

	spin_lock_irq(&xhci->lock);
	xhci_halt(xhci);
	/* Workaround for spurious wakeups at shutdown with HSW */
	if (xhci->quirks & XHCI_SPURIOUS_WAKEUP)
		xhci_reset(xhci);
	spin_unlock_irq(&xhci->lock);

	xhci_cleanup_msix(xhci);

	xhci_dbg_trace(xhci, trace_xhci_dbg_init,
			"xhci_shutdown completed - status = %x",
			readl(&xhci->op_regs->status));
}
EXPORT_SYMBOL_GPL(xhci_shutdown);

#ifdef CONFIG_PM
static void xhci_save_registers(struct xhci_hcd *xhci)
{
	xhci->s3.command = readl(&xhci->op_regs->command);
	xhci->s3.dev_nt = readl(&xhci->op_regs->dev_notification);
	xhci->s3.dcbaa_ptr = xhci_read_64(xhci, &xhci->op_regs->dcbaa_ptr);
	xhci->s3.config_reg = readl(&xhci->op_regs->config_reg);
	xhci->s3.erst_size = readl(&xhci->ir_set->erst_size);
	xhci->s3.erst_base = xhci_read_64(xhci, &xhci->ir_set->erst_base);
	xhci->s3.erst_dequeue = xhci_read_64(xhci, &xhci->ir_set->erst_dequeue);
	xhci->s3.irq_pending = readl(&xhci->ir_set->irq_pending);
	xhci->s3.irq_control = readl(&xhci->ir_set->irq_control);
}

static void xhci_restore_registers(struct xhci_hcd *xhci)
{
	writel(xhci->s3.command, &xhci->op_regs->command);
	writel(xhci->s3.dev_nt, &xhci->op_regs->dev_notification);
	xhci_write_64(xhci, xhci->s3.dcbaa_ptr, &xhci->op_regs->dcbaa_ptr);
	writel(xhci->s3.config_reg, &xhci->op_regs->config_reg);
	writel(xhci->s3.erst_size, &xhci->ir_set->erst_size);
	xhci_write_64(xhci, xhci->s3.erst_base, &xhci->ir_set->erst_base);
	xhci_write_64(xhci, xhci->s3.erst_dequeue, &xhci->ir_set->erst_dequeue);
	writel(xhci->s3.irq_pending, &xhci->ir_set->irq_pending);
	writel(xhci->s3.irq_control, &xhci->ir_set->irq_control);
}

static void xhci_set_cmd_ring_deq(struct xhci_hcd *xhci)
{
	u64	val_64;

	/* step 2: initialize command ring buffer */
	val_64 = xhci_read_64(xhci, &xhci->op_regs->cmd_ring);
	val_64 = (val_64 & (u64) CMD_RING_RSVD_BITS) |
		(xhci_trb_virt_to_dma(xhci->cmd_ring->deq_seg,
				      xhci->cmd_ring->dequeue) &
		 (u64) ~CMD_RING_RSVD_BITS) |
		xhci->cmd_ring->cycle_state;
	xhci_dbg_trace(xhci, trace_xhci_dbg_init,
			"// Setting command ring address to 0x%llx",
			(long unsigned long) val_64);
	xhci_write_64(xhci, val_64, &xhci->op_regs->cmd_ring);
}

/*
 * The whole command ring must be cleared to zero when we suspend the host.
 *
 * The host doesn't save the command ring pointer in the suspend well, so we
 * need to re-program it on resume.  Unfortunately, the pointer must be 64-byte
 * aligned, because of the reserved bits in the command ring dequeue pointer
 * register.  Therefore, we can't just set the dequeue pointer back in the
 * middle of the ring (TRBs are 16-byte aligned).
 */
static void xhci_clear_command_ring(struct xhci_hcd *xhci)
{
	struct xhci_ring *ring;
	struct xhci_segment *seg;

	ring = xhci->cmd_ring;
	seg = ring->deq_seg;
	do {
		memset(seg->trbs, 0,
			sizeof(union xhci_trb) * (TRBS_PER_SEGMENT - 1));
		seg->trbs[TRBS_PER_SEGMENT - 1].link.control &=
			cpu_to_le32(~TRB_CYCLE);
		seg = seg->next;
	} while (seg != ring->deq_seg);

	/* Reset the software enqueue and dequeue pointers */
	ring->deq_seg = ring->first_seg;
	ring->dequeue = ring->first_seg->trbs;
	ring->enq_seg = ring->deq_seg;
	ring->enqueue = ring->dequeue;

	ring->num_trbs_free = ring->num_segs * (TRBS_PER_SEGMENT - 1) - 1;
	/*
	 * Ring is now zeroed, so the HW should look for change of ownership
	 * when the cycle bit is set to 1.
	 */
	ring->cycle_state = 1;

	/*
	 * Reset the hardware dequeue pointer.
	 * Yes, this will need to be re-written after resume, but we're paranoid
	 * and want to make sure the hardware doesn't access bogus memory
	 * because, say, the BIOS or an SMI started the host without changing
	 * the command ring pointers.
	 */
	xhci_set_cmd_ring_deq(xhci);
}

static void xhci_disable_port_wake_on_bits(struct xhci_hcd *xhci)
{
	int port_index;
	__le32 __iomem **port_array;
	unsigned long flags;
	u32 t1, t2;

	spin_lock_irqsave(&xhci->lock, flags);

	/* disable usb3 ports Wake bits */
	port_index = xhci->num_usb3_ports;
	port_array = xhci->usb3_ports;
	while (port_index--) {
		t1 = readl(port_array[port_index]);
		t1 = xhci_port_state_to_neutral(t1);
		t2 = t1 & ~PORT_WAKE_BITS;
		if (t1 != t2)
			writel(t2, port_array[port_index]);
	}

	/* disable usb2 ports Wake bits */
	port_index = xhci->num_usb2_ports;
	port_array = xhci->usb2_ports;
	while (port_index--) {
		t1 = readl(port_array[port_index]);
		t1 = xhci_port_state_to_neutral(t1);
		t2 = t1 & ~PORT_WAKE_BITS;
		if (t1 != t2)
			writel(t2, port_array[port_index]);
	}

	spin_unlock_irqrestore(&xhci->lock, flags);
}

static bool xhci_pending_portevent(struct xhci_hcd *xhci)
{
	__le32 __iomem		**port_array;
	int			port_index;
	u32			status;
	u32			portsc;

	status = readl(&xhci->op_regs->status);
	if (status & STS_EINT)
		return true;
	/*
	 * Checking STS_EINT is not enough as there is a lag between a change
	 * bit being set and the Port Status Change Event that it generated
	 * being written to the Event Ring. See note in xhci 1.1 section 4.19.2.
	 */

	port_index = xhci->num_usb2_ports;
	port_array = xhci->usb2_ports;
	while (port_index--) {
		portsc = readl(port_array[port_index]);
		if (portsc & PORT_CHANGE_MASK ||
		    (portsc & PORT_PLS_MASK) == XDEV_RESUME)
			return true;
	}
	port_index = xhci->num_usb3_ports;
	port_array = xhci->usb3_ports;
	while (port_index--) {
		portsc = readl(port_array[port_index]);
		if (portsc & PORT_CHANGE_MASK ||
		    (portsc & PORT_PLS_MASK) == XDEV_RESUME)
			return true;
	}
	return false;
}

/*
 * Stop HC (not bus-specific)
 *
 * This is called when the machine transition into S3/S4 mode.
 *
 */
int xhci_suspend(struct xhci_hcd *xhci, bool do_wakeup)
{
	int			rc = 0;
	unsigned int		delay = XHCI_MAX_HALT_USEC * 2;
	struct usb_hcd		*hcd = xhci_to_hcd(xhci);
	u32			command;
	u32			res;

	if (!hcd->state)
		return 0;

	if (hcd->state != HC_STATE_SUSPENDED ||
			xhci->shared_hcd->state != HC_STATE_SUSPENDED)
		return -EINVAL;

	/* Clear root port wake on bits if wakeup not allowed. */
	if (!do_wakeup)
		xhci_disable_port_wake_on_bits(xhci);

	/* Don't poll the roothubs on bus suspend. */
	xhci_dbg(xhci, "%s: stopping port polling.\n", __func__);
	clear_bit(HCD_FLAG_POLL_RH, &hcd->flags);
	del_timer_sync(&hcd->rh_timer);
	clear_bit(HCD_FLAG_POLL_RH, &xhci->shared_hcd->flags);
	del_timer_sync(&xhci->shared_hcd->rh_timer);

	if (xhci->quirks & XHCI_SUSPEND_DELAY)
		usleep_range(1000, 1500);

	spin_lock_irq(&xhci->lock);
	clear_bit(HCD_FLAG_HW_ACCESSIBLE, &hcd->flags);
	clear_bit(HCD_FLAG_HW_ACCESSIBLE, &xhci->shared_hcd->flags);
	/* step 1: stop endpoint */
	/* skipped assuming that port suspend has done */

	/* step 2: clear Run/Stop bit */
	command = readl(&xhci->op_regs->command);
	command &= ~CMD_RUN;
	writel(command, &xhci->op_regs->command);

	/* Some chips from Fresco Logic need an extraordinary delay */
	delay *= (xhci->quirks & XHCI_SLOW_SUSPEND) ? 10 : 1;

	if (xhci_handshake(&xhci->op_regs->status,
		      STS_HALT, STS_HALT, delay)) {
		xhci_warn(xhci, "WARN: xHC CMD_RUN timeout\n");
		/* Set the HW_ACCESSIBLE so that any pending interrupts are
		 * served.
		 */
		set_bit(HCD_FLAG_HW_ACCESSIBLE, &hcd->flags);
		set_bit(HCD_FLAG_HW_ACCESSIBLE, &xhci->shared_hcd->flags);
		xhci_hc_died(xhci);
		spin_unlock_irq(&xhci->lock);
		return -ETIMEDOUT;
	}
	xhci_clear_command_ring(xhci);

	/* step 3: save registers */
	xhci_save_registers(xhci);

	/* step 4: set CSS flag */
	command = readl(&xhci->op_regs->command);
	command |= CMD_CSS;
	writel(command, &xhci->op_regs->command);
	xhci->broken_suspend = 0;
	if (xhci_handshake(&xhci->op_regs->status,
<<<<<<< HEAD
				STS_SAVE, 0, 10 * 1000)) {
=======
				STS_SAVE, 0, 20 * 1000)) {
>>>>>>> c081cdb1
	/*
	 * AMD SNPS xHC 3.0 occasionally does not clear the
	 * SSS bit of USBSTS and when driver tries to poll
	 * to see if the xHC clears BIT(8) which never happens
	 * and driver assumes that controller is not responding
	 * and times out. To workaround this, its good to check
	 * if SRE and HCE bits are not set (as per xhci
	 * Section 5.4.2) and bypass the timeout.
	 */
		res = readl(&xhci->op_regs->status);
		if ((xhci->quirks & XHCI_SNPS_BROKEN_SUSPEND) &&
		    (((res & STS_SRE) == 0) &&
				((res & STS_HCE) == 0))) {
			xhci->broken_suspend = 1;
		} else {
			xhci_warn(xhci, "WARN: xHC save state timeout\n");
			spin_unlock_irq(&xhci->lock);
			return -ETIMEDOUT;
		}
	}
	spin_unlock_irq(&xhci->lock);

	/*
	 * Deleting Compliance Mode Recovery Timer because the xHCI Host
	 * is about to be suspended.
	 */
	if ((xhci->quirks & XHCI_COMP_MODE_QUIRK) &&
			(!(xhci_all_ports_seen_u0(xhci)))) {
		del_timer_sync(&xhci->comp_mode_recovery_timer);
		xhci_dbg_trace(xhci, trace_xhci_dbg_quirks,
				"%s: compliance mode recovery timer deleted",
				__func__);
	}

	/* step 5: remove core well power */
	/* synchronize irq when using MSI-X */
	xhci_msix_sync_irqs(xhci);

	return rc;
}
EXPORT_SYMBOL_GPL(xhci_suspend);

/*
 * start xHC (not bus-specific)
 *
 * This is called when the machine transition from S3/S4 mode.
 *
 */
int xhci_resume(struct xhci_hcd *xhci, bool hibernated)
{
	u32			command, temp = 0;
	struct usb_hcd		*hcd = xhci_to_hcd(xhci);
	struct usb_hcd		*secondary_hcd;
	int			retval = 0;
	bool			comp_timer_running = false;

	if (!hcd->state)
		return 0;

	/* Wait a bit if either of the roothubs need to settle from the
	 * transition into bus suspend.
	 */
	if (time_before(jiffies, xhci->bus_state[0].next_statechange) ||
			time_before(jiffies,
				xhci->bus_state[1].next_statechange))
		msleep(100);

	set_bit(HCD_FLAG_HW_ACCESSIBLE, &hcd->flags);
	set_bit(HCD_FLAG_HW_ACCESSIBLE, &xhci->shared_hcd->flags);

	spin_lock_irq(&xhci->lock);
	if ((xhci->quirks & XHCI_RESET_ON_RESUME) || xhci->broken_suspend)
		hibernated = true;

	if (!hibernated) {
		/*
		 * Some controllers might lose power during suspend, so wait
		 * for controller not ready bit to clear, just as in xHC init.
		 */
		retval = xhci_handshake(&xhci->op_regs->status,
					STS_CNR, 0, 10 * 1000 * 1000);
		if (retval) {
			xhci_warn(xhci, "Controller not ready at resume %d\n",
				  retval);
			spin_unlock_irq(&xhci->lock);
			return retval;
		}
		/* step 1: restore register */
		xhci_restore_registers(xhci);
		/* step 2: initialize command ring buffer */
		xhci_set_cmd_ring_deq(xhci);
		/* step 3: restore state and start state*/
		/* step 3: set CRS flag */
		command = readl(&xhci->op_regs->command);
		command |= CMD_CRS;
		writel(command, &xhci->op_regs->command);
		/*
		 * Some controllers take up to 55+ ms to complete the controller
		 * restore so setting the timeout to 100ms. Xhci specification
		 * doesn't mention any timeout value.
		 */
		if (xhci_handshake(&xhci->op_regs->status,
			      STS_RESTORE, 0, 100 * 1000)) {
			xhci_warn(xhci, "WARN: xHC restore state timeout\n");
			spin_unlock_irq(&xhci->lock);
			return -ETIMEDOUT;
		}
		temp = readl(&xhci->op_regs->status);
	}

	/* If restore operation fails, re-initialize the HC during resume */
	if ((temp & STS_SRE) || hibernated) {

		if ((xhci->quirks & XHCI_COMP_MODE_QUIRK) &&
				!(xhci_all_ports_seen_u0(xhci))) {
			del_timer_sync(&xhci->comp_mode_recovery_timer);
			xhci_dbg_trace(xhci, trace_xhci_dbg_quirks,
				"Compliance Mode Recovery Timer deleted!");
		}

		/* Let the USB core know _both_ roothubs lost power. */
		usb_root_hub_lost_power(xhci->main_hcd->self.root_hub);
		usb_root_hub_lost_power(xhci->shared_hcd->self.root_hub);

		xhci_dbg(xhci, "Stop HCD\n");
		xhci_halt(xhci);
		xhci_reset(xhci);
		spin_unlock_irq(&xhci->lock);
		xhci_cleanup_msix(xhci);

		xhci_dbg(xhci, "// Disabling event ring interrupts\n");
		temp = readl(&xhci->op_regs->status);
		writel((temp & ~0x1fff) | STS_EINT, &xhci->op_regs->status);
		temp = readl(&xhci->ir_set->irq_pending);
		writel(ER_IRQ_DISABLE(temp), &xhci->ir_set->irq_pending);
		xhci_print_ir_set(xhci, 0);

		xhci_dbg(xhci, "cleaning up memory\n");
		xhci_mem_cleanup(xhci);
		xhci_dbg(xhci, "xhci_stop completed - status = %x\n",
			    readl(&xhci->op_regs->status));

		/* USB core calls the PCI reinit and start functions twice:
		 * first with the primary HCD, and then with the secondary HCD.
		 * If we don't do the same, the host will never be started.
		 */
		if (!usb_hcd_is_primary_hcd(hcd))
			secondary_hcd = hcd;
		else
			secondary_hcd = xhci->shared_hcd;

		xhci_dbg(xhci, "Initialize the xhci_hcd\n");
		retval = xhci_init(hcd->primary_hcd);
		if (retval)
			return retval;
		comp_timer_running = true;

		xhci_dbg(xhci, "Start the primary HCD\n");
		retval = xhci_run(hcd->primary_hcd);
		if (!retval) {
			xhci_dbg(xhci, "Start the secondary HCD\n");
			retval = xhci_run(secondary_hcd);
		}
		hcd->state = HC_STATE_SUSPENDED;
		xhci->shared_hcd->state = HC_STATE_SUSPENDED;
		goto done;
	}

	/* step 4: set Run/Stop bit */
	command = readl(&xhci->op_regs->command);
	command |= CMD_RUN;
	writel(command, &xhci->op_regs->command);
	xhci_handshake(&xhci->op_regs->status, STS_HALT,
		  0, 250 * 1000);

	/* step 5: walk topology and initialize portsc,
	 * portpmsc and portli
	 */
	/* this is done in bus_resume */

	/* step 6: restart each of the previously
	 * Running endpoints by ringing their doorbells
	 */

	spin_unlock_irq(&xhci->lock);

 done:
	if (retval == 0) {
		/* Resume root hubs only when have pending events. */
		if (xhci_pending_portevent(xhci)) {
			usb_hcd_resume_root_hub(xhci->shared_hcd);
			usb_hcd_resume_root_hub(hcd);
		}
	}

	/*
	 * If system is subject to the Quirk, Compliance Mode Timer needs to
	 * be re-initialized Always after a system resume. Ports are subject
	 * to suffer the Compliance Mode issue again. It doesn't matter if
	 * ports have entered previously to U0 before system's suspension.
	 */
	if ((xhci->quirks & XHCI_COMP_MODE_QUIRK) && !comp_timer_running)
		compliance_mode_recovery_timer_init(xhci);

	if (xhci->quirks & XHCI_ASMEDIA_MODIFY_FLOWCONTROL)
		usb_asmedia_modifyflowcontrol(to_pci_dev(hcd->self.controller));

	/* Re-enable port polling. */
	xhci_dbg(xhci, "%s: starting port polling.\n", __func__);
	set_bit(HCD_FLAG_POLL_RH, &xhci->shared_hcd->flags);
	usb_hcd_poll_rh_status(xhci->shared_hcd);
	set_bit(HCD_FLAG_POLL_RH, &hcd->flags);
	usb_hcd_poll_rh_status(hcd);

	return retval;
}
EXPORT_SYMBOL_GPL(xhci_resume);
#endif	/* CONFIG_PM */

/*-------------------------------------------------------------------------*/

/**
 * xhci_get_endpoint_index - Used for passing endpoint bitmasks between the core and
 * HCDs.  Find the index for an endpoint given its descriptor.  Use the return
 * value to right shift 1 for the bitmask.
 *
 * Index  = (epnum * 2) + direction - 1,
 * where direction = 0 for OUT, 1 for IN.
 * For control endpoints, the IN index is used (OUT index is unused), so
 * index = (epnum * 2) + direction - 1 = (epnum * 2) + 1 - 1 = (epnum * 2)
 */
unsigned int xhci_get_endpoint_index(struct usb_endpoint_descriptor *desc)
{
	unsigned int index;
	if (usb_endpoint_xfer_control(desc))
		index = (unsigned int) (usb_endpoint_num(desc)*2);
	else
		index = (unsigned int) (usb_endpoint_num(desc)*2) +
			(usb_endpoint_dir_in(desc) ? 1 : 0) - 1;
	return index;
}

/* The reverse operation to xhci_get_endpoint_index. Calculate the USB endpoint
 * address from the XHCI endpoint index.
 */
unsigned int xhci_get_endpoint_address(unsigned int ep_index)
{
	unsigned int number = DIV_ROUND_UP(ep_index, 2);
	unsigned int direction = ep_index % 2 ? USB_DIR_OUT : USB_DIR_IN;
	return direction | number;
}

/* Find the flag for this endpoint (for use in the control context).  Use the
 * endpoint index to create a bitmask.  The slot context is bit 0, endpoint 0 is
 * bit 1, etc.
 */
static unsigned int xhci_get_endpoint_flag(struct usb_endpoint_descriptor *desc)
{
	return 1 << (xhci_get_endpoint_index(desc) + 1);
}

/* Find the flag for this endpoint (for use in the control context).  Use the
 * endpoint index to create a bitmask.  The slot context is bit 0, endpoint 0 is
 * bit 1, etc.
 */
static unsigned int xhci_get_endpoint_flag_from_index(unsigned int ep_index)
{
	return 1 << (ep_index + 1);
}

/* Compute the last valid endpoint context index.  Basically, this is the
 * endpoint index plus one.  For slot contexts with more than valid endpoint,
 * we find the most significant bit set in the added contexts flags.
 * e.g. ep 1 IN (with epnum 0x81) => added_ctxs = 0b1000
 * fls(0b1000) = 4, but the endpoint context index is 3, so subtract one.
 */
unsigned int xhci_last_valid_endpoint(u32 added_ctxs)
{
	return fls(added_ctxs) - 1;
}

/* Returns 1 if the arguments are OK;
 * returns 0 this is a root hub; returns -EINVAL for NULL pointers.
 */
static int xhci_check_args(struct usb_hcd *hcd, struct usb_device *udev,
		struct usb_host_endpoint *ep, int check_ep, bool check_virt_dev,
		const char *func) {
	struct xhci_hcd	*xhci;
	struct xhci_virt_device	*virt_dev;

	if (!hcd || (check_ep && !ep) || !udev) {
		pr_debug("xHCI %s called with invalid args\n", func);
		return -EINVAL;
	}
	if (!udev->parent) {
		pr_debug("xHCI %s called for root hub\n", func);
		return 0;
	}

	xhci = hcd_to_xhci(hcd);
	if (check_virt_dev) {
		if (!udev->slot_id || !xhci->devs[udev->slot_id]) {
			xhci_dbg(xhci, "xHCI %s called with unaddressed device\n",
					func);
			return -EINVAL;
		}

		virt_dev = xhci->devs[udev->slot_id];
		if (virt_dev->udev != udev) {
			xhci_dbg(xhci, "xHCI %s called with udev and "
					  "virt_dev does not match\n", func);
			return -EINVAL;
		}
	}

	if (xhci->xhc_state & XHCI_STATE_HALTED)
		return -ENODEV;

	return 1;
}

static int xhci_configure_endpoint(struct xhci_hcd *xhci,
		struct usb_device *udev, struct xhci_command *command,
		bool ctx_change, bool must_succeed);

/*
 * Full speed devices may have a max packet size greater than 8 bytes, but the
 * USB core doesn't know that until it reads the first 8 bytes of the
 * descriptor.  If the usb_device's max packet size changes after that point,
 * we need to issue an evaluate context command and wait on it.
 */
static int xhci_check_maxpacket(struct xhci_hcd *xhci, unsigned int slot_id,
		unsigned int ep_index, struct urb *urb)
{
	struct xhci_container_ctx *out_ctx;
	struct xhci_input_control_ctx *ctrl_ctx;
	struct xhci_ep_ctx *ep_ctx;
	struct xhci_command *command;
	int max_packet_size;
	int hw_max_packet_size;
	int ret = 0;

	out_ctx = xhci->devs[slot_id]->out_ctx;
	ep_ctx = xhci_get_ep_ctx(xhci, out_ctx, ep_index);
	hw_max_packet_size = MAX_PACKET_DECODED(le32_to_cpu(ep_ctx->ep_info2));
	max_packet_size = usb_endpoint_maxp(&urb->dev->ep0.desc);
	if (hw_max_packet_size != max_packet_size) {
		xhci_dbg_trace(xhci,  trace_xhci_dbg_context_change,
				"Max Packet Size for ep 0 changed.");
		xhci_dbg_trace(xhci,  trace_xhci_dbg_context_change,
				"Max packet size in usb_device = %d",
				max_packet_size);
		xhci_dbg_trace(xhci,  trace_xhci_dbg_context_change,
				"Max packet size in xHCI HW = %d",
				hw_max_packet_size);
		xhci_dbg_trace(xhci,  trace_xhci_dbg_context_change,
				"Issuing evaluate context command.");

		/* Set up the input context flags for the command */
		/* FIXME: This won't work if a non-default control endpoint
		 * changes max packet sizes.
		 */

		command = xhci_alloc_command(xhci, false, true, GFP_KERNEL);
		if (!command)
			return -ENOMEM;

		command->in_ctx = xhci->devs[slot_id]->in_ctx;
		ctrl_ctx = xhci_get_input_control_ctx(command->in_ctx);
		if (!ctrl_ctx) {
			xhci_warn(xhci, "%s: Could not get input context, bad type.\n",
					__func__);
			ret = -ENOMEM;
			goto command_cleanup;
		}
		/* Set up the modified control endpoint 0 */
		xhci_endpoint_copy(xhci, xhci->devs[slot_id]->in_ctx,
				xhci->devs[slot_id]->out_ctx, ep_index);

		ep_ctx = xhci_get_ep_ctx(xhci, command->in_ctx, ep_index);
		ep_ctx->ep_info2 &= cpu_to_le32(~MAX_PACKET_MASK);
		ep_ctx->ep_info2 |= cpu_to_le32(MAX_PACKET(max_packet_size));

		ctrl_ctx->add_flags = cpu_to_le32(EP0_FLAG);
		ctrl_ctx->drop_flags = 0;

		ret = xhci_configure_endpoint(xhci, urb->dev, command,
				true, false);

		/* Clean up the input context for later use by bandwidth
		 * functions.
		 */
		ctrl_ctx->add_flags = cpu_to_le32(SLOT_FLAG);
command_cleanup:
		kfree(command->completion);
		kfree(command);
	}
	return ret;
}

/*
 * non-error returns are a promise to giveback() the urb later
 * we drop ownership so next owner (or urb unlink) can get it
 */
static int xhci_urb_enqueue(struct usb_hcd *hcd, struct urb *urb, gfp_t mem_flags)
{
	struct xhci_hcd *xhci = hcd_to_xhci(hcd);
	unsigned long flags;
	int ret = 0;
	unsigned int slot_id, ep_index, ep_state;
	struct urb_priv	*urb_priv;
	int num_tds;

	if (!urb || xhci_check_args(hcd, urb->dev, urb->ep,
					true, true, __func__) <= 0)
		return -EINVAL;

	slot_id = urb->dev->slot_id;
	ep_index = xhci_get_endpoint_index(&urb->ep->desc);

	if (!HCD_HW_ACCESSIBLE(hcd)) {
		if (!in_interrupt())
			xhci_dbg(xhci, "urb submitted during PCI suspend\n");
		return -ESHUTDOWN;
	}

	if (usb_endpoint_xfer_isoc(&urb->ep->desc))
		num_tds = urb->number_of_packets;
	else if (usb_endpoint_is_bulk_out(&urb->ep->desc) &&
	    urb->transfer_buffer_length > 0 &&
	    urb->transfer_flags & URB_ZERO_PACKET &&
	    !(urb->transfer_buffer_length % usb_endpoint_maxp(&urb->ep->desc)))
		num_tds = 2;
	else
		num_tds = 1;

	urb_priv = kzalloc(sizeof(struct urb_priv) +
			   num_tds * sizeof(struct xhci_td), mem_flags);
	if (!urb_priv)
		return -ENOMEM;

	urb_priv->num_tds = num_tds;
	urb_priv->num_tds_done = 0;
	urb->hcpriv = urb_priv;

	trace_xhci_urb_enqueue(urb);

	if (usb_endpoint_xfer_control(&urb->ep->desc)) {
		/* Check to see if the max packet size for the default control
		 * endpoint changed during FS device enumeration
		 */
		if (urb->dev->speed == USB_SPEED_FULL) {
			ret = xhci_check_maxpacket(xhci, slot_id,
					ep_index, urb);
			if (ret < 0) {
				xhci_urb_free_priv(urb_priv);
				urb->hcpriv = NULL;
				return ret;
			}
		}
	}

	spin_lock_irqsave(&xhci->lock, flags);

	if (xhci->xhc_state & XHCI_STATE_DYING) {
		xhci_dbg(xhci, "Ep 0x%x: URB %p submitted for non-responsive xHCI host.\n",
			 urb->ep->desc.bEndpointAddress, urb);
		ret = -ESHUTDOWN;
		goto free_priv;
	}

	switch (usb_endpoint_type(&urb->ep->desc)) {

	case USB_ENDPOINT_XFER_CONTROL:
		ret = xhci_queue_ctrl_tx(xhci, GFP_ATOMIC, urb,
					 slot_id, ep_index);
		break;
	case USB_ENDPOINT_XFER_BULK:
		ep_state = xhci->devs[slot_id]->eps[ep_index].ep_state;
		if (ep_state & (EP_GETTING_STREAMS | EP_GETTING_NO_STREAMS)) {
			xhci_warn(xhci, "WARN: Can't enqueue URB, ep in streams transition state %x\n",
				  ep_state);
			ret = -EINVAL;
			break;
		}
		ret = xhci_queue_bulk_tx(xhci, GFP_ATOMIC, urb,
					 slot_id, ep_index);
		break;


	case USB_ENDPOINT_XFER_INT:
		ret = xhci_queue_intr_tx(xhci, GFP_ATOMIC, urb,
				slot_id, ep_index);
		break;

	case USB_ENDPOINT_XFER_ISOC:
		ret = xhci_queue_isoc_tx_prepare(xhci, GFP_ATOMIC, urb,
				slot_id, ep_index);
	}

	if (ret) {
free_priv:
		xhci_urb_free_priv(urb_priv);
		urb->hcpriv = NULL;
	}
	spin_unlock_irqrestore(&xhci->lock, flags);
	return ret;
}

/*
 * Remove the URB's TD from the endpoint ring.  This may cause the HC to stop
 * USB transfers, potentially stopping in the middle of a TRB buffer.  The HC
 * should pick up where it left off in the TD, unless a Set Transfer Ring
 * Dequeue Pointer is issued.
 *
 * The TRBs that make up the buffers for the canceled URB will be "removed" from
 * the ring.  Since the ring is a contiguous structure, they can't be physically
 * removed.  Instead, there are two options:
 *
 *  1) If the HC is in the middle of processing the URB to be canceled, we
 *     simply move the ring's dequeue pointer past those TRBs using the Set
 *     Transfer Ring Dequeue Pointer command.  This will be the common case,
 *     when drivers timeout on the last submitted URB and attempt to cancel.
 *
 *  2) If the HC is in the middle of a different TD, we turn the TRBs into a
 *     series of 1-TRB transfer no-op TDs.  (No-ops shouldn't be chained.)  The
 *     HC will need to invalidate the any TRBs it has cached after the stop
 *     endpoint command, as noted in the xHCI 0.95 errata.
 *
 *  3) The TD may have completed by the time the Stop Endpoint Command
 *     completes, so software needs to handle that case too.
 *
 * This function should protect against the TD enqueueing code ringing the
 * doorbell while this code is waiting for a Stop Endpoint command to complete.
 * It also needs to account for multiple cancellations on happening at the same
 * time for the same endpoint.
 *
 * Note that this function can be called in any context, or so says
 * usb_hcd_unlink_urb()
 */
static int xhci_urb_dequeue(struct usb_hcd *hcd, struct urb *urb, int status)
{
	unsigned long flags;
	int ret, i;
	u32 temp;
	struct xhci_hcd *xhci;
	struct urb_priv	*urb_priv;
	struct xhci_td *td;
	unsigned int ep_index;
	struct xhci_ring *ep_ring;
	struct xhci_virt_ep *ep;
	struct xhci_command *command;
	struct xhci_virt_device *vdev;

	xhci = hcd_to_xhci(hcd);
	spin_lock_irqsave(&xhci->lock, flags);

	trace_xhci_urb_dequeue(urb);

	/* Make sure the URB hasn't completed or been unlinked already */
	ret = usb_hcd_check_unlink_urb(hcd, urb, status);
	if (ret)
		goto done;

	/* give back URB now if we can't queue it for cancel */
	vdev = xhci->devs[urb->dev->slot_id];
	urb_priv = urb->hcpriv;
	if (!vdev || !urb_priv)
		goto err_giveback;

	ep_index = xhci_get_endpoint_index(&urb->ep->desc);
	ep = &vdev->eps[ep_index];
	ep_ring = xhci_urb_to_transfer_ring(xhci, urb);
	if (!ep || !ep_ring)
		goto err_giveback;

	/* If xHC is dead take it down and return ALL URBs in xhci_hc_died() */
	temp = readl(&xhci->op_regs->status);
	if (temp == ~(u32)0 || xhci->xhc_state & XHCI_STATE_DYING) {
		xhci_hc_died(xhci);
		goto done;
	}

	/*
	 * check ring is not re-allocated since URB was enqueued. If it is, then
	 * make sure none of the ring related pointers in this URB private data
	 * are touched, such as td_list, otherwise we overwrite freed data
	 */
	if (!td_on_ring(&urb_priv->td[0], ep_ring)) {
		xhci_err(xhci, "Canceled URB td not found on endpoint ring");
		for (i = urb_priv->num_tds_done; i < urb_priv->num_tds; i++) {
			td = &urb_priv->td[i];
			if (!list_empty(&td->cancelled_td_list))
				list_del_init(&td->cancelled_td_list);
		}
		goto err_giveback;
	}

	if (xhci->xhc_state & XHCI_STATE_HALTED) {
		xhci_dbg_trace(xhci, trace_xhci_dbg_cancel_urb,
				"HC halted, freeing TD manually.");
		for (i = urb_priv->num_tds_done;
		     i < urb_priv->num_tds;
		     i++) {
			td = &urb_priv->td[i];
			if (!list_empty(&td->td_list))
				list_del_init(&td->td_list);
			if (!list_empty(&td->cancelled_td_list))
				list_del_init(&td->cancelled_td_list);
		}
		goto err_giveback;
	}

	i = urb_priv->num_tds_done;
	if (i < urb_priv->num_tds)
		xhci_dbg_trace(xhci, trace_xhci_dbg_cancel_urb,
				"Cancel URB %pK, dev %s, ep 0x%x, "
				"starting at offset 0x%llx",
				urb, urb->dev->devpath,
				urb->ep->desc.bEndpointAddress,
				(unsigned long long) xhci_trb_virt_to_dma(
					urb_priv->td[i].start_seg,
					urb_priv->td[i].first_trb));

	for (; i < urb_priv->num_tds; i++) {
		td = &urb_priv->td[i];
		list_add_tail(&td->cancelled_td_list, &ep->cancelled_td_list);
	}

	/* Queue a stop endpoint command, but only if this is
	 * the first cancellation to be handled.
	 */
	if (!(ep->ep_state & EP_STOP_CMD_PENDING)) {
		command = xhci_alloc_command(xhci, false, false, GFP_ATOMIC);
		if (!command) {
			ret = -ENOMEM;
			goto done;
		}
		ep->ep_state |= EP_STOP_CMD_PENDING;
		ep->stop_cmd_timer.expires = jiffies +
			XHCI_STOP_EP_CMD_TIMEOUT * HZ;
		add_timer(&ep->stop_cmd_timer);
		xhci_queue_stop_endpoint(xhci, command, urb->dev->slot_id,
					 ep_index, 0);
		xhci_ring_cmd_db(xhci);
	}
done:
	spin_unlock_irqrestore(&xhci->lock, flags);
	return ret;

err_giveback:
	if (urb_priv)
		xhci_urb_free_priv(urb_priv);
	usb_hcd_unlink_urb_from_ep(hcd, urb);
	spin_unlock_irqrestore(&xhci->lock, flags);
	usb_hcd_giveback_urb(hcd, urb, -ESHUTDOWN);
	return ret;
}

/* Drop an endpoint from a new bandwidth configuration for this device.
 * Only one call to this function is allowed per endpoint before
 * check_bandwidth() or reset_bandwidth() must be called.
 * A call to xhci_drop_endpoint() followed by a call to xhci_add_endpoint() will
 * add the endpoint to the schedule with possibly new parameters denoted by a
 * different endpoint descriptor in usb_host_endpoint.
 * A call to xhci_add_endpoint() followed by a call to xhci_drop_endpoint() is
 * not allowed.
 *
 * The USB core will not allow URBs to be queued to an endpoint that is being
 * disabled, so there's no need for mutual exclusion to protect
 * the xhci->devs[slot_id] structure.
 */
static int xhci_drop_endpoint(struct usb_hcd *hcd, struct usb_device *udev,
		struct usb_host_endpoint *ep)
{
	struct xhci_hcd *xhci;
	struct xhci_container_ctx *in_ctx, *out_ctx;
	struct xhci_input_control_ctx *ctrl_ctx;
	unsigned int ep_index;
	struct xhci_ep_ctx *ep_ctx;
	u32 drop_flag;
	u32 new_add_flags, new_drop_flags;
	int ret;

	ret = xhci_check_args(hcd, udev, ep, 1, true, __func__);
	if (ret <= 0)
		return ret;
	xhci = hcd_to_xhci(hcd);
	if (xhci->xhc_state & XHCI_STATE_DYING)
		return -ENODEV;

	xhci_dbg(xhci, "%s called for udev %pK\n", __func__, udev);
	drop_flag = xhci_get_endpoint_flag(&ep->desc);
	if (drop_flag == SLOT_FLAG || drop_flag == EP0_FLAG) {
		xhci_dbg(xhci, "xHCI %s - can't drop slot or ep 0 %#x\n",
				__func__, drop_flag);
		return 0;
	}

	in_ctx = xhci->devs[udev->slot_id]->in_ctx;
	out_ctx = xhci->devs[udev->slot_id]->out_ctx;
	ctrl_ctx = xhci_get_input_control_ctx(in_ctx);
	if (!ctrl_ctx) {
		xhci_warn(xhci, "%s: Could not get input context, bad type.\n",
				__func__);
		return 0;
	}

	ep_index = xhci_get_endpoint_index(&ep->desc);
	ep_ctx = xhci_get_ep_ctx(xhci, out_ctx, ep_index);
	/* If the HC already knows the endpoint is disabled,
	 * or the HCD has noted it is disabled, ignore this request
	 */
	if ((GET_EP_CTX_STATE(ep_ctx) == EP_STATE_DISABLED) ||
	    le32_to_cpu(ctrl_ctx->drop_flags) &
	    xhci_get_endpoint_flag(&ep->desc)) {
		/* Do not warn when called after a usb_device_reset */
		if (xhci->devs[udev->slot_id]->eps[ep_index].ring != NULL)
			xhci_warn(xhci, "xHCI %s called with disabled ep %pK\n",
				  __func__, ep);
		return 0;
	}

	ctrl_ctx->drop_flags |= cpu_to_le32(drop_flag);
	new_drop_flags = le32_to_cpu(ctrl_ctx->drop_flags);

	ctrl_ctx->add_flags &= cpu_to_le32(~drop_flag);
	new_add_flags = le32_to_cpu(ctrl_ctx->add_flags);

	xhci_endpoint_zero(xhci, xhci->devs[udev->slot_id], ep);

	if (xhci->quirks & XHCI_MTK_HOST)
		xhci_mtk_drop_ep_quirk(hcd, udev, ep);

	xhci_dbg(xhci, "drop ep 0x%x, slot id %d, new drop flags = %#x, new add flags = %#x\n",
			(unsigned int) ep->desc.bEndpointAddress,
			udev->slot_id,
			(unsigned int) new_drop_flags,
			(unsigned int) new_add_flags);
	return 0;
}

/* Add an endpoint to a new possible bandwidth configuration for this device.
 * Only one call to this function is allowed per endpoint before
 * check_bandwidth() or reset_bandwidth() must be called.
 * A call to xhci_drop_endpoint() followed by a call to xhci_add_endpoint() will
 * add the endpoint to the schedule with possibly new parameters denoted by a
 * different endpoint descriptor in usb_host_endpoint.
 * A call to xhci_add_endpoint() followed by a call to xhci_drop_endpoint() is
 * not allowed.
 *
 * The USB core will not allow URBs to be queued to an endpoint until the
 * configuration or alt setting is installed in the device, so there's no need
 * for mutual exclusion to protect the xhci->devs[slot_id] structure.
 */
static int xhci_add_endpoint(struct usb_hcd *hcd, struct usb_device *udev,
		struct usb_host_endpoint *ep)
{
	struct xhci_hcd *xhci;
	struct xhci_container_ctx *in_ctx;
	unsigned int ep_index;
	struct xhci_input_control_ctx *ctrl_ctx;
	u32 added_ctxs;
	u32 new_add_flags, new_drop_flags;
	struct xhci_virt_device *virt_dev;
	int ret = 0;

	ret = xhci_check_args(hcd, udev, ep, 1, true, __func__);
	if (ret <= 0) {
		/* So we won't queue a reset ep command for a root hub */
		ep->hcpriv = NULL;
		return ret;
	}
	xhci = hcd_to_xhci(hcd);
	if (xhci->xhc_state & XHCI_STATE_DYING)
		return -ENODEV;

	added_ctxs = xhci_get_endpoint_flag(&ep->desc);
	if (added_ctxs == SLOT_FLAG || added_ctxs == EP0_FLAG) {
		/* FIXME when we have to issue an evaluate endpoint command to
		 * deal with ep0 max packet size changing once we get the
		 * descriptors
		 */
		xhci_dbg(xhci, "xHCI %s - can't add slot or ep 0 %#x\n",
				__func__, added_ctxs);
		return 0;
	}

	virt_dev = xhci->devs[udev->slot_id];
	in_ctx = virt_dev->in_ctx;
	ctrl_ctx = xhci_get_input_control_ctx(in_ctx);
	if (!ctrl_ctx) {
		xhci_warn(xhci, "%s: Could not get input context, bad type.\n",
				__func__);
		return 0;
	}

	ep_index = xhci_get_endpoint_index(&ep->desc);
	/* If this endpoint is already in use, and the upper layers are trying
	 * to add it again without dropping it, reject the addition.
	 */
	if (virt_dev->eps[ep_index].ring &&
			!(le32_to_cpu(ctrl_ctx->drop_flags) & added_ctxs)) {
		xhci_warn(xhci, "Trying to add endpoint 0x%x "
				"without dropping it.\n",
				(unsigned int) ep->desc.bEndpointAddress);
		return -EINVAL;
	}

	/* If the HCD has already noted the endpoint is enabled,
	 * ignore this request.
	 */
	if (le32_to_cpu(ctrl_ctx->add_flags) & added_ctxs) {
		xhci_warn(xhci, "xHCI %s called with enabled ep %pK\n",
				__func__, ep);
		return 0;
	}

	/*
	 * Configuration and alternate setting changes must be done in
	 * process context, not interrupt context (or so documenation
	 * for usb_set_interface() and usb_set_configuration() claim).
	 */
	if (xhci_endpoint_init(xhci, virt_dev, udev, ep, GFP_NOIO) < 0) {
		dev_dbg(&udev->dev, "%s - could not initialize ep %#x\n",
				__func__, ep->desc.bEndpointAddress);
		return -ENOMEM;
	}

	if (xhci->quirks & XHCI_MTK_HOST) {
		ret = xhci_mtk_add_ep_quirk(hcd, udev, ep);
		if (ret < 0) {
			xhci_ring_free(xhci, virt_dev->eps[ep_index].new_ring);
			virt_dev->eps[ep_index].new_ring = NULL;
			return ret;
		}
	}

	ctrl_ctx->add_flags |= cpu_to_le32(added_ctxs);
	new_add_flags = le32_to_cpu(ctrl_ctx->add_flags);

	/* If xhci_endpoint_disable() was called for this endpoint, but the
	 * xHC hasn't been notified yet through the check_bandwidth() call,
	 * this re-adds a new state for the endpoint from the new endpoint
	 * descriptors.  We must drop and re-add this endpoint, so we leave the
	 * drop flags alone.
	 */
	new_drop_flags = le32_to_cpu(ctrl_ctx->drop_flags);

	/* Store the usb_device pointer for later use */
	ep->hcpriv = udev;

	xhci_dbg(xhci, "add ep 0x%x, slot id %d, new drop flags = %#x, new add flags = %#x\n",
			(unsigned int) ep->desc.bEndpointAddress,
			udev->slot_id,
			(unsigned int) new_drop_flags,
			(unsigned int) new_add_flags);
	return 0;
}

static void xhci_zero_in_ctx(struct xhci_hcd *xhci, struct xhci_virt_device *virt_dev)
{
	struct xhci_input_control_ctx *ctrl_ctx;
	struct xhci_ep_ctx *ep_ctx;
	struct xhci_slot_ctx *slot_ctx;
	int i;

	ctrl_ctx = xhci_get_input_control_ctx(virt_dev->in_ctx);
	if (!ctrl_ctx) {
		xhci_warn(xhci, "%s: Could not get input context, bad type.\n",
				__func__);
		return;
	}

	/* When a device's add flag and drop flag are zero, any subsequent
	 * configure endpoint command will leave that endpoint's state
	 * untouched.  Make sure we don't leave any old state in the input
	 * endpoint contexts.
	 */
	ctrl_ctx->drop_flags = 0;
	ctrl_ctx->add_flags = 0;
	slot_ctx = xhci_get_slot_ctx(xhci, virt_dev->in_ctx);
	slot_ctx->dev_info &= cpu_to_le32(~LAST_CTX_MASK);
	/* Endpoint 0 is always valid */
	slot_ctx->dev_info |= cpu_to_le32(LAST_CTX(1));
	for (i = 1; i < 31; i++) {
		ep_ctx = xhci_get_ep_ctx(xhci, virt_dev->in_ctx, i);
		ep_ctx->ep_info = 0;
		ep_ctx->ep_info2 = 0;
		ep_ctx->deq = 0;
		ep_ctx->tx_info = 0;
	}
}

static int xhci_configure_endpoint_result(struct xhci_hcd *xhci,
		struct usb_device *udev, u32 *cmd_status)
{
	int ret;

	switch (*cmd_status) {
	case COMP_COMMAND_ABORTED:
	case COMP_COMMAND_RING_STOPPED:
		xhci_warn(xhci, "Timeout while waiting for configure endpoint command\n");
		ret = -ETIME;
		break;
	case COMP_RESOURCE_ERROR:
		dev_warn(&udev->dev,
			 "Not enough host controller resources for new device state.\n");
		ret = -ENOMEM;
		/* FIXME: can we allocate more resources for the HC? */
		break;
	case COMP_BANDWIDTH_ERROR:
	case COMP_SECONDARY_BANDWIDTH_ERROR:
		dev_warn(&udev->dev,
			 "Not enough bandwidth for new device state.\n");
		ret = -ENOSPC;
		/* FIXME: can we go back to the old state? */
		break;
	case COMP_TRB_ERROR:
		/* the HCD set up something wrong */
		dev_warn(&udev->dev, "ERROR: Endpoint drop flag = 0, "
				"add flag = 1, "
				"and endpoint is not disabled.\n");
		ret = -EINVAL;
		break;
	case COMP_INCOMPATIBLE_DEVICE_ERROR:
		dev_warn(&udev->dev,
			 "ERROR: Incompatible device for endpoint configure command.\n");
		ret = -ENODEV;
		break;
	case COMP_SUCCESS:
		xhci_dbg_trace(xhci, trace_xhci_dbg_context_change,
				"Successful Endpoint Configure command");
		ret = 0;
		break;
	default:
		xhci_err(xhci, "ERROR: unexpected command completion code 0x%x.\n",
				*cmd_status);
		ret = -EINVAL;
		break;
	}
	return ret;
}

static int xhci_evaluate_context_result(struct xhci_hcd *xhci,
		struct usb_device *udev, u32 *cmd_status)
{
	int ret;

	switch (*cmd_status) {
	case COMP_COMMAND_ABORTED:
	case COMP_COMMAND_RING_STOPPED:
		xhci_warn(xhci, "Timeout while waiting for evaluate context command\n");
		ret = -ETIME;
		break;
	case COMP_PARAMETER_ERROR:
		dev_warn(&udev->dev,
			 "WARN: xHCI driver setup invalid evaluate context command.\n");
		ret = -EINVAL;
		break;
	case COMP_SLOT_NOT_ENABLED_ERROR:
		dev_warn(&udev->dev,
			"WARN: slot not enabled for evaluate context command.\n");
		ret = -EINVAL;
		break;
	case COMP_CONTEXT_STATE_ERROR:
		dev_warn(&udev->dev,
			"WARN: invalid context state for evaluate context command.\n");
		ret = -EINVAL;
		break;
	case COMP_INCOMPATIBLE_DEVICE_ERROR:
		dev_warn(&udev->dev,
			"ERROR: Incompatible device for evaluate context command.\n");
		ret = -ENODEV;
		break;
	case COMP_MAX_EXIT_LATENCY_TOO_LARGE_ERROR:
		/* Max Exit Latency too large error */
		dev_warn(&udev->dev, "WARN: Max Exit Latency too large\n");
		ret = -EINVAL;
		break;
	case COMP_SUCCESS:
		xhci_dbg_trace(xhci, trace_xhci_dbg_context_change,
				"Successful evaluate context command");
		ret = 0;
		break;
	default:
		xhci_err(xhci, "ERROR: unexpected command completion code 0x%x.\n",
			*cmd_status);
		ret = -EINVAL;
		break;
	}
	return ret;
}

static u32 xhci_count_num_new_endpoints(struct xhci_hcd *xhci,
		struct xhci_input_control_ctx *ctrl_ctx)
{
	u32 valid_add_flags;
	u32 valid_drop_flags;

	/* Ignore the slot flag (bit 0), and the default control endpoint flag
	 * (bit 1).  The default control endpoint is added during the Address
	 * Device command and is never removed until the slot is disabled.
	 */
	valid_add_flags = le32_to_cpu(ctrl_ctx->add_flags) >> 2;
	valid_drop_flags = le32_to_cpu(ctrl_ctx->drop_flags) >> 2;

	/* Use hweight32 to count the number of ones in the add flags, or
	 * number of endpoints added.  Don't count endpoints that are changed
	 * (both added and dropped).
	 */
	return hweight32(valid_add_flags) -
		hweight32(valid_add_flags & valid_drop_flags);
}

static unsigned int xhci_count_num_dropped_endpoints(struct xhci_hcd *xhci,
		struct xhci_input_control_ctx *ctrl_ctx)
{
	u32 valid_add_flags;
	u32 valid_drop_flags;

	valid_add_flags = le32_to_cpu(ctrl_ctx->add_flags) >> 2;
	valid_drop_flags = le32_to_cpu(ctrl_ctx->drop_flags) >> 2;

	return hweight32(valid_drop_flags) -
		hweight32(valid_add_flags & valid_drop_flags);
}

/*
 * We need to reserve the new number of endpoints before the configure endpoint
 * command completes.  We can't subtract the dropped endpoints from the number
 * of active endpoints until the command completes because we can oversubscribe
 * the host in this case:
 *
 *  - the first configure endpoint command drops more endpoints than it adds
 *  - a second configure endpoint command that adds more endpoints is queued
 *  - the first configure endpoint command fails, so the config is unchanged
 *  - the second command may succeed, even though there isn't enough resources
 *
 * Must be called with xhci->lock held.
 */
static int xhci_reserve_host_resources(struct xhci_hcd *xhci,
		struct xhci_input_control_ctx *ctrl_ctx)
{
	u32 added_eps;

	added_eps = xhci_count_num_new_endpoints(xhci, ctrl_ctx);
	if (xhci->num_active_eps + added_eps > xhci->limit_active_eps) {
		xhci_dbg_trace(xhci, trace_xhci_dbg_quirks,
				"Not enough ep ctxs: "
				"%u active, need to add %u, limit is %u.",
				xhci->num_active_eps, added_eps,
				xhci->limit_active_eps);
		return -ENOMEM;
	}
	xhci->num_active_eps += added_eps;
	xhci_dbg_trace(xhci, trace_xhci_dbg_quirks,
			"Adding %u ep ctxs, %u now active.", added_eps,
			xhci->num_active_eps);
	return 0;
}

/*
 * The configure endpoint was failed by the xHC for some other reason, so we
 * need to revert the resources that failed configuration would have used.
 *
 * Must be called with xhci->lock held.
 */
static void xhci_free_host_resources(struct xhci_hcd *xhci,
		struct xhci_input_control_ctx *ctrl_ctx)
{
	u32 num_failed_eps;

	num_failed_eps = xhci_count_num_new_endpoints(xhci, ctrl_ctx);
	xhci->num_active_eps -= num_failed_eps;
	xhci_dbg_trace(xhci, trace_xhci_dbg_quirks,
			"Removing %u failed ep ctxs, %u now active.",
			num_failed_eps,
			xhci->num_active_eps);
}

/*
 * Now that the command has completed, clean up the active endpoint count by
 * subtracting out the endpoints that were dropped (but not changed).
 *
 * Must be called with xhci->lock held.
 */
static void xhci_finish_resource_reservation(struct xhci_hcd *xhci,
		struct xhci_input_control_ctx *ctrl_ctx)
{
	u32 num_dropped_eps;

	num_dropped_eps = xhci_count_num_dropped_endpoints(xhci, ctrl_ctx);
	xhci->num_active_eps -= num_dropped_eps;
	if (num_dropped_eps)
		xhci_dbg_trace(xhci, trace_xhci_dbg_quirks,
				"Removing %u dropped ep ctxs, %u now active.",
				num_dropped_eps,
				xhci->num_active_eps);
}

static unsigned int xhci_get_block_size(struct usb_device *udev)
{
	switch (udev->speed) {
	case USB_SPEED_LOW:
	case USB_SPEED_FULL:
		return FS_BLOCK;
	case USB_SPEED_HIGH:
		return HS_BLOCK;
	case USB_SPEED_SUPER:
	case USB_SPEED_SUPER_PLUS:
		return SS_BLOCK;
	case USB_SPEED_UNKNOWN:
	case USB_SPEED_WIRELESS:
	default:
		/* Should never happen */
		return 1;
	}
}

static unsigned int
xhci_get_largest_overhead(struct xhci_interval_bw *interval_bw)
{
	if (interval_bw->overhead[LS_OVERHEAD_TYPE])
		return LS_OVERHEAD;
	if (interval_bw->overhead[FS_OVERHEAD_TYPE])
		return FS_OVERHEAD;
	return HS_OVERHEAD;
}

/* If we are changing a LS/FS device under a HS hub,
 * make sure (if we are activating a new TT) that the HS bus has enough
 * bandwidth for this new TT.
 */
static int xhci_check_tt_bw_table(struct xhci_hcd *xhci,
		struct xhci_virt_device *virt_dev,
		int old_active_eps)
{
	struct xhci_interval_bw_table *bw_table;
	struct xhci_tt_bw_info *tt_info;

	/* Find the bandwidth table for the root port this TT is attached to. */
	bw_table = &xhci->rh_bw[virt_dev->real_port - 1].bw_table;
	tt_info = virt_dev->tt_info;
	/* If this TT already had active endpoints, the bandwidth for this TT
	 * has already been added.  Removing all periodic endpoints (and thus
	 * making the TT enactive) will only decrease the bandwidth used.
	 */
	if (old_active_eps)
		return 0;
	if (old_active_eps == 0 && tt_info->active_eps != 0) {
		if (bw_table->bw_used + TT_HS_OVERHEAD > HS_BW_LIMIT)
			return -ENOMEM;
		return 0;
	}
	/* Not sure why we would have no new active endpoints...
	 *
	 * Maybe because of an Evaluate Context change for a hub update or a
	 * control endpoint 0 max packet size change?
	 * FIXME: skip the bandwidth calculation in that case.
	 */
	return 0;
}

static int xhci_check_ss_bw(struct xhci_hcd *xhci,
		struct xhci_virt_device *virt_dev)
{
	unsigned int bw_reserved;

	bw_reserved = DIV_ROUND_UP(SS_BW_RESERVED*SS_BW_LIMIT_IN, 100);
	if (virt_dev->bw_table->ss_bw_in > (SS_BW_LIMIT_IN - bw_reserved))
		return -ENOMEM;

	bw_reserved = DIV_ROUND_UP(SS_BW_RESERVED*SS_BW_LIMIT_OUT, 100);
	if (virt_dev->bw_table->ss_bw_out > (SS_BW_LIMIT_OUT - bw_reserved))
		return -ENOMEM;

	return 0;
}

/*
 * This algorithm is a very conservative estimate of the worst-case scheduling
 * scenario for any one interval.  The hardware dynamically schedules the
 * packets, so we can't tell which microframe could be the limiting factor in
 * the bandwidth scheduling.  This only takes into account periodic endpoints.
 *
 * Obviously, we can't solve an NP complete problem to find the minimum worst
 * case scenario.  Instead, we come up with an estimate that is no less than
 * the worst case bandwidth used for any one microframe, but may be an
 * over-estimate.
 *
 * We walk the requirements for each endpoint by interval, starting with the
 * smallest interval, and place packets in the schedule where there is only one
 * possible way to schedule packets for that interval.  In order to simplify
 * this algorithm, we record the largest max packet size for each interval, and
 * assume all packets will be that size.
 *
 * For interval 0, we obviously must schedule all packets for each interval.
 * The bandwidth for interval 0 is just the amount of data to be transmitted
 * (the sum of all max ESIT payload sizes, plus any overhead per packet times
 * the number of packets).
 *
 * For interval 1, we have two possible microframes to schedule those packets
 * in.  For this algorithm, if we can schedule the same number of packets for
 * each possible scheduling opportunity (each microframe), we will do so.  The
 * remaining number of packets will be saved to be transmitted in the gaps in
 * the next interval's scheduling sequence.
 *
 * As we move those remaining packets to be scheduled with interval 2 packets,
 * we have to double the number of remaining packets to transmit.  This is
 * because the intervals are actually powers of 2, and we would be transmitting
 * the previous interval's packets twice in this interval.  We also have to be
 * sure that when we look at the largest max packet size for this interval, we
 * also look at the largest max packet size for the remaining packets and take
 * the greater of the two.
 *
 * The algorithm continues to evenly distribute packets in each scheduling
 * opportunity, and push the remaining packets out, until we get to the last
 * interval.  Then those packets and their associated overhead are just added
 * to the bandwidth used.
 */
static int xhci_check_bw_table(struct xhci_hcd *xhci,
		struct xhci_virt_device *virt_dev,
		int old_active_eps)
{
	unsigned int bw_reserved;
	unsigned int max_bandwidth;
	unsigned int bw_used;
	unsigned int block_size;
	struct xhci_interval_bw_table *bw_table;
	unsigned int packet_size = 0;
	unsigned int overhead = 0;
	unsigned int packets_transmitted = 0;
	unsigned int packets_remaining = 0;
	unsigned int i;

	if (virt_dev->udev->speed >= USB_SPEED_SUPER)
		return xhci_check_ss_bw(xhci, virt_dev);

	if (virt_dev->udev->speed == USB_SPEED_HIGH) {
		max_bandwidth = HS_BW_LIMIT;
		/* Convert percent of bus BW reserved to blocks reserved */
		bw_reserved = DIV_ROUND_UP(HS_BW_RESERVED * max_bandwidth, 100);
	} else {
		max_bandwidth = FS_BW_LIMIT;
		bw_reserved = DIV_ROUND_UP(FS_BW_RESERVED * max_bandwidth, 100);
	}

	bw_table = virt_dev->bw_table;
	/* We need to translate the max packet size and max ESIT payloads into
	 * the units the hardware uses.
	 */
	block_size = xhci_get_block_size(virt_dev->udev);

	/* If we are manipulating a LS/FS device under a HS hub, double check
	 * that the HS bus has enough bandwidth if we are activing a new TT.
	 */
	if (virt_dev->tt_info) {
		xhci_dbg_trace(xhci, trace_xhci_dbg_quirks,
				"Recalculating BW for rootport %u",
				virt_dev->real_port);
		if (xhci_check_tt_bw_table(xhci, virt_dev, old_active_eps)) {
			xhci_warn(xhci, "Not enough bandwidth on HS bus for "
					"newly activated TT.\n");
			return -ENOMEM;
		}
		xhci_dbg_trace(xhci, trace_xhci_dbg_quirks,
				"Recalculating BW for TT slot %u port %u",
				virt_dev->tt_info->slot_id,
				virt_dev->tt_info->ttport);
	} else {
		xhci_dbg_trace(xhci, trace_xhci_dbg_quirks,
				"Recalculating BW for rootport %u",
				virt_dev->real_port);
	}

	/* Add in how much bandwidth will be used for interval zero, or the
	 * rounded max ESIT payload + number of packets * largest overhead.
	 */
	bw_used = DIV_ROUND_UP(bw_table->interval0_esit_payload, block_size) +
		bw_table->interval_bw[0].num_packets *
		xhci_get_largest_overhead(&bw_table->interval_bw[0]);

	for (i = 1; i < XHCI_MAX_INTERVAL; i++) {
		unsigned int bw_added;
		unsigned int largest_mps;
		unsigned int interval_overhead;

		/*
		 * How many packets could we transmit in this interval?
		 * If packets didn't fit in the previous interval, we will need
		 * to transmit that many packets twice within this interval.
		 */
		packets_remaining = 2 * packets_remaining +
			bw_table->interval_bw[i].num_packets;

		/* Find the largest max packet size of this or the previous
		 * interval.
		 */
		if (list_empty(&bw_table->interval_bw[i].endpoints))
			largest_mps = 0;
		else {
			struct xhci_virt_ep *virt_ep;
			struct list_head *ep_entry;

			ep_entry = bw_table->interval_bw[i].endpoints.next;
			virt_ep = list_entry(ep_entry,
					struct xhci_virt_ep, bw_endpoint_list);
			/* Convert to blocks, rounding up */
			largest_mps = DIV_ROUND_UP(
					virt_ep->bw_info.max_packet_size,
					block_size);
		}
		if (largest_mps > packet_size)
			packet_size = largest_mps;

		/* Use the larger overhead of this or the previous interval. */
		interval_overhead = xhci_get_largest_overhead(
				&bw_table->interval_bw[i]);
		if (interval_overhead > overhead)
			overhead = interval_overhead;

		/* How many packets can we evenly distribute across
		 * (1 << (i + 1)) possible scheduling opportunities?
		 */
		packets_transmitted = packets_remaining >> (i + 1);

		/* Add in the bandwidth used for those scheduled packets */
		bw_added = packets_transmitted * (overhead + packet_size);

		/* How many packets do we have remaining to transmit? */
		packets_remaining = packets_remaining % (1 << (i + 1));

		/* What largest max packet size should those packets have? */
		/* If we've transmitted all packets, don't carry over the
		 * largest packet size.
		 */
		if (packets_remaining == 0) {
			packet_size = 0;
			overhead = 0;
		} else if (packets_transmitted > 0) {
			/* Otherwise if we do have remaining packets, and we've
			 * scheduled some packets in this interval, take the
			 * largest max packet size from endpoints with this
			 * interval.
			 */
			packet_size = largest_mps;
			overhead = interval_overhead;
		}
		/* Otherwise carry over packet_size and overhead from the last
		 * time we had a remainder.
		 */
		bw_used += bw_added;
		if (bw_used > max_bandwidth) {
			xhci_warn(xhci, "Not enough bandwidth. "
					"Proposed: %u, Max: %u\n",
				bw_used, max_bandwidth);
			return -ENOMEM;
		}
	}
	/*
	 * Ok, we know we have some packets left over after even-handedly
	 * scheduling interval 15.  We don't know which microframes they will
	 * fit into, so we over-schedule and say they will be scheduled every
	 * microframe.
	 */
	if (packets_remaining > 0)
		bw_used += overhead + packet_size;

	if (!virt_dev->tt_info && virt_dev->udev->speed == USB_SPEED_HIGH) {
		unsigned int port_index = virt_dev->real_port - 1;

		/* OK, we're manipulating a HS device attached to a
		 * root port bandwidth domain.  Include the number of active TTs
		 * in the bandwidth used.
		 */
		bw_used += TT_HS_OVERHEAD *
			xhci->rh_bw[port_index].num_active_tts;
	}

	xhci_dbg_trace(xhci, trace_xhci_dbg_quirks,
		"Final bandwidth: %u, Limit: %u, Reserved: %u, "
		"Available: %u " "percent",
		bw_used, max_bandwidth, bw_reserved,
		(max_bandwidth - bw_used - bw_reserved) * 100 /
		max_bandwidth);

	bw_used += bw_reserved;
	if (bw_used > max_bandwidth) {
		xhci_warn(xhci, "Not enough bandwidth. Proposed: %u, Max: %u\n",
				bw_used, max_bandwidth);
		return -ENOMEM;
	}

	bw_table->bw_used = bw_used;
	return 0;
}

static bool xhci_is_async_ep(unsigned int ep_type)
{
	return (ep_type != ISOC_OUT_EP && ep_type != INT_OUT_EP &&
					ep_type != ISOC_IN_EP &&
					ep_type != INT_IN_EP);
}

static bool xhci_is_sync_in_ep(unsigned int ep_type)
{
	return (ep_type == ISOC_IN_EP || ep_type == INT_IN_EP);
}

static unsigned int xhci_get_ss_bw_consumed(struct xhci_bw_info *ep_bw)
{
	unsigned int mps = DIV_ROUND_UP(ep_bw->max_packet_size, SS_BLOCK);

	if (ep_bw->ep_interval == 0)
		return SS_OVERHEAD_BURST +
			(ep_bw->mult * ep_bw->num_packets *
					(SS_OVERHEAD + mps));
	return DIV_ROUND_UP(ep_bw->mult * ep_bw->num_packets *
				(SS_OVERHEAD + mps + SS_OVERHEAD_BURST),
				1 << ep_bw->ep_interval);

}

static void xhci_drop_ep_from_interval_table(struct xhci_hcd *xhci,
		struct xhci_bw_info *ep_bw,
		struct xhci_interval_bw_table *bw_table,
		struct usb_device *udev,
		struct xhci_virt_ep *virt_ep,
		struct xhci_tt_bw_info *tt_info)
{
	struct xhci_interval_bw	*interval_bw;
	int normalized_interval;

	if (xhci_is_async_ep(ep_bw->type))
		return;

	if (udev->speed >= USB_SPEED_SUPER) {
		if (xhci_is_sync_in_ep(ep_bw->type))
			xhci->devs[udev->slot_id]->bw_table->ss_bw_in -=
				xhci_get_ss_bw_consumed(ep_bw);
		else
			xhci->devs[udev->slot_id]->bw_table->ss_bw_out -=
				xhci_get_ss_bw_consumed(ep_bw);
		return;
	}

	/* SuperSpeed endpoints never get added to intervals in the table, so
	 * this check is only valid for HS/FS/LS devices.
	 */
	if (list_empty(&virt_ep->bw_endpoint_list))
		return;
	/* For LS/FS devices, we need to translate the interval expressed in
	 * microframes to frames.
	 */
	if (udev->speed == USB_SPEED_HIGH)
		normalized_interval = ep_bw->ep_interval;
	else
		normalized_interval = ep_bw->ep_interval - 3;

	if (normalized_interval == 0)
		bw_table->interval0_esit_payload -= ep_bw->max_esit_payload;
	interval_bw = &bw_table->interval_bw[normalized_interval];
	interval_bw->num_packets -= ep_bw->num_packets;
	switch (udev->speed) {
	case USB_SPEED_LOW:
		interval_bw->overhead[LS_OVERHEAD_TYPE] -= 1;
		break;
	case USB_SPEED_FULL:
		interval_bw->overhead[FS_OVERHEAD_TYPE] -= 1;
		break;
	case USB_SPEED_HIGH:
		interval_bw->overhead[HS_OVERHEAD_TYPE] -= 1;
		break;
	case USB_SPEED_SUPER:
	case USB_SPEED_SUPER_PLUS:
	case USB_SPEED_UNKNOWN:
	case USB_SPEED_WIRELESS:
		/* Should never happen because only LS/FS/HS endpoints will get
		 * added to the endpoint list.
		 */
		return;
	}
	if (tt_info)
		tt_info->active_eps -= 1;
	list_del_init(&virt_ep->bw_endpoint_list);
}

static void xhci_add_ep_to_interval_table(struct xhci_hcd *xhci,
		struct xhci_bw_info *ep_bw,
		struct xhci_interval_bw_table *bw_table,
		struct usb_device *udev,
		struct xhci_virt_ep *virt_ep,
		struct xhci_tt_bw_info *tt_info)
{
	struct xhci_interval_bw	*interval_bw;
	struct xhci_virt_ep *smaller_ep;
	int normalized_interval;

	if (xhci_is_async_ep(ep_bw->type))
		return;

	if (udev->speed == USB_SPEED_SUPER) {
		if (xhci_is_sync_in_ep(ep_bw->type))
			xhci->devs[udev->slot_id]->bw_table->ss_bw_in +=
				xhci_get_ss_bw_consumed(ep_bw);
		else
			xhci->devs[udev->slot_id]->bw_table->ss_bw_out +=
				xhci_get_ss_bw_consumed(ep_bw);
		return;
	}

	/* For LS/FS devices, we need to translate the interval expressed in
	 * microframes to frames.
	 */
	if (udev->speed == USB_SPEED_HIGH)
		normalized_interval = ep_bw->ep_interval;
	else
		normalized_interval = ep_bw->ep_interval - 3;

	if (normalized_interval == 0)
		bw_table->interval0_esit_payload += ep_bw->max_esit_payload;
	interval_bw = &bw_table->interval_bw[normalized_interval];
	interval_bw->num_packets += ep_bw->num_packets;
	switch (udev->speed) {
	case USB_SPEED_LOW:
		interval_bw->overhead[LS_OVERHEAD_TYPE] += 1;
		break;
	case USB_SPEED_FULL:
		interval_bw->overhead[FS_OVERHEAD_TYPE] += 1;
		break;
	case USB_SPEED_HIGH:
		interval_bw->overhead[HS_OVERHEAD_TYPE] += 1;
		break;
	case USB_SPEED_SUPER:
	case USB_SPEED_SUPER_PLUS:
	case USB_SPEED_UNKNOWN:
	case USB_SPEED_WIRELESS:
		/* Should never happen because only LS/FS/HS endpoints will get
		 * added to the endpoint list.
		 */
		return;
	}

	if (tt_info)
		tt_info->active_eps += 1;
	/* Insert the endpoint into the list, largest max packet size first. */
	list_for_each_entry(smaller_ep, &interval_bw->endpoints,
			bw_endpoint_list) {
		if (ep_bw->max_packet_size >=
				smaller_ep->bw_info.max_packet_size) {
			/* Add the new ep before the smaller endpoint */
			list_add_tail(&virt_ep->bw_endpoint_list,
					&smaller_ep->bw_endpoint_list);
			return;
		}
	}
	/* Add the new endpoint at the end of the list. */
	list_add_tail(&virt_ep->bw_endpoint_list,
			&interval_bw->endpoints);
}

void xhci_update_tt_active_eps(struct xhci_hcd *xhci,
		struct xhci_virt_device *virt_dev,
		int old_active_eps)
{
	struct xhci_root_port_bw_info *rh_bw_info;
	if (!virt_dev->tt_info)
		return;

	rh_bw_info = &xhci->rh_bw[virt_dev->real_port - 1];
	if (old_active_eps == 0 &&
				virt_dev->tt_info->active_eps != 0) {
		rh_bw_info->num_active_tts += 1;
		rh_bw_info->bw_table.bw_used += TT_HS_OVERHEAD;
	} else if (old_active_eps != 0 &&
				virt_dev->tt_info->active_eps == 0) {
		rh_bw_info->num_active_tts -= 1;
		rh_bw_info->bw_table.bw_used -= TT_HS_OVERHEAD;
	}
}

static int xhci_reserve_bandwidth(struct xhci_hcd *xhci,
		struct xhci_virt_device *virt_dev,
		struct xhci_container_ctx *in_ctx)
{
	struct xhci_bw_info ep_bw_info[31];
	int i;
	struct xhci_input_control_ctx *ctrl_ctx;
	int old_active_eps = 0;

	if (virt_dev->tt_info)
		old_active_eps = virt_dev->tt_info->active_eps;

	ctrl_ctx = xhci_get_input_control_ctx(in_ctx);
	if (!ctrl_ctx) {
		xhci_warn(xhci, "%s: Could not get input context, bad type.\n",
				__func__);
		return -ENOMEM;
	}

	for (i = 0; i < 31; i++) {
		if (!EP_IS_ADDED(ctrl_ctx, i) && !EP_IS_DROPPED(ctrl_ctx, i))
			continue;

		/* Make a copy of the BW info in case we need to revert this */
		memcpy(&ep_bw_info[i], &virt_dev->eps[i].bw_info,
				sizeof(ep_bw_info[i]));
		/* Drop the endpoint from the interval table if the endpoint is
		 * being dropped or changed.
		 */
		if (EP_IS_DROPPED(ctrl_ctx, i))
			xhci_drop_ep_from_interval_table(xhci,
					&virt_dev->eps[i].bw_info,
					virt_dev->bw_table,
					virt_dev->udev,
					&virt_dev->eps[i],
					virt_dev->tt_info);
	}
	/* Overwrite the information stored in the endpoints' bw_info */
	xhci_update_bw_info(xhci, virt_dev->in_ctx, ctrl_ctx, virt_dev);
	for (i = 0; i < 31; i++) {
		/* Add any changed or added endpoints to the interval table */
		if (EP_IS_ADDED(ctrl_ctx, i))
			xhci_add_ep_to_interval_table(xhci,
					&virt_dev->eps[i].bw_info,
					virt_dev->bw_table,
					virt_dev->udev,
					&virt_dev->eps[i],
					virt_dev->tt_info);
	}

	if (!xhci_check_bw_table(xhci, virt_dev, old_active_eps)) {
		/* Ok, this fits in the bandwidth we have.
		 * Update the number of active TTs.
		 */
		xhci_update_tt_active_eps(xhci, virt_dev, old_active_eps);
		return 0;
	}

	/* We don't have enough bandwidth for this, revert the stored info. */
	for (i = 0; i < 31; i++) {
		if (!EP_IS_ADDED(ctrl_ctx, i) && !EP_IS_DROPPED(ctrl_ctx, i))
			continue;

		/* Drop the new copies of any added or changed endpoints from
		 * the interval table.
		 */
		if (EP_IS_ADDED(ctrl_ctx, i)) {
			xhci_drop_ep_from_interval_table(xhci,
					&virt_dev->eps[i].bw_info,
					virt_dev->bw_table,
					virt_dev->udev,
					&virt_dev->eps[i],
					virt_dev->tt_info);
		}
		/* Revert the endpoint back to its old information */
		memcpy(&virt_dev->eps[i].bw_info, &ep_bw_info[i],
				sizeof(ep_bw_info[i]));
		/* Add any changed or dropped endpoints back into the table */
		if (EP_IS_DROPPED(ctrl_ctx, i))
			xhci_add_ep_to_interval_table(xhci,
					&virt_dev->eps[i].bw_info,
					virt_dev->bw_table,
					virt_dev->udev,
					&virt_dev->eps[i],
					virt_dev->tt_info);
	}
	return -ENOMEM;
}


/* Issue a configure endpoint command or evaluate context command
 * and wait for it to finish.
 */
static int xhci_configure_endpoint(struct xhci_hcd *xhci,
		struct usb_device *udev,
		struct xhci_command *command,
		bool ctx_change, bool must_succeed)
{
	int ret;
	unsigned long flags;
	struct xhci_input_control_ctx *ctrl_ctx;
	struct xhci_virt_device *virt_dev;

	if (!command)
		return -EINVAL;

	spin_lock_irqsave(&xhci->lock, flags);

	if (xhci->xhc_state & XHCI_STATE_DYING) {
		spin_unlock_irqrestore(&xhci->lock, flags);
		return -ESHUTDOWN;
	}

	virt_dev = xhci->devs[udev->slot_id];

	ctrl_ctx = xhci_get_input_control_ctx(command->in_ctx);
	if (!ctrl_ctx) {
		spin_unlock_irqrestore(&xhci->lock, flags);
		xhci_warn(xhci, "%s: Could not get input context, bad type.\n",
				__func__);
		return -ENOMEM;
	}

	if ((xhci->quirks & XHCI_EP_LIMIT_QUIRK) &&
			xhci_reserve_host_resources(xhci, ctrl_ctx)) {
		spin_unlock_irqrestore(&xhci->lock, flags);
		xhci_warn(xhci, "Not enough host resources, "
				"active endpoint contexts = %u\n",
				xhci->num_active_eps);
		return -ENOMEM;
	}
	if ((xhci->quirks & XHCI_SW_BW_CHECKING) &&
	    xhci_reserve_bandwidth(xhci, virt_dev, command->in_ctx)) {
		if ((xhci->quirks & XHCI_EP_LIMIT_QUIRK))
			xhci_free_host_resources(xhci, ctrl_ctx);
		spin_unlock_irqrestore(&xhci->lock, flags);
		xhci_warn(xhci, "Not enough bandwidth\n");
		return -ENOMEM;
	}

	if (!ctx_change)
		ret = xhci_queue_configure_endpoint(xhci, command,
				command->in_ctx->dma,
				udev->slot_id, must_succeed);
	else
		ret = xhci_queue_evaluate_context(xhci, command,
				command->in_ctx->dma,
				udev->slot_id, must_succeed);
	if (ret < 0) {
		if ((xhci->quirks & XHCI_EP_LIMIT_QUIRK))
			xhci_free_host_resources(xhci, ctrl_ctx);
		spin_unlock_irqrestore(&xhci->lock, flags);
		xhci_dbg_trace(xhci,  trace_xhci_dbg_context_change,
				"FIXME allocate a new ring segment");
		return -ENOMEM;
	}
	xhci_ring_cmd_db(xhci);
	spin_unlock_irqrestore(&xhci->lock, flags);

	/* Wait for the configure endpoint command to complete */
	wait_for_completion(command->completion);

	if (!ctx_change)
		ret = xhci_configure_endpoint_result(xhci, udev,
						     &command->status);
	else
		ret = xhci_evaluate_context_result(xhci, udev,
						   &command->status);

	if ((xhci->quirks & XHCI_EP_LIMIT_QUIRK)) {
		spin_lock_irqsave(&xhci->lock, flags);
		/* If the command failed, remove the reserved resources.
		 * Otherwise, clean up the estimate to include dropped eps.
		 */
		if (ret)
			xhci_free_host_resources(xhci, ctrl_ctx);
		else
			xhci_finish_resource_reservation(xhci, ctrl_ctx);
		spin_unlock_irqrestore(&xhci->lock, flags);
	}
	return ret;
}

static void xhci_check_bw_drop_ep_streams(struct xhci_hcd *xhci,
	struct xhci_virt_device *vdev, int i)
{
	struct xhci_virt_ep *ep = &vdev->eps[i];

	if (ep->ep_state & EP_HAS_STREAMS) {
		xhci_warn(xhci, "WARN: endpoint 0x%02x has streams on set_interface, freeing streams.\n",
				xhci_get_endpoint_address(i));
		xhci_free_stream_info(xhci, ep->stream_info);
		ep->stream_info = NULL;
		ep->ep_state &= ~EP_HAS_STREAMS;
	}
}

/* Called after one or more calls to xhci_add_endpoint() or
 * xhci_drop_endpoint().  If this call fails, the USB core is expected
 * to call xhci_reset_bandwidth().
 *
 * Since we are in the middle of changing either configuration or
 * installing a new alt setting, the USB core won't allow URBs to be
 * enqueued for any endpoint on the old config or interface.  Nothing
 * else should be touching the xhci->devs[slot_id] structure, so we
 * don't need to take the xhci->lock for manipulating that.
 */
static int xhci_check_bandwidth(struct usb_hcd *hcd, struct usb_device *udev)
{
	int i;
	int ret = 0;
	struct xhci_hcd *xhci;
	struct xhci_virt_device	*virt_dev;
	struct xhci_input_control_ctx *ctrl_ctx;
	struct xhci_slot_ctx *slot_ctx;
	struct xhci_command *command;

	ret = xhci_check_args(hcd, udev, NULL, 0, true, __func__);
	if (ret <= 0)
		return ret;
	xhci = hcd_to_xhci(hcd);
	if ((xhci->xhc_state & XHCI_STATE_DYING) ||
		(xhci->xhc_state & XHCI_STATE_REMOVING))
		return -ENODEV;

	xhci_dbg(xhci, "%s called for udev %pK\n", __func__, udev);
	virt_dev = xhci->devs[udev->slot_id];

	command = xhci_alloc_command(xhci, false, true, GFP_KERNEL);
	if (!command)
		return -ENOMEM;

	command->in_ctx = virt_dev->in_ctx;

	/* See section 4.6.6 - A0 = 1; A1 = D0 = D1 = 0 */
	ctrl_ctx = xhci_get_input_control_ctx(command->in_ctx);
	if (!ctrl_ctx) {
		xhci_warn(xhci, "%s: Could not get input context, bad type.\n",
				__func__);
		ret = -ENOMEM;
		goto command_cleanup;
	}
	ctrl_ctx->add_flags |= cpu_to_le32(SLOT_FLAG);
	ctrl_ctx->add_flags &= cpu_to_le32(~EP0_FLAG);
	ctrl_ctx->drop_flags &= cpu_to_le32(~(SLOT_FLAG | EP0_FLAG));

	/* Don't issue the command if there's no endpoints to update. */
	if (ctrl_ctx->add_flags == cpu_to_le32(SLOT_FLAG) &&
	    ctrl_ctx->drop_flags == 0) {
		ret = 0;
		goto command_cleanup;
	}
	/* Fix up Context Entries field. Minimum value is EP0 == BIT(1). */
	slot_ctx = xhci_get_slot_ctx(xhci, virt_dev->in_ctx);
	for (i = 31; i >= 1; i--) {
		__le32 le32 = cpu_to_le32(BIT(i));

		if ((virt_dev->eps[i-1].ring && !(ctrl_ctx->drop_flags & le32))
		    || (ctrl_ctx->add_flags & le32) || i == 1) {
			slot_ctx->dev_info &= cpu_to_le32(~LAST_CTX_MASK);
			slot_ctx->dev_info |= cpu_to_le32(LAST_CTX(i));
			break;
		}
	}

	ret = xhci_configure_endpoint(xhci, udev, command,
			false, false);
	if (ret)
		/* Callee should call reset_bandwidth() */
		goto command_cleanup;

	/* Free any rings that were dropped, but not changed. */
	for (i = 1; i < 31; i++) {
		if ((le32_to_cpu(ctrl_ctx->drop_flags) & (1 << (i + 1))) &&
		    !(le32_to_cpu(ctrl_ctx->add_flags) & (1 << (i + 1)))) {
			xhci_free_endpoint_ring(xhci, virt_dev, i);
			xhci_check_bw_drop_ep_streams(xhci, virt_dev, i);
		}
	}
	xhci_zero_in_ctx(xhci, virt_dev);
	/*
	 * Install any rings for completely new endpoints or changed endpoints,
	 * and free any old rings from changed endpoints.
	 */
	for (i = 1; i < 31; i++) {
		if (!virt_dev->eps[i].new_ring)
			continue;
		/* Only free the old ring if it exists.
		 * It may not if this is the first add of an endpoint.
		 */
		if (virt_dev->eps[i].ring) {
			xhci_free_endpoint_ring(xhci, virt_dev, i);
		}
		xhci_check_bw_drop_ep_streams(xhci, virt_dev, i);
		virt_dev->eps[i].ring = virt_dev->eps[i].new_ring;
		virt_dev->eps[i].new_ring = NULL;
	}
command_cleanup:
	kfree(command->completion);
	kfree(command);

	return ret;
}

static void xhci_reset_bandwidth(struct usb_hcd *hcd, struct usb_device *udev)
{
	struct xhci_hcd *xhci;
	struct xhci_virt_device	*virt_dev;
	int i, ret;

	ret = xhci_check_args(hcd, udev, NULL, 0, true, __func__);
	if (ret <= 0)
		return;
	xhci = hcd_to_xhci(hcd);

	xhci_dbg(xhci, "%s called for udev %pK\n", __func__, udev);
	virt_dev = xhci->devs[udev->slot_id];
	/* Free any rings allocated for added endpoints */
	for (i = 0; i < 31; i++) {
		if (virt_dev->eps[i].new_ring) {
			xhci_ring_free(xhci, virt_dev->eps[i].new_ring);
			virt_dev->eps[i].new_ring = NULL;
		}
	}
	xhci_zero_in_ctx(xhci, virt_dev);
}

static void xhci_setup_input_ctx_for_config_ep(struct xhci_hcd *xhci,
		struct xhci_container_ctx *in_ctx,
		struct xhci_container_ctx *out_ctx,
		struct xhci_input_control_ctx *ctrl_ctx,
		u32 add_flags, u32 drop_flags)
{
	ctrl_ctx->add_flags = cpu_to_le32(add_flags);
	ctrl_ctx->drop_flags = cpu_to_le32(drop_flags);
	xhci_slot_copy(xhci, in_ctx, out_ctx);
	ctrl_ctx->add_flags |= cpu_to_le32(SLOT_FLAG);
}

static void xhci_setup_input_ctx_for_quirk(struct xhci_hcd *xhci,
		unsigned int slot_id, unsigned int ep_index,
		struct xhci_dequeue_state *deq_state)
{
	struct xhci_input_control_ctx *ctrl_ctx;
	struct xhci_container_ctx *in_ctx;
	struct xhci_ep_ctx *ep_ctx;
	u32 added_ctxs;
	dma_addr_t addr;

	in_ctx = xhci->devs[slot_id]->in_ctx;
	ctrl_ctx = xhci_get_input_control_ctx(in_ctx);
	if (!ctrl_ctx) {
		xhci_warn(xhci, "%s: Could not get input context, bad type.\n",
				__func__);
		return;
	}

	xhci_endpoint_copy(xhci, xhci->devs[slot_id]->in_ctx,
			xhci->devs[slot_id]->out_ctx, ep_index);
	ep_ctx = xhci_get_ep_ctx(xhci, in_ctx, ep_index);
	addr = xhci_trb_virt_to_dma(deq_state->new_deq_seg,
			deq_state->new_deq_ptr);
	if (addr == 0) {
		xhci_warn(xhci, "WARN Cannot submit config ep after "
				"reset ep command\n");
		xhci_warn(xhci, "WARN deq seg = %pK, deq ptr = %pK\n",
				deq_state->new_deq_seg,
				deq_state->new_deq_ptr);
		return;
	}
	ep_ctx->deq = cpu_to_le64(addr | deq_state->new_cycle_state);

	added_ctxs = xhci_get_endpoint_flag_from_index(ep_index);
	xhci_setup_input_ctx_for_config_ep(xhci, xhci->devs[slot_id]->in_ctx,
			xhci->devs[slot_id]->out_ctx, ctrl_ctx,
			added_ctxs, added_ctxs);
}

void xhci_cleanup_stalled_ring(struct xhci_hcd *xhci, unsigned int ep_index,
			       unsigned int stream_id, struct xhci_td *td)
{
	struct xhci_dequeue_state deq_state;
	struct xhci_virt_ep *ep;
	struct usb_device *udev = td->urb->dev;

	xhci_dbg_trace(xhci, trace_xhci_dbg_reset_ep,
			"Cleaning up stalled endpoint ring");
	ep = &xhci->devs[udev->slot_id]->eps[ep_index];
	/* We need to move the HW's dequeue pointer past this TD,
	 * or it will attempt to resend it on the next doorbell ring.
	 */
	xhci_find_new_dequeue_state(xhci, udev->slot_id,
			ep_index, stream_id, td, &deq_state);

	if (!deq_state.new_deq_ptr || !deq_state.new_deq_seg)
		return;

	/* HW with the reset endpoint quirk will use the saved dequeue state to
	 * issue a configure endpoint command later.
	 */
	if (!(xhci->quirks & XHCI_RESET_EP_QUIRK)) {
		xhci_dbg_trace(xhci, trace_xhci_dbg_reset_ep,
				"Queueing new dequeue state");
		xhci_queue_new_dequeue_state(xhci, udev->slot_id,
				ep_index, &deq_state);
	} else {
		/* Better hope no one uses the input context between now and the
		 * reset endpoint completion!
		 * XXX: No idea how this hardware will react when stream rings
		 * are enabled.
		 */
		xhci_dbg_trace(xhci, trace_xhci_dbg_quirks,
				"Setting up input context for "
				"configure endpoint command");
		xhci_setup_input_ctx_for_quirk(xhci, udev->slot_id,
				ep_index, &deq_state);
	}
}

/* Called when clearing halted device. The core should have sent the control
 * message to clear the device halt condition. The host side of the halt should
 * already be cleared with a reset endpoint command issued when the STALL tx
 * event was received.
 *
 * Context: in_interrupt
 */

static void xhci_endpoint_reset(struct usb_hcd *hcd,
		struct usb_host_endpoint *ep)
{
	struct xhci_hcd *xhci;

	xhci = hcd_to_xhci(hcd);

	/*
	 * We might need to implement the config ep cmd in xhci 4.8.1 note:
	 * The Reset Endpoint Command may only be issued to endpoints in the
	 * Halted state. If software wishes reset the Data Toggle or Sequence
	 * Number of an endpoint that isn't in the Halted state, then software
	 * may issue a Configure Endpoint Command with the Drop and Add bits set
	 * for the target endpoint. that is in the Stopped state.
	 */

	/* For now just print debug to follow the situation */
	xhci_dbg(xhci, "Endpoint 0x%x ep reset callback called\n",
		 ep->desc.bEndpointAddress);
}

static int xhci_check_streams_endpoint(struct xhci_hcd *xhci,
		struct usb_device *udev, struct usb_host_endpoint *ep,
		unsigned int slot_id)
{
	int ret;
	unsigned int ep_index;
	unsigned int ep_state;

	if (!ep)
		return -EINVAL;
	ret = xhci_check_args(xhci_to_hcd(xhci), udev, ep, 1, true, __func__);
	if (ret <= 0)
		return -EINVAL;
	if (usb_ss_max_streams(&ep->ss_ep_comp) == 0) {
		xhci_warn(xhci, "WARN: SuperSpeed Endpoint Companion"
				" descriptor for ep 0x%x does not support streams\n",
				ep->desc.bEndpointAddress);
		return -EINVAL;
	}

	ep_index = xhci_get_endpoint_index(&ep->desc);
	ep_state = xhci->devs[slot_id]->eps[ep_index].ep_state;
	if (ep_state & EP_HAS_STREAMS ||
			ep_state & EP_GETTING_STREAMS) {
		xhci_warn(xhci, "WARN: SuperSpeed bulk endpoint 0x%x "
				"already has streams set up.\n",
				ep->desc.bEndpointAddress);
		xhci_warn(xhci, "Send email to xHCI maintainer and ask for "
				"dynamic stream context array reallocation.\n");
		return -EINVAL;
	}
	if (!list_empty(&xhci->devs[slot_id]->eps[ep_index].ring->td_list)) {
		xhci_warn(xhci, "Cannot setup streams for SuperSpeed bulk "
				"endpoint 0x%x; URBs are pending.\n",
				ep->desc.bEndpointAddress);
		return -EINVAL;
	}
	return 0;
}

static void xhci_calculate_streams_entries(struct xhci_hcd *xhci,
		unsigned int *num_streams, unsigned int *num_stream_ctxs)
{
	unsigned int max_streams;

	/* The stream context array size must be a power of two */
	*num_stream_ctxs = roundup_pow_of_two(*num_streams);
	/*
	 * Find out how many primary stream array entries the host controller
	 * supports.  Later we may use secondary stream arrays (similar to 2nd
	 * level page entries), but that's an optional feature for xHCI host
	 * controllers. xHCs must support at least 4 stream IDs.
	 */
	max_streams = HCC_MAX_PSA(xhci->hcc_params);
	if (*num_stream_ctxs > max_streams) {
		xhci_dbg(xhci, "xHCI HW only supports %u stream ctx entries.\n",
				max_streams);
		*num_stream_ctxs = max_streams;
		*num_streams = max_streams;
	}
}

/* Returns an error code if one of the endpoint already has streams.
 * This does not change any data structures, it only checks and gathers
 * information.
 */
static int xhci_calculate_streams_and_bitmask(struct xhci_hcd *xhci,
		struct usb_device *udev,
		struct usb_host_endpoint **eps, unsigned int num_eps,
		unsigned int *num_streams, u32 *changed_ep_bitmask)
{
	unsigned int max_streams;
	unsigned int endpoint_flag;
	int i;
	int ret;

	for (i = 0; i < num_eps; i++) {
		ret = xhci_check_streams_endpoint(xhci, udev,
				eps[i], udev->slot_id);
		if (ret < 0)
			return ret;

		max_streams = usb_ss_max_streams(&eps[i]->ss_ep_comp);
		if (max_streams < (*num_streams - 1)) {
			xhci_dbg(xhci, "Ep 0x%x only supports %u stream IDs.\n",
					eps[i]->desc.bEndpointAddress,
					max_streams);
			*num_streams = max_streams+1;
		}

		endpoint_flag = xhci_get_endpoint_flag(&eps[i]->desc);
		if (*changed_ep_bitmask & endpoint_flag)
			return -EINVAL;
		*changed_ep_bitmask |= endpoint_flag;
	}
	return 0;
}

static u32 xhci_calculate_no_streams_bitmask(struct xhci_hcd *xhci,
		struct usb_device *udev,
		struct usb_host_endpoint **eps, unsigned int num_eps)
{
	u32 changed_ep_bitmask = 0;
	unsigned int slot_id;
	unsigned int ep_index;
	unsigned int ep_state;
	int i;

	slot_id = udev->slot_id;
	if (!xhci->devs[slot_id])
		return 0;

	for (i = 0; i < num_eps; i++) {
		ep_index = xhci_get_endpoint_index(&eps[i]->desc);
		ep_state = xhci->devs[slot_id]->eps[ep_index].ep_state;
		/* Are streams already being freed for the endpoint? */
		if (ep_state & EP_GETTING_NO_STREAMS) {
			xhci_warn(xhci, "WARN Can't disable streams for "
					"endpoint 0x%x, "
					"streams are being disabled already\n",
					eps[i]->desc.bEndpointAddress);
			return 0;
		}
		/* Are there actually any streams to free? */
		if (!(ep_state & EP_HAS_STREAMS) &&
				!(ep_state & EP_GETTING_STREAMS)) {
			xhci_warn(xhci, "WARN Can't disable streams for "
					"endpoint 0x%x, "
					"streams are already disabled!\n",
					eps[i]->desc.bEndpointAddress);
			xhci_warn(xhci, "WARN xhci_free_streams() called "
					"with non-streams endpoint\n");
			return 0;
		}
		changed_ep_bitmask |= xhci_get_endpoint_flag(&eps[i]->desc);
	}
	return changed_ep_bitmask;
}

/*
 * The USB device drivers use this function (through the HCD interface in USB
 * core) to prepare a set of bulk endpoints to use streams.  Streams are used to
 * coordinate mass storage command queueing across multiple endpoints (basically
 * a stream ID == a task ID).
 *
 * Setting up streams involves allocating the same size stream context array
 * for each endpoint and issuing a configure endpoint command for all endpoints.
 *
 * Don't allow the call to succeed if one endpoint only supports one stream
 * (which means it doesn't support streams at all).
 *
 * Drivers may get less stream IDs than they asked for, if the host controller
 * hardware or endpoints claim they can't support the number of requested
 * stream IDs.
 */
static int xhci_alloc_streams(struct usb_hcd *hcd, struct usb_device *udev,
		struct usb_host_endpoint **eps, unsigned int num_eps,
		unsigned int num_streams, gfp_t mem_flags)
{
	int i, ret;
	struct xhci_hcd *xhci;
	struct xhci_virt_device *vdev;
	struct xhci_command *config_cmd;
	struct xhci_input_control_ctx *ctrl_ctx;
	unsigned int ep_index;
	unsigned int num_stream_ctxs;
	unsigned int max_packet;
	unsigned long flags;
	u32 changed_ep_bitmask = 0;

	if (!eps)
		return -EINVAL;

	/* Add one to the number of streams requested to account for
	 * stream 0 that is reserved for xHCI usage.
	 */
	num_streams += 1;
	xhci = hcd_to_xhci(hcd);
	xhci_dbg(xhci, "Driver wants %u stream IDs (including stream 0).\n",
			num_streams);

	/* MaxPSASize value 0 (2 streams) means streams are not supported */
	if ((xhci->quirks & XHCI_BROKEN_STREAMS) ||
			HCC_MAX_PSA(xhci->hcc_params) < 4) {
		xhci_dbg(xhci, "xHCI controller does not support streams.\n");
		return -ENOSYS;
	}

	config_cmd = xhci_alloc_command(xhci, true, true, mem_flags);
	if (!config_cmd)
		return -ENOMEM;

	ctrl_ctx = xhci_get_input_control_ctx(config_cmd->in_ctx);
	if (!ctrl_ctx) {
		xhci_warn(xhci, "%s: Could not get input context, bad type.\n",
				__func__);
		xhci_free_command(xhci, config_cmd);
		return -ENOMEM;
	}

	/* Check to make sure all endpoints are not already configured for
	 * streams.  While we're at it, find the maximum number of streams that
	 * all the endpoints will support and check for duplicate endpoints.
	 */
	spin_lock_irqsave(&xhci->lock, flags);
	ret = xhci_calculate_streams_and_bitmask(xhci, udev, eps,
			num_eps, &num_streams, &changed_ep_bitmask);
	if (ret < 0) {
		xhci_free_command(xhci, config_cmd);
		spin_unlock_irqrestore(&xhci->lock, flags);
		return ret;
	}
	if (num_streams <= 1) {
		xhci_warn(xhci, "WARN: endpoints can't handle "
				"more than one stream.\n");
		xhci_free_command(xhci, config_cmd);
		spin_unlock_irqrestore(&xhci->lock, flags);
		return -EINVAL;
	}
	vdev = xhci->devs[udev->slot_id];
	/* Mark each endpoint as being in transition, so
	 * xhci_urb_enqueue() will reject all URBs.
	 */
	for (i = 0; i < num_eps; i++) {
		ep_index = xhci_get_endpoint_index(&eps[i]->desc);
		vdev->eps[ep_index].ep_state |= EP_GETTING_STREAMS;
	}
	spin_unlock_irqrestore(&xhci->lock, flags);

	/* Setup internal data structures and allocate HW data structures for
	 * streams (but don't install the HW structures in the input context
	 * until we're sure all memory allocation succeeded).
	 */
	xhci_calculate_streams_entries(xhci, &num_streams, &num_stream_ctxs);
	xhci_dbg(xhci, "Need %u stream ctx entries for %u stream IDs.\n",
			num_stream_ctxs, num_streams);

	for (i = 0; i < num_eps; i++) {
		ep_index = xhci_get_endpoint_index(&eps[i]->desc);
		max_packet = usb_endpoint_maxp(&eps[i]->desc);
		vdev->eps[ep_index].stream_info = xhci_alloc_stream_info(xhci,
				num_stream_ctxs,
				num_streams,
				max_packet, mem_flags);
		if (!vdev->eps[ep_index].stream_info)
			goto cleanup;
		/* Set maxPstreams in endpoint context and update deq ptr to
		 * point to stream context array. FIXME
		 */
	}

	/* Set up the input context for a configure endpoint command. */
	for (i = 0; i < num_eps; i++) {
		struct xhci_ep_ctx *ep_ctx;

		ep_index = xhci_get_endpoint_index(&eps[i]->desc);
		ep_ctx = xhci_get_ep_ctx(xhci, config_cmd->in_ctx, ep_index);

		xhci_endpoint_copy(xhci, config_cmd->in_ctx,
				vdev->out_ctx, ep_index);
		xhci_setup_streams_ep_input_ctx(xhci, ep_ctx,
				vdev->eps[ep_index].stream_info);
	}
	/* Tell the HW to drop its old copy of the endpoint context info
	 * and add the updated copy from the input context.
	 */
	xhci_setup_input_ctx_for_config_ep(xhci, config_cmd->in_ctx,
			vdev->out_ctx, ctrl_ctx,
			changed_ep_bitmask, changed_ep_bitmask);

	/* Issue and wait for the configure endpoint command */
	ret = xhci_configure_endpoint(xhci, udev, config_cmd,
			false, false);

	/* xHC rejected the configure endpoint command for some reason, so we
	 * leave the old ring intact and free our internal streams data
	 * structure.
	 */
	if (ret < 0)
		goto cleanup;

	spin_lock_irqsave(&xhci->lock, flags);
	for (i = 0; i < num_eps; i++) {
		ep_index = xhci_get_endpoint_index(&eps[i]->desc);
		vdev->eps[ep_index].ep_state &= ~EP_GETTING_STREAMS;
		xhci_dbg(xhci, "Slot %u ep ctx %u now has streams.\n",
			 udev->slot_id, ep_index);
		vdev->eps[ep_index].ep_state |= EP_HAS_STREAMS;
	}
	xhci_free_command(xhci, config_cmd);
	spin_unlock_irqrestore(&xhci->lock, flags);

	/* Subtract 1 for stream 0, which drivers can't use */
	return num_streams - 1;

cleanup:
	/* If it didn't work, free the streams! */
	for (i = 0; i < num_eps; i++) {
		ep_index = xhci_get_endpoint_index(&eps[i]->desc);
		xhci_free_stream_info(xhci, vdev->eps[ep_index].stream_info);
		vdev->eps[ep_index].stream_info = NULL;
		/* FIXME Unset maxPstreams in endpoint context and
		 * update deq ptr to point to normal string ring.
		 */
		vdev->eps[ep_index].ep_state &= ~EP_GETTING_STREAMS;
		vdev->eps[ep_index].ep_state &= ~EP_HAS_STREAMS;
		xhci_endpoint_zero(xhci, vdev, eps[i]);
	}
	xhci_free_command(xhci, config_cmd);
	return -ENOMEM;
}

/* Transition the endpoint from using streams to being a "normal" endpoint
 * without streams.
 *
 * Modify the endpoint context state, submit a configure endpoint command,
 * and free all endpoint rings for streams if that completes successfully.
 */
static int xhci_free_streams(struct usb_hcd *hcd, struct usb_device *udev,
		struct usb_host_endpoint **eps, unsigned int num_eps,
		gfp_t mem_flags)
{
	int i, ret;
	struct xhci_hcd *xhci;
	struct xhci_virt_device *vdev;
	struct xhci_command *command;
	struct xhci_input_control_ctx *ctrl_ctx;
	unsigned int ep_index;
	unsigned long flags;
	u32 changed_ep_bitmask;

	xhci = hcd_to_xhci(hcd);
	vdev = xhci->devs[udev->slot_id];

	/* Set up a configure endpoint command to remove the streams rings */
	spin_lock_irqsave(&xhci->lock, flags);
	changed_ep_bitmask = xhci_calculate_no_streams_bitmask(xhci,
			udev, eps, num_eps);
	if (changed_ep_bitmask == 0) {
		spin_unlock_irqrestore(&xhci->lock, flags);
		return -EINVAL;
	}

	/* Use the xhci_command structure from the first endpoint.  We may have
	 * allocated too many, but the driver may call xhci_free_streams() for
	 * each endpoint it grouped into one call to xhci_alloc_streams().
	 */
	ep_index = xhci_get_endpoint_index(&eps[0]->desc);
	command = vdev->eps[ep_index].stream_info->free_streams_command;
	ctrl_ctx = xhci_get_input_control_ctx(command->in_ctx);
	if (!ctrl_ctx) {
		spin_unlock_irqrestore(&xhci->lock, flags);
		xhci_warn(xhci, "%s: Could not get input context, bad type.\n",
				__func__);
		return -EINVAL;
	}

	for (i = 0; i < num_eps; i++) {
		struct xhci_ep_ctx *ep_ctx;

		ep_index = xhci_get_endpoint_index(&eps[i]->desc);
		ep_ctx = xhci_get_ep_ctx(xhci, command->in_ctx, ep_index);
		xhci->devs[udev->slot_id]->eps[ep_index].ep_state |=
			EP_GETTING_NO_STREAMS;

		xhci_endpoint_copy(xhci, command->in_ctx,
				vdev->out_ctx, ep_index);
		xhci_setup_no_streams_ep_input_ctx(ep_ctx,
				&vdev->eps[ep_index]);
	}
	xhci_setup_input_ctx_for_config_ep(xhci, command->in_ctx,
			vdev->out_ctx, ctrl_ctx,
			changed_ep_bitmask, changed_ep_bitmask);
	spin_unlock_irqrestore(&xhci->lock, flags);

	/* Issue and wait for the configure endpoint command,
	 * which must succeed.
	 */
	ret = xhci_configure_endpoint(xhci, udev, command,
			false, true);

	/* xHC rejected the configure endpoint command for some reason, so we
	 * leave the streams rings intact.
	 */
	if (ret < 0)
		return ret;

	spin_lock_irqsave(&xhci->lock, flags);
	for (i = 0; i < num_eps; i++) {
		ep_index = xhci_get_endpoint_index(&eps[i]->desc);
		xhci_free_stream_info(xhci, vdev->eps[ep_index].stream_info);
		vdev->eps[ep_index].stream_info = NULL;
		/* FIXME Unset maxPstreams in endpoint context and
		 * update deq ptr to point to normal string ring.
		 */
		vdev->eps[ep_index].ep_state &= ~EP_GETTING_NO_STREAMS;
		vdev->eps[ep_index].ep_state &= ~EP_HAS_STREAMS;
	}
	spin_unlock_irqrestore(&xhci->lock, flags);

	return 0;
}

/*
 * Deletes endpoint resources for endpoints that were active before a Reset
 * Device command, or a Disable Slot command.  The Reset Device command leaves
 * the control endpoint intact, whereas the Disable Slot command deletes it.
 *
 * Must be called with xhci->lock held.
 */
void xhci_free_device_endpoint_resources(struct xhci_hcd *xhci,
	struct xhci_virt_device *virt_dev, bool drop_control_ep)
{
	int i;
	unsigned int num_dropped_eps = 0;
	unsigned int drop_flags = 0;

	for (i = (drop_control_ep ? 0 : 1); i < 31; i++) {
		if (virt_dev->eps[i].ring) {
			drop_flags |= 1 << i;
			num_dropped_eps++;
		}
	}
	xhci->num_active_eps -= num_dropped_eps;
	if (num_dropped_eps)
		xhci_dbg_trace(xhci, trace_xhci_dbg_quirks,
				"Dropped %u ep ctxs, flags = 0x%x, "
				"%u now active.",
				num_dropped_eps, drop_flags,
				xhci->num_active_eps);
}

/*
 * This submits a Reset Device Command, which will set the device state to 0,
 * set the device address to 0, and disable all the endpoints except the default
 * control endpoint.  The USB core should come back and call
 * xhci_address_device(), and then re-set up the configuration.  If this is
 * called because of a usb_reset_and_verify_device(), then the old alternate
 * settings will be re-installed through the normal bandwidth allocation
 * functions.
 *
 * Wait for the Reset Device command to finish.  Remove all structures
 * associated with the endpoints that were disabled.  Clear the input device
 * structure? Reset the control endpoint 0 max packet size?
 *
 * If the virt_dev to be reset does not exist or does not match the udev,
 * it means the device is lost, possibly due to the xHC restore error and
 * re-initialization during S3/S4. In this case, call xhci_alloc_dev() to
 * re-allocate the device.
 */
static int xhci_discover_or_reset_device(struct usb_hcd *hcd,
		struct usb_device *udev)
{
	int ret, i;
	unsigned long flags;
	struct xhci_hcd *xhci;
	unsigned int slot_id;
	struct xhci_virt_device *virt_dev;
	struct xhci_command *reset_device_cmd;
	int last_freed_endpoint;
	struct xhci_slot_ctx *slot_ctx;
	int old_active_eps = 0;

	ret = xhci_check_args(hcd, udev, NULL, 0, false, __func__);
	if (ret <= 0)
		return ret;
	xhci = hcd_to_xhci(hcd);
	slot_id = udev->slot_id;
	virt_dev = xhci->devs[slot_id];
	if (!virt_dev) {
		xhci_dbg(xhci, "The device to be reset with slot ID %u does "
				"not exist. Re-allocate the device\n", slot_id);
		ret = xhci_alloc_dev(hcd, udev);
		if (ret == 1)
			return 0;
		else
			return -EINVAL;
	}

	if (virt_dev->tt_info)
		old_active_eps = virt_dev->tt_info->active_eps;

	if (virt_dev->udev != udev) {
		/* If the virt_dev and the udev does not match, this virt_dev
		 * may belong to another udev.
		 * Re-allocate the device.
		 */
		xhci_dbg(xhci, "The device to be reset with slot ID %u does "
				"not match the udev. Re-allocate the device\n",
				slot_id);
		ret = xhci_alloc_dev(hcd, udev);
		if (ret == 1)
			return 0;
		else
			return -EINVAL;
	}

	/* If device is not setup, there is no point in resetting it */
	slot_ctx = xhci_get_slot_ctx(xhci, virt_dev->out_ctx);
	if (GET_SLOT_STATE(le32_to_cpu(slot_ctx->dev_state)) ==
						SLOT_STATE_DISABLED)
		return 0;

	trace_xhci_discover_or_reset_device(slot_ctx);

	xhci_dbg(xhci, "Resetting device with slot ID %u\n", slot_id);
	/* Allocate the command structure that holds the struct completion.
	 * Assume we're in process context, since the normal device reset
	 * process has to wait for the device anyway.  Storage devices are
	 * reset as part of error handling, so use GFP_NOIO instead of
	 * GFP_KERNEL.
	 */
	reset_device_cmd = xhci_alloc_command(xhci, false, true, GFP_NOIO);
	if (!reset_device_cmd) {
		xhci_dbg(xhci, "Couldn't allocate command structure.\n");
		return -ENOMEM;
	}

	/* Attempt to submit the Reset Device command to the command ring */
	spin_lock_irqsave(&xhci->lock, flags);

	ret = xhci_queue_reset_device(xhci, reset_device_cmd, slot_id);
	if (ret) {
		xhci_dbg(xhci, "FIXME: allocate a command ring segment\n");
		spin_unlock_irqrestore(&xhci->lock, flags);
		goto command_cleanup;
	}
	xhci_ring_cmd_db(xhci);
	spin_unlock_irqrestore(&xhci->lock, flags);

	/* Wait for the Reset Device command to finish */
	wait_for_completion(reset_device_cmd->completion);

	/* The Reset Device command can't fail, according to the 0.95/0.96 spec,
	 * unless we tried to reset a slot ID that wasn't enabled,
	 * or the device wasn't in the addressed or configured state.
	 */
	ret = reset_device_cmd->status;
	switch (ret) {
	case COMP_COMMAND_ABORTED:
	case COMP_COMMAND_RING_STOPPED:
		xhci_warn(xhci, "Timeout waiting for reset device command\n");
		ret = -ETIME;
		goto command_cleanup;
	case COMP_SLOT_NOT_ENABLED_ERROR: /* 0.95 completion for bad slot ID */
	case COMP_CONTEXT_STATE_ERROR: /* 0.96 completion code for same thing */
		xhci_dbg(xhci, "Can't reset device (slot ID %u) in %s state\n",
				slot_id,
				xhci_get_slot_state(xhci, virt_dev->out_ctx));
		xhci_dbg(xhci, "Not freeing device rings.\n");
		/* Don't treat this as an error.  May change my mind later. */
		ret = 0;
		goto command_cleanup;
	case COMP_SUCCESS:
		xhci_dbg(xhci, "Successful reset device command.\n");
		break;
	default:
		if (xhci_is_vendor_info_code(xhci, ret))
			break;
		xhci_warn(xhci, "Unknown completion code %u for "
				"reset device command.\n", ret);
		ret = -EINVAL;
		goto command_cleanup;
	}

	/* Free up host controller endpoint resources */
	if ((xhci->quirks & XHCI_EP_LIMIT_QUIRK)) {
		spin_lock_irqsave(&xhci->lock, flags);
		/* Don't delete the default control endpoint resources */
		xhci_free_device_endpoint_resources(xhci, virt_dev, false);
		spin_unlock_irqrestore(&xhci->lock, flags);
	}

	/* Everything but endpoint 0 is disabled, so free the rings. */
	last_freed_endpoint = 1;
	for (i = 1; i < 31; i++) {
		struct xhci_virt_ep *ep = &virt_dev->eps[i];

		if (ep->ep_state & EP_HAS_STREAMS) {
			xhci_warn(xhci, "WARN: endpoint 0x%02x has streams on device reset, freeing streams.\n",
					xhci_get_endpoint_address(i));
			xhci_free_stream_info(xhci, ep->stream_info);
			ep->stream_info = NULL;
			ep->ep_state &= ~EP_HAS_STREAMS;
		}

		if (ep->ring) {
			xhci_free_endpoint_ring(xhci, virt_dev, i);
			last_freed_endpoint = i;
		}
		if (!list_empty(&virt_dev->eps[i].bw_endpoint_list))
			xhci_drop_ep_from_interval_table(xhci,
					&virt_dev->eps[i].bw_info,
					virt_dev->bw_table,
					udev,
					&virt_dev->eps[i],
					virt_dev->tt_info);
		xhci_clear_endpoint_bw_info(&virt_dev->eps[i].bw_info);
	}
	/* If necessary, update the number of active TTs on this root port */
	xhci_update_tt_active_eps(xhci, virt_dev, old_active_eps);
	ret = 0;

command_cleanup:
	xhci_free_command(xhci, reset_device_cmd);
	return ret;
}

/*
 * At this point, the struct usb_device is about to go away, the device has
 * disconnected, and all traffic has been stopped and the endpoints have been
 * disabled.  Free any HC data structures associated with that device.
 */
static void xhci_free_dev(struct usb_hcd *hcd, struct usb_device *udev)
{
	struct xhci_hcd *xhci = hcd_to_xhci(hcd);
	struct xhci_virt_device *virt_dev;
	struct xhci_slot_ctx *slot_ctx;
	int i, ret;

#ifndef CONFIG_USB_DEFAULT_PERSIST
	/*
	 * We called pm_runtime_get_noresume when the device was attached.
	 * Decrement the counter here to allow controller to runtime suspend
	 * if no devices remain.
	 */
	if (xhci->quirks & XHCI_RESET_ON_RESUME)
		pm_runtime_put_noidle(hcd->self.controller);
#endif

	ret = xhci_check_args(hcd, udev, NULL, 0, true, __func__);
	/* If the host is halted due to driver unload, we still need to free the
	 * device.
	 */
	if (ret <= 0 && ret != -ENODEV)
		return;

	virt_dev = xhci->devs[udev->slot_id];
	slot_ctx = xhci_get_slot_ctx(xhci, virt_dev->out_ctx);
	trace_xhci_free_dev(slot_ctx);

	/* Stop any wayward timer functions (which may grab the lock) */
	for (i = 0; i < 31; i++) {
		virt_dev->eps[i].ep_state &= ~EP_STOP_CMD_PENDING;
		del_timer_sync(&virt_dev->eps[i].stop_cmd_timer);
	}

	virt_dev->udev = NULL;
	xhci_disable_slot(xhci, udev->slot_id);
	/*
	 * Event command completion handler will free any data structures
	 * associated with the slot.  XXX Can free sleep?
	 */
}

int xhci_disable_slot(struct xhci_hcd *xhci, u32 slot_id)
{
	struct xhci_command *command;
	unsigned long flags;
	u32 state;
	int ret = 0;

	command = xhci_alloc_command(xhci, false, false, GFP_KERNEL);
	if (!command)
		return -ENOMEM;

	spin_lock_irqsave(&xhci->lock, flags);
	/* Don't disable the slot if the host controller is dead. */
	state = readl(&xhci->op_regs->status);
	if (state == 0xffffffff || (xhci->xhc_state & XHCI_STATE_DYING) ||
			(xhci->xhc_state & XHCI_STATE_HALTED)) {
		spin_unlock_irqrestore(&xhci->lock, flags);
		kfree(command);
		return -ENODEV;
	}

	ret = xhci_queue_slot_control(xhci, command, TRB_DISABLE_SLOT,
				slot_id);
	if (ret) {
		spin_unlock_irqrestore(&xhci->lock, flags);
		kfree(command);
		return ret;
	}
	xhci_ring_cmd_db(xhci);
	spin_unlock_irqrestore(&xhci->lock, flags);
	return ret;
}

/*
 * Checks if we have enough host controller resources for the default control
 * endpoint.
 *
 * Must be called with xhci->lock held.
 */
static int xhci_reserve_host_control_ep_resources(struct xhci_hcd *xhci)
{
	if (xhci->num_active_eps + 1 > xhci->limit_active_eps) {
		xhci_dbg_trace(xhci, trace_xhci_dbg_quirks,
				"Not enough ep ctxs: "
				"%u active, need to add 1, limit is %u.",
				xhci->num_active_eps, xhci->limit_active_eps);
		return -ENOMEM;
	}
	xhci->num_active_eps += 1;
	xhci_dbg_trace(xhci, trace_xhci_dbg_quirks,
			"Adding 1 ep ctx, %u now active.",
			xhci->num_active_eps);
	return 0;
}


/*
 * Returns 0 if the xHC ran out of device slots, the Enable Slot command
 * timed out, or allocating memory failed.  Returns 1 on success.
 */
int xhci_alloc_dev(struct usb_hcd *hcd, struct usb_device *udev)
{
	struct xhci_hcd *xhci = hcd_to_xhci(hcd);
	struct xhci_virt_device *vdev;
	struct xhci_slot_ctx *slot_ctx;
	unsigned long flags;
	int ret, slot_id;
	struct xhci_command *command;

	command = xhci_alloc_command(xhci, false, true, GFP_KERNEL);
	if (!command)
		return 0;

	/* xhci->slot_id and xhci->addr_dev are not thread-safe */
	mutex_lock(&xhci->mutex);
	spin_lock_irqsave(&xhci->lock, flags);
	ret = xhci_queue_slot_control(xhci, command, TRB_ENABLE_SLOT, 0);
	if (ret) {
		spin_unlock_irqrestore(&xhci->lock, flags);
		mutex_unlock(&xhci->mutex);
		xhci_dbg(xhci, "FIXME: allocate a command ring segment\n");
		xhci_free_command(xhci, command);
		return 0;
	}
	xhci_ring_cmd_db(xhci);
	spin_unlock_irqrestore(&xhci->lock, flags);

	wait_for_completion(command->completion);
	slot_id = command->slot_id;
	mutex_unlock(&xhci->mutex);

	if (!slot_id || command->status != COMP_SUCCESS) {
		xhci_err(xhci, "Error while assigning device slot ID\n");
		xhci_err(xhci, "Max number of devices this xHCI host supports is %u.\n",
				HCS_MAX_SLOTS(
					readl(&xhci->cap_regs->hcs_params1)));
		xhci_free_command(xhci, command);
		return 0;
	}

	xhci_free_command(xhci, command);

	if ((xhci->quirks & XHCI_EP_LIMIT_QUIRK)) {
		spin_lock_irqsave(&xhci->lock, flags);
		ret = xhci_reserve_host_control_ep_resources(xhci);
		if (ret) {
			spin_unlock_irqrestore(&xhci->lock, flags);
			xhci_warn(xhci, "Not enough host resources, "
					"active endpoint contexts = %u\n",
					xhci->num_active_eps);
			goto disable_slot;
		}
		spin_unlock_irqrestore(&xhci->lock, flags);
	}
	/* Use GFP_NOIO, since this function can be called from
	 * xhci_discover_or_reset_device(), which may be called as part of
	 * mass storage driver error handling.
	 */
	if (!xhci_alloc_virt_device(xhci, slot_id, udev, GFP_NOIO)) {
		xhci_warn(xhci, "Could not allocate xHCI USB device data structures\n");
		goto disable_slot;
	}
	vdev = xhci->devs[slot_id];
	slot_ctx = xhci_get_slot_ctx(xhci, vdev->out_ctx);
	trace_xhci_alloc_dev(slot_ctx);

	udev->slot_id = slot_id;

#ifndef CONFIG_USB_DEFAULT_PERSIST
	/*
	 * If resetting upon resume, we can't put the controller into runtime
	 * suspend if there is a device attached.
	 */
	if (xhci->quirks & XHCI_RESET_ON_RESUME)
		pm_runtime_get_noresume(hcd->self.controller);
#endif

	/* Is this a LS or FS device under a HS hub? */
	/* Hub or peripherial? */
	return 1;

disable_slot:
	return xhci_disable_slot(xhci, udev->slot_id);
}

/*
 * Issue an Address Device command and optionally send a corresponding
 * SetAddress request to the device.
 */
static int xhci_setup_device(struct usb_hcd *hcd, struct usb_device *udev,
			     enum xhci_setup_dev setup)
{
	const char *act = setup == SETUP_CONTEXT_ONLY ? "context" : "address";
	unsigned long flags;
	struct xhci_virt_device *virt_dev;
	int ret = 0;
	struct xhci_hcd *xhci = hcd_to_xhci(hcd);
	struct xhci_slot_ctx *slot_ctx;
	struct xhci_input_control_ctx *ctrl_ctx;
	u64 temp_64;
	struct xhci_command *command = NULL;

	mutex_lock(&xhci->mutex);

	if (xhci->xhc_state) {	/* dying, removing or halted */
		ret = -ESHUTDOWN;
		goto out;
	}

	if (!udev->slot_id) {
		xhci_dbg_trace(xhci, trace_xhci_dbg_address,
				"Bad Slot ID %d", udev->slot_id);
		ret = -EINVAL;
		goto out;
	}

	virt_dev = xhci->devs[udev->slot_id];

	if (WARN_ON(!virt_dev)) {
		/*
		 * In plug/unplug torture test with an NEC controller,
		 * a zero-dereference was observed once due to virt_dev = 0.
		 * Print useful debug rather than crash if it is observed again!
		 */
		xhci_warn(xhci, "Virt dev invalid for slot_id 0x%x!\n",
			udev->slot_id);
		ret = -EINVAL;
		goto out;
	}
	slot_ctx = xhci_get_slot_ctx(xhci, virt_dev->out_ctx);
	trace_xhci_setup_device_slot(slot_ctx);

	if (setup == SETUP_CONTEXT_ONLY) {
		if (GET_SLOT_STATE(le32_to_cpu(slot_ctx->dev_state)) ==
		    SLOT_STATE_DEFAULT) {
			xhci_dbg(xhci, "Slot already in default state\n");
			goto out;
		}
	}

	command = xhci_alloc_command(xhci, false, true, GFP_KERNEL);
	if (!command) {
		ret = -ENOMEM;
		goto out;
	}

	command->in_ctx = virt_dev->in_ctx;

	slot_ctx = xhci_get_slot_ctx(xhci, virt_dev->in_ctx);
	ctrl_ctx = xhci_get_input_control_ctx(virt_dev->in_ctx);
	if (!ctrl_ctx) {
		xhci_warn(xhci, "%s: Could not get input context, bad type.\n",
				__func__);
		ret = -EINVAL;
		goto out;
	}
	/*
	 * If this is the first Set Address since device plug-in or
	 * virt_device realloaction after a resume with an xHCI power loss,
	 * then set up the slot context.
	 */
	if (!slot_ctx->dev_info)
		xhci_setup_addressable_virt_dev(xhci, udev);
	/* Otherwise, update the control endpoint ring enqueue pointer. */
	else
		xhci_copy_ep0_dequeue_into_input_ctx(xhci, udev);
	ctrl_ctx->add_flags = cpu_to_le32(SLOT_FLAG | EP0_FLAG);
	ctrl_ctx->drop_flags = 0;

	trace_xhci_address_ctx(xhci, virt_dev->in_ctx,
				le32_to_cpu(slot_ctx->dev_info) >> 27);

	spin_lock_irqsave(&xhci->lock, flags);
	trace_xhci_setup_device(virt_dev);
	ret = xhci_queue_address_device(xhci, command, virt_dev->in_ctx->dma,
					udev->slot_id, setup);
	if (ret) {
		spin_unlock_irqrestore(&xhci->lock, flags);
		xhci_dbg_trace(xhci, trace_xhci_dbg_address,
				"FIXME: allocate a command ring segment");
		goto out;
	}
	xhci_ring_cmd_db(xhci);
	spin_unlock_irqrestore(&xhci->lock, flags);

	/* ctrl tx can take up to 5 sec; XXX: need more time for xHC? */
	wait_for_completion(command->completion);

	/* FIXME: From section 4.3.4: "Software shall be responsible for timing
	 * the SetAddress() "recovery interval" required by USB and aborting the
	 * command on a timeout.
	 */
	switch (command->status) {
	case COMP_COMMAND_ABORTED:
	case COMP_COMMAND_RING_STOPPED:
		xhci_warn(xhci, "Timeout while waiting for setup device command\n");
		ret = -ETIME;
		break;
	case COMP_CONTEXT_STATE_ERROR:
	case COMP_SLOT_NOT_ENABLED_ERROR:
		xhci_err(xhci, "Setup ERROR: setup %s command for slot %d.\n",
			 act, udev->slot_id);
		ret = -EINVAL;
		break;
	case COMP_USB_TRANSACTION_ERROR:
		dev_warn(&udev->dev, "Device not responding to setup %s.\n", act);
		ret = -EPROTO;
		break;
	case COMP_INCOMPATIBLE_DEVICE_ERROR:
		dev_warn(&udev->dev,
			 "ERROR: Incompatible device for setup %s command\n", act);
		ret = -ENODEV;
		break;
	case COMP_SUCCESS:
		xhci_dbg_trace(xhci, trace_xhci_dbg_address,
			       "Successful setup %s command", act);
		break;
	default:
		xhci_err(xhci,
			 "ERROR: unexpected setup %s command completion code 0x%x.\n",
			 act, command->status);
		trace_xhci_address_ctx(xhci, virt_dev->out_ctx, 1);
		ret = -EINVAL;
		break;
	}
	if (ret)
		goto out;
	temp_64 = xhci_read_64(xhci, &xhci->op_regs->dcbaa_ptr);
	xhci_dbg_trace(xhci, trace_xhci_dbg_address,
			"Op regs DCBAA ptr = %#016llx", temp_64);
	xhci_dbg_trace(xhci, trace_xhci_dbg_address,
		"Slot ID %d dcbaa entry @%pK = %#016llx",
		udev->slot_id,
		&xhci->dcbaa->dev_context_ptrs[udev->slot_id],
		(unsigned long long)
		le64_to_cpu(xhci->dcbaa->dev_context_ptrs[udev->slot_id]));
	xhci_dbg_trace(xhci, trace_xhci_dbg_address,
			"Output Context DMA address = %#08llx",
			(unsigned long long)virt_dev->out_ctx->dma);
	trace_xhci_address_ctx(xhci, virt_dev->in_ctx,
				le32_to_cpu(slot_ctx->dev_info) >> 27);
	/*
	 * USB core uses address 1 for the roothubs, so we add one to the
	 * address given back to us by the HC.
	 */
	trace_xhci_address_ctx(xhci, virt_dev->out_ctx,
				le32_to_cpu(slot_ctx->dev_info) >> 27);
	/* Zero the input context control for later use */
	ctrl_ctx->add_flags = 0;
	ctrl_ctx->drop_flags = 0;

	xhci_dbg_trace(xhci, trace_xhci_dbg_address,
		       "Internal device address = %d",
		       le32_to_cpu(slot_ctx->dev_state) & DEV_ADDR_MASK);
out:
	mutex_unlock(&xhci->mutex);
	if (command) {
		kfree(command->completion);
		kfree(command);
	}
	return ret;
}

static int xhci_address_device(struct usb_hcd *hcd, struct usb_device *udev)
{
	return xhci_setup_device(hcd, udev, SETUP_CONTEXT_ADDRESS);
}

static int xhci_enable_device(struct usb_hcd *hcd, struct usb_device *udev)
{
	return xhci_setup_device(hcd, udev, SETUP_CONTEXT_ONLY);
}

/*
 * Transfer the port index into real index in the HW port status
 * registers. Caculate offset between the port's PORTSC register
 * and port status base. Divide the number of per port register
 * to get the real index. The raw port number bases 1.
 */
int xhci_find_raw_port_number(struct usb_hcd *hcd, int port1)
{
	struct xhci_hcd *xhci = hcd_to_xhci(hcd);
	__le32 __iomem *base_addr = &xhci->op_regs->port_status_base;
	__le32 __iomem *addr;
	int raw_port;

	if (hcd->speed < HCD_USB3)
		addr = xhci->usb2_ports[port1 - 1];
	else
		addr = xhci->usb3_ports[port1 - 1];

	raw_port = (addr - base_addr)/NUM_PORT_REGS + 1;
	return raw_port;
}

/*
 * Issue an Evaluate Context command to change the Maximum Exit Latency in the
 * slot context.  If that succeeds, store the new MEL in the xhci_virt_device.
 */
static int __maybe_unused xhci_change_max_exit_latency(struct xhci_hcd *xhci,
			struct usb_device *udev, u16 max_exit_latency)
{
	struct xhci_virt_device *virt_dev;
	struct xhci_command *command;
	struct xhci_input_control_ctx *ctrl_ctx;
	struct xhci_slot_ctx *slot_ctx;
	unsigned long flags;
	int ret;

	spin_lock_irqsave(&xhci->lock, flags);

	virt_dev = xhci->devs[udev->slot_id];

	/*
	 * virt_dev might not exists yet if xHC resumed from hibernate (S4) and
	 * xHC was re-initialized. Exit latency will be set later after
	 * hub_port_finish_reset() is done and xhci->devs[] are re-allocated
	 */

	if (!virt_dev || max_exit_latency == virt_dev->current_mel) {
		spin_unlock_irqrestore(&xhci->lock, flags);
		return 0;
	}

	/* Attempt to issue an Evaluate Context command to change the MEL. */
	command = xhci->lpm_command;
	ctrl_ctx = xhci_get_input_control_ctx(command->in_ctx);
	if (!ctrl_ctx) {
		spin_unlock_irqrestore(&xhci->lock, flags);
		xhci_warn(xhci, "%s: Could not get input context, bad type.\n",
				__func__);
		return -ENOMEM;
	}

	xhci_slot_copy(xhci, command->in_ctx, virt_dev->out_ctx);
	spin_unlock_irqrestore(&xhci->lock, flags);

	ctrl_ctx->add_flags |= cpu_to_le32(SLOT_FLAG);
	slot_ctx = xhci_get_slot_ctx(xhci, command->in_ctx);
	slot_ctx->dev_info2 &= cpu_to_le32(~((u32) MAX_EXIT));
	slot_ctx->dev_info2 |= cpu_to_le32(max_exit_latency);
	slot_ctx->dev_state = 0;

	xhci_dbg_trace(xhci, trace_xhci_dbg_context_change,
			"Set up evaluate context for LPM MEL change.");

	/* Issue and wait for the evaluate context command. */
	ret = xhci_configure_endpoint(xhci, udev, command,
			true, true);

	if (!ret) {
		spin_lock_irqsave(&xhci->lock, flags);
		virt_dev->current_mel = max_exit_latency;
		spin_unlock_irqrestore(&xhci->lock, flags);
	}
	return ret;
}

#ifdef CONFIG_PM

/* BESL to HIRD Encoding array for USB2 LPM */
static int xhci_besl_encoding[16] = {125, 150, 200, 300, 400, 500, 1000, 2000,
	3000, 4000, 5000, 6000, 7000, 8000, 9000, 10000};

/* Calculate HIRD/BESL for USB2 PORTPMSC*/
static int xhci_calculate_hird_besl(struct xhci_hcd *xhci,
					struct usb_device *udev)
{
	int u2del, besl, besl_host;
	int besl_device = 0;
	u32 field;

	u2del = HCS_U2_LATENCY(xhci->hcs_params3);
	field = le32_to_cpu(udev->bos->ext_cap->bmAttributes);

	if (field & USB_BESL_SUPPORT) {
		for (besl_host = 0; besl_host < 16; besl_host++) {
			if (xhci_besl_encoding[besl_host] >= u2del)
				break;
		}
		/* Use baseline BESL value as default */
		if (field & USB_BESL_BASELINE_VALID)
			besl_device = USB_GET_BESL_BASELINE(field);
		else if (field & USB_BESL_DEEP_VALID)
			besl_device = USB_GET_BESL_DEEP(field);
	} else {
		if (u2del <= 50)
			besl_host = 0;
		else
			besl_host = (u2del - 51) / 75 + 1;
	}

	besl = besl_host + besl_device;
	if (besl > 15)
		besl = 15;

	return besl;
}

/* Calculate BESLD, L1 timeout and HIRDM for USB2 PORTHLPMC */
static int xhci_calculate_usb2_hw_lpm_params(struct usb_device *udev)
{
	u32 field;
	int l1;
	int besld = 0;
	int hirdm = 0;

	field = le32_to_cpu(udev->bos->ext_cap->bmAttributes);

	/* xHCI l1 is set in steps of 256us, xHCI 1.0 section 5.4.11.2 */
	l1 = udev->l1_params.timeout / 256;

	/* device has preferred BESLD */
	if (field & USB_BESL_DEEP_VALID) {
		besld = USB_GET_BESL_DEEP(field);
		hirdm = 1;
	}

	return PORT_BESLD(besld) | PORT_L1_TIMEOUT(l1) | PORT_HIRDM(hirdm);
}

static int xhci_set_usb2_hardware_lpm(struct usb_hcd *hcd,
			struct usb_device *udev, int enable)
{
	struct xhci_hcd	*xhci = hcd_to_xhci(hcd);
	__le32 __iomem	**port_array;
	__le32 __iomem	*pm_addr, *hlpm_addr;
	u32		pm_val, hlpm_val, field;
	unsigned int	port_num;
	unsigned long	flags;
	int		hird, exit_latency;
	int		ret;

	if (hcd->speed >= HCD_USB3 || !xhci->hw_lpm_support ||
			!udev->lpm_capable)
		return -EPERM;

	if (!udev->parent || udev->parent->parent ||
			udev->descriptor.bDeviceClass == USB_CLASS_HUB)
		return -EPERM;

	if (udev->usb2_hw_lpm_capable != 1)
		return -EPERM;

	spin_lock_irqsave(&xhci->lock, flags);

	port_array = xhci->usb2_ports;
	port_num = udev->portnum - 1;
	pm_addr = port_array[port_num] + PORTPMSC;
	pm_val = readl(pm_addr);
	hlpm_addr = port_array[port_num] + PORTHLPMC;

	xhci_dbg(xhci, "%s port %d USB2 hardware LPM\n",
			enable ? "enable" : "disable", port_num + 1);

	if (enable) {
		/* Host supports BESL timeout instead of HIRD */
		if (udev->usb2_hw_lpm_besl_capable) {
			/* if device doesn't have a preferred BESL value use a
			 * default one which works with mixed HIRD and BESL
			 * systems. See XHCI_DEFAULT_BESL definition in xhci.h
			 */
			field = le32_to_cpu(udev->bos->ext_cap->bmAttributes);
			if ((field & USB_BESL_SUPPORT) &&
			    (field & USB_BESL_BASELINE_VALID))
				hird = USB_GET_BESL_BASELINE(field);
			else
				hird = udev->l1_params.besl;

			exit_latency = xhci_besl_encoding[hird];
			spin_unlock_irqrestore(&xhci->lock, flags);

			/* USB 3.0 code dedicate one xhci->lpm_command->in_ctx
			 * input context for link powermanagement evaluate
			 * context commands. It is protected by hcd->bandwidth
			 * mutex and is shared by all devices. We need to set
			 * the max ext latency in USB 2 BESL LPM as well, so
			 * use the same mutex and xhci_change_max_exit_latency()
			 */
			mutex_lock(hcd->bandwidth_mutex);
			ret = xhci_change_max_exit_latency(xhci, udev,
							   exit_latency);
			mutex_unlock(hcd->bandwidth_mutex);

			if (ret < 0)
				return ret;
			spin_lock_irqsave(&xhci->lock, flags);

			hlpm_val = xhci_calculate_usb2_hw_lpm_params(udev);
			writel(hlpm_val, hlpm_addr);
			/* flush write */
			readl(hlpm_addr);
		} else {
			hird = xhci_calculate_hird_besl(xhci, udev);
		}

		pm_val &= ~PORT_HIRD_MASK;
		pm_val |= PORT_HIRD(hird) | PORT_RWE | PORT_L1DS(udev->slot_id);
		writel(pm_val, pm_addr);
		pm_val = readl(pm_addr);
		pm_val |= PORT_HLE;
		writel(pm_val, pm_addr);
		/* flush write */
		readl(pm_addr);
	} else {
		pm_val &= ~(PORT_HLE | PORT_RWE | PORT_HIRD_MASK | PORT_L1DS_MASK);
		writel(pm_val, pm_addr);
		/* flush write */
		readl(pm_addr);
		if (udev->usb2_hw_lpm_besl_capable) {
			spin_unlock_irqrestore(&xhci->lock, flags);
			mutex_lock(hcd->bandwidth_mutex);
			xhci_change_max_exit_latency(xhci, udev, 0);
			mutex_unlock(hcd->bandwidth_mutex);
			return 0;
		}
	}

	spin_unlock_irqrestore(&xhci->lock, flags);
	return 0;
}

/* check if a usb2 port supports a given extened capability protocol
 * only USB2 ports extended protocol capability values are cached.
 * Return 1 if capability is supported
 */
static int xhci_check_usb2_port_capability(struct xhci_hcd *xhci, int port,
					   unsigned capability)
{
	u32 port_offset, port_count;
	int i;

	for (i = 0; i < xhci->num_ext_caps; i++) {
		if (xhci->ext_caps[i] & capability) {
			/* port offsets starts at 1 */
			port_offset = XHCI_EXT_PORT_OFF(xhci->ext_caps[i]) - 1;
			port_count = XHCI_EXT_PORT_COUNT(xhci->ext_caps[i]);
			if (port >= port_offset &&
			    port < port_offset + port_count)
				return 1;
		}
	}
	return 0;
}

static int xhci_update_device(struct usb_hcd *hcd, struct usb_device *udev)
{
	struct xhci_hcd	*xhci = hcd_to_xhci(hcd);
	int		portnum = udev->portnum - 1;

	if (hcd->speed >= HCD_USB3 || !xhci->sw_lpm_support ||
			!udev->lpm_capable)
		return 0;

	/* we only support lpm for non-hub device connected to root hub yet */
	if (!udev->parent || udev->parent->parent ||
			udev->descriptor.bDeviceClass == USB_CLASS_HUB)
		return 0;

	if (xhci->hw_lpm_support == 1 &&
			xhci_check_usb2_port_capability(
				xhci, portnum, XHCI_HLC)) {
		udev->usb2_hw_lpm_capable = 1;
		udev->l1_params.timeout = XHCI_L1_TIMEOUT;
		udev->l1_params.besl = XHCI_DEFAULT_BESL;
		if (xhci_check_usb2_port_capability(xhci, portnum,
					XHCI_BLC))
			udev->usb2_hw_lpm_besl_capable = 1;
	}

	return 0;
}

/*---------------------- USB 3.0 Link PM functions ------------------------*/

/* Service interval in nanoseconds = 2^(bInterval - 1) * 125us * 1000ns / 1us */
static unsigned long long xhci_service_interval_to_ns(
		struct usb_endpoint_descriptor *desc)
{
	return (1ULL << (desc->bInterval - 1)) * 125 * 1000;
}

static u16 xhci_get_timeout_no_hub_lpm(struct usb_device *udev,
		enum usb3_link_state state)
{
	unsigned long long sel;
	unsigned long long pel;
	unsigned int max_sel_pel;
	char *state_name;

	switch (state) {
	case USB3_LPM_U1:
		/* Convert SEL and PEL stored in nanoseconds to microseconds */
		sel = DIV_ROUND_UP(udev->u1_params.sel, 1000);
		pel = DIV_ROUND_UP(udev->u1_params.pel, 1000);
		max_sel_pel = USB3_LPM_MAX_U1_SEL_PEL;
		state_name = "U1";
		break;
	case USB3_LPM_U2:
		sel = DIV_ROUND_UP(udev->u2_params.sel, 1000);
		pel = DIV_ROUND_UP(udev->u2_params.pel, 1000);
		max_sel_pel = USB3_LPM_MAX_U2_SEL_PEL;
		state_name = "U2";
		break;
	default:
		dev_warn(&udev->dev, "%s: Can't get timeout for non-U1 or U2 state.\n",
				__func__);
		return USB3_LPM_DISABLED;
	}

	if (sel <= max_sel_pel && pel <= max_sel_pel)
		return USB3_LPM_DEVICE_INITIATED;

	if (sel > max_sel_pel)
		dev_dbg(&udev->dev, "Device-initiated %s disabled "
				"due to long SEL %llu ms\n",
				state_name, sel);
	else
		dev_dbg(&udev->dev, "Device-initiated %s disabled "
				"due to long PEL %llu ms\n",
				state_name, pel);
	return USB3_LPM_DISABLED;
}

/* The U1 timeout should be the maximum of the following values:
 *  - For control endpoints, U1 system exit latency (SEL) * 3
 *  - For bulk endpoints, U1 SEL * 5
 *  - For interrupt endpoints:
 *    - Notification EPs, U1 SEL * 3
 *    - Periodic EPs, max(105% of bInterval, U1 SEL * 2)
 *  - For isochronous endpoints, max(105% of bInterval, U1 SEL * 2)
 */
static unsigned long long xhci_calculate_intel_u1_timeout(
		struct usb_device *udev,
		struct usb_endpoint_descriptor *desc)
{
	unsigned long long timeout_ns;
	int ep_type;
	int intr_type;

	ep_type = usb_endpoint_type(desc);
	switch (ep_type) {
	case USB_ENDPOINT_XFER_CONTROL:
		timeout_ns = udev->u1_params.sel * 3;
		break;
	case USB_ENDPOINT_XFER_BULK:
		timeout_ns = udev->u1_params.sel * 5;
		break;
	case USB_ENDPOINT_XFER_INT:
		intr_type = usb_endpoint_interrupt_type(desc);
		if (intr_type == USB_ENDPOINT_INTR_NOTIFICATION) {
			timeout_ns = udev->u1_params.sel * 3;
			break;
		}
		/* Otherwise the calculation is the same as isoc eps */
	case USB_ENDPOINT_XFER_ISOC:
		timeout_ns = xhci_service_interval_to_ns(desc);
		timeout_ns = DIV_ROUND_UP_ULL(timeout_ns * 105, 100);
		if (timeout_ns < udev->u1_params.sel * 2)
			timeout_ns = udev->u1_params.sel * 2;
		break;
	default:
		return 0;
	}

	return timeout_ns;
}

/* Returns the hub-encoded U1 timeout value. */
static u16 xhci_calculate_u1_timeout(struct xhci_hcd *xhci,
		struct usb_device *udev,
		struct usb_endpoint_descriptor *desc)
{
	unsigned long long timeout_ns;

	/* Prevent U1 if service interval is shorter than U1 exit latency */
	if (usb_endpoint_xfer_int(desc) || usb_endpoint_xfer_isoc(desc)) {
		if (xhci_service_interval_to_ns(desc) <= udev->u1_params.mel) {
			dev_dbg(&udev->dev, "Disable U1, ESIT shorter than exit latency\n");
			return USB3_LPM_DISABLED;
		}
	}

	if (xhci->quirks & XHCI_INTEL_HOST)
		timeout_ns = xhci_calculate_intel_u1_timeout(udev, desc);
	else
		timeout_ns = udev->u1_params.sel;

	/* The U1 timeout is encoded in 1us intervals.
	 * Don't return a timeout of zero, because that's USB3_LPM_DISABLED.
	 */
	if (timeout_ns == USB3_LPM_DISABLED)
		timeout_ns = 1;
	else
		timeout_ns = DIV_ROUND_UP_ULL(timeout_ns, 1000);

	/* If the necessary timeout value is bigger than what we can set in the
	 * USB 3.0 hub, we have to disable hub-initiated U1.
	 */
	if (timeout_ns <= USB3_LPM_U1_MAX_TIMEOUT)
		return timeout_ns;
	dev_dbg(&udev->dev, "Hub-initiated U1 disabled "
			"due to long timeout %llu ms\n", timeout_ns);
	return xhci_get_timeout_no_hub_lpm(udev, USB3_LPM_U1);
}

/* The U2 timeout should be the maximum of:
 *  - 10 ms (to avoid the bandwidth impact on the scheduler)
 *  - largest bInterval of any active periodic endpoint (to avoid going
 *    into lower power link states between intervals).
 *  - the U2 Exit Latency of the device
 */
static unsigned long long xhci_calculate_intel_u2_timeout(
		struct usb_device *udev,
		struct usb_endpoint_descriptor *desc)
{
	unsigned long long timeout_ns;
	unsigned long long u2_del_ns;

	timeout_ns = 10 * 1000 * 1000;

	if ((usb_endpoint_xfer_int(desc) || usb_endpoint_xfer_isoc(desc)) &&
			(xhci_service_interval_to_ns(desc) > timeout_ns))
		timeout_ns = xhci_service_interval_to_ns(desc);

	u2_del_ns = le16_to_cpu(udev->bos->ss_cap->bU2DevExitLat) * 1000ULL;
	if (u2_del_ns > timeout_ns)
		timeout_ns = u2_del_ns;

	return timeout_ns;
}

/* Returns the hub-encoded U2 timeout value. */
static u16 xhci_calculate_u2_timeout(struct xhci_hcd *xhci,
		struct usb_device *udev,
		struct usb_endpoint_descriptor *desc)
{
	unsigned long long timeout_ns;

	/* Prevent U2 if service interval is shorter than U2 exit latency */
	if (usb_endpoint_xfer_int(desc) || usb_endpoint_xfer_isoc(desc)) {
		if (xhci_service_interval_to_ns(desc) <= udev->u2_params.mel) {
			dev_dbg(&udev->dev, "Disable U2, ESIT shorter than exit latency\n");
			return USB3_LPM_DISABLED;
		}
	}

	if (xhci->quirks & XHCI_INTEL_HOST)
		timeout_ns = xhci_calculate_intel_u2_timeout(udev, desc);
	else
		timeout_ns = udev->u2_params.sel;

	/* The U2 timeout is encoded in 256us intervals */
	timeout_ns = DIV_ROUND_UP_ULL(timeout_ns, 256 * 1000);
	/* If the necessary timeout value is bigger than what we can set in the
	 * USB 3.0 hub, we have to disable hub-initiated U2.
	 */
	if (timeout_ns <= USB3_LPM_U2_MAX_TIMEOUT)
		return timeout_ns;
	dev_dbg(&udev->dev, "Hub-initiated U2 disabled "
			"due to long timeout %llu ms\n", timeout_ns);
	return xhci_get_timeout_no_hub_lpm(udev, USB3_LPM_U2);
}

static u16 xhci_call_host_update_timeout_for_endpoint(struct xhci_hcd *xhci,
		struct usb_device *udev,
		struct usb_endpoint_descriptor *desc,
		enum usb3_link_state state,
		u16 *timeout)
{
	if (state == USB3_LPM_U1)
		return xhci_calculate_u1_timeout(xhci, udev, desc);
	else if (state == USB3_LPM_U2)
		return xhci_calculate_u2_timeout(xhci, udev, desc);

	return USB3_LPM_DISABLED;
}

static int xhci_update_timeout_for_endpoint(struct xhci_hcd *xhci,
		struct usb_device *udev,
		struct usb_endpoint_descriptor *desc,
		enum usb3_link_state state,
		u16 *timeout)
{
	u16 alt_timeout;

	alt_timeout = xhci_call_host_update_timeout_for_endpoint(xhci, udev,
		desc, state, timeout);

	/* If we found we can't enable hub-initiated LPM, and
	 * the U1 or U2 exit latency was too high to allow
	 * device-initiated LPM as well, then we will disable LPM
	 * for this device, so stop searching any further.
	 */
	if (alt_timeout == USB3_LPM_DISABLED) {
		*timeout = alt_timeout;
		return -E2BIG;
	}
	if (alt_timeout > *timeout)
		*timeout = alt_timeout;
	return 0;
}

static int xhci_update_timeout_for_interface(struct xhci_hcd *xhci,
		struct usb_device *udev,
		struct usb_host_interface *alt,
		enum usb3_link_state state,
		u16 *timeout)
{
	int j;

	for (j = 0; j < alt->desc.bNumEndpoints; j++) {
		if (xhci_update_timeout_for_endpoint(xhci, udev,
					&alt->endpoint[j].desc, state, timeout))
			return -E2BIG;
		continue;
	}
	return 0;
}

static int xhci_check_intel_tier_policy(struct usb_device *udev,
		enum usb3_link_state state)
{
	struct usb_device *parent;
	unsigned int num_hubs;

	if (state == USB3_LPM_U2)
		return 0;

	/* Don't enable U1 if the device is on a 2nd tier hub or lower. */
	for (parent = udev->parent, num_hubs = 0; parent->parent;
			parent = parent->parent)
		num_hubs++;

	if (num_hubs < 2)
		return 0;

	dev_dbg(&udev->dev, "Disabling U1 link state for device"
			" below second-tier hub.\n");
	dev_dbg(&udev->dev, "Plug device into first-tier hub "
			"to decrease power consumption.\n");
	return -E2BIG;
}

static int xhci_check_tier_policy(struct xhci_hcd *xhci,
		struct usb_device *udev,
		enum usb3_link_state state)
{
	if (xhci->quirks & XHCI_INTEL_HOST)
		return xhci_check_intel_tier_policy(udev, state);
	else
		return 0;
}

/* Returns the U1 or U2 timeout that should be enabled.
 * If the tier check or timeout setting functions return with a non-zero exit
 * code, that means the timeout value has been finalized and we shouldn't look
 * at any more endpoints.
 */
static u16 xhci_calculate_lpm_timeout(struct usb_hcd *hcd,
			struct usb_device *udev, enum usb3_link_state state)
{
	struct xhci_hcd *xhci = hcd_to_xhci(hcd);
	struct usb_host_config *config;
	char *state_name;
	int i;
	u16 timeout = USB3_LPM_DISABLED;

	if (state == USB3_LPM_U1)
		state_name = "U1";
	else if (state == USB3_LPM_U2)
		state_name = "U2";
	else {
		dev_warn(&udev->dev, "Can't enable unknown link state %i\n",
				state);
		return timeout;
	}

	if (xhci_check_tier_policy(xhci, udev, state) < 0)
		return timeout;

	/* Gather some information about the currently installed configuration
	 * and alternate interface settings.
	 */
	if (xhci_update_timeout_for_endpoint(xhci, udev, &udev->ep0.desc,
			state, &timeout))
		return timeout;

	config = udev->actconfig;
	if (!config)
		return timeout;

	for (i = 0; i < config->desc.bNumInterfaces; i++) {
		struct usb_driver *driver;
		struct usb_interface *intf = config->interface[i];

		if (!intf)
			continue;

		/* Check if any currently bound drivers want hub-initiated LPM
		 * disabled.
		 */
		if (intf->dev.driver) {
			driver = to_usb_driver(intf->dev.driver);
			if (driver && driver->disable_hub_initiated_lpm) {
				dev_dbg(&udev->dev, "Hub-initiated %s disabled at request of driver %s\n",
					state_name, driver->name);
				timeout = xhci_get_timeout_no_hub_lpm(udev,
								      state);
				if (timeout == USB3_LPM_DISABLED)
					return timeout;
			}
		}

		/* Not sure how this could happen... */
		if (!intf->cur_altsetting)
			continue;

		if (xhci_update_timeout_for_interface(xhci, udev,
					intf->cur_altsetting,
					state, &timeout))
			return timeout;
	}
	return timeout;
}

static int calculate_max_exit_latency(struct usb_device *udev,
		enum usb3_link_state state_changed,
		u16 hub_encoded_timeout)
{
	unsigned long long u1_mel_us = 0;
	unsigned long long u2_mel_us = 0;
	unsigned long long mel_us = 0;
	bool disabling_u1;
	bool disabling_u2;
	bool enabling_u1;
	bool enabling_u2;

	disabling_u1 = (state_changed == USB3_LPM_U1 &&
			hub_encoded_timeout == USB3_LPM_DISABLED);
	disabling_u2 = (state_changed == USB3_LPM_U2 &&
			hub_encoded_timeout == USB3_LPM_DISABLED);

	enabling_u1 = (state_changed == USB3_LPM_U1 &&
			hub_encoded_timeout != USB3_LPM_DISABLED);
	enabling_u2 = (state_changed == USB3_LPM_U2 &&
			hub_encoded_timeout != USB3_LPM_DISABLED);

	/* If U1 was already enabled and we're not disabling it,
	 * or we're going to enable U1, account for the U1 max exit latency.
	 */
	if ((udev->u1_params.timeout != USB3_LPM_DISABLED && !disabling_u1) ||
			enabling_u1)
		u1_mel_us = DIV_ROUND_UP(udev->u1_params.mel, 1000);
	if ((udev->u2_params.timeout != USB3_LPM_DISABLED && !disabling_u2) ||
			enabling_u2)
		u2_mel_us = DIV_ROUND_UP(udev->u2_params.mel, 1000);

	if (u1_mel_us > u2_mel_us)
		mel_us = u1_mel_us;
	else
		mel_us = u2_mel_us;
	/* xHCI host controller max exit latency field is only 16 bits wide. */
	if (mel_us > MAX_EXIT) {
		dev_warn(&udev->dev, "Link PM max exit latency of %lluus "
				"is too big.\n", mel_us);
		return -E2BIG;
	}
	return mel_us;
}

/* Returns the USB3 hub-encoded value for the U1/U2 timeout. */
static int xhci_enable_usb3_lpm_timeout(struct usb_hcd *hcd,
			struct usb_device *udev, enum usb3_link_state state)
{
	struct xhci_hcd	*xhci;
	u16 hub_encoded_timeout;
	int mel;
	int ret;

	xhci = hcd_to_xhci(hcd);
	/* The LPM timeout values are pretty host-controller specific, so don't
	 * enable hub-initiated timeouts unless the vendor has provided
	 * information about their timeout algorithm.
	 */
	if (!xhci || !(xhci->quirks & XHCI_LPM_SUPPORT) ||
			!xhci->devs[udev->slot_id])
		return USB3_LPM_DISABLED;

	hub_encoded_timeout = xhci_calculate_lpm_timeout(hcd, udev, state);
	mel = calculate_max_exit_latency(udev, state, hub_encoded_timeout);
	if (mel < 0) {
		/* Max Exit Latency is too big, disable LPM. */
		hub_encoded_timeout = USB3_LPM_DISABLED;
		mel = 0;
	}

	ret = xhci_change_max_exit_latency(xhci, udev, mel);
	if (ret)
		return ret;
	return hub_encoded_timeout;
}

static int xhci_disable_usb3_lpm_timeout(struct usb_hcd *hcd,
			struct usb_device *udev, enum usb3_link_state state)
{
	struct xhci_hcd	*xhci;
	u16 mel;

	xhci = hcd_to_xhci(hcd);
	if (!xhci || !(xhci->quirks & XHCI_LPM_SUPPORT) ||
			!xhci->devs[udev->slot_id])
		return 0;

	mel = calculate_max_exit_latency(udev, state, USB3_LPM_DISABLED);
	return xhci_change_max_exit_latency(xhci, udev, mel);
}
#else /* CONFIG_PM */

static int xhci_set_usb2_hardware_lpm(struct usb_hcd *hcd,
				struct usb_device *udev, int enable)
{
	return 0;
}

static int xhci_update_device(struct usb_hcd *hcd, struct usb_device *udev)
{
	return 0;
}

static int xhci_enable_usb3_lpm_timeout(struct usb_hcd *hcd,
			struct usb_device *udev, enum usb3_link_state state)
{
	return USB3_LPM_DISABLED;
}

static int xhci_disable_usb3_lpm_timeout(struct usb_hcd *hcd,
			struct usb_device *udev, enum usb3_link_state state)
{
	return 0;
}
#endif	/* CONFIG_PM */

/*-------------------------------------------------------------------------*/

/* Once a hub descriptor is fetched for a device, we need to update the xHC's
 * internal data structures for the device.
 */
static int xhci_update_hub_device(struct usb_hcd *hcd, struct usb_device *hdev,
			struct usb_tt *tt, gfp_t mem_flags)
{
	struct xhci_hcd *xhci = hcd_to_xhci(hcd);
	struct xhci_virt_device *vdev;
	struct xhci_command *config_cmd;
	struct xhci_input_control_ctx *ctrl_ctx;
	struct xhci_slot_ctx *slot_ctx;
	unsigned long flags;
	unsigned think_time;
	int ret;

	/* Ignore root hubs */
	if (!hdev->parent)
		return 0;

	vdev = xhci->devs[hdev->slot_id];
	if (!vdev) {
		xhci_warn(xhci, "Cannot update hub desc for unknown device.\n");
		return -EINVAL;
	}

	config_cmd = xhci_alloc_command(xhci, true, true, mem_flags);
	if (!config_cmd)
		return -ENOMEM;

	ctrl_ctx = xhci_get_input_control_ctx(config_cmd->in_ctx);
	if (!ctrl_ctx) {
		xhci_warn(xhci, "%s: Could not get input context, bad type.\n",
				__func__);
		xhci_free_command(xhci, config_cmd);
		return -ENOMEM;
	}

	spin_lock_irqsave(&xhci->lock, flags);
	if (hdev->speed == USB_SPEED_HIGH &&
			xhci_alloc_tt_info(xhci, vdev, hdev, tt, GFP_ATOMIC)) {
		xhci_dbg(xhci, "Could not allocate xHCI TT structure.\n");
		xhci_free_command(xhci, config_cmd);
		spin_unlock_irqrestore(&xhci->lock, flags);
		return -ENOMEM;
	}

	xhci_slot_copy(xhci, config_cmd->in_ctx, vdev->out_ctx);
	ctrl_ctx->add_flags |= cpu_to_le32(SLOT_FLAG);
	slot_ctx = xhci_get_slot_ctx(xhci, config_cmd->in_ctx);
	slot_ctx->dev_info |= cpu_to_le32(DEV_HUB);
	/*
	 * refer to section 6.2.2: MTT should be 0 for full speed hub,
	 * but it may be already set to 1 when setup an xHCI virtual
	 * device, so clear it anyway.
	 */
	if (tt->multi)
		slot_ctx->dev_info |= cpu_to_le32(DEV_MTT);
	else if (hdev->speed == USB_SPEED_FULL)
		slot_ctx->dev_info &= cpu_to_le32(~DEV_MTT);

	if (xhci->hci_version > 0x95) {
		xhci_dbg(xhci, "xHCI version %x needs hub "
				"TT think time and number of ports\n",
				(unsigned int) xhci->hci_version);
		slot_ctx->dev_info2 |= cpu_to_le32(XHCI_MAX_PORTS(hdev->maxchild));
		/* Set TT think time - convert from ns to FS bit times.
		 * 0 = 8 FS bit times, 1 = 16 FS bit times,
		 * 2 = 24 FS bit times, 3 = 32 FS bit times.
		 *
		 * xHCI 1.0: this field shall be 0 if the device is not a
		 * High-spped hub.
		 */
		think_time = tt->think_time;
		if (think_time != 0)
			think_time = (think_time / 666) - 1;
		if (xhci->hci_version < 0x100 || hdev->speed == USB_SPEED_HIGH)
			slot_ctx->tt_info |=
				cpu_to_le32(TT_THINK_TIME(think_time));
	} else {
		xhci_dbg(xhci, "xHCI version %x doesn't need hub "
				"TT think time or number of ports\n",
				(unsigned int) xhci->hci_version);
	}
	slot_ctx->dev_state = 0;
	spin_unlock_irqrestore(&xhci->lock, flags);

	xhci_dbg(xhci, "Set up %s for hub device.\n",
			(xhci->hci_version > 0x95) ?
			"configure endpoint" : "evaluate context");

	/* Issue and wait for the configure endpoint or
	 * evaluate context command.
	 */
	if (xhci->hci_version > 0x95)
		ret = xhci_configure_endpoint(xhci, hdev, config_cmd,
				false, false);
	else
		ret = xhci_configure_endpoint(xhci, hdev, config_cmd,
				true, false);

	xhci_free_command(xhci, config_cmd);
	return ret;
}

static int xhci_get_frame(struct usb_hcd *hcd)
{
	struct xhci_hcd *xhci = hcd_to_xhci(hcd);
	/* EHCI mods by the periodic size.  Why? */
	return readl(&xhci->run_regs->microframe_index) >> 3;
}

int xhci_gen_setup(struct usb_hcd *hcd, xhci_get_quirks_t get_quirks)
{
	struct xhci_hcd		*xhci;
	/*
	 * TODO: Check with DWC3 clients for sysdev according to
	 * quirks
	 */
	struct device		*dev = hcd->self.sysdev;
	unsigned int		minor_rev;
	int			retval;

	/* Accept arbitrarily long scatter-gather lists */
	hcd->self.sg_tablesize = ~0;

	/* support to build packet from discontinuous buffers */
	hcd->self.no_sg_constraint = 1;

	/* XHCI controllers don't stop the ep queue on short packets :| */
	hcd->self.no_stop_on_short = 1;

	xhci = hcd_to_xhci(hcd);

	if (usb_hcd_is_primary_hcd(hcd)) {
		xhci->main_hcd = hcd;
		/* Mark the first roothub as being USB 2.0.
		 * The xHCI driver will register the USB 3.0 roothub.
		 */
		hcd->speed = HCD_USB2;
		hcd->self.root_hub->speed = USB_SPEED_HIGH;
		/*
		 * USB 2.0 roothub under xHCI has an integrated TT,
		 * (rate matching hub) as opposed to having an OHCI/UHCI
		 * companion controller.
		 */
		hcd->has_tt = 1;
	} else {
		/*
		 * Some 3.1 hosts return sbrn 0x30, use xhci supported protocol
		 * minor revision instead of sbrn
		 */
		minor_rev = xhci->usb3_rhub.min_rev;
		if (minor_rev) {
			hcd->speed = HCD_USB31;
			hcd->self.root_hub->speed = USB_SPEED_SUPER_PLUS;
		}
		xhci_info(xhci, "Host supports USB 3.%x %s SuperSpeed\n",
			  minor_rev,
			  minor_rev ? "Enhanced" : "");

		/* xHCI private pointer was set in xhci_pci_probe for the second
		 * registered roothub.
		 */
		return 0;
	}

	mutex_init(&xhci->mutex);
	xhci->cap_regs = hcd->regs;
	xhci->op_regs = hcd->regs +
		HC_LENGTH(readl(&xhci->cap_regs->hc_capbase));
	xhci->run_regs = hcd->regs +
		(readl(&xhci->cap_regs->run_regs_off) & RTSOFF_MASK);
	/* Cache read-only capability registers */
	xhci->hcs_params1 = readl(&xhci->cap_regs->hcs_params1);
	xhci->hcs_params2 = readl(&xhci->cap_regs->hcs_params2);
	xhci->hcs_params3 = readl(&xhci->cap_regs->hcs_params3);
	xhci->hcc_params = readl(&xhci->cap_regs->hc_capbase);
	xhci->hci_version = HC_VERSION(xhci->hcc_params);
	xhci->hcc_params = readl(&xhci->cap_regs->hcc_params);
	if (xhci->hci_version > 0x100)
		xhci->hcc_params2 = readl(&xhci->cap_regs->hcc_params2);
	xhci_print_registers(xhci);

	xhci->quirks |= quirks;

	get_quirks(dev, xhci);

	/* In xhci controllers which follow xhci 1.0 spec gives a spurious
	 * success event after a short transfer. This quirk will ignore such
	 * spurious event.
	 */
	if (xhci->hci_version > 0x96)
		xhci->quirks |= XHCI_SPURIOUS_SUCCESS;

	/* Make sure the HC is halted. */
	retval = xhci_halt(xhci);
	if (retval)
		return retval;

	xhci_dbg(xhci, "Resetting HCD\n");
	/* Reset the internal HC memory state and registers. */
	retval = xhci_reset(xhci);
	if (retval)
		return retval;
	xhci_dbg(xhci, "Reset complete\n");

	/*
	 * On some xHCI controllers (e.g. R-Car SoCs), the AC64 bit (bit 0)
	 * of HCCPARAMS1 is set to 1. However, the xHCs don't support 64-bit
	 * address memory pointers actually. So, this driver clears the AC64
	 * bit of xhci->hcc_params to call dma_set_coherent_mask(dev,
	 * DMA_BIT_MASK(32)) in this xhci_gen_setup().
	 */
	if (xhci->quirks & XHCI_NO_64BIT_SUPPORT)
		xhci->hcc_params &= ~BIT(0);

	/* Set dma_mask and coherent_dma_mask to 64-bits,
	 * if xHC supports 64-bit addressing */
	if (HCC_64BIT_ADDR(xhci->hcc_params) &&
			!dma_set_mask(dev, DMA_BIT_MASK(64))) {
		xhci_dbg(xhci, "Enabling 64-bit DMA addresses.\n");
		dma_set_coherent_mask(dev, DMA_BIT_MASK(64));
	} else {
		/*
		 * This is to avoid error in cases where a 32-bit USB
		 * controller is used on a 64-bit capable system.
		 */
		retval = dma_set_mask(dev, DMA_BIT_MASK(32));
		if (retval)
			return retval;
		xhci_dbg(xhci, "Enabling 32-bit DMA addresses.\n");
		dma_set_coherent_mask(dev, DMA_BIT_MASK(32));
	}

	xhci_dbg(xhci, "Calling HCD init\n");
	/* Initialize HCD and host controller data structures. */
	retval = xhci_init(hcd);
	if (retval)
		return retval;
	xhci_dbg(xhci, "Called HCD init\n");

	xhci_info(xhci, "hcc params 0x%08x hci version 0x%x quirks 0x%016llx\n",
		  xhci->hcc_params, xhci->hci_version, xhci->quirks);

	return 0;
}
EXPORT_SYMBOL_GPL(xhci_gen_setup);

static phys_addr_t xhci_get_sec_event_ring_phys_addr(struct usb_hcd *hcd,
	unsigned int intr_num, dma_addr_t *dma)
{
	struct xhci_hcd *xhci = hcd_to_xhci(hcd);
	struct device *dev = hcd->self.sysdev;
	struct sg_table sgt;
	phys_addr_t pa;

	if (intr_num >= xhci->max_interrupters) {
		xhci_err(xhci, "intr num %d >= max intrs %d\n", intr_num,
			xhci->max_interrupters);
		return 0;
	}

	if (!(xhci->xhc_state & XHCI_STATE_HALTED) &&
		xhci->sec_event_ring && xhci->sec_event_ring[intr_num]
		&& xhci->sec_event_ring[intr_num]->first_seg) {

		dma_get_sgtable(dev, &sgt,
			xhci->sec_event_ring[intr_num]->first_seg->trbs,
			xhci->sec_event_ring[intr_num]->first_seg->dma,
			TRB_SEGMENT_SIZE);

		*dma = xhci->sec_event_ring[intr_num]->first_seg->dma;

		pa = page_to_phys(sg_page(sgt.sgl));
		sg_free_table(&sgt);

		return pa;
	}

	return 0;
}

static phys_addr_t xhci_get_xfer_ring_phys_addr(struct usb_hcd *hcd,
	struct usb_device *udev, struct usb_host_endpoint *ep, dma_addr_t *dma)
{
	int ret;
	unsigned int ep_index;
	struct xhci_virt_device *virt_dev;
	struct device *dev = hcd->self.sysdev;
	struct xhci_hcd *xhci = hcd_to_xhci(hcd);
	struct sg_table sgt;
	phys_addr_t pa;

	ret = xhci_check_args(hcd, udev, ep, 1, true, __func__);
	if (ret <= 0) {
		xhci_err(xhci, "%s: invalid args\n", __func__);
		return 0;
	}

	virt_dev = xhci->devs[udev->slot_id];
	ep_index = xhci_get_endpoint_index(&ep->desc);

	if (virt_dev->eps[ep_index].ring &&
		virt_dev->eps[ep_index].ring->first_seg) {

		dma_get_sgtable(dev, &sgt,
			virt_dev->eps[ep_index].ring->first_seg->trbs,
			virt_dev->eps[ep_index].ring->first_seg->dma,
			TRB_SEGMENT_SIZE);

		*dma = virt_dev->eps[ep_index].ring->first_seg->dma;

		pa = page_to_phys(sg_page(sgt.sgl));
		sg_free_table(&sgt);

		return pa;
	}

	return 0;
}

int xhci_get_core_id(struct usb_hcd *hcd)
{
	struct xhci_hcd *xhci = hcd_to_xhci(hcd);

	return xhci->core_id;
}

static int  xhci_stop_endpoint(struct usb_hcd *hcd,
	struct usb_device *udev, struct usb_host_endpoint *ep)
{
	struct xhci_hcd *xhci = hcd_to_xhci(hcd);
	unsigned int ep_index;
	struct xhci_virt_device *virt_dev;
	struct xhci_command *cmd;
	unsigned long flags;
	int ret = 0;

	cmd = xhci_alloc_command(xhci, false, true, GFP_NOIO);
	if (!cmd)
		return -ENOMEM;

	spin_lock_irqsave(&xhci->lock, flags);
	virt_dev = xhci->devs[udev->slot_id];
	if (!virt_dev) {
		ret = -ENODEV;
		goto err;
	}

	ep_index = xhci_get_endpoint_index(&ep->desc);
	if (virt_dev->eps[ep_index].ring &&
			virt_dev->eps[ep_index].ring->dequeue) {
		ret = xhci_queue_stop_endpoint(xhci, cmd, udev->slot_id,
				ep_index, 0);
		if (ret)
			goto err;

		xhci_ring_cmd_db(xhci);
		spin_unlock_irqrestore(&xhci->lock, flags);

		/* Wait for stop endpoint command to finish */
		wait_for_completion(cmd->completion);

		if (cmd->status == COMP_COMMAND_ABORTED ||
				cmd->status == COMP_STOPPED) {
			xhci_warn(xhci,
				"stop endpoint command timeout for ep%d%s\n",
				usb_endpoint_num(&ep->desc),
				usb_endpoint_dir_in(&ep->desc) ? "in" : "out");
			ret = -ETIME;
		}
		goto free_cmd;
	}

err:
	spin_unlock_irqrestore(&xhci->lock, flags);
free_cmd:
	xhci_free_command(xhci, cmd);
	return ret;
}



static const struct hc_driver xhci_hc_driver = {
	.description =		"xhci-hcd",
	.product_desc =		"xHCI Host Controller",
	.hcd_priv_size =	sizeof(struct xhci_hcd),

	/*
	 * generic hardware linkage
	 */
	.irq =			xhci_irq,
	.flags =		HCD_MEMORY | HCD_USB3 | HCD_SHARED,

	/*
	 * basic lifecycle operations
	 */
	.reset =		NULL, /* set in xhci_init_driver() */
	.start =		xhci_run,
	.stop =			xhci_stop,
	.shutdown =		xhci_shutdown,

	/*
	 * managing i/o requests and associated device resources
	 */
	.urb_enqueue =		xhci_urb_enqueue,
	.urb_dequeue =		xhci_urb_dequeue,
	.alloc_dev =		xhci_alloc_dev,
	.free_dev =		xhci_free_dev,
	.alloc_streams =	xhci_alloc_streams,
	.free_streams =		xhci_free_streams,
	.add_endpoint =		xhci_add_endpoint,
	.drop_endpoint =	xhci_drop_endpoint,
	.endpoint_reset =	xhci_endpoint_reset,
	.check_bandwidth =	xhci_check_bandwidth,
	.reset_bandwidth =	xhci_reset_bandwidth,
	.address_device =	xhci_address_device,
	.enable_device =	xhci_enable_device,
	.update_hub_device =	xhci_update_hub_device,
	.reset_device =		xhci_discover_or_reset_device,

	/*
	 * scheduling support
	 */
	.get_frame_number =	xhci_get_frame,

	/*
	 * root hub support
	 */
	.hub_control =		xhci_hub_control,
	.hub_status_data =	xhci_hub_status_data,
	.bus_suspend =		xhci_bus_suspend,
	.bus_resume =		xhci_bus_resume,

	/*
	 * call back when device connected and addressed
	 */
	.update_device =        xhci_update_device,
	.set_usb2_hw_lpm =	xhci_set_usb2_hardware_lpm,
	.enable_usb3_lpm_timeout =	xhci_enable_usb3_lpm_timeout,
	.disable_usb3_lpm_timeout =	xhci_disable_usb3_lpm_timeout,
	.find_raw_port_number =	xhci_find_raw_port_number,
	.sec_event_ring_setup =		xhci_sec_event_ring_setup,
	.sec_event_ring_cleanup =	xhci_sec_event_ring_cleanup,
	.get_sec_event_ring_phys_addr =	xhci_get_sec_event_ring_phys_addr,
	.get_xfer_ring_phys_addr =	xhci_get_xfer_ring_phys_addr,
	.get_core_id =			xhci_get_core_id,
	.stop_endpoint =		xhci_stop_endpoint,
};

void xhci_init_driver(struct hc_driver *drv,
		      const struct xhci_driver_overrides *over)
{
	BUG_ON(!over);

	/* Copy the generic table to drv then apply the overrides */
	*drv = xhci_hc_driver;

	if (over) {
		drv->hcd_priv_size += over->extra_priv_size;
		if (over->reset)
			drv->reset = over->reset;
		if (over->start)
			drv->start = over->start;
	}
}
EXPORT_SYMBOL_GPL(xhci_init_driver);

MODULE_DESCRIPTION(DRIVER_DESC);
MODULE_AUTHOR(DRIVER_AUTHOR);
MODULE_LICENSE("GPL");

static int __init xhci_hcd_init(void)
{
	/*
	 * Check the compiler generated sizes of structures that must be laid
	 * out in specific ways for hardware access.
	 */
	BUILD_BUG_ON(sizeof(struct xhci_doorbell_array) != 256*32/8);
	BUILD_BUG_ON(sizeof(struct xhci_slot_ctx) != 8*32/8);
	BUILD_BUG_ON(sizeof(struct xhci_ep_ctx) != 8*32/8);
	/* xhci_device_control has eight fields, and also
	 * embeds one xhci_slot_ctx and 31 xhci_ep_ctx
	 */
	BUILD_BUG_ON(sizeof(struct xhci_stream_ctx) != 4*32/8);
	BUILD_BUG_ON(sizeof(union xhci_trb) != 4*32/8);
	BUILD_BUG_ON(sizeof(struct xhci_erst_entry) != 4*32/8);
	BUILD_BUG_ON(sizeof(struct xhci_cap_regs) != 8*32/8);
	BUILD_BUG_ON(sizeof(struct xhci_intr_reg) != 8*32/8);
	/* xhci_run_regs has eight fields and embeds 128 xhci_intr_regs */
	BUILD_BUG_ON(sizeof(struct xhci_run_regs) != (8+8*128)*32/8);

	if (usb_disabled())
		return -ENODEV;

	return 0;
}

/*
 * If an init function is provided, an exit function must also be provided
 * to allow module unload.
 */
static void __exit xhci_hcd_fini(void) { }

module_init(xhci_hcd_init);
module_exit(xhci_hcd_fini);<|MERGE_RESOLUTION|>--- conflicted
+++ resolved
@@ -1000,11 +1000,7 @@
 	writel(command, &xhci->op_regs->command);
 	xhci->broken_suspend = 0;
 	if (xhci_handshake(&xhci->op_regs->status,
-<<<<<<< HEAD
-				STS_SAVE, 0, 10 * 1000)) {
-=======
 				STS_SAVE, 0, 20 * 1000)) {
->>>>>>> c081cdb1
 	/*
 	 * AMD SNPS xHC 3.0 occasionally does not clear the
 	 * SSS bit of USBSTS and when driver tries to poll
