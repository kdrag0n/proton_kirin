/*
 * xHCI host controller driver
 *
 * Copyright (C) 2008 Intel Corp.
 *
 * Author: Sarah Sharp
 * Some code borrowed from the Linux EHCI driver.
 *
 * This program is free software; you can redistribute it and/or modify
 * it under the terms of the GNU General Public License version 2 as
 * published by the Free Software Foundation.
 *
 * This program is distributed in the hope that it will be useful, but
 * WITHOUT ANY WARRANTY; without even the implied warranty of MERCHANTABILITY
 * or FITNESS FOR A PARTICULAR PURPOSE.  See the GNU General Public License
 * for more details.
 *
 * You should have received a copy of the GNU General Public License
 * along with this program; if not, write to the Free Software Foundation,
 * Inc., 675 Mass Ave, Cambridge, MA 02139, USA.
 */

/*
 * Ring initialization rules:
 * 1. Each segment is initialized to zero, except for link TRBs.
 * 2. Ring cycle state = 0.  This represents Producer Cycle State (PCS) or
 *    Consumer Cycle State (CCS), depending on ring function.
 * 3. Enqueue pointer = dequeue pointer = address of first TRB in the segment.
 *
 * Ring behavior rules:
 * 1. A ring is empty if enqueue == dequeue.  This means there will always be at
 *    least one free TRB in the ring.  This is useful if you want to turn that
 *    into a link TRB and expand the ring.
 * 2. When incrementing an enqueue or dequeue pointer, if the next TRB is a
 *    link TRB, then load the pointer with the address in the link TRB.  If the
 *    link TRB had its toggle bit set, you may need to update the ring cycle
 *    state (see cycle bit rules).  You may have to do this multiple times
 *    until you reach a non-link TRB.
 * 3. A ring is full if enqueue++ (for the definition of increment above)
 *    equals the dequeue pointer.
 *
 * Cycle bit rules:
 * 1. When a consumer increments a dequeue pointer and encounters a toggle bit
 *    in a link TRB, it must toggle the ring cycle state.
 * 2. When a producer increments an enqueue pointer and encounters a toggle bit
 *    in a link TRB, it must toggle the ring cycle state.
 *
 * Producer rules:
 * 1. Check if ring is full before you enqueue.
 * 2. Write the ring cycle state to the cycle bit in the TRB you're enqueuing.
 *    Update enqueue pointer between each write (which may update the ring
 *    cycle state).
 * 3. Notify consumer.  If SW is producer, it rings the doorbell for command
 *    and endpoint rings.  If HC is the producer for the event ring,
 *    and it generates an interrupt according to interrupt modulation rules.
 *
 * Consumer rules:
 * 1. Check if TRB belongs to you.  If the cycle bit == your ring cycle state,
 *    the TRB is owned by the consumer.
 * 2. Update dequeue pointer (which may update the ring cycle state) and
 *    continue processing TRBs until you reach a TRB which is not owned by you.
 * 3. Notify the producer.  SW is the consumer for the event ring, and it
 *   updates event ring dequeue pointer.  HC is the consumer for the command and
 *   endpoint rings; it generates events on the event ring for these.
 */

#include <linux/scatterlist.h>
#include <linux/slab.h>
#include <linux/dma-mapping.h>
#include "xhci.h"
#include "xhci-trace.h"
#include "xhci-mtk.h"

/*
 * Returns zero if the TRB isn't in this segment, otherwise it returns the DMA
 * address of the TRB.
 */
dma_addr_t xhci_trb_virt_to_dma(struct xhci_segment *seg,
		union xhci_trb *trb)
{
	unsigned long segment_offset;

	if (!seg || !trb || trb < seg->trbs)
		return 0;
	/* offset in TRBs */
	segment_offset = trb - seg->trbs;
	if (segment_offset >= TRBS_PER_SEGMENT)
		return 0;
	return seg->dma + (segment_offset * sizeof(*trb));
}

static bool trb_is_noop(union xhci_trb *trb)
{
	return TRB_TYPE_NOOP_LE32(trb->generic.field[3]);
}

static bool trb_is_link(union xhci_trb *trb)
{
	return TRB_TYPE_LINK_LE32(trb->link.control);
}

static bool last_trb_on_seg(struct xhci_segment *seg, union xhci_trb *trb)
{
	return trb == &seg->trbs[TRBS_PER_SEGMENT - 1];
}

static bool last_trb_on_ring(struct xhci_ring *ring,
			struct xhci_segment *seg, union xhci_trb *trb)
{
	return last_trb_on_seg(seg, trb) && (seg->next == ring->first_seg);
}

static bool link_trb_toggles_cycle(union xhci_trb *trb)
{
	return le32_to_cpu(trb->link.control) & LINK_TOGGLE;
}

static bool last_td_in_urb(struct xhci_td *td)
{
	struct urb_priv *urb_priv = td->urb->hcpriv;

	return urb_priv->num_tds_done == urb_priv->num_tds;
}

static void inc_td_cnt(struct urb *urb)
{
	struct urb_priv *urb_priv = urb->hcpriv;

	urb_priv->num_tds_done++;
}

static void trb_to_noop(union xhci_trb *trb, u32 noop_type)
{
	if (trb_is_link(trb)) {
		/* unchain chained link TRBs */
		trb->link.control &= cpu_to_le32(~TRB_CHAIN);
	} else {
		trb->generic.field[0] = 0;
		trb->generic.field[1] = 0;
		trb->generic.field[2] = 0;
		/* Preserve only the cycle bit of this TRB */
		trb->generic.field[3] &= cpu_to_le32(TRB_CYCLE);
		trb->generic.field[3] |= cpu_to_le32(TRB_TYPE(noop_type));
	}
}

/* Updates trb to point to the next TRB in the ring, and updates seg if the next
 * TRB is in a new segment.  This does not skip over link TRBs, and it does not
 * effect the ring dequeue or enqueue pointers.
 */
static void next_trb(struct xhci_hcd *xhci,
		struct xhci_ring *ring,
		struct xhci_segment **seg,
		union xhci_trb **trb)
{
	if (trb_is_link(*trb)) {
		*seg = (*seg)->next;
		*trb = ((*seg)->trbs);
	} else {
		(*trb)++;
	}
}

/*
 * See Cycle bit rules. SW is the consumer for the event ring only.
 * Don't make a ring full of link TRBs.  That would be dumb and this would loop.
 */
static void inc_deq(struct xhci_hcd *xhci, struct xhci_ring *ring)
{
	/* event ring doesn't have link trbs, check for last trb */
	if (ring->type == TYPE_EVENT) {
		if (!last_trb_on_seg(ring->deq_seg, ring->dequeue)) {
			ring->dequeue++;
			return;
		}
		if (last_trb_on_ring(ring, ring->deq_seg, ring->dequeue))
			ring->cycle_state ^= 1;
		ring->deq_seg = ring->deq_seg->next;
		ring->dequeue = ring->deq_seg->trbs;
		return;
	}

	/* All other rings have link trbs */
	if (!trb_is_link(ring->dequeue)) {
		ring->dequeue++;
		ring->num_trbs_free++;
	}
	while (trb_is_link(ring->dequeue)) {
		ring->deq_seg = ring->deq_seg->next;
		ring->dequeue = ring->deq_seg->trbs;
	}

	trace_xhci_inc_deq(ring);

	return;
}

/*
 * See Cycle bit rules. SW is the consumer for the event ring only.
 * Don't make a ring full of link TRBs.  That would be dumb and this would loop.
 *
 * If we've just enqueued a TRB that is in the middle of a TD (meaning the
 * chain bit is set), then set the chain bit in all the following link TRBs.
 * If we've enqueued the last TRB in a TD, make sure the following link TRBs
 * have their chain bit cleared (so that each Link TRB is a separate TD).
 *
 * Section 6.4.4.1 of the 0.95 spec says link TRBs cannot have the chain bit
 * set, but other sections talk about dealing with the chain bit set.  This was
 * fixed in the 0.96 specification errata, but we have to assume that all 0.95
 * xHCI hardware can't handle the chain bit being cleared on a link TRB.
 *
 * @more_trbs_coming:	Will you enqueue more TRBs before calling
 *			prepare_transfer()?
 */
static void inc_enq(struct xhci_hcd *xhci, struct xhci_ring *ring,
			bool more_trbs_coming)
{
	u32 chain;
	union xhci_trb *next;

	chain = le32_to_cpu(ring->enqueue->generic.field[3]) & TRB_CHAIN;
	/* If this is not event ring, there is one less usable TRB */
	if (!trb_is_link(ring->enqueue))
		ring->num_trbs_free--;
	next = ++(ring->enqueue);

	/* Update the dequeue pointer further if that was a link TRB */
	while (trb_is_link(next)) {

		/*
		 * If the caller doesn't plan on enqueueing more TDs before
		 * ringing the doorbell, then we don't want to give the link TRB
		 * to the hardware just yet. We'll give the link TRB back in
		 * prepare_ring() just before we enqueue the TD at the top of
		 * the ring.
		 */
		if (!chain && !more_trbs_coming)
			break;

		/* If we're not dealing with 0.95 hardware or isoc rings on
		 * AMD 0.96 host, carry over the chain bit of the previous TRB
		 * (which may mean the chain bit is cleared).
		 */
		if (!(ring->type == TYPE_ISOC &&
		      (xhci->quirks & XHCI_AMD_0x96_HOST)) &&
		    !xhci_link_trb_quirk(xhci)) {
			next->link.control &= cpu_to_le32(~TRB_CHAIN);
			next->link.control |= cpu_to_le32(chain);
		}
		/* Give this link TRB to the hardware */
		wmb();
		next->link.control ^= cpu_to_le32(TRB_CYCLE);

		/* Toggle the cycle bit after the last ring segment. */
		if (link_trb_toggles_cycle(next))
			ring->cycle_state ^= 1;

		ring->enq_seg = ring->enq_seg->next;
		ring->enqueue = ring->enq_seg->trbs;
		next = ring->enqueue;
	}

	trace_xhci_inc_enq(ring);
}

/*
 * Check to see if there's room to enqueue num_trbs on the ring and make sure
 * enqueue pointer will not advance into dequeue segment. See rules above.
 */
static inline int room_on_ring(struct xhci_hcd *xhci, struct xhci_ring *ring,
		unsigned int num_trbs)
{
	int num_trbs_in_deq_seg;

	if (ring->num_trbs_free < num_trbs)
		return 0;

	if (ring->type != TYPE_COMMAND && ring->type != TYPE_EVENT) {
		num_trbs_in_deq_seg = ring->dequeue - ring->deq_seg->trbs;
		if (ring->num_trbs_free < num_trbs + num_trbs_in_deq_seg)
			return 0;
	}

	return 1;
}

/* Ring the host controller doorbell after placing a command on the ring */
void xhci_ring_cmd_db(struct xhci_hcd *xhci)
{
	if (!(xhci->cmd_ring_state & CMD_RING_STATE_RUNNING))
		return;

	xhci_dbg(xhci, "// Ding dong!\n");
	writel(DB_VALUE_HOST, &xhci->dba->doorbell[0]);
	/* Flush PCI posted writes */
	readl(&xhci->dba->doorbell[0]);
}

static bool xhci_mod_cmd_timer(struct xhci_hcd *xhci, unsigned long delay)
{
	return mod_delayed_work(system_wq, &xhci->cmd_timer, delay);
}

static struct xhci_command *xhci_next_queued_cmd(struct xhci_hcd *xhci)
{
	return list_first_entry_or_null(&xhci->cmd_list, struct xhci_command,
					cmd_list);
}

/*
 * Turn all commands on command ring with status set to "aborted" to no-op trbs.
 * If there are other commands waiting then restart the ring and kick the timer.
 * This must be called with command ring stopped and xhci->lock held.
 */
static void xhci_handle_stopped_cmd_ring(struct xhci_hcd *xhci,
					 struct xhci_command *cur_cmd)
{
	struct xhci_command *i_cmd;

	/* Turn all aborted commands in list to no-ops, then restart */
	list_for_each_entry(i_cmd, &xhci->cmd_list, cmd_list) {

		if (i_cmd->status != COMP_COMMAND_ABORTED)
			continue;

		i_cmd->status = COMP_COMMAND_RING_STOPPED;

		xhci_dbg(xhci, "Turn aborted command %pK to no-op\n",
			 i_cmd->command_trb);

		trb_to_noop(i_cmd->command_trb, TRB_CMD_NOOP);

		/*
		 * caller waiting for completion is called when command
		 *  completion event is received for these no-op commands
		 */
	}

	xhci->cmd_ring_state = CMD_RING_STATE_RUNNING;

	/* ring command ring doorbell to restart the command ring */
	if ((xhci->cmd_ring->dequeue != xhci->cmd_ring->enqueue) &&
	    !(xhci->xhc_state & XHCI_STATE_DYING)) {
		xhci->current_cmd = cur_cmd;
		xhci_mod_cmd_timer(xhci, XHCI_CMD_DEFAULT_TIMEOUT);
		xhci_ring_cmd_db(xhci);
	}
}

/* Must be called with xhci->lock held, releases and aquires lock back */
static int xhci_abort_cmd_ring(struct xhci_hcd *xhci, unsigned long flags)
{
	u64 temp_64;
	int ret;

	xhci_dbg(xhci, "Abort command ring\n");

	reinit_completion(&xhci->cmd_ring_stop_completion);

	temp_64 = xhci_read_64(xhci, &xhci->op_regs->cmd_ring);
	xhci_write_64(xhci, temp_64 | CMD_RING_ABORT,
			&xhci->op_regs->cmd_ring);

	/* Section 4.6.1.2 of xHCI 1.0 spec says software should also time the
	 * completion of the Command Abort operation. If CRR is not negated in a
	 * timely manner then driver handles it as if host died (-ENODEV).
	 * In the future we should distinguish between -ENODEV and -ETIMEDOUT
	 * and try to recover a -ETIMEDOUT with a host controller reset.
	 */
	ret = xhci_handshake_check_state(xhci, &xhci->op_regs->cmd_ring,
			CMD_RING_RUNNING, 0, 1000 * 1000);
	if (ret < 0) {
		xhci_err(xhci, "Abort failed to stop command ring: %d\n", ret);
		xhci_halt(xhci);
		xhci_hc_died(xhci);
		return ret;
	}
	/*
	 * Writing the CMD_RING_ABORT bit should cause a cmd completion event,
	 * however on some host hw the CMD_RING_RUNNING bit is correctly cleared
	 * but the completion event in never sent. Wait 2 secs (arbitrary
	 * number) to handle those cases after negation of CMD_RING_RUNNING.
	 */
	spin_unlock_irqrestore(&xhci->lock, flags);
	ret = wait_for_completion_timeout(&xhci->cmd_ring_stop_completion,
					  msecs_to_jiffies(2000));
	spin_lock_irqsave(&xhci->lock, flags);
	if (!ret) {
		xhci_dbg(xhci, "No stop event for abort, ring start fail?\n");
		xhci_cleanup_command_queue(xhci);
	} else {
		xhci_handle_stopped_cmd_ring(xhci, xhci_next_queued_cmd(xhci));
	}
	return 0;
}

void xhci_ring_ep_doorbell(struct xhci_hcd *xhci,
		unsigned int slot_id,
		unsigned int ep_index,
		unsigned int stream_id)
{
	__le32 __iomem *db_addr = &xhci->dba->doorbell[slot_id];
	struct xhci_virt_ep *ep = &xhci->devs[slot_id]->eps[ep_index];
	unsigned int ep_state = ep->ep_state;

	/* Don't ring the doorbell for this endpoint if there are pending
	 * cancellations because we don't want to interrupt processing.
	 * We don't want to restart any stream rings if there's a set dequeue
	 * pointer command pending because the device can choose to start any
	 * stream once the endpoint is on the HW schedule.
	 */
	if ((ep_state & EP_STOP_CMD_PENDING) || (ep_state & SET_DEQ_PENDING) ||
	    (ep_state & EP_HALTED))
		return;
	writel(DB_VALUE(ep_index, stream_id), db_addr);
	/* The CPU has better things to do at this point than wait for a
	 * write-posting flush.  It'll get there soon enough.
	 */
}

/* Ring the doorbell for any rings with pending URBs */
static void ring_doorbell_for_active_rings(struct xhci_hcd *xhci,
		unsigned int slot_id,
		unsigned int ep_index)
{
	unsigned int stream_id;
	struct xhci_virt_ep *ep;

	ep = &xhci->devs[slot_id]->eps[ep_index];

	/* A ring has pending URBs if its TD list is not empty */
	if (!(ep->ep_state & EP_HAS_STREAMS)) {
		if (ep->ring && !(list_empty(&ep->ring->td_list)))
			xhci_ring_ep_doorbell(xhci, slot_id, ep_index, 0);
		return;
	}

	for (stream_id = 1; stream_id < ep->stream_info->num_streams;
			stream_id++) {
		struct xhci_stream_info *stream_info = ep->stream_info;
		if (!list_empty(&stream_info->stream_rings[stream_id]->td_list))
			xhci_ring_ep_doorbell(xhci, slot_id, ep_index,
						stream_id);
	}
}

/* Get the right ring for the given slot_id, ep_index and stream_id.
 * If the endpoint supports streams, boundary check the URB's stream ID.
 * If the endpoint doesn't support streams, return the singular endpoint ring.
 */
struct xhci_ring *xhci_triad_to_transfer_ring(struct xhci_hcd *xhci,
		unsigned int slot_id, unsigned int ep_index,
		unsigned int stream_id)
{
	struct xhci_virt_ep *ep;

	ep = &xhci->devs[slot_id]->eps[ep_index];
	/* Common case: no streams */
	if (!(ep->ep_state & EP_HAS_STREAMS))
		return ep->ring;

	if (stream_id == 0) {
		xhci_warn(xhci,
				"WARN: Slot ID %u, ep index %u has streams, "
				"but URB has no stream ID.\n",
				slot_id, ep_index);
		return NULL;
	}

	if (stream_id < ep->stream_info->num_streams)
		return ep->stream_info->stream_rings[stream_id];

	xhci_warn(xhci,
			"WARN: Slot ID %u, ep index %u has "
			"stream IDs 1 to %u allocated, "
			"but stream ID %u is requested.\n",
			slot_id, ep_index,
			ep->stream_info->num_streams - 1,
			stream_id);
	return NULL;
}


/*
 * Get the hw dequeue pointer xHC stopped on, either directly from the
 * endpoint context, or if streams are in use from the stream context.
 * The returned hw_dequeue contains the lowest four bits with cycle state
 * and possbile stream context type.
 */
static u64 xhci_get_hw_deq(struct xhci_hcd *xhci, struct xhci_virt_device *vdev,
			   unsigned int ep_index, unsigned int stream_id)
{
	struct xhci_ep_ctx *ep_ctx;
	struct xhci_stream_ctx *st_ctx;
	struct xhci_virt_ep *ep;

	ep = &vdev->eps[ep_index];

	if (ep->ep_state & EP_HAS_STREAMS) {
		st_ctx = &ep->stream_info->stream_ctx_array[stream_id];
		return le64_to_cpu(st_ctx->stream_ring);
	}
	ep_ctx = xhci_get_ep_ctx(xhci, vdev->out_ctx, ep_index);
	return le64_to_cpu(ep_ctx->deq);
}

/*
 * Move the xHC's endpoint ring dequeue pointer past cur_td.
 * Record the new state of the xHC's endpoint ring dequeue segment,
 * dequeue pointer, stream id, and new consumer cycle state in state.
 * Update our internal representation of the ring's dequeue pointer.
 *
 * We do this in three jumps:
 *  - First we update our new ring state to be the same as when the xHC stopped.
 *  - Then we traverse the ring to find the segment that contains
 *    the last TRB in the TD.  We toggle the xHC's new cycle state when we pass
 *    any link TRBs with the toggle cycle bit set.
 *  - Finally we move the dequeue state one TRB further, toggling the cycle bit
 *    if we've moved it past a link TRB with the toggle cycle bit set.
 *
 * Some of the uses of xhci_generic_trb are grotty, but if they're done
 * with correct __le32 accesses they should work fine.  Only users of this are
 * in here.
 */
void xhci_find_new_dequeue_state(struct xhci_hcd *xhci,
		unsigned int slot_id, unsigned int ep_index,
		unsigned int stream_id, struct xhci_td *cur_td,
		struct xhci_dequeue_state *state)
{
	struct xhci_virt_device *dev = xhci->devs[slot_id];
	struct xhci_virt_ep *ep = &dev->eps[ep_index];
	struct xhci_ring *ep_ring;
	struct xhci_segment *new_seg;
	union xhci_trb *new_deq;
	dma_addr_t addr;
	u64 hw_dequeue;
	bool cycle_found = false;
	bool td_last_trb_found = false;

	ep_ring = xhci_triad_to_transfer_ring(xhci, slot_id,
			ep_index, stream_id);
	if (!ep_ring) {
		xhci_warn(xhci, "WARN can't find new dequeue state "
				"for invalid stream ID %u.\n",
				stream_id);
		return;
	}
	/* Dig out the cycle state saved by the xHC during the stop ep cmd */
	xhci_dbg_trace(xhci, trace_xhci_dbg_cancel_urb,
			"Finding endpoint context");

	hw_dequeue = xhci_get_hw_deq(xhci, dev, ep_index, stream_id);
	new_seg = ep_ring->deq_seg;
	new_deq = ep_ring->dequeue;
	state->new_cycle_state = hw_dequeue & 0x1;
	state->stream_id = stream_id;

	/*
	 * We want to find the pointer, segment and cycle state of the new trb
	 * (the one after current TD's last_trb). We know the cycle state at
	 * hw_dequeue, so walk the ring until both hw_dequeue and last_trb are
	 * found.
	 */
	do {
		if (!cycle_found && xhci_trb_virt_to_dma(new_seg, new_deq)
		    == (dma_addr_t)(hw_dequeue & ~0xf)) {
			cycle_found = true;
			if (td_last_trb_found)
				break;
		}
		if (new_deq == cur_td->last_trb)
			td_last_trb_found = true;

		if (cycle_found && trb_is_link(new_deq) &&
		    link_trb_toggles_cycle(new_deq))
			state->new_cycle_state ^= 0x1;

		next_trb(xhci, ep_ring, &new_seg, &new_deq);

		/* Search wrapped around, bail out */
		if (new_deq == ep->ring->dequeue) {
			xhci_err(xhci, "Error: Failed finding new dequeue state\n");
			state->new_deq_seg = NULL;
			state->new_deq_ptr = NULL;
			return;
		}

	} while (!cycle_found || !td_last_trb_found);

	state->new_deq_seg = new_seg;
	state->new_deq_ptr = new_deq;

	/* Don't update the ring cycle state for the producer (us). */
	xhci_dbg_trace(xhci, trace_xhci_dbg_cancel_urb,
			"Cycle state = 0x%x", state->new_cycle_state);

	xhci_dbg_trace(xhci, trace_xhci_dbg_cancel_urb,
			"New dequeue segment = %pK (virtual)",
			state->new_deq_seg);
	addr = xhci_trb_virt_to_dma(state->new_deq_seg, state->new_deq_ptr);
	xhci_dbg_trace(xhci, trace_xhci_dbg_cancel_urb,
			"New dequeue pointer = 0x%llx (DMA)",
			(unsigned long long) addr);
}

/* flip_cycle means flip the cycle bit of all but the first and last TRB.
 * (The last TRB actually points to the ring enqueue pointer, which is not part
 * of this TD.)  This is used to remove partially enqueued isoc TDs from a ring.
 */
static void td_to_noop(struct xhci_hcd *xhci, struct xhci_ring *ep_ring,
		       struct xhci_td *td, bool flip_cycle)
{
	struct xhci_segment *seg	= td->start_seg;
	union xhci_trb *trb		= td->first_trb;

	while (1) {
		trb_to_noop(trb, TRB_TR_NOOP);

		/* flip cycle if asked to */
		if (flip_cycle && trb != td->first_trb && trb != td->last_trb)
			trb->generic.field[3] ^= cpu_to_le32(TRB_CYCLE);

		if (trb == td->last_trb)
			break;

		next_trb(xhci, ep_ring, &seg, &trb);
	}
}

static void xhci_stop_watchdog_timer_in_irq(struct xhci_hcd *xhci,
		struct xhci_virt_ep *ep)
{
	ep->ep_state &= ~EP_STOP_CMD_PENDING;
	/* Can't del_timer_sync in interrupt */
	del_timer(&ep->stop_cmd_timer);
}

/*
 * Must be called with xhci->lock held in interrupt context,
 * releases and re-acquires xhci->lock
 */
static void xhci_giveback_urb_in_irq(struct xhci_hcd *xhci,
				     struct xhci_td *cur_td, int status)
{
	struct urb	*urb		= cur_td->urb;
	struct urb_priv	*urb_priv	= urb->hcpriv;
	struct usb_hcd	*hcd		= bus_to_hcd(urb->dev->bus);

	if (usb_pipetype(urb->pipe) == PIPE_ISOCHRONOUS) {
		xhci_to_hcd(xhci)->self.bandwidth_isoc_reqs--;
		if (xhci_to_hcd(xhci)->self.bandwidth_isoc_reqs	== 0) {
			if (xhci->quirks & XHCI_AMD_PLL_FIX)
				usb_amd_quirk_pll_enable();
		}
	}
	xhci_urb_free_priv(urb_priv);
	usb_hcd_unlink_urb_from_ep(hcd, urb);
	spin_unlock(&xhci->lock);
	trace_xhci_urb_giveback(urb);
	usb_hcd_giveback_urb(hcd, urb, status);
	spin_lock(&xhci->lock);
}

static void xhci_unmap_td_bounce_buffer(struct xhci_hcd *xhci,
		struct xhci_ring *ring, struct xhci_td *td)
{
	struct device *dev = xhci_to_hcd(xhci)->self.controller;
	struct xhci_segment *seg = td->bounce_seg;
	struct urb *urb = td->urb;
	size_t len;

	if (!ring || !seg || !urb)
		return;

	if (usb_urb_dir_out(urb)) {
		dma_unmap_single(dev, seg->bounce_dma, ring->bounce_buf_len,
				 DMA_TO_DEVICE);
		return;
	}

	dma_unmap_single(dev, seg->bounce_dma, ring->bounce_buf_len,
			 DMA_FROM_DEVICE);
	/* for in tranfers we need to copy the data from bounce to sg */
	len = sg_pcopy_from_buffer(urb->sg, urb->num_sgs, seg->bounce_buf,
			     seg->bounce_len, seg->bounce_offs);
	if (len != seg->bounce_len)
		xhci_warn(xhci, "WARN Wrong bounce buffer read length: %zu != %d\n",
				len, seg->bounce_len);
	seg->bounce_len = 0;
	seg->bounce_offs = 0;
}

/*
 * When we get a command completion for a Stop Endpoint Command, we need to
 * unlink any cancelled TDs from the ring.  There are two ways to do that:
 *
 *  1. If the HW was in the middle of processing the TD that needs to be
 *     cancelled, then we must move the ring's dequeue pointer past the last TRB
 *     in the TD with a Set Dequeue Pointer Command.
 *  2. Otherwise, we turn all the TRBs in the TD into No-op TRBs (with the chain
 *     bit cleared) so that the HW will skip over them.
 */
static void xhci_handle_cmd_stop_ep(struct xhci_hcd *xhci, int slot_id,
		union xhci_trb *trb, struct xhci_event_cmd *event)
{
	unsigned int ep_index;
	struct xhci_ring *ep_ring;
	struct xhci_virt_ep *ep;
	struct xhci_td *cur_td = NULL;
	struct xhci_td *last_unlinked_td;
	struct xhci_ep_ctx *ep_ctx;
	struct xhci_virt_device *vdev;
	u64 hw_deq;
	struct xhci_dequeue_state deq_state;

	if (unlikely(TRB_TO_SUSPEND_PORT(le32_to_cpu(trb->generic.field[3])))) {
		if (!xhci->devs[slot_id])
			xhci_warn(xhci, "Stop endpoint command "
				"completion for disabled slot %u\n",
				slot_id);
		return;
	}

	memset(&deq_state, 0, sizeof(deq_state));
	ep_index = TRB_TO_EP_INDEX(le32_to_cpu(trb->generic.field[3]));

	vdev = xhci->devs[slot_id];
	ep_ctx = xhci_get_ep_ctx(xhci, vdev->out_ctx, ep_index);
	trace_xhci_handle_cmd_stop_ep(ep_ctx);

	ep = &xhci->devs[slot_id]->eps[ep_index];
	last_unlinked_td = list_last_entry(&ep->cancelled_td_list,
			struct xhci_td, cancelled_td_list);

	if (list_empty(&ep->cancelled_td_list)) {
		xhci_stop_watchdog_timer_in_irq(xhci, ep);
		ring_doorbell_for_active_rings(xhci, slot_id, ep_index);
		return;
	}

	/* Fix up the ep ring first, so HW stops executing cancelled TDs.
	 * We have the xHCI lock, so nothing can modify this list until we drop
	 * it.  We're also in the event handler, so we can't get re-interrupted
	 * if another Stop Endpoint command completes
	 */
	list_for_each_entry(cur_td, &ep->cancelled_td_list, cancelled_td_list) {
		xhci_dbg_trace(xhci, trace_xhci_dbg_cancel_urb,
				"Removing canceled TD starting at 0x%llx (dma).",
				(unsigned long long)xhci_trb_virt_to_dma(
					cur_td->start_seg, cur_td->first_trb));
		ep_ring = xhci_urb_to_transfer_ring(xhci, cur_td->urb);
		if (!ep_ring) {
			/* This shouldn't happen unless a driver is mucking
			 * with the stream ID after submission.  This will
			 * leave the TD on the hardware ring, and the hardware
			 * will try to execute it, and may access a buffer
			 * that has already been freed.  In the best case, the
			 * hardware will execute it, and the event handler will
			 * ignore the completion event for that TD, since it was
			 * removed from the td_list for that endpoint.  In
			 * short, don't muck with the stream ID after
			 * submission.
			 */
			xhci_warn(xhci, "WARN Cancelled URB %pK "
					"has invalid stream ID %u.\n",
					cur_td->urb,
					cur_td->urb->stream_id);
			goto remove_finished_td;
		}
		/*
		 * If we stopped on the TD we need to cancel, then we have to
		 * move the xHC endpoint ring dequeue pointer past this TD.
		 */
		hw_deq = xhci_get_hw_deq(xhci, vdev, ep_index,
					 cur_td->urb->stream_id);
		hw_deq &= ~0xf;

		if (trb_in_td(xhci, cur_td->start_seg, cur_td->first_trb,
			      cur_td->last_trb, hw_deq, false)) {
			xhci_find_new_dequeue_state(xhci, slot_id, ep_index,
						    cur_td->urb->stream_id,
						    cur_td, &deq_state);
		} else {
			td_to_noop(xhci, ep_ring, cur_td, false);
		}

remove_finished_td:
		/*
		 * The event handler won't see a completion for this TD anymore,
		 * so remove it from the endpoint ring's TD list.  Keep it in
		 * the cancelled TD list for URB completion later.
		 */
		list_del_init(&cur_td->td_list);
	}

	xhci_stop_watchdog_timer_in_irq(xhci, ep);

	/* If necessary, queue a Set Transfer Ring Dequeue Pointer command */
	if (deq_state.new_deq_ptr && deq_state.new_deq_seg) {
		xhci_queue_new_dequeue_state(xhci, slot_id, ep_index,
					     &deq_state);
		xhci_ring_cmd_db(xhci);
	} else {
		/* Otherwise ring the doorbell(s) to restart queued transfers */
		ring_doorbell_for_active_rings(xhci, slot_id, ep_index);
	}

	/*
	 * Drop the lock and complete the URBs in the cancelled TD list.
	 * New TDs to be cancelled might be added to the end of the list before
	 * we can complete all the URBs for the TDs we already unlinked.
	 * So stop when we've completed the URB for the last TD we unlinked.
	 */
	do {
		cur_td = list_first_entry(&ep->cancelled_td_list,
				struct xhci_td, cancelled_td_list);
		list_del_init(&cur_td->cancelled_td_list);

		/* Clean up the cancelled URB */
		/* Doesn't matter what we pass for status, since the core will
		 * just overwrite it (because the URB has been unlinked).
		 */
		ep_ring = xhci_urb_to_transfer_ring(xhci, cur_td->urb);
		xhci_unmap_td_bounce_buffer(xhci, ep_ring, cur_td);
		inc_td_cnt(cur_td->urb);
		if (last_td_in_urb(cur_td))
			xhci_giveback_urb_in_irq(xhci, cur_td, 0);

		/* Stop processing the cancelled list if the watchdog timer is
		 * running.
		 */
		if (xhci->xhc_state & XHCI_STATE_DYING)
			return;
	} while (cur_td != last_unlinked_td);

	/* Return to the event handler with xhci->lock re-acquired */
}

static void xhci_kill_ring_urbs(struct xhci_hcd *xhci, struct xhci_ring *ring)
{
	struct xhci_td *cur_td;
	struct xhci_td *tmp;

	list_for_each_entry_safe(cur_td, tmp, &ring->td_list, td_list) {
		list_del_init(&cur_td->td_list);

		if (!list_empty(&cur_td->cancelled_td_list))
			list_del_init(&cur_td->cancelled_td_list);

		xhci_unmap_td_bounce_buffer(xhci, ring, cur_td);

		inc_td_cnt(cur_td->urb);
		if (last_td_in_urb(cur_td))
			xhci_giveback_urb_in_irq(xhci, cur_td, -ESHUTDOWN);
	}
}

static void xhci_kill_endpoint_urbs(struct xhci_hcd *xhci,
		int slot_id, int ep_index)
{
	struct xhci_td *cur_td;
	struct xhci_td *tmp;
	struct xhci_virt_ep *ep;
	struct xhci_ring *ring;

	ep = &xhci->devs[slot_id]->eps[ep_index];
	if ((ep->ep_state & EP_HAS_STREAMS) ||
			(ep->ep_state & EP_GETTING_NO_STREAMS)) {
		int stream_id;

		for (stream_id = 1; stream_id < ep->stream_info->num_streams;
				stream_id++) {
			ring = ep->stream_info->stream_rings[stream_id];
			if (!ring)
				continue;

			xhci_dbg_trace(xhci, trace_xhci_dbg_cancel_urb,
					"Killing URBs for slot ID %u, ep index %u, stream %u",
					slot_id, ep_index, stream_id);
			xhci_kill_ring_urbs(xhci, ring);
		}
	} else {
		ring = ep->ring;
		if (!ring)
			return;
		xhci_dbg_trace(xhci, trace_xhci_dbg_cancel_urb,
				"Killing URBs for slot ID %u, ep index %u",
				slot_id, ep_index);
		xhci_kill_ring_urbs(xhci, ring);
	}

	list_for_each_entry_safe(cur_td, tmp, &ep->cancelled_td_list,
			cancelled_td_list) {
		list_del_init(&cur_td->cancelled_td_list);
		inc_td_cnt(cur_td->urb);

		if (last_td_in_urb(cur_td))
			xhci_giveback_urb_in_irq(xhci, cur_td, -ESHUTDOWN);
	}
}

/*
 * host controller died, register read returns 0xffffffff
 * Complete pending commands, mark them ABORTED.
 * URBs need to be given back as usb core might be waiting with device locks
 * held for the URBs to finish during device disconnect, blocking host remove.
 *
 * Call with xhci->lock held.
 * lock is relased and re-acquired while giving back urb.
 */
void xhci_hc_died(struct xhci_hcd *xhci)
{
	int i, j;

	if (xhci->xhc_state & XHCI_STATE_DYING)
		return;

	xhci_err(xhci, "xHCI host controller not responding, assume dead\n");
	xhci->xhc_state |= XHCI_STATE_DYING;

	xhci_cleanup_command_queue(xhci);

	/* return any pending urbs, remove may be waiting for them */
	for (i = 0; i <= HCS_MAX_SLOTS(xhci->hcs_params1); i++) {
		if (!xhci->devs[i])
			continue;
		for (j = 0; j < 31; j++)
			xhci_kill_endpoint_urbs(xhci, i, j);
	}

	/* inform usb core hc died if PCI remove isn't already handling it */
	if (!(xhci->xhc_state & XHCI_STATE_REMOVING))
		usb_hc_died(xhci_to_hcd(xhci));
}

/* Watchdog timer function for when a stop endpoint command fails to complete.
 * In this case, we assume the host controller is broken or dying or dead.  The
 * host may still be completing some other events, so we have to be careful to
 * let the event ring handler and the URB dequeueing/enqueueing functions know
 * through xhci->state.
 *
 * The timer may also fire if the host takes a very long time to respond to the
 * command, and the stop endpoint command completion handler cannot delete the
 * timer before the timer function is called.  Another endpoint cancellation may
 * sneak in before the timer function can grab the lock, and that may queue
 * another stop endpoint command and add the timer back.  So we cannot use a
 * simple flag to say whether there is a pending stop endpoint command for a
 * particular endpoint.
 *
 * Instead we use a combination of that flag and checking if a new timer is
 * pending.
 */
void xhci_stop_endpoint_command_watchdog(unsigned long arg)
{
	struct xhci_hcd *xhci;
	struct xhci_virt_ep *ep;
	unsigned long flags;

	ep = (struct xhci_virt_ep *) arg;
	xhci = ep->xhci;

	spin_lock_irqsave(&xhci->lock, flags);

	/* bail out if cmd completed but raced with stop ep watchdog timer.*/
	if (!(ep->ep_state & EP_STOP_CMD_PENDING) ||
	    timer_pending(&ep->stop_cmd_timer)) {
		spin_unlock_irqrestore(&xhci->lock, flags);
		xhci_dbg(xhci, "Stop EP timer raced with cmd completion, exit");
		return;
	}

	xhci_warn(xhci, "xHCI host not responding to stop endpoint command.\n");
	ep->ep_state &= ~EP_STOP_CMD_PENDING;

	xhci_halt(xhci);

	/*
	 * handle a stop endpoint cmd timeout as if host died (-ENODEV).
	 * In the future we could distinguish between -ENODEV and -ETIMEDOUT
	 * and try to recover a -ETIMEDOUT with a host controller reset
	 */
	xhci_hc_died(xhci);

	spin_unlock_irqrestore(&xhci->lock, flags);
	xhci_dbg_trace(xhci, trace_xhci_dbg_cancel_urb,
			"xHCI host controller is dead.");
}

static void update_ring_for_set_deq_completion(struct xhci_hcd *xhci,
		struct xhci_virt_device *dev,
		struct xhci_ring *ep_ring,
		unsigned int ep_index)
{
	union xhci_trb *dequeue_temp;
	int num_trbs_free_temp;
	bool revert = false;

	num_trbs_free_temp = ep_ring->num_trbs_free;
	dequeue_temp = ep_ring->dequeue;

	/* If we get two back-to-back stalls, and the first stalled transfer
	 * ends just before a link TRB, the dequeue pointer will be left on
	 * the link TRB by the code in the while loop.  So we have to update
	 * the dequeue pointer one segment further, or we'll jump off
	 * the segment into la-la-land.
	 */
	if (trb_is_link(ep_ring->dequeue)) {
		ep_ring->deq_seg = ep_ring->deq_seg->next;
		ep_ring->dequeue = ep_ring->deq_seg->trbs;
	}

	while (ep_ring->dequeue != dev->eps[ep_index].queued_deq_ptr) {
		/* We have more usable TRBs */
		ep_ring->num_trbs_free++;
		ep_ring->dequeue++;
		if (trb_is_link(ep_ring->dequeue)) {
			if (ep_ring->dequeue ==
					dev->eps[ep_index].queued_deq_ptr)
				break;
			ep_ring->deq_seg = ep_ring->deq_seg->next;
			ep_ring->dequeue = ep_ring->deq_seg->trbs;
		}
		if (ep_ring->dequeue == dequeue_temp) {
			revert = true;
			break;
		}
	}

	if (revert) {
		xhci_dbg(xhci, "Unable to find new dequeue pointer\n");
		ep_ring->num_trbs_free = num_trbs_free_temp;
	}
}

/*
 * When we get a completion for a Set Transfer Ring Dequeue Pointer command,
 * we need to clear the set deq pending flag in the endpoint ring state, so that
 * the TD queueing code can ring the doorbell again.  We also need to ring the
 * endpoint doorbell to restart the ring, but only if there aren't more
 * cancellations pending.
 */
static void xhci_handle_cmd_set_deq(struct xhci_hcd *xhci, int slot_id,
		union xhci_trb *trb, u32 cmd_comp_code)
{
	unsigned int ep_index;
	unsigned int stream_id;
	struct xhci_ring *ep_ring;
	struct xhci_virt_device *dev;
	struct xhci_virt_ep *ep;
	struct xhci_ep_ctx *ep_ctx;
	struct xhci_slot_ctx *slot_ctx;

	ep_index = TRB_TO_EP_INDEX(le32_to_cpu(trb->generic.field[3]));
	stream_id = TRB_TO_STREAM_ID(le32_to_cpu(trb->generic.field[2]));
	dev = xhci->devs[slot_id];
	ep = &dev->eps[ep_index];

	ep_ring = xhci_stream_id_to_ring(dev, ep_index, stream_id);
	if (!ep_ring) {
		xhci_warn(xhci, "WARN Set TR deq ptr command for freed stream ID %u\n",
				stream_id);
		/* XXX: Harmless??? */
		goto cleanup;
	}

	ep_ctx = xhci_get_ep_ctx(xhci, dev->out_ctx, ep_index);
	slot_ctx = xhci_get_slot_ctx(xhci, dev->out_ctx);
	trace_xhci_handle_cmd_set_deq(slot_ctx);
	trace_xhci_handle_cmd_set_deq_ep(ep_ctx);

	if (cmd_comp_code != COMP_SUCCESS) {
		unsigned int ep_state;
		unsigned int slot_state;

		switch (cmd_comp_code) {
		case COMP_TRB_ERROR:
			xhci_warn(xhci, "WARN Set TR Deq Ptr cmd invalid because of stream ID configuration\n");
			break;
		case COMP_CONTEXT_STATE_ERROR:
			xhci_warn(xhci, "WARN Set TR Deq Ptr cmd failed due to incorrect slot or ep state.\n");
			ep_state = GET_EP_CTX_STATE(ep_ctx);
			slot_state = le32_to_cpu(slot_ctx->dev_state);
			slot_state = GET_SLOT_STATE(slot_state);
			xhci_dbg_trace(xhci, trace_xhci_dbg_cancel_urb,
					"Slot state = %u, EP state = %u",
					slot_state, ep_state);
			break;
		case COMP_SLOT_NOT_ENABLED_ERROR:
			xhci_warn(xhci, "WARN Set TR Deq Ptr cmd failed because slot %u was not enabled.\n",
					slot_id);
			break;
		default:
			xhci_warn(xhci, "WARN Set TR Deq Ptr cmd with unknown completion code of %u.\n",
					cmd_comp_code);
			break;
		}
		/* OK what do we do now?  The endpoint state is hosed, and we
		 * should never get to this point if the synchronization between
		 * queueing, and endpoint state are correct.  This might happen
		 * if the device gets disconnected after we've finished
		 * cancelling URBs, which might not be an error...
		 */
	} else {
		u64 deq;
		/* 4.6.10 deq ptr is written to the stream ctx for streams */
		if (ep->ep_state & EP_HAS_STREAMS) {
			struct xhci_stream_ctx *ctx =
				&ep->stream_info->stream_ctx_array[stream_id];
			deq = le64_to_cpu(ctx->stream_ring) & SCTX_DEQ_MASK;
		} else {
			deq = le64_to_cpu(ep_ctx->deq) & ~EP_CTX_CYCLE_MASK;
		}
		xhci_dbg_trace(xhci, trace_xhci_dbg_cancel_urb,
			"Successful Set TR Deq Ptr cmd, deq = @%08llx", deq);
		if (xhci_trb_virt_to_dma(ep->queued_deq_seg,
					 ep->queued_deq_ptr) == deq) {
			/* Update the ring's dequeue segment and dequeue pointer
			 * to reflect the new position.
			 */
			update_ring_for_set_deq_completion(xhci, dev,
				ep_ring, ep_index);
		} else {
			xhci_warn(xhci, "Mismatch between completed Set TR Deq Ptr command & xHCI internal state.\n");
			xhci_warn(xhci, "ep deq seg = %pK, deq ptr = %pK\n",
				  ep->queued_deq_seg, ep->queued_deq_ptr);
		}
	}

cleanup:
	dev->eps[ep_index].ep_state &= ~SET_DEQ_PENDING;
	dev->eps[ep_index].queued_deq_seg = NULL;
	dev->eps[ep_index].queued_deq_ptr = NULL;
	/* Restart any rings with pending URBs */
	ring_doorbell_for_active_rings(xhci, slot_id, ep_index);
}

static void xhci_handle_cmd_reset_ep(struct xhci_hcd *xhci, int slot_id,
		union xhci_trb *trb, u32 cmd_comp_code)
{
	struct xhci_virt_device *vdev;
	struct xhci_ep_ctx *ep_ctx;
	unsigned int ep_index;

	ep_index = TRB_TO_EP_INDEX(le32_to_cpu(trb->generic.field[3]));
	vdev = xhci->devs[slot_id];
	ep_ctx = xhci_get_ep_ctx(xhci, vdev->out_ctx, ep_index);
	trace_xhci_handle_cmd_reset_ep(ep_ctx);

	/* This command will only fail if the endpoint wasn't halted,
	 * but we don't care.
	 */
	xhci_dbg_trace(xhci, trace_xhci_dbg_reset_ep,
		"Ignoring reset ep completion code of %u", cmd_comp_code);

	/* HW with the reset endpoint quirk needs to have a configure endpoint
	 * command complete before the endpoint can be used.  Queue that here
	 * because the HW can't handle two commands being queued in a row.
	 */
	if (xhci->quirks & XHCI_RESET_EP_QUIRK) {
		struct xhci_command *command;

		command = xhci_alloc_command(xhci, false, false, GFP_ATOMIC);
		if (!command)
			return;

		xhci_dbg_trace(xhci, trace_xhci_dbg_quirks,
				"Queueing configure endpoint command");
		xhci_queue_configure_endpoint(xhci, command,
				xhci->devs[slot_id]->in_ctx->dma, slot_id,
				false);
		xhci_ring_cmd_db(xhci);
	} else {
		/* Clear our internal halted state */
		xhci->devs[slot_id]->eps[ep_index].ep_state &= ~EP_HALTED;
	}
}

static void xhci_handle_cmd_enable_slot(struct xhci_hcd *xhci, int slot_id,
		struct xhci_command *command, u32 cmd_comp_code)
{
	if (cmd_comp_code == COMP_SUCCESS)
		command->slot_id = slot_id;
	else
		command->slot_id = 0;
}

static void xhci_handle_cmd_disable_slot(struct xhci_hcd *xhci, int slot_id)
{
	struct xhci_virt_device *virt_dev;
	struct xhci_slot_ctx *slot_ctx;

	virt_dev = xhci->devs[slot_id];
	if (!virt_dev)
		return;

	slot_ctx = xhci_get_slot_ctx(xhci, virt_dev->out_ctx);
	trace_xhci_handle_cmd_disable_slot(slot_ctx);

	if (xhci->quirks & XHCI_EP_LIMIT_QUIRK)
		/* Delete default control endpoint resources */
		xhci_free_device_endpoint_resources(xhci, virt_dev, true);
	xhci_free_virt_device(xhci, slot_id);
}

static void xhci_handle_cmd_config_ep(struct xhci_hcd *xhci, int slot_id,
		struct xhci_event_cmd *event, u32 cmd_comp_code)
{
	struct xhci_virt_device *virt_dev;
	struct xhci_input_control_ctx *ctrl_ctx;
	struct xhci_ep_ctx *ep_ctx;
	unsigned int ep_index;
	unsigned int ep_state;
	u32 add_flags, drop_flags;

	/*
	 * Configure endpoint commands can come from the USB core
	 * configuration or alt setting changes, or because the HW
	 * needed an extra configure endpoint command after a reset
	 * endpoint command or streams were being configured.
	 * If the command was for a halted endpoint, the xHCI driver
	 * is not waiting on the configure endpoint command.
	 */
	virt_dev = xhci->devs[slot_id];
	ctrl_ctx = xhci_get_input_control_ctx(virt_dev->in_ctx);
	if (!ctrl_ctx) {
		xhci_warn(xhci, "Could not get input context, bad type.\n");
		return;
	}

	add_flags = le32_to_cpu(ctrl_ctx->add_flags);
	drop_flags = le32_to_cpu(ctrl_ctx->drop_flags);
	/* Input ctx add_flags are the endpoint index plus one */
	ep_index = xhci_last_valid_endpoint(add_flags) - 1;

	ep_ctx = xhci_get_ep_ctx(xhci, virt_dev->out_ctx, ep_index);
	trace_xhci_handle_cmd_config_ep(ep_ctx);

	/* A usb_set_interface() call directly after clearing a halted
	 * condition may race on this quirky hardware.  Not worth
	 * worrying about, since this is prototype hardware.  Not sure
	 * if this will work for streams, but streams support was
	 * untested on this prototype.
	 */
	if (xhci->quirks & XHCI_RESET_EP_QUIRK &&
			ep_index != (unsigned int) -1 &&
			add_flags - SLOT_FLAG == drop_flags) {
		ep_state = virt_dev->eps[ep_index].ep_state;
		if (!(ep_state & EP_HALTED))
			return;
		xhci_dbg_trace(xhci, trace_xhci_dbg_quirks,
				"Completed config ep cmd - "
				"last ep index = %d, state = %d",
				ep_index, ep_state);
		/* Clear internal halted state and restart ring(s) */
		virt_dev->eps[ep_index].ep_state &= ~EP_HALTED;
		ring_doorbell_for_active_rings(xhci, slot_id, ep_index);
		return;
	}
	return;
}

static void xhci_handle_cmd_addr_dev(struct xhci_hcd *xhci, int slot_id)
{
	struct xhci_virt_device *vdev;
	struct xhci_slot_ctx *slot_ctx;

	vdev = xhci->devs[slot_id];
	slot_ctx = xhci_get_slot_ctx(xhci, vdev->out_ctx);
	trace_xhci_handle_cmd_addr_dev(slot_ctx);
}

static void xhci_handle_cmd_reset_dev(struct xhci_hcd *xhci, int slot_id,
		struct xhci_event_cmd *event)
{
	struct xhci_virt_device *vdev;
	struct xhci_slot_ctx *slot_ctx;

	vdev = xhci->devs[slot_id];
	slot_ctx = xhci_get_slot_ctx(xhci, vdev->out_ctx);
	trace_xhci_handle_cmd_reset_dev(slot_ctx);

	xhci_dbg(xhci, "Completed reset device command.\n");
	if (!xhci->devs[slot_id])
		xhci_warn(xhci, "Reset device command completion "
				"for disabled slot %u\n", slot_id);
}

static void xhci_handle_cmd_nec_get_fw(struct xhci_hcd *xhci,
		struct xhci_event_cmd *event)
{
	if (!(xhci->quirks & XHCI_NEC_HOST)) {
		xhci_warn(xhci, "WARN NEC_GET_FW command on non-NEC host\n");
		return;
	}
	xhci_dbg_trace(xhci, trace_xhci_dbg_quirks,
			"NEC firmware version %2x.%02x",
			NEC_FW_MAJOR(le32_to_cpu(event->status)),
			NEC_FW_MINOR(le32_to_cpu(event->status)));
}

static void xhci_complete_del_and_free_cmd(struct xhci_command *cmd, u32 status)
{
	list_del(&cmd->cmd_list);

	if (cmd->completion) {
		cmd->status = status;
		complete(cmd->completion);
	} else {
		kfree(cmd);
	}
}

void xhci_cleanup_command_queue(struct xhci_hcd *xhci)
{
	struct xhci_command *cur_cmd, *tmp_cmd;
	xhci->current_cmd = NULL;
	list_for_each_entry_safe(cur_cmd, tmp_cmd, &xhci->cmd_list, cmd_list)
		xhci_complete_del_and_free_cmd(cur_cmd, COMP_COMMAND_ABORTED);
}

void xhci_handle_command_timeout(struct work_struct *work)
{
	struct xhci_hcd *xhci;
	unsigned long flags;
	u64 hw_ring_state;

	xhci = container_of(to_delayed_work(work), struct xhci_hcd, cmd_timer);

	spin_lock_irqsave(&xhci->lock, flags);

	/*
	 * If timeout work is pending, or current_cmd is NULL, it means we
	 * raced with command completion. Command is handled so just return.
	 */
	if (!xhci->current_cmd || delayed_work_pending(&xhci->cmd_timer)) {
		spin_unlock_irqrestore(&xhci->lock, flags);
		return;
	}
	/* mark this command to be cancelled */
	xhci->current_cmd->status = COMP_COMMAND_ABORTED;

	/* Make sure command ring is running before aborting it */
	hw_ring_state = xhci_read_64(xhci, &xhci->op_regs->cmd_ring);
	if (hw_ring_state == ~(u64)0) {
		xhci_hc_died(xhci);
		goto time_out_completed;
	}

	if ((xhci->cmd_ring_state & CMD_RING_STATE_RUNNING) &&
	    (hw_ring_state & CMD_RING_RUNNING))  {
		/* Prevent new doorbell, and start command abort */
		xhci->cmd_ring_state = CMD_RING_STATE_ABORTED;
		xhci_dbg(xhci, "Command timeout\n");
		xhci_abort_cmd_ring(xhci, flags);
		goto time_out_completed;
	}

	/* host removed. Bail out */
	if (xhci->xhc_state & XHCI_STATE_REMOVING) {
		xhci_dbg(xhci, "host removed, ring start fail?\n");
		xhci_cleanup_command_queue(xhci);

		goto time_out_completed;
	}

	/* command timeout on stopped ring, ring can't be aborted */
	xhci_dbg(xhci, "Command timeout on stopped ring\n");
	xhci_handle_stopped_cmd_ring(xhci, xhci->current_cmd);

time_out_completed:
	spin_unlock_irqrestore(&xhci->lock, flags);
	return;
}

static void handle_cmd_completion(struct xhci_hcd *xhci,
		struct xhci_event_cmd *event)
{
	int slot_id = TRB_TO_SLOT_ID(le32_to_cpu(event->flags));
	u64 cmd_dma;
	dma_addr_t cmd_dequeue_dma;
	u32 cmd_comp_code;
	union xhci_trb *cmd_trb;
	struct xhci_command *cmd;
	u32 cmd_type;

	cmd_dma = le64_to_cpu(event->cmd_trb);
	cmd_trb = xhci->cmd_ring->dequeue;

	trace_xhci_handle_command(xhci->cmd_ring, &cmd_trb->generic);

	cmd_dequeue_dma = xhci_trb_virt_to_dma(xhci->cmd_ring->deq_seg,
			cmd_trb);
	/*
	 * Check whether the completion event is for our internal kept
	 * command.
	 */
	if (!cmd_dequeue_dma || cmd_dma != (u64)cmd_dequeue_dma) {
		xhci_warn(xhci,
			  "ERROR mismatched command completion event\n");
		return;
	}

	cmd = list_first_entry(&xhci->cmd_list, struct xhci_command, cmd_list);

	cancel_delayed_work(&xhci->cmd_timer);

	cmd_comp_code = GET_COMP_CODE(le32_to_cpu(event->status));

	/* If CMD ring stopped we own the trbs between enqueue and dequeue */
	if (cmd_comp_code == COMP_COMMAND_RING_STOPPED) {
		complete_all(&xhci->cmd_ring_stop_completion);
		return;
	}

	if (cmd->command_trb != xhci->cmd_ring->dequeue) {
		xhci_err(xhci,
			 "Command completion event does not match command\n");
		return;
	}

	/*
	 * Host aborted the command ring, check if the current command was
	 * supposed to be aborted, otherwise continue normally.
	 * The command ring is stopped now, but the xHC will issue a Command
	 * Ring Stopped event which will cause us to restart it.
	 */
	if (cmd_comp_code == COMP_COMMAND_ABORTED) {
		xhci->cmd_ring_state = CMD_RING_STATE_STOPPED;
		if (cmd->status == COMP_COMMAND_ABORTED) {
			if (xhci->current_cmd == cmd)
				xhci->current_cmd = NULL;
			goto event_handled;
		}
	}

	cmd_type = TRB_FIELD_TO_TYPE(le32_to_cpu(cmd_trb->generic.field[3]));
	switch (cmd_type) {
	case TRB_ENABLE_SLOT:
		xhci_handle_cmd_enable_slot(xhci, slot_id, cmd, cmd_comp_code);
		break;
	case TRB_DISABLE_SLOT:
		xhci_handle_cmd_disable_slot(xhci, slot_id);
		break;
	case TRB_CONFIG_EP:
		if (!cmd->completion)
			xhci_handle_cmd_config_ep(xhci, slot_id, event,
						  cmd_comp_code);
		break;
	case TRB_EVAL_CONTEXT:
		break;
	case TRB_ADDR_DEV:
		xhci_handle_cmd_addr_dev(xhci, slot_id);
		break;
	case TRB_STOP_RING:
		WARN_ON(slot_id != TRB_TO_SLOT_ID(
				le32_to_cpu(cmd_trb->generic.field[3])));
		xhci_handle_cmd_stop_ep(xhci, slot_id, cmd_trb, event);
		break;
	case TRB_SET_DEQ:
		WARN_ON(slot_id != TRB_TO_SLOT_ID(
				le32_to_cpu(cmd_trb->generic.field[3])));
		xhci_handle_cmd_set_deq(xhci, slot_id, cmd_trb, cmd_comp_code);
		break;
	case TRB_CMD_NOOP:
		/* Is this an aborted command turned to NO-OP? */
		if (cmd->status == COMP_COMMAND_RING_STOPPED)
			cmd_comp_code = COMP_COMMAND_RING_STOPPED;
		break;
	case TRB_RESET_EP:
		WARN_ON(slot_id != TRB_TO_SLOT_ID(
				le32_to_cpu(cmd_trb->generic.field[3])));
		xhci_handle_cmd_reset_ep(xhci, slot_id, cmd_trb, cmd_comp_code);
		break;
	case TRB_RESET_DEV:
		/* SLOT_ID field in reset device cmd completion event TRB is 0.
		 * Use the SLOT_ID from the command TRB instead (xhci 4.6.11)
		 */
		slot_id = TRB_TO_SLOT_ID(
				le32_to_cpu(cmd_trb->generic.field[3]));
		xhci_handle_cmd_reset_dev(xhci, slot_id, event);
		break;
	case TRB_NEC_GET_FW:
		xhci_handle_cmd_nec_get_fw(xhci, event);
		break;
	default:
		/* Skip over unknown commands on the event ring */
		xhci_info(xhci, "INFO unknown command type %d\n", cmd_type);
		break;
	}

	/* restart timer if this wasn't the last command */
	if (!list_is_singular(&xhci->cmd_list)) {
		xhci->current_cmd = list_first_entry(&cmd->cmd_list,
						struct xhci_command, cmd_list);
		xhci_mod_cmd_timer(xhci, XHCI_CMD_DEFAULT_TIMEOUT);
	} else if (xhci->current_cmd == cmd) {
		xhci->current_cmd = NULL;
	}

event_handled:
	xhci_complete_del_and_free_cmd(cmd, cmd_comp_code);

	inc_deq(xhci, xhci->cmd_ring);
}

static void handle_vendor_event(struct xhci_hcd *xhci,
		union xhci_trb *event)
{
	u32 trb_type;

	trb_type = TRB_FIELD_TO_TYPE(le32_to_cpu(event->generic.field[3]));
	xhci_dbg(xhci, "Vendor specific event TRB type = %u\n", trb_type);
	if (trb_type == TRB_NEC_CMD_COMP && (xhci->quirks & XHCI_NEC_HOST))
		handle_cmd_completion(xhci, &event->event_cmd);
}

/* @port_id: the one-based port ID from the hardware (indexed from array of all
 * port registers -- USB 3.0 and USB 2.0).
 *
 * Returns a zero-based port number, which is suitable for indexing into each of
 * the split roothubs' port arrays and bus state arrays.
 * Add one to it in order to call xhci_find_slot_id_by_port.
 */
static unsigned int find_faked_portnum_from_hw_portnum(struct usb_hcd *hcd,
		struct xhci_hcd *xhci, u32 port_id)
{
	unsigned int i;
	unsigned int num_similar_speed_ports = 0;

	/* port_id from the hardware is 1-based, but port_array[], usb3_ports[],
	 * and usb2_ports are 0-based indexes.  Count the number of similar
	 * speed ports, up to 1 port before this port.
	 */
	for (i = 0; i < (port_id - 1); i++) {
		u8 port_speed = xhci->port_array[i];

		/*
		 * Skip ports that don't have known speeds, or have duplicate
		 * Extended Capabilities port speed entries.
		 */
		if (port_speed == 0 || port_speed == DUPLICATE_ENTRY)
			continue;

		/*
		 * USB 3.0 ports are always under a USB 3.0 hub.  USB 2.0 and
		 * 1.1 ports are under the USB 2.0 hub.  If the port speed
		 * matches the device speed, it's a similar speed port.
		 */
		if ((port_speed == 0x03) == (hcd->speed >= HCD_USB3))
			num_similar_speed_ports++;
	}
	return num_similar_speed_ports;
}

static void handle_device_notification(struct xhci_hcd *xhci,
		union xhci_trb *event)
{
	u32 slot_id;
	struct usb_device *udev;

	slot_id = TRB_TO_SLOT_ID(le32_to_cpu(event->generic.field[3]));
	if (!xhci->devs[slot_id]) {
		xhci_warn(xhci, "Device Notification event for "
				"unused slot %u\n", slot_id);
		return;
	}

	xhci_dbg(xhci, "Device Wake Notification event for slot ID %u\n",
			slot_id);
	udev = xhci->devs[slot_id]->udev;
	if (udev && udev->parent)
		usb_wakeup_notification(udev->parent, udev->portnum);
}

/*
 * Quirk hanlder for errata seen on Cavium ThunderX2 processor XHCI
 * Controller.
 * As per ThunderX2errata-129 USB 2 device may come up as USB 1
 * If a connection to a USB 1 device is followed by another connection
 * to a USB 2 device.
 *
 * Reset the PHY after the USB device is disconnected if device speed
 * is less than HCD_USB3.
 * Retry the reset sequence max of 4 times checking the PLL lock status.
 *
 */
static void xhci_cavium_reset_phy_quirk(struct xhci_hcd *xhci)
{
	struct usb_hcd *hcd = xhci_to_hcd(xhci);
	u32 pll_lock_check;
	u32 retry_count = 4;

	do {
		/* Assert PHY reset */
		writel(0x6F, hcd->regs + 0x1048);
		udelay(10);
		/* De-assert the PHY reset */
		writel(0x7F, hcd->regs + 0x1048);
		udelay(200);
		pll_lock_check = readl(hcd->regs + 0x1070);
	} while (!(pll_lock_check & 0x1) && --retry_count);
}

static void handle_port_status(struct xhci_hcd *xhci,
		union xhci_trb *event)
{
	struct usb_hcd *hcd;
	u32 port_id;
	u32 portsc, cmd_reg;
	int max_ports;
	int slot_id;
	unsigned int faked_port_index;
	u8 major_revision;
	struct xhci_bus_state *bus_state;
	__le32 __iomem **port_array;
	bool bogus_port_status = false;

	/* Port status change events always have a successful completion code */
	if (GET_COMP_CODE(le32_to_cpu(event->generic.field[2])) != COMP_SUCCESS)
		xhci_warn(xhci,
			  "WARN: xHC returned failed port status event\n");

	port_id = GET_PORT_ID(le32_to_cpu(event->generic.field[0]));
	xhci_dbg(xhci, "Port Status Change Event for port %d\n", port_id);

	max_ports = HCS_MAX_PORTS(xhci->hcs_params1);
	if ((port_id <= 0) || (port_id > max_ports)) {
		xhci_warn(xhci, "Invalid port id %d\n", port_id);
		inc_deq(xhci, xhci->event_ring);
		return;
	}

	/* Figure out which usb_hcd this port is attached to:
	 * is it a USB 3.0 port or a USB 2.0/1.1 port?
	 */
	major_revision = xhci->port_array[port_id - 1];

	/* Find the right roothub. */
	hcd = xhci_to_hcd(xhci);
	if ((major_revision == 0x03) != (hcd->speed >= HCD_USB3))
		hcd = xhci->shared_hcd;

	if (!hcd) {
		xhci_dbg(xhci, "No hcd found for port %u event\n", port_id);
		bogus_port_status = true;
		goto cleanup;
	}

	if (major_revision == 0) {
		xhci_warn(xhci, "Event for port %u not in "
				"Extended Capabilities, ignoring.\n",
				port_id);
		bogus_port_status = true;
		goto cleanup;
	}
	if (major_revision == DUPLICATE_ENTRY) {
		xhci_warn(xhci, "Event for port %u duplicated in"
				"Extended Capabilities, ignoring.\n",
				port_id);
		bogus_port_status = true;
		goto cleanup;
	}

	/*
	 * Hardware port IDs reported by a Port Status Change Event include USB
	 * 3.0 and USB 2.0 ports.  We want to check if the port has reported a
	 * resume event, but we first need to translate the hardware port ID
	 * into the index into the ports on the correct split roothub, and the
	 * correct bus_state structure.
	 */
	bus_state = &xhci->bus_state[hcd_index(hcd)];
	if (hcd->speed >= HCD_USB3)
		port_array = xhci->usb3_ports;
	else
		port_array = xhci->usb2_ports;
	/* Find the faked port hub number */
	faked_port_index = find_faked_portnum_from_hw_portnum(hcd, xhci,
			port_id);
	portsc = readl(port_array[faked_port_index]);

	trace_xhci_handle_port_status(faked_port_index, portsc);

	if (hcd->state == HC_STATE_SUSPENDED) {
		xhci_dbg(xhci, "resume root hub\n");
		usb_hcd_resume_root_hub(hcd);
	}

	if ((portsc & PORT_PLC) && (portsc & PORT_PLS_MASK) == XDEV_RESUME) {
		xhci_dbg(xhci, "port resume event for port %d\n", port_id);

		cmd_reg = readl(&xhci->op_regs->command);
		if (!(cmd_reg & CMD_RUN)) {
			xhci_warn(xhci, "xHC is not running.\n");
			goto cleanup;
		}

		if (DEV_SUPERSPEED_ANY(portsc)) {
			xhci_dbg(xhci, "remote wake SS port %d\n", port_id);
			/* Set a flag to say the port signaled remote wakeup,
			 * so we can tell the difference between the end of
			 * device and host initiated resume.
			 */
			bus_state->port_remote_wakeup |= 1 << faked_port_index;
			xhci_test_and_clear_bit(xhci, port_array,
					faked_port_index, PORT_PLC);
			usb_hcd_start_port_resume(&hcd->self, faked_port_index);
			xhci_set_link_state(xhci, port_array, faked_port_index,
						XDEV_U0);
			/* Need to wait until the next link state change
			 * indicates the device is actually in U0.
			 */
			bogus_port_status = true;
			goto cleanup;
		} else if (!test_bit(faked_port_index,
				     &bus_state->resuming_ports)) {
			xhci_dbg(xhci, "resume HS port %d\n", port_id);
			bus_state->resume_done[faked_port_index] = jiffies +
				msecs_to_jiffies(USB_RESUME_TIMEOUT);
			set_bit(faked_port_index, &bus_state->resuming_ports);
			mod_timer(&hcd->rh_timer,
				  bus_state->resume_done[faked_port_index]);
			/* Do the rest in GetPortStatus */
		}
	}

	if ((portsc & PORT_PLC) &&
	    DEV_SUPERSPEED_ANY(portsc) &&
	    ((portsc & PORT_PLS_MASK) == XDEV_U0 ||
	     (portsc & PORT_PLS_MASK) == XDEV_U1 ||
	     (portsc & PORT_PLS_MASK) == XDEV_U2)) {
		xhci_dbg(xhci, "resume SS port %d finished\n", port_id);
		/* We've just brought the device into U0/1/2 through either the
		 * Resume state after a device remote wakeup, or through the
		 * U3Exit state after a host-initiated resume.  If it's a device
		 * initiated remote wake, don't pass up the link state change,
		 * so the roothub behavior is consistent with external
		 * USB 3.0 hub behavior.
		 */
		slot_id = xhci_find_slot_id_by_port(hcd, xhci,
				faked_port_index + 1);
		if (slot_id && xhci->devs[slot_id])
			xhci_ring_device(xhci, slot_id);
		if (bus_state->port_remote_wakeup & (1 << faked_port_index)) {
			xhci_test_and_clear_bit(xhci, port_array,
					faked_port_index, PORT_PLC);
			usb_wakeup_notification(hcd->self.root_hub,
					faked_port_index + 1);
			bogus_port_status = true;
			goto cleanup;
		}
	}

	/*
	 * Check to see if xhci-hub.c is waiting on RExit to U0 transition (or
	 * RExit to a disconnect state).  If so, let the the driver know it's
	 * out of the RExit state.
	 */
	if (!DEV_SUPERSPEED_ANY(portsc) && hcd->speed < HCD_USB3 &&
			test_and_clear_bit(faked_port_index,
				&bus_state->rexit_ports)) {
		complete(&bus_state->rexit_done[faked_port_index]);
		bogus_port_status = true;
		goto cleanup;
	}

	if (hcd->speed < HCD_USB3) {
		xhci_test_and_clear_bit(xhci, port_array, faked_port_index,
					PORT_PLC);
		if ((xhci->quirks & XHCI_RESET_PLL_ON_DISCONNECT) &&
		    (portsc & PORT_CSC) && !(portsc & PORT_CONNECT))
			xhci_cavium_reset_phy_quirk(xhci);
	}

cleanup:
	/* Update event ring dequeue pointer before dropping the lock */
	inc_deq(xhci, xhci->event_ring);

	/* Don't make the USB core poll the roothub if we got a bad port status
	 * change event.  Besides, at that point we can't tell which roothub
	 * (USB 2.0 or USB 3.0) to kick.
	 */
	if (bogus_port_status)
		return;

	/*
	 * xHCI port-status-change events occur when the "or" of all the
	 * status-change bits in the portsc register changes from 0 to 1.
	 * New status changes won't cause an event if any other change
	 * bits are still set.  When an event occurs, switch over to
	 * polling to avoid losing status changes.
	 */
	xhci_dbg(xhci, "%s: starting port polling.\n", __func__);
	set_bit(HCD_FLAG_POLL_RH, &hcd->flags);
	spin_unlock(&xhci->lock);
	/* Pass this up to the core */
	usb_hcd_poll_rh_status(hcd);
	spin_lock(&xhci->lock);
}

/*
 * This TD is defined by the TRBs starting at start_trb in start_seg and ending
 * at end_trb, which may be in another segment.  If the suspect DMA address is a
 * TRB in this TD, this function returns that TRB's segment.  Otherwise it
 * returns 0.
 */
struct xhci_segment *trb_in_td(struct xhci_hcd *xhci,
		struct xhci_segment *start_seg,
		union xhci_trb	*start_trb,
		union xhci_trb	*end_trb,
		dma_addr_t	suspect_dma,
		bool		debug)
{
	dma_addr_t start_dma;
	dma_addr_t end_seg_dma;
	dma_addr_t end_trb_dma;
	struct xhci_segment *cur_seg;

	start_dma = xhci_trb_virt_to_dma(start_seg, start_trb);
	cur_seg = start_seg;

	do {
		if (start_dma == 0)
			return NULL;
		/* We may get an event for a Link TRB in the middle of a TD */
		end_seg_dma = xhci_trb_virt_to_dma(cur_seg,
				&cur_seg->trbs[TRBS_PER_SEGMENT - 1]);
		/* If the end TRB isn't in this segment, this is set to 0 */
		end_trb_dma = xhci_trb_virt_to_dma(cur_seg, end_trb);

		if (debug)
			xhci_warn(xhci,
				"Looking for event-dma %016llx trb-start %016llx trb-end %016llx seg-start %016llx seg-end %016llx\n",
				(unsigned long long)suspect_dma,
				(unsigned long long)start_dma,
				(unsigned long long)end_trb_dma,
				(unsigned long long)cur_seg->dma,
				(unsigned long long)end_seg_dma);

		if (end_trb_dma > 0) {
			/* The end TRB is in this segment, so suspect should be here */
			if (start_dma <= end_trb_dma) {
				if (suspect_dma >= start_dma && suspect_dma <= end_trb_dma)
					return cur_seg;
			} else {
				/* Case for one segment with
				 * a TD wrapped around to the top
				 */
				if ((suspect_dma >= start_dma &&
							suspect_dma <= end_seg_dma) ||
						(suspect_dma >= cur_seg->dma &&
						 suspect_dma <= end_trb_dma))
					return cur_seg;
			}
			return NULL;
		} else {
			/* Might still be somewhere in this segment */
			if (suspect_dma >= start_dma && suspect_dma <= end_seg_dma)
				return cur_seg;
		}
		cur_seg = cur_seg->next;
		start_dma = xhci_trb_virt_to_dma(cur_seg, &cur_seg->trbs[0]);
	} while (cur_seg != start_seg);

	return NULL;
}

static void xhci_cleanup_halted_endpoint(struct xhci_hcd *xhci,
		unsigned int slot_id, unsigned int ep_index,
		unsigned int stream_id,
		struct xhci_td *td, union xhci_trb *ep_trb,
		enum xhci_ep_reset_type reset_type)
{
	struct xhci_virt_ep *ep = &xhci->devs[slot_id]->eps[ep_index];
	struct xhci_command *command;
	command = xhci_alloc_command(xhci, false, false, GFP_ATOMIC);
	if (!command)
		return;

	ep->ep_state |= EP_HALTED;

	xhci_queue_reset_ep(xhci, command, slot_id, ep_index, reset_type);

	if (reset_type == EP_HARD_RESET)
		xhci_cleanup_stalled_ring(xhci, ep_index, stream_id, td);

	xhci_ring_cmd_db(xhci);
}

/* Check if an error has halted the endpoint ring.  The class driver will
 * cleanup the halt for a non-default control endpoint if we indicate a stall.
 * However, a babble and other errors also halt the endpoint ring, and the class
 * driver won't clear the halt in that case, so we need to issue a Set Transfer
 * Ring Dequeue Pointer command manually.
 */
static int xhci_requires_manual_halt_cleanup(struct xhci_hcd *xhci,
		struct xhci_ep_ctx *ep_ctx,
		unsigned int trb_comp_code)
{
	/* TRB completion codes that may require a manual halt cleanup */
	if (trb_comp_code == COMP_USB_TRANSACTION_ERROR ||
			trb_comp_code == COMP_BABBLE_DETECTED_ERROR ||
			trb_comp_code == COMP_SPLIT_TRANSACTION_ERROR)
		/* The 0.95 spec says a babbling control endpoint
		 * is not halted. The 0.96 spec says it is.  Some HW
		 * claims to be 0.95 compliant, but it halts the control
		 * endpoint anyway.  Check if a babble halted the
		 * endpoint.
		 */
		if (GET_EP_CTX_STATE(ep_ctx) == EP_STATE_HALTED)
			return 1;

	return 0;
}

int xhci_is_vendor_info_code(struct xhci_hcd *xhci, unsigned int trb_comp_code)
{
	if (trb_comp_code >= 224 && trb_comp_code <= 255) {
		/* Vendor defined "informational" completion code,
		 * treat as not-an-error.
		 */
		xhci_dbg(xhci, "Vendor defined info completion code %u\n",
				trb_comp_code);
		xhci_dbg(xhci, "Treating code as success.\n");
		return 1;
	}
	return 0;
}

static int xhci_td_cleanup(struct xhci_hcd *xhci, struct xhci_td *td,
		struct xhci_ring *ep_ring, int *status)
{
	struct urb_priv	*urb_priv;
	struct urb *urb = NULL;

	/* Clean up the endpoint's TD list */
	urb = td->urb;
	urb_priv = urb->hcpriv;

	/* if a bounce buffer was used to align this td then unmap it */
	xhci_unmap_td_bounce_buffer(xhci, ep_ring, td);

	/* Do one last check of the actual transfer length.
	 * If the host controller said we transferred more data than the buffer
	 * length, urb->actual_length will be a very big number (since it's
	 * unsigned).  Play it safe and say we didn't transfer anything.
	 */
	if (urb->actual_length > urb->transfer_buffer_length) {
		xhci_warn(xhci, "URB req %u and actual %u transfer length mismatch\n",
			  urb->transfer_buffer_length, urb->actual_length);
		urb->actual_length = 0;
		*status = 0;
	}
	list_del_init(&td->td_list);
	/* Was this TD slated to be cancelled but completed anyway? */
	if (!list_empty(&td->cancelled_td_list))
		list_del_init(&td->cancelled_td_list);

	inc_td_cnt(urb);
	/* Giveback the urb when all the tds are completed */
	if (last_td_in_urb(td)) {
		if ((urb->actual_length != urb->transfer_buffer_length &&
		     (urb->transfer_flags & URB_SHORT_NOT_OK)) ||
		    (*status != 0 && !usb_endpoint_xfer_isoc(&urb->ep->desc)))
			xhci_dbg(xhci, "Giveback URB %p, len = %d, expected = %d, status = %d\n",
				 urb, urb->actual_length,
				 urb->transfer_buffer_length, *status);

		/* set isoc urb status to 0 just as EHCI, UHCI, and OHCI */
		if (usb_pipetype(urb->pipe) == PIPE_ISOCHRONOUS)
			*status = 0;
		xhci_giveback_urb_in_irq(xhci, td, *status);
	}

	return 0;
}

static int finish_td(struct xhci_hcd *xhci, struct xhci_td *td,
	union xhci_trb *ep_trb, struct xhci_transfer_event *event,
	struct xhci_virt_ep *ep, int *status)
{
	struct xhci_virt_device *xdev;
	struct xhci_ep_ctx *ep_ctx;
	struct xhci_ring *ep_ring;
	unsigned int slot_id;
	u32 trb_comp_code;
	int ep_index;

	slot_id = TRB_TO_SLOT_ID(le32_to_cpu(event->flags));
	xdev = xhci->devs[slot_id];
	ep_index = TRB_TO_EP_ID(le32_to_cpu(event->flags)) - 1;
	ep_ring = xhci_dma_to_transfer_ring(ep, le64_to_cpu(event->buffer));
	ep_ctx = xhci_get_ep_ctx(xhci, xdev->out_ctx, ep_index);
	trb_comp_code = GET_COMP_CODE(le32_to_cpu(event->transfer_len));

	if (trb_comp_code == COMP_STOPPED_LENGTH_INVALID ||
			trb_comp_code == COMP_STOPPED ||
			trb_comp_code == COMP_STOPPED_SHORT_PACKET) {
		/* The Endpoint Stop Command completion will take care of any
		 * stopped TDs.  A stopped TD may be restarted, so don't update
		 * the ring dequeue pointer or take this TD off any lists yet.
		 */
		return 0;
	}
	if (trb_comp_code == COMP_STALL_ERROR ||
		xhci_requires_manual_halt_cleanup(xhci, ep_ctx,
						trb_comp_code)) {
		/* Issue a reset endpoint command to clear the host side
		 * halt, followed by a set dequeue command to move the
		 * dequeue pointer past the TD.
		 * The class driver clears the device side halt later.
		 */
		xhci_cleanup_halted_endpoint(xhci, slot_id, ep_index,
					ep_ring->stream_id, td, ep_trb,
					EP_HARD_RESET);
	} else {
		/* Update ring dequeue pointer */
		while (ep_ring->dequeue != td->last_trb)
			inc_deq(xhci, ep_ring);
		inc_deq(xhci, ep_ring);
	}

	return xhci_td_cleanup(xhci, td, ep_ring, status);
}

/* sum trb lengths from ring dequeue up to stop_trb, _excluding_ stop_trb */
static int sum_trb_lengths(struct xhci_hcd *xhci, struct xhci_ring *ring,
			   union xhci_trb *stop_trb)
{
	u32 sum;
	union xhci_trb *trb = ring->dequeue;
	struct xhci_segment *seg = ring->deq_seg;

	for (sum = 0; trb != stop_trb; next_trb(xhci, ring, &seg, &trb)) {
		if (!trb_is_noop(trb) && !trb_is_link(trb))
			sum += TRB_LEN(le32_to_cpu(trb->generic.field[2]));
	}
	return sum;
}

/*
 * Process control tds, update urb status and actual_length.
 */
static int process_ctrl_td(struct xhci_hcd *xhci, struct xhci_td *td,
	union xhci_trb *ep_trb, struct xhci_transfer_event *event,
	struct xhci_virt_ep *ep, int *status)
{
	struct xhci_virt_device *xdev;
	struct xhci_ring *ep_ring;
	unsigned int slot_id;
	int ep_index;
	struct xhci_ep_ctx *ep_ctx;
	u32 trb_comp_code;
	u32 remaining, requested;
	u32 trb_type;

	trb_type = TRB_FIELD_TO_TYPE(le32_to_cpu(ep_trb->generic.field[3]));
	slot_id = TRB_TO_SLOT_ID(le32_to_cpu(event->flags));
	xdev = xhci->devs[slot_id];
	ep_index = TRB_TO_EP_ID(le32_to_cpu(event->flags)) - 1;
	ep_ring = xhci_dma_to_transfer_ring(ep, le64_to_cpu(event->buffer));
	ep_ctx = xhci_get_ep_ctx(xhci, xdev->out_ctx, ep_index);
	trb_comp_code = GET_COMP_CODE(le32_to_cpu(event->transfer_len));
	requested = td->urb->transfer_buffer_length;
	remaining = EVENT_TRB_LEN(le32_to_cpu(event->transfer_len));

	switch (trb_comp_code) {
	case COMP_SUCCESS:
		if (trb_type != TRB_STATUS) {
			xhci_warn(xhci, "WARN: Success on ctrl %s TRB without IOC set?\n",
				  (trb_type == TRB_DATA) ? "data" : "setup");
			*status = -ESHUTDOWN;
			break;
		}
		*status = 0;
		break;
	case COMP_SHORT_PACKET:
		*status = 0;
		break;
	case COMP_STOPPED_SHORT_PACKET:
		if (trb_type == TRB_DATA || trb_type == TRB_NORMAL)
			td->urb->actual_length = remaining;
		else
			xhci_warn(xhci, "WARN: Stopped Short Packet on ctrl setup or status TRB\n");
		goto finish_td;
	case COMP_STOPPED:
		switch (trb_type) {
		case TRB_SETUP:
			td->urb->actual_length = 0;
			goto finish_td;
		case TRB_DATA:
		case TRB_NORMAL:
			td->urb->actual_length = requested - remaining;
			goto finish_td;
		case TRB_STATUS:
			td->urb->actual_length = requested;
			goto finish_td;
		default:
			xhci_warn(xhci, "WARN: unexpected TRB Type %d\n",
				  trb_type);
			goto finish_td;
		}
	case COMP_STOPPED_LENGTH_INVALID:
		goto finish_td;
	default:
		if (!xhci_requires_manual_halt_cleanup(xhci,
						       ep_ctx, trb_comp_code))
			break;
		xhci_dbg(xhci, "TRB error %u, halted endpoint index = %u\n",
			 trb_comp_code, ep_index);
		/* else fall through */
	case COMP_STALL_ERROR:
		/* Did we transfer part of the data (middle) phase? */
		if (trb_type == TRB_DATA || trb_type == TRB_NORMAL)
			td->urb->actual_length = requested - remaining;
		else if (!td->urb_length_set)
			td->urb->actual_length = 0;
		goto finish_td;
	}

	/* stopped at setup stage, no data transferred */
	if (trb_type == TRB_SETUP)
		goto finish_td;

	/*
	 * if on data stage then update the actual_length of the URB and flag it
	 * as set, so it won't be overwritten in the event for the last TRB.
	 */
	if (trb_type == TRB_DATA ||
		trb_type == TRB_NORMAL) {
		td->urb_length_set = true;
		td->urb->actual_length = requested - remaining;
		xhci_dbg(xhci, "Waiting for status stage event\n");
		return 0;
	}

	/* at status stage */
	if (!td->urb_length_set)
		td->urb->actual_length = requested;

finish_td:
	return finish_td(xhci, td, ep_trb, event, ep, status);
}

/*
 * Process isochronous tds, update urb packet status and actual_length.
 */
static int process_isoc_td(struct xhci_hcd *xhci, struct xhci_td *td,
	union xhci_trb *ep_trb, struct xhci_transfer_event *event,
	struct xhci_virt_ep *ep, int *status)
{
	struct xhci_ring *ep_ring;
	struct urb_priv *urb_priv;
	int idx;
	struct usb_iso_packet_descriptor *frame;
	u32 trb_comp_code;
	bool sum_trbs_for_length = false;
	u32 remaining, requested, ep_trb_len;
	int short_framestatus;

	ep_ring = xhci_dma_to_transfer_ring(ep, le64_to_cpu(event->buffer));
	trb_comp_code = GET_COMP_CODE(le32_to_cpu(event->transfer_len));
	urb_priv = td->urb->hcpriv;
	idx = urb_priv->num_tds_done;
	frame = &td->urb->iso_frame_desc[idx];
	requested = frame->length;
	remaining = EVENT_TRB_LEN(le32_to_cpu(event->transfer_len));
	ep_trb_len = TRB_LEN(le32_to_cpu(ep_trb->generic.field[2]));
	short_framestatus = td->urb->transfer_flags & URB_SHORT_NOT_OK ?
		-EREMOTEIO : 0;

	/* handle completion code */
	switch (trb_comp_code) {
	case COMP_SUCCESS:
		if (remaining) {
			frame->status = short_framestatus;
			if (xhci->quirks & XHCI_TRUST_TX_LENGTH)
				sum_trbs_for_length = true;
			break;
		}
		frame->status = 0;
		break;
	case COMP_SHORT_PACKET:
		frame->status = short_framestatus;
		sum_trbs_for_length = true;
		break;
	case COMP_BANDWIDTH_OVERRUN_ERROR:
		frame->status = -ECOMM;
		break;
	case COMP_ISOCH_BUFFER_OVERRUN:
	case COMP_BABBLE_DETECTED_ERROR:
		frame->status = -EOVERFLOW;
		break;
	case COMP_INCOMPATIBLE_DEVICE_ERROR:
	case COMP_STALL_ERROR:
		frame->status = -EPROTO;
		break;
	case COMP_USB_TRANSACTION_ERROR:
		frame->status = -EPROTO;
		if (ep_trb != td->last_trb)
			return 0;
		break;
	case COMP_STOPPED:
		sum_trbs_for_length = true;
		break;
	case COMP_STOPPED_SHORT_PACKET:
		/* field normally containing residue now contains tranferred */
		frame->status = short_framestatus;
		requested = remaining;
		break;
	case COMP_STOPPED_LENGTH_INVALID:
		requested = 0;
		remaining = 0;
		break;
	default:
		sum_trbs_for_length = true;
		frame->status = -1;
		break;
	}

	if (sum_trbs_for_length)
		frame->actual_length = sum_trb_lengths(xhci, ep_ring, ep_trb) +
			ep_trb_len - remaining;
	else
		frame->actual_length = requested;

	td->urb->actual_length += frame->actual_length;

	return finish_td(xhci, td, ep_trb, event, ep, status);
}

static int skip_isoc_td(struct xhci_hcd *xhci, struct xhci_td *td,
			struct xhci_transfer_event *event,
			struct xhci_virt_ep *ep, int *status)
{
	struct xhci_ring *ep_ring;
	struct urb_priv *urb_priv;
	struct usb_iso_packet_descriptor *frame;
	int idx;

	ep_ring = xhci_dma_to_transfer_ring(ep, le64_to_cpu(event->buffer));
	urb_priv = td->urb->hcpriv;
	idx = urb_priv->num_tds_done;
	frame = &td->urb->iso_frame_desc[idx];

	/* The transfer is partly done. */
	frame->status = -EXDEV;

	/* calc actual length */
	frame->actual_length = 0;

	/* Update ring dequeue pointer */
	while (ep_ring->dequeue != td->last_trb)
		inc_deq(xhci, ep_ring);
	inc_deq(xhci, ep_ring);

	return xhci_td_cleanup(xhci, td, ep_ring, status);
}

/*
 * Process bulk and interrupt tds, update urb status and actual_length.
 */
static int process_bulk_intr_td(struct xhci_hcd *xhci, struct xhci_td *td,
	union xhci_trb *ep_trb, struct xhci_transfer_event *event,
	struct xhci_virt_ep *ep, int *status)
{
	struct xhci_ring *ep_ring;
	u32 trb_comp_code;
	u32 remaining, requested, ep_trb_len;

	ep_ring = xhci_dma_to_transfer_ring(ep, le64_to_cpu(event->buffer));
	trb_comp_code = GET_COMP_CODE(le32_to_cpu(event->transfer_len));
	remaining = EVENT_TRB_LEN(le32_to_cpu(event->transfer_len));
	ep_trb_len = TRB_LEN(le32_to_cpu(ep_trb->generic.field[2]));
	requested = td->urb->transfer_buffer_length;

	switch (trb_comp_code) {
	case COMP_SUCCESS:
		/* handle success with untransferred data as short packet */
		if (ep_trb != td->last_trb || remaining) {
			xhci_warn(xhci, "WARN Successful completion on short TX\n");
			xhci_dbg(xhci, "ep %#x - asked for %d bytes, %d bytes untransferred\n",
				 td->urb->ep->desc.bEndpointAddress,
				 requested, remaining);
		}
		*status = 0;
		break;
	case COMP_SHORT_PACKET:
		xhci_dbg(xhci, "ep %#x - asked for %d bytes, %d bytes untransferred\n",
			 td->urb->ep->desc.bEndpointAddress,
			 requested, remaining);
		*status = 0;
		break;
	case COMP_STOPPED_SHORT_PACKET:
		td->urb->actual_length = remaining;
		goto finish_td;
	case COMP_STOPPED_LENGTH_INVALID:
		/* stopped on ep trb with invalid length, exclude it */
		ep_trb_len	= 0;
		remaining	= 0;
		break;
	default:
		/* do nothing */
		break;
	}

	if (ep_trb == td->last_trb)
		td->urb->actual_length = requested - remaining;
	else
		td->urb->actual_length =
			sum_trb_lengths(xhci, ep_ring, ep_trb) +
			ep_trb_len - remaining;
finish_td:
	if (remaining > requested) {
		xhci_warn(xhci, "bad transfer trb length %d in event trb\n",
			  remaining);
		td->urb->actual_length = 0;
	}
	return finish_td(xhci, td, ep_trb, event, ep, status);
}

/*
 * If this function returns an error condition, it means it got a Transfer
 * event with a corrupted Slot ID, Endpoint ID, or TRB DMA address.
 * At this point, the host controller is probably hosed and should be reset.
 */
static int handle_tx_event(struct xhci_hcd *xhci,
		struct xhci_transfer_event *event)
{
	struct xhci_virt_device *xdev;
	struct xhci_virt_ep *ep;
	struct xhci_ring *ep_ring;
	unsigned int slot_id;
	int ep_index;
	struct xhci_td *td = NULL;
	dma_addr_t ep_trb_dma;
	struct xhci_segment *ep_seg;
	union xhci_trb *ep_trb;
	int status = -EINPROGRESS;
	struct xhci_ep_ctx *ep_ctx;
	struct list_head *tmp;
	u32 trb_comp_code;
	int td_num = 0;
	bool handling_skipped_tds = false;

	slot_id = TRB_TO_SLOT_ID(le32_to_cpu(event->flags));
	ep_index = TRB_TO_EP_ID(le32_to_cpu(event->flags)) - 1;
	trb_comp_code = GET_COMP_CODE(le32_to_cpu(event->transfer_len));
	ep_trb_dma = le64_to_cpu(event->buffer);

	xdev = xhci->devs[slot_id];
	if (!xdev) {
		xhci_err(xhci, "ERROR Transfer event pointed to bad slot %u\n",
			 slot_id);
		goto err_out;
	}

	ep = &xdev->eps[ep_index];
	ep_ring = xhci_dma_to_transfer_ring(ep, ep_trb_dma);
	ep_ctx = xhci_get_ep_ctx(xhci, xdev->out_ctx, ep_index);

	if (GET_EP_CTX_STATE(ep_ctx) == EP_STATE_DISABLED) {
		xhci_err(xhci,
			 "ERROR Transfer event for disabled endpoint slot %u ep %u\n",
			  slot_id, ep_index);
		goto err_out;
	}

	/* Some transfer events don't always point to a trb, see xhci 4.17.4 */
	if (!ep_ring) {
		switch (trb_comp_code) {
		case COMP_STALL_ERROR:
		case COMP_USB_TRANSACTION_ERROR:
		case COMP_INVALID_STREAM_TYPE_ERROR:
		case COMP_INVALID_STREAM_ID_ERROR:
			xhci_cleanup_halted_endpoint(xhci, slot_id, ep_index, 0,
						     NULL, NULL, EP_SOFT_RESET);
			goto cleanup;
		case COMP_RING_UNDERRUN:
		case COMP_RING_OVERRUN:
		case COMP_STOPPED_LENGTH_INVALID:
			goto cleanup;
		default:
			xhci_err(xhci, "ERROR Transfer event for unknown stream ring slot %u ep %u\n",
				 slot_id, ep_index);
			goto err_out;
		}
	}

	/* Count current td numbers if ep->skip is set */
	if (ep->skip) {
		list_for_each(tmp, &ep_ring->td_list)
			td_num++;
	}

	/* Look for common error cases */
	switch (trb_comp_code) {
	/* Skip codes that require special handling depending on
	 * transfer type
	 */
	case COMP_SUCCESS:
		if (EVENT_TRB_LEN(le32_to_cpu(event->transfer_len)) == 0)
			break;
		if (xhci->quirks & XHCI_TRUST_TX_LENGTH ||
		    ep_ring->last_td_was_short)
			trb_comp_code = COMP_SHORT_PACKET;
		else
			xhci_warn_ratelimited(xhci,
					      "WARN Successful completion on short TX for slot %u ep %u: needs XHCI_TRUST_TX_LENGTH quirk?\n",
					      slot_id, ep_index);
	case COMP_SHORT_PACKET:
		break;
	/* Completion codes for endpoint stopped state */
	case COMP_STOPPED:
		xhci_dbg(xhci, "Stopped on Transfer TRB for slot %u ep %u\n",
			 slot_id, ep_index);
		break;
	case COMP_STOPPED_LENGTH_INVALID:
		xhci_dbg(xhci,
			 "Stopped on No-op or Link TRB for slot %u ep %u\n",
			 slot_id, ep_index);
		break;
	case COMP_STOPPED_SHORT_PACKET:
		xhci_dbg(xhci,
			 "Stopped with short packet transfer detected for slot %u ep %u\n",
			 slot_id, ep_index);
		break;
	/* Completion codes for endpoint halted state */
	case COMP_STALL_ERROR:
		xhci_dbg(xhci, "Stalled endpoint for slot %u ep %u\n", slot_id,
			 ep_index);
		ep->ep_state |= EP_HALTED;
		status = -EPIPE;
		break;
	case COMP_SPLIT_TRANSACTION_ERROR:
	case COMP_USB_TRANSACTION_ERROR:
		xhci_dbg(xhci, "Transfer error for slot %u ep %u on endpoint\n",
			 slot_id, ep_index);
		status = -EPROTO;
		break;
	case COMP_BABBLE_DETECTED_ERROR:
		xhci_dbg(xhci, "Babble error for slot %u ep %u on endpoint\n",
			 slot_id, ep_index);
		status = -EOVERFLOW;
		break;
	/* Completion codes for endpoint error state */
	case COMP_TRB_ERROR:
		xhci_warn(xhci,
			  "WARN: TRB error for slot %u ep %u on endpoint\n",
			  slot_id, ep_index);
		status = -EILSEQ;
		break;
	/* completion codes not indicating endpoint state change */
	case COMP_DATA_BUFFER_ERROR:
		xhci_warn(xhci,
			  "WARN: HC couldn't access mem fast enough for slot %u ep %u\n",
			  slot_id, ep_index);
		status = -ENOSR;
		break;
	case COMP_BANDWIDTH_OVERRUN_ERROR:
		xhci_warn(xhci,
			  "WARN: bandwidth overrun event for slot %u ep %u on endpoint\n",
			  slot_id, ep_index);
		break;
	case COMP_ISOCH_BUFFER_OVERRUN:
		xhci_warn(xhci,
			  "WARN: buffer overrun event for slot %u ep %u on endpoint",
			  slot_id, ep_index);
		break;
	case COMP_RING_UNDERRUN:
		/*
		 * When the Isoch ring is empty, the xHC will generate
		 * a Ring Overrun Event for IN Isoch endpoint or Ring
		 * Underrun Event for OUT Isoch endpoint.
		 */
		xhci_dbg(xhci, "underrun event on endpoint\n");
		if (!list_empty(&ep_ring->td_list))
			xhci_dbg(xhci, "Underrun Event for slot %d ep %d "
					"still with TDs queued?\n",
				 TRB_TO_SLOT_ID(le32_to_cpu(event->flags)),
				 ep_index);
		goto cleanup;
	case COMP_RING_OVERRUN:
		xhci_dbg(xhci, "overrun event on endpoint\n");
		if (!list_empty(&ep_ring->td_list))
			xhci_dbg(xhci, "Overrun Event for slot %d ep %d "
					"still with TDs queued?\n",
				 TRB_TO_SLOT_ID(le32_to_cpu(event->flags)),
				 ep_index);
		goto cleanup;
	case COMP_MISSED_SERVICE_ERROR:
		/*
		 * When encounter missed service error, one or more isoc tds
		 * may be missed by xHC.
		 * Set skip flag of the ep_ring; Complete the missed tds as
		 * short transfer when process the ep_ring next time.
		 */
		ep->skip = true;
		xhci_dbg(xhci,
			 "Miss service interval error for slot %u ep %u, set skip flag\n",
			 slot_id, ep_index);
		goto cleanup;
	case COMP_NO_PING_RESPONSE_ERROR:
		ep->skip = true;
		xhci_dbg(xhci,
			 "No Ping response error for slot %u ep %u, Skip one Isoc TD\n",
			 slot_id, ep_index);
		goto cleanup;

	case COMP_INCOMPATIBLE_DEVICE_ERROR:
		/* needs disable slot command to recover */
		xhci_warn(xhci,
			  "WARN: detect an incompatible device for slot %u ep %u",
			  slot_id, ep_index);
		status = -EPROTO;
		break;
	default:
		if (xhci_is_vendor_info_code(xhci, trb_comp_code)) {
			status = 0;
			break;
		}
		xhci_warn(xhci,
			  "ERROR Unknown event condition %u for slot %u ep %u , HC probably busted\n",
			  trb_comp_code, slot_id, ep_index);
		goto cleanup;
	}

	do {
		/* This TRB should be in the TD at the head of this ring's
		 * TD list.
		 */
		if (list_empty(&ep_ring->td_list)) {
			/*
			 * Don't print wanings if it's due to a stopped endpoint
			 * generating an extra completion event if the device
			 * was suspended. Or, a event for the last TRB of a
			 * short TD we already got a short event for.
			 * The short TD is already removed from the TD list.
			 */

			if (!(trb_comp_code == COMP_STOPPED ||
			      trb_comp_code == COMP_STOPPED_LENGTH_INVALID ||
			      ep_ring->last_td_was_short)) {
				xhci_warn(xhci, "WARN Event TRB for slot %d ep %d with no TDs queued?\n",
						TRB_TO_SLOT_ID(le32_to_cpu(event->flags)),
						ep_index);
			}
			if (ep->skip) {
				ep->skip = false;
				xhci_dbg(xhci, "td_list is empty while skip flag set. Clear skip flag for slot %u ep %u.\n",
					 slot_id, ep_index);
			}
			goto cleanup;
		}

		/* We've skipped all the TDs on the ep ring when ep->skip set */
		if (ep->skip && td_num == 0) {
			ep->skip = false;
			xhci_dbg(xhci, "All tds on the ep_ring skipped. Clear skip flag for slot %u ep %u.\n",
				 slot_id, ep_index);
			goto cleanup;
		}

		td = list_first_entry(&ep_ring->td_list, struct xhci_td,
				      td_list);
		if (ep->skip)
			td_num--;

		/* Is this a TRB in the currently executing TD? */
		ep_seg = trb_in_td(xhci, ep_ring->deq_seg, ep_ring->dequeue,
				td->last_trb, ep_trb_dma, false);

		/*
		 * Skip the Force Stopped Event. The event_trb(event_dma) of FSE
		 * is not in the current TD pointed by ep_ring->dequeue because
		 * that the hardware dequeue pointer still at the previous TRB
		 * of the current TD. The previous TRB maybe a Link TD or the
		 * last TRB of the previous TD. The command completion handle
		 * will take care the rest.
		 */
		if (!ep_seg && (trb_comp_code == COMP_STOPPED ||
			   trb_comp_code == COMP_STOPPED_LENGTH_INVALID)) {
			goto cleanup;
		}

		if (!ep_seg) {
			if (!ep->skip ||
			    !usb_endpoint_xfer_isoc(&td->urb->ep->desc)) {
				/* Some host controllers give a spurious
				 * successful event after a short transfer.
				 * Ignore it.
				 */
				if ((xhci->quirks & XHCI_SPURIOUS_SUCCESS) &&
						ep_ring->last_td_was_short) {
					ep_ring->last_td_was_short = false;
					goto cleanup;
				}
				/* HC is busted, give up! */
				xhci_err(xhci,
					"ERROR Transfer event TRB DMA ptr not "
					"part of current TD ep_index %d "
					"comp_code %u\n", ep_index,
					trb_comp_code);
				trb_in_td(xhci, ep_ring->deq_seg,
					  ep_ring->dequeue, td->last_trb,
					  ep_trb_dma, true);
				return -ESHUTDOWN;
			}

			skip_isoc_td(xhci, td, event, ep, &status);
			goto cleanup;
		}
		if (trb_comp_code == COMP_SHORT_PACKET)
			ep_ring->last_td_was_short = true;
		else
			ep_ring->last_td_was_short = false;

		if (ep->skip) {
			xhci_dbg(xhci,
				 "Found td. Clear skip flag for slot %u ep %u.\n",
				 slot_id, ep_index);
			ep->skip = false;
		}

		ep_trb = &ep_seg->trbs[(ep_trb_dma - ep_seg->dma) /
						sizeof(*ep_trb)];

		trace_xhci_handle_transfer(ep_ring,
				(struct xhci_generic_trb *) ep_trb);

		/*
		 * No-op TRB could trigger interrupts in a case where
		 * a URB was killed and a STALL_ERROR happens right
		 * after the endpoint ring stopped. Reset the halted
		 * endpoint. Otherwise, the endpoint remains stalled
		 * indefinitely.
		 */
		if (trb_is_noop(ep_trb)) {
			if (trb_comp_code == COMP_STALL_ERROR ||
			    xhci_requires_manual_halt_cleanup(xhci, ep_ctx,
							      trb_comp_code))
				xhci_cleanup_halted_endpoint(xhci, slot_id,
							     ep_index,
							     ep_ring->stream_id,
							     td, ep_trb,
							     EP_HARD_RESET);
			goto cleanup;
		}

		/* update the urb's actual_length and give back to the core */
		if (usb_endpoint_xfer_control(&td->urb->ep->desc))
			process_ctrl_td(xhci, td, ep_trb, event, ep, &status);
		else if (usb_endpoint_xfer_isoc(&td->urb->ep->desc))
			process_isoc_td(xhci, td, ep_trb, event, ep, &status);
		else
			process_bulk_intr_td(xhci, td, ep_trb, event, ep,
					     &status);
cleanup:
		handling_skipped_tds = ep->skip &&
			trb_comp_code != COMP_MISSED_SERVICE_ERROR &&
			trb_comp_code != COMP_NO_PING_RESPONSE_ERROR;

		/*
		 * Do not update event ring dequeue pointer if we're in a loop
		 * processing missed tds.
		 */
		if (!handling_skipped_tds)
			inc_deq(xhci, xhci->event_ring);

	/*
	 * If ep->skip is set, it means there are missed tds on the
	 * endpoint ring need to take care of.
	 * Process them as short transfer until reach the td pointed by
	 * the event.
	 */
	} while (handling_skipped_tds);

	return 0;

err_out:
	xhci_err(xhci, "@%016llx %08x %08x %08x %08x\n",
		 (unsigned long long) xhci_trb_virt_to_dma(
			 xhci->event_ring->deq_seg,
			 xhci->event_ring->dequeue),
		 lower_32_bits(le64_to_cpu(event->buffer)),
		 upper_32_bits(le64_to_cpu(event->buffer)),
		 le32_to_cpu(event->transfer_len),
		 le32_to_cpu(event->flags));
	return -ENODEV;
}

/*
 * This function handles all OS-owned events on the event ring.  It may drop
 * xhci->lock between event processing (e.g. to pass up port status changes).
 * Returns >0 for "possibly more events to process" (caller should call again),
 * otherwise 0 if done.  In future, <0 returns should indicate error code.
 */
static int xhci_handle_event(struct xhci_hcd *xhci)
{
	union xhci_trb *event;
	int update_ptrs = 1;
	int ret;

	/* Event ring hasn't been allocated yet. */
	if (!xhci->event_ring || !xhci->event_ring->dequeue) {
		xhci_err(xhci, "ERROR event ring not ready\n");
		return -ENOMEM;
	}

	event = xhci->event_ring->dequeue;
	/* Does the HC or OS own the TRB? */
	if ((le32_to_cpu(event->event_cmd.flags) & TRB_CYCLE) !=
	    xhci->event_ring->cycle_state)
		return 0;

	trace_xhci_handle_event(xhci->event_ring, &event->generic);

	/*
	 * Barrier between reading the TRB_CYCLE (valid) flag above and any
	 * speculative reads of the event's flags/data below.
	 */
	rmb();
	/* FIXME: Handle more event types. */
	switch (le32_to_cpu(event->event_cmd.flags) & TRB_TYPE_BITMASK) {
	case TRB_TYPE(TRB_COMPLETION):
		handle_cmd_completion(xhci, &event->event_cmd);
		break;
	case TRB_TYPE(TRB_PORT_STATUS):
		handle_port_status(xhci, event);
		update_ptrs = 0;
		break;
	case TRB_TYPE(TRB_TRANSFER):
		ret = handle_tx_event(xhci, &event->trans_event);
		if (ret >= 0)
			update_ptrs = 0;
		break;
	case TRB_TYPE(TRB_DEV_NOTE):
		handle_device_notification(xhci, event);
		break;
	default:
		if ((le32_to_cpu(event->event_cmd.flags) & TRB_TYPE_BITMASK) >=
		    TRB_TYPE(48))
			handle_vendor_event(xhci, event);
		else
			xhci_warn(xhci, "ERROR unknown event type %d\n",
				  TRB_FIELD_TO_TYPE(
				  le32_to_cpu(event->event_cmd.flags)));
	}
	/* Any of the above functions may drop and re-acquire the lock, so check
	 * to make sure a watchdog timer didn't mark the host as non-responsive.
	 */
	if (xhci->xhc_state & XHCI_STATE_DYING) {
		xhci_dbg(xhci, "xHCI host dying, returning from "
				"event handler.\n");
		return 0;
	}

	if (update_ptrs)
		/* Update SW event ring dequeue pointer */
		inc_deq(xhci, xhci->event_ring);

	/* Are there more items on the event ring?  Caller will call us again to
	 * check.
	 */
	return 1;
}

/*
 * Update Event Ring Dequeue Pointer:
 * - When all events have finished
 * - To avoid "Event Ring Full Error" condition
 */
static void xhci_update_erst_dequeue(struct xhci_hcd *xhci,
		union xhci_trb *event_ring_deq)
{
	u64 temp_64;
	dma_addr_t deq;

	temp_64 = xhci_read_64(xhci, &xhci->ir_set->erst_dequeue);
	/* If necessary, update the HW's version of the event ring deq ptr. */
	if (event_ring_deq != xhci->event_ring->dequeue) {
		deq = xhci_trb_virt_to_dma(xhci->event_ring->deq_seg,
				xhci->event_ring->dequeue);
		if (deq == 0)
			xhci_warn(xhci, "WARN something wrong with SW event ring dequeue ptr\n");
		/*
		 * Per 4.9.4, Software writes to the ERDP register shall
		 * always advance the Event Ring Dequeue Pointer value.
		 */
		if ((temp_64 & (u64) ~ERST_PTR_MASK) ==
				((u64) deq & (u64) ~ERST_PTR_MASK))
			return;

		/* Update HC event ring dequeue pointer */
		temp_64 &= ERST_PTR_MASK;
		temp_64 |= ((u64) deq & (u64) ~ERST_PTR_MASK);
	}

	/* Clear the event handler busy flag (RW1C) */
	temp_64 |= ERST_EHB;
	xhci_write_64(xhci, temp_64, &xhci->ir_set->erst_dequeue);
}

/*
 * xHCI spec says we can get an interrupt, and if the HC has an error condition,
 * we might get bad data out of the event ring.  Section 4.10.2.7 has a list of
 * indicators of an event TRB error, but we check the status *first* to be safe.
 */
irqreturn_t xhci_irq(struct usb_hcd *hcd)
{
	struct xhci_hcd *xhci = hcd_to_xhci(hcd);
	union xhci_trb *event_ring_deq;
	irqreturn_t ret = IRQ_NONE;
	unsigned long flags;
	u64 temp_64;
	u32 status;
	int event_loop = 0;

	spin_lock_irqsave(&xhci->lock, flags);
	/* Check if the xHC generated the interrupt, or the irq is shared */
	status = readl(&xhci->op_regs->status);
	if (status == ~(u32)0) {
		xhci_hc_died(xhci);
		ret = IRQ_HANDLED;
		goto out;
	}

	if (!(status & STS_EINT))
		goto out;

	if (status & STS_FATAL) {
		xhci_warn(xhci, "WARNING: Host System Error\n");
		xhci_halt(xhci);
		ret = IRQ_HANDLED;
		goto out;
	}

	/*
	 * Clear the op reg interrupt status first,
	 * so we can receive interrupts from other MSI-X interrupters.
	 * Write 1 to clear the interrupt status.
	 */
	status |= STS_EINT;
	writel(status, &xhci->op_regs->status);

	if (!hcd->msi_enabled) {
		u32 irq_pending;
		irq_pending = readl(&xhci->ir_set->irq_pending);
		irq_pending |= IMAN_IP;
		writel(irq_pending, &xhci->ir_set->irq_pending);
	}

	if (xhci->xhc_state & XHCI_STATE_DYING ||
	    xhci->xhc_state & XHCI_STATE_HALTED) {
		xhci_dbg(xhci, "xHCI dying, ignoring interrupt. "
				"Shouldn't IRQs be disabled?\n");
		/* Clear the event handler busy flag (RW1C);
		 * the event ring should be empty.
		 */
		temp_64 = xhci_read_64(xhci, &xhci->ir_set->erst_dequeue);
		xhci_write_64(xhci, temp_64 | ERST_EHB,
				&xhci->ir_set->erst_dequeue);
		ret = IRQ_HANDLED;
		goto out;
	}

	event_ring_deq = xhci->event_ring->dequeue;
	/* FIXME this should be a delayed service routine
	 * that clears the EHB.
	 */
	while (xhci_handle_event(xhci) > 0) {
		if (event_loop++ < TRBS_PER_SEGMENT / 2)
			continue;
		xhci_update_erst_dequeue(xhci, event_ring_deq);
		event_loop = 0;
	}

	xhci_update_erst_dequeue(xhci, event_ring_deq);
	ret = IRQ_HANDLED;

out:
	spin_unlock_irqrestore(&xhci->lock, flags);

	return ret;
}

irqreturn_t xhci_msi_irq(int irq, void *hcd)
{
	return xhci_irq(hcd);
}

/****		Endpoint Ring Operations	****/

/*
 * Generic function for queueing a TRB on a ring.
 * The caller must have checked to make sure there's room on the ring.
 *
 * @more_trbs_coming:	Will you enqueue more TRBs before calling
 *			prepare_transfer()?
 */
static void queue_trb(struct xhci_hcd *xhci, struct xhci_ring *ring,
		bool more_trbs_coming,
		u32 field1, u32 field2, u32 field3, u32 field4)
{
	struct xhci_generic_trb *trb;

	trb = &ring->enqueue->generic;
	trb->field[0] = cpu_to_le32(field1);
	trb->field[1] = cpu_to_le32(field2);
	trb->field[2] = cpu_to_le32(field3);
	trb->field[3] = cpu_to_le32(field4);

	trace_xhci_queue_trb(ring, trb);

	inc_enq(xhci, ring, more_trbs_coming);
}

/*
 * Does various checks on the endpoint ring, and makes it ready to queue num_trbs.
 * FIXME allocate segments if the ring is full.
 */
static int prepare_ring(struct xhci_hcd *xhci, struct xhci_ring *ep_ring,
		u32 ep_state, unsigned int num_trbs, gfp_t mem_flags)
{
	unsigned int num_trbs_needed;

	/* Make sure the endpoint has been added to xHC schedule */
	switch (ep_state) {
	case EP_STATE_DISABLED:
		/*
		 * USB core changed config/interfaces without notifying us,
		 * or hardware is reporting the wrong state.
		 */
		xhci_warn(xhci, "WARN urb submitted to disabled ep\n");
		return -ENOENT;
	case EP_STATE_ERROR:
		xhci_warn(xhci, "WARN waiting for error on ep to be cleared\n");
		/* FIXME event handling code for error needs to clear it */
		/* XXX not sure if this should be -ENOENT or not */
		return -EINVAL;
	case EP_STATE_HALTED:
		xhci_dbg(xhci, "WARN halted endpoint, queueing URB anyway.\n");
	case EP_STATE_STOPPED:
	case EP_STATE_RUNNING:
		break;
	default:
		xhci_err(xhci, "ERROR unknown endpoint state for ep\n");
		/*
		 * FIXME issue Configure Endpoint command to try to get the HC
		 * back into a known state.
		 */
		return -EINVAL;
	}

	while (1) {
		if (room_on_ring(xhci, ep_ring, num_trbs))
			break;

		if (ep_ring == xhci->cmd_ring) {
			xhci_err(xhci, "Do not support expand command ring\n");
			return -ENOMEM;
		}

		xhci_dbg_trace(xhci, trace_xhci_dbg_ring_expansion,
				"ERROR no room on ep ring, try ring expansion");
		num_trbs_needed = num_trbs - ep_ring->num_trbs_free;
		if (xhci_ring_expansion(xhci, ep_ring, num_trbs_needed,
					mem_flags)) {
			xhci_err(xhci, "Ring expansion failed\n");
			return -ENOMEM;
		}
	}

	while (trb_is_link(ep_ring->enqueue)) {
		/* If we're not dealing with 0.95 hardware or isoc rings
		 * on AMD 0.96 host, clear the chain bit.
		 */
		if (!xhci_link_trb_quirk(xhci) &&
		    !(ep_ring->type == TYPE_ISOC &&
		      (xhci->quirks & XHCI_AMD_0x96_HOST)))
			ep_ring->enqueue->link.control &=
				cpu_to_le32(~TRB_CHAIN);
		else
			ep_ring->enqueue->link.control |=
				cpu_to_le32(TRB_CHAIN);

		wmb();
		ep_ring->enqueue->link.control ^= cpu_to_le32(TRB_CYCLE);

		/* Toggle the cycle bit after the last ring segment. */
		if (link_trb_toggles_cycle(ep_ring->enqueue))
			ep_ring->cycle_state ^= 1;

		ep_ring->enq_seg = ep_ring->enq_seg->next;
		ep_ring->enqueue = ep_ring->enq_seg->trbs;
	}
	return 0;
}

static int prepare_transfer(struct xhci_hcd *xhci,
		struct xhci_virt_device *xdev,
		unsigned int ep_index,
		unsigned int stream_id,
		unsigned int num_trbs,
		struct urb *urb,
		unsigned int td_index,
		gfp_t mem_flags)
{
	int ret;
	struct urb_priv *urb_priv;
	struct xhci_td	*td;
	struct xhci_ring *ep_ring;
	struct xhci_ep_ctx *ep_ctx = xhci_get_ep_ctx(xhci, xdev->out_ctx, ep_index);

	ep_ring = xhci_stream_id_to_ring(xdev, ep_index, stream_id);
	if (!ep_ring) {
		xhci_dbg(xhci, "Can't prepare ring for bad stream ID %u\n",
				stream_id);
		return -EINVAL;
	}

	ret = prepare_ring(xhci, ep_ring, GET_EP_CTX_STATE(ep_ctx),
			   num_trbs, mem_flags);
	if (ret)
		return ret;

	urb_priv = urb->hcpriv;
	td = &urb_priv->td[td_index];

	INIT_LIST_HEAD(&td->td_list);
	INIT_LIST_HEAD(&td->cancelled_td_list);

	if (td_index == 0) {
		ret = usb_hcd_link_urb_to_ep(bus_to_hcd(urb->dev->bus), urb);
		if (unlikely(ret))
			return ret;
	}

	td->urb = urb;
	/* Add this TD to the tail of the endpoint ring's TD list */
	list_add_tail(&td->td_list, &ep_ring->td_list);
	td->start_seg = ep_ring->enq_seg;
	td->first_trb = ep_ring->enqueue;

	return 0;
}

static unsigned int count_trbs(u64 addr, u64 len)
{
	unsigned int num_trbs;

	num_trbs = DIV_ROUND_UP(len + (addr & (TRB_MAX_BUFF_SIZE - 1)),
			TRB_MAX_BUFF_SIZE);
	if (num_trbs == 0)
		num_trbs++;

	return num_trbs;
}

static inline unsigned int count_trbs_needed(struct urb *urb)
{
	return count_trbs(urb->transfer_dma, urb->transfer_buffer_length);
}

static unsigned int count_sg_trbs_needed(struct urb *urb)
{
	struct scatterlist *sg;
	unsigned int i, len, full_len, num_trbs = 0;

	full_len = urb->transfer_buffer_length;

	for_each_sg(urb->sg, sg, urb->num_mapped_sgs, i) {
		len = sg_dma_len(sg);
		num_trbs += count_trbs(sg_dma_address(sg), len);
		len = min_t(unsigned int, len, full_len);
		full_len -= len;
		if (full_len == 0)
			break;
	}

	return num_trbs;
}

static unsigned int count_isoc_trbs_needed(struct urb *urb, int i)
{
	u64 addr, len;

	addr = (u64) (urb->transfer_dma + urb->iso_frame_desc[i].offset);
	len = urb->iso_frame_desc[i].length;

	return count_trbs(addr, len);
}

static void check_trb_math(struct urb *urb, int running_total)
{
	if (unlikely(running_total != urb->transfer_buffer_length))
		dev_err(&urb->dev->dev, "%s - ep %#x - Miscalculated tx length, "
				"queued %#x (%d), asked for %#x (%d)\n",
				__func__,
				urb->ep->desc.bEndpointAddress,
				running_total, running_total,
				urb->transfer_buffer_length,
				urb->transfer_buffer_length);
}

static void giveback_first_trb(struct xhci_hcd *xhci, int slot_id,
		unsigned int ep_index, unsigned int stream_id, int start_cycle,
		struct xhci_generic_trb *start_trb)
{
	/*
	 * Pass all the TRBs to the hardware at once and make sure this write
	 * isn't reordered.
	 */
	wmb();
	if (start_cycle)
		start_trb->field[3] |= cpu_to_le32(start_cycle);
	else
		start_trb->field[3] &= cpu_to_le32(~TRB_CYCLE);
	xhci_ring_ep_doorbell(xhci, slot_id, ep_index, stream_id);
}

static void check_interval(struct xhci_hcd *xhci, struct urb *urb,
						struct xhci_ep_ctx *ep_ctx)
{
	int xhci_interval;
	int ep_interval;

	xhci_interval = EP_INTERVAL_TO_UFRAMES(le32_to_cpu(ep_ctx->ep_info));
	ep_interval = urb->interval;

	/* Convert to microframes */
	if (urb->dev->speed == USB_SPEED_LOW ||
			urb->dev->speed == USB_SPEED_FULL)
		ep_interval *= 8;

	/* FIXME change this to a warning and a suggestion to use the new API
	 * to set the polling interval (once the API is added).
	 */
	if (xhci_interval != ep_interval) {
		dev_dbg_ratelimited(&urb->dev->dev,
				"Driver uses different interval (%d microframe%s) than xHCI (%d microframe%s)\n",
				ep_interval, ep_interval == 1 ? "" : "s",
				xhci_interval, xhci_interval == 1 ? "" : "s");
		urb->interval = xhci_interval;
		/* Convert back to frames for LS/FS devices */
		if (urb->dev->speed == USB_SPEED_LOW ||
				urb->dev->speed == USB_SPEED_FULL)
			urb->interval /= 8;
	}
}

/*
 * xHCI uses normal TRBs for both bulk and interrupt.  When the interrupt
 * endpoint is to be serviced, the xHC will consume (at most) one TD.  A TD
 * (comprised of sg list entries) can take several service intervals to
 * transmit.
 */
int xhci_queue_intr_tx(struct xhci_hcd *xhci, gfp_t mem_flags,
		struct urb *urb, int slot_id, unsigned int ep_index)
{
	struct xhci_ep_ctx *ep_ctx;

	ep_ctx = xhci_get_ep_ctx(xhci, xhci->devs[slot_id]->out_ctx, ep_index);
	check_interval(xhci, urb, ep_ctx);

	return xhci_queue_bulk_tx(xhci, mem_flags, urb, slot_id, ep_index);
}

/*
 * For xHCI 1.0 host controllers, TD size is the number of max packet sized
 * packets remaining in the TD (*not* including this TRB).
 *
 * Total TD packet count = total_packet_count =
 *     DIV_ROUND_UP(TD size in bytes / wMaxPacketSize)
 *
 * Packets transferred up to and including this TRB = packets_transferred =
 *     rounddown(total bytes transferred including this TRB / wMaxPacketSize)
 *
 * TD size = total_packet_count - packets_transferred
 *
 * For xHCI 0.96 and older, TD size field should be the remaining bytes
 * including this TRB, right shifted by 10
 *
 * For all hosts it must fit in bits 21:17, so it can't be bigger than 31.
 * This is taken care of in the TRB_TD_SIZE() macro
 *
 * The last TRB in a TD must have the TD size set to zero.
 */
static u32 xhci_td_remainder(struct xhci_hcd *xhci, int transferred,
			      int trb_buff_len, unsigned int td_total_len,
			      struct urb *urb, bool more_trbs_coming)
{
	u32 maxp, total_packet_count;

	/* MTK xHCI 0.96 contains some features from 1.0 */
	if (xhci->hci_version < 0x100 && !(xhci->quirks & XHCI_MTK_HOST))
		return ((td_total_len - transferred) >> 10);

	/* One TRB with a zero-length data packet. */
	if (!more_trbs_coming || (transferred == 0 && trb_buff_len == 0) ||
	    trb_buff_len == td_total_len)
		return 0;

	/* for MTK xHCI 0.96, TD size include this TRB, but not in 1.x */
	if ((xhci->quirks & XHCI_MTK_HOST) && (xhci->hci_version < 0x100))
		trb_buff_len = 0;

	maxp = usb_endpoint_maxp(&urb->ep->desc);
	total_packet_count = DIV_ROUND_UP(td_total_len, maxp);

	/* Queueing functions don't count the current TRB into transferred */
	return (total_packet_count - ((transferred + trb_buff_len) / maxp));
}


static int xhci_align_td(struct xhci_hcd *xhci, struct urb *urb, u32 enqd_len,
			 u32 *trb_buff_len, struct xhci_segment *seg)
{
	struct device *dev = xhci_to_hcd(xhci)->self.controller;
	unsigned int unalign;
	unsigned int max_pkt;
	u32 new_buff_len;
	size_t len;

	max_pkt = usb_endpoint_maxp(&urb->ep->desc);
	unalign = (enqd_len + *trb_buff_len) % max_pkt;

	/* we got lucky, last normal TRB data on segment is packet aligned */
	if (unalign == 0)
		return 0;

	xhci_dbg(xhci, "Unaligned %d bytes, buff len %d\n",
		 unalign, *trb_buff_len);

	/* is the last nornal TRB alignable by splitting it */
	if (*trb_buff_len > unalign) {
		*trb_buff_len -= unalign;
		xhci_dbg(xhci, "split align, new buff len %d\n", *trb_buff_len);
		return 0;
	}

	/*
	 * We want enqd_len + trb_buff_len to sum up to a number aligned to
	 * number which is divisible by the endpoint's wMaxPacketSize. IOW:
	 * (size of currently enqueued TRBs + remainder) % wMaxPacketSize == 0.
	 */
	new_buff_len = max_pkt - (enqd_len % max_pkt);

	if (new_buff_len > (urb->transfer_buffer_length - enqd_len))
		new_buff_len = (urb->transfer_buffer_length - enqd_len);

	/* create a max max_pkt sized bounce buffer pointed to by last trb */
	if (usb_urb_dir_out(urb)) {
		len = sg_pcopy_to_buffer(urb->sg, urb->num_sgs,
				   seg->bounce_buf, new_buff_len, enqd_len);
<<<<<<< HEAD
		if (len != seg->bounce_len)
			xhci_warn(xhci,
				"WARN Wrong bounce buffer write length: %zu != %d\n",
				len, seg->bounce_len);
=======
		if (len != new_buff_len)
			xhci_warn(xhci,
				"WARN Wrong bounce buffer write length: %zu != %d\n",
				len, new_buff_len);
>>>>>>> c081cdb1
		seg->bounce_dma = dma_map_single(dev, seg->bounce_buf,
						 max_pkt, DMA_TO_DEVICE);
	} else {
		seg->bounce_dma = dma_map_single(dev, seg->bounce_buf,
						 max_pkt, DMA_FROM_DEVICE);
	}

	if (dma_mapping_error(dev, seg->bounce_dma)) {
		/* try without aligning. Some host controllers survive */
		xhci_warn(xhci, "Failed mapping bounce buffer, not aligning\n");
		return 0;
	}
	*trb_buff_len = new_buff_len;
	seg->bounce_len = new_buff_len;
	seg->bounce_offs = enqd_len;

	xhci_dbg(xhci, "Bounce align, new buff len %d\n", *trb_buff_len);

	return 1;
}

/* This is very similar to what ehci-q.c qtd_fill() does */
int xhci_queue_bulk_tx(struct xhci_hcd *xhci, gfp_t mem_flags,
		struct urb *urb, int slot_id, unsigned int ep_index)
{
	struct xhci_ring *ring;
	struct urb_priv *urb_priv;
	struct xhci_td *td;
	struct xhci_generic_trb *start_trb;
	struct scatterlist *sg = NULL;
	bool more_trbs_coming = true;
	bool need_zero_pkt = false;
	bool first_trb = true;
	unsigned int num_trbs;
	unsigned int start_cycle, num_sgs = 0;
	unsigned int enqd_len, block_len, trb_buff_len, full_len;
	int sent_len, ret;
	u32 field, length_field, remainder;
	u64 addr, send_addr;

	ring = xhci_urb_to_transfer_ring(xhci, urb);
	if (!ring)
		return -EINVAL;

	full_len = urb->transfer_buffer_length;
	/* If we have scatter/gather list, we use it. */
	if (urb->num_sgs) {
		num_sgs = urb->num_mapped_sgs;
		sg = urb->sg;
		addr = (u64) sg_dma_address(sg);
		block_len = sg_dma_len(sg);
		num_trbs = count_sg_trbs_needed(urb);
	} else {
		num_trbs = count_trbs_needed(urb);
		addr = (u64) urb->transfer_dma;
		block_len = full_len;
	}
	ret = prepare_transfer(xhci, xhci->devs[slot_id],
			ep_index, urb->stream_id,
			num_trbs, urb, 0, mem_flags);
	if (unlikely(ret < 0))
		return ret;

	urb_priv = urb->hcpriv;

	/* Deal with URB_ZERO_PACKET - need one more td/trb */
	if (urb->transfer_flags & URB_ZERO_PACKET && urb_priv->num_tds > 1)
		need_zero_pkt = true;

	td = &urb_priv->td[0];

	/*
	 * Don't give the first TRB to the hardware (by toggling the cycle bit)
	 * until we've finished creating all the other TRBs.  The ring's cycle
	 * state may change as we enqueue the other TRBs, so save it too.
	 */
	start_trb = &ring->enqueue->generic;
	start_cycle = ring->cycle_state;
	send_addr = addr;

	/* Queue the TRBs, even if they are zero-length */
	for (enqd_len = 0; first_trb || enqd_len < full_len;
			enqd_len += trb_buff_len) {
		field = TRB_TYPE(TRB_NORMAL);

		/* TRB buffer should not cross 64KB boundaries */
		trb_buff_len = TRB_BUFF_LEN_UP_TO_BOUNDARY(addr);
		trb_buff_len = min_t(unsigned int, trb_buff_len, block_len);

		if (enqd_len + trb_buff_len > full_len)
			trb_buff_len = full_len - enqd_len;

		/* Don't change the cycle bit of the first TRB until later */
		if (first_trb) {
			first_trb = false;
			if (start_cycle == 0)
				field |= TRB_CYCLE;
		} else
			field |= ring->cycle_state;

		/* Chain all the TRBs together; clear the chain bit in the last
		 * TRB to indicate it's the last TRB in the chain.
		 */
		if (enqd_len + trb_buff_len < full_len) {
			field |= TRB_CHAIN;
			if (trb_is_link(ring->enqueue + 1)) {
				if (xhci_align_td(xhci, urb, enqd_len,
						  &trb_buff_len,
						  ring->enq_seg)) {
					send_addr = ring->enq_seg->bounce_dma;
					/* assuming TD won't span 2 segs */
					td->bounce_seg = ring->enq_seg;
				}
			}
		}
		if (enqd_len + trb_buff_len >= full_len) {
			field &= ~TRB_CHAIN;
			field |= TRB_IOC;
			more_trbs_coming = false;
			td->last_trb = ring->enqueue;
		}

		/* Only set interrupt on short packet for IN endpoints */
		if (usb_urb_dir_in(urb))
			field |= TRB_ISP;

		/* Set the TRB length, TD size, and interrupter fields. */
		remainder = xhci_td_remainder(xhci, enqd_len, trb_buff_len,
					      full_len, urb, more_trbs_coming);

		length_field = TRB_LEN(trb_buff_len) |
			TRB_TD_SIZE(remainder) |
			TRB_INTR_TARGET(0);

		queue_trb(xhci, ring, more_trbs_coming | need_zero_pkt,
				lower_32_bits(send_addr),
				upper_32_bits(send_addr),
				length_field,
				field);

		addr += trb_buff_len;
		sent_len = trb_buff_len;

		while (sg && sent_len >= block_len) {
			/* New sg entry */
			--num_sgs;
			sent_len -= block_len;
			if (num_sgs != 0) {
				sg = sg_next(sg);
				block_len = sg_dma_len(sg);
				addr = (u64) sg_dma_address(sg);
				addr += sent_len;
			}
		}
		block_len -= sent_len;
		send_addr = addr;
	}

	if (need_zero_pkt) {
		ret = prepare_transfer(xhci, xhci->devs[slot_id],
				       ep_index, urb->stream_id,
				       1, urb, 1, mem_flags);
		urb_priv->td[1].last_trb = ring->enqueue;
		field = TRB_TYPE(TRB_NORMAL) | ring->cycle_state | TRB_IOC;
		queue_trb(xhci, ring, 0, 0, 0, TRB_INTR_TARGET(0), field);
	}

	check_trb_math(urb, enqd_len);
	giveback_first_trb(xhci, slot_id, ep_index, urb->stream_id,
			start_cycle, start_trb);
	return 0;
}

/* Caller must have locked xhci->lock */
int xhci_queue_ctrl_tx(struct xhci_hcd *xhci, gfp_t mem_flags,
		struct urb *urb, int slot_id, unsigned int ep_index)
{
	struct xhci_ring *ep_ring;
	int num_trbs;
	int ret;
	struct usb_ctrlrequest *setup;
	struct xhci_generic_trb *start_trb;
	int start_cycle;
	u32 field;
	struct urb_priv *urb_priv;
	struct xhci_td *td;

	ep_ring = xhci_urb_to_transfer_ring(xhci, urb);
	if (!ep_ring)
		return -EINVAL;

	/*
	 * Need to copy setup packet into setup TRB, so we can't use the setup
	 * DMA address.
	 */
	if (!urb->setup_packet)
		return -EINVAL;

	/* 1 TRB for setup, 1 for status */
	num_trbs = 2;
	/*
	 * Don't need to check if we need additional event data and normal TRBs,
	 * since data in control transfers will never get bigger than 16MB
	 * XXX: can we get a buffer that crosses 64KB boundaries?
	 */
	if (urb->transfer_buffer_length > 0)
		num_trbs++;
	ret = prepare_transfer(xhci, xhci->devs[slot_id],
			ep_index, urb->stream_id,
			num_trbs, urb, 0, mem_flags);
	if (ret < 0)
		return ret;

	urb_priv = urb->hcpriv;
	td = &urb_priv->td[0];

	/*
	 * Don't give the first TRB to the hardware (by toggling the cycle bit)
	 * until we've finished creating all the other TRBs.  The ring's cycle
	 * state may change as we enqueue the other TRBs, so save it too.
	 */
	start_trb = &ep_ring->enqueue->generic;
	start_cycle = ep_ring->cycle_state;

	/* Queue setup TRB - see section 6.4.1.2.1 */
	/* FIXME better way to translate setup_packet into two u32 fields? */
	setup = (struct usb_ctrlrequest *) urb->setup_packet;
	field = 0;
	field |= TRB_IDT | TRB_TYPE(TRB_SETUP);
	if (start_cycle == 0)
		field |= 0x1;

	/* xHCI 1.0/1.1 6.4.1.2.1: Transfer Type field */
	if ((xhci->hci_version >= 0x100) || (xhci->quirks & XHCI_MTK_HOST)) {
		if (urb->transfer_buffer_length > 0) {
			if (setup->bRequestType & USB_DIR_IN)
				field |= TRB_TX_TYPE(TRB_DATA_IN);
			else
				field |= TRB_TX_TYPE(TRB_DATA_OUT);
		}
	}

	queue_trb(xhci, ep_ring, true,
		  setup->bRequestType | setup->bRequest << 8 | le16_to_cpu(setup->wValue) << 16,
		  le16_to_cpu(setup->wIndex) | le16_to_cpu(setup->wLength) << 16,
		  TRB_LEN(8) | TRB_INTR_TARGET(0),
		  /* Immediate data in pointer */
		  field);

	/* If there's data, queue data TRBs */
	/* Only set interrupt on short packet for IN endpoints */
	if (usb_urb_dir_in(urb))
		field = TRB_ISP | TRB_TYPE(TRB_DATA);
	else
		field = TRB_TYPE(TRB_DATA);

	if (urb->transfer_buffer_length > 0) {
		u32 length_field, remainder;

		remainder = xhci_td_remainder(xhci, 0,
				urb->transfer_buffer_length,
				urb->transfer_buffer_length,
				urb, 1);
		length_field = TRB_LEN(urb->transfer_buffer_length) |
				TRB_TD_SIZE(remainder) |
				TRB_INTR_TARGET(0);
		if (setup->bRequestType & USB_DIR_IN)
			field |= TRB_DIR_IN;
		queue_trb(xhci, ep_ring, true,
				lower_32_bits(urb->transfer_dma),
				upper_32_bits(urb->transfer_dma),
				length_field,
				field | ep_ring->cycle_state);
	}

	/* Save the DMA address of the last TRB in the TD */
	td->last_trb = ep_ring->enqueue;

	/* Queue status TRB - see Table 7 and sections 4.11.2.2 and 6.4.1.2.3 */
	/* If the device sent data, the status stage is an OUT transfer */
	if (urb->transfer_buffer_length > 0 && setup->bRequestType & USB_DIR_IN)
		field = 0;
	else
		field = TRB_DIR_IN;
	queue_trb(xhci, ep_ring, false,
			0,
			0,
			TRB_INTR_TARGET(0),
			/* Event on completion */
			field | TRB_IOC | TRB_TYPE(TRB_STATUS) | ep_ring->cycle_state);

	giveback_first_trb(xhci, slot_id, ep_index, 0,
			start_cycle, start_trb);
	return 0;
}

/*
 * Variant of xhci_queue_ctrl_tx() used to implement EHSET
 * SINGLE_STEP_SET_FEATURE test mode. It differs in that the control
 * transfer is broken up so that the SETUP stage can happen and call
 * the URB's completion handler before the DATA/STATUS stages are
 * executed by the xHC hardware. This assumes the control transfer is a
 * GetDescriptor, with a DATA stage in the IN direction, and an OUT
 * STATUS stage.
 *
 * This function is called twice, usually with a 15-second delay in between.
 * - with is_setup==true, the SETUP stage for the control request
 *   (GetDescriptor) is queued in the TRB ring and sent to HW immediately
 * - with is_setup==false, the DATA and STATUS TRBs are queued and exceuted
 *
 * Caller must have locked xhci->lock
 */
int xhci_submit_single_step_set_feature(struct usb_hcd *hcd, struct urb *urb,
					int is_setup)
{
	struct xhci_hcd *xhci = hcd_to_xhci(hcd);
	struct xhci_ring *ep_ring;
	int num_trbs;
	int ret;
	unsigned int slot_id, ep_index;
	struct usb_ctrlrequest *setup;
	struct xhci_generic_trb *start_trb;
	int start_cycle;
	u32 field, length_field, remainder;
	struct urb_priv *urb_priv;
	struct xhci_td *td;

	ep_ring = xhci_urb_to_transfer_ring(xhci, urb);
	if (!ep_ring)
		return -EINVAL;

	/* Need buffer for data stage */
	if (urb->transfer_buffer_length <= 0)
		return -EINVAL;

	/*
	 * Need to copy setup packet into setup TRB, so we can't use the setup
	 * DMA address.
	 */
	if (!urb->setup_packet)
		return -EINVAL;
	setup = (struct usb_ctrlrequest *) urb->setup_packet;

	slot_id = urb->dev->slot_id;
	ep_index = xhci_get_endpoint_index(&urb->ep->desc);

	urb_priv = kzalloc(sizeof(struct urb_priv) +
				  sizeof(struct xhci_td *), GFP_ATOMIC);
	if (!urb_priv)
		return -ENOMEM;

	td = &urb_priv->td[0];
	urb_priv->num_tds = 1;
	urb_priv->num_tds_done = 0;
	urb->hcpriv = urb_priv;

	num_trbs = is_setup ? 1 : 2;

	ret = prepare_transfer(xhci, xhci->devs[slot_id],
			ep_index, urb->stream_id,
			num_trbs, urb, 0, GFP_ATOMIC);
	if (ret < 0) {
		kfree(urb_priv);
		return ret;
	}

	/*
	 * Don't give the first TRB to the hardware (by toggling the cycle bit)
	 * until we've finished creating all the other TRBs.  The ring's cycle
	 * state may change as we enqueue the other TRBs, so save it too.
	 */
	start_trb = &ep_ring->enqueue->generic;
	start_cycle = ep_ring->cycle_state;

	if (is_setup) {
		/* Queue only the setup TRB */
		field = TRB_IDT | TRB_IOC | TRB_TYPE(TRB_SETUP);
		if (start_cycle == 0)
			field |= 0x1;

		/* xHCI 1.0/1.1 6.4.1.2.1: Transfer Type field */
		if (xhci->hci_version >= 0x100) {
			if (setup->bRequestType & USB_DIR_IN)
				field |= TRB_TX_TYPE(TRB_DATA_IN);
			else
				field |= TRB_TX_TYPE(TRB_DATA_OUT);
		}

		/* Save the DMA address of the last TRB in the TD */
		td->last_trb = ep_ring->enqueue;

		queue_trb(xhci, ep_ring, false,
			  setup->bRequestType | setup->bRequest << 8 |
				le16_to_cpu(setup->wValue) << 16,
			  le16_to_cpu(setup->wIndex) |
				le16_to_cpu(setup->wLength) << 16,
			  TRB_LEN(8) | TRB_INTR_TARGET(0),
			  field);
	} else {
		/* Queue data TRB */
		field = TRB_ISP | TRB_TYPE(TRB_DATA);
		if (start_cycle == 0)
			field |= 0x1;
		if (setup->bRequestType & USB_DIR_IN)
			field |= TRB_DIR_IN;

		remainder = xhci_td_remainder(xhci, 0,
					   urb->transfer_buffer_length,
					   urb->transfer_buffer_length,
					   urb, 1);

		length_field = TRB_LEN(urb->transfer_buffer_length) |
			TRB_TD_SIZE(remainder) |
			TRB_INTR_TARGET(0);

		queue_trb(xhci, ep_ring, true,
			  lower_32_bits(urb->transfer_dma),
			  upper_32_bits(urb->transfer_dma),
			  length_field,
			  field);

		/* Save the DMA address of the last TRB in the TD */
		td->last_trb = ep_ring->enqueue;

		/* Queue status TRB */
		field = TRB_IOC | TRB_TYPE(TRB_STATUS);
		if (!(setup->bRequestType & USB_DIR_IN))
			field |= TRB_DIR_IN;

		queue_trb(xhci, ep_ring, false,
			  0,
			  0,
			  TRB_INTR_TARGET(0),
			  field | ep_ring->cycle_state);
	}

	giveback_first_trb(xhci, slot_id, ep_index, 0, start_cycle, start_trb);
	return 0;
}

/*
 * The transfer burst count field of the isochronous TRB defines the number of
 * bursts that are required to move all packets in this TD.  Only SuperSpeed
 * devices can burst up to bMaxBurst number of packets per service interval.
 * This field is zero based, meaning a value of zero in the field means one
 * burst.  Basically, for everything but SuperSpeed devices, this field will be
 * zero.  Only xHCI 1.0 host controllers support this field.
 */
static unsigned int xhci_get_burst_count(struct xhci_hcd *xhci,
		struct urb *urb, unsigned int total_packet_count)
{
	unsigned int max_burst;

	if (xhci->hci_version < 0x100 || urb->dev->speed < USB_SPEED_SUPER)
		return 0;

	max_burst = urb->ep->ss_ep_comp.bMaxBurst;
	return DIV_ROUND_UP(total_packet_count, max_burst + 1) - 1;
}

/*
 * Returns the number of packets in the last "burst" of packets.  This field is
 * valid for all speeds of devices.  USB 2.0 devices can only do one "burst", so
 * the last burst packet count is equal to the total number of packets in the
 * TD.  SuperSpeed endpoints can have up to 3 bursts.  All but the last burst
 * must contain (bMaxBurst + 1) number of packets, but the last burst can
 * contain 1 to (bMaxBurst + 1) packets.
 */
static unsigned int xhci_get_last_burst_packet_count(struct xhci_hcd *xhci,
		struct urb *urb, unsigned int total_packet_count)
{
	unsigned int max_burst;
	unsigned int residue;

	if (xhci->hci_version < 0x100)
		return 0;

	if (urb->dev->speed >= USB_SPEED_SUPER) {
		/* bMaxBurst is zero based: 0 means 1 packet per burst */
		max_burst = urb->ep->ss_ep_comp.bMaxBurst;
		residue = total_packet_count % (max_burst + 1);
		/* If residue is zero, the last burst contains (max_burst + 1)
		 * number of packets, but the TLBPC field is zero-based.
		 */
		if (residue == 0)
			return max_burst;
		return residue - 1;
	}
	if (total_packet_count == 0)
		return 0;
	return total_packet_count - 1;
}

/*
 * Calculates Frame ID field of the isochronous TRB identifies the
 * target frame that the Interval associated with this Isochronous
 * Transfer Descriptor will start on. Refer to 4.11.2.5 in 1.1 spec.
 *
 * Returns actual frame id on success, negative value on error.
 */
static int xhci_get_isoc_frame_id(struct xhci_hcd *xhci,
		struct urb *urb, int index)
{
	int start_frame, ist, ret = 0;
	int start_frame_id, end_frame_id, current_frame_id;

	if (urb->dev->speed == USB_SPEED_LOW ||
			urb->dev->speed == USB_SPEED_FULL)
		start_frame = urb->start_frame + index * urb->interval;
	else
		start_frame = (urb->start_frame + index * urb->interval) >> 3;

	/* Isochronous Scheduling Threshold (IST, bits 0~3 in HCSPARAMS2):
	 *
	 * If bit [3] of IST is cleared to '0', software can add a TRB no
	 * later than IST[2:0] Microframes before that TRB is scheduled to
	 * be executed.
	 * If bit [3] of IST is set to '1', software can add a TRB no later
	 * than IST[2:0] Frames before that TRB is scheduled to be executed.
	 */
	ist = HCS_IST(xhci->hcs_params2) & 0x7;
	if (HCS_IST(xhci->hcs_params2) & (1 << 3))
		ist <<= 3;

	/* Software shall not schedule an Isoch TD with a Frame ID value that
	 * is less than the Start Frame ID or greater than the End Frame ID,
	 * where:
	 *
	 * End Frame ID = (Current MFINDEX register value + 895 ms.) MOD 2048
	 * Start Frame ID = (Current MFINDEX register value + IST + 1) MOD 2048
	 *
	 * Both the End Frame ID and Start Frame ID values are calculated
	 * in microframes. When software determines the valid Frame ID value;
	 * The End Frame ID value should be rounded down to the nearest Frame
	 * boundary, and the Start Frame ID value should be rounded up to the
	 * nearest Frame boundary.
	 */
	current_frame_id = readl(&xhci->run_regs->microframe_index);
	start_frame_id = roundup(current_frame_id + ist + 1, 8);
	end_frame_id = rounddown(current_frame_id + 895 * 8, 8);

	start_frame &= 0x7ff;
	start_frame_id = (start_frame_id >> 3) & 0x7ff;
	end_frame_id = (end_frame_id >> 3) & 0x7ff;

	xhci_dbg(xhci, "%s: index %d, reg 0x%x start_frame_id 0x%x, end_frame_id 0x%x, start_frame 0x%x\n",
		 __func__, index, readl(&xhci->run_regs->microframe_index),
		 start_frame_id, end_frame_id, start_frame);

	if (start_frame_id < end_frame_id) {
		if (start_frame > end_frame_id ||
				start_frame < start_frame_id)
			ret = -EINVAL;
	} else if (start_frame_id > end_frame_id) {
		if ((start_frame > end_frame_id &&
				start_frame < start_frame_id))
			ret = -EINVAL;
	} else {
			ret = -EINVAL;
	}

	if (index == 0) {
		if (ret == -EINVAL || start_frame == start_frame_id) {
			start_frame = start_frame_id + 1;
			if (urb->dev->speed == USB_SPEED_LOW ||
					urb->dev->speed == USB_SPEED_FULL)
				urb->start_frame = start_frame;
			else
				urb->start_frame = start_frame << 3;
			ret = 0;
		}
	}

	if (ret) {
		xhci_warn(xhci, "Frame ID %d (reg %d, index %d) beyond range (%d, %d)\n",
				start_frame, current_frame_id, index,
				start_frame_id, end_frame_id);
		xhci_warn(xhci, "Ignore frame ID field, use SIA bit instead\n");
		return ret;
	}

	return start_frame;
}

/* This is for isoc transfer */
static int xhci_queue_isoc_tx(struct xhci_hcd *xhci, gfp_t mem_flags,
		struct urb *urb, int slot_id, unsigned int ep_index)
{
	struct xhci_ring *ep_ring;
	struct urb_priv *urb_priv;
	struct xhci_td *td;
	int num_tds, trbs_per_td;
	struct xhci_generic_trb *start_trb;
	bool first_trb;
	int start_cycle;
	u32 field, length_field;
	int running_total, trb_buff_len, td_len, td_remain_len, ret;
	u64 start_addr, addr;
	int i, j;
	bool more_trbs_coming;
	struct xhci_virt_ep *xep;
	int frame_id;

	xep = &xhci->devs[slot_id]->eps[ep_index];
	ep_ring = xhci->devs[slot_id]->eps[ep_index].ring;

	num_tds = urb->number_of_packets;
	if (num_tds < 1) {
		xhci_dbg(xhci, "Isoc URB with zero packets?\n");
		return -EINVAL;
	}
	start_addr = (u64) urb->transfer_dma;
	start_trb = &ep_ring->enqueue->generic;
	start_cycle = ep_ring->cycle_state;

	urb_priv = urb->hcpriv;
	/* Queue the TRBs for each TD, even if they are zero-length */
	for (i = 0; i < num_tds; i++) {
		unsigned int total_pkt_count, max_pkt;
		unsigned int burst_count, last_burst_pkt_count;
		u32 sia_frame_id;

		first_trb = true;
		running_total = 0;
		addr = start_addr + urb->iso_frame_desc[i].offset;
		td_len = urb->iso_frame_desc[i].length;
		td_remain_len = td_len;
		max_pkt = usb_endpoint_maxp(&urb->ep->desc);
		total_pkt_count = DIV_ROUND_UP(td_len, max_pkt);

		/* A zero-length transfer still involves at least one packet. */
		if (total_pkt_count == 0)
			total_pkt_count++;
		burst_count = xhci_get_burst_count(xhci, urb, total_pkt_count);
		last_burst_pkt_count = xhci_get_last_burst_packet_count(xhci,
							urb, total_pkt_count);

		trbs_per_td = count_isoc_trbs_needed(urb, i);

		ret = prepare_transfer(xhci, xhci->devs[slot_id], ep_index,
				urb->stream_id, trbs_per_td, urb, i, mem_flags);
		if (ret < 0) {
			if (i == 0)
				return ret;
			goto cleanup;
		}
		td = &urb_priv->td[i];

		/* use SIA as default, if frame id is used overwrite it */
		sia_frame_id = TRB_SIA;
		if (!(urb->transfer_flags & URB_ISO_ASAP) &&
		    HCC_CFC(xhci->hcc_params)) {
			frame_id = xhci_get_isoc_frame_id(xhci, urb, i);
			if (frame_id >= 0)
				sia_frame_id = TRB_FRAME_ID(frame_id);
		}
		/*
		 * Set isoc specific data for the first TRB in a TD.
		 * Prevent HW from getting the TRBs by keeping the cycle state
		 * inverted in the first TDs isoc TRB.
		 */
		field = TRB_TYPE(TRB_ISOC) |
			TRB_TLBPC(last_burst_pkt_count) |
			sia_frame_id |
			(i ? ep_ring->cycle_state : !start_cycle);

		/* xhci 1.1 with ETE uses TD_Size field for TBC, old is Rsvdz */
		if (!xep->use_extended_tbc)
			field |= TRB_TBC(burst_count);

		/* fill the rest of the TRB fields, and remaining normal TRBs */
		for (j = 0; j < trbs_per_td; j++) {
			u32 remainder = 0;

			/* only first TRB is isoc, overwrite otherwise */
			if (!first_trb)
				field = TRB_TYPE(TRB_NORMAL) |
					ep_ring->cycle_state;

			/* Only set interrupt on short packet for IN EPs */
			if (usb_urb_dir_in(urb))
				field |= TRB_ISP;

			/* Set the chain bit for all except the last TRB  */
			if (j < trbs_per_td - 1) {
				more_trbs_coming = true;
				field |= TRB_CHAIN;
			} else {
				more_trbs_coming = false;
				td->last_trb = ep_ring->enqueue;
				field |= TRB_IOC;
				/* set BEI, except for the last TD */
				if (xhci->hci_version >= 0x100 &&
				    !(xhci->quirks & XHCI_AVOID_BEI) &&
				    i < num_tds - 1)
					field |= TRB_BEI;
			}
			/* Calculate TRB length */
			trb_buff_len = TRB_BUFF_LEN_UP_TO_BOUNDARY(addr);
			if (trb_buff_len > td_remain_len)
				trb_buff_len = td_remain_len;

			/* Set the TRB length, TD size, & interrupter fields. */
			remainder = xhci_td_remainder(xhci, running_total,
						   trb_buff_len, td_len,
						   urb, more_trbs_coming);

			length_field = TRB_LEN(trb_buff_len) |
				TRB_INTR_TARGET(0);

			/* xhci 1.1 with ETE uses TD Size field for TBC */
			if (first_trb && xep->use_extended_tbc)
				length_field |= TRB_TD_SIZE_TBC(burst_count);
			else
				length_field |= TRB_TD_SIZE(remainder);
			first_trb = false;

			queue_trb(xhci, ep_ring, more_trbs_coming,
				lower_32_bits(addr),
				upper_32_bits(addr),
				length_field,
				field);
			running_total += trb_buff_len;

			addr += trb_buff_len;
			td_remain_len -= trb_buff_len;
		}

		/* Check TD length */
		if (running_total != td_len) {
			xhci_err(xhci, "ISOC TD length unmatch\n");
			ret = -EINVAL;
			goto cleanup;
		}
	}

	/* store the next frame id */
	if (HCC_CFC(xhci->hcc_params))
		xep->next_frame_id = urb->start_frame + num_tds * urb->interval;

	if (xhci_to_hcd(xhci)->self.bandwidth_isoc_reqs == 0) {
		if (xhci->quirks & XHCI_AMD_PLL_FIX)
			usb_amd_quirk_pll_disable();
	}
	xhci_to_hcd(xhci)->self.bandwidth_isoc_reqs++;

	giveback_first_trb(xhci, slot_id, ep_index, urb->stream_id,
			start_cycle, start_trb);
	return 0;
cleanup:
	/* Clean up a partially enqueued isoc transfer. */

	for (i--; i >= 0; i--)
		list_del_init(&urb_priv->td[i].td_list);

	/* Use the first TD as a temporary variable to turn the TDs we've queued
	 * into No-ops with a software-owned cycle bit. That way the hardware
	 * won't accidentally start executing bogus TDs when we partially
	 * overwrite them.  td->first_trb and td->start_seg are already set.
	 */
	urb_priv->td[0].last_trb = ep_ring->enqueue;
	/* Every TRB except the first & last will have its cycle bit flipped. */
	td_to_noop(xhci, ep_ring, &urb_priv->td[0], true);

	/* Reset the ring enqueue back to the first TRB and its cycle bit. */
	ep_ring->enqueue = urb_priv->td[0].first_trb;
	ep_ring->enq_seg = urb_priv->td[0].start_seg;
	ep_ring->cycle_state = start_cycle;
	ep_ring->num_trbs_free = ep_ring->num_trbs_free_temp;
	usb_hcd_unlink_urb_from_ep(bus_to_hcd(urb->dev->bus), urb);
	return ret;
}

/*
 * Check transfer ring to guarantee there is enough room for the urb.
 * Update ISO URB start_frame and interval.
 * Update interval as xhci_queue_intr_tx does. Use xhci frame_index to
 * update urb->start_frame if URB_ISO_ASAP is set in transfer_flags or
 * Contiguous Frame ID is not supported by HC.
 */
int xhci_queue_isoc_tx_prepare(struct xhci_hcd *xhci, gfp_t mem_flags,
		struct urb *urb, int slot_id, unsigned int ep_index)
{
	struct xhci_virt_device *xdev;
	struct xhci_ring *ep_ring;
	struct xhci_ep_ctx *ep_ctx;
	int start_frame;
	int num_tds, num_trbs, i;
	int ret;
	struct xhci_virt_ep *xep;
	int ist;

	xdev = xhci->devs[slot_id];
	xep = &xhci->devs[slot_id]->eps[ep_index];
	ep_ring = xdev->eps[ep_index].ring;
	ep_ctx = xhci_get_ep_ctx(xhci, xdev->out_ctx, ep_index);

	num_trbs = 0;
	num_tds = urb->number_of_packets;
	for (i = 0; i < num_tds; i++)
		num_trbs += count_isoc_trbs_needed(urb, i);

	/* Check the ring to guarantee there is enough room for the whole urb.
	 * Do not insert any td of the urb to the ring if the check failed.
	 */
	ret = prepare_ring(xhci, ep_ring, GET_EP_CTX_STATE(ep_ctx),
			   num_trbs, mem_flags);
	if (ret)
		return ret;

	/*
	 * Check interval value. This should be done before we start to
	 * calculate the start frame value.
	 */
	check_interval(xhci, urb, ep_ctx);

	/* Calculate the start frame and put it in urb->start_frame. */
	if (HCC_CFC(xhci->hcc_params) && !list_empty(&ep_ring->td_list)) {
		if (GET_EP_CTX_STATE(ep_ctx) ==	EP_STATE_RUNNING) {
			urb->start_frame = xep->next_frame_id;
			goto skip_start_over;
		}
	}

	start_frame = readl(&xhci->run_regs->microframe_index);
	start_frame &= 0x3fff;
	/*
	 * Round up to the next frame and consider the time before trb really
	 * gets scheduled by hardare.
	 */
	ist = HCS_IST(xhci->hcs_params2) & 0x7;
	if (HCS_IST(xhci->hcs_params2) & (1 << 3))
		ist <<= 3;
	start_frame += ist + XHCI_CFC_DELAY;
	start_frame = roundup(start_frame, 8);

	/*
	 * Round up to the next ESIT (Endpoint Service Interval Time) if ESIT
	 * is greate than 8 microframes.
	 */
	if (urb->dev->speed == USB_SPEED_LOW ||
			urb->dev->speed == USB_SPEED_FULL) {
		start_frame = roundup(start_frame, urb->interval << 3);
		urb->start_frame = start_frame >> 3;
	} else {
		start_frame = roundup(start_frame, urb->interval);
		urb->start_frame = start_frame;
	}

skip_start_over:
	ep_ring->num_trbs_free_temp = ep_ring->num_trbs_free;

	return xhci_queue_isoc_tx(xhci, mem_flags, urb, slot_id, ep_index);
}

/****		Command Ring Operations		****/

/* Generic function for queueing a command TRB on the command ring.
 * Check to make sure there's room on the command ring for one command TRB.
 * Also check that there's room reserved for commands that must not fail.
 * If this is a command that must not fail, meaning command_must_succeed = TRUE,
 * then only check for the number of reserved spots.
 * Don't decrement xhci->cmd_ring_reserved_trbs after we've queued the TRB
 * because the command event handler may want to resubmit a failed command.
 */
static int queue_command(struct xhci_hcd *xhci, struct xhci_command *cmd,
			 u32 field1, u32 field2,
			 u32 field3, u32 field4, bool command_must_succeed)
{
	int reserved_trbs = xhci->cmd_ring_reserved_trbs;
	int ret;

	if ((xhci->xhc_state & XHCI_STATE_DYING) ||
		(xhci->xhc_state & XHCI_STATE_HALTED)) {
		xhci_dbg(xhci, "xHCI dying or halted, can't queue_command\n");
		return -ESHUTDOWN;
	}

	if (!command_must_succeed)
		reserved_trbs++;

	ret = prepare_ring(xhci, xhci->cmd_ring, EP_STATE_RUNNING,
			reserved_trbs, GFP_ATOMIC);
	if (ret < 0) {
		xhci_err(xhci, "ERR: No room for command on command ring\n");
		if (command_must_succeed)
			xhci_err(xhci, "ERR: Reserved TRB counting for "
					"unfailable commands failed.\n");
		return ret;
	}

	cmd->command_trb = xhci->cmd_ring->enqueue;

	/* if there are no other commands queued we start the timeout timer */
	if (list_empty(&xhci->cmd_list)) {
		xhci->current_cmd = cmd;
		xhci_mod_cmd_timer(xhci, XHCI_CMD_DEFAULT_TIMEOUT);
	}

	list_add_tail(&cmd->cmd_list, &xhci->cmd_list);

	queue_trb(xhci, xhci->cmd_ring, false, field1, field2, field3,
			field4 | xhci->cmd_ring->cycle_state);
	return 0;
}

/* Queue a slot enable or disable request on the command ring */
int xhci_queue_slot_control(struct xhci_hcd *xhci, struct xhci_command *cmd,
		u32 trb_type, u32 slot_id)
{
	return queue_command(xhci, cmd, 0, 0, 0,
			TRB_TYPE(trb_type) | SLOT_ID_FOR_TRB(slot_id), false);
}

/* Queue an address device command TRB */
int xhci_queue_address_device(struct xhci_hcd *xhci, struct xhci_command *cmd,
		dma_addr_t in_ctx_ptr, u32 slot_id, enum xhci_setup_dev setup)
{
	return queue_command(xhci, cmd, lower_32_bits(in_ctx_ptr),
			upper_32_bits(in_ctx_ptr), 0,
			TRB_TYPE(TRB_ADDR_DEV) | SLOT_ID_FOR_TRB(slot_id)
			| (setup == SETUP_CONTEXT_ONLY ? TRB_BSR : 0), false);
}

int xhci_queue_vendor_command(struct xhci_hcd *xhci, struct xhci_command *cmd,
		u32 field1, u32 field2, u32 field3, u32 field4)
{
	return queue_command(xhci, cmd, field1, field2, field3, field4, false);
}

/* Queue a reset device command TRB */
int xhci_queue_reset_device(struct xhci_hcd *xhci, struct xhci_command *cmd,
		u32 slot_id)
{
	return queue_command(xhci, cmd, 0, 0, 0,
			TRB_TYPE(TRB_RESET_DEV) | SLOT_ID_FOR_TRB(slot_id),
			false);
}

/* Queue a configure endpoint command TRB */
int xhci_queue_configure_endpoint(struct xhci_hcd *xhci,
		struct xhci_command *cmd, dma_addr_t in_ctx_ptr,
		u32 slot_id, bool command_must_succeed)
{
	return queue_command(xhci, cmd, lower_32_bits(in_ctx_ptr),
			upper_32_bits(in_ctx_ptr), 0,
			TRB_TYPE(TRB_CONFIG_EP) | SLOT_ID_FOR_TRB(slot_id),
			command_must_succeed);
}

/* Queue an evaluate context command TRB */
int xhci_queue_evaluate_context(struct xhci_hcd *xhci, struct xhci_command *cmd,
		dma_addr_t in_ctx_ptr, u32 slot_id, bool command_must_succeed)
{
	return queue_command(xhci, cmd, lower_32_bits(in_ctx_ptr),
			upper_32_bits(in_ctx_ptr), 0,
			TRB_TYPE(TRB_EVAL_CONTEXT) | SLOT_ID_FOR_TRB(slot_id),
			command_must_succeed);
}

/*
 * Suspend is set to indicate "Stop Endpoint Command" is being issued to stop
 * activity on an endpoint that is about to be suspended.
 */
int xhci_queue_stop_endpoint(struct xhci_hcd *xhci, struct xhci_command *cmd,
			     int slot_id, unsigned int ep_index, int suspend)
{
	u32 trb_slot_id = SLOT_ID_FOR_TRB(slot_id);
	u32 trb_ep_index = EP_ID_FOR_TRB(ep_index);
	u32 type = TRB_TYPE(TRB_STOP_RING);
	u32 trb_suspend = SUSPEND_PORT_FOR_TRB(suspend);

	return queue_command(xhci, cmd, 0, 0, 0,
			trb_slot_id | trb_ep_index | type | trb_suspend, false);
}

/* Set Transfer Ring Dequeue Pointer command */
void xhci_queue_new_dequeue_state(struct xhci_hcd *xhci,
		unsigned int slot_id, unsigned int ep_index,
		struct xhci_dequeue_state *deq_state)
{
	dma_addr_t addr;
	u32 trb_slot_id = SLOT_ID_FOR_TRB(slot_id);
	u32 trb_ep_index = EP_ID_FOR_TRB(ep_index);
	u32 trb_stream_id = STREAM_ID_FOR_TRB(deq_state->stream_id);
	u32 trb_sct = 0;
	u32 type = TRB_TYPE(TRB_SET_DEQ);
	struct xhci_virt_ep *ep;
	struct xhci_command *cmd;
	int ret;

	xhci_dbg_trace(xhci, trace_xhci_dbg_cancel_urb,
		"Set TR Deq Ptr cmd, new deq seg = %pK (0x%llx dma), new deq ptr = %pK (0x%llx dma), new cycle = %u",
		deq_state->new_deq_seg,
		(unsigned long long)deq_state->new_deq_seg->dma,
		deq_state->new_deq_ptr,
		(unsigned long long)xhci_trb_virt_to_dma(
			deq_state->new_deq_seg, deq_state->new_deq_ptr),
		deq_state->new_cycle_state);

	addr = xhci_trb_virt_to_dma(deq_state->new_deq_seg,
				    deq_state->new_deq_ptr);
	if (addr == 0) {
		xhci_warn(xhci, "WARN Cannot submit Set TR Deq Ptr\n");
		xhci_warn(xhci, "WARN deq seg = %pK, deq pt = %pK\n",
			  deq_state->new_deq_seg, deq_state->new_deq_ptr);
		return;
	}
	ep = &xhci->devs[slot_id]->eps[ep_index];
	if ((ep->ep_state & SET_DEQ_PENDING)) {
		xhci_warn(xhci, "WARN Cannot submit Set TR Deq Ptr\n");
		xhci_warn(xhci, "A Set TR Deq Ptr command is pending.\n");
		return;
	}

	/* This function gets called from contexts where it cannot sleep */
	cmd = xhci_alloc_command(xhci, false, false, GFP_ATOMIC);
	if (!cmd)
		return;

	ep->queued_deq_seg = deq_state->new_deq_seg;
	ep->queued_deq_ptr = deq_state->new_deq_ptr;
	if (deq_state->stream_id)
		trb_sct = SCT_FOR_TRB(SCT_PRI_TR);
	ret = queue_command(xhci, cmd,
		lower_32_bits(addr) | trb_sct | deq_state->new_cycle_state,
		upper_32_bits(addr), trb_stream_id,
		trb_slot_id | trb_ep_index | type, false);
	if (ret < 0) {
		xhci_free_command(xhci, cmd);
		return;
	}

	/* Stop the TD queueing code from ringing the doorbell until
	 * this command completes.  The HC won't set the dequeue pointer
	 * if the ring is running, and ringing the doorbell starts the
	 * ring running.
	 */
	ep->ep_state |= SET_DEQ_PENDING;
}

int xhci_queue_reset_ep(struct xhci_hcd *xhci, struct xhci_command *cmd,
			int slot_id, unsigned int ep_index,
			enum xhci_ep_reset_type reset_type)
{
	u32 trb_slot_id = SLOT_ID_FOR_TRB(slot_id);
	u32 trb_ep_index = EP_ID_FOR_TRB(ep_index);
	u32 type = TRB_TYPE(TRB_RESET_EP);

	if (reset_type == EP_SOFT_RESET)
		type |= TRB_TSP;

	return queue_command(xhci, cmd, 0, 0, 0,
			trb_slot_id | trb_ep_index | type, false);
}<|MERGE_RESOLUTION|>--- conflicted
+++ resolved
@@ -3252,17 +3252,10 @@
 	if (usb_urb_dir_out(urb)) {
 		len = sg_pcopy_to_buffer(urb->sg, urb->num_sgs,
 				   seg->bounce_buf, new_buff_len, enqd_len);
-<<<<<<< HEAD
-		if (len != seg->bounce_len)
-			xhci_warn(xhci,
-				"WARN Wrong bounce buffer write length: %zu != %d\n",
-				len, seg->bounce_len);
-=======
 		if (len != new_buff_len)
 			xhci_warn(xhci,
 				"WARN Wrong bounce buffer write length: %zu != %d\n",
 				len, new_buff_len);
->>>>>>> c081cdb1
 		seg->bounce_dma = dma_map_single(dev, seg->bounce_buf,
 						 max_pkt, DMA_TO_DEVICE);
 	} else {
