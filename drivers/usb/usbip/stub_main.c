--- conflicted
+++ resolved
@@ -275,16 +275,6 @@
 	if (!bid)
 		return -ENODEV;
 
-<<<<<<< HEAD
-	/* device_attach() callers should hold parent lock for USB */
-	if (bid->udev->dev.parent)
-		device_lock(bid->udev->dev.parent);
-	ret = device_attach(&bid->udev->dev);
-	if (bid->udev->dev.parent)
-		device_unlock(bid->udev->dev.parent);
-	if (ret < 0) {
-		dev_err(&bid->udev->dev, "rebind failed\n");
-=======
 	/* mark the device for deletion so probe ignores it during rescan */
 	bid->status = STUB_BUSID_OTHER;
 	/* release the busid lock */
@@ -292,7 +282,6 @@
 
 	ret = do_rebind((char *) buf, bid);
 	if (ret < 0)
->>>>>>> d8914c3a
 		return ret;
 
 	/* delete device from busid_table */
