--- conflicted
+++ resolved
@@ -1131,14 +1131,11 @@
 						   USB_PORT_FEAT_ENABLE);
 		}
 
-<<<<<<< HEAD
-=======
 		/* Make sure a warm-reset request is handled by port_event */
 		if (type == HUB_RESUME &&
 		    hub_port_warm_reset_required(hub, port1, portstatus))
 			set_bit(port1, hub->event_bits);
 
->>>>>>> c081cdb1
 		/*
 		 * Add debounce if USB3 link is in polling/link training state.
 		 * Link will automatically transition to Enabled state after
