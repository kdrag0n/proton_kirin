/*
 *  Native support for the I/O-Warrior USB devices
 *
 *  Copyright (c) 2003-2005  Code Mercenaries GmbH
 *  written by Christian Lucht <lucht@codemercs.com>
 *
 *  based on

 *  usb-skeleton.c by Greg Kroah-Hartman  <greg@kroah.com>
 *  brlvger.c by Stephane Dalton  <sdalton@videotron.ca>
 *           and St�hane Doyon   <s.doyon@videotron.ca>
 *
 *  Released under the GPLv2.
 */

#include <linux/module.h>
#include <linux/usb.h>
#include <linux/slab.h>
#include <linux/sched.h>
#include <linux/mutex.h>
#include <linux/poll.h>
#include <linux/usb/iowarrior.h>

#define DRIVER_AUTHOR "Christian Lucht <lucht@codemercs.com>"
#define DRIVER_DESC "USB IO-Warrior driver"

#define USB_VENDOR_ID_CODEMERCS		1984
/* low speed iowarrior */
#define USB_DEVICE_ID_CODEMERCS_IOW40	0x1500
#define USB_DEVICE_ID_CODEMERCS_IOW24	0x1501
#define USB_DEVICE_ID_CODEMERCS_IOWPV1	0x1511
#define USB_DEVICE_ID_CODEMERCS_IOWPV2	0x1512
/* full speed iowarrior */
#define USB_DEVICE_ID_CODEMERCS_IOW56	0x1503
/* fuller speed iowarrior */
#define USB_DEVICE_ID_CODEMERCS_IOW28	0x1504
#define USB_DEVICE_ID_CODEMERCS_IOW28L	0x1505
#define USB_DEVICE_ID_CODEMERCS_IOW100	0x1506

/* OEMed devices */
#define USB_DEVICE_ID_CODEMERCS_IOW24SAG	0x158a
#define USB_DEVICE_ID_CODEMERCS_IOW56AM		0x158b

/* Get a minor range for your devices from the usb maintainer */
#ifdef CONFIG_USB_DYNAMIC_MINORS
#define IOWARRIOR_MINOR_BASE	0
#else
#define IOWARRIOR_MINOR_BASE	208	// SKELETON_MINOR_BASE 192 + 16, not official yet
#endif

/* interrupt input queue size */
#define MAX_INTERRUPT_BUFFER 16
/*
   maximum number of urbs that are submitted for writes at the same time,
   this applies to the IOWarrior56 only!
   IOWarrior24 and IOWarrior40 use synchronous usb_control_msg calls.
*/
#define MAX_WRITES_IN_FLIGHT 4

MODULE_AUTHOR(DRIVER_AUTHOR);
MODULE_DESCRIPTION(DRIVER_DESC);
MODULE_LICENSE("GPL");

/* Module parameters */
static DEFINE_MUTEX(iowarrior_mutex);

static struct usb_driver iowarrior_driver;
static DEFINE_MUTEX(iowarrior_open_disc_lock);

/*--------------*/
/*     data     */
/*--------------*/

/* Structure to hold all of our device specific stuff */
struct iowarrior {
	struct mutex mutex;			/* locks this structure */
	struct usb_device *udev;		/* save off the usb device pointer */
	struct usb_interface *interface;	/* the interface for this device */
	unsigned char minor;			/* the starting minor number for this device */
	struct usb_endpoint_descriptor *int_out_endpoint;	/* endpoint for reading (needed for IOW56 only) */
	struct usb_endpoint_descriptor *int_in_endpoint;	/* endpoint for reading */
	struct urb *int_in_urb;		/* the urb for reading data */
	unsigned char *int_in_buffer;	/* buffer for data to be read */
	unsigned char serial_number;	/* to detect lost packages */
	unsigned char *read_queue;	/* size is MAX_INTERRUPT_BUFFER * packet size */
	wait_queue_head_t read_wait;
	wait_queue_head_t write_wait;	/* wait-queue for writing to the device */
	atomic_t write_busy;		/* number of write-urbs submitted */
	atomic_t read_idx;
	atomic_t intr_idx;
	spinlock_t intr_idx_lock;	/* protects intr_idx */
	atomic_t overflow_flag;		/* signals an index 'rollover' */
	int present;			/* this is 1 as long as the device is connected */
	int opened;			/* this is 1 if the device is currently open */
	char chip_serial[9];		/* the serial number string of the chip connected */
	int report_size;		/* number of bytes in a report */
	u16 product_id;
	struct usb_anchor submitted;
};

/*--------------*/
/*    globals   */
/*--------------*/

/*
 *  USB spec identifies 5 second timeouts.
 */
#define GET_TIMEOUT 5
#define USB_REQ_GET_REPORT  0x01
//#if 0
static int usb_get_report(struct usb_device *dev,
			  struct usb_host_interface *inter, unsigned char type,
			  unsigned char id, void *buf, int size)
{
	return usb_control_msg(dev, usb_rcvctrlpipe(dev, 0),
			       USB_REQ_GET_REPORT,
			       USB_DIR_IN | USB_TYPE_CLASS |
			       USB_RECIP_INTERFACE, (type << 8) + id,
			       inter->desc.bInterfaceNumber, buf, size,
			       GET_TIMEOUT*HZ);
}
//#endif

#define USB_REQ_SET_REPORT 0x09

static int usb_set_report(struct usb_interface *intf, unsigned char type,
			  unsigned char id, void *buf, int size)
{
	return usb_control_msg(interface_to_usbdev(intf),
			       usb_sndctrlpipe(interface_to_usbdev(intf), 0),
			       USB_REQ_SET_REPORT,
			       USB_TYPE_CLASS | USB_RECIP_INTERFACE,
			       (type << 8) + id,
			       intf->cur_altsetting->desc.bInterfaceNumber, buf,
			       size, HZ);
}

/*---------------------*/
/* driver registration */
/*---------------------*/
/* table of devices that work with this driver */
static const struct usb_device_id iowarrior_ids[] = {
	{USB_DEVICE(USB_VENDOR_ID_CODEMERCS, USB_DEVICE_ID_CODEMERCS_IOW40)},
	{USB_DEVICE(USB_VENDOR_ID_CODEMERCS, USB_DEVICE_ID_CODEMERCS_IOW24)},
	{USB_DEVICE(USB_VENDOR_ID_CODEMERCS, USB_DEVICE_ID_CODEMERCS_IOWPV1)},
	{USB_DEVICE(USB_VENDOR_ID_CODEMERCS, USB_DEVICE_ID_CODEMERCS_IOWPV2)},
	{USB_DEVICE(USB_VENDOR_ID_CODEMERCS, USB_DEVICE_ID_CODEMERCS_IOW56)},
	{USB_DEVICE(USB_VENDOR_ID_CODEMERCS, USB_DEVICE_ID_CODEMERCS_IOW24SAG)},
	{USB_DEVICE(USB_VENDOR_ID_CODEMERCS, USB_DEVICE_ID_CODEMERCS_IOW56AM)},
	{USB_DEVICE(USB_VENDOR_ID_CODEMERCS, USB_DEVICE_ID_CODEMERCS_IOW28)},
	{USB_DEVICE(USB_VENDOR_ID_CODEMERCS, USB_DEVICE_ID_CODEMERCS_IOW28L)},
	{USB_DEVICE(USB_VENDOR_ID_CODEMERCS, USB_DEVICE_ID_CODEMERCS_IOW100)},
	{}			/* Terminating entry */
};
MODULE_DEVICE_TABLE(usb, iowarrior_ids);

/*
 * USB callback handler for reading data
 */
static void iowarrior_callback(struct urb *urb)
{
	struct iowarrior *dev = urb->context;
	int intr_idx;
	int read_idx;
	int aux_idx;
	int offset;
	int status = urb->status;
	int retval;

	switch (status) {
	case 0:
		/* success */
		break;
	case -ECONNRESET:
	case -ENOENT:
	case -ESHUTDOWN:
		return;
	default:
		goto exit;
	}

	spin_lock(&dev->intr_idx_lock);
	intr_idx = atomic_read(&dev->intr_idx);
	/* aux_idx become previous intr_idx */
	aux_idx = (intr_idx == 0) ? (MAX_INTERRUPT_BUFFER - 1) : (intr_idx - 1);
	read_idx = atomic_read(&dev->read_idx);

	/* queue is not empty and it's interface 0 */
	if ((intr_idx != read_idx)
	    && (dev->interface->cur_altsetting->desc.bInterfaceNumber == 0)) {
		/* + 1 for serial number */
		offset = aux_idx * (dev->report_size + 1);
		if (!memcmp
		    (dev->read_queue + offset, urb->transfer_buffer,
		     dev->report_size)) {
			/* equal values on interface 0 will be ignored */
			spin_unlock(&dev->intr_idx_lock);
			goto exit;
		}
	}

	/* aux_idx become next intr_idx */
	aux_idx = (intr_idx == (MAX_INTERRUPT_BUFFER - 1)) ? 0 : (intr_idx + 1);
	if (read_idx == aux_idx) {
		/* queue full, dropping oldest input */
		read_idx = (++read_idx == MAX_INTERRUPT_BUFFER) ? 0 : read_idx;
		atomic_set(&dev->read_idx, read_idx);
		atomic_set(&dev->overflow_flag, 1);
	}

	/* +1 for serial number */
	offset = intr_idx * (dev->report_size + 1);
	memcpy(dev->read_queue + offset, urb->transfer_buffer,
	       dev->report_size);
	*(dev->read_queue + offset + (dev->report_size)) = dev->serial_number++;

	atomic_set(&dev->intr_idx, aux_idx);
	spin_unlock(&dev->intr_idx_lock);
	/* tell the blocking read about the new data */
	wake_up_interruptible(&dev->read_wait);

exit:
	retval = usb_submit_urb(urb, GFP_ATOMIC);
	if (retval)
		dev_err(&dev->interface->dev, "%s - usb_submit_urb failed with result %d\n",
			__func__, retval);

}

/*
 * USB Callback handler for write-ops
 */
static void iowarrior_write_callback(struct urb *urb)
{
	struct iowarrior *dev;
	int status = urb->status;

	dev = urb->context;
	/* sync/async unlink faults aren't errors */
	if (status &&
	    !(status == -ENOENT ||
	      status == -ECONNRESET || status == -ESHUTDOWN)) {
		dev_dbg(&dev->interface->dev,
			"nonzero write bulk status received: %d\n", status);
	}
	/* free up our allocated buffer */
	usb_free_coherent(urb->dev, urb->transfer_buffer_length,
			  urb->transfer_buffer, urb->transfer_dma);
	/* tell a waiting writer the interrupt-out-pipe is available again */
	atomic_dec(&dev->write_busy);
	wake_up_interruptible(&dev->write_wait);
}

/**
 *	iowarrior_delete
 */
static inline void iowarrior_delete(struct iowarrior *dev)
{
	dev_dbg(&dev->interface->dev, "minor %d\n", dev->minor);
	kfree(dev->int_in_buffer);
	usb_free_urb(dev->int_in_urb);
	kfree(dev->read_queue);
	usb_put_intf(dev->interface);
	kfree(dev);
}

/*---------------------*/
/* fops implementation */
/*---------------------*/

static int read_index(struct iowarrior *dev)
{
	int intr_idx, read_idx;

	read_idx = atomic_read(&dev->read_idx);
	intr_idx = atomic_read(&dev->intr_idx);

	return (read_idx == intr_idx ? -1 : read_idx);
}

/**
 *  iowarrior_read
 */
static ssize_t iowarrior_read(struct file *file, char __user *buffer,
			      size_t count, loff_t *ppos)
{
	struct iowarrior *dev;
	int read_idx;
	int offset;

	dev = file->private_data;

	/* verify that the device wasn't unplugged */
	if (!dev || !dev->present)
		return -ENODEV;

	dev_dbg(&dev->interface->dev, "minor %d, count = %zd\n",
		dev->minor, count);

	/* read count must be packet size (+ time stamp) */
	if ((count != dev->report_size)
	    && (count != (dev->report_size + 1)))
		return -EINVAL;

	/* repeat until no buffer overrun in callback handler occur */
	do {
		atomic_set(&dev->overflow_flag, 0);
		if ((read_idx = read_index(dev)) == -1) {
			/* queue empty */
			if (file->f_flags & O_NONBLOCK)
				return -EAGAIN;
			else {
				//next line will return when there is either new data, or the device is unplugged
				int r = wait_event_interruptible(dev->read_wait,
								 (!dev->present
								  || (read_idx =
								      read_index
								      (dev)) !=
								  -1));
				if (r) {
					//we were interrupted by a signal
					return -ERESTART;
				}
				if (!dev->present) {
					//The device was unplugged
					return -ENODEV;
				}
				if (read_idx == -1) {
					// Can this happen ???
					return 0;
				}
			}
		}

		offset = read_idx * (dev->report_size + 1);
		if (copy_to_user(buffer, dev->read_queue + offset, count)) {
			return -EFAULT;
		}
	} while (atomic_read(&dev->overflow_flag));

	read_idx = ++read_idx == MAX_INTERRUPT_BUFFER ? 0 : read_idx;
	atomic_set(&dev->read_idx, read_idx);
	return count;
}

/*
 * iowarrior_write
 */
static ssize_t iowarrior_write(struct file *file,
			       const char __user *user_buffer,
			       size_t count, loff_t *ppos)
{
	struct iowarrior *dev;
	int retval = 0;
	char *buf = NULL;	/* for IOW24 and IOW56 we need a buffer */
	struct urb *int_out_urb = NULL;

	dev = file->private_data;

	mutex_lock(&dev->mutex);
	/* verify that the device wasn't unplugged */
	if (!dev->present) {
		retval = -ENODEV;
		goto exit;
	}
	dev_dbg(&dev->interface->dev, "minor %d, count = %zd\n",
		dev->minor, count);
	/* if count is 0 we're already done */
	if (count == 0) {
		retval = 0;
		goto exit;
	}
	/* We only accept full reports */
	if (count != dev->report_size) {
		retval = -EINVAL;
		goto exit;
	}
	switch (dev->product_id) {
	case USB_DEVICE_ID_CODEMERCS_IOW24:
	case USB_DEVICE_ID_CODEMERCS_IOW24SAG:
	case USB_DEVICE_ID_CODEMERCS_IOWPV1:
	case USB_DEVICE_ID_CODEMERCS_IOWPV2:
	case USB_DEVICE_ID_CODEMERCS_IOW40:
		/* IOW24 and IOW40 use a synchronous call */
		buf = memdup_user(user_buffer, count);
		if (IS_ERR(buf)) {
			retval = PTR_ERR(buf);
			goto exit;
		}
		retval = usb_set_report(dev->interface, 2, 0, buf, count);
		kfree(buf);
		goto exit;
		break;
	case USB_DEVICE_ID_CODEMERCS_IOW56:
	case USB_DEVICE_ID_CODEMERCS_IOW56AM:
	case USB_DEVICE_ID_CODEMERCS_IOW28:
	case USB_DEVICE_ID_CODEMERCS_IOW28L:
	case USB_DEVICE_ID_CODEMERCS_IOW100:
		/* The IOW56 uses asynchronous IO and more urbs */
		if (atomic_read(&dev->write_busy) == MAX_WRITES_IN_FLIGHT) {
			/* Wait until we are below the limit for submitted urbs */
			if (file->f_flags & O_NONBLOCK) {
				retval = -EAGAIN;
				goto exit;
			} else {
				retval = wait_event_interruptible(dev->write_wait,
								  (!dev->present || (atomic_read (&dev-> write_busy) < MAX_WRITES_IN_FLIGHT)));
				if (retval) {
					/* we were interrupted by a signal */
					retval = -ERESTART;
					goto exit;
				}
				if (!dev->present) {
					/* The device was unplugged */
					retval = -ENODEV;
					goto exit;
				}
				if (!dev->opened) {
					/* We were closed while waiting for an URB */
					retval = -ENODEV;
					goto exit;
				}
			}
		}
		atomic_inc(&dev->write_busy);
		int_out_urb = usb_alloc_urb(0, GFP_KERNEL);
		if (!int_out_urb) {
			retval = -ENOMEM;
			goto error_no_urb;
		}
		buf = usb_alloc_coherent(dev->udev, dev->report_size,
					 GFP_KERNEL, &int_out_urb->transfer_dma);
		if (!buf) {
			retval = -ENOMEM;
			dev_dbg(&dev->interface->dev,
				"Unable to allocate buffer\n");
			goto error_no_buffer;
		}
		usb_fill_int_urb(int_out_urb, dev->udev,
				 usb_sndintpipe(dev->udev,
						dev->int_out_endpoint->bEndpointAddress),
				 buf, dev->report_size,
				 iowarrior_write_callback, dev,
				 dev->int_out_endpoint->bInterval);
		int_out_urb->transfer_flags |= URB_NO_TRANSFER_DMA_MAP;
		if (copy_from_user(buf, user_buffer, count)) {
			retval = -EFAULT;
			goto error;
		}
		usb_anchor_urb(int_out_urb, &dev->submitted);
		retval = usb_submit_urb(int_out_urb, GFP_KERNEL);
		if (retval) {
			dev_dbg(&dev->interface->dev,
				"submit error %d for urb nr.%d\n",
				retval, atomic_read(&dev->write_busy));
			usb_unanchor_urb(int_out_urb);
			goto error;
		}
		/* submit was ok */
		retval = count;
		usb_free_urb(int_out_urb);
		goto exit;
		break;
	default:
		/* what do we have here ? An unsupported Product-ID ? */
		dev_err(&dev->interface->dev, "%s - not supported for product=0x%x\n",
			__func__, dev->product_id);
		retval = -EFAULT;
		goto exit;
		break;
	}
error:
	usb_free_coherent(dev->udev, dev->report_size, buf,
			  int_out_urb->transfer_dma);
error_no_buffer:
	usb_free_urb(int_out_urb);
error_no_urb:
	atomic_dec(&dev->write_busy);
	wake_up_interruptible(&dev->write_wait);
exit:
	mutex_unlock(&dev->mutex);
	return retval;
}

/**
 *	iowarrior_ioctl
 */
static long iowarrior_ioctl(struct file *file, unsigned int cmd,
							unsigned long arg)
{
	struct iowarrior *dev = NULL;
	__u8 *buffer;
	__u8 __user *user_buffer;
	int retval;
	int io_res;		/* checks for bytes read/written and copy_to/from_user results */

	dev = file->private_data;
	if (!dev)
		return -ENODEV;

	buffer = kzalloc(dev->report_size, GFP_KERNEL);
	if (!buffer)
		return -ENOMEM;

	/* lock this object */
	mutex_lock(&iowarrior_mutex);
	mutex_lock(&dev->mutex);

	/* verify that the device wasn't unplugged */
	if (!dev->present) {
		retval = -ENODEV;
		goto error_out;
	}

	dev_dbg(&dev->interface->dev, "minor %d, cmd 0x%.4x, arg %ld\n",
		dev->minor, cmd, arg);

	retval = 0;
	io_res = 0;
	switch (cmd) {
	case IOW_WRITE:
		if (dev->product_id == USB_DEVICE_ID_CODEMERCS_IOW24 ||
		    dev->product_id == USB_DEVICE_ID_CODEMERCS_IOW24SAG ||
		    dev->product_id == USB_DEVICE_ID_CODEMERCS_IOWPV1 ||
		    dev->product_id == USB_DEVICE_ID_CODEMERCS_IOWPV2 ||
		    dev->product_id == USB_DEVICE_ID_CODEMERCS_IOW40) {
			user_buffer = (__u8 __user *)arg;
			io_res = copy_from_user(buffer, user_buffer,
						dev->report_size);
			if (io_res) {
				retval = -EFAULT;
			} else {
				io_res = usb_set_report(dev->interface, 2, 0,
							buffer,
							dev->report_size);
				if (io_res < 0)
					retval = io_res;
			}
		} else {
			retval = -EINVAL;
			dev_err(&dev->interface->dev,
				"ioctl 'IOW_WRITE' is not supported for product=0x%x.\n",
				dev->product_id);
		}
		break;
	case IOW_READ:
		user_buffer = (__u8 __user *)arg;
		io_res = usb_get_report(dev->udev,
					dev->interface->cur_altsetting, 1, 0,
					buffer, dev->report_size);
		if (io_res < 0)
			retval = io_res;
		else {
			io_res = copy_to_user(user_buffer, buffer, dev->report_size);
			if (io_res)
				retval = -EFAULT;
		}
		break;
	case IOW_GETINFO:
		{
			/* Report available information for the device */
			struct iowarrior_info info;
			/* needed for power consumption */
			struct usb_config_descriptor *cfg_descriptor = &dev->udev->actconfig->desc;

			memset(&info, 0, sizeof(info));
			/* directly from the descriptor */
			info.vendor = le16_to_cpu(dev->udev->descriptor.idVendor);
			info.product = dev->product_id;
			info.revision = le16_to_cpu(dev->udev->descriptor.bcdDevice);

			/* 0==UNKNOWN, 1==LOW(usb1.1) ,2=FULL(usb1.1), 3=HIGH(usb2.0) */
			info.speed = dev->udev->speed;
			info.if_num = dev->interface->cur_altsetting->desc.bInterfaceNumber;
			info.report_size = dev->report_size;

			/* serial number string has been read earlier 8 chars or empty string */
			memcpy(info.serial, dev->chip_serial,
			       sizeof(dev->chip_serial));
			if (cfg_descriptor == NULL) {
				info.power = -1;	/* no information available */
			} else {
				/* the MaxPower is stored in units of 2mA to make it fit into a byte-value */
				info.power = cfg_descriptor->bMaxPower * 2;
			}
			io_res = copy_to_user((struct iowarrior_info __user *)arg, &info,
					 sizeof(struct iowarrior_info));
			if (io_res)
				retval = -EFAULT;
			break;
		}
	default:
		/* return that we did not understand this ioctl call */
		retval = -ENOTTY;
		break;
	}
error_out:
	/* unlock the device */
	mutex_unlock(&dev->mutex);
	mutex_unlock(&iowarrior_mutex);
	kfree(buffer);
	return retval;
}

/**
 *	iowarrior_open
 */
static int iowarrior_open(struct inode *inode, struct file *file)
{
	struct iowarrior *dev = NULL;
	struct usb_interface *interface;
	int subminor;
	int retval = 0;

	mutex_lock(&iowarrior_mutex);
	subminor = iminor(inode);

	interface = usb_find_interface(&iowarrior_driver, subminor);
	if (!interface) {
		mutex_unlock(&iowarrior_mutex);
		printk(KERN_ERR "%s - error, can't find device for minor %d\n",
		       __func__, subminor);
		return -ENODEV;
	}

	mutex_lock(&iowarrior_open_disc_lock);
	dev = usb_get_intfdata(interface);
	if (!dev) {
		mutex_unlock(&iowarrior_open_disc_lock);
		mutex_unlock(&iowarrior_mutex);
		return -ENODEV;
	}

	mutex_lock(&dev->mutex);
	mutex_unlock(&iowarrior_open_disc_lock);

	/* Only one process can open each device, no sharing. */
	if (dev->opened) {
		retval = -EBUSY;
		goto out;
	}

	/* setup interrupt handler for receiving values */
	if ((retval = usb_submit_urb(dev->int_in_urb, GFP_KERNEL)) < 0) {
		dev_err(&interface->dev, "Error %d while submitting URB\n", retval);
		retval = -EFAULT;
		goto out;
	}
	/* increment our usage count for the driver */
	++dev->opened;
	/* save our object in the file's private structure */
	file->private_data = dev;
	retval = 0;

out:
	mutex_unlock(&dev->mutex);
	mutex_unlock(&iowarrior_mutex);
	return retval;
}

/**
 *	iowarrior_release
 */
static int iowarrior_release(struct inode *inode, struct file *file)
{
	struct iowarrior *dev;
	int retval = 0;

	dev = file->private_data;
	if (!dev)
		return -ENODEV;

	dev_dbg(&dev->interface->dev, "minor %d\n", dev->minor);

	/* lock our device */
	mutex_lock(&dev->mutex);

	if (dev->opened <= 0) {
		retval = -ENODEV;	/* close called more than once */
		mutex_unlock(&dev->mutex);
	} else {
		dev->opened = 0;	/* we're closing now */
		retval = 0;
		if (dev->present) {
			/*
			   The device is still connected so we only shutdown
			   pending read-/write-ops.
			 */
			usb_kill_urb(dev->int_in_urb);
			wake_up_interruptible(&dev->read_wait);
			wake_up_interruptible(&dev->write_wait);
			mutex_unlock(&dev->mutex);
		} else {
			/* The device was unplugged, cleanup resources */
			mutex_unlock(&dev->mutex);
			iowarrior_delete(dev);
		}
	}
	return retval;
}

static unsigned iowarrior_poll(struct file *file, poll_table * wait)
{
	struct iowarrior *dev = file->private_data;
	unsigned int mask = 0;

	if (!dev->present)
		return POLLERR | POLLHUP;

	poll_wait(file, &dev->read_wait, wait);
	poll_wait(file, &dev->write_wait, wait);

	if (!dev->present)
		return POLLERR | POLLHUP;

	if (read_index(dev) != -1)
		mask |= POLLIN | POLLRDNORM;

	if (atomic_read(&dev->write_busy) < MAX_WRITES_IN_FLIGHT)
		mask |= POLLOUT | POLLWRNORM;
	return mask;
}

/*
 * File operations needed when we register this driver.
 * This assumes that this driver NEEDS file operations,
 * of course, which means that the driver is expected
 * to have a node in the /dev directory. If the USB
 * device were for a network interface then the driver
 * would use "struct net_driver" instead, and a serial
 * device would use "struct tty_driver".
 */
static const struct file_operations iowarrior_fops = {
	.owner = THIS_MODULE,
	.write = iowarrior_write,
	.read = iowarrior_read,
	.unlocked_ioctl = iowarrior_ioctl,
	.open = iowarrior_open,
	.release = iowarrior_release,
	.poll = iowarrior_poll,
	.llseek = noop_llseek,
};

static char *iowarrior_devnode(struct device *dev, umode_t *mode)
{
	return kasprintf(GFP_KERNEL, "usb/%s", dev_name(dev));
}

/*
 * usb class driver info in order to get a minor number from the usb core,
 * and to have the device registered with devfs and the driver core
 */
static struct usb_class_driver iowarrior_class = {
	.name = "iowarrior%d",
	.devnode = iowarrior_devnode,
	.fops = &iowarrior_fops,
	.minor_base = IOWARRIOR_MINOR_BASE,
};

/*---------------------------------*/
/*  probe and disconnect functions */
/*---------------------------------*/
/**
 *	iowarrior_probe
 *
 *	Called by the usb core when a new device is connected that it thinks
 *	this driver might be interested in.
 */
static int iowarrior_probe(struct usb_interface *interface,
			   const struct usb_device_id *id)
{
	struct usb_device *udev = interface_to_usbdev(interface);
	struct iowarrior *dev = NULL;
	struct usb_host_interface *iface_desc;
	int retval = -ENOMEM;
	int res;

	/* allocate memory for our device state and initialize it */
	dev = kzalloc(sizeof(struct iowarrior), GFP_KERNEL);
	if (!dev)
		return retval;

	mutex_init(&dev->mutex);

	atomic_set(&dev->intr_idx, 0);
	atomic_set(&dev->read_idx, 0);
	spin_lock_init(&dev->intr_idx_lock);
	atomic_set(&dev->overflow_flag, 0);
	init_waitqueue_head(&dev->read_wait);
	atomic_set(&dev->write_busy, 0);
	init_waitqueue_head(&dev->write_wait);

	dev->udev = udev;
	dev->interface = usb_get_intf(interface);

	iface_desc = interface->cur_altsetting;
	dev->product_id = le16_to_cpu(udev->descriptor.idProduct);

	init_usb_anchor(&dev->submitted);

	res = usb_find_last_int_in_endpoint(iface_desc, &dev->int_in_endpoint);
	if (res) {
		dev_err(&interface->dev, "no interrupt-in endpoint found\n");
		retval = res;
		goto error;
	}

	if ((dev->product_id == USB_DEVICE_ID_CODEMERCS_IOW56) ||
	    (dev->product_id == USB_DEVICE_ID_CODEMERCS_IOW56AM) ||
	    (dev->product_id == USB_DEVICE_ID_CODEMERCS_IOW28) ||
	    (dev->product_id == USB_DEVICE_ID_CODEMERCS_IOW28L) ||
	    (dev->product_id == USB_DEVICE_ID_CODEMERCS_IOW100)) {
		res = usb_find_last_int_out_endpoint(iface_desc,
				&dev->int_out_endpoint);
		if (res) {
			dev_err(&interface->dev, "no interrupt-out endpoint found\n");
			retval = res;
			goto error;
		}
	}

	/* we have to check the report_size often, so remember it in the endianness suitable for our machine */
	dev->report_size = usb_endpoint_maxp(dev->int_in_endpoint);
	if ((dev->interface->cur_altsetting->desc.bInterfaceNumber == 0) &&
	    ((dev->product_id == USB_DEVICE_ID_CODEMERCS_IOW56) ||
	     (dev->product_id == USB_DEVICE_ID_CODEMERCS_IOW56AM) ||
	     (dev->product_id == USB_DEVICE_ID_CODEMERCS_IOW28) ||
	     (dev->product_id == USB_DEVICE_ID_CODEMERCS_IOW28L) ||
	     (dev->product_id == USB_DEVICE_ID_CODEMERCS_IOW100)))
		/* IOWarrior56 has wMaxPacketSize different from report size */
		dev->report_size = 7;

	/* create the urb and buffer for reading */
	dev->int_in_urb = usb_alloc_urb(0, GFP_KERNEL);
	if (!dev->int_in_urb)
		goto error;
	dev->int_in_buffer = kmalloc(dev->report_size, GFP_KERNEL);
	if (!dev->int_in_buffer)
		goto error;
	usb_fill_int_urb(dev->int_in_urb, dev->udev,
			 usb_rcvintpipe(dev->udev,
					dev->int_in_endpoint->bEndpointAddress),
			 dev->int_in_buffer, dev->report_size,
			 iowarrior_callback, dev,
			 dev->int_in_endpoint->bInterval);
	/* create an internal buffer for interrupt data from the device */
	dev->read_queue =
	    kmalloc(((dev->report_size + 1) * MAX_INTERRUPT_BUFFER),
		    GFP_KERNEL);
	if (!dev->read_queue)
		goto error;
	/* Get the serial-number of the chip */
	memset(dev->chip_serial, 0x00, sizeof(dev->chip_serial));
	usb_string(udev, udev->descriptor.iSerialNumber, dev->chip_serial,
		   sizeof(dev->chip_serial));
	if (strlen(dev->chip_serial) != 8)
		memset(dev->chip_serial, 0x00, sizeof(dev->chip_serial));

	/* Set the idle timeout to 0, if this is interface 0 */
	if (dev->interface->cur_altsetting->desc.bInterfaceNumber == 0) {
	    usb_control_msg(udev, usb_sndctrlpipe(udev, 0),
			    0x0A,
			    USB_TYPE_CLASS | USB_RECIP_INTERFACE, 0,
			    0, NULL, 0, USB_CTRL_SET_TIMEOUT);
	}
	/* allow device read and ioctl */
	dev->present = 1;

	/* we can register the device now, as it is ready */
	usb_set_intfdata(interface, dev);

	retval = usb_register_dev(interface, &iowarrior_class);
	if (retval) {
		/* something prevented us from registering this driver */
		dev_err(&interface->dev, "Not able to get a minor for this device.\n");
		usb_set_intfdata(interface, NULL);
		goto error;
	}

	dev->minor = interface->minor;

	/* let the user know what node this device is now attached to */
	dev_info(&interface->dev, "IOWarrior product=0x%x, serial=%s interface=%d "
		 "now attached to iowarrior%d\n", dev->product_id, dev->chip_serial,
		 iface_desc->desc.bInterfaceNumber, dev->minor - IOWARRIOR_MINOR_BASE);
	return retval;

error:
	iowarrior_delete(dev);
	return retval;
}

/**
 *	iowarrior_disconnect
 *
 *	Called by the usb core when the device is removed from the system.
 */
static void iowarrior_disconnect(struct usb_interface *interface)
{
	struct iowarrior *dev;
	int minor;

	dev = usb_get_intfdata(interface);
	mutex_lock(&iowarrior_open_disc_lock);
	usb_set_intfdata(interface, NULL);
	/* prevent device read, write and ioctl */
	dev->present = 0;

	minor = dev->minor;
	mutex_unlock(&iowarrior_open_disc_lock);
	/* give back our minor - this will call close() locks need to be dropped at this point*/

	usb_deregister_dev(interface, &iowarrior_class);

	mutex_lock(&dev->mutex);

	/* prevent device read, write and ioctl */

<<<<<<< HEAD
	mutex_unlock(&dev->mutex);

=======
>>>>>>> c081cdb1
	if (dev->opened) {
		/* There is a process that holds a filedescriptor to the device ,
		   so we only shutdown read-/write-ops going on.
		   Deleting the device is postponed until close() was called.
		 */
		usb_kill_urb(dev->int_in_urb);
		usb_kill_anchored_urbs(&dev->submitted);
		wake_up_interruptible(&dev->read_wait);
		wake_up_interruptible(&dev->write_wait);
		mutex_unlock(&dev->mutex);
	} else {
		/* no process is using the device, cleanup now */
		mutex_unlock(&dev->mutex);
		iowarrior_delete(dev);
	}

	dev_info(&interface->dev, "I/O-Warror #%d now disconnected\n",
		 minor - IOWARRIOR_MINOR_BASE);
}

/* usb specific object needed to register this driver with the usb subsystem */
static struct usb_driver iowarrior_driver = {
	.name = "iowarrior",
	.probe = iowarrior_probe,
	.disconnect = iowarrior_disconnect,
	.id_table = iowarrior_ids,
};

module_usb_driver(iowarrior_driver);<|MERGE_RESOLUTION|>--- conflicted
+++ resolved
@@ -903,8 +903,6 @@
 	dev = usb_get_intfdata(interface);
 	mutex_lock(&iowarrior_open_disc_lock);
 	usb_set_intfdata(interface, NULL);
-	/* prevent device read, write and ioctl */
-	dev->present = 0;
 
 	minor = dev->minor;
 	mutex_unlock(&iowarrior_open_disc_lock);
@@ -915,12 +913,8 @@
 	mutex_lock(&dev->mutex);
 
 	/* prevent device read, write and ioctl */
-
-<<<<<<< HEAD
-	mutex_unlock(&dev->mutex);
-
-=======
->>>>>>> c081cdb1
+	dev->present = 0;
+
 	if (dev->opened) {
 		/* There is a process that holds a filedescriptor to the device ,
 		   so we only shutdown read-/write-ops going on.
