--- conflicted
+++ resolved
@@ -112,10 +112,7 @@
 				dev->int_buffer, dev->urb->transfer_dma);
 		usb_free_urb(dev->urb);
 	}
-<<<<<<< HEAD
-=======
 	usb_put_intf(dev->interface);
->>>>>>> c081cdb1
 	usb_put_dev(dev->udev);
 	kfree(dev);
 }
@@ -325,10 +322,7 @@
 
 	/* prevent more I/O from starting */
 	usb_poison_urb(dev->urb);
-<<<<<<< HEAD
-=======
 	usb_poison_urb(dev->cntl_urb);
->>>>>>> c081cdb1
 	mutex_lock(&dev->io_mutex);
 	dev->disconnected = 1;
 	mutex_unlock(&dev->io_mutex);
