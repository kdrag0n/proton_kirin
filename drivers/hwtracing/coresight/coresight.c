--- conflicted
+++ resolved
@@ -215,7 +215,6 @@
 {
 	int ret;
 
-<<<<<<< HEAD
 	if (!csdev->enable) {
 		if (sink_ops(csdev)->enable) {
 			coresight_enable_reg_clk(csdev);
@@ -225,16 +224,6 @@
 				return ret;
 			}
 		}
-=======
-	/*
-	 * We need to make sure the "new" session is compatible with the
-	 * existing "mode" of operation.
-	 */
-	if (sink_ops(csdev)->enable) {
-		ret = sink_ops(csdev)->enable(csdev, mode);
-		if (ret)
-			return ret;
->>>>>>> c081cdb1
 		csdev->enable = true;
 	}
 
