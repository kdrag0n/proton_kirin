--- conflicted
+++ resolved
@@ -188,10 +188,8 @@
 obj-$(CONFIG_MULTIPLEXER)	+= mux/
 obj-$(CONFIG_SENSORS_SSC)	+= sensors/
 obj-$(CONFIG_ESOC)              += esoc/
-<<<<<<< HEAD
-#randy mcu driver
-obj-y				+= msp/
-=======
 # GNSS driver
 obj-$(CONFIG_GNSS_SIRF)		+= gnsssirf/
->>>>>>> b10268a7
+
+#randy mcu driver
+obj-y				+= msp/