/*
 * drivers/base/core.c - core driver model code (device registration, etc)
 *
 * Copyright (c) 2002-3 Patrick Mochel
 * Copyright (c) 2002-3 Open Source Development Labs
 * Copyright (c) 2006 Greg Kroah-Hartman <gregkh@suse.de>
 * Copyright (c) 2006 Novell, Inc.
 *
 * This file is released under the GPLv2
 *
 */

#include <linux/device.h>
#include <linux/err.h>
#include <linux/fwnode.h>
#include <linux/init.h>
#include <linux/module.h>
#include <linux/slab.h>
#include <linux/string.h>
#include <linux/kdev_t.h>
#include <linux/notifier.h>
#include <linux/of.h>
#include <linux/of_device.h>
#include <linux/genhd.h>
#include <linux/kallsyms.h>
#include <linux/mutex.h>
#include <linux/pm_runtime.h>
#include <linux/netdevice.h>
#include <linux/sched/signal.h>
#include <linux/sysfs.h>

#include "base.h"
#include "power/power.h"

#ifdef CONFIG_SYSFS_DEPRECATED
#ifdef CONFIG_SYSFS_DEPRECATED_V2
long sysfs_deprecated = 1;
#else
long sysfs_deprecated = 0;
#endif
static int __init sysfs_deprecated_setup(char *arg)
{
	return kstrtol(arg, 10, &sysfs_deprecated);
}
early_param("sysfs.deprecated", sysfs_deprecated_setup);
#endif

/* Device links support. */

#ifdef CONFIG_SRCU
static DEFINE_MUTEX(device_links_lock);
DEFINE_STATIC_SRCU(device_links_srcu);

static inline void device_links_write_lock(void)
{
	mutex_lock(&device_links_lock);
}

static inline void device_links_write_unlock(void)
{
	mutex_unlock(&device_links_lock);
}

int device_links_read_lock(void)
{
	return srcu_read_lock(&device_links_srcu);
}

void device_links_read_unlock(int idx)
{
	srcu_read_unlock(&device_links_srcu, idx);
}
#else /* !CONFIG_SRCU */
static DECLARE_RWSEM(device_links_lock);

static inline void device_links_write_lock(void)
{
	down_write(&device_links_lock);
}

static inline void device_links_write_unlock(void)
{
	up_write(&device_links_lock);
}

int device_links_read_lock(void)
{
	down_read(&device_links_lock);
	return 0;
}

void device_links_read_unlock(int not_used)
{
	up_read(&device_links_lock);
}
#endif /* !CONFIG_SRCU */

/**
 * device_is_dependent - Check if one device depends on another one
 * @dev: Device to check dependencies for.
 * @target: Device to check against.
 *
 * Check if @target depends on @dev or any device dependent on it (its child or
 * its consumer etc).  Return 1 if that is the case or 0 otherwise.
 */
static int device_is_dependent(struct device *dev, void *target)
{
	struct device_link *link;
	int ret;

	if (WARN_ON(dev == target))
		return 1;

	ret = device_for_each_child(dev, target, device_is_dependent);
	if (ret)
		return ret;

	list_for_each_entry(link, &dev->links.consumers, s_node) {
		if (WARN_ON(link->consumer == target))
			return 1;

		ret = device_is_dependent(link->consumer, target);
		if (ret)
			break;
	}
	return ret;
}

static int device_reorder_to_tail(struct device *dev, void *not_used)
{
	struct device_link *link;

	/*
	 * Devices that have not been registered yet will be put to the ends
	 * of the lists during the registration, so skip them here.
	 */
	if (device_is_registered(dev))
		devices_kset_move_last(dev);

	if (device_pm_initialized(dev))
		device_pm_move_last(dev);

	device_for_each_child(dev, NULL, device_reorder_to_tail);
	list_for_each_entry(link, &dev->links.consumers, s_node)
		device_reorder_to_tail(link->consumer, NULL);

	return 0;
}

/**
 * device_link_add - Create a link between two devices.
 * @consumer: Consumer end of the link.
 * @supplier: Supplier end of the link.
 * @flags: Link flags.
 *
 * The caller is responsible for the proper synchronization of the link creation
 * with runtime PM.  First, setting the DL_FLAG_PM_RUNTIME flag will cause the
 * runtime PM framework to take the link into account.  Second, if the
 * DL_FLAG_RPM_ACTIVE flag is set in addition to it, the supplier devices will
 * be forced into the active metastate and reference-counted upon the creation
 * of the link.  If DL_FLAG_PM_RUNTIME is not set, DL_FLAG_RPM_ACTIVE will be
 * ignored.
 *
 * If the DL_FLAG_AUTOREMOVE is set, the link will be removed automatically
 * when the consumer device driver unbinds from it.  The combination of both
 * DL_FLAG_AUTOREMOVE and DL_FLAG_STATELESS set is invalid and will cause NULL
 * to be returned.
 *
 * A side effect of the link creation is re-ordering of dpm_list and the
 * devices_kset list by moving the consumer device and all devices depending
 * on it to the ends of these lists (that does not happen to devices that have
 * not been registered when this function is called).
 *
 * The supplier device is required to be registered when this function is called
 * and NULL will be returned if that is not the case.  The consumer device need
 * not be registered, however.
 */
struct device_link *device_link_add(struct device *consumer,
				    struct device *supplier, u32 flags)
{
	struct device_link *link;

	if (!consumer || !supplier ||
	    ((flags & DL_FLAG_STATELESS) && (flags & DL_FLAG_AUTOREMOVE)))
		return NULL;

	device_links_write_lock();
	device_pm_lock();

	/*
	 * If the supplier has not been fully registered yet or there is a
	 * reverse dependency between the consumer and the supplier already in
	 * the graph, return NULL.
	 */
	if (!device_pm_initialized(supplier)
	    || device_is_dependent(consumer, supplier)) {
		link = NULL;
		goto out;
	}

	list_for_each_entry(link, &supplier->links.consumers, s_node)
		if (link->consumer == consumer)
			goto out;

	link = kzalloc(sizeof(*link), GFP_KERNEL);
	if (!link)
		goto out;

	if (flags & DL_FLAG_PM_RUNTIME) {
		if (flags & DL_FLAG_RPM_ACTIVE) {
			if (pm_runtime_get_sync(supplier) < 0) {
				pm_runtime_put_noidle(supplier);
				kfree(link);
				link = NULL;
				goto out;
			}
			link->rpm_active = true;
		}
		pm_runtime_new_link(consumer);
		/*
		 * If the link is being added by the consumer driver at probe
		 * time, balance the decrementation of the supplier's runtime PM
		 * usage counter after consumer probe in driver_probe_device().
		 */
		if (consumer->links.status == DL_DEV_PROBING)
			pm_runtime_get_noresume(supplier);
	}
	get_device(supplier);
	link->supplier = supplier;
	INIT_LIST_HEAD(&link->s_node);
	get_device(consumer);
	link->consumer = consumer;
	INIT_LIST_HEAD(&link->c_node);
	link->flags = flags;

	/* Determine the initial link state. */
	if (flags & DL_FLAG_STATELESS) {
		link->status = DL_STATE_NONE;
	} else {
		switch (supplier->links.status) {
		case DL_DEV_DRIVER_BOUND:
			switch (consumer->links.status) {
			case DL_DEV_PROBING:
				/*
				 * Some callers expect the link creation during
				 * consumer driver probe to resume the supplier
				 * even without DL_FLAG_RPM_ACTIVE.
				 */
				if (flags & DL_FLAG_PM_RUNTIME)
					pm_runtime_resume(supplier);

				link->status = DL_STATE_CONSUMER_PROBE;
				break;
			case DL_DEV_DRIVER_BOUND:
				link->status = DL_STATE_ACTIVE;
				break;
			default:
				link->status = DL_STATE_AVAILABLE;
				break;
			}
			break;
		case DL_DEV_UNBINDING:
			link->status = DL_STATE_SUPPLIER_UNBIND;
			break;
		default:
			link->status = DL_STATE_DORMANT;
			break;
		}
	}

	/*
	 * Move the consumer and all of the devices depending on it to the end
	 * of dpm_list and the devices_kset list.
	 *
	 * It is necessary to hold dpm_list locked throughout all that or else
	 * we may end up suspending with a wrong ordering of it.
	 */
	device_reorder_to_tail(consumer, NULL);

	list_add_tail_rcu(&link->s_node, &supplier->links.consumers);
	list_add_tail_rcu(&link->c_node, &consumer->links.suppliers);

	dev_info(consumer, "Linked as a consumer to %s\n", dev_name(supplier));

 out:
	device_pm_unlock();
	device_links_write_unlock();
	return link;
}
EXPORT_SYMBOL_GPL(device_link_add);

static void device_link_free(struct device_link *link)
{
	put_device(link->consumer);
	put_device(link->supplier);
	kfree(link);
}

#ifdef CONFIG_SRCU
static void __device_link_free_srcu(struct rcu_head *rhead)
{
	device_link_free(container_of(rhead, struct device_link, rcu_head));
}

static void __device_link_del(struct device_link *link)
{
	dev_info(link->consumer, "Dropping the link to %s\n",
		 dev_name(link->supplier));

	if (link->flags & DL_FLAG_PM_RUNTIME)
		pm_runtime_drop_link(link->consumer);

	list_del_rcu(&link->s_node);
	list_del_rcu(&link->c_node);
	call_srcu(&device_links_srcu, &link->rcu_head, __device_link_free_srcu);
}
#else /* !CONFIG_SRCU */
static void __device_link_del(struct device_link *link)
{
	dev_info(link->consumer, "Dropping the link to %s\n",
		 dev_name(link->supplier));

	if (link->flags & DL_FLAG_PM_RUNTIME)
		pm_runtime_drop_link(link->consumer);

	list_del(&link->s_node);
	list_del(&link->c_node);
	device_link_free(link);
}
#endif /* !CONFIG_SRCU */

/**
 * device_link_del - Delete a link between two devices.
 * @link: Device link to delete.
 *
 * The caller must ensure proper synchronization of this function with runtime
 * PM.
 */
void device_link_del(struct device_link *link)
{
	device_links_write_lock();
	device_pm_lock();
	__device_link_del(link);
	device_pm_unlock();
	device_links_write_unlock();
}
EXPORT_SYMBOL_GPL(device_link_del);

static void device_links_missing_supplier(struct device *dev)
{
	struct device_link *link;

	list_for_each_entry(link, &dev->links.suppliers, c_node)
		if (link->status == DL_STATE_CONSUMER_PROBE)
			WRITE_ONCE(link->status, DL_STATE_AVAILABLE);
}

/**
 * device_links_check_suppliers - Check presence of supplier drivers.
 * @dev: Consumer device.
 *
 * Check links from this device to any suppliers.  Walk the list of the device's
 * links to suppliers and see if all of them are available.  If not, simply
 * return -EPROBE_DEFER.
 *
 * We need to guarantee that the supplier will not go away after the check has
 * been positive here.  It only can go away in __device_release_driver() and
 * that function  checks the device's links to consumers.  This means we need to
 * mark the link as "consumer probe in progress" to make the supplier removal
 * wait for us to complete (or bad things may happen).
 *
 * Links with the DL_FLAG_STATELESS flag set are ignored.
 */
int device_links_check_suppliers(struct device *dev)
{
	struct device_link *link;
	int ret = 0;

	device_links_write_lock();

	list_for_each_entry(link, &dev->links.suppliers, c_node) {
		if (link->flags & DL_FLAG_STATELESS)
			continue;

		if (link->status != DL_STATE_AVAILABLE) {
			device_links_missing_supplier(dev);
			ret = -EPROBE_DEFER;
			break;
		}
		WRITE_ONCE(link->status, DL_STATE_CONSUMER_PROBE);
	}
	dev->links.status = DL_DEV_PROBING;

	device_links_write_unlock();
	return ret;
}

/**
 * device_links_driver_bound - Update device links after probing its driver.
 * @dev: Device to update the links for.
 *
 * The probe has been successful, so update links from this device to any
 * consumers by changing their status to "available".
 *
 * Also change the status of @dev's links to suppliers to "active".
 *
 * Links with the DL_FLAG_STATELESS flag set are ignored.
 */
void device_links_driver_bound(struct device *dev)
{
	struct device_link *link;

	device_links_write_lock();

	list_for_each_entry(link, &dev->links.consumers, s_node) {
		if (link->flags & DL_FLAG_STATELESS)
			continue;

		WARN_ON(link->status != DL_STATE_DORMANT);
		WRITE_ONCE(link->status, DL_STATE_AVAILABLE);
	}

	list_for_each_entry(link, &dev->links.suppliers, c_node) {
		if (link->flags & DL_FLAG_STATELESS)
			continue;

		WARN_ON(link->status != DL_STATE_CONSUMER_PROBE);
		WRITE_ONCE(link->status, DL_STATE_ACTIVE);
	}

	dev->links.status = DL_DEV_DRIVER_BOUND;

	device_links_write_unlock();
}

/**
 * __device_links_no_driver - Update links of a device without a driver.
 * @dev: Device without a drvier.
 *
 * Delete all non-persistent links from this device to any suppliers.
 *
 * Persistent links stay around, but their status is changed to "available",
 * unless they already are in the "supplier unbind in progress" state in which
 * case they need not be updated.
 *
 * Links with the DL_FLAG_STATELESS flag set are ignored.
 */
static void __device_links_no_driver(struct device *dev)
{
	struct device_link *link, *ln;

	list_for_each_entry_safe_reverse(link, ln, &dev->links.suppliers, c_node) {
		if (link->flags & DL_FLAG_STATELESS)
			continue;

		if (link->flags & DL_FLAG_AUTOREMOVE)
			__device_link_del(link);
		else if (link->status != DL_STATE_SUPPLIER_UNBIND)
			WRITE_ONCE(link->status, DL_STATE_AVAILABLE);
	}

	dev->links.status = DL_DEV_NO_DRIVER;
}

void device_links_no_driver(struct device *dev)
{
	device_links_write_lock();
	__device_links_no_driver(dev);
	device_links_write_unlock();
}

/**
 * device_links_driver_cleanup - Update links after driver removal.
 * @dev: Device whose driver has just gone away.
 *
 * Update links to consumers for @dev by changing their status to "dormant" and
 * invoke %__device_links_no_driver() to update links to suppliers for it as
 * appropriate.
 *
 * Links with the DL_FLAG_STATELESS flag set are ignored.
 */
void device_links_driver_cleanup(struct device *dev)
{
	struct device_link *link;

	device_links_write_lock();

	list_for_each_entry(link, &dev->links.consumers, s_node) {
		if (link->flags & DL_FLAG_STATELESS)
			continue;

		WARN_ON(link->flags & DL_FLAG_AUTOREMOVE);
		WARN_ON(link->status != DL_STATE_SUPPLIER_UNBIND);
		WRITE_ONCE(link->status, DL_STATE_DORMANT);
	}

	__device_links_no_driver(dev);

	device_links_write_unlock();
}

/**
 * device_links_busy - Check if there are any busy links to consumers.
 * @dev: Device to check.
 *
 * Check each consumer of the device and return 'true' if its link's status
 * is one of "consumer probe" or "active" (meaning that the given consumer is
 * probing right now or its driver is present).  Otherwise, change the link
 * state to "supplier unbind" to prevent the consumer from being probed
 * successfully going forward.
 *
 * Return 'false' if there are no probing or active consumers.
 *
 * Links with the DL_FLAG_STATELESS flag set are ignored.
 */
bool device_links_busy(struct device *dev)
{
	struct device_link *link;
	bool ret = false;

	device_links_write_lock();

	list_for_each_entry(link, &dev->links.consumers, s_node) {
		if (link->flags & DL_FLAG_STATELESS)
			continue;

		if (link->status == DL_STATE_CONSUMER_PROBE
		    || link->status == DL_STATE_ACTIVE) {
			ret = true;
			break;
		}
		WRITE_ONCE(link->status, DL_STATE_SUPPLIER_UNBIND);
	}

	dev->links.status = DL_DEV_UNBINDING;

	device_links_write_unlock();
	return ret;
}

/**
 * device_links_unbind_consumers - Force unbind consumers of the given device.
 * @dev: Device to unbind the consumers of.
 *
 * Walk the list of links to consumers for @dev and if any of them is in the
 * "consumer probe" state, wait for all device probes in progress to complete
 * and start over.
 *
 * If that's not the case, change the status of the link to "supplier unbind"
 * and check if the link was in the "active" state.  If so, force the consumer
 * driver to unbind and start over (the consumer will not re-probe as we have
 * changed the state of the link already).
 *
 * Links with the DL_FLAG_STATELESS flag set are ignored.
 */
void device_links_unbind_consumers(struct device *dev)
{
	struct device_link *link;

 start:
	device_links_write_lock();

	list_for_each_entry(link, &dev->links.consumers, s_node) {
		enum device_link_state status;

		if (link->flags & DL_FLAG_STATELESS)
			continue;

		status = link->status;
		if (status == DL_STATE_CONSUMER_PROBE) {
			device_links_write_unlock();

			wait_for_device_probe();
			goto start;
		}
		WRITE_ONCE(link->status, DL_STATE_SUPPLIER_UNBIND);
		if (status == DL_STATE_ACTIVE) {
			struct device *consumer = link->consumer;

			get_device(consumer);

			device_links_write_unlock();

			device_release_driver_internal(consumer, NULL,
						       consumer->parent);
			put_device(consumer);
			goto start;
		}
	}

	device_links_write_unlock();
}

/**
 * device_links_purge - Delete existing links to other devices.
 * @dev: Target device.
 */
static void device_links_purge(struct device *dev)
{
	struct device_link *link, *ln;

	/*
	 * Delete all of the remaining links from this device to any other
	 * devices (either consumers or suppliers).
	 */
	device_links_write_lock();

	list_for_each_entry_safe_reverse(link, ln, &dev->links.suppliers, c_node) {
		WARN_ON(link->status == DL_STATE_ACTIVE);
		__device_link_del(link);
	}

	list_for_each_entry_safe_reverse(link, ln, &dev->links.consumers, s_node) {
		WARN_ON(link->status != DL_STATE_DORMANT &&
			link->status != DL_STATE_NONE);
		__device_link_del(link);
	}

	device_links_write_unlock();
}

/* Device links support end. */

int (*platform_notify)(struct device *dev) = NULL;
int (*platform_notify_remove)(struct device *dev) = NULL;
static struct kobject *dev_kobj;
struct kobject *sysfs_dev_char_kobj;
struct kobject *sysfs_dev_block_kobj;

static DEFINE_MUTEX(device_hotplug_lock);

void lock_device_hotplug(void)
{
	mutex_lock(&device_hotplug_lock);
}

void unlock_device_hotplug(void)
{
	mutex_unlock(&device_hotplug_lock);
}

int lock_device_hotplug_sysfs(void)
{
	if (mutex_trylock(&device_hotplug_lock))
		return 0;

	/* Avoid busy looping (5 ms of sleep should do). */
	msleep(5);
	return restart_syscall();
}

void lock_device_hotplug_assert(void)
{
	lockdep_assert_held(&device_hotplug_lock);
}

#ifdef CONFIG_BLOCK
static inline int device_is_not_partition(struct device *dev)
{
	return !(dev->type == &part_type);
}
#else
static inline int device_is_not_partition(struct device *dev)
{
	return 1;
}
#endif

/**
 * dev_driver_string - Return a device's driver name, if at all possible
 * @dev: struct device to get the name of
 *
 * Will return the device's driver's name if it is bound to a device.  If
 * the device is not bound to a driver, it will return the name of the bus
 * it is attached to.  If it is not attached to a bus either, an empty
 * string will be returned.
 */
const char *dev_driver_string(const struct device *dev)
{
	struct device_driver *drv;

	/* dev->driver can change to NULL underneath us because of unbinding,
	 * so be careful about accessing it.  dev->bus and dev->class should
	 * never change once they are set, so they don't need special care.
	 */
	drv = ACCESS_ONCE(dev->driver);
	return drv ? drv->name :
			(dev->bus ? dev->bus->name :
			(dev->class ? dev->class->name : ""));
}
EXPORT_SYMBOL(dev_driver_string);

#define to_dev_attr(_attr) container_of(_attr, struct device_attribute, attr)

static ssize_t dev_attr_show(struct kobject *kobj, struct attribute *attr,
			     char *buf)
{
	struct device_attribute *dev_attr = to_dev_attr(attr);
	struct device *dev = kobj_to_dev(kobj);
	ssize_t ret = -EIO;

	if (dev_attr->show)
		ret = dev_attr->show(dev, dev_attr, buf);
	if (ret >= (ssize_t)PAGE_SIZE) {
		print_symbol("dev_attr_show: %s returned bad count\n",
				(unsigned long)dev_attr->show);
	}
	return ret;
}

static ssize_t dev_attr_store(struct kobject *kobj, struct attribute *attr,
			      const char *buf, size_t count)
{
	struct device_attribute *dev_attr = to_dev_attr(attr);
	struct device *dev = kobj_to_dev(kobj);
	ssize_t ret = -EIO;

	if (dev_attr->store)
		ret = dev_attr->store(dev, dev_attr, buf, count);
	return ret;
}

static const struct sysfs_ops dev_sysfs_ops = {
	.show	= dev_attr_show,
	.store	= dev_attr_store,
};

#define to_ext_attr(x) container_of(x, struct dev_ext_attribute, attr)

ssize_t device_store_ulong(struct device *dev,
			   struct device_attribute *attr,
			   const char *buf, size_t size)
{
	struct dev_ext_attribute *ea = to_ext_attr(attr);
	char *end;
	unsigned long new = simple_strtoul(buf, &end, 0);
	if (end == buf)
		return -EINVAL;
	*(unsigned long *)(ea->var) = new;
	/* Always return full write size even if we didn't consume all */
	return size;
}
EXPORT_SYMBOL_GPL(device_store_ulong);

ssize_t device_show_ulong(struct device *dev,
			  struct device_attribute *attr,
			  char *buf)
{
	struct dev_ext_attribute *ea = to_ext_attr(attr);
	return snprintf(buf, PAGE_SIZE, "%lx\n", *(unsigned long *)(ea->var));
}
EXPORT_SYMBOL_GPL(device_show_ulong);

ssize_t device_store_int(struct device *dev,
			 struct device_attribute *attr,
			 const char *buf, size_t size)
{
	struct dev_ext_attribute *ea = to_ext_attr(attr);
	char *end;
	long new = simple_strtol(buf, &end, 0);
	if (end == buf || new > INT_MAX || new < INT_MIN)
		return -EINVAL;
	*(int *)(ea->var) = new;
	/* Always return full write size even if we didn't consume all */
	return size;
}
EXPORT_SYMBOL_GPL(device_store_int);

ssize_t device_show_int(struct device *dev,
			struct device_attribute *attr,
			char *buf)
{
	struct dev_ext_attribute *ea = to_ext_attr(attr);

	return snprintf(buf, PAGE_SIZE, "%d\n", *(int *)(ea->var));
}
EXPORT_SYMBOL_GPL(device_show_int);

ssize_t device_store_bool(struct device *dev, struct device_attribute *attr,
			  const char *buf, size_t size)
{
	struct dev_ext_attribute *ea = to_ext_attr(attr);

	if (strtobool(buf, ea->var) < 0)
		return -EINVAL;

	return size;
}
EXPORT_SYMBOL_GPL(device_store_bool);

ssize_t device_show_bool(struct device *dev, struct device_attribute *attr,
			 char *buf)
{
	struct dev_ext_attribute *ea = to_ext_attr(attr);

	return snprintf(buf, PAGE_SIZE, "%d\n", *(bool *)(ea->var));
}
EXPORT_SYMBOL_GPL(device_show_bool);

/**
 * device_release - free device structure.
 * @kobj: device's kobject.
 *
 * This is called once the reference count for the object
 * reaches 0. We forward the call to the device's release
 * method, which should handle actually freeing the structure.
 */
static void device_release(struct kobject *kobj)
{
	struct device *dev = kobj_to_dev(kobj);
	struct device_private *p = dev->p;

	/*
	 * Some platform devices are driven without driver attached
	 * and managed resources may have been acquired.  Make sure
	 * all resources are released.
	 *
	 * Drivers still can add resources into device after device
	 * is deleted but alive, so release devres here to avoid
	 * possible memory leak.
	 */
	devres_release_all(dev);

	if (dev->release)
		dev->release(dev);
	else if (dev->type && dev->type->release)
		dev->type->release(dev);
	else if (dev->class && dev->class->dev_release)
		dev->class->dev_release(dev);
	else
		WARN(1, KERN_ERR "Device '%s' does not have a release() "
			"function, it is broken and must be fixed.\n",
			dev_name(dev));
	kfree(p);
}

static const void *device_namespace(struct kobject *kobj)
{
	struct device *dev = kobj_to_dev(kobj);
	const void *ns = NULL;

	if (dev->class && dev->class->ns_type)
		ns = dev->class->namespace(dev);

	return ns;
}

static struct kobj_type device_ktype = {
	.release	= device_release,
	.sysfs_ops	= &dev_sysfs_ops,
	.namespace	= device_namespace,
};


static int dev_uevent_filter(struct kset *kset, struct kobject *kobj)
{
	struct kobj_type *ktype = get_ktype(kobj);

	if (ktype == &device_ktype) {
		struct device *dev = kobj_to_dev(kobj);
		if (dev->bus)
			return 1;
		if (dev->class)
			return 1;
	}
	return 0;
}

static const char *dev_uevent_name(struct kset *kset, struct kobject *kobj)
{
	struct device *dev = kobj_to_dev(kobj);

	if (dev->bus)
		return dev->bus->name;
	if (dev->class)
		return dev->class->name;
	return NULL;
}

static int dev_uevent(struct kset *kset, struct kobject *kobj,
		      struct kobj_uevent_env *env)
{
	struct device *dev = kobj_to_dev(kobj);
	int retval = 0;

	/* add device node properties if present */
	if (MAJOR(dev->devt)) {
		const char *tmp;
		const char *name;
		umode_t mode = 0;
		kuid_t uid = GLOBAL_ROOT_UID;
		kgid_t gid = GLOBAL_ROOT_GID;

		add_uevent_var(env, "MAJOR=%u", MAJOR(dev->devt));
		add_uevent_var(env, "MINOR=%u", MINOR(dev->devt));
		name = device_get_devnode(dev, &mode, &uid, &gid, &tmp);
		if (name) {
			add_uevent_var(env, "DEVNAME=%s", name);
			if (mode)
				add_uevent_var(env, "DEVMODE=%#o", mode & 0777);
			if (!uid_eq(uid, GLOBAL_ROOT_UID))
				add_uevent_var(env, "DEVUID=%u", from_kuid(&init_user_ns, uid));
			if (!gid_eq(gid, GLOBAL_ROOT_GID))
				add_uevent_var(env, "DEVGID=%u", from_kgid(&init_user_ns, gid));
			kfree(tmp);
		}
	}

	if (dev->type && dev->type->name)
		add_uevent_var(env, "DEVTYPE=%s", dev->type->name);

	if (dev->driver)
		add_uevent_var(env, "DRIVER=%s", dev->driver->name);

	/* Add common DT information about the device */
	of_device_uevent(dev, env);

	/* have the bus specific function add its stuff */
	if (dev->bus && dev->bus->uevent) {
		retval = dev->bus->uevent(dev, env);
		if (retval)
			pr_debug("device: '%s': %s: bus uevent() returned %d\n",
				 dev_name(dev), __func__, retval);
	}

	/* have the class specific function add its stuff */
	if (dev->class && dev->class->dev_uevent) {
		retval = dev->class->dev_uevent(dev, env);
		if (retval)
			pr_debug("device: '%s': %s: class uevent() "
				 "returned %d\n", dev_name(dev),
				 __func__, retval);
	}

	/* have the device type specific function add its stuff */
	if (dev->type && dev->type->uevent) {
		retval = dev->type->uevent(dev, env);
		if (retval)
			pr_debug("device: '%s': %s: dev_type uevent() "
				 "returned %d\n", dev_name(dev),
				 __func__, retval);
	}

	return retval;
}

static const struct kset_uevent_ops device_uevent_ops = {
	.filter =	dev_uevent_filter,
	.name =		dev_uevent_name,
	.uevent =	dev_uevent,
};

static ssize_t uevent_show(struct device *dev, struct device_attribute *attr,
			   char *buf)
{
	struct kobject *top_kobj;
	struct kset *kset;
	struct kobj_uevent_env *env = NULL;
	int i;
	size_t count = 0;
	int retval;

	/* search the kset, the device belongs to */
	top_kobj = &dev->kobj;
	while (!top_kobj->kset && top_kobj->parent)
		top_kobj = top_kobj->parent;
	if (!top_kobj->kset)
		goto out;

	kset = top_kobj->kset;
	if (!kset->uevent_ops || !kset->uevent_ops->uevent)
		goto out;

	/* respect filter */
	if (kset->uevent_ops && kset->uevent_ops->filter)
		if (!kset->uevent_ops->filter(kset, &dev->kobj))
			goto out;

	env = kzalloc(sizeof(struct kobj_uevent_env), GFP_KERNEL);
	if (!env)
		return -ENOMEM;

	/* let the kset specific function add its keys */
	retval = kset->uevent_ops->uevent(kset, &dev->kobj, env);
	if (retval)
		goto out;

	/* copy keys to file */
	for (i = 0; i < env->envp_idx; i++)
		count += sprintf(&buf[count], "%s\n", env->envp[i]);
out:
	kfree(env);
	return count;
}

static ssize_t uevent_store(struct device *dev, struct device_attribute *attr,
			    const char *buf, size_t count)
{
	int rc;

	rc = kobject_synth_uevent(&dev->kobj, buf, count);

	if (rc) {
		dev_err(dev, "uevent: failed to send synthetic uevent\n");
		return rc;
	}

	return count;
}
static DEVICE_ATTR_RW(uevent);

static ssize_t online_show(struct device *dev, struct device_attribute *attr,
			   char *buf)
{
	bool val;

	device_lock(dev);
	val = !dev->offline;
	device_unlock(dev);
	return sprintf(buf, "%u\n", val);
}

static ssize_t online_store(struct device *dev, struct device_attribute *attr,
			    const char *buf, size_t count)
{
	bool val;
	int ret;

	ret = strtobool(buf, &val);
	if (ret < 0)
		return ret;

	ret = lock_device_hotplug_sysfs();
	if (ret)
		return ret;

	ret = val ? device_online(dev) : device_offline(dev);
	unlock_device_hotplug();
	return ret < 0 ? ret : count;
}
static DEVICE_ATTR_RW(online);

int device_add_groups(struct device *dev, const struct attribute_group **groups)
{
	return sysfs_create_groups(&dev->kobj, groups);
}
EXPORT_SYMBOL_GPL(device_add_groups);

void device_remove_groups(struct device *dev,
			  const struct attribute_group **groups)
{
	sysfs_remove_groups(&dev->kobj, groups);
}
EXPORT_SYMBOL_GPL(device_remove_groups);

union device_attr_group_devres {
	const struct attribute_group *group;
	const struct attribute_group **groups;
};

static int devm_attr_group_match(struct device *dev, void *res, void *data)
{
	return ((union device_attr_group_devres *)res)->group == data;
}

static void devm_attr_group_remove(struct device *dev, void *res)
{
	union device_attr_group_devres *devres = res;
	const struct attribute_group *group = devres->group;

	dev_dbg(dev, "%s: removing group %p\n", __func__, group);
	sysfs_remove_group(&dev->kobj, group);
}

static void devm_attr_groups_remove(struct device *dev, void *res)
{
	union device_attr_group_devres *devres = res;
	const struct attribute_group **groups = devres->groups;

	dev_dbg(dev, "%s: removing groups %p\n", __func__, groups);
	sysfs_remove_groups(&dev->kobj, groups);
}

/**
 * devm_device_add_group - given a device, create a managed attribute group
 * @dev:	The device to create the group for
 * @grp:	The attribute group to create
 *
 * This function creates a group for the first time.  It will explicitly
 * warn and error if any of the attribute files being created already exist.
 *
 * Returns 0 on success or error code on failure.
 */
int devm_device_add_group(struct device *dev, const struct attribute_group *grp)
{
	union device_attr_group_devres *devres;
	int error;

	devres = devres_alloc(devm_attr_group_remove,
			      sizeof(*devres), GFP_KERNEL);
	if (!devres)
		return -ENOMEM;

	error = sysfs_create_group(&dev->kobj, grp);
	if (error) {
		devres_free(devres);
		return error;
	}

	devres->group = grp;
	devres_add(dev, devres);
	return 0;
}
EXPORT_SYMBOL_GPL(devm_device_add_group);

/**
 * devm_device_remove_group: remove a managed group from a device
 * @dev:	device to remove the group from
 * @grp:	group to remove
 *
 * This function removes a group of attributes from a device. The attributes
 * previously have to have been created for this group, otherwise it will fail.
 */
void devm_device_remove_group(struct device *dev,
			      const struct attribute_group *grp)
{
	WARN_ON(devres_release(dev, devm_attr_group_remove,
			       devm_attr_group_match,
			       /* cast away const */ (void *)grp));
}
EXPORT_SYMBOL_GPL(devm_device_remove_group);

/**
 * devm_device_add_groups - create a bunch of managed attribute groups
 * @dev:	The device to create the group for
 * @groups:	The attribute groups to create, NULL terminated
 *
 * This function creates a bunch of managed attribute groups.  If an error
 * occurs when creating a group, all previously created groups will be
 * removed, unwinding everything back to the original state when this
 * function was called.  It will explicitly warn and error if any of the
 * attribute files being created already exist.
 *
 * Returns 0 on success or error code from sysfs_create_group on failure.
 */
int devm_device_add_groups(struct device *dev,
			   const struct attribute_group **groups)
{
	union device_attr_group_devres *devres;
	int error;

	devres = devres_alloc(devm_attr_groups_remove,
			      sizeof(*devres), GFP_KERNEL);
	if (!devres)
		return -ENOMEM;

	error = sysfs_create_groups(&dev->kobj, groups);
	if (error) {
		devres_free(devres);
		return error;
	}

	devres->groups = groups;
	devres_add(dev, devres);
	return 0;
}
EXPORT_SYMBOL_GPL(devm_device_add_groups);

/**
 * devm_device_remove_groups - remove a list of managed groups
 *
 * @dev:	The device for the groups to be removed from
 * @groups:	NULL terminated list of groups to be removed
 *
 * If groups is not NULL, remove the specified groups from the device.
 */
void devm_device_remove_groups(struct device *dev,
			       const struct attribute_group **groups)
{
	WARN_ON(devres_release(dev, devm_attr_groups_remove,
			       devm_attr_group_match,
			       /* cast away const */ (void *)groups));
}
EXPORT_SYMBOL_GPL(devm_device_remove_groups);

static int device_add_attrs(struct device *dev)
{
	struct class *class = dev->class;
	const struct device_type *type = dev->type;
	int error;

	if (class) {
		error = device_add_groups(dev, class->dev_groups);
		if (error)
			return error;
	}

	if (type) {
		error = device_add_groups(dev, type->groups);
		if (error)
			goto err_remove_class_groups;
	}

	error = device_add_groups(dev, dev->groups);
	if (error)
		goto err_remove_type_groups;

	if (device_supports_offline(dev) && !dev->offline_disabled) {
		error = device_create_file(dev, &dev_attr_online);
		if (error)
			goto err_remove_dev_groups;
	}

	return 0;

 err_remove_dev_groups:
	device_remove_groups(dev, dev->groups);
 err_remove_type_groups:
	if (type)
		device_remove_groups(dev, type->groups);
 err_remove_class_groups:
	if (class)
		device_remove_groups(dev, class->dev_groups);

	return error;
}

static void device_remove_attrs(struct device *dev)
{
	struct class *class = dev->class;
	const struct device_type *type = dev->type;

	device_remove_file(dev, &dev_attr_online);
	device_remove_groups(dev, dev->groups);

	if (type)
		device_remove_groups(dev, type->groups);

	if (class)
		device_remove_groups(dev, class->dev_groups);
}

static ssize_t dev_show(struct device *dev, struct device_attribute *attr,
			char *buf)
{
	return print_dev_t(buf, dev->devt);
}
static DEVICE_ATTR_RO(dev);

/* /sys/devices/ */
struct kset *devices_kset;

/**
 * devices_kset_move_before - Move device in the devices_kset's list.
 * @deva: Device to move.
 * @devb: Device @deva should come before.
 */
static void devices_kset_move_before(struct device *deva, struct device *devb)
{
	if (!devices_kset)
		return;
	pr_debug("devices_kset: Moving %s before %s\n",
		 dev_name(deva), dev_name(devb));
	spin_lock(&devices_kset->list_lock);
	list_move_tail(&deva->kobj.entry, &devb->kobj.entry);
	spin_unlock(&devices_kset->list_lock);
}

/**
 * devices_kset_move_after - Move device in the devices_kset's list.
 * @deva: Device to move
 * @devb: Device @deva should come after.
 */
static void devices_kset_move_after(struct device *deva, struct device *devb)
{
	if (!devices_kset)
		return;
	pr_debug("devices_kset: Moving %s after %s\n",
		 dev_name(deva), dev_name(devb));
	spin_lock(&devices_kset->list_lock);
	list_move(&deva->kobj.entry, &devb->kobj.entry);
	spin_unlock(&devices_kset->list_lock);
}

/**
 * devices_kset_move_last - move the device to the end of devices_kset's list.
 * @dev: device to move
 */
void devices_kset_move_last(struct device *dev)
{
	if (!devices_kset)
		return;
	pr_debug("devices_kset: Moving %s to end of list\n", dev_name(dev));
	spin_lock(&devices_kset->list_lock);
	list_move_tail(&dev->kobj.entry, &devices_kset->list);
	spin_unlock(&devices_kset->list_lock);
}

/**
 * device_create_file - create sysfs attribute file for device.
 * @dev: device.
 * @attr: device attribute descriptor.
 */
int device_create_file(struct device *dev,
		       const struct device_attribute *attr)
{
	int error = 0;

	if (dev) {
		WARN(((attr->attr.mode & S_IWUGO) && !attr->store),
			"Attribute %s: write permission without 'store'\n",
			attr->attr.name);
		WARN(((attr->attr.mode & S_IRUGO) && !attr->show),
			"Attribute %s: read permission without 'show'\n",
			attr->attr.name);
		error = sysfs_create_file(&dev->kobj, &attr->attr);
	}

	return error;
}
EXPORT_SYMBOL_GPL(device_create_file);

/**
 * device_remove_file - remove sysfs attribute file.
 * @dev: device.
 * @attr: device attribute descriptor.
 */
void device_remove_file(struct device *dev,
			const struct device_attribute *attr)
{
	if (dev)
		sysfs_remove_file(&dev->kobj, &attr->attr);
}
EXPORT_SYMBOL_GPL(device_remove_file);

/**
 * device_remove_file_self - remove sysfs attribute file from its own method.
 * @dev: device.
 * @attr: device attribute descriptor.
 *
 * See kernfs_remove_self() for details.
 */
bool device_remove_file_self(struct device *dev,
			     const struct device_attribute *attr)
{
	if (dev)
		return sysfs_remove_file_self(&dev->kobj, &attr->attr);
	else
		return false;
}
EXPORT_SYMBOL_GPL(device_remove_file_self);

/**
 * device_create_bin_file - create sysfs binary attribute file for device.
 * @dev: device.
 * @attr: device binary attribute descriptor.
 */
int device_create_bin_file(struct device *dev,
			   const struct bin_attribute *attr)
{
	int error = -EINVAL;
	if (dev)
		error = sysfs_create_bin_file(&dev->kobj, attr);
	return error;
}
EXPORT_SYMBOL_GPL(device_create_bin_file);

/**
 * device_remove_bin_file - remove sysfs binary attribute file
 * @dev: device.
 * @attr: device binary attribute descriptor.
 */
void device_remove_bin_file(struct device *dev,
			    const struct bin_attribute *attr)
{
	if (dev)
		sysfs_remove_bin_file(&dev->kobj, attr);
}
EXPORT_SYMBOL_GPL(device_remove_bin_file);

static void klist_children_get(struct klist_node *n)
{
	struct device_private *p = to_device_private_parent(n);
	struct device *dev = p->device;

	get_device(dev);
}

static void klist_children_put(struct klist_node *n)
{
	struct device_private *p = to_device_private_parent(n);
	struct device *dev = p->device;

	put_device(dev);
}

/**
 * device_initialize - init device structure.
 * @dev: device.
 *
 * This prepares the device for use by other layers by initializing
 * its fields.
 * It is the first half of device_register(), if called by
 * that function, though it can also be called separately, so one
 * may use @dev's fields. In particular, get_device()/put_device()
 * may be used for reference counting of @dev after calling this
 * function.
 *
 * All fields in @dev must be initialized by the caller to 0, except
 * for those explicitly set to some other value.  The simplest
 * approach is to use kzalloc() to allocate the structure containing
 * @dev.
 *
 * NOTE: Use put_device() to give up your reference instead of freeing
 * @dev directly once you have called this function.
 */
void device_initialize(struct device *dev)
{
	dev->kobj.kset = devices_kset;
	kobject_init(&dev->kobj, &device_ktype);
	INIT_LIST_HEAD(&dev->dma_pools);
	mutex_init(&dev->mutex);
	lockdep_set_novalidate_class(&dev->mutex);
	spin_lock_init(&dev->devres_lock);
	INIT_LIST_HEAD(&dev->devres_head);
	device_pm_init(dev);
	set_dev_node(dev, -1);
#ifdef CONFIG_GENERIC_MSI_IRQ
	INIT_LIST_HEAD(&dev->msi_list);
#endif
	INIT_LIST_HEAD(&dev->links.consumers);
	INIT_LIST_HEAD(&dev->links.suppliers);
	dev->links.status = DL_DEV_NO_DRIVER;
}
EXPORT_SYMBOL_GPL(device_initialize);

struct kobject *virtual_device_parent(struct device *dev)
{
	static struct kobject *virtual_dir = NULL;

	if (!virtual_dir)
		virtual_dir = kobject_create_and_add("virtual",
						     &devices_kset->kobj);

	return virtual_dir;
}

struct class_dir {
	struct kobject kobj;
	struct class *class;
};

#define to_class_dir(obj) container_of(obj, struct class_dir, kobj)

static void class_dir_release(struct kobject *kobj)
{
	struct class_dir *dir = to_class_dir(kobj);
	kfree(dir);
}

static const
struct kobj_ns_type_operations *class_dir_child_ns_type(struct kobject *kobj)
{
	struct class_dir *dir = to_class_dir(kobj);
	return dir->class->ns_type;
}

static struct kobj_type class_dir_ktype = {
	.release	= class_dir_release,
	.sysfs_ops	= &kobj_sysfs_ops,
	.child_ns_type	= class_dir_child_ns_type
};

static struct kobject *
class_dir_create_and_add(struct class *class, struct kobject *parent_kobj)
{
	struct class_dir *dir;
	int retval;

	dir = kzalloc(sizeof(*dir), GFP_KERNEL);
	if (!dir)
		return ERR_PTR(-ENOMEM);

	dir->class = class;
	kobject_init(&dir->kobj, &class_dir_ktype);

	dir->kobj.kset = &class->p->glue_dirs;

	retval = kobject_add(&dir->kobj, parent_kobj, "%s", class->name);
	if (retval < 0) {
		kobject_put(&dir->kobj);
		return ERR_PTR(retval);
	}
	return &dir->kobj;
}

static DEFINE_MUTEX(gdp_mutex);

static struct kobject *get_device_parent(struct device *dev,
					 struct device *parent)
{
	if (dev->class) {
		struct kobject *kobj = NULL;
		struct kobject *parent_kobj;
		struct kobject *k;

#ifdef CONFIG_BLOCK
		/* block disks show up in /sys/block */
		if (sysfs_deprecated && dev->class == &block_class) {
			if (parent && parent->class == &block_class)
				return &parent->kobj;
			return &block_class.p->subsys.kobj;
		}
#endif

		/*
		 * If we have no parent, we live in "virtual".
		 * Class-devices with a non class-device as parent, live
		 * in a "glue" directory to prevent namespace collisions.
		 */
		if (parent == NULL)
			parent_kobj = virtual_device_parent(dev);
		else if (parent->class && !dev->class->ns_type)
			return &parent->kobj;
		else
			parent_kobj = &parent->kobj;

		mutex_lock(&gdp_mutex);

		/* find our class-directory at the parent and reference it */
		spin_lock(&dev->class->p->glue_dirs.list_lock);
		list_for_each_entry(k, &dev->class->p->glue_dirs.list, entry)
			if (k->parent == parent_kobj) {
				kobj = kobject_get(k);
				break;
			}
		spin_unlock(&dev->class->p->glue_dirs.list_lock);
		if (kobj) {
			mutex_unlock(&gdp_mutex);
			return kobj;
		}

		/* or create a new class-directory at the parent device */
		k = class_dir_create_and_add(dev->class, parent_kobj);
		/* do not emit an uevent for this simple "glue" directory */
		mutex_unlock(&gdp_mutex);
		return k;
	}

	/* subsystems can specify a default root directory for their devices */
	if (!parent && dev->bus && dev->bus->dev_root)
		return &dev->bus->dev_root->kobj;

	if (parent)
		return &parent->kobj;
	return NULL;
}

static inline bool live_in_glue_dir(struct kobject *kobj,
				    struct device *dev)
{
	if (!kobj || !dev->class ||
	    kobj->kset != &dev->class->p->glue_dirs)
		return false;
	return true;
}

static inline struct kobject *get_glue_dir(struct device *dev)
{
	return dev->kobj.parent;
}

/*
 * make sure cleaning up dir as the last step, we need to make
 * sure .release handler of kobject is run with holding the
 * global lock
 */
static void cleanup_glue_dir(struct device *dev, struct kobject *glue_dir)
{
	unsigned int ref;

	/* see if we live in a "glue" directory */
	if (!live_in_glue_dir(glue_dir, dev))
		return;

	mutex_lock(&gdp_mutex);
<<<<<<< HEAD
	if (!kobject_has_children(glue_dir) && kref_read(&glue_dir->kref) == 1)
=======
	/**
	 * There is a race condition between removing glue directory
	 * and adding a new device under the glue directory.
	 *
	 * CPU1:                                         CPU2:
	 *
	 * device_add()
	 *   get_device_parent()
	 *     class_dir_create_and_add()
	 *       kobject_add_internal()
	 *         create_dir()    // create glue_dir
	 *
	 *                                               device_add()
	 *                                                 get_device_parent()
	 *                                                   kobject_get() // get glue_dir
	 *
	 * device_del()
	 *   cleanup_glue_dir()
	 *     kobject_del(glue_dir)
	 *
	 *                                               kobject_add()
	 *                                                 kobject_add_internal()
	 *                                                   create_dir() // in glue_dir
	 *                                                     sysfs_create_dir_ns()
	 *                                                       kernfs_create_dir_ns(sd)
	 *
	 *       sysfs_remove_dir() // glue_dir->sd=NULL
	 *       sysfs_put()        // free glue_dir->sd
	 *
	 *                                                         // sd is freed
	 *                                                         kernfs_new_node(sd)
	 *                                                           kernfs_get(glue_dir)
	 *                                                           kernfs_add_one()
	 *                                                           kernfs_put()
	 *
	 * Before CPU1 remove last child device under glue dir, if CPU2 add
	 * a new device under glue dir, the glue_dir kobject reference count
	 * will be increase to 2 in kobject_get(k). And CPU2 has been called
	 * kernfs_create_dir_ns(). Meanwhile, CPU1 call sysfs_remove_dir()
	 * and sysfs_put(). This result in glue_dir->sd is freed.
	 *
	 * Then the CPU2 will see a stale "empty" but still potentially used
	 * glue dir around in kernfs_new_node().
	 *
	 * In order to avoid this happening, we also should make sure that
	 * kernfs_node for glue_dir is released in CPU1 only when refcount
	 * for glue_dir kobj is 1.
	 */
	ref = kref_read(&glue_dir->kref);
	if (!kobject_has_children(glue_dir) && !--ref)
>>>>>>> b10ab5e2
		kobject_del(glue_dir);
	kobject_put(glue_dir);
	mutex_unlock(&gdp_mutex);
}

static int device_add_class_symlinks(struct device *dev)
{
	struct device_node *of_node = dev_of_node(dev);
	int error;

	if (of_node && of_node_kobj(of_node)) {
		error = sysfs_create_link(&dev->kobj, of_node_kobj(of_node), "of_node");
		if (error)
			dev_warn(dev, "Error %d creating of_node link\n",error);
		/* An error here doesn't warrant bringing down the device */
	}

	if (!dev->class)
		return 0;

	error = sysfs_create_link(&dev->kobj,
				  &dev->class->p->subsys.kobj,
				  "subsystem");
	if (error)
		goto out_devnode;

	if (dev->parent && device_is_not_partition(dev)) {
		error = sysfs_create_link(&dev->kobj, &dev->parent->kobj,
					  "device");
		if (error)
			goto out_subsys;
	}

#ifdef CONFIG_BLOCK
	/* /sys/block has directories and does not need symlinks */
	if (sysfs_deprecated && dev->class == &block_class)
		return 0;
#endif

	/* link in the class directory pointing to the device */
	error = sysfs_create_link(&dev->class->p->subsys.kobj,
				  &dev->kobj, dev_name(dev));
	if (error)
		goto out_device;

	return 0;

out_device:
	sysfs_remove_link(&dev->kobj, "device");

out_subsys:
	sysfs_remove_link(&dev->kobj, "subsystem");
out_devnode:
	sysfs_remove_link(&dev->kobj, "of_node");
	return error;
}

static void device_remove_class_symlinks(struct device *dev)
{
	if (dev_of_node(dev))
		sysfs_remove_link(&dev->kobj, "of_node");

	if (!dev->class)
		return;

	if (dev->parent && device_is_not_partition(dev))
		sysfs_remove_link(&dev->kobj, "device");
	sysfs_remove_link(&dev->kobj, "subsystem");
#ifdef CONFIG_BLOCK
	if (sysfs_deprecated && dev->class == &block_class)
		return;
#endif
	sysfs_delete_link(&dev->class->p->subsys.kobj, &dev->kobj, dev_name(dev));
}

/**
 * dev_set_name - set a device name
 * @dev: device
 * @fmt: format string for the device's name
 */
int dev_set_name(struct device *dev, const char *fmt, ...)
{
	va_list vargs;
	int err;

	va_start(vargs, fmt);
	err = kobject_set_name_vargs(&dev->kobj, fmt, vargs);
	va_end(vargs);
	return err;
}
EXPORT_SYMBOL_GPL(dev_set_name);

/**
 * device_to_dev_kobj - select a /sys/dev/ directory for the device
 * @dev: device
 *
 * By default we select char/ for new entries.  Setting class->dev_obj
 * to NULL prevents an entry from being created.  class->dev_kobj must
 * be set (or cleared) before any devices are registered to the class
 * otherwise device_create_sys_dev_entry() and
 * device_remove_sys_dev_entry() will disagree about the presence of
 * the link.
 */
static struct kobject *device_to_dev_kobj(struct device *dev)
{
	struct kobject *kobj;

	if (dev->class)
		kobj = dev->class->dev_kobj;
	else
		kobj = sysfs_dev_char_kobj;

	return kobj;
}

static int device_create_sys_dev_entry(struct device *dev)
{
	struct kobject *kobj = device_to_dev_kobj(dev);
	int error = 0;
	char devt_str[15];

	if (kobj) {
		format_dev_t(devt_str, dev->devt);
		error = sysfs_create_link(kobj, &dev->kobj, devt_str);
	}

	return error;
}

static void device_remove_sys_dev_entry(struct device *dev)
{
	struct kobject *kobj = device_to_dev_kobj(dev);
	char devt_str[15];

	if (kobj) {
		format_dev_t(devt_str, dev->devt);
		sysfs_remove_link(kobj, devt_str);
	}
}

int device_private_init(struct device *dev)
{
	dev->p = kzalloc(sizeof(*dev->p), GFP_KERNEL);
	if (!dev->p)
		return -ENOMEM;
	dev->p->device = dev;
	klist_init(&dev->p->klist_children, klist_children_get,
		   klist_children_put);
	INIT_LIST_HEAD(&dev->p->deferred_probe);
	return 0;
}

/**
 * device_add - add device to device hierarchy.
 * @dev: device.
 *
 * This is part 2 of device_register(), though may be called
 * separately _iff_ device_initialize() has been called separately.
 *
 * This adds @dev to the kobject hierarchy via kobject_add(), adds it
 * to the global and sibling lists for the device, then
 * adds it to the other relevant subsystems of the driver model.
 *
 * Do not call this routine or device_register() more than once for
 * any device structure.  The driver model core is not designed to work
 * with devices that get unregistered and then spring back to life.
 * (Among other things, it's very hard to guarantee that all references
 * to the previous incarnation of @dev have been dropped.)  Allocate
 * and register a fresh new struct device instead.
 *
 * NOTE: _Never_ directly free @dev after calling this function, even
 * if it returned an error! Always use put_device() to give up your
 * reference instead.
 */
int device_add(struct device *dev)
{
	struct device *parent;
	struct kobject *kobj;
	struct class_interface *class_intf;
	int error = -EINVAL;
	struct kobject *glue_dir = NULL;

	dev = get_device(dev);
	if (!dev)
		goto done;

	if (!dev->p) {
		error = device_private_init(dev);
		if (error)
			goto done;
	}

	/*
	 * for statically allocated devices, which should all be converted
	 * some day, we need to initialize the name. We prevent reading back
	 * the name, and force the use of dev_name()
	 */
	if (dev->init_name) {
		dev_set_name(dev, "%s", dev->init_name);
		dev->init_name = NULL;
	}

	/* subsystems can specify simple device enumeration */
	if (!dev_name(dev) && dev->bus && dev->bus->dev_name)
		dev_set_name(dev, "%s%u", dev->bus->dev_name, dev->id);

	if (!dev_name(dev)) {
		error = -EINVAL;
		goto name_error;
	}

	pr_debug("device: '%s': %s\n", dev_name(dev), __func__);

	parent = get_device(dev->parent);
	kobj = get_device_parent(dev, parent);
	if (IS_ERR(kobj)) {
		error = PTR_ERR(kobj);
		goto parent_error;
	}
	if (kobj)
		dev->kobj.parent = kobj;

	/* use parent numa_node */
	if (parent && (dev_to_node(dev) == NUMA_NO_NODE))
		set_dev_node(dev, dev_to_node(parent));

	/* first, register with generic layer. */
	/* we require the name to be set before, and pass NULL */
	error = kobject_add(&dev->kobj, dev->kobj.parent, NULL);
	if (error) {
		glue_dir = get_glue_dir(dev);
		goto Error;
	}

	/* notify platform of device entry */
	if (platform_notify)
		platform_notify(dev);

	error = device_create_file(dev, &dev_attr_uevent);
	if (error)
		goto attrError;

	error = device_add_class_symlinks(dev);
	if (error)
		goto SymlinkError;
	error = device_add_attrs(dev);
	if (error)
		goto AttrsError;
	error = bus_add_device(dev);
	if (error)
		goto BusError;
	error = dpm_sysfs_add(dev);
	if (error)
		goto DPMError;
	device_pm_add(dev);

	if (MAJOR(dev->devt)) {
		error = device_create_file(dev, &dev_attr_dev);
		if (error)
			goto DevAttrError;

		error = device_create_sys_dev_entry(dev);
		if (error)
			goto SysEntryError;

		devtmpfs_create_node(dev);
	}

	/* Notify clients of device addition.  This call must come
	 * after dpm_sysfs_add() and before kobject_uevent().
	 */
	if (dev->bus)
		blocking_notifier_call_chain(&dev->bus->p->bus_notifier,
					     BUS_NOTIFY_ADD_DEVICE, dev);

	kobject_uevent(&dev->kobj, KOBJ_ADD);
	bus_probe_device(dev);
	if (parent)
		klist_add_tail(&dev->p->knode_parent,
			       &parent->p->klist_children);

	if (dev->class) {
		mutex_lock(&dev->class->p->mutex);
		/* tie the class to the device */
		klist_add_tail(&dev->knode_class,
			       &dev->class->p->klist_devices);

		/* notify any interfaces that the device is here */
		list_for_each_entry(class_intf,
				    &dev->class->p->interfaces, node)
			if (class_intf->add_dev)
				class_intf->add_dev(dev, class_intf);
		mutex_unlock(&dev->class->p->mutex);
	}
done:
	put_device(dev);
	return error;
 SysEntryError:
	if (MAJOR(dev->devt))
		device_remove_file(dev, &dev_attr_dev);
 DevAttrError:
	device_pm_remove(dev);
	dpm_sysfs_remove(dev);
 DPMError:
	bus_remove_device(dev);
 BusError:
	device_remove_attrs(dev);
 AttrsError:
	device_remove_class_symlinks(dev);
 SymlinkError:
	device_remove_file(dev, &dev_attr_uevent);
 attrError:
	kobject_uevent(&dev->kobj, KOBJ_REMOVE);
	glue_dir = get_glue_dir(dev);
	kobject_del(&dev->kobj);
 Error:
	cleanup_glue_dir(dev, glue_dir);
parent_error:
	put_device(parent);
name_error:
	kfree(dev->p);
	dev->p = NULL;
	goto done;
}
EXPORT_SYMBOL_GPL(device_add);

/**
 * device_register - register a device with the system.
 * @dev: pointer to the device structure
 *
 * This happens in two clean steps - initialize the device
 * and add it to the system. The two steps can be called
 * separately, but this is the easiest and most common.
 * I.e. you should only call the two helpers separately if
 * have a clearly defined need to use and refcount the device
 * before it is added to the hierarchy.
 *
 * For more information, see the kerneldoc for device_initialize()
 * and device_add().
 *
 * NOTE: _Never_ directly free @dev after calling this function, even
 * if it returned an error! Always use put_device() to give up the
 * reference initialized in this function instead.
 */
int device_register(struct device *dev)
{
	device_initialize(dev);
	return device_add(dev);
}
EXPORT_SYMBOL_GPL(device_register);

/**
 * get_device - increment reference count for device.
 * @dev: device.
 *
 * This simply forwards the call to kobject_get(), though
 * we do take care to provide for the case that we get a NULL
 * pointer passed in.
 */
struct device *get_device(struct device *dev)
{
	return dev ? kobj_to_dev(kobject_get(&dev->kobj)) : NULL;
}
EXPORT_SYMBOL_GPL(get_device);

/**
 * put_device - decrement reference count.
 * @dev: device in question.
 */
void put_device(struct device *dev)
{
	/* might_sleep(); */
	if (dev)
		kobject_put(&dev->kobj);
}
EXPORT_SYMBOL_GPL(put_device);

/**
 * device_del - delete device from system.
 * @dev: device.
 *
 * This is the first part of the device unregistration
 * sequence. This removes the device from the lists we control
 * from here, has it removed from the other driver model
 * subsystems it was added to in device_add(), and removes it
 * from the kobject hierarchy.
 *
 * NOTE: this should be called manually _iff_ device_add() was
 * also called manually.
 */
void device_del(struct device *dev)
{
	struct device *parent = dev->parent;
	struct kobject *glue_dir = NULL;
	struct class_interface *class_intf;

	/* Notify clients of device removal.  This call must come
	 * before dpm_sysfs_remove().
	 */
	if (dev->bus)
		blocking_notifier_call_chain(&dev->bus->p->bus_notifier,
					     BUS_NOTIFY_DEL_DEVICE, dev);

	dpm_sysfs_remove(dev);
	if (parent)
		klist_del(&dev->p->knode_parent);
	if (MAJOR(dev->devt)) {
		devtmpfs_delete_node(dev);
		device_remove_sys_dev_entry(dev);
		device_remove_file(dev, &dev_attr_dev);
	}
	if (dev->class) {
		device_remove_class_symlinks(dev);

		mutex_lock(&dev->class->p->mutex);
		/* notify any interfaces that the device is now gone */
		list_for_each_entry(class_intf,
				    &dev->class->p->interfaces, node)
			if (class_intf->remove_dev)
				class_intf->remove_dev(dev, class_intf);
		/* remove the device from the class list */
		klist_del(&dev->knode_class);
		mutex_unlock(&dev->class->p->mutex);
	}
	device_remove_file(dev, &dev_attr_uevent);
	device_remove_attrs(dev);
	bus_remove_device(dev);
	device_pm_remove(dev);
	driver_deferred_probe_del(dev);
	device_remove_properties(dev);
	device_links_purge(dev);

	/* Notify the platform of the removal, in case they
	 * need to do anything...
	 */
	if (platform_notify_remove)
		platform_notify_remove(dev);
	if (dev->bus)
		blocking_notifier_call_chain(&dev->bus->p->bus_notifier,
					     BUS_NOTIFY_REMOVED_DEVICE, dev);
	kobject_uevent(&dev->kobj, KOBJ_REMOVE);
	glue_dir = get_glue_dir(dev);
	kobject_del(&dev->kobj);
	cleanup_glue_dir(dev, glue_dir);
	put_device(parent);
}
EXPORT_SYMBOL_GPL(device_del);

/**
 * device_unregister - unregister device from system.
 * @dev: device going away.
 *
 * We do this in two parts, like we do device_register(). First,
 * we remove it from all the subsystems with device_del(), then
 * we decrement the reference count via put_device(). If that
 * is the final reference count, the device will be cleaned up
 * via device_release() above. Otherwise, the structure will
 * stick around until the final reference to the device is dropped.
 */
void device_unregister(struct device *dev)
{
	pr_debug("device: '%s': %s\n", dev_name(dev), __func__);
	device_del(dev);
	put_device(dev);
}
EXPORT_SYMBOL_GPL(device_unregister);

static struct device *prev_device(struct klist_iter *i)
{
	struct klist_node *n = klist_prev(i);
	struct device *dev = NULL;
	struct device_private *p;

	if (n) {
		p = to_device_private_parent(n);
		dev = p->device;
	}
	return dev;
}

static struct device *next_device(struct klist_iter *i)
{
	struct klist_node *n = klist_next(i);
	struct device *dev = NULL;
	struct device_private *p;

	if (n) {
		p = to_device_private_parent(n);
		dev = p->device;
	}
	return dev;
}

/**
 * device_get_devnode - path of device node file
 * @dev: device
 * @mode: returned file access mode
 * @uid: returned file owner
 * @gid: returned file group
 * @tmp: possibly allocated string
 *
 * Return the relative path of a possible device node.
 * Non-default names may need to allocate a memory to compose
 * a name. This memory is returned in tmp and needs to be
 * freed by the caller.
 */
const char *device_get_devnode(struct device *dev,
			       umode_t *mode, kuid_t *uid, kgid_t *gid,
			       const char **tmp)
{
	char *s;

	*tmp = NULL;

	/* the device type may provide a specific name */
	if (dev->type && dev->type->devnode)
		*tmp = dev->type->devnode(dev, mode, uid, gid);
	if (*tmp)
		return *tmp;

	/* the class may provide a specific name */
	if (dev->class && dev->class->devnode)
		*tmp = dev->class->devnode(dev, mode);
	if (*tmp)
		return *tmp;

	/* return name without allocation, tmp == NULL */
	if (strchr(dev_name(dev), '!') == NULL)
		return dev_name(dev);

	/* replace '!' in the name with '/' */
	s = kstrdup(dev_name(dev), GFP_KERNEL);
	if (!s)
		return NULL;
	strreplace(s, '!', '/');
	return *tmp = s;
}

/**
 * device_for_each_child - device child iterator.
 * @parent: parent struct device.
 * @fn: function to be called for each device.
 * @data: data for the callback.
 *
 * Iterate over @parent's child devices, and call @fn for each,
 * passing it @data.
 *
 * We check the return of @fn each time. If it returns anything
 * other than 0, we break out and return that value.
 */
int device_for_each_child(struct device *parent, void *data,
			  int (*fn)(struct device *dev, void *data))
{
	struct klist_iter i;
	struct device *child;
	int error = 0;

	if (!parent->p)
		return 0;

	klist_iter_init(&parent->p->klist_children, &i);
	while ((child = next_device(&i)) && !error)
		error = fn(child, data);
	klist_iter_exit(&i);
	return error;
}
EXPORT_SYMBOL_GPL(device_for_each_child);

/**
 * device_for_each_child_reverse - device child iterator in reversed order.
 * @parent: parent struct device.
 * @fn: function to be called for each device.
 * @data: data for the callback.
 *
 * Iterate over @parent's child devices, and call @fn for each,
 * passing it @data.
 *
 * We check the return of @fn each time. If it returns anything
 * other than 0, we break out and return that value.
 */
int device_for_each_child_reverse(struct device *parent, void *data,
				  int (*fn)(struct device *dev, void *data))
{
	struct klist_iter i;
	struct device *child;
	int error = 0;

	if (!parent->p)
		return 0;

	klist_iter_init(&parent->p->klist_children, &i);
	while ((child = prev_device(&i)) && !error)
		error = fn(child, data);
	klist_iter_exit(&i);
	return error;
}
EXPORT_SYMBOL_GPL(device_for_each_child_reverse);

/**
 * device_find_child - device iterator for locating a particular device.
 * @parent: parent struct device
 * @match: Callback function to check device
 * @data: Data to pass to match function
 *
 * This is similar to the device_for_each_child() function above, but it
 * returns a reference to a device that is 'found' for later use, as
 * determined by the @match callback.
 *
 * The callback should return 0 if the device doesn't match and non-zero
 * if it does.  If the callback returns non-zero and a reference to the
 * current device can be obtained, this function will return to the caller
 * and not iterate over any more devices.
 *
 * NOTE: you will need to drop the reference with put_device() after use.
 */
struct device *device_find_child(struct device *parent, void *data,
				 int (*match)(struct device *dev, void *data))
{
	struct klist_iter i;
	struct device *child;

	if (!parent)
		return NULL;

	klist_iter_init(&parent->p->klist_children, &i);
	while ((child = next_device(&i)))
		if (match(child, data) && get_device(child))
			break;
	klist_iter_exit(&i);
	return child;
}
EXPORT_SYMBOL_GPL(device_find_child);

int __init devices_init(void)
{
	devices_kset = kset_create_and_add("devices", &device_uevent_ops, NULL);
	if (!devices_kset)
		return -ENOMEM;
	dev_kobj = kobject_create_and_add("dev", NULL);
	if (!dev_kobj)
		goto dev_kobj_err;
	sysfs_dev_block_kobj = kobject_create_and_add("block", dev_kobj);
	if (!sysfs_dev_block_kobj)
		goto block_kobj_err;
	sysfs_dev_char_kobj = kobject_create_and_add("char", dev_kobj);
	if (!sysfs_dev_char_kobj)
		goto char_kobj_err;

	return 0;

 char_kobj_err:
	kobject_put(sysfs_dev_block_kobj);
 block_kobj_err:
	kobject_put(dev_kobj);
 dev_kobj_err:
	kset_unregister(devices_kset);
	return -ENOMEM;
}

static int device_check_offline(struct device *dev, void *not_used)
{
	int ret;

	ret = device_for_each_child(dev, NULL, device_check_offline);
	if (ret)
		return ret;

	return device_supports_offline(dev) && !dev->offline ? -EBUSY : 0;
}

/**
 * device_offline - Prepare the device for hot-removal.
 * @dev: Device to be put offline.
 *
 * Execute the device bus type's .offline() callback, if present, to prepare
 * the device for a subsequent hot-removal.  If that succeeds, the device must
 * not be used until either it is removed or its bus type's .online() callback
 * is executed.
 *
 * Call under device_hotplug_lock.
 */
int device_offline(struct device *dev)
{
	int ret;

	if (dev->offline_disabled)
		return -EPERM;

	ret = device_for_each_child(dev, NULL, device_check_offline);
	if (ret)
		return ret;

	device_lock(dev);
	if (device_supports_offline(dev)) {
		if (dev->offline) {
			ret = 1;
		} else {
			ret = dev->bus->offline(dev);
			if (!ret) {
				kobject_uevent(&dev->kobj, KOBJ_OFFLINE);
				dev->offline = true;
			}
		}
	}
	device_unlock(dev);

	return ret;
}

/**
 * device_online - Put the device back online after successful device_offline().
 * @dev: Device to be put back online.
 *
 * If device_offline() has been successfully executed for @dev, but the device
 * has not been removed subsequently, execute its bus type's .online() callback
 * to indicate that the device can be used again.
 *
 * Call under device_hotplug_lock.
 */
int device_online(struct device *dev)
{
	int ret = 0;

	device_lock(dev);
	if (device_supports_offline(dev)) {
		if (dev->offline) {
			ret = dev->bus->online(dev);
			if (!ret) {
				kobject_uevent(&dev->kobj, KOBJ_ONLINE);
				dev->offline = false;
			}
		} else {
			ret = 1;
		}
	}
	device_unlock(dev);

	return ret;
}

struct root_device {
	struct device dev;
	struct module *owner;
};

static inline struct root_device *to_root_device(struct device *d)
{
	return container_of(d, struct root_device, dev);
}

static void root_device_release(struct device *dev)
{
	kfree(to_root_device(dev));
}

/**
 * __root_device_register - allocate and register a root device
 * @name: root device name
 * @owner: owner module of the root device, usually THIS_MODULE
 *
 * This function allocates a root device and registers it
 * using device_register(). In order to free the returned
 * device, use root_device_unregister().
 *
 * Root devices are dummy devices which allow other devices
 * to be grouped under /sys/devices. Use this function to
 * allocate a root device and then use it as the parent of
 * any device which should appear under /sys/devices/{name}
 *
 * The /sys/devices/{name} directory will also contain a
 * 'module' symlink which points to the @owner directory
 * in sysfs.
 *
 * Returns &struct device pointer on success, or ERR_PTR() on error.
 *
 * Note: You probably want to use root_device_register().
 */
struct device *__root_device_register(const char *name, struct module *owner)
{
	struct root_device *root;
	int err = -ENOMEM;

	root = kzalloc(sizeof(struct root_device), GFP_KERNEL);
	if (!root)
		return ERR_PTR(err);

	err = dev_set_name(&root->dev, "%s", name);
	if (err) {
		kfree(root);
		return ERR_PTR(err);
	}

	root->dev.release = root_device_release;

	err = device_register(&root->dev);
	if (err) {
		put_device(&root->dev);
		return ERR_PTR(err);
	}

#ifdef CONFIG_MODULES	/* gotta find a "cleaner" way to do this */
	if (owner) {
		struct module_kobject *mk = &owner->mkobj;

		err = sysfs_create_link(&root->dev.kobj, &mk->kobj, "module");
		if (err) {
			device_unregister(&root->dev);
			return ERR_PTR(err);
		}
		root->owner = owner;
	}
#endif

	return &root->dev;
}
EXPORT_SYMBOL_GPL(__root_device_register);

/**
 * root_device_unregister - unregister and free a root device
 * @dev: device going away
 *
 * This function unregisters and cleans up a device that was created by
 * root_device_register().
 */
void root_device_unregister(struct device *dev)
{
	struct root_device *root = to_root_device(dev);

	if (root->owner)
		sysfs_remove_link(&root->dev.kobj, "module");

	device_unregister(dev);
}
EXPORT_SYMBOL_GPL(root_device_unregister);


static void device_create_release(struct device *dev)
{
	pr_debug("device: '%s': %s\n", dev_name(dev), __func__);
	kfree(dev);
}

static struct device *
device_create_groups_vargs(struct class *class, struct device *parent,
			   dev_t devt, void *drvdata,
			   const struct attribute_group **groups,
			   const char *fmt, va_list args)
{
	struct device *dev = NULL;
	int retval = -ENODEV;

	if (class == NULL || IS_ERR(class))
		goto error;

	dev = kzalloc(sizeof(*dev), GFP_KERNEL);
	if (!dev) {
		retval = -ENOMEM;
		goto error;
	}

	device_initialize(dev);
	dev->devt = devt;
	dev->class = class;
	dev->parent = parent;
	dev->groups = groups;
	dev->release = device_create_release;
	dev_set_drvdata(dev, drvdata);

	retval = kobject_set_name_vargs(&dev->kobj, fmt, args);
	if (retval)
		goto error;

	retval = device_add(dev);
	if (retval)
		goto error;

	return dev;

error:
	put_device(dev);
	return ERR_PTR(retval);
}

/**
 * device_create_vargs - creates a device and registers it with sysfs
 * @class: pointer to the struct class that this device should be registered to
 * @parent: pointer to the parent struct device of this new device, if any
 * @devt: the dev_t for the char device to be added
 * @drvdata: the data to be added to the device for callbacks
 * @fmt: string for the device's name
 * @args: va_list for the device's name
 *
 * This function can be used by char device classes.  A struct device
 * will be created in sysfs, registered to the specified class.
 *
 * A "dev" file will be created, showing the dev_t for the device, if
 * the dev_t is not 0,0.
 * If a pointer to a parent struct device is passed in, the newly created
 * struct device will be a child of that device in sysfs.
 * The pointer to the struct device will be returned from the call.
 * Any further sysfs files that might be required can be created using this
 * pointer.
 *
 * Returns &struct device pointer on success, or ERR_PTR() on error.
 *
 * Note: the struct class passed to this function must have previously
 * been created with a call to class_create().
 */
struct device *device_create_vargs(struct class *class, struct device *parent,
				   dev_t devt, void *drvdata, const char *fmt,
				   va_list args)
{
	return device_create_groups_vargs(class, parent, devt, drvdata, NULL,
					  fmt, args);
}
EXPORT_SYMBOL_GPL(device_create_vargs);

/**
 * device_create - creates a device and registers it with sysfs
 * @class: pointer to the struct class that this device should be registered to
 * @parent: pointer to the parent struct device of this new device, if any
 * @devt: the dev_t for the char device to be added
 * @drvdata: the data to be added to the device for callbacks
 * @fmt: string for the device's name
 *
 * This function can be used by char device classes.  A struct device
 * will be created in sysfs, registered to the specified class.
 *
 * A "dev" file will be created, showing the dev_t for the device, if
 * the dev_t is not 0,0.
 * If a pointer to a parent struct device is passed in, the newly created
 * struct device will be a child of that device in sysfs.
 * The pointer to the struct device will be returned from the call.
 * Any further sysfs files that might be required can be created using this
 * pointer.
 *
 * Returns &struct device pointer on success, or ERR_PTR() on error.
 *
 * Note: the struct class passed to this function must have previously
 * been created with a call to class_create().
 */
struct device *device_create(struct class *class, struct device *parent,
			     dev_t devt, void *drvdata, const char *fmt, ...)
{
	va_list vargs;
	struct device *dev;

	va_start(vargs, fmt);
	dev = device_create_vargs(class, parent, devt, drvdata, fmt, vargs);
	va_end(vargs);
	return dev;
}
EXPORT_SYMBOL_GPL(device_create);

/**
 * device_create_with_groups - creates a device and registers it with sysfs
 * @class: pointer to the struct class that this device should be registered to
 * @parent: pointer to the parent struct device of this new device, if any
 * @devt: the dev_t for the char device to be added
 * @drvdata: the data to be added to the device for callbacks
 * @groups: NULL-terminated list of attribute groups to be created
 * @fmt: string for the device's name
 *
 * This function can be used by char device classes.  A struct device
 * will be created in sysfs, registered to the specified class.
 * Additional attributes specified in the groups parameter will also
 * be created automatically.
 *
 * A "dev" file will be created, showing the dev_t for the device, if
 * the dev_t is not 0,0.
 * If a pointer to a parent struct device is passed in, the newly created
 * struct device will be a child of that device in sysfs.
 * The pointer to the struct device will be returned from the call.
 * Any further sysfs files that might be required can be created using this
 * pointer.
 *
 * Returns &struct device pointer on success, or ERR_PTR() on error.
 *
 * Note: the struct class passed to this function must have previously
 * been created with a call to class_create().
 */
struct device *device_create_with_groups(struct class *class,
					 struct device *parent, dev_t devt,
					 void *drvdata,
					 const struct attribute_group **groups,
					 const char *fmt, ...)
{
	va_list vargs;
	struct device *dev;

	va_start(vargs, fmt);
	dev = device_create_groups_vargs(class, parent, devt, drvdata, groups,
					 fmt, vargs);
	va_end(vargs);
	return dev;
}
EXPORT_SYMBOL_GPL(device_create_with_groups);

static int __match_devt(struct device *dev, const void *data)
{
	const dev_t *devt = data;

	return dev->devt == *devt;
}

/**
 * device_destroy - removes a device that was created with device_create()
 * @class: pointer to the struct class that this device was registered with
 * @devt: the dev_t of the device that was previously registered
 *
 * This call unregisters and cleans up a device that was created with a
 * call to device_create().
 */
void device_destroy(struct class *class, dev_t devt)
{
	struct device *dev;

	dev = class_find_device(class, NULL, &devt, __match_devt);
	if (dev) {
		put_device(dev);
		device_unregister(dev);
	}
}
EXPORT_SYMBOL_GPL(device_destroy);

/**
 * device_rename - renames a device
 * @dev: the pointer to the struct device to be renamed
 * @new_name: the new name of the device
 *
 * It is the responsibility of the caller to provide mutual
 * exclusion between two different calls of device_rename
 * on the same device to ensure that new_name is valid and
 * won't conflict with other devices.
 *
 * Note: Don't call this function.  Currently, the networking layer calls this
 * function, but that will change.  The following text from Kay Sievers offers
 * some insight:
 *
 * Renaming devices is racy at many levels, symlinks and other stuff are not
 * replaced atomically, and you get a "move" uevent, but it's not easy to
 * connect the event to the old and new device. Device nodes are not renamed at
 * all, there isn't even support for that in the kernel now.
 *
 * In the meantime, during renaming, your target name might be taken by another
 * driver, creating conflicts. Or the old name is taken directly after you
 * renamed it -- then you get events for the same DEVPATH, before you even see
 * the "move" event. It's just a mess, and nothing new should ever rely on
 * kernel device renaming. Besides that, it's not even implemented now for
 * other things than (driver-core wise very simple) network devices.
 *
 * We are currently about to change network renaming in udev to completely
 * disallow renaming of devices in the same namespace as the kernel uses,
 * because we can't solve the problems properly, that arise with swapping names
 * of multiple interfaces without races. Means, renaming of eth[0-9]* will only
 * be allowed to some other name than eth[0-9]*, for the aforementioned
 * reasons.
 *
 * Make up a "real" name in the driver before you register anything, or add
 * some other attributes for userspace to find the device, or use udev to add
 * symlinks -- but never rename kernel devices later, it's a complete mess. We
 * don't even want to get into that and try to implement the missing pieces in
 * the core. We really have other pieces to fix in the driver core mess. :)
 */
int device_rename(struct device *dev, const char *new_name)
{
	struct kobject *kobj = &dev->kobj;
	char *old_device_name = NULL;
	int error;

	dev = get_device(dev);
	if (!dev)
		return -EINVAL;

	dev_dbg(dev, "renaming to %s\n", new_name);

	old_device_name = kstrdup(dev_name(dev), GFP_KERNEL);
	if (!old_device_name) {
		error = -ENOMEM;
		goto out;
	}

	if (dev->class) {
		error = sysfs_rename_link_ns(&dev->class->p->subsys.kobj,
					     kobj, old_device_name,
					     new_name, kobject_namespace(kobj));
		if (error)
			goto out;
	}

	error = kobject_rename(kobj, new_name);
	if (error)
		goto out;

out:
	put_device(dev);

	kfree(old_device_name);

	return error;
}
EXPORT_SYMBOL_GPL(device_rename);

static int device_move_class_links(struct device *dev,
				   struct device *old_parent,
				   struct device *new_parent)
{
	int error = 0;

	if (old_parent)
		sysfs_remove_link(&dev->kobj, "device");
	if (new_parent)
		error = sysfs_create_link(&dev->kobj, &new_parent->kobj,
					  "device");
	return error;
}

/**
 * device_move - moves a device to a new parent
 * @dev: the pointer to the struct device to be moved
 * @new_parent: the new parent of the device (can by NULL)
 * @dpm_order: how to reorder the dpm_list
 */
int device_move(struct device *dev, struct device *new_parent,
		enum dpm_order dpm_order)
{
	int error;
	struct device *old_parent;
	struct kobject *new_parent_kobj;

	dev = get_device(dev);
	if (!dev)
		return -EINVAL;

	device_pm_lock();
	new_parent = get_device(new_parent);
	new_parent_kobj = get_device_parent(dev, new_parent);
	if (IS_ERR(new_parent_kobj)) {
		error = PTR_ERR(new_parent_kobj);
		put_device(new_parent);
		goto out;
	}

	pr_debug("device: '%s': %s: moving to '%s'\n", dev_name(dev),
		 __func__, new_parent ? dev_name(new_parent) : "<NULL>");
	error = kobject_move(&dev->kobj, new_parent_kobj);
	if (error) {
		cleanup_glue_dir(dev, new_parent_kobj);
		put_device(new_parent);
		goto out;
	}
	old_parent = dev->parent;
	dev->parent = new_parent;
	if (old_parent)
		klist_remove(&dev->p->knode_parent);
	if (new_parent) {
		klist_add_tail(&dev->p->knode_parent,
			       &new_parent->p->klist_children);
		set_dev_node(dev, dev_to_node(new_parent));
	}

	if (dev->class) {
		error = device_move_class_links(dev, old_parent, new_parent);
		if (error) {
			/* We ignore errors on cleanup since we're hosed anyway... */
			device_move_class_links(dev, new_parent, old_parent);
			if (!kobject_move(&dev->kobj, &old_parent->kobj)) {
				if (new_parent)
					klist_remove(&dev->p->knode_parent);
				dev->parent = old_parent;
				if (old_parent) {
					klist_add_tail(&dev->p->knode_parent,
						       &old_parent->p->klist_children);
					set_dev_node(dev, dev_to_node(old_parent));
				}
			}
			cleanup_glue_dir(dev, new_parent_kobj);
			put_device(new_parent);
			goto out;
		}
	}
	switch (dpm_order) {
	case DPM_ORDER_NONE:
		break;
	case DPM_ORDER_DEV_AFTER_PARENT:
		device_pm_move_after(dev, new_parent);
		devices_kset_move_after(dev, new_parent);
		break;
	case DPM_ORDER_PARENT_BEFORE_DEV:
		device_pm_move_before(new_parent, dev);
		devices_kset_move_before(new_parent, dev);
		break;
	case DPM_ORDER_DEV_LAST:
		device_pm_move_last(dev);
		devices_kset_move_last(dev);
		break;
	}

	put_device(old_parent);
out:
	device_pm_unlock();
	put_device(dev);
	return error;
}
EXPORT_SYMBOL_GPL(device_move);

/**
 * device_shutdown - call ->shutdown() on each device to shutdown.
 */
void device_shutdown(void)
{
	struct device *dev, *parent;

	wait_for_device_probe();
	device_block_probing();

	spin_lock(&devices_kset->list_lock);
	/*
	 * Walk the devices list backward, shutting down each in turn.
	 * Beware that device unplug events may also start pulling
	 * devices offline, even as the system is shutting down.
	 */
	while (!list_empty(&devices_kset->list)) {
		dev = list_entry(devices_kset->list.prev, struct device,
				kobj.entry);

		/*
		 * hold reference count of device's parent to
		 * prevent it from being freed because parent's
		 * lock is to be held
		 */
		parent = get_device(dev->parent);
		get_device(dev);
		/*
		 * Make sure the device is off the kset list, in the
		 * event that dev->*->shutdown() doesn't remove it.
		 */
		list_del_init(&dev->kobj.entry);
		spin_unlock(&devices_kset->list_lock);

		/* hold lock to avoid race with probe/release */
		if (parent)
			device_lock(parent);
		device_lock(dev);

		/* Don't allow any more runtime suspends */
		pm_runtime_get_noresume(dev);
		pm_runtime_barrier(dev);

		if (dev->class && dev->class->shutdown_pre) {
			if (initcall_debug)
				dev_info(dev, "shutdown_pre\n");
			dev->class->shutdown_pre(dev);
		}
		if (dev->bus && dev->bus->shutdown) {
			if (initcall_debug)
				dev_info(dev, "shutdown\n");
			dev->bus->shutdown(dev);
		} else if (dev->driver && dev->driver->shutdown) {
			if (initcall_debug)
				dev_info(dev, "shutdown\n");
			dev->driver->shutdown(dev);
		}

		device_unlock(dev);
		if (parent)
			device_unlock(parent);

		put_device(dev);
		put_device(parent);

		spin_lock(&devices_kset->list_lock);
	}
	spin_unlock(&devices_kset->list_lock);
}

/*
 * Device logging functions
 */

#ifdef CONFIG_PRINTK
static int
create_syslog_header(const struct device *dev, char *hdr, size_t hdrlen)
{
	const char *subsys;
	size_t pos = 0;

	if (dev->class)
		subsys = dev->class->name;
	else if (dev->bus)
		subsys = dev->bus->name;
	else
		return 0;

	pos += snprintf(hdr + pos, hdrlen - pos, "SUBSYSTEM=%s", subsys);
	if (pos >= hdrlen)
		goto overflow;

	/*
	 * Add device identifier DEVICE=:
	 *   b12:8         block dev_t
	 *   c127:3        char dev_t
	 *   n8            netdev ifindex
	 *   +sound:card0  subsystem:devname
	 */
	if (MAJOR(dev->devt)) {
		char c;

		if (strcmp(subsys, "block") == 0)
			c = 'b';
		else
			c = 'c';
		pos++;
		pos += snprintf(hdr + pos, hdrlen - pos,
				"DEVICE=%c%u:%u",
				c, MAJOR(dev->devt), MINOR(dev->devt));
	} else if (strcmp(subsys, "net") == 0) {
		struct net_device *net = to_net_dev(dev);

		pos++;
		pos += snprintf(hdr + pos, hdrlen - pos,
				"DEVICE=n%u", net->ifindex);
	} else {
		pos++;
		pos += snprintf(hdr + pos, hdrlen - pos,
				"DEVICE=+%s:%s", subsys, dev_name(dev));
	}

	if (pos >= hdrlen)
		goto overflow;

	return pos;

overflow:
	dev_WARN(dev, "device/subsystem name too long");
	return 0;
}

int dev_vprintk_emit(int level, const struct device *dev,
		     const char *fmt, va_list args)
{
	char hdr[128];
	size_t hdrlen;

	hdrlen = create_syslog_header(dev, hdr, sizeof(hdr));

	return vprintk_emit(0, level, hdrlen ? hdr : NULL, hdrlen, fmt, args);
}
EXPORT_SYMBOL(dev_vprintk_emit);

int dev_printk_emit(int level, const struct device *dev, const char *fmt, ...)
{
	va_list args;
	int r;

	va_start(args, fmt);

	r = dev_vprintk_emit(level, dev, fmt, args);

	va_end(args);

	return r;
}
EXPORT_SYMBOL(dev_printk_emit);

static void __dev_printk(const char *level, const struct device *dev,
			struct va_format *vaf)
{
	if (dev)
		dev_printk_emit(level[1] - '0', dev, "%s %s: %pV",
				dev_driver_string(dev), dev_name(dev), vaf);
	else
		printk("%s(NULL device *): %pV", level, vaf);
}

void dev_printk(const char *level, const struct device *dev,
		const char *fmt, ...)
{
	struct va_format vaf;
	va_list args;

	va_start(args, fmt);

	vaf.fmt = fmt;
	vaf.va = &args;

	__dev_printk(level, dev, &vaf);

	va_end(args);
}
EXPORT_SYMBOL(dev_printk);

#define define_dev_printk_level(func, kern_level)		\
void func(const struct device *dev, const char *fmt, ...)	\
{								\
	struct va_format vaf;					\
	va_list args;						\
								\
	va_start(args, fmt);					\
								\
	vaf.fmt = fmt;						\
	vaf.va = &args;						\
								\
	__dev_printk(kern_level, dev, &vaf);			\
								\
	va_end(args);						\
}								\
EXPORT_SYMBOL(func);

define_dev_printk_level(dev_emerg, KERN_EMERG);
define_dev_printk_level(dev_alert, KERN_ALERT);
define_dev_printk_level(dev_crit, KERN_CRIT);
define_dev_printk_level(dev_err, KERN_ERR);
define_dev_printk_level(dev_warn, KERN_WARNING);
define_dev_printk_level(dev_notice, KERN_NOTICE);
define_dev_printk_level(_dev_info, KERN_INFO);

#endif

static inline bool fwnode_is_primary(struct fwnode_handle *fwnode)
{
	return fwnode && !IS_ERR(fwnode->secondary);
}

/**
 * set_primary_fwnode - Change the primary firmware node of a given device.
 * @dev: Device to handle.
 * @fwnode: New primary firmware node of the device.
 *
 * Set the device's firmware node pointer to @fwnode, but if a secondary
 * firmware node of the device is present, preserve it.
 */
void set_primary_fwnode(struct device *dev, struct fwnode_handle *fwnode)
{
	if (fwnode) {
		struct fwnode_handle *fn = dev->fwnode;

		if (fwnode_is_primary(fn))
			fn = fn->secondary;

		if (fn) {
			WARN_ON(fwnode->secondary);
			fwnode->secondary = fn;
		}
		dev->fwnode = fwnode;
	} else {
		dev->fwnode = fwnode_is_primary(dev->fwnode) ?
			dev->fwnode->secondary : NULL;
	}
}
EXPORT_SYMBOL_GPL(set_primary_fwnode);

/**
 * set_secondary_fwnode - Change the secondary firmware node of a given device.
 * @dev: Device to handle.
 * @fwnode: New secondary firmware node of the device.
 *
 * If a primary firmware node of the device is present, set its secondary
 * pointer to @fwnode.  Otherwise, set the device's firmware node pointer to
 * @fwnode.
 */
void set_secondary_fwnode(struct device *dev, struct fwnode_handle *fwnode)
{
	if (fwnode)
		fwnode->secondary = ERR_PTR(-ENODEV);

	if (fwnode_is_primary(dev->fwnode))
		dev->fwnode->secondary = fwnode;
	else
		dev->fwnode = fwnode;
}

/**
 * device_set_of_node_from_dev - reuse device-tree node of another device
 * @dev: device whose device-tree node is being set
 * @dev2: device whose device-tree node is being reused
 *
 * Takes another reference to the new device-tree node after first dropping
 * any reference held to the old node.
 */
void device_set_of_node_from_dev(struct device *dev, const struct device *dev2)
{
	of_node_put(dev->of_node);
	dev->of_node = of_node_get(dev2->of_node);
	dev->of_node_reused = true;
}
EXPORT_SYMBOL_GPL(device_set_of_node_from_dev);<|MERGE_RESOLUTION|>--- conflicted
+++ resolved
@@ -1584,9 +1584,6 @@
 		return;
 
 	mutex_lock(&gdp_mutex);
-<<<<<<< HEAD
-	if (!kobject_has_children(glue_dir) && kref_read(&glue_dir->kref) == 1)
-=======
 	/**
 	 * There is a race condition between removing glue directory
 	 * and adding a new device under the glue directory.
@@ -1637,7 +1634,6 @@
 	 */
 	ref = kref_read(&glue_dir->kref);
 	if (!kobject_has_children(glue_dir) && !--ref)
->>>>>>> b10ab5e2
 		kobject_del(glue_dir);
 	kobject_put(glue_dir);
 	mutex_unlock(&gdp_mutex);
