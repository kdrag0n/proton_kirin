--- conflicted
+++ resolved
@@ -43,8 +43,6 @@
 	bool tcp_bidir;
 	bool rat_switch;
 	bool tx_off;
-<<<<<<< HEAD
-=======
 };
 
 struct rmnet_flow_map {
@@ -54,7 +52,6 @@
 	int ip_type;
 	u32 mq_idx;
 	struct rmnet_bearer_map *bearer;
->>>>>>> 0ec737cc
 };
 
 struct svc_info {
@@ -129,11 +126,7 @@
 void dfc_qmi_burst_check(struct net_device *dev, struct qos_info *qos,
 			 int ip_type, u32 mark, unsigned int len);
 
-<<<<<<< HEAD
-int qmi_rmnet_flow_control(struct net_device *dev, u32 tcm_handle, int enable);
-=======
 int qmi_rmnet_flow_control(struct net_device *dev, u32 mq_idx, int enable);
->>>>>>> 0ec737cc
 
 void dfc_qmi_query_flow(void *dfc_data);
 
