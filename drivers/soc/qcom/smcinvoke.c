--- conflicted
+++ resolved
@@ -904,13 +904,7 @@
 		if (srvr_info &&
 		    srvr_info->state == SMCINVOKE_SERVER_STATE_DEFUNCT &&
 		    OBJECT_OP_METHODID(cb_req->hdr.op) == OBJECT_OP_RELEASE) {
-<<<<<<< HEAD
-			mutex_lock(&g_smcinvoke_lock);
 			release_tzhandle_locked(cb_req->hdr.tzhandle);
-			mutex_unlock(&g_smcinvoke_lock);
-=======
-			release_tzhandle_locked(cb_req->hdr.tzhandle);
->>>>>>> b6fbaa1d
 		}
 	}
 	hash_del(&cb_txn->hash);
@@ -1477,12 +1471,8 @@
 		ret = wait_event_interruptible(server_info->req_wait_q,
 				!hash_empty(server_info->reqs_table));
 		if (ret) {
-<<<<<<< HEAD
-			destroy_cb_server(server_obj->server_id);
-=======
 			pr_err("%s wait_event interrupted: ret = %d\n",
 							__func__, ret);
->>>>>>> b6fbaa1d
 			goto out;
 		}
 
