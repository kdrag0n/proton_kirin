--- conflicted
+++ resolved
@@ -1519,9 +1519,6 @@
 	do {
 		ret = wait_event_interruptible(server_info->req_wait_q,
 				!hash_empty(server_info->reqs_table));
-<<<<<<< HEAD
-		if (ret)
-=======
 		if (ret) {
 			pr_debug("%s wait_event interrupted: ret = %d\n",
 							__func__, ret);
@@ -1540,8 +1537,8 @@
 				wake_up_interruptible(&server_info->rsp_wait_q);
 				mutex_unlock(&g_smcinvoke_lock);
 			}
->>>>>>> 93aebeef
-			goto out;
+			goto out;
+		}
 
 		mutex_lock(&g_smcinvoke_lock);
 		cb_txn = find_cbtxn_locked(server_info,
