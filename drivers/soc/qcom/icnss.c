--- conflicted
+++ resolved
@@ -70,15 +70,11 @@
 #define ICNSS_QUIRKS_DEFAULT		BIT(FW_REJUVENATE_ENABLE)
 #define ICNSS_MAX_PROBE_CNT		2
 
-<<<<<<< HEAD
-#define PROBE_TIMEOUT			5000
-=======
 #define SUBSYS_INTERNAL_MODEM_NAME	"modem"
 #define SUBSYS_EXTERNAL_MODEM_NAME	"esoc0"
 
 #define PROBE_TIMEOUT			15000
 #define FW_READY_TIMEOUT		50000
->>>>>>> b6fbaa1d
 
 static struct icnss_priv *penv;
 
@@ -1135,10 +1131,7 @@
 	icnss_call_driver_shutdown(priv);
 
 	clear_bit(ICNSS_PDR, &priv->state);
-<<<<<<< HEAD
-=======
 	clear_bit(ICNSS_MODEM_CRASHED, &priv->state);
->>>>>>> b6fbaa1d
 	clear_bit(ICNSS_REJUVENATE, &priv->state);
 	clear_bit(ICNSS_PD_RESTART, &priv->state);
 	priv->early_crash_ind = false;
@@ -1588,12 +1581,9 @@
 
 	priv->is_ssr = true;
 
-<<<<<<< HEAD
-=======
 	if (notif->crashed)
 		set_bit(ICNSS_MODEM_CRASHED, &priv->state);
 
->>>>>>> b6fbaa1d
 	if (code == SUBSYS_BEFORE_SHUTDOWN && !notif->crashed &&
 	    atomic_read(&priv->is_shutdown)) {
 		atomic_set(&priv->is_shutdown, false);
@@ -1603,13 +1593,8 @@
 	if (code == SUBSYS_BEFORE_SHUTDOWN && !notif->crashed &&
 	    test_bit(ICNSS_BLOCK_SHUTDOWN, &priv->state)) {
 		if (!wait_for_completion_timeout(&priv->unblock_shutdown,
-<<<<<<< HEAD
-						 PROBE_TIMEOUT))
-			icnss_pr_err("wlan driver probe timeout\n");
-=======
 				msecs_to_jiffies(PROBE_TIMEOUT)))
 			icnss_pr_err("modem block shutdown timeout\n");
->>>>>>> b6fbaa1d
 	}
 
 	if (code == SUBSYS_BEFORE_SHUTDOWN && !notif->crashed) {
@@ -3127,8 +3112,6 @@
 			continue;
 		case ICNSS_PDR:
 			seq_puts(s, "PDR TRIGGERED");
-<<<<<<< HEAD
-=======
 			continue;
 		case ICNSS_CLK_UP:
 			seq_puts(s, "CLK UP");
@@ -3138,7 +3121,6 @@
 			continue;
 		case ICNSS_MODEM_CRASHED:
 			seq_puts(s, "MODEM CRASHED");
->>>>>>> b6fbaa1d
 		}
 
 		seq_printf(s, "UNKNOWN-%d", i);
@@ -3597,8 +3579,6 @@
 		kobject_put(icnss_kobject);
 }
 
-<<<<<<< HEAD
-=======
 static int icnss_get_vbatt_info(struct icnss_priv *priv)
 {
 	struct adc_tm_chip *adc_tm_dev = NULL;
@@ -3637,7 +3617,6 @@
 	return 0;
 }
 
->>>>>>> b6fbaa1d
 static int icnss_probe(struct platform_device *pdev)
 {
 	int ret = 0;
