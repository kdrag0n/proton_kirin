/* Copyright (c) 2017-2019, The Linux Foundation. All rights reserved.
 *
 * This program is free software; you can redistribute it and/or modify
 * it under the terms of the GNU General Public License version 2 and
 * only version 2 as published by the Free Software Foundation.
 *
 * This program is distributed in the hope that it will be useful,
 * but WITHOUT ANY WARRANTY; without even the implied warranty of
 * MERCHANTABILITY or FITNESS FOR A PARTICULAR PURPOSE.  See the
 * GNU General Public License for more details.
 */

#ifndef __ICNSS_PRIVATE_H__
#define __ICNSS_PRIVATE_H__

<<<<<<< HEAD
#include <linux/kobject.h>
=======
#include <linux/adc-tm-clients.h>
#include <linux/iio/consumer.h>
#include <linux/kobject.h>
#include <linux/esoc_client.h>
>>>>>>> b6fbaa1d

#define icnss_ipc_log_string(_x...) do {				\
	if (icnss_ipc_log_context)					\
		ipc_log_string(icnss_ipc_log_context, _x);		\
	} while (0)

#define icnss_ipc_log_long_string(_x...) do {				\
	if (icnss_ipc_log_long_context)					\
		ipc_log_string(icnss_ipc_log_long_context, _x);		\
	} while (0)

#define icnss_pr_err(_fmt, ...) do {					\
	printk("%s" pr_fmt(_fmt), KERN_ERR, ##__VA_ARGS__);		\
	icnss_ipc_log_string("%s" pr_fmt(_fmt), "",			\
			     ##__VA_ARGS__);				\
	} while (0)

#define icnss_pr_warn(_fmt, ...) do {					\
	printk("%s" pr_fmt(_fmt), KERN_WARNING, ##__VA_ARGS__);		\
	icnss_ipc_log_string("%s" pr_fmt(_fmt), "",			\
			     ##__VA_ARGS__);				\
	} while (0)

#define icnss_pr_info(_fmt, ...) do {					\
	printk("%s" pr_fmt(_fmt), KERN_INFO, ##__VA_ARGS__);		\
	icnss_ipc_log_string("%s" pr_fmt(_fmt), "",			\
			     ##__VA_ARGS__);				\
	} while (0)

#if defined(CONFIG_DYNAMIC_DEBUG)
#define icnss_pr_dbg(_fmt, ...) do {					\
	pr_debug(_fmt, ##__VA_ARGS__);					\
	icnss_ipc_log_string(pr_fmt(_fmt), ##__VA_ARGS__);		\
	} while (0)

#define icnss_pr_vdbg(_fmt, ...) do {					\
	pr_debug(_fmt, ##__VA_ARGS__);					\
	icnss_ipc_log_long_string(pr_fmt(_fmt), ##__VA_ARGS__);		\
	} while (0)
#elif defined(DEBUG)
#define icnss_pr_dbg(_fmt, ...) do {					\
	printk("%s" pr_fmt(_fmt), KERN_DEBUG, ##__VA_ARGS__);		\
	icnss_ipc_log_string("%s" pr_fmt(_fmt), "",			\
			     ##__VA_ARGS__);				\
	} while (0)

#define icnss_pr_vdbg(_fmt, ...) do {					\
	printk("%s" pr_fmt(_fmt), KERN_DEBUG, ##__VA_ARGS__);		\
	icnss_ipc_log_long_string("%s" pr_fmt(_fmt), "",		\
				  ##__VA_ARGS__);			\
	} while (0)
#else
#define icnss_pr_dbg(_fmt, ...) do {					\
	no_printk("%s" pr_fmt(_fmt), KERN_DEBUG, ##__VA_ARGS__);	\
	icnss_ipc_log_string("%s" pr_fmt(_fmt), "",			\
		     ##__VA_ARGS__);					\
	} while (0)

#define icnss_pr_vdbg(_fmt, ...) do {					\
	no_printk("%s" pr_fmt(_fmt), KERN_DEBUG, ##__VA_ARGS__);	\
	icnss_ipc_log_long_string("%s" pr_fmt(_fmt), "",		\
				  ##__VA_ARGS__);			\
	} while (0)
#endif

#ifdef CONFIG_ICNSS_DEBUG
#define ICNSS_ASSERT(_condition) do {					\
		if (!(_condition)) {					\
			icnss_pr_err("ASSERT at line %d\n", __LINE__);	\
			BUG();						\
		}							\
	} while (0)
#else
#define ICNSS_ASSERT(_condition) do { } while (0)
#endif

#define icnss_fatal_err(_fmt, ...)					\
	icnss_pr_err("fatal: "_fmt, ##__VA_ARGS__)

enum icnss_debug_quirks {
	HW_ALWAYS_ON,
	HW_DEBUG_ENABLE,
	SKIP_QMI,
	HW_ONLY_TOP_LEVEL_RESET,
	RECOVERY_DISABLE,
	SSR_ONLY,
	PDR_ONLY,
	FW_REJUVENATE_ENABLE,
};

extern uint64_t dynamic_feature_mask;
extern void *icnss_ipc_log_context;
extern void *icnss_ipc_log_long_context;
extern unsigned long quirks;

enum icnss_driver_event_type {
	ICNSS_DRIVER_EVENT_SERVER_ARRIVE,
	ICNSS_DRIVER_EVENT_SERVER_EXIT,
	ICNSS_DRIVER_EVENT_FW_READY_IND,
	ICNSS_DRIVER_EVENT_REGISTER_DRIVER,
	ICNSS_DRIVER_EVENT_UNREGISTER_DRIVER,
	ICNSS_DRIVER_EVENT_PD_SERVICE_DOWN,
	ICNSS_DRIVER_EVENT_FW_EARLY_CRASH_IND,
	ICNSS_DRIVER_EVENT_IDLE_SHUTDOWN,
	ICNSS_DRIVER_EVENT_IDLE_RESTART,
	ICNSS_DRIVER_EVENT_MAX,
};

struct icnss_event_server_arrive_data {
	unsigned int node;
	unsigned int port;
};

struct icnss_event_pd_service_down_data {
	bool crashed;
	bool fw_rejuvenate;
};

struct icnss_driver_event {
	struct list_head list;
	enum icnss_driver_event_type type;
	bool sync;
	struct completion complete;
	int ret;
	void *data;
};

enum icnss_driver_state {
	ICNSS_WLFW_CONNECTED,
	ICNSS_POWER_ON,
	ICNSS_FW_READY,
	ICNSS_DRIVER_PROBED,
	ICNSS_FW_TEST_MODE,
	ICNSS_PM_SUSPEND,
	ICNSS_PM_SUSPEND_NOIRQ,
	ICNSS_SSR_REGISTERED,
	ICNSS_PDR_REGISTERED,
	ICNSS_PD_RESTART,
	ICNSS_MSA0_ASSIGNED,
	ICNSS_WLFW_EXISTS,
	ICNSS_SHUTDOWN_DONE,
	ICNSS_HOST_TRIGGERED_PDR,
	ICNSS_FW_DOWN,
	ICNSS_DRIVER_UNLOADING,
	ICNSS_REJUVENATE,
	ICNSS_MODE_ON,
	ICNSS_BLOCK_SHUTDOWN,
	ICNSS_PDR,
<<<<<<< HEAD
=======
	ICNSS_CLK_UP,
	ICNSS_ESOC_OFF,
	ICNSS_MODEM_CRASHED,
>>>>>>> b6fbaa1d
};

struct ce_irq_list {
	int irq;
	irqreturn_t (*handler)(int, void *);
};

struct icnss_vreg_info {
	struct regulator *reg;
	const char *name;
	u32 min_v;
	u32 max_v;
	u32 load_ua;
	unsigned long settle_delay;
	bool required;
};

struct icnss_clk_info {
	struct clk *handle;
	const char *name;
	u32 freq;
	bool required;
};

struct icnss_stats {
	struct {
		uint32_t posted;
		uint32_t processed;
	} events[ICNSS_DRIVER_EVENT_MAX];

	struct {
		uint32_t request;
		uint32_t free;
		uint32_t enable;
		uint32_t disable;
	} ce_irqs[ICNSS_MAX_IRQ_REGISTRATIONS];

	struct {
		uint32_t pdr_fw_crash;
		uint32_t pdr_host_error;
		uint32_t root_pd_crash;
		uint32_t root_pd_shutdown;
	} recovery;

	uint32_t pm_suspend;
	uint32_t pm_suspend_err;
	uint32_t pm_resume;
	uint32_t pm_resume_err;
	uint32_t pm_suspend_noirq;
	uint32_t pm_suspend_noirq_err;
	uint32_t pm_resume_noirq;
	uint32_t pm_resume_noirq_err;
	uint32_t pm_stay_awake;
	uint32_t pm_relax;

	uint32_t ind_register_req;
	uint32_t ind_register_resp;
	uint32_t ind_register_err;
	uint32_t msa_info_req;
	uint32_t msa_info_resp;
	uint32_t msa_info_err;
	uint32_t msa_ready_req;
	uint32_t msa_ready_resp;
	uint32_t msa_ready_err;
	uint32_t msa_ready_ind;
	uint32_t cap_req;
	uint32_t cap_resp;
	uint32_t cap_err;
	uint32_t pin_connect_result;
	uint32_t cfg_req;
	uint32_t cfg_resp;
	uint32_t cfg_req_err;
	uint32_t mode_req;
	uint32_t mode_resp;
	uint32_t mode_req_err;
	uint32_t ini_req;
	uint32_t ini_resp;
	uint32_t ini_req_err;
	u32 rejuvenate_ind;
	uint32_t rejuvenate_ack_req;
	uint32_t rejuvenate_ack_resp;
	uint32_t rejuvenate_ack_err;
	uint32_t vbatt_req;
	uint32_t vbatt_resp;
	uint32_t vbatt_req_err;
};

#define WLFW_MAX_TIMESTAMP_LEN 32
#define WLFW_MAX_BUILD_ID_LEN 128
#define WLFW_MAX_NUM_MEMORY_REGIONS 2
#define WLFW_FUNCTION_NAME_LEN 129
#define WLFW_MAX_DATA_SIZE 6144
#define WLFW_MAX_STR_LEN 16
#define WLFW_MAX_NUM_CE 12
#define WLFW_MAX_NUM_SVC 24
#define WLFW_MAX_NUM_SHADOW_REG 24

struct service_notifier_context {
	void *handle;
	uint32_t instance_id;
	char name[QMI_SERVREG_LOC_NAME_LENGTH_V01 + 1];
};

struct wlfw_rf_chip_info {
	uint32_t chip_id;
	uint32_t chip_family;
};

struct wlfw_rf_board_info {
	uint32_t board_id;
};

struct wlfw_fw_version_info {
	uint32_t fw_version;
	char fw_build_timestamp[WLFW_MAX_TIMESTAMP_LEN + 1];
};

enum icnss_msa_perm {
	ICNSS_MSA_PERM_HLOS_ALL = 0,
	ICNSS_MSA_PERM_WLAN_HW_RW = 1,
	ICNSS_MSA_PERM_MAX,
};

#define ICNSS_MAX_VMIDS     4

struct icnss_mem_region_info {
	uint64_t reg_addr;
	uint32_t size;
	uint8_t secure_flag;
	enum icnss_msa_perm perm;
};

struct icnss_msa_perm_list_t {
	int vmids[ICNSS_MAX_VMIDS];
	int perms[ICNSS_MAX_VMIDS];
	int nelems;
};

struct icnss_priv {
	uint32_t magic;
	struct platform_device *pdev;
	struct icnss_driver_ops *ops;
	struct ce_irq_list ce_irq_list[ICNSS_MAX_IRQ_REGISTRATIONS];
	struct icnss_vreg_info *vreg_info;
	struct icnss_clk_info *clk_info;
	u32 ce_irqs[ICNSS_MAX_IRQ_REGISTRATIONS];
	phys_addr_t mem_base_pa;
	void __iomem *mem_base_va;
	struct dma_iommu_mapping *smmu_mapping;
	dma_addr_t smmu_iova_start;
	size_t smmu_iova_len;
	dma_addr_t smmu_iova_ipa_start;
	size_t smmu_iova_ipa_len;
	struct qmi_handle qmi;
	struct list_head event_list;
	spinlock_t event_lock;
	struct work_struct event_work;
	struct work_struct fw_recv_msg_work;
	struct workqueue_struct *event_wq;
	phys_addr_t msa_pa;
	uint32_t msa_mem_size;
	void *msa_va;
	unsigned long state;
	struct wlfw_rf_chip_info chip_info;
	uint32_t board_id;
	uint32_t soc_id;
	struct wlfw_fw_version_info fw_version_info;
	char fw_build_id[WLFW_MAX_BUILD_ID_LEN + 1];
	u32 pwr_pin_result;
	u32 phy_io_pin_result;
	u32 rf_pin_result;
	uint32_t nr_mem_region;
	struct icnss_mem_region_info
		mem_region[WLFW_MAX_NUM_MEMORY_REGIONS];
	struct dentry *root_dentry;
	spinlock_t on_off_lock;
	struct icnss_stats stats;
	struct work_struct service_notifier_work;
	struct service_notifier_context *service_notifier;
	struct notifier_block service_notifier_nb;
	int total_domains;
	struct notifier_block get_service_nb;
	void *modem_notify_handler;
	struct notifier_block modem_ssr_nb;
	uint32_t diag_reg_read_addr;
	uint32_t diag_reg_read_mem_type;
	uint32_t diag_reg_read_len;
	uint8_t *diag_reg_read_buf;
	atomic_t pm_count;
	struct ramdump_device *msa0_dump_dev;
	bool bypass_s1_smmu;
	bool force_err_fatal;
	bool allow_recursive_recovery;
	bool early_crash_ind;
	u8 cause_for_rejuvenation;
	u8 requesting_sub_system;
	u16 line_number;
	struct mutex dev_lock;
	bool is_hyp_disabled;
	uint32_t fw_error_fatal_irq;
	uint32_t fw_early_crash_irq;
	struct completion unblock_shutdown;
<<<<<<< HEAD
	char function_name[WLFW_FUNCTION_NAME_LEN + 1];
	bool is_ssr;
	struct kobject *icnss_kobject;
	atomic_t is_shutdown;
=======
	struct adc_tm_param vph_monitor_params;
	struct adc_tm_chip *adc_tm_dev;
	struct iio_channel *channel;
	uint64_t vph_pwr;
	bool vbatt_supported;
	char function_name[WLFW_FUNCTION_NAME_LEN + 1];
	struct kobject *icnss_kobject;
	atomic_t is_shutdown;
	bool is_ssr;
	bool clk_monitor_enable;
	void *ext_modem_notify_handler;
	struct notifier_block ext_modem_ssr_nb;
	struct completion clk_complete;
	struct esoc_desc *esoc_client;
	struct esoc_client_hook esoc_ops;
	struct completion notif_complete;
>>>>>>> b6fbaa1d
};

int icnss_call_driver_uevent(struct icnss_priv *priv,
				    enum icnss_uevent uevent, void *data);
int icnss_driver_event_post(enum icnss_driver_event_type type,
				   u32 flags, void *data);
#endif
<|MERGE_RESOLUTION|>--- conflicted
+++ resolved
@@ -13,14 +13,10 @@
 #ifndef __ICNSS_PRIVATE_H__
 #define __ICNSS_PRIVATE_H__
 
-<<<<<<< HEAD
-#include <linux/kobject.h>
-=======
 #include <linux/adc-tm-clients.h>
 #include <linux/iio/consumer.h>
 #include <linux/kobject.h>
 #include <linux/esoc_client.h>
->>>>>>> b6fbaa1d
 
 #define icnss_ipc_log_string(_x...) do {				\
 	if (icnss_ipc_log_context)					\
@@ -169,12 +165,9 @@
 	ICNSS_MODE_ON,
 	ICNSS_BLOCK_SHUTDOWN,
 	ICNSS_PDR,
-<<<<<<< HEAD
-=======
 	ICNSS_CLK_UP,
 	ICNSS_ESOC_OFF,
 	ICNSS_MODEM_CRASHED,
->>>>>>> b6fbaa1d
 };
 
 struct ce_irq_list {
@@ -377,12 +370,6 @@
 	uint32_t fw_error_fatal_irq;
 	uint32_t fw_early_crash_irq;
 	struct completion unblock_shutdown;
-<<<<<<< HEAD
-	char function_name[WLFW_FUNCTION_NAME_LEN + 1];
-	bool is_ssr;
-	struct kobject *icnss_kobject;
-	atomic_t is_shutdown;
-=======
 	struct adc_tm_param vph_monitor_params;
 	struct adc_tm_chip *adc_tm_dev;
 	struct iio_channel *channel;
@@ -399,7 +386,6 @@
 	struct esoc_desc *esoc_client;
 	struct esoc_client_hook esoc_ops;
 	struct completion notif_complete;
->>>>>>> b6fbaa1d
 };
 
 int icnss_call_driver_uevent(struct icnss_priv *priv,
