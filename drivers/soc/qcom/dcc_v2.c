--- conflicted
+++ resolved
@@ -690,7 +690,6 @@
 			dcc_enable = true;
 			break;
 		}
-<<<<<<< HEAD
 	}
 
 	return dcc_enable;
@@ -709,26 +708,6 @@
 		goto err;
 	}
 
-=======
-	}
-
-	return dcc_enable;
-}
-
-static ssize_t dcc_show_curr_list(struct device *dev,
-			       struct device_attribute *attr, char *buf)
-{
-	int ret;
-	struct dcc_drvdata *drvdata = dev_get_drvdata(dev);
-
-	mutex_lock(&drvdata->mutex);
-	if (drvdata->curr_list == DCC_INVALID_LINK_LIST) {
-		dev_err(dev, "curr_list is not set.\n");
-		ret = -EINVAL;
-		goto err;
-	}
-
->>>>>>> 824a5636
 	ret = scnprintf(buf, PAGE_SIZE, "%d\n",	drvdata->curr_list);
 err:
 	mutex_unlock(&drvdata->mutex);
@@ -1700,7 +1679,6 @@
 	}
 	return ret;
 }
-<<<<<<< HEAD
 
 static void dcc_configure_list(struct dcc_drvdata *drvdata,
 			       struct device_node *np)
@@ -1708,15 +1686,6 @@
 	int ret = -1;
 	struct device_node *link_node = NULL;
 
-=======
-
-static void dcc_configure_list(struct dcc_drvdata *drvdata,
-			       struct device_node *np)
-{
-	int ret = -1;
-	struct device_node *link_node = NULL;
-
->>>>>>> 824a5636
 	for_each_available_child_of_node(np, link_node) {
 		ret = dcc_dt_parse(drvdata, link_node);
 		if (ret) {
