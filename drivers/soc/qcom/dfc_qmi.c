--- conflicted
+++ resolved
@@ -25,11 +25,6 @@
 #define DFC_MASK_RAT_SWITCH 0x2
 #define DFC_IS_TCP_BIDIR(r) (bool)((r) & DFC_MASK_TCP_BIDIR)
 #define DFC_IS_RAT_SWITCH(r) (bool)((r) & DFC_MASK_RAT_SWITCH)
-<<<<<<< HEAD
-
-#define DFC_IS_ANCILLARY(type) ((type) != AF_INET && (type) != AF_INET6)
-=======
->>>>>>> 824a5636
 
 #define DFC_MAX_QOS_ID_V01 2
 
@@ -1005,21 +1000,11 @@
 
 	enable = bearer->grant_size ? 1 : 0;
 
-<<<<<<< HEAD
-	list_for_each_entry(itm, &qos->flow_head, list) {
-		if (itm->bearer_id == bearer->bearer_id) {
-			/*
-			 * Do not flow disable ancillary q if ancillary is true
-			 */
-			if (bearer->tcp_bidir && enable == 0 &&
-					DFC_IS_ANCILLARY(itm->ip_type))
-=======
 	for (i = 0; i < MAX_MQ_NUM; i++) {
 		if (qos->mq[i].bearer == bearer) {
 			/* Do not flow disable ancillary q in tcp bidir */
 			if (qos->mq[i].ancillary &&
 			    bearer->tcp_bidir && !enable)
->>>>>>> 824a5636
 				continue;
 
 			qlen = qmi_rmnet_flow_control(dev, i, enable);
