--- conflicted
+++ resolved
@@ -23,12 +23,9 @@
 #include <linux/err.h>
 #include <linux/cma.h>
 #include <linux/scatterlist.h>
-<<<<<<< HEAD
 #include <linux/of.h>
 #include <soc/qcom/secure_buffer.h>
-=======
 #include <linux/highmem.h>
->>>>>>> 331d833e
 
 #include "ion.h"
 #include "ion_secure_util.h"
@@ -69,7 +66,6 @@
 	unsigned long nr_pages = size >> PAGE_SHIFT;
 	unsigned long align = get_order(size);
 	int ret;
-	void *addr;
 	struct device *dev = heap->priv;
 	struct ion_cma_buffer_info *info;
 
@@ -98,10 +94,22 @@
 		if (!pages)
 			goto free_info;
 
-<<<<<<< HEAD
 		if (!(flags & ION_FLAG_SECURE)) {
-			addr = page_address(pages);
-			memset(addr, 0, size);
+			if (PageHighMem(pages)) {
+				unsigned long nr_clear_pages = nr_pages;
+				struct page *page = pages;
+
+				while (nr_clear_pages > 0) {
+					void *vaddr = kmap_atomic(page);
+
+					memset(vaddr, 0, PAGE_SIZE);
+					kunmap_atomic(vaddr);
+					page++;
+					nr_clear_pages--;
+				}
+			} else {
+				memset(page_address(pages), 0, size);
+			}
 		}
 
 		if (MAKE_ION_ALLOC_DMA_READY ||
@@ -111,26 +119,7 @@
 						  DMA_BIDIRECTIONAL);
 	}
 
-	table = kmalloc(sizeof(struct sg_table), GFP_KERNEL);
-=======
-	if (PageHighMem(pages)) {
-		unsigned long nr_clear_pages = nr_pages;
-		struct page *page = pages;
-
-		while (nr_clear_pages > 0) {
-			void *vaddr = kmap_atomic(page);
-
-			memset(vaddr, 0, PAGE_SIZE);
-			kunmap_atomic(vaddr);
-			page++;
-			nr_clear_pages--;
-		}
-	} else {
-		memset(page_address(pages), 0, size);
-	}
-
 	table = kmalloc(sizeof(*table), GFP_KERNEL);
->>>>>>> 331d833e
 	if (!table)
 		goto err_alloc;
 
