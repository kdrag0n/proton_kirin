--- conflicted
+++ resolved
@@ -624,10 +624,7 @@
 					bool cached)
 {
 	int i;
-<<<<<<< HEAD
-=======
-
->>>>>>> d9896164
+
 	for (i = 0; i < NUM_ORDERS; i++) {
 		struct ion_page_pool *pool;
 		gfp_t gfp_flags = low_order_gfp_flags;
