<<<<<<< HEAD
obj-$(CONFIG_ION) +=	ion.o ion-ioctl.o ion_heap.o \
			ion_page_pool.o ion_system_heap.o \
			ion_carveout_heap.o ion_chunk_heap.o \
			ion_system_secure_heap.o ion_cma_heap.o \
			msm/
=======
# SPDX-License-Identifier: GPL-2.0
obj-$(CONFIG_ION) +=	ion.o ion-ioctl.o ion_heap.o
obj-$(CONFIG_ION_SYSTEM_HEAP) += ion_system_heap.o ion_page_pool.o
obj-$(CONFIG_ION_CARVEOUT_HEAP) += ion_carveout_heap.o
obj-$(CONFIG_ION_CHUNK_HEAP) += ion_chunk_heap.o
obj-$(CONFIG_ION_CMA_HEAP) += ion_cma_heap.o
>>>>>>> 39dae59d
<|MERGE_RESOLUTION|>--- conflicted
+++ resolved
@@ -1,14 +1,6 @@
-<<<<<<< HEAD
+# SPDX-License-Identifier: GPL-2.0
 obj-$(CONFIG_ION) +=	ion.o ion-ioctl.o ion_heap.o \
 			ion_page_pool.o ion_system_heap.o \
 			ion_carveout_heap.o ion_chunk_heap.o \
 			ion_system_secure_heap.o ion_cma_heap.o \
-			msm/
-=======
-# SPDX-License-Identifier: GPL-2.0
-obj-$(CONFIG_ION) +=	ion.o ion-ioctl.o ion_heap.o
-obj-$(CONFIG_ION_SYSTEM_HEAP) += ion_system_heap.o ion_page_pool.o
-obj-$(CONFIG_ION_CARVEOUT_HEAP) += ion_carveout_heap.o
-obj-$(CONFIG_ION_CHUNK_HEAP) += ion_chunk_heap.o
-obj-$(CONFIG_ION_CMA_HEAP) += ion_cma_heap.o
->>>>>>> 39dae59d
+			msm/