--- conflicted
+++ resolved
@@ -177,12 +177,9 @@
 	struct mutex clk_lock;
 	unsigned int clk_count;
 	struct mutex debug_dev_lock;
-<<<<<<< HEAD
-=======
 #ifdef CONFIG_ARM64_PTDUMP_CORE
 	struct ptdump_info pt_info;
 #endif
->>>>>>> b6fbaa1d
 };
 
 static int iommu_debug_build_phoney_sg_table(struct device *dev,
