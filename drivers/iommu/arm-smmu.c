--- conflicted
+++ resolved
@@ -1185,8 +1185,6 @@
 	dev_err_ratelimited(smmu->dev,
 			    "TLB sync timed out -- SMMU may be deadlocked ack 0x%x pwr 0x%x sync and invalidation progress 0x%x\n",
 			    sync_inv_ack, tbu_pwr_status, sync_inv_progress);
-<<<<<<< HEAD
-=======
 
 	if (smmu->model == QCOM_SMMUV500 &&
 			IS_ENABLED(CONFIG_ARM_SMMU_TESTBUS_DUMP)) {
@@ -1226,7 +1224,6 @@
 		spin_unlock(&testbus_lock);
 	}
 
->>>>>>> 824a5636
 	BUG_ON(IS_ENABLED(CONFIG_IOMMU_TLBSYNC_DEBUG));
 	return -EINVAL;
 }
