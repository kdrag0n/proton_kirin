# IOMMU_API always gets selected by whoever wants it.
config IOMMU_API
	bool

menuconfig IOMMU_SUPPORT
	bool "IOMMU Hardware Support"
	depends on MMU
	default y
	---help---
	  Say Y here if you want to compile device drivers for IO Memory
	  Management Units into the kernel. These devices usually allow to
	  remap DMA requests and/or remap interrupts from other devices on the
	  system.

if IOMMU_SUPPORT

menu "Generic IOMMU Pagetable Support"

# Selected by the actual pagetable implementations
config IOMMU_IO_PGTABLE
	bool

config IOMMU_IO_PGTABLE_LPAE
	bool "ARMv7/v8 Long Descriptor Format"
	select IOMMU_IO_PGTABLE
	depends on HAS_DMA && (ARM || ARM64 || (COMPILE_TEST && !GENERIC_ATOMIC64))
	help
	  Enable support for the ARM long descriptor pagetable format.
	  This allocator supports 4K/2M/1G, 16K/32M and 64K/512M page
	  sizes at both stage-1 and stage-2, as well as address spaces
	  up to 48-bits in size.

config IOMMU_IO_PGTABLE_LPAE_SELFTEST
	bool "LPAE selftests"
	depends on IOMMU_IO_PGTABLE_LPAE
	help
	  Enable self-tests for LPAE page table allocator. This performs
	  a series of page-table consistency checks during boot.

	  If unsure, say N here.

config IOMMU_IO_PGTABLE_ARMV7S
	bool "ARMv7/v8 Short Descriptor Format"
	select IOMMU_IO_PGTABLE
	depends on HAS_DMA && (ARM || ARM64 || COMPILE_TEST)
	help
	  Enable support for the ARM Short-descriptor pagetable format.
	  This supports 32-bit virtual and physical addresses mapped using
	  2-level tables with 4KB pages/1MB sections, and contiguous entries
	  for 64KB pages/16MB supersections if indicated by the IOMMU driver.

config IOMMU_IO_PGTABLE_ARMV7S_SELFTEST
	bool "ARMv7s selftests"
	depends on IOMMU_IO_PGTABLE_ARMV7S
	help
	  Enable self-tests for ARMv7s page table allocator. This performs
	  a series of page-table consistency checks during boot.

	  If unsure, say N here.

config IOMMU_IO_PGTABLE_FAST
	bool "Fast ARMv7/v8 Long Descriptor Format"
	depends on ARM64_DMA_USE_IOMMU || ARM_DMA_USE_IOMMU
	help
          Enable support for a subset of the ARM long descriptor pagetable
	  format.  This allocator achieves fast performance by
	  pre-allocating and pre-populating page table memory up front.
	  only supports a 32 bit virtual address space.

          This implementation is mainly optimized for use cases where the
          buffers are small (<= 64K) since it only supports 4K page sizes.

config IOMMU_IO_PGTABLE_FAST_SELFTEST
	bool "Fast IO pgtable selftests"
	depends on IOMMU_IO_PGTABLE_FAST
	help
	  Enable self-tests for "fast" page table allocator.
	  This performs a series of page-table consistency checks
	  during boot.

	  If unsure, say N here.

config IOMMU_IO_PGTABLE_FAST_PROVE_TLB
	bool "Prove correctness of TLB maintenance in the Fast DMA mapper"
	depends on IOMMU_IO_PGTABLE_FAST
	help
          Enables some debug features that help prove correctness of TLB
          maintenance routines in the Fast DMA mapper.  This option will
          slow things down considerably, so should only be used in a debug
          configuration.  This relies on the ability to set bits in an
          invalid page table entry, which is disallowed on some hardware
          due to errata.  If you're running on such a platform then this
          option can only be used with unit tests.  It will break real use
          cases.

	  If unsure, say N here.

endmenu

config IOMMU_IOVA
	tristate

config OF_IOMMU
       def_bool y
       depends on OF && IOMMU_API

# IOMMU-agnostic DMA-mapping layer
config IOMMU_DMA
	bool
	select IOMMU_API
	select IOMMU_IOVA
	select NEED_SG_DMA_LENGTH

config FSL_PAMU
	bool "Freescale IOMMU support"
	depends on PCI
	depends on PHYS_64BIT
	depends on PPC_E500MC || (COMPILE_TEST && PPC)
	select IOMMU_API
	select GENERIC_ALLOCATOR
	help
	  Freescale PAMU support. PAMU is the IOMMU present on Freescale QorIQ platforms.
	  PAMU can authorize memory access, remap the memory address, and remap I/O
	  transaction types.

# MSM IOMMU support
config MSM_IOMMU
	bool "MSM IOMMU Support"
	depends on ARM
	depends on ARCH_MSM8X60 || ARCH_MSM8960 || COMPILE_TEST
	select IOMMU_API
	select IOMMU_IO_PGTABLE_ARMV7S
	help
	  Support for the IOMMUs found on certain Qualcomm SOCs.
	  These IOMMUs allow virtualization of the address space used by most
	  cores within the multimedia subsystem.

	  If unsure, say N here.

config IOMMU_PGTABLES_L2
	def_bool y
	depends on MSM_IOMMU && MMU && SMP && CPU_DCACHE_DISABLE=n

# AMD IOMMU support
config AMD_IOMMU
	bool "AMD IOMMU support"
	select SWIOTLB
	select PCI_MSI
	select PCI_ATS
	select PCI_PRI
	select PCI_PASID
	select IOMMU_API
	select IOMMU_IOVA
	depends on X86_64 && PCI && ACPI
	---help---
	  With this option you can enable support for AMD IOMMU hardware in
	  your system. An IOMMU is a hardware component which provides
	  remapping of DMA memory accesses from devices. With an AMD IOMMU you
	  can isolate the DMA memory of different devices and protect the
	  system from misbehaving device drivers or hardware.

	  You can find out if your system has an AMD IOMMU if you look into
	  your BIOS for an option to enable it or if you have an IVRS ACPI
	  table.

config AMD_IOMMU_V2
	tristate "AMD IOMMU Version 2 driver"
	depends on AMD_IOMMU
	select MMU_NOTIFIER
	---help---
	  This option enables support for the AMD IOMMUv2 features of the IOMMU
	  hardware. Select this option if you want to use devices that support
	  the PCI PRI and PASID interface.

# Intel IOMMU support
config DMAR_TABLE
	bool

config INTEL_IOMMU
	bool "Support for Intel IOMMU using DMA Remapping Devices"
	depends on PCI_MSI && ACPI && (X86 || IA64_GENERIC)
	select IOMMU_API
	select IOMMU_IOVA
	select DMAR_TABLE
	help
	  DMA remapping (DMAR) devices support enables independent address
	  translations for Direct Memory Access (DMA) from devices.
	  These DMA remapping devices are reported via ACPI tables
	  and include PCI device scope covered by these DMA
	  remapping devices.

config INTEL_IOMMU_SVM
	bool "Support for Shared Virtual Memory with Intel IOMMU"
	depends on INTEL_IOMMU && X86
	select PCI_PASID
	select MMU_NOTIFIER
	help
	  Shared Virtual Memory (SVM) provides a facility for devices
	  to access DMA resources through process address space by
	  means of a Process Address Space ID (PASID).

config INTEL_IOMMU_DEFAULT_ON
	def_bool y
	prompt "Enable Intel DMA Remapping Devices by default"
	depends on INTEL_IOMMU
	help
	  Selecting this option will enable a DMAR device at boot time if
	  one is found. If this option is not selected, DMAR support can
	  be enabled by passing intel_iommu=on to the kernel.

config INTEL_IOMMU_BROKEN_GFX_WA
	bool "Workaround broken graphics drivers (going away soon)"
	depends on INTEL_IOMMU && BROKEN && X86
	---help---
	  Current Graphics drivers tend to use physical address
	  for DMA and avoid using DMA APIs. Setting this config
	  option permits the IOMMU driver to set a unity map for
	  all the OS-visible memory. Hence the driver can continue
	  to use physical addresses for DMA, at least until this
	  option is removed in the 2.6.32 kernel.

config INTEL_IOMMU_FLOPPY_WA
	def_bool y
	depends on INTEL_IOMMU && X86
	---help---
	  Floppy disk drivers are known to bypass DMA API calls
	  thereby failing to work when IOMMU is enabled. This
	  workaround will setup a 1:1 mapping for the first
	  16MiB to make floppy (an ISA device) work.

config IRQ_REMAP
	bool "Support for Interrupt Remapping"
	depends on X86_64 && X86_IO_APIC && PCI_MSI && ACPI
	select DMAR_TABLE
	---help---
	  Supports Interrupt remapping for IO-APIC and MSI devices.
	  To use x2apic mode in the CPU's which support x2APIC enhancements or
	  to support platforms with CPU's having > 8 bit APIC ID, say Y.

# OMAP IOMMU support
config OMAP_IOMMU
	bool "OMAP IOMMU Support"
	depends on ARM && MMU
	depends on ARCH_OMAP2PLUS || COMPILE_TEST
	select IOMMU_API
	---help---
	  The OMAP3 media platform drivers depend on iommu support,
	  if you need them say Y here.

config OMAP_IOMMU_DEBUG
	bool "Export OMAP IOMMU internals in DebugFS"
	depends on OMAP_IOMMU && DEBUG_FS
	---help---
	  Select this to see extensive information about
	  the internal state of OMAP IOMMU in debugfs.

	  Say N unless you know you need this.

config ROCKCHIP_IOMMU
	bool "Rockchip IOMMU Support"
	depends on ARM || ARM64
	depends on ARCH_ROCKCHIP || COMPILE_TEST
	select IOMMU_API
	select ARM_DMA_USE_IOMMU
	help
	  Support for IOMMUs found on Rockchip rk32xx SOCs.
	  These IOMMUs allow virtualization of the address space used by most
	  cores within the multimedia subsystem.
	  Say Y here if you are using a Rockchip SoC that includes an IOMMU
	  device.

config TEGRA_IOMMU_GART
	bool "Tegra GART IOMMU Support"
	depends on ARCH_TEGRA_2x_SOC
	select IOMMU_API
	help
	  Enables support for remapping discontiguous physical memory
	  shared with the operating system into contiguous I/O virtual
	  space through the GART (Graphics Address Relocation Table)
	  hardware included on Tegra SoCs.

config TEGRA_IOMMU_SMMU
	bool "NVIDIA Tegra SMMU Support"
	depends on ARCH_TEGRA
	depends on TEGRA_AHB
	depends on TEGRA_MC
	select IOMMU_API
	help
	  This driver supports the IOMMU hardware (SMMU) found on NVIDIA Tegra
	  SoCs (Tegra30 up to Tegra210).

config EXYNOS_IOMMU
	bool "Exynos IOMMU Support"
	depends on ARCH_EXYNOS && MMU
	depends on !CPU_BIG_ENDIAN # revisit driver if we can enable big-endian ptes
	select IOMMU_API
	select ARM_DMA_USE_IOMMU
	help
	  Support for the IOMMU (System MMU) of Samsung Exynos application
	  processor family. This enables H/W multimedia accelerators to see
	  non-linear physical memory chunks as linear memory in their
	  address space.

	  If unsure, say N here.

config EXYNOS_IOMMU_DEBUG
	bool "Debugging log for Exynos IOMMU"
	depends on EXYNOS_IOMMU
	help
	  Select this to see the detailed log message that shows what
	  happens in the IOMMU driver.

	  Say N unless you need kernel log message for IOMMU debugging.

config IPMMU_VMSA
	bool "Renesas VMSA-compatible IPMMU"
	depends on ARM || IOMMU_DMA
	depends on ARCH_RENESAS || (COMPILE_TEST && !GENERIC_ATOMIC64)
	select IOMMU_API
	select IOMMU_IO_PGTABLE_LPAE
	select ARM_DMA_USE_IOMMU
	help
	  Support for the Renesas VMSA-compatible IPMMU Renesas found in the
	  R-Mobile APE6 and R-Car H2/M2 SoCs.

	  If unsure, say N.

config SPAPR_TCE_IOMMU
	bool "sPAPR TCE IOMMU Support"
	depends on PPC_POWERNV || PPC_PSERIES
	select IOMMU_API
	help
	  Enables bits of IOMMU API required by VFIO. The iommu_ops
	  is not implemented as it is not necessary for VFIO.

# ARM IOMMU support
config ARM_SMMU
	bool "ARM Ltd. System MMU (SMMU) Support"
	depends on (ARM64 || ARM) && MMU
	select IOMMU_API
	select IOMMU_IO_PGTABLE_LPAE
	select ARM_DMA_USE_IOMMU if ARM
	select ARM64_DMA_USE_IOMMU if ARM64
	help
	  Support for implementations of the ARM System MMU architecture
	  versions 1 and 2.

	  Say Y here if your SoC includes an IOMMU device implementing
	  the ARM SMMU architecture.

config ARM_SMMU_V3
	bool "ARM Ltd. System MMU Version 3 (SMMUv3) Support"
	depends on ARM64
	select IOMMU_API
	select IOMMU_IO_PGTABLE_LPAE
	select GENERIC_MSI_IRQ_DOMAIN
	help
	  Support for implementations of the ARM System MMU architecture
	  version 3 providing translation support to a PCIe root complex.

	  Say Y here if your system includes an IOMMU device implementing
	  the ARM SMMUv3 architecture.

config ARM_SMMU_SELFTEST
	bool "ARM SMMU self test support"
	depends on ARM_SMMU
	help
	  Enables self tests for arm smmu. Tests basic hardware
	  configurations like interrupts. Note that enabling this
	  option can marginally increase the boot time.

	  If unsure, say N here.

config IOMMU_TLBSYNC_DEBUG
	bool "TLB sync timeout debug"
	depends on ARM_SMMU
	help
	  Enables to collect the SMMU system state information right
	  after the first TLB sync timeout failure by calling BUG().
	  Note to use this only on debug builds.

	  If unsure, say N here.

<<<<<<< HEAD
=======
config ARM_SMMU_TESTBUS_DUMP
	bool "ARM SMMU testbus dump"
	depends on ARM_SMMU
	help
	  Enables testbus dump collection on arm smmu right after TLB
	  sync timeout failure.
	  Note to use this only on debug builds.

	  If unsure, say N here.

>>>>>>> 824a5636
config QCOM_LAZY_MAPPING
	bool "Reference counted iommu-mapping support"
	depends on ION
	depends on IOMMU_API
	help
	  ION buffers may be shared between several software clients.
	  Reference counting the mapping may simplify coordination between
	  these clients, and decrease latency by preventing multiple
	  map/unmaps of the same region.

	  If unsure, say N here.

config S390_IOMMU
	def_bool y if S390 && PCI
	depends on S390 && PCI
	select IOMMU_API
	help
	  Support for the IOMMU API for s390 PCI devices.

config S390_CCW_IOMMU
	bool "S390 CCW IOMMU Support"
	depends on S390 && CCW
	select IOMMU_API
	help
	  Enables bits of IOMMU API required by VFIO. The iommu_ops
	  is not implemented as it is not necessary for VFIO.

config MTK_IOMMU
	bool "MTK IOMMU Support"
	depends on ARM || ARM64
	depends on ARCH_MEDIATEK || COMPILE_TEST
	select ARM_DMA_USE_IOMMU
	select IOMMU_API
	select IOMMU_DMA
	select IOMMU_IO_PGTABLE_ARMV7S
	select MEMORY
	select MTK_SMI
	help
	  Support for the M4U on certain Mediatek SOCs. M4U is MultiMedia
	  Memory Management Unit. This option enables remapping of DMA memory
	  accesses for the multimedia subsystem.

	  If unsure, say N here.

config MTK_IOMMU_V1
	bool "MTK IOMMU Version 1 (M4U gen1) Support"
	depends on ARM
	depends on ARCH_MEDIATEK || COMPILE_TEST
	select ARM_DMA_USE_IOMMU
	select IOMMU_API
	select MEMORY
	select MTK_SMI
	help
	  Support for the M4U on certain Mediatek SoCs. M4U generation 1 HW is
	  Multimedia Memory Managememt Unit. This option enables remapping of
	  DMA memory accesses for the multimedia subsystem.

	  if unsure, say N here.

menuconfig IOMMU_DEBUG
	bool "IOMMU Profiling and Debugging"
	help
	  Makes available some additional IOMMU profiling and debugging
	  options.

if IOMMU_DEBUG

config IOMMU_DEBUG_TRACKING
	bool "Track key IOMMU events"
	select IOMMU_API
	help
	  Enables additional debug tracking in the IOMMU framework code.
	  Tracking information and tests can be accessed through various
	  debugfs files.

	  Say Y here if you need to debug IOMMU issues and are okay with
	  the performance penalty of the tracking.

config IOMMU_TESTS
	bool "Interactive IOMMU performance/functional tests"
	select IOMMU_API
	select ARM64_PTDUMP_CORE
	help
	  Enables a suite of IOMMU unit tests.  The tests are runnable
	  through debugfs.  Unlike the IOMMU_DEBUG_TRACKING option, the
	  impact of enabling this option to overal system performance
	  should be minimal.

endif # IOMMU_DEBUG

config QCOM_IOMMU
	# Note: iommu drivers cannot (yet?) be built as modules
	bool "Qualcomm IOMMU Support"
	depends on ARCH_QCOM || (COMPILE_TEST && !GENERIC_ATOMIC64)
	depends on HAS_DMA
	select IOMMU_API
	select IOMMU_IO_PGTABLE_LPAE
	select ARM_DMA_USE_IOMMU
	help
	  Support for IOMMU on certain Qualcomm SoCs.

endif # IOMMU_SUPPORT<|MERGE_RESOLUTION|>--- conflicted
+++ resolved
@@ -381,8 +381,6 @@
 
 	  If unsure, say N here.
 
-<<<<<<< HEAD
-=======
 config ARM_SMMU_TESTBUS_DUMP
 	bool "ARM SMMU testbus dump"
 	depends on ARM_SMMU
@@ -393,7 +391,6 @@
 
 	  If unsure, say N here.
 
->>>>>>> 824a5636
 config QCOM_LAZY_MAPPING
 	bool "Reference counted iommu-mapping support"
 	depends on ION
