--- conflicted
+++ resolved
@@ -5221,15 +5221,8 @@
 {
 	struct iommu_resv_region *entry, *next;
 
-<<<<<<< HEAD
-	list_for_each_entry_safe(entry, next, head, list) {
-		if (entry->type == IOMMU_RESV_MSI)
-			kfree(entry);
-	}
-=======
 	list_for_each_entry_safe(entry, next, head, list)
 		kfree(entry);
->>>>>>> c081cdb1
 }
 
 #ifdef CONFIG_INTEL_IOMMU_SVM
