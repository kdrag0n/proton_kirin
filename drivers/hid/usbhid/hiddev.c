/*
 *  Copyright (c) 2001 Paul Stewart
 *  Copyright (c) 2001 Vojtech Pavlik
 *
 *  HID char devices, giving access to raw HID device events.
 *
 */

/*
 * This program is free software; you can redistribute it and/or modify
 * it under the terms of the GNU General Public License as published by
 * the Free Software Foundation; either version 2 of the License, or
 * (at your option) any later version.
 *
 * This program is distributed in the hope that it will be useful,
 * but WITHOUT ANY WARRANTY; without even the implied warranty of
 * MERCHANTABILITY or FITNESS FOR A PARTICULAR PURPOSE.  See the
 * GNU General Public License for more details.
 *
 * You should have received a copy of the GNU General Public License
 * along with this program; if not, write to the Free Software
 * Foundation, Inc., 59 Temple Place, Suite 330, Boston, MA 02111-1307 USA
 *
 * Should you need to contact me, the author, you can do so either by
 * e-mail - mail your message to Paul Stewart <stewart@wetlogic.net>
 */

#include <linux/poll.h>
#include <linux/slab.h>
#include <linux/sched/signal.h>
#include <linux/module.h>
#include <linux/init.h>
#include <linux/input.h>
#include <linux/usb.h>
#include <linux/hid.h>
#include <linux/hiddev.h>
#include <linux/compat.h>
#include <linux/vmalloc.h>
#include <linux/nospec.h>
#include "usbhid.h"

#ifdef CONFIG_USB_DYNAMIC_MINORS
#define HIDDEV_MINOR_BASE	0
#define HIDDEV_MINORS		256
#else
#define HIDDEV_MINOR_BASE	96
#define HIDDEV_MINORS		16
#endif
#define HIDDEV_BUFFER_SIZE	2048

struct hiddev_list {
	struct hiddev_usage_ref buffer[HIDDEV_BUFFER_SIZE];
	int head;
	int tail;
	unsigned flags;
	struct fasync_struct *fasync;
	struct hiddev *hiddev;
	struct list_head node;
	struct mutex thread_lock;
};

/*
 * Find a report, given the report's type and ID.  The ID can be specified
 * indirectly by REPORT_ID_FIRST (which returns the first report of the given
 * type) or by (REPORT_ID_NEXT | old_id), which returns the next report of the
 * given type which follows old_id.
 */
static struct hid_report *
hiddev_lookup_report(struct hid_device *hid, struct hiddev_report_info *rinfo)
{
	unsigned int flags = rinfo->report_id & ~HID_REPORT_ID_MASK;
	unsigned int rid = rinfo->report_id & HID_REPORT_ID_MASK;
	struct hid_report_enum *report_enum;
	struct hid_report *report;
	struct list_head *list;

	if (rinfo->report_type < HID_REPORT_TYPE_MIN ||
	    rinfo->report_type > HID_REPORT_TYPE_MAX)
		return NULL;

	report_enum = hid->report_enum +
		(rinfo->report_type - HID_REPORT_TYPE_MIN);

	switch (flags) {
	case 0: /* Nothing to do -- report_id is already set correctly */
		break;

	case HID_REPORT_ID_FIRST:
		if (list_empty(&report_enum->report_list))
			return NULL;

		list = report_enum->report_list.next;
		report = list_entry(list, struct hid_report, list);
		rinfo->report_id = report->id;
		break;

	case HID_REPORT_ID_NEXT:
		report = report_enum->report_id_hash[rid];
		if (!report)
			return NULL;

		list = report->list.next;
		if (list == &report_enum->report_list)
			return NULL;

		report = list_entry(list, struct hid_report, list);
		rinfo->report_id = report->id;
		break;

	default:
		return NULL;
	}

	return report_enum->report_id_hash[rinfo->report_id];
}

/*
 * Perform an exhaustive search of the report table for a usage, given its
 * type and usage id.
 */
static struct hid_field *
hiddev_lookup_usage(struct hid_device *hid, struct hiddev_usage_ref *uref)
{
	int i, j;
	struct hid_report *report;
	struct hid_report_enum *report_enum;
	struct hid_field *field;

	if (uref->report_type < HID_REPORT_TYPE_MIN ||
	    uref->report_type > HID_REPORT_TYPE_MAX)
		return NULL;

	report_enum = hid->report_enum +
		(uref->report_type - HID_REPORT_TYPE_MIN);

	list_for_each_entry(report, &report_enum->report_list, list) {
		for (i = 0; i < report->maxfield; i++) {
			field = report->field[i];
			for (j = 0; j < field->maxusage; j++) {
				if (field->usage[j].hid == uref->usage_code) {
					uref->report_id = report->id;
					uref->field_index = i;
					uref->usage_index = j;
					return field;
				}
			}
		}
	}

	return NULL;
}

static void hiddev_send_event(struct hid_device *hid,
			      struct hiddev_usage_ref *uref)
{
	struct hiddev *hiddev = hid->hiddev;
	struct hiddev_list *list;
	unsigned long flags;

	spin_lock_irqsave(&hiddev->list_lock, flags);
	list_for_each_entry(list, &hiddev->list, node) {
		if (uref->field_index != HID_FIELD_INDEX_NONE ||
		    (list->flags & HIDDEV_FLAG_REPORT) != 0) {
			list->buffer[list->head] = *uref;
			list->head = (list->head + 1) &
				(HIDDEV_BUFFER_SIZE - 1);
			kill_fasync(&list->fasync, SIGIO, POLL_IN);
		}
	}
	spin_unlock_irqrestore(&hiddev->list_lock, flags);

	wake_up_interruptible(&hiddev->wait);
}

/*
 * This is where hid.c calls into hiddev to pass an event that occurred over
 * the interrupt pipe
 */
void hiddev_hid_event(struct hid_device *hid, struct hid_field *field,
		      struct hid_usage *usage, __s32 value)
{
	unsigned type = field->report_type;
	struct hiddev_usage_ref uref;

	uref.report_type =
	  (type == HID_INPUT_REPORT) ? HID_REPORT_TYPE_INPUT :
	  ((type == HID_OUTPUT_REPORT) ? HID_REPORT_TYPE_OUTPUT :
	   ((type == HID_FEATURE_REPORT) ? HID_REPORT_TYPE_FEATURE : 0));
	uref.report_id = field->report->id;
	uref.field_index = field->index;
	uref.usage_index = (usage - field->usage);
	uref.usage_code = usage->hid;
	uref.value = value;

	hiddev_send_event(hid, &uref);
}
EXPORT_SYMBOL_GPL(hiddev_hid_event);

void hiddev_report_event(struct hid_device *hid, struct hid_report *report)
{
	unsigned type = report->type;
	struct hiddev_usage_ref uref;

	memset(&uref, 0, sizeof(uref));
	uref.report_type =
	  (type == HID_INPUT_REPORT) ? HID_REPORT_TYPE_INPUT :
	  ((type == HID_OUTPUT_REPORT) ? HID_REPORT_TYPE_OUTPUT :
	   ((type == HID_FEATURE_REPORT) ? HID_REPORT_TYPE_FEATURE : 0));
	uref.report_id = report->id;
	uref.field_index = HID_FIELD_INDEX_NONE;

	hiddev_send_event(hid, &uref);
}

/*
 * fasync file op
 */
static int hiddev_fasync(int fd, struct file *file, int on)
{
	struct hiddev_list *list = file->private_data;

	return fasync_helper(fd, file, on, &list->fasync);
}


/*
 * release file op
 */
static int hiddev_release(struct inode * inode, struct file * file)
{
	struct hiddev_list *list = file->private_data;
	unsigned long flags;

	spin_lock_irqsave(&list->hiddev->list_lock, flags);
	list_del(&list->node);
	spin_unlock_irqrestore(&list->hiddev->list_lock, flags);

	mutex_lock(&list->hiddev->existancelock);
	if (!--list->hiddev->open) {
		if (list->hiddev->exist) {
			hid_hw_close(list->hiddev->hid);
			hid_hw_power(list->hiddev->hid, PM_HINT_NORMAL);
		} else {
			mutex_unlock(&list->hiddev->existancelock);
			kfree(list->hiddev);
			vfree(list);
			return 0;
		}
	}

	mutex_unlock(&list->hiddev->existancelock);
	vfree(list);

	return 0;
}

static int __hiddev_open(struct hiddev *hiddev, struct file *file)
{
	struct hiddev_list *list;
	int error;

	lockdep_assert_held(&hiddev->existancelock);

	list = vzalloc(sizeof(*list));
	if (!list)
		return -ENOMEM;

	mutex_init(&list->thread_lock);
	list->hiddev = hiddev;

	if (!hiddev->open++) {
		error = hid_hw_power(hiddev->hid, PM_HINT_FULLON);
		if (error < 0)
			goto err_drop_count;

		error = hid_hw_open(hiddev->hid);
		if (error < 0)
			goto err_normal_power;
	}

	spin_lock_irq(&hiddev->list_lock);
	list_add_tail(&list->node, &hiddev->list);
	spin_unlock_irq(&hiddev->list_lock);

	file->private_data = list;

	return 0;

err_normal_power:
	hid_hw_power(hiddev->hid, PM_HINT_NORMAL);
err_drop_count:
	hiddev->open--;
	vfree(list);
	return error;
}

/*
 * open file op
 */
static int hiddev_open(struct inode *inode, struct file *file)
{
	struct usb_interface *intf;
	struct hid_device *hid;
	struct hiddev *hiddev;
	int res;

	intf = usbhid_find_interface(iminor(inode));
	if (!intf)
		return -ENODEV;

	hid = usb_get_intfdata(intf);
	hiddev = hid->hiddev;

	mutex_lock(&hiddev->existancelock);
<<<<<<< HEAD
	/*
	 * recheck exist with existance lock held to
	 * avoid opening a disconnected device
	 */
	if (!list->hiddev->exist) {
		res = -ENODEV;
		goto bail_unlock;
	}
	if (!list->hiddev->open++)
		if (list->hiddev->exist) {
			struct hid_device *hid = hiddev->hid;
			res = hid_hw_power(hid, PM_HINT_FULLON);
			if (res < 0)
				goto bail_unlock;
			res = hid_hw_open(hid);
			if (res < 0)
				goto bail_normal_power;
		}
	mutex_unlock(&hiddev->existancelock);
	return 0;
bail_normal_power:
	hid_hw_power(hid, PM_HINT_NORMAL);
bail_unlock:
	mutex_unlock(&hiddev->existancelock);

	spin_lock_irq(&list->hiddev->list_lock);
	list_del(&list->node);
	spin_unlock_irq(&list->hiddev->list_lock);
bail:
	file->private_data = NULL;
	vfree(list);
=======
	res = hiddev->exist ? __hiddev_open(hiddev, file) : -ENODEV;
	mutex_unlock(&hiddev->existancelock);

>>>>>>> c081cdb1
	return res;
}

/*
 * "write" file op
 */
static ssize_t hiddev_write(struct file * file, const char __user * buffer, size_t count, loff_t *ppos)
{
	return -EINVAL;
}

/*
 * "read" file op
 */
static ssize_t hiddev_read(struct file * file, char __user * buffer, size_t count, loff_t *ppos)
{
	DEFINE_WAIT(wait);
	struct hiddev_list *list = file->private_data;
	int event_size;
	int retval;

	event_size = ((list->flags & HIDDEV_FLAG_UREF) != 0) ?
		sizeof(struct hiddev_usage_ref) : sizeof(struct hiddev_event);

	if (count < event_size)
		return 0;

	/* lock against other threads */
	retval = mutex_lock_interruptible(&list->thread_lock);
	if (retval)
		return -ERESTARTSYS;

	while (retval == 0) {
		if (list->head == list->tail) {
			prepare_to_wait(&list->hiddev->wait, &wait, TASK_INTERRUPTIBLE);

			while (list->head == list->tail) {
				if (signal_pending(current)) {
					retval = -ERESTARTSYS;
					break;
				}
				if (!list->hiddev->exist) {
					retval = -EIO;
					break;
				}
				if (file->f_flags & O_NONBLOCK) {
					retval = -EAGAIN;
					break;
				}

				/* let O_NONBLOCK tasks run */
				mutex_unlock(&list->thread_lock);
				schedule();
				if (mutex_lock_interruptible(&list->thread_lock)) {
					finish_wait(&list->hiddev->wait, &wait);
					return -EINTR;
				}
				set_current_state(TASK_INTERRUPTIBLE);
			}
			finish_wait(&list->hiddev->wait, &wait);

		}

		if (retval) {
			mutex_unlock(&list->thread_lock);
			return retval;
		}


		while (list->head != list->tail &&
		       retval + event_size <= count) {
			if ((list->flags & HIDDEV_FLAG_UREF) == 0) {
				if (list->buffer[list->tail].field_index != HID_FIELD_INDEX_NONE) {
					struct hiddev_event event;

					event.hid = list->buffer[list->tail].usage_code;
					event.value = list->buffer[list->tail].value;
					if (copy_to_user(buffer + retval, &event, sizeof(struct hiddev_event))) {
						mutex_unlock(&list->thread_lock);
						return -EFAULT;
					}
					retval += sizeof(struct hiddev_event);
				}
			} else {
				if (list->buffer[list->tail].field_index != HID_FIELD_INDEX_NONE ||
				    (list->flags & HIDDEV_FLAG_REPORT) != 0) {

					if (copy_to_user(buffer + retval, list->buffer + list->tail, sizeof(struct hiddev_usage_ref))) {
						mutex_unlock(&list->thread_lock);
						return -EFAULT;
					}
					retval += sizeof(struct hiddev_usage_ref);
				}
			}
			list->tail = (list->tail + 1) & (HIDDEV_BUFFER_SIZE - 1);
		}

	}
	mutex_unlock(&list->thread_lock);

	return retval;
}

/*
 * "poll" file op
 * No kernel lock - fine
 */
static unsigned int hiddev_poll(struct file *file, poll_table *wait)
{
	struct hiddev_list *list = file->private_data;

	poll_wait(file, &list->hiddev->wait, wait);
	if (list->head != list->tail)
		return POLLIN | POLLRDNORM;
	if (!list->hiddev->exist)
		return POLLERR | POLLHUP;
	return 0;
}

/*
 * "ioctl" file op
 */
static noinline int hiddev_ioctl_usage(struct hiddev *hiddev, unsigned int cmd, void __user *user_arg)
{
	struct hid_device *hid = hiddev->hid;
	struct hiddev_report_info rinfo;
	struct hiddev_usage_ref_multi *uref_multi = NULL;
	struct hiddev_usage_ref *uref;
	struct hid_report *report;
	struct hid_field *field;
	int i;

	uref_multi = kmalloc(sizeof(struct hiddev_usage_ref_multi), GFP_KERNEL);
	if (!uref_multi)
		return -ENOMEM;
	uref = &uref_multi->uref;
	if (cmd == HIDIOCGUSAGES || cmd == HIDIOCSUSAGES) {
		if (copy_from_user(uref_multi, user_arg,
				   sizeof(*uref_multi)))
			goto fault;
	} else {
		if (copy_from_user(uref, user_arg, sizeof(*uref)))
			goto fault;
	}

	switch (cmd) {
	case HIDIOCGUCODE:
		rinfo.report_type = uref->report_type;
		rinfo.report_id = uref->report_id;
		if ((report = hiddev_lookup_report(hid, &rinfo)) == NULL)
			goto inval;

		if (uref->field_index >= report->maxfield)
			goto inval;
		uref->field_index = array_index_nospec(uref->field_index,
						       report->maxfield);

		field = report->field[uref->field_index];
		if (uref->usage_index >= field->maxusage)
			goto inval;
		uref->usage_index = array_index_nospec(uref->usage_index,
						       field->maxusage);

		uref->usage_code = field->usage[uref->usage_index].hid;

		if (copy_to_user(user_arg, uref, sizeof(*uref)))
			goto fault;

		goto goodreturn;

	default:
		if (cmd != HIDIOCGUSAGE &&
		    cmd != HIDIOCGUSAGES &&
		    uref->report_type == HID_REPORT_TYPE_INPUT)
			goto inval;

		if (uref->report_id == HID_REPORT_ID_UNKNOWN) {
			field = hiddev_lookup_usage(hid, uref);
			if (field == NULL)
				goto inval;
		} else {
			rinfo.report_type = uref->report_type;
			rinfo.report_id = uref->report_id;
			if ((report = hiddev_lookup_report(hid, &rinfo)) == NULL)
				goto inval;

			if (uref->field_index >= report->maxfield)
				goto inval;
			uref->field_index = array_index_nospec(uref->field_index,
							       report->maxfield);

			field = report->field[uref->field_index];

			if (cmd == HIDIOCGCOLLECTIONINDEX) {
				if (uref->usage_index >= field->maxusage)
					goto inval;
				uref->usage_index =
					array_index_nospec(uref->usage_index,
							   field->maxusage);
			} else if (uref->usage_index >= field->report_count)
				goto inval;
		}

		if (cmd == HIDIOCGUSAGES || cmd == HIDIOCSUSAGES) {
			if (uref_multi->num_values > HID_MAX_MULTI_USAGES ||
			    uref->usage_index + uref_multi->num_values >
			    field->report_count)
				goto inval;

			uref->usage_index =
				array_index_nospec(uref->usage_index,
						   field->report_count -
						   uref_multi->num_values);
		}

		switch (cmd) {
		case HIDIOCGUSAGE:
			uref->value = field->value[uref->usage_index];
			if (copy_to_user(user_arg, uref, sizeof(*uref)))
				goto fault;
			goto goodreturn;

		case HIDIOCSUSAGE:
			field->value[uref->usage_index] = uref->value;
			goto goodreturn;

		case HIDIOCGCOLLECTIONINDEX:
			i = field->usage[uref->usage_index].collection_index;
			kfree(uref_multi);
			return i;
		case HIDIOCGUSAGES:
			for (i = 0; i < uref_multi->num_values; i++)
				uref_multi->values[i] =
				    field->value[uref->usage_index + i];
			if (copy_to_user(user_arg, uref_multi,
					 sizeof(*uref_multi)))
				goto fault;
			goto goodreturn;
		case HIDIOCSUSAGES:
			for (i = 0; i < uref_multi->num_values; i++)
				field->value[uref->usage_index + i] =
				    uref_multi->values[i];
			goto goodreturn;
		}

goodreturn:
		kfree(uref_multi);
		return 0;
fault:
		kfree(uref_multi);
		return -EFAULT;
inval:
		kfree(uref_multi);
		return -EINVAL;
	}
}

static noinline int hiddev_ioctl_string(struct hiddev *hiddev, unsigned int cmd, void __user *user_arg)
{
	struct hid_device *hid = hiddev->hid;
	struct usb_device *dev = hid_to_usb_dev(hid);
	int idx, len;
	char *buf;

	if (get_user(idx, (int __user *)user_arg))
		return -EFAULT;

	if ((buf = kmalloc(HID_STRING_SIZE, GFP_KERNEL)) == NULL)
		return -ENOMEM;

	if ((len = usb_string(dev, idx, buf, HID_STRING_SIZE-1)) < 0) {
		kfree(buf);
		return -EINVAL;
	}

	if (copy_to_user(user_arg+sizeof(int), buf, len+1)) {
		kfree(buf);
		return -EFAULT;
	}

	kfree(buf);

	return len;
}

static long hiddev_ioctl(struct file *file, unsigned int cmd, unsigned long arg)
{
	struct hiddev_list *list = file->private_data;
	struct hiddev *hiddev = list->hiddev;
	struct hid_device *hid;
	struct hiddev_collection_info cinfo;
	struct hiddev_report_info rinfo;
	struct hiddev_field_info finfo;
	struct hiddev_devinfo dinfo;
	struct hid_report *report;
	struct hid_field *field;
	void __user *user_arg = (void __user *)arg;
	int i, r = -EINVAL;

	/* Called without BKL by compat methods so no BKL taken */

	mutex_lock(&hiddev->existancelock);
	if (!hiddev->exist) {
		r = -ENODEV;
		goto ret_unlock;
	}

	hid = hiddev->hid;

	switch (cmd) {

	case HIDIOCGVERSION:
		r = put_user(HID_VERSION, (int __user *)arg) ?
			-EFAULT : 0;
		break;

	case HIDIOCAPPLICATION:
		if (arg >= hid->maxapplication)
			break;

		for (i = 0; i < hid->maxcollection; i++)
			if (hid->collection[i].type ==
			    HID_COLLECTION_APPLICATION && arg-- == 0)
				break;

		if (i < hid->maxcollection)
			r = hid->collection[i].usage;
		break;

	case HIDIOCGDEVINFO:
		{
			struct usb_device *dev = hid_to_usb_dev(hid);
			struct usbhid_device *usbhid = hid->driver_data;

			memset(&dinfo, 0, sizeof(dinfo));

			dinfo.bustype = BUS_USB;
			dinfo.busnum = dev->bus->busnum;
			dinfo.devnum = dev->devnum;
			dinfo.ifnum = usbhid->ifnum;
			dinfo.vendor = le16_to_cpu(dev->descriptor.idVendor);
			dinfo.product = le16_to_cpu(dev->descriptor.idProduct);
			dinfo.version = le16_to_cpu(dev->descriptor.bcdDevice);
			dinfo.num_applications = hid->maxapplication;

			r = copy_to_user(user_arg, &dinfo, sizeof(dinfo)) ?
				-EFAULT : 0;
			break;
		}

	case HIDIOCGFLAG:
		r = put_user(list->flags, (int __user *)arg) ?
			-EFAULT : 0;
		break;

	case HIDIOCSFLAG:
		{
			int newflags;

			if (get_user(newflags, (int __user *)arg)) {
				r = -EFAULT;
				break;
			}

			if ((newflags & ~HIDDEV_FLAGS) != 0 ||
			    ((newflags & HIDDEV_FLAG_REPORT) != 0 &&
			     (newflags & HIDDEV_FLAG_UREF) == 0))
				break;

			list->flags = newflags;

			r = 0;
			break;
		}

	case HIDIOCGSTRING:
		r = hiddev_ioctl_string(hiddev, cmd, user_arg);
		break;

	case HIDIOCINITREPORT:
		usbhid_init_reports(hid);
		hiddev->initialized = true;
		r = 0;
		break;

	case HIDIOCGREPORT:
		if (copy_from_user(&rinfo, user_arg, sizeof(rinfo))) {
			r = -EFAULT;
			break;
		}

		if (rinfo.report_type == HID_REPORT_TYPE_OUTPUT)
			break;

		report = hiddev_lookup_report(hid, &rinfo);
		if (report == NULL)
			break;

		hid_hw_request(hid, report, HID_REQ_GET_REPORT);
		hid_hw_wait(hid);

		r = 0;
		break;

	case HIDIOCSREPORT:
		if (copy_from_user(&rinfo, user_arg, sizeof(rinfo))) {
			r = -EFAULT;
			break;
		}

		if (rinfo.report_type == HID_REPORT_TYPE_INPUT)
			break;

		report = hiddev_lookup_report(hid, &rinfo);
		if (report == NULL)
			break;

		hid_hw_request(hid, report, HID_REQ_SET_REPORT);
		hid_hw_wait(hid);

		r = 0;
		break;

	case HIDIOCGREPORTINFO:
		if (copy_from_user(&rinfo, user_arg, sizeof(rinfo))) {
			r = -EFAULT;
			break;
		}

		report = hiddev_lookup_report(hid, &rinfo);
		if (report == NULL)
			break;

		rinfo.num_fields = report->maxfield;

		r = copy_to_user(user_arg, &rinfo, sizeof(rinfo)) ?
			-EFAULT : 0;
		break;

	case HIDIOCGFIELDINFO:
		if (copy_from_user(&finfo, user_arg, sizeof(finfo))) {
			r = -EFAULT;
			break;
		}

		rinfo.report_type = finfo.report_type;
		rinfo.report_id = finfo.report_id;

		report = hiddev_lookup_report(hid, &rinfo);
		if (report == NULL)
			break;

		if (finfo.field_index >= report->maxfield)
			break;
		finfo.field_index = array_index_nospec(finfo.field_index,
						       report->maxfield);

		field = report->field[finfo.field_index];
		memset(&finfo, 0, sizeof(finfo));
		finfo.report_type = rinfo.report_type;
		finfo.report_id = rinfo.report_id;
		finfo.field_index = field->report_count - 1;
		finfo.maxusage = field->maxusage;
		finfo.flags = field->flags;
		finfo.physical = field->physical;
		finfo.logical = field->logical;
		finfo.application = field->application;
		finfo.logical_minimum = field->logical_minimum;
		finfo.logical_maximum = field->logical_maximum;
		finfo.physical_minimum = field->physical_minimum;
		finfo.physical_maximum = field->physical_maximum;
		finfo.unit_exponent = field->unit_exponent;
		finfo.unit = field->unit;

		r = copy_to_user(user_arg, &finfo, sizeof(finfo)) ?
			-EFAULT : 0;
		break;

	case HIDIOCGUCODE:
		/* fall through */
	case HIDIOCGUSAGE:
	case HIDIOCSUSAGE:
	case HIDIOCGUSAGES:
	case HIDIOCSUSAGES:
	case HIDIOCGCOLLECTIONINDEX:
		if (!hiddev->initialized) {
			usbhid_init_reports(hid);
			hiddev->initialized = true;
		}
		r = hiddev_ioctl_usage(hiddev, cmd, user_arg);
		break;

	case HIDIOCGCOLLECTIONINFO:
		if (copy_from_user(&cinfo, user_arg, sizeof(cinfo))) {
			r = -EFAULT;
			break;
		}

		if (cinfo.index >= hid->maxcollection)
			break;
		cinfo.index = array_index_nospec(cinfo.index,
						 hid->maxcollection);

		cinfo.type = hid->collection[cinfo.index].type;
		cinfo.usage = hid->collection[cinfo.index].usage;
		cinfo.level = hid->collection[cinfo.index].level;

		r = copy_to_user(user_arg, &cinfo, sizeof(cinfo)) ?
			-EFAULT : 0;
		break;

	default:
		if (_IOC_TYPE(cmd) != 'H' || _IOC_DIR(cmd) != _IOC_READ)
			break;

		if (_IOC_NR(cmd) == _IOC_NR(HIDIOCGNAME(0))) {
			int len = strlen(hid->name) + 1;
			if (len > _IOC_SIZE(cmd))
				 len = _IOC_SIZE(cmd);
			r = copy_to_user(user_arg, hid->name, len) ?
				-EFAULT : len;
			break;
		}

		if (_IOC_NR(cmd) == _IOC_NR(HIDIOCGPHYS(0))) {
			int len = strlen(hid->phys) + 1;
			if (len > _IOC_SIZE(cmd))
				len = _IOC_SIZE(cmd);
			r = copy_to_user(user_arg, hid->phys, len) ?
				-EFAULT : len;
			break;
		}
	}

ret_unlock:
	mutex_unlock(&hiddev->existancelock);
	return r;
}

#ifdef CONFIG_COMPAT
static long hiddev_compat_ioctl(struct file *file, unsigned int cmd, unsigned long arg)
{
	return hiddev_ioctl(file, cmd, (unsigned long)compat_ptr(arg));
}
#endif

static const struct file_operations hiddev_fops = {
	.owner =	THIS_MODULE,
	.read =		hiddev_read,
	.write =	hiddev_write,
	.poll =		hiddev_poll,
	.open =		hiddev_open,
	.release =	hiddev_release,
	.unlocked_ioctl =	hiddev_ioctl,
	.fasync =	hiddev_fasync,
#ifdef CONFIG_COMPAT
	.compat_ioctl	= hiddev_compat_ioctl,
#endif
	.llseek		= noop_llseek,
};

static char *hiddev_devnode(struct device *dev, umode_t *mode)
{
	return kasprintf(GFP_KERNEL, "usb/%s", dev_name(dev));
}

static struct usb_class_driver hiddev_class = {
	.name =		"hiddev%d",
	.devnode =	hiddev_devnode,
	.fops =		&hiddev_fops,
	.minor_base =	HIDDEV_MINOR_BASE,
};

/*
 * This is where hid.c calls us to connect a hid device to the hiddev driver
 */
int hiddev_connect(struct hid_device *hid, unsigned int force)
{
	struct hiddev *hiddev;
	struct usbhid_device *usbhid = hid->driver_data;
	int retval;

	if (!force) {
		unsigned int i;
		for (i = 0; i < hid->maxcollection; i++)
			if (hid->collection[i].type ==
			    HID_COLLECTION_APPLICATION &&
			    !IS_INPUT_APPLICATION(hid->collection[i].usage))
				break;

		if (i == hid->maxcollection)
			return -1;
	}

	if (!(hiddev = kzalloc(sizeof(struct hiddev), GFP_KERNEL)))
		return -1;

	init_waitqueue_head(&hiddev->wait);
	INIT_LIST_HEAD(&hiddev->list);
	spin_lock_init(&hiddev->list_lock);
	mutex_init(&hiddev->existancelock);
	hid->hiddev = hiddev;
	hiddev->hid = hid;
	hiddev->exist = 1;
	retval = usb_register_dev(usbhid->intf, &hiddev_class);
	if (retval) {
		hid_err(hid, "Not able to get a minor for this device\n");
		hid->hiddev = NULL;
		kfree(hiddev);
		return -1;
	}

	/*
	 * If HID_QUIRK_NO_INIT_REPORTS is set, make sure we don't initialize
	 * the reports.
	 */
	hiddev->initialized = hid->quirks & HID_QUIRK_NO_INIT_REPORTS;

	hiddev->minor = usbhid->intf->minor;

	return 0;
}

/*
 * This is where hid.c calls us to disconnect a hiddev device from the
 * corresponding hid device (usually because the usb device has disconnected)
 */
static struct usb_class_driver hiddev_class;
void hiddev_disconnect(struct hid_device *hid)
{
	struct hiddev *hiddev = hid->hiddev;
	struct usbhid_device *usbhid = hid->driver_data;

	usb_deregister_dev(usbhid->intf, &hiddev_class);

	mutex_lock(&hiddev->existancelock);
	hiddev->exist = 0;

	if (hiddev->open) {
		hid_hw_close(hiddev->hid);
		wake_up_interruptible(&hiddev->wait);
		mutex_unlock(&hiddev->existancelock);
	} else {
		mutex_unlock(&hiddev->existancelock);
		kfree(hiddev);
	}
}<|MERGE_RESOLUTION|>--- conflicted
+++ resolved
@@ -312,43 +312,9 @@
 	hiddev = hid->hiddev;
 
 	mutex_lock(&hiddev->existancelock);
-<<<<<<< HEAD
-	/*
-	 * recheck exist with existance lock held to
-	 * avoid opening a disconnected device
-	 */
-	if (!list->hiddev->exist) {
-		res = -ENODEV;
-		goto bail_unlock;
-	}
-	if (!list->hiddev->open++)
-		if (list->hiddev->exist) {
-			struct hid_device *hid = hiddev->hid;
-			res = hid_hw_power(hid, PM_HINT_FULLON);
-			if (res < 0)
-				goto bail_unlock;
-			res = hid_hw_open(hid);
-			if (res < 0)
-				goto bail_normal_power;
-		}
-	mutex_unlock(&hiddev->existancelock);
-	return 0;
-bail_normal_power:
-	hid_hw_power(hid, PM_HINT_NORMAL);
-bail_unlock:
-	mutex_unlock(&hiddev->existancelock);
-
-	spin_lock_irq(&list->hiddev->list_lock);
-	list_del(&list->node);
-	spin_unlock_irq(&list->hiddev->list_lock);
-bail:
-	file->private_data = NULL;
-	vfree(list);
-=======
 	res = hiddev->exist ? __hiddev_open(hiddev, file) : -ENODEV;
 	mutex_unlock(&hiddev->existancelock);
 
->>>>>>> c081cdb1
 	return res;
 }
 
