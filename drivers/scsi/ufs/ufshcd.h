/*
 * Universal Flash Storage Host controller driver
 *
 * This code is based on drivers/scsi/ufs/ufshcd.h
 * Copyright (C) 2011-2013 Samsung India Software Operations
 * Copyright (c) 2013-2019, The Linux Foundation. All rights reserved.
 *
 * Authors:
 *	Santosh Yaraganavi <santosh.sy@samsung.com>
 *	Vinayak Holikatti <h.vinayak@samsung.com>
 *
 * This program is free software; you can redistribute it and/or
 * modify it under the terms of the GNU General Public License
 * as published by the Free Software Foundation; either version 2
 * of the License, or (at your option) any later version.
 * See the COPYING file in the top-level directory or visit
 * <http://www.gnu.org/licenses/gpl-2.0.html>
 *
 * This program is distributed in the hope that it will be useful,
 * but WITHOUT ANY WARRANTY; without even the implied warranty of
 * MERCHANTABILITY or FITNESS FOR A PARTICULAR PURPOSE.  See the
 * GNU General Public License for more details.
 *
 * This program is provided "AS IS" and "WITH ALL FAULTS" and
 * without warranty of any kind. You are solely responsible for
 * determining the appropriateness of using and distributing
 * the program and assume all risks associated with your exercise
 * of rights with respect to the program, including but not limited
 * to infringement of third party rights, the risks and costs of
 * program errors, damage to or loss of data, programs or equipment,
 * and unavailability or interruption of operations. Under no
 * circumstances will the contributor of this Program be liable for
 * any damages of any kind arising from your use or distribution of
 * this program.
 */

#ifndef _UFSHCD_H
#define _UFSHCD_H

#include <linux/module.h>
#include <linux/kernel.h>
#include <linux/hrtimer.h>
#include <linux/init.h>
#include <linux/interrupt.h>
#include <linux/io.h>
#include <linux/delay.h>
#include <linux/slab.h>
#include <linux/spinlock.h>
#include <linux/rwsem.h>
#include <linux/workqueue.h>
#include <linux/errno.h>
#include <linux/types.h>
#include <linux/wait.h>
#include <linux/bitops.h>
#include <linux/pm_runtime.h>
#include <linux/clk.h>
#include <linux/completion.h>
#include <linux/regulator/consumer.h>
#include <linux/reset.h>
#include <linux/extcon.h>
#include "unipro.h"

#include <asm/irq.h>
#include <asm/byteorder.h>
#include <scsi/scsi.h>
#include <scsi/scsi_cmnd.h>
#include <scsi/scsi_host.h>
#include <scsi/scsi_tcq.h>
#include <scsi/scsi_dbg.h>
#include <scsi/scsi_eh.h>

#include <linux/fault-inject.h>

#include "ufs.h"
#include "ufshci.h"

#define UFSHCD "ufshcd"
#define UFSHCD_DRIVER_VERSION "0.3"

#define UFS_BIT(x)	BIT(x)
#define UFS_MASK(x, y)	(x << ((y) % BITS_PER_LONG))

struct ufs_hba;

enum dev_cmd_type {
	DEV_CMD_TYPE_NOP		= 0x0,
	DEV_CMD_TYPE_QUERY		= 0x1,
};

/**
 * struct uic_command - UIC command structure
 * @command: UIC command
 * @argument1: UIC command argument 1
 * @argument2: UIC command argument 2
 * @argument3: UIC command argument 3
 * @cmd_active: Indicate if UIC command is outstanding
 * @result: UIC command result
 * @done: UIC command completion
 */
struct uic_command {
	u32 command;
	u32 argument1;
	u32 argument2;
	u32 argument3;
	int cmd_active;
	int result;
	struct completion done;
};

/* Used to differentiate the power management options */
enum ufs_pm_op {
	UFS_RUNTIME_PM,
	UFS_SYSTEM_PM,
	UFS_SHUTDOWN_PM,
	UFS_SYSTEM_RESTORE,
};

#define ufshcd_is_runtime_pm(op) ((op) == UFS_RUNTIME_PM)
#define ufshcd_is_system_pm(op) ((op) == UFS_SYSTEM_PM)
#define ufshcd_is_shutdown_pm(op) ((op) == UFS_SHUTDOWN_PM)
#define ufshcd_is_restore(op) ((op) == UFS_SYSTEM_RESTORE)

/* Host <-> Device UniPro Link state */
enum uic_link_state {
	UIC_LINK_OFF_STATE	= 0, /* Link powered down or disabled */
	UIC_LINK_ACTIVE_STATE	= 1, /* Link is in Fast/Slow/Sleep state */
	UIC_LINK_HIBERN8_STATE	= 2, /* Link is in Hibernate state */
};

#define ufshcd_is_link_off(hba) ((hba)->uic_link_state == UIC_LINK_OFF_STATE)
#define ufshcd_is_link_active(hba) ((hba)->uic_link_state == \
				    UIC_LINK_ACTIVE_STATE)
#define ufshcd_is_link_hibern8(hba) ((hba)->uic_link_state == \
				    UIC_LINK_HIBERN8_STATE)
#define ufshcd_set_link_off(hba) ((hba)->uic_link_state = UIC_LINK_OFF_STATE)
#define ufshcd_set_link_active(hba) ((hba)->uic_link_state = \
				    UIC_LINK_ACTIVE_STATE)
#define ufshcd_set_link_hibern8(hba) ((hba)->uic_link_state = \
				    UIC_LINK_HIBERN8_STATE)

enum {
	/* errors which require the host controller reset for recovery */
	UFS_ERR_HIBERN8_EXIT,
	UFS_ERR_VOPS_SUSPEND,
	UFS_ERR_EH,
	UFS_ERR_CLEAR_PEND_XFER_TM,
	UFS_ERR_INT_FATAL_ERRORS,
	UFS_ERR_INT_UIC_ERROR,
	UFS_ERR_CRYPTO_ENGINE,

	/* other errors */
	UFS_ERR_HIBERN8_ENTER,
	UFS_ERR_RESUME,
	UFS_ERR_SUSPEND,
	UFS_ERR_LINKSTARTUP,
	UFS_ERR_POWER_MODE_CHANGE,
	UFS_ERR_TASK_ABORT,
	UFS_ERR_MAX,
};

/*
 * UFS Power management levels.
 * Each level is in increasing order of power savings.
 */
enum ufs_pm_level {
	UFS_PM_LVL_0, /* UFS_ACTIVE_PWR_MODE, UIC_LINK_ACTIVE_STATE */
	UFS_PM_LVL_1, /* UFS_ACTIVE_PWR_MODE, UIC_LINK_HIBERN8_STATE */
	UFS_PM_LVL_2, /* UFS_SLEEP_PWR_MODE, UIC_LINK_ACTIVE_STATE */
	UFS_PM_LVL_3, /* UFS_SLEEP_PWR_MODE, UIC_LINK_HIBERN8_STATE */
	UFS_PM_LVL_4, /* UFS_POWERDOWN_PWR_MODE, UIC_LINK_HIBERN8_STATE */
	UFS_PM_LVL_5, /* UFS_POWERDOWN_PWR_MODE, UIC_LINK_OFF_STATE */
	UFS_PM_LVL_MAX
};

struct ufs_pm_lvl_states {
	enum ufs_dev_pwr_mode dev_state;
	enum uic_link_state link_state;
};

/**
 * struct ufshcd_lrb - local reference block
 * @utr_descriptor_ptr: UTRD address of the command
 * @ucd_req_ptr: UCD address of the command
 * @ucd_rsp_ptr: Response UPIU address for this command
 * @ucd_prdt_ptr: PRDT address of the command
 * @utrd_dma_addr: UTRD dma address for debug
 * @ucd_prdt_dma_addr: PRDT dma address for debug
 * @ucd_rsp_dma_addr: UPIU response dma address for debug
 * @ucd_req_dma_addr: UPIU request dma address for debug
 * @cmd: pointer to SCSI command
 * @sense_buffer: pointer to sense buffer address of the SCSI command
 * @sense_bufflen: Length of the sense buffer
 * @scsi_status: SCSI status of the command
 * @command_type: SCSI, UFS, Query.
 * @task_tag: Task tag of the command
 * @lun: LUN of the command
 * @intr_cmd: Interrupt command (doesn't participate in interrupt aggregation)
 * @issue_time_stamp: time stamp for debug purposes
 * @complete_time_stamp: time stamp for statistics
 * @req_abort_skip: skip request abort task flag
 */
struct ufshcd_lrb {
	struct utp_transfer_req_desc *utr_descriptor_ptr;
	struct utp_upiu_req *ucd_req_ptr;
	struct utp_upiu_rsp *ucd_rsp_ptr;
	struct ufshcd_sg_entry *ucd_prdt_ptr;

	dma_addr_t utrd_dma_addr;
	dma_addr_t ucd_req_dma_addr;
	dma_addr_t ucd_rsp_dma_addr;
	dma_addr_t ucd_prdt_dma_addr;

	struct scsi_cmnd *cmd;
	u8 *sense_buffer;
	unsigned int sense_bufflen;
	int scsi_status;

	int command_type;
	int task_tag;
	u8 lun; /* UPIU LUN id field is only 8-bit wide */
	bool intr_cmd;
	ktime_t issue_time_stamp;
	ktime_t complete_time_stamp;

	bool req_abort_skip;
};

/**
 * struct ufs_query - holds relevant data structures for query request
 * @request: request upiu and function
 * @descriptor: buffer for sending/receiving descriptor
 * @response: response upiu and response
 */
struct ufs_query {
	struct ufs_query_req request;
	u8 *descriptor;
	struct ufs_query_res response;
};

/**
 * struct ufs_dev_cmd - all assosiated fields with device management commands
 * @type: device management command type - Query, NOP OUT
 * @lock: lock to allow one command at a time
 * @complete: internal commands completion
 * @tag_wq: wait queue until free command slot is available
 */
struct ufs_dev_cmd {
	enum dev_cmd_type type;
	struct mutex lock;
	struct completion *complete;
	wait_queue_head_t tag_wq;
	struct ufs_query query;
};

struct ufs_desc_size {
	int dev_desc;
	int pwr_desc;
	int geom_desc;
	int interc_desc;
	int unit_desc;
	int conf_desc;
};

/**
 * struct ufs_clk_info - UFS clock related info
 * @list: list headed by hba->clk_list_head
 * @clk: clock node
 * @name: clock name
 * @max_freq: maximum frequency supported by the clock
 * @min_freq: min frequency that can be used for clock scaling
 * @curr_freq: indicates the current frequency that it is set to
 * @enabled: variable to check against multiple enable/disable
 */
struct ufs_clk_info {
	struct list_head list;
	struct clk *clk;
	const char *name;
	u32 max_freq;
	u32 min_freq;
	u32 curr_freq;
	bool enabled;
};

enum ufs_notify_change_status {
	PRE_CHANGE,
	POST_CHANGE,
};

struct ufs_pa_layer_attr {
	u32 gear_rx;
	u32 gear_tx;
	u32 lane_rx;
	u32 lane_tx;
	u32 pwr_rx;
	u32 pwr_tx;
	u32 hs_rate;
};

struct ufs_pwr_mode_info {
	bool is_valid;
	struct ufs_pa_layer_attr info;
};

/**
 * struct ufs_hba_variant_ops - variant specific callbacks
 * @init: called when the driver is initialized
 * @exit: called to cleanup everything done in init
 * @get_ufs_hci_version: called to get UFS HCI version
 * @clk_scale_notify: notifies that clks are scaled up/down
 * @setup_clocks: called before touching any of the controller registers
 * @setup_regulators: called before accessing the host controller
 * @hce_enable_notify: called before and after HCE enable bit is set to allow
 *                     variant specific Uni-Pro initialization.
 * @link_startup_notify: called before and after Link startup is carried out
 *                       to allow variant specific Uni-Pro initialization.
 * @pwr_change_notify: called before and after a power mode change
 *			is carried out to allow vendor spesific capabilities
 *			to be set.
 * @setup_xfer_req: called before any transfer request is issued
 *                  to set some things
 * @setup_task_mgmt: called before any task management request is issued
 *                  to set some things
 * @hibern8_notify: called around hibern8 enter/exit
 * @apply_dev_quirks: called to apply device specific quirks
 * @suspend: called during host controller PM callback
 * @resume: called during host controller PM callback
 * @full_reset:  called during link recovery for handling variant specific
 *		 implementations of resetting the hci
 * @update_sec_cfg: called to restore host controller secure configuration
 * @get_scale_down_gear: called to get the minimum supported gear to
 *			 scale down
 * @set_bus_vote: called to vote for the required bus bandwidth
 * @phy_initialization: used to initialize phys
 */
struct ufs_hba_variant_ops {
	int	(*init)(struct ufs_hba *);
	void    (*exit)(struct ufs_hba *);
	u32	(*get_ufs_hci_version)(struct ufs_hba *);
	int	(*clk_scale_notify)(struct ufs_hba *, bool,
				    enum ufs_notify_change_status);
	int	(*setup_clocks)(struct ufs_hba *, bool,
				enum ufs_notify_change_status);
	int     (*setup_regulators)(struct ufs_hba *, bool);
	int	(*hce_enable_notify)(struct ufs_hba *,
				     enum ufs_notify_change_status);
	int	(*link_startup_notify)(struct ufs_hba *,
				       enum ufs_notify_change_status);
	int	(*pwr_change_notify)(struct ufs_hba *,
					enum ufs_notify_change_status status,
					struct ufs_pa_layer_attr *,
					struct ufs_pa_layer_attr *);
	void	(*setup_xfer_req)(struct ufs_hba *, int, bool);
	void	(*setup_task_mgmt)(struct ufs_hba *, int, u8);
	void    (*hibern8_notify)(struct ufs_hba *, enum uic_cmd_dme,
					enum ufs_notify_change_status);
	int	(*apply_dev_quirks)(struct ufs_hba *);
	int     (*suspend)(struct ufs_hba *, enum ufs_pm_op);
	int     (*resume)(struct ufs_hba *, enum ufs_pm_op);
	int	(*full_reset)(struct ufs_hba *);
	void	(*dbg_register_dump)(struct ufs_hba *hba, bool no_sleep);
	int	(*update_sec_cfg)(struct ufs_hba *hba, bool restore_sec_cfg);
	u32	(*get_scale_down_gear)(struct ufs_hba *);
	int	(*set_bus_vote)(struct ufs_hba *, bool);
	int	(*phy_initialization)(struct ufs_hba *);
#ifdef CONFIG_DEBUG_FS
	void	(*add_debugfs)(struct ufs_hba *hba, struct dentry *root);
	void	(*remove_debugfs)(struct ufs_hba *hba);
#endif
};

/**
 * struct ufs_hba_crypto_variant_ops - variant specific crypto callbacks
 * @crypto_req_setup:	retreieve the necessary cryptographic arguments to setup
			a requests's transfer descriptor.
 * @crypto_engine_cfg_start: start configuring cryptographic engine
 *							 according to tag
 *							 parameter
 * @crypto_engine_cfg_end: end configuring cryptographic engine
 *						   according to tag parameter
 * @crypto_engine_reset: perform reset to the cryptographic engine
 * @crypto_engine_get_status: get errors status of the cryptographic engine
 */
struct ufs_hba_crypto_variant_ops {
	int	(*crypto_req_setup)(struct ufs_hba *, struct ufshcd_lrb *lrbp,
				    u8 *cc_index, bool *enable, u64 *dun);
	int	(*crypto_engine_cfg_start)(struct ufs_hba *, unsigned int);
	int	(*crypto_engine_cfg_end)(struct ufs_hba *, struct ufshcd_lrb *,
			struct request *);
	int	(*crypto_engine_reset)(struct ufs_hba *);
	int	(*crypto_engine_get_status)(struct ufs_hba *, u32 *);
};

/**
* struct ufs_hba_pm_qos_variant_ops - variant specific PM QoS callbacks
*/
struct ufs_hba_pm_qos_variant_ops {
	void		(*req_start)(struct ufs_hba *, struct request *);
	void		(*req_end)(struct ufs_hba *, struct request *, bool);
};

/**
 * struct ufs_hba_variant - variant specific parameters
 * @name: variant name
 */
struct ufs_hba_variant {
	struct device				*dev;
	const char				*name;
	struct ufs_hba_variant_ops		*vops;
	struct ufs_hba_crypto_variant_ops	*crypto_vops;
	struct ufs_hba_pm_qos_variant_ops	*pm_qos_vops;
};

/* clock gating state  */
enum clk_gating_state {
	CLKS_OFF,
	CLKS_ON,
	REQ_CLKS_OFF,
	REQ_CLKS_ON,
};

/**
 * struct ufs_clk_gating - UFS clock gating related info
 * @gate_hrtimer: hrtimer to invoke @gate_work after some delay as
 * specified in @delay_ms
 * @gate_work: worker to turn off clocks
 * @ungate_work: worker to turn on clocks that will be used in case of
 * interrupt context
 * @state: the current clocks state
 * @delay_ms: current gating delay in ms
 * @delay_ms_pwr_save: gating delay (in ms) in power save mode
 * @delay_ms_perf: gating delay (in ms) in performance mode
 * @is_suspended: clk gating is suspended when set to 1 which can be used
 * during suspend/resume
 * @delay_attr: sysfs attribute to control delay_ms if clock scaling is disabled
 * @delay_pwr_save_attr: sysfs attribute to control delay_ms_pwr_save
 * @delay_perf_attr: sysfs attribute to control delay_ms_perf
 * @enable_attr: sysfs attribute to enable/disable clock gating
 * @is_enabled: Indicates the current status of clock gating
 * @active_reqs: number of requests that are pending and should be waited for
 * completion before gating clocks.
 */
struct ufs_clk_gating {
	struct hrtimer gate_hrtimer;
	struct work_struct gate_work;
	struct work_struct ungate_work;
	enum clk_gating_state state;
	unsigned long delay_ms;
	unsigned long delay_ms_pwr_save;
	unsigned long delay_ms_perf;
	bool is_suspended;
	struct device_attribute delay_attr;
	struct device_attribute delay_pwr_save_attr;
	struct device_attribute delay_perf_attr;
	struct device_attribute enable_attr;
	bool is_enabled;
	int active_reqs;
	struct workqueue_struct *clk_gating_workq;
};

struct ufs_saved_pwr_info {
	struct ufs_pa_layer_attr info;
	bool is_valid;
};

/* Hibern8 state  */
enum ufshcd_hibern8_on_idle_state {
	HIBERN8_ENTERED,
	HIBERN8_EXITED,
	REQ_HIBERN8_ENTER,
	REQ_HIBERN8_EXIT,
	AUTO_HIBERN8,
};

/**
 * struct ufs_hibern8_on_idle - UFS Hibern8 on idle related data
 * @enter_work: worker to put UFS link in hibern8 after some delay as
 * specified in delay_ms
 * @exit_work: worker to bring UFS link out of hibern8
 * @state: the current hibern8 state
 * @delay_ms: hibern8 enter delay in ms
 * @is_suspended: hibern8 enter is suspended when set to 1 which can be used
 * during suspend/resume
 * @active_reqs: number of requests that are pending and should be waited for
 * completion before scheduling delayed "enter_work".
 * @delay_attr: sysfs attribute to control delay_attr
 * @enable_attr: sysfs attribute to enable/disable hibern8 on idle
 * @is_enabled: Indicates the current status of hibern8
 */
struct ufs_hibern8_on_idle {
	struct delayed_work enter_work;
	struct work_struct exit_work;
	enum ufshcd_hibern8_on_idle_state state;
	unsigned long delay_ms;
	bool is_suspended;
	int active_reqs;
	struct device_attribute delay_attr;
	struct device_attribute enable_attr;
	bool is_enabled;
};

/**
 * struct ufs_clk_scaling - UFS clock scaling related data
 * @active_reqs: number of requests that are pending. If this is zero when
 * devfreq ->target() function is called then schedule "suspend_work" to
 * suspend devfreq.
 * @tot_busy_t: Total busy time in current polling window
 * @window_start_t: Start time (in jiffies) of the current polling window
 * @busy_start_t: Start time of current busy period
 * @enable_attr: sysfs attribute to enable/disable clock scaling
 * @saved_pwr_info: UFS power mode may also be changed during scaling and this
 * one keeps track of previous power mode.
 * @workq: workqueue to schedule devfreq suspend/resume work
 * @suspend_work: worker to suspend devfreq
 * @resume_work: worker to resume devfreq
 * @is_allowed: tracks if scaling is currently allowed or not
 * @is_busy_started: tracks if busy period has started or not
 * @is_suspended: tracks if devfreq is suspended or not
 * @is_scaled_up: tracks if we are currently scaled up or scaled down
 */
struct ufs_clk_scaling {
	int active_reqs;
	unsigned long tot_busy_t;
	unsigned long window_start_t;
	ktime_t busy_start_t;
	struct device_attribute enable_attr;
	struct ufs_saved_pwr_info saved_pwr_info;
	struct workqueue_struct *workq;
	struct work_struct suspend_work;
	struct work_struct resume_work;
	bool is_allowed;
	bool is_busy_started;
	bool is_suspended;
	bool is_scaled_up;
};

#define UIC_ERR_REG_HIST_LENGTH 20
/**
 * struct ufs_uic_err_reg_hist - keeps history of uic errors
 * @pos: index to indicate cyclic buffer position
 * @reg: cyclic buffer for registers value
 * @tstamp: cyclic buffer for time stamp
 */
struct ufs_uic_err_reg_hist {
	int pos;
	u32 reg[UIC_ERR_REG_HIST_LENGTH];
	ktime_t tstamp[UIC_ERR_REG_HIST_LENGTH];
};

#ifdef CONFIG_DEBUG_FS
struct debugfs_files {
	struct dentry *debugfs_root;
	struct dentry *stats_folder;
	struct dentry *tag_stats;
	struct dentry *err_stats;
	struct dentry *show_hba;
	struct dentry *host_regs;
	struct dentry *dump_dev_desc;
	struct dentry *power_mode;
	struct dentry *dme_local_read;
	struct dentry *dme_peer_read;
	struct dentry *dbg_print_en;
	struct dentry *req_stats;
	struct dentry *query_stats;
	u32 dme_local_attr_id;
	u32 dme_peer_attr_id;
	struct dentry *reset_controller;
	struct dentry *err_state;
	bool err_occurred;
#ifdef CONFIG_UFS_FAULT_INJECTION
	struct dentry *err_inj_scenario;
	struct dentry *err_inj_stats;
	u32 err_inj_scenario_mask;
	struct fault_attr fail_attr;
#endif
};

/* tag stats statistics types */
enum ts_types {
	TS_NOT_SUPPORTED	= -1,
	TS_TAG			= 0,
	TS_READ			= 1,
	TS_WRITE		= 2,
	TS_URGENT_READ		= 3,
	TS_URGENT_WRITE		= 4,
	TS_FLUSH		= 5,
	TS_NUM_STATS		= 6,
};

/**
 * struct ufshcd_req_stat - statistics for request handling times (in usec)
 * @min: shortest time measured
 * @max: longest time measured
 * @sum: sum of all the handling times measured (used for average calculation)
 * @count: number of measurements taken
 */
struct ufshcd_req_stat {
	u64 min;
	u64 max;
	u64 sum;
	u64 count;
};
#endif

enum ufshcd_ctx {
	QUEUE_CMD,
	ERR_HNDLR_WORK,
	H8_EXIT_WORK,
	UIC_CMD_SEND,
	PWRCTL_CMD_SEND,
	TM_CMD_SEND,
	XFR_REQ_COMPL,
	CLK_SCALE_WORK,
	DBGFS_CFG_PWR_MODE,
};

struct ufshcd_clk_ctx {
	ktime_t ts;
	enum ufshcd_ctx ctx;
};

/**
 * struct ufs_stats - keeps usage/err statistics
 * @enabled: enable tag stats for debugfs
 * @tag_stats: pointer to tag statistic counters
 * @q_depth: current amount of busy slots
 * @err_stats: counters to keep track of various errors
 * @req_stats: request handling time statistics per request type
 * @query_stats_arr: array that holds query statistics
 * @hibern8_exit_cnt: Counter to keep track of number of exits,
 *		reset this after link-startup.
 * @last_hibern8_exit_tstamp: Set time after the hibern8 exit.
 *		Clear after the first successful command completion.
 * @pa_err: tracks pa-uic errors
 * @dl_err: tracks dl-uic errors
 * @nl_err: tracks nl-uic errors
 * @tl_err: tracks tl-uic errors
 * @dme_err: tracks dme errors
 */
struct ufs_stats {
#ifdef CONFIG_DEBUG_FS
	bool enabled;
	u64 **tag_stats;
	int q_depth;
	int err_stats[UFS_ERR_MAX];
	struct ufshcd_req_stat req_stats[TS_NUM_STATS];
	int query_stats_arr[UPIU_QUERY_OPCODE_MAX][MAX_QUERY_IDN];

#endif
	u32 last_intr_status;
	ktime_t last_intr_ts;
	struct ufshcd_clk_ctx clk_hold;
	struct ufshcd_clk_ctx clk_rel;
	u32 hibern8_exit_cnt;
	ktime_t last_hibern8_exit_tstamp;
	u32 power_mode_change_cnt;
	struct ufs_uic_err_reg_hist pa_err;
	struct ufs_uic_err_reg_hist dl_err;
	struct ufs_uic_err_reg_hist nl_err;
	struct ufs_uic_err_reg_hist tl_err;
	struct ufs_uic_err_reg_hist dme_err;
	u32 pa_err_cnt_total;
	u32 pa_err_cnt[UFS_EC_PA_MAX];
	u32 dl_err_cnt_total;
	u32 dl_err_cnt[UFS_EC_DL_MAX];
	u32 dme_err_cnt;
};

/* UFS Host Controller debug print bitmask */
#define UFSHCD_DBG_PRINT_CLK_FREQ_EN		UFS_BIT(0)
#define UFSHCD_DBG_PRINT_UIC_ERR_HIST_EN	UFS_BIT(1)
#define UFSHCD_DBG_PRINT_HOST_REGS_EN		UFS_BIT(2)
#define UFSHCD_DBG_PRINT_TRS_EN			UFS_BIT(3)
#define UFSHCD_DBG_PRINT_TMRS_EN		UFS_BIT(4)
#define UFSHCD_DBG_PRINT_PWR_EN			UFS_BIT(5)
#define UFSHCD_DBG_PRINT_HOST_STATE_EN		UFS_BIT(6)

#define UFSHCD_DBG_PRINT_ALL						   \
		(UFSHCD_DBG_PRINT_CLK_FREQ_EN		|		   \
		 UFSHCD_DBG_PRINT_UIC_ERR_HIST_EN	|		   \
		 UFSHCD_DBG_PRINT_HOST_REGS_EN | UFSHCD_DBG_PRINT_TRS_EN | \
		 UFSHCD_DBG_PRINT_TMRS_EN | UFSHCD_DBG_PRINT_PWR_EN |	   \
		 UFSHCD_DBG_PRINT_HOST_STATE_EN)

struct ufshcd_cmd_log_entry {
	char *str;	/* context like "send", "complete" */
	char *cmd_type;	/* "scsi", "query", "nop", "dme" */
	u8 lun;
	u8 cmd_id;
	sector_t lba;
	int transfer_len;
	u8 idn;		/* used only for query idn */
	u32 doorbell;
	u32 outstanding_reqs;
	u32 seq_num;
	unsigned int tag;
	ktime_t tstamp;
};

struct ufshcd_cmd_log {
	struct ufshcd_cmd_log_entry *entries;
	int pos;
	u32 seq_num;
};

/* UFS card state - hotplug state */
enum ufshcd_card_state {
	UFS_CARD_STATE_UNKNOWN	= 0,
	UFS_CARD_STATE_ONLINE	= 1,
	UFS_CARD_STATE_OFFLINE	= 2,
};

/**
 * struct ufs_hba - per adapter private structure
 * @mmio_base: UFSHCI base register address
 * @ucdl_base_addr: UFS Command Descriptor base address
 * @utrdl_base_addr: UTP Transfer Request Descriptor base address
 * @utmrdl_base_addr: UTP Task Management Descriptor base address
 * @ucdl_dma_addr: UFS Command Descriptor DMA address
 * @utrdl_dma_addr: UTRDL DMA address
 * @utmrdl_dma_addr: UTMRDL DMA address
 * @host: Scsi_Host instance of the driver
 * @dev: device handle
 * @lrb: local reference block
 * @lrb_in_use: lrb in use
 * @outstanding_tasks: Bits representing outstanding task requests
 * @outstanding_reqs: Bits representing outstanding transfer requests
 * @capabilities: UFS Controller Capabilities
 * @nutrs: Transfer Request Queue depth supported by controller
 * @nutmrs: Task Management Queue depth supported by controller
 * @ufs_version: UFS Version to which controller complies
 * @var: pointer to variant specific data
 * @priv: pointer to variant specific private data
 * @irq: Irq number of the controller
 * @active_uic_cmd: handle of active UIC command
 * @uic_cmd_mutex: mutex for uic command
 * @tm_wq: wait queue for task management
 * @tm_tag_wq: wait queue for free task management slots
 * @tm_slots_in_use: bit map of task management request slots in use
 * @pwr_done: completion for power mode change
 * @tm_condition: condition variable for task management
 * @ufshcd_state: UFSHCD states
 * @eh_flags: Error handling flags
 * @intr_mask: Interrupt Mask Bits
 * @ee_ctrl_mask: Exception event control mask
 * @is_powered: flag to check if HBA is powered
 * @eh_work: Worker to handle UFS errors that require s/w attention
 * @eeh_work: Worker to handle exception events
 * @errors: HBA errors
 * @uic_error: UFS interconnect layer error status
 * @saved_err: sticky error mask
 * @saved_uic_err: sticky UIC error mask
 * @dev_cmd: ufs device management command information
 * @last_dme_cmd_tstamp: time stamp of the last completed DME command
 * @auto_bkops_enabled: to track whether bkops is enabled in device
 * @ufs_stats: ufshcd statistics to be used via debugfs
 * @debugfs_files: debugfs files associated with the ufs stats
 * @ufshcd_dbg_print: Bitmask for enabling debug prints
 * @extcon: pointer to external connector device
 * @card_detect_nb: card detector notifier registered with @extcon
 * @card_detect_work: work to exectute the card detect function
 * @card_state: card state event, enum ufshcd_card_state defines possible states
 * @vreg_info: UFS device voltage regulator information
 * @clk_list_head: UFS host controller clocks list node head
 * @pwr_info: holds current power mode
 * @max_pwr_info: keeps the device max valid pwm
 * @hibern8_on_idle: UFS Hibern8 on idle related data
 * @desc_size: descriptor sizes reported by device
 * @urgent_bkops_lvl: keeps track of urgent bkops level for device
 * @is_urgent_bkops_lvl_checked: keeps track if the urgent bkops level for
 *  device is known or not.
 * @scsi_block_reqs_cnt: reference counting for scsi block requests
 */
struct ufs_hba {
	void __iomem *mmio_base;

	/* Virtual memory reference */
	struct utp_transfer_cmd_desc *ucdl_base_addr;
	struct utp_transfer_req_desc *utrdl_base_addr;
	struct utp_task_req_desc *utmrdl_base_addr;

	/* DMA memory reference */
	dma_addr_t ucdl_dma_addr;
	dma_addr_t utrdl_dma_addr;
	dma_addr_t utmrdl_dma_addr;

	struct Scsi_Host *host;
	struct device *dev;
	/*
	 * This field is to keep a reference to "scsi_device" corresponding to
	 * "UFS device" W-LU.
	 */
	struct scsi_device *sdev_ufs_device;

	enum ufs_dev_pwr_mode curr_dev_pwr_mode;
	enum uic_link_state uic_link_state;
	/* Desired UFS power management level during runtime PM */
	int rpm_lvl;
	/* Desired UFS power management level during system PM */
	int spm_lvl;
	struct device_attribute rpm_lvl_attr;
	struct device_attribute spm_lvl_attr;
	int pm_op_in_progress;

	struct ufshcd_lrb *lrb;
	unsigned long lrb_in_use;

	unsigned long outstanding_tasks;
	unsigned long outstanding_reqs;

	u32 capabilities;
	int nutrs;
	int nutmrs;
	u32 ufs_version;
	struct ufs_hba_variant *var;
	void *priv;
	unsigned int irq;
	bool is_irq_enabled;
	bool crash_on_err;

	u32 dev_ref_clk_gating_wait;
	u32 dev_ref_clk_freq;

	/* Interrupt aggregation support is broken */
	#define UFSHCD_QUIRK_BROKEN_INTR_AGGR			UFS_BIT(0)

	/*
	 * delay before each dme command is required as the unipro
	 * layer has shown instabilities
	 */
	#define UFSHCD_QUIRK_DELAY_BEFORE_DME_CMDS		UFS_BIT(1)

	/*
	 * If UFS host controller is having issue in processing LCC (Line
	 * Control Command) coming from device then enable this quirk.
	 * When this quirk is enabled, host controller driver should disable
	 * the LCC transmission on UFS device (by clearing TX_LCC_ENABLE
	 * attribute of device to 0).
	 */
	#define UFSHCD_QUIRK_BROKEN_LCC				UFS_BIT(2)

	/*
	 * The attribute PA_RXHSUNTERMCAP specifies whether or not the
	 * inbound Link supports unterminated line in HS mode. Setting this
	 * attribute to 1 fixes moving to HS gear.
	 */
	#define UFSHCD_QUIRK_BROKEN_PA_RXHSUNTERMCAP		UFS_BIT(3)

	/*
	 * This quirk needs to be enabled if the host contoller only allows
	 * accessing the peer dme attributes in AUTO mode (FAST AUTO or
	 * SLOW AUTO).
	 */
	#define UFSHCD_QUIRK_DME_PEER_ACCESS_AUTO_MODE		UFS_BIT(4)

	/*
	 * This quirk needs to be enabled if the host contoller doesn't
	 * advertise the correct version in UFS_VER register. If this quirk
	 * is enabled, standard UFS host driver will call the vendor specific
	 * ops (get_ufs_hci_version) to get the correct version.
	 */
	#define UFSHCD_QUIRK_BROKEN_UFS_HCI_VERSION		UFS_BIT(5)

	/*
	 * This quirk needs to be enabled if the host contoller regards
	 * resolution of the values of PRDTO and PRDTL in UTRD as byte.
	 */
	#define UFSHCD_QUIRK_PRDT_BYTE_GRAN			UFS_BIT(7)

	/* HIBERN8 support is broken */
	#define UFSHCD_QUIRK_BROKEN_HIBERN8			UFS_BIT(8)

	/*
	 * UFS controller version register (VER) wrongly advertise the version
	 * as v1.0 though controller implementation is as per UFSHCI v1.1
	 * specification.
	 */
	#define UFSHCD_QUIRK_BROKEN_VER_REG_1_1			UFS_BIT(9)

	/* UFSHC advertises 64-bit not supported even though it supports */
	#define UFSHCD_QUIRK_BROKEN_CAP_64_BIT_0		UFS_BIT(10)

	/*
	 * If LCC (Line Control Command) are having issue on the host
	 * controller then enable this quirk. Note that connected UFS device
	 * should also have workaround to not expect LCC commands from host.
	 */
	#define UFSHCD_BROKEN_LCC				UFS_BIT(11)

	/*
	 * If UFS device is having issue in processing LCC (Line Control
	 * Command) coming from UFS host controller then enable this quirk.
	 * When this quirk is enabled, host controller driver should disable
	 * the LCC transmission on UFS host controller (by clearing
	 * TX_LCC_ENABLE attribute of host to 0).
	 */
	#define UFSHCD_BROKEN_LCC_PROCESSING_ON_DEVICE		UFS_BIT(12)

	#define UFSHCD_BROKEN_LCC_PROCESSING_ON_HOST		UFS_BIT(13)

	#define UFSHCD_QUIRK_DME_PEER_GET_FAST_MODE		UFS_BIT(14)

	/* Auto hibern8 support is broken */
	#define UFSHCD_QUIRK_BROKEN_AUTO_HIBERN8		UFS_BIT(15)

	unsigned int quirks;	/* Deviations from standard UFSHCI spec. */

	wait_queue_head_t tm_wq;
	wait_queue_head_t tm_tag_wq;
	unsigned long tm_condition;
	unsigned long tm_slots_in_use;

	struct uic_command *active_uic_cmd;
	struct mutex uic_cmd_mutex;
	struct completion *uic_async_done;

	u32 ufshcd_state;
	u32 eh_flags;
	u32 intr_mask;
	u16 ee_ctrl_mask;
	bool is_powered;

	/* Work Queues */
	struct work_struct eh_work;
	struct work_struct eeh_work;
	struct work_struct rls_work;

	/* HBA Errors */
	u32 errors;
	u32 uic_error;
	u32 ce_error;	/* crypto engine errors */
	u32 saved_err;
	u32 saved_uic_err;
	u32 saved_ce_err;
	bool silence_err_logs;
	bool force_host_reset;
	bool auto_h8_err;
	struct ufs_stats ufs_stats;

	/* Device management request data */
	struct ufs_dev_cmd dev_cmd;
	ktime_t last_dme_cmd_tstamp;

	/* Keeps information of the UFS device connected to this host */
	struct ufs_dev_info dev_info;
	bool auto_bkops_enabled;

#ifdef CONFIG_DEBUG_FS
	struct debugfs_files debugfs_files;
#endif

	struct ufs_vreg_info vreg_info;
	struct list_head clk_list_head;

	bool wlun_dev_clr_ua;

	/* Number of requests aborts */
	int req_abort_count;

	/* Number of lanes available (1 or 2) for Rx/Tx */
	u32 lanes_per_direction;

	/* Gear limits */
	u32 limit_tx_hs_gear;
	u32 limit_rx_hs_gear;
	u32 limit_tx_pwm_gear;
	u32 limit_rx_pwm_gear;

	u32 scsi_cmd_timeout;

	/* Bitmask for enabling debug prints */
	u32 ufshcd_dbg_print;

	struct extcon_dev *extcon;
	struct notifier_block card_detect_nb;
	struct work_struct card_detect_work;
	atomic_t card_state;

	struct ufs_pa_layer_attr pwr_info;
	struct ufs_pwr_mode_info max_pwr_info;

	struct ufs_clk_gating clk_gating;
	struct ufs_hibern8_on_idle hibern8_on_idle;
	struct ufshcd_cmd_log cmd_log;

	/* Control to enable/disable host capabilities */
	u32 caps;
	/* Allow dynamic clk gating */
#define UFSHCD_CAP_CLK_GATING	(1 << 0)
	/* Allow hiberb8 with clk gating */
#define UFSHCD_CAP_HIBERN8_WITH_CLK_GATING (1 << 1)
	/* Allow dynamic clk scaling */
#define UFSHCD_CAP_CLK_SCALING	(1 << 2)
	/* Allow auto bkops to enabled during runtime suspend */
#define UFSHCD_CAP_AUTO_BKOPS_SUSPEND (1 << 3)
	/*
	 * This capability allows host controller driver to use the UFS HCI's
	 * interrupt aggregation capability.
	 * CAUTION: Enabling this might reduce overall UFS throughput.
	 */
#define UFSHCD_CAP_INTR_AGGR (1 << 4)
	/* Allow standalone Hibern8 enter on idle */
#define UFSHCD_CAP_HIBERN8_ENTER_ON_IDLE (1 << 5)

	/*
	 * This capability allows the device auto-bkops to be always enabled
	 * except during suspend (both runtime and suspend).
	 * Enabling this capability means that device will always be allowed
	 * to do background operation when it's active but it might degrade
	 * the performance of ongoing read/write operations.
	 */
#define UFSHCD_CAP_KEEP_AUTO_BKOPS_ENABLED_EXCEPT_SUSPEND (1 << 6)
	/*
	 * If host controller hardware can be power collapsed when UFS link is
	 * in hibern8 then enable this cap.
	 */
#define UFSHCD_CAP_POWER_COLLAPSE_DURING_HIBERN8 (1 << 7)

	struct devfreq *devfreq;
	struct ufs_clk_scaling clk_scaling;
	bool is_sys_suspended;

	enum bkops_status urgent_bkops_lvl;
	bool is_urgent_bkops_lvl_checked;

	/* sync b/w diff contexts */
	struct rw_semaphore lock;
	unsigned long shutdown_in_prog;

	/* If set, don't gate device ref_clk during clock gating */
	bool no_ref_clk_gating;

	int scsi_block_reqs_cnt;

	bool full_init_linereset;
	struct pinctrl *pctrl;

	struct reset_control *core_reset;

	struct ufs_desc_size desc_size;
	bool restore_needed;

	int latency_hist_enabled;
	struct io_latency_state io_lat_s;

	bool reinit_g4_rate_A;
	bool force_g4;
<<<<<<< HEAD
=======
	/* distinguish between resume and restore */
	bool restore;
>>>>>>> b6fbaa1d
};

static inline void ufshcd_mark_shutdown_ongoing(struct ufs_hba *hba)
{
	set_bit(0, &hba->shutdown_in_prog);
}

static inline bool ufshcd_is_shutdown_ongoing(struct ufs_hba *hba)
{
	return !!(test_bit(0, &hba->shutdown_in_prog));
}

/* Returns true if clocks can be gated. Otherwise false */
static inline bool ufshcd_is_clkgating_allowed(struct ufs_hba *hba)
{
	return hba->caps & UFSHCD_CAP_CLK_GATING;
}
static inline bool ufshcd_can_hibern8_during_gating(struct ufs_hba *hba)
{
	return hba->caps & UFSHCD_CAP_HIBERN8_WITH_CLK_GATING;
}
static inline int ufshcd_is_clkscaling_supported(struct ufs_hba *hba)
{
	return hba->caps & UFSHCD_CAP_CLK_SCALING;
}
static inline bool ufshcd_can_autobkops_during_suspend(struct ufs_hba *hba)
{
	return hba->caps & UFSHCD_CAP_AUTO_BKOPS_SUSPEND;
}
static inline bool ufshcd_is_hibern8_on_idle_allowed(struct ufs_hba *hba)
{
	return hba->caps & UFSHCD_CAP_HIBERN8_ENTER_ON_IDLE;
}

static inline bool ufshcd_is_power_collapse_during_hibern8_allowed(
						struct ufs_hba *hba)
{
	return !!(hba->caps & UFSHCD_CAP_POWER_COLLAPSE_DURING_HIBERN8);
}

static inline bool ufshcd_is_intr_aggr_allowed(struct ufs_hba *hba)
{
/* DWC UFS Core has the Interrupt aggregation feature but is not detectable*/
#ifndef CONFIG_SCSI_UFS_DWC
	if ((hba->caps & UFSHCD_CAP_INTR_AGGR) &&
	    !(hba->quirks & UFSHCD_QUIRK_BROKEN_INTR_AGGR))
		return true;
	else
		return false;
#else
return true;
#endif
}

static inline bool ufshcd_is_auto_hibern8_supported(struct ufs_hba *hba)
{
	return !!((hba->capabilities & MASK_AUTO_HIBERN8_SUPPORT) &&
		!(hba->quirks & UFSHCD_QUIRK_BROKEN_AUTO_HIBERN8));
}

static inline bool ufshcd_is_crypto_supported(struct ufs_hba *hba)
{
	return !!(hba->capabilities & MASK_CRYPTO_SUPPORT);
}

#define ufshcd_writel(hba, val, reg)	\
	writel((val), (hba)->mmio_base + (reg))
#define ufshcd_readl(hba, reg)	\
	readl((hba)->mmio_base + (reg))

/**
 * ufshcd_rmwl - read modify write into a register
 * @hba - per adapter instance
 * @mask - mask to apply on read value
 * @val - actual value to write
 * @reg - register address
 */
static inline void ufshcd_rmwl(struct ufs_hba *hba, u32 mask, u32 val, u32 reg)
{
	u32 tmp;

	tmp = ufshcd_readl(hba, reg);
	tmp &= ~mask;
	tmp |= (val & mask);
	ufshcd_writel(hba, tmp, reg);
}

int ufshcd_alloc_host(struct device *, struct ufs_hba **);
void ufshcd_dealloc_host(struct ufs_hba *);
int ufshcd_init(struct ufs_hba * , void __iomem * , unsigned int);
void ufshcd_remove(struct ufs_hba *);
int ufshcd_wait_for_register(struct ufs_hba *hba, u32 reg, u32 mask,
				u32 val, unsigned long interval_us,
				unsigned long timeout_ms, bool can_sleep);
int ufshcd_uic_hibern8_enter(struct ufs_hba *hba);
int ufshcd_uic_hibern8_exit(struct ufs_hba *hba);

static inline void check_upiu_size(void)
{
	BUILD_BUG_ON(ALIGNED_UPIU_SIZE <
		GENERAL_UPIU_REQUEST_SIZE + QUERY_DESC_MAX_SIZE);
}

/**
 * ufshcd_set_variant - set variant specific data to the hba
 * @hba - per adapter instance
 * @variant - pointer to variant specific data
 */
static inline void ufshcd_set_variant(struct ufs_hba *hba, void *variant)
{
	BUG_ON(!hba);
	hba->priv = variant;
}

/**
 * ufshcd_get_variant - get variant specific data from the hba
 * @hba - per adapter instance
 */
static inline void *ufshcd_get_variant(struct ufs_hba *hba)
{
	BUG_ON(!hba);
	return hba->priv;
}
static inline bool ufshcd_keep_autobkops_enabled_except_suspend(
							struct ufs_hba *hba)
{
	return hba->caps & UFSHCD_CAP_KEEP_AUTO_BKOPS_ENABLED_EXCEPT_SUSPEND;
}

extern int ufshcd_system_thaw(struct ufs_hba *hba);
extern int ufshcd_system_restore(struct ufs_hba *hba);
extern int ufshcd_system_freeze(struct ufs_hba *hba);
extern int ufshcd_runtime_suspend(struct ufs_hba *hba);
extern int ufshcd_runtime_resume(struct ufs_hba *hba);
extern int ufshcd_runtime_idle(struct ufs_hba *hba);
extern int ufshcd_system_suspend(struct ufs_hba *hba);
extern int ufshcd_system_resume(struct ufs_hba *hba);
extern int ufshcd_shutdown(struct ufs_hba *hba);
extern int ufshcd_dme_set_attr(struct ufs_hba *hba, u32 attr_sel,
			       u8 attr_set, u32 mib_val, u8 peer);
extern int ufshcd_dme_get_attr(struct ufs_hba *hba, u32 attr_sel,
			       u32 *mib_val, u8 peer);
extern int ufshcd_scale_clks(struct ufs_hba *hba, bool scale_up);

/* UIC command interfaces for DME primitives */
#define DME_LOCAL	0
#define DME_PEER	1
#define ATTR_SET_NOR	0	/* NORMAL */
#define ATTR_SET_ST	1	/* STATIC */

static inline int ufshcd_dme_set(struct ufs_hba *hba, u32 attr_sel,
				 u32 mib_val)
{
	return ufshcd_dme_set_attr(hba, attr_sel, ATTR_SET_NOR,
				   mib_val, DME_LOCAL);
}

static inline int ufshcd_dme_st_set(struct ufs_hba *hba, u32 attr_sel,
				    u32 mib_val)
{
	return ufshcd_dme_set_attr(hba, attr_sel, ATTR_SET_ST,
				   mib_val, DME_LOCAL);
}

static inline int ufshcd_dme_peer_set(struct ufs_hba *hba, u32 attr_sel,
				      u32 mib_val)
{
	return ufshcd_dme_set_attr(hba, attr_sel, ATTR_SET_NOR,
				   mib_val, DME_PEER);
}

static inline int ufshcd_dme_peer_st_set(struct ufs_hba *hba, u32 attr_sel,
					 u32 mib_val)
{
	return ufshcd_dme_set_attr(hba, attr_sel, ATTR_SET_ST,
				   mib_val, DME_PEER);
}

static inline int ufshcd_dme_get(struct ufs_hba *hba,
				 u32 attr_sel, u32 *mib_val)
{
	return ufshcd_dme_get_attr(hba, attr_sel, mib_val, DME_LOCAL);
}

static inline int ufshcd_dme_peer_get(struct ufs_hba *hba,
				      u32 attr_sel, u32 *mib_val)
{
	return ufshcd_dme_get_attr(hba, attr_sel, mib_val, DME_PEER);
}

/**
 * ufshcd_dme_rmw - get modify set a dme attribute
 * @hba - per adapter instance
 * @mask - mask to apply on read value
 * @val - actual value to write
 * @attr - dme attribute
 */
static inline int ufshcd_dme_rmw(struct ufs_hba *hba, u32 mask,
				 u32 val, u32 attr)
{
	u32 cfg = 0;
	int err = 0;

	err = ufshcd_dme_get(hba, UIC_ARG_MIB(attr), &cfg);
	if (err)
		goto out;

	cfg &= ~mask;
	cfg |= (val & mask);

	err = ufshcd_dme_set(hba, UIC_ARG_MIB(attr), cfg);

out:
	return err;
}

int ufshcd_read_device_desc(struct ufs_hba *hba, u8 *buf, u32 size);

static inline bool ufshcd_is_hs_mode(struct ufs_pa_layer_attr *pwr_info)
{
	return (pwr_info->pwr_rx == FAST_MODE ||
		pwr_info->pwr_rx == FASTAUTO_MODE) &&
		(pwr_info->pwr_tx == FAST_MODE ||
		pwr_info->pwr_tx == FASTAUTO_MODE);
}

static inline bool ufshcd_is_embedded_dev(struct ufs_hba *hba)
{
	if ((hba->dev_info.b_device_sub_class == UFS_DEV_EMBEDDED_BOOTABLE) ||
	    (hba->dev_info.b_device_sub_class == UFS_DEV_EMBEDDED_NON_BOOTABLE))
		return true;
	return false;
}

#ifdef CONFIG_DEBUG_FS
static inline void ufshcd_init_req_stats(struct ufs_hba *hba)
{
	memset(hba->ufs_stats.req_stats, 0, sizeof(hba->ufs_stats.req_stats));
}
#else
static inline void ufshcd_init_req_stats(struct ufs_hba *hba) {}
#endif

/* Expose Query-Request API */
int ufshcd_query_flag(struct ufs_hba *hba, enum query_opcode opcode,
	enum flag_idn idn, bool *flag_res);
int ufshcd_query_attr(struct ufs_hba *hba, enum query_opcode opcode,
	enum attr_idn idn, u8 index, u8 selector, u32 *attr_val);
int ufshcd_query_descriptor_retry(struct ufs_hba *hba, enum query_opcode opcode,
	enum desc_idn idn, u8 index, u8 selector, u8 *desc_buf, int *buf_len);

int ufshcd_hold(struct ufs_hba *hba, bool async);
void ufshcd_release(struct ufs_hba *hba, bool no_sched);
int ufshcd_wait_for_doorbell_clr(struct ufs_hba *hba, u64 wait_timeout_us);
int ufshcd_change_power_mode(struct ufs_hba *hba,
			     struct ufs_pa_layer_attr *pwr_mode);
void ufshcd_abort_outstanding_transfer_requests(struct ufs_hba *hba,
		int result);

int ufshcd_map_desc_id_to_length(struct ufs_hba *hba, enum desc_idn desc_id,
	int *desc_length);

u32 ufshcd_get_local_unipro_ver(struct ufs_hba *hba);

void ufshcd_scsi_block_requests(struct ufs_hba *hba);
void ufshcd_scsi_unblock_requests(struct ufs_hba *hba);

/* Wrapper functions for safely calling variant operations */
static inline const char *ufshcd_get_var_name(struct ufs_hba *hba)
{
	if (hba->var && hba->var->name)
		return hba->var->name;
	return "";
}

static inline int ufshcd_vops_init(struct ufs_hba *hba)
{
	if (hba->var && hba->var->vops && hba->var->vops->init)
		return hba->var->vops->init(hba);
	return 0;
}

static inline void ufshcd_vops_exit(struct ufs_hba *hba)
{
	if (hba->var && hba->var->vops && hba->var->vops->exit)
		hba->var->vops->exit(hba);
}

static inline u32 ufshcd_vops_get_ufs_hci_version(struct ufs_hba *hba)
{
	if (hba->var && hba->var->vops && hba->var->vops->get_ufs_hci_version)
		return hba->var->vops->get_ufs_hci_version(hba);
	return ufshcd_readl(hba, REG_UFS_VERSION);
}

static inline int ufshcd_vops_clk_scale_notify(struct ufs_hba *hba,
			bool up, enum ufs_notify_change_status status)
{
	if (hba->var && hba->var->vops && hba->var->vops->clk_scale_notify)
		return hba->var->vops->clk_scale_notify(hba, up, status);
	return 0;
}

static inline int ufshcd_vops_setup_clocks(struct ufs_hba *hba, bool on,
					enum ufs_notify_change_status status)
{
	if (hba->var && hba->var->vops && hba->var->vops->setup_clocks)
		return hba->var->vops->setup_clocks(hba, on, status);
	return 0;
}

static inline int ufshcd_vops_setup_regulators(struct ufs_hba *hba, bool status)
{
	if (hba->var && hba->var->vops && hba->var->vops->setup_regulators)
		return hba->var->vops->setup_regulators(hba, status);
	return 0;
}

static inline int ufshcd_vops_hce_enable_notify(struct ufs_hba *hba,
						bool status)
{
	if (hba->var && hba->var->vops && hba->var->vops->hce_enable_notify)
		hba->var->vops->hce_enable_notify(hba, status);
	return 0;
}
static inline int ufshcd_vops_link_startup_notify(struct ufs_hba *hba,
						bool status)
{
	if (hba->var && hba->var->vops && hba->var->vops->link_startup_notify)
		return hba->var->vops->link_startup_notify(hba, status);
	return 0;
}

static inline int ufshcd_vops_pwr_change_notify(struct ufs_hba *hba,
				  bool status,
				  struct ufs_pa_layer_attr *dev_max_params,
				  struct ufs_pa_layer_attr *dev_req_params)
{
	if (hba->var && hba->var->vops && hba->var->vops->pwr_change_notify)
		return hba->var->vops->pwr_change_notify(hba, status,
					dev_max_params, dev_req_params);

	return -ENOTSUPP;
}

static inline void ufshcd_vops_setup_xfer_req(struct ufs_hba *hba, int tag,
					bool is_scsi_cmd)
{
	if (hba->var && hba->var->vops && hba->var->vops->setup_xfer_req)
		return hba->var->vops->setup_xfer_req(hba, tag, is_scsi_cmd);
}

static inline void ufshcd_vops_setup_task_mgmt(struct ufs_hba *hba,
					int tag, u8 tm_function)
{
	if (hba->var->vops && hba->var->vops->setup_task_mgmt)
		return hba->var->vops->setup_task_mgmt(hba, tag, tm_function);
}

static inline void ufshcd_vops_hibern8_notify(struct ufs_hba *hba,
					enum uic_cmd_dme cmd,
					enum ufs_notify_change_status status)
{
	if (hba->var->vops && hba->var->vops->hibern8_notify)
		return hba->var->vops->hibern8_notify(hba, cmd, status);
}

static inline int ufshcd_vops_apply_dev_quirks(struct ufs_hba *hba)
{
	if (hba->var->vops && hba->var->vops->apply_dev_quirks)
		return hba->var->vops->apply_dev_quirks(hba);
	return 0;
}

static inline int ufshcd_vops_suspend(struct ufs_hba *hba, enum ufs_pm_op op)
{
	if (hba->var && hba->var->vops && hba->var->vops->suspend)
		return hba->var->vops->suspend(hba, op);
	return 0;
}

static inline int ufshcd_vops_resume(struct ufs_hba *hba, enum ufs_pm_op op)
{
	if (hba->var && hba->var->vops && hba->var->vops->resume)
		return hba->var->vops->resume(hba, op);
	return 0;
}

static inline int ufshcd_vops_full_reset(struct ufs_hba *hba)
{
	if (hba->var && hba->var->vops && hba->var->vops->full_reset)
		return hba->var->vops->full_reset(hba);
	return 0;
}

static inline void ufshcd_vops_dbg_register_dump(struct ufs_hba *hba,
						 bool no_sleep)
{
	if (hba->var && hba->var->vops && hba->var->vops->dbg_register_dump)
		hba->var->vops->dbg_register_dump(hba, no_sleep);
}

static inline int ufshcd_vops_update_sec_cfg(struct ufs_hba *hba,
						bool restore_sec_cfg)
{
	if (hba->var && hba->var->vops && hba->var->vops->update_sec_cfg)
		return hba->var->vops->update_sec_cfg(hba, restore_sec_cfg);
	return 0;
}

static inline u32 ufshcd_vops_get_scale_down_gear(struct ufs_hba *hba)
{
	if (hba->var && hba->var->vops && hba->var->vops->get_scale_down_gear)
		return hba->var->vops->get_scale_down_gear(hba);
	/* Default to lowest high speed gear */
	return UFS_HS_G1;
}

static inline int ufshcd_vops_set_bus_vote(struct ufs_hba *hba, bool on)
{
	if (hba->var && hba->var->vops && hba->var->vops->set_bus_vote)
		return hba->var->vops->set_bus_vote(hba, on);
	return 0;
}

#ifdef CONFIG_DEBUG_FS
static inline void ufshcd_vops_add_debugfs(struct ufs_hba *hba,
						struct dentry *root)
{
	if (hba->var && hba->var->vops && hba->var->vops->add_debugfs)
		hba->var->vops->add_debugfs(hba, root);
}

static inline void ufshcd_vops_remove_debugfs(struct ufs_hba *hba)
{
	if (hba->var && hba->var->vops && hba->var->vops->remove_debugfs)
		hba->var->vops->remove_debugfs(hba);
}
#else
static inline void ufshcd_vops_add_debugfs(struct ufs_hba *hba, struct dentry *)
{
}

static inline void ufshcd_vops_remove_debugfs(struct ufs_hba *hba)
{
}
#endif

static inline int ufshcd_vops_crypto_req_setup(struct ufs_hba *hba,
	struct ufshcd_lrb *lrbp, u8 *cc_index, bool *enable, u64 *dun)
{
	if (hba->var && hba->var->crypto_vops &&
		hba->var->crypto_vops->crypto_req_setup)
		return hba->var->crypto_vops->crypto_req_setup(hba, lrbp,
			cc_index, enable, dun);
	return 0;
}

static inline int ufshcd_vops_crypto_engine_cfg_start(struct ufs_hba *hba,
						unsigned int task_tag)
{
	if (hba->var && hba->var->crypto_vops &&
	    hba->var->crypto_vops->crypto_engine_cfg_start)
		return hba->var->crypto_vops->crypto_engine_cfg_start
				(hba, task_tag);
	return 0;
}

static inline int ufshcd_vops_crypto_engine_cfg_end(struct ufs_hba *hba,
						struct ufshcd_lrb *lrbp,
						struct request *req)
{
	if (hba->var && hba->var->crypto_vops &&
	    hba->var->crypto_vops->crypto_engine_cfg_end)
		return hba->var->crypto_vops->crypto_engine_cfg_end
				(hba, lrbp, req);
	return 0;
}

static inline int ufshcd_vops_crypto_engine_reset(struct ufs_hba *hba)
{
	if (hba->var && hba->var->crypto_vops &&
	    hba->var->crypto_vops->crypto_engine_reset)
		return hba->var->crypto_vops->crypto_engine_reset(hba);
	return 0;
}

static inline int ufshcd_vops_crypto_engine_get_status(struct ufs_hba *hba,
		u32 *status)

{
	if (hba->var && hba->var->crypto_vops &&
	    hba->var->crypto_vops->crypto_engine_get_status)
		return hba->var->crypto_vops->crypto_engine_get_status(hba,
			status);
	return 0;
}

static inline void ufshcd_vops_pm_qos_req_start(struct ufs_hba *hba,
		struct request *req)
{
	if (hba->var && hba->var->pm_qos_vops &&
		hba->var->pm_qos_vops->req_start)
		hba->var->pm_qos_vops->req_start(hba, req);
}

static inline void ufshcd_vops_pm_qos_req_end(struct ufs_hba *hba,
		struct request *req, bool lock)
{
	if (hba->var && hba->var->pm_qos_vops && hba->var->pm_qos_vops->req_end)
		hba->var->pm_qos_vops->req_end(hba, req, lock);
}

#endif /* End of Header */<|MERGE_RESOLUTION|>--- conflicted
+++ resolved
@@ -1044,11 +1044,8 @@
 
 	bool reinit_g4_rate_A;
 	bool force_g4;
-<<<<<<< HEAD
-=======
 	/* distinguish between resume and restore */
 	bool restore;
->>>>>>> b6fbaa1d
 };
 
 static inline void ufshcd_mark_shutdown_ongoing(struct ufs_hba *hba)
