--- conflicted
+++ resolved
@@ -476,10 +476,6 @@
 		struct ufs_vreg *vreg, bool on);
 static int ufshcd_enable_vreg(struct device *dev, struct ufs_vreg *vreg);
 static int ufshcd_disable_vreg(struct device *dev, struct ufs_vreg *vreg);
-<<<<<<< HEAD
-static bool ufshcd_is_g4_supported(struct ufs_hba *hba);
-=======
->>>>>>> b6fbaa1d
 
 #if IS_ENABLED(CONFIG_DEVFREQ_GOV_SIMPLE_ONDEMAND)
 static struct devfreq_simple_ondemand_data ufshcd_ondemand_data = {
@@ -8146,11 +8142,7 @@
 	struct ufs_vreg *vreg = hba->vreg_info.vcc;
 
 	/* Check if device supports the low voltage VCC feature */
-<<<<<<< HEAD
-	if (dev_desc->wspecversion < 0x300 && !ufshcd_is_g4_supported(hba))
-=======
 	if (dev_desc->wspecversion < 0x300)
->>>>>>> b6fbaa1d
 		return 0;
 
 	/*
@@ -8698,37 +8690,6 @@
 out:
 	kfree(desc_buf);
 	return err;
-<<<<<<< HEAD
-}
-
-/**
- * ufshcd_is_g4_supported - check if device supports HS-G4
- * @hba: per-adapter instance
- *
- * Returns True if device supports HS-G4, False otherwise.
- */
-static bool ufshcd_is_g4_supported(struct ufs_hba *hba)
-{
-	int ret;
-	u32 tx_hsgear = 0;
-
-	/* check device capability */
-	ret = ufshcd_dme_peer_get(hba,
-			UIC_ARG_MIB_SEL(TX_HSGEAR_CAPABILITY,
-			UIC_ARG_MPHY_TX_GEN_SEL_INDEX(0)),
-			&tx_hsgear);
-	if (ret) {
-		dev_err(hba->dev, "%s: Failed getting peer TX_HSGEAR_CAPABILITY. err = %d\n",
-			__func__, ret);
-		return false;
-	}
-
-	if (tx_hsgear == UFS_HS_G4)
-		return true;
-	else
-		return false;
-=======
->>>>>>> b6fbaa1d
 }
 
 /**
@@ -8783,17 +8744,7 @@
 		goto out;
 	}
 
-<<<<<<< HEAD
-	/*
-	 * Note: Some UFS 3.0 devices may still advertise UFS specification
-	 * version as 2.1. So let's also read the TX_HSGEAR_CAPABILITY from
-	 * device to know if device support HS-G4 or not.
-	 */
-	if ((card.wspecversion >= 0x300 || ufshcd_is_g4_supported(hba)) &&
-	    !hba->reinit_g4_rate_A) {
-=======
 	if (card.wspecversion >= 0x300 && !hba->reinit_g4_rate_A) {
->>>>>>> b6fbaa1d
 		unsigned long flags;
 		int err;
 
