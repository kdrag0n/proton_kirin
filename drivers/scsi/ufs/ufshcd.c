/*
 * Universal Flash Storage Host controller driver Core
 *
 * This code is based on drivers/scsi/ufs/ufshcd.c
 * Copyright (C) 2011-2013 Samsung India Software Operations
 * Copyright (c) 2013-2019, The Linux Foundation. All rights reserved.
 *
 * Authors:
 *	Santosh Yaraganavi <santosh.sy@samsung.com>
 *	Vinayak Holikatti <h.vinayak@samsung.com>
 *
 * This program is free software; you can redistribute it and/or
 * modify it under the terms of the GNU General Public License
 * as published by the Free Software Foundation; either version 2
 * of the License, or (at your option) any later version.
 * See the COPYING file in the top-level directory or visit
 * <http://www.gnu.org/licenses/gpl-2.0.html>
 *
 * This program is distributed in the hope that it will be useful,
 * but WITHOUT ANY WARRANTY; without even the implied warranty of
 * MERCHANTABILITY or FITNESS FOR A PARTICULAR PURPOSE.  See the
 * GNU General Public License for more details.
 *
 * This program is provided "AS IS" and "WITH ALL FAULTS" and
 * without warranty of any kind. You are solely responsible for
 * determining the appropriateness of using and distributing
 * the program and assume all risks associated with your exercise
 * of rights with respect to the program, including but not limited
 * to infringement of third party rights, the risks and costs of
 * program errors, damage to or loss of data, programs or equipment,
 * and unavailability or interruption of operations. Under no
 * circumstances will the contributor of this Program be liable for
 * any damages of any kind arising from your use or distribution of
 * this program.
 *
 * The Linux Foundation chooses to take subject only to the GPLv2
 * license terms, and distributes only under these terms.
 */

#include <linux/async.h>
#include <scsi/ufs/ioctl.h>
#include <linux/devfreq.h>
#include <linux/nls.h>
#include <linux/of.h>
#include <linux/blkdev.h>
#include "ufshcd.h"
#include "ufs_quirks.h"
#include "unipro.h"
#include "ufs-debugfs.h"
#include "ufs-qcom.h"

#ifdef CONFIG_DEBUG_FS

static int ufshcd_tag_req_type(struct request *rq)
{
	int rq_type = TS_WRITE;

	if (!rq)
		rq_type = TS_NOT_SUPPORTED;
	else if (rq->cmd_flags & REQ_PREFLUSH)
		rq_type = TS_FLUSH;
	else if (rq_data_dir(rq) == READ)
		rq_type = (rq->cmd_flags & REQ_URGENT) ?
			TS_URGENT_READ : TS_READ;
	else if (rq->cmd_flags & REQ_URGENT)
		rq_type = TS_URGENT_WRITE;

	return rq_type;
}

static void ufshcd_update_error_stats(struct ufs_hba *hba, int type)
{
	ufsdbg_set_err_state(hba);
	if (type < UFS_ERR_MAX)
		hba->ufs_stats.err_stats[type]++;
}

static void ufshcd_update_tag_stats(struct ufs_hba *hba, int tag)
{
	struct request *rq =
		hba->lrb[tag].cmd ? hba->lrb[tag].cmd->request : NULL;
	u64 **tag_stats = hba->ufs_stats.tag_stats;
	int rq_type;

	if (!hba->ufs_stats.enabled)
		return;

	tag_stats[tag][TS_TAG]++;
	if (!rq)
		return;

	WARN_ON(hba->ufs_stats.q_depth > hba->nutrs);
	rq_type = ufshcd_tag_req_type(rq);
	if (!(rq_type < 0 || rq_type > TS_NUM_STATS))
		tag_stats[hba->ufs_stats.q_depth++][rq_type]++;
}

static void ufshcd_update_tag_stats_completion(struct ufs_hba *hba,
		struct scsi_cmnd *cmd)
{
	struct request *rq = cmd ? cmd->request : NULL;

	if (rq)
		hba->ufs_stats.q_depth--;
}

static void update_req_stats(struct ufs_hba *hba, struct ufshcd_lrb *lrbp)
{
	int rq_type;
	struct request *rq = lrbp->cmd ? lrbp->cmd->request : NULL;
	s64 delta = ktime_us_delta(lrbp->complete_time_stamp,
		lrbp->issue_time_stamp);

	/* update general request statistics */
	if (hba->ufs_stats.req_stats[TS_TAG].count == 0)
		hba->ufs_stats.req_stats[TS_TAG].min = delta;
	hba->ufs_stats.req_stats[TS_TAG].count++;
	hba->ufs_stats.req_stats[TS_TAG].sum += delta;
	if (delta > hba->ufs_stats.req_stats[TS_TAG].max)
		hba->ufs_stats.req_stats[TS_TAG].max = delta;
	if (delta < hba->ufs_stats.req_stats[TS_TAG].min)
			hba->ufs_stats.req_stats[TS_TAG].min = delta;

	rq_type = ufshcd_tag_req_type(rq);
	if (rq_type == TS_NOT_SUPPORTED)
		return;

	/* update request type specific statistics */
	if (hba->ufs_stats.req_stats[rq_type].count == 0)
		hba->ufs_stats.req_stats[rq_type].min = delta;
	hba->ufs_stats.req_stats[rq_type].count++;
	hba->ufs_stats.req_stats[rq_type].sum += delta;
	if (delta > hba->ufs_stats.req_stats[rq_type].max)
		hba->ufs_stats.req_stats[rq_type].max = delta;
	if (delta < hba->ufs_stats.req_stats[rq_type].min)
			hba->ufs_stats.req_stats[rq_type].min = delta;
}

static void
ufshcd_update_query_stats(struct ufs_hba *hba, enum query_opcode opcode, u8 idn)
{
	if (opcode < UPIU_QUERY_OPCODE_MAX && idn < MAX_QUERY_IDN)
		hba->ufs_stats.query_stats_arr[opcode][idn]++;
}

#else
static inline void ufshcd_update_tag_stats(struct ufs_hba *hba, int tag)
{
}

static inline void ufshcd_update_tag_stats_completion(struct ufs_hba *hba,
		struct scsi_cmnd *cmd)
{
}

static inline void ufshcd_update_error_stats(struct ufs_hba *hba, int type)
{
}

static inline
void update_req_stats(struct ufs_hba *hba, struct ufshcd_lrb *lrbp)
{
}

static inline
void ufshcd_update_query_stats(struct ufs_hba *hba,
			       enum query_opcode opcode, u8 idn)
{
}
#endif

static void ufshcd_update_uic_error_cnt(struct ufs_hba *hba, u32 reg, int type)
{
	unsigned long err_bits;
	int ec;

	switch (type) {
	case UFS_UIC_ERROR_PA:
		err_bits = reg & UIC_PHY_ADAPTER_LAYER_ERROR_CODE_MASK;
		for_each_set_bit(ec, &err_bits, UFS_EC_PA_MAX) {
			hba->ufs_stats.pa_err_cnt[ec]++;
			hba->ufs_stats.pa_err_cnt_total++;
		}
		break;
	case UFS_UIC_ERROR_DL:
		err_bits = reg & UIC_DATA_LINK_LAYER_ERROR_CODE_MASK;
		for_each_set_bit(ec, &err_bits, UFS_EC_DL_MAX) {
			hba->ufs_stats.dl_err_cnt[ec]++;
			hba->ufs_stats.dl_err_cnt_total++;
		}
		break;
	case UFS_UIC_ERROR_DME:
		hba->ufs_stats.dme_err_cnt++;
	default:
		break;
	}
}

#define CREATE_TRACE_POINTS
#include <trace/events/ufs.h>

#define PWR_INFO_MASK	0xF
#define PWR_RX_OFFSET	4

#define UFSHCD_REQ_SENSE_SIZE	18

#define UFSHCD_ENABLE_INTRS	(UTP_TRANSFER_REQ_COMPL |\
				 UTP_TASK_REQ_COMPL |\
				 UFSHCD_ERROR_MASK)
/* UIC command timeout, unit: ms */
#define UIC_CMD_TIMEOUT	500

/* NOP OUT retries waiting for NOP IN response */
#define NOP_OUT_RETRIES    10
/* Timeout after 30 msecs if NOP OUT hangs without response */
#define NOP_OUT_TIMEOUT    30 /* msecs */

/* Query request retries */
#define QUERY_REQ_RETRIES 3
/* Query request timeout */
#define QUERY_REQ_TIMEOUT 1500 /* 1.5 seconds */

/* Task management command timeout */
#define TM_CMD_TIMEOUT	100 /* msecs */

/* maximum number of retries for a general UIC command  */
#define UFS_UIC_COMMAND_RETRIES 3

/* maximum number of link-startup retries */
#define DME_LINKSTARTUP_RETRIES 3

/* Maximum retries for Hibern8 enter */
#define UIC_HIBERN8_ENTER_RETRIES 3

/* maximum number of reset retries before giving up */
#define MAX_HOST_RESET_RETRIES 5

/* Expose the flag value from utp_upiu_query.value */
#define MASK_QUERY_UPIU_FLAG_LOC 0xFF

/* Interrupt aggregation default timeout, unit: 40us */
#define INT_AGGR_DEF_TO	0x02

/* default value of auto suspend is 3 seconds */
#define UFSHCD_AUTO_SUSPEND_DELAY_MS 3000 /* millisecs */

/* default value of ref clock gating wait time is 100 micro seconds */
#define UFSHCD_REF_CLK_GATING_WAIT_US 100 /* microsecs */

#define UFSHCD_CLK_GATING_DELAY_MS_PWR_SAVE	10
#define UFSHCD_CLK_GATING_DELAY_MS_PERF		50

/* IOCTL opcode for command - ufs set device read only */
#define UFS_IOCTL_BLKROSET      BLKROSET

#define ufshcd_toggle_vreg(_dev, _vreg, _on)				\
	({                                                              \
		int _ret;                                               \
		if (_on)                                                \
			_ret = ufshcd_enable_vreg(_dev, _vreg);         \
		else                                                    \
			_ret = ufshcd_disable_vreg(_dev, _vreg);        \
		_ret;                                                   \
	})

static void ufshcd_hex_dump(struct ufs_hba *hba, const char * const str,
			    const void *buf, size_t len)

{
	/*
	 * device name is expected to take up ~20 characters and "str" passed
	 * to this function is expected to be of ~10 character so we would need
	 * ~30 characters string to hold the concatenation of these 2 strings.
	 */
	#define MAX_PREFIX_STR_SIZE 50
	char prefix_str[MAX_PREFIX_STR_SIZE] = {0};

	/* concatenate the device name and "str" */
	snprintf(prefix_str, MAX_PREFIX_STR_SIZE, "%s %s: ",
		 dev_name(hba->dev), str);
	print_hex_dump(KERN_ERR, prefix_str, DUMP_PREFIX_OFFSET,
		       16, 4, buf, len, false);
}

enum {
	UFSHCD_MAX_CHANNEL	= 0,
	UFSHCD_MAX_ID		= 1,
	UFSHCD_CMD_PER_LUN	= 32,
	UFSHCD_CAN_QUEUE	= 32,
};

/* UFSHCD states */
enum {
	UFSHCD_STATE_RESET,
	UFSHCD_STATE_ERROR,
	UFSHCD_STATE_OPERATIONAL,
	UFSHCD_STATE_EH_SCHEDULED,
};

/* UFSHCD error handling flags */
enum {
	UFSHCD_EH_IN_PROGRESS = (1 << 0),
};

/* UFSHCD UIC layer error flags */
enum {
	UFSHCD_UIC_DL_PA_INIT_ERROR = (1 << 0), /* Data link layer error */
	UFSHCD_UIC_DL_NAC_RECEIVED_ERROR = (1 << 1), /* Data link layer error */
	UFSHCD_UIC_DL_TCx_REPLAY_ERROR = (1 << 2), /* Data link layer error */
	UFSHCD_UIC_NL_ERROR = (1 << 3), /* Network layer error */
	UFSHCD_UIC_TL_ERROR = (1 << 4), /* Transport Layer error */
	UFSHCD_UIC_DME_ERROR = (1 << 5), /* DME error */
};

#define DEFAULT_UFSHCD_DBG_PRINT_EN	UFSHCD_DBG_PRINT_ALL

#define ufshcd_set_eh_in_progress(h) \
	((h)->eh_flags |= UFSHCD_EH_IN_PROGRESS)
#define ufshcd_eh_in_progress(h) \
	((h)->eh_flags & UFSHCD_EH_IN_PROGRESS)
#define ufshcd_clear_eh_in_progress(h) \
	((h)->eh_flags &= ~UFSHCD_EH_IN_PROGRESS)

#define ufshcd_set_ufs_dev_active(h) \
	((h)->curr_dev_pwr_mode = UFS_ACTIVE_PWR_MODE)
#define ufshcd_set_ufs_dev_sleep(h) \
	((h)->curr_dev_pwr_mode = UFS_SLEEP_PWR_MODE)
#define ufshcd_set_ufs_dev_poweroff(h) \
	((h)->curr_dev_pwr_mode = UFS_POWERDOWN_PWR_MODE)
#define ufshcd_is_ufs_dev_active(h) \
	((h)->curr_dev_pwr_mode == UFS_ACTIVE_PWR_MODE)
#define ufshcd_is_ufs_dev_sleep(h) \
	((h)->curr_dev_pwr_mode == UFS_SLEEP_PWR_MODE)
#define ufshcd_is_ufs_dev_poweroff(h) \
	((h)->curr_dev_pwr_mode == UFS_POWERDOWN_PWR_MODE)

static struct ufs_pm_lvl_states ufs_pm_lvl_states[] = {
	{UFS_ACTIVE_PWR_MODE, UIC_LINK_ACTIVE_STATE},
	{UFS_ACTIVE_PWR_MODE, UIC_LINK_HIBERN8_STATE},
	{UFS_SLEEP_PWR_MODE, UIC_LINK_ACTIVE_STATE},
	{UFS_SLEEP_PWR_MODE, UIC_LINK_HIBERN8_STATE},
	{UFS_POWERDOWN_PWR_MODE, UIC_LINK_HIBERN8_STATE},
	{UFS_POWERDOWN_PWR_MODE, UIC_LINK_OFF_STATE},
};

static inline enum ufs_dev_pwr_mode
ufs_get_pm_lvl_to_dev_pwr_mode(enum ufs_pm_level lvl)
{
	return ufs_pm_lvl_states[lvl].dev_state;
}

static inline enum uic_link_state
ufs_get_pm_lvl_to_link_pwr_state(enum ufs_pm_level lvl)
{
	return ufs_pm_lvl_states[lvl].link_state;
}

static inline void ufshcd_set_card_online(struct ufs_hba *hba)
{
	atomic_set(&hba->card_state, UFS_CARD_STATE_ONLINE);
}

static inline void ufshcd_set_card_offline(struct ufs_hba *hba)
{
	atomic_set(&hba->card_state, UFS_CARD_STATE_OFFLINE);
}

static inline bool ufshcd_is_card_online(struct ufs_hba *hba)
{
	return (atomic_read(&hba->card_state) == UFS_CARD_STATE_ONLINE);
}

static inline bool ufshcd_is_card_offline(struct ufs_hba *hba)
{
	return (atomic_read(&hba->card_state) == UFS_CARD_STATE_OFFLINE);
}

static inline enum ufs_pm_level
ufs_get_desired_pm_lvl_for_dev_link_state(enum ufs_dev_pwr_mode dev_state,
					enum uic_link_state link_state)
{
	enum ufs_pm_level lvl;

	for (lvl = UFS_PM_LVL_0; lvl < UFS_PM_LVL_MAX; lvl++) {
		if ((ufs_pm_lvl_states[lvl].dev_state == dev_state) &&
			(ufs_pm_lvl_states[lvl].link_state == link_state))
			return lvl;
	}

	/* if no match found, return the level 0 */
	return UFS_PM_LVL_0;
}

static inline bool ufshcd_is_valid_pm_lvl(int lvl)
{
	if (lvl >= 0 && lvl < ARRAY_SIZE(ufs_pm_lvl_states))
		return true;
	else
		return false;
}

static struct ufs_dev_fix ufs_fixups[] = {
	/* UFS cards deviations table */
	UFS_FIX(UFS_VENDOR_SAMSUNG, UFS_ANY_MODEL,
		UFS_DEVICE_QUIRK_DELAY_BEFORE_LPM),
	UFS_FIX(UFS_VENDOR_SAMSUNG, UFS_ANY_MODEL,
		UFS_DEVICE_NO_FASTAUTO),
	UFS_FIX(UFS_VENDOR_SAMSUNG, UFS_ANY_MODEL,
		UFS_DEVICE_QUIRK_HOST_PA_TACTIVATE),
	UFS_FIX(UFS_VENDOR_SAMSUNG, UFS_ANY_MODEL, UFS_DEVICE_NO_VCCQ),
	UFS_FIX(UFS_VENDOR_TOSHIBA, UFS_ANY_MODEL,
		UFS_DEVICE_QUIRK_DELAY_BEFORE_LPM),
	UFS_FIX(UFS_VENDOR_TOSHIBA, UFS_ANY_MODEL,
		UFS_DEVICE_QUIRK_NO_LINK_OFF),
	UFS_FIX(UFS_VENDOR_TOSHIBA, "THGLF2G9C8KBADG",
		UFS_DEVICE_QUIRK_PA_TACTIVATE),
	UFS_FIX(UFS_VENDOR_TOSHIBA, "THGLF2G9D8KBADG",
		UFS_DEVICE_QUIRK_PA_TACTIVATE),
	UFS_FIX(UFS_VENDOR_SKHYNIX, UFS_ANY_MODEL, UFS_DEVICE_NO_VCCQ),
	UFS_FIX(UFS_VENDOR_SKHYNIX, UFS_ANY_MODEL,
		UFS_DEVICE_QUIRK_HOST_PA_SAVECONFIGTIME),
	UFS_FIX(UFS_VENDOR_SKHYNIX, UFS_ANY_MODEL,
		UFS_DEVICE_QUIRK_WAIT_AFTER_REF_CLK_UNGATE),
	UFS_FIX(UFS_VENDOR_SKHYNIX, "hB8aL1",
		UFS_DEVICE_QUIRK_HS_G1_TO_HS_G3_SWITCH),
	UFS_FIX(UFS_VENDOR_SKHYNIX, "hC8aL1",
		UFS_DEVICE_QUIRK_HS_G1_TO_HS_G3_SWITCH),
	UFS_FIX(UFS_VENDOR_SKHYNIX, "hD8aL1",
		UFS_DEVICE_QUIRK_HS_G1_TO_HS_G3_SWITCH),
	UFS_FIX(UFS_VENDOR_SKHYNIX, "hC8aM1",
		UFS_DEVICE_QUIRK_HS_G1_TO_HS_G3_SWITCH),
	UFS_FIX(UFS_VENDOR_SKHYNIX, "h08aM1",
		UFS_DEVICE_QUIRK_HS_G1_TO_HS_G3_SWITCH),
	UFS_FIX(UFS_VENDOR_SKHYNIX, "hC8GL1",
		UFS_DEVICE_QUIRK_HS_G1_TO_HS_G3_SWITCH),
	UFS_FIX(UFS_VENDOR_SKHYNIX, "hC8HL1",
		UFS_DEVICE_QUIRK_HS_G1_TO_HS_G3_SWITCH),

	END_FIX
};

static irqreturn_t ufshcd_intr(int irq, void *__hba);
static irqreturn_t ufshcd_tmc_handler(struct ufs_hba *hba);
static void ufshcd_async_scan(void *data, async_cookie_t cookie);
static int ufshcd_reset_and_restore(struct ufs_hba *hba);
static int ufshcd_eh_host_reset_handler(struct scsi_cmnd *cmd);
static int ufshcd_clear_tm_cmd(struct ufs_hba *hba, int tag);
static void ufshcd_hba_exit(struct ufs_hba *hba);
static int ufshcd_probe_hba(struct ufs_hba *hba);
static int ufshcd_enable_clocks(struct ufs_hba *hba);
static int ufshcd_disable_clocks(struct ufs_hba *hba,
				 bool is_gating_context);
static int ufshcd_disable_clocks_keep_link_active(struct ufs_hba *hba,
					      bool is_gating_context);
static void ufshcd_hold_all(struct ufs_hba *hba);
static void ufshcd_release_all(struct ufs_hba *hba);
static int ufshcd_set_vccq_rail_unused(struct ufs_hba *hba, bool unused);
static inline void ufshcd_add_delay_before_dme_cmd(struct ufs_hba *hba);
static inline void ufshcd_save_tstamp_of_last_dme_cmd(struct ufs_hba *hba);
static int ufshcd_host_reset_and_restore(struct ufs_hba *hba);
static void ufshcd_resume_clkscaling(struct ufs_hba *hba);
static void ufshcd_suspend_clkscaling(struct ufs_hba *hba);
static void __ufshcd_suspend_clkscaling(struct ufs_hba *hba);
static void ufshcd_hold_all(struct ufs_hba *hba);
static void ufshcd_release_all(struct ufs_hba *hba);
static void ufshcd_hba_vreg_set_lpm(struct ufs_hba *hba);
static void ufshcd_hba_vreg_set_hpm(struct ufs_hba *hba);
static int ufshcd_devfreq_target(struct device *dev,
				unsigned long *freq, u32 flags);
static int ufshcd_devfreq_get_dev_status(struct device *dev,
		struct devfreq_dev_status *stat);
static void __ufshcd_shutdown_clkscaling(struct ufs_hba *hba);
static int ufshcd_set_dev_pwr_mode(struct ufs_hba *hba,
				     enum ufs_dev_pwr_mode pwr_mode);
static int ufshcd_config_vreg(struct device *dev,
		struct ufs_vreg *vreg, bool on);
static int ufshcd_enable_vreg(struct device *dev, struct ufs_vreg *vreg);
static int ufshcd_disable_vreg(struct device *dev, struct ufs_vreg *vreg);

#if IS_ENABLED(CONFIG_DEVFREQ_GOV_SIMPLE_ONDEMAND)
static struct devfreq_simple_ondemand_data ufshcd_ondemand_data = {
	.upthreshold = 70,
	.downdifferential = 65,
	.simple_scaling = 1,
};

static void *gov_data = &ufshcd_ondemand_data;
#else
static void *gov_data;
#endif

static struct devfreq_dev_profile ufs_devfreq_profile = {
	.polling_ms	= 60,
	.target		= ufshcd_devfreq_target,
	.get_dev_status	= ufshcd_devfreq_get_dev_status,
};

static int ufshcd_devfreq_init(struct ufs_hba *hba)
{
	struct list_head *clk_list = &hba->clk_list_head;
	struct ufs_clk_info *clki;
	struct devfreq *devfreq;
	int ret;

	/* Skip devfreq if we don't have any clocks in the list */
	if (list_empty(clk_list))
		return 0;

	clki = list_first_entry(clk_list, struct ufs_clk_info, list);
	dev_pm_opp_add(hba->dev, clki->min_freq, 0);
	dev_pm_opp_add(hba->dev, clki->max_freq, 0);

	devfreq = devfreq_add_device(hba->dev,
			&ufs_devfreq_profile,
			"simple_ondemand",
			gov_data);
	if (IS_ERR(devfreq)) {
		ret = PTR_ERR(devfreq);
		dev_err(hba->dev, "Unable to register with devfreq %d\n", ret);

		dev_pm_opp_remove(hba->dev, clki->min_freq);
		dev_pm_opp_remove(hba->dev, clki->max_freq);
		return ret;
	}

	hba->devfreq = devfreq;

	return 0;
}

static inline bool ufshcd_valid_tag(struct ufs_hba *hba, int tag)
{
	return tag >= 0 && tag < hba->nutrs;
}

static inline void ufshcd_enable_irq(struct ufs_hba *hba)
{
	if (!hba->is_irq_enabled) {
		enable_irq(hba->irq);
		hba->is_irq_enabled = true;
	}
}

static inline void ufshcd_disable_irq(struct ufs_hba *hba)
{
	if (hba->is_irq_enabled) {
		disable_irq(hba->irq);
		hba->is_irq_enabled = false;
	}
}

void ufshcd_scsi_unblock_requests(struct ufs_hba *hba)
{
	unsigned long flags;
	bool unblock = false;

	spin_lock_irqsave(hba->host->host_lock, flags);
	hba->scsi_block_reqs_cnt--;
	unblock = !hba->scsi_block_reqs_cnt;
	spin_unlock_irqrestore(hba->host->host_lock, flags);
	if (unblock)
		scsi_unblock_requests(hba->host);
}
EXPORT_SYMBOL(ufshcd_scsi_unblock_requests);

static inline void __ufshcd_scsi_block_requests(struct ufs_hba *hba)
{
	if (!hba->scsi_block_reqs_cnt++)
		scsi_block_requests(hba->host);
}

void ufshcd_scsi_block_requests(struct ufs_hba *hba)
{
	unsigned long flags;

	spin_lock_irqsave(hba->host->host_lock, flags);
	__ufshcd_scsi_block_requests(hba);
	spin_unlock_irqrestore(hba->host->host_lock, flags);
}
EXPORT_SYMBOL(ufshcd_scsi_block_requests);

static int ufshcd_device_reset_ctrl(struct ufs_hba *hba, bool ctrl)
{
	int ret = 0;

	if (!hba->pctrl)
		return 0;

	/* Assert reset if ctrl == true */
	if (ctrl)
		ret = pinctrl_select_state(hba->pctrl,
			pinctrl_lookup_state(hba->pctrl, "dev-reset-assert"));
	else
		ret = pinctrl_select_state(hba->pctrl,
			pinctrl_lookup_state(hba->pctrl, "dev-reset-deassert"));

	if (ret < 0)
		dev_err(hba->dev, "%s: %s failed with err %d\n",
			__func__, ctrl ? "Assert" : "Deassert", ret);

	return ret;
}

static inline int ufshcd_assert_device_reset(struct ufs_hba *hba)
{
	return ufshcd_device_reset_ctrl(hba, true);
}

static inline int ufshcd_deassert_device_reset(struct ufs_hba *hba)
{
	return ufshcd_device_reset_ctrl(hba, false);
}

static int ufshcd_reset_device(struct ufs_hba *hba)
{
	int ret;

	/* reset the connected UFS device */
	ret = ufshcd_assert_device_reset(hba);
	if (ret)
		goto out;
	/*
	 * The reset signal is active low.
	 * The UFS device shall detect more than or equal to 1us of positive
	 * or negative RST_n pulse width.
	 * To be on safe side, keep the reset low for atleast 10us.
	 */
	usleep_range(10, 15);

	ret = ufshcd_deassert_device_reset(hba);
	if (ret)
		goto out;
	/* same as assert, wait for atleast 10us after deassert */
	usleep_range(10, 15);
out:
	return ret;
}

/* replace non-printable or non-ASCII characters with spaces */
static inline void ufshcd_remove_non_printable(char *val)
{
	if (!val || !*val)
		return;

	if (*val < 0x20 || *val > 0x7e)
		*val = ' ';
}

#define UFSHCD_MAX_CMD_LOGGING	200

#ifdef CONFIG_TRACEPOINTS
static inline void ufshcd_add_command_trace(struct ufs_hba *hba,
			struct ufshcd_cmd_log_entry *entry)
{
	if (trace_ufshcd_command_enabled()) {
		u32 intr = ufshcd_readl(hba, REG_INTERRUPT_STATUS);

		trace_ufshcd_command(dev_name(hba->dev), entry->str, entry->tag,
				     entry->doorbell, entry->transfer_len, intr,
				     entry->lba, entry->cmd_id);
	}
}
#else
static inline void ufshcd_add_command_trace(struct ufs_hba *hba,
			struct ufshcd_cmd_log_entry *entry)
{
}
#endif

#ifdef CONFIG_SCSI_UFSHCD_CMD_LOGGING
static void ufshcd_cmd_log_init(struct ufs_hba *hba)
{
	/* Allocate log entries */
	if (!hba->cmd_log.entries) {
		hba->cmd_log.entries = kzalloc(UFSHCD_MAX_CMD_LOGGING *
			sizeof(struct ufshcd_cmd_log_entry), GFP_KERNEL);
		if (!hba->cmd_log.entries)
			return;
		dev_dbg(hba->dev, "%s: cmd_log.entries initialized\n",
				__func__);
	}
}

static void __ufshcd_cmd_log(struct ufs_hba *hba, char *str, char *cmd_type,
			     unsigned int tag, u8 cmd_id, u8 idn, u8 lun,
			     sector_t lba, int transfer_len)
{
	struct ufshcd_cmd_log_entry *entry;

	if (!hba->cmd_log.entries)
		return;

	entry = &hba->cmd_log.entries[hba->cmd_log.pos];
	entry->lun = lun;
	entry->str = str;
	entry->cmd_type = cmd_type;
	entry->cmd_id = cmd_id;
	entry->lba = lba;
	entry->transfer_len = transfer_len;
	entry->idn = idn;
	entry->doorbell = ufshcd_readl(hba, REG_UTP_TRANSFER_REQ_DOOR_BELL);
	entry->tag = tag;
	entry->tstamp = ktime_get();
	entry->outstanding_reqs = hba->outstanding_reqs;
	entry->seq_num = hba->cmd_log.seq_num;
	hba->cmd_log.seq_num++;
	hba->cmd_log.pos =
			(hba->cmd_log.pos + 1) % UFSHCD_MAX_CMD_LOGGING;

	ufshcd_add_command_trace(hba, entry);
}

static void ufshcd_cmd_log(struct ufs_hba *hba, char *str, char *cmd_type,
	unsigned int tag, u8 cmd_id, u8 idn)
{
	__ufshcd_cmd_log(hba, str, cmd_type, tag, cmd_id, idn, 0, 0, 0);
}

static void ufshcd_dme_cmd_log(struct ufs_hba *hba, char *str, u8 cmd_id)
{
	ufshcd_cmd_log(hba, str, "dme", 0, cmd_id, 0);
}

static void ufshcd_custom_cmd_log(struct ufs_hba *hba, char *str)
{
	ufshcd_cmd_log(hba, str, "custom", 0, 0, 0);
}

static void ufshcd_print_cmd_log(struct ufs_hba *hba)
{
	int i;
	int pos;
	struct ufshcd_cmd_log_entry *p;

	if (!hba->cmd_log.entries)
		return;

	pos = hba->cmd_log.pos;
	for (i = 0; i < UFSHCD_MAX_CMD_LOGGING; i++) {
		p = &hba->cmd_log.entries[pos];
		pos = (pos + 1) % UFSHCD_MAX_CMD_LOGGING;

		if (ktime_to_us(p->tstamp)) {
			pr_err("%s: %s: seq_no=%u lun=0x%x cmd_id=0x%02x lba=0x%llx txfer_len=%d tag=%u, doorbell=0x%x outstanding=0x%x idn=%d time=%lld us\n",
				p->cmd_type, p->str, p->seq_num,
				p->lun, p->cmd_id, (unsigned long long)p->lba,
				p->transfer_len, p->tag, p->doorbell,
				p->outstanding_reqs, p->idn,
				ktime_to_us(p->tstamp));
				usleep_range(1000, 1100);
		}
	}
}
#else
static void ufshcd_cmd_log_init(struct ufs_hba *hba)
{
}

static void __ufshcd_cmd_log(struct ufs_hba *hba, char *str, char *cmd_type,
			     unsigned int tag, u8 cmd_id, u8 idn, u8 lun,
			     sector_t lba, int transfer_len)
{
	struct ufshcd_cmd_log_entry entry;

	entry.str = str;
	entry.lba = lba;
	entry.cmd_id = cmd_id;
	entry.transfer_len = transfer_len;
	entry.doorbell = ufshcd_readl(hba, REG_UTP_TRANSFER_REQ_DOOR_BELL);
	entry.tag = tag;

	ufshcd_add_command_trace(hba, &entry);
}

static void ufshcd_dme_cmd_log(struct ufs_hba *hba, char *str, u8 cmd_id)
{
}

static void ufshcd_custom_cmd_log(struct ufs_hba *hba, char *str)
{
}

static void ufshcd_print_cmd_log(struct ufs_hba *hba)
{
}
#endif

#ifdef CONFIG_TRACEPOINTS
static inline void ufshcd_cond_add_cmd_trace(struct ufs_hba *hba,
					unsigned int tag, const char *str)
{
	struct ufshcd_lrb *lrbp;
	char *cmd_type = NULL;
	u8 opcode = 0;
	u8 cmd_id = 0, idn = 0;
	sector_t lba = 0;
	int transfer_len = 0;

	lrbp = &hba->lrb[tag];

	if (lrbp->cmd) { /* data phase exists */
		opcode = (u8)(*lrbp->cmd->cmnd);
		if ((opcode == READ_10) || (opcode == WRITE_10)) {
			/*
			 * Currently we only fully trace read(10) and write(10)
			 * commands
			 */
			if (lrbp->cmd->request && lrbp->cmd->request->bio)
				lba =
				lrbp->cmd->request->bio->bi_iter.bi_sector;
			transfer_len = be32_to_cpu(
				lrbp->ucd_req_ptr->sc.exp_data_transfer_len);
		}
	}

	if (lrbp->cmd && (lrbp->command_type == UTP_CMD_TYPE_SCSI)) {
		cmd_type = "scsi";
		cmd_id = (u8)(*lrbp->cmd->cmnd);
	} else if (lrbp->command_type == UTP_CMD_TYPE_DEV_MANAGE) {
		if (hba->dev_cmd.type == DEV_CMD_TYPE_NOP) {
			cmd_type = "nop";
			cmd_id = 0;
		} else if (hba->dev_cmd.type == DEV_CMD_TYPE_QUERY) {
			cmd_type = "query";
			cmd_id = hba->dev_cmd.query.request.upiu_req.opcode;
			idn = hba->dev_cmd.query.request.upiu_req.idn;
		}
	}

	__ufshcd_cmd_log(hba, (char *) str, cmd_type, tag, cmd_id, idn,
			 lrbp->lun, lba, transfer_len);
}
#else
static inline void ufshcd_cond_add_cmd_trace(struct ufs_hba *hba,
					unsigned int tag, const char *str)
{
}
#endif

static void ufshcd_print_clk_freqs(struct ufs_hba *hba)
{
	struct ufs_clk_info *clki;
	struct list_head *head = &hba->clk_list_head;

	if (!(hba->ufshcd_dbg_print & UFSHCD_DBG_PRINT_CLK_FREQ_EN))
		return;

	if (list_empty(head))
		return;

	list_for_each_entry(clki, head, list) {
		if (!IS_ERR_OR_NULL(clki->clk) && clki->min_freq &&
				clki->max_freq)
			dev_err(hba->dev, "clk: %s, rate: %u\n",
					clki->name, clki->curr_freq);
	}
}

static void ufshcd_print_uic_err_hist(struct ufs_hba *hba,
		struct ufs_uic_err_reg_hist *err_hist, char *err_name)
{
	int i;

	if (!(hba->ufshcd_dbg_print & UFSHCD_DBG_PRINT_UIC_ERR_HIST_EN))
		return;

	for (i = 0; i < UIC_ERR_REG_HIST_LENGTH; i++) {
		int p = (i + err_hist->pos - 1) % UIC_ERR_REG_HIST_LENGTH;

		if (err_hist->reg[p] == 0)
			continue;
		dev_err(hba->dev, "%s[%d] = 0x%x at %lld us\n", err_name, i,
			err_hist->reg[p], ktime_to_us(err_hist->tstamp[p]));
	}
}

static inline void __ufshcd_print_host_regs(struct ufs_hba *hba, bool no_sleep)
{
	if (!(hba->ufshcd_dbg_print & UFSHCD_DBG_PRINT_HOST_REGS_EN))
		return;

	/*
	 * hex_dump reads its data without the readl macro. This might
	 * cause inconsistency issues on some platform, as the printed
	 * values may be from cache and not the most recent value.
	 * To know whether you are looking at an un-cached version verify
	 * that IORESOURCE_MEM flag is on when xxx_get_resource() is invoked
	 * during platform/pci probe function.
	 */
	ufshcd_hex_dump(hba, "host regs", hba->mmio_base,
			UFSHCI_REG_SPACE_SIZE);
	dev_err(hba->dev, "hba->ufs_version = 0x%x, hba->capabilities = 0x%x\n",
		hba->ufs_version, hba->capabilities);
	dev_err(hba->dev,
		"hba->outstanding_reqs = 0x%x, hba->outstanding_tasks = 0x%x\n",
		(u32)hba->outstanding_reqs, (u32)hba->outstanding_tasks);
	dev_err(hba->dev,
		"last_hibern8_exit_tstamp at %lld us, hibern8_exit_cnt = %d\n",
		ktime_to_us(hba->ufs_stats.last_hibern8_exit_tstamp),
		hba->ufs_stats.hibern8_exit_cnt);

	ufshcd_print_uic_err_hist(hba, &hba->ufs_stats.pa_err, "pa_err");
	ufshcd_print_uic_err_hist(hba, &hba->ufs_stats.dl_err, "dl_err");
	ufshcd_print_uic_err_hist(hba, &hba->ufs_stats.nl_err, "nl_err");
	ufshcd_print_uic_err_hist(hba, &hba->ufs_stats.tl_err, "tl_err");
	ufshcd_print_uic_err_hist(hba, &hba->ufs_stats.dme_err, "dme_err");

	ufshcd_print_clk_freqs(hba);

	ufshcd_vops_dbg_register_dump(hba, no_sleep);
}

static void ufshcd_print_host_regs(struct ufs_hba *hba)
{
	__ufshcd_print_host_regs(hba, false);
}

static
void ufshcd_print_trs(struct ufs_hba *hba, unsigned long bitmap, bool pr_prdt)
{
	struct ufshcd_lrb *lrbp;
	int prdt_length;
	int tag;

	if (!(hba->ufshcd_dbg_print & UFSHCD_DBG_PRINT_TRS_EN))
		return;

	for_each_set_bit(tag, &bitmap, hba->nutrs) {
		lrbp = &hba->lrb[tag];

		dev_err(hba->dev, "UPIU[%d] - issue time %lld us\n",
				tag, ktime_to_us(lrbp->issue_time_stamp));
		dev_err(hba->dev,
			"UPIU[%d] - Transfer Request Descriptor phys@0x%llx\n",
			tag, (u64)lrbp->utrd_dma_addr);

		ufshcd_hex_dump(hba, "UPIU TRD", lrbp->utr_descriptor_ptr,
				sizeof(struct utp_transfer_req_desc));
		dev_err(hba->dev, "UPIU[%d] - Request UPIU phys@0x%llx\n", tag,
			(u64)lrbp->ucd_req_dma_addr);
		ufshcd_hex_dump(hba, "UPIU REQ", lrbp->ucd_req_ptr,
				sizeof(struct utp_upiu_req));
		dev_err(hba->dev, "UPIU[%d] - Response UPIU phys@0x%llx\n", tag,
			(u64)lrbp->ucd_rsp_dma_addr);
		ufshcd_hex_dump(hba, "UPIU RSP", lrbp->ucd_rsp_ptr,
				sizeof(struct utp_upiu_rsp));

		prdt_length = le16_to_cpu(
			lrbp->utr_descriptor_ptr->prd_table_length);
		dev_err(hba->dev,
			"UPIU[%d] - PRDT - %d entries  phys@0x%llx\n",
			tag, prdt_length,
			(u64)lrbp->ucd_prdt_dma_addr);

		if (pr_prdt)
			ufshcd_hex_dump(hba, "UPIU PRDT", lrbp->ucd_prdt_ptr,
				sizeof(struct ufshcd_sg_entry) * prdt_length);
	}
}

static void ufshcd_print_tmrs(struct ufs_hba *hba, unsigned long bitmap)
{
	struct utp_task_req_desc *tmrdp;
	int tag;

	if (!(hba->ufshcd_dbg_print & UFSHCD_DBG_PRINT_TMRS_EN))
		return;

	for_each_set_bit(tag, &bitmap, hba->nutmrs) {
		tmrdp = &hba->utmrdl_base_addr[tag];
		dev_err(hba->dev, "TM[%d] - Task Management Header\n", tag);
		ufshcd_hex_dump(hba, "TM TRD", &tmrdp->header,
				sizeof(struct request_desc_header));
		dev_err(hba->dev, "TM[%d] - Task Management Request UPIU\n",
				tag);
		ufshcd_hex_dump(hba, "TM REQ", tmrdp->task_req_upiu,
				sizeof(struct utp_upiu_req));
		dev_err(hba->dev, "TM[%d] - Task Management Response UPIU\n",
				tag);
		ufshcd_hex_dump(hba, "TM RSP", tmrdp->task_rsp_upiu,
				sizeof(struct utp_task_req_desc));
	}
}

static void ufshcd_print_fsm_state(struct ufs_hba *hba)
{
	int err = 0, tx_fsm_val = 0, rx_fsm_val = 0;

	err = ufshcd_dme_get(hba,
			UIC_ARG_MIB_SEL(MPHY_TX_FSM_STATE,
			UIC_ARG_MPHY_TX_GEN_SEL_INDEX(0)),
			&tx_fsm_val);
	dev_err(hba->dev, "%s: TX_FSM_STATE = %u, err = %d\n", __func__,
			tx_fsm_val, err);
	err = ufshcd_dme_get(hba,
			UIC_ARG_MIB_SEL(MPHY_RX_FSM_STATE,
			UIC_ARG_MPHY_RX_GEN_SEL_INDEX(0)),
			&rx_fsm_val);
	dev_err(hba->dev, "%s: RX_FSM_STATE = %u, err = %d\n", __func__,
			rx_fsm_val, err);
}

static void ufshcd_print_host_state(struct ufs_hba *hba)
{
	if (!(hba->ufshcd_dbg_print & UFSHCD_DBG_PRINT_HOST_STATE_EN))
		return;

	dev_err(hba->dev, "UFS Host state=%d\n", hba->ufshcd_state);
	dev_err(hba->dev, "lrb in use=0x%lx, outstanding reqs=0x%lx tasks=0x%lx\n",
		hba->lrb_in_use, hba->outstanding_reqs, hba->outstanding_tasks);
	dev_err(hba->dev, "saved_err=0x%x, saved_uic_err=0x%x, saved_ce_err=0x%x\n",
		hba->saved_err, hba->saved_uic_err, hba->saved_ce_err);
	dev_err(hba->dev, "Device power mode=%d, UIC link state=%d\n",
		hba->curr_dev_pwr_mode, hba->uic_link_state);
	dev_err(hba->dev, "PM in progress=%d, sys. suspended=%d\n",
		hba->pm_op_in_progress, hba->is_sys_suspended);
	dev_err(hba->dev, "Auto BKOPS=%d, Host self-block=%d\n",
		hba->auto_bkops_enabled, hba->host->host_self_blocked);
	dev_err(hba->dev, "Clk gate=%d, hibern8 on idle=%d\n",
		hba->clk_gating.state, hba->hibern8_on_idle.state);
	dev_err(hba->dev, "error handling flags=0x%x, req. abort count=%d\n",
		hba->eh_flags, hba->req_abort_count);
	dev_err(hba->dev, "Host capabilities=0x%x, caps=0x%x\n",
		hba->capabilities, hba->caps);
	dev_err(hba->dev, "quirks=0x%x, dev. quirks=0x%x\n", hba->quirks,
		hba->dev_info.quirks);
	dev_err(hba->dev, "pa_err_cnt_total=%d, pa_lane_0_err_cnt=%d, pa_lane_1_err_cnt=%d, pa_line_reset_err_cnt=%d\n",
		hba->ufs_stats.pa_err_cnt_total,
		hba->ufs_stats.pa_err_cnt[UFS_EC_PA_LANE_0],
		hba->ufs_stats.pa_err_cnt[UFS_EC_PA_LANE_1],
		hba->ufs_stats.pa_err_cnt[UFS_EC_PA_LINE_RESET]);
	dev_err(hba->dev, "dl_err_cnt_total=%d, dl_nac_received_err_cnt=%d, dl_tcx_replay_timer_expired_err_cnt=%d\n",
		hba->ufs_stats.dl_err_cnt_total,
		hba->ufs_stats.dl_err_cnt[UFS_EC_DL_NAC_RECEIVED],
		hba->ufs_stats.dl_err_cnt[UFS_EC_DL_TCx_REPLAY_TIMER_EXPIRED]);
	dev_err(hba->dev, "dl_afcx_request_timer_expired_err_cnt=%d, dl_fcx_protection_timer_expired_err_cnt=%d, dl_crc_err_cnt=%d\n",
		hba->ufs_stats.dl_err_cnt[UFS_EC_DL_AFCx_REQUEST_TIMER_EXPIRED],
		hba->ufs_stats.dl_err_cnt[UFS_EC_DL_FCx_PROTECT_TIMER_EXPIRED],
		hba->ufs_stats.dl_err_cnt[UFS_EC_DL_CRC_ERROR]);
	dev_err(hba->dev, "dll_rx_buffer_overflow_err_cnt=%d, dl_max_frame_length_exceeded_err_cnt=%d, dl_wrong_sequence_number_err_cnt=%d\n",
		hba->ufs_stats.dl_err_cnt[UFS_EC_DL_RX_BUFFER_OVERFLOW],
		hba->ufs_stats.dl_err_cnt[UFS_EC_DL_MAX_FRAME_LENGTH_EXCEEDED],
		hba->ufs_stats.dl_err_cnt[UFS_EC_DL_WRONG_SEQUENCE_NUMBER]);
	dev_err(hba->dev, "dl_afc_frame_syntax_err_cnt=%d, dl_nac_frame_syntax_err_cnt=%d, dl_eof_syntax_err_cnt=%d\n",
		hba->ufs_stats.dl_err_cnt[UFS_EC_DL_AFC_FRAME_SYNTAX_ERROR],
		hba->ufs_stats.dl_err_cnt[UFS_EC_DL_NAC_FRAME_SYNTAX_ERROR],
		hba->ufs_stats.dl_err_cnt[UFS_EC_DL_EOF_SYNTAX_ERROR]);
	dev_err(hba->dev, "dl_frame_syntax_err_cnt=%d, dl_bad_ctrl_symbol_type_err_cnt=%d, dl_pa_init_err_cnt=%d, dl_pa_error_ind_received=%d\n",
		hba->ufs_stats.dl_err_cnt[UFS_EC_DL_FRAME_SYNTAX_ERROR],
		hba->ufs_stats.dl_err_cnt[UFS_EC_DL_BAD_CTRL_SYMBOL_TYPE],
		hba->ufs_stats.dl_err_cnt[UFS_EC_DL_PA_INIT_ERROR],
		hba->ufs_stats.dl_err_cnt[UFS_EC_DL_PA_ERROR_IND_RECEIVED]);
	dev_err(hba->dev, "dme_err_cnt=%d\n", hba->ufs_stats.dme_err_cnt);
}

/**
 * ufshcd_print_pwr_info - print power params as saved in hba
 * power info
 * @hba: per-adapter instance
 */
static void ufshcd_print_pwr_info(struct ufs_hba *hba)
{
	static const char * const names[] = {
		"INVALID MODE",
		"FAST MODE",
		"SLOW_MODE",
		"INVALID MODE",
		"FASTAUTO_MODE",
		"SLOWAUTO_MODE",
		"INVALID MODE",
	};

	if (!(hba->ufshcd_dbg_print & UFSHCD_DBG_PRINT_PWR_EN))
		return;

	dev_err(hba->dev, "%s:[RX, TX]: gear=[%d, %d], lane[%d, %d], pwr[%s, %s], rate = %d\n",
		 __func__,
		 hba->pwr_info.gear_rx, hba->pwr_info.gear_tx,
		 hba->pwr_info.lane_rx, hba->pwr_info.lane_tx,
		 names[hba->pwr_info.pwr_rx],
		 names[hba->pwr_info.pwr_tx],
		 hba->pwr_info.hs_rate);
}

/*
 * ufshcd_wait_for_register - wait for register value to change
 * @hba - per-adapter interface
 * @reg - mmio register offset
 * @mask - mask to apply to read register value
 * @val - wait condition
 * @interval_us - polling interval in microsecs
 * @timeout_ms - timeout in millisecs
 * @can_sleep - perform sleep or just spin
 *
 * Returns -ETIMEDOUT on error, zero on success
 */
int ufshcd_wait_for_register(struct ufs_hba *hba, u32 reg, u32 mask,
				u32 val, unsigned long interval_us,
				unsigned long timeout_ms, bool can_sleep)
{
	int err = 0;
	unsigned long timeout = jiffies + msecs_to_jiffies(timeout_ms);

	/* ignore bits that we don't intend to wait on */
	val = val & mask;

	while ((ufshcd_readl(hba, reg) & mask) != val) {
		if (can_sleep)
			usleep_range(interval_us, interval_us + 50);
		else
			udelay(interval_us);
		if (time_after(jiffies, timeout)) {
			if ((ufshcd_readl(hba, reg) & mask) != val)
				err = -ETIMEDOUT;
			break;
		}
	}

	return err;
}

/**
 * ufshcd_get_intr_mask - Get the interrupt bit mask
 * @hba - Pointer to adapter instance
 *
 * Returns interrupt bit mask per version
 */
static inline u32 ufshcd_get_intr_mask(struct ufs_hba *hba)
{
	u32 intr_mask = 0;

	switch (hba->ufs_version) {
	case UFSHCI_VERSION_10:
		intr_mask = INTERRUPT_MASK_ALL_VER_10;
		break;
	case UFSHCI_VERSION_11:
	case UFSHCI_VERSION_20:
		intr_mask = INTERRUPT_MASK_ALL_VER_11;
		break;
	case UFSHCI_VERSION_21:
	default:
		intr_mask = INTERRUPT_MASK_ALL_VER_21;
		break;
	}

	if (!ufshcd_is_crypto_supported(hba))
		intr_mask &= ~CRYPTO_ENGINE_FATAL_ERROR;

	return intr_mask;
}

/**
 * ufshcd_get_ufs_version - Get the UFS version supported by the HBA
 * @hba - Pointer to adapter instance
 *
 * Returns UFSHCI version supported by the controller
 */
static inline u32 ufshcd_get_ufs_version(struct ufs_hba *hba)
{
	if (hba->quirks & UFSHCD_QUIRK_BROKEN_UFS_HCI_VERSION)
		return ufshcd_vops_get_ufs_hci_version(hba);

	return ufshcd_readl(hba, REG_UFS_VERSION);
}

/**
 * ufshcd_is_device_present - Check if any device connected to
 *			      the host controller
 * @hba: pointer to adapter instance
 *
 * Returns true if device present, false if no device detected
 */
static inline bool ufshcd_is_device_present(struct ufs_hba *hba)
{
	return (ufshcd_readl(hba, REG_CONTROLLER_STATUS) &
						DEVICE_PRESENT) ? true : false;
}

/**
 * ufshcd_get_tr_ocs - Get the UTRD Overall Command Status
 * @lrb: pointer to local command reference block
 *
 * This function is used to get the OCS field from UTRD
 * Returns the OCS field in the UTRD
 */
static inline int ufshcd_get_tr_ocs(struct ufshcd_lrb *lrbp)
{
	return le32_to_cpu(lrbp->utr_descriptor_ptr->header.dword_2) & MASK_OCS;
}

/**
 * ufshcd_get_tmr_ocs - Get the UTMRD Overall Command Status
 * @task_req_descp: pointer to utp_task_req_desc structure
 *
 * This function is used to get the OCS field from UTMRD
 * Returns the OCS field in the UTMRD
 */
static inline int
ufshcd_get_tmr_ocs(struct utp_task_req_desc *task_req_descp)
{
	return le32_to_cpu(task_req_descp->header.dword_2) & MASK_OCS;
}

/**
 * ufshcd_get_tm_free_slot - get a free slot for task management request
 * @hba: per adapter instance
 * @free_slot: pointer to variable with available slot value
 *
 * Get a free tag and lock it until ufshcd_put_tm_slot() is called.
 * Returns 0 if free slot is not available, else return 1 with tag value
 * in @free_slot.
 */
static bool ufshcd_get_tm_free_slot(struct ufs_hba *hba, int *free_slot)
{
	int tag;
	bool ret = false;

	if (!free_slot)
		goto out;

	do {
		tag = find_first_zero_bit(&hba->tm_slots_in_use, hba->nutmrs);
		if (tag >= hba->nutmrs)
			goto out;
	} while (test_and_set_bit_lock(tag, &hba->tm_slots_in_use));

	*free_slot = tag;
	ret = true;
out:
	return ret;
}

static inline void ufshcd_put_tm_slot(struct ufs_hba *hba, int slot)
{
	clear_bit_unlock(slot, &hba->tm_slots_in_use);
}

/**
 * ufshcd_utrl_clear - Clear a bit in UTRLCLR register
 * @hba: per adapter instance
 * @pos: position of the bit to be cleared
 */
static inline void ufshcd_utrl_clear(struct ufs_hba *hba, u32 pos)
{
	ufshcd_writel(hba, ~(1 << pos), REG_UTP_TRANSFER_REQ_LIST_CLEAR);
}

/**
 * ufshcd_outstanding_req_clear - Clear a bit in outstanding request field
 * @hba: per adapter instance
 * @tag: position of the bit to be cleared
 */
static inline void ufshcd_outstanding_req_clear(struct ufs_hba *hba, int tag)
{
	__clear_bit(tag, &hba->outstanding_reqs);
}

/**
 * ufshcd_get_lists_status - Check UCRDY, UTRLRDY and UTMRLRDY
 * @reg: Register value of host controller status
 *
 * Returns integer, 0 on Success and positive value if failed
 */
static inline int ufshcd_get_lists_status(u32 reg)
{
	return !((reg & UFSHCD_STATUS_READY) == UFSHCD_STATUS_READY);
}

/**
 * ufshcd_get_uic_cmd_result - Get the UIC command result
 * @hba: Pointer to adapter instance
 *
 * This function gets the result of UIC command completion
 * Returns 0 on success, non zero value on error
 */
static inline int ufshcd_get_uic_cmd_result(struct ufs_hba *hba)
{
	return ufshcd_readl(hba, REG_UIC_COMMAND_ARG_2) &
	       MASK_UIC_COMMAND_RESULT;
}

/**
 * ufshcd_get_dme_attr_val - Get the value of attribute returned by UIC command
 * @hba: Pointer to adapter instance
 *
 * This function gets UIC command argument3
 * Returns 0 on success, non zero value on error
 */
static inline u32 ufshcd_get_dme_attr_val(struct ufs_hba *hba)
{
	return ufshcd_readl(hba, REG_UIC_COMMAND_ARG_3);
}

/**
 * ufshcd_get_req_rsp - returns the TR response transaction type
 * @ucd_rsp_ptr: pointer to response UPIU
 */
static inline int
ufshcd_get_req_rsp(struct utp_upiu_rsp *ucd_rsp_ptr)
{
	return be32_to_cpu(ucd_rsp_ptr->header.dword_0) >> 24;
}

/**
 * ufshcd_get_rsp_upiu_result - Get the result from response UPIU
 * @ucd_rsp_ptr: pointer to response UPIU
 *
 * This function gets the response status and scsi_status from response UPIU
 * Returns the response result code.
 */
static inline int
ufshcd_get_rsp_upiu_result(struct utp_upiu_rsp *ucd_rsp_ptr)
{
	return be32_to_cpu(ucd_rsp_ptr->header.dword_1) & MASK_RSP_UPIU_RESULT;
}

/*
 * ufshcd_get_rsp_upiu_data_seg_len - Get the data segment length
 *				from response UPIU
 * @ucd_rsp_ptr: pointer to response UPIU
 *
 * Return the data segment length.
 */
static inline unsigned int
ufshcd_get_rsp_upiu_data_seg_len(struct utp_upiu_rsp *ucd_rsp_ptr)
{
	return be32_to_cpu(ucd_rsp_ptr->header.dword_2) &
		MASK_RSP_UPIU_DATA_SEG_LEN;
}

/**
 * ufshcd_is_exception_event - Check if the device raised an exception event
 * @ucd_rsp_ptr: pointer to response UPIU
 *
 * The function checks if the device raised an exception event indicated in
 * the Device Information field of response UPIU.
 *
 * Returns true if exception is raised, false otherwise.
 */
static inline bool ufshcd_is_exception_event(struct utp_upiu_rsp *ucd_rsp_ptr)
{
	return be32_to_cpu(ucd_rsp_ptr->header.dword_2) &
			MASK_RSP_EXCEPTION_EVENT ? true : false;
}

/**
 * ufshcd_reset_intr_aggr - Reset interrupt aggregation values.
 * @hba: per adapter instance
 */
static inline void
ufshcd_reset_intr_aggr(struct ufs_hba *hba)
{
	ufshcd_writel(hba, INT_AGGR_ENABLE |
		      INT_AGGR_COUNTER_AND_TIMER_RESET,
		      REG_UTP_TRANSFER_REQ_INT_AGG_CONTROL);
}

/**
 * ufshcd_config_intr_aggr - Configure interrupt aggregation values.
 * @hba: per adapter instance
 * @cnt: Interrupt aggregation counter threshold
 * @tmout: Interrupt aggregation timeout value
 */
static inline void
ufshcd_config_intr_aggr(struct ufs_hba *hba, u8 cnt, u8 tmout)
{
	ufshcd_writel(hba, INT_AGGR_ENABLE | INT_AGGR_PARAM_WRITE |
		      INT_AGGR_COUNTER_THLD_VAL(cnt) |
		      INT_AGGR_TIMEOUT_VAL(tmout),
		      REG_UTP_TRANSFER_REQ_INT_AGG_CONTROL);
}

/**
 * ufshcd_disable_intr_aggr - Disables interrupt aggregation.
 * @hba: per adapter instance
 */
static inline void ufshcd_disable_intr_aggr(struct ufs_hba *hba)
{
	ufshcd_writel(hba, 0, REG_UTP_TRANSFER_REQ_INT_AGG_CONTROL);
}

/**
 * ufshcd_enable_run_stop_reg - Enable run-stop registers,
 *			When run-stop registers are set to 1, it indicates the
 *			host controller that it can process the requests
 * @hba: per adapter instance
 */
static void ufshcd_enable_run_stop_reg(struct ufs_hba *hba)
{
	ufshcd_writel(hba, UTP_TASK_REQ_LIST_RUN_STOP_BIT,
		      REG_UTP_TASK_REQ_LIST_RUN_STOP);
	ufshcd_writel(hba, UTP_TRANSFER_REQ_LIST_RUN_STOP_BIT,
		      REG_UTP_TRANSFER_REQ_LIST_RUN_STOP);
}

/**
 * ufshcd_hba_start - Start controller initialization sequence
 * @hba: per adapter instance
 */
static inline void ufshcd_hba_start(struct ufs_hba *hba)
{
	u32 val = CONTROLLER_ENABLE;

	if (ufshcd_is_crypto_supported(hba))
		val |= CRYPTO_GENERAL_ENABLE;
	ufshcd_writel(hba, val, REG_CONTROLLER_ENABLE);
}

/**
 * ufshcd_is_hba_active - Get controller state
 * @hba: per adapter instance
 *
 * Returns false if controller is active, true otherwise
 */
static inline bool ufshcd_is_hba_active(struct ufs_hba *hba)
{
	return (ufshcd_readl(hba, REG_CONTROLLER_ENABLE) & CONTROLLER_ENABLE)
		? false : true;
}

static const char *ufschd_uic_link_state_to_string(
			enum uic_link_state state)
{
	switch (state) {
	case UIC_LINK_OFF_STATE:	return "OFF";
	case UIC_LINK_ACTIVE_STATE:	return "ACTIVE";
	case UIC_LINK_HIBERN8_STATE:	return "HIBERN8";
	default:			return "UNKNOWN";
	}
}

static const char *ufschd_ufs_dev_pwr_mode_to_string(
			enum ufs_dev_pwr_mode state)
{
	switch (state) {
	case UFS_ACTIVE_PWR_MODE:	return "ACTIVE";
	case UFS_SLEEP_PWR_MODE:	return "SLEEP";
	case UFS_POWERDOWN_PWR_MODE:	return "POWERDOWN";
	default:			return "UNKNOWN";
	}
}

u32 ufshcd_get_local_unipro_ver(struct ufs_hba *hba)
{
	/* HCI version 1.0 and 1.1 supports UniPro 1.41 */
	if ((hba->ufs_version == UFSHCI_VERSION_10) ||
	    (hba->ufs_version == UFSHCI_VERSION_11))
		return UFS_UNIPRO_VER_1_41;
	else
		return UFS_UNIPRO_VER_1_6;
}
EXPORT_SYMBOL(ufshcd_get_local_unipro_ver);

static bool ufshcd_is_unipro_pa_params_tuning_req(struct ufs_hba *hba)
{
	/*
	 * If both host and device support UniPro ver1.6 or later, PA layer
	 * parameters tuning happens during link startup itself.
	 *
	 * We can manually tune PA layer parameters if either host or device
	 * doesn't support UniPro ver 1.6 or later. But to keep manual tuning
	 * logic simple, we will only do manual tuning if local unipro version
	 * doesn't support ver1.6 or later.
	 */
	if (ufshcd_get_local_unipro_ver(hba) < UFS_UNIPRO_VER_1_6)
		return true;
	else
		return false;
}

/**
 * ufshcd_set_clk_freq - set UFS controller clock frequencies
 * @hba: per adapter instance
 * @scale_up: If True, set max possible frequency othewise set low frequency
 *
 * Returns 0 if successful
 * Returns < 0 for any other errors
 */
static int ufshcd_set_clk_freq(struct ufs_hba *hba, bool scale_up)
{
	int ret = 0;
	struct ufs_clk_info *clki;
	struct list_head *head = &hba->clk_list_head;

	if (list_empty(head))
		goto out;

	list_for_each_entry(clki, head, list) {
		if (!IS_ERR_OR_NULL(clki->clk)) {
			if (scale_up && clki->max_freq) {
				if (clki->curr_freq == clki->max_freq)
					continue;

				ret = clk_set_rate(clki->clk, clki->max_freq);
				if (ret) {
					dev_err(hba->dev, "%s: %s clk set rate(%dHz) failed, %d\n",
						__func__, clki->name,
						clki->max_freq, ret);
					break;
				}
				trace_ufshcd_clk_scaling(dev_name(hba->dev),
						"scaled up", clki->name,
						clki->curr_freq,
						clki->max_freq);

				clki->curr_freq = clki->max_freq;

			} else if (!scale_up && clki->min_freq) {
				if (clki->curr_freq == clki->min_freq)
					continue;

				ret = clk_set_rate(clki->clk, clki->min_freq);
				if (ret) {
					dev_err(hba->dev, "%s: %s clk set rate(%dHz) failed, %d\n",
						__func__, clki->name,
						clki->min_freq, ret);
					break;
				}
				trace_ufshcd_clk_scaling(dev_name(hba->dev),
						"scaled down", clki->name,
						clki->curr_freq,
						clki->min_freq);
				clki->curr_freq = clki->min_freq;
			}
		}
		dev_dbg(hba->dev, "%s: clk: %s, rate: %lu\n", __func__,
				clki->name, clk_get_rate(clki->clk));
	}

out:
	return ret;
}

/**
 * ufshcd_scale_clks - scale up or scale down UFS controller clocks
 * @hba: per adapter instance
 * @scale_up: True if scaling up and false if scaling down
 *
 * Returns 0 if successful
 * Returns < 0 for any other errors
 */
int ufshcd_scale_clks(struct ufs_hba *hba, bool scale_up)
{
	int ret = 0;

	ret = ufshcd_vops_clk_scale_notify(hba, scale_up, PRE_CHANGE);
	if (ret)
		return ret;

	ret = ufshcd_set_clk_freq(hba, scale_up);
	if (ret)
		return ret;

	ret = ufshcd_vops_clk_scale_notify(hba, scale_up, POST_CHANGE);
	if (ret) {
		ufshcd_set_clk_freq(hba, !scale_up);
		return ret;
	}

	return ret;
}

static inline void ufshcd_cancel_gate_work(struct ufs_hba *hba)
{
	hrtimer_cancel(&hba->clk_gating.gate_hrtimer);
	cancel_work_sync(&hba->clk_gating.gate_work);
}

/**
 * ufshcd_is_devfreq_scaling_required - check if scaling is required or not
 * @hba: per adapter instance
 * @scale_up: True if scaling up and false if scaling down
 *
 * Returns true if scaling is required, false otherwise.
 */
static bool ufshcd_is_devfreq_scaling_required(struct ufs_hba *hba,
					       bool scale_up)
{
	struct ufs_clk_info *clki;
	struct list_head *head = &hba->clk_list_head;

	if (list_empty(head))
		return false;

	list_for_each_entry(clki, head, list) {
		if (!IS_ERR_OR_NULL(clki->clk)) {
			if (scale_up && clki->max_freq) {
				if (clki->curr_freq == clki->max_freq)
					continue;
				return true;
			} else if (!scale_up && clki->min_freq) {
				if (clki->curr_freq == clki->min_freq)
					continue;
				return true;
			}
		}
	}

	return false;
}

int ufshcd_wait_for_doorbell_clr(struct ufs_hba *hba,
					u64 wait_timeout_us)
{
	unsigned long flags;
	int ret = 0;
	u32 tm_doorbell;
	u32 tr_doorbell;
	bool timeout = false, do_last_check = false;
	ktime_t start;

	ufshcd_hold_all(hba);
	spin_lock_irqsave(hba->host->host_lock, flags);
	/*
	 * Wait for all the outstanding tasks/transfer requests.
	 * Verify by checking the doorbell registers are clear.
	 */
	start = ktime_get();
	do {
		if (hba->ufshcd_state != UFSHCD_STATE_OPERATIONAL) {
			ret = -EBUSY;
			goto out;
		}

		tm_doorbell = ufshcd_readl(hba, REG_UTP_TASK_REQ_DOOR_BELL);
		tr_doorbell = ufshcd_readl(hba, REG_UTP_TRANSFER_REQ_DOOR_BELL);
		if (!tm_doorbell && !tr_doorbell) {
			timeout = false;
			break;
		} else if (do_last_check) {
			break;
		}

		spin_unlock_irqrestore(hba->host->host_lock, flags);
		schedule();
		if (ktime_to_us(ktime_sub(ktime_get(), start)) >
		    wait_timeout_us) {
			timeout = true;
			/*
			 * We might have scheduled out for long time so make
			 * sure to check if doorbells are cleared by this time
			 * or not.
			 */
			do_last_check = true;
		}
		spin_lock_irqsave(hba->host->host_lock, flags);
	} while (tm_doorbell || tr_doorbell);

	if (timeout) {
		dev_err(hba->dev,
			"%s: timedout waiting for doorbell to clear (tm=0x%x, tr=0x%x)\n",
			__func__, tm_doorbell, tr_doorbell);
		ret = -EBUSY;
	}
out:
	spin_unlock_irqrestore(hba->host->host_lock, flags);
	ufshcd_release_all(hba);
	return ret;
}

/**
 * ufshcd_scale_gear - scale up/down UFS gear
 * @hba: per adapter instance
 * @scale_up: True for scaling up gear and false for scaling down
 *
 * Returns 0 for success,
 * Returns -EBUSY if scaling can't happen at this time
 * Returns non-zero for any other errors
 */
static int ufshcd_scale_gear(struct ufs_hba *hba, bool scale_up)
{
	int ret = 0;
	struct ufs_pa_layer_attr new_pwr_info;
	u32 scale_down_gear = ufshcd_vops_get_scale_down_gear(hba);

	WARN_ON(!hba->clk_scaling.saved_pwr_info.is_valid);

	if (scale_up) {
		memcpy(&new_pwr_info, &hba->clk_scaling.saved_pwr_info.info,
		       sizeof(struct ufs_pa_layer_attr));
		/*
		 * Some UFS devices may stop responding after switching from
		 * HS-G1 to HS-G3. Also, it is found that these devices work
		 * fine if we do 2 steps switch: HS-G1 to HS-G2 followed by
		 * HS-G2 to HS-G3. If UFS_DEVICE_QUIRK_HS_G1_TO_HS_G3_SWITCH
		 * quirk is enabled for such devices, this 2 steps gear switch
		 * workaround will be applied.
		 */
		if ((hba->dev_info.quirks &
		     UFS_DEVICE_QUIRK_HS_G1_TO_HS_G3_SWITCH)
		    && (hba->pwr_info.gear_tx == UFS_HS_G1)
		    && (new_pwr_info.gear_tx == UFS_HS_G3)) {
			/* scale up to G2 first */
			new_pwr_info.gear_tx = UFS_HS_G2;
			new_pwr_info.gear_rx = UFS_HS_G2;
			ret = ufshcd_change_power_mode(hba, &new_pwr_info);
			if (ret)
				goto out;

			/* scale up to G3 now */
			new_pwr_info.gear_tx = UFS_HS_G3;
			new_pwr_info.gear_rx = UFS_HS_G3;
			/* now, fall through to set the HS-G3 */
		}
		ret = ufshcd_change_power_mode(hba, &new_pwr_info);
		if (ret)
			goto out;
	} else {
		memcpy(&new_pwr_info, &hba->pwr_info,
		       sizeof(struct ufs_pa_layer_attr));

		if (hba->pwr_info.gear_tx > scale_down_gear
		    || hba->pwr_info.gear_rx > scale_down_gear) {
			/* save the current power mode */
			memcpy(&hba->clk_scaling.saved_pwr_info.info,
				&hba->pwr_info,
				sizeof(struct ufs_pa_layer_attr));

			/* scale down gear */
			new_pwr_info.gear_tx = scale_down_gear;
			new_pwr_info.gear_rx = scale_down_gear;
			if (!(hba->dev_info.quirks & UFS_DEVICE_NO_FASTAUTO)) {
				new_pwr_info.pwr_tx = FASTAUTO_MODE;
				new_pwr_info.pwr_rx = FASTAUTO_MODE;
			}
		}
		ret = ufshcd_change_power_mode(hba, &new_pwr_info);
	}

out:
	if (ret)
		dev_err(hba->dev, "%s: failed err %d, old gear: (tx %d rx %d), new gear: (tx %d rx %d), scale_up = %d",
			__func__, ret,
			hba->pwr_info.gear_tx, hba->pwr_info.gear_rx,
			new_pwr_info.gear_tx, new_pwr_info.gear_rx,
			scale_up);

	return ret;
}

static int ufshcd_clock_scaling_prepare(struct ufs_hba *hba)
{
	#define DOORBELL_CLR_TOUT_US		(1000 * 1000) /* 1 sec */
	int ret = 0;
	/*
	 * make sure that there are no outstanding requests when
	 * clock scaling is in progress
	 */
	down_write(&hba->lock);
	ufshcd_scsi_block_requests(hba);
	if (ufshcd_wait_for_doorbell_clr(hba, DOORBELL_CLR_TOUT_US)) {
		ret = -EBUSY;
		up_write(&hba->lock);
		ufshcd_scsi_unblock_requests(hba);
	}

	return ret;
}

static void ufshcd_clock_scaling_unprepare(struct ufs_hba *hba)
{
	up_write(&hba->lock);
	ufshcd_scsi_unblock_requests(hba);
}

/**
 * ufshcd_devfreq_scale - scale up/down UFS clocks and gear
 * @hba: per adapter instance
 * @scale_up: True for scaling up and false for scalin down
 *
 * Returns 0 for success,
 * Returns -EBUSY if scaling can't happen at this time
 * Returns non-zero for any other errors
 */
static int ufshcd_devfreq_scale(struct ufs_hba *hba, bool scale_up)
{
	int ret = 0;

	if (hba->extcon && ufshcd_is_card_offline(hba))
		return 0;

	/* let's not get into low power until clock scaling is completed */
	hba->ufs_stats.clk_hold.ctx = CLK_SCALE_WORK;
	ufshcd_hold_all(hba);

	ret = ufshcd_clock_scaling_prepare(hba);
	if (ret)
		goto out;

	ufshcd_custom_cmd_log(hba, "waited-for-DB-clear");

	/* scale down the gear before scaling down clocks */
	if (!scale_up) {
		ret = ufshcd_scale_gear(hba, false);
		if (ret)
			goto clk_scaling_unprepare;
		ufshcd_custom_cmd_log(hba, "Gear-scaled-down");
	}

	/*
	 * If auto hibern8 is supported then put the link in
	 * hibern8 manually, this is to avoid auto hibern8
	 * racing during clock frequency scaling sequence.
	 */
	if (ufshcd_is_auto_hibern8_supported(hba) &&
	    hba->hibern8_on_idle.is_enabled) {
		ret = ufshcd_uic_hibern8_enter(hba);
		if (ret)
			/* link will be bad state so no need to scale_up_gear */
			return ret;
		ufshcd_custom_cmd_log(hba, "Hibern8-entered");
	}

	ret = ufshcd_scale_clks(hba, scale_up);
	if (ret)
		goto scale_up_gear;
	ufshcd_custom_cmd_log(hba, "Clk-freq-switched");

	if (ufshcd_is_auto_hibern8_supported(hba) &&
	    hba->hibern8_on_idle.is_enabled) {
		ret = ufshcd_uic_hibern8_exit(hba);
		if (ret)
			/* link will be bad state so no need to scale_up_gear */
			return ret;
		ufshcd_custom_cmd_log(hba, "Hibern8-Exited");
	}

	/* scale up the gear after scaling up clocks */
	if (scale_up) {
		ret = ufshcd_scale_gear(hba, true);
		if (ret) {
			ufshcd_scale_clks(hba, false);
			goto clk_scaling_unprepare;
		}
		ufshcd_custom_cmd_log(hba, "Gear-scaled-up");
	}

	if (!ret) {
		hba->clk_scaling.is_scaled_up = scale_up;
		if (scale_up)
			hba->clk_gating.delay_ms =
				hba->clk_gating.delay_ms_perf;
		else
			hba->clk_gating.delay_ms =
				hba->clk_gating.delay_ms_pwr_save;
	}

	goto clk_scaling_unprepare;

scale_up_gear:
	if (!scale_up)
		ufshcd_scale_gear(hba, true);
clk_scaling_unprepare:
	ufshcd_clock_scaling_unprepare(hba);
out:
	hba->ufs_stats.clk_rel.ctx = CLK_SCALE_WORK;
	ufshcd_release_all(hba);
	return ret;
}

static void ufshcd_clk_scaling_suspend_work(struct work_struct *work)
{
	struct ufs_hba *hba = container_of(work, struct ufs_hba,
					   clk_scaling.suspend_work);
	unsigned long irq_flags;

	spin_lock_irqsave(hba->host->host_lock, irq_flags);
	if (hba->clk_scaling.active_reqs || hba->clk_scaling.is_suspended) {
		spin_unlock_irqrestore(hba->host->host_lock, irq_flags);
		return;
	}
	hba->clk_scaling.is_suspended = true;
	spin_unlock_irqrestore(hba->host->host_lock, irq_flags);

	__ufshcd_suspend_clkscaling(hba);
}

static void ufshcd_clk_scaling_resume_work(struct work_struct *work)
{
	struct ufs_hba *hba = container_of(work, struct ufs_hba,
					   clk_scaling.resume_work);
	unsigned long irq_flags;

	spin_lock_irqsave(hba->host->host_lock, irq_flags);
	if (!hba->clk_scaling.is_suspended) {
		spin_unlock_irqrestore(hba->host->host_lock, irq_flags);
		return;
	}
	hba->clk_scaling.is_suspended = false;
	spin_unlock_irqrestore(hba->host->host_lock, irq_flags);

	devfreq_resume_device(hba->devfreq);
}

static int ufshcd_devfreq_target(struct device *dev,
				unsigned long *freq, u32 flags)
{
	int ret = 0;
	struct ufs_hba *hba = dev_get_drvdata(dev);
	ktime_t start;
	bool scale_up, sched_clk_scaling_suspend_work = false;
	struct list_head *clk_list = &hba->clk_list_head;
	struct ufs_clk_info *clki;
	unsigned long irq_flags;

	if (!ufshcd_is_clkscaling_supported(hba))
		return -EINVAL;

	spin_lock_irqsave(hba->host->host_lock, irq_flags);
	if (ufshcd_eh_in_progress(hba)) {
		spin_unlock_irqrestore(hba->host->host_lock, irq_flags);
		return 0;
	}

	if (!hba->clk_scaling.active_reqs)
		sched_clk_scaling_suspend_work = true;

	if (list_empty(clk_list)) {
		spin_unlock_irqrestore(hba->host->host_lock, irq_flags);
		goto out;
	}

	clki = list_first_entry(&hba->clk_list_head, struct ufs_clk_info, list);
	scale_up = (*freq == clki->max_freq) ? true : false;
	if (!ufshcd_is_devfreq_scaling_required(hba, scale_up)) {
		spin_unlock_irqrestore(hba->host->host_lock, irq_flags);
		ret = 0;
		goto out; /* no state change required */
	}
	spin_unlock_irqrestore(hba->host->host_lock, irq_flags);

	start = ktime_get();
	ret = ufshcd_devfreq_scale(hba, scale_up);
	trace_ufshcd_profile_clk_scaling(dev_name(hba->dev),
		(scale_up ? "up" : "down"),
		ktime_to_us(ktime_sub(ktime_get(), start)), ret);

out:
	if (sched_clk_scaling_suspend_work)
		queue_work(hba->clk_scaling.workq,
			   &hba->clk_scaling.suspend_work);

	return ret;
}


static int ufshcd_devfreq_get_dev_status(struct device *dev,
		struct devfreq_dev_status *stat)
{
	struct ufs_hba *hba = dev_get_drvdata(dev);
	struct ufs_clk_scaling *scaling = &hba->clk_scaling;
	unsigned long flags;

	if (!ufshcd_is_clkscaling_supported(hba))
		return -EINVAL;

	memset(stat, 0, sizeof(*stat));

	spin_lock_irqsave(hba->host->host_lock, flags);
	if (!scaling->window_start_t)
		goto start_window;

	if (scaling->is_busy_started)
		scaling->tot_busy_t += ktime_to_us(ktime_sub(ktime_get(),
					scaling->busy_start_t));

	stat->total_time = jiffies_to_usecs((long)jiffies -
				(long)scaling->window_start_t);
	stat->busy_time = scaling->tot_busy_t;
start_window:
	scaling->window_start_t = jiffies;
	scaling->tot_busy_t = 0;

	if (hba->outstanding_reqs) {
		scaling->busy_start_t = ktime_get();
		scaling->is_busy_started = true;
	} else {
		scaling->busy_start_t = 0;
		scaling->is_busy_started = false;
	}
	spin_unlock_irqrestore(hba->host->host_lock, flags);
	return 0;
}

static void ufshcd_devfreq_remove(struct ufs_hba *hba)
{
	struct list_head *clk_list = &hba->clk_list_head;
	struct ufs_clk_info *clki;

	if (!hba->devfreq)
		return;

	devfreq_remove_device(hba->devfreq);
	hba->devfreq = NULL;

	clki = list_first_entry(clk_list, struct ufs_clk_info, list);
	dev_pm_opp_remove(hba->dev, clki->min_freq);
	dev_pm_opp_remove(hba->dev, clki->max_freq);
}

static void __ufshcd_suspend_clkscaling(struct ufs_hba *hba)
{
	unsigned long flags;

	devfreq_suspend_device(hba->devfreq);
	spin_lock_irqsave(hba->host->host_lock, flags);
	hba->clk_scaling.window_start_t = 0;
	spin_unlock_irqrestore(hba->host->host_lock, flags);
}

static void ufshcd_suspend_clkscaling(struct ufs_hba *hba)
{
	unsigned long flags;
	bool suspend = false;

	if (!ufshcd_is_clkscaling_supported(hba))
		return;

	spin_lock_irqsave(hba->host->host_lock, flags);
	if (!hba->clk_scaling.is_suspended) {
		suspend = true;
		hba->clk_scaling.is_suspended = true;
	}
	spin_unlock_irqrestore(hba->host->host_lock, flags);

	if (suspend)
		__ufshcd_suspend_clkscaling(hba);
}

static void ufshcd_resume_clkscaling(struct ufs_hba *hba)
{
	unsigned long flags;
	bool resume = false;

	if (!ufshcd_is_clkscaling_supported(hba))
		return;

	spin_lock_irqsave(hba->host->host_lock, flags);
	if (hba->clk_scaling.is_suspended) {
		resume = true;
		hba->clk_scaling.is_suspended = false;
	}
	spin_unlock_irqrestore(hba->host->host_lock, flags);

	if (resume)
		devfreq_resume_device(hba->devfreq);
}

static ssize_t ufshcd_clkscale_enable_show(struct device *dev,
		struct device_attribute *attr, char *buf)
{
	struct ufs_hba *hba = dev_get_drvdata(dev);

	return snprintf(buf, PAGE_SIZE, "%d\n", hba->clk_scaling.is_allowed);
}

static ssize_t ufshcd_clkscale_enable_store(struct device *dev,
		struct device_attribute *attr, const char *buf, size_t count)
{
	struct ufs_hba *hba = dev_get_drvdata(dev);
	u32 value;
	int err;

	if (kstrtou32(buf, 0, &value))
		return -EINVAL;

	value = !!value;
	if (value == hba->clk_scaling.is_allowed)
		goto out;

	pm_runtime_get_sync(hba->dev);
	ufshcd_hold(hba, false);

	cancel_work_sync(&hba->clk_scaling.suspend_work);
	cancel_work_sync(&hba->clk_scaling.resume_work);

	hba->clk_scaling.is_allowed = value;

	if (value) {
		ufshcd_resume_clkscaling(hba);
	} else {
		ufshcd_suspend_clkscaling(hba);
		err = ufshcd_devfreq_scale(hba, true);
		if (err)
			dev_err(hba->dev, "%s: failed to scale clocks up %d\n",
					__func__, err);
	}

	ufshcd_release(hba, false);
	pm_runtime_put_sync(hba->dev);
out:
	return count;
}

static void ufshcd_clkscaling_init_sysfs(struct ufs_hba *hba)
{
	hba->clk_scaling.enable_attr.show = ufshcd_clkscale_enable_show;
	hba->clk_scaling.enable_attr.store = ufshcd_clkscale_enable_store;
	sysfs_attr_init(&hba->clk_scaling.enable_attr.attr);
	hba->clk_scaling.enable_attr.attr.name = "clkscale_enable";
	hba->clk_scaling.enable_attr.attr.mode = 0644;
	if (device_create_file(hba->dev, &hba->clk_scaling.enable_attr))
		dev_err(hba->dev, "Failed to create sysfs for clkscale_enable\n");
}

static void ufshcd_ungate_work(struct work_struct *work)
{
	int ret;
	unsigned long flags;
	struct ufs_hba *hba = container_of(work, struct ufs_hba,
			clk_gating.ungate_work);

	ufshcd_cancel_gate_work(hba);

	spin_lock_irqsave(hba->host->host_lock, flags);
	if (hba->clk_gating.state == CLKS_ON) {
		spin_unlock_irqrestore(hba->host->host_lock, flags);
		goto unblock_reqs;
	}

	spin_unlock_irqrestore(hba->host->host_lock, flags);
	ufshcd_hba_vreg_set_hpm(hba);
	ufshcd_enable_clocks(hba);

	/* Exit from hibern8 */
	if (ufshcd_can_hibern8_during_gating(hba)) {
		/* Prevent gating in this path */
		hba->clk_gating.is_suspended = true;
		if (ufshcd_is_link_hibern8(hba)) {
			ret = ufshcd_uic_hibern8_exit(hba);
			if (ret)
				dev_err(hba->dev, "%s: hibern8 exit failed %d\n",
					__func__, ret);
			else
				ufshcd_set_link_active(hba);
		}
		hba->clk_gating.is_suspended = false;
	}
unblock_reqs:
	ufshcd_scsi_unblock_requests(hba);
}

/**
 * ufshcd_hold - Enable clocks that were gated earlier due to ufshcd_release.
 * Also, exit from hibern8 mode and set the link as active.
 * @hba: per adapter instance
 * @async: This indicates whether caller should ungate clocks asynchronously.
 */
int ufshcd_hold(struct ufs_hba *hba, bool async)
{
	int rc = 0;
	unsigned long flags;

	if (!ufshcd_is_clkgating_allowed(hba))
		goto out;
	spin_lock_irqsave(hba->host->host_lock, flags);
	hba->clk_gating.active_reqs++;

	if (ufshcd_eh_in_progress(hba)) {
		spin_unlock_irqrestore(hba->host->host_lock, flags);
		return 0;
	}

start:
	switch (hba->clk_gating.state) {
	case CLKS_ON:
		/*
		 * Wait for the ungate work to complete if in progress.
		 * Though the clocks may be in ON state, the link could
		 * still be in hibner8 state if hibern8 is allowed
		 * during clock gating.
		 * Make sure we exit hibern8 state also in addition to
		 * clocks being ON.
		 */
		if (ufshcd_can_hibern8_during_gating(hba) &&
		    ufshcd_is_link_hibern8(hba)) {
			if (async) {
				rc = -EAGAIN;
				hba->clk_gating.active_reqs--;
				break;
			}

			spin_unlock_irqrestore(hba->host->host_lock, flags);
			flush_work(&hba->clk_gating.ungate_work);
			spin_lock_irqsave(hba->host->host_lock, flags);
			if (hba->ufshcd_state == UFSHCD_STATE_OPERATIONAL)
				goto start;
		}
		break;
	case REQ_CLKS_OFF:
		/*
		 * If the timer was active but the callback was not running
		 * we have nothing to do, just change state and return.
		 */
		if (hrtimer_try_to_cancel(&hba->clk_gating.gate_hrtimer) == 1) {
			hba->clk_gating.state = CLKS_ON;
			trace_ufshcd_clk_gating(dev_name(hba->dev),
						hba->clk_gating.state);
			break;
		}
		/*
		 * If we are here, it means gating work is either done or
		 * currently running. Hence, fall through to cancel gating
		 * work and to enable clocks.
		 */
	case CLKS_OFF:
		__ufshcd_scsi_block_requests(hba);
		hba->clk_gating.state = REQ_CLKS_ON;
		trace_ufshcd_clk_gating(dev_name(hba->dev),
					hba->clk_gating.state);
		queue_work(hba->clk_gating.clk_gating_workq,
				&hba->clk_gating.ungate_work);
		/*
		 * fall through to check if we should wait for this
		 * work to be done or not.
		 */
	case REQ_CLKS_ON:
		if (async) {
			rc = -EAGAIN;
			hba->clk_gating.active_reqs--;
			break;
		}

		spin_unlock_irqrestore(hba->host->host_lock, flags);
		flush_work(&hba->clk_gating.ungate_work);
		/* Make sure state is CLKS_ON before returning */
		spin_lock_irqsave(hba->host->host_lock, flags);
		goto start;
	default:
		dev_err(hba->dev, "%s: clk gating is in invalid state %d\n",
				__func__, hba->clk_gating.state);
		break;
	}
	spin_unlock_irqrestore(hba->host->host_lock, flags);
out:
	hba->ufs_stats.clk_hold.ts = ktime_get();
	return rc;
}
EXPORT_SYMBOL_GPL(ufshcd_hold);

static void ufshcd_gate_work(struct work_struct *work)
{
	struct ufs_hba *hba = container_of(work, struct ufs_hba,
						clk_gating.gate_work);
	unsigned long flags;

	spin_lock_irqsave(hba->host->host_lock, flags);
	/*
	 * In case you are here to cancel this work the gating state
	 * would be marked as REQ_CLKS_ON. In this case save time by
	 * skipping the gating work and exit after changing the clock
	 * state to CLKS_ON.
	 */
	if (hba->clk_gating.is_suspended ||
		(hba->clk_gating.state != REQ_CLKS_OFF)) {
		hba->clk_gating.state = CLKS_ON;
		trace_ufshcd_clk_gating(dev_name(hba->dev),
					hba->clk_gating.state);
		goto rel_lock;
	}

	if (hba->clk_gating.active_reqs
		|| hba->ufshcd_state != UFSHCD_STATE_OPERATIONAL
		|| hba->lrb_in_use || hba->outstanding_tasks
		|| hba->active_uic_cmd || hba->uic_async_done)
		goto rel_lock;

	spin_unlock_irqrestore(hba->host->host_lock, flags);

	if (ufshcd_is_hibern8_on_idle_allowed(hba) &&
	    hba->hibern8_on_idle.is_enabled)
		/*
		 * Hibern8 enter work (on Idle) needs clocks to be ON hence
		 * make sure that it is flushed before turning off the clocks.
		 */
		flush_delayed_work(&hba->hibern8_on_idle.enter_work);

	/* put the link into hibern8 mode before turning off clocks */
	if (ufshcd_can_hibern8_during_gating(hba)) {
		if (ufshcd_uic_hibern8_enter(hba)) {
			hba->clk_gating.state = CLKS_ON;
			trace_ufshcd_clk_gating(dev_name(hba->dev),
						hba->clk_gating.state);
			goto out;
		}
		ufshcd_set_link_hibern8(hba);
	}

	/*
	 * If auto hibern8 is supported and enabled then the link will already
	 * be in hibern8 state and the ref clock can be gated.
	 */
	if ((((ufshcd_is_auto_hibern8_supported(hba) &&
	       hba->hibern8_on_idle.is_enabled)) ||
	     !ufshcd_is_link_active(hba)) && !hba->no_ref_clk_gating)
		ufshcd_disable_clocks(hba, true);
	else
		/* If link is active, device ref_clk can't be switched off */
		ufshcd_disable_clocks_keep_link_active(hba, true);

	/* Put the host controller in low power mode if possible */
	ufshcd_hba_vreg_set_lpm(hba);

	/*
	 * In case you are here to cancel this work the gating state
	 * would be marked as REQ_CLKS_ON. In this case keep the state
	 * as REQ_CLKS_ON which would anyway imply that clocks are off
	 * and a request to turn them on is pending. By doing this way,
	 * we keep the state machine in tact and this would ultimately
	 * prevent from doing cancel work multiple times when there are
	 * new requests arriving before the current cancel work is done.
	 */
	spin_lock_irqsave(hba->host->host_lock, flags);
	if (hba->clk_gating.state == REQ_CLKS_OFF) {
		hba->clk_gating.state = CLKS_OFF;
		trace_ufshcd_clk_gating(dev_name(hba->dev),
					hba->clk_gating.state);
	}
rel_lock:
	spin_unlock_irqrestore(hba->host->host_lock, flags);
out:
	return;
}

/* host lock must be held before calling this variant */
static void __ufshcd_release(struct ufs_hba *hba, bool no_sched)
{
	if (!ufshcd_is_clkgating_allowed(hba))
		return;

	hba->clk_gating.active_reqs--;

	if (hba->clk_gating.active_reqs || hba->clk_gating.is_suspended
		|| hba->ufshcd_state != UFSHCD_STATE_OPERATIONAL
		|| hba->lrb_in_use || hba->outstanding_tasks
		|| hba->active_uic_cmd || hba->uic_async_done
		|| ufshcd_eh_in_progress(hba) || no_sched)
		return;

	hba->clk_gating.state = REQ_CLKS_OFF;
	trace_ufshcd_clk_gating(dev_name(hba->dev), hba->clk_gating.state);
	hba->ufs_stats.clk_rel.ts = ktime_get();

	hrtimer_start(&hba->clk_gating.gate_hrtimer,
			ms_to_ktime(hba->clk_gating.delay_ms),
			HRTIMER_MODE_REL);
}

void ufshcd_release(struct ufs_hba *hba, bool no_sched)
{
	unsigned long flags;

	spin_lock_irqsave(hba->host->host_lock, flags);
	__ufshcd_release(hba, no_sched);
	spin_unlock_irqrestore(hba->host->host_lock, flags);
}
EXPORT_SYMBOL_GPL(ufshcd_release);

static ssize_t ufshcd_clkgate_delay_show(struct device *dev,
		struct device_attribute *attr, char *buf)
{
	struct ufs_hba *hba = dev_get_drvdata(dev);

	return snprintf(buf, PAGE_SIZE, "%lu\n", hba->clk_gating.delay_ms);
}

static ssize_t ufshcd_clkgate_delay_store(struct device *dev,
		struct device_attribute *attr, const char *buf, size_t count)
{
	struct ufs_hba *hba = dev_get_drvdata(dev);
	unsigned long flags, value;

	if (kstrtoul(buf, 0, &value))
		return -EINVAL;

	spin_lock_irqsave(hba->host->host_lock, flags);
	hba->clk_gating.delay_ms = value;
	spin_unlock_irqrestore(hba->host->host_lock, flags);
	return count;
}

static ssize_t ufshcd_clkgate_delay_pwr_save_show(struct device *dev,
		struct device_attribute *attr, char *buf)
{
	struct ufs_hba *hba = dev_get_drvdata(dev);

	return snprintf(buf, PAGE_SIZE, "%lu\n",
			hba->clk_gating.delay_ms_pwr_save);
}

static ssize_t ufshcd_clkgate_delay_pwr_save_store(struct device *dev,
		struct device_attribute *attr, const char *buf, size_t count)
{
	struct ufs_hba *hba = dev_get_drvdata(dev);
	unsigned long flags, value;

	if (kstrtoul(buf, 0, &value))
		return -EINVAL;

	spin_lock_irqsave(hba->host->host_lock, flags);

	hba->clk_gating.delay_ms_pwr_save = value;
	if (ufshcd_is_clkscaling_supported(hba) &&
	    !hba->clk_scaling.is_scaled_up)
		hba->clk_gating.delay_ms = hba->clk_gating.delay_ms_pwr_save;

	spin_unlock_irqrestore(hba->host->host_lock, flags);
	return count;
}

static ssize_t ufshcd_clkgate_delay_perf_show(struct device *dev,
		struct device_attribute *attr, char *buf)
{
	struct ufs_hba *hba = dev_get_drvdata(dev);

	return snprintf(buf, PAGE_SIZE, "%lu\n", hba->clk_gating.delay_ms_perf);
}

static ssize_t ufshcd_clkgate_delay_perf_store(struct device *dev,
		struct device_attribute *attr, const char *buf, size_t count)
{
	struct ufs_hba *hba = dev_get_drvdata(dev);
	unsigned long flags, value;

	if (kstrtoul(buf, 0, &value))
		return -EINVAL;

	spin_lock_irqsave(hba->host->host_lock, flags);

	hba->clk_gating.delay_ms_perf = value;
	if (ufshcd_is_clkscaling_supported(hba) &&
	    hba->clk_scaling.is_scaled_up)
		hba->clk_gating.delay_ms = hba->clk_gating.delay_ms_perf;

	spin_unlock_irqrestore(hba->host->host_lock, flags);
	return count;
}

static ssize_t ufshcd_clkgate_enable_show(struct device *dev,
		struct device_attribute *attr, char *buf)
{
	struct ufs_hba *hba = dev_get_drvdata(dev);

	return snprintf(buf, PAGE_SIZE, "%d\n", hba->clk_gating.is_enabled);
}

static ssize_t ufshcd_clkgate_enable_store(struct device *dev,
		struct device_attribute *attr, const char *buf, size_t count)
{
	struct ufs_hba *hba = dev_get_drvdata(dev);
	unsigned long flags;
	u32 value;

	if (kstrtou32(buf, 0, &value))
		return -EINVAL;

	value = !!value;
	if (value == hba->clk_gating.is_enabled)
		goto out;

	if (value) {
		ufshcd_release(hba, false);
	} else {
		spin_lock_irqsave(hba->host->host_lock, flags);
		hba->clk_gating.active_reqs++;
		spin_unlock_irqrestore(hba->host->host_lock, flags);
	}

	hba->clk_gating.is_enabled = value;
out:
	return count;
}

static enum hrtimer_restart ufshcd_clkgate_hrtimer_handler(
					struct hrtimer *timer)
{
	struct ufs_hba *hba = container_of(timer, struct ufs_hba,
					   clk_gating.gate_hrtimer);

	queue_work(hba->clk_gating.clk_gating_workq,
				&hba->clk_gating.gate_work);

	return HRTIMER_NORESTART;
}

static void ufshcd_init_clk_gating(struct ufs_hba *hba)
{
	struct ufs_clk_gating *gating = &hba->clk_gating;
	char wq_name[sizeof("ufs_clk_gating_00")];

	hba->clk_gating.state = CLKS_ON;

	if (!ufshcd_is_clkgating_allowed(hba))
		return;

	INIT_WORK(&gating->gate_work, ufshcd_gate_work);
	INIT_WORK(&gating->ungate_work, ufshcd_ungate_work);
	/*
	 * Clock gating work must be executed only after auto hibern8
	 * timeout has expired in the hardware or after aggressive
	 * hibern8 on idle software timeout. Using jiffy based low
	 * resolution delayed work is not reliable to guarantee this,
	 * hence use a high resolution timer to make sure we schedule
	 * the gate work precisely more than hibern8 timeout.
	 *
	 * Always make sure gating->delay_ms > hibern8_on_idle->delay_ms
	 */
	hrtimer_init(&gating->gate_hrtimer, CLOCK_MONOTONIC, HRTIMER_MODE_REL);
	gating->gate_hrtimer.function = ufshcd_clkgate_hrtimer_handler;

	snprintf(wq_name, ARRAY_SIZE(wq_name), "ufs_clk_gating_%d",
			hba->host->host_no);
	hba->clk_gating.clk_gating_workq =
		create_singlethread_workqueue(wq_name);

	gating->is_enabled = true;

	gating->delay_ms_pwr_save = UFSHCD_CLK_GATING_DELAY_MS_PWR_SAVE;
	gating->delay_ms_perf = UFSHCD_CLK_GATING_DELAY_MS_PERF;

	/* start with performance mode */
	gating->delay_ms = gating->delay_ms_perf;

	if (!ufshcd_is_clkscaling_supported(hba))
		goto scaling_not_supported;

	gating->delay_pwr_save_attr.show = ufshcd_clkgate_delay_pwr_save_show;
	gating->delay_pwr_save_attr.store = ufshcd_clkgate_delay_pwr_save_store;
	sysfs_attr_init(&gating->delay_pwr_save_attr.attr);
	gating->delay_pwr_save_attr.attr.name = "clkgate_delay_ms_pwr_save";
	gating->delay_pwr_save_attr.attr.mode = S_IRUGO | S_IWUSR;
	if (device_create_file(hba->dev, &gating->delay_pwr_save_attr))
		dev_err(hba->dev, "Failed to create sysfs for clkgate_delay_ms_pwr_save\n");

	gating->delay_perf_attr.show = ufshcd_clkgate_delay_perf_show;
	gating->delay_perf_attr.store = ufshcd_clkgate_delay_perf_store;
	sysfs_attr_init(&gating->delay_perf_attr.attr);
	gating->delay_perf_attr.attr.name = "clkgate_delay_ms_perf";
	gating->delay_perf_attr.attr.mode = S_IRUGO | S_IWUSR;
	if (device_create_file(hba->dev, &gating->delay_perf_attr))
		dev_err(hba->dev, "Failed to create sysfs for clkgate_delay_ms_perf\n");

	goto add_clkgate_enable;

scaling_not_supported:
	hba->clk_gating.delay_attr.show = ufshcd_clkgate_delay_show;
	hba->clk_gating.delay_attr.store = ufshcd_clkgate_delay_store;
	sysfs_attr_init(&hba->clk_gating.delay_attr.attr);
	hba->clk_gating.delay_attr.attr.name = "clkgate_delay_ms";
	hba->clk_gating.delay_attr.attr.mode = 0644;
	if (device_create_file(hba->dev, &hba->clk_gating.delay_attr))
		dev_err(hba->dev, "Failed to create sysfs for clkgate_delay\n");

add_clkgate_enable:
	gating->enable_attr.show = ufshcd_clkgate_enable_show;
	gating->enable_attr.store = ufshcd_clkgate_enable_store;
	sysfs_attr_init(&gating->enable_attr.attr);
	gating->enable_attr.attr.name = "clkgate_enable";
	gating->enable_attr.attr.mode = S_IRUGO | S_IWUSR;
	if (device_create_file(hba->dev, &gating->enable_attr))
		dev_err(hba->dev, "Failed to create sysfs for clkgate_enable\n");
}

static void ufshcd_exit_clk_gating(struct ufs_hba *hba)
{
	if (!ufshcd_is_clkgating_allowed(hba))
		return;
	if (ufshcd_is_clkscaling_supported(hba)) {
		device_remove_file(hba->dev,
				   &hba->clk_gating.delay_pwr_save_attr);
		device_remove_file(hba->dev, &hba->clk_gating.delay_perf_attr);
	} else {
		device_remove_file(hba->dev, &hba->clk_gating.delay_attr);
	}
	device_remove_file(hba->dev, &hba->clk_gating.enable_attr);
	ufshcd_cancel_gate_work(hba);
	cancel_work_sync(&hba->clk_gating.ungate_work);
	destroy_workqueue(hba->clk_gating.clk_gating_workq);
}

static void ufshcd_set_auto_hibern8_timer(struct ufs_hba *hba, u32 delay)
{
	ufshcd_rmwl(hba, AUTO_HIBERN8_TIMER_SCALE_MASK |
			 AUTO_HIBERN8_IDLE_TIMER_MASK,
			AUTO_HIBERN8_TIMER_SCALE_1_MS | delay,
			REG_AUTO_HIBERNATE_IDLE_TIMER);
	/* Make sure the timer gets applied before further operations */
	mb();
}

/**
 * ufshcd_hibern8_hold - Make sure that link is not in hibern8.
 *
 * @hba: per adapter instance
 * @async: This indicates whether caller wants to exit hibern8 asynchronously.
 *
 * Exit from hibern8 mode and set the link as active.
 *
 * Return 0 on success, non-zero on failure.
 */
static int ufshcd_hibern8_hold(struct ufs_hba *hba, bool async)
{
	int rc = 0;
	unsigned long flags;

	if (!ufshcd_is_hibern8_on_idle_allowed(hba))
		goto out;

	spin_lock_irqsave(hba->host->host_lock, flags);
	hba->hibern8_on_idle.active_reqs++;

	if (ufshcd_eh_in_progress(hba)) {
		spin_unlock_irqrestore(hba->host->host_lock, flags);
		return 0;
	}

start:
	switch (hba->hibern8_on_idle.state) {
	case HIBERN8_EXITED:
		break;
	case REQ_HIBERN8_ENTER:
		if (cancel_delayed_work(&hba->hibern8_on_idle.enter_work)) {
			hba->hibern8_on_idle.state = HIBERN8_EXITED;
			trace_ufshcd_hibern8_on_idle(dev_name(hba->dev),
				hba->hibern8_on_idle.state);
			break;
		}
		/*
		 * If we here, it means Hibern8 enter work is either done or
		 * currently running. Hence, fall through to cancel hibern8
		 * work and exit hibern8.
		 */
	case HIBERN8_ENTERED:
		__ufshcd_scsi_block_requests(hba);
		hba->hibern8_on_idle.state = REQ_HIBERN8_EXIT;
		trace_ufshcd_hibern8_on_idle(dev_name(hba->dev),
			hba->hibern8_on_idle.state);
		schedule_work(&hba->hibern8_on_idle.exit_work);
		/*
		 * fall through to check if we should wait for this
		 * work to be done or not.
		 */
	case REQ_HIBERN8_EXIT:
		if (async) {
			rc = -EAGAIN;
			hba->hibern8_on_idle.active_reqs--;
			break;
		} else {
			spin_unlock_irqrestore(hba->host->host_lock, flags);
			flush_work(&hba->hibern8_on_idle.exit_work);
			/* Make sure state is HIBERN8_EXITED before returning */
			spin_lock_irqsave(hba->host->host_lock, flags);
			goto start;
		}
	default:
		dev_err(hba->dev, "%s: H8 is in invalid state %d\n",
				__func__, hba->hibern8_on_idle.state);
		break;
	}
	spin_unlock_irqrestore(hba->host->host_lock, flags);
out:
	return rc;
}

/* host lock must be held before calling this variant */
static void __ufshcd_hibern8_release(struct ufs_hba *hba, bool no_sched)
{
	unsigned long delay_in_jiffies;

	if (!ufshcd_is_hibern8_on_idle_allowed(hba))
		return;

	hba->hibern8_on_idle.active_reqs--;
	BUG_ON(hba->hibern8_on_idle.active_reqs < 0);

	if (hba->hibern8_on_idle.active_reqs
		|| hba->hibern8_on_idle.is_suspended
		|| hba->ufshcd_state != UFSHCD_STATE_OPERATIONAL
		|| hba->lrb_in_use || hba->outstanding_tasks
		|| hba->active_uic_cmd || hba->uic_async_done
		|| ufshcd_eh_in_progress(hba) || no_sched)
		return;

	hba->hibern8_on_idle.state = REQ_HIBERN8_ENTER;
	trace_ufshcd_hibern8_on_idle(dev_name(hba->dev),
		hba->hibern8_on_idle.state);
	/*
	 * Scheduling the delayed work after 1 jiffies will make the work to
	 * get schedule any time from 0ms to 1000/HZ ms which is not desirable
	 * for hibern8 enter work as it may impact the performance if it gets
	 * scheduled almost immediately. Hence make sure that hibern8 enter
	 * work gets scheduled atleast after 2 jiffies (any time between
	 * 1000/HZ ms to 2000/HZ ms).
	 */
	delay_in_jiffies = msecs_to_jiffies(hba->hibern8_on_idle.delay_ms);
	if (delay_in_jiffies == 1)
		delay_in_jiffies++;

	schedule_delayed_work(&hba->hibern8_on_idle.enter_work,
			      delay_in_jiffies);
}

static void ufshcd_hibern8_release(struct ufs_hba *hba, bool no_sched)
{
	unsigned long flags;

	spin_lock_irqsave(hba->host->host_lock, flags);
	__ufshcd_hibern8_release(hba, no_sched);
	spin_unlock_irqrestore(hba->host->host_lock, flags);
}

static void ufshcd_hibern8_enter_work(struct work_struct *work)
{
	struct ufs_hba *hba = container_of(work, struct ufs_hba,
					   hibern8_on_idle.enter_work.work);
	unsigned long flags;

	spin_lock_irqsave(hba->host->host_lock, flags);
	if (hba->hibern8_on_idle.is_suspended) {
		hba->hibern8_on_idle.state = HIBERN8_EXITED;
		trace_ufshcd_hibern8_on_idle(dev_name(hba->dev),
			hba->hibern8_on_idle.state);
		goto rel_lock;
	}

	if (hba->hibern8_on_idle.active_reqs
		|| hba->ufshcd_state != UFSHCD_STATE_OPERATIONAL
		|| hba->lrb_in_use || hba->outstanding_tasks
		|| hba->active_uic_cmd || hba->uic_async_done)
		goto rel_lock;

	spin_unlock_irqrestore(hba->host->host_lock, flags);

	if (ufshcd_is_link_active(hba) && ufshcd_uic_hibern8_enter(hba)) {
		/* Enter failed */
		hba->hibern8_on_idle.state = HIBERN8_EXITED;
		trace_ufshcd_hibern8_on_idle(dev_name(hba->dev),
			hba->hibern8_on_idle.state);
		goto out;
	}
	ufshcd_set_link_hibern8(hba);

	/*
	 * In case you are here to cancel this work the hibern8_on_idle.state
	 * would be marked as REQ_HIBERN8_EXIT. In this case keep the state
	 * as REQ_HIBERN8_EXIT which would anyway imply that we are in hibern8
	 * and a request to exit from it is pending. By doing this way,
	 * we keep the state machine in tact and this would ultimately
	 * prevent from doing cancel work multiple times when there are
	 * new requests arriving before the current cancel work is done.
	 */
	spin_lock_irqsave(hba->host->host_lock, flags);
	if (hba->hibern8_on_idle.state == REQ_HIBERN8_ENTER) {
		hba->hibern8_on_idle.state = HIBERN8_ENTERED;
		trace_ufshcd_hibern8_on_idle(dev_name(hba->dev),
			hba->hibern8_on_idle.state);
	}
rel_lock:
	spin_unlock_irqrestore(hba->host->host_lock, flags);
out:
	return;
}

static void __ufshcd_set_auto_hibern8_timer(struct ufs_hba *hba,
					    unsigned long delay_ms)
{
	pm_runtime_get_sync(hba->dev);
	ufshcd_hold_all(hba);
	down_write(&hba->lock);
	ufshcd_scsi_block_requests(hba);
	/* wait for all the outstanding requests to finish */
	ufshcd_wait_for_doorbell_clr(hba, U64_MAX);
	ufshcd_set_auto_hibern8_timer(hba, delay_ms);
	hba->hibern8_on_idle.is_enabled = !!delay_ms;
	up_write(&hba->lock);
	ufshcd_scsi_unblock_requests(hba);
	ufshcd_release_all(hba);
	pm_runtime_put_sync(hba->dev);
}

static void ufshcd_hibern8_exit_work(struct work_struct *work)
{
	int ret;
	unsigned long flags;
	struct ufs_hba *hba = container_of(work, struct ufs_hba,
					   hibern8_on_idle.exit_work);

	cancel_delayed_work_sync(&hba->hibern8_on_idle.enter_work);

	spin_lock_irqsave(hba->host->host_lock, flags);
	if ((hba->hibern8_on_idle.state == HIBERN8_EXITED)
	     || ufshcd_is_link_active(hba)) {
		hba->hibern8_on_idle.state = HIBERN8_EXITED;
		spin_unlock_irqrestore(hba->host->host_lock, flags);
		goto unblock_reqs;
	}
	spin_unlock_irqrestore(hba->host->host_lock, flags);

	/* Exit from hibern8 */
	if (ufshcd_is_link_hibern8(hba)) {
		hba->ufs_stats.clk_hold.ctx = H8_EXIT_WORK;
		ufshcd_hold(hba, false);
		ret = ufshcd_uic_hibern8_exit(hba);
		hba->ufs_stats.clk_rel.ctx = H8_EXIT_WORK;
		ufshcd_release(hba, false);
		if (!ret) {
			spin_lock_irqsave(hba->host->host_lock, flags);
			ufshcd_set_link_active(hba);
			hba->hibern8_on_idle.state = HIBERN8_EXITED;
			trace_ufshcd_hibern8_on_idle(dev_name(hba->dev),
				hba->hibern8_on_idle.state);
			spin_unlock_irqrestore(hba->host->host_lock, flags);
		}
	}
unblock_reqs:
	ufshcd_scsi_unblock_requests(hba);
}

static ssize_t ufshcd_hibern8_on_idle_delay_show(struct device *dev,
		struct device_attribute *attr, char *buf)
{
	struct ufs_hba *hba = dev_get_drvdata(dev);

	return snprintf(buf, PAGE_SIZE, "%lu\n", hba->hibern8_on_idle.delay_ms);
}

static ssize_t ufshcd_hibern8_on_idle_delay_store(struct device *dev,
		struct device_attribute *attr, const char *buf, size_t count)
{
	struct ufs_hba *hba = dev_get_drvdata(dev);
	unsigned long flags, value;
	bool change = true;

	if (kstrtoul(buf, 0, &value))
		return -EINVAL;

	spin_lock_irqsave(hba->host->host_lock, flags);
	if (hba->hibern8_on_idle.delay_ms == value)
		change = false;

	if (value >= hba->clk_gating.delay_ms_pwr_save ||
	    value >= hba->clk_gating.delay_ms_perf) {
		dev_err(hba->dev, "hibern8_on_idle_delay (%lu) can not be >= to clkgate_delay_ms_pwr_save (%lu) and clkgate_delay_ms_perf (%lu)\n",
			value, hba->clk_gating.delay_ms_pwr_save,
			hba->clk_gating.delay_ms_perf);
		spin_unlock_irqrestore(hba->host->host_lock, flags);
		return -EINVAL;
	}

	hba->hibern8_on_idle.delay_ms = value;
	spin_unlock_irqrestore(hba->host->host_lock, flags);

	/* Update auto hibern8 timer value if supported */
	if (change && ufshcd_is_auto_hibern8_supported(hba) &&
	    hba->hibern8_on_idle.is_enabled)
		__ufshcd_set_auto_hibern8_timer(hba,
						hba->hibern8_on_idle.delay_ms);

	return count;
}

static ssize_t ufshcd_hibern8_on_idle_enable_show(struct device *dev,
		struct device_attribute *attr, char *buf)
{
	struct ufs_hba *hba = dev_get_drvdata(dev);

	return snprintf(buf, PAGE_SIZE, "%d\n",
			hba->hibern8_on_idle.is_enabled);
}

static ssize_t ufshcd_hibern8_on_idle_enable_store(struct device *dev,
		struct device_attribute *attr, const char *buf, size_t count)
{
	struct ufs_hba *hba = dev_get_drvdata(dev);
	unsigned long flags;
	u32 value;

	if (kstrtou32(buf, 0, &value))
		return -EINVAL;

	value = !!value;
	if (value == hba->hibern8_on_idle.is_enabled)
		goto out;

	/* Update auto hibern8 timer value if supported */
	if (ufshcd_is_auto_hibern8_supported(hba)) {
		__ufshcd_set_auto_hibern8_timer(hba,
			value ? hba->hibern8_on_idle.delay_ms : value);
		goto out;
	}

	if (value) {
		/*
		 * As clock gating work would wait for the hibern8 enter work
		 * to finish, clocks would remain on during hibern8 enter work.
		 */
		ufshcd_hold(hba, false);
		ufshcd_release_all(hba);
	} else {
		spin_lock_irqsave(hba->host->host_lock, flags);
		hba->hibern8_on_idle.active_reqs++;
		spin_unlock_irqrestore(hba->host->host_lock, flags);
	}

	hba->hibern8_on_idle.is_enabled = value;
out:
	return count;
}

static void ufshcd_init_hibern8_on_idle(struct ufs_hba *hba)
{
	/* initialize the state variable here */
	hba->hibern8_on_idle.state = HIBERN8_EXITED;

	if (!ufshcd_is_hibern8_on_idle_allowed(hba) &&
	    !ufshcd_is_auto_hibern8_supported(hba))
		return;

	if (ufshcd_is_auto_hibern8_supported(hba)) {
		hba->hibern8_on_idle.delay_ms = 1;
		hba->hibern8_on_idle.state = AUTO_HIBERN8;
		/*
		 * Disable SW hibern8 enter on idle in case
		 * auto hibern8 is supported
		 */
		hba->caps &= ~UFSHCD_CAP_HIBERN8_ENTER_ON_IDLE;
	} else {
		hba->hibern8_on_idle.delay_ms = 10;
		INIT_DELAYED_WORK(&hba->hibern8_on_idle.enter_work,
				  ufshcd_hibern8_enter_work);
		INIT_WORK(&hba->hibern8_on_idle.exit_work,
			  ufshcd_hibern8_exit_work);
	}

	hba->hibern8_on_idle.is_enabled = true;

	hba->hibern8_on_idle.delay_attr.show =
					ufshcd_hibern8_on_idle_delay_show;
	hba->hibern8_on_idle.delay_attr.store =
					ufshcd_hibern8_on_idle_delay_store;
	sysfs_attr_init(&hba->hibern8_on_idle.delay_attr.attr);
	hba->hibern8_on_idle.delay_attr.attr.name = "hibern8_on_idle_delay_ms";
	hba->hibern8_on_idle.delay_attr.attr.mode = S_IRUGO | S_IWUSR;
	if (device_create_file(hba->dev, &hba->hibern8_on_idle.delay_attr))
		dev_err(hba->dev, "Failed to create sysfs for hibern8_on_idle_delay\n");

	hba->hibern8_on_idle.enable_attr.show =
					ufshcd_hibern8_on_idle_enable_show;
	hba->hibern8_on_idle.enable_attr.store =
					ufshcd_hibern8_on_idle_enable_store;
	sysfs_attr_init(&hba->hibern8_on_idle.enable_attr.attr);
	hba->hibern8_on_idle.enable_attr.attr.name = "hibern8_on_idle_enable";
	hba->hibern8_on_idle.enable_attr.attr.mode = S_IRUGO | S_IWUSR;
	if (device_create_file(hba->dev, &hba->hibern8_on_idle.enable_attr))
		dev_err(hba->dev, "Failed to create sysfs for hibern8_on_idle_enable\n");
}

static void ufshcd_exit_hibern8_on_idle(struct ufs_hba *hba)
{
	if (!ufshcd_is_hibern8_on_idle_allowed(hba) &&
	    !ufshcd_is_auto_hibern8_supported(hba))
		return;
	device_remove_file(hba->dev, &hba->hibern8_on_idle.delay_attr);
	device_remove_file(hba->dev, &hba->hibern8_on_idle.enable_attr);
}

static void ufshcd_hold_all(struct ufs_hba *hba)
{
	ufshcd_hold(hba, false);
	ufshcd_hibern8_hold(hba, false);
}

static void ufshcd_release_all(struct ufs_hba *hba)
{
	ufshcd_hibern8_release(hba, false);
	ufshcd_release(hba, false);
}

/* Must be called with host lock acquired */
static void ufshcd_clk_scaling_start_busy(struct ufs_hba *hba)
{
	bool queue_resume_work = false;

	if (!ufshcd_is_clkscaling_supported(hba))
		return;

	if (!hba->clk_scaling.active_reqs++)
		queue_resume_work = true;

	if (!hba->clk_scaling.is_allowed || hba->pm_op_in_progress)
		return;

	if (queue_resume_work)
		queue_work(hba->clk_scaling.workq,
			   &hba->clk_scaling.resume_work);

	if (!hba->clk_scaling.window_start_t) {
		hba->clk_scaling.window_start_t = jiffies;
		hba->clk_scaling.tot_busy_t = 0;
		hba->clk_scaling.is_busy_started = false;
	}

	if (!hba->clk_scaling.is_busy_started) {
		hba->clk_scaling.busy_start_t = ktime_get();
		hba->clk_scaling.is_busy_started = true;
	}
}

static void ufshcd_clk_scaling_update_busy(struct ufs_hba *hba)
{
	struct ufs_clk_scaling *scaling = &hba->clk_scaling;

	if (!ufshcd_is_clkscaling_supported(hba))
		return;

	if (!hba->outstanding_reqs && scaling->is_busy_started) {
		scaling->tot_busy_t += ktime_to_us(ktime_sub(ktime_get(),
					scaling->busy_start_t));
		scaling->busy_start_t = 0;
		scaling->is_busy_started = false;
	}
}
/**
 * ufshcd_send_command - Send SCSI or device management commands
 * @hba: per adapter instance
 * @task_tag: Task tag of the command
 */
static inline
int ufshcd_send_command(struct ufs_hba *hba, unsigned int task_tag)
{
	int ret = 0;

	hba->lrb[task_tag].issue_time_stamp = ktime_get();
	hba->lrb[task_tag].complete_time_stamp = ktime_set(0, 0);
	ufshcd_clk_scaling_start_busy(hba);
	__set_bit(task_tag, &hba->outstanding_reqs);
	ufshcd_writel(hba, 1 << task_tag, REG_UTP_TRANSFER_REQ_DOOR_BELL);
	/* Make sure that doorbell is committed immediately */
	wmb();
	ufshcd_cond_add_cmd_trace(hba, task_tag,
			hba->lrb[task_tag].cmd ? "scsi_send" : "dev_cmd_send");
	ufshcd_update_tag_stats(hba, task_tag);
	return ret;
}

/**
 * ufshcd_copy_sense_data - Copy sense data in case of check condition
 * @lrb - pointer to local reference block
 */
static inline void ufshcd_copy_sense_data(struct ufshcd_lrb *lrbp)
{
	int len;
	if (lrbp->sense_buffer &&
	    ufshcd_get_rsp_upiu_data_seg_len(lrbp->ucd_rsp_ptr)) {
		int len_to_copy;

		len = be16_to_cpu(lrbp->ucd_rsp_ptr->sr.sense_data_len);
		len_to_copy = min_t(int, RESPONSE_UPIU_SENSE_DATA_LENGTH, len);

		memcpy(lrbp->sense_buffer,
			lrbp->ucd_rsp_ptr->sr.sense_data,
			min_t(int, len_to_copy, UFSHCD_REQ_SENSE_SIZE));
	}
}

/**
 * ufshcd_copy_query_response() - Copy the Query Response and the data
 * descriptor
 * @hba: per adapter instance
 * @lrb - pointer to local reference block
 */
static
int ufshcd_copy_query_response(struct ufs_hba *hba, struct ufshcd_lrb *lrbp)
{
	struct ufs_query_res *query_res = &hba->dev_cmd.query.response;

	memcpy(&query_res->upiu_res, &lrbp->ucd_rsp_ptr->qr, QUERY_OSF_SIZE);

	/* Get the descriptor */
	if (hba->dev_cmd.query.descriptor &&
	    lrbp->ucd_rsp_ptr->qr.opcode == UPIU_QUERY_OPCODE_READ_DESC) {
		u8 *descp = (u8 *)lrbp->ucd_rsp_ptr +
				GENERAL_UPIU_REQUEST_SIZE;
		u16 resp_len;
		u16 buf_len;

		/* data segment length */
		resp_len = be32_to_cpu(lrbp->ucd_rsp_ptr->header.dword_2) &
						MASK_QUERY_DATA_SEG_LEN;
		buf_len = be16_to_cpu(
				hba->dev_cmd.query.request.upiu_req.length);
		if (likely(buf_len >= resp_len)) {
			memcpy(hba->dev_cmd.query.descriptor, descp, resp_len);
		} else {
			dev_warn(hba->dev,
				"%s: Response size is bigger than buffer",
				__func__);
			return -EINVAL;
		}
	}

	return 0;
}

/**
 * ufshcd_hba_capabilities - Read controller capabilities
 * @hba: per adapter instance
 */
static inline void ufshcd_hba_capabilities(struct ufs_hba *hba)
{
	hba->capabilities = ufshcd_readl(hba, REG_CONTROLLER_CAPABILITIES);

	/* nutrs and nutmrs are 0 based values */
	hba->nutrs = (hba->capabilities & MASK_TRANSFER_REQUESTS_SLOTS) + 1;
	hba->nutmrs =
	((hba->capabilities & MASK_TASK_MANAGEMENT_REQUEST_SLOTS) >> 16) + 1;
}

/**
 * ufshcd_ready_for_uic_cmd - Check if controller is ready
 *                            to accept UIC commands
 * @hba: per adapter instance
 * Return true on success, else false
 */
static inline bool ufshcd_ready_for_uic_cmd(struct ufs_hba *hba)
{
	if (ufshcd_readl(hba, REG_CONTROLLER_STATUS) & UIC_COMMAND_READY)
		return true;
	else
		return false;
}

/**
 * ufshcd_get_upmcrs - Get the power mode change request status
 * @hba: Pointer to adapter instance
 *
 * This function gets the UPMCRS field of HCS register
 * Returns value of UPMCRS field
 */
static inline u8 ufshcd_get_upmcrs(struct ufs_hba *hba)
{
	return (ufshcd_readl(hba, REG_CONTROLLER_STATUS) >> 8) & 0x7;
}

/**
 * ufshcd_dispatch_uic_cmd - Dispatch UIC commands to unipro layers
 * @hba: per adapter instance
 * @uic_cmd: UIC command
 *
 * Mutex must be held.
 */
static inline void
ufshcd_dispatch_uic_cmd(struct ufs_hba *hba, struct uic_command *uic_cmd)
{
	WARN_ON(hba->active_uic_cmd);

	hba->active_uic_cmd = uic_cmd;

	ufshcd_dme_cmd_log(hba, "dme_send", hba->active_uic_cmd->command);
	/* Write Args */
	ufshcd_writel(hba, uic_cmd->argument1, REG_UIC_COMMAND_ARG_1);
	ufshcd_writel(hba, uic_cmd->argument2, REG_UIC_COMMAND_ARG_2);
	ufshcd_writel(hba, uic_cmd->argument3, REG_UIC_COMMAND_ARG_3);

	/* Write UIC Cmd */
	ufshcd_writel(hba, uic_cmd->command & COMMAND_OPCODE_MASK,
		      REG_UIC_COMMAND);
}

/**
 * ufshcd_wait_for_uic_cmd - Wait complectioin of UIC command
 * @hba: per adapter instance
 * @uic_command: UIC command
 *
 * Must be called with mutex held.
 * Returns 0 only if success.
 */
static int
ufshcd_wait_for_uic_cmd(struct ufs_hba *hba, struct uic_command *uic_cmd)
{
	int ret;
	unsigned long flags;

	if (wait_for_completion_timeout(&uic_cmd->done,
					msecs_to_jiffies(UIC_CMD_TIMEOUT)))
		ret = uic_cmd->argument2 & MASK_UIC_COMMAND_RESULT;
	else
		ret = -ETIMEDOUT;

	if (ret)
		ufsdbg_set_err_state(hba);

	ufshcd_dme_cmd_log(hba, "dme_cmpl_1", hba->active_uic_cmd->command);

	spin_lock_irqsave(hba->host->host_lock, flags);
	hba->active_uic_cmd = NULL;
	spin_unlock_irqrestore(hba->host->host_lock, flags);

	return ret;
}

/**
 * __ufshcd_send_uic_cmd - Send UIC commands and retrieve the result
 * @hba: per adapter instance
 * @uic_cmd: UIC command
 * @completion: initialize the completion only if this is set to true
 *
 * Identical to ufshcd_send_uic_cmd() expect mutex. Must be called
 * with mutex held and host_lock locked.
 * Returns 0 only if success.
 */
static int
__ufshcd_send_uic_cmd(struct ufs_hba *hba, struct uic_command *uic_cmd,
		      bool completion)
{
	if (!ufshcd_ready_for_uic_cmd(hba)) {
		dev_err(hba->dev,
			"Controller not ready to accept UIC commands\n");
		return -EIO;
	}

	if (completion)
		init_completion(&uic_cmd->done);

	ufshcd_dispatch_uic_cmd(hba, uic_cmd);

	return 0;
}

/**
 * ufshcd_send_uic_cmd - Send UIC commands and retrieve the result
 * @hba: per adapter instance
 * @uic_cmd: UIC command
 *
 * Returns 0 only if success.
 */
static int
ufshcd_send_uic_cmd(struct ufs_hba *hba, struct uic_command *uic_cmd)
{
	int ret;
	unsigned long flags;

	hba->ufs_stats.clk_hold.ctx = UIC_CMD_SEND;
	ufshcd_hold_all(hba);
	mutex_lock(&hba->uic_cmd_mutex);
	ufshcd_add_delay_before_dme_cmd(hba);

	spin_lock_irqsave(hba->host->host_lock, flags);
	ret = __ufshcd_send_uic_cmd(hba, uic_cmd, true);
	spin_unlock_irqrestore(hba->host->host_lock, flags);
	if (!ret)
		ret = ufshcd_wait_for_uic_cmd(hba, uic_cmd);

	ufshcd_save_tstamp_of_last_dme_cmd(hba);
	mutex_unlock(&hba->uic_cmd_mutex);
	ufshcd_release_all(hba);
	hba->ufs_stats.clk_rel.ctx = UIC_CMD_SEND;

	ufsdbg_error_inject_dispatcher(hba,
		ERR_INJECT_UIC, 0, &ret);

	return ret;
}

/**
 * ufshcd_map_sg - Map scatter-gather list to prdt
 * @lrbp - pointer to local reference block
 *
 * Returns 0 in case of success, non-zero value in case of failure
 */
static int ufshcd_map_sg(struct ufs_hba *hba, struct ufshcd_lrb *lrbp)
{
	struct ufshcd_sg_entry *prd_table;
	struct scatterlist *sg;
	struct scsi_cmnd *cmd;
	int sg_segments;
	int i;

	cmd = lrbp->cmd;
	sg_segments = scsi_dma_map(cmd);
	if (sg_segments < 0)
		return sg_segments;

	if (sg_segments) {
		if (hba->quirks & UFSHCD_QUIRK_PRDT_BYTE_GRAN)
			lrbp->utr_descriptor_ptr->prd_table_length =
				cpu_to_le16((u16)(sg_segments *
					sizeof(struct ufshcd_sg_entry)));
		else
			lrbp->utr_descriptor_ptr->prd_table_length =
				cpu_to_le16((u16) (sg_segments));

		prd_table = (struct ufshcd_sg_entry *)lrbp->ucd_prdt_ptr;

		scsi_for_each_sg(cmd, sg, sg_segments, i) {
			prd_table[i].size  =
				cpu_to_le32(((u32) sg_dma_len(sg))-1);
			prd_table[i].base_addr =
				cpu_to_le32(lower_32_bits(sg->dma_address));
			prd_table[i].upper_addr =
				cpu_to_le32(upper_32_bits(sg->dma_address));
			prd_table[i].reserved = 0;
		}
	} else {
		lrbp->utr_descriptor_ptr->prd_table_length = 0;
	}

	return 0;
}

/**
 * ufshcd_enable_intr - enable interrupts
 * @hba: per adapter instance
 * @intrs: interrupt bits
 */
static void ufshcd_enable_intr(struct ufs_hba *hba, u32 intrs)
{
	u32 set = ufshcd_readl(hba, REG_INTERRUPT_ENABLE);

	if (hba->ufs_version == UFSHCI_VERSION_10) {
		u32 rw;
		rw = set & INTERRUPT_MASK_RW_VER_10;
		set = rw | ((set ^ intrs) & intrs);
	} else {
		set |= intrs;
	}

	ufshcd_writel(hba, set, REG_INTERRUPT_ENABLE);
}

/**
 * ufshcd_disable_intr - disable interrupts
 * @hba: per adapter instance
 * @intrs: interrupt bits
 */
static void ufshcd_disable_intr(struct ufs_hba *hba, u32 intrs)
{
	u32 set = ufshcd_readl(hba, REG_INTERRUPT_ENABLE);

	if (hba->ufs_version == UFSHCI_VERSION_10) {
		u32 rw;
		rw = (set & INTERRUPT_MASK_RW_VER_10) &
			~(intrs & INTERRUPT_MASK_RW_VER_10);
		set = rw | ((set & intrs) & ~INTERRUPT_MASK_RW_VER_10);

	} else {
		set &= ~intrs;
	}

	ufshcd_writel(hba, set, REG_INTERRUPT_ENABLE);
}

static int ufshcd_prepare_crypto_utrd(struct ufs_hba *hba,
		struct ufshcd_lrb *lrbp)
{
	struct utp_transfer_req_desc *req_desc = lrbp->utr_descriptor_ptr;
	u8 cc_index = 0;
	bool enable = false;
	u64 dun = 0;
	int ret;

	/*
	 * Call vendor specific code to get crypto info for this request:
	 * enable, crypto config. index, DUN.
	 * If bypass is set, don't bother setting the other fields.
	 */
	ret = ufshcd_vops_crypto_req_setup(hba, lrbp, &cc_index, &enable, &dun);
	if (ret) {
		if (ret != -EAGAIN) {
			dev_err(hba->dev,
				"%s: failed to setup crypto request (%d)\n",
				__func__, ret);
		}

		return ret;
	}

	if (!enable)
		goto out;

	req_desc->header.dword_0 |= cc_index | UTRD_CRYPTO_ENABLE;
	req_desc->header.dword_1 = (u32)(dun & 0xFFFFFFFF);
	req_desc->header.dword_3 = (u32)((dun >> 32) & 0xFFFFFFFF);
out:
	return 0;
}

/**
 * ufshcd_prepare_req_desc_hdr() - Fills the requests header
 * descriptor according to request
 * @hba: per adapter instance
 * @lrbp: pointer to local reference block
 * @upiu_flags: flags required in the header
 * @cmd_dir: requests data direction
 */
static int ufshcd_prepare_req_desc_hdr(struct ufs_hba *hba,
	struct ufshcd_lrb *lrbp, u32 *upiu_flags,
	enum dma_data_direction cmd_dir)
{
	struct utp_transfer_req_desc *req_desc = lrbp->utr_descriptor_ptr;
	u32 data_direction;
	u32 dword_0;

	if (cmd_dir == DMA_FROM_DEVICE) {
		data_direction = UTP_DEVICE_TO_HOST;
		*upiu_flags = UPIU_CMD_FLAGS_READ;
	} else if (cmd_dir == DMA_TO_DEVICE) {
		data_direction = UTP_HOST_TO_DEVICE;
		*upiu_flags = UPIU_CMD_FLAGS_WRITE;
	} else {
		data_direction = UTP_NO_DATA_TRANSFER;
		*upiu_flags = UPIU_CMD_FLAGS_NONE;
	}

	dword_0 = data_direction | (lrbp->command_type
				<< UPIU_COMMAND_TYPE_OFFSET);
	if (lrbp->intr_cmd)
		dword_0 |= UTP_REQ_DESC_INT_CMD;

	/* Transfer request descriptor header fields */
	req_desc->header.dword_0 = cpu_to_le32(dword_0);
	/* dword_1 is reserved, hence it is set to 0 */
	req_desc->header.dword_1 = 0;
	/*
	 * assigning invalid value for command status. Controller
	 * updates OCS on command completion, with the command
	 * status
	 */
	req_desc->header.dword_2 =
		cpu_to_le32(OCS_INVALID_COMMAND_STATUS);
	/* dword_3 is reserved, hence it is set to 0 */
	req_desc->header.dword_3 = 0;

	req_desc->prd_table_length = 0;

	if (ufshcd_is_crypto_supported(hba))
		return ufshcd_prepare_crypto_utrd(hba, lrbp);

	return 0;
}

/**
 * ufshcd_prepare_utp_scsi_cmd_upiu() - fills the utp_transfer_req_desc,
 * for scsi commands
 * @lrbp - local reference block pointer
 * @upiu_flags - flags
 */
static
void ufshcd_prepare_utp_scsi_cmd_upiu(struct ufshcd_lrb *lrbp, u32 upiu_flags)
{
	struct utp_upiu_req *ucd_req_ptr = lrbp->ucd_req_ptr;
	unsigned short cdb_len;

	/* command descriptor fields */
	ucd_req_ptr->header.dword_0 = UPIU_HEADER_DWORD(
				UPIU_TRANSACTION_COMMAND, upiu_flags,
				lrbp->lun, lrbp->task_tag);
	ucd_req_ptr->header.dword_1 = UPIU_HEADER_DWORD(
				UPIU_COMMAND_SET_TYPE_SCSI, 0, 0, 0);

	/* Total EHS length and Data segment length will be zero */
	ucd_req_ptr->header.dword_2 = 0;

	ucd_req_ptr->sc.exp_data_transfer_len =
		cpu_to_be32(lrbp->cmd->sdb.length);

	cdb_len = min_t(unsigned short, lrbp->cmd->cmd_len, MAX_CDB_SIZE);
	memcpy(ucd_req_ptr->sc.cdb, lrbp->cmd->cmnd, cdb_len);
	if (cdb_len < MAX_CDB_SIZE)
		memset(ucd_req_ptr->sc.cdb + cdb_len, 0,
			(MAX_CDB_SIZE - cdb_len));
	memset(lrbp->ucd_rsp_ptr, 0, sizeof(struct utp_upiu_rsp));
}

/**
 * ufshcd_prepare_utp_query_req_upiu() - fills the utp_transfer_req_desc,
 * for query requsts
 * @hba: UFS hba
 * @lrbp: local reference block pointer
 * @upiu_flags: flags
 */
static void ufshcd_prepare_utp_query_req_upiu(struct ufs_hba *hba,
				struct ufshcd_lrb *lrbp, u32 upiu_flags)
{
	struct utp_upiu_req *ucd_req_ptr = lrbp->ucd_req_ptr;
	struct ufs_query *query = &hba->dev_cmd.query;
	u16 len = be16_to_cpu(query->request.upiu_req.length);
	u8 *descp = (u8 *)lrbp->ucd_req_ptr + GENERAL_UPIU_REQUEST_SIZE;

	/* Query request header */
	ucd_req_ptr->header.dword_0 = UPIU_HEADER_DWORD(
			UPIU_TRANSACTION_QUERY_REQ, upiu_flags,
			lrbp->lun, lrbp->task_tag);
	ucd_req_ptr->header.dword_1 = UPIU_HEADER_DWORD(
			0, query->request.query_func, 0, 0);

	/* Data segment length only need for WRITE_DESC */
	if (query->request.upiu_req.opcode == UPIU_QUERY_OPCODE_WRITE_DESC)
		ucd_req_ptr->header.dword_2 =
			UPIU_HEADER_DWORD(0, 0, (len >> 8), (u8)len);
	else
		ucd_req_ptr->header.dword_2 = 0;

	/* Copy the Query Request buffer as is */
	memcpy(&ucd_req_ptr->qr, &query->request.upiu_req,
			QUERY_OSF_SIZE);

	/* Copy the Descriptor */
	if (query->request.upiu_req.opcode == UPIU_QUERY_OPCODE_WRITE_DESC)
		memcpy(descp, query->descriptor, len);

	memset(lrbp->ucd_rsp_ptr, 0, sizeof(struct utp_upiu_rsp));
}

static inline void ufshcd_prepare_utp_nop_upiu(struct ufshcd_lrb *lrbp)
{
	struct utp_upiu_req *ucd_req_ptr = lrbp->ucd_req_ptr;

	memset(ucd_req_ptr, 0, sizeof(struct utp_upiu_req));

	/* command descriptor fields */
	ucd_req_ptr->header.dword_0 =
		UPIU_HEADER_DWORD(
			UPIU_TRANSACTION_NOP_OUT, 0, 0, lrbp->task_tag);
	/* clear rest of the fields of basic header */
	ucd_req_ptr->header.dword_1 = 0;
	ucd_req_ptr->header.dword_2 = 0;

	memset(lrbp->ucd_rsp_ptr, 0, sizeof(struct utp_upiu_rsp));
}

/**
 * ufshcd_comp_devman_upiu - UFS Protocol Information Unit(UPIU)
 *			     for Device Management Purposes
 * @hba - per adapter instance
 * @lrb - pointer to local reference block
 */
static int ufshcd_comp_devman_upiu(struct ufs_hba *hba, struct ufshcd_lrb *lrbp)
{
	u32 upiu_flags;
	int ret = 0;

	if ((hba->ufs_version == UFSHCI_VERSION_10) ||
	    (hba->ufs_version == UFSHCI_VERSION_11))
		lrbp->command_type = UTP_CMD_TYPE_DEV_MANAGE;
	else
		lrbp->command_type = UTP_CMD_TYPE_UFS_STORAGE;

	ret = ufshcd_prepare_req_desc_hdr(hba, lrbp, &upiu_flags,
			DMA_NONE);
	if (hba->dev_cmd.type == DEV_CMD_TYPE_QUERY)
		ufshcd_prepare_utp_query_req_upiu(hba, lrbp, upiu_flags);
	else if (hba->dev_cmd.type == DEV_CMD_TYPE_NOP)
		ufshcd_prepare_utp_nop_upiu(lrbp);
	else
		ret = -EINVAL;

	return ret;
}

/**
 * ufshcd_comp_scsi_upiu - UFS Protocol Information Unit(UPIU)
 *			   for SCSI Purposes
 * @hba - per adapter instance
 * @lrb - pointer to local reference block
 */
static int ufshcd_comp_scsi_upiu(struct ufs_hba *hba, struct ufshcd_lrb *lrbp)
{
	u32 upiu_flags;
	int ret = 0;

	if ((hba->ufs_version == UFSHCI_VERSION_10) ||
	    (hba->ufs_version == UFSHCI_VERSION_11))
		lrbp->command_type = UTP_CMD_TYPE_SCSI;
	else
		lrbp->command_type = UTP_CMD_TYPE_UFS_STORAGE;

	if (likely(lrbp->cmd)) {
		ret = ufshcd_prepare_req_desc_hdr(hba, lrbp,
				&upiu_flags, lrbp->cmd->sc_data_direction);
		ufshcd_prepare_utp_scsi_cmd_upiu(lrbp, upiu_flags);
	} else {
		ret = -EINVAL;
	}

	return ret;
}

/*
 * ufshcd_scsi_to_upiu_lun - maps scsi LUN to UPIU LUN
 * @scsi_lun: scsi LUN id
 *
 * Returns UPIU LUN id
 */
static inline u8 ufshcd_scsi_to_upiu_lun(unsigned int scsi_lun)
{
	if (scsi_is_wlun(scsi_lun))
		return (scsi_lun & UFS_UPIU_MAX_UNIT_NUM_ID)
			| UFS_UPIU_WLUN_ID;
	else
		return scsi_lun & UFS_UPIU_MAX_UNIT_NUM_ID;
}

/**
 * ufshcd_upiu_wlun_to_scsi_wlun - maps UPIU W-LUN id to SCSI W-LUN ID
 * @scsi_lun: UPIU W-LUN id
 *
 * Returns SCSI W-LUN id
 */
static inline u16 ufshcd_upiu_wlun_to_scsi_wlun(u8 upiu_wlun_id)
{
	return (upiu_wlun_id & ~UFS_UPIU_WLUN_ID) | SCSI_W_LUN_BASE;
}

/**
 * ufshcd_get_write_lock - synchronize between shutdown, scaling &
 * arrival of requests
 * @hba: ufs host
 *
 * Lock is predominantly held by shutdown context thus, ensuring
 * that no requests from any other context may sneak through.
 */
static inline void ufshcd_get_write_lock(struct ufs_hba *hba)
{
	down_write(&hba->lock);
}

/**
 * ufshcd_get_read_lock - synchronize between shutdown, scaling &
 * arrival of requests
 * @hba: ufs host
 *
 * Returns 1 if acquired, < 0 on contention
 *
 * After shutdown's initiated, allow requests only directed to the
 * well known device lun. The sync between scaling & issue is maintained
 * as is and this restructuring syncs shutdown with these too.
 */
static int ufshcd_get_read_lock(struct ufs_hba *hba, u64 lun)
{
	int err = 0;

	err = down_read_trylock(&hba->lock);
	if (err > 0)
		goto out;
	/* let requests for well known device lun to go through */
	if (ufshcd_scsi_to_upiu_lun(lun) == UFS_UPIU_UFS_DEVICE_WLUN)
		return 0;
	else if (!ufshcd_is_shutdown_ongoing(hba))
		return -EAGAIN;
	else
		return -EPERM;

out:
	return err;
}

/**
 * ufshcd_put_read_lock - synchronize between shutdown, scaling &
 * arrival of requests
 * @hba: ufs host
 *
 * Returns none
 */
static inline void ufshcd_put_read_lock(struct ufs_hba *hba)
{
	up_read(&hba->lock);
}

/**
 * ufshcd_queuecommand - main entry point for SCSI requests
 * @cmd: command from SCSI Midlayer
 * @done: call back function
 *
 * Returns 0 for success, non-zero in case of failure
 */
static int ufshcd_queuecommand(struct Scsi_Host *host, struct scsi_cmnd *cmd)
{
	struct ufshcd_lrb *lrbp;
	struct ufs_hba *hba;
	unsigned long flags;
	int tag;
	int err = 0;
	bool has_read_lock = false;

	hba = shost_priv(host);

	if (!cmd || !cmd->request || !hba)
		return -EINVAL;

	tag = cmd->request->tag;
	if (!ufshcd_valid_tag(hba, tag)) {
		dev_err(hba->dev,
			"%s: invalid command tag %d: cmd=0x%p, cmd->request=0x%p",
			__func__, tag, cmd, cmd->request);
		BUG();
	}

	err = ufshcd_get_read_lock(hba, cmd->device->lun);
	if (unlikely(err < 0)) {
		if (err == -EPERM) {
			if (!ufshcd_vops_crypto_engine_get_req_status(hba)) {
				set_host_byte(cmd, DID_ERROR);
				cmd->scsi_done(cmd);
				return 0;
			} else {
				return SCSI_MLQUEUE_HOST_BUSY;
			}
		}
		if (err == -EAGAIN)
			return SCSI_MLQUEUE_HOST_BUSY;
	} else if (err == 1) {
		has_read_lock = true;
	}

	/*
	 * err might be non-zero here but logic later in this function
	 * assumes that err is set to 0.
	 */
	err = 0;

	spin_lock_irqsave(hba->host->host_lock, flags);

	/* if error handling is in progress, return host busy */
	if (ufshcd_eh_in_progress(hba)) {
		err = SCSI_MLQUEUE_HOST_BUSY;
		goto out_unlock;
	}

	if (hba->extcon && ufshcd_is_card_offline(hba)) {
		set_host_byte(cmd, DID_BAD_TARGET);
		cmd->scsi_done(cmd);
		goto out_unlock;
	}

	switch (hba->ufshcd_state) {
	case UFSHCD_STATE_OPERATIONAL:
		break;
	case UFSHCD_STATE_EH_SCHEDULED:
	case UFSHCD_STATE_RESET:
		err = SCSI_MLQUEUE_HOST_BUSY;
		goto out_unlock;
	case UFSHCD_STATE_ERROR:
		set_host_byte(cmd, DID_ERROR);
		cmd->scsi_done(cmd);
		goto out_unlock;
	default:
		dev_WARN_ONCE(hba->dev, 1, "%s: invalid state %d\n",
				__func__, hba->ufshcd_state);
		set_host_byte(cmd, DID_BAD_TARGET);
		cmd->scsi_done(cmd);
		goto out_unlock;
	}
	spin_unlock_irqrestore(hba->host->host_lock, flags);

	hba->req_abort_count = 0;

	/* acquire the tag to make sure device cmds don't use it */
	if (test_and_set_bit_lock(tag, &hba->lrb_in_use)) {
		/*
		 * Dev manage command in progress, requeue the command.
		 * Requeuing the command helps in cases where the request *may*
		 * find different tag instead of waiting for dev manage command
		 * completion.
		 */
		err = SCSI_MLQUEUE_HOST_BUSY;
		goto out;
	}

	hba->ufs_stats.clk_hold.ctx = QUEUE_CMD;
	err = ufshcd_hold(hba, true);
	if (err) {
		err = SCSI_MLQUEUE_HOST_BUSY;
		clear_bit_unlock(tag, &hba->lrb_in_use);
		goto out;
	}
	if (ufshcd_is_clkgating_allowed(hba))
		WARN_ON(hba->clk_gating.state != CLKS_ON);

	err = ufshcd_hibern8_hold(hba, true);
	if (err) {
		clear_bit_unlock(tag, &hba->lrb_in_use);
		err = SCSI_MLQUEUE_HOST_BUSY;
		hba->ufs_stats.clk_rel.ctx = QUEUE_CMD;
		ufshcd_release(hba, true);
		goto out;
	}

	if (ufshcd_is_hibern8_on_idle_allowed(hba))
		WARN_ON(hba->hibern8_on_idle.state != HIBERN8_EXITED);

	/* Vote PM QoS for the request */
	ufshcd_vops_pm_qos_req_start(hba, cmd->request);

	/* IO svc time latency histogram */
	if (hba != NULL && cmd->request != NULL) {
		if (hba->latency_hist_enabled) {
			switch (req_op(cmd->request)) {
			case REQ_OP_READ:
			case REQ_OP_WRITE:
				cmd->request->lat_hist_io_start = ktime_get();
				cmd->request->lat_hist_enabled = 1;
			}
		} else
			cmd->request->lat_hist_enabled = 0;
	}

	WARN_ON(hba->clk_gating.state != CLKS_ON);

	lrbp = &hba->lrb[tag];

	WARN_ON(lrbp->cmd);
	lrbp->cmd = cmd;
	lrbp->sense_bufflen = UFSHCD_REQ_SENSE_SIZE;
	lrbp->sense_buffer = cmd->sense_buffer;
	lrbp->task_tag = tag;
	lrbp->lun = ufshcd_scsi_to_upiu_lun(cmd->device->lun);
	lrbp->intr_cmd = !ufshcd_is_intr_aggr_allowed(hba) ? true : false;
	lrbp->req_abort_skip = false;

	err = ufshcd_comp_scsi_upiu(hba, lrbp);
	if (err) {
		if (err != -EAGAIN)
			dev_err(hba->dev,
				"%s: failed to compose upiu %d\n",
				__func__, err);

		lrbp->cmd = NULL;
		clear_bit_unlock(tag, &hba->lrb_in_use);
		ufshcd_release_all(hba);
		ufshcd_vops_pm_qos_req_end(hba, cmd->request, true);
		goto out;
	}

	err = ufshcd_map_sg(hba, lrbp);
	if (err) {
		lrbp->cmd = NULL;
		clear_bit_unlock(tag, &hba->lrb_in_use);
		ufshcd_release_all(hba);
		ufshcd_vops_pm_qos_req_end(hba, cmd->request, true);
		goto out;
	}

	err = ufshcd_vops_crypto_engine_cfg_start(hba, tag);
	if (err) {
		if (err != -EAGAIN)
			dev_err(hba->dev,
				"%s: failed to configure crypto engine %d\n",
				__func__, err);

		scsi_dma_unmap(lrbp->cmd);
		lrbp->cmd = NULL;
		clear_bit_unlock(tag, &hba->lrb_in_use);
		ufshcd_release_all(hba);
		ufshcd_vops_pm_qos_req_end(hba, cmd->request, true);

		goto out;
	}

	/* Make sure descriptors are ready before ringing the doorbell */
	wmb();

	/* issue command to the controller */
	spin_lock_irqsave(hba->host->host_lock, flags);
	ufshcd_vops_setup_xfer_req(hba, tag, (lrbp->cmd ? true : false));

	err = ufshcd_send_command(hba, tag);
	if (err) {
		spin_unlock_irqrestore(hba->host->host_lock, flags);
		scsi_dma_unmap(lrbp->cmd);
		lrbp->cmd = NULL;
		clear_bit_unlock(tag, &hba->lrb_in_use);
		ufshcd_release_all(hba);
		ufshcd_vops_pm_qos_req_end(hba, cmd->request, true);
		ufshcd_vops_crypto_engine_cfg_end(hba, lrbp, cmd->request);
		dev_err(hba->dev, "%s: failed sending command, %d\n",
							__func__, err);
		err = DID_ERROR;
		goto out;
	}

out_unlock:
	spin_unlock_irqrestore(hba->host->host_lock, flags);
out:
	if (has_read_lock)
		ufshcd_put_read_lock(hba);
	return err;
}

static int ufshcd_compose_dev_cmd(struct ufs_hba *hba,
		struct ufshcd_lrb *lrbp, enum dev_cmd_type cmd_type, int tag)
{
	lrbp->cmd = NULL;
	lrbp->sense_bufflen = 0;
	lrbp->sense_buffer = NULL;
	lrbp->task_tag = tag;
	lrbp->lun = 0; /* device management cmd is not specific to any LUN */
	lrbp->intr_cmd = true; /* No interrupt aggregation */
	hba->dev_cmd.type = cmd_type;

	return ufshcd_comp_devman_upiu(hba, lrbp);
}

static int
ufshcd_clear_cmd(struct ufs_hba *hba, int tag)
{
	int err = 0;
	unsigned long flags;
	u32 mask = 1 << tag;

	/* clear outstanding transaction before retry */
	spin_lock_irqsave(hba->host->host_lock, flags);
	ufshcd_utrl_clear(hba, tag);
	spin_unlock_irqrestore(hba->host->host_lock, flags);

	/*
	 * wait for for h/w to clear corresponding bit in door-bell.
	 * max. wait is 1 sec.
	 */
	err = ufshcd_wait_for_register(hba,
			REG_UTP_TRANSFER_REQ_DOOR_BELL,
			mask, ~mask, 1000, 1000, true);

	return err;
}

static int
ufshcd_check_query_response(struct ufs_hba *hba, struct ufshcd_lrb *lrbp)
{
	struct ufs_query_res *query_res = &hba->dev_cmd.query.response;

	/* Get the UPIU response */
	query_res->response = ufshcd_get_rsp_upiu_result(lrbp->ucd_rsp_ptr) >>
				UPIU_RSP_CODE_OFFSET;
	return query_res->response;
}

/**
 * ufshcd_dev_cmd_completion() - handles device management command responses
 * @hba: per adapter instance
 * @lrbp: pointer to local reference block
 */
static int
ufshcd_dev_cmd_completion(struct ufs_hba *hba, struct ufshcd_lrb *lrbp)
{
	int resp;
	int err = 0;

	hba->ufs_stats.last_hibern8_exit_tstamp = ktime_set(0, 0);
	resp = ufshcd_get_req_rsp(lrbp->ucd_rsp_ptr);

	switch (resp) {
	case UPIU_TRANSACTION_NOP_IN:
		if (hba->dev_cmd.type != DEV_CMD_TYPE_NOP) {
			err = -EINVAL;
			dev_err(hba->dev, "%s: unexpected response %x\n",
					__func__, resp);
		}
		break;
	case UPIU_TRANSACTION_QUERY_RSP:
		err = ufshcd_check_query_response(hba, lrbp);
		if (!err)
			err = ufshcd_copy_query_response(hba, lrbp);
		break;
	case UPIU_TRANSACTION_REJECT_UPIU:
		/* TODO: handle Reject UPIU Response */
		err = -EPERM;
		dev_err(hba->dev, "%s: Reject UPIU not fully implemented\n",
				__func__);
		break;
	default:
		err = -EINVAL;
		dev_err(hba->dev, "%s: Invalid device management cmd response: %x\n",
				__func__, resp);
		break;
	}

	return err;
}

static int ufshcd_wait_for_dev_cmd(struct ufs_hba *hba,
		struct ufshcd_lrb *lrbp, int max_timeout)
{
	int err = 0;
	unsigned long time_left;
	unsigned long flags;

	time_left = wait_for_completion_timeout(hba->dev_cmd.complete,
			msecs_to_jiffies(max_timeout));

	/* Make sure descriptors are ready before ringing the doorbell */
	wmb();
	spin_lock_irqsave(hba->host->host_lock, flags);
	hba->dev_cmd.complete = NULL;
	if (likely(time_left)) {
		err = ufshcd_get_tr_ocs(lrbp);
		if (!err)
			err = ufshcd_dev_cmd_completion(hba, lrbp);
	}
	spin_unlock_irqrestore(hba->host->host_lock, flags);

	if (!time_left) {
		err = -ETIMEDOUT;
		dev_dbg(hba->dev, "%s: dev_cmd request timedout, tag %d\n",
			__func__, lrbp->task_tag);
		if (!ufshcd_clear_cmd(hba, lrbp->task_tag))
			/* successfully cleared the command, retry if needed */
			err = -EAGAIN;
		/*
		 * in case of an error, after clearing the doorbell,
		 * we also need to clear the outstanding_request
		 * field in hba
		 */
		ufshcd_outstanding_req_clear(hba, lrbp->task_tag);
	}

	if (err && err != -EAGAIN)
		ufsdbg_set_err_state(hba);

	return err;
}

/**
 * ufshcd_get_dev_cmd_tag - Get device management command tag
 * @hba: per-adapter instance
 * @tag: pointer to variable with available slot value
 *
 * Get a free slot and lock it until device management command
 * completes.
 *
 * Returns false if free slot is unavailable for locking, else
 * return true with tag value in @tag.
 */
static bool ufshcd_get_dev_cmd_tag(struct ufs_hba *hba, int *tag_out)
{
	int tag;
	bool ret = false;
	unsigned long tmp;

	if (!tag_out)
		goto out;

	do {
		tmp = ~hba->lrb_in_use;
		tag = find_last_bit(&tmp, hba->nutrs);
		if (tag >= hba->nutrs)
			goto out;
	} while (test_and_set_bit_lock(tag, &hba->lrb_in_use));

	*tag_out = tag;
	ret = true;
out:
	return ret;
}

static inline void ufshcd_put_dev_cmd_tag(struct ufs_hba *hba, int tag)
{
	clear_bit_unlock(tag, &hba->lrb_in_use);
}

/**
 * ufshcd_exec_dev_cmd - API for sending device management requests
 * @hba - UFS hba
 * @cmd_type - specifies the type (NOP, Query...)
 * @timeout - time in seconds
 *
 * NOTE: Since there is only one available tag for device management commands,
 * it is expected you hold the hba->dev_cmd.lock mutex.
 */
static int ufshcd_exec_dev_cmd(struct ufs_hba *hba,
		enum dev_cmd_type cmd_type, int timeout)
{
	struct ufshcd_lrb *lrbp;
	int err;
	int tag;
	struct completion wait;
	unsigned long flags;
	bool has_read_lock = false;

	/*
	 * May get invoked from shutdown and IOCTL contexts.
	 * In shutdown context, it comes in with lock acquired.
	 * In error recovery context, it may come with lock acquired.
	 */

	if (!ufshcd_is_shutdown_ongoing(hba) && !ufshcd_eh_in_progress(hba)) {
		down_read(&hba->lock);
		has_read_lock = true;
	}

	/*
	 * Get free slot, sleep if slots are unavailable.
	 * Even though we use wait_event() which sleeps indefinitely,
	 * the maximum wait time is bounded by SCSI request timeout.
	 */
	wait_event(hba->dev_cmd.tag_wq, ufshcd_get_dev_cmd_tag(hba, &tag));

	init_completion(&wait);
	lrbp = &hba->lrb[tag];
	WARN_ON(lrbp->cmd);
	err = ufshcd_compose_dev_cmd(hba, lrbp, cmd_type, tag);
	if (unlikely(err))
		goto out_put_tag;

	hba->dev_cmd.complete = &wait;

	/* Make sure descriptors are ready before ringing the doorbell */
	wmb();
	spin_lock_irqsave(hba->host->host_lock, flags);
	ufshcd_vops_setup_xfer_req(hba, tag, (lrbp->cmd ? true : false));
	err = ufshcd_send_command(hba, tag);
	spin_unlock_irqrestore(hba->host->host_lock, flags);
	if (err) {
		dev_err(hba->dev, "%s: failed sending command, %d\n",
							__func__, err);
		goto out_put_tag;
	}
	err = ufshcd_wait_for_dev_cmd(hba, lrbp, timeout);

out_put_tag:
	ufshcd_put_dev_cmd_tag(hba, tag);
	wake_up(&hba->dev_cmd.tag_wq);
	if (has_read_lock)
		up_read(&hba->lock);
	return err;
}

/**
 * ufshcd_init_query() - init the query response and request parameters
 * @hba: per-adapter instance
 * @request: address of the request pointer to be initialized
 * @response: address of the response pointer to be initialized
 * @opcode: operation to perform
 * @idn: flag idn to access
 * @index: LU number to access
 * @selector: query/flag/descriptor further identification
 */
static inline void ufshcd_init_query(struct ufs_hba *hba,
		struct ufs_query_req **request, struct ufs_query_res **response,
		enum query_opcode opcode, u8 idn, u8 index, u8 selector)
{
	int idn_t = (int)idn;

	ufsdbg_error_inject_dispatcher(hba,
		ERR_INJECT_QUERY, idn_t, (int *)&idn_t);
	idn = idn_t;

	*request = &hba->dev_cmd.query.request;
	*response = &hba->dev_cmd.query.response;
	memset(*request, 0, sizeof(struct ufs_query_req));
	memset(*response, 0, sizeof(struct ufs_query_res));
	(*request)->upiu_req.opcode = opcode;
	(*request)->upiu_req.idn = idn;
	(*request)->upiu_req.index = index;
	(*request)->upiu_req.selector = selector;

	ufshcd_update_query_stats(hba, opcode, idn);
}

static int ufshcd_query_flag_retry(struct ufs_hba *hba,
	enum query_opcode opcode, enum flag_idn idn, bool *flag_res)
{
	int ret;
	int retries;

	for (retries = 0; retries < QUERY_REQ_RETRIES; retries++) {
		ret = ufshcd_query_flag(hba, opcode, idn, flag_res);
		if (ret)
			dev_dbg(hba->dev,
				"%s: failed with error %d, retries %d\n",
				__func__, ret, retries);
		else
			break;
	}

	if (ret)
		dev_err(hba->dev,
			"%s: query attribute, opcode %d, idn %d, failed with error %d after %d retires\n",
			__func__, opcode, idn, ret, retries);
	return ret;
}

/**
 * ufshcd_query_flag() - API function for sending flag query requests
 * hba: per-adapter instance
 * query_opcode: flag query to perform
 * idn: flag idn to access
 * flag_res: the flag value after the query request completes
 *
 * Returns 0 for success, non-zero in case of failure
 */
int ufshcd_query_flag(struct ufs_hba *hba, enum query_opcode opcode,
			enum flag_idn idn, bool *flag_res)
{
	struct ufs_query_req *request = NULL;
	struct ufs_query_res *response = NULL;
	int err, index = 0, selector = 0;
	int timeout = QUERY_REQ_TIMEOUT;

	BUG_ON(!hba);

	ufshcd_hold_all(hba);
	mutex_lock(&hba->dev_cmd.lock);
	ufshcd_init_query(hba, &request, &response, opcode, idn, index,
			selector);

	switch (opcode) {
	case UPIU_QUERY_OPCODE_SET_FLAG:
	case UPIU_QUERY_OPCODE_CLEAR_FLAG:
	case UPIU_QUERY_OPCODE_TOGGLE_FLAG:
		request->query_func = UPIU_QUERY_FUNC_STANDARD_WRITE_REQUEST;
		break;
	case UPIU_QUERY_OPCODE_READ_FLAG:
		request->query_func = UPIU_QUERY_FUNC_STANDARD_READ_REQUEST;
		if (!flag_res) {
			/* No dummy reads */
			dev_err(hba->dev, "%s: Invalid argument for read request\n",
					__func__);
			err = -EINVAL;
			goto out_unlock;
		}
		break;
	default:
		dev_err(hba->dev,
			"%s: Expected query flag opcode but got = %d\n",
			__func__, opcode);
		err = -EINVAL;
		goto out_unlock;
	}

	err = ufshcd_exec_dev_cmd(hba, DEV_CMD_TYPE_QUERY, timeout);

	if (err) {
		dev_err(hba->dev,
			"%s: Sending flag query for idn %d failed, err = %d\n",
			__func__, request->upiu_req.idn, err);
		goto out_unlock;
	}

	if (flag_res)
		*flag_res = (be32_to_cpu(response->upiu_res.value) &
				MASK_QUERY_UPIU_FLAG_LOC) & 0x1;

out_unlock:
	mutex_unlock(&hba->dev_cmd.lock);
	ufshcd_release_all(hba);
	return err;
}

/**
 * ufshcd_query_attr - API function for sending attribute requests
 * hba: per-adapter instance
 * opcode: attribute opcode
 * idn: attribute idn to access
 * index: index field
 * selector: selector field
 * attr_val: the attribute value after the query request completes
 *
 * Returns 0 for success, non-zero in case of failure
*/
int ufshcd_query_attr(struct ufs_hba *hba, enum query_opcode opcode,
			enum attr_idn idn, u8 index, u8 selector, u32 *attr_val)
{
	struct ufs_query_req *request = NULL;
	struct ufs_query_res *response = NULL;
	int err;

	BUG_ON(!hba);

	ufshcd_hold_all(hba);
	if (!attr_val) {
		dev_err(hba->dev, "%s: attribute value required for opcode 0x%x\n",
				__func__, opcode);
		err = -EINVAL;
		goto out;
	}

	mutex_lock(&hba->dev_cmd.lock);
	ufshcd_init_query(hba, &request, &response, opcode, idn, index,
			selector);

	switch (opcode) {
	case UPIU_QUERY_OPCODE_WRITE_ATTR:
		request->query_func = UPIU_QUERY_FUNC_STANDARD_WRITE_REQUEST;
		request->upiu_req.value = cpu_to_be32(*attr_val);
		break;
	case UPIU_QUERY_OPCODE_READ_ATTR:
		request->query_func = UPIU_QUERY_FUNC_STANDARD_READ_REQUEST;
		break;
	default:
		dev_err(hba->dev, "%s: Expected query attr opcode but got = 0x%.2x\n",
				__func__, opcode);
		err = -EINVAL;
		goto out_unlock;
	}

	err = ufshcd_exec_dev_cmd(hba, DEV_CMD_TYPE_QUERY, QUERY_REQ_TIMEOUT);

	if (err) {
		dev_err(hba->dev, "%s: opcode 0x%.2x for idn %d failed, index %d, err = %d\n",
				__func__, opcode,
				request->upiu_req.idn, index, err);
		goto out_unlock;
	}

	*attr_val = be32_to_cpu(response->upiu_res.value);

out_unlock:
	mutex_unlock(&hba->dev_cmd.lock);
out:
	ufshcd_release_all(hba);
	return err;
}

/**
 * ufshcd_query_attr_retry() - API function for sending query
 * attribute with retries
 * @hba: per-adapter instance
 * @opcode: attribute opcode
 * @idn: attribute idn to access
 * @index: index field
 * @selector: selector field
 * @attr_val: the attribute value after the query request
 * completes
 *
 * Returns 0 for success, non-zero in case of failure
*/
static int ufshcd_query_attr_retry(struct ufs_hba *hba,
	enum query_opcode opcode, enum attr_idn idn, u8 index, u8 selector,
	u32 *attr_val)
{
	int ret = 0;
	u32 retries;

	 for (retries = QUERY_REQ_RETRIES; retries > 0; retries--) {
		ret = ufshcd_query_attr(hba, opcode, idn, index,
						selector, attr_val);
		if (ret)
			dev_dbg(hba->dev, "%s: failed with error %d, retries %d\n",
				__func__, ret, retries);
		else
			break;
	}

	if (ret)
		dev_err(hba->dev,
			"%s: query attribute, idn %d, failed with error %d after %d retires\n",
			__func__, idn, ret, retries);
	return ret;
}

static int __ufshcd_query_descriptor(struct ufs_hba *hba,
			enum query_opcode opcode, enum desc_idn idn, u8 index,
			u8 selector, u8 *desc_buf, int *buf_len)
{
	struct ufs_query_req *request = NULL;
	struct ufs_query_res *response = NULL;
	int err;

	BUG_ON(!hba);

	ufshcd_hold_all(hba);
	if (!desc_buf) {
		dev_err(hba->dev, "%s: descriptor buffer required for opcode 0x%x\n",
				__func__, opcode);
		err = -EINVAL;
		goto out;
	}

	if (*buf_len < QUERY_DESC_MIN_SIZE || *buf_len > QUERY_DESC_MAX_SIZE) {
		dev_err(hba->dev, "%s: descriptor buffer size (%d) is out of range\n",
				__func__, *buf_len);
		err = -EINVAL;
		goto out;
	}

	mutex_lock(&hba->dev_cmd.lock);
	ufshcd_init_query(hba, &request, &response, opcode, idn, index,
			selector);
	hba->dev_cmd.query.descriptor = desc_buf;
	request->upiu_req.length = cpu_to_be16(*buf_len);

	switch (opcode) {
	case UPIU_QUERY_OPCODE_WRITE_DESC:
		request->query_func = UPIU_QUERY_FUNC_STANDARD_WRITE_REQUEST;
		break;
	case UPIU_QUERY_OPCODE_READ_DESC:
		request->query_func = UPIU_QUERY_FUNC_STANDARD_READ_REQUEST;
		break;
	default:
		dev_err(hba->dev,
				"%s: Expected query descriptor opcode but got = 0x%.2x\n",
				__func__, opcode);
		err = -EINVAL;
		goto out_unlock;
	}

	err = ufshcd_exec_dev_cmd(hba, DEV_CMD_TYPE_QUERY, QUERY_REQ_TIMEOUT);

	if (err) {
		dev_err(hba->dev, "%s: opcode 0x%.2x for idn %d failed, index %d, err = %d\n",
				__func__, opcode,
				request->upiu_req.idn, index, err);
		goto out_unlock;
	}

	*buf_len = be16_to_cpu(response->upiu_res.length);

out_unlock:
	hba->dev_cmd.query.descriptor = NULL;
	mutex_unlock(&hba->dev_cmd.lock);
out:
	ufshcd_release_all(hba);
	return err;
}

/**
 * ufshcd_query_descriptor_retry - API function for sending descriptor
 * requests
 * hba: per-adapter instance
 * opcode: attribute opcode
 * idn: attribute idn to access
 * index: index field
 * selector: selector field
 * desc_buf: the buffer that contains the descriptor
 * buf_len: length parameter passed to the device
 *
 * Returns 0 for success, non-zero in case of failure.
 * The buf_len parameter will contain, on return, the length parameter
 * received on the response.
 */
int ufshcd_query_descriptor_retry(struct ufs_hba *hba,
					 enum query_opcode opcode,
					 enum desc_idn idn, u8 index,
					 u8 selector,
					 u8 *desc_buf, int *buf_len)
{
	int err;
	int retries;

	for (retries = QUERY_REQ_RETRIES; retries > 0; retries--) {
		err = __ufshcd_query_descriptor(hba, opcode, idn, index,
						selector, desc_buf, buf_len);
		if (!err || err == -EINVAL)
			break;
	}

	return err;
}
EXPORT_SYMBOL(ufshcd_query_descriptor_retry);

/**
 * ufshcd_read_desc_length - read the specified descriptor length from header
 * @hba: Pointer to adapter instance
 * @desc_id: descriptor idn value
 * @desc_index: descriptor index
 * @desc_length: pointer to variable to read the length of descriptor
 *
 * Return 0 in case of success, non-zero otherwise
 */
static int ufshcd_read_desc_length(struct ufs_hba *hba,
	enum desc_idn desc_id,
	int desc_index,
	int *desc_length)
{
	int ret;
	u8 header[QUERY_DESC_HDR_SIZE];
	int header_len = QUERY_DESC_HDR_SIZE;

	if (desc_id >= QUERY_DESC_IDN_MAX)
		return -EINVAL;

	ret = ufshcd_query_descriptor_retry(hba, UPIU_QUERY_OPCODE_READ_DESC,
					desc_id, desc_index, 0, header,
					&header_len);

	if (ret) {
		dev_err(hba->dev, "%s: Failed to get descriptor header id %d",
			__func__, desc_id);
		return ret;
	} else if (desc_id != header[QUERY_DESC_DESC_TYPE_OFFSET]) {
		dev_warn(hba->dev, "%s: descriptor header id %d and desc_id %d mismatch",
			__func__, header[QUERY_DESC_DESC_TYPE_OFFSET],
			desc_id);
		ret = -EINVAL;
	}

	*desc_length = header[QUERY_DESC_LENGTH_OFFSET];
	return ret;

}

/**
 * ufshcd_map_desc_id_to_length - map descriptor IDN to its length
 * @hba: Pointer to adapter instance
 * @desc_id: descriptor idn value
 * @desc_len: mapped desc length (out)
 *
 * Return 0 in case of success, non-zero otherwise
 */
int ufshcd_map_desc_id_to_length(struct ufs_hba *hba,
	enum desc_idn desc_id, int *desc_len)
{
	switch (desc_id) {
	case QUERY_DESC_IDN_DEVICE:
		*desc_len = hba->desc_size.dev_desc;
		break;
	case QUERY_DESC_IDN_POWER:
		*desc_len = hba->desc_size.pwr_desc;
		break;
	case QUERY_DESC_IDN_GEOMETRY:
		*desc_len = hba->desc_size.geom_desc;
		break;
	case QUERY_DESC_IDN_CONFIGURATION:
		*desc_len = hba->desc_size.conf_desc;
		break;
	case QUERY_DESC_IDN_UNIT:
		*desc_len = hba->desc_size.unit_desc;
		break;
	case QUERY_DESC_IDN_INTERCONNECT:
		*desc_len = hba->desc_size.interc_desc;
		break;
	case QUERY_DESC_IDN_STRING:
		*desc_len = QUERY_DESC_MAX_SIZE;
		break;
	case QUERY_DESC_IDN_RFU_0:
	case QUERY_DESC_IDN_RFU_1:
		*desc_len = 0;
		break;
	default:
		*desc_len = 0;
		return -EINVAL;
	}
	return 0;
}
EXPORT_SYMBOL(ufshcd_map_desc_id_to_length);

/**
 * ufshcd_read_desc_param - read the specified descriptor parameter
 * @hba: Pointer to adapter instance
 * @desc_id: descriptor idn value
 * @desc_index: descriptor index
 * @param_offset: offset of the parameter to read
 * @param_read_buf: pointer to buffer where parameter would be read
 * @param_size: sizeof(param_read_buf)
 *
 * Return 0 in case of success, non-zero otherwise
 */
static int ufshcd_read_desc_param(struct ufs_hba *hba,
				  enum desc_idn desc_id,
				  int desc_index,
				  u8 param_offset,
				  u8 *param_read_buf,
				  u8 param_size)
{
	int ret;
	u8 *desc_buf;
	int buff_len;
	bool is_kmalloc = true;

	/* Safety check */
	if (desc_id >= QUERY_DESC_IDN_MAX || !param_size)
		return -EINVAL;

	/* Get the max length of descriptor from structure filled up at probe
	 * time.
	 */
	ret = ufshcd_map_desc_id_to_length(hba, desc_id, &buff_len);

	/* Sanity checks */
	if (ret || !buff_len) {
		dev_err(hba->dev, "%s: Failed to get full descriptor length",
			__func__);
		return ret;
	}

	/* Check whether we need temp memory */
	if (param_offset != 0 || param_size < buff_len) {
		desc_buf = kmalloc(buff_len, GFP_KERNEL);
		if (!desc_buf)
			return -ENOMEM;
	} else {
		desc_buf = param_read_buf;
		is_kmalloc = false;
	}

	/* Request for full descriptor */
	ret = ufshcd_query_descriptor_retry(hba, UPIU_QUERY_OPCODE_READ_DESC,
					desc_id, desc_index, 0,
					desc_buf, &buff_len);

	if (ret) {
		dev_err(hba->dev, "%s: Failed reading descriptor. desc_id %d, desc_index %d, param_offset %d, ret %d",
			__func__, desc_id, desc_index, param_offset, ret);
		goto out;
	}

	/* Sanity check */
	if (desc_buf[QUERY_DESC_DESC_TYPE_OFFSET] != desc_id) {
		dev_err(hba->dev, "%s: invalid desc_id %d in descriptor header",
			__func__, desc_buf[QUERY_DESC_DESC_TYPE_OFFSET]);
		ret = -EINVAL;
		goto out;
	}

	/* Check wherher we will not copy more data, than available */
	if (is_kmalloc && param_size > buff_len)
		param_size = buff_len;

	if (is_kmalloc)
		memcpy(param_read_buf, &desc_buf[param_offset], param_size);
out:
	if (is_kmalloc)
		kfree(desc_buf);
	return ret;
}

static inline int ufshcd_read_desc(struct ufs_hba *hba,
				   enum desc_idn desc_id,
				   int desc_index,
				   u8 *buf,
				   u32 size)
{
	return ufshcd_read_desc_param(hba, desc_id, desc_index, 0, buf, size);
}

static inline int ufshcd_read_power_desc(struct ufs_hba *hba,
					 u8 *buf,
					 u32 size)
{
	return ufshcd_read_desc(hba, QUERY_DESC_IDN_POWER, 0, buf, size);
}

int ufshcd_read_device_desc(struct ufs_hba *hba, u8 *buf, u32 size)
{
	return ufshcd_read_desc(hba, QUERY_DESC_IDN_DEVICE, 0, buf, size);
}

/**
 * ufshcd_read_string_desc - read string descriptor
 * @hba: pointer to adapter instance
 * @desc_index: descriptor index
 * @buf: pointer to buffer where descriptor would be read
 * @size: size of buf
 * @ascii: if true convert from unicode to ascii characters
 *
 * Return 0 in case of success, non-zero otherwise
 */
#define ASCII_STD true
static int ufshcd_read_string_desc(struct ufs_hba *hba, int desc_index,
				   u8 *buf, u32 size, bool ascii)
{
	int err = 0;

	err = ufshcd_read_desc(hba,
				QUERY_DESC_IDN_STRING, desc_index, buf, size);

	if (err) {
		dev_err(hba->dev, "%s: reading String Desc failed after %d retries. err = %d\n",
			__func__, QUERY_REQ_RETRIES, err);
		goto out;
	}

	if (ascii) {
		int desc_len;
		int ascii_len;
		int i;
		char *buff_ascii;

		desc_len = buf[0];
		/* remove header and divide by 2 to move from UTF16 to UTF8 */
		ascii_len = (desc_len - QUERY_DESC_HDR_SIZE) / 2 + 1;
		if (size < ascii_len + QUERY_DESC_HDR_SIZE) {
			dev_err(hba->dev, "%s: buffer allocated size is too small\n",
					__func__);
			err = -ENOMEM;
			goto out;
		}

		buff_ascii = kzalloc(ascii_len, GFP_KERNEL);
		if (!buff_ascii) {
			err = -ENOMEM;
			goto out;
		}

		/*
		 * the descriptor contains string in UTF16 format
		 * we need to convert to utf-8 so it can be displayed
		 */
		utf16s_to_utf8s((wchar_t *)&buf[QUERY_DESC_HDR_SIZE],
				desc_len - QUERY_DESC_HDR_SIZE,
				UTF16_BIG_ENDIAN, buff_ascii, ascii_len);

		/* replace non-printable or non-ASCII characters with spaces */
		for (i = 0; i < ascii_len; i++)
			ufshcd_remove_non_printable(&buff_ascii[i]);

		memset(buf + QUERY_DESC_HDR_SIZE, 0,
				size - QUERY_DESC_HDR_SIZE);
		memcpy(buf + QUERY_DESC_HDR_SIZE, buff_ascii, ascii_len);
		buf[QUERY_DESC_LENGTH_OFFSET] = ascii_len + QUERY_DESC_HDR_SIZE;
		kfree(buff_ascii);
	}
out:
	return err;
}

/**
 * ufshcd_read_unit_desc_param - read the specified unit descriptor parameter
 * @hba: Pointer to adapter instance
 * @lun: lun id
 * @param_offset: offset of the parameter to read
 * @param_read_buf: pointer to buffer where parameter would be read
 * @param_size: sizeof(param_read_buf)
 *
 * Return 0 in case of success, non-zero otherwise
 */
static inline int ufshcd_read_unit_desc_param(struct ufs_hba *hba,
					      int lun,
					      enum unit_desc_param param_offset,
					      u8 *param_read_buf,
					      u32 param_size)
{
	/*
	 * Unit descriptors are only available for general purpose LUs (LUN id
	 * from 0 to 7) and RPMB Well known LU.
	 */
	if (!ufs_is_valid_unit_desc_lun(lun))
		return -EOPNOTSUPP;

	return ufshcd_read_desc_param(hba, QUERY_DESC_IDN_UNIT, lun,
				      param_offset, param_read_buf, param_size);
}

/**
 * ufshcd_memory_alloc - allocate memory for host memory space data structures
 * @hba: per adapter instance
 *
 * 1. Allocate DMA memory for Command Descriptor array
 *	Each command descriptor consist of Command UPIU, Response UPIU and PRDT
 * 2. Allocate DMA memory for UTP Transfer Request Descriptor List (UTRDL).
 * 3. Allocate DMA memory for UTP Task Management Request Descriptor List
 *	(UTMRDL)
 * 4. Allocate memory for local reference block(lrb).
 *
 * Returns 0 for success, non-zero in case of failure
 */
static int ufshcd_memory_alloc(struct ufs_hba *hba)
{
	size_t utmrdl_size, utrdl_size, ucdl_size;

	/* Allocate memory for UTP command descriptors */
	ucdl_size = (sizeof(struct utp_transfer_cmd_desc) * hba->nutrs);
	hba->ucdl_base_addr = dmam_alloc_coherent(hba->dev,
						  ucdl_size,
						  &hba->ucdl_dma_addr,
						  GFP_KERNEL);

	/*
	 * UFSHCI requires UTP command descriptor to be 128 byte aligned.
	 * make sure hba->ucdl_dma_addr is aligned to PAGE_SIZE
	 * if hba->ucdl_dma_addr is aligned to PAGE_SIZE, then it will
	 * be aligned to 128 bytes as well
	 */
	if (!hba->ucdl_base_addr ||
	    WARN_ON(hba->ucdl_dma_addr & (PAGE_SIZE - 1))) {
		dev_err(hba->dev,
			"Command Descriptor Memory allocation failed\n");
		goto out;
	}

	/*
	 * Allocate memory for UTP Transfer descriptors
	 * UFSHCI requires 1024 byte alignment of UTRD
	 */
	utrdl_size = (sizeof(struct utp_transfer_req_desc) * hba->nutrs);
	hba->utrdl_base_addr = dmam_alloc_coherent(hba->dev,
						   utrdl_size,
						   &hba->utrdl_dma_addr,
						   GFP_KERNEL);
	if (!hba->utrdl_base_addr ||
	    WARN_ON(hba->utrdl_dma_addr & (PAGE_SIZE - 1))) {
		dev_err(hba->dev,
			"Transfer Descriptor Memory allocation failed\n");
		goto out;
	}

	/*
	 * Allocate memory for UTP Task Management descriptors
	 * UFSHCI requires 1024 byte alignment of UTMRD
	 */
	utmrdl_size = sizeof(struct utp_task_req_desc) * hba->nutmrs;
	hba->utmrdl_base_addr = dmam_alloc_coherent(hba->dev,
						    utmrdl_size,
						    &hba->utmrdl_dma_addr,
						    GFP_KERNEL);
	if (!hba->utmrdl_base_addr ||
	    WARN_ON(hba->utmrdl_dma_addr & (PAGE_SIZE - 1))) {
		dev_err(hba->dev,
		"Task Management Descriptor Memory allocation failed\n");
		goto out;
	}

	/* Allocate memory for local reference block */
	hba->lrb = devm_kzalloc(hba->dev,
				hba->nutrs * sizeof(struct ufshcd_lrb),
				GFP_KERNEL);
	if (!hba->lrb) {
		dev_err(hba->dev, "LRB Memory allocation failed\n");
		goto out;
	}
	return 0;
out:
	return -ENOMEM;
}

/**
 * ufshcd_host_memory_configure - configure local reference block with
 *				memory offsets
 * @hba: per adapter instance
 *
 * Configure Host memory space
 * 1. Update Corresponding UTRD.UCDBA and UTRD.UCDBAU with UCD DMA
 * address.
 * 2. Update each UTRD with Response UPIU offset, Response UPIU length
 * and PRDT offset.
 * 3. Save the corresponding addresses of UTRD, UCD.CMD, UCD.RSP and UCD.PRDT
 * into local reference block.
 */
static void ufshcd_host_memory_configure(struct ufs_hba *hba)
{
	struct utp_transfer_cmd_desc *cmd_descp;
	struct utp_transfer_req_desc *utrdlp;
	dma_addr_t cmd_desc_dma_addr;
	dma_addr_t cmd_desc_element_addr;
	u16 response_offset;
	u16 prdt_offset;
	int cmd_desc_size;
	int i;

	utrdlp = hba->utrdl_base_addr;
	cmd_descp = hba->ucdl_base_addr;

	response_offset =
		offsetof(struct utp_transfer_cmd_desc, response_upiu);
	prdt_offset =
		offsetof(struct utp_transfer_cmd_desc, prd_table);

	cmd_desc_size = sizeof(struct utp_transfer_cmd_desc);
	cmd_desc_dma_addr = hba->ucdl_dma_addr;

	for (i = 0; i < hba->nutrs; i++) {
		/* Configure UTRD with command descriptor base address */
		cmd_desc_element_addr =
				(cmd_desc_dma_addr + (cmd_desc_size * i));
		utrdlp[i].command_desc_base_addr_lo =
				cpu_to_le32(lower_32_bits(cmd_desc_element_addr));
		utrdlp[i].command_desc_base_addr_hi =
				cpu_to_le32(upper_32_bits(cmd_desc_element_addr));

		/* Response upiu and prdt offset should be in double words */
		if (hba->quirks & UFSHCD_QUIRK_PRDT_BYTE_GRAN) {
			utrdlp[i].response_upiu_offset =
				cpu_to_le16(response_offset);
			utrdlp[i].prd_table_offset =
				cpu_to_le16(prdt_offset);
			utrdlp[i].response_upiu_length =
				cpu_to_le16(ALIGNED_UPIU_SIZE);
		} else {
			utrdlp[i].response_upiu_offset =
				cpu_to_le16((response_offset >> 2));
			utrdlp[i].prd_table_offset =
				cpu_to_le16((prdt_offset >> 2));
			utrdlp[i].response_upiu_length =
				cpu_to_le16(ALIGNED_UPIU_SIZE >> 2);
		}

		hba->lrb[i].utr_descriptor_ptr = (utrdlp + i);
		hba->lrb[i].utrd_dma_addr = hba->utrdl_dma_addr +
				(i * sizeof(struct utp_transfer_req_desc));
		hba->lrb[i].ucd_req_ptr =
			(struct utp_upiu_req *)(cmd_descp + i);
		hba->lrb[i].ucd_req_dma_addr = cmd_desc_element_addr;
		hba->lrb[i].ucd_rsp_ptr =
			(struct utp_upiu_rsp *)cmd_descp[i].response_upiu;
		hba->lrb[i].ucd_rsp_dma_addr = cmd_desc_element_addr +
				response_offset;
		hba->lrb[i].ucd_prdt_ptr =
			(struct ufshcd_sg_entry *)cmd_descp[i].prd_table;
		hba->lrb[i].ucd_prdt_dma_addr = cmd_desc_element_addr +
				prdt_offset;
	}
}

/**
 * ufshcd_dme_link_startup - Notify Unipro to perform link startup
 * @hba: per adapter instance
 *
 * UIC_CMD_DME_LINK_STARTUP command must be issued to Unipro layer,
 * in order to initialize the Unipro link startup procedure.
 * Once the Unipro links are up, the device connected to the controller
 * is detected.
 *
 * Returns 0 on success, non-zero value on failure
 */
static int ufshcd_dme_link_startup(struct ufs_hba *hba)
{
	struct uic_command uic_cmd = {0};
	int ret;

	uic_cmd.command = UIC_CMD_DME_LINK_STARTUP;

	ret = ufshcd_send_uic_cmd(hba, &uic_cmd);
	if (ret)
		dev_dbg(hba->dev,
			"dme-link-startup: error code %d\n", ret);
	return ret;
}

static inline void ufshcd_add_delay_before_dme_cmd(struct ufs_hba *hba)
{
	#define MIN_DELAY_BEFORE_DME_CMDS_US	1000
	unsigned long min_sleep_time_us;

	if (!(hba->quirks & UFSHCD_QUIRK_DELAY_BEFORE_DME_CMDS))
		return;

	/*
	 * last_dme_cmd_tstamp will be 0 only for 1st call to
	 * this function
	 */
	if (unlikely(!ktime_to_us(hba->last_dme_cmd_tstamp))) {
		min_sleep_time_us = MIN_DELAY_BEFORE_DME_CMDS_US;
	} else {
		unsigned long delta =
			(unsigned long) ktime_to_us(
				ktime_sub(ktime_get(),
				hba->last_dme_cmd_tstamp));

		if (delta < MIN_DELAY_BEFORE_DME_CMDS_US)
			min_sleep_time_us =
				MIN_DELAY_BEFORE_DME_CMDS_US - delta;
		else
			return; /* no more delay required */
	}

	/* allow sleep for extra 50us if needed */
	usleep_range(min_sleep_time_us, min_sleep_time_us + 50);
}

static inline void ufshcd_save_tstamp_of_last_dme_cmd(
			struct ufs_hba *hba)
{
	if (hba->quirks & UFSHCD_QUIRK_DELAY_BEFORE_DME_CMDS)
		hba->last_dme_cmd_tstamp = ktime_get();
}

/**
 * ufshcd_dme_set_attr - UIC command for DME_SET, DME_PEER_SET
 * @hba: per adapter instance
 * @attr_sel: uic command argument1
 * @attr_set: attribute set type as uic command argument2
 * @mib_val: setting value as uic command argument3
 * @peer: indicate whether peer or local
 *
 * Returns 0 on success, non-zero value on failure
 */
int ufshcd_dme_set_attr(struct ufs_hba *hba, u32 attr_sel,
			u8 attr_set, u32 mib_val, u8 peer)
{
	struct uic_command uic_cmd = {0};
	static const char *const action[] = {
		"dme-set",
		"dme-peer-set"
	};
	const char *set = action[!!peer];
	int ret;
	int retries = UFS_UIC_COMMAND_RETRIES;

	ufsdbg_error_inject_dispatcher(hba,
		ERR_INJECT_DME_ATTR, attr_sel, &attr_sel);

	uic_cmd.command = peer ?
		UIC_CMD_DME_PEER_SET : UIC_CMD_DME_SET;
	uic_cmd.argument1 = attr_sel;
	uic_cmd.argument2 = UIC_ARG_ATTR_TYPE(attr_set);
	uic_cmd.argument3 = mib_val;

	do {
		/* for peer attributes we retry upon failure */
		ret = ufshcd_send_uic_cmd(hba, &uic_cmd);
		if (ret)
			dev_dbg(hba->dev, "%s: attr-id 0x%x val 0x%x error code %d\n",
				set, UIC_GET_ATTR_ID(attr_sel), mib_val, ret);
	} while (ret && peer && --retries);

	if (ret)
		dev_err(hba->dev, "%s: attr-id 0x%x val 0x%x failed %d retries, err %d\n",
			set, UIC_GET_ATTR_ID(attr_sel), mib_val,
			UFS_UIC_COMMAND_RETRIES - retries, ret);

	return ret;
}
EXPORT_SYMBOL_GPL(ufshcd_dme_set_attr);

/**
 * ufshcd_dme_get_attr - UIC command for DME_GET, DME_PEER_GET
 * @hba: per adapter instance
 * @attr_sel: uic command argument1
 * @mib_val: the value of the attribute as returned by the UIC command
 * @peer: indicate whether peer or local
 *
 * Returns 0 on success, non-zero value on failure
 */
int ufshcd_dme_get_attr(struct ufs_hba *hba, u32 attr_sel,
			u32 *mib_val, u8 peer)
{
	struct uic_command uic_cmd = {0};
	static const char *const action[] = {
		"dme-get",
		"dme-peer-get"
	};
	const char *get = action[!!peer];
	int ret;
	int retries = UFS_UIC_COMMAND_RETRIES;
	struct ufs_pa_layer_attr orig_pwr_info;
	struct ufs_pa_layer_attr temp_pwr_info;
	bool pwr_mode_change = false;

	if (peer && (hba->quirks & UFSHCD_QUIRK_DME_PEER_ACCESS_AUTO_MODE)) {
		orig_pwr_info = hba->pwr_info;
		temp_pwr_info = orig_pwr_info;

		if (orig_pwr_info.pwr_tx == FAST_MODE ||
		    orig_pwr_info.pwr_rx == FAST_MODE) {
			temp_pwr_info.pwr_tx = FASTAUTO_MODE;
			temp_pwr_info.pwr_rx = FASTAUTO_MODE;
			pwr_mode_change = true;
		} else if (orig_pwr_info.pwr_tx == SLOW_MODE ||
		    orig_pwr_info.pwr_rx == SLOW_MODE) {
			temp_pwr_info.pwr_tx = SLOWAUTO_MODE;
			temp_pwr_info.pwr_rx = SLOWAUTO_MODE;
			pwr_mode_change = true;
		}
		if (pwr_mode_change) {
			ret = ufshcd_change_power_mode(hba, &temp_pwr_info);
			if (ret)
				goto out;
		}
	}

	uic_cmd.command = peer ?
		UIC_CMD_DME_PEER_GET : UIC_CMD_DME_GET;

	ufsdbg_error_inject_dispatcher(hba,
		ERR_INJECT_DME_ATTR, attr_sel, &attr_sel);

	uic_cmd.argument1 = attr_sel;

	do {
		/* for peer attributes we retry upon failure */
		ret = ufshcd_send_uic_cmd(hba, &uic_cmd);
		if (ret)
			dev_dbg(hba->dev, "%s: attr-id 0x%x error code %d\n",
				get, UIC_GET_ATTR_ID(attr_sel), ret);
	} while (ret && peer && --retries);

	if (ret)
		dev_err(hba->dev, "%s: attr-id 0x%x failed %d retries\n",
			get, UIC_GET_ATTR_ID(attr_sel),
			UFS_UIC_COMMAND_RETRIES - retries);

	if (mib_val && !ret)
		*mib_val = uic_cmd.argument3;

	if (peer && (hba->quirks & UFSHCD_QUIRK_DME_PEER_ACCESS_AUTO_MODE)
	    && pwr_mode_change)
		ufshcd_change_power_mode(hba, &orig_pwr_info);
out:
	return ret;
}
EXPORT_SYMBOL_GPL(ufshcd_dme_get_attr);

/**
 * ufshcd_uic_pwr_ctrl - executes UIC commands (which affects the link power
 * state) and waits for it to take effect.
 *
 * @hba: per adapter instance
 * @cmd: UIC command to execute
 *
 * DME operations like DME_SET(PA_PWRMODE), DME_HIBERNATE_ENTER &
 * DME_HIBERNATE_EXIT commands take some time to take its effect on both host
 * and device UniPro link and hence it's final completion would be indicated by
 * dedicated status bits in Interrupt Status register (UPMS, UHES, UHXS) in
 * addition to normal UIC command completion Status (UCCS). This function only
 * returns after the relevant status bits indicate the completion.
 *
 * Returns 0 on success, non-zero value on failure
 */
static int ufshcd_uic_pwr_ctrl(struct ufs_hba *hba, struct uic_command *cmd)
{
	struct completion uic_async_done;
	unsigned long flags;
	u8 status;
	int ret;
	bool reenable_intr = false;

	mutex_lock(&hba->uic_cmd_mutex);
	init_completion(&uic_async_done);
	ufshcd_add_delay_before_dme_cmd(hba);

	spin_lock_irqsave(hba->host->host_lock, flags);
	hba->uic_async_done = &uic_async_done;

	if (ufshcd_readl(hba, REG_INTERRUPT_ENABLE) & UIC_COMMAND_COMPL) {
		ufshcd_disable_intr(hba, UIC_COMMAND_COMPL);
		/*
		 * Make sure UIC command completion interrupt is disabled before
		 * issuing UIC command.
		 */
		wmb();
		reenable_intr = true;
	}
	ret = __ufshcd_send_uic_cmd(hba, cmd, false);
	spin_unlock_irqrestore(hba->host->host_lock, flags);
	if (ret) {
		dev_err(hba->dev,
			"pwr ctrl cmd 0x%x with mode 0x%x uic error %d\n",
			cmd->command, cmd->argument3, ret);
		goto out;
	}

	if (!wait_for_completion_timeout(hba->uic_async_done,
					 msecs_to_jiffies(UIC_CMD_TIMEOUT))) {
		dev_err(hba->dev,
			"pwr ctrl cmd 0x%x with mode 0x%x completion timeout\n",
			cmd->command, cmd->argument3);
		ret = -ETIMEDOUT;
		goto out;
	}

	status = ufshcd_get_upmcrs(hba);
	if (status != PWR_LOCAL) {
		dev_err(hba->dev,
			"pwr ctrl cmd 0x%0x failed, host upmcrs:0x%x\n",
			cmd->command, status);
		ret = (status != PWR_OK) ? status : -1;
	}
	ufshcd_dme_cmd_log(hba, "dme_cmpl_2", hba->active_uic_cmd->command);

out:
	if (ret) {
		ufsdbg_set_err_state(hba);
		ufshcd_print_host_state(hba);
		ufshcd_print_pwr_info(hba);
		ufshcd_print_host_regs(hba);
		ufshcd_print_cmd_log(hba);
		if (hba->crash_on_err)
			BUG_ON(1);
	}

	ufshcd_save_tstamp_of_last_dme_cmd(hba);
	spin_lock_irqsave(hba->host->host_lock, flags);
	hba->active_uic_cmd = NULL;
	hba->uic_async_done = NULL;
	if (reenable_intr)
		ufshcd_enable_intr(hba, UIC_COMMAND_COMPL);
	spin_unlock_irqrestore(hba->host->host_lock, flags);
	mutex_unlock(&hba->uic_cmd_mutex);
	return ret;
}

/**
 * ufshcd_uic_change_pwr_mode - Perform the UIC power mode chage
 *				using DME_SET primitives.
 * @hba: per adapter instance
 * @mode: powr mode value
 *
 * Returns 0 on success, non-zero value on failure
 */
static int ufshcd_uic_change_pwr_mode(struct ufs_hba *hba, u8 mode)
{
	struct uic_command uic_cmd = {0};
	int ret;

	if (hba->quirks & UFSHCD_QUIRK_BROKEN_PA_RXHSUNTERMCAP) {
		ret = ufshcd_dme_set(hba,
				UIC_ARG_MIB_SEL(PA_RXHSUNTERMCAP, 0), 1);
		if (ret) {
			dev_err(hba->dev, "%s: failed to enable PA_RXHSUNTERMCAP ret %d\n",
						__func__, ret);
			goto out;
		}
	}

	uic_cmd.command = UIC_CMD_DME_SET;
	uic_cmd.argument1 = UIC_ARG_MIB(PA_PWRMODE);
	uic_cmd.argument3 = mode;
	hba->ufs_stats.clk_hold.ctx = PWRCTL_CMD_SEND;
	ufshcd_hold_all(hba);
	ret = ufshcd_uic_pwr_ctrl(hba, &uic_cmd);
	hba->ufs_stats.clk_rel.ctx = PWRCTL_CMD_SEND;
	ufshcd_release_all(hba);
out:
	return ret;
}

static int ufshcd_link_recovery(struct ufs_hba *hba)
{
	int ret = 0;
	unsigned long flags;

	/*
	 * Check if there is any race with fatal error handling.
	 * If so, wait for it to complete. Even though fatal error
	 * handling does reset and restore in some cases, don't assume
	 * anything out of it. We are just avoiding race here.
	 */
	do {
		spin_lock_irqsave(hba->host->host_lock, flags);
		if (!(work_pending(&hba->eh_work) ||
				hba->ufshcd_state == UFSHCD_STATE_RESET))
			break;
		spin_unlock_irqrestore(hba->host->host_lock, flags);
		dev_dbg(hba->dev, "%s: reset in progress\n", __func__);
		flush_work(&hba->eh_work);
	} while (1);


	/*
	 * we don't know if previous reset had really reset the host controller
	 * or not. So let's force reset here to be sure.
	 */
	hba->ufshcd_state = UFSHCD_STATE_ERROR;
	hba->force_host_reset = true;
	schedule_work(&hba->eh_work);

	/* wait for the reset work to finish */
	do {
		if (!(work_pending(&hba->eh_work) ||
				hba->ufshcd_state == UFSHCD_STATE_RESET))
			break;
		spin_unlock_irqrestore(hba->host->host_lock, flags);
		dev_dbg(hba->dev, "%s: reset in progress\n", __func__);
		flush_work(&hba->eh_work);
		spin_lock_irqsave(hba->host->host_lock, flags);
	} while (1);

	if (!((hba->ufshcd_state == UFSHCD_STATE_OPERATIONAL) &&
	      ufshcd_is_link_active(hba)))
		ret = -ENOLINK;
	spin_unlock_irqrestore(hba->host->host_lock, flags);

	return ret;
}

static int __ufshcd_uic_hibern8_enter(struct ufs_hba *hba)
{
	int ret;
	struct uic_command uic_cmd = {0};
	ktime_t start = ktime_get();

	ufshcd_vops_hibern8_notify(hba, UIC_CMD_DME_HIBER_ENTER, PRE_CHANGE);

	uic_cmd.command = UIC_CMD_DME_HIBER_ENTER;
	ret = ufshcd_uic_pwr_ctrl(hba, &uic_cmd);
	trace_ufshcd_profile_hibern8(dev_name(hba->dev), "enter",
			     ktime_to_us(ktime_sub(ktime_get(), start)), ret);

	ufsdbg_error_inject_dispatcher(hba, ERR_INJECT_HIBERN8_ENTER, 0, &ret);

	/*
	 * Do full reinit if enter failed or if LINERESET was detected during
	 * Hibern8 operation. After LINERESET, link moves to default PWM-G1
	 * mode hence full reinit is required to move link to HS speeds.
	 */
	if (ret || hba->full_init_linereset) {
		int err;

		hba->full_init_linereset = false;
		ufshcd_update_error_stats(hba, UFS_ERR_HIBERN8_ENTER);
		dev_err(hba->dev, "%s: hibern8 enter failed. ret = %d\n",
			__func__, ret);

		/*
		 * If link recovery fails then return error code (-ENOLINK)
		 * returned ufshcd_link_recovery().
		 * If link recovery succeeds then return -EAGAIN to attempt
		 * hibern8 enter retry again.
		 */
		err = ufshcd_link_recovery(hba);
		if (err) {
			dev_err(hba->dev, "%s: link recovery failed", __func__);
			ret = err;
		} else {
			ret = -EAGAIN;
		}
	} else {
		ufshcd_vops_hibern8_notify(hba, UIC_CMD_DME_HIBER_ENTER,
								POST_CHANGE);
		dev_dbg(hba->dev, "%s: Hibern8 Enter at %lld us", __func__,
			ktime_to_us(ktime_get()));
	}

	return ret;
}

int ufshcd_uic_hibern8_enter(struct ufs_hba *hba)
{
	int ret = 0, retries;

	for (retries = UIC_HIBERN8_ENTER_RETRIES; retries > 0; retries--) {
		ret = __ufshcd_uic_hibern8_enter(hba);
		if (!ret)
			goto out;
		else if (ret != -EAGAIN)
			/* Unable to recover the link, so no point proceeding */
			BUG();
	}
out:
	return ret;
}

int ufshcd_uic_hibern8_exit(struct ufs_hba *hba)
{
	struct uic_command uic_cmd = {0};
	int ret;
	ktime_t start = ktime_get();

	ufshcd_vops_hibern8_notify(hba, UIC_CMD_DME_HIBER_EXIT, PRE_CHANGE);

	uic_cmd.command = UIC_CMD_DME_HIBER_EXIT;
	ret = ufshcd_uic_pwr_ctrl(hba, &uic_cmd);
	trace_ufshcd_profile_hibern8(dev_name(hba->dev), "exit",
			     ktime_to_us(ktime_sub(ktime_get(), start)), ret);

	ufsdbg_error_inject_dispatcher(hba, ERR_INJECT_HIBERN8_EXIT, 0, &ret);

	/* Do full reinit if exit failed */
	if (ret) {
		ufshcd_update_error_stats(hba, UFS_ERR_HIBERN8_EXIT);
		dev_err(hba->dev, "%s: hibern8 exit failed. ret = %d\n",
			__func__, ret);
		ret = ufshcd_link_recovery(hba);
		/* Unable to recover the link, so no point proceeding */
		if (ret)
			BUG();
	} else {
		ufshcd_vops_hibern8_notify(hba, UIC_CMD_DME_HIBER_EXIT,
								POST_CHANGE);
		dev_dbg(hba->dev, "%s: Hibern8 Exit at %lld us", __func__,
			ktime_to_us(ktime_get()));
		hba->ufs_stats.last_hibern8_exit_tstamp = ktime_get();
		hba->ufs_stats.hibern8_exit_cnt++;
	}

	return ret;
}

 /**
 * ufshcd_init_pwr_info - setting the POR (power on reset)
 * values in hba power info
 * @hba: per-adapter instance
 */
static void ufshcd_init_pwr_info(struct ufs_hba *hba)
{
	hba->pwr_info.gear_rx = UFS_PWM_G1;
	hba->pwr_info.gear_tx = UFS_PWM_G1;
	hba->pwr_info.lane_rx = 1;
	hba->pwr_info.lane_tx = 1;
	hba->pwr_info.pwr_rx = SLOWAUTO_MODE;
	hba->pwr_info.pwr_tx = SLOWAUTO_MODE;
	hba->pwr_info.hs_rate = 0;
}

/**
 * ufshcd_get_max_pwr_mode - reads the max power mode negotiated with device
 * @hba: per-adapter instance
 */
static int ufshcd_get_max_pwr_mode(struct ufs_hba *hba)
{
	struct ufs_pa_layer_attr *pwr_info = &hba->max_pwr_info.info;

	if (hba->max_pwr_info.is_valid)
		return 0;

	pwr_info->pwr_tx = FAST_MODE;
	pwr_info->pwr_rx = FAST_MODE;
	pwr_info->hs_rate = PA_HS_MODE_B;

	/* Get the connected lane count */
	ufshcd_dme_get(hba, UIC_ARG_MIB(PA_CONNECTEDRXDATALANES),
			&pwr_info->lane_rx);
	ufshcd_dme_get(hba, UIC_ARG_MIB(PA_CONNECTEDTXDATALANES),
			&pwr_info->lane_tx);

	if (!pwr_info->lane_rx || !pwr_info->lane_tx) {
		dev_err(hba->dev, "%s: invalid connected lanes value. rx=%d, tx=%d\n",
				__func__,
				pwr_info->lane_rx,
				pwr_info->lane_tx);
		return -EINVAL;
	}

	/*
	 * First, get the maximum gears of HS speed.
	 * If a zero value, it means there is no HSGEAR capability.
	 * Then, get the maximum gears of PWM speed.
	 */
	ufshcd_dme_get(hba, UIC_ARG_MIB(PA_MAXRXHSGEAR), &pwr_info->gear_rx);
	if (!pwr_info->gear_rx) {
		ufshcd_dme_get(hba, UIC_ARG_MIB(PA_MAXRXPWMGEAR),
				&pwr_info->gear_rx);
		if (!pwr_info->gear_rx) {
			dev_err(hba->dev, "%s: invalid max pwm rx gear read = %d\n",
				__func__, pwr_info->gear_rx);
			return -EINVAL;
		} else {
			if (hba->limit_rx_pwm_gear > 0 &&
			    (hba->limit_rx_pwm_gear < pwr_info->gear_rx))
				pwr_info->gear_rx = hba->limit_rx_pwm_gear;
		}
		pwr_info->pwr_rx = SLOW_MODE;
	} else {
		if (hba->limit_rx_hs_gear > 0 &&
		    (hba->limit_rx_hs_gear < pwr_info->gear_rx))
			pwr_info->gear_rx = hba->limit_rx_hs_gear;
	}

	ufshcd_dme_peer_get(hba, UIC_ARG_MIB(PA_MAXRXHSGEAR),
			&pwr_info->gear_tx);
	if (!pwr_info->gear_tx) {
		ufshcd_dme_peer_get(hba, UIC_ARG_MIB(PA_MAXRXPWMGEAR),
				&pwr_info->gear_tx);
		if (!pwr_info->gear_tx) {
			dev_err(hba->dev, "%s: invalid max pwm tx gear read = %d\n",
				__func__, pwr_info->gear_tx);
			return -EINVAL;
		} else {
			if (hba->limit_tx_pwm_gear > 0 &&
			    (hba->limit_tx_pwm_gear < pwr_info->gear_tx))
				pwr_info->gear_tx = hba->limit_tx_pwm_gear;
		}
		pwr_info->pwr_tx = SLOW_MODE;
	} else {
		if (hba->limit_tx_hs_gear > 0 &&
		    (hba->limit_tx_hs_gear < pwr_info->gear_tx))
			pwr_info->gear_tx = hba->limit_tx_hs_gear;
	}

	hba->max_pwr_info.is_valid = true;
	return 0;
}

int ufshcd_change_power_mode(struct ufs_hba *hba,
			     struct ufs_pa_layer_attr *pwr_mode)
{
	int ret = 0;
	u32 peer_rx_hs_adapt_initial_cap;

	/* if already configured to the requested pwr_mode */
	if (!hba->restore_needed &&
		pwr_mode->gear_rx == hba->pwr_info.gear_rx &&
		pwr_mode->gear_tx == hba->pwr_info.gear_tx &&
	    pwr_mode->lane_rx == hba->pwr_info.lane_rx &&
	    pwr_mode->lane_tx == hba->pwr_info.lane_tx &&
	    pwr_mode->pwr_rx == hba->pwr_info.pwr_rx &&
	    pwr_mode->pwr_tx == hba->pwr_info.pwr_tx &&
	    pwr_mode->hs_rate == hba->pwr_info.hs_rate) {
		dev_dbg(hba->dev, "%s: power already configured\n", __func__);
		return 0;
	}

	ufsdbg_error_inject_dispatcher(hba, ERR_INJECT_PWR_CHANGE, 0, &ret);
	if (ret)
		return ret;

	/*
	 * Configure attributes for power mode change with below.
	 * - PA_RXGEAR, PA_ACTIVERXDATALANES, PA_RXTERMINATION,
	 * - PA_TXGEAR, PA_ACTIVETXDATALANES, PA_TXTERMINATION,
	 * - PA_HSSERIES
	 */
	ufshcd_dme_set(hba, UIC_ARG_MIB(PA_RXGEAR), pwr_mode->gear_rx);
	ufshcd_dme_set(hba, UIC_ARG_MIB(PA_ACTIVERXDATALANES),
			pwr_mode->lane_rx);
	if (pwr_mode->pwr_rx == FASTAUTO_MODE ||
			pwr_mode->pwr_rx == FAST_MODE)
		ufshcd_dme_set(hba, UIC_ARG_MIB(PA_RXTERMINATION), TRUE);
	else
		ufshcd_dme_set(hba, UIC_ARG_MIB(PA_RXTERMINATION), FALSE);

	ufshcd_dme_set(hba, UIC_ARG_MIB(PA_TXGEAR), pwr_mode->gear_tx);
	ufshcd_dme_set(hba, UIC_ARG_MIB(PA_ACTIVETXDATALANES),
			pwr_mode->lane_tx);
	if (pwr_mode->pwr_tx == FASTAUTO_MODE ||
			pwr_mode->pwr_tx == FAST_MODE)
		ufshcd_dme_set(hba, UIC_ARG_MIB(PA_TXTERMINATION), TRUE);
	else
		ufshcd_dme_set(hba, UIC_ARG_MIB(PA_TXTERMINATION), FALSE);

	if (pwr_mode->pwr_rx == FASTAUTO_MODE ||
	    pwr_mode->pwr_tx == FASTAUTO_MODE ||
	    pwr_mode->pwr_rx == FAST_MODE ||
	    pwr_mode->pwr_tx == FAST_MODE)
		ufshcd_dme_set(hba, UIC_ARG_MIB(PA_HSSERIES),
						pwr_mode->hs_rate);

	if (pwr_mode->gear_tx == UFS_HS_G4) {
		ret = ufshcd_dme_peer_get(hba,
				 UIC_ARG_MIB_SEL(RX_HS_ADAPT_INITIAL_CAPABILITY,
					UIC_ARG_MPHY_RX_GEN_SEL_INDEX(0)),
				    &peer_rx_hs_adapt_initial_cap);
		if (ret) {
			dev_err(hba->dev,
				"%s: RX_HS_ADAPT_INITIAL_CAP get failed %d\n",
				__func__, ret);
			peer_rx_hs_adapt_initial_cap =
						PA_PEERRXHSADAPTINITIAL_Default;
		}
		ret = ufshcd_dme_set(hba, UIC_ARG_MIB(PA_PEERRXHSADAPTINITIAL),
				     peer_rx_hs_adapt_initial_cap);
		/* INITIAL ADAPT */
		ufshcd_dme_set(hba, UIC_ARG_MIB(PA_TXHSADAPTTYPE),
			       PA_INITIAL_ADAPT);
	} else if (hba->ufs_version >= UFSHCI_VERSION_30) {
		/* NO ADAPT */
		ufshcd_dme_set(hba, UIC_ARG_MIB(PA_TXHSADAPTTYPE), PA_NO_ADAPT);
	}

	ufshcd_dme_set(hba, UIC_ARG_MIB(PA_PWRMODEUSERDATA0),
			DL_FC0ProtectionTimeOutVal_Default);
	ufshcd_dme_set(hba, UIC_ARG_MIB(PA_PWRMODEUSERDATA1),
			DL_TC0ReplayTimeOutVal_Default);
	ufshcd_dme_set(hba, UIC_ARG_MIB(PA_PWRMODEUSERDATA2),
			DL_AFC0ReqTimeOutVal_Default);

	ufshcd_dme_set(hba, UIC_ARG_MIB(DME_LocalFC0ProtectionTimeOutVal),
			DL_FC0ProtectionTimeOutVal_Default);
	ufshcd_dme_set(hba, UIC_ARG_MIB(DME_LocalTC0ReplayTimeOutVal),
			DL_TC0ReplayTimeOutVal_Default);
	ufshcd_dme_set(hba, UIC_ARG_MIB(DME_LocalAFC0ReqTimeOutVal),
			DL_AFC0ReqTimeOutVal_Default);

	ret = ufshcd_uic_change_pwr_mode(hba, pwr_mode->pwr_rx << 4
			| pwr_mode->pwr_tx);

	if (ret) {
		ufshcd_update_error_stats(hba, UFS_ERR_POWER_MODE_CHANGE);
		dev_err(hba->dev,
			"%s: power mode change failed %d\n", __func__, ret);
	} else {
		ufshcd_vops_pwr_change_notify(hba, POST_CHANGE, NULL,
								pwr_mode);

		memcpy(&hba->pwr_info, pwr_mode,
			sizeof(struct ufs_pa_layer_attr));
		hba->ufs_stats.power_mode_change_cnt++;
	}

	return ret;
}

/**
 * ufshcd_config_pwr_mode - configure a new power mode
 * @hba: per-adapter instance
 * @desired_pwr_mode: desired power configuration
 */
static int ufshcd_config_pwr_mode(struct ufs_hba *hba,
		struct ufs_pa_layer_attr *desired_pwr_mode)
{
	struct ufs_pa_layer_attr final_params = { 0 };
	int ret;

	ret = ufshcd_vops_pwr_change_notify(hba, PRE_CHANGE,
					desired_pwr_mode, &final_params);

	if (ret)
		memcpy(&final_params, desired_pwr_mode, sizeof(final_params));

	ret = ufshcd_change_power_mode(hba, &final_params);
	if (!ret)
		ufshcd_print_pwr_info(hba);

	return ret;
}

/**
 * ufshcd_complete_dev_init() - checks device readiness
 * hba: per-adapter instance
 *
 * Set fDeviceInit flag and poll until device toggles it.
 */
static int ufshcd_complete_dev_init(struct ufs_hba *hba)
{
	int i;
	int err;
	bool flag_res = 1;

	err = ufshcd_query_flag_retry(hba, UPIU_QUERY_OPCODE_SET_FLAG,
		QUERY_FLAG_IDN_FDEVICEINIT, NULL);
	if (err) {
		dev_err(hba->dev,
			"%s setting fDeviceInit flag failed with error %d\n",
			__func__, err);
		goto out;
	}

	/* poll for max. 1000 iterations for fDeviceInit flag to clear */
	for (i = 0; i < 1000 && !err && flag_res; i++)
		err = ufshcd_query_flag_retry(hba, UPIU_QUERY_OPCODE_READ_FLAG,
			QUERY_FLAG_IDN_FDEVICEINIT, &flag_res);

	if (err)
		dev_err(hba->dev,
			"%s reading fDeviceInit flag failed with error %d\n",
			__func__, err);
	else if (flag_res)
		dev_err(hba->dev,
			"%s fDeviceInit was not cleared by the device\n",
			__func__);

out:
	return err;
}

/**
 * ufshcd_make_hba_operational - Make UFS controller operational
 * @hba: per adapter instance
 *
 * To bring UFS host controller to operational state,
 * 1. Enable required interrupts
 * 2. Configure interrupt aggregation
 * 3. Program UTRL and UTMRL base address
 * 4. Configure run-stop-registers
 *
 * Returns 0 on success, non-zero value on failure
 */
static int ufshcd_make_hba_operational(struct ufs_hba *hba)
{
	int err = 0;
	u32 reg;

	/* Enable required interrupts */
	ufshcd_enable_intr(hba, UFSHCD_ENABLE_INTRS);

	/* Configure interrupt aggregation */
	if (ufshcd_is_intr_aggr_allowed(hba))
		ufshcd_config_intr_aggr(hba, hba->nutrs - 1, INT_AGGR_DEF_TO);
	else
		ufshcd_disable_intr_aggr(hba);

	/* Configure UTRL and UTMRL base address registers */
	ufshcd_writel(hba, lower_32_bits(hba->utrdl_dma_addr),
			REG_UTP_TRANSFER_REQ_LIST_BASE_L);
	ufshcd_writel(hba, upper_32_bits(hba->utrdl_dma_addr),
			REG_UTP_TRANSFER_REQ_LIST_BASE_H);
	ufshcd_writel(hba, lower_32_bits(hba->utmrdl_dma_addr),
			REG_UTP_TASK_REQ_LIST_BASE_L);
	ufshcd_writel(hba, upper_32_bits(hba->utmrdl_dma_addr),
			REG_UTP_TASK_REQ_LIST_BASE_H);

	/*
	 * Make sure base address and interrupt setup are updated before
	 * enabling the run/stop registers below.
	 */
	wmb();

	/*
	 * UCRDY, UTMRLDY and UTRLRDY bits must be 1
	 */
	reg = ufshcd_readl(hba, REG_CONTROLLER_STATUS);
	if (!(ufshcd_get_lists_status(reg))) {
		ufshcd_enable_run_stop_reg(hba);
	} else {
		dev_err(hba->dev,
			"Host controller not ready to process requests");
		err = -EIO;
		goto out;
	}

out:
	return err;
}

/**
 * ufshcd_hba_stop - Send controller to reset state
 * @hba: per adapter instance
 * @can_sleep: perform sleep or just spin
 */
static inline void ufshcd_hba_stop(struct ufs_hba *hba, bool can_sleep)
{
	int err;

	ufshcd_writel(hba, CONTROLLER_DISABLE,  REG_CONTROLLER_ENABLE);
	err = ufshcd_wait_for_register(hba, REG_CONTROLLER_ENABLE,
					CONTROLLER_ENABLE, CONTROLLER_DISABLE,
					10, 1, can_sleep);
	if (err)
		dev_err(hba->dev, "%s: Controller disable failed\n", __func__);
}

/**
 * ufshcd_hba_enable - initialize the controller
 * @hba: per adapter instance
 *
 * The controller resets itself and controller firmware initialization
 * sequence kicks off. When controller is ready it will set
 * the Host Controller Enable bit to 1.
 *
 * Returns 0 on success, non-zero value on failure
 */
static int ufshcd_hba_enable(struct ufs_hba *hba)
{
	int retry;

	/*
	 * msleep of 1 and 5 used in this function might result in msleep(20),
	 * but it was necessary to send the UFS FPGA to reset mode during
	 * development and testing of this driver. msleep can be changed to
	 * mdelay and retry count can be reduced based on the controller.
	 */
	if (!ufshcd_is_hba_active(hba))
		/* change controller state to "reset state" */
		ufshcd_hba_stop(hba, true);

	/* UniPro link is disabled at this point */
	ufshcd_set_link_off(hba);

	ufshcd_vops_hce_enable_notify(hba, PRE_CHANGE);

	/* start controller initialization sequence */
	ufshcd_hba_start(hba);

	/*
	 * To initialize a UFS host controller HCE bit must be set to 1.
	 * During initialization the HCE bit value changes from 1->0->1.
	 * When the host controller completes initialization sequence
	 * it sets the value of HCE bit to 1. The same HCE bit is read back
	 * to check if the controller has completed initialization sequence.
	 * So without this delay the value HCE = 1, set in the previous
	 * instruction might be read back.
	 * This delay can be changed based on the controller.
	 */
	msleep(1);

	/* wait for the host controller to complete initialization */
	retry = 10;
	while (ufshcd_is_hba_active(hba)) {
		if (retry) {
			retry--;
		} else {
			dev_err(hba->dev,
				"Controller enable failed\n");
			return -EIO;
		}
		msleep(5);
	}

	/* enable UIC related interrupts */
	ufshcd_enable_intr(hba, UFSHCD_UIC_MASK);

	ufshcd_vops_hce_enable_notify(hba, POST_CHANGE);

	return 0;
}

static int ufshcd_disable_tx_lcc(struct ufs_hba *hba, bool peer)
{
	int tx_lanes, i, err = 0;

	if (!peer)
		ufshcd_dme_get(hba, UIC_ARG_MIB(PA_CONNECTEDTXDATALANES),
			       &tx_lanes);
	else
		ufshcd_dme_peer_get(hba, UIC_ARG_MIB(PA_CONNECTEDTXDATALANES),
				    &tx_lanes);
	for (i = 0; i < tx_lanes; i++) {
		if (!peer)
			err = ufshcd_dme_set(hba,
				UIC_ARG_MIB_SEL(TX_LCC_ENABLE,
					UIC_ARG_MPHY_TX_GEN_SEL_INDEX(i)),
					0);
		else
			err = ufshcd_dme_peer_set(hba,
				UIC_ARG_MIB_SEL(TX_LCC_ENABLE,
					UIC_ARG_MPHY_TX_GEN_SEL_INDEX(i)),
					0);
		if (err) {
			dev_err(hba->dev, "%s: TX LCC Disable failed, peer = %d, lane = %d, err = %d",
				__func__, peer, i, err);
			break;
		}
	}

	return err;
}

static inline int ufshcd_disable_host_tx_lcc(struct ufs_hba *hba)
{
	return ufshcd_disable_tx_lcc(hba, false);
}

static inline int ufshcd_disable_device_tx_lcc(struct ufs_hba *hba)
{
	return ufshcd_disable_tx_lcc(hba, true);
}

/**
 * ufshcd_link_startup - Initialize unipro link startup
 * @hba: per adapter instance
 *
 * Returns 0 for success, non-zero in case of failure
 */
static int ufshcd_link_startup(struct ufs_hba *hba)
{
	int ret;
	int retries = DME_LINKSTARTUP_RETRIES;

	do {
		ufshcd_vops_link_startup_notify(hba, PRE_CHANGE);

		ret = ufshcd_dme_link_startup(hba);
		if (ret)
			ufshcd_update_error_stats(hba, UFS_ERR_LINKSTARTUP);

		/* check if device is detected by inter-connect layer */
		if (!ret && !ufshcd_is_device_present(hba)) {
			ufshcd_update_error_stats(hba, UFS_ERR_LINKSTARTUP);
			dev_err(hba->dev, "%s: Device not present\n", __func__);
			ret = -ENXIO;
			goto out;
		}

		/*
		 * DME link lost indication is only received when link is up,
		 * but we can't be sure if the link is up until link startup
		 * succeeds. So reset the local Uni-Pro and try again.
		 */
		if (ret && ufshcd_hba_enable(hba))
			goto out;
	} while (ret && retries--);

	if (ret)
		/* failed to get the link up... retire */
		goto out;

	/* Mark that link is up in PWM-G1, 1-lane, SLOW-AUTO mode */
	ufshcd_init_pwr_info(hba);
	ufshcd_print_pwr_info(hba);

	if (hba->quirks & UFSHCD_QUIRK_BROKEN_LCC) {
		ret = ufshcd_disable_device_tx_lcc(hba);
		if (ret)
			goto out;
	}

	if (hba->dev_info.quirks & UFS_DEVICE_QUIRK_BROKEN_LCC) {
		ret = ufshcd_disable_host_tx_lcc(hba);
		if (ret)
			goto out;
	}

	/* Include any host controller configuration via UIC commands */
	ret = ufshcd_vops_link_startup_notify(hba, POST_CHANGE);
	if (ret)
		goto out;

	ret = ufshcd_make_hba_operational(hba);
out:
	if (ret)
		dev_err(hba->dev, "link startup failed %d\n", ret);
	/*
	 * For some external cards, link startup succeeds only after few link
	 * startup attempts and err_state may get set in this case.
	 * But as the link startup has finally succeded, we are clearing the
	 * error state.
	 */
	else if (hba->extcon)
		ufsdbg_clr_err_state(hba);

	return ret;
}

/**
 * ufshcd_verify_dev_init() - Verify device initialization
 * @hba: per-adapter instance
 *
 * Send NOP OUT UPIU and wait for NOP IN response to check whether the
 * device Transport Protocol (UTP) layer is ready after a reset.
 * If the UTP layer at the device side is not initialized, it may
 * not respond with NOP IN UPIU within timeout of %NOP_OUT_TIMEOUT
 * and we retry sending NOP OUT for %NOP_OUT_RETRIES iterations.
 */
static int ufshcd_verify_dev_init(struct ufs_hba *hba)
{
	int err = 0;
	int retries;

	ufshcd_hold_all(hba);
	mutex_lock(&hba->dev_cmd.lock);
	for (retries = NOP_OUT_RETRIES; retries > 0; retries--) {
		err = ufshcd_exec_dev_cmd(hba, DEV_CMD_TYPE_NOP,
					       NOP_OUT_TIMEOUT);

		if (!err || err == -ETIMEDOUT)
			break;

		dev_dbg(hba->dev, "%s: error %d retrying\n", __func__, err);
	}
	mutex_unlock(&hba->dev_cmd.lock);
	ufshcd_release_all(hba);

	if (err)
		dev_err(hba->dev, "%s: NOP OUT failed %d\n", __func__, err);
	return err;
}

/**
 * ufshcd_set_queue_depth - set lun queue depth
 * @sdev: pointer to SCSI device
 *
 * Read bLUQueueDepth value and activate scsi tagged command
 * queueing. For WLUN, queue depth is set to 1. For best-effort
 * cases (bLUQueueDepth = 0) the queue depth is set to a maximum
 * value that host can queue.
 */
static void ufshcd_set_queue_depth(struct scsi_device *sdev)
{
	int ret = 0;
	u8 lun_qdepth;
	struct ufs_hba *hba;

	hba = shost_priv(sdev->host);

	lun_qdepth = hba->nutrs;
	ret = ufshcd_read_unit_desc_param(hba,
			  ufshcd_scsi_to_upiu_lun(sdev->lun),
			  UNIT_DESC_PARAM_LU_Q_DEPTH,
			  &lun_qdepth,
			  sizeof(lun_qdepth));

	/* Some WLUN doesn't support unit descriptor */
	if (ret == -EOPNOTSUPP)
		lun_qdepth = 1;
	else if (!lun_qdepth)
		/* eventually, we can figure out the real queue depth */
		lun_qdepth = hba->nutrs;
	else
		lun_qdepth = min_t(int, lun_qdepth, hba->nutrs);

	dev_dbg(hba->dev, "%s: activate tcq with queue depth %d\n",
			__func__, lun_qdepth);
	scsi_change_queue_depth(sdev, lun_qdepth);
}

/*
 * ufshcd_get_lu_wp - returns the "b_lu_write_protect" from UNIT DESCRIPTOR
 * @hba: per-adapter instance
 * @lun: UFS device lun id
 * @b_lu_write_protect: pointer to buffer to hold the LU's write protect info
 *
 * Returns 0 in case of success and b_lu_write_protect status would be returned
 * @b_lu_write_protect parameter.
 * Returns -ENOTSUPP if reading b_lu_write_protect is not supported.
 * Returns -EINVAL in case of invalid parameters passed to this function.
 */
static int ufshcd_get_lu_wp(struct ufs_hba *hba,
			    u8 lun,
			    u8 *b_lu_write_protect)
{
	int ret;

	if (!b_lu_write_protect)
		ret = -EINVAL;
	/*
	 * According to UFS device spec, RPMB LU can't be write
	 * protected so skip reading bLUWriteProtect parameter for
	 * it. For other W-LUs, UNIT DESCRIPTOR is not available.
	 */
	else if (lun >= UFS_UPIU_MAX_GENERAL_LUN)
		ret = -ENOTSUPP;
	else
		ret = ufshcd_read_unit_desc_param(hba,
					  lun,
					  UNIT_DESC_PARAM_LU_WR_PROTECT,
					  b_lu_write_protect,
					  sizeof(*b_lu_write_protect));
	return ret;
}

/**
 * ufshcd_get_lu_power_on_wp_status - get LU's power on write protect
 * status
 * @hba: per-adapter instance
 * @sdev: pointer to SCSI device
 *
 */
static inline void ufshcd_get_lu_power_on_wp_status(struct ufs_hba *hba,
						    struct scsi_device *sdev)
{
	if (hba->dev_info.f_power_on_wp_en &&
	    !hba->dev_info.is_lu_power_on_wp) {
		u8 b_lu_write_protect;

		if (!ufshcd_get_lu_wp(hba, ufshcd_scsi_to_upiu_lun(sdev->lun),
				      &b_lu_write_protect) &&
		    (b_lu_write_protect == UFS_LU_POWER_ON_WP))
			hba->dev_info.is_lu_power_on_wp = true;
	}
}

/**
 * ufshcd_slave_alloc - handle initial SCSI device configurations
 * @sdev: pointer to SCSI device
 *
 * Returns success
 */
static int ufshcd_slave_alloc(struct scsi_device *sdev)
{
	struct ufs_hba *hba;

	hba = shost_priv(sdev->host);

	/* Mode sense(6) is not supported by UFS, so use Mode sense(10) */
	sdev->use_10_for_ms = 1;

	/* allow SCSI layer to restart the device in case of errors */
	sdev->allow_restart = 1;

	/* REPORT SUPPORTED OPERATION CODES is not supported */
	sdev->no_report_opcodes = 1;

	/* WRITE_SAME command is not supported */
	sdev->no_write_same = 1;

	ufshcd_set_queue_depth(sdev);

	ufshcd_get_lu_power_on_wp_status(hba, sdev);

	return 0;
}

/**
 * ufshcd_change_queue_depth - change queue depth
 * @sdev: pointer to SCSI device
 * @depth: required depth to set
 *
 * Change queue depth and make sure the max. limits are not crossed.
 */
static int ufshcd_change_queue_depth(struct scsi_device *sdev, int depth)
{
	struct ufs_hba *hba = shost_priv(sdev->host);

	if (depth > hba->nutrs)
		depth = hba->nutrs;
	return scsi_change_queue_depth(sdev, depth);
}

/**
 * ufshcd_slave_configure - adjust SCSI device configurations
 * @sdev: pointer to SCSI device
 */
static int ufshcd_slave_configure(struct scsi_device *sdev)
{
	struct request_queue *q = sdev->request_queue;
	struct ufs_hba *hba = shost_priv(sdev->host);

	blk_queue_update_dma_pad(q, PRDT_DATA_BYTE_COUNT_PAD - 1);
	blk_queue_max_segment_size(q, PRDT_DATA_BYTE_COUNT_MAX);

	if (hba->scsi_cmd_timeout) {
		blk_queue_rq_timeout(q, hba->scsi_cmd_timeout * HZ);
		scsi_set_cmd_timeout_override(sdev, hba->scsi_cmd_timeout * HZ);
	}

	sdev->autosuspend_delay = UFSHCD_AUTO_SUSPEND_DELAY_MS;
	sdev->use_rpm_auto = 1;

	return 0;
}

/**
 * ufshcd_slave_destroy - remove SCSI device configurations
 * @sdev: pointer to SCSI device
 */
static void ufshcd_slave_destroy(struct scsi_device *sdev)
{
	struct ufs_hba *hba;

	hba = shost_priv(sdev->host);
	/* Drop the reference as it won't be needed anymore */
	if (ufshcd_scsi_to_upiu_lun(sdev->lun) == UFS_UPIU_UFS_DEVICE_WLUN) {
		unsigned long flags;

		spin_lock_irqsave(hba->host->host_lock, flags);
		hba->sdev_ufs_device = NULL;
		spin_unlock_irqrestore(hba->host->host_lock, flags);
	}
}

/**
 * ufshcd_task_req_compl - handle task management request completion
 * @hba: per adapter instance
 * @index: index of the completed request
 * @resp: task management service response
 *
 * Returns non-zero value on error, zero on success
 */
static int ufshcd_task_req_compl(struct ufs_hba *hba, u32 index, u8 *resp)
{
	struct utp_task_req_desc *task_req_descp;
	struct utp_upiu_task_rsp *task_rsp_upiup;
	unsigned long flags;
	int ocs_value;
	int task_result;

	spin_lock_irqsave(hba->host->host_lock, flags);

	/* Clear completed tasks from outstanding_tasks */
	__clear_bit(index, &hba->outstanding_tasks);

	task_req_descp = hba->utmrdl_base_addr;
	ocs_value = ufshcd_get_tmr_ocs(&task_req_descp[index]);

	if (ocs_value == OCS_SUCCESS) {
		task_rsp_upiup = (struct utp_upiu_task_rsp *)
				task_req_descp[index].task_rsp_upiu;
		task_result = be32_to_cpu(task_rsp_upiup->output_param1);
		task_result = task_result & MASK_TM_SERVICE_RESP;
		if (resp)
			*resp = (u8)task_result;
	} else {
		dev_err(hba->dev, "%s: failed, ocs = 0x%x\n",
				__func__, ocs_value);
	}
	spin_unlock_irqrestore(hba->host->host_lock, flags);

	return ocs_value;
}

/**
 * ufshcd_scsi_cmd_status - Update SCSI command result based on SCSI status
 * @lrb: pointer to local reference block of completed command
 * @scsi_status: SCSI command status
 *
 * Returns value base on SCSI command status
 */
static inline int
ufshcd_scsi_cmd_status(struct ufshcd_lrb *lrbp, int scsi_status)
{
	int result = 0;

	switch (scsi_status) {
	case SAM_STAT_CHECK_CONDITION:
		ufshcd_copy_sense_data(lrbp);
	case SAM_STAT_GOOD:
		result |= DID_OK << 16 |
			  COMMAND_COMPLETE << 8 |
			  scsi_status;
		break;
	case SAM_STAT_TASK_SET_FULL:
	case SAM_STAT_BUSY:
	case SAM_STAT_TASK_ABORTED:
		ufshcd_copy_sense_data(lrbp);
		result |= scsi_status;
		break;
	default:
		result |= DID_ERROR << 16;
		break;
	} /* end of switch */

	return result;
}

/**
 * ufshcd_transfer_rsp_status - Get overall status of the response
 * @hba: per adapter instance
 * @lrb: pointer to local reference block of completed command
 *
 * Returns result of the command to notify SCSI midlayer
 */
static inline int
ufshcd_transfer_rsp_status(struct ufs_hba *hba, struct ufshcd_lrb *lrbp)
{
	int result = 0;
	int scsi_status;
	int ocs;
	bool print_prdt;

	/* overall command status of utrd */
	ocs = ufshcd_get_tr_ocs(lrbp);

	switch (ocs) {
	case OCS_SUCCESS:
		result = ufshcd_get_req_rsp(lrbp->ucd_rsp_ptr);
		hba->ufs_stats.last_hibern8_exit_tstamp = ktime_set(0, 0);
		switch (result) {
		case UPIU_TRANSACTION_RESPONSE:
			/*
			 * get the response UPIU result to extract
			 * the SCSI command status
			 */
			result = ufshcd_get_rsp_upiu_result(lrbp->ucd_rsp_ptr);

			/*
			 * get the result based on SCSI status response
			 * to notify the SCSI midlayer of the command status
			 */
			scsi_status = result & MASK_SCSI_STATUS;
			result = ufshcd_scsi_cmd_status(lrbp, scsi_status);

			/*
			 * Currently we are only supporting BKOPs exception
			 * events hence we can ignore BKOPs exception event
			 * during power management callbacks. BKOPs exception
			 * event is not expected to be raised in runtime suspend
			 * callback as it allows the urgent bkops.
			 * During system suspend, we are anyway forcefully
			 * disabling the bkops and if urgent bkops is needed
			 * it will be enabled on system resume. Long term
			 * solution could be to abort the system suspend if
			 * UFS device needs urgent BKOPs.
			 */
			if (!hba->pm_op_in_progress &&
			    ufshcd_is_exception_event(lrbp->ucd_rsp_ptr)) {
				/*
				 * Prevent suspend once eeh_work is scheduled
				 * to avoid deadlock between ufshcd_suspend
				 * and exception event handler.
				 */
				if (schedule_work(&hba->eeh_work))
					pm_runtime_get_noresume(hba->dev);
			}
			break;
		case UPIU_TRANSACTION_REJECT_UPIU:
			/* TODO: handle Reject UPIU Response */
			result = DID_ERROR << 16;
			dev_err(hba->dev,
				"Reject UPIU not fully implemented\n");
			break;
		default:
			result = DID_ERROR << 16;
			dev_err(hba->dev,
				"Unexpected request response code = %x\n",
				result);
			break;
		}
		break;
	case OCS_ABORTED:
		result |= DID_ABORT << 16;
		break;
	case OCS_INVALID_COMMAND_STATUS:
		result |= DID_REQUEUE << 16;
		break;
	case OCS_INVALID_CMD_TABLE_ATTR:
	case OCS_INVALID_PRDT_ATTR:
	case OCS_MISMATCH_DATA_BUF_SIZE:
	case OCS_MISMATCH_RESP_UPIU_SIZE:
	case OCS_PEER_COMM_FAILURE:
	case OCS_FATAL_ERROR:
	case OCS_DEVICE_FATAL_ERROR:
	case OCS_INVALID_CRYPTO_CONFIG:
	case OCS_GENERAL_CRYPTO_ERROR:
	default:
		result |= DID_ERROR << 16;
		dev_err(hba->dev,
				"OCS error from controller = %x for tag %d\n",
				ocs, lrbp->task_tag);
		/*
		 * This is called in interrupt context, hence avoid sleep
		 * while printing debug registers. Also print only the minimum
		 * debug registers needed to debug OCS failure.
		 */
		__ufshcd_print_host_regs(hba, true);
		ufshcd_print_host_state(hba);
		break;
	} /* end of switch */

	if ((host_byte(result) != DID_OK) && !hba->silence_err_logs) {
		print_prdt = (ocs == OCS_INVALID_PRDT_ATTR ||
			ocs == OCS_MISMATCH_DATA_BUF_SIZE);
		ufshcd_print_trs(hba, 1 << lrbp->task_tag, print_prdt);
	}

	if ((host_byte(result) == DID_ERROR) ||
	    (host_byte(result) == DID_ABORT))
		ufsdbg_set_err_state(hba);

	return result;
}

/**
 * ufshcd_uic_cmd_compl - handle completion of uic command
 * @hba: per adapter instance
 * @intr_status: interrupt status generated by the controller
 *
 * Returns
 *  IRQ_HANDLED - If interrupt is valid
 *  IRQ_NONE    - If invalid interrupt
 */
static irqreturn_t ufshcd_uic_cmd_compl(struct ufs_hba *hba, u32 intr_status)
{
	irqreturn_t retval = IRQ_NONE;

	if ((intr_status & UIC_COMMAND_COMPL) && hba->active_uic_cmd) {
		hba->active_uic_cmd->argument2 |=
			ufshcd_get_uic_cmd_result(hba);
		hba->active_uic_cmd->argument3 =
			ufshcd_get_dme_attr_val(hba);
		complete(&hba->active_uic_cmd->done);
		retval = IRQ_HANDLED;
	}

	if (intr_status & UFSHCD_UIC_PWR_MASK) {
		if (hba->uic_async_done) {
			complete(hba->uic_async_done);
			retval = IRQ_HANDLED;
		} else if (ufshcd_is_auto_hibern8_supported(hba) &&
			   hba->hibern8_on_idle.is_enabled) {
			/*
			 * If uic_async_done flag is not set then this
			 * is an Auto hibern8 err interrupt.
			 * Perform a host reset followed by a full
			 * link recovery.
			 */
			hba->ufshcd_state = UFSHCD_STATE_ERROR;
			hba->force_host_reset = true;
			dev_err(hba->dev, "%s: Auto Hibern8 %s failed - status: 0x%08x, upmcrs: 0x%08x\n",
				__func__, (intr_status & UIC_HIBERNATE_ENTER) ?
				"Enter" : "Exit",
				intr_status, ufshcd_get_upmcrs(hba));
			/*
			 * It is possible to see auto-h8 errors during card
			 * removal, so set this flag and let the error handler
			 * decide if this error is seen while card was present
			 * or due to card removal.
			 * If error is seen during card removal, we don't want
			 * to printout the debug messages.
			 */
			hba->auto_h8_err = true;
			schedule_work(&hba->eh_work);
			retval = IRQ_HANDLED;
		}
	}
	return retval;
}

/**
 * __ufshcd_transfer_req_compl - handle SCSI and query command completion
 * @hba: per adapter instance
 * @completed_reqs: requests to complete
 */
static void __ufshcd_transfer_req_compl(struct ufs_hba *hba,
					unsigned long completed_reqs)
{
	struct ufshcd_lrb *lrbp;
	struct scsi_cmnd *cmd;
	int result;
	int index;
	struct request *req;

	for_each_set_bit(index, &completed_reqs, hba->nutrs) {
		lrbp = &hba->lrb[index];
		cmd = lrbp->cmd;
		if (cmd) {
			ufshcd_cond_add_cmd_trace(hba, index, "scsi_cmpl");
			ufshcd_update_tag_stats_completion(hba, cmd);
			result = ufshcd_transfer_rsp_status(hba, lrbp);
			scsi_dma_unmap(cmd);
			cmd->result = result;
			clear_bit_unlock(index, &hba->lrb_in_use);
			lrbp->complete_time_stamp = ktime_get();
			update_req_stats(hba, lrbp);
			/* Mark completed command as NULL in LRB */
			lrbp->cmd = NULL;
			hba->ufs_stats.clk_rel.ctx = XFR_REQ_COMPL;
			__ufshcd_release(hba, false);
			__ufshcd_hibern8_release(hba, false);
			if (cmd->request) {
				/*
				 * As we are accessing the "request" structure,
				 * this must be called before calling
				 * ->scsi_done() callback.
				 */
				ufshcd_vops_pm_qos_req_end(hba, cmd->request,
					false);
				ufshcd_vops_crypto_engine_cfg_end(hba,
					lrbp, cmd->request);
			}

			req = cmd->request;
			if (req) {
				/* Update IO svc time latency histogram */
				if (req->lat_hist_enabled) {
					ktime_t completion;
					u_int64_t delta_us;

					completion = ktime_get();
					delta_us = ktime_us_delta(completion,
						  req->lat_hist_io_start);
					/* rq_data_dir() => true if WRITE */
					blk_update_latency_hist(&hba->io_lat_s,
						(rq_data_dir(req) == READ),
						delta_us);
				}
			}

			/* Do not touch lrbp after scsi done */
			cmd->scsi_done(cmd);
		} else if (lrbp->command_type == UTP_CMD_TYPE_DEV_MANAGE ||
			lrbp->command_type == UTP_CMD_TYPE_UFS_STORAGE) {
			if (hba->dev_cmd.complete) {
				ufshcd_cond_add_cmd_trace(hba, index,
						"dev_cmd_cmpl");
				complete(hba->dev_cmd.complete);
			}
		}
		if (ufshcd_is_clkscaling_supported(hba))
			hba->clk_scaling.active_reqs--;
	}

	/* clear corresponding bits of completed commands */
	hba->outstanding_reqs ^= completed_reqs;

	ufshcd_clk_scaling_update_busy(hba);

	/* we might have free'd some tags above */
	wake_up(&hba->dev_cmd.tag_wq);
}

/**
 * ufshcd_abort_outstanding_requests - abort all outstanding transfer requests.
 * @hba: per adapter instance
 * @result: error result to inform scsi layer about
 */
void ufshcd_abort_outstanding_transfer_requests(struct ufs_hba *hba, int result)
{
	u8 index;
	struct ufshcd_lrb *lrbp;
	struct scsi_cmnd *cmd;

	if (!hba->outstanding_reqs)
		return;

	for_each_set_bit(index, &hba->outstanding_reqs, hba->nutrs) {
		lrbp = &hba->lrb[index];
		cmd = lrbp->cmd;
		if (cmd) {
			ufshcd_cond_add_cmd_trace(hba, index, "scsi_failed");
			ufshcd_update_error_stats(hba,
					UFS_ERR_INT_FATAL_ERRORS);
			scsi_dma_unmap(cmd);
			cmd->result = result;
			/* Clear pending transfer requests */
			ufshcd_clear_cmd(hba, index);
			ufshcd_outstanding_req_clear(hba, index);
			clear_bit_unlock(index, &hba->lrb_in_use);
			lrbp->complete_time_stamp = ktime_get();
			update_req_stats(hba, lrbp);
			/* Mark completed command as NULL in LRB */
			lrbp->cmd = NULL;
			ufshcd_release_all(hba);
			if (cmd->request) {
				/*
				 * As we are accessing the "request" structure,
				 * this must be called before calling
				 * ->scsi_done() callback.
				 */
				ufshcd_vops_pm_qos_req_end(hba, cmd->request,
					true);
				ufshcd_vops_crypto_engine_cfg_end(hba,
						lrbp, cmd->request);
			}
			/* Do not touch lrbp after scsi done */
			cmd->scsi_done(cmd);
		} else if (lrbp->command_type == UTP_CMD_TYPE_DEV_MANAGE) {
			if (hba->dev_cmd.complete) {
				ufshcd_cond_add_cmd_trace(hba, index,
							"dev_cmd_failed");
				ufshcd_outstanding_req_clear(hba, index);
				complete(hba->dev_cmd.complete);
			}
		}
		if (ufshcd_is_clkscaling_supported(hba))
			hba->clk_scaling.active_reqs--;
	}
}

/**
 * ufshcd_transfer_req_compl - handle SCSI and query command completion
 * @hba: per adapter instance
 *
 * Returns
 *  IRQ_HANDLED - If interrupt is valid
 *  IRQ_NONE    - If invalid interrupt
 */
static irqreturn_t ufshcd_transfer_req_compl(struct ufs_hba *hba)
{
	unsigned long completed_reqs;
	u32 tr_doorbell;

	/* Resetting interrupt aggregation counters first and reading the
	 * DOOR_BELL afterward allows us to handle all the completed requests.
	 * In order to prevent other interrupts starvation the DB is read once
	 * after reset. The down side of this solution is the possibility of
	 * false interrupt if device completes another request after resetting
	 * aggregation and before reading the DB.
	 */
	if (ufshcd_is_intr_aggr_allowed(hba))
		ufshcd_reset_intr_aggr(hba);

	tr_doorbell = ufshcd_readl(hba, REG_UTP_TRANSFER_REQ_DOOR_BELL);
	completed_reqs = tr_doorbell ^ hba->outstanding_reqs;

	if (completed_reqs) {
		__ufshcd_transfer_req_compl(hba, completed_reqs);
		return IRQ_HANDLED;
	} else {
		return IRQ_NONE;
	}
}

/**
 * ufshcd_disable_ee - disable exception event
 * @hba: per-adapter instance
 * @mask: exception event to disable
 *
 * Disables exception event in the device so that the EVENT_ALERT
 * bit is not set.
 *
 * Returns zero on success, non-zero error value on failure.
 */
static int ufshcd_disable_ee(struct ufs_hba *hba, u16 mask)
{
	int err = 0;
	u32 val;

	if (!(hba->ee_ctrl_mask & mask))
		goto out;

	val = hba->ee_ctrl_mask & ~mask;
	val &= MASK_EE_STATUS;
	err = ufshcd_query_attr_retry(hba, UPIU_QUERY_OPCODE_WRITE_ATTR,
			QUERY_ATTR_IDN_EE_CONTROL, 0, 0, &val);
	if (!err)
		hba->ee_ctrl_mask &= ~mask;
out:
	return err;
}

/**
 * ufshcd_enable_ee - enable exception event
 * @hba: per-adapter instance
 * @mask: exception event to enable
 *
 * Enable corresponding exception event in the device to allow
 * device to alert host in critical scenarios.
 *
 * Returns zero on success, non-zero error value on failure.
 */
static int ufshcd_enable_ee(struct ufs_hba *hba, u16 mask)
{
	int err = 0;
	u32 val;

	if (hba->ee_ctrl_mask & mask)
		goto out;

	val = hba->ee_ctrl_mask | mask;
	val &= MASK_EE_STATUS;
	err = ufshcd_query_attr_retry(hba, UPIU_QUERY_OPCODE_WRITE_ATTR,
			QUERY_ATTR_IDN_EE_CONTROL, 0, 0, &val);
	if (!err)
		hba->ee_ctrl_mask |= mask;
out:
	return err;
}

/**
 * ufshcd_enable_auto_bkops - Allow device managed BKOPS
 * @hba: per-adapter instance
 *
 * Allow device to manage background operations on its own. Enabling
 * this might lead to inconsistent latencies during normal data transfers
 * as the device is allowed to manage its own way of handling background
 * operations.
 *
 * Returns zero on success, non-zero on failure.
 */
static int ufshcd_enable_auto_bkops(struct ufs_hba *hba)
{
	int err = 0;

	if (hba->auto_bkops_enabled)
		goto out;

	err = ufshcd_query_flag_retry(hba, UPIU_QUERY_OPCODE_SET_FLAG,
			QUERY_FLAG_IDN_BKOPS_EN, NULL);
	if (err) {
		dev_err(hba->dev, "%s: failed to enable bkops %d\n",
				__func__, err);
		goto out;
	}

	hba->auto_bkops_enabled = true;
	trace_ufshcd_auto_bkops_state(dev_name(hba->dev), 1);

	/* No need of URGENT_BKOPS exception from the device */
	err = ufshcd_disable_ee(hba, MASK_EE_URGENT_BKOPS);
	if (err)
		dev_err(hba->dev, "%s: failed to disable exception event %d\n",
				__func__, err);
out:
	return err;
}

/**
 * ufshcd_disable_auto_bkops - block device in doing background operations
 * @hba: per-adapter instance
 *
 * Disabling background operations improves command response latency but
 * has drawback of device moving into critical state where the device is
 * not-operable. Make sure to call ufshcd_enable_auto_bkops() whenever the
 * host is idle so that BKOPS are managed effectively without any negative
 * impacts.
 *
 * Returns zero on success, non-zero on failure.
 */
static int ufshcd_disable_auto_bkops(struct ufs_hba *hba)
{
	int err = 0;

	if (!hba->auto_bkops_enabled)
		goto out;

	/*
	 * If host assisted BKOPs is to be enabled, make sure
	 * urgent bkops exception is allowed.
	 */
	err = ufshcd_enable_ee(hba, MASK_EE_URGENT_BKOPS);
	if (err) {
		dev_err(hba->dev, "%s: failed to enable exception event %d\n",
				__func__, err);
		goto out;
	}

	err = ufshcd_query_flag_retry(hba, UPIU_QUERY_OPCODE_CLEAR_FLAG,
			QUERY_FLAG_IDN_BKOPS_EN, NULL);
	if (err) {
		dev_err(hba->dev, "%s: failed to disable bkops %d\n",
				__func__, err);
		ufshcd_disable_ee(hba, MASK_EE_URGENT_BKOPS);
		goto out;
	}

	hba->auto_bkops_enabled = false;
<<<<<<< HEAD
	trace_ufshcd_auto_bkops_state(dev_name(hba->dev), 0);
=======
	trace_ufshcd_auto_bkops_state(dev_name(hba->dev), "Disabled");
	hba->is_urgent_bkops_lvl_checked = false;
>>>>>>> 98db2bf2
out:
	return err;
}

/**
 * ufshcd_force_reset_auto_bkops - force reset auto bkops state
 * @hba: per adapter instance
 *
 * After a device reset the device may toggle the BKOPS_EN flag
 * to default value. The s/w tracking variables should be updated
 * as well. This function would change the auto-bkops state based on
 * UFSHCD_CAP_KEEP_AUTO_BKOPS_ENABLED_EXCEPT_SUSPEND.
 */
static void ufshcd_force_reset_auto_bkops(struct ufs_hba *hba)
{
	if (ufshcd_keep_autobkops_enabled_except_suspend(hba)) {
		hba->auto_bkops_enabled = false;
		hba->ee_ctrl_mask |= MASK_EE_URGENT_BKOPS;
		ufshcd_enable_auto_bkops(hba);
	} else {
		hba->auto_bkops_enabled = true;
		hba->ee_ctrl_mask &= ~MASK_EE_URGENT_BKOPS;
		ufshcd_disable_auto_bkops(hba);
	}
	hba->is_urgent_bkops_lvl_checked = false;
}

static inline int ufshcd_get_bkops_status(struct ufs_hba *hba, u32 *status)
{
	return ufshcd_query_attr_retry(hba, UPIU_QUERY_OPCODE_READ_ATTR,
			QUERY_ATTR_IDN_BKOPS_STATUS, 0, 0, status);
}

/**
 * ufshcd_bkops_ctrl - control the auto bkops based on current bkops status
 * @hba: per-adapter instance
 * @status: bkops_status value
 *
 * Read the bkops_status from the UFS device and Enable fBackgroundOpsEn
 * flag in the device to permit background operations if the device
 * bkops_status is greater than or equal to "status" argument passed to
 * this function, disable otherwise.
 *
 * Returns 0 for success, non-zero in case of failure.
 *
 * NOTE: Caller of this function can check the "hba->auto_bkops_enabled" flag
 * to know whether auto bkops is enabled or disabled after this function
 * returns control to it.
 */
static int ufshcd_bkops_ctrl(struct ufs_hba *hba,
			     enum bkops_status status)
{
	int err;
	u32 curr_status = 0;

	err = ufshcd_get_bkops_status(hba, &curr_status);
	if (err) {
		dev_err(hba->dev, "%s: failed to get BKOPS status %d\n",
				__func__, err);
		goto out;
	} else if (curr_status > BKOPS_STATUS_MAX) {
		dev_err(hba->dev, "%s: invalid BKOPS status %d\n",
				__func__, curr_status);
		err = -EINVAL;
		goto out;
	}

	if (curr_status >= status)
		err = ufshcd_enable_auto_bkops(hba);
	else
		err = ufshcd_disable_auto_bkops(hba);
	hba->urgent_bkops_lvl = curr_status;
out:
	return err;
}

/**
 * ufshcd_urgent_bkops - handle urgent bkops exception event
 * @hba: per-adapter instance
 *
 * Enable fBackgroundOpsEn flag in the device to permit background
 * operations.
 *
 * If BKOPs is enabled, this function returns 0, 1 if the bkops in not enabled
 * and negative error value for any other failure.
 */
static int ufshcd_urgent_bkops(struct ufs_hba *hba)
{
	return ufshcd_bkops_ctrl(hba, hba->urgent_bkops_lvl);
}

static inline int ufshcd_get_ee_status(struct ufs_hba *hba, u32 *status)
{
	return ufshcd_query_attr_retry(hba, UPIU_QUERY_OPCODE_READ_ATTR,
			QUERY_ATTR_IDN_EE_STATUS, 0, 0, status);
}

static void ufshcd_bkops_exception_event_handler(struct ufs_hba *hba)
{
	int err;
	u32 curr_status = 0;

	if (hba->is_urgent_bkops_lvl_checked)
		goto enable_auto_bkops;

	err = ufshcd_get_bkops_status(hba, &curr_status);
	if (err) {
		dev_err(hba->dev, "%s: failed to get BKOPS status %d\n",
				__func__, err);
		goto out;
	}

	/*
	 * We are seeing that some devices are raising the urgent bkops
	 * exception events even when BKOPS status doesn't indicate performace
	 * impacted or critical. Handle these device by determining their urgent
	 * bkops status at runtime.
	 */
	if (curr_status < BKOPS_STATUS_PERF_IMPACT) {
		dev_err(hba->dev, "%s: device raised urgent BKOPS exception for bkops status %d\n",
				__func__, curr_status);
		/* update the current status as the urgent bkops level */
		hba->urgent_bkops_lvl = curr_status;
		hba->is_urgent_bkops_lvl_checked = true;
	}

enable_auto_bkops:
	err = ufshcd_enable_auto_bkops(hba);
out:
	if (err < 0)
		dev_err(hba->dev, "%s: failed to handle urgent bkops %d\n",
				__func__, err);
}

/**
 * ufshcd_exception_event_handler - handle exceptions raised by device
 * @work: pointer to work data
 *
 * Read bExceptionEventStatus attribute from the device and handle the
 * exception event accordingly.
 */
static void ufshcd_exception_event_handler(struct work_struct *work)
{
	struct ufs_hba *hba;
	int err;
	u32 status = 0;
	hba = container_of(work, struct ufs_hba, eeh_work);

	pm_runtime_get_sync(hba->dev);
	ufshcd_scsi_block_requests(hba);
	err = ufshcd_get_ee_status(hba, &status);
	if (err) {
		dev_err(hba->dev, "%s: failed to get exception status %d\n",
				__func__, err);
		goto out;
	}

	status &= hba->ee_ctrl_mask;

	if (status & MASK_EE_URGENT_BKOPS)
		ufshcd_bkops_exception_event_handler(hba);

out:
	ufshcd_scsi_unblock_requests(hba);
	/*
	 * pm_runtime_get_noresume is called while scheduling
	 * eeh_work to avoid suspend racing with exception work.
	 * Hence decrement usage counter using pm_runtime_put_noidle
	 * to allow suspend on completion of exception event handler.
	 */
	pm_runtime_put_noidle(hba->dev);
	pm_runtime_put(hba->dev);
	return;
}

/* Complete requests that have door-bell cleared */
static void ufshcd_complete_requests(struct ufs_hba *hba)
{
	ufshcd_transfer_req_compl(hba);
	ufshcd_tmc_handler(hba);
}

/**
 * ufshcd_quirk_dl_nac_errors - This function checks if error handling is
 *				to recover from the DL NAC errors or not.
 * @hba: per-adapter instance
 *
 * Returns true if error handling is required, false otherwise
 */
static bool ufshcd_quirk_dl_nac_errors(struct ufs_hba *hba)
{
	unsigned long flags;
	bool err_handling = true;

	spin_lock_irqsave(hba->host->host_lock, flags);
	/*
	 * UFS_DEVICE_QUIRK_RECOVERY_FROM_DL_NAC_ERRORS only workaround the
	 * device fatal error and/or DL NAC & REPLAY timeout errors.
	 */
	if (hba->saved_err & (CONTROLLER_FATAL_ERROR | SYSTEM_BUS_FATAL_ERROR))
		goto out;

	if ((hba->saved_err & DEVICE_FATAL_ERROR) ||
	    ((hba->saved_err & UIC_ERROR) &&
	     (hba->saved_uic_err & UFSHCD_UIC_DL_TCx_REPLAY_ERROR))) {
		/*
		 * we have to do error recovery but atleast silence the error
		 * logs.
		 */
		hba->silence_err_logs = true;
		goto out;
	}

	if ((hba->saved_err & UIC_ERROR) &&
	    (hba->saved_uic_err & UFSHCD_UIC_DL_NAC_RECEIVED_ERROR)) {
		int err;
		/*
		 * wait for 50ms to see if we can get any other errors or not.
		 */
		spin_unlock_irqrestore(hba->host->host_lock, flags);
		msleep(50);
		spin_lock_irqsave(hba->host->host_lock, flags);

		/*
		 * now check if we have got any other severe errors other than
		 * DL NAC error?
		 */
		if ((hba->saved_err & INT_FATAL_ERRORS) ||
		    ((hba->saved_err & UIC_ERROR) &&
		    (hba->saved_uic_err & ~UFSHCD_UIC_DL_NAC_RECEIVED_ERROR))) {
			if (((hba->saved_err & INT_FATAL_ERRORS) ==
				DEVICE_FATAL_ERROR) || (hba->saved_uic_err &
					~UFSHCD_UIC_DL_NAC_RECEIVED_ERROR))
				hba->silence_err_logs = true;
			goto out;
		}

		/*
		 * As DL NAC is the only error received so far, send out NOP
		 * command to confirm if link is still active or not.
		 *   - If we don't get any response then do error recovery.
		 *   - If we get response then clear the DL NAC error bit.
		 */

		/* silence the error logs from NOP command */
		hba->silence_err_logs = true;
		spin_unlock_irqrestore(hba->host->host_lock, flags);
		err = ufshcd_verify_dev_init(hba);
		spin_lock_irqsave(hba->host->host_lock, flags);
		hba->silence_err_logs = false;

		if (err) {
			hba->silence_err_logs = true;
			goto out;
		}

		/* Link seems to be alive hence ignore the DL NAC errors */
		if (hba->saved_uic_err == UFSHCD_UIC_DL_NAC_RECEIVED_ERROR)
			hba->saved_err &= ~UIC_ERROR;
		/* clear NAC error */
		hba->saved_uic_err &= ~UFSHCD_UIC_DL_NAC_RECEIVED_ERROR;
		if (!hba->saved_uic_err) {
			err_handling = false;
			goto out;
		}
		/*
		 * there seems to be some errors other than NAC, so do error
		 * recovery
		 */
		hba->silence_err_logs = true;
	}
out:
	spin_unlock_irqrestore(hba->host->host_lock, flags);
	return err_handling;
}

/**
 * ufshcd_err_handler - handle UFS errors that require s/w attention
 * @work: pointer to work structure
 */
static void ufshcd_err_handler(struct work_struct *work)
{
	struct ufs_hba *hba;
	unsigned long flags;
	bool err_xfer = false, err_tm = false;
	int err = 0;
	int tag;
	bool needs_reset = false;
	bool clks_enabled = false;

	hba = container_of(work, struct ufs_hba, eh_work);

	spin_lock_irqsave(hba->host->host_lock, flags);
	if (hba->extcon) {
		if (ufshcd_is_card_online(hba)) {
			spin_unlock_irqrestore(hba->host->host_lock, flags);
			/*
			 * TODO: need better way to ensure that this delay is
			 * more than extcon's debounce-ms
			 */
			msleep(300);
			spin_lock_irqsave(hba->host->host_lock, flags);
		}

		/*
		 * ignore error if card was online and offline/removed now or
		 * card was already offline.
		 */
		if (ufshcd_is_card_offline(hba)) {
			hba->saved_err = 0;
			hba->saved_uic_err = 0;
			hba->saved_ce_err = 0;
			hba->auto_h8_err = false;
			hba->force_host_reset = false;
			hba->ufshcd_state = UFSHCD_STATE_OPERATIONAL;
			goto out;
		}
	}

	ufsdbg_set_err_state(hba);

	if (hba->ufshcd_state == UFSHCD_STATE_RESET)
		goto out;

	/*
	 * Make sure the clocks are ON before we proceed with err
	 * handling. For the majority of cases err handler would be
	 * run with clocks ON. There is a possibility that the err
	 * handler was scheduled due to auto hibern8 error interrupt,
	 * in which case the clocks could be gated or be in the
	 * process of gating when the err handler runs.
	 */
	if (unlikely((hba->clk_gating.state != CLKS_ON) &&
	    (hba->clk_gating.state == REQ_CLKS_OFF &&
	     ufshcd_is_link_hibern8(hba)) &&
	    ufshcd_is_auto_hibern8_supported(hba) &&
	    hba->hibern8_on_idle.is_enabled)) {
		spin_unlock_irqrestore(hba->host->host_lock, flags);
		hba->ufs_stats.clk_hold.ctx = ERR_HNDLR_WORK;
		ufshcd_hold(hba, false);
		spin_lock_irqsave(hba->host->host_lock, flags);
		clks_enabled = true;
	}

	hba->ufshcd_state = UFSHCD_STATE_RESET;
	ufshcd_set_eh_in_progress(hba);

	/* Complete requests that have door-bell cleared by h/w */
	ufshcd_complete_requests(hba);

	if (hba->dev_info.quirks &
	    UFS_DEVICE_QUIRK_RECOVERY_FROM_DL_NAC_ERRORS) {
		bool ret;

		spin_unlock_irqrestore(hba->host->host_lock, flags);
		/* release the lock as ufshcd_quirk_dl_nac_errors() may sleep */
		ret = ufshcd_quirk_dl_nac_errors(hba);
		spin_lock_irqsave(hba->host->host_lock, flags);
		if (!ret)
			goto skip_err_handling;
	}

	/*
	 * Dump controller state before resetting. Transfer requests state
	 * will be dump as part of the request completion.
	 */
	if ((hba->saved_err & (INT_FATAL_ERRORS | UIC_ERROR | UIC_LINK_LOST)) ||
	    hba->auto_h8_err) {
		dev_err(hba->dev, "%s: saved_err 0x%x saved_uic_err 0x%x",
			__func__, hba->saved_err, hba->saved_uic_err);
		if (!hba->silence_err_logs) {
			/* release lock as print host regs sleeps */
			spin_unlock_irqrestore(hba->host->host_lock, flags);
			ufshcd_print_host_regs(hba);
			ufshcd_print_host_state(hba);
			ufshcd_print_pwr_info(hba);
			ufshcd_print_tmrs(hba, hba->outstanding_tasks);
			ufshcd_print_cmd_log(hba);
			spin_lock_irqsave(hba->host->host_lock, flags);
		}
		hba->auto_h8_err = false;
	}

	if ((hba->saved_err & (INT_FATAL_ERRORS | UIC_LINK_LOST))
	    || hba->saved_ce_err || hba->force_host_reset ||
	    ((hba->saved_err & UIC_ERROR) &&
	    (hba->saved_uic_err & (UFSHCD_UIC_DL_PA_INIT_ERROR |
				   UFSHCD_UIC_DL_NAC_RECEIVED_ERROR |
				   UFSHCD_UIC_DL_TCx_REPLAY_ERROR))))
		needs_reset = true;

	/*
	 * if host reset is required then skip clearing the pending
	 * transfers forcefully because they will automatically get
	 * cleared after link startup.
	 */
	if (needs_reset)
		goto skip_pending_xfer_clear;

	/* release lock as clear command might sleep */
	spin_unlock_irqrestore(hba->host->host_lock, flags);
	/* Clear pending transfer requests */
	for_each_set_bit(tag, &hba->outstanding_reqs, hba->nutrs) {
		if (ufshcd_clear_cmd(hba, tag)) {
			err_xfer = true;
			goto lock_skip_pending_xfer_clear;
		}
	}

	/* Clear pending task management requests */
	for_each_set_bit(tag, &hba->outstanding_tasks, hba->nutmrs) {
		if (ufshcd_clear_tm_cmd(hba, tag)) {
			err_tm = true;
			goto lock_skip_pending_xfer_clear;
		}
	}

lock_skip_pending_xfer_clear:
	spin_lock_irqsave(hba->host->host_lock, flags);

	/* Complete the requests that are cleared by s/w */
	ufshcd_complete_requests(hba);

	if (err_xfer || err_tm)
		needs_reset = true;

skip_pending_xfer_clear:
	/* Fatal errors need reset */
	if (needs_reset) {
		unsigned long max_doorbells = (1UL << hba->nutrs) - 1;

		if (hba->saved_err & INT_FATAL_ERRORS)
			ufshcd_update_error_stats(hba,
						  UFS_ERR_INT_FATAL_ERRORS);
		if (hba->saved_ce_err)
			ufshcd_update_error_stats(hba, UFS_ERR_CRYPTO_ENGINE);

		if (hba->saved_err & UIC_ERROR)
			ufshcd_update_error_stats(hba,
						  UFS_ERR_INT_UIC_ERROR);

		if (err_xfer || err_tm)
			ufshcd_update_error_stats(hba,
						  UFS_ERR_CLEAR_PEND_XFER_TM);

		/*
		 * ufshcd_reset_and_restore() does the link reinitialization
		 * which will need atleast one empty doorbell slot to send the
		 * device management commands (NOP and query commands).
		 * If there is no slot empty at this moment then free up last
		 * slot forcefully.
		 */
		if (hba->outstanding_reqs == max_doorbells)
			__ufshcd_transfer_req_compl(hba,
						    (1UL << (hba->nutrs - 1)));

		spin_unlock_irqrestore(hba->host->host_lock, flags);
		err = ufshcd_reset_and_restore(hba);
		spin_lock_irqsave(hba->host->host_lock, flags);
		if (err) {
			dev_err(hba->dev, "%s: reset and restore failed\n",
					__func__);
			hba->ufshcd_state = UFSHCD_STATE_ERROR;
		}
		/*
		 * Inform scsi mid-layer that we did reset and allow to handle
		 * Unit Attention properly.
		 */
		scsi_report_bus_reset(hba->host, 0);
		hba->saved_err = 0;
		hba->saved_uic_err = 0;
		hba->saved_ce_err = 0;
		hba->force_host_reset = false;
	}

skip_err_handling:
	if (!needs_reset) {
		hba->ufshcd_state = UFSHCD_STATE_OPERATIONAL;
		if (hba->saved_err || hba->saved_uic_err)
			dev_err_ratelimited(hba->dev, "%s: exit: saved_err 0x%x saved_uic_err 0x%x",
			    __func__, hba->saved_err, hba->saved_uic_err);
	}

	hba->silence_err_logs = false;

	if (clks_enabled) {
		__ufshcd_release(hba, false);
		hba->ufs_stats.clk_rel.ctx = ERR_HNDLR_WORK;
	}
out:
	ufshcd_clear_eh_in_progress(hba);
	spin_unlock_irqrestore(hba->host->host_lock, flags);
}

static void ufshcd_update_uic_reg_hist(struct ufs_uic_err_reg_hist *reg_hist,
		u32 reg)
{
	reg_hist->reg[reg_hist->pos] = reg;
	reg_hist->tstamp[reg_hist->pos] = ktime_get();
	reg_hist->pos = (reg_hist->pos + 1) % UIC_ERR_REG_HIST_LENGTH;
}

static void ufshcd_rls_handler(struct work_struct *work)
{
	struct ufs_hba *hba;
	int ret = 0;
	u32 mode;

	hba = container_of(work, struct ufs_hba, rls_work);
	pm_runtime_get_sync(hba->dev);
	down_write(&hba->lock);
	ufshcd_scsi_block_requests(hba);
	if (ufshcd_is_shutdown_ongoing(hba))
		goto out;
	ret = ufshcd_wait_for_doorbell_clr(hba, U64_MAX);
	if (ret) {
		dev_err(hba->dev,
			"Timed out (%d) waiting for DB to clear\n",
			ret);
		goto out;
	}

	ufshcd_dme_get(hba, UIC_ARG_MIB(PA_PWRMODE), &mode);
	if (hba->pwr_info.pwr_rx != ((mode >> PWR_RX_OFFSET) & PWR_INFO_MASK))
		hba->restore_needed = true;

	if (hba->pwr_info.pwr_tx != (mode & PWR_INFO_MASK))
		hba->restore_needed = true;

	ufshcd_dme_get(hba, UIC_ARG_MIB(PA_RXGEAR), &mode);
	if (hba->pwr_info.gear_rx != mode)
		hba->restore_needed = true;

	ufshcd_dme_get(hba, UIC_ARG_MIB(PA_TXGEAR), &mode);
	if (hba->pwr_info.gear_tx != mode)
		hba->restore_needed = true;

	if (hba->restore_needed)
		ret = ufshcd_config_pwr_mode(hba, &(hba->pwr_info));

	if (ret)
		dev_err(hba->dev, "%s: Failed setting power mode, err = %d\n",
			__func__, ret);
	else
		hba->restore_needed = false;

out:
	up_write(&hba->lock);
	ufshcd_scsi_unblock_requests(hba);
	pm_runtime_put_sync(hba->dev);
}

/**
 * ufshcd_update_uic_error - check and set fatal UIC error flags.
 * @hba: per-adapter instance
 *
 * Returns
 *  IRQ_HANDLED - If interrupt is valid
 *  IRQ_NONE    - If invalid interrupt
 */
static irqreturn_t ufshcd_update_uic_error(struct ufs_hba *hba)
{
	u32 reg;
	irqreturn_t retval = IRQ_NONE;

	/* PHY layer lane error */
	reg = ufshcd_readl(hba, REG_UIC_ERROR_CODE_PHY_ADAPTER_LAYER);
	if ((reg & UIC_PHY_ADAPTER_LAYER_ERROR) &&
	    (reg & UIC_PHY_ADAPTER_LAYER_ERROR_CODE_MASK)) {
		/*
		 * To know whether this error is fatal or not, DB timeout
		 * must be checked but this error is handled separately.
		 */
		dev_dbg(hba->dev, "%s: UIC Lane error reported, reg 0x%x\n",
				__func__, reg);
		ufshcd_update_uic_error_cnt(hba, reg, UFS_UIC_ERROR_PA);
		ufshcd_update_uic_reg_hist(&hba->ufs_stats.pa_err, reg);

		/*
		 * Don't ignore LINERESET indication during hibern8
		 * enter operation.
		 */
		if (reg & UIC_PHY_ADAPTER_LAYER_GENERIC_ERROR) {
			struct uic_command *cmd = hba->active_uic_cmd;

			if (cmd) {
				if (cmd->command == UIC_CMD_DME_HIBER_ENTER) {
					dev_err(hba->dev, "%s: LINERESET during hibern8 enter, reg 0x%x\n",
						__func__, reg);
					hba->full_init_linereset = true;
				}
			}
			if (!hba->full_init_linereset)
				schedule_work(&hba->rls_work);
		}
		retval |= IRQ_HANDLED;
	}

	/* PA_INIT_ERROR is fatal and needs UIC reset */
	reg = ufshcd_readl(hba, REG_UIC_ERROR_CODE_DATA_LINK_LAYER);
	if ((reg & UIC_DATA_LINK_LAYER_ERROR) &&
	    (reg & UIC_DATA_LINK_LAYER_ERROR_CODE_MASK)) {
		ufshcd_update_uic_error_cnt(hba, reg, UFS_UIC_ERROR_DL);
		ufshcd_update_uic_reg_hist(&hba->ufs_stats.dl_err, reg);

		if (reg & UIC_DATA_LINK_LAYER_ERROR_PA_INIT) {
			hba->uic_error |= UFSHCD_UIC_DL_PA_INIT_ERROR;
		} else if (hba->dev_info.quirks &
			   UFS_DEVICE_QUIRK_RECOVERY_FROM_DL_NAC_ERRORS) {
			if (reg & UIC_DATA_LINK_LAYER_ERROR_NAC_RECEIVED)
				hba->uic_error |=
					UFSHCD_UIC_DL_NAC_RECEIVED_ERROR;
			else if (reg &
				 UIC_DATA_LINK_LAYER_ERROR_TCx_REPLAY_TIMEOUT)
				hba->uic_error |=
					UFSHCD_UIC_DL_TCx_REPLAY_ERROR;
		}
		retval |= IRQ_HANDLED;
	}

	/* UIC NL/TL/DME errors needs software retry */
	reg = ufshcd_readl(hba, REG_UIC_ERROR_CODE_NETWORK_LAYER);
	if ((reg & UIC_NETWORK_LAYER_ERROR) &&
	    (reg & UIC_NETWORK_LAYER_ERROR_CODE_MASK)) {
		ufshcd_update_uic_reg_hist(&hba->ufs_stats.nl_err, reg);
		hba->uic_error |= UFSHCD_UIC_NL_ERROR;
		retval |= IRQ_HANDLED;
	}

	reg = ufshcd_readl(hba, REG_UIC_ERROR_CODE_TRANSPORT_LAYER);
	if ((reg & UIC_TRANSPORT_LAYER_ERROR) &&
	    (reg & UIC_TRANSPORT_LAYER_ERROR_CODE_MASK)) {
		ufshcd_update_uic_reg_hist(&hba->ufs_stats.tl_err, reg);
		hba->uic_error |= UFSHCD_UIC_TL_ERROR;
		retval |= IRQ_HANDLED;
	}

	reg = ufshcd_readl(hba, REG_UIC_ERROR_CODE_DME);
	if ((reg & UIC_DME_ERROR) &&
	    (reg & UIC_DME_ERROR_CODE_MASK)) {
		ufshcd_update_uic_error_cnt(hba, reg, UFS_UIC_ERROR_DME);
		ufshcd_update_uic_reg_hist(&hba->ufs_stats.dme_err, reg);
		hba->uic_error |= UFSHCD_UIC_DME_ERROR;
		retval |= IRQ_HANDLED;
	}

	dev_dbg(hba->dev, "%s: UIC error flags = 0x%08x\n",
			__func__, hba->uic_error);
	return retval;
}

/**
 * ufshcd_check_errors - Check for errors that need s/w attention
 * @hba: per-adapter instance
 *
 * Returns
 *  IRQ_HANDLED - If interrupt is valid
 *  IRQ_NONE    - If invalid interrupt
 */
static irqreturn_t ufshcd_check_errors(struct ufs_hba *hba)
{
	bool queue_eh_work = false;
	irqreturn_t retval = IRQ_NONE;

	if (hba->errors & INT_FATAL_ERRORS || hba->ce_error)
		queue_eh_work = true;

	if (hba->errors & UIC_LINK_LOST) {
		dev_err(hba->dev, "%s: UIC_LINK_LOST received, errors 0x%x\n",
					__func__, hba->errors);
		queue_eh_work = true;
	}

	if (hba->errors & UIC_ERROR) {
		hba->uic_error = 0;
		retval = ufshcd_update_uic_error(hba);
		if (hba->uic_error)
			queue_eh_work = true;
	}

	if (hba->extcon && ufshcd_is_card_offline(hba)) {
		/* ignore UIC errors if card is offline */
		retval |= IRQ_HANDLED;
	} else if (queue_eh_work) {
		/*
		 * update the transfer error masks to sticky bits, let's do this
		 * irrespective of current ufshcd_state.
		 */
		hba->saved_err |= hba->errors;
		hba->saved_uic_err |= hba->uic_error;
		hba->saved_ce_err |= hba->ce_error;

		/* handle fatal errors only when link is functional */
		if (hba->ufshcd_state == UFSHCD_STATE_OPERATIONAL) {
			/*
			 * Set error handling in progress flag early so that we
			 * don't issue new requests any more.
			 */
			ufshcd_set_eh_in_progress(hba);

			hba->ufshcd_state = UFSHCD_STATE_EH_SCHEDULED;
			schedule_work(&hba->eh_work);
		}
		retval |= IRQ_HANDLED;
	}
	/*
	 * if (!queue_eh_work) -
	 * Other errors are either non-fatal where host recovers
	 * itself without s/w intervention or errors that will be
	 * handled by the SCSI core layer.
	 */
	return retval;
}

/**
 * ufshcd_tmc_handler - handle task management function completion
 * @hba: per adapter instance
 *
 * Returns
 *  IRQ_HANDLED - If interrupt is valid
 *  IRQ_NONE    - If invalid interrupt
 */
static irqreturn_t ufshcd_tmc_handler(struct ufs_hba *hba)
{
	u32 tm_doorbell;

	tm_doorbell = ufshcd_readl(hba, REG_UTP_TASK_REQ_DOOR_BELL);
	hba->tm_condition = tm_doorbell ^ hba->outstanding_tasks;
	if (hba->tm_condition) {
		wake_up(&hba->tm_wq);
		return IRQ_HANDLED;
	} else {
		return IRQ_NONE;
	}
}

/**
 * ufshcd_sl_intr - Interrupt service routine
 * @hba: per adapter instance
 * @intr_status: contains interrupts generated by the controller
 *
 * Returns
 *  IRQ_HANDLED - If interrupt is valid
 *  IRQ_NONE    - If invalid interrupt
 */
static irqreturn_t ufshcd_sl_intr(struct ufs_hba *hba, u32 intr_status)
{
	irqreturn_t retval = IRQ_NONE;

	ufsdbg_error_inject_dispatcher(hba,
		ERR_INJECT_INTR, intr_status, &intr_status);

	ufshcd_vops_crypto_engine_get_status(hba, &hba->ce_error);

	hba->errors = UFSHCD_ERROR_MASK & intr_status;
	if (hba->errors || hba->ce_error)
		retval |= ufshcd_check_errors(hba);

	if (intr_status & UFSHCD_UIC_MASK)
		retval |= ufshcd_uic_cmd_compl(hba, intr_status);

	if (intr_status & UTP_TASK_REQ_COMPL)
		retval |= ufshcd_tmc_handler(hba);

	if (intr_status & UTP_TRANSFER_REQ_COMPL)
		retval |= ufshcd_transfer_req_compl(hba);

	return retval;
}

/**
 * ufshcd_intr - Main interrupt service routine
 * @irq: irq number
 * @__hba: pointer to adapter instance
 *
 * Returns
 *  IRQ_HANDLED - If interrupt is valid
 *  IRQ_NONE    - If invalid interrupt
 */
static irqreturn_t ufshcd_intr(int irq, void *__hba)
{
	u32 intr_status, enabled_intr_status;
	irqreturn_t retval = IRQ_NONE;
	struct ufs_hba *hba = __hba;
	int retries = hba->nutrs;

	spin_lock(hba->host->host_lock);
	intr_status = ufshcd_readl(hba, REG_INTERRUPT_STATUS);
	hba->ufs_stats.last_intr_status = intr_status;
	hba->ufs_stats.last_intr_ts = ktime_get();
	/*
	 * There could be max of hba->nutrs reqs in flight and in worst case
	 * if the reqs get finished 1 by 1 after the interrupt status is
	 * read, make sure we handle them by checking the interrupt status
	 * again in a loop until we process all of the reqs before returning.
	 */
	do {
		enabled_intr_status =
			intr_status & ufshcd_readl(hba, REG_INTERRUPT_ENABLE);
		if (intr_status)
			ufshcd_writel(hba, intr_status, REG_INTERRUPT_STATUS);
		if (enabled_intr_status)
			retval |= ufshcd_sl_intr(hba, enabled_intr_status);

		intr_status = ufshcd_readl(hba, REG_INTERRUPT_STATUS);
	} while (intr_status && --retries);

	if (retval == IRQ_NONE) {
		dev_err(hba->dev, "%s: Unhandled interrupt 0x%08x\n",
					__func__, intr_status);
		ufshcd_hex_dump(hba, "host regs: ", hba->mmio_base,
					UFSHCI_REG_SPACE_SIZE);
	}

	spin_unlock(hba->host->host_lock);
	return retval;
}

static int ufshcd_clear_tm_cmd(struct ufs_hba *hba, int tag)
{
	int err = 0;
	u32 mask = 1 << tag;
	unsigned long flags;

	if (!test_bit(tag, &hba->outstanding_tasks))
		goto out;

	spin_lock_irqsave(hba->host->host_lock, flags);
	ufshcd_writel(hba, ~(1 << tag), REG_UTP_TASK_REQ_LIST_CLEAR);
	spin_unlock_irqrestore(hba->host->host_lock, flags);

	/* poll for max. 1 sec to clear door bell register by h/w */
	err = ufshcd_wait_for_register(hba,
			REG_UTP_TASK_REQ_DOOR_BELL,
			mask, 0, 1000, 1000, true);
out:
	return err;
}

/**
 * ufshcd_issue_tm_cmd - issues task management commands to controller
 * @hba: per adapter instance
 * @lun_id: LUN ID to which TM command is sent
 * @task_id: task ID to which the TM command is applicable
 * @tm_function: task management function opcode
 * @tm_response: task management service response return value
 *
 * Returns non-zero value on error, zero on success.
 */
static int ufshcd_issue_tm_cmd(struct ufs_hba *hba, int lun_id, int task_id,
		u8 tm_function, u8 *tm_response)
{
	struct utp_task_req_desc *task_req_descp;
	struct utp_upiu_task_req *task_req_upiup;
	struct Scsi_Host *host;
	unsigned long flags;
	int free_slot;
	int err;
	int task_tag;

	host = hba->host;

	/*
	 * Get free slot, sleep if slots are unavailable.
	 * Even though we use wait_event() which sleeps indefinitely,
	 * the maximum wait time is bounded by %TM_CMD_TIMEOUT.
	 */
	wait_event(hba->tm_tag_wq, ufshcd_get_tm_free_slot(hba, &free_slot));
	hba->ufs_stats.clk_hold.ctx = TM_CMD_SEND;
	ufshcd_hold_all(hba);

	spin_lock_irqsave(host->host_lock, flags);
	task_req_descp = hba->utmrdl_base_addr;
	task_req_descp += free_slot;

	/* Configure task request descriptor */
	task_req_descp->header.dword_0 = cpu_to_le32(UTP_REQ_DESC_INT_CMD);
	task_req_descp->header.dword_2 =
			cpu_to_le32(OCS_INVALID_COMMAND_STATUS);

	/* Configure task request UPIU */
	task_req_upiup =
		(struct utp_upiu_task_req *) task_req_descp->task_req_upiu;
	task_tag = hba->nutrs + free_slot;
	task_req_upiup->header.dword_0 =
		UPIU_HEADER_DWORD(UPIU_TRANSACTION_TASK_REQ, 0,
					      lun_id, task_tag);
	task_req_upiup->header.dword_1 =
		UPIU_HEADER_DWORD(0, tm_function, 0, 0);
	/*
	 * The host shall provide the same value for LUN field in the basic
	 * header and for Input Parameter.
	 */
	task_req_upiup->input_param1 = cpu_to_be32(lun_id);
	task_req_upiup->input_param2 = cpu_to_be32(task_id);

	ufshcd_vops_setup_task_mgmt(hba, free_slot, tm_function);

	/* send command to the controller */
	__set_bit(free_slot, &hba->outstanding_tasks);

	/* Make sure descriptors are ready before ringing the task doorbell */
	wmb();

	ufshcd_writel(hba, 1 << free_slot, REG_UTP_TASK_REQ_DOOR_BELL);
	/* Make sure that doorbell is committed immediately */
	wmb();

	spin_unlock_irqrestore(host->host_lock, flags);

	/* wait until the task management command is completed */
	err = wait_event_timeout(hba->tm_wq,
			test_bit(free_slot, &hba->tm_condition),
			msecs_to_jiffies(TM_CMD_TIMEOUT));
	if (!err) {
		dev_err(hba->dev, "%s: task management cmd 0x%.2x timed-out\n",
				__func__, tm_function);
		if (ufshcd_clear_tm_cmd(hba, free_slot))
			dev_WARN(hba->dev, "%s: unable clear tm cmd (slot %d) after timeout\n",
					__func__, free_slot);
		err = -ETIMEDOUT;
	} else {
		err = ufshcd_task_req_compl(hba, free_slot, tm_response);
	}

	clear_bit(free_slot, &hba->tm_condition);
	ufshcd_put_tm_slot(hba, free_slot);
	wake_up(&hba->tm_tag_wq);
	hba->ufs_stats.clk_rel.ctx = TM_CMD_SEND;

	ufshcd_release_all(hba);
	return err;
}

/**
 * ufshcd_eh_device_reset_handler - device reset handler registered to
 *                                    scsi layer.
 * @cmd: SCSI command pointer
 *
 * Returns SUCCESS/FAILED
 */
static int ufshcd_eh_device_reset_handler(struct scsi_cmnd *cmd)
{
	struct Scsi_Host *host;
	struct ufs_hba *hba;
	unsigned int tag;
	u32 pos;
	int err;
	u8 resp = 0xF;
	struct ufshcd_lrb *lrbp;
	unsigned long flags;

	host = cmd->device->host;
	hba = shost_priv(host);
	tag = cmd->request->tag;

	ufshcd_print_cmd_log(hba);
	lrbp = &hba->lrb[tag];
	err = ufshcd_issue_tm_cmd(hba, lrbp->lun, 0, UFS_LOGICAL_RESET, &resp);
	if (err || resp != UPIU_TASK_MANAGEMENT_FUNC_COMPL) {
		if (!err)
			err = resp;
		goto out;
	}

	/* clear the commands that were pending for corresponding LUN */
	for_each_set_bit(pos, &hba->outstanding_reqs, hba->nutrs) {
		if (hba->lrb[pos].lun == lrbp->lun) {
			err = ufshcd_clear_cmd(hba, pos);
			if (err)
				break;
		}
	}
	spin_lock_irqsave(host->host_lock, flags);
	ufshcd_transfer_req_compl(hba);
	spin_unlock_irqrestore(host->host_lock, flags);

out:
	hba->req_abort_count = 0;
	if (!err) {
		err = SUCCESS;
	} else {
		dev_err(hba->dev, "%s: failed with err %d\n", __func__, err);
		err = FAILED;
	}
	return err;
}

static void ufshcd_set_req_abort_skip(struct ufs_hba *hba, unsigned long bitmap)
{
	struct ufshcd_lrb *lrbp;
	int tag;

	for_each_set_bit(tag, &bitmap, hba->nutrs) {
		lrbp = &hba->lrb[tag];
		lrbp->req_abort_skip = true;
	}
}

/**
 * ufshcd_abort - abort a specific command
 * @cmd: SCSI command pointer
 *
 * Abort the pending command in device by sending UFS_ABORT_TASK task management
 * command, and in host controller by clearing the door-bell register. There can
 * be race between controller sending the command to the device while abort is
 * issued. To avoid that, first issue UFS_QUERY_TASK to check if the command is
 * really issued and then try to abort it.
 *
 * Returns SUCCESS/FAILED
 */
static int ufshcd_abort(struct scsi_cmnd *cmd)
{
	struct Scsi_Host *host;
	struct ufs_hba *hba;
	unsigned long flags;
	unsigned int tag;
	int err = 0;
	int poll_cnt;
	u8 resp = 0xF;
	struct ufshcd_lrb *lrbp;
	u32 reg;

	host = cmd->device->host;
	hba = shost_priv(host);
	tag = cmd->request->tag;
	if (!ufshcd_valid_tag(hba, tag)) {
		dev_err(hba->dev,
			"%s: invalid command tag %d: cmd=0x%p, cmd->request=0x%p",
			__func__, tag, cmd, cmd->request);
		BUG();
	}

	lrbp = &hba->lrb[tag];

	ufshcd_update_error_stats(hba, UFS_ERR_TASK_ABORT);

	if (!ufshcd_valid_tag(hba, tag)) {
		dev_err(hba->dev,
			"%s: invalid command tag %d: cmd=0x%p, cmd->request=0x%p",
			__func__, tag, cmd, cmd->request);
		BUG();
	}

	/*
	 * Task abort to the device W-LUN is illegal. When this command
	 * will fail, due to spec violation, scsi err handling next step
	 * will be to send LU reset which, again, is a spec violation.
	 * To avoid these unnecessary/illegal step we skip to the last error
	 * handling stage: reset and restore.
	 */
	if ((lrbp->lun == UFS_UPIU_UFS_DEVICE_WLUN) ||
	    (lrbp->lun == UFS_UPIU_REPORT_LUNS_WLUN) ||
	    (lrbp->lun == UFS_UPIU_BOOT_WLUN) ||
	    (lrbp->lun == UFS_UPIU_RPMB_WLUN))
		return ufshcd_eh_host_reset_handler(cmd);

	ufshcd_hold_all(hba);
	reg = ufshcd_readl(hba, REG_UTP_TRANSFER_REQ_DOOR_BELL);
	/* If command is already aborted/completed, return SUCCESS */
	if (!(test_bit(tag, &hba->outstanding_reqs))) {
		dev_err(hba->dev,
			"%s: cmd at tag %d already completed, outstanding=0x%lx, doorbell=0x%x\n",
			__func__, tag, hba->outstanding_reqs, reg);
		goto out;
	}

	if (!(reg & (1 << tag))) {
		dev_err(hba->dev,
		"%s: cmd was completed, but without a notifying intr, tag = %d",
		__func__, tag);
	}

	/* Print Transfer Request of aborted task */
	dev_err(hba->dev, "%s: Device abort task at tag %d\n", __func__, tag);

	/*
	 * Print detailed info about aborted request.
	 * As more than one request might get aborted at the same time,
	 * print full information only for the first aborted request in order
	 * to reduce repeated printouts. For other aborted requests only print
	 * basic details.
	 */
	scsi_print_command(cmd);
	if (!hba->req_abort_count) {
		ufshcd_print_fsm_state(hba);
		ufshcd_print_host_regs(hba);
		ufshcd_print_host_state(hba);
		ufshcd_print_pwr_info(hba);
		ufshcd_print_trs(hba, 1 << tag, true);
		/* crash the system upon setting this debugfs. */
		if (hba->crash_on_err)
			BUG_ON(1);
	} else {
		ufshcd_print_trs(hba, 1 << tag, false);
	}
	hba->req_abort_count++;

	/* Skip task abort in case previous aborts failed and report failure */
	if (lrbp->req_abort_skip) {
		err = -EIO;
		goto out;
	}

	for (poll_cnt = 100; poll_cnt; poll_cnt--) {
		err = ufshcd_issue_tm_cmd(hba, lrbp->lun, lrbp->task_tag,
				UFS_QUERY_TASK, &resp);
		if (!err && resp == UPIU_TASK_MANAGEMENT_FUNC_SUCCEEDED) {
			/* cmd pending in the device */
			dev_err(hba->dev, "%s: cmd pending in the device. tag = %d\n",
				__func__, tag);
			break;
		} else if (!err && resp == UPIU_TASK_MANAGEMENT_FUNC_COMPL) {
			/*
			 * cmd not pending in the device, check if it is
			 * in transition.
			 */
			dev_err(hba->dev, "%s: cmd at tag %d not pending in the device.\n",
				__func__, tag);
			reg = ufshcd_readl(hba, REG_UTP_TRANSFER_REQ_DOOR_BELL);
			if (reg & (1 << tag)) {
				/* sleep for max. 200us to stabilize */
				usleep_range(100, 200);
				continue;
			}
			/* command completed already */
			dev_err(hba->dev, "%s: cmd at tag %d successfully cleared from DB.\n",
				__func__, tag);
			goto out;
		} else {
			dev_err(hba->dev,
				"%s: no response from device. tag = %d, err %d\n",
				__func__, tag, err);
			if (!err)
				err = resp; /* service response error */
			goto out;
		}
	}

	if (!poll_cnt) {
		err = -EBUSY;
		goto out;
	}

	err = ufshcd_issue_tm_cmd(hba, lrbp->lun, lrbp->task_tag,
			UFS_ABORT_TASK, &resp);
	if (err || resp != UPIU_TASK_MANAGEMENT_FUNC_COMPL) {
		if (!err) {
			err = resp; /* service response error */
			dev_err(hba->dev, "%s: issued. tag = %d, err %d\n",
				__func__, tag, err);
		}
		goto out;
	}

	err = ufshcd_clear_cmd(hba, tag);
	if (err) {
		dev_err(hba->dev, "%s: Failed clearing cmd at tag %d, err %d\n",
			__func__, tag, err);
		goto out;
	}

	scsi_dma_unmap(cmd);

	spin_lock_irqsave(host->host_lock, flags);
	ufshcd_outstanding_req_clear(hba, tag);
	hba->lrb[tag].cmd = NULL;
	spin_unlock_irqrestore(host->host_lock, flags);

	clear_bit_unlock(tag, &hba->lrb_in_use);
	wake_up(&hba->dev_cmd.tag_wq);

out:
	if (!err) {
		err = SUCCESS;
	} else {
		dev_err(hba->dev, "%s: failed with err %d\n", __func__, err);
		ufshcd_set_req_abort_skip(hba, hba->outstanding_reqs);
		err = FAILED;
	}

	/*
	 * This ufshcd_release_all() corresponds to the original scsi cmd that
	 * got aborted here (as we won't get any IRQ for it).
	 */
	ufshcd_release_all(hba);
	return err;
}

/**
 * ufshcd_host_reset_and_restore - reset and restore host controller
 * @hba: per-adapter instance
 *
 * Note that host controller reset may issue DME_RESET to
 * local and remote (device) Uni-Pro stack and the attributes
 * are reset to default state.
 *
 * Returns zero on success, non-zero on failure
 */
static int ufshcd_host_reset_and_restore(struct ufs_hba *hba)
{
	int err;
	unsigned long flags;

	/* Reset the host controller */
	spin_lock_irqsave(hba->host->host_lock, flags);
	ufshcd_hba_stop(hba, false);
	spin_unlock_irqrestore(hba->host->host_lock, flags);

	/* scale up clocks to max frequency before full reinitialization */
	ufshcd_set_clk_freq(hba, true);

	err = ufshcd_hba_enable(hba);
	if (err)
		goto out;

	/* Establish the link again and restore the device */
	err = ufshcd_probe_hba(hba);

	if (!err && (hba->ufshcd_state != UFSHCD_STATE_OPERATIONAL)) {
		err = -EIO;
		goto out;
	}

	if (!err) {
		err = ufshcd_vops_crypto_engine_reset(hba);
		if (err) {
			dev_err(hba->dev,
				"%s: failed to reset crypto engine %d\n",
				__func__, err);
			goto out;
		}
	}

out:
	if (err)
		dev_err(hba->dev, "%s: Host init failed %d\n", __func__, err);

	return err;
}

static int ufshcd_detect_device(struct ufs_hba *hba)
{
	int err = 0;

	err = ufshcd_vops_full_reset(hba);
	if (err)
		dev_warn(hba->dev, "%s: full reset returned %d\n",
			 __func__, err);

	err = ufshcd_reset_device(hba);
	if (err)
		dev_warn(hba->dev, "%s: device reset failed. err %d\n",
			 __func__, err);

	return ufshcd_host_reset_and_restore(hba);
}

/**
 * ufshcd_reset_and_restore - reset and re-initialize host/device
 * @hba: per-adapter instance
 *
 * Reset and recover device, host and re-establish link. This
 * is helpful to recover the communication in fatal error conditions.
 *
 * Returns zero on success, non-zero on failure
 */
static int ufshcd_reset_and_restore(struct ufs_hba *hba)
{
	int err = 0;
	unsigned long flags;
	int retries = MAX_HOST_RESET_RETRIES;

	ufshcd_enable_irq(hba);

	do {
		err = ufshcd_detect_device(hba);
	} while (err && --retries);

	/*
	 * There is no point proceeding even after failing
	 * to recover after multiple retries.
	 */
	if (err && ufshcd_is_embedded_dev(hba))
		BUG();

	/*
	 * After reset the door-bell might be cleared, complete
	 * outstanding requests in s/w here.
	 */
	spin_lock_irqsave(hba->host->host_lock, flags);
	ufshcd_transfer_req_compl(hba);
	ufshcd_tmc_handler(hba);
	spin_unlock_irqrestore(hba->host->host_lock, flags);

	return err;
}

/**
 * ufshcd_eh_host_reset_handler - host reset handler registered to scsi layer
 * @cmd - SCSI command pointer
 *
 * Returns SUCCESS/FAILED
 */
static int ufshcd_eh_host_reset_handler(struct scsi_cmnd *cmd)
{
	int err = SUCCESS;
	unsigned long flags;
	struct ufs_hba *hba;

	hba = shost_priv(cmd->device->host);

	/*
	 * Check if there is any race with fatal error handling.
	 * If so, wait for it to complete. Even though fatal error
	 * handling does reset and restore in some cases, don't assume
	 * anything out of it. We are just avoiding race here.
	 */
	do {
		spin_lock_irqsave(hba->host->host_lock, flags);
		if (!(work_pending(&hba->eh_work) ||
			    hba->ufshcd_state == UFSHCD_STATE_RESET ||
			    hba->ufshcd_state == UFSHCD_STATE_EH_SCHEDULED))
			break;
		spin_unlock_irqrestore(hba->host->host_lock, flags);
		dev_err(hba->dev, "%s: reset in progress - 1\n", __func__);
		flush_work(&hba->eh_work);
	} while (1);

	/*
	 * we don't know if previous reset had really reset the host controller
	 * or not. So let's force reset here to be sure.
	 */
	hba->ufshcd_state = UFSHCD_STATE_ERROR;
	hba->force_host_reset = true;
	schedule_work(&hba->eh_work);

	/* wait for the reset work to finish */
	do {
		if (!(work_pending(&hba->eh_work) ||
				hba->ufshcd_state == UFSHCD_STATE_RESET))
			break;
		spin_unlock_irqrestore(hba->host->host_lock, flags);
		dev_err(hba->dev, "%s: reset in progress - 2\n", __func__);
		flush_work(&hba->eh_work);
		spin_lock_irqsave(hba->host->host_lock, flags);
	} while (1);

	if (!((hba->ufshcd_state == UFSHCD_STATE_OPERATIONAL) &&
	      ufshcd_is_link_active(hba))) {
		err = FAILED;
		hba->ufshcd_state = UFSHCD_STATE_ERROR;
	}

	spin_unlock_irqrestore(hba->host->host_lock, flags);

	return err;
}

/**
 * ufshcd_get_max_icc_level - calculate the ICC level
 * @sup_curr_uA: max. current supported by the regulator
 * @start_scan: row at the desc table to start scan from
 * @buff: power descriptor buffer
 *
 * Returns calculated max ICC level for specific regulator
 */
static u32 ufshcd_get_max_icc_level(int sup_curr_uA, u32 start_scan, char *buff)
{
	int i;
	int curr_uA;
	u16 data;
	u16 unit;

	for (i = start_scan; i >= 0; i--) {
		data = be16_to_cpup((__be16 *)&buff[2 * i]);
		unit = (data & ATTR_ICC_LVL_UNIT_MASK) >>
						ATTR_ICC_LVL_UNIT_OFFSET;
		curr_uA = data & ATTR_ICC_LVL_VALUE_MASK;
		switch (unit) {
		case UFSHCD_NANO_AMP:
			curr_uA = curr_uA / 1000;
			break;
		case UFSHCD_MILI_AMP:
			curr_uA = curr_uA * 1000;
			break;
		case UFSHCD_AMP:
			curr_uA = curr_uA * 1000 * 1000;
			break;
		case UFSHCD_MICRO_AMP:
		default:
			break;
		}
		if (sup_curr_uA >= curr_uA)
			break;
	}
	if (i < 0) {
		i = 0;
		pr_err("%s: Couldn't find valid icc_level = %d", __func__, i);
	}

	return (u32)i;
}

/**
 * ufshcd_find_max_sup_active_icc_level - find the max ICC level
 * In case regulators are not initialized we'll return 0
 * @hba: per-adapter instance
 * @desc_buf: power descriptor buffer to extract ICC levels from.
 * @len: length of desc_buff
 *
 * Returns calculated max ICC level
 */
static u32 ufshcd_find_max_sup_active_icc_level(struct ufs_hba *hba,
							u8 *desc_buf, int len)
{
	u32 icc_level = 0;

	/*
	 * VCCQ rail is optional for removable UFS card and also most of the
	 * vendors don't use this rail for embedded UFS devices as well. So
	 * it is normal that VCCQ rail may not be provided for given platform.
	 */
	if (!hba->vreg_info.vcc || !hba->vreg_info.vccq2) {
		dev_err(hba->dev, "%s: Regulator capability was not set, bActiveICCLevel=%d\n",
			__func__, icc_level);
		goto out;
	}

	if (hba->vreg_info.vcc)
		icc_level = ufshcd_get_max_icc_level(
				hba->vreg_info.vcc->max_uA,
				POWER_DESC_MAX_ACTV_ICC_LVLS - 1,
				&desc_buf[PWR_DESC_ACTIVE_LVLS_VCC_0]);

	if (hba->vreg_info.vccq)
		icc_level = ufshcd_get_max_icc_level(
				hba->vreg_info.vccq->max_uA,
				icc_level,
				&desc_buf[PWR_DESC_ACTIVE_LVLS_VCCQ_0]);

	if (hba->vreg_info.vccq2)
		icc_level = ufshcd_get_max_icc_level(
				hba->vreg_info.vccq2->max_uA,
				icc_level,
				&desc_buf[PWR_DESC_ACTIVE_LVLS_VCCQ2_0]);
out:
	return icc_level;
}

static void ufshcd_set_active_icc_lvl(struct ufs_hba *hba)
{
	int ret;
	int buff_len = hba->desc_size.pwr_desc;
	u8 *desc_buf = NULL;
	u32 icc_level;

	if (buff_len) {
		desc_buf = kmalloc(buff_len, GFP_KERNEL);
		if (!desc_buf)
			return;
	}

	ret = ufshcd_read_power_desc(hba, desc_buf, buff_len);
	if (ret) {
		dev_err(hba->dev,
			"%s: Failed reading power descriptor.len = %d ret = %d",
			__func__, buff_len, ret);
		goto out;
	}

	icc_level = ufshcd_find_max_sup_active_icc_level(hba, desc_buf,
							 buff_len);
	dev_dbg(hba->dev, "%s: setting icc_level 0x%x", __func__, icc_level);

	ret = ufshcd_query_attr_retry(hba, UPIU_QUERY_OPCODE_WRITE_ATTR,
		QUERY_ATTR_IDN_ACTIVE_ICC_LVL, 0, 0, &icc_level);

	if (ret)
		dev_err(hba->dev,
			"%s: Failed configuring bActiveICCLevel = %d ret = %d",
			__func__, icc_level, ret);
out:
	kfree(desc_buf);
}

static int ufshcd_set_low_vcc_level(struct ufs_hba *hba,
				  struct ufs_dev_desc *dev_desc)
{
	int ret;
	struct ufs_vreg *vreg = hba->vreg_info.vcc;

	/* Check if device supports the low voltage VCC feature */
	if (dev_desc->wspecversion < 0x300)
		return 0;

	/*
	 * Check if host has support for low VCC voltage?
	 * In addition, also check if we have already set the low VCC level
	 * or not?
	 */
	if (!vreg->low_voltage_sup || vreg->low_voltage_active)
		return 0;

	/* Put the device in sleep before lowering VCC level */
	ret = ufshcd_set_dev_pwr_mode(hba, UFS_SLEEP_PWR_MODE);

	/* Switch off VCC before switching it ON at 2.5v */
	ret = ufshcd_disable_vreg(hba->dev, vreg);
	/* add ~2ms delay before renabling VCC at lower voltage */
	usleep_range(2000, 2100);
	/* Now turn back VCC ON at low voltage */
	vreg->low_voltage_active = true;
	ret = ufshcd_enable_vreg(hba->dev, vreg);

	/* Bring the device in active now */
	ret = ufshcd_set_dev_pwr_mode(hba, UFS_ACTIVE_PWR_MODE);

	return ret;
}

/**
 * ufshcd_scsi_add_wlus - Adds required W-LUs
 * @hba: per-adapter instance
 *
 * UFS devices can support upto 4 well known logical units:
 *	"REPORT_LUNS" (address: 01h)
 *	"UFS Device" (address: 50h)
 *	"RPMB" (address: 44h)
 *	"BOOT" (address: 30h)
 *
 * "REPORT_LUNS" & "UFS Device" are mandatory for all device classes (see
 * "bDeviceSubClass" parameter of device descriptor) while "BOOT" is supported
 * only for bootable devices. "RPMB" is only supported with embedded devices.
 *
 * UFS device's power management needs to be controlled by "POWER CONDITION"
 * field of SSU (START STOP UNIT) command. But this "power condition" field
 * will take effect only when its sent to "UFS device" well known logical unit
 * hence we require the scsi_device instance to represent this logical unit in
 * order for the UFS host driver to send the SSU command for power management.

 * We also require the scsi_device instance for "RPMB" (Replay Protected Memory
 * Block) LU so user space process can control this LU. User space may also
 * want to have access to BOOT LU.

 * This function tries to add scsi device instances for each of all well known
 * LUs (except "REPORT LUNS" LU) depending on device class.
 *
 * Returns zero on success (all required W-LUs are added successfully),
 * non-zero error value on failure (if failed to add any of the required W-LU).
 */
static int ufshcd_scsi_add_wlus(struct ufs_hba *hba)
{
	int ret = 0;
	struct scsi_device *sdev_rpmb = NULL;
	struct scsi_device *sdev_boot = NULL;
	bool is_bootable_dev = false;
	bool is_embedded_dev = false;

	if ((hba->dev_info.b_device_sub_class == UFS_DEV_EMBEDDED_BOOTABLE) ||
	    (hba->dev_info.b_device_sub_class == UFS_DEV_REMOVABLE_BOOTABLE))
		is_bootable_dev = true;

	if ((hba->dev_info.b_device_sub_class == UFS_DEV_EMBEDDED_BOOTABLE) ||
	    (hba->dev_info.b_device_sub_class == UFS_DEV_EMBEDDED_NON_BOOTABLE))
		is_embedded_dev = true;

	hba->sdev_ufs_device = __scsi_add_device(hba->host, 0, 0,
		ufshcd_upiu_wlun_to_scsi_wlun(UFS_UPIU_UFS_DEVICE_WLUN), NULL);
	if (IS_ERR(hba->sdev_ufs_device)) {
		ret = PTR_ERR(hba->sdev_ufs_device);
		dev_err(hba->dev, "%s: failed adding DEVICE_WLUN. ret %d\n",
			__func__, ret);
		hba->sdev_ufs_device = NULL;
		goto out;
	}
	scsi_device_put(hba->sdev_ufs_device);

	if (is_bootable_dev) {
		sdev_boot = __scsi_add_device(hba->host, 0, 0,
			ufshcd_upiu_wlun_to_scsi_wlun(UFS_UPIU_BOOT_WLUN),
			NULL);

		if (IS_ERR(sdev_boot)) {
			dev_err(hba->dev, "%s: failed adding BOOT_WLUN. ret %d\n",
				__func__, ret);
			ret = PTR_ERR(sdev_boot);
			goto remove_sdev_ufs_device;
		}
		scsi_device_put(sdev_boot);
	}

	if (is_embedded_dev) {
		sdev_rpmb = __scsi_add_device(hba->host, 0, 0,
			ufshcd_upiu_wlun_to_scsi_wlun(UFS_UPIU_RPMB_WLUN),
			NULL);
		if (IS_ERR(sdev_rpmb)) {
			dev_err(hba->dev, "%s: failed adding RPMB_WLUN. ret %d\n",
				__func__, ret);
			ret = PTR_ERR(sdev_rpmb);
			goto remove_sdev_boot;
		}
		scsi_device_put(sdev_rpmb);
	}
	goto out;

remove_sdev_boot:
	if (is_bootable_dev)
		scsi_remove_device(sdev_boot);
remove_sdev_ufs_device:
	scsi_remove_device(hba->sdev_ufs_device);
out:
	return ret;
}

static int ufs_get_device_desc(struct ufs_hba *hba,
			       struct ufs_dev_desc *dev_desc)
{
	int err;
	u8 model_index;
	u8 str_desc_buf[QUERY_DESC_MAX_SIZE + 1] = {0};
	u8 desc_buf[hba->desc_size.dev_desc];

	err = ufshcd_read_device_desc(hba, desc_buf, hba->desc_size.dev_desc);
	if (err) {
		dev_err(hba->dev, "%s: Failed reading Device Desc. err = %d\n",
			__func__, err);
		goto out;
	}

	/*
	 * getting vendor (manufacturerID) and Bank Index in big endian
	 * format
	 */
	dev_desc->wmanufacturerid = desc_buf[DEVICE_DESC_PARAM_MANF_ID] << 8 |
				     desc_buf[DEVICE_DESC_PARAM_MANF_ID + 1];

	model_index = desc_buf[DEVICE_DESC_PARAM_PRDCT_NAME];

	err = ufshcd_read_string_desc(hba, model_index, str_desc_buf,
				QUERY_DESC_MAX_SIZE, ASCII_STD);
	if (err) {
		dev_err(hba->dev, "%s: Failed reading Product Name. err = %d\n",
			__func__, err);
		goto out;
	}

	str_desc_buf[QUERY_DESC_MAX_SIZE] = '\0';
	strlcpy(dev_desc->model, (str_desc_buf + QUERY_DESC_HDR_SIZE),
		min_t(u8, str_desc_buf[QUERY_DESC_LENGTH_OFFSET],
		      MAX_MODEL_LEN));

	/* Null terminate the model string */
	dev_desc->model[MAX_MODEL_LEN] = '\0';

	dev_desc->wspecversion = desc_buf[DEVICE_DESC_PARAM_SPEC_VER] << 8 |
				  desc_buf[DEVICE_DESC_PARAM_SPEC_VER + 1];

out:
	return err;
}

static void ufs_fixup_device_setup(struct ufs_hba *hba,
				   struct ufs_dev_desc *dev_desc)
{
	struct ufs_dev_fix *f;

	for (f = ufs_fixups; f->quirk; f++) {
		if ((f->w_manufacturer_id == dev_desc->wmanufacturerid ||
		     f->w_manufacturer_id == UFS_ANY_VENDOR) &&
		    (STR_PRFX_EQUAL(f->model, dev_desc->model) ||
		     !strcmp(f->model, UFS_ANY_MODEL)))
			hba->dev_info.quirks |= f->quirk;
	}
}

/**
 * ufshcd_tune_pa_tactivate - Tunes PA_TActivate of local UniPro
 * @hba: per-adapter instance
 *
 * PA_TActivate parameter can be tuned manually if UniPro version is less than
 * 1.61. PA_TActivate needs to be greater than or equal to peerM-PHY's
 * RX_MIN_ACTIVATETIME_CAPABILITY attribute. This optimal value can help reduce
 * the hibern8 exit latency.
 *
 * Returns zero on success, non-zero error value on failure.
 */
static int ufshcd_tune_pa_tactivate(struct ufs_hba *hba)
{
	int ret = 0;
	u32 peer_rx_min_activatetime = 0, tuned_pa_tactivate;

	if (!ufshcd_is_unipro_pa_params_tuning_req(hba))
		return 0;

	ret = ufshcd_dme_peer_get(hba,
				  UIC_ARG_MIB_SEL(
					RX_MIN_ACTIVATETIME_CAPABILITY,
					UIC_ARG_MPHY_RX_GEN_SEL_INDEX(0)),
				  &peer_rx_min_activatetime);
	if (ret)
		goto out;

	/* make sure proper unit conversion is applied */
	tuned_pa_tactivate =
		((peer_rx_min_activatetime * RX_MIN_ACTIVATETIME_UNIT_US)
		 / PA_TACTIVATE_TIME_UNIT_US);
	ret = ufshcd_dme_set(hba, UIC_ARG_MIB(PA_TACTIVATE),
			     tuned_pa_tactivate);

out:
	return ret;
}

/**
 * ufshcd_tune_pa_hibern8time - Tunes PA_Hibern8Time of local UniPro
 * @hba: per-adapter instance
 *
 * PA_Hibern8Time parameter can be tuned manually if UniPro version is less than
 * 1.61. PA_Hibern8Time needs to be maximum of local M-PHY's
 * TX_HIBERN8TIME_CAPABILITY & peer M-PHY's RX_HIBERN8TIME_CAPABILITY.
 * This optimal value can help reduce the hibern8 exit latency.
 *
 * Returns zero on success, non-zero error value on failure.
 */
static int ufshcd_tune_pa_hibern8time(struct ufs_hba *hba)
{
	int ret = 0;
	u32 local_tx_hibern8_time_cap = 0, peer_rx_hibern8_time_cap = 0;
	u32 max_hibern8_time, tuned_pa_hibern8time;

	ret = ufshcd_dme_get(hba,
			     UIC_ARG_MIB_SEL(TX_HIBERN8TIME_CAPABILITY,
					UIC_ARG_MPHY_TX_GEN_SEL_INDEX(0)),
				  &local_tx_hibern8_time_cap);
	if (ret)
		goto out;

	ret = ufshcd_dme_peer_get(hba,
				  UIC_ARG_MIB_SEL(RX_HIBERN8TIME_CAPABILITY,
					UIC_ARG_MPHY_RX_GEN_SEL_INDEX(0)),
				  &peer_rx_hibern8_time_cap);
	if (ret)
		goto out;

	max_hibern8_time = max(local_tx_hibern8_time_cap,
			       peer_rx_hibern8_time_cap);
	/* make sure proper unit conversion is applied */
	tuned_pa_hibern8time = ((max_hibern8_time * HIBERN8TIME_UNIT_US)
				/ PA_HIBERN8_TIME_UNIT_US);
	ret = ufshcd_dme_set(hba, UIC_ARG_MIB(PA_HIBERN8TIME),
			     tuned_pa_hibern8time);
out:
	return ret;
}

/**
 * ufshcd_quirk_tune_host_pa_tactivate - Ensures that host PA_TACTIVATE is
 * less than device PA_TACTIVATE time.
 * @hba: per-adapter instance
 *
 * Some UFS devices require host PA_TACTIVATE to be lower than device
 * PA_TACTIVATE, we need to enable UFS_DEVICE_QUIRK_HOST_PA_TACTIVATE quirk
 * for such devices.
 *
 * Returns zero on success, non-zero error value on failure.
 */
static int ufshcd_quirk_tune_host_pa_tactivate(struct ufs_hba *hba)
{
	int ret = 0;
	u32 granularity, peer_granularity;
	u32 pa_tactivate, peer_pa_tactivate;
	u32 pa_tactivate_us, peer_pa_tactivate_us;
	u8 gran_to_us_table[] = {1, 4, 8, 16, 32, 100};

	ret = ufshcd_dme_get(hba, UIC_ARG_MIB(PA_GRANULARITY),
				  &granularity);
	if (ret)
		goto out;

	ret = ufshcd_dme_peer_get(hba, UIC_ARG_MIB(PA_GRANULARITY),
				  &peer_granularity);
	if (ret)
		goto out;

	if ((granularity < PA_GRANULARITY_MIN_VAL) ||
	    (granularity > PA_GRANULARITY_MAX_VAL)) {
		dev_err(hba->dev, "%s: invalid host PA_GRANULARITY %d",
			__func__, granularity);
		return -EINVAL;
	}

	if ((peer_granularity < PA_GRANULARITY_MIN_VAL) ||
	    (peer_granularity > PA_GRANULARITY_MAX_VAL)) {
		dev_err(hba->dev, "%s: invalid device PA_GRANULARITY %d",
			__func__, peer_granularity);
		return -EINVAL;
	}

	ret = ufshcd_dme_get(hba, UIC_ARG_MIB(PA_TACTIVATE), &pa_tactivate);
	if (ret)
		goto out;

	ret = ufshcd_dme_peer_get(hba, UIC_ARG_MIB(PA_TACTIVATE),
				  &peer_pa_tactivate);
	if (ret)
		goto out;

	pa_tactivate_us = pa_tactivate * gran_to_us_table[granularity - 1];
	peer_pa_tactivate_us = peer_pa_tactivate *
			     gran_to_us_table[peer_granularity - 1];

	if (pa_tactivate_us > peer_pa_tactivate_us) {
		u32 new_peer_pa_tactivate;

		new_peer_pa_tactivate = pa_tactivate_us /
				      gran_to_us_table[peer_granularity - 1];
		new_peer_pa_tactivate++;
		ret = ufshcd_dme_peer_set(hba, UIC_ARG_MIB(PA_TACTIVATE),
					  new_peer_pa_tactivate);
	}

out:
	return ret;
}

static void ufshcd_tune_unipro_params(struct ufs_hba *hba)
{
	if (ufshcd_is_unipro_pa_params_tuning_req(hba)) {
		ufshcd_tune_pa_tactivate(hba);
		ufshcd_tune_pa_hibern8time(hba);
	}

	if (hba->dev_info.quirks & UFS_DEVICE_QUIRK_PA_TACTIVATE)
		/* set 1ms timeout for PA_TACTIVATE */
		ufshcd_dme_set(hba, UIC_ARG_MIB(PA_TACTIVATE), 10);

	if (hba->dev_info.quirks & UFS_DEVICE_QUIRK_HOST_PA_TACTIVATE)
		ufshcd_quirk_tune_host_pa_tactivate(hba);

	ufshcd_vops_apply_dev_quirks(hba);
}

static void ufshcd_clear_dbg_ufs_stats(struct ufs_hba *hba)
{
	int err_reg_hist_size = sizeof(struct ufs_uic_err_reg_hist);

	memset(&hba->ufs_stats.pa_err, 0, err_reg_hist_size);
	memset(&hba->ufs_stats.dl_err, 0, err_reg_hist_size);
	memset(&hba->ufs_stats.nl_err, 0, err_reg_hist_size);
	memset(&hba->ufs_stats.tl_err, 0, err_reg_hist_size);
	memset(&hba->ufs_stats.dme_err, 0, err_reg_hist_size);

	hba->req_abort_count = 0;
}

static void ufshcd_init_desc_sizes(struct ufs_hba *hba)
{
	int err;

	err = ufshcd_read_desc_length(hba, QUERY_DESC_IDN_DEVICE, 0,
		&hba->desc_size.dev_desc);
	if (err)
		hba->desc_size.dev_desc = QUERY_DESC_DEVICE_DEF_SIZE;

	err = ufshcd_read_desc_length(hba, QUERY_DESC_IDN_POWER, 0,
		&hba->desc_size.pwr_desc);
	if (err)
		hba->desc_size.pwr_desc = QUERY_DESC_POWER_DEF_SIZE;

	err = ufshcd_read_desc_length(hba, QUERY_DESC_IDN_INTERCONNECT, 0,
		&hba->desc_size.interc_desc);
	if (err)
		hba->desc_size.interc_desc = QUERY_DESC_INTERCONNECT_DEF_SIZE;

	err = ufshcd_read_desc_length(hba, QUERY_DESC_IDN_CONFIGURATION, 0,
		&hba->desc_size.conf_desc);
	if (err)
		hba->desc_size.conf_desc = QUERY_DESC_CONFIGURATION_DEF_SIZE;

	err = ufshcd_read_desc_length(hba, QUERY_DESC_IDN_UNIT, 0,
		&hba->desc_size.unit_desc);
	if (err)
		hba->desc_size.unit_desc = QUERY_DESC_UNIT_DEF_SIZE;

	err = ufshcd_read_desc_length(hba, QUERY_DESC_IDN_GEOMETRY, 0,
		&hba->desc_size.geom_desc);
	if (err)
		hba->desc_size.geom_desc = QUERY_DESC_GEOMETRY_DEF_SIZE;
}

static void ufshcd_def_desc_sizes(struct ufs_hba *hba)
{
	hba->desc_size.dev_desc = QUERY_DESC_DEVICE_DEF_SIZE;
	hba->desc_size.pwr_desc = QUERY_DESC_POWER_DEF_SIZE;
	hba->desc_size.interc_desc = QUERY_DESC_INTERCONNECT_DEF_SIZE;
	hba->desc_size.conf_desc = QUERY_DESC_CONFIGURATION_DEF_SIZE;
	hba->desc_size.unit_desc = QUERY_DESC_UNIT_DEF_SIZE;
	hba->desc_size.geom_desc = QUERY_DESC_GEOMETRY_DEF_SIZE;
}

static void ufshcd_apply_pm_quirks(struct ufs_hba *hba)
{
	if (hba->dev_info.quirks & UFS_DEVICE_QUIRK_NO_LINK_OFF) {
		if (ufs_get_pm_lvl_to_link_pwr_state(hba->rpm_lvl) ==
		    UIC_LINK_OFF_STATE) {
			hba->rpm_lvl =
				ufs_get_desired_pm_lvl_for_dev_link_state(
						UFS_SLEEP_PWR_MODE,
						UIC_LINK_HIBERN8_STATE);
			dev_info(hba->dev, "UFS_DEVICE_QUIRK_NO_LINK_OFF enabled, changed rpm_lvl to %d\n",
				hba->rpm_lvl);
		}
		if (ufs_get_pm_lvl_to_link_pwr_state(hba->spm_lvl) ==
		    UIC_LINK_OFF_STATE) {
			hba->spm_lvl =
				ufs_get_desired_pm_lvl_for_dev_link_state(
						UFS_SLEEP_PWR_MODE,
						UIC_LINK_HIBERN8_STATE);
			dev_info(hba->dev, "UFS_DEVICE_QUIRK_NO_LINK_OFF enabled, changed spm_lvl to %d\n",
				hba->spm_lvl);
		}
	}
}

/**
 * ufshcd_set_dev_ref_clk - set the device bRefClkFreq
 * @hba: per-adapter instance
 *
 * Read the current value of the bRefClkFreq attribute from device and update it
 * if host is supplying different reference clock frequency than one mentioned
 * in bRefClkFreq attribute.
 *
 * Returns zero on success, non-zero error value on failure.
 */
static int ufshcd_set_dev_ref_clk(struct ufs_hba *hba)
{
	int err = 0;
	int ref_clk = -1;
	static const char * const ref_clk_freqs[] = {"19.2 MHz", "26 MHz",
						     "38.4 MHz", "52 MHz"};

	err = ufshcd_query_attr_retry(hba, UPIU_QUERY_OPCODE_READ_ATTR,
			QUERY_ATTR_IDN_REF_CLK_FREQ, 0, 0, &ref_clk);

	if (err) {
		dev_err(hba->dev, "%s: failed reading bRefClkFreq. err = %d\n",
			 __func__, err);
		goto out;
	}

	if ((ref_clk < 0) || (ref_clk > REF_CLK_FREQ_52_MHZ)) {
		dev_err(hba->dev, "%s: invalid ref_clk setting = %d\n",
			 __func__, ref_clk);
		err = -EINVAL;
		goto out;
	}

	if (ref_clk == hba->dev_ref_clk_freq)
		goto out; /* nothing to update */

	err = ufshcd_query_attr_retry(hba, UPIU_QUERY_OPCODE_WRITE_ATTR,
			QUERY_ATTR_IDN_REF_CLK_FREQ, 0, 0,
			&hba->dev_ref_clk_freq);

	if (err)
		dev_err(hba->dev, "%s: bRefClkFreq setting to %s failed\n",
			__func__, ref_clk_freqs[hba->dev_ref_clk_freq]);
	else
		/*
		 * It is good to print this out here to debug any later failures
		 * related to gear switch.
		 */
		dev_info(hba->dev, "%s: bRefClkFreq setting to %s succeeded\n",
			__func__, ref_clk_freqs[hba->dev_ref_clk_freq]);

out:
	return err;
}

static int ufshcd_get_dev_ref_clk_gating_wait(struct ufs_hba *hba,
					struct ufs_dev_desc *dev_desc)
{
	int err = 0;
	u32 gating_wait = UFSHCD_REF_CLK_GATING_WAIT_US;

	if (dev_desc->wspecversion >= 0x300) {
		err = ufshcd_query_attr_retry(hba, UPIU_QUERY_OPCODE_READ_ATTR,
				QUERY_ATTR_IDN_REF_CLK_GATING_WAIT_TIME, 0, 0,
				&gating_wait);

		if (err)
			dev_err(hba->dev, "failed reading bRefClkGatingWait. err = %d, use default %uus\n",
					err, gating_wait);

		if (gating_wait == 0) {
			gating_wait = UFSHCD_REF_CLK_GATING_WAIT_US;
			dev_err(hba->dev, "undefined ref clk gating wait time, use default %uus\n",
					gating_wait);
		}
	}

	hba->dev_ref_clk_gating_wait = gating_wait;
	return err;
}

static int ufs_read_device_desc_data(struct ufs_hba *hba)
{
	int err = 0;
	u8 *desc_buf = NULL;

	if (hba->desc_size.dev_desc) {
		desc_buf = kmalloc(hba->desc_size.dev_desc, GFP_KERNEL);
		if (!desc_buf) {
			err = -ENOMEM;
			dev_err(hba->dev,
				"%s: Failed to allocate desc_buf\n", __func__);
			return err;
		}
	}
	err = ufshcd_read_device_desc(hba, desc_buf, hba->desc_size.dev_desc);
	if (err)
		goto out;

	/*
	 * getting vendor (manufacturerID) and Bank Index in big endian
	 * format
	 */
	hba->dev_info.w_manufacturer_id =
		desc_buf[DEVICE_DESC_PARAM_MANF_ID] << 8 |
		desc_buf[DEVICE_DESC_PARAM_MANF_ID + 1];
	hba->dev_info.b_device_sub_class =
		desc_buf[DEVICE_DESC_PARAM_DEVICE_SUB_CLASS];
	hba->dev_info.i_product_name = desc_buf[DEVICE_DESC_PARAM_PRDCT_NAME];
	hba->dev_info.w_spec_version =
		desc_buf[DEVICE_DESC_PARAM_SPEC_VER] << 8 |
		desc_buf[DEVICE_DESC_PARAM_SPEC_VER + 1];

out:
	kfree(desc_buf);
	return err;
}

/**
 * ufshcd_probe_hba - probe hba to detect device and initialize
 * @hba: per-adapter instance
 *
 * Execute link-startup and verify device initialization
 */
static int ufshcd_probe_hba(struct ufs_hba *hba)
{
	struct ufs_dev_desc card = {0};
	int ret;
	ktime_t start = ktime_get();

reinit:
	ret = ufshcd_link_startup(hba);
	if (ret)
		goto out;

	/* Debug counters initialization */
	ufshcd_clear_dbg_ufs_stats(hba);
	/* set the default level for urgent bkops */
	hba->urgent_bkops_lvl = BKOPS_STATUS_PERF_IMPACT;
	hba->is_urgent_bkops_lvl_checked = false;

	/* UniPro link is active now */
	ufshcd_set_link_active(hba);

	ret = ufshcd_verify_dev_init(hba);
	if (ret)
		goto out;

	ret = ufshcd_complete_dev_init(hba);
	if (ret)
		goto out;

	/* clear any previous UFS device information */
	memset(&hba->dev_info, 0, sizeof(hba->dev_info));

	/* cache important parameters from device descriptor for later use */
	ret = ufs_read_device_desc_data(hba);
	if (ret)
		goto out;

	/* Init check for device descriptor sizes */
	ufshcd_init_desc_sizes(hba);

	ret = ufs_get_device_desc(hba, &card);
	if (ret) {
		dev_err(hba->dev, "%s: Failed getting device info. err = %d\n",
			__func__, ret);
		goto out;
	}

	if (card.wspecversion >= 0x300 && !hba->reinit_g4_rate_A) {
		unsigned long flags;
		int err;

		hba->reinit_g4_rate_A = true;

		err = ufshcd_vops_full_reset(hba);
		if (err)
			dev_warn(hba->dev, "%s: full reset returned %d\n",
				 __func__, err);

		err = ufshcd_reset_device(hba);
		if (err)
			dev_warn(hba->dev, "%s: device reset failed. err %d\n",
				 __func__, err);

		/* Reset the host controller */
		spin_lock_irqsave(hba->host->host_lock, flags);
		ufshcd_hba_stop(hba, false);
		spin_unlock_irqrestore(hba->host->host_lock, flags);

		err = ufshcd_hba_enable(hba);
		if (err)
			goto out;

		goto reinit;
	}

	ufs_fixup_device_setup(hba, &card);
	ufshcd_tune_unipro_params(hba);

	ufshcd_apply_pm_quirks(hba);
	if (card.wspecversion < 0x300) {
		ret = ufshcd_set_vccq_rail_unused(hba,
			(hba->dev_info.quirks & UFS_DEVICE_NO_VCCQ) ?
			true : false);
		if (ret)
			goto out;
	}

	/* UFS device is also active now */
	ufshcd_set_ufs_dev_active(hba);
	ufshcd_force_reset_auto_bkops(hba);

	if (ufshcd_get_max_pwr_mode(hba)) {
		dev_err(hba->dev,
			"%s: Failed getting max supported power mode\n",
			__func__);
	} else {
		ufshcd_get_dev_ref_clk_gating_wait(hba, &card);

		/*
		 * Set the right value to bRefClkFreq before attempting to
		 * switch to HS gears.
		 */
		ufshcd_set_dev_ref_clk(hba);
		ret = ufshcd_config_pwr_mode(hba, &hba->max_pwr_info.info);
		if (ret) {
			dev_err(hba->dev, "%s: Failed setting power mode, err = %d\n",
					__func__, ret);
			goto out;
		}
	}

	/*
	 * bActiveICCLevel is volatile for UFS device (as per latest v2.1 spec)
	 * and for removable UFS card as well, hence always set the parameter.
	 * Note: Error handler may issue the device reset hence resetting
	 *       bActiveICCLevel as well so it is always safe to set this here.
	 */
	ufshcd_set_active_icc_lvl(hba);

	/* set the state as operational after switching to desired gear */
	hba->ufshcd_state = UFSHCD_STATE_OPERATIONAL;

	/*
	 * If we are in error handling context or in power management callbacks
	 * context, no need to scan the host
	 */
	if (!ufshcd_eh_in_progress(hba) && !hba->pm_op_in_progress) {
		bool flag;

		if (!ufshcd_query_flag_retry(hba, UPIU_QUERY_OPCODE_READ_FLAG,
				QUERY_FLAG_IDN_PWR_ON_WPE, &flag))
			hba->dev_info.f_power_on_wp_en = flag;

		/* Add required well known logical units to scsi mid layer */
		ret = ufshcd_scsi_add_wlus(hba);
		if (ret)
			goto out;

		/* lower VCC voltage level */
		ufshcd_set_low_vcc_level(hba, &card);

		/* Initialize devfreq after UFS device is detected */
		if (ufshcd_is_clkscaling_supported(hba)) {
			memcpy(&hba->clk_scaling.saved_pwr_info.info,
				&hba->pwr_info,
				sizeof(struct ufs_pa_layer_attr));
			hba->clk_scaling.saved_pwr_info.is_valid = true;
			hba->clk_scaling.is_scaled_up = true;
			if (!hba->devfreq) {
				ret = ufshcd_devfreq_init(hba);
				if (ret)
					goto out;
			}
			hba->clk_scaling.is_allowed = true;
		}

		scsi_scan_host(hba->host);
		pm_runtime_put_sync(hba->dev);
	}

	/*
	 * Enable auto hibern8 if supported, after full host and
	 * device initialization.
	 */
	if (ufshcd_is_auto_hibern8_supported(hba) &&
	    hba->hibern8_on_idle.is_enabled)
		ufshcd_set_auto_hibern8_timer(hba,
				      hba->hibern8_on_idle.delay_ms);
out:
	if (ret) {
		ufshcd_set_ufs_dev_poweroff(hba);
		ufshcd_set_link_off(hba);
		if (hba->extcon) {
			if (!ufshcd_is_card_online(hba))
				ufsdbg_clr_err_state(hba);
			ufshcd_set_card_offline(hba);
		}
	} else if (hba->extcon) {
		ufshcd_set_card_online(hba);
	}

	/*
	 * If we failed to initialize the device or the device is not
	 * present, turn off the power/clocks etc.
	 */
	if (ret && !ufshcd_eh_in_progress(hba) && !hba->pm_op_in_progress)
		pm_runtime_put_sync(hba->dev);

	trace_ufshcd_init(dev_name(hba->dev), ret,
		ktime_to_us(ktime_sub(ktime_get(), start)),
		hba->curr_dev_pwr_mode, hba->uic_link_state);
	return ret;
}

static void ufshcd_remove_device(struct ufs_hba *hba)
{
	struct scsi_device *sdev;
	struct scsi_device *sdev_cache[UFS_MAX_LUS];
	int sdev_count = 0, i;
	unsigned long flags;

	ufshcd_hold_all(hba);
	/* Reset the host controller */
	spin_lock_irqsave(hba->host->host_lock, flags);
	hba->silence_err_logs = true;
	ufshcd_hba_stop(hba, false);
	spin_unlock_irqrestore(hba->host->host_lock, flags);

	ufshcd_set_ufs_dev_poweroff(hba);
	ufshcd_set_link_off(hba);
	__ufshcd_shutdown_clkscaling(hba);

	/* Complete requests that have door-bell cleared by h/w */
	ufshcd_complete_requests(hba);

	/* remove all scsi devices */
	list_for_each_entry(sdev, &hba->host->__devices, siblings) {
		if (sdev_count < UFS_MAX_LUS) {
			sdev_cache[sdev_count] = sdev;
			sdev_count++;
		}
	}

	for (i = 0; i < sdev_count; i++)
		scsi_remove_device(sdev_cache[i]);

	spin_lock_irqsave(hba->host->host_lock, flags);
	hba->silence_err_logs = false;
	spin_unlock_irqrestore(hba->host->host_lock, flags);

	ufshcd_release_all(hba);
}

static void ufshcd_card_detect_handler(struct work_struct *work)
{
	struct ufs_hba *hba;

	hba = container_of(work, struct ufs_hba, card_detect_work);

	if (ufshcd_is_card_online(hba) && !hba->sdev_ufs_device) {
		pm_runtime_get_sync(hba->dev);
		ufshcd_detect_device(hba);
		/* ufshcd_probe_hba() calls pm_runtime_put_sync() on exit */
	} else if (ufshcd_is_card_offline(hba) && hba->sdev_ufs_device) {
		pm_runtime_get_sync(hba->dev);
		ufshcd_remove_device(hba);
		pm_runtime_put_sync(hba->dev);
		ufsdbg_clr_err_state(hba);
	}
}

static int ufshcd_card_detect_notifier(struct notifier_block *nb,
				       unsigned long event, void *ptr)
{
	struct ufs_hba *hba = container_of(nb, struct ufs_hba, card_detect_nb);

	if (event)
		ufshcd_set_card_online(hba);
	else
		ufshcd_set_card_offline(hba);

	if (ufshcd_is_card_offline(hba) && !hba->sdev_ufs_device)
		goto out;

	/*
	 * card insertion/removal are very infrequent events and having this
	 * message helps if there is some issue with card detection/removal.
	 */
	dev_info(hba->dev, "%s: card %s notification rcvd\n",
		__func__, ufshcd_is_card_online(hba) ? "inserted" : "removed");

	schedule_work(&hba->card_detect_work);
out:
	return NOTIFY_DONE;
}

static int ufshcd_extcon_register(struct ufs_hba *hba)
{
	int ret;

	if (!hba->extcon)
		return 0;

	hba->card_detect_nb.notifier_call = ufshcd_card_detect_notifier;
	ret = extcon_register_notifier(hba->extcon,
				       EXTCON_MECHANICAL,
				       &hba->card_detect_nb);
	if (ret)
		dev_err(hba->dev, "%s: extcon_register_notifier() failed, ret %d\n",
			__func__, ret);

	return ret;
}

static int ufshcd_extcon_unregister(struct ufs_hba *hba)
{
	int ret;

	if (!hba->extcon)
		return 0;

	ret = extcon_unregister_notifier(hba->extcon, EXTCON_MECHANICAL,
					 &hba->card_detect_nb);
	if (ret)
		dev_err(hba->dev, "%s: extcon_unregister_notifier() failed, ret %d\n",
			__func__, ret);

	return ret;
}

/**
 * ufshcd_async_scan - asynchronous execution for probing hba
 * @data: data pointer to pass to this function
 * @cookie: cookie data
 */
static void ufshcd_async_scan(void *data, async_cookie_t cookie)
{
	struct ufs_hba *hba = (struct ufs_hba *)data;

	/*
	 * Don't allow clock gating and hibern8 enter for faster device
	 * detection.
	 */
	ufshcd_hold_all(hba);
	ufshcd_probe_hba(hba);
	ufshcd_release_all(hba);

	ufshcd_extcon_register(hba);
}

static enum blk_eh_timer_return ufshcd_eh_timed_out(struct scsi_cmnd *scmd)
{
	unsigned long flags;
	struct Scsi_Host *host;
	struct ufs_hba *hba;
	int index;
	bool found = false;

	if (!scmd || !scmd->device || !scmd->device->host)
		return BLK_EH_NOT_HANDLED;

	host = scmd->device->host;
	hba = shost_priv(host);
	if (!hba)
		return BLK_EH_NOT_HANDLED;

	spin_lock_irqsave(host->host_lock, flags);

	for_each_set_bit(index, &hba->outstanding_reqs, hba->nutrs) {
		if (hba->lrb[index].cmd == scmd) {
			found = true;
			break;
		}
	}

	spin_unlock_irqrestore(host->host_lock, flags);

	/*
	 * Bypass SCSI error handling and reset the block layer timer if this
	 * SCSI command was not actually dispatched to UFS driver, otherwise
	 * let SCSI layer handle the error as usual.
	 */
	return found ? BLK_EH_NOT_HANDLED : BLK_EH_RESET_TIMER;
}

/**
 * ufshcd_query_ioctl - perform user read queries
 * @hba: per-adapter instance
 * @lun: used for lun specific queries
 * @buffer: user space buffer for reading and submitting query data and params
 * @return: 0 for success negative error code otherwise
 *
 * Expected/Submitted buffer structure is struct ufs_ioctl_query_data.
 * It will read the opcode, idn and buf_length parameters, and, put the
 * response in the buffer field while updating the used size in buf_length.
 */
static int ufshcd_query_ioctl(struct ufs_hba *hba, u8 lun, void __user *buffer)
{
	struct ufs_ioctl_query_data *ioctl_data;
	int err = 0;
	int length = 0;
	void *data_ptr;
	bool flag;
	u32 att;
	u8 index;
	u8 *desc = NULL;

	ioctl_data = kzalloc(sizeof(struct ufs_ioctl_query_data), GFP_KERNEL);
	if (!ioctl_data) {
		dev_err(hba->dev, "%s: Failed allocating %zu bytes\n", __func__,
				sizeof(struct ufs_ioctl_query_data));
		err = -ENOMEM;
		goto out;
	}

	/* extract params from user buffer */
	err = copy_from_user(ioctl_data, buffer,
			sizeof(struct ufs_ioctl_query_data));
	if (err) {
		dev_err(hba->dev,
			"%s: Failed copying buffer from user, err %d\n",
			__func__, err);
		goto out_release_mem;
	}

	/* verify legal parameters & send query */
	switch (ioctl_data->opcode) {
	case UPIU_QUERY_OPCODE_READ_DESC:
		switch (ioctl_data->idn) {
		case QUERY_DESC_IDN_DEVICE:
		case QUERY_DESC_IDN_CONFIGURATION:
		case QUERY_DESC_IDN_INTERCONNECT:
		case QUERY_DESC_IDN_GEOMETRY:
		case QUERY_DESC_IDN_POWER:
			index = 0;
			break;
		case QUERY_DESC_IDN_UNIT:
			if (!ufs_is_valid_unit_desc_lun(lun)) {
				dev_err(hba->dev,
					"%s: No unit descriptor for lun 0x%x\n",
					__func__, lun);
				err = -EINVAL;
				goto out_release_mem;
			}
			index = lun;
			break;
		default:
			goto out_einval;
		}
		length = min_t(int, QUERY_DESC_MAX_SIZE,
				ioctl_data->buf_size);
		desc = kzalloc(length, GFP_KERNEL);
		if (!desc) {
			dev_err(hba->dev, "%s: Failed allocating %d bytes\n",
					__func__, length);
			err = -ENOMEM;
			goto out_release_mem;
		}
		err = ufshcd_query_descriptor_retry(hba, ioctl_data->opcode,
				ioctl_data->idn, index, 0, desc, &length);
		break;
	case UPIU_QUERY_OPCODE_READ_ATTR:
		switch (ioctl_data->idn) {
		case QUERY_ATTR_IDN_BOOT_LU_EN:
		case QUERY_ATTR_IDN_POWER_MODE:
		case QUERY_ATTR_IDN_ACTIVE_ICC_LVL:
		case QUERY_ATTR_IDN_OOO_DATA_EN:
		case QUERY_ATTR_IDN_BKOPS_STATUS:
		case QUERY_ATTR_IDN_PURGE_STATUS:
		case QUERY_ATTR_IDN_MAX_DATA_IN:
		case QUERY_ATTR_IDN_MAX_DATA_OUT:
		case QUERY_ATTR_IDN_REF_CLK_FREQ:
		case QUERY_ATTR_IDN_CONF_DESC_LOCK:
		case QUERY_ATTR_IDN_MAX_NUM_OF_RTT:
		case QUERY_ATTR_IDN_EE_CONTROL:
		case QUERY_ATTR_IDN_EE_STATUS:
		case QUERY_ATTR_IDN_SECONDS_PASSED:
			index = 0;
			break;
		case QUERY_ATTR_IDN_DYN_CAP_NEEDED:
		case QUERY_ATTR_IDN_CORR_PRG_BLK_NUM:
			index = lun;
			break;
		default:
			goto out_einval;
		}
		err = ufshcd_query_attr(hba, ioctl_data->opcode, ioctl_data->idn,
					index, 0, &att);
		break;

	case UPIU_QUERY_OPCODE_WRITE_ATTR:
		err = copy_from_user(&att,
				buffer + sizeof(struct ufs_ioctl_query_data),
				sizeof(u32));
		if (err) {
			dev_err(hba->dev,
				"%s: Failed copying buffer from user, err %d\n",
				__func__, err);
			goto out_release_mem;
		}

		switch (ioctl_data->idn) {
		case QUERY_ATTR_IDN_BOOT_LU_EN:
			index = 0;
			if (!att || att > QUERY_ATTR_IDN_BOOT_LU_EN_MAX) {
				dev_err(hba->dev,
					"%s: Illegal ufs query ioctl data, opcode 0x%x, idn 0x%x, att 0x%x\n",
					__func__, ioctl_data->opcode,
					(unsigned int)ioctl_data->idn, att);
				err = -EINVAL;
				goto out_release_mem;
			}
			break;
		default:
			goto out_einval;
		}
		err = ufshcd_query_attr(hba, ioctl_data->opcode,
					ioctl_data->idn, index, 0, &att);
		break;

	case UPIU_QUERY_OPCODE_READ_FLAG:
		switch (ioctl_data->idn) {
		case QUERY_FLAG_IDN_FDEVICEINIT:
		case QUERY_FLAG_IDN_PERMANENT_WPE:
		case QUERY_FLAG_IDN_PWR_ON_WPE:
		case QUERY_FLAG_IDN_BKOPS_EN:
		case QUERY_FLAG_IDN_PURGE_ENABLE:
		case QUERY_FLAG_IDN_FPHYRESOURCEREMOVAL:
		case QUERY_FLAG_IDN_BUSY_RTC:
			break;
		default:
			goto out_einval;
		}
		err = ufshcd_query_flag_retry(hba, ioctl_data->opcode,
			ioctl_data->idn, &flag);
		break;
	default:
		goto out_einval;
	}

	if (err) {
		dev_err(hba->dev, "%s: Query for idn %d failed\n", __func__,
				ioctl_data->idn);
		goto out_release_mem;
	}

	/*
	 * copy response data
	 * As we might end up reading less data then what is specified in
	 * "ioctl_data->buf_size". So we are updating "ioctl_data->
	 * buf_size" to what exactly we have read.
	 */
	switch (ioctl_data->opcode) {
	case UPIU_QUERY_OPCODE_READ_DESC:
		ioctl_data->buf_size = min_t(int, ioctl_data->buf_size, length);
		data_ptr = desc;
		break;
	case UPIU_QUERY_OPCODE_READ_ATTR:
		ioctl_data->buf_size = sizeof(u32);
		data_ptr = &att;
		break;
	case UPIU_QUERY_OPCODE_READ_FLAG:
		ioctl_data->buf_size = 1;
		data_ptr = &flag;
		break;
	case UPIU_QUERY_OPCODE_WRITE_ATTR:
		goto out_release_mem;
	default:
		goto out_einval;
	}

	/* copy to user */
	err = copy_to_user(buffer, ioctl_data,
			sizeof(struct ufs_ioctl_query_data));
	if (err)
		dev_err(hba->dev, "%s: Failed copying back to user.\n",
			__func__);
	err = copy_to_user(buffer + sizeof(struct ufs_ioctl_query_data),
			data_ptr, ioctl_data->buf_size);
	if (err)
		dev_err(hba->dev, "%s: err %d copying back to user.\n",
				__func__, err);
	goto out_release_mem;

out_einval:
	dev_err(hba->dev,
		"%s: illegal ufs query ioctl data, opcode 0x%x, idn 0x%x\n",
		__func__, ioctl_data->opcode, (unsigned int)ioctl_data->idn);
	err = -EINVAL;
out_release_mem:
	kfree(ioctl_data);
	kfree(desc);
out:
	return err;
}

/**
 * ufshcd_ioctl - ufs ioctl callback registered in scsi_host
 * @dev: scsi device required for per LUN queries
 * @cmd: command opcode
 * @buffer: user space buffer for transferring data
 *
 * Supported commands:
 * UFS_IOCTL_QUERY
 */
static int ufshcd_ioctl(struct scsi_device *dev, int cmd, void __user *buffer)
{
	struct ufs_hba *hba = shost_priv(dev->host);
	int err = 0;

	BUG_ON(!hba);
	if (!buffer) {
		dev_err(hba->dev, "%s: User buffer is NULL!\n", __func__);
		return -EINVAL;
	}

	switch (cmd) {
	case UFS_IOCTL_QUERY:
		pm_runtime_get_sync(hba->dev);
		err = ufshcd_query_ioctl(hba, ufshcd_scsi_to_upiu_lun(dev->lun),
				buffer);
		pm_runtime_put_sync(hba->dev);
		break;
	default:
		err = -ENOIOCTLCMD;
		dev_dbg(hba->dev, "%s: Unsupported ioctl cmd %d\n", __func__,
			cmd);
		break;
	}

	return err;
}

static struct scsi_host_template ufshcd_driver_template = {
	.module			= THIS_MODULE,
	.name			= UFSHCD,
	.proc_name		= UFSHCD,
	.queuecommand		= ufshcd_queuecommand,
	.slave_alloc		= ufshcd_slave_alloc,
	.slave_configure	= ufshcd_slave_configure,
	.slave_destroy		= ufshcd_slave_destroy,
	.change_queue_depth	= ufshcd_change_queue_depth,
	.eh_abort_handler	= ufshcd_abort,
	.eh_device_reset_handler = ufshcd_eh_device_reset_handler,
	.eh_host_reset_handler   = ufshcd_eh_host_reset_handler,
	.eh_timed_out		= ufshcd_eh_timed_out,
	.ioctl			= ufshcd_ioctl,
#ifdef CONFIG_COMPAT
	.compat_ioctl		= ufshcd_ioctl,
#endif
	.this_id		= -1,
	.sg_tablesize		= SG_ALL,
	.cmd_per_lun		= UFSHCD_CMD_PER_LUN,
	.can_queue		= UFSHCD_CAN_QUEUE,
	.max_host_blocked	= 1,
	.track_queue_depth	= 1,
};

static int ufshcd_config_vreg_load(struct device *dev, struct ufs_vreg *vreg,
				   int ua)
{
	int ret;

	if (!vreg)
		return 0;

	ret = regulator_set_load(vreg->reg, ua);
	if (ret < 0) {
		dev_err(dev, "%s: %s set load (ua=%d) failed, err=%d\n",
				__func__, vreg->name, ua, ret);
	}

	return ret;
}

static inline int ufshcd_config_vreg_lpm(struct ufs_hba *hba,
					 struct ufs_vreg *vreg)
{
	if (!vreg)
		return 0;
	else if (vreg->unused)
		return 0;
	else
		return ufshcd_config_vreg_load(hba->dev, vreg,
					       UFS_VREG_LPM_LOAD_UA);
}

static inline int ufshcd_config_vreg_hpm(struct ufs_hba *hba,
					 struct ufs_vreg *vreg)
{
	if (!vreg)
		return 0;
	else if (vreg->unused)
		return 0;
	else
		return ufshcd_config_vreg_load(hba->dev, vreg, vreg->max_uA);
}

static int ufshcd_config_vreg(struct device *dev,
		struct ufs_vreg *vreg, bool on)
{
	int ret = 0;
	struct regulator *reg;
	const char *name;
	int min_uV, uA_load;

	BUG_ON(!vreg);

	reg = vreg->reg;
	name = vreg->name;

	if (regulator_count_voltages(reg) > 0) {
		uA_load = on ? vreg->max_uA : 0;
		ret = ufshcd_config_vreg_load(dev, vreg, uA_load);
		if (ret)
			goto out;

		min_uV = on ? vreg->min_uV : 0;
		if (vreg->low_voltage_sup && !vreg->low_voltage_active)
			min_uV = vreg->max_uV;

		ret = regulator_set_voltage(reg, min_uV, vreg->max_uV);
		if (ret) {
			dev_err(dev, "%s: %s set voltage failed, err=%d\n",
					__func__, name, ret);
			goto out;
		}
	}
out:
	return ret;
}

static int ufshcd_enable_vreg(struct device *dev, struct ufs_vreg *vreg)
{
	int ret = 0;

	if (!vreg)
		goto out;
	else if (vreg->enabled || vreg->unused)
		goto out;

	ret = ufshcd_config_vreg(dev, vreg, true);
	if (!ret)
		ret = regulator_enable(vreg->reg);

	if (!ret)
		vreg->enabled = true;
	else
		dev_err(dev, "%s: %s enable failed, err=%d\n",
				__func__, vreg->name, ret);
out:
	return ret;
}

static int ufshcd_disable_vreg(struct device *dev, struct ufs_vreg *vreg)
{
	int ret = 0;

	if (!vreg)
		goto out;
	else if (!vreg->enabled || vreg->unused)
		goto out;

	ret = regulator_disable(vreg->reg);

	if (!ret) {
		/* ignore errors on applying disable config */
		ufshcd_config_vreg(dev, vreg, false);
		vreg->enabled = false;
	} else {
		dev_err(dev, "%s: %s disable failed, err=%d\n",
				__func__, vreg->name, ret);
	}
out:
	return ret;
}

static int ufshcd_setup_vreg(struct ufs_hba *hba, bool on)
{
	int ret = 0;
	struct device *dev = hba->dev;
	struct ufs_vreg_info *info = &hba->vreg_info;

	if (!info)
		goto out;

	ret = ufshcd_toggle_vreg(dev, info->vcc, on);
	if (ret)
		goto out;

	ret = ufshcd_toggle_vreg(dev, info->vccq, on);
	if (ret)
		goto out;

	ret = ufshcd_toggle_vreg(dev, info->vccq2, on);
	if (ret)
		goto out;

out:
	if (ret) {
		ufshcd_toggle_vreg(dev, info->vccq2, false);
		ufshcd_toggle_vreg(dev, info->vccq, false);
		ufshcd_toggle_vreg(dev, info->vcc, false);
	}
	return ret;
}

static int ufshcd_setup_hba_vreg(struct ufs_hba *hba, bool on)
{
	struct ufs_vreg_info *info = &hba->vreg_info;
	int ret = 0;

	if (info->vdd_hba) {
		ret = ufshcd_toggle_vreg(hba->dev, info->vdd_hba, on);

		if (!ret)
			ufshcd_vops_update_sec_cfg(hba, on);
	}

	return ret;
}

static int ufshcd_get_vreg(struct device *dev, struct ufs_vreg *vreg)
{
	int ret = 0;

	if (!vreg)
		goto out;

	vreg->reg = devm_regulator_get(dev, vreg->name);
	if (IS_ERR(vreg->reg)) {
		ret = PTR_ERR(vreg->reg);
		dev_err(dev, "%s: %s get failed, err=%d\n",
				__func__, vreg->name, ret);
	}
out:
	return ret;
}

static int ufshcd_init_vreg(struct ufs_hba *hba)
{
	int ret = 0;
	struct device *dev = hba->dev;
	struct ufs_vreg_info *info = &hba->vreg_info;

	if (!info)
		goto out;

	ret = ufshcd_get_vreg(dev, info->vcc);
	if (ret)
		goto out;

	ret = ufshcd_get_vreg(dev, info->vccq);
	if (ret)
		goto out;

	ret = ufshcd_get_vreg(dev, info->vccq2);
out:
	return ret;
}

static int ufshcd_init_hba_vreg(struct ufs_hba *hba)
{
	struct ufs_vreg_info *info = &hba->vreg_info;

	if (info)
		return ufshcd_get_vreg(hba->dev, info->vdd_hba);

	return 0;
}

static int ufshcd_set_vccq_rail_unused(struct ufs_hba *hba, bool unused)
{
	int ret = 0;
	struct ufs_vreg_info *info = &hba->vreg_info;

	if (!info)
		goto out;
	else if (!info->vccq)
		goto out;

	if (unused) {
		/* shut off the rail here */
		ret = ufshcd_toggle_vreg(hba->dev, info->vccq, false);
		/*
		 * Mark this rail as no longer used, so it doesn't get enabled
		 * later by mistake
		 */
		if (!ret)
			info->vccq->unused = true;
	} else {
		/*
		 * rail should have been already enabled hence just make sure
		 * that unused flag is cleared.
		 */
		info->vccq->unused = false;
	}
out:
	return ret;
}

static int ufshcd_setup_clocks(struct ufs_hba *hba, bool on,
			       bool keep_link_active, bool is_gating_context)
{
	int ret = 0;
	struct ufs_clk_info *clki;
	struct list_head *head = &hba->clk_list_head;
	unsigned long flags;
	ktime_t start = ktime_get();
	bool clk_state_changed = false;

	if (list_empty(head))
		goto out;

	/* call vendor specific bus vote before enabling the clocks */
	if (on) {
		ret = ufshcd_vops_set_bus_vote(hba, on);
		if (ret)
			return ret;
	}

	/*
	 * vendor specific setup_clocks ops may depend on clocks managed by
	 * this standard driver hence call the vendor specific setup_clocks
	 * before disabling the clocks managed here.
	 */
	if (!on) {
		ret = ufshcd_vops_setup_clocks(hba, on, PRE_CHANGE);
		if (ret)
			return ret;
	}

	list_for_each_entry(clki, head, list) {
		if (!IS_ERR_OR_NULL(clki->clk)) {
			/*
			 * To keep link active, both device ref clock and unipro
			 * clock should be kept ON.
			 */
			if (keep_link_active &&
			    (!strcmp(clki->name, "ref_clk") ||
			     !strcmp(clki->name, "core_clk_unipro")))
				continue;

			clk_state_changed = on ^ clki->enabled;
			if (on && !clki->enabled) {
				ret = clk_prepare_enable(clki->clk);
				if (ret) {
					dev_err(hba->dev, "%s: %s prepare enable failed, %d\n",
						__func__, clki->name, ret);
					goto out;
				}
			} else if (!on && clki->enabled) {
				clk_disable_unprepare(clki->clk);
			}
			clki->enabled = on;
			dev_dbg(hba->dev, "%s: clk: %s %sabled\n", __func__,
					clki->name, on ? "en" : "dis");
		}
	}

	/*
	 * vendor specific setup_clocks ops may depend on clocks managed by
	 * this standard driver hence call the vendor specific setup_clocks
	 * after enabling the clocks managed here.
	 */
	if (on) {
		ret = ufshcd_vops_setup_clocks(hba, on, POST_CHANGE);
		if (ret)
			goto out;
	}

	/*
	 * call vendor specific bus vote to remove the vote after
	 * disabling the clocks.
	 */
	if (!on)
		ret = ufshcd_vops_set_bus_vote(hba, on);

out:
	if (ret) {
		if (on)
			/* Can't do much if this fails */
			(void) ufshcd_vops_set_bus_vote(hba, false);
		list_for_each_entry(clki, head, list) {
			if (!IS_ERR_OR_NULL(clki->clk) && clki->enabled)
				clk_disable_unprepare(clki->clk);
		}
	} else if (!ret && on) {
		spin_lock_irqsave(hba->host->host_lock, flags);
		hba->clk_gating.state = CLKS_ON;
		trace_ufshcd_clk_gating(dev_name(hba->dev),
					hba->clk_gating.state);
		spin_unlock_irqrestore(hba->host->host_lock, flags);
		/* restore the secure configuration as clocks are enabled */
		ufshcd_vops_update_sec_cfg(hba, true);
	}

	if (clk_state_changed)
		trace_ufshcd_profile_clk_gating(dev_name(hba->dev),
			(on ? "on" : "off"),
			ktime_to_us(ktime_sub(ktime_get(), start)), ret);
	return ret;
}

static int ufshcd_enable_clocks(struct ufs_hba *hba)
{
	return  ufshcd_setup_clocks(hba, true, false, false);
}

static int ufshcd_disable_clocks(struct ufs_hba *hba,
				 bool is_gating_context)
{
	return  ufshcd_setup_clocks(hba, false, false, is_gating_context);
}

static int ufshcd_disable_clocks_keep_link_active(struct ufs_hba *hba,
					      bool is_gating_context)
{
	return  ufshcd_setup_clocks(hba, false, true, is_gating_context);
}

static int ufshcd_init_clocks(struct ufs_hba *hba)
{
	int ret = 0;
	struct ufs_clk_info *clki;
	struct device *dev = hba->dev;
	struct list_head *head = &hba->clk_list_head;

	if (list_empty(head))
		goto out;

	list_for_each_entry(clki, head, list) {
		if (!clki->name)
			continue;

		clki->clk = devm_clk_get(dev, clki->name);
		if (IS_ERR(clki->clk)) {
			ret = PTR_ERR(clki->clk);
			dev_err(dev, "%s: %s clk get failed, %d\n",
					__func__, clki->name, ret);
			goto out;
		}

		if (clki->max_freq) {
			ret = clk_set_rate(clki->clk, clki->max_freq);
			if (ret) {
				dev_err(hba->dev, "%s: %s clk set rate(%dHz) failed, %d\n",
					__func__, clki->name,
					clki->max_freq, ret);
				goto out;
			}
			clki->curr_freq = clki->max_freq;
		}
		dev_dbg(dev, "%s: clk: %s, rate: %lu\n", __func__,
				clki->name, clk_get_rate(clki->clk));
	}
out:
	return ret;
}

static int ufshcd_variant_hba_init(struct ufs_hba *hba)
{
	int err = 0;

	if (!hba->var || !hba->var->vops)
		goto out;

	err = ufshcd_vops_init(hba);
	if (err)
		dev_err(hba->dev, "%s: variant %s init failed err %d\n",
			__func__, ufshcd_get_var_name(hba), err);
out:
	return err;
}

static void ufshcd_variant_hba_exit(struct ufs_hba *hba)
{
	if (!hba->var || !hba->var->vops)
		return;

	ufshcd_vops_exit(hba);
}

static int ufshcd_hba_init(struct ufs_hba *hba)
{
	int err;

	/*
	 * Handle host controller power separately from the UFS device power
	 * rails as it will help controlling the UFS host controller power
	 * collapse easily which is different than UFS device power collapse.
	 * Also, enable the host controller power before we go ahead with rest
	 * of the initialization here.
	 */
	err = ufshcd_init_hba_vreg(hba);
	if (err)
		goto out;

	err = ufshcd_setup_hba_vreg(hba, true);
	if (err)
		goto out;

	err = ufshcd_init_clocks(hba);
	if (err)
		goto out_disable_hba_vreg;

	err = ufshcd_enable_clocks(hba);
	if (err)
		goto out_disable_hba_vreg;

	err = ufshcd_init_vreg(hba);
	if (err)
		goto out_disable_clks;

	err = ufshcd_setup_vreg(hba, true);
	if (err)
		goto out_disable_clks;

	err = ufshcd_variant_hba_init(hba);
	if (err)
		goto out_disable_vreg;

	hba->is_powered = true;
	goto out;

out_disable_vreg:
	ufshcd_setup_vreg(hba, false);
out_disable_clks:
	ufshcd_disable_clocks(hba, false);
out_disable_hba_vreg:
	ufshcd_setup_hba_vreg(hba, false);
out:
	return err;
}

static void ufshcd_hba_exit(struct ufs_hba *hba)
{
	if (hba->is_powered) {
		ufshcd_extcon_unregister(hba);
		ufshcd_variant_hba_exit(hba);
		ufshcd_setup_vreg(hba, false);
		if (ufshcd_is_clkscaling_supported(hba)) {
			if (hba->devfreq)
				ufshcd_suspend_clkscaling(hba);
			if (hba->clk_scaling.workq)
				destroy_workqueue(hba->clk_scaling.workq);
			ufshcd_devfreq_remove(hba);
		}
		ufshcd_disable_clocks(hba, false);
		ufshcd_setup_hba_vreg(hba, false);
		hba->is_powered = false;
	}
}

static int
ufshcd_send_request_sense(struct ufs_hba *hba, struct scsi_device *sdp)
{
	unsigned char cmd[6] = {REQUEST_SENSE,
				0,
				0,
				0,
				UFSHCD_REQ_SENSE_SIZE,
				0};
	char *buffer;
	int ret;

	buffer = kzalloc(UFSHCD_REQ_SENSE_SIZE, GFP_KERNEL);
	if (!buffer) {
		ret = -ENOMEM;
		goto out;
	}

	ret = scsi_execute(sdp, cmd, DMA_FROM_DEVICE, buffer,
			UFSHCD_REQ_SENSE_SIZE, NULL, NULL,
			msecs_to_jiffies(1000), 3, 0, RQF_PM, NULL);
	if (ret)
		pr_err("%s: failed with err %d\n", __func__, ret);

	kfree(buffer);
out:
	return ret;
}

/**
 * ufshcd_set_dev_pwr_mode - sends START STOP UNIT command to set device
 *			     power mode
 * @hba: per adapter instance
 * @pwr_mode: device power mode to set
 *
 * Returns 0 if requested power mode is set successfully
 * Returns non-zero if failed to set the requested power mode
 */
static int ufshcd_set_dev_pwr_mode(struct ufs_hba *hba,
				     enum ufs_dev_pwr_mode pwr_mode)
{
	unsigned char cmd[6] = { START_STOP };
	struct scsi_sense_hdr sshdr;
	struct scsi_device *sdp;
	unsigned long flags;
	int ret;

	spin_lock_irqsave(hba->host->host_lock, flags);
	sdp = hba->sdev_ufs_device;
	if (sdp) {
		ret = scsi_device_get(sdp);
		if (!ret && !scsi_device_online(sdp)) {
			ret = -ENODEV;
			scsi_device_put(sdp);
		}
	} else {
		ret = -ENODEV;
	}
	spin_unlock_irqrestore(hba->host->host_lock, flags);

	if (ret)
		return ret;

	/*
	 * If scsi commands fail, the scsi mid-layer schedules scsi error-
	 * handling, which would wait for host to be resumed. Since we know
	 * we are functional while we are here, skip host resume in error
	 * handling context.
	 */
	hba->host->eh_noresume = 1;
	if (!hba->dev_info.is_ufs_dev_wlun_ua_cleared) {
		ret = ufshcd_send_request_sense(hba, sdp);
		if (ret)
			goto out;
		/* Unit attention condition is cleared now */
		hba->dev_info.is_ufs_dev_wlun_ua_cleared = 1;
	}

	cmd[4] = pwr_mode << 4;

	/*
	 * Current function would be generally called from the power management
	 * callbacks hence set the RQF_PM flag so that it doesn't resume the
	 * already suspended childs.
	 */
	ret = scsi_execute(sdp, cmd, DMA_NONE, NULL, 0, NULL, &sshdr,
			START_STOP_TIMEOUT, 0, 0, RQF_PM, NULL);
	if (ret) {
		sdev_printk(KERN_WARNING, sdp,
			    "START_STOP failed for power mode: %d, result %x\n",
			    pwr_mode, ret);
		if (driver_byte(ret) & DRIVER_SENSE)
			scsi_print_sense_hdr(sdp, NULL, &sshdr);
	}

	if (!ret)
		hba->curr_dev_pwr_mode = pwr_mode;
out:
	scsi_device_put(sdp);
	hba->host->eh_noresume = 0;
	return ret;
}

static int ufshcd_link_state_transition(struct ufs_hba *hba,
					enum uic_link_state req_link_state,
					int check_for_bkops)
{
	int ret = 0;

	if (req_link_state == hba->uic_link_state)
		return 0;

	if (req_link_state == UIC_LINK_HIBERN8_STATE) {
		ret = ufshcd_uic_hibern8_enter(hba);
		if (!ret)
			ufshcd_set_link_hibern8(hba);
		else
			goto out;
	}
	/*
	 * If autobkops is enabled, link can't be turned off because
	 * turning off the link would also turn off the device.
	 */
	else if ((req_link_state == UIC_LINK_OFF_STATE) &&
		   (!check_for_bkops || (check_for_bkops &&
		    !hba->auto_bkops_enabled))) {
		/*
		 * Let's make sure that link is in low power mode, we are doing
		 * this currently by putting the link in Hibern8. Otherway to
		 * put the link in low power mode is to send the DME end point
		 * to device and then send the DME reset command to local
		 * unipro. But putting the link in hibern8 is much faster.
		 */
		ret = ufshcd_uic_hibern8_enter(hba);
		if (ret)
			goto out;
		/*
		 * Change controller state to "reset state" which
		 * should also put the link in off/reset state
		 */
		ufshcd_hba_stop(hba, true);
		/*
		 * TODO: Check if we need any delay to make sure that
		 * controller is reset
		 */
		ufshcd_set_link_off(hba);
	}

out:
	return ret;
}

static void ufshcd_vreg_set_lpm(struct ufs_hba *hba)
{
	/*
	 * It seems some UFS devices may keep drawing more than sleep current
	 * (atleast for 500us) from UFS rails (especially from VCCQ rail).
	 * To avoid this situation, add 2ms delay before putting these UFS
	 * rails in LPM mode.
	 */
	if (!ufshcd_is_link_active(hba))
		usleep_range(2000, 2100);

	/*
	 * If UFS device is either in UFS_Sleep turn off VCC rail to save some
	 * power.
	 *
	 * If UFS device and link is in OFF state, all power supplies (VCC,
	 * VCCQ, VCCQ2) can be turned off if power on write protect is not
	 * required. If UFS link is inactive (Hibern8 or OFF state) and device
	 * is in sleep state, put VCCQ & VCCQ2 rails in LPM mode.
	 *
	 * Ignore the error returned by ufshcd_toggle_vreg() as device is anyway
	 * in low power state which would save some power.
	 */
	if (ufshcd_is_ufs_dev_poweroff(hba) && ufshcd_is_link_off(hba) &&
	    !hba->dev_info.is_lu_power_on_wp) {
		ufshcd_setup_vreg(hba, false);
	} else if (!ufshcd_is_ufs_dev_active(hba)) {
		ufshcd_toggle_vreg(hba->dev, hba->vreg_info.vcc, false);
		if (!ufshcd_is_link_active(hba)) {
			ufshcd_config_vreg_lpm(hba, hba->vreg_info.vccq);
			ufshcd_config_vreg_lpm(hba, hba->vreg_info.vccq2);
		}
	}
}

static int ufshcd_vreg_set_hpm(struct ufs_hba *hba)
{
	int ret = 0;

	if (ufshcd_is_ufs_dev_poweroff(hba) && ufshcd_is_link_off(hba) &&
	    !hba->dev_info.is_lu_power_on_wp) {
		ret = ufshcd_setup_vreg(hba, true);
	} else if (!ufshcd_is_ufs_dev_active(hba)) {
		if (!ret && !ufshcd_is_link_active(hba)) {
			ret = ufshcd_config_vreg_hpm(hba, hba->vreg_info.vccq);
			if (ret)
				goto vcc_disable;
			ret = ufshcd_config_vreg_hpm(hba, hba->vreg_info.vccq2);
			if (ret)
				goto vccq_lpm;
		}
		ret = ufshcd_toggle_vreg(hba->dev, hba->vreg_info.vcc, true);
	}
	goto out;

vccq_lpm:
	ufshcd_config_vreg_lpm(hba, hba->vreg_info.vccq);
vcc_disable:
	ufshcd_toggle_vreg(hba->dev, hba->vreg_info.vcc, false);
out:
	return ret;
}

static void ufshcd_hba_vreg_set_lpm(struct ufs_hba *hba)
{
	if (ufshcd_is_link_off(hba) ||
	    (ufshcd_is_link_hibern8(hba)
	     && ufshcd_is_power_collapse_during_hibern8_allowed(hba)))
		ufshcd_setup_hba_vreg(hba, false);
}

static void ufshcd_hba_vreg_set_hpm(struct ufs_hba *hba)
{
	if (ufshcd_is_link_off(hba) ||
	    (ufshcd_is_link_hibern8(hba)
	     && ufshcd_is_power_collapse_during_hibern8_allowed(hba)))
		ufshcd_setup_hba_vreg(hba, true);
}

/**
 * ufshcd_suspend - helper function for suspend operations
 * @hba: per adapter instance
 * @pm_op: desired low power operation type
 *
 * This function will try to put the UFS device and link into low power
 * mode based on the "rpm_lvl" (Runtime PM level) or "spm_lvl"
 * (System PM level).
 *
 * If this function is called during shutdown, it will make sure that
 * both UFS device and UFS link is powered off.
 *
 * NOTE: UFS device & link must be active before we enter in this function.
 *
 * Returns 0 for success and non-zero for failure
 */
static int ufshcd_suspend(struct ufs_hba *hba, enum ufs_pm_op pm_op)
{
	int ret = 0;
	enum ufs_pm_level pm_lvl;
	enum ufs_dev_pwr_mode req_dev_pwr_mode;
	enum uic_link_state req_link_state;

	hba->pm_op_in_progress = 1;
	if (!ufshcd_is_shutdown_pm(pm_op)) {
		pm_lvl = ufshcd_is_runtime_pm(pm_op) ?
			 hba->rpm_lvl : hba->spm_lvl;
		req_dev_pwr_mode = ufs_get_pm_lvl_to_dev_pwr_mode(pm_lvl);
		req_link_state = ufs_get_pm_lvl_to_link_pwr_state(pm_lvl);
	} else {
		req_dev_pwr_mode = UFS_POWERDOWN_PWR_MODE;
		req_link_state = UIC_LINK_OFF_STATE;
	}

	/*
	 * If we can't transition into any of the low power modes
	 * just gate the clocks.
	 */
	WARN_ON(hba->hibern8_on_idle.is_enabled &&
		hba->hibern8_on_idle.active_reqs);
	ufshcd_hold_all(hba);
	hba->clk_gating.is_suspended = true;
	hba->hibern8_on_idle.is_suspended = true;

	if (hba->clk_scaling.is_allowed) {
		cancel_work_sync(&hba->clk_scaling.suspend_work);
		cancel_work_sync(&hba->clk_scaling.resume_work);
		ufshcd_suspend_clkscaling(hba);
	}

	if (req_dev_pwr_mode == UFS_ACTIVE_PWR_MODE &&
			req_link_state == UIC_LINK_ACTIVE_STATE) {
		goto disable_clks;
	}

	if ((req_dev_pwr_mode == hba->curr_dev_pwr_mode) &&
	    (req_link_state == hba->uic_link_state))
		goto enable_gating;

	/* UFS device & link must be active before we enter in this function */
	if (!ufshcd_is_ufs_dev_active(hba) || !ufshcd_is_link_active(hba))
		goto set_vreg_lpm;

	if (ufshcd_is_runtime_pm(pm_op)) {
		if (ufshcd_can_autobkops_during_suspend(hba)) {
			/*
			 * The device is idle with no requests in the queue,
			 * allow background operations if bkops status shows
			 * that performance might be impacted.
			 */
			ret = ufshcd_urgent_bkops(hba);
			if (ret)
				goto enable_gating;
		} else {
			/* make sure that auto bkops is disabled */
			ufshcd_disable_auto_bkops(hba);
		}
	}

	if ((req_dev_pwr_mode != hba->curr_dev_pwr_mode) &&
	     ((ufshcd_is_runtime_pm(pm_op) && !hba->auto_bkops_enabled) ||
	       !ufshcd_is_runtime_pm(pm_op))) {
		/* ensure that bkops is disabled */
		ufshcd_disable_auto_bkops(hba);
		ret = ufshcd_set_dev_pwr_mode(hba, req_dev_pwr_mode);
		if (ret)
			goto enable_gating;
	}

	ret = ufshcd_link_state_transition(hba, req_link_state, 1);
	if (ret)
		goto set_dev_active;

	if (ufshcd_is_link_hibern8(hba) &&
	    ufshcd_is_hibern8_on_idle_allowed(hba))
		hba->hibern8_on_idle.state = HIBERN8_ENTERED;

set_vreg_lpm:
	ufshcd_vreg_set_lpm(hba);

disable_clks:
	/*
	 * Call vendor specific suspend callback. As these callbacks may access
	 * vendor specific host controller register space call them before the
	 * host clocks are ON.
	 */
	ret = ufshcd_vops_suspend(hba, pm_op);
	if (ret)
		goto set_link_active;

	if (!ufshcd_is_link_active(hba))
		ret = ufshcd_disable_clocks(hba, false);
	else
		/*
		 * If link is active, device ref_clk and unipro clock can't be
		 * switched off.
		 */
		ret = ufshcd_disable_clocks_keep_link_active(hba, false);
	if (ret)
		goto set_link_active;

	if (ufshcd_is_clkgating_allowed(hba)) {
		hba->clk_gating.state = CLKS_OFF;
		trace_ufshcd_clk_gating(dev_name(hba->dev),
					hba->clk_gating.state);
	}
	/*
	 * Disable the host irq as host controller as there won't be any
	 * host controller transaction expected till resume.
	 */
	ufshcd_disable_irq(hba);
	/* Put the host controller in low power mode if possible */
	ufshcd_hba_vreg_set_lpm(hba);
	goto out;

set_link_active:
	if (hba->clk_scaling.is_allowed)
		ufshcd_resume_clkscaling(hba);
	ufshcd_vreg_set_hpm(hba);
	if (ufshcd_is_link_hibern8(hba) && !ufshcd_uic_hibern8_exit(hba)) {
		ufshcd_set_link_active(hba);
	} else if (ufshcd_is_link_off(hba)) {
		ufshcd_update_error_stats(hba, UFS_ERR_VOPS_SUSPEND);
		ufshcd_host_reset_and_restore(hba);
	}
set_dev_active:
	if (!ufshcd_set_dev_pwr_mode(hba, UFS_ACTIVE_PWR_MODE))
		ufshcd_disable_auto_bkops(hba);
enable_gating:
	if (hba->clk_scaling.is_allowed)
		ufshcd_resume_clkscaling(hba);
	hba->hibern8_on_idle.is_suspended = false;
	hba->clk_gating.is_suspended = false;
	ufshcd_release_all(hba);
out:
	hba->pm_op_in_progress = 0;

	if (ret)
		ufshcd_update_error_stats(hba, UFS_ERR_SUSPEND);

	return ret;
}

/**
 * ufshcd_resume - helper function for resume operations
 * @hba: per adapter instance
 * @pm_op: runtime PM or system PM
 *
 * This function basically brings the UFS device, UniPro link and controller
 * to active state.
 *
 * Returns 0 for success and non-zero for failure
 */
static int ufshcd_resume(struct ufs_hba *hba, enum ufs_pm_op pm_op)
{
	int ret;
	enum uic_link_state old_link_state;

	hba->pm_op_in_progress = 1;
	old_link_state = hba->uic_link_state;

	ufshcd_hba_vreg_set_hpm(hba);
	/* Make sure clocks are enabled before accessing controller */
	ret = ufshcd_enable_clocks(hba);
	if (ret)
		goto out;

	/* enable the host irq as host controller would be active soon */
	ufshcd_enable_irq(hba);

	ret = ufshcd_vreg_set_hpm(hba);
	if (ret)
		goto disable_irq_and_vops_clks;

	/*
	 * Call vendor specific resume callback. As these callbacks may access
	 * vendor specific host controller register space call them when the
	 * host clocks are ON.
	 */
	ret = ufshcd_vops_resume(hba, pm_op);
	if (ret)
		goto disable_vreg;

	if (hba->extcon &&
	    (ufshcd_is_card_offline(hba) ||
	     (ufshcd_is_card_online(hba) && !hba->sdev_ufs_device)))
		goto skip_dev_ops;

	if (ufshcd_is_link_hibern8(hba)) {
		ret = ufshcd_uic_hibern8_exit(hba);
		if (!ret) {
			ufshcd_set_link_active(hba);
			if (ufshcd_is_hibern8_on_idle_allowed(hba))
				hba->hibern8_on_idle.state = HIBERN8_EXITED;
		} else {
			goto vendor_suspend;
		}
	} else if (ufshcd_is_link_off(hba)) {
		/*
		 * A full initialization of the host and the device is required
		 * since the link was put to off during suspend.
		 */
		ret = ufshcd_reset_and_restore(hba);
		/*
		 * ufshcd_reset_and_restore() should have already
		 * set the link state as active
		 */
		if (ret || !ufshcd_is_link_active(hba))
			goto vendor_suspend;
		/* mark link state as hibern8 exited */
		if (ufshcd_is_hibern8_on_idle_allowed(hba))
			hba->hibern8_on_idle.state = HIBERN8_EXITED;
	}

	if (!ufshcd_is_ufs_dev_active(hba)) {
		ret = ufshcd_set_dev_pwr_mode(hba, UFS_ACTIVE_PWR_MODE);
		if (ret)
			goto set_old_link_state;
	}

	if (ufshcd_keep_autobkops_enabled_except_suspend(hba))
		ufshcd_enable_auto_bkops(hba);
	else
		/*
		 * If BKOPs operations are urgently needed at this moment then
		 * keep auto-bkops enabled or else disable it.
		 */
		ufshcd_urgent_bkops(hba);

	hba->clk_gating.is_suspended = false;
	hba->hibern8_on_idle.is_suspended = false;

	if (hba->clk_scaling.is_allowed)
		ufshcd_resume_clkscaling(hba);

skip_dev_ops:
	/* Schedule clock gating in case of no access to UFS device yet */
	ufshcd_release_all(hba);
	goto out;

set_old_link_state:
	ufshcd_link_state_transition(hba, old_link_state, 0);
	if (ufshcd_is_link_hibern8(hba) &&
	    ufshcd_is_hibern8_on_idle_allowed(hba))
		hba->hibern8_on_idle.state = HIBERN8_ENTERED;
vendor_suspend:
	ufshcd_vops_suspend(hba, pm_op);
disable_vreg:
	ufshcd_vreg_set_lpm(hba);
disable_irq_and_vops_clks:
	ufshcd_disable_irq(hba);
	if (hba->clk_scaling.is_allowed)
		ufshcd_suspend_clkscaling(hba);
	ufshcd_disable_clocks(hba, false);
	if (ufshcd_is_clkgating_allowed(hba))
		hba->clk_gating.state = CLKS_OFF;
out:
	hba->pm_op_in_progress = 0;

	if (ret)
		ufshcd_update_error_stats(hba, UFS_ERR_RESUME);

	return ret;
}

/**
 * ufshcd_system_suspend - system suspend routine
 * @hba: per adapter instance
 * @pm_op: runtime PM or system PM
 *
 * Check the description of ufshcd_suspend() function for more details.
 *
 * Returns 0 for success and non-zero for failure
 */
int ufshcd_system_suspend(struct ufs_hba *hba)
{
	int ret = 0;
	ktime_t start = ktime_get();

	if (!hba || !hba->is_powered)
		return 0;

	if ((ufs_get_pm_lvl_to_dev_pwr_mode(hba->spm_lvl) ==
	     hba->curr_dev_pwr_mode) &&
	    (ufs_get_pm_lvl_to_link_pwr_state(hba->spm_lvl) ==
	     hba->uic_link_state))
		goto out;

	if (pm_runtime_suspended(hba->dev)) {
		/*
		 * UFS device and/or UFS link low power states during runtime
		 * suspend seems to be different than what is expected during
		 * system suspend. Hence runtime resume the devic & link and
		 * let the system suspend low power states to take effect.
		 * TODO: If resume takes longer time, we might have optimize
		 * it in future by not resuming everything if possible.
		 */
		ret = ufshcd_runtime_resume(hba);
		if (ret)
			goto out;
	}

	ret = ufshcd_suspend(hba, UFS_SYSTEM_PM);
out:
	trace_ufshcd_system_suspend(dev_name(hba->dev), ret,
		ktime_to_us(ktime_sub(ktime_get(), start)),
		hba->curr_dev_pwr_mode, hba->uic_link_state);
	if (!ret)
		hba->is_sys_suspended = true;
	return ret;
}
EXPORT_SYMBOL(ufshcd_system_suspend);

/**
 * ufshcd_system_resume - system resume routine
 * @hba: per adapter instance
 *
 * Returns 0 for success and non-zero for failure
 */

int ufshcd_system_resume(struct ufs_hba *hba)
{
	int ret = 0;
	ktime_t start = ktime_get();

	if (!hba)
		return -EINVAL;

	if (!hba->is_powered || pm_runtime_suspended(hba->dev))
		/*
		 * Let the runtime resume take care of resuming
		 * if runtime suspended.
		 */
		goto out;
	else
		ret = ufshcd_resume(hba, UFS_SYSTEM_PM);
out:
	trace_ufshcd_system_resume(dev_name(hba->dev), ret,
		ktime_to_us(ktime_sub(ktime_get(), start)),
		hba->curr_dev_pwr_mode, hba->uic_link_state);
	if (!ret)
		hba->is_sys_suspended = false;
	return ret;
}
EXPORT_SYMBOL(ufshcd_system_resume);

/**
 * ufshcd_runtime_suspend - runtime suspend routine
 * @hba: per adapter instance
 *
 * Check the description of ufshcd_suspend() function for more details.
 *
 * Returns 0 for success and non-zero for failure
 */
int ufshcd_runtime_suspend(struct ufs_hba *hba)
{
	int ret = 0;
	ktime_t start = ktime_get();

	if (!hba)
		return -EINVAL;

	if (!hba->is_powered)
		goto out;
	else
		ret = ufshcd_suspend(hba, UFS_RUNTIME_PM);
out:
	trace_ufshcd_runtime_suspend(dev_name(hba->dev), ret,
		ktime_to_us(ktime_sub(ktime_get(), start)),
		hba->curr_dev_pwr_mode, hba->uic_link_state);
	return ret;
}
EXPORT_SYMBOL(ufshcd_runtime_suspend);

/**
 * ufshcd_runtime_resume - runtime resume routine
 * @hba: per adapter instance
 *
 * This function basically brings the UFS device, UniPro link and controller
 * to active state. Following operations are done in this function:
 *
 * 1. Turn on all the controller related clocks
 * 2. Bring the UniPro link out of Hibernate state
 * 3. If UFS device is in sleep state, turn ON VCC rail and bring the UFS device
 *    to active state.
 * 4. If auto-bkops is enabled on the device, disable it.
 *
 * So following would be the possible power state after this function return
 * successfully:
 *	S1: UFS device in Active state with VCC rail ON
 *	    UniPro link in Active state
 *	    All the UFS/UniPro controller clocks are ON
 *
 * Returns 0 for success and non-zero for failure
 */
int ufshcd_runtime_resume(struct ufs_hba *hba)
{
	int ret = 0;
	ktime_t start = ktime_get();

	if (!hba)
		return -EINVAL;

	if (!hba->is_powered)
		goto out;
	else
		ret = ufshcd_resume(hba, UFS_RUNTIME_PM);
out:
	trace_ufshcd_runtime_resume(dev_name(hba->dev), ret,
		ktime_to_us(ktime_sub(ktime_get(), start)),
		hba->curr_dev_pwr_mode, hba->uic_link_state);
	return ret;
}
EXPORT_SYMBOL(ufshcd_runtime_resume);

int ufshcd_runtime_idle(struct ufs_hba *hba)
{
	return 0;
}
EXPORT_SYMBOL(ufshcd_runtime_idle);

static inline ssize_t ufshcd_pm_lvl_store(struct device *dev,
					   struct device_attribute *attr,
					   const char *buf, size_t count,
					   bool rpm)
{
	struct ufs_hba *hba = dev_get_drvdata(dev);
	unsigned long flags, value;

	if (kstrtoul(buf, 0, &value))
		return -EINVAL;

	if (value >= UFS_PM_LVL_MAX)
		return -EINVAL;

	spin_lock_irqsave(hba->host->host_lock, flags);
	if (rpm)
		hba->rpm_lvl = value;
	else
		hba->spm_lvl = value;
	ufshcd_apply_pm_quirks(hba);
	spin_unlock_irqrestore(hba->host->host_lock, flags);
	return count;
}

static ssize_t ufshcd_rpm_lvl_show(struct device *dev,
		struct device_attribute *attr, char *buf)
{
	struct ufs_hba *hba = dev_get_drvdata(dev);
	int curr_len;
	u8 lvl;

	curr_len = snprintf(buf, PAGE_SIZE,
			    "\nCurrent Runtime PM level [%d] => dev_state [%s] link_state [%s]\n",
			    hba->rpm_lvl,
			    ufschd_ufs_dev_pwr_mode_to_string(
				ufs_pm_lvl_states[hba->rpm_lvl].dev_state),
			    ufschd_uic_link_state_to_string(
				ufs_pm_lvl_states[hba->rpm_lvl].link_state));

	curr_len += snprintf((buf + curr_len), (PAGE_SIZE - curr_len),
			     "\nAll available Runtime PM levels info:\n");
	for (lvl = UFS_PM_LVL_0; lvl < UFS_PM_LVL_MAX; lvl++)
		curr_len += snprintf((buf + curr_len), (PAGE_SIZE - curr_len),
				     "\tRuntime PM level [%d] => dev_state [%s] link_state [%s]\n",
				    lvl,
				    ufschd_ufs_dev_pwr_mode_to_string(
					ufs_pm_lvl_states[lvl].dev_state),
				    ufschd_uic_link_state_to_string(
					ufs_pm_lvl_states[lvl].link_state));

	return curr_len;
}

static ssize_t ufshcd_rpm_lvl_store(struct device *dev,
		struct device_attribute *attr, const char *buf, size_t count)
{
	return ufshcd_pm_lvl_store(dev, attr, buf, count, true);
}

static void ufshcd_add_rpm_lvl_sysfs_nodes(struct ufs_hba *hba)
{
	hba->rpm_lvl_attr.show = ufshcd_rpm_lvl_show;
	hba->rpm_lvl_attr.store = ufshcd_rpm_lvl_store;
	sysfs_attr_init(&hba->rpm_lvl_attr.attr);
	hba->rpm_lvl_attr.attr.name = "rpm_lvl";
	hba->rpm_lvl_attr.attr.mode = 0644;
	if (device_create_file(hba->dev, &hba->rpm_lvl_attr))
		dev_err(hba->dev, "Failed to create sysfs for rpm_lvl\n");
}

static ssize_t ufshcd_spm_lvl_show(struct device *dev,
		struct device_attribute *attr, char *buf)
{
	struct ufs_hba *hba = dev_get_drvdata(dev);
	int curr_len;
	u8 lvl;

	curr_len = snprintf(buf, PAGE_SIZE,
			    "\nCurrent System PM level [%d] => dev_state [%s] link_state [%s]\n",
			    hba->spm_lvl,
			    ufschd_ufs_dev_pwr_mode_to_string(
				ufs_pm_lvl_states[hba->spm_lvl].dev_state),
			    ufschd_uic_link_state_to_string(
				ufs_pm_lvl_states[hba->spm_lvl].link_state));

	curr_len += snprintf((buf + curr_len), (PAGE_SIZE - curr_len),
			     "\nAll available System PM levels info:\n");
	for (lvl = UFS_PM_LVL_0; lvl < UFS_PM_LVL_MAX; lvl++)
		curr_len += snprintf((buf + curr_len), (PAGE_SIZE - curr_len),
				     "\tSystem PM level [%d] => dev_state [%s] link_state [%s]\n",
				    lvl,
				    ufschd_ufs_dev_pwr_mode_to_string(
					ufs_pm_lvl_states[lvl].dev_state),
				    ufschd_uic_link_state_to_string(
					ufs_pm_lvl_states[lvl].link_state));

	return curr_len;
}

static ssize_t ufshcd_spm_lvl_store(struct device *dev,
		struct device_attribute *attr, const char *buf, size_t count)
{
	return ufshcd_pm_lvl_store(dev, attr, buf, count, false);
}

static void ufshcd_add_spm_lvl_sysfs_nodes(struct ufs_hba *hba)
{
	hba->spm_lvl_attr.show = ufshcd_spm_lvl_show;
	hba->spm_lvl_attr.store = ufshcd_spm_lvl_store;
	sysfs_attr_init(&hba->spm_lvl_attr.attr);
	hba->spm_lvl_attr.attr.name = "spm_lvl";
	hba->spm_lvl_attr.attr.mode = 0644;
	if (device_create_file(hba->dev, &hba->spm_lvl_attr))
		dev_err(hba->dev, "Failed to create sysfs for spm_lvl\n");
}

static inline void ufshcd_add_sysfs_nodes(struct ufs_hba *hba)
{
	ufshcd_add_rpm_lvl_sysfs_nodes(hba);
	ufshcd_add_spm_lvl_sysfs_nodes(hba);
}

static inline void ufshcd_remove_sysfs_nodes(struct ufs_hba *hba)
{
	device_remove_file(hba->dev, &hba->rpm_lvl_attr);
	device_remove_file(hba->dev, &hba->spm_lvl_attr);
}

static void __ufshcd_shutdown_clkscaling(struct ufs_hba *hba)
{
	bool suspend = false;
	unsigned long flags;

	spin_lock_irqsave(hba->host->host_lock, flags);
	if (hba->clk_scaling.is_allowed) {
		hba->clk_scaling.is_allowed = false;
		suspend = true;
	}
	spin_unlock_irqrestore(hba->host->host_lock, flags);

	/**
	 * Scaling may be scheduled before, hence make sure it
	 * doesn't race with shutdown
	 */
	if (ufshcd_is_clkscaling_supported(hba)) {
		cancel_work_sync(&hba->clk_scaling.suspend_work);
		cancel_work_sync(&hba->clk_scaling.resume_work);
		if (suspend)
			ufshcd_suspend_clkscaling(hba);
	}

	/* Unregister so that devfreq_monitor can't race with shutdown */
	if (hba->devfreq) {
		devfreq_remove_device(hba->devfreq);
		hba->devfreq = NULL;
	}
}

static void ufshcd_shutdown_clkscaling(struct ufs_hba *hba)
{
	if (!ufshcd_is_clkscaling_supported(hba))
		return;
	__ufshcd_shutdown_clkscaling(hba);
	device_remove_file(hba->dev, &hba->clk_scaling.enable_attr);
}

/**
 * ufshcd_shutdown - shutdown routine
 * @hba: per adapter instance
 *
 * This function would power off both UFS device and UFS link.
 *
 * Returns 0 always to allow force shutdown even in case of errors.
 */
int ufshcd_shutdown(struct ufs_hba *hba)
{
	int ret = 0;

	if (!hba->is_powered)
		goto out;

	if (ufshcd_is_ufs_dev_poweroff(hba) && ufshcd_is_link_off(hba))
		goto out;

	pm_runtime_get_sync(hba->dev);
	ufshcd_hold_all(hba);
	ufshcd_mark_shutdown_ongoing(hba);
	ufshcd_shutdown_clkscaling(hba);
	/**
	 * (1) Acquire the lock to stop any more requests
	 * (2) Wait for all issued requests to complete
	 */
	ufshcd_get_write_lock(hba);
	ufshcd_scsi_block_requests(hba);
	ret = ufshcd_wait_for_doorbell_clr(hba, U64_MAX);
	if (ret)
		dev_err(hba->dev, "%s: waiting for DB clear: failed: %d\n",
			__func__, ret);
	/* Requests may have errored out above, let it be handled */
	flush_work(&hba->eh_work);
	/* reqs issued from contexts other than shutdown will fail from now */
	ufshcd_scsi_unblock_requests(hba);
	ufshcd_release_all(hba);
	ret = ufshcd_suspend(hba, UFS_SHUTDOWN_PM);
out:
	if (ret)
		dev_err(hba->dev, "%s failed, err %d\n", __func__, ret);
	/* allow force shutdown even in case of errors */
	return 0;
}
EXPORT_SYMBOL(ufshcd_shutdown);

/*
 * Values permitted 0, 1, 2.
 * 0 -> Disable IO latency histograms (default)
 * 1 -> Enable IO latency histograms
 * 2 -> Zero out IO latency histograms
 */
static ssize_t
latency_hist_store(struct device *dev, struct device_attribute *attr,
		   const char *buf, size_t count)
{
	struct ufs_hba *hba = dev_get_drvdata(dev);
	long value;

	if (kstrtol(buf, 0, &value))
		return -EINVAL;
	if (value == BLK_IO_LAT_HIST_ZERO)
		blk_zero_latency_hist(&hba->io_lat_s);
	else if (value == BLK_IO_LAT_HIST_ENABLE ||
		 value == BLK_IO_LAT_HIST_DISABLE)
		hba->latency_hist_enabled = value;
	return count;
}

ssize_t
latency_hist_show(struct device *dev, struct device_attribute *attr,
		  char *buf)
{
	struct ufs_hba *hba = dev_get_drvdata(dev);

	return blk_latency_hist_show(&hba->io_lat_s, buf);
}

static DEVICE_ATTR(latency_hist, S_IRUGO | S_IWUSR,
		   latency_hist_show, latency_hist_store);

static void
ufshcd_init_latency_hist(struct ufs_hba *hba)
{
	if (device_create_file(hba->dev, &dev_attr_latency_hist))
		dev_err(hba->dev, "Failed to create latency_hist sysfs entry\n");
}

static void
ufshcd_exit_latency_hist(struct ufs_hba *hba)
{
	device_create_file(hba->dev, &dev_attr_latency_hist);
}

/**
 * ufshcd_remove - de-allocate SCSI host and host memory space
 *		data structure memory
 * @hba - per adapter instance
 */
void ufshcd_remove(struct ufs_hba *hba)
{
	ufshcd_remove_sysfs_nodes(hba);
	scsi_remove_host(hba->host);
	/* disable interrupts */
	ufshcd_disable_intr(hba, hba->intr_mask);
	ufshcd_hba_stop(hba, true);

	ufshcd_exit_clk_gating(hba);
	ufshcd_exit_hibern8_on_idle(hba);
	ufshcd_exit_latency_hist(hba);
	if (ufshcd_is_clkscaling_supported(hba)) {
		device_remove_file(hba->dev, &hba->clk_scaling.enable_attr);
		if (hba->devfreq)
			devfreq_remove_device(hba->devfreq);
	}

	ufshcd_hba_exit(hba);
	ufsdbg_remove_debugfs(hba);
}
EXPORT_SYMBOL_GPL(ufshcd_remove);

/**
 * ufshcd_dealloc_host - deallocate Host Bus Adapter (HBA)
 * @hba: pointer to Host Bus Adapter (HBA)
 */
void ufshcd_dealloc_host(struct ufs_hba *hba)
{
	scsi_host_put(hba->host);
}
EXPORT_SYMBOL_GPL(ufshcd_dealloc_host);

/**
 * ufshcd_set_dma_mask - Set dma mask based on the controller
 *			 addressing capability
 * @hba: per adapter instance
 *
 * Returns 0 for success, non-zero for failure
 */
static int ufshcd_set_dma_mask(struct ufs_hba *hba)
{
	if (hba->capabilities & MASK_64_ADDRESSING_SUPPORT) {
		if (!dma_set_mask_and_coherent(hba->dev, DMA_BIT_MASK(64)))
			return 0;
	}
	return dma_set_mask_and_coherent(hba->dev, DMA_BIT_MASK(32));
}

/**
 * ufshcd_alloc_host - allocate Host Bus Adapter (HBA)
 * @dev: pointer to device handle
 * @hba_handle: driver private handle
 * Returns 0 on success, non-zero value on failure
 */
int ufshcd_alloc_host(struct device *dev, struct ufs_hba **hba_handle)
{
	struct Scsi_Host *host;
	struct ufs_hba *hba;
	int err = 0;

	if (!dev) {
		dev_err(dev,
		"Invalid memory reference for dev is NULL\n");
		err = -ENODEV;
		goto out_error;
	}

	host = scsi_host_alloc(&ufshcd_driver_template,
				sizeof(struct ufs_hba));
	if (!host) {
		dev_err(dev, "scsi_host_alloc failed\n");
		err = -ENOMEM;
		goto out_error;
	}
	hba = shost_priv(host);
	hba->host = host;
	hba->dev = dev;
	*hba_handle = hba;

	INIT_LIST_HEAD(&hba->clk_list_head);

out_error:
	return err;
}
EXPORT_SYMBOL(ufshcd_alloc_host);

/**
 * ufshcd_init - Driver initialization routine
 * @hba: per-adapter instance
 * @mmio_base: base register address
 * @irq: Interrupt line of device
 * Returns 0 on success, non-zero value on failure
 */
int ufshcd_init(struct ufs_hba *hba, void __iomem *mmio_base, unsigned int irq)
{
	int err;
	struct Scsi_Host *host = hba->host;
	struct device *dev = hba->dev;

	if (!mmio_base) {
		dev_err(hba->dev,
		"Invalid memory reference for mmio_base is NULL\n");
		err = -ENODEV;
		goto out_error;
	}

	hba->mmio_base = mmio_base;
	hba->irq = irq;

	/* Set descriptor lengths to specification defaults */
	ufshcd_def_desc_sizes(hba);

	err = ufshcd_hba_init(hba);
	if (err)
		goto out_error;

	/* Read capabilities registers */
	ufshcd_hba_capabilities(hba);

	/* Get UFS version supported by the controller */
	hba->ufs_version = ufshcd_get_ufs_version(hba);

	/* print error message if ufs_version is not valid */
	if ((hba->ufs_version != UFSHCI_VERSION_10) &&
	    (hba->ufs_version != UFSHCI_VERSION_11) &&
	    (hba->ufs_version != UFSHCI_VERSION_20) &&
	    (hba->ufs_version != UFSHCI_VERSION_21) &&
	    (hba->ufs_version != UFSHCI_VERSION_30))
		dev_warn(hba->dev, "invalid UFS version 0x%x\n",
			hba->ufs_version);

	/* Get Interrupt bit mask per version */
	hba->intr_mask = ufshcd_get_intr_mask(hba);

	/* Enable debug prints */
	hba->ufshcd_dbg_print = DEFAULT_UFSHCD_DBG_PRINT_EN;

	err = ufshcd_set_dma_mask(hba);
	if (err) {
		dev_err(hba->dev, "set dma mask failed\n");
		goto out_disable;
	}

	/* Allocate memory for host memory space */
	err = ufshcd_memory_alloc(hba);
	if (err) {
		dev_err(hba->dev, "Memory allocation failed\n");
		goto out_disable;
	}

	/* Configure LRB */
	ufshcd_host_memory_configure(hba);

	host->can_queue = hba->nutrs;
	host->cmd_per_lun = hba->nutrs;
	host->max_id = UFSHCD_MAX_ID;
	host->max_lun = UFS_MAX_LUNS;
	host->max_channel = UFSHCD_MAX_CHANNEL;
	host->unique_id = host->host_no;
	host->max_cmd_len = MAX_CDB_SIZE;
	host->set_dbd_for_caching = 1;

	hba->max_pwr_info.is_valid = false;

	/* Initailize wait queue for task management */
	init_waitqueue_head(&hba->tm_wq);
	init_waitqueue_head(&hba->tm_tag_wq);

	/* Initialize work queues */
	INIT_WORK(&hba->eh_work, ufshcd_err_handler);
	INIT_WORK(&hba->eeh_work, ufshcd_exception_event_handler);
	INIT_WORK(&hba->card_detect_work, ufshcd_card_detect_handler);
	INIT_WORK(&hba->rls_work, ufshcd_rls_handler);

	/* Initialize UIC command mutex */
	mutex_init(&hba->uic_cmd_mutex);

	/* Initialize mutex for device management commands */
	mutex_init(&hba->dev_cmd.lock);

	init_rwsem(&hba->lock);

	/* Initialize device management tag acquire wait queue */
	init_waitqueue_head(&hba->dev_cmd.tag_wq);

	ufshcd_init_clk_gating(hba);
	ufshcd_init_hibern8_on_idle(hba);

	/*
	 * In order to avoid any spurious interrupt immediately after
	 * registering UFS controller interrupt handler, clear any pending UFS
	 * interrupt status and disable all the UFS interrupts.
	 */
	ufshcd_writel(hba, ufshcd_readl(hba, REG_INTERRUPT_STATUS),
		      REG_INTERRUPT_STATUS);
	ufshcd_writel(hba, 0, REG_INTERRUPT_ENABLE);
	/*
	 * Make sure that UFS interrupts are disabled and any pending interrupt
	 * status is cleared before registering UFS interrupt handler.
	 */
	mb();

	/* IRQ registration */
	err = devm_request_irq(dev, irq, ufshcd_intr, IRQF_SHARED,
				dev_name(dev), hba);
	if (err) {
		dev_err(hba->dev, "request irq failed\n");
		goto exit_gating;
	} else {
		hba->is_irq_enabled = true;
	}

	err = scsi_add_host(host, hba->dev);
	if (err) {
		dev_err(hba->dev, "scsi_add_host failed\n");
		goto exit_gating;
	}

	/* Reset controller to power on reset (POR) state */
	ufshcd_vops_full_reset(hba);

	/* reset connected UFS device */
	err = ufshcd_reset_device(hba);
	if (err)
		dev_warn(hba->dev, "%s: device reset failed. err %d\n",
			 __func__, err);

	if (hba->force_g4)
		hba->reinit_g4_rate_A = true;

	/* Host controller enable */
	err = ufshcd_hba_enable(hba);
	if (err) {
		dev_err(hba->dev, "Host controller enable failed\n");
		ufshcd_print_host_regs(hba);
		ufshcd_print_host_state(hba);
		goto out_remove_scsi_host;
	}

	if (ufshcd_is_clkscaling_supported(hba)) {
		char wq_name[sizeof("ufs_clkscaling_00")];

		INIT_WORK(&hba->clk_scaling.suspend_work,
			  ufshcd_clk_scaling_suspend_work);
		INIT_WORK(&hba->clk_scaling.resume_work,
			  ufshcd_clk_scaling_resume_work);

		snprintf(wq_name, sizeof(wq_name), "ufs_clkscaling_%d",
			 host->host_no);
		hba->clk_scaling.workq = create_singlethread_workqueue(wq_name);

		ufshcd_clkscaling_init_sysfs(hba);
	}

	/*
	 * If rpm_lvl and and spm_lvl are not already set to valid levels,
	 * set the default power management level for UFS runtime and system
	 * suspend. Default power saving mode selected is keeping UFS link in
	 * Hibern8 state and UFS device in sleep state.
	 */
	if (!ufshcd_is_valid_pm_lvl(hba->rpm_lvl))
		hba->rpm_lvl = ufs_get_desired_pm_lvl_for_dev_link_state(
							UFS_SLEEP_PWR_MODE,
							UIC_LINK_HIBERN8_STATE);
	if (!ufshcd_is_valid_pm_lvl(hba->spm_lvl))
		hba->spm_lvl = ufs_get_desired_pm_lvl_for_dev_link_state(
							UFS_SLEEP_PWR_MODE,
							UIC_LINK_HIBERN8_STATE);

	/* Hold auto suspend until async scan completes */
	pm_runtime_get_sync(dev);

	ufshcd_init_latency_hist(hba);

	/*
	 * We are assuming that device wasn't put in sleep/power-down
	 * state exclusively during the boot stage before kernel.
	 * This assumption helps avoid doing link startup twice during
	 * ufshcd_probe_hba().
	 */
	ufshcd_set_ufs_dev_active(hba);

	ufshcd_cmd_log_init(hba);

	async_schedule(ufshcd_async_scan, hba);

	ufsdbg_add_debugfs(hba);

	ufshcd_add_sysfs_nodes(hba);

	return 0;

out_remove_scsi_host:
	scsi_remove_host(hba->host);
exit_gating:
	ufshcd_exit_clk_gating(hba);
	ufshcd_exit_latency_hist(hba);
out_disable:
	hba->is_irq_enabled = false;
	ufshcd_hba_exit(hba);
out_error:
	return err;
}
EXPORT_SYMBOL_GPL(ufshcd_init);

MODULE_AUTHOR("Santosh Yaragnavi <santosh.sy@samsung.com>");
MODULE_AUTHOR("Vinayak Holikatti <h.vinayak@samsung.com>");
MODULE_DESCRIPTION("Generic UFS host controller driver Core");
MODULE_LICENSE("GPL");
MODULE_VERSION(UFSHCD_DRIVER_VERSION);<|MERGE_RESOLUTION|>--- conflicted
+++ resolved
@@ -6655,12 +6655,8 @@
 	}
 
 	hba->auto_bkops_enabled = false;
-<<<<<<< HEAD
 	trace_ufshcd_auto_bkops_state(dev_name(hba->dev), 0);
-=======
-	trace_ufshcd_auto_bkops_state(dev_name(hba->dev), "Disabled");
 	hba->is_urgent_bkops_lvl_checked = false;
->>>>>>> 98db2bf2
 out:
 	return err;
 }
