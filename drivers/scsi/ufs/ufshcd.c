/*
 * Universal Flash Storage Host controller driver Core
 *
 * This code is based on drivers/scsi/ufs/ufshcd.c
 * Copyright (C) 2011-2013 Samsung India Software Operations
<<<<<<< HEAD
 * Copyright (c) 2013-2020, The Linux Foundation. All rights reserved.
=======
 * Copyright (c) 2013-2019, The Linux Foundation. All rights reserved.
>>>>>>> c081cdb1
 *
 * Authors:
 *	Santosh Yaraganavi <santosh.sy@samsung.com>
 *	Vinayak Holikatti <h.vinayak@samsung.com>
 *
 * This program is free software; you can redistribute it and/or
 * modify it under the terms of the GNU General Public License
 * as published by the Free Software Foundation; either version 2
 * of the License, or (at your option) any later version.
 * See the COPYING file in the top-level directory or visit
 * <http://www.gnu.org/licenses/gpl-2.0.html>
 *
 * This program is distributed in the hope that it will be useful,
 * but WITHOUT ANY WARRANTY; without even the implied warranty of
 * MERCHANTABILITY or FITNESS FOR A PARTICULAR PURPOSE.  See the
 * GNU General Public License for more details.
 *
 * This program is provided "AS IS" and "WITH ALL FAULTS" and
 * without warranty of any kind. You are solely responsible for
 * determining the appropriateness of using and distributing
 * the program and assume all risks associated with your exercise
 * of rights with respect to the program, including but not limited
 * to infringement of third party rights, the risks and costs of
 * program errors, damage to or loss of data, programs or equipment,
 * and unavailability or interruption of operations. Under no
 * circumstances will the contributor of this Program be liable for
 * any damages of any kind arising from your use or distribution of
 * this program.
 *
 * The Linux Foundation chooses to take subject only to the GPLv2
 * license terms, and distributes only under these terms.
 */

#include <linux/async.h>
#include <scsi/ufs/ioctl.h>
#include <linux/devfreq.h>
#include <linux/nls.h>
#include <linux/of.h>
#include <linux/blkdev.h>
#include "ufshcd.h"
#include "ufs_quirks.h"
#include "unipro.h"
#include "ufs-debugfs.h"
#include "ufs-qcom.h"

#ifdef CONFIG_DEBUG_FS

static int ufshcd_tag_req_type(struct request *rq)
{
	int rq_type = TS_WRITE;

	if (!rq)
		rq_type = TS_NOT_SUPPORTED;
	else if (rq->cmd_flags & REQ_PREFLUSH)
		rq_type = TS_FLUSH;
	else if (rq_data_dir(rq) == READ)
		rq_type = (rq->cmd_flags & REQ_URGENT) ?
			TS_URGENT_READ : TS_READ;
	else if (rq->cmd_flags & REQ_URGENT)
		rq_type = TS_URGENT_WRITE;

	return rq_type;
}

static void ufshcd_update_error_stats(struct ufs_hba *hba, int type)
{
	ufsdbg_set_err_state(hba);
	if (type < UFS_ERR_MAX)
		hba->ufs_stats.err_stats[type]++;
}

static void ufshcd_update_tag_stats(struct ufs_hba *hba, int tag)
{
	struct request *rq =
		hba->lrb[tag].cmd ? hba->lrb[tag].cmd->request : NULL;
	u64 **tag_stats = hba->ufs_stats.tag_stats;
	int rq_type;

	if (!hba->ufs_stats.enabled)
		return;

	tag_stats[tag][TS_TAG]++;
	if (!rq)
		return;

	WARN_ON(hba->ufs_stats.q_depth > hba->nutrs);
	rq_type = ufshcd_tag_req_type(rq);
	if (!(rq_type < 0 || rq_type > TS_NUM_STATS))
		tag_stats[hba->ufs_stats.q_depth++][rq_type]++;
}

static void ufshcd_update_tag_stats_completion(struct ufs_hba *hba,
		struct scsi_cmnd *cmd)
{
	struct request *rq = cmd ? cmd->request : NULL;

	if (rq)
		hba->ufs_stats.q_depth--;
}

static void update_req_stats(struct ufs_hba *hba, struct ufshcd_lrb *lrbp)
{
	int rq_type;
	struct request *rq = lrbp->cmd ? lrbp->cmd->request : NULL;
	s64 delta = ktime_us_delta(lrbp->complete_time_stamp,
		lrbp->issue_time_stamp);

	/* update general request statistics */
	if (hba->ufs_stats.req_stats[TS_TAG].count == 0)
		hba->ufs_stats.req_stats[TS_TAG].min = delta;
	hba->ufs_stats.req_stats[TS_TAG].count++;
	hba->ufs_stats.req_stats[TS_TAG].sum += delta;
	if (delta > hba->ufs_stats.req_stats[TS_TAG].max)
		hba->ufs_stats.req_stats[TS_TAG].max = delta;
	if (delta < hba->ufs_stats.req_stats[TS_TAG].min)
			hba->ufs_stats.req_stats[TS_TAG].min = delta;

	rq_type = ufshcd_tag_req_type(rq);
	if (rq_type == TS_NOT_SUPPORTED)
		return;

	/* update request type specific statistics */
	if (hba->ufs_stats.req_stats[rq_type].count == 0)
		hba->ufs_stats.req_stats[rq_type].min = delta;
	hba->ufs_stats.req_stats[rq_type].count++;
	hba->ufs_stats.req_stats[rq_type].sum += delta;
	if (delta > hba->ufs_stats.req_stats[rq_type].max)
		hba->ufs_stats.req_stats[rq_type].max = delta;
	if (delta < hba->ufs_stats.req_stats[rq_type].min)
			hba->ufs_stats.req_stats[rq_type].min = delta;
}

static void
ufshcd_update_query_stats(struct ufs_hba *hba, enum query_opcode opcode, u8 idn)
{
	if (opcode < UPIU_QUERY_OPCODE_MAX && idn < MAX_QUERY_IDN)
		hba->ufs_stats.query_stats_arr[opcode][idn]++;
}

#else
static inline void ufshcd_update_tag_stats(struct ufs_hba *hba, int tag)
{
}

static inline void ufshcd_update_tag_stats_completion(struct ufs_hba *hba,
		struct scsi_cmnd *cmd)
{
}

static inline void ufshcd_update_error_stats(struct ufs_hba *hba, int type)
{
}

static inline
void update_req_stats(struct ufs_hba *hba, struct ufshcd_lrb *lrbp)
{
}

static inline
void ufshcd_update_query_stats(struct ufs_hba *hba,
			       enum query_opcode opcode, u8 idn)
{
}
#endif

static void ufshcd_update_uic_error_cnt(struct ufs_hba *hba, u32 reg, int type)
{
	unsigned long err_bits;
	int ec;

	switch (type) {
	case UFS_UIC_ERROR_PA:
		err_bits = reg & UIC_PHY_ADAPTER_LAYER_ERROR_CODE_MASK;
		for_each_set_bit(ec, &err_bits, UFS_EC_PA_MAX) {
			hba->ufs_stats.pa_err_cnt[ec]++;
			hba->ufs_stats.pa_err_cnt_total++;
		}
		break;
	case UFS_UIC_ERROR_DL:
		err_bits = reg & UIC_DATA_LINK_LAYER_ERROR_CODE_MASK;
		for_each_set_bit(ec, &err_bits, UFS_EC_DL_MAX) {
			hba->ufs_stats.dl_err_cnt[ec]++;
			hba->ufs_stats.dl_err_cnt_total++;
		}
		break;
	case UFS_UIC_ERROR_DME:
		hba->ufs_stats.dme_err_cnt++;
	default:
		break;
	}
}

#define CREATE_TRACE_POINTS
#include <trace/events/ufs.h>

#define PWR_INFO_MASK	0xF
#define PWR_RX_OFFSET	4

#define UFSHCD_REQ_SENSE_SIZE	18

#define UFSHCD_ENABLE_INTRS	(UTP_TRANSFER_REQ_COMPL |\
				 UTP_TASK_REQ_COMPL |\
				 UFSHCD_ERROR_MASK)
/* UIC command timeout, unit: ms */
#define UIC_CMD_TIMEOUT	500

/* NOP OUT retries waiting for NOP IN response */
#define NOP_OUT_RETRIES    10
/* Timeout after 30 msecs if NOP OUT hangs without response */
#define NOP_OUT_TIMEOUT    30 /* msecs */

/* Query request retries */
#define QUERY_REQ_RETRIES 3
/* Query request timeout */
#define QUERY_REQ_TIMEOUT 1500 /* 1.5 seconds */

/* Task management command timeout */
#define TM_CMD_TIMEOUT	100 /* msecs */

/* maximum number of retries for a general UIC command  */
#define UFS_UIC_COMMAND_RETRIES 3

/* maximum number of link-startup retries */
#define DME_LINKSTARTUP_RETRIES 3

/* Maximum retries for Hibern8 enter */
#define UIC_HIBERN8_ENTER_RETRIES 3

/* maximum number of reset retries before giving up */
#define MAX_HOST_RESET_RETRIES 5

/* Expose the flag value from utp_upiu_query.value */
#define MASK_QUERY_UPIU_FLAG_LOC 0xFF

/* Interrupt aggregation default timeout, unit: 40us */
#define INT_AGGR_DEF_TO	0x02

/* default value of auto suspend is 3 seconds */
#define UFSHCD_AUTO_SUSPEND_DELAY_MS 3000 /* millisecs */

/* default value of ref clock gating wait time is 100 micro seconds */
#define UFSHCD_REF_CLK_GATING_WAIT_US 100 /* microsecs */

#define UFSHCD_CLK_GATING_DELAY_MS_PWR_SAVE	10
#define UFSHCD_CLK_GATING_DELAY_MS_PERF		50

/* IOCTL opcode for command - ufs set device read only */
#define UFS_IOCTL_BLKROSET      BLKROSET

#define ufshcd_toggle_vreg(_dev, _vreg, _on)				\
	({                                                              \
		int _ret;                                               \
		if (_on)                                                \
			_ret = ufshcd_enable_vreg(_dev, _vreg);         \
		else                                                    \
			_ret = ufshcd_disable_vreg(_dev, _vreg);        \
		_ret;                                                   \
	})

static void ufshcd_hex_dump(struct ufs_hba *hba, const char * const str,
			    const void *buf, size_t len)

{
	/*
	 * device name is expected to take up ~20 characters and "str" passed
	 * to this function is expected to be of ~10 character so we would need
	 * ~30 characters string to hold the concatenation of these 2 strings.
	 */
	#define MAX_PREFIX_STR_SIZE 50
	char prefix_str[MAX_PREFIX_STR_SIZE] = {0};

	/* concatenate the device name and "str" */
	snprintf(prefix_str, MAX_PREFIX_STR_SIZE, "%s %s: ",
		 dev_name(hba->dev), str);
	print_hex_dump(KERN_ERR, prefix_str, DUMP_PREFIX_OFFSET,
		       16, 4, buf, len, false);
}

enum {
	UFSHCD_MAX_CHANNEL	= 0,
	UFSHCD_MAX_ID		= 1,
	UFSHCD_CMD_PER_LUN	= 32,
	UFSHCD_CAN_QUEUE	= 32,
};

/* UFSHCD states */
enum {
	UFSHCD_STATE_RESET,
	UFSHCD_STATE_ERROR,
	UFSHCD_STATE_OPERATIONAL,
	UFSHCD_STATE_EH_SCHEDULED,
};

/* UFSHCD error handling flags */
enum {
	UFSHCD_EH_IN_PROGRESS = (1 << 0),
};

/* UFSHCD UIC layer error flags */
enum {
	UFSHCD_UIC_DL_PA_INIT_ERROR = (1 << 0), /* Data link layer error */
	UFSHCD_UIC_DL_NAC_RECEIVED_ERROR = (1 << 1), /* Data link layer error */
	UFSHCD_UIC_DL_TCx_REPLAY_ERROR = (1 << 2), /* Data link layer error */
	UFSHCD_UIC_NL_ERROR = (1 << 3), /* Network layer error */
	UFSHCD_UIC_TL_ERROR = (1 << 4), /* Transport Layer error */
	UFSHCD_UIC_DME_ERROR = (1 << 5), /* DME error */
};

#define DEFAULT_UFSHCD_DBG_PRINT_EN	UFSHCD_DBG_PRINT_ALL

#define ufshcd_set_eh_in_progress(h) \
	((h)->eh_flags |= UFSHCD_EH_IN_PROGRESS)
#define ufshcd_eh_in_progress(h) \
	((h)->eh_flags & UFSHCD_EH_IN_PROGRESS)
#define ufshcd_clear_eh_in_progress(h) \
	((h)->eh_flags &= ~UFSHCD_EH_IN_PROGRESS)

#define ufshcd_set_ufs_dev_active(h) \
	((h)->curr_dev_pwr_mode = UFS_ACTIVE_PWR_MODE)
#define ufshcd_set_ufs_dev_sleep(h) \
	((h)->curr_dev_pwr_mode = UFS_SLEEP_PWR_MODE)
#define ufshcd_set_ufs_dev_poweroff(h) \
	((h)->curr_dev_pwr_mode = UFS_POWERDOWN_PWR_MODE)
#define ufshcd_is_ufs_dev_active(h) \
	((h)->curr_dev_pwr_mode == UFS_ACTIVE_PWR_MODE)
#define ufshcd_is_ufs_dev_sleep(h) \
	((h)->curr_dev_pwr_mode == UFS_SLEEP_PWR_MODE)
#define ufshcd_is_ufs_dev_poweroff(h) \
	((h)->curr_dev_pwr_mode == UFS_POWERDOWN_PWR_MODE)

static struct ufs_pm_lvl_states ufs_pm_lvl_states[] = {
	{UFS_ACTIVE_PWR_MODE, UIC_LINK_ACTIVE_STATE},
	{UFS_ACTIVE_PWR_MODE, UIC_LINK_HIBERN8_STATE},
	{UFS_SLEEP_PWR_MODE, UIC_LINK_ACTIVE_STATE},
	{UFS_SLEEP_PWR_MODE, UIC_LINK_HIBERN8_STATE},
	{UFS_POWERDOWN_PWR_MODE, UIC_LINK_HIBERN8_STATE},
	{UFS_POWERDOWN_PWR_MODE, UIC_LINK_OFF_STATE},
};

static inline enum ufs_dev_pwr_mode
ufs_get_pm_lvl_to_dev_pwr_mode(enum ufs_pm_level lvl)
{
	return ufs_pm_lvl_states[lvl].dev_state;
}

static inline enum uic_link_state
ufs_get_pm_lvl_to_link_pwr_state(enum ufs_pm_level lvl)
{
	return ufs_pm_lvl_states[lvl].link_state;
}

static inline void ufshcd_set_card_online(struct ufs_hba *hba)
{
	atomic_set(&hba->card_state, UFS_CARD_STATE_ONLINE);
}

static inline void ufshcd_set_card_offline(struct ufs_hba *hba)
{
	atomic_set(&hba->card_state, UFS_CARD_STATE_OFFLINE);
}

static inline bool ufshcd_is_card_online(struct ufs_hba *hba)
{
	return (atomic_read(&hba->card_state) == UFS_CARD_STATE_ONLINE);
}

static inline bool ufshcd_is_card_offline(struct ufs_hba *hba)
{
	return (atomic_read(&hba->card_state) == UFS_CARD_STATE_OFFLINE);
}

static inline enum ufs_pm_level
ufs_get_desired_pm_lvl_for_dev_link_state(enum ufs_dev_pwr_mode dev_state,
					enum uic_link_state link_state)
{
	enum ufs_pm_level lvl;

	for (lvl = UFS_PM_LVL_0; lvl < UFS_PM_LVL_MAX; lvl++) {
		if ((ufs_pm_lvl_states[lvl].dev_state == dev_state) &&
			(ufs_pm_lvl_states[lvl].link_state == link_state))
			return lvl;
	}

	/* if no match found, return the level 0 */
	return UFS_PM_LVL_0;
}

static inline bool ufshcd_is_valid_pm_lvl(int lvl)
{
	if (lvl >= 0 && lvl < ARRAY_SIZE(ufs_pm_lvl_states))
		return true;
	else
		return false;
}

static struct ufs_dev_fix ufs_fixups[] = {
	/* UFS cards deviations table */
	UFS_FIX(UFS_VENDOR_SAMSUNG, UFS_ANY_MODEL,
		UFS_DEVICE_QUIRK_DELAY_BEFORE_LPM),
	UFS_FIX(UFS_VENDOR_SAMSUNG, UFS_ANY_MODEL,
		UFS_DEVICE_NO_FASTAUTO),
	UFS_FIX(UFS_VENDOR_SAMSUNG, UFS_ANY_MODEL,
		UFS_DEVICE_QUIRK_HOST_PA_TACTIVATE),
	UFS_FIX(UFS_VENDOR_SAMSUNG, UFS_ANY_MODEL, UFS_DEVICE_NO_VCCQ),
	UFS_FIX(UFS_VENDOR_TOSHIBA, UFS_ANY_MODEL,
		UFS_DEVICE_QUIRK_DELAY_BEFORE_LPM),
	UFS_FIX(UFS_VENDOR_TOSHIBA, UFS_ANY_MODEL,
		UFS_DEVICE_QUIRK_NO_LINK_OFF),
	UFS_FIX(UFS_VENDOR_WDC, UFS_ANY_MODEL,
		UFS_DEVICE_QUIRK_NO_LINK_OFF),
	UFS_FIX(UFS_VENDOR_TOSHIBA, "THGLF2G9C8KBADG",
		UFS_DEVICE_QUIRK_PA_TACTIVATE),
	UFS_FIX(UFS_VENDOR_TOSHIBA, "THGLF2G9D8KBADG",
		UFS_DEVICE_QUIRK_PA_TACTIVATE),
	UFS_FIX(UFS_VENDOR_SKHYNIX, UFS_ANY_MODEL, UFS_DEVICE_NO_VCCQ),
	UFS_FIX(UFS_VENDOR_SKHYNIX, UFS_ANY_MODEL,
		UFS_DEVICE_QUIRK_HOST_PA_SAVECONFIGTIME),
	UFS_FIX(UFS_VENDOR_SKHYNIX, UFS_ANY_MODEL,
		UFS_DEVICE_QUIRK_WAIT_AFTER_REF_CLK_UNGATE),
	UFS_FIX(UFS_VENDOR_SKHYNIX, "hB8aL1",
		UFS_DEVICE_QUIRK_HS_G1_TO_HS_G3_SWITCH),
	UFS_FIX(UFS_VENDOR_SKHYNIX, "hC8aL1",
		UFS_DEVICE_QUIRK_HS_G1_TO_HS_G3_SWITCH),
	UFS_FIX(UFS_VENDOR_SKHYNIX, "hD8aL1",
		UFS_DEVICE_QUIRK_HS_G1_TO_HS_G3_SWITCH),
	UFS_FIX(UFS_VENDOR_SKHYNIX, "hC8aM1",
		UFS_DEVICE_QUIRK_HS_G1_TO_HS_G3_SWITCH),
	UFS_FIX(UFS_VENDOR_SKHYNIX, "h08aM1",
		UFS_DEVICE_QUIRK_HS_G1_TO_HS_G3_SWITCH),
	UFS_FIX(UFS_VENDOR_SKHYNIX, "hC8GL1",
		UFS_DEVICE_QUIRK_HS_G1_TO_HS_G3_SWITCH),
	UFS_FIX(UFS_VENDOR_SKHYNIX, "hC8HL1",
		UFS_DEVICE_QUIRK_HS_G1_TO_HS_G3_SWITCH),

	END_FIX
};

static irqreturn_t ufshcd_intr(int irq, void *__hba);
static irqreturn_t ufshcd_tmc_handler(struct ufs_hba *hba);
static void ufshcd_async_scan(void *data, async_cookie_t cookie);
static int ufshcd_reset_and_restore(struct ufs_hba *hba);
static int ufshcd_eh_host_reset_handler(struct scsi_cmnd *cmd);
static int ufshcd_clear_tm_cmd(struct ufs_hba *hba, int tag);
static void ufshcd_hba_exit(struct ufs_hba *hba);
static int ufshcd_probe_hba(struct ufs_hba *hba);
static int ufshcd_enable_clocks(struct ufs_hba *hba);
static int ufshcd_disable_clocks(struct ufs_hba *hba,
				 bool is_gating_context);
static int ufshcd_disable_clocks_keep_link_active(struct ufs_hba *hba,
					      bool is_gating_context);
static void ufshcd_hold_all(struct ufs_hba *hba);
static void ufshcd_release_all(struct ufs_hba *hba);
static int ufshcd_set_vccq_rail_unused(struct ufs_hba *hba, bool unused);
static inline void ufshcd_add_delay_before_dme_cmd(struct ufs_hba *hba);
static inline void ufshcd_save_tstamp_of_last_dme_cmd(struct ufs_hba *hba);
static int ufshcd_host_reset_and_restore(struct ufs_hba *hba);
static void ufshcd_resume_clkscaling(struct ufs_hba *hba);
static void ufshcd_suspend_clkscaling(struct ufs_hba *hba);
static void __ufshcd_suspend_clkscaling(struct ufs_hba *hba);
static void ufshcd_hold_all(struct ufs_hba *hba);
static void ufshcd_release_all(struct ufs_hba *hba);
static void ufshcd_hba_vreg_set_lpm(struct ufs_hba *hba);
static void ufshcd_hba_vreg_set_hpm(struct ufs_hba *hba);
static int ufshcd_devfreq_target(struct device *dev,
				unsigned long *freq, u32 flags);
static int ufshcd_devfreq_get_dev_status(struct device *dev,
		struct devfreq_dev_status *stat);
static void __ufshcd_shutdown_clkscaling(struct ufs_hba *hba);
static int ufshcd_set_dev_pwr_mode(struct ufs_hba *hba,
				     enum ufs_dev_pwr_mode pwr_mode);
static int ufshcd_config_vreg(struct device *dev,
		struct ufs_vreg *vreg, bool on);
static int ufshcd_enable_vreg(struct device *dev, struct ufs_vreg *vreg);
static int ufshcd_disable_vreg(struct device *dev, struct ufs_vreg *vreg);

#if IS_ENABLED(CONFIG_DEVFREQ_GOV_SIMPLE_ONDEMAND)
static struct devfreq_simple_ondemand_data ufshcd_ondemand_data = {
	.upthreshold = 70,
	.downdifferential = 65,
	.simple_scaling = 1,
};

static void *gov_data = &ufshcd_ondemand_data;
#else
static void *gov_data;
#endif

static struct devfreq_dev_profile ufs_devfreq_profile = {
	.polling_ms	= 60,
	.target		= ufshcd_devfreq_target,
	.get_dev_status	= ufshcd_devfreq_get_dev_status,
};

static int ufshcd_devfreq_init(struct ufs_hba *hba)
{
	struct list_head *clk_list = &hba->clk_list_head;
	struct ufs_clk_info *clki;
	struct devfreq *devfreq;
	int ret;

	/* Skip devfreq if we don't have any clocks in the list */
	if (list_empty(clk_list))
		return 0;

	clki = list_first_entry(clk_list, struct ufs_clk_info, list);
	dev_pm_opp_add(hba->dev, clki->min_freq, 0);
	dev_pm_opp_add(hba->dev, clki->max_freq, 0);

	devfreq = devfreq_add_device(hba->dev,
			&ufs_devfreq_profile,
			"simple_ondemand",
			gov_data);
	if (IS_ERR(devfreq)) {
		ret = PTR_ERR(devfreq);
		dev_err(hba->dev, "Unable to register with devfreq %d\n", ret);

		dev_pm_opp_remove(hba->dev, clki->min_freq);
		dev_pm_opp_remove(hba->dev, clki->max_freq);
		return ret;
	}

	hba->devfreq = devfreq;

	return 0;
}

static inline bool ufshcd_valid_tag(struct ufs_hba *hba, int tag)
{
	return tag >= 0 && tag < hba->nutrs;
}

static inline void ufshcd_enable_irq(struct ufs_hba *hba)
{
	if (!hba->is_irq_enabled) {
		enable_irq(hba->irq);
		hba->is_irq_enabled = true;
	}
}

static inline void ufshcd_disable_irq(struct ufs_hba *hba)
{
	if (hba->is_irq_enabled) {
		disable_irq(hba->irq);
		hba->is_irq_enabled = false;
	}
}

void ufshcd_scsi_unblock_requests(struct ufs_hba *hba)
{
	unsigned long flags;
	bool unblock = false;

	spin_lock_irqsave(hba->host->host_lock, flags);
	hba->scsi_block_reqs_cnt--;
	unblock = !hba->scsi_block_reqs_cnt;
	spin_unlock_irqrestore(hba->host->host_lock, flags);
	if (unblock)
		scsi_unblock_requests(hba->host);
}
EXPORT_SYMBOL(ufshcd_scsi_unblock_requests);

static inline void __ufshcd_scsi_block_requests(struct ufs_hba *hba)
{
	if (!hba->scsi_block_reqs_cnt++)
		scsi_block_requests(hba->host);
}

void ufshcd_scsi_block_requests(struct ufs_hba *hba)
{
	unsigned long flags;

	spin_lock_irqsave(hba->host->host_lock, flags);
	__ufshcd_scsi_block_requests(hba);
	spin_unlock_irqrestore(hba->host->host_lock, flags);
}
EXPORT_SYMBOL(ufshcd_scsi_block_requests);

static int ufshcd_device_reset_ctrl(struct ufs_hba *hba, bool ctrl)
{
	int ret = 0;

	if (!hba->pctrl)
		return 0;

	/* Assert reset if ctrl == true */
	if (ctrl)
		ret = pinctrl_select_state(hba->pctrl,
			pinctrl_lookup_state(hba->pctrl, "dev-reset-assert"));
	else
		ret = pinctrl_select_state(hba->pctrl,
			pinctrl_lookup_state(hba->pctrl, "dev-reset-deassert"));

	if (ret < 0)
		dev_err(hba->dev, "%s: %s failed with err %d\n",
			__func__, ctrl ? "Assert" : "Deassert", ret);

	return ret;
}

static inline int ufshcd_assert_device_reset(struct ufs_hba *hba)
{
	return ufshcd_device_reset_ctrl(hba, true);
}

static inline int ufshcd_deassert_device_reset(struct ufs_hba *hba)
{
	return ufshcd_device_reset_ctrl(hba, false);
}

static int ufshcd_reset_device(struct ufs_hba *hba)
{
	int ret;

	/* reset the connected UFS device */
	ret = ufshcd_assert_device_reset(hba);
	if (ret)
		goto out;
	/*
	 * The reset signal is active low.
	 * The UFS device shall detect more than or equal to 1us of positive
	 * or negative RST_n pulse width.
	 * To be on safe side, keep the reset low for atleast 10us.
	 */
	usleep_range(10, 15);

	ret = ufshcd_deassert_device_reset(hba);
	if (ret)
		goto out;
	/* same as assert, wait for atleast 10us after deassert */
	usleep_range(10, 15);
out:
	return ret;
}

/* replace non-printable or non-ASCII characters with spaces */
static inline void ufshcd_remove_non_printable(char *val)
{
	if (!val || !*val)
		return;

	if (*val < 0x20 || *val > 0x7e)
		*val = ' ';
}

#define UFSHCD_MAX_CMD_LOGGING	200

#ifdef CONFIG_TRACEPOINTS
static inline void ufshcd_add_command_trace(struct ufs_hba *hba,
			struct ufshcd_cmd_log_entry *entry)
{
	if (trace_ufshcd_command_enabled()) {
		u32 intr = ufshcd_readl(hba, REG_INTERRUPT_STATUS);

		trace_ufshcd_command(dev_name(hba->dev), entry->str, entry->tag,
				     entry->doorbell, entry->transfer_len, intr,
				     entry->lba, entry->cmd_id);
	}
}
#else
static inline void ufshcd_add_command_trace(struct ufs_hba *hba,
			struct ufshcd_cmd_log_entry *entry)
{
}
#endif

#ifdef CONFIG_SCSI_UFSHCD_CMD_LOGGING
static void ufshcd_cmd_log_init(struct ufs_hba *hba)
{
	/* Allocate log entries */
	if (!hba->cmd_log.entries) {
		hba->cmd_log.entries = kzalloc(UFSHCD_MAX_CMD_LOGGING *
			sizeof(struct ufshcd_cmd_log_entry), GFP_KERNEL);
		if (!hba->cmd_log.entries)
			return;
		dev_dbg(hba->dev, "%s: cmd_log.entries initialized\n",
				__func__);
	}
}

static void __ufshcd_cmd_log(struct ufs_hba *hba, char *str, char *cmd_type,
			     unsigned int tag, u8 cmd_id, u8 idn, u8 lun,
			     sector_t lba, int transfer_len)
{
	struct ufshcd_cmd_log_entry *entry;

	if (!hba->cmd_log.entries)
		return;

	entry = &hba->cmd_log.entries[hba->cmd_log.pos];
	entry->lun = lun;
	entry->str = str;
	entry->cmd_type = cmd_type;
	entry->cmd_id = cmd_id;
	entry->lba = lba;
	entry->transfer_len = transfer_len;
	entry->idn = idn;
	entry->doorbell = ufshcd_readl(hba, REG_UTP_TRANSFER_REQ_DOOR_BELL);
	entry->tag = tag;
	entry->tstamp = ktime_get();
	entry->outstanding_reqs = hba->outstanding_reqs;
	entry->seq_num = hba->cmd_log.seq_num;
	hba->cmd_log.seq_num++;
	hba->cmd_log.pos =
			(hba->cmd_log.pos + 1) % UFSHCD_MAX_CMD_LOGGING;

	ufshcd_add_command_trace(hba, entry);
}

static void ufshcd_cmd_log(struct ufs_hba *hba, char *str, char *cmd_type,
	unsigned int tag, u8 cmd_id, u8 idn)
{
	__ufshcd_cmd_log(hba, str, cmd_type, tag, cmd_id, idn, 0, 0, 0);
}

static void ufshcd_dme_cmd_log(struct ufs_hba *hba, char *str, u8 cmd_id)
{
	ufshcd_cmd_log(hba, str, "dme", 0, cmd_id, 0);
}

static void ufshcd_custom_cmd_log(struct ufs_hba *hba, char *str)
{
	ufshcd_cmd_log(hba, str, "custom", 0, 0, 0);
}

static void ufshcd_print_cmd_log(struct ufs_hba *hba)
{
	int i;
	int pos;
	struct ufshcd_cmd_log_entry *p;

	if (!hba->cmd_log.entries)
		return;

	pos = hba->cmd_log.pos;
	for (i = 0; i < UFSHCD_MAX_CMD_LOGGING; i++) {
		p = &hba->cmd_log.entries[pos];
		pos = (pos + 1) % UFSHCD_MAX_CMD_LOGGING;

		if (ktime_to_us(p->tstamp)) {
			pr_err("%s: %s: seq_no=%u lun=0x%x cmd_id=0x%02x lba=0x%llx txfer_len=%d tag=%u, doorbell=0x%x outstanding=0x%x idn=%d time=%lld us\n",
				p->cmd_type, p->str, p->seq_num,
				p->lun, p->cmd_id, (unsigned long long)p->lba,
				p->transfer_len, p->tag, p->doorbell,
				p->outstanding_reqs, p->idn,
				ktime_to_us(p->tstamp));
				usleep_range(1000, 1100);
		}
	}
}
#else
static void ufshcd_cmd_log_init(struct ufs_hba *hba)
{
}

#ifdef CONFIG_TRACEPOINTS
static void __ufshcd_cmd_log(struct ufs_hba *hba, char *str, char *cmd_type,
			     unsigned int tag, u8 cmd_id, u8 idn, u8 lun,
			     sector_t lba, int transfer_len)
{
	struct ufshcd_cmd_log_entry entry;

	entry.str = str;
	entry.lba = lba;
	entry.cmd_id = cmd_id;
	entry.transfer_len = transfer_len;
	entry.doorbell = ufshcd_readl(hba, REG_UTP_TRANSFER_REQ_DOOR_BELL);
	entry.tag = tag;

	ufshcd_add_command_trace(hba, &entry);
}
#endif

static void ufshcd_dme_cmd_log(struct ufs_hba *hba, char *str, u8 cmd_id)
{
}

static void ufshcd_custom_cmd_log(struct ufs_hba *hba, char *str)
{
}

static void ufshcd_print_cmd_log(struct ufs_hba *hba)
{
}
#endif

#ifdef CONFIG_TRACEPOINTS
static inline void ufshcd_cond_add_cmd_trace(struct ufs_hba *hba,
					unsigned int tag, const char *str)
{
	struct ufshcd_lrb *lrbp;
	char *cmd_type = NULL;
	u8 opcode = 0;
	u8 cmd_id = 0, idn = 0;
	sector_t lba = 0;
	int transfer_len = 0;

	lrbp = &hba->lrb[tag];

	if (lrbp->cmd) { /* data phase exists */
		opcode = (u8)(*lrbp->cmd->cmnd);
		if ((opcode == READ_10) || (opcode == WRITE_10)) {
			/*
			 * Currently we only fully trace read(10) and write(10)
			 * commands
			 */
			if (lrbp->cmd->request && lrbp->cmd->request->bio)
				lba =
				lrbp->cmd->request->bio->bi_iter.bi_sector;
			transfer_len = be32_to_cpu(
				lrbp->ucd_req_ptr->sc.exp_data_transfer_len);
		}
	}

	if (lrbp->cmd && ((lrbp->command_type == UTP_CMD_TYPE_SCSI) ||
			  (lrbp->command_type == UTP_CMD_TYPE_UFS_STORAGE))) {
		cmd_type = "scsi";
		cmd_id = (u8)(*lrbp->cmd->cmnd);
	} else if (lrbp->command_type == UTP_CMD_TYPE_DEV_MANAGE) {
		if (hba->dev_cmd.type == DEV_CMD_TYPE_NOP) {
			cmd_type = "nop";
			cmd_id = 0;
		} else if (hba->dev_cmd.type == DEV_CMD_TYPE_QUERY) {
			cmd_type = "query";
			cmd_id = hba->dev_cmd.query.request.upiu_req.opcode;
			idn = hba->dev_cmd.query.request.upiu_req.idn;
		}
	}

	__ufshcd_cmd_log(hba, (char *) str, cmd_type, tag, cmd_id, idn,
			 lrbp->lun, lba, transfer_len);
}
#else
static inline void ufshcd_cond_add_cmd_trace(struct ufs_hba *hba,
					unsigned int tag, const char *str)
{
}
#endif

static void ufshcd_print_clk_freqs(struct ufs_hba *hba)
{
	struct ufs_clk_info *clki;
	struct list_head *head = &hba->clk_list_head;

	if (!(hba->ufshcd_dbg_print & UFSHCD_DBG_PRINT_CLK_FREQ_EN))
		return;

	if (list_empty(head))
		return;

	list_for_each_entry(clki, head, list) {
		if (!IS_ERR_OR_NULL(clki->clk) && clki->min_freq &&
				clki->max_freq)
			dev_err(hba->dev, "clk: %s, rate: %u\n",
					clki->name, clki->curr_freq);
	}
}

static void ufshcd_print_uic_err_hist(struct ufs_hba *hba,
		struct ufs_uic_err_reg_hist *err_hist, char *err_name)
{
	int i;

	if (!(hba->ufshcd_dbg_print & UFSHCD_DBG_PRINT_UIC_ERR_HIST_EN))
		return;

	for (i = 0; i < UIC_ERR_REG_HIST_LENGTH; i++) {
		int p = (i + err_hist->pos - 1) % UIC_ERR_REG_HIST_LENGTH;

		if (err_hist->reg[p] == 0)
			continue;
		dev_err(hba->dev, "%s[%d] = 0x%x at %lld us\n", err_name, i,
			err_hist->reg[p], ktime_to_us(err_hist->tstamp[p]));
	}
}

static inline void __ufshcd_print_host_regs(struct ufs_hba *hba, bool no_sleep)
{
	if (!(hba->ufshcd_dbg_print & UFSHCD_DBG_PRINT_HOST_REGS_EN))
		return;

	/*
	 * hex_dump reads its data without the readl macro. This might
	 * cause inconsistency issues on some platform, as the printed
	 * values may be from cache and not the most recent value.
	 * To know whether you are looking at an un-cached version verify
	 * that IORESOURCE_MEM flag is on when xxx_get_resource() is invoked
	 * during platform/pci probe function.
	 */
	ufshcd_hex_dump(hba, "host regs", hba->mmio_base,
			UFSHCI_REG_SPACE_SIZE);
	dev_err(hba->dev, "hba->ufs_version = 0x%x, hba->capabilities = 0x%x\n",
		hba->ufs_version, hba->capabilities);
	dev_err(hba->dev,
		"hba->outstanding_reqs = 0x%x, hba->outstanding_tasks = 0x%x\n",
		(u32)hba->outstanding_reqs, (u32)hba->outstanding_tasks);
	dev_err(hba->dev,
		"last_hibern8_exit_tstamp at %lld us, hibern8_exit_cnt = %d\n",
		ktime_to_us(hba->ufs_stats.last_hibern8_exit_tstamp),
		hba->ufs_stats.hibern8_exit_cnt);

	ufshcd_print_uic_err_hist(hba, &hba->ufs_stats.pa_err, "pa_err");
	ufshcd_print_uic_err_hist(hba, &hba->ufs_stats.dl_err, "dl_err");
	ufshcd_print_uic_err_hist(hba, &hba->ufs_stats.nl_err, "nl_err");
	ufshcd_print_uic_err_hist(hba, &hba->ufs_stats.tl_err, "tl_err");
	ufshcd_print_uic_err_hist(hba, &hba->ufs_stats.dme_err, "dme_err");

	ufshcd_print_clk_freqs(hba);

	ufshcd_vops_dbg_register_dump(hba, no_sleep);
}

static void ufshcd_print_host_regs(struct ufs_hba *hba)
{
	__ufshcd_print_host_regs(hba, false);
}

static
void ufshcd_print_trs(struct ufs_hba *hba, unsigned long bitmap, bool pr_prdt)
{
	struct ufshcd_lrb *lrbp;
	int prdt_length;
	int tag;

	if (!(hba->ufshcd_dbg_print & UFSHCD_DBG_PRINT_TRS_EN))
		return;

	for_each_set_bit(tag, &bitmap, hba->nutrs) {
		lrbp = &hba->lrb[tag];

		dev_err(hba->dev, "UPIU[%d] - issue time %lld us\n",
				tag, ktime_to_us(lrbp->issue_time_stamp));
		dev_err(hba->dev,
			"UPIU[%d] - Transfer Request Descriptor phys@0x%llx\n",
			tag, (u64)lrbp->utrd_dma_addr);

		ufshcd_hex_dump(hba, "UPIU TRD", lrbp->utr_descriptor_ptr,
				sizeof(struct utp_transfer_req_desc));
		dev_err(hba->dev, "UPIU[%d] - Request UPIU phys@0x%llx\n", tag,
			(u64)lrbp->ucd_req_dma_addr);
		ufshcd_hex_dump(hba, "UPIU REQ", lrbp->ucd_req_ptr,
				sizeof(struct utp_upiu_req));
		dev_err(hba->dev, "UPIU[%d] - Response UPIU phys@0x%llx\n", tag,
			(u64)lrbp->ucd_rsp_dma_addr);
		ufshcd_hex_dump(hba, "UPIU RSP", lrbp->ucd_rsp_ptr,
				sizeof(struct utp_upiu_rsp));

		prdt_length = le16_to_cpu(
			lrbp->utr_descriptor_ptr->prd_table_length);
		dev_err(hba->dev,
			"UPIU[%d] - PRDT - %d entries  phys@0x%llx\n",
			tag, prdt_length,
			(u64)lrbp->ucd_prdt_dma_addr);

		if (pr_prdt)
			ufshcd_hex_dump(hba, "UPIU PRDT", lrbp->ucd_prdt_ptr,
				sizeof(struct ufshcd_sg_entry) * prdt_length);
	}
}

static void ufshcd_print_tmrs(struct ufs_hba *hba, unsigned long bitmap)
{
	struct utp_task_req_desc *tmrdp;
	int tag;

	if (!(hba->ufshcd_dbg_print & UFSHCD_DBG_PRINT_TMRS_EN))
		return;

	for_each_set_bit(tag, &bitmap, hba->nutmrs) {
		tmrdp = &hba->utmrdl_base_addr[tag];
		dev_err(hba->dev, "TM[%d] - Task Management Header\n", tag);
		ufshcd_hex_dump(hba, "TM TRD", &tmrdp->header,
				sizeof(struct request_desc_header));
		dev_err(hba->dev, "TM[%d] - Task Management Request UPIU\n",
				tag);
		ufshcd_hex_dump(hba, "TM REQ", tmrdp->task_req_upiu,
				sizeof(struct utp_upiu_req));
		dev_err(hba->dev, "TM[%d] - Task Management Response UPIU\n",
				tag);
		ufshcd_hex_dump(hba, "TM RSP", tmrdp->task_rsp_upiu,
				sizeof(struct utp_task_req_desc));
	}
}

static void ufshcd_print_fsm_state(struct ufs_hba *hba)
{
	int err = 0, tx_fsm_val = 0, rx_fsm_val = 0;

	err = ufshcd_dme_get(hba,
			UIC_ARG_MIB_SEL(MPHY_TX_FSM_STATE,
			UIC_ARG_MPHY_TX_GEN_SEL_INDEX(0)),
			&tx_fsm_val);
	dev_err(hba->dev, "%s: TX_FSM_STATE = %u, err = %d\n", __func__,
			tx_fsm_val, err);
	err = ufshcd_dme_get(hba,
			UIC_ARG_MIB_SEL(MPHY_RX_FSM_STATE,
			UIC_ARG_MPHY_RX_GEN_SEL_INDEX(0)),
			&rx_fsm_val);
	dev_err(hba->dev, "%s: RX_FSM_STATE = %u, err = %d\n", __func__,
			rx_fsm_val, err);
}

static void ufshcd_print_host_state(struct ufs_hba *hba)
{
	if (!(hba->ufshcd_dbg_print & UFSHCD_DBG_PRINT_HOST_STATE_EN))
		return;

	dev_err(hba->dev, "UFS Host state=%d\n", hba->ufshcd_state);
	dev_err(hba->dev, "lrb in use=0x%lx, outstanding reqs=0x%lx tasks=0x%lx\n",
		hba->lrb_in_use, hba->outstanding_reqs, hba->outstanding_tasks);
	dev_err(hba->dev, "saved_err=0x%x, saved_uic_err=0x%x, saved_ce_err=0x%x\n",
		hba->saved_err, hba->saved_uic_err, hba->saved_ce_err);
	dev_err(hba->dev, "Device power mode=%d, UIC link state=%d\n",
		hba->curr_dev_pwr_mode, hba->uic_link_state);
	dev_err(hba->dev, "PM in progress=%d, sys. suspended=%d\n",
		hba->pm_op_in_progress, hba->is_sys_suspended);
	dev_err(hba->dev, "Auto BKOPS=%d, Host self-block=%d\n",
		hba->auto_bkops_enabled, hba->host->host_self_blocked);
	dev_err(hba->dev, "Clk gate=%d, hibern8 on idle=%d\n",
		hba->clk_gating.state, hba->hibern8_on_idle.state);
	dev_err(hba->dev, "error handling flags=0x%x, req. abort count=%d\n",
		hba->eh_flags, hba->req_abort_count);
	dev_err(hba->dev, "Host capabilities=0x%x, caps=0x%x\n",
		hba->capabilities, hba->caps);
	dev_err(hba->dev, "quirks=0x%x, dev. quirks=0x%x\n", hba->quirks,
		hba->dev_info.quirks);
	dev_err(hba->dev, "pa_err_cnt_total=%d, pa_lane_0_err_cnt=%d, pa_lane_1_err_cnt=%d, pa_line_reset_err_cnt=%d\n",
		hba->ufs_stats.pa_err_cnt_total,
		hba->ufs_stats.pa_err_cnt[UFS_EC_PA_LANE_0],
		hba->ufs_stats.pa_err_cnt[UFS_EC_PA_LANE_1],
		hba->ufs_stats.pa_err_cnt[UFS_EC_PA_LINE_RESET]);
	dev_err(hba->dev, "dl_err_cnt_total=%d, dl_nac_received_err_cnt=%d, dl_tcx_replay_timer_expired_err_cnt=%d\n",
		hba->ufs_stats.dl_err_cnt_total,
		hba->ufs_stats.dl_err_cnt[UFS_EC_DL_NAC_RECEIVED],
		hba->ufs_stats.dl_err_cnt[UFS_EC_DL_TCx_REPLAY_TIMER_EXPIRED]);
	dev_err(hba->dev, "dl_afcx_request_timer_expired_err_cnt=%d, dl_fcx_protection_timer_expired_err_cnt=%d, dl_crc_err_cnt=%d\n",
		hba->ufs_stats.dl_err_cnt[UFS_EC_DL_AFCx_REQUEST_TIMER_EXPIRED],
		hba->ufs_stats.dl_err_cnt[UFS_EC_DL_FCx_PROTECT_TIMER_EXPIRED],
		hba->ufs_stats.dl_err_cnt[UFS_EC_DL_CRC_ERROR]);
	dev_err(hba->dev, "dll_rx_buffer_overflow_err_cnt=%d, dl_max_frame_length_exceeded_err_cnt=%d, dl_wrong_sequence_number_err_cnt=%d\n",
		hba->ufs_stats.dl_err_cnt[UFS_EC_DL_RX_BUFFER_OVERFLOW],
		hba->ufs_stats.dl_err_cnt[UFS_EC_DL_MAX_FRAME_LENGTH_EXCEEDED],
		hba->ufs_stats.dl_err_cnt[UFS_EC_DL_WRONG_SEQUENCE_NUMBER]);
	dev_err(hba->dev, "dl_afc_frame_syntax_err_cnt=%d, dl_nac_frame_syntax_err_cnt=%d, dl_eof_syntax_err_cnt=%d\n",
		hba->ufs_stats.dl_err_cnt[UFS_EC_DL_AFC_FRAME_SYNTAX_ERROR],
		hba->ufs_stats.dl_err_cnt[UFS_EC_DL_NAC_FRAME_SYNTAX_ERROR],
		hba->ufs_stats.dl_err_cnt[UFS_EC_DL_EOF_SYNTAX_ERROR]);
	dev_err(hba->dev, "dl_frame_syntax_err_cnt=%d, dl_bad_ctrl_symbol_type_err_cnt=%d, dl_pa_init_err_cnt=%d, dl_pa_error_ind_received=%d\n",
		hba->ufs_stats.dl_err_cnt[UFS_EC_DL_FRAME_SYNTAX_ERROR],
		hba->ufs_stats.dl_err_cnt[UFS_EC_DL_BAD_CTRL_SYMBOL_TYPE],
		hba->ufs_stats.dl_err_cnt[UFS_EC_DL_PA_INIT_ERROR],
		hba->ufs_stats.dl_err_cnt[UFS_EC_DL_PA_ERROR_IND_RECEIVED]);
	dev_err(hba->dev, "dme_err_cnt=%d\n", hba->ufs_stats.dme_err_cnt);
}

/**
 * ufshcd_print_pwr_info - print power params as saved in hba
 * power info
 * @hba: per-adapter instance
 */
static void ufshcd_print_pwr_info(struct ufs_hba *hba)
{
	static const char * const names[] = {
		"INVALID MODE",
		"FAST MODE",
		"SLOW_MODE",
		"INVALID MODE",
		"FASTAUTO_MODE",
		"SLOWAUTO_MODE",
		"INVALID MODE",
	};

	if (!(hba->ufshcd_dbg_print & UFSHCD_DBG_PRINT_PWR_EN))
		return;

	dev_err(hba->dev, "%s:[RX, TX]: gear=[%d, %d], lane[%d, %d], pwr[%s, %s], rate = %d\n",
		 __func__,
		 hba->pwr_info.gear_rx, hba->pwr_info.gear_tx,
		 hba->pwr_info.lane_rx, hba->pwr_info.lane_tx,
		 names[hba->pwr_info.pwr_rx],
		 names[hba->pwr_info.pwr_tx],
		 hba->pwr_info.hs_rate);
}

/*
 * ufshcd_wait_for_register - wait for register value to change
 * @hba - per-adapter interface
 * @reg - mmio register offset
 * @mask - mask to apply to read register value
 * @val - wait condition
 * @interval_us - polling interval in microsecs
 * @timeout_ms - timeout in millisecs
 * @can_sleep - perform sleep or just spin
 *
 * Returns -ETIMEDOUT on error, zero on success
 */
int ufshcd_wait_for_register(struct ufs_hba *hba, u32 reg, u32 mask,
				u32 val, unsigned long interval_us,
				unsigned long timeout_ms, bool can_sleep)
{
	int err = 0;
	unsigned long timeout = jiffies + msecs_to_jiffies(timeout_ms);

	/* ignore bits that we don't intend to wait on */
	val = val & mask;

	while ((ufshcd_readl(hba, reg) & mask) != val) {
		if (can_sleep)
			usleep_range(interval_us, interval_us + 50);
		else
			udelay(interval_us);
		if (time_after(jiffies, timeout)) {
			if ((ufshcd_readl(hba, reg) & mask) != val)
				err = -ETIMEDOUT;
			break;
		}
	}

	return err;
}

/**
 * ufshcd_get_intr_mask - Get the interrupt bit mask
 * @hba - Pointer to adapter instance
 *
 * Returns interrupt bit mask per version
 */
static inline u32 ufshcd_get_intr_mask(struct ufs_hba *hba)
{
	u32 intr_mask = 0;

	switch (hba->ufs_version) {
	case UFSHCI_VERSION_10:
		intr_mask = INTERRUPT_MASK_ALL_VER_10;
		break;
	case UFSHCI_VERSION_11:
	case UFSHCI_VERSION_20:
		intr_mask = INTERRUPT_MASK_ALL_VER_11;
		break;
	case UFSHCI_VERSION_21:
	default:
		intr_mask = INTERRUPT_MASK_ALL_VER_21;
		break;
	}

	if (!ufshcd_is_crypto_supported(hba))
		intr_mask &= ~CRYPTO_ENGINE_FATAL_ERROR;

	return intr_mask;
}

/**
 * ufshcd_get_ufs_version - Get the UFS version supported by the HBA
 * @hba - Pointer to adapter instance
 *
 * Returns UFSHCI version supported by the controller
 */
static inline u32 ufshcd_get_ufs_version(struct ufs_hba *hba)
{
	if (hba->quirks & UFSHCD_QUIRK_BROKEN_UFS_HCI_VERSION)
		return ufshcd_vops_get_ufs_hci_version(hba);

	return ufshcd_readl(hba, REG_UFS_VERSION);
}

/**
 * ufshcd_is_device_present - Check if any device connected to
 *			      the host controller
 * @hba: pointer to adapter instance
 *
 * Returns true if device present, false if no device detected
 */
static inline bool ufshcd_is_device_present(struct ufs_hba *hba)
{
	return (ufshcd_readl(hba, REG_CONTROLLER_STATUS) &
						DEVICE_PRESENT) ? true : false;
}

/**
 * ufshcd_get_tr_ocs - Get the UTRD Overall Command Status
 * @lrb: pointer to local command reference block
 *
 * This function is used to get the OCS field from UTRD
 * Returns the OCS field in the UTRD
 */
static inline int ufshcd_get_tr_ocs(struct ufshcd_lrb *lrbp)
{
	return le32_to_cpu(lrbp->utr_descriptor_ptr->header.dword_2) & MASK_OCS;
}

/**
 * ufshcd_get_tmr_ocs - Get the UTMRD Overall Command Status
 * @task_req_descp: pointer to utp_task_req_desc structure
 *
 * This function is used to get the OCS field from UTMRD
 * Returns the OCS field in the UTMRD
 */
static inline int
ufshcd_get_tmr_ocs(struct utp_task_req_desc *task_req_descp)
{
	return le32_to_cpu(task_req_descp->header.dword_2) & MASK_OCS;
}

/**
 * ufshcd_get_tm_free_slot - get a free slot for task management request
 * @hba: per adapter instance
 * @free_slot: pointer to variable with available slot value
 *
 * Get a free tag and lock it until ufshcd_put_tm_slot() is called.
 * Returns 0 if free slot is not available, else return 1 with tag value
 * in @free_slot.
 */
static bool ufshcd_get_tm_free_slot(struct ufs_hba *hba, int *free_slot)
{
	int tag;
	bool ret = false;

	if (!free_slot)
		goto out;

	do {
		tag = find_first_zero_bit(&hba->tm_slots_in_use, hba->nutmrs);
		if (tag >= hba->nutmrs)
			goto out;
	} while (test_and_set_bit_lock(tag, &hba->tm_slots_in_use));

	*free_slot = tag;
	ret = true;
out:
	return ret;
}

static inline void ufshcd_put_tm_slot(struct ufs_hba *hba, int slot)
{
	clear_bit_unlock(slot, &hba->tm_slots_in_use);
}

/**
 * ufshcd_utrl_clear - Clear a bit in UTRLCLR register
 * @hba: per adapter instance
 * @pos: position of the bit to be cleared
 */
static inline void ufshcd_utrl_clear(struct ufs_hba *hba, u32 pos)
{
	ufshcd_writel(hba, ~(1 << pos), REG_UTP_TRANSFER_REQ_LIST_CLEAR);
}

/**
 * ufshcd_outstanding_req_clear - Clear a bit in outstanding request field
 * @hba: per adapter instance
 * @tag: position of the bit to be cleared
 */
static inline void ufshcd_outstanding_req_clear(struct ufs_hba *hba, int tag)
{
	__clear_bit(tag, &hba->outstanding_reqs);
}

/**
 * ufshcd_get_lists_status - Check UCRDY, UTRLRDY and UTMRLRDY
 * @reg: Register value of host controller status
 *
 * Returns integer, 0 on Success and positive value if failed
 */
static inline int ufshcd_get_lists_status(u32 reg)
{
	return !((reg & UFSHCD_STATUS_READY) == UFSHCD_STATUS_READY);
}

/**
 * ufshcd_get_uic_cmd_result - Get the UIC command result
 * @hba: Pointer to adapter instance
 *
 * This function gets the result of UIC command completion
 * Returns 0 on success, non zero value on error
 */
static inline int ufshcd_get_uic_cmd_result(struct ufs_hba *hba)
{
	return ufshcd_readl(hba, REG_UIC_COMMAND_ARG_2) &
	       MASK_UIC_COMMAND_RESULT;
}

/**
 * ufshcd_get_dme_attr_val - Get the value of attribute returned by UIC command
 * @hba: Pointer to adapter instance
 *
 * This function gets UIC command argument3
 * Returns 0 on success, non zero value on error
 */
static inline u32 ufshcd_get_dme_attr_val(struct ufs_hba *hba)
{
	return ufshcd_readl(hba, REG_UIC_COMMAND_ARG_3);
}

/**
 * ufshcd_get_req_rsp - returns the TR response transaction type
 * @ucd_rsp_ptr: pointer to response UPIU
 */
static inline int
ufshcd_get_req_rsp(struct utp_upiu_rsp *ucd_rsp_ptr)
{
	return be32_to_cpu(ucd_rsp_ptr->header.dword_0) >> 24;
}

/**
 * ufshcd_get_rsp_upiu_result - Get the result from response UPIU
 * @ucd_rsp_ptr: pointer to response UPIU
 *
 * This function gets the response status and scsi_status from response UPIU
 * Returns the response result code.
 */
static inline int
ufshcd_get_rsp_upiu_result(struct utp_upiu_rsp *ucd_rsp_ptr)
{
	return be32_to_cpu(ucd_rsp_ptr->header.dword_1) & MASK_RSP_UPIU_RESULT;
}

/*
 * ufshcd_get_rsp_upiu_data_seg_len - Get the data segment length
 *				from response UPIU
 * @ucd_rsp_ptr: pointer to response UPIU
 *
 * Return the data segment length.
 */
static inline unsigned int
ufshcd_get_rsp_upiu_data_seg_len(struct utp_upiu_rsp *ucd_rsp_ptr)
{
	return be32_to_cpu(ucd_rsp_ptr->header.dword_2) &
		MASK_RSP_UPIU_DATA_SEG_LEN;
}

/**
 * ufshcd_is_exception_event - Check if the device raised an exception event
 * @ucd_rsp_ptr: pointer to response UPIU
 *
 * The function checks if the device raised an exception event indicated in
 * the Device Information field of response UPIU.
 *
 * Returns true if exception is raised, false otherwise.
 */
static inline bool ufshcd_is_exception_event(struct utp_upiu_rsp *ucd_rsp_ptr)
{
	return be32_to_cpu(ucd_rsp_ptr->header.dword_2) &
			MASK_RSP_EXCEPTION_EVENT ? true : false;
}

/**
 * ufshcd_reset_intr_aggr - Reset interrupt aggregation values.
 * @hba: per adapter instance
 */
static inline void
ufshcd_reset_intr_aggr(struct ufs_hba *hba)
{
	ufshcd_writel(hba, INT_AGGR_ENABLE |
		      INT_AGGR_COUNTER_AND_TIMER_RESET,
		      REG_UTP_TRANSFER_REQ_INT_AGG_CONTROL);
}

/**
 * ufshcd_config_intr_aggr - Configure interrupt aggregation values.
 * @hba: per adapter instance
 * @cnt: Interrupt aggregation counter threshold
 * @tmout: Interrupt aggregation timeout value
 */
static inline void
ufshcd_config_intr_aggr(struct ufs_hba *hba, u8 cnt, u8 tmout)
{
	ufshcd_writel(hba, INT_AGGR_ENABLE | INT_AGGR_PARAM_WRITE |
		      INT_AGGR_COUNTER_THLD_VAL(cnt) |
		      INT_AGGR_TIMEOUT_VAL(tmout),
		      REG_UTP_TRANSFER_REQ_INT_AGG_CONTROL);
}

/**
 * ufshcd_disable_intr_aggr - Disables interrupt aggregation.
 * @hba: per adapter instance
 */
static inline void ufshcd_disable_intr_aggr(struct ufs_hba *hba)
{
	ufshcd_writel(hba, 0, REG_UTP_TRANSFER_REQ_INT_AGG_CONTROL);
}

/**
 * ufshcd_enable_run_stop_reg - Enable run-stop registers,
 *			When run-stop registers are set to 1, it indicates the
 *			host controller that it can process the requests
 * @hba: per adapter instance
 */
static void ufshcd_enable_run_stop_reg(struct ufs_hba *hba)
{
	ufshcd_writel(hba, UTP_TASK_REQ_LIST_RUN_STOP_BIT,
		      REG_UTP_TASK_REQ_LIST_RUN_STOP);
	ufshcd_writel(hba, UTP_TRANSFER_REQ_LIST_RUN_STOP_BIT,
		      REG_UTP_TRANSFER_REQ_LIST_RUN_STOP);
}

/**
 * ufshcd_hba_start - Start controller initialization sequence
 * @hba: per adapter instance
 */
static inline void ufshcd_hba_start(struct ufs_hba *hba)
{
	u32 val = CONTROLLER_ENABLE;

	if (ufshcd_is_crypto_supported(hba))
		val |= CRYPTO_GENERAL_ENABLE;
	ufshcd_writel(hba, val, REG_CONTROLLER_ENABLE);
}

/**
 * ufshcd_is_hba_active - Get controller state
 * @hba: per adapter instance
 *
 * Returns false if controller is active, true otherwise
 */
static inline bool ufshcd_is_hba_active(struct ufs_hba *hba)
{
	return (ufshcd_readl(hba, REG_CONTROLLER_ENABLE) & CONTROLLER_ENABLE)
		? false : true;
}

static const char *ufschd_uic_link_state_to_string(
			enum uic_link_state state)
{
	switch (state) {
	case UIC_LINK_OFF_STATE:	return "OFF";
	case UIC_LINK_ACTIVE_STATE:	return "ACTIVE";
	case UIC_LINK_HIBERN8_STATE:	return "HIBERN8";
	default:			return "UNKNOWN";
	}
}

static const char *ufschd_ufs_dev_pwr_mode_to_string(
			enum ufs_dev_pwr_mode state)
{
	switch (state) {
	case UFS_ACTIVE_PWR_MODE:	return "ACTIVE";
	case UFS_SLEEP_PWR_MODE:	return "SLEEP";
	case UFS_POWERDOWN_PWR_MODE:	return "POWERDOWN";
	default:			return "UNKNOWN";
	}
}

u32 ufshcd_get_local_unipro_ver(struct ufs_hba *hba)
{
	/* HCI version 1.0 and 1.1 supports UniPro 1.41 */
	if ((hba->ufs_version == UFSHCI_VERSION_10) ||
	    (hba->ufs_version == UFSHCI_VERSION_11))
		return UFS_UNIPRO_VER_1_41;
	else
		return UFS_UNIPRO_VER_1_6;
}
EXPORT_SYMBOL(ufshcd_get_local_unipro_ver);

static bool ufshcd_is_unipro_pa_params_tuning_req(struct ufs_hba *hba)
{
	/*
	 * If both host and device support UniPro ver1.6 or later, PA layer
	 * parameters tuning happens during link startup itself.
	 *
	 * We can manually tune PA layer parameters if either host or device
	 * doesn't support UniPro ver 1.6 or later. But to keep manual tuning
	 * logic simple, we will only do manual tuning if local unipro version
	 * doesn't support ver1.6 or later.
	 */
	if (ufshcd_get_local_unipro_ver(hba) < UFS_UNIPRO_VER_1_6)
		return true;
	else
		return false;
}

/**
 * ufshcd_set_clk_freq - set UFS controller clock frequencies
 * @hba: per adapter instance
 * @scale_up: If True, set max possible frequency othewise set low frequency
 *
 * Returns 0 if successful
 * Returns < 0 for any other errors
 */
static int ufshcd_set_clk_freq(struct ufs_hba *hba, bool scale_up)
{
	int ret = 0;
	struct ufs_clk_info *clki;
	struct list_head *head = &hba->clk_list_head;

	if (list_empty(head))
		goto out;

	list_for_each_entry(clki, head, list) {
		if (!IS_ERR_OR_NULL(clki->clk)) {
			if (scale_up && clki->max_freq) {
				if (clki->curr_freq == clki->max_freq)
					continue;

				ret = clk_set_rate(clki->clk, clki->max_freq);
				if (ret) {
					dev_err(hba->dev, "%s: %s clk set rate(%dHz) failed, %d\n",
						__func__, clki->name,
						clki->max_freq, ret);
					break;
				}
				trace_ufshcd_clk_scaling(dev_name(hba->dev),
						"scaled up", clki->name,
						clki->curr_freq,
						clki->max_freq);

				clki->curr_freq = clki->max_freq;

			} else if (!scale_up && clki->min_freq) {
				if (clki->curr_freq == clki->min_freq)
					continue;

				ret = clk_set_rate(clki->clk, clki->min_freq);
				if (ret) {
					dev_err(hba->dev, "%s: %s clk set rate(%dHz) failed, %d\n",
						__func__, clki->name,
						clki->min_freq, ret);
					break;
				}
				trace_ufshcd_clk_scaling(dev_name(hba->dev),
						"scaled down", clki->name,
						clki->curr_freq,
						clki->min_freq);
				clki->curr_freq = clki->min_freq;
			}
		}
		dev_dbg(hba->dev, "%s: clk: %s, rate: %lu\n", __func__,
				clki->name, clk_get_rate(clki->clk));
	}

out:
	return ret;
}

/**
 * ufshcd_scale_clks - scale up or scale down UFS controller clocks
 * @hba: per adapter instance
 * @scale_up: True if scaling up and false if scaling down
 *
 * Returns 0 if successful
 * Returns < 0 for any other errors
 */
int ufshcd_scale_clks(struct ufs_hba *hba, bool scale_up)
{
	int ret = 0;

	ret = ufshcd_vops_clk_scale_notify(hba, scale_up, PRE_CHANGE);
	if (ret)
		return ret;

	ret = ufshcd_set_clk_freq(hba, scale_up);
	if (ret)
		return ret;

	ret = ufshcd_vops_clk_scale_notify(hba, scale_up, POST_CHANGE);
	if (ret) {
		ufshcd_set_clk_freq(hba, !scale_up);
		return ret;
	}

	return ret;
}

static inline void ufshcd_cancel_gate_work(struct ufs_hba *hba)
{
	hrtimer_cancel(&hba->clk_gating.gate_hrtimer);
	cancel_work_sync(&hba->clk_gating.gate_work);
}

/**
 * ufshcd_is_devfreq_scaling_required - check if scaling is required or not
 * @hba: per adapter instance
 * @scale_up: True if scaling up and false if scaling down
 *
 * Returns true if scaling is required, false otherwise.
 */
static bool ufshcd_is_devfreq_scaling_required(struct ufs_hba *hba,
					       bool scale_up)
{
	struct ufs_clk_info *clki;
	struct list_head *head = &hba->clk_list_head;

	if (list_empty(head))
		return false;

	list_for_each_entry(clki, head, list) {
		if (!IS_ERR_OR_NULL(clki->clk)) {
			if (scale_up && clki->max_freq) {
				if (clki->curr_freq == clki->max_freq)
					continue;
				return true;
			} else if (!scale_up && clki->min_freq) {
				if (clki->curr_freq == clki->min_freq)
					continue;
				return true;
			}
		}
	}

	return false;
}

int ufshcd_wait_for_doorbell_clr(struct ufs_hba *hba,
					u64 wait_timeout_us)
{
	unsigned long flags;
	int ret = 0;
	u32 tm_doorbell;
	u32 tr_doorbell;
	bool timeout = false, do_last_check = false;
	ktime_t start;

	ufshcd_hold_all(hba);
	spin_lock_irqsave(hba->host->host_lock, flags);
	/*
	 * Wait for all the outstanding tasks/transfer requests.
	 * Verify by checking the doorbell registers are clear.
	 */
	start = ktime_get();
	do {
		if (hba->ufshcd_state != UFSHCD_STATE_OPERATIONAL) {
			ret = -EBUSY;
			goto out;
		}

		tm_doorbell = ufshcd_readl(hba, REG_UTP_TASK_REQ_DOOR_BELL);
		tr_doorbell = ufshcd_readl(hba, REG_UTP_TRANSFER_REQ_DOOR_BELL);
		if (!tm_doorbell && !tr_doorbell) {
			timeout = false;
			break;
		} else if (do_last_check) {
			break;
		}

		spin_unlock_irqrestore(hba->host->host_lock, flags);
		schedule();
		if (ktime_to_us(ktime_sub(ktime_get(), start)) >
		    wait_timeout_us) {
			timeout = true;
			/*
			 * We might have scheduled out for long time so make
			 * sure to check if doorbells are cleared by this time
			 * or not.
			 */
			do_last_check = true;
		}
		spin_lock_irqsave(hba->host->host_lock, flags);
	} while (tm_doorbell || tr_doorbell);

	if (timeout) {
		dev_err(hba->dev,
			"%s: timedout waiting for doorbell to clear (tm=0x%x, tr=0x%x)\n",
			__func__, tm_doorbell, tr_doorbell);
		ret = -EBUSY;
	}
out:
	spin_unlock_irqrestore(hba->host->host_lock, flags);
	ufshcd_release_all(hba);
	return ret;
}

/**
 * ufshcd_scale_gear - scale up/down UFS gear
 * @hba: per adapter instance
 * @scale_up: True for scaling up gear and false for scaling down
 *
 * Returns 0 for success,
 * Returns -EBUSY if scaling can't happen at this time
 * Returns non-zero for any other errors
 */
static int ufshcd_scale_gear(struct ufs_hba *hba, bool scale_up)
{
	int ret = 0;
	struct ufs_pa_layer_attr new_pwr_info;
	u32 scale_down_gear = ufshcd_vops_get_scale_down_gear(hba);

	WARN_ON(!hba->clk_scaling.saved_pwr_info.is_valid);

	if (scale_up) {
		memcpy(&new_pwr_info, &hba->clk_scaling.saved_pwr_info.info,
		       sizeof(struct ufs_pa_layer_attr));
		/*
		 * Some UFS devices may stop responding after switching from
		 * HS-G1 to HS-G3. Also, it is found that these devices work
		 * fine if we do 2 steps switch: HS-G1 to HS-G2 followed by
		 * HS-G2 to HS-G3. If UFS_DEVICE_QUIRK_HS_G1_TO_HS_G3_SWITCH
		 * quirk is enabled for such devices, this 2 steps gear switch
		 * workaround will be applied.
		 */
		if ((hba->dev_info.quirks &
		     UFS_DEVICE_QUIRK_HS_G1_TO_HS_G3_SWITCH)
		    && (hba->pwr_info.gear_tx == UFS_HS_G1)
		    && (new_pwr_info.gear_tx == UFS_HS_G3)) {
			/* scale up to G2 first */
			new_pwr_info.gear_tx = UFS_HS_G2;
			new_pwr_info.gear_rx = UFS_HS_G2;
			ret = ufshcd_change_power_mode(hba, &new_pwr_info);
			if (ret)
				goto out;

			/* scale up to G3 now */
			new_pwr_info.gear_tx = UFS_HS_G3;
			new_pwr_info.gear_rx = UFS_HS_G3;
			/* now, fall through to set the HS-G3 */
		}
		ret = ufshcd_change_power_mode(hba, &new_pwr_info);
		if (ret)
			goto out;
	} else {
		memcpy(&new_pwr_info, &hba->pwr_info,
		       sizeof(struct ufs_pa_layer_attr));

		if (hba->pwr_info.gear_tx > scale_down_gear
		    || hba->pwr_info.gear_rx > scale_down_gear) {
			/* save the current power mode */
			memcpy(&hba->clk_scaling.saved_pwr_info.info,
				&hba->pwr_info,
				sizeof(struct ufs_pa_layer_attr));

			/* scale down gear */
			new_pwr_info.gear_tx = scale_down_gear;
			new_pwr_info.gear_rx = scale_down_gear;
			if (!(hba->dev_info.quirks & UFS_DEVICE_NO_FASTAUTO)) {
				new_pwr_info.pwr_tx = FASTAUTO_MODE;
				new_pwr_info.pwr_rx = FASTAUTO_MODE;
			}
		}
		ret = ufshcd_change_power_mode(hba, &new_pwr_info);
	}

out:
	if (ret)
		dev_err(hba->dev, "%s: failed err %d, old gear: (tx %d rx %d), new gear: (tx %d rx %d), scale_up = %d",
			__func__, ret,
			hba->pwr_info.gear_tx, hba->pwr_info.gear_rx,
			new_pwr_info.gear_tx, new_pwr_info.gear_rx,
			scale_up);

	return ret;
}

static int ufshcd_clock_scaling_prepare(struct ufs_hba *hba)
{
	#define DOORBELL_CLR_TOUT_US		(1000 * 1000) /* 1 sec */
	int ret = 0;
	/*
	 * make sure that there are no outstanding requests when
	 * clock scaling is in progress
	 */
	down_write(&hba->lock);
	ufshcd_scsi_block_requests(hba);
	if (ufshcd_wait_for_doorbell_clr(hba, DOORBELL_CLR_TOUT_US)) {
		ret = -EBUSY;
		up_write(&hba->lock);
		ufshcd_scsi_unblock_requests(hba);
	}

	return ret;
}

static void ufshcd_clock_scaling_unprepare(struct ufs_hba *hba)
{
	up_write(&hba->lock);
	ufshcd_scsi_unblock_requests(hba);
}

/**
 * ufshcd_devfreq_scale - scale up/down UFS clocks and gear
 * @hba: per adapter instance
 * @scale_up: True for scaling up and false for scalin down
 *
 * Returns 0 for success,
 * Returns -EBUSY if scaling can't happen at this time
 * Returns non-zero for any other errors
 */
static int ufshcd_devfreq_scale(struct ufs_hba *hba, bool scale_up)
{
	int ret = 0;

	if (hba->extcon && ufshcd_is_card_offline(hba))
		return 0;

	/* let's not get into low power until clock scaling is completed */
	hba->ufs_stats.clk_hold.ctx = CLK_SCALE_WORK;
	ufshcd_hold_all(hba);

	ret = ufshcd_clock_scaling_prepare(hba);
	if (ret)
		goto out;

	ufshcd_custom_cmd_log(hba, "waited-for-DB-clear");

	/* scale down the gear before scaling down clocks */
	if (!scale_up) {
		ret = ufshcd_scale_gear(hba, false);
		if (ret)
			goto clk_scaling_unprepare;
		ufshcd_custom_cmd_log(hba, "Gear-scaled-down");
	}

	/*
	 * If auto hibern8 is supported then put the link in
	 * hibern8 manually, this is to avoid auto hibern8
	 * racing during clock frequency scaling sequence.
	 */
	if (ufshcd_is_auto_hibern8_supported(hba) &&
	    hba->hibern8_on_idle.is_enabled) {
		ret = ufshcd_uic_hibern8_enter(hba);
		if (ret)
			/* link will be bad state so no need to scale_up_gear */
			return ret;
		ufshcd_custom_cmd_log(hba, "Hibern8-entered");
	}

	ret = ufshcd_scale_clks(hba, scale_up);
	if (ret)
		goto scale_up_gear;
	ufshcd_custom_cmd_log(hba, "Clk-freq-switched");

	if (ufshcd_is_auto_hibern8_supported(hba) &&
	    hba->hibern8_on_idle.is_enabled) {
		ret = ufshcd_uic_hibern8_exit(hba);
		if (ret)
			/* link will be bad state so no need to scale_up_gear */
			return ret;
		ufshcd_custom_cmd_log(hba, "Hibern8-Exited");
	}

	/* scale up the gear after scaling up clocks */
	if (scale_up) {
		ret = ufshcd_scale_gear(hba, true);
		if (ret) {
			ufshcd_scale_clks(hba, false);
			goto clk_scaling_unprepare;
		}
		ufshcd_custom_cmd_log(hba, "Gear-scaled-up");
	}

	if (!ret) {
		hba->clk_scaling.is_scaled_up = scale_up;
		if (scale_up)
			hba->clk_gating.delay_ms =
				hba->clk_gating.delay_ms_perf;
		else
			hba->clk_gating.delay_ms =
				hba->clk_gating.delay_ms_pwr_save;
	}

	goto clk_scaling_unprepare;

scale_up_gear:
	if (!scale_up)
		ufshcd_scale_gear(hba, true);
clk_scaling_unprepare:
	ufshcd_clock_scaling_unprepare(hba);
out:
	hba->ufs_stats.clk_rel.ctx = CLK_SCALE_WORK;
	ufshcd_release_all(hba);
	return ret;
}

static void ufshcd_clk_scaling_suspend_work(struct work_struct *work)
{
	struct ufs_hba *hba = container_of(work, struct ufs_hba,
					   clk_scaling.suspend_work);
	unsigned long irq_flags;

	spin_lock_irqsave(hba->host->host_lock, irq_flags);
	if (hba->clk_scaling.active_reqs || hba->clk_scaling.is_suspended) {
		spin_unlock_irqrestore(hba->host->host_lock, irq_flags);
		return;
	}
	hba->clk_scaling.is_suspended = true;
	spin_unlock_irqrestore(hba->host->host_lock, irq_flags);

	__ufshcd_suspend_clkscaling(hba);
}

static void ufshcd_clk_scaling_resume_work(struct work_struct *work)
{
	struct ufs_hba *hba = container_of(work, struct ufs_hba,
					   clk_scaling.resume_work);
	unsigned long irq_flags;

	spin_lock_irqsave(hba->host->host_lock, irq_flags);
	if (!hba->clk_scaling.is_suspended) {
		spin_unlock_irqrestore(hba->host->host_lock, irq_flags);
		return;
	}
	hba->clk_scaling.is_suspended = false;
	spin_unlock_irqrestore(hba->host->host_lock, irq_flags);

	devfreq_resume_device(hba->devfreq);
}

static int ufshcd_devfreq_target(struct device *dev,
				unsigned long *freq, u32 flags)
{
	int ret = 0;
	struct ufs_hba *hba = dev_get_drvdata(dev);
	ktime_t start;
	bool scale_up, sched_clk_scaling_suspend_work = false;
	struct list_head *clk_list = &hba->clk_list_head;
	struct ufs_clk_info *clki;
	unsigned long irq_flags;

	if (!ufshcd_is_clkscaling_supported(hba))
		return -EINVAL;

	spin_lock_irqsave(hba->host->host_lock, irq_flags);
	if (ufshcd_eh_in_progress(hba)) {
		spin_unlock_irqrestore(hba->host->host_lock, irq_flags);
		return 0;
	}

	if (!hba->clk_scaling.active_reqs)
		sched_clk_scaling_suspend_work = true;

	if (list_empty(clk_list)) {
		spin_unlock_irqrestore(hba->host->host_lock, irq_flags);
		goto out;
	}

	clki = list_first_entry(&hba->clk_list_head, struct ufs_clk_info, list);
	scale_up = (*freq == clki->max_freq) ? true : false;
	if (!ufshcd_is_devfreq_scaling_required(hba, scale_up)) {
		spin_unlock_irqrestore(hba->host->host_lock, irq_flags);
		ret = 0;
		goto out; /* no state change required */
	}
	spin_unlock_irqrestore(hba->host->host_lock, irq_flags);

	start = ktime_get();
	ret = ufshcd_devfreq_scale(hba, scale_up);
	trace_ufshcd_profile_clk_scaling(dev_name(hba->dev),
		(scale_up ? "up" : "down"),
		ktime_to_us(ktime_sub(ktime_get(), start)), ret);

out:
	if (sched_clk_scaling_suspend_work)
		queue_work(hba->clk_scaling.workq,
			   &hba->clk_scaling.suspend_work);

	return ret;
}


static int ufshcd_devfreq_get_dev_status(struct device *dev,
		struct devfreq_dev_status *stat)
{
	struct ufs_hba *hba = dev_get_drvdata(dev);
	struct ufs_clk_scaling *scaling = &hba->clk_scaling;
	unsigned long flags;

	if (!ufshcd_is_clkscaling_supported(hba))
		return -EINVAL;

	memset(stat, 0, sizeof(*stat));

	spin_lock_irqsave(hba->host->host_lock, flags);
	if (!scaling->window_start_t)
		goto start_window;

	if (scaling->is_busy_started)
		scaling->tot_busy_t += ktime_to_us(ktime_sub(ktime_get(),
					scaling->busy_start_t));

	stat->total_time = jiffies_to_usecs((long)jiffies -
				(long)scaling->window_start_t);
	stat->busy_time = scaling->tot_busy_t;
start_window:
	scaling->window_start_t = jiffies;
	scaling->tot_busy_t = 0;

	if (hba->outstanding_reqs) {
		scaling->busy_start_t = ktime_get();
		scaling->is_busy_started = true;
	} else {
		scaling->busy_start_t = 0;
		scaling->is_busy_started = false;
	}
	spin_unlock_irqrestore(hba->host->host_lock, flags);
	return 0;
}

static void ufshcd_devfreq_remove(struct ufs_hba *hba)
{
	struct list_head *clk_list = &hba->clk_list_head;
	struct ufs_clk_info *clki;

	if (!hba->devfreq)
		return;

	devfreq_remove_device(hba->devfreq);
	hba->devfreq = NULL;

	clki = list_first_entry(clk_list, struct ufs_clk_info, list);
	dev_pm_opp_remove(hba->dev, clki->min_freq);
	dev_pm_opp_remove(hba->dev, clki->max_freq);
}

static void __ufshcd_suspend_clkscaling(struct ufs_hba *hba)
{
	unsigned long flags;

	devfreq_suspend_device(hba->devfreq);
	spin_lock_irqsave(hba->host->host_lock, flags);
	hba->clk_scaling.window_start_t = 0;
	spin_unlock_irqrestore(hba->host->host_lock, flags);
}

static void ufshcd_suspend_clkscaling(struct ufs_hba *hba)
{
	unsigned long flags;
	bool suspend = false;

	if (!ufshcd_is_clkscaling_supported(hba))
		return;

	spin_lock_irqsave(hba->host->host_lock, flags);
	if (!hba->clk_scaling.is_suspended) {
		suspend = true;
		hba->clk_scaling.is_suspended = true;
	}
	spin_unlock_irqrestore(hba->host->host_lock, flags);

	if (suspend)
		__ufshcd_suspend_clkscaling(hba);
}

static void ufshcd_resume_clkscaling(struct ufs_hba *hba)
{
	unsigned long flags;
	bool resume = false;

	if (!ufshcd_is_clkscaling_supported(hba))
		return;

	spin_lock_irqsave(hba->host->host_lock, flags);
	if (hba->clk_scaling.is_suspended) {
		resume = true;
		hba->clk_scaling.is_suspended = false;
	}
	spin_unlock_irqrestore(hba->host->host_lock, flags);

	if (resume)
		devfreq_resume_device(hba->devfreq);
}

static ssize_t ufshcd_clkscale_enable_show(struct device *dev,
		struct device_attribute *attr, char *buf)
{
	struct ufs_hba *hba = dev_get_drvdata(dev);

	return snprintf(buf, PAGE_SIZE, "%d\n", hba->clk_scaling.is_allowed);
}

static ssize_t ufshcd_clkscale_enable_store(struct device *dev,
		struct device_attribute *attr, const char *buf, size_t count)
{
	struct ufs_hba *hba = dev_get_drvdata(dev);
	u32 value;
	int err;

	if (kstrtou32(buf, 0, &value))
		return -EINVAL;

	value = !!value;
	if (value == hba->clk_scaling.is_allowed)
		goto out;

	pm_runtime_get_sync(hba->dev);
	ufshcd_hold(hba, false);

	cancel_work_sync(&hba->clk_scaling.suspend_work);
	cancel_work_sync(&hba->clk_scaling.resume_work);

	hba->clk_scaling.is_allowed = value;

	if (value) {
		ufshcd_resume_clkscaling(hba);
	} else {
		ufshcd_suspend_clkscaling(hba);
		err = ufshcd_devfreq_scale(hba, true);
		if (err)
			dev_err(hba->dev, "%s: failed to scale clocks up %d\n",
					__func__, err);
	}

	ufshcd_release(hba, false);
	pm_runtime_put_sync(hba->dev);
out:
	return count;
}

static void ufshcd_clkscaling_init_sysfs(struct ufs_hba *hba)
{
	hba->clk_scaling.enable_attr.show = ufshcd_clkscale_enable_show;
	hba->clk_scaling.enable_attr.store = ufshcd_clkscale_enable_store;
	sysfs_attr_init(&hba->clk_scaling.enable_attr.attr);
	hba->clk_scaling.enable_attr.attr.name = "clkscale_enable";
	hba->clk_scaling.enable_attr.attr.mode = 0644;
	if (device_create_file(hba->dev, &hba->clk_scaling.enable_attr))
		dev_err(hba->dev, "Failed to create sysfs for clkscale_enable\n");
}

static void ufshcd_ungate_work(struct work_struct *work)
{
	int ret;
	unsigned long flags;
	struct ufs_hba *hba = container_of(work, struct ufs_hba,
			clk_gating.ungate_work);

	ufshcd_cancel_gate_work(hba);

	spin_lock_irqsave(hba->host->host_lock, flags);
	if (hba->clk_gating.state == CLKS_ON) {
		spin_unlock_irqrestore(hba->host->host_lock, flags);
		goto unblock_reqs;
	}

	spin_unlock_irqrestore(hba->host->host_lock, flags);
	ufshcd_hba_vreg_set_hpm(hba);
	ufshcd_enable_clocks(hba);

	ufshcd_enable_irq(hba);

	/* Exit from hibern8 */
	if (ufshcd_can_hibern8_during_gating(hba)) {
		/* Prevent gating in this path */
		hba->clk_gating.is_suspended = true;
		if (ufshcd_is_link_hibern8(hba)) {
			ret = ufshcd_uic_hibern8_exit(hba);
			if (ret)
				dev_err(hba->dev, "%s: hibern8 exit failed %d\n",
					__func__, ret);
			else
				ufshcd_set_link_active(hba);
		}
		hba->clk_gating.is_suspended = false;
	}
unblock_reqs:
	ufshcd_scsi_unblock_requests(hba);
}

/**
 * ufshcd_hold - Enable clocks that were gated earlier due to ufshcd_release.
 * Also, exit from hibern8 mode and set the link as active.
 * @hba: per adapter instance
 * @async: This indicates whether caller should ungate clocks asynchronously.
 */
int ufshcd_hold(struct ufs_hba *hba, bool async)
{
	int rc = 0;
	unsigned long flags;

	if (!ufshcd_is_clkgating_allowed(hba))
		goto out;
	spin_lock_irqsave(hba->host->host_lock, flags);
	hba->clk_gating.active_reqs++;

	if (ufshcd_eh_in_progress(hba)) {
		spin_unlock_irqrestore(hba->host->host_lock, flags);
		return 0;
	}

start:
	switch (hba->clk_gating.state) {
	case CLKS_ON:
		/*
		 * Wait for the ungate work to complete if in progress.
		 * Though the clocks may be in ON state, the link could
		 * still be in hibner8 state if hibern8 is allowed
		 * during clock gating.
		 * Make sure we exit hibern8 state also in addition to
		 * clocks being ON.
		 */
		if (ufshcd_can_hibern8_during_gating(hba) &&
		    ufshcd_is_link_hibern8(hba)) {
			if (async) {
				rc = -EAGAIN;
				hba->clk_gating.active_reqs--;
				break;
			}

			spin_unlock_irqrestore(hba->host->host_lock, flags);
			flush_work(&hba->clk_gating.ungate_work);
			spin_lock_irqsave(hba->host->host_lock, flags);
			if (hba->ufshcd_state == UFSHCD_STATE_OPERATIONAL)
				goto start;
		}
		break;
	case REQ_CLKS_OFF:
		/*
		 * If the timer was active but the callback was not running
		 * we have nothing to do, just change state and return.
		 */
		if (hrtimer_try_to_cancel(&hba->clk_gating.gate_hrtimer) == 1) {
			hba->clk_gating.state = CLKS_ON;
			trace_ufshcd_clk_gating(dev_name(hba->dev),
						hba->clk_gating.state);
			break;
		}
		/*
		 * If we are here, it means gating work is either done or
		 * currently running. Hence, fall through to cancel gating
		 * work and to enable clocks.
		 */
	case CLKS_OFF:
		__ufshcd_scsi_block_requests(hba);
		hba->clk_gating.state = REQ_CLKS_ON;
		trace_ufshcd_clk_gating(dev_name(hba->dev),
					hba->clk_gating.state);
		queue_work(hba->clk_gating.clk_gating_workq,
				&hba->clk_gating.ungate_work);
		/*
		 * fall through to check if we should wait for this
		 * work to be done or not.
		 */
	case REQ_CLKS_ON:
		if (async) {
			rc = -EAGAIN;
			hba->clk_gating.active_reqs--;
			break;
		}

		spin_unlock_irqrestore(hba->host->host_lock, flags);
		flush_work(&hba->clk_gating.ungate_work);
		/* Make sure state is CLKS_ON before returning */
		spin_lock_irqsave(hba->host->host_lock, flags);
		goto start;
	default:
		dev_err(hba->dev, "%s: clk gating is in invalid state %d\n",
				__func__, hba->clk_gating.state);
		break;
	}
	spin_unlock_irqrestore(hba->host->host_lock, flags);
out:
	hba->ufs_stats.clk_hold.ts = ktime_get();
	return rc;
}
EXPORT_SYMBOL_GPL(ufshcd_hold);

static void ufshcd_gate_work(struct work_struct *work)
{
	struct ufs_hba *hba = container_of(work, struct ufs_hba,
						clk_gating.gate_work);
	unsigned long flags;

	spin_lock_irqsave(hba->host->host_lock, flags);
	/*
	 * In case you are here to cancel this work the gating state
	 * would be marked as REQ_CLKS_ON. In this case save time by
	 * skipping the gating work and exit after changing the clock
	 * state to CLKS_ON.
	 */
	if (hba->clk_gating.is_suspended ||
		(hba->clk_gating.state != REQ_CLKS_OFF)) {
		hba->clk_gating.state = CLKS_ON;
		trace_ufshcd_clk_gating(dev_name(hba->dev),
					hba->clk_gating.state);
		goto rel_lock;
	}

	if (hba->clk_gating.active_reqs
		|| hba->ufshcd_state != UFSHCD_STATE_OPERATIONAL
		|| hba->lrb_in_use || hba->outstanding_tasks
		|| hba->active_uic_cmd || hba->uic_async_done)
		goto rel_lock;

	spin_unlock_irqrestore(hba->host->host_lock, flags);

	if (ufshcd_is_hibern8_on_idle_allowed(hba) &&
	    hba->hibern8_on_idle.is_enabled)
		/*
		 * Hibern8 enter work (on Idle) needs clocks to be ON hence
		 * make sure that it is flushed before turning off the clocks.
		 */
		flush_delayed_work(&hba->hibern8_on_idle.enter_work);

	/* put the link into hibern8 mode before turning off clocks */
	if (ufshcd_can_hibern8_during_gating(hba)) {
		if (ufshcd_uic_hibern8_enter(hba)) {
			hba->clk_gating.state = CLKS_ON;
			trace_ufshcd_clk_gating(dev_name(hba->dev),
						hba->clk_gating.state);
			goto out;
		}
		ufshcd_set_link_hibern8(hba);
	}

	ufshcd_disable_irq(hba);

	/*
	 * If auto hibern8 is supported and enabled then the link will already
	 * be in hibern8 state and the ref clock can be gated.
	 */
	if ((((ufshcd_is_auto_hibern8_supported(hba) &&
	       hba->hibern8_on_idle.is_enabled)) ||
	     !ufshcd_is_link_active(hba)) && !hba->no_ref_clk_gating)
		ufshcd_disable_clocks(hba, true);
	else
		/* If link is active, device ref_clk can't be switched off */
		ufshcd_disable_clocks_keep_link_active(hba, true);

	/* Put the host controller in low power mode if possible */
	ufshcd_hba_vreg_set_lpm(hba);

	/*
	 * In case you are here to cancel this work the gating state
	 * would be marked as REQ_CLKS_ON. In this case keep the state
	 * as REQ_CLKS_ON which would anyway imply that clocks are off
	 * and a request to turn them on is pending. By doing this way,
	 * we keep the state machine in tact and this would ultimately
	 * prevent from doing cancel work multiple times when there are
	 * new requests arriving before the current cancel work is done.
	 */
	spin_lock_irqsave(hba->host->host_lock, flags);
	if (hba->clk_gating.state == REQ_CLKS_OFF) {
		hba->clk_gating.state = CLKS_OFF;
		trace_ufshcd_clk_gating(dev_name(hba->dev),
					hba->clk_gating.state);
	}
rel_lock:
	spin_unlock_irqrestore(hba->host->host_lock, flags);
out:
	return;
}

/* host lock must be held before calling this variant */
static void __ufshcd_release(struct ufs_hba *hba, bool no_sched)
{
	if (!ufshcd_is_clkgating_allowed(hba))
		return;

	hba->clk_gating.active_reqs--;

	if (hba->clk_gating.active_reqs || hba->clk_gating.is_suspended
		|| hba->ufshcd_state != UFSHCD_STATE_OPERATIONAL
		|| hba->lrb_in_use || hba->outstanding_tasks
		|| hba->active_uic_cmd || hba->uic_async_done
		|| ufshcd_eh_in_progress(hba) || no_sched)
		return;

	hba->clk_gating.state = REQ_CLKS_OFF;
	trace_ufshcd_clk_gating(dev_name(hba->dev), hba->clk_gating.state);
	hba->ufs_stats.clk_rel.ts = ktime_get();

	hrtimer_start(&hba->clk_gating.gate_hrtimer,
			ms_to_ktime(hba->clk_gating.delay_ms),
			HRTIMER_MODE_REL);
}

void ufshcd_release(struct ufs_hba *hba, bool no_sched)
{
	unsigned long flags;

	spin_lock_irqsave(hba->host->host_lock, flags);
	__ufshcd_release(hba, no_sched);
	spin_unlock_irqrestore(hba->host->host_lock, flags);
}
EXPORT_SYMBOL_GPL(ufshcd_release);

static ssize_t ufshcd_clkgate_delay_show(struct device *dev,
		struct device_attribute *attr, char *buf)
{
	struct ufs_hba *hba = dev_get_drvdata(dev);

	return snprintf(buf, PAGE_SIZE, "%lu\n", hba->clk_gating.delay_ms);
}

static ssize_t ufshcd_clkgate_delay_store(struct device *dev,
		struct device_attribute *attr, const char *buf, size_t count)
{
	struct ufs_hba *hba = dev_get_drvdata(dev);
	unsigned long flags, value;

	if (kstrtoul(buf, 0, &value))
		return -EINVAL;

	spin_lock_irqsave(hba->host->host_lock, flags);
	hba->clk_gating.delay_ms = value;
	spin_unlock_irqrestore(hba->host->host_lock, flags);
	return count;
}

static ssize_t ufshcd_clkgate_delay_pwr_save_show(struct device *dev,
		struct device_attribute *attr, char *buf)
{
	struct ufs_hba *hba = dev_get_drvdata(dev);

	return snprintf(buf, PAGE_SIZE, "%lu\n",
			hba->clk_gating.delay_ms_pwr_save);
}

static ssize_t ufshcd_clkgate_delay_pwr_save_store(struct device *dev,
		struct device_attribute *attr, const char *buf, size_t count)
{
	struct ufs_hba *hba = dev_get_drvdata(dev);
	unsigned long flags, value;

	if (kstrtoul(buf, 0, &value))
		return -EINVAL;

	spin_lock_irqsave(hba->host->host_lock, flags);

	hba->clk_gating.delay_ms_pwr_save = value;
	if (ufshcd_is_clkscaling_supported(hba) &&
	    !hba->clk_scaling.is_scaled_up)
		hba->clk_gating.delay_ms = hba->clk_gating.delay_ms_pwr_save;

	spin_unlock_irqrestore(hba->host->host_lock, flags);
	return count;
}

static ssize_t ufshcd_clkgate_delay_perf_show(struct device *dev,
		struct device_attribute *attr, char *buf)
{
	struct ufs_hba *hba = dev_get_drvdata(dev);

	return snprintf(buf, PAGE_SIZE, "%lu\n", hba->clk_gating.delay_ms_perf);
}

static ssize_t ufshcd_clkgate_delay_perf_store(struct device *dev,
		struct device_attribute *attr, const char *buf, size_t count)
{
	struct ufs_hba *hba = dev_get_drvdata(dev);
	unsigned long flags, value;

	if (kstrtoul(buf, 0, &value))
		return -EINVAL;

	spin_lock_irqsave(hba->host->host_lock, flags);

	hba->clk_gating.delay_ms_perf = value;
	if (ufshcd_is_clkscaling_supported(hba) &&
	    hba->clk_scaling.is_scaled_up)
		hba->clk_gating.delay_ms = hba->clk_gating.delay_ms_perf;

	spin_unlock_irqrestore(hba->host->host_lock, flags);
	return count;
}

static ssize_t ufshcd_clkgate_enable_show(struct device *dev,
		struct device_attribute *attr, char *buf)
{
	struct ufs_hba *hba = dev_get_drvdata(dev);

	return snprintf(buf, PAGE_SIZE, "%d\n", hba->clk_gating.is_enabled);
}

static ssize_t ufshcd_clkgate_enable_store(struct device *dev,
		struct device_attribute *attr, const char *buf, size_t count)
{
	struct ufs_hba *hba = dev_get_drvdata(dev);
	unsigned long flags;
	u32 value;

	if (kstrtou32(buf, 0, &value))
		return -EINVAL;

	value = !!value;
	if (value == hba->clk_gating.is_enabled)
		goto out;

	if (value) {
		ufshcd_release(hba, false);
	} else {
		spin_lock_irqsave(hba->host->host_lock, flags);
		hba->clk_gating.active_reqs++;
		spin_unlock_irqrestore(hba->host->host_lock, flags);
	}

	hba->clk_gating.is_enabled = value;
out:
	return count;
}

static enum hrtimer_restart ufshcd_clkgate_hrtimer_handler(
					struct hrtimer *timer)
{
	struct ufs_hba *hba = container_of(timer, struct ufs_hba,
					   clk_gating.gate_hrtimer);

	queue_work(hba->clk_gating.clk_gating_workq,
				&hba->clk_gating.gate_work);

	return HRTIMER_NORESTART;
}

static void ufshcd_init_clk_gating(struct ufs_hba *hba)
{
	struct ufs_clk_gating *gating = &hba->clk_gating;
	char wq_name[sizeof("ufs_clk_gating_00")];

	hba->clk_gating.state = CLKS_ON;

	if (!ufshcd_is_clkgating_allowed(hba))
		return;

	INIT_WORK(&gating->gate_work, ufshcd_gate_work);
	INIT_WORK(&gating->ungate_work, ufshcd_ungate_work);
	/*
	 * Clock gating work must be executed only after auto hibern8
	 * timeout has expired in the hardware or after aggressive
	 * hibern8 on idle software timeout. Using jiffy based low
	 * resolution delayed work is not reliable to guarantee this,
	 * hence use a high resolution timer to make sure we schedule
	 * the gate work precisely more than hibern8 timeout.
	 *
	 * Always make sure gating->delay_ms > hibern8_on_idle->delay_ms
	 */
	hrtimer_init(&gating->gate_hrtimer, CLOCK_MONOTONIC, HRTIMER_MODE_REL);
	gating->gate_hrtimer.function = ufshcd_clkgate_hrtimer_handler;

	snprintf(wq_name, ARRAY_SIZE(wq_name), "ufs_clk_gating_%d",
			hba->host->host_no);
	hba->clk_gating.clk_gating_workq =
		create_singlethread_workqueue(wq_name);

	gating->is_enabled = true;

	gating->delay_ms_pwr_save = UFSHCD_CLK_GATING_DELAY_MS_PWR_SAVE;
	gating->delay_ms_perf = UFSHCD_CLK_GATING_DELAY_MS_PERF;

	/* start with performance mode */
	gating->delay_ms = gating->delay_ms_perf;

	if (!ufshcd_is_clkscaling_supported(hba))
		goto scaling_not_supported;

	gating->delay_pwr_save_attr.show = ufshcd_clkgate_delay_pwr_save_show;
	gating->delay_pwr_save_attr.store = ufshcd_clkgate_delay_pwr_save_store;
	sysfs_attr_init(&gating->delay_pwr_save_attr.attr);
	gating->delay_pwr_save_attr.attr.name = "clkgate_delay_ms_pwr_save";
	gating->delay_pwr_save_attr.attr.mode = S_IRUGO | S_IWUSR;
	if (device_create_file(hba->dev, &gating->delay_pwr_save_attr))
		dev_err(hba->dev, "Failed to create sysfs for clkgate_delay_ms_pwr_save\n");

	gating->delay_perf_attr.show = ufshcd_clkgate_delay_perf_show;
	gating->delay_perf_attr.store = ufshcd_clkgate_delay_perf_store;
	sysfs_attr_init(&gating->delay_perf_attr.attr);
	gating->delay_perf_attr.attr.name = "clkgate_delay_ms_perf";
	gating->delay_perf_attr.attr.mode = S_IRUGO | S_IWUSR;
	if (device_create_file(hba->dev, &gating->delay_perf_attr))
		dev_err(hba->dev, "Failed to create sysfs for clkgate_delay_ms_perf\n");

	goto add_clkgate_enable;

scaling_not_supported:
	hba->clk_gating.delay_attr.show = ufshcd_clkgate_delay_show;
	hba->clk_gating.delay_attr.store = ufshcd_clkgate_delay_store;
	sysfs_attr_init(&hba->clk_gating.delay_attr.attr);
	hba->clk_gating.delay_attr.attr.name = "clkgate_delay_ms";
	hba->clk_gating.delay_attr.attr.mode = 0644;
	if (device_create_file(hba->dev, &hba->clk_gating.delay_attr))
		dev_err(hba->dev, "Failed to create sysfs for clkgate_delay\n");

add_clkgate_enable:
	gating->enable_attr.show = ufshcd_clkgate_enable_show;
	gating->enable_attr.store = ufshcd_clkgate_enable_store;
	sysfs_attr_init(&gating->enable_attr.attr);
	gating->enable_attr.attr.name = "clkgate_enable";
	gating->enable_attr.attr.mode = S_IRUGO | S_IWUSR;
	if (device_create_file(hba->dev, &gating->enable_attr))
		dev_err(hba->dev, "Failed to create sysfs for clkgate_enable\n");
}

static void ufshcd_exit_clk_gating(struct ufs_hba *hba)
{
	if (!ufshcd_is_clkgating_allowed(hba))
		return;
	if (ufshcd_is_clkscaling_supported(hba)) {
		device_remove_file(hba->dev,
				   &hba->clk_gating.delay_pwr_save_attr);
		device_remove_file(hba->dev, &hba->clk_gating.delay_perf_attr);
	} else {
		device_remove_file(hba->dev, &hba->clk_gating.delay_attr);
	}
	device_remove_file(hba->dev, &hba->clk_gating.enable_attr);
	ufshcd_cancel_gate_work(hba);
	cancel_work_sync(&hba->clk_gating.ungate_work);
	destroy_workqueue(hba->clk_gating.clk_gating_workq);
}

static void ufshcd_set_auto_hibern8_timer(struct ufs_hba *hba, u32 delay)
{
	ufshcd_rmwl(hba, AUTO_HIBERN8_TIMER_SCALE_MASK |
			 AUTO_HIBERN8_IDLE_TIMER_MASK,
			AUTO_HIBERN8_TIMER_SCALE_1_MS | delay,
			REG_AUTO_HIBERNATE_IDLE_TIMER);
	/* Make sure the timer gets applied before further operations */
	mb();
}

/**
 * ufshcd_hibern8_hold - Make sure that link is not in hibern8.
 *
 * @hba: per adapter instance
 * @async: This indicates whether caller wants to exit hibern8 asynchronously.
 *
 * Exit from hibern8 mode and set the link as active.
 *
 * Return 0 on success, non-zero on failure.
 */
static int ufshcd_hibern8_hold(struct ufs_hba *hba, bool async)
{
	int rc = 0;
	unsigned long flags;

	if (!ufshcd_is_hibern8_on_idle_allowed(hba))
		goto out;

	spin_lock_irqsave(hba->host->host_lock, flags);
	hba->hibern8_on_idle.active_reqs++;

	if (ufshcd_eh_in_progress(hba)) {
		spin_unlock_irqrestore(hba->host->host_lock, flags);
		return 0;
	}

start:
	switch (hba->hibern8_on_idle.state) {
	case HIBERN8_EXITED:
		break;
	case REQ_HIBERN8_ENTER:
		if (cancel_delayed_work(&hba->hibern8_on_idle.enter_work)) {
			hba->hibern8_on_idle.state = HIBERN8_EXITED;
			trace_ufshcd_hibern8_on_idle(dev_name(hba->dev),
				hba->hibern8_on_idle.state);
			break;
		}
		/*
		 * If we here, it means Hibern8 enter work is either done or
		 * currently running. Hence, fall through to cancel hibern8
		 * work and exit hibern8.
		 */
	case HIBERN8_ENTERED:
		__ufshcd_scsi_block_requests(hba);
		hba->hibern8_on_idle.state = REQ_HIBERN8_EXIT;
		trace_ufshcd_hibern8_on_idle(dev_name(hba->dev),
			hba->hibern8_on_idle.state);
		schedule_work(&hba->hibern8_on_idle.exit_work);
		/*
		 * fall through to check if we should wait for this
		 * work to be done or not.
		 */
	case REQ_HIBERN8_EXIT:
		if (async) {
			rc = -EAGAIN;
			hba->hibern8_on_idle.active_reqs--;
			break;
		} else {
			spin_unlock_irqrestore(hba->host->host_lock, flags);
			flush_work(&hba->hibern8_on_idle.exit_work);
			/* Make sure state is HIBERN8_EXITED before returning */
			spin_lock_irqsave(hba->host->host_lock, flags);
			goto start;
		}
	default:
		dev_err(hba->dev, "%s: H8 is in invalid state %d\n",
				__func__, hba->hibern8_on_idle.state);
		break;
	}
	spin_unlock_irqrestore(hba->host->host_lock, flags);
out:
	return rc;
}

/* host lock must be held before calling this variant */
static void __ufshcd_hibern8_release(struct ufs_hba *hba, bool no_sched)
{
	unsigned long delay_in_jiffies;

	if (!ufshcd_is_hibern8_on_idle_allowed(hba))
		return;

	hba->hibern8_on_idle.active_reqs--;
	BUG_ON(hba->hibern8_on_idle.active_reqs < 0);

	if (hba->hibern8_on_idle.active_reqs
		|| hba->hibern8_on_idle.is_suspended
		|| hba->ufshcd_state != UFSHCD_STATE_OPERATIONAL
		|| hba->lrb_in_use || hba->outstanding_tasks
		|| hba->active_uic_cmd || hba->uic_async_done
		|| ufshcd_eh_in_progress(hba) || no_sched)
		return;

	hba->hibern8_on_idle.state = REQ_HIBERN8_ENTER;
	trace_ufshcd_hibern8_on_idle(dev_name(hba->dev),
		hba->hibern8_on_idle.state);
	/*
	 * Scheduling the delayed work after 1 jiffies will make the work to
	 * get schedule any time from 0ms to 1000/HZ ms which is not desirable
	 * for hibern8 enter work as it may impact the performance if it gets
	 * scheduled almost immediately. Hence make sure that hibern8 enter
	 * work gets scheduled atleast after 2 jiffies (any time between
	 * 1000/HZ ms to 2000/HZ ms).
	 */
	delay_in_jiffies = msecs_to_jiffies(hba->hibern8_on_idle.delay_ms);
	if (delay_in_jiffies == 1)
		delay_in_jiffies++;

	schedule_delayed_work(&hba->hibern8_on_idle.enter_work,
			      delay_in_jiffies);
}

static void ufshcd_hibern8_release(struct ufs_hba *hba, bool no_sched)
{
	unsigned long flags;

	spin_lock_irqsave(hba->host->host_lock, flags);
	__ufshcd_hibern8_release(hba, no_sched);
	spin_unlock_irqrestore(hba->host->host_lock, flags);
}

static void ufshcd_hibern8_enter_work(struct work_struct *work)
{
	struct ufs_hba *hba = container_of(work, struct ufs_hba,
					   hibern8_on_idle.enter_work.work);
	unsigned long flags;

	spin_lock_irqsave(hba->host->host_lock, flags);
	if (hba->hibern8_on_idle.is_suspended) {
		hba->hibern8_on_idle.state = HIBERN8_EXITED;
		trace_ufshcd_hibern8_on_idle(dev_name(hba->dev),
			hba->hibern8_on_idle.state);
		goto rel_lock;
	}

	if (hba->hibern8_on_idle.active_reqs
		|| hba->ufshcd_state != UFSHCD_STATE_OPERATIONAL
		|| hba->lrb_in_use || hba->outstanding_tasks
		|| hba->active_uic_cmd || hba->uic_async_done)
		goto rel_lock;

	spin_unlock_irqrestore(hba->host->host_lock, flags);

	if (ufshcd_is_link_active(hba) && ufshcd_uic_hibern8_enter(hba)) {
		/* Enter failed */
		hba->hibern8_on_idle.state = HIBERN8_EXITED;
		trace_ufshcd_hibern8_on_idle(dev_name(hba->dev),
			hba->hibern8_on_idle.state);
		goto out;
	}
	ufshcd_set_link_hibern8(hba);

	/*
	 * In case you are here to cancel this work the hibern8_on_idle.state
	 * would be marked as REQ_HIBERN8_EXIT. In this case keep the state
	 * as REQ_HIBERN8_EXIT which would anyway imply that we are in hibern8
	 * and a request to exit from it is pending. By doing this way,
	 * we keep the state machine in tact and this would ultimately
	 * prevent from doing cancel work multiple times when there are
	 * new requests arriving before the current cancel work is done.
	 */
	spin_lock_irqsave(hba->host->host_lock, flags);
	if (hba->hibern8_on_idle.state == REQ_HIBERN8_ENTER) {
		hba->hibern8_on_idle.state = HIBERN8_ENTERED;
		trace_ufshcd_hibern8_on_idle(dev_name(hba->dev),
			hba->hibern8_on_idle.state);
	}
rel_lock:
	spin_unlock_irqrestore(hba->host->host_lock, flags);
out:
	return;
}

static void __ufshcd_set_auto_hibern8_timer(struct ufs_hba *hba,
					    unsigned long delay_ms)
{
	pm_runtime_get_sync(hba->dev);
	ufshcd_hold_all(hba);
	down_write(&hba->lock);
	ufshcd_scsi_block_requests(hba);
	/* wait for all the outstanding requests to finish */
	ufshcd_wait_for_doorbell_clr(hba, U64_MAX);
	ufshcd_set_auto_hibern8_timer(hba, delay_ms);
	hba->hibern8_on_idle.is_enabled = !!delay_ms;
	up_write(&hba->lock);
	ufshcd_scsi_unblock_requests(hba);
	ufshcd_release_all(hba);
	pm_runtime_put_sync(hba->dev);
}

static void ufshcd_hibern8_exit_work(struct work_struct *work)
{
	int ret;
	unsigned long flags;
	struct ufs_hba *hba = container_of(work, struct ufs_hba,
					   hibern8_on_idle.exit_work);

	cancel_delayed_work_sync(&hba->hibern8_on_idle.enter_work);

	spin_lock_irqsave(hba->host->host_lock, flags);
	if ((hba->hibern8_on_idle.state == HIBERN8_EXITED)
	     || ufshcd_is_link_active(hba)) {
		hba->hibern8_on_idle.state = HIBERN8_EXITED;
		spin_unlock_irqrestore(hba->host->host_lock, flags);
		goto unblock_reqs;
	}
	spin_unlock_irqrestore(hba->host->host_lock, flags);

	/* Exit from hibern8 */
	if (ufshcd_is_link_hibern8(hba)) {
		hba->ufs_stats.clk_hold.ctx = H8_EXIT_WORK;
		ufshcd_hold(hba, false);
		ret = ufshcd_uic_hibern8_exit(hba);
		hba->ufs_stats.clk_rel.ctx = H8_EXIT_WORK;
		ufshcd_release(hba, false);
		if (!ret) {
			spin_lock_irqsave(hba->host->host_lock, flags);
			ufshcd_set_link_active(hba);
			hba->hibern8_on_idle.state = HIBERN8_EXITED;
			trace_ufshcd_hibern8_on_idle(dev_name(hba->dev),
				hba->hibern8_on_idle.state);
			spin_unlock_irqrestore(hba->host->host_lock, flags);
		}
	}
unblock_reqs:
	ufshcd_scsi_unblock_requests(hba);
}

static ssize_t ufshcd_hibern8_on_idle_delay_show(struct device *dev,
		struct device_attribute *attr, char *buf)
{
	struct ufs_hba *hba = dev_get_drvdata(dev);

	return snprintf(buf, PAGE_SIZE, "%lu\n", hba->hibern8_on_idle.delay_ms);
}

static ssize_t ufshcd_hibern8_on_idle_delay_store(struct device *dev,
		struct device_attribute *attr, const char *buf, size_t count)
{
	struct ufs_hba *hba = dev_get_drvdata(dev);
	unsigned long flags, value;
	bool change = true;

	if (kstrtoul(buf, 0, &value))
		return -EINVAL;

	spin_lock_irqsave(hba->host->host_lock, flags);
	if (hba->hibern8_on_idle.delay_ms == value)
		change = false;

	if (value >= hba->clk_gating.delay_ms_pwr_save ||
	    value >= hba->clk_gating.delay_ms_perf) {
		dev_err(hba->dev, "hibern8_on_idle_delay (%lu) can not be >= to clkgate_delay_ms_pwr_save (%lu) and clkgate_delay_ms_perf (%lu)\n",
			value, hba->clk_gating.delay_ms_pwr_save,
			hba->clk_gating.delay_ms_perf);
		spin_unlock_irqrestore(hba->host->host_lock, flags);
		return -EINVAL;
	}

	hba->hibern8_on_idle.delay_ms = value;
	spin_unlock_irqrestore(hba->host->host_lock, flags);

	/* Update auto hibern8 timer value if supported */
	if (change && ufshcd_is_auto_hibern8_supported(hba) &&
	    hba->hibern8_on_idle.is_enabled)
		__ufshcd_set_auto_hibern8_timer(hba,
						hba->hibern8_on_idle.delay_ms);

	return count;
}

static ssize_t ufshcd_hibern8_on_idle_enable_show(struct device *dev,
		struct device_attribute *attr, char *buf)
{
	struct ufs_hba *hba = dev_get_drvdata(dev);

	return snprintf(buf, PAGE_SIZE, "%d\n",
			hba->hibern8_on_idle.is_enabled);
}

static ssize_t ufshcd_hibern8_on_idle_enable_store(struct device *dev,
		struct device_attribute *attr, const char *buf, size_t count)
{
	struct ufs_hba *hba = dev_get_drvdata(dev);
	unsigned long flags;
	u32 value;

	if (kstrtou32(buf, 0, &value))
		return -EINVAL;

	value = !!value;
	if (value == hba->hibern8_on_idle.is_enabled)
		goto out;

	/* Update auto hibern8 timer value if supported */
	if (ufshcd_is_auto_hibern8_supported(hba)) {
		__ufshcd_set_auto_hibern8_timer(hba,
			value ? hba->hibern8_on_idle.delay_ms : value);
		goto out;
	}

	if (value) {
		/*
		 * As clock gating work would wait for the hibern8 enter work
		 * to finish, clocks would remain on during hibern8 enter work.
		 */
		ufshcd_hold(hba, false);
		ufshcd_release_all(hba);
	} else {
		spin_lock_irqsave(hba->host->host_lock, flags);
		hba->hibern8_on_idle.active_reqs++;
		spin_unlock_irqrestore(hba->host->host_lock, flags);
	}

	hba->hibern8_on_idle.is_enabled = value;
out:
	return count;
}

static void ufshcd_init_hibern8_on_idle(struct ufs_hba *hba)
{
	/* initialize the state variable here */
	hba->hibern8_on_idle.state = HIBERN8_EXITED;

	if (!ufshcd_is_hibern8_on_idle_allowed(hba) &&
	    !ufshcd_is_auto_hibern8_supported(hba))
		return;

	if (ufshcd_is_auto_hibern8_supported(hba)) {
		hba->hibern8_on_idle.delay_ms = 1;
		hba->hibern8_on_idle.state = AUTO_HIBERN8;
		/*
		 * Disable SW hibern8 enter on idle in case
		 * auto hibern8 is supported
		 */
		hba->caps &= ~UFSHCD_CAP_HIBERN8_ENTER_ON_IDLE;
	} else {
		hba->hibern8_on_idle.delay_ms = 10;
		INIT_DELAYED_WORK(&hba->hibern8_on_idle.enter_work,
				  ufshcd_hibern8_enter_work);
		INIT_WORK(&hba->hibern8_on_idle.exit_work,
			  ufshcd_hibern8_exit_work);
	}

	hba->hibern8_on_idle.is_enabled = true;

	hba->hibern8_on_idle.delay_attr.show =
					ufshcd_hibern8_on_idle_delay_show;
	hba->hibern8_on_idle.delay_attr.store =
					ufshcd_hibern8_on_idle_delay_store;
	sysfs_attr_init(&hba->hibern8_on_idle.delay_attr.attr);
	hba->hibern8_on_idle.delay_attr.attr.name = "hibern8_on_idle_delay_ms";
	hba->hibern8_on_idle.delay_attr.attr.mode = S_IRUGO | S_IWUSR;
	if (device_create_file(hba->dev, &hba->hibern8_on_idle.delay_attr))
		dev_err(hba->dev, "Failed to create sysfs for hibern8_on_idle_delay\n");

	hba->hibern8_on_idle.enable_attr.show =
					ufshcd_hibern8_on_idle_enable_show;
	hba->hibern8_on_idle.enable_attr.store =
					ufshcd_hibern8_on_idle_enable_store;
	sysfs_attr_init(&hba->hibern8_on_idle.enable_attr.attr);
	hba->hibern8_on_idle.enable_attr.attr.name = "hibern8_on_idle_enable";
	hba->hibern8_on_idle.enable_attr.attr.mode = S_IRUGO | S_IWUSR;
	if (device_create_file(hba->dev, &hba->hibern8_on_idle.enable_attr))
		dev_err(hba->dev, "Failed to create sysfs for hibern8_on_idle_enable\n");
}

static void ufshcd_exit_hibern8_on_idle(struct ufs_hba *hba)
{
	if (!ufshcd_is_hibern8_on_idle_allowed(hba) &&
	    !ufshcd_is_auto_hibern8_supported(hba))
		return;
	device_remove_file(hba->dev, &hba->hibern8_on_idle.delay_attr);
	device_remove_file(hba->dev, &hba->hibern8_on_idle.enable_attr);
}

static void ufshcd_hold_all(struct ufs_hba *hba)
{
	ufshcd_hold(hba, false);
	ufshcd_hibern8_hold(hba, false);
}

static void ufshcd_release_all(struct ufs_hba *hba)
{
	ufshcd_hibern8_release(hba, false);
	ufshcd_release(hba, false);
}

/* Must be called with host lock acquired */
static void ufshcd_clk_scaling_start_busy(struct ufs_hba *hba)
{
	bool queue_resume_work = false;

	if (!ufshcd_is_clkscaling_supported(hba))
		return;

	if (!hba->clk_scaling.active_reqs++)
		queue_resume_work = true;

	if (!hba->clk_scaling.is_allowed || hba->pm_op_in_progress)
		return;

	if (queue_resume_work)
		queue_work(hba->clk_scaling.workq,
			   &hba->clk_scaling.resume_work);

	if (!hba->clk_scaling.window_start_t) {
		hba->clk_scaling.window_start_t = jiffies;
		hba->clk_scaling.tot_busy_t = 0;
		hba->clk_scaling.is_busy_started = false;
	}

	if (!hba->clk_scaling.is_busy_started) {
		hba->clk_scaling.busy_start_t = ktime_get();
		hba->clk_scaling.is_busy_started = true;
	}
}

static void ufshcd_clk_scaling_update_busy(struct ufs_hba *hba)
{
	struct ufs_clk_scaling *scaling = &hba->clk_scaling;

	if (!ufshcd_is_clkscaling_supported(hba))
		return;

	if (!hba->outstanding_reqs && scaling->is_busy_started) {
		scaling->tot_busy_t += ktime_to_us(ktime_sub(ktime_get(),
					scaling->busy_start_t));
		scaling->busy_start_t = 0;
		scaling->is_busy_started = false;
	}
}
/**
 * ufshcd_send_command - Send SCSI or device management commands
 * @hba: per adapter instance
 * @task_tag: Task tag of the command
 */
static inline
int ufshcd_send_command(struct ufs_hba *hba, unsigned int task_tag)
{
	int ret = 0;

	hba->lrb[task_tag].issue_time_stamp = ktime_get();
	hba->lrb[task_tag].complete_time_stamp = ktime_set(0, 0);
	ufshcd_clk_scaling_start_busy(hba);
	__set_bit(task_tag, &hba->outstanding_reqs);
	ufshcd_writel(hba, 1 << task_tag, REG_UTP_TRANSFER_REQ_DOOR_BELL);
	/* Make sure that doorbell is committed immediately */
	wmb();
	ufshcd_cond_add_cmd_trace(hba, task_tag,
			hba->lrb[task_tag].cmd ? "scsi_send" : "dev_cmd_send");
	ufshcd_update_tag_stats(hba, task_tag);
	return ret;
}

/**
 * ufshcd_copy_sense_data - Copy sense data in case of check condition
 * @lrb - pointer to local reference block
 */
static inline void ufshcd_copy_sense_data(struct ufshcd_lrb *lrbp)
{
	int len;
	if (lrbp->sense_buffer &&
	    ufshcd_get_rsp_upiu_data_seg_len(lrbp->ucd_rsp_ptr)) {
		int len_to_copy;

		len = be16_to_cpu(lrbp->ucd_rsp_ptr->sr.sense_data_len);
		len_to_copy = min_t(int, RESPONSE_UPIU_SENSE_DATA_LENGTH, len);

		memcpy(lrbp->sense_buffer,
			lrbp->ucd_rsp_ptr->sr.sense_data,
			min_t(int, len_to_copy, UFSHCD_REQ_SENSE_SIZE));
	}
}

/**
 * ufshcd_copy_query_response() - Copy the Query Response and the data
 * descriptor
 * @hba: per adapter instance
 * @lrb - pointer to local reference block
 */
static
int ufshcd_copy_query_response(struct ufs_hba *hba, struct ufshcd_lrb *lrbp)
{
	struct ufs_query_res *query_res = &hba->dev_cmd.query.response;

	memcpy(&query_res->upiu_res, &lrbp->ucd_rsp_ptr->qr, QUERY_OSF_SIZE);

	/* Get the descriptor */
	if (hba->dev_cmd.query.descriptor &&
	    lrbp->ucd_rsp_ptr->qr.opcode == UPIU_QUERY_OPCODE_READ_DESC) {
		u8 *descp = (u8 *)lrbp->ucd_rsp_ptr +
				GENERAL_UPIU_REQUEST_SIZE;
		u16 resp_len;
		u16 buf_len;

		/* data segment length */
		resp_len = be32_to_cpu(lrbp->ucd_rsp_ptr->header.dword_2) &
						MASK_QUERY_DATA_SEG_LEN;
		buf_len = be16_to_cpu(
				hba->dev_cmd.query.request.upiu_req.length);
		if (likely(buf_len >= resp_len)) {
			memcpy(hba->dev_cmd.query.descriptor, descp, resp_len);
		} else {
			dev_warn(hba->dev,
				"%s: Response size is bigger than buffer",
				__func__);
			return -EINVAL;
		}
	}

	return 0;
}

/**
 * ufshcd_hba_capabilities - Read controller capabilities
 * @hba: per adapter instance
 */
static inline void ufshcd_hba_capabilities(struct ufs_hba *hba)
{
	hba->capabilities = ufshcd_readl(hba, REG_CONTROLLER_CAPABILITIES);

	/* nutrs and nutmrs are 0 based values */
	hba->nutrs = (hba->capabilities & MASK_TRANSFER_REQUESTS_SLOTS) + 1;
	hba->nutmrs =
	((hba->capabilities & MASK_TASK_MANAGEMENT_REQUEST_SLOTS) >> 16) + 1;
}

/**
 * ufshcd_ready_for_uic_cmd - Check if controller is ready
 *                            to accept UIC commands
 * @hba: per adapter instance
 * Return true on success, else false
 */
static inline bool ufshcd_ready_for_uic_cmd(struct ufs_hba *hba)
{
	if (ufshcd_readl(hba, REG_CONTROLLER_STATUS) & UIC_COMMAND_READY)
		return true;
	else
		return false;
}

/**
 * ufshcd_get_upmcrs - Get the power mode change request status
 * @hba: Pointer to adapter instance
 *
 * This function gets the UPMCRS field of HCS register
 * Returns value of UPMCRS field
 */
static inline u8 ufshcd_get_upmcrs(struct ufs_hba *hba)
{
	return (ufshcd_readl(hba, REG_CONTROLLER_STATUS) >> 8) & 0x7;
}

/**
 * ufshcd_dispatch_uic_cmd - Dispatch UIC commands to unipro layers
 * @hba: per adapter instance
 * @uic_cmd: UIC command
 *
 * Mutex must be held.
 */
static inline void
ufshcd_dispatch_uic_cmd(struct ufs_hba *hba, struct uic_command *uic_cmd)
{
	WARN_ON(hba->active_uic_cmd);

	hba->active_uic_cmd = uic_cmd;

	ufshcd_dme_cmd_log(hba, "dme_send", hba->active_uic_cmd->command);
	/* Write Args */
	ufshcd_writel(hba, uic_cmd->argument1, REG_UIC_COMMAND_ARG_1);
	ufshcd_writel(hba, uic_cmd->argument2, REG_UIC_COMMAND_ARG_2);
	ufshcd_writel(hba, uic_cmd->argument3, REG_UIC_COMMAND_ARG_3);

	/* Write UIC Cmd */
	ufshcd_writel(hba, uic_cmd->command & COMMAND_OPCODE_MASK,
		      REG_UIC_COMMAND);
	/* Make sure that UIC command is committed immediately */
	wmb();
}

/**
 * ufshcd_wait_for_uic_cmd - Wait complectioin of UIC command
 * @hba: per adapter instance
 * @uic_command: UIC command
 *
 * Must be called with mutex held.
 * Returns 0 only if success.
 */
static int
ufshcd_wait_for_uic_cmd(struct ufs_hba *hba, struct uic_command *uic_cmd)
{
	int ret;
	unsigned long flags;

	if (wait_for_completion_timeout(&uic_cmd->done,
					msecs_to_jiffies(UIC_CMD_TIMEOUT)))
		ret = uic_cmd->argument2 & MASK_UIC_COMMAND_RESULT;
	else
		ret = -ETIMEDOUT;

	if (ret)
		ufsdbg_set_err_state(hba);

	ufshcd_dme_cmd_log(hba, "dme_cmpl_1", hba->active_uic_cmd->command);

	spin_lock_irqsave(hba->host->host_lock, flags);
	hba->active_uic_cmd = NULL;
	spin_unlock_irqrestore(hba->host->host_lock, flags);

	return ret;
}

/**
 * __ufshcd_send_uic_cmd - Send UIC commands and retrieve the result
 * @hba: per adapter instance
 * @uic_cmd: UIC command
 * @completion: initialize the completion only if this is set to true
 *
 * Identical to ufshcd_send_uic_cmd() expect mutex. Must be called
 * with mutex held and host_lock locked.
 * Returns 0 only if success.
 */
static int
__ufshcd_send_uic_cmd(struct ufs_hba *hba, struct uic_command *uic_cmd,
		      bool completion)
{
	if (!ufshcd_ready_for_uic_cmd(hba)) {
		dev_err(hba->dev,
			"Controller not ready to accept UIC commands\n");
		return -EIO;
	}

	if (completion)
		init_completion(&uic_cmd->done);

	ufshcd_dispatch_uic_cmd(hba, uic_cmd);

	return 0;
}

/**
 * ufshcd_send_uic_cmd - Send UIC commands and retrieve the result
 * @hba: per adapter instance
 * @uic_cmd: UIC command
 *
 * Returns 0 only if success.
 */
static int
ufshcd_send_uic_cmd(struct ufs_hba *hba, struct uic_command *uic_cmd)
{
	int ret;
	unsigned long flags;

	hba->ufs_stats.clk_hold.ctx = UIC_CMD_SEND;
	ufshcd_hold_all(hba);
	mutex_lock(&hba->uic_cmd_mutex);
	ufshcd_add_delay_before_dme_cmd(hba);

	spin_lock_irqsave(hba->host->host_lock, flags);
	ret = __ufshcd_send_uic_cmd(hba, uic_cmd, true);
	spin_unlock_irqrestore(hba->host->host_lock, flags);
	if (!ret)
		ret = ufshcd_wait_for_uic_cmd(hba, uic_cmd);

	ufshcd_save_tstamp_of_last_dme_cmd(hba);
	mutex_unlock(&hba->uic_cmd_mutex);
	ufshcd_release_all(hba);
	hba->ufs_stats.clk_rel.ctx = UIC_CMD_SEND;

	ufsdbg_error_inject_dispatcher(hba,
		ERR_INJECT_UIC, 0, &ret);

	return ret;
}

/**
 * ufshcd_map_sg - Map scatter-gather list to prdt
 * @lrbp - pointer to local reference block
 *
 * Returns 0 in case of success, non-zero value in case of failure
 */
static int ufshcd_map_sg(struct ufs_hba *hba, struct ufshcd_lrb *lrbp)
{
	struct ufshcd_sg_entry *prd_table;
	struct scatterlist *sg;
	struct scsi_cmnd *cmd;
	int sg_segments;
	int i;

	cmd = lrbp->cmd;
	sg_segments = scsi_dma_map(cmd);
	if (sg_segments < 0)
		return sg_segments;

	if (sg_segments) {
		if (hba->quirks & UFSHCD_QUIRK_PRDT_BYTE_GRAN)
			lrbp->utr_descriptor_ptr->prd_table_length =
				cpu_to_le16((u16)(sg_segments *
					sizeof(struct ufshcd_sg_entry)));
		else
			lrbp->utr_descriptor_ptr->prd_table_length =
				cpu_to_le16((u16) (sg_segments));

		prd_table = (struct ufshcd_sg_entry *)lrbp->ucd_prdt_ptr;

		scsi_for_each_sg(cmd, sg, sg_segments, i) {
			prd_table[i].size  =
				cpu_to_le32(((u32) sg_dma_len(sg))-1);
			prd_table[i].base_addr =
				cpu_to_le32(lower_32_bits(sg->dma_address));
			prd_table[i].upper_addr =
				cpu_to_le32(upper_32_bits(sg->dma_address));
			prd_table[i].reserved = 0;
		}
	} else {
		lrbp->utr_descriptor_ptr->prd_table_length = 0;
	}

	return 0;
}

/**
 * ufshcd_enable_intr - enable interrupts
 * @hba: per adapter instance
 * @intrs: interrupt bits
 */
static void ufshcd_enable_intr(struct ufs_hba *hba, u32 intrs)
{
	u32 set = ufshcd_readl(hba, REG_INTERRUPT_ENABLE);

	if (hba->ufs_version == UFSHCI_VERSION_10) {
		u32 rw;
		rw = set & INTERRUPT_MASK_RW_VER_10;
		set = rw | ((set ^ intrs) & intrs);
	} else {
		set |= intrs;
	}

	ufshcd_writel(hba, set, REG_INTERRUPT_ENABLE);
}

/**
 * ufshcd_disable_intr - disable interrupts
 * @hba: per adapter instance
 * @intrs: interrupt bits
 */
static void ufshcd_disable_intr(struct ufs_hba *hba, u32 intrs)
{
	u32 set = ufshcd_readl(hba, REG_INTERRUPT_ENABLE);

	if (hba->ufs_version == UFSHCI_VERSION_10) {
		u32 rw;
		rw = (set & INTERRUPT_MASK_RW_VER_10) &
			~(intrs & INTERRUPT_MASK_RW_VER_10);
		set = rw | ((set & intrs) & ~INTERRUPT_MASK_RW_VER_10);

	} else {
		set &= ~intrs;
	}

	ufshcd_writel(hba, set, REG_INTERRUPT_ENABLE);
}

static int ufshcd_prepare_crypto_utrd(struct ufs_hba *hba,
		struct ufshcd_lrb *lrbp)
{
	struct utp_transfer_req_desc *req_desc = lrbp->utr_descriptor_ptr;
	u8 cc_index = 0;
	bool enable = false;
	u64 dun = 0;
	int ret;

	/*
	 * Call vendor specific code to get crypto info for this request:
	 * enable, crypto config. index, DUN.
	 * If bypass is set, don't bother setting the other fields.
	 */
	ret = ufshcd_vops_crypto_req_setup(hba, lrbp, &cc_index, &enable, &dun);
	if (ret) {
		if (ret != -EAGAIN) {
			dev_err(hba->dev,
				"%s: failed to setup crypto request (%d)\n",
				__func__, ret);
		}

		return ret;
	}

	if (!enable)
		goto out;

	req_desc->header.dword_0 |= cc_index | UTRD_CRYPTO_ENABLE;
	req_desc->header.dword_1 = (u32)(dun & 0xFFFFFFFF);
	req_desc->header.dword_3 = (u32)((dun >> 32) & 0xFFFFFFFF);
out:
	return 0;
}

/**
 * ufshcd_prepare_req_desc_hdr() - Fills the requests header
 * descriptor according to request
 * @hba: per adapter instance
 * @lrbp: pointer to local reference block
 * @upiu_flags: flags required in the header
 * @cmd_dir: requests data direction
 */
static int ufshcd_prepare_req_desc_hdr(struct ufs_hba *hba,
	struct ufshcd_lrb *lrbp, u32 *upiu_flags,
	enum dma_data_direction cmd_dir)
{
	struct utp_transfer_req_desc *req_desc = lrbp->utr_descriptor_ptr;
	u32 data_direction;
	u32 dword_0;

	if (cmd_dir == DMA_FROM_DEVICE) {
		data_direction = UTP_DEVICE_TO_HOST;
		*upiu_flags = UPIU_CMD_FLAGS_READ;
	} else if (cmd_dir == DMA_TO_DEVICE) {
		data_direction = UTP_HOST_TO_DEVICE;
		*upiu_flags = UPIU_CMD_FLAGS_WRITE;
	} else {
		data_direction = UTP_NO_DATA_TRANSFER;
		*upiu_flags = UPIU_CMD_FLAGS_NONE;
	}

	dword_0 = data_direction | (lrbp->command_type
				<< UPIU_COMMAND_TYPE_OFFSET);
	if (lrbp->intr_cmd)
		dword_0 |= UTP_REQ_DESC_INT_CMD;

	/* Transfer request descriptor header fields */
	req_desc->header.dword_0 = cpu_to_le32(dword_0);
	/* dword_1 is reserved, hence it is set to 0 */
	req_desc->header.dword_1 = 0;
	/*
	 * assigning invalid value for command status. Controller
	 * updates OCS on command completion, with the command
	 * status
	 */
	req_desc->header.dword_2 =
		cpu_to_le32(OCS_INVALID_COMMAND_STATUS);
	/* dword_3 is reserved, hence it is set to 0 */
	req_desc->header.dword_3 = 0;

	req_desc->prd_table_length = 0;

	if (ufshcd_is_crypto_supported(hba))
		return ufshcd_prepare_crypto_utrd(hba, lrbp);

	return 0;
}

/**
 * ufshcd_prepare_utp_scsi_cmd_upiu() - fills the utp_transfer_req_desc,
 * for scsi commands
 * @lrbp - local reference block pointer
 * @upiu_flags - flags
 */
static
void ufshcd_prepare_utp_scsi_cmd_upiu(struct ufshcd_lrb *lrbp, u32 upiu_flags)
{
	struct utp_upiu_req *ucd_req_ptr = lrbp->ucd_req_ptr;
	unsigned short cdb_len;

	/* command descriptor fields */
	ucd_req_ptr->header.dword_0 = UPIU_HEADER_DWORD(
				UPIU_TRANSACTION_COMMAND, upiu_flags,
				lrbp->lun, lrbp->task_tag);
	ucd_req_ptr->header.dword_1 = UPIU_HEADER_DWORD(
				UPIU_COMMAND_SET_TYPE_SCSI, 0, 0, 0);

	/* Total EHS length and Data segment length will be zero */
	ucd_req_ptr->header.dword_2 = 0;

	ucd_req_ptr->sc.exp_data_transfer_len =
		cpu_to_be32(lrbp->cmd->sdb.length);

	cdb_len = min_t(unsigned short, lrbp->cmd->cmd_len, MAX_CDB_SIZE);
	memcpy(ucd_req_ptr->sc.cdb, lrbp->cmd->cmnd, cdb_len);
	if (cdb_len < MAX_CDB_SIZE)
		memset(ucd_req_ptr->sc.cdb + cdb_len, 0,
			(MAX_CDB_SIZE - cdb_len));
	memset(lrbp->ucd_rsp_ptr, 0, sizeof(struct utp_upiu_rsp));
}

/**
 * ufshcd_prepare_utp_query_req_upiu() - fills the utp_transfer_req_desc,
 * for query requsts
 * @hba: UFS hba
 * @lrbp: local reference block pointer
 * @upiu_flags: flags
 */
static void ufshcd_prepare_utp_query_req_upiu(struct ufs_hba *hba,
				struct ufshcd_lrb *lrbp, u32 upiu_flags)
{
	struct utp_upiu_req *ucd_req_ptr = lrbp->ucd_req_ptr;
	struct ufs_query *query = &hba->dev_cmd.query;
	u16 len = be16_to_cpu(query->request.upiu_req.length);
	u8 *descp = (u8 *)lrbp->ucd_req_ptr + GENERAL_UPIU_REQUEST_SIZE;

	/* Query request header */
	ucd_req_ptr->header.dword_0 = UPIU_HEADER_DWORD(
			UPIU_TRANSACTION_QUERY_REQ, upiu_flags,
			lrbp->lun, lrbp->task_tag);
	ucd_req_ptr->header.dword_1 = UPIU_HEADER_DWORD(
			0, query->request.query_func, 0, 0);

	/* Data segment length only need for WRITE_DESC */
	if (query->request.upiu_req.opcode == UPIU_QUERY_OPCODE_WRITE_DESC)
		ucd_req_ptr->header.dword_2 =
			UPIU_HEADER_DWORD(0, 0, (len >> 8), (u8)len);
	else
		ucd_req_ptr->header.dword_2 = 0;

	/* Copy the Query Request buffer as is */
	memcpy(&ucd_req_ptr->qr, &query->request.upiu_req,
			QUERY_OSF_SIZE);

	/* Copy the Descriptor */
	if (query->request.upiu_req.opcode == UPIU_QUERY_OPCODE_WRITE_DESC)
		memcpy(descp, query->descriptor, len);

	memset(lrbp->ucd_rsp_ptr, 0, sizeof(struct utp_upiu_rsp));
}

static inline void ufshcd_prepare_utp_nop_upiu(struct ufshcd_lrb *lrbp)
{
	struct utp_upiu_req *ucd_req_ptr = lrbp->ucd_req_ptr;

	memset(ucd_req_ptr, 0, sizeof(struct utp_upiu_req));

	/* command descriptor fields */
	ucd_req_ptr->header.dword_0 =
		UPIU_HEADER_DWORD(
			UPIU_TRANSACTION_NOP_OUT, 0, 0, lrbp->task_tag);
	/* clear rest of the fields of basic header */
	ucd_req_ptr->header.dword_1 = 0;
	ucd_req_ptr->header.dword_2 = 0;

	memset(lrbp->ucd_rsp_ptr, 0, sizeof(struct utp_upiu_rsp));
}

/**
 * ufshcd_comp_devman_upiu - UFS Protocol Information Unit(UPIU)
 *			     for Device Management Purposes
 * @hba - per adapter instance
 * @lrb - pointer to local reference block
 */
static int ufshcd_comp_devman_upiu(struct ufs_hba *hba, struct ufshcd_lrb *lrbp)
{
	u32 upiu_flags;
	int ret = 0;

	if ((hba->ufs_version == UFSHCI_VERSION_10) ||
	    (hba->ufs_version == UFSHCI_VERSION_11))
		lrbp->command_type = UTP_CMD_TYPE_DEV_MANAGE;
	else
		lrbp->command_type = UTP_CMD_TYPE_UFS_STORAGE;

	ret = ufshcd_prepare_req_desc_hdr(hba, lrbp, &upiu_flags,
			DMA_NONE);
	if (hba->dev_cmd.type == DEV_CMD_TYPE_QUERY)
		ufshcd_prepare_utp_query_req_upiu(hba, lrbp, upiu_flags);
	else if (hba->dev_cmd.type == DEV_CMD_TYPE_NOP)
		ufshcd_prepare_utp_nop_upiu(lrbp);
	else
		ret = -EINVAL;

	return ret;
}

/**
 * ufshcd_comp_scsi_upiu - UFS Protocol Information Unit(UPIU)
 *			   for SCSI Purposes
 * @hba - per adapter instance
 * @lrb - pointer to local reference block
 */
static int ufshcd_comp_scsi_upiu(struct ufs_hba *hba, struct ufshcd_lrb *lrbp)
{
	u32 upiu_flags;
	int ret = 0;

	if ((hba->ufs_version == UFSHCI_VERSION_10) ||
	    (hba->ufs_version == UFSHCI_VERSION_11))
		lrbp->command_type = UTP_CMD_TYPE_SCSI;
	else
		lrbp->command_type = UTP_CMD_TYPE_UFS_STORAGE;

	if (likely(lrbp->cmd)) {
		ret = ufshcd_prepare_req_desc_hdr(hba, lrbp,
				&upiu_flags, lrbp->cmd->sc_data_direction);
		ufshcd_prepare_utp_scsi_cmd_upiu(lrbp, upiu_flags);
	} else {
		ret = -EINVAL;
	}

	return ret;
}

/*
 * ufshcd_scsi_to_upiu_lun - maps scsi LUN to UPIU LUN
 * @scsi_lun: scsi LUN id
 *
 * Returns UPIU LUN id
 */
static inline u8 ufshcd_scsi_to_upiu_lun(unsigned int scsi_lun)
{
	if (scsi_is_wlun(scsi_lun))
		return (scsi_lun & UFS_UPIU_MAX_UNIT_NUM_ID)
			| UFS_UPIU_WLUN_ID;
	else
		return scsi_lun & UFS_UPIU_MAX_UNIT_NUM_ID;
}

/**
 * ufshcd_upiu_wlun_to_scsi_wlun - maps UPIU W-LUN id to SCSI W-LUN ID
 * @scsi_lun: UPIU W-LUN id
 *
 * Returns SCSI W-LUN id
 */
static inline u16 ufshcd_upiu_wlun_to_scsi_wlun(u8 upiu_wlun_id)
{
	return (upiu_wlun_id & ~UFS_UPIU_WLUN_ID) | SCSI_W_LUN_BASE;
}

/**
 * ufshcd_get_write_lock - synchronize between shutdown, scaling &
 * arrival of requests
 * @hba: ufs host
 *
 * Lock is predominantly held by shutdown context thus, ensuring
 * that no requests from any other context may sneak through.
 */
static inline void ufshcd_get_write_lock(struct ufs_hba *hba)
{
	down_write(&hba->lock);
}

/**
 * ufshcd_get_read_lock - synchronize between shutdown, scaling &
 * arrival of requests
 * @hba: ufs host
 *
 * Returns 1 if acquired, < 0 on contention
 *
 * After shutdown's initiated, allow requests only directed to the
 * well known device lun. The sync between scaling & issue is maintained
 * as is and this restructuring syncs shutdown with these too.
 */
static int ufshcd_get_read_lock(struct ufs_hba *hba, u64 lun)
{
	int err = 0;

	err = down_read_trylock(&hba->lock);
	if (err > 0)
		goto out;
	/* let requests for well known device lun to go through */
	if (ufshcd_scsi_to_upiu_lun(lun) == UFS_UPIU_UFS_DEVICE_WLUN)
		return 0;
	else if (!ufshcd_is_shutdown_ongoing(hba))
		return -EAGAIN;
	else
		return -EPERM;

out:
	return err;
}

/**
 * ufshcd_put_read_lock - synchronize between shutdown, scaling &
 * arrival of requests
 * @hba: ufs host
 *
 * Returns none
 */
static inline void ufshcd_put_read_lock(struct ufs_hba *hba)
{
	up_read(&hba->lock);
}

/**
 * ufshcd_queuecommand - main entry point for SCSI requests
 * @cmd: command from SCSI Midlayer
 * @done: call back function
 *
 * Returns 0 for success, non-zero in case of failure
 */
static int ufshcd_queuecommand(struct Scsi_Host *host, struct scsi_cmnd *cmd)
{
	struct ufshcd_lrb *lrbp;
	struct ufs_hba *hba;
	unsigned long flags;
	int tag;
	int err = 0;
	bool has_read_lock = false;

	hba = shost_priv(host);

	if (!cmd || !cmd->request || !hba)
		return -EINVAL;

	tag = cmd->request->tag;
	if (!ufshcd_valid_tag(hba, tag)) {
		dev_err(hba->dev,
			"%s: invalid command tag %d: cmd=0x%p, cmd->request=0x%p",
			__func__, tag, cmd, cmd->request);
		BUG();
	}

	err = ufshcd_get_read_lock(hba, cmd->device->lun);
	if (unlikely(err < 0)) {
		if (err == -EPERM) {
			if (!ufshcd_vops_crypto_engine_get_req_status(hba)) {
				set_host_byte(cmd, DID_ERROR);
				cmd->scsi_done(cmd);
				return 0;
			} else {
				return SCSI_MLQUEUE_HOST_BUSY;
			}
		}
		if (err == -EAGAIN)
			return SCSI_MLQUEUE_HOST_BUSY;
	} else if (err == 1) {
		has_read_lock = true;
	}

	/*
	 * err might be non-zero here but logic later in this function
	 * assumes that err is set to 0.
	 */
	err = 0;

	spin_lock_irqsave(hba->host->host_lock, flags);

	/* if error handling is in progress, return host busy */
	if (ufshcd_eh_in_progress(hba)) {
		err = SCSI_MLQUEUE_HOST_BUSY;
		goto out_unlock;
	}

	if (hba->extcon && ufshcd_is_card_offline(hba)) {
		set_host_byte(cmd, DID_BAD_TARGET);
		cmd->scsi_done(cmd);
		goto out_unlock;
	}

	switch (hba->ufshcd_state) {
	case UFSHCD_STATE_OPERATIONAL:
		break;
	case UFSHCD_STATE_EH_SCHEDULED:
	case UFSHCD_STATE_RESET:
		err = SCSI_MLQUEUE_HOST_BUSY;
		goto out_unlock;
	case UFSHCD_STATE_ERROR:
		set_host_byte(cmd, DID_ERROR);
		cmd->scsi_done(cmd);
		goto out_unlock;
	default:
		dev_WARN_ONCE(hba->dev, 1, "%s: invalid state %d\n",
				__func__, hba->ufshcd_state);
		set_host_byte(cmd, DID_BAD_TARGET);
		cmd->scsi_done(cmd);
		goto out_unlock;
	}
	spin_unlock_irqrestore(hba->host->host_lock, flags);

	hba->req_abort_count = 0;

	/* acquire the tag to make sure device cmds don't use it */
	if (test_and_set_bit_lock(tag, &hba->lrb_in_use)) {
		/*
		 * Dev manage command in progress, requeue the command.
		 * Requeuing the command helps in cases where the request *may*
		 * find different tag instead of waiting for dev manage command
		 * completion.
		 */
		err = SCSI_MLQUEUE_HOST_BUSY;
		goto out;
	}

	hba->ufs_stats.clk_hold.ctx = QUEUE_CMD;
	err = ufshcd_hold(hba, true);
	if (err) {
		err = SCSI_MLQUEUE_HOST_BUSY;
		clear_bit_unlock(tag, &hba->lrb_in_use);
		goto out;
	}
	if (ufshcd_is_clkgating_allowed(hba))
		WARN_ON(hba->clk_gating.state != CLKS_ON);

	err = ufshcd_hibern8_hold(hba, true);
	if (err) {
		clear_bit_unlock(tag, &hba->lrb_in_use);
		err = SCSI_MLQUEUE_HOST_BUSY;
		hba->ufs_stats.clk_rel.ctx = QUEUE_CMD;
		ufshcd_release(hba, true);
		goto out;
	}

	if (ufshcd_is_hibern8_on_idle_allowed(hba))
		WARN_ON(hba->hibern8_on_idle.state != HIBERN8_EXITED);

	/* Vote PM QoS for the request */
	ufshcd_vops_pm_qos_req_start(hba, cmd->request);

	/* IO svc time latency histogram */
	if (hba != NULL && cmd->request != NULL) {
		if (hba->latency_hist_enabled) {
			switch (req_op(cmd->request)) {
			case REQ_OP_READ:
			case REQ_OP_WRITE:
				cmd->request->lat_hist_io_start = ktime_get();
				cmd->request->lat_hist_enabled = 1;
			}
		} else
			cmd->request->lat_hist_enabled = 0;
	}

	WARN_ON(hba->clk_gating.state != CLKS_ON);

	lrbp = &hba->lrb[tag];

	WARN_ON(lrbp->cmd);
	lrbp->cmd = cmd;
	lrbp->sense_bufflen = UFSHCD_REQ_SENSE_SIZE;
	lrbp->sense_buffer = cmd->sense_buffer;
	lrbp->task_tag = tag;
	lrbp->lun = ufshcd_scsi_to_upiu_lun(cmd->device->lun);
	lrbp->intr_cmd = !ufshcd_is_intr_aggr_allowed(hba) ? true : false;
	lrbp->req_abort_skip = false;

	err = ufshcd_comp_scsi_upiu(hba, lrbp);
	if (err) {
		if (err != -EAGAIN)
			dev_err(hba->dev,
				"%s: failed to compose upiu %d cmd:0x%08x lun:%d\n",
				__func__, err, cmd, lrbp->lun);

		lrbp->cmd = NULL;
		clear_bit_unlock(tag, &hba->lrb_in_use);
		ufshcd_release_all(hba);
		ufshcd_vops_pm_qos_req_end(hba, cmd->request, true);
		goto out;
	}

	err = ufshcd_map_sg(hba, lrbp);
	if (err) {
		lrbp->cmd = NULL;
		clear_bit_unlock(tag, &hba->lrb_in_use);
		ufshcd_release_all(hba);
		ufshcd_vops_pm_qos_req_end(hba, cmd->request, true);
		goto out;
	}

	err = ufshcd_vops_crypto_engine_cfg_start(hba, tag);
	if (err) {
		if (err != -EAGAIN)
			dev_err(hba->dev,
				"%s: failed to configure crypto engine %d\n",
				__func__, err);

		scsi_dma_unmap(lrbp->cmd);
		lrbp->cmd = NULL;
		clear_bit_unlock(tag, &hba->lrb_in_use);
		ufshcd_release_all(hba);
		ufshcd_vops_pm_qos_req_end(hba, cmd->request, true);

		goto out;
	}

	/* Make sure descriptors are ready before ringing the doorbell */
	wmb();

	/* issue command to the controller */
	spin_lock_irqsave(hba->host->host_lock, flags);
	ufshcd_vops_setup_xfer_req(hba, tag, (lrbp->cmd ? true : false));

	err = ufshcd_send_command(hba, tag);
	if (err) {
		spin_unlock_irqrestore(hba->host->host_lock, flags);
		scsi_dma_unmap(lrbp->cmd);
		lrbp->cmd = NULL;
		clear_bit_unlock(tag, &hba->lrb_in_use);
		ufshcd_release_all(hba);
		ufshcd_vops_pm_qos_req_end(hba, cmd->request, true);
		ufshcd_vops_crypto_engine_cfg_end(hba, lrbp, cmd->request);
		dev_err(hba->dev, "%s: failed sending command, %d\n",
							__func__, err);
		err = DID_ERROR;
		goto out;
	}

out_unlock:
	spin_unlock_irqrestore(hba->host->host_lock, flags);
out:
	if (has_read_lock)
		ufshcd_put_read_lock(hba);
	return err;
}

static int ufshcd_compose_dev_cmd(struct ufs_hba *hba,
		struct ufshcd_lrb *lrbp, enum dev_cmd_type cmd_type, int tag)
{
	lrbp->cmd = NULL;
	lrbp->sense_bufflen = 0;
	lrbp->sense_buffer = NULL;
	lrbp->task_tag = tag;
	lrbp->lun = 0; /* device management cmd is not specific to any LUN */
	lrbp->intr_cmd = true; /* No interrupt aggregation */
	hba->dev_cmd.type = cmd_type;

	return ufshcd_comp_devman_upiu(hba, lrbp);
}

static int
ufshcd_clear_cmd(struct ufs_hba *hba, int tag)
{
	int err = 0;
	unsigned long flags;
	u32 mask = 1 << tag;

	/* clear outstanding transaction before retry */
	spin_lock_irqsave(hba->host->host_lock, flags);
	ufshcd_utrl_clear(hba, tag);
	spin_unlock_irqrestore(hba->host->host_lock, flags);

	/*
	 * wait for for h/w to clear corresponding bit in door-bell.
	 * max. wait is 1 sec.
	 */
	err = ufshcd_wait_for_register(hba,
			REG_UTP_TRANSFER_REQ_DOOR_BELL,
			mask, ~mask, 1000, 1000, true);

	return err;
}

static int
ufshcd_check_query_response(struct ufs_hba *hba, struct ufshcd_lrb *lrbp)
{
	struct ufs_query_res *query_res = &hba->dev_cmd.query.response;

	/* Get the UPIU response */
	query_res->response = ufshcd_get_rsp_upiu_result(lrbp->ucd_rsp_ptr) >>
				UPIU_RSP_CODE_OFFSET;
	return query_res->response;
}

/**
 * ufshcd_dev_cmd_completion() - handles device management command responses
 * @hba: per adapter instance
 * @lrbp: pointer to local reference block
 */
static int
ufshcd_dev_cmd_completion(struct ufs_hba *hba, struct ufshcd_lrb *lrbp)
{
	int resp;
	int err = 0;

	hba->ufs_stats.last_hibern8_exit_tstamp = ktime_set(0, 0);
	resp = ufshcd_get_req_rsp(lrbp->ucd_rsp_ptr);

	switch (resp) {
	case UPIU_TRANSACTION_NOP_IN:
		if (hba->dev_cmd.type != DEV_CMD_TYPE_NOP) {
			err = -EINVAL;
			dev_err(hba->dev, "%s: unexpected response %x\n",
					__func__, resp);
		}
		break;
	case UPIU_TRANSACTION_QUERY_RSP:
		err = ufshcd_check_query_response(hba, lrbp);
		if (!err)
			err = ufshcd_copy_query_response(hba, lrbp);
		break;
	case UPIU_TRANSACTION_REJECT_UPIU:
		/* TODO: handle Reject UPIU Response */
		err = -EPERM;
		dev_err(hba->dev, "%s: Reject UPIU not fully implemented\n",
				__func__);
		break;
	default:
		err = -EINVAL;
		dev_err(hba->dev, "%s: Invalid device management cmd response: %x\n",
				__func__, resp);
		break;
	}

	return err;
}

static int ufshcd_wait_for_dev_cmd(struct ufs_hba *hba,
		struct ufshcd_lrb *lrbp, int max_timeout)
{
	int err = 0;
	unsigned long time_left;
	unsigned long flags;

	time_left = wait_for_completion_timeout(hba->dev_cmd.complete,
			msecs_to_jiffies(max_timeout));

	/* Make sure descriptors are ready before ringing the doorbell */
	wmb();
	spin_lock_irqsave(hba->host->host_lock, flags);
	hba->dev_cmd.complete = NULL;
	if (likely(time_left)) {
		err = ufshcd_get_tr_ocs(lrbp);
		if (!err)
			err = ufshcd_dev_cmd_completion(hba, lrbp);
	}
	spin_unlock_irqrestore(hba->host->host_lock, flags);

	if (!time_left) {
		err = -ETIMEDOUT;
		dev_dbg(hba->dev, "%s: dev_cmd request timedout, tag %d\n",
			__func__, lrbp->task_tag);
		if (!ufshcd_clear_cmd(hba, lrbp->task_tag))
			/* successfully cleared the command, retry if needed */
			err = -EAGAIN;
		/*
		 * in case of an error, after clearing the doorbell,
		 * we also need to clear the outstanding_request
		 * field in hba
		 */
		ufshcd_outstanding_req_clear(hba, lrbp->task_tag);
	}

	if (err && err != -EAGAIN)
		ufsdbg_set_err_state(hba);

	return err;
}

/**
 * ufshcd_get_dev_cmd_tag - Get device management command tag
 * @hba: per-adapter instance
 * @tag: pointer to variable with available slot value
 *
 * Get a free slot and lock it until device management command
 * completes.
 *
 * Returns false if free slot is unavailable for locking, else
 * return true with tag value in @tag.
 */
static bool ufshcd_get_dev_cmd_tag(struct ufs_hba *hba, int *tag_out)
{
	int tag;
	bool ret = false;
	unsigned long tmp;

	if (!tag_out)
		goto out;

	do {
		tmp = ~hba->lrb_in_use;
		tag = find_last_bit(&tmp, hba->nutrs);
		if (tag >= hba->nutrs)
			goto out;
	} while (test_and_set_bit_lock(tag, &hba->lrb_in_use));

	*tag_out = tag;
	ret = true;
out:
	return ret;
}

static inline void ufshcd_put_dev_cmd_tag(struct ufs_hba *hba, int tag)
{
	clear_bit_unlock(tag, &hba->lrb_in_use);
}

/**
 * ufshcd_exec_dev_cmd - API for sending device management requests
 * @hba - UFS hba
 * @cmd_type - specifies the type (NOP, Query...)
 * @timeout - time in seconds
 *
 * NOTE: Since there is only one available tag for device management commands,
 * it is expected you hold the hba->dev_cmd.lock mutex.
 */
static int ufshcd_exec_dev_cmd(struct ufs_hba *hba,
		enum dev_cmd_type cmd_type, int timeout)
{
	struct ufshcd_lrb *lrbp;
	int err;
	int tag;
	struct completion wait;
	unsigned long flags;
	bool has_read_lock = false;

	/*
	 * May get invoked from shutdown and IOCTL contexts.
	 * In shutdown context, it comes in with lock acquired.
	 * In error recovery context, it may come with lock acquired.
	 */

	if (!ufshcd_is_shutdown_ongoing(hba) && !ufshcd_eh_in_progress(hba)) {
		down_read(&hba->lock);
		has_read_lock = true;
	}

	/*
	 * Get free slot, sleep if slots are unavailable.
	 * Even though we use wait_event() which sleeps indefinitely,
	 * the maximum wait time is bounded by SCSI request timeout.
	 */
	wait_event(hba->dev_cmd.tag_wq, ufshcd_get_dev_cmd_tag(hba, &tag));

	init_completion(&wait);
	lrbp = &hba->lrb[tag];
	WARN_ON(lrbp->cmd);
	err = ufshcd_compose_dev_cmd(hba, lrbp, cmd_type, tag);
	if (unlikely(err))
		goto out_put_tag;

	hba->dev_cmd.complete = &wait;

	/* Make sure descriptors are ready before ringing the doorbell */
	wmb();
	spin_lock_irqsave(hba->host->host_lock, flags);
	ufshcd_vops_setup_xfer_req(hba, tag, (lrbp->cmd ? true : false));
	err = ufshcd_send_command(hba, tag);
	spin_unlock_irqrestore(hba->host->host_lock, flags);
	if (err) {
		dev_err(hba->dev, "%s: failed sending command, %d\n",
							__func__, err);
		goto out_put_tag;
	}
	err = ufshcd_wait_for_dev_cmd(hba, lrbp, timeout);

out_put_tag:
	ufshcd_put_dev_cmd_tag(hba, tag);
	wake_up(&hba->dev_cmd.tag_wq);
	if (has_read_lock)
		up_read(&hba->lock);
	return err;
}

/**
 * ufshcd_init_query() - init the query response and request parameters
 * @hba: per-adapter instance
 * @request: address of the request pointer to be initialized
 * @response: address of the response pointer to be initialized
 * @opcode: operation to perform
 * @idn: flag idn to access
 * @index: LU number to access
 * @selector: query/flag/descriptor further identification
 */
static inline void ufshcd_init_query(struct ufs_hba *hba,
		struct ufs_query_req **request, struct ufs_query_res **response,
		enum query_opcode opcode, u8 idn, u8 index, u8 selector)
{
	int idn_t = (int)idn;

	ufsdbg_error_inject_dispatcher(hba,
		ERR_INJECT_QUERY, idn_t, (int *)&idn_t);
	idn = idn_t;

	*request = &hba->dev_cmd.query.request;
	*response = &hba->dev_cmd.query.response;
	memset(*request, 0, sizeof(struct ufs_query_req));
	memset(*response, 0, sizeof(struct ufs_query_res));
	(*request)->upiu_req.opcode = opcode;
	(*request)->upiu_req.idn = idn;
	(*request)->upiu_req.index = index;
	(*request)->upiu_req.selector = selector;

	ufshcd_update_query_stats(hba, opcode, idn);
}

static int ufshcd_query_flag_retry(struct ufs_hba *hba,
	enum query_opcode opcode, enum flag_idn idn, bool *flag_res)
{
	int ret;
	int retries;

	for (retries = 0; retries < QUERY_REQ_RETRIES; retries++) {
		ret = ufshcd_query_flag(hba, opcode, idn, flag_res);
		if (ret)
			dev_dbg(hba->dev,
				"%s: failed with error %d, retries %d\n",
				__func__, ret, retries);
		else
			break;
	}

	if (ret)
		dev_err(hba->dev,
			"%s: query attribute, opcode %d, idn %d, failed with error %d after %d retires\n",
			__func__, opcode, idn, ret, retries);
	return ret;
}

/**
 * ufshcd_query_flag() - API function for sending flag query requests
 * hba: per-adapter instance
 * query_opcode: flag query to perform
 * idn: flag idn to access
 * flag_res: the flag value after the query request completes
 *
 * Returns 0 for success, non-zero in case of failure
 */
int ufshcd_query_flag(struct ufs_hba *hba, enum query_opcode opcode,
			enum flag_idn idn, bool *flag_res)
{
	struct ufs_query_req *request = NULL;
	struct ufs_query_res *response = NULL;
	int err, index = 0, selector = 0;
	int timeout = QUERY_REQ_TIMEOUT;

	BUG_ON(!hba);

	ufshcd_hold_all(hba);
	mutex_lock(&hba->dev_cmd.lock);
	ufshcd_init_query(hba, &request, &response, opcode, idn, index,
			selector);

	switch (opcode) {
	case UPIU_QUERY_OPCODE_SET_FLAG:
	case UPIU_QUERY_OPCODE_CLEAR_FLAG:
	case UPIU_QUERY_OPCODE_TOGGLE_FLAG:
		request->query_func = UPIU_QUERY_FUNC_STANDARD_WRITE_REQUEST;
		break;
	case UPIU_QUERY_OPCODE_READ_FLAG:
		request->query_func = UPIU_QUERY_FUNC_STANDARD_READ_REQUEST;
		if (!flag_res) {
			/* No dummy reads */
			dev_err(hba->dev, "%s: Invalid argument for read request\n",
					__func__);
			err = -EINVAL;
			goto out_unlock;
		}
		break;
	default:
		dev_err(hba->dev,
			"%s: Expected query flag opcode but got = %d\n",
			__func__, opcode);
		err = -EINVAL;
		goto out_unlock;
	}

	err = ufshcd_exec_dev_cmd(hba, DEV_CMD_TYPE_QUERY, timeout);

	if (err) {
		dev_err(hba->dev,
			"%s: Sending flag query for idn %d failed, err = %d\n",
			__func__, request->upiu_req.idn, err);
		goto out_unlock;
	}

	if (flag_res)
		*flag_res = (be32_to_cpu(response->upiu_res.value) &
				MASK_QUERY_UPIU_FLAG_LOC) & 0x1;

out_unlock:
	mutex_unlock(&hba->dev_cmd.lock);
	ufshcd_release_all(hba);
	return err;
}

/**
 * ufshcd_query_attr - API function for sending attribute requests
 * hba: per-adapter instance
 * opcode: attribute opcode
 * idn: attribute idn to access
 * index: index field
 * selector: selector field
 * attr_val: the attribute value after the query request completes
 *
 * Returns 0 for success, non-zero in case of failure
*/
int ufshcd_query_attr(struct ufs_hba *hba, enum query_opcode opcode,
			enum attr_idn idn, u8 index, u8 selector, u32 *attr_val)
{
	struct ufs_query_req *request = NULL;
	struct ufs_query_res *response = NULL;
	int err;

	BUG_ON(!hba);

	ufshcd_hold_all(hba);
	if (!attr_val) {
		dev_err(hba->dev, "%s: attribute value required for opcode 0x%x\n",
				__func__, opcode);
		err = -EINVAL;
		goto out;
	}

	mutex_lock(&hba->dev_cmd.lock);
	ufshcd_init_query(hba, &request, &response, opcode, idn, index,
			selector);

	switch (opcode) {
	case UPIU_QUERY_OPCODE_WRITE_ATTR:
		request->query_func = UPIU_QUERY_FUNC_STANDARD_WRITE_REQUEST;
		request->upiu_req.value = cpu_to_be32(*attr_val);
		break;
	case UPIU_QUERY_OPCODE_READ_ATTR:
		request->query_func = UPIU_QUERY_FUNC_STANDARD_READ_REQUEST;
		break;
	default:
		dev_err(hba->dev, "%s: Expected query attr opcode but got = 0x%.2x\n",
				__func__, opcode);
		err = -EINVAL;
		goto out_unlock;
	}

	err = ufshcd_exec_dev_cmd(hba, DEV_CMD_TYPE_QUERY, QUERY_REQ_TIMEOUT);

	if (err) {
		dev_err(hba->dev, "%s: opcode 0x%.2x for idn %d failed, index %d, err = %d\n",
				__func__, opcode,
				request->upiu_req.idn, index, err);
		goto out_unlock;
	}

	*attr_val = be32_to_cpu(response->upiu_res.value);

out_unlock:
	mutex_unlock(&hba->dev_cmd.lock);
out:
	ufshcd_release_all(hba);
	return err;
}

/**
 * ufshcd_query_attr_retry() - API function for sending query
 * attribute with retries
 * @hba: per-adapter instance
 * @opcode: attribute opcode
 * @idn: attribute idn to access
 * @index: index field
 * @selector: selector field
 * @attr_val: the attribute value after the query request
 * completes
 *
 * Returns 0 for success, non-zero in case of failure
*/
static int ufshcd_query_attr_retry(struct ufs_hba *hba,
	enum query_opcode opcode, enum attr_idn idn, u8 index, u8 selector,
	u32 *attr_val)
{
	int ret = 0;
	u32 retries;

	 for (retries = QUERY_REQ_RETRIES; retries > 0; retries--) {
		ret = ufshcd_query_attr(hba, opcode, idn, index,
						selector, attr_val);
		if (ret)
			dev_dbg(hba->dev, "%s: failed with error %d, retries %d\n",
				__func__, ret, retries);
		else
			break;
	}

	if (ret)
		dev_err(hba->dev,
			"%s: query attribute, idn %d, failed with error %d after %d retires\n",
			__func__, idn, ret, retries);
	return ret;
}

static int __ufshcd_query_descriptor(struct ufs_hba *hba,
			enum query_opcode opcode, enum desc_idn idn, u8 index,
			u8 selector, u8 *desc_buf, int *buf_len)
{
	struct ufs_query_req *request = NULL;
	struct ufs_query_res *response = NULL;
	int err;

	BUG_ON(!hba);

	ufshcd_hold_all(hba);
	if (!desc_buf) {
		dev_err(hba->dev, "%s: descriptor buffer required for opcode 0x%x\n",
				__func__, opcode);
		err = -EINVAL;
		goto out;
	}

	if (*buf_len < QUERY_DESC_MIN_SIZE || *buf_len > QUERY_DESC_MAX_SIZE) {
		dev_err(hba->dev, "%s: descriptor buffer size (%d) is out of range\n",
				__func__, *buf_len);
		err = -EINVAL;
		goto out;
	}

	mutex_lock(&hba->dev_cmd.lock);
	ufshcd_init_query(hba, &request, &response, opcode, idn, index,
			selector);
	hba->dev_cmd.query.descriptor = desc_buf;
	request->upiu_req.length = cpu_to_be16(*buf_len);

	switch (opcode) {
	case UPIU_QUERY_OPCODE_WRITE_DESC:
		request->query_func = UPIU_QUERY_FUNC_STANDARD_WRITE_REQUEST;
		break;
	case UPIU_QUERY_OPCODE_READ_DESC:
		request->query_func = UPIU_QUERY_FUNC_STANDARD_READ_REQUEST;
		break;
	default:
		dev_err(hba->dev,
				"%s: Expected query descriptor opcode but got = 0x%.2x\n",
				__func__, opcode);
		err = -EINVAL;
		goto out_unlock;
	}

	err = ufshcd_exec_dev_cmd(hba, DEV_CMD_TYPE_QUERY, QUERY_REQ_TIMEOUT);

	if (err) {
		dev_err(hba->dev, "%s: opcode 0x%.2x for idn %d failed, index %d, err = %d\n",
				__func__, opcode,
				request->upiu_req.idn, index, err);
		goto out_unlock;
	}

	*buf_len = be16_to_cpu(response->upiu_res.length);

out_unlock:
	hba->dev_cmd.query.descriptor = NULL;
	mutex_unlock(&hba->dev_cmd.lock);
out:
	ufshcd_release_all(hba);
	return err;
}

/**
 * ufshcd_query_descriptor_retry - API function for sending descriptor
 * requests
 * hba: per-adapter instance
 * opcode: attribute opcode
 * idn: attribute idn to access
 * index: index field
 * selector: selector field
 * desc_buf: the buffer that contains the descriptor
 * buf_len: length parameter passed to the device
 *
 * Returns 0 for success, non-zero in case of failure.
 * The buf_len parameter will contain, on return, the length parameter
 * received on the response.
 */
int ufshcd_query_descriptor_retry(struct ufs_hba *hba,
					 enum query_opcode opcode,
					 enum desc_idn idn, u8 index,
					 u8 selector,
					 u8 *desc_buf, int *buf_len)
{
	int err;
	int retries;

	for (retries = QUERY_REQ_RETRIES; retries > 0; retries--) {
		err = __ufshcd_query_descriptor(hba, opcode, idn, index,
						selector, desc_buf, buf_len);
		if (!err || err == -EINVAL)
			break;
	}

	return err;
}
EXPORT_SYMBOL(ufshcd_query_descriptor_retry);

/**
 * ufshcd_read_desc_length - read the specified descriptor length from header
 * @hba: Pointer to adapter instance
 * @desc_id: descriptor idn value
 * @desc_index: descriptor index
 * @desc_length: pointer to variable to read the length of descriptor
 *
 * Return 0 in case of success, non-zero otherwise
 */
static int ufshcd_read_desc_length(struct ufs_hba *hba,
	enum desc_idn desc_id,
	int desc_index,
	int *desc_length)
{
	int ret;
	u8 header[QUERY_DESC_HDR_SIZE];
	int header_len = QUERY_DESC_HDR_SIZE;

	if (desc_id >= QUERY_DESC_IDN_MAX)
		return -EINVAL;

	ret = ufshcd_query_descriptor_retry(hba, UPIU_QUERY_OPCODE_READ_DESC,
					desc_id, desc_index, 0, header,
					&header_len);

	if (ret) {
		dev_err(hba->dev, "%s: Failed to get descriptor header id %d",
			__func__, desc_id);
		return ret;
	} else if (desc_id != header[QUERY_DESC_DESC_TYPE_OFFSET]) {
		dev_warn(hba->dev, "%s: descriptor header id %d and desc_id %d mismatch",
			__func__, header[QUERY_DESC_DESC_TYPE_OFFSET],
			desc_id);
		ret = -EINVAL;
	}

	*desc_length = header[QUERY_DESC_LENGTH_OFFSET];
	return ret;

}

/**
 * ufshcd_map_desc_id_to_length - map descriptor IDN to its length
 * @hba: Pointer to adapter instance
 * @desc_id: descriptor idn value
 * @desc_len: mapped desc length (out)
 *
 * Return 0 in case of success, non-zero otherwise
 */
int ufshcd_map_desc_id_to_length(struct ufs_hba *hba,
	enum desc_idn desc_id, int *desc_len)
{
	switch (desc_id) {
	case QUERY_DESC_IDN_DEVICE:
		*desc_len = hba->desc_size.dev_desc;
		break;
	case QUERY_DESC_IDN_POWER:
		*desc_len = hba->desc_size.pwr_desc;
		break;
	case QUERY_DESC_IDN_GEOMETRY:
		*desc_len = hba->desc_size.geom_desc;
		break;
	case QUERY_DESC_IDN_CONFIGURATION:
		*desc_len = hba->desc_size.conf_desc;
		break;
	case QUERY_DESC_IDN_UNIT:
		*desc_len = hba->desc_size.unit_desc;
		break;
	case QUERY_DESC_IDN_INTERCONNECT:
		*desc_len = hba->desc_size.interc_desc;
		break;
	case QUERY_DESC_IDN_STRING:
		*desc_len = QUERY_DESC_MAX_SIZE;
		break;
	case QUERY_DESC_IDN_RFU_0:
	case QUERY_DESC_IDN_RFU_1:
		*desc_len = 0;
		break;
	default:
		*desc_len = 0;
		return -EINVAL;
	}
	return 0;
}
EXPORT_SYMBOL(ufshcd_map_desc_id_to_length);

/**
 * ufshcd_read_desc_param - read the specified descriptor parameter
 * @hba: Pointer to adapter instance
 * @desc_id: descriptor idn value
 * @desc_index: descriptor index
 * @param_offset: offset of the parameter to read
 * @param_read_buf: pointer to buffer where parameter would be read
 * @param_size: sizeof(param_read_buf)
 *
 * Return 0 in case of success, non-zero otherwise
 */
static int ufshcd_read_desc_param(struct ufs_hba *hba,
				  enum desc_idn desc_id,
				  int desc_index,
				  u8 param_offset,
				  u8 *param_read_buf,
				  u8 param_size)
{
	int ret;
	u8 *desc_buf;
	int buff_len;
	bool is_kmalloc = true;

	/* Safety check */
	if (desc_id >= QUERY_DESC_IDN_MAX || !param_size)
		return -EINVAL;

	/* Get the max length of descriptor from structure filled up at probe
	 * time.
	 */
	ret = ufshcd_map_desc_id_to_length(hba, desc_id, &buff_len);

	/* Sanity checks */
	if (ret || !buff_len) {
		dev_err(hba->dev, "%s: Failed to get full descriptor length",
			__func__);
		return ret;
	}

	/* Check whether we need temp memory */
	if (param_offset != 0 || param_size < buff_len) {
		desc_buf = kmalloc(buff_len, GFP_KERNEL);
		if (!desc_buf)
			return -ENOMEM;
	} else {
		desc_buf = param_read_buf;
		is_kmalloc = false;
	}

	/* Request for full descriptor */
	ret = ufshcd_query_descriptor_retry(hba, UPIU_QUERY_OPCODE_READ_DESC,
					desc_id, desc_index, 0,
					desc_buf, &buff_len);

	if (ret) {
		dev_err(hba->dev, "%s: Failed reading descriptor. desc_id %d, desc_index %d, param_offset %d, ret %d",
			__func__, desc_id, desc_index, param_offset, ret);
		goto out;
	}

	/* Sanity check */
	if (desc_buf[QUERY_DESC_DESC_TYPE_OFFSET] != desc_id) {
		dev_err(hba->dev, "%s: invalid desc_id %d in descriptor header",
			__func__, desc_buf[QUERY_DESC_DESC_TYPE_OFFSET]);
		ret = -EINVAL;
		goto out;
	}

	/* Check wherher we will not copy more data, than available */
	if (is_kmalloc && param_size > buff_len)
		param_size = buff_len;

	if (is_kmalloc)
		memcpy(param_read_buf, &desc_buf[param_offset], param_size);
out:
	if (is_kmalloc)
		kfree(desc_buf);
	return ret;
}

static inline int ufshcd_read_desc(struct ufs_hba *hba,
				   enum desc_idn desc_id,
				   int desc_index,
				   u8 *buf,
				   u32 size)
{
	return ufshcd_read_desc_param(hba, desc_id, desc_index, 0, buf, size);
}

static inline int ufshcd_read_power_desc(struct ufs_hba *hba,
					 u8 *buf,
					 u32 size)
{
	return ufshcd_read_desc(hba, QUERY_DESC_IDN_POWER, 0, buf, size);
}

int ufshcd_read_device_desc(struct ufs_hba *hba, u8 *buf, u32 size)
{
	return ufshcd_read_desc(hba, QUERY_DESC_IDN_DEVICE, 0, buf, size);
}

/**
 * ufshcd_read_string_desc - read string descriptor
 * @hba: pointer to adapter instance
 * @desc_index: descriptor index
 * @buf: pointer to buffer where descriptor would be read
 * @size: size of buf
 * @ascii: if true convert from unicode to ascii characters
 *
 * Return 0 in case of success, non-zero otherwise
 */
#define ASCII_STD true
static int ufshcd_read_string_desc(struct ufs_hba *hba, int desc_index,
				   u8 *buf, u32 size, bool ascii)
{
	int err = 0;

	err = ufshcd_read_desc(hba,
				QUERY_DESC_IDN_STRING, desc_index, buf, size);

	if (err) {
		dev_err(hba->dev, "%s: reading String Desc failed after %d retries. err = %d\n",
			__func__, QUERY_REQ_RETRIES, err);
		goto out;
	}

	if (ascii) {
		int desc_len;
		int ascii_len;
		int i;
		char *buff_ascii;

		desc_len = buf[0];
		/* remove header and divide by 2 to move from UTF16 to UTF8 */
		ascii_len = (desc_len - QUERY_DESC_HDR_SIZE) / 2 + 1;
		if (size < ascii_len + QUERY_DESC_HDR_SIZE) {
			dev_err(hba->dev, "%s: buffer allocated size is too small\n",
					__func__);
			err = -ENOMEM;
			goto out;
		}

		buff_ascii = kzalloc(ascii_len, GFP_KERNEL);
		if (!buff_ascii) {
			err = -ENOMEM;
			goto out;
		}

		/*
		 * the descriptor contains string in UTF16 format
		 * we need to convert to utf-8 so it can be displayed
		 */
		utf16s_to_utf8s((wchar_t *)&buf[QUERY_DESC_HDR_SIZE],
				desc_len - QUERY_DESC_HDR_SIZE,
				UTF16_BIG_ENDIAN, buff_ascii, ascii_len);

		/* replace non-printable or non-ASCII characters with spaces */
		for (i = 0; i < ascii_len; i++)
			ufshcd_remove_non_printable(&buff_ascii[i]);

		memset(buf + QUERY_DESC_HDR_SIZE, 0,
				size - QUERY_DESC_HDR_SIZE);
		memcpy(buf + QUERY_DESC_HDR_SIZE, buff_ascii, ascii_len);
		buf[QUERY_DESC_LENGTH_OFFSET] = ascii_len + QUERY_DESC_HDR_SIZE;
		kfree(buff_ascii);
	}
out:
	return err;
}

/**
 * ufshcd_read_unit_desc_param - read the specified unit descriptor parameter
 * @hba: Pointer to adapter instance
 * @lun: lun id
 * @param_offset: offset of the parameter to read
 * @param_read_buf: pointer to buffer where parameter would be read
 * @param_size: sizeof(param_read_buf)
 *
 * Return 0 in case of success, non-zero otherwise
 */
static inline int ufshcd_read_unit_desc_param(struct ufs_hba *hba,
					      int lun,
					      enum unit_desc_param param_offset,
					      u8 *param_read_buf,
					      u32 param_size)
{
	/*
	 * Unit descriptors are only available for general purpose LUs (LUN id
	 * from 0 to 7) and RPMB Well known LU.
	 */
	if (!ufs_is_valid_unit_desc_lun(lun))
		return -EOPNOTSUPP;

	return ufshcd_read_desc_param(hba, QUERY_DESC_IDN_UNIT, lun,
				      param_offset, param_read_buf, param_size);
}

/**
 * ufshcd_memory_alloc - allocate memory for host memory space data structures
 * @hba: per adapter instance
 *
 * 1. Allocate DMA memory for Command Descriptor array
 *	Each command descriptor consist of Command UPIU, Response UPIU and PRDT
 * 2. Allocate DMA memory for UTP Transfer Request Descriptor List (UTRDL).
 * 3. Allocate DMA memory for UTP Task Management Request Descriptor List
 *	(UTMRDL)
 * 4. Allocate memory for local reference block(lrb).
 *
 * Returns 0 for success, non-zero in case of failure
 */
static int ufshcd_memory_alloc(struct ufs_hba *hba)
{
	size_t utmrdl_size, utrdl_size, ucdl_size;

	/* Allocate memory for UTP command descriptors */
	ucdl_size = (sizeof(struct utp_transfer_cmd_desc) * hba->nutrs);
	hba->ucdl_base_addr = dmam_alloc_coherent(hba->dev,
						  ucdl_size,
						  &hba->ucdl_dma_addr,
						  GFP_KERNEL);

	/*
	 * UFSHCI requires UTP command descriptor to be 128 byte aligned.
	 * make sure hba->ucdl_dma_addr is aligned to PAGE_SIZE
	 * if hba->ucdl_dma_addr is aligned to PAGE_SIZE, then it will
	 * be aligned to 128 bytes as well
	 */
	if (!hba->ucdl_base_addr ||
	    WARN_ON(hba->ucdl_dma_addr & (PAGE_SIZE - 1))) {
		dev_err(hba->dev,
			"Command Descriptor Memory allocation failed\n");
		goto out;
	}

	/*
	 * Allocate memory for UTP Transfer descriptors
	 * UFSHCI requires 1024 byte alignment of UTRD
	 */
	utrdl_size = (sizeof(struct utp_transfer_req_desc) * hba->nutrs);
	hba->utrdl_base_addr = dmam_alloc_coherent(hba->dev,
						   utrdl_size,
						   &hba->utrdl_dma_addr,
						   GFP_KERNEL);
	if (!hba->utrdl_base_addr ||
	    WARN_ON(hba->utrdl_dma_addr & (PAGE_SIZE - 1))) {
		dev_err(hba->dev,
			"Transfer Descriptor Memory allocation failed\n");
		goto out;
	}

	/*
	 * Allocate memory for UTP Task Management descriptors
	 * UFSHCI requires 1024 byte alignment of UTMRD
	 */
	utmrdl_size = sizeof(struct utp_task_req_desc) * hba->nutmrs;
	hba->utmrdl_base_addr = dmam_alloc_coherent(hba->dev,
						    utmrdl_size,
						    &hba->utmrdl_dma_addr,
						    GFP_KERNEL);
	if (!hba->utmrdl_base_addr ||
	    WARN_ON(hba->utmrdl_dma_addr & (PAGE_SIZE - 1))) {
		dev_err(hba->dev,
		"Task Management Descriptor Memory allocation failed\n");
		goto out;
	}

	/* Allocate memory for local reference block */
	hba->lrb = devm_kzalloc(hba->dev,
				hba->nutrs * sizeof(struct ufshcd_lrb),
				GFP_KERNEL);
	if (!hba->lrb) {
		dev_err(hba->dev, "LRB Memory allocation failed\n");
		goto out;
	}
	return 0;
out:
	return -ENOMEM;
}

/**
 * ufshcd_host_memory_configure - configure local reference block with
 *				memory offsets
 * @hba: per adapter instance
 *
 * Configure Host memory space
 * 1. Update Corresponding UTRD.UCDBA and UTRD.UCDBAU with UCD DMA
 * address.
 * 2. Update each UTRD with Response UPIU offset, Response UPIU length
 * and PRDT offset.
 * 3. Save the corresponding addresses of UTRD, UCD.CMD, UCD.RSP and UCD.PRDT
 * into local reference block.
 */
static void ufshcd_host_memory_configure(struct ufs_hba *hba)
{
	struct utp_transfer_cmd_desc *cmd_descp;
	struct utp_transfer_req_desc *utrdlp;
	dma_addr_t cmd_desc_dma_addr;
	dma_addr_t cmd_desc_element_addr;
	u16 response_offset;
	u16 prdt_offset;
	int cmd_desc_size;
	int i;

	utrdlp = hba->utrdl_base_addr;
	cmd_descp = hba->ucdl_base_addr;

	response_offset =
		offsetof(struct utp_transfer_cmd_desc, response_upiu);
	prdt_offset =
		offsetof(struct utp_transfer_cmd_desc, prd_table);

	cmd_desc_size = sizeof(struct utp_transfer_cmd_desc);
	cmd_desc_dma_addr = hba->ucdl_dma_addr;

	for (i = 0; i < hba->nutrs; i++) {
		/* Configure UTRD with command descriptor base address */
		cmd_desc_element_addr =
				(cmd_desc_dma_addr + (cmd_desc_size * i));
		utrdlp[i].command_desc_base_addr_lo =
				cpu_to_le32(lower_32_bits(cmd_desc_element_addr));
		utrdlp[i].command_desc_base_addr_hi =
				cpu_to_le32(upper_32_bits(cmd_desc_element_addr));

		/* Response upiu and prdt offset should be in double words */
		if (hba->quirks & UFSHCD_QUIRK_PRDT_BYTE_GRAN) {
			utrdlp[i].response_upiu_offset =
				cpu_to_le16(response_offset);
			utrdlp[i].prd_table_offset =
				cpu_to_le16(prdt_offset);
			utrdlp[i].response_upiu_length =
				cpu_to_le16(ALIGNED_UPIU_SIZE);
		} else {
			utrdlp[i].response_upiu_offset =
				cpu_to_le16((response_offset >> 2));
			utrdlp[i].prd_table_offset =
				cpu_to_le16((prdt_offset >> 2));
			utrdlp[i].response_upiu_length =
				cpu_to_le16(ALIGNED_UPIU_SIZE >> 2);
		}

		hba->lrb[i].utr_descriptor_ptr = (utrdlp + i);
		hba->lrb[i].utrd_dma_addr = hba->utrdl_dma_addr +
				(i * sizeof(struct utp_transfer_req_desc));
		hba->lrb[i].ucd_req_ptr =
			(struct utp_upiu_req *)(cmd_descp + i);
		hba->lrb[i].ucd_req_dma_addr = cmd_desc_element_addr;
		hba->lrb[i].ucd_rsp_ptr =
			(struct utp_upiu_rsp *)cmd_descp[i].response_upiu;
		hba->lrb[i].ucd_rsp_dma_addr = cmd_desc_element_addr +
				response_offset;
		hba->lrb[i].ucd_prdt_ptr =
			(struct ufshcd_sg_entry *)cmd_descp[i].prd_table;
		hba->lrb[i].ucd_prdt_dma_addr = cmd_desc_element_addr +
				prdt_offset;
	}
}

/**
 * ufshcd_dme_link_startup - Notify Unipro to perform link startup
 * @hba: per adapter instance
 *
 * UIC_CMD_DME_LINK_STARTUP command must be issued to Unipro layer,
 * in order to initialize the Unipro link startup procedure.
 * Once the Unipro links are up, the device connected to the controller
 * is detected.
 *
 * Returns 0 on success, non-zero value on failure
 */
static int ufshcd_dme_link_startup(struct ufs_hba *hba)
{
	struct uic_command uic_cmd = {0};
	int ret;

	uic_cmd.command = UIC_CMD_DME_LINK_STARTUP;

	ret = ufshcd_send_uic_cmd(hba, &uic_cmd);
	if (ret)
		dev_dbg(hba->dev,
			"dme-link-startup: error code %d\n", ret);
	return ret;
}

static inline void ufshcd_add_delay_before_dme_cmd(struct ufs_hba *hba)
{
	#define MIN_DELAY_BEFORE_DME_CMDS_US	1000
	unsigned long min_sleep_time_us;

	if (!(hba->quirks & UFSHCD_QUIRK_DELAY_BEFORE_DME_CMDS))
		return;

	/*
	 * last_dme_cmd_tstamp will be 0 only for 1st call to
	 * this function
	 */
	if (unlikely(!ktime_to_us(hba->last_dme_cmd_tstamp))) {
		min_sleep_time_us = MIN_DELAY_BEFORE_DME_CMDS_US;
	} else {
		unsigned long delta =
			(unsigned long) ktime_to_us(
				ktime_sub(ktime_get(),
				hba->last_dme_cmd_tstamp));

		if (delta < MIN_DELAY_BEFORE_DME_CMDS_US)
			min_sleep_time_us =
				MIN_DELAY_BEFORE_DME_CMDS_US - delta;
		else
			return; /* no more delay required */
	}

	/* allow sleep for extra 50us if needed */
	usleep_range(min_sleep_time_us, min_sleep_time_us + 50);
}

static inline void ufshcd_save_tstamp_of_last_dme_cmd(
			struct ufs_hba *hba)
{
	if (hba->quirks & UFSHCD_QUIRK_DELAY_BEFORE_DME_CMDS)
		hba->last_dme_cmd_tstamp = ktime_get();
}

/**
 * ufshcd_dme_set_attr - UIC command for DME_SET, DME_PEER_SET
 * @hba: per adapter instance
 * @attr_sel: uic command argument1
 * @attr_set: attribute set type as uic command argument2
 * @mib_val: setting value as uic command argument3
 * @peer: indicate whether peer or local
 *
 * Returns 0 on success, non-zero value on failure
 */
int ufshcd_dme_set_attr(struct ufs_hba *hba, u32 attr_sel,
			u8 attr_set, u32 mib_val, u8 peer)
{
	struct uic_command uic_cmd = {0};
	static const char *const action[] = {
		"dme-set",
		"dme-peer-set"
	};
	const char *set = action[!!peer];
	int ret;
	int retries = UFS_UIC_COMMAND_RETRIES;

	ufsdbg_error_inject_dispatcher(hba,
		ERR_INJECT_DME_ATTR, attr_sel, &attr_sel);

	uic_cmd.command = peer ?
		UIC_CMD_DME_PEER_SET : UIC_CMD_DME_SET;
	uic_cmd.argument1 = attr_sel;
	uic_cmd.argument2 = UIC_ARG_ATTR_TYPE(attr_set);
	uic_cmd.argument3 = mib_val;

	do {
		/* for peer attributes we retry upon failure */
		ret = ufshcd_send_uic_cmd(hba, &uic_cmd);
		if (ret)
			dev_dbg(hba->dev, "%s: attr-id 0x%x val 0x%x error code %d\n",
				set, UIC_GET_ATTR_ID(attr_sel), mib_val, ret);
	} while (ret && peer && --retries);

	if (ret)
		dev_err(hba->dev, "%s: attr-id 0x%x val 0x%x failed %d retries, err %d\n",
			set, UIC_GET_ATTR_ID(attr_sel), mib_val,
			UFS_UIC_COMMAND_RETRIES - retries, ret);

	return ret;
}
EXPORT_SYMBOL_GPL(ufshcd_dme_set_attr);

/**
 * ufshcd_dme_get_attr - UIC command for DME_GET, DME_PEER_GET
 * @hba: per adapter instance
 * @attr_sel: uic command argument1
 * @mib_val: the value of the attribute as returned by the UIC command
 * @peer: indicate whether peer or local
 *
 * Returns 0 on success, non-zero value on failure
 */
int ufshcd_dme_get_attr(struct ufs_hba *hba, u32 attr_sel,
			u32 *mib_val, u8 peer)
{
	struct uic_command uic_cmd = {0};
	static const char *const action[] = {
		"dme-get",
		"dme-peer-get"
	};
	const char *get = action[!!peer];
	int ret;
	int retries = UFS_UIC_COMMAND_RETRIES;
	struct ufs_pa_layer_attr orig_pwr_info;
	struct ufs_pa_layer_attr temp_pwr_info;
	bool pwr_mode_change = false;

	if (peer && (hba->quirks & UFSHCD_QUIRK_DME_PEER_ACCESS_AUTO_MODE)) {
		orig_pwr_info = hba->pwr_info;
		temp_pwr_info = orig_pwr_info;

		if (orig_pwr_info.pwr_tx == FAST_MODE ||
		    orig_pwr_info.pwr_rx == FAST_MODE) {
			temp_pwr_info.pwr_tx = FASTAUTO_MODE;
			temp_pwr_info.pwr_rx = FASTAUTO_MODE;
			pwr_mode_change = true;
		} else if (orig_pwr_info.pwr_tx == SLOW_MODE ||
		    orig_pwr_info.pwr_rx == SLOW_MODE) {
			temp_pwr_info.pwr_tx = SLOWAUTO_MODE;
			temp_pwr_info.pwr_rx = SLOWAUTO_MODE;
			pwr_mode_change = true;
		}
		if (pwr_mode_change) {
			ret = ufshcd_change_power_mode(hba, &temp_pwr_info);
			if (ret)
				goto out;
		}
	}

	uic_cmd.command = peer ?
		UIC_CMD_DME_PEER_GET : UIC_CMD_DME_GET;

	ufsdbg_error_inject_dispatcher(hba,
		ERR_INJECT_DME_ATTR, attr_sel, &attr_sel);

	uic_cmd.argument1 = attr_sel;

	do {
		/* for peer attributes we retry upon failure */
		ret = ufshcd_send_uic_cmd(hba, &uic_cmd);
		if (ret)
			dev_dbg(hba->dev, "%s: attr-id 0x%x error code %d\n",
				get, UIC_GET_ATTR_ID(attr_sel), ret);
	} while (ret && peer && --retries);

	if (ret)
		dev_err(hba->dev, "%s: attr-id 0x%x failed %d retries\n",
			get, UIC_GET_ATTR_ID(attr_sel),
			UFS_UIC_COMMAND_RETRIES - retries);

	if (mib_val && !ret)
		*mib_val = uic_cmd.argument3;

	if (peer && (hba->quirks & UFSHCD_QUIRK_DME_PEER_ACCESS_AUTO_MODE)
	    && pwr_mode_change)
		ufshcd_change_power_mode(hba, &orig_pwr_info);
out:
	return ret;
}
EXPORT_SYMBOL_GPL(ufshcd_dme_get_attr);

/**
 * ufshcd_uic_pwr_ctrl - executes UIC commands (which affects the link power
 * state) and waits for it to take effect.
 *
 * @hba: per adapter instance
 * @cmd: UIC command to execute
 *
 * DME operations like DME_SET(PA_PWRMODE), DME_HIBERNATE_ENTER &
 * DME_HIBERNATE_EXIT commands take some time to take its effect on both host
 * and device UniPro link and hence it's final completion would be indicated by
 * dedicated status bits in Interrupt Status register (UPMS, UHES, UHXS) in
 * addition to normal UIC command completion Status (UCCS). This function only
 * returns after the relevant status bits indicate the completion.
 *
 * Returns 0 on success, non-zero value on failure
 */
static int ufshcd_uic_pwr_ctrl(struct ufs_hba *hba, struct uic_command *cmd)
{
	struct completion uic_async_done;
	unsigned long flags;
	u8 status;
	int ret;
	bool reenable_intr = false;
	int wait_retries = 6; /* Allows 3secs max wait time */

	mutex_lock(&hba->uic_cmd_mutex);
	init_completion(&uic_async_done);
	ufshcd_add_delay_before_dme_cmd(hba);

	spin_lock_irqsave(hba->host->host_lock, flags);
	hba->uic_async_done = &uic_async_done;

	if (ufshcd_readl(hba, REG_INTERRUPT_ENABLE) & UIC_COMMAND_COMPL) {
		ufshcd_disable_intr(hba, UIC_COMMAND_COMPL);
		/*
		 * Make sure UIC command completion interrupt is disabled before
		 * issuing UIC command.
		 */
		wmb();
		reenable_intr = true;
	}
	ret = __ufshcd_send_uic_cmd(hba, cmd, false);
	spin_unlock_irqrestore(hba->host->host_lock, flags);
	if (ret) {
		dev_err(hba->dev,
			"pwr ctrl cmd 0x%x with mode 0x%x uic error %d\n",
			cmd->command, cmd->argument3, ret);
		goto out;
	}

more_wait:
	if (!wait_for_completion_timeout(hba->uic_async_done,
					 msecs_to_jiffies(UIC_CMD_TIMEOUT))) {
		u32 intr_status = 0;
		s64 ts_since_last_intr;

		dev_err(hba->dev,
			"pwr ctrl cmd 0x%x with mode 0x%x completion timeout\n",
			cmd->command, cmd->argument3);
		/*
		 * The controller must have triggered interrupt but ISR couldn't
		 * run due to interrupt starvation.
		 * Or ISR must have executed just after the timeout
		 * (which clears IS registers)
		 * If either of these two cases is true, then
		 * wait for little more time for completion.
		 */
		intr_status = ufshcd_readl(hba, REG_INTERRUPT_STATUS);
		ts_since_last_intr = ktime_ms_delta(ktime_get(),
						hba->ufs_stats.last_intr_ts);

		if ((intr_status & UFSHCD_UIC_PWR_MASK) ||
		    ((hba->ufs_stats.last_intr_status & UFSHCD_UIC_PWR_MASK) &&
		     (ts_since_last_intr < (s64)UIC_CMD_TIMEOUT))) {
			dev_info(hba->dev, "IS:0x%08x last_intr_sts:0x%08x last_intr_ts:%lld, retry-cnt:%d\n",
				intr_status, hba->ufs_stats.last_intr_status,
				hba->ufs_stats.last_intr_ts, wait_retries);
			if (wait_retries--)
				goto more_wait;

			/*
			 * If same state continues event after more wait time,
			 * something must be hogging CPU.
			 */
			BUG_ON(hba->crash_on_err);
		}
		ret = -ETIMEDOUT;
		goto out;
	}

	status = ufshcd_get_upmcrs(hba);
	if (status != PWR_LOCAL) {
		dev_err(hba->dev,
			"pwr ctrl cmd 0x%0x failed, host upmcrs:0x%x\n",
			cmd->command, status);
		ret = (status != PWR_OK) ? status : -1;
	}
	ufshcd_dme_cmd_log(hba, "dme_cmpl_2", hba->active_uic_cmd->command);

out:
	if (ret) {
		ufsdbg_set_err_state(hba);
		ufshcd_print_host_state(hba);
		ufshcd_print_pwr_info(hba);
		ufshcd_print_host_regs(hba);
		ufshcd_print_cmd_log(hba);
		if (hba->crash_on_err)
			BUG_ON(1);
	}

	ufshcd_save_tstamp_of_last_dme_cmd(hba);
	spin_lock_irqsave(hba->host->host_lock, flags);
	hba->active_uic_cmd = NULL;
	hba->uic_async_done = NULL;
	if (reenable_intr)
		ufshcd_enable_intr(hba, UIC_COMMAND_COMPL);
	spin_unlock_irqrestore(hba->host->host_lock, flags);
	mutex_unlock(&hba->uic_cmd_mutex);
	return ret;
}

/**
 * ufshcd_uic_change_pwr_mode - Perform the UIC power mode chage
 *				using DME_SET primitives.
 * @hba: per adapter instance
 * @mode: powr mode value
 *
 * Returns 0 on success, non-zero value on failure
 */
static int ufshcd_uic_change_pwr_mode(struct ufs_hba *hba, u8 mode)
{
	struct uic_command uic_cmd = {0};
	int ret;

	if (hba->quirks & UFSHCD_QUIRK_BROKEN_PA_RXHSUNTERMCAP) {
		ret = ufshcd_dme_set(hba,
				UIC_ARG_MIB_SEL(PA_RXHSUNTERMCAP, 0), 1);
		if (ret) {
			dev_err(hba->dev, "%s: failed to enable PA_RXHSUNTERMCAP ret %d\n",
						__func__, ret);
			goto out;
		}
	}

	uic_cmd.command = UIC_CMD_DME_SET;
	uic_cmd.argument1 = UIC_ARG_MIB(PA_PWRMODE);
	uic_cmd.argument3 = mode;
	hba->ufs_stats.clk_hold.ctx = PWRCTL_CMD_SEND;
	ufshcd_hold_all(hba);
	ret = ufshcd_uic_pwr_ctrl(hba, &uic_cmd);
	hba->ufs_stats.clk_rel.ctx = PWRCTL_CMD_SEND;
	ufshcd_release_all(hba);
out:
	return ret;
}

static int ufshcd_link_recovery(struct ufs_hba *hba)
{
	int ret = 0;
	unsigned long flags;

	/*
	 * Check if there is any race with fatal error handling.
	 * If so, wait for it to complete. Even though fatal error
	 * handling does reset and restore in some cases, don't assume
	 * anything out of it. We are just avoiding race here.
	 */
	do {
		spin_lock_irqsave(hba->host->host_lock, flags);
		if (!(work_pending(&hba->eh_work) ||
				hba->ufshcd_state == UFSHCD_STATE_RESET))
			break;
		spin_unlock_irqrestore(hba->host->host_lock, flags);
		dev_dbg(hba->dev, "%s: reset in progress\n", __func__);
		flush_work(&hba->eh_work);
	} while (1);


	/*
	 * we don't know if previous reset had really reset the host controller
	 * or not. So let's force reset here to be sure.
	 */
	hba->ufshcd_state = UFSHCD_STATE_ERROR;
	hba->force_host_reset = true;
	ufshcd_set_eh_in_progress(hba);
	schedule_work(&hba->eh_work);

	/* wait for the reset work to finish */
	do {
		if (!(work_pending(&hba->eh_work) ||
				hba->ufshcd_state == UFSHCD_STATE_RESET))
			break;
		spin_unlock_irqrestore(hba->host->host_lock, flags);
		dev_dbg(hba->dev, "%s: reset in progress\n", __func__);
		flush_work(&hba->eh_work);
		spin_lock_irqsave(hba->host->host_lock, flags);
	} while (1);

	if (!((hba->ufshcd_state == UFSHCD_STATE_OPERATIONAL) &&
	      ufshcd_is_link_active(hba)))
		ret = -ENOLINK;
	spin_unlock_irqrestore(hba->host->host_lock, flags);

	return ret;
}

static int __ufshcd_uic_hibern8_enter(struct ufs_hba *hba)
{
	int ret;
	struct uic_command uic_cmd = {0};
	ktime_t start = ktime_get();

	ufshcd_vops_hibern8_notify(hba, UIC_CMD_DME_HIBER_ENTER, PRE_CHANGE);

	uic_cmd.command = UIC_CMD_DME_HIBER_ENTER;
	ret = ufshcd_uic_pwr_ctrl(hba, &uic_cmd);
	trace_ufshcd_profile_hibern8(dev_name(hba->dev), "enter",
			     ktime_to_us(ktime_sub(ktime_get(), start)), ret);

	ufsdbg_error_inject_dispatcher(hba, ERR_INJECT_HIBERN8_ENTER, 0, &ret);

	/*
	 * Do full reinit if enter failed or if LINERESET was detected during
	 * Hibern8 operation. After LINERESET, link moves to default PWM-G1
	 * mode hence full reinit is required to move link to HS speeds.
	 */
	if (ret || hba->full_init_linereset) {
		int err;

		hba->full_init_linereset = false;
		ufshcd_update_error_stats(hba, UFS_ERR_HIBERN8_ENTER);
		dev_err(hba->dev, "%s: hibern8 enter failed. ret = %d\n",
			__func__, ret);

		/*
		 * If link recovery fails then return error code (-ENOLINK)
		 * returned ufshcd_link_recovery().
		 * If link recovery succeeds then return -EAGAIN to attempt
		 * hibern8 enter retry again.
		 */
		err = ufshcd_link_recovery(hba);
		if (err) {
			dev_err(hba->dev, "%s: link recovery failed", __func__);
			ret = err;
		} else {
			ret = -EAGAIN;
		}
	} else {
		ufshcd_vops_hibern8_notify(hba, UIC_CMD_DME_HIBER_ENTER,
								POST_CHANGE);
		dev_dbg(hba->dev, "%s: Hibern8 Enter at %lld us", __func__,
			ktime_to_us(ktime_get()));
	}

	return ret;
}

int ufshcd_uic_hibern8_enter(struct ufs_hba *hba)
{
	int ret = 0, retries;

	for (retries = UIC_HIBERN8_ENTER_RETRIES; retries > 0; retries--) {
		ret = __ufshcd_uic_hibern8_enter(hba);
		if (!ret)
			goto out;
		else if (ret != -EAGAIN)
			/* Unable to recover the link, so no point proceeding */
			BUG();
	}
out:
	return ret;
}

int ufshcd_uic_hibern8_exit(struct ufs_hba *hba)
{
	struct uic_command uic_cmd = {0};
	int ret;
	ktime_t start = ktime_get();

	ufshcd_vops_hibern8_notify(hba, UIC_CMD_DME_HIBER_EXIT, PRE_CHANGE);

	uic_cmd.command = UIC_CMD_DME_HIBER_EXIT;
	ret = ufshcd_uic_pwr_ctrl(hba, &uic_cmd);
	trace_ufshcd_profile_hibern8(dev_name(hba->dev), "exit",
			     ktime_to_us(ktime_sub(ktime_get(), start)), ret);

	ufsdbg_error_inject_dispatcher(hba, ERR_INJECT_HIBERN8_EXIT, 0, &ret);

	/* Do full reinit if exit failed */
	if (ret) {
		ufshcd_update_error_stats(hba, UFS_ERR_HIBERN8_EXIT);
		dev_err(hba->dev, "%s: hibern8 exit failed. ret = %d\n",
			__func__, ret);
		ret = ufshcd_link_recovery(hba);
		/* Unable to recover the link, so no point proceeding */
		if (ret)
			BUG();
	} else {
		ufshcd_vops_hibern8_notify(hba, UIC_CMD_DME_HIBER_EXIT,
								POST_CHANGE);
		dev_dbg(hba->dev, "%s: Hibern8 Exit at %lld us", __func__,
			ktime_to_us(ktime_get()));
		hba->ufs_stats.last_hibern8_exit_tstamp = ktime_get();
		hba->ufs_stats.hibern8_exit_cnt++;
	}

	return ret;
}

 /**
 * ufshcd_init_pwr_info - setting the POR (power on reset)
 * values in hba power info
 * @hba: per-adapter instance
 */
static void ufshcd_init_pwr_info(struct ufs_hba *hba)
{
	hba->pwr_info.gear_rx = UFS_PWM_G1;
	hba->pwr_info.gear_tx = UFS_PWM_G1;
	hba->pwr_info.lane_rx = 1;
	hba->pwr_info.lane_tx = 1;
	hba->pwr_info.pwr_rx = SLOWAUTO_MODE;
	hba->pwr_info.pwr_tx = SLOWAUTO_MODE;
	hba->pwr_info.hs_rate = 0;
}

/**
 * ufshcd_get_max_pwr_mode - reads the max power mode negotiated with device
 * @hba: per-adapter instance
 */
static int ufshcd_get_max_pwr_mode(struct ufs_hba *hba)
{
	struct ufs_pa_layer_attr *pwr_info = &hba->max_pwr_info.info;

	if (hba->max_pwr_info.is_valid)
		return 0;

	pwr_info->pwr_tx = FAST_MODE;
	pwr_info->pwr_rx = FAST_MODE;
	pwr_info->hs_rate = PA_HS_MODE_B;

	/* Get the connected lane count */
	ufshcd_dme_get(hba, UIC_ARG_MIB(PA_CONNECTEDRXDATALANES),
			&pwr_info->lane_rx);
	ufshcd_dme_get(hba, UIC_ARG_MIB(PA_CONNECTEDTXDATALANES),
			&pwr_info->lane_tx);

	if (!pwr_info->lane_rx || !pwr_info->lane_tx) {
		dev_err(hba->dev, "%s: invalid connected lanes value. rx=%d, tx=%d\n",
				__func__,
				pwr_info->lane_rx,
				pwr_info->lane_tx);
		return -EINVAL;
	}

	/*
	 * First, get the maximum gears of HS speed.
	 * If a zero value, it means there is no HSGEAR capability.
	 * Then, get the maximum gears of PWM speed.
	 */
	ufshcd_dme_get(hba, UIC_ARG_MIB(PA_MAXRXHSGEAR), &pwr_info->gear_rx);
	if (!pwr_info->gear_rx) {
		ufshcd_dme_get(hba, UIC_ARG_MIB(PA_MAXRXPWMGEAR),
				&pwr_info->gear_rx);
		if (!pwr_info->gear_rx) {
			dev_err(hba->dev, "%s: invalid max pwm rx gear read = %d\n",
				__func__, pwr_info->gear_rx);
			return -EINVAL;
		} else {
			if (hba->limit_rx_pwm_gear > 0 &&
			    (hba->limit_rx_pwm_gear < pwr_info->gear_rx))
				pwr_info->gear_rx = hba->limit_rx_pwm_gear;
		}
		pwr_info->pwr_rx = SLOW_MODE;
	} else {
		if (hba->limit_rx_hs_gear > 0 &&
		    (hba->limit_rx_hs_gear < pwr_info->gear_rx))
			pwr_info->gear_rx = hba->limit_rx_hs_gear;
	}

	ufshcd_dme_peer_get(hba, UIC_ARG_MIB(PA_MAXRXHSGEAR),
			&pwr_info->gear_tx);
	if (!pwr_info->gear_tx) {
		ufshcd_dme_peer_get(hba, UIC_ARG_MIB(PA_MAXRXPWMGEAR),
				&pwr_info->gear_tx);
		if (!pwr_info->gear_tx) {
			dev_err(hba->dev, "%s: invalid max pwm tx gear read = %d\n",
				__func__, pwr_info->gear_tx);
			return -EINVAL;
		} else {
			if (hba->limit_tx_pwm_gear > 0 &&
			    (hba->limit_tx_pwm_gear < pwr_info->gear_tx))
				pwr_info->gear_tx = hba->limit_tx_pwm_gear;
		}
		pwr_info->pwr_tx = SLOW_MODE;
	} else {
		if (hba->limit_tx_hs_gear > 0 &&
		    (hba->limit_tx_hs_gear < pwr_info->gear_tx))
			pwr_info->gear_tx = hba->limit_tx_hs_gear;
	}

	hba->max_pwr_info.is_valid = true;
	return 0;
}

int ufshcd_change_power_mode(struct ufs_hba *hba,
			     struct ufs_pa_layer_attr *pwr_mode)
{
	int ret = 0;
	u32 peer_rx_hs_adapt_initial_cap;

	/* if already configured to the requested pwr_mode */
	if (!hba->restore_needed &&
		pwr_mode->gear_rx == hba->pwr_info.gear_rx &&
		pwr_mode->gear_tx == hba->pwr_info.gear_tx &&
	    pwr_mode->lane_rx == hba->pwr_info.lane_rx &&
	    pwr_mode->lane_tx == hba->pwr_info.lane_tx &&
	    pwr_mode->pwr_rx == hba->pwr_info.pwr_rx &&
	    pwr_mode->pwr_tx == hba->pwr_info.pwr_tx &&
	    pwr_mode->hs_rate == hba->pwr_info.hs_rate) {
		dev_dbg(hba->dev, "%s: power already configured\n", __func__);
		return 0;
	}

	ufsdbg_error_inject_dispatcher(hba, ERR_INJECT_PWR_CHANGE, 0, &ret);
	if (ret)
		return ret;

	/*
	 * Configure attributes for power mode change with below.
	 * - PA_RXGEAR, PA_ACTIVERXDATALANES, PA_RXTERMINATION,
	 * - PA_TXGEAR, PA_ACTIVETXDATALANES, PA_TXTERMINATION,
	 * - PA_HSSERIES
	 */
	ufshcd_dme_set(hba, UIC_ARG_MIB(PA_RXGEAR), pwr_mode->gear_rx);
	ufshcd_dme_set(hba, UIC_ARG_MIB(PA_ACTIVERXDATALANES),
			pwr_mode->lane_rx);
	if (pwr_mode->pwr_rx == FASTAUTO_MODE ||
			pwr_mode->pwr_rx == FAST_MODE)
		ufshcd_dme_set(hba, UIC_ARG_MIB(PA_RXTERMINATION), TRUE);
	else
		ufshcd_dme_set(hba, UIC_ARG_MIB(PA_RXTERMINATION), FALSE);

	ufshcd_dme_set(hba, UIC_ARG_MIB(PA_TXGEAR), pwr_mode->gear_tx);
	ufshcd_dme_set(hba, UIC_ARG_MIB(PA_ACTIVETXDATALANES),
			pwr_mode->lane_tx);
	if (pwr_mode->pwr_tx == FASTAUTO_MODE ||
			pwr_mode->pwr_tx == FAST_MODE)
		ufshcd_dme_set(hba, UIC_ARG_MIB(PA_TXTERMINATION), TRUE);
	else
		ufshcd_dme_set(hba, UIC_ARG_MIB(PA_TXTERMINATION), FALSE);

	if (pwr_mode->pwr_rx == FASTAUTO_MODE ||
	    pwr_mode->pwr_tx == FASTAUTO_MODE ||
	    pwr_mode->pwr_rx == FAST_MODE ||
	    pwr_mode->pwr_tx == FAST_MODE)
		ufshcd_dme_set(hba, UIC_ARG_MIB(PA_HSSERIES),
						pwr_mode->hs_rate);

	if (pwr_mode->gear_tx == UFS_HS_G4) {
		ret = ufshcd_dme_peer_get(hba,
				 UIC_ARG_MIB_SEL(RX_HS_ADAPT_INITIAL_CAPABILITY,
					UIC_ARG_MPHY_RX_GEN_SEL_INDEX(0)),
				    &peer_rx_hs_adapt_initial_cap);
		if (ret) {
			dev_err(hba->dev,
				"%s: RX_HS_ADAPT_INITIAL_CAP get failed %d\n",
				__func__, ret);
			peer_rx_hs_adapt_initial_cap =
						PA_PEERRXHSADAPTINITIAL_Default;
		}
		ret = ufshcd_dme_set(hba, UIC_ARG_MIB(PA_PEERRXHSADAPTINITIAL),
				     peer_rx_hs_adapt_initial_cap);
		/* INITIAL ADAPT */
		ufshcd_dme_set(hba, UIC_ARG_MIB(PA_TXHSADAPTTYPE),
			       PA_INITIAL_ADAPT);
	} else if (hba->ufs_version >= UFSHCI_VERSION_30) {
		/* NO ADAPT */
		ufshcd_dme_set(hba, UIC_ARG_MIB(PA_TXHSADAPTTYPE), PA_NO_ADAPT);
	}

	ufshcd_dme_set(hba, UIC_ARG_MIB(PA_PWRMODEUSERDATA0),
			DL_FC0ProtectionTimeOutVal_Default);
	ufshcd_dme_set(hba, UIC_ARG_MIB(PA_PWRMODEUSERDATA1),
			DL_TC0ReplayTimeOutVal_Default);
	ufshcd_dme_set(hba, UIC_ARG_MIB(PA_PWRMODEUSERDATA2),
			DL_AFC0ReqTimeOutVal_Default);

	ufshcd_dme_set(hba, UIC_ARG_MIB(DME_LocalFC0ProtectionTimeOutVal),
			DL_FC0ProtectionTimeOutVal_Default);
	ufshcd_dme_set(hba, UIC_ARG_MIB(DME_LocalTC0ReplayTimeOutVal),
			DL_TC0ReplayTimeOutVal_Default);
	ufshcd_dme_set(hba, UIC_ARG_MIB(DME_LocalAFC0ReqTimeOutVal),
			DL_AFC0ReqTimeOutVal_Default);

	ret = ufshcd_uic_change_pwr_mode(hba, pwr_mode->pwr_rx << 4
			| pwr_mode->pwr_tx);

	if (ret) {
		ufshcd_update_error_stats(hba, UFS_ERR_POWER_MODE_CHANGE);
		dev_err(hba->dev,
			"%s: power mode change failed %d\n", __func__, ret);
	} else {
		ufshcd_vops_pwr_change_notify(hba, POST_CHANGE, NULL,
								pwr_mode);

		memcpy(&hba->pwr_info, pwr_mode,
			sizeof(struct ufs_pa_layer_attr));
		hba->ufs_stats.power_mode_change_cnt++;
	}

	return ret;
}

/**
 * ufshcd_config_pwr_mode - configure a new power mode
 * @hba: per-adapter instance
 * @desired_pwr_mode: desired power configuration
 */
static int ufshcd_config_pwr_mode(struct ufs_hba *hba,
		struct ufs_pa_layer_attr *desired_pwr_mode)
{
	struct ufs_pa_layer_attr final_params = { 0 };
	int ret;

	ret = ufshcd_vops_pwr_change_notify(hba, PRE_CHANGE,
					desired_pwr_mode, &final_params);

	if (ret)
		memcpy(&final_params, desired_pwr_mode, sizeof(final_params));

	ret = ufshcd_change_power_mode(hba, &final_params);
	if (!ret)
		ufshcd_print_pwr_info(hba);

	return ret;
}

/**
 * ufshcd_complete_dev_init() - checks device readiness
 * hba: per-adapter instance
 *
 * Set fDeviceInit flag and poll until device toggles it.
 */
static int ufshcd_complete_dev_init(struct ufs_hba *hba)
{
	int i;
	int err;
	bool flag_res = 1;

	err = ufshcd_query_flag_retry(hba, UPIU_QUERY_OPCODE_SET_FLAG,
		QUERY_FLAG_IDN_FDEVICEINIT, NULL);
	if (err) {
		dev_err(hba->dev,
			"%s setting fDeviceInit flag failed with error %d\n",
			__func__, err);
		goto out;
	}

	/* poll for max. 1000 iterations for fDeviceInit flag to clear */
	for (i = 0; i < 1000 && !err && flag_res; i++)
		err = ufshcd_query_flag_retry(hba, UPIU_QUERY_OPCODE_READ_FLAG,
			QUERY_FLAG_IDN_FDEVICEINIT, &flag_res);

	if (err)
		dev_err(hba->dev,
			"%s reading fDeviceInit flag failed with error %d\n",
			__func__, err);
	else if (flag_res)
		dev_err(hba->dev,
			"%s fDeviceInit was not cleared by the device\n",
			__func__);

out:
	return err;
}

/**
 * ufshcd_make_hba_operational - Make UFS controller operational
 * @hba: per adapter instance
 *
 * To bring UFS host controller to operational state,
 * 1. Enable required interrupts
 * 2. Configure interrupt aggregation
 * 3. Program UTRL and UTMRL base address
 * 4. Configure run-stop-registers
 *
 * Returns 0 on success, non-zero value on failure
 */
static int ufshcd_make_hba_operational(struct ufs_hba *hba)
{
	int err = 0;
	u32 reg;

	/* Enable required interrupts */
	ufshcd_enable_intr(hba, UFSHCD_ENABLE_INTRS);

	/* Configure interrupt aggregation */
	if (ufshcd_is_intr_aggr_allowed(hba))
		ufshcd_config_intr_aggr(hba, hba->nutrs - 1, INT_AGGR_DEF_TO);
	else
		ufshcd_disable_intr_aggr(hba);

	/* Configure UTRL and UTMRL base address registers */
	ufshcd_writel(hba, lower_32_bits(hba->utrdl_dma_addr),
			REG_UTP_TRANSFER_REQ_LIST_BASE_L);
	ufshcd_writel(hba, upper_32_bits(hba->utrdl_dma_addr),
			REG_UTP_TRANSFER_REQ_LIST_BASE_H);
	ufshcd_writel(hba, lower_32_bits(hba->utmrdl_dma_addr),
			REG_UTP_TASK_REQ_LIST_BASE_L);
	ufshcd_writel(hba, upper_32_bits(hba->utmrdl_dma_addr),
			REG_UTP_TASK_REQ_LIST_BASE_H);

	/*
	 * Make sure base address and interrupt setup are updated before
	 * enabling the run/stop registers below.
	 */
	wmb();

	/*
	 * UCRDY, UTMRLDY and UTRLRDY bits must be 1
	 */
	reg = ufshcd_readl(hba, REG_CONTROLLER_STATUS);
	if (!(ufshcd_get_lists_status(reg))) {
		ufshcd_enable_run_stop_reg(hba);
	} else {
		dev_err(hba->dev,
			"Host controller not ready to process requests");
		err = -EIO;
		goto out;
	}

out:
	return err;
}

/**
 * ufshcd_hba_stop - Send controller to reset state
 * @hba: per adapter instance
 * @can_sleep: perform sleep or just spin
 */
static inline void ufshcd_hba_stop(struct ufs_hba *hba, bool can_sleep)
{
	int err;

	ufshcd_writel(hba, CONTROLLER_DISABLE,  REG_CONTROLLER_ENABLE);
	err = ufshcd_wait_for_register(hba, REG_CONTROLLER_ENABLE,
					CONTROLLER_ENABLE, CONTROLLER_DISABLE,
					10, 1, can_sleep);
	if (err)
		dev_err(hba->dev, "%s: Controller disable failed\n", __func__);
}

/**
 * ufshcd_hba_enable - initialize the controller
 * @hba: per adapter instance
 *
 * The controller resets itself and controller firmware initialization
 * sequence kicks off. When controller is ready it will set
 * the Host Controller Enable bit to 1.
 *
 * Returns 0 on success, non-zero value on failure
 */
static int ufshcd_hba_enable(struct ufs_hba *hba)
{
	int retry;

	/*
	 * msleep of 1 and 5 used in this function might result in msleep(20),
	 * but it was necessary to send the UFS FPGA to reset mode during
	 * development and testing of this driver. msleep can be changed to
	 * mdelay and retry count can be reduced based on the controller.
	 */
	if (!ufshcd_is_hba_active(hba))
		/* change controller state to "reset state" */
		ufshcd_hba_stop(hba, true);

	/* UniPro link is disabled at this point */
	ufshcd_set_link_off(hba);

	ufshcd_vops_hce_enable_notify(hba, PRE_CHANGE);

	/* start controller initialization sequence */
	ufshcd_hba_start(hba);

	/*
	 * To initialize a UFS host controller HCE bit must be set to 1.
	 * During initialization the HCE bit value changes from 1->0->1.
	 * When the host controller completes initialization sequence
	 * it sets the value of HCE bit to 1. The same HCE bit is read back
	 * to check if the controller has completed initialization sequence.
	 * So without this delay the value HCE = 1, set in the previous
	 * instruction might be read back.
	 * This delay can be changed based on the controller.
	 */
	msleep(1);

	/* wait for the host controller to complete initialization */
	retry = 10;
	while (ufshcd_is_hba_active(hba)) {
		if (retry) {
			retry--;
		} else {
			dev_err(hba->dev,
				"Controller enable failed\n");
			return -EIO;
		}
		msleep(5);
	}

	/* enable UIC related interrupts */
	ufshcd_enable_intr(hba, UFSHCD_UIC_MASK);

	ufshcd_vops_hce_enable_notify(hba, POST_CHANGE);

	return 0;
}

static int ufshcd_disable_tx_lcc(struct ufs_hba *hba, bool peer)
{
	int tx_lanes, i, err = 0;

	if (!peer)
		ufshcd_dme_get(hba, UIC_ARG_MIB(PA_CONNECTEDTXDATALANES),
			       &tx_lanes);
	else
		ufshcd_dme_peer_get(hba, UIC_ARG_MIB(PA_CONNECTEDTXDATALANES),
				    &tx_lanes);
	for (i = 0; i < tx_lanes; i++) {
		if (!peer)
			err = ufshcd_dme_set(hba,
				UIC_ARG_MIB_SEL(TX_LCC_ENABLE,
					UIC_ARG_MPHY_TX_GEN_SEL_INDEX(i)),
					0);
		else
			err = ufshcd_dme_peer_set(hba,
				UIC_ARG_MIB_SEL(TX_LCC_ENABLE,
					UIC_ARG_MPHY_TX_GEN_SEL_INDEX(i)),
					0);
		if (err) {
			dev_err(hba->dev, "%s: TX LCC Disable failed, peer = %d, lane = %d, err = %d",
				__func__, peer, i, err);
			break;
		}
	}

	return err;
}

static inline int ufshcd_disable_host_tx_lcc(struct ufs_hba *hba)
{
	return ufshcd_disable_tx_lcc(hba, false);
}

static inline int ufshcd_disable_device_tx_lcc(struct ufs_hba *hba)
{
	return ufshcd_disable_tx_lcc(hba, true);
}

/**
 * ufshcd_link_startup - Initialize unipro link startup
 * @hba: per adapter instance
 *
 * Returns 0 for success, non-zero in case of failure
 */
static int ufshcd_link_startup(struct ufs_hba *hba)
{
	int ret;
	int retries = DME_LINKSTARTUP_RETRIES;

	do {
		ufshcd_vops_link_startup_notify(hba, PRE_CHANGE);

		ret = ufshcd_dme_link_startup(hba);
		if (ret)
			ufshcd_update_error_stats(hba, UFS_ERR_LINKSTARTUP);

		/* check if device is detected by inter-connect layer */
		if (!ret && !ufshcd_is_device_present(hba)) {
			ufshcd_update_error_stats(hba, UFS_ERR_LINKSTARTUP);
			dev_err(hba->dev, "%s: Device not present\n", __func__);
			ret = -ENXIO;
			goto out;
		}

		/*
		 * DME link lost indication is only received when link is up,
		 * but we can't be sure if the link is up until link startup
		 * succeeds. So reset the local Uni-Pro and try again.
		 */
		if (ret && ufshcd_hba_enable(hba))
			goto out;
	} while (ret && retries--);

	if (ret)
		/* failed to get the link up... retire */
		goto out;

	/* Mark that link is up in PWM-G1, 1-lane, SLOW-AUTO mode */
	ufshcd_init_pwr_info(hba);
	ufshcd_print_pwr_info(hba);

	if (hba->quirks & UFSHCD_QUIRK_BROKEN_LCC) {
		ret = ufshcd_disable_device_tx_lcc(hba);
		if (ret)
			goto out;
	}

	if (hba->dev_info.quirks & UFS_DEVICE_QUIRK_BROKEN_LCC) {
		ret = ufshcd_disable_host_tx_lcc(hba);
		if (ret)
			goto out;
	}

	/* Include any host controller configuration via UIC commands */
	ret = ufshcd_vops_link_startup_notify(hba, POST_CHANGE);
	if (ret)
		goto out;

	ret = ufshcd_make_hba_operational(hba);
out:
	if (ret)
		dev_err(hba->dev, "link startup failed %d\n", ret);
	/*
	 * For some external cards, link startup succeeds only after few link
	 * startup attempts and err_state may get set in this case.
	 * But as the link startup has finally succeded, we are clearing the
	 * error state.
	 */
	else if (hba->extcon)
		ufsdbg_clr_err_state(hba);

	return ret;
}

/**
 * ufshcd_verify_dev_init() - Verify device initialization
 * @hba: per-adapter instance
 *
 * Send NOP OUT UPIU and wait for NOP IN response to check whether the
 * device Transport Protocol (UTP) layer is ready after a reset.
 * If the UTP layer at the device side is not initialized, it may
 * not respond with NOP IN UPIU within timeout of %NOP_OUT_TIMEOUT
 * and we retry sending NOP OUT for %NOP_OUT_RETRIES iterations.
 */
static int ufshcd_verify_dev_init(struct ufs_hba *hba)
{
	int err = 0;
	int retries;

	ufshcd_hold_all(hba);
	mutex_lock(&hba->dev_cmd.lock);
	for (retries = NOP_OUT_RETRIES; retries > 0; retries--) {
		err = ufshcd_exec_dev_cmd(hba, DEV_CMD_TYPE_NOP,
					       NOP_OUT_TIMEOUT);

		if (!err || err == -ETIMEDOUT)
			break;

		dev_dbg(hba->dev, "%s: error %d retrying\n", __func__, err);
	}
	mutex_unlock(&hba->dev_cmd.lock);
	ufshcd_release_all(hba);

	if (err)
		dev_err(hba->dev, "%s: NOP OUT failed %d\n", __func__, err);
	return err;
}

/**
 * ufshcd_set_queue_depth - set lun queue depth
 * @sdev: pointer to SCSI device
 *
 * Read bLUQueueDepth value and activate scsi tagged command
 * queueing. For WLUN, queue depth is set to 1. For best-effort
 * cases (bLUQueueDepth = 0) the queue depth is set to a maximum
 * value that host can queue.
 */
static void ufshcd_set_queue_depth(struct scsi_device *sdev)
{
	int ret = 0;
	u8 lun_qdepth;
	struct ufs_hba *hba;

	hba = shost_priv(sdev->host);

	lun_qdepth = hba->nutrs;
	ret = ufshcd_read_unit_desc_param(hba,
			  ufshcd_scsi_to_upiu_lun(sdev->lun),
			  UNIT_DESC_PARAM_LU_Q_DEPTH,
			  &lun_qdepth,
			  sizeof(lun_qdepth));

	/* Some WLUN doesn't support unit descriptor */
	if (ret == -EOPNOTSUPP)
		lun_qdepth = 1;
	else if (!lun_qdepth)
		/* eventually, we can figure out the real queue depth */
		lun_qdepth = hba->nutrs;
	else
		lun_qdepth = min_t(int, lun_qdepth, hba->nutrs);

	dev_dbg(hba->dev, "%s: activate tcq with queue depth %d\n",
			__func__, lun_qdepth);
	scsi_change_queue_depth(sdev, lun_qdepth);
}

/*
 * ufshcd_get_lu_wp - returns the "b_lu_write_protect" from UNIT DESCRIPTOR
 * @hba: per-adapter instance
 * @lun: UFS device lun id
 * @b_lu_write_protect: pointer to buffer to hold the LU's write protect info
 *
 * Returns 0 in case of success and b_lu_write_protect status would be returned
 * @b_lu_write_protect parameter.
 * Returns -ENOTSUPP if reading b_lu_write_protect is not supported.
 * Returns -EINVAL in case of invalid parameters passed to this function.
 */
static int ufshcd_get_lu_wp(struct ufs_hba *hba,
			    u8 lun,
			    u8 *b_lu_write_protect)
{
	int ret;

	if (!b_lu_write_protect)
		ret = -EINVAL;
	/*
	 * According to UFS device spec, RPMB LU can't be write
	 * protected so skip reading bLUWriteProtect parameter for
	 * it. For other W-LUs, UNIT DESCRIPTOR is not available.
	 */
	else if (lun >= UFS_UPIU_MAX_GENERAL_LUN)
		ret = -ENOTSUPP;
	else
		ret = ufshcd_read_unit_desc_param(hba,
					  lun,
					  UNIT_DESC_PARAM_LU_WR_PROTECT,
					  b_lu_write_protect,
					  sizeof(*b_lu_write_protect));
	return ret;
}

/**
 * ufshcd_get_lu_power_on_wp_status - get LU's power on write protect
 * status
 * @hba: per-adapter instance
 * @sdev: pointer to SCSI device
 *
 */
static inline void ufshcd_get_lu_power_on_wp_status(struct ufs_hba *hba,
						    struct scsi_device *sdev)
{
	if (hba->dev_info.f_power_on_wp_en &&
	    !hba->dev_info.is_lu_power_on_wp) {
		u8 b_lu_write_protect;

		if (!ufshcd_get_lu_wp(hba, ufshcd_scsi_to_upiu_lun(sdev->lun),
				      &b_lu_write_protect) &&
		    (b_lu_write_protect == UFS_LU_POWER_ON_WP))
			hba->dev_info.is_lu_power_on_wp = true;
	}
}

/**
 * ufshcd_slave_alloc - handle initial SCSI device configurations
 * @sdev: pointer to SCSI device
 *
 * Returns success
 */
static int ufshcd_slave_alloc(struct scsi_device *sdev)
{
	struct ufs_hba *hba;

	hba = shost_priv(sdev->host);

	/* Mode sense(6) is not supported by UFS, so use Mode sense(10) */
	sdev->use_10_for_ms = 1;

	/* allow SCSI layer to restart the device in case of errors */
	sdev->allow_restart = 1;

	/* REPORT SUPPORTED OPERATION CODES is not supported */
	sdev->no_report_opcodes = 1;

	/* WRITE_SAME command is not supported */
	sdev->no_write_same = 1;

	ufshcd_set_queue_depth(sdev);

	ufshcd_get_lu_power_on_wp_status(hba, sdev);

	return 0;
}

/**
 * ufshcd_change_queue_depth - change queue depth
 * @sdev: pointer to SCSI device
 * @depth: required depth to set
 *
 * Change queue depth and make sure the max. limits are not crossed.
 */
static int ufshcd_change_queue_depth(struct scsi_device *sdev, int depth)
{
	struct ufs_hba *hba = shost_priv(sdev->host);

	if (depth > hba->nutrs)
		depth = hba->nutrs;
	return scsi_change_queue_depth(sdev, depth);
}

/**
 * ufshcd_slave_configure - adjust SCSI device configurations
 * @sdev: pointer to SCSI device
 */
static int ufshcd_slave_configure(struct scsi_device *sdev)
{
	struct request_queue *q = sdev->request_queue;
	struct ufs_hba *hba = shost_priv(sdev->host);

	blk_queue_update_dma_pad(q, PRDT_DATA_BYTE_COUNT_PAD - 1);
	blk_queue_max_segment_size(q, PRDT_DATA_BYTE_COUNT_MAX);

	if (hba->scsi_cmd_timeout) {
		blk_queue_rq_timeout(q, hba->scsi_cmd_timeout * HZ);
		scsi_set_cmd_timeout_override(sdev, hba->scsi_cmd_timeout * HZ);
	}

	sdev->autosuspend_delay = UFSHCD_AUTO_SUSPEND_DELAY_MS;
	sdev->use_rpm_auto = 1;

	return 0;
}

/**
 * ufshcd_slave_destroy - remove SCSI device configurations
 * @sdev: pointer to SCSI device
 */
static void ufshcd_slave_destroy(struct scsi_device *sdev)
{
	struct ufs_hba *hba;

	hba = shost_priv(sdev->host);
	/* Drop the reference as it won't be needed anymore */
	if (ufshcd_scsi_to_upiu_lun(sdev->lun) == UFS_UPIU_UFS_DEVICE_WLUN) {
		unsigned long flags;

		spin_lock_irqsave(hba->host->host_lock, flags);
		hba->sdev_ufs_device = NULL;
		spin_unlock_irqrestore(hba->host->host_lock, flags);
	}
}

/**
 * ufshcd_task_req_compl - handle task management request completion
 * @hba: per adapter instance
 * @index: index of the completed request
 * @resp: task management service response
 *
 * Returns non-zero value on error, zero on success
 */
static int ufshcd_task_req_compl(struct ufs_hba *hba, u32 index, u8 *resp)
{
	struct utp_task_req_desc *task_req_descp;
	struct utp_upiu_task_rsp *task_rsp_upiup;
	unsigned long flags;
	int ocs_value;
	int task_result;

	spin_lock_irqsave(hba->host->host_lock, flags);

	/* Clear completed tasks from outstanding_tasks */
	__clear_bit(index, &hba->outstanding_tasks);

	task_req_descp = hba->utmrdl_base_addr;
	ocs_value = ufshcd_get_tmr_ocs(&task_req_descp[index]);

	if (ocs_value == OCS_SUCCESS) {
		task_rsp_upiup = (struct utp_upiu_task_rsp *)
				task_req_descp[index].task_rsp_upiu;
		task_result = be32_to_cpu(task_rsp_upiup->output_param1);
		task_result = task_result & MASK_TM_SERVICE_RESP;
		if (resp)
			*resp = (u8)task_result;
	} else {
		dev_err(hba->dev, "%s: failed, ocs = 0x%x\n",
				__func__, ocs_value);
	}
	spin_unlock_irqrestore(hba->host->host_lock, flags);

	return ocs_value;
}

/**
 * ufshcd_scsi_cmd_status - Update SCSI command result based on SCSI status
 * @lrb: pointer to local reference block of completed command
 * @scsi_status: SCSI command status
 *
 * Returns value base on SCSI command status
 */
static inline int
ufshcd_scsi_cmd_status(struct ufshcd_lrb *lrbp, int scsi_status)
{
	int result = 0;

	switch (scsi_status) {
	case SAM_STAT_CHECK_CONDITION:
		ufshcd_copy_sense_data(lrbp);
	case SAM_STAT_GOOD:
		result |= DID_OK << 16 |
			  COMMAND_COMPLETE << 8 |
			  scsi_status;
		break;
	case SAM_STAT_TASK_SET_FULL:
	case SAM_STAT_BUSY:
	case SAM_STAT_TASK_ABORTED:
		ufshcd_copy_sense_data(lrbp);
		result |= scsi_status;
		break;
	default:
		result |= DID_ERROR << 16;
		break;
	} /* end of switch */

	return result;
}

/**
 * ufshcd_transfer_rsp_status - Get overall status of the response
 * @hba: per adapter instance
 * @lrb: pointer to local reference block of completed command
 *
 * Returns result of the command to notify SCSI midlayer
 */
static inline int
ufshcd_transfer_rsp_status(struct ufs_hba *hba, struct ufshcd_lrb *lrbp)
{
	int result = 0;
	int scsi_status;
	int ocs;
	bool print_prdt;

	/* overall command status of utrd */
	ocs = ufshcd_get_tr_ocs(lrbp);

	switch (ocs) {
	case OCS_SUCCESS:
		result = ufshcd_get_req_rsp(lrbp->ucd_rsp_ptr);
		hba->ufs_stats.last_hibern8_exit_tstamp = ktime_set(0, 0);
		switch (result) {
		case UPIU_TRANSACTION_RESPONSE:
			/*
			 * get the response UPIU result to extract
			 * the SCSI command status
			 */
			result = ufshcd_get_rsp_upiu_result(lrbp->ucd_rsp_ptr);

			/*
			 * get the result based on SCSI status response
			 * to notify the SCSI midlayer of the command status
			 */
			scsi_status = result & MASK_SCSI_STATUS;
			result = ufshcd_scsi_cmd_status(lrbp, scsi_status);

			/*
			 * Currently we are only supporting BKOPs exception
			 * events hence we can ignore BKOPs exception event
			 * during power management callbacks. BKOPs exception
			 * event is not expected to be raised in runtime suspend
			 * callback as it allows the urgent bkops.
			 * During system suspend, we are anyway forcefully
			 * disabling the bkops and if urgent bkops is needed
			 * it will be enabled on system resume. Long term
			 * solution could be to abort the system suspend if
			 * UFS device needs urgent BKOPs.
			 */
			if (!hba->pm_op_in_progress &&
			    ufshcd_is_exception_event(lrbp->ucd_rsp_ptr)) {
				/*
				 * Prevent suspend once eeh_work is scheduled
				 * to avoid deadlock between ufshcd_suspend
				 * and exception event handler.
				 */
				if (schedule_work(&hba->eeh_work))
					pm_runtime_get_noresume(hba->dev);
			}
			break;
		case UPIU_TRANSACTION_REJECT_UPIU:
			/* TODO: handle Reject UPIU Response */
			result = DID_ERROR << 16;
			dev_err(hba->dev,
				"Reject UPIU not fully implemented\n");
			break;
		default:
			result = DID_ERROR << 16;
			dev_err(hba->dev,
				"Unexpected request response code = %x\n",
				result);
			break;
		}
		break;
	case OCS_ABORTED:
		result |= DID_ABORT << 16;
		break;
	case OCS_INVALID_COMMAND_STATUS:
		result |= DID_REQUEUE << 16;
		break;
	case OCS_INVALID_CMD_TABLE_ATTR:
	case OCS_INVALID_PRDT_ATTR:
	case OCS_MISMATCH_DATA_BUF_SIZE:
	case OCS_MISMATCH_RESP_UPIU_SIZE:
	case OCS_PEER_COMM_FAILURE:
	case OCS_FATAL_ERROR:
	case OCS_DEVICE_FATAL_ERROR:
	case OCS_INVALID_CRYPTO_CONFIG:
	case OCS_GENERAL_CRYPTO_ERROR:
	default:
		result |= DID_ERROR << 16;
		dev_err(hba->dev,
				"OCS error from controller = %x for tag %d\n",
				ocs, lrbp->task_tag);
		/*
		 * This is called in interrupt context, hence avoid sleep
		 * while printing debug registers. Also print only the minimum
		 * debug registers needed to debug OCS failure.
		 */
		__ufshcd_print_host_regs(hba, true);
		ufshcd_print_host_state(hba);
		break;
	} /* end of switch */

	if ((host_byte(result) != DID_OK) && !hba->silence_err_logs) {
		print_prdt = (ocs == OCS_INVALID_PRDT_ATTR ||
			ocs == OCS_MISMATCH_DATA_BUF_SIZE);
		ufshcd_print_trs(hba, 1 << lrbp->task_tag, print_prdt);
	}

	if ((host_byte(result) == DID_ERROR) ||
	    (host_byte(result) == DID_ABORT))
		ufsdbg_set_err_state(hba);

	return result;
}

/**
 * ufshcd_uic_cmd_compl - handle completion of uic command
 * @hba: per adapter instance
 * @intr_status: interrupt status generated by the controller
 *
 * Returns
 *  IRQ_HANDLED - If interrupt is valid
 *  IRQ_NONE    - If invalid interrupt
 */
static irqreturn_t ufshcd_uic_cmd_compl(struct ufs_hba *hba, u32 intr_status)
{
	irqreturn_t retval = IRQ_NONE;

	if ((intr_status & UIC_COMMAND_COMPL) && hba->active_uic_cmd) {
		hba->active_uic_cmd->argument2 |=
			ufshcd_get_uic_cmd_result(hba);
		hba->active_uic_cmd->argument3 =
			ufshcd_get_dme_attr_val(hba);
		complete(&hba->active_uic_cmd->done);
		retval = IRQ_HANDLED;
	}

	if (intr_status & UFSHCD_UIC_PWR_MASK) {
		if (hba->uic_async_done) {
			complete(hba->uic_async_done);
			retval = IRQ_HANDLED;
		} else if (ufshcd_is_auto_hibern8_supported(hba) &&
			   hba->hibern8_on_idle.is_enabled) {
			/*
			 * If uic_async_done flag is not set then this
			 * is an Auto hibern8 err interrupt.
			 * Perform a host reset followed by a full
			 * link recovery.
			 */
			hba->ufshcd_state = UFSHCD_STATE_ERROR;
			hba->force_host_reset = true;
			dev_err(hba->dev, "%s: Auto Hibern8 %s failed - status: 0x%08x, upmcrs: 0x%08x\n",
				__func__, (intr_status & UIC_HIBERNATE_ENTER) ?
				"Enter" : "Exit",
				intr_status, ufshcd_get_upmcrs(hba));
			/*
			 * It is possible to see auto-h8 errors during card
			 * removal, so set this flag and let the error handler
			 * decide if this error is seen while card was present
			 * or due to card removal.
			 * If error is seen during card removal, we don't want
			 * to printout the debug messages.
			 */
			hba->auto_h8_err = true;
			schedule_work(&hba->eh_work);
			retval = IRQ_HANDLED;
		}
	}
	return retval;
}

/**
 * __ufshcd_transfer_req_compl - handle SCSI and query command completion
 * @hba: per adapter instance
 * @completed_reqs: requests to complete
 */
static void __ufshcd_transfer_req_compl(struct ufs_hba *hba,
					unsigned long completed_reqs)
{
	struct ufshcd_lrb *lrbp;
	struct scsi_cmnd *cmd;
	int result;
	int index;
	struct request *req;

	for_each_set_bit(index, &completed_reqs, hba->nutrs) {
		lrbp = &hba->lrb[index];
		cmd = lrbp->cmd;
		if (cmd) {
			ufshcd_cond_add_cmd_trace(hba, index, "scsi_cmpl");
			ufshcd_update_tag_stats_completion(hba, cmd);
			result = ufshcd_transfer_rsp_status(hba, lrbp);
			scsi_dma_unmap(cmd);
			cmd->result = result;
			clear_bit_unlock(index, &hba->lrb_in_use);
			lrbp->complete_time_stamp = ktime_get();
			update_req_stats(hba, lrbp);
			/* Mark completed command as NULL in LRB */
			lrbp->cmd = NULL;
			hba->ufs_stats.clk_rel.ctx = XFR_REQ_COMPL;
			__ufshcd_release(hba, false);
			__ufshcd_hibern8_release(hba, false);
			if (cmd->request) {
				/*
				 * As we are accessing the "request" structure,
				 * this must be called before calling
				 * ->scsi_done() callback.
				 */
				ufshcd_vops_pm_qos_req_end(hba, cmd->request,
					false);
				ufshcd_vops_crypto_engine_cfg_end(hba,
					lrbp, cmd->request);
			}

			req = cmd->request;
			if (req) {
				/* Update IO svc time latency histogram */
				if (req->lat_hist_enabled) {
					ktime_t completion;
					u_int64_t delta_us;

					completion = ktime_get();
					delta_us = ktime_us_delta(completion,
						  req->lat_hist_io_start);
					/* rq_data_dir() => true if WRITE */
					blk_update_latency_hist(&hba->io_lat_s,
						(rq_data_dir(req) == READ),
						delta_us);
				}
			}

			/* Do not touch lrbp after scsi done */
			cmd->scsi_done(cmd);
		} else if (lrbp->command_type == UTP_CMD_TYPE_DEV_MANAGE ||
			lrbp->command_type == UTP_CMD_TYPE_UFS_STORAGE) {
			if (hba->dev_cmd.complete) {
				ufshcd_cond_add_cmd_trace(hba, index,
						"dev_cmd_cmpl");
				complete(hba->dev_cmd.complete);
			}
		}
		if (ufshcd_is_clkscaling_supported(hba))
			hba->clk_scaling.active_reqs--;
	}

	/* clear corresponding bits of completed commands */
	hba->outstanding_reqs ^= completed_reqs;

	ufshcd_clk_scaling_update_busy(hba);

	/* we might have free'd some tags above */
	wake_up(&hba->dev_cmd.tag_wq);
}

/**
 * ufshcd_abort_outstanding_requests - abort all outstanding transfer requests.
 * @hba: per adapter instance
 * @result: error result to inform scsi layer about
 */
void ufshcd_abort_outstanding_transfer_requests(struct ufs_hba *hba, int result)
{
	u8 index;
	struct ufshcd_lrb *lrbp;
	struct scsi_cmnd *cmd;

	if (!hba->outstanding_reqs)
		return;

	for_each_set_bit(index, &hba->outstanding_reqs, hba->nutrs) {
		lrbp = &hba->lrb[index];
		cmd = lrbp->cmd;
		if (cmd) {
			ufshcd_cond_add_cmd_trace(hba, index, "scsi_failed");
			ufshcd_update_error_stats(hba,
					UFS_ERR_INT_FATAL_ERRORS);
			scsi_dma_unmap(cmd);
			cmd->result = result;
			/* Clear pending transfer requests */
			ufshcd_clear_cmd(hba, index);
			ufshcd_outstanding_req_clear(hba, index);
			clear_bit_unlock(index, &hba->lrb_in_use);
			lrbp->complete_time_stamp = ktime_get();
			update_req_stats(hba, lrbp);
			/* Mark completed command as NULL in LRB */
			lrbp->cmd = NULL;
			ufshcd_release_all(hba);
			if (cmd->request) {
				/*
				 * As we are accessing the "request" structure,
				 * this must be called before calling
				 * ->scsi_done() callback.
				 */
				ufshcd_vops_pm_qos_req_end(hba, cmd->request,
					true);
				ufshcd_vops_crypto_engine_cfg_end(hba,
						lrbp, cmd->request);
			}
			/* Do not touch lrbp after scsi done */
			cmd->scsi_done(cmd);
		} else if (lrbp->command_type == UTP_CMD_TYPE_DEV_MANAGE) {
			if (hba->dev_cmd.complete) {
				ufshcd_cond_add_cmd_trace(hba, index,
							"dev_cmd_failed");
				ufshcd_outstanding_req_clear(hba, index);
				complete(hba->dev_cmd.complete);
			}
		}
		if (ufshcd_is_clkscaling_supported(hba))
			hba->clk_scaling.active_reqs--;
	}
}

/**
 * ufshcd_transfer_req_compl - handle SCSI and query command completion
 * @hba: per adapter instance
 *
 * Returns
 *  IRQ_HANDLED - If interrupt is valid
 *  IRQ_NONE    - If invalid interrupt
 */
static irqreturn_t ufshcd_transfer_req_compl(struct ufs_hba *hba)
{
	unsigned long completed_reqs;
	u32 tr_doorbell;

	/* Resetting interrupt aggregation counters first and reading the
	 * DOOR_BELL afterward allows us to handle all the completed requests.
	 * In order to prevent other interrupts starvation the DB is read once
	 * after reset. The down side of this solution is the possibility of
	 * false interrupt if device completes another request after resetting
	 * aggregation and before reading the DB.
	 */
	if (ufshcd_is_intr_aggr_allowed(hba))
		ufshcd_reset_intr_aggr(hba);

	tr_doorbell = ufshcd_readl(hba, REG_UTP_TRANSFER_REQ_DOOR_BELL);
	completed_reqs = tr_doorbell ^ hba->outstanding_reqs;

	if (completed_reqs) {
		__ufshcd_transfer_req_compl(hba, completed_reqs);
		return IRQ_HANDLED;
	} else {
		return IRQ_NONE;
	}
}

/**
 * ufshcd_disable_ee - disable exception event
 * @hba: per-adapter instance
 * @mask: exception event to disable
 *
 * Disables exception event in the device so that the EVENT_ALERT
 * bit is not set.
 *
 * Returns zero on success, non-zero error value on failure.
 */
static int ufshcd_disable_ee(struct ufs_hba *hba, u16 mask)
{
	int err = 0;
	u32 val;

	if (!(hba->ee_ctrl_mask & mask))
		goto out;

	val = hba->ee_ctrl_mask & ~mask;
	val &= MASK_EE_STATUS;
	err = ufshcd_query_attr_retry(hba, UPIU_QUERY_OPCODE_WRITE_ATTR,
			QUERY_ATTR_IDN_EE_CONTROL, 0, 0, &val);
	if (!err)
		hba->ee_ctrl_mask &= ~mask;
out:
	return err;
}

/**
 * ufshcd_enable_ee - enable exception event
 * @hba: per-adapter instance
 * @mask: exception event to enable
 *
 * Enable corresponding exception event in the device to allow
 * device to alert host in critical scenarios.
 *
 * Returns zero on success, non-zero error value on failure.
 */
static int ufshcd_enable_ee(struct ufs_hba *hba, u16 mask)
{
	int err = 0;
	u32 val;

	if (hba->ee_ctrl_mask & mask)
		goto out;

	val = hba->ee_ctrl_mask | mask;
	val &= MASK_EE_STATUS;
	err = ufshcd_query_attr_retry(hba, UPIU_QUERY_OPCODE_WRITE_ATTR,
			QUERY_ATTR_IDN_EE_CONTROL, 0, 0, &val);
	if (!err)
		hba->ee_ctrl_mask |= mask;
out:
	return err;
}

/**
 * ufshcd_enable_auto_bkops - Allow device managed BKOPS
 * @hba: per-adapter instance
 *
 * Allow device to manage background operations on its own. Enabling
 * this might lead to inconsistent latencies during normal data transfers
 * as the device is allowed to manage its own way of handling background
 * operations.
 *
 * Returns zero on success, non-zero on failure.
 */
static int ufshcd_enable_auto_bkops(struct ufs_hba *hba)
{
	int err = 0;

	if (hba->auto_bkops_enabled)
		goto out;

	err = ufshcd_query_flag_retry(hba, UPIU_QUERY_OPCODE_SET_FLAG,
			QUERY_FLAG_IDN_BKOPS_EN, NULL);
	if (err) {
		dev_err(hba->dev, "%s: failed to enable bkops %d\n",
				__func__, err);
		goto out;
	}

	hba->auto_bkops_enabled = true;
	trace_ufshcd_auto_bkops_state(dev_name(hba->dev), 1);

	/* No need of URGENT_BKOPS exception from the device */
	err = ufshcd_disable_ee(hba, MASK_EE_URGENT_BKOPS);
	if (err)
		dev_err(hba->dev, "%s: failed to disable exception event %d\n",
				__func__, err);
out:
	return err;
}

/**
 * ufshcd_disable_auto_bkops - block device in doing background operations
 * @hba: per-adapter instance
 *
 * Disabling background operations improves command response latency but
 * has drawback of device moving into critical state where the device is
 * not-operable. Make sure to call ufshcd_enable_auto_bkops() whenever the
 * host is idle so that BKOPS are managed effectively without any negative
 * impacts.
 *
 * Returns zero on success, non-zero on failure.
 */
static int ufshcd_disable_auto_bkops(struct ufs_hba *hba)
{
	int err = 0;

	if (!hba->auto_bkops_enabled)
		goto out;

	/*
	 * If host assisted BKOPs is to be enabled, make sure
	 * urgent bkops exception is allowed.
	 */
	err = ufshcd_enable_ee(hba, MASK_EE_URGENT_BKOPS);
	if (err) {
		dev_err(hba->dev, "%s: failed to enable exception event %d\n",
				__func__, err);
		goto out;
	}

	err = ufshcd_query_flag_retry(hba, UPIU_QUERY_OPCODE_CLEAR_FLAG,
			QUERY_FLAG_IDN_BKOPS_EN, NULL);
	if (err) {
		dev_err(hba->dev, "%s: failed to disable bkops %d\n",
				__func__, err);
		ufshcd_disable_ee(hba, MASK_EE_URGENT_BKOPS);
		goto out;
	}

	hba->auto_bkops_enabled = false;
	trace_ufshcd_auto_bkops_state(dev_name(hba->dev), 0);
	hba->is_urgent_bkops_lvl_checked = false;
out:
	return err;
}

/**
 * ufshcd_force_reset_auto_bkops - force reset auto bkops state
 * @hba: per adapter instance
 *
 * After a device reset the device may toggle the BKOPS_EN flag
 * to default value. The s/w tracking variables should be updated
 * as well. This function would change the auto-bkops state based on
 * UFSHCD_CAP_KEEP_AUTO_BKOPS_ENABLED_EXCEPT_SUSPEND.
 */
static void ufshcd_force_reset_auto_bkops(struct ufs_hba *hba)
{
	if (ufshcd_keep_autobkops_enabled_except_suspend(hba)) {
		hba->auto_bkops_enabled = false;
		hba->ee_ctrl_mask |= MASK_EE_URGENT_BKOPS;
		ufshcd_enable_auto_bkops(hba);
	} else {
		hba->auto_bkops_enabled = true;
		hba->ee_ctrl_mask &= ~MASK_EE_URGENT_BKOPS;
		ufshcd_disable_auto_bkops(hba);
	}
	hba->is_urgent_bkops_lvl_checked = false;
}

static inline int ufshcd_get_bkops_status(struct ufs_hba *hba, u32 *status)
{
	return ufshcd_query_attr_retry(hba, UPIU_QUERY_OPCODE_READ_ATTR,
			QUERY_ATTR_IDN_BKOPS_STATUS, 0, 0, status);
}

/**
 * ufshcd_bkops_ctrl - control the auto bkops based on current bkops status
 * @hba: per-adapter instance
 * @status: bkops_status value
 *
 * Read the bkops_status from the UFS device and Enable fBackgroundOpsEn
 * flag in the device to permit background operations if the device
 * bkops_status is greater than or equal to "status" argument passed to
 * this function, disable otherwise.
 *
 * Returns 0 for success, non-zero in case of failure.
 *
 * NOTE: Caller of this function can check the "hba->auto_bkops_enabled" flag
 * to know whether auto bkops is enabled or disabled after this function
 * returns control to it.
 */
static int ufshcd_bkops_ctrl(struct ufs_hba *hba,
			     enum bkops_status status)
{
	int err;
	u32 curr_status = 0;

	err = ufshcd_get_bkops_status(hba, &curr_status);
	if (err) {
		dev_err(hba->dev, "%s: failed to get BKOPS status %d\n",
				__func__, err);
		goto out;
	} else if (curr_status > BKOPS_STATUS_MAX) {
		dev_err(hba->dev, "%s: invalid BKOPS status %d\n",
				__func__, curr_status);
		err = -EINVAL;
		goto out;
	}

	if (curr_status >= status)
		err = ufshcd_enable_auto_bkops(hba);
	else
		err = ufshcd_disable_auto_bkops(hba);
	hba->urgent_bkops_lvl = curr_status;
out:
	return err;
}

/**
 * ufshcd_urgent_bkops - handle urgent bkops exception event
 * @hba: per-adapter instance
 *
 * Enable fBackgroundOpsEn flag in the device to permit background
 * operations.
 *
 * If BKOPs is enabled, this function returns 0, 1 if the bkops in not enabled
 * and negative error value for any other failure.
 */
static int ufshcd_urgent_bkops(struct ufs_hba *hba)
{
	return ufshcd_bkops_ctrl(hba, hba->urgent_bkops_lvl);
}

static inline int ufshcd_get_ee_status(struct ufs_hba *hba, u32 *status)
{
	return ufshcd_query_attr_retry(hba, UPIU_QUERY_OPCODE_READ_ATTR,
			QUERY_ATTR_IDN_EE_STATUS, 0, 0, status);
}

static void ufshcd_bkops_exception_event_handler(struct ufs_hba *hba)
{
	int err;
	u32 curr_status = 0;

	if (hba->is_urgent_bkops_lvl_checked)
		goto enable_auto_bkops;

	err = ufshcd_get_bkops_status(hba, &curr_status);
	if (err) {
		dev_err(hba->dev, "%s: failed to get BKOPS status %d\n",
				__func__, err);
		goto out;
	}

	/*
	 * We are seeing that some devices are raising the urgent bkops
	 * exception events even when BKOPS status doesn't indicate performace
	 * impacted or critical. Handle these device by determining their urgent
	 * bkops status at runtime.
	 */
	if (curr_status < BKOPS_STATUS_PERF_IMPACT) {
		dev_err(hba->dev, "%s: device raised urgent BKOPS exception for bkops status %d\n",
				__func__, curr_status);
		/* update the current status as the urgent bkops level */
		hba->urgent_bkops_lvl = curr_status;
		hba->is_urgent_bkops_lvl_checked = true;
	}

enable_auto_bkops:
	err = ufshcd_enable_auto_bkops(hba);
out:
	if (err < 0)
		dev_err(hba->dev, "%s: failed to handle urgent bkops %d\n",
				__func__, err);
}

/**
 * ufshcd_exception_event_handler - handle exceptions raised by device
 * @work: pointer to work data
 *
 * Read bExceptionEventStatus attribute from the device and handle the
 * exception event accordingly.
 */
static void ufshcd_exception_event_handler(struct work_struct *work)
{
	struct ufs_hba *hba;
	int err;
	u32 status = 0;
	hba = container_of(work, struct ufs_hba, eeh_work);

	pm_runtime_get_sync(hba->dev);
	ufshcd_scsi_block_requests(hba);
	err = ufshcd_get_ee_status(hba, &status);
	if (err) {
		dev_err(hba->dev, "%s: failed to get exception status %d\n",
				__func__, err);
		goto out;
	}

	status &= hba->ee_ctrl_mask;

	if (status & MASK_EE_URGENT_BKOPS)
		ufshcd_bkops_exception_event_handler(hba);

out:
	ufshcd_scsi_unblock_requests(hba);
	/*
	 * pm_runtime_get_noresume is called while scheduling
	 * eeh_work to avoid suspend racing with exception work.
	 * Hence decrement usage counter using pm_runtime_put_noidle
	 * to allow suspend on completion of exception event handler.
	 */
	pm_runtime_put_noidle(hba->dev);
	pm_runtime_put(hba->dev);
	return;
}

/* Complete requests that have door-bell cleared */
static void ufshcd_complete_requests(struct ufs_hba *hba)
{
	ufshcd_transfer_req_compl(hba);
	ufshcd_tmc_handler(hba);
}

/**
 * ufshcd_quirk_dl_nac_errors - This function checks if error handling is
 *				to recover from the DL NAC errors or not.
 * @hba: per-adapter instance
 *
 * Returns true if error handling is required, false otherwise
 */
static bool ufshcd_quirk_dl_nac_errors(struct ufs_hba *hba)
{
	unsigned long flags;
	bool err_handling = true;

	spin_lock_irqsave(hba->host->host_lock, flags);
	/*
	 * UFS_DEVICE_QUIRK_RECOVERY_FROM_DL_NAC_ERRORS only workaround the
	 * device fatal error and/or DL NAC & REPLAY timeout errors.
	 */
	if (hba->saved_err & (CONTROLLER_FATAL_ERROR | SYSTEM_BUS_FATAL_ERROR))
		goto out;

	if ((hba->saved_err & DEVICE_FATAL_ERROR) ||
	    ((hba->saved_err & UIC_ERROR) &&
	     (hba->saved_uic_err & UFSHCD_UIC_DL_TCx_REPLAY_ERROR))) {
		/*
		 * we have to do error recovery but atleast silence the error
		 * logs.
		 */
		hba->silence_err_logs = true;
		goto out;
	}

	if ((hba->saved_err & UIC_ERROR) &&
	    (hba->saved_uic_err & UFSHCD_UIC_DL_NAC_RECEIVED_ERROR)) {
		int err;
		/*
		 * wait for 50ms to see if we can get any other errors or not.
		 */
		spin_unlock_irqrestore(hba->host->host_lock, flags);
		msleep(50);
		spin_lock_irqsave(hba->host->host_lock, flags);

		/*
		 * now check if we have got any other severe errors other than
		 * DL NAC error?
		 */
		if ((hba->saved_err & INT_FATAL_ERRORS) ||
		    ((hba->saved_err & UIC_ERROR) &&
		    (hba->saved_uic_err & ~UFSHCD_UIC_DL_NAC_RECEIVED_ERROR))) {
			if (((hba->saved_err & INT_FATAL_ERRORS) ==
				DEVICE_FATAL_ERROR) || (hba->saved_uic_err &
					~UFSHCD_UIC_DL_NAC_RECEIVED_ERROR))
				hba->silence_err_logs = true;
			goto out;
		}

		/*
		 * As DL NAC is the only error received so far, send out NOP
		 * command to confirm if link is still active or not.
		 *   - If we don't get any response then do error recovery.
		 *   - If we get response then clear the DL NAC error bit.
		 */

		/* silence the error logs from NOP command */
		hba->silence_err_logs = true;
		spin_unlock_irqrestore(hba->host->host_lock, flags);
		err = ufshcd_verify_dev_init(hba);
		spin_lock_irqsave(hba->host->host_lock, flags);
		hba->silence_err_logs = false;

		if (err) {
			hba->silence_err_logs = true;
			goto out;
		}

		/* Link seems to be alive hence ignore the DL NAC errors */
		if (hba->saved_uic_err == UFSHCD_UIC_DL_NAC_RECEIVED_ERROR)
			hba->saved_err &= ~UIC_ERROR;
		/* clear NAC error */
		hba->saved_uic_err &= ~UFSHCD_UIC_DL_NAC_RECEIVED_ERROR;
		if (!hba->saved_uic_err) {
			err_handling = false;
			goto out;
		}
		/*
		 * there seems to be some errors other than NAC, so do error
		 * recovery
		 */
		hba->silence_err_logs = true;
	}
out:
	spin_unlock_irqrestore(hba->host->host_lock, flags);
	return err_handling;
}

/**
 * ufshcd_err_handler - handle UFS errors that require s/w attention
 * @work: pointer to work structure
 */
static void ufshcd_err_handler(struct work_struct *work)
{
	struct ufs_hba *hba;
	unsigned long flags;
	bool err_xfer = false, err_tm = false;
	int err = 0;
	int tag;
	bool needs_reset = false;
	bool clks_enabled = false;

	hba = container_of(work, struct ufs_hba, eh_work);

	spin_lock_irqsave(hba->host->host_lock, flags);
	if (hba->extcon) {
		if (ufshcd_is_card_online(hba)) {
			spin_unlock_irqrestore(hba->host->host_lock, flags);
			/*
			 * TODO: need better way to ensure that this delay is
			 * more than extcon's debounce-ms
			 */
			msleep(300);
			spin_lock_irqsave(hba->host->host_lock, flags);
		}

		/*
		 * ignore error if card was online and offline/removed now or
		 * card was already offline.
		 */
		if (ufshcd_is_card_offline(hba)) {
			hba->saved_err = 0;
			hba->saved_uic_err = 0;
			hba->saved_ce_err = 0;
			hba->auto_h8_err = false;
			hba->force_host_reset = false;
			hba->ufshcd_state = UFSHCD_STATE_OPERATIONAL;
			goto out;
		}
	}

	ufsdbg_set_err_state(hba);

	if (hba->ufshcd_state == UFSHCD_STATE_RESET)
		goto out;

	/*
	 * Make sure the clocks are ON before we proceed with err
	 * handling. For the majority of cases err handler would be
	 * run with clocks ON. There is a possibility that the err
	 * handler was scheduled due to auto hibern8 error interrupt,
	 * in which case the clocks could be gated or be in the
	 * process of gating when the err handler runs.
	 */
	if (unlikely((hba->clk_gating.state != CLKS_ON) &&
	    (hba->clk_gating.state == REQ_CLKS_OFF &&
	     ufshcd_is_link_hibern8(hba)) &&
	    ufshcd_is_auto_hibern8_supported(hba) &&
	    hba->hibern8_on_idle.is_enabled)) {
		spin_unlock_irqrestore(hba->host->host_lock, flags);
		hba->ufs_stats.clk_hold.ctx = ERR_HNDLR_WORK;
		ufshcd_hold(hba, false);
		spin_lock_irqsave(hba->host->host_lock, flags);
		clks_enabled = true;
	}

	hba->ufshcd_state = UFSHCD_STATE_RESET;
	ufshcd_set_eh_in_progress(hba);

	/* Complete requests that have door-bell cleared by h/w */
	ufshcd_complete_requests(hba);

	if (hba->dev_info.quirks &
	    UFS_DEVICE_QUIRK_RECOVERY_FROM_DL_NAC_ERRORS) {
		bool ret;

		spin_unlock_irqrestore(hba->host->host_lock, flags);
		/* release the lock as ufshcd_quirk_dl_nac_errors() may sleep */
		ret = ufshcd_quirk_dl_nac_errors(hba);
		spin_lock_irqsave(hba->host->host_lock, flags);
		if (!ret)
			goto skip_err_handling;
	}

	/*
	 * Dump controller state before resetting. Transfer requests state
	 * will be dump as part of the request completion.
	 */
	if ((hba->saved_err & (INT_FATAL_ERRORS | UIC_ERROR | UIC_LINK_LOST)) ||
	    hba->auto_h8_err) {
		dev_err(hba->dev, "%s: saved_err 0x%x saved_uic_err 0x%x",
			__func__, hba->saved_err, hba->saved_uic_err);
		if (!hba->silence_err_logs) {
			/* release lock as print host regs sleeps */
			spin_unlock_irqrestore(hba->host->host_lock, flags);
			ufshcd_print_host_regs(hba);
			ufshcd_print_host_state(hba);
			ufshcd_print_pwr_info(hba);
			ufshcd_print_tmrs(hba, hba->outstanding_tasks);
			ufshcd_print_cmd_log(hba);
			spin_lock_irqsave(hba->host->host_lock, flags);
		}
		hba->auto_h8_err = false;
	}

	if ((hba->saved_err & (INT_FATAL_ERRORS | UIC_LINK_LOST))
	    || hba->saved_ce_err || hba->force_host_reset ||
	    ((hba->saved_err & UIC_ERROR) &&
	    (hba->saved_uic_err & (UFSHCD_UIC_DL_PA_INIT_ERROR |
				   UFSHCD_UIC_DL_NAC_RECEIVED_ERROR |
				   UFSHCD_UIC_DL_TCx_REPLAY_ERROR))))
		needs_reset = true;

	/*
	 * if host reset is required then skip clearing the pending
	 * transfers forcefully because they will get cleared during
	 * host reset and restore
	 */
	if (needs_reset)
		goto skip_pending_xfer_clear;

	/* release lock as clear command might sleep */
	spin_unlock_irqrestore(hba->host->host_lock, flags);
	/* Clear pending transfer requests */
	for_each_set_bit(tag, &hba->outstanding_reqs, hba->nutrs) {
		if (ufshcd_clear_cmd(hba, tag)) {
			err_xfer = true;
			goto lock_skip_pending_xfer_clear;
		}
	}

	/* Clear pending task management requests */
	for_each_set_bit(tag, &hba->outstanding_tasks, hba->nutmrs) {
		if (ufshcd_clear_tm_cmd(hba, tag)) {
			err_tm = true;
			goto lock_skip_pending_xfer_clear;
		}
	}

lock_skip_pending_xfer_clear:
	spin_lock_irqsave(hba->host->host_lock, flags);

	/* Complete the requests that are cleared by s/w */
	ufshcd_complete_requests(hba);

	if (err_xfer || err_tm)
		needs_reset = true;

skip_pending_xfer_clear:
	/* Fatal errors need reset */
	if (needs_reset) {
		unsigned long max_doorbells = (1UL << hba->nutrs) - 1;

		if (hba->saved_err & INT_FATAL_ERRORS)
			ufshcd_update_error_stats(hba,
						  UFS_ERR_INT_FATAL_ERRORS);
		if (hba->saved_ce_err)
			ufshcd_update_error_stats(hba, UFS_ERR_CRYPTO_ENGINE);

		if (hba->saved_err & UIC_ERROR)
			ufshcd_update_error_stats(hba,
						  UFS_ERR_INT_UIC_ERROR);

		if (err_xfer || err_tm)
			ufshcd_update_error_stats(hba,
						  UFS_ERR_CLEAR_PEND_XFER_TM);

		/*
		 * ufshcd_reset_and_restore() does the link reinitialization
		 * which will need atleast one empty doorbell slot to send the
		 * device management commands (NOP and query commands).
		 * If there is no slot empty at this moment then free up last
		 * slot forcefully.
		 */
		if (hba->outstanding_reqs == max_doorbells)
			__ufshcd_transfer_req_compl(hba,
						    (1UL << (hba->nutrs - 1)));

		spin_unlock_irqrestore(hba->host->host_lock, flags);
		err = ufshcd_reset_and_restore(hba);
		spin_lock_irqsave(hba->host->host_lock, flags);
		if (err) {
			dev_err(hba->dev, "%s: reset and restore failed\n",
					__func__);
			hba->ufshcd_state = UFSHCD_STATE_ERROR;
		}
		/*
		 * Inform scsi mid-layer that we did reset and allow to handle
		 * Unit Attention properly.
		 */
		scsi_report_bus_reset(hba->host, 0);
		hba->saved_err = 0;
		hba->saved_uic_err = 0;
		hba->saved_ce_err = 0;
		hba->force_host_reset = false;
	}

skip_err_handling:
	if (!needs_reset) {
		hba->ufshcd_state = UFSHCD_STATE_OPERATIONAL;
		if (hba->saved_err || hba->saved_uic_err)
			dev_err_ratelimited(hba->dev, "%s: exit: saved_err 0x%x saved_uic_err 0x%x",
			    __func__, hba->saved_err, hba->saved_uic_err);
	}

	hba->silence_err_logs = false;

	if (clks_enabled) {
		__ufshcd_release(hba, false);
		hba->ufs_stats.clk_rel.ctx = ERR_HNDLR_WORK;
	}
out:
	ufshcd_clear_eh_in_progress(hba);
	spin_unlock_irqrestore(hba->host->host_lock, flags);
}

static void ufshcd_update_uic_reg_hist(struct ufs_uic_err_reg_hist *reg_hist,
		u32 reg)
{
	reg_hist->reg[reg_hist->pos] = reg;
	reg_hist->tstamp[reg_hist->pos] = ktime_get();
	reg_hist->pos = (reg_hist->pos + 1) % UIC_ERR_REG_HIST_LENGTH;
}

static void ufshcd_rls_handler(struct work_struct *work)
{
	struct ufs_hba *hba;
	int ret = 0;
	u32 mode;

	hba = container_of(work, struct ufs_hba, rls_work);
	pm_runtime_get_sync(hba->dev);
	down_write(&hba->lock);
	ufshcd_scsi_block_requests(hba);
	if (ufshcd_is_shutdown_ongoing(hba))
		goto out;
	ret = ufshcd_wait_for_doorbell_clr(hba, U64_MAX);
	if (ret) {
		dev_err(hba->dev,
			"Timed out (%d) waiting for DB to clear\n",
			ret);
		goto out;
	}

	ufshcd_dme_get(hba, UIC_ARG_MIB(PA_PWRMODE), &mode);
	if (hba->pwr_info.pwr_rx != ((mode >> PWR_RX_OFFSET) & PWR_INFO_MASK))
		hba->restore_needed = true;

	if (hba->pwr_info.pwr_tx != (mode & PWR_INFO_MASK))
		hba->restore_needed = true;

	ufshcd_dme_get(hba, UIC_ARG_MIB(PA_RXGEAR), &mode);
	if (hba->pwr_info.gear_rx != mode)
		hba->restore_needed = true;

	ufshcd_dme_get(hba, UIC_ARG_MIB(PA_TXGEAR), &mode);
	if (hba->pwr_info.gear_tx != mode)
		hba->restore_needed = true;

	if (hba->restore_needed)
		ret = ufshcd_config_pwr_mode(hba, &(hba->pwr_info));

	if (ret)
		dev_err(hba->dev, "%s: Failed setting power mode, err = %d\n",
			__func__, ret);
	else
		hba->restore_needed = false;

out:
	up_write(&hba->lock);
	ufshcd_scsi_unblock_requests(hba);
	pm_runtime_put_sync(hba->dev);
}

/**
 * ufshcd_update_uic_error - check and set fatal UIC error flags.
 * @hba: per-adapter instance
 *
 * Returns
 *  IRQ_HANDLED - If interrupt is valid
 *  IRQ_NONE    - If invalid interrupt
 */
static irqreturn_t ufshcd_update_uic_error(struct ufs_hba *hba)
{
	u32 reg;
	irqreturn_t retval = IRQ_NONE;

	/* PHY layer lane error */
	reg = ufshcd_readl(hba, REG_UIC_ERROR_CODE_PHY_ADAPTER_LAYER);
	if ((reg & UIC_PHY_ADAPTER_LAYER_ERROR) &&
	    (reg & UIC_PHY_ADAPTER_LAYER_ERROR_CODE_MASK)) {
		/*
		 * To know whether this error is fatal or not, DB timeout
		 * must be checked but this error is handled separately.
		 */
		dev_dbg(hba->dev, "%s: UIC Lane error reported, reg 0x%x\n",
				__func__, reg);
		ufshcd_update_uic_error_cnt(hba, reg, UFS_UIC_ERROR_PA);
		ufshcd_update_uic_reg_hist(&hba->ufs_stats.pa_err, reg);

		/*
		 * Don't ignore LINERESET indication during hibern8
		 * enter operation.
		 */
		if (reg & UIC_PHY_ADAPTER_LAYER_GENERIC_ERROR) {
			struct uic_command *cmd = hba->active_uic_cmd;

			if (cmd) {
				if (cmd->command == UIC_CMD_DME_HIBER_ENTER) {
					dev_err(hba->dev, "%s: LINERESET during hibern8 enter, reg 0x%x\n",
						__func__, reg);
					hba->full_init_linereset = true;
				}
			}
			if (!hba->full_init_linereset)
				schedule_work(&hba->rls_work);
		}
		retval |= IRQ_HANDLED;
	}

	/* PA_INIT_ERROR is fatal and needs UIC reset */
	reg = ufshcd_readl(hba, REG_UIC_ERROR_CODE_DATA_LINK_LAYER);
	if ((reg & UIC_DATA_LINK_LAYER_ERROR) &&
	    (reg & UIC_DATA_LINK_LAYER_ERROR_CODE_MASK)) {
		ufshcd_update_uic_error_cnt(hba, reg, UFS_UIC_ERROR_DL);
		ufshcd_update_uic_reg_hist(&hba->ufs_stats.dl_err, reg);

		if (reg & UIC_DATA_LINK_LAYER_ERROR_PA_INIT) {
			hba->uic_error |= UFSHCD_UIC_DL_PA_INIT_ERROR;
		} else if (hba->dev_info.quirks &
			   UFS_DEVICE_QUIRK_RECOVERY_FROM_DL_NAC_ERRORS) {
			if (reg & UIC_DATA_LINK_LAYER_ERROR_NAC_RECEIVED)
				hba->uic_error |=
					UFSHCD_UIC_DL_NAC_RECEIVED_ERROR;
			else if (reg &
				 UIC_DATA_LINK_LAYER_ERROR_TCx_REPLAY_TIMEOUT)
				hba->uic_error |=
					UFSHCD_UIC_DL_TCx_REPLAY_ERROR;
		}
		retval |= IRQ_HANDLED;
	}

	/* UIC NL/TL/DME errors needs software retry */
	reg = ufshcd_readl(hba, REG_UIC_ERROR_CODE_NETWORK_LAYER);
	if ((reg & UIC_NETWORK_LAYER_ERROR) &&
	    (reg & UIC_NETWORK_LAYER_ERROR_CODE_MASK)) {
		ufshcd_update_uic_reg_hist(&hba->ufs_stats.nl_err, reg);
		hba->uic_error |= UFSHCD_UIC_NL_ERROR;
		retval |= IRQ_HANDLED;
	}

	reg = ufshcd_readl(hba, REG_UIC_ERROR_CODE_TRANSPORT_LAYER);
	if ((reg & UIC_TRANSPORT_LAYER_ERROR) &&
	    (reg & UIC_TRANSPORT_LAYER_ERROR_CODE_MASK)) {
		ufshcd_update_uic_reg_hist(&hba->ufs_stats.tl_err, reg);
		hba->uic_error |= UFSHCD_UIC_TL_ERROR;
		retval |= IRQ_HANDLED;
	}

	reg = ufshcd_readl(hba, REG_UIC_ERROR_CODE_DME);
	if ((reg & UIC_DME_ERROR) &&
	    (reg & UIC_DME_ERROR_CODE_MASK)) {
		ufshcd_update_uic_error_cnt(hba, reg, UFS_UIC_ERROR_DME);
		ufshcd_update_uic_reg_hist(&hba->ufs_stats.dme_err, reg);
		hba->uic_error |= UFSHCD_UIC_DME_ERROR;
		retval |= IRQ_HANDLED;
	}

	dev_dbg(hba->dev, "%s: UIC error flags = 0x%08x\n",
			__func__, hba->uic_error);
	return retval;
}

/**
 * ufshcd_check_errors - Check for errors that need s/w attention
 * @hba: per-adapter instance
 *
 * Returns
 *  IRQ_HANDLED - If interrupt is valid
 *  IRQ_NONE    - If invalid interrupt
 */
static irqreturn_t ufshcd_check_errors(struct ufs_hba *hba)
{
	bool queue_eh_work = false;
	irqreturn_t retval = IRQ_NONE;

	if (hba->errors & INT_FATAL_ERRORS || hba->ce_error)
		queue_eh_work = true;

	if (hba->errors & UIC_LINK_LOST) {
		dev_err(hba->dev, "%s: UIC_LINK_LOST received, errors 0x%x\n",
					__func__, hba->errors);
		queue_eh_work = true;
	}

	if (hba->errors & UIC_ERROR) {
		hba->uic_error = 0;
		retval = ufshcd_update_uic_error(hba);
		if (hba->uic_error)
			queue_eh_work = true;
	}

	if (hba->extcon && ufshcd_is_card_offline(hba)) {
		/* ignore UIC errors if card is offline */
		retval |= IRQ_HANDLED;
	} else if (queue_eh_work) {
		/*
		 * update the transfer error masks to sticky bits, let's do this
		 * irrespective of current ufshcd_state.
		 */
		hba->saved_err |= hba->errors;
		hba->saved_uic_err |= hba->uic_error;
		hba->saved_ce_err |= hba->ce_error;

		/* handle fatal errors only when link is functional */
		if (hba->ufshcd_state == UFSHCD_STATE_OPERATIONAL) {
			/*
			 * Set error handling in progress flag early so that we
			 * don't issue new requests any more.
			 */
			ufshcd_set_eh_in_progress(hba);

			hba->ufshcd_state = UFSHCD_STATE_EH_SCHEDULED;
			schedule_work(&hba->eh_work);
		}
		retval |= IRQ_HANDLED;
	}
	/*
	 * if (!queue_eh_work) -
	 * Other errors are either non-fatal where host recovers
	 * itself without s/w intervention or errors that will be
	 * handled by the SCSI core layer.
	 */
	return retval;
}

/**
 * ufshcd_tmc_handler - handle task management function completion
 * @hba: per adapter instance
 *
 * Returns
 *  IRQ_HANDLED - If interrupt is valid
 *  IRQ_NONE    - If invalid interrupt
 */
static irqreturn_t ufshcd_tmc_handler(struct ufs_hba *hba)
{
	u32 tm_doorbell;

	tm_doorbell = ufshcd_readl(hba, REG_UTP_TASK_REQ_DOOR_BELL);
	hba->tm_condition = tm_doorbell ^ hba->outstanding_tasks;
	if (hba->tm_condition) {
		wake_up(&hba->tm_wq);
		return IRQ_HANDLED;
	} else {
		return IRQ_NONE;
	}
}

/**
 * ufshcd_sl_intr - Interrupt service routine
 * @hba: per adapter instance
 * @intr_status: contains interrupts generated by the controller
 *
 * Returns
 *  IRQ_HANDLED - If interrupt is valid
 *  IRQ_NONE    - If invalid interrupt
 */
static irqreturn_t ufshcd_sl_intr(struct ufs_hba *hba, u32 intr_status)
{
	irqreturn_t retval = IRQ_NONE;

	ufsdbg_error_inject_dispatcher(hba,
		ERR_INJECT_INTR, intr_status, &intr_status);

	ufshcd_vops_crypto_engine_get_status(hba, &hba->ce_error);

	hba->errors = UFSHCD_ERROR_MASK & intr_status;
	if (hba->errors || hba->ce_error)
		retval |= ufshcd_check_errors(hba);

	if (intr_status & UFSHCD_UIC_MASK)
		retval |= ufshcd_uic_cmd_compl(hba, intr_status);

	if (intr_status & UTP_TASK_REQ_COMPL)
		retval |= ufshcd_tmc_handler(hba);

	if (intr_status & UTP_TRANSFER_REQ_COMPL)
		retval |= ufshcd_transfer_req_compl(hba);

	return retval;
}

/**
 * ufshcd_intr - Main interrupt service routine
 * @irq: irq number
 * @__hba: pointer to adapter instance
 *
 * Returns
 *  IRQ_HANDLED - If interrupt is valid
 *  IRQ_NONE    - If invalid interrupt
 */
static irqreturn_t ufshcd_intr(int irq, void *__hba)
{
	u32 intr_status, enabled_intr_status;
	irqreturn_t retval = IRQ_NONE;
	struct ufs_hba *hba = __hba;
	int retries = hba->nutrs;

	spin_lock(hba->host->host_lock);
	intr_status = ufshcd_readl(hba, REG_INTERRUPT_STATUS);
	hba->ufs_stats.last_intr_status = intr_status;
	hba->ufs_stats.last_intr_ts = ktime_get();
	/*
	 * There could be max of hba->nutrs reqs in flight and in worst case
	 * if the reqs get finished 1 by 1 after the interrupt status is
	 * read, make sure we handle them by checking the interrupt status
	 * again in a loop until we process all of the reqs before returning.
	 */
	do {
		enabled_intr_status =
			intr_status & ufshcd_readl(hba, REG_INTERRUPT_ENABLE);
		if (intr_status)
			ufshcd_writel(hba, intr_status, REG_INTERRUPT_STATUS);
		if (enabled_intr_status)
			retval |= ufshcd_sl_intr(hba, enabled_intr_status);

		intr_status = ufshcd_readl(hba, REG_INTERRUPT_STATUS);
	} while (intr_status && --retries);

	if (retval == IRQ_NONE) {
		dev_err(hba->dev, "%s: Unhandled interrupt 0x%08x\n",
					__func__, intr_status);
		ufshcd_hex_dump(hba, "host regs: ", hba->mmio_base,
					UFSHCI_REG_SPACE_SIZE);
	}

	spin_unlock(hba->host->host_lock);
	return retval;
}

static int ufshcd_clear_tm_cmd(struct ufs_hba *hba, int tag)
{
	int err = 0;
	u32 mask = 1 << tag;
	unsigned long flags;

	if (!test_bit(tag, &hba->outstanding_tasks))
		goto out;

	spin_lock_irqsave(hba->host->host_lock, flags);
	ufshcd_writel(hba, ~(1 << tag), REG_UTP_TASK_REQ_LIST_CLEAR);
	spin_unlock_irqrestore(hba->host->host_lock, flags);

	/* poll for max. 1 sec to clear door bell register by h/w */
	err = ufshcd_wait_for_register(hba,
			REG_UTP_TASK_REQ_DOOR_BELL,
			mask, 0, 1000, 1000, true);
out:
	return err;
}

/**
 * ufshcd_issue_tm_cmd - issues task management commands to controller
 * @hba: per adapter instance
 * @lun_id: LUN ID to which TM command is sent
 * @task_id: task ID to which the TM command is applicable
 * @tm_function: task management function opcode
 * @tm_response: task management service response return value
 *
 * Returns non-zero value on error, zero on success.
 */
static int ufshcd_issue_tm_cmd(struct ufs_hba *hba, int lun_id, int task_id,
		u8 tm_function, u8 *tm_response)
{
	struct utp_task_req_desc *task_req_descp;
	struct utp_upiu_task_req *task_req_upiup;
	struct Scsi_Host *host;
	unsigned long flags;
	int free_slot;
	int err;
	int task_tag;

	host = hba->host;

	/*
	 * Get free slot, sleep if slots are unavailable.
	 * Even though we use wait_event() which sleeps indefinitely,
	 * the maximum wait time is bounded by %TM_CMD_TIMEOUT.
	 */
	wait_event(hba->tm_tag_wq, ufshcd_get_tm_free_slot(hba, &free_slot));
	hba->ufs_stats.clk_hold.ctx = TM_CMD_SEND;
	ufshcd_hold_all(hba);

	spin_lock_irqsave(host->host_lock, flags);
	task_req_descp = hba->utmrdl_base_addr;
	task_req_descp += free_slot;

	/* Configure task request descriptor */
	task_req_descp->header.dword_0 = cpu_to_le32(UTP_REQ_DESC_INT_CMD);
	task_req_descp->header.dword_2 =
			cpu_to_le32(OCS_INVALID_COMMAND_STATUS);

	/* Configure task request UPIU */
	task_req_upiup =
		(struct utp_upiu_task_req *) task_req_descp->task_req_upiu;
	task_tag = hba->nutrs + free_slot;
	task_req_upiup->header.dword_0 =
		UPIU_HEADER_DWORD(UPIU_TRANSACTION_TASK_REQ, 0,
					      lun_id, task_tag);
	task_req_upiup->header.dword_1 =
		UPIU_HEADER_DWORD(0, tm_function, 0, 0);
	/*
	 * The host shall provide the same value for LUN field in the basic
	 * header and for Input Parameter.
	 */
	task_req_upiup->input_param1 = cpu_to_be32(lun_id);
	task_req_upiup->input_param2 = cpu_to_be32(task_id);

	ufshcd_vops_setup_task_mgmt(hba, free_slot, tm_function);

	/* send command to the controller */
	__set_bit(free_slot, &hba->outstanding_tasks);

	/* Make sure descriptors are ready before ringing the task doorbell */
	wmb();

	ufshcd_writel(hba, 1 << free_slot, REG_UTP_TASK_REQ_DOOR_BELL);
	/* Make sure that doorbell is committed immediately */
	wmb();

	spin_unlock_irqrestore(host->host_lock, flags);

	/* wait until the task management command is completed */
	err = wait_event_timeout(hba->tm_wq,
			test_bit(free_slot, &hba->tm_condition),
			msecs_to_jiffies(TM_CMD_TIMEOUT));
	if (!err) {
		dev_err(hba->dev, "%s: task management cmd 0x%.2x timed-out\n",
				__func__, tm_function);
		if (ufshcd_clear_tm_cmd(hba, free_slot))
			dev_WARN(hba->dev, "%s: unable clear tm cmd (slot %d) after timeout\n",
					__func__, free_slot);
		err = -ETIMEDOUT;
	} else {
		err = ufshcd_task_req_compl(hba, free_slot, tm_response);
	}

	clear_bit(free_slot, &hba->tm_condition);
	ufshcd_put_tm_slot(hba, free_slot);
	wake_up(&hba->tm_tag_wq);
	hba->ufs_stats.clk_rel.ctx = TM_CMD_SEND;

	ufshcd_release_all(hba);
	return err;
}

/**
 * ufshcd_eh_device_reset_handler - device reset handler registered to
 *                                    scsi layer.
 * @cmd: SCSI command pointer
 *
 * Returns SUCCESS/FAILED
 */
static int ufshcd_eh_device_reset_handler(struct scsi_cmnd *cmd)
{
	struct Scsi_Host *host;
	struct ufs_hba *hba;
	unsigned int tag;
	u32 pos;
	int err;
	u8 resp = 0xF;
	struct ufshcd_lrb *lrbp;
	unsigned long flags;

	host = cmd->device->host;
	hba = shost_priv(host);
	tag = cmd->request->tag;

	ufshcd_print_cmd_log(hba);
	lrbp = &hba->lrb[tag];
	err = ufshcd_issue_tm_cmd(hba, lrbp->lun, 0, UFS_LOGICAL_RESET, &resp);
	if (err || resp != UPIU_TASK_MANAGEMENT_FUNC_COMPL) {
		if (!err)
			err = resp;
		goto out;
	}

	/* clear the commands that were pending for corresponding LUN */
	for_each_set_bit(pos, &hba->outstanding_reqs, hba->nutrs) {
		if (hba->lrb[pos].lun == lrbp->lun) {
			err = ufshcd_clear_cmd(hba, pos);
			if (err)
				break;
		}
	}
	spin_lock_irqsave(host->host_lock, flags);
	ufshcd_transfer_req_compl(hba);
	spin_unlock_irqrestore(host->host_lock, flags);

out:
	hba->req_abort_count = 0;
	if (!err) {
		err = SUCCESS;
	} else {
		dev_err(hba->dev, "%s: failed with err %d\n", __func__, err);
		err = FAILED;
	}
	return err;
}

static void ufshcd_set_req_abort_skip(struct ufs_hba *hba, unsigned long bitmap)
{
	struct ufshcd_lrb *lrbp;
	int tag;

	for_each_set_bit(tag, &bitmap, hba->nutrs) {
		lrbp = &hba->lrb[tag];
		lrbp->req_abort_skip = true;
	}
}

/**
 * ufshcd_abort - abort a specific command
 * @cmd: SCSI command pointer
 *
 * Abort the pending command in device by sending UFS_ABORT_TASK task management
 * command, and in host controller by clearing the door-bell register. There can
 * be race between controller sending the command to the device while abort is
 * issued. To avoid that, first issue UFS_QUERY_TASK to check if the command is
 * really issued and then try to abort it.
 *
 * Returns SUCCESS/FAILED
 */
static int ufshcd_abort(struct scsi_cmnd *cmd)
{
	struct Scsi_Host *host;
	struct ufs_hba *hba;
	unsigned long flags;
	unsigned int tag;
	int err = 0;
	int poll_cnt;
	u8 resp = 0xF;
	struct ufshcd_lrb *lrbp;
	u32 reg;

	host = cmd->device->host;
	hba = shost_priv(host);
	tag = cmd->request->tag;
	if (!ufshcd_valid_tag(hba, tag)) {
		dev_err(hba->dev,
			"%s: invalid command tag %d: cmd=0x%p, cmd->request=0x%p",
			__func__, tag, cmd, cmd->request);
		BUG();
	}

	lrbp = &hba->lrb[tag];

	ufshcd_update_error_stats(hba, UFS_ERR_TASK_ABORT);

	if (!ufshcd_valid_tag(hba, tag)) {
		dev_err(hba->dev,
			"%s: invalid command tag %d: cmd=0x%p, cmd->request=0x%p",
			__func__, tag, cmd, cmd->request);
		BUG();
	}

	/*
	 * Task abort to the device W-LUN is illegal. When this command
	 * will fail, due to spec violation, scsi err handling next step
	 * will be to send LU reset which, again, is a spec violation.
	 * To avoid these unnecessary/illegal step we skip to the last error
	 * handling stage: reset and restore.
	 */
	if ((lrbp->lun == UFS_UPIU_UFS_DEVICE_WLUN) ||
	    (lrbp->lun == UFS_UPIU_REPORT_LUNS_WLUN) ||
	    (lrbp->lun == UFS_UPIU_BOOT_WLUN) ||
	    (lrbp->lun == UFS_UPIU_RPMB_WLUN))
		return ufshcd_eh_host_reset_handler(cmd);

	ufshcd_hold_all(hba);
	reg = ufshcd_readl(hba, REG_UTP_TRANSFER_REQ_DOOR_BELL);
	/* If command is already aborted/completed, return SUCCESS */
	if (!(test_bit(tag, &hba->outstanding_reqs))) {
		dev_err(hba->dev,
			"%s: cmd at tag %d already completed, outstanding=0x%lx, doorbell=0x%x\n",
			__func__, tag, hba->outstanding_reqs, reg);
		goto out;
	}

	if (!(reg & (1 << tag))) {
		dev_err(hba->dev,
		"%s: cmd was completed, but without a notifying intr, tag = %d",
		__func__, tag);
	}

	/* Print Transfer Request of aborted task */
	dev_err(hba->dev, "%s: Device abort task at tag %d\n", __func__, tag);

	/*
	 * Print detailed info about aborted request.
	 * As more than one request might get aborted at the same time,
	 * print full information only for the first aborted request in order
	 * to reduce repeated printouts. For other aborted requests only print
	 * basic details.
	 */
	scsi_print_command(cmd);
	if (!hba->req_abort_count) {
		ufshcd_print_fsm_state(hba);
		ufshcd_print_host_regs(hba);
		ufshcd_print_host_state(hba);
		ufshcd_print_pwr_info(hba);
		ufshcd_print_trs(hba, 1 << tag, true);
		/* crash the system upon setting this debugfs. */
		if (hba->crash_on_err)
			BUG_ON(1);
	} else {
		ufshcd_print_trs(hba, 1 << tag, false);
	}
	hba->req_abort_count++;

	/* Skip task abort in case previous aborts failed and report failure */
	if (lrbp->req_abort_skip) {
		err = -EIO;
		goto out;
	}

	for (poll_cnt = 100; poll_cnt; poll_cnt--) {
		err = ufshcd_issue_tm_cmd(hba, lrbp->lun, lrbp->task_tag,
				UFS_QUERY_TASK, &resp);
		if (!err && resp == UPIU_TASK_MANAGEMENT_FUNC_SUCCEEDED) {
			/* cmd pending in the device */
			dev_err(hba->dev, "%s: cmd pending in the device. tag = %d\n",
				__func__, tag);
			break;
		} else if (!err && resp == UPIU_TASK_MANAGEMENT_FUNC_COMPL) {
			/*
			 * cmd not pending in the device, check if it is
			 * in transition.
			 */
			dev_err(hba->dev, "%s: cmd at tag %d not pending in the device.\n",
				__func__, tag);
			reg = ufshcd_readl(hba, REG_UTP_TRANSFER_REQ_DOOR_BELL);
			if (reg & (1 << tag)) {
				/* sleep for max. 200us to stabilize */
				usleep_range(100, 200);
				continue;
			}
			/* command completed already */
			dev_err(hba->dev, "%s: cmd at tag %d successfully cleared from DB.\n",
				__func__, tag);
			goto out;
		} else {
			dev_err(hba->dev,
				"%s: no response from device. tag = %d, err %d\n",
				__func__, tag, err);
			if (!err)
				err = resp; /* service response error */
			goto out;
		}
	}

	if (!poll_cnt) {
		err = -EBUSY;
		goto out;
	}

	err = ufshcd_issue_tm_cmd(hba, lrbp->lun, lrbp->task_tag,
			UFS_ABORT_TASK, &resp);
	if (err || resp != UPIU_TASK_MANAGEMENT_FUNC_COMPL) {
		if (!err) {
			err = resp; /* service response error */
			dev_err(hba->dev, "%s: issued. tag = %d, err %d\n",
				__func__, tag, err);
		}
		goto out;
	}

	err = ufshcd_clear_cmd(hba, tag);
	if (err) {
		dev_err(hba->dev, "%s: Failed clearing cmd at tag %d, err %d\n",
			__func__, tag, err);
		goto out;
	}

	scsi_dma_unmap(cmd);

	spin_lock_irqsave(host->host_lock, flags);
	ufshcd_outstanding_req_clear(hba, tag);
	hba->lrb[tag].cmd = NULL;
	spin_unlock_irqrestore(host->host_lock, flags);

	clear_bit_unlock(tag, &hba->lrb_in_use);
	wake_up(&hba->dev_cmd.tag_wq);

out:
	if (!err) {
		err = SUCCESS;
	} else {
		dev_err(hba->dev, "%s: failed with err %d\n", __func__, err);
		ufshcd_set_req_abort_skip(hba, hba->outstanding_reqs);
		err = FAILED;
	}

	/*
	 * This ufshcd_release_all() corresponds to the original scsi cmd that
	 * got aborted here (as we won't get any IRQ for it).
	 */
	ufshcd_release_all(hba);
	return err;
}

/**
 * ufshcd_host_reset_and_restore - reset and restore host controller
 * @hba: per-adapter instance
 *
 * Note that host controller reset may issue DME_RESET to
 * local and remote (device) Uni-Pro stack and the attributes
 * are reset to default state.
 *
 * Returns zero on success, non-zero on failure
 */
static int ufshcd_host_reset_and_restore(struct ufs_hba *hba)
{
	int err;
	unsigned long flags;

	/*
	 * Stop the host controller and complete the requests
	 * cleared by h/w
	 */
	spin_lock_irqsave(hba->host->host_lock, flags);
	ufshcd_hba_stop(hba, false);
	hba->silence_err_logs = true;
	ufshcd_complete_requests(hba);
	hba->silence_err_logs = false;
	spin_unlock_irqrestore(hba->host->host_lock, flags);

	/* scale up clocks to max frequency before full reinitialization */
	ufshcd_set_clk_freq(hba, true);

	err = ufshcd_hba_enable(hba);
	if (err)
		goto out;

	/* Establish the link again and restore the device */
	err = ufshcd_probe_hba(hba);

	if (!err && (hba->ufshcd_state != UFSHCD_STATE_OPERATIONAL)) {
		err = -EIO;
		goto out;
	}

	if (!err) {
		err = ufshcd_vops_crypto_engine_reset(hba);
		if (err) {
			dev_err(hba->dev,
				"%s: failed to reset crypto engine %d\n",
				__func__, err);
			goto out;
		}
	}

out:
	if (err)
		dev_err(hba->dev, "%s: Host init failed %d\n", __func__, err);

	return err;
}

static int ufshcd_detect_device(struct ufs_hba *hba)
{
	int err = 0;

	err = ufshcd_vops_full_reset(hba);
	if (err)
		dev_warn(hba->dev, "%s: full reset returned %d\n",
			 __func__, err);

	err = ufshcd_reset_device(hba);
	if (err)
		dev_warn(hba->dev, "%s: device reset failed. err %d\n",
			 __func__, err);

	return ufshcd_host_reset_and_restore(hba);
}

/**
 * ufshcd_reset_and_restore - reset and re-initialize host/device
 * @hba: per-adapter instance
 *
 * Reset and recover device, host and re-establish link. This
 * is helpful to recover the communication in fatal error conditions.
 *
 * Returns zero on success, non-zero on failure
 */
static int ufshcd_reset_and_restore(struct ufs_hba *hba)
{
	int err = 0;
	unsigned long flags;
	int retries = MAX_HOST_RESET_RETRIES;

	ufshcd_enable_irq(hba);

	do {
		err = ufshcd_detect_device(hba);
	} while (err && --retries);

	/*
	 * There is no point proceeding even after failing
	 * to recover after multiple retries.
	 */
	if (err && ufshcd_is_embedded_dev(hba))
		BUG();

	/*
	 * After reset the door-bell might be cleared, complete
	 * outstanding requests in s/w here.
	 */
	spin_lock_irqsave(hba->host->host_lock, flags);
	ufshcd_transfer_req_compl(hba);
	ufshcd_tmc_handler(hba);
	spin_unlock_irqrestore(hba->host->host_lock, flags);

	return err;
}

/**
 * ufshcd_eh_host_reset_handler - host reset handler registered to scsi layer
 * @cmd - SCSI command pointer
 *
 * Returns SUCCESS/FAILED
 */
static int ufshcd_eh_host_reset_handler(struct scsi_cmnd *cmd)
{
	int err = SUCCESS;
	unsigned long flags;
	struct ufs_hba *hba;

	hba = shost_priv(cmd->device->host);

	/*
	 * Check if there is any race with fatal error handling.
	 * If so, wait for it to complete. Even though fatal error
	 * handling does reset and restore in some cases, don't assume
	 * anything out of it. We are just avoiding race here.
	 */
	do {
		spin_lock_irqsave(hba->host->host_lock, flags);
		if (!(work_pending(&hba->eh_work) ||
			    hba->ufshcd_state == UFSHCD_STATE_RESET ||
			    hba->ufshcd_state == UFSHCD_STATE_EH_SCHEDULED))
			break;
		spin_unlock_irqrestore(hba->host->host_lock, flags);
		dev_err(hba->dev, "%s: reset in progress - 1\n", __func__);
		flush_work(&hba->eh_work);
	} while (1);

	/*
	 * we don't know if previous reset had really reset the host controller
	 * or not. So let's force reset here to be sure.
	 */
	hba->ufshcd_state = UFSHCD_STATE_ERROR;
	hba->force_host_reset = true;
	schedule_work(&hba->eh_work);

	/* wait for the reset work to finish */
	do {
		if (!(work_pending(&hba->eh_work) ||
				hba->ufshcd_state == UFSHCD_STATE_RESET))
			break;
		spin_unlock_irqrestore(hba->host->host_lock, flags);
		dev_err(hba->dev, "%s: reset in progress - 2\n", __func__);
		flush_work(&hba->eh_work);
		spin_lock_irqsave(hba->host->host_lock, flags);
	} while (1);

	if (!((hba->ufshcd_state == UFSHCD_STATE_OPERATIONAL) &&
	      ufshcd_is_link_active(hba))) {
		err = FAILED;
		hba->ufshcd_state = UFSHCD_STATE_ERROR;
	}

	spin_unlock_irqrestore(hba->host->host_lock, flags);

	return err;
}

/**
 * ufshcd_get_max_icc_level - calculate the ICC level
 * @sup_curr_uA: max. current supported by the regulator
 * @start_scan: row at the desc table to start scan from
 * @buff: power descriptor buffer
 *
 * Returns calculated max ICC level for specific regulator
 */
static u32 ufshcd_get_max_icc_level(int sup_curr_uA, u32 start_scan, char *buff)
{
	int i;
	int curr_uA;
	u16 data;
	u16 unit;

	for (i = start_scan; i >= 0; i--) {
		data = be16_to_cpup((__be16 *)&buff[2 * i]);
		unit = (data & ATTR_ICC_LVL_UNIT_MASK) >>
						ATTR_ICC_LVL_UNIT_OFFSET;
		curr_uA = data & ATTR_ICC_LVL_VALUE_MASK;
		switch (unit) {
		case UFSHCD_NANO_AMP:
			curr_uA = curr_uA / 1000;
			break;
		case UFSHCD_MILI_AMP:
			curr_uA = curr_uA * 1000;
			break;
		case UFSHCD_AMP:
			curr_uA = curr_uA * 1000 * 1000;
			break;
		case UFSHCD_MICRO_AMP:
		default:
			break;
		}
		if (sup_curr_uA >= curr_uA)
			break;
	}
	if (i < 0) {
		i = 0;
		pr_err("%s: Couldn't find valid icc_level = %d", __func__, i);
	}

	return (u32)i;
}

/**
 * ufshcd_find_max_sup_active_icc_level - find the max ICC level
 * In case regulators are not initialized we'll return 0
 * @hba: per-adapter instance
 * @desc_buf: power descriptor buffer to extract ICC levels from.
 * @len: length of desc_buff
 *
 * Returns calculated max ICC level
 */
static u32 ufshcd_find_max_sup_active_icc_level(struct ufs_hba *hba,
							u8 *desc_buf, int len)
{
	u32 icc_level = 0;

	/*
	 * VCCQ rail is optional for removable UFS card and also most of the
	 * vendors don't use this rail for embedded UFS devices as well. So
	 * it is normal that VCCQ rail may not be provided for given platform.
	 */
	if (!hba->vreg_info.vcc || !hba->vreg_info.vccq2) {
		dev_err(hba->dev, "%s: Regulator capability was not set, bActiveICCLevel=%d\n",
			__func__, icc_level);
		goto out;
	}

	if (hba->vreg_info.vcc)
		icc_level = ufshcd_get_max_icc_level(
				hba->vreg_info.vcc->max_uA,
				POWER_DESC_MAX_ACTV_ICC_LVLS - 1,
				&desc_buf[PWR_DESC_ACTIVE_LVLS_VCC_0]);

	if (hba->vreg_info.vccq)
		icc_level = ufshcd_get_max_icc_level(
				hba->vreg_info.vccq->max_uA,
				icc_level,
				&desc_buf[PWR_DESC_ACTIVE_LVLS_VCCQ_0]);

	if (hba->vreg_info.vccq2)
		icc_level = ufshcd_get_max_icc_level(
				hba->vreg_info.vccq2->max_uA,
				icc_level,
				&desc_buf[PWR_DESC_ACTIVE_LVLS_VCCQ2_0]);
out:
	return icc_level;
}

static void ufshcd_set_active_icc_lvl(struct ufs_hba *hba)
{
	int ret;
	int buff_len = hba->desc_size.pwr_desc;
	u8 *desc_buf = NULL;
	u32 icc_level;

	if (buff_len) {
		desc_buf = kmalloc(buff_len, GFP_KERNEL);
		if (!desc_buf)
			return;
	}

	ret = ufshcd_read_power_desc(hba, desc_buf, buff_len);
	if (ret) {
		dev_err(hba->dev,
			"%s: Failed reading power descriptor.len = %d ret = %d",
			__func__, buff_len, ret);
		goto out;
	}

	icc_level = ufshcd_find_max_sup_active_icc_level(hba, desc_buf,
							 buff_len);
	dev_dbg(hba->dev, "%s: setting icc_level 0x%x", __func__, icc_level);

	ret = ufshcd_query_attr_retry(hba, UPIU_QUERY_OPCODE_WRITE_ATTR,
		QUERY_ATTR_IDN_ACTIVE_ICC_LVL, 0, 0, &icc_level);

	if (ret)
		dev_err(hba->dev,
			"%s: Failed configuring bActiveICCLevel = %d ret = %d",
			__func__, icc_level, ret);
out:
	kfree(desc_buf);
}

static int ufshcd_set_low_vcc_level(struct ufs_hba *hba,
				  struct ufs_dev_desc *dev_desc)
{
	int ret;
	struct ufs_vreg *vreg = hba->vreg_info.vcc;

	/* Check if device supports the low voltage VCC feature */
	if (dev_desc->wspecversion < 0x300)
		return 0;

	/*
	 * Check if host has support for low VCC voltage?
	 * In addition, also check if we have already set the low VCC level
	 * or not?
	 */
	if (!vreg->low_voltage_sup || vreg->low_voltage_active)
		return 0;

	/* Put the device in sleep before lowering VCC level */
	ret = ufshcd_set_dev_pwr_mode(hba, UFS_SLEEP_PWR_MODE);

	/* Switch off VCC before switching it ON at 2.5v */
	ret = ufshcd_disable_vreg(hba->dev, vreg);
	/* add ~2ms delay before renabling VCC at lower voltage */
	usleep_range(2000, 2100);
	/* Now turn back VCC ON at low voltage */
	vreg->low_voltage_active = true;
	ret = ufshcd_enable_vreg(hba->dev, vreg);

	/* Bring the device in active now */
	ret = ufshcd_set_dev_pwr_mode(hba, UFS_ACTIVE_PWR_MODE);

	return ret;
}

/**
 * ufshcd_scsi_add_wlus - Adds required W-LUs
 * @hba: per-adapter instance
 *
 * UFS devices can support upto 4 well known logical units:
 *	"REPORT_LUNS" (address: 01h)
 *	"UFS Device" (address: 50h)
 *	"RPMB" (address: 44h)
 *	"BOOT" (address: 30h)
 *
 * "REPORT_LUNS" & "UFS Device" are mandatory for all device classes (see
 * "bDeviceSubClass" parameter of device descriptor) while "BOOT" is supported
 * only for bootable devices. "RPMB" is only supported with embedded devices.
 *
 * UFS device's power management needs to be controlled by "POWER CONDITION"
 * field of SSU (START STOP UNIT) command. But this "power condition" field
 * will take effect only when its sent to "UFS device" well known logical unit
 * hence we require the scsi_device instance to represent this logical unit in
 * order for the UFS host driver to send the SSU command for power management.

 * We also require the scsi_device instance for "RPMB" (Replay Protected Memory
 * Block) LU so user space process can control this LU. User space may also
 * want to have access to BOOT LU.

 * This function tries to add scsi device instances for each of all well known
 * LUs (except "REPORT LUNS" LU) depending on device class.
 *
 * Returns zero on success (all required W-LUs are added successfully),
 * non-zero error value on failure (if failed to add any of the required W-LU).
 */
static int ufshcd_scsi_add_wlus(struct ufs_hba *hba)
{
	int ret = 0;
	struct scsi_device *sdev_rpmb = NULL;
	struct scsi_device *sdev_boot = NULL;
	bool is_bootable_dev = false;
	bool is_embedded_dev = false;

	if ((hba->dev_info.b_device_sub_class == UFS_DEV_EMBEDDED_BOOTABLE) ||
	    (hba->dev_info.b_device_sub_class == UFS_DEV_REMOVABLE_BOOTABLE))
		is_bootable_dev = true;

	if ((hba->dev_info.b_device_sub_class == UFS_DEV_EMBEDDED_BOOTABLE) ||
	    (hba->dev_info.b_device_sub_class == UFS_DEV_EMBEDDED_NON_BOOTABLE))
		is_embedded_dev = true;

	hba->sdev_ufs_device = __scsi_add_device(hba->host, 0, 0,
		ufshcd_upiu_wlun_to_scsi_wlun(UFS_UPIU_UFS_DEVICE_WLUN), NULL);
	if (IS_ERR(hba->sdev_ufs_device)) {
		ret = PTR_ERR(hba->sdev_ufs_device);
		dev_err(hba->dev, "%s: failed adding DEVICE_WLUN. ret %d\n",
			__func__, ret);
		hba->sdev_ufs_device = NULL;
		goto out;
	}
	scsi_device_put(hba->sdev_ufs_device);

	if (is_bootable_dev) {
		sdev_boot = __scsi_add_device(hba->host, 0, 0,
			ufshcd_upiu_wlun_to_scsi_wlun(UFS_UPIU_BOOT_WLUN),
			NULL);

		if (IS_ERR(sdev_boot)) {
			dev_err(hba->dev, "%s: failed adding BOOT_WLUN. ret %d\n",
				__func__, ret);
			ret = PTR_ERR(sdev_boot);
			goto remove_sdev_ufs_device;
		}
		scsi_device_put(sdev_boot);
	}

	if (is_embedded_dev) {
		sdev_rpmb = __scsi_add_device(hba->host, 0, 0,
			ufshcd_upiu_wlun_to_scsi_wlun(UFS_UPIU_RPMB_WLUN),
			NULL);
		if (IS_ERR(sdev_rpmb)) {
			dev_err(hba->dev, "%s: failed adding RPMB_WLUN. ret %d\n",
				__func__, ret);
			ret = PTR_ERR(sdev_rpmb);
			goto remove_sdev_boot;
		}
		scsi_device_put(sdev_rpmb);
	}
	goto out;

remove_sdev_boot:
	if (is_bootable_dev)
		scsi_remove_device(sdev_boot);
remove_sdev_ufs_device:
	scsi_remove_device(hba->sdev_ufs_device);
out:
	return ret;
}

static int ufs_get_device_desc(struct ufs_hba *hba,
			       struct ufs_dev_desc *dev_desc)
{
	int err;
	u8 model_index;
	u8 str_desc_buf[QUERY_DESC_MAX_SIZE + 1] = {0};
	u8 desc_buf[hba->desc_size.dev_desc];

	err = ufshcd_read_device_desc(hba, desc_buf, hba->desc_size.dev_desc);
	if (err) {
		dev_err(hba->dev, "%s: Failed reading Device Desc. err = %d\n",
			__func__, err);
		goto out;
	}

	/*
	 * getting vendor (manufacturerID) and Bank Index in big endian
	 * format
	 */
	dev_desc->wmanufacturerid = desc_buf[DEVICE_DESC_PARAM_MANF_ID] << 8 |
				     desc_buf[DEVICE_DESC_PARAM_MANF_ID + 1];

	model_index = desc_buf[DEVICE_DESC_PARAM_PRDCT_NAME];

	err = ufshcd_read_string_desc(hba, model_index, str_desc_buf,
				QUERY_DESC_MAX_SIZE, ASCII_STD);
	if (err) {
		dev_err(hba->dev, "%s: Failed reading Product Name. err = %d\n",
			__func__, err);
		goto out;
	}

	str_desc_buf[QUERY_DESC_MAX_SIZE] = '\0';
	strlcpy(dev_desc->model, (str_desc_buf + QUERY_DESC_HDR_SIZE),
		min_t(u8, str_desc_buf[QUERY_DESC_LENGTH_OFFSET],
		      MAX_MODEL_LEN));

	/* Null terminate the model string */
	dev_desc->model[MAX_MODEL_LEN] = '\0';

	dev_desc->wspecversion = desc_buf[DEVICE_DESC_PARAM_SPEC_VER] << 8 |
				  desc_buf[DEVICE_DESC_PARAM_SPEC_VER + 1];

out:
	return err;
}

static void ufs_fixup_device_setup(struct ufs_hba *hba,
				   struct ufs_dev_desc *dev_desc)
{
	struct ufs_dev_fix *f;

	for (f = ufs_fixups; f->quirk; f++) {
		if ((f->w_manufacturer_id == dev_desc->wmanufacturerid ||
		     f->w_manufacturer_id == UFS_ANY_VENDOR) &&
		    (STR_PRFX_EQUAL(f->model, dev_desc->model) ||
		     !strcmp(f->model, UFS_ANY_MODEL)))
			hba->dev_info.quirks |= f->quirk;
	}
}

/**
 * ufshcd_tune_pa_tactivate - Tunes PA_TActivate of local UniPro
 * @hba: per-adapter instance
 *
 * PA_TActivate parameter can be tuned manually if UniPro version is less than
 * 1.61. PA_TActivate needs to be greater than or equal to peerM-PHY's
 * RX_MIN_ACTIVATETIME_CAPABILITY attribute. This optimal value can help reduce
 * the hibern8 exit latency.
 *
 * Returns zero on success, non-zero error value on failure.
 */
static int ufshcd_tune_pa_tactivate(struct ufs_hba *hba)
{
	int ret = 0;
	u32 peer_rx_min_activatetime = 0, tuned_pa_tactivate;

	if (!ufshcd_is_unipro_pa_params_tuning_req(hba))
		return 0;

	ret = ufshcd_dme_peer_get(hba,
				  UIC_ARG_MIB_SEL(
					RX_MIN_ACTIVATETIME_CAPABILITY,
					UIC_ARG_MPHY_RX_GEN_SEL_INDEX(0)),
				  &peer_rx_min_activatetime);
	if (ret)
		goto out;

	/* make sure proper unit conversion is applied */
	tuned_pa_tactivate =
		((peer_rx_min_activatetime * RX_MIN_ACTIVATETIME_UNIT_US)
		 / PA_TACTIVATE_TIME_UNIT_US);
	ret = ufshcd_dme_set(hba, UIC_ARG_MIB(PA_TACTIVATE),
			     tuned_pa_tactivate);

out:
	return ret;
}

/**
 * ufshcd_tune_pa_hibern8time - Tunes PA_Hibern8Time of local UniPro
 * @hba: per-adapter instance
 *
 * PA_Hibern8Time parameter can be tuned manually if UniPro version is less than
 * 1.61. PA_Hibern8Time needs to be maximum of local M-PHY's
 * TX_HIBERN8TIME_CAPABILITY & peer M-PHY's RX_HIBERN8TIME_CAPABILITY.
 * This optimal value can help reduce the hibern8 exit latency.
 *
 * Returns zero on success, non-zero error value on failure.
 */
static int ufshcd_tune_pa_hibern8time(struct ufs_hba *hba)
{
	int ret = 0;
	u32 local_tx_hibern8_time_cap = 0, peer_rx_hibern8_time_cap = 0;
	u32 max_hibern8_time, tuned_pa_hibern8time;

	ret = ufshcd_dme_get(hba,
			     UIC_ARG_MIB_SEL(TX_HIBERN8TIME_CAPABILITY,
					UIC_ARG_MPHY_TX_GEN_SEL_INDEX(0)),
				  &local_tx_hibern8_time_cap);
	if (ret)
		goto out;

	ret = ufshcd_dme_peer_get(hba,
				  UIC_ARG_MIB_SEL(RX_HIBERN8TIME_CAPABILITY,
					UIC_ARG_MPHY_RX_GEN_SEL_INDEX(0)),
				  &peer_rx_hibern8_time_cap);
	if (ret)
		goto out;

	max_hibern8_time = max(local_tx_hibern8_time_cap,
			       peer_rx_hibern8_time_cap);
	/* make sure proper unit conversion is applied */
	tuned_pa_hibern8time = ((max_hibern8_time * HIBERN8TIME_UNIT_US)
				/ PA_HIBERN8_TIME_UNIT_US);
	ret = ufshcd_dme_set(hba, UIC_ARG_MIB(PA_HIBERN8TIME),
			     tuned_pa_hibern8time);
out:
	return ret;
}

/**
 * ufshcd_quirk_tune_host_pa_tactivate - Ensures that host PA_TACTIVATE is
 * less than device PA_TACTIVATE time.
 * @hba: per-adapter instance
 *
 * Some UFS devices require host PA_TACTIVATE to be lower than device
 * PA_TACTIVATE, we need to enable UFS_DEVICE_QUIRK_HOST_PA_TACTIVATE quirk
 * for such devices.
 *
 * Returns zero on success, non-zero error value on failure.
 */
static int ufshcd_quirk_tune_host_pa_tactivate(struct ufs_hba *hba)
{
	int ret = 0;
	u32 granularity, peer_granularity;
	u32 pa_tactivate, peer_pa_tactivate;
	u32 pa_tactivate_us, peer_pa_tactivate_us;
	u8 gran_to_us_table[] = {1, 4, 8, 16, 32, 100};

	ret = ufshcd_dme_get(hba, UIC_ARG_MIB(PA_GRANULARITY),
				  &granularity);
	if (ret)
		goto out;

	ret = ufshcd_dme_peer_get(hba, UIC_ARG_MIB(PA_GRANULARITY),
				  &peer_granularity);
	if (ret)
		goto out;

	if ((granularity < PA_GRANULARITY_MIN_VAL) ||
	    (granularity > PA_GRANULARITY_MAX_VAL)) {
		dev_err(hba->dev, "%s: invalid host PA_GRANULARITY %d",
			__func__, granularity);
		return -EINVAL;
	}

	if ((peer_granularity < PA_GRANULARITY_MIN_VAL) ||
	    (peer_granularity > PA_GRANULARITY_MAX_VAL)) {
		dev_err(hba->dev, "%s: invalid device PA_GRANULARITY %d",
			__func__, peer_granularity);
		return -EINVAL;
	}

	ret = ufshcd_dme_get(hba, UIC_ARG_MIB(PA_TACTIVATE), &pa_tactivate);
	if (ret)
		goto out;

	ret = ufshcd_dme_peer_get(hba, UIC_ARG_MIB(PA_TACTIVATE),
				  &peer_pa_tactivate);
	if (ret)
		goto out;

	pa_tactivate_us = pa_tactivate * gran_to_us_table[granularity - 1];
	peer_pa_tactivate_us = peer_pa_tactivate *
			     gran_to_us_table[peer_granularity - 1];

	if (pa_tactivate_us > peer_pa_tactivate_us) {
		u32 new_peer_pa_tactivate;

		new_peer_pa_tactivate = pa_tactivate_us /
				      gran_to_us_table[peer_granularity - 1];
		new_peer_pa_tactivate++;
		ret = ufshcd_dme_peer_set(hba, UIC_ARG_MIB(PA_TACTIVATE),
					  new_peer_pa_tactivate);
	}

out:
	return ret;
}

static void ufshcd_tune_unipro_params(struct ufs_hba *hba)
{
	if (ufshcd_is_unipro_pa_params_tuning_req(hba)) {
		ufshcd_tune_pa_tactivate(hba);
		ufshcd_tune_pa_hibern8time(hba);
	}

	if (hba->dev_info.quirks & UFS_DEVICE_QUIRK_PA_TACTIVATE)
		/* set 1ms timeout for PA_TACTIVATE */
		ufshcd_dme_set(hba, UIC_ARG_MIB(PA_TACTIVATE), 10);

	if (hba->dev_info.quirks & UFS_DEVICE_QUIRK_HOST_PA_TACTIVATE)
		ufshcd_quirk_tune_host_pa_tactivate(hba);

	ufshcd_vops_apply_dev_quirks(hba);
}

static void ufshcd_clear_dbg_ufs_stats(struct ufs_hba *hba)
{
	int err_reg_hist_size = sizeof(struct ufs_uic_err_reg_hist);

	memset(&hba->ufs_stats.pa_err, 0, err_reg_hist_size);
	memset(&hba->ufs_stats.dl_err, 0, err_reg_hist_size);
	memset(&hba->ufs_stats.nl_err, 0, err_reg_hist_size);
	memset(&hba->ufs_stats.tl_err, 0, err_reg_hist_size);
	memset(&hba->ufs_stats.dme_err, 0, err_reg_hist_size);

	hba->req_abort_count = 0;
}

static void ufshcd_init_desc_sizes(struct ufs_hba *hba)
{
	int err;

	err = ufshcd_read_desc_length(hba, QUERY_DESC_IDN_DEVICE, 0,
		&hba->desc_size.dev_desc);
	if (err)
		hba->desc_size.dev_desc = QUERY_DESC_DEVICE_DEF_SIZE;

	err = ufshcd_read_desc_length(hba, QUERY_DESC_IDN_POWER, 0,
		&hba->desc_size.pwr_desc);
	if (err)
		hba->desc_size.pwr_desc = QUERY_DESC_POWER_DEF_SIZE;

	err = ufshcd_read_desc_length(hba, QUERY_DESC_IDN_INTERCONNECT, 0,
		&hba->desc_size.interc_desc);
	if (err)
		hba->desc_size.interc_desc = QUERY_DESC_INTERCONNECT_DEF_SIZE;

	err = ufshcd_read_desc_length(hba, QUERY_DESC_IDN_CONFIGURATION, 0,
		&hba->desc_size.conf_desc);
	if (err)
		hba->desc_size.conf_desc = QUERY_DESC_CONFIGURATION_DEF_SIZE;

	err = ufshcd_read_desc_length(hba, QUERY_DESC_IDN_UNIT, 0,
		&hba->desc_size.unit_desc);
	if (err)
		hba->desc_size.unit_desc = QUERY_DESC_UNIT_DEF_SIZE;

	err = ufshcd_read_desc_length(hba, QUERY_DESC_IDN_GEOMETRY, 0,
		&hba->desc_size.geom_desc);
	if (err)
		hba->desc_size.geom_desc = QUERY_DESC_GEOMETRY_DEF_SIZE;
}

static void ufshcd_def_desc_sizes(struct ufs_hba *hba)
{
	hba->desc_size.dev_desc = QUERY_DESC_DEVICE_DEF_SIZE;
	hba->desc_size.pwr_desc = QUERY_DESC_POWER_DEF_SIZE;
	hba->desc_size.interc_desc = QUERY_DESC_INTERCONNECT_DEF_SIZE;
	hba->desc_size.conf_desc = QUERY_DESC_CONFIGURATION_DEF_SIZE;
	hba->desc_size.unit_desc = QUERY_DESC_UNIT_DEF_SIZE;
	hba->desc_size.geom_desc = QUERY_DESC_GEOMETRY_DEF_SIZE;
}

static void ufshcd_apply_pm_quirks(struct ufs_hba *hba)
{
	if (hba->dev_info.quirks & UFS_DEVICE_QUIRK_NO_LINK_OFF) {
		if (ufs_get_pm_lvl_to_link_pwr_state(hba->rpm_lvl) ==
		    UIC_LINK_OFF_STATE) {
			hba->rpm_lvl =
				ufs_get_desired_pm_lvl_for_dev_link_state(
						UFS_SLEEP_PWR_MODE,
						UIC_LINK_HIBERN8_STATE);
			dev_info(hba->dev, "UFS_DEVICE_QUIRK_NO_LINK_OFF enabled, changed rpm_lvl to %d\n",
				hba->rpm_lvl);
		}
		if (ufs_get_pm_lvl_to_link_pwr_state(hba->spm_lvl) ==
		    UIC_LINK_OFF_STATE) {
			hba->spm_lvl =
				ufs_get_desired_pm_lvl_for_dev_link_state(
						UFS_SLEEP_PWR_MODE,
						UIC_LINK_HIBERN8_STATE);
			dev_info(hba->dev, "UFS_DEVICE_QUIRK_NO_LINK_OFF enabled, changed spm_lvl to %d\n",
				hba->spm_lvl);
		}
	}
}

/**
 * ufshcd_set_dev_ref_clk - set the device bRefClkFreq
 * @hba: per-adapter instance
 *
 * Read the current value of the bRefClkFreq attribute from device and update it
 * if host is supplying different reference clock frequency than one mentioned
 * in bRefClkFreq attribute.
 *
 * Returns zero on success, non-zero error value on failure.
 */
static int ufshcd_set_dev_ref_clk(struct ufs_hba *hba)
{
	int err = 0;
	int ref_clk = -1;
	static const char * const ref_clk_freqs[] = {"19.2 MHz", "26 MHz",
						     "38.4 MHz", "52 MHz"};

	err = ufshcd_query_attr_retry(hba, UPIU_QUERY_OPCODE_READ_ATTR,
			QUERY_ATTR_IDN_REF_CLK_FREQ, 0, 0, &ref_clk);

	if (err) {
		dev_err(hba->dev, "%s: failed reading bRefClkFreq. err = %d\n",
			 __func__, err);
		goto out;
	}

	if ((ref_clk < 0) || (ref_clk > REF_CLK_FREQ_52_MHZ)) {
		dev_err(hba->dev, "%s: invalid ref_clk setting = %d\n",
			 __func__, ref_clk);
		err = -EINVAL;
		goto out;
	}

	if (ref_clk == hba->dev_ref_clk_freq)
		goto out; /* nothing to update */

	err = ufshcd_query_attr_retry(hba, UPIU_QUERY_OPCODE_WRITE_ATTR,
			QUERY_ATTR_IDN_REF_CLK_FREQ, 0, 0,
			&hba->dev_ref_clk_freq);

	if (err)
		dev_err(hba->dev, "%s: bRefClkFreq setting to %s failed\n",
			__func__, ref_clk_freqs[hba->dev_ref_clk_freq]);
	else
		/*
		 * It is good to print this out here to debug any later failures
		 * related to gear switch.
		 */
		dev_info(hba->dev, "%s: bRefClkFreq setting to %s succeeded\n",
			__func__, ref_clk_freqs[hba->dev_ref_clk_freq]);

out:
	return err;
}

static int ufshcd_get_dev_ref_clk_gating_wait(struct ufs_hba *hba,
					struct ufs_dev_desc *dev_desc)
{
	int err = 0;
	u32 gating_wait = UFSHCD_REF_CLK_GATING_WAIT_US;

	if (dev_desc->wspecversion >= 0x300) {
		err = ufshcd_query_attr_retry(hba, UPIU_QUERY_OPCODE_READ_ATTR,
				QUERY_ATTR_IDN_REF_CLK_GATING_WAIT_TIME, 0, 0,
				&gating_wait);

		if (err)
			dev_err(hba->dev, "failed reading bRefClkGatingWait. err = %d, use default %uus\n",
					err, gating_wait);

		if (gating_wait == 0) {
			gating_wait = UFSHCD_REF_CLK_GATING_WAIT_US;
			dev_err(hba->dev, "undefined ref clk gating wait time, use default %uus\n",
					gating_wait);
		}
	}

	hba->dev_ref_clk_gating_wait = gating_wait;
	return err;
}

static int ufs_read_device_desc_data(struct ufs_hba *hba)
{
	int err = 0;
	u8 *desc_buf = NULL;

	if (hba->desc_size.dev_desc) {
		desc_buf = kmalloc(hba->desc_size.dev_desc, GFP_KERNEL);
		if (!desc_buf) {
			err = -ENOMEM;
			dev_err(hba->dev,
				"%s: Failed to allocate desc_buf\n", __func__);
			return err;
		}
	}
	err = ufshcd_read_device_desc(hba, desc_buf, hba->desc_size.dev_desc);
	if (err)
		goto out;

	/*
	 * getting vendor (manufacturerID) and Bank Index in big endian
	 * format
	 */
	hba->dev_info.w_manufacturer_id =
		desc_buf[DEVICE_DESC_PARAM_MANF_ID] << 8 |
		desc_buf[DEVICE_DESC_PARAM_MANF_ID + 1];
	hba->dev_info.b_device_sub_class =
		desc_buf[DEVICE_DESC_PARAM_DEVICE_SUB_CLASS];
	hba->dev_info.i_product_name = desc_buf[DEVICE_DESC_PARAM_PRDCT_NAME];
	hba->dev_info.w_spec_version =
		desc_buf[DEVICE_DESC_PARAM_SPEC_VER] << 8 |
		desc_buf[DEVICE_DESC_PARAM_SPEC_VER + 1];

out:
	kfree(desc_buf);
	return err;
}

/**
 * ufshcd_probe_hba - probe hba to detect device and initialize
 * @hba: per-adapter instance
 *
 * Execute link-startup and verify device initialization
 */
static int ufshcd_probe_hba(struct ufs_hba *hba)
{
	struct ufs_dev_desc card = {0};
	int ret;
	ktime_t start = ktime_get();

reinit:
	ret = ufshcd_link_startup(hba);
	if (ret)
		goto out;

	/* Debug counters initialization */
	ufshcd_clear_dbg_ufs_stats(hba);
	/* set the default level for urgent bkops */
	hba->urgent_bkops_lvl = BKOPS_STATUS_PERF_IMPACT;
	hba->is_urgent_bkops_lvl_checked = false;

	/* UniPro link is active now */
	ufshcd_set_link_active(hba);

	ret = ufshcd_verify_dev_init(hba);
	if (ret)
		goto out;

	ret = ufshcd_complete_dev_init(hba);
	if (ret)
		goto out;

	/* clear any previous UFS device information */
	memset(&hba->dev_info, 0, sizeof(hba->dev_info));

	/* cache important parameters from device descriptor for later use */
	ret = ufs_read_device_desc_data(hba);
	if (ret)
		goto out;

	/* Init check for device descriptor sizes */
	ufshcd_init_desc_sizes(hba);

	ret = ufs_get_device_desc(hba, &card);
	if (ret) {
		dev_err(hba->dev, "%s: Failed getting device info. err = %d\n",
			__func__, ret);
		goto out;
	}

	if (card.wspecversion >= 0x300 && !hba->reinit_g4_rate_A) {
		unsigned long flags;
		int err;

		hba->reinit_g4_rate_A = true;

		err = ufshcd_vops_full_reset(hba);
		if (err)
			dev_warn(hba->dev, "%s: full reset returned %d\n",
				 __func__, err);

		err = ufshcd_reset_device(hba);
		if (err)
			dev_warn(hba->dev, "%s: device reset failed. err %d\n",
				 __func__, err);

		/* Reset the host controller */
		spin_lock_irqsave(hba->host->host_lock, flags);
		ufshcd_hba_stop(hba, false);
		spin_unlock_irqrestore(hba->host->host_lock, flags);

		err = ufshcd_hba_enable(hba);
		if (err)
			goto out;

		goto reinit;
	}

	ufs_fixup_device_setup(hba, &card);
	ufshcd_tune_unipro_params(hba);

	ufshcd_apply_pm_quirks(hba);
	if (card.wspecversion < 0x300) {
		ret = ufshcd_set_vccq_rail_unused(hba,
			(hba->dev_info.quirks & UFS_DEVICE_NO_VCCQ) ?
			true : false);
		if (ret)
			goto out;
	}

	/* UFS device is also active now */
	ufshcd_set_ufs_dev_active(hba);
	ufshcd_force_reset_auto_bkops(hba);

	if (ufshcd_get_max_pwr_mode(hba)) {
		dev_err(hba->dev,
			"%s: Failed getting max supported power mode\n",
			__func__);
	} else {
		ufshcd_get_dev_ref_clk_gating_wait(hba, &card);

		/*
		 * Set the right value to bRefClkFreq before attempting to
		 * switch to HS gears.
		 */
		ufshcd_set_dev_ref_clk(hba);
		ret = ufshcd_config_pwr_mode(hba, &hba->max_pwr_info.info);
		if (ret) {
			dev_err(hba->dev, "%s: Failed setting power mode, err = %d\n",
					__func__, ret);
			goto out;
		}
	}

	/*
	 * bActiveICCLevel is volatile for UFS device (as per latest v2.1 spec)
	 * and for removable UFS card as well, hence always set the parameter.
	 * Note: Error handler may issue the device reset hence resetting
	 *       bActiveICCLevel as well so it is always safe to set this here.
	 */
	ufshcd_set_active_icc_lvl(hba);

	/* set the state as operational after switching to desired gear */
	hba->ufshcd_state = UFSHCD_STATE_OPERATIONAL;

	/*
	 * If we are in error handling context or in power management callbacks
	 * context, no need to scan the host
	 */
	if (!ufshcd_eh_in_progress(hba) && !hba->pm_op_in_progress) {
		bool flag;

		if (!ufshcd_query_flag_retry(hba, UPIU_QUERY_OPCODE_READ_FLAG,
				QUERY_FLAG_IDN_PWR_ON_WPE, &flag))
			hba->dev_info.f_power_on_wp_en = flag;

		/* Add required well known logical units to scsi mid layer */
		ret = ufshcd_scsi_add_wlus(hba);
		if (ret)
			goto out;

		/* lower VCC voltage level */
		ufshcd_set_low_vcc_level(hba, &card);

		/* Initialize devfreq after UFS device is detected */
		if (ufshcd_is_clkscaling_supported(hba)) {
			memcpy(&hba->clk_scaling.saved_pwr_info.info,
				&hba->pwr_info,
				sizeof(struct ufs_pa_layer_attr));
			hba->clk_scaling.saved_pwr_info.is_valid = true;
			hba->clk_scaling.is_scaled_up = true;
			if (!hba->devfreq) {
				ret = ufshcd_devfreq_init(hba);
				if (ret)
					goto out;
			}
			hba->clk_scaling.is_allowed = true;
		}

		scsi_scan_host(hba->host);
		pm_runtime_put_sync(hba->dev);
	}

	/*
	 * Enable auto hibern8 if supported, after full host and
	 * device initialization.
	 */
	if (ufshcd_is_auto_hibern8_supported(hba) &&
	    hba->hibern8_on_idle.is_enabled)
		ufshcd_set_auto_hibern8_timer(hba,
				      hba->hibern8_on_idle.delay_ms);
out:
	if (ret) {
		ufshcd_set_ufs_dev_poweroff(hba);
		ufshcd_set_link_off(hba);
		if (hba->extcon) {
			if (!ufshcd_is_card_online(hba))
				ufsdbg_clr_err_state(hba);
			ufshcd_set_card_offline(hba);
		}
	} else if (hba->extcon) {
		ufshcd_set_card_online(hba);
	}

	/*
	 * If we failed to initialize the device or the device is not
	 * present, turn off the power/clocks etc.
	 */
	if (ret && !ufshcd_eh_in_progress(hba) && !hba->pm_op_in_progress)
		pm_runtime_put_sync(hba->dev);

	trace_ufshcd_init(dev_name(hba->dev), ret,
		ktime_to_us(ktime_sub(ktime_get(), start)),
		hba->curr_dev_pwr_mode, hba->uic_link_state);
	return ret;
}

static void ufshcd_remove_device(struct ufs_hba *hba)
{
	struct scsi_device *sdev;
	struct scsi_device *sdev_cache[UFS_MAX_LUS];
	int sdev_count = 0, i;
	unsigned long flags;

	ufshcd_hold_all(hba);
	/* Reset the host controller */
	spin_lock_irqsave(hba->host->host_lock, flags);
	hba->silence_err_logs = true;
	ufshcd_hba_stop(hba, false);
	spin_unlock_irqrestore(hba->host->host_lock, flags);

	ufshcd_set_ufs_dev_poweroff(hba);
	ufshcd_set_link_off(hba);
	__ufshcd_shutdown_clkscaling(hba);

	/* Complete requests that have door-bell cleared by h/w */
	ufshcd_complete_requests(hba);

	/* remove all scsi devices */
	list_for_each_entry(sdev, &hba->host->__devices, siblings) {
		if (sdev_count < UFS_MAX_LUS) {
			sdev_cache[sdev_count] = sdev;
			sdev_count++;
		}
	}

	for (i = 0; i < sdev_count; i++)
		scsi_remove_device(sdev_cache[i]);

	spin_lock_irqsave(hba->host->host_lock, flags);
	hba->silence_err_logs = false;
	spin_unlock_irqrestore(hba->host->host_lock, flags);

	ufshcd_release_all(hba);
}

static void ufshcd_card_detect_handler(struct work_struct *work)
{
	struct ufs_hba *hba;

	hba = container_of(work, struct ufs_hba, card_detect_work);

	if (ufshcd_is_card_online(hba) && !hba->sdev_ufs_device) {
		pm_runtime_get_sync(hba->dev);
		ufshcd_detect_device(hba);
		/* ufshcd_probe_hba() calls pm_runtime_put_sync() on exit */
	} else if (ufshcd_is_card_offline(hba) && hba->sdev_ufs_device) {
		pm_runtime_get_sync(hba->dev);
		ufshcd_remove_device(hba);
		pm_runtime_put_sync(hba->dev);
		ufsdbg_clr_err_state(hba);
	}
}

static int ufshcd_card_detect_notifier(struct notifier_block *nb,
				       unsigned long event, void *ptr)
{
	struct ufs_hba *hba = container_of(nb, struct ufs_hba, card_detect_nb);

	if (event)
		ufshcd_set_card_online(hba);
	else
		ufshcd_set_card_offline(hba);

	if (ufshcd_is_card_offline(hba) && !hba->sdev_ufs_device)
		goto out;

	/*
	 * card insertion/removal are very infrequent events and having this
	 * message helps if there is some issue with card detection/removal.
	 */
	dev_info(hba->dev, "%s: card %s notification rcvd\n",
		__func__, ufshcd_is_card_online(hba) ? "inserted" : "removed");

	schedule_work(&hba->card_detect_work);
out:
	return NOTIFY_DONE;
}

static int ufshcd_extcon_register(struct ufs_hba *hba)
{
	int ret;

	if (!hba->extcon)
		return 0;

	hba->card_detect_nb.notifier_call = ufshcd_card_detect_notifier;
	ret = extcon_register_notifier(hba->extcon,
				       EXTCON_MECHANICAL,
				       &hba->card_detect_nb);
	if (ret)
		dev_err(hba->dev, "%s: extcon_register_notifier() failed, ret %d\n",
			__func__, ret);

	return ret;
}

static int ufshcd_extcon_unregister(struct ufs_hba *hba)
{
	int ret;

	if (!hba->extcon)
		return 0;

	ret = extcon_unregister_notifier(hba->extcon, EXTCON_MECHANICAL,
					 &hba->card_detect_nb);
	if (ret)
		dev_err(hba->dev, "%s: extcon_unregister_notifier() failed, ret %d\n",
			__func__, ret);

	return ret;
}

/**
 * ufshcd_async_scan - asynchronous execution for probing hba
 * @data: data pointer to pass to this function
 * @cookie: cookie data
 */
static void ufshcd_async_scan(void *data, async_cookie_t cookie)
{
	struct ufs_hba *hba = (struct ufs_hba *)data;

	/*
	 * Don't allow clock gating and hibern8 enter for faster device
	 * detection.
	 */
	ufshcd_hold_all(hba);
	ufshcd_probe_hba(hba);
	ufshcd_release_all(hba);

	ufshcd_extcon_register(hba);
}

static enum blk_eh_timer_return ufshcd_eh_timed_out(struct scsi_cmnd *scmd)
{
	unsigned long flags;
	struct Scsi_Host *host;
	struct ufs_hba *hba;
	int index;
	bool found = false;

	if (!scmd || !scmd->device || !scmd->device->host)
		return BLK_EH_NOT_HANDLED;

	host = scmd->device->host;
	hba = shost_priv(host);
	if (!hba)
		return BLK_EH_NOT_HANDLED;

	spin_lock_irqsave(host->host_lock, flags);

	for_each_set_bit(index, &hba->outstanding_reqs, hba->nutrs) {
		if (hba->lrb[index].cmd == scmd) {
			found = true;
			break;
		}
	}

	spin_unlock_irqrestore(host->host_lock, flags);

	/*
	 * Bypass SCSI error handling and reset the block layer timer if this
	 * SCSI command was not actually dispatched to UFS driver, otherwise
	 * let SCSI layer handle the error as usual.
	 */
	return found ? BLK_EH_NOT_HANDLED : BLK_EH_RESET_TIMER;
}

/**
 * ufshcd_query_ioctl - perform user read queries
 * @hba: per-adapter instance
 * @lun: used for lun specific queries
 * @buffer: user space buffer for reading and submitting query data and params
 * @return: 0 for success negative error code otherwise
 *
 * Expected/Submitted buffer structure is struct ufs_ioctl_query_data.
 * It will read the opcode, idn and buf_length parameters, and, put the
 * response in the buffer field while updating the used size in buf_length.
 */
static int ufshcd_query_ioctl(struct ufs_hba *hba, u8 lun, void __user *buffer)
{
	struct ufs_ioctl_query_data *ioctl_data;
	int err = 0;
	int length = 0;
	void *data_ptr;
	bool flag;
	u32 att;
	u8 index;
	u8 *desc = NULL;

	ioctl_data = kzalloc(sizeof(struct ufs_ioctl_query_data), GFP_KERNEL);
	if (!ioctl_data) {
		dev_err(hba->dev, "%s: Failed allocating %zu bytes\n", __func__,
				sizeof(struct ufs_ioctl_query_data));
		err = -ENOMEM;
		goto out;
	}

	/* extract params from user buffer */
	err = copy_from_user(ioctl_data, buffer,
			sizeof(struct ufs_ioctl_query_data));
	if (err) {
		dev_err(hba->dev,
			"%s: Failed copying buffer from user, err %d\n",
			__func__, err);
		goto out_release_mem;
	}

	/* verify legal parameters & send query */
	switch (ioctl_data->opcode) {
	case UPIU_QUERY_OPCODE_READ_DESC:
		switch (ioctl_data->idn) {
		case QUERY_DESC_IDN_DEVICE:
		case QUERY_DESC_IDN_CONFIGURATION:
		case QUERY_DESC_IDN_INTERCONNECT:
		case QUERY_DESC_IDN_GEOMETRY:
		case QUERY_DESC_IDN_POWER:
			index = 0;
			break;
		case QUERY_DESC_IDN_UNIT:
			if (!ufs_is_valid_unit_desc_lun(lun)) {
				dev_err(hba->dev,
					"%s: No unit descriptor for lun 0x%x\n",
					__func__, lun);
				err = -EINVAL;
				goto out_release_mem;
			}
			index = lun;
			break;
		default:
			goto out_einval;
		}
		length = min_t(int, QUERY_DESC_MAX_SIZE,
				ioctl_data->buf_size);
		desc = kzalloc(length, GFP_KERNEL);
		if (!desc) {
			dev_err(hba->dev, "%s: Failed allocating %d bytes\n",
					__func__, length);
			err = -ENOMEM;
			goto out_release_mem;
		}
		err = ufshcd_query_descriptor_retry(hba, ioctl_data->opcode,
				ioctl_data->idn, index, 0, desc, &length);
		break;
	case UPIU_QUERY_OPCODE_READ_ATTR:
		switch (ioctl_data->idn) {
		case QUERY_ATTR_IDN_BOOT_LU_EN:
		case QUERY_ATTR_IDN_POWER_MODE:
		case QUERY_ATTR_IDN_ACTIVE_ICC_LVL:
		case QUERY_ATTR_IDN_OOO_DATA_EN:
		case QUERY_ATTR_IDN_BKOPS_STATUS:
		case QUERY_ATTR_IDN_PURGE_STATUS:
		case QUERY_ATTR_IDN_MAX_DATA_IN:
		case QUERY_ATTR_IDN_MAX_DATA_OUT:
		case QUERY_ATTR_IDN_REF_CLK_FREQ:
		case QUERY_ATTR_IDN_CONF_DESC_LOCK:
		case QUERY_ATTR_IDN_MAX_NUM_OF_RTT:
		case QUERY_ATTR_IDN_EE_CONTROL:
		case QUERY_ATTR_IDN_EE_STATUS:
		case QUERY_ATTR_IDN_SECONDS_PASSED:
			index = 0;
			break;
		case QUERY_ATTR_IDN_DYN_CAP_NEEDED:
		case QUERY_ATTR_IDN_CORR_PRG_BLK_NUM:
			index = lun;
			break;
		default:
			goto out_einval;
		}
		err = ufshcd_query_attr(hba, ioctl_data->opcode, ioctl_data->idn,
					index, 0, &att);
		break;

	case UPIU_QUERY_OPCODE_WRITE_ATTR:
		err = copy_from_user(&att,
				buffer + sizeof(struct ufs_ioctl_query_data),
				sizeof(u32));
		if (err) {
			dev_err(hba->dev,
				"%s: Failed copying buffer from user, err %d\n",
				__func__, err);
			goto out_release_mem;
		}

		switch (ioctl_data->idn) {
		case QUERY_ATTR_IDN_BOOT_LU_EN:
			index = 0;
			if (!att || att > QUERY_ATTR_IDN_BOOT_LU_EN_MAX) {
				dev_err(hba->dev,
					"%s: Illegal ufs query ioctl data, opcode 0x%x, idn 0x%x, att 0x%x\n",
					__func__, ioctl_data->opcode,
					(unsigned int)ioctl_data->idn, att);
				err = -EINVAL;
				goto out_release_mem;
			}
			break;
		default:
			goto out_einval;
		}
		err = ufshcd_query_attr(hba, ioctl_data->opcode,
					ioctl_data->idn, index, 0, &att);
		break;

	case UPIU_QUERY_OPCODE_READ_FLAG:
		switch (ioctl_data->idn) {
		case QUERY_FLAG_IDN_FDEVICEINIT:
		case QUERY_FLAG_IDN_PERMANENT_WPE:
		case QUERY_FLAG_IDN_PWR_ON_WPE:
		case QUERY_FLAG_IDN_BKOPS_EN:
		case QUERY_FLAG_IDN_PURGE_ENABLE:
		case QUERY_FLAG_IDN_FPHYRESOURCEREMOVAL:
		case QUERY_FLAG_IDN_BUSY_RTC:
			break;
		default:
			goto out_einval;
		}
		err = ufshcd_query_flag_retry(hba, ioctl_data->opcode,
			ioctl_data->idn, &flag);
		break;
	default:
		goto out_einval;
	}

	if (err) {
		dev_err(hba->dev, "%s: Query for idn %d failed\n", __func__,
				ioctl_data->idn);
		goto out_release_mem;
	}

	/*
	 * copy response data
	 * As we might end up reading less data then what is specified in
	 * "ioctl_data->buf_size". So we are updating "ioctl_data->
	 * buf_size" to what exactly we have read.
	 */
	switch (ioctl_data->opcode) {
	case UPIU_QUERY_OPCODE_READ_DESC:
		ioctl_data->buf_size = min_t(int, ioctl_data->buf_size, length);
		data_ptr = desc;
		break;
	case UPIU_QUERY_OPCODE_READ_ATTR:
		ioctl_data->buf_size = sizeof(u32);
		data_ptr = &att;
		break;
	case UPIU_QUERY_OPCODE_READ_FLAG:
		ioctl_data->buf_size = 1;
		data_ptr = &flag;
		break;
	case UPIU_QUERY_OPCODE_WRITE_ATTR:
		goto out_release_mem;
	default:
		goto out_einval;
	}

	/* copy to user */
	err = copy_to_user(buffer, ioctl_data,
			sizeof(struct ufs_ioctl_query_data));
	if (err)
		dev_err(hba->dev, "%s: Failed copying back to user.\n",
			__func__);
	err = copy_to_user(buffer + sizeof(struct ufs_ioctl_query_data),
			data_ptr, ioctl_data->buf_size);
	if (err)
		dev_err(hba->dev, "%s: err %d copying back to user.\n",
				__func__, err);
	goto out_release_mem;

out_einval:
	dev_err(hba->dev,
		"%s: illegal ufs query ioctl data, opcode 0x%x, idn 0x%x\n",
		__func__, ioctl_data->opcode, (unsigned int)ioctl_data->idn);
	err = -EINVAL;
out_release_mem:
	kfree(ioctl_data);
	kfree(desc);
out:
	return err;
}

/**
 * ufshcd_ioctl - ufs ioctl callback registered in scsi_host
 * @dev: scsi device required for per LUN queries
 * @cmd: command opcode
 * @buffer: user space buffer for transferring data
 *
 * Supported commands:
 * UFS_IOCTL_QUERY
 */
static int ufshcd_ioctl(struct scsi_device *dev, int cmd, void __user *buffer)
{
	struct ufs_hba *hba = shost_priv(dev->host);
	int err = 0;

	BUG_ON(!hba);
	if (!buffer) {
		dev_err(hba->dev, "%s: User buffer is NULL!\n", __func__);
		return -EINVAL;
	}

	switch (cmd) {
	case UFS_IOCTL_QUERY:
		pm_runtime_get_sync(hba->dev);
		err = ufshcd_query_ioctl(hba, ufshcd_scsi_to_upiu_lun(dev->lun),
				buffer);
		pm_runtime_put_sync(hba->dev);
		break;
	default:
		err = -ENOIOCTLCMD;
		dev_dbg(hba->dev, "%s: Unsupported ioctl cmd %d\n", __func__,
			cmd);
		break;
	}

	return err;
}

static struct scsi_host_template ufshcd_driver_template = {
	.module			= THIS_MODULE,
	.name			= UFSHCD,
	.proc_name		= UFSHCD,
	.queuecommand		= ufshcd_queuecommand,
	.slave_alloc		= ufshcd_slave_alloc,
	.slave_configure	= ufshcd_slave_configure,
	.slave_destroy		= ufshcd_slave_destroy,
	.change_queue_depth	= ufshcd_change_queue_depth,
	.eh_abort_handler	= ufshcd_abort,
	.eh_device_reset_handler = ufshcd_eh_device_reset_handler,
	.eh_host_reset_handler   = ufshcd_eh_host_reset_handler,
	.eh_timed_out		= ufshcd_eh_timed_out,
	.ioctl			= ufshcd_ioctl,
#ifdef CONFIG_COMPAT
	.compat_ioctl		= ufshcd_ioctl,
#endif
	.this_id		= -1,
	.sg_tablesize		= SG_ALL,
	.cmd_per_lun		= UFSHCD_CMD_PER_LUN,
	.can_queue		= UFSHCD_CAN_QUEUE,
	.max_host_blocked	= 1,
	.track_queue_depth	= 1,
};

static int ufshcd_config_vreg_load(struct device *dev, struct ufs_vreg *vreg,
				   int ua)
{
	int ret;

	if (!vreg)
		return 0;

	ret = regulator_set_load(vreg->reg, ua);
	if (ret < 0) {
		dev_err(dev, "%s: %s set load (ua=%d) failed, err=%d\n",
				__func__, vreg->name, ua, ret);
	}

	return ret;
}

static inline int ufshcd_config_vreg_lpm(struct ufs_hba *hba,
					 struct ufs_vreg *vreg)
{
	if (!vreg)
		return 0;
	else if (vreg->unused)
		return 0;
	else
		return ufshcd_config_vreg_load(hba->dev, vreg,
					       UFS_VREG_LPM_LOAD_UA);
}

static inline int ufshcd_config_vreg_hpm(struct ufs_hba *hba,
					 struct ufs_vreg *vreg)
{
	if (!vreg)
		return 0;
	else if (vreg->unused)
		return 0;
	else
		return ufshcd_config_vreg_load(hba->dev, vreg, vreg->max_uA);
}

static int ufshcd_config_vreg(struct device *dev,
		struct ufs_vreg *vreg, bool on)
{
	int ret = 0;
	struct regulator *reg;
	const char *name;
	int min_uV, uA_load;

	BUG_ON(!vreg);

	reg = vreg->reg;
	name = vreg->name;

	if (regulator_count_voltages(reg) > 0) {
		uA_load = on ? vreg->max_uA : 0;
		ret = ufshcd_config_vreg_load(dev, vreg, uA_load);
		if (ret)
			goto out;

		min_uV = on ? vreg->min_uV : 0;
		if (vreg->low_voltage_sup && !vreg->low_voltage_active)
			min_uV = vreg->max_uV;

		ret = regulator_set_voltage(reg, min_uV, vreg->max_uV);
		if (ret) {
			dev_err(dev, "%s: %s set voltage failed, err=%d\n",
					__func__, name, ret);
			goto out;
		}
	}
out:
	return ret;
}

static int ufshcd_enable_vreg(struct device *dev, struct ufs_vreg *vreg)
{
	int ret = 0;

	if (!vreg)
		goto out;
	else if (vreg->enabled || vreg->unused)
		goto out;

	ret = ufshcd_config_vreg(dev, vreg, true);
	if (!ret)
		ret = regulator_enable(vreg->reg);

	if (!ret)
		vreg->enabled = true;
	else
		dev_err(dev, "%s: %s enable failed, err=%d\n",
				__func__, vreg->name, ret);
out:
	return ret;
}

static int ufshcd_disable_vreg(struct device *dev, struct ufs_vreg *vreg)
{
	int ret = 0;

	if (!vreg)
		goto out;
	else if (!vreg->enabled || vreg->unused)
		goto out;

	ret = regulator_disable(vreg->reg);

	if (!ret) {
		/* ignore errors on applying disable config */
		ufshcd_config_vreg(dev, vreg, false);
		vreg->enabled = false;
	} else {
		dev_err(dev, "%s: %s disable failed, err=%d\n",
				__func__, vreg->name, ret);
	}
out:
	return ret;
}

static int ufshcd_setup_vreg(struct ufs_hba *hba, bool on)
{
	int ret = 0;
	struct device *dev = hba->dev;
	struct ufs_vreg_info *info = &hba->vreg_info;

	if (!info)
		goto out;

	ret = ufshcd_toggle_vreg(dev, info->vcc, on);
	if (ret)
		goto out;

	ret = ufshcd_toggle_vreg(dev, info->vccq, on);
	if (ret)
		goto out;

	ret = ufshcd_toggle_vreg(dev, info->vccq2, on);
	if (ret)
		goto out;

out:
	if (ret) {
		ufshcd_toggle_vreg(dev, info->vccq2, false);
		ufshcd_toggle_vreg(dev, info->vccq, false);
		ufshcd_toggle_vreg(dev, info->vcc, false);
	}
	return ret;
}

static int ufshcd_setup_hba_vreg(struct ufs_hba *hba, bool on)
{
	struct ufs_vreg_info *info = &hba->vreg_info;
	int ret = 0;

	if (info->vdd_hba) {
		ret = ufshcd_toggle_vreg(hba->dev, info->vdd_hba, on);

		if (!ret)
			ufshcd_vops_update_sec_cfg(hba, on);
	}

	return ret;
}

static int ufshcd_get_vreg(struct device *dev, struct ufs_vreg *vreg)
{
	int ret = 0;

	if (!vreg)
		goto out;

	vreg->reg = devm_regulator_get(dev, vreg->name);
	if (IS_ERR(vreg->reg)) {
		ret = PTR_ERR(vreg->reg);
		dev_err(dev, "%s: %s get failed, err=%d\n",
				__func__, vreg->name, ret);
	}
out:
	return ret;
}

static int ufshcd_init_vreg(struct ufs_hba *hba)
{
	int ret = 0;
	struct device *dev = hba->dev;
	struct ufs_vreg_info *info = &hba->vreg_info;

	if (!info)
		goto out;

	ret = ufshcd_get_vreg(dev, info->vcc);
	if (ret)
		goto out;

	ret = ufshcd_get_vreg(dev, info->vccq);
	if (ret)
		goto out;

	ret = ufshcd_get_vreg(dev, info->vccq2);
out:
	return ret;
}

static int ufshcd_init_hba_vreg(struct ufs_hba *hba)
{
	struct ufs_vreg_info *info = &hba->vreg_info;

	if (info)
		return ufshcd_get_vreg(hba->dev, info->vdd_hba);

	return 0;
}

static int ufshcd_set_vccq_rail_unused(struct ufs_hba *hba, bool unused)
{
	int ret = 0;
	struct ufs_vreg_info *info = &hba->vreg_info;

	if (!info)
		goto out;
	else if (!info->vccq)
		goto out;

	if (unused) {
		/* shut off the rail here */
		ret = ufshcd_toggle_vreg(hba->dev, info->vccq, false);
		/*
		 * Mark this rail as no longer used, so it doesn't get enabled
		 * later by mistake
		 */
		if (!ret)
			info->vccq->unused = true;
	} else {
		/*
		 * rail should have been already enabled hence just make sure
		 * that unused flag is cleared.
		 */
		info->vccq->unused = false;
	}
out:
	return ret;
}

static int ufshcd_setup_clocks(struct ufs_hba *hba, bool on,
			       bool keep_link_active, bool is_gating_context)
{
	int ret = 0;
	struct ufs_clk_info *clki;
	struct list_head *head = &hba->clk_list_head;
	unsigned long flags;
	ktime_t start = ktime_get();
	bool clk_state_changed = false;

	if (list_empty(head))
		goto out;

	/* call vendor specific bus vote before enabling the clocks */
	if (on) {
		ret = ufshcd_vops_set_bus_vote(hba, on);
		if (ret)
			return ret;
	}

	/*
	 * vendor specific setup_clocks ops may depend on clocks managed by
	 * this standard driver hence call the vendor specific setup_clocks
	 * before disabling the clocks managed here.
	 */
	if (!on) {
		ret = ufshcd_vops_setup_clocks(hba, on, PRE_CHANGE);
		if (ret)
			return ret;
	}

	list_for_each_entry(clki, head, list) {
		if (!IS_ERR_OR_NULL(clki->clk)) {
			/*
			 * To keep link active, both device ref clock and unipro
			 * clock should be kept ON.
			 */
			if (keep_link_active &&
			    (!strcmp(clki->name, "ref_clk") ||
			     !strcmp(clki->name, "core_clk_unipro")))
				continue;

			clk_state_changed = on ^ clki->enabled;
			if (on && !clki->enabled) {
				ret = clk_prepare_enable(clki->clk);
				if (ret) {
					dev_err(hba->dev, "%s: %s prepare enable failed, %d\n",
						__func__, clki->name, ret);
					goto out;
				}
			} else if (!on && clki->enabled) {
				clk_disable_unprepare(clki->clk);
			}
			clki->enabled = on;
			dev_dbg(hba->dev, "%s: clk: %s %sabled\n", __func__,
					clki->name, on ? "en" : "dis");
		}
	}

	/*
	 * vendor specific setup_clocks ops may depend on clocks managed by
	 * this standard driver hence call the vendor specific setup_clocks
	 * after enabling the clocks managed here.
	 */
	if (on) {
		ret = ufshcd_vops_setup_clocks(hba, on, POST_CHANGE);
		if (ret)
			goto out;
	}

	/*
	 * call vendor specific bus vote to remove the vote after
	 * disabling the clocks.
	 */
	if (!on)
		ret = ufshcd_vops_set_bus_vote(hba, on);

out:
	if (ret) {
		if (on)
			/* Can't do much if this fails */
			(void) ufshcd_vops_set_bus_vote(hba, false);
		list_for_each_entry(clki, head, list) {
			if (!IS_ERR_OR_NULL(clki->clk) && clki->enabled)
				clk_disable_unprepare(clki->clk);
		}
	} else if (!ret && on) {
		spin_lock_irqsave(hba->host->host_lock, flags);
		hba->clk_gating.state = CLKS_ON;
		trace_ufshcd_clk_gating(dev_name(hba->dev),
					hba->clk_gating.state);
		spin_unlock_irqrestore(hba->host->host_lock, flags);
		/* restore the secure configuration as clocks are enabled */
		ufshcd_vops_update_sec_cfg(hba, true);
	}

	if (clk_state_changed)
		trace_ufshcd_profile_clk_gating(dev_name(hba->dev),
			(on ? "on" : "off"),
			ktime_to_us(ktime_sub(ktime_get(), start)), ret);
	return ret;
}

static int ufshcd_enable_clocks(struct ufs_hba *hba)
{
	return  ufshcd_setup_clocks(hba, true, false, false);
}

static int ufshcd_disable_clocks(struct ufs_hba *hba,
				 bool is_gating_context)
{
	return  ufshcd_setup_clocks(hba, false, false, is_gating_context);
}

static int ufshcd_disable_clocks_keep_link_active(struct ufs_hba *hba,
					      bool is_gating_context)
{
	return  ufshcd_setup_clocks(hba, false, true, is_gating_context);
}

static int ufshcd_init_clocks(struct ufs_hba *hba)
{
	int ret = 0;
	struct ufs_clk_info *clki;
	struct device *dev = hba->dev;
	struct list_head *head = &hba->clk_list_head;

	if (list_empty(head))
		goto out;

	list_for_each_entry(clki, head, list) {
		if (!clki->name)
			continue;

		clki->clk = devm_clk_get(dev, clki->name);
		if (IS_ERR(clki->clk)) {
			ret = PTR_ERR(clki->clk);
			dev_err(dev, "%s: %s clk get failed, %d\n",
					__func__, clki->name, ret);
			goto out;
		}

		if (clki->max_freq) {
			ret = clk_set_rate(clki->clk, clki->max_freq);
			if (ret) {
				dev_err(hba->dev, "%s: %s clk set rate(%dHz) failed, %d\n",
					__func__, clki->name,
					clki->max_freq, ret);
				goto out;
			}
			clki->curr_freq = clki->max_freq;
		}
		dev_dbg(dev, "%s: clk: %s, rate: %lu\n", __func__,
				clki->name, clk_get_rate(clki->clk));
	}
out:
	return ret;
}

static int ufshcd_variant_hba_init(struct ufs_hba *hba)
{
	int err = 0;

	if (!hba->var || !hba->var->vops)
		goto out;

	err = ufshcd_vops_init(hba);
	if (err)
		dev_err(hba->dev, "%s: variant %s init failed err %d\n",
			__func__, ufshcd_get_var_name(hba), err);
out:
	return err;
}

static void ufshcd_variant_hba_exit(struct ufs_hba *hba)
{
	if (!hba->var || !hba->var->vops)
		return;

	ufshcd_vops_exit(hba);
}

static int ufshcd_hba_init(struct ufs_hba *hba)
{
	int err;

	/*
	 * Handle host controller power separately from the UFS device power
	 * rails as it will help controlling the UFS host controller power
	 * collapse easily which is different than UFS device power collapse.
	 * Also, enable the host controller power before we go ahead with rest
	 * of the initialization here.
	 */
	err = ufshcd_init_hba_vreg(hba);
	if (err)
		goto out;

	err = ufshcd_setup_hba_vreg(hba, true);
	if (err)
		goto out;

	err = ufshcd_init_clocks(hba);
	if (err)
		goto out_disable_hba_vreg;

	err = ufshcd_enable_clocks(hba);
	if (err)
		goto out_disable_hba_vreg;

	err = ufshcd_init_vreg(hba);
	if (err)
		goto out_disable_clks;

	err = ufshcd_setup_vreg(hba, true);
	if (err)
		goto out_disable_clks;

	err = ufshcd_variant_hba_init(hba);
	if (err)
		goto out_disable_vreg;

	hba->is_powered = true;
	goto out;

out_disable_vreg:
	ufshcd_setup_vreg(hba, false);
out_disable_clks:
	ufshcd_disable_clocks(hba, false);
out_disable_hba_vreg:
	ufshcd_setup_hba_vreg(hba, false);
out:
	return err;
}

static void ufshcd_hba_exit(struct ufs_hba *hba)
{
	if (hba->is_powered) {
		ufshcd_extcon_unregister(hba);
		ufshcd_variant_hba_exit(hba);
		ufshcd_setup_vreg(hba, false);
		if (ufshcd_is_clkscaling_supported(hba)) {
			if (hba->devfreq)
				ufshcd_suspend_clkscaling(hba);
			if (hba->clk_scaling.workq)
				destroy_workqueue(hba->clk_scaling.workq);
			ufshcd_devfreq_remove(hba);
		}
		ufshcd_disable_clocks(hba, false);
		ufshcd_setup_hba_vreg(hba, false);
		hba->is_powered = false;
	}
}

static int
ufshcd_send_request_sense(struct ufs_hba *hba, struct scsi_device *sdp)
{
	unsigned char cmd[6] = {REQUEST_SENSE,
				0,
				0,
				0,
				UFSHCD_REQ_SENSE_SIZE,
				0};
	char *buffer;
	int ret;

	buffer = kzalloc(UFSHCD_REQ_SENSE_SIZE, GFP_KERNEL);
	if (!buffer) {
		ret = -ENOMEM;
		goto out;
	}

	ret = scsi_execute(sdp, cmd, DMA_FROM_DEVICE, buffer,
			UFSHCD_REQ_SENSE_SIZE, NULL, NULL,
			msecs_to_jiffies(1000), 3, 0, RQF_PM, NULL);
	if (ret)
		pr_err("%s: failed with err %d\n", __func__, ret);

	kfree(buffer);
out:
	return ret;
}

/**
 * ufshcd_set_dev_pwr_mode - sends START STOP UNIT command to set device
 *			     power mode
 * @hba: per adapter instance
 * @pwr_mode: device power mode to set
 *
 * Returns 0 if requested power mode is set successfully
 * Returns non-zero if failed to set the requested power mode
 */
static int ufshcd_set_dev_pwr_mode(struct ufs_hba *hba,
				     enum ufs_dev_pwr_mode pwr_mode)
{
	unsigned char cmd[6] = { START_STOP };
	struct scsi_sense_hdr sshdr;
	struct scsi_device *sdp;
	unsigned long flags;
	int ret;

	spin_lock_irqsave(hba->host->host_lock, flags);
	sdp = hba->sdev_ufs_device;
	if (sdp) {
		ret = scsi_device_get(sdp);
		if (!ret && !scsi_device_online(sdp)) {
			ret = -ENODEV;
			scsi_device_put(sdp);
		}
	} else {
		ret = -ENODEV;
	}
	spin_unlock_irqrestore(hba->host->host_lock, flags);

	if (ret)
		return ret;

	/*
	 * If scsi commands fail, the scsi mid-layer schedules scsi error-
	 * handling, which would wait for host to be resumed. Since we know
	 * we are functional while we are here, skip host resume in error
	 * handling context.
	 */
	hba->host->eh_noresume = 1;
	if (!hba->dev_info.is_ufs_dev_wlun_ua_cleared) {
		ret = ufshcd_send_request_sense(hba, sdp);
		if (ret)
			goto out;
		/* Unit attention condition is cleared now */
		hba->dev_info.is_ufs_dev_wlun_ua_cleared = 1;
	}

	cmd[4] = pwr_mode << 4;

	/*
	 * Current function would be generally called from the power management
	 * callbacks hence set the RQF_PM flag so that it doesn't resume the
	 * already suspended childs.
	 */
	ret = scsi_execute(sdp, cmd, DMA_NONE, NULL, 0, NULL, &sshdr,
			START_STOP_TIMEOUT, 0, 0, RQF_PM, NULL);
	if (ret) {
		sdev_printk(KERN_WARNING, sdp,
			    "START_STOP failed for power mode: %d, result %x\n",
			    pwr_mode, ret);
		if (driver_byte(ret) & DRIVER_SENSE)
			scsi_print_sense_hdr(sdp, NULL, &sshdr);
	}

	if (!ret)
		hba->curr_dev_pwr_mode = pwr_mode;
out:
	scsi_device_put(sdp);
	hba->host->eh_noresume = 0;
	return ret;
}

static int ufshcd_link_state_transition(struct ufs_hba *hba,
					enum uic_link_state req_link_state,
					int check_for_bkops)
{
	int ret = 0;

	if (req_link_state == hba->uic_link_state)
		return 0;

	if (req_link_state == UIC_LINK_HIBERN8_STATE) {
		ret = ufshcd_uic_hibern8_enter(hba);
		if (!ret)
			ufshcd_set_link_hibern8(hba);
		else
			goto out;
	}
	/*
	 * If autobkops is enabled, link can't be turned off because
	 * turning off the link would also turn off the device.
	 */
	else if ((req_link_state == UIC_LINK_OFF_STATE) &&
		   (!check_for_bkops || (check_for_bkops &&
		    !hba->auto_bkops_enabled))) {
		/*
		 * Let's make sure that link is in low power mode, we are doing
		 * this currently by putting the link in Hibern8. Otherway to
		 * put the link in low power mode is to send the DME end point
		 * to device and then send the DME reset command to local
		 * unipro. But putting the link in hibern8 is much faster.
		 */
		ret = ufshcd_uic_hibern8_enter(hba);
		if (ret)
			goto out;
		/*
		 * Change controller state to "reset state" which
		 * should also put the link in off/reset state
		 */
		ufshcd_hba_stop(hba, true);
		/*
		 * TODO: Check if we need any delay to make sure that
		 * controller is reset
		 */
		ufshcd_set_link_off(hba);
	}

out:
	return ret;
}

static void ufshcd_vreg_set_lpm(struct ufs_hba *hba)
{
	/*
	 * It seems some UFS devices may keep drawing more than sleep current
	 * (atleast for 500us) from UFS rails (especially from VCCQ rail).
	 * To avoid this situation, add 2ms delay before putting these UFS
	 * rails in LPM mode.
	 */
	if (!ufshcd_is_link_active(hba))
		usleep_range(2000, 2100);

	/*
	 * If UFS device is either in UFS_Sleep turn off VCC rail to save some
	 * power.
	 *
	 * If UFS device and link is in OFF state, all power supplies (VCC,
	 * VCCQ, VCCQ2) can be turned off if power on write protect is not
	 * required. If UFS link is inactive (Hibern8 or OFF state) and device
	 * is in sleep state, put VCCQ & VCCQ2 rails in LPM mode.
	 *
	 * Ignore the error returned by ufshcd_toggle_vreg() as device is anyway
	 * in low power state which would save some power.
	 */
	if (ufshcd_is_ufs_dev_poweroff(hba) && ufshcd_is_link_off(hba) &&
	    !hba->dev_info.is_lu_power_on_wp) {
		ufshcd_setup_vreg(hba, false);
	} else if (!ufshcd_is_ufs_dev_active(hba)) {
		ufshcd_toggle_vreg(hba->dev, hba->vreg_info.vcc, false);
		if (!ufshcd_is_link_active(hba)) {
			ufshcd_config_vreg_lpm(hba, hba->vreg_info.vccq);
			ufshcd_config_vreg_lpm(hba, hba->vreg_info.vccq2);
		}
	}
}

static int ufshcd_vreg_set_hpm(struct ufs_hba *hba)
{
	int ret = 0;

	if (ufshcd_is_ufs_dev_poweroff(hba) && ufshcd_is_link_off(hba) &&
	    !hba->dev_info.is_lu_power_on_wp) {
		ret = ufshcd_setup_vreg(hba, true);
	} else if (!ufshcd_is_ufs_dev_active(hba)) {
		if (!ret && !ufshcd_is_link_active(hba)) {
			ret = ufshcd_config_vreg_hpm(hba, hba->vreg_info.vccq);
			if (ret)
				goto vcc_disable;
			ret = ufshcd_config_vreg_hpm(hba, hba->vreg_info.vccq2);
			if (ret)
				goto vccq_lpm;
		}
		ret = ufshcd_toggle_vreg(hba->dev, hba->vreg_info.vcc, true);
	}
	goto out;

vccq_lpm:
	ufshcd_config_vreg_lpm(hba, hba->vreg_info.vccq);
vcc_disable:
	ufshcd_toggle_vreg(hba->dev, hba->vreg_info.vcc, false);
out:
	return ret;
}

static void ufshcd_hba_vreg_set_lpm(struct ufs_hba *hba)
{
	if (ufshcd_is_link_off(hba) ||
	    (ufshcd_is_link_hibern8(hba)
	     && ufshcd_is_power_collapse_during_hibern8_allowed(hba)))
		ufshcd_setup_hba_vreg(hba, false);
}

static void ufshcd_hba_vreg_set_hpm(struct ufs_hba *hba)
{
	if (ufshcd_is_link_off(hba) ||
	    (ufshcd_is_link_hibern8(hba)
	     && ufshcd_is_power_collapse_during_hibern8_allowed(hba)))
		ufshcd_setup_hba_vreg(hba, true);
}

/**
 * ufshcd_suspend - helper function for suspend operations
 * @hba: per adapter instance
 * @pm_op: desired low power operation type
 *
 * This function will try to put the UFS device and link into low power
 * mode based on the "rpm_lvl" (Runtime PM level) or "spm_lvl"
 * (System PM level).
 *
 * If this function is called during shutdown, it will make sure that
 * both UFS device and UFS link is powered off.
 *
 * NOTE: UFS device & link must be active before we enter in this function.
 *
 * Returns 0 for success and non-zero for failure
 */
static int ufshcd_suspend(struct ufs_hba *hba, enum ufs_pm_op pm_op)
{
	int ret = 0;
	enum ufs_pm_level pm_lvl;
	enum ufs_dev_pwr_mode req_dev_pwr_mode;
	enum uic_link_state req_link_state;

	hba->pm_op_in_progress = 1;
	if (!ufshcd_is_shutdown_pm(pm_op)) {
		pm_lvl = ufshcd_is_runtime_pm(pm_op) ?
			 hba->rpm_lvl : hba->spm_lvl;
		req_dev_pwr_mode = ufs_get_pm_lvl_to_dev_pwr_mode(pm_lvl);
		req_link_state = ufs_get_pm_lvl_to_link_pwr_state(pm_lvl);
	} else {
		req_dev_pwr_mode = UFS_POWERDOWN_PWR_MODE;
		req_link_state = UIC_LINK_OFF_STATE;
	}

	/*
	 * If we can't transition into any of the low power modes
	 * just gate the clocks.
	 */
	WARN_ON(hba->hibern8_on_idle.is_enabled &&
		hba->hibern8_on_idle.active_reqs);
	ufshcd_hold_all(hba);
	hba->clk_gating.is_suspended = true;
	hba->hibern8_on_idle.is_suspended = true;

	if (hba->clk_scaling.is_allowed) {
		cancel_work_sync(&hba->clk_scaling.suspend_work);
		cancel_work_sync(&hba->clk_scaling.resume_work);
		ufshcd_suspend_clkscaling(hba);
	}

	if (req_dev_pwr_mode == UFS_ACTIVE_PWR_MODE &&
			req_link_state == UIC_LINK_ACTIVE_STATE) {
		goto disable_clks;
	}

	if ((req_dev_pwr_mode == hba->curr_dev_pwr_mode) &&
	    (req_link_state == hba->uic_link_state))
		goto enable_gating;

	/* UFS device & link must be active before we enter in this function */
	if (!ufshcd_is_ufs_dev_active(hba) || !ufshcd_is_link_active(hba))
		goto set_vreg_lpm;

	if (ufshcd_is_runtime_pm(pm_op)) {
		if (ufshcd_can_autobkops_during_suspend(hba)) {
			/*
			 * The device is idle with no requests in the queue,
			 * allow background operations if bkops status shows
			 * that performance might be impacted.
			 */
			ret = ufshcd_urgent_bkops(hba);
			if (ret)
				goto enable_gating;
		} else {
			/* make sure that auto bkops is disabled */
			ufshcd_disable_auto_bkops(hba);
		}
	}

	if ((req_dev_pwr_mode != hba->curr_dev_pwr_mode) &&
	     ((ufshcd_is_runtime_pm(pm_op) && !hba->auto_bkops_enabled) ||
	       !ufshcd_is_runtime_pm(pm_op))) {
		/* ensure that bkops is disabled */
		ufshcd_disable_auto_bkops(hba);
		ret = ufshcd_set_dev_pwr_mode(hba, req_dev_pwr_mode);
		if (ret)
			goto enable_gating;
	}

	ret = ufshcd_link_state_transition(hba, req_link_state, 1);
	if (ret)
		goto set_dev_active;

	if (ufshcd_is_link_hibern8(hba) &&
	    ufshcd_is_hibern8_on_idle_allowed(hba))
		hba->hibern8_on_idle.state = HIBERN8_ENTERED;

set_vreg_lpm:
	ufshcd_vreg_set_lpm(hba);

disable_clks:
	/*
	 * Call vendor specific suspend callback. As these callbacks may access
	 * vendor specific host controller register space call them before the
	 * host clocks are ON.
	 */
	ret = ufshcd_vops_suspend(hba, pm_op);
	if (ret)
		goto set_link_active;

	if (!ufshcd_is_link_active(hba))
		ret = ufshcd_disable_clocks(hba, false);
	else
		/*
		 * If link is active, device ref_clk and unipro clock can't be
		 * switched off.
		 */
		ret = ufshcd_disable_clocks_keep_link_active(hba, false);
	if (ret)
		goto set_link_active;

	if (ufshcd_is_clkgating_allowed(hba)) {
		hba->clk_gating.state = CLKS_OFF;
		trace_ufshcd_clk_gating(dev_name(hba->dev),
					hba->clk_gating.state);
	}
	/*
	 * Disable the host irq as host controller as there won't be any
	 * host controller transaction expected till resume.
	 */
	ufshcd_disable_irq(hba);
	/* Put the host controller in low power mode if possible */
	ufshcd_hba_vreg_set_lpm(hba);
	goto out;

set_link_active:
	if (hba->clk_scaling.is_allowed)
		ufshcd_resume_clkscaling(hba);
	ufshcd_vreg_set_hpm(hba);
	if (ufshcd_is_link_hibern8(hba) && !ufshcd_uic_hibern8_exit(hba)) {
		ufshcd_set_link_active(hba);
	} else if (ufshcd_is_link_off(hba)) {
		ufshcd_update_error_stats(hba, UFS_ERR_VOPS_SUSPEND);
		ufshcd_host_reset_and_restore(hba);
	}
set_dev_active:
	if (!ufshcd_set_dev_pwr_mode(hba, UFS_ACTIVE_PWR_MODE))
		ufshcd_disable_auto_bkops(hba);
enable_gating:
	if (hba->clk_scaling.is_allowed)
		ufshcd_resume_clkscaling(hba);
	hba->hibern8_on_idle.is_suspended = false;
	hba->clk_gating.is_suspended = false;
	ufshcd_release_all(hba);
out:
	hba->pm_op_in_progress = 0;

	if (ret)
		ufshcd_update_error_stats(hba, UFS_ERR_SUSPEND);

	return ret;
}

/**
 * ufshcd_resume - helper function for resume operations
 * @hba: per adapter instance
 * @pm_op: runtime PM or system PM
 *
 * This function basically brings the UFS device, UniPro link and controller
 * to active state.
 *
 * Returns 0 for success and non-zero for failure
 */
static int ufshcd_resume(struct ufs_hba *hba, enum ufs_pm_op pm_op)
{
	int ret;
	enum uic_link_state old_link_state;

	hba->pm_op_in_progress = 1;
	old_link_state = hba->uic_link_state;

	ufshcd_hba_vreg_set_hpm(hba);
	/* Make sure clocks are enabled before accessing controller */
	ret = ufshcd_enable_clocks(hba);
	if (ret)
		goto out;

	/* enable the host irq as host controller would be active soon */
	ufshcd_enable_irq(hba);

	ret = ufshcd_vreg_set_hpm(hba);
	if (ret)
		goto disable_irq_and_vops_clks;
	if (hba->restore) {
		/* Configure UTRL and UTMRL base address registers */
		ufshcd_writel(hba, lower_32_bits(hba->utrdl_dma_addr),
			      REG_UTP_TRANSFER_REQ_LIST_BASE_L);
		ufshcd_writel(hba, upper_32_bits(hba->utrdl_dma_addr),
			      REG_UTP_TRANSFER_REQ_LIST_BASE_H);
		ufshcd_writel(hba, lower_32_bits(hba->utmrdl_dma_addr),
			      REG_UTP_TASK_REQ_LIST_BASE_L);
		ufshcd_writel(hba, upper_32_bits(hba->utmrdl_dma_addr),
			      REG_UTP_TASK_REQ_LIST_BASE_H);
		/* Commit the registers */
		mb();
	}
	/*
	 * Call vendor specific resume callback. As these callbacks may access
	 * vendor specific host controller register space call them when the
	 * host clocks are ON.
	 */
	ret = ufshcd_vops_resume(hba, pm_op);
	if (ret)
		goto disable_vreg;

	if (hba->extcon &&
	    (ufshcd_is_card_offline(hba) ||
	     (ufshcd_is_card_online(hba) && !hba->sdev_ufs_device)))
		goto skip_dev_ops;

	/* Resuming from hibernate, assume that link was OFF */
	if (hba->restore)
		ufshcd_set_link_off(hba);

	if (ufshcd_is_link_hibern8(hba)) {
		ret = ufshcd_uic_hibern8_exit(hba);
		if (!ret) {
			ufshcd_set_link_active(hba);
			if (ufshcd_is_hibern8_on_idle_allowed(hba))
				hba->hibern8_on_idle.state = HIBERN8_EXITED;
		} else {
			goto vendor_suspend;
		}
	} else if (ufshcd_is_link_off(hba)) {
		/*
		 * A full initialization of the host and the device is required
		 * since the link was put to off during suspend.
		 */
		ret = ufshcd_reset_and_restore(hba);
		/*
		 * ufshcd_reset_and_restore() should have already
		 * set the link state as active
		 */
		if (ret || !ufshcd_is_link_active(hba))
			goto vendor_suspend;
		/* mark link state as hibern8 exited */
		if (ufshcd_is_hibern8_on_idle_allowed(hba))
			hba->hibern8_on_idle.state = HIBERN8_EXITED;
	}

	if (!ufshcd_is_ufs_dev_active(hba)) {
		ret = ufshcd_set_dev_pwr_mode(hba, UFS_ACTIVE_PWR_MODE);
		if (ret)
			goto set_old_link_state;
	}

	if (ufshcd_keep_autobkops_enabled_except_suspend(hba))
		ufshcd_enable_auto_bkops(hba);
	else
		/*
		 * If BKOPs operations are urgently needed at this moment then
		 * keep auto-bkops enabled or else disable it.
		 */
		ufshcd_urgent_bkops(hba);

	hba->clk_gating.is_suspended = false;
	hba->hibern8_on_idle.is_suspended = false;

	if (hba->clk_scaling.is_allowed)
		ufshcd_resume_clkscaling(hba);

skip_dev_ops:
	/* Schedule clock gating in case of no access to UFS device yet */
	ufshcd_release_all(hba);
	goto out;

set_old_link_state:
	ufshcd_link_state_transition(hba, old_link_state, 0);
	if (ufshcd_is_link_hibern8(hba) &&
	    ufshcd_is_hibern8_on_idle_allowed(hba))
		hba->hibern8_on_idle.state = HIBERN8_ENTERED;
vendor_suspend:
	ufshcd_vops_suspend(hba, pm_op);
disable_vreg:
	ufshcd_vreg_set_lpm(hba);
disable_irq_and_vops_clks:
	ufshcd_disable_irq(hba);
	if (hba->clk_scaling.is_allowed)
		ufshcd_suspend_clkscaling(hba);
	ufshcd_disable_clocks(hba, false);
	if (ufshcd_is_clkgating_allowed(hba))
		hba->clk_gating.state = CLKS_OFF;
out:
	hba->pm_op_in_progress = 0;

	if (hba->restore)
		hba->restore = false;

	if (ret)
		ufshcd_update_error_stats(hba, UFS_ERR_RESUME);

	return ret;
}

/**
 * ufshcd_system_suspend - system suspend routine
 * @hba: per adapter instance
 * @pm_op: runtime PM or system PM
 *
 * Check the description of ufshcd_suspend() function for more details.
 *
 * Returns 0 for success and non-zero for failure
 */
int ufshcd_system_suspend(struct ufs_hba *hba)
{
	int ret = 0;
	ktime_t start = ktime_get();

	if (!hba || !hba->is_powered)
		return 0;

	if ((ufs_get_pm_lvl_to_dev_pwr_mode(hba->spm_lvl) ==
	     hba->curr_dev_pwr_mode) &&
	    (ufs_get_pm_lvl_to_link_pwr_state(hba->spm_lvl) ==
	     hba->uic_link_state))
		goto out;

	if (pm_runtime_suspended(hba->dev)) {
		/*
		 * UFS device and/or UFS link low power states during runtime
		 * suspend seems to be different than what is expected during
		 * system suspend. Hence runtime resume the devic & link and
		 * let the system suspend low power states to take effect.
		 * TODO: If resume takes longer time, we might have optimize
		 * it in future by not resuming everything if possible.
		 */
		ret = ufshcd_runtime_resume(hba);
		if (ret)
			goto out;
	}

	ret = ufshcd_suspend(hba, UFS_SYSTEM_PM);
out:
	trace_ufshcd_system_suspend(dev_name(hba->dev), ret,
		ktime_to_us(ktime_sub(ktime_get(), start)),
		hba->curr_dev_pwr_mode, hba->uic_link_state);
	if (!ret)
		hba->is_sys_suspended = true;
	return ret;
}
EXPORT_SYMBOL(ufshcd_system_suspend);

/**
 * ufshcd_system_resume - system resume routine
 * @hba: per adapter instance
 *
 * Returns 0 for success and non-zero for failure
 */

int ufshcd_system_resume(struct ufs_hba *hba)
{
	int ret = 0;
	ktime_t start = ktime_get();

	if (!hba)
		return -EINVAL;

	if (!hba->is_powered || pm_runtime_suspended(hba->dev))
		/*
		 * Let the runtime resume take care of resuming
		 * if runtime suspended.
		 */
		goto out;
	else
		ret = ufshcd_resume(hba, UFS_SYSTEM_PM);
out:
	trace_ufshcd_system_resume(dev_name(hba->dev), ret,
		ktime_to_us(ktime_sub(ktime_get(), start)),
		hba->curr_dev_pwr_mode, hba->uic_link_state);
	if (!ret)
		hba->is_sys_suspended = false;
	return ret;
}
EXPORT_SYMBOL(ufshcd_system_resume);

/**
 * ufshcd_runtime_suspend - runtime suspend routine
 * @hba: per adapter instance
 *
 * Check the description of ufshcd_suspend() function for more details.
 *
 * Returns 0 for success and non-zero for failure
 */
int ufshcd_runtime_suspend(struct ufs_hba *hba)
{
	int ret = 0;
	ktime_t start = ktime_get();

	if (!hba)
		return -EINVAL;

	if (!hba->is_powered)
		goto out;
	else
		ret = ufshcd_suspend(hba, UFS_RUNTIME_PM);
out:
	trace_ufshcd_runtime_suspend(dev_name(hba->dev), ret,
		ktime_to_us(ktime_sub(ktime_get(), start)),
		hba->curr_dev_pwr_mode, hba->uic_link_state);
	return ret;
}
EXPORT_SYMBOL(ufshcd_runtime_suspend);

/**
 * ufshcd_runtime_resume - runtime resume routine
 * @hba: per adapter instance
 *
 * This function basically brings the UFS device, UniPro link and controller
 * to active state. Following operations are done in this function:
 *
 * 1. Turn on all the controller related clocks
 * 2. Bring the UniPro link out of Hibernate state
 * 3. If UFS device is in sleep state, turn ON VCC rail and bring the UFS device
 *    to active state.
 * 4. If auto-bkops is enabled on the device, disable it.
 *
 * So following would be the possible power state after this function return
 * successfully:
 *	S1: UFS device in Active state with VCC rail ON
 *	    UniPro link in Active state
 *	    All the UFS/UniPro controller clocks are ON
 *
 * Returns 0 for success and non-zero for failure
 */
int ufshcd_runtime_resume(struct ufs_hba *hba)
{
	int ret = 0;
	ktime_t start = ktime_get();

	if (!hba)
		return -EINVAL;

	if (!hba->is_powered)
		goto out;
	else
		ret = ufshcd_resume(hba, UFS_RUNTIME_PM);
out:
	trace_ufshcd_runtime_resume(dev_name(hba->dev), ret,
		ktime_to_us(ktime_sub(ktime_get(), start)),
		hba->curr_dev_pwr_mode, hba->uic_link_state);
	return ret;
}
EXPORT_SYMBOL(ufshcd_runtime_resume);

int ufshcd_runtime_idle(struct ufs_hba *hba)
{
	return 0;
}
EXPORT_SYMBOL(ufshcd_runtime_idle);

int ufshcd_system_freeze(struct ufs_hba *hba)
{
	return ufshcd_system_suspend(hba);
}
EXPORT_SYMBOL(ufshcd_system_freeze);

int ufshcd_system_restore(struct ufs_hba *hba)
{
	hba->restore = true;
	return ufshcd_system_resume(hba);
}
EXPORT_SYMBOL(ufshcd_system_restore);

int ufshcd_system_thaw(struct ufs_hba *hba)
{
	return ufshcd_system_resume(hba);
}
EXPORT_SYMBOL(ufshcd_system_thaw);

static inline ssize_t ufshcd_pm_lvl_store(struct device *dev,
					   struct device_attribute *attr,
					   const char *buf, size_t count,
					   bool rpm)
{
	struct ufs_hba *hba = dev_get_drvdata(dev);
	unsigned long flags, value;

	if (kstrtoul(buf, 0, &value))
		return -EINVAL;

	if (value >= UFS_PM_LVL_MAX)
		return -EINVAL;

	spin_lock_irqsave(hba->host->host_lock, flags);
	if (rpm)
		hba->rpm_lvl = value;
	else
		hba->spm_lvl = value;
	ufshcd_apply_pm_quirks(hba);
	spin_unlock_irqrestore(hba->host->host_lock, flags);
	return count;
}

static ssize_t ufshcd_rpm_lvl_show(struct device *dev,
		struct device_attribute *attr, char *buf)
{
	struct ufs_hba *hba = dev_get_drvdata(dev);
	int curr_len;
	u8 lvl;

	curr_len = snprintf(buf, PAGE_SIZE,
			    "\nCurrent Runtime PM level [%d] => dev_state [%s] link_state [%s]\n",
			    hba->rpm_lvl,
			    ufschd_ufs_dev_pwr_mode_to_string(
				ufs_pm_lvl_states[hba->rpm_lvl].dev_state),
			    ufschd_uic_link_state_to_string(
				ufs_pm_lvl_states[hba->rpm_lvl].link_state));

	curr_len += snprintf((buf + curr_len), (PAGE_SIZE - curr_len),
			     "\nAll available Runtime PM levels info:\n");
	for (lvl = UFS_PM_LVL_0; lvl < UFS_PM_LVL_MAX; lvl++)
		curr_len += snprintf((buf + curr_len), (PAGE_SIZE - curr_len),
				     "\tRuntime PM level [%d] => dev_state [%s] link_state [%s]\n",
				    lvl,
				    ufschd_ufs_dev_pwr_mode_to_string(
					ufs_pm_lvl_states[lvl].dev_state),
				    ufschd_uic_link_state_to_string(
					ufs_pm_lvl_states[lvl].link_state));

	return curr_len;
}

static ssize_t ufshcd_rpm_lvl_store(struct device *dev,
		struct device_attribute *attr, const char *buf, size_t count)
{
	return ufshcd_pm_lvl_store(dev, attr, buf, count, true);
}

static void ufshcd_add_rpm_lvl_sysfs_nodes(struct ufs_hba *hba)
{
	hba->rpm_lvl_attr.show = ufshcd_rpm_lvl_show;
	hba->rpm_lvl_attr.store = ufshcd_rpm_lvl_store;
	sysfs_attr_init(&hba->rpm_lvl_attr.attr);
	hba->rpm_lvl_attr.attr.name = "rpm_lvl";
	hba->rpm_lvl_attr.attr.mode = 0644;
	if (device_create_file(hba->dev, &hba->rpm_lvl_attr))
		dev_err(hba->dev, "Failed to create sysfs for rpm_lvl\n");
}

static ssize_t ufshcd_spm_lvl_show(struct device *dev,
		struct device_attribute *attr, char *buf)
{
	struct ufs_hba *hba = dev_get_drvdata(dev);
	int curr_len;
	u8 lvl;

	curr_len = snprintf(buf, PAGE_SIZE,
			    "\nCurrent System PM level [%d] => dev_state [%s] link_state [%s]\n",
			    hba->spm_lvl,
			    ufschd_ufs_dev_pwr_mode_to_string(
				ufs_pm_lvl_states[hba->spm_lvl].dev_state),
			    ufschd_uic_link_state_to_string(
				ufs_pm_lvl_states[hba->spm_lvl].link_state));

	curr_len += snprintf((buf + curr_len), (PAGE_SIZE - curr_len),
			     "\nAll available System PM levels info:\n");
	for (lvl = UFS_PM_LVL_0; lvl < UFS_PM_LVL_MAX; lvl++)
		curr_len += snprintf((buf + curr_len), (PAGE_SIZE - curr_len),
				     "\tSystem PM level [%d] => dev_state [%s] link_state [%s]\n",
				    lvl,
				    ufschd_ufs_dev_pwr_mode_to_string(
					ufs_pm_lvl_states[lvl].dev_state),
				    ufschd_uic_link_state_to_string(
					ufs_pm_lvl_states[lvl].link_state));

	return curr_len;
}

static ssize_t ufshcd_spm_lvl_store(struct device *dev,
		struct device_attribute *attr, const char *buf, size_t count)
{
	return ufshcd_pm_lvl_store(dev, attr, buf, count, false);
}

static void ufshcd_add_spm_lvl_sysfs_nodes(struct ufs_hba *hba)
{
	hba->spm_lvl_attr.show = ufshcd_spm_lvl_show;
	hba->spm_lvl_attr.store = ufshcd_spm_lvl_store;
	sysfs_attr_init(&hba->spm_lvl_attr.attr);
	hba->spm_lvl_attr.attr.name = "spm_lvl";
	hba->spm_lvl_attr.attr.mode = 0644;
	if (device_create_file(hba->dev, &hba->spm_lvl_attr))
		dev_err(hba->dev, "Failed to create sysfs for spm_lvl\n");
}

static inline void ufshcd_add_sysfs_nodes(struct ufs_hba *hba)
{
	ufshcd_add_rpm_lvl_sysfs_nodes(hba);
	ufshcd_add_spm_lvl_sysfs_nodes(hba);
}

static inline void ufshcd_remove_sysfs_nodes(struct ufs_hba *hba)
{
	device_remove_file(hba->dev, &hba->rpm_lvl_attr);
	device_remove_file(hba->dev, &hba->spm_lvl_attr);
}

static void __ufshcd_shutdown_clkscaling(struct ufs_hba *hba)
{
	bool suspend = false;
	unsigned long flags;

	spin_lock_irqsave(hba->host->host_lock, flags);
	if (hba->clk_scaling.is_allowed) {
		hba->clk_scaling.is_allowed = false;
		suspend = true;
	}
	spin_unlock_irqrestore(hba->host->host_lock, flags);

	/**
	 * Scaling may be scheduled before, hence make sure it
	 * doesn't race with shutdown
	 */
	if (ufshcd_is_clkscaling_supported(hba)) {
		cancel_work_sync(&hba->clk_scaling.suspend_work);
		cancel_work_sync(&hba->clk_scaling.resume_work);
		if (suspend)
			ufshcd_suspend_clkscaling(hba);
	}

	/* Unregister so that devfreq_monitor can't race with shutdown */
	if (hba->devfreq) {
		devfreq_remove_device(hba->devfreq);
		hba->devfreq = NULL;
	}
}

static void ufshcd_shutdown_clkscaling(struct ufs_hba *hba)
{
	if (!ufshcd_is_clkscaling_supported(hba))
		return;
	__ufshcd_shutdown_clkscaling(hba);
	device_remove_file(hba->dev, &hba->clk_scaling.enable_attr);
}

/**
 * ufshcd_shutdown - shutdown routine
 * @hba: per adapter instance
 *
 * This function would power off both UFS device and UFS link.
 *
 * Returns 0 always to allow force shutdown even in case of errors.
 */
int ufshcd_shutdown(struct ufs_hba *hba)
{
	int ret = 0;

	if (!hba->is_powered)
		goto out;

	if (ufshcd_is_ufs_dev_poweroff(hba) && ufshcd_is_link_off(hba))
		goto out;

	pm_runtime_get_sync(hba->dev);
	ufshcd_hold_all(hba);
	ufshcd_mark_shutdown_ongoing(hba);
	ufshcd_shutdown_clkscaling(hba);
	/**
	 * (1) Acquire the lock to stop any more requests
	 * (2) Wait for all issued requests to complete
	 */
	ufshcd_get_write_lock(hba);
	ufshcd_scsi_block_requests(hba);
	ret = ufshcd_wait_for_doorbell_clr(hba, U64_MAX);
	if (ret)
		dev_err(hba->dev, "%s: waiting for DB clear: failed: %d\n",
			__func__, ret);
	/* Requests may have errored out above, let it be handled */
	flush_work(&hba->eh_work);
	/* reqs issued from contexts other than shutdown will fail from now */
	ufshcd_scsi_unblock_requests(hba);
	ufshcd_release_all(hba);
	ret = ufshcd_suspend(hba, UFS_SHUTDOWN_PM);
out:
	if (ret)
		dev_err(hba->dev, "%s failed, err %d\n", __func__, ret);
	/* allow force shutdown even in case of errors */
	return 0;
}
EXPORT_SYMBOL(ufshcd_shutdown);

/*
 * Values permitted 0, 1, 2.
 * 0 -> Disable IO latency histograms (default)
 * 1 -> Enable IO latency histograms
 * 2 -> Zero out IO latency histograms
 */
static ssize_t
latency_hist_store(struct device *dev, struct device_attribute *attr,
		   const char *buf, size_t count)
{
	struct ufs_hba *hba = dev_get_drvdata(dev);
	long value;

	if (kstrtol(buf, 0, &value))
		return -EINVAL;
	if (value == BLK_IO_LAT_HIST_ZERO)
		blk_zero_latency_hist(&hba->io_lat_s);
	else if (value == BLK_IO_LAT_HIST_ENABLE ||
		 value == BLK_IO_LAT_HIST_DISABLE)
		hba->latency_hist_enabled = value;
	return count;
}

ssize_t
latency_hist_show(struct device *dev, struct device_attribute *attr,
		  char *buf)
{
	struct ufs_hba *hba = dev_get_drvdata(dev);

	return blk_latency_hist_show(&hba->io_lat_s, buf);
}

static DEVICE_ATTR(latency_hist, S_IRUGO | S_IWUSR,
		   latency_hist_show, latency_hist_store);

static void
ufshcd_init_latency_hist(struct ufs_hba *hba)
{
	if (device_create_file(hba->dev, &dev_attr_latency_hist))
		dev_err(hba->dev, "Failed to create latency_hist sysfs entry\n");
}

static void
ufshcd_exit_latency_hist(struct ufs_hba *hba)
{
	device_create_file(hba->dev, &dev_attr_latency_hist);
}

/**
 * ufshcd_remove - de-allocate SCSI host and host memory space
 *		data structure memory
 * @hba - per adapter instance
 */
void ufshcd_remove(struct ufs_hba *hba)
{
	ufshcd_remove_sysfs_nodes(hba);
	scsi_remove_host(hba->host);
	/* disable interrupts */
	ufshcd_disable_intr(hba, hba->intr_mask);
	ufshcd_hba_stop(hba, true);

	ufshcd_exit_clk_gating(hba);
	ufshcd_exit_hibern8_on_idle(hba);
	ufshcd_exit_latency_hist(hba);
	if (ufshcd_is_clkscaling_supported(hba)) {
		device_remove_file(hba->dev, &hba->clk_scaling.enable_attr);
		if (hba->devfreq)
			devfreq_remove_device(hba->devfreq);
	}

	ufshcd_hba_exit(hba);
	ufsdbg_remove_debugfs(hba);
}
EXPORT_SYMBOL_GPL(ufshcd_remove);

/**
 * ufshcd_dealloc_host - deallocate Host Bus Adapter (HBA)
 * @hba: pointer to Host Bus Adapter (HBA)
 */
void ufshcd_dealloc_host(struct ufs_hba *hba)
{
	scsi_host_put(hba->host);
}
EXPORT_SYMBOL_GPL(ufshcd_dealloc_host);

/**
 * ufshcd_set_dma_mask - Set dma mask based on the controller
 *			 addressing capability
 * @hba: per adapter instance
 *
 * Returns 0 for success, non-zero for failure
 */
static int ufshcd_set_dma_mask(struct ufs_hba *hba)
{
	if (hba->capabilities & MASK_64_ADDRESSING_SUPPORT) {
		if (!dma_set_mask_and_coherent(hba->dev, DMA_BIT_MASK(64)))
			return 0;
	}
	return dma_set_mask_and_coherent(hba->dev, DMA_BIT_MASK(32));
}

/**
 * ufshcd_alloc_host - allocate Host Bus Adapter (HBA)
 * @dev: pointer to device handle
 * @hba_handle: driver private handle
 * Returns 0 on success, non-zero value on failure
 */
int ufshcd_alloc_host(struct device *dev, struct ufs_hba **hba_handle)
{
	struct Scsi_Host *host;
	struct ufs_hba *hba;
	int err = 0;

	if (!dev) {
		dev_err(dev,
		"Invalid memory reference for dev is NULL\n");
		err = -ENODEV;
		goto out_error;
	}

	host = scsi_host_alloc(&ufshcd_driver_template,
				sizeof(struct ufs_hba));
	if (!host) {
		dev_err(dev, "scsi_host_alloc failed\n");
		err = -ENOMEM;
		goto out_error;
	}
	hba = shost_priv(host);
	hba->host = host;
	hba->dev = dev;
	*hba_handle = hba;

	INIT_LIST_HEAD(&hba->clk_list_head);

out_error:
	return err;
}
EXPORT_SYMBOL(ufshcd_alloc_host);

/**
 * ufshcd_init - Driver initialization routine
 * @hba: per-adapter instance
 * @mmio_base: base register address
 * @irq: Interrupt line of device
 * Returns 0 on success, non-zero value on failure
 */
int ufshcd_init(struct ufs_hba *hba, void __iomem *mmio_base, unsigned int irq)
{
	int err;
	struct Scsi_Host *host = hba->host;
	struct device *dev = hba->dev;

	if (!mmio_base) {
		dev_err(hba->dev,
		"Invalid memory reference for mmio_base is NULL\n");
		err = -ENODEV;
		goto out_error;
	}

	hba->mmio_base = mmio_base;
	hba->irq = irq;

	/* Set descriptor lengths to specification defaults */
	ufshcd_def_desc_sizes(hba);

	err = ufshcd_hba_init(hba);
	if (err)
		goto out_error;

	/* Read capabilities registers */
	ufshcd_hba_capabilities(hba);

	/* Get UFS version supported by the controller */
	hba->ufs_version = ufshcd_get_ufs_version(hba);

	/* print error message if ufs_version is not valid */
	if ((hba->ufs_version != UFSHCI_VERSION_10) &&
	    (hba->ufs_version != UFSHCI_VERSION_11) &&
	    (hba->ufs_version != UFSHCI_VERSION_20) &&
	    (hba->ufs_version != UFSHCI_VERSION_21) &&
	    (hba->ufs_version != UFSHCI_VERSION_30))
		dev_warn(hba->dev, "invalid UFS version 0x%x\n",
			hba->ufs_version);

	/* Get Interrupt bit mask per version */
	hba->intr_mask = ufshcd_get_intr_mask(hba);

	/* Enable debug prints */
	hba->ufshcd_dbg_print = DEFAULT_UFSHCD_DBG_PRINT_EN;

	err = ufshcd_set_dma_mask(hba);
	if (err) {
		dev_err(hba->dev, "set dma mask failed\n");
		goto out_disable;
	}

	/* Allocate memory for host memory space */
	err = ufshcd_memory_alloc(hba);
	if (err) {
		dev_err(hba->dev, "Memory allocation failed\n");
		goto out_disable;
	}

	/* Configure LRB */
	ufshcd_host_memory_configure(hba);

	host->can_queue = hba->nutrs;
	host->cmd_per_lun = hba->nutrs;
	host->max_id = UFSHCD_MAX_ID;
	host->max_lun = UFS_MAX_LUNS;
	host->max_channel = UFSHCD_MAX_CHANNEL;
	host->unique_id = host->host_no;
	host->max_cmd_len = MAX_CDB_SIZE;
	host->set_dbd_for_caching = 1;

	hba->max_pwr_info.is_valid = false;

	/* Initailize wait queue for task management */
	init_waitqueue_head(&hba->tm_wq);
	init_waitqueue_head(&hba->tm_tag_wq);

	/* Initialize work queues */
	INIT_WORK(&hba->eh_work, ufshcd_err_handler);
	INIT_WORK(&hba->eeh_work, ufshcd_exception_event_handler);
	INIT_WORK(&hba->card_detect_work, ufshcd_card_detect_handler);
	INIT_WORK(&hba->rls_work, ufshcd_rls_handler);

	/* Initialize UIC command mutex */
	mutex_init(&hba->uic_cmd_mutex);

	/* Initialize mutex for device management commands */
	mutex_init(&hba->dev_cmd.lock);

	init_rwsem(&hba->lock);

	/* Initialize device management tag acquire wait queue */
	init_waitqueue_head(&hba->dev_cmd.tag_wq);

	ufshcd_init_clk_gating(hba);
	ufshcd_init_hibern8_on_idle(hba);

	/*
	 * In order to avoid any spurious interrupt immediately after
	 * registering UFS controller interrupt handler, clear any pending UFS
	 * interrupt status and disable all the UFS interrupts.
	 */
	ufshcd_writel(hba, ufshcd_readl(hba, REG_INTERRUPT_STATUS),
		      REG_INTERRUPT_STATUS);
	ufshcd_writel(hba, 0, REG_INTERRUPT_ENABLE);
	/*
	 * Make sure that UFS interrupts are disabled and any pending interrupt
	 * status is cleared before registering UFS interrupt handler.
	 */
	mb();

	/* IRQ registration */
	err = devm_request_irq(dev, irq, ufshcd_intr, IRQF_SHARED,
				dev_name(dev), hba);
	if (err) {
		dev_err(hba->dev, "request irq failed\n");
		goto exit_gating;
	} else {
		hba->is_irq_enabled = true;
	}

	err = scsi_add_host(host, hba->dev);
	if (err) {
		dev_err(hba->dev, "scsi_add_host failed\n");
		goto exit_gating;
	}

	/* Reset controller to power on reset (POR) state */
	ufshcd_vops_full_reset(hba);

	/* reset connected UFS device */
	err = ufshcd_reset_device(hba);
	if (err)
		dev_warn(hba->dev, "%s: device reset failed. err %d\n",
			 __func__, err);

	if (hba->force_g4)
		hba->reinit_g4_rate_A = true;

	/* Host controller enable */
	err = ufshcd_hba_enable(hba);
	if (err) {
		dev_err(hba->dev, "Host controller enable failed\n");
		ufshcd_print_host_regs(hba);
		ufshcd_print_host_state(hba);
		goto out_remove_scsi_host;
	}

	if (ufshcd_is_clkscaling_supported(hba)) {
		char wq_name[sizeof("ufs_clkscaling_00")];

		INIT_WORK(&hba->clk_scaling.suspend_work,
			  ufshcd_clk_scaling_suspend_work);
		INIT_WORK(&hba->clk_scaling.resume_work,
			  ufshcd_clk_scaling_resume_work);

		snprintf(wq_name, sizeof(wq_name), "ufs_clkscaling_%d",
			 host->host_no);
		hba->clk_scaling.workq = create_singlethread_workqueue(wq_name);

		ufshcd_clkscaling_init_sysfs(hba);
	}

	/*
	 * If rpm_lvl and and spm_lvl are not already set to valid levels,
	 * set the default power management level for UFS runtime and system
	 * suspend. Default power saving mode selected is keeping UFS link in
	 * Hibern8 state and UFS device in sleep state.
	 */
	if (!ufshcd_is_valid_pm_lvl(hba->rpm_lvl))
		hba->rpm_lvl = ufs_get_desired_pm_lvl_for_dev_link_state(
							UFS_SLEEP_PWR_MODE,
							UIC_LINK_HIBERN8_STATE);
	if (!ufshcd_is_valid_pm_lvl(hba->spm_lvl))
		hba->spm_lvl = ufs_get_desired_pm_lvl_for_dev_link_state(
							UFS_SLEEP_PWR_MODE,
							UIC_LINK_HIBERN8_STATE);

	/* Hold auto suspend until async scan completes */
	pm_runtime_get_sync(dev);

	ufshcd_init_latency_hist(hba);

	/*
	 * We are assuming that device wasn't put in sleep/power-down
	 * state exclusively during the boot stage before kernel.
	 * This assumption helps avoid doing link startup twice during
	 * ufshcd_probe_hba().
	 */
	ufshcd_set_ufs_dev_active(hba);

	ufshcd_cmd_log_init(hba);

	async_schedule(ufshcd_async_scan, hba);

	ufsdbg_add_debugfs(hba);

	ufshcd_add_sysfs_nodes(hba);

	return 0;

out_remove_scsi_host:
	scsi_remove_host(hba->host);
exit_gating:
	ufshcd_exit_clk_gating(hba);
	ufshcd_exit_latency_hist(hba);
out_disable:
	hba->is_irq_enabled = false;
	ufshcd_hba_exit(hba);
out_error:
	return err;
}
EXPORT_SYMBOL_GPL(ufshcd_init);

MODULE_AUTHOR("Santosh Yaragnavi <santosh.sy@samsung.com>");
MODULE_AUTHOR("Vinayak Holikatti <h.vinayak@samsung.com>");
MODULE_DESCRIPTION("Generic UFS host controller driver Core");
MODULE_LICENSE("GPL");
MODULE_VERSION(UFSHCD_DRIVER_VERSION);<|MERGE_RESOLUTION|>--- conflicted
+++ resolved
@@ -3,11 +3,7 @@
  *
  * This code is based on drivers/scsi/ufs/ufshcd.c
  * Copyright (C) 2011-2013 Samsung India Software Operations
-<<<<<<< HEAD
  * Copyright (c) 2013-2020, The Linux Foundation. All rights reserved.
-=======
- * Copyright (c) 2013-2019, The Linux Foundation. All rights reserved.
->>>>>>> c081cdb1
  *
  * Authors:
  *	Santosh Yaraganavi <santosh.sy@samsung.com>
@@ -7038,8 +7034,6 @@
 	 * process of gating when the err handler runs.
 	 */
 	if (unlikely((hba->clk_gating.state != CLKS_ON) &&
-	    (hba->clk_gating.state == REQ_CLKS_OFF &&
-	     ufshcd_is_link_hibern8(hba)) &&
 	    ufshcd_is_auto_hibern8_supported(hba) &&
 	    hba->hibern8_on_idle.is_enabled)) {
 		spin_unlock_irqrestore(hba->host->host_lock, flags);
