--- conflicted
+++ resolved
@@ -995,11 +995,7 @@
 	if (!hostdata->selecting) {
 		/* Command was aborted */
 		NCR5380_write(MODE_REG, MR_BASE);
-<<<<<<< HEAD
-		return NULL;
-=======
 		return false;
->>>>>>> c081cdb1
 	}
 	if (err < 0) {
 		NCR5380_write(MODE_REG, MR_BASE);
@@ -1048,11 +1044,7 @@
 	if (!hostdata->selecting) {
 		NCR5380_write(MODE_REG, MR_BASE);
 		NCR5380_write(INITIATOR_COMMAND_REG, ICR_BASE);
-<<<<<<< HEAD
-		return NULL;
-=======
 		return false;
->>>>>>> c081cdb1
 	}
 
 	dsprintk(NDEBUG_ARBITRATION, instance, "won arbitration\n");
@@ -1135,21 +1127,13 @@
 
 		/* Can't touch cmd if it has been reclaimed by the scsi ML */
 		if (!hostdata->selecting)
-<<<<<<< HEAD
-			return NULL;
-=======
 			return false;
->>>>>>> c081cdb1
 
 		cmd->result = DID_BAD_TARGET << 16;
 		complete_cmd(instance, cmd);
 		dsprintk(NDEBUG_SELECTION, instance,
 			"target did not respond within 250ms\n");
-<<<<<<< HEAD
-		cmd = NULL;
-=======
 		ret = false;
->>>>>>> c081cdb1
 		goto out;
 	}
 
@@ -1181,11 +1165,7 @@
 	}
 	if (!hostdata->selecting) {
 		do_abort(instance);
-<<<<<<< HEAD
-		return NULL;
-=======
 		return false;
->>>>>>> c081cdb1
 	}
 
 	dsprintk(NDEBUG_SELECTION, instance, "target %d selected, going into MESSAGE OUT phase.\n",
