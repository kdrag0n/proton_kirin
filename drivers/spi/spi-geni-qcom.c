--- conflicted
+++ resolved
@@ -206,10 +206,6 @@
 {
 	geni_write_reg(SPI_SLAVE_EN, mas->base, SE_SPI_SLAVE_EN);
 
-<<<<<<< HEAD
-	geni_write_reg(1, mas->base, GENI_OUTPUT_CTRL);
-
-=======
 	if (mas->slave_cross_connected) {
 		geni_write_reg(GENI_IO_MUX_1_EN, mas->base, GENI_OUTPUT_CTRL);
 		geni_write_reg(IO1_SEL_TX | IO2_DATA_IN_SEL_PAD2 |
@@ -218,7 +214,6 @@
 	} else {
 		geni_write_reg(GENI_IO_MUX_0_EN, mas->base, GENI_OUTPUT_CTRL);
 	}
->>>>>>> b6fbaa1d
 	geni_write_reg(START_TRIGGER, mas->base, SE_GENI_CFG_SEQ_START);
 	/* ensure data is written to hardware register */
 	wmb();
@@ -1459,10 +1454,7 @@
 	struct platform_device *wrapper_pdev;
 	struct device_node *wrapper_ph_node;
 	bool rt_pri, slave_en;
-<<<<<<< HEAD
-=======
 	char boot_marker[40];
->>>>>>> b6fbaa1d
 
 	spi = spi_alloc_master(&pdev->dev, sizeof(struct spi_geni_master));
 	if (!spi) {
@@ -1620,11 +1612,8 @@
 		spi->slave_abort = spi_slv_abort;
 	}
 
-<<<<<<< HEAD
-=======
 	geni_mas->slave_cross_connected =
 		of_property_read_bool(pdev->dev.of_node, "slv-cross-connected");
->>>>>>> b6fbaa1d
 	spi->mode_bits = (SPI_CPOL | SPI_CPHA | SPI_LOOP | SPI_CS_HIGH);
 	spi->bits_per_word_mask = SPI_BPW_RANGE_MASK(4, 32);
 	spi->num_chipselect = SPI_NUM_CHIPSELECT;
@@ -1653,13 +1642,10 @@
 	}
 	sysfs_create_file(&(geni_mas->dev->kobj),
 				&dev_attr_spi_slave_state.attr);
-<<<<<<< HEAD
-=======
 	snprintf(boot_marker, sizeof(boot_marker),
 			"M - DRIVER GENI_SPI_%d Ready", spi->bus_num);
 	place_marker(boot_marker);
 
->>>>>>> b6fbaa1d
 	return ret;
 spi_geni_probe_unmap:
 	devm_iounmap(&pdev->dev, geni_mas->base);
