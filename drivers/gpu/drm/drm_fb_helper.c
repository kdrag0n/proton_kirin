/*
 * Copyright (c) 2006-2009 Red Hat Inc.
 * Copyright (c) 2006-2008 Intel Corporation
 * Copyright (c) 2007 Dave Airlie <airlied@linux.ie>
 *
 * DRM framebuffer helper functions
 *
 * Permission to use, copy, modify, distribute, and sell this software and its
 * documentation for any purpose is hereby granted without fee, provided that
 * the above copyright notice appear in all copies and that both that copyright
 * notice and this permission notice appear in supporting documentation, and
 * that the name of the copyright holders not be used in advertising or
 * publicity pertaining to distribution of the software without specific,
 * written prior permission.  The copyright holders make no representations
 * about the suitability of this software for any purpose.  It is provided "as
 * is" without express or implied warranty.
 *
 * THE COPYRIGHT HOLDERS DISCLAIM ALL WARRANTIES WITH REGARD TO THIS SOFTWARE,
 * INCLUDING ALL IMPLIED WARRANTIES OF MERCHANTABILITY AND FITNESS, IN NO
 * EVENT SHALL THE COPYRIGHT HOLDERS BE LIABLE FOR ANY SPECIAL, INDIRECT OR
 * CONSEQUENTIAL DAMAGES OR ANY DAMAGES WHATSOEVER RESULTING FROM LOSS OF USE,
 * DATA OR PROFITS, WHETHER IN AN ACTION OF CONTRACT, NEGLIGENCE OR OTHER
 * TORTIOUS ACTION, ARISING OUT OF OR IN CONNECTION WITH THE USE OR PERFORMANCE
 * OF THIS SOFTWARE.
 *
 * Authors:
 *      Dave Airlie <airlied@linux.ie>
 *      Jesse Barnes <jesse.barnes@intel.com>
 */
#define pr_fmt(fmt) KBUILD_MODNAME ": " fmt

#include <linux/console.h>
#include <linux/kernel.h>
#include <linux/sysrq.h>
#include <linux/slab.h>
#include <linux/module.h>
#include <drm/drmP.h>
#include <drm/drm_crtc.h>
#include <drm/drm_fb_helper.h>
#include <drm/drm_crtc_helper.h>
#include <drm/drm_atomic.h>
#include <drm/drm_atomic_helper.h>

#include "drm_crtc_helper_internal.h"

static bool drm_fbdev_emulation = true;
module_param_named(fbdev_emulation, drm_fbdev_emulation, bool, 0600);
MODULE_PARM_DESC(fbdev_emulation,
		 "Enable legacy fbdev emulation [default=true]");

static int drm_fbdev_overalloc = CONFIG_DRM_FBDEV_OVERALLOC;
module_param(drm_fbdev_overalloc, int, 0444);
MODULE_PARM_DESC(drm_fbdev_overalloc,
		 "Overallocation of the fbdev buffer (%) [default="
		 __MODULE_STRING(CONFIG_DRM_FBDEV_OVERALLOC) "]");

static LIST_HEAD(kernel_fb_helper_list);
static DEFINE_MUTEX(kernel_fb_helper_lock);

/**
 * DOC: fbdev helpers
 *
 * The fb helper functions are useful to provide an fbdev on top of a drm kernel
 * mode setting driver. They can be used mostly independently from the crtc
 * helper functions used by many drivers to implement the kernel mode setting
 * interfaces.
 *
 * Initialization is done as a four-step process with drm_fb_helper_prepare(),
 * drm_fb_helper_init(), drm_fb_helper_single_add_all_connectors() and
 * drm_fb_helper_initial_config(). Drivers with fancier requirements than the
 * default behaviour can override the third step with their own code.
 * Teardown is done with drm_fb_helper_fini() after the fbdev device is
 * unregisters using drm_fb_helper_unregister_fbi().
 *
 * At runtime drivers should restore the fbdev console by calling
 * drm_fb_helper_restore_fbdev_mode_unlocked() from their &drm_driver.lastclose
 * callback.  They should also notify the fb helper code from updates to the
 * output configuration by calling drm_fb_helper_hotplug_event(). For easier
 * integration with the output polling code in drm_crtc_helper.c the modeset
 * code provides a &drm_mode_config_funcs.output_poll_changed callback.
 *
 * All other functions exported by the fb helper library can be used to
 * implement the fbdev driver interface by the driver.
 *
 * It is possible, though perhaps somewhat tricky, to implement race-free
 * hotplug detection using the fbdev helpers. The drm_fb_helper_prepare()
 * helper must be called first to initialize the minimum required to make
 * hotplug detection work. Drivers also need to make sure to properly set up
 * the &drm_mode_config.funcs member. After calling drm_kms_helper_poll_init()
 * it is safe to enable interrupts and start processing hotplug events. At the
 * same time, drivers should initialize all modeset objects such as CRTCs,
 * encoders and connectors. To finish up the fbdev helper initialization, the
 * drm_fb_helper_init() function is called. To probe for all attached displays
 * and set up an initial configuration using the detected hardware, drivers
 * should call drm_fb_helper_single_add_all_connectors() followed by
 * drm_fb_helper_initial_config().
 *
 * If &drm_framebuffer_funcs.dirty is set, the
 * drm_fb_helper_{cfb,sys}_{write,fillrect,copyarea,imageblit} functions will
 * accumulate changes and schedule &drm_fb_helper.dirty_work to run right
 * away. This worker then calls the dirty() function ensuring that it will
 * always run in process context since the fb_*() function could be running in
 * atomic context. If drm_fb_helper_deferred_io() is used as the deferred_io
 * callback it will also schedule dirty_work with the damage collected from the
 * mmap page writes.
 */

#define drm_fb_helper_for_each_connector(fbh, i__) \
	for (({ lockdep_assert_held(&(fbh)->lock); }), \
	     i__ = 0; i__ < (fbh)->connector_count; i__++)

static int __drm_fb_helper_add_one_connector(struct drm_fb_helper *fb_helper,
					     struct drm_connector *connector)
{
	struct drm_fb_helper_connector *fb_conn;
	struct drm_fb_helper_connector **temp;
	unsigned int count;

	if (!drm_fbdev_emulation)
		return 0;

	lockdep_assert_held(&fb_helper->lock);

	count = fb_helper->connector_count + 1;

	if (count > fb_helper->connector_info_alloc_count) {
		size_t size = count * sizeof(fb_conn);

		temp = krealloc(fb_helper->connector_info, size, GFP_KERNEL);
		if (!temp)
			return -ENOMEM;

		fb_helper->connector_info_alloc_count = count;
		fb_helper->connector_info = temp;
	}

	fb_conn = kzalloc(sizeof(*fb_conn), GFP_KERNEL);
	if (!fb_conn)
		return -ENOMEM;

	drm_connector_get(connector);
	fb_conn->connector = connector;
	fb_helper->connector_info[fb_helper->connector_count++] = fb_conn;

	return 0;
}

int drm_fb_helper_add_one_connector(struct drm_fb_helper *fb_helper,
				    struct drm_connector *connector)
{
	int err;

	mutex_lock(&fb_helper->lock);
	err = __drm_fb_helper_add_one_connector(fb_helper, connector);
	mutex_unlock(&fb_helper->lock);

	return err;
}
EXPORT_SYMBOL(drm_fb_helper_add_one_connector);

/**
 * drm_fb_helper_single_add_all_connectors() - add all connectors to fbdev
 * 					       emulation helper
 * @fb_helper: fbdev initialized with drm_fb_helper_init
 *
 * This functions adds all the available connectors for use with the given
 * fb_helper. This is a separate step to allow drivers to freely assign
 * connectors to the fbdev, e.g. if some are reserved for special purposes or
 * not adequate to be used for the fbcon.
 *
 * This function is protected against concurrent connector hotadds/removals
 * using drm_fb_helper_add_one_connector() and
 * drm_fb_helper_remove_one_connector().
 */
int drm_fb_helper_single_add_all_connectors(struct drm_fb_helper *fb_helper)
{
	struct drm_device *dev = fb_helper->dev;
	struct drm_connector *connector;
	struct drm_connector_list_iter conn_iter;
	int i, ret = 0;

	if (!drm_fbdev_emulation)
		return 0;

	mutex_lock(&fb_helper->lock);
	drm_connector_list_iter_begin(dev, &conn_iter);
	drm_for_each_connector_iter(connector, &conn_iter) {
		ret = __drm_fb_helper_add_one_connector(fb_helper, connector);
		if (ret)
			goto fail;
	}
	goto out;

fail:
	drm_fb_helper_for_each_connector(fb_helper, i) {
		struct drm_fb_helper_connector *fb_helper_connector =
			fb_helper->connector_info[i];

		drm_connector_put(fb_helper_connector->connector);

		kfree(fb_helper_connector);
		fb_helper->connector_info[i] = NULL;
	}
	fb_helper->connector_count = 0;
out:
	drm_connector_list_iter_end(&conn_iter);
	mutex_unlock(&fb_helper->lock);

	return ret;
}
EXPORT_SYMBOL(drm_fb_helper_single_add_all_connectors);

static int __drm_fb_helper_remove_one_connector(struct drm_fb_helper *fb_helper,
						struct drm_connector *connector)
{
	struct drm_fb_helper_connector *fb_helper_connector;
	int i, j;

	if (!drm_fbdev_emulation)
		return 0;

	lockdep_assert_held(&fb_helper->lock);

	drm_fb_helper_for_each_connector(fb_helper, i) {
		if (fb_helper->connector_info[i]->connector == connector)
			break;
	}

	if (i == fb_helper->connector_count)
		return -EINVAL;
	fb_helper_connector = fb_helper->connector_info[i];
	drm_connector_put(fb_helper_connector->connector);

	for (j = i + 1; j < fb_helper->connector_count; j++)
		fb_helper->connector_info[j - 1] = fb_helper->connector_info[j];

	fb_helper->connector_count--;
	kfree(fb_helper_connector);

	return 0;
}

int drm_fb_helper_remove_one_connector(struct drm_fb_helper *fb_helper,
				       struct drm_connector *connector)
{
	int err;

	mutex_lock(&fb_helper->lock);
	err = __drm_fb_helper_remove_one_connector(fb_helper, connector);
	mutex_unlock(&fb_helper->lock);

	return err;
}
EXPORT_SYMBOL(drm_fb_helper_remove_one_connector);

static void drm_fb_helper_restore_lut_atomic(struct drm_crtc *crtc)
{
	uint16_t *r_base, *g_base, *b_base;

	if (crtc->funcs->gamma_set == NULL)
		return;

	r_base = crtc->gamma_store;
	g_base = r_base + crtc->gamma_size;
	b_base = g_base + crtc->gamma_size;

	crtc->funcs->gamma_set(crtc, r_base, g_base, b_base,
			       crtc->gamma_size, NULL);
}

/**
 * drm_fb_helper_debug_enter - implementation for &fb_ops.fb_debug_enter
 * @info: fbdev registered by the helper
 */
int drm_fb_helper_debug_enter(struct fb_info *info)
{
	struct drm_fb_helper *helper = info->par;
	const struct drm_crtc_helper_funcs *funcs;
	int i;

	list_for_each_entry(helper, &kernel_fb_helper_list, kernel_fb_list) {
		for (i = 0; i < helper->crtc_count; i++) {
			struct drm_mode_set *mode_set =
				&helper->crtc_info[i].mode_set;

			if (!mode_set->crtc->enabled)
				continue;

			funcs =	mode_set->crtc->helper_private;
			if (funcs->mode_set_base_atomic == NULL)
				continue;

			if (drm_drv_uses_atomic_modeset(mode_set->crtc->dev))
				continue;

			funcs->mode_set_base_atomic(mode_set->crtc,
						    mode_set->fb,
						    mode_set->x,
						    mode_set->y,
						    ENTER_ATOMIC_MODE_SET);
		}
	}

	return 0;
}
EXPORT_SYMBOL(drm_fb_helper_debug_enter);

/**
 * drm_fb_helper_debug_leave - implementation for &fb_ops.fb_debug_leave
 * @info: fbdev registered by the helper
 */
int drm_fb_helper_debug_leave(struct fb_info *info)
{
	struct drm_fb_helper *helper = info->par;
	struct drm_crtc *crtc;
	const struct drm_crtc_helper_funcs *funcs;
	struct drm_framebuffer *fb;
	int i;

	for (i = 0; i < helper->crtc_count; i++) {
		struct drm_mode_set *mode_set = &helper->crtc_info[i].mode_set;

		crtc = mode_set->crtc;
		if (drm_drv_uses_atomic_modeset(crtc->dev))
			continue;

		funcs = crtc->helper_private;
		fb = crtc->primary->fb;

		if (!crtc->enabled)
			continue;

		if (!fb) {
			DRM_ERROR("no fb to restore??\n");
			continue;
		}

		if (funcs->mode_set_base_atomic == NULL)
			continue;

		drm_fb_helper_restore_lut_atomic(mode_set->crtc);
		funcs->mode_set_base_atomic(mode_set->crtc, fb, crtc->x,
					    crtc->y, LEAVE_ATOMIC_MODE_SET);
	}

	return 0;
}
EXPORT_SYMBOL(drm_fb_helper_debug_leave);

static int restore_fbdev_mode_atomic(struct drm_fb_helper *fb_helper, bool active)
{
	struct drm_device *dev = fb_helper->dev;
	struct drm_plane *plane;
	struct drm_atomic_state *state;
	int i, ret;
	unsigned int plane_mask;
	struct drm_modeset_acquire_ctx ctx;

	drm_modeset_acquire_init(&ctx, 0);

	state = drm_atomic_state_alloc(dev);
	if (!state) {
		ret = -ENOMEM;
		goto out_ctx;
	}

	state->acquire_ctx = &ctx;
retry:
	plane_mask = 0;
	drm_for_each_plane(plane, dev) {
		struct drm_plane_state *plane_state;

		plane_state = drm_atomic_get_plane_state(state, plane);
		if (IS_ERR(plane_state)) {
			ret = PTR_ERR(plane_state);
			goto out_state;
		}

		plane_state->rotation = DRM_MODE_ROTATE_0;

		plane->old_fb = plane->fb;
		plane_mask |= 1 << drm_plane_index(plane);

		/* disable non-primary: */
		if (plane->type == DRM_PLANE_TYPE_PRIMARY)
			continue;

		ret = __drm_atomic_helper_disable_plane(plane, plane_state);
		if (ret != 0)
			goto out_state;
	}

	for (i = 0; i < fb_helper->crtc_count; i++) {
		struct drm_mode_set *mode_set = &fb_helper->crtc_info[i].mode_set;

		ret = __drm_atomic_helper_set_config(mode_set, state);
		if (ret != 0)
			goto out_state;

		/*
		 * __drm_atomic_helper_set_config() sets active when a
		 * mode is set, unconditionally clear it if we force DPMS off
		 */
		if (!active) {
			struct drm_crtc *crtc = mode_set->crtc;
			struct drm_crtc_state *crtc_state = drm_atomic_get_new_crtc_state(state, crtc);

			crtc_state->active = false;
		}
	}

	ret = drm_atomic_commit(state);

out_state:
	drm_atomic_clean_old_fb(dev, plane_mask, ret);

	if (ret == -EDEADLK)
		goto backoff;

	drm_atomic_state_put(state);
out_ctx:
	drm_modeset_drop_locks(&ctx);
	drm_modeset_acquire_fini(&ctx);

	return ret;

backoff:
	drm_atomic_state_clear(state);
	drm_modeset_backoff(&ctx);

	goto retry;
}

static int restore_fbdev_mode_legacy(struct drm_fb_helper *fb_helper)
{
	struct drm_device *dev = fb_helper->dev;
	struct drm_plane *plane;
	int i, ret = 0;

	drm_modeset_lock_all(fb_helper->dev);
	drm_for_each_plane(plane, dev) {
		if (plane->type != DRM_PLANE_TYPE_PRIMARY)
			drm_plane_force_disable(plane);

		if (plane->rotation_property)
			drm_mode_plane_set_obj_prop(plane,
						    plane->rotation_property,
						    DRM_MODE_ROTATE_0);
	}

	for (i = 0; i < fb_helper->crtc_count; i++) {
		struct drm_mode_set *mode_set = &fb_helper->crtc_info[i].mode_set;
		struct drm_crtc *crtc = mode_set->crtc;

		if (crtc->funcs->cursor_set2) {
			ret = crtc->funcs->cursor_set2(crtc, NULL, 0, 0, 0, 0, 0);
			if (ret)
				goto out;
		} else if (crtc->funcs->cursor_set) {
			ret = crtc->funcs->cursor_set(crtc, NULL, 0, 0, 0);
			if (ret)
				goto out;
		}

		ret = drm_mode_set_config_internal(mode_set);
		if (ret)
			goto out;
	}
out:
	drm_modeset_unlock_all(fb_helper->dev);

	return ret;
}

static int restore_fbdev_mode(struct drm_fb_helper *fb_helper)
{
	struct drm_device *dev = fb_helper->dev;

	if (drm_drv_uses_atomic_modeset(dev))
		return restore_fbdev_mode_atomic(fb_helper, true);
	else
		return restore_fbdev_mode_legacy(fb_helper);
}

/**
 * drm_fb_helper_restore_fbdev_mode_unlocked - restore fbdev configuration
 * @fb_helper: fbcon to restore
 *
 * This should be called from driver's drm &drm_driver.lastclose callback
 * when implementing an fbcon on top of kms using this helper. This ensures that
 * the user isn't greeted with a black screen when e.g. X dies.
 *
 * RETURNS:
 * Zero if everything went ok, negative error code otherwise.
 */
int drm_fb_helper_restore_fbdev_mode_unlocked(struct drm_fb_helper *fb_helper)
{
	bool do_delayed;
	int ret;

	if (!drm_fbdev_emulation)
		return -ENODEV;

	if (READ_ONCE(fb_helper->deferred_setup))
		return 0;

	mutex_lock(&fb_helper->lock);
	ret = restore_fbdev_mode(fb_helper);

	do_delayed = fb_helper->delayed_hotplug;
	if (do_delayed)
		fb_helper->delayed_hotplug = false;
	mutex_unlock(&fb_helper->lock);

	if (do_delayed)
		drm_fb_helper_hotplug_event(fb_helper);

	return ret;
}
EXPORT_SYMBOL(drm_fb_helper_restore_fbdev_mode_unlocked);

static bool drm_fb_helper_is_bound(struct drm_fb_helper *fb_helper)
{
	struct drm_device *dev = fb_helper->dev;
	struct drm_crtc *crtc;
	int bound = 0, crtcs_bound = 0;

	/*
	 * Sometimes user space wants everything disabled, so don't steal the
	 * display if there's a master.
	 */
	if (READ_ONCE(dev->master))
		return false;

	drm_for_each_crtc(crtc, dev) {
		drm_modeset_lock(&crtc->mutex, NULL);
		if (crtc->primary->fb)
			crtcs_bound++;
		if (crtc->primary->fb == fb_helper->fb)
			bound++;
		drm_modeset_unlock(&crtc->mutex);
	}

	if (bound < crtcs_bound)
		return false;

	return true;
}

#ifdef CONFIG_MAGIC_SYSRQ
/*
 * restore fbcon display for all kms driver's using this helper, used for sysrq
 * and panic handling.
 */
static bool drm_fb_helper_force_kernel_mode(void)
{
	bool ret, error = false;
	struct drm_fb_helper *helper;

	if (list_empty(&kernel_fb_helper_list))
		return false;

	list_for_each_entry(helper, &kernel_fb_helper_list, kernel_fb_list) {
		struct drm_device *dev = helper->dev;

		if (dev->switch_power_state == DRM_SWITCH_POWER_OFF)
			continue;

		mutex_lock(&helper->lock);
		ret = restore_fbdev_mode(helper);
		if (ret)
			error = true;
		mutex_unlock(&helper->lock);
	}
	return error;
}

static void drm_fb_helper_restore_work_fn(struct work_struct *ignored)
{
	bool ret;

	ret = drm_fb_helper_force_kernel_mode();
	if (ret == true)
		DRM_ERROR("Failed to restore crtc configuration\n");
}
static DECLARE_WORK(drm_fb_helper_restore_work, drm_fb_helper_restore_work_fn);

static void drm_fb_helper_sysrq(int dummy1)
{
	schedule_work(&drm_fb_helper_restore_work);
}

static struct sysrq_key_op sysrq_drm_fb_helper_restore_op = {
	.handler = drm_fb_helper_sysrq,
	.help_msg = "force-fb(V)",
	.action_msg = "Restore framebuffer console",
};
#else
static struct sysrq_key_op sysrq_drm_fb_helper_restore_op = { };
#endif

static void dpms_legacy(struct drm_fb_helper *fb_helper, int dpms_mode)
{
	struct drm_device *dev = fb_helper->dev;
	struct drm_crtc *crtc;
	struct drm_connector *connector;
	int i, j;

	drm_modeset_lock_all(dev);
	for (i = 0; i < fb_helper->crtc_count; i++) {
		crtc = fb_helper->crtc_info[i].mode_set.crtc;

		if (!crtc->enabled)
			continue;

		/* Walk the connectors & encoders on this fb turning them on/off */
		drm_fb_helper_for_each_connector(fb_helper, j) {
			connector = fb_helper->connector_info[j]->connector;
			connector->funcs->dpms(connector, dpms_mode);
			drm_object_property_set_value(&connector->base,
				dev->mode_config.dpms_property, dpms_mode);
		}
	}
	drm_modeset_unlock_all(dev);
}

static void drm_fb_helper_dpms(struct fb_info *info, int dpms_mode)
{
	struct drm_fb_helper *fb_helper = info->par;

	/*
	 * For each CRTC in this fb, turn the connectors on/off.
	 */
	mutex_lock(&fb_helper->lock);
	if (!drm_fb_helper_is_bound(fb_helper)) {
		mutex_unlock(&fb_helper->lock);
		return;
	}

	if (drm_drv_uses_atomic_modeset(fb_helper->dev))
		restore_fbdev_mode_atomic(fb_helper, dpms_mode == DRM_MODE_DPMS_ON);
	else
		dpms_legacy(fb_helper, dpms_mode);
	mutex_unlock(&fb_helper->lock);
}

/**
 * drm_fb_helper_blank - implementation for &fb_ops.fb_blank
 * @blank: desired blanking state
 * @info: fbdev registered by the helper
 */
int drm_fb_helper_blank(int blank, struct fb_info *info)
{
	if (oops_in_progress)
		return -EBUSY;

	switch (blank) {
	/* Display: On; HSync: On, VSync: On */
	case FB_BLANK_UNBLANK:
		drm_fb_helper_dpms(info, DRM_MODE_DPMS_ON);
		break;
	/* Display: Off; HSync: On, VSync: On */
	case FB_BLANK_NORMAL:
		drm_fb_helper_dpms(info, DRM_MODE_DPMS_STANDBY);
		break;
	/* Display: Off; HSync: Off, VSync: On */
	case FB_BLANK_HSYNC_SUSPEND:
		drm_fb_helper_dpms(info, DRM_MODE_DPMS_STANDBY);
		break;
	/* Display: Off; HSync: On, VSync: Off */
	case FB_BLANK_VSYNC_SUSPEND:
		drm_fb_helper_dpms(info, DRM_MODE_DPMS_SUSPEND);
		break;
	/* Display: Off; HSync: Off, VSync: Off */
	case FB_BLANK_POWERDOWN:
		drm_fb_helper_dpms(info, DRM_MODE_DPMS_OFF);
		break;
	}
	return 0;
}
EXPORT_SYMBOL(drm_fb_helper_blank);

static void drm_fb_helper_modeset_release(struct drm_fb_helper *helper,
					  struct drm_mode_set *modeset)
{
	int i;

	for (i = 0; i < modeset->num_connectors; i++) {
		drm_connector_put(modeset->connectors[i]);
		modeset->connectors[i] = NULL;
	}
	modeset->num_connectors = 0;

	drm_mode_destroy(helper->dev, modeset->mode);
	modeset->mode = NULL;

	/* FIXME should hold a ref? */
	modeset->fb = NULL;
}

static void drm_fb_helper_crtc_free(struct drm_fb_helper *helper)
{
	int i;

	for (i = 0; i < helper->connector_count; i++) {
		drm_connector_put(helper->connector_info[i]->connector);
		kfree(helper->connector_info[i]);
	}
	kfree(helper->connector_info);

	for (i = 0; i < helper->crtc_count; i++) {
		struct drm_mode_set *modeset = &helper->crtc_info[i].mode_set;

		drm_fb_helper_modeset_release(helper, modeset);
		kfree(modeset->connectors);
	}
	kfree(helper->crtc_info);
}

static void drm_fb_helper_resume_worker(struct work_struct *work)
{
	struct drm_fb_helper *helper = container_of(work, struct drm_fb_helper,
						    resume_work);

	console_lock();
	fb_set_suspend(helper->fbdev, 0);
	console_unlock();
}

static void drm_fb_helper_dirty_work(struct work_struct *work)
{
	struct drm_fb_helper *helper = container_of(work, struct drm_fb_helper,
						    dirty_work);
	struct drm_clip_rect *clip = &helper->dirty_clip;
	struct drm_clip_rect clip_copy;
	unsigned long flags;

	spin_lock_irqsave(&helper->dirty_lock, flags);
	clip_copy = *clip;
	clip->x1 = clip->y1 = ~0;
	clip->x2 = clip->y2 = 0;
	spin_unlock_irqrestore(&helper->dirty_lock, flags);

	/* call dirty callback only when it has been really touched */
	if (clip_copy.x1 < clip_copy.x2 && clip_copy.y1 < clip_copy.y2)
		helper->fb->funcs->dirty(helper->fb, NULL, 0, 0, &clip_copy, 1);
}

/**
 * drm_fb_helper_prepare - setup a drm_fb_helper structure
 * @dev: DRM device
 * @helper: driver-allocated fbdev helper structure to set up
 * @funcs: pointer to structure of functions associate with this helper
 *
 * Sets up the bare minimum to make the framebuffer helper usable. This is
 * useful to implement race-free initialization of the polling helpers.
 */
void drm_fb_helper_prepare(struct drm_device *dev, struct drm_fb_helper *helper,
			   const struct drm_fb_helper_funcs *funcs)
{
	INIT_LIST_HEAD(&helper->kernel_fb_list);
	spin_lock_init(&helper->dirty_lock);
	INIT_WORK(&helper->resume_work, drm_fb_helper_resume_worker);
	INIT_WORK(&helper->dirty_work, drm_fb_helper_dirty_work);
	helper->dirty_clip.x1 = helper->dirty_clip.y1 = ~0;
	mutex_init(&helper->lock);
	helper->funcs = funcs;
	helper->dev = dev;
}
EXPORT_SYMBOL(drm_fb_helper_prepare);

/**
 * drm_fb_helper_init - initialize a &struct drm_fb_helper
 * @dev: drm device
 * @fb_helper: driver-allocated fbdev helper structure to initialize
 * @max_conn_count: max connector count
 *
 * This allocates the structures for the fbdev helper with the given limits.
 * Note that this won't yet touch the hardware (through the driver interfaces)
 * nor register the fbdev. This is only done in drm_fb_helper_initial_config()
 * to allow driver writes more control over the exact init sequence.
 *
 * Drivers must call drm_fb_helper_prepare() before calling this function.
 *
 * RETURNS:
 * Zero if everything went ok, nonzero otherwise.
 */
int drm_fb_helper_init(struct drm_device *dev,
		       struct drm_fb_helper *fb_helper,
		       int max_conn_count)
{
	struct drm_crtc *crtc;
	struct drm_mode_config *config = &dev->mode_config;
	int i;

	if (!drm_fbdev_emulation)
		return 0;

	if (!max_conn_count)
		return -EINVAL;

	fb_helper->crtc_info = kcalloc(config->num_crtc, sizeof(struct drm_fb_helper_crtc), GFP_KERNEL);
	if (!fb_helper->crtc_info)
		return -ENOMEM;

	fb_helper->crtc_count = config->num_crtc;
	fb_helper->connector_info = kcalloc(dev->mode_config.num_connector, sizeof(struct drm_fb_helper_connector *), GFP_KERNEL);
	if (!fb_helper->connector_info) {
		kfree(fb_helper->crtc_info);
		return -ENOMEM;
	}
	fb_helper->connector_info_alloc_count = dev->mode_config.num_connector;
	fb_helper->connector_count = 0;

	for (i = 0; i < fb_helper->crtc_count; i++) {
		fb_helper->crtc_info[i].mode_set.connectors =
			kcalloc(max_conn_count,
				sizeof(struct drm_connector *),
				GFP_KERNEL);

		if (!fb_helper->crtc_info[i].mode_set.connectors)
			goto out_free;
		fb_helper->crtc_info[i].mode_set.num_connectors = 0;
	}

	i = 0;
	drm_for_each_crtc(crtc, dev) {
		fb_helper->crtc_info[i].mode_set.crtc = crtc;
		i++;
	}

	return 0;
out_free:
	drm_fb_helper_crtc_free(fb_helper);
	return -ENOMEM;
}
EXPORT_SYMBOL(drm_fb_helper_init);

/**
 * drm_fb_helper_alloc_fbi - allocate fb_info and some of its members
 * @fb_helper: driver-allocated fbdev helper
 *
 * A helper to alloc fb_info and the members cmap and apertures. Called
 * by the driver within the fb_probe fb_helper callback function. Drivers do not
 * need to release the allocated fb_info structure themselves, this is
 * automatically done when calling drm_fb_helper_fini().
 *
 * RETURNS:
 * fb_info pointer if things went okay, pointer containing error code
 * otherwise
 */
struct fb_info *drm_fb_helper_alloc_fbi(struct drm_fb_helper *fb_helper)
{
	struct device *dev = fb_helper->dev->dev;
	struct fb_info *info;
	int ret;

	info = framebuffer_alloc(0, dev);
	if (!info)
		return ERR_PTR(-ENOMEM);

	ret = fb_alloc_cmap(&info->cmap, 256, 0);
	if (ret)
		goto err_release;

	info->apertures = alloc_apertures(1);
	if (!info->apertures) {
		ret = -ENOMEM;
		goto err_free_cmap;
	}

	fb_helper->fbdev = info;

	return info;

err_free_cmap:
	fb_dealloc_cmap(&info->cmap);
err_release:
	framebuffer_release(info);
	return ERR_PTR(ret);
}
EXPORT_SYMBOL(drm_fb_helper_alloc_fbi);

/**
 * drm_fb_helper_unregister_fbi - unregister fb_info framebuffer device
 * @fb_helper: driver-allocated fbdev helper
 *
 * A wrapper around unregister_framebuffer, to release the fb_info
 * framebuffer device. This must be called before releasing all resources for
 * @fb_helper by calling drm_fb_helper_fini().
 */
void drm_fb_helper_unregister_fbi(struct drm_fb_helper *fb_helper)
{
	if (fb_helper && fb_helper->fbdev)
		unregister_framebuffer(fb_helper->fbdev);
}
EXPORT_SYMBOL(drm_fb_helper_unregister_fbi);

/**
 * drm_fb_helper_fini - finialize a &struct drm_fb_helper
 * @fb_helper: driver-allocated fbdev helper
 *
 * This cleans up all remaining resources associated with @fb_helper. Must be
 * called after drm_fb_helper_unlink_fbi() was called.
 */
void drm_fb_helper_fini(struct drm_fb_helper *fb_helper)
{
	struct fb_info *info;

	if (!drm_fbdev_emulation || !fb_helper)
		return;

	info = fb_helper->fbdev;
	if (info) {
		if (info->cmap.len)
			fb_dealloc_cmap(&info->cmap);
		framebuffer_release(info);
	}
	fb_helper->fbdev = NULL;

	cancel_work_sync(&fb_helper->resume_work);
	cancel_work_sync(&fb_helper->dirty_work);

	mutex_lock(&kernel_fb_helper_lock);
	if (!list_empty(&fb_helper->kernel_fb_list)) {
		list_del(&fb_helper->kernel_fb_list);
		if (list_empty(&kernel_fb_helper_list))
			unregister_sysrq_key('v', &sysrq_drm_fb_helper_restore_op);
	}
	mutex_unlock(&kernel_fb_helper_lock);

	mutex_destroy(&fb_helper->lock);
	drm_fb_helper_crtc_free(fb_helper);

}
EXPORT_SYMBOL(drm_fb_helper_fini);

/**
 * drm_fb_helper_unlink_fbi - wrapper around unlink_framebuffer
 * @fb_helper: driver-allocated fbdev helper
 *
 * A wrapper around unlink_framebuffer implemented by fbdev core
 */
void drm_fb_helper_unlink_fbi(struct drm_fb_helper *fb_helper)
{
	if (fb_helper && fb_helper->fbdev)
		unlink_framebuffer(fb_helper->fbdev);
}
EXPORT_SYMBOL(drm_fb_helper_unlink_fbi);

static void drm_fb_helper_dirty(struct fb_info *info, u32 x, u32 y,
				u32 width, u32 height)
{
	struct drm_fb_helper *helper = info->par;
	struct drm_clip_rect *clip = &helper->dirty_clip;
	unsigned long flags;

	if (!helper->fb->funcs->dirty)
		return;

	spin_lock_irqsave(&helper->dirty_lock, flags);
	clip->x1 = min_t(u32, clip->x1, x);
	clip->y1 = min_t(u32, clip->y1, y);
	clip->x2 = max_t(u32, clip->x2, x + width);
	clip->y2 = max_t(u32, clip->y2, y + height);
	spin_unlock_irqrestore(&helper->dirty_lock, flags);

	schedule_work(&helper->dirty_work);
}

/**
 * drm_fb_helper_deferred_io() - fbdev deferred_io callback function
 * @info: fb_info struct pointer
 * @pagelist: list of dirty mmap framebuffer pages
 *
 * This function is used as the &fb_deferred_io.deferred_io
 * callback function for flushing the fbdev mmap writes.
 */
void drm_fb_helper_deferred_io(struct fb_info *info,
			       struct list_head *pagelist)
{
	unsigned long start, end, min, max;
	struct page *page;
	u32 y1, y2;

	min = ULONG_MAX;
	max = 0;
	list_for_each_entry(page, pagelist, lru) {
		start = page->index << PAGE_SHIFT;
		end = start + PAGE_SIZE - 1;
		min = min(min, start);
		max = max(max, end);
	}

	if (min < max) {
		y1 = min / info->fix.line_length;
		y2 = min_t(u32, DIV_ROUND_UP(max, info->fix.line_length),
			   info->var.yres);
		drm_fb_helper_dirty(info, 0, y1, info->var.xres, y2 - y1);
	}
}
EXPORT_SYMBOL(drm_fb_helper_deferred_io);

/**
 * drm_fb_helper_sys_read - wrapper around fb_sys_read
 * @info: fb_info struct pointer
 * @buf: userspace buffer to read from framebuffer memory
 * @count: number of bytes to read from framebuffer memory
 * @ppos: read offset within framebuffer memory
 *
 * A wrapper around fb_sys_read implemented by fbdev core
 */
ssize_t drm_fb_helper_sys_read(struct fb_info *info, char __user *buf,
			       size_t count, loff_t *ppos)
{
	return fb_sys_read(info, buf, count, ppos);
}
EXPORT_SYMBOL(drm_fb_helper_sys_read);

/**
 * drm_fb_helper_sys_write - wrapper around fb_sys_write
 * @info: fb_info struct pointer
 * @buf: userspace buffer to write to framebuffer memory
 * @count: number of bytes to write to framebuffer memory
 * @ppos: write offset within framebuffer memory
 *
 * A wrapper around fb_sys_write implemented by fbdev core
 */
ssize_t drm_fb_helper_sys_write(struct fb_info *info, const char __user *buf,
				size_t count, loff_t *ppos)
{
	ssize_t ret;

	ret = fb_sys_write(info, buf, count, ppos);
	if (ret > 0)
		drm_fb_helper_dirty(info, 0, 0, info->var.xres,
				    info->var.yres);

	return ret;
}
EXPORT_SYMBOL(drm_fb_helper_sys_write);

/**
 * drm_fb_helper_sys_fillrect - wrapper around sys_fillrect
 * @info: fbdev registered by the helper
 * @rect: info about rectangle to fill
 *
 * A wrapper around sys_fillrect implemented by fbdev core
 */
void drm_fb_helper_sys_fillrect(struct fb_info *info,
				const struct fb_fillrect *rect)
{
	sys_fillrect(info, rect);
	drm_fb_helper_dirty(info, rect->dx, rect->dy,
			    rect->width, rect->height);
}
EXPORT_SYMBOL(drm_fb_helper_sys_fillrect);

/**
 * drm_fb_helper_sys_copyarea - wrapper around sys_copyarea
 * @info: fbdev registered by the helper
 * @area: info about area to copy
 *
 * A wrapper around sys_copyarea implemented by fbdev core
 */
void drm_fb_helper_sys_copyarea(struct fb_info *info,
				const struct fb_copyarea *area)
{
	sys_copyarea(info, area);
	drm_fb_helper_dirty(info, area->dx, area->dy,
			    area->width, area->height);
}
EXPORT_SYMBOL(drm_fb_helper_sys_copyarea);

/**
 * drm_fb_helper_sys_imageblit - wrapper around sys_imageblit
 * @info: fbdev registered by the helper
 * @image: info about image to blit
 *
 * A wrapper around sys_imageblit implemented by fbdev core
 */
void drm_fb_helper_sys_imageblit(struct fb_info *info,
				 const struct fb_image *image)
{
	sys_imageblit(info, image);
	drm_fb_helper_dirty(info, image->dx, image->dy,
			    image->width, image->height);
}
EXPORT_SYMBOL(drm_fb_helper_sys_imageblit);

/**
 * drm_fb_helper_cfb_fillrect - wrapper around cfb_fillrect
 * @info: fbdev registered by the helper
 * @rect: info about rectangle to fill
 *
 * A wrapper around cfb_imageblit implemented by fbdev core
 */
void drm_fb_helper_cfb_fillrect(struct fb_info *info,
				const struct fb_fillrect *rect)
{
	cfb_fillrect(info, rect);
	drm_fb_helper_dirty(info, rect->dx, rect->dy,
			    rect->width, rect->height);
}
EXPORT_SYMBOL(drm_fb_helper_cfb_fillrect);

/**
 * drm_fb_helper_cfb_copyarea - wrapper around cfb_copyarea
 * @info: fbdev registered by the helper
 * @area: info about area to copy
 *
 * A wrapper around cfb_copyarea implemented by fbdev core
 */
void drm_fb_helper_cfb_copyarea(struct fb_info *info,
				const struct fb_copyarea *area)
{
	cfb_copyarea(info, area);
	drm_fb_helper_dirty(info, area->dx, area->dy,
			    area->width, area->height);
}
EXPORT_SYMBOL(drm_fb_helper_cfb_copyarea);

/**
 * drm_fb_helper_cfb_imageblit - wrapper around cfb_imageblit
 * @info: fbdev registered by the helper
 * @image: info about image to blit
 *
 * A wrapper around cfb_imageblit implemented by fbdev core
 */
void drm_fb_helper_cfb_imageblit(struct fb_info *info,
				 const struct fb_image *image)
{
	cfb_imageblit(info, image);
	drm_fb_helper_dirty(info, image->dx, image->dy,
			    image->width, image->height);
}
EXPORT_SYMBOL(drm_fb_helper_cfb_imageblit);

/**
 * drm_fb_helper_set_suspend - wrapper around fb_set_suspend
 * @fb_helper: driver-allocated fbdev helper
 * @suspend: whether to suspend or resume
 *
 * A wrapper around fb_set_suspend implemented by fbdev core.
 * Use drm_fb_helper_set_suspend_unlocked() if you don't need to take
 * the lock yourself
 */
void drm_fb_helper_set_suspend(struct drm_fb_helper *fb_helper, bool suspend)
{
	if (fb_helper && fb_helper->fbdev)
		fb_set_suspend(fb_helper->fbdev, suspend);
}
EXPORT_SYMBOL(drm_fb_helper_set_suspend);

/**
 * drm_fb_helper_set_suspend_unlocked - wrapper around fb_set_suspend that also
 *                                      takes the console lock
 * @fb_helper: driver-allocated fbdev helper
 * @suspend: whether to suspend or resume
 *
 * A wrapper around fb_set_suspend() that takes the console lock. If the lock
 * isn't available on resume, a worker is tasked with waiting for the lock
 * to become available. The console lock can be pretty contented on resume
 * due to all the printk activity.
 *
 * This function can be called multiple times with the same state since
 * &fb_info.state is checked to see if fbdev is running or not before locking.
 *
 * Use drm_fb_helper_set_suspend() if you need to take the lock yourself.
 */
void drm_fb_helper_set_suspend_unlocked(struct drm_fb_helper *fb_helper,
					bool suspend)
{
	if (!fb_helper || !fb_helper->fbdev)
		return;

	/* make sure there's no pending/ongoing resume */
	flush_work(&fb_helper->resume_work);

	if (suspend) {
		if (fb_helper->fbdev->state != FBINFO_STATE_RUNNING)
			return;

		console_lock();

	} else {
		if (fb_helper->fbdev->state == FBINFO_STATE_RUNNING)
			return;

		if (!console_trylock()) {
			schedule_work(&fb_helper->resume_work);
			return;
		}
	}

	fb_set_suspend(fb_helper->fbdev, suspend);
	console_unlock();
}
EXPORT_SYMBOL(drm_fb_helper_set_suspend_unlocked);

static int setcmap_pseudo_palette(struct fb_cmap *cmap, struct fb_info *info)
{
	u32 *palette = (u32 *)info->pseudo_palette;
	int i;

	if (cmap->start + cmap->len > 16)
		return -EINVAL;

	for (i = 0; i < cmap->len; ++i) {
		u16 red = cmap->red[i];
		u16 green = cmap->green[i];
		u16 blue = cmap->blue[i];
		u32 value;

		red >>= 16 - info->var.red.length;
		green >>= 16 - info->var.green.length;
		blue >>= 16 - info->var.blue.length;
		value = (red << info->var.red.offset) |
			(green << info->var.green.offset) |
			(blue << info->var.blue.offset);
		if (info->var.transp.length > 0) {
			u32 mask = (1 << info->var.transp.length) - 1;

			mask <<= info->var.transp.offset;
			value |= mask;
		}
		palette[cmap->start + i] = value;
	}

	return 0;
}

static int setcmap_legacy(struct fb_cmap *cmap, struct fb_info *info)
{
	struct drm_fb_helper *fb_helper = info->par;
	struct drm_crtc *crtc;
	u16 *r, *g, *b;
	int i, ret = 0;

	drm_modeset_lock_all(fb_helper->dev);
	for (i = 0; i < fb_helper->crtc_count; i++) {
		crtc = fb_helper->crtc_info[i].mode_set.crtc;
		if (!crtc->funcs->gamma_set || !crtc->gamma_size)
			return -EINVAL;

		if (cmap->start + cmap->len > crtc->gamma_size)
			return -EINVAL;

		r = crtc->gamma_store;
		g = r + crtc->gamma_size;
		b = g + crtc->gamma_size;

		memcpy(r + cmap->start, cmap->red, cmap->len * sizeof(*r));
		memcpy(g + cmap->start, cmap->green, cmap->len * sizeof(*g));
		memcpy(b + cmap->start, cmap->blue, cmap->len * sizeof(*b));

		ret = crtc->funcs->gamma_set(crtc, r, g, b,
					     crtc->gamma_size, NULL);
		if (ret)
			return ret;
	}
	drm_modeset_unlock_all(fb_helper->dev);

	return ret;
}

static struct drm_property_blob *setcmap_new_gamma_lut(struct drm_crtc *crtc,
						       struct fb_cmap *cmap)
{
	struct drm_device *dev = crtc->dev;
	struct drm_property_blob *gamma_lut;
	struct drm_color_lut *lut;
	int size = crtc->gamma_size;
	int i;

	if (!size || cmap->start + cmap->len > size)
		return ERR_PTR(-EINVAL);

	gamma_lut = drm_property_create_blob(dev, sizeof(*lut) * size, NULL);
	if (IS_ERR(gamma_lut))
		return gamma_lut;

	lut = (struct drm_color_lut *)gamma_lut->data;
	if (cmap->start || cmap->len != size) {
		u16 *r = crtc->gamma_store;
		u16 *g = r + crtc->gamma_size;
		u16 *b = g + crtc->gamma_size;

		for (i = 0; i < cmap->start; i++) {
			lut[i].red = r[i];
			lut[i].green = g[i];
			lut[i].blue = b[i];
		}
		for (i = cmap->start + cmap->len; i < size; i++) {
			lut[i].red = r[i];
			lut[i].green = g[i];
			lut[i].blue = b[i];
		}
	}

	for (i = 0; i < cmap->len; i++) {
		lut[cmap->start + i].red = cmap->red[i];
		lut[cmap->start + i].green = cmap->green[i];
		lut[cmap->start + i].blue = cmap->blue[i];
	}

	return gamma_lut;
}

static int setcmap_atomic(struct fb_cmap *cmap, struct fb_info *info)
{
	struct drm_fb_helper *fb_helper = info->par;
	struct drm_device *dev = fb_helper->dev;
	struct drm_property_blob *gamma_lut = NULL;
	struct drm_modeset_acquire_ctx ctx;
	struct drm_crtc_state *crtc_state;
	struct drm_atomic_state *state;
	struct drm_crtc *crtc;
	u16 *r, *g, *b;
	int i, ret = 0;
	bool replaced;

	drm_modeset_acquire_init(&ctx, 0);

	state = drm_atomic_state_alloc(dev);
	if (!state) {
		ret = -ENOMEM;
		goto out_ctx;
	}

	state->acquire_ctx = &ctx;
retry:
	for (i = 0; i < fb_helper->crtc_count; i++) {
		crtc = fb_helper->crtc_info[i].mode_set.crtc;

		if (!gamma_lut)
			gamma_lut = setcmap_new_gamma_lut(crtc, cmap);
		if (IS_ERR(gamma_lut)) {
			ret = PTR_ERR(gamma_lut);
			gamma_lut = NULL;
			goto out_state;
		}

		crtc_state = drm_atomic_get_crtc_state(state, crtc);
		if (IS_ERR(crtc_state)) {
			ret = PTR_ERR(crtc_state);
			goto out_state;
		}

		replaced  = drm_property_replace_blob(&crtc_state->degamma_lut,
						      NULL);
		replaced |= drm_property_replace_blob(&crtc_state->ctm, NULL);
		replaced |= drm_property_replace_blob(&crtc_state->gamma_lut,
						      gamma_lut);
		crtc_state->color_mgmt_changed |= replaced;
	}

	ret = drm_atomic_commit(state);
	if (ret)
		goto out_state;

	for (i = 0; i < fb_helper->crtc_count; i++) {
		crtc = fb_helper->crtc_info[i].mode_set.crtc;

		r = crtc->gamma_store;
		g = r + crtc->gamma_size;
		b = g + crtc->gamma_size;

		memcpy(r + cmap->start, cmap->red, cmap->len * sizeof(*r));
		memcpy(g + cmap->start, cmap->green, cmap->len * sizeof(*g));
		memcpy(b + cmap->start, cmap->blue, cmap->len * sizeof(*b));
	}

out_state:
	if (ret == -EDEADLK)
		goto backoff;

	drm_property_blob_put(gamma_lut);
	drm_atomic_state_put(state);
out_ctx:
	drm_modeset_drop_locks(&ctx);
	drm_modeset_acquire_fini(&ctx);

	return ret;

backoff:
	drm_atomic_state_clear(state);
	drm_modeset_backoff(&ctx);
	goto retry;
}

/**
 * drm_fb_helper_setcmap - implementation for &fb_ops.fb_setcmap
 * @cmap: cmap to set
 * @info: fbdev registered by the helper
 */
int drm_fb_helper_setcmap(struct fb_cmap *cmap, struct fb_info *info)
{
	struct drm_fb_helper *fb_helper = info->par;
	int ret;

	if (oops_in_progress)
		return -EBUSY;

	mutex_lock(&fb_helper->lock);

	if (!drm_fb_helper_is_bound(fb_helper)) {
		ret = -EBUSY;
		goto out;
	}

	if (info->fix.visual == FB_VISUAL_TRUECOLOR)
		ret = setcmap_pseudo_palette(cmap, info);
	else if (drm_drv_uses_atomic_modeset(fb_helper->dev))
		ret = setcmap_atomic(cmap, info);
	else
		ret = setcmap_legacy(cmap, info);

out:
	mutex_unlock(&fb_helper->lock);

	return ret;
}
EXPORT_SYMBOL(drm_fb_helper_setcmap);

/**
 * drm_fb_helper_ioctl - legacy ioctl implementation
 * @info: fbdev registered by the helper
 * @cmd: ioctl command
 * @arg: ioctl argument
 *
 * A helper to implement the standard fbdev ioctl. Only
 * FBIO_WAITFORVSYNC is implemented for now.
 */
int drm_fb_helper_ioctl(struct fb_info *info, unsigned int cmd,
			unsigned long arg)
{
	struct drm_fb_helper *fb_helper = info->par;
	struct drm_mode_set *mode_set;
	struct drm_crtc *crtc;
	int ret = 0;

	mutex_lock(&fb_helper->lock);
	if (!drm_fb_helper_is_bound(fb_helper)) {
		ret = -EBUSY;
		goto unlock;
	}

	switch (cmd) {
	case FBIO_WAITFORVSYNC:
		/*
		 * Only consider the first CRTC.
		 *
		 * This ioctl is supposed to take the CRTC number as
		 * an argument, but in fbdev times, what that number
		 * was supposed to be was quite unclear, different
		 * drivers were passing that argument differently
		 * (some by reference, some by value), and most of the
		 * userspace applications were just hardcoding 0 as an
		 * argument.
		 *
		 * The first CRTC should be the integrated panel on
		 * most drivers, so this is the best choice we can
		 * make. If we're not smart enough here, one should
		 * just consider switch the userspace to KMS.
		 */
		mode_set = &fb_helper->crtc_info[0].mode_set;
		crtc = mode_set->crtc;

		/*
		 * Only wait for a vblank event if the CRTC is
		 * enabled, otherwise just don't do anythintg,
		 * not even report an error.
		 */
		ret = drm_crtc_vblank_get(crtc);
		if (!ret) {
			drm_crtc_wait_one_vblank(crtc);
			drm_crtc_vblank_put(crtc);
		}

		ret = 0;
		goto unlock;
	default:
		ret = -ENOTTY;
	}

unlock:
	mutex_unlock(&fb_helper->lock);
	return ret;
}
EXPORT_SYMBOL(drm_fb_helper_ioctl);

static bool drm_fb_pixel_format_equal(const struct fb_var_screeninfo *var_1,
				      const struct fb_var_screeninfo *var_2)
{
	return var_1->bits_per_pixel == var_2->bits_per_pixel &&
	       var_1->grayscale == var_2->grayscale &&
	       var_1->red.offset == var_2->red.offset &&
	       var_1->red.length == var_2->red.length &&
	       var_1->red.msb_right == var_2->red.msb_right &&
	       var_1->green.offset == var_2->green.offset &&
	       var_1->green.length == var_2->green.length &&
	       var_1->green.msb_right == var_2->green.msb_right &&
	       var_1->blue.offset == var_2->blue.offset &&
	       var_1->blue.length == var_2->blue.length &&
	       var_1->blue.msb_right == var_2->blue.msb_right &&
	       var_1->transp.offset == var_2->transp.offset &&
	       var_1->transp.length == var_2->transp.length &&
	       var_1->transp.msb_right == var_2->transp.msb_right;
}

static void drm_fb_helper_fill_pixel_fmt(struct fb_var_screeninfo *var,
					 u8 depth)
{
	switch (depth) {
	case 8:
		var->red.offset = 0;
		var->green.offset = 0;
		var->blue.offset = 0;
		var->red.length = 8; /* 8bit DAC */
		var->green.length = 8;
		var->blue.length = 8;
		var->transp.offset = 0;
		var->transp.length = 0;
		break;
	case 15:
		var->red.offset = 10;
		var->green.offset = 5;
		var->blue.offset = 0;
		var->red.length = 5;
		var->green.length = 5;
		var->blue.length = 5;
		var->transp.offset = 15;
		var->transp.length = 1;
		break;
	case 16:
		var->red.offset = 11;
		var->green.offset = 5;
		var->blue.offset = 0;
		var->red.length = 5;
		var->green.length = 6;
		var->blue.length = 5;
		var->transp.offset = 0;
		break;
	case 24:
		var->red.offset = 16;
		var->green.offset = 8;
		var->blue.offset = 0;
		var->red.length = 8;
		var->green.length = 8;
		var->blue.length = 8;
		var->transp.offset = 0;
		var->transp.length = 0;
		break;
	case 32:
		var->red.offset = 16;
		var->green.offset = 8;
		var->blue.offset = 0;
		var->red.length = 8;
		var->green.length = 8;
		var->blue.length = 8;
		var->transp.offset = 24;
		var->transp.length = 8;
		break;
	default:
		break;
	}
}

/**
 * drm_fb_helper_check_var - implementation for &fb_ops.fb_check_var
 * @var: screeninfo to check
 * @info: fbdev registered by the helper
 */
int drm_fb_helper_check_var(struct fb_var_screeninfo *var,
			    struct fb_info *info)
{
	struct drm_fb_helper *fb_helper = info->par;
	struct drm_framebuffer *fb = fb_helper->fb;

	if (in_dbg_master())
		return -EINVAL;

	if (var->pixclock != 0) {
		DRM_DEBUG("fbdev emulation doesn't support changing the pixel clock, value of pixclock is ignored\n");
		var->pixclock = 0;
	}

	/*
	 * Changes struct fb_var_screeninfo are currently not pushed back
	 * to KMS, hence fail if different settings are requested.
	 */
	if (var->bits_per_pixel > fb->format->cpp[0] * 8 ||
	    var->xres > fb->width || var->yres > fb->height ||
	    var->xres_virtual > fb->width || var->yres_virtual > fb->height) {
		DRM_DEBUG("fb requested width/height/bpp can't fit in current fb "
			  "request %dx%d-%d (virtual %dx%d) > %dx%d-%d\n",
			  var->xres, var->yres, var->bits_per_pixel,
			  var->xres_virtual, var->yres_virtual,
			  fb->width, fb->height, fb->format->cpp[0] * 8);
		return -EINVAL;
	}

	/*
	 * Workaround for SDL 1.2, which is known to be setting all pixel format
	 * fields values to zero in some cases. We treat this situation as a
	 * kind of "use some reasonable autodetected values".
	 */
	if (!var->red.offset     && !var->green.offset    &&
	    !var->blue.offset    && !var->transp.offset   &&
	    !var->red.length     && !var->green.length    &&
	    !var->blue.length    && !var->transp.length   &&
	    !var->red.msb_right  && !var->green.msb_right &&
	    !var->blue.msb_right && !var->transp.msb_right) {
		drm_fb_helper_fill_pixel_fmt(var, fb->format->depth);
	}

	/*
<<<<<<< HEAD
=======
	 * Likewise, bits_per_pixel should be rounded up to a supported value.
	 */
	var->bits_per_pixel = fb->format->cpp[0] * 8;

	/*
>>>>>>> c081cdb1
	 * drm fbdev emulation doesn't support changing the pixel format at all,
	 * so reject all pixel format changing requests.
	 */
	if (!drm_fb_pixel_format_equal(var, &info->var)) {
		DRM_DEBUG("fbdev emulation doesn't support changing the pixel format\n");
		return -EINVAL;
	}

	return 0;
}
EXPORT_SYMBOL(drm_fb_helper_check_var);

/**
 * drm_fb_helper_set_par - implementation for &fb_ops.fb_set_par
 * @info: fbdev registered by the helper
 *
 * This will let fbcon do the mode init and is called at initialization time by
 * the fbdev core when registering the driver, and later on through the hotplug
 * callback.
 */
int drm_fb_helper_set_par(struct fb_info *info)
{
	struct drm_fb_helper *fb_helper = info->par;
	struct fb_var_screeninfo *var = &info->var;

	if (oops_in_progress)
		return -EBUSY;

	if (var->pixclock != 0) {
		DRM_ERROR("PIXEL CLOCK SET\n");
		return -EINVAL;
	}

	drm_fb_helper_restore_fbdev_mode_unlocked(fb_helper);

	return 0;
}
EXPORT_SYMBOL(drm_fb_helper_set_par);

static void pan_set(struct drm_fb_helper *fb_helper, int x, int y)
{
	int i;

	for (i = 0; i < fb_helper->crtc_count; i++) {
		struct drm_mode_set *mode_set;

		mode_set = &fb_helper->crtc_info[i].mode_set;

		mode_set->x = x;
		mode_set->y = y;
	}
}

static int pan_display_atomic(struct fb_var_screeninfo *var,
			      struct fb_info *info)
{
	struct drm_fb_helper *fb_helper = info->par;
	int ret;

	pan_set(fb_helper, var->xoffset, var->yoffset);

	ret = restore_fbdev_mode_atomic(fb_helper, true);
	if (!ret) {
		info->var.xoffset = var->xoffset;
		info->var.yoffset = var->yoffset;
	} else
		pan_set(fb_helper, info->var.xoffset, info->var.yoffset);

	return ret;
}

static int pan_display_legacy(struct fb_var_screeninfo *var,
			      struct fb_info *info)
{
	struct drm_fb_helper *fb_helper = info->par;
	struct drm_mode_set *modeset;
	int ret = 0;
	int i;

	drm_modeset_lock_all(fb_helper->dev);
	for (i = 0; i < fb_helper->crtc_count; i++) {
		modeset = &fb_helper->crtc_info[i].mode_set;

		modeset->x = var->xoffset;
		modeset->y = var->yoffset;

		if (modeset->num_connectors) {
			ret = drm_mode_set_config_internal(modeset);
			if (!ret) {
				info->var.xoffset = var->xoffset;
				info->var.yoffset = var->yoffset;
			}
		}
	}
	drm_modeset_unlock_all(fb_helper->dev);

	return ret;
}

/**
 * drm_fb_helper_pan_display - implementation for &fb_ops.fb_pan_display
 * @var: updated screen information
 * @info: fbdev registered by the helper
 */
int drm_fb_helper_pan_display(struct fb_var_screeninfo *var,
			      struct fb_info *info)
{
	struct drm_fb_helper *fb_helper = info->par;
	struct drm_device *dev = fb_helper->dev;
	int ret;

	if (oops_in_progress)
		return -EBUSY;

	mutex_lock(&fb_helper->lock);
	if (!drm_fb_helper_is_bound(fb_helper)) {
		mutex_unlock(&fb_helper->lock);
		return -EBUSY;
	}

	if (drm_drv_uses_atomic_modeset(dev))
		ret = pan_display_atomic(var, info);
	else
		ret = pan_display_legacy(var, info);
	mutex_unlock(&fb_helper->lock);

	return ret;
}
EXPORT_SYMBOL(drm_fb_helper_pan_display);

/*
 * Allocates the backing storage and sets up the fbdev info structure through
 * the ->fb_probe callback.
 */
static int drm_fb_helper_single_fb_probe(struct drm_fb_helper *fb_helper,
					 int preferred_bpp)
{
	int ret = 0;
	int crtc_count = 0;
	int i;
	struct drm_fb_helper_surface_size sizes;
	int gamma_size = 0;

	memset(&sizes, 0, sizeof(struct drm_fb_helper_surface_size));
	sizes.surface_depth = 24;
	sizes.surface_bpp = 32;
	sizes.fb_width = (u32)-1;
	sizes.fb_height = (u32)-1;

	/* if driver picks 8 or 16 by default use that for both depth/bpp */
	if (preferred_bpp != sizes.surface_bpp)
		sizes.surface_depth = sizes.surface_bpp = preferred_bpp;

	/* first up get a count of crtcs now in use and new min/maxes width/heights */
	drm_fb_helper_for_each_connector(fb_helper, i) {
		struct drm_fb_helper_connector *fb_helper_conn = fb_helper->connector_info[i];
		struct drm_cmdline_mode *cmdline_mode;

		cmdline_mode = &fb_helper_conn->connector->cmdline_mode;

		if (cmdline_mode->bpp_specified) {
			switch (cmdline_mode->bpp) {
			case 8:
				sizes.surface_depth = sizes.surface_bpp = 8;
				break;
			case 15:
				sizes.surface_depth = 15;
				sizes.surface_bpp = 16;
				break;
			case 16:
				sizes.surface_depth = sizes.surface_bpp = 16;
				break;
			case 24:
				sizes.surface_depth = sizes.surface_bpp = 24;
				break;
			case 32:
				sizes.surface_depth = 24;
				sizes.surface_bpp = 32;
				break;
			}
			break;
		}
	}

	crtc_count = 0;
	for (i = 0; i < fb_helper->crtc_count; i++) {
		struct drm_display_mode *desired_mode;
		struct drm_mode_set *mode_set;
		int x, y, j;
		/* in case of tile group, are we the last tile vert or horiz?
		 * If no tile group you are always the last one both vertically
		 * and horizontally
		 */
		bool lastv = true, lasth = true;

		desired_mode = fb_helper->crtc_info[i].desired_mode;
		mode_set = &fb_helper->crtc_info[i].mode_set;

		if (!desired_mode)
			continue;

		crtc_count++;

		x = fb_helper->crtc_info[i].x;
		y = fb_helper->crtc_info[i].y;

		if (gamma_size == 0)
			gamma_size = fb_helper->crtc_info[i].mode_set.crtc->gamma_size;

		sizes.surface_width  = max_t(u32, desired_mode->hdisplay + x, sizes.surface_width);
		sizes.surface_height = max_t(u32, desired_mode->vdisplay + y, sizes.surface_height);

		for (j = 0; j < mode_set->num_connectors; j++) {
			struct drm_connector *connector = mode_set->connectors[j];

			if (connector->has_tile) {
				lasth = (connector->tile_h_loc == (connector->num_h_tile - 1));
				lastv = (connector->tile_v_loc == (connector->num_v_tile - 1));
				/* cloning to multiple tiles is just crazy-talk, so: */
				break;
			}
		}

		if (lasth)
			sizes.fb_width  = min_t(u32, desired_mode->hdisplay + x, sizes.fb_width);
		if (lastv)
			sizes.fb_height = min_t(u32, desired_mode->vdisplay + y, sizes.fb_height);
	}

	if (crtc_count == 0 || sizes.fb_width == -1 || sizes.fb_height == -1) {
		DRM_INFO("Cannot find any crtc or sizes\n");

		/* First time: disable all crtc's.. */
		if (!fb_helper->deferred_setup && !READ_ONCE(fb_helper->dev->master))
			restore_fbdev_mode(fb_helper);
		return -EAGAIN;
	}

	/* Handle our overallocation */
	sizes.surface_height *= drm_fbdev_overalloc;
	sizes.surface_height /= 100;

	/* push down into drivers */
	ret = (*fb_helper->funcs->fb_probe)(fb_helper, &sizes);
	if (ret < 0)
		return ret;

	return 0;
}

/**
 * drm_fb_helper_fill_fix - initializes fixed fbdev information
 * @info: fbdev registered by the helper
 * @pitch: desired pitch
 * @depth: desired depth
 *
 * Helper to fill in the fixed fbdev information useful for a non-accelerated
 * fbdev emulations. Drivers which support acceleration methods which impose
 * additional constraints need to set up their own limits.
 *
 * Drivers should call this (or their equivalent setup code) from their
 * &drm_fb_helper_funcs.fb_probe callback.
 */
void drm_fb_helper_fill_fix(struct fb_info *info, uint32_t pitch,
			    uint32_t depth)
{
	info->fix.type = FB_TYPE_PACKED_PIXELS;
	info->fix.visual = depth == 8 ? FB_VISUAL_PSEUDOCOLOR :
		FB_VISUAL_TRUECOLOR;
	info->fix.mmio_start = 0;
	info->fix.mmio_len = 0;
	info->fix.type_aux = 0;
	info->fix.xpanstep = 1; /* doing it in hw */
	info->fix.ypanstep = 1; /* doing it in hw */
	info->fix.ywrapstep = 0;
	info->fix.accel = FB_ACCEL_NONE;

	info->fix.line_length = pitch;
}
EXPORT_SYMBOL(drm_fb_helper_fill_fix);

/**
 * drm_fb_helper_fill_var - initalizes variable fbdev information
 * @info: fbdev instance to set up
 * @fb_helper: fb helper instance to use as template
 * @fb_width: desired fb width
 * @fb_height: desired fb height
 *
 * Sets up the variable fbdev metainformation from the given fb helper instance
 * and the drm framebuffer allocated in &drm_fb_helper.fb.
 *
 * Drivers should call this (or their equivalent setup code) from their
 * &drm_fb_helper_funcs.fb_probe callback after having allocated the fbdev
 * backing storage framebuffer.
 */
void drm_fb_helper_fill_var(struct fb_info *info, struct drm_fb_helper *fb_helper,
			    uint32_t fb_width, uint32_t fb_height)
{
	struct drm_framebuffer *fb = fb_helper->fb;

	info->pseudo_palette = fb_helper->pseudo_palette;
	info->var.xres_virtual = fb->width;
	info->var.yres_virtual = fb->height;
	info->var.bits_per_pixel = fb->format->cpp[0] * 8;
	info->var.accel_flags = FB_ACCELF_TEXT;
	info->var.xoffset = 0;
	info->var.yoffset = 0;
	info->var.activate = FB_ACTIVATE_NOW;

	drm_fb_helper_fill_pixel_fmt(&info->var, fb->format->depth);

	info->var.xres = fb_width;
	info->var.yres = fb_height;
}
EXPORT_SYMBOL(drm_fb_helper_fill_var);

static int drm_fb_helper_probe_connector_modes(struct drm_fb_helper *fb_helper,
						uint32_t maxX,
						uint32_t maxY)
{
	struct drm_connector *connector;
	int i, count = 0;

	drm_fb_helper_for_each_connector(fb_helper, i) {
		connector = fb_helper->connector_info[i]->connector;
		count += connector->funcs->fill_modes(connector, maxX, maxY);
	}

	return count;
}

struct drm_display_mode *drm_has_preferred_mode(struct drm_fb_helper_connector *fb_connector, int width, int height)
{
	struct drm_display_mode *mode;

	list_for_each_entry(mode, &fb_connector->connector->modes, head) {
		if (mode->hdisplay > width ||
		    mode->vdisplay > height)
			continue;
		if (mode->type & DRM_MODE_TYPE_PREFERRED)
			return mode;
	}
	return NULL;
}
EXPORT_SYMBOL(drm_has_preferred_mode);

static bool drm_has_cmdline_mode(struct drm_fb_helper_connector *fb_connector)
{
	return fb_connector->connector->cmdline_mode.specified;
}

struct drm_display_mode *drm_pick_cmdline_mode(struct drm_fb_helper_connector *fb_helper_conn)
{
	struct drm_cmdline_mode *cmdline_mode;
	struct drm_display_mode *mode;
	bool prefer_non_interlace;

	cmdline_mode = &fb_helper_conn->connector->cmdline_mode;
	if (cmdline_mode->specified == false)
		return NULL;

	/* attempt to find a matching mode in the list of modes
	 *  we have gotten so far, if not add a CVT mode that conforms
	 */
	if (cmdline_mode->rb || cmdline_mode->margins)
		goto create_mode;

	prefer_non_interlace = !cmdline_mode->interlace;
again:
	list_for_each_entry(mode, &fb_helper_conn->connector->modes, head) {
		/* check width/height */
		if (mode->hdisplay != cmdline_mode->xres ||
		    mode->vdisplay != cmdline_mode->yres)
			continue;

		if (cmdline_mode->refresh_specified) {
			if (mode->vrefresh != cmdline_mode->refresh)
				continue;
		}

		if (cmdline_mode->interlace) {
			if (!(mode->flags & DRM_MODE_FLAG_INTERLACE))
				continue;
		} else if (prefer_non_interlace) {
			if (mode->flags & DRM_MODE_FLAG_INTERLACE)
				continue;
		}
		return mode;
	}

	if (prefer_non_interlace) {
		prefer_non_interlace = false;
		goto again;
	}

create_mode:
	mode = drm_mode_create_from_cmdline_mode(fb_helper_conn->connector->dev,
						 cmdline_mode);
	list_add(&mode->head, &fb_helper_conn->connector->modes);
	return mode;
}
EXPORT_SYMBOL(drm_pick_cmdline_mode);

static bool drm_connector_enabled(struct drm_connector *connector, bool strict)
{
	bool enable;

	if (strict)
		enable = connector->status == connector_status_connected;
	else
		enable = connector->status != connector_status_disconnected;

	return enable;
}

static void drm_enable_connectors(struct drm_fb_helper *fb_helper,
				  bool *enabled)
{
	bool any_enabled = false;
	struct drm_connector *connector;
	int i = 0;

	drm_fb_helper_for_each_connector(fb_helper, i) {
		connector = fb_helper->connector_info[i]->connector;
		enabled[i] = drm_connector_enabled(connector, true);
		DRM_DEBUG_KMS("connector %d enabled? %s\n", connector->base.id,
			  enabled[i] ? "yes" : "no");
		any_enabled |= enabled[i];
	}

	if (any_enabled)
		return;

	drm_fb_helper_for_each_connector(fb_helper, i) {
		connector = fb_helper->connector_info[i]->connector;
		enabled[i] = drm_connector_enabled(connector, false);
	}
}

static bool drm_target_cloned(struct drm_fb_helper *fb_helper,
			      struct drm_display_mode **modes,
			      struct drm_fb_offset *offsets,
			      bool *enabled, int width, int height)
{
	int count, i, j;
	bool can_clone = false;
	struct drm_fb_helper_connector *fb_helper_conn;
	struct drm_display_mode *dmt_mode, *mode;

	/* only contemplate cloning in the single crtc case */
	if (fb_helper->crtc_count > 1)
		return false;

	count = 0;
	drm_fb_helper_for_each_connector(fb_helper, i) {
		if (enabled[i])
			count++;
	}

	/* only contemplate cloning if more than one connector is enabled */
	if (count <= 1)
		return false;

	/* check the command line or if nothing common pick 1024x768 */
	can_clone = true;
	drm_fb_helper_for_each_connector(fb_helper, i) {
		if (!enabled[i])
			continue;
		fb_helper_conn = fb_helper->connector_info[i];
		modes[i] = drm_pick_cmdline_mode(fb_helper_conn);
		if (!modes[i]) {
			can_clone = false;
			break;
		}
		for (j = 0; j < i; j++) {
			if (!enabled[j])
				continue;
			if (!drm_mode_equal(modes[j], modes[i]))
				can_clone = false;
		}
	}

	if (can_clone) {
		DRM_DEBUG_KMS("can clone using command line\n");
		return true;
	}

	/* try and find a 1024x768 mode on each connector */
	can_clone = true;
	dmt_mode = drm_mode_find_dmt(fb_helper->dev, 1024, 768, 60, false);

	drm_fb_helper_for_each_connector(fb_helper, i) {
		if (!enabled[i])
			continue;

		fb_helper_conn = fb_helper->connector_info[i];
		list_for_each_entry(mode, &fb_helper_conn->connector->modes, head) {
			if (drm_mode_equal(mode, dmt_mode))
				modes[i] = mode;
		}
		if (!modes[i])
			can_clone = false;
	}

	if (can_clone) {
		DRM_DEBUG_KMS("can clone using 1024x768\n");
		return true;
	}
	DRM_INFO("kms: can't enable cloning when we probably wanted to.\n");
	return false;
}

static int drm_get_tile_offsets(struct drm_fb_helper *fb_helper,
				struct drm_display_mode **modes,
				struct drm_fb_offset *offsets,
				int idx,
				int h_idx, int v_idx)
{
	struct drm_fb_helper_connector *fb_helper_conn;
	int i;
	int hoffset = 0, voffset = 0;

	drm_fb_helper_for_each_connector(fb_helper, i) {
		fb_helper_conn = fb_helper->connector_info[i];
		if (!fb_helper_conn->connector->has_tile)
			continue;

		if (!modes[i] && (h_idx || v_idx)) {
			DRM_DEBUG_KMS("no modes for connector tiled %d %d\n", i,
				      fb_helper_conn->connector->base.id);
			continue;
		}
		if (fb_helper_conn->connector->tile_h_loc < h_idx)
			hoffset += modes[i]->hdisplay;

		if (fb_helper_conn->connector->tile_v_loc < v_idx)
			voffset += modes[i]->vdisplay;
	}
	offsets[idx].x = hoffset;
	offsets[idx].y = voffset;
	DRM_DEBUG_KMS("returned %d %d for %d %d\n", hoffset, voffset, h_idx, v_idx);
	return 0;
}

static bool drm_target_preferred(struct drm_fb_helper *fb_helper,
				 struct drm_display_mode **modes,
				 struct drm_fb_offset *offsets,
				 bool *enabled, int width, int height)
{
	struct drm_fb_helper_connector *fb_helper_conn;
	const u64 mask = BIT_ULL(fb_helper->connector_count) - 1;
	u64 conn_configured = 0;
	int tile_pass = 0;
	int i;

retry:
	drm_fb_helper_for_each_connector(fb_helper, i) {
		fb_helper_conn = fb_helper->connector_info[i];

		if (conn_configured & BIT_ULL(i))
			continue;

		if (enabled[i] == false) {
			conn_configured |= BIT_ULL(i);
			continue;
		}

		/* first pass over all the untiled connectors */
		if (tile_pass == 0 && fb_helper_conn->connector->has_tile)
			continue;

		if (tile_pass == 1) {
			if (fb_helper_conn->connector->tile_h_loc != 0 ||
			    fb_helper_conn->connector->tile_v_loc != 0)
				continue;

		} else {
			if (fb_helper_conn->connector->tile_h_loc != tile_pass - 1 &&
			    fb_helper_conn->connector->tile_v_loc != tile_pass - 1)
			/* if this tile_pass doesn't cover any of the tiles - keep going */
				continue;

			/*
			 * find the tile offsets for this pass - need to find
			 * all tiles left and above
			 */
			drm_get_tile_offsets(fb_helper, modes, offsets,
					     i, fb_helper_conn->connector->tile_h_loc, fb_helper_conn->connector->tile_v_loc);
		}
		DRM_DEBUG_KMS("looking for cmdline mode on connector %d\n",
			      fb_helper_conn->connector->base.id);

		/* got for command line mode first */
		modes[i] = drm_pick_cmdline_mode(fb_helper_conn);
		if (!modes[i]) {
			DRM_DEBUG_KMS("looking for preferred mode on connector %d %d\n",
				      fb_helper_conn->connector->base.id, fb_helper_conn->connector->tile_group ? fb_helper_conn->connector->tile_group->id : 0);
			modes[i] = drm_has_preferred_mode(fb_helper_conn, width, height);
		}
		/* No preferred modes, pick one off the list */
		if (!modes[i] && !list_empty(&fb_helper_conn->connector->modes)) {
			list_for_each_entry(modes[i], &fb_helper_conn->connector->modes, head)
				break;
		}
		DRM_DEBUG_KMS("found mode %s\n", modes[i] ? modes[i]->name :
			  "none");
		conn_configured |= BIT_ULL(i);
	}

	if ((conn_configured & mask) != mask) {
		tile_pass++;
		goto retry;
	}
	return true;
}

static int drm_pick_crtcs(struct drm_fb_helper *fb_helper,
			  struct drm_fb_helper_crtc **best_crtcs,
			  struct drm_display_mode **modes,
			  int n, int width, int height)
{
	int c, o;
	struct drm_connector *connector;
	const struct drm_connector_helper_funcs *connector_funcs;
	struct drm_encoder *encoder;
	int my_score, best_score, score;
	struct drm_fb_helper_crtc **crtcs, *crtc;
	struct drm_fb_helper_connector *fb_helper_conn;

	if (n == fb_helper->connector_count)
		return 0;

	fb_helper_conn = fb_helper->connector_info[n];
	connector = fb_helper_conn->connector;

	best_crtcs[n] = NULL;
	best_score = drm_pick_crtcs(fb_helper, best_crtcs, modes, n+1, width, height);
	if (modes[n] == NULL)
		return best_score;

	crtcs = kzalloc(fb_helper->connector_count *
			sizeof(struct drm_fb_helper_crtc *), GFP_KERNEL);
	if (!crtcs)
		return best_score;

	my_score = 1;
	if (connector->status == connector_status_connected)
		my_score++;
	if (drm_has_cmdline_mode(fb_helper_conn))
		my_score++;
	if (drm_has_preferred_mode(fb_helper_conn, width, height))
		my_score++;

	connector_funcs = connector->helper_private;

	/*
	 * If the DRM device implements atomic hooks and ->best_encoder() is
	 * NULL we fallback to the default drm_atomic_helper_best_encoder()
	 * helper.
	 */
	if (drm_drv_uses_atomic_modeset(fb_helper->dev) &&
	    !connector_funcs->best_encoder)
		encoder = drm_atomic_helper_best_encoder(connector);
	else
		encoder = connector_funcs->best_encoder(connector);

	if (!encoder)
		goto out;

	/*
	 * select a crtc for this connector and then attempt to configure
	 * remaining connectors
	 */
	for (c = 0; c < fb_helper->crtc_count; c++) {
		crtc = &fb_helper->crtc_info[c];

		if ((encoder->possible_crtcs & (1 << c)) == 0)
			continue;

		for (o = 0; o < n; o++)
			if (best_crtcs[o] == crtc)
				break;

		if (o < n) {
			/* ignore cloning unless only a single crtc */
			if (fb_helper->crtc_count > 1)
				continue;

			if (!drm_mode_equal(modes[o], modes[n]))
				continue;
		}

		crtcs[n] = crtc;
		memcpy(crtcs, best_crtcs, n * sizeof(struct drm_fb_helper_crtc *));
		score = my_score + drm_pick_crtcs(fb_helper, crtcs, modes, n + 1,
						  width, height);
		if (score > best_score) {
			best_score = score;
			memcpy(best_crtcs, crtcs,
			       fb_helper->connector_count *
			       sizeof(struct drm_fb_helper_crtc *));
		}
	}
out:
	kfree(crtcs);
	return best_score;
}

static void drm_setup_crtcs(struct drm_fb_helper *fb_helper,
			    u32 width, u32 height)
{
	struct drm_device *dev = fb_helper->dev;
	struct drm_fb_helper_crtc **crtcs;
	struct drm_display_mode **modes;
	struct drm_fb_offset *offsets;
	bool *enabled;
	int i;

	DRM_DEBUG_KMS("\n");
	/* prevent concurrent modification of connector_count by hotplug */
	lockdep_assert_held(&fb_helper->lock);

	crtcs = kcalloc(fb_helper->connector_count,
			sizeof(struct drm_fb_helper_crtc *), GFP_KERNEL);
	modes = kcalloc(fb_helper->connector_count,
			sizeof(struct drm_display_mode *), GFP_KERNEL);
	offsets = kcalloc(fb_helper->connector_count,
			  sizeof(struct drm_fb_offset), GFP_KERNEL);
	enabled = kcalloc(fb_helper->connector_count,
			  sizeof(bool), GFP_KERNEL);
	if (!crtcs || !modes || !enabled || !offsets) {
		DRM_ERROR("Memory allocation failed\n");
		goto out;
	}

	mutex_lock(&fb_helper->dev->mode_config.mutex);
	if (drm_fb_helper_probe_connector_modes(fb_helper, width, height) == 0)
		DRM_DEBUG_KMS("No connectors reported connected with modes\n");
	drm_enable_connectors(fb_helper, enabled);

	if (!(fb_helper->funcs->initial_config &&
	      fb_helper->funcs->initial_config(fb_helper, crtcs, modes,
					       offsets,
					       enabled, width, height))) {
		memset(modes, 0, fb_helper->connector_count*sizeof(modes[0]));
		memset(crtcs, 0, fb_helper->connector_count*sizeof(crtcs[0]));
		memset(offsets, 0, fb_helper->connector_count*sizeof(offsets[0]));

		if (!drm_target_cloned(fb_helper, modes, offsets,
				       enabled, width, height) &&
		    !drm_target_preferred(fb_helper, modes, offsets,
					  enabled, width, height))
			DRM_ERROR("Unable to find initial modes\n");

		DRM_DEBUG_KMS("picking CRTCs for %dx%d config\n",
			      width, height);

		drm_pick_crtcs(fb_helper, crtcs, modes, 0, width, height);
	}
	mutex_unlock(&fb_helper->dev->mode_config.mutex);

	/* need to set the modesets up here for use later */
	/* fill out the connector<->crtc mappings into the modesets */
	for (i = 0; i < fb_helper->crtc_count; i++)
		drm_fb_helper_modeset_release(fb_helper,
					      &fb_helper->crtc_info[i].mode_set);

	drm_fb_helper_for_each_connector(fb_helper, i) {
		struct drm_display_mode *mode = modes[i];
		struct drm_fb_helper_crtc *fb_crtc = crtcs[i];
		struct drm_fb_offset *offset = &offsets[i];

		if (mode && fb_crtc) {
			struct drm_mode_set *modeset = &fb_crtc->mode_set;
			struct drm_connector *connector =
				fb_helper->connector_info[i]->connector;

			DRM_DEBUG_KMS("desired mode %s set on crtc %d (%d,%d)\n",
				      mode->name, fb_crtc->mode_set.crtc->base.id, offset->x, offset->y);

			fb_crtc->desired_mode = mode;
			fb_crtc->x = offset->x;
			fb_crtc->y = offset->y;
			modeset->mode = drm_mode_duplicate(dev,
							   fb_crtc->desired_mode);
			drm_connector_get(connector);
			modeset->connectors[modeset->num_connectors++] = connector;
			modeset->x = offset->x;
			modeset->y = offset->y;
		}
	}
out:
	kfree(crtcs);
	kfree(modes);
	kfree(offsets);
	kfree(enabled);
}

/*
 * This is a continuation of drm_setup_crtcs() that sets up anything related
 * to the framebuffer. During initialization, drm_setup_crtcs() is called before
 * the framebuffer has been allocated (fb_helper->fb and fb_helper->fbdev).
 * So, any setup that touches those fields needs to be done here instead of in
 * drm_setup_crtcs().
 */
static void drm_setup_crtcs_fb(struct drm_fb_helper *fb_helper)
{
	struct fb_info *info = fb_helper->fbdev;
	int i;

	for (i = 0; i < fb_helper->crtc_count; i++)
		if (fb_helper->crtc_info[i].mode_set.num_connectors)
			fb_helper->crtc_info[i].mode_set.fb = fb_helper->fb;

	mutex_lock(&fb_helper->dev->mode_config.mutex);
	drm_fb_helper_for_each_connector(fb_helper, i) {
		struct drm_connector *connector =
					fb_helper->connector_info[i]->connector;

		/* use first connected connector for the physical dimensions */
		if (connector->status == connector_status_connected) {
			info->var.width = connector->display_info.width_mm;
			info->var.height = connector->display_info.height_mm;
			break;
		}
	}
	mutex_unlock(&fb_helper->dev->mode_config.mutex);
}

/* Note: Drops fb_helper->lock before returning. */
static int
__drm_fb_helper_initial_config_and_unlock(struct drm_fb_helper *fb_helper,
					  int bpp_sel)
{
	struct drm_device *dev = fb_helper->dev;
	struct fb_info *info;
	unsigned int width, height;
	int ret;

	width = dev->mode_config.max_width;
	height = dev->mode_config.max_height;

	drm_setup_crtcs(fb_helper, width, height);
	ret = drm_fb_helper_single_fb_probe(fb_helper, bpp_sel);
	if (ret < 0) {
		if (ret == -EAGAIN) {
			fb_helper->preferred_bpp = bpp_sel;
			fb_helper->deferred_setup = true;
			ret = 0;
		}
		mutex_unlock(&fb_helper->lock);

		return ret;
	}
	drm_setup_crtcs_fb(fb_helper);

	fb_helper->deferred_setup = false;

	info = fb_helper->fbdev;
	info->var.pixclock = 0;

	/* Need to drop locks to avoid recursive deadlock in
	 * register_framebuffer. This is ok because the only thing left to do is
	 * register the fbdev emulation instance in kernel_fb_helper_list. */
	mutex_unlock(&fb_helper->lock);

	ret = register_framebuffer(info);
	if (ret < 0)
		return ret;

	dev_info(dev->dev, "fb%d: %s frame buffer device\n",
		 info->node, info->fix.id);

	mutex_lock(&kernel_fb_helper_lock);
	if (list_empty(&kernel_fb_helper_list))
		register_sysrq_key('v', &sysrq_drm_fb_helper_restore_op);

	list_add(&fb_helper->kernel_fb_list, &kernel_fb_helper_list);
	mutex_unlock(&kernel_fb_helper_lock);

	return 0;
}

/**
 * drm_fb_helper_initial_config - setup a sane initial connector configuration
 * @fb_helper: fb_helper device struct
 * @bpp_sel: bpp value to use for the framebuffer configuration
 *
 * Scans the CRTCs and connectors and tries to put together an initial setup.
 * At the moment, this is a cloned configuration across all heads with
 * a new framebuffer object as the backing store.
 *
 * Note that this also registers the fbdev and so allows userspace to call into
 * the driver through the fbdev interfaces.
 *
 * This function will call down into the &drm_fb_helper_funcs.fb_probe callback
 * to let the driver allocate and initialize the fbdev info structure and the
 * drm framebuffer used to back the fbdev. drm_fb_helper_fill_var() and
 * drm_fb_helper_fill_fix() are provided as helpers to setup simple default
 * values for the fbdev info structure.
 *
 * HANG DEBUGGING:
 *
 * When you have fbcon support built-in or already loaded, this function will do
 * a full modeset to setup the fbdev console. Due to locking misdesign in the
 * VT/fbdev subsystem that entire modeset sequence has to be done while holding
 * console_lock. Until console_unlock is called no dmesg lines will be sent out
 * to consoles, not even serial console. This means when your driver crashes,
 * you will see absolutely nothing else but a system stuck in this function,
 * with no further output. Any kind of printk() you place within your own driver
 * or in the drm core modeset code will also never show up.
 *
 * Standard debug practice is to run the fbcon setup without taking the
 * console_lock as a hack, to be able to see backtraces and crashes on the
 * serial line. This can be done by setting the fb.lockless_register_fb=1 kernel
 * cmdline option.
 *
 * The other option is to just disable fbdev emulation since very likely the
 * first modeset from userspace will crash in the same way, and is even easier
 * to debug. This can be done by setting the drm_kms_helper.fbdev_emulation=0
 * kernel cmdline option.
 *
 * RETURNS:
 * Zero if everything went ok, nonzero otherwise.
 */
int drm_fb_helper_initial_config(struct drm_fb_helper *fb_helper, int bpp_sel)
{
	int ret;

	if (!drm_fbdev_emulation)
		return 0;

	mutex_lock(&fb_helper->lock);
	ret = __drm_fb_helper_initial_config_and_unlock(fb_helper, bpp_sel);

	return ret;
}
EXPORT_SYMBOL(drm_fb_helper_initial_config);

/**
 * drm_fb_helper_hotplug_event - respond to a hotplug notification by
 *                               probing all the outputs attached to the fb
 * @fb_helper: the drm_fb_helper
 *
 * Scan the connectors attached to the fb_helper and try to put together a
 * setup after notification of a change in output configuration.
 *
 * Called at runtime, takes the mode config locks to be able to check/change the
 * modeset configuration. Must be run from process context (which usually means
 * either the output polling work or a work item launched from the driver's
 * hotplug interrupt).
 *
 * Note that drivers may call this even before calling
 * drm_fb_helper_initial_config but only after drm_fb_helper_init. This allows
 * for a race-free fbcon setup and will make sure that the fbdev emulation will
 * not miss any hotplug events.
 *
 * RETURNS:
 * 0 on success and a non-zero error code otherwise.
 */
int drm_fb_helper_hotplug_event(struct drm_fb_helper *fb_helper)
{
	int err = 0;

	if (!drm_fbdev_emulation)
		return 0;

	mutex_lock(&fb_helper->lock);
	if (fb_helper->deferred_setup) {
		err = __drm_fb_helper_initial_config_and_unlock(fb_helper,
				fb_helper->preferred_bpp);
		return err;
	}

	if (!fb_helper->fb || !drm_fb_helper_is_bound(fb_helper)) {
		fb_helper->delayed_hotplug = true;
		mutex_unlock(&fb_helper->lock);
		return err;
	}

	DRM_DEBUG_KMS("\n");

	drm_setup_crtcs(fb_helper, fb_helper->fb->width, fb_helper->fb->height);
	drm_setup_crtcs_fb(fb_helper);
	mutex_unlock(&fb_helper->lock);

	drm_fb_helper_set_par(fb_helper->fbdev);

	return 0;
}
EXPORT_SYMBOL(drm_fb_helper_hotplug_event);

/* The Kconfig DRM_KMS_HELPER selects FRAMEBUFFER_CONSOLE (if !EXPERT)
 * but the module doesn't depend on any fb console symbols.  At least
 * attempt to load fbcon to avoid leaving the system without a usable console.
 */
int __init drm_fb_helper_modinit(void)
{
#if defined(CONFIG_FRAMEBUFFER_CONSOLE_MODULE) && !defined(CONFIG_EXPERT)
	const char name[] = "fbcon";
	struct module *fbcon;

	mutex_lock(&module_mutex);
	fbcon = find_module(name);
	mutex_unlock(&module_mutex);

	if (!fbcon)
		request_module_nowait(name);
#endif
	return 0;
}
EXPORT_SYMBOL(drm_fb_helper_modinit);<|MERGE_RESOLUTION|>--- conflicted
+++ resolved
@@ -1616,14 +1616,11 @@
 	}
 
 	/*
-<<<<<<< HEAD
-=======
 	 * Likewise, bits_per_pixel should be rounded up to a supported value.
 	 */
 	var->bits_per_pixel = fb->format->cpp[0] * 8;
 
 	/*
->>>>>>> c081cdb1
 	 * drm fbdev emulation doesn't support changing the pixel format at all,
 	 * so reject all pixel format changing requests.
 	 */
