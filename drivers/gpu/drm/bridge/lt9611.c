--- conflicted
+++ resolved
@@ -46,10 +46,7 @@
 #define EDID_SEG_SIZE 256
 #define READ_BUF_MAX_SIZE 9
 #define WRITE_BUF_MAX_SIZE 2
-<<<<<<< HEAD
-=======
 #define HPD_UEVENT_BUFFER_SIZE 30
->>>>>>> b6fbaa1d
 
 struct lt9611_reg_cfg {
 	u8 reg;
