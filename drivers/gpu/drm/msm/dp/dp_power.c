/*
 * Copyright (c) 2012-2019, The Linux Foundation. All rights reserved.
 *
 * This program is free software; you can redistribute it and/or modify
 * it under the terms of the GNU General Public License version 2 and
 * only version 2 as published by the Free Software Foundation.
 *
 * This program is distributed in the hope that it will be useful,
 * but WITHOUT ANY WARRANTY; without even the implied warranty of
 * MERCHANTABILITY or FITNESS FOR A PARTICULAR PURPOSE.  See the
 * GNU General Public License for more details.
 *
 */

#define pr_fmt(fmt)	"[drm-dp] %s: " fmt, __func__

#include <linux/clk.h>
#include "dp_power.h"
#include "dp_catalog.h"

#define DP_CLIENT_NAME_SIZE	20

struct dp_power_private {
	struct dp_parser *parser;
	struct platform_device *pdev;
	struct clk *pixel_clk_rcg;
	struct clk *pixel_parent;
	struct clk *pixel1_clk_rcg;
	struct clk *pixel1_parent;

	struct dp_power dp_power;
	struct sde_power_client *dp_core_client;
	struct sde_power_handle *phandle;

	bool core_clks_on;
	bool link_clks_on;
	bool strm0_clks_on;
	bool strm1_clks_on;
};

static int dp_power_regulator_init(struct dp_power_private *power)
{
	int rc = 0, i = 0, j = 0;
	struct platform_device *pdev;
	struct dp_parser *parser;

	parser = power->parser;
	pdev = power->pdev;

	for (i = DP_CORE_PM; !rc && (i < DP_MAX_PM); i++) {
		rc = msm_dss_config_vreg(&pdev->dev,
			parser->mp[i].vreg_config,
			parser->mp[i].num_vreg, 1);
		if (rc) {
			pr_err("failed to init vregs for %s\n",
				dp_parser_pm_name(i));
			for (j = i - 1; j >= DP_CORE_PM; j--) {
				msm_dss_config_vreg(&pdev->dev,
				parser->mp[j].vreg_config,
				parser->mp[j].num_vreg, 0);
			}

			goto error;
		}
	}
error:
	return rc;
}

static void dp_power_regulator_deinit(struct dp_power_private *power)
{
	int rc = 0, i = 0;
	struct platform_device *pdev;
	struct dp_parser *parser;

	parser = power->parser;
	pdev = power->pdev;

	for (i = DP_CORE_PM; (i < DP_MAX_PM); i++) {
		rc = msm_dss_config_vreg(&pdev->dev,
			parser->mp[i].vreg_config,
			parser->mp[i].num_vreg, 0);
		if (rc)
			pr_err("failed to deinit vregs for %s\n",
				dp_parser_pm_name(i));
	}
}

static int dp_power_regulator_ctrl(struct dp_power_private *power, bool enable)
{
	int rc = 0, i = 0, j = 0;
	struct dp_parser *parser;

	parser = power->parser;

	for (i = DP_CORE_PM; i < DP_MAX_PM; i++) {
		rc = msm_dss_enable_vreg(
			parser->mp[i].vreg_config,
			parser->mp[i].num_vreg, enable);
		if (rc) {
			pr_err("failed to '%s' vregs for %s\n",
					enable ? "enable" : "disable",
					dp_parser_pm_name(i));
			if (enable) {
				for (j = i-1; j >= DP_CORE_PM; j--) {
					msm_dss_enable_vreg(
					parser->mp[j].vreg_config,
					parser->mp[j].num_vreg, 0);
				}
			}
			goto error;
		}
	}
error:
	return rc;
}

static int dp_power_pinctrl_set(struct dp_power_private *power, bool active)
{
	int rc = 0;
	struct pinctrl_state *pin_state;
	struct dp_parser *parser;

	parser = power->parser;

	if (IS_ERR_OR_NULL(parser->pinctrl.pin) || power->dp_power.sim_mode)
		return 0;

	if (parser->no_aux_switch && parser->lphw_hpd) {
		pin_state = active ? parser->pinctrl.state_hpd_ctrl
				: parser->pinctrl.state_hpd_tlmm;
		if (!IS_ERR_OR_NULL(pin_state)) {
			rc = pinctrl_select_state(parser->pinctrl.pin,
				pin_state);
			if (rc) {
				pr_err("cannot direct hpd line to %s\n",
					active ? "ctrl" : "tlmm");
				return rc;
			}
		}
	}
<<<<<<< HEAD

	if (parser->no_aux_switch)
		return 0;
=======
>>>>>>> b6fbaa1d

	pin_state = active ? parser->pinctrl.state_active
				: parser->pinctrl.state_suspend;
	if (!IS_ERR_OR_NULL(pin_state)) {
		rc = pinctrl_select_state(parser->pinctrl.pin,
				pin_state);
		if (rc)
			pr_err("can not set %s pins\n",
			       active ? "dp_active"
			       : "dp_sleep");
	}

	return rc;
}

static int dp_power_clk_init(struct dp_power_private *power, bool enable)
{
	int rc = 0;
	struct device *dev;
	enum dp_pm_type module;

	dev = &power->pdev->dev;

	if (enable) {
		for (module = DP_CORE_PM; module < DP_MAX_PM; module++) {
			struct dss_module_power *pm =
				&power->parser->mp[module];

			if (!pm->num_clk)
				continue;

			rc = msm_dss_get_clk(dev, pm->clk_config, pm->num_clk);
			if (rc) {
				pr_err("failed to get %s clk. err=%d\n",
					dp_parser_pm_name(module), rc);
				goto exit;
			}
		}

		power->pixel_clk_rcg = devm_clk_get(dev, "pixel_clk_rcg");
		if (IS_ERR(power->pixel_clk_rcg)) {
			pr_debug("Unable to get DP pixel clk RCG\n");
			power->pixel_clk_rcg = NULL;
		}

		power->pixel_parent = devm_clk_get(dev, "pixel_parent");
		if (IS_ERR(power->pixel_parent)) {
			pr_debug("Unable to get DP pixel RCG parent\n");
			power->pixel_parent = NULL;
		}

		power->pixel1_clk_rcg = devm_clk_get(dev, "pixel1_clk_rcg");
		if (IS_ERR(power->pixel1_clk_rcg)) {
			pr_debug("Unable to get DP pixel1 clk RCG\n");
			power->pixel1_clk_rcg = NULL;
		}

		power->pixel1_parent = devm_clk_get(dev, "pixel1_parent");
		if (IS_ERR(power->pixel1_parent)) {
			pr_debug("Unable to get DP pixel1 RCG parent\n");
			power->pixel1_parent = NULL;
		}
	} else {
		if (power->pixel_parent)
			devm_clk_put(dev, power->pixel_parent);

		if (power->pixel_clk_rcg)
			devm_clk_put(dev, power->pixel_clk_rcg);

		if (power->pixel1_parent)
			devm_clk_put(dev, power->pixel1_parent);

		if (power->pixel1_clk_rcg)
			devm_clk_put(dev, power->pixel1_clk_rcg);

		for (module = DP_CORE_PM; module < DP_MAX_PM; module++) {
			struct dss_module_power *pm =
				&power->parser->mp[module];

			if (!pm->num_clk)
				continue;

			msm_dss_put_clk(pm->clk_config, pm->num_clk);
		}
	}
exit:
	return rc;
}

static int dp_power_clk_set_rate(struct dp_power_private *power,
		enum dp_pm_type module, bool enable)
{
	int rc = 0;
	struct dss_module_power *mp;

	if (!power) {
		pr_err("invalid power data\n");
		rc = -EINVAL;
		goto exit;
	}

	mp = &power->parser->mp[module];

	if (enable) {
		rc = msm_dss_clk_set_rate(mp->clk_config, mp->num_clk);
		if (rc) {
			pr_err("failed to set clks rate.\n");
			goto exit;
		}

		rc = msm_dss_enable_clk(mp->clk_config, mp->num_clk, 1);
		if (rc) {
			pr_err("failed to enable clks\n");
			goto exit;
		}
	} else {
		rc = msm_dss_enable_clk(mp->clk_config, mp->num_clk, 0);
		if (rc) {
			pr_err("failed to disable clks\n");
				goto exit;
		}
	}
exit:
	return rc;
}

static int dp_power_clk_enable(struct dp_power *dp_power,
		enum dp_pm_type pm_type, bool enable)
{
	int rc = 0;
	struct dss_module_power *mp;
	struct dp_power_private *power;

	if (!dp_power) {
		pr_err("invalid power data\n");
		rc = -EINVAL;
		goto error;
	}

	power = container_of(dp_power, struct dp_power_private, dp_power);

	mp = &power->parser->mp[pm_type];

	if (pm_type >= DP_MAX_PM) {
		pr_err("unsupported power module: %s\n",
				dp_parser_pm_name(pm_type));
		return -EINVAL;
	}

	if (enable) {
		if (pm_type == DP_CORE_PM && power->core_clks_on) {
			pr_debug("core clks already enabled\n");
			return 0;
		}

		if ((pm_type == DP_STREAM0_PM) && (power->strm0_clks_on)) {
			pr_debug("strm0 clks already enabled\n");
			return 0;
		}

		if ((pm_type == DP_STREAM1_PM) && (power->strm1_clks_on)) {
			pr_debug("strm1 clks already enabled\n");
			return 0;
		}

		if ((pm_type == DP_CTRL_PM) && (!power->core_clks_on)) {
			pr_debug("Need to enable core clks before link clks\n");

			rc = dp_power_clk_set_rate(power, pm_type, enable);
			if (rc) {
				pr_err("failed to enable clks: %s. err=%d\n",
					dp_parser_pm_name(DP_CORE_PM), rc);
				goto error;
			} else {
				power->core_clks_on = true;
			}
		}

		if (pm_type == DP_LINK_PM && power->link_clks_on) {
			pr_debug("links clks already enabled\n");
			return 0;
		}
	}

	rc = dp_power_clk_set_rate(power, pm_type, enable);
	if (rc) {
		pr_err("failed to '%s' clks for: %s. err=%d\n",
			enable ? "enable" : "disable",
			dp_parser_pm_name(pm_type), rc);
			goto error;
	}

	if (pm_type == DP_CORE_PM)
		power->core_clks_on = enable;
	else if (pm_type == DP_STREAM0_PM)
		power->strm0_clks_on = enable;
	else if (pm_type == DP_STREAM1_PM)
		power->strm1_clks_on = enable;
	else if (pm_type == DP_LINK_PM)
		power->link_clks_on = enable;

	/*
	 * This log is printed only when user connects or disconnects
	 * a DP cable. As this is a user-action and not a frequent
	 * usecase, it is not going to flood the kernel logs. Also,
	 * helpful in debugging the NOC issues.
	 */
	pr_info("core:%s link:%s strm0:%s strm1:%s\n",
		power->core_clks_on ? "on" : "off",
		power->link_clks_on ? "on" : "off",
		power->strm0_clks_on ? "on" : "off",
		power->strm1_clks_on ? "on" : "off");
error:
	return rc;
}

static int dp_power_request_gpios(struct dp_power_private *power)
{
	int rc = 0, i;
	struct device *dev;
	struct dss_module_power *mp;
	static const char * const gpio_names[] = {
		"aux_enable", "aux_sel", "usbplug_cc",
	};

	if (!power) {
		pr_err("invalid power data\n");
		return -EINVAL;
	}

	dev = &power->pdev->dev;
	mp = &power->parser->mp[DP_CORE_PM];

	for (i = 0; i < ARRAY_SIZE(gpio_names); i++) {
		unsigned int gpio = mp->gpio_config[i].gpio;

		if (gpio_is_valid(gpio)) {
			rc = devm_gpio_request(dev, gpio, gpio_names[i]);
			if (rc) {
				pr_err("request %s gpio failed, rc=%d\n",
					       gpio_names[i], rc);
				goto error;
			}
		}
	}
	return 0;
error:
	for (i = 0; i < ARRAY_SIZE(gpio_names); i++) {
		unsigned int gpio = mp->gpio_config[i].gpio;

		if (gpio_is_valid(gpio))
			gpio_free(gpio);
	}
	return rc;
}

static bool dp_power_find_gpio(const char *gpio1, const char *gpio2)
{
	return !!strnstr(gpio1, gpio2, strlen(gpio1));
}

static void dp_power_set_gpio(struct dp_power_private *power, bool flip)
{
	int i;
	struct dss_module_power *mp = &power->parser->mp[DP_CORE_PM];
	struct dss_gpio *config = mp->gpio_config;

	for (i = 0; i < mp->num_gpio; i++) {
		if (dp_power_find_gpio(config->gpio_name, "aux-sel"))
			config->value = flip;

		if (gpio_is_valid(config->gpio)) {
			pr_debug("gpio %s, value %d\n", config->gpio_name,
				config->value);

			if (dp_power_find_gpio(config->gpio_name, "aux-en") ||
			    dp_power_find_gpio(config->gpio_name, "aux-sel"))
				gpio_direction_output(config->gpio,
					config->value);
			else
				gpio_set_value(config->gpio, config->value);

		}
		config++;
	}
}

static int dp_power_config_gpios(struct dp_power_private *power, bool flip,
					bool enable)
{
	int rc = 0, i;
	struct dss_module_power *mp;
	struct dss_gpio *config;

	if (power->parser->no_aux_switch)
		return 0;

	mp = &power->parser->mp[DP_CORE_PM];
	config = mp->gpio_config;

	if (enable) {
		rc = dp_power_request_gpios(power);
		if (rc) {
			pr_err("gpio request failed\n");
			return rc;
		}

		dp_power_set_gpio(power, flip);
	} else {
		for (i = 0; i < mp->num_gpio; i++) {
			if (gpio_is_valid(config[i].gpio)) {
				gpio_set_value(config[i].gpio, 0);
				gpio_free(config[i].gpio);
			}
		}
	}

	return 0;
}

static int dp_power_client_init(struct dp_power *dp_power,
		struct sde_power_handle *phandle)
{
	int rc = 0;
	struct dp_power_private *power;
	char dp_client_name[DP_CLIENT_NAME_SIZE];

	if (!dp_power) {
		pr_err("invalid power data\n");
		return -EINVAL;
	}

	power = container_of(dp_power, struct dp_power_private, dp_power);

	rc = dp_power_regulator_init(power);
	if (rc) {
		pr_err("failed to init regulators\n");
		goto error_power;
	}

	rc = dp_power_clk_init(power, true);
	if (rc) {
		pr_err("failed to init clocks\n");
		goto error_clk;
	}

	power->phandle = phandle;
	snprintf(dp_client_name, DP_CLIENT_NAME_SIZE, "dp_core_client");
	power->dp_core_client = sde_power_client_create(phandle,
			dp_client_name);
	if (IS_ERR_OR_NULL(power->dp_core_client)) {
		pr_err("[%s] client creation failed for DP", dp_client_name);
		rc = -EINVAL;
		goto error_client;
	}
	return 0;

error_client:
	dp_power_clk_init(power, false);
error_clk:
	dp_power_regulator_deinit(power);
error_power:
	return rc;
}

static void dp_power_client_deinit(struct dp_power *dp_power)
{
	struct dp_power_private *power;

	if (!dp_power) {
		pr_err("invalid power data\n");
		return;
	}

	power = container_of(dp_power, struct dp_power_private, dp_power);

	sde_power_client_destroy(power->phandle, power->dp_core_client);
	dp_power_clk_init(power, false);
	dp_power_regulator_deinit(power);
}

static int dp_power_set_pixel_clk_parent(struct dp_power *dp_power, u32 strm_id)
{
	int rc = 0;
	struct dp_power_private *power;

	if (!dp_power || strm_id >= DP_STREAM_MAX) {
		pr_err("invalid power data. stream %d\n", strm_id);
		rc = -EINVAL;
		goto exit;
	}

	power = container_of(dp_power, struct dp_power_private, dp_power);

	if (strm_id == DP_STREAM_0) {
		if (power->pixel_clk_rcg && power->pixel_parent)
			clk_set_parent(power->pixel_clk_rcg,
					power->pixel_parent);
	} else if (strm_id == DP_STREAM_1) {
		if (power->pixel1_clk_rcg && power->pixel1_parent)
			clk_set_parent(power->pixel1_clk_rcg,
					power->pixel1_parent);
	}
exit:
	return rc;
}

static int dp_power_init(struct dp_power *dp_power, bool flip)
{
	int rc = 0;
	struct dp_power_private *power;

	if (!dp_power) {
		pr_err("invalid power data\n");
		rc = -EINVAL;
		goto exit;
	}

	power = container_of(dp_power, struct dp_power_private, dp_power);

	rc = dp_power_regulator_ctrl(power, true);
	if (rc) {
		pr_err("failed to enable regulators\n");
		goto exit;
	}

	rc = dp_power_pinctrl_set(power, true);
	if (rc) {
		pr_err("failed to set pinctrl state\n");
		goto err_pinctrl;
	}

	rc = dp_power_config_gpios(power, flip, true);
	if (rc) {
		pr_err("failed to enable gpios\n");
		goto err_gpio;
	}

	rc = sde_power_resource_enable(power->phandle,
		power->dp_core_client, true);
	if (rc) {
		pr_err("Power resource enable failed\n");
		goto err_sde_power;
	}

	rc = dp_power_clk_enable(dp_power, DP_CORE_PM, true);
	if (rc) {
		pr_err("failed to enable DP core clocks\n");
		goto err_clk;
	}

	return 0;

err_clk:
	sde_power_resource_enable(power->phandle, power->dp_core_client, false);
err_sde_power:
	dp_power_config_gpios(power, flip, false);
err_gpio:
	dp_power_pinctrl_set(power, false);
err_pinctrl:
	dp_power_regulator_ctrl(power, false);
exit:
	return rc;
}

static int dp_power_deinit(struct dp_power *dp_power)
{
	int rc = 0;
	struct dp_power_private *power;

	if (!dp_power) {
		pr_err("invalid power data\n");
		rc = -EINVAL;
		goto exit;
	}

	power = container_of(dp_power, struct dp_power_private, dp_power);

	dp_power_clk_enable(dp_power, DP_CORE_PM, false);

	if (power->link_clks_on)
		dp_power_clk_enable(dp_power, DP_LINK_PM, false);

	rc = sde_power_resource_enable(power->phandle,
			power->dp_core_client, false);
	if (rc) {
		pr_err("Power resource disable failed, rc=%d\n", rc);
		goto exit;
	}
	dp_power_config_gpios(power, false, false);
	dp_power_pinctrl_set(power, false);
	dp_power_regulator_ctrl(power, false);
exit:
	return rc;
}

struct dp_power *dp_power_get(struct dp_parser *parser)
{
	int rc = 0;
	struct dp_power_private *power;
	struct dp_power *dp_power;

	if (!parser) {
		pr_err("invalid input\n");
		rc = -EINVAL;
		goto error;
	}

	power = devm_kzalloc(&parser->pdev->dev, sizeof(*power), GFP_KERNEL);
	if (!power) {
		rc = -ENOMEM;
		goto error;
	}

	power->parser = parser;
	power->pdev = parser->pdev;

	dp_power = &power->dp_power;

	dp_power->init = dp_power_init;
	dp_power->deinit = dp_power_deinit;
	dp_power->clk_enable = dp_power_clk_enable;
	dp_power->set_pixel_clk_parent = dp_power_set_pixel_clk_parent;
	dp_power->power_client_init = dp_power_client_init;
	dp_power->power_client_deinit = dp_power_client_deinit;

	return dp_power;
error:
	return ERR_PTR(rc);
}

void dp_power_put(struct dp_power *dp_power)
{
	struct dp_power_private *power = NULL;

	if (!dp_power)
		return;

	power = container_of(dp_power, struct dp_power_private, dp_power);

	devm_kfree(&power->pdev->dev, power);
}<|MERGE_RESOLUTION|>--- conflicted
+++ resolved
@@ -139,12 +139,6 @@
 			}
 		}
 	}
-<<<<<<< HEAD
-
-	if (parser->no_aux_switch)
-		return 0;
-=======
->>>>>>> b6fbaa1d
 
 	pin_state = active ? parser->pinctrl.state_active
 				: parser->pinctrl.state_suspend;
