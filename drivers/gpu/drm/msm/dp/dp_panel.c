/*
 * Copyright (c) 2012-2018, The Linux Foundation. All rights reserved.
 *
 * This program is free software; you can redistribute it and/or modify
 * it under the terms of the GNU General Public License version 2 and
 * only version 2 as published by the Free Software Foundation.
 *
 * This program is distributed in the hope that it will be useful,
 * but WITHOUT ANY WARRANTY; without even the implied warranty of
 * MERCHANTABILITY or FITNESS FOR A PARTICULAR PURPOSE.  See the
 * GNU General Public License for more details.
 *
 */

#define pr_fmt(fmt)	"[drm-dp] %s: " fmt, __func__

#include "dp_panel.h"
#include <drm/drm_fixed.h>

#define DP_KHZ_TO_HZ 1000
#define DP_PANEL_DEFAULT_BPP 24
#define DP_MAX_DS_PORT_COUNT 1

#define DPRX_FEATURE_ENUMERATION_LIST 0x2210
#define VSC_SDP_EXTENSION_FOR_COLORIMETRY_SUPPORTED BIT(3)
#define VSC_EXT_VESA_SDP_SUPPORTED BIT(4)
#define VSC_EXT_VESA_SDP_CHAINING_SUPPORTED BIT(5)

enum dp_panel_hdr_pixel_encoding {
	RGB,
	YCbCr444,
	YCbCr422,
	YCbCr420,
	YONLY,
	RAW,
};

enum dp_panel_hdr_rgb_colorimetry {
	sRGB,
	RGB_WIDE_GAMUT_FIXED_POINT,
	RGB_WIDE_GAMUT_FLOATING_POINT,
	ADOBERGB,
	DCI_P3,
	CUSTOM_COLOR_PROFILE,
	ITU_R_BT_2020_RGB,
};

enum dp_panel_hdr_dynamic_range {
	VESA,
	CEA,
};

enum dp_panel_hdr_content_type {
	NOT_DEFINED,
	GRAPHICS,
	PHOTO,
	VIDEO,
	GAME,
};

enum dp_panel_hdr_state {
	HDR_DISABLED,
	HDR_ENABLED,
};

struct dp_panel_private {
	struct device *dev;
	struct dp_panel dp_panel;
	struct dp_aux *aux;
	struct dp_link *link;
	struct dp_parser *parser;
	struct dp_catalog_panel *catalog;
	bool custom_edid;
	bool custom_dpcd;
	bool panel_on;
	bool vsc_supported;
	bool vscext_supported;
	bool vscext_chaining_supported;
	enum dp_panel_hdr_state hdr_state;
	u8 spd_vendor_name[8];
	u8 spd_product_description[16];
	u8 major;
	u8 minor;
};

static const struct dp_panel_info fail_safe = {
	.h_active = 640,
	.v_active = 480,
	.h_back_porch = 48,
	.h_front_porch = 16,
	.h_sync_width = 96,
	.h_active_low = 0,
	.v_back_porch = 33,
	.v_front_porch = 10,
	.v_sync_width = 2,
	.v_active_low = 0,
	.h_skew = 0,
	.refresh_rate = 60,
	.pixel_clk_khz = 25200,
	.bpp = 24,
};

/* OEM NAME */
static const u8 vendor_name[8] = {81, 117, 97, 108, 99, 111, 109, 109};

/* MODEL NAME */
static const u8 product_desc[16] = {83, 110, 97, 112, 100, 114, 97, 103,
	111, 110, 0, 0, 0, 0, 0, 0};

struct tu_algo_data {
	s64 lclk_fp;
	s64 pclk_fp;
	s64 lwidth;
	s64 hbp_relative_to_pclk;
	int nlanes;
	int bpp;
	int pixelEnc;
	int dsc_en;
	int async_en;
	int bpc;

	uint delay_start_link_extra_pixclk;
	int extra_buffer_margin;
	s64 ratio_fp;
	s64 original_ratio_fp;

	s64 err_fp;
	s64 n_err_fp;
	s64 n_n_err_fp;
	int tu_size;
	int tu_size_desired;
	int tu_size_minus1;

	int valid_boundary_link;
	s64 resulting_valid_fp;
	s64 total_valid_fp;
	s64 effective_valid_fp;
	s64 effective_valid_recorded_fp;
	int n_tus;
	int n_tus_per_lane;
	int paired_tus;
	int remainder_tus;
	int remainder_tus_upper;
	int remainder_tus_lower;
	int extra_bytes;
	int filler_size;
	int delay_start_link;

	int extra_pclk_cycles;
	int extra_pclk_cycles_in_link_clk;
	s64 ratio_by_tu_fp;
	s64 average_valid2_fp;
	int new_valid_boundary_link;
	int remainder_symbols_exist;
	int n_symbols;
	s64 n_remainder_symbols_per_lane_fp;
	s64 last_partial_tu_fp;
	s64 TU_ratio_err_fp;

	int n_tus_incl_last_incomplete_tu;
	int extra_pclk_cycles_tmp;
	int extra_pclk_cycles_in_link_clk_tmp;
	int extra_required_bytes_new_tmp;
	int filler_size_tmp;
	int lower_filler_size_tmp;
	int delay_start_link_tmp;

	bool boundary_moderation_en;
	int boundary_mod_lower_err;
	int upper_boundary_count;
	int lower_boundary_count;
	int i_upper_boundary_count;
	int i_lower_boundary_count;
	int valid_lower_boundary_link;
	int even_distribution_BF;
	int even_distribution_legacy;
	int even_distribution;
	int min_hblank_violated;
	s64 delay_start_time_fp;
	s64 hbp_time_fp;
	s64 hactive_time_fp;
	s64 diff_abs_fp;

	s64 ratio;
};

static int _tu_param_compare(s64 a, s64 b)
{
	u32 a_int, a_frac;
	u32 b_int, b_frac;

	if (a == b)
		return 0;

	a_int = (a >> 32) & 0x7FFFFFFF;
	a_frac = a & 0xFFFFFFFF;

	b_int = (b >> 32) & 0x7FFFFFFF;
	b_frac = b & 0xFFFFFFFF;

	if (a_int > b_int)
		return 1;
	else if (a_int < b_int)
		return 2;
	else if (a_frac > b_frac)
		return 1;
	else
		return 2;
}

static void _tu_valid_boundary_calc(struct tu_algo_data *tu)
{
	s64 temp1_fp, temp2_fp, temp, temp1, temp2;
	int compare_result_1, compare_result_2, compare_result_3;

	temp1_fp = drm_fixp_from_fraction(tu->tu_size, 1);
	temp2_fp = drm_fixp_mul(tu->ratio_fp, temp1_fp);

	tu->new_valid_boundary_link = drm_fixp2int_ceil(temp2_fp);

	temp = (tu->i_upper_boundary_count *
				tu->new_valid_boundary_link +
				tu->i_lower_boundary_count *
				(tu->new_valid_boundary_link-1));
	tu->average_valid2_fp = drm_fixp_from_fraction(temp,
					(tu->i_upper_boundary_count +
					tu->i_lower_boundary_count));

	temp1_fp = drm_fixp_from_fraction(tu->bpp, 8);
	temp2_fp = drm_fixp_from_fraction(tu->lwidth, 1);
	temp1_fp = drm_fixp_mul(temp2_fp, temp1_fp);
	temp2_fp = drm_fixp_div(temp1_fp, tu->average_valid2_fp);
	tu->n_tus = drm_fixp2int(temp2_fp);

	temp1_fp = drm_fixp_from_fraction(tu->n_tus, 1);
	temp2_fp = drm_fixp_mul(temp1_fp, tu->average_valid2_fp);
	temp1_fp = drm_fixp_from_fraction(tu->n_symbols, 1);
	temp2_fp = temp1_fp - temp2_fp;
	temp1_fp = drm_fixp_from_fraction(tu->nlanes, 1);
	temp2_fp = drm_fixp_div(temp2_fp, temp1_fp);
	tu->n_remainder_symbols_per_lane_fp = temp2_fp;

	temp1_fp = drm_fixp_from_fraction(tu->tu_size, 1);
	tu->last_partial_tu_fp =
			drm_fixp_div(tu->n_remainder_symbols_per_lane_fp,
					temp1_fp);

	if (tu->n_remainder_symbols_per_lane_fp != 0)
		tu->remainder_symbols_exist = 1;
	else
		tu->remainder_symbols_exist = 0;

	temp1_fp = drm_fixp_from_fraction(tu->n_tus, tu->nlanes);
	tu->n_tus_per_lane = drm_fixp2int(temp1_fp);

	tu->paired_tus = (int)((tu->n_tus_per_lane) /
					(tu->i_upper_boundary_count +
					 tu->i_lower_boundary_count));

	tu->remainder_tus = tu->n_tus_per_lane - tu->paired_tus *
						(tu->i_upper_boundary_count +
						tu->i_lower_boundary_count);

	if ((tu->remainder_tus - tu->i_upper_boundary_count) > 0) {
		tu->remainder_tus_upper = tu->i_upper_boundary_count;
		tu->remainder_tus_lower = tu->remainder_tus -
						tu->i_upper_boundary_count;
	} else {
		tu->remainder_tus_upper = tu->remainder_tus;
		tu->remainder_tus_lower = 0;
	}

	temp = tu->paired_tus * (tu->i_upper_boundary_count *
				tu->new_valid_boundary_link +
				tu->i_lower_boundary_count *
				(tu->new_valid_boundary_link - 1)) +
				(tu->remainder_tus_upper *
				 tu->new_valid_boundary_link) +
				(tu->remainder_tus_lower *
				(tu->new_valid_boundary_link - 1));
	tu->total_valid_fp = drm_fixp_from_fraction(temp, 1);

	if (tu->remainder_symbols_exist) {
		temp1_fp = tu->total_valid_fp +
				tu->n_remainder_symbols_per_lane_fp;
		temp2_fp = drm_fixp_from_fraction(tu->n_tus_per_lane, 1);
		temp2_fp = temp2_fp + tu->last_partial_tu_fp;
		temp1_fp = drm_fixp_div(temp1_fp, temp2_fp);
	} else {
		temp2_fp = drm_fixp_from_fraction(tu->n_tus_per_lane, 1);
		temp1_fp = drm_fixp_div(tu->total_valid_fp, temp2_fp);
<<<<<<< HEAD
	}
	tu->effective_valid_fp = temp1_fp;

	temp1_fp = drm_fixp_from_fraction(tu->tu_size, 1);
	temp2_fp = drm_fixp_mul(tu->ratio_fp, temp1_fp);
	tu->n_n_err_fp = tu->effective_valid_fp - temp2_fp;

	temp1_fp = drm_fixp_from_fraction(tu->tu_size, 1);
	temp2_fp = drm_fixp_mul(tu->ratio_fp, temp1_fp);
	tu->n_err_fp = tu->average_valid2_fp - temp2_fp;

	tu->even_distribution = tu->n_tus % tu->nlanes == 0 ? 1 : 0;

	temp1_fp = drm_fixp_from_fraction(tu->bpp, 8);
	temp2_fp = drm_fixp_from_fraction(tu->lwidth, 1);
	temp1_fp = drm_fixp_mul(temp2_fp, temp1_fp);
	temp2_fp = drm_fixp_div(temp1_fp, tu->average_valid2_fp);

	if (temp2_fp)
		tu->n_tus_incl_last_incomplete_tu = drm_fixp2int_ceil(temp2_fp);
	else
		tu->n_tus_incl_last_incomplete_tu = 0;

	temp1 = 0;
	temp1_fp = drm_fixp_from_fraction(tu->tu_size, 1);
	temp2_fp = drm_fixp_mul(tu->original_ratio_fp, temp1_fp);
	temp1_fp = tu->average_valid2_fp - temp2_fp;
	temp2_fp = drm_fixp_from_fraction(tu->n_tus_incl_last_incomplete_tu, 1);
	temp1_fp = drm_fixp_mul(temp2_fp, temp1_fp);

	if (temp1_fp)
		temp1 = drm_fixp2int_ceil(temp1_fp);

	temp = tu->i_upper_boundary_count * tu->nlanes;
	temp1_fp = drm_fixp_from_fraction(tu->tu_size, 1);
	temp2_fp = drm_fixp_mul(tu->original_ratio_fp, temp1_fp);
	temp1_fp = drm_fixp_from_fraction(tu->new_valid_boundary_link, 1);
	temp2_fp = temp1_fp - temp2_fp;
	temp1_fp = drm_fixp_from_fraction(temp, 1);
	temp2_fp = drm_fixp_mul(temp1_fp, temp2_fp);

	if (temp2_fp)
		temp2 = drm_fixp2int_ceil(temp2_fp);
	else
		temp2 = 0;
	tu->extra_required_bytes_new_tmp = (int)(temp1 + temp2);

	temp1_fp = drm_fixp_from_fraction(8, tu->bpp);
	temp2_fp = drm_fixp_from_fraction(
	tu->extra_required_bytes_new_tmp, 1);
	temp1_fp = drm_fixp_mul(temp2_fp, temp1_fp);

	if (temp1_fp)
		tu->extra_pclk_cycles_tmp = drm_fixp2int_ceil(temp1_fp);
	else
		tu->extra_pclk_cycles_tmp = 0;

	temp1_fp = drm_fixp_from_fraction(tu->extra_pclk_cycles_tmp, 1);
	temp2_fp = drm_fixp_div(tu->lclk_fp, tu->pclk_fp);
	temp1_fp = drm_fixp_mul(temp1_fp, temp2_fp);

	if (temp1_fp)
		tu->extra_pclk_cycles_in_link_clk_tmp =
						drm_fixp2int_ceil(temp1_fp);
	else
		tu->extra_pclk_cycles_in_link_clk_tmp = 0;

	tu->filler_size_tmp = tu->tu_size - tu->new_valid_boundary_link;

	tu->lower_filler_size_tmp = tu->filler_size_tmp + 1;

	tu->delay_start_link_tmp = tu->extra_pclk_cycles_in_link_clk_tmp +
					tu->lower_filler_size_tmp +
					tu->extra_buffer_margin;

	temp1_fp = drm_fixp_from_fraction(tu->delay_start_link_tmp, 1);
	tu->delay_start_time_fp = drm_fixp_div(temp1_fp, tu->lclk_fp);

	compare_result_1 = _tu_param_compare(tu->n_n_err_fp, tu->diff_abs_fp);
	if (compare_result_1 == 2)
		compare_result_1 = 1;
	else
		compare_result_1 = 0;

	compare_result_2 = _tu_param_compare(tu->n_n_err_fp, tu->err_fp);
	if (compare_result_2 == 2)
		compare_result_2 = 1;
	else
		compare_result_2 = 0;

	compare_result_3 = _tu_param_compare(tu->hbp_time_fp,
					tu->delay_start_time_fp);
	if (compare_result_3 == 2)
		compare_result_3 = 0;
	else
		compare_result_3 = 1;

	if (((tu->even_distribution == 1) ||
			((tu->even_distribution_BF == 0) &&
			(tu->even_distribution_legacy == 0))) &&
			tu->n_err_fp >= 0 && tu->n_n_err_fp >= 0 &&
			compare_result_2 &&
			(compare_result_1 || (tu->min_hblank_violated == 1)) &&
			(tu->new_valid_boundary_link - 1) > 0 &&
			compare_result_3 &&
			(tu->delay_start_link_tmp <= 1023)) {
		tu->upper_boundary_count = tu->i_upper_boundary_count;
		tu->lower_boundary_count = tu->i_lower_boundary_count;
		tu->err_fp = tu->n_n_err_fp;
		tu->boundary_moderation_en = true;
		tu->tu_size_desired = tu->tu_size;
		tu->valid_boundary_link = tu->new_valid_boundary_link;
		tu->effective_valid_recorded_fp = tu->effective_valid_fp;
		tu->even_distribution_BF = 1;
		tu->delay_start_link = tu->delay_start_link_tmp;
	} else if (tu->boundary_mod_lower_err == 0) {
		compare_result_1 = _tu_param_compare(tu->n_n_err_fp,
							tu->diff_abs_fp);
		if (compare_result_1 == 2)
			tu->boundary_mod_lower_err = 1;
	}
}

static void _dp_panel_calc_tu(struct dp_tu_calc_input *in,
				   struct dp_vc_tu_mapping_table *tu_table)
{
	struct tu_algo_data tu;
	int compare_result_1, compare_result_2;
	u64 temp = 0;
	s64 temp_fp = 0, temp1_fp = 0, temp2_fp = 0;

	s64 LCLK_FAST_SKEW_fp = drm_fixp_from_fraction(6, 10000); /* 0.0006 */
	s64 const_p49_fp = drm_fixp_from_fraction(49, 100); /* 0.49 */
	s64 const_p56_fp = drm_fixp_from_fraction(56, 100); /* 0.56 */
	s64 RATIO_SCALE_fp = drm_fixp_from_fraction(1001, 1000);

	u8 DP_BRUTE_FORCE = 1;
	s64 BRUTE_FORCE_THRESHOLD_fp = drm_fixp_from_fraction(1, 10); /* 0.1 */
	uint EXTRA_PIXCLK_CYCLE_DELAY = 4;
	uint HBLANK_MARGIN = 4;

	memset(&tu, 0, sizeof(tu));

	tu.lclk_fp              = drm_fixp_from_fraction(in->lclk, 1);
	tu.pclk_fp              = drm_fixp_from_fraction(in->pclk_khz, 1000);
	tu.lwidth               = in->hactive;
	tu.hbp_relative_to_pclk = in->hporch;
	tu.nlanes               = in->nlanes;
	tu.bpp                  = in->bpp;
	tu.pixelEnc             = in->pixel_enc;
	tu.dsc_en               = in->dsc_en;
	tu.async_en             = in->async_en;

	tu.err_fp = drm_fixp_from_fraction(1000, 1); /* 1000 */

	if (tu.pixelEnc == 420) {
		temp_fp = drm_fixp_from_fraction(2, 1);
		tu.pclk_fp = drm_fixp_div(tu.pclk_fp, temp_fp);
		tu.lwidth /= 2;
		tu.hbp_relative_to_pclk /= 2;
	}

=======
	}
	tu->effective_valid_fp = temp1_fp;

	temp1_fp = drm_fixp_from_fraction(tu->tu_size, 1);
	temp2_fp = drm_fixp_mul(tu->ratio_fp, temp1_fp);
	tu->n_n_err_fp = tu->effective_valid_fp - temp2_fp;

	temp1_fp = drm_fixp_from_fraction(tu->tu_size, 1);
	temp2_fp = drm_fixp_mul(tu->ratio_fp, temp1_fp);
	tu->n_err_fp = tu->average_valid2_fp - temp2_fp;

	tu->even_distribution = tu->n_tus % tu->nlanes == 0 ? 1 : 0;

	temp1_fp = drm_fixp_from_fraction(tu->bpp, 8);
	temp2_fp = drm_fixp_from_fraction(tu->lwidth, 1);
	temp1_fp = drm_fixp_mul(temp2_fp, temp1_fp);
	temp2_fp = drm_fixp_div(temp1_fp, tu->average_valid2_fp);

	if (temp2_fp)
		tu->n_tus_incl_last_incomplete_tu = drm_fixp2int_ceil(temp2_fp);
	else
		tu->n_tus_incl_last_incomplete_tu = 0;

	temp1 = 0;
	temp1_fp = drm_fixp_from_fraction(tu->tu_size, 1);
	temp2_fp = drm_fixp_mul(tu->original_ratio_fp, temp1_fp);
	temp1_fp = tu->average_valid2_fp - temp2_fp;
	temp2_fp = drm_fixp_from_fraction(tu->n_tus_incl_last_incomplete_tu, 1);
	temp1_fp = drm_fixp_mul(temp2_fp, temp1_fp);

	if (temp1_fp)
		temp1 = drm_fixp2int_ceil(temp1_fp);

	temp = tu->i_upper_boundary_count * tu->nlanes;
	temp1_fp = drm_fixp_from_fraction(tu->tu_size, 1);
	temp2_fp = drm_fixp_mul(tu->original_ratio_fp, temp1_fp);
	temp1_fp = drm_fixp_from_fraction(tu->new_valid_boundary_link, 1);
	temp2_fp = temp1_fp - temp2_fp;
	temp1_fp = drm_fixp_from_fraction(temp, 1);
	temp2_fp = drm_fixp_mul(temp1_fp, temp2_fp);

	if (temp2_fp)
		temp2 = drm_fixp2int_ceil(temp2_fp);
	else
		temp2 = 0;
	tu->extra_required_bytes_new_tmp = (int)(temp1 + temp2);

	temp1_fp = drm_fixp_from_fraction(8, tu->bpp);
	temp2_fp = drm_fixp_from_fraction(
	tu->extra_required_bytes_new_tmp, 1);
	temp1_fp = drm_fixp_mul(temp2_fp, temp1_fp);

	if (temp1_fp)
		tu->extra_pclk_cycles_tmp = drm_fixp2int_ceil(temp1_fp);
	else
		tu->extra_pclk_cycles_tmp = 0;

	temp1_fp = drm_fixp_from_fraction(tu->extra_pclk_cycles_tmp, 1);
	temp2_fp = drm_fixp_div(tu->lclk_fp, tu->pclk_fp);
	temp1_fp = drm_fixp_mul(temp1_fp, temp2_fp);

	if (temp1_fp)
		tu->extra_pclk_cycles_in_link_clk_tmp =
						drm_fixp2int_ceil(temp1_fp);
	else
		tu->extra_pclk_cycles_in_link_clk_tmp = 0;

	tu->filler_size_tmp = tu->tu_size - tu->new_valid_boundary_link;

	tu->lower_filler_size_tmp = tu->filler_size_tmp + 1;

	tu->delay_start_link_tmp = tu->extra_pclk_cycles_in_link_clk_tmp +
					tu->lower_filler_size_tmp +
					tu->extra_buffer_margin;

	temp1_fp = drm_fixp_from_fraction(tu->delay_start_link_tmp, 1);
	tu->delay_start_time_fp = drm_fixp_div(temp1_fp, tu->lclk_fp);

	compare_result_1 = _tu_param_compare(tu->n_n_err_fp, tu->diff_abs_fp);
	if (compare_result_1 == 2)
		compare_result_1 = 1;
	else
		compare_result_1 = 0;

	compare_result_2 = _tu_param_compare(tu->n_n_err_fp, tu->err_fp);
	if (compare_result_2 == 2)
		compare_result_2 = 1;
	else
		compare_result_2 = 0;

	compare_result_3 = _tu_param_compare(tu->hbp_time_fp,
					tu->delay_start_time_fp);
	if (compare_result_3 == 2)
		compare_result_3 = 0;
	else
		compare_result_3 = 1;

	if (((tu->even_distribution == 1) ||
			((tu->even_distribution_BF == 0) &&
			(tu->even_distribution_legacy == 0))) &&
			tu->n_err_fp >= 0 && tu->n_n_err_fp >= 0 &&
			compare_result_2 &&
			(compare_result_1 || (tu->min_hblank_violated == 1)) &&
			(tu->new_valid_boundary_link - 1) > 0 &&
			compare_result_3 &&
			(tu->delay_start_link_tmp <= 1023)) {
		tu->upper_boundary_count = tu->i_upper_boundary_count;
		tu->lower_boundary_count = tu->i_lower_boundary_count;
		tu->err_fp = tu->n_n_err_fp;
		tu->boundary_moderation_en = true;
		tu->tu_size_desired = tu->tu_size;
		tu->valid_boundary_link = tu->new_valid_boundary_link;
		tu->effective_valid_recorded_fp = tu->effective_valid_fp;
		tu->even_distribution_BF = 1;
		tu->delay_start_link = tu->delay_start_link_tmp;
	} else if (tu->boundary_mod_lower_err == 0) {
		compare_result_1 = _tu_param_compare(tu->n_n_err_fp,
							tu->diff_abs_fp);
		if (compare_result_1 == 2)
			tu->boundary_mod_lower_err = 1;
	}
}

static void _dp_panel_calc_tu(struct dp_tu_calc_input *in,
				   struct dp_vc_tu_mapping_table *tu_table)
{
	struct tu_algo_data tu;
	int compare_result_1, compare_result_2;
	u64 temp = 0;
	s64 temp_fp = 0, temp1_fp = 0, temp2_fp = 0;

	s64 LCLK_FAST_SKEW_fp = drm_fixp_from_fraction(6, 10000); /* 0.0006 */
	s64 const_p49_fp = drm_fixp_from_fraction(49, 100); /* 0.49 */
	s64 const_p56_fp = drm_fixp_from_fraction(56, 100); /* 0.56 */
	s64 RATIO_SCALE_fp = drm_fixp_from_fraction(1001, 1000);

	u8 DP_BRUTE_FORCE = 1;
	s64 BRUTE_FORCE_THRESHOLD_fp = drm_fixp_from_fraction(1, 10); /* 0.1 */
	uint EXTRA_PIXCLK_CYCLE_DELAY = 4;
	uint HBLANK_MARGIN = 4;

	memset(&tu, 0, sizeof(tu));

	tu.lclk_fp              = drm_fixp_from_fraction(in->lclk, 1);
	tu.pclk_fp              = drm_fixp_from_fraction(in->pclk_khz, 1000);
	tu.lwidth               = in->hactive;
	tu.hbp_relative_to_pclk = in->hporch;
	tu.nlanes               = in->nlanes;
	tu.bpp                  = in->bpp;
	tu.pixelEnc             = in->pixel_enc;
	tu.dsc_en               = in->dsc_en;
	tu.async_en             = in->async_en;

	tu.err_fp = drm_fixp_from_fraction(1000, 1); /* 1000 */

	if (tu.pixelEnc == 420) {
		temp_fp = drm_fixp_from_fraction(2, 1);
		tu.pclk_fp = drm_fixp_div(tu.pclk_fp, temp_fp);
		tu.lwidth /= 2;
		tu.hbp_relative_to_pclk /= 2;
	}

>>>>>>> 871eac76
	if (tu.pixelEnc == 422) {
		switch (tu.bpp) {
		case 24:
			tu.bpp = 16;
			tu.bpc = 8;
			break;
		case 30:
			tu.bpp = 20;
			tu.bpc = 10;
			break;
		default:
			tu.bpp = 16;
			tu.bpc = 8;
			break;
		}
	} else {
		tu.bpc = tu.bpp/3;
	}

	temp1_fp = drm_fixp_from_fraction(4, 1);
	temp2_fp = drm_fixp_mul(temp1_fp, tu.lclk_fp);
	temp_fp = drm_fixp_div(temp2_fp, tu.pclk_fp);
	tu.extra_buffer_margin = drm_fixp2int_ceil(temp_fp);

	temp1_fp = drm_fixp_from_fraction(tu.bpp, 8);
	temp2_fp = drm_fixp_mul(tu.pclk_fp, temp1_fp);
	temp1_fp = drm_fixp_from_fraction(tu.nlanes, 1);
	temp2_fp = drm_fixp_div(temp2_fp, temp1_fp);
	tu.ratio_fp = drm_fixp_div(temp2_fp, tu.lclk_fp);

	tu.original_ratio_fp = tu.ratio_fp;
	tu.boundary_moderation_en = false;
	tu.upper_boundary_count = 0;
	tu.lower_boundary_count = 0;
	tu.i_upper_boundary_count = 0;
	tu.i_lower_boundary_count = 0;
	tu.valid_lower_boundary_link = 0;
	tu.even_distribution_BF = 0;
	tu.even_distribution_legacy = 0;
	tu.even_distribution = 0;
	tu.delay_start_time_fp = 0;

	tu.err_fp = drm_fixp_from_fraction(1000, 1);
	tu.n_err_fp = 0;
	tu.n_n_err_fp = 0;

	tu.ratio = drm_fixp2int(tu.ratio_fp);
	if ((((u32)tu.lwidth % tu.nlanes) != 0) &&
			!tu.ratio && tu.dsc_en == 0) {
		tu.ratio_fp = drm_fixp_mul(tu.ratio_fp, RATIO_SCALE_fp);
		tu.ratio = drm_fixp2int(tu.ratio_fp);
		if (tu.ratio)
			tu.ratio_fp = drm_fixp_from_fraction(1, 1);
	}

	if (tu.ratio > 1)
		tu.ratio = 1;

	if (tu.ratio == 1)
		goto tu_size_calc;

	compare_result_1 = _tu_param_compare(tu.ratio_fp, const_p49_fp);
	if (!compare_result_1 || compare_result_1 == 1)
		compare_result_1 = 1;
	else
		compare_result_1 = 0;

	compare_result_2 = _tu_param_compare(tu.ratio_fp, const_p56_fp);
	if (!compare_result_2 || compare_result_2 == 2)
		compare_result_2 = 1;
	else
		compare_result_2 = 0;

	if (tu.dsc_en && compare_result_1 && compare_result_2) {
		HBLANK_MARGIN += 4;
		pr_info("Info: increase HBLANK_MARGIN to %d\n", HBLANK_MARGIN);
	}

tu_size_calc:
	for (tu.tu_size = 32; tu.tu_size <= 64; tu.tu_size++) {
		temp1_fp = drm_fixp_from_fraction(tu.tu_size, 1);
		temp2_fp = drm_fixp_mul(tu.ratio_fp, temp1_fp);
		temp = drm_fixp2int_ceil(temp2_fp);
		temp1_fp = drm_fixp_from_fraction(temp, 1);
		tu.n_err_fp = temp1_fp - temp2_fp;

		if (tu.n_err_fp < tu.err_fp) {
			tu.err_fp = tu.n_err_fp;
			tu.tu_size_desired = tu.tu_size;
		}
	}

	tu.tu_size_minus1 = tu.tu_size_desired - 1;

	temp1_fp = drm_fixp_from_fraction(tu.tu_size_desired, 1);
	temp2_fp = drm_fixp_mul(tu.ratio_fp, temp1_fp);
	tu.valid_boundary_link = drm_fixp2int_ceil(temp2_fp);

	temp1_fp = drm_fixp_from_fraction(tu.bpp, 8);
	temp2_fp = drm_fixp_from_fraction(tu.lwidth, 1);
	temp2_fp = drm_fixp_mul(temp2_fp, temp1_fp);

	temp1_fp = drm_fixp_from_fraction(tu.valid_boundary_link, 1);
	temp2_fp = drm_fixp_div(temp2_fp, temp1_fp);
	tu.n_tus = drm_fixp2int(temp2_fp);

	tu.even_distribution_legacy = tu.n_tus % tu.nlanes == 0 ? 1 : 0;
	pr_info("Info: n_sym = %d, num_of_tus = %d\n",
		tu.valid_boundary_link, tu.n_tus);

	temp1_fp = drm_fixp_from_fraction(tu.tu_size_desired, 1);
	temp2_fp = drm_fixp_mul(tu.original_ratio_fp, temp1_fp);
	temp1_fp = drm_fixp_from_fraction(tu.valid_boundary_link, 1);
	temp2_fp = temp1_fp - temp2_fp;
	temp1_fp = drm_fixp_from_fraction(tu.n_tus + 1, 1);
	temp2_fp = drm_fixp_mul(temp1_fp, temp2_fp);

	temp = drm_fixp2int(temp2_fp);
	if (temp && temp2_fp)
		tu.extra_bytes = drm_fixp2int_ceil(temp2_fp);
	else
		tu.extra_bytes = 0;

	temp1_fp = drm_fixp_from_fraction(tu.extra_bytes, 1);
	temp2_fp = drm_fixp_from_fraction(8, tu.bpp);
	temp1_fp = drm_fixp_mul(temp1_fp, temp2_fp);

	temp - drm_fixp2int(temp1_fp);
	if (temp && temp1_fp)
		tu.extra_pclk_cycles = drm_fixp2int_ceil(temp1_fp);
	else
		tu.extra_pclk_cycles = 0;

	temp1_fp = drm_fixp_div(tu.lclk_fp, tu.pclk_fp);
	temp2_fp = drm_fixp_from_fraction(tu.extra_pclk_cycles, 1);
	temp1_fp = drm_fixp_mul(temp2_fp, temp1_fp);

	temp = drm_fixp2int(temp1_fp);
	if (temp && temp1_fp)
		tu.extra_pclk_cycles_in_link_clk = drm_fixp2int_ceil(temp1_fp);
	else
		tu.extra_pclk_cycles_in_link_clk = 0;

	tu.filler_size = tu.tu_size_desired - tu.valid_boundary_link;

	temp1_fp = drm_fixp_from_fraction(tu.tu_size_desired, 1);
	tu.ratio_by_tu_fp = drm_fixp_mul(tu.ratio_fp, temp1_fp);

	tu.delay_start_link = tu.extra_pclk_cycles_in_link_clk +
				tu.filler_size + tu.extra_buffer_margin;

	tu.resulting_valid_fp =
			drm_fixp_from_fraction(tu.valid_boundary_link, 1);

	temp1_fp = drm_fixp_from_fraction(tu.tu_size_desired, 1);
	temp2_fp = drm_fixp_div(tu.resulting_valid_fp, temp1_fp);
	tu.TU_ratio_err_fp = temp2_fp - tu.original_ratio_fp;

	temp1_fp = drm_fixp_from_fraction(
			(tu.hbp_relative_to_pclk - HBLANK_MARGIN), 1);
	tu.hbp_time_fp = drm_fixp_div(temp1_fp, tu.pclk_fp);

	temp1_fp = drm_fixp_from_fraction(tu.delay_start_link, 1);
	tu.delay_start_time_fp = drm_fixp_div(temp1_fp, tu.lclk_fp);

	compare_result_1 = _tu_param_compare(tu.hbp_time_fp,
					tu.delay_start_time_fp);
	if (compare_result_1 == 2) /* if (hbp_time_fp < delay_start_time_fp) */
		tu.min_hblank_violated = 1;

	temp1_fp = drm_fixp_from_fraction(tu.lwidth, 1);
	tu.hactive_time_fp = drm_fixp_div(temp1_fp, tu.pclk_fp);

	compare_result_2 = _tu_param_compare(tu.hactive_time_fp,
						tu.delay_start_time_fp);
	if (compare_result_2 == 2)
		tu.min_hblank_violated = 1;

	tu.delay_start_time_fp = 0;

	/* brute force */

	tu.delay_start_link_extra_pixclk = EXTRA_PIXCLK_CYCLE_DELAY;
	tu.diff_abs_fp = tu.resulting_valid_fp - tu.ratio_by_tu_fp;

	temp = drm_fixp2int(tu.diff_abs_fp);
	if (!temp && tu.diff_abs_fp <= 0xffff)
		tu.diff_abs_fp = 0;

	/* if(diff_abs < 0) diff_abs *= -1 */
	if (tu.diff_abs_fp < 0)
		tu.diff_abs_fp = drm_fixp_mul(tu.diff_abs_fp, -1);

	tu.boundary_mod_lower_err = 0;
	if ((tu.diff_abs_fp != 0 &&
			((tu.diff_abs_fp > BRUTE_FORCE_THRESHOLD_fp) ||
			 (tu.even_distribution_legacy == 0) ||
			 (DP_BRUTE_FORCE == 1))) ||
			(tu.min_hblank_violated == 1)) {
		do {
			tu.err_fp = drm_fixp_from_fraction(1000, 1);

			temp1_fp = drm_fixp_div(tu.lclk_fp, tu.pclk_fp);
			temp2_fp = drm_fixp_from_fraction(
					tu.delay_start_link_extra_pixclk, 1);
			temp1_fp = drm_fixp_mul(temp2_fp, temp1_fp);

			if (temp1_fp)
				tu.extra_buffer_margin =
					drm_fixp2int_ceil(temp1_fp);
			else
				tu.extra_buffer_margin = 0;

			temp1_fp = drm_fixp_from_fraction(tu.bpp, 8);
			temp2_fp = drm_fixp_from_fraction(tu.lwidth, 1);
			temp1_fp = drm_fixp_mul(temp2_fp, temp1_fp);

			if (temp1_fp)
				tu.n_symbols = drm_fixp2int_ceil(temp1_fp);
			else
				tu.n_symbols = 0;

			for (tu.tu_size = 32; tu.tu_size <= 64; tu.tu_size++) {
				for (tu.i_upper_boundary_count = 1;
					tu.i_upper_boundary_count <= 15;
					tu.i_upper_boundary_count++) {
					for (tu.i_lower_boundary_count = 1;
						tu.i_lower_boundary_count <= 15;
						tu.i_lower_boundary_count++) {
						_tu_valid_boundary_calc(&tu);
					}
				}
			}
			tu.delay_start_link_extra_pixclk--;
		} while (tu.boundary_moderation_en != true &&
			tu.boundary_mod_lower_err == 1 &&
			tu.delay_start_link_extra_pixclk != 0);

		if (tu.boundary_moderation_en == true) {
			temp1_fp = drm_fixp_from_fraction(
					(tu.upper_boundary_count *
					tu.valid_boundary_link +
					tu.lower_boundary_count *
					(tu.valid_boundary_link - 1)), 1);
			temp2_fp = drm_fixp_from_fraction(
					(tu.upper_boundary_count +
					tu.lower_boundary_count), 1);
			tu.resulting_valid_fp =
					drm_fixp_div(temp1_fp, temp2_fp);

			temp1_fp = drm_fixp_from_fraction(
					tu.tu_size_desired, 1);
			tu.ratio_by_tu_fp =
				drm_fixp_mul(tu.original_ratio_fp, temp1_fp);

			tu.valid_lower_boundary_link =
				tu.valid_boundary_link - 1;

			temp1_fp = drm_fixp_from_fraction(tu.bpp, 8);
			temp2_fp = drm_fixp_from_fraction(tu.lwidth, 1);
			temp1_fp = drm_fixp_mul(temp2_fp, temp1_fp);
			temp2_fp = drm_fixp_div(temp1_fp,
						tu.resulting_valid_fp);
			tu.n_tus = drm_fixp2int(temp2_fp);

			tu.tu_size_minus1 = tu.tu_size_desired - 1;
			tu.even_distribution_BF = 1;

			temp1_fp =
				drm_fixp_from_fraction(tu.tu_size_desired, 1);
			temp2_fp =
				drm_fixp_div(tu.resulting_valid_fp, temp1_fp);
			tu.TU_ratio_err_fp = temp2_fp - tu.original_ratio_fp;
		}
	}

	temp1_fp = drm_fixp_from_fraction(tu.lwidth, 1);
	temp2_fp = drm_fixp_mul(LCLK_FAST_SKEW_fp, temp1_fp);

	if (temp2_fp)
		temp = drm_fixp2int_ceil(temp2_fp);
	else
		temp = 0;

	temp1_fp = drm_fixp_from_fraction(tu.nlanes, 1);
	temp2_fp = drm_fixp_mul(tu.original_ratio_fp, temp1_fp);
	temp1_fp = drm_fixp_from_fraction(tu.bpp, 8);
	temp2_fp = drm_fixp_div(temp1_fp, temp2_fp);
	temp1_fp = drm_fixp_from_fraction(temp, 1);
	temp2_fp = drm_fixp_mul(temp1_fp, temp2_fp);
	temp = drm_fixp2int(temp2_fp);

	if (tu.async_en)
		tu.delay_start_link += (int)temp;

	temp1_fp = drm_fixp_from_fraction(tu.delay_start_link, 1);
	tu.delay_start_time_fp = drm_fixp_div(temp1_fp, tu.lclk_fp);

	/* OUTPUTS */
	tu_table->valid_boundary_link       = tu.valid_boundary_link;
	tu_table->delay_start_link          = tu.delay_start_link;
	tu_table->boundary_moderation_en    = tu.boundary_moderation_en;
	tu_table->valid_lower_boundary_link = tu.valid_lower_boundary_link;
	tu_table->upper_boundary_count      = tu.upper_boundary_count;
	tu_table->lower_boundary_count      = tu.lower_boundary_count;
	tu_table->tu_size_minus1            = tu.tu_size_minus1;

	pr_info("TU: valid_boundary_link: %d\n", tu_table->valid_boundary_link);
	pr_info("TU: delay_start_link: %d\n", tu_table->delay_start_link);
	pr_info("TU: boundary_moderation_en: %d\n",
			tu_table->boundary_moderation_en);
	pr_info("TU: valid_lower_boundary_link: %d\n",
			tu_table->valid_lower_boundary_link);
	pr_info("TU: upper_boundary_count: %d\n",
			tu_table->upper_boundary_count);
	pr_info("TU: lower_boundary_count: %d\n",
			tu_table->lower_boundary_count);
	pr_info("TU: tu_size_minus1: %d\n", tu_table->tu_size_minus1);
}
<<<<<<< HEAD

static void dp_panel_calc_tu_parameters(struct dp_panel *dp_panel,
		struct dp_vc_tu_mapping_table *tu_table)
{
	struct dp_tu_calc_input in;
	struct dp_panel_info *pinfo;
	struct dp_panel_private *panel;
	int bw_code;

	panel = container_of(dp_panel, struct dp_panel_private, dp_panel);
	pinfo = &dp_panel->pinfo;
	bw_code = panel->link->link_params.bw_code;

	in.lclk = drm_dp_bw_code_to_link_rate(bw_code) / 1000;
	in.pclk_khz = pinfo->pixel_clk_khz;
	in.hactive = pinfo->h_active;
	in.hporch = pinfo->h_back_porch + pinfo->h_front_porch +
				pinfo->h_sync_width;
	in.nlanes = panel->link->link_params.lane_count;
	in.bpp = pinfo->bpp;
	in.pixel_enc = 444;
	in.dsc_en = 0;
	in.async_en = 0;

	_dp_panel_calc_tu(&in, tu_table);
}

=======

static void dp_panel_calc_tu_parameters(struct dp_panel *dp_panel,
		struct dp_vc_tu_mapping_table *tu_table)
{
	struct dp_tu_calc_input in;
	struct dp_panel_info *pinfo;
	struct dp_panel_private *panel;
	int bw_code;

	panel = container_of(dp_panel, struct dp_panel_private, dp_panel);
	pinfo = &dp_panel->pinfo;
	bw_code = panel->link->link_params.bw_code;

	in.lclk = drm_dp_bw_code_to_link_rate(bw_code) / 1000;
	in.pclk_khz = pinfo->pixel_clk_khz;
	in.hactive = pinfo->h_active;
	in.hporch = pinfo->h_back_porch + pinfo->h_front_porch +
				pinfo->h_sync_width;
	in.nlanes = panel->link->link_params.lane_count;
	in.bpp = pinfo->bpp;
	in.pixel_enc = 444;
	in.dsc_en = 0;
	in.async_en = 0;

	_dp_panel_calc_tu(&in, tu_table);
}

>>>>>>> 871eac76
void dp_panel_calc_tu_test(struct dp_tu_calc_input *in,
		struct dp_vc_tu_mapping_table *tu_table)
{
	_dp_panel_calc_tu(in, tu_table);
}

static void dp_panel_config_tr_unit(struct dp_panel *dp_panel)
{
	struct dp_panel_private *panel;
	struct dp_catalog_panel *catalog;
	u32 dp_tu = 0x0;
	u32 valid_boundary = 0x0;
	u32 valid_boundary2 = 0x0;
	struct dp_vc_tu_mapping_table tu_calc_table;

	if (!dp_panel) {
		pr_err("invalid input\n");
		return;
	}

	if (dp_panel->stream_id != DP_STREAM_0)
		return;

	panel = container_of(dp_panel, struct dp_panel_private, dp_panel);
	catalog = panel->catalog;

	dp_panel_calc_tu_parameters(dp_panel, &tu_calc_table);

	dp_tu |= tu_calc_table.tu_size_minus1;
	valid_boundary |= tu_calc_table.valid_boundary_link;
	valid_boundary |= (tu_calc_table.delay_start_link << 16);

	valid_boundary2 |= (tu_calc_table.valid_lower_boundary_link << 1);
	valid_boundary2 |= (tu_calc_table.upper_boundary_count << 16);
	valid_boundary2 |= (tu_calc_table.lower_boundary_count << 20);

	if (tu_calc_table.boundary_moderation_en)
		valid_boundary2 |= BIT(0);

	pr_debug("dp_tu=0x%x, valid_boundary=0x%x, valid_boundary2=0x%x\n",
			dp_tu, valid_boundary, valid_boundary2);

	catalog->dp_tu = dp_tu;
	catalog->valid_boundary = valid_boundary;
	catalog->valid_boundary2 = valid_boundary2;

	catalog->update_transfer_unit(catalog);
}

static int dp_panel_read_dpcd(struct dp_panel *dp_panel, bool multi_func)
{
	int rlen, rc = 0;
	struct dp_panel_private *panel;
	struct drm_dp_link *link_info;
	u8 *dpcd, rx_feature;
	u32 dfp_count = 0;
	unsigned long caps = DP_LINK_CAP_ENHANCED_FRAMING;

	if (!dp_panel) {
		pr_err("invalid input\n");
		rc = -EINVAL;
		goto end;
	}

	dpcd = dp_panel->dpcd;

	panel = container_of(dp_panel, struct dp_panel_private, dp_panel);
	link_info = &dp_panel->link_info;

	if (!panel->custom_dpcd) {
		rlen = drm_dp_dpcd_read(panel->aux->drm_aux, DP_DPCD_REV,
			dp_panel->dpcd, (DP_RECEIVER_CAP_SIZE + 1));
		if (rlen < (DP_RECEIVER_CAP_SIZE + 1)) {
			pr_err("dpcd read failed, rlen=%d\n", rlen);
			if (rlen == -ETIMEDOUT)
				rc = rlen;
			else
				rc = -EINVAL;

			goto end;
		}

		print_hex_dump(KERN_DEBUG, "[drm-dp] SINK DPCD: ",
			DUMP_PREFIX_NONE, 8, 1, dp_panel->dpcd, rlen, false);
	}

	rlen = drm_dp_dpcd_read(panel->aux->drm_aux,
		DPRX_FEATURE_ENUMERATION_LIST, &rx_feature, 1);
	if (rlen != 1) {
		pr_debug("failed to read DPRX_FEATURE_ENUMERATION_LIST\n");
		panel->vsc_supported = false;
		panel->vscext_supported = false;
		panel->vscext_chaining_supported = false;
	} else {
		panel->vsc_supported = !!(rx_feature &
			VSC_SDP_EXTENSION_FOR_COLORIMETRY_SUPPORTED);

		panel->vscext_supported = !!(rx_feature &
			VSC_EXT_VESA_SDP_SUPPORTED);

		panel->vscext_chaining_supported = !!(rx_feature &
			VSC_EXT_VESA_SDP_CHAINING_SUPPORTED);
	}

	pr_debug("vsc=%d, vscext=%d, vscext_chaining=%d\n",
		panel->vsc_supported, panel->vscext_supported,
		panel->vscext_chaining_supported);

	link_info->revision = dp_panel->dpcd[DP_DPCD_REV];

	panel->major = (link_info->revision >> 4) & 0x0f;
	panel->minor = link_info->revision & 0x0f;
	pr_debug("version: %d.%d\n", panel->major, panel->minor);

	link_info->rate =
		drm_dp_bw_code_to_link_rate(dp_panel->dpcd[DP_MAX_LINK_RATE]);
	pr_debug("link_rate=%d\n", link_info->rate);

	link_info->num_lanes = dp_panel->dpcd[DP_MAX_LANE_COUNT] &
				DP_MAX_LANE_COUNT_MASK;

	if (multi_func)
		link_info->num_lanes = min_t(unsigned int,
			link_info->num_lanes, 2);

	pr_debug("lane_count=%d\n", link_info->num_lanes);

	if (drm_dp_enhanced_frame_cap(dpcd))
		link_info->capabilities |= caps;

	dfp_count = dpcd[DP_DOWN_STREAM_PORT_COUNT] &
						DP_DOWN_STREAM_PORT_COUNT;

	if ((dpcd[DP_DOWNSTREAMPORT_PRESENT] & DP_DWN_STRM_PORT_PRESENT)
		&& (dpcd[DP_DPCD_REV] > 0x10)) {
		rlen = drm_dp_dpcd_read(panel->aux->drm_aux,
			DP_DOWNSTREAM_PORT_0, dp_panel->ds_ports,
			DP_MAX_DOWNSTREAM_PORTS);
		if (rlen < DP_MAX_DOWNSTREAM_PORTS) {
			pr_err("ds port status failed, rlen=%d\n", rlen);
			rc = -EINVAL;
			goto end;
		}
	}

	if (dfp_count > DP_MAX_DS_PORT_COUNT)
		pr_debug("DS port count %d greater that max (%d) supported\n",
			dfp_count, DP_MAX_DS_PORT_COUNT);

end:
	return rc;
}

static int dp_panel_set_default_link_params(struct dp_panel *dp_panel)
{
	struct drm_dp_link *link_info;
	const int default_bw_code = 162000;
	const int default_num_lanes = 1;

	if (!dp_panel) {
		pr_err("invalid input\n");
		return -EINVAL;
	}
	link_info = &dp_panel->link_info;
	link_info->rate = default_bw_code;
	link_info->num_lanes = default_num_lanes;
	pr_debug("link_rate=%d num_lanes=%d\n",
		link_info->rate, link_info->num_lanes);

	return 0;
}

static int dp_panel_set_edid(struct dp_panel *dp_panel, u8 *edid)
{
	struct dp_panel_private *panel;

	if (!dp_panel) {
		pr_err("invalid input\n");
		return -EINVAL;
	}

	panel = container_of(dp_panel, struct dp_panel_private, dp_panel);

	if (edid) {
		dp_panel->edid_ctrl->edid = (struct edid *)edid;
		panel->custom_edid = true;
	} else {
		panel->custom_edid = false;
	}

	return 0;
}

static int dp_panel_set_dpcd(struct dp_panel *dp_panel, u8 *dpcd)
{
	struct dp_panel_private *panel;
	u8 *dp_dpcd;

	if (!dp_panel) {
		pr_err("invalid input\n");
		return -EINVAL;
	}

	dp_dpcd = dp_panel->dpcd;

	panel = container_of(dp_panel, struct dp_panel_private, dp_panel);

	if (dpcd) {
		memcpy(dp_dpcd, dpcd, DP_RECEIVER_CAP_SIZE + 1);
		panel->custom_dpcd = true;
	} else {
		panel->custom_dpcd = false;
	}

	return 0;
}

static int dp_panel_read_edid(struct dp_panel *dp_panel,
	struct drm_connector *connector)
{
	int ret = 0;
	struct dp_panel_private *panel;
	struct edid *edid;

	if (!dp_panel) {
		pr_err("invalid input\n");
		return -EINVAL;
	}

	panel = container_of(dp_panel, struct dp_panel_private, dp_panel);

	if (panel->custom_edid) {
		pr_debug("skip edid read in debug mode\n");
		goto end;
	}

	sde_get_edid(connector, &panel->aux->drm_aux->ddc,
		(void **)&dp_panel->edid_ctrl);
	if (!dp_panel->edid_ctrl->edid) {
		pr_err("EDID read failed\n");
		ret = -EINVAL;
		goto end;
	}
end:
	edid = dp_panel->edid_ctrl->edid;
	dp_panel->audio_supported = drm_detect_monitor_audio(edid);

	return ret;
}

static int dp_panel_read_sink_caps(struct dp_panel *dp_panel,
	struct drm_connector *connector, bool multi_func)
{
	int rc = 0, rlen, count, downstream_ports;
	const int count_len = 1;
	struct dp_panel_private *panel;

	if (!dp_panel || !connector) {
		pr_err("invalid input\n");
		rc = -EINVAL;
		goto end;
	}

	panel = container_of(dp_panel, struct dp_panel_private, dp_panel);

	rc = dp_panel_read_dpcd(dp_panel, multi_func);
	if (rc || !is_link_rate_valid(drm_dp_link_rate_to_bw_code(
		dp_panel->link_info.rate)) || !is_lane_count_valid(
		dp_panel->link_info.num_lanes) ||
		((drm_dp_link_rate_to_bw_code(dp_panel->link_info.rate)) >
		dp_panel->max_bw_code)) {
		if ((rc == -ETIMEDOUT) || (rc == -ENODEV)) {
			pr_err("DPCD read failed, return early\n");
			goto end;
		}
		pr_err("panel dpcd read failed/incorrect, set default params\n");
		dp_panel_set_default_link_params(dp_panel);
	}

	downstream_ports = dp_panel->dpcd[DP_DOWNSTREAMPORT_PRESENT] &
				DP_DWN_STRM_PORT_PRESENT;

	if (downstream_ports) {
		rlen = drm_dp_dpcd_read(panel->aux->drm_aux, DP_SINK_COUNT,
				&count, count_len);
		if (rlen == count_len) {
			count = DP_GET_SINK_COUNT(count);
			if (!count) {
				pr_err("no downstream ports connected\n");
				panel->link->sink_count.count = 0;
				rc = -ENOTCONN;
				goto end;
			}
		}
	}

	rc = dp_panel_read_edid(dp_panel, connector);
	if (rc) {
		pr_err("panel edid read failed, set failsafe mode\n");
		return rc;
	}

	dp_panel->widebus_en = panel->parser->has_widebus;
end:
	return rc;
}

static u32 dp_panel_get_supported_bpp(struct dp_panel *dp_panel,
		u32 mode_edid_bpp, u32 mode_pclk_khz)
{
	struct drm_dp_link *link_info;
	const u32 max_supported_bpp = 30, min_supported_bpp = 18;
	u32 bpp = 0, data_rate_khz = 0;

	bpp = min_t(u32, mode_edid_bpp, max_supported_bpp);

	link_info = &dp_panel->link_info;
	data_rate_khz = link_info->num_lanes * link_info->rate * 8;

	while (bpp > min_supported_bpp) {
		if (mode_pclk_khz * bpp <= data_rate_khz)
			break;
		bpp -= 6;
	}

	return bpp;
}

static u32 dp_panel_get_mode_bpp(struct dp_panel *dp_panel,
		u32 mode_edid_bpp, u32 mode_pclk_khz)
{
	struct dp_panel_private *panel;
	u32 bpp = mode_edid_bpp;

	if (!dp_panel || !mode_edid_bpp || !mode_pclk_khz) {
		pr_err("invalid input\n");
		return 0;
	}

	panel = container_of(dp_panel, struct dp_panel_private, dp_panel);

	if (dp_panel->video_test)
		bpp = dp_link_bit_depth_to_bpp(
				panel->link->test_video.test_bit_depth);
	else
		bpp = dp_panel_get_supported_bpp(dp_panel, mode_edid_bpp,
				mode_pclk_khz);

	return bpp;
}

static void dp_panel_set_test_mode(struct dp_panel_private *panel,
		struct dp_display_mode *mode)
{
	struct dp_panel_info *pinfo = NULL;
	struct dp_link_test_video *test_info = NULL;

	if (!panel) {
		pr_err("invalid params\n");
		return;
	}

	pinfo = &mode->timing;
	test_info = &panel->link->test_video;

	pinfo->h_active = test_info->test_h_width;
	pinfo->h_sync_width = test_info->test_hsync_width;
	pinfo->h_back_porch = test_info->test_h_start -
		test_info->test_hsync_width;
	pinfo->h_front_porch = test_info->test_h_total -
		(test_info->test_h_start + test_info->test_h_width);

	pinfo->v_active = test_info->test_v_height;
	pinfo->v_sync_width = test_info->test_vsync_width;
	pinfo->v_back_porch = test_info->test_v_start -
		test_info->test_vsync_width;
	pinfo->v_front_porch = test_info->test_v_total -
		(test_info->test_v_start + test_info->test_v_height);

	pinfo->bpp = dp_link_bit_depth_to_bpp(test_info->test_bit_depth);
	pinfo->h_active_low = test_info->test_hsync_pol;
	pinfo->v_active_low = test_info->test_vsync_pol;

	pinfo->refresh_rate = test_info->test_rr_n;
	pinfo->pixel_clk_khz = test_info->test_h_total *
		test_info->test_v_total * pinfo->refresh_rate;

	if (test_info->test_rr_d == 0)
		pinfo->pixel_clk_khz /= 1000;
	else
		pinfo->pixel_clk_khz /= 1001;

	if (test_info->test_h_width == 640)
		pinfo->pixel_clk_khz = 25170;
}

static int dp_panel_get_modes(struct dp_panel *dp_panel,
	struct drm_connector *connector, struct dp_display_mode *mode)
{
	struct dp_panel_private *panel;

	if (!dp_panel) {
		pr_err("invalid input\n");
		return -EINVAL;
	}

	panel = container_of(dp_panel, struct dp_panel_private, dp_panel);

	if (dp_panel->video_test) {
		dp_panel_set_test_mode(panel, mode);
		return 1;
	} else if (dp_panel->edid_ctrl->edid) {
		return _sde_edid_update_modes(connector, dp_panel->edid_ctrl);
	}

	/* fail-safe mode */
	memcpy(&mode->timing, &fail_safe,
		sizeof(fail_safe));
	return 1;
}

static void dp_panel_handle_sink_request(struct dp_panel *dp_panel)
{
	struct dp_panel_private *panel;

	if (!dp_panel) {
		pr_err("invalid input\n");
		return;
	}

	panel = container_of(dp_panel, struct dp_panel_private, dp_panel);

	if (panel->link->sink_request & DP_TEST_LINK_EDID_READ) {
		u8 checksum = sde_get_edid_checksum(dp_panel->edid_ctrl);

		panel->link->send_edid_checksum(panel->link, checksum);
		panel->link->send_test_response(panel->link);
	}
}

static void dp_panel_tpg_config(struct dp_panel *dp_panel, bool enable)
{
	u32 hsync_start_x, hsync_end_x;
	struct dp_catalog_panel *catalog;
	struct dp_panel_private *panel;
	struct dp_panel_info *pinfo;

	if (!dp_panel) {
		pr_err("invalid input\n");
		return;
	}

	if (dp_panel->stream_id >= DP_STREAM_MAX) {
		pr_err("invalid stream id:%d\n", dp_panel->stream_id);
		return;
	}

	panel = container_of(dp_panel, struct dp_panel_private, dp_panel);
	catalog = panel->catalog;
	pinfo = &panel->dp_panel.pinfo;

	if (!panel->panel_on) {
		pr_debug("DP panel not enabled, handle TPG on next panel on\n");
		return;
	}

	if (!enable) {
		panel->catalog->tpg_config(catalog, false);
		return;
	}

	/* TPG config */
	catalog->hsync_period = pinfo->h_sync_width + pinfo->h_back_porch +
			pinfo->h_active + pinfo->h_front_porch;
	catalog->vsync_period = pinfo->v_sync_width + pinfo->v_back_porch +
			pinfo->v_active + pinfo->v_front_porch;

	catalog->display_v_start = ((pinfo->v_sync_width +
			pinfo->v_back_porch) * catalog->hsync_period);
	catalog->display_v_end = ((catalog->vsync_period -
			pinfo->v_front_porch) * catalog->hsync_period) - 1;

	catalog->display_v_start += pinfo->h_sync_width + pinfo->h_back_porch;
	catalog->display_v_end -= pinfo->h_front_porch;

	hsync_start_x = pinfo->h_back_porch + pinfo->h_sync_width;
	hsync_end_x = catalog->hsync_period - pinfo->h_front_porch - 1;

	catalog->v_sync_width = pinfo->v_sync_width;

	catalog->hsync_ctl = (catalog->hsync_period << 16) |
			pinfo->h_sync_width;
	catalog->display_hctl = (hsync_end_x << 16) | hsync_start_x;

	panel->catalog->tpg_config(catalog, true);
}

static int dp_panel_config_timing(struct dp_panel *dp_panel)
{
	int rc = 0;
	u32 data, total_ver, total_hor;
	struct dp_catalog_panel *catalog;
	struct dp_panel_private *panel;
	struct dp_panel_info *pinfo;

	if (!dp_panel) {
		pr_err("invalid input\n");
		rc = -EINVAL;
		goto end;
	}

	panel = container_of(dp_panel, struct dp_panel_private, dp_panel);
	catalog = panel->catalog;
	pinfo = &panel->dp_panel.pinfo;

	pr_debug("width=%d hporch= %d %d %d\n",
		pinfo->h_active, pinfo->h_back_porch,
		pinfo->h_front_porch, pinfo->h_sync_width);

	pr_debug("height=%d vporch= %d %d %d\n",
		pinfo->v_active, pinfo->v_back_porch,
		pinfo->v_front_porch, pinfo->v_sync_width);

	total_hor = pinfo->h_active + pinfo->h_back_porch +
		pinfo->h_front_porch + pinfo->h_sync_width;

	total_ver = pinfo->v_active + pinfo->v_back_porch +
			pinfo->v_front_porch + pinfo->v_sync_width;

	data = total_ver;
	data <<= 16;
	data |= total_hor;

	catalog->total = data;

	data = (pinfo->v_back_porch + pinfo->v_sync_width);
	data <<= 16;
	data |= (pinfo->h_back_porch + pinfo->h_sync_width);

	catalog->sync_start = data;

	data = pinfo->v_sync_width;
	data <<= 16;
	data |= (pinfo->v_active_low << 31);
	data |= pinfo->h_sync_width;
	data |= (pinfo->h_active_low << 15);

	catalog->width_blanking = data;

	data = pinfo->v_active;
	data <<= 16;
	data |= pinfo->h_active;

	catalog->dp_active = data;

	catalog->widebus_en = pinfo->widebus_en;

	panel->catalog->timing_cfg(catalog);
	panel->panel_on = true;
end:
	return rc;
}

static int dp_panel_edid_register(struct dp_panel_private *panel)
{
	int rc = 0;

	panel->dp_panel.edid_ctrl = sde_edid_init();
	if (!panel->dp_panel.edid_ctrl) {
		pr_err("sde edid init for DP failed\n");
		rc = -ENOMEM;
	}

	return rc;
}

static void dp_panel_edid_deregister(struct dp_panel_private *panel)
{
	sde_edid_deinit((void **)&panel->dp_panel.edid_ctrl);
}

static int dp_panel_set_stream_info(struct dp_panel *dp_panel,
		enum dp_stream_id stream_id, u32 ch_start_slot,
			u32 ch_tot_slots, u32 pbn)
{
	if (!dp_panel || stream_id > DP_STREAM_MAX) {
		pr_err("invalid input. stream_id: %d\n", stream_id);
		return -EINVAL;
	}

	dp_panel->stream_id = stream_id;
	dp_panel->channel_start_slot = ch_start_slot;
	dp_panel->channel_total_slots = ch_tot_slots;
	dp_panel->pbn = pbn;

	return 0;
}

static int dp_panel_init_panel_info(struct dp_panel *dp_panel)
{
	int rc = 0;
	struct dp_panel_private *panel;
	struct dp_panel_info *pinfo;

	if (!dp_panel) {
		pr_err("invalid input\n");
		rc = -EINVAL;
		goto end;
	}

	panel = container_of(dp_panel, struct dp_panel_private, dp_panel);
	pinfo = &dp_panel->pinfo;

	/*
	 * print resolution info as this is a result
	 * of user initiated action of cable connection
	 */
	pr_info("DP RESOLUTION: active(back|front|width|low)\n");
	pr_info("%d(%d|%d|%d|%d)x%d(%d|%d|%d|%d)@%dfps %dbpp %dKhz %dLR %dLn\n",
		pinfo->h_active, pinfo->h_back_porch, pinfo->h_front_porch,
		pinfo->h_sync_width, pinfo->h_active_low,
		pinfo->v_active, pinfo->v_back_porch, pinfo->v_front_porch,
		pinfo->v_sync_width, pinfo->v_active_low,
		pinfo->refresh_rate, pinfo->bpp, pinfo->pixel_clk_khz,
		panel->link->link_params.bw_code,
		panel->link->link_params.lane_count);
end:
	return rc;
}

static int dp_panel_deinit_panel_info(struct dp_panel *dp_panel)
{
	int rc = 0;
	struct dp_panel_private *panel;
	struct dp_catalog_hdr_data *hdr;
	struct drm_connector *connector;
	struct sde_connector_state *c_state;

	if (!dp_panel) {
		pr_err("invalid input\n");
		return -EINVAL;
	}

	panel = container_of(dp_panel, struct dp_panel_private, dp_panel);
	hdr = &panel->catalog->hdr_data;

	if (!panel->custom_edid)
		sde_free_edid((void **)&dp_panel->edid_ctrl);

	dp_panel_set_stream_info(dp_panel, DP_STREAM_MAX, 0, 0, 0);
	memset(&dp_panel->pinfo, 0, sizeof(dp_panel->pinfo));
	memset(&hdr->hdr_meta, 0, sizeof(hdr->hdr_meta));
	panel->panel_on = false;

	connector = dp_panel->connector;
	c_state = to_sde_connector_state(connector->state);

	connector->hdr_eotf = 0;
	connector->hdr_metadata_type_one = 0;
	connector->hdr_max_luminance = 0;
	connector->hdr_avg_luminance = 0;
	connector->hdr_min_luminance = 0;
	connector->hdr_supported = false;

	memset(&c_state->hdr_meta, 0, sizeof(c_state->hdr_meta));

	return rc;
}

static u32 dp_panel_get_min_req_link_rate(struct dp_panel *dp_panel)
{
	const u32 encoding_factx10 = 8;
	u32 min_link_rate_khz = 0, lane_cnt;
	struct dp_panel_info *pinfo;

	if (!dp_panel) {
		pr_err("invalid input\n");
		goto end;
	}

	lane_cnt = dp_panel->link_info.num_lanes;
	pinfo = &dp_panel->pinfo;

	/* num_lanes * lane_count * 8 >= pclk * bpp * 10 */
	min_link_rate_khz = pinfo->pixel_clk_khz /
				(lane_cnt * encoding_factx10);
	min_link_rate_khz *= pinfo->bpp;

	pr_debug("min lclk req=%d khz for pclk=%d khz, lanes=%d, bpp=%d\n",
		min_link_rate_khz, pinfo->pixel_clk_khz, lane_cnt,
		pinfo->bpp);
end:
	return min_link_rate_khz;
}

static bool dp_panel_hdr_supported(struct dp_panel *dp_panel)
{
	struct dp_panel_private *panel;

	if (!dp_panel) {
		pr_err("invalid input\n");
		return false;
	}

	panel = container_of(dp_panel, struct dp_panel_private, dp_panel);

	return panel->major >= 1 && panel->vsc_supported &&
		(panel->minor >= 4 || panel->vscext_supported);
}

static int dp_panel_setup_hdr(struct dp_panel *dp_panel,
		struct drm_msm_ext_hdr_metadata *hdr_meta)
{
	int rc = 0;
	struct dp_panel_private *panel;
	struct dp_catalog_hdr_data *hdr;

	if (!dp_panel) {
		pr_err("invalid input\n");
		rc = -EINVAL;
		goto end;
	}

	panel = container_of(dp_panel, struct dp_panel_private, dp_panel);
	hdr = &panel->catalog->hdr_data;

	/* use cached meta data in case meta data not provided */
	if (!hdr_meta) {
		if (hdr->hdr_meta.hdr_state)
			goto cached;
		else
			goto end;
	}

	panel->hdr_state = hdr_meta->hdr_state;

	hdr->ext_header_byte0 = 0x00;
	hdr->ext_header_byte1 = 0x04;
	hdr->ext_header_byte2 = 0x1F;
	hdr->ext_header_byte3 = 0x00;

	hdr->vsc_header_byte0 = 0x00;
	hdr->vsc_header_byte1 = 0x07;
	hdr->vsc_header_byte2 = 0x05;
	hdr->vsc_header_byte3 = 0x13;

	hdr->vscext_header_byte0 = 0x00;
	hdr->vscext_header_byte1 = 0x87;
	hdr->vscext_header_byte2 = 0x1D;
	hdr->vscext_header_byte3 = 0x13 << 2;

	/* VSC SDP Payload for DB16 */
	hdr->pixel_encoding = RGB;
	hdr->colorimetry = ITU_R_BT_2020_RGB;

	/* VSC SDP Payload for DB17 */
	hdr->dynamic_range = CEA;

	/* VSC SDP Payload for DB18 */
	hdr->content_type = GRAPHICS;

	hdr->bpc = dp_panel->pinfo.bpp / 3;

	hdr->version = 0x01;
	hdr->length = 0x1A;

	if (panel->hdr_state)
		memcpy(&hdr->hdr_meta, hdr_meta, sizeof(hdr->hdr_meta));
	else
		memset(&hdr->hdr_meta, 0, sizeof(hdr->hdr_meta));
cached:
	if (panel->panel_on) {
		panel->catalog->stream_id = dp_panel->stream_id;
		panel->catalog->config_hdr(panel->catalog, panel->hdr_state);
	}
end:
	return rc;
}

static int dp_panel_spd_config(struct dp_panel *dp_panel)
{
	int rc = 0;
	struct dp_panel_private *panel;

	if (!dp_panel) {
		pr_err("invalid input\n");
		rc = -EINVAL;
		goto end;
	}

	if (dp_panel->stream_id >= DP_STREAM_MAX) {
		pr_err("invalid stream id:%d\n", dp_panel->stream_id);
		return -EINVAL;
	}

	if (!dp_panel->spd_enabled) {
		pr_debug("SPD Infoframe not enabled\n");
		goto end;
	}

	panel = container_of(dp_panel, struct dp_panel_private, dp_panel);

	panel->catalog->spd_vendor_name = panel->spd_vendor_name;
	panel->catalog->spd_product_description =
		panel->spd_product_description;

	panel->catalog->stream_id = dp_panel->stream_id;
	panel->catalog->config_spd(panel->catalog);
end:
	return rc;
}

static void dp_panel_config_ctrl(struct dp_panel *dp_panel)
{
	u32 config = 0, tbd;
	u8 *dpcd = dp_panel->dpcd;
	struct dp_panel_private *panel;
	struct dp_catalog_panel *catalog;

	panel = container_of(dp_panel, struct dp_panel_private, dp_panel);
	catalog = panel->catalog;

	config |= (2 << 13); /* Default-> LSCLK DIV: 1/4 LCLK  */
	config |= (0 << 11); /* RGB */

	/* Scrambler reset enable */
	if (dpcd[DP_EDP_CONFIGURATION_CAP] & DP_ALTERNATE_SCRAMBLER_RESET_CAP)
		config |= (1 << 10);

	tbd = panel->link->get_test_bits_depth(panel->link,
			dp_panel->pinfo.bpp);

	if (tbd == DP_TEST_BIT_DEPTH_UNKNOWN)
		tbd = DP_TEST_BIT_DEPTH_8;

	config |= tbd << 8;

	/* Num of Lanes */
	config |= ((panel->link->link_params.lane_count - 1) << 4);

	if (drm_dp_enhanced_frame_cap(dpcd))
		config |= 0x40;

	config |= 0x04; /* progressive video */

	config |= 0x03;	/* sycn clock & static Mvid */

	catalog->config_ctrl(catalog, config);
}

static void dp_panel_config_misc(struct dp_panel *dp_panel)
{
	struct dp_panel_private *panel;
	struct dp_catalog_panel *catalog;
	u32 misc_val;
	u32 tb, cc;

	panel = container_of(dp_panel, struct dp_panel_private, dp_panel);
	catalog = panel->catalog;

	tb = panel->link->get_test_bits_depth(panel->link, dp_panel->pinfo.bpp);
	cc = panel->link->get_colorimetry_config(panel->link);

	misc_val = cc;
	misc_val |= (tb << 5);
	misc_val |= BIT(0); /* Configure clock to synchronous mode */

	catalog->misc_val = misc_val;
	catalog->config_misc(catalog);
}

static bool dp_panel_use_fixed_nvid(struct dp_panel *dp_panel)
{
	u8 *dpcd = dp_panel->dpcd;
	struct sde_connector *c_conn = to_sde_connector(dp_panel->connector);

	/* use fixe mvid and nvid for MST streams */
	if (c_conn->mst_port)
		return true;

	/*
	 * For better interop experience, used a fixed NVID=0x8000
	 * whenever connected to a VGA dongle downstream.
	 */
	if (dpcd[DP_DOWNSTREAMPORT_PRESENT] & DP_DWN_STRM_PORT_PRESENT) {
		u8 type = dpcd[DP_DOWNSTREAMPORT_PRESENT] &
			DP_DWN_STRM_PORT_TYPE_MASK;
		if (type == DP_DWN_STRM_PORT_TYPE_ANALOG)
			return true;
	}

	return false;
}

static void dp_panel_config_msa(struct dp_panel *dp_panel)
{
	struct dp_panel_private *panel;
	struct dp_catalog_panel *catalog;
	u32 rate;
	u32 stream_rate_khz;
	bool fixed_nvid;

	panel = container_of(dp_panel, struct dp_panel_private, dp_panel);
	catalog = panel->catalog;

	catalog->widebus_en = dp_panel->widebus_en;

	fixed_nvid = dp_panel_use_fixed_nvid(dp_panel);
	rate = drm_dp_bw_code_to_link_rate(panel->link->link_params.bw_code);
	stream_rate_khz = dp_panel->pinfo.pixel_clk_khz;

	catalog->config_msa(catalog, rate, stream_rate_khz, fixed_nvid);
}

static int dp_panel_hw_cfg(struct dp_panel *dp_panel, bool enable)
{
	struct dp_panel_private *panel;

	if (!dp_panel) {
		pr_err("invalid input\n");
		return -EINVAL;
	}

	if (dp_panel->stream_id >= DP_STREAM_MAX) {
		pr_err("invalid stream_id: %d\n", dp_panel->stream_id);
		return -EINVAL;
	}

	panel = container_of(dp_panel, struct dp_panel_private, dp_panel);
	panel->catalog->stream_id = dp_panel->stream_id;

	if (enable) {
		dp_panel_config_ctrl(dp_panel);
		dp_panel_config_misc(dp_panel);
		dp_panel_config_msa(dp_panel);
		dp_panel_config_tr_unit(dp_panel);
		dp_panel_config_timing(dp_panel);
	}

	panel->catalog->config_dto(panel->catalog, !enable);

	return 0;
}

static int dp_panel_read_sink_sts(struct dp_panel *dp_panel, u8 *sts, u32 size)
{
	int rlen, rc = 0;
	struct dp_panel_private *panel;

	if (!dp_panel || !sts || !size) {
		pr_err("invalid input\n");
		rc = -EINVAL;
		return rc;
	}

	panel = container_of(dp_panel, struct dp_panel_private, dp_panel);

	rlen = drm_dp_dpcd_read(panel->aux->drm_aux, DP_SINK_COUNT_ESI,
		sts, size);
	if (rlen != size) {
		pr_err("dpcd sink sts fail rlen:%d size:%d\n", rlen, size);
		rc = -EINVAL;
		return rc;
	}

	return 0;
}

static int dp_panel_update_edid(struct dp_panel *dp_panel, struct edid *edid)
{
	dp_panel->edid_ctrl->edid = edid;
	sde_parse_edid(dp_panel->edid_ctrl);
	return _sde_edid_update_modes(dp_panel->connector, dp_panel->edid_ctrl);
}

static bool dp_panel_read_mst_cap(struct dp_panel *dp_panel)
{
	int rlen;
	struct dp_panel_private *panel;
	u8 dpcd;
	bool mst_cap = false;

	if (!dp_panel) {
		pr_err("invalid input\n");
		goto end;
	}

	panel = container_of(dp_panel, struct dp_panel_private, dp_panel);

	rlen = drm_dp_dpcd_read(panel->aux->drm_aux, DP_MSTM_CAP,
		&dpcd, 1);
	if (rlen < 1) {
		pr_err("dpcd mstm_cap read failed, rlen=%d\n", rlen);
		goto end;
	}

	mst_cap = (dpcd & DP_MST_CAP) ? true : false;

end:
	pr_debug("dp mst-cap: %d\n", mst_cap);

	return mst_cap;
}

static void dp_panel_convert_to_dp_mode(struct dp_panel *dp_panel,
		const struct drm_display_mode *drm_mode,
		struct dp_display_mode *dp_mode)
{
	const u32 num_components = 3, default_bpp = 24;

	dp_mode->timing.h_active = drm_mode->hdisplay;
	dp_mode->timing.h_back_porch = drm_mode->htotal - drm_mode->hsync_end;
	dp_mode->timing.h_sync_width = drm_mode->htotal -
			(drm_mode->hsync_start + dp_mode->timing.h_back_porch);
	dp_mode->timing.h_front_porch = drm_mode->hsync_start -
					 drm_mode->hdisplay;
	dp_mode->timing.h_skew = drm_mode->hskew;

	dp_mode->timing.v_active = drm_mode->vdisplay;
	dp_mode->timing.v_back_porch = drm_mode->vtotal - drm_mode->vsync_end;
	dp_mode->timing.v_sync_width = drm_mode->vtotal -
		(drm_mode->vsync_start + dp_mode->timing.v_back_porch);

	dp_mode->timing.v_front_porch = drm_mode->vsync_start -
					 drm_mode->vdisplay;

	dp_mode->timing.refresh_rate = drm_mode->vrefresh;

	dp_mode->timing.pixel_clk_khz = drm_mode->clock;

	dp_mode->timing.v_active_low =
		!!(drm_mode->flags & DRM_MODE_FLAG_NVSYNC);

	dp_mode->timing.h_active_low =
		!!(drm_mode->flags & DRM_MODE_FLAG_NHSYNC);

	dp_mode->timing.bpp =
		dp_panel->connector->display_info.bpc * num_components;
	if (!dp_mode->timing.bpp)
		dp_mode->timing.bpp = default_bpp;

	dp_mode->timing.bpp = dp_panel_get_mode_bpp(dp_panel,
			dp_mode->timing.bpp, dp_mode->timing.pixel_clk_khz);

	dp_mode->timing.widebus_en = dp_panel->widebus_en;
}

struct dp_panel *dp_panel_get(struct dp_panel_in *in)
{
	int rc = 0;
	struct dp_panel_private *panel;
	struct dp_panel *dp_panel;
	struct sde_connector *sde_conn;

	if (!in->dev || !in->catalog || !in->aux ||
			!in->link || !in->connector) {
		pr_err("invalid input\n");
		rc = -EINVAL;
		goto error;
	}

	panel = devm_kzalloc(in->dev, sizeof(*panel), GFP_KERNEL);
	if (!panel) {
		rc = -ENOMEM;
		goto error;
	}

	panel->dev = in->dev;
	panel->aux = in->aux;
	panel->catalog = in->catalog;
	panel->link = in->link;
	panel->parser = in->parser;

	dp_panel = &panel->dp_panel;
	dp_panel->max_bw_code = DP_LINK_BW_8_1;
	dp_panel->spd_enabled = true;
	memcpy(panel->spd_vendor_name, vendor_name, (sizeof(u8) * 8));
	memcpy(panel->spd_product_description, product_desc, (sizeof(u8) * 16));
	dp_panel->connector = in->connector;

	dp_panel->widebus_en = panel->parser->has_widebus;

	if (in->base_panel) {
		memcpy(dp_panel->dpcd, in->base_panel->dpcd,
				DP_RECEIVER_CAP_SIZE + 1);
		memcpy(&dp_panel->link_info, &in->base_panel->link_info,
				sizeof(dp_panel->link_info));
	}

	dp_panel->init = dp_panel_init_panel_info;
	dp_panel->deinit = dp_panel_deinit_panel_info;
	dp_panel->hw_cfg = dp_panel_hw_cfg;
	dp_panel->read_sink_caps = dp_panel_read_sink_caps;
	dp_panel->get_min_req_link_rate = dp_panel_get_min_req_link_rate;
	dp_panel->get_mode_bpp = dp_panel_get_mode_bpp;
	dp_panel->get_modes = dp_panel_get_modes;
	dp_panel->handle_sink_request = dp_panel_handle_sink_request;
	dp_panel->set_edid = dp_panel_set_edid;
	dp_panel->set_dpcd = dp_panel_set_dpcd;
	dp_panel->tpg_config = dp_panel_tpg_config;
	dp_panel->spd_config = dp_panel_spd_config;
	dp_panel->setup_hdr = dp_panel_setup_hdr;
	dp_panel->hdr_supported = dp_panel_hdr_supported;
	dp_panel->set_stream_info = dp_panel_set_stream_info;
	dp_panel->read_sink_status = dp_panel_read_sink_sts;
	dp_panel->update_edid = dp_panel_update_edid;
	dp_panel->read_mst_cap = dp_panel_read_mst_cap;
	dp_panel->convert_to_dp_mode = dp_panel_convert_to_dp_mode;

	sde_conn = to_sde_connector(dp_panel->connector);
	sde_conn->drv_panel = dp_panel;

	dp_panel_edid_register(panel);

	return dp_panel;
error:
	return ERR_PTR(rc);
}

void dp_panel_put(struct dp_panel *dp_panel)
{
	struct dp_panel_private *panel;

	if (!dp_panel)
		return;

	panel = container_of(dp_panel, struct dp_panel_private, dp_panel);

	dp_panel_edid_deregister(panel);
	devm_kfree(panel->dev, panel);
}<|MERGE_RESOLUTION|>--- conflicted
+++ resolved
@@ -289,7 +289,6 @@
 	} else {
 		temp2_fp = drm_fixp_from_fraction(tu->n_tus_per_lane, 1);
 		temp1_fp = drm_fixp_div(tu->total_valid_fp, temp2_fp);
-<<<<<<< HEAD
 	}
 	tu->effective_valid_fp = temp1_fp;
 
@@ -452,170 +451,6 @@
 		tu.hbp_relative_to_pclk /= 2;
 	}
 
-=======
-	}
-	tu->effective_valid_fp = temp1_fp;
-
-	temp1_fp = drm_fixp_from_fraction(tu->tu_size, 1);
-	temp2_fp = drm_fixp_mul(tu->ratio_fp, temp1_fp);
-	tu->n_n_err_fp = tu->effective_valid_fp - temp2_fp;
-
-	temp1_fp = drm_fixp_from_fraction(tu->tu_size, 1);
-	temp2_fp = drm_fixp_mul(tu->ratio_fp, temp1_fp);
-	tu->n_err_fp = tu->average_valid2_fp - temp2_fp;
-
-	tu->even_distribution = tu->n_tus % tu->nlanes == 0 ? 1 : 0;
-
-	temp1_fp = drm_fixp_from_fraction(tu->bpp, 8);
-	temp2_fp = drm_fixp_from_fraction(tu->lwidth, 1);
-	temp1_fp = drm_fixp_mul(temp2_fp, temp1_fp);
-	temp2_fp = drm_fixp_div(temp1_fp, tu->average_valid2_fp);
-
-	if (temp2_fp)
-		tu->n_tus_incl_last_incomplete_tu = drm_fixp2int_ceil(temp2_fp);
-	else
-		tu->n_tus_incl_last_incomplete_tu = 0;
-
-	temp1 = 0;
-	temp1_fp = drm_fixp_from_fraction(tu->tu_size, 1);
-	temp2_fp = drm_fixp_mul(tu->original_ratio_fp, temp1_fp);
-	temp1_fp = tu->average_valid2_fp - temp2_fp;
-	temp2_fp = drm_fixp_from_fraction(tu->n_tus_incl_last_incomplete_tu, 1);
-	temp1_fp = drm_fixp_mul(temp2_fp, temp1_fp);
-
-	if (temp1_fp)
-		temp1 = drm_fixp2int_ceil(temp1_fp);
-
-	temp = tu->i_upper_boundary_count * tu->nlanes;
-	temp1_fp = drm_fixp_from_fraction(tu->tu_size, 1);
-	temp2_fp = drm_fixp_mul(tu->original_ratio_fp, temp1_fp);
-	temp1_fp = drm_fixp_from_fraction(tu->new_valid_boundary_link, 1);
-	temp2_fp = temp1_fp - temp2_fp;
-	temp1_fp = drm_fixp_from_fraction(temp, 1);
-	temp2_fp = drm_fixp_mul(temp1_fp, temp2_fp);
-
-	if (temp2_fp)
-		temp2 = drm_fixp2int_ceil(temp2_fp);
-	else
-		temp2 = 0;
-	tu->extra_required_bytes_new_tmp = (int)(temp1 + temp2);
-
-	temp1_fp = drm_fixp_from_fraction(8, tu->bpp);
-	temp2_fp = drm_fixp_from_fraction(
-	tu->extra_required_bytes_new_tmp, 1);
-	temp1_fp = drm_fixp_mul(temp2_fp, temp1_fp);
-
-	if (temp1_fp)
-		tu->extra_pclk_cycles_tmp = drm_fixp2int_ceil(temp1_fp);
-	else
-		tu->extra_pclk_cycles_tmp = 0;
-
-	temp1_fp = drm_fixp_from_fraction(tu->extra_pclk_cycles_tmp, 1);
-	temp2_fp = drm_fixp_div(tu->lclk_fp, tu->pclk_fp);
-	temp1_fp = drm_fixp_mul(temp1_fp, temp2_fp);
-
-	if (temp1_fp)
-		tu->extra_pclk_cycles_in_link_clk_tmp =
-						drm_fixp2int_ceil(temp1_fp);
-	else
-		tu->extra_pclk_cycles_in_link_clk_tmp = 0;
-
-	tu->filler_size_tmp = tu->tu_size - tu->new_valid_boundary_link;
-
-	tu->lower_filler_size_tmp = tu->filler_size_tmp + 1;
-
-	tu->delay_start_link_tmp = tu->extra_pclk_cycles_in_link_clk_tmp +
-					tu->lower_filler_size_tmp +
-					tu->extra_buffer_margin;
-
-	temp1_fp = drm_fixp_from_fraction(tu->delay_start_link_tmp, 1);
-	tu->delay_start_time_fp = drm_fixp_div(temp1_fp, tu->lclk_fp);
-
-	compare_result_1 = _tu_param_compare(tu->n_n_err_fp, tu->diff_abs_fp);
-	if (compare_result_1 == 2)
-		compare_result_1 = 1;
-	else
-		compare_result_1 = 0;
-
-	compare_result_2 = _tu_param_compare(tu->n_n_err_fp, tu->err_fp);
-	if (compare_result_2 == 2)
-		compare_result_2 = 1;
-	else
-		compare_result_2 = 0;
-
-	compare_result_3 = _tu_param_compare(tu->hbp_time_fp,
-					tu->delay_start_time_fp);
-	if (compare_result_3 == 2)
-		compare_result_3 = 0;
-	else
-		compare_result_3 = 1;
-
-	if (((tu->even_distribution == 1) ||
-			((tu->even_distribution_BF == 0) &&
-			(tu->even_distribution_legacy == 0))) &&
-			tu->n_err_fp >= 0 && tu->n_n_err_fp >= 0 &&
-			compare_result_2 &&
-			(compare_result_1 || (tu->min_hblank_violated == 1)) &&
-			(tu->new_valid_boundary_link - 1) > 0 &&
-			compare_result_3 &&
-			(tu->delay_start_link_tmp <= 1023)) {
-		tu->upper_boundary_count = tu->i_upper_boundary_count;
-		tu->lower_boundary_count = tu->i_lower_boundary_count;
-		tu->err_fp = tu->n_n_err_fp;
-		tu->boundary_moderation_en = true;
-		tu->tu_size_desired = tu->tu_size;
-		tu->valid_boundary_link = tu->new_valid_boundary_link;
-		tu->effective_valid_recorded_fp = tu->effective_valid_fp;
-		tu->even_distribution_BF = 1;
-		tu->delay_start_link = tu->delay_start_link_tmp;
-	} else if (tu->boundary_mod_lower_err == 0) {
-		compare_result_1 = _tu_param_compare(tu->n_n_err_fp,
-							tu->diff_abs_fp);
-		if (compare_result_1 == 2)
-			tu->boundary_mod_lower_err = 1;
-	}
-}
-
-static void _dp_panel_calc_tu(struct dp_tu_calc_input *in,
-				   struct dp_vc_tu_mapping_table *tu_table)
-{
-	struct tu_algo_data tu;
-	int compare_result_1, compare_result_2;
-	u64 temp = 0;
-	s64 temp_fp = 0, temp1_fp = 0, temp2_fp = 0;
-
-	s64 LCLK_FAST_SKEW_fp = drm_fixp_from_fraction(6, 10000); /* 0.0006 */
-	s64 const_p49_fp = drm_fixp_from_fraction(49, 100); /* 0.49 */
-	s64 const_p56_fp = drm_fixp_from_fraction(56, 100); /* 0.56 */
-	s64 RATIO_SCALE_fp = drm_fixp_from_fraction(1001, 1000);
-
-	u8 DP_BRUTE_FORCE = 1;
-	s64 BRUTE_FORCE_THRESHOLD_fp = drm_fixp_from_fraction(1, 10); /* 0.1 */
-	uint EXTRA_PIXCLK_CYCLE_DELAY = 4;
-	uint HBLANK_MARGIN = 4;
-
-	memset(&tu, 0, sizeof(tu));
-
-	tu.lclk_fp              = drm_fixp_from_fraction(in->lclk, 1);
-	tu.pclk_fp              = drm_fixp_from_fraction(in->pclk_khz, 1000);
-	tu.lwidth               = in->hactive;
-	tu.hbp_relative_to_pclk = in->hporch;
-	tu.nlanes               = in->nlanes;
-	tu.bpp                  = in->bpp;
-	tu.pixelEnc             = in->pixel_enc;
-	tu.dsc_en               = in->dsc_en;
-	tu.async_en             = in->async_en;
-
-	tu.err_fp = drm_fixp_from_fraction(1000, 1); /* 1000 */
-
-	if (tu.pixelEnc == 420) {
-		temp_fp = drm_fixp_from_fraction(2, 1);
-		tu.pclk_fp = drm_fixp_div(tu.pclk_fp, temp_fp);
-		tu.lwidth /= 2;
-		tu.hbp_relative_to_pclk /= 2;
-	}
-
->>>>>>> 871eac76
 	if (tu.pixelEnc == 422) {
 		switch (tu.bpp) {
 		case 24:
@@ -935,7 +770,6 @@
 			tu_table->lower_boundary_count);
 	pr_info("TU: tu_size_minus1: %d\n", tu_table->tu_size_minus1);
 }
-<<<<<<< HEAD
 
 static void dp_panel_calc_tu_parameters(struct dp_panel *dp_panel,
 		struct dp_vc_tu_mapping_table *tu_table)
@@ -963,35 +797,6 @@
 	_dp_panel_calc_tu(&in, tu_table);
 }
 
-=======
-
-static void dp_panel_calc_tu_parameters(struct dp_panel *dp_panel,
-		struct dp_vc_tu_mapping_table *tu_table)
-{
-	struct dp_tu_calc_input in;
-	struct dp_panel_info *pinfo;
-	struct dp_panel_private *panel;
-	int bw_code;
-
-	panel = container_of(dp_panel, struct dp_panel_private, dp_panel);
-	pinfo = &dp_panel->pinfo;
-	bw_code = panel->link->link_params.bw_code;
-
-	in.lclk = drm_dp_bw_code_to_link_rate(bw_code) / 1000;
-	in.pclk_khz = pinfo->pixel_clk_khz;
-	in.hactive = pinfo->h_active;
-	in.hporch = pinfo->h_back_porch + pinfo->h_front_porch +
-				pinfo->h_sync_width;
-	in.nlanes = panel->link->link_params.lane_count;
-	in.bpp = pinfo->bpp;
-	in.pixel_enc = 444;
-	in.dsc_en = 0;
-	in.async_en = 0;
-
-	_dp_panel_calc_tu(&in, tu_table);
-}
-
->>>>>>> 871eac76
 void dp_panel_calc_tu_test(struct dp_tu_calc_input *in,
 		struct dp_vc_tu_mapping_table *tu_table)
 {
