--- conflicted
+++ resolved
@@ -719,12 +719,9 @@
 	bridge->old_connector = NULL;
 	bridge->old_dp_panel = NULL;
 
-<<<<<<< HEAD
 	bridge->old_connector = NULL;
 	bridge->old_dp_panel = NULL;
 
-=======
->>>>>>> b6fbaa1d
 	if (!bridge->connector) {
 		pr_err("Invalid connector\n");
 		return;
@@ -1982,13 +1979,10 @@
 	}
 	memset(&dp_mst_enc_cache, 0, sizeof(dp_mst_enc_cache));
 
-<<<<<<< HEAD
-=======
 	/* choose fixed callback function if fixed topology is found */
 	if (!dp_display->mst_get_fixed_topology_port(dp_display, 0, NULL))
 		dp_mst.mst_mgr.cbs = &dp_mst_fixed_drm_cbs;
 
->>>>>>> b6fbaa1d
 	DP_MST_INFO_LOG("dp drm mst topology manager init completed\n");
 
 	return ret;
