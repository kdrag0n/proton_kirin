--- conflicted
+++ resolved
@@ -1466,13 +1466,8 @@
 		debug->aux->set_sim_mode(debug->aux, true,
 			debug->edid, debug->dpcd);
 	} else {
-<<<<<<< HEAD
 		debug->aux->abort(debug->aux, false);
 		debug->ctrl->abort(debug->ctrl, false);
-=======
-		debug->aux->abort(debug->aux);
-		debug->ctrl->abort(debug->ctrl);
->>>>>>> b6fbaa1d
 
 		debug->aux->set_sim_mode(debug->aux, false, NULL, NULL);
 		debug->power->sim_mode = false;
