--- conflicted
+++ resolved
@@ -682,11 +682,8 @@
 		if (rc)
 			goto end;
 	}
-<<<<<<< HEAD
-=======
 
 	atomic_set(&dp->aborted, 0);
->>>>>>> d8914c3a
 
 	dp_display_host_init(dp);
 
@@ -780,10 +777,6 @@
 	if (!dp->debug->sim_mode)
 		dp->aux->aux_switch(dp->aux, false, ORIENTATION_NONE);
 
-<<<<<<< HEAD
-	atomic_set(&dp->aborted, 0);
-=======
->>>>>>> d8914c3a
 end:
 	return rc;
 }
