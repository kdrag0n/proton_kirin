/*
 * Copyright (c) 2012-2019, The Linux Foundation. All rights reserved.
 *
 * This program is free software; you can redistribute it and/or modify
 * it under the terms of the GNU General Public License version 2 and
 * only version 2 as published by the Free Software Foundation.
 *
 * This program is distributed in the hope that it will be useful,
 * but WITHOUT ANY WARRANTY; without even the implied warranty of
 * MERCHANTABILITY or FITNESS FOR A PARTICULAR PURPOSE.  See the
 * GNU General Public License for more details.
 *
 */

#define pr_fmt(fmt)	"[drm-dp] %s: " fmt, __func__

#include <linux/of_gpio.h>
#include <linux/of_platform.h>

#include "dp_parser.h"

static void dp_parser_unmap_io_resources(struct dp_parser *parser)
{
	int i = 0;
	struct dp_io *io = &parser->io;

	for (i = 0; i < io->len; i++)
		msm_dss_iounmap(&io->data[i].io);
}

static int dp_parser_reg(struct dp_parser *parser)
{
	int rc = 0, i = 0;
	u32 reg_count;
	struct platform_device *pdev = parser->pdev;
	struct dp_io *io = &parser->io;
	struct device *dev = &pdev->dev;

	reg_count = of_property_count_strings(dev->of_node, "reg-names");
	if (reg_count <= 0) {
		pr_err("no reg defined\n");
		return -EINVAL;
	}

	io->len = reg_count;
	io->data = devm_kzalloc(dev, sizeof(struct dp_io_data) * reg_count,
			GFP_KERNEL);
	if (!io->data)
		return -ENOMEM;

	for (i = 0; i < reg_count; i++) {
		of_property_read_string_index(dev->of_node,
				"reg-names", i,	&io->data[i].name);
		rc = msm_dss_ioremap_byname(pdev, &io->data[i].io,
			io->data[i].name);
		if (rc) {
			pr_err("unable to remap %s resources\n",
				io->data[i].name);
			goto err;
		}
	}

	return 0;
err:
	dp_parser_unmap_io_resources(parser);
	return rc;
}

static const char *dp_get_phy_aux_config_property(u32 cfg_type)
{
	switch (cfg_type) {
	case PHY_AUX_CFG0:
		return "qcom,aux-cfg0-settings";
	case PHY_AUX_CFG1:
		return "qcom,aux-cfg1-settings";
	case PHY_AUX_CFG2:
		return "qcom,aux-cfg2-settings";
	case PHY_AUX_CFG3:
		return "qcom,aux-cfg3-settings";
	case PHY_AUX_CFG4:
		return "qcom,aux-cfg4-settings";
	case PHY_AUX_CFG5:
		return "qcom,aux-cfg5-settings";
	case PHY_AUX_CFG6:
		return "qcom,aux-cfg6-settings";
	case PHY_AUX_CFG7:
		return "qcom,aux-cfg7-settings";
	case PHY_AUX_CFG8:
		return "qcom,aux-cfg8-settings";
	case PHY_AUX_CFG9:
		return "qcom,aux-cfg9-settings";
	default:
		return "unknown";
	}
}

static void dp_parser_phy_aux_cfg_reset(struct dp_parser *parser)
{
	int i = 0;

	for (i = 0; i < PHY_AUX_CFG_MAX; i++)
		parser->aux_cfg[i] = (const struct dp_aux_cfg){ 0 };
}

static int dp_parser_aux(struct dp_parser *parser)
{
	struct device_node *of_node = parser->pdev->dev.of_node;
	int len = 0, i = 0, j = 0, config_count = 0;
	const char *data;
	int const minimum_config_count = 1;

	for (i = 0; i < PHY_AUX_CFG_MAX; i++) {
		const char *property = dp_get_phy_aux_config_property(i);

		data = of_get_property(of_node, property, &len);
		if (!data) {
			pr_err("Unable to read %s\n", property);
			goto error;
		}

		config_count = len - 1;
		if ((config_count < minimum_config_count) ||
			(config_count > DP_AUX_CFG_MAX_VALUE_CNT)) {
			pr_err("Invalid config count (%d) configs for %s\n",
					config_count, property);
			goto error;
		}

		parser->aux_cfg[i].offset = data[0];
		parser->aux_cfg[i].cfg_cnt = config_count;
		pr_debug("%s offset=0x%x, cfg_cnt=%d\n",
				property,
				parser->aux_cfg[i].offset,
				parser->aux_cfg[i].cfg_cnt);
		for (j = 1; j < len; j++) {
			parser->aux_cfg[i].lut[j - 1] = data[j];
			pr_debug("%s lut[%d]=0x%x\n",
					property,
					i,
					parser->aux_cfg[i].lut[j - 1]);
		}
	}
		return 0;

error:
	dp_parser_phy_aux_cfg_reset(parser);
	return -EINVAL;
}

static int dp_parser_misc(struct dp_parser *parser)
{
	int rc = 0, len = 0, i = 0;
	const char *data = NULL;

	struct device_node *of_node = parser->pdev->dev.of_node;

	data = of_get_property(of_node, "qcom,logical2physical-lane-map", &len);
	if (data && (len == DP_MAX_PHY_LN)) {
		for (i = 0; i < len; i++)
			parser->l_map[i] = data[i];
	} else {
		pr_debug("Incorrect mapping, configure default\n");
		parser->l_map[0] = DP_PHY_LN0;
		parser->l_map[1] = DP_PHY_LN1;
		parser->l_map[2] = DP_PHY_LN2;
		parser->l_map[3] = DP_PHY_LN3;
	}

	data = of_get_property(of_node, "qcom,pn-swap-lane-map", &len);
	if (data && (len == DP_MAX_PHY_LN)) {
		for (i = 0; i < len; i++)
			parser->l_pnswap |= (data[i] & 0x01) << i;
	}

	data = of_get_property(of_node, "qcom,pn-swap-lane-map", &len);
	if (data && (len == DP_MAX_PHY_LN)) {
		for (i = 0; i < len; i++)
			parser->l_pnswap |= (data[i] & 0x01) << i;
	}

	rc = of_property_read_u32(of_node,
		"qcom,max-pclk-frequency-khz", &parser->max_pclk_khz);
	if (rc)
		parser->max_pclk_khz = DP_MAX_PIXEL_CLK_KHZ;

	rc = of_property_read_u32(of_node,
		"qcom,max-lclk-frequency-khz", &parser->max_lclk_khz);
	if (rc)
		parser->max_lclk_khz = DP_MAX_LINK_CLK_KHZ;

	rc = of_property_read_u32(of_node,
		"qcom,max-hdisplay", &parser->max_hdisplay);

	rc = of_property_read_u32(of_node,
		"qcom,max-vdisplay", &parser->max_vdisplay);

	return 0;
}

static int dp_parser_msm_hdcp_dev(struct dp_parser *parser)
{
	struct device_node *node;
	struct platform_device *pdev;

	node = of_find_compatible_node(NULL, NULL, "qcom,msm-hdcp");
	if (!node) {
		// This is a non-fatal error, module initialization can proceed
		pr_warn("couldn't find msm-hdcp node\n");
		return 0;
	}

	pdev = of_find_device_by_node(node);
	if (!pdev) {
		// This is a non-fatal error, module initialization can proceed
		pr_warn("couldn't find msm-hdcp pdev\n");
		return 0;
	}

	parser->msm_hdcp_dev = &pdev->dev;

	return 0;
}

static int dp_parser_pinctrl(struct dp_parser *parser)
{
	struct dp_pinctrl *pinctrl = &parser->pinctrl;

	pinctrl->pin = devm_pinctrl_get(&parser->pdev->dev);

	if (IS_ERR_OR_NULL(pinctrl->pin)) {
<<<<<<< HEAD
		pr_debug("failed to get pinctrl, rc=%d\n", rc);
		goto error;
=======
		pr_debug("failed to get pinctrl\n");
		return 0;
	}

	if (parser->no_aux_switch && parser->lphw_hpd) {
		pinctrl->state_hpd_tlmm = pinctrl->state_hpd_ctrl = NULL;

		pinctrl->state_hpd_tlmm = pinctrl_lookup_state(pinctrl->pin,
					"mdss_dp_hpd_tlmm");
		if (!IS_ERR_OR_NULL(pinctrl->state_hpd_tlmm)) {
			pinctrl->state_hpd_ctrl = pinctrl_lookup_state(
				pinctrl->pin, "mdss_dp_hpd_ctrl");
		}

		if (IS_ERR_OR_NULL(pinctrl->state_hpd_tlmm) ||
				IS_ERR_OR_NULL(pinctrl->state_hpd_ctrl)) {
			pinctrl->state_hpd_tlmm = NULL;
			pinctrl->state_hpd_ctrl = NULL;
			pr_debug("tlmm or ctrl pinctrl state does not exist\n");
		}
>>>>>>> b6fbaa1d
	}

	if (parser->no_aux_switch && parser->lphw_hpd) {
		pinctrl->state_hpd_tlmm = pinctrl->state_hpd_ctrl = NULL;

		pinctrl->state_hpd_tlmm = pinctrl_lookup_state(pinctrl->pin,
					"mdss_dp_hpd_tlmm");
		if (!IS_ERR_OR_NULL(pinctrl->state_hpd_tlmm)) {
			pinctrl->state_hpd_ctrl = pinctrl_lookup_state(
				pinctrl->pin, "mdss_dp_hpd_ctrl");
		}

		if (IS_ERR_OR_NULL(pinctrl->state_hpd_tlmm) ||
				IS_ERR_OR_NULL(pinctrl->state_hpd_ctrl)) {
			pinctrl->state_hpd_tlmm = NULL;
			pinctrl->state_hpd_ctrl = NULL;
			pr_debug("tlmm or ctrl pinctrl state does not exist\n");
		}
	}

	pinctrl->state_active = pinctrl_lookup_state(pinctrl->pin,
					"mdss_dp_active");
	if (IS_ERR_OR_NULL(pinctrl->state_active)) {
		pinctrl->state_active = NULL;
		pr_debug("failed to get pinctrl active state\n");
	}

	pinctrl->state_suspend = pinctrl_lookup_state(pinctrl->pin,
					"mdss_dp_sleep");
	if (IS_ERR_OR_NULL(pinctrl->state_suspend)) {
		pinctrl->state_suspend = NULL;
		pr_debug("failed to get pinctrl suspend state\n");
	}

	return 0;
}

static int dp_parser_gpio(struct dp_parser *parser)
{
	int i = 0;
	struct device *dev = &parser->pdev->dev;
	struct device_node *of_node = dev->of_node;
	struct dss_module_power *mp = &parser->mp[DP_CORE_PM];
	static const char * const dp_gpios[] = {
		"qcom,aux-en-gpio",
		"qcom,aux-sel-gpio",
		"qcom,usbplug-cc-gpio",
	};

	if (of_find_property(of_node, "qcom,dp-hpd-gpio", NULL)) {
		parser->no_aux_switch = true;
		parser->lphw_hpd = of_find_property(of_node,
				"qcom,dp-low-power-hw-hpd", NULL);
		return 0;
	}

	if (of_find_property(of_node, "qcom,dp-gpio-aux-switch", NULL))
		parser->gpio_aux_switch = true;
	mp->gpio_config = devm_kzalloc(dev,
		sizeof(struct dss_gpio) * ARRAY_SIZE(dp_gpios), GFP_KERNEL);
	if (!mp->gpio_config)
		return -ENOMEM;

	mp->num_gpio = ARRAY_SIZE(dp_gpios);

	for (i = 0; i < ARRAY_SIZE(dp_gpios); i++) {
		mp->gpio_config[i].gpio = of_get_named_gpio(of_node,
			dp_gpios[i], 0);

		if (!gpio_is_valid(mp->gpio_config[i].gpio)) {
			pr_debug("%s gpio not specified\n", dp_gpios[i]);
			/* In case any gpio was not specified, we think gpio
			 * aux switch also was not specified.
			 */
			parser->gpio_aux_switch = false;
			continue;
		}

		strlcpy(mp->gpio_config[i].gpio_name, dp_gpios[i],
			sizeof(mp->gpio_config[i].gpio_name));

		mp->gpio_config[i].value = 0;
	}

	return 0;
}

static const char *dp_parser_supply_node_name(enum dp_pm_type module)
{
	switch (module) {
	case DP_CORE_PM:	return "qcom,core-supply-entries";
	case DP_CTRL_PM:	return "qcom,ctrl-supply-entries";
	case DP_PHY_PM:		return "qcom,phy-supply-entries";
	default:		return "???";
	}
}

static int dp_parser_get_vreg(struct dp_parser *parser,
		enum dp_pm_type module)
{
	int i = 0, rc = 0;
	u32 tmp = 0;
	const char *pm_supply_name = NULL;
	struct device_node *supply_node = NULL;
	struct device_node *of_node = parser->pdev->dev.of_node;
	struct device_node *supply_root_node = NULL;
	struct dss_module_power *mp = &parser->mp[module];

	mp->num_vreg = 0;
	pm_supply_name = dp_parser_supply_node_name(module);
	supply_root_node = of_get_child_by_name(of_node, pm_supply_name);
	if (!supply_root_node) {
		pr_err("no supply entry present: %s\n", pm_supply_name);
		goto novreg;
	}

	mp->num_vreg = of_get_available_child_count(supply_root_node);

	if (mp->num_vreg == 0) {
		pr_debug("no vreg\n");
		goto novreg;
	} else {
		pr_debug("vreg found. count=%d\n", mp->num_vreg);
	}

	mp->vreg_config = devm_kzalloc(&parser->pdev->dev,
		sizeof(struct dss_vreg) * mp->num_vreg, GFP_KERNEL);
	if (!mp->vreg_config) {
		rc = -ENOMEM;
		goto error;
	}

	for_each_child_of_node(supply_root_node, supply_node) {
		const char *st = NULL;
		/* vreg-name */
		rc = of_property_read_string(supply_node,
			"qcom,supply-name", &st);
		if (rc) {
			pr_err("error reading name. rc=%d\n",
				 rc);
			goto error;
		}
		snprintf(mp->vreg_config[i].vreg_name,
			ARRAY_SIZE((mp->vreg_config[i].vreg_name)), "%s", st);
		/* vreg-min-voltage */
		rc = of_property_read_u32(supply_node,
			"qcom,supply-min-voltage", &tmp);
		if (rc) {
			pr_err("error reading min volt. rc=%d\n",
				rc);
			goto error;
		}
		mp->vreg_config[i].min_voltage = tmp;

		/* vreg-max-voltage */
		rc = of_property_read_u32(supply_node,
			"qcom,supply-max-voltage", &tmp);
		if (rc) {
			pr_err("error reading max volt. rc=%d\n",
				rc);
			goto error;
		}
		mp->vreg_config[i].max_voltage = tmp;

		/* enable-load */
		rc = of_property_read_u32(supply_node,
			"qcom,supply-enable-load", &tmp);
		if (rc) {
			pr_err("error reading enable load. rc=%d\n",
				rc);
			goto error;
		}
		mp->vreg_config[i].enable_load = tmp;

		/* disable-load */
		rc = of_property_read_u32(supply_node,
			"qcom,supply-disable-load", &tmp);
		if (rc) {
			pr_err("error reading disable load. rc=%d\n",
				rc);
			goto error;
		}
		mp->vreg_config[i].disable_load = tmp;

		pr_debug("%s min=%d, max=%d, enable=%d, disable=%d\n",
			mp->vreg_config[i].vreg_name,
			mp->vreg_config[i].min_voltage,
			mp->vreg_config[i].max_voltage,
			mp->vreg_config[i].enable_load,
			mp->vreg_config[i].disable_load
			);
		++i;
	}

	return rc;

error:
	if (mp->vreg_config) {
		devm_kfree(&parser->pdev->dev, mp->vreg_config);
		mp->vreg_config = NULL;
	}
novreg:
	mp->num_vreg = 0;

	return rc;
}

static void dp_parser_put_vreg_data(struct device *dev,
	struct dss_module_power *mp)
{
	if (!mp) {
		DEV_ERR("invalid input\n");
		return;
	}

	if (mp->vreg_config) {
		devm_kfree(dev, mp->vreg_config);
		mp->vreg_config = NULL;
	}
	mp->num_vreg = 0;
}

static int dp_parser_regulator(struct dp_parser *parser)
{
	int i, rc = 0;
	struct platform_device *pdev = parser->pdev;

	/* Parse the regulator information */
	for (i = DP_CORE_PM; i < DP_MAX_PM; i++) {
		rc = dp_parser_get_vreg(parser, i);
		if (rc) {
			pr_err("get_dt_vreg_data failed for %s. rc=%d\n",
				dp_parser_pm_name(i), rc);
			i--;
			for (; i >= DP_CORE_PM; i--)
				dp_parser_put_vreg_data(&pdev->dev,
					&parser->mp[i]);
			break;
		}
	}

	return rc;
}

static bool dp_parser_check_prefix(const char *clk_prefix, const char *clk_name)
{
	return !!strnstr(clk_name, clk_prefix, strlen(clk_name));
}

static void dp_parser_put_clk_data(struct device *dev,
	struct dss_module_power *mp)
{
	if (!mp) {
		DEV_ERR("%s: invalid input\n", __func__);
		return;
	}

	if (mp->clk_config) {
		devm_kfree(dev, mp->clk_config);
		mp->clk_config = NULL;
	}

	mp->num_clk = 0;
}

static void dp_parser_put_gpio_data(struct device *dev,
	struct dss_module_power *mp)
{
	if (!mp) {
		DEV_ERR("%s: invalid input\n", __func__);
		return;
	}

	if (mp->gpio_config) {
		devm_kfree(dev, mp->gpio_config);
		mp->gpio_config = NULL;
	}

	mp->num_gpio = 0;
}

static int dp_parser_init_clk_data(struct dp_parser *parser)
{
	int num_clk = 0, i = 0, rc = 0;
	int core_clk_count = 0, link_clk_count = 0;
	int strm0_clk_count = 0, strm1_clk_count = 0;
	const char *core_clk = "core";
	const char *strm0_clk = "strm0";
	const char *strm1_clk = "strm1";
	const char *link_clk = "link";
	const char *clk_name;
	struct device *dev = &parser->pdev->dev;
	struct dss_module_power *core_power = &parser->mp[DP_CORE_PM];
	struct dss_module_power *strm0_power = &parser->mp[DP_STREAM0_PM];
	struct dss_module_power *strm1_power = &parser->mp[DP_STREAM1_PM];
	struct dss_module_power *link_power = &parser->mp[DP_LINK_PM];

	num_clk = of_property_count_strings(dev->of_node, "clock-names");
	if (num_clk <= 0) {
		pr_err("no clocks are defined\n");
		rc = -EINVAL;
		goto exit;
	}

	for (i = 0; i < num_clk; i++) {
		of_property_read_string_index(dev->of_node,
				"clock-names", i, &clk_name);

		if (dp_parser_check_prefix(core_clk, clk_name))
			core_clk_count++;

		if (dp_parser_check_prefix(strm0_clk, clk_name))
			strm0_clk_count++;

		if (dp_parser_check_prefix(strm1_clk, clk_name))
			strm1_clk_count++;

		if (dp_parser_check_prefix(link_clk, clk_name))
			link_clk_count++;
	}

	/* Initialize the CORE power module */
	if (core_clk_count <= 0) {
		pr_err("no core clocks are defined\n");
		rc = -EINVAL;
		goto exit;
	}

	core_power->num_clk = core_clk_count;
	core_power->clk_config = devm_kzalloc(dev,
			sizeof(struct dss_clk) * core_power->num_clk,
			GFP_KERNEL);
	if (!core_power->clk_config) {
		rc = -EINVAL;
		goto exit;
	}

	/* Initialize the STREAM0 power module */
	if (strm0_clk_count <= 0) {
		pr_debug("no strm0 clocks are defined\n");
	} else {
		strm0_power->num_clk = strm0_clk_count;
		strm0_power->clk_config = devm_kzalloc(dev,
			sizeof(struct dss_clk) * strm0_power->num_clk,
			GFP_KERNEL);
		if (!strm0_power->clk_config) {
			strm0_power->num_clk = 0;
			rc = -EINVAL;
			goto strm0_clock_error;
		}
	}

	/* Initialize the STREAM1 power module */
	if (strm1_clk_count <= 0) {
		pr_debug("no strm1 clocks are defined\n");
	} else {
		strm1_power->num_clk = strm1_clk_count;
		strm1_power->clk_config = devm_kzalloc(dev,
			sizeof(struct dss_clk) * strm1_power->num_clk,
			GFP_KERNEL);
		if (!strm1_power->clk_config) {
			strm1_power->num_clk = 0;
			rc = -EINVAL;
			goto strm1_clock_error;
		}
	}

	/* Initialize the link power module */
	if (link_clk_count <= 0) {
		pr_err("no link clocks are defined\n");
		rc = -EINVAL;
		goto link_clock_error;
	}

	link_power->num_clk = link_clk_count;
	link_power->clk_config = devm_kzalloc(dev,
			sizeof(struct dss_clk) * link_power->num_clk,
			GFP_KERNEL);
	if (!link_power->clk_config) {
		link_power->num_clk = 0;
		rc = -EINVAL;
		goto link_clock_error;
	}

	return rc;

link_clock_error:
	dp_parser_put_clk_data(dev, strm1_power);
strm1_clock_error:
	dp_parser_put_clk_data(dev, strm0_power);
strm0_clock_error:
	dp_parser_put_clk_data(dev, core_power);
exit:
	return rc;
}

static int dp_parser_clock(struct dp_parser *parser)
{
	int rc = 0, i = 0;
	int num_clk = 0;
	int core_clk_index = 0, link_clk_index = 0;
	int core_clk_count = 0, link_clk_count = 0;
	int strm0_clk_index = 0, strm1_clk_index = 0;
	int strm0_clk_count = 0, strm1_clk_count = 0;
	const char *clk_name;
	const char *core_clk = "core";
	const char *strm0_clk = "strm0";
	const char *strm1_clk = "strm1";
	const char *link_clk = "link";
	struct device *dev = &parser->pdev->dev;
	struct dss_module_power *core_power;
	struct dss_module_power *strm0_power;
	struct dss_module_power *strm1_power;
	struct dss_module_power *link_power;

	core_power = &parser->mp[DP_CORE_PM];
	strm0_power = &parser->mp[DP_STREAM0_PM];
	strm1_power = &parser->mp[DP_STREAM1_PM];
	link_power = &parser->mp[DP_LINK_PM];

	rc =  dp_parser_init_clk_data(parser);
	if (rc) {
		pr_err("failed to initialize power data\n");
		rc = -EINVAL;
		goto exit;
	}

	core_clk_count = core_power->num_clk;
	link_clk_count = link_power->num_clk;
	strm0_clk_count = strm0_power->num_clk;
	strm1_clk_count = strm1_power->num_clk;

	num_clk = of_property_count_strings(dev->of_node, "clock-names");

	for (i = 0; i < num_clk; i++) {
		of_property_read_string_index(dev->of_node, "clock-names",
				i, &clk_name);

		if (dp_parser_check_prefix(core_clk, clk_name) &&
				core_clk_index < core_clk_count) {
			struct dss_clk *clk =
				&core_power->clk_config[core_clk_index];
			strlcpy(clk->clk_name, clk_name, sizeof(clk->clk_name));
			clk->type = DSS_CLK_AHB;
			core_clk_index++;
		} else if (dp_parser_check_prefix(link_clk, clk_name) &&
			   link_clk_index < link_clk_count) {
			struct dss_clk *clk =
				&link_power->clk_config[link_clk_index];
			strlcpy(clk->clk_name, clk_name, sizeof(clk->clk_name));
			link_clk_index++;

			if (!strcmp(clk_name, "link_clk"))
				clk->type = DSS_CLK_PCLK;
			else
				clk->type = DSS_CLK_AHB;
		} else if (dp_parser_check_prefix(strm0_clk, clk_name) &&
			   strm0_clk_index < strm0_clk_count) {
			struct dss_clk *clk =
				&strm0_power->clk_config[strm0_clk_index];
			strlcpy(clk->clk_name, clk_name, sizeof(clk->clk_name));
			strm0_clk_index++;

			clk->type = DSS_CLK_PCLK;
		} else if (dp_parser_check_prefix(strm1_clk, clk_name) &&
			   strm1_clk_index < strm1_clk_count) {
			struct dss_clk *clk =
				&strm1_power->clk_config[strm1_clk_index];
			strlcpy(clk->clk_name, clk_name, sizeof(clk->clk_name));
			strm1_clk_index++;

			clk->type = DSS_CLK_PCLK;
		}
	}

	pr_debug("clock parsing successful\n");

exit:
	return rc;
}

static int dp_parser_catalog(struct dp_parser *parser)
{
	int rc;
	u32 version;
	struct device *dev = &parser->pdev->dev;

	rc = of_property_read_u32(dev->of_node, "qcom,phy-version", &version);

	if (!rc)
		parser->hw_cfg.phy_version = version;

	return 0;
}

static int dp_parser_mst(struct dp_parser *parser)
{
	struct device *dev = &parser->pdev->dev;
	int i;

	parser->has_mst = of_property_read_bool(dev->of_node,
			"qcom,mst-enable");
	parser->has_mst_sideband = parser->has_mst;

	pr_debug("mst parsing successful. mst:%d\n", parser->has_mst);

	for (i = 0; i < MAX_DP_MST_STREAMS; i++) {
		of_property_read_u32_index(dev->of_node,
				"qcom,mst-fixed-topology-ports", i,
				&parser->mst_fixed_port[i]);
	}

	return 0;
}

static void dp_parser_dsc(struct dp_parser *parser)
{
	int rc;
	struct device *dev = &parser->pdev->dev;

	parser->dsc_feature_enable = of_property_read_bool(dev->of_node,
			"qcom,dsc-feature-enable");

	rc = of_property_read_u32(dev->of_node,
		"qcom,max-dp-dsc-blks", &parser->max_dp_dsc_blks);
	if (rc || !parser->max_dp_dsc_blks)
		parser->dsc_feature_enable = false;

	rc = of_property_read_u32(dev->of_node,
		"qcom,max-dp-dsc-input-width-pixs",
		&parser->max_dp_dsc_input_width_pixs);
	if (rc || !parser->max_dp_dsc_input_width_pixs)
		parser->dsc_feature_enable = false;

	pr_debug("dsc parsing successful. dsc:%d, blks:%d, width:%d\n",
			parser->dsc_feature_enable,
			parser->max_dp_dsc_blks,
			parser->max_dp_dsc_input_width_pixs);
}

static void dp_parser_fec(struct dp_parser *parser)
{
	struct device *dev = &parser->pdev->dev;

	parser->fec_feature_enable = of_property_read_bool(dev->of_node,
			"qcom,fec-feature-enable");

	pr_debug("fec parsing successful. fec:%d\n",
			parser->fec_feature_enable);
}

static void dp_parser_widebus(struct dp_parser *parser)
{
	struct device *dev = &parser->pdev->dev;

	parser->has_widebus = of_property_read_bool(dev->of_node,
			"qcom,widebus-enable");

	pr_debug("widebus parsing successful. widebus:%d\n",
			parser->has_widebus);
}

static int dp_parser_parse(struct dp_parser *parser)
{
	int rc = 0;

	if (!parser) {
		pr_err("invalid input\n");
		rc = -EINVAL;
		goto err;
	}

	rc = dp_parser_reg(parser);
	if (rc)
		goto err;

	rc = dp_parser_aux(parser);
	if (rc)
		goto err;

	rc = dp_parser_misc(parser);
	if (rc)
		goto err;

	rc = dp_parser_clock(parser);
	if (rc)
		goto err;

	rc = dp_parser_regulator(parser);
	if (rc)
		goto err;

	rc = dp_parser_gpio(parser);
	if (rc)
		goto err;

	rc = dp_parser_catalog(parser);
	if (rc)
		goto err;

	rc = dp_parser_pinctrl(parser);
	if (rc)
		goto err;

	rc = dp_parser_msm_hdcp_dev(parser);
	if (rc)
		goto err;

	rc = dp_parser_mst(parser);
	if (rc)
		goto err;

	dp_parser_dsc(parser);
	dp_parser_fec(parser);
	dp_parser_widebus(parser);
err:
	return rc;
}

static struct dp_io_data *dp_parser_get_io(struct dp_parser *dp_parser,
				char *name)
{
	int i = 0;
	struct dp_io *io;

	if (!dp_parser) {
		pr_err("invalid input\n");
		goto err;
	}

	io = &dp_parser->io;

	for (i = 0; i < io->len; i++) {
		struct dp_io_data *data = &io->data[i];

		if (!strcmp(data->name, name))
			return data;
	}
err:
	return NULL;
}

static void dp_parser_get_io_buf(struct dp_parser *dp_parser, char *name)
{
	int i = 0;
	struct dp_io *io;

	if (!dp_parser) {
		pr_err("invalid input\n");
		return;
	}

	io = &dp_parser->io;

	for (i = 0; i < io->len; i++) {
		struct dp_io_data *data = &io->data[i];

		if (!strcmp(data->name, name)) {
			if (!data->buf)
				data->buf = devm_kzalloc(&dp_parser->pdev->dev,
					data->io.len, GFP_KERNEL);
		}
	}
}

static void dp_parser_clear_io_buf(struct dp_parser *dp_parser)
{
	int i = 0;
	struct dp_io *io;

	if (!dp_parser) {
		pr_err("invalid input\n");
		return;
	}

	io = &dp_parser->io;

	for (i = 0; i < io->len; i++) {
		struct dp_io_data *data = &io->data[i];

		if (data->buf)
			devm_kfree(&dp_parser->pdev->dev, data->buf);

		data->buf = NULL;
	}
}

struct dp_parser *dp_parser_get(struct platform_device *pdev)
{
	struct dp_parser *parser;

	parser = devm_kzalloc(&pdev->dev, sizeof(*parser), GFP_KERNEL);
	if (!parser)
		return ERR_PTR(-ENOMEM);

	parser->parse = dp_parser_parse;
	parser->get_io = dp_parser_get_io;
	parser->get_io_buf = dp_parser_get_io_buf;
	parser->clear_io_buf = dp_parser_clear_io_buf;
	parser->pdev = pdev;

	return parser;
}

void dp_parser_put(struct dp_parser *parser)
{
	int i = 0;
	struct dss_module_power *power = NULL;

	if (!parser) {
		pr_err("invalid parser module\n");
		return;
	}

	power = parser->mp;

	for (i = 0; i < DP_MAX_PM; i++) {
		dp_parser_put_clk_data(&parser->pdev->dev, &power[i]);
		dp_parser_put_vreg_data(&parser->pdev->dev, &power[i]);
		dp_parser_put_gpio_data(&parser->pdev->dev, &power[i]);
	}

	dp_parser_clear_io_buf(parser);
	devm_kfree(&parser->pdev->dev, parser->io.data);
	devm_kfree(&parser->pdev->dev, parser);
}<|MERGE_RESOLUTION|>--- conflicted
+++ resolved
@@ -172,12 +172,6 @@
 			parser->l_pnswap |= (data[i] & 0x01) << i;
 	}
 
-	data = of_get_property(of_node, "qcom,pn-swap-lane-map", &len);
-	if (data && (len == DP_MAX_PHY_LN)) {
-		for (i = 0; i < len; i++)
-			parser->l_pnswap |= (data[i] & 0x01) << i;
-	}
-
 	rc = of_property_read_u32(of_node,
 		"qcom,max-pclk-frequency-khz", &parser->max_pclk_khz);
 	if (rc)
@@ -228,31 +222,8 @@
 	pinctrl->pin = devm_pinctrl_get(&parser->pdev->dev);
 
 	if (IS_ERR_OR_NULL(pinctrl->pin)) {
-<<<<<<< HEAD
-		pr_debug("failed to get pinctrl, rc=%d\n", rc);
-		goto error;
-=======
 		pr_debug("failed to get pinctrl\n");
 		return 0;
-	}
-
-	if (parser->no_aux_switch && parser->lphw_hpd) {
-		pinctrl->state_hpd_tlmm = pinctrl->state_hpd_ctrl = NULL;
-
-		pinctrl->state_hpd_tlmm = pinctrl_lookup_state(pinctrl->pin,
-					"mdss_dp_hpd_tlmm");
-		if (!IS_ERR_OR_NULL(pinctrl->state_hpd_tlmm)) {
-			pinctrl->state_hpd_ctrl = pinctrl_lookup_state(
-				pinctrl->pin, "mdss_dp_hpd_ctrl");
-		}
-
-		if (IS_ERR_OR_NULL(pinctrl->state_hpd_tlmm) ||
-				IS_ERR_OR_NULL(pinctrl->state_hpd_ctrl)) {
-			pinctrl->state_hpd_tlmm = NULL;
-			pinctrl->state_hpd_ctrl = NULL;
-			pr_debug("tlmm or ctrl pinctrl state does not exist\n");
-		}
->>>>>>> b6fbaa1d
 	}
 
 	if (parser->no_aux_switch && parser->lphw_hpd) {
