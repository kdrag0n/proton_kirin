--- conflicted
+++ resolved
@@ -508,15 +508,9 @@
 		aux->dp_aux.reg = msg->address;
 		aux->dp_aux.read = aux->read;
 		aux->dp_aux.size = msg->size;
-<<<<<<< HEAD
 
 		reinit_completion(&aux->comp);
 
-=======
-
-		reinit_completion(&aux->comp);
-
->>>>>>> 871eac76
 		if (aux->read) {
 			timeout = wait_for_completion_timeout(&aux->comp, HZ);
 			if (!timeout) {
