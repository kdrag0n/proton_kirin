/*
 * Copyright (c) 2014-2019 The Linux Foundation. All rights reserved.
 * Copyright (C) 2013 Red Hat
 * Author: Rob Clark <robdclark@gmail.com>
 *
 * This program is free software; you can redistribute it and/or modify it
 * under the terms of the GNU General Public License version 2 as published by
 * the Free Software Foundation.
 *
 * This program is distributed in the hope that it will be useful, but WITHOUT
 * ANY WARRANTY; without even the implied warranty of MERCHANTABILITY or
 * FITNESS FOR A PARTICULAR PURPOSE.  See the GNU General Public License for
 * more details.
 *
 * You should have received a copy of the GNU General Public License along with
 * this program.  If not, see <http://www.gnu.org/licenses/>.
 */

#define pr_fmt(fmt)	"[drm:%s:%d] " fmt, __func__, __LINE__
#include <linux/sort.h>
#include <linux/debugfs.h>
#include <linux/ktime.h>
#include <uapi/drm/sde_drm.h>
#include <drm/drm_mode.h>
#include <drm/drm_crtc.h>
#include <drm/drm_crtc_helper.h>
#include <drm/drm_flip_work.h>
#include <linux/clk/qcom.h>
#include <linux/sde_rsc.h>

#include "sde_kms.h"
#include "sde_hw_lm.h"
#include "sde_hw_ctl.h"
#include "sde_crtc.h"
#include "sde_plane.h"
#include "sde_hw_util.h"
#include "sde_hw_catalog.h"
#include "sde_color_processing.h"
#include "sde_encoder.h"
#include "sde_connector.h"
#include "sde_vbif.h"
#include "sde_power_handle.h"
#include "sde_core_perf.h"
#include "sde_trace.h"

#define SDE_PSTATES_MAX (SDE_STAGE_MAX * 4)
#define SDE_MULTIRECT_PLANE_MAX (SDE_STAGE_MAX * 2)

struct sde_crtc_custom_events {
	u32 event;
	int (*func)(struct drm_crtc *crtc, bool en,
			struct sde_irq_callback *irq);
};

static int sde_crtc_power_interrupt_handler(struct drm_crtc *crtc_drm,
	bool en, struct sde_irq_callback *ad_irq);
static int sde_crtc_idle_interrupt_handler(struct drm_crtc *crtc_drm,
	bool en, struct sde_irq_callback *idle_irq);
static int sde_crtc_pm_event_handler(struct drm_crtc *crtc, bool en,
		struct sde_irq_callback *noirq);

static struct sde_crtc_custom_events custom_events[] = {
	{DRM_EVENT_AD_BACKLIGHT, sde_cp_ad_interrupt},
	{DRM_EVENT_CRTC_POWER, sde_crtc_power_interrupt_handler},
	{DRM_EVENT_IDLE_NOTIFY, sde_crtc_idle_interrupt_handler},
	{DRM_EVENT_HISTOGRAM, sde_cp_hist_interrupt},
	{DRM_EVENT_SDE_POWER, sde_crtc_pm_event_handler},
};

/* default input fence timeout, in ms */
#define SDE_CRTC_INPUT_FENCE_TIMEOUT    10000

/*
 * The default input fence timeout is 2 seconds while max allowed
 * range is 10 seconds. Any value above 10 seconds adds glitches beyond
 * tolerance limit.
 */
#define SDE_CRTC_MAX_INPUT_FENCE_TIMEOUT 10000

/* layer mixer index on sde_crtc */
#define LEFT_MIXER 0
#define RIGHT_MIXER 1

#define MISR_BUFF_SIZE			256

/*
 * Time period for fps calculation in micro seconds.
 * Default value is set to 1 sec.
 */
#define DEFAULT_FPS_PERIOD_1_SEC	1000000
#define MAX_FPS_PERIOD_5_SECONDS	5000000
#define MAX_FRAME_COUNT			1000
#define MILI_TO_MICRO			1000

/* default line padding ratio limitation */
#define MAX_VPADDING_RATIO_M		63
#define MAX_VPADDING_RATIO_N		15

static inline struct sde_kms *_sde_crtc_get_kms(struct drm_crtc *crtc)
{
	struct msm_drm_private *priv;

	if (!crtc || !crtc->dev || !crtc->dev->dev_private) {
		SDE_ERROR("invalid crtc\n");
		return NULL;
	}
	priv = crtc->dev->dev_private;
	if (!priv || !priv->kms) {
		SDE_ERROR("invalid kms\n");
		return NULL;
	}

	return to_sde_kms(priv->kms);
}

static inline int _sde_crtc_power_enable(struct sde_crtc *sde_crtc, bool enable)
{
	struct drm_crtc *crtc;
	struct msm_drm_private *priv;
	struct sde_kms *sde_kms;

	if (!sde_crtc) {
		SDE_ERROR("invalid sde crtc\n");
		return -EINVAL;
	}

	crtc = &sde_crtc->base;
	if (!crtc->dev || !crtc->dev->dev_private) {
		SDE_ERROR("invalid drm device\n");
		return -EINVAL;
	}

	priv = crtc->dev->dev_private;
	if (!priv->kms) {
		SDE_ERROR("invalid kms\n");
		return -EINVAL;
	}

	sde_kms = to_sde_kms(priv->kms);

	return sde_power_resource_enable(&priv->phandle, sde_kms->core_client,
									enable);
}

/**
 * sde_crtc_calc_fps() - Calculates fps value.
 * @sde_crtc   : CRTC structure
 *
 * This function is called at frame done. It counts the number
 * of frames done for every 1 sec. Stores the value in measured_fps.
 * measured_fps value is 10 times the calculated fps value.
 * For example, measured_fps= 594 for calculated fps of 59.4
 */
static void sde_crtc_calc_fps(struct sde_crtc *sde_crtc)
{
	ktime_t current_time_us;
	u64 fps, diff_us;

	current_time_us = ktime_get();
	diff_us = (u64)ktime_us_delta(current_time_us,
			sde_crtc->fps_info.last_sampled_time_us);
	sde_crtc->fps_info.frame_count++;

	if (diff_us >= DEFAULT_FPS_PERIOD_1_SEC) {

		 /* Multiplying with 10 to get fps in floating point */
		fps = ((u64)sde_crtc->fps_info.frame_count)
						* DEFAULT_FPS_PERIOD_1_SEC * 10;
		do_div(fps, diff_us);
		sde_crtc->fps_info.measured_fps = (unsigned int)fps;
		SDE_DEBUG(" FPS for crtc%d is %d.%d\n",
				sde_crtc->base.base.id, (unsigned int)fps/10,
				(unsigned int)fps%10);
		sde_crtc->fps_info.last_sampled_time_us = current_time_us;
		sde_crtc->fps_info.frame_count = 0;
	}

	if (!sde_crtc->fps_info.time_buf)
		return;

	/**
	 * Array indexing is based on sliding window algorithm.
	 * sde_crtc->time_buf has a maximum capacity of MAX_FRAME_COUNT
	 * time slots. As the count increases to MAX_FRAME_COUNT + 1, the
	 * counter loops around and comes back to the first index to store
	 * the next ktime.
	 */
	sde_crtc->fps_info.time_buf[sde_crtc->fps_info.next_time_index++] =
								ktime_get();
	sde_crtc->fps_info.next_time_index %= MAX_FRAME_COUNT;
}

/**
 * _sde_crtc_rp_to_crtc - get crtc from resource pool object
 * @rp: Pointer to resource pool
 * return: Pointer to drm crtc if success; null otherwise
 */
static struct drm_crtc *_sde_crtc_rp_to_crtc(struct sde_crtc_respool *rp)
{
	if (!rp)
		return NULL;

	return container_of(rp, struct sde_crtc_state, rp)->base.crtc;
}

/**
 * _sde_crtc_rp_reclaim - reclaim unused, or all if forced, resources in pool
 * @rp: Pointer to resource pool
 * @force: True to reclaim all resources; otherwise, reclaim only unused ones
 * return: None
 */
static void _sde_crtc_rp_reclaim(struct sde_crtc_respool *rp, bool force)
{
	struct sde_crtc_res *res, *next;
	struct drm_crtc *crtc;

	crtc = _sde_crtc_rp_to_crtc(rp);
	if (!crtc) {
		SDE_ERROR("invalid crtc\n");
		return;
	}

	SDE_DEBUG("crtc%d.%u %s\n", crtc->base.id, rp->sequence_id,
			force ? "destroy" : "free_unused");

	list_for_each_entry_safe(res, next, &rp->res_list, list) {
		if (!force && !(res->flags & SDE_CRTC_RES_FLAG_FREE))
			continue;
		SDE_DEBUG("crtc%d.%u reclaim res:0x%x/0x%llx/%pK/%d\n",
				crtc->base.id, rp->sequence_id,
				res->type, res->tag, res->val,
				atomic_read(&res->refcount));
		list_del(&res->list);
		if (res->ops.put)
			res->ops.put(res->val);
		kfree(res);
	}
}

/**
 * _sde_crtc_rp_free_unused - free unused resource in pool
 * @rp: Pointer to resource pool
 * return: none
 */
static void _sde_crtc_rp_free_unused(struct sde_crtc_respool *rp)
{
	mutex_lock(rp->rp_lock);
	_sde_crtc_rp_reclaim(rp, false);
	mutex_unlock(rp->rp_lock);
}

/**
 * _sde_crtc_rp_destroy - destroy resource pool
 * @rp: Pointer to resource pool
 * return: None
 */
static void _sde_crtc_rp_destroy(struct sde_crtc_respool *rp)
{
	mutex_lock(rp->rp_lock);
	list_del_init(&rp->rp_list);
	_sde_crtc_rp_reclaim(rp, true);
	mutex_unlock(rp->rp_lock);
}

/**
 * _sde_crtc_hw_blk_get - get callback for hardware block
 * @val: Resource handle
 * @type: Resource type
 * @tag: Search tag for given resource
 * return: Resource handle
 */
static void *_sde_crtc_hw_blk_get(void *val, u32 type, u64 tag)
{
	SDE_DEBUG("res:%d/0x%llx/%pK\n", type, tag, val);
	return sde_hw_blk_get(val, type, tag);
}

/**
 * _sde_crtc_hw_blk_put - put callback for hardware block
 * @val: Resource handle
 * return: None
 */
static void _sde_crtc_hw_blk_put(void *val)
{
	SDE_DEBUG("res://%pK\n", val);
	sde_hw_blk_put(val);
}

/**
 * _sde_crtc_rp_duplicate - duplicate resource pool and reset reference count
 * @rp: Pointer to original resource pool
 * @dup_rp: Pointer to duplicated resource pool
 * return: None
 */
static void _sde_crtc_rp_duplicate(struct sde_crtc_respool *rp,
		struct sde_crtc_respool *dup_rp)
{
	struct sde_crtc_res *res, *dup_res;
	struct drm_crtc *crtc;

	if (!rp || !dup_rp || !rp->rp_head) {
		SDE_ERROR("invalid resource pool\n");
		return;
	}

	crtc = _sde_crtc_rp_to_crtc(rp);
	if (!crtc) {
		SDE_ERROR("invalid crtc\n");
		return;
	}

	SDE_DEBUG("crtc%d.%u duplicate\n", crtc->base.id, rp->sequence_id);

	mutex_lock(rp->rp_lock);
	dup_rp->sequence_id = rp->sequence_id + 1;
	INIT_LIST_HEAD(&dup_rp->res_list);
	dup_rp->ops = rp->ops;
	list_for_each_entry(res, &rp->res_list, list) {
		dup_res = kzalloc(sizeof(struct sde_crtc_res), GFP_KERNEL);
		if (!dup_res) {
			mutex_unlock(rp->rp_lock);
			return;
		}
		INIT_LIST_HEAD(&dup_res->list);
		atomic_set(&dup_res->refcount, 0);
		dup_res->type = res->type;
		dup_res->tag = res->tag;
		dup_res->val = res->val;
		dup_res->ops = res->ops;
		dup_res->flags = SDE_CRTC_RES_FLAG_FREE;
		SDE_DEBUG("crtc%d.%u dup res:0x%x/0x%llx/%pK/%d\n",
				crtc->base.id, dup_rp->sequence_id,
				dup_res->type, dup_res->tag, dup_res->val,
				atomic_read(&dup_res->refcount));
		list_add_tail(&dup_res->list, &dup_rp->res_list);
		if (dup_res->ops.get)
			dup_res->ops.get(dup_res->val, 0, -1);
	}

	dup_rp->rp_lock = rp->rp_lock;
	dup_rp->rp_head = rp->rp_head;
	INIT_LIST_HEAD(&dup_rp->rp_list);
	list_add_tail(&dup_rp->rp_list, rp->rp_head);
	mutex_unlock(rp->rp_lock);
}

/**
 * _sde_crtc_rp_reset - reset resource pool after allocation
 * @rp: Pointer to original resource pool
 * @rp_lock: Pointer to serialization resource pool lock
 * @rp_head: Pointer to crtc resource pool head
 * return: None
 */
static void _sde_crtc_rp_reset(struct sde_crtc_respool *rp,
		struct mutex *rp_lock, struct list_head *rp_head)
{
	if (!rp || !rp_lock || !rp_head) {
		SDE_ERROR("invalid resource pool\n");
		return;
	}

	mutex_lock(rp_lock);
	rp->rp_lock = rp_lock;
	rp->rp_head = rp_head;
	INIT_LIST_HEAD(&rp->rp_list);
	rp->sequence_id = 0;
	INIT_LIST_HEAD(&rp->res_list);
	rp->ops.get = _sde_crtc_hw_blk_get;
	rp->ops.put = _sde_crtc_hw_blk_put;
	list_add_tail(&rp->rp_list, rp->rp_head);
	mutex_unlock(rp_lock);
}

/**
 * _sde_crtc_rp_add_no_lock - add given resource to resource pool without lock
 * @rp: Pointer to original resource pool
 * @type: Resource type
 * @tag: Search tag for given resource
 * @val: Resource handle
 * @ops: Resource callback operations
 * return: 0 if success; error code otherwise
 */
static int _sde_crtc_rp_add_no_lock(struct sde_crtc_respool *rp, u32 type,
		u64 tag, void *val, struct sde_crtc_res_ops *ops)
{
	struct sde_crtc_res *res;
	struct drm_crtc *crtc;

	if (!rp || !ops) {
		SDE_ERROR("invalid resource pool/ops\n");
		return -EINVAL;
	}

	crtc = _sde_crtc_rp_to_crtc(rp);
	if (!crtc) {
		SDE_ERROR("invalid crtc\n");
		return -EINVAL;
	}

	list_for_each_entry(res, &rp->res_list, list) {
		if (res->type != type || res->tag != tag)
			continue;
		SDE_ERROR("crtc%d.%u already exist res:0x%x/0x%llx/%pK/%d\n",
				crtc->base.id, rp->sequence_id,
				res->type, res->tag, res->val,
				atomic_read(&res->refcount));
		return -EEXIST;
	}
	res = kzalloc(sizeof(struct sde_crtc_res), GFP_KERNEL);
	if (!res)
		return -ENOMEM;
	INIT_LIST_HEAD(&res->list);
	atomic_set(&res->refcount, 1);
	res->type = type;
	res->tag = tag;
	res->val = val;
	res->ops = *ops;
	list_add_tail(&res->list, &rp->res_list);
	SDE_DEBUG("crtc%d.%u added res:0x%x/0x%llx\n",
			crtc->base.id, rp->sequence_id, type, tag);
	return 0;
}

/**
 * _sde_crtc_rp_add - add given resource to resource pool
 * @rp: Pointer to original resource pool
 * @type: Resource type
 * @tag: Search tag for given resource
 * @val: Resource handle
 * @ops: Resource callback operations
 * return: 0 if success; error code otherwise
 */
static int _sde_crtc_rp_add(struct sde_crtc_respool *rp, u32 type, u64 tag,
		void *val, struct sde_crtc_res_ops *ops)
{
	int rc;

	if (!rp) {
		SDE_ERROR("invalid resource pool\n");
		return -EINVAL;
	}

	mutex_lock(rp->rp_lock);
	rc = _sde_crtc_rp_add_no_lock(rp, type, tag, val, ops);
	mutex_unlock(rp->rp_lock);
	return rc;
}

/**
 * _sde_crtc_rp_get - lookup the resource from given resource pool and obtain
 *	if available; otherwise, obtain resource from global pool
 * @rp: Pointer to original resource pool
 * @type: Resource type
 * @tag:  Search tag for given resource
 * return: Resource handle if success; pointer error or null otherwise
 */
static void *_sde_crtc_rp_get(struct sde_crtc_respool *rp, u32 type, u64 tag)
{
	struct sde_crtc_respool *old_rp;
	struct sde_crtc_res *res;
	void *val = NULL;
	int rc;
	struct drm_crtc *crtc;

	if (!rp) {
		SDE_ERROR("invalid resource pool\n");
		return NULL;
	}

	crtc = _sde_crtc_rp_to_crtc(rp);
	if (!crtc) {
		SDE_ERROR("invalid crtc\n");
		return NULL;
	}

	mutex_lock(rp->rp_lock);
	list_for_each_entry(res, &rp->res_list, list) {
		if (res->type != type || res->tag != tag)
			continue;
		SDE_DEBUG("crtc%d.%u found res:0x%x/0x%llx/%pK/%d\n",
				crtc->base.id, rp->sequence_id,
				res->type, res->tag, res->val,
				atomic_read(&res->refcount));
		atomic_inc(&res->refcount);
		res->flags &= ~SDE_CRTC_RES_FLAG_FREE;
		mutex_unlock(rp->rp_lock);
		return res->val;
	}
	list_for_each_entry(res, &rp->res_list, list) {
		if (res->type != type || !(res->flags & SDE_CRTC_RES_FLAG_FREE))
			continue;
		SDE_DEBUG("crtc%d.%u retag res:0x%x/0x%llx/%pK/%d\n",
				crtc->base.id, rp->sequence_id,
				res->type, res->tag, res->val,
				atomic_read(&res->refcount));
		atomic_inc(&res->refcount);
		res->tag = tag;
		res->flags &= ~SDE_CRTC_RES_FLAG_FREE;
		mutex_unlock(rp->rp_lock);
		return res->val;
	}
	/* not in this rp, try to grab from global pool */
	if (rp->ops.get)
		val = rp->ops.get(NULL, type, -1);
	if (!IS_ERR_OR_NULL(val))
		goto add_res;
	/*
	 * Search older resource pools for hw blk with matching type,
	 * necessary when resource is being used by this object,
	 * but in previous states not yet cleaned up.
	 *
	 * This enables searching of all resources currently owned
	 * by this crtc even though the resource might not be used
	 * in the current atomic state. This allows those resources
	 * to be re-acquired by the new atomic state immediately
	 * without waiting for the resources to be fully released.
	 */
	else if (IS_ERR_OR_NULL(val) && (type < SDE_HW_BLK_MAX)) {
		list_for_each_entry(old_rp, rp->rp_head, rp_list) {
			if (old_rp == rp)
				continue;

			list_for_each_entry(res, &old_rp->res_list, list) {
				if (res->type != type)
					continue;
				SDE_DEBUG(
					"crtc%d.%u found res:0x%x//%pK/ in crtc%d.%d\n",
						crtc->base.id,
						rp->sequence_id,
						res->type, res->val,
						crtc->base.id,
						old_rp->sequence_id);
				SDE_EVT32_VERBOSE(crtc->base.id,
						rp->sequence_id,
						res->type, res->val,
						crtc->base.id,
						old_rp->sequence_id);
				if (res->ops.get)
					res->ops.get(res->val, 0, -1);
				val = res->val;
				break;
			}

			if (!IS_ERR_OR_NULL(val))
				break;
		}
	}
	if (IS_ERR_OR_NULL(val)) {
		SDE_DEBUG("crtc%d.%u failed to get res:0x%x//\n",
				crtc->base.id, rp->sequence_id, type);
		mutex_unlock(rp->rp_lock);
		return NULL;
	}
add_res:
	rc = _sde_crtc_rp_add_no_lock(rp, type, tag, val, &rp->ops);
	if (rc) {
		SDE_ERROR("crtc%d.%u failed to add res:0x%x/0x%llx\n",
				crtc->base.id, rp->sequence_id, type, tag);
		if (rp->ops.put)
			rp->ops.put(val);
		val = NULL;
	}
	mutex_unlock(rp->rp_lock);
	return val;
}

/**
 * _sde_crtc_rp_put - return given resource to resource pool
 * @rp: Pointer to original resource pool
 * @type: Resource type
 * @tag: Search tag for given resource
 * return: None
 */
static void _sde_crtc_rp_put(struct sde_crtc_respool *rp, u32 type, u64 tag)
{
	struct sde_crtc_res *res, *next;
	struct drm_crtc *crtc;

	if (!rp) {
		SDE_ERROR("invalid resource pool\n");
		return;
	}

	crtc = _sde_crtc_rp_to_crtc(rp);
	if (!crtc) {
		SDE_ERROR("invalid crtc\n");
		return;
	}

	mutex_lock(rp->rp_lock);
	list_for_each_entry_safe(res, next, &rp->res_list, list) {
		if (res->type != type || res->tag != tag)
			continue;
		SDE_DEBUG("crtc%d.%u found res:0x%x/0x%llx/%pK/%d\n",
				crtc->base.id, rp->sequence_id,
				res->type, res->tag, res->val,
				atomic_read(&res->refcount));
		if (res->flags & SDE_CRTC_RES_FLAG_FREE)
			SDE_ERROR(
				"crtc%d.%u already free res:0x%x/0x%llx/%pK/%d\n",
					crtc->base.id, rp->sequence_id,
					res->type, res->tag, res->val,
					atomic_read(&res->refcount));
		else if (atomic_dec_return(&res->refcount) == 0)
			res->flags |= SDE_CRTC_RES_FLAG_FREE;

		mutex_unlock(rp->rp_lock);
		return;
	}
	SDE_ERROR("crtc%d.%u not found res:0x%x/0x%llx\n",
			crtc->base.id, rp->sequence_id, type, tag);
	mutex_unlock(rp->rp_lock);
}

int sde_crtc_res_add(struct drm_crtc_state *state, u32 type, u64 tag,
		void *val, struct sde_crtc_res_ops *ops)
{
	struct sde_crtc_respool *rp;

	if (!state) {
		SDE_ERROR("invalid parameters\n");
		return -EINVAL;
	}

	rp = &to_sde_crtc_state(state)->rp;
	return _sde_crtc_rp_add(rp, type, tag, val, ops);
}

void *sde_crtc_res_get(struct drm_crtc_state *state, u32 type, u64 tag)
{
	struct sde_crtc_respool *rp;
	void *val;

	if (!state) {
		SDE_ERROR("invalid parameters\n");
		return NULL;
	}

	rp = &to_sde_crtc_state(state)->rp;
	val = _sde_crtc_rp_get(rp, type, tag);
	if (IS_ERR(val)) {
		SDE_ERROR("failed to get res type:0x%x:0x%llx\n",
				type, tag);
		return NULL;
	}

	return val;
}

void sde_crtc_res_put(struct drm_crtc_state *state, u32 type, u64 tag)
{
	struct sde_crtc_respool *rp;

	if (!state) {
		SDE_ERROR("invalid parameters\n");
		return;
	}

	rp = &to_sde_crtc_state(state)->rp;
	_sde_crtc_rp_put(rp, type, tag);
}

static void _sde_crtc_deinit_events(struct sde_crtc *sde_crtc)
{
	if (!sde_crtc)
		return;
}

static int _sde_debugfs_fps_status_show(struct seq_file *s, void *data)
{
	struct sde_crtc *sde_crtc;
	u64 fps_int, fps_float;
	ktime_t current_time_us;
	u64 fps, diff_us;

	if (!s || !s->private) {
		SDE_ERROR("invalid input param(s)\n");
		return -EAGAIN;
	}

	sde_crtc = s->private;

	current_time_us = ktime_get();
	diff_us = (u64)ktime_us_delta(current_time_us,
			sde_crtc->fps_info.last_sampled_time_us);

	if (diff_us >= DEFAULT_FPS_PERIOD_1_SEC) {

		 /* Multiplying with 10 to get fps in floating point */
		fps = ((u64)sde_crtc->fps_info.frame_count)
						* DEFAULT_FPS_PERIOD_1_SEC * 10;
		do_div(fps, diff_us);
		sde_crtc->fps_info.measured_fps = (unsigned int)fps;
		sde_crtc->fps_info.last_sampled_time_us = current_time_us;
		sde_crtc->fps_info.frame_count = 0;
		SDE_DEBUG("Measured FPS for crtc%d is %d.%d\n",
				sde_crtc->base.base.id, (unsigned int)fps/10,
				(unsigned int)fps%10);
	}

	fps_int = (unsigned int) sde_crtc->fps_info.measured_fps;
	fps_float = do_div(fps_int, 10);

	seq_printf(s, "fps: %llu.%llu\n", fps_int, fps_float);

	return 0;
}


static int _sde_debugfs_fps_status(struct inode *inode, struct file *file)
{
	return single_open(file, _sde_debugfs_fps_status_show,
			inode->i_private);
}

static ssize_t set_fps_periodicity(struct device *device,
		struct device_attribute *attr, const char *buf, size_t count)
{
	struct drm_crtc *crtc;
	struct sde_crtc *sde_crtc;
	int res;

	/* Base of the input */
	int cnt = 10;

	if (!device || !buf) {
		SDE_ERROR("invalid input param(s)\n");
		return -EAGAIN;
	}

	crtc = dev_get_drvdata(device);
	if (!crtc)
		return -EINVAL;

	sde_crtc = to_sde_crtc(crtc);

	res = kstrtou32(buf, cnt, &sde_crtc->fps_info.fps_periodic_duration);
	if (res < 0)
		return res;

	if (sde_crtc->fps_info.fps_periodic_duration <= 0)
		sde_crtc->fps_info.fps_periodic_duration =
						DEFAULT_FPS_PERIOD_1_SEC;
	else if ((sde_crtc->fps_info.fps_periodic_duration) * MILI_TO_MICRO >
						MAX_FPS_PERIOD_5_SECONDS)
		sde_crtc->fps_info.fps_periodic_duration =
						MAX_FPS_PERIOD_5_SECONDS;
	else
		sde_crtc->fps_info.fps_periodic_duration *= MILI_TO_MICRO;

	return count;
}

static ssize_t fps_periodicity_show(struct device *device,
		struct device_attribute *attr, char *buf)
{
	struct drm_crtc *crtc;
	struct sde_crtc *sde_crtc;

	if (!device || !buf) {
		SDE_ERROR("invalid input param(s)\n");
		return -EAGAIN;
	}

	crtc = dev_get_drvdata(device);
	if (!crtc)
		return -EINVAL;

	sde_crtc = to_sde_crtc(crtc);

	return scnprintf(buf, PAGE_SIZE, "%d\n",
		(sde_crtc->fps_info.fps_periodic_duration)/MILI_TO_MICRO);
}

static ssize_t measured_fps_show(struct device *device,
		struct device_attribute *attr, char *buf)
{
	struct drm_crtc *crtc;
	struct sde_crtc *sde_crtc;
	unsigned int fps_int, fps_decimal;
	u64 fps = 0, frame_count = 0;
	ktime_t current_time;
	int i = 0, current_time_index;
	u64 diff_us;

	if (!device || !buf) {
		SDE_ERROR("invalid input param(s)\n");
		return -EAGAIN;
	}

	crtc = dev_get_drvdata(device);
	if (!crtc) {
		scnprintf(buf, PAGE_SIZE, "fps information not available");
		return -EINVAL;
	}

	sde_crtc = to_sde_crtc(crtc);

	if (!sde_crtc->fps_info.time_buf) {
		scnprintf(buf, PAGE_SIZE,
				"timebuf null - fps information not available");
		return -EINVAL;
	}

	/**
	 * Whenever the time_index counter comes to zero upon decrementing,
	 * it is set to the last index since it is the next index that we
	 * should check for calculating the buftime.
	 */
	current_time_index = (sde_crtc->fps_info.next_time_index == 0) ?
		MAX_FRAME_COUNT - 1 : (sde_crtc->fps_info.next_time_index - 1);

	current_time = ktime_get();

	for (i = 0; i < MAX_FRAME_COUNT; i++) {
		u64 ptime = (u64)ktime_to_us(current_time);
		u64 buftime = (u64)ktime_to_us(
			sde_crtc->fps_info.time_buf[current_time_index]);
		diff_us = (u64)ktime_us_delta(current_time,
			sde_crtc->fps_info.time_buf[current_time_index]);
		if (ptime > buftime && diff_us >= (u64)
				sde_crtc->fps_info.fps_periodic_duration) {

			/* Multiplying with 10 to get fps in floating point */
			fps = frame_count * DEFAULT_FPS_PERIOD_1_SEC * 10;
			do_div(fps, diff_us);
			sde_crtc->fps_info.measured_fps = (unsigned int)fps;
			SDE_DEBUG("measured fps: %d\n",
					sde_crtc->fps_info.measured_fps);
			break;
		}

		current_time_index = (current_time_index == 0) ?
			(MAX_FRAME_COUNT - 1) : (current_time_index - 1);
		SDE_DEBUG("current time index: %d\n", current_time_index);

		frame_count++;
	}

	if (i == MAX_FRAME_COUNT) {

		current_time_index = (sde_crtc->fps_info.next_time_index == 0) ?
		MAX_FRAME_COUNT - 1 : (sde_crtc->fps_info.next_time_index - 1);

		diff_us = (u64)ktime_us_delta(current_time,
			sde_crtc->fps_info.time_buf[current_time_index]);

		if (diff_us >= sde_crtc->fps_info.fps_periodic_duration) {

			/* Multiplying with 10 to get fps in floating point */
			fps = (frame_count) * DEFAULT_FPS_PERIOD_1_SEC * 10;
			do_div(fps, diff_us);
			sde_crtc->fps_info.measured_fps = (unsigned int)fps;
		}
	}

	fps_int = (unsigned int) sde_crtc->fps_info.measured_fps;
	fps_decimal = do_div(fps_int, 10);
	return scnprintf(buf, PAGE_SIZE,
<<<<<<< HEAD
		"fps: %d.%d duration:%d frame_count:%llu", fps_int, fps_decimal,
=======
	"fps: %d.%d duration:%d frame_count:%llu\n", fps_int, fps_decimal,
>>>>>>> 0ec737cc
			sde_crtc->fps_info.fps_periodic_duration, frame_count);
}

static ssize_t vsync_event_show(struct device *device,
	struct device_attribute *attr, char *buf)
{
	struct drm_crtc *crtc;
	struct sde_crtc *sde_crtc;

	if (!device || !buf) {
		SDE_ERROR("invalid input param(s)\n");
		return -EAGAIN;
	}

	crtc = dev_get_drvdata(device);
	sde_crtc = to_sde_crtc(crtc);
	return scnprintf(buf, PAGE_SIZE, "VSYNC=%llu\n",
			ktime_to_ns(sde_crtc->vblank_last_cb_time));
}

static DEVICE_ATTR_RO(vsync_event);
static DEVICE_ATTR(measured_fps, 0444, measured_fps_show, NULL);
static DEVICE_ATTR(fps_periodicity_ms, 0644, fps_periodicity_show,
							set_fps_periodicity);
static struct attribute *sde_crtc_dev_attrs[] = {
	&dev_attr_vsync_event.attr,
	&dev_attr_measured_fps.attr,
	&dev_attr_fps_periodicity_ms.attr,
	NULL
};

static const struct attribute_group sde_crtc_attr_group = {
	.attrs = sde_crtc_dev_attrs,
};

static const struct attribute_group *sde_crtc_attr_groups[] = {
	&sde_crtc_attr_group,
	NULL,
};

static void sde_crtc_destroy(struct drm_crtc *crtc)
{
	struct sde_crtc *sde_crtc = to_sde_crtc(crtc);

	SDE_DEBUG("\n");

	if (!crtc)
		return;

	if (sde_crtc->vsync_event_sf)
		sysfs_put(sde_crtc->vsync_event_sf);
	if (sde_crtc->sysfs_dev)
		device_unregister(sde_crtc->sysfs_dev);

	if (sde_crtc->blob_info)
		drm_property_blob_put(sde_crtc->blob_info);
	msm_property_destroy(&sde_crtc->property_info);
	sde_cp_crtc_destroy_properties(crtc);

	sde_fence_deinit(sde_crtc->output_fence);
	_sde_crtc_deinit_events(sde_crtc);

	drm_crtc_cleanup(crtc);
	mutex_destroy(&sde_crtc->crtc_lock);
	kfree(sde_crtc);
}

static bool sde_crtc_mode_fixup(struct drm_crtc *crtc,
		const struct drm_display_mode *mode,
		struct drm_display_mode *adjusted_mode)
{
	SDE_DEBUG("\n");

	if ((msm_is_mode_seamless(adjusted_mode) ||
	     (msm_is_mode_seamless_vrr(adjusted_mode) ||
	      msm_is_mode_seamless_dyn_clk(adjusted_mode))) &&
	    (!crtc->enabled)) {
		SDE_ERROR("crtc state prevents seamless transition\n");
		return false;
	}

	return true;
}

static int _sde_crtc_get_ctlstart_timeout(struct drm_crtc *crtc)
{
	struct drm_encoder *encoder;
	int rc = 0;

	if (!crtc || !crtc->dev)
		return 0;

	list_for_each_entry(encoder,
			&crtc->dev->mode_config.encoder_list, head) {
		if (encoder->crtc != crtc)
			continue;

		if (sde_encoder_get_intf_mode(encoder) == INTF_MODE_CMD)
			rc += sde_encoder_get_ctlstart_timeout_state(encoder);
	}

	return rc;
}

static void _sde_crtc_setup_blend_cfg(struct sde_crtc_mixer *mixer,
	struct sde_plane_state *pstate, struct sde_format *format)
{
	uint32_t blend_op, fg_alpha, bg_alpha;
	uint32_t blend_type;
	struct sde_hw_mixer *lm = mixer->hw_lm;

	/* default to opaque blending */
	fg_alpha = sde_plane_get_property(pstate, PLANE_PROP_ALPHA);
	bg_alpha = 0xFF - fg_alpha;
	blend_op = SDE_BLEND_FG_ALPHA_FG_CONST | SDE_BLEND_BG_ALPHA_BG_CONST;
	blend_type = sde_plane_get_property(pstate, PLANE_PROP_BLEND_OP);

	SDE_DEBUG("blend type:0x%x blend alpha:0x%x\n", blend_type, fg_alpha);

	switch (blend_type) {

	case SDE_DRM_BLEND_OP_OPAQUE:
		blend_op = SDE_BLEND_FG_ALPHA_FG_CONST |
			SDE_BLEND_BG_ALPHA_BG_CONST;
		break;

	case SDE_DRM_BLEND_OP_PREMULTIPLIED:
		if (format->alpha_enable) {
			blend_op = SDE_BLEND_FG_ALPHA_FG_CONST |
				SDE_BLEND_BG_ALPHA_FG_PIXEL;
			if (fg_alpha != 0xff) {
				bg_alpha = fg_alpha;
				blend_op |= SDE_BLEND_BG_MOD_ALPHA |
					SDE_BLEND_BG_INV_MOD_ALPHA;
			} else {
				blend_op |= SDE_BLEND_BG_INV_ALPHA;
			}
		}
		break;

	case SDE_DRM_BLEND_OP_COVERAGE:
		if (format->alpha_enable) {
			blend_op = SDE_BLEND_FG_ALPHA_FG_PIXEL |
				SDE_BLEND_BG_ALPHA_FG_PIXEL;
			if (fg_alpha != 0xff) {
				bg_alpha = fg_alpha;
				blend_op |= SDE_BLEND_FG_MOD_ALPHA |
					SDE_BLEND_BG_MOD_ALPHA |
					SDE_BLEND_BG_INV_MOD_ALPHA;
			} else {
				blend_op |= SDE_BLEND_BG_INV_ALPHA;
			}
		}
		break;
	default:
		/* do nothing */
		break;
	}

	lm->ops.setup_blend_config(lm, pstate->stage, fg_alpha,
						bg_alpha, blend_op);
	SDE_DEBUG(
		"format: %4.4s, alpha_enable %u fg alpha:0x%x bg alpha:0x%x blend_op:0x%x\n",
		(char *) &format->base.pixel_format,
		format->alpha_enable, fg_alpha, bg_alpha, blend_op);
}

static void _sde_crtc_setup_dim_layer_cfg(struct drm_crtc *crtc,
		struct sde_crtc *sde_crtc, struct sde_crtc_mixer *mixer,
		struct sde_hw_dim_layer *dim_layer)
{
	struct sde_crtc_state *cstate;
	struct sde_hw_mixer *lm;
	struct sde_hw_dim_layer split_dim_layer;
	int i;

	if (!dim_layer->rect.w || !dim_layer->rect.h) {
		SDE_DEBUG("empty dim_layer\n");
		return;
	}

	cstate = to_sde_crtc_state(crtc->state);

	SDE_DEBUG("dim_layer - flags:%d, stage:%d\n",
			dim_layer->flags, dim_layer->stage);

	split_dim_layer.stage = dim_layer->stage;
	split_dim_layer.color_fill = dim_layer->color_fill;

	/*
	 * traverse through the layer mixers attached to crtc and find the
	 * intersecting dim layer rect in each LM and program accordingly.
	 */
	for (i = 0; i < sde_crtc->num_mixers; i++) {
		split_dim_layer.flags = dim_layer->flags;

		sde_kms_rect_intersect(&cstate->lm_roi[i], &dim_layer->rect,
					&split_dim_layer.rect);
		if (sde_kms_rect_is_null(&split_dim_layer.rect)) {
			/*
			 * no extra programming required for non-intersecting
			 * layer mixers with INCLUSIVE dim layer
			 */
			if (split_dim_layer.flags & SDE_DRM_DIM_LAYER_INCLUSIVE)
				continue;

			/*
			 * program the other non-intersecting layer mixers with
			 * INCLUSIVE dim layer of full size for uniformity
			 * with EXCLUSIVE dim layer config.
			 */
			split_dim_layer.flags &= ~SDE_DRM_DIM_LAYER_EXCLUSIVE;
			split_dim_layer.flags |= SDE_DRM_DIM_LAYER_INCLUSIVE;
			memcpy(&split_dim_layer.rect, &cstate->lm_bounds[i],
					sizeof(split_dim_layer.rect));

		} else {
			split_dim_layer.rect.x =
					split_dim_layer.rect.x -
						cstate->lm_roi[i].x;
			split_dim_layer.rect.y =
					split_dim_layer.rect.y -
						cstate->lm_roi[i].y;
		}

		/* update dim layer rect for panel stacking crtc */
		if (cstate->padding_height) {
			uint32_t padding_y, padding_start, padding_height;

			sde_crtc_calc_vpadding_param(crtc->state,
				split_dim_layer.rect.y, split_dim_layer.rect.h,
				&padding_y, &padding_start, &padding_height);

			split_dim_layer.rect.y = padding_y;
			split_dim_layer.rect.h = padding_height;
		}

		SDE_EVT32_VERBOSE(DRMID(crtc),
				cstate->lm_roi[i].x,
				cstate->lm_roi[i].y,
				cstate->lm_roi[i].w,
				cstate->lm_roi[i].h,
				dim_layer->rect.x,
				dim_layer->rect.y,
				dim_layer->rect.w,
				dim_layer->rect.h,
				split_dim_layer.rect.x,
				split_dim_layer.rect.y,
				split_dim_layer.rect.w,
				split_dim_layer.rect.h);

		SDE_DEBUG("split_dim_layer - LM:%d, rect:{%d,%d,%d,%d}}\n",
			i, split_dim_layer.rect.x, split_dim_layer.rect.y,
			split_dim_layer.rect.w, split_dim_layer.rect.h);

		lm = mixer[i].hw_lm;
		mixer[i].mixer_op_mode |= 1 << split_dim_layer.stage;
		lm->ops.setup_dim_layer(lm, &split_dim_layer);
	}
}

void sde_crtc_get_crtc_roi(struct drm_crtc_state *state,
		const struct sde_rect **crtc_roi)
{
	struct sde_crtc_state *crtc_state;

	if (!state || !crtc_roi)
		return;

	crtc_state = to_sde_crtc_state(state);
	*crtc_roi = &crtc_state->crtc_roi;
}

bool sde_crtc_is_crtc_roi_dirty(struct drm_crtc_state *state)
{
	struct sde_crtc_state *cstate;
	struct sde_crtc *sde_crtc;

	if (!state || !state->crtc)
		return false;

	sde_crtc = to_sde_crtc(state->crtc);
	cstate = to_sde_crtc_state(state);

	return msm_property_is_dirty(&sde_crtc->property_info,
			&cstate->property_state, CRTC_PROP_ROI_V1);
}

static int _sde_crtc_set_roi_v1(struct drm_crtc_state *state,
		void __user *usr_ptr)
{
	struct drm_crtc *crtc;
	struct sde_crtc_state *cstate;
	struct sde_drm_roi_v1 roi_v1;
	int i;

	if (!state) {
		SDE_ERROR("invalid args\n");
		return -EINVAL;
	}

	cstate = to_sde_crtc_state(state);
	crtc = cstate->base.crtc;

	memset(&cstate->user_roi_list, 0, sizeof(cstate->user_roi_list));

	if (!usr_ptr) {
		SDE_DEBUG("crtc%d: rois cleared\n", DRMID(crtc));
		return 0;
	}

	if (copy_from_user(&roi_v1, usr_ptr, sizeof(roi_v1))) {
		SDE_ERROR("crtc%d: failed to copy roi_v1 data\n", DRMID(crtc));
		return -EINVAL;
	}

	SDE_DEBUG("crtc%d: num_rects %d\n", DRMID(crtc), roi_v1.num_rects);

	if (roi_v1.num_rects == 0) {
		SDE_DEBUG("crtc%d: rois cleared\n", DRMID(crtc));
		return 0;
	}

	if (roi_v1.num_rects > SDE_MAX_ROI_V1) {
		SDE_ERROR("crtc%d: too many rects specified: %d\n", DRMID(crtc),
				roi_v1.num_rects);
		return -EINVAL;
	}

	cstate->user_roi_list.num_rects = roi_v1.num_rects;
	for (i = 0; i < roi_v1.num_rects; ++i) {
		cstate->user_roi_list.roi[i] = roi_v1.roi[i];
		SDE_DEBUG("crtc%d: roi%d: roi (%d,%d) (%d,%d)\n",
				DRMID(crtc), i,
				cstate->user_roi_list.roi[i].x1,
				cstate->user_roi_list.roi[i].y1,
				cstate->user_roi_list.roi[i].x2,
				cstate->user_roi_list.roi[i].y2);
		SDE_EVT32_VERBOSE(DRMID(crtc),
				cstate->user_roi_list.roi[i].x1,
				cstate->user_roi_list.roi[i].y1,
				cstate->user_roi_list.roi[i].x2,
				cstate->user_roi_list.roi[i].y2);
	}

	return 0;
}

static bool _sde_crtc_setup_is_3dmux_dsc(struct drm_crtc_state *state)
{
	int i;
	struct sde_crtc_state *cstate;
	bool is_3dmux_dsc = false;

	cstate = to_sde_crtc_state(state);

	for (i = 0; i < cstate->num_connectors; i++) {
		struct drm_connector *conn = cstate->connectors[i];

		if (sde_connector_get_topology_name(conn) ==
				SDE_RM_TOPOLOGY_DUALPIPE_3DMERGE_DSC)
			is_3dmux_dsc = true;
	}

	return is_3dmux_dsc;
}

static int _sde_crtc_set_crtc_roi(struct drm_crtc *crtc,
		struct drm_crtc_state *state)
{
	struct drm_connector *conn;
	struct drm_connector_state *conn_state;
	struct sde_crtc *sde_crtc;
	struct sde_crtc_state *crtc_state;
	struct sde_rect *crtc_roi;
	struct msm_mode_info mode_info;
	int i = 0;
	int rc;
	bool is_crtc_roi_dirty;
	bool is_any_conn_roi_dirty;

	if (!crtc || !state)
		return -EINVAL;

	sde_crtc = to_sde_crtc(crtc);
	crtc_state = to_sde_crtc_state(state);
	crtc_roi = &crtc_state->crtc_roi;

	is_crtc_roi_dirty = sde_crtc_is_crtc_roi_dirty(state);
	is_any_conn_roi_dirty = false;

	for_each_connector_in_state(state->state, conn, conn_state, i) {
		struct sde_connector *sde_conn;
		struct sde_connector_state *sde_conn_state;
		struct sde_rect conn_roi;

		if (!conn_state || conn_state->crtc != crtc)
			continue;

		rc = sde_connector_get_mode_info(conn_state, &mode_info);
		if (rc) {
			SDE_ERROR("failed to get mode info\n");
			return -EINVAL;
		}

		if (!mode_info.roi_caps.enabled)
			continue;

		sde_conn = to_sde_connector(conn_state->connector);
		sde_conn_state = to_sde_connector_state(conn_state);

		is_any_conn_roi_dirty = is_any_conn_roi_dirty ||
				msm_property_is_dirty(
						&sde_conn->property_info,
						&sde_conn_state->property_state,
						CONNECTOR_PROP_ROI_V1);

		/*
		 * current driver only supports same connector and crtc size,
		 * but if support for different sizes is added, driver needs
		 * to check the connector roi here to make sure is full screen
		 * for dsc 3d-mux topology that doesn't support partial update.
		 */
		if (memcmp(&sde_conn_state->rois, &crtc_state->user_roi_list,
				sizeof(crtc_state->user_roi_list))) {
			SDE_ERROR("%s: crtc -> conn roi scaling unsupported\n",
					sde_crtc->name);
			return -EINVAL;
		}

		sde_kms_rect_merge_rectangles(&sde_conn_state->rois, &conn_roi);
		SDE_EVT32_VERBOSE(DRMID(crtc), DRMID(conn),
				conn_roi.x, conn_roi.y,
				conn_roi.w, conn_roi.h);
	}

	/*
	 * Check against CRTC ROI and Connector ROI not being updated together.
	 * This restriction should be relaxed when Connector ROI scaling is
	 * supported.
	 */
	if (is_any_conn_roi_dirty != is_crtc_roi_dirty) {
		SDE_ERROR("connector/crtc rois not updated together\n");
		return -EINVAL;
	}

	sde_kms_rect_merge_rectangles(&crtc_state->user_roi_list, crtc_roi);

	/* clear the ROI to null if it matches full screen anyways */
	if (crtc_roi->x == 0 && crtc_roi->y == 0 &&
			crtc_roi->w == state->adjusted_mode.hdisplay &&
			crtc_roi->h == state->adjusted_mode.vdisplay)
		memset(crtc_roi, 0, sizeof(*crtc_roi));

	SDE_DEBUG("%s: crtc roi (%d,%d,%d,%d)\n", sde_crtc->name,
			crtc_roi->x, crtc_roi->y, crtc_roi->w, crtc_roi->h);
	SDE_EVT32_VERBOSE(DRMID(crtc), crtc_roi->x, crtc_roi->y, crtc_roi->w,
			crtc_roi->h);

	return 0;
}

static int _sde_crtc_check_autorefresh(struct drm_crtc *crtc,
		struct drm_crtc_state *state)
{
	struct sde_crtc *sde_crtc;
	struct sde_crtc_state *crtc_state;
	struct drm_connector *conn;
	struct drm_connector_state *conn_state;
	int i;

	if (!crtc || !state)
		return -EINVAL;

	sde_crtc = to_sde_crtc(crtc);
	crtc_state = to_sde_crtc_state(state);

	if (sde_kms_rect_is_null(&crtc_state->crtc_roi))
		return 0;

	/* partial update active, check if autorefresh is also requested */
	for_each_connector_in_state(state->state, conn, conn_state, i) {
		uint64_t autorefresh;

		if (!conn_state || conn_state->crtc != crtc)
			continue;

		autorefresh = sde_connector_get_property(conn_state,
				CONNECTOR_PROP_AUTOREFRESH);
		if (autorefresh) {
			SDE_ERROR(
				"%s: autorefresh & partial crtc roi incompatible %llu\n",
					sde_crtc->name, autorefresh);
			return -EINVAL;
		}
	}

	return 0;
}

static int _sde_crtc_set_lm_roi(struct drm_crtc *crtc,
		struct drm_crtc_state *state, int lm_idx)
{
	struct sde_crtc *sde_crtc;
	struct sde_crtc_state *crtc_state;
	const struct sde_rect *crtc_roi;
	const struct sde_rect *lm_bounds;
	struct sde_rect *lm_roi;

	if (!crtc || !state || lm_idx >= ARRAY_SIZE(crtc_state->lm_bounds))
		return -EINVAL;

	sde_crtc = to_sde_crtc(crtc);
	crtc_state = to_sde_crtc_state(state);
	crtc_roi = &crtc_state->crtc_roi;
	lm_bounds = &crtc_state->lm_bounds[lm_idx];
	lm_roi = &crtc_state->lm_roi[lm_idx];

	if (sde_kms_rect_is_null(crtc_roi))
		memcpy(lm_roi, lm_bounds, sizeof(*lm_roi));
	else
		sde_kms_rect_intersect(crtc_roi, lm_bounds, lm_roi);

	SDE_DEBUG("%s: lm%d roi (%d,%d,%d,%d)\n", sde_crtc->name, lm_idx,
			lm_roi->x, lm_roi->y, lm_roi->w, lm_roi->h);

	/*
	 * partial update is not supported with 3dmux dsc or dest scaler.
	 * hence, crtc roi must match the mixer dimensions.
	 */
	if (crtc_state->num_ds_enabled ||
		_sde_crtc_setup_is_3dmux_dsc(state)) {
		if (memcmp(lm_roi, lm_bounds, sizeof(struct sde_rect))) {
			SDE_ERROR("Unsupported: Dest scaler/3d mux DSC + PU\n");
			return -EINVAL;
		}
	}

	/* if any dimension is zero, clear all dimensions for clarity */
	if (sde_kms_rect_is_null(lm_roi))
		memset(lm_roi, 0, sizeof(*lm_roi));

	return 0;
}

static u32 _sde_crtc_get_displays_affected(struct drm_crtc *crtc,
		struct drm_crtc_state *state)
{
	struct sde_crtc *sde_crtc;
	struct sde_crtc_state *crtc_state;
	struct drm_encoder *encoder;
	u32 disp_bitmask = 0;
	int i;
	bool is_ppsplit = false;

	if (!crtc || !state) {
		pr_err("Invalid crtc or state\n");
		return 0;
	}

	sde_crtc = to_sde_crtc(crtc);
	crtc_state = to_sde_crtc_state(state);

	list_for_each_entry(encoder,
			&crtc->dev->mode_config.encoder_list, head) {
		if (encoder->crtc != state->crtc)
			continue;

		is_ppsplit |= sde_encoder_is_topology_ppsplit(encoder);
	}

	/* pingpong split: one ROI, one LM, two physical displays */
	if (is_ppsplit) {
		u32 lm_split_width = crtc_state->lm_bounds[0].w / 2;
		struct sde_rect *roi = &crtc_state->lm_roi[0];

		if (sde_kms_rect_is_null(roi))
			disp_bitmask = 0;
		else if ((u32)roi->x + (u32)roi->w <= lm_split_width)
			disp_bitmask = BIT(0);		/* left only */
		else if (roi->x >= lm_split_width)
			disp_bitmask = BIT(1);		/* right only */
		else
			disp_bitmask = BIT(0) | BIT(1); /* left and right */
	} else {
		for (i = 0; i < sde_crtc->num_mixers; i++) {
			if (!sde_kms_rect_is_null(&crtc_state->lm_roi[i]))
				disp_bitmask |= BIT(i);
		}
	}

	SDE_DEBUG("affected displays 0x%x\n", disp_bitmask);

	return disp_bitmask;
}

static int _sde_crtc_check_rois_centered_and_symmetric(struct drm_crtc *crtc,
		struct drm_crtc_state *state)
{
	struct sde_crtc *sde_crtc;
	struct sde_crtc_state *crtc_state;
	const struct sde_rect *roi[CRTC_DUAL_MIXERS];

	if (!crtc || !state)
		return -EINVAL;

	sde_crtc = to_sde_crtc(crtc);
	crtc_state = to_sde_crtc_state(state);

	if (sde_crtc->num_mixers > CRTC_DUAL_MIXERS) {
		SDE_ERROR("%s: unsupported number of mixers: %d\n",
				sde_crtc->name, sde_crtc->num_mixers);
		return -EINVAL;
	}

	/*
	 * If using pingpong split: one ROI, one LM, two physical displays
	 * then the ROI must be centered on the panel split boundary and
	 * be of equal width across the split.
	 */
	if (crtc_state->is_ppsplit) {
		u16 panel_split_width;
		u32 display_mask;

		roi[0] = &crtc_state->lm_roi[0];

		if (sde_kms_rect_is_null(roi[0]))
			return 0;

		display_mask = _sde_crtc_get_displays_affected(crtc, state);
		if (display_mask != (BIT(0) | BIT(1)))
			return 0;

		panel_split_width = crtc_state->lm_bounds[0].w / 2;
		if (roi[0]->x + roi[0]->w / 2 != panel_split_width) {
			SDE_ERROR("%s: roi x %d w %d split %d\n",
					sde_crtc->name, roi[0]->x, roi[0]->w,
					panel_split_width);
			return -EINVAL;
		}

		return 0;
	}

	/*
	 * On certain HW, if using 2 LM, ROIs must be split evenly between the
	 * LMs and be of equal width.
	 */
	if (sde_crtc->num_mixers < 2)
		return 0;

	roi[0] = &crtc_state->lm_roi[0];
	roi[1] = &crtc_state->lm_roi[1];

	/* if one of the roi is null it's a left/right-only update */
	if (sde_kms_rect_is_null(roi[0]) || sde_kms_rect_is_null(roi[1]))
		return 0;

	/* check lm rois are equal width & first roi ends at 2nd roi */
	if (roi[0]->x + roi[0]->w != roi[1]->x || roi[0]->w != roi[1]->w) {
		SDE_ERROR(
			"%s: rois not centered and symmetric: roi0 x %d w %d roi1 x %d w %d\n",
				sde_crtc->name, roi[0]->x, roi[0]->w,
				roi[1]->x, roi[1]->w);
		return -EINVAL;
	}

	return 0;
}

static int _sde_crtc_check_planes_within_crtc_roi(struct drm_crtc *crtc,
		struct drm_crtc_state *state)
{
	struct sde_crtc *sde_crtc;
	struct sde_crtc_state *crtc_state;
	const struct sde_rect *crtc_roi;
	const struct drm_plane_state *pstate;
	struct drm_plane *plane;

	if (!crtc || !state)
		return -EINVAL;

	/*
	 * Reject commit if a Plane CRTC destination coordinates fall outside
	 * the partial CRTC ROI. LM output is determined via connector ROIs,
	 * if they are specified, not Plane CRTC ROIs.
	 */

	sde_crtc = to_sde_crtc(crtc);
	crtc_state = to_sde_crtc_state(state);
	crtc_roi = &crtc_state->crtc_roi;

	if (sde_kms_rect_is_null(crtc_roi))
		return 0;

	drm_atomic_crtc_state_for_each_plane_state(plane, pstate, state) {
		struct sde_rect plane_roi, intersection;

		if (IS_ERR_OR_NULL(pstate)) {
			int rc = PTR_ERR(pstate);

			SDE_ERROR("%s: failed to get plane%d state, %d\n",
					sde_crtc->name, plane->base.id, rc);
			return rc;
		}

		plane_roi.x = pstate->crtc_x;
		plane_roi.y = pstate->crtc_y;
		plane_roi.w = pstate->crtc_w;
		plane_roi.h = pstate->crtc_h;
		sde_kms_rect_intersect(crtc_roi, &plane_roi, &intersection);
		if (!sde_kms_rect_is_equal(&plane_roi, &intersection)) {
			SDE_ERROR(
				"%s: plane%d crtc roi (%d,%d,%d,%d) outside crtc roi (%d,%d,%d,%d)\n",
					sde_crtc->name, plane->base.id,
					plane_roi.x, plane_roi.y,
					plane_roi.w, plane_roi.h,
					crtc_roi->x, crtc_roi->y,
					crtc_roi->w, crtc_roi->h);
			return -E2BIG;
		}
	}

	return 0;
}

static int _sde_crtc_check_rois(struct drm_crtc *crtc,
		struct drm_crtc_state *state)
{
	struct sde_crtc *sde_crtc;
	struct sde_crtc_state *sde_crtc_state;
	struct msm_mode_info mode_info;
	int rc, lm_idx, i;

	if (!crtc || !state)
		return -EINVAL;

	memset(&mode_info, 0, sizeof(mode_info));

	sde_crtc = to_sde_crtc(crtc);
	sde_crtc_state = to_sde_crtc_state(state);

	/*
	 * check connector array cached at modeset time since incoming atomic
	 * state may not include any connectors if they aren't modified
	 */
	for (i = 0; i < sde_crtc_state->num_connectors; i++) {
		struct drm_connector *conn = sde_crtc_state->connectors[i];

		if (!conn || !conn->state)
			continue;

		rc = sde_connector_get_mode_info(conn->state, &mode_info);
		if (rc) {
			SDE_ERROR("failed to get mode info\n");
			return -EINVAL;
		}

		if (!mode_info.roi_caps.enabled)
			continue;

		if (sde_crtc_state->user_roi_list.num_rects >
				mode_info.roi_caps.num_roi) {
			SDE_ERROR("roi count is exceeding limit, %d > %d\n",
					sde_crtc_state->user_roi_list.num_rects,
					mode_info.roi_caps.num_roi);
			return -E2BIG;
		}

		rc = _sde_crtc_set_crtc_roi(crtc, state);
		if (rc)
			return rc;

		rc = _sde_crtc_check_autorefresh(crtc, state);
		if (rc)
			return rc;

		for (lm_idx = 0; lm_idx < sde_crtc->num_mixers; lm_idx++) {
			rc = _sde_crtc_set_lm_roi(crtc, state, lm_idx);
			if (rc)
				return rc;
		}

		rc = _sde_crtc_check_rois_centered_and_symmetric(crtc, state);
		if (rc)
			return rc;

		rc = _sde_crtc_check_planes_within_crtc_roi(crtc, state);
		if (rc)
			return rc;
	}

	return 0;
}

static u32 _sde_crtc_calc_gcd(u32 a, u32 b)
{
	if (b == 0)
		return a;

	return _sde_crtc_calc_gcd(b, a % b);
}

static int _sde_crtc_check_panel_stacking(struct drm_crtc *crtc,
		struct drm_crtc_state *state)
{
	struct sde_kms *kms;
	struct sde_crtc *sde_crtc;
	struct sde_crtc_state *sde_crtc_state;
	struct drm_connector *conn;
	struct msm_mode_info mode_info;
	u32 gcd, m, n;
	int rc;

	kms = _sde_crtc_get_kms(crtc);
	if (!kms || !kms->catalog) {
		SDE_ERROR("invalid kms\n");
		return -EINVAL;
	}

	if (!kms->catalog->has_line_insertion)
		return 0;

	sde_crtc = to_sde_crtc(crtc);
	sde_crtc_state = to_sde_crtc_state(state);

	/* panel stacking only support single connector */
	if (sde_crtc_state->num_connectors != 1)
		return 0;

	conn = sde_crtc_state->connectors[0];
	rc = sde_connector_get_mode_info(conn->state, &mode_info);
	if (rc) {
		SDE_ERROR("failed to get mode info\n");
		return -EINVAL;
	}

	if (!mode_info.vpadding)
		goto done;

	if (mode_info.vpadding < state->mode.vdisplay) {
		SDE_ERROR("padding height %d is less than vdisplay %d\n",
			mode_info.vpadding, state->mode.vdisplay);
		return -EINVAL;
	}

	/* skip calculation if already cached */
	if (mode_info.vpadding == sde_crtc_state->padding_height)
		return 0;

	gcd = _sde_crtc_calc_gcd(mode_info.vpadding, state->mode.vdisplay);
	if (!gcd) {
		SDE_ERROR("zero gcd found for padding height %d %d\n",
			mode_info.vpadding, state->mode.vdisplay);
		return -EINVAL;
	}

	m = state->mode.vdisplay / gcd;
	n = mode_info.vpadding / gcd - m;

	if (m > MAX_VPADDING_RATIO_M || n > MAX_VPADDING_RATIO_N) {
		SDE_ERROR("unsupported panel stacking pattern %d:%d", m, n);
		return -EINVAL;
	}

	sde_crtc_state->padding_active = m;
	sde_crtc_state->padding_dummy = n;

done:
	sde_crtc_state->padding_height = mode_info.vpadding;
	return 0;
}

static void _sde_crtc_program_lm_output_roi(struct drm_crtc *crtc)
{
	struct sde_crtc *sde_crtc;
	struct sde_crtc_state *crtc_state;
	const struct sde_rect *lm_roi;
	struct sde_hw_mixer *hw_lm;
	int lm_idx, lm_horiz_position;

	if (!crtc)
		return;

	sde_crtc = to_sde_crtc(crtc);
	crtc_state = to_sde_crtc_state(crtc->state);

	lm_horiz_position = 0;
	for (lm_idx = 0; lm_idx < sde_crtc->num_mixers; lm_idx++) {
		struct sde_hw_mixer_cfg cfg;

		lm_roi = &crtc_state->lm_roi[lm_idx];
		hw_lm = sde_crtc->mixers[lm_idx].hw_lm;

		SDE_EVT32(DRMID(crtc_state->base.crtc), lm_idx,
			lm_roi->x, lm_roi->y, lm_roi->w, lm_roi->h);

		if (sde_kms_rect_is_null(lm_roi))
			continue;

		hw_lm->cfg.out_width = lm_roi->w;
		hw_lm->cfg.out_height = lm_roi->h;
		hw_lm->cfg.right_mixer = lm_horiz_position;

		cfg.out_width = lm_roi->w;
		cfg.out_height = lm_roi->h;
		cfg.right_mixer = lm_horiz_position++;
		cfg.flags = 0;
		hw_lm->ops.setup_mixer_out(hw_lm, &cfg);
	}
}

/**
 * _sde_crtc_calc_inline_prefill - calculate rotator start prefill
 * @crtc: Pointer to drm crtc
 * return: prefill time in lines
 */
static u32 _sde_crtc_calc_inline_prefill(struct drm_crtc *crtc)
{
	struct sde_kms *sde_kms;

	if (!crtc) {
		SDE_ERROR("invalid parameters\n");
		return 0;
	}

	sde_kms = _sde_crtc_get_kms(crtc);
	if (!sde_kms || !sde_kms->catalog) {
		SDE_ERROR("invalid kms\n");
		return 0;
	}

	return sde_kms->catalog->sbuf_prefill + sde_kms->catalog->sbuf_headroom;
}

uint64_t sde_crtc_get_sbuf_clk(struct drm_crtc_state *state)
{
	struct sde_crtc_state *cstate;
	u64 tmp;

	if (!state) {
		SDE_ERROR("invalid crtc state\n");
		return 0;
	}
	cstate = to_sde_crtc_state(state);

	/*
	 * Select the max of the current and previous frame's user mode
	 * clock setting so that reductions in clock voting don't take effect
	 * until the current frame has completed.
	 *
	 * If the sbuf_clk_rate[] FIFO hasn't yet been updated in this commit
	 * cycle (as part of the CRTC's atomic check), compare the current
	 * clock value against sbuf_clk_rate[1] instead of comparing the
	 * sbuf_clk_rate[0]/sbuf_clk_rate[1] values.
	 */
	if (cstate->sbuf_clk_shifted)
		tmp = cstate->sbuf_clk_rate[0];
	else
		tmp = sde_crtc_get_property(cstate, CRTC_PROP_ROT_CLK);

	return max_t(u64, cstate->sbuf_clk_rate[1], tmp);
}

struct plane_state {
	struct sde_plane_state *sde_pstate;
	const struct drm_plane_state *drm_pstate;
	int stage;
	u32 pipe_id;
};

static int pstate_cmp(const void *a, const void *b)
{
	struct plane_state *pa = (struct plane_state *)a;
	struct plane_state *pb = (struct plane_state *)b;
	int rc = 0;
	int pa_zpos, pb_zpos;

	pa_zpos = sde_plane_get_property(pa->sde_pstate, PLANE_PROP_ZPOS);
	pb_zpos = sde_plane_get_property(pb->sde_pstate, PLANE_PROP_ZPOS);

	if (pa_zpos != pb_zpos)
		rc = pa_zpos - pb_zpos;
	else
		rc = pa->drm_pstate->crtc_x - pb->drm_pstate->crtc_x;

	return rc;
}

/*
 * validate and set source split:
 * use pstates sorted by stage to check planes on same stage
 * we assume that all pipes are in source split so its valid to compare
 * without taking into account left/right mixer placement
 */
static int _sde_crtc_validate_src_split_order(struct drm_crtc *crtc,
		struct plane_state *pstates, int cnt)
{
	struct plane_state *prv_pstate, *cur_pstate;
	struct sde_rect left_rect, right_rect;
	struct sde_kms *sde_kms;
	int32_t left_pid, right_pid;
	int32_t stage;
	int i, rc = 0;

	sde_kms = _sde_crtc_get_kms(crtc);
	if (!sde_kms || !sde_kms->catalog) {
		SDE_ERROR("invalid parameters\n");
		return -EINVAL;
	}

	for (i = 1; i < cnt; i++) {
		prv_pstate = &pstates[i - 1];
		cur_pstate = &pstates[i];

		if (prv_pstate->stage != cur_pstate->stage)
			continue;

		stage = cur_pstate->stage;

		left_pid = prv_pstate->sde_pstate->base.plane->base.id;
		POPULATE_RECT(&left_rect, prv_pstate->drm_pstate->crtc_x,
			prv_pstate->drm_pstate->crtc_y,
			prv_pstate->drm_pstate->crtc_w,
			prv_pstate->drm_pstate->crtc_h, false);

		right_pid = cur_pstate->sde_pstate->base.plane->base.id;
		POPULATE_RECT(&right_rect, cur_pstate->drm_pstate->crtc_x,
			cur_pstate->drm_pstate->crtc_y,
			cur_pstate->drm_pstate->crtc_w,
			cur_pstate->drm_pstate->crtc_h, false);

		if (right_rect.x < left_rect.x) {
			swap(left_pid, right_pid);
			swap(left_rect, right_rect);
			swap(prv_pstate, cur_pstate);
		}

		/*
		 * - planes are enumerated in pipe-priority order such that
		 *   planes with lower drm_id must be left-most in a shared
		 *   blend-stage when using source split.
		 * - planes in source split must be contiguous in width
		 * - planes in source split must have same dest yoff and height
		 */
		if ((right_pid < left_pid) &&
			!sde_kms->catalog->pipe_order_type) {
			SDE_ERROR(
			  "invalid src split cfg, stage:%d left:%d right:%d\n",
				stage, left_pid, right_pid);
			return -EINVAL;
		} else if (right_rect.x != (left_rect.x + left_rect.w)) {
			SDE_ERROR(
			  "invalid coordinates, stage:%d l:%d-%d r:%d-%d\n",
				stage, left_rect.x, left_rect.w,
				right_rect.x, right_rect.w);
			return -EINVAL;
		} else if ((left_rect.y != right_rect.y) ||
				(left_rect.h != right_rect.h)) {
			SDE_ERROR(
			  "stage:%d invalid yoff/ht: l_yxh:%dx%d r_yxh:%dx%d\n",
				stage, left_rect.y, left_rect.h,
				right_rect.y, right_rect.h);
			return -EINVAL;
		}
	}

	return rc;
}

static void _sde_crtc_set_src_split_order(struct drm_crtc *crtc,
		struct plane_state *pstates, int cnt)
{
	struct plane_state *prv_pstate, *cur_pstate, *nxt_pstate;
	struct sde_kms *sde_kms;
	struct sde_rect left_rect, right_rect;
	int32_t left_pid, right_pid;
	int32_t stage;
	int i;

	sde_kms = _sde_crtc_get_kms(crtc);
	if (!sde_kms || !sde_kms->catalog) {
		SDE_ERROR("invalid parameters\n");
		return;
	}

	if (!sde_kms->catalog->pipe_order_type)
		return;

	for (i = 0; i < cnt; i++) {
		prv_pstate = (i > 0) ? &pstates[i - 1] : NULL;
		cur_pstate = &pstates[i];
		nxt_pstate = ((i + 1) < cnt) ? &pstates[i + 1] : NULL;

		if ((!prv_pstate) || (prv_pstate->stage != cur_pstate->stage)) {
			/*
			 * reset if prv or nxt pipes are not in the same stage
			 * as the cur pipe
			 */
			if ((!nxt_pstate)
				    || (nxt_pstate->stage != cur_pstate->stage))
				cur_pstate->sde_pstate->pipe_order_flags = 0;

			continue;
		}

		stage = cur_pstate->stage;

		left_pid = prv_pstate->sde_pstate->base.plane->base.id;
		POPULATE_RECT(&left_rect, prv_pstate->drm_pstate->crtc_x,
			prv_pstate->drm_pstate->crtc_y,
			prv_pstate->drm_pstate->crtc_w,
			prv_pstate->drm_pstate->crtc_h, false);

		right_pid = cur_pstate->sde_pstate->base.plane->base.id;
		POPULATE_RECT(&right_rect, cur_pstate->drm_pstate->crtc_x,
			cur_pstate->drm_pstate->crtc_y,
			cur_pstate->drm_pstate->crtc_w,
			cur_pstate->drm_pstate->crtc_h, false);

		if (right_rect.x < left_rect.x) {
			swap(left_pid, right_pid);
			swap(left_rect, right_rect);
			swap(prv_pstate, cur_pstate);
		}

		cur_pstate->sde_pstate->pipe_order_flags = SDE_SSPP_RIGHT;
		prv_pstate->sde_pstate->pipe_order_flags = 0;
	}

	for (i = 0; i < cnt; i++) {
		cur_pstate = &pstates[i];
		sde_plane_setup_src_split_order(
			cur_pstate->drm_pstate->plane,
			cur_pstate->sde_pstate->multirect_index,
			cur_pstate->sde_pstate->pipe_order_flags);
	}
}

static void _sde_crtc_blend_setup_mixer(struct drm_crtc *crtc,
		struct drm_crtc_state *old_state, struct sde_crtc *sde_crtc,
		struct sde_crtc_mixer *mixer)
{
	struct drm_plane *plane;
	struct drm_framebuffer *fb;
	struct drm_plane_state *state;
	struct sde_crtc_state *cstate;
	struct sde_plane_state *pstate = NULL;
	struct plane_state *pstates = NULL;
	struct sde_format *format;
	struct sde_hw_ctl *ctl;
	struct sde_hw_mixer *lm;
	struct sde_hw_stage_cfg *stage_cfg;
	struct sde_rect plane_crtc_roi;
	uint32_t prefill;
	uint32_t stage_idx, lm_idx;
	int zpos_cnt[SDE_STAGE_MAX + 1] = { 0 };
	int i, rot_id = 0, cnt = 0;
	bool bg_alpha_enable = false;

	if (!sde_crtc || !crtc->state || !mixer) {
		SDE_ERROR("invalid sde_crtc or mixer\n");
		return;
	}

	ctl = mixer->hw_ctl;
	lm = mixer->hw_lm;
	stage_cfg = &sde_crtc->stage_cfg;
	cstate = to_sde_crtc_state(crtc->state);

	cstate->sbuf_prefill_line = _sde_crtc_calc_inline_prefill(crtc);
	sde_crtc->sbuf_rot_id_old = sde_crtc->sbuf_rot_id;
	sde_crtc->sbuf_rot_id = 0x0;
	sde_crtc->sbuf_rot_id_delta = 0x0;

	pstates = kcalloc(SDE_PSTATES_MAX,
			sizeof(struct plane_state), GFP_KERNEL);
	if (!pstates)
		return;

	drm_atomic_crtc_for_each_plane(plane, crtc) {
		state = plane->state;
		if (!state)
			continue;

		plane_crtc_roi.x = state->crtc_x;
		plane_crtc_roi.y = state->crtc_y;
		plane_crtc_roi.w = state->crtc_w;
		plane_crtc_roi.h = state->crtc_h;

		pstate = to_sde_plane_state(state);
		fb = state->fb;

		/* assume all rotated planes report the same prefill amount */
		prefill = sde_plane_rot_get_prefill(plane);
		if (prefill)
			cstate->sbuf_prefill_line = prefill;

		sde_plane_ctl_flush(plane, ctl, true);
		rot_id = sde_plane_get_sbuf_id(plane);

		/* save sbuf id for later */
		if (old_state && drm_atomic_get_existing_plane_state(
					old_state->state, plane) &&
				!sde_crtc->sbuf_rot_id_old)
			sde_crtc->sbuf_rot_id_delta = rot_id;
		if (!sde_crtc->sbuf_rot_id)
			sde_crtc->sbuf_rot_id = rot_id;

		SDE_DEBUG("crtc %d stage:%d - plane %d sspp %d fb %d\n",
				crtc->base.id,
				pstate->stage,
				plane->base.id,
				sde_plane_pipe(plane) - SSPP_VIG0,
				state->fb ? state->fb->base.id : -1);

		format = to_sde_format(msm_framebuffer_format(pstate->base.fb));
		if (!format) {
			SDE_ERROR("invalid format\n");
			goto end;
		}

		if (pstate->stage == SDE_STAGE_BASE && format->alpha_enable)
			bg_alpha_enable = true;

		SDE_EVT32(DRMID(crtc), DRMID(plane),
				state->fb ? state->fb->base.id : -1,
				state->src_x >> 16, state->src_y >> 16,
				state->src_w >> 16, state->src_h >> 16,
				state->crtc_x, state->crtc_y,
				state->crtc_w, state->crtc_h,
				rot_id != 0);

		stage_idx = zpos_cnt[pstate->stage]++;
		stage_cfg->stage[pstate->stage][stage_idx] =
					sde_plane_pipe(plane);
		stage_cfg->multirect_index[pstate->stage][stage_idx] =
					pstate->multirect_index;

		SDE_EVT32(DRMID(crtc), DRMID(plane), stage_idx,
			sde_plane_pipe(plane) - SSPP_VIG0, pstate->stage,
			pstate->multirect_index, pstate->multirect_mode,
			format->base.pixel_format, fb ? fb->modifier : 0);

		/* blend config update */
		for (lm_idx = 0; lm_idx < sde_crtc->num_mixers; lm_idx++) {
			_sde_crtc_setup_blend_cfg(mixer + lm_idx, pstate,
								format);

			if (bg_alpha_enable && !format->alpha_enable)
				mixer[lm_idx].mixer_op_mode = 0;
			else
				mixer[lm_idx].mixer_op_mode |=
						1 << pstate->stage;
		}

		if (cnt >= SDE_PSTATES_MAX)
			continue;

		pstates[cnt].sde_pstate = pstate;
		pstates[cnt].drm_pstate = state;
		pstates[cnt].stage = sde_plane_get_property(
				pstates[cnt].sde_pstate, PLANE_PROP_ZPOS);
		pstates[cnt].pipe_id = sde_plane_pipe(plane);

		cnt++;
	}

	if (cnt)
		sort(pstates, cnt, sizeof(pstates[0]), pstate_cmp, NULL);
	_sde_crtc_set_src_split_order(crtc, pstates, cnt);

	if (lm && lm->ops.setup_dim_layer) {
		for (i = 0; i < cstate->num_dim_layers; i++)
			_sde_crtc_setup_dim_layer_cfg(crtc, sde_crtc,
					mixer, &cstate->dim_layer[i]);
	}

	_sde_crtc_program_lm_output_roi(crtc);

end:
	kfree(pstates);
}

static void _sde_crtc_swap_mixers_for_right_partial_update(
		struct drm_crtc *crtc)
{
	struct sde_crtc *sde_crtc;
	struct sde_crtc_state *cstate;
	struct drm_encoder *drm_enc;
	bool is_right_only;
	bool encoder_in_dsc_merge = false;

	if (!crtc || !crtc->state)
		return;

	sde_crtc = to_sde_crtc(crtc);
	cstate = to_sde_crtc_state(crtc->state);

	if (sde_crtc->num_mixers != CRTC_DUAL_MIXERS)
		return;

	drm_for_each_encoder(drm_enc, crtc->dev) {
		if (drm_enc->crtc == crtc &&
				sde_encoder_is_dsc_merge(drm_enc)) {
			encoder_in_dsc_merge = true;
			break;
		}
	}

	/**
	 * For right-only partial update with DSC merge, we swap LM0 & LM1.
	 * This is due to two reasons:
	 * - On 8996, there is a DSC HW requirement that in DSC Merge Mode,
	 *   the left DSC must be used, right DSC cannot be used alone.
	 *   For right-only partial update, this means swap layer mixers to map
	 *   Left LM to Right INTF. On later HW this was relaxed.
	 * - In DSC Merge mode, the physical encoder has already registered
	 *   PP0 as the master, to switch to right-only we would have to
	 *   reprogram to be driven by PP1 instead.
	 * To support both cases, we prefer to support the mixer swap solution.
	 */
	if (!encoder_in_dsc_merge)
		return;

	is_right_only = sde_kms_rect_is_null(&cstate->lm_roi[0]) &&
			!sde_kms_rect_is_null(&cstate->lm_roi[1]);

	if (is_right_only && !sde_crtc->mixers_swapped) {
		/* right-only update swap mixers */
		swap(sde_crtc->mixers[0], sde_crtc->mixers[1]);
		sde_crtc->mixers_swapped = true;
	} else if (!is_right_only && sde_crtc->mixers_swapped) {
		/* left-only or full update, swap back */
		swap(sde_crtc->mixers[0], sde_crtc->mixers[1]);
		sde_crtc->mixers_swapped = false;
	}

	SDE_DEBUG("%s: right_only %d swapped %d, mix0->lm%d, mix1->lm%d\n",
			sde_crtc->name, is_right_only, sde_crtc->mixers_swapped,
			sde_crtc->mixers[0].hw_lm->idx - LM_0,
			sde_crtc->mixers[1].hw_lm->idx - LM_0);
	SDE_EVT32(DRMID(crtc), is_right_only, sde_crtc->mixers_swapped,
			sde_crtc->mixers[0].hw_lm->idx - LM_0,
			sde_crtc->mixers[1].hw_lm->idx - LM_0);
}

/**
 * _sde_crtc_blend_setup - configure crtc mixers
 * @crtc: Pointer to drm crtc structure
 * @old_state: Pointer to old crtc state
 * @add_planes: Whether or not to add planes to mixers
 */
static void _sde_crtc_blend_setup(struct drm_crtc *crtc,
		struct drm_crtc_state *old_state, bool add_planes)
{
	struct sde_crtc *sde_crtc;
	struct sde_crtc_state *sde_crtc_state;
	struct sde_crtc_mixer *mixer;
	struct sde_hw_ctl *ctl;
	struct sde_hw_mixer *lm;
	struct sde_ctl_flush_cfg cfg = {0,};

	int i;

	if (!crtc)
		return;

	sde_crtc = to_sde_crtc(crtc);
	sde_crtc_state = to_sde_crtc_state(crtc->state);
	mixer = sde_crtc->mixers;

	SDE_DEBUG("%s\n", sde_crtc->name);

	if (sde_crtc->num_mixers > CRTC_DUAL_MIXERS) {
		SDE_ERROR("invalid number mixers: %d\n", sde_crtc->num_mixers);
		return;
	}

	for (i = 0; i < sde_crtc->num_mixers; i++) {
		if (!mixer[i].hw_lm || !mixer[i].hw_ctl) {
			SDE_ERROR("invalid lm or ctl assigned to mixer\n");
			return;
		}
		mixer[i].mixer_op_mode = 0;
		if (mixer[i].hw_ctl->ops.clear_all_blendstages)
			mixer[i].hw_ctl->ops.clear_all_blendstages(
					mixer[i].hw_ctl);

		/* clear dim_layer settings */
		if (sde_crtc_state->num_dim_layers) {
			lm = mixer[i].hw_lm;
			if (lm->ops.clear_dim_layer)
				lm->ops.clear_dim_layer(lm);
		}
	}

	_sde_crtc_swap_mixers_for_right_partial_update(crtc);

	/* initialize stage cfg */
	memset(&sde_crtc->stage_cfg, 0, sizeof(struct sde_hw_stage_cfg));

	if (add_planes)
		_sde_crtc_blend_setup_mixer(crtc, old_state, sde_crtc, mixer);

	for (i = 0; i < sde_crtc->num_mixers; i++) {
		const struct sde_rect *lm_roi = &sde_crtc_state->lm_roi[i];

		ctl = mixer[i].hw_ctl;
		lm = mixer[i].hw_lm;

		if (sde_kms_rect_is_null(lm_roi)) {
			SDE_DEBUG(
				"%s: lm%d leave ctl%d mask 0 since null roi\n",
					sde_crtc->name, lm->idx - LM_0,
					ctl->idx - CTL_0);
			continue;
		}

		lm->ops.setup_alpha_out(lm, mixer[i].mixer_op_mode);

		/* stage config flush mask */
		ctl->ops.update_bitmask_mixer(ctl, mixer[i].hw_lm->idx, 1);
		ctl->ops.get_pending_flush(ctl, &cfg);

		SDE_DEBUG("lm %d, op_mode 0x%X, ctl %d, flush mask 0x%x\n",
			mixer[i].hw_lm->idx - LM_0,
			mixer[i].mixer_op_mode,
			ctl->idx - CTL_0,
			cfg.pending_flush_mask);

		ctl->ops.setup_blendstage(ctl, mixer[i].hw_lm->idx,
			&sde_crtc->stage_cfg);
	}

	_sde_crtc_program_lm_output_roi(crtc);
}

int sde_crtc_find_plane_fb_modes(struct drm_crtc *crtc,
		uint32_t *fb_ns, uint32_t *fb_sec, uint32_t *fb_sec_dir)
{
	struct drm_plane *plane;
	struct sde_plane_state *sde_pstate;
	uint32_t mode = 0;
	int rc;

	if (!crtc) {
		SDE_ERROR("invalid state\n");
		return -EINVAL;
	}

	*fb_ns = 0;
	*fb_sec = 0;
	*fb_sec_dir = 0;
	drm_atomic_crtc_for_each_plane(plane, crtc) {
		if (IS_ERR_OR_NULL(plane) || IS_ERR_OR_NULL(plane->state)) {
			rc = PTR_ERR(plane);
			SDE_ERROR("crtc%d failed to get plane%d state%d\n",
					DRMID(crtc), DRMID(plane), rc);
			return rc;
		}
		sde_pstate = to_sde_plane_state(plane->state);
		mode = sde_plane_get_property(sde_pstate,
				PLANE_PROP_FB_TRANSLATION_MODE);

		switch (mode) {
		case SDE_DRM_FB_NON_SEC:
			(*fb_ns)++;
			break;
		case SDE_DRM_FB_SEC:
			(*fb_sec)++;
			break;
		case SDE_DRM_FB_SEC_DIR_TRANS:
			(*fb_sec_dir)++;
			break;
		default:
			SDE_ERROR("Error: Plane[%d], fb_trans_mode:%d",
					DRMID(plane), mode);
			return -EINVAL;
		}
	}
	return 0;
}

int sde_crtc_state_find_plane_fb_modes(struct drm_crtc_state *state,
		uint32_t *fb_ns, uint32_t *fb_sec, uint32_t *fb_sec_dir)
{
	struct drm_plane *plane;
	const struct drm_plane_state *pstate;
	struct sde_plane_state *sde_pstate;
	uint32_t mode = 0;
	int rc;

	if (!state) {
		SDE_ERROR("invalid state\n");
		return -EINVAL;
	}

	*fb_ns = 0;
	*fb_sec = 0;
	*fb_sec_dir = 0;
	drm_atomic_crtc_state_for_each_plane_state(plane, pstate, state) {
		if (IS_ERR_OR_NULL(pstate)) {
			rc = PTR_ERR(pstate);
			SDE_ERROR("crtc%d failed to get plane%d state%d\n",
					DRMID(state->crtc), DRMID(plane), rc);
			return rc;
		}
		sde_pstate = to_sde_plane_state(pstate);
		mode = sde_plane_get_property(sde_pstate,
				PLANE_PROP_FB_TRANSLATION_MODE);

		switch (mode) {
		case SDE_DRM_FB_NON_SEC:
			(*fb_ns)++;
			break;
		case SDE_DRM_FB_SEC:
			(*fb_sec)++;
			break;
		case SDE_DRM_FB_SEC_DIR_TRANS:
			(*fb_sec_dir)++;
			break;
		default:
			SDE_ERROR("Error: Plane[%d], fb_trans_mode:%d",
					DRMID(plane), mode);
			return -EINVAL;
		}
	}
	return 0;
}

/**
 * sde_crtc_get_secure_transition_ops - determines the operations that
 * need to be performed before transitioning to secure state
 * This function should be called after swapping the new state
 * @crtc: Pointer to drm crtc structure
 * Returns the bitmask of operations need to be performed, -Error in
 * case of error cases
 */
int sde_crtc_get_secure_transition_ops(struct drm_crtc *crtc,
		struct drm_crtc_state *old_crtc_state,
		bool old_valid_fb)
{
	struct drm_plane *plane;
	struct drm_encoder *encoder;
	struct sde_crtc *sde_crtc;
	struct sde_kms *sde_kms;
	struct sde_mdss_cfg *catalog;
	struct sde_kms_smmu_state_data *smmu_state;
	uint32_t translation_mode = 0, secure_level;
	int ops  = 0;
	bool post_commit = false;

	if (!crtc || !crtc->state) {
		SDE_ERROR("invalid crtc\n");
		return -EINVAL;
	}

	sde_kms = _sde_crtc_get_kms(crtc);
	if (!sde_kms)
		return -EINVAL;

	smmu_state = &sde_kms->smmu_state;
	sde_crtc = to_sde_crtc(crtc);
	secure_level = sde_crtc_get_secure_level(crtc, crtc->state);
	catalog = sde_kms->catalog;

	/*
	 * SMMU operations need to be delayed in case of video mode panels
	 * when switching back to non_secure mode
	 */
	drm_for_each_encoder(encoder, crtc->dev) {
		if (encoder->crtc != crtc)
			continue;

		post_commit |= sde_encoder_check_mode(encoder,
						MSM_DISPLAY_CAP_VID_MODE);
	}

	SDE_DEBUG("crtc%d: secure_level %d old_valid_fb %d post_commit %d\n",
			DRMID(crtc), secure_level, old_valid_fb, post_commit);
	SDE_EVT32_VERBOSE(DRMID(crtc), secure_level, smmu_state->state,
			old_valid_fb, post_commit, SDE_EVTLOG_FUNC_ENTRY);

	drm_atomic_crtc_for_each_plane(plane, crtc) {
		if (!plane->state)
			continue;

		translation_mode = sde_plane_get_property(
				to_sde_plane_state(plane->state),
				PLANE_PROP_FB_TRANSLATION_MODE);
		if (translation_mode > SDE_DRM_FB_SEC_DIR_TRANS) {
			SDE_ERROR("crtc%d: invalid translation_mode %d\n",
					DRMID(crtc), translation_mode);
			return -EINVAL;
		}

		/* we can break if we find sec_dir plane */
		if (translation_mode == SDE_DRM_FB_SEC_DIR_TRANS)
			break;
	}

	mutex_lock(&sde_kms->secure_transition_lock);

	switch (translation_mode) {
	case SDE_DRM_FB_SEC_DIR_TRANS:
		/* secure display usecase */
		if ((smmu_state->state == ATTACHED)
				&& (secure_level == SDE_DRM_SEC_ONLY)) {
			smmu_state->state = catalog->sui_ns_allowed ?
						DETACH_SEC_REQ : DETACH_ALL_REQ;
			smmu_state->secure_level = secure_level;
			smmu_state->transition_type = PRE_COMMIT;
			ops |= SDE_KMS_OPS_SECURE_STATE_CHANGE;
			if (old_valid_fb)
				ops |= (SDE_KMS_OPS_WAIT_FOR_TX_DONE  |
						SDE_KMS_OPS_CLEANUP_PLANE_FB);
			if (catalog->sui_misr_supported)
				smmu_state->sui_misr_state =
						SUI_MISR_ENABLE_REQ;
		/* secure camera usecase */
		} else if (smmu_state->state == ATTACHED) {
			smmu_state->state = DETACH_SEC_REQ;
			smmu_state->secure_level = secure_level;
			smmu_state->transition_type = PRE_COMMIT;
			ops |= SDE_KMS_OPS_SECURE_STATE_CHANGE;
		}
		break;

	case SDE_DRM_FB_SEC:
	case SDE_DRM_FB_NON_SEC:
		if (((smmu_state->state == DETACHED)
				|| (smmu_state->state == DETACH_ALL_REQ))
			|| ((smmu_state->secure_level == SDE_DRM_SEC_ONLY)
				&& ((smmu_state->state == DETACHED_SEC)
				  || (smmu_state->state == DETACH_SEC_REQ)))) {
			smmu_state->state = catalog->sui_ns_allowed ?
						ATTACH_SEC_REQ : ATTACH_ALL_REQ;
			smmu_state->transition_type = post_commit ?
						POST_COMMIT : PRE_COMMIT;
			ops |= SDE_KMS_OPS_SECURE_STATE_CHANGE;
			if (old_valid_fb)
				ops |= SDE_KMS_OPS_WAIT_FOR_TX_DONE;
			if (catalog->sui_misr_supported)
				smmu_state->sui_misr_state =
						SUI_MISR_DISABLE_REQ;
		} else if ((smmu_state->state == DETACHED_SEC)
				|| (smmu_state->state == DETACH_SEC_REQ)) {
			smmu_state->state = ATTACH_SEC_REQ;
			smmu_state->transition_type = post_commit ?
						POST_COMMIT : PRE_COMMIT;
			ops |= SDE_KMS_OPS_SECURE_STATE_CHANGE;
			if (old_valid_fb)
				ops |= SDE_KMS_OPS_WAIT_FOR_TX_DONE;
		}
		break;

	default:
		SDE_ERROR("crtc%d: invalid plane fb_mode %d\n",
				DRMID(crtc), translation_mode);
		ops = -EINVAL;
	}

	/* log only during actual transition times */
	if (ops) {
		SDE_DEBUG("crtc%d: state%d sec%d sec_lvl%d type%d ops%x\n",
			DRMID(crtc), smmu_state->state,
			secure_level, smmu_state->secure_level,
			smmu_state->transition_type, ops);
		SDE_EVT32(DRMID(crtc), secure_level, translation_mode,
				smmu_state->state, smmu_state->transition_type,
				smmu_state->secure_level, old_valid_fb,
				post_commit, ops, SDE_EVTLOG_FUNC_EXIT);
	}

	mutex_unlock(&sde_kms->secure_transition_lock);

	return ops;
}

/**
 * _sde_crtc_setup_scaler3_lut - Set up scaler lut
 * LUTs are configured only once during boot
 * @sde_crtc: Pointer to sde crtc
 * @cstate: Pointer to sde crtc state
 */
static int _sde_crtc_set_dest_scaler_lut(struct sde_crtc *sde_crtc,
		struct sde_crtc_state *cstate, uint32_t lut_idx)
{
	struct sde_hw_scaler3_lut_cfg *cfg;
	struct sde_kms *sde_kms;
	u32 *lut_data = NULL;
	size_t len = 0;
	int ret = 0;

	if (!sde_crtc || !cstate) {
		SDE_ERROR("invalid args\n");
		return -EINVAL;
	}

	sde_kms = _sde_crtc_get_kms(&sde_crtc->base);
	if (!sde_kms)
		return -EINVAL;

	if (is_qseed3_rev_qseed3lite(sde_kms->catalog))
		return 0;

	lut_data = msm_property_get_blob(&sde_crtc->property_info,
			&cstate->property_state, &len, lut_idx);
	if (!lut_data || !len) {
		SDE_DEBUG("%s: lut(%d): cleared: %pK, %zu\n", sde_crtc->name,
				lut_idx, lut_data, len);
		lut_data = NULL;
		len = 0;
	}

	cfg = &cstate->scl3_lut_cfg;

	switch (lut_idx) {
	case CRTC_PROP_DEST_SCALER_LUT_ED:
		cfg->dir_lut = lut_data;
		cfg->dir_len = len;
		break;
	case CRTC_PROP_DEST_SCALER_LUT_CIR:
		cfg->cir_lut = lut_data;
		cfg->cir_len = len;
		break;
	case CRTC_PROP_DEST_SCALER_LUT_SEP:
		cfg->sep_lut = lut_data;
		cfg->sep_len = len;
		break;
	default:
		ret = -EINVAL;
		SDE_ERROR("%s:invalid LUT idx(%d)\n", sde_crtc->name, lut_idx);
		SDE_EVT32(DRMID(&sde_crtc->base), lut_idx, SDE_EVTLOG_ERROR);
		break;
	}

	cfg->is_configured = cfg->dir_lut && cfg->cir_lut && cfg->sep_lut;

	SDE_EVT32_VERBOSE(DRMID(&sde_crtc->base), ret, lut_idx, len,
			cfg->is_configured);
	return ret;
}

void sde_crtc_timeline_status(struct drm_crtc *crtc)
{
	struct sde_crtc *sde_crtc;

	if (!crtc) {
		SDE_ERROR("invalid crtc\n");
		return;
	}

	sde_crtc = to_sde_crtc(crtc);
	sde_fence_timeline_status(sde_crtc->output_fence, &crtc->base);
}

static int _sde_validate_hw_resources(struct sde_crtc *sde_crtc)
{
	int i;

	/**
	 * Check if sufficient hw resources are
	 * available as per target caps & topology
	 */
	if (!sde_crtc) {
		SDE_ERROR("invalid argument\n");
		return -EINVAL;
	}

	if (!sde_crtc->num_mixers ||
		sde_crtc->num_mixers > CRTC_DUAL_MIXERS) {
		SDE_ERROR("%s: invalid number mixers: %d\n",
			sde_crtc->name, sde_crtc->num_mixers);
		SDE_EVT32(DRMID(&sde_crtc->base), sde_crtc->num_mixers,
			SDE_EVTLOG_ERROR);
		return -EINVAL;
	}

	for (i = 0; i < sde_crtc->num_mixers; i++) {
		if (!sde_crtc->mixers[i].hw_lm || !sde_crtc->mixers[i].hw_ctl
			|| !sde_crtc->mixers[i].hw_ds) {
			SDE_ERROR("%s:insufficient resources for mixer(%d)\n",
				sde_crtc->name, i);
			SDE_EVT32(DRMID(&sde_crtc->base), sde_crtc->num_mixers,
				i, sde_crtc->mixers[i].hw_lm,
				sde_crtc->mixers[i].hw_ctl,
				sde_crtc->mixers[i].hw_ds, SDE_EVTLOG_ERROR);
			return -EINVAL;
		}
	}

	return 0;
}

/**
 * _sde_crtc_dest_scaler_setup - Set up dest scaler block
 * @crtc: Pointer to drm crtc
 */
static void _sde_crtc_dest_scaler_setup(struct drm_crtc *crtc)
{
	struct sde_crtc *sde_crtc;
	struct sde_crtc_state *cstate;
	struct sde_hw_mixer *hw_lm;
	struct sde_hw_ctl *hw_ctl;
	struct sde_hw_ds *hw_ds;
	struct sde_hw_ds_cfg *cfg;
	struct sde_kms *kms;
	u32 op_mode = 0;
	u32 lm_idx = 0, num_mixers = 0;
	int i, count = 0;
	bool ds_dirty = false;

	if (!crtc)
		return;

	sde_crtc = to_sde_crtc(crtc);
	cstate = to_sde_crtc_state(crtc->state);
	kms = _sde_crtc_get_kms(crtc);
	num_mixers = sde_crtc->num_mixers;
	count = cstate->num_ds;

	SDE_DEBUG("crtc%d\n", crtc->base.id);
	SDE_EVT32(DRMID(crtc), num_mixers, count, cstate->ds_dirty,
		sde_crtc->ds_reconfig, cstate->num_ds_enabled);

	/**
	 * destination scaler configuration will be done either
	 * or on set property or on power collapse (idle/suspend)
	 */
	ds_dirty = (cstate->ds_dirty || sde_crtc->ds_reconfig);
	if (sde_crtc->ds_reconfig) {
		SDE_DEBUG("reconfigure dest scaler block\n");
		sde_crtc->ds_reconfig = false;
	}

	if (!ds_dirty) {
		SDE_DEBUG("no change in settings, skip commit\n");
	} else if (!kms || !kms->catalog) {
		SDE_ERROR("crtc%d:invalid parameters\n", crtc->base.id);
	} else if (!kms->catalog->mdp[0].has_dest_scaler) {
		SDE_DEBUG("dest scaler feature not supported\n");
	} else if (_sde_validate_hw_resources(sde_crtc)) {
		//do nothing
	} else if ((!cstate->scl3_lut_cfg.is_configured) &&
			(!is_qseed3_rev_qseed3lite(kms->catalog))) {
		SDE_ERROR("crtc%d:no LUT data available\n", crtc->base.id);
	} else {
		for (i = 0; i < count; i++) {
			cfg = &cstate->ds_cfg[i];

			if (!cfg->flags)
				continue;

			lm_idx = cfg->idx;
			hw_lm  = sde_crtc->mixers[lm_idx].hw_lm;
			hw_ctl = sde_crtc->mixers[lm_idx].hw_ctl;
			hw_ds  = sde_crtc->mixers[lm_idx].hw_ds;

			/* Setup op mode - Dual/single */
			if (cfg->flags & SDE_DRM_DESTSCALER_ENABLE)
				op_mode |= BIT(hw_ds->idx - DS_0);

			if ((i == count-1) && hw_ds->ops.setup_opmode) {
				op_mode |= (cstate->num_ds_enabled ==
					CRTC_DUAL_MIXERS) ?
					SDE_DS_OP_MODE_DUAL : 0;
				hw_ds->ops.setup_opmode(hw_ds, op_mode);
				SDE_EVT32_VERBOSE(DRMID(crtc), op_mode);
			}

			/* Setup scaler */
			if ((cfg->flags & SDE_DRM_DESTSCALER_SCALE_UPDATE) ||
				(cfg->flags &
					SDE_DRM_DESTSCALER_ENHANCER_UPDATE)) {
				if (hw_ds->ops.setup_scaler)
					hw_ds->ops.setup_scaler(hw_ds,
						&cfg->scl3_cfg,
						&cstate->scl3_lut_cfg);

			}

			/*
			 * Dest scaler shares the flush bit of the LM in control
			 */
			if (hw_ctl && hw_ctl->ops.update_bitmask_mixer)
				hw_ctl->ops.update_bitmask_mixer(
						hw_ctl, hw_lm->idx, 1);
		}
	}
}

static void sde_crtc_frame_event_cb(void *data, u32 event)
{
	struct drm_crtc *crtc = (struct drm_crtc *)data;
	struct sde_crtc *sde_crtc;
	struct msm_drm_private *priv;
	struct sde_crtc_frame_event *fevent;
	struct sde_crtc_frame_event_cb_data *cb_data;
	struct drm_plane *plane;
	u32 ubwc_error;
	unsigned long flags;
	u32 crtc_id;

	cb_data = (struct sde_crtc_frame_event_cb_data *)data;
	if (!data) {
		SDE_ERROR("invalid parameters\n");
		return;
	}

	crtc = cb_data->crtc;
	if (!crtc || !crtc->dev || !crtc->dev->dev_private) {
		SDE_ERROR("invalid parameters\n");
		return;
	}
	sde_crtc = to_sde_crtc(crtc);
	priv = crtc->dev->dev_private;
	crtc_id = drm_crtc_index(crtc);

	SDE_DEBUG("crtc%d\n", crtc->base.id);
	SDE_EVT32_VERBOSE(DRMID(crtc), event);

	spin_lock_irqsave(&sde_crtc->spin_lock, flags);
	fevent = list_first_entry_or_null(&sde_crtc->frame_event_list,
			struct sde_crtc_frame_event, list);
	if (fevent)
		list_del_init(&fevent->list);
	spin_unlock_irqrestore(&sde_crtc->spin_lock, flags);

	if (!fevent) {
		SDE_ERROR("crtc%d event %d overflow\n",
				crtc->base.id, event);
		SDE_EVT32(DRMID(crtc), event);
		return;
	}

	/* log and clear plane ubwc errors if any */
	if (event & (SDE_ENCODER_FRAME_EVENT_ERROR
				| SDE_ENCODER_FRAME_EVENT_PANEL_DEAD
				| SDE_ENCODER_FRAME_EVENT_DONE)) {
		drm_for_each_plane_mask(plane, crtc->dev,
						sde_crtc->plane_mask_old) {
			ubwc_error = sde_plane_get_ubwc_error(plane);
			if (ubwc_error) {
				SDE_EVT32(DRMID(crtc), DRMID(plane),
						ubwc_error, SDE_EVTLOG_ERROR);
				SDE_DEBUG("crtc%d plane %d ubwc_error %d\n",
						DRMID(crtc), DRMID(plane),
						ubwc_error);
				sde_plane_clear_ubwc_error(plane);
			}
		}
	}

	fevent->event = event;
	fevent->crtc = crtc;
	fevent->connector = cb_data->connector;
	fevent->ts = ktime_get();
	kthread_queue_work(&priv->event_thread[crtc_id].worker, &fevent->work);
}

void sde_crtc_prepare_commit(struct drm_crtc *crtc,
		struct drm_crtc_state *old_state)
{
	struct drm_device *dev;
	struct sde_crtc *sde_crtc;
	struct sde_crtc_state *cstate;
	struct drm_connector *conn;
	struct drm_encoder *encoder;
	struct drm_connector_list_iter conn_iter;

	if (!crtc || !crtc->state) {
		SDE_ERROR("invalid crtc\n");
		return;
	}

	dev = crtc->dev;
	sde_crtc = to_sde_crtc(crtc);
	cstate = to_sde_crtc_state(crtc->state);
	SDE_EVT32_VERBOSE(DRMID(crtc));

	SDE_ATRACE_BEGIN("sde_crtc_prepare_commit");

	/* identify connectors attached to this crtc */
	cstate->num_connectors = 0;

	drm_connector_list_iter_begin(dev, &conn_iter);
	drm_for_each_connector_iter(conn, &conn_iter)
		if (conn->state && conn->state->crtc == crtc &&
				cstate->num_connectors < MAX_CONNECTORS) {
			encoder = conn->state->best_encoder;
			if (encoder)
				sde_encoder_register_frame_event_callback(
						encoder,
						sde_crtc_frame_event_cb,
						crtc);

			cstate->connectors[cstate->num_connectors++] = conn;
			sde_connector_prepare_fence(conn);
		}
	drm_connector_list_iter_end(&conn_iter);

	/* prepare main output fence */
	sde_fence_prepare(sde_crtc->output_fence);
	SDE_ATRACE_END("sde_crtc_prepare_commit");
}

/**
 *  sde_crtc_complete_flip - signal pending page_flip events
 * Any pending vblank events are added to the vblank_event_list
 * so that the next vblank interrupt shall signal them.
 * However PAGE_FLIP events are not handled through the vblank_event_list.
 * This API signals any pending PAGE_FLIP events requested through
 * DRM_IOCTL_MODE_PAGE_FLIP and are cached in the sde_crtc->event.
 * if file!=NULL, this is preclose potential cancel-flip path
 * @crtc: Pointer to drm crtc structure
 * @file: Pointer to drm file
 */
void sde_crtc_complete_flip(struct drm_crtc *crtc,
		struct drm_file *file)
{
	struct sde_crtc *sde_crtc = to_sde_crtc(crtc);
	struct drm_device *dev = crtc->dev;
	struct drm_pending_vblank_event *event;
	unsigned long flags;

	spin_lock_irqsave(&dev->event_lock, flags);
	event = sde_crtc->event;
	if (!event)
		goto end;

	/*
	 * if regular vblank case (!file) or if cancel-flip from
	 * preclose on file that requested flip, then send the
	 * event:
	 */
	if (!file || (event->base.file_priv == file)) {
		sde_crtc->event = NULL;
		DRM_DEBUG_VBL("%s: send event: %pK\n",
					sde_crtc->name, event);
		SDE_EVT32_VERBOSE(DRMID(crtc));
		drm_crtc_send_vblank_event(crtc, event);
	}

end:
	spin_unlock_irqrestore(&dev->event_lock, flags);
}

enum sde_intf_mode sde_crtc_get_intf_mode(struct drm_crtc *crtc)
{
	struct drm_encoder *encoder;

	if (!crtc || !crtc->dev) {
		SDE_ERROR("invalid crtc\n");
		return INTF_MODE_NONE;
	}

	drm_for_each_encoder(encoder, crtc->dev) {
		if (encoder->crtc != crtc)
			continue;

		/* continue if copy encoder is encountered */
		if (sde_encoder_in_clone_mode(encoder))
			continue;

		return sde_encoder_get_intf_mode(encoder);
	}

	return INTF_MODE_NONE;
}

static void sde_crtc_vblank_cb(void *data)
{
	struct drm_crtc *crtc = (struct drm_crtc *)data;
	struct sde_crtc *sde_crtc = to_sde_crtc(crtc);

	/* keep statistics on vblank callback - with auto reset via debugfs */
	if (ktime_compare(sde_crtc->vblank_cb_time, ktime_set(0, 0)) == 0)
		sde_crtc->vblank_cb_time = ktime_get();
	else
		sde_crtc->vblank_cb_count++;

	sde_crtc->vblank_last_cb_time = ktime_get();
	sysfs_notify_dirent(sde_crtc->vsync_event_sf);

	drm_crtc_handle_vblank(crtc);
	DRM_DEBUG_VBL("crtc%d\n", crtc->base.id);
	SDE_EVT32_VERBOSE(DRMID(crtc));
}

static void _sde_crtc_retire_event(struct drm_connector *connector,
		ktime_t ts, enum sde_fence_event fence_event)
{
	if (!connector) {
		SDE_ERROR("invalid param\n");
		return;
	}

	SDE_ATRACE_BEGIN("signal_retire_fence");
	sde_connector_complete_commit(connector, ts, fence_event);
	SDE_ATRACE_END("signal_retire_fence");
}

static void sde_crtc_frame_event_work(struct kthread_work *work)
{
	struct msm_drm_private *priv;
	struct sde_crtc_frame_event *fevent;
	struct drm_crtc *crtc;
	struct sde_crtc *sde_crtc;
	struct sde_kms *sde_kms;
	unsigned long flags;
	bool in_clone_mode = false;

	if (!work) {
		SDE_ERROR("invalid work handle\n");
		return;
	}

	fevent = container_of(work, struct sde_crtc_frame_event, work);
	if (!fevent->crtc || !fevent->crtc->state) {
		SDE_ERROR("invalid crtc\n");
		return;
	}

	crtc = fevent->crtc;
	sde_crtc = to_sde_crtc(crtc);

	sde_kms = _sde_crtc_get_kms(crtc);
	if (!sde_kms) {
		SDE_ERROR("invalid kms handle\n");
		return;
	}
	priv = sde_kms->dev->dev_private;
	SDE_ATRACE_BEGIN("crtc_frame_event");

	SDE_DEBUG("crtc%d event:%u ts:%lld\n", crtc->base.id, fevent->event,
			ktime_to_ns(fevent->ts));

	SDE_EVT32_VERBOSE(DRMID(crtc), fevent->event, SDE_EVTLOG_FUNC_ENTRY);

	in_clone_mode = sde_encoder_in_clone_mode(fevent->connector->encoder);

	if (!in_clone_mode && (fevent->event & (SDE_ENCODER_FRAME_EVENT_ERROR
					| SDE_ENCODER_FRAME_EVENT_PANEL_DEAD
					| SDE_ENCODER_FRAME_EVENT_DONE))) {
		if (atomic_read(&sde_crtc->frame_pending) < 1) {
			/* this should not happen */
			SDE_ERROR("crtc%d ts:%lld invalid frame_pending:%d\n",
					crtc->base.id,
					ktime_to_ns(fevent->ts),
					atomic_read(&sde_crtc->frame_pending));
			SDE_EVT32(DRMID(crtc), fevent->event,
							SDE_EVTLOG_FUNC_CASE1);
		} else if (atomic_dec_return(&sde_crtc->frame_pending) == 0) {
			/* release bandwidth and other resources */
			SDE_DEBUG("crtc%d ts:%lld last pending\n",
					crtc->base.id,
					ktime_to_ns(fevent->ts));
			SDE_EVT32(DRMID(crtc), fevent->event,
							SDE_EVTLOG_FUNC_CASE2);
			sde_core_perf_crtc_release_bw(crtc);
		} else {
			SDE_EVT32_VERBOSE(DRMID(crtc), fevent->event,
							SDE_EVTLOG_FUNC_CASE3);
		}
	}

	if (fevent->event & SDE_ENCODER_FRAME_EVENT_SIGNAL_RELEASE_FENCE) {
		SDE_ATRACE_BEGIN("signal_release_fence");
		sde_fence_signal(sde_crtc->output_fence, fevent->ts,
				(fevent->event & SDE_ENCODER_FRAME_EVENT_ERROR)
				? SDE_FENCE_SIGNAL_ERROR : SDE_FENCE_SIGNAL);
		SDE_ATRACE_END("signal_release_fence");
	}

	if (fevent->event & SDE_ENCODER_FRAME_EVENT_SIGNAL_RETIRE_FENCE)
		/* this api should be called without spin_lock */
		_sde_crtc_retire_event(fevent->connector, fevent->ts,
				(fevent->event & SDE_ENCODER_FRAME_EVENT_ERROR)
				? SDE_FENCE_SIGNAL_ERROR : SDE_FENCE_SIGNAL);

	if (fevent->event & SDE_ENCODER_FRAME_EVENT_PANEL_DEAD)
		SDE_ERROR("crtc%d ts:%lld received panel dead event\n",
				crtc->base.id, ktime_to_ns(fevent->ts));

	spin_lock_irqsave(&sde_crtc->spin_lock, flags);
	list_add_tail(&fevent->list, &sde_crtc->frame_event_list);
	spin_unlock_irqrestore(&sde_crtc->spin_lock, flags);
	SDE_ATRACE_END("crtc_frame_event");
}

void sde_crtc_complete_commit(struct drm_crtc *crtc,
		struct drm_crtc_state *old_state)
{
	struct sde_crtc *sde_crtc;

	if (!crtc || !crtc->state) {
		SDE_ERROR("invalid crtc\n");
		return;
	}

	sde_crtc = to_sde_crtc(crtc);
	SDE_EVT32_VERBOSE(DRMID(crtc));

	sde_core_perf_crtc_update(crtc, 0, false);
}

/**
 * _sde_crtc_set_input_fence_timeout - update ns version of in fence timeout
 * @cstate: Pointer to sde crtc state
 */
static void _sde_crtc_set_input_fence_timeout(struct sde_crtc_state *cstate)
{
	if (!cstate) {
		SDE_ERROR("invalid cstate\n");
		return;
	}
	cstate->input_fence_timeout_ns =
		sde_crtc_get_property(cstate, CRTC_PROP_INPUT_FENCE_TIMEOUT);
	cstate->input_fence_timeout_ns *= NSEC_PER_MSEC;
}

/**
 * _sde_crtc_clear_dim_layers_v1 - clear all dim layer settings
 * @cstate:      Pointer to sde crtc state
 */
static void _sde_crtc_clear_dim_layers_v1(struct sde_crtc_state *cstate)
{
	u32 i;

	if (!cstate)
		return;

	for (i = 0; i < cstate->num_dim_layers; i++)
		memset(&cstate->dim_layer[i], 0, sizeof(cstate->dim_layer[i]));

	cstate->num_dim_layers = 0;
}

/**
 * _sde_crtc_set_dim_layer_v1 - copy dim layer settings from userspace
 * @cstate:      Pointer to sde crtc state
 * @user_ptr:    User ptr for sde_drm_dim_layer_v1 struct
 */
static void _sde_crtc_set_dim_layer_v1(struct sde_crtc_state *cstate,
		void __user *usr_ptr)
{
	struct sde_drm_dim_layer_v1 dim_layer_v1;
	struct sde_drm_dim_layer_cfg *user_cfg;
	struct sde_hw_dim_layer *dim_layer;
	u32 count, i;

	if (!cstate) {
		SDE_ERROR("invalid cstate\n");
		return;
	}
	dim_layer = cstate->dim_layer;

	if (!usr_ptr) {
		/* usr_ptr is null when setting the default property value */
		_sde_crtc_clear_dim_layers_v1(cstate);
		SDE_DEBUG("dim_layer data removed\n");
		return;
	}

	if (copy_from_user(&dim_layer_v1, usr_ptr, sizeof(dim_layer_v1))) {
		SDE_ERROR("failed to copy dim_layer data\n");
		return;
	}

	count = dim_layer_v1.num_layers;
	if (count > SDE_MAX_DIM_LAYERS) {
		SDE_ERROR("invalid number of dim_layers:%d", count);
		return;
	}

	/* populate from user space */
	cstate->num_dim_layers = count;
	for (i = 0; i < count; i++) {
		user_cfg = &dim_layer_v1.layer_cfg[i];

		dim_layer[i].flags = user_cfg->flags;
		dim_layer[i].stage = user_cfg->stage + SDE_STAGE_0;

		dim_layer[i].rect.x = user_cfg->rect.x1;
		dim_layer[i].rect.y = user_cfg->rect.y1;
		dim_layer[i].rect.w = user_cfg->rect.x2 - user_cfg->rect.x1;
		dim_layer[i].rect.h = user_cfg->rect.y2 - user_cfg->rect.y1;

		dim_layer[i].color_fill = (struct sde_mdss_color) {
				user_cfg->color_fill.color_0,
				user_cfg->color_fill.color_1,
				user_cfg->color_fill.color_2,
				user_cfg->color_fill.color_3,
		};

		SDE_DEBUG("dim_layer[%d] - flags:%d, stage:%d\n",
				i, dim_layer[i].flags, dim_layer[i].stage);
		SDE_DEBUG(" rect:{%d,%d,%d,%d}, color:{%d,%d,%d,%d}\n",
				dim_layer[i].rect.x, dim_layer[i].rect.y,
				dim_layer[i].rect.w, dim_layer[i].rect.h,
				dim_layer[i].color_fill.color_0,
				dim_layer[i].color_fill.color_1,
				dim_layer[i].color_fill.color_2,
				dim_layer[i].color_fill.color_3);
	}
}

/**
 * _sde_crtc_set_dest_scaler - copy dest scaler settings from userspace
 * @sde_crtc   :  Pointer to sde crtc
 * @cstate :  Pointer to sde crtc state
 * @usr_ptr:  User ptr for sde_drm_dest_scaler_data struct
 */
static int _sde_crtc_set_dest_scaler(struct sde_crtc *sde_crtc,
				struct sde_crtc_state *cstate,
				void __user *usr_ptr)
{
	struct sde_drm_dest_scaler_data ds_data;
	struct sde_drm_dest_scaler_cfg *ds_cfg_usr;
	struct sde_drm_scaler_v2 scaler_v2;
	void __user *scaler_v2_usr;
	int i, count;

	if (!sde_crtc || !cstate) {
		SDE_ERROR("invalid sde_crtc/state\n");
		return -EINVAL;
	}

	SDE_DEBUG("crtc %s\n", sde_crtc->name);

	if (!usr_ptr) {
		SDE_DEBUG("ds data removed\n");
		return 0;
	}

	if (copy_from_user(&ds_data, usr_ptr, sizeof(ds_data))) {
		SDE_ERROR("%s:failed to copy dest scaler data from user\n",
			sde_crtc->name);
		return -EINVAL;
	}

	count = ds_data.num_dest_scaler;
	if (!count) {
		SDE_DEBUG("no ds data available\n");
		return 0;
	}

	if (count > SDE_MAX_DS_COUNT) {
		SDE_ERROR("%s: invalid config: num_ds(%d) max(%d)\n",
			sde_crtc->name, count, SDE_MAX_DS_COUNT);
		SDE_EVT32(DRMID(&sde_crtc->base), count, SDE_EVTLOG_ERROR);
		return -EINVAL;
	}

	/* Populate from user space */
	for (i = 0; i < count; i++) {
		ds_cfg_usr = &ds_data.ds_cfg[i];

		cstate->ds_cfg[i].idx = ds_cfg_usr->index;
		cstate->ds_cfg[i].flags = ds_cfg_usr->flags;
		cstate->ds_cfg[i].lm_width = ds_cfg_usr->lm_width;
		cstate->ds_cfg[i].lm_height = ds_cfg_usr->lm_height;
		memset(&scaler_v2, 0, sizeof(scaler_v2));

		if (ds_cfg_usr->scaler_cfg) {
			scaler_v2_usr =
			(void __user *)((uintptr_t)ds_cfg_usr->scaler_cfg);

			if (copy_from_user(&scaler_v2, scaler_v2_usr,
					sizeof(scaler_v2))) {
				SDE_ERROR("%s:scaler: copy from user failed\n",
					sde_crtc->name);
				return -EINVAL;
			}
		}

		sde_set_scaler_v2(&cstate->ds_cfg[i].scl3_cfg, &scaler_v2);

		SDE_DEBUG("en(%d)dir(%d)de(%d) src(%dx%d) dst(%dx%d)\n",
			scaler_v2.enable, scaler_v2.dir_en, scaler_v2.de.enable,
			scaler_v2.src_width[0], scaler_v2.src_height[0],
			scaler_v2.dst_width, scaler_v2.dst_height);
		SDE_EVT32_VERBOSE(DRMID(&sde_crtc->base),
			scaler_v2.enable, scaler_v2.dir_en, scaler_v2.de.enable,
			scaler_v2.src_width[0], scaler_v2.src_height[0],
			scaler_v2.dst_width, scaler_v2.dst_height);

		SDE_DEBUG("ds cfg[%d]-ndx(%d) flags(%d) lm(%dx%d)\n",
			i, ds_cfg_usr->index, ds_cfg_usr->flags,
			ds_cfg_usr->lm_width, ds_cfg_usr->lm_height);
		SDE_EVT32_VERBOSE(DRMID(&sde_crtc->base), i, ds_cfg_usr->index,
			ds_cfg_usr->flags, ds_cfg_usr->lm_width,
			ds_cfg_usr->lm_height);
	}

	cstate->num_ds = count;
	cstate->ds_dirty = true;
	SDE_EVT32_VERBOSE(DRMID(&sde_crtc->base), count, cstate->ds_dirty);

	return 0;
}

/**
 * _sde_crtc_check_dest_scaler_data - validate the dest scaler data
 * @crtc  :  Pointer to drm crtc
 * @state :  Pointer to drm crtc state
 */
static int _sde_crtc_check_dest_scaler_data(struct drm_crtc *crtc,
				struct drm_crtc_state *state)
{
	struct sde_crtc *sde_crtc;
	struct sde_crtc_state *cstate;
	struct drm_display_mode *mode;
	struct sde_kms *kms;
	struct sde_hw_ds *hw_ds;
	struct sde_hw_ds_cfg *cfg;
	u32 i, ret = 0, lm_idx;
	u32 num_ds_enable = 0, hdisplay = 0;
	u32 max_in_width = 0, max_out_width = 0;
	u32 prev_lm_width = 0, prev_lm_height = 0;

	if (!crtc || !state)
		return -EINVAL;

	sde_crtc = to_sde_crtc(crtc);
	cstate = to_sde_crtc_state(state);
	kms = _sde_crtc_get_kms(crtc);
	mode = &state->adjusted_mode;

	SDE_DEBUG("crtc%d\n", crtc->base.id);

	if (!cstate->ds_dirty) {
		SDE_DEBUG("dest scaler property not set, skip validation\n");
		return 0;
	}

	if (!kms || !kms->catalog) {
		SDE_ERROR("crtc%d: invalid parameters\n", crtc->base.id);
		return -EINVAL;
	}

	if (!kms->catalog->mdp[0].has_dest_scaler) {
		SDE_DEBUG("dest scaler feature not supported\n");
		return 0;
	}

	if (!sde_crtc->num_mixers) {
		SDE_DEBUG("mixers not allocated\n");
		return 0;
	}

	ret = _sde_validate_hw_resources(sde_crtc);
	if (ret)
		goto err;

	/**
	 * No of dest scalers shouldn't exceed hw ds block count and
	 * also, match the num of mixers unless it is partial update
	 * left only/right only use case - currently PU + DS is not supported
	 */
	if (cstate->num_ds > kms->catalog->ds_count ||
		((cstate->num_ds != sde_crtc->num_mixers) &&
		!(cstate->ds_cfg[0].flags & SDE_DRM_DESTSCALER_PU_ENABLE))) {
		SDE_ERROR("crtc%d: num_ds(%d), hw_ds_cnt(%d) flags(%d)\n",
			crtc->base.id, cstate->num_ds, kms->catalog->ds_count,
			cstate->ds_cfg[0].flags);
		ret = -EINVAL;
		goto err;
	}

	/**
	 * Check if DS needs to be enabled or disabled
	 * In case of enable, validate the data
	 */
	if (!(cstate->ds_cfg[0].flags & SDE_DRM_DESTSCALER_ENABLE)) {
		SDE_DEBUG("disable dest scaler, num(%d) flags(%d)\n",
			cstate->num_ds, cstate->ds_cfg[0].flags);
		goto disable;
	}

	/* Display resolution */
	hdisplay = mode->hdisplay/sde_crtc->num_mixers;

	/* Validate the DS data */
	for (i = 0; i < cstate->num_ds; i++) {
		cfg = &cstate->ds_cfg[i];
		lm_idx = cfg->idx;

		/**
		 * Validate against topology
		 * No of dest scalers should match the num of mixers
		 * unless it is partial update left only/right only use case
		 */
		if (lm_idx >= sde_crtc->num_mixers || (i != lm_idx &&
			!(cfg->flags & SDE_DRM_DESTSCALER_PU_ENABLE))) {
			SDE_ERROR("crtc%d: ds_cfg id(%d):idx(%d), flags(%d)\n",
				crtc->base.id, i, lm_idx, cfg->flags);
			SDE_EVT32(DRMID(crtc), i, lm_idx, cfg->flags,
				SDE_EVTLOG_ERROR);
			ret = -EINVAL;
			goto err;
		}

		hw_ds = sde_crtc->mixers[lm_idx].hw_ds;

		if (!max_in_width && !max_out_width) {
			max_in_width = hw_ds->scl->top->maxinputwidth;
			max_out_width = hw_ds->scl->top->maxoutputwidth;

			if (cstate->num_ds == CRTC_DUAL_MIXERS)
				max_in_width -= SDE_DS_OVERFETCH_SIZE;

			SDE_DEBUG("max DS width [%d,%d] for num_ds = %d\n",
				max_in_width, max_out_width, cstate->num_ds);
		}

		/* Check LM width and height */
		if (cfg->lm_width > hdisplay || cfg->lm_height > mode->vdisplay
			|| !cfg->lm_width || !cfg->lm_height) {
			SDE_ERROR("crtc%d: lm size[%d,%d] display [%d,%d]\n",
				crtc->base.id, cfg->lm_width, cfg->lm_height,
				hdisplay, mode->vdisplay);
			SDE_EVT32(DRMID(crtc),  cfg->lm_width, cfg->lm_height,
				hdisplay, mode->vdisplay, SDE_EVTLOG_ERROR);
			ret = -E2BIG;
			goto err;
		}

		if (!prev_lm_width && !prev_lm_height) {
			prev_lm_width = cfg->lm_width;
			prev_lm_height = cfg->lm_height;
		} else {
			if (cfg->lm_width != prev_lm_width ||
				cfg->lm_height != prev_lm_height) {
				SDE_ERROR("crtc%d:lm left[%d,%d]right[%d %d]\n",
					crtc->base.id, cfg->lm_width,
					cfg->lm_height, prev_lm_width,
					prev_lm_height);
				SDE_EVT32(DRMID(crtc), cfg->lm_width,
					cfg->lm_height, prev_lm_width,
					prev_lm_height, SDE_EVTLOG_ERROR);
				ret = -EINVAL;
				goto err;
			}
		}

		/* Check scaler data */
		if (cfg->flags & SDE_DRM_DESTSCALER_SCALE_UPDATE ||
			cfg->flags & SDE_DRM_DESTSCALER_ENHANCER_UPDATE) {

			/**
			 * Scaler src and dst width shouldn't exceed the maximum
			 * width limitation. Also, if there is no partial update
			 * dst width and height must match display resolution.
			 */
			if (cfg->scl3_cfg.src_width[0] > max_in_width ||
				cfg->scl3_cfg.dst_width > max_out_width ||
				!cfg->scl3_cfg.src_width[0] ||
				!cfg->scl3_cfg.dst_width ||
				(!(cfg->flags & SDE_DRM_DESTSCALER_PU_ENABLE)
				 && (cfg->scl3_cfg.dst_width != hdisplay ||
				 cfg->scl3_cfg.dst_height != mode->vdisplay))) {
				SDE_ERROR("crtc%d: ", crtc->base.id);
				SDE_ERROR("src_w(%d) dst(%dx%d) display(%dx%d)",
					cfg->scl3_cfg.src_width[0],
					cfg->scl3_cfg.dst_width,
					cfg->scl3_cfg.dst_height,
					hdisplay, mode->vdisplay);
				SDE_ERROR("num_mixers(%d) flags(%d) ds-%d:\n",
					sde_crtc->num_mixers, cfg->flags,
					hw_ds->idx - DS_0);
				SDE_ERROR("scale_en = %d, DE_en =%d\n",
					cfg->scl3_cfg.enable,
					cfg->scl3_cfg.de.enable);

				SDE_EVT32(DRMID(crtc), cfg->scl3_cfg.enable,
					cfg->scl3_cfg.de.enable, cfg->flags,
					max_in_width, max_out_width,
					cfg->scl3_cfg.src_width[0],
					cfg->scl3_cfg.dst_width,
					cfg->scl3_cfg.dst_height, hdisplay,
					mode->vdisplay, sde_crtc->num_mixers,
					SDE_EVTLOG_ERROR);

				cfg->flags &=
					~SDE_DRM_DESTSCALER_SCALE_UPDATE;
				cfg->flags &=
					~SDE_DRM_DESTSCALER_ENHANCER_UPDATE;

				ret = -EINVAL;
				goto err;
			}
		}

		if (cfg->flags & SDE_DRM_DESTSCALER_ENABLE)
			num_ds_enable++;

		SDE_DEBUG("ds[%d]: flags[0x%X]\n",
			hw_ds->idx - DS_0, cfg->flags);
		SDE_EVT32_VERBOSE(DRMID(crtc), hw_ds->idx - DS_0, cfg->flags);
	}

disable:
	SDE_DEBUG("dest scaler status : %d -> %d\n",
		cstate->num_ds_enabled,	num_ds_enable);
	SDE_EVT32_VERBOSE(DRMID(crtc), cstate->num_ds_enabled, num_ds_enable,
			cstate->num_ds, cstate->ds_dirty);

	if (cstate->num_ds_enabled != num_ds_enable) {
		/* Disabling destination scaler */
		if (!num_ds_enable) {
			for (i = 0; i < cstate->num_ds; i++) {
				cfg = &cstate->ds_cfg[i];
				cfg->idx = i;
				/* Update scaler settings in disable case */
				cfg->flags = SDE_DRM_DESTSCALER_SCALE_UPDATE;
				cfg->scl3_cfg.enable = 0;
				cfg->scl3_cfg.de.enable = 0;
			}
		}
		cstate->num_ds_enabled = num_ds_enable;
		cstate->ds_dirty = true;
	} else {
		if (!cstate->num_ds_enabled)
			cstate->ds_dirty = false;
	}

	return 0;

err:
	cstate->ds_dirty = false;
	return ret;
}

/**
 * _sde_crtc_wait_for_fences - wait for incoming framebuffer sync fences
 * @crtc: Pointer to CRTC object
 */
static void _sde_crtc_wait_for_fences(struct drm_crtc *crtc)
{
	struct drm_plane *plane = NULL;
	uint32_t wait_ms = 1;
	ktime_t kt_end, kt_wait;
	int rc = 0;

	SDE_DEBUG("\n");

	if (!crtc || !crtc->state) {
		SDE_ERROR("invalid crtc/state %pK\n", crtc);
		return;
	}

	/* use monotonic timer to limit total fence wait time */
	kt_end = ktime_add_ns(ktime_get(),
		to_sde_crtc_state(crtc->state)->input_fence_timeout_ns);

	/*
	 * Wait for fences sequentially, as all of them need to be signalled
	 * before we can proceed.
	 *
	 * Limit total wait time to INPUT_FENCE_TIMEOUT, but still call
	 * sde_plane_wait_input_fence with wait_ms == 0 after the timeout so
	 * that each plane can check its fence status and react appropriately
	 * if its fence has timed out. Call input fence wait multiple times if
	 * fence wait is interrupted due to interrupt call.
	 */
	SDE_ATRACE_BEGIN("plane_wait_input_fence");
	drm_atomic_crtc_for_each_plane(plane, crtc) {
		do {
			kt_wait = ktime_sub(kt_end, ktime_get());
			if (ktime_compare(kt_wait, ktime_set(0, 0)) >= 0)
				wait_ms = ktime_to_ms(kt_wait);
			else
				wait_ms = 0;

			rc = sde_plane_wait_input_fence(plane, wait_ms);
		} while (wait_ms && rc == -ERESTARTSYS);
	}
	SDE_ATRACE_END("plane_wait_input_fence");
}

static void _sde_crtc_setup_mixer_for_encoder(
		struct drm_crtc *crtc,
		struct drm_encoder *enc)
{
	struct sde_crtc *sde_crtc = to_sde_crtc(crtc);
	struct sde_kms *sde_kms = _sde_crtc_get_kms(crtc);
	struct sde_rm *rm = &sde_kms->rm;
	struct sde_crtc_mixer *mixer;
	struct sde_hw_ctl *last_valid_ctl = NULL;
	int i;
	struct sde_rm_hw_iter lm_iter, ctl_iter, dspp_iter, ds_iter;

	sde_rm_init_hw_iter(&lm_iter, enc->base.id, SDE_HW_BLK_LM);
	sde_rm_init_hw_iter(&ctl_iter, enc->base.id, SDE_HW_BLK_CTL);
	sde_rm_init_hw_iter(&dspp_iter, enc->base.id, SDE_HW_BLK_DSPP);
	sde_rm_init_hw_iter(&ds_iter, enc->base.id, SDE_HW_BLK_DS);

	/* Set up all the mixers and ctls reserved by this encoder */
	for (i = sde_crtc->num_mixers; i < ARRAY_SIZE(sde_crtc->mixers); i++) {
		mixer = &sde_crtc->mixers[i];

		if (!sde_rm_get_hw(rm, &lm_iter))
			break;
		mixer->hw_lm = (struct sde_hw_mixer *)lm_iter.hw;

		/* CTL may be <= LMs, if <, multiple LMs controlled by 1 CTL */
		if (!sde_rm_get_hw(rm, &ctl_iter)) {
			SDE_DEBUG("no ctl assigned to lm %d, using previous\n",
					mixer->hw_lm->idx - LM_0);
			mixer->hw_ctl = last_valid_ctl;
		} else {
			mixer->hw_ctl = (struct sde_hw_ctl *)ctl_iter.hw;
			last_valid_ctl = mixer->hw_ctl;
			sde_crtc->num_ctls++;
		}

		/* Shouldn't happen, mixers are always >= ctls */
		if (!mixer->hw_ctl) {
			SDE_ERROR("no valid ctls found for lm %d\n",
					mixer->hw_lm->idx - LM_0);
			return;
		}

		/* Dspp may be null */
		(void) sde_rm_get_hw(rm, &dspp_iter);
		mixer->hw_dspp = (struct sde_hw_dspp *)dspp_iter.hw;

		/* DS may be null */
		(void) sde_rm_get_hw(rm, &ds_iter);
		mixer->hw_ds = (struct sde_hw_ds *)ds_iter.hw;

		mixer->encoder = enc;

		sde_crtc->num_mixers++;
		SDE_DEBUG("setup mixer %d: lm %d\n",
				i, mixer->hw_lm->idx - LM_0);
		SDE_DEBUG("setup mixer %d: ctl %d\n",
				i, mixer->hw_ctl->idx - CTL_0);
		if (mixer->hw_ds)
			SDE_DEBUG("setup mixer %d: ds %d\n",
				i, mixer->hw_ds->idx - DS_0);
	}
}

static void _sde_crtc_setup_mixers(struct drm_crtc *crtc)
{
	struct sde_crtc *sde_crtc = to_sde_crtc(crtc);
	struct drm_encoder *enc;

	sde_crtc->num_ctls = 0;
	sde_crtc->num_mixers = 0;
	sde_crtc->mixers_swapped = false;
	memset(sde_crtc->mixers, 0, sizeof(sde_crtc->mixers));

	mutex_lock(&sde_crtc->crtc_lock);
	/* Check for mixers on all encoders attached to this crtc */
	list_for_each_entry(enc, &crtc->dev->mode_config.encoder_list, head) {
		if (enc->crtc != crtc)
			continue;

		/* avoid overwriting mixers info from a copy encoder */
		if (sde_encoder_in_clone_mode(enc))
			continue;

		_sde_crtc_setup_mixer_for_encoder(crtc, enc);
	}

	mutex_unlock(&sde_crtc->crtc_lock);
	_sde_crtc_check_dest_scaler_data(crtc, crtc->state);
}

static void _sde_crtc_setup_is_ppsplit(struct drm_crtc_state *state)
{
	int i;
	struct sde_crtc_state *cstate;

	cstate = to_sde_crtc_state(state);

	cstate->is_ppsplit = false;
	for (i = 0; i < cstate->num_connectors; i++) {
		struct drm_connector *conn = cstate->connectors[i];

		if (sde_connector_get_topology_name(conn) ==
				SDE_RM_TOPOLOGY_PPSPLIT)
			cstate->is_ppsplit = true;
	}
}

static void _sde_crtc_setup_lm_bounds(struct drm_crtc *crtc,
		struct drm_crtc_state *state)
{
	struct sde_crtc *sde_crtc;
	struct sde_crtc_state *cstate;
	struct drm_display_mode *adj_mode;
	u32 crtc_split_width;
	int i;

	if (!crtc || !state) {
		SDE_ERROR("invalid args\n");
		return;
	}

	sde_crtc = to_sde_crtc(crtc);
	cstate = to_sde_crtc_state(state);

	adj_mode = &state->adjusted_mode;
	crtc_split_width = sde_crtc_get_mixer_width(sde_crtc, cstate, adj_mode);

	for (i = 0; i < sde_crtc->num_mixers; i++) {
		cstate->lm_bounds[i].x = crtc_split_width * i;
		cstate->lm_bounds[i].y = 0;
		cstate->lm_bounds[i].w = crtc_split_width;
		cstate->lm_bounds[i].h =
			sde_crtc_get_mixer_height(sde_crtc, cstate, adj_mode);
		memcpy(&cstate->lm_roi[i], &cstate->lm_bounds[i],
				sizeof(cstate->lm_roi[i]));
		SDE_EVT32_VERBOSE(DRMID(crtc), i,
				cstate->lm_bounds[i].x, cstate->lm_bounds[i].y,
				cstate->lm_bounds[i].w, cstate->lm_bounds[i].h);
		SDE_DEBUG("%s: lm%d bnd&roi (%d,%d,%d,%d)\n", sde_crtc->name, i,
				cstate->lm_roi[i].x, cstate->lm_roi[i].y,
				cstate->lm_roi[i].w, cstate->lm_roi[i].h);
	}

	drm_mode_debug_printmodeline(adj_mode);
}

static void sde_crtc_atomic_begin(struct drm_crtc *crtc,
		struct drm_crtc_state *old_state)
{
	struct sde_crtc *sde_crtc;
	struct drm_encoder *encoder;
	struct drm_device *dev;
	struct sde_kms *sde_kms;
	struct sde_splash_display *splash_display;
	bool cont_splash_enabled = false;
	size_t i;

	if (!crtc) {
		SDE_ERROR("invalid crtc\n");
		return;
	}

	if (!crtc->state->enable) {
		SDE_DEBUG("crtc%d -> enable %d, skip atomic_begin\n",
				crtc->base.id, crtc->state->enable);
		return;
	}

	if (!sde_kms_power_resource_is_enabled(crtc->dev)) {
		SDE_ERROR("power resource is not enabled\n");
		return;
	}

	sde_kms = _sde_crtc_get_kms(crtc);
	if (!sde_kms)
		return;

	SDE_ATRACE_BEGIN("crtc_atomic_begin");
	SDE_DEBUG("crtc%d\n", crtc->base.id);

	sde_crtc = to_sde_crtc(crtc);
	dev = crtc->dev;

	if (!sde_crtc->num_mixers) {
		_sde_crtc_setup_mixers(crtc);
		_sde_crtc_setup_is_ppsplit(crtc->state);
		_sde_crtc_setup_lm_bounds(crtc, crtc->state);
	}

	list_for_each_entry(encoder, &dev->mode_config.encoder_list, head) {
		if (encoder->crtc != crtc)
			continue;

		/* encoder will trigger pending mask now */
		sde_encoder_trigger_kickoff_pending(encoder);
	}

	/*
	 * If no mixers have been allocated in sde_crtc_atomic_check(),
	 * it means we are trying to flush a CRTC whose state is disabled:
	 * nothing else needs to be done.
	 */
	if (unlikely(!sde_crtc->num_mixers))
		goto end;

	if (_sde_crtc_get_ctlstart_timeout(crtc)) {
		_sde_crtc_blend_setup(crtc, old_state, false);
		SDE_ERROR("border fill only commit after ctlstart timeout\n");
	} else {
		_sde_crtc_blend_setup(crtc, old_state, true);
	}

	_sde_crtc_dest_scaler_setup(crtc);

	/* cancel the idle notify delayed work */
	if (sde_encoder_check_mode(sde_crtc->mixers[0].encoder,
					MSM_DISPLAY_CAP_VID_MODE) &&
		kthread_cancel_delayed_work_sync(&sde_crtc->idle_notify_work))
		SDE_DEBUG("idle notify work cancelled\n");

	/*
	 * Since CP properties use AXI buffer to program the
	 * HW, check if context bank is in attached state,
	 * apply color processing properties only if
	 * smmu state is attached,
	 */
	for (i = 0; i < MAX_DSI_DISPLAYS; i++) {
		splash_display = &sde_kms->splash_data.splash_display[i];
		if (splash_display->cont_splash_enabled &&
			splash_display->encoder &&
			crtc == splash_display->encoder->crtc)
			cont_splash_enabled = true;
	}

	if (sde_kms_is_cp_operation_allowed(sde_kms) &&
			(cont_splash_enabled || sde_crtc->enabled))
		sde_cp_crtc_apply_properties(crtc);

	/*
	 * PP_DONE irq is only used by command mode for now.
	 * It is better to request pending before FLUSH and START trigger
	 * to make sure no pp_done irq missed.
	 * This is safe because no pp_done will happen before SW trigger
	 * in command mode.
	 */

end:
	SDE_ATRACE_END("crtc_atomic_begin");
}

static void sde_crtc_atomic_flush(struct drm_crtc *crtc,
		struct drm_crtc_state *old_crtc_state)
{
	struct drm_encoder *encoder;
	struct sde_crtc *sde_crtc;
	struct drm_device *dev;
	struct drm_plane *plane;
	struct msm_drm_private *priv;
	struct msm_drm_thread *event_thread;
	struct sde_crtc_state *cstate;
	struct sde_kms *sde_kms;
	int idle_time = 0;

	if (!crtc || !crtc->dev || !crtc->dev->dev_private) {
		SDE_ERROR("invalid crtc\n");
		return;
	}

	if (!crtc->state->enable) {
		SDE_DEBUG("crtc%d -> enable %d, skip atomic_flush\n",
				crtc->base.id, crtc->state->enable);
		return;
	}

	if (!sde_kms_power_resource_is_enabled(crtc->dev)) {
		SDE_ERROR("power resource is not enabled\n");
		return;
	}

	sde_kms = _sde_crtc_get_kms(crtc);
	if (!sde_kms) {
		SDE_ERROR("invalid kms\n");
		return;
	}

	SDE_DEBUG("crtc%d\n", crtc->base.id);

	sde_crtc = to_sde_crtc(crtc);
	cstate = to_sde_crtc_state(crtc->state);
	dev = crtc->dev;
	priv = dev->dev_private;

	if (crtc->index >= ARRAY_SIZE(priv->event_thread)) {
		SDE_ERROR("invalid crtc index[%d]\n", crtc->index);
		return;
	}

	event_thread = &priv->event_thread[crtc->index];
	idle_time = sde_crtc_get_property(cstate, CRTC_PROP_IDLE_TIMEOUT);

	/*
	 * If no mixers has been allocated in sde_crtc_atomic_check(),
	 * it means we are trying to flush a CRTC whose state is disabled:
	 * nothing else needs to be done.
	 */
	if (unlikely(!sde_crtc->num_mixers))
		return;

	SDE_ATRACE_BEGIN("sde_crtc_atomic_flush");

	/*
	 * For planes without commit update, drm framework will not add
	 * those planes to current state since hardware update is not
	 * required. However, if those planes were power collapsed since
	 * last commit cycle, driver has to restore the hardware state
	 * of those planes explicitly here prior to plane flush.
	 */
	drm_atomic_crtc_for_each_plane(plane, crtc)
		sde_plane_restore(plane);

	/* wait for acquire fences before anything else is done */
	_sde_crtc_wait_for_fences(crtc);

	/* schedule the idle notify delayed work */
	if (idle_time && sde_encoder_check_mode(sde_crtc->mixers[0].encoder,
						MSM_DISPLAY_CAP_VID_MODE)) {
		kthread_queue_delayed_work(&event_thread->worker,
					&sde_crtc->idle_notify_work,
					msecs_to_jiffies(idle_time));
		SDE_DEBUG("schedule idle notify work in %dms\n", idle_time);
	}

	if (!cstate->rsc_update) {
		drm_for_each_encoder(encoder, dev) {
			if (encoder->crtc != crtc)
				continue;

			cstate->rsc_client =
				sde_encoder_get_rsc_client(encoder);
		}
		cstate->rsc_update = true;
	}

	/* update performance setting before crtc kickoff */
	sde_core_perf_crtc_update(crtc, 1, false);

	/*
	 * Final plane updates: Give each plane a chance to complete all
	 *                      required writes/flushing before crtc's "flush
	 *                      everything" call below.
	 */
	drm_atomic_crtc_for_each_plane(plane, crtc) {
		if (sde_kms->smmu_state.transition_error)
			sde_plane_set_error(plane, true);
		sde_plane_flush(plane);
	}

	/* Kickoff will be scheduled by outer layer */
	SDE_ATRACE_END("sde_crtc_atomic_flush");
}

/**
 * sde_crtc_destroy_state - state destroy hook
 * @crtc: drm CRTC
 * @state: CRTC state object to release
 */
static void sde_crtc_destroy_state(struct drm_crtc *crtc,
		struct drm_crtc_state *state)
{
	struct sde_crtc *sde_crtc;
	struct sde_crtc_state *cstate;

	if (!crtc || !state) {
		SDE_ERROR("invalid argument(s)\n");
		return;
	}

	sde_crtc = to_sde_crtc(crtc);
	cstate = to_sde_crtc_state(state);

	SDE_DEBUG("crtc%d\n", crtc->base.id);

	_sde_crtc_rp_destroy(&cstate->rp);

	__drm_atomic_helper_crtc_destroy_state(state);

	/* destroy value helper */
	msm_property_destroy_state(&sde_crtc->property_info, cstate,
			&cstate->property_state);
}

static int _sde_crtc_flush_event_thread(struct drm_crtc *crtc)
{
	struct sde_crtc *sde_crtc;
	int i;

	if (!crtc) {
		SDE_ERROR("invalid argument\n");
		return -EINVAL;
	}
	sde_crtc = to_sde_crtc(crtc);

	if (!atomic_read(&sde_crtc->frame_pending)) {
		SDE_DEBUG("no frames pending\n");
		return 0;
	}

	SDE_EVT32(DRMID(crtc), SDE_EVTLOG_FUNC_ENTRY);

	/*
	 * flush all the event thread work to make sure all the
	 * FRAME_EVENTS from encoder are propagated to crtc
	 */
	for (i = 0; i < ARRAY_SIZE(sde_crtc->frame_events); i++) {
		if (list_empty(&sde_crtc->frame_events[i].list))
			kthread_flush_work(&sde_crtc->frame_events[i].work);
	}

	SDE_EVT32_VERBOSE(DRMID(crtc), SDE_EVTLOG_FUNC_EXIT);

	return 0;
}

static int _sde_crtc_commit_kickoff_rot(struct drm_crtc *crtc,
		struct sde_crtc_state *cstate)
{
	struct drm_plane *plane;
	struct sde_crtc *sde_crtc;
	struct sde_hw_ctl *ctl, *master_ctl;
	enum sde_rot rot_id = SDE_NONE;
	int i, rc = 0;

	if (!crtc || !cstate)
		return -EINVAL;

	sde_crtc = to_sde_crtc(crtc);

	/*
	 * Update sbuf configuration and flush rotator if the rot_op_mode
	 * is different or a rotator commit was performed.
	 *
	 * In case where the rot_op_mode has changed, further require that
	 * the transition is either to or from offline mode unless corresponding
	 * plane update was provided to current commit.
	 */
	rot_id = sde_crtc->sbuf_rot_id_delta;
	if ((sde_crtc->sbuf_op_mode_old != cstate->sbuf_cfg.rot_op_mode) &&
		(sde_crtc->sbuf_op_mode_old == SDE_CTL_ROT_OP_MODE_OFFLINE ||
		 cstate->sbuf_cfg.rot_op_mode == SDE_CTL_ROT_OP_MODE_OFFLINE))
		rot_id |= sde_crtc->sbuf_rot_id |
			sde_crtc->sbuf_rot_id_old;

	if (!rot_id &&
		cstate->sbuf_cfg.rot_op_mode == SDE_CTL_ROT_OP_MODE_OFFLINE)
		return 0;

	SDE_ATRACE_BEGIN("crtc_kickoff_rot");

	if (cstate->sbuf_cfg.rot_op_mode != SDE_CTL_ROT_OP_MODE_OFFLINE &&
			sde_crtc->sbuf_rot_id_delta) {
		drm_atomic_crtc_for_each_plane(plane, crtc) {
			rc = sde_plane_kickoff_rot(plane);
			if (rc) {
				SDE_ERROR("crtc%d cancelling inline rotation\n",
						crtc->base.id);
				SDE_EVT32(DRMID(crtc), SDE_EVTLOG_ERROR);

				/* revert to offline on errors */
				cstate->sbuf_cfg.rot_op_mode =
					SDE_CTL_ROT_OP_MODE_OFFLINE;
				break;
			}
		}
	}

	master_ctl = NULL;
	for (i = 0; i < sde_crtc->num_ctls; i++) {
		ctl = sde_crtc->mixers[i].hw_ctl;
		if (!ctl)
			continue;

		if (!master_ctl || master_ctl->idx > ctl->idx)
			master_ctl = ctl;

		if (ctl->ops.setup_sbuf_cfg)
			ctl->ops.setup_sbuf_cfg(ctl, &cstate->sbuf_cfg);
	}

	/* only update sbuf_cfg and flush for master ctl */
	if (master_ctl && master_ctl->ops.update_bitmask_rot) {
		master_ctl->ops.update_bitmask_rot(master_ctl, rot_id, 1);

		/* defer ROT_START trigger until CTL_START */
		SDE_EVT32(DRMID(crtc), master_ctl->idx - CTL_0,
				sde_crtc->sbuf_rot_id,
				sde_crtc->sbuf_rot_id_delta);
	}

	/* save this in sde_crtc for next commit cycle */
	sde_crtc->sbuf_op_mode_old = cstate->sbuf_cfg.rot_op_mode;

	SDE_ATRACE_END("crtc_kickoff_rot");
	return rc;
}

/**
 * _sde_crtc_remove_pipe_flush - remove staged pipes from flush mask
 * @crtc: Pointer to crtc structure
 */
static void _sde_crtc_remove_pipe_flush(struct drm_crtc *crtc)
{
	struct drm_plane *plane;
	struct drm_plane_state *state;
	struct sde_crtc *sde_crtc;
	struct sde_crtc_mixer *mixer;
	struct sde_hw_ctl *ctl;

	if (!crtc)
		return;

	sde_crtc = to_sde_crtc(crtc);
	mixer = sde_crtc->mixers;
	if (!mixer)
		return;
	ctl = mixer->hw_ctl;

	drm_atomic_crtc_for_each_plane(plane, crtc) {
		state = plane->state;
		if (!state)
			continue;

		/* clear plane flush bitmask */
		sde_plane_ctl_flush(plane, ctl, false);
	}
}

/**
 * _sde_crtc_reset_hw - attempt hardware reset on errors
 * @crtc: Pointer to DRM crtc instance
 * @old_state: Pointer to crtc state for previous commit
 * @recovery_events: Whether or not recovery events are enabled
 * Returns: Zero if current commit should still be attempted
 */
static int _sde_crtc_reset_hw(struct drm_crtc *crtc,
		struct drm_crtc_state *old_state,
		bool recovery_events)
{
	struct drm_plane *plane_halt[MAX_PLANES];
	struct drm_plane *plane;
	struct drm_encoder *encoder;
	const struct drm_plane_state *pstate;
	struct sde_crtc *sde_crtc;
	struct sde_crtc_state *cstate;
	struct sde_hw_ctl *ctl;
	enum sde_ctl_rot_op_mode old_rot_op_mode;
	signed int i, plane_count;
	int rc;

	if (!crtc || !crtc->dev || !old_state || !crtc->state)
		return -EINVAL;
	sde_crtc = to_sde_crtc(crtc);
	cstate = to_sde_crtc_state(crtc->state);

	old_rot_op_mode = to_sde_crtc_state(old_state)->sbuf_cfg.rot_op_mode;
	SDE_EVT32(DRMID(crtc), old_rot_op_mode,
			recovery_events, SDE_EVTLOG_FUNC_ENTRY);

	/* optionally generate a panic instead of performing a h/w reset */
	SDE_DBG_CTRL("stop_ftrace", "reset_hw_panic");

	for (i = 0; i < sde_crtc->num_ctls; ++i) {
		ctl = sde_crtc->mixers[i].hw_ctl;
		if (!ctl || !ctl->ops.reset)
			continue;

		rc = ctl->ops.reset(ctl);
		if (rc) {
			SDE_DEBUG("crtc%d: ctl%d reset failure\n",
					crtc->base.id, ctl->idx - CTL_0);
			SDE_EVT32(DRMID(crtc), ctl->idx - CTL_0,
					SDE_EVTLOG_ERROR);
			break;
		}
	}

	/*
	 * Early out if simple ctl reset succeeded and previous commit
	 * did not involve the rotator.
	 *
	 * If the previous commit had rotation enabled, then the ctl
	 * reset would also have reset the rotator h/w. The rotator
	 * programming for the current commit may need to be repeated,
	 * depending on the rotation mode; don't handle this for now
	 * and just force a hard reset in those cases.
	 */
	if (i == sde_crtc->num_ctls &&
			old_rot_op_mode == SDE_CTL_ROT_OP_MODE_OFFLINE)
		return 0;

	SDE_DEBUG("crtc%d: issuing hard reset\n", DRMID(crtc));

	/* force all components in the system into reset at the same time */
	for (i = 0; i < sde_crtc->num_ctls; ++i) {
		ctl = sde_crtc->mixers[i].hw_ctl;
		if (!ctl || !ctl->ops.hard_reset)
			continue;

		SDE_EVT32(DRMID(crtc), ctl->idx - CTL_0);
		ctl->ops.hard_reset(ctl, true);
	}

	plane_count = 0;
	drm_atomic_crtc_state_for_each_plane(plane, old_state) {
		if (plane_count >= ARRAY_SIZE(plane_halt))
			break;

		plane_halt[plane_count++] = plane;
		sde_plane_halt_requests(plane, true);
		sde_plane_set_revalidate(plane, true);
	}

	/* reset both previous... */
	drm_atomic_crtc_state_for_each_plane_state(plane, pstate, old_state) {
		if (pstate->crtc != crtc)
			continue;

		sde_plane_reset_rot(plane, (struct drm_plane_state *)pstate);
	}

	/* ...and current rotation attempts, if applicable */
	drm_atomic_crtc_for_each_plane(plane, crtc) {
		pstate = plane->state;
		if (!pstate)
			continue;

		sde_plane_reset_rot(plane, (struct drm_plane_state *)pstate);
	}

	/* provide safe "border color only" commit configuration for later */
	cstate->sbuf_cfg.rot_op_mode = SDE_CTL_ROT_OP_MODE_OFFLINE;
	_sde_crtc_commit_kickoff_rot(crtc, cstate);
	_sde_crtc_remove_pipe_flush(crtc);
	_sde_crtc_blend_setup(crtc, old_state, false);

	/* take h/w components out of reset */
	for (i = plane_count - 1; i >= 0; --i)
		sde_plane_halt_requests(plane_halt[i], false);

	/* attempt to poll for start of frame cycle before reset release */
	list_for_each_entry(encoder,
			&crtc->dev->mode_config.encoder_list, head) {
		if (encoder->crtc != crtc)
			continue;
		if (sde_encoder_get_intf_mode(encoder) == INTF_MODE_VIDEO)
			sde_encoder_poll_line_counts(encoder);
	}

	for (i = 0; i < sde_crtc->num_ctls; ++i) {
		ctl = sde_crtc->mixers[i].hw_ctl;
		if (!ctl || !ctl->ops.hard_reset)
			continue;

		ctl->ops.hard_reset(ctl, false);
	}

	list_for_each_entry(encoder,
			&crtc->dev->mode_config.encoder_list, head) {
		if (encoder->crtc != crtc)
			continue;

		if (sde_encoder_get_intf_mode(encoder) == INTF_MODE_VIDEO)
			sde_encoder_kickoff(encoder, false);
	}

	/* panic the device if VBIF is not in good state */
	return !recovery_events ? 0 : -EAGAIN;
}

/**
 * _sde_crtc_prepare_for_kickoff_rot - rotator related kickoff preparation
 * @dev: Pointer to drm device
 * @crtc: Pointer to crtc structure
 * Returns: true on preparation errors
 */
static bool _sde_crtc_prepare_for_kickoff_rot(struct drm_device *dev,
		struct drm_crtc *crtc)
{
	struct drm_encoder *encoder;
	struct sde_crtc *sde_crtc;
	struct sde_crtc_state *cstate;

	if (!crtc || !dev) {
		SDE_ERROR("invalid argument(s)\n");
		return false;
	}
	sde_crtc = to_sde_crtc(crtc);
	cstate = to_sde_crtc_state(crtc->state);

	/* default to ASYNC mode for inline rotation */
	cstate->sbuf_cfg.rot_op_mode = sde_crtc->sbuf_rot_id ?
		SDE_CTL_ROT_OP_MODE_INLINE_ASYNC : SDE_CTL_ROT_OP_MODE_OFFLINE;

	if (cstate->sbuf_cfg.rot_op_mode == SDE_CTL_ROT_OP_MODE_OFFLINE)
		return false;

	/* extra steps needed for inline ASYNC modes */
	list_for_each_entry(encoder, &dev->mode_config.encoder_list, head) {
		if (encoder->crtc != crtc)
			continue;

		/*
		 * For inline ASYNC modes, the flush bits are not written
		 * to hardware atomically. This is not fully supported for
		 * non-command mode encoders, so force SYNC mode if any
		 * of them are attached to the CRTC.
		 */
		if (sde_encoder_get_intf_mode(encoder) != INTF_MODE_CMD) {
			cstate->sbuf_cfg.rot_op_mode =
				SDE_CTL_ROT_OP_MODE_INLINE_SYNC;
			return false;
		}
	}

	/*
	 * For ASYNC inline modes, kick off the rotator now so that the H/W
	 * can start as soon as it's ready.
	 */
	if (_sde_crtc_commit_kickoff_rot(crtc, cstate))
		return true;

	return false;
}

void sde_crtc_commit_kickoff(struct drm_crtc *crtc,
		struct drm_crtc_state *old_state)
{
	struct drm_encoder *encoder;
	struct drm_device *dev;
	struct sde_crtc *sde_crtc;
	struct msm_drm_private *priv;
	struct sde_kms *sde_kms;
	struct sde_crtc_state *cstate;
	bool is_error, reset_req, recovery_events;
	unsigned long flags;
	enum sde_crtc_idle_pc_state idle_pc_state;

	if (!crtc) {
		SDE_ERROR("invalid argument\n");
		return;
	}
	dev = crtc->dev;
	sde_crtc = to_sde_crtc(crtc);
	sde_kms = _sde_crtc_get_kms(crtc);
	reset_req = false;

	if (!sde_kms || !sde_kms->dev || !sde_kms->dev->dev_private) {
		SDE_ERROR("invalid argument\n");
		return;
	}

	priv = sde_kms->dev->dev_private;
	cstate = to_sde_crtc_state(crtc->state);

	/*
	 * If no mixers has been allocated in sde_crtc_atomic_check(),
	 * it means we are trying to start a CRTC whose state is disabled:
	 * nothing else needs to be done.
	 */
	if (unlikely(!sde_crtc->num_mixers))
		return;

	SDE_ATRACE_BEGIN("crtc_commit");

	is_error = _sde_crtc_prepare_for_kickoff_rot(dev, crtc);

	idle_pc_state = sde_crtc_get_property(cstate, CRTC_PROP_IDLE_PC_STATE);

	list_for_each_entry(encoder, &dev->mode_config.encoder_list, head) {
		struct sde_encoder_kickoff_params params = { 0 };

		if (encoder->crtc != crtc)
			continue;

		/*
		 * Encoder will flush/start now, unless it has a tx pending.
		 * If so, it may delay and flush at an irq event (e.g. ppdone)
		 */
		params.inline_rotate_prefill = cstate->sbuf_prefill_line;
		params.affected_displays = _sde_crtc_get_displays_affected(crtc,
				crtc->state);
		if (sde_encoder_prepare_for_kickoff(encoder, &params))
			reset_req = true;

		recovery_events =
			sde_encoder_recovery_events_enabled(encoder);

		if (idle_pc_state != IDLE_PC_NONE)
			sde_encoder_control_idle_pc(encoder,
			    (idle_pc_state == IDLE_PC_ENABLE) ? true : false);
	}

	/*
	 * Optionally attempt h/w recovery if any errors were detected while
	 * preparing for the kickoff
	 */
	if (reset_req) {
		if (_sde_crtc_reset_hw(crtc, old_state, recovery_events))
			is_error = true;
	}

	sde_crtc_calc_fps(sde_crtc);
	SDE_ATRACE_BEGIN("flush_event_thread");
	_sde_crtc_flush_event_thread(crtc);
	SDE_ATRACE_END("flush_event_thread");
	sde_crtc->plane_mask_old = crtc->state->plane_mask;

	if (atomic_inc_return(&sde_crtc->frame_pending) == 1) {
		/* acquire bandwidth and other resources */
		SDE_DEBUG("crtc%d first commit\n", crtc->base.id);
		SDE_EVT32(DRMID(crtc), cstate->sbuf_cfg.rot_op_mode,
				SDE_EVTLOG_FUNC_CASE1);
	} else {
		SDE_DEBUG("crtc%d commit\n", crtc->base.id);
		SDE_EVT32(DRMID(crtc), cstate->sbuf_cfg.rot_op_mode,
				SDE_EVTLOG_FUNC_CASE2);
	}
	sde_crtc->play_count++;

	/*
	 * For SYNC inline modes, delay the kick off until after the
	 * wait for frame done in case the wait times out.
	 *
	 * Also perform a final kickoff when transitioning back to
	 * offline mode.
	 */
	if (cstate->sbuf_cfg.rot_op_mode != SDE_CTL_ROT_OP_MODE_INLINE_ASYNC)
		if (_sde_crtc_commit_kickoff_rot(crtc, cstate))
			is_error = true;

	sde_vbif_clear_errors(sde_kms);

	if (is_error) {
		_sde_crtc_remove_pipe_flush(crtc);
		_sde_crtc_blend_setup(crtc, old_state, false);
	}

	list_for_each_entry(encoder, &dev->mode_config.encoder_list, head) {
		if (encoder->crtc != crtc)
			continue;

		sde_encoder_kickoff(encoder, false);
	}

	/* store the event after frame trigger */
	if (sde_crtc->event) {
		WARN_ON(sde_crtc->event);
	} else {
		spin_lock_irqsave(&dev->event_lock, flags);
		sde_crtc->event = crtc->state->event;
		spin_unlock_irqrestore(&dev->event_lock, flags);
	}

	SDE_ATRACE_END("crtc_commit");
}

/**
 * _sde_crtc_vblank_enable_no_lock - update power resource and vblank request
 * @sde_crtc: Pointer to sde crtc structure
 * @enable: Whether to enable/disable vblanks
 *
 * @Return: error code
 */
static int _sde_crtc_vblank_enable_no_lock(
		struct sde_crtc *sde_crtc, bool enable)
{
	struct drm_device *dev;
	struct drm_crtc *crtc;
	struct drm_encoder *enc;

	if (!sde_crtc) {
		SDE_ERROR("invalid crtc\n");
		return -EINVAL;
	}

	crtc = &sde_crtc->base;
	dev = crtc->dev;

	if (enable) {
		int ret;

		/* drop lock since power crtc cb may try to re-acquire lock */
		mutex_unlock(&sde_crtc->crtc_lock);
		ret = _sde_crtc_power_enable(sde_crtc, true);
		mutex_lock(&sde_crtc->crtc_lock);
		if (ret)
			return ret;

		list_for_each_entry(enc, &dev->mode_config.encoder_list, head) {
			if (enc->crtc != crtc)
				continue;

			SDE_EVT32(DRMID(&sde_crtc->base), DRMID(enc), enable,
					sde_crtc->enabled,
					sde_crtc->suspend,
					sde_crtc->vblank_requested);

			sde_encoder_register_vblank_callback(enc,
					sde_crtc_vblank_cb, (void *)crtc);
		}
	} else {
		list_for_each_entry(enc, &dev->mode_config.encoder_list, head) {
			if (enc->crtc != crtc)
				continue;

			SDE_EVT32(DRMID(&sde_crtc->base), DRMID(enc), enable,
					sde_crtc->enabled,
					sde_crtc->suspend,
					sde_crtc->vblank_requested);

			sde_encoder_register_vblank_callback(enc, NULL, NULL);
		}

		/* drop lock since power crtc cb may try to re-acquire lock */
		mutex_unlock(&sde_crtc->crtc_lock);
		_sde_crtc_power_enable(sde_crtc, false);
		mutex_lock(&sde_crtc->crtc_lock);
	}

	return 0;
}

/**
 * _sde_crtc_set_suspend - notify crtc of suspend enable/disable
 * @crtc: Pointer to drm crtc object
 * @enable: true to enable suspend, false to indicate resume
 */
static void _sde_crtc_set_suspend(struct drm_crtc *crtc, bool enable)
{
	struct sde_crtc *sde_crtc;
	struct msm_drm_private *priv;
	struct sde_kms *sde_kms;
	int ret = 0;

	if (!crtc || !crtc->dev || !crtc->dev->dev_private) {
		SDE_ERROR("invalid crtc\n");
		return;
	}
	sde_crtc = to_sde_crtc(crtc);
	priv = crtc->dev->dev_private;

	if (!priv->kms) {
		SDE_ERROR("invalid crtc kms\n");
		return;
	}
	sde_kms = to_sde_kms(priv->kms);

	SDE_DEBUG("crtc%d suspend = %d\n", crtc->base.id, enable);
	SDE_EVT32_VERBOSE(DRMID(crtc), enable);

	mutex_lock(&sde_crtc->crtc_lock);

	/*
	 * If the vblank is enabled, release a power reference on suspend
	 * and take it back during resume (if it is still enabled).
	 */
	SDE_EVT32(DRMID(&sde_crtc->base), enable, sde_crtc->enabled,
			sde_crtc->suspend, sde_crtc->vblank_requested);
	if (sde_crtc->suspend == enable)
		SDE_DEBUG("crtc%d suspend already set to %d, ignoring update\n",
				crtc->base.id, enable);
	else if (sde_crtc->enabled && sde_crtc->vblank_requested) {
		ret = _sde_crtc_vblank_enable_no_lock(sde_crtc, !enable);
		if (ret)
			SDE_ERROR("%s vblank enable failed: %d\n",
					sde_crtc->name, ret);
	}

	sde_crtc->suspend = enable;
	mutex_unlock(&sde_crtc->crtc_lock);
}

/**
 * sde_crtc_duplicate_state - state duplicate hook
 * @crtc: Pointer to drm crtc structure
 * @Returns: Pointer to new drm_crtc_state structure
 */
static struct drm_crtc_state *sde_crtc_duplicate_state(struct drm_crtc *crtc)
{
	struct sde_crtc *sde_crtc;
	struct sde_crtc_state *cstate, *old_cstate;

	if (!crtc || !crtc->state) {
		SDE_ERROR("invalid argument(s)\n");
		return NULL;
	}

	sde_crtc = to_sde_crtc(crtc);
	old_cstate = to_sde_crtc_state(crtc->state);
	cstate = msm_property_alloc_state(&sde_crtc->property_info);
	if (!cstate) {
		SDE_ERROR("failed to allocate state\n");
		return NULL;
	}

	/* duplicate value helper */
	msm_property_duplicate_state(&sde_crtc->property_info,
			old_cstate, cstate,
			&cstate->property_state, cstate->property_values);

	/* clear destination scaler dirty bit */
	cstate->ds_dirty = false;

	/* record whether or not the sbuf_clk_rate fifo has been shifted */
	cstate->sbuf_clk_shifted = false;

	/* duplicate base helper */
	__drm_atomic_helper_crtc_duplicate_state(crtc, &cstate->base);

	_sde_crtc_rp_duplicate(&old_cstate->rp, &cstate->rp);

	return &cstate->base;
}

/**
 * sde_crtc_reset - reset hook for CRTCs
 * Resets the atomic state for @crtc by freeing the state pointer (which might
 * be NULL, e.g. at driver load time) and allocating a new empty state object.
 * @crtc: Pointer to drm crtc structure
 */
static void sde_crtc_reset(struct drm_crtc *crtc)
{
	struct sde_crtc *sde_crtc;
	struct sde_crtc_state *cstate;

	if (!crtc) {
		SDE_ERROR("invalid crtc\n");
		return;
	}

	/* revert suspend actions, if necessary */
	if (sde_kms_is_suspend_state(crtc->dev)) {
		_sde_crtc_set_suspend(crtc, false);

		if (!sde_crtc_is_reset_required(crtc)) {
			SDE_DEBUG("avoiding reset for crtc:%d\n",
					crtc->base.id);
			return;
		}
	}

	/* remove previous state, if present */
	if (crtc->state) {
		sde_crtc_destroy_state(crtc, crtc->state);
		crtc->state = 0;
	}

	sde_crtc = to_sde_crtc(crtc);
	cstate = msm_property_alloc_state(&sde_crtc->property_info);
	if (!cstate) {
		SDE_ERROR("failed to allocate state\n");
		return;
	}

	/* reset value helper */
	msm_property_reset_state(&sde_crtc->property_info, cstate,
			&cstate->property_state,
			cstate->property_values);

	_sde_crtc_set_input_fence_timeout(cstate);

	_sde_crtc_rp_reset(&cstate->rp, &sde_crtc->rp_lock,
			&sde_crtc->rp_head);

	cstate->base.crtc = crtc;
	crtc->state = &cstate->base;
}

static void sde_crtc_handle_power_event(u32 event_type, void *arg)
{
	struct drm_crtc *crtc = arg;
	struct sde_crtc *sde_crtc;
	struct sde_crtc_state *cstate;
	struct drm_plane *plane;
	struct drm_encoder *encoder;
	struct sde_crtc_mixer *m;
	u32 i, misr_status, power_on;
	unsigned long flags;
	struct sde_crtc_irq_info *node = NULL;
	int ret = 0;
	struct drm_event event;
	struct msm_drm_private *priv;

	if (!crtc) {
		SDE_ERROR("invalid crtc\n");
		return;
	}
	sde_crtc = to_sde_crtc(crtc);
	cstate = to_sde_crtc_state(crtc->state);
	priv = crtc->dev->dev_private;

	mutex_lock(&sde_crtc->crtc_lock);

	SDE_EVT32(DRMID(crtc), event_type);

	switch (event_type) {
	case SDE_POWER_EVENT_POST_ENABLE:
		/* disable mdp LUT memory retention */
		ret = sde_power_clk_set_flags(&priv->phandle, "lut_clk",
					CLKFLAG_NORETAIN_MEM);
		if (ret)
			SDE_ERROR("disable LUT memory retention err %d\n", ret);

		/* restore encoder; crtc will be programmed during commit */
		drm_for_each_encoder(encoder, crtc->dev) {
			if (encoder->crtc != crtc)
				continue;

			sde_encoder_virt_restore(encoder);
		}

		spin_lock_irqsave(&sde_crtc->spin_lock, flags);
		list_for_each_entry(node, &sde_crtc->user_event_list, list) {
			ret = 0;
			if (node->func)
				ret = node->func(crtc, true, &node->irq);
			if (ret)
				SDE_ERROR("%s failed to enable event %x\n",
						sde_crtc->name, node->event);
		}
		spin_unlock_irqrestore(&sde_crtc->spin_lock, flags);

		sde_cp_crtc_post_ipc(crtc);

		for (i = 0; i < sde_crtc->num_mixers; ++i) {
			m = &sde_crtc->mixers[i];
			if (!m->hw_lm || !m->hw_lm->ops.setup_misr ||
					!sde_crtc->misr_enable)
				continue;

			m->hw_lm->ops.setup_misr(m->hw_lm, true,
					sde_crtc->misr_frame_count);
		}
		break;
	case SDE_POWER_EVENT_PRE_DISABLE:
		/* enable mdp LUT memory retention */
		ret = sde_power_clk_set_flags(&priv->phandle, "lut_clk",
					CLKFLAG_RETAIN_MEM);
		if (ret)
			SDE_ERROR("enable LUT memory retention err %d\n", ret);

		drm_for_each_encoder(encoder, crtc->dev) {
			if (encoder->crtc != crtc)
				continue;
			/*
			 * disable the vsync source after updating the
			 * rsc state. rsc state update might have vsync wait
			 * and vsync source must be disabled after it.
			 * It will avoid generating any vsync from this point
			 * till mode-2 entry. It is SW workaround for HW
			 * limitation and should not be removed without
			 * checking the updated design.
			 */
			sde_encoder_control_te(encoder, false);
		}

		for (i = 0; i < sde_crtc->num_mixers; ++i) {
			m = &sde_crtc->mixers[i];
			if (!m->hw_lm || !m->hw_lm->ops.collect_misr ||
					!sde_crtc->misr_enable)
				continue;

			misr_status = m->hw_lm->ops.collect_misr(m->hw_lm);
			sde_crtc->misr_data[i] = misr_status ? misr_status :
							sde_crtc->misr_data[i];
		}

		spin_lock_irqsave(&sde_crtc->spin_lock, flags);
		node = NULL;
		list_for_each_entry(node, &sde_crtc->user_event_list, list) {
			ret = 0;
			if (node->func)
				ret = node->func(crtc, false, &node->irq);
			if (ret)
				SDE_ERROR("%s failed to disable event %x\n",
						sde_crtc->name, node->event);
		}
		spin_unlock_irqrestore(&sde_crtc->spin_lock, flags);

		sde_cp_crtc_pre_ipc(crtc);
		break;
	case SDE_POWER_EVENT_POST_DISABLE:
		/*
		 * set revalidate flag in planes, so it will be re-programmed
		 * in the next frame update
		 */
		drm_atomic_crtc_for_each_plane(plane, crtc)
			sde_plane_set_revalidate(plane, true);

		sde_cp_crtc_suspend(crtc);

		/**
		 * destination scaler if enabled should be reconfigured
		 * in the next frame update
		 */
		if (cstate->num_ds_enabled)
			sde_crtc->ds_reconfig = true;

		event.type = DRM_EVENT_SDE_POWER;
		event.length = sizeof(power_on);
		power_on = 0;
		msm_mode_object_event_notify(&crtc->base, crtc->dev, &event,
				(u8 *)&power_on);
		break;
	default:
		SDE_DEBUG("event:%d not handled\n", event_type);
		break;
	}

	mutex_unlock(&sde_crtc->crtc_lock);
}

static void sde_crtc_disable(struct drm_crtc *crtc)
{
	struct sde_kms *sde_kms;
	struct sde_crtc *sde_crtc;
	struct sde_crtc_state *cstate;
	struct drm_encoder *encoder = NULL;
	struct msm_drm_private *priv;
	unsigned long flags;
	struct sde_crtc_irq_info *node = NULL;
	struct drm_event event;
	wait_queue_head_t *vblank_queue;
	int primary_crtc_id = -1;
	u32 power_on;
	bool in_cont_splash = false;
	int ret, i;

	if (!crtc || !crtc->dev || !crtc->dev->dev_private || !crtc->state) {
		SDE_ERROR("invalid crtc\n");
		return;
	}

	sde_kms = _sde_crtc_get_kms(crtc);
	if (!sde_kms) {
		SDE_ERROR("invalid kms\n");
		return;
	}

	if (!sde_kms_power_resource_is_enabled(crtc->dev)) {
		SDE_ERROR("power resource is not enabled\n");
		return;
	}

	sde_crtc = to_sde_crtc(crtc);
	cstate = to_sde_crtc_state(crtc->state);
	priv = crtc->dev->dev_private;

	SDE_DEBUG("crtc%d\n", crtc->base.id);

	if (sde_kms_is_suspend_state(crtc->dev))
		_sde_crtc_set_suspend(crtc, true);

	mutex_lock(&sde_crtc->crtc_lock);
	SDE_EVT32_VERBOSE(DRMID(crtc));

	/* update color processing on suspend */
	event.type = DRM_EVENT_CRTC_POWER;
	event.length = sizeof(u32);
	sde_cp_crtc_suspend(crtc);
	power_on = 0;
	msm_mode_object_event_notify(&crtc->base, crtc->dev, &event,
			(u8 *)&power_on);

	/* destination scaler if enabled should be reconfigured on resume */
	if (cstate->num_ds_enabled)
		sde_crtc->ds_reconfig = true;

	_sde_crtc_flush_event_thread(crtc);

	SDE_EVT32(DRMID(crtc), sde_crtc->enabled, sde_crtc->suspend,
			sde_crtc->vblank_requested,
			crtc->state->active, crtc->state->enable);

	/* check if anyone is waiting for primary vsync */
	primary_crtc_id = get_sde_rsc_primary_crtc(SDE_RSC_INDEX);
	if (crtc->base.id == primary_crtc_id) {
		vblank_queue = drm_crtc_vblank_waitqueue(crtc);
		if (waitqueue_active(vblank_queue)) {/* check for wait_queue */
			drm_crtc_handle_vblank(crtc);
			SDE_EVT32(DRMID(crtc), primary_crtc_id);
		}
	}

	if (sde_crtc->enabled && !sde_crtc->suspend &&
			sde_crtc->vblank_requested) {
		ret = _sde_crtc_vblank_enable_no_lock(sde_crtc, false);
		if (ret)
			SDE_ERROR("%s vblank enable failed: %d\n",
					sde_crtc->name, ret);
	}
	sde_crtc->enabled = false;

	if (atomic_read(&sde_crtc->frame_pending)) {
		SDE_ERROR("crtc%d frame_pending%d\n", crtc->base.id,
				atomic_read(&sde_crtc->frame_pending));
		SDE_EVT32(DRMID(crtc), atomic_read(&sde_crtc->frame_pending),
							SDE_EVTLOG_FUNC_CASE2);
		sde_core_perf_crtc_release_bw(crtc);
		atomic_set(&sde_crtc->frame_pending, 0);
	}

	spin_lock_irqsave(&sde_crtc->spin_lock, flags);
	list_for_each_entry(node, &sde_crtc->user_event_list, list) {
		ret = 0;
		if (node->func)
			ret = node->func(crtc, false, &node->irq);
		if (ret)
			SDE_ERROR("%s failed to disable event %x\n",
					sde_crtc->name, node->event);
	}
	spin_unlock_irqrestore(&sde_crtc->spin_lock, flags);

	drm_for_each_encoder(encoder, crtc->dev) {
		if (encoder->crtc != crtc)
			continue;

		if (sde_encoder_in_cont_splash(encoder)) {
			in_cont_splash = true;
			break;
		}
	}

	/* avoid clk/bw downvote if cont-splash is enabled */
	if (!in_cont_splash)
		sde_core_perf_crtc_update(crtc, 0, true);

	drm_for_each_encoder(encoder, crtc->dev) {
		if (encoder->crtc != crtc)
			continue;
		sde_encoder_register_frame_event_callback(encoder, NULL, NULL);
		cstate->rsc_client = NULL;
		cstate->rsc_update = false;

		/*
		 * reset idle power-collapse to original state during suspend;
		 * user-mode will change the state on resume, if required
		 */
		if (sde_kms->catalog->has_idle_pc)
			sde_encoder_control_idle_pc(encoder, true);
	}

	if (sde_crtc->power_event)
		sde_power_handle_unregister_event(&priv->phandle,
				sde_crtc->power_event);

	/**
	 * All callbacks are unregistered and frame done waits are complete
	 * at this point. No buffers are accessed by hardware.
	 * reset the fence timeline if crtc will not be enabled for this commit
	 */
	if (!crtc->state->active || !crtc->state->enable) {
		sde_fence_signal(sde_crtc->output_fence,
				ktime_get(), SDE_FENCE_RESET_TIMELINE);
		for (i = 0; i < cstate->num_connectors; ++i)
			sde_connector_commit_reset(cstate->connectors[i],
					ktime_get());
	}

	memset(sde_crtc->mixers, 0, sizeof(sde_crtc->mixers));
	sde_crtc->num_mixers = 0;
	sde_crtc->mixers_swapped = false;

	/* disable clk & bw control until clk & bw properties are set */
	cstate->bw_control = false;
	cstate->bw_split_vote = false;

	mutex_unlock(&sde_crtc->crtc_lock);
}

static void sde_crtc_enable(struct drm_crtc *crtc,
		struct drm_crtc_state *old_crtc_state)
{
	struct sde_crtc *sde_crtc;
	struct drm_encoder *encoder;
	struct msm_drm_private *priv;
	unsigned long flags;
	struct sde_crtc_irq_info *node = NULL;
	struct drm_event event;
	u32 power_on;
	int ret, i;
	struct sde_crtc_state *cstate;

	if (!crtc || !crtc->dev || !crtc->dev->dev_private) {
		SDE_ERROR("invalid crtc\n");
		return;
	}
	priv = crtc->dev->dev_private;
	cstate = to_sde_crtc_state(crtc->state);

	if (!sde_kms_power_resource_is_enabled(crtc->dev)) {
		SDE_ERROR("power resource is not enabled\n");
		return;
	}

	SDE_DEBUG("crtc%d\n", crtc->base.id);
	SDE_EVT32_VERBOSE(DRMID(crtc));
	sde_crtc = to_sde_crtc(crtc);

	mutex_lock(&sde_crtc->crtc_lock);
	SDE_EVT32(DRMID(crtc), sde_crtc->enabled, sde_crtc->suspend,
			sde_crtc->vblank_requested);

	/* return early if crtc is already enabled */
	if (sde_crtc->enabled) {
		if (msm_is_mode_seamless_dms(&crtc->state->adjusted_mode) ||
		msm_is_mode_seamless_dyn_clk(&crtc->state->adjusted_mode))

			SDE_DEBUG("%s extra crtc enable expected during DMS\n",
					sde_crtc->name);
		else
			WARN(1, "%s unexpected crtc enable\n", sde_crtc->name);

		mutex_unlock(&sde_crtc->crtc_lock);
		return;
	}

	drm_for_each_encoder(encoder, crtc->dev) {
		if (encoder->crtc != crtc)
			continue;
		sde_encoder_register_frame_event_callback(encoder,
				sde_crtc_frame_event_cb, crtc);
	}

	if (!sde_crtc->enabled && !sde_crtc->suspend &&
			sde_crtc->vblank_requested) {
		ret = _sde_crtc_vblank_enable_no_lock(sde_crtc, true);
		if (ret)
			SDE_ERROR("%s vblank enable failed: %d\n",
					sde_crtc->name, ret);
	}
	sde_crtc->enabled = true;

	/* update color processing on resume */
	event.type = DRM_EVENT_CRTC_POWER;
	event.length = sizeof(u32);
	sde_cp_crtc_resume(crtc);
	power_on = 1;
	msm_mode_object_event_notify(&crtc->base, crtc->dev, &event,
			(u8 *)&power_on);

	mutex_unlock(&sde_crtc->crtc_lock);

	spin_lock_irqsave(&sde_crtc->spin_lock, flags);
	list_for_each_entry(node, &sde_crtc->user_event_list, list) {
		ret = 0;
		if (node->func)
			ret = node->func(crtc, true, &node->irq);
		if (ret)
			SDE_ERROR("%s failed to enable event %x\n",
				sde_crtc->name, node->event);
	}
	spin_unlock_irqrestore(&sde_crtc->spin_lock, flags);

	sde_crtc->power_event = sde_power_handle_register_event(
		&priv->phandle,
		SDE_POWER_EVENT_POST_ENABLE | SDE_POWER_EVENT_POST_DISABLE |
		SDE_POWER_EVENT_PRE_DISABLE,
		sde_crtc_handle_power_event, crtc, sde_crtc->name);

	/* Enable ESD thread */
	for (i = 0; i < cstate->num_connectors; i++)
		sde_connector_schedule_status_work(cstate->connectors[i], true);
}

/* no input validation - caller API has all the checks */
static int _sde_crtc_excl_dim_layer_check(struct drm_crtc_state *state,
		struct plane_state pstates[], int cnt)
{
	struct sde_crtc_state *cstate = to_sde_crtc_state(state);
	struct drm_display_mode *mode = &state->adjusted_mode;
	const struct drm_plane_state *pstate;
	struct sde_plane_state *sde_pstate;
	int rc = 0, i;

	/* Check dim layer rect bounds and stage */
	for (i = 0; i < cstate->num_dim_layers; i++) {
		if ((CHECK_LAYER_BOUNDS(cstate->dim_layer[i].rect.y,
			cstate->dim_layer[i].rect.h, mode->vdisplay)) ||
		    (CHECK_LAYER_BOUNDS(cstate->dim_layer[i].rect.x,
			cstate->dim_layer[i].rect.w, mode->hdisplay)) ||
		    (cstate->dim_layer[i].stage >= SDE_STAGE_MAX) ||
		    (!cstate->dim_layer[i].rect.w) ||
		    (!cstate->dim_layer[i].rect.h)) {
			SDE_ERROR("invalid dim_layer:{%d,%d,%d,%d}, stage:%d\n",
					cstate->dim_layer[i].rect.x,
					cstate->dim_layer[i].rect.y,
					cstate->dim_layer[i].rect.w,
					cstate->dim_layer[i].rect.h,
					cstate->dim_layer[i].stage);
			SDE_ERROR("display: %dx%d\n", mode->hdisplay,
					mode->vdisplay);
			rc = -E2BIG;
			goto end;
		}
	}

	/* log all src and excl_rect, useful for debugging */
	for (i = 0; i < cnt; i++) {
		pstate = pstates[i].drm_pstate;
		sde_pstate = to_sde_plane_state(pstate);
		SDE_DEBUG("p %d z %d src{%d,%d,%d,%d} excl_rect{%d,%d,%d,%d}\n",
			pstate->plane->base.id, pstates[i].stage,
			pstate->crtc_x, pstate->crtc_y,
			pstate->crtc_w, pstate->crtc_h,
			sde_pstate->excl_rect.x, sde_pstate->excl_rect.y,
			sde_pstate->excl_rect.w, sde_pstate->excl_rect.h);
	}

end:
	return rc;
}

static int _sde_crtc_check_secure_state(struct drm_crtc *crtc,
		struct drm_crtc_state *state, struct plane_state pstates[],
		int cnt)
{
	struct drm_plane *plane;
	struct drm_encoder *encoder;
	struct sde_crtc_state *cstate;
	struct sde_crtc *sde_crtc;
	struct sde_kms *sde_kms;
	struct sde_kms_smmu_state_data *smmu_state;
	uint32_t secure;
	uint32_t fb_ns = 0, fb_sec = 0, fb_sec_dir = 0;
	int encoder_cnt = 0, i;
	int rc;
	bool is_video_mode = false;

	if (!crtc || !state) {
		SDE_ERROR("invalid arguments\n");
		return -EINVAL;
	}

	sde_kms = _sde_crtc_get_kms(crtc);
	if (!sde_kms || !sde_kms->catalog) {
		SDE_ERROR("invalid kms\n");
		return -EINVAL;
	}

	cstate = to_sde_crtc_state(state);

	secure = sde_crtc_get_property(cstate, CRTC_PROP_SECURITY_LEVEL);

	rc = sde_crtc_state_find_plane_fb_modes(state, &fb_ns,
					&fb_sec, &fb_sec_dir);
	if (rc)
		return rc;

	if (secure == SDE_DRM_SEC_ONLY) {
		/*
		 * validate planes - only fb_sec_dir is allowed during sec_crtc
		 * - fb_sec_dir is for secure camera preview and
		 * secure display use case
		 * - fb_sec is for secure video playback
		 * - fb_ns is for normal non secure use cases
		 */
		if (fb_ns || fb_sec) {
			SDE_ERROR(
			 "crtc%d: invalid fb_modes Sec:%d, NS:%d, Sec_Dir:%d\n",
				DRMID(crtc), fb_sec, fb_ns, fb_sec_dir);
			return -EINVAL;
		}

		/*
		 * - only one blending stage is allowed in sec_crtc
		 * - validate if pipe is allowed for sec-ui updates
		 */
		for (i = 1; i < cnt; i++) {
			if (!pstates[i].drm_pstate
					|| !pstates[i].drm_pstate->plane) {
				SDE_ERROR("crtc%d: invalid pstate at i:%d\n",
						DRMID(crtc), i);
				return -EINVAL;
			}
			plane = pstates[i].drm_pstate->plane;

			if (!sde_plane_is_sec_ui_allowed(plane)) {
				SDE_ERROR("crtc%d: sec-ui not allowed in p%d\n",
						DRMID(crtc), plane->base.id);
				return -EINVAL;

			} else if (pstates[i].stage != pstates[i-1].stage) {
				SDE_ERROR(
				  "crtc%d: invalid blend stages %d:%d, %d:%d\n",
				  DRMID(crtc), i, pstates[i].stage,
				  i-1, pstates[i-1].stage);
				return -EINVAL;
			}
		}

		/* check if all the dim_layers are in the same stage */
		for (i = 1; i < cstate->num_dim_layers; i++) {
			if (cstate->dim_layer[i].stage !=
					cstate->dim_layer[i-1].stage) {
				SDE_ERROR(
				"crtc%d: invalid dimlayer stage %d:%d, %d:%d\n",
					DRMID(crtc),
					i, cstate->dim_layer[i].stage,
					i-1, cstate->dim_layer[i-1].stage);
				return -EINVAL;
			}
		}

		/*
		 * if secure-ui supported blendstage is specified,
		 * - fail empty commit
		 * - validate dim_layer or plane is staged in the supported
		 *   blendstage
		 */
		if (sde_kms->catalog->sui_supported_blendstage) {
			int sec_stage = cnt ? pstates[0].sde_pstate->stage :
						cstate->dim_layer[0].stage;

			if ((!cnt && !cstate->num_dim_layers) ||
				(sde_kms->catalog->sui_supported_blendstage
						!= (sec_stage - SDE_STAGE_0))) {
				SDE_ERROR(
				  "crtc%d: empty cnt%d/dim%d or bad stage%d\n",
					DRMID(crtc), cnt,
					cstate->num_dim_layers, sec_stage);
				return -EINVAL;
			}
		}
	}

	/*
	 * secure_crtc is not allowed in a shared toppolgy
	 * across different encoders.
	 */
	if (fb_sec_dir) {
		drm_for_each_encoder(encoder, crtc->dev)
			if (encoder->crtc ==  crtc)
				encoder_cnt++;

		if (encoder_cnt > MAX_ALLOWED_ENCODER_CNT_PER_SECURE_CRTC) {
			SDE_ERROR("crtc%d, invalid virtual encoder crtc%d\n",
				DRMID(crtc), encoder_cnt);
			return -EINVAL;

		}
	}

	drm_for_each_encoder(encoder, crtc->dev) {
		if (encoder->crtc != crtc)
			continue;

		is_video_mode |= sde_encoder_check_mode(encoder,
						MSM_DISPLAY_CAP_VID_MODE);
	}

	sde_crtc = to_sde_crtc(crtc);
	smmu_state = &sde_kms->smmu_state;
	/*
	 * In video mode check for null commit before transition
	 * from secure to non secure and vice versa
	 */
	if (is_video_mode && smmu_state &&
		state->plane_mask && crtc->state->plane_mask &&
		((fb_sec_dir && ((smmu_state->state == ATTACHED) &&
			(secure == SDE_DRM_SEC_ONLY))) ||
		    (fb_ns && ((smmu_state->state == DETACHED) ||
			(smmu_state->state == DETACH_ALL_REQ))) ||
		    (fb_ns && ((smmu_state->state == DETACHED_SEC) ||
			(smmu_state->state == DETACH_SEC_REQ)) &&
			(smmu_state->secure_level == SDE_DRM_SEC_ONLY)))) {

		SDE_EVT32(DRMID(crtc), fb_ns, fb_sec_dir,
			smmu_state->state, smmu_state->secure_level,
			secure, crtc->state->plane_mask, state->plane_mask);
		SDE_ERROR(
		 "crtc%d Invalid transition;sec%d state%d slvl%d ns%d sdir%d\n",
			DRMID(crtc), secure, smmu_state->state,
			smmu_state->secure_level, fb_ns, fb_sec_dir);
		return -EINVAL;

	}

	SDE_DEBUG("crtc:%d Secure validation successful\n", DRMID(crtc));

	return 0;
}

static int sde_crtc_atomic_check(struct drm_crtc *crtc,
		struct drm_crtc_state *state)
{
	struct drm_device *dev;
	struct sde_crtc *sde_crtc;
	struct plane_state *pstates = NULL;
	struct sde_crtc_state *cstate;

	const struct drm_plane_state *pstate;
	struct drm_plane *plane;
	struct drm_display_mode *mode;

	int cnt = 0, rc = 0, mixer_width, i, z_pos, mixer_height;

	struct sde_multirect_plane_states *multirect_plane = NULL;
	int multirect_count = 0;
	const struct drm_plane_state *pipe_staged[SSPP_MAX];
	int left_zpos_cnt = 0, right_zpos_cnt = 0;

	struct drm_connector *conn;
	struct drm_connector_list_iter conn_iter;

	if (!crtc) {
		SDE_ERROR("invalid crtc\n");
		return -EINVAL;
	}

	dev = crtc->dev;

	sde_crtc = to_sde_crtc(crtc);
	cstate = to_sde_crtc_state(state);

	if (!state->enable || !state->active) {
		SDE_DEBUG("crtc%d -> enable %d, active %d, skip atomic_check\n",
				crtc->base.id, state->enable, state->active);
		goto end;
	}

	pstates = kcalloc(SDE_PSTATES_MAX,
			sizeof(struct plane_state), GFP_KERNEL);

	multirect_plane = kcalloc(SDE_MULTIRECT_PLANE_MAX,
			sizeof(struct sde_multirect_plane_states),
			GFP_KERNEL);

	if (!pstates || !multirect_plane) {
		rc = -ENOMEM;
		goto end;
	}

	mode = &state->adjusted_mode;
	SDE_DEBUG("%s: check", sde_crtc->name);

	/* force a full mode set if active state changed */
	if (state->active_changed)
		state->mode_changed = true;

	memset(pipe_staged, 0, sizeof(pipe_staged));

	rc = _sde_crtc_check_dest_scaler_data(crtc, state);
	if (rc) {
		SDE_ERROR("crtc%d failed dest scaler check %d\n",
			crtc->base.id, rc);
		goto end;
	}

	/* identify connectors attached to this crtc */
	cstate->num_connectors = 0;

	drm_connector_list_iter_begin(dev, &conn_iter);
	drm_for_each_connector_iter(conn, &conn_iter)
		if ((state->connector_mask & (1 << drm_connector_index(conn)))
				&& cstate->num_connectors < MAX_CONNECTORS) {
			cstate->connectors[cstate->num_connectors++] = conn;
		}
	drm_connector_list_iter_end(&conn_iter);

	mixer_width = sde_crtc_get_mixer_width(sde_crtc, cstate, mode);
	mixer_height = sde_crtc_get_mixer_height(sde_crtc, cstate, mode);

	if (cstate->num_ds_enabled) {
		if (!state->state)
			goto end;

		drm_atomic_crtc_state_for_each_plane_state(plane,
							pstate, state) {
			if ((pstate->crtc_h > mixer_height) ||
					(pstate->crtc_w > mixer_width)) {
				SDE_ERROR("plane w/h:%x*%x > mixer w/h:%x*%x\n",
					pstate->crtc_w, pstate->crtc_h,
					mixer_width, mixer_height);
				return -E2BIG;
				goto end;
			}
		}
	}

	_sde_crtc_setup_is_ppsplit(state);
	_sde_crtc_setup_lm_bounds(crtc, state);

	/* record current/previous sbuf clock rate for later */
	cstate->sbuf_clk_rate[0] = cstate->sbuf_clk_rate[1];
	cstate->sbuf_clk_rate[1] = sde_crtc_get_property(
			cstate, CRTC_PROP_ROT_CLK);
	cstate->sbuf_clk_shifted = true;

	 /* get plane state for all drm planes associated with crtc state */
	drm_atomic_crtc_state_for_each_plane_state(plane, pstate, state) {
		if (IS_ERR_OR_NULL(pstate)) {
			rc = PTR_ERR(pstate);
			SDE_ERROR("%s: failed to get plane%d state, %d\n",
					sde_crtc->name, plane->base.id, rc);
			goto end;
		}

		/* identify attached planes that are not in the delta state */
		if (!drm_atomic_get_existing_plane_state(state->state, plane)) {
			rc = sde_plane_confirm_hw_rsvps(plane, pstate, state);
			if (rc) {
				SDE_ERROR("crtc%d confirmation hw failed %d\n",
						crtc->base.id, rc);
				goto end;
			}
		}

		if (cnt >= SDE_PSTATES_MAX)
			continue;

		pstates[cnt].sde_pstate = to_sde_plane_state(pstate);
		pstates[cnt].drm_pstate = pstate;
		pstates[cnt].stage = sde_plane_get_property(
				pstates[cnt].sde_pstate, PLANE_PROP_ZPOS);
		pstates[cnt].pipe_id = sde_plane_pipe(plane);

		/* check dim layer stage with every plane */
		for (i = 0; i < cstate->num_dim_layers; i++) {
			if (cstate->dim_layer[i].stage
					== (pstates[cnt].stage + SDE_STAGE_0)) {
				SDE_ERROR(
					"plane:%d/dim_layer:%i-same stage:%d\n",
					plane->base.id, i,
					cstate->dim_layer[i].stage);
				rc = -EINVAL;
				goto end;
			}
		}

		if (pipe_staged[pstates[cnt].pipe_id]) {
			multirect_plane[multirect_count].r0 =
				pipe_staged[pstates[cnt].pipe_id];
			multirect_plane[multirect_count].r1 = pstate;
			multirect_count++;

			pipe_staged[pstates[cnt].pipe_id] = NULL;
		} else {
			pipe_staged[pstates[cnt].pipe_id] = pstate;
		}

		cnt++;

		if (CHECK_LAYER_BOUNDS(pstate->crtc_y, pstate->crtc_h,
				mode->vdisplay) ||
		    CHECK_LAYER_BOUNDS(pstate->crtc_x, pstate->crtc_w,
				mode->hdisplay)) {
			SDE_ERROR("invalid vertical/horizontal destination\n");
			SDE_ERROR("y:%d h:%d vdisp:%d x:%d w:%d hdisp:%d\n",
				pstate->crtc_y, pstate->crtc_h, mode->vdisplay,
				pstate->crtc_x, pstate->crtc_w, mode->hdisplay);
			rc = -E2BIG;
			goto end;
		}
	}

	for (i = 1; i < SSPP_MAX; i++) {
		if (pipe_staged[i]) {
			if (is_sde_plane_virtual(pipe_staged[i]->plane)) {
				SDE_ERROR(
					"r1 only virt plane:%d not supported\n",
					pipe_staged[i]->plane->base.id);
				rc  = -EINVAL;
				goto end;
			}
			sde_plane_clear_multirect(pipe_staged[i]);
		}
	}

	/* assign mixer stages based on sorted zpos property */
	if (cnt)
		sort(pstates, cnt, sizeof(pstates[0]), pstate_cmp, NULL);

	rc = _sde_crtc_excl_dim_layer_check(state, pstates, cnt);
	if (rc)
		goto end;

	if (!sde_is_custom_client()) {
		int stage_old = pstates[0].stage;

		z_pos = 0;
		for (i = 0; i < cnt; i++) {
			if (stage_old != pstates[i].stage)
				++z_pos;
			stage_old = pstates[i].stage;
			pstates[i].stage = z_pos;
		}
	}

	z_pos = -1;
	for (i = 0; i < cnt; i++) {
		/* reset counts at every new blend stage */
		if (pstates[i].stage != z_pos) {
			left_zpos_cnt = 0;
			right_zpos_cnt = 0;
			z_pos = pstates[i].stage;
		}

		/* verify z_pos setting before using it */
		if (z_pos >= SDE_STAGE_MAX - SDE_STAGE_0) {
			SDE_ERROR("> %d plane stages assigned\n",
					SDE_STAGE_MAX - SDE_STAGE_0);
			rc = -EINVAL;
			goto end;
		} else if (pstates[i].drm_pstate->crtc_x < mixer_width) {
			if (left_zpos_cnt == 2) {
				SDE_ERROR("> 2 planes @ stage %d on left\n",
					z_pos);
				rc = -EINVAL;
				goto end;
			}
			left_zpos_cnt++;

		} else {
			if (right_zpos_cnt == 2) {
				SDE_ERROR("> 2 planes @ stage %d on right\n",
					z_pos);
				rc = -EINVAL;
				goto end;
			}
			right_zpos_cnt++;
		}

		pstates[i].sde_pstate->stage = z_pos + SDE_STAGE_0;
		SDE_DEBUG("%s: zpos %d", sde_crtc->name, z_pos);
	}

	for (i = 0; i < multirect_count; i++) {
		if (sde_plane_validate_multirect_v2(&multirect_plane[i])) {
			SDE_ERROR(
			"multirect validation failed for planes (%d - %d)\n",
					multirect_plane[i].r0->plane->base.id,
					multirect_plane[i].r1->plane->base.id);
			rc = -EINVAL;
			goto end;
		}
	}

	rc = _sde_crtc_check_secure_state(crtc, state, pstates, cnt);
	if (rc)
		goto end;

	rc = sde_core_perf_crtc_check(crtc, state);
	if (rc) {
		SDE_ERROR("crtc%d failed performance check %d\n",
				crtc->base.id, rc);
		goto end;
	}

	rc = _sde_crtc_validate_src_split_order(crtc, pstates, cnt);
	if (rc)
		goto end;

	rc = _sde_crtc_check_rois(crtc, state);
	if (rc) {
		SDE_ERROR("crtc%d failed roi check %d\n", crtc->base.id, rc);
		goto end;
	}

	rc = _sde_crtc_check_panel_stacking(crtc, state);
	if (rc) {
		SDE_ERROR("crtc%d failed panel stacking check %d\n",
				crtc->base.id, rc);
		goto end;
	}

end:
	kfree(pstates);
	kfree(multirect_plane);
	_sde_crtc_rp_free_unused(&cstate->rp);
	return rc;
}

int sde_crtc_vblank(struct drm_crtc *crtc, bool en)
{
	struct sde_crtc *sde_crtc;
	int ret;

	if (!crtc) {
		SDE_ERROR("invalid crtc\n");
		return -EINVAL;
	}
	sde_crtc = to_sde_crtc(crtc);

	mutex_lock(&sde_crtc->crtc_lock);
	SDE_EVT32(DRMID(&sde_crtc->base), en, sde_crtc->enabled,
			sde_crtc->suspend, sde_crtc->vblank_requested);
	if (sde_crtc->enabled && !sde_crtc->suspend) {
		ret = _sde_crtc_vblank_enable_no_lock(sde_crtc, en);
		if (ret)
			SDE_ERROR("%s vblank enable failed: %d\n",
					sde_crtc->name, ret);
	}
	sde_crtc->vblank_requested = en;
	mutex_unlock(&sde_crtc->crtc_lock);

	return 0;
}

/**
 * sde_crtc_install_properties - install all drm properties for crtc
 * @crtc: Pointer to drm crtc structure
 */
static void sde_crtc_install_properties(struct drm_crtc *crtc,
				struct sde_mdss_cfg *catalog)
{
	struct sde_crtc *sde_crtc;
	struct drm_device *dev;
	struct sde_kms_info *info;
	struct sde_kms *sde_kms;
	static const struct drm_prop_enum_list e_secure_level[] = {
		{SDE_DRM_SEC_NON_SEC, "sec_and_non_sec"},
		{SDE_DRM_SEC_ONLY, "sec_only"},
	};

	static const struct drm_prop_enum_list e_cwb_data_points[] = {
		{CAPTURE_MIXER_OUT, "capture_mixer_out"},
		{CAPTURE_DSPP_OUT, "capture_pp_out"},
	};

	static const struct drm_prop_enum_list e_idle_pc_state[] = {
		{IDLE_PC_NONE, "idle_pc_none"},
		{IDLE_PC_ENABLE, "idle_pc_enable"},
		{IDLE_PC_DISABLE, "idle_pc_disable"},
	};

	SDE_DEBUG("\n");

	if (!crtc || !catalog) {
		SDE_ERROR("invalid crtc or catalog\n");
		return;
	}

	sde_crtc = to_sde_crtc(crtc);
	dev = crtc->dev;
	sde_kms = _sde_crtc_get_kms(crtc);

	if (!sde_kms) {
		SDE_ERROR("invalid argument\n");
		return;
	}

	info = kzalloc(sizeof(struct sde_kms_info), GFP_KERNEL);
	if (!info) {
		SDE_ERROR("failed to allocate info memory\n");
		return;
	}

	/* range properties */
	msm_property_install_range(&sde_crtc->property_info,
		"input_fence_timeout", 0x0, 0, SDE_CRTC_MAX_INPUT_FENCE_TIMEOUT,
		SDE_CRTC_INPUT_FENCE_TIMEOUT, CRTC_PROP_INPUT_FENCE_TIMEOUT);

	msm_property_install_volatile_range(&sde_crtc->property_info,
		"output_fence", 0x0, 0, ~0, 0, CRTC_PROP_OUTPUT_FENCE);

	msm_property_install_range(&sde_crtc->property_info,
			"output_fence_offset", 0x0, 0, 1, 0,
			CRTC_PROP_OUTPUT_FENCE_OFFSET);

	msm_property_install_range(&sde_crtc->property_info,
			"core_clk", 0x0, 0, U64_MAX,
			sde_kms->perf.max_core_clk_rate,
			CRTC_PROP_CORE_CLK);
	msm_property_install_range(&sde_crtc->property_info,
			"core_ab", 0x0, 0, U64_MAX,
			catalog->perf.max_bw_high * 1000ULL,
			CRTC_PROP_CORE_AB);
	msm_property_install_range(&sde_crtc->property_info,
			"core_ib", 0x0, 0, U64_MAX,
			catalog->perf.max_bw_high * 1000ULL,
			CRTC_PROP_CORE_IB);
	msm_property_install_range(&sde_crtc->property_info,
			"llcc_ab", 0x0, 0, U64_MAX,
			catalog->perf.max_bw_high * 1000ULL,
			CRTC_PROP_LLCC_AB);
	msm_property_install_range(&sde_crtc->property_info,
			"llcc_ib", 0x0, 0, U64_MAX,
			catalog->perf.max_bw_high * 1000ULL,
			CRTC_PROP_LLCC_IB);
	msm_property_install_range(&sde_crtc->property_info,
			"dram_ab", 0x0, 0, U64_MAX,
			catalog->perf.max_bw_high * 1000ULL,
			CRTC_PROP_DRAM_AB);
	msm_property_install_range(&sde_crtc->property_info,
			"dram_ib", 0x0, 0, U64_MAX,
			catalog->perf.max_bw_high * 1000ULL,
			CRTC_PROP_DRAM_IB);
	msm_property_install_range(&sde_crtc->property_info,
			"rot_prefill_bw", 0, 0, U64_MAX,
			catalog->perf.max_bw_high * 1000ULL,
			CRTC_PROP_ROT_PREFILL_BW);
	msm_property_install_range(&sde_crtc->property_info,
			"rot_clk", 0, 0, U64_MAX,
			sde_kms->perf.max_core_clk_rate,
			CRTC_PROP_ROT_CLK);

	msm_property_install_range(&sde_crtc->property_info,
		"idle_time", 0, 0, U64_MAX, 0,
		CRTC_PROP_IDLE_TIMEOUT);

	if (catalog->has_idle_pc)
		msm_property_install_enum(&sde_crtc->property_info,
			"idle_pc_state", 0x0, 0, e_idle_pc_state,
			ARRAY_SIZE(e_idle_pc_state),
			CRTC_PROP_IDLE_PC_STATE);

	if (catalog->has_cwb_support)
		msm_property_install_enum(&sde_crtc->property_info,
				"capture_mode", 0, 0, e_cwb_data_points,
				ARRAY_SIZE(e_cwb_data_points),
				CRTC_PROP_CAPTURE_OUTPUT);

	msm_property_install_blob(&sde_crtc->property_info, "capabilities",
		DRM_MODE_PROP_IMMUTABLE, CRTC_PROP_INFO);

	msm_property_install_volatile_range(&sde_crtc->property_info,
		"sde_drm_roi_v1", 0x0, 0, ~0, 0, CRTC_PROP_ROI_V1);

	msm_property_install_enum(&sde_crtc->property_info, "security_level",
			0x0, 0, e_secure_level,
			ARRAY_SIZE(e_secure_level),
			CRTC_PROP_SECURITY_LEVEL);

	sde_kms_info_reset(info);

	if (catalog->has_dim_layer) {
		msm_property_install_volatile_range(&sde_crtc->property_info,
			"dim_layer_v1", 0x0, 0, ~0, 0, CRTC_PROP_DIM_LAYER_V1);
		sde_kms_info_add_keyint(info, "dim_layer_v1_max_layers",
				SDE_MAX_DIM_LAYERS);
	}

	sde_kms_info_add_keyint(info, "hw_version", catalog->hwversion);
	sde_kms_info_add_keyint(info, "max_linewidth",
			catalog->max_mixer_width);
	sde_kms_info_add_keyint(info, "max_blendstages",
			catalog->max_mixer_blendstages);
	if (catalog->qseed_type == SDE_SSPP_SCALER_QSEED2)
		sde_kms_info_add_keystr(info, "qseed_type", "qseed2");
	if (catalog->qseed_type == SDE_SSPP_SCALER_QSEED3)
		sde_kms_info_add_keystr(info, "qseed_type", "qseed3");
	if (catalog->qseed_type == SDE_SSPP_SCALER_QSEED3LITE)
		sde_kms_info_add_keystr(info, "qseed_type", "qseed3lite");

	sde_kms_info_add_keyint(info, "UBWC version", catalog->ubwc_version);
	sde_kms_info_add_keyint(info, "UBWC macrotile_mode",
				catalog->macrotile_mode);
	sde_kms_info_add_keyint(info, "UBWC highest banking bit",
				catalog->mdp[0].highest_bank_bit);
	sde_kms_info_add_keyint(info, "UBWC swizzle",
				catalog->mdp[0].ubwc_swizzle);

	if (sde_is_custom_client()) {
		/* No support for SMART_DMA_V1 yet */
		if (catalog->smart_dma_rev == SDE_SSPP_SMART_DMA_V2)
			sde_kms_info_add_keystr(info,
					"smart_dma_rev", "smart_dma_v2");
		else if (catalog->smart_dma_rev == SDE_SSPP_SMART_DMA_V2p5)
			sde_kms_info_add_keystr(info,
					"smart_dma_rev", "smart_dma_v2p5");
	}

	if (catalog->mdp[0].has_dest_scaler) {
		sde_kms_info_add_keyint(info, "has_dest_scaler",
				catalog->mdp[0].has_dest_scaler);
		sde_kms_info_add_keyint(info, "dest_scaler_count",
					catalog->ds_count);

		if (catalog->ds[0].top) {
			sde_kms_info_add_keyint(info,
					"max_dest_scaler_input_width",
					catalog->ds[0].top->maxinputwidth);
			sde_kms_info_add_keyint(info,
					"max_dest_scaler_output_width",
					catalog->ds[0].top->maxinputwidth);
			sde_kms_info_add_keyint(info, "max_dest_scale_up",
					catalog->ds[0].top->maxupscale);
		}

		if (catalog->ds[0].features & BIT(SDE_SSPP_SCALER_QSEED3)) {
			msm_property_install_volatile_range(
					&sde_crtc->property_info, "dest_scaler",
					0x0, 0, ~0, 0, CRTC_PROP_DEST_SCALER);
			msm_property_install_blob(&sde_crtc->property_info,
					"ds_lut_ed", 0,
					CRTC_PROP_DEST_SCALER_LUT_ED);
			msm_property_install_blob(&sde_crtc->property_info,
					"ds_lut_cir", 0,
					CRTC_PROP_DEST_SCALER_LUT_CIR);
			msm_property_install_blob(&sde_crtc->property_info,
					"ds_lut_sep", 0,
					CRTC_PROP_DEST_SCALER_LUT_SEP);
		} else if (catalog->ds[0].features
				& BIT(SDE_SSPP_SCALER_QSEED3LITE)) {
			msm_property_install_volatile_range(
					&sde_crtc->property_info, "dest_scaler",
					0x0, 0, ~0, 0, CRTC_PROP_DEST_SCALER);
		}
	}

	sde_kms_info_add_keyint(info, "has_src_split", catalog->has_src_split);
	sde_kms_info_add_keyint(info, "has_hdr", catalog->has_hdr);
	if (catalog->perf.max_bw_low)
		sde_kms_info_add_keyint(info, "max_bandwidth_low",
				catalog->perf.max_bw_low * 1000LL);
	if (catalog->perf.max_bw_high)
		sde_kms_info_add_keyint(info, "max_bandwidth_high",
				catalog->perf.max_bw_high * 1000LL);
	if (catalog->perf.min_core_ib)
		sde_kms_info_add_keyint(info, "min_core_ib",
				catalog->perf.min_core_ib * 1000LL);
	if (catalog->perf.min_llcc_ib)
		sde_kms_info_add_keyint(info, "min_llcc_ib",
				catalog->perf.min_llcc_ib * 1000LL);
	if (catalog->perf.min_dram_ib)
		sde_kms_info_add_keyint(info, "min_dram_ib",
				catalog->perf.min_dram_ib * 1000LL);
	if (sde_kms->perf.max_core_clk_rate)
		sde_kms_info_add_keyint(info, "max_mdp_clk",
				sde_kms->perf.max_core_clk_rate);
	sde_kms_info_add_keystr(info, "core_ib_ff",
			catalog->perf.core_ib_ff);
	sde_kms_info_add_keystr(info, "core_clk_ff",
			catalog->perf.core_clk_ff);
	sde_kms_info_add_keystr(info, "comp_ratio_rt",
			catalog->perf.comp_ratio_rt);
	sde_kms_info_add_keystr(info, "comp_ratio_nrt",
			catalog->perf.comp_ratio_nrt);
	sde_kms_info_add_keyint(info, "dest_scale_prefill_lines",
			catalog->perf.dest_scale_prefill_lines);
	sde_kms_info_add_keyint(info, "undersized_prefill_lines",
			catalog->perf.undersized_prefill_lines);
	sde_kms_info_add_keyint(info, "macrotile_prefill_lines",
			catalog->perf.macrotile_prefill_lines);
	sde_kms_info_add_keyint(info, "yuv_nv12_prefill_lines",
			catalog->perf.yuv_nv12_prefill_lines);
	sde_kms_info_add_keyint(info, "linear_prefill_lines",
			catalog->perf.linear_prefill_lines);
	sde_kms_info_add_keyint(info, "downscaling_prefill_lines",
			catalog->perf.downscaling_prefill_lines);
	sde_kms_info_add_keyint(info, "xtra_prefill_lines",
			catalog->perf.xtra_prefill_lines);
	sde_kms_info_add_keyint(info, "amortizable_threshold",
			catalog->perf.amortizable_threshold);
	sde_kms_info_add_keyint(info, "min_prefill_lines",
			catalog->perf.min_prefill_lines);
	sde_kms_info_add_keyint(info, "num_mnoc_ports",
			catalog->perf.num_mnoc_ports);
	sde_kms_info_add_keyint(info, "axi_bus_width",
			catalog->perf.axi_bus_width);
	sde_kms_info_add_keyint(info, "sec_ui_blendstage",
			catalog->sui_supported_blendstage);

	if (catalog->ubwc_bw_calc_version)
		sde_kms_info_add_keyint(info, "ubwc_bw_calc_ver",
				catalog->ubwc_bw_calc_version);

	msm_property_set_blob(&sde_crtc->property_info, &sde_crtc->blob_info,
			info->data, SDE_KMS_INFO_DATALEN(info), CRTC_PROP_INFO);

	kfree(info);
}

static int _sde_crtc_get_output_fence(struct drm_crtc *crtc,
	const struct drm_crtc_state *state, uint64_t *val)
{
	struct sde_crtc *sde_crtc;
	struct sde_crtc_state *cstate;
	uint32_t offset;
	bool is_vid = false;
	struct drm_encoder *encoder;

	sde_crtc = to_sde_crtc(crtc);
	cstate = to_sde_crtc_state(state);

	drm_for_each_encoder_mask(encoder, crtc->dev, state->encoder_mask) {
		is_vid |= sde_encoder_check_mode(encoder,
						MSM_DISPLAY_CAP_VID_MODE);
		if (is_vid)
			break;
	}

	offset = sde_crtc_get_property(cstate, CRTC_PROP_OUTPUT_FENCE_OFFSET);

	/*
	 * Increment trigger offset for vidoe mode alone as its release fence
	 * can be triggered only after the next frame-update. For cmd mode &
	 * virtual displays the release fence for the current frame can be
	 * triggered right after PP_DONE/WB_DONE interrupt
	 */
	if (is_vid)
		offset++;

	/*
	 * Hwcomposer now queries the fences using the commit list in atomic
	 * commit ioctl. The offset should be set to next timeline
	 * which will be incremented during the prepare commit phase
	 */
	offset++;

	return sde_fence_create(sde_crtc->output_fence, val, offset);
}

/**
 * sde_crtc_atomic_set_property - atomically set a crtc drm property
 * @crtc: Pointer to drm crtc structure
 * @state: Pointer to drm crtc state structure
 * @property: Pointer to targeted drm property
 * @val: Updated property value
 * @Returns: Zero on success
 */
static int sde_crtc_atomic_set_property(struct drm_crtc *crtc,
		struct drm_crtc_state *state,
		struct drm_property *property,
		uint64_t val)
{
	struct sde_crtc *sde_crtc;
	struct sde_crtc_state *cstate;
	int idx, ret;
	uint64_t fence_fd;

	if (!crtc || !state || !property) {
		SDE_ERROR("invalid argument(s)\n");
		return -EINVAL;
	}

	sde_crtc = to_sde_crtc(crtc);
	cstate = to_sde_crtc_state(state);

	SDE_ATRACE_BEGIN("sde_crtc_atomic_set_property");
	/* check with cp property system first */
	ret = sde_cp_crtc_set_property(crtc, property, val);
	if (ret != -ENOENT)
		goto exit;

	/* if not handled by cp, check msm_property system */
	ret = msm_property_atomic_set(&sde_crtc->property_info,
			&cstate->property_state, property, val);
	if (ret)
		goto exit;

	idx = msm_property_index(&sde_crtc->property_info, property);
	switch (idx) {
	case CRTC_PROP_INPUT_FENCE_TIMEOUT:
		_sde_crtc_set_input_fence_timeout(cstate);
		break;
	case CRTC_PROP_DIM_LAYER_V1:
		_sde_crtc_set_dim_layer_v1(cstate,
					(void __user *)(uintptr_t)val);
		break;
	case CRTC_PROP_ROI_V1:
		ret = _sde_crtc_set_roi_v1(state,
					(void __user *)(uintptr_t)val);
		break;
	case CRTC_PROP_DEST_SCALER:
		ret = _sde_crtc_set_dest_scaler(sde_crtc, cstate,
				(void __user *)(uintptr_t)val);
		break;
	case CRTC_PROP_DEST_SCALER_LUT_ED:
	case CRTC_PROP_DEST_SCALER_LUT_CIR:
	case CRTC_PROP_DEST_SCALER_LUT_SEP:
		ret = _sde_crtc_set_dest_scaler_lut(sde_crtc, cstate, idx);
		break;
	case CRTC_PROP_CORE_CLK:
	case CRTC_PROP_CORE_AB:
	case CRTC_PROP_CORE_IB:
		cstate->bw_control = true;
		break;
	case CRTC_PROP_LLCC_AB:
	case CRTC_PROP_LLCC_IB:
	case CRTC_PROP_DRAM_AB:
	case CRTC_PROP_DRAM_IB:
		cstate->bw_control = true;
		cstate->bw_split_vote = true;
		break;
	case CRTC_PROP_OUTPUT_FENCE:
		if (!val)
			goto exit;

		ret = _sde_crtc_get_output_fence(crtc, state, &fence_fd);
		if (ret) {
			SDE_ERROR("fence create failed rc:%d\n", ret);
			goto exit;
		}

		ret = copy_to_user((uint64_t __user *)(uintptr_t)val, &fence_fd,
				sizeof(uint64_t));
		if (ret) {
			SDE_ERROR("copy to user failed rc:%d\n", ret);
			put_unused_fd(fence_fd);
			ret = -EFAULT;
			goto exit;
		}
		break;
	default:
		/* nothing to do */
		break;
	}

exit:
	if (ret) {
		if (ret != -EPERM)
			SDE_ERROR("%s: failed to set property%d %s: %d\n",
				crtc->name, DRMID(property),
				property->name, ret);
		else
			SDE_DEBUG("%s: failed to set property%d %s: %d\n",
				crtc->name, DRMID(property),
				property->name, ret);
	} else {
		SDE_DEBUG("%s: %s[%d] <= 0x%llx\n", crtc->name, property->name,
				property->base.id, val);
	}

	SDE_ATRACE_END("sde_crtc_atomic_set_property");
	return ret;
}

/**
 * sde_crtc_atomic_get_property - retrieve a crtc drm property
 * @crtc: Pointer to drm crtc structure
 * @state: Pointer to drm crtc state structure
 * @property: Pointer to targeted drm property
 * @val: Pointer to variable for receiving property value
 * @Returns: Zero on success
 */
static int sde_crtc_atomic_get_property(struct drm_crtc *crtc,
		const struct drm_crtc_state *state,
		struct drm_property *property,
		uint64_t *val)
{
	struct sde_crtc *sde_crtc;
	struct sde_crtc_state *cstate;
	int ret = -EINVAL, i;

	if (!crtc || !state) {
		SDE_ERROR("invalid argument(s)\n");
		goto end;
	}

	sde_crtc = to_sde_crtc(crtc);
	cstate = to_sde_crtc_state(state);

	i = msm_property_index(&sde_crtc->property_info, property);
	if (i == CRTC_PROP_OUTPUT_FENCE) {
		*val = ~0;
		ret = 0;
	} else {
		ret = msm_property_atomic_get(&sde_crtc->property_info,
			&cstate->property_state, property, val);
		if (ret)
			ret = sde_cp_crtc_get_property(crtc, property, val);
	}
	if (ret)
		DRM_ERROR("get property failed\n");

end:
	return ret;
}

int sde_crtc_helper_reset_custom_properties(struct drm_crtc *crtc,
		struct drm_crtc_state *crtc_state)
{
	struct sde_crtc *sde_crtc;
	struct sde_crtc_state *cstate;
	struct drm_property *drm_prop;
	enum msm_mdp_crtc_property prop_idx;

	if (!crtc || !crtc_state) {
		SDE_ERROR("invalid params\n");
		return -EINVAL;
	}

	sde_crtc = to_sde_crtc(crtc);
	cstate = to_sde_crtc_state(crtc_state);

	sde_cp_crtc_clear(crtc);

	for (prop_idx = 0; prop_idx < CRTC_PROP_COUNT; prop_idx++) {
		uint64_t val = cstate->property_values[prop_idx].value;
		uint64_t def;
		int ret;

		drm_prop = msm_property_index_to_drm_property(
				&sde_crtc->property_info, prop_idx);
		if (!drm_prop) {
			/* not all props will be installed, based on caps */
			SDE_DEBUG("%s: invalid property index %d\n",
					sde_crtc->name, prop_idx);
			continue;
		}

		def = msm_property_get_default(&sde_crtc->property_info,
				prop_idx);
		if (val == def)
			continue;

		SDE_DEBUG("%s: set prop %s idx %d from %llu to %llu\n",
				sde_crtc->name, drm_prop->name, prop_idx, val,
				def);

		ret = sde_crtc_atomic_set_property(crtc, crtc_state, drm_prop,
				def);
		if (ret) {
			SDE_ERROR("%s: set property failed, idx %d ret %d\n",
					sde_crtc->name, prop_idx, ret);
			continue;
		}
	}

	return 0;
}

void sde_crtc_misr_setup(struct drm_crtc *crtc, bool enable, u32 frame_count)
{
	struct sde_crtc *sde_crtc;
	struct sde_crtc_mixer *m;
	int i;

	if (!crtc) {
		SDE_ERROR("invalid argument\n");
		return;
	}
	sde_crtc = to_sde_crtc(crtc);

	sde_crtc->misr_enable = enable;
	sde_crtc->misr_frame_count = frame_count;
	for (i = 0; i < sde_crtc->num_mixers; ++i) {
		sde_crtc->misr_data[i] = 0;
		m = &sde_crtc->mixers[i];
		if (!m->hw_lm || !m->hw_lm->ops.setup_misr)
			continue;

		m->hw_lm->ops.setup_misr(m->hw_lm, enable, frame_count);
	}
}

#ifdef CONFIG_DEBUG_FS
static int _sde_debugfs_status_show(struct seq_file *s, void *data)
{
	struct sde_crtc *sde_crtc;
	struct sde_plane_state *pstate = NULL;
	struct sde_crtc_mixer *m;

	struct drm_crtc *crtc;
	struct drm_plane *plane;
	struct drm_display_mode *mode;
	struct drm_framebuffer *fb;
	struct drm_plane_state *state;
	struct sde_crtc_state *cstate;

	int i, out_width, out_height;

	if (!s || !s->private)
		return -EINVAL;

	sde_crtc = s->private;
	crtc = &sde_crtc->base;
	cstate = to_sde_crtc_state(crtc->state);

	mutex_lock(&sde_crtc->crtc_lock);
	mode = &crtc->state->adjusted_mode;
	out_width = sde_crtc_get_mixer_width(sde_crtc, cstate, mode);
	out_height = sde_crtc_get_mixer_height(sde_crtc, cstate, mode);

	seq_printf(s, "crtc:%d width:%d height:%d\n", crtc->base.id,
				mode->hdisplay, mode->vdisplay);

	seq_puts(s, "\n");

	for (i = 0; i < sde_crtc->num_mixers; ++i) {
		m = &sde_crtc->mixers[i];
		if (!m->hw_lm)
			seq_printf(s, "\tmixer[%d] has no lm\n", i);
		else if (!m->hw_ctl)
			seq_printf(s, "\tmixer[%d] has no ctl\n", i);
		else
			seq_printf(s, "\tmixer:%d ctl:%d width:%d height:%d\n",
				m->hw_lm->idx - LM_0, m->hw_ctl->idx - CTL_0,
				out_width, out_height);
	}

	seq_puts(s, "\n");

	for (i = 0; i < cstate->num_dim_layers; i++) {
		struct sde_hw_dim_layer *dim_layer = &cstate->dim_layer[i];

		seq_printf(s, "\tdim_layer:%d] stage:%d flags:%d\n",
				i, dim_layer->stage, dim_layer->flags);
		seq_printf(s, "\tdst_x:%d dst_y:%d dst_w:%d dst_h:%d\n",
				dim_layer->rect.x, dim_layer->rect.y,
				dim_layer->rect.w, dim_layer->rect.h);
		seq_printf(s,
			"\tcolor_0:%d color_1:%d color_2:%d color_3:%d\n",
				dim_layer->color_fill.color_0,
				dim_layer->color_fill.color_1,
				dim_layer->color_fill.color_2,
				dim_layer->color_fill.color_3);
		seq_puts(s, "\n");
	}

	drm_atomic_crtc_for_each_plane(plane, crtc) {
		pstate = to_sde_plane_state(plane->state);
		state = plane->state;

		if (!pstate || !state)
			continue;

		seq_printf(s, "\tplane:%u stage:%d\n", plane->base.id,
			pstate->stage);

		if (plane->state->fb) {
			fb = plane->state->fb;

			seq_printf(s, "\tfb:%d image format:%4.4s wxh:%ux%u ",
				fb->base.id, (char *) &fb->format->format,
				fb->width, fb->height);
			for (i = 0; i < ARRAY_SIZE(fb->format->cpp); ++i)
				seq_printf(s, "cpp[%d]:%u ",
						i, fb->format->cpp[i]);
			seq_puts(s, "\n\t");

			seq_printf(s, "modifier:%8llu ", fb->modifier);
			seq_puts(s, "\n");

			seq_puts(s, "\t");
			for (i = 0; i < ARRAY_SIZE(fb->pitches); i++)
				seq_printf(s, "pitches[%d]:%8u ", i,
							fb->pitches[i]);
			seq_puts(s, "\n");

			seq_puts(s, "\t");
			for (i = 0; i < ARRAY_SIZE(fb->offsets); i++)
				seq_printf(s, "offsets[%d]:%8u ", i,
							fb->offsets[i]);
			seq_puts(s, "\n");
		}

		seq_printf(s, "\tsrc_x:%4d src_y:%4d src_w:%4d src_h:%4d\n",
			state->src_x, state->src_y, state->src_w, state->src_h);

		seq_printf(s, "\tdst x:%4d dst_y:%4d dst_w:%4d dst_h:%4d\n",
			state->crtc_x, state->crtc_y, state->crtc_w,
			state->crtc_h);
		seq_printf(s, "\tmultirect: mode: %d index: %d\n",
			pstate->multirect_mode, pstate->multirect_index);

		seq_printf(s, "\texcl_rect: x:%4d y:%4d w:%4d h:%4d\n",
			pstate->excl_rect.x, pstate->excl_rect.y,
			pstate->excl_rect.w, pstate->excl_rect.h);

		seq_puts(s, "\n");
	}

	if (sde_crtc->vblank_cb_count) {
		ktime_t diff = ktime_sub(ktime_get(), sde_crtc->vblank_cb_time);
		u32 diff_ms = ktime_to_ms(diff);
		u64 fps = diff_ms ? DIV_ROUND_CLOSEST(
				sde_crtc->vblank_cb_count * 1000, diff_ms) : 0;

		seq_printf(s,
			"vblank fps:%lld count:%u total:%llums total_framecount:%llu\n",
				fps, sde_crtc->vblank_cb_count,
				ktime_to_ms(diff), sde_crtc->play_count);

		/* reset time & count for next measurement */
		sde_crtc->vblank_cb_count = 0;
		sde_crtc->vblank_cb_time = ktime_set(0, 0);
	}

	seq_printf(s, "vblank_enable:%d\n", sde_crtc->vblank_requested);

	mutex_unlock(&sde_crtc->crtc_lock);

	return 0;
}

static int _sde_debugfs_status_open(struct inode *inode, struct file *file)
{
	return single_open(file, _sde_debugfs_status_show, inode->i_private);
}

static ssize_t _sde_crtc_misr_setup(struct file *file,
		const char __user *user_buf, size_t count, loff_t *ppos)
{
	struct drm_crtc *crtc;
	struct sde_crtc *sde_crtc;
	int rc;
	char buf[MISR_BUFF_SIZE + 1];
	u32 frame_count, enable;
	size_t buff_copy;
	struct sde_kms *sde_kms;

	if (!file || !file->private_data)
		return -EINVAL;

	sde_crtc = file->private_data;
	crtc = &sde_crtc->base;

	sde_kms = _sde_crtc_get_kms(crtc);
	if (!sde_kms) {
		SDE_ERROR("invalid sde_kms\n");
		return -EINVAL;
	}

	buff_copy = min_t(size_t, count, MISR_BUFF_SIZE);
	if (copy_from_user(buf, user_buf, buff_copy)) {
		SDE_ERROR("buffer copy failed\n");
		return -EINVAL;
	}

	buf[buff_copy] = 0; /* end of string */

	if (sscanf(buf, "%u %u", &enable, &frame_count) != 2)
		return -EINVAL;

	rc = _sde_crtc_power_enable(sde_crtc, true);
	if (rc)
		return rc;

	mutex_lock(&sde_crtc->crtc_lock);
	if (sde_kms_is_secure_session_inprogress(sde_kms)) {
		SDE_DEBUG("crtc:%d misr enable/disable not allowed\n",
				DRMID(crtc));
		goto end;
	}
	sde_crtc_misr_setup(crtc, enable, frame_count);

end:
	mutex_unlock(&sde_crtc->crtc_lock);
	_sde_crtc_power_enable(sde_crtc, false);

	return count;
}

static ssize_t _sde_crtc_misr_read(struct file *file,
		char __user *user_buff, size_t count, loff_t *ppos)
{
	struct drm_crtc *crtc;
	struct sde_crtc *sde_crtc;
	struct sde_kms *sde_kms;
	struct sde_crtc_mixer *m;
	int i = 0, rc;
	u32 misr_status;
	ssize_t len = 0;
	char buf[MISR_BUFF_SIZE + 1] = {'\0'};

	if (*ppos)
		return 0;

	if (!file || !file->private_data)
		return -EINVAL;

	sde_crtc = file->private_data;
	crtc = &sde_crtc->base;
	sde_kms = _sde_crtc_get_kms(crtc);
	if (!sde_kms)
		return -EINVAL;

	rc = _sde_crtc_power_enable(sde_crtc, true);
	if (rc)
		return rc;

	mutex_lock(&sde_crtc->crtc_lock);
	if (sde_kms_is_secure_session_inprogress(sde_kms)) {
		SDE_DEBUG("crtc:%d misr read not allowed\n", DRMID(crtc));
		goto end;
	}

	if (!sde_crtc->misr_enable) {
		len += snprintf(buf + len, MISR_BUFF_SIZE - len,
			"disabled\n");
		goto buff_check;
	}

	for (i = 0; i < sde_crtc->num_mixers; ++i) {
		m = &sde_crtc->mixers[i];
		if (!m->hw_lm || !m->hw_lm->ops.collect_misr)
			continue;

		misr_status = m->hw_lm->ops.collect_misr(m->hw_lm);
		sde_crtc->misr_data[i] = misr_status ? misr_status :
							sde_crtc->misr_data[i];
		len += snprintf(buf + len, MISR_BUFF_SIZE - len, "lm idx:%d\n",
					m->hw_lm->idx - LM_0);
		len += snprintf(buf + len, MISR_BUFF_SIZE - len, "0x%x\n",
							sde_crtc->misr_data[i]);
	}

buff_check:
	if (count <= len) {
		len = 0;
		goto end;
	}

	if (copy_to_user(user_buff, buf, len)) {
		len = -EFAULT;
		goto end;
	}

	*ppos += len;   /* increase offset */

end:
	mutex_unlock(&sde_crtc->crtc_lock);
	_sde_crtc_power_enable(sde_crtc, false);
	return len;
}

#define DEFINE_SDE_DEBUGFS_SEQ_FOPS(__prefix)                          \
static int __prefix ## _open(struct inode *inode, struct file *file)	\
{									\
	return single_open(file, __prefix ## _show, inode->i_private);	\
}									\
static const struct file_operations __prefix ## _fops = {		\
	.owner = THIS_MODULE,						\
	.open = __prefix ## _open,					\
	.release = single_release,					\
	.read = seq_read,						\
	.llseek = seq_lseek,						\
}

static int sde_crtc_debugfs_state_show(struct seq_file *s, void *v)
{
	struct drm_crtc *crtc = (struct drm_crtc *) s->private;
	struct sde_crtc *sde_crtc = to_sde_crtc(crtc);
	struct sde_crtc_state *cstate = to_sde_crtc_state(crtc->state);
	struct sde_crtc_res *res;
	struct sde_crtc_respool *rp;
	int i;

	seq_printf(s, "num_connectors: %d\n", cstate->num_connectors);
	seq_printf(s, "client type: %d\n", sde_crtc_get_client_type(crtc));
	seq_printf(s, "intf_mode: %d\n", sde_crtc_get_intf_mode(crtc));
	seq_printf(s, "core_clk_rate: %llu\n",
			sde_crtc->cur_perf.core_clk_rate);
	for (i = SDE_POWER_HANDLE_DBUS_ID_MNOC;
			i < SDE_POWER_HANDLE_DBUS_ID_MAX; i++) {
		seq_printf(s, "bw_ctl[%s]: %llu\n",
				sde_power_handle_get_dbus_name(i),
				sde_crtc->cur_perf.bw_ctl[i]);
		seq_printf(s, "max_per_pipe_ib[%s]: %llu\n",
				sde_power_handle_get_dbus_name(i),
				sde_crtc->cur_perf.max_per_pipe_ib[i]);
	}

	mutex_lock(&sde_crtc->rp_lock);
	list_for_each_entry(rp, &sde_crtc->rp_head, rp_list) {
		seq_printf(s, "rp.%d: ", rp->sequence_id);
		list_for_each_entry(res, &rp->res_list, list)
			seq_printf(s, "0x%x/0x%llx/%pK/%d ",
					res->type, res->tag, res->val,
					atomic_read(&res->refcount));
		seq_puts(s, "\n");
	}
	mutex_unlock(&sde_crtc->rp_lock);

	return 0;
}
DEFINE_SDE_DEBUGFS_SEQ_FOPS(sde_crtc_debugfs_state);

static int _sde_debugfs_fence_status_show(struct seq_file *s, void *data)
{
	struct drm_crtc *crtc;
	struct drm_plane *plane;
	struct drm_connector *conn;
	struct drm_mode_object *drm_obj;
	struct sde_crtc *sde_crtc;
	struct sde_crtc_state *cstate;
	struct sde_fence_context *ctx;
	struct drm_connector_list_iter conn_iter;
	struct drm_device *dev;

	if (!s || !s->private)
		return -EINVAL;

	sde_crtc = s->private;
	crtc = &sde_crtc->base;
	dev = crtc->dev;
	cstate = to_sde_crtc_state(crtc->state);

	/* Dump input fence info */
	seq_puts(s, "===Input fence===\n");
	drm_atomic_crtc_for_each_plane(plane, crtc) {
		struct sde_plane_state *pstate;
		struct dma_fence *fence;

		pstate = to_sde_plane_state(plane->state);
		if (!pstate)
			continue;

		seq_printf(s, "plane:%u stage:%d\n", plane->base.id,
			pstate->stage);

		fence = pstate->input_fence;
		if (fence)
			sde_fence_list_dump(fence, &s);
	}

	/* Dump release fence info */
	seq_puts(s, "\n");
	seq_puts(s, "===Release fence===\n");
	ctx = sde_crtc->output_fence;
	drm_obj = &crtc->base;
	sde_debugfs_timeline_dump(ctx, drm_obj, &s);
	seq_puts(s, "\n");

	/* Dump retire fence info */
	seq_puts(s, "===Retire fence===\n");
	drm_connector_list_iter_begin(dev, &conn_iter);
	drm_for_each_connector_iter(conn, &conn_iter)
		if (conn->state && conn->state->crtc == crtc &&
				cstate->num_connectors < MAX_CONNECTORS) {
			struct sde_connector *c_conn;

			c_conn = to_sde_connector(conn);
			ctx = c_conn->retire_fence;
			drm_obj = &conn->base;
			sde_debugfs_timeline_dump(ctx, drm_obj, &s);
		}
	drm_connector_list_iter_end(&conn_iter);
	seq_puts(s, "\n");

	return 0;
}

static int _sde_debugfs_fence_status(struct inode *inode, struct file *file)
{
	return single_open(file, _sde_debugfs_fence_status_show,
				inode->i_private);
}

static int _sde_crtc_init_debugfs(struct drm_crtc *crtc)
{
	struct sde_crtc *sde_crtc;
	struct sde_kms *sde_kms;

	static const struct file_operations debugfs_status_fops = {
		.open =		_sde_debugfs_status_open,
		.read =		seq_read,
		.llseek =	seq_lseek,
		.release =	single_release,
	};
	static const struct file_operations debugfs_misr_fops = {
		.open =		simple_open,
		.read =		_sde_crtc_misr_read,
		.write =	_sde_crtc_misr_setup,
	};
	static const struct file_operations debugfs_fps_fops = {
		.open =		_sde_debugfs_fps_status,
		.read =		seq_read,
	};
	static const struct file_operations debugfs_fence_fops = {
		.open =		_sde_debugfs_fence_status,
		.read =		seq_read,
	};

	if (!crtc)
		return -EINVAL;
	sde_crtc = to_sde_crtc(crtc);

	sde_kms = _sde_crtc_get_kms(crtc);
	if (!sde_kms)
		return -EINVAL;

	sde_crtc->debugfs_root = debugfs_create_dir(sde_crtc->name,
			crtc->dev->primary->debugfs_root);
	if (!sde_crtc->debugfs_root)
		return -ENOMEM;

	/* don't error check these */
	debugfs_create_file("status", 0400,
			sde_crtc->debugfs_root,
			sde_crtc, &debugfs_status_fops);
	debugfs_create_file("state", 0600,
			sde_crtc->debugfs_root,
			&sde_crtc->base,
			&sde_crtc_debugfs_state_fops);
	debugfs_create_file("misr_data", 0600, sde_crtc->debugfs_root,
					sde_crtc, &debugfs_misr_fops);
	debugfs_create_file("fps", 0400, sde_crtc->debugfs_root,
					sde_crtc, &debugfs_fps_fops);
	debugfs_create_file("fence_status", 0400, sde_crtc->debugfs_root,
					sde_crtc, &debugfs_fence_fops);

	return 0;
}

static void _sde_crtc_destroy_debugfs(struct drm_crtc *crtc)
{
	struct sde_crtc *sde_crtc;

	if (!crtc)
		return;
	sde_crtc = to_sde_crtc(crtc);
	debugfs_remove_recursive(sde_crtc->debugfs_root);
}
#else
static int _sde_crtc_init_debugfs(struct drm_crtc *crtc)
{
	return 0;
}

static void _sde_crtc_destroy_debugfs(struct drm_crtc *crtc)
{
}
#endif /* CONFIG_DEBUG_FS */

static int sde_crtc_late_register(struct drm_crtc *crtc)
{
	return _sde_crtc_init_debugfs(crtc);
}

static void sde_crtc_early_unregister(struct drm_crtc *crtc)
{
	_sde_crtc_destroy_debugfs(crtc);
}

static const struct drm_crtc_funcs sde_crtc_funcs = {
	.set_config = drm_atomic_helper_set_config,
	.destroy = sde_crtc_destroy,
	.page_flip = drm_atomic_helper_page_flip,
	.atomic_set_property = sde_crtc_atomic_set_property,
	.atomic_get_property = sde_crtc_atomic_get_property,
	.reset = sde_crtc_reset,
	.atomic_duplicate_state = sde_crtc_duplicate_state,
	.atomic_destroy_state = sde_crtc_destroy_state,
	.late_register = sde_crtc_late_register,
	.early_unregister = sde_crtc_early_unregister,
};

static const struct drm_crtc_helper_funcs sde_crtc_helper_funcs = {
	.mode_fixup = sde_crtc_mode_fixup,
	.disable = sde_crtc_disable,
	.atomic_enable = sde_crtc_enable,
	.atomic_check = sde_crtc_atomic_check,
	.atomic_begin = sde_crtc_atomic_begin,
	.atomic_flush = sde_crtc_atomic_flush,
};

static void _sde_crtc_event_cb(struct kthread_work *work)
{
	struct sde_crtc_event *event;
	struct sde_crtc *sde_crtc;
	unsigned long irq_flags;

	if (!work) {
		SDE_ERROR("invalid work item\n");
		return;
	}

	event = container_of(work, struct sde_crtc_event, kt_work);

	/* set sde_crtc to NULL for static work structures */
	sde_crtc = event->sde_crtc;
	if (!sde_crtc)
		return;

	if (event->cb_func)
		event->cb_func(&sde_crtc->base, event->usr);

	spin_lock_irqsave(&sde_crtc->event_lock, irq_flags);
	list_add_tail(&event->list, &sde_crtc->event_free_list);
	spin_unlock_irqrestore(&sde_crtc->event_lock, irq_flags);
}

int sde_crtc_event_queue(struct drm_crtc *crtc,
		void (*func)(struct drm_crtc *crtc, void *usr),
		void *usr, bool color_processing_event)
{
	unsigned long irq_flags;
	struct sde_crtc *sde_crtc;
	struct msm_drm_private *priv;
	struct sde_crtc_event *event = NULL;
	u32 crtc_id;

	if (!crtc || !crtc->dev || !crtc->dev->dev_private || !func) {
		SDE_ERROR("invalid parameters\n");
		return -EINVAL;
	}
	sde_crtc = to_sde_crtc(crtc);
	priv = crtc->dev->dev_private;
	crtc_id = drm_crtc_index(crtc);

	/*
	 * Obtain an event struct from the private cache. This event
	 * queue may be called from ISR contexts, so use a private
	 * cache to avoid calling any memory allocation functions.
	 */
	spin_lock_irqsave(&sde_crtc->event_lock, irq_flags);
	if (!list_empty(&sde_crtc->event_free_list)) {
		event = list_first_entry(&sde_crtc->event_free_list,
				struct sde_crtc_event, list);
		list_del_init(&event->list);
	}
	spin_unlock_irqrestore(&sde_crtc->event_lock, irq_flags);

	if (!event)
		return -ENOMEM;

	/* populate event node */
	event->sde_crtc = sde_crtc;
	event->cb_func = func;
	event->usr = usr;

	/* queue new event request */
	kthread_init_work(&event->kt_work, _sde_crtc_event_cb);
	if (color_processing_event)
		kthread_queue_work(&priv->pp_event_worker,
			&event->kt_work);
	else
		kthread_queue_work(&priv->event_thread[crtc_id].worker,
			&event->kt_work);

	return 0;
}

static int _sde_crtc_init_events(struct sde_crtc *sde_crtc)
{
	int i, rc = 0;

	if (!sde_crtc) {
		SDE_ERROR("invalid crtc\n");
		return -EINVAL;
	}

	spin_lock_init(&sde_crtc->event_lock);

	INIT_LIST_HEAD(&sde_crtc->event_free_list);
	for (i = 0; i < SDE_CRTC_MAX_EVENT_COUNT; ++i)
		list_add_tail(&sde_crtc->event_cache[i].list,
				&sde_crtc->event_free_list);

	return rc;
}

/*
 * __sde_crtc_idle_notify_work - signal idle timeout to user space
 */
static void __sde_crtc_idle_notify_work(struct kthread_work *work)
{
	struct sde_crtc *sde_crtc = container_of(work, struct sde_crtc,
				idle_notify_work.work);
	struct drm_crtc *crtc;
	struct drm_event event;
	int ret = 0;

	if (!sde_crtc) {
		SDE_ERROR("invalid sde crtc\n");
	} else {
		crtc = &sde_crtc->base;
		event.type = DRM_EVENT_IDLE_NOTIFY;
		event.length = sizeof(u32);
		msm_mode_object_event_notify(&crtc->base, crtc->dev,
				&event, (u8 *)&ret);

		SDE_DEBUG("crtc[%d]: idle timeout notified\n", crtc->base.id);
	}
}

/* initialize crtc */
struct drm_crtc *sde_crtc_init(struct drm_device *dev, struct drm_plane *plane)
{
	struct drm_crtc *crtc = NULL;
	struct sde_crtc *sde_crtc = NULL;
	struct msm_drm_private *priv = NULL;
	struct sde_kms *kms = NULL;
	int i, rc;

	priv = dev->dev_private;
	kms = to_sde_kms(priv->kms);

	sde_crtc = kzalloc(sizeof(*sde_crtc), GFP_KERNEL);
	if (!sde_crtc)
		return ERR_PTR(-ENOMEM);

	crtc = &sde_crtc->base;
	crtc->dev = dev;

	mutex_init(&sde_crtc->crtc_lock);
	spin_lock_init(&sde_crtc->spin_lock);
	atomic_set(&sde_crtc->frame_pending, 0);

	mutex_init(&sde_crtc->rp_lock);
	INIT_LIST_HEAD(&sde_crtc->rp_head);

	sde_crtc->enabled = false;

	/* Below parameters are for fps calculation for sysfs node */
	sde_crtc->fps_info.fps_periodic_duration = DEFAULT_FPS_PERIOD_1_SEC;
	sde_crtc->fps_info.time_buf = kmalloc_array(MAX_FRAME_COUNT,
			sizeof(ktime_t), GFP_KERNEL);

	if (!sde_crtc->fps_info.time_buf)
		SDE_ERROR("invalid buffer\n");
	else
		memset(sde_crtc->fps_info.time_buf, 0,
			sizeof(*(sde_crtc->fps_info.time_buf)));

	INIT_LIST_HEAD(&sde_crtc->frame_event_list);
	INIT_LIST_HEAD(&sde_crtc->user_event_list);
	for (i = 0; i < ARRAY_SIZE(sde_crtc->frame_events); i++) {
		INIT_LIST_HEAD(&sde_crtc->frame_events[i].list);
		list_add(&sde_crtc->frame_events[i].list,
				&sde_crtc->frame_event_list);
		kthread_init_work(&sde_crtc->frame_events[i].work,
				sde_crtc_frame_event_work);
	}

	drm_crtc_init_with_planes(dev, crtc, plane, NULL, &sde_crtc_funcs,
				NULL);

	drm_crtc_helper_add(crtc, &sde_crtc_helper_funcs);
	plane->crtc = crtc;

	/* save user friendly CRTC name for later */
	snprintf(sde_crtc->name, SDE_CRTC_NAME_SIZE, "crtc%u", crtc->base.id);

	/* initialize event handling */
	rc = _sde_crtc_init_events(sde_crtc);
	if (rc) {
		drm_crtc_cleanup(crtc);
		kfree(sde_crtc);
		return ERR_PTR(rc);
	}

	/* initialize output fence support */
	sde_crtc->output_fence = sde_fence_init(sde_crtc->name, crtc->base.id);

	if (IS_ERR(sde_crtc->output_fence)) {
		rc = PTR_ERR(sde_crtc->output_fence);
		SDE_ERROR("failed to init fence, %d\n", rc);
		drm_crtc_cleanup(crtc);
		kfree(sde_crtc);
		return ERR_PTR(rc);
	}

	/* create CRTC properties */
	msm_property_init(&sde_crtc->property_info, &crtc->base, dev,
			priv->crtc_property, sde_crtc->property_data,
			CRTC_PROP_COUNT, CRTC_PROP_BLOBCOUNT,
			sizeof(struct sde_crtc_state));

	sde_crtc_install_properties(crtc, kms->catalog);

	/* Install color processing properties */
	sde_cp_crtc_init(crtc);
	sde_cp_crtc_install_properties(crtc);

	kthread_init_delayed_work(&sde_crtc->idle_notify_work,
					__sde_crtc_idle_notify_work);

	SDE_DEBUG("%s: successfully initialized crtc\n", sde_crtc->name);
	return crtc;
}

int sde_crtc_post_init(struct drm_device *dev, struct drm_crtc *crtc)
{
	struct sde_crtc *sde_crtc;
	int rc = 0;

	if (!dev || !dev->primary || !dev->primary->kdev || !crtc) {
		SDE_ERROR("invalid input param(s)\n");
		rc = -EINVAL;
		goto end;
	}

	sde_crtc = to_sde_crtc(crtc);
	sde_crtc->sysfs_dev = device_create_with_groups(
		dev->primary->kdev->class, dev->primary->kdev, 0, crtc,
		sde_crtc_attr_groups, "sde-crtc-%d", crtc->index);
	if (IS_ERR_OR_NULL(sde_crtc->sysfs_dev)) {
		SDE_ERROR("crtc:%d sysfs create failed rc:%ld\n", crtc->index,
			PTR_ERR(sde_crtc->sysfs_dev));
		if (!sde_crtc->sysfs_dev)
			rc = -EINVAL;
		else
			rc = PTR_ERR(sde_crtc->sysfs_dev);
		goto end;
	}

	sde_crtc->vsync_event_sf = sysfs_get_dirent(
		sde_crtc->sysfs_dev->kobj.sd, "vsync_event");
	if (!sde_crtc->vsync_event_sf)
		SDE_ERROR("crtc:%d vsync_event sysfs create failed\n",
						crtc->base.id);

end:
	return rc;
}

static int _sde_crtc_event_enable(struct sde_kms *kms,
		struct drm_crtc *crtc_drm, u32 event)
{
	struct sde_crtc *crtc = NULL;
	struct sde_crtc_irq_info *node;
	struct msm_drm_private *priv;
	unsigned long flags;
	bool found = false;
	int ret, i = 0;
	bool add_event = false;

	crtc = to_sde_crtc(crtc_drm);
	spin_lock_irqsave(&crtc->spin_lock, flags);
	list_for_each_entry(node, &crtc->user_event_list, list) {
		if (node->event == event) {
			found = true;
			break;
		}
	}
	spin_unlock_irqrestore(&crtc->spin_lock, flags);

	/* event already enabled */
	if (found)
		return 0;

	node = NULL;
	for (i = 0; i < ARRAY_SIZE(custom_events); i++) {
		if (custom_events[i].event == event &&
			custom_events[i].func) {
			node = kzalloc(sizeof(*node), GFP_KERNEL);
			if (!node)
				return -ENOMEM;
			INIT_LIST_HEAD(&node->list);
			node->func = custom_events[i].func;
			node->event = event;
			node->state = IRQ_NOINIT;
			spin_lock_init(&node->state_lock);
			break;
		}
	}

	if (!node) {
		SDE_ERROR("unsupported event %x\n", event);
		return -EINVAL;
	}

	priv = kms->dev->dev_private;
	ret = 0;
	if (crtc_drm->enabled) {
		ret = sde_power_resource_enable(&priv->phandle,
				kms->core_client, true);
		if (ret) {
			SDE_ERROR("failed to enable power resource %d\n", ret);
			SDE_EVT32(ret, SDE_EVTLOG_ERROR);
			kfree(node);
			return ret;
		}

		INIT_LIST_HEAD(&node->irq.list);

		mutex_lock(&crtc->crtc_lock);
		ret = node->func(crtc_drm, true, &node->irq);
		if (!ret) {
			spin_lock_irqsave(&crtc->spin_lock, flags);
			list_add_tail(&node->list, &crtc->user_event_list);
			add_event = true;
			spin_unlock_irqrestore(&crtc->spin_lock, flags);
		}
		mutex_unlock(&crtc->crtc_lock);

		sde_power_resource_enable(&priv->phandle, kms->core_client,
				false);
	}

	if (add_event)
		return 0;

	if (!ret) {
		spin_lock_irqsave(&crtc->spin_lock, flags);
		list_add_tail(&node->list, &crtc->user_event_list);
		spin_unlock_irqrestore(&crtc->spin_lock, flags);
	} else {
		kfree(node);
	}

	return ret;
}

static int _sde_crtc_event_disable(struct sde_kms *kms,
		struct drm_crtc *crtc_drm, u32 event)
{
	struct sde_crtc *crtc = NULL;
	struct sde_crtc_irq_info *node = NULL;
	struct msm_drm_private *priv;
	unsigned long flags;
	bool found = false;
	int ret;

	crtc = to_sde_crtc(crtc_drm);
	spin_lock_irqsave(&crtc->spin_lock, flags);
	list_for_each_entry(node, &crtc->user_event_list, list) {
		if (node->event == event) {
			list_del(&node->list);
			found = true;
			break;
		}
	}
	spin_unlock_irqrestore(&crtc->spin_lock, flags);

	/* event already disabled */
	if (!found)
		return 0;

	/**
	 * crtc is disabled interrupts are cleared remove from the list,
	 * no need to disable/de-register.
	 */
	if (!crtc_drm->enabled) {
		kfree(node);
		return 0;
	}
	priv = kms->dev->dev_private;
	ret = sde_power_resource_enable(&priv->phandle, kms->core_client, true);
	if (ret) {
		SDE_ERROR("failed to enable power resource %d\n", ret);
		SDE_EVT32(ret, SDE_EVTLOG_ERROR);
		kfree(node);
		return ret;
	}

	ret = node->func(crtc_drm, false, &node->irq);
	kfree(node);
	sde_power_resource_enable(&priv->phandle, kms->core_client, false);
	return ret;
}

int sde_crtc_register_custom_event(struct sde_kms *kms,
		struct drm_crtc *crtc_drm, u32 event, bool en)
{
	struct sde_crtc *crtc = NULL;
	int ret;

	crtc = to_sde_crtc(crtc_drm);
	if (!crtc || !kms || !kms->dev) {
		DRM_ERROR("invalid sde_crtc %pK kms %pK dev %pK\n", crtc,
			kms, ((kms) ? (kms->dev) : NULL));
		return -EINVAL;
	}

	if (en)
		ret = _sde_crtc_event_enable(kms, crtc_drm, event);
	else
		ret = _sde_crtc_event_disable(kms, crtc_drm, event);

	return ret;
}

static int sde_crtc_power_interrupt_handler(struct drm_crtc *crtc_drm,
	bool en, struct sde_irq_callback *irq)
{
	return 0;
}

static int sde_crtc_pm_event_handler(struct drm_crtc *crtc, bool en,
		struct sde_irq_callback *noirq)
{
	/*
	 * IRQ object noirq is not being used here since there is
	 * no crtc irq from pm event.
	 */
	return 0;
}

static int sde_crtc_idle_interrupt_handler(struct drm_crtc *crtc_drm,
	bool en, struct sde_irq_callback *irq)
{
	return 0;
}

/**
 * sde_crtc_update_cont_splash_settings - update mixer settings
 *	and initial clk during device bootup for cont_splash use case
 * @crtc: Pointer to drm crtc structure
 */
void sde_crtc_update_cont_splash_settings(struct drm_crtc *crtc)
{
	struct sde_kms *kms = NULL;
	struct msm_drm_private *priv;
	struct sde_crtc *sde_crtc;

	if (!crtc || !crtc->state || !crtc->dev || !crtc->dev->dev_private) {
		SDE_ERROR("invalid crtc\n");
		return;
	}

	priv = crtc->dev->dev_private;
	kms = to_sde_kms(priv->kms);
	if (!kms || !kms->catalog) {
		SDE_ERROR("invalid parameters\n");
		return;
	}

	_sde_crtc_setup_mixers(crtc);
	crtc->enabled = true;

	/* update core clk value for initial state with cont-splash */
	sde_crtc = to_sde_crtc(crtc);
	sde_crtc->cur_perf.core_clk_rate = kms->perf.max_core_clk_rate;
}

int sde_crtc_calc_vpadding_param(struct drm_crtc_state *state,
		uint32_t crtc_y, uint32_t crtc_h, uint32_t *padding_y,
		uint32_t *padding_start, uint32_t *padding_height)
{
	struct sde_kms *kms;
	struct sde_crtc_state *cstate = to_sde_crtc_state(state);
	u32 y_remain, y_start, y_end;
	u32 m, n;

	kms = _sde_crtc_get_kms(state->crtc);
	if (!kms || !kms->catalog) {
		SDE_ERROR("invalid kms\n");
		return -EINVAL;
	}

	if (!kms->catalog->has_line_insertion)
		return 0;

	if (!cstate->padding_active) {
		SDE_ERROR("zero padding active value\n");
		return -EINVAL;
	}

	m = cstate->padding_active;
	n = m + cstate->padding_dummy;

	y_remain = crtc_y % m;
	y_start = y_remain + crtc_y / m * n;
	y_end = (crtc_y + crtc_h - 1) / m * n + (crtc_y + crtc_h - 1) % m;

	*padding_y = y_start;
	*padding_start = m - y_remain;
	*padding_height = y_end - y_start + 1;

	return 0;
}<|MERGE_RESOLUTION|>--- conflicted
+++ resolved
@@ -857,11 +857,7 @@
 	fps_int = (unsigned int) sde_crtc->fps_info.measured_fps;
 	fps_decimal = do_div(fps_int, 10);
 	return scnprintf(buf, PAGE_SIZE,
-<<<<<<< HEAD
-		"fps: %d.%d duration:%d frame_count:%llu", fps_int, fps_decimal,
-=======
 	"fps: %d.%d duration:%d frame_count:%llu\n", fps_int, fps_decimal,
->>>>>>> 0ec737cc
 			sde_crtc->fps_info.fps_periodic_duration, frame_count);
 }
 
