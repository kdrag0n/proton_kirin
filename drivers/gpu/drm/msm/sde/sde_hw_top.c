/* Copyright (c) 2015-2019, The Linux Foundation. All rights reserved.
 *
 * This program is free software; you can redistribute it and/or modify
 * it under the terms of the GNU General Public License version 2 and
 * only version 2 as published by the Free Software Foundation.
 *
 * This program is distributed in the hope that it will be useful,
 * but WITHOUT ANY WARRANTY; without even the implied warranty of
 * MERCHANTABILITY or FITNESS FOR A PARTICULAR PURPOSE.  See the
 * GNU General Public License for more details.
 */

#include "sde_hwio.h"
#include "sde_hw_catalog.h"
#include "sde_hw_top.h"
#include "sde_dbg.h"
#include "sde_kms.h"

#define SSPP_SPARE                        0x28
#define UBWC_DEC_HW_VERSION               0x058
#define UBWC_STATIC                       0x144

#define FLD_SPLIT_DISPLAY_CMD             BIT(1)
#define FLD_SMART_PANEL_FREE_RUN          BIT(2)
#define FLD_INTF_1_SW_TRG_MUX             BIT(4)
#define FLD_INTF_2_SW_TRG_MUX             BIT(8)
#define FLD_TE_LINE_INTER_WATERLEVEL_MASK 0xFFFF

#define DANGER_STATUS                     0x360
#define SAFE_STATUS                       0x364

#define TE_LINE_INTERVAL                  0x3F4

#define TRAFFIC_SHAPER_EN                 BIT(31)
#define TRAFFIC_SHAPER_RD_CLIENT(num)     (0x030 + (num * 4))
#define TRAFFIC_SHAPER_WR_CLIENT(num)     (0x060 + (num * 4))
#define TRAFFIC_SHAPER_FIXPOINT_FACTOR    4

#define MDP_WD_TIMER_0_CTL                0x380
#define MDP_WD_TIMER_0_CTL2               0x384
#define MDP_WD_TIMER_0_LOAD_VALUE         0x388
#define MDP_WD_TIMER_1_CTL                0x390
#define MDP_WD_TIMER_1_CTL2               0x394
#define MDP_WD_TIMER_1_LOAD_VALUE         0x398
#define MDP_WD_TIMER_2_CTL                0x420
#define MDP_WD_TIMER_2_CTL2               0x424
#define MDP_WD_TIMER_2_LOAD_VALUE         0x428
#define MDP_WD_TIMER_3_CTL                0x430
#define MDP_WD_TIMER_3_CTL2               0x434
#define MDP_WD_TIMER_3_LOAD_VALUE         0x438
#define MDP_WD_TIMER_4_CTL                0x440
#define MDP_WD_TIMER_4_CTL2               0x444
#define MDP_WD_TIMER_4_LOAD_VALUE         0x448

#define MDP_TICK_COUNT                    16
#define XO_CLK_RATE                       19200
#define MS_TICKS_IN_SEC                   1000

#define CALCULATE_WD_LOAD_VALUE(fps) \
	((uint32_t)((MS_TICKS_IN_SEC * XO_CLK_RATE)/(MDP_TICK_COUNT * fps)))

#define DCE_SEL                           0x450

#define ROT_SID_RD			  0x20
#define ROT_SID_WR			  0x24
#define ROT_SID_ID_VAL			  0x1c

static void sde_hw_setup_split_pipe(struct sde_hw_mdp *mdp,
		struct split_pipe_cfg *cfg)
{
	struct sde_hw_blk_reg_map *c;
	u32 upper_pipe = 0;
	u32 lower_pipe = 0;

	if (!mdp || !cfg)
		return;

	c = &mdp->hw;

	if (cfg->en) {
		if (cfg->mode == INTF_MODE_CMD) {
			lower_pipe = FLD_SPLIT_DISPLAY_CMD;
			/* interface controlling sw trigger */
			if (cfg->intf == INTF_2)
				lower_pipe |= FLD_INTF_1_SW_TRG_MUX;
			else
				lower_pipe |= FLD_INTF_2_SW_TRG_MUX;

			/* free run */
			if (cfg->pp_split_slave != INTF_MAX)
				lower_pipe = FLD_SMART_PANEL_FREE_RUN;

			upper_pipe = lower_pipe;

			/* smart panel align mode */
			lower_pipe |= BIT(mdp->caps->smart_panel_align_mode);
		} else {
			if (cfg->intf == INTF_2) {
				lower_pipe = FLD_INTF_1_SW_TRG_MUX;
				upper_pipe = FLD_INTF_2_SW_TRG_MUX;
			} else {
				lower_pipe = FLD_INTF_2_SW_TRG_MUX;
				upper_pipe = FLD_INTF_1_SW_TRG_MUX;
			}
		}
	}

	SDE_REG_WRITE(c, SSPP_SPARE, cfg->split_flush_en ? 0x1 : 0x0);
	SDE_REG_WRITE(c, SPLIT_DISPLAY_LOWER_PIPE_CTRL, lower_pipe);
	SDE_REG_WRITE(c, SPLIT_DISPLAY_UPPER_PIPE_CTRL, upper_pipe);
	SDE_REG_WRITE(c, SPLIT_DISPLAY_EN, cfg->en & 0x1);
}

static u32 sde_hw_get_split_flush(struct sde_hw_mdp *mdp)
{
	struct sde_hw_blk_reg_map *c;

	if (!mdp)
		return 0;

	c = &mdp->hw;

	return (SDE_REG_READ(c, SSPP_SPARE) & 0x1);
}

static void sde_hw_setup_pp_split(struct sde_hw_mdp *mdp,
		struct split_pipe_cfg *cfg)
{
	u32 ppb_config = 0x0;
	u32 ppb_control = 0x0;

	if (!mdp || !cfg)
		return;

	if (cfg->split_link_en) {
		ppb_config |= BIT(16); /* split enable */
		ppb_control = BIT(5); /* horz split*/
	} else if (cfg->en && cfg->pp_split_slave != INTF_MAX) {
		ppb_config |= (cfg->pp_split_slave - INTF_0 + 1) << 20;
		ppb_config |= BIT(16); /* split enable */
		/* overlap pixel width */
		ppb_config |= ((cfg->overlap_pixel_width & 0x1F) << 24);
		ppb_control = BIT(5); /* horz split*/
	}

	if (cfg->pp_split_index && !cfg->split_link_en) {
		SDE_REG_WRITE(&mdp->hw, PPB0_CONFIG, 0x0);
		SDE_REG_WRITE(&mdp->hw, PPB0_CNTL, 0x0);
		SDE_REG_WRITE(&mdp->hw, PPB1_CONFIG, ppb_config);
		SDE_REG_WRITE(&mdp->hw, PPB1_CNTL, ppb_control);
	} else {
		SDE_REG_WRITE(&mdp->hw, PPB0_CONFIG, ppb_config);
		SDE_REG_WRITE(&mdp->hw, PPB0_CNTL, ppb_control);
		SDE_REG_WRITE(&mdp->hw, PPB1_CONFIG, 0x0);
		SDE_REG_WRITE(&mdp->hw, PPB1_CNTL, 0x0);
	}
}

static bool sde_hw_setup_clk_force_ctrl(struct sde_hw_mdp *mdp,
		enum sde_clk_ctrl_type clk_ctrl, bool enable)
{
	struct sde_clk_ctrl_reg *ctrl_reg;
	struct sde_hw_blk_reg_map *c;
	u32 reg_off, bit_off;
	u32 reg_val, new_val;
	bool clk_forced_on;

	if (!mdp)
		return false;

	c = &mdp->hw;

	if (clk_ctrl <= SDE_CLK_CTRL_NONE || clk_ctrl >= SDE_CLK_CTRL_MAX)
		return false;

	ctrl_reg = (struct sde_clk_ctrl_reg *)&mdp->caps->clk_ctrls[clk_ctrl];
	if (cmpxchg(&ctrl_reg->val, !enable, enable) == enable)
		return enable;

	reg_off = ctrl_reg->reg_off;
	bit_off = ctrl_reg->bit_off;

	reg_val = SDE_REG_READ(c, reg_off);

	if (enable)
		new_val = reg_val | BIT(bit_off);
	else
		new_val = reg_val & ~BIT(bit_off);

	SDE_REG_WRITE(c, reg_off, new_val);
	wmb(); /* ensure write finished before progressing */

	clk_forced_on = !(reg_val & BIT(bit_off));

	return clk_forced_on;
}


static void sde_hw_get_danger_status(struct sde_hw_mdp *mdp,
		struct sde_danger_safe_status *status)
{
	struct sde_hw_blk_reg_map *c;
	u32 value;

	if (!mdp || !status)
		return;

	c = &mdp->hw;

	value = SDE_REG_READ(c, DANGER_STATUS);
	status->mdp = (value >> 0) & 0x3;
	status->sspp[SSPP_VIG0] = (value >> 4) & 0x3;
	status->sspp[SSPP_VIG1] = (value >> 6) & 0x3;
	status->sspp[SSPP_VIG2] = (value >> 8) & 0x3;
	status->sspp[SSPP_VIG3] = (value >> 10) & 0x3;
	status->sspp[SSPP_RGB0] = (value >> 12) & 0x3;
	status->sspp[SSPP_RGB1] = (value >> 14) & 0x3;
	status->sspp[SSPP_RGB2] = (value >> 16) & 0x3;
	status->sspp[SSPP_RGB3] = (value >> 18) & 0x3;
	status->sspp[SSPP_DMA0] = (value >> 20) & 0x3;
	status->sspp[SSPP_DMA1] = (value >> 22) & 0x3;
	status->sspp[SSPP_DMA2] = (value >> 28) & 0x3;
	status->sspp[SSPP_DMA3] = (value >> 30) & 0x3;
	status->sspp[SSPP_CURSOR0] = (value >> 24) & 0x3;
	status->sspp[SSPP_CURSOR1] = (value >> 26) & 0x3;
	status->wb[WB_0] = 0;
	status->wb[WB_1] = 0;
	status->wb[WB_2] = (value >> 2) & 0x3;
	status->wb[WB_3] = 0;
}

static void _update_vsync_source(struct sde_hw_mdp *mdp,
		struct sde_vsync_source_cfg *cfg)
{
	struct sde_hw_blk_reg_map *c;
	u32 reg, wd_load_value, wd_ctl, wd_ctl2;

	if (!mdp || !cfg)
		return;

	c = &mdp->hw;

	if (cfg->vsync_source >= SDE_VSYNC_SOURCE_WD_TIMER_4 &&
			cfg->vsync_source <= SDE_VSYNC_SOURCE_WD_TIMER_0) {
		switch (cfg->vsync_source) {
		case SDE_VSYNC_SOURCE_WD_TIMER_4:
			wd_load_value = MDP_WD_TIMER_4_LOAD_VALUE;
			wd_ctl = MDP_WD_TIMER_4_CTL;
			wd_ctl2 = MDP_WD_TIMER_4_CTL2;
			break;
		case SDE_VSYNC_SOURCE_WD_TIMER_3:
			wd_load_value = MDP_WD_TIMER_3_LOAD_VALUE;
			wd_ctl = MDP_WD_TIMER_3_CTL;
			wd_ctl2 = MDP_WD_TIMER_3_CTL2;
			break;
		case SDE_VSYNC_SOURCE_WD_TIMER_2:
			wd_load_value = MDP_WD_TIMER_2_LOAD_VALUE;
			wd_ctl = MDP_WD_TIMER_2_CTL;
			wd_ctl2 = MDP_WD_TIMER_2_CTL2;
			break;
		case SDE_VSYNC_SOURCE_WD_TIMER_1:
			wd_load_value = MDP_WD_TIMER_1_LOAD_VALUE;
			wd_ctl = MDP_WD_TIMER_1_CTL;
			wd_ctl2 = MDP_WD_TIMER_1_CTL2;
			break;
		case SDE_VSYNC_SOURCE_WD_TIMER_0:
		default:
			wd_load_value = MDP_WD_TIMER_0_LOAD_VALUE;
			wd_ctl = MDP_WD_TIMER_0_CTL;
			wd_ctl2 = MDP_WD_TIMER_0_CTL2;
			break;
		}

		if (cfg->is_dummy) {
			SDE_REG_WRITE(c, wd_ctl2, 0x0);
		} else {
			SDE_REG_WRITE(c, wd_load_value,
				CALCULATE_WD_LOAD_VALUE(cfg->frame_rate));

			SDE_REG_WRITE(c, wd_ctl, BIT(0)); /* clear timer */
			reg = SDE_REG_READ(c, wd_ctl2);
			reg |= BIT(8);		/* enable heartbeat timer */
			reg |= BIT(0);		/* enable WD timer */
			SDE_REG_WRITE(c, wd_ctl2, reg);
		}

		/* make sure that timers are enabled/disabled for vsync state */
		wmb();
	}
}

static void sde_hw_setup_vsync_source(struct sde_hw_mdp *mdp,
		struct sde_vsync_source_cfg *cfg)
{
	struct sde_hw_blk_reg_map *c;
	u32 reg, i;
	static const u32 pp_offset[PINGPONG_MAX] = {0xC, 0x8, 0x4, 0x13, 0x18};

	if (!mdp || !cfg || (cfg->pp_count > ARRAY_SIZE(cfg->ppnumber)))
		return;

	c = &mdp->hw;
	reg = SDE_REG_READ(c, MDP_VSYNC_SEL);
	for (i = 0; i < cfg->pp_count; i++) {
		int pp_idx = cfg->ppnumber[i] - PINGPONG_0;

		if (pp_idx >= ARRAY_SIZE(pp_offset))
			continue;

		reg &= ~(0xf << pp_offset[pp_idx]);
		reg |= (cfg->vsync_source & 0xf) << pp_offset[pp_idx];
	}
	SDE_REG_WRITE(c, MDP_VSYNC_SEL, reg);

	_update_vsync_source(mdp, cfg);
}

static void sde_hw_setup_vsync_source_v1(struct sde_hw_mdp *mdp,
		struct sde_vsync_source_cfg *cfg)
{
	_update_vsync_source(mdp, cfg);
}


static void sde_hw_get_safe_status(struct sde_hw_mdp *mdp,
		struct sde_danger_safe_status *status)
{
	struct sde_hw_blk_reg_map *c;
	u32 value;

	if (!mdp || !status)
		return;

	c = &mdp->hw;

	value = SDE_REG_READ(c, SAFE_STATUS);
	status->mdp = (value >> 0) & 0x1;
	status->sspp[SSPP_VIG0] = (value >> 4) & 0x1;
	status->sspp[SSPP_VIG1] = (value >> 6) & 0x1;
	status->sspp[SSPP_VIG2] = (value >> 8) & 0x1;
	status->sspp[SSPP_VIG3] = (value >> 10) & 0x1;
	status->sspp[SSPP_RGB0] = (value >> 12) & 0x1;
	status->sspp[SSPP_RGB1] = (value >> 14) & 0x1;
	status->sspp[SSPP_RGB2] = (value >> 16) & 0x1;
	status->sspp[SSPP_RGB3] = (value >> 18) & 0x1;
	status->sspp[SSPP_DMA0] = (value >> 20) & 0x1;
	status->sspp[SSPP_DMA1] = (value >> 22) & 0x1;
	status->sspp[SSPP_DMA2] = (value >> 28) & 0x1;
	status->sspp[SSPP_DMA3] = (value >> 30) & 0x1;
	status->sspp[SSPP_CURSOR0] = (value >> 24) & 0x1;
	status->sspp[SSPP_CURSOR1] = (value >> 26) & 0x1;
	status->wb[WB_0] = 0;
	status->wb[WB_1] = 0;
	status->wb[WB_2] = (value >> 2) & 0x1;
	status->wb[WB_3] = 0;
}

static void sde_hw_setup_dce(struct sde_hw_mdp *mdp, u32 dce_sel)
{
	struct sde_hw_blk_reg_map *c;

	if (!mdp)
		return;

	c = &mdp->hw;

	SDE_REG_WRITE(c, DCE_SEL, dce_sel);
}

void sde_hw_reset_ubwc(struct sde_hw_mdp *mdp, struct sde_mdss_cfg *m)
{
	struct sde_hw_blk_reg_map c;
	u32 ubwc_version;

	if (!mdp || !m)
		return;

	/* force blk offset to zero to access beginning of register region */
	c = mdp->hw;
	c.blk_off = 0x0;
	ubwc_version = SDE_REG_READ(&c, UBWC_DEC_HW_VERSION);

	if (IS_UBWC_20_SUPPORTED(ubwc_version)) {
		SDE_REG_WRITE(&c, UBWC_STATIC, m->mdp[0].ubwc_static);
	} else if (IS_UBWC_30_SUPPORTED(ubwc_version)) {
		u32 reg = m->mdp[0].ubwc_static |
			(m->mdp[0].ubwc_swizzle & 0x1) |
			((m->mdp[0].highest_bank_bit & 0x3) << 4) |
			((m->macrotile_mode & 0x1) << 12);

		if (IS_UBWC_30_SUPPORTED(m->ubwc_version))
			reg |= BIT(10);
		if (IS_UBWC_10_SUPPORTED(m->ubwc_version))
			reg |= BIT(8);

		SDE_REG_WRITE(&c, UBWC_STATIC, reg);
	} else {
		SDE_ERROR("Unsupported UBWC version 0x%08x\n", ubwc_version);
	}
}

static void sde_hw_intf_dp_select(struct sde_hw_mdp *mdp,
		struct sde_mdss_cfg *m)
{
	struct sde_hw_blk_reg_map *c;

	if (!mdp)
		return;

	c = &mdp->hw;

	SDE_REG_WRITE(c, DP_PHY_INTF_SEL, 0x41);
}

static void sde_hw_intf_audio_select(struct sde_hw_mdp *mdp)
{
	struct sde_hw_blk_reg_map *c;

	if (!mdp)
		return;

	c = &mdp->hw;

	SDE_REG_WRITE(c, HDMI_DP_CORE_SELECT, 0x1);
}

static void sde_hw_mdp_events(struct sde_hw_mdp *mdp, bool enable)
{
	struct sde_hw_blk_reg_map *c;

	if (!mdp)
		return;

	c = &mdp->hw;

	SDE_REG_WRITE(c, HW_EVENTS_CTL, enable);
}

<<<<<<< HEAD
=======
struct sde_hw_sid *sde_hw_sid_init(void __iomem *addr,
	u32 sid_len, const struct sde_mdss_cfg *m)
{
	struct sde_hw_sid *c;

	if (!addr) {
		SDE_DEBUG("Invalid addr\n");
		return NULL;
	}

	c = kzalloc(sizeof(*c), GFP_KERNEL);
	if (!c)
		return ERR_PTR(-ENOMEM);

	c->hw.base_off = addr;
	c->hw.blk_off = 0;
	c->hw.length = sid_len;
	c->hw.hwversion = m->hwversion;
	c->hw.log_mask = SDE_DBG_MASK_SID;

	return c;
}

void sde_hw_sid_rotator_set(struct sde_hw_sid *sid)
{
	SDE_REG_WRITE(&sid->hw, ROT_SID_RD, ROT_SID_ID_VAL);
	SDE_REG_WRITE(&sid->hw, ROT_SID_WR, ROT_SID_ID_VAL);
}

>>>>>>> 0ec737cc
static void sde_hw_program_cwb_ppb_ctrl(struct sde_hw_mdp *mdp,
		bool dual, bool dspp_out)
{
	u32 value = dspp_out ? 0x4 : 0x0;

	SDE_REG_WRITE(&mdp->hw, PPB2_CNTL, value);
	if (dual) {
		value |= 0x1;
		SDE_REG_WRITE(&mdp->hw, PPB3_CNTL, value);
	}
}

static void _setup_mdp_ops(struct sde_hw_mdp_ops *ops,
		unsigned long cap)
{
	ops->setup_split_pipe = sde_hw_setup_split_pipe;
	ops->setup_pp_split = sde_hw_setup_pp_split;
	ops->setup_clk_force_ctrl = sde_hw_setup_clk_force_ctrl;
	ops->get_danger_status = sde_hw_get_danger_status;
	ops->setup_vsync_source = sde_hw_setup_vsync_source;
	ops->set_cwb_ppb_cntl = sde_hw_program_cwb_ppb_ctrl;
	ops->get_safe_status = sde_hw_get_safe_status;
	ops->get_split_flush_status = sde_hw_get_split_flush;
	ops->setup_dce = sde_hw_setup_dce;
	ops->reset_ubwc = sde_hw_reset_ubwc;
	ops->intf_dp_select = sde_hw_intf_dp_select;
	ops->intf_audio_select = sde_hw_intf_audio_select;
	ops->set_mdp_hw_events = sde_hw_mdp_events;
	if (cap & BIT(SDE_MDP_VSYNC_SEL))
		ops->setup_vsync_source = sde_hw_setup_vsync_source;
	else
		ops->setup_vsync_source = sde_hw_setup_vsync_source_v1;

}

static const struct sde_mdp_cfg *_top_offset(enum sde_mdp mdp,
		const struct sde_mdss_cfg *m,
		void __iomem *addr,
		struct sde_hw_blk_reg_map *b)
{
	int i;

	if (!m || !addr || !b)
		return ERR_PTR(-EINVAL);

	for (i = 0; i < m->mdp_count; i++) {
		if (mdp == m->mdp[i].id) {
			b->base_off = addr;
			b->blk_off = m->mdp[i].base;
			b->length = m->mdp[i].len;
			b->hwversion = m->hwversion;
			b->log_mask = SDE_DBG_MASK_TOP;
			return &m->mdp[i];
		}
	}

	return ERR_PTR(-EINVAL);
}

static struct sde_hw_blk_ops sde_hw_ops = {
	.start = NULL,
	.stop = NULL,
};

struct sde_hw_mdp *sde_hw_mdptop_init(enum sde_mdp idx,
		void __iomem *addr,
		const struct sde_mdss_cfg *m)
{
	struct sde_hw_mdp *mdp;
	const struct sde_mdp_cfg *cfg;
	int rc;

	if (!addr || !m)
		return ERR_PTR(-EINVAL);

	mdp = kzalloc(sizeof(*mdp), GFP_KERNEL);
	if (!mdp)
		return ERR_PTR(-ENOMEM);

	cfg = _top_offset(idx, m, addr, &mdp->hw);
	if (IS_ERR_OR_NULL(cfg)) {
		kfree(mdp);
		return ERR_PTR(-EINVAL);
	}

	/*
	 * Assign ops
	 */
	mdp->idx = idx;
	mdp->caps = cfg;
	_setup_mdp_ops(&mdp->ops, mdp->caps->features);

	rc = sde_hw_blk_init(&mdp->base, SDE_HW_BLK_TOP, idx, &sde_hw_ops);
	if (rc) {
		SDE_ERROR("failed to init hw blk %d\n", rc);
		goto blk_init_error;
	}

	sde_dbg_reg_register_dump_range(SDE_DBG_NAME, cfg->name,
			mdp->hw.blk_off, mdp->hw.blk_off + mdp->hw.length,
			mdp->hw.xin_id);
	sde_dbg_set_sde_top_offset(mdp->hw.blk_off);

	return mdp;

blk_init_error:
	kzfree(mdp);

	return ERR_PTR(rc);
}

void sde_hw_mdp_destroy(struct sde_hw_mdp *mdp)
{
	if (mdp)
		sde_hw_blk_destroy(&mdp->base);
	kfree(mdp);
}
<|MERGE_RESOLUTION|>--- conflicted
+++ resolved
@@ -390,8 +390,6 @@
 
 		if (IS_UBWC_30_SUPPORTED(m->ubwc_version))
 			reg |= BIT(10);
-		if (IS_UBWC_10_SUPPORTED(m->ubwc_version))
-			reg |= BIT(8);
 
 		SDE_REG_WRITE(&c, UBWC_STATIC, reg);
 	} else {
@@ -436,8 +434,6 @@
 	SDE_REG_WRITE(c, HW_EVENTS_CTL, enable);
 }
 
-<<<<<<< HEAD
-=======
 struct sde_hw_sid *sde_hw_sid_init(void __iomem *addr,
 	u32 sid_len, const struct sde_mdss_cfg *m)
 {
@@ -467,7 +463,6 @@
 	SDE_REG_WRITE(&sid->hw, ROT_SID_WR, ROT_SID_ID_VAL);
 }
 
->>>>>>> 0ec737cc
 static void sde_hw_program_cwb_ppb_ctrl(struct sde_hw_mdp *mdp,
 		bool dual, bool dspp_out)
 {
