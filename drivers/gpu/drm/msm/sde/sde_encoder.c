/*
 * Copyright (c) 2014-2019, The Linux Foundation. All rights reserved.
 * Copyright (C) 2013 Red Hat
 * Author: Rob Clark <robdclark@gmail.com>
 *
 * This program is free software; you can redistribute it and/or modify it
 * under the terms of the GNU General Public License version 2 as published by
 * the Free Software Foundation.
 *
 * This program is distributed in the hope that it will be useful, but WITHOUT
 * ANY WARRANTY; without even the implied warranty of MERCHANTABILITY or
 * FITNESS FOR A PARTICULAR PURPOSE.  See the GNU General Public License for
 * more details.
 *
 * You should have received a copy of the GNU General Public License along with
 * this program.  If not, see <http://www.gnu.org/licenses/>.
 */

#define pr_fmt(fmt)	"[drm:%s:%d] " fmt, __func__, __LINE__
#include <linux/kthread.h>
#include <linux/debugfs.h>
#include <linux/seq_file.h>
#include <linux/sde_rsc.h>

#include "msm_drv.h"
#include "sde_kms.h"
#include <drm/drm_crtc.h>
#include <drm/drm_crtc_helper.h>
#include "sde_hwio.h"
#include "sde_hw_catalog.h"
#include "sde_hw_intf.h"
#include "sde_hw_ctl.h"
#include "sde_formats.h"
#include "sde_encoder_phys.h"
#include "sde_power_handle.h"
#include "sde_hw_dsc.h"
#include "sde_crtc.h"
#include "sde_trace.h"
#include "sde_core_irq.h"
#include "sde_hw_top.h"
#include "sde_hw_qdss.h"

#define SDE_DEBUG_ENC(e, fmt, ...) SDE_DEBUG("enc%d " fmt,\
		(e) ? (e)->base.base.id : -1, ##__VA_ARGS__)

#define SDE_ERROR_ENC(e, fmt, ...) SDE_ERROR("enc%d " fmt,\
		(e) ? (e)->base.base.id : -1, ##__VA_ARGS__)

#define SDE_DEBUG_PHYS(p, fmt, ...) SDE_DEBUG("enc%d intf%d pp%d " fmt,\
		(p) ? (p)->parent->base.id : -1, \
		(p) ? (p)->intf_idx - INTF_0 : -1, \
		(p) ? ((p)->hw_pp ? (p)->hw_pp->idx - PINGPONG_0 : -1) : -1, \
		##__VA_ARGS__)

#define SDE_ERROR_PHYS(p, fmt, ...) SDE_ERROR("enc%d intf%d pp%d " fmt,\
		(p) ? (p)->parent->base.id : -1, \
		(p) ? (p)->intf_idx - INTF_0 : -1, \
		(p) ? ((p)->hw_pp ? (p)->hw_pp->idx - PINGPONG_0 : -1) : -1, \
		##__VA_ARGS__)

/*
 * Two to anticipate panels that can do cmd/vid dynamic switching
 * plan is to create all possible physical encoder types, and switch between
 * them at runtime
 */
#define NUM_PHYS_ENCODER_TYPES 2

#define MAX_PHYS_ENCODERS_PER_VIRTUAL \
	(MAX_H_TILES_PER_DISPLAY * NUM_PHYS_ENCODER_TYPES)

#define MAX_CHANNELS_PER_ENC 2

#define MISR_BUFF_SIZE			256

#define IDLE_SHORT_TIMEOUT	1

#define EVT_TIME_OUT_SPLIT 2

/* Maximum number of VSYNC wait attempts for RSC state transition */
#define MAX_RSC_WAIT	5

#define TOPOLOGY_DUALPIPE_MERGE_MODE(x) \
		(((x) == SDE_RM_TOPOLOGY_DUALPIPE_DSCMERGE) || \
		((x) == SDE_RM_TOPOLOGY_DUALPIPE_3DMERGE) || \
		((x) == SDE_RM_TOPOLOGY_DUALPIPE_3DMERGE_DSC))

/**
 * enum sde_enc_rc_events - events for resource control state machine
 * @SDE_ENC_RC_EVENT_KICKOFF:
 *	This event happens at NORMAL priority.
 *	Event that signals the start of the transfer. When this event is
 *	received, enable MDP/DSI core clocks and request RSC with CMD state.
 *	Regardless of the previous state, the resource should be in ON state
 *	at the end of this event.
 * @SDE_ENC_RC_EVENT_FRAME_DONE:
 *	This event happens at INTERRUPT level.
 *	Event signals the end of the data transfer after the PP FRAME_DONE
 *	event. At the end of this event, a delayed work is scheduled to go to
 *	IDLE_PC state after IDLE_POWERCOLLAPSE_DURATION time.
 * @SDE_ENC_RC_EVENT_PRE_STOP:
 *	This event happens at NORMAL priority.
 *	This event, when received during the ON state, set RSC to IDLE, and
 *	and leave the RC STATE in the PRE_OFF state.
 *	It should be followed by the STOP event as part of encoder disable.
 *	If received during IDLE or OFF states, it will do nothing.
 * @SDE_ENC_RC_EVENT_STOP:
 *	This event happens at NORMAL priority.
 *	When this event is received, disable all the MDP/DSI core clocks, and
 *	disable IRQs. It should be called from the PRE_OFF or IDLE states.
 *	IDLE is expected when IDLE_PC has run, and PRE_OFF did nothing.
 *	PRE_OFF is expected when PRE_STOP was executed during the ON state.
 *	Resource state should be in OFF at the end of the event.
 * @SDE_ENC_RC_EVENT_PRE_MODESET:
 *	This event happens at NORMAL priority from a work item.
 *	Event signals that there is a seamless mode switch is in prgoress. A
 *	client needs to turn of only irq - leave clocks ON to reduce the mode
 *	switch latency.
 * @SDE_ENC_RC_EVENT_POST_MODESET:
 *	This event happens at NORMAL priority from a work item.
 *	Event signals that seamless mode switch is complete and resources are
 *	acquired. Clients wants to turn on the irq again and update the rsc
 *	with new vtotal.
 * @SDE_ENC_RC_EVENT_ENTER_IDLE:
 *	This event happens at NORMAL priority from a work item.
 *	Event signals that there were no frame updates for
 *	IDLE_POWERCOLLAPSE_DURATION time. This would disable MDP/DSI core clocks
 *      and request RSC with IDLE state and change the resource state to IDLE.
 * @SDE_ENC_RC_EVENT_EARLY_WAKEUP:
 *	This event is triggered from the input event thread when touch event is
 *	received from the input device. On receiving this event,
 *      - If the device is in SDE_ENC_RC_STATE_IDLE state, it turns ON the
	  clocks and enable RSC.
 *      - If the device is in SDE_ENC_RC_STATE_ON state, it resets the delayed
 *        off work since a new commit is imminent.
 */
enum sde_enc_rc_events {
	SDE_ENC_RC_EVENT_KICKOFF = 1,
	SDE_ENC_RC_EVENT_FRAME_DONE,
	SDE_ENC_RC_EVENT_PRE_STOP,
	SDE_ENC_RC_EVENT_STOP,
	SDE_ENC_RC_EVENT_PRE_MODESET,
	SDE_ENC_RC_EVENT_POST_MODESET,
	SDE_ENC_RC_EVENT_ENTER_IDLE,
	SDE_ENC_RC_EVENT_EARLY_WAKEUP,
};

/*
 * enum sde_enc_rc_states - states that the resource control maintains
 * @SDE_ENC_RC_STATE_OFF: Resource is in OFF state
 * @SDE_ENC_RC_STATE_PRE_OFF: Resource is transitioning to OFF state
 * @SDE_ENC_RC_STATE_ON: Resource is in ON state
 * @SDE_ENC_RC_STATE_MODESET: Resource is in modeset state
 * @SDE_ENC_RC_STATE_IDLE: Resource is in IDLE state
 */
enum sde_enc_rc_states {
	SDE_ENC_RC_STATE_OFF,
	SDE_ENC_RC_STATE_PRE_OFF,
	SDE_ENC_RC_STATE_ON,
	SDE_ENC_RC_STATE_MODESET,
	SDE_ENC_RC_STATE_IDLE
};

/**
 * struct sde_encoder_virt - virtual encoder. Container of one or more physical
 *	encoders. Virtual encoder manages one "logical" display. Physical
 *	encoders manage one intf block, tied to a specific panel/sub-panel.
 *	Virtual encoder defers as much as possible to the physical encoders.
 *	Virtual encoder registers itself with the DRM Framework as the encoder.
 * @base:		drm_encoder base class for registration with DRM
 * @enc_spin_lock:	Virtual-Encoder-Wide Spin Lock for IRQ purposes
 * @bus_scaling_client:	Client handle to the bus scaling interface
 * @te_source:		vsync source pin information
 * @ops:		Encoder ops from init function
 * @num_phys_encs:	Actual number of physical encoders contained.
 * @phys_encs:		Container of physical encoders managed.
 * @cur_master:		Pointer to the current master in this mode. Optimization
 *			Only valid after enable. Cleared as disable.
 * @hw_pp		Handle to the pingpong blocks used for the display. No.
 *			pingpong blocks can be different than num_phys_encs.
 * @hw_dsc:		Array of DSC block handles used for the display.
 * @dirty_dsc_ids:	Cached dsc indexes for dirty DSC blocks needing flush
 * @intfs_swapped	Whether or not the phys_enc interfaces have been swapped
 *			for partial update right-only cases, such as pingpong
 *			split where virtual pingpong does not generate IRQs
 * @qdss_status:		indicate if qdss is modified since last update
 * @crtc_vblank_cb:	Callback into the upper layer / CRTC for
 *			notification of the VBLANK
 * @crtc_vblank_cb_data:	Data from upper layer for VBLANK notification
 * @crtc_kickoff_cb:		Callback into CRTC that will flush & start
 *				all CTL paths
 * @crtc_kickoff_cb_data:	Opaque user data given to crtc_kickoff_cb
 * @debugfs_root:		Debug file system root file node
 * @enc_lock:			Lock around physical encoder create/destroy and
				access.
 * @frame_busy_mask:		Bitmask tracking which phys_enc we are still
 *				busy processing current command.
 *				Bit0 = phys_encs[0] etc.
 * @crtc_frame_event_cb:	callback handler for frame event
 * @crtc_frame_event_cb_data:	callback handler private data
 * @vsync_event_timer:		vsync timer
 * @rsc_client:			rsc client pointer
 * @rsc_state_init:		boolean to indicate rsc config init
 * @disp_info:			local copy of msm_display_info struct
 * @misr_enable:		misr enable/disable status
 * @misr_frame_count:		misr frame count before start capturing the data
 * @idle_pc_enabled:		indicate if idle power collapse is enabled
 *				currently. This can be controlled by user-mode
 * @rc_lock:			resource control mutex lock to protect
 *				virt encoder over various state changes
 * @rc_state:			resource controller state
 * @delayed_off_work:		delayed worker to schedule disabling of
 *				clks and resources after IDLE_TIMEOUT time.
 * @vsync_event_work:		worker to handle vsync event for autorefresh
 * @input_event_work:		worker to handle input device touch events
 * @esd_trigger_work:		worker to handle esd trigger events
 * @input_handler:			handler for input device events
 * @topology:                   topology of the display
 * @vblank_enabled:		boolean to track userspace vblank vote
 * @idle_pc_restore:		flag to indicate idle_pc_restore happened
 * @rsc_config:			rsc configuration for display vtotal, fps, etc.
 * @cur_conn_roi:		current connector roi
 * @prv_conn_roi:		previous connector roi to optimize if unchanged
 * @crtc			pointer to drm_crtc
 * @recovery_events_enabled:	status of hw recovery feature enable by client
 * @elevated_ahb_vote:		increase AHB bus speed for the first frame
 *				after power collapse
 * @pm_qos_cpu_req:		pm_qos request for cpu frequency
 */
struct sde_encoder_virt {
	struct drm_encoder base;
	spinlock_t enc_spinlock;
	struct mutex vblank_ctl_lock;
	uint32_t bus_scaling_client;

	uint32_t display_num_of_h_tiles;
	uint32_t te_source;

	struct sde_encoder_ops ops;

	unsigned int num_phys_encs;
	struct sde_encoder_phys *phys_encs[MAX_PHYS_ENCODERS_PER_VIRTUAL];
	struct sde_encoder_phys *cur_master;
	struct sde_hw_pingpong *hw_pp[MAX_CHANNELS_PER_ENC];
	struct sde_hw_dsc *hw_dsc[MAX_CHANNELS_PER_ENC];
	struct sde_hw_pingpong *hw_dsc_pp[MAX_CHANNELS_PER_ENC];
	enum sde_dsc dirty_dsc_ids[MAX_CHANNELS_PER_ENC];

	bool intfs_swapped;
	bool qdss_status;

	void (*crtc_vblank_cb)(void *);
	void *crtc_vblank_cb_data;

	struct dentry *debugfs_root;
	struct mutex enc_lock;
	DECLARE_BITMAP(frame_busy_mask, MAX_PHYS_ENCODERS_PER_VIRTUAL);
	void (*crtc_frame_event_cb)(void *, u32 event);
	struct sde_crtc_frame_event_cb_data crtc_frame_event_cb_data;

	struct timer_list vsync_event_timer;

	struct sde_rsc_client *rsc_client;
	bool rsc_state_init;
	struct msm_display_info disp_info;
	bool misr_enable;
	u32 misr_frame_count;

	bool idle_pc_enabled;
	struct mutex rc_lock;
	enum sde_enc_rc_states rc_state;
	struct kthread_delayed_work delayed_off_work;
	struct kthread_work vsync_event_work;
	struct kthread_work input_event_work;
	struct kthread_work esd_trigger_work;
	struct input_handler *input_handler;
	struct msm_display_topology topology;
	bool vblank_enabled;
	bool idle_pc_restore;

	struct sde_rsc_cmd_config rsc_config;
	struct sde_rect cur_conn_roi;
	struct sde_rect prv_conn_roi;
	struct drm_crtc *crtc;

	bool recovery_events_enabled;
	bool elevated_ahb_vote;
	struct pm_qos_request pm_qos_cpu_req;
};

#define to_sde_encoder_virt(x) container_of(x, struct sde_encoder_virt, base)

static void _sde_encoder_pm_qos_add_request(struct drm_encoder *drm_enc,
	struct sde_kms *sde_kms)
{
	struct sde_encoder_virt *sde_enc = to_sde_encoder_virt(drm_enc);
	struct pm_qos_request *req;
	u32 cpu_mask;
	u32 cpu_dma_latency;
	int cpu;

	if (!sde_kms->catalog || !sde_kms->catalog->perf.cpu_mask)
		return;

	cpu_mask = sde_kms->catalog->perf.cpu_mask;
	cpu_dma_latency = sde_kms->catalog->perf.cpu_dma_latency;

	req = &sde_enc->pm_qos_cpu_req;
	req->type = PM_QOS_REQ_AFFINE_CORES;
	cpumask_empty(&req->cpus_affine);
	for_each_possible_cpu(cpu) {
		if ((1 << cpu) & cpu_mask)
			cpumask_set_cpu(cpu, &req->cpus_affine);
	}
	pm_qos_add_request(req, PM_QOS_CPU_DMA_LATENCY, cpu_dma_latency);

	SDE_EVT32_VERBOSE(DRMID(drm_enc), cpu_mask, cpu_dma_latency);
}

static void _sde_encoder_pm_qos_remove_request(struct drm_encoder *drm_enc,
	struct sde_kms *sde_kms)
{
	struct sde_encoder_virt *sde_enc = to_sde_encoder_virt(drm_enc);

	if (!sde_kms->catalog || !sde_kms->catalog->perf.cpu_mask)
		return;

	pm_qos_remove_request(&sde_enc->pm_qos_cpu_req);
}

static struct drm_connector_state *_sde_encoder_get_conn_state(
		struct drm_encoder *drm_enc)
{
	struct msm_drm_private *priv;
	struct sde_kms *sde_kms;
	struct list_head *connector_list;
	struct drm_connector *conn_iter;

	if (!drm_enc) {
		SDE_ERROR("invalid argument\n");
		return NULL;
	}

	priv = drm_enc->dev->dev_private;
	sde_kms = to_sde_kms(priv->kms);
	connector_list = &sde_kms->dev->mode_config.connector_list;

	list_for_each_entry(conn_iter, connector_list, head)
		if (conn_iter->encoder == drm_enc)
			return conn_iter->state;

	return NULL;
}

static int _sde_encoder_get_mode_info(struct drm_encoder *drm_enc,
		struct msm_mode_info *mode_info)
{
	struct drm_connector_state *conn_state;

	if (!drm_enc || !mode_info) {
		SDE_ERROR("invalid arguments\n");
		return -EINVAL;
	}

	conn_state = _sde_encoder_get_conn_state(drm_enc);
	if (!conn_state) {
		SDE_ERROR("invalid connector state for the encoder: %d\n",
			drm_enc->base.id);
		return -EINVAL;
	}

	return sde_connector_get_mode_info(conn_state, mode_info);
}

static bool _sde_encoder_is_dsc_enabled(struct drm_encoder *drm_enc)
{
	struct msm_compression_info *comp_info;
	struct msm_mode_info mode_info;
	int rc = 0;

	if (!drm_enc)
		return false;

	rc = _sde_encoder_get_mode_info(drm_enc, &mode_info);
	if (rc) {
		SDE_ERROR("failed to get mode info, enc: %d\n",
			drm_enc->base.id);
		return false;
	}

	comp_info = &mode_info.comp_info;

	return (comp_info->comp_type == MSM_DISPLAY_COMPRESSION_DSC);
}

static void sde_configure_qdss(struct sde_encoder_virt *sde_enc,
				struct sde_hw_qdss *hw_qdss,
				struct sde_encoder_phys *phys, bool enable)
{
	if (sde_enc->qdss_status == enable)
		return;

	sde_enc->qdss_status = enable;

	phys->hw_mdptop->ops.set_mdp_hw_events(phys->hw_mdptop,
						sde_enc->qdss_status);
	hw_qdss->ops.enable_qdss_events(hw_qdss, sde_enc->qdss_status);
}

static int _sde_encoder_wait_timeout(int32_t drm_id, int32_t hw_id,
	s64 timeout_ms, struct sde_encoder_wait_info *info)
{
	int rc = 0;
	s64 wait_time_jiffies = msecs_to_jiffies(timeout_ms);
	ktime_t cur_ktime;
	ktime_t exp_ktime = ktime_add_ms(ktime_get(), timeout_ms);

	do {
		rc = wait_event_timeout(*(info->wq),
			atomic_read(info->atomic_cnt) == 0, wait_time_jiffies);
		cur_ktime = ktime_get();

		SDE_EVT32(drm_id, hw_id, rc, ktime_to_ms(cur_ktime),
			timeout_ms, atomic_read(info->atomic_cnt));
	/* If we timed out, counter is valid and time is less, wait again */
	} while (atomic_read(info->atomic_cnt) && (rc == 0) &&
			(ktime_compare_safe(exp_ktime, cur_ktime) > 0));

	return rc;
}

bool sde_encoder_is_dsc_merge(struct drm_encoder *drm_enc)
{
	enum sde_rm_topology_name topology;
	struct sde_encoder_virt *sde_enc;
	struct drm_connector *drm_conn;

	if (!drm_enc)
		return false;

	sde_enc = to_sde_encoder_virt(drm_enc);
	if (!sde_enc->cur_master)
		return false;

	drm_conn = sde_enc->cur_master->connector;
	if (!drm_conn)
		return false;

	topology = sde_connector_get_topology_name(drm_conn);
	if (topology == SDE_RM_TOPOLOGY_DUALPIPE_DSCMERGE)
		return true;

	return false;
}

bool sde_encoder_is_primary_display(struct drm_encoder *drm_enc)
{
	struct sde_encoder_virt *sde_enc = to_sde_encoder_virt(drm_enc);

	return sde_enc && sde_enc->disp_info.is_primary;
}

int sde_encoder_in_cont_splash(struct drm_encoder *drm_enc)
{
	struct sde_encoder_virt *sde_enc = to_sde_encoder_virt(drm_enc);

	return sde_enc && sde_enc->cur_master &&
		sde_enc->cur_master->cont_splash_enabled;
}

static inline int _sde_encoder_power_enable(struct sde_encoder_virt *sde_enc,
								bool enable)
{
	struct drm_encoder *drm_enc;
	struct msm_drm_private *priv;
	struct sde_kms *sde_kms;

	if (!sde_enc) {
		SDE_ERROR("invalid sde enc\n");
		return -EINVAL;
	}

	drm_enc = &sde_enc->base;
	if (!drm_enc->dev || !drm_enc->dev->dev_private) {
		SDE_ERROR("drm device invalid\n");
		return -EINVAL;
	}

	priv = drm_enc->dev->dev_private;
	if (!priv->kms) {
		SDE_ERROR("invalid kms\n");
		return -EINVAL;
	}

	sde_kms = to_sde_kms(priv->kms);

	return sde_power_resource_enable(&priv->phandle, sde_kms->core_client,
									enable);
}

void sde_encoder_helper_report_irq_timeout(struct sde_encoder_phys *phys_enc,
		enum sde_intr_idx intr_idx)
{
	SDE_EVT32(DRMID(phys_enc->parent),
			phys_enc->intf_idx - INTF_0,
			phys_enc->hw_pp->idx - PINGPONG_0,
			intr_idx);
	SDE_ERROR_PHYS(phys_enc, "irq %d timeout\n", intr_idx);

	if (phys_enc->parent_ops.handle_frame_done)
		phys_enc->parent_ops.handle_frame_done(
				phys_enc->parent, phys_enc,
				SDE_ENCODER_FRAME_EVENT_ERROR);
}

int sde_encoder_helper_wait_for_irq(struct sde_encoder_phys *phys_enc,
		enum sde_intr_idx intr_idx,
		struct sde_encoder_wait_info *wait_info)
{
	struct sde_encoder_irq *irq;
	u32 irq_status;
	int ret, i;

	if (!phys_enc || !wait_info || intr_idx >= INTR_IDX_MAX) {
		SDE_ERROR("invalid params\n");
		return -EINVAL;
	}
	irq = &phys_enc->irq[intr_idx];

	/* note: do master / slave checking outside */

	/* return EWOULDBLOCK since we know the wait isn't necessary */
	if (phys_enc->enable_state == SDE_ENC_DISABLED) {
		SDE_ERROR_PHYS(phys_enc, "encoder is disabled\n");
		SDE_EVT32(DRMID(phys_enc->parent), intr_idx, irq->hw_idx,
				irq->irq_idx, intr_idx, SDE_EVTLOG_ERROR);
		return -EWOULDBLOCK;
	}

	if (irq->irq_idx < 0) {
		SDE_DEBUG_PHYS(phys_enc, "irq %s hw %d disabled, skip wait\n",
				irq->name, irq->hw_idx);
		SDE_EVT32(DRMID(phys_enc->parent), intr_idx, irq->hw_idx,
				irq->irq_idx);
		return 0;
	}

	SDE_DEBUG_PHYS(phys_enc, "pending_cnt %d\n",
			atomic_read(wait_info->atomic_cnt));
	SDE_EVT32_VERBOSE(DRMID(phys_enc->parent), intr_idx, irq->hw_idx,
		irq->irq_idx, phys_enc->hw_pp->idx - PINGPONG_0,
		atomic_read(wait_info->atomic_cnt), SDE_EVTLOG_FUNC_ENTRY);

	/*
	 * Some module X may disable interrupt for longer duration
	 * and it may trigger all interrupts including timer interrupt
	 * when module X again enable the interrupt.
	 * That may cause interrupt wait timeout API in this API.
	 * It is handled by split the wait timer in two halves.
	 */

	for (i = 0; i < EVT_TIME_OUT_SPLIT; i++) {
		ret = _sde_encoder_wait_timeout(DRMID(phys_enc->parent),
				irq->hw_idx,
				(wait_info->timeout_ms/EVT_TIME_OUT_SPLIT),
				wait_info);
		if (ret)
			break;
	}

	if (ret <= 0) {
		irq_status = sde_core_irq_read(phys_enc->sde_kms,
				irq->irq_idx, true);
		if (irq_status) {
			unsigned long flags;

			SDE_EVT32(DRMID(phys_enc->parent), intr_idx,
				irq->hw_idx, irq->irq_idx,
				phys_enc->hw_pp->idx - PINGPONG_0,
				atomic_read(wait_info->atomic_cnt));
			SDE_DEBUG_PHYS(phys_enc,
					"done but irq %d not triggered\n",
					irq->irq_idx);
			local_irq_save(flags);
			irq->cb.func(phys_enc, irq->irq_idx);
			local_irq_restore(flags);
			ret = 0;
		} else {
			ret = -ETIMEDOUT;
			SDE_EVT32(DRMID(phys_enc->parent), intr_idx,
				irq->hw_idx, irq->irq_idx,
				phys_enc->hw_pp->idx - PINGPONG_0,
				atomic_read(wait_info->atomic_cnt), irq_status,
				SDE_EVTLOG_ERROR);
		}
	} else {
		ret = 0;
		SDE_EVT32(DRMID(phys_enc->parent), intr_idx, irq->hw_idx,
			irq->irq_idx, phys_enc->hw_pp->idx - PINGPONG_0,
			atomic_read(wait_info->atomic_cnt));
	}

	SDE_EVT32_VERBOSE(DRMID(phys_enc->parent), intr_idx, irq->hw_idx,
		irq->irq_idx, ret, phys_enc->hw_pp->idx - PINGPONG_0,
		atomic_read(wait_info->atomic_cnt), SDE_EVTLOG_FUNC_EXIT);

	return ret;
}

int sde_encoder_helper_register_irq(struct sde_encoder_phys *phys_enc,
		enum sde_intr_idx intr_idx)
{
	struct sde_encoder_irq *irq;
	int ret = 0;

	if (!phys_enc || intr_idx >= INTR_IDX_MAX) {
		SDE_ERROR("invalid params\n");
		return -EINVAL;
	}
	irq = &phys_enc->irq[intr_idx];

	if (irq->irq_idx >= 0) {
		SDE_DEBUG_PHYS(phys_enc,
				"skipping already registered irq %s type %d\n",
				irq->name, irq->intr_type);
		return 0;
	}

	irq->irq_idx = sde_core_irq_idx_lookup(phys_enc->sde_kms,
			irq->intr_type, irq->hw_idx);
	if (irq->irq_idx < 0) {
		SDE_ERROR_PHYS(phys_enc,
			"failed to lookup IRQ index for %s type:%d\n",
			irq->name, irq->intr_type);
		return -EINVAL;
	}

	ret = sde_core_irq_register_callback(phys_enc->sde_kms, irq->irq_idx,
			&irq->cb);
	if (ret) {
		SDE_ERROR_PHYS(phys_enc,
			"failed to register IRQ callback for %s\n",
			irq->name);
		irq->irq_idx = -EINVAL;
		return ret;
	}

	ret = sde_core_irq_enable(phys_enc->sde_kms, &irq->irq_idx, 1);
	if (ret) {
		SDE_ERROR_PHYS(phys_enc,
			"enable IRQ for intr:%s failed, irq_idx %d\n",
			irq->name, irq->irq_idx);

		sde_core_irq_unregister_callback(phys_enc->sde_kms,
				irq->irq_idx, &irq->cb);

		SDE_EVT32(DRMID(phys_enc->parent), intr_idx, irq->hw_idx,
				irq->irq_idx, SDE_EVTLOG_ERROR);
		irq->irq_idx = -EINVAL;
		return ret;
	}

	SDE_EVT32(DRMID(phys_enc->parent), intr_idx, irq->hw_idx, irq->irq_idx);
	SDE_DEBUG_PHYS(phys_enc, "registered irq %s idx: %d\n",
			irq->name, irq->irq_idx);

	return ret;
}

int sde_encoder_helper_unregister_irq(struct sde_encoder_phys *phys_enc,
		enum sde_intr_idx intr_idx)
{
	struct sde_encoder_irq *irq;
	int ret;

	if (!phys_enc) {
		SDE_ERROR("invalid encoder\n");
		return -EINVAL;
	}
	irq = &phys_enc->irq[intr_idx];

	/* silently skip irqs that weren't registered */
	if (irq->irq_idx < 0) {
		SDE_ERROR(
			"extra unregister irq, enc%d intr_idx:0x%x hw_idx:0x%x irq_idx:0x%x\n",
				DRMID(phys_enc->parent), intr_idx, irq->hw_idx,
				irq->irq_idx);
		SDE_EVT32(DRMID(phys_enc->parent), intr_idx, irq->hw_idx,
				irq->irq_idx, SDE_EVTLOG_ERROR);
		return 0;
	}

	ret = sde_core_irq_disable(phys_enc->sde_kms, &irq->irq_idx, 1);
	if (ret)
		SDE_EVT32(DRMID(phys_enc->parent), intr_idx, irq->hw_idx,
				irq->irq_idx, ret, SDE_EVTLOG_ERROR);

	ret = sde_core_irq_unregister_callback(phys_enc->sde_kms, irq->irq_idx,
			&irq->cb);
	if (ret)
		SDE_EVT32(DRMID(phys_enc->parent), intr_idx, irq->hw_idx,
				irq->irq_idx, ret, SDE_EVTLOG_ERROR);

	SDE_EVT32(DRMID(phys_enc->parent), intr_idx, irq->hw_idx, irq->irq_idx);
	SDE_DEBUG_PHYS(phys_enc, "unregistered %d\n", irq->irq_idx);

	irq->irq_idx = -EINVAL;

	return 0;
}

void sde_encoder_get_hw_resources(struct drm_encoder *drm_enc,
		struct sde_encoder_hw_resources *hw_res,
		struct drm_connector_state *conn_state)
{
	struct sde_encoder_virt *sde_enc = NULL;
	struct msm_mode_info mode_info;
	int rc, i = 0;

	if (!hw_res || !drm_enc || !conn_state) {
		SDE_ERROR("invalid argument(s), drm_enc %d, res %d, state %d\n",
				drm_enc != 0, hw_res != 0, conn_state != 0);
		return;
	}

	sde_enc = to_sde_encoder_virt(drm_enc);
	SDE_DEBUG_ENC(sde_enc, "\n");

	/* Query resources used by phys encs, expected to be without overlap */
	memset(hw_res, 0, sizeof(*hw_res));
	hw_res->display_num_of_h_tiles = sde_enc->display_num_of_h_tiles;

	for (i = 0; i < sde_enc->num_phys_encs; i++) {
		struct sde_encoder_phys *phys = sde_enc->phys_encs[i];

		if (phys && phys->ops.get_hw_resources)
			phys->ops.get_hw_resources(phys, hw_res, conn_state);
	}

	/**
	 * NOTE: Do not use sde_encoder_get_mode_info here as this function is
	 * called from atomic_check phase. Use the below API to get mode
	 * information of the temporary conn_state passed.
	 */
	rc = sde_connector_get_mode_info(conn_state, &mode_info);
	if (rc) {
		SDE_ERROR_ENC(sde_enc, "failed to get mode info\n");
		return;
	}

	hw_res->topology = mode_info.topology;
	hw_res->is_primary = sde_enc->disp_info.is_primary;
}

void sde_encoder_destroy(struct drm_encoder *drm_enc)
{
	struct sde_encoder_virt *sde_enc = NULL;
	int i = 0;

	if (!drm_enc) {
		SDE_ERROR("invalid encoder\n");
		return;
	}

	sde_enc = to_sde_encoder_virt(drm_enc);
	SDE_DEBUG_ENC(sde_enc, "\n");

	mutex_lock(&sde_enc->enc_lock);
	sde_rsc_client_destroy(sde_enc->rsc_client);

	for (i = 0; i < sde_enc->num_phys_encs; i++) {
		struct sde_encoder_phys *phys = sde_enc->phys_encs[i];

		if (phys && phys->ops.destroy) {
			phys->ops.destroy(phys);
			--sde_enc->num_phys_encs;
			sde_enc->phys_encs[i] = NULL;
		}
	}

	if (sde_enc->num_phys_encs)
		SDE_ERROR_ENC(sde_enc, "expected 0 num_phys_encs not %d\n",
				sde_enc->num_phys_encs);
	sde_enc->num_phys_encs = 0;
	mutex_unlock(&sde_enc->enc_lock);

	drm_encoder_cleanup(drm_enc);
	mutex_destroy(&sde_enc->enc_lock);

	if (sde_enc->input_handler) {
		kfree(sde_enc->input_handler);
		sde_enc->input_handler = NULL;
	}

	kfree(sde_enc);
}

void sde_encoder_helper_update_intf_cfg(
		struct sde_encoder_phys *phys_enc)
{
	struct sde_encoder_virt *sde_enc;
	struct sde_hw_intf_cfg_v1 *intf_cfg;
	enum sde_3d_blend_mode mode_3d;

	if (!phys_enc) {
		SDE_ERROR("invalid arg, encoder %d\n", phys_enc != 0);
		return;
	}

	sde_enc = to_sde_encoder_virt(phys_enc->parent);
	intf_cfg = &sde_enc->cur_master->intf_cfg_v1;

	SDE_DEBUG_ENC(sde_enc,
			"intf_cfg updated for %d at idx %d\n",
			phys_enc->intf_idx,
			intf_cfg->intf_count);


	/* setup interface configuration */
	if (intf_cfg->intf_count >= MAX_INTF_PER_CTL_V1) {
		pr_err("invalid inf_count %d\n", intf_cfg->intf_count);
		return;
	}
	intf_cfg->intf[intf_cfg->intf_count++] = phys_enc->intf_idx;
	if (phys_enc == sde_enc->cur_master) {
		if (sde_enc->cur_master->intf_mode == INTF_MODE_CMD)
			intf_cfg->intf_mode_sel = SDE_CTL_MODE_SEL_CMD;
		else
			intf_cfg->intf_mode_sel = SDE_CTL_MODE_SEL_VID;
	}

	/* configure this interface as master for split display */
	if (phys_enc->split_role == ENC_ROLE_MASTER)
		intf_cfg->intf_master = phys_enc->hw_intf->idx;

	/* setup which pp blk will connect to this intf */
	if (phys_enc->hw_intf->ops.bind_pingpong_blk)
		phys_enc->hw_intf->ops.bind_pingpong_blk(
				phys_enc->hw_intf,
				true,
				phys_enc->hw_pp->idx);


	/*setup merge_3d configuration */
	mode_3d = sde_encoder_helper_get_3d_blend_mode(phys_enc);

	if (mode_3d && phys_enc->hw_pp->merge_3d &&
			intf_cfg->merge_3d_count < MAX_MERGE_3D_PER_CTL_V1)
		intf_cfg->merge_3d[intf_cfg->merge_3d_count++] =
			phys_enc->hw_pp->merge_3d->idx;

	if (phys_enc->hw_pp->ops.setup_3d_mode)
		phys_enc->hw_pp->ops.setup_3d_mode(phys_enc->hw_pp,
				mode_3d);
}

void sde_encoder_helper_split_config(
		struct sde_encoder_phys *phys_enc,
		enum sde_intf interface)
{
	struct sde_encoder_virt *sde_enc;
	struct split_pipe_cfg *cfg;
	struct sde_hw_mdp *hw_mdptop;
	enum sde_rm_topology_name topology;
	struct msm_display_info *disp_info;
	struct msm_mode_info mode_info;
	struct drm_encoder *drm_enc;
	int ret;

	if (!phys_enc || !phys_enc->hw_mdptop || !phys_enc->parent) {
		SDE_ERROR("invalid arg(s), encoder %d\n", phys_enc != 0);
		return;
	}

	drm_enc = phys_enc->parent;
	sde_enc = to_sde_encoder_virt(phys_enc->parent);
	hw_mdptop = phys_enc->hw_mdptop;
	disp_info = &sde_enc->disp_info;
	cfg = &phys_enc->hw_intf->cfg;
	memset(cfg, 0, sizeof(*cfg));

	if (disp_info->intf_type != DRM_MODE_CONNECTOR_DSI)
		return;

	if (disp_info->capabilities & MSM_DISPLAY_SPLIT_LINK)
		cfg->split_link_en = true;

	/**
	 * disable split modes since encoder will be operating in as the only
	 * encoder, either for the entire use case in the case of, for example,
	 * single DSI, or for this frame in the case of left/right only partial
	 * update.
	 */
	if (phys_enc->split_role == ENC_ROLE_SOLO) {
		if (hw_mdptop->ops.setup_split_pipe)
			hw_mdptop->ops.setup_split_pipe(hw_mdptop, cfg);
		if (hw_mdptop->ops.setup_pp_split)
			hw_mdptop->ops.setup_pp_split(hw_mdptop, cfg);
		return;
	}

	cfg->en = true;
	cfg->mode = phys_enc->intf_mode;
	cfg->intf = interface;

	if (cfg->en && phys_enc->ops.needs_single_flush &&
			phys_enc->ops.needs_single_flush(phys_enc))
		cfg->split_flush_en = true;

	cfg->pp_split_slave = INTF_MAX;
	topology = sde_connector_get_topology_name(phys_enc->connector);
<<<<<<< HEAD
	if (topology == SDE_RM_TOPOLOGY_PPSPLIT) {
		cfg->pp_split_slave = cfg->intf;
		ret = _sde_encoder_get_mode_info(drm_enc, &mode_info);
		if (ret) {
			SDE_ERROR_ENC(sde_enc, "failed to get mode info\n");
			return;
		}
		cfg->overlap_pixel_width = mode_info.overlap_pixels;
	}

	if (topology == SDE_RM_TOPOLOGY_PPSPLIT
			&& phys_enc->split_role == ENC_ROLE_SLAVE)
		cfg->pp_slave_intf = true;
=======
	if (topology == SDE_RM_TOPOLOGY_PPSPLIT)
		cfg->pp_split_slave = cfg->intf;
	else
		cfg->pp_split_slave = INTF_MAX;
>>>>>>> b6fbaa1d

	if (phys_enc->split_role == ENC_ROLE_MASTER) {
		SDE_DEBUG_ENC(sde_enc, "enable %d\n", cfg->en);

		if (hw_mdptop->ops.setup_split_pipe)
			hw_mdptop->ops.setup_split_pipe(hw_mdptop, cfg);
	} else if (sde_enc->hw_pp[0]) {
		/*
		 * slave encoder
		 * - determine split index from master index,
		 *   assume master is first pp
		 */
		cfg->pp_split_index = sde_enc->hw_pp[0]->idx - PINGPONG_0;
		SDE_DEBUG_ENC(sde_enc, "master using pp%d\n",
				cfg->pp_split_index);

		if (hw_mdptop->ops.setup_pp_split)
			hw_mdptop->ops.setup_pp_split(hw_mdptop, cfg);
	}
}

bool sde_encoder_in_clone_mode(struct drm_encoder *drm_enc)
{
	struct sde_encoder_virt *sde_enc;
	int i = 0;

	if (!drm_enc)
		return false;

	sde_enc = to_sde_encoder_virt(drm_enc);
	if (!sde_enc)
		return false;

	for (i = 0; i < sde_enc->num_phys_encs; i++) {
		struct sde_encoder_phys *phys = sde_enc->phys_encs[i];

		if (phys && phys->in_clone_mode)
			return true;
	}

	return false;
}

static int sde_encoder_virt_atomic_check(
		struct drm_encoder *drm_enc,
		struct drm_crtc_state *crtc_state,
		struct drm_connector_state *conn_state)
{
	struct sde_encoder_virt *sde_enc;
	struct msm_drm_private *priv;
	struct sde_kms *sde_kms;
	const struct drm_display_mode *mode;
	struct drm_display_mode *adj_mode;
	struct sde_connector *sde_conn = NULL;
	struct sde_connector_state *sde_conn_state = NULL;
	struct sde_crtc_state *sde_crtc_state = NULL;
	int i = 0;
	int ret = 0;

	if (!drm_enc || !crtc_state || !conn_state) {
		SDE_ERROR("invalid arg(s), drm_enc %d, crtc/conn state %d/%d\n",
				drm_enc != 0, crtc_state != 0, conn_state != 0);
		return -EINVAL;
	}

	sde_enc = to_sde_encoder_virt(drm_enc);
	SDE_DEBUG_ENC(sde_enc, "\n");

	priv = drm_enc->dev->dev_private;
	sde_kms = to_sde_kms(priv->kms);
	mode = &crtc_state->mode;
	adj_mode = &crtc_state->adjusted_mode;
	sde_conn = to_sde_connector(conn_state->connector);
	sde_conn_state = to_sde_connector_state(conn_state);
	sde_crtc_state = to_sde_crtc_state(crtc_state);

	SDE_EVT32(DRMID(drm_enc), drm_atomic_crtc_needs_modeset(crtc_state));

	/* perform atomic check on the first physical encoder (master) */
	for (i = 0; i < sde_enc->num_phys_encs; i++) {
		struct sde_encoder_phys *phys = sde_enc->phys_encs[i];

		if (phys && phys->ops.atomic_check)
			ret = phys->ops.atomic_check(phys, crtc_state,
					conn_state);
		else if (phys && phys->ops.mode_fixup)
			if (!phys->ops.mode_fixup(phys, mode, adj_mode))
				ret = -EINVAL;

		if (ret) {
			SDE_ERROR_ENC(sde_enc,
					"mode unsupported, phys idx %d\n", i);
			break;
		}
	}

	if (!ret && (crtc_state->mode_changed || crtc_state->active_changed)) {
		struct sde_rect mode_roi, roi;

		mode_roi.x = 0;
		mode_roi.y = 0;
		mode_roi.w = crtc_state->adjusted_mode.hdisplay;
		mode_roi.h = crtc_state->adjusted_mode.vdisplay;

		if (sde_conn_state->rois.num_rects) {
			sde_kms_rect_merge_rectangles(
					&sde_conn_state->rois, &roi);
			if (!sde_kms_rect_is_equal(&mode_roi, &roi)) {
				SDE_ERROR_ENC(sde_enc,
					"roi (%d,%d,%d,%d) on connector invalid during modeset\n",
					roi.x, roi.y, roi.w, roi.h);
				ret = -EINVAL;
			}
		}

		if (sde_crtc_state->user_roi_list.num_rects) {
			sde_kms_rect_merge_rectangles(
					&sde_crtc_state->user_roi_list, &roi);
			if (!sde_kms_rect_is_equal(&mode_roi, &roi)) {
				SDE_ERROR_ENC(sde_enc,
					"roi (%d,%d,%d,%d) on crtc invalid during modeset\n",
					roi.x, roi.y, roi.w, roi.h);
				ret = -EINVAL;
			}
		}

		if (ret)
			return ret;
	}

	if (!ret) {
		/**
		 * record topology in previous atomic state to be able to handle
		 * topology transitions correctly.
		 */
		enum sde_rm_topology_name old_top;

		old_top  = sde_connector_get_property(conn_state,
				CONNECTOR_PROP_TOPOLOGY_NAME);
		ret = sde_connector_set_old_topology_name(conn_state, old_top);
		if (ret)
			return ret;
	}

	if (!ret && sde_conn && drm_atomic_crtc_needs_modeset(crtc_state)) {
		struct msm_display_topology *topology = NULL;

		ret = sde_conn->ops.get_mode_info(&sde_conn->base, adj_mode,
				&sde_conn_state->mode_info,
				sde_kms->catalog->max_mixer_width,
				sde_conn->display);
		if (ret) {
			SDE_ERROR_ENC(sde_enc,
				"failed to get mode info, rc = %d\n", ret);
			return ret;
		}

		if (sde_conn_state->mode_info.comp_info.comp_type &&
			sde_conn_state->mode_info.comp_info.comp_ratio >=
					MSM_DISPLAY_COMPRESSION_RATIO_MAX) {
			SDE_ERROR_ENC(sde_enc,
				"invalid compression ratio: %d\n",
				sde_conn_state->mode_info.comp_info.comp_ratio);
			ret = -EINVAL;
			return ret;
		}

		/* Reserve dynamic resources, indicating atomic_check phase */
		ret = sde_rm_reserve(&sde_kms->rm, drm_enc, crtc_state,
			conn_state, true);
		if (ret) {
			SDE_ERROR_ENC(sde_enc,
				"RM failed to reserve resources, rc = %d\n",
				ret);
			return ret;
		}

		/**
		 * Update connector state with the topology selected for the
		 * resource set validated. Reset the topology if we are
		 * de-activating crtc.
		 */
		if (crtc_state->active)
			topology = &sde_conn_state->mode_info.topology;

		ret = sde_rm_update_topology(conn_state, topology);
		if (ret) {
			SDE_ERROR_ENC(sde_enc,
				"RM failed to update topology, rc: %d\n", ret);
			return ret;
		}

		ret = sde_connector_set_blob_data(conn_state->connector,
				conn_state,
				CONNECTOR_PROP_SDE_INFO);
		if (ret) {
			SDE_ERROR_ENC(sde_enc,
				"connector failed to update info, rc: %d\n",
				ret);
			return ret;
		}

	}

	ret = sde_connector_roi_v1_check_roi(conn_state);
	if (ret) {
		SDE_ERROR_ENC(sde_enc, "connector roi check failed, rc: %d",
				ret);
		return ret;
	}

	if (!ret)
		drm_mode_set_crtcinfo(adj_mode, 0);

	SDE_EVT32(DRMID(drm_enc), adj_mode->flags, adj_mode->private_flags);

	return ret;
}

static int _sde_encoder_dsc_update_pic_dim(struct msm_display_dsc_info *dsc,
		int pic_width, int pic_height)
{
	if (!dsc || !pic_width || !pic_height) {
		SDE_ERROR("invalid input: pic_width=%d pic_height=%d\n",
			pic_width, pic_height);
		return -EINVAL;
	}

	if ((pic_width % dsc->slice_width) ||
	    (pic_height % dsc->slice_height)) {
		SDE_ERROR("pic_dim=%dx%d has to be multiple of slice=%dx%d\n",
			pic_width, pic_height,
			dsc->slice_width, dsc->slice_height);
		return -EINVAL;
	}

	dsc->pic_width = pic_width;
	dsc->pic_height = pic_height;

	return 0;
}

static void _sde_encoder_dsc_pclk_param_calc(struct msm_display_dsc_info *dsc,
		int intf_width)
{
	int slice_per_pkt, slice_per_intf;
	int bytes_in_slice, total_bytes_per_intf;

	if (!dsc || !dsc->slice_width || !dsc->slice_per_pkt ||
	    (intf_width < dsc->slice_width)) {
		SDE_ERROR("invalid input: intf_width=%d slice_width=%d\n",
			intf_width, dsc ? dsc->slice_width : -1);
		return;
	}

	slice_per_pkt = dsc->slice_per_pkt;
	slice_per_intf = DIV_ROUND_UP(intf_width, dsc->slice_width);

	/*
	 * If slice_per_pkt is greater than slice_per_intf then default to 1.
	 * This can happen during partial update.
	 */
	if (slice_per_pkt > slice_per_intf)
		slice_per_pkt = 1;

	bytes_in_slice = DIV_ROUND_UP(dsc->slice_width * dsc->bpp, 8);
	total_bytes_per_intf = bytes_in_slice * slice_per_intf;

	dsc->eol_byte_num = total_bytes_per_intf % 3;
	dsc->pclk_per_line =  DIV_ROUND_UP(total_bytes_per_intf, 3);
	dsc->bytes_in_slice = bytes_in_slice;
	dsc->bytes_per_pkt = bytes_in_slice * slice_per_pkt;
	dsc->pkt_per_line = slice_per_intf / slice_per_pkt;
}

static int _sde_encoder_dsc_initial_line_calc(struct msm_display_dsc_info *dsc,
		int enc_ip_width)
{
	int ssm_delay, total_pixels, soft_slice_per_enc;

	soft_slice_per_enc = enc_ip_width / dsc->slice_width;

	/*
	 * minimum number of initial line pixels is a sum of:
	 * 1. sub-stream multiplexer delay (83 groups for 8bpc,
	 *    91 for 10 bpc) * 3
	 * 2. for two soft slice cases, add extra sub-stream multiplexer * 3
	 * 3. the initial xmit delay
	 * 4. total pipeline delay through the "lock step" of encoder (47)
	 * 5. 6 additional pixels as the output of the rate buffer is
	 *    48 bits wide
	 */
	ssm_delay = ((dsc->bpc < 10) ? 84 : 92);
	total_pixels = ssm_delay * 3 + dsc->initial_xmit_delay + 47;
	if (soft_slice_per_enc > 1)
		total_pixels += (ssm_delay * 3);
	dsc->initial_lines = DIV_ROUND_UP(total_pixels, dsc->slice_width);
	return 0;
}

static bool _sde_encoder_dsc_ich_reset_override_needed(bool pu_en,
		struct msm_display_dsc_info *dsc)
{
	/*
	 * As per the DSC spec, ICH_RESET can be either end of the slice line
	 * or at the end of the slice. HW internally generates ich_reset at
	 * end of the slice line if DSC_MERGE is used or encoder has two
	 * soft slices. However, if encoder has only 1 soft slice and DSC_MERGE
	 * is not used then it will generate ich_reset at the end of slice.
	 *
	 * Now as per the spec, during one PPS session, position where
	 * ich_reset is generated should not change. Now if full-screen frame
	 * has more than 1 soft slice then HW will automatically generate
	 * ich_reset at the end of slice_line. But for the same panel, if
	 * partial frame is enabled and only 1 encoder is used with 1 slice,
	 * then HW will generate ich_reset at end of the slice. This is a
	 * mismatch. Prevent this by overriding HW's decision.
	 */
	return pu_en && dsc && (dsc->full_frame_slices > 1) &&
		(dsc->slice_width == dsc->pic_width);
}

static void _sde_encoder_dsc_pipe_cfg(struct sde_hw_dsc *hw_dsc,
		struct sde_hw_pingpong *hw_pp, struct msm_display_dsc_info *dsc,
		u32 common_mode, bool ich_reset, bool enable,
		struct sde_hw_pingpong *hw_dsc_pp)
{
	if (!enable) {
		if (hw_dsc_pp && hw_dsc_pp->ops.disable_dsc)
			hw_dsc_pp->ops.disable_dsc(hw_dsc_pp);

		if (hw_dsc && hw_dsc->ops.dsc_disable)
			hw_dsc->ops.dsc_disable(hw_dsc);

		if (hw_dsc && hw_dsc->ops.bind_pingpong_blk)
			hw_dsc->ops.bind_pingpong_blk(hw_dsc, false,
					PINGPONG_MAX);
		return;
	}

	if (!dsc || !hw_dsc || !hw_pp || !hw_dsc_pp) {
		SDE_ERROR("invalid params %d %d %d %d\n", !dsc, !hw_dsc,
				!hw_pp, !hw_dsc_pp);
		return;
	}

	if (hw_dsc->ops.dsc_config)
		hw_dsc->ops.dsc_config(hw_dsc, dsc, common_mode, ich_reset);

	if (hw_dsc->ops.dsc_config_thresh)
		hw_dsc->ops.dsc_config_thresh(hw_dsc, dsc);

	if (hw_dsc_pp->ops.setup_dsc)
		hw_dsc_pp->ops.setup_dsc(hw_dsc_pp);

	if (hw_dsc->ops.bind_pingpong_blk)
		hw_dsc->ops.bind_pingpong_blk(hw_dsc, true, hw_pp->idx);

	if (hw_dsc_pp->ops.enable_dsc)
		hw_dsc_pp->ops.enable_dsc(hw_dsc_pp);
}

static void _sde_encoder_get_connector_roi(
		struct sde_encoder_virt *sde_enc,
		struct sde_rect *merged_conn_roi)
{
	struct drm_connector *drm_conn;
	struct sde_connector_state *c_state;

	if (!sde_enc || !merged_conn_roi)
		return;

	drm_conn = sde_enc->phys_encs[0]->connector;

	if (!drm_conn || !drm_conn->state)
		return;

	c_state = to_sde_connector_state(drm_conn->state);
	sde_kms_rect_merge_rectangles(&c_state->rois, merged_conn_roi);
}

static int _sde_encoder_dsc_n_lm_1_enc_1_intf(struct sde_encoder_virt *sde_enc)
{
	int this_frame_slices;
	int intf_ip_w, enc_ip_w;
	int ich_res, dsc_common_mode = 0;

	struct sde_hw_pingpong *hw_pp = sde_enc->hw_pp[0];
	struct sde_hw_pingpong *hw_dsc_pp = sde_enc->hw_dsc_pp[0];
	struct sde_hw_dsc *hw_dsc = sde_enc->hw_dsc[0];
	struct sde_encoder_phys *enc_master = sde_enc->cur_master;
	const struct sde_rect *roi = &sde_enc->cur_conn_roi;
	struct msm_mode_info mode_info;
	struct msm_display_dsc_info *dsc = NULL;
	struct sde_hw_ctl *hw_ctl;
	struct sde_ctl_dsc_cfg cfg;
	int rc;

	if (hw_dsc == NULL || hw_pp == NULL || !enc_master) {
		SDE_ERROR_ENC(sde_enc, "invalid params for DSC\n");
		return -EINVAL;
	}

	rc = _sde_encoder_get_mode_info(&sde_enc->base, &mode_info);
	if (rc) {
		SDE_ERROR_ENC(sde_enc, "failed to get mode info\n");
		return -EINVAL;
	}

	hw_ctl = enc_master->hw_ctl;

	memset(&cfg, 0, sizeof(cfg));
	dsc = &mode_info.comp_info.dsc_info;
	_sde_encoder_dsc_update_pic_dim(dsc, roi->w, roi->h);

	this_frame_slices = roi->w / dsc->slice_width;
	intf_ip_w = this_frame_slices * dsc->slice_width;
	_sde_encoder_dsc_pclk_param_calc(dsc, intf_ip_w);

	enc_ip_w = intf_ip_w;
	_sde_encoder_dsc_initial_line_calc(dsc, enc_ip_w);

	ich_res = _sde_encoder_dsc_ich_reset_override_needed(false, dsc);

	if (enc_master->intf_mode == INTF_MODE_VIDEO)
		dsc_common_mode = DSC_MODE_VIDEO;

	SDE_DEBUG_ENC(sde_enc, "pic_w: %d pic_h: %d mode:%d\n",
		roi->w, roi->h, dsc_common_mode);
	SDE_EVT32(DRMID(&sde_enc->base), roi->w, roi->h, dsc_common_mode);

	_sde_encoder_dsc_pipe_cfg(hw_dsc, hw_pp, dsc, dsc_common_mode,
			ich_res, true, hw_dsc_pp);
	cfg.dsc[cfg.dsc_count++] = hw_dsc->idx;

	/* setup dsc active configuration in the control path */
	if (hw_ctl->ops.setup_dsc_cfg) {
		hw_ctl->ops.setup_dsc_cfg(hw_ctl, &cfg);
		SDE_DEBUG_ENC(sde_enc,
				"setup dsc_cfg hw_ctl[%d], count:%d,dsc[0]:%d, dsc[1]:%d\n",
				hw_ctl->idx,
				cfg.dsc_count,
				cfg.dsc[0],
				cfg.dsc[1]);
	}

	if (hw_ctl->ops.update_bitmask_dsc)
		hw_ctl->ops.update_bitmask_dsc(hw_ctl, hw_dsc->idx, 1);

	return 0;
}

static int _sde_encoder_dsc_2_lm_2_enc_2_intf(struct sde_encoder_virt *sde_enc,
		struct sde_encoder_kickoff_params *params)
{
	int this_frame_slices;
	int intf_ip_w, enc_ip_w;
	int ich_res, dsc_common_mode;

	struct sde_encoder_phys *enc_master = sde_enc->cur_master;
	const struct sde_rect *roi = &sde_enc->cur_conn_roi;
	struct sde_hw_dsc *hw_dsc[MAX_CHANNELS_PER_ENC];
	struct sde_hw_pingpong *hw_pp[MAX_CHANNELS_PER_ENC];
	struct sde_hw_pingpong *hw_dsc_pp[MAX_CHANNELS_PER_ENC];
	struct msm_display_dsc_info dsc[MAX_CHANNELS_PER_ENC];
	struct msm_mode_info mode_info;
	bool half_panel_partial_update;
	struct sde_hw_ctl *hw_ctl = enc_master->hw_ctl;
	struct sde_ctl_dsc_cfg cfg;
	int i, rc;

	memset(&cfg, 0, sizeof(cfg));

	for (i = 0; i < MAX_CHANNELS_PER_ENC; i++) {
		hw_pp[i] = sde_enc->hw_pp[i];
		hw_dsc[i] = sde_enc->hw_dsc[i];
		hw_dsc_pp[i] = sde_enc->hw_dsc_pp[i];

		if (!hw_pp[i] || !hw_dsc[i] || !hw_dsc_pp[i]) {
			SDE_ERROR_ENC(sde_enc, "invalid params for DSC\n");
			return -EINVAL;
		}
	}

	rc = _sde_encoder_get_mode_info(&sde_enc->base, &mode_info);
	if (rc) {
		SDE_ERROR_ENC(sde_enc, "failed to get mode info\n");
		return -EINVAL;
	}

	half_panel_partial_update =
			hweight_long(params->affected_displays) == 1;

	dsc_common_mode = 0;
	if (!half_panel_partial_update)
		dsc_common_mode |= DSC_MODE_SPLIT_PANEL;
	if (enc_master->intf_mode == INTF_MODE_VIDEO)
		dsc_common_mode |= DSC_MODE_VIDEO;

	memcpy(&dsc[0], &mode_info.comp_info.dsc_info, sizeof(dsc[0]));
	memcpy(&dsc[1], &mode_info.comp_info.dsc_info, sizeof(dsc[1]));

	/*
	 * Since both DSC use same pic dimension, set same pic dimension
	 * to both DSC structures.
	 */
	_sde_encoder_dsc_update_pic_dim(&dsc[0], roi->w, roi->h);
	_sde_encoder_dsc_update_pic_dim(&dsc[1], roi->w, roi->h);

	this_frame_slices = roi->w / dsc[0].slice_width;
	intf_ip_w = this_frame_slices * dsc[0].slice_width;

	if (!half_panel_partial_update)
		intf_ip_w /= 2;

	/*
	 * In this topology when both interfaces are active, they have same
	 * load so intf_ip_w will be same.
	 */
	_sde_encoder_dsc_pclk_param_calc(&dsc[0], intf_ip_w);
	_sde_encoder_dsc_pclk_param_calc(&dsc[1], intf_ip_w);

	/*
	 * In this topology, since there is no dsc_merge, uncompressed input
	 * to encoder and interface is same.
	 */
	enc_ip_w = intf_ip_w;
	_sde_encoder_dsc_initial_line_calc(&dsc[0], enc_ip_w);
	_sde_encoder_dsc_initial_line_calc(&dsc[1], enc_ip_w);

	/*
	 * __is_ich_reset_override_needed should be called only after
	 * updating pic dimension, mdss_panel_dsc_update_pic_dim.
	 */
	ich_res = _sde_encoder_dsc_ich_reset_override_needed(
			half_panel_partial_update, &dsc[0]);

	SDE_DEBUG_ENC(sde_enc, "pic_w: %d pic_h: %d mode:%d\n",
			roi->w, roi->h, dsc_common_mode);

	for (i = 0; i < sde_enc->num_phys_encs; i++) {
		bool active = !!((1 << i) & params->affected_displays);

		SDE_EVT32(DRMID(&sde_enc->base), roi->w, roi->h,
				dsc_common_mode, i, active);
		_sde_encoder_dsc_pipe_cfg(hw_dsc[i], hw_pp[i], &dsc[i],
				dsc_common_mode, ich_res, active, hw_dsc_pp[i]);

		if (active) {
			if (cfg.dsc_count >= MAX_DSC_PER_CTL_V1) {
				pr_err("Invalid dsc count:%d\n",
						cfg.dsc_count);
				return -EINVAL;
			}
			cfg.dsc[cfg.dsc_count++] = hw_dsc[i]->idx;

			if (hw_ctl->ops.update_bitmask_dsc)
				hw_ctl->ops.update_bitmask_dsc(hw_ctl,
						hw_dsc[i]->idx, 1);
		}
	}

	/* setup dsc active configuration in the control path */
	if (hw_ctl->ops.setup_dsc_cfg) {
		hw_ctl->ops.setup_dsc_cfg(hw_ctl, &cfg);
		SDE_DEBUG_ENC(sde_enc,
				"setup dsc_cfg hw_ctl[%d], count:%d,dsc[0]:%d, dsc[1]:%d\n",
				hw_ctl->idx,
				cfg.dsc_count,
				cfg.dsc[0],
				cfg.dsc[1]);
	}
	return 0;
}

static int _sde_encoder_dsc_2_lm_2_enc_1_intf(struct sde_encoder_virt *sde_enc,
		struct sde_encoder_kickoff_params *params)
{
	int this_frame_slices;
	int intf_ip_w, enc_ip_w;
	int ich_res, dsc_common_mode;

	struct sde_encoder_phys *enc_master = sde_enc->cur_master;
	const struct sde_rect *roi = &sde_enc->cur_conn_roi;
	struct sde_hw_dsc *hw_dsc[MAX_CHANNELS_PER_ENC];
	struct sde_hw_pingpong *hw_pp[MAX_CHANNELS_PER_ENC];
	struct sde_hw_pingpong *hw_dsc_pp[MAX_CHANNELS_PER_ENC];
	struct msm_display_dsc_info *dsc = NULL;
	struct msm_mode_info mode_info;
	bool half_panel_partial_update;
	struct sde_hw_ctl *hw_ctl = enc_master->hw_ctl;
	struct sde_ctl_dsc_cfg cfg;
	int i, rc;

	memset(&cfg, 0, sizeof(cfg));

	for (i = 0; i < MAX_CHANNELS_PER_ENC; i++) {
		hw_pp[i] = sde_enc->hw_pp[i];
		hw_dsc[i] = sde_enc->hw_dsc[i];
		hw_dsc_pp[i] = sde_enc->hw_dsc_pp[i];

		if (!hw_pp[i] || !hw_dsc[i] || !hw_dsc_pp[i]) {
			SDE_ERROR_ENC(sde_enc, "invalid params for DSC\n");
			return -EINVAL;
		}
	}

	rc = _sde_encoder_get_mode_info(&sde_enc->base, &mode_info);
	if (rc) {
		SDE_ERROR_ENC(sde_enc, "failed to get mode info\n");
		return -EINVAL;
	}

	dsc = &mode_info.comp_info.dsc_info;

	half_panel_partial_update =
			hweight_long(params->affected_displays) == 1;

	dsc_common_mode = 0;
	if (!half_panel_partial_update)
		dsc_common_mode |= DSC_MODE_SPLIT_PANEL | DSC_MODE_MULTIPLEX;
	if (enc_master->intf_mode == INTF_MODE_VIDEO)
		dsc_common_mode |= DSC_MODE_VIDEO;

	_sde_encoder_dsc_update_pic_dim(dsc, roi->w, roi->h);

	this_frame_slices = roi->w / dsc->slice_width;
	intf_ip_w = this_frame_slices * dsc->slice_width;
	_sde_encoder_dsc_pclk_param_calc(dsc, intf_ip_w);

	/*
	 * dsc merge case: when using 2 encoders for the same stream,
	 * no. of slices need to be same on both the encoders.
	 */
	enc_ip_w = intf_ip_w / 2;
	_sde_encoder_dsc_initial_line_calc(dsc, enc_ip_w);

	ich_res = _sde_encoder_dsc_ich_reset_override_needed(
			half_panel_partial_update, dsc);

	SDE_DEBUG_ENC(sde_enc, "pic_w: %d pic_h: %d mode:%d\n",
			roi->w, roi->h, dsc_common_mode);
	SDE_EVT32(DRMID(&sde_enc->base), roi->w, roi->h,
			dsc_common_mode, i, params->affected_displays);

	_sde_encoder_dsc_pipe_cfg(hw_dsc[0], hw_pp[0], dsc, dsc_common_mode,
			ich_res, true, hw_dsc_pp[0]);
	cfg.dsc[0] = hw_dsc[0]->idx;
	cfg.dsc_count++;
	if (hw_ctl->ops.update_bitmask_dsc)
		hw_ctl->ops.update_bitmask_dsc(hw_ctl, hw_dsc[0]->idx, 1);


	_sde_encoder_dsc_pipe_cfg(hw_dsc[1], hw_pp[1], dsc, dsc_common_mode,
			ich_res, !half_panel_partial_update, hw_dsc_pp[1]);
	if (!half_panel_partial_update) {
		cfg.dsc[1] = hw_dsc[1]->idx;
		cfg.dsc_count++;
		if (hw_ctl->ops.update_bitmask_dsc)
			hw_ctl->ops.update_bitmask_dsc(hw_ctl, hw_dsc[1]->idx,
					1);
	}
	/* setup dsc active configuration in the control path */
	if (hw_ctl->ops.setup_dsc_cfg) {
		hw_ctl->ops.setup_dsc_cfg(hw_ctl, &cfg);
		SDE_DEBUG_ENC(sde_enc,
				"setup_dsc_cfg hw_ctl[%d], count:%d,dsc[0]:%d, dsc[1]:%d\n",
				hw_ctl->idx,
				cfg.dsc_count,
				cfg.dsc[0],
				cfg.dsc[1]);
	}
	return 0;
}

static int _sde_encoder_update_roi(struct drm_encoder *drm_enc)
{
	struct sde_encoder_virt *sde_enc;
	struct drm_connector *drm_conn;
	struct drm_display_mode *adj_mode;
	struct sde_rect roi;

	if (!drm_enc) {
		SDE_ERROR("invalid encoder parameter\n");
		return -EINVAL;
	}

	sde_enc = to_sde_encoder_virt(drm_enc);
	if (!sde_enc->crtc || !sde_enc->crtc->state) {
		SDE_ERROR("invalid crtc parameter\n");
		return -EINVAL;
	}

	if (!sde_enc->cur_master) {
		SDE_ERROR("invalid cur_master parameter\n");
		return -EINVAL;
	}

	adj_mode = &sde_enc->cur_master->cached_mode;
	drm_conn = sde_enc->cur_master->connector;

	_sde_encoder_get_connector_roi(sde_enc, &roi);
	if (sde_kms_rect_is_null(&roi)) {
		roi.w = adj_mode->hdisplay;
		roi.h = adj_mode->vdisplay;
	}

	memcpy(&sde_enc->prv_conn_roi, &sde_enc->cur_conn_roi,
			sizeof(sde_enc->prv_conn_roi));
	memcpy(&sde_enc->cur_conn_roi, &roi, sizeof(sde_enc->cur_conn_roi));

	return 0;
}

static int _sde_encoder_dsc_setup(struct sde_encoder_virt *sde_enc,
		struct sde_encoder_kickoff_params *params)
{
	enum sde_rm_topology_name topology;
	struct drm_connector *drm_conn;
	int ret = 0;

	if (!sde_enc || !params || !sde_enc->phys_encs[0] ||
			!sde_enc->phys_encs[0]->connector)
		return -EINVAL;

	drm_conn = sde_enc->phys_encs[0]->connector;

	topology = sde_connector_get_topology_name(drm_conn);
	if (topology == SDE_RM_TOPOLOGY_NONE) {
		SDE_ERROR_ENC(sde_enc, "topology not set yet\n");
		return -EINVAL;
	}

	SDE_DEBUG_ENC(sde_enc, "topology:%d\n", topology);
	SDE_EVT32(DRMID(&sde_enc->base), topology,
			sde_enc->cur_conn_roi.x,
			sde_enc->cur_conn_roi.y,
			sde_enc->cur_conn_roi.w,
			sde_enc->cur_conn_roi.h,
			sde_enc->prv_conn_roi.x,
			sde_enc->prv_conn_roi.y,
			sde_enc->prv_conn_roi.w,
			sde_enc->prv_conn_roi.h,
			sde_enc->cur_master->cached_mode.hdisplay,
			sde_enc->cur_master->cached_mode.vdisplay);

	if (sde_kms_rect_is_equal(&sde_enc->cur_conn_roi,
			&sde_enc->prv_conn_roi))
		return ret;

	switch (topology) {
	case SDE_RM_TOPOLOGY_SINGLEPIPE_DSC:
	case SDE_RM_TOPOLOGY_DUALPIPE_3DMERGE_DSC:
		ret = _sde_encoder_dsc_n_lm_1_enc_1_intf(sde_enc);
		break;
	case SDE_RM_TOPOLOGY_DUALPIPE_DSCMERGE:
		ret = _sde_encoder_dsc_2_lm_2_enc_1_intf(sde_enc, params);
		break;
	case SDE_RM_TOPOLOGY_DUALPIPE_DSC:
		ret = _sde_encoder_dsc_2_lm_2_enc_2_intf(sde_enc, params);
		break;
	default:
		SDE_ERROR_ENC(sde_enc, "No DSC support for topology %d",
				topology);
		return -EINVAL;
	};

	return ret;
}

void sde_encoder_helper_vsync_config(struct sde_encoder_phys *phys_enc,
			u32 vsync_source, bool is_dummy)
{
	struct sde_vsync_source_cfg vsync_cfg = { 0 };
	struct msm_drm_private *priv;
	struct sde_kms *sde_kms;
	struct sde_hw_mdp *hw_mdptop;
	struct drm_encoder *drm_enc;
	struct msm_mode_info mode_info;
	struct sde_encoder_virt *sde_enc;
	int i, rc = 0;

	sde_enc = to_sde_encoder_virt(phys_enc->parent);

	if (!sde_enc) {
		SDE_ERROR("invalid param sde_enc:%d\n", sde_enc != NULL);
		return;
	} else if (sde_enc->num_phys_encs > ARRAY_SIZE(sde_enc->hw_pp)) {
		SDE_ERROR("invalid num phys enc %d/%d\n",
				sde_enc->num_phys_encs,
				(int) ARRAY_SIZE(sde_enc->hw_pp));
		return;
	}

	drm_enc = &sde_enc->base;
	/* this pointers are checked in virt_enable_helper */
	priv = drm_enc->dev->dev_private;

	sde_kms = to_sde_kms(priv->kms);
	if (!sde_kms) {
		SDE_ERROR("invalid sde_kms\n");
		return;
	}

	hw_mdptop = sde_kms->hw_mdp;
	if (!hw_mdptop) {
		SDE_ERROR("invalid mdptop\n");
		return;
	}

	rc = _sde_encoder_get_mode_info(drm_enc, &mode_info);
	if (rc) {
		SDE_ERROR_ENC(sde_enc, "failed to get mode info\n");
		return;
	}

	if (hw_mdptop->ops.setup_vsync_source) {
		for (i = 0; i < sde_enc->num_phys_encs; i++)
			vsync_cfg.ppnumber[i] = sde_enc->hw_pp[i]->idx;

		vsync_cfg.pp_count = sde_enc->num_phys_encs;
		vsync_cfg.frame_rate = mode_info.frame_rate;
		vsync_cfg.vsync_source = vsync_source;
		vsync_cfg.is_dummy = is_dummy;

		hw_mdptop->ops.setup_vsync_source(hw_mdptop, &vsync_cfg);
	}
}

static void _sde_encoder_update_vsync_source(struct sde_encoder_virt *sde_enc,
			struct msm_display_info *disp_info, bool is_dummy)
{
	struct sde_encoder_phys *phys;
	int i;
	u32 vsync_source;

	if (!sde_enc || !disp_info) {
		SDE_ERROR("invalid param sde_enc:%d or disp_info:%d\n",
					sde_enc != NULL, disp_info != NULL);
		return;
	} else if (sde_enc->num_phys_encs > ARRAY_SIZE(sde_enc->hw_pp)) {
		SDE_ERROR("invalid num phys enc %d/%d\n",
				sde_enc->num_phys_encs,
				(int) ARRAY_SIZE(sde_enc->hw_pp));
		return;
	}

	if (disp_info->capabilities & MSM_DISPLAY_CAP_CMD_MODE) {
		if (is_dummy)
			vsync_source = SDE_VSYNC_SOURCE_WD_TIMER_0 -
					sde_enc->te_source;
		else if (disp_info->is_te_using_watchdog_timer)
			vsync_source = SDE_VSYNC_SOURCE_WD_TIMER_4;
		else
			vsync_source = sde_enc->te_source;

		for (i = 0; i < sde_enc->num_phys_encs; i++) {
			phys = sde_enc->phys_encs[i];

			if (phys && phys->ops.setup_vsync_source)
				phys->ops.setup_vsync_source(phys,
					vsync_source, is_dummy);
		}
	}
}

static void _sde_encoder_dsc_disable(struct sde_encoder_virt *sde_enc)
{
	int i;
	struct sde_hw_pingpong *hw_pp = NULL;
	struct sde_hw_pingpong *hw_dsc_pp = NULL;
	struct sde_hw_dsc *hw_dsc = NULL;
	struct sde_hw_ctl *hw_ctl = NULL;
	struct sde_ctl_dsc_cfg cfg;

	if (!sde_enc || !sde_enc->phys_encs[0] ||
			!sde_enc->phys_encs[0]->connector) {
		SDE_ERROR("invalid params %d %d\n",
			!sde_enc, sde_enc ? !sde_enc->phys_encs[0] : -1);
		return;
	}

	if (sde_enc->cur_master)
		hw_ctl = sde_enc->cur_master->hw_ctl;

	/* Disable DSC for all the pp's present in this topology */
	for (i = 0; i < MAX_CHANNELS_PER_ENC; i++) {
		hw_pp = sde_enc->hw_pp[i];
		hw_dsc = sde_enc->hw_dsc[i];
		hw_dsc_pp = sde_enc->hw_dsc_pp[i];

		_sde_encoder_dsc_pipe_cfg(hw_dsc, hw_pp, NULL,
						0, 0, 0, hw_dsc_pp);

		if (hw_dsc)
			sde_enc->dirty_dsc_ids[i] = hw_dsc->idx;
	}

	/* Clear the DSC ACTIVE config for this CTL */
	if (hw_ctl && hw_ctl->ops.setup_dsc_cfg) {
		memset(&cfg, 0, sizeof(cfg));
		hw_ctl->ops.setup_dsc_cfg(hw_ctl, &cfg);
	}

	/**
	 * Since pending flushes from previous commit get cleared
	 * sometime after this point, setting DSC flush bits now
	 * will have no effect. Therefore dirty_dsc_ids track which
	 * DSC blocks must be flushed for the next trigger.
	 */
}

static int _sde_encoder_switch_to_watchdog_vsync(struct drm_encoder *drm_enc)
{
	struct sde_encoder_virt *sde_enc;
	struct msm_display_info disp_info;

	if (!drm_enc) {
		pr_err("invalid drm encoder\n");
		return -EINVAL;
	}

	sde_enc = to_sde_encoder_virt(drm_enc);

	sde_encoder_control_te(drm_enc, false);

	memcpy(&disp_info, &sde_enc->disp_info, sizeof(disp_info));
	disp_info.is_te_using_watchdog_timer = true;
	_sde_encoder_update_vsync_source(sde_enc, &disp_info, false);

	sde_encoder_control_te(drm_enc, true);

	return 0;
}

static int _sde_encoder_update_rsc_client(
		struct drm_encoder *drm_enc,
		struct sde_encoder_rsc_config *config, bool enable)
{
	struct sde_encoder_virt *sde_enc;
	struct drm_crtc *crtc;
	enum sde_rsc_state rsc_state;
	struct sde_rsc_cmd_config *rsc_config;
	int ret, prefill_lines;
	struct msm_display_info *disp_info;
	struct msm_mode_info mode_info;
	int wait_vblank_crtc_id = SDE_RSC_INVALID_CRTC_ID;
	int wait_count = 0;
	struct drm_crtc *primary_crtc;
	int pipe = -1;
	int rc = 0;
	int wait_refcount;
	u32 qsync_mode = 0;

	if (!drm_enc || !drm_enc->dev) {
		SDE_ERROR("invalid encoder arguments\n");
		return -EINVAL;
	}

	sde_enc = to_sde_encoder_virt(drm_enc);
	crtc = sde_enc->crtc;

	if (!sde_enc->crtc) {
		SDE_ERROR("invalid crtc parameter\n");
		return -EINVAL;
	}
	disp_info = &sde_enc->disp_info;
	rsc_config = &sde_enc->rsc_config;

	if (!sde_enc->rsc_client) {
		SDE_DEBUG_ENC(sde_enc, "rsc client not created\n");
		return 0;
	}

	rc = _sde_encoder_get_mode_info(drm_enc, &mode_info);
	if (rc) {
		SDE_ERROR_ENC(sde_enc, "failed to mode info\n");
		return 0;
	}

	/**
	 * only primary command mode panel without Qsync can request CMD state.
	 * all other panels/displays can request for VID state including
	 * secondary command mode panel.
	 * Clone mode encoder can request CLK STATE only.
	 */
	if (sde_enc->cur_master)
		qsync_mode = sde_connector_get_qsync_mode(
				sde_enc->cur_master->connector);

	if (sde_encoder_in_clone_mode(drm_enc))
		rsc_state = enable ? SDE_RSC_CLK_STATE : SDE_RSC_IDLE_STATE;
	else
		rsc_state = enable ?
			(((disp_info->capabilities & MSM_DISPLAY_CAP_CMD_MODE)
			  && disp_info->is_primary && !qsync_mode) ?
			 SDE_RSC_CMD_STATE : SDE_RSC_VID_STATE) :
			SDE_RSC_IDLE_STATE;

	SDE_EVT32(rsc_state, qsync_mode);

	prefill_lines = config ? mode_info.prefill_lines +
		config->inline_rotate_prefill : mode_info.prefill_lines;

	/* compare specific items and reconfigure the rsc */
	if ((rsc_config->fps != mode_info.frame_rate) ||
	    (rsc_config->vtotal != mode_info.vtotal) ||
	    (rsc_config->prefill_lines != prefill_lines) ||
	    (rsc_config->jitter_numer != mode_info.jitter_numer) ||
	    (rsc_config->jitter_denom != mode_info.jitter_denom)) {
		rsc_config->fps = mode_info.frame_rate;
		rsc_config->vtotal = mode_info.vtotal;
		rsc_config->prefill_lines = prefill_lines;
		rsc_config->jitter_numer = mode_info.jitter_numer;
		rsc_config->jitter_denom = mode_info.jitter_denom;
		sde_enc->rsc_state_init = false;
	}

	if (rsc_state != SDE_RSC_IDLE_STATE && !sde_enc->rsc_state_init
					&& disp_info->is_primary) {
		/* update it only once */
		sde_enc->rsc_state_init = true;

		ret = sde_rsc_client_state_update(sde_enc->rsc_client,
			rsc_state, rsc_config, crtc->base.id,
			&wait_vblank_crtc_id);
	} else {
		ret = sde_rsc_client_state_update(sde_enc->rsc_client,
			rsc_state, NULL, crtc->base.id,
			&wait_vblank_crtc_id);
	}

	/**
	 * if RSC performed a state change that requires a VBLANK wait, it will
	 * set wait_vblank_crtc_id to the CRTC whose VBLANK we must wait on.
	 *
	 * if we are the primary display, we will need to enable and wait
	 * locally since we hold the commit thread
	 *
	 * if we are an external display, we must send a signal to the primary
	 * to enable its VBLANK and wait one, since the RSC hardware is driven
	 * by the primary panel's VBLANK signals
	 */
	SDE_EVT32_VERBOSE(DRMID(drm_enc), wait_vblank_crtc_id);
	if (ret) {
		SDE_ERROR_ENC(sde_enc,
				"sde rsc client update failed ret:%d\n", ret);
		return ret;
	} else if (wait_vblank_crtc_id == SDE_RSC_INVALID_CRTC_ID) {
		return ret;
	}

	if (wait_vblank_crtc_id)
		wait_refcount =
			sde_rsc_client_get_vsync_refcount(sde_enc->rsc_client);
	SDE_EVT32_VERBOSE(DRMID(drm_enc), wait_vblank_crtc_id, wait_refcount,
			SDE_EVTLOG_FUNC_ENTRY);

	if (crtc->base.id != wait_vblank_crtc_id) {
		primary_crtc = drm_crtc_find(drm_enc->dev,
				NULL, wait_vblank_crtc_id);
		if (!primary_crtc) {
			SDE_ERROR_ENC(sde_enc,
					"failed to find primary crtc id %d\n",
					wait_vblank_crtc_id);
			return -EINVAL;
		}
		pipe = drm_crtc_index(primary_crtc);
	}

	/**
	 * note: VBLANK is expected to be enabled at this point in
	 * resource control state machine if on primary CRTC
	 */
	for (wait_count = 0; wait_count < MAX_RSC_WAIT; wait_count++) {
		if (sde_rsc_client_is_state_update_complete(
				sde_enc->rsc_client))
			break;

		if (crtc->base.id == wait_vblank_crtc_id)
			ret = sde_encoder_wait_for_event(drm_enc,
					MSM_ENC_VBLANK);
		else
			drm_wait_one_vblank(drm_enc->dev, pipe);

		if (ret) {
			SDE_ERROR_ENC(sde_enc,
					"wait for vblank failed ret:%d\n", ret);
			/**
			 * rsc hardware may hang without vsync. avoid rsc hang
			 * by generating the vsync from watchdog timer.
			 */
			if (crtc->base.id == wait_vblank_crtc_id)
				_sde_encoder_switch_to_watchdog_vsync(drm_enc);
		}
	}

	if (wait_count >= MAX_RSC_WAIT)
		SDE_EVT32(DRMID(drm_enc), wait_vblank_crtc_id, wait_count,
				SDE_EVTLOG_ERROR);

	if (wait_refcount)
		sde_rsc_client_reset_vsync_refcount(sde_enc->rsc_client);
	SDE_EVT32_VERBOSE(DRMID(drm_enc), wait_vblank_crtc_id, wait_refcount,
			SDE_EVTLOG_FUNC_EXIT);

	return ret;
}

static void _sde_encoder_irq_control(struct drm_encoder *drm_enc, bool enable)
{
	struct sde_encoder_virt *sde_enc;
	int i;

	if (!drm_enc) {
		SDE_ERROR("invalid encoder\n");
		return;
	}

	sde_enc = to_sde_encoder_virt(drm_enc);

	SDE_DEBUG_ENC(sde_enc, "enable:%d\n", enable);
	for (i = 0; i < sde_enc->num_phys_encs; i++) {
		struct sde_encoder_phys *phys = sde_enc->phys_encs[i];

		if (phys && phys->ops.irq_control)
			phys->ops.irq_control(phys, enable);
	}

}

/* keep track of the userspace vblank during modeset */
static void _sde_encoder_modeset_helper_locked(struct drm_encoder *drm_enc,
		u32 sw_event)
{
	struct sde_encoder_virt *sde_enc;
	bool enable;
	int i;

	if (!drm_enc) {
		SDE_ERROR("invalid encoder\n");
		return;
	}

	sde_enc = to_sde_encoder_virt(drm_enc);
	SDE_DEBUG_ENC(sde_enc, "sw_event:%d, vblank_enabled:%d\n",
			sw_event, sde_enc->vblank_enabled);

	/* nothing to do if vblank not enabled by userspace */
	if (!sde_enc->vblank_enabled)
		return;

	/* disable vblank on pre_modeset */
	if (sw_event == SDE_ENC_RC_EVENT_PRE_MODESET)
		enable = false;
	/* enable vblank on post_modeset */
	else if (sw_event == SDE_ENC_RC_EVENT_POST_MODESET)
		enable = true;
	else
		return;

	for (i = 0; i < sde_enc->num_phys_encs; i++) {
		struct sde_encoder_phys *phys = sde_enc->phys_encs[i];

		if (phys && phys->ops.control_vblank_irq)
			phys->ops.control_vblank_irq(phys, enable);
	}
}

struct sde_rsc_client *sde_encoder_get_rsc_client(struct drm_encoder *drm_enc)
{
	struct sde_encoder_virt *sde_enc;

	if (!drm_enc)
		return NULL;
	sde_enc = to_sde_encoder_virt(drm_enc);
	return sde_enc->rsc_client;
}

static void _sde_encoder_resource_control_rsc_update(
		struct drm_encoder *drm_enc, bool enable)
{
	struct sde_encoder_rsc_config rsc_cfg = { 0 };
	struct sde_encoder_virt *sde_enc;

	if (!drm_enc) {
		SDE_ERROR("invalid encoder argument\n");
		return;
	}
	sde_enc = to_sde_encoder_virt(drm_enc);
	if (!sde_enc->crtc) {
		SDE_ERROR("invalid crtc\n");
		return;
	}

	if (enable) {
		rsc_cfg.inline_rotate_prefill =
				sde_crtc_get_inline_prefill(sde_enc->crtc);

		_sde_encoder_update_rsc_client(drm_enc, &rsc_cfg, true);
	} else {
		_sde_encoder_update_rsc_client(drm_enc, NULL, false);
	}
}

static int _sde_encoder_resource_control_helper(struct drm_encoder *drm_enc,
		bool enable)
{
	struct msm_drm_private *priv;
	struct sde_kms *sde_kms;
	struct sde_encoder_virt *sde_enc;
	int rc;
	bool is_cmd_mode, is_primary;

	sde_enc = to_sde_encoder_virt(drm_enc);
	priv = drm_enc->dev->dev_private;
	sde_kms = to_sde_kms(priv->kms);

	is_cmd_mode = sde_enc->disp_info.capabilities &
			MSM_DISPLAY_CAP_CMD_MODE;
	is_primary = sde_enc->disp_info.is_primary;

	SDE_DEBUG_ENC(sde_enc, "enable:%d\n", enable);
	SDE_EVT32(DRMID(drm_enc), enable);

	if (!sde_enc->cur_master) {
		SDE_ERROR("encoder master not set\n");
		return -EINVAL;
	}

	if (enable) {
		/* enable SDE core clks */
		rc = sde_power_resource_enable(&priv->phandle,
				sde_kms->core_client, true);
		if (rc) {
			SDE_ERROR("failed to enable power resource %d\n", rc);
			SDE_EVT32(rc, SDE_EVTLOG_ERROR);
			return rc;
		}

		sde_enc->elevated_ahb_vote = true;
		/* enable DSI clks */
		rc = sde_connector_clk_ctrl(sde_enc->cur_master->connector,
				true);
		if (rc) {
			SDE_ERROR("failed to enable clk control %d\n", rc);
			sde_power_resource_enable(&priv->phandle,
					sde_kms->core_client, false);
			return rc;
		}

		/* enable all the irq */
		_sde_encoder_irq_control(drm_enc, true);

		if (is_cmd_mode)
			_sde_encoder_pm_qos_add_request(drm_enc, sde_kms);

	} else {
		if (is_cmd_mode)
			_sde_encoder_pm_qos_remove_request(drm_enc, sde_kms);

		/* disable all the irq */
		_sde_encoder_irq_control(drm_enc, false);

		/* disable DSI clks */
		sde_connector_clk_ctrl(sde_enc->cur_master->connector, false);

		/* disable SDE core clks */
		sde_power_resource_enable(&priv->phandle,
				sde_kms->core_client, false);
	}

	return 0;
}

static void sde_encoder_input_event_handler(struct input_handle *handle,
	unsigned int type, unsigned int code, int value)
{
	struct drm_encoder *drm_enc = NULL;
	struct sde_encoder_virt *sde_enc = NULL;
	struct msm_drm_thread *disp_thread = NULL;
	struct msm_drm_private *priv = NULL;

	if (!handle || !handle->handler || !handle->handler->private) {
		SDE_ERROR("invalid encoder for the input event\n");
		return;
	}

	drm_enc = (struct drm_encoder *)handle->handler->private;
	if (!drm_enc->dev || !drm_enc->dev->dev_private) {
		SDE_ERROR("invalid parameters\n");
		return;
	}

	priv = drm_enc->dev->dev_private;
	sde_enc = to_sde_encoder_virt(drm_enc);
	if (!sde_enc->crtc || (sde_enc->crtc->index
			>= ARRAY_SIZE(priv->disp_thread))) {
		SDE_DEBUG_ENC(sde_enc,
			"invalid cached CRTC: %d or crtc index: %d\n",
			sde_enc->crtc == NULL,
			sde_enc->crtc ? sde_enc->crtc->index : -EINVAL);
		return;
	}

	SDE_EVT32_VERBOSE(DRMID(drm_enc));

	disp_thread = &priv->disp_thread[sde_enc->crtc->index];

	kthread_queue_work(&disp_thread->worker,
				&sde_enc->input_event_work);
}

void sde_encoder_control_idle_pc(struct drm_encoder *drm_enc, bool enable)
{
	struct sde_encoder_virt *sde_enc;

	if (!drm_enc) {
		SDE_ERROR("invalid encoder\n");
		return;
	}
	sde_enc = to_sde_encoder_virt(drm_enc);

	/* return early if there is no state change */
	if (sde_enc->idle_pc_enabled == enable)
		return;

	sde_enc->idle_pc_enabled = enable;

	SDE_DEBUG("idle-pc state:%d\n", sde_enc->idle_pc_enabled);
	SDE_EVT32(sde_enc->idle_pc_enabled);
}

static int sde_encoder_resource_control(struct drm_encoder *drm_enc,
		u32 sw_event)
{
	bool autorefresh_enabled = false;
	unsigned int lp, idle_pc_duration;
	struct sde_encoder_virt *sde_enc;
	struct msm_drm_private *priv;
	struct msm_drm_thread *disp_thread;
	int ret;
	bool is_vid_mode = false;

	if (!drm_enc || !drm_enc->dev || !drm_enc->dev->dev_private) {
		SDE_ERROR("invalid encoder parameters, sw_event:%u\n",
				sw_event);
		return -EINVAL;
	}
	sde_enc = to_sde_encoder_virt(drm_enc);
	priv = drm_enc->dev->dev_private;
	is_vid_mode = sde_enc->disp_info.capabilities &
						MSM_DISPLAY_CAP_VID_MODE;

	/*
	 * when idle_pc is not supported, process only KICKOFF, STOP and MODESET
	 * events and return early for other events (ie wb display).
	 */
	if (!sde_enc->idle_pc_enabled &&
			(sw_event != SDE_ENC_RC_EVENT_KICKOFF &&
			sw_event != SDE_ENC_RC_EVENT_PRE_MODESET &&
			sw_event != SDE_ENC_RC_EVENT_POST_MODESET &&
			sw_event != SDE_ENC_RC_EVENT_STOP &&
			sw_event != SDE_ENC_RC_EVENT_PRE_STOP))
		return 0;

	SDE_DEBUG_ENC(sde_enc, "sw_event:%d, idle_pc:%d\n",
			sw_event, sde_enc->idle_pc_enabled);
	SDE_EVT32_VERBOSE(DRMID(drm_enc), sw_event, sde_enc->idle_pc_enabled,
			sde_enc->rc_state, SDE_EVTLOG_FUNC_ENTRY);

	switch (sw_event) {
	case SDE_ENC_RC_EVENT_KICKOFF:
		/* cancel delayed off work, if any */
		if (kthread_cancel_delayed_work_sync(
				&sde_enc->delayed_off_work))
			SDE_DEBUG_ENC(sde_enc, "sw_event:%d, work cancelled\n",
					sw_event);

		mutex_lock(&sde_enc->rc_lock);

		/* return if the resource control is already in ON state */
		if (sde_enc->rc_state == SDE_ENC_RC_STATE_ON) {
			SDE_DEBUG_ENC(sde_enc, "sw_event:%d, rc in ON state\n",
					sw_event);
			SDE_EVT32(DRMID(drm_enc), sw_event, sde_enc->rc_state,
				SDE_EVTLOG_FUNC_CASE1);
			mutex_unlock(&sde_enc->rc_lock);
			return 0;
		} else if (sde_enc->rc_state != SDE_ENC_RC_STATE_OFF &&
				sde_enc->rc_state != SDE_ENC_RC_STATE_IDLE) {
			SDE_ERROR_ENC(sde_enc, "sw_event:%d, rc in state %d\n",
					sw_event, sde_enc->rc_state);
			SDE_EVT32(DRMID(drm_enc), sw_event, sde_enc->rc_state,
					SDE_EVTLOG_ERROR);
			mutex_unlock(&sde_enc->rc_lock);
			return -EINVAL;
		}

		if (is_vid_mode && sde_enc->rc_state == SDE_ENC_RC_STATE_IDLE) {
			_sde_encoder_irq_control(drm_enc, true);
		} else {
			/* enable all the clks and resources */
			ret = _sde_encoder_resource_control_helper(drm_enc,
					true);
			if (ret) {
				SDE_ERROR_ENC(sde_enc,
						"sw_event:%d, rc in state %d\n",
						sw_event, sde_enc->rc_state);
				SDE_EVT32(DRMID(drm_enc), sw_event,
						sde_enc->rc_state,
						SDE_EVTLOG_ERROR);
				mutex_unlock(&sde_enc->rc_lock);
				return ret;
			}

			_sde_encoder_resource_control_rsc_update(drm_enc, true);
		}

		SDE_EVT32(DRMID(drm_enc), sw_event, sde_enc->rc_state,
				SDE_ENC_RC_STATE_ON, SDE_EVTLOG_FUNC_CASE1);
		sde_enc->rc_state = SDE_ENC_RC_STATE_ON;

		mutex_unlock(&sde_enc->rc_lock);
		break;

	case SDE_ENC_RC_EVENT_FRAME_DONE:
		if (!sde_enc->crtc) {
			SDE_ERROR("invalid crtc, sw_event:%u\n", sw_event);
			return -EINVAL;
		}

		if (sde_enc->crtc->index >= ARRAY_SIZE(priv->disp_thread)) {
			SDE_ERROR("invalid crtc index :%u\n",
					sde_enc->crtc->index);
			return -EINVAL;
		}
		disp_thread = &priv->disp_thread[sde_enc->crtc->index];

		/*
		 * mutex lock is not used as this event happens at interrupt
		 * context. And locking is not required as, the other events
		 * like KICKOFF and STOP does a wait-for-idle before executing
		 * the resource_control
		 */
		if (sde_enc->rc_state != SDE_ENC_RC_STATE_ON) {
			SDE_ERROR_ENC(sde_enc, "sw_event:%d,rc:%d-unexpected\n",
					sw_event, sde_enc->rc_state);
			SDE_EVT32(DRMID(drm_enc), sw_event, sde_enc->rc_state,
					SDE_EVTLOG_ERROR);
			return -EINVAL;
		}

		/*
		 * schedule off work item only when there are no
		 * frames pending
		 */
		if (sde_crtc_frame_pending(sde_enc->crtc) > 1) {
			SDE_DEBUG_ENC(sde_enc, "skip schedule work");
			SDE_EVT32(DRMID(drm_enc), sw_event, sde_enc->rc_state,
				SDE_EVTLOG_FUNC_CASE2);
			return 0;
		}

		/* schedule delayed off work if autorefresh is disabled */
		if (sde_enc->cur_master &&
			sde_enc->cur_master->ops.is_autorefresh_enabled)
			autorefresh_enabled =
				sde_enc->cur_master->ops.is_autorefresh_enabled(
							sde_enc->cur_master);

		/* set idle timeout based on master connector's lp value */
		if (sde_enc->cur_master)
			lp = sde_connector_get_lp(
					sde_enc->cur_master->connector);
		else
			lp = SDE_MODE_DPMS_ON;

		if (lp == SDE_MODE_DPMS_LP2)
			idle_pc_duration = IDLE_SHORT_TIMEOUT;
		else
			idle_pc_duration = IDLE_POWERCOLLAPSE_DURATION;

		if (!autorefresh_enabled)
			kthread_mod_delayed_work(
				&disp_thread->worker,
				&sde_enc->delayed_off_work,
				msecs_to_jiffies(idle_pc_duration));
		SDE_EVT32(DRMID(drm_enc), sw_event, sde_enc->rc_state,
				autorefresh_enabled,
				idle_pc_duration, SDE_EVTLOG_FUNC_CASE2);
		SDE_DEBUG_ENC(sde_enc, "sw_event:%d, work scheduled\n",
				sw_event);
		break;

	case SDE_ENC_RC_EVENT_PRE_STOP:
		/* cancel delayed off work, if any */
		if (kthread_cancel_delayed_work_sync(
				&sde_enc->delayed_off_work))
			SDE_DEBUG_ENC(sde_enc, "sw_event:%d, work cancelled\n",
					sw_event);

		mutex_lock(&sde_enc->rc_lock);

		if (is_vid_mode &&
			  sde_enc->rc_state == SDE_ENC_RC_STATE_IDLE) {
			_sde_encoder_irq_control(drm_enc, true);
		}
		/* skip if is already OFF or IDLE, resources are off already */
		else if (sde_enc->rc_state == SDE_ENC_RC_STATE_OFF ||
				sde_enc->rc_state == SDE_ENC_RC_STATE_IDLE) {
			SDE_DEBUG_ENC(sde_enc, "sw_event:%d, rc in %d state\n",
					sw_event, sde_enc->rc_state);
			SDE_EVT32(DRMID(drm_enc), sw_event, sde_enc->rc_state,
				SDE_EVTLOG_FUNC_CASE3);
			mutex_unlock(&sde_enc->rc_lock);
			return 0;
		}

		/**
		 * IRQs are still enabled currently, which allows wait for
		 * VBLANK which RSC may require to correctly transition to OFF
		 */
		_sde_encoder_resource_control_rsc_update(drm_enc, false);

		SDE_EVT32(DRMID(drm_enc), sw_event, sde_enc->rc_state,
				SDE_ENC_RC_STATE_PRE_OFF,
				SDE_EVTLOG_FUNC_CASE3);

		sde_enc->rc_state = SDE_ENC_RC_STATE_PRE_OFF;

		mutex_unlock(&sde_enc->rc_lock);
		break;

	case SDE_ENC_RC_EVENT_STOP:
		/* cancel vsync event work and timer */
		kthread_cancel_work_sync(&sde_enc->vsync_event_work);
		if (sde_enc->disp_info.intf_type == DRM_MODE_CONNECTOR_DSI)
			del_timer_sync(&sde_enc->vsync_event_timer);

		mutex_lock(&sde_enc->rc_lock);
		/* return if the resource control is already in OFF state */
		if (sde_enc->rc_state == SDE_ENC_RC_STATE_OFF) {
			SDE_DEBUG_ENC(sde_enc, "sw_event:%d, rc in OFF state\n",
					sw_event);
			SDE_EVT32(DRMID(drm_enc), sw_event, sde_enc->rc_state,
				SDE_EVTLOG_FUNC_CASE4);
			mutex_unlock(&sde_enc->rc_lock);
			return 0;
		} else if (sde_enc->rc_state == SDE_ENC_RC_STATE_ON ||
			   sde_enc->rc_state == SDE_ENC_RC_STATE_MODESET) {
			SDE_ERROR_ENC(sde_enc, "sw_event:%d, rc in state %d\n",
					sw_event, sde_enc->rc_state);
			SDE_EVT32(DRMID(drm_enc), sw_event, sde_enc->rc_state,
					SDE_EVTLOG_ERROR);
			mutex_unlock(&sde_enc->rc_lock);
			return -EINVAL;
		}

		/**
		 * expect to arrive here only if in either idle state or pre-off
		 * and in IDLE state the resources are already disabled
		 */
		if (sde_enc->rc_state == SDE_ENC_RC_STATE_PRE_OFF)
			_sde_encoder_resource_control_helper(drm_enc, false);

		SDE_EVT32(DRMID(drm_enc), sw_event, sde_enc->rc_state,
				SDE_ENC_RC_STATE_OFF, SDE_EVTLOG_FUNC_CASE4);

		sde_enc->rc_state = SDE_ENC_RC_STATE_OFF;

		mutex_unlock(&sde_enc->rc_lock);
		break;

	case SDE_ENC_RC_EVENT_PRE_MODESET:
		/* cancel delayed off work, if any */
		if (kthread_cancel_delayed_work_sync(
				&sde_enc->delayed_off_work))
			SDE_DEBUG_ENC(sde_enc, "sw_event:%d, work cancelled\n",
					sw_event);

		mutex_lock(&sde_enc->rc_lock);

		/* return if the resource control is already in ON state */
		if (sde_enc->rc_state != SDE_ENC_RC_STATE_ON) {
			/* enable all the clks and resources */
			ret = _sde_encoder_resource_control_helper(drm_enc,
					true);
			if (ret) {
				SDE_ERROR_ENC(sde_enc,
						"sw_event:%d, rc in state %d\n",
						sw_event, sde_enc->rc_state);
				SDE_EVT32(DRMID(drm_enc), sw_event,
						sde_enc->rc_state,
						SDE_EVTLOG_ERROR);
				mutex_unlock(&sde_enc->rc_lock);
				return ret;
			}

			_sde_encoder_resource_control_rsc_update(drm_enc, true);

			SDE_EVT32(DRMID(drm_enc), sw_event, sde_enc->rc_state,
				SDE_ENC_RC_STATE_ON, SDE_EVTLOG_FUNC_CASE5);
			sde_enc->rc_state = SDE_ENC_RC_STATE_ON;
		}

		ret = sde_encoder_wait_for_event(drm_enc, MSM_ENC_TX_COMPLETE);
		if (ret && ret != -EWOULDBLOCK) {
			SDE_ERROR_ENC(sde_enc,
					"wait for commit done returned %d\n",
					ret);
			SDE_EVT32(DRMID(drm_enc), sw_event, sde_enc->rc_state,
					ret, SDE_EVTLOG_ERROR);
			mutex_unlock(&sde_enc->rc_lock);
			return -EINVAL;
		}

		_sde_encoder_irq_control(drm_enc, false);
		_sde_encoder_modeset_helper_locked(drm_enc, sw_event);

		SDE_EVT32(DRMID(drm_enc), sw_event, sde_enc->rc_state,
			SDE_ENC_RC_STATE_MODESET, SDE_EVTLOG_FUNC_CASE5);

		sde_enc->rc_state = SDE_ENC_RC_STATE_MODESET;
		mutex_unlock(&sde_enc->rc_lock);
		break;

	case SDE_ENC_RC_EVENT_POST_MODESET:
		mutex_lock(&sde_enc->rc_lock);

		/* return if the resource control is already in ON state */
		if (sde_enc->rc_state != SDE_ENC_RC_STATE_MODESET) {
			SDE_ERROR_ENC(sde_enc,
					"sw_event:%d, rc:%d !MODESET state\n",
					sw_event, sde_enc->rc_state);
			SDE_EVT32(DRMID(drm_enc), sw_event, sde_enc->rc_state,
					SDE_EVTLOG_ERROR);
			mutex_unlock(&sde_enc->rc_lock);
			return -EINVAL;
		}

		_sde_encoder_modeset_helper_locked(drm_enc, sw_event);
		_sde_encoder_irq_control(drm_enc, true);

		_sde_encoder_update_rsc_client(drm_enc, NULL, true);

		SDE_EVT32(DRMID(drm_enc), sw_event, sde_enc->rc_state,
				SDE_ENC_RC_STATE_ON, SDE_EVTLOG_FUNC_CASE6);

		sde_enc->rc_state = SDE_ENC_RC_STATE_ON;

		mutex_unlock(&sde_enc->rc_lock);
		break;

	case SDE_ENC_RC_EVENT_ENTER_IDLE:
		mutex_lock(&sde_enc->rc_lock);

		if (sde_enc->rc_state != SDE_ENC_RC_STATE_ON) {
			SDE_DEBUG_ENC(sde_enc, "sw_event:%d, rc:%d !ON state\n",
					sw_event, sde_enc->rc_state);
			SDE_EVT32(DRMID(drm_enc), sw_event, sde_enc->rc_state,
					SDE_EVTLOG_ERROR);
			mutex_unlock(&sde_enc->rc_lock);
			return 0;
		}

		/*
		 * if we are in ON but a frame was just kicked off,
		 * ignore the IDLE event, it's probably a stale timer event
		 */
		if (sde_enc->frame_busy_mask[0]) {
			SDE_ERROR_ENC(sde_enc,
					"sw_event:%d, rc:%d frame pending\n",
					sw_event, sde_enc->rc_state);
			SDE_EVT32(DRMID(drm_enc), sw_event, sde_enc->rc_state,
					SDE_EVTLOG_ERROR);
			mutex_unlock(&sde_enc->rc_lock);
			return 0;
		}

		if (is_vid_mode) {
			_sde_encoder_irq_control(drm_enc, false);
		} else {
			/* disable all the clks and resources */
			_sde_encoder_resource_control_rsc_update(drm_enc,
								false);
			_sde_encoder_resource_control_helper(drm_enc, false);
		}

		SDE_EVT32(DRMID(drm_enc), sw_event, sde_enc->rc_state,
				SDE_ENC_RC_STATE_IDLE, SDE_EVTLOG_FUNC_CASE7);
		sde_enc->rc_state = SDE_ENC_RC_STATE_IDLE;

		mutex_unlock(&sde_enc->rc_lock);
		break;
	case SDE_ENC_RC_EVENT_EARLY_WAKEUP:
		if (!sde_enc->crtc ||
			sde_enc->crtc->index >= ARRAY_SIZE(priv->disp_thread)) {
			SDE_DEBUG_ENC(sde_enc,
				"invalid crtc:%d or crtc index:%d , sw_event:%u\n",
				sde_enc->crtc == NULL,
				sde_enc->crtc ? sde_enc->crtc->index : -EINVAL,
				sw_event);
			return -EINVAL;
		}

		disp_thread = &priv->disp_thread[sde_enc->crtc->index];

		mutex_lock(&sde_enc->rc_lock);

		if (sde_enc->rc_state == SDE_ENC_RC_STATE_ON) {
			if (sde_enc->cur_master &&
				sde_enc->cur_master->ops.is_autorefresh_enabled)
				autorefresh_enabled =
				sde_enc->cur_master->ops.is_autorefresh_enabled(
							sde_enc->cur_master);
			if (autorefresh_enabled) {
				SDE_DEBUG_ENC(sde_enc,
					"not handling early wakeup since auto refresh is enabled\n");
				mutex_unlock(&sde_enc->rc_lock);
				return 0;
			}

			if (!sde_crtc_frame_pending(sde_enc->crtc))
				kthread_mod_delayed_work(&disp_thread->worker,
						&sde_enc->delayed_off_work,
						msecs_to_jiffies(
						IDLE_POWERCOLLAPSE_DURATION));
		} else if (sde_enc->rc_state == SDE_ENC_RC_STATE_IDLE) {
			/* enable all the clks and resources */
			ret = _sde_encoder_resource_control_helper(drm_enc,
					true);
			if (ret) {
				SDE_ERROR_ENC(sde_enc,
						"sw_event:%d, rc in state %d\n",
						sw_event, sde_enc->rc_state);
				SDE_EVT32(DRMID(drm_enc), sw_event,
						sde_enc->rc_state,
						SDE_EVTLOG_ERROR);
				mutex_unlock(&sde_enc->rc_lock);
				return ret;
			}

			_sde_encoder_resource_control_rsc_update(drm_enc, true);

			/*
			 * In some cases, commit comes with slight delay
			 * (> 80 ms)after early wake up, prevent clock switch
			 * off to avoid jank in next update. So, increase the
			 * command mode idle timeout sufficiently to prevent
			 * such case.
			 */
			kthread_mod_delayed_work(&disp_thread->worker,
					&sde_enc->delayed_off_work,
					msecs_to_jiffies(
					IDLE_POWERCOLLAPSE_IN_EARLY_WAKEUP));

			sde_enc->rc_state = SDE_ENC_RC_STATE_ON;
		}

		SDE_EVT32(DRMID(drm_enc), sw_event, sde_enc->rc_state,
				SDE_ENC_RC_STATE_ON, SDE_EVTLOG_FUNC_CASE8);

		mutex_unlock(&sde_enc->rc_lock);
		break;
	default:
		SDE_EVT32(DRMID(drm_enc), sw_event, SDE_EVTLOG_ERROR);
		SDE_ERROR("unexpected sw_event: %d\n", sw_event);
		break;
	}

	SDE_EVT32_VERBOSE(DRMID(drm_enc), sw_event, sde_enc->idle_pc_enabled,
			sde_enc->rc_state, SDE_EVTLOG_FUNC_EXIT);
	return 0;
}

static void sde_encoder_virt_mode_set(struct drm_encoder *drm_enc,
				      struct drm_display_mode *mode,
				      struct drm_display_mode *adj_mode)
{
	struct sde_encoder_virt *sde_enc;
	struct msm_drm_private *priv;
	struct sde_kms *sde_kms;
	struct list_head *connector_list;
	struct drm_connector *conn = NULL, *conn_iter;
	struct sde_rm_hw_iter dsc_iter, pp_iter, qdss_iter;
	struct sde_rm_hw_request request_hw;
	bool is_cmd_mode = false;
	int i = 0, ret;

	if (!drm_enc) {
		SDE_ERROR("invalid encoder\n");
		return;
	}

	if (!sde_kms_power_resource_is_enabled(drm_enc->dev)) {
		SDE_ERROR("power resource is not enabled\n");
		return;
	}

	sde_enc = to_sde_encoder_virt(drm_enc);
	SDE_DEBUG_ENC(sde_enc, "\n");

	priv = drm_enc->dev->dev_private;
	sde_kms = to_sde_kms(priv->kms);
	connector_list = &sde_kms->dev->mode_config.connector_list;
	is_cmd_mode = sde_enc->disp_info.capabilities &
					MSM_DISPLAY_CAP_CMD_MODE;

	SDE_EVT32(DRMID(drm_enc));

	/*
	 * cache the crtc in sde_enc on enable for duration of use case
	 * for correctly servicing asynchronous irq events and timers
	 */
	if (!drm_enc->crtc) {
		SDE_ERROR("invalid crtc\n");
		return;
	}
	sde_enc->crtc = drm_enc->crtc;

	list_for_each_entry(conn_iter, connector_list, head)
		if (conn_iter->encoder == drm_enc)
			conn = conn_iter;

	if (!conn) {
		SDE_ERROR_ENC(sde_enc, "failed to find attached connector\n");
		return;
	} else if (!conn->state) {
		SDE_ERROR_ENC(sde_enc, "invalid connector state\n");
		return;
	}

	/* release resources before seamless mode change */
	if (msm_is_mode_seamless_dms(adj_mode) ||
			(msm_is_mode_seamless_dyn_clk(adj_mode) &&
			 is_cmd_mode)) {
		/* restore resource state before releasing them */
		ret = sde_encoder_resource_control(drm_enc,
				SDE_ENC_RC_EVENT_PRE_MODESET);
		if (ret) {
			SDE_ERROR_ENC(sde_enc,
					"sde resource control failed: %d\n",
					ret);
			return;
		}

		/*
		 * Disable dsc before switch the mode and after pre_modeset,
		 * to guarantee that previous kickoff finished.
		 */
		_sde_encoder_dsc_disable(sde_enc);
	}

	/* Reserve dynamic resources now. Indicating non-AtomicTest phase */
	ret = sde_rm_reserve(&sde_kms->rm, drm_enc, drm_enc->crtc->state,
			conn->state, false);
	if (ret) {
		SDE_ERROR_ENC(sde_enc,
				"failed to reserve hw resources, %d\n", ret);
		return;
	}

	sde_rm_init_hw_iter(&pp_iter, drm_enc->base.id, SDE_HW_BLK_PINGPONG);
	for (i = 0; i < MAX_CHANNELS_PER_ENC; i++) {
		sde_enc->hw_pp[i] = NULL;
		if (!sde_rm_get_hw(&sde_kms->rm, &pp_iter))
			break;
		sde_enc->hw_pp[i] = (struct sde_hw_pingpong *) pp_iter.hw;
	}

	for (i = 0; i < sde_enc->num_phys_encs; i++) {
		struct sde_encoder_phys *phys = sde_enc->phys_encs[i];

		if (phys) {
			sde_rm_init_hw_iter(&qdss_iter, drm_enc->base.id,
						SDE_HW_BLK_QDSS);
			for (i = 0; i < QDSS_MAX; i++) {
				if (sde_rm_get_hw(&sde_kms->rm, &qdss_iter)) {
					phys->hw_qdss =
					(struct sde_hw_qdss *)qdss_iter.hw;
					break;
				}
			}
		}
	}

	sde_rm_init_hw_iter(&dsc_iter, drm_enc->base.id, SDE_HW_BLK_DSC);
	for (i = 0; i < MAX_CHANNELS_PER_ENC; i++) {
		sde_enc->hw_dsc[i] = NULL;
		if (!sde_rm_get_hw(&sde_kms->rm, &dsc_iter))
			break;
		sde_enc->hw_dsc[i] = (struct sde_hw_dsc *) dsc_iter.hw;
	}

	/* Get PP for DSC configuration */
	for (i = 0; i < MAX_CHANNELS_PER_ENC; i++) {
		sde_enc->hw_dsc_pp[i] = NULL;
		if (!sde_enc->hw_dsc[i])
			continue;

		request_hw.id = sde_enc->hw_dsc[i]->base.id;
		request_hw.type = SDE_HW_BLK_PINGPONG;
		if (!sde_rm_request_hw_blk(&sde_kms->rm, &request_hw))
			break;
		sde_enc->hw_dsc_pp[i] =
			(struct sde_hw_pingpong *) request_hw.hw;
	}

	for (i = 0; i < sde_enc->num_phys_encs; i++) {
		struct sde_encoder_phys *phys = sde_enc->phys_encs[i];

		if (phys) {
			if (!sde_enc->hw_pp[i] && sde_enc->topology.num_intf) {
				SDE_ERROR_ENC(sde_enc,
				    "invalid pingpong block for the encoder\n");
				return;
			}
			phys->hw_pp = sde_enc->hw_pp[i];
			phys->connector = conn->state->connector;
			if (phys->ops.mode_set)
				phys->ops.mode_set(phys, mode, adj_mode);
		}
	}

	/* update resources after seamless mode change */
	if (msm_is_mode_seamless_dms(adj_mode) ||
			(msm_is_mode_seamless_dyn_clk(adj_mode) &&
			is_cmd_mode))
		sde_encoder_resource_control(&sde_enc->base,
						SDE_ENC_RC_EVENT_POST_MODESET);
}

void sde_encoder_control_te(struct drm_encoder *drm_enc, bool enable)
{
	struct sde_encoder_virt *sde_enc;
	struct sde_encoder_phys *phys;
	int i;

	if (!drm_enc) {
		SDE_ERROR("invalid parameters\n");
		return;
	}

	sde_enc = to_sde_encoder_virt(drm_enc);
	if (!sde_enc) {
		SDE_ERROR("invalid sde encoder\n");
		return;
	}

	for (i = 0; i < sde_enc->num_phys_encs; i++) {
		phys = sde_enc->phys_encs[i];
		if (phys && phys->ops.control_te)
			phys->ops.control_te(phys, enable);
	}
}

static int _sde_encoder_input_connect(struct input_handler *handler,
	struct input_dev *dev, const struct input_device_id *id)
{
	struct input_handle *handle;
	int rc = 0;

	handle = kzalloc(sizeof(*handle), GFP_KERNEL);
	if (!handle)
		return -ENOMEM;

	handle->dev = dev;
	handle->handler = handler;
	handle->name = handler->name;

	rc = input_register_handle(handle);
	if (rc) {
		pr_err("failed to register input handle\n");
		goto error;
	}

	rc = input_open_device(handle);
	if (rc) {
		pr_err("failed to open input device\n");
		goto error_unregister;
	}

	return 0;

error_unregister:
	input_unregister_handle(handle);

error:
	kfree(handle);

	return rc;
}

static void _sde_encoder_input_disconnect(struct input_handle *handle)
{
	 input_close_device(handle);
	 input_unregister_handle(handle);
	 kfree(handle);
}

/**
 * Structure for specifying event parameters on which to receive callbacks.
 * This structure will trigger a callback in case of a touch event (specified by
 * EV_ABS) where there is a change in X and Y coordinates,
 */
static const struct input_device_id sde_input_ids[] = {
	{
		.flags = INPUT_DEVICE_ID_MATCH_EVBIT,
		.evbit = { BIT_MASK(EV_ABS) },
		.absbit = { [BIT_WORD(ABS_MT_POSITION_X)] =
					BIT_MASK(ABS_MT_POSITION_X) |
					BIT_MASK(ABS_MT_POSITION_Y) },
	},
	{ },
};

static int _sde_encoder_input_handler_register(
		struct input_handler *input_handler)
{
	int rc = 0;

	rc = input_register_handler(input_handler);
	if (rc) {
		pr_err("input_register_handler failed, rc= %d\n", rc);
		kfree(input_handler);
		return rc;
	}

	return rc;
}

static int _sde_encoder_input_handler(
		struct sde_encoder_virt *sde_enc)
{
	struct input_handler *input_handler = NULL;
	int rc = 0;

	if (sde_enc->input_handler) {
		SDE_ERROR_ENC(sde_enc,
				"input_handle is active. unexpected\n");
		return -EINVAL;
	}

	input_handler = kzalloc(sizeof(*sde_enc->input_handler), GFP_KERNEL);
	if (!input_handler)
		return -ENOMEM;

	input_handler->event = sde_encoder_input_event_handler;
	input_handler->connect = _sde_encoder_input_connect;
	input_handler->disconnect = _sde_encoder_input_disconnect;
	input_handler->name = "sde";
	input_handler->id_table = sde_input_ids;
	input_handler->private = sde_enc;

	sde_enc->input_handler = input_handler;

	return rc;
}

static void _sde_encoder_virt_enable_helper(struct drm_encoder *drm_enc)
{
	struct sde_encoder_virt *sde_enc = NULL;
	struct msm_drm_private *priv;
	struct sde_kms *sde_kms;

	if (!drm_enc || !drm_enc->dev || !drm_enc->dev->dev_private) {
		SDE_ERROR("invalid parameters\n");
		return;
	}

	priv = drm_enc->dev->dev_private;
	sde_kms = to_sde_kms(priv->kms);
	if (!sde_kms) {
		SDE_ERROR("invalid sde_kms\n");
		return;
	}

	sde_enc = to_sde_encoder_virt(drm_enc);
	if (!sde_enc || !sde_enc->cur_master) {
		SDE_ERROR("invalid sde encoder/master\n");
		return;
	}

	if (sde_enc->disp_info.intf_type == DRM_MODE_CONNECTOR_DisplayPort &&
	    sde_enc->cur_master->hw_mdptop &&
	    sde_enc->cur_master->hw_mdptop->ops.intf_audio_select)
		sde_enc->cur_master->hw_mdptop->ops.intf_audio_select(
					sde_enc->cur_master->hw_mdptop);

	if (sde_enc->cur_master->hw_mdptop &&
			sde_enc->cur_master->hw_mdptop->ops.reset_ubwc)
		sde_enc->cur_master->hw_mdptop->ops.reset_ubwc(
				sde_enc->cur_master->hw_mdptop,
				sde_kms->catalog);

	if (sde_enc->cur_master->hw_ctl &&
			sde_enc->cur_master->hw_ctl->ops.setup_intf_cfg_v1 &&
			!sde_enc->cur_master->cont_splash_enabled)
		sde_enc->cur_master->hw_ctl->ops.setup_intf_cfg_v1(
				sde_enc->cur_master->hw_ctl,
				&sde_enc->cur_master->intf_cfg_v1);

	_sde_encoder_update_vsync_source(sde_enc, &sde_enc->disp_info, false);
	sde_encoder_control_te(drm_enc, true);

	memset(&sde_enc->prv_conn_roi, 0, sizeof(sde_enc->prv_conn_roi));
	memset(&sde_enc->cur_conn_roi, 0, sizeof(sde_enc->cur_conn_roi));
}

void sde_encoder_virt_restore(struct drm_encoder *drm_enc)
{
	struct sde_encoder_virt *sde_enc = NULL;
	int i;

	if (!drm_enc) {
		SDE_ERROR("invalid encoder\n");
		return;
	}
	sde_enc = to_sde_encoder_virt(drm_enc);

	if (!sde_enc->cur_master) {
		SDE_ERROR("virt encoder has no master\n");
		return;
	}

	memset(&sde_enc->cur_master->intf_cfg_v1, 0,
			sizeof(sde_enc->cur_master->intf_cfg_v1));
	sde_enc->idle_pc_restore = true;

	for (i = 0; i < sde_enc->num_phys_encs; i++) {
		struct sde_encoder_phys *phys = sde_enc->phys_encs[i];

		if (!phys)
			continue;

		if (phys->hw_ctl && phys->hw_ctl->ops.clear_pending_flush)
			phys->hw_ctl->ops.clear_pending_flush(phys->hw_ctl);

		if ((phys != sde_enc->cur_master) && phys->ops.restore)
			phys->ops.restore(phys);
	}

	if (sde_enc->cur_master && sde_enc->cur_master->ops.restore)
		sde_enc->cur_master->ops.restore(sde_enc->cur_master);

	_sde_encoder_virt_enable_helper(drm_enc);
}

static void sde_encoder_off_work(struct kthread_work *work)
{
	struct sde_encoder_virt *sde_enc = container_of(work,
			struct sde_encoder_virt, delayed_off_work.work);
	struct drm_encoder *drm_enc;

	if (!sde_enc) {
		SDE_ERROR("invalid sde encoder\n");
		return;
	}
	drm_enc = &sde_enc->base;

	SDE_ATRACE_BEGIN("sde_encoder_off_work");
	sde_encoder_idle_request(drm_enc);
	SDE_ATRACE_END("sde_encoder_off_work");
}

static void sde_encoder_virt_enable(struct drm_encoder *drm_enc)
{
	struct sde_encoder_virt *sde_enc = NULL;
	int i, ret = 0;
	struct msm_compression_info *comp_info = NULL;
	struct drm_display_mode *cur_mode = NULL;
	struct msm_mode_info mode_info;
	struct msm_display_info *disp_info;

	if (!drm_enc) {
		SDE_ERROR("invalid encoder\n");
		return;
	}
	sde_enc = to_sde_encoder_virt(drm_enc);
	disp_info = &sde_enc->disp_info;

	if (!sde_kms_power_resource_is_enabled(drm_enc->dev)) {
		SDE_ERROR("power resource is not enabled\n");
		return;
	}

	ret = _sde_encoder_get_mode_info(drm_enc, &mode_info);
	if (ret) {
		SDE_ERROR_ENC(sde_enc, "failed to get mode info\n");
		return;
	}

	if (drm_enc->crtc && !sde_enc->crtc)
		sde_enc->crtc = drm_enc->crtc;

	comp_info = &mode_info.comp_info;
	cur_mode = &sde_enc->base.crtc->state->adjusted_mode;

	SDE_DEBUG_ENC(sde_enc, "\n");
	SDE_EVT32(DRMID(drm_enc), cur_mode->hdisplay, cur_mode->vdisplay);

	sde_enc->cur_master = NULL;
	for (i = 0; i < sde_enc->num_phys_encs; i++) {
		struct sde_encoder_phys *phys = sde_enc->phys_encs[i];

		if (phys && phys->ops.is_master && phys->ops.is_master(phys)) {
			SDE_DEBUG_ENC(sde_enc, "master is now idx %d\n", i);
			sde_enc->cur_master = phys;
			break;
		}
	}

	if (!sde_enc->cur_master) {
		SDE_ERROR("virt encoder has no master! num_phys %d\n", i);
		return;
	}

	/* register input handler if not already registered */
	if (sde_enc->input_handler && !msm_is_mode_seamless_dms(cur_mode) &&
			!msm_is_mode_seamless_dyn_clk(cur_mode)) {
		ret = _sde_encoder_input_handler_register(
				sde_enc->input_handler);
		if (ret)
			SDE_ERROR(
			"input handler registration failed, rc = %d\n", ret);
	}

	if (!(msm_is_mode_seamless_vrr(cur_mode)
			|| msm_is_mode_seamless_dms(cur_mode)
			|| msm_is_mode_seamless_dyn_clk(cur_mode)))
		kthread_init_delayed_work(&sde_enc->delayed_off_work,
			sde_encoder_off_work);

	ret = sde_encoder_resource_control(drm_enc, SDE_ENC_RC_EVENT_KICKOFF);
	if (ret) {
		SDE_ERROR_ENC(sde_enc, "sde resource control failed: %d\n",
				ret);
		return;
	}

	memset(&sde_enc->cur_master->intf_cfg_v1, 0,
			sizeof(sde_enc->cur_master->intf_cfg_v1));

	for (i = 0; i < sde_enc->num_phys_encs; i++) {
		struct sde_encoder_phys *phys = sde_enc->phys_encs[i];

		if (!phys)
			continue;

		phys->comp_type = comp_info->comp_type;
		phys->comp_ratio = comp_info->comp_ratio;
		phys->wide_bus_en = mode_info.wide_bus_en;

		if (phys->comp_type == MSM_DISPLAY_COMPRESSION_DSC) {
			phys->dsc_extra_pclk_cycle_cnt =
				comp_info->dsc_info.pclk_per_line;
			phys->dsc_extra_disp_width =
				comp_info->dsc_info.extra_width;
		}

		if (phys != sde_enc->cur_master) {
			/**
			 * on DMS request, the encoder will be enabled
			 * already. Invoke restore to reconfigure the
			 * new mode.
			 */
			if ((msm_is_mode_seamless_dms(cur_mode) ||
				msm_is_mode_seamless_dyn_clk(cur_mode)) &&
					phys->ops.restore)
				phys->ops.restore(phys);
			else if (phys->ops.enable)
				phys->ops.enable(phys);
		}

		if (sde_enc->misr_enable && (sde_enc->disp_info.capabilities &
		     MSM_DISPLAY_CAP_VID_MODE) && phys->ops.setup_misr)
			phys->ops.setup_misr(phys, true,
						sde_enc->misr_frame_count);
	}

	if ((msm_is_mode_seamless_dms(cur_mode) ||
			msm_is_mode_seamless_dyn_clk(cur_mode)) &&
			sde_enc->cur_master->ops.restore)
		sde_enc->cur_master->ops.restore(sde_enc->cur_master);
	else if (sde_enc->cur_master->ops.enable)
		sde_enc->cur_master->ops.enable(sde_enc->cur_master);

	_sde_encoder_virt_enable_helper(drm_enc);
}

static void sde_encoder_virt_disable(struct drm_encoder *drm_enc)
{
	struct sde_encoder_virt *sde_enc = NULL;
	struct msm_drm_private *priv;
	struct sde_kms *sde_kms;
	enum sde_intf_mode intf_mode;
	int i = 0;

	if (!drm_enc) {
		SDE_ERROR("invalid encoder\n");
		return;
	} else if (!drm_enc->dev) {
		SDE_ERROR("invalid dev\n");
		return;
	} else if (!drm_enc->dev->dev_private) {
		SDE_ERROR("invalid dev_private\n");
		return;
	}

	if (!sde_kms_power_resource_is_enabled(drm_enc->dev)) {
		SDE_ERROR("power resource is not enabled\n");
		return;
	}

	sde_enc = to_sde_encoder_virt(drm_enc);
	SDE_DEBUG_ENC(sde_enc, "\n");

	priv = drm_enc->dev->dev_private;
	sde_kms = to_sde_kms(priv->kms);
	intf_mode = sde_encoder_get_intf_mode(drm_enc);

	SDE_EVT32(DRMID(drm_enc));

	/* wait for idle */
	sde_encoder_wait_for_event(drm_enc, MSM_ENC_TX_COMPLETE);

	if (sde_enc->input_handler)
		input_unregister_handler(sde_enc->input_handler);

	/*
	 * For primary command mode encoders, execute the resource control
	 * pre-stop operations before the physical encoders are disabled, to
	 * allow the rsc to transition its states properly.
	 *
	 * For other encoder types, rsc should not be enabled until after
	 * they have been fully disabled, so delay the pre-stop operations
	 * until after the physical disable calls have returned.
	 */
	if (sde_enc->disp_info.is_primary && intf_mode == INTF_MODE_CMD) {
		sde_encoder_resource_control(drm_enc,
				SDE_ENC_RC_EVENT_PRE_STOP);
		for (i = 0; i < sde_enc->num_phys_encs; i++) {
			struct sde_encoder_phys *phys = sde_enc->phys_encs[i];

			if (phys && phys->ops.disable)
				phys->ops.disable(phys);
		}
	} else {
		for (i = 0; i < sde_enc->num_phys_encs; i++) {
			struct sde_encoder_phys *phys = sde_enc->phys_encs[i];

			if (phys && phys->ops.disable)
				phys->ops.disable(phys);
		}
		sde_encoder_resource_control(drm_enc,
				SDE_ENC_RC_EVENT_PRE_STOP);
	}

	/*
	 * disable dsc after the transfer is complete (for command mode)
	 * and after physical encoder is disabled, to make sure timing
	 * engine is already disabled (for video mode).
	 */
	_sde_encoder_dsc_disable(sde_enc);

	sde_encoder_resource_control(drm_enc, SDE_ENC_RC_EVENT_STOP);

	for (i = 0; i < sde_enc->num_phys_encs; i++) {
		if (sde_enc->phys_encs[i]) {
			sde_enc->phys_encs[i]->cont_splash_enabled = false;
			sde_enc->phys_encs[i]->cont_splash_single_flush = 0;
			sde_enc->phys_encs[i]->connector = NULL;
		}
	}

	sde_enc->cur_master = NULL;
	/*
	 * clear the cached crtc in sde_enc on use case finish, after all the
	 * outstanding events and timers have been completed
	 */
	sde_enc->crtc = NULL;

	SDE_DEBUG_ENC(sde_enc, "encoder disabled\n");

	sde_rm_release(&sde_kms->rm, drm_enc);
}

void sde_encoder_helper_phys_disable(struct sde_encoder_phys *phys_enc,
		struct sde_encoder_phys_wb *wb_enc)
{
	struct sde_encoder_virt *sde_enc;

	if (wb_enc) {
		if (sde_encoder_helper_reset_mixers(phys_enc,
				NULL))
			return;

		if (wb_enc->hw_wb->ops.bind_pingpong_blk) {
			wb_enc->hw_wb->ops.bind_pingpong_blk(wb_enc->hw_wb,
					false, phys_enc->hw_pp->idx);

			if (phys_enc->hw_ctl->ops.update_bitmask_wb)
				phys_enc->hw_ctl->ops.update_bitmask_wb(
						phys_enc->hw_ctl,
						wb_enc->hw_wb->idx, true);
		}
	} else {
		if (phys_enc->hw_intf->ops.bind_pingpong_blk) {
			phys_enc->hw_intf->ops.bind_pingpong_blk(
					phys_enc->hw_intf, false,
					phys_enc->hw_pp->idx);

			if (phys_enc->hw_ctl->ops.update_bitmask_intf)
				phys_enc->hw_ctl->ops.update_bitmask_intf(
						phys_enc->hw_ctl,
						phys_enc->hw_intf->idx, true);
		}
	}

	if (phys_enc->hw_pp && phys_enc->hw_pp->ops.reset_3d_mode) {
		phys_enc->hw_pp->ops.reset_3d_mode(phys_enc->hw_pp);

		if (phys_enc->hw_ctl->ops.update_bitmask_merge3d &&
				phys_enc->hw_pp->merge_3d)
			phys_enc->hw_ctl->ops.update_bitmask_merge3d(
					phys_enc->hw_ctl,
					phys_enc->hw_pp->merge_3d->idx, true);
	}

	if (phys_enc->hw_cdm && phys_enc->hw_cdm->ops.bind_pingpong_blk &&
			phys_enc->hw_pp) {
		phys_enc->hw_cdm->ops.bind_pingpong_blk(phys_enc->hw_cdm,
				false, phys_enc->hw_pp->idx);

		if (phys_enc->hw_ctl->ops.update_bitmask_cdm)
			phys_enc->hw_ctl->ops.update_bitmask_cdm(
					phys_enc->hw_ctl,
					phys_enc->hw_cdm->idx, true);
	}

	sde_enc = to_sde_encoder_virt(phys_enc->parent);

	if (phys_enc == sde_enc->cur_master && phys_enc->hw_pp &&
			phys_enc->hw_ctl->ops.reset_post_disable)
		phys_enc->hw_ctl->ops.reset_post_disable(
				phys_enc->hw_ctl, &phys_enc->intf_cfg_v1,
				phys_enc->hw_pp->merge_3d ?
				phys_enc->hw_pp->merge_3d->idx : 0);

	phys_enc->hw_ctl->ops.trigger_flush(phys_enc->hw_ctl);
	phys_enc->hw_ctl->ops.trigger_start(phys_enc->hw_ctl);
}

static enum sde_intf sde_encoder_get_intf(struct sde_mdss_cfg *catalog,
		enum sde_intf_type type, u32 controller_id)
{
	int i = 0;

	for (i = 0; i < catalog->intf_count; i++) {
		if (catalog->intf[i].type == type
		    && catalog->intf[i].controller_id == controller_id) {
			return catalog->intf[i].id;
		}
	}

	return INTF_MAX;
}

static enum sde_wb sde_encoder_get_wb(struct sde_mdss_cfg *catalog,
		enum sde_intf_type type, u32 controller_id)
{
	if (controller_id < catalog->wb_count)
		return catalog->wb[controller_id].id;

	return WB_MAX;
}

static void sde_encoder_vblank_callback(struct drm_encoder *drm_enc,
		struct sde_encoder_phys *phy_enc)
{
	struct sde_encoder_virt *sde_enc = NULL;
	unsigned long lock_flags;

	if (!drm_enc || !phy_enc)
		return;

	SDE_ATRACE_BEGIN("encoder_vblank_callback");
	sde_enc = to_sde_encoder_virt(drm_enc);

	spin_lock_irqsave(&sde_enc->enc_spinlock, lock_flags);
	if (sde_enc->crtc_vblank_cb)
		sde_enc->crtc_vblank_cb(sde_enc->crtc_vblank_cb_data);
	spin_unlock_irqrestore(&sde_enc->enc_spinlock, lock_flags);

	atomic_inc(&phy_enc->vsync_cnt);
	SDE_ATRACE_END("encoder_vblank_callback");
}

static void sde_encoder_underrun_callback(struct drm_encoder *drm_enc,
		struct sde_encoder_phys *phy_enc)
{
	if (!phy_enc)
		return;

	SDE_ATRACE_BEGIN("encoder_underrun_callback");
	atomic_inc(&phy_enc->underrun_cnt);
	SDE_EVT32(DRMID(drm_enc), atomic_read(&phy_enc->underrun_cnt));

	trace_sde_encoder_underrun(DRMID(drm_enc),
		atomic_read(&phy_enc->underrun_cnt));

	SDE_DBG_CTRL("stop_ftrace");
	SDE_DBG_CTRL("panic_underrun");

	SDE_ATRACE_END("encoder_underrun_callback");
}

void sde_encoder_register_vblank_callback(struct drm_encoder *drm_enc,
		void (*vbl_cb)(void *), void *vbl_data)
{
	struct sde_encoder_virt *sde_enc = to_sde_encoder_virt(drm_enc);
	unsigned long lock_flags;
	bool enable;
	int i;

	enable = vbl_cb ? true : false;

	if (!drm_enc) {
		SDE_ERROR("invalid encoder\n");
		return;
	}
	SDE_DEBUG_ENC(sde_enc, "\n");
	SDE_EVT32(DRMID(drm_enc), enable);

	spin_lock_irqsave(&sde_enc->enc_spinlock, lock_flags);
	sde_enc->crtc_vblank_cb = vbl_cb;
	sde_enc->crtc_vblank_cb_data = vbl_data;
	spin_unlock_irqrestore(&sde_enc->enc_spinlock, lock_flags);

	for (i = 0; i < sde_enc->num_phys_encs; i++) {
		struct sde_encoder_phys *phys = sde_enc->phys_encs[i];

		if (phys && phys->ops.control_vblank_irq)
			phys->ops.control_vblank_irq(phys, enable);
	}
	sde_enc->vblank_enabled = enable;
}

void sde_encoder_register_frame_event_callback(struct drm_encoder *drm_enc,
			void (*frame_event_cb)(void *, u32 event),
			struct drm_crtc *crtc)
{
	struct sde_encoder_virt *sde_enc = to_sde_encoder_virt(drm_enc);
	unsigned long lock_flags;
	bool enable;

	enable = frame_event_cb ? true : false;

	if (!drm_enc) {
		SDE_ERROR("invalid encoder\n");
		return;
	}
	SDE_DEBUG_ENC(sde_enc, "\n");
	SDE_EVT32(DRMID(drm_enc), enable, 0);

	spin_lock_irqsave(&sde_enc->enc_spinlock, lock_flags);
	sde_enc->crtc_frame_event_cb = frame_event_cb;
	sde_enc->crtc_frame_event_cb_data.crtc = crtc;
	spin_unlock_irqrestore(&sde_enc->enc_spinlock, lock_flags);
}

static void sde_encoder_frame_done_callback(
		struct drm_encoder *drm_enc,
		struct sde_encoder_phys *ready_phys, u32 event)
{
	struct sde_encoder_virt *sde_enc = to_sde_encoder_virt(drm_enc);
	unsigned int i;

	if (!drm_enc || !sde_enc->cur_master) {
		SDE_ERROR("invalid param: drm_enc %lx, cur_master %lx\n",
			  (unsigned long)drm_enc, drm_enc ?
			  (unsigned long)sde_enc->cur_master : 0);
		return;
	}

	sde_enc->crtc_frame_event_cb_data.connector =
				sde_enc->cur_master->connector;

	if (event & (SDE_ENCODER_FRAME_EVENT_DONE
			| SDE_ENCODER_FRAME_EVENT_ERROR
			| SDE_ENCODER_FRAME_EVENT_PANEL_DEAD)) {

		if (!sde_enc->frame_busy_mask[0]) {
			/**
			 * suppress frame_done without waiter,
			 * likely autorefresh
			 */
			SDE_EVT32(DRMID(drm_enc), event, ready_phys->intf_idx);
			return;
		}

		/* One of the physical encoders has become idle */
		for (i = 0; i < sde_enc->num_phys_encs; i++) {
			if (sde_enc->phys_encs[i] == ready_phys) {
				clear_bit(i, sde_enc->frame_busy_mask);
				SDE_EVT32_VERBOSE(DRMID(drm_enc), i,
					sde_enc->frame_busy_mask[0]);
			}
		}

		if (!sde_enc->frame_busy_mask[0]) {
			sde_encoder_resource_control(drm_enc,
					SDE_ENC_RC_EVENT_FRAME_DONE);

			if (sde_enc->crtc_frame_event_cb)
				sde_enc->crtc_frame_event_cb(
					&sde_enc->crtc_frame_event_cb_data,
					event);
		}
	} else {
		if (sde_enc->crtc_frame_event_cb)
			sde_enc->crtc_frame_event_cb(
				&sde_enc->crtc_frame_event_cb_data, event);
	}
}

static void sde_encoder_get_qsync_fps_callback(
	struct drm_encoder *drm_enc,
	u32 *qsync_fps)
{
	struct msm_display_info *disp_info;
	struct sde_encoder_virt *sde_enc;

	if (!qsync_fps)
		return;

	*qsync_fps = 0;
	if (!drm_enc) {
		SDE_ERROR("invalid drm encoder\n");
		return;
	}

	sde_enc = to_sde_encoder_virt(drm_enc);
	disp_info = &sde_enc->disp_info;
	*qsync_fps = disp_info->qsync_min_fps;
}

int sde_encoder_idle_request(struct drm_encoder *drm_enc)
{
	struct sde_encoder_virt *sde_enc;

	if (!drm_enc) {
		SDE_ERROR("invalid drm encoder\n");
		return -EINVAL;
	}

	sde_enc = to_sde_encoder_virt(drm_enc);
	sde_encoder_resource_control(&sde_enc->base,
						SDE_ENC_RC_EVENT_ENTER_IDLE);

	return 0;
}

int sde_encoder_get_ctlstart_timeout_state(struct drm_encoder *drm_enc)
{
	struct sde_encoder_virt *sde_enc = NULL;
	int i, count = 0;

	if (!drm_enc)
		return 0;

	sde_enc = to_sde_encoder_virt(drm_enc);

	for (i = 0; i < sde_enc->num_phys_encs; i++) {
		count += atomic_read(&sde_enc->phys_encs[i]->ctlstart_timeout);
		atomic_set(&sde_enc->phys_encs[i]->ctlstart_timeout, 0);
	}

	return count;
}
/**
 * _sde_encoder_trigger_flush - trigger flush for a physical encoder
 * drm_enc: Pointer to drm encoder structure
 * phys: Pointer to physical encoder structure
 * extra_flush: Additional bit mask to include in flush trigger
 */
static inline void _sde_encoder_trigger_flush(struct drm_encoder *drm_enc,
		struct sde_encoder_phys *phys,
		struct sde_ctl_flush_cfg *extra_flush)
{
	struct sde_hw_ctl *ctl;
	unsigned long lock_flags;
	struct sde_encoder_virt *sde_enc;
	int pend_ret_fence_cnt;
	struct sde_connector *c_conn;

	if (!drm_enc || !phys) {
		SDE_ERROR("invalid argument(s), drm_enc %d, phys_enc %d\n",
				drm_enc != 0, phys != 0);
		return;
	}

	sde_enc = to_sde_encoder_virt(drm_enc);
	c_conn = to_sde_connector(phys->connector);

	if (!phys->hw_pp) {
		SDE_ERROR("invalid pingpong hw\n");
		return;
	}

	ctl = phys->hw_ctl;
	if (!ctl || !phys->ops.trigger_flush) {
		SDE_ERROR("missing ctl/trigger cb\n");
		return;
	}

	if (phys->split_role == ENC_ROLE_SKIP) {
		SDE_DEBUG_ENC(to_sde_encoder_virt(phys->parent),
				"skip flush pp%d ctl%d\n",
				phys->hw_pp->idx - PINGPONG_0,
				ctl->idx - CTL_0);
		return;
	}

	/* update pending counts and trigger kickoff ctl flush atomically */
	spin_lock_irqsave(&sde_enc->enc_spinlock, lock_flags);

	if (phys->ops.is_master && phys->ops.is_master(phys))
		atomic_inc(&phys->pending_retire_fence_cnt);

	pend_ret_fence_cnt = atomic_read(&phys->pending_retire_fence_cnt);

	/* perform peripheral flush on every frame update for dp dsc */
	if (phys->hw_intf && phys->hw_intf->cap->type == INTF_DP &&
			phys->comp_type == MSM_DISPLAY_COMPRESSION_DSC &&
			phys->comp_ratio && ctl->ops.update_bitmask_periph &&
			c_conn->ops.update_pps) {
		c_conn->ops.update_pps(phys->connector, NULL, c_conn->display);
		ctl->ops.update_bitmask_periph(ctl, phys->hw_intf->idx, 1);
	}

	if ((extra_flush && extra_flush->pending_flush_mask)
			&& ctl->ops.update_pending_flush)
		ctl->ops.update_pending_flush(ctl, extra_flush);

	phys->ops.trigger_flush(phys);

	spin_unlock_irqrestore(&sde_enc->enc_spinlock, lock_flags);

	if (ctl->ops.get_pending_flush) {
		struct sde_ctl_flush_cfg pending_flush = {0,};

		ctl->ops.get_pending_flush(ctl, &pending_flush);
		SDE_EVT32(DRMID(drm_enc), phys->intf_idx - INTF_0,
				ctl->idx - CTL_0,
				pending_flush.pending_flush_mask,
				pend_ret_fence_cnt);
	} else {
		SDE_EVT32(DRMID(drm_enc), phys->intf_idx - INTF_0,
				ctl->idx - CTL_0,
				pend_ret_fence_cnt);
	}
}

/**
 * _sde_encoder_trigger_start - trigger start for a physical encoder
 * phys: Pointer to physical encoder structure
 */
static inline void _sde_encoder_trigger_start(struct sde_encoder_phys *phys)
{
	struct sde_hw_ctl *ctl;
	struct sde_encoder_virt *sde_enc;

	if (!phys) {
		SDE_ERROR("invalid argument(s)\n");
		return;
	}

	if (!phys->hw_pp) {
		SDE_ERROR("invalid pingpong hw\n");
		return;
	}

	if (!phys->parent) {
		SDE_ERROR("invalid parent\n");
		return;
	}
	/* avoid ctrl start for encoder in clone mode */
	if (phys->in_clone_mode)
		return;

	ctl = phys->hw_ctl;
	sde_enc = to_sde_encoder_virt(phys->parent);

	if (phys->split_role == ENC_ROLE_SKIP) {
		SDE_DEBUG_ENC(sde_enc,
				"skip start pp%d ctl%d\n",
				phys->hw_pp->idx - PINGPONG_0,
				ctl->idx - CTL_0);
		return;
	}

	/* Start rotator before CTL_START for async inline mode */
	if (sde_crtc_get_rotator_op_mode(sde_enc->crtc) ==
			SDE_CTL_ROT_OP_MODE_INLINE_ASYNC &&
			ctl->ops.trigger_rot_start) {
		SDE_DEBUG_ENC(sde_enc, "trigger rotator start ctl%d\n",
				ctl->idx - CTL_0);
		ctl->ops.trigger_rot_start(ctl);
	}

	if (phys->ops.trigger_start && phys->enable_state != SDE_ENC_DISABLED)
		phys->ops.trigger_start(phys);
}

void sde_encoder_helper_trigger_flush(struct sde_encoder_phys *phys_enc)
{
	struct sde_hw_ctl *ctl;

	if (!phys_enc) {
		SDE_ERROR("invalid encoder\n");
		return;
	}

	ctl = phys_enc->hw_ctl;
	if (ctl && ctl->ops.trigger_flush)
		ctl->ops.trigger_flush(ctl);
}

void sde_encoder_helper_trigger_start(struct sde_encoder_phys *phys_enc)
{
	struct sde_hw_ctl *ctl;

	if (!phys_enc) {
		SDE_ERROR("invalid encoder\n");
		return;
	}

	ctl = phys_enc->hw_ctl;
	if (ctl && ctl->ops.trigger_start) {
		ctl->ops.trigger_start(ctl);
		SDE_EVT32(DRMID(phys_enc->parent), ctl->idx - CTL_0);
	}
}

void sde_encoder_helper_hw_reset(struct sde_encoder_phys *phys_enc)
{
	struct sde_encoder_virt *sde_enc;
	struct sde_connector *sde_con;
	void *sde_con_disp;
	struct sde_hw_ctl *ctl;
	int rc;

	if (!phys_enc) {
		SDE_ERROR("invalid encoder\n");
		return;
	}
	sde_enc = to_sde_encoder_virt(phys_enc->parent);
	ctl = phys_enc->hw_ctl;

	if (!ctl || !ctl->ops.reset)
		return;

	SDE_DEBUG_ENC(sde_enc, "ctl %d reset\n",  ctl->idx);
	SDE_EVT32(DRMID(phys_enc->parent), ctl->idx);

	if (phys_enc->ops.is_master && phys_enc->ops.is_master(phys_enc) &&
			phys_enc->connector) {
		sde_con = to_sde_connector(phys_enc->connector);
		sde_con_disp = sde_connector_get_display(phys_enc->connector);

		if (sde_con->ops.soft_reset) {
			rc = sde_con->ops.soft_reset(sde_con_disp);
			if (rc) {
				SDE_ERROR_ENC(sde_enc,
						"connector soft reset failure\n");
				SDE_DBG_DUMP("all", "dbg_bus", "vbif_dbg_bus",
								"panic");
			}
		}
	}

	phys_enc->enable_state = SDE_ENC_ENABLED;
}

/**
 * _sde_encoder_kickoff_phys - handle physical encoder kickoff
 *	Iterate through the physical encoders and perform consolidated flush
 *	and/or control start triggering as needed. This is done in the virtual
 *	encoder rather than the individual physical ones in order to handle
 *	use cases that require visibility into multiple physical encoders at
 *	a time.
 * sde_enc: Pointer to virtual encoder structure
 */
static void _sde_encoder_kickoff_phys(struct sde_encoder_virt *sde_enc)
{
	struct sde_hw_ctl *ctl;
	uint32_t i;
	struct sde_ctl_flush_cfg pending_flush = {0,};
	u32 pending_kickoff_cnt;
	struct msm_drm_private *priv = NULL;
	struct sde_kms *sde_kms = NULL;
	bool is_vid_mode = false;

	if (!sde_enc) {
		SDE_ERROR("invalid encoder\n");
		return;
	}

	is_vid_mode = sde_enc->disp_info.capabilities &
					MSM_DISPLAY_CAP_VID_MODE;

	/* don't perform flush/start operations for slave encoders */
	for (i = 0; i < sde_enc->num_phys_encs; i++) {
		struct sde_encoder_phys *phys = sde_enc->phys_encs[i];
		enum sde_rm_topology_name topology = SDE_RM_TOPOLOGY_NONE;

		if (!phys || phys->enable_state == SDE_ENC_DISABLED)
			continue;

		ctl = phys->hw_ctl;
		if (!ctl)
			continue;

		if (phys->connector)
			topology = sde_connector_get_topology_name(
					phys->connector);
		/*
		 * don't wait on ppsplit slaves or skipped encoders because
		 * they dont receive irqs
		 */
		if (!(topology == SDE_RM_TOPOLOGY_PPSPLIT &&
				phys->split_role == ENC_ROLE_SLAVE) &&
				phys->split_role != ENC_ROLE_SKIP)
			set_bit(i, sde_enc->frame_busy_mask);

		if (!phys->ops.needs_single_flush ||
				!phys->ops.needs_single_flush(phys)) {
			if (ctl->ops.reg_dma_flush)
				ctl->ops.reg_dma_flush(ctl, is_vid_mode);
			_sde_encoder_trigger_flush(&sde_enc->base, phys, 0x0);
		} else if (ctl->ops.get_pending_flush) {
			ctl->ops.get_pending_flush(ctl, &pending_flush);
		}
	}

	/* for split flush, combine pending flush masks and send to master */
	if (pending_flush.pending_flush_mask && sde_enc->cur_master) {
		ctl = sde_enc->cur_master->hw_ctl;
		if (ctl->ops.reg_dma_flush)
			ctl->ops.reg_dma_flush(ctl, is_vid_mode);
		_sde_encoder_trigger_flush(&sde_enc->base, sde_enc->cur_master,
						&pending_flush);
	}

	/* update pending_kickoff_cnt AFTER flush but before trigger start */
	for (i = 0; i < sde_enc->num_phys_encs; i++) {
		struct sde_encoder_phys *phys = sde_enc->phys_encs[i];

		if (!phys || phys->enable_state == SDE_ENC_DISABLED)
			continue;

		if (!phys->ops.needs_single_flush ||
				!phys->ops.needs_single_flush(phys)) {
			pending_kickoff_cnt =
					sde_encoder_phys_inc_pending(phys);
			SDE_EVT32(pending_kickoff_cnt, SDE_EVTLOG_FUNC_CASE1);
		} else {
			pending_kickoff_cnt =
					sde_encoder_phys_inc_pending(phys);
			SDE_EVT32(pending_kickoff_cnt,
					pending_flush.pending_flush_mask,
					SDE_EVTLOG_FUNC_CASE2);
		}
	}

	_sde_encoder_trigger_start(sde_enc->cur_master);

	if (sde_enc->elevated_ahb_vote) {
		priv = sde_enc->base.dev->dev_private;
		if (priv != NULL) {
			sde_kms = to_sde_kms(priv->kms);
			if (sde_kms != NULL) {
				sde_power_scale_reg_bus(&priv->phandle,
						sde_kms->core_client,
						VOTE_INDEX_LOW,
						false);
			}
		}
		sde_enc->elevated_ahb_vote = false;
	}

}

static void _sde_encoder_ppsplit_swap_intf_for_right_only_update(
		struct drm_encoder *drm_enc,
		unsigned long *affected_displays,
		int num_active_phys)
{
	struct sde_encoder_virt *sde_enc;
	struct sde_encoder_phys *master;
	enum sde_rm_topology_name topology;
	bool is_right_only;

	if (!drm_enc || !affected_displays)
		return;

	sde_enc = to_sde_encoder_virt(drm_enc);
	master = sde_enc->cur_master;
	if (!master || !master->connector)
		return;

	topology = sde_connector_get_topology_name(master->connector);
	if (topology != SDE_RM_TOPOLOGY_PPSPLIT)
		return;

	/*
	 * For pingpong split, the slave pingpong won't generate IRQs. For
	 * right-only updates, we can't swap pingpongs, or simply swap the
	 * master/slave assignment, we actually have to swap the interfaces
	 * so that the master physical encoder will use a pingpong/interface
	 * that generates irqs on which to wait.
	 */
	is_right_only = !test_bit(0, affected_displays) &&
			test_bit(1, affected_displays);

	if (is_right_only && !sde_enc->intfs_swapped) {
		/* right-only update swap interfaces */
		swap(sde_enc->phys_encs[0]->intf_idx,
				sde_enc->phys_encs[1]->intf_idx);
		sde_enc->intfs_swapped = true;
	} else if (!is_right_only && sde_enc->intfs_swapped) {
		/* left-only or full update, swap back */
		swap(sde_enc->phys_encs[0]->intf_idx,
				sde_enc->phys_encs[1]->intf_idx);
		sde_enc->intfs_swapped = false;
	}

	SDE_DEBUG_ENC(sde_enc,
			"right_only %d swapped %d phys0->intf%d, phys1->intf%d\n",
			is_right_only, sde_enc->intfs_swapped,
			sde_enc->phys_encs[0]->intf_idx - INTF_0,
			sde_enc->phys_encs[1]->intf_idx - INTF_0);
	SDE_EVT32(DRMID(drm_enc), is_right_only, sde_enc->intfs_swapped,
			sde_enc->phys_encs[0]->intf_idx - INTF_0,
			sde_enc->phys_encs[1]->intf_idx - INTF_0,
			*affected_displays);

	/* ppsplit always uses master since ppslave invalid for irqs*/
	if (num_active_phys == 1)
		*affected_displays = BIT(0);
}

static void _sde_encoder_update_master(struct drm_encoder *drm_enc,
		struct sde_encoder_kickoff_params *params)
{
	struct sde_encoder_virt *sde_enc;
	struct sde_encoder_phys *phys;
	int i, num_active_phys;
	bool master_assigned = false;

	if (!drm_enc || !params)
		return;

	sde_enc = to_sde_encoder_virt(drm_enc);

	if (sde_enc->num_phys_encs <= 1)
		return;

	/* count bits set */
	num_active_phys = hweight_long(params->affected_displays);

	SDE_DEBUG_ENC(sde_enc, "affected_displays 0x%lx num_active_phys %d\n",
			params->affected_displays, num_active_phys);
	SDE_EVT32_VERBOSE(DRMID(drm_enc), params->affected_displays,
			num_active_phys);

	/* for left/right only update, ppsplit master switches interface */
	_sde_encoder_ppsplit_swap_intf_for_right_only_update(drm_enc,
			&params->affected_displays, num_active_phys);

	for (i = 0; i < sde_enc->num_phys_encs; i++) {
		enum sde_enc_split_role prv_role, new_role;
		bool active = false;

		phys = sde_enc->phys_encs[i];
		if (!phys || !phys->ops.update_split_role || !phys->hw_pp)
			continue;

		active = test_bit(i, &params->affected_displays);
		prv_role = phys->split_role;

		if (active && num_active_phys == 1)
			new_role = ENC_ROLE_SOLO;
		else if (active && !master_assigned)
			new_role = ENC_ROLE_MASTER;
		else if (active)
			new_role = ENC_ROLE_SLAVE;
		else
			new_role = ENC_ROLE_SKIP;

		phys->ops.update_split_role(phys, new_role);
		if (new_role == ENC_ROLE_SOLO || new_role == ENC_ROLE_MASTER) {
			sde_enc->cur_master = phys;
			master_assigned = true;
		}

		SDE_DEBUG_ENC(sde_enc, "pp %d role prv %d new %d active %d\n",
				phys->hw_pp->idx - PINGPONG_0, prv_role,
				phys->split_role, active);
		SDE_EVT32(DRMID(drm_enc), params->affected_displays,
				phys->hw_pp->idx - PINGPONG_0, prv_role,
				phys->split_role, active, num_active_phys);
	}
}

bool sde_encoder_check_mode(struct drm_encoder *drm_enc, u32 mode)
{
	struct sde_encoder_virt *sde_enc;
	struct msm_display_info *disp_info;

	if (!drm_enc) {
		SDE_ERROR("invalid encoder\n");
		return false;
	}

	sde_enc = to_sde_encoder_virt(drm_enc);
	disp_info = &sde_enc->disp_info;

	return (disp_info->capabilities & mode);
}

void sde_encoder_trigger_kickoff_pending(struct drm_encoder *drm_enc)
{
	struct sde_encoder_virt *sde_enc;
	struct sde_encoder_phys *phys;
	unsigned int i;
	struct sde_hw_ctl *ctl;
	struct msm_display_info *disp_info;

	if (!drm_enc) {
		SDE_ERROR("invalid encoder\n");
		return;
	}
	sde_enc = to_sde_encoder_virt(drm_enc);
	disp_info = &sde_enc->disp_info;

	for (i = 0; i < sde_enc->num_phys_encs; i++) {
		phys = sde_enc->phys_encs[i];

		if (phys && phys->hw_ctl) {
			ctl = phys->hw_ctl;
			/*
			 * avoid clearing the pending flush during the first
			 * frame update after idle power collpase as the
			 * restore path would have updated the pending flush
			 */
			if (!sde_enc->idle_pc_restore &&
					ctl->ops.clear_pending_flush)
				ctl->ops.clear_pending_flush(ctl);

			/* update only for command mode primary ctl */
			if ((phys == sde_enc->cur_master) &&
			   (disp_info->capabilities & MSM_DISPLAY_CAP_CMD_MODE)
			    && ctl->ops.trigger_pending)
				ctl->ops.trigger_pending(ctl);
		}
	}
	sde_enc->idle_pc_restore = false;
}

static void _sde_encoder_setup_dither(struct sde_encoder_phys *phys)
{
	void *dither_cfg;
	int ret = 0, rc, i = 0;
	size_t len = 0;
	enum sde_rm_topology_name topology;
	struct drm_encoder *drm_enc;
	struct msm_mode_info mode_info;
	struct msm_display_dsc_info *dsc = NULL;
	struct sde_encoder_virt *sde_enc;
	struct sde_hw_pingpong *hw_pp;

	if (!phys || !phys->connector || !phys->hw_pp ||
			!phys->hw_pp->ops.setup_dither || !phys->parent)
		return;

	topology = sde_connector_get_topology_name(phys->connector);
	if ((topology == SDE_RM_TOPOLOGY_PPSPLIT) &&
			(phys->split_role == ENC_ROLE_SLAVE))
		return;

	drm_enc = phys->parent;
	sde_enc = to_sde_encoder_virt(drm_enc);
	rc = _sde_encoder_get_mode_info(&sde_enc->base, &mode_info);
	if (rc) {
		SDE_ERROR_ENC(sde_enc, "failed to get mode info\n");
		return;
	}

	dsc = &mode_info.comp_info.dsc_info;
	/* disable dither for 10 bpp or 10bpc dsc config */
	if (dsc->bpp == 10 || dsc->bpc == 10) {
		phys->hw_pp->ops.setup_dither(phys->hw_pp, NULL, 0);
		return;
	}

	ret = sde_connector_get_dither_cfg(phys->connector,
			phys->connector->state, &dither_cfg, &len);
	if (ret)
		return;

	if (TOPOLOGY_DUALPIPE_MERGE_MODE(topology)) {
		for (i = 0; i < MAX_CHANNELS_PER_ENC; i++) {
			hw_pp = sde_enc->hw_pp[i];
			if (hw_pp) {
				phys->hw_pp->ops.setup_dither(hw_pp, dither_cfg,
								len);
			}
		}
	} else {
		phys->hw_pp->ops.setup_dither(phys->hw_pp, dither_cfg, len);
	}
}

static u32 _sde_encoder_calculate_linetime(struct sde_encoder_virt *sde_enc,
		struct drm_display_mode *mode)
{
	u64 pclk_rate;
	u32 pclk_period;
	u32 line_time;

	/*
	 * For linetime calculation, only operate on master encoder.
	 */
	if (!sde_enc->cur_master)
		return 0;

	if (!sde_enc->cur_master->ops.get_line_count) {
		SDE_ERROR("get_line_count function not defined\n");
		return 0;
	}

	pclk_rate = mode->clock; /* pixel clock in kHz */
	if (pclk_rate == 0) {
		SDE_ERROR("pclk is 0, cannot calculate line time\n");
		return 0;
	}

	pclk_period = DIV_ROUND_UP_ULL(1000000000ull, pclk_rate);
	if (pclk_period == 0) {
		SDE_ERROR("pclk period is 0\n");
		return 0;
	}

	/*
	 * Line time calculation based on Pixel clock and HTOTAL.
	 * Final unit is in ns.
	 */
	line_time = (pclk_period * mode->htotal) / 1000;
	if (line_time == 0) {
		SDE_ERROR("line time calculation is 0\n");
		return 0;
	}

	SDE_DEBUG_ENC(sde_enc,
			"clk_rate=%lldkHz, clk_period=%d, linetime=%dns\n",
			pclk_rate, pclk_period, line_time);

	return line_time;
}

static int _sde_encoder_wakeup_time(struct drm_encoder *drm_enc,
		ktime_t *wakeup_time)
{
	struct drm_display_mode *mode;
	struct sde_encoder_virt *sde_enc;
	u32 cur_line;
	u32 line_time;
	u32 vtotal, time_to_vsync;
	ktime_t cur_time;

	sde_enc = to_sde_encoder_virt(drm_enc);
	mode = &sde_enc->cur_master->cached_mode;

	line_time = _sde_encoder_calculate_linetime(sde_enc, mode);
	if (!line_time)
		return -EINVAL;

	cur_line = sde_enc->cur_master->ops.get_line_count(sde_enc->cur_master);

	vtotal = mode->vtotal;
	if (cur_line >= vtotal)
		time_to_vsync = line_time * vtotal;
	else
		time_to_vsync = line_time * (vtotal - cur_line);

	if (time_to_vsync == 0) {
		SDE_ERROR("time to vsync should not be zero, vtotal=%d\n",
				vtotal);
		return -EINVAL;
	}

	cur_time = ktime_get();
	*wakeup_time = ktime_add_ns(cur_time, time_to_vsync);

	SDE_DEBUG_ENC(sde_enc,
			"cur_line=%u vtotal=%u time_to_vsync=%u, cur_time=%lld, wakeup_time=%lld\n",
			cur_line, vtotal, time_to_vsync,
			ktime_to_ms(cur_time),
			ktime_to_ms(*wakeup_time));
	return 0;
}

static void sde_encoder_vsync_event_handler(unsigned long data)
{
	struct drm_encoder *drm_enc = (struct drm_encoder *) data;
	struct sde_encoder_virt *sde_enc;
	struct msm_drm_private *priv;
	struct msm_drm_thread *event_thread;

	if (!drm_enc || !drm_enc->dev || !drm_enc->dev->dev_private) {
		SDE_ERROR("invalid encoder parameters\n");
		return;
	}

	sde_enc = to_sde_encoder_virt(drm_enc);
	priv = drm_enc->dev->dev_private;
	if (!sde_enc->crtc) {
		SDE_ERROR("invalid crtc");
		return;
	}

	if (sde_enc->crtc->index >= ARRAY_SIZE(priv->event_thread)) {
		SDE_ERROR("invalid crtc index:%u\n",
				sde_enc->crtc->index);
		return;
	}
	event_thread = &priv->event_thread[sde_enc->crtc->index];
	if (!event_thread) {
		SDE_ERROR("event_thread not found for crtc:%d\n",
				sde_enc->crtc->index);
		return;
	}

	kthread_queue_work(&event_thread->worker,
				&sde_enc->vsync_event_work);
}

static void sde_encoder_esd_trigger_work_handler(struct kthread_work *work)
{
	struct sde_encoder_virt *sde_enc = container_of(work,
				struct sde_encoder_virt, esd_trigger_work);

	if (!sde_enc) {
		SDE_ERROR("invalid sde encoder\n");
		return;
	}

	sde_encoder_resource_control(&sde_enc->base,
			SDE_ENC_RC_EVENT_KICKOFF);
}

static void sde_encoder_input_event_work_handler(struct kthread_work *work)
{
	struct sde_encoder_virt *sde_enc = container_of(work,
				struct sde_encoder_virt, input_event_work);

	if (!sde_enc) {
		SDE_ERROR("invalid sde encoder\n");
		return;
	}

	sde_encoder_resource_control(&sde_enc->base,
			SDE_ENC_RC_EVENT_EARLY_WAKEUP);
}

static void sde_encoder_vsync_event_work_handler(struct kthread_work *work)
{
	struct sde_encoder_virt *sde_enc = container_of(work,
			struct sde_encoder_virt, vsync_event_work);
	bool autorefresh_enabled = false;
	int rc = 0;
	ktime_t wakeup_time;

	if (!sde_enc) {
		SDE_ERROR("invalid sde encoder\n");
		return;
	}

	rc = _sde_encoder_power_enable(sde_enc, true);
	if (rc) {
		SDE_ERROR_ENC(sde_enc, "sde enc power enabled failed:%d\n", rc);
		return;
	}

	if (sde_enc->cur_master &&
		sde_enc->cur_master->ops.is_autorefresh_enabled)
		autorefresh_enabled =
			sde_enc->cur_master->ops.is_autorefresh_enabled(
						sde_enc->cur_master);

	/* Update timer if autorefresh is enabled else return */
	if (!autorefresh_enabled)
		goto exit;

	rc = _sde_encoder_wakeup_time(&sde_enc->base, &wakeup_time);
	if (rc)
		goto exit;

	SDE_EVT32_VERBOSE(ktime_to_ms(wakeup_time));
	mod_timer(&sde_enc->vsync_event_timer,
			nsecs_to_jiffies(ktime_to_ns(wakeup_time)));

exit:
	_sde_encoder_power_enable(sde_enc, false);
}

int sde_encoder_poll_line_counts(struct drm_encoder *drm_enc)
{
	static const uint64_t timeout_us = 50000;
	static const uint64_t sleep_us = 20;
	struct sde_encoder_virt *sde_enc;
	ktime_t cur_ktime, exp_ktime;
	uint32_t line_count, tmp, i;

	if (!drm_enc) {
		SDE_ERROR("invalid encoder\n");
		return -EINVAL;
	}
	sde_enc = to_sde_encoder_virt(drm_enc);
	if (!sde_enc->cur_master ||
			!sde_enc->cur_master->ops.get_line_count) {
		SDE_DEBUG_ENC(sde_enc, "can't get master line count\n");
		SDE_EVT32(DRMID(drm_enc), SDE_EVTLOG_ERROR);
		return -EINVAL;
	}

	exp_ktime = ktime_add_ms(ktime_get(), timeout_us / 1000);

	line_count = sde_enc->cur_master->ops.get_line_count(
			sde_enc->cur_master);

	for (i = 0; i < (timeout_us * 2 / sleep_us); ++i) {
		tmp = line_count;
		line_count = sde_enc->cur_master->ops.get_line_count(
				sde_enc->cur_master);
		if (line_count < tmp) {
			SDE_EVT32(DRMID(drm_enc), line_count);
			return 0;
		}

		cur_ktime = ktime_get();
		if (ktime_compare_safe(exp_ktime, cur_ktime) <= 0)
			break;

		usleep_range(sleep_us / 2, sleep_us);
	}

	SDE_EVT32(DRMID(drm_enc), line_count, SDE_EVTLOG_ERROR);
	return -ETIMEDOUT;
}

static int _helper_flush_qsync(struct sde_encoder_phys *phys_enc)
{
	struct drm_encoder *drm_enc;
	struct sde_rm_hw_iter rm_iter;
	bool lm_valid = false;
	bool intf_valid = false;

	if (!phys_enc || !phys_enc->parent) {
		SDE_ERROR("invalid encoder\n");
		return -EINVAL;
	}

	drm_enc = phys_enc->parent;

	/* Flush the interfaces for AVR update or Qsync with INTF TE */
	if (phys_enc->intf_mode == INTF_MODE_VIDEO ||
			(phys_enc->intf_mode == INTF_MODE_CMD &&
			phys_enc->has_intf_te)) {
		sde_rm_init_hw_iter(&rm_iter, drm_enc->base.id,
				SDE_HW_BLK_INTF);
		while (sde_rm_get_hw(&phys_enc->sde_kms->rm, &rm_iter)) {
			struct sde_hw_intf *hw_intf =
				(struct sde_hw_intf *)rm_iter.hw;

			if (!hw_intf)
				continue;

			if (phys_enc->hw_ctl->ops.update_bitmask_intf)
				phys_enc->hw_ctl->ops.update_bitmask_intf(
						phys_enc->hw_ctl,
						hw_intf->idx, 1);

			intf_valid = true;
		}

		if (!intf_valid) {
			SDE_ERROR_ENC(to_sde_encoder_virt(drm_enc),
				"intf not found to flush\n");
			return -EFAULT;
		}
	} else {
		sde_rm_init_hw_iter(&rm_iter, drm_enc->base.id, SDE_HW_BLK_LM);
		while (sde_rm_get_hw(&phys_enc->sde_kms->rm, &rm_iter)) {
			struct sde_hw_mixer *hw_lm =
					(struct sde_hw_mixer *)rm_iter.hw;

			if (!hw_lm)
				continue;

			/* update LM flush for HW without INTF TE */
			if (phys_enc->hw_ctl->ops.update_bitmask_mixer)
				phys_enc->hw_ctl->ops.update_bitmask_mixer(
						phys_enc->hw_ctl,
						hw_lm->idx, 1);

			lm_valid = true;
		}

		if (!lm_valid) {
			SDE_ERROR_ENC(to_sde_encoder_virt(drm_enc),
				"lm not found to flush\n");
			return -EFAULT;
		}
	}

	return 0;
}

static bool _sde_encoder_dsc_is_dirty(struct sde_encoder_virt *sde_enc)
{
	int i;

	for (i = 0; i < MAX_CHANNELS_PER_ENC; i++) {
		/**
		 * This dirty_dsc_hw field is set during DSC disable to
		 * indicate which DSC blocks need to be flushed
		 */
		if (sde_enc->dirty_dsc_ids[i])
			return true;
	}

	return false;
}

static void _helper_flush_dsc(struct sde_encoder_virt *sde_enc)
{
	int i;
	struct sde_hw_ctl *hw_ctl = NULL;
	enum sde_dsc dsc_idx;

	if (sde_enc->cur_master)
		hw_ctl = sde_enc->cur_master->hw_ctl;

	for (i = 0; i < MAX_CHANNELS_PER_ENC; i++) {
		dsc_idx = sde_enc->dirty_dsc_ids[i];
		if (dsc_idx && hw_ctl && hw_ctl->ops.update_bitmask_dsc)
			hw_ctl->ops.update_bitmask_dsc(hw_ctl, dsc_idx, 1);

		sde_enc->dirty_dsc_ids[i] = DSC_NONE;
	}
}

int sde_encoder_prepare_for_kickoff(struct drm_encoder *drm_enc,
		struct sde_encoder_kickoff_params *params)
{
	struct sde_encoder_virt *sde_enc;
	struct sde_encoder_phys *phys;
	struct sde_kms *sde_kms = NULL;
	struct sde_crtc *sde_crtc;
	struct msm_drm_private *priv = NULL;
	bool needs_hw_reset = false;
	uint32_t ln_cnt1, ln_cnt2;
	unsigned int i;
	int rc, ret = 0;
	struct msm_display_info *disp_info;

	if (!drm_enc || !params || !drm_enc->dev ||
		!drm_enc->dev->dev_private) {
		SDE_ERROR("invalid args\n");
		return -EINVAL;
	}
	sde_enc = to_sde_encoder_virt(drm_enc);
	priv = drm_enc->dev->dev_private;
	sde_kms = to_sde_kms(priv->kms);
	disp_info = &sde_enc->disp_info;
	sde_crtc = to_sde_crtc(sde_enc->crtc);

	SDE_DEBUG_ENC(sde_enc, "\n");
	SDE_EVT32(DRMID(drm_enc));

	/* save this for later, in case of errors */
	if (sde_enc->cur_master && sde_enc->cur_master->ops.get_wr_line_count)
		ln_cnt1 = sde_enc->cur_master->ops.get_wr_line_count(
				sde_enc->cur_master);
	else
		ln_cnt1 = -EINVAL;

	/* update the qsync parameters for the current frame */
	if (sde_enc->cur_master)
		sde_connector_set_qsync_params(
				sde_enc->cur_master->connector);

	/* prepare for next kickoff, may include waiting on previous kickoff */
	SDE_ATRACE_BEGIN("sde_encoder_prepare_for_kickoff");
	for (i = 0; i < sde_enc->num_phys_encs; i++) {
		phys = sde_enc->phys_encs[i];
		params->is_primary = sde_enc->disp_info.is_primary;
		if (phys) {
			if (phys->ops.prepare_for_kickoff) {
				rc = phys->ops.prepare_for_kickoff(
						phys, params);
				if (rc)
					ret = rc;
			}
			if (phys->enable_state == SDE_ENC_ERR_NEEDS_HW_RESET)
				needs_hw_reset = true;
			_sde_encoder_setup_dither(phys);

			if (sde_enc->cur_master &&
					sde_connector_is_qsync_updated(
					sde_enc->cur_master->connector)) {
				_helper_flush_qsync(phys);
			}
		}
	}

	rc = sde_encoder_resource_control(drm_enc, SDE_ENC_RC_EVENT_KICKOFF);
	if (rc) {
		SDE_ERROR_ENC(sde_enc, "resource kickoff failed rc %d\n", rc);
		ret = rc;
		goto end;
	}

	/* if any phys needs reset, reset all phys, in-order */
	if (needs_hw_reset) {
		/* query line count before cur_master is updated */
		if (sde_enc->cur_master &&
				sde_enc->cur_master->ops.get_wr_line_count)
			ln_cnt2 = sde_enc->cur_master->ops.get_wr_line_count(
					sde_enc->cur_master);
		else
			ln_cnt2 = -EINVAL;

		SDE_EVT32(DRMID(drm_enc), ln_cnt1, ln_cnt2,
				SDE_EVTLOG_FUNC_CASE1);
		for (i = 0; i < sde_enc->num_phys_encs; i++) {
			phys = sde_enc->phys_encs[i];
			if (phys && phys->ops.hw_reset)
				phys->ops.hw_reset(phys);
		}
	}

	_sde_encoder_update_master(drm_enc, params);

	_sde_encoder_update_roi(drm_enc);

	if (sde_enc->cur_master && sde_enc->cur_master->connector) {
		rc = sde_connector_pre_kickoff(sde_enc->cur_master->connector);
		if (rc) {
			SDE_ERROR_ENC(sde_enc, "kickoff conn%d failed rc %d\n",
					sde_enc->cur_master->connector->base.id,
					rc);
			ret = rc;
		}
	}

	if (_sde_encoder_is_dsc_enabled(drm_enc) && sde_enc->cur_master &&
			!sde_enc->cur_master->cont_splash_enabled) {
		rc = _sde_encoder_dsc_setup(sde_enc, params);
		if (rc) {
			SDE_ERROR_ENC(sde_enc, "failed to setup DSC: %d\n", rc);
			ret = rc;
		}
	} else if (_sde_encoder_dsc_is_dirty(sde_enc)) {
		_helper_flush_dsc(sde_enc);
	}

	if (sde_enc->cur_master && !sde_enc->cur_master->cont_splash_enabled)
		sde_configure_qdss(sde_enc, sde_enc->cur_master->hw_qdss,
				sde_enc->cur_master, sde_kms->qdss_enabled);

end:
	SDE_ATRACE_END("sde_encoder_prepare_for_kickoff");
	return ret;
}

/**
 * _sde_encoder_reset_ctl_hw - reset h/w configuration for all ctl's associated
 *	with the specified encoder, and unstage all pipes from it
 * @encoder:	encoder pointer
 * Returns: 0 on success
 */
static int _sde_encoder_reset_ctl_hw(struct drm_encoder *drm_enc)
{
	struct sde_encoder_virt *sde_enc;
	struct sde_encoder_phys *phys;
	unsigned int i;
	int rc = 0;

	if (!drm_enc) {
		SDE_ERROR("invalid encoder\n");
		return -EINVAL;
	}

	sde_enc = to_sde_encoder_virt(drm_enc);

	SDE_ATRACE_BEGIN("encoder_release_lm");
	SDE_DEBUG_ENC(sde_enc, "\n");

	for (i = 0; i < sde_enc->num_phys_encs; i++) {
		phys = sde_enc->phys_encs[i];
		if (!phys)
			continue;

		SDE_EVT32(DRMID(drm_enc), phys->intf_idx - INTF_0);

		rc = sde_encoder_helper_reset_mixers(phys, NULL);
		if (rc)
			SDE_EVT32(DRMID(drm_enc), rc, SDE_EVTLOG_ERROR);
	}

	SDE_ATRACE_END("encoder_release_lm");
	return rc;
}

void sde_encoder_kickoff(struct drm_encoder *drm_enc, bool is_error)
{
	struct sde_encoder_virt *sde_enc;
	struct sde_encoder_phys *phys;
	ktime_t wakeup_time;
	unsigned int i;

	if (!drm_enc) {
		SDE_ERROR("invalid encoder\n");
		return;
	}
	SDE_ATRACE_BEGIN("encoder_kickoff");
	sde_enc = to_sde_encoder_virt(drm_enc);

	SDE_DEBUG_ENC(sde_enc, "\n");

	/* create a 'no pipes' commit to release buffers on errors */
	if (is_error)
		_sde_encoder_reset_ctl_hw(drm_enc);

	/* All phys encs are ready to go, trigger the kickoff */
	_sde_encoder_kickoff_phys(sde_enc);

	/* allow phys encs to handle any post-kickoff business */
	for (i = 0; i < sde_enc->num_phys_encs; i++) {
		phys = sde_enc->phys_encs[i];
		if (phys && phys->ops.handle_post_kickoff)
			phys->ops.handle_post_kickoff(phys);
	}

	if (sde_enc->disp_info.intf_type == DRM_MODE_CONNECTOR_DSI &&
			!_sde_encoder_wakeup_time(drm_enc, &wakeup_time)) {
		SDE_EVT32_VERBOSE(ktime_to_ms(wakeup_time));
		mod_timer(&sde_enc->vsync_event_timer,
				nsecs_to_jiffies(ktime_to_ns(wakeup_time)));
	}

	SDE_ATRACE_END("encoder_kickoff");
}

int sde_encoder_helper_reset_mixers(struct sde_encoder_phys *phys_enc,
		struct drm_framebuffer *fb)
{
	struct drm_encoder *drm_enc;
	struct sde_hw_mixer_cfg mixer;
	struct sde_rm_hw_iter lm_iter;
	bool lm_valid = false;

	if (!phys_enc || !phys_enc->parent) {
		SDE_ERROR("invalid encoder\n");
		return -EINVAL;
	}

	drm_enc = phys_enc->parent;
	memset(&mixer, 0, sizeof(mixer));

	/* reset associated CTL/LMs */
	if (phys_enc->hw_ctl->ops.clear_all_blendstages)
		phys_enc->hw_ctl->ops.clear_all_blendstages(phys_enc->hw_ctl);

	sde_rm_init_hw_iter(&lm_iter, drm_enc->base.id, SDE_HW_BLK_LM);
	while (sde_rm_get_hw(&phys_enc->sde_kms->rm, &lm_iter)) {
		struct sde_hw_mixer *hw_lm = (struct sde_hw_mixer *)lm_iter.hw;

		if (!hw_lm)
			continue;

		/* need to flush LM to remove it */
		if (phys_enc->hw_ctl->ops.update_bitmask_mixer)
			phys_enc->hw_ctl->ops.update_bitmask_mixer(
					phys_enc->hw_ctl,
					hw_lm->idx, 1);

		if (fb) {
			/* assume a single LM if targeting a frame buffer */
			if (lm_valid)
				continue;

			mixer.out_height = fb->height;
			mixer.out_width = fb->width;

			if (hw_lm->ops.setup_mixer_out)
				hw_lm->ops.setup_mixer_out(hw_lm, &mixer);
		}

		lm_valid = true;

		/* only enable border color on LM */
		if (phys_enc->hw_ctl->ops.setup_blendstage)
			phys_enc->hw_ctl->ops.setup_blendstage(
					phys_enc->hw_ctl, hw_lm->idx, NULL);
	}

	if (!lm_valid) {
		SDE_ERROR_ENC(to_sde_encoder_virt(drm_enc), "lm not found\n");
		return -EFAULT;
	}
	return 0;
}

void sde_encoder_prepare_commit(struct drm_encoder *drm_enc)
{
	struct sde_encoder_virt *sde_enc;
	struct sde_encoder_phys *phys;
	int i;

	if (!drm_enc) {
		SDE_ERROR("invalid encoder\n");
		return;
	}
	sde_enc = to_sde_encoder_virt(drm_enc);

	for (i = 0; i < sde_enc->num_phys_encs; i++) {
		phys = sde_enc->phys_encs[i];
		if (phys && phys->ops.prepare_commit)
			phys->ops.prepare_commit(phys);
	}
}

#ifdef CONFIG_DEBUG_FS
static int _sde_encoder_status_show(struct seq_file *s, void *data)
{
	struct sde_encoder_virt *sde_enc;
	int i;

	if (!s || !s->private)
		return -EINVAL;

	sde_enc = s->private;

	mutex_lock(&sde_enc->enc_lock);
	for (i = 0; i < sde_enc->num_phys_encs; i++) {
		struct sde_encoder_phys *phys = sde_enc->phys_encs[i];

		if (!phys)
			continue;

		seq_printf(s, "intf:%d    vsync:%8d     underrun:%8d    ",
				phys->intf_idx - INTF_0,
				atomic_read(&phys->vsync_cnt),
				atomic_read(&phys->underrun_cnt));

		switch (phys->intf_mode) {
		case INTF_MODE_VIDEO:
			seq_puts(s, "mode: video\n");
			break;
		case INTF_MODE_CMD:
			seq_puts(s, "mode: command\n");
			break;
		case INTF_MODE_WB_BLOCK:
			seq_puts(s, "mode: wb block\n");
			break;
		case INTF_MODE_WB_LINE:
			seq_puts(s, "mode: wb line\n");
			break;
		default:
			seq_puts(s, "mode: ???\n");
			break;
		}
	}
	mutex_unlock(&sde_enc->enc_lock);

	return 0;
}

static int _sde_encoder_debugfs_status_open(struct inode *inode,
		struct file *file)
{
	return single_open(file, _sde_encoder_status_show, inode->i_private);
}

static ssize_t _sde_encoder_misr_setup(struct file *file,
		const char __user *user_buf, size_t count, loff_t *ppos)
{
	struct sde_encoder_virt *sde_enc;
	int i = 0, rc;
	char buf[MISR_BUFF_SIZE + 1];
	size_t buff_copy;
	u32 frame_count, enable;

	if (!file || !file->private_data)
		return -EINVAL;

	sde_enc = file->private_data;

	buff_copy = min_t(size_t, count, MISR_BUFF_SIZE);
	if (copy_from_user(buf, user_buf, buff_copy))
		return -EINVAL;

	buf[buff_copy] = 0; /* end of string */

	if (sscanf(buf, "%u %u", &enable, &frame_count) != 2)
		return -EINVAL;

	rc = _sde_encoder_power_enable(sde_enc, true);
	if (rc)
		return rc;

	mutex_lock(&sde_enc->enc_lock);
	sde_enc->misr_enable = enable;
	sde_enc->misr_frame_count = frame_count;
	for (i = 0; i < sde_enc->num_phys_encs; i++) {
		struct sde_encoder_phys *phys = sde_enc->phys_encs[i];

		if (!phys || !phys->ops.setup_misr)
			continue;

		phys->ops.setup_misr(phys, enable, frame_count);
	}
	mutex_unlock(&sde_enc->enc_lock);
	_sde_encoder_power_enable(sde_enc, false);

	return count;
}

static ssize_t _sde_encoder_misr_read(struct file *file,
		char __user *user_buff, size_t count, loff_t *ppos)
{
	struct sde_encoder_virt *sde_enc;
	int i = 0, len = 0;
	char buf[MISR_BUFF_SIZE + 1] = {'\0'};
	int rc;

	if (*ppos)
		return 0;

	if (!file || !file->private_data)
		return -EINVAL;

	sde_enc = file->private_data;

	rc = _sde_encoder_power_enable(sde_enc, true);
	if (rc)
		return rc;

	mutex_lock(&sde_enc->enc_lock);
	if (!sde_enc->misr_enable) {
		len += snprintf(buf + len, MISR_BUFF_SIZE - len,
			"disabled\n");
		goto buff_check;
	} else if (sde_enc->disp_info.capabilities &
						~MSM_DISPLAY_CAP_VID_MODE) {
		len += snprintf(buf + len, MISR_BUFF_SIZE - len,
			"unsupported\n");
		goto buff_check;
	}

	for (i = 0; i < sde_enc->num_phys_encs; i++) {
		struct sde_encoder_phys *phys = sde_enc->phys_encs[i];

		if (!phys || !phys->ops.collect_misr)
			continue;

		len += snprintf(buf + len, MISR_BUFF_SIZE - len,
			"Intf idx:%d\n", phys->intf_idx - INTF_0);
		len += snprintf(buf + len, MISR_BUFF_SIZE - len, "0x%x\n",
					phys->ops.collect_misr(phys));
	}

buff_check:
	if (count <= len) {
		len = 0;
		goto end;
	}

	if (copy_to_user(user_buff, buf, len)) {
		len = -EFAULT;
		goto end;
	}

	*ppos += len;   /* increase offset */

end:
	mutex_unlock(&sde_enc->enc_lock);
	_sde_encoder_power_enable(sde_enc, false);
	return len;
}

static int _sde_encoder_init_debugfs(struct drm_encoder *drm_enc)
{
	struct sde_encoder_virt *sde_enc;
	struct msm_drm_private *priv;
	struct sde_kms *sde_kms;
	int i;

	static const struct file_operations debugfs_status_fops = {
		.open =		_sde_encoder_debugfs_status_open,
		.read =		seq_read,
		.llseek =	seq_lseek,
		.release =	single_release,
	};

	static const struct file_operations debugfs_misr_fops = {
		.open = simple_open,
		.read = _sde_encoder_misr_read,
		.write = _sde_encoder_misr_setup,
	};

	char name[SDE_NAME_SIZE];

	if (!drm_enc || !drm_enc->dev || !drm_enc->dev->dev_private) {
		SDE_ERROR("invalid encoder or kms\n");
		return -EINVAL;
	}

	sde_enc = to_sde_encoder_virt(drm_enc);
	priv = drm_enc->dev->dev_private;
	sde_kms = to_sde_kms(priv->kms);

	snprintf(name, SDE_NAME_SIZE, "encoder%u", drm_enc->base.id);

	/* create overall sub-directory for the encoder */
	sde_enc->debugfs_root = debugfs_create_dir(name,
			drm_enc->dev->primary->debugfs_root);
	if (!sde_enc->debugfs_root)
		return -ENOMEM;

	/* don't error check these */
	debugfs_create_file("status", 0600,
		sde_enc->debugfs_root, sde_enc, &debugfs_status_fops);

	debugfs_create_file("misr_data", 0600,
		sde_enc->debugfs_root, sde_enc, &debugfs_misr_fops);

	debugfs_create_bool("idle_power_collapse", 0600, sde_enc->debugfs_root,
			&sde_enc->idle_pc_enabled);

	for (i = 0; i < sde_enc->num_phys_encs; i++)
		if (sde_enc->phys_encs[i] &&
				sde_enc->phys_encs[i]->ops.late_register)
			sde_enc->phys_encs[i]->ops.late_register(
					sde_enc->phys_encs[i],
					sde_enc->debugfs_root);

	return 0;
}

static void _sde_encoder_destroy_debugfs(struct drm_encoder *drm_enc)
{
	struct sde_encoder_virt *sde_enc;

	if (!drm_enc)
		return;

	sde_enc = to_sde_encoder_virt(drm_enc);
	debugfs_remove_recursive(sde_enc->debugfs_root);
}
#else
static int _sde_encoder_init_debugfs(struct drm_encoder *drm_enc)
{
	return 0;
}

static void _sde_encoder_destroy_debugfs(struct drm_encoder *drm_enc)
{
}
#endif

static int sde_encoder_late_register(struct drm_encoder *encoder)
{
	return _sde_encoder_init_debugfs(encoder);
}

static void sde_encoder_early_unregister(struct drm_encoder *encoder)
{
	_sde_encoder_destroy_debugfs(encoder);
}

static int sde_encoder_virt_add_phys_encs(
		u32 display_caps,
		struct sde_encoder_virt *sde_enc,
		struct sde_enc_phys_init_params *params)
{
	struct sde_encoder_phys *enc = NULL;

	SDE_DEBUG_ENC(sde_enc, "\n");

	/*
	 * We may create up to NUM_PHYS_ENCODER_TYPES physical encoder types
	 * in this function, check up-front.
	 */
	if (sde_enc->num_phys_encs + NUM_PHYS_ENCODER_TYPES >=
			ARRAY_SIZE(sde_enc->phys_encs)) {
		SDE_ERROR_ENC(sde_enc, "too many physical encoders %d\n",
			  sde_enc->num_phys_encs);
		return -EINVAL;
	}

	if (display_caps & MSM_DISPLAY_CAP_VID_MODE) {
		enc = sde_encoder_phys_vid_init(params);

		if (IS_ERR_OR_NULL(enc)) {
			SDE_ERROR_ENC(sde_enc, "failed to init vid enc: %ld\n",
				PTR_ERR(enc));
			return enc == 0 ? -EINVAL : PTR_ERR(enc);
		}

		sde_enc->phys_encs[sde_enc->num_phys_encs] = enc;
		++sde_enc->num_phys_encs;
	}

	if (display_caps & MSM_DISPLAY_CAP_CMD_MODE) {
		enc = sde_encoder_phys_cmd_init(params);

		if (IS_ERR_OR_NULL(enc)) {
			SDE_ERROR_ENC(sde_enc, "failed to init cmd enc: %ld\n",
				PTR_ERR(enc));
			return enc == 0 ? -EINVAL : PTR_ERR(enc);
		}

		sde_enc->phys_encs[sde_enc->num_phys_encs] = enc;
		++sde_enc->num_phys_encs;
	}

	return 0;
}

static int sde_encoder_virt_add_phys_enc_wb(struct sde_encoder_virt *sde_enc,
		struct sde_enc_phys_init_params *params)
{
	struct sde_encoder_phys *enc = NULL;

	if (!sde_enc) {
		SDE_ERROR("invalid encoder\n");
		return -EINVAL;
	}

	SDE_DEBUG_ENC(sde_enc, "\n");

	if (sde_enc->num_phys_encs + 1 >= ARRAY_SIZE(sde_enc->phys_encs)) {
		SDE_ERROR_ENC(sde_enc, "too many physical encoders %d\n",
			  sde_enc->num_phys_encs);
		return -EINVAL;
	}

	enc = sde_encoder_phys_wb_init(params);

	if (IS_ERR_OR_NULL(enc)) {
		SDE_ERROR_ENC(sde_enc, "failed to init wb enc: %ld\n",
			PTR_ERR(enc));
		return enc == 0 ? -EINVAL : PTR_ERR(enc);
	}

	sde_enc->phys_encs[sde_enc->num_phys_encs] = enc;
	++sde_enc->num_phys_encs;

	return 0;
}

static int sde_encoder_setup_display(struct sde_encoder_virt *sde_enc,
				 struct sde_kms *sde_kms,
				 struct msm_display_info *disp_info,
				 int *drm_enc_mode)
{
	int ret = 0;
	int i = 0;
	enum sde_intf_type intf_type;
	struct sde_encoder_virt_ops parent_ops = {
		sde_encoder_vblank_callback,
		sde_encoder_underrun_callback,
		sde_encoder_frame_done_callback,
		sde_encoder_get_qsync_fps_callback,
	};
	struct sde_enc_phys_init_params phys_params;

	if (!sde_enc || !sde_kms) {
		SDE_ERROR("invalid arg(s), enc %d kms %d\n",
				sde_enc != 0, sde_kms != 0);
		return -EINVAL;
	}

	memset(&phys_params, 0, sizeof(phys_params));
	phys_params.sde_kms = sde_kms;
	phys_params.parent = &sde_enc->base;
	phys_params.parent_ops = parent_ops;
	phys_params.enc_spinlock = &sde_enc->enc_spinlock;
	phys_params.vblank_ctl_lock = &sde_enc->vblank_ctl_lock;

	SDE_DEBUG("\n");

	if (disp_info->intf_type == DRM_MODE_CONNECTOR_DSI) {
		*drm_enc_mode = DRM_MODE_ENCODER_DSI;
		intf_type = INTF_DSI;
	} else if (disp_info->intf_type == DRM_MODE_CONNECTOR_HDMIA) {
		*drm_enc_mode = DRM_MODE_ENCODER_TMDS;
		intf_type = INTF_HDMI;
	} else if (disp_info->intf_type == DRM_MODE_CONNECTOR_DisplayPort) {
		if (disp_info->capabilities & MSM_DISPLAY_CAP_MST_MODE)
			*drm_enc_mode = DRM_MODE_ENCODER_DPMST;
		else
			*drm_enc_mode = DRM_MODE_ENCODER_TMDS;
		intf_type = INTF_DP;
	} else if (disp_info->intf_type == DRM_MODE_CONNECTOR_VIRTUAL) {
		*drm_enc_mode = DRM_MODE_ENCODER_VIRTUAL;
		intf_type = INTF_WB;
	} else {
		SDE_ERROR_ENC(sde_enc, "unsupported display interface type\n");
		return -EINVAL;
	}

	WARN_ON(disp_info->num_of_h_tiles < 1);

	sde_enc->display_num_of_h_tiles = disp_info->num_of_h_tiles;
	sde_enc->te_source = disp_info->te_source;

	SDE_DEBUG("dsi_info->num_of_h_tiles %d\n", disp_info->num_of_h_tiles);

	if ((disp_info->capabilities & MSM_DISPLAY_CAP_CMD_MODE) ||
	    (disp_info->capabilities & MSM_DISPLAY_CAP_VID_MODE))
		sde_enc->idle_pc_enabled = sde_kms->catalog->has_idle_pc;

	mutex_lock(&sde_enc->enc_lock);
	for (i = 0; i < disp_info->num_of_h_tiles && !ret; i++) {
		/*
		 * Left-most tile is at index 0, content is controller id
		 * h_tile_instance_ids[2] = {0, 1}; DSI0 = left, DSI1 = right
		 * h_tile_instance_ids[2] = {1, 0}; DSI1 = left, DSI0 = right
		 */
		u32 controller_id = disp_info->h_tile_instance[i];

		if (disp_info->num_of_h_tiles > 1) {
			if (i == 0)
				phys_params.split_role = ENC_ROLE_MASTER;
			else
				phys_params.split_role = ENC_ROLE_SLAVE;
		} else {
			phys_params.split_role = ENC_ROLE_SOLO;
		}

		SDE_DEBUG("h_tile_instance %d = %d, split_role %d\n",
				i, controller_id, phys_params.split_role);

		if (sde_enc->ops.phys_init) {
			struct sde_encoder_phys *enc;

			enc = sde_enc->ops.phys_init(intf_type,
					controller_id,
					&phys_params);
			if (enc) {
				sde_enc->phys_encs[sde_enc->num_phys_encs] =
					enc;
				++sde_enc->num_phys_encs;
			} else
				SDE_ERROR_ENC(sde_enc,
						"failed to add phys encs\n");

			continue;
		}

		if (intf_type == INTF_WB) {
			phys_params.intf_idx = INTF_MAX;
			phys_params.wb_idx = sde_encoder_get_wb(
					sde_kms->catalog,
					intf_type, controller_id);
			if (phys_params.wb_idx == WB_MAX) {
				SDE_ERROR_ENC(sde_enc,
					"could not get wb: type %d, id %d\n",
					intf_type, controller_id);
				ret = -EINVAL;
			}
		} else {
			phys_params.wb_idx = WB_MAX;
			phys_params.intf_idx = sde_encoder_get_intf(
					sde_kms->catalog, intf_type,
					controller_id);
			if (phys_params.intf_idx == INTF_MAX) {
				SDE_ERROR_ENC(sde_enc,
					"could not get wb: type %d, id %d\n",
					intf_type, controller_id);
				ret = -EINVAL;
			}
		}

		if (!ret) {
			if (intf_type == INTF_WB)
				ret = sde_encoder_virt_add_phys_enc_wb(sde_enc,
						&phys_params);
			else
				ret = sde_encoder_virt_add_phys_encs(
						disp_info->capabilities,
						sde_enc,
						&phys_params);
			if (ret)
				SDE_ERROR_ENC(sde_enc,
						"failed to add phys encs\n");
		}
	}

	for (i = 0; i < sde_enc->num_phys_encs; i++) {
		struct sde_encoder_phys *phys = sde_enc->phys_encs[i];

		if (phys) {
			atomic_set(&phys->vsync_cnt, 0);
			atomic_set(&phys->underrun_cnt, 0);
		}
	}
	mutex_unlock(&sde_enc->enc_lock);

	return ret;
}

static const struct drm_encoder_helper_funcs sde_encoder_helper_funcs = {
	.mode_set = sde_encoder_virt_mode_set,
	.disable = sde_encoder_virt_disable,
	.enable = sde_encoder_virt_enable,
	.atomic_check = sde_encoder_virt_atomic_check,
};

static const struct drm_encoder_funcs sde_encoder_funcs = {
		.destroy = sde_encoder_destroy,
		.late_register = sde_encoder_late_register,
		.early_unregister = sde_encoder_early_unregister,
};

struct drm_encoder *sde_encoder_init_with_ops(
		struct drm_device *dev,
		struct msm_display_info *disp_info,
		const struct sde_encoder_ops *ops)
{
	struct msm_drm_private *priv = dev->dev_private;
	struct sde_kms *sde_kms = to_sde_kms(priv->kms);
	struct drm_encoder *drm_enc = NULL;
	struct sde_encoder_virt *sde_enc = NULL;
	int drm_enc_mode = DRM_MODE_ENCODER_NONE;
	char name[SDE_NAME_SIZE];
	int ret = 0;

	sde_enc = kzalloc(sizeof(*sde_enc), GFP_KERNEL);
	if (!sde_enc) {
		ret = -ENOMEM;
		goto fail;
	}

	if (ops)
		sde_enc->ops = *ops;

	mutex_init(&sde_enc->enc_lock);
	ret = sde_encoder_setup_display(sde_enc, sde_kms, disp_info,
			&drm_enc_mode);
	if (ret)
		goto fail;

	sde_enc->cur_master = NULL;
	spin_lock_init(&sde_enc->enc_spinlock);
	mutex_init(&sde_enc->vblank_ctl_lock);
	drm_enc = &sde_enc->base;
	drm_encoder_init(dev, drm_enc, &sde_encoder_funcs, drm_enc_mode, NULL);
	drm_encoder_helper_add(drm_enc, &sde_encoder_helper_funcs);

	if (disp_info->intf_type == DRM_MODE_CONNECTOR_DSI)
		setup_timer(&sde_enc->vsync_event_timer,
				sde_encoder_vsync_event_handler,
				(unsigned long)sde_enc);

	snprintf(name, SDE_NAME_SIZE, "rsc_enc%u", drm_enc->base.id);
	sde_enc->rsc_client = sde_rsc_client_create(SDE_RSC_INDEX, name,
					disp_info->is_primary);
	if (IS_ERR_OR_NULL(sde_enc->rsc_client)) {
		SDE_DEBUG("sde rsc client create failed :%ld\n",
						PTR_ERR(sde_enc->rsc_client));
		sde_enc->rsc_client = NULL;
	}

	if (disp_info->capabilities & MSM_DISPLAY_CAP_CMD_MODE) {
		ret = _sde_encoder_input_handler(sde_enc);
		if (ret)
			SDE_ERROR(
			"input handler registration failed, rc = %d\n", ret);
	}

	mutex_init(&sde_enc->rc_lock);
	kthread_init_delayed_work(&sde_enc->delayed_off_work,
			sde_encoder_off_work);
	sde_enc->vblank_enabled = false;
	sde_enc->qdss_status = false;

	kthread_init_work(&sde_enc->vsync_event_work,
			sde_encoder_vsync_event_work_handler);

	kthread_init_work(&sde_enc->input_event_work,
			sde_encoder_input_event_work_handler);

	kthread_init_work(&sde_enc->esd_trigger_work,
			sde_encoder_esd_trigger_work_handler);

	memcpy(&sde_enc->disp_info, disp_info, sizeof(*disp_info));

	SDE_DEBUG_ENC(sde_enc, "created\n");

	return drm_enc;

fail:
	SDE_ERROR("failed to create encoder\n");
	if (drm_enc)
		sde_encoder_destroy(drm_enc);

	return ERR_PTR(ret);
}

struct drm_encoder *sde_encoder_init(
		struct drm_device *dev,
		struct msm_display_info *disp_info)
{
	return sde_encoder_init_with_ops(dev, disp_info, NULL);
}

int sde_encoder_wait_for_event(struct drm_encoder *drm_enc,
	enum msm_event_wait event)
{
	int (*fn_wait)(struct sde_encoder_phys *phys_enc) = NULL;
	struct sde_encoder_virt *sde_enc = NULL;
	int i, ret = 0;
	char atrace_buf[32];

	if (!drm_enc) {
		SDE_ERROR("invalid encoder\n");
		return -EINVAL;
	}
	sde_enc = to_sde_encoder_virt(drm_enc);
	SDE_DEBUG_ENC(sde_enc, "\n");

	for (i = 0; i < sde_enc->num_phys_encs; i++) {
		struct sde_encoder_phys *phys = sde_enc->phys_encs[i];

		switch (event) {
		case MSM_ENC_COMMIT_DONE:
			fn_wait = phys->ops.wait_for_commit_done;
			break;
		case MSM_ENC_TX_COMPLETE:
			fn_wait = phys->ops.wait_for_tx_complete;
			break;
		case MSM_ENC_VBLANK:
			fn_wait = phys->ops.wait_for_vblank;
			break;
		case MSM_ENC_ACTIVE_REGION:
			fn_wait = phys->ops.wait_for_active;
			break;
		default:
			SDE_ERROR_ENC(sde_enc, "unknown wait event %d\n",
					event);
			return -EINVAL;
		};

		if (phys && fn_wait) {
			snprintf(atrace_buf, sizeof(atrace_buf),
				"wait_completion_event_%d", event);
			SDE_ATRACE_BEGIN(atrace_buf);
			ret = fn_wait(phys);
			SDE_ATRACE_END(atrace_buf);
			if (ret)
				return ret;
		}
	}

	return ret;
}

enum sde_intf_mode sde_encoder_get_intf_mode(struct drm_encoder *encoder)
{
	struct sde_encoder_virt *sde_enc = NULL;
	int i;

	if (!encoder) {
		SDE_ERROR("invalid encoder\n");
		return INTF_MODE_NONE;
	}
	sde_enc = to_sde_encoder_virt(encoder);

	if (sde_enc->cur_master)
		return sde_enc->cur_master->intf_mode;

	for (i = 0; i < sde_enc->num_phys_encs; i++) {
		struct sde_encoder_phys *phys = sde_enc->phys_encs[i];

		if (phys)
			return phys->intf_mode;
	}

	return INTF_MODE_NONE;
}

/**
 * sde_encoder_update_caps_for_cont_splash - update encoder settings during
 *	device bootup when cont_splash is enabled
 * @drm_enc:	Pointer to drm encoder structure
 * @splash_display: Pointer to sde_splash_display corresponding to this encoder
 * @enable:	boolean indicates enable or displae state of splash
 * @Return:	true if successful in updating the encoder structure
 */
int sde_encoder_update_caps_for_cont_splash(struct drm_encoder *encoder,
		struct sde_splash_display *splash_display, bool enable)
{
	struct sde_encoder_virt *sde_enc;
	struct msm_drm_private *priv;
	struct sde_kms *sde_kms;
	struct drm_connector *conn = NULL;
	struct sde_connector *sde_conn = NULL;
	struct sde_connector_state *sde_conn_state = NULL;
	struct drm_display_mode *drm_mode = NULL;
	struct sde_rm_hw_iter dsc_iter, pp_iter, ctl_iter, intf_iter;
	struct sde_encoder_phys *phys_enc;
	int ret = 0, i, idx;

	if (!encoder) {
		SDE_ERROR("invalid drm enc\n");
		return -EINVAL;
	}

	if (!encoder->dev || !encoder->dev->dev_private) {
		SDE_ERROR("drm device invalid\n");
		return -EINVAL;
	}

	priv = encoder->dev->dev_private;
	if (!priv->kms) {
		SDE_ERROR("invalid kms\n");
		return -EINVAL;
	}

	sde_kms = to_sde_kms(priv->kms);
	sde_enc = to_sde_encoder_virt(encoder);
	if (!priv->num_connectors) {
		SDE_ERROR_ENC(sde_enc, "No connectors registered\n");
		return -EINVAL;
	}
	SDE_DEBUG_ENC(sde_enc,
			"num of connectors: %d\n", priv->num_connectors);

	SDE_DEBUG_ENC(sde_enc, "enable: %d\n", enable);
	if (!enable) {
		for (i = 0; i < sde_enc->num_phys_encs; i++) {
			phys_enc = sde_enc->phys_encs[i];
			if (phys_enc)
				phys_enc->cont_splash_enabled = false;
		}
		return ret;
	}

	if (!splash_display) {
		SDE_ERROR_ENC(sde_enc, "invalid splash data\n");
		return  -EINVAL;
	}

	for (i = 0; i < priv->num_connectors; i++) {
		SDE_DEBUG_ENC(sde_enc, "connector id: %d\n",
				priv->connectors[i]->base.id);
		sde_conn = to_sde_connector(priv->connectors[i]);
		if (!sde_conn->encoder) {
			SDE_DEBUG_ENC(sde_enc,
				"encoder not attached to connector\n");
			continue;
		}
		if (sde_conn->encoder->base.id
				== encoder->base.id) {
			conn = (priv->connectors[i]);
			break;
		}
	}

	if (!conn || !conn->state) {
		SDE_ERROR_ENC(sde_enc, "connector not found\n");
		return -EINVAL;
	}

	sde_conn_state = to_sde_connector_state(conn->state);

	if (!sde_conn->ops.get_mode_info) {
		SDE_ERROR_ENC(sde_enc, "conn: get_mode_info ops not found\n");
		return -EINVAL;
	}

	ret = sde_conn->ops.get_mode_info(&sde_conn->base,
			&encoder->crtc->state->adjusted_mode,
			&sde_conn_state->mode_info,
			sde_kms->catalog->max_mixer_width,
			sde_conn->display);
	if (ret) {
		SDE_ERROR_ENC(sde_enc,
			"conn: ->get_mode_info failed. ret=%d\n", ret);
		return ret;
	}

	ret = sde_rm_reserve(&sde_kms->rm, encoder, encoder->crtc->state,
			conn->state, false);
	if (ret) {
		SDE_ERROR_ENC(sde_enc,
			"failed to reserve hw resources, %d\n", ret);
		return ret;
	}

	if (sde_conn->encoder) {
		conn->state->best_encoder = sde_conn->encoder;
		SDE_DEBUG_ENC(sde_enc,
			"configured cstate->best_encoder to ID = %d\n",
			conn->state->best_encoder->base.id);
	} else {
		SDE_ERROR_ENC(sde_enc, "No encoder mapped to connector=%d\n",
				conn->base.id);
	}

	SDE_DEBUG_ENC(sde_enc, "connector topology = %llu\n",
			sde_connector_get_topology_name(conn));
	drm_mode = &encoder->crtc->state->adjusted_mode;
	SDE_DEBUG_ENC(sde_enc, "hdisplay = %d, vdisplay = %d\n",
			drm_mode->hdisplay, drm_mode->vdisplay);
	drm_set_preferred_mode(conn, drm_mode->hdisplay, drm_mode->vdisplay);

	if (encoder->bridge) {
		SDE_DEBUG_ENC(sde_enc, "Bridge mapped to encoder\n");
		/*
		 * For cont-splash use case, we update the mode
		 * configurations manually. This will skip the
		 * usually mode set call when actual frame is
		 * pushed from framework. The bridge needs to
		 * be updated with the current drm mode by
		 * calling the bridge mode set ops.
		 */
		if (encoder->bridge->funcs) {
			SDE_DEBUG_ENC(sde_enc, "calling mode_set\n");
			encoder->bridge->funcs->mode_set(encoder->bridge,
						drm_mode, drm_mode);
		}
	} else {
		SDE_ERROR_ENC(sde_enc, "No bridge attached to encoder\n");
	}

	sde_rm_init_hw_iter(&pp_iter, encoder->base.id, SDE_HW_BLK_PINGPONG);
	for (i = 0; i < MAX_CHANNELS_PER_ENC; i++) {
		sde_enc->hw_pp[i] = NULL;
		if (!sde_rm_get_hw(&sde_kms->rm, &pp_iter))
			break;
		sde_enc->hw_pp[i] = (struct sde_hw_pingpong *) pp_iter.hw;
	}

	sde_rm_init_hw_iter(&dsc_iter, encoder->base.id, SDE_HW_BLK_DSC);
	for (i = 0; i < MAX_CHANNELS_PER_ENC; i++) {
		sde_enc->hw_dsc[i] = NULL;
		if (!sde_rm_get_hw(&sde_kms->rm, &dsc_iter))
			break;
		sde_enc->hw_dsc[i] = (struct sde_hw_dsc *) dsc_iter.hw;
	}

	/*
	 * If we have multiple phys encoders with one controller, make
	 * sure to populate the controller pointer in both phys encoders.
	 */
	for (idx = 0; idx < sde_enc->num_phys_encs; idx++) {
		phys_enc = sde_enc->phys_encs[idx];
		phys_enc->hw_ctl = NULL;

		sde_rm_init_hw_iter(&ctl_iter, encoder->base.id,
				SDE_HW_BLK_CTL);
		for (i = 0; i < sde_enc->num_phys_encs; i++) {
			if (sde_rm_get_hw(&sde_kms->rm, &ctl_iter)) {
				phys_enc->hw_ctl =
					(struct sde_hw_ctl *) ctl_iter.hw;
				pr_debug("HW CTL intf_idx:%d hw_ctl:[0x%pK]\n",
					phys_enc->intf_idx, phys_enc->hw_ctl);
			}
		}
	}

	sde_rm_init_hw_iter(&intf_iter, encoder->base.id, SDE_HW_BLK_INTF);
	for (i = 0; i < sde_enc->num_phys_encs; i++) {
		struct sde_encoder_phys *phys = sde_enc->phys_encs[i];

		phys->hw_intf = NULL;
		if (!sde_rm_get_hw(&sde_kms->rm, &intf_iter))
			break;
		phys->hw_intf = (struct sde_hw_intf *) intf_iter.hw;
	}

	for (i = 0; i < sde_enc->num_phys_encs; i++) {
		struct sde_encoder_phys *phys = sde_enc->phys_encs[i];

		if (!phys) {
			SDE_ERROR_ENC(sde_enc,
				"phys encoders not initialized\n");
			return -EINVAL;
		}

		/* update connector for master and slave phys encoders */
		phys->connector = conn;
		phys->cont_splash_enabled = true;
		phys->cont_splash_single_flush =
			splash_display->single_flush_en;

		phys->hw_pp = sde_enc->hw_pp[i];
		if (phys->ops.cont_splash_mode_set)
			phys->ops.cont_splash_mode_set(phys, drm_mode);

		if (phys->ops.is_master && phys->ops.is_master(phys))
			sde_enc->cur_master = phys;
	}

	return ret;
}

int sde_encoder_display_failure_notification(struct drm_encoder *enc,
	bool skip_pre_kickoff)
{
	struct msm_drm_thread *event_thread = NULL;
	struct msm_drm_private *priv = NULL;
	struct sde_encoder_virt *sde_enc = NULL;

	if (!enc || !enc->dev || !enc->dev->dev_private) {
		SDE_ERROR("invalid parameters\n");
		return -EINVAL;
	}

	priv = enc->dev->dev_private;
	sde_enc = to_sde_encoder_virt(enc);
	if (!sde_enc->crtc || (sde_enc->crtc->index
			>= ARRAY_SIZE(priv->event_thread))) {
		SDE_DEBUG_ENC(sde_enc,
			"invalid cached CRTC: %d or crtc index: %d\n",
			sde_enc->crtc == NULL,
			sde_enc->crtc ? sde_enc->crtc->index : -EINVAL);
		return -EINVAL;
	}

	SDE_EVT32_VERBOSE(DRMID(enc));

	event_thread = &priv->event_thread[sde_enc->crtc->index];

	if (!skip_pre_kickoff) {
		kthread_queue_work(&event_thread->worker,
				   &sde_enc->esd_trigger_work);
		kthread_flush_work(&sde_enc->esd_trigger_work);
	}

	/**
	 * panel may stop generating te signal (vsync) during esd failure. rsc
	 * hardware may hang without vsync. Avoid rsc hang by generating the
	 * vsync from watchdog timer instead of panel.
	 */
	_sde_encoder_switch_to_watchdog_vsync(enc);

	if (!skip_pre_kickoff)
		sde_encoder_wait_for_event(enc, MSM_ENC_TX_COMPLETE);

	return 0;
}

bool sde_encoder_recovery_events_enabled(struct drm_encoder *encoder)
{
	struct sde_encoder_virt *sde_enc;

	if (!encoder) {
		SDE_ERROR("invalid drm enc\n");
		return false;
	}

	sde_enc = to_sde_encoder_virt(encoder);

	return sde_enc->recovery_events_enabled;
}

void sde_encoder_recovery_events_handler(struct drm_encoder *encoder,
		bool enabled)
{
	struct sde_encoder_virt *sde_enc;

	if (!encoder) {
		SDE_ERROR("invalid drm enc\n");
		return;
	}

	sde_enc = to_sde_encoder_virt(encoder);
	sde_enc->recovery_events_enabled = enabled;
}<|MERGE_RESOLUTION|>--- conflicted
+++ resolved
@@ -908,7 +908,6 @@
 
 	cfg->pp_split_slave = INTF_MAX;
 	topology = sde_connector_get_topology_name(phys_enc->connector);
-<<<<<<< HEAD
 	if (topology == SDE_RM_TOPOLOGY_PPSPLIT) {
 		cfg->pp_split_slave = cfg->intf;
 		ret = _sde_encoder_get_mode_info(drm_enc, &mode_info);
@@ -922,12 +921,6 @@
 	if (topology == SDE_RM_TOPOLOGY_PPSPLIT
 			&& phys_enc->split_role == ENC_ROLE_SLAVE)
 		cfg->pp_slave_intf = true;
-=======
-	if (topology == SDE_RM_TOPOLOGY_PPSPLIT)
-		cfg->pp_split_slave = cfg->intf;
-	else
-		cfg->pp_split_slave = INTF_MAX;
->>>>>>> b6fbaa1d
 
 	if (phys_enc->split_role == ENC_ROLE_MASTER) {
 		SDE_DEBUG_ENC(sde_enc, "enable %d\n", cfg->en);
