/* Copyright (c) 2015-2019, The Linux Foundation. All rights reserved.
 *
 * This program is free software; you can redistribute it and/or modify
 * it under the terms of the GNU General Public License version 2 and
 * only version 2 as published by the Free Software Foundation.
 *
 * This program is distributed in the hope that it will be useful,
 * but WITHOUT ANY WARRANTY; without even the implied warranty of
 * MERCHANTABILITY or FITNESS FOR A PARTICULAR PURPOSE.  See the
 * GNU General Public License for more details.
 */

#ifndef _SDE_HW_MDSS_H
#define _SDE_HW_MDSS_H

#include <linux/kernel.h>
#include <linux/err.h>

#include "msm_drv.h"

#define SDE_DBG_NAME			"sde"

#define SDE_NONE                        0

#ifndef SDE_CSC_MATRIX_COEFF_SIZE
#define SDE_CSC_MATRIX_COEFF_SIZE	9
#endif

#ifndef SDE_CSC_CLAMP_SIZE
#define SDE_CSC_CLAMP_SIZE		6
#endif

#ifndef SDE_CSC_BIAS_SIZE
#define SDE_CSC_BIAS_SIZE		3
#endif

#ifndef SDE_MAX_PLANES
#define SDE_MAX_PLANES			4
#endif

#define PIPES_PER_STAGE			2
#ifndef SDE_MAX_DE_CURVES
#define SDE_MAX_DE_CURVES		3
#endif

#define MAX_DSI_DISPLAYS		2
#define MAX_DATA_PATH_PER_DSIPLAY	2

#define SDE_AD4_REG_LEN		0x484

enum sde_format_flags {
	SDE_FORMAT_FLAG_YUV_BIT,
	SDE_FORMAT_FLAG_DX_BIT,
	SDE_FORMAT_FLAG_COMPRESSED_BIT,
	SDE_FORMAT_FLAG_BIT_MAX,
};

#define SDE_FORMAT_FLAG_YUV		BIT(SDE_FORMAT_FLAG_YUV_BIT)
#define SDE_FORMAT_FLAG_DX		BIT(SDE_FORMAT_FLAG_DX_BIT)
#define SDE_FORMAT_FLAG_COMPRESSED	BIT(SDE_FORMAT_FLAG_COMPRESSED_BIT)
#define SDE_FORMAT_IS_YUV(X)		\
	(test_bit(SDE_FORMAT_FLAG_YUV_BIT, (X)->flag))
#define SDE_FORMAT_IS_DX(X)		\
	(test_bit(SDE_FORMAT_FLAG_DX_BIT, (X)->flag))
#define SDE_FORMAT_IS_LINEAR(X)		((X)->fetch_mode == SDE_FETCH_LINEAR)
#define SDE_FORMAT_IS_TILE(X) \
	(((X)->fetch_mode == SDE_FETCH_UBWC) && \
			!test_bit(SDE_FORMAT_FLAG_COMPRESSED_BIT, (X)->flag))
#define SDE_FORMAT_IS_UBWC(X) \
	(((X)->fetch_mode == SDE_FETCH_UBWC) && \
			test_bit(SDE_FORMAT_FLAG_COMPRESSED_BIT, (X)->flag))

#define SDE_BLEND_FG_ALPHA_FG_CONST	(0 << 0)
#define SDE_BLEND_FG_ALPHA_BG_CONST	(1 << 0)
#define SDE_BLEND_FG_ALPHA_FG_PIXEL	(2 << 0)
#define SDE_BLEND_FG_ALPHA_BG_PIXEL	(3 << 0)
#define SDE_BLEND_FG_INV_ALPHA		(1 << 2)
#define SDE_BLEND_FG_MOD_ALPHA		(1 << 3)
#define SDE_BLEND_FG_INV_MOD_ALPHA	(1 << 4)
#define SDE_BLEND_FG_TRANSP_EN		(1 << 5)
#define SDE_BLEND_BG_ALPHA_FG_CONST	(0 << 8)
#define SDE_BLEND_BG_ALPHA_BG_CONST	(1 << 8)
#define SDE_BLEND_BG_ALPHA_FG_PIXEL	(2 << 8)
#define SDE_BLEND_BG_ALPHA_BG_PIXEL	(3 << 8)
#define SDE_BLEND_BG_INV_ALPHA		(1 << 10)
#define SDE_BLEND_BG_MOD_ALPHA		(1 << 11)
#define SDE_BLEND_BG_INV_MOD_ALPHA	(1 << 12)
#define SDE_BLEND_BG_TRANSP_EN		(1 << 13)

#define SDE_VSYNC0_SOURCE_GPIO		0
#define SDE_VSYNC1_SOURCE_GPIO		1
#define SDE_VSYNC2_SOURCE_GPIO		2
#define SDE_VSYNC_SOURCE_INTF_0		3
#define SDE_VSYNC_SOURCE_INTF_1		4
#define SDE_VSYNC_SOURCE_INTF_2		5
#define SDE_VSYNC_SOURCE_INTF_3		6
#define SDE_VSYNC_SOURCE_WD_TIMER_4	11
#define SDE_VSYNC_SOURCE_WD_TIMER_3	12
#define SDE_VSYNC_SOURCE_WD_TIMER_2	13
#define SDE_VSYNC_SOURCE_WD_TIMER_1	14
#define SDE_VSYNC_SOURCE_WD_TIMER_0	15

enum sde_hw_blk_type {
	SDE_HW_BLK_TOP = 0,
	SDE_HW_BLK_SSPP,
	SDE_HW_BLK_LM,
	SDE_HW_BLK_DSPP,
	SDE_HW_BLK_DS,
	SDE_HW_BLK_CTL,
	SDE_HW_BLK_CDM,
	SDE_HW_BLK_PINGPONG,
	SDE_HW_BLK_INTF,
	SDE_HW_BLK_WB,
	SDE_HW_BLK_DSC,
	SDE_HW_BLK_ROT,
	SDE_HW_BLK_MERGE_3D,
	SDE_HW_BLK_QDSS,
	SDE_HW_BLK_MAX,
};

enum sde_mdp {
	MDP_TOP = 0x1,
	MDP_MAX,
};

enum sde_sspp {
	SSPP_NONE,
	SSPP_VIG0,
	SSPP_VIG1,
	SSPP_VIG2,
	SSPP_VIG3,
	SSPP_RGB0,
	SSPP_RGB1,
	SSPP_RGB2,
	SSPP_RGB3,
	SSPP_DMA0,
	SSPP_DMA1,
	SSPP_DMA2,
	SSPP_DMA3,
	SSPP_CURSOR0,
	SSPP_CURSOR1,
	SSPP_MAX
};

enum sde_sspp_type {
	SSPP_TYPE_VIG,
	SSPP_TYPE_RGB,
	SSPP_TYPE_DMA,
	SSPP_TYPE_CURSOR,
	SSPP_TYPE_MAX
};

enum sde_lm {
	LM_0 = 1,
	LM_1,
	LM_2,
	LM_3,
	LM_4,
	LM_5,
	LM_6,
	LM_MAX
};

enum sde_stage {
	SDE_STAGE_BASE = 0,
	SDE_STAGE_0,
	SDE_STAGE_1,
	SDE_STAGE_2,
	SDE_STAGE_3,
	SDE_STAGE_4,
	SDE_STAGE_5,
	SDE_STAGE_6,
	SDE_STAGE_7,
	SDE_STAGE_8,
	SDE_STAGE_9,
	SDE_STAGE_10,
	SDE_STAGE_MAX
};
enum sde_dspp {
	DSPP_0 = 1,
	DSPP_1,
	DSPP_2,
	DSPP_3,
	DSPP_MAX
};

enum sde_ds {
	DS_TOP,
	DS_0,
	DS_1,
	DS_MAX
};

enum sde_ctl {
	CTL_0 = 1,
	CTL_1,
	CTL_2,
	CTL_3,
	CTL_4,
	CTL_5,
	CTL_MAX
};

enum sde_cdm {
	CDM_0 = 1,
	CDM_1,
	CDM_MAX
};

enum sde_pingpong {
	PINGPONG_0 = 1,
	PINGPONG_1,
	PINGPONG_2,
	PINGPONG_3,
	PINGPONG_4,
	PINGPONG_5,
	PINGPONG_S0,
	PINGPONG_MAX
};

enum sde_dsc {
	DSC_NONE = 0,
	DSC_0,
	DSC_1,
	DSC_2,
	DSC_3,
	DSC_4,
	DSC_5,
	DSC_MAX
};

enum sde_intf {
	INTF_0 = 1,
	INTF_1,
	INTF_2,
	INTF_3,
	INTF_4,
	INTF_5,
	INTF_6,
	INTF_MAX
};

enum sde_intf_type {
	INTF_NONE = 0x0,
	INTF_DSI = 0x1,
	INTF_HDMI = 0x3,
	INTF_LCDC = 0x5,
	INTF_EDP = 0x9,
	INTF_DP = 0xa,
	INTF_TYPE_MAX,

	/* virtual interfaces */
	INTF_WB = 0x100,
};

enum sde_intf_mode {
	INTF_MODE_NONE = 0,
	INTF_MODE_CMD,
	INTF_MODE_VIDEO,
	INTF_MODE_WB_BLOCK,
	INTF_MODE_WB_LINE,
	INTF_MODE_MAX
};

enum sde_wb {
	WB_0 = 1,
	WB_1,
	WB_2,
	WB_3,
	WB_MAX
};

enum sde_ad {
	AD_0 = 0x1,
	AD_1,
	AD_MAX
};

enum sde_cwb {
	CWB_0 = 0x1,
	CWB_1,
	CWB_2,
	CWB_3,
	CWB_4,
	CWB_5,
	CWB_MAX
};

enum sde_wd_timer {
	WD_TIMER_0 = 0x1,
	WD_TIMER_1,
	WD_TIMER_2,
	WD_TIMER_3,
	WD_TIMER_4,
	WD_TIMER_5,
	WD_TIMER_MAX
};

enum sde_vbif {
	VBIF_0,
	VBIF_1,
	VBIF_MAX,
	VBIF_RT = VBIF_0,
	VBIF_NRT = VBIF_1
};

enum sde_iommu_domain {
	SDE_IOMMU_DOMAIN_UNSECURE,
	SDE_IOMMU_DOMAIN_SECURE,
	SDE_IOMMU_DOMAIN_MAX
};

enum sde_rot {
	ROT_0 = 1,
	ROT_MAX
};

enum sde_inline_rot {
	INLINE_ROT_NONE,
	INLINE_ROT0_SSPP,
	INLINE_ROT0_WB,
	INLINE_ROT_MAX
};

enum sde_merge_3d {
	MERGE_3D_0 = 1,
	MERGE_3D_1,
	MERGE_3D_2,
	MERGE_3D_MAX
};

enum sde_qdss {
	QDSS_0,
	QDSS_MAX
};

/**
 * SDE HW,Component order color map
 */
enum {
	C0_G_Y = 0,
	C1_B_Cb = 1,
	C2_R_Cr = 2,
	C3_ALPHA = 3
};

/**
 * enum sde_plane_type - defines how the color component pixel packing
 * @SDE_PLANE_INTERLEAVED   : Color components in single plane
 * @SDE_PLANE_PLANAR        : Color component in separate planes
 * @SDE_PLANE_PSEUDO_PLANAR : Chroma components interleaved in separate plane
 */
enum sde_plane_type {
	SDE_PLANE_INTERLEAVED,
	SDE_PLANE_PLANAR,
	SDE_PLANE_PSEUDO_PLANAR,
};

/**
 * enum sde_chroma_samp_type - chroma sub-samplng type
 * @SDE_CHROMA_RGB   : No chroma subsampling
 * @SDE_CHROMA_H2V1  : Chroma pixels are horizontally subsampled
 * @SDE_CHROMA_H1V2  : Chroma pixels are vertically subsampled
 * @SDE_CHROMA_420   : 420 subsampling
 */
enum sde_chroma_samp_type {
	SDE_CHROMA_RGB,
	SDE_CHROMA_H2V1,
	SDE_CHROMA_H1V2,
	SDE_CHROMA_420
};

/**
 * sde_fetch_type - Defines How SDE HW fetches data
 * @SDE_FETCH_LINEAR   : fetch is line by line
 * @SDE_FETCH_TILE     : fetches data in Z order from a tile
 * @SDE_FETCH_UBWC     : fetch and decompress data
 */
enum sde_fetch_type {
	SDE_FETCH_LINEAR,
	SDE_FETCH_TILE,
	SDE_FETCH_UBWC
};

/**
 * Value of enum chosen to fit the number of bits
 * expected by the HW programming.
 */
enum {
	COLOR_ALPHA_1BIT = 0,
	COLOR_ALPHA_4BIT = 1,
	COLOR_4BIT = 0,
	COLOR_5BIT = 1, /* No 5-bit Alpha */
	COLOR_6BIT = 2, /* 6-Bit Alpha also = 2 */
	COLOR_8BIT = 3, /* 8-Bit Alpha also = 3 */
};

/**
 * enum sde_3d_blend_mode
 * Desribes how the 3d data is blended
 * @BLEND_3D_NONE      : 3d blending not enabled
 * @BLEND_3D_FRAME_INT : Frame interleaving
 * @BLEND_3D_H_ROW_INT : Horizontal row interleaving
 * @BLEND_3D_V_ROW_INT : vertical row interleaving
 * @BLEND_3D_COL_INT   : column interleaving
 * @BLEND_3D_MAX       :
 */
enum sde_3d_blend_mode {
	BLEND_3D_NONE = 0,
	BLEND_3D_FRAME_INT,
	BLEND_3D_H_ROW_INT,
	BLEND_3D_V_ROW_INT,
	BLEND_3D_COL_INT,
	BLEND_3D_MAX
};

/** struct sde_format - defines the format configuration which
 * allows SDE HW to correctly fetch and decode the format
 * @base: base msm_format struture containing fourcc code
 * @fetch_planes: how the color components are packed in pixel format
 * @element: element color ordering
 * @bits: element bit widths
 * @chroma_sample: chroma sub-samplng type
 * @unpack_align_msb: unpack aligned, 0 to LSB, 1 to MSB
 * @unpack_tight: 0 for loose, 1 for tight
 * @unpack_count: 0 = 1 component, 1 = 2 component
 * @bpp: bytes per pixel
 * @alpha_enable: whether the format has an alpha channel
 * @num_planes: number of planes (including meta data planes)
 * @fetch_mode: linear, tiled, or ubwc hw fetch behavior
 * @is_yuv: is format a yuv variant
 * @flag: usage bit flags
 * @tile_width: format tile width
 * @tile_height: format tile height
 */
struct sde_format {
	struct msm_format base;
	enum sde_plane_type fetch_planes;
	u8 element[SDE_MAX_PLANES];
	u8 bits[SDE_MAX_PLANES];
	enum sde_chroma_samp_type chroma_sample;
	u8 unpack_align_msb;
	u8 unpack_tight;
	u8 unpack_count;
	u8 bpp;
	u8 alpha_enable;
	u8 num_planes;
	enum sde_fetch_type fetch_mode;
	DECLARE_BITMAP(flag, SDE_FORMAT_FLAG_BIT_MAX);
	u16 tile_width;
	u16 tile_height;
};
#define to_sde_format(x) container_of(x, struct sde_format, base)

/**
 * struct sde_hw_fmt_layout - format information of the source pixel data
 * @format: pixel format parameters
 * @num_planes: number of planes (including meta data planes)
 * @width: image width
 * @height: image height
 * @total_size: total size in bytes
 * @plane_addr: address of each plane
 * @plane_size: length of each plane
 * @plane_pitch: pitch of each plane
 */
struct sde_hw_fmt_layout {
	const struct sde_format *format;
	uint32_t num_planes;
	uint32_t width;
	uint32_t height;
	uint32_t total_size;
	uint32_t plane_addr[SDE_MAX_PLANES];
	uint32_t plane_size[SDE_MAX_PLANES];
	uint32_t plane_pitch[SDE_MAX_PLANES];
};

struct sde_rect {
	u16 x;
	u16 y;
	u16 w;
	u16 h;
};

struct sde_csc_cfg {
	/* matrix coefficients in S15.16 format */
	uint32_t csc_mv[SDE_CSC_MATRIX_COEFF_SIZE];
	uint32_t csc_pre_bv[SDE_CSC_BIAS_SIZE];
	uint32_t csc_post_bv[SDE_CSC_BIAS_SIZE];
	uint32_t csc_pre_lv[SDE_CSC_CLAMP_SIZE];
	uint32_t csc_post_lv[SDE_CSC_CLAMP_SIZE];
};

/**
 * struct sde_mdss_color - mdss color description
 * color 0 : green
 * color 1 : blue
 * color 2 : red
 * color 3 : alpha
 */
struct sde_mdss_color {
	u32 color_0;
	u32 color_1;
	u32 color_2;
	u32 color_3;
};

/*
 * Define bit masks for h/w logging.
 */
#define SDE_DBG_MASK_NONE     (1 << 0)
#define SDE_DBG_MASK_CDM      (1 << 1)
#define SDE_DBG_MASK_DSPP     (1 << 2)
#define SDE_DBG_MASK_INTF     (1 << 3)
#define SDE_DBG_MASK_LM       (1 << 4)
#define SDE_DBG_MASK_CTL      (1 << 5)
#define SDE_DBG_MASK_PINGPONG (1 << 6)
#define SDE_DBG_MASK_SSPP     (1 << 7)
#define SDE_DBG_MASK_WB       (1 << 8)
#define SDE_DBG_MASK_TOP      (1 << 9)
#define SDE_DBG_MASK_VBIF     (1 << 10)
#define SDE_DBG_MASK_DSC      (1 << 11)
#define SDE_DBG_MASK_ROT      (1 << 12)
#define SDE_DBG_MASK_DS       (1 << 13)
#define SDE_DBG_MASK_REGDMA   (1 << 14)
#define SDE_DBG_MASK_QDSS     (1 << 15)
<<<<<<< HEAD
=======
#define SDE_DBG_MASK_SID      (1 << 15)
>>>>>>> 824a5636

/**
 * struct sde_hw_cp_cfg: hardware dspp/lm feature payload.
 * @payload: Feature specific payload.
 * @len: Length of the payload.
 * @ctl: control pointer associated with dspp/lm.
 * @last_feature: last feature that will be set.
 * @num_of_mixers: number of layer mixers for the display.
 * @mixer_info: mixer info pointer associated with lm.
 * @displayv: height of the display.
 * @displayh: width of the display.
 */
struct sde_hw_cp_cfg {
	void *payload;
	u32 len;
	void *ctl;
	u32 last_feature;
	u32 num_of_mixers;
	void *mixer_info;
	u32 displayv;
	u32 displayh;
};

/**
 * struct sde_hw_dim_layer: dim layer configs
 * @flags: Flag to represent INCLUSIVE/EXCLUSIVE
 * @stage: Blending stage of dim layer
 * @color_fill: Color fill to be used for the layer
 * @rect: Dim layer coordinates
 */
struct sde_hw_dim_layer {
	uint32_t flags;
	uint32_t stage;
	struct sde_mdss_color color_fill;
	struct sde_rect rect;
};

/**
 * struct sde_splash_mem - Struct contains splah memory info
 * @splash_buf_size: Indicates the size of the memory region
 * @splash_buf_base: Address of specific splash memory region
 * @ramdump_size: Size of ramdump buffer region
 * @ramdump_base: Address of ramdump region reserved by bootloader
 * @ref_cnt:	Tracks the map count to help in sharing splash memory
 */
struct sde_splash_mem {
	u32 splash_buf_size;
	unsigned long splash_buf_base;
	u32 ramdump_size;
	unsigned long ramdump_base;
	u32 ref_cnt;
};

/**
 * struct sde_sspp_index_info - Struct containing sspp identifier info
 * @sspp:	Enum value indicates sspp id
 * @is_virtual: Boolean to identify if virtual or base
 */
struct sde_sspp_index_info {
	enum sde_sspp sspp;
	bool is_virtual;
};

/**
 * struct sde_splash_data - Struct contains details of resources and hw blocks
 * used in continuous splash on a specific display.
 * @cont_splash_enabled:  Stores the cont_splash status (enabled/disabled)
 * @single_flush_en: Stores if the single flush is enabled
 * @encoder:	Pointer to the drm encoder object used for this display
 * @splash:     Pointer to struct sde_splash_mem used for this display
 * @ctl_ids:	Stores the valid MDSS ctl block ids for the current mode
 * @lm_ids:	Stores the valid MDSS layer mixer block ids for the current mode
 * @dsc_ids:	Stores the valid MDSS DSC block ids for the current mode
 * @pipes:      Array of sspp info detected on this display
 * @ctl_cnt:    Stores the active number of MDSS "top" blks of the current mode
 * @lm_cnt:	Stores the active number of MDSS "LM" blks for the current mode
 * @dsc_cnt:	Stores the active number of MDSS "dsc" blks for the current mode
 * @pipe_cnt:	Stores the active number of "sspp" blks connected
 */
struct sde_splash_display {
	bool cont_splash_enabled;
	bool single_flush_en;
	struct drm_encoder *encoder;
	struct sde_splash_mem *splash;
	u8 ctl_ids[MAX_DATA_PATH_PER_DSIPLAY];
	u8 lm_ids[MAX_DATA_PATH_PER_DSIPLAY];
	u8 dsc_ids[MAX_DATA_PATH_PER_DSIPLAY];
	struct sde_sspp_index_info pipes[MAX_DATA_PATH_PER_DSIPLAY];
	u8 ctl_cnt;
	u8 lm_cnt;
	u8 dsc_cnt;
	u8 pipe_cnt;
};

/**
 * struct sde_splash_data - Struct contains details of continuous splash
 *	for all the displays connected by probe time
 * @num_splash_regions:  Indicates number of splash memory regions from dtsi
 * @num_splash_displays: Indicates count of active displays in continuous splash
 * @splash_mem:          Array of all struct sde_splash_mem listed from dtsi
 * @splash_display:      Array of all struct sde_splash_display
 */
struct sde_splash_data {
	u32 num_splash_regions;
	u32 num_splash_displays;
	struct sde_splash_mem splash_mem[MAX_DSI_DISPLAYS];
	struct sde_splash_display splash_display[MAX_DSI_DISPLAYS];
};

/**
 * struct sde_hw_tear_check - Struct contains parameters to configure
 *	tear-effect module. This structure is used to configure tear-check
 *	logic present either in ping-pong or in interface module.
 * @vsync_count:	Ratio of MDP VSYNC clk freq(Hz) to refresh rate divided
 *                      by no of lines
 * @sync_cfg_height:	Total vertical lines (display height - 1)
 * @vsync_init_val:	Init value to which the read pointer gets loaded at
 *                      vsync edge
 * @sync_threshold_start: Read pointer threshold start ROI for write operation
 * @sync_threshold_continue: The minimum number of lines the write pointer
 *                           needs to be above the read pointer
 * @start_pos:	The position from which the start_threshold value is added
 * @rd_ptr_irq:	The read pointer line at which interrupt has to be generated
 * @hw_vsync_mode:	Sync with external frame sync input
 */
struct sde_hw_tear_check {
	u32 vsync_count;
	u32 sync_cfg_height;
	u32 vsync_init_val;
	u32 sync_threshold_start;
	u32 sync_threshold_continue;
	u32 start_pos;
	u32 rd_ptr_irq;
	u8 hw_vsync_mode;
};

/**
 * struct sde_hw_autorefresh - Struct contains parameters to configure
 *            auto-refresh mode for command mode panels
 * @enable:	Enalbe or disable the auto-refresh mode
 * @frame_count:	Auto-refresh frame counter at which update occurs
 */
struct sde_hw_autorefresh {
	bool  enable;
	u32 frame_count;
};

/**
 * struct sde_hw_pp_vsync_info - Struct contains parameters to configure
 *        read and write pointers for command mode panels
 * @rd_ptr_init_val:	Value of rd pointer at vsync edge
 * @rd_ptr_frame_count:	num frames sent since enabling interface
 * @rd_ptr_line_count:	current line on panel (rd ptr)
 * @wr_ptr_line_count:	current line within pp fifo (wr ptr)
 */
struct sde_hw_pp_vsync_info {
	u32 rd_ptr_init_val;
	u32 rd_ptr_frame_count;
	u32 rd_ptr_line_count;
	u32 wr_ptr_line_count;
};

#endif  /* _SDE_HW_MDSS_H */<|MERGE_RESOLUTION|>--- conflicted
+++ resolved
@@ -523,10 +523,7 @@
 #define SDE_DBG_MASK_DS       (1 << 13)
 #define SDE_DBG_MASK_REGDMA   (1 << 14)
 #define SDE_DBG_MASK_QDSS     (1 << 15)
-<<<<<<< HEAD
-=======
 #define SDE_DBG_MASK_SID      (1 << 15)
->>>>>>> 824a5636
 
 /**
  * struct sde_hw_cp_cfg: hardware dspp/lm feature payload.
