--- conflicted
+++ resolved
@@ -47,10 +47,7 @@
  * @split_flush_en: Allows both the paths to be flushed when master path is
  *              flushed
  * @split_link_en:  Check if split link is enabled
-<<<<<<< HEAD
  * @pp_slave_intf: Check if this is pp slave interface
-=======
->>>>>>> b6fbaa1d
  */
 struct split_pipe_cfg {
 	bool en;
@@ -61,10 +58,7 @@
 	u32 overlap_pixel_width;
 	bool split_flush_en;
 	bool split_link_en;
-<<<<<<< HEAD
 	bool pp_slave_intf;
-=======
->>>>>>> b6fbaa1d
 };
 
 /**
