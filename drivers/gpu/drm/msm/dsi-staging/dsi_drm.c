--- conflicted
+++ resolved
@@ -262,15 +262,12 @@
 
 	if (display && display->drm_conn) {
 		sde_connector_helper_bridge_enable(display->drm_conn);
-<<<<<<< HEAD
-
-	dsi_on = true;
-=======
 		if (c_bridge->dsi_mode.dsi_mode_flags & DSI_MODE_FLAG_POMS)
 			sde_connector_schedule_status_work(display->drm_conn,
 				true);
 	}
->>>>>>> 93ca81a0
+
+	dsi_on = true;
 }
 
 static void dsi_bridge_disable(struct drm_bridge *bridge)
