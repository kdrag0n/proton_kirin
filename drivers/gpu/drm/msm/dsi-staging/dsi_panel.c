/*
 * Copyright (c) 2016-2020, The Linux Foundation. All rights reserved.
 *
 * This program is free software; you can redistribute it and/or modify
 * it under the terms of the GNU General Public License version 2 and
 * only version 2 as published by the Free Software Foundation.
 *
 * This program is distributed in the hope that it will be useful,
 * but WITHOUT ANY WARRANTY; without even the implied warranty of
 * MERCHANTABILITY or FITNESS FOR A PARTICULAR PURPOSE.  See the
 * GNU General Public License for more details.
 *
 */

#define pr_fmt(fmt)	"msm-dsi-panel:[%s:%d] " fmt, __func__, __LINE__
#include <linux/delay.h>
#include <linux/slab.h>
#include <linux/gpio.h>
#include <linux/of_gpio.h>
#include <linux/pwm.h>
#include <video/mipi_display.h>

#include "dsi_panel.h"
#include "dsi_ctrl_hw.h"
#include "dsi_parser.h"

/**
 * topology is currently defined by a set of following 3 values:
 * 1. num of layer mixers
 * 2. num of compression encoders
 * 3. num of interfaces
 */
#define TOPOLOGY_SET_LEN 3
#define MAX_TOPOLOGY 5

#define DSI_PANEL_DEFAULT_LABEL  "Default dsi panel"

#define DEFAULT_MDP_TRANSFER_TIME 14000

#define DEFAULT_PANEL_JITTER_NUMERATOR		2
#define DEFAULT_PANEL_JITTER_DENOMINATOR	1
#define DEFAULT_PANEL_JITTER_ARRAY_SIZE		2
#define MAX_PANEL_JITTER		10
#define DEFAULT_PANEL_PREFILL_LINES	25
#define TICKS_IN_MICRO_SECOND		1000000

//TODO: fix this
extern int mipi_dsi_dcs_set_display_cabc(struct mipi_dsi_device *dsi);
extern int mipi_dsi_dcs_set_display_dimming(struct mipi_dsi_device *dsi);
extern int fts_ts_suspend(void);
extern int fts_power_source_ctrl_global(int enable);
extern bool fts_gesture_check(void);
extern void asus_lcd_dim_conf_apply(void);
extern void asus_wled_fsc_validate(void);
extern int g_msm_drv_shutdown_in_progress;
extern void asus_lcd_cabc_off_locking(void);
extern void asus_lcd_cabc_restore(void);

extern char asus_lcd_cabc_mode[2];
extern int asus_lcd_dimming_on;

enum dsi_dsc_ratio_type {
	DSC_8BPC_8BPP,
	DSC_10BPC_8BPP,
	DSC_12BPC_8BPP,
	DSC_RATIO_TYPE_MAX
};

int lastBL = 1023;
int asus_lcd_bridge_enable = 0;
int asus_lcd_regulator_status = 1;

static u32 dsi_dsc_rc_buf_thresh[] = {0x0e, 0x1c, 0x2a, 0x38, 0x46, 0x54,
		0x62, 0x69, 0x70, 0x77, 0x79, 0x7b, 0x7d, 0x7e};

/*
 * DSC 1.1
 * Rate control - Min QP values for each ratio type in dsi_dsc_ratio_type
 */
static char dsi_dsc_rc_range_min_qp_1_1[][15] = {
	{0, 0, 1, 1, 3, 3, 3, 3, 3, 3, 5, 5, 5, 7, 13},
	{0, 4, 5, 5, 7, 7, 7, 7, 7, 7, 9, 9, 9, 11, 17},
	{0, 4, 9, 9, 11, 11, 11, 11, 11, 11, 13, 13, 13, 15, 21},
	};

/*
 * DSC 1.1 SCR
 * Rate control - Min QP values for each ratio type in dsi_dsc_ratio_type
 */
static char dsi_dsc_rc_range_min_qp_1_1_scr1[][15] = {
	{0, 0, 1, 1, 3, 3, 3, 3, 3, 3, 5, 5, 5, 9, 12},
	{0, 4, 5, 5, 7, 7, 7, 7, 7, 7, 9, 9, 9, 13, 16},
	{0, 4, 9, 9, 11, 11, 11, 11, 11, 11, 13, 13, 13, 17, 20},
	};

/*
 * DSC 1.1
 * Rate control - Max QP values for each ratio type in dsi_dsc_ratio_type
 */
static char dsi_dsc_rc_range_max_qp_1_1[][15] = {
	{4, 4, 5, 6, 7, 7, 7, 8, 9, 10, 11, 12, 13, 13, 15},
	{4, 8, 9, 10, 11, 11, 11, 12, 13, 14, 15, 16, 17, 17, 19},
	{12, 12, 13, 14, 15, 15, 15, 16, 17, 18, 19, 20, 21, 21, 23},
	};

/*
 * DSC 1.1 SCR
 * Rate control - Max QP values for each ratio type in dsi_dsc_ratio_type
 */
static char dsi_dsc_rc_range_max_qp_1_1_scr1[][15] = {
	{4, 4, 5, 6, 7, 7, 7, 8, 9, 10, 10, 11, 11, 12, 13},
	{8, 8, 9, 10, 11, 11, 11, 12, 13, 14, 14, 15, 15, 16, 17},
	{12, 12, 13, 14, 15, 15, 15, 16, 17, 18, 18, 19, 19, 20, 23},
	};

/*
 * DSC 1.1 and DSC 1.1 SCR
 * Rate control - bpg offset values
 */
static char dsi_dsc_rc_range_bpg_offset[] = {2, 0, 0, -2, -4, -6, -8, -8,
		-8, -10, -10, -12, -12, -12, -12};

bool bl_off_to_wait_on = false;

// ASUS_BSP: low backlight controller switch
#define WLED_MAX_LEVEL_ENABLE           4095
#define WLED_MIN_LEVEL_DISABLE          0
#define LCD_BL_THRESHOLD_BOE            160
static bool g_bl_full_dcs = false;
static int g_last_bl = 0x0;
static int g_bl_threshold = LCD_BL_THRESHOLD_BOE;
static int g_wled_dimming_div = 10;

int g_bl_debounce_target = 128;
int g_bl_debounce_value  = 144;

int dsi_dsc_create_pps_buf_cmd(struct msm_display_dsc_info *dsc, char *buf,
				int pps_id)
{
	char *bp;
	char data;
	int i, bpp;
	char *dbgbp;

	dbgbp = buf;
	bp = buf;
	/* First 7 bytes are cmd header */
	*bp++ = 0x0A;
	*bp++ = 1;
	*bp++ = 0;
	*bp++ = 0;
	*bp++ = 10;
	*bp++ = 0;
	*bp++ = 128;

	*bp++ = (dsc->version & 0xff);		/* pps0 */
	*bp++ = (pps_id & 0xff);		/* pps1 */
	bp++;					/* pps2, reserved */

	data = dsc->line_buf_depth & 0x0f;
	data |= ((dsc->bpc & 0xf) << 4);
	*bp++ = data;				/* pps3 */

	bpp = dsc->bpp;
	bpp <<= 4;				/* 4 fraction bits */
	data = (bpp >> 8);
	data &= 0x03;				/* upper two bits */
	data |= ((dsc->block_pred_enable & 0x1) << 5);
	data |= ((dsc->convert_rgb & 0x1) << 4);
	data |= ((dsc->enable_422 & 0x1) << 3);
	data |= ((dsc->vbr_enable & 0x1) << 2);
	*bp++ = data;				/* pps4 */
	*bp++ = (bpp & 0xff);			/* pps5 */

	*bp++ = ((dsc->pic_height >> 8) & 0xff); /* pps6 */
	*bp++ = (dsc->pic_height & 0x0ff);	/* pps7 */
	*bp++ = ((dsc->pic_width >> 8) & 0xff);	/* pps8 */
	*bp++ = (dsc->pic_width & 0x0ff);	/* pps9 */

	*bp++ = ((dsc->slice_height >> 8) & 0xff);/* pps10 */
	*bp++ = (dsc->slice_height & 0x0ff);	/* pps11 */
	*bp++ = ((dsc->slice_width >> 8) & 0xff); /* pps12 */
	*bp++ = (dsc->slice_width & 0x0ff);	/* pps13 */

	*bp++ = ((dsc->chunk_size >> 8) & 0xff);/* pps14 */
	*bp++ = (dsc->chunk_size & 0x0ff);	/* pps15 */

	*bp++ = (dsc->initial_xmit_delay >> 8) & 0x3; /* pps16, bit 0, 1 */
	*bp++ = (dsc->initial_xmit_delay & 0xff);/* pps17 */

	*bp++ = ((dsc->initial_dec_delay >> 8) & 0xff); /* pps18 */
	*bp++ = (dsc->initial_dec_delay & 0xff);/* pps19 */

	bp++;					/* pps20, reserved */

	*bp++ = (dsc->initial_scale_value & 0x3f); /* pps21 */

	*bp++ = ((dsc->scale_increment_interval >> 8) & 0xff); /* pps22 */
	*bp++ = (dsc->scale_increment_interval & 0xff); /* pps23 */

	*bp++ = ((dsc->scale_decrement_interval >> 8) & 0xf); /* pps24 */
	*bp++ = (dsc->scale_decrement_interval & 0x0ff);/* pps25 */

	bp++;					/* pps26, reserved */

	*bp++ = (dsc->first_line_bpg_offset & 0x1f);/* pps27 */

	*bp++ = ((dsc->nfl_bpg_offset >> 8) & 0xff);/* pps28 */
	*bp++ = (dsc->nfl_bpg_offset & 0x0ff);	/* pps29 */
	*bp++ = ((dsc->slice_bpg_offset >> 8) & 0xff);/* pps30 */
	*bp++ = (dsc->slice_bpg_offset & 0x0ff);/* pps31 */

	*bp++ = ((dsc->initial_offset >> 8) & 0xff);/* pps32 */
	*bp++ = (dsc->initial_offset & 0x0ff);	/* pps33 */

	*bp++ = ((dsc->final_offset >> 8) & 0xff);/* pps34 */
	*bp++ = (dsc->final_offset & 0x0ff);	/* pps35 */

	*bp++ = (dsc->min_qp_flatness & 0x1f);	/* pps36 */
	*bp++ = (dsc->max_qp_flatness & 0x1f);	/* pps37 */

	*bp++ = ((dsc->rc_model_size >> 8) & 0xff);/* pps38 */
	*bp++ = (dsc->rc_model_size & 0x0ff);	/* pps39 */

	*bp++ = (dsc->edge_factor & 0x0f);	/* pps40 */

	*bp++ = (dsc->quant_incr_limit0 & 0x1f);	/* pps41 */
	*bp++ = (dsc->quant_incr_limit1 & 0x1f);	/* pps42 */

	data = ((dsc->tgt_offset_hi & 0xf) << 4);
	data |= (dsc->tgt_offset_lo & 0x0f);
	*bp++ = data;				/* pps43 */

	for (i = 0; i < 14; i++)
		*bp++ = (dsc->buf_thresh[i] & 0xff); /* pps44 - pps57 */

	for (i = 0; i < 15; i++) {		/* pps58 - pps87 */
		data = (dsc->range_min_qp[i] & 0x1f);
		data <<= 3;
		data |= ((dsc->range_max_qp[i] >> 2) & 0x07);
		*bp++ = data;
		data = (dsc->range_max_qp[i] & 0x03);
		data <<= 6;
		data |= (dsc->range_bpg_offset[i] & 0x3f);
		*bp++ = data;
	}

	return 128;
}

static int dsi_panel_vreg_get(struct dsi_panel *panel)
{
	int rc = 0;
	int i;
	struct regulator *vreg = NULL;

	for (i = 0; i < panel->power_info.count; i++) {
		vreg = devm_regulator_get(panel->parent,
					  panel->power_info.vregs[i].vreg_name);
		rc = PTR_RET(vreg);
		if (rc) {
			pr_err("failed to get %s regulator\n",
			       panel->power_info.vregs[i].vreg_name);
			goto error_put;
		}
		panel->power_info.vregs[i].vreg = vreg;
	}

	return rc;
error_put:
	for (i = i - 1; i >= 0; i--) {
		devm_regulator_put(panel->power_info.vregs[i].vreg);
		panel->power_info.vregs[i].vreg = NULL;
	}
	return rc;
}

static int dsi_panel_vreg_put(struct dsi_panel *panel)
{
	int rc = 0;
	int i;

	for (i = panel->power_info.count - 1; i >= 0; i--)
		devm_regulator_put(panel->power_info.vregs[i].vreg);

	return rc;
}

static int dsi_panel_gpio_request(struct dsi_panel *panel)
{
	int rc = 0;
	struct dsi_panel_reset_config *r_config = &panel->reset_config;

	if (gpio_is_valid(r_config->reset_gpio)) {
		rc = gpio_request(r_config->reset_gpio, "reset_gpio");
		if (rc) {
			pr_err("request for reset_gpio failed, rc=%d\n", rc);
			goto error;
		}
	}

	if (gpio_is_valid(r_config->disp_en_gpio)) {
		rc = gpio_request(r_config->disp_en_gpio, "disp_en_gpio");
		if (rc) {
			pr_err("request for disp_en_gpio failed, rc=%d\n", rc);
			goto error_release_reset;
		}
	}

	if (gpio_is_valid(panel->bl_config.en_gpio)) {
		rc = gpio_request(panel->bl_config.en_gpio, "bklt_en_gpio");
		if (rc) {
			pr_err("request for bklt_en_gpio failed, rc=%d\n", rc);
			goto error_release_disp_en;
		}
	}

	if (gpio_is_valid(r_config->lcd_mode_sel_gpio)) {
		rc = gpio_request(r_config->lcd_mode_sel_gpio, "mode_gpio");
		if (rc) {
			pr_err("request for mode_gpio failed, rc=%d\n", rc);
			goto error_release_mode_sel;
		}
	}

	goto error;
error_release_mode_sel:
	if (gpio_is_valid(panel->bl_config.en_gpio))
		gpio_free(panel->bl_config.en_gpio);
error_release_disp_en:
	if (gpio_is_valid(r_config->disp_en_gpio))
		gpio_free(r_config->disp_en_gpio);
error_release_reset:
	if (gpio_is_valid(r_config->reset_gpio))
		gpio_free(r_config->reset_gpio);
error:
	return rc;
}

static int dsi_panel_gpio_release(struct dsi_panel *panel)
{
	int rc = 0;
	struct dsi_panel_reset_config *r_config = &panel->reset_config;

	if (gpio_is_valid(r_config->reset_gpio))
		gpio_free(r_config->reset_gpio);

	if (gpio_is_valid(r_config->disp_en_gpio))
		gpio_free(r_config->disp_en_gpio);

	if (gpio_is_valid(panel->bl_config.en_gpio))
		gpio_free(panel->bl_config.en_gpio);

	if (gpio_is_valid(panel->reset_config.lcd_mode_sel_gpio))
		gpio_free(panel->reset_config.lcd_mode_sel_gpio);

	return rc;
}

int dsi_panel_trigger_esd_attack(struct dsi_panel *panel)
{
	struct dsi_panel_reset_config *r_config;

	if (!panel) {
		pr_err("Invalid panel param\n");
		return -EINVAL;
	}

	r_config = &panel->reset_config;
	if (!r_config) {
		pr_err("Invalid panel reset configuration\n");
		return -EINVAL;
	}

	if (gpio_is_valid(r_config->reset_gpio)) {
		gpio_set_value(r_config->reset_gpio, 0);
		pr_info("GPIO pulled low to simulate ESD\n");
		return 0;
	}
	pr_err("failed to pull down gpio\n");
	return -EINVAL;
}

static int dsi_panel_reset(struct dsi_panel *panel)
{
	int rc = 0;
	struct dsi_panel_reset_config *r_config = &panel->reset_config;
	int i;

	if (gpio_is_valid(panel->reset_config.disp_en_gpio)) {
		rc = gpio_direction_output(panel->reset_config.disp_en_gpio, 1);
		if (rc) {
			pr_err("unable to set dir for disp gpio rc=%d\n", rc);
			goto exit;
		}
	}

	if (r_config->count) {
		rc = gpio_direction_output(r_config->reset_gpio,
			r_config->sequence[0].level);
		if (rc) {
			pr_err("unable to set dir for rst gpio rc=%d\n", rc);
			goto exit;
		}
	}

	for (i = 0; i < r_config->count; i++) {
		gpio_set_value(r_config->reset_gpio,
			       r_config->sequence[i].level);


		if (r_config->sequence[i].sleep_ms)
			usleep_range(r_config->sequence[i].sleep_ms * 1000,
				(r_config->sequence[i].sleep_ms * 1000) + 100);
	}

	if (gpio_is_valid(panel->bl_config.en_gpio)) {
		rc = gpio_direction_output(panel->bl_config.en_gpio, 1);
		if (rc)
			pr_err("unable to set dir for bklt gpio rc=%d\n", rc);
	}

	if (gpio_is_valid(panel->reset_config.lcd_mode_sel_gpio)) {
		bool out = true;

		if ((panel->reset_config.mode_sel_state == MODE_SEL_DUAL_PORT)
				|| (panel->reset_config.mode_sel_state
					== MODE_GPIO_LOW))
			out = false;
		else if ((panel->reset_config.mode_sel_state
				== MODE_SEL_SINGLE_PORT) ||
				(panel->reset_config.mode_sel_state
				 == MODE_GPIO_HIGH))
			out = true;

		rc = gpio_direction_output(
			panel->reset_config.lcd_mode_sel_gpio, out);
		if (rc)
			pr_err("unable to set dir for mode gpio rc=%d\n", rc);
	}
exit:
	return rc;
}

static int dsi_panel_set_pinctrl_state(struct dsi_panel *panel, bool enable)
{
	int rc = 0;
	struct pinctrl_state *state;

	if (panel->host_config.ext_bridge_num)
		return 0;

	if (enable)
		state = panel->pinctrl.active;
	else
		state = panel->pinctrl.suspend;

	rc = pinctrl_select_state(panel->pinctrl.pinctrl, state);
	if (rc)
		pr_err("[%s] failed to set pin state, rc=%d\n", panel->name,
		       rc);

	return rc;
}


static int dsi_panel_power_on(struct dsi_panel *panel)
{
	int rc = 0;

	if (!fts_gesture_check()) {
		rc = dsi_pwr_enable_regulator(&panel->power_info, true);
		if (rc) {
			pr_err("[%s] failed to enable vregs, rc=%d\n", panel->name, rc);
			goto exit;
		}

		asus_lcd_regulator_status = 1;
 	} else if (asus_lcd_regulator_status == 0) {
		rc = dsi_pwr_enable_regulator(&panel->power_info, true);
		if (rc) {
			pr_err("[%s] failed to enable vregs, rc=%d\n", panel->name, rc);
			goto exit;
		}
		asus_lcd_regulator_status = 1;
	}

	rc = dsi_panel_set_pinctrl_state(panel, true);
	if (rc) {
		pr_err("[%s] failed to set pinctrl, rc=%d\n", panel->name, rc);
		goto error_disable_vregs;
	}

	rc = dsi_panel_reset(panel);
	if (rc) {
		pr_err("[%s] failed to reset panel, rc=%d\n", panel->name, rc);
		goto error_disable_gpio;
	}

	goto exit;

error_disable_gpio:
	if (gpio_is_valid(panel->reset_config.disp_en_gpio))
		gpio_set_value(panel->reset_config.disp_en_gpio, 0);

	if (gpio_is_valid(panel->bl_config.en_gpio))
		gpio_set_value(panel->bl_config.en_gpio, 0);

	(void)dsi_panel_set_pinctrl_state(panel, false);

error_disable_vregs:
	(void)dsi_pwr_enable_regulator(&panel->power_info, false);

exit:
	return rc;
}

static int dsi_panel_power_off(struct dsi_panel *panel)
{
	int rc = 0;

	if (gpio_is_valid(panel->reset_config.disp_en_gpio))
		gpio_set_value(panel->reset_config.disp_en_gpio, 0);

	if (!fts_gesture_check())
		if (gpio_is_valid(panel->reset_config.reset_gpio))
			gpio_set_value(panel->reset_config.reset_gpio, 0);

	if (gpio_is_valid(panel->reset_config.lcd_mode_sel_gpio))
		gpio_set_value(panel->reset_config.lcd_mode_sel_gpio, 0);

	rc = dsi_panel_set_pinctrl_state(panel, false);
	if (rc) {
		pr_err("[%s] failed set pinctrl state, rc=%d\n", panel->name,
		       rc);
	}

	fts_ts_suspend();
	msleep(3);//power down after reset larger than 3ms

	if (g_msm_drv_shutdown_in_progress)
		fts_power_source_ctrl_global(0);

	if (!fts_gesture_check()) {
		rc = dsi_pwr_enable_regulator(&panel->power_info, false);
		if (rc)
			pr_err("[%s] failed to enable vregs, rc=%d\n", panel->name, rc);
		asus_lcd_regulator_status = 0;
	}

	return rc;
}
static int dsi_panel_tx_cmd_set(struct dsi_panel *panel,
				enum dsi_cmd_set_type type)
{
	int rc = 0, i = 0;
	ssize_t len;
	struct dsi_cmd_desc *cmds;
	u32 count;
	enum dsi_cmd_set_state state;
	struct dsi_display_mode *mode;
	const struct mipi_dsi_host_ops *ops = panel->host->ops;

	if (!panel || !panel->cur_mode)
		return -EINVAL;

	mode = panel->cur_mode;

	cmds = mode->priv_info->cmd_sets[type].cmds;
	count = mode->priv_info->cmd_sets[type].count;
	state = mode->priv_info->cmd_sets[type].state;

	if (count == 0) {
		pr_debug("[%s] No commands to be sent for state(%d)\n",
			 panel->name, type);
		goto error;
	}

	for (i = 0; i < count; i++) {
		if (state == DSI_CMD_SET_STATE_LP)
			cmds->msg.flags |= MIPI_DSI_MSG_USE_LPM;

		if (cmds->last_command)
			cmds->msg.flags |= MIPI_DSI_MSG_LASTCOMMAND;

		len = ops->transfer(panel->host, &cmds->msg);
		if (len < 0) {
			rc = len;
			pr_err("failed to set cmds(%d), rc=%d\n", type, rc);
			goto error;
		}
		if (cmds->post_wait_ms)
			usleep_range(cmds->post_wait_ms*1000,
					((cmds->post_wait_ms*1000)+10));
		cmds++;
	}
error:
	return rc;
}

static int dsi_panel_pinctrl_deinit(struct dsi_panel *panel)
{
	int rc = 0;

	if (panel->host_config.ext_bridge_num)
		return 0;

	devm_pinctrl_put(panel->pinctrl.pinctrl);

	return rc;
}

static int dsi_panel_pinctrl_init(struct dsi_panel *panel)
{
	int rc = 0;

	if (panel->host_config.ext_bridge_num)
		return 0;

	/* TODO:  pinctrl is defined in dsi dt node */
	panel->pinctrl.pinctrl = devm_pinctrl_get(panel->parent);
	if (IS_ERR_OR_NULL(panel->pinctrl.pinctrl)) {
		rc = PTR_ERR(panel->pinctrl.pinctrl);
		pr_err("failed to get pinctrl, rc=%d\n", rc);
		goto error;
	}

	panel->pinctrl.active = pinctrl_lookup_state(panel->pinctrl.pinctrl,
						       "panel_active");
	if (IS_ERR_OR_NULL(panel->pinctrl.active)) {
		rc = PTR_ERR(panel->pinctrl.active);
		pr_err("failed to get pinctrl active state, rc=%d\n", rc);
		goto error;
	}

	panel->pinctrl.suspend =
		pinctrl_lookup_state(panel->pinctrl.pinctrl, "panel_suspend");

	if (IS_ERR_OR_NULL(panel->pinctrl.suspend)) {
		rc = PTR_ERR(panel->pinctrl.suspend);
		pr_err("failed to get pinctrl suspend state, rc=%d\n", rc);
		goto error;
	}

error:
	return rc;
}

static int dsi_panel_wled_register(struct dsi_panel *panel,
		struct dsi_backlight_config *bl)
{
	struct backlight_device *bd;

	bd = backlight_device_get_by_type(BACKLIGHT_RAW);
	if (!bd) {
		pr_debug("[%s] backlight device list empty\n", panel->name);
		return -EPROBE_DEFER;
	}

	bl->raw_bd = bd;
	return 0;
}

static int dsi_panel_update_backlight(struct dsi_panel *panel,
	u32 bl_lvl)
{
	int rc = 0;
	struct mipi_dsi_device *dsi;

	if (!panel || (bl_lvl > 0xffff)) {
		pr_err("invalid params\n");
		return -EINVAL;
	}

	dsi = &panel->mipi_device;

	rc = mipi_dsi_dcs_set_display_brightness(dsi, bl_lvl);
	if (rc < 0)
		pr_err("failed to update dcs backlight:%d\n", bl_lvl);

	/* ASUS BSP Display +++ */
	if (bl_lvl != 0)
		lastBL = (int)bl_lvl;
	/* ASUS BSP Display +++ */

	//pr_err("update dcs backlight:%d\n", bl_lvl);

	return rc;
}

//
// dimming WLED brightness change
//
static void asus_lcd_led_trigger_dim(struct dsi_backlight_config *bl, int from, int to)
{
	int temp;
	int wled_level = 0;

	for (temp = 0; temp <= g_wled_dimming_div; temp++) {
		wled_level = (bl->raw_bd->props.max_brightness * (from * 10 + (to - from) * temp)) /\
				(g_bl_threshold * g_wled_dimming_div);
		backlight_device_set_brightness(bl->raw_bd, wled_level);
		msleep(10);
		pr_debug("[Display] wled set to %d/%d\n", wled_level, bl->raw_bd->props.max_brightness);
	}
}

void dsi_panel_set_backlight_asus_logic(struct dsi_panel *panel, u32 bl_level)
{
	struct dsi_backlight_config *bl = &panel->bl_config;

	if (bl_level == 0) {
		backlight_device_set_brightness(bl->raw_bd, WLED_MIN_LEVEL_DISABLE);
		g_bl_full_dcs = false;
	} else if (bl_level < g_bl_threshold) { /*wled control*/
		if (g_last_bl == 0) {
			backlight_device_set_brightness(bl->raw_bd, 4095 * bl_level / g_bl_threshold);
			dsi_panel_update_backlight(panel, g_bl_threshold);
		} else if (bl_level < g_last_bl) {
			if (g_bl_full_dcs) { // last backlight is full DCS control, set it to threshold
				dsi_panel_update_backlight(panel, g_bl_threshold);
			}
			asus_lcd_led_trigger_dim(bl,
				(g_last_bl >= g_bl_threshold) ? g_bl_threshold : g_last_bl, bl_level);
		} else if (g_last_bl < bl_level) {
			asus_lcd_led_trigger_dim(bl, g_last_bl, bl_level);
		}
		g_bl_full_dcs = false;
	} else { /*dcs control*/
		if (g_last_bl == 0) {
			backlight_device_set_brightness(bl->raw_bd, WLED_MAX_LEVEL_ENABLE);
			dsi_panel_update_backlight(panel, bl_level);
		} else {
			dsi_panel_update_backlight(panel, bl_level);
			if (!g_bl_full_dcs) // last time is semi-WLED control
				asus_lcd_led_trigger_dim(bl, g_last_bl, g_bl_threshold);
		}
		g_bl_full_dcs = true;
	}

	if (bl_level <= g_bl_threshold) {
		asus_lcd_cabc_off_locking();
	} else {
		asus_lcd_cabc_restore();
	}
}

static int dsi_panel_update_pwm_backlight(struct dsi_panel *panel,
	u32 bl_lvl)
{
	int rc = 0;
	u32 duty = 0;
	u32 period_ns = 0;
	struct dsi_backlight_config *bl;

	if (!panel) {
		pr_err("Invalid Params\n");
		return -EINVAL;
	}

	bl = &panel->bl_config;
	if (!bl->pwm_bl) {
		pr_err("pwm device not found\n");
		return -EINVAL;
	}

	period_ns = bl->pwm_period_usecs * NSEC_PER_USEC;
	duty = bl_lvl * period_ns;
	duty /= bl->bl_max_level;

	rc = pwm_config(bl->pwm_bl, duty, period_ns);
	if (rc) {
		pr_err("[%s] failed to change pwm config, rc=\n", panel->name,
			rc);
		goto error;
	}

	if (bl_lvl == 0 && bl->pwm_enabled) {
		pwm_disable(bl->pwm_bl);
		bl->pwm_enabled = false;
		return 0;
	}

	if (!bl->pwm_enabled) {
		rc = pwm_enable(bl->pwm_bl);
		if (rc) {
			pr_err("[%s] failed to enable pwm, rc=\n", panel->name,
				rc);
			goto error;
		}

		bl->pwm_enabled = true;
	}

error:
	return rc;
}

int dsi_panel_set_backlight(struct dsi_panel *panel, u32 bl_lvl)
{
	struct dsi_backlight_config *bl = &panel->bl_config;
	struct mipi_dsi_device *dsi;
	int rc;

	if (panel->host_config.ext_bridge_num)
		return 0;

	pr_debug("backlight type:%d lvl:%d\n", bl->type, bl_lvl);

	switch (bl->type) {
	case DSI_BACKLIGHT_WLED:
		backlight_device_set_brightness(bl->raw_bd, bl_lvl);
	case DSI_BACKLIGHT_DCS:
		//rc = dsi_panel_update_backlight(panel, bl_lvl);
		dsi_panel_set_backlight_asus_logic(panel, bl_lvl);
		break;
	case DSI_BACKLIGHT_EXTERNAL:
		break;
	case DSI_BACKLIGHT_PWM:
		rc = dsi_panel_update_pwm_backlight(panel, bl_lvl);
		break;
	default:
		pr_err("Backlight type(%d) not supported\n", bl->type);
		rc = -ENOTSUPP;
	}

	if (bl_lvl == 0 && g_last_bl != 0)
		bl_off_to_wait_on = true;

	if (bl_off_to_wait_on && bl_lvl) {
		dsi = &panel->mipi_device;
		bl_off_to_wait_on = false;

		if (asus_lcd_cabc_mode[1] == 3)
			rc = mipi_dsi_dcs_set_display_cabc(dsi);
	}

	if (bl_lvl == g_bl_debounce_target)
		bl_lvl = g_bl_debounce_value;

	g_last_bl = bl_lvl;

	return 0;
}

static u32 dsi_panel_get_brightness(struct dsi_backlight_config *bl)
{
	u32 cur_bl_level;
	struct backlight_device *bd = bl->raw_bd;

	/* default the brightness level to 50% */
	cur_bl_level = bl->bl_max_level >> 1;

	switch (bl->type) {
	case DSI_BACKLIGHT_WLED:
		/* Try to query the backlight level from the backlight device */
		if (bd->ops && bd->ops->get_brightness)
			cur_bl_level = bd->ops->get_brightness(bd);
		break;
	case DSI_BACKLIGHT_DCS:
	case DSI_BACKLIGHT_EXTERNAL:
	case DSI_BACKLIGHT_PWM:
	default:
		/*
		 * Ideally, we should read the backlight level from the
		 * panel. For now, just set it default value.
		 */
		break;
	}

	pr_debug("cur_bl_level=%d\n", cur_bl_level);
	return cur_bl_level;
}

void dsi_panel_bl_handoff(struct dsi_panel *panel)
{
	struct dsi_backlight_config *bl = &panel->bl_config;

	bl->bl_level = dsi_panel_get_brightness(bl);
}

static int dsi_panel_pwm_register(struct dsi_panel *panel)
{
	int rc = 0;
	struct dsi_backlight_config *bl = &panel->bl_config;

	bl->pwm_bl = devm_of_pwm_get(panel->parent, panel->panel_of_node, NULL);
	if (IS_ERR_OR_NULL(bl->pwm_bl)) {
		rc = PTR_ERR(bl->pwm_bl);
		pr_err("[%s] failed to request pwm, rc=%d\n", panel->name,
			rc);
		return rc;
	}

	return 0;
}

static int dsi_panel_bl_register(struct dsi_panel *panel)
{
	int rc = 0;
	struct dsi_backlight_config *bl = &panel->bl_config;

	if (panel->host_config.ext_bridge_num)
		return 0;

	switch (bl->type) {
	case DSI_BACKLIGHT_WLED:
		rc = dsi_panel_wled_register(panel, bl);
		break;
	case DSI_BACKLIGHT_DCS:
		rc = dsi_panel_wled_register(panel, bl);
		break;
	case DSI_BACKLIGHT_EXTERNAL:
		break;
	case DSI_BACKLIGHT_PWM:
		rc = dsi_panel_pwm_register(panel);
		break;
	default:
		pr_err("Backlight type(%d) not supported\n", bl->type);
		rc = -ENOTSUPP;
		goto error;
	}

error:
	return rc;
}

static void dsi_panel_pwm_unregister(struct dsi_panel *panel)
{
	struct dsi_backlight_config *bl = &panel->bl_config;

	devm_pwm_put(panel->parent, bl->pwm_bl);
}

static int dsi_panel_bl_unregister(struct dsi_panel *panel)
{
	int rc = 0;
	struct dsi_backlight_config *bl = &panel->bl_config;

	if (panel->host_config.ext_bridge_num)
		return 0;

	switch (bl->type) {
	case DSI_BACKLIGHT_WLED:
		break;
	case DSI_BACKLIGHT_DCS:
		break;
	case DSI_BACKLIGHT_EXTERNAL:
		break;
	case DSI_BACKLIGHT_PWM:
		dsi_panel_pwm_unregister(panel);
		break;
	default:
		pr_err("Backlight type(%d) not supported\n", bl->type);
		rc = -ENOTSUPP;
		goto error;
	}

error:
	return rc;
}

static int dsi_panel_parse_timing(struct dsi_mode_info *mode,
				  struct dsi_parser_utils *utils)
{
	int rc = 0;
	u64 tmp64 = 0;
	u32 val = 0;
	struct dsi_display_mode *display_mode;
	struct dsi_display_mode_priv_info *priv_info;

	display_mode = container_of(mode, struct dsi_display_mode, timing);

	priv_info = display_mode->priv_info;

	rc = utils->read_u64(utils->data,
			"qcom,mdss-dsi-panel-clockrate", &tmp64);
	if (rc == -EOVERFLOW) {
		tmp64 = 0;
		rc = utils->read_u32(utils->data,
			"qcom,mdss-dsi-panel-clockrate", (u32 *)&tmp64);
	}

	mode->clk_rate_hz = !rc ? tmp64 : 0;
	display_mode->priv_info->clk_rate_hz = mode->clk_rate_hz;

	rc = utils->read_u32(utils->data, "qcom,mdss-mdp-transfer-time-us",
			&mode->mdp_transfer_time_us);
	if (rc) {
		pr_debug("fallback to default mdp-transfer-time-us\n");
		mode->mdp_transfer_time_us = DEFAULT_MDP_TRANSFER_TIME;
	}
	display_mode->priv_info->mdp_transfer_time_us =
					mode->mdp_transfer_time_us;

	rc = utils->read_u32(utils->data, "qcom,mdss-dsi-overlap-pixels",
				  &val);
	priv_info->overlap_pixels = rc ? 0 : val;

	rc = utils->read_u32(utils->data,
				"qcom,mdss-dsi-panel-framerate",
				&mode->refresh_rate);
	if (rc) {
		pr_err("failed to read qcom,mdss-dsi-panel-framerate, rc=%d\n",
		       rc);
		goto error;
	}

	rc = utils->read_u32(utils->data, "qcom,mdss-dsi-panel-width",
				  &mode->h_active);
	if (rc) {
		pr_err("failed to read qcom,mdss-dsi-panel-width, rc=%d\n", rc);
		goto error;
	}

	rc = utils->read_u32(utils->data,
				"qcom,mdss-dsi-h-front-porch",
				  &mode->h_front_porch);
	if (rc) {
		pr_err("failed to read qcom,mdss-dsi-h-front-porch, rc=%d\n",
		       rc);
		goto error;
	}

	rc = utils->read_u32(utils->data,
				"qcom,mdss-dsi-h-back-porch",
				  &mode->h_back_porch);
	if (rc) {
		pr_err("failed to read qcom,mdss-dsi-h-back-porch, rc=%d\n",
		       rc);
		goto error;
	}

	rc = utils->read_u32(utils->data,
				"qcom,mdss-dsi-h-pulse-width",
				  &mode->h_sync_width);
	if (rc) {
		pr_err("failed to read qcom,mdss-dsi-h-pulse-width, rc=%d\n",
		       rc);
		goto error;
	}

	rc = utils->read_u32(utils->data, "qcom,mdss-dsi-h-sync-skew",
				  &mode->h_skew);
	if (rc)
		pr_err("qcom,mdss-dsi-h-sync-skew is not defined, rc=%d\n", rc);

	pr_debug("panel horz active:%d front_portch:%d back_porch:%d sync_skew:%d\n",
		mode->h_active, mode->h_front_porch, mode->h_back_porch,
		mode->h_sync_width);

	rc = utils->read_u32(utils->data, "qcom,mdss-dsi-panel-height",
				  &mode->v_active);
	if (rc) {
		pr_err("failed to read qcom,mdss-dsi-panel-height, rc=%d\n",
		       rc);
		goto error;
	}

	rc = utils->read_u32(utils->data, "qcom,mdss-dsi-v-back-porch",
				  &mode->v_back_porch);
	if (rc) {
		pr_err("failed to read qcom,mdss-dsi-v-back-porch, rc=%d\n",
		       rc);
		goto error;
	}

	rc = utils->read_u32(utils->data, "qcom,mdss-dsi-v-front-porch",
				  &mode->v_front_porch);
	if (rc) {
		pr_err("failed to read qcom,mdss-dsi-v-back-porch, rc=%d\n",
		       rc);
		goto error;
	}

	rc = utils->read_u32(utils->data, "qcom,mdss-dsi-v-pulse-width",
				  &mode->v_sync_width);
	if (rc) {
		pr_err("failed to read qcom,mdss-dsi-v-pulse-width, rc=%d\n",
		       rc);
		goto error;
	}
	pr_debug("panel vert active:%d front_portch:%d back_porch:%d pulse_width:%d\n",
		mode->v_active, mode->v_front_porch, mode->v_back_porch,
		mode->v_sync_width);

error:
	return rc;
}

static int dsi_panel_parse_pixel_format(struct dsi_host_common_cfg *host,
					struct dsi_parser_utils *utils,
					const char *name)
{
	int rc = 0;
	u32 bpp = 0;
	enum dsi_pixel_format fmt;
	const char *packing;

	rc = utils->read_u32(utils->data, "qcom,mdss-dsi-bpp", &bpp);
	if (rc) {
		pr_err("[%s] failed to read qcom,mdss-dsi-bpp, rc=%d\n",
		       name, rc);
		return rc;
	}

	switch (bpp) {
	case 3:
		fmt = DSI_PIXEL_FORMAT_RGB111;
		break;
	case 8:
		fmt = DSI_PIXEL_FORMAT_RGB332;
		break;
	case 12:
		fmt = DSI_PIXEL_FORMAT_RGB444;
		break;
	case 16:
		fmt = DSI_PIXEL_FORMAT_RGB565;
		break;
	case 18:
		fmt = DSI_PIXEL_FORMAT_RGB666;
		break;
	case 24:
	default:
		fmt = DSI_PIXEL_FORMAT_RGB888;
		break;
	}

	if (fmt == DSI_PIXEL_FORMAT_RGB666) {
		packing = utils->get_property(utils->data,
					  "qcom,mdss-dsi-pixel-packing",
					  NULL);
		if (packing && !strcmp(packing, "loose"))
			fmt = DSI_PIXEL_FORMAT_RGB666_LOOSE;
	}

	host->dst_format = fmt;
	return rc;
}

static int dsi_panel_parse_lane_states(struct dsi_host_common_cfg *host,
				       struct dsi_parser_utils *utils,
				       const char *name)
{
	int rc = 0;
	bool lane_enabled;

	lane_enabled = utils->read_bool(utils->data,
					    "qcom,mdss-dsi-lane-0-state");
	host->data_lanes |= (lane_enabled ? DSI_DATA_LANE_0 : 0);

	lane_enabled = utils->read_bool(utils->data,
					     "qcom,mdss-dsi-lane-1-state");
	host->data_lanes |= (lane_enabled ? DSI_DATA_LANE_1 : 0);

	lane_enabled = utils->read_bool(utils->data,
					    "qcom,mdss-dsi-lane-2-state");
	host->data_lanes |= (lane_enabled ? DSI_DATA_LANE_2 : 0);

	lane_enabled = utils->read_bool(utils->data,
					     "qcom,mdss-dsi-lane-3-state");
	host->data_lanes |= (lane_enabled ? DSI_DATA_LANE_3 : 0);

	if (host->data_lanes == 0) {
		pr_err("[%s] No data lanes are enabled, rc=%d\n", name, rc);
		rc = -EINVAL;
	}

	return rc;
}

static int dsi_panel_parse_color_swap(struct dsi_host_common_cfg *host,
				      struct dsi_parser_utils *utils,
				      const char *name)
{
	int rc = 0;
	const char *swap_mode;

	swap_mode = utils->get_property(utils->data,
			"qcom,mdss-dsi-color-order", NULL);
	if (swap_mode) {
		if (!strcmp(swap_mode, "rgb_swap_rgb")) {
			host->swap_mode = DSI_COLOR_SWAP_RGB;
		} else if (!strcmp(swap_mode, "rgb_swap_rbg")) {
			host->swap_mode = DSI_COLOR_SWAP_RBG;
		} else if (!strcmp(swap_mode, "rgb_swap_brg")) {
			host->swap_mode = DSI_COLOR_SWAP_BRG;
		} else if (!strcmp(swap_mode, "rgb_swap_grb")) {
			host->swap_mode = DSI_COLOR_SWAP_GRB;
		} else if (!strcmp(swap_mode, "rgb_swap_gbr")) {
			host->swap_mode = DSI_COLOR_SWAP_GBR;
		} else {
			pr_err("[%s] Unrecognized color order-%s\n",
			       name, swap_mode);
			rc = -EINVAL;
		}
	} else {
		pr_debug("[%s] Falling back to default color order\n", name);
		host->swap_mode = DSI_COLOR_SWAP_RGB;
	}

	/* bit swap on color channel is not defined in dt */
	host->bit_swap_red = false;
	host->bit_swap_green = false;
	host->bit_swap_blue = false;
	return rc;
}

static int dsi_panel_parse_triggers(struct dsi_host_common_cfg *host,
				    struct dsi_parser_utils *utils,
				    const char *name)
{
	const char *trig;
	int rc = 0;

	trig = utils->get_property(utils->data,
			"qcom,mdss-dsi-mdp-trigger", NULL);
	if (trig) {
		if (!strcmp(trig, "none")) {
			host->mdp_cmd_trigger = DSI_TRIGGER_NONE;
		} else if (!strcmp(trig, "trigger_te")) {
			host->mdp_cmd_trigger = DSI_TRIGGER_TE;
		} else if (!strcmp(trig, "trigger_sw")) {
			host->mdp_cmd_trigger = DSI_TRIGGER_SW;
		} else if (!strcmp(trig, "trigger_sw_te")) {
			host->mdp_cmd_trigger = DSI_TRIGGER_SW_TE;
		} else {
			pr_err("[%s] Unrecognized mdp trigger type (%s)\n",
			       name, trig);
			rc = -EINVAL;
		}

	} else {
		pr_debug("[%s] Falling back to default MDP trigger\n",
			 name);
		host->mdp_cmd_trigger = DSI_TRIGGER_SW;
	}

	trig = utils->get_property(utils->data,
			"qcom,mdss-dsi-dma-trigger", NULL);
	if (trig) {
		if (!strcmp(trig, "none")) {
			host->dma_cmd_trigger = DSI_TRIGGER_NONE;
		} else if (!strcmp(trig, "trigger_te")) {
			host->dma_cmd_trigger = DSI_TRIGGER_TE;
		} else if (!strcmp(trig, "trigger_sw")) {
			host->dma_cmd_trigger = DSI_TRIGGER_SW;
		} else if (!strcmp(trig, "trigger_sw_seof")) {
			host->dma_cmd_trigger = DSI_TRIGGER_SW_SEOF;
		} else if (!strcmp(trig, "trigger_sw_te")) {
			host->dma_cmd_trigger = DSI_TRIGGER_SW_TE;
		} else {
			pr_err("[%s] Unrecognized mdp trigger type (%s)\n",
			       name, trig);
			rc = -EINVAL;
		}

	} else {
		pr_debug("[%s] Falling back to default MDP trigger\n", name);
		host->dma_cmd_trigger = DSI_TRIGGER_SW;
	}

	rc = utils->read_u32(utils->data, "qcom,mdss-dsi-te-pin-select",
			&host->te_mode);
	if (rc) {
		pr_warn("[%s] fallback to default te-pin-select\n", name);
		host->te_mode = 1;
		rc = 0;
	}

	return rc;
}

static int dsi_panel_parse_ext_bridge_config(struct dsi_host_common_cfg *host,
					    struct dsi_parser_utils *utils,
					    const char *name)
{
	u32 len = 0, i = 0;
	int rc = 0;

	host->ext_bridge_num = 0;

	len = utils->count_u32_elems(utils->data, "qcom,mdss-dsi-ext-bridge");

	if (len > MAX_DSI_CTRLS_PER_DISPLAY) {
		pr_debug("[%s] Invalid ext bridge count set\n", name);
		return -EINVAL;
	}

	if (len == 0) {
		pr_debug("[%s] It's a DSI panel, not bridge\n", name);
		return rc;
	}

	rc = utils->read_u32_array(utils->data, "qcom,mdss-dsi-ext-bridge",
			host->ext_bridge_map,
			len);

	if (rc) {
		pr_debug("[%s] Did not get ext bridge set\n", name);
		return rc;
	}

	for (i = 0; i < len; i++) {
		if (host->ext_bridge_map[i] >= MAX_EXT_BRIDGE_PORT_CONFIG) {
			pr_debug("[%s] Invalid bridge port value %d\n",
				name, host->ext_bridge_map[i]);
			return -EINVAL;
		}
	}

	host->ext_bridge_num = len;

	pr_debug("[%s] ext bridge count is %d\n", name, host->ext_bridge_num);

	return rc;
}

static int dsi_panel_parse_misc_host_config(struct dsi_host_common_cfg *host,
					    struct dsi_parser_utils *utils,
					    const char *name)
{
	u32 val = 0;
	int rc = 0;
	bool panel_cphy_mode = false;

	rc = utils->read_u32(utils->data, "qcom,mdss-dsi-t-clk-post", &val);
	if (!rc) {
		host->t_clk_post = val;
		pr_debug("[%s] t_clk_post = %d\n", name, val);
	}

	val = 0;
	rc = utils->read_u32(utils->data, "qcom,mdss-dsi-t-clk-pre", &val);
	if (!rc) {
		host->t_clk_pre = val;
		pr_debug("[%s] t_clk_pre = %d\n", name, val);
	}

	host->ignore_rx_eot = utils->read_bool(utils->data,
						"qcom,mdss-dsi-rx-eot-ignore");

	host->append_tx_eot = utils->read_bool(utils->data,
						"qcom,mdss-dsi-tx-eot-append");

	host->force_hs_clk_lane = utils->read_bool(utils->data,
					"qcom,mdss-dsi-force-clock-lane-hs");
	panel_cphy_mode = utils->read_bool(utils->data,
					"qcom,panel-cphy-mode");
	host->phy_type = panel_cphy_mode ? DSI_PHY_TYPE_CPHY
						: DSI_PHY_TYPE_DPHY;

	return 0;
}

static void dsi_panel_parse_split_link_config(struct dsi_host_common_cfg *host,
					struct dsi_parser_utils *utils,
					const char *name)
{
	int rc = 0;
	u32 val = 0;
	bool supported = false;
	struct dsi_split_link_config *split_link = &host->split_link;

	supported = utils->read_bool(utils->data, "qcom,split-link-enabled");

	if (!supported) {
		pr_debug("[%s] Split link is not supported\n", name);
		split_link->split_link_enabled = false;
		return;
	}

	rc = utils->read_u32(utils->data, "qcom,sublinks-count", &val);
	if (rc || val < 1) {
		pr_debug("[%s] Using default sublinks count\n", name);
		split_link->num_sublinks = 2;
	} else {
		split_link->num_sublinks = val;
	}

	rc = utils->read_u32(utils->data, "qcom,lanes-per-sublink", &val);
	if (rc || val < 1) {
		pr_debug("[%s] Using default lanes per sublink\n", name);
		split_link->lanes_per_sublink = 2;
	} else {
		split_link->lanes_per_sublink = val;
	}

	pr_debug("[%s] Split link is supported %d-%d\n", name,
		split_link->num_sublinks, split_link->lanes_per_sublink);
	split_link->split_link_enabled = true;
}

static int dsi_panel_parse_host_config(struct dsi_panel *panel)
{
	int rc = 0;
	struct dsi_parser_utils *utils = &panel->utils;

	rc = dsi_panel_parse_pixel_format(&panel->host_config, utils,
					  panel->name);
	if (rc) {
		pr_err("[%s] failed to get pixel format, rc=%d\n",
		panel->name, rc);
		goto error;
	}

	rc = dsi_panel_parse_lane_states(&panel->host_config, utils,
					 panel->name);
	if (rc) {
		pr_err("[%s] failed to parse lane states, rc=%d\n",
		       panel->name, rc);
		goto error;
	}

	rc = dsi_panel_parse_color_swap(&panel->host_config, utils,
					panel->name);
	if (rc) {
		pr_err("[%s] failed to parse color swap config, rc=%d\n",
		       panel->name, rc);
		goto error;
	}

	rc = dsi_panel_parse_triggers(&panel->host_config, utils,
				      panel->name);
	if (rc) {
		pr_err("[%s] failed to parse triggers, rc=%d\n",
		       panel->name, rc);
		goto error;
	}

	rc = dsi_panel_parse_misc_host_config(&panel->host_config, utils,
					      panel->name);
	if (rc) {
		pr_err("[%s] failed to parse misc host config, rc=%d\n",
		       panel->name, rc);
		goto error;
	}

	dsi_panel_parse_ext_bridge_config(&panel->host_config, utils,
					      panel->name);
	if (rc) {
		pr_err("[%s] failed to parse ext bridge config, rc=%d\n",
		       panel->name, rc);
	}

	dsi_panel_parse_split_link_config(&panel->host_config, utils,
						panel->name);

error:
	return rc;
}

static int dsi_panel_parse_qsync_caps(struct dsi_panel *panel,
				     struct device_node *of_node)
{
	int rc = 0;
	u32 val = 0;

	rc = of_property_read_u32(of_node,
				  "qcom,mdss-dsi-qsync-min-refresh-rate",
				  &val);
	if (rc)
		pr_err("[%s] qsync min fps not defined rc:%d\n",
			panel->name, rc);

	panel->qsync_min_fps = val;

	return rc;
}

static int dsi_panel_parse_dyn_clk_caps(struct dsi_panel *panel)
{
	int rc = 0;
	bool supported = false, skip_phy_timing_update = false;
	struct dsi_dyn_clk_caps *dyn_clk_caps = &panel->dyn_clk_caps;
	struct dsi_parser_utils *utils = &panel->utils;
	const char *name = panel->name;
	const char *type = NULL;

	supported = utils->read_bool(utils->data, "qcom,dsi-dyn-clk-enable");

	if (!supported) {
		dyn_clk_caps->dyn_clk_support = false;
		return rc;
	}

	dyn_clk_caps->bit_clk_list_len = utils->count_u32_elems(utils->data,
			"qcom,dsi-dyn-clk-list");

	if (dyn_clk_caps->bit_clk_list_len < 1) {
		pr_err("[%s] failed to get supported bit clk list\n", name);
		return -EINVAL;
	}

	dyn_clk_caps->bit_clk_list = kcalloc(dyn_clk_caps->bit_clk_list_len,
			sizeof(u32), GFP_KERNEL);
	if (!dyn_clk_caps->bit_clk_list)
		return -ENOMEM;

	rc = utils->read_u32_array(utils->data, "qcom,dsi-dyn-clk-list",
			dyn_clk_caps->bit_clk_list,
			dyn_clk_caps->bit_clk_list_len);

	if (rc) {
		pr_err("[%s] failed to parse supported bit clk list\n", name);
		return -EINVAL;
	}

	skip_phy_timing_update = utils->read_bool(utils->data,
				"qcom,dsi-dyn-clk-skip-timing-update");
	if (!skip_phy_timing_update)
		dyn_clk_caps->skip_phy_timing_update = false;
	else
		dyn_clk_caps->skip_phy_timing_update = true;

	dyn_clk_caps->dyn_clk_support = true;

	type = utils->get_property(utils->data,
				   "qcom,dsi-dyn-clk-type", NULL);
	if (!type) {
		dyn_clk_caps->type = DSI_DYN_CLK_TYPE_LEGACY;
		dyn_clk_caps->maintain_const_fps = false;
		return 0;
	}

	if (!strcmp(type, "constant-fps-adjust-hfp")) {
		dyn_clk_caps->type = DSI_DYN_CLK_TYPE_CONST_FPS_ADJUST_HFP;
		dyn_clk_caps->maintain_const_fps = true;
	} else if (!strcmp(type, "constant-fps-adjust-vfp")) {
		dyn_clk_caps->type = DSI_DYN_CLK_TYPE_CONST_FPS_ADJUST_VFP;
		dyn_clk_caps->maintain_const_fps = true;
	} else {
		dyn_clk_caps->type = DSI_DYN_CLK_TYPE_LEGACY;
		dyn_clk_caps->maintain_const_fps = false;
	}
	pr_debug("Dynamic clock type is %d\n", dyn_clk_caps->type);
	return 0;
}

static int dsi_panel_parse_dfps_caps(struct dsi_panel *panel)
{
	int rc = 0;
	bool supported = false;
	struct dsi_dfps_capabilities *dfps_caps = &panel->dfps_caps;
	struct dsi_parser_utils *utils = &panel->utils;
	const char *name = panel->name;
	const char *type;
	u32 i;

	supported = utils->read_bool(utils->data,
			"qcom,mdss-dsi-pan-enable-dynamic-fps");

	if (!supported) {
		pr_debug("[%s] DFPS is not supported\n", name);
		dfps_caps->dfps_support = false;
		return rc;
	}

	type = utils->get_property(utils->data,
			"qcom,mdss-dsi-pan-fps-update", NULL);
	if (!type) {
		pr_err("[%s] dfps type not defined\n", name);
		rc = -EINVAL;
		goto error;
	} else if (!strcmp(type, "dfps_suspend_resume_mode")) {
		dfps_caps->type = DSI_DFPS_SUSPEND_RESUME;
	} else if (!strcmp(type, "dfps_immediate_clk_mode")) {
		dfps_caps->type = DSI_DFPS_IMMEDIATE_CLK;
	} else if (!strcmp(type, "dfps_immediate_porch_mode_hfp")) {
		dfps_caps->type = DSI_DFPS_IMMEDIATE_HFP;
	} else if (!strcmp(type, "dfps_immediate_porch_mode_vfp")) {
		dfps_caps->type = DSI_DFPS_IMMEDIATE_VFP;
	} else {
		pr_err("[%s] dfps type is not recognized\n", name);
		rc = -EINVAL;
		goto error;
	}

	dfps_caps->dfps_list_len = utils->count_u32_elems(utils->data,
				  "qcom,dsi-supported-dfps-list");
	if (dfps_caps->dfps_list_len < 1) {
		pr_err("[%s] dfps refresh list not present\n", name);
		rc = -EINVAL;
		goto error;
	}

	dfps_caps->dfps_list = kcalloc(dfps_caps->dfps_list_len, sizeof(u32),
			GFP_KERNEL);
	if (!dfps_caps->dfps_list) {
		rc = -ENOMEM;
		goto error;
	}

	rc = utils->read_u32_array(utils->data,
			"qcom,dsi-supported-dfps-list",
			dfps_caps->dfps_list,
			dfps_caps->dfps_list_len);
	if (rc) {
		pr_err("[%s] dfps refresh rate list parse failed\n", name);
		rc = -EINVAL;
		goto error;
	}
	dfps_caps->dfps_support = true;

	/* calculate max and min fps */
	dfps_caps->max_refresh_rate = dfps_caps->dfps_list[0];
	dfps_caps->min_refresh_rate = dfps_caps->dfps_list[0];

	for (i = 1; i < dfps_caps->dfps_list_len; i++) {
		if (dfps_caps->dfps_list[i] < dfps_caps->min_refresh_rate)
			dfps_caps->min_refresh_rate = dfps_caps->dfps_list[i];
		else if (dfps_caps->dfps_list[i] > dfps_caps->max_refresh_rate)
			dfps_caps->max_refresh_rate = dfps_caps->dfps_list[i];
	}

error:
	return rc;
}

static int dsi_panel_parse_video_host_config(struct dsi_video_engine_cfg *cfg,
					     struct dsi_parser_utils *utils,
					     const char *name)
{
	int rc = 0;
	const char *traffic_mode;
	u32 vc_id = 0;
	u32 val = 0;
	u32 line_no = 0;

	rc = utils->read_u32(utils->data, "qcom,mdss-dsi-h-sync-pulse", &val);
	if (rc) {
		pr_debug("[%s] fallback to default h-sync-pulse\n", name);
		cfg->pulse_mode_hsa_he = false;
	} else if (val == 1) {
		cfg->pulse_mode_hsa_he = true;
	} else if (val == 0) {
		cfg->pulse_mode_hsa_he = false;
	} else {
		pr_err("[%s] Unrecognized value for mdss-dsi-h-sync-pulse\n",
		       name);
		rc = -EINVAL;
		goto error;
	}

	cfg->hfp_lp11_en = utils->read_bool(utils->data,
						"qcom,mdss-dsi-hfp-power-mode");

	cfg->hbp_lp11_en = utils->read_bool(utils->data,
						"qcom,mdss-dsi-hbp-power-mode");

	cfg->hsa_lp11_en = utils->read_bool(utils->data,
						"qcom,mdss-dsi-hsa-power-mode");

	cfg->last_line_interleave_en = utils->read_bool(utils->data,
					"qcom,mdss-dsi-last-line-interleave");

	cfg->eof_bllp_lp11_en = utils->read_bool(utils->data,
					"qcom,mdss-dsi-bllp-eof-power-mode");

	cfg->bllp_lp11_en = utils->read_bool(utils->data,
					"qcom,mdss-dsi-bllp-power-mode");

	traffic_mode = utils->get_property(utils->data,
				       "qcom,mdss-dsi-traffic-mode",
				       NULL);
	if (!traffic_mode) {
		pr_debug("[%s] Falling back to default traffic mode\n", name);
		cfg->traffic_mode = DSI_VIDEO_TRAFFIC_SYNC_PULSES;
	} else if (!strcmp(traffic_mode, "non_burst_sync_pulse")) {
		cfg->traffic_mode = DSI_VIDEO_TRAFFIC_SYNC_PULSES;
	} else if (!strcmp(traffic_mode, "non_burst_sync_event")) {
		cfg->traffic_mode = DSI_VIDEO_TRAFFIC_SYNC_START_EVENTS;
	} else if (!strcmp(traffic_mode, "burst_mode")) {
		cfg->traffic_mode = DSI_VIDEO_TRAFFIC_BURST_MODE;
	} else {
		pr_err("[%s] Unrecognized traffic mode-%s\n", name,
		       traffic_mode);
		rc = -EINVAL;
		goto error;
	}

	rc = utils->read_u32(utils->data, "qcom,mdss-dsi-virtual-channel-id",
				  &vc_id);
	if (rc) {
		pr_debug("[%s] Fallback to default vc id\n", name);
		cfg->vc_id = 0;
	} else {
		cfg->vc_id = vc_id;
	}

	rc = utils->read_u32(utils->data, "qcom,mdss-dsi-dma-schedule-line",
				  &line_no);
	if (rc) {
		pr_debug("[%s] set default dma scheduling line no\n", name);
		cfg->dma_sched_line = 0x1;
		/* do not fail since we have default value */
		rc = 0;
	} else {
		cfg->dma_sched_line = line_no;
	}

error:
	return rc;
}

static int dsi_panel_parse_cmd_host_config(struct dsi_cmd_engine_cfg *cfg,
					   struct dsi_parser_utils *utils,
					   const char *name)
{
	u32 val = 0;
	int rc = 0;

	rc = utils->read_u32(utils->data, "qcom,mdss-dsi-wr-mem-start", &val);
	if (rc) {
		pr_debug("[%s] Fallback to default wr-mem-start\n", name);
		cfg->wr_mem_start = 0x2C;
	} else {
		cfg->wr_mem_start = val;
	}

	val = 0;
	rc = utils->read_u32(utils->data, "qcom,mdss-dsi-wr-mem-continue",
				  &val);
	if (rc) {
		pr_debug("[%s] Fallback to default wr-mem-continue\n", name);
		cfg->wr_mem_continue = 0x3C;
	} else {
		cfg->wr_mem_continue = val;
	}

	/* TODO:  fix following */
	cfg->max_cmd_packets_interleave = 0;

	val = 0;
	rc = utils->read_u32(utils->data, "qcom,mdss-dsi-te-dcs-command",
				  &val);
	if (rc) {
		pr_debug("[%s] fallback to default te-dcs-cmd\n", name);
		cfg->insert_dcs_command = true;
	} else if (val == 1) {
		cfg->insert_dcs_command = true;
	} else if (val == 0) {
		cfg->insert_dcs_command = false;
	} else {
		pr_err("[%s] Unrecognized value for mdss-dsi-te-dcs-command\n",
		       name);
		rc = -EINVAL;
		goto error;
	}

error:
	return rc;
}

static int dsi_panel_parse_panel_mode(struct dsi_panel *panel)
{
	int rc = 0;
	struct dsi_parser_utils *utils = &panel->utils;
	bool panel_mode_switch_enabled;
	enum dsi_op_mode panel_mode;
	const char *mode;

	mode = utils->get_property(utils->data,
			"qcom,mdss-dsi-panel-type", NULL);
	if (!mode) {
		pr_debug("[%s] Fallback to default panel mode\n", panel->name);
		panel_mode = DSI_OP_VIDEO_MODE;
	} else if (!strcmp(mode, "dsi_video_mode")) {
		panel_mode = DSI_OP_VIDEO_MODE;
	} else if (!strcmp(mode, "dsi_cmd_mode")) {
		panel_mode = DSI_OP_CMD_MODE;
	} else {
		pr_err("[%s] Unrecognized panel type-%s\n", panel->name, mode);
		rc = -EINVAL;
		goto error;
	}

	panel_mode_switch_enabled = utils->read_bool(utils->data,
			"qcom,mdss-dsi-panel-mode-switch");
	pr_info("%s: panel operating mode switch feature %s\n", __func__,
		(panel_mode_switch_enabled ? "enabled" : "disabled"));

	if (panel_mode == DSI_OP_VIDEO_MODE || panel_mode_switch_enabled) {
		rc = dsi_panel_parse_video_host_config(&panel->video_config,
						       utils,
						       panel->name);
		if (rc) {
			pr_err("[%s] Failed to parse video host cfg, rc=%d\n",
			       panel->name, rc);
			goto error;
		}
	}

	if (panel_mode == DSI_OP_CMD_MODE || panel_mode_switch_enabled) {
		rc = dsi_panel_parse_cmd_host_config(&panel->cmd_config,
						     utils,
						     panel->name);
		if (rc) {
			pr_err("[%s] Failed to parse cmd host config, rc=%d\n",
			       panel->name, rc);
			goto error;
		}
	}

	panel->panel_mode = panel_mode;
	panel->panel_mode_switch_enabled = panel_mode_switch_enabled;
error:
	return rc;
}

static int dsi_panel_parse_phy_props(struct dsi_panel *panel)
{
	int rc = 0;
	u32 val = 0;
	const char *str;
	struct dsi_panel_phy_props *props = &panel->phy_props;
	struct dsi_parser_utils *utils = &panel->utils;
	const char *name = panel->name;

	rc = utils->read_u32(utils->data,
		  "qcom,mdss-pan-physical-width-dimension", &val);
	if (rc) {
		pr_debug("[%s] Physical panel width is not defined\n", name);
		props->panel_width_mm = 0;
		rc = 0;
	} else {
		props->panel_width_mm = val;
	}

	rc = utils->read_u32(utils->data,
				  "qcom,mdss-pan-physical-height-dimension",
				  &val);
	if (rc) {
		pr_debug("[%s] Physical panel height is not defined\n", name);
		props->panel_height_mm = 0;
		rc = 0;
	} else {
		props->panel_height_mm = val;
	}

	str = utils->get_property(utils->data,
			"qcom,mdss-dsi-panel-orientation", NULL);
	if (!str) {
		props->rotation = DSI_PANEL_ROTATE_NONE;
	} else if (!strcmp(str, "180")) {
		props->rotation = DSI_PANEL_ROTATE_HV_FLIP;
	} else if (!strcmp(str, "hflip")) {
		props->rotation = DSI_PANEL_ROTATE_H_FLIP;
	} else if (!strcmp(str, "vflip")) {
		props->rotation = DSI_PANEL_ROTATE_V_FLIP;
	} else {
		pr_err("[%s] Unrecognized panel rotation-%s\n", name, str);
		rc = -EINVAL;
		goto error;
	}
error:
	return rc;
}
const char *cmd_set_prop_map[DSI_CMD_SET_MAX] = {
	"qcom,mdss-dsi-pre-on-command",
	"qcom,mdss-dsi-on-command",
	"qcom,mdss-dsi-dim-on-command",
	"qcom,mdss-dsi-post-panel-on-command",
	"qcom,mdss-dsi-pre-off-command",
	"qcom,mdss-dsi-off-command",
	"qcom,mdss-dsi-post-off-command",
	"qcom,mdss-dsi-pre-res-switch",
	"qcom,mdss-dsi-res-switch",
	"qcom,mdss-dsi-post-res-switch",
	"qcom,cmd-to-video-mode-switch-commands",
	"qcom,cmd-to-video-mode-post-switch-commands",
	"qcom,video-to-cmd-mode-switch-commands",
	"qcom,video-to-cmd-mode-post-switch-commands",
	"qcom,mdss-dsi-panel-status-command",
	"qcom,mdss-dsi-lp1-command",
	"qcom,mdss-dsi-lp2-command",
	"qcom,mdss-dsi-nolp-command",
	"PPS not parsed from DTSI, generated dynamically",
	"ROI not parsed from DTSI, generated dynamically",
	"qcom,mdss-dsi-timing-switch-command",
	"qcom,mdss-dsi-post-mode-switch-on-command",
	"qcom,mdss-dsi-qsync-on-commands",
	"qcom,mdss-dsi-qsync-off-commands",
};

const char *cmd_set_state_map[DSI_CMD_SET_MAX] = {
	"qcom,mdss-dsi-pre-on-command-state",
	"qcom,mdss-dsi-on-command-state",
	"qcom,mdss-dsi-post-on-command-state",
	"qcom,mdss-dsi-pre-off-command-state",
	"qcom,mdss-dsi-off-command-state",
	"qcom,mdss-dsi-post-off-command-state",
	"qcom,mdss-dsi-pre-res-switch-state",
	"qcom,mdss-dsi-res-switch-state",
	"qcom,mdss-dsi-post-res-switch-state",
	"qcom,cmd-to-video-mode-switch-commands-state",
	"qcom,cmd-to-video-mode-post-switch-commands-state",
	"qcom,video-to-cmd-mode-switch-commands-state",
	"qcom,video-to-cmd-mode-post-switch-commands-state",
	"qcom,mdss-dsi-panel-status-command-state",
	"qcom,mdss-dsi-lp1-command-state",
	"qcom,mdss-dsi-lp2-command-state",
	"qcom,mdss-dsi-nolp-command-state",
	"PPS not parsed from DTSI, generated dynamically",
	"ROI not parsed from DTSI, generated dynamically",
	"qcom,mdss-dsi-timing-switch-command-state",
	"qcom,mdss-dsi-post-mode-switch-on-command-state",
	"qcom,mdss-dsi-qsync-on-commands-state",
	"qcom,mdss-dsi-qsync-off-commands-state",
};

static int dsi_panel_get_cmd_pkt_count(const char *data, u32 length, u32 *cnt)
{
	const u32 cmd_set_min_size = 7;
	u32 count = 0;
	u32 packet_length;
	u32 tmp;

	while (length >= cmd_set_min_size) {
		packet_length = cmd_set_min_size;
		tmp = ((data[5] << 8) | (data[6]));
		packet_length += tmp;
		if (packet_length > length) {
			pr_err("format error\n");
			return -EINVAL;
		}
		length -= packet_length;
		data += packet_length;
		count++;
	};

	*cnt = count;
	return 0;
}

static int dsi_panel_create_cmd_packets(const char *data,
					u32 length,
					u32 count,
					struct dsi_cmd_desc *cmd)
{
	int rc = 0;
	int i, j;
	u8 *payload;

	for (i = 0; i < count; i++) {
		u32 size;

		cmd[i].msg.type = data[0];
		cmd[i].last_command = (data[1] == 1 ? true : false);
		cmd[i].msg.channel = data[2];
		cmd[i].msg.flags |= (data[3] == 1 ? MIPI_DSI_MSG_REQ_ACK : 0);
		cmd[i].msg.ctrl = 0;
		cmd[i].post_wait_ms = cmd[i].msg.wait_ms = data[4];
		cmd[i].msg.tx_len = ((data[5] << 8) | (data[6]));

		size = cmd[i].msg.tx_len * sizeof(u8);

		payload = kzalloc(size, GFP_KERNEL);
		if (!payload) {
			rc = -ENOMEM;
			goto error_free_payloads;
		}

		for (j = 0; j < cmd[i].msg.tx_len; j++)
			payload[j] = data[7 + j];

		cmd[i].msg.tx_buf = payload;
		data += (7 + cmd[i].msg.tx_len);
	}

	return rc;
error_free_payloads:
	for (i = i - 1; i >= 0; i--) {
		cmd--;
		kfree(cmd->msg.tx_buf);
	}

	return rc;
}

static void dsi_panel_destroy_cmd_packets(struct dsi_panel_cmd_set *set)
{
	u32 i = 0;
	struct dsi_cmd_desc *cmd;

	for (i = 0; i < set->count; i++) {
		cmd = &set->cmds[i];
		kfree(cmd->msg.tx_buf);
	}
}

static void dsi_panel_dealloc_cmd_packets(struct dsi_panel_cmd_set *set)
{
	kfree(set->cmds);
}

static int dsi_panel_alloc_cmd_packets(struct dsi_panel_cmd_set *cmd,
					u32 packet_count)
{
	u32 size;

	size = packet_count * sizeof(*cmd->cmds);
	cmd->cmds = kzalloc(size, GFP_KERNEL);
	if (!cmd->cmds)
		return -ENOMEM;

	cmd->count = packet_count;
	return 0;
}

static int dsi_panel_parse_cmd_sets_sub(struct dsi_panel_cmd_set *cmd,
					enum dsi_cmd_set_type type,
					struct dsi_parser_utils *utils)
{
	int rc = 0;
	u32 length = 0;
	const char *data;
	const char *state;
	u32 packet_count = 0;

	data = utils->get_property(utils->data, cmd_set_prop_map[type],
			&length);
	if (!data) {
		pr_debug("%s commands not defined\n", cmd_set_prop_map[type]);
		rc = -ENOTSUPP;
		goto error;
	}

	pr_debug("type=%d, name=%s, length=%d\n", type,
		cmd_set_prop_map[type], length);

	print_hex_dump_debug("", DUMP_PREFIX_NONE,
		       8, 1, data, length, false);

	rc = dsi_panel_get_cmd_pkt_count(data, length, &packet_count);
	if (rc) {
		pr_err("commands failed, rc=%d\n", rc);
		goto error;
	}
	pr_debug("[%s] packet-count=%d, %d\n", cmd_set_prop_map[type],
		packet_count, length);

	rc = dsi_panel_alloc_cmd_packets(cmd, packet_count);
	if (rc) {
		pr_err("failed to allocate cmd packets, rc=%d\n", rc);
		goto error;
	}

	rc = dsi_panel_create_cmd_packets(data, length, packet_count,
					  cmd->cmds);
	if (rc) {
		pr_err("failed to create cmd packets, rc=%d\n", rc);
		goto error_free_mem;
	}

	state = utils->get_property(utils->data, cmd_set_state_map[type], NULL);
	if (!state || !strcmp(state, "dsi_lp_mode")) {
		cmd->state = DSI_CMD_SET_STATE_LP;
	} else if (!strcmp(state, "dsi_hs_mode")) {
		cmd->state = DSI_CMD_SET_STATE_HS;
	} else {
		pr_err("[%s] command state unrecognized-%s\n",
		       cmd_set_state_map[type], state);
		goto error_free_mem;
	}

	return rc;
error_free_mem:
	kfree(cmd->cmds);
	cmd->cmds = NULL;
error:
	return rc;

}

static int dsi_panel_parse_cmd_sets(
		struct dsi_display_mode_priv_info *priv_info,
		struct dsi_parser_utils *utils)
{
	int rc = 0;
	struct dsi_panel_cmd_set *set;
	u32 i;

	if (!priv_info) {
		pr_err("invalid mode priv info\n");
		return -EINVAL;
	}

	for (i = DSI_CMD_SET_PRE_ON; i < DSI_CMD_SET_MAX; i++) {
		set = &priv_info->cmd_sets[i];
		set->type = i;
		set->count = 0;

		if (i == DSI_CMD_SET_PPS) {
			rc = dsi_panel_alloc_cmd_packets(set, 1);
			if (rc)
				pr_err("failed to allocate cmd set %d, rc = %d\n",
					i, rc);
			set->state = DSI_CMD_SET_STATE_LP;
		} else {
			rc = dsi_panel_parse_cmd_sets_sub(set, i, utils);
			if (rc)
				pr_debug("failed to parse set %d\n", i);
		}
	}

	rc = 0;
	return rc;
}

static int dsi_panel_parse_reset_sequence(struct dsi_panel *panel)
{
	int rc = 0;
	int i;
	u32 length = 0;
	u32 count = 0;
	u32 size = 0;
	u32 *arr_32 = NULL;
	const u32 *arr;
	struct dsi_parser_utils *utils = &panel->utils;
	struct dsi_reset_seq *seq;

	if (panel->host_config.ext_bridge_num)
		return 0;

	arr = utils->get_property(utils->data,
			"qcom,mdss-dsi-reset-sequence", &length);
	if (!arr) {
		pr_err("[%s] dsi-reset-sequence not found\n", panel->name);
		rc = -EINVAL;
		goto error;
	}
	if (length & 0x1) {
		pr_err("[%s] syntax error for dsi-reset-sequence\n",
		       panel->name);
		rc = -EINVAL;
		goto error;
	}

	pr_err("RESET SEQ LENGTH = %d\n", length);
	length = length / sizeof(u32);

	size = length * sizeof(u32);

	arr_32 = kzalloc(size, GFP_KERNEL);
	if (!arr_32) {
		rc = -ENOMEM;
		goto error;
	}

	rc = utils->read_u32_array(utils->data, "qcom,mdss-dsi-reset-sequence",
					arr_32, length);
	if (rc) {
		pr_err("[%s] cannot read dso-reset-seqience\n", panel->name);
		goto error_free_arr_32;
	}

	count = length / 2;
	size = count * sizeof(*seq);
	seq = kzalloc(size, GFP_KERNEL);
	if (!seq) {
		rc = -ENOMEM;
		goto error_free_arr_32;
	}

	panel->reset_config.sequence = seq;
	panel->reset_config.count = count;

	for (i = 0; i < length; i += 2) {
		seq->level = arr_32[i];
		seq->sleep_ms = arr_32[i + 1];
		seq++;
	}


error_free_arr_32:
	kfree(arr_32);
error:
	return rc;
}

static int dsi_panel_parse_misc_features(struct dsi_panel *panel)
{
	struct dsi_parser_utils *utils = &panel->utils;

	panel->ulps_feature_enabled =
		utils->read_bool(utils->data, "qcom,ulps-enabled");

	pr_info("%s: ulps feature %s\n", __func__,
		(panel->ulps_feature_enabled ? "enabled" : "disabled"));

	panel->ulps_suspend_enabled =
		utils->read_bool(utils->data, "qcom,suspend-ulps-enabled");

	pr_info("%s: ulps during suspend feature %s", __func__,
		(panel->ulps_suspend_enabled ? "enabled" : "disabled"));

	panel->te_using_watchdog_timer = utils->read_bool(utils->data,
					"qcom,mdss-dsi-te-using-wd");

	panel->sync_broadcast_en = utils->read_bool(utils->data,
			"qcom,cmd-sync-wait-broadcast");

	panel->lp11_init = utils->read_bool(utils->data,
			"qcom,mdss-dsi-lp11-init");
	return 0;
}

static int dsi_panel_parse_jitter_config(
				struct dsi_display_mode *mode,
				struct dsi_parser_utils *utils)
{
	int rc;
	struct dsi_display_mode_priv_info *priv_info;
	u32 jitter[DEFAULT_PANEL_JITTER_ARRAY_SIZE] = {0, 0};
	u64 jitter_val = 0;

	priv_info = mode->priv_info;

	rc = utils->read_u32_array(utils->data, "qcom,mdss-dsi-panel-jitter",
				jitter, DEFAULT_PANEL_JITTER_ARRAY_SIZE);
	if (rc) {
		pr_debug("panel jitter not defined rc=%d\n", rc);
	} else {
		jitter_val = jitter[0];
		jitter_val = div_u64(jitter_val, jitter[1]);
	}

	if (rc || !jitter_val || (jitter_val > MAX_PANEL_JITTER)) {
		priv_info->panel_jitter_numer = DEFAULT_PANEL_JITTER_NUMERATOR;
		priv_info->panel_jitter_denom =
					DEFAULT_PANEL_JITTER_DENOMINATOR;
	} else {
		priv_info->panel_jitter_numer = jitter[0];
		priv_info->panel_jitter_denom = jitter[1];
	}

	rc = utils->read_u32(utils->data, "qcom,mdss-dsi-panel-prefill-lines",
				  &priv_info->panel_prefill_lines);
	if (rc) {
		pr_debug("panel prefill lines are not defined rc=%d\n", rc);
		priv_info->panel_prefill_lines = mode->timing.v_back_porch +
			mode->timing.v_sync_width + mode->timing.v_front_porch;
	} else if (priv_info->panel_prefill_lines >=
					DSI_V_TOTAL(&mode->timing)) {
		pr_debug("invalid prefill lines config=%d setting to:%d\n",
		priv_info->panel_prefill_lines, DEFAULT_PANEL_PREFILL_LINES);

		priv_info->panel_prefill_lines = DEFAULT_PANEL_PREFILL_LINES;
	}

	return 0;
}

static int dsi_panel_parse_power_cfg(struct dsi_panel *panel)
{
	int rc = 0;
	char *supply_name;

	if (panel->host_config.ext_bridge_num)
		return 0;

	if (!strcmp(panel->type, "primary"))
		supply_name = "qcom,panel-supply-entries";
	else
		supply_name = "qcom,panel-sec-supply-entries";

	rc = dsi_pwr_of_get_vreg_data(&panel->utils,
			&panel->power_info, supply_name);
	if (rc) {
		pr_err("[%s] failed to parse vregs\n", panel->name);
		goto error;
	}

error:
	return rc;
}

static int dsi_panel_parse_gpios(struct dsi_panel *panel)
{
	int rc = 0;
	const char *data;
	struct dsi_parser_utils *utils = &panel->utils;
	char *reset_gpio_name, *mode_set_gpio_name;

	if (!strcmp(panel->type, "primary")) {
		reset_gpio_name = "qcom,platform-reset-gpio";
		mode_set_gpio_name = "qcom,panel-mode-gpio";
	} else {
		reset_gpio_name = "qcom,platform-sec-reset-gpio";
		mode_set_gpio_name = "qcom,panel-sec-mode-gpio";
	}

	panel->reset_config.reset_gpio = utils->get_named_gpio(utils->data,
					      reset_gpio_name, 0);
	if (!gpio_is_valid(panel->reset_config.reset_gpio) &&
		!panel->host_config.ext_bridge_num) {
		rc = panel->reset_config.reset_gpio;
		pr_err("[%s] failed get reset gpio, rc=%d\n", panel->name, rc);
		goto error;
	}

	panel->reset_config.disp_en_gpio = utils->get_named_gpio(utils->data,
						"qcom,5v-boost-gpio",
						0);
	if (!gpio_is_valid(panel->reset_config.disp_en_gpio)) {
		pr_debug("[%s] 5v-boot-gpio is not set, rc=%d\n",
			 panel->name, rc);
		panel->reset_config.disp_en_gpio =
				utils->get_named_gpio(utils->data,
					"qcom,platform-en-gpio", 0);
		if (!gpio_is_valid(panel->reset_config.disp_en_gpio)) {
			pr_debug("[%s] platform-en-gpio is not set, rc=%d\n",
				 panel->name, rc);
		}
	}

	panel->reset_config.lcd_mode_sel_gpio = utils->get_named_gpio(
		utils->data, mode_set_gpio_name, 0);
	if (!gpio_is_valid(panel->reset_config.lcd_mode_sel_gpio))
		pr_debug("%s:%d mode gpio not specified\n", __func__, __LINE__);

	pr_debug("mode gpio=%d\n", panel->reset_config.lcd_mode_sel_gpio);

	data = utils->get_property(utils->data,
		"qcom,mdss-dsi-mode-sel-gpio-state", NULL);
	if (data) {
		if (!strcmp(data, "single_port"))
			panel->reset_config.mode_sel_state =
				MODE_SEL_SINGLE_PORT;
		else if (!strcmp(data, "dual_port"))
			panel->reset_config.mode_sel_state =
				MODE_SEL_DUAL_PORT;
		else if (!strcmp(data, "high"))
			panel->reset_config.mode_sel_state =
				MODE_GPIO_HIGH;
		else if (!strcmp(data, "low"))
			panel->reset_config.mode_sel_state =
				MODE_GPIO_LOW;
	} else {
		/* Set default mode as SPLIT mode */
		panel->reset_config.mode_sel_state = MODE_SEL_DUAL_PORT;
	}

	/* TODO:  release memory */
	rc = dsi_panel_parse_reset_sequence(panel);
	if (rc) {
		pr_err("[%s] failed to parse reset sequence, rc=%d\n",
		       panel->name, rc);
		goto error;
	}

error:
	return rc;
}

static int dsi_panel_parse_bl_pwm_config(struct dsi_panel *panel)
{
	int rc = 0;
	u32 val;
	struct dsi_backlight_config *config = &panel->bl_config;
	struct dsi_parser_utils *utils = &panel->utils;

	rc = utils->read_u32(utils->data, "qcom,bl-pmic-pwm-period-usecs",
				  &val);
	if (rc) {
		pr_err("bl-pmic-pwm-period-usecs is not defined, rc=%d\n", rc);
		goto error;
	}
	config->pwm_period_usecs = val;

error:
	return rc;
}

static int dsi_panel_parse_bl_config(struct dsi_panel *panel)
{
	int rc = 0;
	u32 val = 0;
	const char *bl_type;
	const char *data;
	struct dsi_parser_utils *utils = &panel->utils;
	char *bl_name;

	if (!strcmp(panel->type, "primary"))
		bl_name = "qcom,mdss-dsi-bl-pmic-control-type";
	else
		bl_name = "qcom,mdss-dsi-sec-bl-pmic-control-type";

	bl_type = utils->get_property(utils->data, bl_name, NULL);
	if (!bl_type) {
		panel->bl_config.type = DSI_BACKLIGHT_UNKNOWN;
	} else if (!strcmp(bl_type, "bl_ctrl_pwm")) {
		panel->bl_config.type = DSI_BACKLIGHT_PWM;
	} else if (!strcmp(bl_type, "bl_ctrl_wled")) {
		panel->bl_config.type = DSI_BACKLIGHT_WLED;
	} else if (!strcmp(bl_type, "bl_ctrl_dcs")) {
		panel->bl_config.type = DSI_BACKLIGHT_DCS;
	} else if (!strcmp(bl_type, "bl_ctrl_external")) {
		panel->bl_config.type = DSI_BACKLIGHT_EXTERNAL;
	} else {
		pr_debug("[%s] bl-pmic-control-type unknown-%s\n",
			 panel->name, bl_type);
		panel->bl_config.type = DSI_BACKLIGHT_UNKNOWN;
	}

	data = utils->get_property(utils->data, "qcom,bl-update-flag", NULL);
	if (!data) {
		panel->bl_config.bl_update = BL_UPDATE_NONE;
	} else if (!strcmp(data, "delay_until_first_frame")) {
		panel->bl_config.bl_update = BL_UPDATE_DELAY_UNTIL_FIRST_FRAME;
	} else {
		pr_debug("[%s] No valid bl-update-flag: %s\n",
						panel->name, data);
		panel->bl_config.bl_update = BL_UPDATE_NONE;
	}

	panel->bl_config.bl_scale = MAX_BL_SCALE_LEVEL;
	panel->bl_config.bl_scale_ad = MAX_AD_BL_SCALE_LEVEL;

	rc = utils->read_u32(utils->data, "qcom,mdss-dsi-bl-min-level", &val);
	if (rc) {
		pr_debug("[%s] bl-min-level unspecified, defaulting to zero\n",
			 panel->name);
		panel->bl_config.bl_min_level = 0;
	} else {
		panel->bl_config.bl_min_level = val;
	}

	rc = utils->read_u32(utils->data, "qcom,mdss-dsi-bl-max-level", &val);
	if (rc) {
		pr_debug("[%s] bl-max-level unspecified, defaulting to max level\n",
			 panel->name);
		panel->bl_config.bl_max_level = MAX_BL_LEVEL;
	} else {
		panel->bl_config.bl_max_level = val;
	}

	rc = utils->read_u32(utils->data, "qcom,mdss-brightness-max-level",
		&val);
	if (rc) {
		pr_debug("[%s] brigheness-max-level unspecified, defaulting to 255\n",
			 panel->name);
		panel->bl_config.brightness_max_level = 255;
	} else {
		panel->bl_config.brightness_max_level = val;
	}

	rc = utils->read_u32(utils->data,
			"qcom,mdss-dsi-bl-default-level", &val);
	if (rc) {
		panel->bl_config.brightness_default_level =
			panel->bl_config.brightness_max_level;
		pr_debug("set default brightness to max level\n");
	} else {
		panel->bl_config.brightness_default_level = val;
	}

	if (panel->bl_config.type == DSI_BACKLIGHT_PWM) {
		rc = dsi_panel_parse_bl_pwm_config(panel);
		if (rc) {
			pr_err("[%s] failed to parse pwm config, rc=%d\n",
			       panel->name, rc);
			goto error;
		}
	}

	panel->bl_config.en_gpio = utils->get_named_gpio(utils->data,
					      "qcom,platform-bklight-en-gpio",
					      0);
	if (!gpio_is_valid(panel->bl_config.en_gpio)) {
		if (panel->bl_config.en_gpio == -EPROBE_DEFER) {
			pr_debug("[%s] failed to get bklt gpio, rc=%d\n",
						panel->name, rc);
			rc = -EPROBE_DEFER;
			goto error;
		} else {
			pr_debug("[%s] failed to get bklt gpio, rc=%d\n",
						panel->name, rc);
			rc = 0;
			goto error;
		}
	}

error:
	return rc;
}

void dsi_dsc_pclk_param_calc(struct msm_display_dsc_info *dsc, int intf_width)
{
	int slice_per_pkt, slice_per_intf;
	int bytes_in_slice, total_bytes_per_intf;

	if (!dsc || !dsc->slice_width || !dsc->slice_per_pkt ||
	    (intf_width < dsc->slice_width)) {
		pr_err("invalid input, intf_width=%d slice_width=%d\n",
			intf_width, dsc ? dsc->slice_width : -1);
		return;
	}

	slice_per_pkt = dsc->slice_per_pkt;
	slice_per_intf = DIV_ROUND_UP(intf_width, dsc->slice_width);

	/*
	 * If slice_per_pkt is greater than slice_per_intf then default to 1.
	 * This can happen during partial update.
	 */
	if (slice_per_pkt > slice_per_intf)
		slice_per_pkt = 1;

	bytes_in_slice = DIV_ROUND_UP(dsc->slice_width * dsc->bpp, 8);
	total_bytes_per_intf = bytes_in_slice * slice_per_intf;

	dsc->eol_byte_num = total_bytes_per_intf % 3;
	dsc->pclk_per_line =  DIV_ROUND_UP(total_bytes_per_intf, 3);
	dsc->bytes_in_slice = bytes_in_slice;
	dsc->bytes_per_pkt = bytes_in_slice * slice_per_pkt;
	dsc->pkt_per_line = slice_per_intf / slice_per_pkt;
}


int dsi_dsc_populate_static_param(struct msm_display_dsc_info *dsc)
{
	int bpp, bpc;
	int mux_words_size;
	int groups_per_line, groups_total;
	int min_rate_buffer_size;
	int hrd_delay;
	int pre_num_extra_mux_bits, num_extra_mux_bits;
	int slice_bits;
	int data;
	int final_value, final_scale;
	int ratio_index, mod_offset;

	dsc->rc_model_size = 8192;

	if (dsc->version == 0x11 && dsc->scr_rev == 0x1)
		dsc->first_line_bpg_offset = 15;
	else
		dsc->first_line_bpg_offset = 12;

	dsc->edge_factor = 6;
	dsc->tgt_offset_hi = 3;
	dsc->tgt_offset_lo = 3;
	dsc->enable_422 = 0;
	dsc->convert_rgb = 1;
	dsc->vbr_enable = 0;

	dsc->buf_thresh = dsi_dsc_rc_buf_thresh;

	bpp = dsc->bpp;
	bpc = dsc->bpc;

	if (bpc == 12)
		ratio_index = DSC_12BPC_8BPP;
	else if (bpc == 10)
		ratio_index = DSC_10BPC_8BPP;
	else
		ratio_index = DSC_8BPC_8BPP;

	if (dsc->version == 0x11 && dsc->scr_rev == 0x1) {
		dsc->range_min_qp =
			dsi_dsc_rc_range_min_qp_1_1_scr1[ratio_index];
		dsc->range_max_qp =
			dsi_dsc_rc_range_max_qp_1_1_scr1[ratio_index];
	} else {
		dsc->range_min_qp = dsi_dsc_rc_range_min_qp_1_1[ratio_index];
		dsc->range_max_qp = dsi_dsc_rc_range_max_qp_1_1[ratio_index];
	}
	dsc->range_bpg_offset = dsi_dsc_rc_range_bpg_offset;

	if (bpp <= 10)
		dsc->initial_offset = 6144;
	else
		dsc->initial_offset = 2048;	/* bpp = 12 */

	if (bpc == 12)
		mux_words_size = 64;
	else
		mux_words_size = 48;		/* bpc == 8/10 */

	dsc->line_buf_depth = bpc + 1;

	if (bpc == 8) {
		dsc->input_10_bits = 0;
		dsc->min_qp_flatness = 3;
		dsc->max_qp_flatness = 12;
		dsc->quant_incr_limit0 = 11;
		dsc->quant_incr_limit1 = 11;
	} else if (bpc == 10) { /* 10bpc */
		dsc->input_10_bits = 1;
		dsc->min_qp_flatness = 7;
		dsc->max_qp_flatness = 16;
		dsc->quant_incr_limit0 = 15;
		dsc->quant_incr_limit1 = 15;
	} else { /* 12 bpc */
		dsc->input_10_bits = 0;
		dsc->min_qp_flatness = 11;
		dsc->max_qp_flatness = 20;
		dsc->quant_incr_limit0 = 19;
		dsc->quant_incr_limit1 = 19;
	}

	mod_offset = dsc->slice_width % 3;
	switch (mod_offset) {
	case 0:
		dsc->slice_last_group_size = 2;
		break;
	case 1:
		dsc->slice_last_group_size = 0;
		break;
	case 2:
		dsc->slice_last_group_size = 1;
		break;
	default:
		break;
	}

	dsc->det_thresh_flatness = 2 << (bpc - 8);

	dsc->initial_xmit_delay = dsc->rc_model_size / (2 * bpp);

	groups_per_line = DIV_ROUND_UP(dsc->slice_width, 3);

	dsc->chunk_size = dsc->slice_width * bpp / 8;
	if ((dsc->slice_width * bpp) % 8)
		dsc->chunk_size++;

	/* rbs-min */
	min_rate_buffer_size =  dsc->rc_model_size - dsc->initial_offset +
			dsc->initial_xmit_delay * bpp +
			groups_per_line * dsc->first_line_bpg_offset;

	hrd_delay = DIV_ROUND_UP(min_rate_buffer_size, bpp);

	dsc->initial_dec_delay = hrd_delay - dsc->initial_xmit_delay;

	dsc->initial_scale_value = 8 * dsc->rc_model_size /
			(dsc->rc_model_size - dsc->initial_offset);

	slice_bits = 8 * dsc->chunk_size * dsc->slice_height;

	groups_total = groups_per_line * dsc->slice_height;

	data = dsc->first_line_bpg_offset * 2048;

	dsc->nfl_bpg_offset = DIV_ROUND_UP(data, (dsc->slice_height - 1));

	pre_num_extra_mux_bits = 3 * (mux_words_size + (4 * bpc + 4) - 2);

	num_extra_mux_bits = pre_num_extra_mux_bits - (mux_words_size -
		((slice_bits - pre_num_extra_mux_bits) % mux_words_size));

	data = 2048 * (dsc->rc_model_size - dsc->initial_offset
		+ num_extra_mux_bits);
	dsc->slice_bpg_offset = DIV_ROUND_UP(data, groups_total);

	data = dsc->initial_xmit_delay * bpp;
	final_value =  dsc->rc_model_size - data + num_extra_mux_bits;

	final_scale = 8 * dsc->rc_model_size /
		(dsc->rc_model_size - final_value);

	dsc->final_offset = final_value;

	data = (final_scale - 9) * (dsc->nfl_bpg_offset +
		dsc->slice_bpg_offset);
	dsc->scale_increment_interval = (2048 * dsc->final_offset) / data;

	dsc->scale_decrement_interval = groups_per_line /
		(dsc->initial_scale_value - 8);

	return 0;
}


static int dsi_panel_parse_phy_timing(struct dsi_display_mode *mode,
		struct dsi_parser_utils *utils, enum dsi_op_mode panel_mode)
{
	const char *data;
	u32 len, i;
	int rc = 0;
	struct dsi_display_mode_priv_info *priv_info;
	u64 h_period, v_period;
	u64 refresh_rate = TICKS_IN_MICRO_SECOND;
	struct dsi_mode_info *timing = NULL;
	u64 pixel_clk_khz;

	if (!mode || !mode->priv_info)
		return -EINVAL;

	priv_info = mode->priv_info;

	data = utils->get_property(utils->data,
			"qcom,mdss-dsi-panel-phy-timings", &len);
	if (!data) {
		pr_debug("Unable to read Phy timing settings");
	} else {
		priv_info->phy_timing_val =
			kzalloc((sizeof(u32) * len), GFP_KERNEL);
		if (!priv_info->phy_timing_val)
			return -EINVAL;

		for (i = 0; i < len; i++)
			priv_info->phy_timing_val[i] = data[i];

		priv_info->phy_timing_len = len;
	};

	timing = &mode->timing;

	if (panel_mode == DSI_OP_CMD_MODE) {
		h_period = DSI_H_ACTIVE_DSC(timing);
		v_period = timing->v_active;
		do_div(refresh_rate, priv_info->mdp_transfer_time_us);
	} else {
		h_period = DSI_H_TOTAL_DSC(timing);
		v_period = DSI_V_TOTAL(timing);
		refresh_rate = timing->refresh_rate;
	}

	pixel_clk_khz = h_period * v_period * refresh_rate;
	do_div(pixel_clk_khz, 1000);
	mode->pixel_clk_khz = pixel_clk_khz;

	return rc;
}

static int dsi_panel_parse_dsc_params(struct dsi_display_mode *mode,
				struct dsi_parser_utils *utils)
{
	u32 data;
	int rc = -EINVAL;
	int intf_width;
	const char *compression;
	struct dsi_display_mode_priv_info *priv_info;

	if (!mode || !mode->priv_info)
		return -EINVAL;

	priv_info = mode->priv_info;

	priv_info->dsc_enabled = false;
	compression = utils->get_property(utils->data,
			"qcom,compression-mode", NULL);
	if (compression && !strcmp(compression, "dsc"))
		priv_info->dsc_enabled = true;

	if (!priv_info->dsc_enabled) {
		pr_debug("dsc compression is not enabled for the mode");
		return 0;
	}

	rc = utils->read_u32(utils->data, "qcom,mdss-dsc-version", &data);
	if (rc) {
		priv_info->dsc.version = 0x11;
		rc = 0;
	} else {
		priv_info->dsc.version = data & 0xff;
		/* only support DSC 1.1 rev */
		if (priv_info->dsc.version != 0x11) {
			pr_err("%s: DSC version:%d not supported\n", __func__,
					priv_info->dsc.version);
			rc = -EINVAL;
			goto error;
		}
	}

	rc = utils->read_u32(utils->data, "qcom,mdss-dsc-scr-version", &data);
	if (rc) {
		priv_info->dsc.scr_rev = 0x0;
		rc = 0;
	} else {
		priv_info->dsc.scr_rev = data & 0xff;
		/* only one scr rev supported */
		if (priv_info->dsc.scr_rev > 0x1) {
			pr_err("%s: DSC scr version:%d not supported\n",
					__func__, priv_info->dsc.scr_rev);
			rc = -EINVAL;
			goto error;
		}
	}

	rc = utils->read_u32(utils->data, "qcom,mdss-dsc-slice-height", &data);
	if (rc) {
		pr_err("failed to parse qcom,mdss-dsc-slice-height\n");
		goto error;
	}
	priv_info->dsc.slice_height = data;

	rc = utils->read_u32(utils->data, "qcom,mdss-dsc-slice-width", &data);
	if (rc) {
		pr_err("failed to parse qcom,mdss-dsc-slice-width\n");
		goto error;
	}
	priv_info->dsc.slice_width = data;

	intf_width = mode->timing.h_active;
	if (intf_width % priv_info->dsc.slice_width) {
		pr_err("invalid slice width for the intf width:%d slice width:%d\n",
			intf_width, priv_info->dsc.slice_width);
		rc = -EINVAL;
		goto error;
	}

	priv_info->dsc.pic_width = mode->timing.h_active;
	priv_info->dsc.pic_height = mode->timing.v_active;

	rc = utils->read_u32(utils->data, "qcom,mdss-dsc-slice-per-pkt", &data);
	if (rc) {
		pr_err("failed to parse qcom,mdss-dsc-slice-per-pkt\n");
		goto error;
	} else if (!data || (data > 2)) {
		pr_err("invalid dsc slice-per-pkt:%d\n", data);
		goto error;
	}
	priv_info->dsc.slice_per_pkt = data;

	rc = utils->read_u32(utils->data, "qcom,mdss-dsc-bit-per-component",
		&data);
	if (rc) {
		pr_err("failed to parse qcom,mdss-dsc-bit-per-component\n");
		goto error;
	}
	priv_info->dsc.bpc = data;

	rc = utils->read_u32(utils->data, "qcom,mdss-dsc-bit-per-pixel",
			&data);
	if (rc) {
		pr_err("failed to parse qcom,mdss-dsc-bit-per-pixel\n");
		goto error;
	}
	priv_info->dsc.bpp = data;

	priv_info->dsc.block_pred_enable = utils->read_bool(utils->data,
		"qcom,mdss-dsc-block-prediction-enable");

	priv_info->dsc.full_frame_slices = DIV_ROUND_UP(intf_width,
		priv_info->dsc.slice_width);

	dsi_dsc_populate_static_param(&priv_info->dsc);
	dsi_dsc_pclk_param_calc(&priv_info->dsc, intf_width);

	mode->timing.dsc_enabled = true;
	mode->timing.dsc = &priv_info->dsc;

error:
	return rc;
}

static int dsi_panel_parse_hdr_config(struct dsi_panel *panel)
{
	int rc = 0;
	struct drm_panel_hdr_properties *hdr_prop;
	struct dsi_parser_utils *utils = &panel->utils;

	hdr_prop = &panel->hdr_props;
	hdr_prop->hdr_enabled = utils->read_bool(utils->data,
		"qcom,mdss-dsi-panel-hdr-enabled");

	if (hdr_prop->hdr_enabled) {
		rc = utils->read_u32_array(utils->data,
				"qcom,mdss-dsi-panel-hdr-color-primaries",
				hdr_prop->display_primaries,
				DISPLAY_PRIMARIES_MAX);
		if (rc) {
			pr_err("%s:%d, Unable to read color primaries,rc:%u",
					__func__, __LINE__, rc);
			hdr_prop->hdr_enabled = false;
			return rc;
		}

		rc = utils->read_u32(utils->data,
			"qcom,mdss-dsi-panel-peak-brightness",
			&(hdr_prop->peak_brightness));
		if (rc) {
			pr_err("%s:%d, Unable to read hdr brightness, rc:%u",
				__func__, __LINE__, rc);
			hdr_prop->hdr_enabled = false;
			return rc;
		}

		rc = utils->read_u32(utils->data,
			"qcom,mdss-dsi-panel-blackness-level",
			&(hdr_prop->blackness_level));
		if (rc) {
			pr_err("%s:%d, Unable to read hdr brightness, rc:%u",
				__func__, __LINE__, rc);
			hdr_prop->hdr_enabled = false;
			return rc;
		}
	}
	return 0;
}

static int dsi_panel_parse_topology(
		struct dsi_display_mode_priv_info *priv_info,
		struct dsi_parser_utils *utils,
		int topology_override)
{
	struct msm_display_topology *topology;
	u32 top_count, top_sel, *array = NULL;
	int i, len = 0;
	int rc = -EINVAL;

	len = utils->count_u32_elems(utils->data, "qcom,display-topology");
	if (len <= 0 || len % TOPOLOGY_SET_LEN ||
			len > (TOPOLOGY_SET_LEN * MAX_TOPOLOGY)) {
		pr_err("invalid topology list for the panel, rc = %d\n", rc);
		return rc;
	}

	top_count = len / TOPOLOGY_SET_LEN;

	array = kcalloc(len, sizeof(u32), GFP_KERNEL);
	if (!array)
		return -ENOMEM;

	rc = utils->read_u32_array(utils->data,
			"qcom,display-topology", array, len);
	if (rc) {
		pr_err("unable to read the display topologies, rc = %d\n", rc);
		goto read_fail;
	}

	topology = kcalloc(top_count, sizeof(*topology), GFP_KERNEL);
	if (!topology) {
		rc = -ENOMEM;
		goto read_fail;
	}

	for (i = 0; i < top_count; i++) {
		struct msm_display_topology *top = &topology[i];

		top->num_lm = array[i * TOPOLOGY_SET_LEN];
		top->num_enc = array[i * TOPOLOGY_SET_LEN + 1];
		top->num_intf = array[i * TOPOLOGY_SET_LEN + 2];
	};

	if (topology_override >= 0 && topology_override < top_count) {
		pr_info("override topology: cfg:%d lm:%d comp_enc:%d intf:%d\n",
			topology_override,
			topology[topology_override].num_lm,
			topology[topology_override].num_enc,
			topology[topology_override].num_intf);
		top_sel = topology_override;
		goto parse_done;
	}

	rc = utils->read_u32(utils->data,
			"qcom,default-topology-index", &top_sel);
	if (rc) {
		pr_err("no default topology selected, rc = %d\n", rc);
		goto parse_fail;
	}

	if (top_sel >= top_count) {
		rc = -EINVAL;
		pr_err("default topology is specified is not valid, rc = %d\n",
			rc);
		goto parse_fail;
	}

	pr_info("default topology: lm: %d comp_enc:%d intf: %d\n",
		topology[top_sel].num_lm,
		topology[top_sel].num_enc,
		topology[top_sel].num_intf);

parse_done:
	memcpy(&priv_info->topology, &topology[top_sel],
		sizeof(struct msm_display_topology));
parse_fail:
	kfree(topology);
read_fail:
	kfree(array);

	return rc;
}

static int dsi_panel_parse_roi_alignment(struct dsi_parser_utils *utils,
					 struct msm_roi_alignment *align)
{
	int len = 0, rc = 0;
	u32 value[6];
	struct property *data;

	if (!align)
		return -EINVAL;

	memset(align, 0, sizeof(*align));

	data = utils->find_property(utils->data,
			"qcom,panel-roi-alignment", &len);
	len /= sizeof(u32);
	if (!data) {
		pr_err("panel roi alignment not found\n");
		rc = -EINVAL;
	} else if (len != 6) {
		pr_err("incorrect roi alignment len %d\n", len);
		rc = -EINVAL;
	} else {
		rc = utils->read_u32_array(utils->data,
				"qcom,panel-roi-alignment", value, len);
		if (rc)
			pr_debug("error reading panel roi alignment values\n");
		else {
			align->xstart_pix_align = value[0];
			align->ystart_pix_align = value[1];
			align->width_pix_align = value[2];
			align->height_pix_align = value[3];
			align->min_width = value[4];
			align->min_height = value[5];
		}

		pr_info("roi alignment: [%d, %d, %d, %d, %d, %d]\n",
			align->xstart_pix_align,
			align->width_pix_align,
			align->ystart_pix_align,
			align->height_pix_align,
			align->min_width,
			align->min_height);
	}

	return rc;
}

static int dsi_panel_parse_partial_update_caps(struct dsi_display_mode *mode,
				struct dsi_parser_utils *utils)
{
	struct msm_roi_caps *roi_caps = NULL;
	const char *data;
	int rc = 0;

	if (!mode || !mode->priv_info) {
		pr_err("invalid arguments\n");
		return -EINVAL;
	}

	roi_caps = &mode->priv_info->roi_caps;

	memset(roi_caps, 0, sizeof(*roi_caps));

	data = utils->get_property(utils->data,
		"qcom,partial-update-enabled", NULL);
	if (data) {
		if (!strcmp(data, "dual_roi"))
			roi_caps->num_roi = 2;
		else if (!strcmp(data, "single_roi"))
			roi_caps->num_roi = 1;
		else {
			pr_info(
			"invalid value for qcom,partial-update-enabled: %s\n",
			data);
			return 0;
		}
	} else {
		pr_info("partial update disabled as the property is not set\n");
		return 0;
	}

	roi_caps->merge_rois = utils->read_bool(utils->data,
			"qcom,partial-update-roi-merge");

	roi_caps->enabled = roi_caps->num_roi > 0;

	pr_info("partial update num_rois=%d enabled=%d\n", roi_caps->num_roi,
			roi_caps->enabled);

	if (roi_caps->enabled)
		rc = dsi_panel_parse_roi_alignment(utils,
				&roi_caps->align);

	if (rc)
		memset(roi_caps, 0, sizeof(*roi_caps));

	return rc;
}

static int dsi_panel_parse_panel_mode_caps(struct dsi_display_mode *mode,
			struct dsi_parser_utils *utils)
{
	bool vid_mode_support, cmd_mode_support;

	if (!mode || !mode->priv_info) {
		pr_err("invalid arguments\n");
		return -EINVAL;
	}

	vid_mode_support = utils->read_bool(utils->data,
				"qcom,mdss-dsi-video-mode");
	cmd_mode_support = utils->read_bool(utils->data,
				"qcom,mdss-dsi-cmd-mode");

	if (cmd_mode_support)
		mode->panel_mode = DSI_OP_CMD_MODE;
	else if (vid_mode_support)
		mode->panel_mode = DSI_OP_VIDEO_MODE;
	else
		return -EINVAL;

	return 0;
};

static int dsi_panel_parse_dms_info(struct dsi_panel *panel)
{
	int dms_enabled;
	const char *data;
	struct dsi_parser_utils *utils = &panel->utils;

	panel->dms_mode = DSI_DMS_MODE_DISABLED;
	dms_enabled = utils->read_bool(utils->data,
		"qcom,dynamic-mode-switch-enabled");
	if (!dms_enabled)
		return 0;

	data = utils->get_property(utils->data,
			"qcom,dynamic-mode-switch-type", NULL);
	if (data && !strcmp(data, "dynamic-resolution-switch-immediate")) {
		panel->dms_mode = DSI_DMS_MODE_RES_SWITCH_IMMEDIATE;
	} else {
		pr_err("[%s] unsupported dynamic switch mode: %s\n",
							panel->name, data);
		return -EINVAL;
	}

	return 0;
};

/*
 * The length of all the valid values to be checked should not be greater
 * than the length of returned data from read command.
 */
static bool
dsi_panel_parse_esd_check_valid_params(struct dsi_panel *panel, u32 count)
{
	int i;
	struct drm_panel_esd_config *config = &panel->esd_config;

	for (i = 0; i < count; ++i) {
		if (config->status_valid_params[i] >
				config->status_cmds_rlen[i]) {
			pr_debug("ignore valid params\n");
			return false;
		}
	}

	return true;
}

static bool dsi_panel_parse_esd_status_len(struct dsi_parser_utils *utils,
	char *prop_key, u32 **target, u32 cmd_cnt)
{
	int tmp;

	if (!utils->find_property(utils->data, prop_key, &tmp))
		return false;

	tmp /= sizeof(u32);
	if (tmp != cmd_cnt) {
		pr_err("request property(%d) do not match cmd count(%d)\n",
				tmp, cmd_cnt);
		return false;
	}

	*target = kcalloc(tmp, sizeof(u32), GFP_KERNEL);
	if (IS_ERR_OR_NULL(*target)) {
		pr_err("Error allocating memory for property\n");
		return false;
	}

	if (utils->read_u32_array(utils->data, prop_key, *target, tmp)) {
		pr_err("cannot get values from dts\n");
		kfree(*target);
		*target = NULL;
		return false;
	}

	return true;
}

static void dsi_panel_esd_config_deinit(struct drm_panel_esd_config *esd_config)
{
	kfree(esd_config->status_buf);
	kfree(esd_config->return_buf);
	kfree(esd_config->status_value);
	kfree(esd_config->status_valid_params);
	kfree(esd_config->status_cmds_rlen);
	kfree(esd_config->status_cmd.cmds);
}

int dsi_panel_parse_esd_reg_read_configs(struct dsi_panel *panel)
{
	struct drm_panel_esd_config *esd_config;
	int rc = 0;
	u32 tmp;
	u32 i, status_len, *lenp;
	struct property *data;
	struct dsi_parser_utils *utils = &panel->utils;

	if (!panel) {
		pr_err("Invalid Params\n");
		return -EINVAL;
	}

	esd_config = &panel->esd_config;
	if (!esd_config)
		return -EINVAL;

	dsi_panel_parse_cmd_sets_sub(&esd_config->status_cmd,
				DSI_CMD_SET_PANEL_STATUS, utils);
	if (!esd_config->status_cmd.count) {
		pr_err("panel status command parsing failed\n");
		rc = -EINVAL;
		goto error;
	}

	if (!dsi_panel_parse_esd_status_len(utils,
		"qcom,mdss-dsi-panel-status-read-length",
			&panel->esd_config.status_cmds_rlen,
				esd_config->status_cmd.count)) {
		pr_err("Invalid status read length\n");
		rc = -EINVAL;
		goto error1;
	}

	if (dsi_panel_parse_esd_status_len(utils,
		"qcom,mdss-dsi-panel-status-valid-params",
			&panel->esd_config.status_valid_params,
				esd_config->status_cmd.count)) {
		if (!dsi_panel_parse_esd_check_valid_params(panel,
					esd_config->status_cmd.count)) {
			rc = -EINVAL;
			goto error2;
		}
	}

	status_len = 0;
	lenp = esd_config->status_valid_params ?: esd_config->status_cmds_rlen;
	for (i = 0; i < esd_config->status_cmd.count; ++i)
		status_len += lenp[i];

	if (!status_len) {
		rc = -EINVAL;
		goto error2;
	}

	/*
	 * Some panel may need multiple read commands to properly
	 * check panel status. Do a sanity check for proper status
	 * value which will be compared with the value read by dsi
	 * controller during ESD check. Also check if multiple read
	 * commands are there then, there should be corresponding
	 * status check values for each read command.
	 */
	data = utils->find_property(utils->data,
			"qcom,mdss-dsi-panel-status-value", &tmp);
	tmp /= sizeof(u32);
	if (!IS_ERR_OR_NULL(data) && tmp != 0 && (tmp % status_len) == 0) {
		esd_config->groups = tmp / status_len;
	} else {
		pr_err("error parse panel-status-value\n");
		rc = -EINVAL;
		goto error2;
	}

	esd_config->status_value =
		kzalloc(sizeof(u32) * status_len * esd_config->groups,
			GFP_KERNEL);
	if (!esd_config->status_value) {
		rc = -ENOMEM;
		goto error2;
	}

	esd_config->return_buf = kcalloc(status_len * esd_config->groups,
			sizeof(unsigned char), GFP_KERNEL);
	if (!esd_config->return_buf) {
		rc = -ENOMEM;
		goto error3;
	}

	esd_config->status_buf = kzalloc(SZ_4K, GFP_KERNEL);
	if (!esd_config->status_buf) {
		rc = -ENOMEM;
		goto error4;
	}

	rc = utils->read_u32_array(utils->data,
		"qcom,mdss-dsi-panel-status-value",
		esd_config->status_value, esd_config->groups * status_len);
	if (rc) {
		pr_debug("error reading panel status values\n");
		memset(esd_config->status_value, 0,
				esd_config->groups * status_len);
	}

	return 0;

error4:
	kfree(esd_config->return_buf);
error3:
	kfree(esd_config->status_value);
error2:
	kfree(esd_config->status_valid_params);
	kfree(esd_config->status_cmds_rlen);
error1:
	kfree(esd_config->status_cmd.cmds);
error:
	return rc;
}

static int dsi_panel_parse_esd_config(struct dsi_panel *panel)
{
	int rc = 0;
	const char *string;
	struct drm_panel_esd_config *esd_config;
	struct dsi_parser_utils *utils = &panel->utils;
	u8 *esd_mode = NULL;

	esd_config = &panel->esd_config;
	esd_config->status_mode = ESD_MODE_MAX;
	esd_config->esd_enabled = utils->read_bool(utils->data,
		"qcom,esd-check-enabled");

	if (!esd_config->esd_enabled)
		return 0;

	rc = utils->read_string(utils->data,
			"qcom,mdss-dsi-panel-status-check-mode", &string);
	if (!rc) {
		if (!strcmp(string, "bta_check")) {
			esd_config->status_mode = ESD_MODE_SW_BTA;
		} else if (!strcmp(string, "reg_read")) {
			esd_config->status_mode = ESD_MODE_REG_READ;
		} else if (!strcmp(string, "te_signal_check")) {
			if (panel->panel_mode == DSI_OP_CMD_MODE) {
				esd_config->status_mode = ESD_MODE_PANEL_TE;
			} else {
				pr_err("TE-ESD not valid for video mode\n");
				rc = -EINVAL;
				goto error;
			}
		} else {
			pr_err("No valid panel-status-check-mode string\n");
			rc = -EINVAL;
			goto error;
		}
	} else {
		pr_debug("status check method not defined!\n");
		rc = -EINVAL;
		goto error;
	}

	if (panel->esd_config.status_mode == ESD_MODE_REG_READ) {
		rc = dsi_panel_parse_esd_reg_read_configs(panel);
		if (rc) {
			pr_err("failed to parse esd reg read mode params, rc=%d\n",
						rc);
			goto error;
		}
		esd_mode = "register_read";
	} else if (panel->esd_config.status_mode == ESD_MODE_SW_BTA) {
		esd_mode = "bta_trigger";
	} else if (panel->esd_config.status_mode ==  ESD_MODE_PANEL_TE) {
		esd_mode = "te_check";
	}

	pr_info("ESD enabled with mode: %s\n", esd_mode);

	return 0;

error:
	panel->esd_config.esd_enabled = false;
	return rc;
}

static void dsi_panel_update_util(struct dsi_panel *panel,
				  struct device_node *parser_node)
{
	struct dsi_parser_utils *utils = &panel->utils;

	if (parser_node) {
		*utils = *dsi_parser_get_parser_utils();
		utils->data = parser_node;

		pr_debug("switching to parser APIs\n");

		goto end;
	}

	*utils = *dsi_parser_get_of_utils();
	utils->data = panel->panel_of_node;
end:
	utils->node = panel->panel_of_node;
}

struct dsi_panel *dsi_panel_get(struct device *parent,
				struct device_node *of_node,
				struct device_node *parser_node,
				const char *type,
				int topology_override)
{
	struct dsi_panel *panel;
	struct dsi_parser_utils *utils;
	const char *panel_physical_type;
	int rc = 0;

	panel = kzalloc(sizeof(*panel), GFP_KERNEL);
	if (!panel)
		return ERR_PTR(-ENOMEM);

	panel->panel_of_node = of_node;
	panel->parent = parent;
	panel->type = type;

	dsi_panel_update_util(panel, parser_node);
	utils = &panel->utils;

	panel->name = utils->get_property(utils->data,
				"qcom,mdss-dsi-panel-name", NULL);
	if (!panel->name)
		panel->name = DSI_PANEL_DEFAULT_LABEL;

	/*
	 * Set panel type to LCD as default.
	 */
	panel->panel_type = DSI_DISPLAY_PANEL_TYPE_LCD;
	panel_physical_type  = utils->get_property(utils->data,
				"qcom,mdss-dsi-panel-physical-type", NULL);
	if (panel_physical_type && !strcmp(panel_physical_type, "oled"))
		panel->panel_type = DSI_DISPLAY_PANEL_TYPE_OLED;

	rc = dsi_panel_parse_host_config(panel);
	if (rc) {
		pr_err("failed to parse host configuration, rc=%d\n", rc);
		goto error;
	}

	rc = dsi_panel_parse_panel_mode(panel);
	if (rc) {
		pr_err("failed to parse panel mode configuration, rc=%d\n", rc);
		goto error;
	}

	rc = dsi_panel_parse_dfps_caps(panel);
	if (rc)
		pr_err("failed to parse dfps configuration, rc=%d\n", rc);

	rc = dsi_panel_parse_qsync_caps(panel, of_node);
	if (rc)
		pr_err("failed to parse qsync features, rc=%d\n", rc);

	/* allow qsync support only if DFPS is with VFP approach */
	if ((panel->dfps_caps.dfps_support) &&
	    !(panel->dfps_caps.type == DSI_DFPS_IMMEDIATE_VFP))
		panel->qsync_min_fps = 0;

	rc = dsi_panel_parse_dyn_clk_caps(panel);
	if (rc)
		pr_err("failed to parse dynamic clk config, rc=%d\n", rc);

	rc = dsi_panel_parse_phy_props(panel);
	if (rc) {
		pr_err("failed to parse panel physical dimension, rc=%d\n", rc);
		goto error;
	}

	rc = dsi_panel_parse_gpios(panel);
	if (rc) {
		pr_err("failed to parse panel gpios, rc=%d\n", rc);
		goto error;
	}

	rc = dsi_panel_parse_power_cfg(panel);
	if (rc)
		pr_err("failed to parse power config, rc=%d\n", rc);

	rc = dsi_panel_parse_bl_config(panel);
	if (rc) {
		pr_err("failed to parse backlight config, rc=%d\n", rc);
		if (rc == -EPROBE_DEFER)
			goto error;
	}

	rc = dsi_panel_parse_misc_features(panel);
	if (rc)
		pr_err("failed to parse misc features, rc=%d\n", rc);

	rc = dsi_panel_parse_hdr_config(panel);
	if (rc)
		pr_err("failed to parse hdr config, rc=%d\n", rc);

	rc = dsi_panel_get_mode_count(panel);
	if (rc) {
		pr_err("failed to get mode count, rc=%d\n", rc);
		goto error;
	}

	rc = dsi_panel_parse_dms_info(panel);
	if (rc)
		pr_debug("failed to get dms info, rc=%d\n", rc);

	rc = dsi_panel_parse_esd_config(panel);
	if (rc)
		pr_debug("failed to parse esd config, rc=%d\n", rc);

	panel->power_mode = SDE_MODE_DPMS_OFF;
	drm_panel_init(&panel->drm_panel);
	mutex_init(&panel->panel_lock);

	return panel;
error:
	kfree(panel);
	return ERR_PTR(rc);
}

void dsi_panel_put(struct dsi_panel *panel)
{
	/* free resources allocated for ESD check */
	dsi_panel_esd_config_deinit(&panel->esd_config);

	kfree(panel);
}

int dsi_panel_drv_init(struct dsi_panel *panel,
		       struct mipi_dsi_host *host)
{
	int rc = 0;
	struct mipi_dsi_device *dev;

	if (!panel || !host) {
		pr_err("invalid params\n");
		return -EINVAL;
	}

	mutex_lock(&panel->panel_lock);

	dev = &panel->mipi_device;

	dev->host = host;
	/*
	 * We dont have device structure since panel is not a device node.
	 * When using drm panel framework, the device is probed when the host is
	 * create.
	 */
	dev->channel = 0;
	dev->lanes = 4;

	panel->host = host;
	rc = dsi_panel_vreg_get(panel);
	if (rc) {
		pr_err("[%s] failed to get panel regulators, rc=%d\n",
		       panel->name, rc);
		goto exit;
	}

	rc = dsi_panel_pinctrl_init(panel);
	if (rc) {
		pr_err("[%s] failed to init pinctrl, rc=%d\n", panel->name, rc);
		goto error_vreg_put;
	}

	rc = dsi_panel_gpio_request(panel);
	if (rc) {
		pr_err("[%s] failed to request gpios, rc=%d\n", panel->name,
		       rc);
		goto error_pinctrl_deinit;
	}

	rc = dsi_panel_bl_register(panel);
	if (rc) {
		if (rc != -EPROBE_DEFER)
			pr_err("[%s] failed to register backlight, rc=%d\n",
			       panel->name, rc);
		goto error_gpio_release;
	}

	goto exit;

error_gpio_release:
	(void)dsi_panel_gpio_release(panel);
error_pinctrl_deinit:
	(void)dsi_panel_pinctrl_deinit(panel);
error_vreg_put:
	(void)dsi_panel_vreg_put(panel);
exit:
	mutex_unlock(&panel->panel_lock);
	return rc;
}

int dsi_panel_drv_deinit(struct dsi_panel *panel)
{
	int rc = 0;

	if (!panel) {
		pr_err("invalid params\n");
		return -EINVAL;
	}

	mutex_lock(&panel->panel_lock);

	rc = dsi_panel_bl_unregister(panel);
	if (rc)
		pr_err("[%s] failed to unregister backlight, rc=%d\n",
		       panel->name, rc);

	rc = dsi_panel_gpio_release(panel);
	if (rc)
		pr_err("[%s] failed to release gpios, rc=%d\n", panel->name,
		       rc);

	rc = dsi_panel_pinctrl_deinit(panel);
	if (rc)
		pr_err("[%s] failed to deinit gpios, rc=%d\n", panel->name,
		       rc);

	rc = dsi_panel_vreg_put(panel);
	if (rc)
		pr_err("[%s] failed to put regs, rc=%d\n", panel->name, rc);

	panel->host = NULL;
	memset(&panel->mipi_device, 0x0, sizeof(panel->mipi_device));

	mutex_unlock(&panel->panel_lock);
	return rc;
}

int dsi_panel_validate_mode(struct dsi_panel *panel,
			    struct dsi_display_mode *mode)
{
	return 0;
}

int dsi_panel_get_mode_count(struct dsi_panel *panel)
{
	struct dsi_parser_utils *utils;
	struct device_node *timings_np, *child_np;
	int num_dfps_rates, num_bit_clks;
	int num_video_modes = 0, num_cmd_modes = 0;
	int count, rc = 0;
	void *utils_data = NULL;

	if (!panel) {
		pr_err("invalid params\n");
		return -EINVAL;
	}

	utils = &panel->utils;

	panel->num_timing_nodes = 0;

	timings_np = utils->get_child_by_name(utils->data,
			"qcom,mdss-dsi-display-timings");
	if (!timings_np && !panel->host_config.ext_bridge_num) {
		pr_err("no display timing nodes defined\n");
		rc = -EINVAL;
		goto error;
	}

	count = utils->get_child_count(timings_np);
	if ((!count && !panel->host_config.ext_bridge_num) ||
		count > DSI_MODE_MAX) {
		pr_err("invalid count of timing nodes: %d\n", count);
		rc = -EINVAL;
		goto error;
	}

<<<<<<< HEAD
=======
	/* No multiresolution support is available for video mode panels.
	 * Multi-mode is supported for video mode during POMS is enabled.
	 */
	if (panel->panel_mode != DSI_OP_CMD_MODE &&
		!panel->host_config.ext_bridge_num &&
		!panel->panel_mode_switch_enabled)
		count = SINGLE_MODE_SUPPORT;

>>>>>>> 93ca81a0
	panel->num_timing_nodes = count;
	dsi_for_each_child_node(timings_np, child_np) {
		utils_data = child_np;
		if (utils->read_bool(utils->data, "qcom,mdss-dsi-video-mode"))
			num_video_modes++;
		else if (utils->read_bool(utils->data,
					"qcom,mdss-dsi-cmd-mode"))
			num_cmd_modes++;
		else if (panel->panel_mode == DSI_OP_VIDEO_MODE)
			num_video_modes++;
		else if (panel->panel_mode == DSI_OP_CMD_MODE)
			num_cmd_modes++;
	}

	num_dfps_rates = !panel->dfps_caps.dfps_support ? 1 :
					panel->dfps_caps.dfps_list_len;

	num_bit_clks = !panel->dyn_clk_caps.dyn_clk_support ? 1 :
					panel->dyn_clk_caps.bit_clk_list_len;

	/* Inflate num_of_modes by fps and bit clks in dfps */
	panel->num_display_modes = (num_cmd_modes * num_bit_clks) +
			(num_video_modes * num_bit_clks * num_dfps_rates);

error:
	return rc;
}

int dsi_panel_get_phy_props(struct dsi_panel *panel,
			    struct dsi_panel_phy_props *phy_props)
{
	int rc = 0;

	if (!panel || !phy_props) {
		pr_err("invalid params\n");
		return -EINVAL;
	}

	memcpy(phy_props, &panel->phy_props, sizeof(*phy_props));
	return rc;
}

int dsi_panel_get_dfps_caps(struct dsi_panel *panel,
			    struct dsi_dfps_capabilities *dfps_caps)
{
	int rc = 0;

	if (!panel || !dfps_caps) {
		pr_err("invalid params\n");
		return -EINVAL;
	}

	memcpy(dfps_caps, &panel->dfps_caps, sizeof(*dfps_caps));
	return rc;
}

void dsi_panel_put_mode(struct dsi_display_mode *mode)
{
	int i;

	if (!mode->priv_info)
		return;

	for (i = 0; i < DSI_CMD_SET_MAX; i++) {
		dsi_panel_destroy_cmd_packets(&mode->priv_info->cmd_sets[i]);
		dsi_panel_dealloc_cmd_packets(&mode->priv_info->cmd_sets[i]);
	}

	kfree(mode->priv_info);
}

int dsi_panel_get_mode(struct dsi_panel *panel,
			u32 index, struct dsi_display_mode *mode,
			int topology_override)
{
	struct device_node *timings_np, *child_np;
	struct dsi_parser_utils *utils;
	struct dsi_display_mode_priv_info *prv_info;
	u32 child_idx = 0;
	int rc = 0, num_timings;
	void *utils_data = NULL;

	if (!panel || !mode) {
		pr_err("invalid params\n");
		return -EINVAL;
	}

	mutex_lock(&panel->panel_lock);
	utils = &panel->utils;

	mode->priv_info = kzalloc(sizeof(*mode->priv_info), GFP_KERNEL);
	if (!mode->priv_info) {
		rc = -ENOMEM;
		goto done;
	}

	prv_info = mode->priv_info;

	timings_np = utils->get_child_by_name(utils->data,
		"qcom,mdss-dsi-display-timings");
	if (!timings_np) {
		pr_err("no display timing nodes defined\n");
		rc = -EINVAL;
		goto parse_fail;
	}

	num_timings = utils->get_child_count(timings_np);
	if (!num_timings || num_timings > DSI_MODE_MAX) {
		pr_err("invalid count of timing nodes: %d\n", num_timings);
		rc = -EINVAL;
		goto parse_fail;
	}

	utils_data = utils->data;

	dsi_for_each_child_node(timings_np, child_np) {
		if (index != child_idx++)
			continue;

		utils->data = child_np;

		rc = dsi_panel_parse_timing(&mode->timing, utils);
		if (rc) {
			pr_err("failed to parse panel timing, rc=%d\n", rc);
			goto parse_fail;
		}

		if (panel->panel_mode == DSI_OP_VIDEO_MODE)
			mode->priv_info->mdp_transfer_time_us = 0;

		rc = dsi_panel_parse_dsc_params(mode, utils);
		if (rc) {
			pr_err("failed to parse dsc params, rc=%d\n", rc);
			goto parse_fail;
		}

		rc = dsi_panel_parse_topology(prv_info, utils,
				topology_override);
		if (rc) {
			pr_err("failed to parse panel topology, rc=%d\n", rc);
			goto parse_fail;
		}

		rc = dsi_panel_parse_cmd_sets(prv_info, utils);
		if (rc) {
			pr_err("failed to parse command sets, rc=%d\n", rc);
			goto parse_fail;
		}

		rc = dsi_panel_parse_jitter_config(mode, utils);
		if (rc)
			pr_err(
			"failed to parse panel jitter config, rc=%d\n", rc);

		rc = dsi_panel_parse_phy_timing(mode, utils, panel->panel_mode);
		if (rc) {
			pr_err(
			"failed to parse panel phy timings, rc=%d\n", rc);
			goto parse_fail;
		}

		rc = dsi_panel_parse_partial_update_caps(mode, utils);
		if (rc)
			pr_err("failed to partial update caps, rc=%d\n", rc);

		/*
		 * No support for pixel overlap in DSC enabled or Partial
		 * update enabled cases.
		 */
		if (prv_info->dsc_enabled || prv_info->roi_caps.enabled)
			prv_info->overlap_pixels = 0;

		if (panel->panel_mode_switch_enabled) {
			rc = dsi_panel_parse_panel_mode_caps(mode, utils);
			if (rc) {
				pr_err("PMS: failed to parse panel mode\n");
				rc = 0;
				mode->panel_mode = panel->panel_mode;
			}
		} else {
			mode->panel_mode = panel->panel_mode;
		}
	}
	goto done;

parse_fail:
	kfree(mode->priv_info);
	mode->priv_info = NULL;
done:
	utils->data = utils_data;
	mutex_unlock(&panel->panel_lock);
	return rc;
}

int dsi_panel_get_host_cfg_for_mode(struct dsi_panel *panel,
				    struct dsi_display_mode *mode,
				    struct dsi_host_config *config)
{
	int rc = 0;
	struct dsi_dyn_clk_caps *dyn_clk_caps = &panel->dyn_clk_caps;

	if (!panel || !mode || !config) {
		pr_err("invalid params\n");
		return -EINVAL;
	}

	mutex_lock(&panel->panel_lock);

	config->panel_mode = panel->panel_mode;
	memcpy(&config->common_config, &panel->host_config,
	       sizeof(config->common_config));

	if (panel->panel_mode == DSI_OP_VIDEO_MODE) {
		memcpy(&config->u.video_engine, &panel->video_config,
		       sizeof(config->u.video_engine));
	} else {
		memcpy(&config->u.cmd_engine, &panel->cmd_config,
		       sizeof(config->u.cmd_engine));
	}

	memcpy(&config->video_timing, &mode->timing,
	       sizeof(config->video_timing));
	config->video_timing.mdp_transfer_time_us =
			mode->priv_info->mdp_transfer_time_us;
	config->video_timing.dsc_enabled = mode->priv_info->dsc_enabled;
	config->video_timing.dsc = &mode->priv_info->dsc;
	config->video_timing.overlap_pixels = mode->priv_info->overlap_pixels;

	if (dyn_clk_caps->dyn_clk_support)
		config->bit_clk_rate_hz_override = mode->timing.clk_rate_hz;
	else
		config->bit_clk_rate_hz_override = mode->priv_info->clk_rate_hz;

	config->esc_clk_rate_hz = 19200000;
	mutex_unlock(&panel->panel_lock);
	return rc;
}

int dsi_panel_pre_prepare(struct dsi_panel *panel)
{
	int rc = 0;

	if (!panel) {
		pr_err("invalid params\n");
		return -EINVAL;
	}

	mutex_lock(&panel->panel_lock);

	/* If LP11_INIT is set, panel will be powered up during prepare() */
	if (panel->lp11_init)
		goto error;

	rc = dsi_panel_power_on(panel);
	if (rc) {
		pr_err("[%s] panel power on failed, rc=%d\n", panel->name, rc);
		goto error;
	}

error:
	mutex_unlock(&panel->panel_lock);
	return rc;
}

int dsi_panel_update_pps(struct dsi_panel *panel)
{
	int rc = 0;
	struct dsi_panel_cmd_set *set = NULL;
	struct dsi_display_mode_priv_info *priv_info = NULL;

	if (!panel || !panel->cur_mode) {
		pr_err("invalid params\n");
		return -EINVAL;
	}

	mutex_lock(&panel->panel_lock);

	priv_info = panel->cur_mode->priv_info;

	set = &priv_info->cmd_sets[DSI_CMD_SET_PPS];

	dsi_dsc_create_pps_buf_cmd(&priv_info->dsc, panel->dsc_pps_cmd, 0);
	rc = dsi_panel_create_cmd_packets(panel->dsc_pps_cmd,
					  DSI_CMD_PPS_SIZE, 1, set->cmds);
	if (rc) {
		pr_err("failed to create cmd packets, rc=%d\n", rc);
		goto error;
	}

	rc = dsi_panel_tx_cmd_set(panel, DSI_CMD_SET_PPS);
	if (rc) {
		pr_err("[%s] failed to send DSI_CMD_SET_PPS cmds, rc=%d\n",
			panel->name, rc);
	}

	dsi_panel_destroy_cmd_packets(set);
error:
	mutex_unlock(&panel->panel_lock);
	return rc;
}

int dsi_panel_set_lp1(struct dsi_panel *panel)
{
	int rc = 0;

	if (!panel) {
		pr_err("invalid params\n");
		return -EINVAL;
	}

	mutex_lock(&panel->panel_lock);
	if (!panel->panel_initialized)
		goto exit;

	/**
	 * Consider LP1->LP2->LP1.
	 * If the panel is already in LP mode, do not need to
	 * set the regulator.
	 * IBB and AB power mode woulc be set at the same time
	 * in PMIC driver, so we only call ibb setting, that
	 * is enough.
	 */
	if (dsi_panel_is_type_oled(panel) &&
	    panel->power_mode != SDE_MODE_DPMS_LP2)
		dsi_pwr_panel_regulator_mode_set(&panel->power_info,
			"ibb", REGULATOR_MODE_IDLE);
	rc = dsi_panel_tx_cmd_set(panel, DSI_CMD_SET_LP1);
	if (rc)
		pr_err("[%s] failed to send DSI_CMD_SET_LP1 cmd, rc=%d\n",
		       panel->name, rc);
exit:
	mutex_unlock(&panel->panel_lock);
	return rc;
}

int dsi_panel_set_lp2(struct dsi_panel *panel)
{
	int rc = 0;

	if (!panel) {
		pr_err("invalid params\n");
		return -EINVAL;
	}

	mutex_lock(&panel->panel_lock);
	if (!panel->panel_initialized)
		goto exit;

	rc = dsi_panel_tx_cmd_set(panel, DSI_CMD_SET_LP2);
	if (rc)
		pr_err("[%s] failed to send DSI_CMD_SET_LP2 cmd, rc=%d\n",
		       panel->name, rc);
exit:
	mutex_unlock(&panel->panel_lock);
	return rc;
}

int dsi_panel_set_nolp(struct dsi_panel *panel)
{
	int rc = 0;

	if (!panel) {
		pr_err("invalid params\n");
		return -EINVAL;
	}

	mutex_lock(&panel->panel_lock);
	if (!panel->panel_initialized)
		goto exit;

	/**
	 * Consider about LP1->LP2->NOLP.
	 */
	if (dsi_panel_is_type_oled(panel) &&
	    (panel->power_mode == SDE_MODE_DPMS_LP1 ||
		panel->power_mode == SDE_MODE_DPMS_LP2))
		dsi_pwr_panel_regulator_mode_set(&panel->power_info,
			"ibb", REGULATOR_MODE_NORMAL);
	rc = dsi_panel_tx_cmd_set(panel, DSI_CMD_SET_NOLP);
	if (rc)
		pr_err("[%s] failed to send DSI_CMD_SET_NOLP cmd, rc=%d\n",
		       panel->name, rc);
exit:
	mutex_unlock(&panel->panel_lock);
	return rc;
}

int dsi_panel_prepare(struct dsi_panel *panel)
{
	int rc = 0;

	if (!panel) {
		pr_err("invalid params\n");
		return -EINVAL;
	}

	mutex_lock(&panel->panel_lock);

	if (panel->lp11_init) {
		rc = dsi_panel_power_on(panel);
		if (rc) {
			pr_err("[%s] panel power on failed, rc=%d\n",
			       panel->name, rc);
			goto error;
		}
	}

	rc = dsi_panel_tx_cmd_set(panel, DSI_CMD_SET_PRE_ON);
	if (rc) {
		pr_err("[%s] failed to send DSI_CMD_SET_PRE_ON cmds, rc=%d\n",
		       panel->name, rc);
		goto error;
	}

error:
	mutex_unlock(&panel->panel_lock);
	return rc;
}

static int dsi_panel_roi_prepare_dcs_cmds(struct dsi_panel_cmd_set *set,
		struct dsi_rect *roi, int ctrl_idx, int unicast)
{
	static const int ROI_CMD_LEN = 5;

	int rc = 0;

	/* DTYPE_DCS_LWRITE */
	static char *caset, *paset;

	set->cmds = NULL;

	caset = kzalloc(ROI_CMD_LEN, GFP_KERNEL);
	if (!caset) {
		rc = -ENOMEM;
		goto exit;
	}
	caset[0] = 0x2a;
	caset[1] = (roi->x & 0xFF00) >> 8;
	caset[2] = roi->x & 0xFF;
	caset[3] = ((roi->x - 1 + roi->w) & 0xFF00) >> 8;
	caset[4] = (roi->x - 1 + roi->w) & 0xFF;

	paset = kzalloc(ROI_CMD_LEN, GFP_KERNEL);
	if (!paset) {
		rc = -ENOMEM;
		goto error_free_mem;
	}
	paset[0] = 0x2b;
	paset[1] = (roi->y & 0xFF00) >> 8;
	paset[2] = roi->y & 0xFF;
	paset[3] = ((roi->y - 1 + roi->h) & 0xFF00) >> 8;
	paset[4] = (roi->y - 1 + roi->h) & 0xFF;

	set->type = DSI_CMD_SET_ROI;
	set->state = DSI_CMD_SET_STATE_LP;
	set->count = 2; /* send caset + paset together */
	set->cmds = kcalloc(set->count, sizeof(*set->cmds), GFP_KERNEL);
	if (!set->cmds) {
		rc = -ENOMEM;
		goto error_free_mem;
	}
	set->cmds[0].msg.channel = 0;
	set->cmds[0].msg.type = MIPI_DSI_DCS_LONG_WRITE;
	set->cmds[0].msg.flags = unicast ? MIPI_DSI_MSG_UNICAST : 0;
	set->cmds[0].msg.ctrl = unicast ? ctrl_idx : 0;
	set->cmds[0].msg.tx_len = ROI_CMD_LEN;
	set->cmds[0].msg.tx_buf = caset;
	set->cmds[0].msg.rx_len = 0;
	set->cmds[0].msg.rx_buf = 0;
	set->cmds[0].msg.wait_ms = 0;
	set->cmds[0].last_command = 0;
	set->cmds[0].post_wait_ms = 0;

	set->cmds[1].msg.channel = 0;
	set->cmds[1].msg.type = MIPI_DSI_DCS_LONG_WRITE;
	set->cmds[1].msg.flags = unicast ? MIPI_DSI_MSG_UNICAST : 0;
	set->cmds[1].msg.ctrl = unicast ? ctrl_idx : 0;
	set->cmds[1].msg.tx_len = ROI_CMD_LEN;
	set->cmds[1].msg.tx_buf = paset;
	set->cmds[1].msg.rx_len = 0;
	set->cmds[1].msg.rx_buf = 0;
	set->cmds[1].msg.wait_ms = 0;
	set->cmds[1].last_command = 1;
	set->cmds[1].post_wait_ms = 0;

	goto exit;

error_free_mem:
	kfree(caset);
	kfree(paset);
	kfree(set->cmds);

exit:
	return rc;
}

int dsi_panel_send_qsync_on_dcs(struct dsi_panel *panel,
		int ctrl_idx)
{
	int rc = 0;

	if (!panel) {
		pr_err("invalid params\n");
		return -EINVAL;
	}

	mutex_lock(&panel->panel_lock);

	pr_debug("ctrl:%d qsync on\n", ctrl_idx);
	rc = dsi_panel_tx_cmd_set(panel, DSI_CMD_SET_QSYNC_ON);
	if (rc)
		pr_err("[%s] failed to send DSI_CMD_SET_QSYNC_ON cmds rc=%d\n",
		       panel->name, rc);

	mutex_unlock(&panel->panel_lock);
	return rc;
}

int dsi_panel_send_qsync_off_dcs(struct dsi_panel *panel,
		int ctrl_idx)
{
	int rc = 0;

	if (!panel) {
		pr_err("invalid params\n");
		return -EINVAL;
	}

	mutex_lock(&panel->panel_lock);

	pr_debug("ctrl:%d qsync off\n", ctrl_idx);
	rc = dsi_panel_tx_cmd_set(panel, DSI_CMD_SET_QSYNC_OFF);
	if (rc)
		pr_err("[%s] failed to send DSI_CMD_SET_QSYNC_OFF cmds rc=%d\n",
		       panel->name, rc);

	mutex_unlock(&panel->panel_lock);
	return rc;
}

int dsi_panel_send_roi_dcs(struct dsi_panel *panel, int ctrl_idx,
		struct dsi_rect *roi)
{
	int rc = 0;
	struct dsi_panel_cmd_set *set;
	struct dsi_display_mode_priv_info *priv_info;

	if (!panel || !panel->cur_mode) {
		pr_err("Invalid params\n");
		return -EINVAL;
	}

	priv_info = panel->cur_mode->priv_info;
	set = &priv_info->cmd_sets[DSI_CMD_SET_ROI];

	rc = dsi_panel_roi_prepare_dcs_cmds(set, roi, ctrl_idx, true);
	if (rc) {
		pr_err("[%s] failed to prepare DSI_CMD_SET_ROI cmds, rc=%d\n",
				panel->name, rc);
		return rc;
	}
	pr_debug("[%s] send roi x %d y %d w %d h %d\n", panel->name,
			roi->x, roi->y, roi->w, roi->h);

	mutex_lock(&panel->panel_lock);

	rc = dsi_panel_tx_cmd_set(panel, DSI_CMD_SET_ROI);
	if (rc)
		pr_err("[%s] failed to send DSI_CMD_SET_ROI cmds, rc=%d\n",
				panel->name, rc);

	mutex_unlock(&panel->panel_lock);

	dsi_panel_destroy_cmd_packets(set);
	dsi_panel_dealloc_cmd_packets(set);

	return rc;
}

int dsi_panel_pre_mode_switch_to_video(struct dsi_panel *panel)
{
	int rc = 0;

	if (!panel) {
		pr_err("Invalid params\n");
		return -EINVAL;
	}

	mutex_lock(&panel->panel_lock);
	rc = dsi_panel_tx_cmd_set(panel, DSI_CMD_SET_CMD_TO_VID_SWITCH);
	if (rc)
		pr_err("[%s] failed to send DSI_CMD_SET_CMD_TO_VID_SWITCH cmds, rc=%d\n",
			panel->name, rc);
	mutex_unlock(&panel->panel_lock);

	return rc;
}

int dsi_panel_pre_mode_switch_to_cmd(struct dsi_panel *panel)
{
	int rc = 0;

	if (!panel) {
		pr_err("Invalid params\n");
		return -EINVAL;
	}

	mutex_lock(&panel->panel_lock);
	rc = dsi_panel_tx_cmd_set(panel, DSI_CMD_SET_VID_TO_CMD_SWITCH);
	if (rc)
		pr_err("[%s] failed to send DSI_CMD_SET_VID_TO_CMD_SWITCH cmds, rc=%d\n",
			panel->name, rc);
	mutex_unlock(&panel->panel_lock);
	return rc;
}

int dsi_panel_mode_switch_to_cmd(struct dsi_panel *panel)
{
	int rc = 0;

	if (!panel) {
		pr_err("Invalid params\n");
		return -EINVAL;
	}

	mutex_lock(&panel->panel_lock);
	rc = dsi_panel_tx_cmd_set(panel, DSI_CMD_SET_POST_VID_TO_CMD_SWITCH);
	if (rc)
		pr_err("[%s] failed to send DSI_CMD_SET_POST_VID_TO_CMD_SWITCH cmds, rc=%d\n",
			panel->name, rc);
	mutex_unlock(&panel->panel_lock);
	return rc;
}

int dsi_panel_mode_switch_to_vid(struct dsi_panel *panel)
{
	int rc = 0;

	if (!panel) {
		pr_err("Invalid params\n");
		return -EINVAL;
	}

	mutex_lock(&panel->panel_lock);
	rc = dsi_panel_tx_cmd_set(panel, DSI_CMD_SET_POST_CMD_TO_VID_SWITCH);
	if (rc)
		pr_err("[%s] failed to send DSI_CMD_SET_POST_CMD_TO_VID_SWITCH cmds, rc=%d\n",
			panel->name, rc);
	mutex_unlock(&panel->panel_lock);
	return rc;
}

int dsi_panel_switch(struct dsi_panel *panel)
{
	int rc = 0;

	if (!panel) {
		pr_err("Invalid params\n");
		return -EINVAL;
	}

	mutex_lock(&panel->panel_lock);

	rc = dsi_panel_tx_cmd_set(panel, DSI_CMD_SET_TIMING_SWITCH);
	if (rc)
		pr_err("[%s] failed to send DSI_CMD_SET_TIMING_SWITCH cmds, rc=%d\n",
		       panel->name, rc);

	mutex_unlock(&panel->panel_lock);
	return rc;
}

int dsi_panel_post_switch(struct dsi_panel *panel)
{
	int rc = 0;

	if (!panel) {
		pr_err("Invalid params\n");
		return -EINVAL;
	}

	mutex_lock(&panel->panel_lock);

	rc = dsi_panel_tx_cmd_set(panel, DSI_CMD_SET_POST_TIMING_SWITCH);
	if (rc)
		pr_err("[%s] failed to send DSI_CMD_SET_POST_TIMING_SWITCH cmds, rc=%d\n",
		       panel->name, rc);

	mutex_unlock(&panel->panel_lock);
	return rc;
}

int dsi_panel_enable(struct dsi_panel *panel)
{
	int rc = 0;
	enum dsi_cmd_set_type cmd_type = DSI_CMD_SET_ON;

	if (!panel) {
		pr_err("Invalid params\n");
		return -EINVAL;
	}

	mutex_lock(&panel->panel_lock);

	if (asus_lcd_dimming_on) {
		cmd_type = DSI_CMD_SET_DIM_ON;
	} else {
		cmd_type = DSI_CMD_SET_ON;
	}

	rc = dsi_panel_tx_cmd_set(panel, cmd_type);

	// applying dimming setting here
	asus_lcd_dim_conf_apply();

	if (rc)
		pr_err("[%s] failed to send DSI_CMD_SET_ON cmds, rc=%d\n",
		       panel->name, rc);
	else
		panel->panel_initialized = true;
	mutex_unlock(&panel->panel_lock);
	return rc;
}

int dsi_panel_post_enable(struct dsi_panel *panel)
{
	int rc = 0;

	if (!panel) {
		pr_err("invalid params\n");
		return -EINVAL;
	}

	mutex_lock(&panel->panel_lock);

	rc = dsi_panel_tx_cmd_set(panel, DSI_CMD_SET_POST_ON);
	if (rc) {
		pr_err("[%s] failed to send DSI_CMD_SET_POST_ON cmds, rc=%d\n",
		       panel->name, rc);
		goto error;
	}
error:
	mutex_unlock(&panel->panel_lock);
	return rc;
}

int dsi_panel_pre_disable(struct dsi_panel *panel)
{
	int rc = 0;

	if (!panel) {
		pr_err("invalid params\n");
		return -EINVAL;
	}

	mutex_lock(&panel->panel_lock);

	rc = dsi_panel_tx_cmd_set(panel, DSI_CMD_SET_PRE_OFF);
	if (rc) {
		pr_err("[%s] failed to send DSI_CMD_SET_PRE_OFF cmds, rc=%d\n",
		       panel->name, rc);
		goto error;
	}

error:
	mutex_unlock(&panel->panel_lock);
	return rc;
}

int dsi_panel_disable(struct dsi_panel *panel)
{
	int rc = 0;

	if (!panel) {
		pr_err("invalid params\n");
		return -EINVAL;
	}

	mutex_lock(&panel->panel_lock);

	/* Avoid sending panel off commands when ESD recovery is underway */
	if (!atomic_read(&panel->esd_recovery_pending)) {
		/*
		 * Need to set IBB/AB regulator mode to STANDBY,
		 * if panel is going off from AOD mode.
		 */
		if (dsi_panel_is_type_oled(panel) &&
		      (panel->power_mode == SDE_MODE_DPMS_LP1 ||
		       panel->power_mode == SDE_MODE_DPMS_LP2))
			dsi_pwr_panel_regulator_mode_set(&panel->power_info,
				"ibb", REGULATOR_MODE_STANDBY);

		rc = dsi_panel_tx_cmd_set(panel, DSI_CMD_SET_OFF);
		if (rc) {
			/*
			 * Sending panel off commands may fail when  DSI
			 * controller is in a bad state. These failures can be
			 * ignored since controller will go for full reset on
			 * subsequent display enable anyway.
			 */
			pr_warn_ratelimited("[%s] failed to send DSI_CMD_SET_OFF cmds, rc=%d\n",
					panel->name, rc);
			rc = 0;
		}
	}
	panel->panel_initialized = false;
	panel->power_mode = SDE_MODE_DPMS_OFF;

	mutex_unlock(&panel->panel_lock);
	return rc;
}

int dsi_panel_unprepare(struct dsi_panel *panel)
{
	int rc = 0;

	if (!panel) {
		pr_err("invalid params\n");
		return -EINVAL;
	}

	mutex_lock(&panel->panel_lock);

	rc = dsi_panel_tx_cmd_set(panel, DSI_CMD_SET_POST_OFF);
	if (rc) {
		pr_err("[%s] failed to send DSI_CMD_SET_POST_OFF cmds, rc=%d\n",
		       panel->name, rc);
		goto error;
	}

error:
	mutex_unlock(&panel->panel_lock);
	return rc;
}

int dsi_panel_post_unprepare(struct dsi_panel *panel)
{
	int rc = 0;

	if (!panel) {
		pr_err("invalid params\n");
		return -EINVAL;
	}

	mutex_lock(&panel->panel_lock);

	rc = dsi_panel_power_off(panel);
	if (rc) {
		pr_err("[%s] panel power_Off failed, rc=%d\n",
		       panel->name, rc);
		goto error;
	}
error:
	mutex_unlock(&panel->panel_lock);
	return rc;
}<|MERGE_RESOLUTION|>--- conflicted
+++ resolved
@@ -3664,17 +3664,6 @@
 		goto error;
 	}
 
-<<<<<<< HEAD
-=======
-	/* No multiresolution support is available for video mode panels.
-	 * Multi-mode is supported for video mode during POMS is enabled.
-	 */
-	if (panel->panel_mode != DSI_OP_CMD_MODE &&
-		!panel->host_config.ext_bridge_num &&
-		!panel->panel_mode_switch_enabled)
-		count = SINGLE_MODE_SUPPORT;
-
->>>>>>> 93ca81a0
 	panel->num_timing_nodes = count;
 	dsi_for_each_child_node(timings_np, child_np) {
 		utils_data = child_np;
