--- conflicted
+++ resolved
@@ -159,10 +159,6 @@
  * @panel:            Handle to DSI panel.
  * @panel_of:         pHandle to DSI panel.
  * @ext_bridge:       External bridge information for DSI display.
-<<<<<<< HEAD
- * @ext_bridge_cnt:   Number of external bridges
-=======
->>>>>>> b6fbaa1d
  * @modes:            Array of probed DSI modes
  * @type:             DSI display type.
  * @clk_master_idx:   The master controller for controlling clocks. This is an
@@ -218,12 +214,7 @@
 	struct device_node *parser_node;
 
 	/* external bridge */
-<<<<<<< HEAD
-	struct dsi_display_ext_bridge ext_bridge[MAX_DSI_CTRLS_PER_DISPLAY];
-	u32 ext_bridge_cnt;
-=======
 	struct dsi_display_ext_bridge ext_bridge[MAX_EXT_BRIDGE_PORT_CONFIG];
->>>>>>> b6fbaa1d
 
 	struct dsi_display_mode *modes;
 
