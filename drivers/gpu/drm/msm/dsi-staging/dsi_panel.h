/*
 * Copyright (c) 2016-2019, The Linux Foundation. All rights reserved.
 *
 * This program is free software; you can redistribute it and/or modify
 * it under the terms of the GNU General Public License version 2 and
 * only version 2 as published by the Free Software Foundation.
 *
 * This program is distributed in the hope that it will be useful,
 * but WITHOUT ANY WARRANTY; without even the implied warranty of
 * MERCHANTABILITY or FITNESS FOR A PARTICULAR PURPOSE.  See the
 * GNU General Public License for more details.
 *
 */

#ifndef _DSI_PANEL_H_
#define _DSI_PANEL_H_

#include <linux/of_device.h>
#include <linux/types.h>
#include <linux/bitops.h>
#include <linux/errno.h>
#include <linux/backlight.h>
#include <drm/drm_panel.h>
#include <drm/msm_drm.h>

#include "dsi_defs.h"
#include "dsi_ctrl_hw.h"
#include "dsi_clk.h"
#include "dsi_pwr.h"
#include "dsi_parser.h"
#include "msm_drv.h"

#define MAX_BL_LEVEL 4096
#define MAX_BL_SCALE_LEVEL 1024
#define MAX_AD_BL_SCALE_LEVEL 65535
#define DSI_CMD_PPS_SIZE 135

#define DSI_MODE_MAX 5

enum dsi_panel_rotation {
	DSI_PANEL_ROTATE_NONE = 0,
	DSI_PANEL_ROTATE_HV_FLIP,
	DSI_PANEL_ROTATE_H_FLIP,
	DSI_PANEL_ROTATE_V_FLIP
};

enum dsi_backlight_type {
	DSI_BACKLIGHT_PWM = 0,
	DSI_BACKLIGHT_WLED,
	DSI_BACKLIGHT_DCS,
	DSI_BACKLIGHT_EXTERNAL,
	DSI_BACKLIGHT_UNKNOWN,
	DSI_BACKLIGHT_MAX,
};

enum bl_update_flag {
	BL_UPDATE_DELAY_UNTIL_FIRST_FRAME,
	BL_UPDATE_NONE,
};

enum {
	MODE_GPIO_NOT_VALID = 0,
	MODE_SEL_DUAL_PORT,
	MODE_SEL_SINGLE_PORT,
	MODE_GPIO_HIGH,
	MODE_GPIO_LOW,
};

enum dsi_dms_mode {
	DSI_DMS_MODE_DISABLED = 0,
	DSI_DMS_MODE_RES_SWITCH_IMMEDIATE,
};

enum dsi_panel_physical_type {
	DSI_DISPLAY_PANEL_TYPE_LCD = 0,
	DSI_DISPLAY_PANEL_TYPE_OLED,
	DSI_DISPLAY_PANEL_TYPE_MAX,
};

struct dsi_dfps_capabilities {
	enum dsi_dfps_type type;
	u32 min_refresh_rate;
	u32 max_refresh_rate;
	u32 *dfps_list;
	u32 dfps_list_len;
	bool dfps_support;
};

struct dsi_dyn_clk_caps {
	bool dyn_clk_support;
	u32 *bit_clk_list;
	u32 bit_clk_list_len;
};

struct dsi_pinctrl_info {
	struct pinctrl *pinctrl;
	struct pinctrl_state *active;
	struct pinctrl_state *suspend;
};

struct dsi_panel_phy_props {
	u32 panel_width_mm;
	u32 panel_height_mm;
	enum dsi_panel_rotation rotation;
};

struct dsi_backlight_config {
	enum dsi_backlight_type type;
	enum bl_update_flag bl_update;

	u32 bl_min_level;
	u32 bl_max_level;
	u32 brightness_max_level;
	u32 brightness_default_level;
	u32 bl_level;
	u32 bl_scale;
	u32 bl_scale_ad;

	int en_gpio;
	/* PWM params */
	struct pwm_device *pwm_bl;
	bool pwm_enabled;
	u32 pwm_period_usecs;

	/* WLED params */
	struct led_trigger *wled;
	struct backlight_device *raw_bd;
};

struct dsi_reset_seq {
	u32 level;
	u32 sleep_ms;
};

struct dsi_panel_reset_config {
	struct dsi_reset_seq *sequence;
	u32 count;

	int reset_gpio;
	int disp_en_gpio;
	int lcd_mode_sel_gpio;
	u32 mode_sel_state;
};

enum esd_check_status_mode {
	ESD_MODE_REG_READ,
	ESD_MODE_SW_BTA,
	ESD_MODE_PANEL_TE,
	ESD_MODE_SW_SIM_SUCCESS,
	ESD_MODE_SW_SIM_FAILURE,
	ESD_MODE_MAX
};

struct drm_panel_esd_config {
	bool esd_enabled;

	enum esd_check_status_mode status_mode;
	struct dsi_panel_cmd_set status_cmd;
	u32 *status_cmds_rlen;
	u32 *status_valid_params;
	u32 *status_value;
	u8 *return_buf;
	u8 *status_buf;
	u32 groups;
};

struct dsi_panel {
	const char *name;
	const char *type;
	struct device_node *panel_of_node;
	struct mipi_dsi_device mipi_device;

	struct mutex panel_lock;
	struct mutex bl_lock;
	struct drm_panel drm_panel;
	struct mipi_dsi_host *host;
	struct device *parent;

	struct dsi_host_common_cfg host_config;
	struct dsi_video_engine_cfg video_config;
	struct dsi_cmd_engine_cfg cmd_config;
	enum dsi_op_mode panel_mode;

	struct dsi_dfps_capabilities dfps_caps;
	struct dsi_dyn_clk_caps dyn_clk_caps;
	struct dsi_panel_phy_props phy_props;

	struct dsi_display_mode *cur_mode;
	u32 num_timing_nodes;

	struct dsi_regulator_info power_info;
	struct dsi_backlight_config bl_config;
	struct dsi_panel_reset_config reset_config;
	struct dsi_pinctrl_info pinctrl;
	struct drm_panel_hdr_properties hdr_props;
	struct drm_panel_esd_config esd_config;

	struct dsi_parser_utils utils;

	bool lp11_init;
	bool ulps_feature_enabled;
	bool ulps_suspend_enabled;
	bool allow_phy_power_off;
	atomic_t esd_recovery_pending;

	bool panel_initialized;
	bool te_using_watchdog_timer;
	u32 qsync_min_fps;

	char dsc_pps_cmd[DSI_CMD_PPS_SIZE];
	enum dsi_dms_mode dms_mode;

	bool sync_broadcast_en;
<<<<<<< HEAD

	// for early backlight
	u32 early_bl_level;
	struct workqueue_struct *early_bl_workqueue;
	struct work_struct early_bl_work;
=======
	int power_mode;
	enum dsi_panel_physical_type panel_type;
>>>>>>> b10268a7
};

static inline bool dsi_panel_ulps_feature_enabled(struct dsi_panel *panel)
{
	return panel->ulps_feature_enabled;
}

static inline bool dsi_panel_initialized(struct dsi_panel *panel)
{
	return panel->panel_initialized;
}

static inline void dsi_panel_acquire_panel_lock(struct dsi_panel *panel)
{
	mutex_lock(&panel->panel_lock);
}

static inline void dsi_panel_release_panel_lock(struct dsi_panel *panel)
{
	mutex_unlock(&panel->panel_lock);
}

static inline bool dsi_panel_is_type_oled(struct dsi_panel *panel)
{
	return (panel->panel_type == DSI_DISPLAY_PANEL_TYPE_OLED);
}

struct dsi_panel *dsi_panel_get(struct device *parent,
				struct device_node *of_node,
				struct device_node *parser_node,
				const char *type,
				int topology_override);

int dsi_panel_trigger_esd_attack(struct dsi_panel *panel);

void dsi_panel_put(struct dsi_panel *panel);

int dsi_panel_drv_init(struct dsi_panel *panel, struct mipi_dsi_host *host);

int dsi_panel_drv_deinit(struct dsi_panel *panel);

int dsi_panel_get_mode_count(struct dsi_panel *panel);

void dsi_panel_put_mode(struct dsi_display_mode *mode);

int dsi_panel_get_mode(struct dsi_panel *panel,
		       u32 index,
		       struct dsi_display_mode *mode,
		       int topology_override);

int dsi_panel_validate_mode(struct dsi_panel *panel,
			    struct dsi_display_mode *mode);

int dsi_panel_get_host_cfg_for_mode(struct dsi_panel *panel,
				    struct dsi_display_mode *mode,
				    struct dsi_host_config *config);

int dsi_panel_get_phy_props(struct dsi_panel *panel,
			    struct dsi_panel_phy_props *phy_props);
int dsi_panel_get_dfps_caps(struct dsi_panel *panel,
			    struct dsi_dfps_capabilities *dfps_caps);

int dsi_panel_pre_prepare(struct dsi_panel *panel);

int dsi_panel_set_lp1(struct dsi_panel *panel);

int dsi_panel_set_lp2(struct dsi_panel *panel);

int dsi_panel_set_nolp(struct dsi_panel *panel);

int dsi_panel_prepare(struct dsi_panel *panel);

int dsi_panel_enable(struct dsi_panel *panel);

int dsi_panel_post_enable(struct dsi_panel *panel);

int dsi_panel_pre_disable(struct dsi_panel *panel);

int dsi_panel_disable(struct dsi_panel *panel);

int dsi_panel_unprepare(struct dsi_panel *panel);

int dsi_panel_post_unprepare(struct dsi_panel *panel);

int dsi_panel_set_backlight(struct dsi_panel *panel, u32 bl_lvl);

int dsi_panel_update_pps(struct dsi_panel *panel);

int dsi_panel_send_qsync_on_dcs(struct dsi_panel *panel,
		int ctrl_idx);
int dsi_panel_send_qsync_off_dcs(struct dsi_panel *panel,
		int ctrl_idx);

int dsi_panel_send_roi_dcs(struct dsi_panel *panel, int ctrl_idx,
		struct dsi_rect *roi);

int dsi_panel_switch(struct dsi_panel *panel);

int dsi_panel_post_switch(struct dsi_panel *panel);

void dsi_dsc_pclk_param_calc(struct msm_display_dsc_info *dsc, int intf_width);

void dsi_panel_bl_handoff(struct dsi_panel *panel);

struct dsi_panel *dsi_panel_ext_bridge_get(struct device *parent,
				struct device_node *of_node,
				int topology_override);

int dsi_panel_parse_esd_reg_read_configs(struct dsi_panel *panel);

void dsi_panel_ext_bridge_put(struct dsi_panel *panel);

#endif /* _DSI_PANEL_H_ */<|MERGE_RESOLUTION|>--- conflicted
+++ resolved
@@ -211,16 +211,13 @@
 	enum dsi_dms_mode dms_mode;
 
 	bool sync_broadcast_en;
-<<<<<<< HEAD
+	int power_mode;
+	enum dsi_panel_physical_type panel_type;
 
 	// for early backlight
 	u32 early_bl_level;
 	struct workqueue_struct *early_bl_workqueue;
 	struct work_struct early_bl_work;
-=======
-	int power_mode;
-	enum dsi_panel_physical_type panel_type;
->>>>>>> b10268a7
 };
 
 static inline bool dsi_panel_ulps_feature_enabled(struct dsi_panel *panel)
