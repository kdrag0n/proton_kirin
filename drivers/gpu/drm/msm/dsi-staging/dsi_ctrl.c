--- conflicted
+++ resolved
@@ -41,11 +41,6 @@
 
 #define CEIL(x, y)              (((x) + ((y)-1)) / (y))
 
-<<<<<<< HEAD
-=======
-#define TICKS_IN_MICRO_SECOND    1000000
-
->>>>>>> b6fbaa1d
 struct dsi_ctrl_list_item {
 	struct dsi_ctrl *ctrl;
 	struct list_head list;
@@ -821,10 +816,6 @@
 	int rc = 0;
 	u32 num_of_lanes = 0;
 	u32 bpp;
-<<<<<<< HEAD
-=======
-	u32 refresh_rate = TICKS_IN_MICRO_SECOND;
->>>>>>> b6fbaa1d
 	u64 h_period, v_period, bit_rate, pclk_rate, bit_rate_per_lane,
 	    byte_clk_rate;
 	struct dsi_host_common_cfg *host_cfg = &config->common_config;
@@ -847,24 +838,10 @@
 		num_of_lanes = split_link->lanes_per_sublink;
 
 	if (config->bit_clk_rate_hz_override == 0) {
-<<<<<<< HEAD
 		h_period = DSI_H_TOTAL_DSC(timing);
 		h_period += timing->overlap_pixels;
 		v_period = DSI_V_TOTAL(timing);
 		bit_rate = h_period * v_period * timing->refresh_rate * bpp;
-=======
-		if (config->panel_mode == DSI_OP_CMD_MODE) {
-			h_period = DSI_H_ACTIVE_DSC(timing);
-			v_period = timing->v_active;
-
-			do_div(refresh_rate, timing->mdp_transfer_time_us);
-		} else {
-			h_period = DSI_H_TOTAL_DSC(timing);
-			v_period = DSI_V_TOTAL(timing);
-			refresh_rate = timing->refresh_rate;
-		}
-		bit_rate = h_period * v_period * refresh_rate * bpp;
->>>>>>> b6fbaa1d
 	} else {
 		bit_rate = config->bit_clk_rate_hz_override * num_of_lanes;
 	}
