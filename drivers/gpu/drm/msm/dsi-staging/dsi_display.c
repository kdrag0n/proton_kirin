--- conflicted
+++ resolved
@@ -3603,21 +3603,11 @@
 	/* Parse TE data */
 	dsi_display_parse_te_data(display);
 
-<<<<<<< HEAD
-	/* Parse all external bridges from port 0 */
-	display_for_each_ctrl(i, display) {
-		display->ext_bridge[i].node_of =
-			of_graph_get_remote_node(of_node, 0, i);
-		if (display->ext_bridge[i].node_of)
-			display->ext_bridge_cnt++;
-		else
-=======
 	/* Parse all external bridges config, endpoint0 */
 	for (i = 0; i < MAX_EXT_BRIDGE_PORT_CONFIG; i++) {
 		display->ext_bridge[i].node_of =
 			of_graph_get_remote_node(of_node, 0, i);
 		if (!display->ext_bridge[i].node_of)
->>>>>>> b6fbaa1d
 			break;
 	}
 
@@ -5593,17 +5583,9 @@
 {
 	struct msm_drm_private *priv;
 	struct sde_kms *sde_kms;
-<<<<<<< HEAD
-	struct list_head *connector_list;
-	struct drm_connector *conn_iter;
-	struct sde_connector *sde_conn;
-	struct dsi_display *display;
-	int i;
-=======
 	struct dsi_display *display;
 	int i, j, k;
 	u32 bridge_num;
->>>>>>> b6fbaa1d
 
 	if (!bridge || !bridge->encoder) {
 		SDE_ERROR("invalid argument\n");
@@ -5612,18 +5594,6 @@
 
 	priv = bridge->dev->dev_private;
 	sde_kms = to_sde_kms(priv->kms);
-<<<<<<< HEAD
-	connector_list = &sde_kms->dev->mode_config.connector_list;
-
-	list_for_each_entry(conn_iter, connector_list, head) {
-		sde_conn = to_sde_connector(conn_iter);
-		if (sde_conn->encoder == bridge->encoder) {
-			display = sde_conn->display;
-			display_for_each_ctrl(i, display) {
-				if (display->ext_bridge[i].bridge == bridge)
-					return &display->ext_bridge[i];
-			}
-=======
 
 	for (i = 0; i < sde_kms->dsi_display_count; i++) {
 		display = sde_kms->dsi_displays[i];
@@ -5632,7 +5602,6 @@
 			k = display->panel->host_config.ext_bridge_map[j];
 			if (display->ext_bridge[k].bridge == bridge)
 				return &display->ext_bridge[k];
->>>>>>> b6fbaa1d
 		}
 	}
 
@@ -5796,56 +5765,18 @@
 	struct drm_bridge *prev_bridge = bridge;
 	int rc = 0, i;
 
-<<<<<<< HEAD
-	for (i = 0; i < display->ext_bridge_cnt; i++) {
-		struct dsi_display_ext_bridge *ext_bridge_info =
-				&display->ext_bridge[i];
-=======
 	for (i = 0; i < display->panel->host_config.ext_bridge_num; i++) {
 		int j = display->panel->host_config.ext_bridge_map[i];
 		struct dsi_display_ext_bridge *ext_bridge_info =
 				&display->ext_bridge[j];
->>>>>>> b6fbaa1d
 
 		/* return if ext bridge is already initialized */
 		if (ext_bridge_info->bridge)
 			return 0;
 
-<<<<<<< HEAD
-		if (!display->panel->host_config.ext_bridge_mode)
+		if (!display->panel->host_config.ext_bridge_num)
 			return 0;
 
-		ext_bridge = of_drm_find_bridge(ext_bridge_info->node_of);
-		if (IS_ERR_OR_NULL(ext_bridge)) {
-			rc = PTR_ERR(ext_bridge);
-			pr_err("failed to find ext bridge\n");
-			goto error;
-		}
-
-		/* override functions for mode adjustment */
-		if (display->ext_bridge_cnt > 1) {
-			ext_bridge_info->bridge_funcs = *ext_bridge->funcs;
-			if (ext_bridge->funcs->mode_fixup)
-				ext_bridge_info->bridge_funcs.mode_fixup =
-					dsi_display_drm_ext_bridge_mode_fixup;
-			if (ext_bridge->funcs->mode_valid)
-				ext_bridge_info->bridge_funcs.mode_valid =
-					dsi_display_drm_ext_bridge_mode_valid;
-			if (ext_bridge->funcs->mode_set)
-				ext_bridge_info->bridge_funcs.mode_set =
-					dsi_display_drm_ext_bridge_mode_set;
-			ext_bridge_info->orig_funcs = ext_bridge->funcs;
-			ext_bridge->funcs = &ext_bridge_info->bridge_funcs;
-		}
-
-		rc = drm_bridge_attach(encoder, ext_bridge, prev_bridge);
-		if (rc) {
-			pr_err("[%s] ext brige attach failed, %d\n",
-				display->name, rc);
-			goto error;
-		}
-
-=======
 		ext_bridge = of_drm_find_bridge(ext_bridge_info->node_of);
 		if (IS_ERR_OR_NULL(ext_bridge)) {
 			rc = PTR_ERR(ext_bridge);
@@ -5876,7 +5807,6 @@
 			goto error;
 		}
 
->>>>>>> b6fbaa1d
 		ext_bridge_info->display = display;
 		ext_bridge_info->bridge = ext_bridge;
 		prev_bridge = ext_bridge;
@@ -5900,8 +5830,7 @@
 		if (!display->ext_conn ||
 		    !display->ext_conn->funcs ||
 		    !display->ext_conn->helper_private ||
-<<<<<<< HEAD
-		    display->ext_bridge_cnt > 1) {
+		    display->panel->host_config.ext_bridge_num > 1) {
 			display->ext_conn = NULL;
 			continue;
 		}
@@ -5927,34 +5856,6 @@
 		sde_conn->ops.get_mode_info =
 				dsi_display_ext_get_mode_info;
 
-=======
-		    display->panel->host_config.ext_bridge_num > 1) {
-			display->ext_conn = NULL;
-			continue;
-		}
-
-		/* otherwise, hook up the functions to use external connector */
-		if (display->ext_conn->funcs->detect)
-			sde_conn->ops.detect = dsi_display_drm_ext_detect;
-
-		if (display->ext_conn->helper_private->get_modes)
-			sde_conn->ops.get_modes =
-				dsi_display_drm_ext_get_modes;
-
-		if (display->ext_conn->helper_private->mode_valid)
-			sde_conn->ops.mode_valid =
-				dsi_display_drm_ext_mode_valid;
-
-		if (display->ext_conn->helper_private->atomic_check)
-			sde_conn->ops.atomic_check =
-				dsi_display_drm_ext_atomic_check;
-
-		sde_conn->ops.get_info =
-				dsi_display_ext_get_info;
-		sde_conn->ops.get_mode_info =
-				dsi_display_ext_get_mode_info;
-
->>>>>>> b6fbaa1d
 		/* add support to attach/detach */
 		display->host.ops = &dsi_host_ext_ops;
 	}
@@ -6063,15 +5964,9 @@
 	}
 
 	num_dfps_rates = !dfps_caps.dfps_support ? 1 : dfps_caps.dfps_list_len;
-<<<<<<< HEAD
 
 	dyn_clk_caps = &(display->panel->dyn_clk_caps);
 
-=======
-
-	dyn_clk_caps = &(display->panel->dyn_clk_caps);
-
->>>>>>> b6fbaa1d
 	num_bit_clks = !dyn_clk_caps->dyn_clk_support ? 1 :
 					dyn_clk_caps->bit_clk_list_len;
 
@@ -6255,13 +6150,10 @@
 			panel_mode.pixel_clk_khz *= display->ctrl_count;
 		}
 
-<<<<<<< HEAD
 		/* pixel overlap is not supported for single dsi panels */
 		if (display->ctrl_count == 1)
 			panel_mode.priv_info->overlap_pixels = 0;
 
-=======
->>>>>>> b6fbaa1d
 		start = array_idx;
 
 		for (i = 0; i < num_dfps_rates; i++) {
