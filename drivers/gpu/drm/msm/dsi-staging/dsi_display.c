/*
 * Copyright (c) 2016-2019, The Linux Foundation. All rights reserved.
 *
 * This program is free software; you can redistribute it and/or modify
 * it under the terms of the GNU General Public License version 2 and
 * only version 2 as published by the Free Software Foundation.
 *
 * This program is distributed in the hope that it will be useful,
 * but WITHOUT ANY WARRANTY; without even the implied warranty of
 * MERCHANTABILITY or FITNESS FOR A PARTICULAR PURPOSE.  See the
 * GNU General Public License for more details.
 *
 */

#define pr_fmt(fmt)	"msm-dsi-display:[%s] " fmt, __func__

#include <linux/list.h>
#include <linux/of.h>
#include <linux/of_gpio.h>
#include <linux/err.h>

#include "msm_drv.h"
#include "sde_connector.h"
#include "msm_mmu.h"
#include "dsi_display.h"
#include "dsi_panel.h"
#include "dsi_ctrl.h"
#include "dsi_ctrl_hw.h"
#include "dsi_drm.h"
#include "dsi_clk.h"
#include "dsi_pwr.h"
#include "sde_dbg.h"
#include "dsi_parser.h"

#include <linux/proc_fs.h> //ASUS_BSP+++ read lcd unique id for factory
//ASUS BSP Display +++
#include <linux/string.h>
#include <linux/syscalls.h>
//ASUS BSP Display ---

#define to_dsi_display(x) container_of(x, struct dsi_display, host)
#define INT_BASE_10 10
#define NO_OVERRIDE -1

#define MISR_BUFF_SIZE	256
#define ESD_MODE_STRING_MAX_LEN 256

#define MAX_NAME_SIZE	64

#define DSI_CLOCK_BITRATE_RADIX 10
#define MAX_TE_SOURCE_ID  2

DEFINE_MUTEX(dsi_display_clk_mutex);

static char dsi_display_primary[MAX_CMDLINE_PARAM_LEN];
static char dsi_display_secondary[MAX_CMDLINE_PARAM_LEN];
static struct dsi_display_boot_param boot_displays[MAX_DSI_ACTIVE_DISPLAY] = {
	{.boot_param = dsi_display_primary},
	{.boot_param = dsi_display_secondary},
};

static const struct of_device_id dsi_display_dt_match[] = {
	{.compatible = "qcom,dsi-display"},
	{}
};

static unsigned int timing_override;
module_param(timing_override, uint, 0444);

//ASUS BSP Display features
#define ASUS_LCD_REGISTER_RW     "driver/panel_reg_rw"
#define ASUS_CABC_PROC_FILE      "driver/cabc"
#define ASUS_DIM_PROC_FILE       "driver/lcd_dimming"
#define ASUS_DIM_CONF_PROC_FILE  "driver/lcd_dimming_conf"
#define ASUS_ESD_PROC_FILE       "driver/esd_debug"
#define ASUS_EARLY_ON_PROC_FILE  "driver/lcd_early_on"
#define ASUS_BKLT_CTL_PROC_FILE  "driver/lcd_bl"

#define ASUS_LCD_REG_RW_MIN_LEN  2
#define ASUS_LCD_REG_RW_MAX_LEN  4
#define ASUS_LCD_REG_RW_READ_MAX 20

void asus_lcd_get_tcon_cmd(char cmd, int rlen);
void asus_lcd_set_tcon_cmd(char *cmd, short len);

struct dsi_display *g_display;
static struct mutex asus_lcd_tcon_cmd_mutex;
struct mutex dsi_op_mutex;
char asus_lcd_reg_buffer[4095];
char asus_lcd_cabc_mode[2] = {0x55, 0};
int asus_lcd_dimming_on = 1; //default resume with dimming
int asus_lcd_dimming_conf = 4;
bool asus_lcd_procfs_registered = false;

extern int asus_lcd_bridge_enable;
extern void asus_lcd_trigger_early_on_wq(void);
//ASUS BSP Display features ---

static void dsi_display_mask_ctrl_error_interrupts(struct dsi_display *display,
			u32 mask, bool enable)
{
	int i;
	struct dsi_display_ctrl *ctrl;

	if (!display)
		return;

	display_for_each_ctrl(i, display) {
		ctrl = &display->ctrl[i];
		if (!ctrl)
			continue;
		dsi_ctrl_mask_error_status_interrupts(ctrl->ctrl, mask, enable);
	}
}

static int dsi_display_config_clk_gating(struct dsi_display *display,
					bool enable)
{
	int rc = 0, i = 0;
	struct dsi_display_ctrl *mctrl, *ctrl;

	if (!display) {
		pr_err("Invalid params\n");
		return -EINVAL;
	}

	if (display->panel->host_config.force_hs_clk_lane) {
		pr_debug("no dsi clock gating for continuous clock mode\n");
		return 0;
	}

	mctrl = &display->ctrl[display->clk_master_idx];
	if (!mctrl) {
		pr_err("Invalid controller\n");
		return -EINVAL;
	}

	rc = dsi_ctrl_config_clk_gating(mctrl->ctrl, enable, PIXEL_CLK |
							DSI_PHY);
	if (rc) {
		pr_err("[%s] failed to %s clk gating, rc=%d\n",
				display->name, enable ? "enable" : "disable",
				rc);
		return rc;
	}

	display_for_each_ctrl(i, display) {
		ctrl = &display->ctrl[i];
		if (!ctrl->ctrl || (ctrl == mctrl))
			continue;
		/**
		 * In Split DSI usecase we should not enable clock gating on
		 * DSI PHY1 to ensure no display atrifacts are seen.
		 */
		rc = dsi_ctrl_config_clk_gating(ctrl->ctrl, enable, PIXEL_CLK);
		if (rc) {
			pr_err("[%s] failed to %s pixel clk gating, rc=%d\n",
				display->name, enable ? "enable" : "disable",
				rc);
			return rc;
		}
	}

	return 0;
}

static void dsi_display_set_ctrl_esd_check_flag(struct dsi_display *display,
			bool enable)
{
	int i;
	struct dsi_display_ctrl *ctrl;

	if (!display)
		return;

	display_for_each_ctrl(i, display) {
		ctrl = &display->ctrl[i];
		if (!ctrl)
			continue;
		ctrl->ctrl->esd_check_underway = enable;
	}
}

static void dsi_display_ctrl_irq_update(struct dsi_display *display, bool en)
{
	int i;
	struct dsi_display_ctrl *ctrl;

	if (!display)
		return;

	display_for_each_ctrl(i, display) {
		ctrl = &display->ctrl[i];
		if (!ctrl)
			continue;
		dsi_ctrl_irq_update(ctrl->ctrl, en);
	}
}

void dsi_rect_intersect(const struct dsi_rect *r1,
		const struct dsi_rect *r2,
		struct dsi_rect *result)
{
	int l, t, r, b;

	if (!r1 || !r2 || !result)
		return;

	l = max(r1->x, r2->x);
	t = max(r1->y, r2->y);
	r = min((r1->x + r1->w), (r2->x + r2->w));
	b = min((r1->y + r1->h), (r2->y + r2->h));

	if (r <= l || b <= t) {
		memset(result, 0, sizeof(*result));
	} else {
		result->x = l;
		result->y = t;
		result->w = r - l;
		result->h = b - t;
	}
}

int dsi_display_set_backlight(struct drm_connector *connector,
		void *display, u32 bl_lvl)
{
	struct dsi_display *dsi_display = display;
	struct dsi_panel *panel;
	u32 bl_scale, bl_scale_ad;
	u64 bl_temp;
	int rc = 0;

	if (dsi_display == NULL || dsi_display->panel == NULL)
		return -EINVAL;

	panel = dsi_display->panel;

	mutex_lock(&panel->panel_lock);
	if (!dsi_panel_initialized(panel)) {
		rc = -EINVAL;
		goto error;
	}

	panel->bl_config.bl_level = bl_lvl;

	/* scale backlight */
	bl_scale = panel->bl_config.bl_scale;
	bl_temp = bl_lvl * bl_scale / MAX_BL_SCALE_LEVEL;

	bl_scale_ad = panel->bl_config.bl_scale_ad;
	bl_temp = (u32)bl_temp * bl_scale_ad / MAX_AD_BL_SCALE_LEVEL;

	pr_debug("bl_scale = %u, bl_scale_ad = %u, bl_lvl = %u\n",
		bl_scale, bl_scale_ad, (u32)bl_temp);

	rc = dsi_display_clk_ctrl(dsi_display->dsi_clk_handle,
			DSI_CORE_CLK, DSI_CLK_ON);
	if (rc) {
		pr_err("[%s] failed to enable DSI core clocks, rc=%d\n",
		       dsi_display->name, rc);
		goto error;
	}

	rc = dsi_panel_set_backlight(panel, (u32)bl_temp);
	if (rc)
		pr_err("unable to set backlight\n");

	rc = dsi_display_clk_ctrl(dsi_display->dsi_clk_handle,
			DSI_CORE_CLK, DSI_CLK_OFF);
	if (rc) {
		pr_err("[%s] failed to disable DSI core clocks, rc=%d\n",
		       dsi_display->name, rc);
		goto error;
	}

error:
	mutex_unlock(&panel->panel_lock);
	return rc;
}

static int dsi_display_cmd_engine_enable(struct dsi_display *display)
{
	int rc = 0;
	int i;
	struct dsi_display_ctrl *m_ctrl, *ctrl;

	m_ctrl = &display->ctrl[display->cmd_master_idx];
	mutex_lock(&m_ctrl->ctrl->ctrl_lock);

	if (display->cmd_engine_refcount > 0) {
		display->cmd_engine_refcount++;
		goto done;
	}

	rc = dsi_ctrl_set_cmd_engine_state(m_ctrl->ctrl, DSI_CTRL_ENGINE_ON);
	if (rc) {
		pr_err("[%s] failed to enable cmd engine, rc=%d\n",
		       display->name, rc);
		goto done;
	}

	display_for_each_ctrl(i, display) {
		ctrl = &display->ctrl[i];
		if (!ctrl->ctrl || (ctrl == m_ctrl))
			continue;

		rc = dsi_ctrl_set_cmd_engine_state(ctrl->ctrl,
						   DSI_CTRL_ENGINE_ON);
		if (rc) {
			pr_err("[%s] failed to enable cmd engine, rc=%d\n",
			       display->name, rc);
			goto error_disable_master;
		}
	}

	display->cmd_engine_refcount++;
	goto done;
error_disable_master:
	(void)dsi_ctrl_set_cmd_engine_state(m_ctrl->ctrl, DSI_CTRL_ENGINE_OFF);
done:
	mutex_unlock(&m_ctrl->ctrl->ctrl_lock);
	return rc;
}

static int dsi_display_cmd_engine_disable(struct dsi_display *display)
{
	int rc = 0;
	int i;
	struct dsi_display_ctrl *m_ctrl, *ctrl;

	m_ctrl = &display->ctrl[display->cmd_master_idx];
	mutex_lock(&m_ctrl->ctrl->ctrl_lock);

	if (display->cmd_engine_refcount == 0) {
		pr_err("[%s] Invalid refcount\n", display->name);
		goto done;
	} else if (display->cmd_engine_refcount > 1) {
		display->cmd_engine_refcount--;
		goto done;
	}

	display_for_each_ctrl(i, display) {
		ctrl = &display->ctrl[i];
		if (!ctrl->ctrl || (ctrl == m_ctrl))
			continue;

		rc = dsi_ctrl_set_cmd_engine_state(ctrl->ctrl,
						   DSI_CTRL_ENGINE_OFF);
		if (rc)
			pr_err("[%s] failed to enable cmd engine, rc=%d\n",
			       display->name, rc);
	}

	rc = dsi_ctrl_set_cmd_engine_state(m_ctrl->ctrl, DSI_CTRL_ENGINE_OFF);
	if (rc) {
		pr_err("[%s] failed to enable cmd engine, rc=%d\n",
		       display->name, rc);
		goto error;
	}

error:
	display->cmd_engine_refcount = 0;
done:
	mutex_unlock(&m_ctrl->ctrl->ctrl_lock);
	return rc;
}

static void dsi_display_aspace_cb_locked(void *cb_data, bool is_detach)
{
	struct dsi_display *display;
	struct dsi_display_ctrl *display_ctrl;
	int rc, cnt;

	if (!cb_data) {
		pr_err("aspace cb called with invalid cb_data\n");
		return;
	}
	display = (struct dsi_display *)cb_data;

	/*
	 * acquire panel_lock to make sure no commands are in-progress
	 * while detaching the non-secure context banks
	 */
	dsi_panel_acquire_panel_lock(display->panel);

	if (is_detach) {
		/* invalidate the stored iova */
		display->cmd_buffer_iova = 0;

		/* return the virtual address mapping */
		msm_gem_put_vaddr(display->tx_cmd_buf);
		msm_gem_vunmap(display->tx_cmd_buf, OBJ_LOCK_NORMAL);

	} else {
		rc = msm_gem_get_iova(display->tx_cmd_buf,
				display->aspace, &(display->cmd_buffer_iova));
		if (rc) {
			pr_err("failed to get the iova rc %d\n", rc);
			goto end;
		}

		display->vaddr =
			(void *) msm_gem_get_vaddr(display->tx_cmd_buf);

		if (IS_ERR_OR_NULL(display->vaddr)) {
			pr_err("failed to get va rc %d\n", rc);
			goto end;
		}
	}

	display_for_each_ctrl(cnt, display) {
		display_ctrl = &display->ctrl[cnt];
		display_ctrl->ctrl->cmd_buffer_size = display->cmd_buffer_size;
		display_ctrl->ctrl->cmd_buffer_iova = display->cmd_buffer_iova;
		display_ctrl->ctrl->vaddr = display->vaddr;
		display_ctrl->ctrl->secure_mode = is_detach;
	}

end:
	/* release panel_lock */
	dsi_panel_release_panel_lock(display->panel);
}

static irqreturn_t dsi_display_panel_te_irq_handler(int irq, void *data)
{
	struct dsi_display *display = (struct dsi_display *)data;

	/*
	 * This irq handler is used for sole purpose of identifying
	 * ESD attacks on panel and we can safely assume IRQ_HANDLED
	 * in case of display not being initialized yet
	 */
	if (!display)
		return IRQ_HANDLED;

	SDE_EVT32(SDE_EVTLOG_FUNC_CASE1);
	complete_all(&display->esd_te_gate);
	return IRQ_HANDLED;
}

static void dsi_display_change_te_irq_status(struct dsi_display *display,
					bool enable)
{
	if (!display) {
		pr_err("Invalid params\n");
		return;
	}

	/* Handle unbalanced irq enable/disbale calls */
	if (enable && !display->is_te_irq_enabled) {
		enable_irq(gpio_to_irq(display->disp_te_gpio));
		display->is_te_irq_enabled = true;
	} else if (!enable && display->is_te_irq_enabled) {
		disable_irq(gpio_to_irq(display->disp_te_gpio));
		display->is_te_irq_enabled = false;
	}
}

static void dsi_display_register_te_irq(struct dsi_display *display)
{
	int rc = 0;
	struct platform_device *pdev;
	struct device *dev;
	unsigned int te_irq;

	pdev = display->pdev;
	if (!pdev) {
		pr_err("invalid platform device\n");
		return;
	}

	dev = &pdev->dev;
	if (!dev) {
		pr_err("invalid device\n");
		return;
	}

	if (!gpio_is_valid(display->disp_te_gpio)) {
		rc = -EINVAL;
		goto error;
	}

	init_completion(&display->esd_te_gate);
	te_irq = gpio_to_irq(display->disp_te_gpio);

	/* Avoid deferred spurious irqs with disable_irq() */
	irq_set_status_flags(te_irq, IRQ_DISABLE_UNLAZY);

	rc = devm_request_irq(dev, te_irq, dsi_display_panel_te_irq_handler,
			      IRQF_TRIGGER_FALLING | IRQF_ONESHOT,
			      "TE_GPIO", display);
	if (rc) {
		pr_err("TE request_irq failed for ESD rc:%d\n", rc);
		irq_clear_status_flags(te_irq, IRQ_DISABLE_UNLAZY);
		goto error;
	}

	disable_irq(te_irq);
	display->is_te_irq_enabled = false;

	return;

error:
	/* disable the TE based ESD check */
	pr_warn("Unable to register for TE IRQ\n");
	if (display->panel->esd_config.status_mode == ESD_MODE_PANEL_TE)
		display->panel->esd_config.esd_enabled = false;
}

static bool dsi_display_is_te_based_esd(struct dsi_display *display)
{
	u32 status_mode = 0;

	if (!display->panel) {
		pr_err("Invalid panel data\n");
		return false;
	}

	status_mode = display->panel->esd_config.status_mode;

	if (status_mode == ESD_MODE_PANEL_TE &&
			gpio_is_valid(display->disp_te_gpio))
		return true;
	return false;
}

/* Allocate memory for cmd dma tx buffer */
static int dsi_host_alloc_cmd_tx_buffer(struct dsi_display *display)
{
	int rc = 0, cnt = 0;
	struct dsi_display_ctrl *display_ctrl;

	display->tx_cmd_buf = msm_gem_new(display->drm_dev,
			SZ_4K,
			MSM_BO_UNCACHED);

	if ((display->tx_cmd_buf) == NULL) {
		pr_err("Failed to allocate cmd tx buf memory\n");
		rc = -ENOMEM;
		goto error;
	}

	display->cmd_buffer_size = SZ_4K;

	display->aspace = msm_gem_smmu_address_space_get(
			display->drm_dev, MSM_SMMU_DOMAIN_UNSECURE);
	if (!display->aspace) {
		pr_err("failed to get aspace\n");
		rc = -EINVAL;
		goto free_gem;
	}
	/* register to aspace */
	rc = msm_gem_address_space_register_cb(display->aspace,
			dsi_display_aspace_cb_locked, (void *)display);
	if (rc) {
		pr_err("failed to register callback %d", rc);
		goto free_gem;
	}

	rc = msm_gem_get_iova(display->tx_cmd_buf, display->aspace,
				&(display->cmd_buffer_iova));
	if (rc) {
		pr_err("failed to get the iova rc %d\n", rc);
		goto free_aspace_cb;
	}

	display->vaddr =
		(void *) msm_gem_get_vaddr(display->tx_cmd_buf);
	if (IS_ERR_OR_NULL(display->vaddr)) {
		pr_err("failed to get va rc %d\n", rc);
		rc = -EINVAL;
		goto put_iova;
	}

	display_for_each_ctrl(cnt, display) {
		display_ctrl = &display->ctrl[cnt];
		display_ctrl->ctrl->cmd_buffer_size = SZ_4K;
		display_ctrl->ctrl->cmd_buffer_iova =
					display->cmd_buffer_iova;
		display_ctrl->ctrl->vaddr = display->vaddr;
		display_ctrl->ctrl->tx_cmd_buf = display->tx_cmd_buf;
	}

	return rc;

put_iova:
	msm_gem_put_iova(display->tx_cmd_buf, display->aspace);
free_aspace_cb:
	msm_gem_address_space_unregister_cb(display->aspace,
			dsi_display_aspace_cb_locked, display);
free_gem:
	mutex_lock(&display->drm_dev->struct_mutex);
	msm_gem_free_object(display->tx_cmd_buf);
	mutex_unlock(&display->drm_dev->struct_mutex);
error:
	return rc;
}

static bool dsi_display_validate_reg_read(struct dsi_panel *panel)
{
	int i, j = 0;
	int len = 0, *lenp;
	int group = 0, count = 0;
	struct drm_panel_esd_config *config;

	if (!panel)
		return false;

	config = &(panel->esd_config);

	lenp = config->status_valid_params ?: config->status_cmds_rlen;
	count = config->status_cmd.count;

	for (i = 0; i < count; i++)
		len += lenp[i];

	for (i = 0; i < len; i++)
		j += len;

	for (j = 0; j < config->groups; ++j) {
		for (i = 0; i < len; ++i) {
			if (config->status_value[group + i] == 0xff) {
				if (config->return_buf[i] & 0x01)
					break;
				else
					continue;
			}
			if (config->return_buf[i] !=
				config->status_value[group + i]) {
				DRM_ERROR("mismatch: 0x%x\n",
					  config->return_buf[i]);
				break;
			}
		}

		if (i == len)
			return true;
		group += len;
	}

	return false;
}

static void dsi_display_parse_te_data(struct dsi_display *display)
{
	struct platform_device *pdev;
	struct device *dev;
	int rc = 0;
	u32 val = 0;

	pdev = display->pdev;
	if (!pdev) {
		pr_err("Inavlid platform device\n");
		return;
	}

	dev = &pdev->dev;
	if (!dev) {
		pr_err("Inavlid platform device\n");
		return;
	}

	display->disp_te_gpio = of_get_named_gpio(dev->of_node,
					"qcom,platform-te-gpio", 0);

	if (display->fw)
		rc = dsi_parser_read_u32(display->parser_node,
			"qcom,panel-te-source", &val);
	else
		rc = of_property_read_u32(dev->of_node,
			"qcom,panel-te-source", &val);

	if (rc || (val  > MAX_TE_SOURCE_ID)) {
		pr_err("invalid vsync source selection\n");
		val = 0;
	}

	display->te_source = val;
}

static int dsi_display_read_status(struct dsi_display_ctrl *ctrl,
		struct dsi_panel *panel)
{
	int i, rc = 0, count = 0, start = 0, *lenp;
	struct drm_panel_esd_config *config;
	struct dsi_cmd_desc *cmds;
	u32 flags = 0;

	if (!panel || !ctrl || !ctrl->ctrl)
		return -EINVAL;

	/*
	 * When DSI controller is not in initialized state, we do not want to
	 * report a false ESD failure and hence we defer until next read
	 * happen.
	 */
	if (!dsi_ctrl_validate_host_state(ctrl->ctrl))
		return 1;

	config = &(panel->esd_config);
	lenp = config->status_valid_params ?: config->status_cmds_rlen;
	count = config->status_cmd.count;
	cmds = config->status_cmd.cmds;
	flags |= (DSI_CTRL_CMD_FETCH_MEMORY | DSI_CTRL_CMD_READ |
		  DSI_CTRL_CMD_CUSTOM_DMA_SCHED);

	for (i = 0; i < count; ++i) {
		memset(config->status_buf, 0x0, SZ_4K);
		if (cmds[i].last_command) {
			cmds[i].msg.flags |= MIPI_DSI_MSG_LASTCOMMAND;
			flags |= DSI_CTRL_CMD_LAST_COMMAND;
		}
		if (config->status_cmd.state == DSI_CMD_SET_STATE_LP)
			cmds[i].msg.flags |= MIPI_DSI_MSG_USE_LPM;
		cmds[i].msg.rx_buf = config->status_buf;
		cmds[i].msg.rx_len = config->status_cmds_rlen[i];
		rc = dsi_ctrl_cmd_transfer(ctrl->ctrl, &cmds[i].msg, flags);
		if (rc <= 0) {
			pr_err("rx cmd transfer failed rc=%d\n", rc);
			return rc;
		}

		memcpy(config->return_buf + start,
			config->status_buf, lenp[i]);
		start += lenp[i];
	}

	return rc;
}

static int dsi_display_validate_status(struct dsi_display_ctrl *ctrl,
		struct dsi_panel *panel)
{
	int rc = 0;

	rc = dsi_display_read_status(ctrl, panel);
	if (rc <= 0) {
		goto exit;
	} else {
		/*
		 * panel status read successfully.
		 * check for validity of the data read back.
		 */
		rc = dsi_display_validate_reg_read(panel);
		if (!rc) {
			rc = -EINVAL;
			goto exit;
		}
	}

exit:
	return rc;
}

static int dsi_display_status_reg_read(struct dsi_display *display)
{
	int rc = 0, i;
	struct dsi_display_ctrl *m_ctrl, *ctrl;

	pr_debug(" ++\n");

	m_ctrl = &display->ctrl[display->cmd_master_idx];

	if (display->tx_cmd_buf == NULL) {
		rc = dsi_host_alloc_cmd_tx_buffer(display);
		if (rc) {
			pr_err("failed to allocate cmd tx buffer memory\n");
			goto done;
		}
	}

	rc = dsi_display_cmd_engine_enable(display);
	if (rc) {
		pr_err("cmd engine enable failed\n");
		return -EPERM;
	}

	rc = dsi_display_validate_status(m_ctrl, display->panel);
	if (rc <= 0) {
		pr_err("[%s] read status failed on master,rc=%d\n",
		       display->name, rc);
		goto exit;
	}

	if (!display->panel->sync_broadcast_en)
		goto exit;

	display_for_each_ctrl(i, display) {
		ctrl = &display->ctrl[i];
		if (ctrl == m_ctrl)
			continue;

		rc = dsi_display_validate_status(ctrl, display->panel);
		if (rc <= 0) {
			pr_err("[%s] read status failed on slave,rc=%d\n",
			       display->name, rc);
			goto exit;
		}
	}
exit:
	dsi_display_cmd_engine_disable(display);
done:
	return rc;
}

static int dsi_display_status_bta_request(struct dsi_display *display)
{
	int rc = 0;

	pr_debug(" ++\n");
	/* TODO: trigger SW BTA and wait for acknowledgment */

	return rc;
}

static int dsi_display_status_check_te(struct dsi_display *display)
{
	int rc = 1;
	int const esd_te_timeout = msecs_to_jiffies(3*20);

	dsi_display_change_te_irq_status(display, true);

	reinit_completion(&display->esd_te_gate);
	if (!wait_for_completion_timeout(&display->esd_te_gate,
				esd_te_timeout)) {
		pr_err("TE check failed\n");
		rc = -EINVAL;
	}

	dsi_display_change_te_irq_status(display, false);

	return rc;
}

int dsi_display_check_status(struct drm_connector *connector, void *display,
					bool te_check_override)
{
	struct dsi_display *dsi_display = display;
	struct dsi_panel *panel;
	u32 status_mode;
	int rc = 0x1;
	u32 mask;

	if (!dsi_display || !dsi_display->panel)
		return -EINVAL;

	panel = dsi_display->panel;

	dsi_panel_acquire_panel_lock(panel);

	if (!panel->panel_initialized) {
		pr_debug("Panel not initialized\n");
		goto release_panel_lock;
	}

	/* Prevent another ESD check,when ESD recovery is underway */
	if (atomic_read(&panel->esd_recovery_pending))
		goto release_panel_lock;

	status_mode = panel->esd_config.status_mode;

	if (status_mode == ESD_MODE_SW_SIM_SUCCESS)
		goto release_panel_lock;

	if (status_mode == ESD_MODE_SW_SIM_FAILURE) {
		rc = -EINVAL;
		goto release_panel_lock;
	}
	SDE_EVT32(SDE_EVTLOG_FUNC_ENTRY);

	if (te_check_override && gpio_is_valid(dsi_display->disp_te_gpio))
		status_mode = ESD_MODE_PANEL_TE;

	if (status_mode == ESD_MODE_PANEL_TE) {
		rc = dsi_display_status_check_te(dsi_display);
		goto exit;
	}

	dsi_display_clk_ctrl(dsi_display->dsi_clk_handle,
			     DSI_ALL_CLKS, DSI_CLK_ON);

	/* Mask error interrupts before attempting ESD read */
	mask = BIT(DSI_FIFO_OVERFLOW) | BIT(DSI_FIFO_UNDERFLOW);
	dsi_display_set_ctrl_esd_check_flag(dsi_display, true);
	dsi_display_mask_ctrl_error_interrupts(dsi_display, mask, true);

	if (status_mode == ESD_MODE_REG_READ) {
		rc = dsi_display_status_reg_read(dsi_display);
	} else if (status_mode == ESD_MODE_SW_BTA) {
		rc = dsi_display_status_bta_request(dsi_display);
	} else {
		pr_warn("Unsupported ESD check mode: %d\n", status_mode);
		panel->esd_config.esd_enabled = false;
	}

	/* Unmask error interrupts if check passed */
	if (rc > 0) {
		dsi_display_set_ctrl_esd_check_flag(dsi_display, false);
		dsi_display_mask_ctrl_error_interrupts(dsi_display,
						       mask, false);
	}
	dsi_display_clk_ctrl(dsi_display->dsi_clk_handle,
			     DSI_ALL_CLKS, DSI_CLK_OFF);

exit:
	/* Handle Panel failures during display disable sequence */
	if (rc <= 0)
		atomic_set(&panel->esd_recovery_pending, 1);

release_panel_lock:
	dsi_panel_release_panel_lock(panel);
	SDE_EVT32(SDE_EVTLOG_FUNC_EXIT);

	return rc;
}

static int dsi_display_cmd_prepare(const char *cmd_buf, u32 cmd_buf_len,
		struct dsi_cmd_desc *cmd, u8 *payload, u32 payload_len)
{
	int i;

	memset(cmd, 0x00, sizeof(*cmd));
	cmd->msg.type = cmd_buf[0];
	cmd->last_command = (cmd_buf[1] == 1 ? true : false);
	cmd->msg.channel = cmd_buf[2];
	cmd->msg.flags = cmd_buf[3];
	cmd->msg.ctrl = 0;
	cmd->post_wait_ms = cmd->msg.wait_ms = cmd_buf[4];
	cmd->msg.tx_len = ((cmd_buf[5] << 8) | (cmd_buf[6]));

	if (cmd->msg.tx_len > payload_len) {
		pr_err("Incorrect payload length tx_len %zu, payload_len %d\n",
		       cmd->msg.tx_len, payload_len);
		return -EINVAL;
	}

	for (i = 0; i < cmd->msg.tx_len; i++)
		payload[i] = cmd_buf[7 + i];

	cmd->msg.tx_buf = payload;
	return 0;
}

static int dsi_display_ctrl_get_host_init_state(struct dsi_display *dsi_display,
		bool *state)
{
	struct dsi_display_ctrl *ctrl;
	int i, rc = -EINVAL;

	display_for_each_ctrl(i, dsi_display) {
		ctrl = &dsi_display->ctrl[i];
		rc = dsi_ctrl_get_host_engine_init_state(ctrl->ctrl, state);
		if (rc)
			break;
	}
	return rc;
}

int dsi_display_cmd_transfer(struct drm_connector *connector,
		void *display, const char *cmd_buf,
		u32 cmd_buf_len)
{
	struct dsi_display *dsi_display = display;
	struct dsi_cmd_desc cmd;
	u8 cmd_payload[MAX_CMD_PAYLOAD_SIZE];
	int rc = 0;
	bool state = false;

	if (!dsi_display || !cmd_buf) {
		pr_err("[DSI] invalid params\n");
		return -EINVAL;
	}

	pr_debug("[DSI] Display command transfer\n");

	rc = dsi_display_cmd_prepare(cmd_buf, cmd_buf_len,
			&cmd, cmd_payload, MAX_CMD_PAYLOAD_SIZE);
	if (rc) {
		pr_err("[DSI] command prepare failed. rc %d\n", rc);
		return rc;
	}

	mutex_lock(&dsi_display->display_lock);
	rc = dsi_display_ctrl_get_host_init_state(dsi_display, &state);

	/**
	 * Handle scenario where a command transfer is initiated through
	 * sysfs interface when device is in suepnd state.
	 */
	if (!rc && !state) {
		pr_warn_ratelimited("Command xfer attempted while device is in suspend state\n"
				);
		rc = -EPERM;
		goto end;
	}
	if (rc || !state) {
		pr_err("[DSI] Invalid host state %d rc %d\n",
				state, rc);
		rc = -EPERM;
		goto end;
	}

	rc = dsi_display->host.ops->transfer(&dsi_display->host,
			&cmd.msg);
end:
	mutex_unlock(&dsi_display->display_lock);
	return rc;
}

static void _dsi_display_continuous_clk_ctrl(struct dsi_display *display,
					     bool enable)
{
	int i;
	struct dsi_display_ctrl *ctrl;

	if (!display || !display->panel->host_config.force_hs_clk_lane)
		return;

	display_for_each_ctrl(i, display) {
		ctrl = &display->ctrl[i];

		/**
		 * For phy ver 4.0 chipsets, configure DSI controller and
		 * DSI PHY to force clk lane to HS mode always whereas
		 * for other phy ver chipsets, configure DSI controller only.
		 */
		if (ctrl->phy->hw.ops.set_continuous_clk) {
			dsi_ctrl_hs_req_sel(ctrl->ctrl, true);
			dsi_ctrl_set_continuous_clk(ctrl->ctrl, enable);
			dsi_phy_set_continuous_clk(ctrl->phy, enable);
		} else {
			dsi_ctrl_set_continuous_clk(ctrl->ctrl, enable);
		}
	}
}

int dsi_display_soft_reset(void *display)
{
	struct dsi_display *dsi_display;
	struct dsi_display_ctrl *ctrl;
	int rc = 0;
	int i;

	if (!display)
		return -EINVAL;

	dsi_display = display;

	display_for_each_ctrl(i, dsi_display) {
		ctrl = &dsi_display->ctrl[i];
		rc = dsi_ctrl_soft_reset(ctrl->ctrl);
		if (rc) {
			pr_err("[%s] failed to soft reset host_%d, rc=%d\n",
					dsi_display->name, i, rc);
			break;
		}
	}

	return rc;
}

enum dsi_pixel_format dsi_display_get_dst_format(
		struct drm_connector *connector,
		void *display)
{
	enum dsi_pixel_format format = DSI_PIXEL_FORMAT_MAX;
	struct dsi_display *dsi_display = (struct dsi_display *)display;

	if (!dsi_display || !dsi_display->panel) {
		pr_err("Invalid params(s) dsi_display %pK, panel %pK\n",
			dsi_display,
			((dsi_display) ? dsi_display->panel : NULL));
		return format;
	}

	format = dsi_display->panel->host_config.dst_format;
	return format;
}

static void _dsi_display_setup_misr(struct dsi_display *display)
{
	int i;

	display_for_each_ctrl(i, display) {
		dsi_ctrl_setup_misr(display->ctrl[i].ctrl,
				display->misr_enable,
				display->misr_frame_count);
	}
}

/**
 * dsi_display_get_cont_splash_status - Get continuous splash status.
 * @dsi_display:         DSI display handle.
 *
 * Return: boolean to signify whether continuous splash is enabled.
 */
static bool dsi_display_get_cont_splash_status(struct dsi_display *display)
{
	u32 val = 0;
	int i;
	struct dsi_display_ctrl *ctrl;
	struct dsi_ctrl_hw *hw;

	display_for_each_ctrl(i, display) {
		ctrl = &(display->ctrl[i]);
		if (!ctrl || !ctrl->ctrl)
			continue;

		hw = &(ctrl->ctrl->hw);
		val = hw->ops.get_cont_splash_status(hw);
		if (!val)
			return false;
	}
	return true;
}

int dsi_display_set_power(struct drm_connector *connector,
		int power_mode, void *disp)
{
	struct dsi_display *display = disp;
	int rc = 0;

	if (!display || !display->panel) {
		pr_err("invalid display/panel\n");
		return -EINVAL;
	}

	switch (power_mode) {
	case SDE_MODE_DPMS_LP1:
		rc = dsi_panel_set_lp1(display->panel);
		break;
	case SDE_MODE_DPMS_LP2:
		rc = dsi_panel_set_lp2(display->panel);
		break;
	case SDE_MODE_DPMS_ON:
		if (display->panel->power_mode == SDE_MODE_DPMS_LP1 ||
			display->panel->power_mode == SDE_MODE_DPMS_LP2)
			rc = dsi_panel_set_nolp(display->panel);
		break;
	case SDE_MODE_DPMS_OFF:
	default:
		return rc;
	}

	pr_debug("Power mode transition from %d to %d %s",
		 display->panel->power_mode, power_mode,
		 rc ? "failed" : "successful");
	if (!rc)
		display->panel->power_mode = power_mode;

	return rc;
}

static ssize_t debugfs_dump_info_read(struct file *file,
				      char __user *user_buf,
				      size_t user_len,
				      loff_t *ppos)
{
	struct dsi_display *display = file->private_data;
	char *buf;
	u32 len = 0;
	int i;

	if (!display)
		return -ENODEV;

	if (*ppos)
		return 0;

	buf = kzalloc(SZ_4K, GFP_KERNEL);
	if (!buf)
		return -ENOMEM;

	len += snprintf(buf + len, (SZ_4K - len), "name = %s\n", display->name);
	len += snprintf(buf + len, (SZ_4K - len),
			"\tResolution = %dx%d\n",
			display->config.video_timing.h_active,
			display->config.video_timing.v_active);

	display_for_each_ctrl(i, display) {
		len += snprintf(buf + len, (SZ_4K - len),
				"\tCTRL_%d:\n\t\tctrl = %s\n\t\tphy = %s\n",
				i, display->ctrl[i].ctrl->name,
				display->ctrl[i].phy->name);
	}

	len += snprintf(buf + len, (SZ_4K - len),
			"\tPanel = %s\n", display->panel->name);

	len += snprintf(buf + len, (SZ_4K - len),
			"\tClock master = %s\n",
			display->ctrl[display->clk_master_idx].ctrl->name);

	if (len > user_len)
		len = user_len;

	if (copy_to_user(user_buf, buf, len)) {
		kfree(buf);
		return -EFAULT;
	}

	*ppos += len;

	kfree(buf);
	return len;
}

static ssize_t debugfs_misr_setup(struct file *file,
				  const char __user *user_buf,
				  size_t user_len,
				  loff_t *ppos)
{
	struct dsi_display *display = file->private_data;
	char *buf;
	int rc = 0;
	size_t len;
	u32 enable, frame_count;

	if (!display)
		return -ENODEV;

	if (*ppos)
		return 0;

	buf = kzalloc(MISR_BUFF_SIZE, GFP_KERNEL);
	if (!buf)
		return -ENOMEM;

	/* leave room for termination char */
	len = min_t(size_t, user_len, MISR_BUFF_SIZE - 1);
	if (copy_from_user(buf, user_buf, len)) {
		rc = -EINVAL;
		goto error;
	}

	buf[len] = '\0'; /* terminate the string */

	if (sscanf(buf, "%u %u", &enable, &frame_count) != 2) {
		rc = -EINVAL;
		goto error;
	}

	display->misr_enable = enable;
	display->misr_frame_count = frame_count;

	mutex_lock(&display->display_lock);
	rc = dsi_display_clk_ctrl(display->dsi_clk_handle,
			DSI_CORE_CLK, DSI_CLK_ON);
	if (rc) {
		pr_err("[%s] failed to enable DSI core clocks, rc=%d\n",
		       display->name, rc);
		goto unlock;
	}

	_dsi_display_setup_misr(display);

	rc = dsi_display_clk_ctrl(display->dsi_clk_handle,
			DSI_CORE_CLK, DSI_CLK_OFF);
	if (rc) {
		pr_err("[%s] failed to disable DSI core clocks, rc=%d\n",
		       display->name, rc);
		goto unlock;
	}

	rc = user_len;
unlock:
	mutex_unlock(&display->display_lock);
error:
	kfree(buf);
	return rc;
}

static ssize_t debugfs_misr_read(struct file *file,
				 char __user *user_buf,
				 size_t user_len,
				 loff_t *ppos)
{
	struct dsi_display *display = file->private_data;
	char *buf;
	u32 len = 0;
	int rc = 0;
	struct dsi_ctrl *dsi_ctrl;
	int i;
	u32 misr;
	size_t max_len = min_t(size_t, user_len, MISR_BUFF_SIZE);

	if (!display)
		return -ENODEV;

	if (*ppos)
		return 0;

	buf = kzalloc(max_len, GFP_KERNEL);
	if (ZERO_OR_NULL_PTR(buf))
		return -ENOMEM;

	mutex_lock(&display->display_lock);
	rc = dsi_display_clk_ctrl(display->dsi_clk_handle,
			DSI_CORE_CLK, DSI_CLK_ON);
	if (rc) {
		pr_err("[%s] failed to enable DSI core clocks, rc=%d\n",
		       display->name, rc);
		goto error;
	}

	display_for_each_ctrl(i, display) {
		dsi_ctrl = display->ctrl[i].ctrl;
		misr = dsi_ctrl_collect_misr(display->ctrl[i].ctrl);

		len += snprintf((buf + len), max_len - len,
			"DSI_%d MISR: 0x%x\n", dsi_ctrl->cell_index, misr);

		if (len >= max_len)
			break;
	}

	rc = dsi_display_clk_ctrl(display->dsi_clk_handle,
			DSI_CORE_CLK, DSI_CLK_OFF);
	if (rc) {
		pr_err("[%s] failed to disable DSI core clocks, rc=%d\n",
		       display->name, rc);
		goto error;
	}

	if (copy_to_user(user_buf, buf, max_len)) {
		rc = -EFAULT;
		goto error;
	}

	*ppos += len;

error:
	mutex_unlock(&display->display_lock);
	kfree(buf);
	return len;
}

static ssize_t debugfs_esd_trigger_check(struct file *file,
				  const char __user *user_buf,
				  size_t user_len,
				  loff_t *ppos)
{
	struct dsi_display *display = file->private_data;
	char *buf;
	int rc = 0;
	u32 esd_trigger;

	if (!display)
		return -ENODEV;

	if (*ppos)
		return 0;

	if (user_len > sizeof(u32))
		return -EINVAL;

	if (!user_len || !user_buf)
		return -EINVAL;

	if (!display->panel ||
		atomic_read(&display->panel->esd_recovery_pending))
		return user_len;

	buf = kzalloc(user_len + 1, GFP_KERNEL);
	if (!buf)
		return -ENOMEM;

	if (copy_from_user(buf, user_buf, user_len)) {
		rc = -EINVAL;
		goto error;
	}

	buf[user_len] = '\0'; /* terminate the string */

	if (kstrtouint(buf, 10, &esd_trigger)) {
		rc = -EINVAL;
		goto error;
	}

	if (esd_trigger != 1) {
		rc = -EINVAL;
		goto error;
	}

	display->esd_trigger = esd_trigger;

	if (display->esd_trigger) {
		pr_info("ESD attack triggered by user\n");
		rc = dsi_panel_trigger_esd_attack(display->panel);
		if (rc) {
			pr_err("Failed to trigger ESD attack\n");
			goto error;
		}
	}

	rc = user_len;
error:
	kfree(buf);
	return rc;
}

static ssize_t debugfs_alter_esd_check_mode(struct file *file,
				  const char __user *user_buf,
				  size_t user_len,
				  loff_t *ppos)
{
	struct dsi_display *display = file->private_data;
	struct drm_panel_esd_config *esd_config;
	char *buf;
	int rc = 0;
	size_t len = min_t(size_t, user_len, ESD_MODE_STRING_MAX_LEN);

	if (!display)
		return -ENODEV;

	if (*ppos)
		return 0;

	buf = kzalloc(len + 1, GFP_KERNEL);
	if (ZERO_OR_NULL_PTR(buf))
		return -ENOMEM;

	if (copy_from_user(buf, user_buf, len)) {
		rc = -EINVAL;
		goto error;
	}

	buf[len] = '\0'; /* terminate the string */
	if (!display->panel) {
		rc = -EINVAL;
		goto error;
	}

	esd_config = &display->panel->esd_config;
	if (!esd_config) {
		pr_err("Invalid panel esd config\n");
		rc = -EINVAL;
		goto error;
	}

	if (!esd_config->esd_enabled)
		goto error;

	if (!strcmp(buf, "te_signal_check\n")) {
		pr_info("ESD check is switched to TE mode by user\n");
		esd_config->status_mode = ESD_MODE_PANEL_TE;
		dsi_display_change_te_irq_status(display, true);
	}

	if (!strcmp(buf, "reg_read\n")) {
		pr_info("ESD check is switched to reg read by user\n");
		rc = dsi_panel_parse_esd_reg_read_configs(display->panel);
		if (rc) {
			pr_err("failed to alter esd check mode,rc=%d\n",
						rc);
			rc = user_len;
			goto error;
		}
		esd_config->status_mode = ESD_MODE_REG_READ;
		if (dsi_display_is_te_based_esd(display))
			dsi_display_change_te_irq_status(display, false);
	}

	if (!strcmp(buf, "esd_sw_sim_success\n"))
		esd_config->status_mode = ESD_MODE_SW_SIM_SUCCESS;

	if (!strcmp(buf, "esd_sw_sim_failure\n"))
		esd_config->status_mode = ESD_MODE_SW_SIM_FAILURE;

	rc = len;
error:
	kfree(buf);
	return rc;
}

static ssize_t debugfs_read_esd_check_mode(struct file *file,
				 char __user *user_buf,
				 size_t user_len,
				 loff_t *ppos)
{
	struct dsi_display *display = file->private_data;
	struct drm_panel_esd_config *esd_config;
	char *buf;
	int rc = 0;
	size_t len = min_t(size_t, user_len, ESD_MODE_STRING_MAX_LEN);

	if (!display)
		return -ENODEV;

	if (*ppos)
		return 0;

	if (!display->panel) {
		pr_err("invalid panel data\n");
		return -EINVAL;
	}

	buf = kzalloc(len, GFP_KERNEL);
	if (ZERO_OR_NULL_PTR(buf))
		return -ENOMEM;

	esd_config = &display->panel->esd_config;
	if (!esd_config) {
		pr_err("Invalid panel esd config\n");
		rc = -EINVAL;
		goto error;
	}

	if (!esd_config->esd_enabled) {
		rc = snprintf(buf, len, "ESD feature not enabled");
		goto output_mode;
	}

	switch (esd_config->status_mode) {
	case ESD_MODE_REG_READ:
		rc = snprintf(buf, len, "reg_read");
		break;
	case ESD_MODE_PANEL_TE:
		rc = snprintf(buf, len, "te_signal_check");
		break;
	case ESD_MODE_SW_SIM_FAILURE:
		rc = snprintf(buf, len, "esd_sw_sim_failure");
		break;
	case ESD_MODE_SW_SIM_SUCCESS:
		rc = snprintf(buf, len, "esd_sw_sim_success");
		break;
	default:
		rc = snprintf(buf, len, "invalid");
		break;
	}

output_mode:
	if (!rc) {
		rc = -EINVAL;
		goto error;
	}

	if (copy_to_user(user_buf, buf, len)) {
		rc = -EFAULT;
		goto error;
	}

	*ppos += len;

error:
	kfree(buf);
	return len;
}

static const struct file_operations dump_info_fops = {
	.open = simple_open,
	.read = debugfs_dump_info_read,
};

static const struct file_operations misr_data_fops = {
	.open = simple_open,
	.read = debugfs_misr_read,
	.write = debugfs_misr_setup,
};

static const struct file_operations esd_trigger_fops = {
	.open = simple_open,
	.write = debugfs_esd_trigger_check,
};

static const struct file_operations esd_check_mode_fops = {
	.open = simple_open,
	.write = debugfs_alter_esd_check_mode,
	.read = debugfs_read_esd_check_mode,
};

static int dsi_display_debugfs_init(struct dsi_display *display)
{
	int rc = 0;
	struct dentry *dir, *dump_file, *misr_data;
	char name[MAX_NAME_SIZE];
	int i;

	dir = debugfs_create_dir(display->name, NULL);
	if (IS_ERR_OR_NULL(dir)) {
		rc = PTR_ERR(dir);
		pr_err("[%s] debugfs create dir failed, rc = %d\n",
		       display->name, rc);
		goto error;
	}

	dump_file = debugfs_create_file("dump_info",
					0400,
					dir,
					display,
					&dump_info_fops);
	if (IS_ERR_OR_NULL(dump_file)) {
		rc = PTR_ERR(dump_file);
		pr_err("[%s] debugfs create dump info file failed, rc=%d\n",
		       display->name, rc);
		goto error_remove_dir;
	}

	dump_file = debugfs_create_file("esd_trigger",
					0644,
					dir,
					display,
					&esd_trigger_fops);
	if (IS_ERR_OR_NULL(dump_file)) {
		rc = PTR_ERR(dump_file);
		pr_err("[%s] debugfs for esd trigger file failed, rc=%d\n",
		       display->name, rc);
		goto error_remove_dir;
	}

	dump_file = debugfs_create_file("esd_check_mode",
					0644,
					dir,
					display,
					&esd_check_mode_fops);
	if (IS_ERR_OR_NULL(dump_file)) {
		rc = PTR_ERR(dump_file);
		pr_err("[%s] debugfs for esd check mode failed, rc=%d\n",
		       display->name, rc);
		goto error_remove_dir;
	}

	misr_data = debugfs_create_file("misr_data",
					0600,
					dir,
					display,
					&misr_data_fops);
	if (IS_ERR_OR_NULL(misr_data)) {
		rc = PTR_ERR(misr_data);
		pr_err("[%s] debugfs create misr datafile failed, rc=%d\n",
		       display->name, rc);
		goto error_remove_dir;
	}

	display_for_each_ctrl(i, display) {
		struct msm_dsi_phy *phy = display->ctrl[i].phy;

		if (!phy || !phy->name)
			continue;

		snprintf(name, ARRAY_SIZE(name),
				"%s_allow_phy_power_off", phy->name);
		dump_file = debugfs_create_bool(name, 0600, dir,
				&phy->allow_phy_power_off);
		if (IS_ERR_OR_NULL(dump_file)) {
			rc = PTR_ERR(dump_file);
			pr_err("[%s] debugfs create %s failed, rc=%d\n",
			       display->name, name, rc);
			goto error_remove_dir;
		}

		snprintf(name, ARRAY_SIZE(name),
				"%s_regulator_min_datarate_bps", phy->name);
		dump_file = debugfs_create_u32(name, 0600, dir,
				&phy->regulator_min_datarate_bps);
		if (IS_ERR_OR_NULL(dump_file)) {
			rc = PTR_ERR(dump_file);
			pr_err("[%s] debugfs create %s failed, rc=%d\n",
			       display->name, name, rc);
			goto error_remove_dir;
		}
	}

	if (!debugfs_create_bool("ulps_feature_enable", 0600, dir,
			&display->panel->ulps_feature_enabled)) {
		pr_err("[%s] debugfs create ulps feature enable file failed\n",
		       display->name);
		goto error_remove_dir;
	}

	if (!debugfs_create_bool("ulps_suspend_feature_enable", 0600, dir,
			&display->panel->ulps_suspend_enabled)) {
		pr_err("[%s] debugfs create ulps-suspend feature enable file failed\n",
		       display->name);
		goto error_remove_dir;
	}

	if (!debugfs_create_bool("ulps_status", 0400, dir,
			&display->ulps_enabled)) {
		pr_err("[%s] debugfs create ulps status file failed\n",
		       display->name);
		goto error_remove_dir;
	}

	display->root = dir;
	dsi_parser_dbg_init(display->parser, dir);

	return rc;
error_remove_dir:
	debugfs_remove(dir);
error:
	return rc;
}

static int dsi_display_debugfs_deinit(struct dsi_display *display)
{
	debugfs_remove_recursive(display->root);

	return 0;
}

static void adjust_timing_by_ctrl_count(const struct dsi_display *display,
					struct dsi_display_mode *mode)
{
	struct dsi_host_common_cfg *host = &display->panel->host_config;
	bool is_split_link = host->split_link.split_link_enabled;
	u32 sublinks_count = host->split_link.num_sublinks;

	if (is_split_link && sublinks_count > 1) {
		mode->timing.h_active /= sublinks_count;
		mode->timing.h_front_porch /= sublinks_count;
		mode->timing.h_sync_width /= sublinks_count;
		mode->timing.h_back_porch /= sublinks_count;
		mode->timing.h_skew /= sublinks_count;
		mode->pixel_clk_khz /= sublinks_count;
	} else {
		mode->timing.h_active /= display->ctrl_count;
		mode->timing.h_front_porch /= display->ctrl_count;
		mode->timing.h_sync_width /= display->ctrl_count;
		mode->timing.h_back_porch /= display->ctrl_count;
		mode->timing.h_skew /= display->ctrl_count;
		mode->pixel_clk_khz /= display->ctrl_count;
	}
}

static int dsi_display_is_ulps_req_valid(struct dsi_display *display,
		bool enable)
{
	/* TODO: make checks based on cont. splash */

	pr_debug("checking ulps req validity\n");

	if (atomic_read(&display->panel->esd_recovery_pending)) {
		pr_debug("%s: ESD recovery sequence underway\n", __func__);
		return false;
	}

	if (!dsi_panel_ulps_feature_enabled(display->panel) &&
			!display->panel->ulps_suspend_enabled) {
		pr_debug("%s: ULPS feature is not enabled\n", __func__);
		return false;
	}

	if (!dsi_panel_initialized(display->panel) &&
			!display->panel->ulps_suspend_enabled) {
		pr_debug("%s: panel not yet initialized\n", __func__);
		return false;
	}

	if (enable && display->ulps_enabled) {
		pr_debug("ULPS already enabled\n");
		return false;
	} else if (!enable && !display->ulps_enabled) {
		pr_debug("ULPS already disabled\n");
		return false;
	}

	/*
	 * No need to enter ULPS when transitioning from splash screen to
	 * boot animation since it is expected that the clocks would be turned
	 * right back on.
	 */
	if (enable && display->is_cont_splash_enabled)
		return false;

	return true;
}


/**
 * dsi_display_set_ulps() - set ULPS state for DSI lanes.
 * @dsi_display:         DSI display handle.
 * @enable:           enable/disable ULPS.
 *
 * ULPS can be enabled/disabled after DSI host engine is turned on.
 *
 * Return: error code.
 */
static int dsi_display_set_ulps(struct dsi_display *display, bool enable)
{
	int rc = 0;
	int i = 0;
	struct dsi_display_ctrl *m_ctrl, *ctrl;


	if (!display) {
		pr_err("Invalid params\n");
		return -EINVAL;
	}

	if (!dsi_display_is_ulps_req_valid(display, enable)) {
		pr_debug("%s: skipping ULPS config, enable=%d\n",
			__func__, enable);
		return 0;
	}

	m_ctrl = &display->ctrl[display->cmd_master_idx];
	/*
	 * ULPS entry-exit can be either through the DSI controller or
	 * the DSI PHY depending on hardware variation. For some chipsets,
	 * both controller version and phy version ulps entry-exit ops can
	 * be present. To handle such cases, send ulps request through PHY,
	 * if ulps request is handled in PHY, then no need to send request
	 * through controller.
	 */

	rc = dsi_phy_set_ulps(m_ctrl->phy, &display->config, enable,
			display->clamp_enabled);

	if (rc == DSI_PHY_ULPS_ERROR) {
		pr_err("Ulps PHY state change(%d) failed\n", enable);
		return -EINVAL;
	}

	else if (rc == DSI_PHY_ULPS_HANDLED) {
		display_for_each_ctrl(i, display) {
			ctrl = &display->ctrl[i];
			if (!ctrl->ctrl || (ctrl == m_ctrl))
				continue;

			rc = dsi_phy_set_ulps(ctrl->phy, &display->config,
					enable, display->clamp_enabled);
			if (rc == DSI_PHY_ULPS_ERROR) {
				pr_err("Ulps PHY state change(%d) failed\n",
						enable);
				return -EINVAL;
			}
		}
	}

	else if (rc == DSI_PHY_ULPS_NOT_HANDLED) {
		rc = dsi_ctrl_set_ulps(m_ctrl->ctrl, enable);
		if (rc) {
			pr_err("Ulps controller state change(%d) failed\n",
					enable);
			return rc;
		}
		display_for_each_ctrl(i, display) {
			ctrl = &display->ctrl[i];
			if (!ctrl->ctrl || (ctrl == m_ctrl))
				continue;

			rc = dsi_ctrl_set_ulps(ctrl->ctrl, enable);
			if (rc) {
				pr_err("Ulps controller state change(%d) failed\n",
						enable);
				return rc;
			}
		}
	}

	display->ulps_enabled = enable;
	return 0;
}

/**
 * dsi_display_set_clamp() - set clamp state for DSI IO.
 * @dsi_display:         DSI display handle.
 * @enable:           enable/disable clamping.
 *
 * Return: error code.
 */
static int dsi_display_set_clamp(struct dsi_display *display, bool enable)
{
	int rc = 0;
	int i = 0;
	struct dsi_display_ctrl *m_ctrl, *ctrl;
	bool ulps_enabled = false;


	if (!display) {
		pr_err("Invalid params\n");
		return -EINVAL;
	}

	m_ctrl = &display->ctrl[display->cmd_master_idx];
	ulps_enabled = display->ulps_enabled;

	/*
	 * Clamp control can be either through the DSI controller or
	 * the DSI PHY depending on hardware variation
	 */
	rc = dsi_ctrl_set_clamp_state(m_ctrl->ctrl, enable, ulps_enabled);
	if (rc) {
		pr_err("DSI ctrl clamp state change(%d) failed\n", enable);
		return rc;
	}

	rc = dsi_phy_set_clamp_state(m_ctrl->phy, enable);
	if (rc) {
		pr_err("DSI phy clamp state change(%d) failed\n", enable);
		return rc;
	}

	display_for_each_ctrl(i, display) {
		ctrl = &display->ctrl[i];
		if (!ctrl->ctrl || (ctrl == m_ctrl))
			continue;

		rc = dsi_ctrl_set_clamp_state(ctrl->ctrl, enable, ulps_enabled);
		if (rc) {
			pr_err("DSI Clamp state change(%d) failed\n", enable);
			return rc;
		}

		rc = dsi_phy_set_clamp_state(ctrl->phy, enable);
		if (rc) {
			pr_err("DSI phy clamp state change(%d) failed\n",
				enable);
			return rc;
		}

		pr_debug("Clamps %s for ctrl%d\n",
			enable ? "enabled" : "disabled", i);
	}

	display->clamp_enabled = enable;
	return 0;
}

/**
 * dsi_display_setup_ctrl() - setup DSI controller.
 * @dsi_display:         DSI display handle.
 *
 * Return: error code.
 */
static int dsi_display_ctrl_setup(struct dsi_display *display)
{
	int rc = 0;
	int i = 0;
	struct dsi_display_ctrl *ctrl, *m_ctrl;


	if (!display) {
		pr_err("Invalid params\n");
		return -EINVAL;
	}

	m_ctrl = &display->ctrl[display->cmd_master_idx];
	rc = dsi_ctrl_setup(m_ctrl->ctrl);
	if (rc) {
		pr_err("DSI controller setup failed\n");
		return rc;
	}

	display_for_each_ctrl(i, display) {
		ctrl = &display->ctrl[i];
		if (!ctrl->ctrl || (ctrl == m_ctrl))
			continue;

		rc = dsi_ctrl_setup(ctrl->ctrl);
		if (rc) {
			pr_err("DSI controller setup failed\n");
			return rc;
		}
	}
	return 0;
}

static int dsi_display_phy_enable(struct dsi_display *display);

/**
 * dsi_display_phy_idle_on() - enable DSI PHY while coming out of idle screen.
 * @dsi_display:         DSI display handle.
 * @mmss_clamp:          True if clamp is enabled.
 *
 * Return: error code.
 */
static int dsi_display_phy_idle_on(struct dsi_display *display,
		bool mmss_clamp)
{
	int rc = 0;
	int i = 0;
	struct dsi_display_ctrl *m_ctrl, *ctrl;


	if (!display) {
		pr_err("Invalid params\n");
		return -EINVAL;
	}

	if (mmss_clamp && !display->phy_idle_power_off) {
		dsi_display_phy_enable(display);
		return 0;
	}

	m_ctrl = &display->ctrl[display->cmd_master_idx];
	rc = dsi_phy_idle_ctrl(m_ctrl->phy, true);
	if (rc) {
		pr_err("DSI controller setup failed\n");
		return rc;
	}

	display_for_each_ctrl(i, display) {
		ctrl = &display->ctrl[i];
		if (!ctrl->ctrl || (ctrl == m_ctrl))
			continue;

		rc = dsi_phy_idle_ctrl(ctrl->phy, true);
		if (rc) {
			pr_err("DSI controller setup failed\n");
			return rc;
		}
	}
	display->phy_idle_power_off = false;
	return 0;
}

/**
 * dsi_display_phy_idle_off() - disable DSI PHY while going to idle screen.
 * @dsi_display:         DSI display handle.
 *
 * Return: error code.
 */
static int dsi_display_phy_idle_off(struct dsi_display *display)
{
	int rc = 0;
	int i = 0;
	struct dsi_display_ctrl *m_ctrl, *ctrl;

	if (!display) {
		pr_err("Invalid params\n");
		return -EINVAL;
	}

	display_for_each_ctrl(i, display) {
		struct msm_dsi_phy *phy = display->ctrl[i].phy;

		if (!phy)
			continue;

		if (!phy->allow_phy_power_off) {
			pr_debug("phy doesn't support this feature\n");
			return 0;
		}
	}

	m_ctrl = &display->ctrl[display->cmd_master_idx];

	rc = dsi_phy_idle_ctrl(m_ctrl->phy, false);
	if (rc) {
		pr_err("[%s] failed to enable cmd engine, rc=%d\n",
		       display->name, rc);
		return rc;
	}

	display_for_each_ctrl(i, display) {
		ctrl = &display->ctrl[i];
		if (!ctrl->ctrl || (ctrl == m_ctrl))
			continue;

		rc = dsi_phy_idle_ctrl(ctrl->phy, false);
		if (rc) {
			pr_err("DSI controller setup failed\n");
			return rc;
		}
	}
	display->phy_idle_power_off = true;
	return 0;
}

void dsi_display_enable_event(struct drm_connector *connector,
		struct dsi_display *display,
		uint32_t event_idx, struct dsi_event_cb_info *event_info,
		bool enable)
{
	uint32_t irq_status_idx = DSI_STATUS_INTERRUPT_COUNT;
	int i;

	if (!display) {
		pr_err("invalid display\n");
		return;
	}

	if (event_info)
		event_info->event_idx = event_idx;

	switch (event_idx) {
	case SDE_CONN_EVENT_VID_DONE:
		irq_status_idx = DSI_SINT_VIDEO_MODE_FRAME_DONE;
		break;
	case SDE_CONN_EVENT_CMD_DONE:
		irq_status_idx = DSI_SINT_CMD_FRAME_DONE;
		break;
	case SDE_CONN_EVENT_VID_FIFO_OVERFLOW:
	case SDE_CONN_EVENT_CMD_FIFO_UNDERFLOW:
		if (event_info) {
			display_for_each_ctrl(i, display)
				display->ctrl[i].ctrl->recovery_cb =
							*event_info;
		}
	default:
		/* nothing to do */
		pr_debug("[%s] unhandled event %d\n", display->name, event_idx);
		return;
	}

	if (enable) {
		display_for_each_ctrl(i, display)
			dsi_ctrl_enable_status_interrupt(
					display->ctrl[i].ctrl, irq_status_idx,
					event_info);
	} else {
		display_for_each_ctrl(i, display)
			dsi_ctrl_disable_status_interrupt(
					display->ctrl[i].ctrl, irq_status_idx);
	}
}

/**
 * dsi_config_host_engine_state_for_cont_splash()- update host engine state
 *                                                 during continuous splash.
 * @display: Handle to dsi display
 *
 */
static void dsi_config_host_engine_state_for_cont_splash
					(struct dsi_display *display)
{
	int i;
	struct dsi_display_ctrl *ctrl;
	enum dsi_engine_state host_state = DSI_CTRL_ENGINE_ON;

	/* Sequence does not matter for split dsi usecases */
	display_for_each_ctrl(i, display) {
		ctrl = &display->ctrl[i];
		if (!ctrl->ctrl)
			continue;

		dsi_ctrl_update_host_engine_state_for_cont_splash(ctrl->ctrl,
							host_state);
	}
}

static int dsi_display_ctrl_power_on(struct dsi_display *display)
{
	int rc = 0;
	int i;
	struct dsi_display_ctrl *ctrl;

	/* Sequence does not matter for split dsi usecases */
	display_for_each_ctrl(i, display) {
		ctrl = &display->ctrl[i];
		if (!ctrl->ctrl)
			continue;

		rc = dsi_ctrl_set_power_state(ctrl->ctrl,
					      DSI_CTRL_POWER_VREG_ON);
		if (rc) {
			pr_err("[%s] Failed to set power state, rc=%d\n",
			       ctrl->ctrl->name, rc);
			goto error;
		}
	}

	return rc;
error:
	for (i = i - 1; i >= 0; i--) {
		ctrl = &display->ctrl[i];
		if (!ctrl->ctrl)
			continue;
		(void)dsi_ctrl_set_power_state(ctrl->ctrl,
			DSI_CTRL_POWER_VREG_OFF);
	}
	return rc;
}

static int dsi_display_ctrl_power_off(struct dsi_display *display)
{
	int rc = 0;
	int i;
	struct dsi_display_ctrl *ctrl;

	/* Sequence does not matter for split dsi usecases */
	display_for_each_ctrl(i, display) {
		ctrl = &display->ctrl[i];
		if (!ctrl->ctrl)
			continue;

		rc = dsi_ctrl_set_power_state(ctrl->ctrl,
			DSI_CTRL_POWER_VREG_OFF);
		if (rc) {
			pr_err("[%s] Failed to power off, rc=%d\n",
			       ctrl->ctrl->name, rc);
			goto error;
		}
	}
error:
	return rc;
}

static void dsi_display_parse_cmdline_topology(struct dsi_display *display,
					unsigned int display_type)
{
	char *boot_str = NULL;
	char *str = NULL;
	char *sw_te = NULL;
	unsigned long cmdline_topology = NO_OVERRIDE;
	unsigned long cmdline_timing = NO_OVERRIDE;

	if (display_type >= MAX_DSI_ACTIVE_DISPLAY) {
		pr_err("display_type=%d not supported\n", display_type);
		goto end;
	}

	if (display_type == DSI_PRIMARY)
		boot_str = dsi_display_primary;
	else
		boot_str = dsi_display_secondary;

	sw_te = strnstr(boot_str, ":swte", strlen(boot_str));
	if (sw_te)
		display->sw_te_using_wd = true;

	str = strnstr(boot_str, ":config", strlen(boot_str));
	if (!str)
		goto end;

	if (kstrtol(str + strlen(":config"), INT_BASE_10,
				(unsigned long *)&cmdline_topology)) {
		pr_err("invalid config index override: %s\n", boot_str);
		goto end;
	}

	str = strnstr(boot_str, ":timing", strlen(boot_str));
	if (!str)
		goto end;

	if (kstrtol(str + strlen(":timing"), INT_BASE_10,
				(unsigned long *)&cmdline_timing)) {
		pr_err("invalid timing index override: %s. resetting both timing and config\n",
			boot_str);
		cmdline_topology = NO_OVERRIDE;
		goto end;
	}
	pr_debug("successfully parsed command line topology and timing\n");
end:
	display->cmdline_topology = cmdline_topology;
	display->cmdline_timing = cmdline_timing;
}

/**
 * dsi_display_parse_boot_display_selection()- Parse DSI boot display name
 *
 * Return:	returns error status
 */

bool is_kirin_panel = false;
static int dsi_display_parse_boot_display_selection(void)
{
	char *pos = NULL;
	char disp_buf[MAX_CMDLINE_PARAM_LEN] = {'\0'};
	int i, j;

	for (i = 0; i < MAX_DSI_ACTIVE_DISPLAY; i++) {
		strlcpy(disp_buf, boot_displays[i].boot_param,
			MAX_CMDLINE_PARAM_LEN);

		pos = strnstr(disp_buf, ":", MAX_CMDLINE_PARAM_LEN);

		/* Use ':' as a delimiter to retrieve the display name */
		if (!pos) {
			pr_debug("display name[%s]is not valid\n", disp_buf);
			continue;
		}

		for (j = 0; (disp_buf + j) < pos; j++)
			boot_displays[i].name[j] = *(disp_buf + j);

		boot_displays[i].name[j] = '\0';

		boot_displays[i].boot_disp_en = true;

		pr_err("boot_param is %s, display_name is %s, i=%d\n", boot_displays[i].boot_param, boot_displays[i].name, i);
	}
	if (!strcmp(boot_displays[0].name, "dsi_boe_2k_vid_display")) {
		is_kirin_panel = true;
		pr_err("is_kirin_panel is %d\n", is_kirin_panel);
	}
	return 0;
}

static int dsi_display_phy_power_on(struct dsi_display *display)
{
	int rc = 0;
	int i;
	struct dsi_display_ctrl *ctrl;

	/* Sequence does not matter for split dsi usecases */
	display_for_each_ctrl(i, display) {
		ctrl = &display->ctrl[i];
		if (!ctrl->ctrl)
			continue;

		rc = dsi_phy_set_power_state(ctrl->phy, true);
		if (rc) {
			pr_err("[%s] Failed to set power state, rc=%d\n",
			       ctrl->phy->name, rc);
			goto error;
		}
	}

	return rc;
error:
	for (i = i - 1; i >= 0; i--) {
		ctrl = &display->ctrl[i];
		if (!ctrl->phy)
			continue;
		(void)dsi_phy_set_power_state(ctrl->phy, false);
	}
	return rc;
}

static int dsi_display_phy_power_off(struct dsi_display *display)
{
	int rc = 0;
	int i;
	struct dsi_display_ctrl *ctrl;

	/* Sequence does not matter for split dsi usecases */
	display_for_each_ctrl(i, display) {
		ctrl = &display->ctrl[i];
		if (!ctrl->phy)
			continue;

		rc = dsi_phy_set_power_state(ctrl->phy, false);
		if (rc) {
			pr_err("[%s] Failed to power off, rc=%d\n",
			       ctrl->ctrl->name, rc);
			goto error;
		}
	}
error:
	return rc;
}

static int dsi_display_set_clk_src(struct dsi_display *display)
{
	int rc = 0;
	int i;
	struct dsi_display_ctrl *m_ctrl, *ctrl;

	/*
	 * In case of split DSI usecases, the clock for master controller should
	 * be enabled before the other controller. Master controller in the
	 * clock context refers to the controller that sources the clock.
	 */
	m_ctrl = &display->ctrl[display->clk_master_idx];

	rc = dsi_ctrl_set_clock_source(m_ctrl->ctrl,
		   &display->clock_info.mux_clks);
	if (rc) {
		pr_err("[%s] failed to set source clocks for master, rc=%d\n",
			   display->name, rc);
		return rc;
	}

	/* Turn on rest of the controllers */
	display_for_each_ctrl(i, display) {
		ctrl = &display->ctrl[i];
		if (!ctrl->ctrl || (ctrl == m_ctrl))
			continue;

		rc = dsi_ctrl_set_clock_source(ctrl->ctrl,
			   &display->clock_info.mux_clks);
		if (rc) {
			pr_err("[%s] failed to set source clocks, rc=%d\n",
				   display->name, rc);
			return rc;
		}
	}
	return 0;
}

static int dsi_display_phy_reset_config(struct dsi_display *display,
		bool enable)
{
	int rc = 0;
	int i;
	struct dsi_display_ctrl *ctrl;

	display_for_each_ctrl(i, display) {
		ctrl = &display->ctrl[i];
		rc = dsi_ctrl_phy_reset_config(ctrl->ctrl, enable);
		if (rc) {
			pr_err("[%s] failed to %s phy reset, rc=%d\n",
			       display->name, enable ? "mask" : "unmask", rc);
			return rc;
		}
	}
	return 0;
}

static void dsi_display_toggle_resync_fifo(struct dsi_display *display)
{
	struct dsi_display_ctrl *ctrl;
	int i;

	if (!display)
		return;

	display_for_each_ctrl(i, display) {
		ctrl = &display->ctrl[i];
		dsi_phy_toggle_resync_fifo(ctrl->phy);
	}

	/*
	 * After retime buffer synchronization we need to turn of clk_en_sel
	 * bit on each phy.
	 */
	display_for_each_ctrl(i, display) {
		ctrl = &display->ctrl[i];
		dsi_phy_reset_clk_en_sel(ctrl->phy);
	}

}

static int dsi_display_ctrl_update(struct dsi_display *display)
{
	int rc = 0;
	int i;
	struct dsi_display_ctrl *ctrl;

	display_for_each_ctrl(i, display) {
		ctrl = &display->ctrl[i];
		rc = dsi_ctrl_host_timing_update(ctrl->ctrl);
		if (rc) {
			pr_err("[%s] failed to update host_%d, rc=%d\n",
				   display->name, i, rc);
			goto error_host_deinit;
		}
	}

	return 0;
error_host_deinit:
	for (i = i - 1; i >= 0; i--) {
		ctrl = &display->ctrl[i];
		(void)dsi_ctrl_host_deinit(ctrl->ctrl);
	}

	return rc;
}

static int dsi_display_ctrl_init(struct dsi_display *display)
{
	int rc = 0;
	int i;
	struct dsi_display_ctrl *ctrl;

	/* when ULPS suspend feature is enabled, we will keep the lanes in
	 * ULPS during suspend state and clamp DSI phy. Hence while resuming
	 * we will programe DSI controller as part of core clock enable.
	 * After that we should not re-configure DSI controller again here for
	 * usecases where we are resuming from ulps suspend as it might put
	 * the HW in bad state.
	 */
	if (!display->panel->ulps_suspend_enabled || !display->ulps_enabled) {
		display_for_each_ctrl(i, display) {
			ctrl = &display->ctrl[i];
			rc = dsi_ctrl_host_init(ctrl->ctrl,
					display->is_cont_splash_enabled);
			if (rc) {
				pr_err("[%s] failed to init host_%d, rc=%d\n",
				       display->name, i, rc);
				goto error_host_deinit;
			}
		}
	} else {
		display_for_each_ctrl(i, display) {
			ctrl = &display->ctrl[i];
			rc = dsi_ctrl_update_host_state(ctrl->ctrl,
							DSI_CTRL_OP_HOST_INIT,
							true);
			if (rc)
				pr_debug("host init update failed rc=%d\n", rc);
		}
	}

	return rc;
error_host_deinit:
	for (i = i - 1; i >= 0; i--) {
		ctrl = &display->ctrl[i];
		(void)dsi_ctrl_host_deinit(ctrl->ctrl);
	}
	return rc;
}

static int dsi_display_ctrl_deinit(struct dsi_display *display)
{
	int rc = 0;
	int i;
	struct dsi_display_ctrl *ctrl;

	display_for_each_ctrl(i, display) {
		ctrl = &display->ctrl[i];
		rc = dsi_ctrl_host_deinit(ctrl->ctrl);
		if (rc) {
			pr_err("[%s] failed to deinit host_%d, rc=%d\n",
			       display->name, i, rc);
		}
	}

	return rc;
}

static int dsi_display_ctrl_host_enable(struct dsi_display *display)
{
	int rc = 0;
	int i;
	struct dsi_display_ctrl *m_ctrl, *ctrl;

	/* Host engine states are already taken care for
	 * continuous splash case
	 */
	if (display->is_cont_splash_enabled) {
		pr_debug("cont splash enabled, host enable not required\n");
		return 0;
	}

	m_ctrl = &display->ctrl[display->cmd_master_idx];

	rc = dsi_ctrl_set_host_engine_state(m_ctrl->ctrl, DSI_CTRL_ENGINE_ON);
	if (rc) {
		pr_err("[%s] failed to enable host engine, rc=%d\n",
		       display->name, rc);
		goto error;
	}

	display_for_each_ctrl(i, display) {
		ctrl = &display->ctrl[i];
		if (!ctrl->ctrl || (ctrl == m_ctrl))
			continue;

		rc = dsi_ctrl_set_host_engine_state(ctrl->ctrl,
						    DSI_CTRL_ENGINE_ON);
		if (rc) {
			pr_err("[%s] failed to enable sl host engine, rc=%d\n",
			       display->name, rc);
			goto error_disable_master;
		}
	}

	return rc;
error_disable_master:
	(void)dsi_ctrl_set_host_engine_state(m_ctrl->ctrl, DSI_CTRL_ENGINE_OFF);
error:
	return rc;
}

static int dsi_display_ctrl_host_disable(struct dsi_display *display)
{
	int rc = 0;
	int i;
	struct dsi_display_ctrl *m_ctrl, *ctrl;

	m_ctrl = &display->ctrl[display->cmd_master_idx];
	/*
	 * For platforms where ULPS is controlled by DSI controller block,
	 * do not disable dsi controller block if lanes are to be
	 * kept in ULPS during suspend. So just update the SW state
	 * and return early.
	 */
	if (display->panel->ulps_suspend_enabled &&
	    !m_ctrl->phy->hw.ops.ulps_ops.ulps_request) {
		display_for_each_ctrl(i, display) {
			ctrl = &display->ctrl[i];
			rc = dsi_ctrl_update_host_state(ctrl->ctrl,
							DSI_CTRL_OP_HOST_ENGINE,
							false);
			if (rc)
				pr_debug("host state update failed %d\n", rc);
		}
		return rc;
	}

	display_for_each_ctrl(i, display) {
		ctrl = &display->ctrl[i];
		if (!ctrl->ctrl || (ctrl == m_ctrl))
			continue;

		rc = dsi_ctrl_set_host_engine_state(ctrl->ctrl,
						    DSI_CTRL_ENGINE_OFF);
		if (rc)
			pr_err("[%s] failed to disable host engine, rc=%d\n",
			       display->name, rc);
	}

	rc = dsi_ctrl_set_host_engine_state(m_ctrl->ctrl, DSI_CTRL_ENGINE_OFF);
	if (rc) {
		pr_err("[%s] failed to disable host engine, rc=%d\n",
		       display->name, rc);
		goto error;
	}

error:
	return rc;
}

static int dsi_display_vid_engine_enable(struct dsi_display *display)
{
	int rc = 0;
	int i;
	struct dsi_display_ctrl *m_ctrl, *ctrl;

	m_ctrl = &display->ctrl[display->video_master_idx];

	rc = dsi_ctrl_set_vid_engine_state(m_ctrl->ctrl, DSI_CTRL_ENGINE_ON);
	if (rc) {
		pr_err("[%s] failed to enable vid engine, rc=%d\n",
		       display->name, rc);
		goto error;
	}

	display_for_each_ctrl(i, display) {
		ctrl = &display->ctrl[i];
		if (!ctrl->ctrl || (ctrl == m_ctrl))
			continue;

		rc = dsi_ctrl_set_vid_engine_state(ctrl->ctrl,
						   DSI_CTRL_ENGINE_ON);
		if (rc) {
			pr_err("[%s] failed to enable vid engine, rc=%d\n",
			       display->name, rc);
			goto error_disable_master;
		}
	}

	return rc;
error_disable_master:
	(void)dsi_ctrl_set_vid_engine_state(m_ctrl->ctrl, DSI_CTRL_ENGINE_OFF);
error:
	return rc;
}

static int dsi_display_vid_engine_disable(struct dsi_display *display)
{
	int rc = 0;
	int i;
	struct dsi_display_ctrl *m_ctrl, *ctrl;

	m_ctrl = &display->ctrl[display->video_master_idx];

	display_for_each_ctrl(i, display) {
		ctrl = &display->ctrl[i];
		if (!ctrl->ctrl || (ctrl == m_ctrl))
			continue;

		rc = dsi_ctrl_set_vid_engine_state(ctrl->ctrl,
						   DSI_CTRL_ENGINE_OFF);
		if (rc)
			pr_err("[%s] failed to disable vid engine, rc=%d\n",
			       display->name, rc);
	}

	rc = dsi_ctrl_set_vid_engine_state(m_ctrl->ctrl, DSI_CTRL_ENGINE_OFF);
	if (rc)
		pr_err("[%s] failed to disable mvid engine, rc=%d\n",
		       display->name, rc);

	return rc;
}

static int dsi_display_phy_enable(struct dsi_display *display)
{
	int rc = 0;
	int i;
	struct dsi_display_ctrl *m_ctrl, *ctrl;
	enum dsi_phy_pll_source m_src = DSI_PLL_SOURCE_STANDALONE;

	m_ctrl = &display->ctrl[display->clk_master_idx];
	if (display->ctrl_count > 1)
		m_src = DSI_PLL_SOURCE_NATIVE;

	rc = dsi_phy_enable(m_ctrl->phy,
			    &display->config,
			    m_src,
			    true,
			    display->is_cont_splash_enabled);
	if (rc) {
		pr_err("[%s] failed to enable DSI PHY, rc=%d\n",
		       display->name, rc);
		goto error;
	}

	display_for_each_ctrl(i, display) {
		ctrl = &display->ctrl[i];
		if (!ctrl->ctrl || (ctrl == m_ctrl))
			continue;

		rc = dsi_phy_enable(ctrl->phy,
				    &display->config,
				    DSI_PLL_SOURCE_NON_NATIVE,
				    true,
				    display->is_cont_splash_enabled);
		if (rc) {
			pr_err("[%s] failed to enable DSI PHY, rc=%d\n",
			       display->name, rc);
			goto error_disable_master;
		}
	}

	return rc;

error_disable_master:
	(void)dsi_phy_disable(m_ctrl->phy);
error:
	return rc;
}

static int dsi_display_phy_disable(struct dsi_display *display)
{
	int rc = 0;
	int i;
	struct dsi_display_ctrl *m_ctrl, *ctrl;

	m_ctrl = &display->ctrl[display->clk_master_idx];

	display_for_each_ctrl(i, display) {
		ctrl = &display->ctrl[i];
		if (!ctrl->ctrl || (ctrl == m_ctrl))
			continue;

		rc = dsi_phy_disable(ctrl->phy);
		if (rc)
			pr_err("[%s] failed to disable DSI PHY, rc=%d\n",
			       display->name, rc);
	}

	rc = dsi_phy_disable(m_ctrl->phy);
	if (rc)
		pr_err("[%s] failed to disable DSI PHY, rc=%d\n",
		       display->name, rc);

	return rc;
}

static int dsi_display_wake_up(struct dsi_display *display)
{
	return 0;
}

static int dsi_display_broadcast_cmd(struct dsi_display *display,
				     const struct mipi_dsi_msg *msg)
{
	int rc = 0;
	u32 flags, m_flags;
	struct dsi_display_ctrl *ctrl, *m_ctrl;
	int i;

	m_flags = (DSI_CTRL_CMD_BROADCAST | DSI_CTRL_CMD_BROADCAST_MASTER |
		   DSI_CTRL_CMD_DEFER_TRIGGER | DSI_CTRL_CMD_FETCH_MEMORY);
	flags = (DSI_CTRL_CMD_BROADCAST | DSI_CTRL_CMD_DEFER_TRIGGER |
		 DSI_CTRL_CMD_FETCH_MEMORY);

	if ((msg->flags & MIPI_DSI_MSG_LASTCOMMAND)) {
		flags |= DSI_CTRL_CMD_LAST_COMMAND;
		m_flags |= DSI_CTRL_CMD_LAST_COMMAND;
	}
	/*
	 * 1. Setup commands in FIFO
	 * 2. Trigger commands
	 */
	m_ctrl = &display->ctrl[display->cmd_master_idx];
	rc = dsi_ctrl_cmd_transfer(m_ctrl->ctrl, msg, m_flags);
	if (rc) {
		pr_err("[%s] cmd transfer failed on master,rc=%d\n",
		       display->name, rc);
		goto error;
	}

	display_for_each_ctrl(i, display) {
		ctrl = &display->ctrl[i];
		if (ctrl == m_ctrl)
			continue;

		rc = dsi_ctrl_cmd_transfer(ctrl->ctrl, msg, flags);
		if (rc) {
			pr_err("[%s] cmd transfer failed, rc=%d\n",
			       display->name, rc);
			goto error;
		}

		rc = dsi_ctrl_cmd_tx_trigger(ctrl->ctrl, flags);
		if (rc) {
			pr_err("[%s] cmd trigger failed, rc=%d\n",
			       display->name, rc);
			goto error;
		}
	}

	rc = dsi_ctrl_cmd_tx_trigger(m_ctrl->ctrl, m_flags);
	if (rc) {
		pr_err("[%s] cmd trigger failed for master, rc=%d\n",
		       display->name, rc);
		goto error;
	}

error:
	return rc;
}

static int dsi_display_phy_sw_reset(struct dsi_display *display)
{
	int rc = 0;
	int i;
	struct dsi_display_ctrl *m_ctrl, *ctrl;

	/* For continuous splash use case ctrl states are updated
	 * separately and hence we do an early return
	 */
	if (display->is_cont_splash_enabled) {
		pr_debug("cont splash enabled, phy sw reset not required\n");
		return 0;
	}

	m_ctrl = &display->ctrl[display->cmd_master_idx];

	rc = dsi_ctrl_phy_sw_reset(m_ctrl->ctrl);
	if (rc) {
		pr_err("[%s] failed to reset phy, rc=%d\n", display->name, rc);
		goto error;
	}

	display_for_each_ctrl(i, display) {
		ctrl = &display->ctrl[i];
		if (!ctrl->ctrl || (ctrl == m_ctrl))
			continue;

		rc = dsi_ctrl_phy_sw_reset(ctrl->ctrl);
		if (rc) {
			pr_err("[%s] failed to reset phy, rc=%d\n",
			       display->name, rc);
			goto error;
		}
	}

error:
	return rc;
}

static int dsi_host_attach(struct mipi_dsi_host *host,
			   struct mipi_dsi_device *dsi)
{
	return 0;
}

static int dsi_host_detach(struct mipi_dsi_host *host,
			   struct mipi_dsi_device *dsi)
{
	return 0;
}

static ssize_t dsi_host_transfer(struct mipi_dsi_host *host,
				 const struct mipi_dsi_msg *msg)
{
	struct dsi_display *display;
	int rc = 0, ret = 0;

	if (!host || !msg) {
		pr_err("Invalid params\n");
		return 0;
	}

	display = to_dsi_display(host);

	/* Avoid sending DCS commands when ESD recovery is pending */
	if (atomic_read(&display->panel->esd_recovery_pending)) {
		pr_debug("ESD recovery pending\n");
		return 0;
	}

	rc = dsi_display_clk_ctrl(display->dsi_clk_handle,
			DSI_ALL_CLKS, DSI_CLK_ON);
	if (rc) {
		pr_err("[%s] failed to enable all DSI clocks, rc=%d\n",
		       display->name, rc);
		goto error;
	}

	rc = dsi_display_wake_up(display);
	if (rc) {
		pr_err("[%s] failed to wake up display, rc=%d\n",
		       display->name, rc);
		goto error_disable_clks;
	}

	rc = dsi_display_cmd_engine_enable(display);
	if (rc) {
		pr_err("[%s] failed to enable cmd engine, rc=%d\n",
		       display->name, rc);
		goto error_disable_clks;
	}

	if (display->tx_cmd_buf == NULL) {
		rc = dsi_host_alloc_cmd_tx_buffer(display);
		if (rc) {
			pr_err("failed to allocate cmd tx buffer memory\n");
			goto error_disable_cmd_engine;
		}
	}

	if (display->ctrl_count > 1 && !(msg->flags & MIPI_DSI_MSG_UNICAST)) {
		rc = dsi_display_broadcast_cmd(display, msg);
		if (rc) {
			pr_err("[%s] cmd broadcast failed, rc=%d\n",
			       display->name, rc);
			goto error_disable_cmd_engine;
		}
	} else {
		int ctrl_idx = (msg->flags & MIPI_DSI_MSG_UNICAST) ?
				msg->ctrl : 0;

		rc = dsi_ctrl_cmd_transfer(display->ctrl[ctrl_idx].ctrl, msg,
					  DSI_CTRL_CMD_FETCH_MEMORY);
		if (rc) {
			pr_err("[%s] cmd transfer failed, rc=%d\n",
			       display->name, rc);
			goto error_disable_cmd_engine;
		}
	}

error_disable_cmd_engine:
	ret = dsi_display_cmd_engine_disable(display);
	if (ret) {
		pr_err("[%s]failed to disable DSI cmd engine, rc=%d\n",
				display->name, ret);
	}
error_disable_clks:
	ret = dsi_display_clk_ctrl(display->dsi_clk_handle,
			DSI_ALL_CLKS, DSI_CLK_OFF);
	if (ret) {
		pr_err("[%s] failed to disable all DSI clocks, rc=%d\n",
		       display->name, ret);
	}
error:
	return rc;
}


static struct mipi_dsi_host_ops dsi_host_ops = {
	.attach = dsi_host_attach,
	.detach = dsi_host_detach,
	.transfer = dsi_host_transfer,
};

static int dsi_display_mipi_host_init(struct dsi_display *display)
{
	int rc = 0;
	struct mipi_dsi_host *host = &display->host;

	host->dev = &display->pdev->dev;
	host->ops = &dsi_host_ops;

	rc = mipi_dsi_host_register(host);
	if (rc) {
		pr_err("[%s] failed to register mipi dsi host, rc=%d\n",
		       display->name, rc);
		goto error;
	}

error:
	return rc;
}
static int dsi_display_mipi_host_deinit(struct dsi_display *display)
{
	int rc = 0;
	struct mipi_dsi_host *host = &display->host;

	mipi_dsi_host_unregister(host);

	host->dev = NULL;
	host->ops = NULL;

	return rc;
}

static int dsi_display_clocks_deinit(struct dsi_display *display)
{
	int rc = 0;
	struct dsi_clk_link_set *src = &display->clock_info.src_clks;
	struct dsi_clk_link_set *mux = &display->clock_info.mux_clks;
	struct dsi_clk_link_set *shadow = &display->clock_info.shadow_clks;

	if (src->byte_clk) {
		devm_clk_put(&display->pdev->dev, src->byte_clk);
		src->byte_clk = NULL;
	}

	if (src->pixel_clk) {
		devm_clk_put(&display->pdev->dev, src->pixel_clk);
		src->pixel_clk = NULL;
	}

	if (mux->byte_clk) {
		devm_clk_put(&display->pdev->dev, mux->byte_clk);
		mux->byte_clk = NULL;
	}

	if (mux->pixel_clk) {
		devm_clk_put(&display->pdev->dev, mux->pixel_clk);
		mux->pixel_clk = NULL;
	}

	if (shadow->byte_clk) {
		devm_clk_put(&display->pdev->dev, shadow->byte_clk);
		shadow->byte_clk = NULL;
	}

	if (shadow->pixel_clk) {
		devm_clk_put(&display->pdev->dev, shadow->pixel_clk);
		shadow->pixel_clk = NULL;
	}

	return rc;
}

static bool dsi_display_check_prefix(const char *clk_prefix,
					const char *clk_name)
{
	return !!strnstr(clk_name, clk_prefix, strlen(clk_name));
}

static int dsi_display_get_clocks_count(struct dsi_display *display)
{
	if (display->fw)
		return dsi_parser_count_strings(display->parser_node,
			"qcom,dsi-select-clocks");
	else
		return of_property_count_strings(display->disp_node,
			"qcom,dsi-select-clocks");
}

static void dsi_display_get_clock_name(struct dsi_display *display,
					int index, const char **clk_name)
{
	if (display->fw)
		dsi_parser_read_string_index(display->parser_node,
			"qcom,dsi-select-clocks", index, clk_name);
	else
		of_property_read_string_index(display->disp_node,
			"qcom,dsi-select-clocks", index, clk_name);
}

static int dsi_display_clocks_init(struct dsi_display *display)
{
	int i, rc = 0, num_clk = 0;
	const char *clk_name;
	const char *src_byte = "src_byte", *src_pixel = "src_pixel";
	const char *mux_byte = "mux_byte", *mux_pixel = "mux_pixel";
	const char *shadow_byte = "shadow_byte", *shadow_pixel = "shadow_pixel";
	struct clk *dsi_clk;
	struct dsi_clk_link_set *src = &display->clock_info.src_clks;
	struct dsi_clk_link_set *mux = &display->clock_info.mux_clks;
	struct dsi_clk_link_set *shadow = &display->clock_info.shadow_clks;
	struct dsi_dyn_clk_caps *dyn_clk_caps = &(display->panel->dyn_clk_caps);

	num_clk = dsi_display_get_clocks_count(display);

	pr_debug("clk count=%d\n", num_clk);

	for (i = 0; i < num_clk; i++) {
		dsi_display_get_clock_name(display, i, &clk_name);

		pr_debug("clock name:%s\n", clk_name);

		dsi_clk = devm_clk_get(&display->pdev->dev, clk_name);
		if (IS_ERR_OR_NULL(dsi_clk)) {
			rc = PTR_ERR(dsi_clk);

			pr_err("failed to get %s, rc=%d\n", clk_name, rc);

			if (dsi_display_check_prefix(mux_byte, clk_name)) {
				mux->byte_clk = NULL;
				goto error;
			}
			if (dsi_display_check_prefix(mux_pixel, clk_name)) {
				mux->pixel_clk = NULL;
				goto error;
			}

			if (dyn_clk_caps->dyn_clk_support &&
				(display->panel->panel_mode ==
					 DSI_OP_VIDEO_MODE)) {

				if (dsi_display_check_prefix(src_byte,
							clk_name))
					src->byte_clk = NULL;
				if (dsi_display_check_prefix(src_pixel,
							clk_name))
					src->pixel_clk = NULL;
				if (dsi_display_check_prefix(shadow_byte,
							clk_name))
					shadow->byte_clk = NULL;
				if (dsi_display_check_prefix(shadow_pixel,
							clk_name))
					shadow->pixel_clk = NULL;

				dyn_clk_caps->dyn_clk_support = false;
			}
		}

		if (dsi_display_check_prefix(src_byte, clk_name)) {
			src->byte_clk = dsi_clk;
			continue;
		}

		if (dsi_display_check_prefix(src_pixel, clk_name)) {
			src->pixel_clk = dsi_clk;
			continue;
		}

		if (dsi_display_check_prefix(mux_byte, clk_name)) {
			mux->byte_clk = dsi_clk;
			continue;
		}

		if (dsi_display_check_prefix(mux_pixel, clk_name)) {
			mux->pixel_clk = dsi_clk;
			continue;
		}

		if (dsi_display_check_prefix(shadow_byte, clk_name)) {
			shadow->byte_clk = dsi_clk;
			continue;
		}

		if (dsi_display_check_prefix(shadow_pixel, clk_name)) {
			shadow->pixel_clk = dsi_clk;
			continue;
		}
	}

	return 0;
error:
	(void)dsi_display_clocks_deinit(display);
	return rc;
}

static int dsi_display_clk_ctrl_cb(void *priv,
	struct dsi_clk_ctrl_info clk_state_info)
{
	int rc = 0;
	struct dsi_display *display = NULL;
	void *clk_handle = NULL;

	if (!priv) {
		pr_err("Invalid params\n");
		return -EINVAL;
	}

	display = priv;

	if (clk_state_info.client == DSI_CLK_REQ_MDP_CLIENT) {
		clk_handle = display->mdp_clk_handle;
	} else if (clk_state_info.client == DSI_CLK_REQ_DSI_CLIENT) {
		clk_handle = display->dsi_clk_handle;
	} else {
		pr_err("invalid clk handle, return error\n");
		return -EINVAL;
	}

	/*
	 * TODO: Wait for CMD_MDP_DONE interrupt if MDP client tries
	 * to turn off DSI clocks.
	 */
	rc = dsi_display_clk_ctrl(clk_handle,
		clk_state_info.clk_type, clk_state_info.clk_state);
	if (rc) {
		pr_err("[%s] failed to %d DSI %d clocks, rc=%d\n",
		       display->name, clk_state_info.clk_state,
		       clk_state_info.clk_type, rc);
		return rc;
	}
	return 0;
}

static void dsi_display_ctrl_isr_configure(struct dsi_display *display, bool en)
{
	int i;
	struct dsi_display_ctrl *ctrl;

	if (!display)
		return;

	display_for_each_ctrl(i, display) {
		ctrl = &display->ctrl[i];
		if (!ctrl)
			continue;
		dsi_ctrl_isr_configure(ctrl->ctrl, en);
	}
}

int dsi_pre_clkoff_cb(void *priv,
			   enum dsi_clk_type clk,
			   enum dsi_lclk_type l_type,
			   enum dsi_clk_state new_state)
{
	int rc = 0, i;
	struct dsi_display *display = priv;
	struct dsi_display_ctrl *ctrl;

	if ((clk & DSI_LINK_CLK) && (new_state == DSI_CLK_OFF) &&
		(l_type & DSI_LINK_LP_CLK)) {
		/*
		 * If continuous clock is enabled then disable it
		 * before entering into ULPS Mode.
		 */
		if (display->panel->host_config.force_hs_clk_lane)
			_dsi_display_continuous_clk_ctrl(display, false);
		/*
		 * If ULPS feature is enabled, enter ULPS first.
		 * However, when blanking the panel, we should enter ULPS
		 * only if ULPS during suspend feature is enabled.
		 */
		if (!dsi_panel_initialized(display->panel)) {
			if (display->panel->ulps_suspend_enabled)
				rc = dsi_display_set_ulps(display, true);
		} else if (dsi_panel_ulps_feature_enabled(display->panel)) {
			rc = dsi_display_set_ulps(display, true);
		}
		if (rc)
			pr_err("%s: failed enable ulps, rc = %d\n",
			       __func__, rc);
	}

	if ((clk & DSI_LINK_CLK) && (new_state == DSI_CLK_OFF) &&
		(l_type & DSI_LINK_HS_CLK)) {
		/*
		 * PHY clock gating should be disabled before the PLL and the
		 * branch clocks are turned off. Otherwise, it is possible that
		 * the clock RCGs may not be turned off correctly resulting
		 * in clock warnings.
		 */
		rc = dsi_display_config_clk_gating(display, false);
		if (rc)
			pr_err("[%s] failed to disable clk gating, rc=%d\n",
					display->name, rc);
	}

	if ((clk & DSI_CORE_CLK) && (new_state == DSI_CLK_OFF)) {
		/*
		 * Enable DSI clamps only if entering idle power collapse or
		 * when ULPS during suspend is enabled..
		 */
		if (dsi_panel_initialized(display->panel) ||
			display->panel->ulps_suspend_enabled) {
			dsi_display_phy_idle_off(display);
			rc = dsi_display_set_clamp(display, true);
			if (rc)
				pr_err("%s: Failed to enable dsi clamps. rc=%d\n",
					__func__, rc);

			rc = dsi_display_phy_reset_config(display, false);
			if (rc)
				pr_err("%s: Failed to reset phy, rc=%d\n",
						__func__, rc);
		} else {
			/* Make sure that controller is not in ULPS state when
			 * the DSI link is not active.
			 */
			rc = dsi_display_set_ulps(display, false);
			if (rc)
				pr_err("%s: failed to disable ulps. rc=%d\n",
					__func__, rc);
		}
		/* dsi will not be able to serve irqs from here on */
		dsi_display_ctrl_irq_update(display, false);

		/* cache the MISR values */
		display_for_each_ctrl(i, display) {
			ctrl = &display->ctrl[i];
			if (!ctrl->ctrl)
				continue;
			dsi_ctrl_cache_misr(ctrl->ctrl);
		}

	}

	return rc;
}

int dsi_post_clkon_cb(void *priv,
			   enum dsi_clk_type clk,
			   enum dsi_lclk_type l_type,
			   enum dsi_clk_state curr_state)
{
	int rc = 0;
	struct dsi_display *display = priv;
	bool mmss_clamp = false;

	if ((clk & DSI_LINK_CLK) && (l_type & DSI_LINK_LP_CLK)) {
		mmss_clamp = display->clamp_enabled;
		/*
		 * controller setup is needed if coming out of idle
		 * power collapse with clamps enabled.
		 */
		if (mmss_clamp)
			dsi_display_ctrl_setup(display);

		/*
		 * Phy setup is needed if coming out of idle
		 * power collapse with clamps enabled.
		 */
		if (display->phy_idle_power_off || mmss_clamp)
			dsi_display_phy_idle_on(display, mmss_clamp);

		if (display->ulps_enabled && mmss_clamp) {
			/*
			 * ULPS Entry Request. This is needed if the lanes were
			 * in ULPS prior to power collapse, since after
			 * power collapse and reset, the DSI controller resets
			 * back to idle state and not ULPS. This ulps entry
			 * request will transition the state of the DSI
			 * controller to ULPS which will match the state of the
			 * DSI phy. This needs to be done prior to disabling
			 * the DSI clamps.
			 *
			 * Also, reset the ulps flag so that ulps_config
			 * function would reconfigure the controller state to
			 * ULPS.
			 */
			display->ulps_enabled = false;
			rc = dsi_display_set_ulps(display, true);
			if (rc) {
				pr_err("%s: Failed to enter ULPS. rc=%d\n",
					__func__, rc);
				goto error;
			}
		}

		rc = dsi_display_phy_reset_config(display, true);
		if (rc) {
			pr_err("%s: Failed to reset phy, rc=%d\n",
						__func__, rc);
			goto error;
		}

		rc = dsi_display_set_clamp(display, false);
		if (rc) {
			pr_err("%s: Failed to disable dsi clamps. rc=%d\n",
				__func__, rc);
			goto error;
		}
	}

	if ((clk & DSI_LINK_CLK) && (l_type & DSI_LINK_HS_CLK)) {
		/*
		 * Toggle the resync FIFO everytime clock changes, except
		 * when cont-splash screen transition is going on.
		 * Toggling resync FIFO during cont splash transition
		 * can lead to blinks on the display.
		 */
		if (!display->is_cont_splash_enabled)
			dsi_display_toggle_resync_fifo(display);

		if (display->ulps_enabled) {
			rc = dsi_display_set_ulps(display, false);
			if (rc) {
				pr_err("%s: failed to disable ulps, rc= %d\n",
				       __func__, rc);
				goto error;
			}
		}

		if (display->panel->host_config.force_hs_clk_lane)
			_dsi_display_continuous_clk_ctrl(display, true);

		rc = dsi_display_config_clk_gating(display, true);
		if (rc) {
			pr_err("[%s] failed to enable clk gating %d\n",
					display->name, rc);
			goto error;
		}
	}

	/* enable dsi to serve irqs */
	if (clk & DSI_CORE_CLK)
		dsi_display_ctrl_irq_update(display, true);

error:
	return rc;
}

int dsi_post_clkoff_cb(void *priv,
			    enum dsi_clk_type clk_type,
			    enum dsi_lclk_type l_type,
			    enum dsi_clk_state curr_state)
{
	int rc = 0;
	struct dsi_display *display = priv;

	if (!display) {
		pr_err("%s: Invalid arg\n", __func__);
		return -EINVAL;
	}

	if ((clk_type & DSI_CORE_CLK) &&
	    (curr_state == DSI_CLK_OFF)) {
		rc = dsi_display_phy_power_off(display);
		if (rc)
			pr_err("[%s] failed to power off PHY, rc=%d\n",
				   display->name, rc);

		rc = dsi_display_ctrl_power_off(display);
		if (rc)
			pr_err("[%s] failed to power DSI vregs, rc=%d\n",
				   display->name, rc);
	}
	return rc;
}

int dsi_pre_clkon_cb(void *priv,
			  enum dsi_clk_type clk_type,
			  enum dsi_lclk_type l_type,
			  enum dsi_clk_state new_state)
{
	int rc = 0;
	struct dsi_display *display = priv;

	if (!display) {
		pr_err("%s: invalid input\n", __func__);
		return -EINVAL;
	}

	if ((clk_type & DSI_CORE_CLK) && (new_state == DSI_CLK_ON)) {
		/*
		 * Enable DSI core power
		 * 1.> PANEL_PM are controlled as part of
		 *     panel_power_ctrl. Needed not be handled here.
		 * 2.> CORE_PM are controlled by dsi clk manager.
		 * 3.> CTRL_PM need to be enabled/disabled
		 *     only during unblank/blank. Their state should
		 *     not be changed during static screen.
		 */

	  pr_debug("updating power states for ctrl and phy\n");
		rc = dsi_display_ctrl_power_on(display);
		if (rc) {
			pr_err("[%s] failed to power on dsi controllers, rc=%d\n",
				   display->name, rc);
			return rc;
		}

		rc = dsi_display_phy_power_on(display);
		if (rc) {
			pr_err("[%s] failed to power on dsi phy, rc = %d\n",
				   display->name, rc);
			return rc;
		}

		pr_debug("%s: Enable DSI core power\n", __func__);
	}

	return rc;
}

static void __set_lane_map_v2(u8 *lane_map_v2,
	enum dsi_phy_data_lanes lane0,
	enum dsi_phy_data_lanes lane1,
	enum dsi_phy_data_lanes lane2,
	enum dsi_phy_data_lanes lane3)
{
	lane_map_v2[DSI_LOGICAL_LANE_0] = lane0;
	lane_map_v2[DSI_LOGICAL_LANE_1] = lane1;
	lane_map_v2[DSI_LOGICAL_LANE_2] = lane2;
	lane_map_v2[DSI_LOGICAL_LANE_3] = lane3;
}

static int dsi_display_parse_lane_map(struct dsi_display *display)
{
	int rc = 0, i = 0;
	const char *data;
	u8 temp[DSI_LANE_MAX - 1];

	if (!display) {
		pr_err("invalid params\n");
		return -EINVAL;
	}

	/* lane-map-v2 supersedes lane-map-v1 setting */
	rc = of_property_read_u8_array(display->pdev->dev.of_node,
		"qcom,lane-map-v2", temp, (DSI_LANE_MAX - 1));
	if (!rc) {
		for (i = DSI_LOGICAL_LANE_0; i < (DSI_LANE_MAX - 1); i++)
			display->lane_map.lane_map_v2[i] = BIT(temp[i]);
		return 0;
	} else if (rc != EINVAL) {
		pr_debug("Incorrect mapping, configure default\n");
		goto set_default;
	}

	/* lane-map older version, for DSI controller version < 2.0 */
	data = of_get_property(display->pdev->dev.of_node,
		"qcom,lane-map", NULL);
	if (!data)
		goto set_default;

	if (!strcmp(data, "lane_map_3012")) {
		display->lane_map.lane_map_v1 = DSI_LANE_MAP_3012;
		__set_lane_map_v2(display->lane_map.lane_map_v2,
			DSI_PHYSICAL_LANE_1,
			DSI_PHYSICAL_LANE_2,
			DSI_PHYSICAL_LANE_3,
			DSI_PHYSICAL_LANE_0);
	} else if (!strcmp(data, "lane_map_2301")) {
		display->lane_map.lane_map_v1 = DSI_LANE_MAP_2301;
		__set_lane_map_v2(display->lane_map.lane_map_v2,
			DSI_PHYSICAL_LANE_2,
			DSI_PHYSICAL_LANE_3,
			DSI_PHYSICAL_LANE_0,
			DSI_PHYSICAL_LANE_1);
	} else if (!strcmp(data, "lane_map_1230")) {
		display->lane_map.lane_map_v1 = DSI_LANE_MAP_1230;
		__set_lane_map_v2(display->lane_map.lane_map_v2,
			DSI_PHYSICAL_LANE_3,
			DSI_PHYSICAL_LANE_0,
			DSI_PHYSICAL_LANE_1,
			DSI_PHYSICAL_LANE_2);
	} else if (!strcmp(data, "lane_map_0321")) {
		display->lane_map.lane_map_v1 = DSI_LANE_MAP_0321;
		__set_lane_map_v2(display->lane_map.lane_map_v2,
			DSI_PHYSICAL_LANE_0,
			DSI_PHYSICAL_LANE_3,
			DSI_PHYSICAL_LANE_2,
			DSI_PHYSICAL_LANE_1);
	} else if (!strcmp(data, "lane_map_1032")) {
		display->lane_map.lane_map_v1 = DSI_LANE_MAP_1032;
		__set_lane_map_v2(display->lane_map.lane_map_v2,
			DSI_PHYSICAL_LANE_1,
			DSI_PHYSICAL_LANE_0,
			DSI_PHYSICAL_LANE_3,
			DSI_PHYSICAL_LANE_2);
	} else if (!strcmp(data, "lane_map_2103")) {
		display->lane_map.lane_map_v1 = DSI_LANE_MAP_2103;
		__set_lane_map_v2(display->lane_map.lane_map_v2,
			DSI_PHYSICAL_LANE_2,
			DSI_PHYSICAL_LANE_1,
			DSI_PHYSICAL_LANE_0,
			DSI_PHYSICAL_LANE_3);
	} else if (!strcmp(data, "lane_map_3210")) {
		display->lane_map.lane_map_v1 = DSI_LANE_MAP_3210;
		__set_lane_map_v2(display->lane_map.lane_map_v2,
			DSI_PHYSICAL_LANE_3,
			DSI_PHYSICAL_LANE_2,
			DSI_PHYSICAL_LANE_1,
			DSI_PHYSICAL_LANE_0);
	} else {
		pr_warn("%s: invalid lane map %s specified. defaulting to lane_map0123\n",
			__func__, data);
		goto set_default;
	}
	return 0;

set_default:
	/* default lane mapping */
	__set_lane_map_v2(display->lane_map.lane_map_v2, DSI_PHYSICAL_LANE_0,
		DSI_PHYSICAL_LANE_1, DSI_PHYSICAL_LANE_2, DSI_PHYSICAL_LANE_3);
	display->lane_map.lane_map_v1 = DSI_LANE_MAP_0123;
	return 0;
}

static int dsi_display_get_phandle_index(
			struct dsi_display *display,
			const char *propname, int count, int index)
{
	struct device_node *disp_node = display->disp_node;
	u32 *val = NULL;
	int rc = 0;

	val = kcalloc(count, sizeof(*val), GFP_KERNEL);
	if (ZERO_OR_NULL_PTR(val)) {
		rc = -ENOMEM;
		goto end;
	}

	if (index >= count)
		goto end;

	if (display->fw)
		rc = dsi_parser_read_u32_array(display->parser_node,
			propname, val, count);
	else
		rc = of_property_read_u32_array(disp_node, propname,
			val, count);
	if (rc)
		goto end;

	rc = val[index];

	pr_debug("%s index=%d\n", propname, rc);
end:
	kfree(val);
	return rc;
}

static int dsi_display_get_phandle_count(struct dsi_display *display,
			const char *propname)
{
	if (display->fw)
		return dsi_parser_count_u32_elems(display->parser_node,
				propname);
	else
		return of_property_count_u32_elems(display->disp_node,
				propname);
}

static int dsi_display_parse_dt(struct dsi_display *display)
{
	int i, rc = 0;
	u32 phy_count = 0;
	struct device_node *of_node = display->pdev->dev.of_node;
	struct device_node *disp_node = display->disp_node;

	display->ctrl_count = dsi_display_get_phandle_count(display,
				"qcom,dsi-ctrl-num");
	phy_count = dsi_display_get_phandle_count(display,
				"qcom,dsi-ctrl-num");

	pr_debug("ctrl count=%d, phy count=%d\n",
			display->ctrl_count, phy_count);

	if (!phy_count || !display->ctrl_count) {
		pr_err("no ctrl/phys found\n");
		rc = -ENODEV;
		goto error;
	}

	if (phy_count != display->ctrl_count) {
		pr_err("different ctrl and phy counts\n");
		rc = -ENODEV;
		goto error;
	}

	display_for_each_ctrl(i, display) {
		struct dsi_display_ctrl *ctrl = &display->ctrl[i];
		int index;

		index = dsi_display_get_phandle_index(display,
				"qcom,dsi-ctrl-num", display->ctrl_count, i);
		ctrl->ctrl_of_node = of_parse_phandle(of_node,
				"qcom,dsi-ctrl", index);
		of_node_put(ctrl->ctrl_of_node);

		index = dsi_display_get_phandle_index(display,
				"qcom,dsi-phy-num", display->ctrl_count, i);
		ctrl->phy_of_node = of_parse_phandle(of_node,
				"qcom,dsi-phy", index);
		of_node_put(ctrl->phy_of_node);
	}

	display->panel_of = of_parse_phandle(disp_node, "qcom,dsi-panel", 0);
	if (!display->panel_of) {
		pr_err("No Panel device present\n");
		rc = -ENODEV;
		goto error;
	}

	/* Parse TE data */
	dsi_display_parse_te_data(display);

	/* Parse all external bridges config, endpoint0 */
	for (i = 0; i < MAX_EXT_BRIDGE_PORT_CONFIG; i++) {
		display->ext_bridge[i].node_of =
			of_graph_get_remote_node(of_node, 0, i);
		if (!display->ext_bridge[i].node_of)
			break;
	}

	pr_debug("success\n");
error:
	return rc;
}

static int dsi_display_res_init(struct dsi_display *display)
{
	int rc = 0;
	int i;
	struct dsi_display_ctrl *ctrl;

	display_for_each_ctrl(i, display) {
		ctrl = &display->ctrl[i];
		ctrl->ctrl = dsi_ctrl_get(ctrl->ctrl_of_node);
		if (IS_ERR_OR_NULL(ctrl->ctrl)) {
			rc = PTR_ERR(ctrl->ctrl);
			pr_err("failed to get dsi controller, rc=%d\n", rc);
			ctrl->ctrl = NULL;
			goto error_ctrl_put;
		}

		ctrl->phy = dsi_phy_get(ctrl->phy_of_node);
		if (IS_ERR_OR_NULL(ctrl->phy)) {
			rc = PTR_ERR(ctrl->phy);
			pr_err("failed to get phy controller, rc=%d\n", rc);
			dsi_ctrl_put(ctrl->ctrl);
			ctrl->phy = NULL;
			goto error_ctrl_put;
		}
	}

	display->panel = dsi_panel_get(&display->pdev->dev,
				display->panel_of,
				display->parser_node,
				display->display_type,
				display->cmdline_topology);
	if (IS_ERR_OR_NULL(display->panel)) {
		rc = PTR_ERR(display->panel);
		pr_err("failed to get panel, rc=%d\n", rc);
		display->panel = NULL;
		goto error_ctrl_put;
	}

	display_for_each_ctrl(i, display) {
		struct msm_dsi_phy *phy = display->ctrl[i].phy;

		phy->cfg.force_clk_lane_hs =
			display->panel->host_config.force_hs_clk_lane;
	}

	rc = dsi_display_parse_lane_map(display);
	if (rc) {
		pr_err("Lane map not found, rc=%d\n", rc);
		goto error_ctrl_put;
	}

	rc = dsi_display_clocks_init(display);
	if (rc) {
		pr_err("Failed to parse clock data, rc=%d\n", rc);
		goto error_ctrl_put;
	}

	return 0;
error_ctrl_put:
	for (i = i - 1; i >= 0; i--) {
		ctrl = &display->ctrl[i];
		dsi_ctrl_put(ctrl->ctrl);
		dsi_phy_put(ctrl->phy);
	}
	return rc;
}

static int dsi_display_res_deinit(struct dsi_display *display)
{
	int rc = 0;
	int i;
	struct dsi_display_ctrl *ctrl;

	rc = dsi_display_clocks_deinit(display);
	if (rc)
		pr_err("clocks deinit failed, rc=%d\n", rc);

	display_for_each_ctrl(i, display) {
		ctrl = &display->ctrl[i];
		dsi_phy_put(ctrl->phy);
		dsi_ctrl_put(ctrl->ctrl);
	}

	if (display->panel)
		dsi_panel_put(display->panel);

	return rc;
}

static int dsi_display_validate_mode_set(struct dsi_display *display,
					 struct dsi_display_mode *mode,
					 u32 flags)
{
	int rc = 0;
	int i;
	struct dsi_display_ctrl *ctrl;

	/*
	 * To set a mode:
	 * 1. Controllers should be turned off.
	 * 2. Link clocks should be off.
	 * 3. Phy should be disabled.
	 */

	display_for_each_ctrl(i, display) {
		ctrl = &display->ctrl[i];
		if ((ctrl->power_state > DSI_CTRL_POWER_VREG_ON) ||
		    (ctrl->phy_enabled)) {
			rc = -EINVAL;
			goto error;
		}
	}

error:
	return rc;
}

static bool dsi_display_is_seamless_dfps_possible(
		const struct dsi_display *display,
		const struct dsi_display_mode *tgt,
		const enum dsi_dfps_type dfps_type)
{
	struct dsi_display_mode *cur;

	if (!display || !tgt || !display->panel) {
		pr_err("Invalid params\n");
		return false;
	}

	cur = display->panel->cur_mode;

	if (cur->timing.h_active != tgt->timing.h_active) {
		pr_debug("timing.h_active differs %d %d\n",
				cur->timing.h_active, tgt->timing.h_active);
		return false;
	}

	if (cur->timing.h_back_porch != tgt->timing.h_back_porch) {
		pr_debug("timing.h_back_porch differs %d %d\n",
				cur->timing.h_back_porch,
				tgt->timing.h_back_porch);
		return false;
	}

	if (cur->timing.h_sync_width != tgt->timing.h_sync_width) {
		pr_debug("timing.h_sync_width differs %d %d\n",
				cur->timing.h_sync_width,
				tgt->timing.h_sync_width);
		return false;
	}

	if (cur->timing.h_front_porch != tgt->timing.h_front_porch) {
		pr_debug("timing.h_front_porch differs %d %d\n",
				cur->timing.h_front_porch,
				tgt->timing.h_front_porch);
		if (dfps_type != DSI_DFPS_IMMEDIATE_HFP)
			return false;
	}

	if (cur->timing.h_skew != tgt->timing.h_skew) {
		pr_debug("timing.h_skew differs %d %d\n",
				cur->timing.h_skew,
				tgt->timing.h_skew);
		return false;
	}

	/* skip polarity comparison */

	if (cur->timing.v_active != tgt->timing.v_active) {
		pr_debug("timing.v_active differs %d %d\n",
				cur->timing.v_active,
				tgt->timing.v_active);
		return false;
	}

	if (cur->timing.v_back_porch != tgt->timing.v_back_porch) {
		pr_debug("timing.v_back_porch differs %d %d\n",
				cur->timing.v_back_porch,
				tgt->timing.v_back_porch);
		return false;
	}

	if (cur->timing.v_sync_width != tgt->timing.v_sync_width) {
		pr_debug("timing.v_sync_width differs %d %d\n",
				cur->timing.v_sync_width,
				tgt->timing.v_sync_width);
		return false;
	}

	if (cur->timing.v_front_porch != tgt->timing.v_front_porch) {
		pr_debug("timing.v_front_porch differs %d %d\n",
				cur->timing.v_front_porch,
				tgt->timing.v_front_porch);
		if (dfps_type != DSI_DFPS_IMMEDIATE_VFP)
			return false;
	}

	/* skip polarity comparison */

	if (cur->timing.refresh_rate == tgt->timing.refresh_rate)
		pr_debug("timing.refresh_rate identical %d %d\n",
				cur->timing.refresh_rate,
				tgt->timing.refresh_rate);

	if (cur->pixel_clk_khz != tgt->pixel_clk_khz)
		pr_debug("pixel_clk_khz differs %d %d\n",
				cur->pixel_clk_khz, tgt->pixel_clk_khz);

	if (cur->dsi_mode_flags != tgt->dsi_mode_flags)
		pr_debug("flags differs %d %d\n",
				cur->dsi_mode_flags, tgt->dsi_mode_flags);

	return true;
}

static int dsi_display_update_dsi_bitrate(struct dsi_display *display,
					  u32 bit_clk_rate)
<<<<<<< HEAD
=======
{
	int rc = 0;
	int i;

	pr_debug("%s:bit rate:%d\n", __func__, bit_clk_rate);
	if (!display->panel) {
		pr_err("Invalid params\n");
		return -EINVAL;
	}

	if (bit_clk_rate == 0) {
		pr_err("Invalid bit clock rate\n");
		return -EINVAL;
	}

	display->config.bit_clk_rate_hz = bit_clk_rate;

	display_for_each_ctrl(i, display) {
		struct dsi_display_ctrl *dsi_disp_ctrl = &display->ctrl[i];
		struct dsi_ctrl *ctrl = dsi_disp_ctrl->ctrl;
		u32 num_of_lanes = 0, bpp;
		u64 bit_rate, pclk_rate, bit_rate_per_lane, byte_clk_rate;
		struct dsi_host_common_cfg *host_cfg;

		mutex_lock(&ctrl->ctrl_lock);

		host_cfg = &display->panel->host_config;
		if (host_cfg->data_lanes & DSI_DATA_LANE_0)
			num_of_lanes++;
		if (host_cfg->data_lanes & DSI_DATA_LANE_1)
			num_of_lanes++;
		if (host_cfg->data_lanes & DSI_DATA_LANE_2)
			num_of_lanes++;
		if (host_cfg->data_lanes & DSI_DATA_LANE_3)
			num_of_lanes++;

		if (num_of_lanes == 0) {
			pr_err("Invalid lane count\n");
			rc = -EINVAL;
			goto error;
		}

		bpp = dsi_pixel_format_to_bpp(host_cfg->dst_format);

		bit_rate = display->config.bit_clk_rate_hz * num_of_lanes;
		bit_rate_per_lane = bit_rate;
		do_div(bit_rate_per_lane, num_of_lanes);
		pclk_rate = bit_rate;
		do_div(pclk_rate, bpp);
		byte_clk_rate = bit_rate_per_lane;
		do_div(byte_clk_rate, 8);
		pr_debug("bit_clk_rate = %llu, bit_clk_rate_per_lane = %llu\n",
			 bit_rate, bit_rate_per_lane);
		pr_debug("byte_clk_rate = %llu, pclk_rate = %llu\n",
			  byte_clk_rate, pclk_rate);

		ctrl->clk_freq.byte_clk_rate = byte_clk_rate;
		ctrl->clk_freq.pix_clk_rate = pclk_rate;
		rc = dsi_clk_set_link_frequencies(display->dsi_clk_handle,
			ctrl->clk_freq, ctrl->cell_index);
		if (rc) {
			pr_err("Failed to update link frequencies\n");
			goto error;
		}

		ctrl->host_config.bit_clk_rate_hz = bit_clk_rate;
error:
		mutex_unlock(&ctrl->ctrl_lock);

		/* TODO: recover ctrl->clk_freq in case of failure */
		if (rc)
			return rc;
	}

	return 0;
}

static void _dsi_display_calc_pipe_delay(struct dsi_display *display,
				    struct dsi_dyn_clk_delay *delay,
				    struct dsi_display_mode *mode)
{
	u32 esc_clk_rate_hz;
	u32 pclk_to_esc_ratio, byte_to_esc_ratio, hr_bit_to_esc_ratio;
	u32 hsync_period = 0;
	struct dsi_display_ctrl *m_ctrl;
	struct dsi_ctrl *dsi_ctrl;
	struct dsi_phy_cfg *cfg;

	m_ctrl = &display->ctrl[display->clk_master_idx];
	dsi_ctrl = m_ctrl->ctrl;

	cfg = &(m_ctrl->phy->cfg);

	esc_clk_rate_hz = dsi_ctrl->clk_freq.esc_clk_rate * 1000;
	pclk_to_esc_ratio = ((dsi_ctrl->clk_freq.pix_clk_rate * 1000) /
			     esc_clk_rate_hz);
	byte_to_esc_ratio = ((dsi_ctrl->clk_freq.byte_clk_rate * 1000) /
			     esc_clk_rate_hz);
	hr_bit_to_esc_ratio = ((dsi_ctrl->clk_freq.byte_clk_rate * 4 * 1000) /
					esc_clk_rate_hz);

	hsync_period = DSI_H_TOTAL_DSC(&mode->timing);
	delay->pipe_delay = (hsync_period + 1) / pclk_to_esc_ratio;
	if (!display->panel->video_config.eof_bllp_lp11_en)
		delay->pipe_delay += (17 / pclk_to_esc_ratio) +
			((21 + (display->config.common_config.t_clk_pre + 1) +
			  (display->config.common_config.t_clk_post + 1)) /
			 byte_to_esc_ratio) +
			((((cfg->timing.lane_v3[8] >> 1) + 1) +
			((cfg->timing.lane_v3[6] >> 1) + 1) +
			((cfg->timing.lane_v3[3] * 4) +
			 (cfg->timing.lane_v3[5] >> 1) + 1) +
			((cfg->timing.lane_v3[7] >> 1) + 1) +
			((cfg->timing.lane_v3[1] >> 1) + 1) +
			((cfg->timing.lane_v3[4] >> 1) + 1)) /
			 hr_bit_to_esc_ratio);

	delay->pipe_delay2 = 0;
	if (display->panel->host_config.force_hs_clk_lane)
		delay->pipe_delay2 = (6 / byte_to_esc_ratio) +
			((((cfg->timing.lane_v3[1] >> 1) + 1) +
			  ((cfg->timing.lane_v3[4] >> 1) + 1)) /
			 hr_bit_to_esc_ratio);

	/* 130 us pll delay recommended by h/w doc */
	delay->pll_delay = ((130 * esc_clk_rate_hz) / 1000000) * 2;
}

static int _dsi_display_dyn_update_clks(struct dsi_display *display,
					struct link_clk_freq *bkp_freq)
{
	int rc = 0, i;
	struct dsi_display_ctrl *m_ctrl, *ctrl;

	m_ctrl = &display->ctrl[display->clk_master_idx];

	dsi_clk_prepare_enable(&display->clock_info.src_clks);

	rc = dsi_clk_update_parent(&display->clock_info.shadow_clks,
			      &display->clock_info.mux_clks);
	if (rc) {
		pr_err("failed update mux parent to shadow\n");
		goto exit;
	}

	display_for_each_ctrl(i, display) {
		ctrl = &display->ctrl[i];
		if (!ctrl->ctrl)
			continue;
		rc = dsi_clk_set_byte_clk_rate(display->dsi_clk_handle,
				   ctrl->ctrl->clk_freq.byte_clk_rate, i);
		if (rc) {
			pr_err("failed to set byte rate for index:%d\n", i);
			goto recover_byte_clk;
		}
		rc = dsi_clk_set_pixel_clk_rate(display->dsi_clk_handle,
				   ctrl->ctrl->clk_freq.pix_clk_rate, i);
		if (rc) {
			pr_err("failed to set pix rate for index:%d\n", i);
			goto recover_pix_clk;
		}
	}

	display_for_each_ctrl(i, display) {
		ctrl = &display->ctrl[i];
		if (ctrl == m_ctrl)
			continue;
		dsi_phy_dynamic_refresh_trigger(ctrl->phy, false);
	}
	dsi_phy_dynamic_refresh_trigger(m_ctrl->phy, true);

	/* wait for dynamic refresh done */
	display_for_each_ctrl(i, display) {
		ctrl = &display->ctrl[i];
		rc = dsi_ctrl_wait4dynamic_refresh_done(ctrl->ctrl);
		if (rc) {
			pr_err("wait4dynamic refresh failed for dsi:%d\n", i);
			goto recover_pix_clk;
		} else {
			pr_info("dynamic refresh done on dsi: %s\n",
				i ? "slave" : "master");
		}
	}

	display_for_each_ctrl(i, display) {
		ctrl = &display->ctrl[i];
		dsi_phy_dynamic_refresh_clear(ctrl->phy);
	}

	rc = dsi_clk_update_parent(&display->clock_info.src_clks,
			      &display->clock_info.mux_clks);
	if (rc)
		pr_err("could not switch back to src clks %d\n", rc);

	dsi_clk_disable_unprepare(&display->clock_info.src_clks);

	return rc;

recover_pix_clk:
	display_for_each_ctrl(i, display) {
		ctrl = &display->ctrl[i];
		if (!ctrl->ctrl)
			continue;
		dsi_clk_set_pixel_clk_rate(display->dsi_clk_handle,
					   bkp_freq->pix_clk_rate, i);
	}

recover_byte_clk:
	display_for_each_ctrl(i, display) {
		ctrl = &display->ctrl[i];
		if (!ctrl->ctrl)
			continue;
		dsi_clk_set_byte_clk_rate(display->dsi_clk_handle,
					  bkp_freq->byte_clk_rate, i);
	}

exit:
	dsi_clk_disable_unprepare(&display->clock_info.src_clks);

	return rc;
}

static int dsi_display_dynamic_clk_switch_vid(struct dsi_display *display,
					  struct dsi_display_mode *mode)
{
	int rc = 0, mask, i;
	struct dsi_display_ctrl *m_ctrl, *ctrl;
	struct dsi_dyn_clk_delay delay;
	struct link_clk_freq bkp_freq;

	dsi_panel_acquire_panel_lock(display->panel);

	m_ctrl = &display->ctrl[display->clk_master_idx];

	dsi_display_clk_ctrl(display->dsi_clk_handle, DSI_ALL_CLKS, DSI_CLK_ON);

	/* mask PLL unlock, FIFO overflow and underflow errors */
	mask = BIT(DSI_PLL_UNLOCK_ERR) | BIT(DSI_FIFO_UNDERFLOW) |
		BIT(DSI_FIFO_OVERFLOW);
	dsi_display_mask_ctrl_error_interrupts(display, mask, true);

	/* update the phy timings based on new mode */
	display_for_each_ctrl(i, display) {
		ctrl = &display->ctrl[i];
		dsi_phy_update_phy_timings(ctrl->phy, &display->config);
	}

	/* back up existing rates to handle failure case */
	bkp_freq.byte_clk_rate = m_ctrl->ctrl->clk_freq.byte_clk_rate;
	bkp_freq.pix_clk_rate = m_ctrl->ctrl->clk_freq.pix_clk_rate;
	bkp_freq.esc_clk_rate = m_ctrl->ctrl->clk_freq.esc_clk_rate;

	rc = dsi_display_update_dsi_bitrate(display, mode->timing.clk_rate_hz);
	if (rc) {
		pr_err("failed set link frequencies %d\n", rc);
		goto exit;
	}

	/* calculate pipe delays */
	_dsi_display_calc_pipe_delay(display, &delay, mode);

	/* configure dynamic refresh ctrl registers */
	display_for_each_ctrl(i, display) {
		ctrl = &display->ctrl[i];
		if (!ctrl->phy)
			continue;
		if (ctrl == m_ctrl)
			dsi_phy_config_dynamic_refresh(ctrl->phy, &delay, true);
		else
			dsi_phy_config_dynamic_refresh(ctrl->phy, &delay,
						       false);
	}

	rc = _dsi_display_dyn_update_clks(display, &bkp_freq);

exit:
	dsi_display_mask_ctrl_error_interrupts(display, mask, false);

	dsi_display_clk_ctrl(display->dsi_clk_handle, DSI_ALL_CLKS,
			     DSI_CLK_OFF);

	/* store newly calculated phy timings in mode private info */
	dsi_phy_dyn_refresh_cache_phy_timings(m_ctrl->phy,
					      mode->priv_info->phy_timing_val,
					      mode->priv_info->phy_timing_len);

	dsi_panel_release_panel_lock(display->panel);

	return rc;
}

static int dsi_display_dynamic_clk_configure_cmd(struct dsi_display *display,
		int clk_rate)
{
	int rc = 0;

	if (clk_rate <= 0) {
		pr_err("%s: bitrate should be greater than 0\n", __func__);
		return -EINVAL;
	}

	if (clk_rate == display->cached_clk_rate) {
		pr_info("%s: ignore duplicated DSI clk setting\n", __func__);
		return rc;
	}

	display->cached_clk_rate = clk_rate;

	rc = dsi_display_update_dsi_bitrate(display, clk_rate);
	if (!rc) {
		pr_info("%s: bit clk is ready to be configured to '%d'\n",
				__func__, clk_rate);
		atomic_set(&display->clkrate_change_pending, 1);
	} else {
		pr_err("%s: Failed to prepare to configure '%d'. rc = %d\n",
				__func__, clk_rate, rc);
		/* Caching clock failed, so don't go on doing so. */
		atomic_set(&display->clkrate_change_pending, 0);
		display->cached_clk_rate = 0;
	}

	return rc;
}

static int dsi_display_dfps_update(struct dsi_display *display,
				   struct dsi_display_mode *dsi_mode)
>>>>>>> 824a5636
{
	int rc = 0;
	int i;

	pr_debug("%s:bit rate:%d\n", __func__, bit_clk_rate);
	if (!display->panel) {
		pr_err("Invalid params\n");
		return -EINVAL;
	}

	if (bit_clk_rate == 0) {
		pr_err("Invalid bit clock rate\n");
		return -EINVAL;
	}

	display->config.bit_clk_rate_hz = bit_clk_rate;

	display_for_each_ctrl(i, display) {
		struct dsi_display_ctrl *dsi_disp_ctrl = &display->ctrl[i];
		struct dsi_ctrl *ctrl = dsi_disp_ctrl->ctrl;
		u32 num_of_lanes = 0, bpp;
		u64 bit_rate, pclk_rate, bit_rate_per_lane, byte_clk_rate;
		struct dsi_host_common_cfg *host_cfg;

		mutex_lock(&ctrl->ctrl_lock);

		host_cfg = &display->panel->host_config;
		if (host_cfg->data_lanes & DSI_DATA_LANE_0)
			num_of_lanes++;
		if (host_cfg->data_lanes & DSI_DATA_LANE_1)
			num_of_lanes++;
		if (host_cfg->data_lanes & DSI_DATA_LANE_2)
			num_of_lanes++;
		if (host_cfg->data_lanes & DSI_DATA_LANE_3)
			num_of_lanes++;

		if (num_of_lanes == 0) {
			pr_err("Invalid lane count\n");
			rc = -EINVAL;
			goto error;
		}

		bpp = dsi_pixel_format_to_bpp(host_cfg->dst_format);

		bit_rate = display->config.bit_clk_rate_hz * num_of_lanes;
		bit_rate_per_lane = bit_rate;
		do_div(bit_rate_per_lane, num_of_lanes);
		pclk_rate = bit_rate;
		do_div(pclk_rate, bpp);
		byte_clk_rate = bit_rate_per_lane;
		do_div(byte_clk_rate, 8);
		pr_debug("bit_clk_rate = %llu, bit_clk_rate_per_lane = %llu\n",
			 bit_rate, bit_rate_per_lane);
		pr_debug("byte_clk_rate = %llu, pclk_rate = %llu\n",
			  byte_clk_rate, pclk_rate);

		ctrl->clk_freq.byte_clk_rate = byte_clk_rate;
		ctrl->clk_freq.pix_clk_rate = pclk_rate;
		rc = dsi_clk_set_link_frequencies(display->dsi_clk_handle,
			ctrl->clk_freq, ctrl->cell_index);
		if (rc) {
			pr_err("Failed to update link frequencies\n");
			goto error;
		}

		ctrl->host_config.bit_clk_rate_hz = bit_clk_rate;
error:
		mutex_unlock(&ctrl->ctrl_lock);

		/* TODO: recover ctrl->clk_freq in case of failure */
		if (rc)
			return rc;
	}

	return 0;
}

static void _dsi_display_calc_pipe_delay(struct dsi_display *display,
				    struct dsi_dyn_clk_delay *delay,
				    struct dsi_display_mode *mode)
{
	u32 esc_clk_rate_hz;
	u32 pclk_to_esc_ratio, byte_to_esc_ratio, hr_bit_to_esc_ratio;
	u32 hsync_period = 0;
	struct dsi_display_ctrl *m_ctrl;
	struct dsi_ctrl *dsi_ctrl;
	struct dsi_phy_cfg *cfg;

	m_ctrl = &display->ctrl[display->clk_master_idx];
	dsi_ctrl = m_ctrl->ctrl;

	cfg = &(m_ctrl->phy->cfg);

	esc_clk_rate_hz = dsi_ctrl->clk_freq.esc_clk_rate * 1000;
	pclk_to_esc_ratio = ((dsi_ctrl->clk_freq.pix_clk_rate * 1000) /
			     esc_clk_rate_hz);
	byte_to_esc_ratio = ((dsi_ctrl->clk_freq.byte_clk_rate * 1000) /
			     esc_clk_rate_hz);
	hr_bit_to_esc_ratio = ((dsi_ctrl->clk_freq.byte_clk_rate * 4 * 1000) /
					esc_clk_rate_hz);

	hsync_period = DSI_H_TOTAL_DSC(&mode->timing);
	delay->pipe_delay = (hsync_period + 1) / pclk_to_esc_ratio;
	if (!display->panel->video_config.eof_bllp_lp11_en)
		delay->pipe_delay += (17 / pclk_to_esc_ratio) +
			((21 + (display->config.common_config.t_clk_pre + 1) +
			  (display->config.common_config.t_clk_post + 1)) /
			 byte_to_esc_ratio) +
			((((cfg->timing.lane_v3[8] >> 1) + 1) +
			((cfg->timing.lane_v3[6] >> 1) + 1) +
			((cfg->timing.lane_v3[3] * 4) +
			 (cfg->timing.lane_v3[5] >> 1) + 1) +
			((cfg->timing.lane_v3[7] >> 1) + 1) +
			((cfg->timing.lane_v3[1] >> 1) + 1) +
			((cfg->timing.lane_v3[4] >> 1) + 1)) /
			 hr_bit_to_esc_ratio);

	delay->pipe_delay2 = 0;
	if (display->panel->host_config.force_hs_clk_lane)
		delay->pipe_delay2 = (6 / byte_to_esc_ratio) +
			((((cfg->timing.lane_v3[1] >> 1) + 1) +
			  ((cfg->timing.lane_v3[4] >> 1) + 1)) /
			 hr_bit_to_esc_ratio);

	/* 130 us pll delay recommended by h/w doc */
	delay->pll_delay = ((130 * esc_clk_rate_hz) / 1000000) * 2;
}

static int _dsi_display_dyn_update_clks(struct dsi_display *display,
					struct link_clk_freq *bkp_freq)
{
	int rc = 0, i;
	struct dsi_display_ctrl *m_ctrl, *ctrl;

	m_ctrl = &display->ctrl[display->clk_master_idx];

	dsi_clk_prepare_enable(&display->clock_info.src_clks);

	rc = dsi_clk_update_parent(&display->clock_info.shadow_clks,
			      &display->clock_info.mux_clks);
	if (rc) {
		pr_err("failed update mux parent to shadow\n");
		goto exit;
	}

	display_for_each_ctrl(i, display) {
		ctrl = &display->ctrl[i];
		if (!ctrl->ctrl)
			continue;
		rc = dsi_clk_set_byte_clk_rate(display->dsi_clk_handle,
				   ctrl->ctrl->clk_freq.byte_clk_rate, i);
		if (rc) {
			pr_err("failed to set byte rate for index:%d\n", i);
			goto recover_byte_clk;
		}
		rc = dsi_clk_set_pixel_clk_rate(display->dsi_clk_handle,
				   ctrl->ctrl->clk_freq.pix_clk_rate, i);
		if (rc) {
			pr_err("failed to set pix rate for index:%d\n", i);
			goto recover_pix_clk;
		}
	}

	display_for_each_ctrl(i, display) {
		ctrl = &display->ctrl[i];
		if (ctrl == m_ctrl)
			continue;
		dsi_phy_dynamic_refresh_trigger(ctrl->phy, false);
	}
	dsi_phy_dynamic_refresh_trigger(m_ctrl->phy, true);

	/* wait for dynamic refresh done */
	display_for_each_ctrl(i, display) {
		ctrl = &display->ctrl[i];
		rc = dsi_ctrl_wait4dynamic_refresh_done(ctrl->ctrl);
		if (rc) {
			pr_err("wait4dynamic refresh failed for dsi:%d\n", i);
			goto recover_pix_clk;
		} else {
			pr_info("dynamic refresh done on dsi: %s\n",
				i ? "slave" : "master");
		}
	}

	display_for_each_ctrl(i, display) {
		ctrl = &display->ctrl[i];
		dsi_phy_dynamic_refresh_clear(ctrl->phy);
	}

	rc = dsi_clk_update_parent(&display->clock_info.src_clks,
			      &display->clock_info.mux_clks);
	if (rc)
		pr_err("could not switch back to src clks %d\n", rc);

	dsi_clk_disable_unprepare(&display->clock_info.src_clks);

	return rc;

recover_pix_clk:
	display_for_each_ctrl(i, display) {
		ctrl = &display->ctrl[i];
		if (!ctrl->ctrl)
			continue;
		dsi_clk_set_pixel_clk_rate(display->dsi_clk_handle,
					   bkp_freq->pix_clk_rate, i);
	}

recover_byte_clk:
	display_for_each_ctrl(i, display) {
		ctrl = &display->ctrl[i];
		if (!ctrl->ctrl)
			continue;
		dsi_clk_set_byte_clk_rate(display->dsi_clk_handle,
					  bkp_freq->byte_clk_rate, i);
	}

exit:
	dsi_clk_disable_unprepare(&display->clock_info.src_clks);

	return rc;
}

static int dsi_display_dynamic_clk_switch_vid(struct dsi_display *display,
					  struct dsi_display_mode *mode)
{
	int rc = 0, mask, i;
	struct dsi_display_ctrl *m_ctrl, *ctrl;
	struct dsi_dyn_clk_delay delay;
	struct link_clk_freq bkp_freq;

	dsi_panel_acquire_panel_lock(display->panel);

	m_ctrl = &display->ctrl[display->clk_master_idx];

	dsi_display_clk_ctrl(display->dsi_clk_handle, DSI_ALL_CLKS, DSI_CLK_ON);

	/* mask PLL unlock, FIFO overflow and underflow errors */
	mask = BIT(DSI_PLL_UNLOCK_ERR) | BIT(DSI_FIFO_UNDERFLOW) |
		BIT(DSI_FIFO_OVERFLOW);
	dsi_display_mask_ctrl_error_interrupts(display, mask, true);

	/* update the phy timings based on new mode */
	display_for_each_ctrl(i, display) {
		ctrl = &display->ctrl[i];
		dsi_phy_update_phy_timings(ctrl->phy, &display->config);
	}

	/* back up existing rates to handle failure case */
	bkp_freq.byte_clk_rate = m_ctrl->ctrl->clk_freq.byte_clk_rate;
	bkp_freq.pix_clk_rate = m_ctrl->ctrl->clk_freq.pix_clk_rate;
	bkp_freq.esc_clk_rate = m_ctrl->ctrl->clk_freq.esc_clk_rate;

	rc = dsi_display_update_dsi_bitrate(display, mode->timing.clk_rate_hz);
	if (rc) {
		pr_err("failed set link frequencies %d\n", rc);
		goto exit;
	}

	/* calculate pipe delays */
	_dsi_display_calc_pipe_delay(display, &delay, mode);

	/* configure dynamic refresh ctrl registers */
	display_for_each_ctrl(i, display) {
		ctrl = &display->ctrl[i];
		if (!ctrl->phy)
			continue;
		if (ctrl == m_ctrl)
			dsi_phy_config_dynamic_refresh(ctrl->phy, &delay, true);
		else
			dsi_phy_config_dynamic_refresh(ctrl->phy, &delay,
						       false);
	}

	rc = _dsi_display_dyn_update_clks(display, &bkp_freq);

exit:
	dsi_display_mask_ctrl_error_interrupts(display, mask, false);

	dsi_display_clk_ctrl(display->dsi_clk_handle, DSI_ALL_CLKS,
			     DSI_CLK_OFF);

	/* store newly calculated phy timings in mode private info */
	dsi_phy_dyn_refresh_cache_phy_timings(m_ctrl->phy,
					      mode->priv_info->phy_timing_val,
					      mode->priv_info->phy_timing_len);

	dsi_panel_release_panel_lock(display->panel);

	return rc;
}

static int dsi_display_dynamic_clk_configure_cmd(struct dsi_display *display,
		int clk_rate)
{
	int rc = 0;

	if (clk_rate <= 0) {
		pr_err("%s: bitrate should be greater than 0\n", __func__);
		return -EINVAL;
	}

	if (clk_rate == display->cached_clk_rate) {
		pr_info("%s: ignore duplicated DSI clk setting\n", __func__);
		return rc;
	}

	display->cached_clk_rate = clk_rate;

	rc = dsi_display_update_dsi_bitrate(display, clk_rate);
	if (!rc) {
		pr_info("%s: bit clk is ready to be configured to '%d'\n",
				__func__, clk_rate);
		atomic_set(&display->clkrate_change_pending, 1);
	} else {
		pr_err("%s: Failed to prepare to configure '%d'. rc = %d\n",
				__func__, clk_rate, rc);
		/* Caching clock failed, so don't go on doing so. */
		atomic_set(&display->clkrate_change_pending, 0);
		display->cached_clk_rate = 0;
	}

	return rc;
}

static int dsi_display_dfps_update(struct dsi_display *display,
				   struct dsi_display_mode *dsi_mode)
{
	struct dsi_mode_info *timing;
	struct dsi_display_ctrl *m_ctrl, *ctrl;
	struct dsi_display_mode *panel_mode;
	struct dsi_dfps_capabilities dfps_caps;
	int rc = 0;
	int i = 0;

	if (!display || !dsi_mode || !display->panel) {
		pr_err("Invalid params\n");
		return -EINVAL;
	}
	timing = &dsi_mode->timing;

	dsi_panel_get_dfps_caps(display->panel, &dfps_caps);
	if (!dfps_caps.dfps_support) {
		pr_err("dfps not supported\n");
		return -ENOTSUPP;
	}

	if (dfps_caps.type == DSI_DFPS_IMMEDIATE_CLK) {
		pr_err("dfps clock method not supported\n");
		return -ENOTSUPP;
	}

	/* For split DSI, update the clock master first */

	pr_debug("configuring seamless dynamic fps\n\n");
	SDE_EVT32(SDE_EVTLOG_FUNC_ENTRY);

	m_ctrl = &display->ctrl[display->clk_master_idx];
	rc = dsi_ctrl_async_timing_update(m_ctrl->ctrl, timing);
	if (rc) {
		pr_err("[%s] failed to dfps update host_%d, rc=%d\n",
				display->name, i, rc);
		goto error;
	}

	/* Update the rest of the controllers */
	display_for_each_ctrl(i, display) {
		ctrl = &display->ctrl[i];
		if (!ctrl->ctrl || (ctrl == m_ctrl))
			continue;

		rc = dsi_ctrl_async_timing_update(ctrl->ctrl, timing);
		if (rc) {
			pr_err("[%s] failed to dfps update host_%d, rc=%d\n",
					display->name, i, rc);
			goto error;
		}
	}

	panel_mode = display->panel->cur_mode;
	memcpy(panel_mode, dsi_mode, sizeof(*panel_mode));
	/*
	 * dsi_mode_flags flags are used to communicate with other drm driver
	 * components, and are transient. They aren't inherently part of the
	 * display panel's mode and shouldn't be saved into the cached currently
	 * active mode.
	 */
	panel_mode->dsi_mode_flags = 0;

error:
	SDE_EVT32(SDE_EVTLOG_FUNC_EXIT);
	return rc;
}

static int dsi_display_dfps_calc_front_porch(
		u32 old_fps,
		u32 new_fps,
		u32 a_total,
		u32 b_total,
		u32 b_fp,
		u32 *b_fp_out)
{
	s32 b_fp_new;
	int add_porches, diff;

	if (!b_fp_out) {
		pr_err("Invalid params");
		return -EINVAL;
	}

	if (!a_total || !new_fps) {
		pr_err("Invalid pixel total or new fps in mode request\n");
		return -EINVAL;
	}

	/*
	 * Keep clock, other porches constant, use new fps, calc front porch
	 * new_vtotal = old_vtotal * (old_fps / new_fps )
	 * new_vfp - old_vfp = new_vtotal - old_vtotal
	 * new_vfp = old_vfp + old_vtotal * ((old_fps - new_fps)/ new_fps)
	 */
	diff = abs(old_fps - new_fps);
	add_porches = mult_frac(b_total, diff, new_fps);

	if (old_fps > new_fps)
		b_fp_new = b_fp + add_porches;
	else
		b_fp_new = b_fp - add_porches;

	pr_debug("fps %u a %u b %u b_fp %u new_fp %d\n",
			new_fps, a_total, b_total, b_fp, b_fp_new);

	if (b_fp_new < 0) {
		pr_err("Invalid new_hfp calcluated%d\n", b_fp_new);
		return -EINVAL;
	}

	/**
	 * TODO: To differentiate from clock method when communicating to the
	 * other components, perhaps we should set clk here to original value
	 */
	*b_fp_out = b_fp_new;

	return 0;
}

/**
 * dsi_display_get_dfps_timing() - Get the new dfps values.
 * @display:         DSI display handle.
 * @adj_mode:        Mode value structure to be changed.
 *                   It contains old timing values and latest fps value.
 *                   New timing values are updated based on new fps.
 * @curr_refresh_rate:  Current fps rate.
 *                      If zero , current fps rate is taken from
 *                      display->panel->cur_mode.
 * Return: error code.
 */
static int dsi_display_get_dfps_timing(struct dsi_display *display,
			struct dsi_display_mode *adj_mode,
				u32 curr_refresh_rate)
{
	struct dsi_dfps_capabilities dfps_caps;
	struct dsi_display_mode per_ctrl_mode;
	struct dsi_mode_info *timing;
	struct dsi_ctrl *m_ctrl;
	u32 overlap_pixels = 0;

	int rc = 0;

	if (!display || !adj_mode) {
		pr_err("Invalid params\n");
		return -EINVAL;
	}
	m_ctrl = display->ctrl[display->clk_master_idx].ctrl;

	dsi_panel_get_dfps_caps(display->panel, &dfps_caps);
	if (!dfps_caps.dfps_support) {
		pr_err("dfps not supported by panel\n");
		return -EINVAL;
	}

	per_ctrl_mode = *adj_mode;
	adjust_timing_by_ctrl_count(display, &per_ctrl_mode);

	if (!curr_refresh_rate) {
		if (!dsi_display_is_seamless_dfps_possible(display,
				&per_ctrl_mode, dfps_caps.type)) {
			pr_err("seamless dynamic fps not supported for mode\n");
			return -EINVAL;
		}
		if (display->panel->cur_mode) {
			curr_refresh_rate =
				display->panel->cur_mode->timing.refresh_rate;
		} else {
			pr_err("cur_mode is not initialized\n");
			return -EINVAL;
		}
	}
	/* TODO: Remove this direct reference to the dsi_ctrl */
	timing = &per_ctrl_mode.timing;
	overlap_pixels = per_ctrl_mode.priv_info->overlap_pixels;

	switch (dfps_caps.type) {
	case DSI_DFPS_IMMEDIATE_VFP:
		rc = dsi_display_dfps_calc_front_porch(
				curr_refresh_rate,
				timing->refresh_rate,
				DSI_H_TOTAL_DSC(timing),
				DSI_V_TOTAL(timing),
				timing->v_front_porch,
				&adj_mode->timing.v_front_porch);
		break;

	case DSI_DFPS_IMMEDIATE_HFP:
		rc = dsi_display_dfps_calc_front_porch(
				curr_refresh_rate,
				timing->refresh_rate,
				DSI_V_TOTAL(timing),
				DSI_H_TOTAL_DSC(timing) + overlap_pixels,
				timing->h_front_porch,
				&adj_mode->timing.h_front_porch);
		if (!rc)
			adj_mode->timing.h_front_porch *= display->ctrl_count;
		break;

	default:
		pr_err("Unsupported DFPS mode %d\n", dfps_caps.type);
		rc = -ENOTSUPP;
	}

	return rc;
}

static bool dsi_display_validate_mode_seamless(struct dsi_display *display,
		struct dsi_display_mode *adj_mode)
{
	int rc = 0;

	if (!display || !adj_mode) {
		pr_err("Invalid params\n");
		return false;
	}

	/* Currently the only seamless transition is dynamic fps */
	rc = dsi_display_get_dfps_timing(display, adj_mode, 0);
	if (rc) {
		pr_debug("Dynamic FPS not supported for seamless\n");
	} else {
		pr_debug("Mode switch is seamless Dynamic FPS\n");
		adj_mode->dsi_mode_flags |= DSI_MODE_FLAG_DFPS |
				DSI_MODE_FLAG_VBLANK_PRE_MODESET;
	}

	return rc;
}

static int dsi_display_set_mode_sub(struct dsi_display *display,
				    struct dsi_display_mode *mode,
				    u32 flags)
{
	int rc = 0, clk_rate = 0;
	int i;
	struct dsi_display_ctrl *ctrl;
	struct dsi_display_mode_priv_info *priv_info;

	priv_info = mode->priv_info;
	if (!priv_info) {
		pr_err("[%s] failed to get private info of the display mode",
			display->name);
		return -EINVAL;
	}

	rc = dsi_panel_get_host_cfg_for_mode(display->panel,
					     mode,
					     &display->config);
	if (rc) {
		pr_err("[%s] failed to get host config for mode, rc=%d\n",
		       display->name, rc);
		goto error;
	}

	memcpy(&display->config.lane_map, &display->lane_map,
	       sizeof(display->lane_map));

	if (mode->dsi_mode_flags &
			(DSI_MODE_FLAG_DFPS | DSI_MODE_FLAG_VRR)) {
		rc = dsi_display_dfps_update(display, mode);
		if (rc) {
			pr_err("[%s]DSI dfps update failed, rc=%d\n",
					display->name, rc);
			goto error;
		}
	} else if (mode->dsi_mode_flags & DSI_MODE_FLAG_DYN_CLK) {
		if (display->panel->panel_mode == DSI_OP_VIDEO_MODE) {
			rc = dsi_display_dynamic_clk_switch_vid(display, mode);
			if (rc)
				pr_err("dynamic clk change failed %d\n", rc);
			/*
			 * skip rest of the opearations since
			 * dsi_display_dynamic_clk_switch_vid() already takes
			 * care of them.
			 */
			return rc;
		} else if (display->panel->panel_mode == DSI_OP_CMD_MODE) {
			clk_rate = mode->timing.clk_rate_hz;
			rc = dsi_display_dynamic_clk_configure_cmd(display,
					clk_rate);
			if (rc) {
				pr_err("Failed to configure dynamic clk\n");
				return rc;
			}
		}
	}

	display_for_each_ctrl(i, display) {
		ctrl = &display->ctrl[i];
		rc = dsi_ctrl_update_host_config(ctrl->ctrl, &display->config,
				mode->dsi_mode_flags, display->dsi_clk_handle);
		if (rc) {
			pr_err("[%s] failed to update ctrl config, rc=%d\n",
			       display->name, rc);
			goto error;
		}
	}

	if (priv_info->phy_timing_len) {
		display_for_each_ctrl(i, display) {
			ctrl = &display->ctrl[i];
			 rc = dsi_phy_set_timing_params(ctrl->phy,
				priv_info->phy_timing_val,
				priv_info->phy_timing_len);
			if (rc)
				pr_err("failed to add DSI PHY timing params");
		}
	}
error:
	return rc;
}

/**
 * _dsi_display_dev_init - initializes the display device
 * Initialization will acquire references to the resources required for the
 * display hardware to function.
 * @display:         Handle to the display
 * Returns:          Zero on success
 */
static int _dsi_display_dev_init(struct dsi_display *display)
{
	int rc = 0;

	if (!display) {
		pr_err("invalid display\n");
		return -EINVAL;
	}

	if (!display->disp_node)
		return 0;

	mutex_lock(&display->display_lock);

	display->display_type = of_get_property(display->disp_node,
					"qcom,display-type", NULL);
	if (!display->display_type)
		display->display_type = "unknown";

	display->parser = dsi_parser_get(&display->pdev->dev);
	if (display->fw && display->parser)
		display->parser_node = dsi_parser_get_head_node(
				display->parser, display->fw->data,
				display->fw->size);

	rc = dsi_display_parse_dt(display);
	if (rc) {
		pr_err("[%s] failed to parse dt, rc=%d\n", display->name, rc);
		goto error;
	}

	rc = dsi_display_res_init(display);
	if (rc) {
		pr_err("[%s] failed to initialize resources, rc=%d\n",
		       display->name, rc);
		goto error;
	}
error:
	mutex_unlock(&display->display_lock);
	return rc;
}

/**
 * _dsi_display_dev_deinit - deinitializes the display device
 * All the resources acquired during device init will be released.
 * @display:        Handle to the display
 * Returns:         Zero on success
 */
static int _dsi_display_dev_deinit(struct dsi_display *display)
{
	int rc = 0;

	if (!display) {
		pr_err("invalid display\n");
		return -EINVAL;
	}

	mutex_lock(&display->display_lock);

	rc = dsi_display_res_deinit(display);
	if (rc)
		pr_err("[%s] failed to deinitialize resource, rc=%d\n",
		       display->name, rc);

	mutex_unlock(&display->display_lock);

	return rc;
}

/**
 * dsi_display_cont_splash_config() - Initialize resources for continuous splash
 * @dsi_display:    Pointer to dsi display
 * Returns:     Zero on success
 */
int dsi_display_cont_splash_config(void *dsi_display)
{
	struct dsi_display *display = dsi_display;
	int rc = 0;

	/* Vote for gdsc required to read register address space */
	if (!display) {
		pr_err("invalid input display param\n");
		return -EINVAL;
	}

	mutex_lock(&display->display_lock);

	/* Vote for gdsc required to read register address space */
	display->cont_splash_client = sde_power_client_create(display->phandle,
						"cont_splash_client");
	rc = sde_power_resource_enable(display->phandle,
			display->cont_splash_client, true);
	if (rc) {
		pr_err("failed to vote gdsc for continuous splash, rc=%d\n",
							rc);
		mutex_unlock(&display->display_lock);
		return -EINVAL;
	}

	/* Verify whether continuous splash is enabled or not */
	display->is_cont_splash_enabled =
		dsi_display_get_cont_splash_status(display);
	if (!display->is_cont_splash_enabled) {
		pr_err("Continuous splash is not enabled\n");
		goto splash_disabled;
	}

	/* Update splash status for clock manager */
	dsi_display_clk_mngr_update_splash_status(display->clk_mngr,
				display->is_cont_splash_enabled);

	/* Set up ctrl isr before enabling core clk */
	dsi_display_ctrl_isr_configure(display, true);

	/* Vote for Core clk and link clk. Votes on ctrl and phy
	 * regulator are inplicit from  pre clk on callback
	 */
	rc = dsi_display_clk_ctrl(display->dsi_clk_handle,
			DSI_ALL_CLKS, DSI_CLK_ON);
	if (rc) {
		pr_err("[%s] failed to enable DSI link clocks, rc=%d\n",
		       display->name, rc);
		goto clk_manager_update;
	}

	/* Vote on panel regulator will be removed during suspend path */
	rc = dsi_pwr_enable_regulator(&display->panel->power_info, true);
	if (rc) {
		pr_err("[%s] failed to enable vregs, rc=%d\n",
				display->panel->name, rc);
		goto clks_disabled;
	}

	dsi_config_host_engine_state_for_cont_splash(display);
	mutex_unlock(&display->display_lock);

	/* Set the current brightness level */
	dsi_panel_bl_handoff(display->panel);

	return rc;

clks_disabled:
	rc = dsi_display_clk_ctrl(display->dsi_clk_handle,
			DSI_ALL_CLKS, DSI_CLK_OFF);

clk_manager_update:
	dsi_display_ctrl_isr_configure(display, false);
	/* Update splash status for clock manager */
	dsi_display_clk_mngr_update_splash_status(display->clk_mngr,
				false);

splash_disabled:
	(void)sde_power_resource_enable(display->phandle,
			display->cont_splash_client, false);
	display->is_cont_splash_enabled = false;
	mutex_unlock(&display->display_lock);
	return rc;
}

/**
 * dsi_display_splash_res_cleanup() - cleanup for continuous splash
 * @display:    Pointer to dsi display
 * Returns:     Zero on success
 */
int dsi_display_splash_res_cleanup(struct  dsi_display *display)
{
	int rc = 0;

	if (!display->is_cont_splash_enabled)
		return 0;

	rc = dsi_display_clk_ctrl(display->dsi_clk_handle,
			DSI_ALL_CLKS, DSI_CLK_OFF);
	if (rc)
		pr_err("[%s] failed to disable DSI link clocks, rc=%d\n",
		       display->name, rc);

	rc = sde_power_resource_enable(display->phandle,
			display->cont_splash_client, false);
	if (rc)
		pr_err("failed to remove vote on gdsc for continuous splash, rc=%d\n",
				rc);

	display->is_cont_splash_enabled = false;
	/* Update splash status for clock manager */
	dsi_display_clk_mngr_update_splash_status(display->clk_mngr,
				display->is_cont_splash_enabled);

	return rc;
}

<<<<<<< HEAD
// ASUS BSP Display, panel register read/write +++
void asus_lcd_set_tcon_cmd(char *cmd, short len)
=======
static int dsi_display_link_clk_force_update_ctrl(void *handle)
>>>>>>> 824a5636
{
	int rc = 0;
	struct dsi_cmd_desc cmds;
	struct mipi_dsi_msg tcon_cmd = {0, 0x15, 0, 0, 0, len, cmd, 0, NULL};
	struct dsi_display_ctrl *mctrl;

<<<<<<< HEAD
	if(len > 2)
		tcon_cmd.type = 0x39;

	mctrl = &g_display->ctrl[g_display->cmd_master_idx];

	if (!g_display->panel || !mctrl || !mctrl->ctrl) //|| !pcfg)
		return;

	if (g_display->ctrl[0].ctrl->current_state.controller_state == DSI_CTRL_ENGINE_ON && asus_lcd_bridge_enable) {
		mutex_lock(&asus_lcd_tcon_cmd_mutex);
		dsi_display_clk_ctrl(g_display->dsi_clk_handle, DSI_ALL_CLKS, DSI_CLK_ON);

		if (g_display->tx_cmd_buf == NULL) {
			rc = dsi_host_alloc_cmd_tx_buffer(g_display);
			if (rc) {
				pr_err("[Display] failed to allocate cmd tx buffer memory (%d)\n", rc);
				goto error_disable_clks;
			}
		}

		rc = dsi_display_cmd_engine_enable(g_display);
		if (rc) {
			 pr_err("[Display] cmd engine enable failed(%d)\n", rc);
			 goto error_disable_clks;
		}

		cmds.msg = tcon_cmd;
		cmds.last_command = 1;
		cmds.post_wait_ms = 1;
		if (cmds.last_command) {
			cmds.msg.flags |= MIPI_DSI_MSG_LASTCOMMAND;
		}

		rc = dsi_ctrl_cmd_transfer(mctrl->ctrl, &cmds.msg, DSI_CTRL_CMD_FETCH_MEMORY);

		if (rc)
			pr_err("[Display] cmd transfer failed, rc=%d\n", rc);

		dsi_display_cmd_engine_disable(g_display);
		dsi_display_clk_ctrl(g_display->dsi_clk_handle,DSI_ALL_CLKS, DSI_CLK_OFF);
		mutex_unlock(&asus_lcd_tcon_cmd_mutex);
		return;
	} else {
		return;
	}
=======
	if (!handle) {
		pr_err("%s: Invalid arg\n", __func__);
		return -EINVAL;
	}

	mutex_lock(&dsi_display_clk_mutex);

	rc = dsi_display_link_clk_force_update(handle);

	mutex_unlock(&dsi_display_clk_mutex);
>>>>>>> 824a5636

error_disable_clks:
	dsi_display_clk_ctrl(g_display->dsi_clk_handle,DSI_ALL_CLKS, DSI_CLK_OFF);
	mutex_unlock(&asus_lcd_tcon_cmd_mutex);
}

<<<<<<< HEAD
void asus_lcd_get_tcon_cmd(char cmd, int rlen)
{
	char tmp[256];
	u32 flags = 0;
	int i = 0, rc = 0, start = 0;
	u8 *tx_buf, *return_buf, *status_buf;
	bool success = true;

	struct dsi_cmd_desc cmds;
	struct mipi_dsi_msg tcon_cmd = {0, 0x06, 0, 0, 5, sizeof(cmd), NULL, rlen, NULL};
	struct dsi_display_ctrl *mctrl;

	mctrl = &g_display->ctrl[g_display->cmd_master_idx];

	if (!g_display->panel || !mctrl || !mctrl->ctrl) // || !pcfg)
		return;

	if (g_display->ctrl[0].ctrl->current_state.controller_state == DSI_CTRL_ENGINE_ON) {
		mutex_lock(&asus_lcd_tcon_cmd_mutex);
		dsi_display_clk_ctrl(g_display->dsi_clk_handle, DSI_ALL_CLKS, DSI_CLK_ON);

		if (g_display->tx_cmd_buf == NULL) {
			rc = dsi_host_alloc_cmd_tx_buffer(g_display);
			if (rc) {
				pr_err("[Display] failed to allocate cmd tx buffer memory (%d)\n", rc);
				goto error_disable_clks;
			}
		}

		rc = dsi_display_cmd_engine_enable(g_display);
		if (rc) {
			 pr_err("[Display]cmd engine enable failed(%d)\n", rc);
			 goto error_disable_clks;
		}

		tx_buf = &cmd;
		return_buf = kcalloc(rlen, sizeof(unsigned char), GFP_KERNEL);
		status_buf = kzalloc(SZ_4K, GFP_KERNEL);
		memset(status_buf, 0x0, SZ_4K);

		cmds.msg = tcon_cmd;
		cmds.last_command = 1;
		cmds.post_wait_ms = 0;
		if (cmds.last_command) {
			cmds.msg.flags |= MIPI_DSI_MSG_LASTCOMMAND;
			flags |= DSI_CTRL_CMD_LAST_COMMAND;
		}
		flags |= (DSI_CTRL_CMD_FETCH_MEMORY | DSI_CTRL_CMD_READ);

		cmds.msg.tx_buf = tx_buf;
		cmds.msg.rx_buf = status_buf;
		cmds.msg.rx_len = rlen;

		rc = dsi_ctrl_cmd_transfer(mctrl->ctrl, &cmds.msg, flags);
		if (rc <= 0) {
			pr_err("[Display] rx cmd transfer failed rc=%d\n", rc);
			success = false;
		}

		if (success) {
			printk("[Display] rx cmd transfer succeed rc=%d\n", rc);
			memset(asus_lcd_reg_buffer, 0, sizeof(asus_lcd_reg_buffer));
			memcpy(return_buf + start, status_buf, rlen);
			start += rlen;

			for(i=0; i<rlen; i++) {
				memset(tmp, 0, 256*sizeof(char));
				snprintf(tmp, sizeof(tmp), "0x%02x = 0x%02x\n", cmd, return_buf[i]);
				strcat(asus_lcd_reg_buffer,tmp);
			}
		}

		dsi_display_cmd_engine_disable(g_display);
		dsi_display_clk_ctrl(g_display->dsi_clk_handle,DSI_ALL_CLKS, DSI_CLK_OFF);
		mutex_unlock(&asus_lcd_tcon_cmd_mutex);
		return;
	} else {
		return;
	}

error_disable_clks:
	dsi_display_clk_ctrl(g_display->dsi_clk_handle,DSI_ALL_CLKS, DSI_CLK_OFF);
	mutex_unlock(&asus_lcd_tcon_cmd_mutex);
}

void asus_lcd_cabc_set(int mode)
{
	asus_lcd_cabc_mode[1] = mode;
	asus_lcd_set_tcon_cmd(asus_lcd_cabc_mode, ARRAY_SIZE(asus_lcd_cabc_mode));
}
EXPORT_SYMBOL(asus_lcd_cabc_set);

int asus_lcd_cabc_get(void)
{
	return asus_lcd_cabc_mode[1];
}
EXPORT_SYMBOL(asus_lcd_cabc_get);

static ssize_t asus_lcd_cabc_proc_write(struct file *filp, const char *buff, size_t len, loff_t *off)
{
	char messages[256];
	int mode = 0;

	memset(messages, 0, sizeof(messages));

	if (len > 256)
		len = 256;

	if (copy_from_user(messages, buff, len))
		return -EFAULT;

	if(strncmp(messages, "0", 1) == 0)  //off
		mode = 0x0;
	else if(strncmp(messages, "1", 1) == 0) //ui
		mode = 0x1;
	else if(strncmp(messages, "2", 1) == 0) //still
		mode = 0x2;
	else if(strncmp(messages, "3", 1) == 0) //moving
		mode = 0x3;

	asus_lcd_cabc_set(mode);

	return len;
}

static ssize_t asus_lcd_cabc_proc_read(struct file *file, char __user *buf,
                    size_t count, loff_t *ppos)
{
	int len = 0;
	ssize_t ret = 0;
	char *buff;
	int cabc_current_value = asus_lcd_cabc_get();

	buff = kmalloc(100, GFP_KERNEL);
	if (!buff)
		return -ENOMEM;

	len += sprintf(buff, "%d\n", cabc_current_value);

	ret = simple_read_from_buffer(buf, count, ppos, buff, len);
	kfree(buff);

	return ret;
}

static struct file_operations asus_lcd_cabc_proc_ops = {
	.write = asus_lcd_cabc_proc_write,
	.read = asus_lcd_cabc_proc_read,
};

static ssize_t asus_lcd_dim_proc_write(struct file *filp, const char *buff, size_t len, loff_t *off)
{
	char messages[256];

	memset(messages, 0, sizeof(messages));

	if (len > 256)
		len = 256;

	if (copy_from_user(messages, buff, len))
		return -EFAULT;

	if(strncmp(messages, "0", 1) == 0)
		asus_lcd_dimming_on = 0;
	else if(strncmp(messages, "1", 1) == 0)
		asus_lcd_dimming_on = 1;

	printk("%s: dimming on command select to: %d\n", __func__, asus_lcd_dimming_on);

	return len;
}

static ssize_t asus_lcd_dim_proc_read(struct file *file, char __user *buf,
                    size_t count, loff_t *ppos)
{
	int len = 0;
	ssize_t ret = 0;
	char *buff;

	buff = kmalloc(100, GFP_KERNEL);
	if (!buff)
		return -ENOMEM;

	len += sprintf(buff, "%d\n", asus_lcd_dimming_on);

	ret = simple_read_from_buffer(buf, count, ppos, buff, len);
	kfree(buff);

	return ret;
}

static struct file_operations asus_lcd_dim_proc_ops = {
	.write = asus_lcd_dim_proc_write,
	.read = asus_lcd_dim_proc_read,
};

/*
	adb shell "echo w,00,00 > proc/driver/panel_reg_rw"
	adb shell "echo w,ff,87,19,01 > proc/driver/panel_reg_rw"
	adb shell "echo w,00,80 > proc/driver/panel_reg_rw"
	adb shell "echo w,ff,87,19 > proc/driver/panel_reg_rw"

	adb shell "echo w,00,a5 > proc/driver/panel_reg_rw"
	adb shell "echo w,B0,3c > proc/driver/panel_reg_rw"
 */
void asus_lcd_dim_conf_apply(void)
{
	char a_cmd1[2] = {0x00, 0x00};
	char a_cmd2[4] = {0xff, 0x87, 0x19, 0x01};
	char a_cmd3[2] = {0x00, 0x80};
	char a_cmd4[3] = {0xff, 0x87, 0x19};

	char a_cmd5[2] = {0x00, 0xB5};
	char a_cmd6[2] = {0xCA, (char)asus_lcd_dimming_conf};

	char a_cmd7[2] = {0x00, 0x80};
	char a_cmd8[3] = {0xff, 0x00, 0x00};
	char a_cmd9[2] = {0x00, 0x00};
	char a_cmd10[4]= {0xff, 0x00, 0x00, 0x00};

	asus_lcd_set_tcon_cmd(a_cmd1, ARRAY_SIZE(a_cmd1));
	asus_lcd_set_tcon_cmd(a_cmd2, ARRAY_SIZE(a_cmd2));
	asus_lcd_set_tcon_cmd(a_cmd3, ARRAY_SIZE(a_cmd3));
	asus_lcd_set_tcon_cmd(a_cmd4, ARRAY_SIZE(a_cmd4));
	asus_lcd_set_tcon_cmd(a_cmd5, ARRAY_SIZE(a_cmd5));
	asus_lcd_set_tcon_cmd(a_cmd6, ARRAY_SIZE(a_cmd6));
	asus_lcd_set_tcon_cmd(a_cmd7, ARRAY_SIZE(a_cmd7));
	asus_lcd_set_tcon_cmd(a_cmd8, ARRAY_SIZE(a_cmd8));
	asus_lcd_set_tcon_cmd(a_cmd9, ARRAY_SIZE(a_cmd9));
	asus_lcd_set_tcon_cmd(a_cmd10, ARRAY_SIZE(a_cmd10));
}

static ssize_t asus_lcd_dim_conf_proc_write(struct file *filp, const char *buff, size_t len, loff_t *off)
{
	char messages[256];
	int parse_result = 0;
	int data = 0;

	memset(messages, 0, sizeof(messages));

	if (len > 256)
		len = 256;

	if (copy_from_user(messages, buff, len))
		return -EFAULT;

	messages[len] = '\0';

	parse_result = sscanf(messages, "%x", &data);
	if (parse_result < 0) {
		printk("[Display] unknown dimming configure.\n");
	} else {
		asus_lcd_dimming_conf = data;
	}

	return len;
}

static ssize_t asus_lcd_dim_conf_proc_read(struct file *file, char __user *buf,
                    size_t count, loff_t *ppos)
{
	int len = 0;
	ssize_t ret = 0;
	char *buff;

	buff = kmalloc(100, GFP_KERNEL);
	if (!buff)
		return -ENOMEM;

	len += sprintf(buff, "%d\n", asus_lcd_dimming_conf);

	ret = simple_read_from_buffer(buf, count, ppos, buff, len);
	kfree(buff);

	return ret;
}

static struct file_operations asus_lcd_dim_conf_proc_ops = {
	.write = asus_lcd_dim_conf_proc_write,
	.read = asus_lcd_dim_conf_proc_read,
};

static ssize_t asus_lcd_early_on_write(struct file *filp, const char *buff, size_t len, loff_t *off)
{
	char messages[256];

	memset(messages, 0, sizeof(messages));

	if (len > 256)
		len = 256;

	if (copy_from_user(messages, buff, len))
		return -EFAULT;

	asus_lcd_trigger_early_on_wq();

	return len;
}

static struct file_operations asus_lcd_early_on_proc_ops = {
	.write = asus_lcd_early_on_write,
};

/*
 * asus_lcd_reg_write
 * write command to tcon and save result to buffer
 * sample: write 0xfff0 to 0x51 (all in hexadecimal)
 *         echo 'w,51,ff, f0' > /proc/driver/panel_reg_rw
 * sample: read length 1 (decimal) from 0x56
 *         echo 'r,56,1' > /proc/driver/panel_reg_rw
 *         and get result by cat /proc/driver/panel_reg_rw
 */
static ssize_t asus_lcd_reg_write(struct file *filp, const char *buff, size_t len, loff_t *off)
{
	char *messages, *tmp, *cur;
	char *token, *token_par;
	char *put_cmd;
	bool flag = 0;
	int *store;
	int i = 0, cnt = 0, cmd_cnt = 0;
	int ret = 0;
	uint8_t str_len = 0;

	messages = (char*) kmalloc(len * sizeof(char), GFP_KERNEL);
	if(!messages)
		return -EFAULT;

	tmp = (char*) kmalloc(len * sizeof(char), GFP_KERNEL);
	memset(tmp, 0, len * sizeof(char));
	store =  (int*) kmalloc((len / ASUS_LCD_REG_RW_MIN_LEN) * sizeof(int), GFP_KERNEL);
	put_cmd = (char*) kmalloc((len / ASUS_LCD_REG_RW_MIN_LEN) * sizeof(char), GFP_KERNEL);

	if (copy_from_user(messages, buff, len)) {
		ret = -1;
		goto error;
	}
	cur = messages;
	*(cur + len - 1) = '\0';

	if (strncmp(cur, "w", 1) == 0) { //write
		flag = true;
	} else if(strncmp(cur, "r", 1) == 0) { //read
		flag = false;
	} else {
		ret = -1;
		goto error;
	}

	while ((token = strsep(&cur, "wr")) != NULL) {
		str_len = strlen(token);

		if(str_len > 0) { /* filter zero length */
			int reg_parsed = 0; /* determine if it is parsed for register or read length */
			if(!(strncmp(token, ",", 1) == 0) || (str_len < ASUS_LCD_REG_RW_MAX_LEN)) {
				ret = -1;
				goto error;
			}

			memset(store, 0, (len / ASUS_LCD_REG_RW_MIN_LEN) * sizeof(int));
			memset(put_cmd, 0, (len / ASUS_LCD_REG_RW_MIN_LEN) * sizeof(char));
			cmd_cnt++;

			while ((token_par = strsep(&token, ",")) != NULL) {
				if(strlen(token_par) > ASUS_LCD_REG_RW_MIN_LEN) {
					ret = -1;
					goto error;
				}

				if(strlen(token_par)) {
					int parse_result = 0;

					if (flag || !reg_parsed)
						parse_result = sscanf(token_par, "%x", &(store[cnt]));
					else if (!flag && reg_parsed)
						parse_result = sscanf(token_par, "%d", &(store[cnt]));

					if (parse_result < 0) {
						ret = -1;
						goto error;
					}

					cnt++;
					reg_parsed = 1;
				}
			}

			for(i = 0; i < cnt; i++)
				put_cmd[i] = store[i] & 0xff;

			if(flag) {
				asus_lcd_set_tcon_cmd(put_cmd, cnt);
			} else {
				if (store[1] < ASUS_LCD_REG_RW_READ_MAX) {
					asus_lcd_get_tcon_cmd(put_cmd[0], store[1]);
				} else {
					printk("[Display] read support up to length of 19\n");
					ret = -1;
					goto error;
				}
			}

			if(cur != NULL) {
				if (*(tmp + str_len) == 'w')
					flag = true;
				else if (*(tmp + str_len) == 'r')
					flag = false;
			}
			cnt = 0;
		}

		memset(tmp, 0, len*sizeof(char));

		if(cur != NULL)
			strcpy(tmp, cur);
	}

	if(cmd_cnt == 0) {
		ret = -1;
		goto error;
	}

	ret = len;

error:
	kfree(messages);
	kfree(tmp);
	kfree(store);
	kfree(put_cmd);
	return ret;
}

/*
 * asus_lcd_reg_read
 * read previous result from asus_lcd_reg_write
 */
static ssize_t asus_lcd_reg_read(struct file *file, char __user *buf,
					size_t count, loff_t *ppos)
{
	int len = 0;
	ssize_t ret = 0;
	char *buff;

	buff = kmalloc(256, GFP_KERNEL);
	if (!buff)
		return -ENOMEM;

	len += snprintf(buff, 256, "%s\n", asus_lcd_reg_buffer);
	ret = simple_read_from_buffer(buf, count, ppos, buff, len);
	kfree(buff);

	return ret;
}

static struct file_operations asus_lcd_reg_rw_ops = {
	.write = asus_lcd_reg_write,
	.read = asus_lcd_reg_read,
};
// ASUS BSP Display, panel register read/write ---

static int dsi_display_link_clk_force_update_ctrl(void *handle)
{
	int rc = 0;

=======
int dsi_display_clk_ctrl(void *handle,
	enum dsi_clk_type clk_type, enum dsi_clk_state clk_state)
{
	int rc = 0;

>>>>>>> 824a5636
	if (!handle) {
		pr_err("%s: Invalid arg\n", __func__);
		return -EINVAL;
	}

	mutex_lock(&dsi_display_clk_mutex);
<<<<<<< HEAD

	rc = dsi_display_link_clk_force_update(handle);

	mutex_unlock(&dsi_display_clk_mutex);

	return rc;
}

int dsi_display_clk_ctrl(void *handle,
	enum dsi_clk_type clk_type, enum dsi_clk_state clk_state)
{
	int rc = 0;

	if (!handle) {
		pr_err("%s: Invalid arg\n", __func__);
		return -EINVAL;
	}

	mutex_lock(&dsi_display_clk_mutex);
	rc = dsi_clk_req_state(handle, clk_type, clk_state);
	if (rc)
		pr_err("%s: failed set clk state, rc = %d\n", __func__, rc);
	mutex_unlock(&dsi_display_clk_mutex);

	return rc;
}

static int dsi_display_force_update_dsi_clk(struct dsi_display *display)
{
	int rc = 0;

	rc = dsi_display_link_clk_force_update_ctrl(display->dsi_clk_handle);

	if (!rc) {
		pr_info("dsi bit clk has been configured to %d\n",
			display->cached_clk_rate);

=======
	rc = dsi_clk_req_state(handle, clk_type, clk_state);
	if (rc)
		pr_err("%s: failed set clk state, rc = %d\n", __func__, rc);
	mutex_unlock(&dsi_display_clk_mutex);

	return rc;
}

static int dsi_display_force_update_dsi_clk(struct dsi_display *display)
{
	int rc = 0;

	rc = dsi_display_link_clk_force_update_ctrl(display->dsi_clk_handle);

	if (!rc) {
		pr_info("dsi bit clk has been configured to %d\n",
			display->cached_clk_rate);

>>>>>>> 824a5636
		atomic_set(&display->clkrate_change_pending, 0);
	} else {
		pr_err("Failed to configure dsi bit clock '%d'. rc = %d\n",
			display->cached_clk_rate, rc);
	}

	return rc;
}

static ssize_t sysfs_dynamic_dsi_clk_read(struct device *dev,
	struct device_attribute *attr, char *buf)
{
	int rc = 0;
	struct dsi_display *display;
	struct dsi_display_ctrl *m_ctrl;
	struct dsi_ctrl *ctrl;

	display = dev_get_drvdata(dev);
	if (!display) {
		pr_err("Invalid display\n");
		return -EINVAL;
	}

	mutex_lock(&display->display_lock);

	m_ctrl = &display->ctrl[display->cmd_master_idx];
	ctrl = m_ctrl->ctrl;
	if (ctrl)
		display->cached_clk_rate = ctrl->clk_freq.byte_clk_rate
					     * 8;

	rc = snprintf(buf, PAGE_SIZE, "%d\n", display->cached_clk_rate);
	pr_debug("%s: read dsi clk rate %d\n", __func__,
		display->cached_clk_rate);

	mutex_unlock(&display->display_lock);

	return rc;
}

static ssize_t sysfs_dynamic_dsi_clk_write(struct device *dev,
	struct device_attribute *attr, const char *buf, size_t count)
{
	int rc = 0;
	int clk_rate;
	struct dsi_display *display;

	display = dev_get_drvdata(dev);
	if (!display) {
		pr_err("Invalid display\n");
		return -EINVAL;
	}

	rc = kstrtoint(buf, DSI_CLOCK_BITRATE_RADIX, &clk_rate);
	if (rc) {
		pr_err("%s: kstrtoint failed. rc=%d\n", __func__, rc);
		return rc;
	}

	if (display->panel->panel_mode != DSI_OP_CMD_MODE) {
		pr_err("only supported for command mode\n");
		return -ENOTSUPP;
	}

	pr_info("%s: bitrate param value: '%d'\n", __func__, clk_rate);

	mutex_lock(&display->display_lock);
	mutex_lock(&dsi_display_clk_mutex);

	rc = dsi_display_dynamic_clk_configure_cmd(display, clk_rate);
	if (rc)
		pr_err("Failed to configure dynamic clk\n");
	else
		rc = count;

	mutex_unlock(&dsi_display_clk_mutex);
	mutex_unlock(&display->display_lock);

	return rc;

}

static DEVICE_ATTR(dynamic_dsi_clock, 0644,
			sysfs_dynamic_dsi_clk_read,
			sysfs_dynamic_dsi_clk_write);

static struct attribute *dynamic_dsi_clock_fs_attrs[] = {
	&dev_attr_dynamic_dsi_clock.attr,
	NULL,
};
static struct attribute_group dynamic_dsi_clock_fs_attrs_group = {
	.attrs = dynamic_dsi_clock_fs_attrs,
};

static int dsi_display_validate_split_link(struct dsi_display *display)
{
	int i, rc = 0;
	struct dsi_display_ctrl *ctrl;
	struct dsi_host_common_cfg *host = &display->panel->host_config;

	if (!host->split_link.split_link_enabled)
		return 0;

	if (display->panel->panel_mode == DSI_OP_CMD_MODE) {
		pr_err("[%s] split link is not supported in command mode\n",
			display->name);
		rc = -ENOTSUPP;
		goto error;
	}

	display_for_each_ctrl(i, display) {
		ctrl = &display->ctrl[i];
		if (!ctrl->ctrl->split_link_supported) {
			pr_err("[%s] split link is not supported by hw\n",
				display->name);
			rc = -ENOTSUPP;
			goto error;
		}

		set_bit(DSI_PHY_SPLIT_LINK, ctrl->phy->hw.feature_map);
	}

	pr_debug("Split link is enabled\n");
	return 0;

error:
	host->split_link.split_link_enabled = false;
	return rc;
}

static int dsi_display_sysfs_init(struct dsi_display *display)
{
	int rc = 0;
	struct device *dev = &display->pdev->dev;

	if (display->panel->panel_mode == DSI_OP_CMD_MODE)
		rc = sysfs_create_group(&dev->kobj,
			&dynamic_dsi_clock_fs_attrs_group);

	return rc;

}

static int dsi_display_sysfs_deinit(struct dsi_display *display)
{
	struct device *dev = &display->pdev->dev;

	if (display->panel->panel_mode == DSI_OP_CMD_MODE)
		sysfs_remove_group(&dev->kobj,
			&dynamic_dsi_clock_fs_attrs_group);

	return 0;

}

/**
 * dsi_display_bind - bind dsi device with controlling device
 * @dev:        Pointer to base of platform device
 * @master:     Pointer to container of drm device
 * @data:       Pointer to private data
 * Returns:     Zero on success
 */
static int dsi_display_bind(struct device *dev,
		struct device *master,
		void *data)
{
	struct dsi_display_ctrl *display_ctrl;
	struct drm_device *drm;
	struct dsi_display *display;
	struct dsi_clk_info info;
	struct clk_ctrl_cb clk_cb;
	struct msm_drm_private *priv;
	void *handle = NULL;
	struct platform_device *pdev = to_platform_device(dev);
	char *client1 = "dsi_clk_client";
	char *client2 = "mdp_event_client";
	char dsi_client_name[DSI_CLIENT_NAME_SIZE];
	int i, j, rc = 0;

	if (!dev || !pdev || !master) {
		pr_err("invalid param(s), dev %pK, pdev %pK, master %pK\n",
				dev, pdev, master);
		return -EINVAL;
	}

	drm = dev_get_drvdata(master);
	display = platform_get_drvdata(pdev);
	if (!drm || !display) {
		pr_err("invalid param(s), drm %pK, display %pK\n",
				drm, display);
		return -EINVAL;
	}
	priv = drm->dev_private;

	if (!display->disp_node)
		return 0;

	/* defer bind if ext bridge driver is not loaded */
	for (i = 0; i < display->panel->host_config.ext_bridge_num; i++) {
		j = display->panel->host_config.ext_bridge_map[i];
		if (!display->ext_bridge[j].node_of) {
			pr_err("invalid ext bridge node\n");
			return -EINVAL;
		}

		if (!of_drm_find_bridge(display->ext_bridge[j].node_of)) {
			pr_debug("defer for bridge[%d] %s\n", j,
				display->ext_bridge[j].node_of->full_name);
			return -EPROBE_DEFER;
		}
	}

	mutex_lock(&display->display_lock);

	rc = dsi_display_validate_split_link(display);
	if (rc) {
		pr_err("[%s] split link validation failed, rc=%d\n",
						 display->name, rc);
		goto error;
	}

	rc = dsi_display_debugfs_init(display);
	if (rc) {
		pr_err("[%s] debugfs init failed, rc=%d\n", display->name, rc);
		goto error;
	}

	atomic_set(&display->clkrate_change_pending, 0);
	display->cached_clk_rate = 0;

	rc = dsi_display_sysfs_init(display);
	if (rc) {
		pr_err("[%s] sysfs init failed, rc=%d\n", display->name, rc);
		goto error;
	}

	memset(&info, 0x0, sizeof(info));

	display_for_each_ctrl(i, display) {
		display_ctrl = &display->ctrl[i];
		rc = dsi_ctrl_drv_init(display_ctrl->ctrl, display->root);
		if (rc) {
			pr_err("[%s] failed to initialize ctrl[%d], rc=%d\n",
			       display->name, i, rc);
			goto error_ctrl_deinit;
		}
		display_ctrl->ctrl->horiz_index = i;

		rc = dsi_phy_drv_init(display_ctrl->phy);
		if (rc) {
			pr_err("[%s] Failed to initialize phy[%d], rc=%d\n",
				display->name, i, rc);
			(void)dsi_ctrl_drv_deinit(display_ctrl->ctrl);
			goto error_ctrl_deinit;
		}

		memcpy(&info.c_clks[i],
				(&display_ctrl->ctrl->clk_info.core_clks),
				sizeof(struct dsi_core_clk_info));
		memcpy(&info.l_hs_clks[i],
				(&display_ctrl->ctrl->clk_info.hs_link_clks),
				sizeof(struct dsi_link_hs_clk_info));
		memcpy(&info.l_lp_clks[i],
				(&display_ctrl->ctrl->clk_info.lp_link_clks),
				sizeof(struct dsi_link_lp_clk_info));

		info.c_clks[i].phandle = &priv->phandle;
		info.bus_handle[i] =
			display_ctrl->ctrl->axi_bus_info.bus_handle;
		info.ctrl_index[i] = display_ctrl->ctrl->cell_index;
		snprintf(dsi_client_name, DSI_CLIENT_NAME_SIZE,
						"dsi_core_client%u", i);
		info.c_clks[i].dsi_core_client = sde_power_client_create(
				info.c_clks[i].phandle, dsi_client_name);
		if (IS_ERR_OR_NULL(info.c_clks[i].dsi_core_client)) {
			pr_err("[%s] client creation failed for ctrl[%d]",
					dsi_client_name, i);
			goto error_ctrl_deinit;
		}
	}

	display->phandle = &priv->phandle;
	info.pre_clkoff_cb = dsi_pre_clkoff_cb;
	info.pre_clkon_cb = dsi_pre_clkon_cb;
	info.post_clkoff_cb = dsi_post_clkoff_cb;
	info.post_clkon_cb = dsi_post_clkon_cb;
	info.priv_data = display;
	info.master_ndx = display->clk_master_idx;
	info.dsi_ctrl_count = display->ctrl_count;
	snprintf(info.name, MAX_STRING_LEN,
			"DSI_MNGR-%s", display->name);

	display->clk_mngr = dsi_display_clk_mngr_register(&info);
	if (IS_ERR_OR_NULL(display->clk_mngr)) {
		rc = PTR_ERR(display->clk_mngr);
		display->clk_mngr = NULL;
		pr_err("dsi clock registration failed, rc = %d\n", rc);
		goto error_ctrl_deinit;
	}

	handle = dsi_register_clk_handle(display->clk_mngr, client1);
	if (IS_ERR_OR_NULL(handle)) {
		rc = PTR_ERR(handle);
		pr_err("failed to register %s client, rc = %d\n",
		       client1, rc);
		goto error_clk_deinit;
	} else {
		display->dsi_clk_handle = handle;
	}

	handle = dsi_register_clk_handle(display->clk_mngr, client2);
	if (IS_ERR_OR_NULL(handle)) {
		rc = PTR_ERR(handle);
		pr_err("failed to register %s client, rc = %d\n",
		       client2, rc);
		goto error_clk_client_deinit;
	} else {
		display->mdp_clk_handle = handle;
	}

	clk_cb.priv = display;
	clk_cb.dsi_clk_cb = dsi_display_clk_ctrl_cb;

	display_for_each_ctrl(i, display) {
		display_ctrl = &display->ctrl[i];

		rc = dsi_ctrl_clk_cb_register(display_ctrl->ctrl, &clk_cb);
		if (rc) {
			pr_err("[%s] failed to register ctrl clk_cb[%d], rc=%d\n",
			       display->name, i, rc);
			goto error_ctrl_deinit;
		}

		rc = dsi_phy_clk_cb_register(display_ctrl->phy, &clk_cb);
		if (rc) {
			pr_err("[%s] failed to register phy clk_cb[%d], rc=%d\n",
			       display->name, i, rc);
			goto error_ctrl_deinit;
		}
	}

	rc = dsi_display_mipi_host_init(display);
	if (rc) {
		pr_err("[%s] failed to initialize mipi host, rc=%d\n",
		       display->name, rc);
		goto error_ctrl_deinit;
	}

	rc = dsi_panel_drv_init(display->panel, &display->host);
	if (rc) {
		if (rc != -EPROBE_DEFER)
			pr_err("[%s] failed to initialize panel driver, rc=%d\n",
			       display->name, rc);
		goto error_host_deinit;
	}

	pr_info("Successfully bind display panel '%s'\n", display->name);
	display->drm_dev = drm;

	display_for_each_ctrl(i, display) {
		display_ctrl = &display->ctrl[i];

		if (!display_ctrl->phy || !display_ctrl->ctrl)
			continue;

		rc = dsi_phy_set_clk_freq(display_ctrl->phy,
				&display_ctrl->ctrl->clk_freq);
		if (rc) {
			pr_err("[%s] failed to set phy clk freq, rc=%d\n",
					display->name, rc);
			goto error;
		}
	}

	/* register te irq handler */
	dsi_display_register_te_irq(display);


	// ASUS BSP display features initialization +++
	if (asus_lcd_procfs_registered == false) {
		mutex_init(&asus_lcd_tcon_cmd_mutex);
		mutex_init(&dsi_op_mutex);
		proc_create(ASUS_CABC_PROC_FILE,  0777, NULL, &asus_lcd_cabc_proc_ops);
		proc_create(ASUS_LCD_REGISTER_RW, 0666, NULL, &asus_lcd_reg_rw_ops);
		proc_create(ASUS_DIM_PROC_FILE,   0666, NULL, &asus_lcd_dim_proc_ops);
		proc_create(ASUS_DIM_CONF_PROC_FILE,   0666, NULL, &asus_lcd_dim_conf_proc_ops);
		proc_create(ASUS_EARLY_ON_PROC_FILE,   0666, NULL, &asus_lcd_early_on_proc_ops);
		asus_lcd_procfs_registered = true;
	}

	g_display = display;
	// ASUS BSP display features initialization ---

	goto error;

error_host_deinit:
	(void)dsi_display_mipi_host_deinit(display);
error_clk_client_deinit:
	(void)dsi_deregister_clk_handle(display->dsi_clk_handle);
error_clk_deinit:
	(void)dsi_display_clk_mngr_deregister(display->clk_mngr);
error_ctrl_deinit:
	for (i = i - 1; i >= 0; i--) {
		display_ctrl = &display->ctrl[i];
		(void)dsi_phy_drv_deinit(display_ctrl->phy);
		(void)dsi_ctrl_drv_deinit(display_ctrl->ctrl);
	}
	(void)dsi_display_sysfs_deinit(display);
	(void)dsi_display_debugfs_deinit(display);
error:
	mutex_unlock(&display->display_lock);
	return rc;
}

/**
 * dsi_display_unbind - unbind dsi from controlling device
 * @dev:        Pointer to base of platform device
 * @master:     Pointer to container of drm device
 * @data:       Pointer to private data
 */
static void dsi_display_unbind(struct device *dev,
		struct device *master, void *data)
{
	struct dsi_display_ctrl *display_ctrl;
	struct dsi_display *display;
	struct platform_device *pdev = to_platform_device(dev);
	int i, rc = 0;

	if (!dev || !pdev) {
		pr_err("invalid param(s)\n");
		return;
	}

	display = platform_get_drvdata(pdev);
	if (!display) {
		pr_err("invalid display\n");
		return;
	}

	mutex_lock(&display->display_lock);

	rc = dsi_panel_drv_deinit(display->panel);
	if (rc)
		pr_err("[%s] failed to deinit panel driver, rc=%d\n",
		       display->name, rc);

	rc = dsi_display_mipi_host_deinit(display);
	if (rc)
		pr_err("[%s] failed to deinit mipi hosts, rc=%d\n",
		       display->name,
		       rc);

	display_for_each_ctrl(i, display) {
		display_ctrl = &display->ctrl[i];

		rc = dsi_phy_drv_deinit(display_ctrl->phy);
		if (rc)
			pr_err("[%s] failed to deinit phy%d driver, rc=%d\n",
			       display->name, i, rc);

		rc = dsi_ctrl_drv_deinit(display_ctrl->ctrl);
		if (rc)
			pr_err("[%s] failed to deinit ctrl%d driver, rc=%d\n",
			       display->name, i, rc);
	}

	atomic_set(&display->clkrate_change_pending, 0);
	(void)dsi_display_sysfs_deinit(display);
	(void)dsi_display_debugfs_deinit(display);

	mutex_unlock(&display->display_lock);
}

static const struct component_ops dsi_display_comp_ops = {
	.bind = dsi_display_bind,
	.unbind = dsi_display_unbind,
};

static struct platform_driver dsi_display_driver = {
	.probe = dsi_display_dev_probe,
	.remove = dsi_display_dev_remove,
	.driver = {
		.name = "msm-dsi-display",
		.of_match_table = dsi_display_dt_match,
		.suppress_bind_attrs = true,
	},
};

static int dsi_display_init(struct dsi_display *display)
{
	int rc = 0;
	 struct platform_device *pdev = display->pdev;

	mutex_init(&display->display_lock);

	rc = _dsi_display_dev_init(display);
	if (rc) {
		pr_err("device init failed, rc=%d\n", rc);
		goto end;
	}

	rc = component_add(&pdev->dev, &dsi_display_comp_ops);
	if (rc)
		pr_err("component add failed, rc=%d\n", rc);

	pr_debug("component add success: %s\n", display->name);
end:
	return rc;
}

static void dsi_display_firmware_display(const struct firmware *fw,
				void *context)
{
	struct dsi_display *display = context;

	if (fw) {
		pr_debug("reading data from firmware, size=%zd\n",
			fw->size);

		display->fw = fw;
		display->name = "dsi_firmware_display";
	}

	if (dsi_display_init(display))
		return;

	pr_debug("success\n");
}

int dsi_display_dev_probe(struct platform_device *pdev)
{
	struct dsi_display *display = NULL;
	struct device_node *node = NULL, *disp_node = NULL;
	const char *dsi_type = NULL, *name = NULL;
	const char *disp_list = "qcom,dsi-display-list";
	const char *disp_active = "qcom,dsi-display-active";
	int i, count, rc = 0, index;
	bool firm_req = false;
	struct dsi_display_boot_param *boot_disp;

	if (!pdev || !pdev->dev.of_node) {
		pr_err("pdev not found\n");
		rc = -ENODEV;
		goto end;
	}

	dsi_type = of_get_property(pdev->dev.of_node, "label", NULL);
	if (!dsi_type)
		dsi_type = "primary";

	if (!strcmp(dsi_type, "primary"))
		index = DSI_PRIMARY;
	else
		index = DSI_SECONDARY;

	boot_disp = &boot_displays[index];

	display = devm_kzalloc(&pdev->dev, sizeof(*display), GFP_KERNEL);
	if (!display) {
		rc = -ENOMEM;
		goto end;
	}

	node = pdev->dev.of_node;
	count = of_count_phandle_with_args(node, disp_list,  NULL);

	for (i = 0; i < count; i++) {
		struct device_node *np;
		const char *disp_type = NULL;

		np = of_parse_phandle(node, disp_list, i);
		name = of_get_property(np, "label", NULL);
		if (!name) {
			pr_err("display name not defined\n");
			continue;
		}

		disp_type = of_get_property(np, "qcom,display-type", NULL);
		if (!disp_type) {
			pr_err("display type not defined for %s\n", name);
			continue;
		}

		/* primary/secondary display should match with current dsi */
		if (strcmp(dsi_type, disp_type))
			continue;

		if (boot_disp->boot_disp_en) {
			if (!strcmp(boot_disp->name, name)) {
				disp_node = np;
				break;
			}
			continue;
		}

		if (of_property_read_bool(np, disp_active)) {
			disp_node = np;

			if (IS_ENABLED(CONFIG_DSI_PARSER))
				firm_req = !request_firmware_nowait(
					THIS_MODULE, 1, "dsi_prop",
					&pdev->dev, GFP_KERNEL, display,
					dsi_display_firmware_display);
			break;
		}

		of_node_put(np);
	}

	boot_disp->node = pdev->dev.of_node;
	boot_disp->disp = display;

	display->disp_node = disp_node;
	display->name = name;
	display->pdev = pdev;
	display->boot_disp = boot_disp;

	dsi_display_parse_cmdline_topology(display, index);

	platform_set_drvdata(pdev, display);

	/* initialize display in firmware callback */
	if (!firm_req) {
		rc = dsi_display_init(display);
		if (rc)
			goto end;
	}

	return 0;
end:
	if (display)
		devm_kfree(&pdev->dev, display);

	return rc;
}

int dsi_display_dev_remove(struct platform_device *pdev)
{
	int rc = 0;
	struct dsi_display *display;

	if (!pdev) {
		pr_err("Invalid device\n");
		return -EINVAL;
	}

	display = platform_get_drvdata(pdev);

	/* decrement ref count */
	of_node_put(display->disp_node);

	(void)_dsi_display_dev_deinit(display);

	platform_set_drvdata(pdev, NULL);
	devm_kfree(&pdev->dev, display);
	return rc;
}

int dsi_display_get_num_of_displays(void)
{
	int i, count = 0;

	for (i = 0; i < MAX_DSI_ACTIVE_DISPLAY; i++) {
		struct dsi_display *display = boot_displays[i].disp;

		if (display && display->disp_node)
			count++;
	}

	return count;
}

int dsi_display_get_active_displays(void **display_array, u32 max_display_count)
{
	int index = 0, count = 0;

	if (!display_array || !max_display_count) {
		pr_err("invalid params\n");
		return 0;
	}

	for (index = 0; index < MAX_DSI_ACTIVE_DISPLAY; index++) {
		struct dsi_display *display = boot_displays[index].disp;

		if (display && display->disp_node)
			display_array[count++] = display;
	}

	return count;
}

int dsi_display_drm_bridge_init(struct dsi_display *display,
		struct drm_encoder *enc)
{
	int rc = 0;
	struct dsi_bridge *bridge;
	struct msm_drm_private *priv = NULL;

	if (!display || !display->drm_dev || !enc) {
		pr_err("invalid param(s)\n");
		return -EINVAL;
	}

	mutex_lock(&display->display_lock);
	priv = display->drm_dev->dev_private;

	if (!priv) {
		pr_err("Private data is not present\n");
		rc = -EINVAL;
		goto error;
	}

	if (display->bridge) {
		pr_err("display is already initialize\n");
		goto error;
	}

	bridge = dsi_drm_bridge_init(display, display->drm_dev, enc);
	if (IS_ERR_OR_NULL(bridge)) {
		rc = PTR_ERR(bridge);
		pr_err("[%s] brige init failed, %d\n", display->name, rc);
		goto error;
	}

	display->bridge = bridge;
	priv->bridges[priv->num_bridges++] = &bridge->base;

error:
	mutex_unlock(&display->display_lock);
	return rc;
}

int dsi_display_drm_bridge_deinit(struct dsi_display *display)
{
	int rc = 0;

	if (!display) {
		pr_err("Invalid params\n");
		return -EINVAL;
	}

	mutex_lock(&display->display_lock);

	dsi_drm_bridge_cleanup(display->bridge);
	display->bridge = NULL;

	mutex_unlock(&display->display_lock);
	return rc;
}

/* Hook functions to call external connector, pointer validation is
 * done in dsi_display_drm_ext_bridge_init.
 */
static enum drm_connector_status dsi_display_drm_ext_detect(
		struct drm_connector *connector,
		bool force,
		void *disp)
{
	struct dsi_display *display = disp;

	return display->ext_conn->funcs->detect(display->ext_conn, force);
}

static int dsi_display_drm_ext_get_modes(
		struct drm_connector *connector, void *disp)
{
	struct dsi_display *display = disp;
	struct drm_display_mode *pmode, *pt;
	int count;

	/* if there are modes defined in panel, ignore external modes */
	if (display->panel->num_timing_nodes)
		return dsi_connector_get_modes(connector, disp);

	count = display->ext_conn->helper_private->get_modes(
			display->ext_conn);

	list_for_each_entry_safe(pmode, pt,
			&display->ext_conn->probed_modes, head) {
		list_move_tail(&pmode->head, &connector->probed_modes);
	}

	connector->display_info = display->ext_conn->display_info;

	return count;
}

static enum drm_mode_status dsi_display_drm_ext_mode_valid(
		struct drm_connector *connector,
		struct drm_display_mode *mode,
		void *disp)
{
	struct dsi_display *display = disp;
	enum drm_mode_status status;

	/* always do internal mode_valid check */
	status = dsi_conn_mode_valid(connector, mode, disp);
	if (status != MODE_OK)
		return status;

	return display->ext_conn->helper_private->mode_valid(
			display->ext_conn, mode);
}

static int dsi_display_drm_ext_atomic_check(struct drm_connector *connector,
		void *disp,
		struct drm_connector_state *c_state)
{
	struct dsi_display *display = disp;

	return display->ext_conn->helper_private->atomic_check(
			display->ext_conn, c_state);
}

static int dsi_display_ext_get_info(struct drm_connector *connector,
	struct msm_display_info *info, void *disp)
{
	struct dsi_display *display;
	int i;

	if (!info || !disp) {
		pr_err("invalid params\n");
		return -EINVAL;
	}

	display = disp;
	if (!display->panel) {
		pr_err("invalid display panel\n");
		return -EINVAL;
	}

	mutex_lock(&display->display_lock);

	memset(info, 0, sizeof(struct msm_display_info));

	info->intf_type = DRM_MODE_CONNECTOR_DSI;
	info->num_of_h_tiles = display->ctrl_count;
	for (i = 0; i < info->num_of_h_tiles; i++)
		info->h_tile_instance[i] = display->ctrl[i].ctrl->cell_index;

	info->is_connected = connector->status != connector_status_disconnected;

	if (!strcmp(display->display_type, "primary"))
		info->is_primary = true;
	else
		info->is_primary = false;

	info->capabilities |= (MSM_DISPLAY_CAP_VID_MODE |
		MSM_DISPLAY_CAP_EDID | MSM_DISPLAY_CAP_HOT_PLUG);

	mutex_unlock(&display->display_lock);
	return 0;
}

static int dsi_display_ext_get_mode_info(struct drm_connector *connector,
	const struct drm_display_mode *drm_mode,
	struct msm_mode_info *mode_info,
	u32 max_mixer_width, void *display)
{
	struct msm_display_topology *topology;

	if (!drm_mode || !mode_info)
		return -EINVAL;

	memset(mode_info, 0, sizeof(*mode_info));
	mode_info->frame_rate = drm_mode->vrefresh;
	mode_info->vtotal = drm_mode->vtotal;

	topology = &mode_info->topology;
	topology->num_lm = (max_mixer_width <= drm_mode->hdisplay) ? 2 : 1;
	topology->num_enc = 0;
	topology->num_intf = topology->num_lm;

	mode_info->comp_info.comp_type = MSM_DISPLAY_COMPRESSION_NONE;

	return 0;
}

static struct dsi_display_ext_bridge *dsi_display_ext_get_bridge(
		struct drm_bridge *bridge)
{
	struct msm_drm_private *priv;
	struct sde_kms *sde_kms;
	struct dsi_display *display;
	int i, j, k;
	u32 bridge_num;

	if (!bridge || !bridge->encoder) {
		SDE_ERROR("invalid argument\n");
		return NULL;
	}

	priv = bridge->dev->dev_private;
	sde_kms = to_sde_kms(priv->kms);

	for (i = 0; i < sde_kms->dsi_display_count; i++) {
		display = sde_kms->dsi_displays[i];
		bridge_num = display->panel->host_config.ext_bridge_num;
		for (j = 0; j < bridge_num; j++) {
			k = display->panel->host_config.ext_bridge_map[j];
			if (display->ext_bridge[k].bridge == bridge)
				return &display->ext_bridge[k];
		}
	}

	return NULL;
}

static void dsi_display_drm_ext_adjust_timing(
		const struct dsi_display *display,
		struct drm_display_mode *mode)
{
	mode->hdisplay /= display->ctrl_count;
	mode->hsync_start /= display->ctrl_count;
	mode->hsync_end /= display->ctrl_count;
	mode->htotal /= display->ctrl_count;
	mode->hskew /= display->ctrl_count;
	mode->clock /= display->ctrl_count;
}

static enum drm_mode_status dsi_display_drm_ext_bridge_mode_valid(
		struct drm_bridge *bridge,
		const struct drm_display_mode *mode)
{
	struct dsi_display_ext_bridge *ext_bridge;
	struct drm_display_mode tmp;

	ext_bridge = dsi_display_ext_get_bridge(bridge);
	if (!ext_bridge)
		return MODE_ERROR;

	tmp = *mode;
	dsi_display_drm_ext_adjust_timing(ext_bridge->display, &tmp);
	return ext_bridge->orig_funcs->mode_valid(bridge, &tmp);
}

static bool dsi_display_drm_ext_bridge_mode_fixup(
		struct drm_bridge *bridge,
		const struct drm_display_mode *mode,
		struct drm_display_mode *adjusted_mode)
{
	struct dsi_display_ext_bridge *ext_bridge;
	struct drm_display_mode tmp;

	ext_bridge = dsi_display_ext_get_bridge(bridge);
	if (!ext_bridge)
		return false;

	tmp = *mode;
	dsi_display_drm_ext_adjust_timing(ext_bridge->display, &tmp);
	return ext_bridge->orig_funcs->mode_fixup(bridge, &tmp, &tmp);
}

static void dsi_display_drm_ext_bridge_mode_set(
		struct drm_bridge *bridge,
		struct drm_display_mode *mode,
		struct drm_display_mode *adjusted_mode)
{
	struct dsi_display_ext_bridge *ext_bridge;
	struct drm_display_mode tmp;

	ext_bridge = dsi_display_ext_get_bridge(bridge);
	if (!ext_bridge)
		return;

	tmp = *mode;
	dsi_display_drm_ext_adjust_timing(ext_bridge->display, &tmp);
	ext_bridge->orig_funcs->mode_set(bridge, &tmp, &tmp);
}

static int dsi_host_ext_attach(struct mipi_dsi_host *host,
			   struct mipi_dsi_device *dsi)
{
	struct dsi_display *display = to_dsi_display(host);
	struct dsi_panel *panel;

	if (!host || !dsi || !display->panel) {
		pr_err("Invalid param\n");
		return -EINVAL;
	}

	pr_debug("DSI[%s]: channel=%d, lanes=%d, format=%d, mode_flags=%lx\n",
		dsi->name, dsi->channel, dsi->lanes,
		dsi->format, dsi->mode_flags);

	panel = display->panel;
	panel->host_config.data_lanes = 0;
	if (dsi->lanes > 0)
		panel->host_config.data_lanes |= DSI_DATA_LANE_0;
	if (dsi->lanes > 1)
		panel->host_config.data_lanes |= DSI_DATA_LANE_1;
	if (dsi->lanes > 2)
		panel->host_config.data_lanes |= DSI_DATA_LANE_2;
	if (dsi->lanes > 3)
		panel->host_config.data_lanes |= DSI_DATA_LANE_3;

	switch (dsi->format) {
	case MIPI_DSI_FMT_RGB888:
		panel->host_config.dst_format = DSI_PIXEL_FORMAT_RGB888;
		break;
	case MIPI_DSI_FMT_RGB666:
		panel->host_config.dst_format = DSI_PIXEL_FORMAT_RGB666_LOOSE;
		break;
	case MIPI_DSI_FMT_RGB666_PACKED:
		panel->host_config.dst_format = DSI_PIXEL_FORMAT_RGB666;
		break;
	case MIPI_DSI_FMT_RGB565:
	default:
		panel->host_config.dst_format = DSI_PIXEL_FORMAT_RGB565;
		break;
	}

	if (dsi->mode_flags & MIPI_DSI_MODE_VIDEO) {
		panel->panel_mode = DSI_OP_VIDEO_MODE;

		if (dsi->mode_flags & MIPI_DSI_MODE_VIDEO_BURST)
			panel->video_config.traffic_mode =
					DSI_VIDEO_TRAFFIC_BURST_MODE;
		else if (dsi->mode_flags & MIPI_DSI_MODE_VIDEO_SYNC_PULSE)
			panel->video_config.traffic_mode =
					DSI_VIDEO_TRAFFIC_SYNC_PULSES;
		else
			panel->video_config.traffic_mode =
					DSI_VIDEO_TRAFFIC_SYNC_START_EVENTS;

		panel->video_config.hsa_lp11_en =
			dsi->mode_flags & MIPI_DSI_MODE_VIDEO_HSA;
		panel->video_config.hbp_lp11_en =
			dsi->mode_flags & MIPI_DSI_MODE_VIDEO_HBP;
		panel->video_config.hfp_lp11_en =
			dsi->mode_flags & MIPI_DSI_MODE_VIDEO_HFP;
		panel->video_config.pulse_mode_hsa_he =
			dsi->mode_flags & MIPI_DSI_MODE_VIDEO_HSE;
		panel->video_config.bllp_lp11_en =
			dsi->mode_flags & MIPI_DSI_MODE_VIDEO_BLLP;
		panel->video_config.eof_bllp_lp11_en =
			dsi->mode_flags & MIPI_DSI_MODE_VIDEO_EOF_BLLP;
	} else {
		panel->panel_mode = DSI_OP_CMD_MODE;
		pr_err("command mode not supported by ext bridge\n");
		return -ENOTSUPP;
	}

	panel->bl_config.type = DSI_BACKLIGHT_UNKNOWN;

	return 0;
}

static struct mipi_dsi_host_ops dsi_host_ext_ops = {
	.attach = dsi_host_ext_attach,
	.detach = dsi_host_detach,
	.transfer = dsi_host_transfer,
};

int dsi_display_drm_ext_bridge_init(struct dsi_display *display,
		struct drm_encoder *encoder, struct drm_connector *connector)
{
	struct drm_device *drm = encoder->dev;
	struct drm_bridge *bridge = encoder->bridge;
	struct drm_bridge *ext_bridge;
	struct drm_connector *ext_conn;
	struct sde_connector *sde_conn = to_sde_connector(connector);
	struct drm_bridge *prev_bridge = bridge;
	int rc = 0, i;

	for (i = 0; i < display->panel->host_config.ext_bridge_num; i++) {
		int j = display->panel->host_config.ext_bridge_map[i];
		struct dsi_display_ext_bridge *ext_bridge_info =
				&display->ext_bridge[j];

		/* return if ext bridge is already initialized */
		if (ext_bridge_info->bridge)
			return 0;

<<<<<<< HEAD
		if (!display->panel->host_config.ext_bridge_num)
			return 0;

		ext_bridge = of_drm_find_bridge(ext_bridge_info->node_of);
		if (IS_ERR_OR_NULL(ext_bridge)) {
			rc = PTR_ERR(ext_bridge);
			pr_err("failed to find ext bridge\n");
			goto error;
		}

		/* override functions for mode adjustment */
		if (display->panel->host_config.ext_bridge_num > 1) {
			ext_bridge_info->bridge_funcs = *ext_bridge->funcs;
			if (ext_bridge->funcs->mode_fixup)
				ext_bridge_info->bridge_funcs.mode_fixup =
					dsi_display_drm_ext_bridge_mode_fixup;
			if (ext_bridge->funcs->mode_valid)
				ext_bridge_info->bridge_funcs.mode_valid =
					dsi_display_drm_ext_bridge_mode_valid;
			if (ext_bridge->funcs->mode_set)
				ext_bridge_info->bridge_funcs.mode_set =
					dsi_display_drm_ext_bridge_mode_set;
			ext_bridge_info->orig_funcs = ext_bridge->funcs;
			ext_bridge->funcs = &ext_bridge_info->bridge_funcs;
		}

		rc = drm_bridge_attach(encoder, ext_bridge, prev_bridge);
		if (rc) {
			pr_err("[%s] ext brige attach failed, %d\n",
				display->name, rc);
			goto error;
		}

		ext_bridge_info->display = display;
		ext_bridge_info->bridge = ext_bridge;
		prev_bridge = ext_bridge;

		/* ext bridge will init its own connector during attach,
		 * we need to extract it out of the connector list
		 */
		spin_lock_irq(&drm->mode_config.connector_list_lock);
		ext_conn = list_last_entry(&drm->mode_config.connector_list,
			struct drm_connector, head);
		if (ext_conn && ext_conn != connector &&
			ext_conn->encoder_ids[0] == bridge->encoder->base.id) {
			list_del_init(&ext_conn->head);
			display->ext_conn = ext_conn;
		}
		spin_unlock_irq(&drm->mode_config.connector_list_lock);

		/* if there is no valid external connector created, or in split
		 * mode, default setting is used from panel defined in DT file.
		 */
		if (!display->ext_conn ||
		    !display->ext_conn->funcs ||
		    !display->ext_conn->helper_private ||
		    display->panel->host_config.ext_bridge_num > 1) {
			display->ext_conn = NULL;
			continue;
		}

		/* otherwise, hook up the functions to use external connector */
		if (display->ext_conn->funcs->detect)
			sde_conn->ops.detect = dsi_display_drm_ext_detect;

		if (display->ext_conn->helper_private->get_modes)
			sde_conn->ops.get_modes =
				dsi_display_drm_ext_get_modes;

		if (display->ext_conn->helper_private->mode_valid)
			sde_conn->ops.mode_valid =
				dsi_display_drm_ext_mode_valid;

		if (display->ext_conn->helper_private->atomic_check)
			sde_conn->ops.atomic_check =
				dsi_display_drm_ext_atomic_check;

=======
		ext_bridge = of_drm_find_bridge(ext_bridge_info->node_of);
		if (IS_ERR_OR_NULL(ext_bridge)) {
			rc = PTR_ERR(ext_bridge);
			pr_err("failed to find ext bridge\n");
			goto error;
		}

		/* override functions for mode adjustment */
		if (display->panel->host_config.ext_bridge_num > 1) {
			ext_bridge_info->bridge_funcs = *ext_bridge->funcs;
			if (ext_bridge->funcs->mode_fixup)
				ext_bridge_info->bridge_funcs.mode_fixup =
					dsi_display_drm_ext_bridge_mode_fixup;
			if (ext_bridge->funcs->mode_valid)
				ext_bridge_info->bridge_funcs.mode_valid =
					dsi_display_drm_ext_bridge_mode_valid;
			if (ext_bridge->funcs->mode_set)
				ext_bridge_info->bridge_funcs.mode_set =
					dsi_display_drm_ext_bridge_mode_set;
			ext_bridge_info->orig_funcs = ext_bridge->funcs;
			ext_bridge->funcs = &ext_bridge_info->bridge_funcs;
		}

		rc = drm_bridge_attach(encoder, ext_bridge, prev_bridge);
		if (rc) {
			pr_err("[%s] ext brige attach failed, %d\n",
				display->name, rc);
			goto error;
		}

		ext_bridge_info->display = display;
		ext_bridge_info->bridge = ext_bridge;
		prev_bridge = ext_bridge;

		/* ext bridge will init its own connector during attach,
		 * we need to extract it out of the connector list
		 */
		spin_lock_irq(&drm->mode_config.connector_list_lock);
		ext_conn = list_last_entry(&drm->mode_config.connector_list,
			struct drm_connector, head);
		if (ext_conn && ext_conn != connector &&
			ext_conn->encoder_ids[0] == bridge->encoder->base.id) {
			list_del_init(&ext_conn->head);
			display->ext_conn = ext_conn;
		}
		spin_unlock_irq(&drm->mode_config.connector_list_lock);

		/* if there is no valid external connector created, or in split
		 * mode, default setting is used from panel defined in DT file.
		 */
		if (!display->ext_conn ||
		    !display->ext_conn->funcs ||
		    !display->ext_conn->helper_private ||
		    display->panel->host_config.ext_bridge_num > 1) {
			display->ext_conn = NULL;
			continue;
		}

		/* otherwise, hook up the functions to use external connector */
		if (display->ext_conn->funcs->detect)
			sde_conn->ops.detect = dsi_display_drm_ext_detect;

		if (display->ext_conn->helper_private->get_modes)
			sde_conn->ops.get_modes =
				dsi_display_drm_ext_get_modes;

		if (display->ext_conn->helper_private->mode_valid)
			sde_conn->ops.mode_valid =
				dsi_display_drm_ext_mode_valid;

		if (display->ext_conn->helper_private->atomic_check)
			sde_conn->ops.atomic_check =
				dsi_display_drm_ext_atomic_check;

>>>>>>> 824a5636
		sde_conn->ops.get_info =
				dsi_display_ext_get_info;
		sde_conn->ops.get_mode_info =
				dsi_display_ext_get_mode_info;

		/* add support to attach/detach */
		display->host.ops = &dsi_host_ext_ops;
	}

	return 0;
error:
	return rc;
}

int dsi_display_get_info(struct drm_connector *connector,
		struct msm_display_info *info, void *disp)
{
	struct dsi_display *display;
	struct dsi_panel_phy_props phy_props;
	struct dsi_host_common_cfg *host;
	int i, rc;

	if (!info || !disp) {
		pr_err("invalid params\n");
		return -EINVAL;
	}

	display = disp;
	if (!display->panel) {
		pr_err("invalid display panel\n");
		return -EINVAL;
	}

	mutex_lock(&display->display_lock);
	rc = dsi_panel_get_phy_props(display->panel, &phy_props);
	if (rc) {
		pr_err("[%s] failed to get panel phy props, rc=%d\n",
		       display->name, rc);
		goto error;
	}

	memset(info, 0, sizeof(struct msm_display_info));
	info->intf_type = DRM_MODE_CONNECTOR_DSI;
	info->num_of_h_tiles = display->ctrl_count;
	for (i = 0; i < info->num_of_h_tiles; i++)
		info->h_tile_instance[i] = display->ctrl[i].ctrl->cell_index;

	info->is_connected = true;
	info->is_primary = false;

	if (!strcmp(display->display_type, "primary"))
		info->is_primary = true;

	info->width_mm = phy_props.panel_width_mm;
	info->height_mm = phy_props.panel_height_mm;
	info->max_width = 1920;
	info->max_height = 1080;
	info->qsync_min_fps =
		display->panel->qsync_min_fps;

	switch (display->panel->panel_mode) {
	case DSI_OP_VIDEO_MODE:
		info->capabilities |= MSM_DISPLAY_CAP_VID_MODE;
		break;
	case DSI_OP_CMD_MODE:
		info->capabilities |= MSM_DISPLAY_CAP_CMD_MODE;
		info->is_te_using_watchdog_timer =
			display->panel->te_using_watchdog_timer |
			display->sw_te_using_wd;
		break;
	default:
		pr_err("unknwown dsi panel mode %d\n",
				display->panel->panel_mode);
		break;
	}

	if (display->panel->esd_config.esd_enabled)
		info->capabilities |= MSM_DISPLAY_ESD_ENABLED;

	info->te_source = display->te_source;

	host = &display->panel->host_config;
	if (host->split_link.split_link_enabled)
		info->capabilities |= MSM_DISPLAY_SPLIT_LINK;

error:
	mutex_unlock(&display->display_lock);
	return rc;
}

static int dsi_display_get_mode_count_no_lock(struct dsi_display *display,
			u32 *count)
{
	struct dsi_dfps_capabilities dfps_caps;
	struct dsi_dyn_clk_caps *dyn_clk_caps;
	int num_dfps_rates, num_bit_clks, rc = 0;

	if (!display || !display->panel) {
		pr_err("invalid display:%d panel:%d\n", display != NULL,
				display ? display->panel != NULL : 0);
		return -EINVAL;
	}

	*count = display->panel->num_timing_nodes;

	rc = dsi_panel_get_dfps_caps(display->panel, &dfps_caps);
	if (rc) {
		pr_err("[%s] failed to get dfps caps from panel\n",
				display->name);
		return rc;
	}

	num_dfps_rates = !dfps_caps.dfps_support ? 1 : dfps_caps.dfps_list_len;

	dyn_clk_caps = &(display->panel->dyn_clk_caps);
<<<<<<< HEAD

	num_bit_clks = !dyn_clk_caps->dyn_clk_support ? 1 :
					dyn_clk_caps->bit_clk_list_len;

=======

	num_bit_clks = !dyn_clk_caps->dyn_clk_support ? 1 :
					dyn_clk_caps->bit_clk_list_len;

>>>>>>> 824a5636
	/* Inflate num_of_modes by fps and bit clks in dfps */
	*count = display->panel->num_timing_nodes *
				num_dfps_rates * num_bit_clks;

	return 0;
}

int dsi_display_get_mode_count(struct dsi_display *display,
			u32 *count)
{
	int rc;

	if (!display || !display->panel) {
		pr_err("invalid display:%d panel:%d\n", display != NULL,
				display ? display->panel != NULL : 0);
		return -EINVAL;
	}

	mutex_lock(&display->display_lock);
	rc = dsi_display_get_mode_count_no_lock(display, count);
	mutex_unlock(&display->display_lock);

	return 0;
}

static void _dsi_display_populate_bit_clks(struct dsi_display *display,
					   int start, int end, u32 *mode_idx)
{
	struct dsi_dyn_clk_caps *dyn_clk_caps;
	struct dsi_display_mode *src, *dst;
	struct dsi_host_common_cfg *cfg;
	int i, j, total_modes, bpp, lanes = 0;

	if (!display || !mode_idx)
		return;

	dyn_clk_caps = &(display->panel->dyn_clk_caps);
	if (!dyn_clk_caps->dyn_clk_support)
		return;

	cfg = &(display->panel->host_config);
	bpp = dsi_pixel_format_to_bpp(cfg->dst_format);

	if (cfg->data_lanes & DSI_DATA_LANE_0)
		lanes++;
	if (cfg->data_lanes & DSI_DATA_LANE_1)
		lanes++;
	if (cfg->data_lanes & DSI_DATA_LANE_2)
		lanes++;
	if (cfg->data_lanes & DSI_DATA_LANE_3)
		lanes++;

	dsi_display_get_mode_count_no_lock(display, &total_modes);

	for (i = start; i < end; i++) {
		src = &display->modes[i];
		if (!src)
			return;
		/*
		 * TODO: currently setting the first bit rate in
		 * the list as preferred rate. But ideally should
		 * be based on user or device tree preferrence.
		 */
		src->timing.clk_rate_hz = dyn_clk_caps->bit_clk_list[0];
		src->pixel_clk_khz =
			div_u64(src->timing.clk_rate_hz * lanes, bpp);
		src->pixel_clk_khz /= 1000;
		src->pixel_clk_khz *= display->ctrl_count;
	}

	for (i = 1; i < dyn_clk_caps->bit_clk_list_len; i++) {
		if (*mode_idx >= total_modes)
			return;
		for (j = start; j < end; j++) {
			src = &display->modes[j];
			dst = &display->modes[*mode_idx];

			if (!src || !dst) {
				pr_err("invalid mode index\n");
				return;
			}
			memcpy(dst, src, sizeof(struct dsi_display_mode));
			dst->timing.clk_rate_hz = dyn_clk_caps->bit_clk_list[i];
			dst->pixel_clk_khz =
				div_u64(dst->timing.clk_rate_hz * lanes, bpp);
			dst->pixel_clk_khz /= 1000;
			dst->pixel_clk_khz *= display->ctrl_count;
			(*mode_idx)++;
		}
	}
}

void dsi_display_put_mode(struct dsi_display *display,
	struct dsi_display_mode *mode)
{
	dsi_panel_put_mode(mode);
}

int dsi_display_get_modes(struct dsi_display *display,
			  struct dsi_display_mode **out_modes)
{
	struct dsi_dfps_capabilities dfps_caps;
	struct dsi_host_common_cfg *host = &display->panel->host_config;
	bool is_split_link;
	u32 num_dfps_rates, panel_mode_count, total_mode_count;
	u32 sublinks_count, mode_idx, array_idx = 0;
	struct dsi_dyn_clk_caps *dyn_clk_caps;
	int i, start, end, rc = -EINVAL;

	if (!display || !out_modes) {
		pr_err("Invalid params\n");
		return -EINVAL;
	}

	*out_modes = NULL;

	mutex_lock(&display->display_lock);

	if (display->modes)
		goto exit;

	rc = dsi_display_get_mode_count_no_lock(display, &total_mode_count);
	if (rc)
		goto error;

	display->modes = kcalloc(total_mode_count, sizeof(*display->modes),
			GFP_KERNEL);
	if (!display->modes) {
		rc = -ENOMEM;
		goto error;
	}

	rc = dsi_panel_get_dfps_caps(display->panel, &dfps_caps);
	if (rc) {
		pr_err("[%s] failed to get dfps caps from panel\n",
				display->name);
		goto error;
	}

	dyn_clk_caps = &(display->panel->dyn_clk_caps);

	num_dfps_rates = !dfps_caps.dfps_support ? 1 : dfps_caps.dfps_list_len;

	panel_mode_count = display->panel->num_timing_nodes;
	if (timing_override >= panel_mode_count) {
		pr_warn("[%s] ignoring invalid cmdline timing override %d\n",
			display->name, timing_override);
		timing_override = 0;
	}

	for (mode_idx = 0; mode_idx < panel_mode_count; mode_idx++) {
		struct dsi_display_mode panel_mode;
		int topology_override = NO_OVERRIDE;

		if (display->cmdline_timing == mode_idx)
			topology_override = display->cmdline_topology;

		if (mode_idx != timing_override)
			continue;

		memset(&panel_mode, 0, sizeof(panel_mode));

		rc = dsi_panel_get_mode(display->panel, mode_idx,
						&panel_mode, topology_override);
		if (rc) {
			pr_err("[%s] failed to get mode idx %d from panel\n",
				   display->name, mode_idx);
			goto error;
		}

		is_split_link = host->split_link.split_link_enabled;
		sublinks_count = host->split_link.num_sublinks;
		if (is_split_link && sublinks_count > 1) {
			panel_mode.timing.h_active *= sublinks_count;
			panel_mode.timing.h_front_porch *= sublinks_count;
			panel_mode.timing.h_sync_width *= sublinks_count;
			panel_mode.timing.h_back_porch *= sublinks_count;
			panel_mode.timing.h_skew *= sublinks_count;
			panel_mode.pixel_clk_khz *= sublinks_count;
		} else {
			panel_mode.timing.h_active *= display->ctrl_count;
			panel_mode.timing.h_front_porch *= display->ctrl_count;
			panel_mode.timing.h_sync_width *= display->ctrl_count;
			panel_mode.timing.h_back_porch *= display->ctrl_count;
			panel_mode.timing.h_skew *= display->ctrl_count;
			panel_mode.pixel_clk_khz *= display->ctrl_count;
		}

		/* pixel overlap is not supported for single dsi panels */
		if (display->ctrl_count == 1)
			panel_mode.priv_info->overlap_pixels = 0;

		start = array_idx;

		for (i = 0; i < num_dfps_rates; i++) {
			struct dsi_display_mode *sub_mode =
					&display->modes[array_idx];
			u32 curr_refresh_rate;

			if (!sub_mode) {
				pr_err("invalid mode data\n");
				rc = -EFAULT;
				goto error;
			}

			memcpy(sub_mode, &panel_mode, sizeof(panel_mode));
			array_idx++;

			if (!dfps_caps.dfps_support)
				continue;

			curr_refresh_rate = sub_mode->timing.refresh_rate;
			sub_mode->timing.refresh_rate = dfps_caps.dfps_list[i];

			dsi_display_get_dfps_timing(display, sub_mode,
					curr_refresh_rate);
		}
		end = array_idx;
		/*
		 * if dynamic clk switch is supported then update all the bit
		 * clk rates.
		 */
		_dsi_display_populate_bit_clks(display, start, end, &array_idx);
	}

exit:
	*out_modes = display->modes;
	rc = 0;

error:
	if (rc)
		kfree(display->modes);

	mutex_unlock(&display->display_lock);
	return rc;
}

int dsi_display_get_panel_vfp(void *dsi_display,
	int h_active, int v_active)
{
	int i, rc = 0;
	u32 count, refresh_rate = 0;
	struct dsi_dfps_capabilities dfps_caps;
	struct dsi_display *display = (struct dsi_display *)dsi_display;
	struct dsi_host_common_cfg *host;

	if (!display)
		return -EINVAL;

	rc = dsi_display_get_mode_count(display, &count);
	if (rc)
		return rc;

	mutex_lock(&display->display_lock);

	if (display->panel && display->panel->cur_mode)
		refresh_rate = display->panel->cur_mode->timing.refresh_rate;

	dsi_panel_get_dfps_caps(display->panel, &dfps_caps);
	if (dfps_caps.dfps_support)
		refresh_rate = dfps_caps.max_refresh_rate;

	if (!refresh_rate) {
		mutex_unlock(&display->display_lock);
		pr_err("Null Refresh Rate\n");
		return -EINVAL;
	}

	host = &display->panel->host_config;
	if (host->split_link.split_link_enabled)
		h_active *= host->split_link.num_sublinks;
	else
		h_active *= display->ctrl_count;

	for (i = 0; i < count; i++) {
		struct dsi_display_mode *m = &display->modes[i];

		if (m && v_active == m->timing.v_active &&
			h_active == m->timing.h_active &&
			refresh_rate == m->timing.refresh_rate) {
			rc = m->timing.v_front_porch;
			break;
		}
	}
	mutex_unlock(&display->display_lock);

	return rc;
}

int dsi_display_find_mode(struct dsi_display *display,
		const struct dsi_display_mode *cmp,
		struct dsi_display_mode **out_mode)
{
	u32 count, i;
	int rc;

	if (!display || !out_mode)
		return -EINVAL;

	*out_mode = NULL;

	rc = dsi_display_get_mode_count(display, &count);
	if (rc)
		return rc;

	if (!display->modes) {
		struct dsi_display_mode *m;

		rc = dsi_display_get_modes(display, &m);
		if (rc)
			return rc;
	}

	mutex_lock(&display->display_lock);
	for (i = 0; i < count; i++) {
		struct dsi_display_mode *m = &display->modes[i];

		if (cmp->timing.v_active == m->timing.v_active &&
			cmp->timing.h_active == m->timing.h_active &&
			cmp->timing.refresh_rate == m->timing.refresh_rate &&
			cmp->pixel_clk_khz == m->pixel_clk_khz) {
			*out_mode = m;
			rc = 0;
			break;
		}
	}
	mutex_unlock(&display->display_lock);

	if (!*out_mode) {
		pr_err("[%s] failed to find mode for v_active %u h_active %u fps %u pclk %u\n",
				display->name, cmp->timing.v_active,
				cmp->timing.h_active, cmp->timing.refresh_rate,
				cmp->pixel_clk_khz);
		rc = -ENOENT;
	}

	return rc;
}

/**
<<<<<<< HEAD
 * dsi_display_validate_mode_change() - Validate if varaible refresh case.
=======
 * dsi_display_validate_mode_change() - Validate mode change case.
>>>>>>> 824a5636
 * @display:     DSI display handle.
 * @cur_mode:    Current mode.
 * @adj_mode:    Mode to be set.
 *               MSM_MODE_FLAG_SEAMLESS_VRR flag is set if there
 *               is change in fps but vactive and hactive are same.
 *               DSI_MODE_FLAG_DYN_CLK flag is set if there
 *               is change in clk but vactive and hactive are same.
 * Return: error code.
 */
int dsi_display_validate_mode_change(struct dsi_display *display,
			struct dsi_display_mode *cur_mode,
			struct dsi_display_mode *adj_mode)
{
	int rc = 0;
	struct dsi_dfps_capabilities dfps_caps;
	struct dsi_dyn_clk_caps *dyn_clk_caps;

	if (!display || !adj_mode) {
		pr_err("Invalid params\n");
		return -EINVAL;
	}

	if (!display->panel || !display->panel->cur_mode) {
		pr_debug("Current panel mode not set\n");
		return rc;
	}

	mutex_lock(&display->display_lock);

	if ((cur_mode->timing.v_active == adj_mode->timing.v_active) &&
<<<<<<< HEAD
	    (cur_mode->timing.h_active == adj_mode->timing.h_active)) {
=======
		(cur_mode->timing.h_active == adj_mode->timing.h_active)) {
>>>>>>> 824a5636
		/* dfps change use case */
		if (cur_mode->timing.refresh_rate !=
		    adj_mode->timing.refresh_rate) {
			dsi_panel_get_dfps_caps(display->panel, &dfps_caps);
<<<<<<< HEAD
			if (!dfps_caps.dfps_support) {
				pr_err("invalid mode dfps not supported\n");
				rc = -ENOTSUPP;
				goto error;
			}
			pr_debug("Mode switch is seamless variable refresh\n");
			adj_mode->dsi_mode_flags |= DSI_MODE_FLAG_VRR;
			SDE_EVT32(cur_mode->timing.refresh_rate,
				  adj_mode->timing.refresh_rate,
				  cur_mode->timing.h_front_porch,
				  adj_mode->timing.h_front_porch);
=======
			if (dfps_caps.dfps_support) {
				pr_debug("Mode switch is seamless variable refresh\n");
				adj_mode->dsi_mode_flags |= DSI_MODE_FLAG_VRR;
				SDE_EVT32(cur_mode->timing.refresh_rate,
					adj_mode->timing.refresh_rate,
					cur_mode->timing.h_front_porch,
					adj_mode->timing.h_front_porch);
			}
>>>>>>> 824a5636
		}

		/* dynamic clk change use case */
		if (cur_mode->pixel_clk_khz != adj_mode->pixel_clk_khz) {
			dyn_clk_caps = &(display->panel->dyn_clk_caps);
<<<<<<< HEAD
			if (!dyn_clk_caps->dyn_clk_support) {
				pr_err("dyn clk change not supported\n");
				rc = -ENOTSUPP;
				goto error;
			}
			if (adj_mode->dsi_mode_flags & DSI_MODE_FLAG_VRR) {
				pr_err("dfps and dyn clk not supported in same commit\n");
				rc = -ENOTSUPP;
				goto error;
			}
		pr_debug("dynamic clk change detected\n");
		adj_mode->dsi_mode_flags |= DSI_MODE_FLAG_DYN_CLK;
		SDE_EVT32(cur_mode->pixel_clk_khz,
				adj_mode->pixel_clk_khz);
=======
			if (dyn_clk_caps->dyn_clk_support) {
				pr_debug("dynamic clk change detected\n");
				if (adj_mode->dsi_mode_flags
						& DSI_MODE_FLAG_VRR) {
					pr_err("dfps and dyn clk not supported in same commit\n");
					rc = -ENOTSUPP;
					goto error;
				}

				adj_mode->dsi_mode_flags |=
						DSI_MODE_FLAG_DYN_CLK;
				SDE_EVT32(cur_mode->pixel_clk_khz,
						adj_mode->pixel_clk_khz);
			}
>>>>>>> 824a5636
		}
	}

error:
	mutex_unlock(&display->display_lock);
	return rc;
}

int dsi_display_validate_mode(struct dsi_display *display,
			      struct dsi_display_mode *mode,
			      u32 flags)
{
	int rc = 0;
	int i;
	struct dsi_display_ctrl *ctrl;
	struct dsi_display_mode adj_mode;

	if (!display || !mode) {
		pr_err("Invalid params\n");
		return -EINVAL;
	}

	mutex_lock(&display->display_lock);

	adj_mode = *mode;
	adjust_timing_by_ctrl_count(display, &adj_mode);

	rc = dsi_panel_validate_mode(display->panel, &adj_mode);
	if (rc) {
		pr_err("[%s] panel mode validation failed, rc=%d\n",
		       display->name, rc);
		goto error;
	}

	display_for_each_ctrl(i, display) {
		ctrl = &display->ctrl[i];
		rc = dsi_ctrl_validate_timing(ctrl->ctrl, &adj_mode.timing);
		if (rc) {
			pr_err("[%s] ctrl mode validation failed, rc=%d\n",
			       display->name, rc);
			goto error;
		}

		rc = dsi_phy_validate_mode(ctrl->phy, &adj_mode.timing);
		if (rc) {
			pr_err("[%s] phy mode validation failed, rc=%d\n",
			       display->name, rc);
			goto error;
		}
	}

	if ((flags & DSI_VALIDATE_FLAG_ALLOW_ADJUST) &&
			(mode->dsi_mode_flags & DSI_MODE_FLAG_SEAMLESS)) {
		rc = dsi_display_validate_mode_seamless(display, mode);
		if (rc) {
			pr_err("[%s] seamless not possible rc=%d\n",
				display->name, rc);
			goto error;
		}
	}

error:
	mutex_unlock(&display->display_lock);
	return rc;
}

int dsi_display_set_mode(struct dsi_display *display,
			 struct dsi_display_mode *mode,
			 u32 flags)
{
	int rc = 0;
	struct dsi_display_mode adj_mode;

	if (!display || !mode || !display->panel) {
		pr_err("Invalid params\n");
		return -EINVAL;
	}

	mutex_lock(&display->display_lock);

	adj_mode = *mode;
	adjust_timing_by_ctrl_count(display, &adj_mode);

	/*For dynamic DSI setting, use specified clock rate */
	if (display->cached_clk_rate > 0)
		adj_mode.priv_info->clk_rate_hz = display->cached_clk_rate;

	rc = dsi_display_validate_mode_set(display, &adj_mode, flags);
	if (rc) {
		pr_err("[%s] mode cannot be set\n", display->name);
		goto error;
	}

	rc = dsi_display_set_mode_sub(display, &adj_mode, flags);
	if (rc) {
		pr_err("[%s] failed to set mode\n", display->name);
		goto error;
	}

	if (!display->panel->cur_mode) {
		display->panel->cur_mode =
			kzalloc(sizeof(struct dsi_display_mode), GFP_KERNEL);
		if (!display->panel->cur_mode) {
			rc = -ENOMEM;
			goto error;
		}
	}

	memcpy(display->panel->cur_mode, &adj_mode, sizeof(adj_mode));
error:
	mutex_unlock(&display->display_lock);
	return rc;
}

int dsi_display_set_tpg_state(struct dsi_display *display, bool enable)
{
	int rc = 0;
	int i;
	struct dsi_display_ctrl *ctrl;

	if (!display) {
		pr_err("Invalid params\n");
		return -EINVAL;
	}

	display_for_each_ctrl(i, display) {
		ctrl = &display->ctrl[i];
		rc = dsi_ctrl_set_tpg_state(ctrl->ctrl, enable);
		if (rc) {
			pr_err("[%s] failed to set tpg state for host_%d\n",
			       display->name, i);
			goto error;
		}
	}

	display->is_tpg_enabled = enable;
error:
	return rc;
}

static int dsi_display_pre_switch(struct dsi_display *display)
{
	int rc = 0;

	rc = dsi_display_clk_ctrl(display->dsi_clk_handle,
			DSI_CORE_CLK, DSI_CLK_ON);
	if (rc) {
		pr_err("[%s] failed to enable DSI core clocks, rc=%d\n",
		       display->name, rc);
		goto error;
	}

	rc = dsi_display_ctrl_update(display);
	if (rc) {
		pr_err("[%s] failed to update DSI controller, rc=%d\n",
			   display->name, rc);
		goto error_ctrl_clk_off;
	}

	rc = dsi_display_set_clk_src(display);
	if (rc) {
		pr_err("[%s] failed to set DSI link clock source, rc=%d\n",
			display->name, rc);
		goto error_ctrl_deinit;
	}

	rc = dsi_display_clk_ctrl(display->dsi_clk_handle,
			DSI_LINK_CLK, DSI_CLK_ON);
	if (rc) {
		pr_err("[%s] failed to enable DSI link clocks, rc=%d\n",
			   display->name, rc);
		goto error_ctrl_deinit;
	}

	goto error;

error_ctrl_deinit:
	(void)dsi_display_ctrl_deinit(display);
error_ctrl_clk_off:
	(void)dsi_display_clk_ctrl(display->dsi_clk_handle,
			DSI_CORE_CLK, DSI_CLK_OFF);
error:
	return rc;
}

static bool _dsi_display_validate_host_state(struct dsi_display *display)
{
	int i;
	struct dsi_display_ctrl *ctrl;

	display_for_each_ctrl(i, display) {
		ctrl = &display->ctrl[i];
		if (!ctrl->ctrl)
			continue;
		if (!dsi_ctrl_validate_host_state(ctrl->ctrl))
			return false;
	}

	return true;
}

static void dsi_display_handle_fifo_underflow(struct work_struct *work)
{
	struct dsi_display *display = NULL;

	display = container_of(work, struct dsi_display, fifo_underflow_work);
	if (!display || !display->panel ||
	    atomic_read(&display->panel->esd_recovery_pending)) {
		pr_debug("Invalid recovery use case\n");
		return;
	}

	mutex_lock(&display->display_lock);

	if (!_dsi_display_validate_host_state(display)) {
		mutex_unlock(&display->display_lock);
		return;
	}

	pr_debug("handle DSI FIFO underflow error\n");

	dsi_display_clk_ctrl(display->dsi_clk_handle,
			DSI_ALL_CLKS, DSI_CLK_ON);
	dsi_display_soft_reset(display);
	dsi_display_clk_ctrl(display->dsi_clk_handle,
			DSI_ALL_CLKS, DSI_CLK_OFF);

	mutex_unlock(&display->display_lock);
}

static void dsi_display_handle_fifo_overflow(struct work_struct *work)
{
	struct dsi_display *display = NULL;
	struct dsi_display_ctrl *ctrl;
	int i, rc;
	int mask = BIT(20); /* clock lane */
	int (*cb_func)(void *event_usr_ptr,
		uint32_t event_idx, uint32_t instance_idx,
		uint32_t data0, uint32_t data1,
		uint32_t data2, uint32_t data3);
	void *data;
	u32 version = 0;

	display = container_of(work, struct dsi_display, fifo_overflow_work);
	if (!display || !display->panel ||
	    (display->panel->panel_mode != DSI_OP_VIDEO_MODE) ||
	    atomic_read(&display->panel->esd_recovery_pending)) {
		pr_debug("Invalid recovery use case\n");
		return;
	}

	mutex_lock(&display->display_lock);

	if (!_dsi_display_validate_host_state(display)) {
		mutex_unlock(&display->display_lock);
		return;
	}

	pr_debug("handle DSI FIFO overflow error\n");
	dsi_display_clk_ctrl(display->dsi_clk_handle,
			DSI_ALL_CLKS, DSI_CLK_ON);

	/*
	 * below recovery sequence is not applicable to
	 * hw version 2.0.0, 2.1.0 and 2.2.0, so return early.
	 */
	ctrl = &display->ctrl[display->clk_master_idx];
	version = dsi_ctrl_get_hw_version(ctrl->ctrl);
	if (!version || (version < 0x20020001))
		goto end;

	/* reset ctrl and lanes */
	display_for_each_ctrl(i, display) {
		ctrl = &display->ctrl[i];
		rc = dsi_ctrl_reset(ctrl->ctrl, mask);
		rc = dsi_phy_lane_reset(ctrl->phy);
	}

	/* wait for display line count to be in active area */
	ctrl = &display->ctrl[display->clk_master_idx];
	if (ctrl->ctrl->recovery_cb.event_cb) {
		cb_func = ctrl->ctrl->recovery_cb.event_cb;
		data = ctrl->ctrl->recovery_cb.event_usr_ptr;
		rc = cb_func(data, SDE_CONN_EVENT_VID_FIFO_OVERFLOW,
				display->clk_master_idx, 0, 0, 0, 0);
		if (rc < 0) {
			pr_debug("sde callback failed\n");
			goto end;
		}
	}

	/* Enable Video mode for DSI controller */
	display_for_each_ctrl(i, display) {
		ctrl = &display->ctrl[i];
		dsi_ctrl_vid_engine_en(ctrl->ctrl, true);
	}
	/*
	 * Add sufficient delay to make sure
	 * pixel transmission has started
	 */
	udelay(200);
end:
	dsi_display_clk_ctrl(display->dsi_clk_handle,
			DSI_ALL_CLKS, DSI_CLK_OFF);
	mutex_unlock(&display->display_lock);
}

static void dsi_display_handle_lp_rx_timeout(struct work_struct *work)
{
	struct dsi_display *display = NULL;
	struct dsi_display_ctrl *ctrl;
	int i, rc;
	int mask = (BIT(20) | (0xF << 16)); /* clock lane and 4 data lane */
	int (*cb_func)(void *event_usr_ptr,
		uint32_t event_idx, uint32_t instance_idx,
		uint32_t data0, uint32_t data1,
		uint32_t data2, uint32_t data3);
	void *data;
	u32 version = 0;

	display = container_of(work, struct dsi_display, lp_rx_timeout_work);
	if (!display || !display->panel ||
	    (display->panel->panel_mode != DSI_OP_VIDEO_MODE) ||
	    atomic_read(&display->panel->esd_recovery_pending)) {
		pr_debug("Invalid recovery use case\n");
		return;
	}

	mutex_lock(&display->display_lock);

	if (!_dsi_display_validate_host_state(display)) {
		mutex_unlock(&display->display_lock);
		return;
	}

	pr_debug("handle DSI LP RX Timeout error\n");

	dsi_display_clk_ctrl(display->dsi_clk_handle,
			DSI_ALL_CLKS, DSI_CLK_ON);

	/*
	 * below recovery sequence is not applicable to
	 * hw version 2.0.0, 2.1.0 and 2.2.0, so return early.
	 */
	ctrl = &display->ctrl[display->clk_master_idx];
	version = dsi_ctrl_get_hw_version(ctrl->ctrl);
	if (!version || (version < 0x20020001))
		goto end;

	/* reset ctrl and lanes */
	display_for_each_ctrl(i, display) {
		ctrl = &display->ctrl[i];
		rc = dsi_ctrl_reset(ctrl->ctrl, mask);
		rc = dsi_phy_lane_reset(ctrl->phy);
	}

	ctrl = &display->ctrl[display->clk_master_idx];
	if (ctrl->ctrl->recovery_cb.event_cb) {
		cb_func = ctrl->ctrl->recovery_cb.event_cb;
		data = ctrl->ctrl->recovery_cb.event_usr_ptr;
		rc = cb_func(data, SDE_CONN_EVENT_VID_FIFO_OVERFLOW,
				display->clk_master_idx, 0, 0, 0, 0);
		if (rc < 0) {
			pr_debug("Target is in suspend/shutdown\n");
			goto end;
		}
	}

	/* Enable Video mode for DSI controller */
	display_for_each_ctrl(i, display) {
		ctrl = &display->ctrl[i];
		dsi_ctrl_vid_engine_en(ctrl->ctrl, true);
	}

	/*
	 * Add sufficient delay to make sure
	 * pixel transmission as started
	 */
	udelay(200);

end:
	dsi_display_clk_ctrl(display->dsi_clk_handle,
			DSI_ALL_CLKS, DSI_CLK_OFF);
	mutex_unlock(&display->display_lock);
}

static int dsi_display_cb_error_handler(void *data,
		uint32_t event_idx, uint32_t instance_idx,
		uint32_t data0, uint32_t data1,
		uint32_t data2, uint32_t data3)
{
	struct dsi_display *display =  data;

	if (!display || !(display->err_workq))
		return -EINVAL;

	switch (event_idx) {
	case DSI_FIFO_UNDERFLOW:
		queue_work(display->err_workq, &display->fifo_underflow_work);
		break;
	case DSI_FIFO_OVERFLOW:
		queue_work(display->err_workq, &display->fifo_overflow_work);
		break;
	case DSI_LP_Rx_TIMEOUT:
		queue_work(display->err_workq, &display->lp_rx_timeout_work);
		break;
	default:
		pr_warn("unhandled error interrupt: %d\n", event_idx);
		break;
	}

	return 0;
}

static void dsi_display_register_error_handler(struct dsi_display *display)
{
	int i = 0;
	struct dsi_display_ctrl *ctrl;
	struct dsi_event_cb_info event_info;

	if (!display)
		return;

	display->err_workq = create_singlethread_workqueue("dsi_err_workq");
	if (!display->err_workq) {
		pr_err("failed to create dsi workq!\n");
		return;
	}

	INIT_WORK(&display->fifo_underflow_work,
				dsi_display_handle_fifo_underflow);
	INIT_WORK(&display->fifo_overflow_work,
				dsi_display_handle_fifo_overflow);
	INIT_WORK(&display->lp_rx_timeout_work,
				dsi_display_handle_lp_rx_timeout);

	memset(&event_info, 0, sizeof(event_info));

	event_info.event_cb = dsi_display_cb_error_handler;
	event_info.event_usr_ptr = display;

	display_for_each_ctrl(i, display) {
		ctrl = &display->ctrl[i];
		ctrl->ctrl->irq_info.irq_err_cb = event_info;
	}
}

static void dsi_display_unregister_error_handler(struct dsi_display *display)
{
	int i = 0;
	struct dsi_display_ctrl *ctrl;

	if (!display)
		return;

	display_for_each_ctrl(i, display) {
		ctrl = &display->ctrl[i];
		memset(&ctrl->ctrl->irq_info.irq_err_cb,
		       0, sizeof(struct dsi_event_cb_info));
	}

	if (display->err_workq) {
		destroy_workqueue(display->err_workq);
		display->err_workq = NULL;
	}
}

int dsi_display_prepare(struct dsi_display *display)
{
	int rc = 0;
	struct dsi_display_mode *mode;

	if (!display) {
		pr_err("Invalid params\n");
		return -EINVAL;
	}

	if (!display->panel->cur_mode) {
		pr_err("no valid mode set for the display");
		return -EINVAL;
	}

	SDE_EVT32(SDE_EVTLOG_FUNC_ENTRY);
	mutex_lock(&display->display_lock);

	mode = display->panel->cur_mode;

	dsi_display_set_ctrl_esd_check_flag(display, false);

	/* Set up ctrl isr before enabling core clk */
	dsi_display_ctrl_isr_configure(display, true);

	if (mode->dsi_mode_flags & DSI_MODE_FLAG_DMS) {
		if (display->is_cont_splash_enabled) {
			pr_err("DMS is not supposed to be set on first frame\n");
			rc = -EINVAL;
			goto error;
		}
		/* update dsi ctrl for new mode */
		rc = dsi_display_pre_switch(display);
		if (rc)
			pr_err("[%s] panel pre-prepare-res-switch failed, rc=%d\n",
					display->name, rc);
		goto error;
	}

	if (!display->is_cont_splash_enabled) {
		/*
		 * For continuous splash usecase we skip panel
		 * pre prepare since the regulator vote is already
		 * taken care in splash resource init
		 */
		rc = dsi_panel_pre_prepare(display->panel);
		if (rc) {
			pr_err("[%s] panel pre-prepare failed, rc=%d\n",
					display->name, rc);
			goto error;
		}
	}

	rc = dsi_display_clk_ctrl(display->dsi_clk_handle,
			DSI_CORE_CLK, DSI_CLK_ON);
	if (rc) {
		pr_err("[%s] failed to enable DSI core clocks, rc=%d\n",
		       display->name, rc);
		goto error_panel_post_unprep;
	}

	/*
	 * If ULPS during suspend feature is enabled, then DSI PHY was
	 * left on during suspend. In this case, we do not need to reset/init
	 * PHY. This would have already been done when the CORE clocks are
	 * turned on. However, if cont splash is disabled, the first time DSI
	 * is powered on, phy init needs to be done unconditionally.
	 */
	if (!display->panel->ulps_suspend_enabled || !display->ulps_enabled) {
		rc = dsi_display_phy_sw_reset(display);
		if (rc) {
			pr_err("[%s] failed to reset phy, rc=%d\n",
				display->name, rc);
			goto error_ctrl_clk_off;
		}

		rc = dsi_display_phy_enable(display);
		if (rc) {
			pr_err("[%s] failed to enable DSI PHY, rc=%d\n",
			       display->name, rc);
			goto error_ctrl_clk_off;
		}
	}

	rc = dsi_display_set_clk_src(display);
	if (rc) {
		pr_err("[%s] failed to set DSI link clock source, rc=%d\n",
			display->name, rc);
		goto error_phy_disable;
	}

	rc = dsi_display_ctrl_init(display);
	if (rc) {
		pr_err("[%s] failed to setup DSI controller, rc=%d\n",
		       display->name, rc);
		goto error_phy_disable;
	}
	/* Set up DSI ERROR event callback */
	dsi_display_register_error_handler(display);

	rc = dsi_display_ctrl_host_enable(display);
	if (rc) {
		pr_err("[%s] failed to enable DSI host, rc=%d\n",
		       display->name, rc);
		goto error_ctrl_deinit;
	}

	rc = dsi_display_clk_ctrl(display->dsi_clk_handle,
			DSI_LINK_CLK, DSI_CLK_ON);
	if (rc) {
		pr_err("[%s] failed to enable DSI link clocks, rc=%d\n",
		       display->name, rc);
		goto error_host_engine_off;
	}

	if (!display->is_cont_splash_enabled) {
		/*
		 * For continuous splash usecase, skip panel prepare and
		 * ctl reset since the pnael and ctrl is already in active
		 * state and panel on commands are not needed
		 */
		rc = dsi_display_soft_reset(display);
		if (rc) {
			pr_err("[%s] failed soft reset, rc=%d\n",
					display->name, rc);
			goto error_ctrl_link_off;
		}

		rc = dsi_panel_prepare(display->panel);
		if (rc) {
			pr_err("[%s] panel prepare failed, rc=%d\n",
					display->name, rc);
			goto error_ctrl_link_off;
		}
	}
	goto error;

error_ctrl_link_off:
	(void)dsi_display_clk_ctrl(display->dsi_clk_handle,
			DSI_LINK_CLK, DSI_CLK_OFF);
error_host_engine_off:
	(void)dsi_display_ctrl_host_disable(display);
error_ctrl_deinit:
	(void)dsi_display_ctrl_deinit(display);
error_phy_disable:
	(void)dsi_display_phy_disable(display);
error_ctrl_clk_off:
	(void)dsi_display_clk_ctrl(display->dsi_clk_handle,
			DSI_CORE_CLK, DSI_CLK_OFF);
error_panel_post_unprep:
	(void)dsi_panel_post_unprepare(display->panel);
error:
	mutex_unlock(&display->display_lock);
	SDE_EVT32(SDE_EVTLOG_FUNC_EXIT);
	return rc;
}

static int dsi_display_calc_ctrl_roi(const struct dsi_display *display,
		const struct dsi_display_ctrl *ctrl,
		const struct msm_roi_list *req_rois,
		struct dsi_rect *out_roi)
{
	const struct dsi_rect *bounds = &ctrl->ctrl->mode_bounds;
	struct dsi_display_mode *cur_mode;
	struct msm_roi_caps *roi_caps;
	struct dsi_rect req_roi = { 0 };
	int rc = 0;

	cur_mode = display->panel->cur_mode;
	if (!cur_mode)
		return 0;

	roi_caps = &cur_mode->priv_info->roi_caps;
	if (req_rois->num_rects > roi_caps->num_roi) {
		pr_err("request for %d rois greater than max %d\n",
				req_rois->num_rects,
				roi_caps->num_roi);
		rc = -EINVAL;
		goto exit;
	}

	/**
	 * if no rois, user wants to reset back to full resolution
	 * note: h_active is already divided by ctrl_count
	 */
	if (!req_rois->num_rects) {
		*out_roi = *bounds;
		goto exit;
	}

	/* intersect with the bounds */
	req_roi.x = req_rois->roi[0].x1;
	req_roi.y = req_rois->roi[0].y1;
	req_roi.w = req_rois->roi[0].x2 - req_rois->roi[0].x1;
	req_roi.h = req_rois->roi[0].y2 - req_rois->roi[0].y1;
	dsi_rect_intersect(&req_roi, bounds, out_roi);

exit:
	/* adjust the ctrl origin to be top left within the ctrl */
	out_roi->x = out_roi->x - bounds->x;

	pr_debug("ctrl%d:%d: req (%d,%d,%d,%d) bnd (%d,%d,%d,%d) out (%d,%d,%d,%d)\n",
			ctrl->dsi_ctrl_idx, ctrl->ctrl->cell_index,
			req_roi.x, req_roi.y, req_roi.w, req_roi.h,
			bounds->x, bounds->y, bounds->w, bounds->h,
			out_roi->x, out_roi->y, out_roi->w, out_roi->h);

	return rc;
}

static int dsi_display_qsync(struct dsi_display *display, bool enable)
{
	int i;
	int rc = 0;

	if (!display->panel->qsync_min_fps) {
		pr_err("%s:ERROR: qsync set, but no fps\n", __func__);
		return 0;
	}

	mutex_lock(&display->display_lock);

	display_for_each_ctrl(i, display) {

		if (enable) {
			/* send the commands to enable qsync */
			rc = dsi_panel_send_qsync_on_dcs(display->panel, i);
			if (rc) {
				pr_err("fail qsync ON cmds rc:%d\n", rc);
				goto exit;
			}
		} else {
			/* send the commands to enable qsync */
			rc = dsi_panel_send_qsync_off_dcs(display->panel, i);
			if (rc) {
				pr_err("fail qsync OFF cmds rc:%d\n", rc);
				goto exit;
			}
		}

		dsi_ctrl_setup_avr(display->ctrl[i].ctrl, enable);
	}

exit:
	SDE_EVT32(enable, display->panel->qsync_min_fps, rc);
	mutex_unlock(&display->display_lock);
	return rc;
}

static int dsi_display_set_roi(struct dsi_display *display,
		struct msm_roi_list *rois)
{
	struct dsi_display_mode *cur_mode;
	struct msm_roi_caps *roi_caps;
	int rc = 0;
	int i;

	if (!display || !rois || !display->panel)
		return -EINVAL;

	cur_mode = display->panel->cur_mode;
	if (!cur_mode)
		return 0;

	roi_caps = &cur_mode->priv_info->roi_caps;
	if (!roi_caps->enabled)
		return 0;

	display_for_each_ctrl(i, display) {
		struct dsi_display_ctrl *ctrl = &display->ctrl[i];
		struct dsi_rect ctrl_roi;
		bool changed = false;

		rc = dsi_display_calc_ctrl_roi(display, ctrl, rois, &ctrl_roi);
		if (rc) {
			pr_err("dsi_display_calc_ctrl_roi failed rc %d\n", rc);
			return rc;
		}

		rc = dsi_ctrl_set_roi(ctrl->ctrl, &ctrl_roi, &changed);
		if (rc) {
			pr_err("dsi_ctrl_set_roi failed rc %d\n", rc);
			return rc;
		}

		if (!changed)
			continue;

		/* send the new roi to the panel via dcs commands */
		rc = dsi_panel_send_roi_dcs(display->panel, i, &ctrl_roi);
		if (rc) {
			pr_err("dsi_panel_set_roi failed rc %d\n", rc);
			return rc;
		}

		/* re-program the ctrl with the timing based on the new roi */
		rc = dsi_ctrl_setup(ctrl->ctrl);
		if (rc) {
			pr_err("dsi_ctrl_setup failed rc %d\n", rc);
			return rc;
		}
	}

	return rc;
}

int dsi_display_pre_kickoff(struct drm_connector *connector,
		struct dsi_display *display,
		struct msm_display_kickoff_params *params)
{
	int rc = 0;
	int i;
	bool enable;

	/* check and setup MISR */
	if (display->misr_enable)
		_dsi_display_setup_misr(display);

	if (params->qsync_update) {
		enable = (params->qsync_mode > 0) ? true : false;
		rc = dsi_display_qsync(display, enable);
		if (rc)
			pr_err("%s failed to send qsync commands",
				__func__);
		SDE_EVT32(params->qsync_mode, rc);
	}

	rc = dsi_display_set_roi(display, params->rois);

	/* dynamic DSI clock setting */
	if (atomic_read(&display->clkrate_change_pending)) {
		mutex_lock(&display->display_lock);
		/*
		 * acquire panel_lock to make sure no commands are in progress
		 */
		dsi_panel_acquire_panel_lock(display->panel);

		/*
		 * Wait for DSI command engine not to be busy sending data
		 * from display engine.
		 * If waiting fails, return "rc" instead of below "ret" so as
		 * not to impact DRM commit. The clock updating would be
		 * deferred to the next DRM commit.
		 */
		display_for_each_ctrl(i, display) {
			struct dsi_ctrl *ctrl = display->ctrl[i].ctrl;
			int ret = 0;

			ret = dsi_ctrl_wait_for_cmd_mode_mdp_idle(ctrl);
			if (ret)
				goto wait_failure;
		}

		/*
		 * Don't check the return value so as not to impact DRM commit
		 * when error occurs.
		 */
		(void)dsi_display_force_update_dsi_clk(display);
wait_failure:
		/* release panel_lock */
		dsi_panel_release_panel_lock(display->panel);
		mutex_unlock(&display->display_lock);
	}

	return rc;
}

int dsi_display_config_ctrl_for_cont_splash(struct dsi_display *display)
{
	int rc = 0;

	if (!display || !display->panel) {
		pr_err("Invalid params\n");
		return -EINVAL;
	}

	if (!display->panel->cur_mode) {
		pr_err("no valid mode set for the display");
		return -EINVAL;
	}

	if (!display->is_cont_splash_enabled)
		return 0;

	if (display->config.panel_mode == DSI_OP_VIDEO_MODE) {
		rc = dsi_display_vid_engine_enable(display);
		if (rc) {
			pr_err("[%s]failed to enable DSI video engine, rc=%d\n",
			       display->name, rc);
			goto error_out;
		}
	} else if (display->config.panel_mode == DSI_OP_CMD_MODE) {
		rc = dsi_display_cmd_engine_enable(display);
		if (rc) {
			pr_err("[%s]failed to enable DSI cmd engine, rc=%d\n",
			       display->name, rc);
			goto error_out;
		}
	} else {
		pr_err("[%s] Invalid configuration\n", display->name);
		rc = -EINVAL;
	}

error_out:
	return rc;
}

int dsi_display_enable(struct dsi_display *display)
{
	int rc = 0;
	struct dsi_display_mode *mode;

	if (!display || !display->panel) {
		pr_err("Invalid params\n");
		return -EINVAL;
	}

	if (!display->panel->cur_mode) {
		pr_err("no valid mode set for the display");
		return -EINVAL;
	}
	SDE_EVT32(SDE_EVTLOG_FUNC_ENTRY);

	/* Engine states and panel states are populated during splash
	 * resource init and hence we return early
	 */
	if (display->is_cont_splash_enabled) {

		dsi_display_config_ctrl_for_cont_splash(display);

		rc = dsi_display_splash_res_cleanup(display);
		if (rc) {
			pr_err("Continuous splash res cleanup failed, rc=%d\n",
				rc);
			return -EINVAL;
		}

		display->panel->panel_initialized = true;
		pr_debug("cont splash enabled, display enable not required\n");
		return 0;
	}

	mutex_lock(&display->display_lock);

	mode = display->panel->cur_mode;

	if (mode->dsi_mode_flags & DSI_MODE_FLAG_DMS) {
		rc = dsi_panel_post_switch(display->panel);
		if (rc) {
			pr_err("[%s] failed to switch DSI panel mode, rc=%d\n",
				   display->name, rc);
			goto error;
		}
	} else {
		rc = dsi_panel_enable(display->panel);
		if (rc) {
			pr_err("[%s] failed to enable DSI panel, rc=%d\n",
			       display->name, rc);
			goto error;
		}
	}

	if (mode->priv_info->dsc_enabled) {
		mode->priv_info->dsc.pic_width *= display->ctrl_count;
		rc = dsi_panel_update_pps(display->panel);
		if (rc) {
			pr_err("[%s] panel pps cmd update failed, rc=%d\n",
				display->name, rc);
			goto error;
		}
	}

	if (mode->dsi_mode_flags & DSI_MODE_FLAG_DMS) {
		rc = dsi_panel_switch(display->panel);
		if (rc)
			pr_err("[%s] failed to switch DSI panel mode, rc=%d\n",
				   display->name, rc);

		goto error;
	}

	if (display->config.panel_mode == DSI_OP_VIDEO_MODE) {
		rc = dsi_display_vid_engine_enable(display);
		if (rc) {
			pr_err("[%s]failed to enable DSI video engine, rc=%d\n",
			       display->name, rc);
			goto error_disable_panel;
		}
	} else if (display->config.panel_mode == DSI_OP_CMD_MODE) {
		rc = dsi_display_cmd_engine_enable(display);
		if (rc) {
			pr_err("[%s]failed to enable DSI cmd engine, rc=%d\n",
			       display->name, rc);
			goto error_disable_panel;
		}
	} else {
		pr_err("[%s] Invalid configuration\n", display->name);
		rc = -EINVAL;
		goto error_disable_panel;
	}

	goto error;

error_disable_panel:
	(void)dsi_panel_disable(display->panel);
error:
	mutex_unlock(&display->display_lock);
	SDE_EVT32(SDE_EVTLOG_FUNC_EXIT);
	return rc;
}

int dsi_display_post_enable(struct dsi_display *display)
{
	int rc = 0;

	if (!display) {
		pr_err("Invalid params\n");
		return -EINVAL;
	}

	mutex_lock(&display->display_lock);

	rc = dsi_panel_post_enable(display->panel);
	if (rc)
		pr_err("[%s] panel post-enable failed, rc=%d\n",
		       display->name, rc);

	/* remove the clk vote for CMD mode panels */
	if (display->config.panel_mode == DSI_OP_CMD_MODE)
		dsi_display_clk_ctrl(display->dsi_clk_handle,
			DSI_ALL_CLKS, DSI_CLK_OFF);

	mutex_unlock(&display->display_lock);
	return rc;
}

int dsi_display_pre_disable(struct dsi_display *display)
{
	int rc = 0;

	if (!display) {
		pr_err("Invalid params\n");
		return -EINVAL;
	}

	mutex_lock(&display->display_lock);

	/* enable the clk vote for CMD mode panels */
	if (display->config.panel_mode == DSI_OP_CMD_MODE)
		dsi_display_clk_ctrl(display->dsi_clk_handle,
			DSI_ALL_CLKS, DSI_CLK_ON);

	rc = dsi_panel_pre_disable(display->panel);
	if (rc)
		pr_err("[%s] panel pre-disable failed, rc=%d\n",
		       display->name, rc);

	mutex_unlock(&display->display_lock);
	return rc;
}

int dsi_display_disable(struct dsi_display *display)
{
	int rc = 0;

	if (!display) {
		pr_err("Invalid params\n");
		return -EINVAL;
	}

	SDE_EVT32(SDE_EVTLOG_FUNC_ENTRY);
	mutex_lock(&display->display_lock);

	rc = dsi_display_wake_up(display);
	if (rc)
		pr_err("[%s] display wake up failed, rc=%d\n",
		       display->name, rc);

	if (display->config.panel_mode == DSI_OP_VIDEO_MODE) {
		rc = dsi_display_vid_engine_disable(display);
		if (rc)
			pr_err("[%s]failed to disable DSI vid engine, rc=%d\n",
			       display->name, rc);
	} else if (display->config.panel_mode == DSI_OP_CMD_MODE) {
		rc = dsi_display_cmd_engine_disable(display);
		if (rc)
			pr_err("[%s]failed to disable DSI cmd engine, rc=%d\n",
			       display->name, rc);
	} else {
		pr_err("[%s] Invalid configuration\n", display->name);
		rc = -EINVAL;
	}

	rc = dsi_panel_disable(display->panel);
	if (rc)
		pr_err("[%s] failed to disable DSI panel, rc=%d\n",
		       display->name, rc);

	mutex_unlock(&display->display_lock);
	SDE_EVT32(SDE_EVTLOG_FUNC_EXIT);
	return rc;
}

int dsi_display_update_pps(char *pps_cmd, void *disp)
{
	struct dsi_display *display;

	if (pps_cmd == NULL || disp == NULL) {
		pr_err("Invalid parameter\n");
		return -EINVAL;
	}

	display = disp;
	mutex_lock(&display->display_lock);
	memcpy(display->panel->dsc_pps_cmd, pps_cmd, DSI_CMD_PPS_SIZE);
	mutex_unlock(&display->display_lock);

	return 0;
}

int dsi_display_unprepare(struct dsi_display *display)
{
	int rc = 0;

	if (!display) {
		pr_err("Invalid params\n");
		return -EINVAL;
	}

	SDE_EVT32(SDE_EVTLOG_FUNC_ENTRY);
	mutex_lock(&display->display_lock);

	rc = dsi_display_wake_up(display);
	if (rc)
		pr_err("[%s] display wake up failed, rc=%d\n",
		       display->name, rc);

	rc = dsi_panel_unprepare(display->panel);
	if (rc)
		pr_err("[%s] panel unprepare failed, rc=%d\n",
		       display->name, rc);

	rc = dsi_display_ctrl_host_disable(display);
	if (rc)
		pr_err("[%s] failed to disable DSI host, rc=%d\n",
		       display->name, rc);

	rc = dsi_display_clk_ctrl(display->dsi_clk_handle,
			DSI_LINK_CLK, DSI_CLK_OFF);
	if (rc)
		pr_err("[%s] failed to disable Link clocks, rc=%d\n",
		       display->name, rc);

	rc = dsi_display_ctrl_deinit(display);
	if (rc)
		pr_err("[%s] failed to deinit controller, rc=%d\n",
		       display->name, rc);

	if (!display->panel->ulps_suspend_enabled) {
		rc = dsi_display_phy_disable(display);
		if (rc)
			pr_err("[%s] failed to disable DSI PHY, rc=%d\n",
			       display->name, rc);
	}

	rc = dsi_display_clk_ctrl(display->dsi_clk_handle,
			DSI_CORE_CLK, DSI_CLK_OFF);
	if (rc)
		pr_err("[%s] failed to disable DSI clocks, rc=%d\n",
		       display->name, rc);

	/* destrory dsi isr set up */
	dsi_display_ctrl_isr_configure(display, false);

	rc = dsi_panel_post_unprepare(display->panel);
	if (rc)
		pr_err("[%s] panel post-unprepare failed, rc=%d\n",
		       display->name, rc);

	mutex_unlock(&display->display_lock);

	/* Free up DSI ERROR event callback */
	dsi_display_unregister_error_handler(display);

	SDE_EVT32(SDE_EVTLOG_FUNC_EXIT);
	return rc;
}

static int __init dsi_display_register(void)
{
	dsi_phy_drv_register();
	dsi_ctrl_drv_register();

	dsi_display_parse_boot_display_selection();

	return platform_driver_register(&dsi_display_driver);
}

static void __exit dsi_display_unregister(void)
{
	platform_driver_unregister(&dsi_display_driver);
	dsi_ctrl_drv_unregister();
	dsi_phy_drv_unregister();
}
module_param_string(dsi_display0, dsi_display_primary, MAX_CMDLINE_PARAM_LEN,
								0600);
MODULE_PARM_DESC(dsi_display0,
	"msm_drm.dsi_display0=<display node>:<configX> where <display node> is 'primary dsi display node name' and <configX> where x represents index in the topology list");
module_param_string(dsi_display1, dsi_display_secondary, MAX_CMDLINE_PARAM_LEN,
								0600);
MODULE_PARM_DESC(dsi_display1,
	"msm_drm.dsi_display1=<display node>:<configX> where <display node> is 'secondary dsi display node name' and <configX> where x represents index in the topology list");
module_init(dsi_display_register);
module_exit(dsi_display_unregister);<|MERGE_RESOLUTION|>--- conflicted
+++ resolved
@@ -3887,335 +3887,6 @@
 
 static int dsi_display_update_dsi_bitrate(struct dsi_display *display,
 					  u32 bit_clk_rate)
-<<<<<<< HEAD
-=======
-{
-	int rc = 0;
-	int i;
-
-	pr_debug("%s:bit rate:%d\n", __func__, bit_clk_rate);
-	if (!display->panel) {
-		pr_err("Invalid params\n");
-		return -EINVAL;
-	}
-
-	if (bit_clk_rate == 0) {
-		pr_err("Invalid bit clock rate\n");
-		return -EINVAL;
-	}
-
-	display->config.bit_clk_rate_hz = bit_clk_rate;
-
-	display_for_each_ctrl(i, display) {
-		struct dsi_display_ctrl *dsi_disp_ctrl = &display->ctrl[i];
-		struct dsi_ctrl *ctrl = dsi_disp_ctrl->ctrl;
-		u32 num_of_lanes = 0, bpp;
-		u64 bit_rate, pclk_rate, bit_rate_per_lane, byte_clk_rate;
-		struct dsi_host_common_cfg *host_cfg;
-
-		mutex_lock(&ctrl->ctrl_lock);
-
-		host_cfg = &display->panel->host_config;
-		if (host_cfg->data_lanes & DSI_DATA_LANE_0)
-			num_of_lanes++;
-		if (host_cfg->data_lanes & DSI_DATA_LANE_1)
-			num_of_lanes++;
-		if (host_cfg->data_lanes & DSI_DATA_LANE_2)
-			num_of_lanes++;
-		if (host_cfg->data_lanes & DSI_DATA_LANE_3)
-			num_of_lanes++;
-
-		if (num_of_lanes == 0) {
-			pr_err("Invalid lane count\n");
-			rc = -EINVAL;
-			goto error;
-		}
-
-		bpp = dsi_pixel_format_to_bpp(host_cfg->dst_format);
-
-		bit_rate = display->config.bit_clk_rate_hz * num_of_lanes;
-		bit_rate_per_lane = bit_rate;
-		do_div(bit_rate_per_lane, num_of_lanes);
-		pclk_rate = bit_rate;
-		do_div(pclk_rate, bpp);
-		byte_clk_rate = bit_rate_per_lane;
-		do_div(byte_clk_rate, 8);
-		pr_debug("bit_clk_rate = %llu, bit_clk_rate_per_lane = %llu\n",
-			 bit_rate, bit_rate_per_lane);
-		pr_debug("byte_clk_rate = %llu, pclk_rate = %llu\n",
-			  byte_clk_rate, pclk_rate);
-
-		ctrl->clk_freq.byte_clk_rate = byte_clk_rate;
-		ctrl->clk_freq.pix_clk_rate = pclk_rate;
-		rc = dsi_clk_set_link_frequencies(display->dsi_clk_handle,
-			ctrl->clk_freq, ctrl->cell_index);
-		if (rc) {
-			pr_err("Failed to update link frequencies\n");
-			goto error;
-		}
-
-		ctrl->host_config.bit_clk_rate_hz = bit_clk_rate;
-error:
-		mutex_unlock(&ctrl->ctrl_lock);
-
-		/* TODO: recover ctrl->clk_freq in case of failure */
-		if (rc)
-			return rc;
-	}
-
-	return 0;
-}
-
-static void _dsi_display_calc_pipe_delay(struct dsi_display *display,
-				    struct dsi_dyn_clk_delay *delay,
-				    struct dsi_display_mode *mode)
-{
-	u32 esc_clk_rate_hz;
-	u32 pclk_to_esc_ratio, byte_to_esc_ratio, hr_bit_to_esc_ratio;
-	u32 hsync_period = 0;
-	struct dsi_display_ctrl *m_ctrl;
-	struct dsi_ctrl *dsi_ctrl;
-	struct dsi_phy_cfg *cfg;
-
-	m_ctrl = &display->ctrl[display->clk_master_idx];
-	dsi_ctrl = m_ctrl->ctrl;
-
-	cfg = &(m_ctrl->phy->cfg);
-
-	esc_clk_rate_hz = dsi_ctrl->clk_freq.esc_clk_rate * 1000;
-	pclk_to_esc_ratio = ((dsi_ctrl->clk_freq.pix_clk_rate * 1000) /
-			     esc_clk_rate_hz);
-	byte_to_esc_ratio = ((dsi_ctrl->clk_freq.byte_clk_rate * 1000) /
-			     esc_clk_rate_hz);
-	hr_bit_to_esc_ratio = ((dsi_ctrl->clk_freq.byte_clk_rate * 4 * 1000) /
-					esc_clk_rate_hz);
-
-	hsync_period = DSI_H_TOTAL_DSC(&mode->timing);
-	delay->pipe_delay = (hsync_period + 1) / pclk_to_esc_ratio;
-	if (!display->panel->video_config.eof_bllp_lp11_en)
-		delay->pipe_delay += (17 / pclk_to_esc_ratio) +
-			((21 + (display->config.common_config.t_clk_pre + 1) +
-			  (display->config.common_config.t_clk_post + 1)) /
-			 byte_to_esc_ratio) +
-			((((cfg->timing.lane_v3[8] >> 1) + 1) +
-			((cfg->timing.lane_v3[6] >> 1) + 1) +
-			((cfg->timing.lane_v3[3] * 4) +
-			 (cfg->timing.lane_v3[5] >> 1) + 1) +
-			((cfg->timing.lane_v3[7] >> 1) + 1) +
-			((cfg->timing.lane_v3[1] >> 1) + 1) +
-			((cfg->timing.lane_v3[4] >> 1) + 1)) /
-			 hr_bit_to_esc_ratio);
-
-	delay->pipe_delay2 = 0;
-	if (display->panel->host_config.force_hs_clk_lane)
-		delay->pipe_delay2 = (6 / byte_to_esc_ratio) +
-			((((cfg->timing.lane_v3[1] >> 1) + 1) +
-			  ((cfg->timing.lane_v3[4] >> 1) + 1)) /
-			 hr_bit_to_esc_ratio);
-
-	/* 130 us pll delay recommended by h/w doc */
-	delay->pll_delay = ((130 * esc_clk_rate_hz) / 1000000) * 2;
-}
-
-static int _dsi_display_dyn_update_clks(struct dsi_display *display,
-					struct link_clk_freq *bkp_freq)
-{
-	int rc = 0, i;
-	struct dsi_display_ctrl *m_ctrl, *ctrl;
-
-	m_ctrl = &display->ctrl[display->clk_master_idx];
-
-	dsi_clk_prepare_enable(&display->clock_info.src_clks);
-
-	rc = dsi_clk_update_parent(&display->clock_info.shadow_clks,
-			      &display->clock_info.mux_clks);
-	if (rc) {
-		pr_err("failed update mux parent to shadow\n");
-		goto exit;
-	}
-
-	display_for_each_ctrl(i, display) {
-		ctrl = &display->ctrl[i];
-		if (!ctrl->ctrl)
-			continue;
-		rc = dsi_clk_set_byte_clk_rate(display->dsi_clk_handle,
-				   ctrl->ctrl->clk_freq.byte_clk_rate, i);
-		if (rc) {
-			pr_err("failed to set byte rate for index:%d\n", i);
-			goto recover_byte_clk;
-		}
-		rc = dsi_clk_set_pixel_clk_rate(display->dsi_clk_handle,
-				   ctrl->ctrl->clk_freq.pix_clk_rate, i);
-		if (rc) {
-			pr_err("failed to set pix rate for index:%d\n", i);
-			goto recover_pix_clk;
-		}
-	}
-
-	display_for_each_ctrl(i, display) {
-		ctrl = &display->ctrl[i];
-		if (ctrl == m_ctrl)
-			continue;
-		dsi_phy_dynamic_refresh_trigger(ctrl->phy, false);
-	}
-	dsi_phy_dynamic_refresh_trigger(m_ctrl->phy, true);
-
-	/* wait for dynamic refresh done */
-	display_for_each_ctrl(i, display) {
-		ctrl = &display->ctrl[i];
-		rc = dsi_ctrl_wait4dynamic_refresh_done(ctrl->ctrl);
-		if (rc) {
-			pr_err("wait4dynamic refresh failed for dsi:%d\n", i);
-			goto recover_pix_clk;
-		} else {
-			pr_info("dynamic refresh done on dsi: %s\n",
-				i ? "slave" : "master");
-		}
-	}
-
-	display_for_each_ctrl(i, display) {
-		ctrl = &display->ctrl[i];
-		dsi_phy_dynamic_refresh_clear(ctrl->phy);
-	}
-
-	rc = dsi_clk_update_parent(&display->clock_info.src_clks,
-			      &display->clock_info.mux_clks);
-	if (rc)
-		pr_err("could not switch back to src clks %d\n", rc);
-
-	dsi_clk_disable_unprepare(&display->clock_info.src_clks);
-
-	return rc;
-
-recover_pix_clk:
-	display_for_each_ctrl(i, display) {
-		ctrl = &display->ctrl[i];
-		if (!ctrl->ctrl)
-			continue;
-		dsi_clk_set_pixel_clk_rate(display->dsi_clk_handle,
-					   bkp_freq->pix_clk_rate, i);
-	}
-
-recover_byte_clk:
-	display_for_each_ctrl(i, display) {
-		ctrl = &display->ctrl[i];
-		if (!ctrl->ctrl)
-			continue;
-		dsi_clk_set_byte_clk_rate(display->dsi_clk_handle,
-					  bkp_freq->byte_clk_rate, i);
-	}
-
-exit:
-	dsi_clk_disable_unprepare(&display->clock_info.src_clks);
-
-	return rc;
-}
-
-static int dsi_display_dynamic_clk_switch_vid(struct dsi_display *display,
-					  struct dsi_display_mode *mode)
-{
-	int rc = 0, mask, i;
-	struct dsi_display_ctrl *m_ctrl, *ctrl;
-	struct dsi_dyn_clk_delay delay;
-	struct link_clk_freq bkp_freq;
-
-	dsi_panel_acquire_panel_lock(display->panel);
-
-	m_ctrl = &display->ctrl[display->clk_master_idx];
-
-	dsi_display_clk_ctrl(display->dsi_clk_handle, DSI_ALL_CLKS, DSI_CLK_ON);
-
-	/* mask PLL unlock, FIFO overflow and underflow errors */
-	mask = BIT(DSI_PLL_UNLOCK_ERR) | BIT(DSI_FIFO_UNDERFLOW) |
-		BIT(DSI_FIFO_OVERFLOW);
-	dsi_display_mask_ctrl_error_interrupts(display, mask, true);
-
-	/* update the phy timings based on new mode */
-	display_for_each_ctrl(i, display) {
-		ctrl = &display->ctrl[i];
-		dsi_phy_update_phy_timings(ctrl->phy, &display->config);
-	}
-
-	/* back up existing rates to handle failure case */
-	bkp_freq.byte_clk_rate = m_ctrl->ctrl->clk_freq.byte_clk_rate;
-	bkp_freq.pix_clk_rate = m_ctrl->ctrl->clk_freq.pix_clk_rate;
-	bkp_freq.esc_clk_rate = m_ctrl->ctrl->clk_freq.esc_clk_rate;
-
-	rc = dsi_display_update_dsi_bitrate(display, mode->timing.clk_rate_hz);
-	if (rc) {
-		pr_err("failed set link frequencies %d\n", rc);
-		goto exit;
-	}
-
-	/* calculate pipe delays */
-	_dsi_display_calc_pipe_delay(display, &delay, mode);
-
-	/* configure dynamic refresh ctrl registers */
-	display_for_each_ctrl(i, display) {
-		ctrl = &display->ctrl[i];
-		if (!ctrl->phy)
-			continue;
-		if (ctrl == m_ctrl)
-			dsi_phy_config_dynamic_refresh(ctrl->phy, &delay, true);
-		else
-			dsi_phy_config_dynamic_refresh(ctrl->phy, &delay,
-						       false);
-	}
-
-	rc = _dsi_display_dyn_update_clks(display, &bkp_freq);
-
-exit:
-	dsi_display_mask_ctrl_error_interrupts(display, mask, false);
-
-	dsi_display_clk_ctrl(display->dsi_clk_handle, DSI_ALL_CLKS,
-			     DSI_CLK_OFF);
-
-	/* store newly calculated phy timings in mode private info */
-	dsi_phy_dyn_refresh_cache_phy_timings(m_ctrl->phy,
-					      mode->priv_info->phy_timing_val,
-					      mode->priv_info->phy_timing_len);
-
-	dsi_panel_release_panel_lock(display->panel);
-
-	return rc;
-}
-
-static int dsi_display_dynamic_clk_configure_cmd(struct dsi_display *display,
-		int clk_rate)
-{
-	int rc = 0;
-
-	if (clk_rate <= 0) {
-		pr_err("%s: bitrate should be greater than 0\n", __func__);
-		return -EINVAL;
-	}
-
-	if (clk_rate == display->cached_clk_rate) {
-		pr_info("%s: ignore duplicated DSI clk setting\n", __func__);
-		return rc;
-	}
-
-	display->cached_clk_rate = clk_rate;
-
-	rc = dsi_display_update_dsi_bitrate(display, clk_rate);
-	if (!rc) {
-		pr_info("%s: bit clk is ready to be configured to '%d'\n",
-				__func__, clk_rate);
-		atomic_set(&display->clkrate_change_pending, 1);
-	} else {
-		pr_err("%s: Failed to prepare to configure '%d'. rc = %d\n",
-				__func__, clk_rate, rc);
-		/* Caching clock failed, so don't go on doing so. */
-		atomic_set(&display->clkrate_change_pending, 0);
-		display->cached_clk_rate = 0;
-	}
-
-	return rc;
-}
-
-static int dsi_display_dfps_update(struct dsi_display *display,
-				   struct dsi_display_mode *dsi_mode)
->>>>>>> 824a5636
 {
 	int rc = 0;
 	int i;
@@ -5052,19 +4723,14 @@
 	return rc;
 }
 
-<<<<<<< HEAD
 // ASUS BSP Display, panel register read/write +++
 void asus_lcd_set_tcon_cmd(char *cmd, short len)
-=======
-static int dsi_display_link_clk_force_update_ctrl(void *handle)
->>>>>>> 824a5636
 {
 	int rc = 0;
 	struct dsi_cmd_desc cmds;
 	struct mipi_dsi_msg tcon_cmd = {0, 0x15, 0, 0, 0, len, cmd, 0, NULL};
 	struct dsi_display_ctrl *mctrl;
 
-<<<<<<< HEAD
 	if(len > 2)
 		tcon_cmd.type = 0x39;
 
@@ -5110,25 +4776,12 @@
 	} else {
 		return;
 	}
-=======
-	if (!handle) {
-		pr_err("%s: Invalid arg\n", __func__);
-		return -EINVAL;
-	}
-
-	mutex_lock(&dsi_display_clk_mutex);
-
-	rc = dsi_display_link_clk_force_update(handle);
-
-	mutex_unlock(&dsi_display_clk_mutex);
->>>>>>> 824a5636
 
 error_disable_clks:
 	dsi_display_clk_ctrl(g_display->dsi_clk_handle,DSI_ALL_CLKS, DSI_CLK_OFF);
 	mutex_unlock(&asus_lcd_tcon_cmd_mutex);
 }
 
-<<<<<<< HEAD
 void asus_lcd_get_tcon_cmd(char cmd, int rlen)
 {
 	char tmp[256];
@@ -5592,20 +5245,12 @@
 {
 	int rc = 0;
 
-=======
-int dsi_display_clk_ctrl(void *handle,
-	enum dsi_clk_type clk_type, enum dsi_clk_state clk_state)
-{
-	int rc = 0;
-
->>>>>>> 824a5636
 	if (!handle) {
 		pr_err("%s: Invalid arg\n", __func__);
 		return -EINVAL;
 	}
 
 	mutex_lock(&dsi_display_clk_mutex);
-<<<<<<< HEAD
 
 	rc = dsi_display_link_clk_force_update(handle);
 
@@ -5643,26 +5288,6 @@
 		pr_info("dsi bit clk has been configured to %d\n",
 			display->cached_clk_rate);
 
-=======
-	rc = dsi_clk_req_state(handle, clk_type, clk_state);
-	if (rc)
-		pr_err("%s: failed set clk state, rc = %d\n", __func__, rc);
-	mutex_unlock(&dsi_display_clk_mutex);
-
-	return rc;
-}
-
-static int dsi_display_force_update_dsi_clk(struct dsi_display *display)
-{
-	int rc = 0;
-
-	rc = dsi_display_link_clk_force_update_ctrl(display->dsi_clk_handle);
-
-	if (!rc) {
-		pr_info("dsi bit clk has been configured to %d\n",
-			display->cached_clk_rate);
-
->>>>>>> 824a5636
 		atomic_set(&display->clkrate_change_pending, 0);
 	} else {
 		pr_err("Failed to configure dsi bit clock '%d'. rc = %d\n",
@@ -6737,7 +6362,6 @@
 		if (ext_bridge_info->bridge)
 			return 0;
 
-<<<<<<< HEAD
 		if (!display->panel->host_config.ext_bridge_num)
 			return 0;
 
@@ -6815,82 +6439,6 @@
 			sde_conn->ops.atomic_check =
 				dsi_display_drm_ext_atomic_check;
 
-=======
-		ext_bridge = of_drm_find_bridge(ext_bridge_info->node_of);
-		if (IS_ERR_OR_NULL(ext_bridge)) {
-			rc = PTR_ERR(ext_bridge);
-			pr_err("failed to find ext bridge\n");
-			goto error;
-		}
-
-		/* override functions for mode adjustment */
-		if (display->panel->host_config.ext_bridge_num > 1) {
-			ext_bridge_info->bridge_funcs = *ext_bridge->funcs;
-			if (ext_bridge->funcs->mode_fixup)
-				ext_bridge_info->bridge_funcs.mode_fixup =
-					dsi_display_drm_ext_bridge_mode_fixup;
-			if (ext_bridge->funcs->mode_valid)
-				ext_bridge_info->bridge_funcs.mode_valid =
-					dsi_display_drm_ext_bridge_mode_valid;
-			if (ext_bridge->funcs->mode_set)
-				ext_bridge_info->bridge_funcs.mode_set =
-					dsi_display_drm_ext_bridge_mode_set;
-			ext_bridge_info->orig_funcs = ext_bridge->funcs;
-			ext_bridge->funcs = &ext_bridge_info->bridge_funcs;
-		}
-
-		rc = drm_bridge_attach(encoder, ext_bridge, prev_bridge);
-		if (rc) {
-			pr_err("[%s] ext brige attach failed, %d\n",
-				display->name, rc);
-			goto error;
-		}
-
-		ext_bridge_info->display = display;
-		ext_bridge_info->bridge = ext_bridge;
-		prev_bridge = ext_bridge;
-
-		/* ext bridge will init its own connector during attach,
-		 * we need to extract it out of the connector list
-		 */
-		spin_lock_irq(&drm->mode_config.connector_list_lock);
-		ext_conn = list_last_entry(&drm->mode_config.connector_list,
-			struct drm_connector, head);
-		if (ext_conn && ext_conn != connector &&
-			ext_conn->encoder_ids[0] == bridge->encoder->base.id) {
-			list_del_init(&ext_conn->head);
-			display->ext_conn = ext_conn;
-		}
-		spin_unlock_irq(&drm->mode_config.connector_list_lock);
-
-		/* if there is no valid external connector created, or in split
-		 * mode, default setting is used from panel defined in DT file.
-		 */
-		if (!display->ext_conn ||
-		    !display->ext_conn->funcs ||
-		    !display->ext_conn->helper_private ||
-		    display->panel->host_config.ext_bridge_num > 1) {
-			display->ext_conn = NULL;
-			continue;
-		}
-
-		/* otherwise, hook up the functions to use external connector */
-		if (display->ext_conn->funcs->detect)
-			sde_conn->ops.detect = dsi_display_drm_ext_detect;
-
-		if (display->ext_conn->helper_private->get_modes)
-			sde_conn->ops.get_modes =
-				dsi_display_drm_ext_get_modes;
-
-		if (display->ext_conn->helper_private->mode_valid)
-			sde_conn->ops.mode_valid =
-				dsi_display_drm_ext_mode_valid;
-
-		if (display->ext_conn->helper_private->atomic_check)
-			sde_conn->ops.atomic_check =
-				dsi_display_drm_ext_atomic_check;
-
->>>>>>> 824a5636
 		sde_conn->ops.get_info =
 				dsi_display_ext_get_info;
 		sde_conn->ops.get_mode_info =
@@ -7006,17 +6554,10 @@
 	num_dfps_rates = !dfps_caps.dfps_support ? 1 : dfps_caps.dfps_list_len;
 
 	dyn_clk_caps = &(display->panel->dyn_clk_caps);
-<<<<<<< HEAD
 
 	num_bit_clks = !dyn_clk_caps->dyn_clk_support ? 1 :
 					dyn_clk_caps->bit_clk_list_len;
 
-=======
-
-	num_bit_clks = !dyn_clk_caps->dyn_clk_support ? 1 :
-					dyn_clk_caps->bit_clk_list_len;
-
->>>>>>> 824a5636
 	/* Inflate num_of_modes by fps and bit clks in dfps */
 	*count = display->panel->num_timing_nodes *
 				num_dfps_rates * num_bit_clks;
@@ -7357,11 +6898,7 @@
 }
 
 /**
-<<<<<<< HEAD
- * dsi_display_validate_mode_change() - Validate if varaible refresh case.
-=======
  * dsi_display_validate_mode_change() - Validate mode change case.
->>>>>>> 824a5636
  * @display:     DSI display handle.
  * @cur_mode:    Current mode.
  * @adj_mode:    Mode to be set.
@@ -7392,28 +6929,11 @@
 	mutex_lock(&display->display_lock);
 
 	if ((cur_mode->timing.v_active == adj_mode->timing.v_active) &&
-<<<<<<< HEAD
-	    (cur_mode->timing.h_active == adj_mode->timing.h_active)) {
-=======
 		(cur_mode->timing.h_active == adj_mode->timing.h_active)) {
->>>>>>> 824a5636
 		/* dfps change use case */
 		if (cur_mode->timing.refresh_rate !=
 		    adj_mode->timing.refresh_rate) {
 			dsi_panel_get_dfps_caps(display->panel, &dfps_caps);
-<<<<<<< HEAD
-			if (!dfps_caps.dfps_support) {
-				pr_err("invalid mode dfps not supported\n");
-				rc = -ENOTSUPP;
-				goto error;
-			}
-			pr_debug("Mode switch is seamless variable refresh\n");
-			adj_mode->dsi_mode_flags |= DSI_MODE_FLAG_VRR;
-			SDE_EVT32(cur_mode->timing.refresh_rate,
-				  adj_mode->timing.refresh_rate,
-				  cur_mode->timing.h_front_porch,
-				  adj_mode->timing.h_front_porch);
-=======
 			if (dfps_caps.dfps_support) {
 				pr_debug("Mode switch is seamless variable refresh\n");
 				adj_mode->dsi_mode_flags |= DSI_MODE_FLAG_VRR;
@@ -7422,28 +6942,11 @@
 					cur_mode->timing.h_front_porch,
 					adj_mode->timing.h_front_porch);
 			}
->>>>>>> 824a5636
 		}
 
 		/* dynamic clk change use case */
 		if (cur_mode->pixel_clk_khz != adj_mode->pixel_clk_khz) {
 			dyn_clk_caps = &(display->panel->dyn_clk_caps);
-<<<<<<< HEAD
-			if (!dyn_clk_caps->dyn_clk_support) {
-				pr_err("dyn clk change not supported\n");
-				rc = -ENOTSUPP;
-				goto error;
-			}
-			if (adj_mode->dsi_mode_flags & DSI_MODE_FLAG_VRR) {
-				pr_err("dfps and dyn clk not supported in same commit\n");
-				rc = -ENOTSUPP;
-				goto error;
-			}
-		pr_debug("dynamic clk change detected\n");
-		adj_mode->dsi_mode_flags |= DSI_MODE_FLAG_DYN_CLK;
-		SDE_EVT32(cur_mode->pixel_clk_khz,
-				adj_mode->pixel_clk_khz);
-=======
 			if (dyn_clk_caps->dyn_clk_support) {
 				pr_debug("dynamic clk change detected\n");
 				if (adj_mode->dsi_mode_flags
@@ -7458,7 +6961,6 @@
 				SDE_EVT32(cur_mode->pixel_clk_khz,
 						adj_mode->pixel_clk_khz);
 			}
->>>>>>> 824a5636
 		}
 	}
 
