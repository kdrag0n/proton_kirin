/*
 * Copyright (c) 2016-2020, The Linux Foundation. All rights reserved.
 *
 * This program is free software; you can redistribute it and/or modify
 * it under the terms of the GNU General Public License version 2 and
 * only version 2 as published by the Free Software Foundation.
 *
 * This program is distributed in the hope that it will be useful,
 * but WITHOUT ANY WARRANTY; without even the implied warranty of
 * MERCHANTABILITY or FITNESS FOR A PARTICULAR PURPOSE.  See the
 * GNU General Public License for more details.
 *
 */

#define pr_fmt(fmt)	"msm-dsi-display:[%s] " fmt, __func__

#include <linux/list.h>
#include <linux/of.h>
#include <linux/of_gpio.h>
#include <linux/err.h>

#include "msm_drv.h"
#include "sde_connector.h"
#include "msm_mmu.h"
#include "dsi_display.h"
#include "dsi_panel.h"
#include "dsi_ctrl.h"
#include "dsi_ctrl_hw.h"
#include "dsi_drm.h"
#include "dsi_clk.h"
#include "dsi_pwr.h"
#include "sde_dbg.h"
#include "dsi_parser.h"

#include <linux/proc_fs.h> //ASUS_BSP+++ read lcd unique id for factory
//ASUS BSP Display +++
#include <linux/string.h>
#include <linux/syscalls.h>
//ASUS BSP Display ---

#define to_dsi_display(x) container_of(x, struct dsi_display, host)
#define INT_BASE_10 10
#define NO_OVERRIDE -1

#define MISR_BUFF_SIZE	256
#define ESD_MODE_STRING_MAX_LEN 256

#define MAX_NAME_SIZE	64

#define DSI_CLOCK_BITRATE_RADIX 10
#define MAX_TE_SOURCE_ID  2

DEFINE_MUTEX(dsi_display_clk_mutex);

static char dsi_display_primary[MAX_CMDLINE_PARAM_LEN];
static char dsi_display_secondary[MAX_CMDLINE_PARAM_LEN];
static struct dsi_display_boot_param boot_displays[MAX_DSI_ACTIVE_DISPLAY] = {
	{.boot_param = dsi_display_primary},
	{.boot_param = dsi_display_secondary},
};

static const struct of_device_id dsi_display_dt_match[] = {
	{.compatible = "qcom,dsi-display"},
	{}
};

static unsigned int timing_override;
module_param(timing_override, uint, 0444);

//ASUS BSP Display features
#define ASUS_LCD_REGISTER_RW     "driver/panel_reg_rw"
#define ASUS_CABC_PROC_FILE      "driver/cabc"
#define ASUS_DIM_PROC_FILE       "driver/lcd_dimming"
#define ASUS_DIM_CONF_PROC_FILE  "driver/lcd_dimming_conf"
#define ASUS_ESD_PROC_FILE       "driver/esd_debug"
#define ASUS_EARLY_ON_PROC_FILE  "driver/lcd_early_on"
#define ASUS_BKLT_CTL_PROC_FILE  "driver/lcd_bl"

#define ASUS_LCD_REG_RW_MIN_LEN  2
#define ASUS_LCD_REG_RW_MAX_LEN  4
#define ASUS_LCD_REG_RW_READ_MAX 20

void asus_lcd_get_tcon_cmd(char cmd, int rlen);
void asus_lcd_set_tcon_cmd(char *cmd, short len);

struct dsi_display *g_display;
static struct mutex asus_lcd_tcon_cmd_mutex;
struct mutex dsi_op_mutex;
char asus_lcd_reg_buffer[4095];

char asus_lcd_cabc_mode[2] = {0x55, 0};
int  asus_lcd_cabc_user_req_mode = 0;
bool asus_lcd_cabc_locked_off = false;

int asus_lcd_dimming_on = 1; //default resume with dimming
int asus_lcd_dimming_conf = 4;
bool asus_lcd_procfs_registered = false;

extern int asus_lcd_bridge_enable;
extern void asus_lcd_trigger_early_on_wq(void);
//ASUS BSP Display features ---

static void dsi_display_mask_ctrl_error_interrupts(struct dsi_display *display,
			u32 mask, bool enable)
{
	int i;
	struct dsi_display_ctrl *ctrl;

	if (!display)
		return;

	display_for_each_ctrl(i, display) {
		ctrl = &display->ctrl[i];
		if (!ctrl)
			continue;
		dsi_ctrl_mask_error_status_interrupts(ctrl->ctrl, mask, enable);
	}
}

static int dsi_display_config_clk_gating(struct dsi_display *display,
					bool enable)
{
	int rc = 0, i = 0;
	struct dsi_display_ctrl *mctrl, *ctrl;

	if (!display) {
		pr_err("Invalid params\n");
		return -EINVAL;
	}

	if (display->panel->host_config.force_hs_clk_lane) {
		pr_debug("no dsi clock gating for continuous clock mode\n");
		return 0;
	}

	mctrl = &display->ctrl[display->clk_master_idx];
	if (!mctrl) {
		pr_err("Invalid controller\n");
		return -EINVAL;
	}

	rc = dsi_ctrl_config_clk_gating(mctrl->ctrl, enable, PIXEL_CLK |
							DSI_PHY);
	if (rc) {
		pr_err("[%s] failed to %s clk gating, rc=%d\n",
				display->name, enable ? "enable" : "disable",
				rc);
		return rc;
	}

	display_for_each_ctrl(i, display) {
		ctrl = &display->ctrl[i];
		if (!ctrl->ctrl || (ctrl == mctrl))
			continue;
		/**
		 * In Split DSI usecase we should not enable clock gating on
		 * DSI PHY1 to ensure no display atrifacts are seen.
		 */
		rc = dsi_ctrl_config_clk_gating(ctrl->ctrl, enable, PIXEL_CLK);
		if (rc) {
			pr_err("[%s] failed to %s pixel clk gating, rc=%d\n",
				display->name, enable ? "enable" : "disable",
				rc);
			return rc;
		}
	}

	return 0;
}

static void dsi_display_set_ctrl_esd_check_flag(struct dsi_display *display,
			bool enable)
{
	int i;
	struct dsi_display_ctrl *ctrl;

	if (!display)
		return;

	display_for_each_ctrl(i, display) {
		ctrl = &display->ctrl[i];
		if (!ctrl)
			continue;
		ctrl->ctrl->esd_check_underway = enable;
	}
}

static void dsi_display_ctrl_irq_update(struct dsi_display *display, bool en)
{
	int i;
	struct dsi_display_ctrl *ctrl;

	if (!display)
		return;

	display_for_each_ctrl(i, display) {
		ctrl = &display->ctrl[i];
		if (!ctrl)
			continue;
		dsi_ctrl_irq_update(ctrl->ctrl, en);
	}
}

void dsi_rect_intersect(const struct dsi_rect *r1,
		const struct dsi_rect *r2,
		struct dsi_rect *result)
{
	int l, t, r, b;

	if (!r1 || !r2 || !result)
		return;

	l = max(r1->x, r2->x);
	t = max(r1->y, r2->y);
	r = min((r1->x + r1->w), (r2->x + r2->w));
	b = min((r1->y + r1->h), (r2->y + r2->h));

	if (r <= l || b <= t) {
		memset(result, 0, sizeof(*result));
	} else {
		result->x = l;
		result->y = t;
		result->w = r - l;
		result->h = b - t;
	}
}

int dsi_display_set_backlight(struct drm_connector *connector,
		void *display, u32 bl_lvl)
{
	struct dsi_display *dsi_display = display;
	struct dsi_panel *panel;
	u32 bl_scale, bl_scale_ad;
	u64 bl_temp;
	int rc = 0;

	if (dsi_display == NULL || dsi_display->panel == NULL)
		return -EINVAL;

	panel = dsi_display->panel;

	mutex_lock(&panel->panel_lock);
	if (!dsi_panel_initialized(panel)) {
		rc = -EINVAL;
		goto error;
	}

	panel->bl_config.bl_level = bl_lvl;

	/* scale backlight */
	bl_scale = panel->bl_config.bl_scale;
	bl_temp = bl_lvl * bl_scale / MAX_BL_SCALE_LEVEL;

	bl_scale_ad = panel->bl_config.bl_scale_ad;
	bl_temp = (u32)bl_temp * bl_scale_ad / MAX_AD_BL_SCALE_LEVEL;

	pr_debug("bl_scale = %u, bl_scale_ad = %u, bl_lvl = %u\n",
		bl_scale, bl_scale_ad, (u32)bl_temp);

	rc = dsi_display_clk_ctrl(dsi_display->dsi_clk_handle,
			DSI_CORE_CLK, DSI_CLK_ON);
	if (rc) {
		pr_err("[%s] failed to enable DSI core clocks, rc=%d\n",
		       dsi_display->name, rc);
		goto error;
	}

	rc = dsi_panel_set_backlight(panel, (u32)bl_temp);
	if (rc)
		pr_err("unable to set backlight\n");

	rc = dsi_display_clk_ctrl(dsi_display->dsi_clk_handle,
			DSI_CORE_CLK, DSI_CLK_OFF);
	if (rc) {
		pr_err("[%s] failed to disable DSI core clocks, rc=%d\n",
		       dsi_display->name, rc);
		goto error;
	}

error:
	mutex_unlock(&panel->panel_lock);
	return rc;
}

static int dsi_display_cmd_engine_enable(struct dsi_display *display)
{
	int rc = 0;
	int i;
	struct dsi_display_ctrl *m_ctrl, *ctrl;

	m_ctrl = &display->ctrl[display->cmd_master_idx];
	mutex_lock(&m_ctrl->ctrl->ctrl_lock);

	if (display->cmd_engine_refcount > 0) {
		display->cmd_engine_refcount++;
		goto done;
	}

	rc = dsi_ctrl_set_cmd_engine_state(m_ctrl->ctrl, DSI_CTRL_ENGINE_ON);
	if (rc) {
		pr_err("[%s] failed to enable cmd engine, rc=%d\n",
		       display->name, rc);
		goto done;
	}

	display_for_each_ctrl(i, display) {
		ctrl = &display->ctrl[i];
		if (!ctrl->ctrl || (ctrl == m_ctrl))
			continue;

		rc = dsi_ctrl_set_cmd_engine_state(ctrl->ctrl,
						   DSI_CTRL_ENGINE_ON);
		if (rc) {
			pr_err("[%s] failed to enable cmd engine, rc=%d\n",
			       display->name, rc);
			goto error_disable_master;
		}
	}

	display->cmd_engine_refcount++;
	goto done;
error_disable_master:
	(void)dsi_ctrl_set_cmd_engine_state(m_ctrl->ctrl, DSI_CTRL_ENGINE_OFF);
done:
	mutex_unlock(&m_ctrl->ctrl->ctrl_lock);
	return rc;
}

static int dsi_display_cmd_engine_disable(struct dsi_display *display)
{
	int rc = 0;
	int i;
	struct dsi_display_ctrl *m_ctrl, *ctrl;

	m_ctrl = &display->ctrl[display->cmd_master_idx];
	mutex_lock(&m_ctrl->ctrl->ctrl_lock);

	if (display->cmd_engine_refcount == 0) {
		pr_err("[%s] Invalid refcount\n", display->name);
		goto done;
	} else if (display->cmd_engine_refcount > 1) {
		display->cmd_engine_refcount--;
		goto done;
	}

	display_for_each_ctrl(i, display) {
		ctrl = &display->ctrl[i];
		if (!ctrl->ctrl || (ctrl == m_ctrl))
			continue;

		rc = dsi_ctrl_set_cmd_engine_state(ctrl->ctrl,
						   DSI_CTRL_ENGINE_OFF);
		if (rc)
			pr_err("[%s] failed to enable cmd engine, rc=%d\n",
			       display->name, rc);
	}

	rc = dsi_ctrl_set_cmd_engine_state(m_ctrl->ctrl, DSI_CTRL_ENGINE_OFF);
	if (rc) {
		pr_err("[%s] failed to enable cmd engine, rc=%d\n",
		       display->name, rc);
		goto error;
	}

error:
	display->cmd_engine_refcount = 0;
done:
	mutex_unlock(&m_ctrl->ctrl->ctrl_lock);
	return rc;
}

static void dsi_display_aspace_cb_locked(void *cb_data, bool is_detach)
{
	struct dsi_display *display;
	struct dsi_display_ctrl *display_ctrl;
	int rc, cnt;

	if (!cb_data) {
		pr_err("aspace cb called with invalid cb_data\n");
		return;
	}
	display = (struct dsi_display *)cb_data;

	/*
	 * acquire panel_lock to make sure no commands are in-progress
	 * while detaching the non-secure context banks
	 */
	dsi_panel_acquire_panel_lock(display->panel);

	if (is_detach) {
		/* invalidate the stored iova */
		display->cmd_buffer_iova = 0;

		/* return the virtual address mapping */
		msm_gem_put_vaddr(display->tx_cmd_buf);
		msm_gem_vunmap(display->tx_cmd_buf, OBJ_LOCK_NORMAL);

	} else {
		rc = msm_gem_get_iova(display->tx_cmd_buf,
				display->aspace, &(display->cmd_buffer_iova));
		if (rc) {
			pr_err("failed to get the iova rc %d\n", rc);
			goto end;
		}

		display->vaddr =
			(void *) msm_gem_get_vaddr(display->tx_cmd_buf);

		if (IS_ERR_OR_NULL(display->vaddr)) {
			pr_err("failed to get va rc %d\n", rc);
			goto end;
		}
	}

	display_for_each_ctrl(cnt, display) {
		display_ctrl = &display->ctrl[cnt];
		display_ctrl->ctrl->cmd_buffer_size = display->cmd_buffer_size;
		display_ctrl->ctrl->cmd_buffer_iova = display->cmd_buffer_iova;
		display_ctrl->ctrl->vaddr = display->vaddr;
		display_ctrl->ctrl->secure_mode = is_detach;
	}

end:
	/* release panel_lock */
	dsi_panel_release_panel_lock(display->panel);
}

static irqreturn_t dsi_display_panel_te_irq_handler(int irq, void *data)
{
	struct dsi_display *display = (struct dsi_display *)data;

	/*
	 * This irq handler is used for sole purpose of identifying
	 * ESD attacks on panel and we can safely assume IRQ_HANDLED
	 * in case of display not being initialized yet
	 */
	if (!display)
		return IRQ_HANDLED;

	SDE_EVT32(SDE_EVTLOG_FUNC_CASE1);
	complete_all(&display->esd_te_gate);
	return IRQ_HANDLED;
}

static void dsi_display_change_te_irq_status(struct dsi_display *display,
					bool enable)
{
	if (!display) {
		pr_err("Invalid params\n");
		return;
	}

	/* Handle unbalanced irq enable/disbale calls */
	if (enable && !display->is_te_irq_enabled) {
		enable_irq(gpio_to_irq(display->disp_te_gpio));
		display->is_te_irq_enabled = true;
	} else if (!enable && display->is_te_irq_enabled) {
		disable_irq(gpio_to_irq(display->disp_te_gpio));
		display->is_te_irq_enabled = false;
	}
}

static void dsi_display_register_te_irq(struct dsi_display *display)
{
	int rc = 0;
	struct platform_device *pdev;
	struct device *dev;
	unsigned int te_irq;

	pdev = display->pdev;
	if (!pdev) {
		pr_err("invalid platform device\n");
		return;
	}

	dev = &pdev->dev;
	if (!dev) {
		pr_err("invalid device\n");
		return;
	}

	if (!gpio_is_valid(display->disp_te_gpio)) {
		rc = -EINVAL;
		goto error;
	}

	init_completion(&display->esd_te_gate);
	te_irq = gpio_to_irq(display->disp_te_gpio);

	/* Avoid deferred spurious irqs with disable_irq() */
	irq_set_status_flags(te_irq, IRQ_DISABLE_UNLAZY);

	rc = devm_request_irq(dev, te_irq, dsi_display_panel_te_irq_handler,
			      IRQF_TRIGGER_FALLING | IRQF_ONESHOT,
			      "TE_GPIO", display);
	if (rc) {
		pr_err("TE request_irq failed for ESD rc:%d\n", rc);
		irq_clear_status_flags(te_irq, IRQ_DISABLE_UNLAZY);
		goto error;
	}

	disable_irq(te_irq);
	display->is_te_irq_enabled = false;

	return;

error:
	/* disable the TE based ESD check */
	pr_warn("Unable to register for TE IRQ\n");
	if (display->panel->esd_config.status_mode == ESD_MODE_PANEL_TE)
		display->panel->esd_config.esd_enabled = false;
}

static bool dsi_display_is_te_based_esd(struct dsi_display *display)
{
	u32 status_mode = 0;

	if (!display->panel) {
		pr_err("Invalid panel data\n");
		return false;
	}

	status_mode = display->panel->esd_config.status_mode;

	if (status_mode == ESD_MODE_PANEL_TE &&
			gpio_is_valid(display->disp_te_gpio))
		return true;
	return false;
}

/* Allocate memory for cmd dma tx buffer */
static int dsi_host_alloc_cmd_tx_buffer(struct dsi_display *display)
{
	int rc = 0, cnt = 0;
	struct dsi_display_ctrl *display_ctrl;

	display->tx_cmd_buf = msm_gem_new(display->drm_dev,
			SZ_4K,
			MSM_BO_UNCACHED);

	if ((display->tx_cmd_buf) == NULL) {
		pr_err("Failed to allocate cmd tx buf memory\n");
		rc = -ENOMEM;
		goto error;
	}

	display->cmd_buffer_size = SZ_4K;

	display->aspace = msm_gem_smmu_address_space_get(
			display->drm_dev, MSM_SMMU_DOMAIN_UNSECURE);
	if (!display->aspace) {
		pr_err("failed to get aspace\n");
		rc = -EINVAL;
		goto free_gem;
	}
	/* register to aspace */
	rc = msm_gem_address_space_register_cb(display->aspace,
			dsi_display_aspace_cb_locked, (void *)display);
	if (rc) {
		pr_err("failed to register callback %d", rc);
		goto free_gem;
	}

	rc = msm_gem_get_iova(display->tx_cmd_buf, display->aspace,
				&(display->cmd_buffer_iova));
	if (rc) {
		pr_err("failed to get the iova rc %d\n", rc);
		goto free_aspace_cb;
	}

	display->vaddr =
		(void *) msm_gem_get_vaddr(display->tx_cmd_buf);
	if (IS_ERR_OR_NULL(display->vaddr)) {
		pr_err("failed to get va rc %d\n", rc);
		rc = -EINVAL;
		goto put_iova;
	}

	display_for_each_ctrl(cnt, display) {
		display_ctrl = &display->ctrl[cnt];
		display_ctrl->ctrl->cmd_buffer_size = SZ_4K;
		display_ctrl->ctrl->cmd_buffer_iova =
					display->cmd_buffer_iova;
		display_ctrl->ctrl->vaddr = display->vaddr;
		display_ctrl->ctrl->tx_cmd_buf = display->tx_cmd_buf;
	}

	return rc;

put_iova:
	msm_gem_put_iova(display->tx_cmd_buf, display->aspace);
free_aspace_cb:
	msm_gem_address_space_unregister_cb(display->aspace,
			dsi_display_aspace_cb_locked, display);
free_gem:
	mutex_lock(&display->drm_dev->struct_mutex);
	msm_gem_free_object(display->tx_cmd_buf);
	mutex_unlock(&display->drm_dev->struct_mutex);
error:
	return rc;
}

static bool dsi_display_validate_reg_read(struct dsi_panel *panel)
{
	int i, j = 0;
	int len = 0, *lenp;
	int group = 0, count = 0;
	struct drm_panel_esd_config *config;

	if (!panel)
		return false;

	config = &(panel->esd_config);

	lenp = config->status_valid_params ?: config->status_cmds_rlen;
	count = config->status_cmd.count;

	for (i = 0; i < count; i++)
		len += lenp[i];

	for (i = 0; i < len; i++)
		j += len;

	for (j = 0; j < config->groups; ++j) {
		for (i = 0; i < len; ++i) {
			if (config->status_value[group + i] == 0xff) {
				if (config->return_buf[i] & 0x01)
					break;
				else
					continue;
			}
			if (config->return_buf[i] !=
				config->status_value[group + i]) {
				DRM_ERROR("mismatch: 0x%x\n",
					  config->return_buf[i]);
				break;
			}
		}

		if (i == len)
			return true;
		group += len;
	}

	return false;
}

static void dsi_display_parse_te_data(struct dsi_display *display)
{
	struct platform_device *pdev;
	struct device *dev;
	int rc = 0;
	u32 val = 0;

	pdev = display->pdev;
	if (!pdev) {
		pr_err("Inavlid platform device\n");
		return;
	}

	dev = &pdev->dev;
	if (!dev) {
		pr_err("Inavlid platform device\n");
		return;
	}

	display->disp_te_gpio = of_get_named_gpio(dev->of_node,
					"qcom,platform-te-gpio", 0);

	if (display->fw)
		rc = dsi_parser_read_u32(display->parser_node,
			"qcom,panel-te-source", &val);
	else
		rc = of_property_read_u32(dev->of_node,
			"qcom,panel-te-source", &val);

	if (rc || (val  > MAX_TE_SOURCE_ID)) {
		pr_err("invalid vsync source selection\n");
		val = 0;
	}

	display->te_source = val;
}

static int dsi_display_read_status(struct dsi_display_ctrl *ctrl,
		struct dsi_panel *panel)
{
	int i, rc = 0, count = 0, start = 0, *lenp;
	struct drm_panel_esd_config *config;
	struct dsi_cmd_desc *cmds;
	u32 flags = 0;

	if (!panel || !ctrl || !ctrl->ctrl)
		return -EINVAL;

	/*
	 * When DSI controller is not in initialized state, we do not want to
	 * report a false ESD failure and hence we defer until next read
	 * happen.
	 */
	if (!dsi_ctrl_validate_host_state(ctrl->ctrl))
		return 1;

	config = &(panel->esd_config);
	lenp = config->status_valid_params ?: config->status_cmds_rlen;
	count = config->status_cmd.count;
	cmds = config->status_cmd.cmds;
	flags |= (DSI_CTRL_CMD_FETCH_MEMORY | DSI_CTRL_CMD_READ |
		  DSI_CTRL_CMD_CUSTOM_DMA_SCHED);

	for (i = 0; i < count; ++i) {
		memset(config->status_buf, 0x0, SZ_4K);
		if (cmds[i].last_command) {
			cmds[i].msg.flags |= MIPI_DSI_MSG_LASTCOMMAND;
			flags |= DSI_CTRL_CMD_LAST_COMMAND;
		}
		if (config->status_cmd.state == DSI_CMD_SET_STATE_LP)
			cmds[i].msg.flags |= MIPI_DSI_MSG_USE_LPM;
		cmds[i].msg.rx_buf = config->status_buf;
		cmds[i].msg.rx_len = config->status_cmds_rlen[i];
		rc = dsi_ctrl_cmd_transfer(ctrl->ctrl, &cmds[i].msg, flags);
		if (rc <= 0) {
			pr_err("rx cmd transfer failed rc=%d\n", rc);
			return rc;
		}

		memcpy(config->return_buf + start,
			config->status_buf, lenp[i]);
		start += lenp[i];
	}

	return rc;
}

static int dsi_display_validate_status(struct dsi_display_ctrl *ctrl,
		struct dsi_panel *panel)
{
	int rc = 0;

	rc = dsi_display_read_status(ctrl, panel);
	if (rc <= 0) {
		goto exit;
	} else {
		/*
		 * panel status read successfully.
		 * check for validity of the data read back.
		 */
		rc = dsi_display_validate_reg_read(panel);
		if (!rc) {
			rc = -EINVAL;
			goto exit;
		}
	}

exit:
	return rc;
}

static int dsi_display_status_reg_read(struct dsi_display *display)
{
	int rc = 0, i;
	struct dsi_display_ctrl *m_ctrl, *ctrl;

	pr_debug(" ++\n");

	m_ctrl = &display->ctrl[display->cmd_master_idx];

	if (display->tx_cmd_buf == NULL) {
		rc = dsi_host_alloc_cmd_tx_buffer(display);
		if (rc) {
			pr_err("failed to allocate cmd tx buffer memory\n");
			goto done;
		}
	}

	rc = dsi_display_cmd_engine_enable(display);
	if (rc) {
		pr_err("cmd engine enable failed\n");
		return -EPERM;
	}

	rc = dsi_display_validate_status(m_ctrl, display->panel);
	if (rc <= 0) {
		pr_err("[%s] read status failed on master,rc=%d\n",
		       display->name, rc);
		goto exit;
	}

	if (!display->panel->sync_broadcast_en)
		goto exit;

	display_for_each_ctrl(i, display) {
		ctrl = &display->ctrl[i];
		if (ctrl == m_ctrl)
			continue;

		rc = dsi_display_validate_status(ctrl, display->panel);
		if (rc <= 0) {
			pr_err("[%s] read status failed on slave,rc=%d\n",
			       display->name, rc);
			goto exit;
		}
	}
exit:
	dsi_display_cmd_engine_disable(display);
done:
	return rc;
}

static int dsi_display_status_bta_request(struct dsi_display *display)
{
	int rc = 0;

	pr_debug(" ++\n");
	/* TODO: trigger SW BTA and wait for acknowledgment */

	return rc;
}

static int dsi_display_status_check_te(struct dsi_display *display)
{
	int rc = 1;
	int const esd_te_timeout = msecs_to_jiffies(3*20);

	dsi_display_change_te_irq_status(display, true);

	reinit_completion(&display->esd_te_gate);
	if (!wait_for_completion_timeout(&display->esd_te_gate,
				esd_te_timeout)) {
		pr_err("TE check failed\n");
		rc = -EINVAL;
	}

	dsi_display_change_te_irq_status(display, false);

	return rc;
}

int dsi_display_check_status(struct drm_connector *connector, void *display,
					bool te_check_override)
{
	struct dsi_display *dsi_display = display;
	struct dsi_panel *panel;
	u32 status_mode;
	int rc = 0x1;
	u32 mask;

	if (!dsi_display || !dsi_display->panel)
		return -EINVAL;

	panel = dsi_display->panel;

	dsi_panel_acquire_panel_lock(panel);

	if (!panel->panel_initialized) {
		pr_debug("Panel not initialized\n");
		goto release_panel_lock;
	}

	/* Prevent another ESD check,when ESD recovery is underway */
	if (atomic_read(&panel->esd_recovery_pending))
		goto release_panel_lock;

	status_mode = panel->esd_config.status_mode;

	if (status_mode == ESD_MODE_SW_SIM_SUCCESS)
		goto release_panel_lock;

	if (status_mode == ESD_MODE_SW_SIM_FAILURE) {
		rc = -EINVAL;
		goto release_panel_lock;
	}
	SDE_EVT32(SDE_EVTLOG_FUNC_ENTRY);

	if (te_check_override && gpio_is_valid(dsi_display->disp_te_gpio))
		status_mode = ESD_MODE_PANEL_TE;

	if (status_mode == ESD_MODE_PANEL_TE) {
		rc = dsi_display_status_check_te(dsi_display);
		goto exit;
	}

	dsi_display_clk_ctrl(dsi_display->dsi_clk_handle,
			     DSI_ALL_CLKS, DSI_CLK_ON);

	/* Mask error interrupts before attempting ESD read */
	mask = BIT(DSI_FIFO_OVERFLOW) | BIT(DSI_FIFO_UNDERFLOW);
	dsi_display_set_ctrl_esd_check_flag(dsi_display, true);
	dsi_display_mask_ctrl_error_interrupts(dsi_display, mask, true);

	if (status_mode == ESD_MODE_REG_READ) {
		rc = dsi_display_status_reg_read(dsi_display);
	} else if (status_mode == ESD_MODE_SW_BTA) {
		rc = dsi_display_status_bta_request(dsi_display);
	} else {
		pr_warn("Unsupported ESD check mode: %d\n", status_mode);
		panel->esd_config.esd_enabled = false;
	}

	/* Unmask error interrupts if check passed */
	if (rc > 0) {
		dsi_display_set_ctrl_esd_check_flag(dsi_display, false);
		dsi_display_mask_ctrl_error_interrupts(dsi_display,
						       mask, false);
	}
	dsi_display_clk_ctrl(dsi_display->dsi_clk_handle,
			     DSI_ALL_CLKS, DSI_CLK_OFF);

exit:
	/* Handle Panel failures during display disable sequence */
	if (rc <= 0)
		atomic_set(&panel->esd_recovery_pending, 1);

release_panel_lock:
	dsi_panel_release_panel_lock(panel);
	SDE_EVT32(SDE_EVTLOG_FUNC_EXIT);

	return rc;
}

static int dsi_display_cmd_prepare(const char *cmd_buf, u32 cmd_buf_len,
		struct dsi_cmd_desc *cmd, u8 *payload, u32 payload_len)
{
	int i;

	memset(cmd, 0x00, sizeof(*cmd));
	cmd->msg.type = cmd_buf[0];
	cmd->last_command = (cmd_buf[1] == 1 ? true : false);
	cmd->msg.channel = cmd_buf[2];
	cmd->msg.flags = cmd_buf[3];
	cmd->msg.ctrl = 0;
	cmd->post_wait_ms = cmd->msg.wait_ms = cmd_buf[4];
	cmd->msg.tx_len = ((cmd_buf[5] << 8) | (cmd_buf[6]));

	if (cmd->msg.tx_len > payload_len) {
		pr_err("Incorrect payload length tx_len %zu, payload_len %d\n",
		       cmd->msg.tx_len, payload_len);
		return -EINVAL;
	}

	for (i = 0; i < cmd->msg.tx_len; i++)
		payload[i] = cmd_buf[7 + i];

	cmd->msg.tx_buf = payload;
	return 0;
}

static int dsi_display_ctrl_get_host_init_state(struct dsi_display *dsi_display,
		bool *state)
{
	struct dsi_display_ctrl *ctrl;
	int i, rc = -EINVAL;

	display_for_each_ctrl(i, dsi_display) {
		ctrl = &dsi_display->ctrl[i];
		rc = dsi_ctrl_get_host_engine_init_state(ctrl->ctrl, state);
		if (rc)
			break;
	}
	return rc;
}

int dsi_display_cmd_transfer(struct drm_connector *connector,
		void *display, const char *cmd_buf,
		u32 cmd_buf_len)
{
	struct dsi_display *dsi_display = display;
	struct dsi_cmd_desc cmd;
	u8 cmd_payload[MAX_CMD_PAYLOAD_SIZE];
	int rc = 0;
	bool state = false;

	if (!dsi_display || !cmd_buf) {
		pr_err("[DSI] invalid params\n");
		return -EINVAL;
	}

	pr_debug("[DSI] Display command transfer\n");

	rc = dsi_display_cmd_prepare(cmd_buf, cmd_buf_len,
			&cmd, cmd_payload, MAX_CMD_PAYLOAD_SIZE);
	if (rc) {
		pr_err("[DSI] command prepare failed. rc %d\n", rc);
		return rc;
	}

	mutex_lock(&dsi_display->display_lock);
	rc = dsi_display_ctrl_get_host_init_state(dsi_display, &state);

	/**
	 * Handle scenario where a command transfer is initiated through
	 * sysfs interface when device is in suepnd state.
	 */
	if (!rc && !state) {
		pr_warn_ratelimited("Command xfer attempted while device is in suspend state\n"
				);
		rc = -EPERM;
		goto end;
	}
	if (rc || !state) {
		pr_err("[DSI] Invalid host state %d rc %d\n",
				state, rc);
		rc = -EPERM;
		goto end;
	}

	rc = dsi_display->host.ops->transfer(&dsi_display->host,
			&cmd.msg);
end:
	mutex_unlock(&dsi_display->display_lock);
	return rc;
}

static void _dsi_display_continuous_clk_ctrl(struct dsi_display *display,
					     bool enable)
{
	int i;
	struct dsi_display_ctrl *ctrl;

	if (!display || !display->panel->host_config.force_hs_clk_lane)
		return;

	display_for_each_ctrl(i, display) {
		ctrl = &display->ctrl[i];

		/**
		 * For phy ver 4.0 chipsets, configure DSI controller and
		 * DSI PHY to force clk lane to HS mode always whereas
		 * for other phy ver chipsets, configure DSI controller only.
		 */
		if (ctrl->phy->hw.ops.set_continuous_clk) {
			dsi_ctrl_hs_req_sel(ctrl->ctrl, true);
			dsi_ctrl_set_continuous_clk(ctrl->ctrl, enable);
			dsi_phy_set_continuous_clk(ctrl->phy, enable);
		} else {
			dsi_ctrl_set_continuous_clk(ctrl->ctrl, enable);
		}
	}
}

int dsi_display_soft_reset(void *display)
{
	struct dsi_display *dsi_display;
	struct dsi_display_ctrl *ctrl;
	int rc = 0;
	int i;

	if (!display)
		return -EINVAL;

	dsi_display = display;

	display_for_each_ctrl(i, dsi_display) {
		ctrl = &dsi_display->ctrl[i];
		rc = dsi_ctrl_soft_reset(ctrl->ctrl);
		if (rc) {
			pr_err("[%s] failed to soft reset host_%d, rc=%d\n",
					dsi_display->name, i, rc);
			break;
		}
	}

	return rc;
}

enum dsi_pixel_format dsi_display_get_dst_format(
		struct drm_connector *connector,
		void *display)
{
	enum dsi_pixel_format format = DSI_PIXEL_FORMAT_MAX;
	struct dsi_display *dsi_display = (struct dsi_display *)display;

	if (!dsi_display || !dsi_display->panel) {
		pr_err("Invalid params(s) dsi_display %pK, panel %pK\n",
			dsi_display,
			((dsi_display) ? dsi_display->panel : NULL));
		return format;
	}

	format = dsi_display->panel->host_config.dst_format;
	return format;
}

static void _dsi_display_setup_misr(struct dsi_display *display)
{
	int i;

	display_for_each_ctrl(i, display) {
		dsi_ctrl_setup_misr(display->ctrl[i].ctrl,
				display->misr_enable,
				display->misr_frame_count);
	}
}

/**
 * dsi_display_get_cont_splash_status - Get continuous splash status.
 * @dsi_display:         DSI display handle.
 *
 * Return: boolean to signify whether continuous splash is enabled.
 */
static bool dsi_display_get_cont_splash_status(struct dsi_display *display)
{
	u32 val = 0;
	int i;
	struct dsi_display_ctrl *ctrl;
	struct dsi_ctrl_hw *hw;

	display_for_each_ctrl(i, display) {
		ctrl = &(display->ctrl[i]);
		if (!ctrl || !ctrl->ctrl)
			continue;

		hw = &(ctrl->ctrl->hw);
		val = hw->ops.get_cont_splash_status(hw);
		if (!val)
			return false;
	}
	return true;
}

int dsi_display_set_power(struct drm_connector *connector,
		int power_mode, void *disp)
{
	struct dsi_display *display = disp;
	int rc = 0;

	if (!display || !display->panel) {
		pr_err("invalid display/panel\n");
		return -EINVAL;
	}

	switch (power_mode) {
	case SDE_MODE_DPMS_LP1:
		rc = dsi_panel_set_lp1(display->panel);
		break;
	case SDE_MODE_DPMS_LP2:
		rc = dsi_panel_set_lp2(display->panel);
		break;
	case SDE_MODE_DPMS_ON:
		if (display->panel->power_mode == SDE_MODE_DPMS_LP1 ||
			display->panel->power_mode == SDE_MODE_DPMS_LP2)
			rc = dsi_panel_set_nolp(display->panel);
		break;
	case SDE_MODE_DPMS_OFF:
	default:
		return rc;
	}

	pr_debug("Power mode transition from %d to %d %s",
		 display->panel->power_mode, power_mode,
		 rc ? "failed" : "successful");
	if (!rc)
		display->panel->power_mode = power_mode;

	return rc;
}

static ssize_t debugfs_dump_info_read(struct file *file,
				      char __user *user_buf,
				      size_t user_len,
				      loff_t *ppos)
{
	struct dsi_display *display = file->private_data;
	char *buf;
	u32 len = 0;
	int i;

	if (!display)
		return -ENODEV;

	if (*ppos)
		return 0;

	buf = kzalloc(SZ_4K, GFP_KERNEL);
	if (!buf)
		return -ENOMEM;

	len += snprintf(buf + len, (SZ_4K - len), "name = %s\n", display->name);
	len += snprintf(buf + len, (SZ_4K - len),
			"\tResolution = %dx%d\n",
			display->config.video_timing.h_active,
			display->config.video_timing.v_active);

	display_for_each_ctrl(i, display) {
		len += snprintf(buf + len, (SZ_4K - len),
				"\tCTRL_%d:\n\t\tctrl = %s\n\t\tphy = %s\n",
				i, display->ctrl[i].ctrl->name,
				display->ctrl[i].phy->name);
	}

	len += snprintf(buf + len, (SZ_4K - len),
			"\tPanel = %s\n", display->panel->name);

	len += snprintf(buf + len, (SZ_4K - len),
			"\tClock master = %s\n",
			display->ctrl[display->clk_master_idx].ctrl->name);

	if (len > user_len)
		len = user_len;

	if (copy_to_user(user_buf, buf, len)) {
		kfree(buf);
		return -EFAULT;
	}

	*ppos += len;

	kfree(buf);
	return len;
}

static ssize_t debugfs_misr_setup(struct file *file,
				  const char __user *user_buf,
				  size_t user_len,
				  loff_t *ppos)
{
	struct dsi_display *display = file->private_data;
	char *buf;
	int rc = 0;
	size_t len;
	u32 enable, frame_count;

	if (!display)
		return -ENODEV;

	if (*ppos)
		return 0;

	buf = kzalloc(MISR_BUFF_SIZE, GFP_KERNEL);
	if (!buf)
		return -ENOMEM;

	/* leave room for termination char */
	len = min_t(size_t, user_len, MISR_BUFF_SIZE - 1);
	if (copy_from_user(buf, user_buf, len)) {
		rc = -EINVAL;
		goto error;
	}

	buf[len] = '\0'; /* terminate the string */

	if (sscanf(buf, "%u %u", &enable, &frame_count) != 2) {
		rc = -EINVAL;
		goto error;
	}

	display->misr_enable = enable;
	display->misr_frame_count = frame_count;

	mutex_lock(&display->display_lock);
	rc = dsi_display_clk_ctrl(display->dsi_clk_handle,
			DSI_CORE_CLK, DSI_CLK_ON);
	if (rc) {
		pr_err("[%s] failed to enable DSI core clocks, rc=%d\n",
		       display->name, rc);
		goto unlock;
	}

	_dsi_display_setup_misr(display);

	rc = dsi_display_clk_ctrl(display->dsi_clk_handle,
			DSI_CORE_CLK, DSI_CLK_OFF);
	if (rc) {
		pr_err("[%s] failed to disable DSI core clocks, rc=%d\n",
		       display->name, rc);
		goto unlock;
	}

	rc = user_len;
unlock:
	mutex_unlock(&display->display_lock);
error:
	kfree(buf);
	return rc;
}

static ssize_t debugfs_misr_read(struct file *file,
				 char __user *user_buf,
				 size_t user_len,
				 loff_t *ppos)
{
	struct dsi_display *display = file->private_data;
	char *buf;
	u32 len = 0;
	int rc = 0;
	struct dsi_ctrl *dsi_ctrl;
	int i;
	u32 misr;
	size_t max_len = min_t(size_t, user_len, MISR_BUFF_SIZE);

	if (!display)
		return -ENODEV;

	if (*ppos)
		return 0;

	buf = kzalloc(max_len, GFP_KERNEL);
	if (ZERO_OR_NULL_PTR(buf))
		return -ENOMEM;

	mutex_lock(&display->display_lock);
	rc = dsi_display_clk_ctrl(display->dsi_clk_handle,
			DSI_CORE_CLK, DSI_CLK_ON);
	if (rc) {
		pr_err("[%s] failed to enable DSI core clocks, rc=%d\n",
		       display->name, rc);
		goto error;
	}

	display_for_each_ctrl(i, display) {
		dsi_ctrl = display->ctrl[i].ctrl;
		misr = dsi_ctrl_collect_misr(display->ctrl[i].ctrl);

		len += snprintf((buf + len), max_len - len,
			"DSI_%d MISR: 0x%x\n", dsi_ctrl->cell_index, misr);

		if (len >= max_len)
			break;
	}

	rc = dsi_display_clk_ctrl(display->dsi_clk_handle,
			DSI_CORE_CLK, DSI_CLK_OFF);
	if (rc) {
		pr_err("[%s] failed to disable DSI core clocks, rc=%d\n",
		       display->name, rc);
		goto error;
	}

	if (copy_to_user(user_buf, buf, max_len)) {
		rc = -EFAULT;
		goto error;
	}

	*ppos += len;

error:
	mutex_unlock(&display->display_lock);
	kfree(buf);
	return len;
}

static ssize_t debugfs_esd_trigger_check(struct file *file,
				  const char __user *user_buf,
				  size_t user_len,
				  loff_t *ppos)
{
	struct dsi_display *display = file->private_data;
	char *buf;
	int rc = 0;
	u32 esd_trigger;

	if (!display)
		return -ENODEV;

	if (*ppos)
		return 0;

	if (user_len > sizeof(u32))
		return -EINVAL;

	if (!user_len || !user_buf)
		return -EINVAL;

	if (!display->panel ||
		atomic_read(&display->panel->esd_recovery_pending))
		return user_len;

	buf = kzalloc(user_len + 1, GFP_KERNEL);
	if (!buf)
		return -ENOMEM;

	if (copy_from_user(buf, user_buf, user_len)) {
		rc = -EINVAL;
		goto error;
	}

	buf[user_len] = '\0'; /* terminate the string */

	if (kstrtouint(buf, 10, &esd_trigger)) {
		rc = -EINVAL;
		goto error;
	}

	if (esd_trigger != 1) {
		rc = -EINVAL;
		goto error;
	}

	display->esd_trigger = esd_trigger;

	if (display->esd_trigger) {
		pr_info("ESD attack triggered by user\n");
		rc = dsi_panel_trigger_esd_attack(display->panel);
		if (rc) {
			pr_err("Failed to trigger ESD attack\n");
			goto error;
		}
	}

	rc = user_len;
error:
	kfree(buf);
	return rc;
}

static ssize_t debugfs_alter_esd_check_mode(struct file *file,
				  const char __user *user_buf,
				  size_t user_len,
				  loff_t *ppos)
{
	struct dsi_display *display = file->private_data;
	struct drm_panel_esd_config *esd_config;
	char *buf;
	int rc = 0;
	size_t len = min_t(size_t, user_len, ESD_MODE_STRING_MAX_LEN);

	if (!display)
		return -ENODEV;

	if (*ppos)
		return 0;

	buf = kzalloc(len + 1, GFP_KERNEL);
	if (ZERO_OR_NULL_PTR(buf))
		return -ENOMEM;

	if (copy_from_user(buf, user_buf, len)) {
		rc = -EINVAL;
		goto error;
	}

	buf[len] = '\0'; /* terminate the string */
	if (!display->panel) {
		rc = -EINVAL;
		goto error;
	}

	esd_config = &display->panel->esd_config;
	if (!esd_config) {
		pr_err("Invalid panel esd config\n");
		rc = -EINVAL;
		goto error;
	}

	if (!esd_config->esd_enabled)
		goto error;

	if (!strcmp(buf, "te_signal_check\n")) {
		pr_info("ESD check is switched to TE mode by user\n");
		esd_config->status_mode = ESD_MODE_PANEL_TE;
		dsi_display_change_te_irq_status(display, true);
	}

	if (!strcmp(buf, "reg_read\n")) {
		pr_info("ESD check is switched to reg read by user\n");
		rc = dsi_panel_parse_esd_reg_read_configs(display->panel);
		if (rc) {
			pr_err("failed to alter esd check mode,rc=%d\n",
						rc);
			rc = user_len;
			goto error;
		}
		esd_config->status_mode = ESD_MODE_REG_READ;
		if (dsi_display_is_te_based_esd(display))
			dsi_display_change_te_irq_status(display, false);
	}

	if (!strcmp(buf, "esd_sw_sim_success\n"))
		esd_config->status_mode = ESD_MODE_SW_SIM_SUCCESS;

	if (!strcmp(buf, "esd_sw_sim_failure\n"))
		esd_config->status_mode = ESD_MODE_SW_SIM_FAILURE;

	rc = len;
error:
	kfree(buf);
	return rc;
}

static ssize_t debugfs_read_esd_check_mode(struct file *file,
				 char __user *user_buf,
				 size_t user_len,
				 loff_t *ppos)
{
	struct dsi_display *display = file->private_data;
	struct drm_panel_esd_config *esd_config;
	char *buf;
	int rc = 0;
	size_t len = min_t(size_t, user_len, ESD_MODE_STRING_MAX_LEN);

	if (!display)
		return -ENODEV;

	if (*ppos)
		return 0;

	if (!display->panel) {
		pr_err("invalid panel data\n");
		return -EINVAL;
	}

	buf = kzalloc(len, GFP_KERNEL);
	if (ZERO_OR_NULL_PTR(buf))
		return -ENOMEM;

	esd_config = &display->panel->esd_config;
	if (!esd_config) {
		pr_err("Invalid panel esd config\n");
		rc = -EINVAL;
		goto error;
	}

	if (!esd_config->esd_enabled) {
		rc = snprintf(buf, len, "ESD feature not enabled");
		goto output_mode;
	}

	switch (esd_config->status_mode) {
	case ESD_MODE_REG_READ:
		rc = snprintf(buf, len, "reg_read");
		break;
	case ESD_MODE_PANEL_TE:
		rc = snprintf(buf, len, "te_signal_check");
		break;
	case ESD_MODE_SW_SIM_FAILURE:
		rc = snprintf(buf, len, "esd_sw_sim_failure");
		break;
	case ESD_MODE_SW_SIM_SUCCESS:
		rc = snprintf(buf, len, "esd_sw_sim_success");
		break;
	default:
		rc = snprintf(buf, len, "invalid");
		break;
	}

output_mode:
	if (!rc) {
		rc = -EINVAL;
		goto error;
	}

	if (copy_to_user(user_buf, buf, len)) {
		rc = -EFAULT;
		goto error;
	}

	*ppos += len;

error:
	kfree(buf);
	return len;
}

static const struct file_operations dump_info_fops = {
	.open = simple_open,
	.read = debugfs_dump_info_read,
};

static const struct file_operations misr_data_fops = {
	.open = simple_open,
	.read = debugfs_misr_read,
	.write = debugfs_misr_setup,
};

static const struct file_operations esd_trigger_fops = {
	.open = simple_open,
	.write = debugfs_esd_trigger_check,
};

static const struct file_operations esd_check_mode_fops = {
	.open = simple_open,
	.write = debugfs_alter_esd_check_mode,
	.read = debugfs_read_esd_check_mode,
};

static int dsi_display_debugfs_init(struct dsi_display *display)
{
	int rc = 0;
	struct dentry *dir, *dump_file, *misr_data;
	char name[MAX_NAME_SIZE];
	int i;

	dir = debugfs_create_dir(display->name, NULL);
	if (IS_ERR_OR_NULL(dir)) {
		rc = PTR_ERR(dir);
		pr_err("[%s] debugfs create dir failed, rc = %d\n",
		       display->name, rc);
		goto error;
	}

	dump_file = debugfs_create_file("dump_info",
					0400,
					dir,
					display,
					&dump_info_fops);
	if (IS_ERR_OR_NULL(dump_file)) {
		rc = PTR_ERR(dump_file);
		pr_err("[%s] debugfs create dump info file failed, rc=%d\n",
		       display->name, rc);
		goto error_remove_dir;
	}

	dump_file = debugfs_create_file("esd_trigger",
					0644,
					dir,
					display,
					&esd_trigger_fops);
	if (IS_ERR_OR_NULL(dump_file)) {
		rc = PTR_ERR(dump_file);
		pr_err("[%s] debugfs for esd trigger file failed, rc=%d\n",
		       display->name, rc);
		goto error_remove_dir;
	}

	dump_file = debugfs_create_file("esd_check_mode",
					0644,
					dir,
					display,
					&esd_check_mode_fops);
	if (IS_ERR_OR_NULL(dump_file)) {
		rc = PTR_ERR(dump_file);
		pr_err("[%s] debugfs for esd check mode failed, rc=%d\n",
		       display->name, rc);
		goto error_remove_dir;
	}

	misr_data = debugfs_create_file("misr_data",
					0600,
					dir,
					display,
					&misr_data_fops);
	if (IS_ERR_OR_NULL(misr_data)) {
		rc = PTR_ERR(misr_data);
		pr_err("[%s] debugfs create misr datafile failed, rc=%d\n",
		       display->name, rc);
		goto error_remove_dir;
	}

	display_for_each_ctrl(i, display) {
		struct msm_dsi_phy *phy = display->ctrl[i].phy;

		if (!phy || !phy->name)
			continue;

		snprintf(name, ARRAY_SIZE(name),
				"%s_allow_phy_power_off", phy->name);
		dump_file = debugfs_create_bool(name, 0600, dir,
				&phy->allow_phy_power_off);
		if (IS_ERR_OR_NULL(dump_file)) {
			rc = PTR_ERR(dump_file);
			pr_err("[%s] debugfs create %s failed, rc=%d\n",
			       display->name, name, rc);
			goto error_remove_dir;
		}

		snprintf(name, ARRAY_SIZE(name),
				"%s_regulator_min_datarate_bps", phy->name);
		dump_file = debugfs_create_u32(name, 0600, dir,
				&phy->regulator_min_datarate_bps);
		if (IS_ERR_OR_NULL(dump_file)) {
			rc = PTR_ERR(dump_file);
			pr_err("[%s] debugfs create %s failed, rc=%d\n",
			       display->name, name, rc);
			goto error_remove_dir;
		}
	}

	if (!debugfs_create_bool("ulps_feature_enable", 0600, dir,
			&display->panel->ulps_feature_enabled)) {
		pr_err("[%s] debugfs create ulps feature enable file failed\n",
		       display->name);
		goto error_remove_dir;
	}

	if (!debugfs_create_bool("ulps_suspend_feature_enable", 0600, dir,
			&display->panel->ulps_suspend_enabled)) {
		pr_err("[%s] debugfs create ulps-suspend feature enable file failed\n",
		       display->name);
		goto error_remove_dir;
	}

	if (!debugfs_create_bool("ulps_status", 0400, dir,
			&display->ulps_enabled)) {
		pr_err("[%s] debugfs create ulps status file failed\n",
		       display->name);
		goto error_remove_dir;
	}

	display->root = dir;
	dsi_parser_dbg_init(display->parser, dir);

	return rc;
error_remove_dir:
	debugfs_remove(dir);
error:
	return rc;
}

static int dsi_display_debugfs_deinit(struct dsi_display *display)
{
	debugfs_remove_recursive(display->root);

	return 0;
}

static void adjust_timing_by_ctrl_count(const struct dsi_display *display,
					struct dsi_display_mode *mode)
{
	struct dsi_host_common_cfg *host = &display->panel->host_config;
	bool is_split_link = host->split_link.split_link_enabled;
	u32 sublinks_count = host->split_link.num_sublinks;

	if (is_split_link && sublinks_count > 1) {
		mode->timing.h_active /= sublinks_count;
		mode->timing.h_front_porch /= sublinks_count;
		mode->timing.h_sync_width /= sublinks_count;
		mode->timing.h_back_porch /= sublinks_count;
		mode->timing.h_skew /= sublinks_count;
		mode->pixel_clk_khz /= sublinks_count;
	} else {
		mode->timing.h_active /= display->ctrl_count;
		mode->timing.h_front_porch /= display->ctrl_count;
		mode->timing.h_sync_width /= display->ctrl_count;
		mode->timing.h_back_porch /= display->ctrl_count;
		mode->timing.h_skew /= display->ctrl_count;
		mode->pixel_clk_khz /= display->ctrl_count;
	}
}

static int dsi_display_is_ulps_req_valid(struct dsi_display *display,
		bool enable)
{
	/* TODO: make checks based on cont. splash */

	pr_debug("checking ulps req validity\n");

	if (atomic_read(&display->panel->esd_recovery_pending)) {
		pr_debug("%s: ESD recovery sequence underway\n", __func__);
		return false;
	}

	if (!dsi_panel_ulps_feature_enabled(display->panel) &&
			!display->panel->ulps_suspend_enabled) {
		pr_debug("%s: ULPS feature is not enabled\n", __func__);
		return false;
	}

	if (!dsi_panel_initialized(display->panel) &&
			!display->panel->ulps_suspend_enabled) {
		pr_debug("%s: panel not yet initialized\n", __func__);
		return false;
	}

	if (enable && display->ulps_enabled) {
		pr_debug("ULPS already enabled\n");
		return false;
	} else if (!enable && !display->ulps_enabled) {
		pr_debug("ULPS already disabled\n");
		return false;
	}

	/*
	 * No need to enter ULPS when transitioning from splash screen to
	 * boot animation since it is expected that the clocks would be turned
	 * right back on.
	 */
	if (enable && display->is_cont_splash_enabled)
		return false;

	return true;
}


/**
 * dsi_display_set_ulps() - set ULPS state for DSI lanes.
 * @dsi_display:         DSI display handle.
 * @enable:           enable/disable ULPS.
 *
 * ULPS can be enabled/disabled after DSI host engine is turned on.
 *
 * Return: error code.
 */
static int dsi_display_set_ulps(struct dsi_display *display, bool enable)
{
	int rc = 0;
	int i = 0;
	struct dsi_display_ctrl *m_ctrl, *ctrl;


	if (!display) {
		pr_err("Invalid params\n");
		return -EINVAL;
	}

	if (!dsi_display_is_ulps_req_valid(display, enable)) {
		pr_debug("%s: skipping ULPS config, enable=%d\n",
			__func__, enable);
		return 0;
	}

	m_ctrl = &display->ctrl[display->cmd_master_idx];
	/*
	 * ULPS entry-exit can be either through the DSI controller or
	 * the DSI PHY depending on hardware variation. For some chipsets,
	 * both controller version and phy version ulps entry-exit ops can
	 * be present. To handle such cases, send ulps request through PHY,
	 * if ulps request is handled in PHY, then no need to send request
	 * through controller.
	 */

	rc = dsi_phy_set_ulps(m_ctrl->phy, &display->config, enable,
			display->clamp_enabled);

	if (rc == DSI_PHY_ULPS_ERROR) {
		pr_err("Ulps PHY state change(%d) failed\n", enable);
		return -EINVAL;
	}

	else if (rc == DSI_PHY_ULPS_HANDLED) {
		display_for_each_ctrl(i, display) {
			ctrl = &display->ctrl[i];
			if (!ctrl->ctrl || (ctrl == m_ctrl))
				continue;

			rc = dsi_phy_set_ulps(ctrl->phy, &display->config,
					enable, display->clamp_enabled);
			if (rc == DSI_PHY_ULPS_ERROR) {
				pr_err("Ulps PHY state change(%d) failed\n",
						enable);
				return -EINVAL;
			}
		}
	}

	else if (rc == DSI_PHY_ULPS_NOT_HANDLED) {
		rc = dsi_ctrl_set_ulps(m_ctrl->ctrl, enable);
		if (rc) {
			pr_err("Ulps controller state change(%d) failed\n",
					enable);
			return rc;
		}
		display_for_each_ctrl(i, display) {
			ctrl = &display->ctrl[i];
			if (!ctrl->ctrl || (ctrl == m_ctrl))
				continue;

			rc = dsi_ctrl_set_ulps(ctrl->ctrl, enable);
			if (rc) {
				pr_err("Ulps controller state change(%d) failed\n",
						enable);
				return rc;
			}
		}
	}

	display->ulps_enabled = enable;
	return 0;
}

/**
 * dsi_display_set_clamp() - set clamp state for DSI IO.
 * @dsi_display:         DSI display handle.
 * @enable:           enable/disable clamping.
 *
 * Return: error code.
 */
static int dsi_display_set_clamp(struct dsi_display *display, bool enable)
{
	int rc = 0;
	int i = 0;
	struct dsi_display_ctrl *m_ctrl, *ctrl;
	bool ulps_enabled = false;


	if (!display) {
		pr_err("Invalid params\n");
		return -EINVAL;
	}

	m_ctrl = &display->ctrl[display->cmd_master_idx];
	ulps_enabled = display->ulps_enabled;

	/*
	 * Clamp control can be either through the DSI controller or
	 * the DSI PHY depending on hardware variation
	 */
	rc = dsi_ctrl_set_clamp_state(m_ctrl->ctrl, enable, ulps_enabled);
	if (rc) {
		pr_err("DSI ctrl clamp state change(%d) failed\n", enable);
		return rc;
	}

	rc = dsi_phy_set_clamp_state(m_ctrl->phy, enable);
	if (rc) {
		pr_err("DSI phy clamp state change(%d) failed\n", enable);
		return rc;
	}

	display_for_each_ctrl(i, display) {
		ctrl = &display->ctrl[i];
		if (!ctrl->ctrl || (ctrl == m_ctrl))
			continue;

		rc = dsi_ctrl_set_clamp_state(ctrl->ctrl, enable, ulps_enabled);
		if (rc) {
			pr_err("DSI Clamp state change(%d) failed\n", enable);
			return rc;
		}

		rc = dsi_phy_set_clamp_state(ctrl->phy, enable);
		if (rc) {
			pr_err("DSI phy clamp state change(%d) failed\n",
				enable);
			return rc;
		}

		pr_debug("Clamps %s for ctrl%d\n",
			enable ? "enabled" : "disabled", i);
	}

	display->clamp_enabled = enable;
	return 0;
}

/**
 * dsi_display_setup_ctrl() - setup DSI controller.
 * @dsi_display:         DSI display handle.
 *
 * Return: error code.
 */
static int dsi_display_ctrl_setup(struct dsi_display *display)
{
	int rc = 0;
	int i = 0;
	struct dsi_display_ctrl *ctrl, *m_ctrl;


	if (!display) {
		pr_err("Invalid params\n");
		return -EINVAL;
	}

	m_ctrl = &display->ctrl[display->cmd_master_idx];
	rc = dsi_ctrl_setup(m_ctrl->ctrl);
	if (rc) {
		pr_err("DSI controller setup failed\n");
		return rc;
	}

	display_for_each_ctrl(i, display) {
		ctrl = &display->ctrl[i];
		if (!ctrl->ctrl || (ctrl == m_ctrl))
			continue;

		rc = dsi_ctrl_setup(ctrl->ctrl);
		if (rc) {
			pr_err("DSI controller setup failed\n");
			return rc;
		}
	}
	return 0;
}

static int dsi_display_phy_enable(struct dsi_display *display);

/**
 * dsi_display_phy_idle_on() - enable DSI PHY while coming out of idle screen.
 * @dsi_display:         DSI display handle.
 * @mmss_clamp:          True if clamp is enabled.
 *
 * Return: error code.
 */
static int dsi_display_phy_idle_on(struct dsi_display *display,
		bool mmss_clamp)
{
	int rc = 0;
	int i = 0;
	struct dsi_display_ctrl *m_ctrl, *ctrl;


	if (!display) {
		pr_err("Invalid params\n");
		return -EINVAL;
	}

	if (mmss_clamp && !display->phy_idle_power_off) {
		dsi_display_phy_enable(display);
		return 0;
	}

	m_ctrl = &display->ctrl[display->cmd_master_idx];
	rc = dsi_phy_idle_ctrl(m_ctrl->phy, true);
	if (rc) {
		pr_err("DSI controller setup failed\n");
		return rc;
	}

	display_for_each_ctrl(i, display) {
		ctrl = &display->ctrl[i];
		if (!ctrl->ctrl || (ctrl == m_ctrl))
			continue;

		rc = dsi_phy_idle_ctrl(ctrl->phy, true);
		if (rc) {
			pr_err("DSI controller setup failed\n");
			return rc;
		}
	}
	display->phy_idle_power_off = false;
	return 0;
}

/**
 * dsi_display_phy_idle_off() - disable DSI PHY while going to idle screen.
 * @dsi_display:         DSI display handle.
 *
 * Return: error code.
 */
static int dsi_display_phy_idle_off(struct dsi_display *display)
{
	int rc = 0;
	int i = 0;
	struct dsi_display_ctrl *m_ctrl, *ctrl;

	if (!display) {
		pr_err("Invalid params\n");
		return -EINVAL;
	}

	display_for_each_ctrl(i, display) {
		struct msm_dsi_phy *phy = display->ctrl[i].phy;

		if (!phy)
			continue;

		if (!phy->allow_phy_power_off) {
			pr_debug("phy doesn't support this feature\n");
			return 0;
		}
	}

	m_ctrl = &display->ctrl[display->cmd_master_idx];

	rc = dsi_phy_idle_ctrl(m_ctrl->phy, false);
	if (rc) {
		pr_err("[%s] failed to enable cmd engine, rc=%d\n",
		       display->name, rc);
		return rc;
	}

	display_for_each_ctrl(i, display) {
		ctrl = &display->ctrl[i];
		if (!ctrl->ctrl || (ctrl == m_ctrl))
			continue;

		rc = dsi_phy_idle_ctrl(ctrl->phy, false);
		if (rc) {
			pr_err("DSI controller setup failed\n");
			return rc;
		}
	}
	display->phy_idle_power_off = true;
	return 0;
}

void dsi_display_enable_event(struct drm_connector *connector,
		struct dsi_display *display,
		uint32_t event_idx, struct dsi_event_cb_info *event_info,
		bool enable)
{
	uint32_t irq_status_idx = DSI_STATUS_INTERRUPT_COUNT;
	int i;

	if (!display) {
		pr_err("invalid display\n");
		return;
	}

	if (event_info)
		event_info->event_idx = event_idx;

	switch (event_idx) {
	case SDE_CONN_EVENT_VID_DONE:
		irq_status_idx = DSI_SINT_VIDEO_MODE_FRAME_DONE;
		break;
	case SDE_CONN_EVENT_CMD_DONE:
		irq_status_idx = DSI_SINT_CMD_FRAME_DONE;
		break;
	case SDE_CONN_EVENT_VID_FIFO_OVERFLOW:
	case SDE_CONN_EVENT_CMD_FIFO_UNDERFLOW:
		if (event_info) {
			display_for_each_ctrl(i, display)
				display->ctrl[i].ctrl->recovery_cb =
							*event_info;
		}
	default:
		/* nothing to do */
		pr_debug("[%s] unhandled event %d\n", display->name, event_idx);
		return;
	}

	if (enable) {
		display_for_each_ctrl(i, display)
			dsi_ctrl_enable_status_interrupt(
					display->ctrl[i].ctrl, irq_status_idx,
					event_info);
	} else {
		display_for_each_ctrl(i, display)
			dsi_ctrl_disable_status_interrupt(
					display->ctrl[i].ctrl, irq_status_idx);
	}
}

/**
 * dsi_config_host_engine_state_for_cont_splash()- update host engine state
 *                                                 during continuous splash.
 * @display: Handle to dsi display
 *
 */
static void dsi_config_host_engine_state_for_cont_splash
					(struct dsi_display *display)
{
	int i;
	struct dsi_display_ctrl *ctrl;
	enum dsi_engine_state host_state = DSI_CTRL_ENGINE_ON;

	/* Sequence does not matter for split dsi usecases */
	display_for_each_ctrl(i, display) {
		ctrl = &display->ctrl[i];
		if (!ctrl->ctrl)
			continue;

		dsi_ctrl_update_host_engine_state_for_cont_splash(ctrl->ctrl,
							host_state);
	}
}

static int dsi_display_ctrl_power_on(struct dsi_display *display)
{
	int rc = 0;
	int i;
	struct dsi_display_ctrl *ctrl;

	/* Sequence does not matter for split dsi usecases */
	display_for_each_ctrl(i, display) {
		ctrl = &display->ctrl[i];
		if (!ctrl->ctrl)
			continue;

		rc = dsi_ctrl_set_power_state(ctrl->ctrl,
					      DSI_CTRL_POWER_VREG_ON);
		if (rc) {
			pr_err("[%s] Failed to set power state, rc=%d\n",
			       ctrl->ctrl->name, rc);
			goto error;
		}
	}

	return rc;
error:
	for (i = i - 1; i >= 0; i--) {
		ctrl = &display->ctrl[i];
		if (!ctrl->ctrl)
			continue;
		(void)dsi_ctrl_set_power_state(ctrl->ctrl,
			DSI_CTRL_POWER_VREG_OFF);
	}
	return rc;
}

static int dsi_display_ctrl_power_off(struct dsi_display *display)
{
	int rc = 0;
	int i;
	struct dsi_display_ctrl *ctrl;

	/* Sequence does not matter for split dsi usecases */
	display_for_each_ctrl(i, display) {
		ctrl = &display->ctrl[i];
		if (!ctrl->ctrl)
			continue;

		rc = dsi_ctrl_set_power_state(ctrl->ctrl,
			DSI_CTRL_POWER_VREG_OFF);
		if (rc) {
			pr_err("[%s] Failed to power off, rc=%d\n",
			       ctrl->ctrl->name, rc);
			goto error;
		}
	}
error:
	return rc;
}

static void dsi_display_parse_cmdline_topology(struct dsi_display *display,
					unsigned int display_type)
{
	char *boot_str = NULL;
	char *str = NULL;
	char *sw_te = NULL;
	unsigned long cmdline_topology = NO_OVERRIDE;
	unsigned long cmdline_timing = NO_OVERRIDE;

	if (display_type >= MAX_DSI_ACTIVE_DISPLAY) {
		pr_err("display_type=%d not supported\n", display_type);
		goto end;
	}

	if (display_type == DSI_PRIMARY)
		boot_str = dsi_display_primary;
	else
		boot_str = dsi_display_secondary;

	sw_te = strnstr(boot_str, ":swte", strlen(boot_str));
	if (sw_te)
		display->sw_te_using_wd = true;

	str = strnstr(boot_str, ":config", strlen(boot_str));
	if (!str)
		goto end;

	if (kstrtol(str + strlen(":config"), INT_BASE_10,
				(unsigned long *)&cmdline_topology)) {
		pr_err("invalid config index override: %s\n", boot_str);
		goto end;
	}

	str = strnstr(boot_str, ":timing", strlen(boot_str));
	if (!str)
		goto end;

	if (kstrtol(str + strlen(":timing"), INT_BASE_10,
				(unsigned long *)&cmdline_timing)) {
		pr_err("invalid timing index override: %s. resetting both timing and config\n",
			boot_str);
		cmdline_topology = NO_OVERRIDE;
		goto end;
	}
	pr_debug("successfully parsed command line topology and timing\n");
end:
	display->cmdline_topology = cmdline_topology;
	display->cmdline_timing = cmdline_timing;
}

/**
 * dsi_display_parse_boot_display_selection()- Parse DSI boot display name
 *
 * Return:	returns error status
 */

bool is_kirin_panel = false;
static int dsi_display_parse_boot_display_selection(void)
{
	char *pos = NULL;
	char disp_buf[MAX_CMDLINE_PARAM_LEN] = {'\0'};
	int i, j;

	for (i = 0; i < MAX_DSI_ACTIVE_DISPLAY; i++) {
		strlcpy(disp_buf, boot_displays[i].boot_param,
			MAX_CMDLINE_PARAM_LEN);

		pos = strnstr(disp_buf, ":", MAX_CMDLINE_PARAM_LEN);

		/* Use ':' as a delimiter to retrieve the display name */
		if (!pos) {
			pr_debug("display name[%s]is not valid\n", disp_buf);
			continue;
		}

		for (j = 0; (disp_buf + j) < pos; j++)
			boot_displays[i].name[j] = *(disp_buf + j);

		boot_displays[i].name[j] = '\0';

		boot_displays[i].boot_disp_en = true;

		pr_err("boot_param is %s, display_name is %s, i=%d\n", boot_displays[i].boot_param, boot_displays[i].name, i);
	}
	if (!strcmp(boot_displays[0].name, "dsi_boe_2k_vid_display")) {
		is_kirin_panel = true;
		pr_err("is_kirin_panel is %d\n", is_kirin_panel);
	}
	return 0;
}

static int dsi_display_phy_power_on(struct dsi_display *display)
{
	int rc = 0;
	int i;
	struct dsi_display_ctrl *ctrl;

	/* Sequence does not matter for split dsi usecases */
	display_for_each_ctrl(i, display) {
		ctrl = &display->ctrl[i];
		if (!ctrl->ctrl)
			continue;

		rc = dsi_phy_set_power_state(ctrl->phy, true);
		if (rc) {
			pr_err("[%s] Failed to set power state, rc=%d\n",
			       ctrl->phy->name, rc);
			goto error;
		}
	}

	return rc;
error:
	for (i = i - 1; i >= 0; i--) {
		ctrl = &display->ctrl[i];
		if (!ctrl->phy)
			continue;
		(void)dsi_phy_set_power_state(ctrl->phy, false);
	}
	return rc;
}

static int dsi_display_phy_power_off(struct dsi_display *display)
{
	int rc = 0;
	int i;
	struct dsi_display_ctrl *ctrl;

	/* Sequence does not matter for split dsi usecases */
	display_for_each_ctrl(i, display) {
		ctrl = &display->ctrl[i];
		if (!ctrl->phy)
			continue;

		rc = dsi_phy_set_power_state(ctrl->phy, false);
		if (rc) {
			pr_err("[%s] Failed to power off, rc=%d\n",
			       ctrl->ctrl->name, rc);
			goto error;
		}
	}
error:
	return rc;
}

static int dsi_display_set_clk_src(struct dsi_display *display, bool on)
{
	int rc = 0;
	int i;
	struct dsi_display_ctrl *m_ctrl, *ctrl;
	struct dsi_clk_link_set *src;

	/*
	 * For CPHY mode, the parent of mux_clks need to be set
	 * to Cphy_clks to have correct dividers for byte and
	 * pixel clocks.
	 */
	if (display->panel->host_config.phy_type == DSI_PHY_TYPE_CPHY) {
		rc = dsi_clk_update_parent(&display->clock_info.cphy_clks,
			      &display->clock_info.mux_clks);
		if (rc) {
			pr_err("failed update mux parent to CPHY\n");
			return rc;
		}
	}

	/* if XO clk is defined, select XO clk src when DSI is disabled */
	if (on)
		src = &display->clock_info.mux_clks;
	else if (display->clock_info.xo_clks.byte_clk)
		src = &display->clock_info.xo_clks;
	else
		return 0;

	/*
	 * In case of split DSI usecases, the clock for master controller should
	 * be enabled before the other controller. Master controller in the
	 * clock context refers to the controller that sources the clock.
	 */
	m_ctrl = &display->ctrl[display->clk_master_idx];

	rc = dsi_ctrl_set_clock_source(m_ctrl->ctrl, src);
	if (rc) {
		pr_err("[%s] failed to set source clocks for master, rc=%d\n",
			   display->name, rc);
		return rc;
	}

	/* Turn on rest of the controllers */
	display_for_each_ctrl(i, display) {
		ctrl = &display->ctrl[i];
		if (!ctrl->ctrl || (ctrl == m_ctrl))
			continue;

		rc = dsi_ctrl_set_clock_source(ctrl->ctrl, src);
		if (rc) {
			pr_err("[%s] failed to set source clocks, rc=%d\n",
				   display->name, rc);
			return rc;
		}
	}
	return 0;
}

static int dsi_display_phy_reset_config(struct dsi_display *display,
		bool enable)
{
	int rc = 0;
	int i;
	struct dsi_display_ctrl *ctrl;

	display_for_each_ctrl(i, display) {
		ctrl = &display->ctrl[i];
		rc = dsi_ctrl_phy_reset_config(ctrl->ctrl, enable);
		if (rc) {
			pr_err("[%s] failed to %s phy reset, rc=%d\n",
			       display->name, enable ? "mask" : "unmask", rc);
			return rc;
		}
	}
	return 0;
}

static void dsi_display_toggle_resync_fifo(struct dsi_display *display)
{
	struct dsi_display_ctrl *ctrl;
	int i;

	if (!display)
		return;

	display_for_each_ctrl(i, display) {
		ctrl = &display->ctrl[i];
		dsi_phy_toggle_resync_fifo(ctrl->phy);
	}

	/*
	 * After retime buffer synchronization we need to turn of clk_en_sel
	 * bit on each phy.
	 */
	display_for_each_ctrl(i, display) {
		ctrl = &display->ctrl[i];
		dsi_phy_reset_clk_en_sel(ctrl->phy);
	}

}

static int dsi_display_ctrl_update(struct dsi_display *display)
{
	int rc = 0;
	int i;
	struct dsi_display_ctrl *ctrl;

	display_for_each_ctrl(i, display) {
		ctrl = &display->ctrl[i];
		rc = dsi_ctrl_host_timing_update(ctrl->ctrl);
		if (rc) {
			pr_err("[%s] failed to update host_%d, rc=%d\n",
				   display->name, i, rc);
			goto error_host_deinit;
		}
	}

	return 0;
error_host_deinit:
	for (i = i - 1; i >= 0; i--) {
		ctrl = &display->ctrl[i];
		(void)dsi_ctrl_host_deinit(ctrl->ctrl);
	}

	return rc;
}

static int dsi_display_ctrl_init(struct dsi_display *display)
{
	int rc = 0;
	int i;
	struct dsi_display_ctrl *ctrl;

	/* when ULPS suspend feature is enabled, we will keep the lanes in
	 * ULPS during suspend state and clamp DSI phy. Hence while resuming
	 * we will programe DSI controller as part of core clock enable.
	 * After that we should not re-configure DSI controller again here for
	 * usecases where we are resuming from ulps suspend as it might put
	 * the HW in bad state.
	 */
	if (!display->panel->ulps_suspend_enabled || !display->ulps_enabled) {
		display_for_each_ctrl(i, display) {
			ctrl = &display->ctrl[i];
			rc = dsi_ctrl_host_init(ctrl->ctrl,
					display->is_cont_splash_enabled);
			if (rc) {
				pr_err("[%s] failed to init host_%d, rc=%d\n",
				       display->name, i, rc);
				goto error_host_deinit;
			}
		}
	} else {
		display_for_each_ctrl(i, display) {
			ctrl = &display->ctrl[i];
			rc = dsi_ctrl_update_host_state(ctrl->ctrl,
							DSI_CTRL_OP_HOST_INIT,
							true);
			if (rc)
				pr_debug("host init update failed rc=%d\n", rc);
		}
	}

	return rc;
error_host_deinit:
	for (i = i - 1; i >= 0; i--) {
		ctrl = &display->ctrl[i];
		(void)dsi_ctrl_host_deinit(ctrl->ctrl);
	}
	return rc;
}

static int dsi_display_ctrl_deinit(struct dsi_display *display)
{
	int rc = 0;
	int i;
	struct dsi_display_ctrl *ctrl;

	display_for_each_ctrl(i, display) {
		ctrl = &display->ctrl[i];
		rc = dsi_ctrl_host_deinit(ctrl->ctrl);
		if (rc) {
			pr_err("[%s] failed to deinit host_%d, rc=%d\n",
			       display->name, i, rc);
		}
	}

	return rc;
}

static int dsi_display_ctrl_host_enable(struct dsi_display *display)
{
	int rc = 0;
	int i;
	struct dsi_display_ctrl *m_ctrl, *ctrl;

	/* Host engine states are already taken care for
	 * continuous splash case
	 */
	if (display->is_cont_splash_enabled) {
		pr_debug("cont splash enabled, host enable not required\n");
		return 0;
	}

	m_ctrl = &display->ctrl[display->cmd_master_idx];

	rc = dsi_ctrl_set_host_engine_state(m_ctrl->ctrl, DSI_CTRL_ENGINE_ON);
	if (rc) {
		pr_err("[%s] failed to enable host engine, rc=%d\n",
		       display->name, rc);
		goto error;
	}

	display_for_each_ctrl(i, display) {
		ctrl = &display->ctrl[i];
		if (!ctrl->ctrl || (ctrl == m_ctrl))
			continue;

		rc = dsi_ctrl_set_host_engine_state(ctrl->ctrl,
						    DSI_CTRL_ENGINE_ON);
		if (rc) {
			pr_err("[%s] failed to enable sl host engine, rc=%d\n",
			       display->name, rc);
			goto error_disable_master;
		}
	}

	return rc;
error_disable_master:
	(void)dsi_ctrl_set_host_engine_state(m_ctrl->ctrl, DSI_CTRL_ENGINE_OFF);
error:
	return rc;
}

static int dsi_display_ctrl_host_disable(struct dsi_display *display)
{
	int rc = 0;
	int i;
	struct dsi_display_ctrl *m_ctrl, *ctrl;

	m_ctrl = &display->ctrl[display->cmd_master_idx];
	/*
	 * For platforms where ULPS is controlled by DSI controller block,
	 * do not disable dsi controller block if lanes are to be
	 * kept in ULPS during suspend. So just update the SW state
	 * and return early.
	 */
	if (display->panel->ulps_suspend_enabled &&
	    !m_ctrl->phy->hw.ops.ulps_ops.ulps_request) {
		display_for_each_ctrl(i, display) {
			ctrl = &display->ctrl[i];
			rc = dsi_ctrl_update_host_state(ctrl->ctrl,
							DSI_CTRL_OP_HOST_ENGINE,
							false);
			if (rc)
				pr_debug("host state update failed %d\n", rc);
		}
		return rc;
	}

	display_for_each_ctrl(i, display) {
		ctrl = &display->ctrl[i];
		if (!ctrl->ctrl || (ctrl == m_ctrl))
			continue;

		rc = dsi_ctrl_set_host_engine_state(ctrl->ctrl,
						    DSI_CTRL_ENGINE_OFF);
		if (rc)
			pr_err("[%s] failed to disable host engine, rc=%d\n",
			       display->name, rc);
	}

	rc = dsi_ctrl_set_host_engine_state(m_ctrl->ctrl, DSI_CTRL_ENGINE_OFF);
	if (rc) {
		pr_err("[%s] failed to disable host engine, rc=%d\n",
		       display->name, rc);
		goto error;
	}

error:
	return rc;
}

static int dsi_display_vid_engine_enable(struct dsi_display *display)
{
	int rc = 0;
	int i;
	struct dsi_display_ctrl *m_ctrl, *ctrl;

	m_ctrl = &display->ctrl[display->video_master_idx];

	rc = dsi_ctrl_set_vid_engine_state(m_ctrl->ctrl, DSI_CTRL_ENGINE_ON);
	if (rc) {
		pr_err("[%s] failed to enable vid engine, rc=%d\n",
		       display->name, rc);
		goto error;
	}

	display_for_each_ctrl(i, display) {
		ctrl = &display->ctrl[i];
		if (!ctrl->ctrl || (ctrl == m_ctrl))
			continue;

		rc = dsi_ctrl_set_vid_engine_state(ctrl->ctrl,
						   DSI_CTRL_ENGINE_ON);
		if (rc) {
			pr_err("[%s] failed to enable vid engine, rc=%d\n",
			       display->name, rc);
			goto error_disable_master;
		}
	}

	return rc;
error_disable_master:
	(void)dsi_ctrl_set_vid_engine_state(m_ctrl->ctrl, DSI_CTRL_ENGINE_OFF);
error:
	return rc;
}

static int dsi_display_vid_engine_disable(struct dsi_display *display)
{
	int rc = 0;
	int i;
	struct dsi_display_ctrl *m_ctrl, *ctrl;

	m_ctrl = &display->ctrl[display->video_master_idx];

	display_for_each_ctrl(i, display) {
		ctrl = &display->ctrl[i];
		if (!ctrl->ctrl || (ctrl == m_ctrl))
			continue;

		rc = dsi_ctrl_set_vid_engine_state(ctrl->ctrl,
						   DSI_CTRL_ENGINE_OFF);
		if (rc)
			pr_err("[%s] failed to disable vid engine, rc=%d\n",
			       display->name, rc);
	}

	rc = dsi_ctrl_set_vid_engine_state(m_ctrl->ctrl, DSI_CTRL_ENGINE_OFF);
	if (rc)
		pr_err("[%s] failed to disable mvid engine, rc=%d\n",
		       display->name, rc);

	return rc;
}

static int dsi_display_phy_enable(struct dsi_display *display)
{
	int rc = 0;
	int i;
	struct dsi_display_ctrl *m_ctrl, *ctrl;
	enum dsi_phy_pll_source m_src = DSI_PLL_SOURCE_STANDALONE;

	m_ctrl = &display->ctrl[display->clk_master_idx];
	if (display->ctrl_count > 1)
		m_src = DSI_PLL_SOURCE_NATIVE;

	rc = dsi_phy_enable(m_ctrl->phy,
			    &display->config,
			    m_src,
			    true,
			    display->is_cont_splash_enabled);
	if (rc) {
		pr_err("[%s] failed to enable DSI PHY, rc=%d\n",
		       display->name, rc);
		goto error;
	}

	display_for_each_ctrl(i, display) {
		ctrl = &display->ctrl[i];
		if (!ctrl->ctrl || (ctrl == m_ctrl))
			continue;

		rc = dsi_phy_enable(ctrl->phy,
				    &display->config,
				    DSI_PLL_SOURCE_NON_NATIVE,
				    true,
				    display->is_cont_splash_enabled);
		if (rc) {
			pr_err("[%s] failed to enable DSI PHY, rc=%d\n",
			       display->name, rc);
			goto error_disable_master;
		}
	}

	return rc;

error_disable_master:
	(void)dsi_phy_disable(m_ctrl->phy);
error:
	return rc;
}

static int dsi_display_phy_disable(struct dsi_display *display)
{
	int rc = 0;
	int i;
	struct dsi_display_ctrl *m_ctrl, *ctrl;

	m_ctrl = &display->ctrl[display->clk_master_idx];

	display_for_each_ctrl(i, display) {
		ctrl = &display->ctrl[i];
		if (!ctrl->ctrl || (ctrl == m_ctrl))
			continue;

		rc = dsi_phy_disable(ctrl->phy);
		if (rc)
			pr_err("[%s] failed to disable DSI PHY, rc=%d\n",
			       display->name, rc);
	}

	rc = dsi_phy_disable(m_ctrl->phy);
	if (rc)
		pr_err("[%s] failed to disable DSI PHY, rc=%d\n",
		       display->name, rc);

	return rc;
}

static int dsi_display_wake_up(struct dsi_display *display)
{
	return 0;
}

static int dsi_display_broadcast_cmd(struct dsi_display *display,
				     const struct mipi_dsi_msg *msg)
{
	int rc = 0;
	u32 flags, m_flags;
	struct dsi_display_ctrl *ctrl, *m_ctrl;
	int i;

	m_flags = (DSI_CTRL_CMD_BROADCAST | DSI_CTRL_CMD_BROADCAST_MASTER |
		   DSI_CTRL_CMD_DEFER_TRIGGER | DSI_CTRL_CMD_FETCH_MEMORY);
	flags = (DSI_CTRL_CMD_BROADCAST | DSI_CTRL_CMD_DEFER_TRIGGER |
		 DSI_CTRL_CMD_FETCH_MEMORY);

	if ((msg->flags & MIPI_DSI_MSG_LASTCOMMAND)) {
		flags |= DSI_CTRL_CMD_LAST_COMMAND;
		m_flags |= DSI_CTRL_CMD_LAST_COMMAND;
	}
	/*
	 * 1. Setup commands in FIFO
	 * 2. Trigger commands
	 */
	m_ctrl = &display->ctrl[display->cmd_master_idx];
	rc = dsi_ctrl_cmd_transfer(m_ctrl->ctrl, msg, m_flags);
	if (rc) {
		pr_err("[%s] cmd transfer failed on master,rc=%d\n",
		       display->name, rc);
		goto error;
	}

	display_for_each_ctrl(i, display) {
		ctrl = &display->ctrl[i];
		if (ctrl == m_ctrl)
			continue;

		rc = dsi_ctrl_cmd_transfer(ctrl->ctrl, msg, flags);
		if (rc) {
			pr_err("[%s] cmd transfer failed, rc=%d\n",
			       display->name, rc);
			goto error;
		}

		rc = dsi_ctrl_cmd_tx_trigger(ctrl->ctrl, flags);
		if (rc) {
			pr_err("[%s] cmd trigger failed, rc=%d\n",
			       display->name, rc);
			goto error;
		}
	}

	rc = dsi_ctrl_cmd_tx_trigger(m_ctrl->ctrl, m_flags);
	if (rc) {
		pr_err("[%s] cmd trigger failed for master, rc=%d\n",
		       display->name, rc);
		goto error;
	}

error:
	return rc;
}

static int dsi_display_phy_sw_reset(struct dsi_display *display)
{
	int rc = 0;
	int i;
	struct dsi_display_ctrl *m_ctrl, *ctrl;

	/* For continuous splash use case ctrl states are updated
	 * separately and hence we do an early return
	 */
	if (display->is_cont_splash_enabled) {
		pr_debug("cont splash enabled, phy sw reset not required\n");
		return 0;
	}

	m_ctrl = &display->ctrl[display->cmd_master_idx];

	rc = dsi_ctrl_phy_sw_reset(m_ctrl->ctrl);
	if (rc) {
		pr_err("[%s] failed to reset phy, rc=%d\n", display->name, rc);
		goto error;
	}

	display_for_each_ctrl(i, display) {
		ctrl = &display->ctrl[i];
		if (!ctrl->ctrl || (ctrl == m_ctrl))
			continue;

		rc = dsi_ctrl_phy_sw_reset(ctrl->ctrl);
		if (rc) {
			pr_err("[%s] failed to reset phy, rc=%d\n",
			       display->name, rc);
			goto error;
		}
	}

error:
	return rc;
}

static int dsi_host_attach(struct mipi_dsi_host *host,
			   struct mipi_dsi_device *dsi)
{
	return 0;
}

static int dsi_host_detach(struct mipi_dsi_host *host,
			   struct mipi_dsi_device *dsi)
{
	return 0;
}

static ssize_t dsi_host_transfer(struct mipi_dsi_host *host,
				 const struct mipi_dsi_msg *msg)
{
	struct dsi_display *display;
	int rc = 0, ret = 0;

	if (!host || !msg) {
		pr_err("Invalid params\n");
		return 0;
	}

	display = to_dsi_display(host);

	/* Avoid sending DCS commands when ESD recovery is pending */
	if (atomic_read(&display->panel->esd_recovery_pending)) {
		pr_debug("ESD recovery pending\n");
		return 0;
	}

	rc = dsi_display_clk_ctrl(display->dsi_clk_handle,
			DSI_ALL_CLKS, DSI_CLK_ON);
	if (rc) {
		pr_err("[%s] failed to enable all DSI clocks, rc=%d\n",
		       display->name, rc);
		goto error;
	}

	rc = dsi_display_wake_up(display);
	if (rc) {
		pr_err("[%s] failed to wake up display, rc=%d\n",
		       display->name, rc);
		goto error_disable_clks;
	}

	rc = dsi_display_cmd_engine_enable(display);
	if (rc) {
		pr_err("[%s] failed to enable cmd engine, rc=%d\n",
		       display->name, rc);
		goto error_disable_clks;
	}

	if (display->tx_cmd_buf == NULL) {
		rc = dsi_host_alloc_cmd_tx_buffer(display);
		if (rc) {
			pr_err("failed to allocate cmd tx buffer memory\n");
			goto error_disable_cmd_engine;
		}
	}

	if (display->ctrl_count > 1 && !(msg->flags & MIPI_DSI_MSG_UNICAST)) {
		rc = dsi_display_broadcast_cmd(display, msg);
		if (rc) {
			pr_err("[%s] cmd broadcast failed, rc=%d\n",
			       display->name, rc);
			goto error_disable_cmd_engine;
		}
	} else {
		int ctrl_idx = (msg->flags & MIPI_DSI_MSG_UNICAST) ?
				msg->ctrl : 0;

		rc = dsi_ctrl_cmd_transfer(display->ctrl[ctrl_idx].ctrl, msg,
					  DSI_CTRL_CMD_FETCH_MEMORY);
		if (rc) {
			pr_err("[%s] cmd transfer failed, rc=%d\n",
			       display->name, rc);
			goto error_disable_cmd_engine;
		}
	}

error_disable_cmd_engine:
	ret = dsi_display_cmd_engine_disable(display);
	if (ret) {
		pr_err("[%s]failed to disable DSI cmd engine, rc=%d\n",
				display->name, ret);
	}
error_disable_clks:
	ret = dsi_display_clk_ctrl(display->dsi_clk_handle,
			DSI_ALL_CLKS, DSI_CLK_OFF);
	if (ret) {
		pr_err("[%s] failed to disable all DSI clocks, rc=%d\n",
		       display->name, ret);
	}
error:
	return rc;
}


static struct mipi_dsi_host_ops dsi_host_ops = {
	.attach = dsi_host_attach,
	.detach = dsi_host_detach,
	.transfer = dsi_host_transfer,
};

static int dsi_display_mipi_host_init(struct dsi_display *display)
{
	int rc = 0;
	struct mipi_dsi_host *host = &display->host;

	host->dev = &display->pdev->dev;
	host->ops = &dsi_host_ops;

	rc = mipi_dsi_host_register(host);
	if (rc) {
		pr_err("[%s] failed to register mipi dsi host, rc=%d\n",
		       display->name, rc);
		goto error;
	}

error:
	return rc;
}
static int dsi_display_mipi_host_deinit(struct dsi_display *display)
{
	int rc = 0;
	struct mipi_dsi_host *host = &display->host;

	mipi_dsi_host_unregister(host);

	host->dev = NULL;
	host->ops = NULL;

	return rc;
}

static int dsi_display_clocks_deinit(struct dsi_display *display)
{
	int rc = 0;
	struct dsi_clk_link_set *src = &display->clock_info.src_clks;
	struct dsi_clk_link_set *mux = &display->clock_info.mux_clks;
	struct dsi_clk_link_set *shadow = &display->clock_info.shadow_clks;

	if (src->byte_clk) {
		devm_clk_put(&display->pdev->dev, src->byte_clk);
		src->byte_clk = NULL;
	}

	if (src->pixel_clk) {
		devm_clk_put(&display->pdev->dev, src->pixel_clk);
		src->pixel_clk = NULL;
	}

	if (mux->byte_clk) {
		devm_clk_put(&display->pdev->dev, mux->byte_clk);
		mux->byte_clk = NULL;
	}

	if (mux->pixel_clk) {
		devm_clk_put(&display->pdev->dev, mux->pixel_clk);
		mux->pixel_clk = NULL;
	}

	if (shadow->byte_clk) {
		devm_clk_put(&display->pdev->dev, shadow->byte_clk);
		shadow->byte_clk = NULL;
	}

	if (shadow->pixel_clk) {
		devm_clk_put(&display->pdev->dev, shadow->pixel_clk);
		shadow->pixel_clk = NULL;
	}

	return rc;
}

static bool dsi_display_check_prefix(const char *clk_prefix,
					const char *clk_name)
{
	return !!strnstr(clk_name, clk_prefix, strlen(clk_name));
}

static int dsi_display_get_clocks_count(struct dsi_display *display)
{
	if (display->fw)
		return dsi_parser_count_strings(display->parser_node,
			"qcom,dsi-select-clocks");
	else
		return of_property_count_strings(display->disp_node,
			"qcom,dsi-select-clocks");
}

static void dsi_display_get_clock_name(struct dsi_display *display,
					int index, const char **clk_name)
{
	if (display->fw)
		dsi_parser_read_string_index(display->parser_node,
			"qcom,dsi-select-clocks", index, clk_name);
	else
		of_property_read_string_index(display->disp_node,
			"qcom,dsi-select-clocks", index, clk_name);
}

static int dsi_display_clocks_init(struct dsi_display *display)
{
	int i, rc = 0, num_clk = 0;
	const char *clk_name;
	const char *src_byte = "src_byte", *src_pixel = "src_pixel";
	const char *mux_byte = "mux_byte", *mux_pixel = "mux_pixel";
	const char *cphy_byte = "cphy_byte", *cphy_pixel = "cphy_pixel";
	const char *shadow_byte = "shadow_byte", *shadow_pixel = "shadow_pixel";
	const char *shadow_cphybyte = "shadow_cphybyte",
				*shadow_cphypixel = "shadow_cphypixel";
	struct clk *dsi_clk;
	struct dsi_clk_link_set *src = &display->clock_info.src_clks;
	struct dsi_clk_link_set *mux = &display->clock_info.mux_clks;
	struct dsi_clk_link_set *cphy = &display->clock_info.cphy_clks;
	struct dsi_clk_link_set *shadow = &display->clock_info.shadow_clks;
	struct dsi_clk_link_set *shadow_cphy =
					&display->clock_info.shadow_cphy_clks;
	struct dsi_clk_link_set *xo = &display->clock_info.xo_clks;
	struct dsi_dyn_clk_caps *dyn_clk_caps = &(display->panel->dyn_clk_caps);

	num_clk = dsi_display_get_clocks_count(display);

	pr_debug("clk count=%d\n", num_clk);

	dsi_clk = devm_clk_get(&display->pdev->dev, "xo_clk");
	if (!IS_ERR_OR_NULL(dsi_clk))
		xo->byte_clk = xo->pixel_clk = dsi_clk;

	for (i = 0; i < num_clk; i++) {
		dsi_display_get_clock_name(display, i, &clk_name);

		pr_debug("clock name:%s\n", clk_name);

		dsi_clk = devm_clk_get(&display->pdev->dev, clk_name);
		if (IS_ERR_OR_NULL(dsi_clk)) {
			rc = PTR_ERR(dsi_clk);

			pr_err("failed to get %s, rc=%d\n", clk_name, rc);

			if (dsi_display_check_prefix(mux_byte, clk_name)) {
				mux->byte_clk = NULL;
				goto error;
			}
			if (dsi_display_check_prefix(mux_pixel, clk_name)) {
				mux->pixel_clk = NULL;
				goto error;
			}

			if (dsi_display_check_prefix(cphy_byte, clk_name)) {
				cphy->byte_clk = NULL;
				goto error;
			}
			if (dsi_display_check_prefix(cphy_pixel, clk_name)) {
				cphy->pixel_clk = NULL;
				goto error;
			}

			if (dyn_clk_caps->dyn_clk_support &&
				(display->panel->panel_mode ==
					 DSI_OP_VIDEO_MODE)) {

				if (dsi_display_check_prefix(src_byte,
							clk_name))
					src->byte_clk = NULL;
				if (dsi_display_check_prefix(src_pixel,
							clk_name))
					src->pixel_clk = NULL;
				if (dsi_display_check_prefix(shadow_byte,
							clk_name))
					shadow->byte_clk = NULL;
				if (dsi_display_check_prefix(shadow_pixel,
							clk_name))
					shadow->pixel_clk = NULL;
				if (dsi_display_check_prefix(shadow_cphybyte,
							clk_name))
					shadow_cphy->byte_clk = NULL;
				if (dsi_display_check_prefix(shadow_cphypixel,
							clk_name))
					shadow_cphy->pixel_clk = NULL;

				dyn_clk_caps->dyn_clk_support = false;
			}
		}

		if (dsi_display_check_prefix(src_byte, clk_name)) {
			src->byte_clk = dsi_clk;
			continue;
		}

		if (dsi_display_check_prefix(src_pixel, clk_name)) {
			src->pixel_clk = dsi_clk;
			continue;
		}

		if (dsi_display_check_prefix(cphy_byte, clk_name)) {
			cphy->byte_clk = dsi_clk;
			continue;
		}

		if (dsi_display_check_prefix(cphy_pixel, clk_name)) {
			cphy->pixel_clk = dsi_clk;
			continue;
		}

		if (dsi_display_check_prefix(mux_byte, clk_name)) {
			mux->byte_clk = dsi_clk;
			continue;
		}

		if (dsi_display_check_prefix(mux_pixel, clk_name)) {
			mux->pixel_clk = dsi_clk;
			continue;
		}

		if (dsi_display_check_prefix(shadow_byte, clk_name)) {
			shadow->byte_clk = dsi_clk;
			continue;
		}

		if (dsi_display_check_prefix(shadow_pixel, clk_name)) {
			shadow->pixel_clk = dsi_clk;
			continue;
		}

		if (dsi_display_check_prefix(shadow_cphybyte, clk_name)) {
			shadow_cphy->byte_clk = dsi_clk;
			continue;
		}

		if (dsi_display_check_prefix(shadow_cphypixel, clk_name)) {
			shadow_cphy->pixel_clk = dsi_clk;
			continue;
		}
	}

	return 0;
error:
	(void)dsi_display_clocks_deinit(display);
	return rc;
}

static int dsi_display_clk_ctrl_cb(void *priv,
	struct dsi_clk_ctrl_info clk_state_info)
{
	int rc = 0;
	struct dsi_display *display = NULL;
	void *clk_handle = NULL;

	if (!priv) {
		pr_err("Invalid params\n");
		return -EINVAL;
	}

	display = priv;

	if (clk_state_info.client == DSI_CLK_REQ_MDP_CLIENT) {
		clk_handle = display->mdp_clk_handle;
	} else if (clk_state_info.client == DSI_CLK_REQ_DSI_CLIENT) {
		clk_handle = display->dsi_clk_handle;
	} else {
		pr_err("invalid clk handle, return error\n");
		return -EINVAL;
	}

	/*
	 * TODO: Wait for CMD_MDP_DONE interrupt if MDP client tries
	 * to turn off DSI clocks.
	 */
	rc = dsi_display_clk_ctrl(clk_handle,
		clk_state_info.clk_type, clk_state_info.clk_state);
	if (rc) {
		pr_err("[%s] failed to %d DSI %d clocks, rc=%d\n",
		       display->name, clk_state_info.clk_state,
		       clk_state_info.clk_type, rc);
		return rc;
	}
	return 0;
}

static void dsi_display_ctrl_isr_configure(struct dsi_display *display, bool en)
{
	int i;
	struct dsi_display_ctrl *ctrl;

	if (!display)
		return;

	display_for_each_ctrl(i, display) {
		ctrl = &display->ctrl[i];
		if (!ctrl)
			continue;
		dsi_ctrl_isr_configure(ctrl->ctrl, en);
	}
}

int dsi_pre_clkoff_cb(void *priv,
			   enum dsi_clk_type clk,
			   enum dsi_lclk_type l_type,
			   enum dsi_clk_state new_state)
{
	int rc = 0, i;
	struct dsi_display *display = priv;
	struct dsi_display_ctrl *ctrl;

	if ((clk & DSI_LINK_CLK) && (new_state == DSI_CLK_OFF) &&
		(l_type & DSI_LINK_LP_CLK)) {
		/*
		 * If continuous clock is enabled then disable it
		 * before entering into ULPS Mode.
		 */
		if (display->panel->host_config.force_hs_clk_lane)
			_dsi_display_continuous_clk_ctrl(display, false);
		/*
		 * If ULPS feature is enabled, enter ULPS first.
		 * However, when blanking the panel, we should enter ULPS
		 * only if ULPS during suspend feature is enabled.
		 */
		if (!dsi_panel_initialized(display->panel)) {
			if (display->panel->ulps_suspend_enabled)
				rc = dsi_display_set_ulps(display, true);
		} else if (dsi_panel_ulps_feature_enabled(display->panel)) {
			rc = dsi_display_set_ulps(display, true);
		}
		if (rc)
			pr_err("%s: failed enable ulps, rc = %d\n",
			       __func__, rc);
	}

	if ((clk & DSI_LINK_CLK) && (new_state == DSI_CLK_OFF) &&
		(l_type & DSI_LINK_HS_CLK)) {
		/*
		 * PHY clock gating should be disabled before the PLL and the
		 * branch clocks are turned off. Otherwise, it is possible that
		 * the clock RCGs may not be turned off correctly resulting
		 * in clock warnings.
		 */
		rc = dsi_display_config_clk_gating(display, false);
		if (rc)
			pr_err("[%s] failed to disable clk gating, rc=%d\n",
					display->name, rc);
	}

	if ((clk & DSI_CORE_CLK) && (new_state == DSI_CLK_OFF)) {
		/*
		 * Enable DSI clamps only if entering idle power collapse or
		 * when ULPS during suspend is enabled..
		 */
		if (dsi_panel_initialized(display->panel) ||
			display->panel->ulps_suspend_enabled) {
			dsi_display_phy_idle_off(display);
			rc = dsi_display_set_clamp(display, true);
			if (rc)
				pr_err("%s: Failed to enable dsi clamps. rc=%d\n",
					__func__, rc);

			rc = dsi_display_phy_reset_config(display, false);
			if (rc)
				pr_err("%s: Failed to reset phy, rc=%d\n",
						__func__, rc);
		} else {
			/* Make sure that controller is not in ULPS state when
			 * the DSI link is not active.
			 */
			rc = dsi_display_set_ulps(display, false);
			if (rc)
				pr_err("%s: failed to disable ulps. rc=%d\n",
					__func__, rc);
		}
		/* dsi will not be able to serve irqs from here on */
		dsi_display_ctrl_irq_update(display, false);

		/* cache the MISR values */
		display_for_each_ctrl(i, display) {
			ctrl = &display->ctrl[i];
			if (!ctrl->ctrl)
				continue;
			dsi_ctrl_cache_misr(ctrl->ctrl);
		}

	}

	return rc;
}

int dsi_post_clkon_cb(void *priv,
			   enum dsi_clk_type clk,
			   enum dsi_lclk_type l_type,
			   enum dsi_clk_state curr_state)
{
	int rc = 0;
	struct dsi_display *display = priv;
	bool mmss_clamp = false;

	if ((clk & DSI_LINK_CLK) && (l_type & DSI_LINK_LP_CLK)) {
		mmss_clamp = display->clamp_enabled;
		/*
		 * controller setup is needed if coming out of idle
		 * power collapse with clamps enabled.
		 */
		if (mmss_clamp)
			dsi_display_ctrl_setup(display);

		/*
		 * Phy setup is needed if coming out of idle
		 * power collapse with clamps enabled.
		 */
		if (display->phy_idle_power_off || mmss_clamp)
			dsi_display_phy_idle_on(display, mmss_clamp);

		if (display->ulps_enabled && mmss_clamp) {
			/*
			 * ULPS Entry Request. This is needed if the lanes were
			 * in ULPS prior to power collapse, since after
			 * power collapse and reset, the DSI controller resets
			 * back to idle state and not ULPS. This ulps entry
			 * request will transition the state of the DSI
			 * controller to ULPS which will match the state of the
			 * DSI phy. This needs to be done prior to disabling
			 * the DSI clamps.
			 *
			 * Also, reset the ulps flag so that ulps_config
			 * function would reconfigure the controller state to
			 * ULPS.
			 */
			display->ulps_enabled = false;
			rc = dsi_display_set_ulps(display, true);
			if (rc) {
				pr_err("%s: Failed to enter ULPS. rc=%d\n",
					__func__, rc);
				goto error;
			}
		}

		rc = dsi_display_phy_reset_config(display, true);
		if (rc) {
			pr_err("%s: Failed to reset phy, rc=%d\n",
						__func__, rc);
			goto error;
		}

		rc = dsi_display_set_clamp(display, false);
		if (rc) {
			pr_err("%s: Failed to disable dsi clamps. rc=%d\n",
				__func__, rc);
			goto error;
		}
	}

	if ((clk & DSI_LINK_CLK) && (l_type & DSI_LINK_HS_CLK)) {
		/*
		 * Toggle the resync FIFO everytime clock changes, except
		 * when cont-splash screen transition is going on.
		 * Toggling resync FIFO during cont splash transition
		 * can lead to blinks on the display.
		 */
		if (!display->is_cont_splash_enabled)
			dsi_display_toggle_resync_fifo(display);

		if (display->ulps_enabled) {
			rc = dsi_display_set_ulps(display, false);
			if (rc) {
				pr_err("%s: failed to disable ulps, rc= %d\n",
				       __func__, rc);
				goto error;
			}
		}

		if (display->panel->host_config.force_hs_clk_lane)
			_dsi_display_continuous_clk_ctrl(display, true);

		rc = dsi_display_config_clk_gating(display, true);
		if (rc) {
			pr_err("[%s] failed to enable clk gating %d\n",
					display->name, rc);
			goto error;
		}
	}

	/* enable dsi to serve irqs */
	if (clk & DSI_CORE_CLK)
		dsi_display_ctrl_irq_update(display, true);

error:
	return rc;
}

int dsi_post_clkoff_cb(void *priv,
			    enum dsi_clk_type clk_type,
			    enum dsi_lclk_type l_type,
			    enum dsi_clk_state curr_state)
{
	int rc = 0;
	struct dsi_display *display = priv;

	if (!display) {
		pr_err("%s: Invalid arg\n", __func__);
		return -EINVAL;
	}

	if ((clk_type & DSI_CORE_CLK) &&
	    (curr_state == DSI_CLK_OFF)) {
		rc = dsi_display_phy_power_off(display);
		if (rc)
			pr_err("[%s] failed to power off PHY, rc=%d\n",
				   display->name, rc);

		rc = dsi_display_ctrl_power_off(display);
		if (rc)
			pr_err("[%s] failed to power DSI vregs, rc=%d\n",
				   display->name, rc);
	}
	return rc;
}

int dsi_pre_clkon_cb(void *priv,
			  enum dsi_clk_type clk_type,
			  enum dsi_lclk_type l_type,
			  enum dsi_clk_state new_state)
{
	int rc = 0;
	struct dsi_display *display = priv;

	if (!display) {
		pr_err("%s: invalid input\n", __func__);
		return -EINVAL;
	}

	if ((clk_type & DSI_CORE_CLK) && (new_state == DSI_CLK_ON)) {
		/*
		 * Enable DSI core power
		 * 1.> PANEL_PM are controlled as part of
		 *     panel_power_ctrl. Needed not be handled here.
		 * 2.> CORE_PM are controlled by dsi clk manager.
		 * 3.> CTRL_PM need to be enabled/disabled
		 *     only during unblank/blank. Their state should
		 *     not be changed during static screen.
		 */

	  pr_debug("updating power states for ctrl and phy\n");
		rc = dsi_display_ctrl_power_on(display);
		if (rc) {
			pr_err("[%s] failed to power on dsi controllers, rc=%d\n",
				   display->name, rc);
			return rc;
		}

		rc = dsi_display_phy_power_on(display);
		if (rc) {
			pr_err("[%s] failed to power on dsi phy, rc = %d\n",
				   display->name, rc);
			return rc;
		}

		pr_debug("%s: Enable DSI core power\n", __func__);
	}

	return rc;
}

static void __set_lane_map_v2(u8 *lane_map_v2,
	enum dsi_phy_data_lanes lane0,
	enum dsi_phy_data_lanes lane1,
	enum dsi_phy_data_lanes lane2,
	enum dsi_phy_data_lanes lane3)
{
	lane_map_v2[DSI_LOGICAL_LANE_0] = lane0;
	lane_map_v2[DSI_LOGICAL_LANE_1] = lane1;
	lane_map_v2[DSI_LOGICAL_LANE_2] = lane2;
	lane_map_v2[DSI_LOGICAL_LANE_3] = lane3;
}

static int dsi_display_parse_lane_map(struct dsi_display *display)
{
	int rc = 0, i = 0;
	const char *data;
	u8 temp[DSI_LANE_MAX - 1];

	if (!display) {
		pr_err("invalid params\n");
		return -EINVAL;
	}

	/* lane-map-v2 supersedes lane-map-v1 setting */
	rc = of_property_read_u8_array(display->pdev->dev.of_node,
		"qcom,lane-map-v2", temp, (DSI_LANE_MAX - 1));
	if (!rc) {
		for (i = DSI_LOGICAL_LANE_0; i < (DSI_LANE_MAX - 1); i++)
			display->lane_map.lane_map_v2[i] = BIT(temp[i]);
		return 0;
	} else if (rc != EINVAL) {
		pr_debug("Incorrect mapping, configure default\n");
		goto set_default;
	}

	/* lane-map older version, for DSI controller version < 2.0 */
	data = of_get_property(display->pdev->dev.of_node,
		"qcom,lane-map", NULL);
	if (!data)
		goto set_default;

	if (!strcmp(data, "lane_map_3012")) {
		display->lane_map.lane_map_v1 = DSI_LANE_MAP_3012;
		__set_lane_map_v2(display->lane_map.lane_map_v2,
			DSI_PHYSICAL_LANE_1,
			DSI_PHYSICAL_LANE_2,
			DSI_PHYSICAL_LANE_3,
			DSI_PHYSICAL_LANE_0);
	} else if (!strcmp(data, "lane_map_2301")) {
		display->lane_map.lane_map_v1 = DSI_LANE_MAP_2301;
		__set_lane_map_v2(display->lane_map.lane_map_v2,
			DSI_PHYSICAL_LANE_2,
			DSI_PHYSICAL_LANE_3,
			DSI_PHYSICAL_LANE_0,
			DSI_PHYSICAL_LANE_1);
	} else if (!strcmp(data, "lane_map_1230")) {
		display->lane_map.lane_map_v1 = DSI_LANE_MAP_1230;
		__set_lane_map_v2(display->lane_map.lane_map_v2,
			DSI_PHYSICAL_LANE_3,
			DSI_PHYSICAL_LANE_0,
			DSI_PHYSICAL_LANE_1,
			DSI_PHYSICAL_LANE_2);
	} else if (!strcmp(data, "lane_map_0321")) {
		display->lane_map.lane_map_v1 = DSI_LANE_MAP_0321;
		__set_lane_map_v2(display->lane_map.lane_map_v2,
			DSI_PHYSICAL_LANE_0,
			DSI_PHYSICAL_LANE_3,
			DSI_PHYSICAL_LANE_2,
			DSI_PHYSICAL_LANE_1);
	} else if (!strcmp(data, "lane_map_1032")) {
		display->lane_map.lane_map_v1 = DSI_LANE_MAP_1032;
		__set_lane_map_v2(display->lane_map.lane_map_v2,
			DSI_PHYSICAL_LANE_1,
			DSI_PHYSICAL_LANE_0,
			DSI_PHYSICAL_LANE_3,
			DSI_PHYSICAL_LANE_2);
	} else if (!strcmp(data, "lane_map_2103")) {
		display->lane_map.lane_map_v1 = DSI_LANE_MAP_2103;
		__set_lane_map_v2(display->lane_map.lane_map_v2,
			DSI_PHYSICAL_LANE_2,
			DSI_PHYSICAL_LANE_1,
			DSI_PHYSICAL_LANE_0,
			DSI_PHYSICAL_LANE_3);
	} else if (!strcmp(data, "lane_map_3210")) {
		display->lane_map.lane_map_v1 = DSI_LANE_MAP_3210;
		__set_lane_map_v2(display->lane_map.lane_map_v2,
			DSI_PHYSICAL_LANE_3,
			DSI_PHYSICAL_LANE_2,
			DSI_PHYSICAL_LANE_1,
			DSI_PHYSICAL_LANE_0);
	} else {
		pr_warn("%s: invalid lane map %s specified. defaulting to lane_map0123\n",
			__func__, data);
		goto set_default;
	}
	return 0;

set_default:
	/* default lane mapping */
	__set_lane_map_v2(display->lane_map.lane_map_v2, DSI_PHYSICAL_LANE_0,
		DSI_PHYSICAL_LANE_1, DSI_PHYSICAL_LANE_2, DSI_PHYSICAL_LANE_3);
	display->lane_map.lane_map_v1 = DSI_LANE_MAP_0123;
	return 0;
}

static int dsi_display_get_phandle_index(
			struct dsi_display *display,
			const char *propname, int count, int index)
{
	struct device_node *disp_node = display->disp_node;
	u32 *val = NULL;
	int rc = 0;

	val = kcalloc(count, sizeof(*val), GFP_KERNEL);
	if (ZERO_OR_NULL_PTR(val)) {
		rc = -ENOMEM;
		goto end;
	}

	if (index >= count)
		goto end;

	if (display->fw)
		rc = dsi_parser_read_u32_array(display->parser_node,
			propname, val, count);
	else
		rc = of_property_read_u32_array(disp_node, propname,
			val, count);
	if (rc)
		goto end;

	rc = val[index];

	pr_debug("%s index=%d\n", propname, rc);
end:
	kfree(val);
	return rc;
}

static int dsi_display_get_phandle_count(struct dsi_display *display,
			const char *propname)
{
	if (display->fw)
		return dsi_parser_count_u32_elems(display->parser_node,
				propname);
	else
		return of_property_count_u32_elems(display->disp_node,
				propname);
}

static int dsi_display_parse_dt(struct dsi_display *display)
{
	int i, rc = 0;
	u32 phy_count = 0;
	struct device_node *of_node = display->pdev->dev.of_node;
	struct device_node *disp_node = display->disp_node;

	display->ctrl_count = dsi_display_get_phandle_count(display,
				"qcom,dsi-ctrl-num");
	phy_count = dsi_display_get_phandle_count(display,
				"qcom,dsi-ctrl-num");

	pr_debug("ctrl count=%d, phy count=%d\n",
			display->ctrl_count, phy_count);

	if (!phy_count || !display->ctrl_count) {
		pr_err("no ctrl/phys found\n");
		rc = -ENODEV;
		goto error;
	}

	if (phy_count != display->ctrl_count) {
		pr_err("different ctrl and phy counts\n");
		rc = -ENODEV;
		goto error;
	}

	display_for_each_ctrl(i, display) {
		struct dsi_display_ctrl *ctrl = &display->ctrl[i];
		int index;

		index = dsi_display_get_phandle_index(display,
				"qcom,dsi-ctrl-num", display->ctrl_count, i);
		ctrl->ctrl_of_node = of_parse_phandle(of_node,
				"qcom,dsi-ctrl", index);
		of_node_put(ctrl->ctrl_of_node);

		index = dsi_display_get_phandle_index(display,
				"qcom,dsi-phy-num", display->ctrl_count, i);
		ctrl->phy_of_node = of_parse_phandle(of_node,
				"qcom,dsi-phy", index);
		of_node_put(ctrl->phy_of_node);
	}

	display->panel_of = of_parse_phandle(disp_node, "qcom,dsi-panel", 0);
	if (!display->panel_of) {
		pr_err("No Panel device present\n");
		rc = -ENODEV;
		goto error;
	}

	/* Parse TE data */
	dsi_display_parse_te_data(display);

	/* Parse all external bridges config, endpoint0 */
	for (i = 0; i < MAX_EXT_BRIDGE_PORT_CONFIG; i++) {
		display->ext_bridge[i].node_of =
			of_graph_get_remote_node(of_node, 0, i);
		if (!display->ext_bridge[i].node_of)
			break;
	}

	pr_debug("success\n");
error:
	return rc;
}

static int dsi_display_res_init(struct dsi_display *display)
{
	int rc = 0;
	int i;
	struct dsi_display_ctrl *ctrl;

	display_for_each_ctrl(i, display) {
		ctrl = &display->ctrl[i];
		ctrl->ctrl = dsi_ctrl_get(ctrl->ctrl_of_node);
		if (IS_ERR_OR_NULL(ctrl->ctrl)) {
			rc = PTR_ERR(ctrl->ctrl);
			pr_err("failed to get dsi controller, rc=%d\n", rc);
			ctrl->ctrl = NULL;
			goto error_ctrl_put;
		}

		ctrl->phy = dsi_phy_get(ctrl->phy_of_node);
		if (IS_ERR_OR_NULL(ctrl->phy)) {
			rc = PTR_ERR(ctrl->phy);
			pr_err("failed to get phy controller, rc=%d\n", rc);
			dsi_ctrl_put(ctrl->ctrl);
			ctrl->phy = NULL;
			goto error_ctrl_put;
		}
	}

	display->panel = dsi_panel_get(&display->pdev->dev,
				display->panel_of,
				display->parser_node,
				display->dsi_type,
				display->cmdline_topology);
	if (IS_ERR_OR_NULL(display->panel)) {
		rc = PTR_ERR(display->panel);
		pr_err("failed to get panel, rc=%d\n", rc);
		display->panel = NULL;
		goto error_ctrl_put;
	}

	display_for_each_ctrl(i, display) {
		struct msm_dsi_phy *phy = display->ctrl[i].phy;

		phy->cfg.force_clk_lane_hs =
			display->panel->host_config.force_hs_clk_lane;
		phy->cfg.phy_type =
			display->panel->host_config.phy_type;
	}

	rc = dsi_display_parse_lane_map(display);
	if (rc) {
		pr_err("Lane map not found, rc=%d\n", rc);
		goto error_ctrl_put;
	}

	rc = dsi_display_clocks_init(display);
	if (rc) {
		pr_err("Failed to parse clock data, rc=%d\n", rc);
		goto error_ctrl_put;
	}

	return 0;
error_ctrl_put:
	for (i = i - 1; i >= 0; i--) {
		ctrl = &display->ctrl[i];
		dsi_ctrl_put(ctrl->ctrl);
		dsi_phy_put(ctrl->phy);
	}
	return rc;
}

static int dsi_display_res_deinit(struct dsi_display *display)
{
	int rc = 0;
	int i;
	struct dsi_display_ctrl *ctrl;

	rc = dsi_display_clocks_deinit(display);
	if (rc)
		pr_err("clocks deinit failed, rc=%d\n", rc);

	display_for_each_ctrl(i, display) {
		ctrl = &display->ctrl[i];
		dsi_phy_put(ctrl->phy);
		dsi_ctrl_put(ctrl->ctrl);
	}

	if (display->panel)
		dsi_panel_put(display->panel);

	return rc;
}

static int dsi_display_validate_mode_set(struct dsi_display *display,
					 struct dsi_display_mode *mode,
					 u32 flags)
{
	int rc = 0;
	int i;
	struct dsi_display_ctrl *ctrl;

	/*
	 * To set a mode:
	 * 1. Controllers should be turned off.
	 * 2. Link clocks should be off.
	 * 3. Phy should be disabled.
	 */

	display_for_each_ctrl(i, display) {
		ctrl = &display->ctrl[i];
		if ((ctrl->power_state > DSI_CTRL_POWER_VREG_ON) ||
		    (ctrl->phy_enabled)) {
			rc = -EINVAL;
			goto error;
		}
	}

error:
	return rc;
}

static bool dsi_display_is_seamless_dfps_possible(
		const struct dsi_display *display,
		const struct dsi_display_mode *tgt,
		const enum dsi_dfps_type dfps_type)
{
	struct dsi_display_mode *cur;

	if (!display || !tgt || !display->panel) {
		pr_err("Invalid params\n");
		return false;
	}

	cur = display->panel->cur_mode;

	if (cur->timing.h_active != tgt->timing.h_active) {
		pr_debug("timing.h_active differs %d %d\n",
				cur->timing.h_active, tgt->timing.h_active);
		return false;
	}

	if (cur->timing.h_back_porch != tgt->timing.h_back_porch) {
		pr_debug("timing.h_back_porch differs %d %d\n",
				cur->timing.h_back_porch,
				tgt->timing.h_back_porch);
		return false;
	}

	if (cur->timing.h_sync_width != tgt->timing.h_sync_width) {
		pr_debug("timing.h_sync_width differs %d %d\n",
				cur->timing.h_sync_width,
				tgt->timing.h_sync_width);
		return false;
	}

	if (cur->timing.h_front_porch != tgt->timing.h_front_porch) {
		pr_debug("timing.h_front_porch differs %d %d\n",
				cur->timing.h_front_porch,
				tgt->timing.h_front_porch);
		if (dfps_type != DSI_DFPS_IMMEDIATE_HFP)
			return false;
	}

	if (cur->timing.h_skew != tgt->timing.h_skew) {
		pr_debug("timing.h_skew differs %d %d\n",
				cur->timing.h_skew,
				tgt->timing.h_skew);
		return false;
	}

	/* skip polarity comparison */

	if (cur->timing.v_active != tgt->timing.v_active) {
		pr_debug("timing.v_active differs %d %d\n",
				cur->timing.v_active,
				tgt->timing.v_active);
		return false;
	}

	if (cur->timing.v_back_porch != tgt->timing.v_back_porch) {
		pr_debug("timing.v_back_porch differs %d %d\n",
				cur->timing.v_back_porch,
				tgt->timing.v_back_porch);
		return false;
	}

	if (cur->timing.v_sync_width != tgt->timing.v_sync_width) {
		pr_debug("timing.v_sync_width differs %d %d\n",
				cur->timing.v_sync_width,
				tgt->timing.v_sync_width);
		return false;
	}

	if (cur->timing.v_front_porch != tgt->timing.v_front_porch) {
		pr_debug("timing.v_front_porch differs %d %d\n",
				cur->timing.v_front_porch,
				tgt->timing.v_front_porch);
		if (dfps_type != DSI_DFPS_IMMEDIATE_VFP)
			return false;
	}

	/* skip polarity comparison */

	if (cur->timing.refresh_rate == tgt->timing.refresh_rate)
		pr_debug("timing.refresh_rate identical %d %d\n",
				cur->timing.refresh_rate,
				tgt->timing.refresh_rate);

	if (cur->pixel_clk_khz != tgt->pixel_clk_khz)
		pr_debug("pixel_clk_khz differs %d %d\n",
				cur->pixel_clk_khz, tgt->pixel_clk_khz);

	if (cur->dsi_mode_flags != tgt->dsi_mode_flags)
		pr_debug("flags differs %d %d\n",
				cur->dsi_mode_flags, tgt->dsi_mode_flags);

	return true;
}

static int dsi_display_update_dsi_bitrate(struct dsi_display *display,
					  u32 bit_clk_rate)
{
	int rc = 0;
	int i;

	pr_debug("%s:bit rate:%d\n", __func__, bit_clk_rate);
	if (!display->panel) {
		pr_err("Invalid params\n");
		return -EINVAL;
	}

	if (bit_clk_rate == 0) {
		pr_err("Invalid bit clock rate\n");
		return -EINVAL;
	}

	display->config.bit_clk_rate_hz = bit_clk_rate;

	display_for_each_ctrl(i, display) {
		struct dsi_display_ctrl *dsi_disp_ctrl = &display->ctrl[i];
		struct dsi_ctrl *ctrl = dsi_disp_ctrl->ctrl;
		u32 num_of_lanes = 0, bpp;
		u64 bit_rate, pclk_rate, bit_rate_per_lane, byte_clk_rate,
						byte_intf_clk_rate;
		u32 bits_per_symbol = 16, num_of_symbols = 7; /* For Cphy */
		struct dsi_host_common_cfg *host_cfg;

		mutex_lock(&ctrl->ctrl_lock);

		host_cfg = &display->panel->host_config;
		if (host_cfg->data_lanes & DSI_DATA_LANE_0)
			num_of_lanes++;
		if (host_cfg->data_lanes & DSI_DATA_LANE_1)
			num_of_lanes++;
		if (host_cfg->data_lanes & DSI_DATA_LANE_2)
			num_of_lanes++;
		if (host_cfg->data_lanes & DSI_DATA_LANE_3)
			num_of_lanes++;

		if (num_of_lanes == 0) {
			pr_err("Invalid lane count\n");
			rc = -EINVAL;
			goto error;
		}

		bpp = dsi_pixel_format_to_bpp(host_cfg->dst_format);

		bit_rate = display->config.bit_clk_rate_hz * num_of_lanes;

		pclk_rate = bit_rate;
		do_div(pclk_rate, bpp);
		if (host_cfg->phy_type == DSI_PHY_TYPE_DPHY) {
			bit_rate_per_lane = bit_rate;
			do_div(bit_rate_per_lane, num_of_lanes);
			byte_clk_rate = bit_rate_per_lane;
			do_div(byte_clk_rate, 8);
			byte_intf_clk_rate = byte_clk_rate;
			do_div(byte_intf_clk_rate, 2);
		} else {
			bit_rate_per_lane = bit_clk_rate;
			pclk_rate *= bits_per_symbol;
			do_div(pclk_rate, num_of_symbols);
			byte_clk_rate = bit_clk_rate;
			do_div(byte_clk_rate, num_of_symbols);
			/* For CPHY, byte_intf_clk is same as byte_clk */
			byte_intf_clk_rate = byte_clk_rate;
		}

		pr_debug("bit_clk_rate = %llu, bit_clk_rate_per_lane = %llu\n",
			 bit_rate, bit_rate_per_lane);
		pr_debug("byte_clk_rate = %llu, byte_intf_clk_rate = %llu\n",
			byte_clk_rate, byte_intf_clk_rate);
		pr_debug("pclk_rate = %llu\n", pclk_rate);

		ctrl->clk_freq.byte_clk_rate = byte_clk_rate;
		ctrl->clk_freq.byte_intf_clk_rate = byte_intf_clk_rate;
		ctrl->clk_freq.pix_clk_rate = pclk_rate;
		rc = dsi_clk_set_link_frequencies(display->dsi_clk_handle,
			ctrl->clk_freq, ctrl->cell_index);
		if (rc) {
			pr_err("Failed to update link frequencies\n");
			goto error;
		}

		ctrl->host_config.bit_clk_rate_hz = bit_clk_rate;
error:
		mutex_unlock(&ctrl->ctrl_lock);

		/* TODO: recover ctrl->clk_freq in case of failure */
		if (rc)
			return rc;
	}

	return 0;
}

static void _dsi_display_calc_pipe_delay(struct dsi_display *display,
				    struct dsi_dyn_clk_delay *delay,
				    struct dsi_display_mode *mode)
{
	u32 esc_clk_rate_hz;
	u32 pclk_to_esc_ratio, byte_to_esc_ratio, hr_bit_to_esc_ratio;
	u32 hsync_period = 0;
	struct dsi_display_ctrl *m_ctrl;
	struct dsi_ctrl *dsi_ctrl;
	struct dsi_phy_cfg *cfg;

	m_ctrl = &display->ctrl[display->clk_master_idx];
	dsi_ctrl = m_ctrl->ctrl;

	cfg = &(m_ctrl->phy->cfg);

	esc_clk_rate_hz = dsi_ctrl->clk_freq.esc_clk_rate * 1000;
	pclk_to_esc_ratio = ((dsi_ctrl->clk_freq.pix_clk_rate * 1000) /
			     esc_clk_rate_hz);
	byte_to_esc_ratio = ((dsi_ctrl->clk_freq.byte_clk_rate * 1000) /
			     esc_clk_rate_hz);
	hr_bit_to_esc_ratio = ((dsi_ctrl->clk_freq.byte_clk_rate * 4 * 1000) /
					esc_clk_rate_hz);

	hsync_period = DSI_H_TOTAL_DSC(&mode->timing);
	delay->pipe_delay = (hsync_period + 1) / pclk_to_esc_ratio;
	if (!display->panel->video_config.eof_bllp_lp11_en)
		delay->pipe_delay += (17 / pclk_to_esc_ratio) +
			((21 + (display->config.common_config.t_clk_pre + 1) +
			  (display->config.common_config.t_clk_post + 1)) /
			 byte_to_esc_ratio) +
			((((cfg->timing.lane_v3[8] >> 1) + 1) +
			((cfg->timing.lane_v3[6] >> 1) + 1) +
			((cfg->timing.lane_v3[3] * 4) +
			 (cfg->timing.lane_v3[5] >> 1) + 1) +
			((cfg->timing.lane_v3[7] >> 1) + 1) +
			((cfg->timing.lane_v3[1] >> 1) + 1) +
			((cfg->timing.lane_v3[4] >> 1) + 1)) /
			 hr_bit_to_esc_ratio);

	delay->pipe_delay2 = 0;
	if (display->panel->host_config.force_hs_clk_lane)
		delay->pipe_delay2 = (6 / byte_to_esc_ratio) +
			((((cfg->timing.lane_v3[1] >> 1) + 1) +
			  ((cfg->timing.lane_v3[4] >> 1) + 1)) /
			 hr_bit_to_esc_ratio);

	/* 130 us pll delay recommended by h/w doc */
	delay->pll_delay = ((130 * esc_clk_rate_hz) / 1000000) * 2;
}

static int _dsi_display_dyn_update_clks(struct dsi_display *display,
					struct link_clk_freq *bkp_freq)
{
	int rc = 0, i;
	struct dsi_display_ctrl *m_ctrl, *ctrl;

	m_ctrl = &display->ctrl[display->clk_master_idx];

	if (display->panel->host_config.phy_type == DSI_PHY_TYPE_CPHY) {
		dsi_clk_prepare_enable(&display->clock_info.cphy_clks);

		rc = dsi_clk_update_parent(
					&display->clock_info.shadow_cphy_clks,
					&display->clock_info.mux_clks);
		if (rc) {
			pr_err("failed update mux parent to shadow\n");
			goto exit;
		}
	} else {
		dsi_clk_prepare_enable(&display->clock_info.src_clks);

		rc = dsi_clk_update_parent(&display->clock_info.shadow_clks,
					&display->clock_info.mux_clks);
		if (rc) {
			pr_err("failed update mux parent to shadow\n");
			goto exit;
		}
	}

	display_for_each_ctrl(i, display) {
		ctrl = &display->ctrl[i];
		if (!ctrl->ctrl)
			continue;
		rc = dsi_clk_set_byte_clk_rate(display->dsi_clk_handle,
				ctrl->ctrl->clk_freq.byte_clk_rate,
				ctrl->ctrl->clk_freq.byte_intf_clk_rate, i);
		if (rc) {
			pr_err("failed to set byte rate for index:%d\n", i);
			goto recover_byte_clk;
		}
		rc = dsi_clk_set_pixel_clk_rate(display->dsi_clk_handle,
				   ctrl->ctrl->clk_freq.pix_clk_rate, i);
		if (rc) {
			pr_err("failed to set pix rate for index:%d\n", i);
			goto recover_pix_clk;
		}
	}

	display_for_each_ctrl(i, display) {
		ctrl = &display->ctrl[i];
		if (ctrl == m_ctrl)
			continue;
		dsi_phy_dynamic_refresh_trigger(ctrl->phy, false);
	}
	dsi_phy_dynamic_refresh_trigger(m_ctrl->phy, true);

	/* wait for dynamic refresh done */
	display_for_each_ctrl(i, display) {
		ctrl = &display->ctrl[i];
		rc = dsi_ctrl_wait4dynamic_refresh_done(ctrl->ctrl);
		if (rc) {
			pr_err("wait4dynamic refresh failed for dsi:%d\n", i);
			goto recover_pix_clk;
		} else {
			pr_info("dynamic refresh done on dsi: %s\n",
				i ? "slave" : "master");
		}
	}

	display_for_each_ctrl(i, display) {
		ctrl = &display->ctrl[i];
		dsi_phy_dynamic_refresh_clear(ctrl->phy);
	}
	if (display->panel->host_config.phy_type == DSI_PHY_TYPE_CPHY) {
		rc = dsi_clk_update_parent(&display->clock_info.cphy_clks,
				&display->clock_info.mux_clks);
		if (rc)
			pr_err("could not switch back to src clks %d\n", rc);

		dsi_clk_disable_unprepare(&display->clock_info.cphy_clks);
	} else {
		rc = dsi_clk_update_parent(&display->clock_info.src_clks,
				&display->clock_info.mux_clks);
		if (rc)
			pr_err("could not switch back to src clks %d\n", rc);

		dsi_clk_disable_unprepare(&display->clock_info.src_clks);
	}

	return rc;

recover_pix_clk:
	display_for_each_ctrl(i, display) {
		ctrl = &display->ctrl[i];
		if (!ctrl->ctrl)
			continue;
		dsi_clk_set_pixel_clk_rate(display->dsi_clk_handle,
					   bkp_freq->pix_clk_rate, i);
	}

recover_byte_clk:
	display_for_each_ctrl(i, display) {
		ctrl = &display->ctrl[i];
		if (!ctrl->ctrl)
			continue;
		dsi_clk_set_byte_clk_rate(display->dsi_clk_handle,
					  bkp_freq->byte_clk_rate,
					  bkp_freq->byte_intf_clk_rate, i);
	}

exit:
	dsi_clk_disable_unprepare(&display->clock_info.src_clks);

	return rc;
}

static int dsi_display_dynamic_clk_switch_vid(struct dsi_display *display,
					  struct dsi_display_mode *mode)
{
	int rc = 0, mask, i;
	struct dsi_display_ctrl *m_ctrl, *ctrl;
	struct dsi_dyn_clk_delay delay;
	struct link_clk_freq bkp_freq;
	bool is_cphy;
	struct dsi_dyn_clk_caps *dyn_clk_caps;

	dsi_panel_acquire_panel_lock(display->panel);

	m_ctrl = &display->ctrl[display->clk_master_idx];
	is_cphy = (display->panel->host_config.phy_type == DSI_PHY_TYPE_CPHY) ?
			true : false;

	dsi_display_clk_ctrl(display->dsi_clk_handle, DSI_ALL_CLKS, DSI_CLK_ON);

	/* mask PLL unlock, FIFO overflow and underflow errors */
	mask = BIT(DSI_PLL_UNLOCK_ERR) | BIT(DSI_FIFO_UNDERFLOW) |
		BIT(DSI_FIFO_OVERFLOW);
	dsi_display_mask_ctrl_error_interrupts(display, mask, true);

	/* update the phy timings based on new mode */
	dyn_clk_caps = &display->panel->dyn_clk_caps;
	if (!dyn_clk_caps->skip_phy_timing_update) {
		display_for_each_ctrl(i, display) {
			ctrl = &display->ctrl[i];
			dsi_phy_update_phy_timings(ctrl->phy, &display->config,
				is_cphy);
		}
	}

	/* back up existing rates to handle failure case */
	bkp_freq.byte_clk_rate = m_ctrl->ctrl->clk_freq.byte_clk_rate;
	bkp_freq.byte_intf_clk_rate = m_ctrl->ctrl->clk_freq.byte_intf_clk_rate;
	bkp_freq.pix_clk_rate = m_ctrl->ctrl->clk_freq.pix_clk_rate;
	bkp_freq.esc_clk_rate = m_ctrl->ctrl->clk_freq.esc_clk_rate;

	rc = dsi_display_update_dsi_bitrate(display, mode->timing.clk_rate_hz);
	if (rc) {
		pr_err("failed set link frequencies %d\n", rc);
		goto exit;
	}

	/* calculate pipe delays */
	_dsi_display_calc_pipe_delay(display, &delay, mode);

	/* configure dynamic refresh ctrl registers */
	display_for_each_ctrl(i, display) {
		ctrl = &display->ctrl[i];
		if (!ctrl->phy)
			continue;
		if (ctrl == m_ctrl)
			dsi_phy_config_dynamic_refresh(ctrl->phy, &delay,
				true, is_cphy);
		else
			dsi_phy_config_dynamic_refresh(ctrl->phy, &delay,
				false, is_cphy);
	}

	rc = _dsi_display_dyn_update_clks(display, &bkp_freq);

exit:
	dsi_display_mask_ctrl_error_interrupts(display, mask, false);

	dsi_display_clk_ctrl(display->dsi_clk_handle, DSI_ALL_CLKS,
			     DSI_CLK_OFF);

	/* store newly calculated phy timings in mode private info */
	dsi_phy_dyn_refresh_cache_phy_timings(m_ctrl->phy,
					      mode->priv_info->phy_timing_val,
					      mode->priv_info->phy_timing_len);

	dsi_panel_release_panel_lock(display->panel);

	return rc;
}

static int dsi_display_dynamic_clk_configure_cmd(struct dsi_display *display,
		int clk_rate)
{
	int rc = 0;

	if (clk_rate <= 0) {
		pr_err("%s: bitrate should be greater than 0\n", __func__);
		return -EINVAL;
	}

	if (clk_rate == display->cached_clk_rate) {
		pr_info("%s: ignore duplicated DSI clk setting\n", __func__);
		return rc;
	}

	display->cached_clk_rate = clk_rate;

	rc = dsi_display_update_dsi_bitrate(display, clk_rate);
	if (!rc) {
		pr_info("%s: bit clk is ready to be configured to '%d'\n",
				__func__, clk_rate);
		atomic_set(&display->clkrate_change_pending, 1);
	} else {
		pr_err("%s: Failed to prepare to configure '%d'. rc = %d\n",
				__func__, clk_rate, rc);
		/* Caching clock failed, so don't go on doing so. */
		atomic_set(&display->clkrate_change_pending, 0);
		display->cached_clk_rate = 0;
	}

	return rc;
}

static int dsi_display_dfps_update(struct dsi_display *display,
				   struct dsi_display_mode *dsi_mode)
{
	struct dsi_mode_info *timing;
	struct dsi_display_ctrl *m_ctrl, *ctrl;
	struct dsi_display_mode *panel_mode;
	struct dsi_dfps_capabilities dfps_caps;
	struct dsi_dyn_clk_caps *dyn_clk_caps;
	int rc = 0;
	int i = 0;

	if (!display || !dsi_mode || !display->panel) {
		pr_err("Invalid params\n");
		return -EINVAL;
	}
	timing = &dsi_mode->timing;

	dsi_panel_get_dfps_caps(display->panel, &dfps_caps);
	dyn_clk_caps = &(display->panel->dyn_clk_caps);
	if (!dfps_caps.dfps_support && !dyn_clk_caps->maintain_const_fps) {
		pr_err("dfps or constant fps not supported\n");
		return -ENOTSUPP;
	}

	if (dfps_caps.type == DSI_DFPS_IMMEDIATE_CLK) {
		pr_err("dfps clock method not supported\n");
		return -ENOTSUPP;
	}

	/* For split DSI, update the clock master first */

	pr_debug("configuring seamless dynamic fps\n\n");
	SDE_EVT32(SDE_EVTLOG_FUNC_ENTRY);

	m_ctrl = &display->ctrl[display->clk_master_idx];
	rc = dsi_ctrl_async_timing_update(m_ctrl->ctrl, timing);
	if (rc) {
		pr_err("[%s] failed to dfps update host_%d, rc=%d\n",
				display->name, i, rc);
		goto error;
	}

	/* Update the rest of the controllers */
	display_for_each_ctrl(i, display) {
		ctrl = &display->ctrl[i];
		if (!ctrl->ctrl || (ctrl == m_ctrl))
			continue;

		rc = dsi_ctrl_async_timing_update(ctrl->ctrl, timing);
		if (rc) {
			pr_err("[%s] failed to dfps update host_%d, rc=%d\n",
					display->name, i, rc);
			goto error;
		}
	}

	panel_mode = display->panel->cur_mode;
	memcpy(panel_mode, dsi_mode, sizeof(*panel_mode));
	/*
	 * dsi_mode_flags flags are used to communicate with other drm driver
	 * components, and are transient. They aren't inherently part of the
	 * display panel's mode and shouldn't be saved into the cached currently
	 * active mode.
	 */
	panel_mode->dsi_mode_flags = 0;

error:
	SDE_EVT32(SDE_EVTLOG_FUNC_EXIT);
	return rc;
}

static int dsi_display_dfps_calc_front_porch(
		u32 old_fps,
		u32 new_fps,
		u32 a_total,
		u32 b_total,
		u32 b_fp,
		u32 *b_fp_out)
{
	s32 b_fp_new;
	int add_porches, diff;

	if (!b_fp_out) {
		pr_err("Invalid params");
		return -EINVAL;
	}

	if (!a_total || !new_fps) {
		pr_err("Invalid pixel total or new fps in mode request\n");
		return -EINVAL;
	}

	/*
	 * Keep clock, other porches constant, use new fps, calc front porch
	 * new_vtotal = old_vtotal * (old_fps / new_fps )
	 * new_vfp - old_vfp = new_vtotal - old_vtotal
	 * new_vfp = old_vfp + old_vtotal * ((old_fps - new_fps)/ new_fps)
	 */
	diff = abs(old_fps - new_fps);
	add_porches = mult_frac(b_total, diff, new_fps);

	if (old_fps > new_fps)
		b_fp_new = b_fp + add_porches;
	else
		b_fp_new = b_fp - add_porches;

	pr_debug("fps %u a %u b %u b_fp %u new_fp %d\n",
			new_fps, a_total, b_total, b_fp, b_fp_new);

	if (b_fp_new < 0) {
		pr_err("Invalid new_hfp calcluated%d\n", b_fp_new);
		return -EINVAL;
	}

	/**
	 * TODO: To differentiate from clock method when communicating to the
	 * other components, perhaps we should set clk here to original value
	 */
	*b_fp_out = b_fp_new;

	return 0;
}

/**
 * dsi_display_get_dfps_timing() - Get the new dfps values.
 * @display:         DSI display handle.
 * @adj_mode:        Mode value structure to be changed.
 *                   It contains old timing values and latest fps value.
 *                   New timing values are updated based on new fps.
 * @curr_refresh_rate:  Current fps rate.
 *                      If zero , current fps rate is taken from
 *                      display->panel->cur_mode.
 * Return: error code.
 */
static int dsi_display_get_dfps_timing(struct dsi_display *display,
			struct dsi_display_mode *adj_mode,
				u32 curr_refresh_rate)
{
	struct dsi_dfps_capabilities dfps_caps;
	struct dsi_display_mode per_ctrl_mode;
	struct dsi_mode_info *timing;
	struct dsi_ctrl *m_ctrl;
	u32 overlap_pixels = 0;

	int rc = 0;

	if (!display || !adj_mode) {
		pr_err("Invalid params\n");
		return -EINVAL;
	}
	m_ctrl = display->ctrl[display->clk_master_idx].ctrl;

	dsi_panel_get_dfps_caps(display->panel, &dfps_caps);
	if (!dfps_caps.dfps_support) {
		pr_err("dfps not supported by panel\n");
		return -EINVAL;
	}

	per_ctrl_mode = *adj_mode;
	adjust_timing_by_ctrl_count(display, &per_ctrl_mode);

	if (!curr_refresh_rate) {
		if (!dsi_display_is_seamless_dfps_possible(display,
				&per_ctrl_mode, dfps_caps.type)) {
			pr_err("seamless dynamic fps not supported for mode\n");
			return -EINVAL;
		}
		if (display->panel->cur_mode) {
			curr_refresh_rate =
				display->panel->cur_mode->timing.refresh_rate;
		} else {
			pr_err("cur_mode is not initialized\n");
			return -EINVAL;
		}
	}
	/* TODO: Remove this direct reference to the dsi_ctrl */
	timing = &per_ctrl_mode.timing;
	overlap_pixels = per_ctrl_mode.priv_info->overlap_pixels;

	switch (dfps_caps.type) {
	case DSI_DFPS_IMMEDIATE_VFP:
		rc = dsi_display_dfps_calc_front_porch(
				curr_refresh_rate,
				timing->refresh_rate,
				DSI_H_TOTAL_DSC(timing),
				DSI_V_TOTAL(timing),
				timing->v_front_porch,
				&adj_mode->timing.v_front_porch);
		break;

	case DSI_DFPS_IMMEDIATE_HFP:
		rc = dsi_display_dfps_calc_front_porch(
				curr_refresh_rate,
				timing->refresh_rate,
				DSI_V_TOTAL(timing),
				DSI_H_TOTAL_DSC(timing) + overlap_pixels,
				timing->h_front_porch,
				&adj_mode->timing.h_front_porch);
		if (!rc)
			adj_mode->timing.h_front_porch *= display->ctrl_count;
		break;

	default:
		pr_err("Unsupported DFPS mode %d\n", dfps_caps.type);
		rc = -ENOTSUPP;
	}

	return rc;
}

static bool dsi_display_validate_mode_seamless(struct dsi_display *display,
		struct dsi_display_mode *adj_mode)
{
	int rc = 0;

	if (!display || !adj_mode) {
		pr_err("Invalid params\n");
		return false;
	}

	/* Currently the only seamless transition is dynamic fps */
	rc = dsi_display_get_dfps_timing(display, adj_mode, 0);
	if (rc) {
		pr_debug("Dynamic FPS not supported for seamless\n");
	} else {
		pr_debug("Mode switch is seamless Dynamic FPS\n");
		adj_mode->dsi_mode_flags |= DSI_MODE_FLAG_DFPS |
				DSI_MODE_FLAG_VBLANK_PRE_MODESET;
	}

	return rc;
}

static int dsi_display_set_mode_sub(struct dsi_display *display,
				    struct dsi_display_mode *mode,
				    u32 flags)
{
	int rc = 0, clk_rate = 0;
	int i;
	struct dsi_display_ctrl *ctrl;
	struct dsi_display_mode_priv_info *priv_info;

	priv_info = mode->priv_info;
	if (!priv_info) {
		pr_err("[%s] failed to get private info of the display mode",
			display->name);
		return -EINVAL;
	}

	if (mode->dsi_mode_flags & DSI_MODE_FLAG_POMS) {
		display->config.panel_mode = mode->panel_mode;
		display->panel->panel_mode = mode->panel_mode;
	}

	rc = dsi_panel_get_host_cfg_for_mode(display->panel,
					     mode,
					     &display->config);
	if (rc) {
		pr_err("[%s] failed to get host config for mode, rc=%d\n",
		       display->name, rc);
		goto error;
	}

	memcpy(&display->config.lane_map, &display->lane_map,
	       sizeof(display->lane_map));

	if (mode->dsi_mode_flags &
			(DSI_MODE_FLAG_DFPS | DSI_MODE_FLAG_VRR)) {
		rc = dsi_display_dfps_update(display, mode);
		if (rc) {
			pr_err("[%s]DSI dfps update failed, rc=%d\n",
					display->name, rc);
			goto error;
		}

		display_for_each_ctrl(i, display) {
			ctrl = &display->ctrl[i];
			rc = dsi_ctrl_update_host_config(ctrl->ctrl,
				&display->config, mode->dsi_mode_flags,
				display->dsi_clk_handle);
			if (rc) {
				pr_err("failed to update ctrl config\n");
				goto error;
			}
		}

		if (priv_info->phy_timing_len) {
			display_for_each_ctrl(i, display) {
				ctrl = &display->ctrl[i];
				rc = dsi_phy_set_timing_params(ctrl->phy,
						priv_info->phy_timing_val,
						priv_info->phy_timing_len);
				if (rc)
					pr_err("Fail to add timing params\n");
			}
		}

		if (!(mode->dsi_mode_flags & DSI_MODE_FLAG_DYN_CLK))
			return rc;
	}

	if (mode->dsi_mode_flags & DSI_MODE_FLAG_DYN_CLK) {
		if (display->panel->panel_mode == DSI_OP_VIDEO_MODE) {
			rc = dsi_display_dynamic_clk_switch_vid(display, mode);
			if (rc)
				pr_err("dynamic clk change failed %d\n", rc);
			/*
			 * skip rest of the opearations since
			 * dsi_display_dynamic_clk_switch_vid() already takes
			 * care of them.
			 */
			return rc;
		} else if (display->panel->panel_mode == DSI_OP_CMD_MODE) {
			clk_rate = mode->timing.clk_rate_hz;
			rc = dsi_display_dynamic_clk_configure_cmd(display,
					clk_rate);
			if (rc) {
				pr_err("Failed to configure dynamic clk\n");
				return rc;
			}
		}
	}

	display_for_each_ctrl(i, display) {
		ctrl = &display->ctrl[i];
		rc = dsi_ctrl_update_host_config(ctrl->ctrl, &display->config,
				mode->dsi_mode_flags, display->dsi_clk_handle);
		if (rc) {
			pr_err("[%s] failed to update ctrl config, rc=%d\n",
			       display->name, rc);
			goto error;
		}
	}

	if ((mode->dsi_mode_flags & DSI_MODE_FLAG_DMS) &&
			(display->panel->panel_mode == DSI_OP_CMD_MODE))
		atomic_set(&display->clkrate_change_pending, 1);


	if (priv_info->phy_timing_len) {
		display_for_each_ctrl(i, display) {
			ctrl = &display->ctrl[i];
			 rc = dsi_phy_set_timing_params(ctrl->phy,
				priv_info->phy_timing_val,
				priv_info->phy_timing_len);
			if (rc)
				pr_err("failed to add DSI PHY timing params");
		}
	}
error:
	return rc;
}

/**
 * _dsi_display_dev_init - initializes the display device
 * Initialization will acquire references to the resources required for the
 * display hardware to function.
 * @display:         Handle to the display
 * Returns:          Zero on success
 */
static int _dsi_display_dev_init(struct dsi_display *display)
{
	int rc = 0;

	if (!display) {
		pr_err("invalid display\n");
		return -EINVAL;
	}

	if (!display->disp_node)
		return 0;

	mutex_lock(&display->display_lock);

	display->display_type = of_get_property(display->disp_node,
					"qcom,display-type", NULL);
	if (!display->display_type)
		display->display_type = "unknown";

	display->parser = dsi_parser_get(&display->pdev->dev);
	if (display->fw && display->parser)
		display->parser_node = dsi_parser_get_head_node(
				display->parser, display->fw->data,
				display->fw->size);

	rc = dsi_display_parse_dt(display);
	if (rc) {
		pr_err("[%s] failed to parse dt, rc=%d\n", display->name, rc);
		goto error;
	}

	rc = dsi_display_res_init(display);
	if (rc) {
		pr_err("[%s] failed to initialize resources, rc=%d\n",
		       display->name, rc);
		goto error;
	}
error:
	mutex_unlock(&display->display_lock);
	return rc;
}

/**
 * _dsi_display_dev_deinit - deinitializes the display device
 * All the resources acquired during device init will be released.
 * @display:        Handle to the display
 * Returns:         Zero on success
 */
static int _dsi_display_dev_deinit(struct dsi_display *display)
{
	int rc = 0;

	if (!display) {
		pr_err("invalid display\n");
		return -EINVAL;
	}

	mutex_lock(&display->display_lock);

	rc = dsi_display_res_deinit(display);
	if (rc)
		pr_err("[%s] failed to deinitialize resource, rc=%d\n",
		       display->name, rc);

	mutex_unlock(&display->display_lock);

	return rc;
}

/**
 * dsi_display_cont_splash_config() - Initialize resources for continuous splash
 * @dsi_display:    Pointer to dsi display
 * Returns:     Zero on success
 */
int dsi_display_cont_splash_config(void *dsi_display)
{
	struct dsi_display *display = dsi_display;
	int rc = 0;

	/* Vote for gdsc required to read register address space */
	if (!display) {
		pr_err("invalid input display param\n");
		return -EINVAL;
	}

	mutex_lock(&display->display_lock);

	/* Vote for gdsc required to read register address space */
	display->cont_splash_client = sde_power_client_create(display->phandle,
						"cont_splash_client");
	rc = sde_power_resource_enable(display->phandle,
			display->cont_splash_client, true);
	if (rc) {
		pr_err("failed to vote gdsc for continuous splash, rc=%d\n",
							rc);
		mutex_unlock(&display->display_lock);
		return -EINVAL;
	}

	/* Verify whether continuous splash is enabled or not */
	display->is_cont_splash_enabled =
		dsi_display_get_cont_splash_status(display);
	if (!display->is_cont_splash_enabled) {
		pr_err("Continuous splash is not enabled\n");
		goto splash_disabled;
	}

	/* Update splash status for clock manager */
	dsi_display_clk_mngr_update_splash_status(display->clk_mngr,
				display->is_cont_splash_enabled);

	/* Set up ctrl isr before enabling core clk */
	dsi_display_ctrl_isr_configure(display, true);

	/* Vote for Core clk and link clk. Votes on ctrl and phy
	 * regulator are inplicit from  pre clk on callback
	 */
	rc = dsi_display_clk_ctrl(display->dsi_clk_handle,
			DSI_ALL_CLKS, DSI_CLK_ON);
	if (rc) {
		pr_err("[%s] failed to enable DSI link clocks, rc=%d\n",
		       display->name, rc);
		goto clk_manager_update;
	}

	/* Vote on panel regulator will be removed during suspend path */
	rc = dsi_pwr_enable_regulator(&display->panel->power_info, true);
	if (rc) {
		pr_err("[%s] failed to enable vregs, rc=%d\n",
				display->panel->name, rc);
		goto clks_disabled;
	}

	dsi_config_host_engine_state_for_cont_splash(display);
	mutex_unlock(&display->display_lock);

	/* Set the current brightness level */
	dsi_panel_bl_handoff(display->panel);

	return rc;

clks_disabled:
	rc = dsi_display_clk_ctrl(display->dsi_clk_handle,
			DSI_ALL_CLKS, DSI_CLK_OFF);

clk_manager_update:
	dsi_display_ctrl_isr_configure(display, false);
	/* Update splash status for clock manager */
	dsi_display_clk_mngr_update_splash_status(display->clk_mngr,
				false);

splash_disabled:
	(void)sde_power_resource_enable(display->phandle,
			display->cont_splash_client, false);
	display->is_cont_splash_enabled = false;
	mutex_unlock(&display->display_lock);
	return rc;
}

/**
 * dsi_display_splash_res_cleanup() - cleanup for continuous splash
 * @display:    Pointer to dsi display
 * Returns:     Zero on success
 */
int dsi_display_splash_res_cleanup(struct  dsi_display *display)
{
	int rc = 0;

	if (!display->is_cont_splash_enabled)
		return 0;

	rc = dsi_display_clk_ctrl(display->dsi_clk_handle,
			DSI_ALL_CLKS, DSI_CLK_OFF);
	if (rc)
		pr_err("[%s] failed to disable DSI link clocks, rc=%d\n",
		       display->name, rc);

	rc = sde_power_resource_enable(display->phandle,
			display->cont_splash_client, false);
	if (rc)
		pr_err("failed to remove vote on gdsc for continuous splash, rc=%d\n",
				rc);

	display->is_cont_splash_enabled = false;
	/* Update splash status for clock manager */
	dsi_display_clk_mngr_update_splash_status(display->clk_mngr,
				display->is_cont_splash_enabled);

	return rc;
}

// ASUS BSP Display, panel register read/write +++
void asus_lcd_set_tcon_cmd(char *cmd, short len)
{
	int rc = 0;
	struct dsi_cmd_desc cmds;
	struct mipi_dsi_msg tcon_cmd = {0, 0x15, 0, 0, 0, len, cmd, 0, NULL};
	struct dsi_display_ctrl *mctrl;

	if(len > 2)
		tcon_cmd.type = 0x39;

	mctrl = &g_display->ctrl[g_display->cmd_master_idx];

	if (!g_display->panel || !mctrl || !mctrl->ctrl) //|| !pcfg)
		return;

	if (g_display->ctrl[0].ctrl->current_state.controller_state == DSI_CTRL_ENGINE_ON && asus_lcd_bridge_enable) {
		mutex_lock(&asus_lcd_tcon_cmd_mutex);
		dsi_display_clk_ctrl(g_display->dsi_clk_handle, DSI_ALL_CLKS, DSI_CLK_ON);

		if (g_display->tx_cmd_buf == NULL) {
			rc = dsi_host_alloc_cmd_tx_buffer(g_display);
			if (rc) {
				pr_err("[Display] failed to allocate cmd tx buffer memory (%d)\n", rc);
				goto error_disable_clks;
			}
		}

		rc = dsi_display_cmd_engine_enable(g_display);
		if (rc) {
			 pr_err("[Display] cmd engine enable failed(%d)\n", rc);
			 goto error_disable_clks;
		}

		cmds.msg = tcon_cmd;
		cmds.last_command = 1;
		cmds.post_wait_ms = 1;
		if (cmds.last_command) {
			cmds.msg.flags |= MIPI_DSI_MSG_LASTCOMMAND;
		}

		rc = dsi_ctrl_cmd_transfer(mctrl->ctrl, &cmds.msg, DSI_CTRL_CMD_FETCH_MEMORY);

		if (rc)
			pr_err("[Display] cmd transfer failed, rc=%d\n", rc);

		dsi_display_cmd_engine_disable(g_display);
		dsi_display_clk_ctrl(g_display->dsi_clk_handle,DSI_ALL_CLKS, DSI_CLK_OFF);
		mutex_unlock(&asus_lcd_tcon_cmd_mutex);
		return;
	} else {
		return;
	}

error_disable_clks:
	dsi_display_clk_ctrl(g_display->dsi_clk_handle,DSI_ALL_CLKS, DSI_CLK_OFF);
	mutex_unlock(&asus_lcd_tcon_cmd_mutex);
}

void asus_lcd_get_tcon_cmd(char cmd, int rlen)
{
	char tmp[256];
	u32 flags = 0;
	int i = 0, rc = 0, start = 0;
	u8 *tx_buf, *return_buf, *status_buf;
	bool success = true;

	struct dsi_cmd_desc cmds;
	struct mipi_dsi_msg tcon_cmd = {0, 0x06, 0, 0, 5, sizeof(cmd), NULL, rlen, NULL};
	struct dsi_display_ctrl *mctrl;

	mctrl = &g_display->ctrl[g_display->cmd_master_idx];

	if (!g_display->panel || !mctrl || !mctrl->ctrl) // || !pcfg)
		return;

	if (g_display->ctrl[0].ctrl->current_state.controller_state == DSI_CTRL_ENGINE_ON) {
		mutex_lock(&asus_lcd_tcon_cmd_mutex);
		dsi_display_clk_ctrl(g_display->dsi_clk_handle, DSI_ALL_CLKS, DSI_CLK_ON);

		if (g_display->tx_cmd_buf == NULL) {
			rc = dsi_host_alloc_cmd_tx_buffer(g_display);
			if (rc) {
				pr_err("[Display] failed to allocate cmd tx buffer memory (%d)\n", rc);
				goto error_disable_clks;
			}
		}

		rc = dsi_display_cmd_engine_enable(g_display);
		if (rc) {
			 pr_err("[Display]cmd engine enable failed(%d)\n", rc);
			 goto error_disable_clks;
		}

		tx_buf = &cmd;
		return_buf = kcalloc(rlen, sizeof(unsigned char), GFP_KERNEL);
		status_buf = kzalloc(SZ_4K, GFP_KERNEL);
		memset(status_buf, 0x0, SZ_4K);

		cmds.msg = tcon_cmd;
		cmds.last_command = 1;
		cmds.post_wait_ms = 0;
		if (cmds.last_command) {
			cmds.msg.flags |= MIPI_DSI_MSG_LASTCOMMAND;
			flags |= DSI_CTRL_CMD_LAST_COMMAND;
		}
		flags |= (DSI_CTRL_CMD_FETCH_MEMORY | DSI_CTRL_CMD_READ);

		cmds.msg.tx_buf = tx_buf;
		cmds.msg.rx_buf = status_buf;
		cmds.msg.rx_len = rlen;

		rc = dsi_ctrl_cmd_transfer(mctrl->ctrl, &cmds.msg, flags);
		if (rc <= 0) {
			pr_err("[Display] rx cmd transfer failed rc=%d\n", rc);
			success = false;
		}

		if (success) {
			printk("[Display] rx cmd transfer succeed rc=%d\n", rc);
			memset(asus_lcd_reg_buffer, 0, sizeof(asus_lcd_reg_buffer));
			memcpy(return_buf + start, status_buf, rlen);
			start += rlen;

			for(i=0; i<rlen; i++) {
				memset(tmp, 0, 256*sizeof(char));
				snprintf(tmp, sizeof(tmp), "0x%02x = 0x%02x\n", cmd, return_buf[i]);
				strcat(asus_lcd_reg_buffer,tmp);
			}
		}

		dsi_display_cmd_engine_disable(g_display);
		dsi_display_clk_ctrl(g_display->dsi_clk_handle,DSI_ALL_CLKS, DSI_CLK_OFF);
		mutex_unlock(&asus_lcd_tcon_cmd_mutex);
		return;
	} else {
		return;
	}

error_disable_clks:
	dsi_display_clk_ctrl(g_display->dsi_clk_handle,DSI_ALL_CLKS, DSI_CLK_OFF);
	mutex_unlock(&asus_lcd_tcon_cmd_mutex);
}

void asus_lcd_cabc_set(int mode)
{
	if (!asus_lcd_cabc_locked_off && asus_lcd_cabc_mode[1] != mode) {
		asus_lcd_cabc_mode[1] = mode;
		asus_lcd_set_tcon_cmd(asus_lcd_cabc_mode, ARRAY_SIZE(asus_lcd_cabc_mode));
	}
}
EXPORT_SYMBOL(asus_lcd_cabc_set);

int asus_lcd_cabc_get(void)
{
	return asus_lcd_cabc_mode[1];
}
EXPORT_SYMBOL(asus_lcd_cabc_get);

/*
 * Lock the cabc state and turn cabc off
 */
void asus_lcd_cabc_off_locking(void)
{
	if (!asus_lcd_cabc_locked_off) {
		asus_lcd_cabc_set(0);
		asus_lcd_cabc_locked_off = true;
	}
}
EXPORT_SYMBOL(asus_lcd_cabc_off_locking);

/*
 * Restore user wanted cabc state after unlock
 */
void asus_lcd_cabc_restore(void)
{
	if (asus_lcd_cabc_locked_off) {
		asus_lcd_cabc_locked_off = false;
		asus_lcd_cabc_set(asus_lcd_cabc_user_req_mode);
	}
}
EXPORT_SYMBOL(asus_lcd_cabc_restore);

static ssize_t asus_lcd_cabc_proc_write(struct file *filp, const char *buff, size_t len, loff_t *off)
{
	char messages[256];
	int mode = 0;

	memset(messages, 0, sizeof(messages));

	if (len > 256)
		len = 256;

	if (copy_from_user(messages, buff, len))
		return -EFAULT;

	if(strncmp(messages, "0", 1) == 0)  //off
		mode = 0x0;
	else if(strncmp(messages, "1", 1) == 0) //ui
		mode = 0x1;
	else if(strncmp(messages, "2", 1) == 0) //still
		mode = 0x2;
	else if(strncmp(messages, "3", 1) == 0) //moving
		mode = 0x3;

	// record user wanted cabc mode if kerenl need to restore correct mode
	// after manually turned it off, this variable is always the right mode
	asus_lcd_cabc_user_req_mode = mode;

	asus_lcd_cabc_set(mode);

	return len;
}

static ssize_t asus_lcd_cabc_proc_read(struct file *file, char __user *buf,
                    size_t count, loff_t *ppos)
{
	int len = 0;
	ssize_t ret = 0;
	char *buff;
	int cabc_current_value = asus_lcd_cabc_get();

	buff = kmalloc(100, GFP_KERNEL);
	if (!buff)
		return -ENOMEM;

	len += sprintf(buff, "%d\n", cabc_current_value);

	ret = simple_read_from_buffer(buf, count, ppos, buff, len);
	kfree(buff);

	return ret;
}

static struct file_operations asus_lcd_cabc_proc_ops = {
	.write = asus_lcd_cabc_proc_write,
	.read = asus_lcd_cabc_proc_read,
};

static ssize_t asus_lcd_dim_proc_write(struct file *filp, const char *buff, size_t len, loff_t *off)
{
	char messages[256];

	memset(messages, 0, sizeof(messages));

	if (len > 256)
		len = 256;

	if (copy_from_user(messages, buff, len))
		return -EFAULT;

	if(strncmp(messages, "0", 1) == 0)
		asus_lcd_dimming_on = 0;
	else if(strncmp(messages, "1", 1) == 0)
		asus_lcd_dimming_on = 1;

	printk("%s: dimming on command select to: %d\n", __func__, asus_lcd_dimming_on);

	return len;
}

static ssize_t asus_lcd_dim_proc_read(struct file *file, char __user *buf,
                    size_t count, loff_t *ppos)
{
	int len = 0;
	ssize_t ret = 0;
	char *buff;

	buff = kmalloc(100, GFP_KERNEL);
	if (!buff)
		return -ENOMEM;

	len += sprintf(buff, "%d\n", asus_lcd_dimming_on);

	ret = simple_read_from_buffer(buf, count, ppos, buff, len);
	kfree(buff);

	return ret;
}

static struct file_operations asus_lcd_dim_proc_ops = {
	.write = asus_lcd_dim_proc_write,
	.read = asus_lcd_dim_proc_read,
};

/*
	adb shell "echo w,00,00 > proc/driver/panel_reg_rw"
	adb shell "echo w,ff,87,19,01 > proc/driver/panel_reg_rw"
	adb shell "echo w,00,80 > proc/driver/panel_reg_rw"
	adb shell "echo w,ff,87,19 > proc/driver/panel_reg_rw"

	adb shell "echo w,00,a5 > proc/driver/panel_reg_rw"
	adb shell "echo w,B0,3c > proc/driver/panel_reg_rw"
 */
void asus_lcd_dim_conf_apply(void)
{
	char a_cmd1[2] = {0x00, 0x00};
	char a_cmd2[4] = {0xff, 0x87, 0x19, 0x01};
	char a_cmd3[2] = {0x00, 0x80};
	char a_cmd4[3] = {0xff, 0x87, 0x19};

	char a_cmd5[2] = {0x00, 0xB5};
	char a_cmd6[2] = {0xCA, (char)asus_lcd_dimming_conf};

	char a_cmd7[2] = {0x00, 0x80};
	char a_cmd8[3] = {0xff, 0x00, 0x00};
	char a_cmd9[2] = {0x00, 0x00};
	char a_cmd10[4]= {0xff, 0x00, 0x00, 0x00};

	asus_lcd_set_tcon_cmd(a_cmd1, ARRAY_SIZE(a_cmd1));
	asus_lcd_set_tcon_cmd(a_cmd2, ARRAY_SIZE(a_cmd2));
	asus_lcd_set_tcon_cmd(a_cmd3, ARRAY_SIZE(a_cmd3));
	asus_lcd_set_tcon_cmd(a_cmd4, ARRAY_SIZE(a_cmd4));
	asus_lcd_set_tcon_cmd(a_cmd5, ARRAY_SIZE(a_cmd5));
	asus_lcd_set_tcon_cmd(a_cmd6, ARRAY_SIZE(a_cmd6));
	asus_lcd_set_tcon_cmd(a_cmd7, ARRAY_SIZE(a_cmd7));
	asus_lcd_set_tcon_cmd(a_cmd8, ARRAY_SIZE(a_cmd8));
	asus_lcd_set_tcon_cmd(a_cmd9, ARRAY_SIZE(a_cmd9));
	asus_lcd_set_tcon_cmd(a_cmd10, ARRAY_SIZE(a_cmd10));
}

static ssize_t asus_lcd_dim_conf_proc_write(struct file *filp, const char *buff, size_t len, loff_t *off)
{
	char messages[256];
	int parse_result = 0;
	int data = 0;

	memset(messages, 0, sizeof(messages));

	if (len > 256)
		len = 256;

	if (copy_from_user(messages, buff, len))
		return -EFAULT;

	messages[len] = '\0';

	parse_result = sscanf(messages, "%x", &data);
	if (parse_result < 0) {
		printk("[Display] unknown dimming configure.\n");
	} else {
		asus_lcd_dimming_conf = data;
	}

	return len;
}

static ssize_t asus_lcd_dim_conf_proc_read(struct file *file, char __user *buf,
                    size_t count, loff_t *ppos)
{
	int len = 0;
	ssize_t ret = 0;
	char *buff;

	buff = kmalloc(100, GFP_KERNEL);
	if (!buff)
		return -ENOMEM;

	len += sprintf(buff, "%d\n", asus_lcd_dimming_conf);

	ret = simple_read_from_buffer(buf, count, ppos, buff, len);
	kfree(buff);

	return ret;
}

static struct file_operations asus_lcd_dim_conf_proc_ops = {
	.write = asus_lcd_dim_conf_proc_write,
	.read = asus_lcd_dim_conf_proc_read,
};

static ssize_t asus_lcd_early_on_write(struct file *filp, const char *buff, size_t len, loff_t *off)
{
	char messages[256];

	memset(messages, 0, sizeof(messages));

	if (len > 256)
		len = 256;

	if (copy_from_user(messages, buff, len))
		return -EFAULT;

	asus_lcd_trigger_early_on_wq();

	return len;
}

static struct file_operations asus_lcd_early_on_proc_ops = {
	.write = asus_lcd_early_on_write,
};

/*
 * asus_lcd_reg_write
 * write command to tcon and save result to buffer
 * sample: write 0xfff0 to 0x51 (all in hexadecimal)
 *         echo 'w,51,ff, f0' > /proc/driver/panel_reg_rw
 * sample: read length 1 (decimal) from 0x56
 *         echo 'r,56,1' > /proc/driver/panel_reg_rw
 *         and get result by cat /proc/driver/panel_reg_rw
 */
static ssize_t asus_lcd_reg_write(struct file *filp, const char *buff, size_t len, loff_t *off)
{
	char *messages, *tmp, *cur;
	char *token, *token_par;
	char *put_cmd;
	bool flag = 0;
	int *store;
	int i = 0, cnt = 0, cmd_cnt = 0;
	int ret = 0;
	uint8_t str_len = 0;

	messages = (char*) kmalloc(len * sizeof(char), GFP_KERNEL);
	if(!messages)
		return -EFAULT;

	tmp = (char*) kmalloc(len * sizeof(char), GFP_KERNEL);
	memset(tmp, 0, len * sizeof(char));
	store =  (int*) kmalloc((len / ASUS_LCD_REG_RW_MIN_LEN) * sizeof(int), GFP_KERNEL);
	put_cmd = (char*) kmalloc((len / ASUS_LCD_REG_RW_MIN_LEN) * sizeof(char), GFP_KERNEL);

	if (copy_from_user(messages, buff, len)) {
		ret = -1;
		goto error;
	}
	cur = messages;
	*(cur + len - 1) = '\0';

	if (strncmp(cur, "w", 1) == 0) { //write
		flag = true;
	} else if(strncmp(cur, "r", 1) == 0) { //read
		flag = false;
	} else {
		ret = -1;
		goto error;
	}

	while ((token = strsep(&cur, "wr")) != NULL) {
		str_len = strlen(token);

		if(str_len > 0) { /* filter zero length */
			int reg_parsed = 0; /* determine if it is parsed for register or read length */
			if(!(strncmp(token, ",", 1) == 0) || (str_len < ASUS_LCD_REG_RW_MAX_LEN)) {
				ret = -1;
				goto error;
			}

			memset(store, 0, (len / ASUS_LCD_REG_RW_MIN_LEN) * sizeof(int));
			memset(put_cmd, 0, (len / ASUS_LCD_REG_RW_MIN_LEN) * sizeof(char));
			cmd_cnt++;

			while ((token_par = strsep(&token, ",")) != NULL) {
				if(strlen(token_par) > ASUS_LCD_REG_RW_MIN_LEN) {
					ret = -1;
					goto error;
				}

				if(strlen(token_par)) {
					int parse_result = 0;

					if (flag || !reg_parsed)
						parse_result = sscanf(token_par, "%x", &(store[cnt]));
					else if (!flag && reg_parsed)
						parse_result = sscanf(token_par, "%d", &(store[cnt]));

					if (parse_result < 0) {
						ret = -1;
						goto error;
					}

					cnt++;
					reg_parsed = 1;
				}
			}

			for(i = 0; i < cnt; i++)
				put_cmd[i] = store[i] & 0xff;

			if(flag) {
				asus_lcd_set_tcon_cmd(put_cmd, cnt);
			} else {
				if (store[1] < ASUS_LCD_REG_RW_READ_MAX) {
					asus_lcd_get_tcon_cmd(put_cmd[0], store[1]);
				} else {
					printk("[Display] read support up to length of 19\n");
					ret = -1;
					goto error;
				}
			}

			if(cur != NULL) {
				if (*(tmp + str_len) == 'w')
					flag = true;
				else if (*(tmp + str_len) == 'r')
					flag = false;
			}
			cnt = 0;
		}

		memset(tmp, 0, len*sizeof(char));

		if(cur != NULL)
			strcpy(tmp, cur);
	}

	if(cmd_cnt == 0) {
		ret = -1;
		goto error;
	}

	ret = len;

error:
	kfree(messages);
	kfree(tmp);
	kfree(store);
	kfree(put_cmd);
	return ret;
}

/*
 * asus_lcd_reg_read
 * read previous result from asus_lcd_reg_write
 */
static ssize_t asus_lcd_reg_read(struct file *file, char __user *buf,
					size_t count, loff_t *ppos)
{
	int len = 0;
	ssize_t ret = 0;
	char *buff;

	buff = kmalloc(256, GFP_KERNEL);
	if (!buff)
		return -ENOMEM;

	len += snprintf(buff, 256, "%s\n", asus_lcd_reg_buffer);
	ret = simple_read_from_buffer(buf, count, ppos, buff, len);
	kfree(buff);

	return ret;
}

static struct file_operations asus_lcd_reg_rw_ops = {
	.write = asus_lcd_reg_write,
	.read = asus_lcd_reg_read,
};
// ASUS BSP Display, panel register read/write ---

static int dsi_display_link_clk_force_update_ctrl(void *handle)
{
	int rc = 0;

	if (!handle) {
		pr_err("%s: Invalid arg\n", __func__);
		return -EINVAL;
	}

	mutex_lock(&dsi_display_clk_mutex);

	rc = dsi_display_link_clk_force_update(handle);

	mutex_unlock(&dsi_display_clk_mutex);

	return rc;
}

int dsi_display_clk_ctrl(void *handle,
	enum dsi_clk_type clk_type, enum dsi_clk_state clk_state)
{
	int rc = 0;

	if (!handle) {
		pr_err("%s: Invalid arg\n", __func__);
		return -EINVAL;
	}

	mutex_lock(&dsi_display_clk_mutex);
	rc = dsi_clk_req_state(handle, clk_type, clk_state);
	if (rc)
		pr_err("%s: failed set clk state, rc = %d\n", __func__, rc);
	mutex_unlock(&dsi_display_clk_mutex);

	return rc;
}

static int dsi_display_force_update_dsi_clk(struct dsi_display *display)
{
	int rc = 0;

	rc = dsi_display_link_clk_force_update_ctrl(display->dsi_clk_handle);

	if (!rc) {
		pr_info("dsi bit clk has been configured to %d\n",
			display->cached_clk_rate);

		atomic_set(&display->clkrate_change_pending, 0);
	} else {
		pr_err("Failed to configure dsi bit clock '%d'. rc = %d\n",
			display->cached_clk_rate, rc);
	}

	return rc;
}

static ssize_t sysfs_dynamic_dsi_clk_read(struct device *dev,
	struct device_attribute *attr, char *buf)
{
	int rc = 0;
	struct dsi_display *display;
	struct dsi_display_ctrl *m_ctrl;
	struct dsi_ctrl *ctrl;

	display = dev_get_drvdata(dev);
	if (!display) {
		pr_err("Invalid display\n");
		return -EINVAL;
	}

	mutex_lock(&display->display_lock);

	m_ctrl = &display->ctrl[display->cmd_master_idx];
	ctrl = m_ctrl->ctrl;
	if (ctrl)
		display->cached_clk_rate = ctrl->clk_freq.byte_clk_rate
					     * 8;

	rc = snprintf(buf, PAGE_SIZE, "%d\n", display->cached_clk_rate);
	pr_debug("%s: read dsi clk rate %d\n", __func__,
		display->cached_clk_rate);

	mutex_unlock(&display->display_lock);

	return rc;
}

static ssize_t sysfs_dynamic_dsi_clk_write(struct device *dev,
	struct device_attribute *attr, const char *buf, size_t count)
{
	int rc = 0;
	int clk_rate;
	struct dsi_display *display;

	display = dev_get_drvdata(dev);
	if (!display) {
		pr_err("Invalid display\n");
		return -EINVAL;
	}

	rc = kstrtoint(buf, DSI_CLOCK_BITRATE_RADIX, &clk_rate);
	if (rc) {
		pr_err("%s: kstrtoint failed. rc=%d\n", __func__, rc);
		return rc;
	}

	if (display->panel->panel_mode != DSI_OP_CMD_MODE) {
		pr_err("only supported for command mode\n");
		return -ENOTSUPP;
	}

	pr_info("%s: bitrate param value: '%d'\n", __func__, clk_rate);

	mutex_lock(&display->display_lock);
	mutex_lock(&dsi_display_clk_mutex);

	rc = dsi_display_dynamic_clk_configure_cmd(display, clk_rate);
	if (rc)
		pr_err("Failed to configure dynamic clk\n");
	else
		rc = count;

	mutex_unlock(&dsi_display_clk_mutex);
	mutex_unlock(&display->display_lock);

	return rc;

}

static DEVICE_ATTR(dynamic_dsi_clock, 0644,
			sysfs_dynamic_dsi_clk_read,
			sysfs_dynamic_dsi_clk_write);

static struct attribute *dynamic_dsi_clock_fs_attrs[] = {
	&dev_attr_dynamic_dsi_clock.attr,
	NULL,
};
static struct attribute_group dynamic_dsi_clock_fs_attrs_group = {
	.attrs = dynamic_dsi_clock_fs_attrs,
};

static int dsi_display_validate_split_link(struct dsi_display *display)
{
	int i, rc = 0;
	struct dsi_display_ctrl *ctrl;
	struct dsi_host_common_cfg *host = &display->panel->host_config;

	if (!host->split_link.split_link_enabled)
		return 0;

	if (display->panel->panel_mode == DSI_OP_CMD_MODE) {
		pr_err("[%s] split link is not supported in command mode\n",
			display->name);
		rc = -ENOTSUPP;
		goto error;
	}

	display_for_each_ctrl(i, display) {
		ctrl = &display->ctrl[i];
		if (!ctrl->ctrl->split_link_supported) {
			pr_err("[%s] split link is not supported by hw\n",
				display->name);
			rc = -ENOTSUPP;
			goto error;
		}

		set_bit(DSI_PHY_SPLIT_LINK, ctrl->phy->hw.feature_map);
	}

	pr_debug("Split link is enabled\n");
	return 0;

error:
	host->split_link.split_link_enabled = false;
	return rc;
}

static int dsi_display_sysfs_init(struct dsi_display *display)
{
	int rc = 0;
	struct device *dev = &display->pdev->dev;

	if (display->panel->panel_mode == DSI_OP_CMD_MODE)
		rc = sysfs_create_group(&dev->kobj,
			&dynamic_dsi_clock_fs_attrs_group);

	return rc;

}

static int dsi_display_sysfs_deinit(struct dsi_display *display)
{
	struct device *dev = &display->pdev->dev;

	if (display->panel->panel_mode == DSI_OP_CMD_MODE)
		sysfs_remove_group(&dev->kobj,
			&dynamic_dsi_clock_fs_attrs_group);

	return 0;

}

/**
 * dsi_display_bind - bind dsi device with controlling device
 * @dev:        Pointer to base of platform device
 * @master:     Pointer to container of drm device
 * @data:       Pointer to private data
 * Returns:     Zero on success
 */
static int dsi_display_bind(struct device *dev,
		struct device *master,
		void *data)
{
	struct dsi_display_ctrl *display_ctrl;
	struct drm_device *drm;
	struct dsi_display *display;
	struct dsi_clk_info info;
	struct clk_ctrl_cb clk_cb;
	struct msm_drm_private *priv;
	void *handle = NULL;
	struct platform_device *pdev = to_platform_device(dev);
	char *client1 = "dsi_clk_client";
	char *client2 = "mdp_event_client";
	char dsi_client_name[DSI_CLIENT_NAME_SIZE];
	int i, j, rc = 0;

	if (!dev || !pdev || !master) {
		pr_err("invalid param(s), dev %pK, pdev %pK, master %pK\n",
				dev, pdev, master);
		return -EINVAL;
	}

	drm = dev_get_drvdata(master);
	display = platform_get_drvdata(pdev);
	if (!drm || !display) {
		pr_err("invalid param(s), drm %pK, display %pK\n",
				drm, display);
		return -EINVAL;
	}
	priv = drm->dev_private;

	if (!display->disp_node)
		return 0;

	/* defer bind if ext bridge driver is not loaded */
	for (i = 0; i < display->panel->host_config.ext_bridge_num; i++) {
		j = display->panel->host_config.ext_bridge_map[i];
		if (!display->ext_bridge[j].node_of) {
			pr_err("invalid ext bridge node\n");
			return -EINVAL;
		}

		if (!of_drm_find_bridge(display->ext_bridge[j].node_of)) {
			pr_debug("defer for bridge[%d] %s\n", j,
				display->ext_bridge[j].node_of->full_name);
			return -EPROBE_DEFER;
		}
	}

	mutex_lock(&display->display_lock);

	rc = dsi_display_validate_split_link(display);
	if (rc) {
		pr_err("[%s] split link validation failed, rc=%d\n",
						 display->name, rc);
		goto error;
	}

	rc = dsi_display_debugfs_init(display);
	if (rc) {
		pr_err("[%s] debugfs init failed, rc=%d\n", display->name, rc);
		goto error;
	}

	atomic_set(&display->clkrate_change_pending, 0);
	display->cached_clk_rate = 0;

	rc = dsi_display_sysfs_init(display);
	if (rc) {
		pr_err("[%s] sysfs init failed, rc=%d\n", display->name, rc);
		goto error;
	}

	memset(&info, 0x0, sizeof(info));

	display_for_each_ctrl(i, display) {
		display_ctrl = &display->ctrl[i];
		rc = dsi_ctrl_drv_init(display_ctrl->ctrl, display->root);
		if (rc) {
			pr_err("[%s] failed to initialize ctrl[%d], rc=%d\n",
			       display->name, i, rc);
			goto error_ctrl_deinit;
		}
		display_ctrl->ctrl->horiz_index = i;

		rc = dsi_phy_drv_init(display_ctrl->phy);
		if (rc) {
			pr_err("[%s] Failed to initialize phy[%d], rc=%d\n",
				display->name, i, rc);
			(void)dsi_ctrl_drv_deinit(display_ctrl->ctrl);
			goto error_ctrl_deinit;
		}

		memcpy(&info.c_clks[i],
				(&display_ctrl->ctrl->clk_info.core_clks),
				sizeof(struct dsi_core_clk_info));
		memcpy(&info.l_hs_clks[i],
				(&display_ctrl->ctrl->clk_info.hs_link_clks),
				sizeof(struct dsi_link_hs_clk_info));
		memcpy(&info.l_lp_clks[i],
				(&display_ctrl->ctrl->clk_info.lp_link_clks),
				sizeof(struct dsi_link_lp_clk_info));

		info.c_clks[i].phandle = &priv->phandle;
		info.bus_handle[i] =
			display_ctrl->ctrl->axi_bus_info.bus_handle;
		info.ctrl_index[i] = display_ctrl->ctrl->cell_index;
		snprintf(dsi_client_name, DSI_CLIENT_NAME_SIZE,
						"dsi_core_client%u", i);
		info.c_clks[i].dsi_core_client = sde_power_client_create(
				info.c_clks[i].phandle, dsi_client_name);
		if (IS_ERR_OR_NULL(info.c_clks[i].dsi_core_client)) {
			pr_err("[%s] client creation failed for ctrl[%d]",
					dsi_client_name, i);
			goto error_ctrl_deinit;
		}
	}

	display->phandle = &priv->phandle;
	info.pre_clkoff_cb = dsi_pre_clkoff_cb;
	info.pre_clkon_cb = dsi_pre_clkon_cb;
	info.post_clkoff_cb = dsi_post_clkoff_cb;
	info.post_clkon_cb = dsi_post_clkon_cb;
	info.priv_data = display;
	info.master_ndx = display->clk_master_idx;
	info.dsi_ctrl_count = display->ctrl_count;
	snprintf(info.name, MAX_STRING_LEN,
			"DSI_MNGR-%s", display->name);

	display->clk_mngr = dsi_display_clk_mngr_register(&info);
	if (IS_ERR_OR_NULL(display->clk_mngr)) {
		rc = PTR_ERR(display->clk_mngr);
		display->clk_mngr = NULL;
		pr_err("dsi clock registration failed, rc = %d\n", rc);
		goto error_ctrl_deinit;
	}

	handle = dsi_register_clk_handle(display->clk_mngr, client1);
	if (IS_ERR_OR_NULL(handle)) {
		rc = PTR_ERR(handle);
		pr_err("failed to register %s client, rc = %d\n",
		       client1, rc);
		goto error_clk_deinit;
	} else {
		display->dsi_clk_handle = handle;
	}

	handle = dsi_register_clk_handle(display->clk_mngr, client2);
	if (IS_ERR_OR_NULL(handle)) {
		rc = PTR_ERR(handle);
		pr_err("failed to register %s client, rc = %d\n",
		       client2, rc);
		goto error_clk_client_deinit;
	} else {
		display->mdp_clk_handle = handle;
	}

	clk_cb.priv = display;
	clk_cb.dsi_clk_cb = dsi_display_clk_ctrl_cb;

	display_for_each_ctrl(i, display) {
		display_ctrl = &display->ctrl[i];

		rc = dsi_ctrl_clk_cb_register(display_ctrl->ctrl, &clk_cb);
		if (rc) {
			pr_err("[%s] failed to register ctrl clk_cb[%d], rc=%d\n",
			       display->name, i, rc);
			goto error_ctrl_deinit;
		}

		rc = dsi_phy_clk_cb_register(display_ctrl->phy, &clk_cb);
		if (rc) {
			pr_err("[%s] failed to register phy clk_cb[%d], rc=%d\n",
			       display->name, i, rc);
			goto error_ctrl_deinit;
		}
	}

	rc = dsi_display_mipi_host_init(display);
	if (rc) {
		pr_err("[%s] failed to initialize mipi host, rc=%d\n",
		       display->name, rc);
		goto error_ctrl_deinit;
	}

	rc = dsi_panel_drv_init(display->panel, &display->host);
	if (rc) {
		if (rc != -EPROBE_DEFER)
			pr_err("[%s] failed to initialize panel driver, rc=%d\n",
			       display->name, rc);
		goto error_host_deinit;
	}

	pr_info("Successfully bind display panel '%s'\n", display->name);
	display->drm_dev = drm;

	display_for_each_ctrl(i, display) {
		display_ctrl = &display->ctrl[i];

		if (!display_ctrl->phy || !display_ctrl->ctrl)
			continue;

		rc = dsi_phy_set_clk_freq(display_ctrl->phy,
				&display_ctrl->ctrl->clk_freq);
		if (rc) {
			pr_err("[%s] failed to set phy clk freq, rc=%d\n",
					display->name, rc);
			goto error;
		}
	}

	/* register te irq handler */
	dsi_display_register_te_irq(display);


	// ASUS BSP display features initialization +++
	if (asus_lcd_procfs_registered == false) {
		mutex_init(&asus_lcd_tcon_cmd_mutex);
		mutex_init(&dsi_op_mutex);
		proc_create(ASUS_CABC_PROC_FILE,  0777, NULL, &asus_lcd_cabc_proc_ops);
		proc_create(ASUS_LCD_REGISTER_RW, 0666, NULL, &asus_lcd_reg_rw_ops);
		proc_create(ASUS_DIM_PROC_FILE,   0666, NULL, &asus_lcd_dim_proc_ops);
		proc_create(ASUS_DIM_CONF_PROC_FILE,   0666, NULL, &asus_lcd_dim_conf_proc_ops);
		proc_create(ASUS_EARLY_ON_PROC_FILE,   0666, NULL, &asus_lcd_early_on_proc_ops);
		asus_lcd_procfs_registered = true;
	}

	g_display = display;
	// ASUS BSP display features initialization ---

	goto error;

error_host_deinit:
	(void)dsi_display_mipi_host_deinit(display);
error_clk_client_deinit:
	(void)dsi_deregister_clk_handle(display->dsi_clk_handle);
error_clk_deinit:
	(void)dsi_display_clk_mngr_deregister(display->clk_mngr);
error_ctrl_deinit:
	for (i = i - 1; i >= 0; i--) {
		display_ctrl = &display->ctrl[i];
		(void)dsi_phy_drv_deinit(display_ctrl->phy);
		(void)dsi_ctrl_drv_deinit(display_ctrl->ctrl);
	}
	(void)dsi_display_sysfs_deinit(display);
	(void)dsi_display_debugfs_deinit(display);
error:
	mutex_unlock(&display->display_lock);
	return rc;
}

/**
 * dsi_display_unbind - unbind dsi from controlling device
 * @dev:        Pointer to base of platform device
 * @master:     Pointer to container of drm device
 * @data:       Pointer to private data
 */
static void dsi_display_unbind(struct device *dev,
		struct device *master, void *data)
{
	struct dsi_display_ctrl *display_ctrl;
	struct dsi_display *display;
	struct platform_device *pdev = to_platform_device(dev);
	int i, rc = 0;

	if (!dev || !pdev) {
		pr_err("invalid param(s)\n");
		return;
	}

	display = platform_get_drvdata(pdev);
	if (!display) {
		pr_err("invalid display\n");
		return;
	}

	mutex_lock(&display->display_lock);

	rc = dsi_panel_drv_deinit(display->panel);
	if (rc)
		pr_err("[%s] failed to deinit panel driver, rc=%d\n",
		       display->name, rc);

	rc = dsi_display_mipi_host_deinit(display);
	if (rc)
		pr_err("[%s] failed to deinit mipi hosts, rc=%d\n",
		       display->name,
		       rc);

	display_for_each_ctrl(i, display) {
		display_ctrl = &display->ctrl[i];

		rc = dsi_phy_drv_deinit(display_ctrl->phy);
		if (rc)
			pr_err("[%s] failed to deinit phy%d driver, rc=%d\n",
			       display->name, i, rc);

		rc = dsi_ctrl_drv_deinit(display_ctrl->ctrl);
		if (rc)
			pr_err("[%s] failed to deinit ctrl%d driver, rc=%d\n",
			       display->name, i, rc);
	}

	atomic_set(&display->clkrate_change_pending, 0);
	(void)dsi_display_sysfs_deinit(display);
	(void)dsi_display_debugfs_deinit(display);

	mutex_unlock(&display->display_lock);
}

static const struct component_ops dsi_display_comp_ops = {
	.bind = dsi_display_bind,
	.unbind = dsi_display_unbind,
};

static struct platform_driver dsi_display_driver = {
	.probe = dsi_display_dev_probe,
	.remove = dsi_display_dev_remove,
	.driver = {
		.name = "msm-dsi-display",
		.of_match_table = dsi_display_dt_match,
		.suppress_bind_attrs = true,
	},
};

static int dsi_display_init(struct dsi_display *display)
{
	int rc = 0;
	 struct platform_device *pdev = display->pdev;

	mutex_init(&display->display_lock);

	rc = _dsi_display_dev_init(display);
	if (rc) {
		pr_err("device init failed, rc=%d\n", rc);
		goto end;
	}

	rc = component_add(&pdev->dev, &dsi_display_comp_ops);
	if (rc)
		pr_err("component add failed, rc=%d\n", rc);

	pr_debug("component add success: %s\n", display->name);
end:
	return rc;
}

static void dsi_display_firmware_display(const struct firmware *fw,
				void *context)
{
	struct dsi_display *display = context;

	if (fw) {
		pr_debug("reading data from firmware, size=%zd\n",
			fw->size);

		display->fw = fw;
		display->name = "dsi_firmware_display";
	}

	pr_debug("success\n");
}

int dsi_display_dev_probe(struct platform_device *pdev)
{
	struct dsi_display *display = NULL;
	struct device_node *node = NULL, *disp_node = NULL;
	const char *dsi_type = NULL, *name = NULL;
	const char *disp_list = "qcom,dsi-display-list";
	const char *disp_active = "qcom,dsi-display-active";
	int i, count, rc = 0, index;
	bool firm_req = false;
	struct dsi_display_boot_param *boot_disp;

	if (!pdev || !pdev->dev.of_node) {
		pr_err("pdev not found\n");
		rc = -ENODEV;
		goto end;
	}

	dsi_type = of_get_property(pdev->dev.of_node, "label", NULL);
	if (!dsi_type)
		dsi_type = "primary";

	if (!strcmp(dsi_type, "primary"))
		index = DSI_PRIMARY;
	else
		index = DSI_SECONDARY;

	boot_disp = &boot_displays[index];

	display = devm_kzalloc(&pdev->dev, sizeof(*display), GFP_KERNEL);
	if (!display) {
		rc = -ENOMEM;
		goto end;
	}

	node = pdev->dev.of_node;
	count = of_count_phandle_with_args(node, disp_list,  NULL);

	for (i = 0; i < count; i++) {
		struct device_node *np;

		np = of_parse_phandle(node, disp_list, i);
		name = of_get_property(np, "label", NULL);
		if (!name) {
			pr_err("display name not defined\n");
			continue;
		}

		if (boot_disp->boot_disp_en) {
			if (!strcmp(boot_disp->name, name)) {
				disp_node = np;
				break;
			}
			continue;
		}

		if (of_property_read_bool(np, disp_active)) {
			disp_node = np;

			if (IS_ENABLED(CONFIG_DSI_PARSER))
				firm_req = !request_firmware_nowait(
					THIS_MODULE, 1, "dsi_prop",
					&pdev->dev, GFP_KERNEL, display,
					dsi_display_firmware_display);
			break;
		}

		of_node_put(np);
	}

	boot_disp->node = pdev->dev.of_node;
	boot_disp->disp = display;

	display->disp_node = disp_node;
	display->name = name;
	display->pdev = pdev;
	display->boot_disp = boot_disp;
	display->dsi_type = dsi_type;

	dsi_display_parse_cmdline_topology(display, index);

	platform_set_drvdata(pdev, display);

	rc = dsi_display_init(display);
	if (rc)
		goto end;

	return 0;
end:
	if (display)
		devm_kfree(&pdev->dev, display);

	return rc;
}

int dsi_display_dev_remove(struct platform_device *pdev)
{
	int rc = 0;
	struct dsi_display *display;

	if (!pdev) {
		pr_err("Invalid device\n");
		return -EINVAL;
	}

	display = platform_get_drvdata(pdev);

	/* decrement ref count */
	of_node_put(display->disp_node);

	(void)_dsi_display_dev_deinit(display);

	platform_set_drvdata(pdev, NULL);
	devm_kfree(&pdev->dev, display);
	return rc;
}

int dsi_display_get_num_of_displays(void)
{
	int i, count = 0;

	for (i = 0; i < MAX_DSI_ACTIVE_DISPLAY; i++) {
		struct dsi_display *display = boot_displays[i].disp;

		if (display && display->disp_node)
			count++;
	}

	return count;
}

int dsi_display_get_active_displays(void **display_array, u32 max_display_count)
{
	int index = 0, count = 0;

	if (!display_array || !max_display_count) {
		pr_err("invalid params\n");
		return 0;
	}

	for (index = 0; index < MAX_DSI_ACTIVE_DISPLAY; index++) {
		struct dsi_display *display = boot_displays[index].disp;

		if (display && display->disp_node)
			display_array[count++] = display;
	}

	return count;
}

int dsi_display_drm_bridge_init(struct dsi_display *display,
		struct drm_encoder *enc)
{
	int rc = 0;
	struct dsi_bridge *bridge;
	struct msm_drm_private *priv = NULL;

	if (!display || !display->drm_dev || !enc) {
		pr_err("invalid param(s)\n");
		return -EINVAL;
	}

	mutex_lock(&display->display_lock);
	priv = display->drm_dev->dev_private;

	if (!priv) {
		pr_err("Private data is not present\n");
		rc = -EINVAL;
		goto error;
	}

	if (display->bridge) {
		pr_err("display is already initialize\n");
		goto error;
	}

	bridge = dsi_drm_bridge_init(display, display->drm_dev, enc);
	if (IS_ERR_OR_NULL(bridge)) {
		rc = PTR_ERR(bridge);
		pr_err("[%s] brige init failed, %d\n", display->name, rc);
		goto error;
	}

	display->bridge = bridge;
	priv->bridges[priv->num_bridges++] = &bridge->base;

error:
	mutex_unlock(&display->display_lock);
	return rc;
}

int dsi_display_drm_bridge_deinit(struct dsi_display *display)
{
	int rc = 0;

	if (!display) {
		pr_err("Invalid params\n");
		return -EINVAL;
	}

	mutex_lock(&display->display_lock);

	dsi_drm_bridge_cleanup(display->bridge);
	display->bridge = NULL;

	mutex_unlock(&display->display_lock);
	return rc;
}

/* Hook functions to call external connector, pointer validation is
 * done in dsi_display_drm_ext_bridge_init.
 */
static enum drm_connector_status dsi_display_drm_ext_detect(
		struct drm_connector *connector,
		bool force,
		void *disp)
{
	struct dsi_display *display = disp;

	return display->ext_conn->funcs->detect(display->ext_conn, force);
}

static int dsi_display_drm_ext_get_modes(
		struct drm_connector *connector, void *disp)
{
	struct dsi_display *display = disp;
	struct drm_display_mode *pmode, *pt;
	int count;

	/* if there are modes defined in panel, ignore external modes */
	if (display->panel->num_timing_nodes)
		return dsi_connector_get_modes(connector, disp);

	count = display->ext_conn->helper_private->get_modes(
			display->ext_conn);

	list_for_each_entry_safe(pmode, pt,
			&display->ext_conn->probed_modes, head) {
		list_move_tail(&pmode->head, &connector->probed_modes);
	}

	connector->display_info = display->ext_conn->display_info;

	return count;
}

static enum drm_mode_status dsi_display_drm_ext_mode_valid(
		struct drm_connector *connector,
		struct drm_display_mode *mode,
		void *disp)
{
	struct dsi_display *display = disp;
	enum drm_mode_status status;

	/* always do internal mode_valid check */
	status = dsi_conn_mode_valid(connector, mode, disp);
	if (status != MODE_OK)
		return status;

	return display->ext_conn->helper_private->mode_valid(
			display->ext_conn, mode);
}

static int dsi_display_drm_ext_atomic_check(struct drm_connector *connector,
		void *disp,
		struct drm_connector_state *c_state)
{
	struct dsi_display *display = disp;

	return display->ext_conn->helper_private->atomic_check(
			display->ext_conn, c_state);
}

static int dsi_display_ext_get_info(struct drm_connector *connector,
	struct msm_display_info *info, void *disp)
{
	struct dsi_display *display;
	int i;

	if (!info || !disp) {
		pr_err("invalid params\n");
		return -EINVAL;
	}

	display = disp;
	if (!display->panel) {
		pr_err("invalid display panel\n");
		return -EINVAL;
	}

	mutex_lock(&display->display_lock);

	memset(info, 0, sizeof(struct msm_display_info));

	info->intf_type = DRM_MODE_CONNECTOR_DSI;
	info->num_of_h_tiles = display->ctrl_count;
	for (i = 0; i < info->num_of_h_tiles; i++)
		info->h_tile_instance[i] = display->ctrl[i].ctrl->cell_index;

	info->is_connected = connector->status != connector_status_disconnected;

	if (!strcmp(display->dsi_type, "primary"))
		info->is_primary = true;
	else
		info->is_primary = false;

	info->capabilities |= (MSM_DISPLAY_CAP_VID_MODE |
		MSM_DISPLAY_CAP_EDID | MSM_DISPLAY_CAP_HOT_PLUG);
	info->curr_panel_mode = MSM_DISPLAY_VIDEO_MODE;

	mutex_unlock(&display->display_lock);
	return 0;
}

static int dsi_display_ext_get_mode_info(struct drm_connector *connector,
	const struct drm_display_mode *drm_mode,
	struct msm_mode_info *mode_info,
	u32 max_mixer_width, void *display)
{
	struct msm_display_topology *topology;

	if (!drm_mode || !mode_info)
		return -EINVAL;

	memset(mode_info, 0, sizeof(*mode_info));
	mode_info->frame_rate = drm_mode->vrefresh;
	mode_info->vtotal = drm_mode->vtotal;

	topology = &mode_info->topology;
	topology->num_lm = (max_mixer_width <= drm_mode->hdisplay) ? 2 : 1;
	topology->num_enc = 0;
	topology->num_intf = topology->num_lm;

	mode_info->comp_info.comp_type = MSM_DISPLAY_COMPRESSION_NONE;

	return 0;
}

static struct dsi_display_ext_bridge *dsi_display_ext_get_bridge(
		struct drm_bridge *bridge)
{
	struct msm_drm_private *priv;
	struct sde_kms *sde_kms;
	struct dsi_display *display;
	int i, j, k;
	u32 bridge_num;

	if (!bridge || !bridge->encoder) {
		SDE_ERROR("invalid argument\n");
		return NULL;
	}

	priv = bridge->dev->dev_private;
	sde_kms = to_sde_kms(priv->kms);

	for (i = 0; i < sde_kms->dsi_display_count; i++) {
		display = sde_kms->dsi_displays[i];
		bridge_num = display->panel->host_config.ext_bridge_num;
		for (j = 0; j < bridge_num; j++) {
			k = display->panel->host_config.ext_bridge_map[j];
			if (display->ext_bridge[k].bridge == bridge)
				return &display->ext_bridge[k];
		}
	}

	return NULL;
}

static void dsi_display_drm_ext_adjust_timing(
		const struct dsi_display *display,
		struct drm_display_mode *mode)
{
	mode->hdisplay /= display->ctrl_count;
	mode->hsync_start /= display->ctrl_count;
	mode->hsync_end /= display->ctrl_count;
	mode->htotal /= display->ctrl_count;
	mode->hskew /= display->ctrl_count;
	mode->clock /= display->ctrl_count;
}

static enum drm_mode_status dsi_display_drm_ext_bridge_mode_valid(
		struct drm_bridge *bridge,
		const struct drm_display_mode *mode)
{
	struct dsi_display_ext_bridge *ext_bridge;
	struct drm_display_mode tmp;

	ext_bridge = dsi_display_ext_get_bridge(bridge);
	if (!ext_bridge)
		return MODE_ERROR;

	tmp = *mode;
	dsi_display_drm_ext_adjust_timing(ext_bridge->display, &tmp);
	return ext_bridge->orig_funcs->mode_valid(bridge, &tmp);
}

static bool dsi_display_drm_ext_bridge_mode_fixup(
		struct drm_bridge *bridge,
		const struct drm_display_mode *mode,
		struct drm_display_mode *adjusted_mode)
{
	struct dsi_display_ext_bridge *ext_bridge;
	struct drm_display_mode tmp;

	ext_bridge = dsi_display_ext_get_bridge(bridge);
	if (!ext_bridge)
		return false;

	tmp = *mode;
	dsi_display_drm_ext_adjust_timing(ext_bridge->display, &tmp);
	return ext_bridge->orig_funcs->mode_fixup(bridge, &tmp, &tmp);
}

static void dsi_display_drm_ext_bridge_mode_set(
		struct drm_bridge *bridge,
		struct drm_display_mode *mode,
		struct drm_display_mode *adjusted_mode)
{
	struct dsi_display_ext_bridge *ext_bridge;
	struct drm_display_mode tmp;

	ext_bridge = dsi_display_ext_get_bridge(bridge);
	if (!ext_bridge)
		return;

	tmp = *mode;
	dsi_display_drm_ext_adjust_timing(ext_bridge->display, &tmp);
	ext_bridge->orig_funcs->mode_set(bridge, &tmp, &tmp);
}

static int dsi_host_ext_attach(struct mipi_dsi_host *host,
			   struct mipi_dsi_device *dsi)
{
	struct dsi_display *display = to_dsi_display(host);
	struct dsi_panel *panel;

	if (!host || !dsi || !display->panel) {
		pr_err("Invalid param\n");
		return -EINVAL;
	}

	pr_debug("DSI[%s]: channel=%d, lanes=%d, format=%d, mode_flags=%lx\n",
		dsi->name, dsi->channel, dsi->lanes,
		dsi->format, dsi->mode_flags);

	panel = display->panel;
	panel->host_config.data_lanes = 0;
	if (dsi->lanes > 0)
		panel->host_config.data_lanes |= DSI_DATA_LANE_0;
	if (dsi->lanes > 1)
		panel->host_config.data_lanes |= DSI_DATA_LANE_1;
	if (dsi->lanes > 2)
		panel->host_config.data_lanes |= DSI_DATA_LANE_2;
	if (dsi->lanes > 3)
		panel->host_config.data_lanes |= DSI_DATA_LANE_3;

	switch (dsi->format) {
	case MIPI_DSI_FMT_RGB888:
		panel->host_config.dst_format = DSI_PIXEL_FORMAT_RGB888;
		break;
	case MIPI_DSI_FMT_RGB666:
		panel->host_config.dst_format = DSI_PIXEL_FORMAT_RGB666_LOOSE;
		break;
	case MIPI_DSI_FMT_RGB666_PACKED:
		panel->host_config.dst_format = DSI_PIXEL_FORMAT_RGB666;
		break;
	case MIPI_DSI_FMT_RGB565:
	default:
		panel->host_config.dst_format = DSI_PIXEL_FORMAT_RGB565;
		break;
	}

	if (dsi->mode_flags & MIPI_DSI_MODE_VIDEO) {
		panel->panel_mode = DSI_OP_VIDEO_MODE;

		if (dsi->mode_flags & MIPI_DSI_MODE_VIDEO_BURST)
			panel->video_config.traffic_mode =
					DSI_VIDEO_TRAFFIC_BURST_MODE;
		else if (dsi->mode_flags & MIPI_DSI_MODE_VIDEO_SYNC_PULSE)
			panel->video_config.traffic_mode =
					DSI_VIDEO_TRAFFIC_SYNC_PULSES;
		else
			panel->video_config.traffic_mode =
					DSI_VIDEO_TRAFFIC_SYNC_START_EVENTS;

		panel->video_config.hsa_lp11_en =
			dsi->mode_flags & MIPI_DSI_MODE_VIDEO_HSA;
		panel->video_config.hbp_lp11_en =
			dsi->mode_flags & MIPI_DSI_MODE_VIDEO_HBP;
		panel->video_config.hfp_lp11_en =
			dsi->mode_flags & MIPI_DSI_MODE_VIDEO_HFP;
		panel->video_config.pulse_mode_hsa_he =
			dsi->mode_flags & MIPI_DSI_MODE_VIDEO_HSE;
		panel->video_config.bllp_lp11_en =
			dsi->mode_flags & MIPI_DSI_MODE_VIDEO_BLLP;
		panel->video_config.eof_bllp_lp11_en =
			dsi->mode_flags & MIPI_DSI_MODE_VIDEO_EOF_BLLP;
	} else {
		panel->panel_mode = DSI_OP_CMD_MODE;
		pr_err("command mode not supported by ext bridge\n");
		return -ENOTSUPP;
	}

	panel->bl_config.type = DSI_BACKLIGHT_UNKNOWN;

	return 0;
}

static struct mipi_dsi_host_ops dsi_host_ext_ops = {
	.attach = dsi_host_ext_attach,
	.detach = dsi_host_detach,
	.transfer = dsi_host_transfer,
};

int dsi_display_drm_ext_bridge_init(struct dsi_display *display,
		struct drm_encoder *encoder, struct drm_connector *connector)
{
	struct drm_device *drm = encoder->dev;
	struct drm_bridge *bridge = encoder->bridge;
	struct drm_bridge *ext_bridge;
	struct drm_connector *ext_conn;
	struct sde_connector *sde_conn = to_sde_connector(connector);
	struct drm_bridge *prev_bridge = bridge;
	int rc = 0, i;

	for (i = 0; i < display->panel->host_config.ext_bridge_num; i++) {
		int j = display->panel->host_config.ext_bridge_map[i];
		struct dsi_display_ext_bridge *ext_bridge_info =
				&display->ext_bridge[j];

		/* return if ext bridge is already initialized */
		if (ext_bridge_info->bridge)
			return 0;

		if (!display->panel->host_config.ext_bridge_num)
			return 0;

		ext_bridge = of_drm_find_bridge(ext_bridge_info->node_of);
		if (IS_ERR_OR_NULL(ext_bridge)) {
			rc = PTR_ERR(ext_bridge);
			pr_err("failed to find ext bridge\n");
			goto error;
		}

		/* override functions for mode adjustment */
		if (display->panel->host_config.ext_bridge_num > 1) {
			ext_bridge_info->bridge_funcs = *ext_bridge->funcs;
			if (ext_bridge->funcs->mode_fixup)
				ext_bridge_info->bridge_funcs.mode_fixup =
					dsi_display_drm_ext_bridge_mode_fixup;
			if (ext_bridge->funcs->mode_valid)
				ext_bridge_info->bridge_funcs.mode_valid =
					dsi_display_drm_ext_bridge_mode_valid;
			if (ext_bridge->funcs->mode_set)
				ext_bridge_info->bridge_funcs.mode_set =
					dsi_display_drm_ext_bridge_mode_set;
			ext_bridge_info->orig_funcs = ext_bridge->funcs;
			ext_bridge->funcs = &ext_bridge_info->bridge_funcs;
		}

		rc = drm_bridge_attach(encoder, ext_bridge, prev_bridge);
		if (rc) {
			pr_err("[%s] ext brige attach failed, %d\n",
				display->name, rc);
			goto error;
		}

		ext_bridge_info->display = display;
		ext_bridge_info->bridge = ext_bridge;
		prev_bridge = ext_bridge;

		/* ext bridge will init its own connector during attach,
		 * we need to extract it out of the connector list
		 */
		spin_lock_irq(&drm->mode_config.connector_list_lock);
		ext_conn = list_last_entry(&drm->mode_config.connector_list,
			struct drm_connector, head);
		if (ext_conn && ext_conn != connector &&
			ext_conn->encoder_ids[0] == bridge->encoder->base.id) {
			list_del_init(&ext_conn->head);
			display->ext_conn = ext_conn;
		}
		spin_unlock_irq(&drm->mode_config.connector_list_lock);

		/* if there is no valid external connector created, or in split
		 * mode, default setting is used from panel defined in DT file.
		 */
		if (!display->ext_conn ||
		    !display->ext_conn->funcs ||
		    !display->ext_conn->helper_private ||
		    display->panel->host_config.ext_bridge_num > 1) {
			display->ext_conn = NULL;
			continue;
		}

		/* otherwise, hook up the functions to use external connector */
		if (display->ext_conn->funcs->detect)
			sde_conn->ops.detect = dsi_display_drm_ext_detect;

		if (display->ext_conn->helper_private->get_modes)
			sde_conn->ops.get_modes =
				dsi_display_drm_ext_get_modes;

		if (display->ext_conn->helper_private->mode_valid)
			sde_conn->ops.mode_valid =
				dsi_display_drm_ext_mode_valid;

		if (display->ext_conn->helper_private->atomic_check)
			sde_conn->ops.atomic_check =
				dsi_display_drm_ext_atomic_check;

		sde_conn->ops.get_info =
				dsi_display_ext_get_info;
		sde_conn->ops.get_mode_info =
				dsi_display_ext_get_mode_info;

		/* add support to attach/detach */
		display->host.ops = &dsi_host_ext_ops;
	}

	return 0;
error:
	return rc;
}

int dsi_display_get_info(struct drm_connector *connector,
		struct msm_display_info *info, void *disp)
{
	struct dsi_display *display;
	struct dsi_panel_phy_props phy_props;
	struct dsi_host_common_cfg *host;
	int i, rc;

	if (!info || !disp) {
		pr_err("invalid params\n");
		return -EINVAL;
	}

	display = disp;
	if (!display->panel) {
		pr_err("invalid display panel\n");
		return -EINVAL;
	}

	mutex_lock(&display->display_lock);
	rc = dsi_panel_get_phy_props(display->panel, &phy_props);
	if (rc) {
		pr_err("[%s] failed to get panel phy props, rc=%d\n",
		       display->name, rc);
		goto error;
	}

	memset(info, 0, sizeof(struct msm_display_info));
	info->intf_type = DRM_MODE_CONNECTOR_DSI;
	info->num_of_h_tiles = display->ctrl_count;
	for (i = 0; i < info->num_of_h_tiles; i++)
		info->h_tile_instance[i] = display->ctrl[i].ctrl->cell_index;

	info->is_connected = true;
	info->is_primary = false;

	if (!strcmp(display->dsi_type, "primary"))
		info->is_primary = true;

	info->width_mm = phy_props.panel_width_mm;
	info->height_mm = phy_props.panel_height_mm;
	info->max_width = 1920;
	info->max_height = 1080;
	info->qsync_min_fps =
		display->panel->qsync_min_fps;

	switch (display->panel->panel_mode) {
	case DSI_OP_VIDEO_MODE:
		info->curr_panel_mode = MSM_DISPLAY_VIDEO_MODE;
		info->capabilities |= MSM_DISPLAY_CAP_VID_MODE;
		if (display->panel->panel_mode_switch_enabled)
			info->capabilities |= MSM_DISPLAY_CAP_CMD_MODE;
		break;
	case DSI_OP_CMD_MODE:
		info->curr_panel_mode = MSM_DISPLAY_CMD_MODE;
		info->capabilities |= MSM_DISPLAY_CAP_CMD_MODE;
		if (display->panel->panel_mode_switch_enabled)
			info->capabilities |= MSM_DISPLAY_CAP_VID_MODE;
		info->is_te_using_watchdog_timer =
			display->panel->te_using_watchdog_timer |
			display->sw_te_using_wd;
		break;
	default:
		pr_err("unknwown dsi panel mode %d\n",
				display->panel->panel_mode);
		break;
	}

	if (display->panel->esd_config.esd_enabled)
		info->capabilities |= MSM_DISPLAY_ESD_ENABLED;

	info->te_source = display->te_source;

	host = &display->panel->host_config;
	if (host->split_link.split_link_enabled)
		info->capabilities |= MSM_DISPLAY_SPLIT_LINK;

error:
	mutex_unlock(&display->display_lock);
	return rc;
}

int dsi_display_get_mode_count(struct dsi_display *display,
			u32 *count)
{
	if (!display || !display->panel) {
		pr_err("invalid display:%d panel:%d\n", display != NULL,
				display ? display->panel != NULL : 0);
		return -EINVAL;
	}

	mutex_lock(&display->display_lock);
	*count = display->panel->num_display_modes;
	mutex_unlock(&display->display_lock);

	return 0;
}

static void dsi_display_adjust_mode_timing(struct dsi_display *display,
				    struct dsi_display_mode *dsi_mode,
				    int lanes, int bpp)
{
	u64 new_htotal, new_vtotal, htotal, vtotal, old_htotal, div;
	struct dsi_dyn_clk_caps *dyn_clk_caps;
	u32 bits_per_symbol = 16, num_of_symbols = 7; /* For Cphy */

	dyn_clk_caps = &(display->panel->dyn_clk_caps);
	if (!dyn_clk_caps->maintain_const_fps)
		return;

	/* When there is a dynamic clock switch, there is small change
	 * in FPS. To compensate for this difference in FPS, hfp or vfp
	 * is adjusted. It has been assumed that the refined porch values
	 * are supported by the panel. This logic can be enhanced further
	 * in future by taking min/max porches supported by the panel
	 */
	switch (dyn_clk_caps->type) {
	case DSI_DYN_CLK_TYPE_CONST_FPS_ADJUST_HFP:
		vtotal = DSI_V_TOTAL(&dsi_mode->timing);
		old_htotal = DSI_H_TOTAL_DSC(&dsi_mode->timing);
		new_htotal = dsi_mode->timing.clk_rate_hz * lanes;
		div = bpp * vtotal * dsi_mode->timing.refresh_rate;
		if (display->panel->host_config.phy_type ==
						DSI_PHY_TYPE_CPHY) {
			new_htotal = new_htotal * bits_per_symbol;
			div = div * num_of_symbols;
		}
		do_div(new_htotal, div);
		if (old_htotal > new_htotal)
			dsi_mode->timing.h_front_porch -=
				(old_htotal - new_htotal);
		else
			dsi_mode->timing.h_front_porch +=
				(new_htotal - old_htotal);
		break;

	case DSI_DYN_CLK_TYPE_CONST_FPS_ADJUST_VFP:
		htotal = DSI_H_TOTAL_DSC(&dsi_mode->timing);
		new_vtotal = dsi_mode->timing.clk_rate_hz * lanes;
		div = bpp * htotal * dsi_mode->timing.refresh_rate;
		if (display->panel->host_config.phy_type ==
						DSI_PHY_TYPE_CPHY) {
			new_vtotal = new_vtotal * bits_per_symbol;
			div = div * num_of_symbols;
		}
		do_div(new_vtotal, div);
		dsi_mode->timing.v_front_porch = new_vtotal -
			dsi_mode->timing.v_back_porch -
			dsi_mode->timing.v_sync_width -
			dsi_mode->timing.v_active;
		break;

	default:
		break;
	}
}

static void _dsi_display_populate_bit_clks(struct dsi_display *display,
					   int start, int end, u32 *mode_idx)
{
	struct dsi_dyn_clk_caps *dyn_clk_caps;
	struct dsi_display_mode *src, *dst;
	struct dsi_host_common_cfg *cfg;
	int i, j, total_modes, bpp, lanes = 0;

	if (!display || !mode_idx)
		return;

	dyn_clk_caps = &(display->panel->dyn_clk_caps);
	if (!dyn_clk_caps->dyn_clk_support)
		return;

	cfg = &(display->panel->host_config);
	bpp = dsi_pixel_format_to_bpp(cfg->dst_format);

	if (cfg->data_lanes & DSI_DATA_LANE_0)
		lanes++;
	if (cfg->data_lanes & DSI_DATA_LANE_1)
		lanes++;
	if (cfg->data_lanes & DSI_DATA_LANE_2)
		lanes++;
	if (cfg->data_lanes & DSI_DATA_LANE_3)
		lanes++;

	total_modes = display->panel->num_display_modes;

	for (i = start; i < end; i++) {
		src = &display->modes[i];
		if (!src)
			return;
		/*
		 * TODO: currently setting the first bit rate in
		 * the list as preferred rate. But ideally should
		 * be based on user or device tree preferrence.
		 */
		src->timing.clk_rate_hz = dyn_clk_caps->bit_clk_list[0];
		dsi_display_adjust_mode_timing(display, src, lanes, bpp);
		src->pixel_clk_khz =
			div_u64(src->timing.clk_rate_hz * lanes, bpp);
		src->pixel_clk_khz /= 1000;
		src->pixel_clk_khz *= display->ctrl_count;
	}

	for (i = 1; i < dyn_clk_caps->bit_clk_list_len; i++) {
		if (*mode_idx >= total_modes)
			return;
		for (j = start; j < end; j++) {
			src = &display->modes[j];
			dst = &display->modes[*mode_idx];

			if (!src || !dst) {
				pr_err("invalid mode index\n");
				return;
			}
			memcpy(dst, src, sizeof(struct dsi_display_mode));
			dst->timing.clk_rate_hz = dyn_clk_caps->bit_clk_list[i];
			dsi_display_adjust_mode_timing(display, dst,
						       lanes, bpp);
			dst->pixel_clk_khz =
				div_u64(dst->timing.clk_rate_hz * lanes, bpp);
			dst->pixel_clk_khz /= 1000;
			dst->pixel_clk_khz *= display->ctrl_count;
			(*mode_idx)++;
		}
	}
}

void dsi_display_put_mode(struct dsi_display *display,
	struct dsi_display_mode *mode)
{
	dsi_panel_put_mode(mode);
}

int dsi_display_get_modes(struct dsi_display *display,
			  struct dsi_display_mode **out_modes)
{
	struct dsi_dfps_capabilities dfps_caps;
	struct dsi_host_common_cfg *host = &display->panel->host_config;
	bool is_split_link, is_cmd_mode;
	u32 num_dfps_rates, timing_mode_count, display_mode_count;
	u32 sublinks_count, mode_idx, array_idx = 0;
	struct dsi_dyn_clk_caps *dyn_clk_caps;
	int i, start, end, rc = -EINVAL;

	if (!display || !out_modes) {
		pr_err("Invalid params\n");
		return -EINVAL;
	}

	*out_modes = NULL;

	mutex_lock(&display->display_lock);

	if (display->modes)
		goto exit;

	display_mode_count = display->panel->num_display_modes;

	display->modes = kcalloc(display_mode_count, sizeof(*display->modes),
			GFP_KERNEL);
	if (!display->modes) {
		rc = -ENOMEM;
		goto error;
	}

	rc = dsi_panel_get_dfps_caps(display->panel, &dfps_caps);
	if (rc) {
		pr_err("[%s] failed to get dfps caps from panel\n",
				display->name);
		goto error;
	}

	dyn_clk_caps = &(display->panel->dyn_clk_caps);

	num_dfps_rates = !dfps_caps.dfps_support ? 1 : dfps_caps.dfps_list_len;

<<<<<<< HEAD
	panel_mode_count = display->panel->num_timing_nodes;
	if (timing_override >= panel_mode_count) {
		pr_warn("[%s] ignoring invalid cmdline timing override %d\n",
			display->name, timing_override);
		timing_override = 0;
	}
=======
	timing_mode_count = display->panel->num_timing_nodes;
>>>>>>> 93ca81a0

	for (mode_idx = 0; mode_idx < timing_mode_count; mode_idx++) {
		struct dsi_display_mode display_mode;
		int topology_override = NO_OVERRIDE;

		if (display->cmdline_timing == mode_idx)
			topology_override = display->cmdline_topology;

<<<<<<< HEAD
		if (mode_idx != timing_override)
			continue;

		memset(&panel_mode, 0, sizeof(panel_mode));
=======
		memset(&display_mode, 0, sizeof(display_mode));
>>>>>>> 93ca81a0

		rc = dsi_panel_get_mode(display->panel, mode_idx,
						&display_mode,
						topology_override);
		if (rc) {
			pr_err("[%s] failed to get mode idx %d from panel\n",
				   display->name, mode_idx);
			goto error;
		}

		is_cmd_mode = (display_mode.panel_mode == DSI_OP_CMD_MODE);

		is_split_link = host->split_link.split_link_enabled;
		sublinks_count = host->split_link.num_sublinks;
		if (is_split_link && sublinks_count > 1) {
			display_mode.timing.h_active *= sublinks_count;
			display_mode.timing.h_front_porch *= sublinks_count;
			display_mode.timing.h_sync_width *= sublinks_count;
			display_mode.timing.h_back_porch *= sublinks_count;
			display_mode.timing.h_skew *= sublinks_count;
			display_mode.pixel_clk_khz *= sublinks_count;
		} else {
			display_mode.timing.h_active *= display->ctrl_count;
			display_mode.timing.h_front_porch *=
						display->ctrl_count;
			display_mode.timing.h_sync_width *=
						display->ctrl_count;
			display_mode.timing.h_back_porch *=
						display->ctrl_count;
			display_mode.timing.h_skew *= display->ctrl_count;
			display_mode.pixel_clk_khz *= display->ctrl_count;
		}

		/* pixel overlap is not supported for single dsi panels */
		if (display->ctrl_count == 1)
			display_mode.priv_info->overlap_pixels = 0;

		start = array_idx;

		for (i = 0; i < num_dfps_rates; i++) {
			struct dsi_display_mode *sub_mode =
					&display->modes[array_idx];
			u32 curr_refresh_rate;

			if (!sub_mode) {
				pr_err("invalid mode data\n");
				rc = -EFAULT;
				goto error;
			}

			memcpy(sub_mode, &display_mode, sizeof(display_mode));
			array_idx++;

			if (!dfps_caps.dfps_support || is_cmd_mode)
				continue;

			curr_refresh_rate = sub_mode->timing.refresh_rate;
			sub_mode->timing.refresh_rate = dfps_caps.dfps_list[i];

			dsi_display_get_dfps_timing(display, sub_mode,
					curr_refresh_rate);
		}
		end = array_idx;
		/*
		 * if dynamic clk switch is supported then update all the bit
		 * clk rates.
		 */
		_dsi_display_populate_bit_clks(display, start, end, &array_idx);
	}

exit:
	*out_modes = display->modes;
	rc = 0;

error:
	if (rc)
		kfree(display->modes);

	mutex_unlock(&display->display_lock);
	return rc;
}

int dsi_display_get_panel_vfp(void *dsi_display,
	int h_active, int v_active)
{
	int i, rc = 0;
	u32 count, refresh_rate = 0;
	struct dsi_dfps_capabilities dfps_caps;
	struct dsi_display *display = (struct dsi_display *)dsi_display;
	struct dsi_host_common_cfg *host;

	if (!display)
		return -EINVAL;

	mutex_lock(&display->display_lock);

	count = display->panel->num_display_modes;
	if (display->panel && display->panel->cur_mode)
		refresh_rate = display->panel->cur_mode->timing.refresh_rate;

	dsi_panel_get_dfps_caps(display->panel, &dfps_caps);
	if (dfps_caps.dfps_support)
		refresh_rate = dfps_caps.max_refresh_rate;

	if (!refresh_rate) {
		mutex_unlock(&display->display_lock);
		pr_err("Null Refresh Rate\n");
		return -EINVAL;
	}

	host = &display->panel->host_config;
	if (host->split_link.split_link_enabled)
		h_active *= host->split_link.num_sublinks;
	else
		h_active *= display->ctrl_count;

	for (i = 0; i < count; i++) {
		struct dsi_display_mode *m = &display->modes[i];

		if (m && v_active == m->timing.v_active &&
			h_active == m->timing.h_active &&
			refresh_rate == m->timing.refresh_rate) {
			rc = m->timing.v_front_porch;
			break;
		}
	}
	mutex_unlock(&display->display_lock);

	return rc;
}

int dsi_display_find_mode(struct dsi_display *display,
		const struct dsi_display_mode *cmp,
		struct dsi_display_mode **out_mode)
{
	u32 count, i;
	int rc;

	if (!display || !out_mode)
		return -EINVAL;

	*out_mode = NULL;

	mutex_lock(&display->display_lock);
	count = display->panel->num_display_modes;
	mutex_unlock(&display->display_lock);

	if (!display->modes) {
		struct dsi_display_mode *m;

		rc = dsi_display_get_modes(display, &m);
		if (rc)
			return rc;
	}

	mutex_lock(&display->display_lock);
	for (i = 0; i < count; i++) {
		struct dsi_display_mode *m = &display->modes[i];

		if (cmp->timing.v_active == m->timing.v_active &&
			cmp->timing.h_active == m->timing.h_active &&
			cmp->timing.refresh_rate == m->timing.refresh_rate &&
			cmp->panel_mode == m->panel_mode &&
			cmp->pixel_clk_khz == m->pixel_clk_khz) {
			*out_mode = m;
			rc = 0;
			break;
		}
	}
	mutex_unlock(&display->display_lock);

	if (!*out_mode) {
		pr_err("[%s] failed to find mode for v_active %u h_active %u fps %u pclk %u\n",
				display->name, cmp->timing.v_active,
				cmp->timing.h_active, cmp->timing.refresh_rate,
				cmp->pixel_clk_khz);
		rc = -ENOENT;
	}

	return rc;
}

static inline bool dsi_display_mode_switch_dfps(struct dsi_display_mode *cur,
						struct dsi_display_mode *adj)
{
	/*
	 * If there is a change in the hfp or vfp of the current and adjoining
	 * mode,then either it is a dfps mode switch or dynamic clk change with
	 * constant fps.
	 */
	if ((cur->timing.h_front_porch != adj->timing.h_front_porch) ||
	    (cur->timing.v_front_porch != adj->timing.v_front_porch))
		return true;
	else
		return false;
}

/**
 * dsi_display_validate_mode_change() - Validate mode change case.
 * @display:     DSI display handle.
 * @cur_mode:    Current mode.
 * @adj_mode:    Mode to be set.
 *               MSM_MODE_FLAG_SEAMLESS_VRR flag is set if there
 *               is change in hfp or vfp but vactive and hactive are same.
 *               DSI_MODE_FLAG_DYN_CLK flag is set if there
 *               is change in clk but vactive and hactive are same.
 * Return: error code.
 */
int dsi_display_validate_mode_change(struct dsi_display *display,
			struct dsi_display_mode *cur_mode,
			struct dsi_display_mode *adj_mode)
{
	int rc = 0;
	struct dsi_dfps_capabilities dfps_caps;
	struct dsi_dyn_clk_caps *dyn_clk_caps;

	if (!display || !adj_mode) {
		pr_err("Invalid params\n");
		return -EINVAL;
	}

	if (!display->panel || !display->panel->cur_mode) {
		pr_debug("Current panel mode not set\n");
		return rc;
	}

	mutex_lock(&display->display_lock);
	dyn_clk_caps = &(display->panel->dyn_clk_caps);
	if ((cur_mode->timing.v_active == adj_mode->timing.v_active) &&
		(cur_mode->timing.h_active == adj_mode->timing.h_active) &&
		(cur_mode->panel_mode == adj_mode->panel_mode)) {
		/* dfps and dynamic clock with const fps use case */
		if (dsi_display_mode_switch_dfps(cur_mode, adj_mode)) {
			dsi_panel_get_dfps_caps(display->panel, &dfps_caps);
			if (dfps_caps.dfps_support ||
			    dyn_clk_caps->maintain_const_fps) {
				pr_debug("mode switch is variable refresh\n");
				adj_mode->dsi_mode_flags |= DSI_MODE_FLAG_VRR;
				SDE_EVT32(cur_mode->timing.refresh_rate,
					adj_mode->timing.refresh_rate,
					cur_mode->timing.h_front_porch,
					adj_mode->timing.h_front_porch);
			}
		}
		/* dynamic clk change use case */
		if (cur_mode->pixel_clk_khz != adj_mode->pixel_clk_khz) {
			if (dyn_clk_caps->dyn_clk_support) {
				pr_debug("dynamic clk change detected\n");
				if ((adj_mode->dsi_mode_flags &
					DSI_MODE_FLAG_VRR) &&
					(!dyn_clk_caps->maintain_const_fps)) {
					pr_err("dfps and dyn clk concurrent\n");
					rc = -ENOTSUPP;
					goto error;
				}

				adj_mode->dsi_mode_flags |=
						DSI_MODE_FLAG_DYN_CLK;
				SDE_EVT32(cur_mode->pixel_clk_khz,
						adj_mode->pixel_clk_khz);
			}
		}
	}

error:
	mutex_unlock(&display->display_lock);
	return rc;
}

int dsi_display_validate_mode(struct dsi_display *display,
			      struct dsi_display_mode *mode,
			      u32 flags)
{
	int rc = 0;
	int i;
	struct dsi_display_ctrl *ctrl;
	struct dsi_display_mode adj_mode;

	if (!display || !mode) {
		pr_err("Invalid params\n");
		return -EINVAL;
	}

	mutex_lock(&display->display_lock);

	adj_mode = *mode;
	adjust_timing_by_ctrl_count(display, &adj_mode);

	rc = dsi_panel_validate_mode(display->panel, &adj_mode);
	if (rc) {
		pr_err("[%s] panel mode validation failed, rc=%d\n",
		       display->name, rc);
		goto error;
	}

	display_for_each_ctrl(i, display) {
		ctrl = &display->ctrl[i];
		rc = dsi_ctrl_validate_timing(ctrl->ctrl, &adj_mode.timing);
		if (rc) {
			pr_err("[%s] ctrl mode validation failed, rc=%d\n",
			       display->name, rc);
			goto error;
		}

		rc = dsi_phy_validate_mode(ctrl->phy, &adj_mode.timing);
		if (rc) {
			pr_err("[%s] phy mode validation failed, rc=%d\n",
			       display->name, rc);
			goto error;
		}
	}

	if ((flags & DSI_VALIDATE_FLAG_ALLOW_ADJUST) &&
			(mode->dsi_mode_flags & DSI_MODE_FLAG_SEAMLESS)) {
		rc = dsi_display_validate_mode_seamless(display, mode);
		if (rc) {
			pr_err("[%s] seamless not possible rc=%d\n",
				display->name, rc);
			goto error;
		}
	}

error:
	mutex_unlock(&display->display_lock);
	return rc;
}

int dsi_display_set_mode(struct dsi_display *display,
			 struct dsi_display_mode *mode,
			 u32 flags)
{
	int rc = 0;
	struct dsi_display_mode adj_mode;

	if (!display || !mode || !display->panel) {
		pr_err("Invalid params\n");
		return -EINVAL;
	}

	mutex_lock(&display->display_lock);

	adj_mode = *mode;
	adjust_timing_by_ctrl_count(display, &adj_mode);

	/*For dynamic DSI setting, use specified clock rate */
	if (display->cached_clk_rate > 0)
		adj_mode.priv_info->clk_rate_hz = display->cached_clk_rate;

	rc = dsi_display_validate_mode_set(display, &adj_mode, flags);
	if (rc) {
		pr_err("[%s] mode cannot be set\n", display->name);
		goto error;
	}

	rc = dsi_display_set_mode_sub(display, &adj_mode, flags);
	if (rc) {
		pr_err("[%s] failed to set mode\n", display->name);
		goto error;
	}

	if (!display->panel->cur_mode) {
		display->panel->cur_mode =
			kzalloc(sizeof(struct dsi_display_mode), GFP_KERNEL);
		if (!display->panel->cur_mode) {
			rc = -ENOMEM;
			goto error;
		}
	}

	memcpy(display->panel->cur_mode, &adj_mode, sizeof(adj_mode));
error:
	mutex_unlock(&display->display_lock);
	return rc;
}

int dsi_display_set_tpg_state(struct dsi_display *display, bool enable)
{
	int rc = 0;
	int i;
	struct dsi_display_ctrl *ctrl;

	if (!display) {
		pr_err("Invalid params\n");
		return -EINVAL;
	}

	display_for_each_ctrl(i, display) {
		ctrl = &display->ctrl[i];
		rc = dsi_ctrl_set_tpg_state(ctrl->ctrl, enable);
		if (rc) {
			pr_err("[%s] failed to set tpg state for host_%d\n",
			       display->name, i);
			goto error;
		}
	}

	display->is_tpg_enabled = enable;
error:
	return rc;
}

static int dsi_display_pre_switch(struct dsi_display *display)
{
	int rc = 0;

	rc = dsi_display_clk_ctrl(display->dsi_clk_handle,
			DSI_CORE_CLK, DSI_CLK_ON);
	if (rc) {
		pr_err("[%s] failed to enable DSI core clocks, rc=%d\n",
		       display->name, rc);
		goto error;
	}

	rc = dsi_display_ctrl_update(display);
	if (rc) {
		pr_err("[%s] failed to update DSI controller, rc=%d\n",
			   display->name, rc);
		goto error_ctrl_clk_off;
	}

	rc = dsi_display_set_clk_src(display, true);
	if (rc) {
		pr_err("[%s] failed to set DSI link clock source, rc=%d\n",
			display->name, rc);
		goto error_ctrl_deinit;
	}

	rc = dsi_display_clk_ctrl(display->dsi_clk_handle,
			DSI_LINK_CLK, DSI_CLK_ON);
	if (rc) {
		pr_err("[%s] failed to enable DSI link clocks, rc=%d\n",
			   display->name, rc);
		goto error_ctrl_deinit;
	}

	goto error;

error_ctrl_deinit:
	(void)dsi_display_ctrl_deinit(display);
error_ctrl_clk_off:
	(void)dsi_display_clk_ctrl(display->dsi_clk_handle,
			DSI_CORE_CLK, DSI_CLK_OFF);
error:
	return rc;
}

static bool _dsi_display_validate_host_state(struct dsi_display *display)
{
	int i;
	struct dsi_display_ctrl *ctrl;

	display_for_each_ctrl(i, display) {
		ctrl = &display->ctrl[i];
		if (!ctrl->ctrl)
			continue;
		if (!dsi_ctrl_validate_host_state(ctrl->ctrl))
			return false;
	}

	return true;
}

static void dsi_display_handle_fifo_underflow(struct work_struct *work)
{
	struct dsi_display *display = NULL;

	display = container_of(work, struct dsi_display, fifo_underflow_work);
	if (!display || !display->panel ||
	    atomic_read(&display->panel->esd_recovery_pending)) {
		pr_debug("Invalid recovery use case\n");
		return;
	}

	mutex_lock(&display->display_lock);

	if (!_dsi_display_validate_host_state(display)) {
		mutex_unlock(&display->display_lock);
		return;
	}

	pr_debug("handle DSI FIFO underflow error\n");

	dsi_display_clk_ctrl(display->dsi_clk_handle,
			DSI_ALL_CLKS, DSI_CLK_ON);
	dsi_display_soft_reset(display);
	dsi_display_clk_ctrl(display->dsi_clk_handle,
			DSI_ALL_CLKS, DSI_CLK_OFF);

	mutex_unlock(&display->display_lock);
}

static void dsi_display_handle_fifo_overflow(struct work_struct *work)
{
	struct dsi_display *display = NULL;
	struct dsi_display_ctrl *ctrl;
	int i, rc;
	int mask = BIT(20); /* clock lane */
	int (*cb_func)(void *event_usr_ptr,
		uint32_t event_idx, uint32_t instance_idx,
		uint32_t data0, uint32_t data1,
		uint32_t data2, uint32_t data3);
	void *data;
	u32 version = 0;

	display = container_of(work, struct dsi_display, fifo_overflow_work);
	if (!display || !display->panel ||
	    (display->panel->panel_mode != DSI_OP_VIDEO_MODE) ||
	    atomic_read(&display->panel->esd_recovery_pending)) {
		pr_debug("Invalid recovery use case\n");
		return;
	}

	mutex_lock(&display->display_lock);

	if (!_dsi_display_validate_host_state(display)) {
		mutex_unlock(&display->display_lock);
		return;
	}

	pr_debug("handle DSI FIFO overflow error\n");
	dsi_display_clk_ctrl(display->dsi_clk_handle,
			DSI_ALL_CLKS, DSI_CLK_ON);

	/*
	 * below recovery sequence is not applicable to
	 * hw version 2.0.0, 2.1.0 and 2.2.0, so return early.
	 */
	ctrl = &display->ctrl[display->clk_master_idx];
	version = dsi_ctrl_get_hw_version(ctrl->ctrl);
	if (!version || (version < 0x20020001))
		goto end;

	/* reset ctrl and lanes */
	display_for_each_ctrl(i, display) {
		ctrl = &display->ctrl[i];
		rc = dsi_ctrl_reset(ctrl->ctrl, mask);
		rc = dsi_phy_lane_reset(ctrl->phy);
	}

	/* wait for display line count to be in active area */
	ctrl = &display->ctrl[display->clk_master_idx];
	if (ctrl->ctrl->recovery_cb.event_cb) {
		cb_func = ctrl->ctrl->recovery_cb.event_cb;
		data = ctrl->ctrl->recovery_cb.event_usr_ptr;
		rc = cb_func(data, SDE_CONN_EVENT_VID_FIFO_OVERFLOW,
				display->clk_master_idx, 0, 0, 0, 0);
		if (rc < 0) {
			pr_debug("sde callback failed\n");
			goto end;
		}
	}

	/* Enable Video mode for DSI controller */
	display_for_each_ctrl(i, display) {
		ctrl = &display->ctrl[i];
		dsi_ctrl_vid_engine_en(ctrl->ctrl, true);
	}
	/*
	 * Add sufficient delay to make sure
	 * pixel transmission has started
	 */
	udelay(200);
end:
	dsi_display_clk_ctrl(display->dsi_clk_handle,
			DSI_ALL_CLKS, DSI_CLK_OFF);
	mutex_unlock(&display->display_lock);
}

static void dsi_display_handle_lp_rx_timeout(struct work_struct *work)
{
	struct dsi_display *display = NULL;
	struct dsi_display_ctrl *ctrl;
	int i, rc;
	int mask = (BIT(20) | (0xF << 16)); /* clock lane and 4 data lane */
	int (*cb_func)(void *event_usr_ptr,
		uint32_t event_idx, uint32_t instance_idx,
		uint32_t data0, uint32_t data1,
		uint32_t data2, uint32_t data3);
	void *data;
	u32 version = 0;

	display = container_of(work, struct dsi_display, lp_rx_timeout_work);
	if (!display || !display->panel ||
	    (display->panel->panel_mode != DSI_OP_VIDEO_MODE) ||
	    atomic_read(&display->panel->esd_recovery_pending)) {
		pr_debug("Invalid recovery use case\n");
		return;
	}

	mutex_lock(&display->display_lock);

	if (!_dsi_display_validate_host_state(display)) {
		mutex_unlock(&display->display_lock);
		return;
	}

	pr_debug("handle DSI LP RX Timeout error\n");

	dsi_display_clk_ctrl(display->dsi_clk_handle,
			DSI_ALL_CLKS, DSI_CLK_ON);

	/*
	 * below recovery sequence is not applicable to
	 * hw version 2.0.0, 2.1.0 and 2.2.0, so return early.
	 */
	ctrl = &display->ctrl[display->clk_master_idx];
	version = dsi_ctrl_get_hw_version(ctrl->ctrl);
	if (!version || (version < 0x20020001))
		goto end;

	/* reset ctrl and lanes */
	display_for_each_ctrl(i, display) {
		ctrl = &display->ctrl[i];
		rc = dsi_ctrl_reset(ctrl->ctrl, mask);
		rc = dsi_phy_lane_reset(ctrl->phy);
	}

	ctrl = &display->ctrl[display->clk_master_idx];
	if (ctrl->ctrl->recovery_cb.event_cb) {
		cb_func = ctrl->ctrl->recovery_cb.event_cb;
		data = ctrl->ctrl->recovery_cb.event_usr_ptr;
		rc = cb_func(data, SDE_CONN_EVENT_VID_FIFO_OVERFLOW,
				display->clk_master_idx, 0, 0, 0, 0);
		if (rc < 0) {
			pr_debug("Target is in suspend/shutdown\n");
			goto end;
		}
	}

	/* Enable Video mode for DSI controller */
	display_for_each_ctrl(i, display) {
		ctrl = &display->ctrl[i];
		dsi_ctrl_vid_engine_en(ctrl->ctrl, true);
	}

	/*
	 * Add sufficient delay to make sure
	 * pixel transmission as started
	 */
	udelay(200);

end:
	dsi_display_clk_ctrl(display->dsi_clk_handle,
			DSI_ALL_CLKS, DSI_CLK_OFF);
	mutex_unlock(&display->display_lock);
}

static int dsi_display_cb_error_handler(void *data,
		uint32_t event_idx, uint32_t instance_idx,
		uint32_t data0, uint32_t data1,
		uint32_t data2, uint32_t data3)
{
	struct dsi_display *display =  data;

	if (!display || !(display->err_workq))
		return -EINVAL;

	switch (event_idx) {
	case DSI_FIFO_UNDERFLOW:
		queue_work(display->err_workq, &display->fifo_underflow_work);
		break;
	case DSI_FIFO_OVERFLOW:
		queue_work(display->err_workq, &display->fifo_overflow_work);
		break;
	case DSI_LP_Rx_TIMEOUT:
		queue_work(display->err_workq, &display->lp_rx_timeout_work);
		break;
	default:
		pr_warn("unhandled error interrupt: %d\n", event_idx);
		break;
	}

	return 0;
}

static void dsi_display_register_error_handler(struct dsi_display *display)
{
	int i = 0;
	struct dsi_display_ctrl *ctrl;
	struct dsi_event_cb_info event_info;

	if (!display)
		return;

	display->err_workq = create_singlethread_workqueue("dsi_err_workq");
	if (!display->err_workq) {
		pr_err("failed to create dsi workq!\n");
		return;
	}

	INIT_WORK(&display->fifo_underflow_work,
				dsi_display_handle_fifo_underflow);
	INIT_WORK(&display->fifo_overflow_work,
				dsi_display_handle_fifo_overflow);
	INIT_WORK(&display->lp_rx_timeout_work,
				dsi_display_handle_lp_rx_timeout);

	memset(&event_info, 0, sizeof(event_info));

	event_info.event_cb = dsi_display_cb_error_handler;
	event_info.event_usr_ptr = display;

	display_for_each_ctrl(i, display) {
		ctrl = &display->ctrl[i];
		ctrl->ctrl->irq_info.irq_err_cb = event_info;
	}
}

static void dsi_display_unregister_error_handler(struct dsi_display *display)
{
	int i = 0;
	struct dsi_display_ctrl *ctrl;

	if (!display)
		return;

	display_for_each_ctrl(i, display) {
		ctrl = &display->ctrl[i];
		memset(&ctrl->ctrl->irq_info.irq_err_cb,
		       0, sizeof(struct dsi_event_cb_info));
	}

	if (display->err_workq) {
		destroy_workqueue(display->err_workq);
		display->err_workq = NULL;
	}
}

int dsi_display_prepare(struct dsi_display *display)
{
	int rc = 0;
	struct dsi_display_mode *mode;

	if (!display) {
		pr_err("Invalid params\n");
		return -EINVAL;
	}

	if (!display->panel->cur_mode) {
		pr_err("no valid mode set for the display");
		return -EINVAL;
	}

	SDE_EVT32(SDE_EVTLOG_FUNC_ENTRY);
	mutex_lock(&display->display_lock);

	mode = display->panel->cur_mode;

	dsi_display_set_ctrl_esd_check_flag(display, false);

	/* Set up ctrl isr before enabling core clk */
	dsi_display_ctrl_isr_configure(display, true);

	if (mode->dsi_mode_flags & DSI_MODE_FLAG_DMS) {
		if (display->is_cont_splash_enabled) {
			pr_err("DMS is not supposed to be set on first frame\n");
			rc = -EINVAL;
			goto error;
		}
		/* update dsi ctrl for new mode */
		rc = dsi_display_pre_switch(display);
		if (rc)
			pr_err("[%s] panel pre-prepare-res-switch failed, rc=%d\n",
					display->name, rc);
		goto error;
	}

	if (!(mode->dsi_mode_flags & DSI_MODE_FLAG_POMS) &&
		(!display->is_cont_splash_enabled)) {
		/*
		 * For continuous splash usecase we skip panel
		 * pre prepare since the regulator vote is already
		 * taken care in splash resource init
		 */
		rc = dsi_panel_pre_prepare(display->panel);
		if (rc) {
			pr_err("[%s] panel pre-prepare failed, rc=%d\n",
					display->name, rc);
			goto error;
		}
	}

	rc = dsi_display_clk_ctrl(display->dsi_clk_handle,
			DSI_CORE_CLK, DSI_CLK_ON);
	if (rc) {
		pr_err("[%s] failed to enable DSI core clocks, rc=%d\n",
		       display->name, rc);
		goto error_panel_post_unprep;
	}

	/*
	 * If ULPS during suspend feature is enabled, then DSI PHY was
	 * left on during suspend. In this case, we do not need to reset/init
	 * PHY. This would have already been done when the CORE clocks are
	 * turned on. However, if cont splash is disabled, the first time DSI
	 * is powered on, phy init needs to be done unconditionally.
	 */
	if (!display->panel->ulps_suspend_enabled || !display->ulps_enabled) {
		rc = dsi_display_phy_sw_reset(display);
		if (rc) {
			pr_err("[%s] failed to reset phy, rc=%d\n",
				display->name, rc);
			goto error_ctrl_clk_off;
		}

		rc = dsi_display_phy_enable(display);
		if (rc) {
			pr_err("[%s] failed to enable DSI PHY, rc=%d\n",
			       display->name, rc);
			goto error_ctrl_clk_off;
		}
	}

	rc = dsi_display_set_clk_src(display, true);
	if (rc) {
		pr_err("[%s] failed to set DSI link clock source, rc=%d\n",
			display->name, rc);
		goto error_phy_disable;
	}

	rc = dsi_display_ctrl_init(display);
	if (rc) {
		pr_err("[%s] failed to setup DSI controller, rc=%d\n",
		       display->name, rc);
		goto error_phy_disable;
	}
	/* Set up DSI ERROR event callback */
	dsi_display_register_error_handler(display);

	rc = dsi_display_ctrl_host_enable(display);
	if (rc) {
		pr_err("[%s] failed to enable DSI host, rc=%d\n",
		       display->name, rc);
		goto error_ctrl_deinit;
	}

	rc = dsi_display_clk_ctrl(display->dsi_clk_handle,
			DSI_LINK_CLK, DSI_CLK_ON);
	if (rc) {
		pr_err("[%s] failed to enable DSI link clocks, rc=%d\n",
		       display->name, rc);
		goto error_host_engine_off;
	}

	if (!display->is_cont_splash_enabled) {
		/*
		 * For continuous splash usecase, skip panel prepare and
		 * ctl reset since the pnael and ctrl is already in active
		 * state and panel on commands are not needed
		 */
		rc = dsi_display_soft_reset(display);
		if (rc) {
			pr_err("[%s] failed soft reset, rc=%d\n",
					display->name, rc);
			goto error_ctrl_link_off;
		}

		if (!(mode->dsi_mode_flags & DSI_MODE_FLAG_POMS)) {
			rc = dsi_panel_prepare(display->panel);
			if (rc) {
				pr_err("[%s] panel prepare failed, rc=%d\n",
						display->name, rc);
				goto error_ctrl_link_off;
			}
		}
	}
	goto error;

error_ctrl_link_off:
	(void)dsi_display_clk_ctrl(display->dsi_clk_handle,
			DSI_LINK_CLK, DSI_CLK_OFF);
error_host_engine_off:
	(void)dsi_display_ctrl_host_disable(display);
error_ctrl_deinit:
	(void)dsi_display_ctrl_deinit(display);
error_phy_disable:
	(void)dsi_display_phy_disable(display);
error_ctrl_clk_off:
	(void)dsi_display_clk_ctrl(display->dsi_clk_handle,
			DSI_CORE_CLK, DSI_CLK_OFF);
error_panel_post_unprep:
	(void)dsi_panel_post_unprepare(display->panel);
error:
	mutex_unlock(&display->display_lock);
	SDE_EVT32(SDE_EVTLOG_FUNC_EXIT);
	return rc;
}

static int dsi_display_calc_ctrl_roi(const struct dsi_display *display,
		const struct dsi_display_ctrl *ctrl,
		const struct msm_roi_list *req_rois,
		struct dsi_rect *out_roi)
{
	const struct dsi_rect *bounds = &ctrl->ctrl->mode_bounds;
	struct dsi_display_mode *cur_mode;
	struct msm_roi_caps *roi_caps;
	struct dsi_rect req_roi = { 0 };
	int rc = 0;

	cur_mode = display->panel->cur_mode;
	if (!cur_mode)
		return 0;

	roi_caps = &cur_mode->priv_info->roi_caps;
	if (req_rois->num_rects > roi_caps->num_roi) {
		pr_err("request for %d rois greater than max %d\n",
				req_rois->num_rects,
				roi_caps->num_roi);
		rc = -EINVAL;
		goto exit;
	}

	/**
	 * if no rois, user wants to reset back to full resolution
	 * note: h_active is already divided by ctrl_count
	 */
	if (!req_rois->num_rects) {
		*out_roi = *bounds;
		goto exit;
	}

	/* intersect with the bounds */
	req_roi.x = req_rois->roi[0].x1;
	req_roi.y = req_rois->roi[0].y1;
	req_roi.w = req_rois->roi[0].x2 - req_rois->roi[0].x1;
	req_roi.h = req_rois->roi[0].y2 - req_rois->roi[0].y1;
	dsi_rect_intersect(&req_roi, bounds, out_roi);

exit:
	/* adjust the ctrl origin to be top left within the ctrl */
	out_roi->x = out_roi->x - bounds->x;

	pr_debug("ctrl%d:%d: req (%d,%d,%d,%d) bnd (%d,%d,%d,%d) out (%d,%d,%d,%d)\n",
			ctrl->dsi_ctrl_idx, ctrl->ctrl->cell_index,
			req_roi.x, req_roi.y, req_roi.w, req_roi.h,
			bounds->x, bounds->y, bounds->w, bounds->h,
			out_roi->x, out_roi->y, out_roi->w, out_roi->h);

	return rc;
}

static int dsi_display_qsync(struct dsi_display *display, bool enable)
{
	int i;
	int rc = 0;

	if (!display->panel->qsync_min_fps) {
		pr_err("%s:ERROR: qsync set, but no fps\n", __func__);
		return 0;
	}

	mutex_lock(&display->display_lock);

	display_for_each_ctrl(i, display) {

		if (enable) {
			/* send the commands to enable qsync */
			rc = dsi_panel_send_qsync_on_dcs(display->panel, i);
			if (rc) {
				pr_err("fail qsync ON cmds rc:%d\n", rc);
				goto exit;
			}
		} else {
			/* send the commands to enable qsync */
			rc = dsi_panel_send_qsync_off_dcs(display->panel, i);
			if (rc) {
				pr_err("fail qsync OFF cmds rc:%d\n", rc);
				goto exit;
			}
		}

		dsi_ctrl_setup_avr(display->ctrl[i].ctrl, enable);
	}

exit:
	SDE_EVT32(enable, display->panel->qsync_min_fps, rc);
	mutex_unlock(&display->display_lock);
	return rc;
}

static int dsi_display_set_roi(struct dsi_display *display,
		struct msm_roi_list *rois)
{
	struct dsi_display_mode *cur_mode;
	struct msm_roi_caps *roi_caps;
	int rc = 0;
	int i;

	if (!display || !rois || !display->panel)
		return -EINVAL;

	cur_mode = display->panel->cur_mode;
	if (!cur_mode)
		return 0;

	roi_caps = &cur_mode->priv_info->roi_caps;
	if (!roi_caps->enabled)
		return 0;

	display_for_each_ctrl(i, display) {
		struct dsi_display_ctrl *ctrl = &display->ctrl[i];
		struct dsi_rect ctrl_roi;
		bool changed = false;

		rc = dsi_display_calc_ctrl_roi(display, ctrl, rois, &ctrl_roi);
		if (rc) {
			pr_err("dsi_display_calc_ctrl_roi failed rc %d\n", rc);
			return rc;
		}

		rc = dsi_ctrl_set_roi(ctrl->ctrl, &ctrl_roi, &changed);
		if (rc) {
			pr_err("dsi_ctrl_set_roi failed rc %d\n", rc);
			return rc;
		}

		if (!changed)
			continue;

		/* send the new roi to the panel via dcs commands */
		rc = dsi_panel_send_roi_dcs(display->panel, i, &ctrl_roi);
		if (rc) {
			pr_err("dsi_panel_set_roi failed rc %d\n", rc);
			return rc;
		}

		/* re-program the ctrl with the timing based on the new roi */
		rc = dsi_ctrl_setup(ctrl->ctrl);
		if (rc) {
			pr_err("dsi_ctrl_setup failed rc %d\n", rc);
			return rc;
		}
	}

	return rc;
}

int dsi_display_pre_kickoff(struct drm_connector *connector,
		struct dsi_display *display,
		struct msm_display_kickoff_params *params)
{
	int rc = 0;
	int i;

	/* check and setup MISR */
	if (display->misr_enable)
		_dsi_display_setup_misr(display);

	rc = dsi_display_set_roi(display, params->rois);

	/* dynamic DSI clock setting */
	if (atomic_read(&display->clkrate_change_pending)) {
		mutex_lock(&display->display_lock);
		/*
		 * acquire panel_lock to make sure no commands are in progress
		 */
		dsi_panel_acquire_panel_lock(display->panel);

		/*
		 * Wait for DSI command engine not to be busy sending data
		 * from display engine.
		 * If waiting fails, return "rc" instead of below "ret" so as
		 * not to impact DRM commit. The clock updating would be
		 * deferred to the next DRM commit.
		 */
		display_for_each_ctrl(i, display) {
			struct dsi_ctrl *ctrl = display->ctrl[i].ctrl;
			int ret = 0;

			ret = dsi_ctrl_wait_for_cmd_mode_mdp_idle(ctrl);
			if (ret)
				goto wait_failure;
		}

		/*
		 * Don't check the return value so as not to impact DRM commit
		 * when error occurs.
		 */
		(void)dsi_display_force_update_dsi_clk(display);
wait_failure:
		/* release panel_lock */
		dsi_panel_release_panel_lock(display->panel);
		mutex_unlock(&display->display_lock);
	}

	return rc;
}

int dsi_display_config_ctrl_for_cont_splash(struct dsi_display *display)
{
	int rc = 0;

	if (!display || !display->panel) {
		pr_err("Invalid params\n");
		return -EINVAL;
	}

	if (!display->panel->cur_mode) {
		pr_err("no valid mode set for the display");
		return -EINVAL;
	}

	if (!display->is_cont_splash_enabled)
		return 0;

	if (display->config.panel_mode == DSI_OP_VIDEO_MODE) {
		rc = dsi_display_vid_engine_enable(display);
		if (rc) {
			pr_err("[%s]failed to enable DSI video engine, rc=%d\n",
			       display->name, rc);
			goto error_out;
		}
	} else if (display->config.panel_mode == DSI_OP_CMD_MODE) {
		rc = dsi_display_cmd_engine_enable(display);
		if (rc) {
			pr_err("[%s]failed to enable DSI cmd engine, rc=%d\n",
			       display->name, rc);
			goto error_out;
		}
	} else {
		pr_err("[%s] Invalid configuration\n", display->name);
		rc = -EINVAL;
	}

error_out:
	return rc;
}

int dsi_display_pre_commit(void *display,
		struct msm_display_conn_params *params)
{
	bool enable = false;
	int rc = 0;

	if (!display || !params) {
		pr_err("Invalid params\n");
		return -EINVAL;
	}

	if (params->qsync_update) {
		enable = (params->qsync_mode > 0) ? true : false;
		rc = dsi_display_qsync(display, enable);
		if (rc)
			pr_err("%s failed to send qsync commands\n",
				__func__);
		SDE_EVT32(params->qsync_mode, rc);
	}

	return rc;
}

int dsi_display_enable(struct dsi_display *display)
{
	int rc = 0;
	struct dsi_display_mode *mode;

	if (!display || !display->panel) {
		pr_err("Invalid params\n");
		return -EINVAL;
	}

	if (!display->panel->cur_mode) {
		pr_err("no valid mode set for the display");
		return -EINVAL;
	}
	SDE_EVT32(SDE_EVTLOG_FUNC_ENTRY);

	/* Engine states and panel states are populated during splash
	 * resource init and hence we return early
	 */
	if (display->is_cont_splash_enabled) {

		dsi_display_config_ctrl_for_cont_splash(display);

		rc = dsi_display_splash_res_cleanup(display);
		if (rc) {
			pr_err("Continuous splash res cleanup failed, rc=%d\n",
				rc);
			return -EINVAL;
		}

		display->panel->panel_initialized = true;
		pr_debug("cont splash enabled, display enable not required\n");
		return 0;
	}

	mutex_lock(&display->display_lock);

	mode = display->panel->cur_mode;

	if (mode->dsi_mode_flags & DSI_MODE_FLAG_DMS) {
		rc = dsi_panel_post_switch(display->panel);
		if (rc) {
			pr_err("[%s] failed to switch DSI panel mode, rc=%d\n",
				   display->name, rc);
			goto error;
		}
	} else if (!(display->panel->cur_mode->dsi_mode_flags &
			DSI_MODE_FLAG_POMS)){
		rc = dsi_panel_enable(display->panel);
		if (rc) {
			pr_err("[%s] failed to enable DSI panel, rc=%d\n",
			       display->name, rc);
			goto error;
		}
	}

	if (mode->priv_info->dsc_enabled) {
		mode->priv_info->dsc.pic_width *= display->ctrl_count;
		rc = dsi_panel_update_pps(display->panel);
		if (rc) {
			pr_err("[%s] panel pps cmd update failed, rc=%d\n",
				display->name, rc);
			goto error;
		}
	}

	if (mode->dsi_mode_flags & DSI_MODE_FLAG_DMS) {
		rc = dsi_panel_switch(display->panel);
		if (rc)
			pr_err("[%s] failed to switch DSI panel mode, rc=%d\n",
				   display->name, rc);

		goto error;
	}

	if (display->config.panel_mode == DSI_OP_VIDEO_MODE) {
		pr_debug("%s:enable video timing eng\n", __func__);
		rc = dsi_display_vid_engine_enable(display);
		if (rc) {
			pr_err("[%s]failed to enable DSI video engine, rc=%d\n",
			       display->name, rc);
			goto error_disable_panel;
		}
	} else if (display->config.panel_mode == DSI_OP_CMD_MODE) {
		pr_debug("%s:enable command timing eng\n", __func__);
		rc = dsi_display_cmd_engine_enable(display);
		if (rc) {
			pr_err("[%s]failed to enable DSI cmd engine, rc=%d\n",
			       display->name, rc);
			goto error_disable_panel;
		}
	} else {
		pr_err("[%s] Invalid configuration\n", display->name);
		rc = -EINVAL;
		goto error_disable_panel;
	}

	goto error;

error_disable_panel:
	(void)dsi_panel_disable(display->panel);
error:
	mutex_unlock(&display->display_lock);
	SDE_EVT32(SDE_EVTLOG_FUNC_EXIT);
	return rc;
}

int dsi_display_post_enable(struct dsi_display *display)
{
	int rc = 0;

	if (!display) {
		pr_err("Invalid params\n");
		return -EINVAL;
	}

	mutex_lock(&display->display_lock);

	if (display->panel->cur_mode->dsi_mode_flags & DSI_MODE_FLAG_POMS) {
		if (display->config.panel_mode == DSI_OP_CMD_MODE)
			dsi_panel_mode_switch_to_cmd(display->panel);

		if (display->config.panel_mode == DSI_OP_VIDEO_MODE)
			dsi_panel_mode_switch_to_vid(display->panel);
	} else {
		rc = dsi_panel_post_enable(display->panel);
		if (rc)
			pr_err("[%s] panel post-enable failed, rc=%d\n",
			       display->name, rc);
	}

	/* remove the clk vote for CMD mode panels */
	if (display->config.panel_mode == DSI_OP_CMD_MODE)
		dsi_display_clk_ctrl(display->dsi_clk_handle,
			DSI_ALL_CLKS, DSI_CLK_OFF);

	mutex_unlock(&display->display_lock);
	return rc;
}

int dsi_display_pre_disable(struct dsi_display *display)
{
	int rc = 0;

	if (!display) {
		pr_err("Invalid params\n");
		return -EINVAL;
	}

	mutex_lock(&display->display_lock);

	/* enable the clk vote for CMD mode panels */
	if (display->config.panel_mode == DSI_OP_CMD_MODE)
		dsi_display_clk_ctrl(display->dsi_clk_handle,
			DSI_ALL_CLKS, DSI_CLK_ON);

	if (display->poms_pending) {
		if (display->config.panel_mode == DSI_OP_CMD_MODE)
			dsi_panel_pre_mode_switch_to_video(display->panel);

		if (display->config.panel_mode == DSI_OP_VIDEO_MODE)
			dsi_panel_pre_mode_switch_to_cmd(display->panel);
	} else {
		rc = dsi_panel_pre_disable(display->panel);
		if (rc)
			pr_err("[%s] panel pre-disable failed, rc=%d\n",
			       display->name, rc);
	}

	mutex_unlock(&display->display_lock);
	return rc;
}

int dsi_display_disable(struct dsi_display *display)
{
	int rc = 0;

	if (!display) {
		pr_err("Invalid params\n");
		return -EINVAL;
	}

	SDE_EVT32(SDE_EVTLOG_FUNC_ENTRY);
	mutex_lock(&display->display_lock);

	rc = dsi_display_wake_up(display);
	if (rc)
		pr_err("[%s] display wake up failed, rc=%d\n",
		       display->name, rc);

	if (display->config.panel_mode == DSI_OP_VIDEO_MODE) {
		rc = dsi_display_vid_engine_disable(display);
		if (rc)
			pr_err("[%s]failed to disable DSI vid engine, rc=%d\n",
			       display->name, rc);
	} else if (display->config.panel_mode == DSI_OP_CMD_MODE) {
		rc = dsi_display_cmd_engine_disable(display);
		if (rc)
			pr_err("[%s]failed to disable DSI cmd engine, rc=%d\n",
			       display->name, rc);
	} else {
		pr_err("[%s] Invalid configuration\n", display->name);
		rc = -EINVAL;
	}

	if (!display->poms_pending) {
		rc = dsi_panel_disable(display->panel);
		if (rc)
			pr_err("[%s] failed to disable DSI panel, rc=%d\n",
			       display->name, rc);
	}

	mutex_unlock(&display->display_lock);
	SDE_EVT32(SDE_EVTLOG_FUNC_EXIT);
	return rc;
}

int dsi_display_update_pps(char *pps_cmd, void *disp)
{
	struct dsi_display *display;

	if (pps_cmd == NULL || disp == NULL) {
		pr_err("Invalid parameter\n");
		return -EINVAL;
	}

	display = disp;
	mutex_lock(&display->display_lock);
	memcpy(display->panel->dsc_pps_cmd, pps_cmd, DSI_CMD_PPS_SIZE);
	mutex_unlock(&display->display_lock);

	return 0;
}

int dsi_display_unprepare(struct dsi_display *display)
{
	int rc = 0;

	if (!display) {
		pr_err("Invalid params\n");
		return -EINVAL;
	}

	SDE_EVT32(SDE_EVTLOG_FUNC_ENTRY);
	mutex_lock(&display->display_lock);

	rc = dsi_display_wake_up(display);
	if (rc)
		pr_err("[%s] display wake up failed, rc=%d\n",
		       display->name, rc);

	if (!display->poms_pending) {
		rc = dsi_panel_unprepare(display->panel);
		if (rc)
			pr_err("[%s] panel unprepare failed, rc=%d\n",
			       display->name, rc);
	}

	dsi_display_set_clk_src(display, false);

	rc = dsi_display_ctrl_host_disable(display);
	if (rc)
		pr_err("[%s] failed to disable DSI host, rc=%d\n",
		       display->name, rc);

	rc = dsi_display_clk_ctrl(display->dsi_clk_handle,
			DSI_LINK_CLK, DSI_CLK_OFF);
	if (rc)
		pr_err("[%s] failed to disable Link clocks, rc=%d\n",
		       display->name, rc);

	rc = dsi_display_ctrl_deinit(display);
	if (rc)
		pr_err("[%s] failed to deinit controller, rc=%d\n",
		       display->name, rc);

	if (!display->panel->ulps_suspend_enabled) {
		rc = dsi_display_phy_disable(display);
		if (rc)
			pr_err("[%s] failed to disable DSI PHY, rc=%d\n",
			       display->name, rc);
	}

	rc = dsi_display_clk_ctrl(display->dsi_clk_handle,
			DSI_CORE_CLK, DSI_CLK_OFF);
	if (rc)
		pr_err("[%s] failed to disable DSI clocks, rc=%d\n",
		       display->name, rc);

	/* destrory dsi isr set up */
	dsi_display_ctrl_isr_configure(display, false);

	if (!display->poms_pending) {
		rc = dsi_panel_post_unprepare(display->panel);
		if (rc)
			pr_err("[%s] panel post-unprepare failed, rc=%d\n",
			       display->name, rc);
	}

	mutex_unlock(&display->display_lock);

	/* Free up DSI ERROR event callback */
	dsi_display_unregister_error_handler(display);

	SDE_EVT32(SDE_EVTLOG_FUNC_EXIT);
	return rc;
}

static int __init dsi_display_register(void)
{
	dsi_phy_drv_register();
	dsi_ctrl_drv_register();

	dsi_display_parse_boot_display_selection();

	return platform_driver_register(&dsi_display_driver);
}

static void __exit dsi_display_unregister(void)
{
	platform_driver_unregister(&dsi_display_driver);
	dsi_ctrl_drv_unregister();
	dsi_phy_drv_unregister();
}
module_param_string(dsi_display0, dsi_display_primary, MAX_CMDLINE_PARAM_LEN,
								0600);
MODULE_PARM_DESC(dsi_display0,
	"msm_drm.dsi_display0=<display node>:<configX> where <display node> is 'primary dsi display node name' and <configX> where x represents index in the topology list");
module_param_string(dsi_display1, dsi_display_secondary, MAX_CMDLINE_PARAM_LEN,
								0600);
MODULE_PARM_DESC(dsi_display1,
	"msm_drm.dsi_display1=<display node>:<configX> where <display node> is 'secondary dsi display node name' and <configX> where x represents index in the topology list");
module_init(dsi_display_register);
module_exit(dsi_display_unregister);<|MERGE_RESOLUTION|>--- conflicted
+++ resolved
@@ -6906,16 +6906,12 @@
 
 	num_dfps_rates = !dfps_caps.dfps_support ? 1 : dfps_caps.dfps_list_len;
 
-<<<<<<< HEAD
-	panel_mode_count = display->panel->num_timing_nodes;
-	if (timing_override >= panel_mode_count) {
+	timing_mode_count = display->panel->num_timing_nodes;
+	if (timing_override >= timing_mode_count) {
 		pr_warn("[%s] ignoring invalid cmdline timing override %d\n",
 			display->name, timing_override);
 		timing_override = 0;
 	}
-=======
-	timing_mode_count = display->panel->num_timing_nodes;
->>>>>>> 93ca81a0
 
 	for (mode_idx = 0; mode_idx < timing_mode_count; mode_idx++) {
 		struct dsi_display_mode display_mode;
@@ -6924,14 +6920,10 @@
 		if (display->cmdline_timing == mode_idx)
 			topology_override = display->cmdline_topology;
 
-<<<<<<< HEAD
 		if (mode_idx != timing_override)
 			continue;
 
-		memset(&panel_mode, 0, sizeof(panel_mode));
-=======
 		memset(&display_mode, 0, sizeof(display_mode));
->>>>>>> 93ca81a0
 
 		rc = dsi_panel_get_mode(display->panel, mode_idx,
 						&display_mode,
