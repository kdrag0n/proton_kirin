--- conflicted
+++ resolved
@@ -1595,11 +1595,7 @@
  * @file_priv: drm file for the ioctl call
  *
  */
-<<<<<<< HEAD
-int msm_ioctl_power_ctrl(struct drm_device *dev, void *data,
-=======
 static int msm_ioctl_power_ctrl(struct drm_device *dev, void *data,
->>>>>>> b6fbaa1d
 			struct drm_file *file_priv)
 {
 	struct msm_file_private *ctx = file_priv->driver_priv;
