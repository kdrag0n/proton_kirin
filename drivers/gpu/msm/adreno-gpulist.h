--- conflicted
+++ resolved
@@ -502,9 +502,6 @@
 		.gpmu_major = 0x1,
 		.gpmu_minor = 0x003,
 	},
-<<<<<<< HEAD
-#endif
-=======
 	{
 		.gpurev = ADRENO_REV_A610,
 		.core = 6,
@@ -521,5 +518,5 @@
 		.busy_mask = 0xFFFFFFFE,
 		.cx_ipeak_gpu_freq = 900000000,
 	},
->>>>>>> b10268a7
+#endif
 };