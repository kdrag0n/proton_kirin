/* Copyright (c) 2008-2019, The Linux Foundation. All rights reserved.
 *
 * This program is free software; you can redistribute it and/or modify
 * it under the terms of the GNU General Public License version 2 and
 * only version 2 as published by the Free Software Foundation.
 *
 * This program is distributed in the hope that it will be useful,
 * but WITHOUT ANY WARRANTY; without even the implied warranty of
 * MERCHANTABILITY or FITNESS FOR A PARTICULAR PURPOSE.  See the
 * GNU General Public License for more details.
 *
 */
#ifndef __ADRENO_H
#define __ADRENO_H

#include "kgsl_device.h"
#include "kgsl_sharedmem.h"
#include "adreno_drawctxt.h"
#include "adreno_ringbuffer.h"
#include "adreno_profile.h"
#include "adreno_dispatch.h"
#include "kgsl_iommu.h"
#include "adreno_perfcounter.h"
#include <linux/stat.h>
#include <linux/delay.h>
#include "kgsl_gmu_core.h"

#include "a4xx_reg.h"

#ifdef CONFIG_QCOM_OCMEM
#include <soc/qcom/ocmem.h>
#endif

#define DEVICE_3D_NAME "kgsl-3d"
#define DEVICE_3D0_NAME "kgsl-3d0"

/* ADRENO_DEVICE - Given a kgsl_device return the adreno device struct */
#define ADRENO_DEVICE(device) \
		container_of(device, struct adreno_device, dev)

/* KGSL_DEVICE - given an adreno_device, return the KGSL device struct */
#define KGSL_DEVICE(_dev) (&((_dev)->dev))

/* ADRENO_CONTEXT - Given a context return the adreno context struct */
#define ADRENO_CONTEXT(context) \
		container_of(context, struct adreno_context, base)

/* ADRENO_GPU_DEVICE - Given an adreno device return the GPU specific struct */
#define ADRENO_GPU_DEVICE(_a) ((_a)->gpucore->gpudev)

#define ADRENO_CHIPID_CORE(_id) (((_id) >> 24) & 0xFF)
#define ADRENO_CHIPID_MAJOR(_id) (((_id) >> 16) & 0xFF)
#define ADRENO_CHIPID_MINOR(_id) (((_id) >> 8) & 0xFF)
#define ADRENO_CHIPID_PATCH(_id) ((_id) & 0xFF)

/* ADRENO_GPUREV - Return the GPU ID for the given adreno_device */
#define ADRENO_GPUREV(_a) ((_a)->gpucore->gpurev)

/*
 * ADRENO_FEATURE - return true if the specified feature is supported by the GPU
 * core
 */
#define ADRENO_FEATURE(_dev, _bit) \
	((_dev)->gpucore->features & (_bit))

/**
 * ADRENO_QUIRK - return true if the specified quirk is required by the GPU
 */
#define ADRENO_QUIRK(_dev, _bit) \
	((_dev)->quirks & (_bit))

/*
 * ADRENO_PREEMPT_STYLE - return preemption style
 */
#define ADRENO_PREEMPT_STYLE(flags) \
	((flags & KGSL_CONTEXT_PREEMPT_STYLE_MASK) >> \
		  KGSL_CONTEXT_PREEMPT_STYLE_SHIFT)

/*
 * return the dispatcher drawqueue in which the given drawobj should
 * be submitted
 */
#define ADRENO_DRAWOBJ_DISPATCH_DRAWQUEUE(c)	\
	(&((ADRENO_CONTEXT(c->context))->rb->dispatch_q))

#define ADRENO_DRAWOBJ_RB(c)			\
	((ADRENO_CONTEXT(c->context))->rb)

#define ADRENO_FW(a, f)		(&(a->fw[f]))

/* Adreno core features */
/* The core uses OCMEM for GMEM/binning memory */
#define ADRENO_USES_OCMEM     BIT(0)
/* The core supports an accelerated warm start */
#define ADRENO_WARM_START     BIT(1)
/* The core supports the microcode bootstrap functionality */
#define ADRENO_USE_BOOTSTRAP  BIT(2)
/* The core supports SP/TP hw controlled power collapse */
#define ADRENO_SPTP_PC BIT(3)
/* The core supports Peak Power Detection(PPD)*/
#define ADRENO_PPD BIT(4)
/* The GPU supports content protection */
#define ADRENO_CONTENT_PROTECTION BIT(5)
/* The GPU supports preemption */
#define ADRENO_PREEMPTION BIT(6)
/* The core uses GPMU for power and limit management */
#define ADRENO_GPMU BIT(7)
/* The GPMU supports Limits Management */
#define ADRENO_LM BIT(8)
/* The core uses 64 bit GPU addresses */
#define ADRENO_64BIT BIT(9)
/* The GPU supports retention for cpz registers */
#define ADRENO_CPZ_RETENTION BIT(10)
/* The core has soft fault detection available */
#define ADRENO_SOFT_FAULT_DETECT BIT(11)
/* The GMU supports RPMh for power management*/
#define ADRENO_RPMH BIT(12)
/* The GMU supports IFPC power management*/
#define ADRENO_IFPC BIT(13)
/* The GMU supports HW based NAP */
#define ADRENO_HW_NAP BIT(14)
/* The GMU supports min voltage*/
#define ADRENO_MIN_VOLT BIT(15)
/* The core supports IO-coherent memory */
#define ADRENO_IOCOHERENT BIT(16)
/* To retain RBBM perfcntl enable setting in IFPC */
#define ADRENO_PERFCTRL_RETAIN BIT(17)
/*
 * The GMU supports Adaptive Clock Distribution (ACD)
 * for droop mitigation
 */
#define ADRENO_ACD BIT(17)

/*
 * Adreno GPU quirks - control bits for various workarounds
 */

/* Set TWOPASSUSEWFI in PC_DBG_ECO_CNTL (5XX/6XX) */
#define ADRENO_QUIRK_TWO_PASS_USE_WFI BIT(0)
/* Lock/unlock mutex to sync with the IOMMU */
#define ADRENO_QUIRK_IOMMU_SYNC BIT(1)
/* Submit critical packets at GPU wake up */
#define ADRENO_QUIRK_CRITICAL_PACKETS BIT(2)
/* Mask out RB1-3 activity signals from HW hang detection logic */
#define ADRENO_QUIRK_FAULT_DETECT_MASK BIT(3)
/* Disable RB sampler datapath clock gating optimization */
#define ADRENO_QUIRK_DISABLE_RB_DP2CLOCKGATING BIT(4)
/* Disable local memory(LM) feature to avoid corner case error */
#define ADRENO_QUIRK_DISABLE_LMLOADKILL BIT(5)
/* Allow HFI to use registers to send message to GMU */
#define ADRENO_QUIRK_HFI_USE_REG BIT(6)
/* Only set protected SECVID registers once */
#define ADRENO_QUIRK_SECVID_SET_ONCE BIT(7)
/*
 * Limit number of read and write transactions from
 * UCHE block to GBIF to avoid possible deadlock
 * between GBIF, SMMU and MEMNOC.
 */
#define ADRENO_QUIRK_LIMIT_UCHE_GBIF_RW BIT(8)
/* Select alternate secure context bank for mmu */
#define ADRENO_QUIRK_MMU_SECURE_CB_ALT BIT(9)
/* Do explicit mode control of cx gdsc */
#define ADRENO_QUIRK_CX_GDSC BIT(10)

/* Flags to control command packet settings */
#define KGSL_CMD_FLAGS_NONE             0
#define KGSL_CMD_FLAGS_PMODE		BIT(0)
#define KGSL_CMD_FLAGS_INTERNAL_ISSUE   BIT(1)
#define KGSL_CMD_FLAGS_WFI              BIT(2)
#define KGSL_CMD_FLAGS_PROFILE		BIT(3)
#define KGSL_CMD_FLAGS_PWRON_FIXUP      BIT(4)

/* Command identifiers */
#define KGSL_CONTEXT_TO_MEM_IDENTIFIER	0x2EADBEEF
#define KGSL_CMD_IDENTIFIER		0x2EEDFACE
#define KGSL_CMD_INTERNAL_IDENTIFIER	0x2EEDD00D
#define KGSL_START_OF_IB_IDENTIFIER	0x2EADEABE
#define KGSL_END_OF_IB_IDENTIFIER	0x2ABEDEAD
#define KGSL_START_OF_PROFILE_IDENTIFIER	0x2DEFADE1
#define KGSL_END_OF_PROFILE_IDENTIFIER	0x2DEFADE2
#define KGSL_PWRON_FIXUP_IDENTIFIER	0x2AFAFAFA

/* Number of times to try hard reset for pre-a6xx GPUs */
#define NUM_TIMES_RESET_RETRY 4

/* Number of times to poll the AHB fence in ISR */
#define FENCE_RETRY_MAX 100

/* One cannot wait forever for the core to idle, so set an upper limit to the
 * amount of time to wait for the core to go idle
 */
#define ADRENO_IDLE_TIMEOUT (20 * 1000)

#define ADRENO_UCHE_GMEM_BASE	0x100000

#define ADRENO_FW_PFP 0
#define ADRENO_FW_SQE 0
#define ADRENO_FW_PM4 1

enum adreno_gpurev {
	ADRENO_REV_UNKNOWN = 0,
	ADRENO_REV_A304 = 304,
	ADRENO_REV_A305 = 305,
	ADRENO_REV_A305C = 306,
	ADRENO_REV_A306 = 307,
	ADRENO_REV_A306A = 308,
	ADRENO_REV_A310 = 310,
	ADRENO_REV_A320 = 320,
	ADRENO_REV_A330 = 330,
	ADRENO_REV_A305B = 335,
	ADRENO_REV_A405 = 405,
	ADRENO_REV_A418 = 418,
	ADRENO_REV_A420 = 420,
	ADRENO_REV_A430 = 430,
	ADRENO_REV_A505 = 505,
	ADRENO_REV_A506 = 506,
	ADRENO_REV_A508 = 508,
	ADRENO_REV_A510 = 510,
	ADRENO_REV_A512 = 512,
	ADRENO_REV_A530 = 530,
	ADRENO_REV_A540 = 540,
	ADRENO_REV_A610 = 610,
	ADRENO_REV_A612 = 612,
	ADRENO_REV_A615 = 615,
	ADRENO_REV_A616 = 616,
	ADRENO_REV_A618 = 618,
	ADRENO_REV_A630 = 630,
	ADRENO_REV_A640 = 640,
	ADRENO_REV_A680 = 680,
};

#define ADRENO_START_WARM 0
#define ADRENO_START_COLD 1

#define ADRENO_SOFT_FAULT BIT(0)
#define ADRENO_HARD_FAULT BIT(1)
#define ADRENO_TIMEOUT_FAULT BIT(2)
#define ADRENO_IOMMU_PAGE_FAULT BIT(3)
#define ADRENO_PREEMPT_FAULT BIT(4)
#define ADRENO_GMU_FAULT BIT(5)
#define ADRENO_CTX_DETATCH_TIMEOUT_FAULT BIT(6)

#define ADRENO_SPTP_PC_CTRL 0
#define ADRENO_PPD_CTRL     1
#define ADRENO_LM_CTRL      2
#define ADRENO_HWCG_CTRL    3
#define ADRENO_THROTTLING_CTRL 4
#define ADRENO_ACD_CTRL 5

/* VBIF,  GBIF halt request and ack mask */
#define GBIF_HALT_REQUEST       0x1E0
#define VBIF_RESET_ACK_MASK     0x00f0
#define VBIF_RESET_ACK_TIMEOUT  100

/* number of throttle counters for DCVS adjustment */
#define ADRENO_GPMU_THROTTLE_COUNTERS 4
/* base for throttle counters */
#define ADRENO_GPMU_THROTTLE_COUNTERS_BASE_REG 43

struct adreno_gpudev;

/* Time to allow preemption to complete (in ms) */
#define ADRENO_PREEMPT_TIMEOUT 10000

#define ADRENO_INT_BIT(a, _bit) (((a)->gpucore->gpudev->int_bits) ? \
		(adreno_get_int(a, _bit) < 0 ? 0 : \
		BIT(adreno_get_int(a, _bit))) : 0)

/**
 * enum adreno_preempt_states
 * ADRENO_PREEMPT_NONE: No preemption is scheduled
 * ADRENO_PREEMPT_START: The S/W has started
 * ADRENO_PREEMPT_TRIGGERED: A preeempt has been triggered in the HW
 * ADRENO_PREEMPT_FAULTED: The preempt timer has fired
 * ADRENO_PREEMPT_PENDING: The H/W has signaled preemption complete
 * ADRENO_PREEMPT_COMPLETE: Preemption could not be finished in the IRQ handler,
 * worker has been scheduled
 */
enum adreno_preempt_states {
	ADRENO_PREEMPT_NONE = 0,
	ADRENO_PREEMPT_START,
	ADRENO_PREEMPT_TRIGGERED,
	ADRENO_PREEMPT_FAULTED,
	ADRENO_PREEMPT_PENDING,
	ADRENO_PREEMPT_COMPLETE,
};

/**
 * struct adreno_preemption
 * @state: The current state of preemption
 * @counters: Memory descriptor for the memory where the GPU writes the
 * preemption counters on switch
 * @timer: A timer to make sure preemption doesn't stall
 * @work: A work struct for the preemption worker (for 5XX)
 * @token_submit: Indicates if a preempt token has been submitted in
 * current ringbuffer (for 4XX)
 * preempt_level: The level of preemption (for 6XX)
 * skipsaverestore: To skip saverestore during L1 preemption (for 6XX)
 * usesgmem: enable GMEM save/restore across preemption (for 6XX)
 * count: Track the number of preemptions triggered
 */
struct adreno_preemption {
	atomic_t state;
	struct kgsl_memdesc counters;
	struct timer_list timer;
	struct work_struct work;
	bool token_submit;
	unsigned int preempt_level;
	bool skipsaverestore;
	bool usesgmem;
	unsigned int count;
};


struct adreno_busy_data {
	unsigned int gpu_busy;
	unsigned int bif_ram_cycles;
	unsigned int bif_ram_cycles_read_ch1;
	unsigned int bif_ram_cycles_write_ch0;
	unsigned int bif_ram_cycles_write_ch1;
	unsigned int bif_starved_ram;
	unsigned int bif_starved_ram_ch1;
	unsigned int num_ifpc;
	unsigned int throttle_cycles[ADRENO_GPMU_THROTTLE_COUNTERS];
};

/**
 * struct adreno_firmware - Struct holding fw details
 * @fwvirt: Buffer which holds the ucode
 * @size: Size of ucode buffer
 * @version: Version of ucode
 * @memdesc: Memory descriptor which holds ucode buffer info
 */
struct adreno_firmware {
	unsigned int *fwvirt;
	size_t size;
	unsigned int version;
	struct kgsl_memdesc memdesc;
};

/**
 * struct adreno_perfcounter_list_node - struct to store perfcounters
 * allocated by a process on a kgsl fd.
 * @groupid: groupid of the allocated perfcounter
 * @countable: countable assigned to the allocated perfcounter
 * @node: list node for perfcounter_list of a process
 */
struct adreno_perfcounter_list_node {
	unsigned int groupid;
	unsigned int countable;
	struct list_head node;
};

/**
 * struct adreno_device_private - Adreno private structure per fd
 * @dev_priv: the kgsl device private structure
 * @perfcounter_list: list of perfcounters used by the process
 */
struct adreno_device_private {
	struct kgsl_device_private dev_priv;
	struct list_head perfcounter_list;
};

/**
 * struct adreno_gpu_core - A specific GPU core definition
 * @gpurev: Unique GPU revision identifier
 * @core: Match for the core version of the GPU
 * @major: Match for the major version of the GPU
 * @minor: Match for the minor version of the GPU
 * @patchid: Match for the patch revision of the GPU
 * @features: Common adreno features supported by this core
 * @pm4fw_name: Filename for th PM4 firmware
 * @pfpfw_name: Filename for the PFP firmware
 * @zap_name: Filename for the Zap Shader ucode
 * @gpudev: Pointer to the GPU family specific functions for this core
 * @gmem_size: Amount of binning memory (GMEM/OCMEM) to reserve for the core
 * @pm4_jt_idx: Index of the jump table in the PM4 microcode
 * @pm4_jt_addr: Address offset to load the jump table for the PM4 microcode
 * @pfp_jt_idx: Index of the jump table in the PFP microcode
 * @pfp_jt_addr: Address offset to load the jump table for the PFP microcode
 * @pm4_bstrp_size: Size of the bootstrap loader for PM4 microcode
 * @pfp_bstrp_size: Size of the bootstrap loader for PFP microcde
 * @pfp_bstrp_ver: Version of the PFP microcode that supports bootstraping
 * @shader_offset: Offset of shader from gpu reg base
 * @shader_size: Shader size
 * @num_protected_regs: number of protected registers
 * @gpmufw_name: Filename for the GPMU firmware
 * @gpmu_major: Match for the GPMU & firmware, major revision
 * @gpmu_minor: Match for the GPMU & firmware, minor revision
 * @gpmu_features: Supported features for any given GPMU version
 * @busy_mask: mask to check if GPU is busy in RBBM_STATUS
 * @lm_major: Limits Management register sequence, major revision
 * @lm_minor: LM register sequence, minor revision
 * @regfw_name: Filename for the register sequence firmware
 * @gpmu_tsens: ID for the temporature sensor used by the GPMU
 * @max_power: Max possible power draw of a core, units elephant tail hairs
 * @va_padding: Size to pad allocations to, zero if not required
 * @cx_ipeak_gpu_freq : Default Cx Ipeak GPU frequency
 */
struct adreno_gpu_core {
	enum adreno_gpurev gpurev;
	unsigned int core, major, minor, patchid;
	unsigned long features;
	const char *pm4fw_name;
	const char *pfpfw_name;
	const char *sqefw_name;
	const char *zap_name;
	struct adreno_gpudev *gpudev;
	size_t gmem_size;
	unsigned int pm4_jt_idx;
	unsigned int pm4_jt_addr;
	unsigned int pfp_jt_idx;
	unsigned int pfp_jt_addr;
	unsigned int pm4_bstrp_size;
	unsigned int pfp_bstrp_size;
	unsigned int pfp_bstrp_ver;
	unsigned long shader_offset;
	unsigned int shader_size;
	unsigned int num_protected_regs;
	const char *gpmufw_name;
	unsigned int gpmu_major;
	unsigned int gpmu_minor;
	unsigned int gpmu_features;
	unsigned int busy_mask;
	unsigned int lm_major, lm_minor;
	const char *regfw_name;
	unsigned int gpmu_tsens;
	unsigned int max_power;
	uint64_t va_padding;
	unsigned int cx_ipeak_gpu_freq;
};


enum gpu_coresight_sources {
	GPU_CORESIGHT_GX = 0,
	GPU_CORESIGHT_CX = 1,
	GPU_CORESIGHT_MAX,
};

/**
 * struct adreno_device - The mothership structure for all adreno related info
 * @dev: Reference to struct kgsl_device
 * @priv: Holds the private flags specific to the adreno_device
 * @chipid: Chip ID specific to the GPU
 * @gmem_base: Base physical address of GMEM
 * @gmem_size: GMEM size
<<<<<<< HEAD
=======
 * @uche_gmem_base: Base physical address of UCHE GMEM
>>>>>>> 0ec737cc
 * @qdss_gfx_base: Base physical address of QDSS_GFX_DBG registers for Coresight
 * @qdss_gfx_len: QDSS_GFX_DBG register size
 * @qdss_gfx_virt: Pointer to virtual address of QDSS_GFX_DBG regiter
 * @cx_misc_len: Length of the CX MISC register block
 * @cx_misc_virt: Pointer where the CX MISC block is mapped
 * @gpucore: Pointer to the adreno_gpu_core structure
 * @pfp_fw: Buffer which holds the pfp ucode
 * @pfp_fw_size: Size of pfp ucode buffer
 * @pfp_fw_version: Version of pfp ucode
 * @pfp: Memory descriptor which holds pfp ucode buffer info
 * @pm4_fw: Buffer which holds the pm4 ucode
 * @pm4_fw_size: Size of pm4 ucode buffer
 * @pm4_fw_version: Version of pm4 ucode
 * @pm4: Memory descriptor which holds pm4 ucode buffer info
 * @gpmu_cmds_size: Length of gpmu cmd stream
 * @gpmu_cmds: gpmu cmd stream
 * @ringbuffers: Array of pointers to adreno_ringbuffers
 * @num_ringbuffers: Number of ringbuffers for the GPU
 * @cur_rb: Pointer to the current ringbuffer
 * @next_rb: Ringbuffer we are switching to during preemption
 * @prev_rb: Ringbuffer we are switching from during preemption
 * @fast_hang_detect: Software fault detection availability
 * @ft_policy: Defines the fault tolerance policy
 * @long_ib_detect: Long IB detection availability
 * @ft_pf_policy: Defines the fault policy for page faults
 * @ocmem_hdl: Handle to the ocmem allocated buffer
 * @profile: Container for adreno profiler information
 * @dispatcher: Container for adreno GPU dispatcher
 * @pwron_fixup: Command buffer to run a post-power collapse shader workaround
 * @pwron_fixup_dwords: Number of dwords in the command buffer
 * @pwr_on_work: Work struct for turning on the GPU
 * @busy_data: Struct holding GPU VBIF busy stats
 * @ram_cycles_lo: Number of DDR clock cycles for the monitor session (Only
 * DDR channel 0 read cycles in case of GBIF)
 * @ram_cycles_lo_ch1_read: Number of DDR channel 1 Read clock cycles for
 * the monitor session
 * @ram_cycles_lo_ch0_write: Number of DDR channel 0 Write clock cycles for
 * the monitor session
 * @ram_cycles_lo_ch1_write: Number of DDR channel 0 Write clock cycles for
 * the monitor session
 * @starved_ram_lo: Number of cycles VBIF/GBIF is stalled by DDR (Only channel 0
 * stall cycles in case of GBIF)
 * @starved_ram_lo_ch1: Number of cycles GBIF is stalled by DDR channel 1
 * @perfctr_pwr_lo: GPU busy cycles
 * @perfctr_ifpc_lo: IFPC count
 * @halt: Atomic variable to check whether the GPU is currently halted
 * @pending_irq_refcnt: Atomic variable to keep track of running IRQ handlers
 * @ctx_d_debugfs: Context debugfs node
 * @pwrctrl_flag: Flag to hold adreno specific power attributes
 * @profile_buffer: Memdesc holding the drawobj profiling buffer
 * @profile_index: Index to store the start/stop ticks in the profiling
 * buffer
 * @pwrup_reglist: Memdesc holding the power up register list
 * which is used by CP during preemption and IFPC
 * @sp_local_gpuaddr: Base GPU virtual address for SP local memory
 * @sp_pvt_gpuaddr: Base GPU virtual address for SP private memory
 * @lm_fw: The LM firmware handle
 * @lm_sequence: Pointer to the start of the register write sequence for LM
 * @lm_size: The dword size of the LM sequence
 * @lm_limit: limiting value for LM
 * @lm_threshold_count: register value for counter for lm threshold breakin
 * @lm_threshold_cross: number of current peaks exceeding threshold
 * @ifpc_count: Number of times the GPU went into IFPC
 * @speed_bin: Indicate which power level set to use
 * @csdev: Pointer to a coresight device (if applicable)
 * @gpmu_throttle_counters - counteers for number of throttled clocks
 * @irq_storm_work: Worker to handle possible interrupt storms
 * @active_list: List to track active contexts
 * @active_list_lock: Lock to protect active_list
 * @gpu_llc_slice: GPU system cache slice descriptor
 * @gpu_llc_slice_enable: To enable the GPU system cache slice or not
 * @gpuhtw_llc_slice: GPU pagetables system cache slice descriptor
 * @gpuhtw_llc_slice_enable: To enable the GPUHTW system cache slice or not
 * @zap_loaded: Used to track if zap was successfully loaded or not
 * @soc_hw_rev: Indicate which SOC hardware revision to use
 * @gaming_bin: Indicate whether part is a gaming SKU or not
 */
struct adreno_device {
	struct kgsl_device dev;    /* Must be first field in this struct */
	unsigned long priv;
	unsigned int chipid;
	unsigned long gmem_base;
	unsigned long gmem_size;
<<<<<<< HEAD
=======
	unsigned long uche_gmem_base;
>>>>>>> 0ec737cc
	unsigned long qdss_gfx_base;
	unsigned long qdss_gfx_len;
	void __iomem *qdss_gfx_virt;
	unsigned long cx_dbgc_base;
	unsigned int cx_dbgc_len;
	void __iomem *cx_dbgc_virt;
	unsigned int cx_misc_len;
	void __iomem *cx_misc_virt;
	const struct adreno_gpu_core *gpucore;
	struct adreno_firmware fw[2];
	size_t gpmu_cmds_size;
	unsigned int *gpmu_cmds;
	struct adreno_ringbuffer ringbuffers[KGSL_PRIORITY_MAX_RB_LEVELS];
	int num_ringbuffers;
	struct adreno_ringbuffer *cur_rb;
	struct adreno_ringbuffer *next_rb;
	struct adreno_ringbuffer *prev_rb;
	unsigned int fast_hang_detect;
	unsigned long ft_policy;
	unsigned int long_ib_detect;
	unsigned long ft_pf_policy;
	struct ocmem_buf *ocmem_hdl;
	struct adreno_profile profile;
	struct adreno_dispatcher dispatcher;
	struct kgsl_memdesc pwron_fixup;
	unsigned int pwron_fixup_dwords;
	struct work_struct pwr_on_work;
	struct adreno_busy_data busy_data;
	unsigned int ram_cycles_lo;
	unsigned int ram_cycles_lo_ch1_read;
	unsigned int ram_cycles_lo_ch0_write;
	unsigned int ram_cycles_lo_ch1_write;
	unsigned int starved_ram_lo;
	unsigned int starved_ram_lo_ch1;
	unsigned int perfctr_pwr_lo;
	unsigned int perfctr_ifpc_lo;
	atomic_t halt;
	atomic_t pending_irq_refcnt;
	struct dentry *ctx_d_debugfs;
	unsigned long pwrctrl_flag;

	struct kgsl_memdesc profile_buffer;
	unsigned int profile_index;
	struct kgsl_memdesc pwrup_reglist;
	uint64_t sp_local_gpuaddr;
	uint64_t sp_pvt_gpuaddr;
	const struct firmware *lm_fw;
	uint32_t *lm_sequence;
	uint32_t lm_size;
	struct adreno_preemption preempt;
	struct work_struct gpmu_work;
	uint32_t lm_leakage;
	uint32_t lm_limit;
	uint32_t lm_threshold_count;
	uint32_t lm_threshold_cross;
	uint32_t ifpc_count;

	unsigned int speed_bin;
	unsigned int quirks;

	struct coresight_device *csdev[GPU_CORESIGHT_MAX];
	uint32_t gpmu_throttle_counters[ADRENO_GPMU_THROTTLE_COUNTERS];
	struct work_struct irq_storm_work;

	struct list_head active_list;
	spinlock_t active_list_lock;

	void *gpu_llc_slice;
	bool gpu_llc_slice_enable;
	void *gpuhtw_llc_slice;
	bool gpuhtw_llc_slice_enable;
	void *zap_handle_ptr;
	unsigned int soc_hw_rev;
	bool gaming_bin;
};

/**
 * enum adreno_device_flags - Private flags for the adreno_device
 * @ADRENO_DEVICE_PWRON - Set during init after a power collapse
 * @ADRENO_DEVICE_PWRON_FIXUP - Set if the target requires the shader fixup
 * after power collapse
 * @ADRENO_DEVICE_CORESIGHT - Set if the coresight (trace bus) registers should
 * be restored after power collapse
 * @ADRENO_DEVICE_HANG_INTR - Set if the hang interrupt should be enabled for
 * this target
 * @ADRENO_DEVICE_STARTED - Set if the device start sequence is in progress
 * @ADRENO_DEVICE_FAULT - Set if the device is currently in fault (and shouldn't
 * send any more commands to the ringbuffer)
 * @ADRENO_DEVICE_DRAWOBJ_PROFILE - Set if the device supports drawobj
 * profiling via the ALWAYSON counter
 * @ADRENO_DEVICE_PREEMPTION - Turn on/off preemption
 * @ADRENO_DEVICE_SOFT_FAULT_DETECT - Set if soft fault detect is enabled
 * @ADRENO_DEVICE_GPMU_INITIALIZED - Set if GPMU firmware initialization succeed
 * @ADRENO_DEVICE_ISDB_ENABLED - Set if the Integrated Shader DeBugger is
 * attached and enabled
 * @ADRENO_DEVICE_CACHE_FLUSH_TS_SUSPENDED - Set if a CACHE_FLUSH_TS irq storm
 * is in progress
 * @ADRENO_DEVICE_HARD_RESET - Set if soft reset fails and hard reset is needed
 */
enum adreno_device_flags {
	ADRENO_DEVICE_PWRON = 0,
	ADRENO_DEVICE_PWRON_FIXUP = 1,
	ADRENO_DEVICE_INITIALIZED = 2,
	ADRENO_DEVICE_CORESIGHT = 3,
	ADRENO_DEVICE_HANG_INTR = 4,
	ADRENO_DEVICE_STARTED = 5,
	ADRENO_DEVICE_FAULT = 6,
	ADRENO_DEVICE_DRAWOBJ_PROFILE = 7,
	ADRENO_DEVICE_GPU_REGULATOR_ENABLED = 8,
	ADRENO_DEVICE_PREEMPTION = 9,
	ADRENO_DEVICE_SOFT_FAULT_DETECT = 10,
	ADRENO_DEVICE_GPMU_INITIALIZED = 11,
	ADRENO_DEVICE_ISDB_ENABLED = 12,
	ADRENO_DEVICE_CACHE_FLUSH_TS_SUSPENDED = 13,
	ADRENO_DEVICE_HARD_RESET = 14,
	ADRENO_DEVICE_CORESIGHT_CX = 16,
};

/**
 * struct adreno_drawobj_profile_entry - a single drawobj entry in the
 * kernel profiling buffer
 * @started: Number of GPU ticks at start of the drawobj
 * @retired: Number of GPU ticks at the end of the drawobj
 */
struct adreno_drawobj_profile_entry {
	uint64_t started;
	uint64_t retired;
};

#define ADRENO_DRAWOBJ_PROFILE_COUNT \
	(PAGE_SIZE / sizeof(struct adreno_drawobj_profile_entry))

#define ADRENO_DRAWOBJ_PROFILE_OFFSET(_index, _member) \
	 ((_index) * sizeof(struct adreno_drawobj_profile_entry) \
	  + offsetof(struct adreno_drawobj_profile_entry, _member))


/**
 * adreno_regs: List of registers that are used in kgsl driver for all
 * 3D devices. Each device type has different offset value for the same
 * register, so an array of register offsets are declared for every device
 * and are indexed by the enumeration values defined in this enum
 */
enum adreno_regs {
	ADRENO_REG_CP_ME_RAM_WADDR,
	ADRENO_REG_CP_ME_RAM_DATA,
	ADRENO_REG_CP_PFP_UCODE_DATA,
	ADRENO_REG_CP_PFP_UCODE_ADDR,
	ADRENO_REG_CP_WFI_PEND_CTR,
	ADRENO_REG_CP_RB_BASE,
	ADRENO_REG_CP_RB_BASE_HI,
	ADRENO_REG_CP_RB_RPTR_ADDR_LO,
	ADRENO_REG_CP_RB_RPTR_ADDR_HI,
	ADRENO_REG_CP_RB_RPTR,
	ADRENO_REG_CP_RB_WPTR,
	ADRENO_REG_CP_CNTL,
	ADRENO_REG_CP_ME_CNTL,
	ADRENO_REG_CP_RB_CNTL,
	ADRENO_REG_CP_IB1_BASE,
	ADRENO_REG_CP_IB1_BASE_HI,
	ADRENO_REG_CP_IB1_BUFSZ,
	ADRENO_REG_CP_IB2_BASE,
	ADRENO_REG_CP_IB2_BASE_HI,
	ADRENO_REG_CP_IB2_BUFSZ,
	ADRENO_REG_CP_TIMESTAMP,
	ADRENO_REG_CP_SCRATCH_REG6,
	ADRENO_REG_CP_SCRATCH_REG7,
	ADRENO_REG_CP_ME_RAM_RADDR,
	ADRENO_REG_CP_ROQ_ADDR,
	ADRENO_REG_CP_ROQ_DATA,
	ADRENO_REG_CP_MERCIU_ADDR,
	ADRENO_REG_CP_MERCIU_DATA,
	ADRENO_REG_CP_MERCIU_DATA2,
	ADRENO_REG_CP_MEQ_ADDR,
	ADRENO_REG_CP_MEQ_DATA,
	ADRENO_REG_CP_HW_FAULT,
	ADRENO_REG_CP_PROTECT_STATUS,
	ADRENO_REG_CP_PREEMPT,
	ADRENO_REG_CP_PREEMPT_DEBUG,
	ADRENO_REG_CP_PREEMPT_DISABLE,
	ADRENO_REG_CP_PROTECT_REG_0,
	ADRENO_REG_CP_CONTEXT_SWITCH_SMMU_INFO_LO,
	ADRENO_REG_CP_CONTEXT_SWITCH_SMMU_INFO_HI,
	ADRENO_REG_CP_CONTEXT_SWITCH_PRIV_NON_SECURE_RESTORE_ADDR_LO,
	ADRENO_REG_CP_CONTEXT_SWITCH_PRIV_NON_SECURE_RESTORE_ADDR_HI,
	ADRENO_REG_CP_CONTEXT_SWITCH_PRIV_SECURE_RESTORE_ADDR_LO,
	ADRENO_REG_CP_CONTEXT_SWITCH_PRIV_SECURE_RESTORE_ADDR_HI,
	ADRENO_REG_CP_CONTEXT_SWITCH_NON_PRIV_RESTORE_ADDR_LO,
	ADRENO_REG_CP_CONTEXT_SWITCH_NON_PRIV_RESTORE_ADDR_HI,
	ADRENO_REG_CP_PREEMPT_LEVEL_STATUS,
	ADRENO_REG_RBBM_STATUS,
	ADRENO_REG_RBBM_STATUS3,
	ADRENO_REG_RBBM_PERFCTR_CTL,
	ADRENO_REG_RBBM_PERFCTR_LOAD_CMD0,
	ADRENO_REG_RBBM_PERFCTR_LOAD_CMD1,
	ADRENO_REG_RBBM_PERFCTR_LOAD_CMD2,
	ADRENO_REG_RBBM_PERFCTR_LOAD_CMD3,
	ADRENO_REG_RBBM_PERFCTR_PWR_1_LO,
	ADRENO_REG_RBBM_INT_0_MASK,
	ADRENO_REG_RBBM_INT_0_STATUS,
	ADRENO_REG_RBBM_PM_OVERRIDE2,
	ADRENO_REG_RBBM_INT_CLEAR_CMD,
	ADRENO_REG_RBBM_SW_RESET_CMD,
	ADRENO_REG_RBBM_BLOCK_SW_RESET_CMD,
	ADRENO_REG_RBBM_BLOCK_SW_RESET_CMD2,
	ADRENO_REG_RBBM_CLOCK_CTL,
	ADRENO_REG_VPC_DEBUG_RAM_SEL,
	ADRENO_REG_VPC_DEBUG_RAM_READ,
	ADRENO_REG_PA_SC_AA_CONFIG,
	ADRENO_REG_SQ_GPR_MANAGEMENT,
	ADRENO_REG_SQ_INST_STORE_MANAGEMENT,
	ADRENO_REG_TP0_CHICKEN,
	ADRENO_REG_RBBM_RBBM_CTL,
	ADRENO_REG_UCHE_INVALIDATE0,
	ADRENO_REG_UCHE_INVALIDATE1,
	ADRENO_REG_RBBM_PERFCTR_RBBM_0_LO,
	ADRENO_REG_RBBM_PERFCTR_RBBM_0_HI,
	ADRENO_REG_RBBM_PERFCTR_LOAD_VALUE_LO,
	ADRENO_REG_RBBM_PERFCTR_LOAD_VALUE_HI,
	ADRENO_REG_RBBM_SECVID_TRUST_CONTROL,
	ADRENO_REG_RBBM_ALWAYSON_COUNTER_LO,
	ADRENO_REG_RBBM_ALWAYSON_COUNTER_HI,
	ADRENO_REG_RBBM_SECVID_TRUST_CONFIG,
	ADRENO_REG_RBBM_SECVID_TSB_CONTROL,
	ADRENO_REG_RBBM_SECVID_TSB_TRUSTED_BASE,
	ADRENO_REG_RBBM_SECVID_TSB_TRUSTED_BASE_HI,
	ADRENO_REG_RBBM_SECVID_TSB_TRUSTED_SIZE,
	ADRENO_REG_RBBM_GPR0_CNTL,
	ADRENO_REG_RBBM_GBIF_HALT,
	ADRENO_REG_RBBM_GBIF_HALT_ACK,
	ADRENO_REG_RBBM_VBIF_GX_RESET_STATUS,
	ADRENO_REG_VBIF_XIN_HALT_CTRL0,
	ADRENO_REG_VBIF_XIN_HALT_CTRL1,
	ADRENO_REG_VBIF_VERSION,
	ADRENO_REG_GBIF_HALT,
	ADRENO_REG_GBIF_HALT_ACK,
	ADRENO_REG_GMU_AO_AHB_FENCE_CTRL,
	ADRENO_REG_GMU_AO_INTERRUPT_EN,
	ADRENO_REG_GMU_AO_HOST_INTERRUPT_CLR,
	ADRENO_REG_GMU_AO_HOST_INTERRUPT_STATUS,
	ADRENO_REG_GMU_AO_HOST_INTERRUPT_MASK,
	ADRENO_REG_GMU_PWR_COL_KEEPALIVE,
	ADRENO_REG_GMU_AHB_FENCE_STATUS,
	ADRENO_REG_GMU_RPMH_POWER_STATE,
	ADRENO_REG_GMU_HFI_CTRL_STATUS,
	ADRENO_REG_GMU_HFI_VERSION_INFO,
	ADRENO_REG_GMU_HFI_SFR_ADDR,
	ADRENO_REG_GMU_GMU2HOST_INTR_CLR,
	ADRENO_REG_GMU_GMU2HOST_INTR_INFO,
	ADRENO_REG_GMU_GMU2HOST_INTR_MASK,
	ADRENO_REG_GMU_HOST2GMU_INTR_SET,
	ADRENO_REG_GMU_HOST2GMU_INTR_CLR,
	ADRENO_REG_GMU_HOST2GMU_INTR_RAW_INFO,
	ADRENO_REG_GMU_NMI_CONTROL_STATUS,
	ADRENO_REG_GMU_CM3_CFG,
	ADRENO_REG_GMU_RBBM_INT_UNMASKED_STATUS,
	ADRENO_REG_GPMU_POWER_COUNTER_ENABLE,
	ADRENO_REG_REGISTER_MAX,
};

enum adreno_int_bits {
	ADRENO_INT_RBBM_AHB_ERROR,
	ADRENO_INT_BITS_MAX,
};

/**
 * adreno_reg_offsets: Holds array of register offsets
 * @offsets: Offset array of size defined by enum adreno_regs
 * @offset_0: This is the index of the register in offset array whose value
 * is 0. 0 is a valid register offset and during initialization of the
 * offset array we need to know if an offset value is correctly defined to 0
 */
struct adreno_reg_offsets {
	unsigned int *const offsets;
	enum adreno_regs offset_0;
};

#define ADRENO_REG_UNUSED	0xFFFFFFFF
#define ADRENO_REG_SKIP	0xFFFFFFFE
#define ADRENO_REG_DEFINE(_offset, _reg) [_offset] = _reg
#define ADRENO_INT_DEFINE(_offset, _val) ADRENO_REG_DEFINE(_offset, _val)

/*
 * struct adreno_vbif_data - Describes vbif register value pair
 * @reg: Offset to vbif register
 * @val: The value that should be programmed in the register at reg
 */
struct adreno_vbif_data {
	unsigned int reg;
	unsigned int val;
};

/*
 * struct adreno_vbif_platform - Holds an array of vbif reg value pairs
 * for a particular core
 * @devfunc: Pointer to platform/core identification function
 * @vbif: Array of reg value pairs for vbif registers
 */
struct adreno_vbif_platform {
	int (*devfunc)(struct adreno_device *);
	const struct adreno_vbif_data *vbif;
};

/*
 * struct adreno_vbif_snapshot_registers - Holds an array of vbif registers
 * listed for snapshot dump for a particular core
 * @version: vbif version
 * @mask: vbif revision mask
 * @registers: vbif registers listed for snapshot dump
 * @count: count of vbif registers listed for snapshot
 */
struct adreno_vbif_snapshot_registers {
	const unsigned int version;
	const unsigned int mask;
	const unsigned int *registers;
	const int count;
};

/**
 * struct adreno_coresight_register - Definition for a coresight (tracebus)
 * debug register
 * @offset: Offset of the debug register in the KGSL mmio region
 * @initial: Default value to write when coresight is enabled
 * @value: Current shadow value of the register (to be reprogrammed after power
 * collapse)
 */
struct adreno_coresight_register {
	unsigned int offset;
	unsigned int initial;
	unsigned int value;
};

struct adreno_coresight_attr {
	struct device_attribute attr;
	struct adreno_coresight_register *reg;
};

ssize_t adreno_coresight_show_register(struct device *device,
		struct device_attribute *attr, char *buf);

ssize_t adreno_coresight_store_register(struct device *dev,
		struct device_attribute *attr, const char *buf, size_t size);

#define ADRENO_CORESIGHT_ATTR(_attrname, _reg) \
	struct adreno_coresight_attr coresight_attr_##_attrname  = { \
		__ATTR(_attrname, 0644, \
		adreno_coresight_show_register, \
		adreno_coresight_store_register), \
		(_reg), }

/**
 * struct adreno_coresight - GPU specific coresight definition
 * @registers: Array of GPU specific registers to configure trace bus output
 * @count: Number of registers in the array
 * @groups: Pointer to an attribute list of control files
 * @atid: The unique ATID value of the coresight device
 * @read: a function pointer to the appropriate register read function for this
 * device
 * @write: a function pointer to the appropriate register write function for
 * this device
 */
struct adreno_coresight {
	struct adreno_coresight_register *registers;
	unsigned int count;
	const struct attribute_group **groups;
	unsigned int atid;
	void (*read)(struct kgsl_device *device,
		unsigned int offsetwords, unsigned int *value);
	void (*write)(struct kgsl_device *device,
		unsigned int offsetwords, unsigned int value);
};


struct adreno_irq_funcs {
	void (*func)(struct adreno_device *, int);
};
#define ADRENO_IRQ_CALLBACK(_c) { .func = _c }

struct adreno_irq {
	unsigned int mask;
	struct adreno_irq_funcs *funcs;
};

/*
 * struct adreno_debugbus_block - Holds info about debug buses of a chip
 * @block_id: Bus identifier
 * @dwords: Number of dwords of data that this block holds
 */
struct adreno_debugbus_block {
	unsigned int block_id;
	unsigned int dwords;
};

/*
 * struct adreno_snapshot_section_sizes - Structure holding the size of
 * different sections dumped during device snapshot
 * @cp_pfp: CP PFP data section size
 * @cp_me: CP ME data section size
 * @vpc_mem: VPC memory section size
 * @cp_meq: CP MEQ size
 * @shader_mem: Size of shader memory of 1 shader section
 * @cp_merciu: CP MERCIU size
 * @roq: ROQ size
 */
struct adreno_snapshot_sizes {
	int cp_pfp;
	int cp_me;
	int vpc_mem;
	int cp_meq;
	int shader_mem;
	int cp_merciu;
	int roq;
};

/*
 * struct adreno_snapshot_data - Holds data used in snapshot
 * @sect_sizes: Has sections sizes
 */
struct adreno_snapshot_data {
	struct adreno_snapshot_sizes *sect_sizes;
};

enum adreno_cp_marker_type {
	IFPC_DISABLE,
	IFPC_ENABLE,
	IB1LIST_START,
	IB1LIST_END,
};

struct adreno_gpudev {
	/*
	 * These registers are in a different location on different devices,
	 * so define them in the structure and use them as variables.
	 */
	const struct adreno_reg_offsets *reg_offsets;
	unsigned int *const int_bits;
	const struct adreno_ft_perf_counters *ft_perf_counters;
	unsigned int ft_perf_counters_count;

	struct adreno_perfcounters *perfcounters;
	const struct adreno_invalid_countables *invalid_countables;
	struct adreno_snapshot_data *snapshot_data;

	struct adreno_coresight *coresight[GPU_CORESIGHT_MAX];

	struct adreno_irq *irq;
	int num_prio_levels;
	unsigned int vbif_xin_halt_ctrl0_mask;
	unsigned int gbif_client_halt_mask;
	unsigned int gbif_arb_halt_mask;
	unsigned int gbif_gx_halt_mask;
	/* GPU specific function hooks */
	void (*irq_trace)(struct adreno_device *, unsigned int status);
	void (*snapshot)(struct adreno_device *, struct kgsl_snapshot *);
	void (*platform_setup)(struct adreno_device *);
	void (*init)(struct adreno_device *);
	void (*remove)(struct adreno_device *);
	int (*rb_start)(struct adreno_device *, unsigned int start_type);
	int (*microcode_read)(struct adreno_device *);
	void (*perfcounter_init)(struct adreno_device *);
	void (*perfcounter_close)(struct adreno_device *);
	void (*start)(struct adreno_device *);
	bool (*is_sptp_idle)(struct adreno_device *);
	int (*regulator_enable)(struct adreno_device *);
	void (*regulator_disable)(struct adreno_device *);
	void (*pwrlevel_change_settings)(struct adreno_device *,
				unsigned int prelevel, unsigned int postlevel,
				bool post);
	int64_t (*read_throttling_counters)(struct adreno_device *);
	void (*count_throttles)(struct adreno_device *, uint64_t adj);
	int (*enable_pwr_counters)(struct adreno_device *,
				unsigned int counter);
	unsigned int (*preemption_pre_ibsubmit)(
				struct adreno_device *adreno_dev,
				struct adreno_ringbuffer *rb,
				unsigned int *cmds,
				struct kgsl_context *context);
	int (*preemption_yield_enable)(unsigned int *);
	unsigned int (*set_marker)(unsigned int *cmds,
				enum adreno_cp_marker_type type);
	unsigned int (*preemption_post_ibsubmit)(
				struct adreno_device *adreno_dev,
				unsigned int *cmds);
	int (*preemption_init)(struct adreno_device *);
	void (*preemption_close)(struct adreno_device *);
	void (*preemption_schedule)(struct adreno_device *);
	int (*preemption_context_init)(struct kgsl_context *);
	void (*preemption_context_destroy)(struct kgsl_context *);
	void (*enable_64bit)(struct adreno_device *);
	void (*clk_set_options)(struct adreno_device *,
				const char *, struct clk *, bool on);
	void (*llc_configure_gpu_scid)(struct adreno_device *adreno_dev);
	void (*llc_configure_gpuhtw_scid)(struct adreno_device *adreno_dev);
	void (*llc_enable_overrides)(struct adreno_device *adreno_dev);
	void (*pre_reset)(struct adreno_device *);
	void (*gpu_keepalive)(struct adreno_device *adreno_dev,
			bool state);
	bool (*hw_isidle)(struct adreno_device *);
	const char *(*iommu_fault_block)(struct kgsl_device *device,
				unsigned int fsynr1);
	int (*reset)(struct kgsl_device *, int fault);
	int (*soft_reset)(struct adreno_device *);
	bool (*sptprac_is_on)(struct adreno_device *);
	unsigned int (*ccu_invalidate)(struct adreno_device *adreno_dev,
				unsigned int *cmds);
	int (*perfcounter_update)(struct adreno_device *adreno_dev,
				struct adreno_perfcount_register *reg,
				bool update_reg);
	size_t (*snapshot_preemption)(struct kgsl_device *, u8 *,
				 size_t, void *);
	void (*zap_shader_unload)(struct adreno_device *);
	int (*secure_pt_hibernate)(struct adreno_device *);
	int (*secure_pt_restore)(struct adreno_device *);
};

/**
 * enum kgsl_ft_policy_bits - KGSL fault tolerance policy bits
 * @KGSL_FT_OFF: Disable fault detection (not used)
 * @KGSL_FT_REPLAY: Replay the faulting command
 * @KGSL_FT_SKIPIB: Skip the faulting indirect buffer
 * @KGSL_FT_SKIPFRAME: Skip the frame containing the faulting IB
 * @KGSL_FT_DISABLE: Tells the dispatcher to disable FT for the command obj
 * @KGSL_FT_TEMP_DISABLE: Disables FT for all commands
 * @KGSL_FT_THROTTLE: Disable the context if it faults too often
 * @KGSL_FT_SKIPCMD: Skip the command containing the faulting IB
 */
enum kgsl_ft_policy_bits {
	KGSL_FT_OFF = 0,
	KGSL_FT_REPLAY = 1,
	KGSL_FT_SKIPIB = 2,
	KGSL_FT_SKIPFRAME = 3,
	KGSL_FT_DISABLE = 4,
	KGSL_FT_TEMP_DISABLE = 5,
	KGSL_FT_THROTTLE = 6,
	KGSL_FT_SKIPCMD = 7,
	/* KGSL_FT_MAX_BITS is used to calculate the mask */
	KGSL_FT_MAX_BITS,
	/* Internal bits - set during GFT */
	/* Skip the PM dump on replayed command obj's */
	KGSL_FT_SKIP_PMDUMP = 31,
};

#define KGSL_FT_POLICY_MASK GENMASK(KGSL_FT_MAX_BITS - 1, 0)

#define  KGSL_FT_DEFAULT_POLICY \
	(BIT(KGSL_FT_REPLAY) | \
	 BIT(KGSL_FT_SKIPCMD) | \
	 BIT(KGSL_FT_THROTTLE))

#define ADRENO_FT_TYPES \
	{ BIT(KGSL_FT_OFF), "off" }, \
	{ BIT(KGSL_FT_REPLAY), "replay" }, \
	{ BIT(KGSL_FT_SKIPIB), "skipib" }, \
	{ BIT(KGSL_FT_SKIPFRAME), "skipframe" }, \
	{ BIT(KGSL_FT_DISABLE), "disable" }, \
	{ BIT(KGSL_FT_TEMP_DISABLE), "temp" }, \
	{ BIT(KGSL_FT_THROTTLE), "throttle"}, \
	{ BIT(KGSL_FT_SKIPCMD), "skipcmd" }

/**
 * enum kgsl_ft_pagefault_policy_bits - KGSL pagefault policy bits
 * @KGSL_FT_PAGEFAULT_INT_ENABLE: No longer used, but retained for compatibility
 * @KGSL_FT_PAGEFAULT_GPUHALT_ENABLE: enable GPU halt on pagefaults
 * @KGSL_FT_PAGEFAULT_LOG_ONE_PER_PAGE: log one pagefault per page
 * @KGSL_FT_PAGEFAULT_LOG_ONE_PER_INT: log one pagefault per interrupt
 */
enum {
	KGSL_FT_PAGEFAULT_INT_ENABLE = 0,
	KGSL_FT_PAGEFAULT_GPUHALT_ENABLE = 1,
	KGSL_FT_PAGEFAULT_LOG_ONE_PER_PAGE = 2,
	KGSL_FT_PAGEFAULT_LOG_ONE_PER_INT = 3,
	/* KGSL_FT_PAGEFAULT_MAX_BITS is used to calculate the mask */
	KGSL_FT_PAGEFAULT_MAX_BITS,
};

#define KGSL_FT_PAGEFAULT_MASK GENMASK(KGSL_FT_PAGEFAULT_MAX_BITS - 1, 0)

#define KGSL_FT_PAGEFAULT_DEFAULT_POLICY 0

#define FOR_EACH_RINGBUFFER(_dev, _rb, _i)			\
	for ((_i) = 0, (_rb) = &((_dev)->ringbuffers[0]);	\
		(_i) < (_dev)->num_ringbuffers;			\
		(_i)++, (_rb)++)

struct adreno_ft_perf_counters {
	unsigned int counter;
	unsigned int countable;
};

extern unsigned int *adreno_ft_regs;
extern unsigned int adreno_ft_regs_num;
extern unsigned int *adreno_ft_regs_val;

extern struct adreno_gpudev adreno_a3xx_gpudev;
extern struct adreno_gpudev adreno_a4xx_gpudev;
extern struct adreno_gpudev adreno_a5xx_gpudev;
extern struct adreno_gpudev adreno_a6xx_gpudev;

extern int adreno_wake_nice;

int adreno_start(struct kgsl_device *device, int priority);
int adreno_soft_reset(struct kgsl_device *device);
long adreno_ioctl(struct kgsl_device_private *dev_priv,
		unsigned int cmd, unsigned long arg);

long adreno_ioctl_helper(struct kgsl_device_private *dev_priv,
		unsigned int cmd, unsigned long arg,
		const struct kgsl_ioctl *cmds, int len);

int a5xx_critical_packet_submit(struct adreno_device *adreno_dev,
		struct adreno_ringbuffer *rb);
int adreno_set_unsecured_mode(struct adreno_device *adreno_dev,
		struct adreno_ringbuffer *rb);
void adreno_spin_idle_debug(struct adreno_device *adreno_dev, const char *str);
int adreno_spin_idle(struct adreno_device *device, unsigned int timeout);
int adreno_idle(struct kgsl_device *device);
bool adreno_isidle(struct kgsl_device *device);

int adreno_set_constraint(struct kgsl_device *device,
				struct kgsl_context *context,
				struct kgsl_device_constraint *constraint);

void adreno_shadermem_regread(struct kgsl_device *device,
						unsigned int offsetwords,
						unsigned int *value);

void adreno_snapshot(struct kgsl_device *device,
		struct kgsl_snapshot *snapshot,
		struct kgsl_context *context);

int adreno_reset(struct kgsl_device *device, int fault);

void adreno_fault_skipcmd_detached(struct adreno_device *adreno_dev,
					 struct adreno_context *drawctxt,
					 struct kgsl_drawobj *drawobj);

int adreno_coresight_init(struct adreno_device *adreno_dev);

void adreno_coresight_start(struct adreno_device *adreno_dev);
void adreno_coresight_stop(struct adreno_device *adreno_dev);

void adreno_coresight_remove(struct adreno_device *adreno_dev);

bool adreno_hw_isidle(struct adreno_device *adreno_dev);

void adreno_fault_detect_start(struct adreno_device *adreno_dev);
void adreno_fault_detect_stop(struct adreno_device *adreno_dev);

void adreno_hang_int_callback(struct adreno_device *adreno_dev, int bit);
void adreno_cp_callback(struct adreno_device *adreno_dev, int bit);

int adreno_sysfs_init(struct adreno_device *adreno_dev);
void adreno_sysfs_close(struct adreno_device *adreno_dev);

void adreno_irqctrl(struct adreno_device *adreno_dev, int state);

long adreno_ioctl_perfcounter_get(struct kgsl_device_private *dev_priv,
	unsigned int cmd, void *data);

long adreno_ioctl_perfcounter_put(struct kgsl_device_private *dev_priv,
	unsigned int cmd, void *data);

int adreno_efuse_map(struct adreno_device *adreno_dev);
int adreno_efuse_read_u32(struct adreno_device *adreno_dev, unsigned int offset,
		unsigned int *val);
void adreno_efuse_unmap(struct adreno_device *adreno_dev);

bool adreno_is_cx_dbgc_register(struct kgsl_device *device,
		unsigned int offset);
void adreno_cx_dbgc_regread(struct kgsl_device *adreno_device,
		unsigned int offsetwords, unsigned int *value);
void adreno_cx_dbgc_regwrite(struct kgsl_device *device,
		unsigned int offsetwords, unsigned int value);
void adreno_cx_misc_regread(struct adreno_device *adreno_dev,
		unsigned int offsetwords, unsigned int *value);
void adreno_cx_misc_regwrite(struct adreno_device *adreno_dev,
		unsigned int offsetwords, unsigned int value);
void adreno_cx_misc_regrmw(struct adreno_device *adreno_dev,
		unsigned int offsetwords,
		unsigned int mask, unsigned int bits);


#define ADRENO_TARGET(_name, _id) \
static inline int adreno_is_##_name(struct adreno_device *adreno_dev) \
{ \
	return (ADRENO_GPUREV(adreno_dev) == (_id)); \
}

static inline int adreno_is_a3xx(struct adreno_device *adreno_dev)
{
	return ((ADRENO_GPUREV(adreno_dev) >= 300) &&
		(ADRENO_GPUREV(adreno_dev) < 400));
}

ADRENO_TARGET(a304, ADRENO_REV_A304)
ADRENO_TARGET(a305, ADRENO_REV_A305)
ADRENO_TARGET(a305b, ADRENO_REV_A305B)
ADRENO_TARGET(a305c, ADRENO_REV_A305C)
ADRENO_TARGET(a306, ADRENO_REV_A306)
ADRENO_TARGET(a306a, ADRENO_REV_A306A)
ADRENO_TARGET(a310, ADRENO_REV_A310)
ADRENO_TARGET(a320, ADRENO_REV_A320)
ADRENO_TARGET(a330, ADRENO_REV_A330)

static inline int adreno_is_a330v2(struct adreno_device *adreno_dev)
{
	return ((ADRENO_GPUREV(adreno_dev) == ADRENO_REV_A330) &&
		(ADRENO_CHIPID_PATCH(adreno_dev->chipid) > 0));
}

static inline int adreno_is_a330v21(struct adreno_device *adreno_dev)
{
	return ((ADRENO_GPUREV(adreno_dev) == ADRENO_REV_A330) &&
		(ADRENO_CHIPID_PATCH(adreno_dev->chipid) > 0xF));
}

static inline int adreno_is_a4xx(struct adreno_device *adreno_dev)
{
	return ADRENO_GPUREV(adreno_dev) >= 400 &&
		ADRENO_GPUREV(adreno_dev) < 500;
}

ADRENO_TARGET(a405, ADRENO_REV_A405);

static inline int adreno_is_a405v2(struct adreno_device *adreno_dev)
{
	return (ADRENO_GPUREV(adreno_dev) == ADRENO_REV_A405) &&
		(ADRENO_CHIPID_PATCH(adreno_dev->chipid) == 0x10);
}

ADRENO_TARGET(a418, ADRENO_REV_A418)
ADRENO_TARGET(a420, ADRENO_REV_A420)
ADRENO_TARGET(a430, ADRENO_REV_A430)

static inline int adreno_is_a430v2(struct adreno_device *adreno_dev)
{
	return ((ADRENO_GPUREV(adreno_dev) == ADRENO_REV_A430) &&
		(ADRENO_CHIPID_PATCH(adreno_dev->chipid) == 1));
}

static inline int adreno_is_a5xx(struct adreno_device *adreno_dev)
{
	return ADRENO_GPUREV(adreno_dev) >= 500 &&
			ADRENO_GPUREV(adreno_dev) < 600;
}

ADRENO_TARGET(a505, ADRENO_REV_A505)
ADRENO_TARGET(a506, ADRENO_REV_A506)
ADRENO_TARGET(a508, ADRENO_REV_A508)
ADRENO_TARGET(a510, ADRENO_REV_A510)
ADRENO_TARGET(a512, ADRENO_REV_A512)
ADRENO_TARGET(a530, ADRENO_REV_A530)
ADRENO_TARGET(a540, ADRENO_REV_A540)

static inline int adreno_is_a530v1(struct adreno_device *adreno_dev)
{
	return (ADRENO_GPUREV(adreno_dev) == ADRENO_REV_A530) &&
		(ADRENO_CHIPID_PATCH(adreno_dev->chipid) == 0);
}

static inline int adreno_is_a530v2(struct adreno_device *adreno_dev)
{
	return (ADRENO_GPUREV(adreno_dev) == ADRENO_REV_A530) &&
		(ADRENO_CHIPID_PATCH(adreno_dev->chipid) == 1);
}

static inline int adreno_is_a530v3(struct adreno_device *adreno_dev)
{
	return (ADRENO_GPUREV(adreno_dev) == ADRENO_REV_A530) &&
		(ADRENO_CHIPID_PATCH(adreno_dev->chipid) == 2);
}

static inline int adreno_is_a505_or_a506(struct adreno_device *adreno_dev)
{
	return ADRENO_GPUREV(adreno_dev) >= 505 &&
			ADRENO_GPUREV(adreno_dev) <= 506;
}

static inline int adreno_is_a540v1(struct adreno_device *adreno_dev)
{
	return (ADRENO_GPUREV(adreno_dev) == ADRENO_REV_A540) &&
		(ADRENO_CHIPID_PATCH(adreno_dev->chipid) == 0);
}

static inline int adreno_is_a540v2(struct adreno_device *adreno_dev)
{
	return (ADRENO_GPUREV(adreno_dev) == ADRENO_REV_A540) &&
		(ADRENO_CHIPID_PATCH(adreno_dev->chipid) == 1);
}

static inline int adreno_is_a6xx(struct adreno_device *adreno_dev)
{
	return ADRENO_GPUREV(adreno_dev) >= 600 &&
			ADRENO_GPUREV(adreno_dev) < 700;
}

ADRENO_TARGET(a610, ADRENO_REV_A610)
ADRENO_TARGET(a612, ADRENO_REV_A612)
ADRENO_TARGET(a618, ADRENO_REV_A618)
ADRENO_TARGET(a630, ADRENO_REV_A630)
ADRENO_TARGET(a640, ADRENO_REV_A640)
ADRENO_TARGET(a680, ADRENO_REV_A680)

/*
 * All the derived chipsets from A615 needs to be added to this
 * list such as A616, A618 etc.
 */
static inline int adreno_is_a615_family(struct adreno_device *adreno_dev)
{
	unsigned int rev = ADRENO_GPUREV(adreno_dev);

	return (rev == ADRENO_REV_A615 || rev == ADRENO_REV_A616 ||
			rev == ADRENO_REV_A618);
}

static inline int adreno_is_a630v1(struct adreno_device *adreno_dev)
{
	return (ADRENO_GPUREV(adreno_dev) == ADRENO_REV_A630) &&
		(ADRENO_CHIPID_PATCH(adreno_dev->chipid) == 0);
}

static inline int adreno_is_a630v2(struct adreno_device *adreno_dev)
{
	return (ADRENO_GPUREV(adreno_dev) == ADRENO_REV_A630) &&
		(ADRENO_CHIPID_PATCH(adreno_dev->chipid) == 1);
}

static inline int adreno_is_a640v1(struct adreno_device *adreno_dev)
{
	return (ADRENO_GPUREV(adreno_dev) == ADRENO_REV_A640) &&
		(ADRENO_CHIPID_PATCH(adreno_dev->chipid) == 0);
}

static inline int adreno_is_a640v2(struct adreno_device *adreno_dev)
{
	return (ADRENO_GPUREV(adreno_dev) == ADRENO_REV_A640) &&
		(ADRENO_CHIPID_PATCH(adreno_dev->chipid) == 1);
}

static inline int adreno_is_a680v1(struct adreno_device *adreno_dev)
{
	return (ADRENO_GPUREV(adreno_dev) == ADRENO_REV_A680) &&
		(ADRENO_CHIPID_PATCH(adreno_dev->chipid) == 0);
}

static inline int adreno_is_a680v2(struct adreno_device *adreno_dev)
{
	return (ADRENO_GPUREV(adreno_dev) == ADRENO_REV_A680) &&
		(ADRENO_CHIPID_PATCH(adreno_dev->chipid) == 1);
}

/*
 * adreno_checkreg_off() - Checks the validity of a register enum
 * @adreno_dev:		Pointer to adreno device
 * @offset_name:	The register enum that is checked
 */
static inline bool adreno_checkreg_off(struct adreno_device *adreno_dev,
					enum adreno_regs offset_name)
{
	struct adreno_gpudev *gpudev = ADRENO_GPU_DEVICE(adreno_dev);

	if (offset_name >= ADRENO_REG_REGISTER_MAX ||
		gpudev->reg_offsets->offsets[offset_name] == ADRENO_REG_UNUSED)
		return false;

	/*
	 * GPU register programming is kept common as much as possible
	 * across the cores, Use ADRENO_REG_SKIP when certain register
	 * programming needs to be skipped for certain GPU cores.
	 * Example: Certain registers on a5xx like IB1_BASE are 64 bit.
	 * Common programming programs 64bit register but upper 32 bits
	 * are skipped in a4xx and a3xx using ADRENO_REG_SKIP.
	 */
	if (gpudev->reg_offsets->offsets[offset_name] == ADRENO_REG_SKIP)
		return false;

	return true;
}

/*
 * adreno_readreg() - Read a register by getting its offset from the
 * offset array defined in gpudev node
 * @adreno_dev:		Pointer to the the adreno device
 * @offset_name:	The register enum that is to be read
 * @val:		Register value read is placed here
 */
static inline void adreno_readreg(struct adreno_device *adreno_dev,
				enum adreno_regs offset_name, unsigned int *val)
{
	struct adreno_gpudev *gpudev = ADRENO_GPU_DEVICE(adreno_dev);

	if (adreno_checkreg_off(adreno_dev, offset_name))
		kgsl_regread(KGSL_DEVICE(adreno_dev),
				gpudev->reg_offsets->offsets[offset_name], val);
	else
		*val = 0;
}

/*
 * adreno_writereg() - Write a register by getting its offset from the
 * offset array defined in gpudev node
 * @adreno_dev:		Pointer to the the adreno device
 * @offset_name:	The register enum that is to be written
 * @val:		Value to write
 */
static inline void adreno_writereg(struct adreno_device *adreno_dev,
				enum adreno_regs offset_name, unsigned int val)
{
	struct adreno_gpudev *gpudev = ADRENO_GPU_DEVICE(adreno_dev);

	if (adreno_checkreg_off(adreno_dev, offset_name))
		kgsl_regwrite(KGSL_DEVICE(adreno_dev),
				gpudev->reg_offsets->offsets[offset_name], val);
}

/*
 * adreno_getreg() - Returns the offset value of a register from the
 * register offset array in the gpudev node
 * @adreno_dev:		Pointer to the the adreno device
 * @offset_name:	The register enum whore offset is returned
 */
static inline unsigned int adreno_getreg(struct adreno_device *adreno_dev,
				enum adreno_regs offset_name)
{
	struct adreno_gpudev *gpudev = ADRENO_GPU_DEVICE(adreno_dev);

	if (!adreno_checkreg_off(adreno_dev, offset_name))
		return ADRENO_REG_REGISTER_MAX;
	return gpudev->reg_offsets->offsets[offset_name];
}

/*
 * adreno_read_gmureg() - Read a GMU register by getting its offset from the
 * offset array defined in gpudev node
 * @adreno_dev:		Pointer to the the adreno device
 * @offset_name:	The register enum that is to be read
 * @val:		Register value read is placed here
 */
static inline void adreno_read_gmureg(struct adreno_device *adreno_dev,
				enum adreno_regs offset_name, unsigned int *val)
{
	struct adreno_gpudev *gpudev = ADRENO_GPU_DEVICE(adreno_dev);

	if (adreno_checkreg_off(adreno_dev, offset_name))
		gmu_core_regread(KGSL_DEVICE(adreno_dev),
				gpudev->reg_offsets->offsets[offset_name], val);
	else
		*val = 0;
}

/*
 * adreno_write_gmureg() - Write a GMU register by getting its offset from the
 * offset array defined in gpudev node
 * @adreno_dev:		Pointer to the the adreno device
 * @offset_name:	The register enum that is to be written
 * @val:		Value to write
 */
static inline void adreno_write_gmureg(struct adreno_device *adreno_dev,
				enum adreno_regs offset_name, unsigned int val)
{
	struct adreno_gpudev *gpudev = ADRENO_GPU_DEVICE(adreno_dev);

	if (adreno_checkreg_off(adreno_dev, offset_name))
		gmu_core_regwrite(KGSL_DEVICE(adreno_dev),
				gpudev->reg_offsets->offsets[offset_name], val);
}

/*
 * adreno_get_int() - Returns the offset value of an interrupt bit from
 * the interrupt bit array in the gpudev node
 * @adreno_dev:		Pointer to the the adreno device
 * @bit_name:		The interrupt bit enum whose bit is returned
 */
static inline unsigned int adreno_get_int(struct adreno_device *adreno_dev,
				enum adreno_int_bits bit_name)
{
	struct adreno_gpudev *gpudev = ADRENO_GPU_DEVICE(adreno_dev);

	if (bit_name >= ADRENO_INT_BITS_MAX)
		return -ERANGE;

	return gpudev->int_bits[bit_name];
}

/**
 * adreno_gpu_fault() - Return the current state of the GPU
 * @adreno_dev: A pointer to the adreno_device to query
 *
 * Return 0 if there is no fault or positive with the last type of fault that
 * occurred
 */
static inline unsigned int adreno_gpu_fault(struct adreno_device *adreno_dev)
{
	/* make sure we're reading the latest value */
	smp_rmb();
	return atomic_read(&adreno_dev->dispatcher.fault);
}

/**
 * adreno_set_gpu_fault() - Set the current fault status of the GPU
 * @adreno_dev: A pointer to the adreno_device to set
 * @state: fault state to set
 *
 */
static inline void adreno_set_gpu_fault(struct adreno_device *adreno_dev,
	int state)
{
	/* only set the fault bit w/o overwriting other bits */
	atomic_add(state, &adreno_dev->dispatcher.fault);

	/* make sure other CPUs see the update */
	smp_wmb();
}

static inline bool adreno_gmu_gpu_fault(struct adreno_device *adreno_dev)
{
	return adreno_gpu_fault(adreno_dev) & ADRENO_GMU_FAULT;
}

/**
 * adreno_clear_gpu_fault() - Clear the GPU fault register
 * @adreno_dev: A pointer to an adreno_device structure
 *
 * Clear the GPU fault status for the adreno device
 */

static inline void adreno_clear_gpu_fault(struct adreno_device *adreno_dev)
{
	atomic_set(&adreno_dev->dispatcher.fault, 0);

	/* make sure other CPUs see the update */
	smp_wmb();
}

/**
 * adreno_gpu_halt() - Return the GPU halt refcount
 * @adreno_dev: A pointer to the adreno_device
 */
static inline int adreno_gpu_halt(struct adreno_device *adreno_dev)
{
	/* make sure we're reading the latest value */
	smp_rmb();
	return atomic_read(&adreno_dev->halt);
}


/**
 * adreno_clear_gpu_halt() - Clear the GPU halt refcount
 * @adreno_dev: A pointer to the adreno_device
 */
static inline void adreno_clear_gpu_halt(struct adreno_device *adreno_dev)
{
	atomic_set(&adreno_dev->halt, 0);

	/* make sure other CPUs see the update */
	smp_wmb();
}

/**
 * adreno_get_gpu_halt() - Increment GPU halt refcount
 * @adreno_dev: A pointer to the adreno_device
 */
static inline void adreno_get_gpu_halt(struct adreno_device *adreno_dev)
{
	atomic_inc(&adreno_dev->halt);
}

/**
 * adreno_put_gpu_halt() - Decrement GPU halt refcount
 * @adreno_dev: A pointer to the adreno_device
 */
static inline void adreno_put_gpu_halt(struct adreno_device *adreno_dev)
{
	/* Make sure the refcount is good */
	int ret = atomic_dec_if_positive(&adreno_dev->halt);

	WARN(ret < 0, "GPU halt refcount unbalanced\n");
}


/*
 * adreno_vbif_start() - Program VBIF registers, called in device start
 * @adreno_dev: Pointer to device whose vbif data is to be programmed
 * @vbif_platforms: list register value pair of vbif for a family
 * of adreno cores
 * @num_platforms: Number of platforms contained in vbif_platforms
 */
static inline void adreno_vbif_start(struct adreno_device *adreno_dev,
			const struct adreno_vbif_platform *vbif_platforms,
			int num_platforms)
{
	int i;
	const struct adreno_vbif_data *vbif = NULL;

	for (i = 0; i < num_platforms; i++) {
		if (vbif_platforms[i].devfunc(adreno_dev)) {
			vbif = vbif_platforms[i].vbif;
			break;
		}
	}

	while ((vbif != NULL) && (vbif->reg != 0)) {
		kgsl_regwrite(KGSL_DEVICE(adreno_dev), vbif->reg, vbif->val);
		vbif++;
	}
}

/**
 * adreno_set_protected_registers() - Protect the specified range of registers
 * from being accessed by the GPU
 * @adreno_dev: pointer to the Adreno device
 * @index: Pointer to the index of the protect mode register to write to
 * @reg: Starting dword register to write
 * @mask_len: Size of the mask to protect (# of registers = 2 ** mask_len)
 *
 * Add the range of registers to the list of protected mode registers that will
 * cause an exception if the GPU accesses them.  There are 16 available
 * protected mode registers.  Index is used to specify which register to write
 * to - the intent is to call this function multiple times with the same index
 * pointer for each range and the registers will be magically programmed in
 * incremental fashion
 */
static inline void adreno_set_protected_registers(
		struct adreno_device *adreno_dev, unsigned int *index,
		unsigned int reg, int mask_len)
{
	unsigned int val;
	unsigned int base =
		adreno_getreg(adreno_dev, ADRENO_REG_CP_PROTECT_REG_0);
	unsigned int offset = *index;
	unsigned int max_slots = adreno_dev->gpucore->num_protected_regs ?
				adreno_dev->gpucore->num_protected_regs : 16;

	/* Do we have a free slot? */
	if (WARN(*index >= max_slots, "Protected register slots full: %d/%d\n",
					*index, max_slots))
		return;

	/*
	 * On A4XX targets with more than 16 protected mode registers
	 * the upper registers are not contiguous with the lower 16
	 * registers so we have to adjust the base and offset accordingly
	 */

	if (adreno_is_a4xx(adreno_dev) && *index >= 0x10) {
		base = A4XX_CP_PROTECT_REG_10;
		offset = *index - 0x10;
	}

	val = 0x60000000 | ((mask_len & 0x1F) << 24) | ((reg << 2) & 0xFFFFF);

	kgsl_regwrite(KGSL_DEVICE(adreno_dev), base + offset, val);
	*index = *index + 1;
}

#ifdef CONFIG_DEBUG_FS
void adreno_debugfs_init(struct adreno_device *adreno_dev);
void adreno_context_debugfs_init(struct adreno_device *adreno_dev,
				struct adreno_context *ctx);
#else
static inline void adreno_debugfs_init(struct adreno_device *adreno_dev) { }
static inline void adreno_context_debugfs_init(struct adreno_device *device,
						struct adreno_context *context)
						{ }
#endif

/**
 * adreno_compare_pm4_version() - Compare the PM4 microcode version
 * @adreno_dev: Pointer to the adreno_device struct
 * @version: Version number to compare again
 *
 * Compare the current version against the specified version and return -1 if
 * the current code is older, 0 if equal or 1 if newer.
 */
static inline int adreno_compare_pm4_version(struct adreno_device *adreno_dev,
	unsigned int version)
{
	if (adreno_dev->fw[ADRENO_FW_PM4].version == version)
		return 0;

	return (adreno_dev->fw[ADRENO_FW_PM4].version > version) ? 1 : -1;
}

/**
 * adreno_compare_pfp_version() - Compare the PFP microcode version
 * @adreno_dev: Pointer to the adreno_device struct
 * @version: Version number to compare against
 *
 * Compare the current version against the specified version and return -1 if
 * the current code is older, 0 if equal or 1 if newer.
 */
static inline int adreno_compare_pfp_version(struct adreno_device *adreno_dev,
	unsigned int version)
{
	if (adreno_dev->fw[ADRENO_FW_PFP].version == version)
		return 0;

	return (adreno_dev->fw[ADRENO_FW_PFP].version > version) ? 1 : -1;
}

/*
 * adreno_bootstrap_ucode() - Checks if Ucode bootstrapping is supported
 * @adreno_dev:		Pointer to the the adreno device
 */
static inline int adreno_bootstrap_ucode(struct adreno_device *adreno_dev)
{
	return (ADRENO_FEATURE(adreno_dev, ADRENO_USE_BOOTSTRAP) &&
		adreno_compare_pfp_version(adreno_dev,
			adreno_dev->gpucore->pfp_bstrp_ver) >= 0) ? 1 : 0;
}

/**
 * adreno_in_preempt_state() - Check if preemption state is equal to given state
 * @adreno_dev: Device whose preemption state is checked
 * @state: State to compare against
 */
static inline bool adreno_in_preempt_state(struct adreno_device *adreno_dev,
			enum adreno_preempt_states state)
{
	return atomic_read(&adreno_dev->preempt.state) == state;
}
/**
 * adreno_set_preempt_state() - Set the specified preemption state
 * @adreno_dev: Device to change preemption state
 * @state: State to set
 */
static inline void adreno_set_preempt_state(struct adreno_device *adreno_dev,
		enum adreno_preempt_states state)
{
	/*
	 * atomic_set doesn't use barriers, so we need to do it ourselves.  One
	 * before...
	 */
	smp_wmb();
	atomic_set(&adreno_dev->preempt.state, state);

	/* ... and one after */
	smp_wmb();
}

static inline bool adreno_is_preemption_enabled(
				struct adreno_device *adreno_dev)
{
	return test_bit(ADRENO_DEVICE_PREEMPTION, &adreno_dev->priv);
}
/**
 * adreno_ctx_get_rb() - Return the ringbuffer that a context should
 * use based on priority
 * @adreno_dev: The adreno device that context is using
 * @drawctxt: The context pointer
 */
static inline struct adreno_ringbuffer *adreno_ctx_get_rb(
				struct adreno_device *adreno_dev,
				struct adreno_context *drawctxt)
{
	struct kgsl_context *context;
	int level;

	if (!drawctxt)
		return NULL;

	context = &(drawctxt->base);

	/*
	 * If preemption is disabled then everybody needs to go on the same
	 * ringbuffer
	 */

	if (!adreno_is_preemption_enabled(adreno_dev))
		return &(adreno_dev->ringbuffers[0]);

	/*
	 * Math to convert the priority field in context structure to an RB ID.
	 * Divide up the context priority based on number of ringbuffer levels.
	 */
	level = context->priority / adreno_dev->num_ringbuffers;
	if (level < adreno_dev->num_ringbuffers)
		return &(adreno_dev->ringbuffers[level]);
	else
		return &(adreno_dev->ringbuffers[
				adreno_dev->num_ringbuffers - 1]);
}

/*
 * adreno_compare_prio_level() - Compares 2 priority levels based on enum values
 * @p1: First priority level
 * @p2: Second priority level
 *
 * Returns greater than 0 if p1 is higher priority, 0 if levels are equal else
 * less than 0
 */
static inline int adreno_compare_prio_level(int p1, int p2)
{
	return p2 - p1;
}

void adreno_readreg64(struct adreno_device *adreno_dev,
		enum adreno_regs lo, enum adreno_regs hi, uint64_t *val);

void adreno_writereg64(struct adreno_device *adreno_dev,
		enum adreno_regs lo, enum adreno_regs hi, uint64_t val);

unsigned int adreno_get_rptr(struct adreno_ringbuffer *rb);

static inline bool adreno_rb_empty(struct adreno_ringbuffer *rb)
{
	return (adreno_get_rptr(rb) == rb->wptr);
}

static inline bool adreno_soft_fault_detect(struct adreno_device *adreno_dev)
{
	return adreno_dev->fast_hang_detect &&
		!test_bit(ADRENO_DEVICE_ISDB_ENABLED, &adreno_dev->priv);
}

static inline bool adreno_long_ib_detect(struct adreno_device *adreno_dev)
{
	return adreno_dev->long_ib_detect &&
		!test_bit(ADRENO_DEVICE_ISDB_ENABLED, &adreno_dev->priv);
}

/*
 * adreno_support_64bit() - Check the feature flag only if it is in
 * 64bit kernel otherwise return false
 * adreno_dev: The adreno device
 */
#if BITS_PER_LONG == 64
static inline bool adreno_support_64bit(struct adreno_device *adreno_dev)
{
	return ADRENO_FEATURE(adreno_dev, ADRENO_64BIT);
}
#else
static inline bool adreno_support_64bit(struct adreno_device *adreno_dev)
{
	return false;
}
#endif /*BITS_PER_LONG*/

static inline void adreno_ringbuffer_set_global(
		struct adreno_device *adreno_dev, int name)
{
	struct kgsl_device *device = KGSL_DEVICE(adreno_dev);

	kgsl_sharedmem_writel(device,
		&adreno_dev->ringbuffers[0].pagetable_desc,
		PT_INFO_OFFSET(current_global_ptname), name);
}

static inline void adreno_ringbuffer_set_pagetable(struct adreno_ringbuffer *rb,
		struct kgsl_pagetable *pt)
{
	struct adreno_device *adreno_dev = ADRENO_RB_DEVICE(rb);
	struct kgsl_device *device = KGSL_DEVICE(adreno_dev);
	unsigned long flags;

	spin_lock_irqsave(&rb->preempt_lock, flags);

	kgsl_sharedmem_writel(device, &rb->pagetable_desc,
		PT_INFO_OFFSET(current_rb_ptname), pt->name);

	kgsl_sharedmem_writeq(device, &rb->pagetable_desc,
		PT_INFO_OFFSET(ttbr0), kgsl_mmu_pagetable_get_ttbr0(pt));

	kgsl_sharedmem_writel(device, &rb->pagetable_desc,
		PT_INFO_OFFSET(contextidr),
		kgsl_mmu_pagetable_get_contextidr(pt));

	spin_unlock_irqrestore(&rb->preempt_lock, flags);
}

static inline bool is_power_counter_overflow(struct adreno_device *adreno_dev,
	unsigned int reg, unsigned int prev_val, unsigned int *perfctr_pwr_hi)
{
	unsigned int val;
	bool ret = false;

	/*
	 * If prev_val is zero, it is first read after perf counter reset.
	 * So set perfctr_pwr_hi register to zero.
	 */
	if (prev_val == 0) {
		*perfctr_pwr_hi = 0;
		return ret;
	}
	adreno_readreg(adreno_dev, ADRENO_REG_RBBM_PERFCTR_RBBM_0_HI, &val);
	if (val != *perfctr_pwr_hi) {
		*perfctr_pwr_hi = val;
		ret = true;
	}
	return ret;
}

static inline unsigned int counter_delta(struct kgsl_device *device,
			unsigned int reg, unsigned int *counter)
{
	struct adreno_device *adreno_dev = ADRENO_DEVICE(device);
	unsigned int val;
	unsigned int ret = 0;
	bool overflow = true;
	static unsigned int perfctr_pwr_hi;

	/* Read the value */
	kgsl_regread(device, reg, &val);

	if (adreno_is_a5xx(adreno_dev) && reg == adreno_getreg
		(adreno_dev, ADRENO_REG_RBBM_PERFCTR_RBBM_0_LO))
		overflow = is_power_counter_overflow(adreno_dev, reg,
				*counter, &perfctr_pwr_hi);

	/* Return 0 for the first read */
	if (*counter != 0) {
		if (val >= *counter) {
			ret = val - *counter;
		} else if (overflow == true) {
			ret = (0xFFFFFFFF - *counter) + val;
		} else {
			/*
			 * Since KGSL got abnormal value from the counter,
			 * We will drop the value from being accumulated.
			 */
			pr_warn_once("KGSL: Abnormal value :0x%x (0x%x) from perf counter : 0x%x\n",
					val, *counter, reg);
			return 0;
		}
	}

	*counter = val;
	return ret;
}

static inline int adreno_perfcntr_active_oob_get(
		struct adreno_device *adreno_dev)
{
	struct gmu_dev_ops *gmu_dev_ops = GMU_DEVICE_OPS(
			KGSL_DEVICE(adreno_dev));
	int ret;

	ret = kgsl_active_count_get(KGSL_DEVICE(adreno_dev));
	if (ret)
		return ret;

	if (GMU_DEV_OP_VALID(gmu_dev_ops, oob_set)) {
		ret = gmu_dev_ops->oob_set(adreno_dev, oob_perfcntr);
		if (ret) {
			adreno_set_gpu_fault(adreno_dev, ADRENO_GMU_FAULT);
			adreno_dispatcher_schedule(KGSL_DEVICE(adreno_dev));
			kgsl_active_count_put(KGSL_DEVICE(adreno_dev));
		}
	}

	return ret;
}

static inline void adreno_perfcntr_active_oob_put(
		struct adreno_device *adreno_dev)
{
	struct gmu_dev_ops *gmu_dev_ops = GMU_DEVICE_OPS(
			KGSL_DEVICE(adreno_dev));

	if (GMU_DEV_OP_VALID(gmu_dev_ops, oob_clear))
		gmu_dev_ops->oob_clear(adreno_dev, oob_perfcntr);

	kgsl_active_count_put(KGSL_DEVICE(adreno_dev));
}

static inline bool adreno_has_sptprac_gdsc(struct adreno_device *adreno_dev)
{
	if (adreno_is_a630(adreno_dev) || adreno_is_a615_family(adreno_dev))
		return true;
	else
		return false;
}

static inline bool adreno_has_gbif(struct adreno_device *adreno_dev)
{
	if (!adreno_is_a6xx(adreno_dev) || adreno_is_a630(adreno_dev))
		return false;
	else
		return true;
}

/**
 * adreno_wait_for_halt_ack() - wait for GBIF/VBIF acknowledgment
 * for given HALT request.
 * @ack_reg: register offset to wait for acknowledge
 */
static inline int adreno_wait_for_halt_ack(struct kgsl_device *device,
	int ack_reg, unsigned int mask)
{
	struct adreno_device *adreno_dev = ADRENO_DEVICE(device);
	unsigned long wait_for_vbif;
	unsigned int val;
	int ret = 0;

	/* wait for the transactions to clear */
	wait_for_vbif = jiffies + msecs_to_jiffies(VBIF_RESET_ACK_TIMEOUT);
	while (1) {
		adreno_readreg(adreno_dev, ack_reg,
			&val);
		if ((val & mask) == mask)
			break;
		if (time_after(jiffies, wait_for_vbif)) {
			KGSL_DRV_ERR(device,
				"GBIF/VBIF Halt ack timeout: reg=%08X mask=%08X status=%08X\n",
				ack_reg, mask, val);
			ret = -ETIMEDOUT;
			break;
		}
	}

	return ret;
}

static inline void adreno_deassert_gbif_halt(struct adreno_device *adreno_dev)
{
	if (adreno_has_gbif(adreno_dev)) {
		adreno_writereg(adreno_dev, ADRENO_REG_GBIF_HALT, 0x0);

		/*
		 * Release GBIF GX halt. For A615 family, GPU GX halt
		 * will be cleared automatically on reset.
		 */
		if (!gmu_core_gpmu_isenabled(KGSL_DEVICE(adreno_dev)) &&
			!adreno_is_a615_family(adreno_dev))
			adreno_writereg(adreno_dev,
				ADRENO_REG_RBBM_GBIF_HALT, 0x0);
	}
}
void adreno_gmu_clear_and_unmask_irqs(struct adreno_device *adreno_dev);
void adreno_gmu_mask_and_clear_irqs(struct adreno_device *adreno_dev);
int adreno_gmu_fenced_write(struct adreno_device *adreno_dev,
	enum adreno_regs offset, unsigned int val,
	unsigned int fence_mask);
unsigned int adreno_gmu_ifpc_show(struct adreno_device *adreno_dev);
int adreno_gmu_ifpc_store(struct adreno_device *adreno_dev, unsigned int val);

int adreno_clear_pending_transactions(struct kgsl_device *device);
#endif /*__ADRENO_H */<|MERGE_RESOLUTION|>--- conflicted
+++ resolved
@@ -444,10 +444,6 @@
  * @chipid: Chip ID specific to the GPU
  * @gmem_base: Base physical address of GMEM
  * @gmem_size: GMEM size
-<<<<<<< HEAD
-=======
- * @uche_gmem_base: Base physical address of UCHE GMEM
->>>>>>> 0ec737cc
  * @qdss_gfx_base: Base physical address of QDSS_GFX_DBG registers for Coresight
  * @qdss_gfx_len: QDSS_GFX_DBG register size
  * @qdss_gfx_virt: Pointer to virtual address of QDSS_GFX_DBG regiter
@@ -531,10 +527,6 @@
 	unsigned int chipid;
 	unsigned long gmem_base;
 	unsigned long gmem_size;
-<<<<<<< HEAD
-=======
-	unsigned long uche_gmem_base;
->>>>>>> 0ec737cc
 	unsigned long qdss_gfx_base;
 	unsigned long qdss_gfx_len;
 	void __iomem *qdss_gfx_virt;
