/* Copyright (c) 2002,2007-2019, The Linux Foundation. All rights reserved.
 *
 * This program is free software; you can redistribute it and/or modify
 * it under the terms of the GNU General Public License version 2 and
 * only version 2 as published by the Free Software Foundation.
 *
 * This program is distributed in the hope that it will be useful,
 * but WITHOUT ANY WARRANTY; without even the implied warranty of
 * MERCHANTABILITY or FITNESS FOR A PARTICULAR PURPOSE.  See the
 * GNU General Public License for more details.
 *
 */
#ifndef __KGSL_DEVICE_H
#define __KGSL_DEVICE_H

#include <linux/slab.h>
#include <linux/idr.h>
#include <linux/pm.h>
#include <linux/pm_qos.h>
#include <linux/sched.h>
#include <linux/sched/task.h>
#include <linux/sched/mm.h>

#include "kgsl.h"
#include "kgsl_mmu.h"
#include "kgsl_pwrctrl.h"
#include "kgsl_log.h"
#include "kgsl_pwrscale.h"
#include "kgsl_snapshot.h"
#include "kgsl_sharedmem.h"
#include "kgsl_drawobj.h"
#include "kgsl_gmu_core.h"

#define KGSL_IOCTL_FUNC(_cmd, _func) \
	[_IOC_NR((_cmd))] = \
		{ .cmd = (_cmd), .func = (_func) }

/*
 * KGSL device state is initialized to INIT when platform_probe		*
 * successfully initialized the device.  Once a device has been opened	*
 * (started) it becomes active.  NAP implies that only low latency	*
 * resources (for now clocks on some platforms) are off.  SLEEP implies	*
 * that the KGSL module believes a device is idle (has been inactive	*
 * past its timer) and all system resources are released.  SUSPEND is	*
 * requested by the kernel and will be enforced upon all open devices.	*
 * RESET indicates that GPU or GMU hang happens. KGSL is handling	*
 * snapshot or recover GPU from hang.					*
 */

#define KGSL_STATE_NONE		0x00000000
#define KGSL_STATE_INIT		0x00000001
#define KGSL_STATE_ACTIVE	0x00000002
#define KGSL_STATE_NAP		0x00000004
#define KGSL_STATE_SUSPEND	0x00000010
#define KGSL_STATE_AWARE	0x00000020
#define KGSL_STATE_SLUMBER	0x00000080
#define KGSL_STATE_RESET	0x00000100

/**
 * enum kgsl_event_results - result codes passed to an event callback when the
 * event is retired or cancelled
 * @KGSL_EVENT_RETIRED: The timestamp associated with the event retired
 * successflly
 * @KGSL_EVENT_CANCELLED: The event was cancelled before the event was fired
 */
enum kgsl_event_results {
	KGSL_EVENT_RETIRED = 1,
	KGSL_EVENT_CANCELLED = 2,
};

<<<<<<< HEAD
#define KGSL_FLAG_SPARSE        BIT(0)
=======
#define KGSL_FLAG_WAKE_ON_TOUCH BIT(0)
#define KGSL_FLAG_SPARSE        BIT(1)
>>>>>>> c081cdb1

/*
 * "list" of event types for ftrace symbolic magic
 */

#define KGSL_EVENT_TYPES \
	{ KGSL_EVENT_RETIRED, "retired" }, \
	{ KGSL_EVENT_CANCELLED, "cancelled" }

#define KGSL_CONTEXT_FLAGS \
	{ KGSL_CONTEXT_NO_GMEM_ALLOC, "NO_GMEM_ALLOC" }, \
	{ KGSL_CONTEXT_PREAMBLE, "PREAMBLE" }, \
	{ KGSL_CONTEXT_TRASH_STATE, "TRASH_STATE" }, \
	{ KGSL_CONTEXT_CTX_SWITCH, "CTX_SWITCH" }, \
	{ KGSL_CONTEXT_PER_CONTEXT_TS, "PER_CONTEXT_TS" }, \
	{ KGSL_CONTEXT_USER_GENERATED_TS, "USER_TS" }, \
	{ KGSL_CONTEXT_NO_FAULT_TOLERANCE, "NO_FT" }, \
	{ KGSL_CONTEXT_INVALIDATE_ON_FAULT, "INVALIDATE_ON_FAULT" }, \
	{ KGSL_CONTEXT_PWR_CONSTRAINT, "PWR" }, \
	{ KGSL_CONTEXT_SAVE_GMEM, "SAVE_GMEM" }, \
	{ KGSL_CONTEXT_IFH_NOP, "IFH_NOP" }, \
	{ KGSL_CONTEXT_SECURE, "SECURE" }, \
	{ KGSL_CONTEXT_NO_SNAPSHOT, "NO_SNAPSHOT" }, \
	{ KGSL_CONTEXT_SPARSE, "SPARSE" }


#define KGSL_CONTEXT_TYPES \
	{ KGSL_CONTEXT_TYPE_ANY, "ANY" }, \
	{ KGSL_CONTEXT_TYPE_GL, "GL" }, \
	{ KGSL_CONTEXT_TYPE_CL, "CL" }, \
	{ KGSL_CONTEXT_TYPE_C2D, "C2D" }, \
	{ KGSL_CONTEXT_TYPE_RS, "RS" }, \
	{ KGSL_CONTEXT_TYPE_VK, "VK" }

#define KGSL_CONTEXT_ID(_context) \
	((_context != NULL) ? (_context)->id : KGSL_MEMSTORE_GLOBAL)

/* Allocate 600K for the snapshot static region*/
#define KGSL_SNAPSHOT_MEMSIZE (600 * 1024)
#define MAX_L3_LEVELS	3

struct kgsl_device;
struct platform_device;
struct kgsl_device_private;
struct kgsl_context;
struct kgsl_power_stats;
struct kgsl_event;
struct kgsl_snapshot;

struct kgsl_functable {
	/* Mandatory functions - these functions must be implemented
	 * by the client device.  The driver will not check for a NULL
	 * pointer before calling the hook.
	 */
	void (*regread)(struct kgsl_device *device,
		unsigned int offsetwords, unsigned int *value);
	void (*regwrite)(struct kgsl_device *device,
		unsigned int offsetwords, unsigned int value);
	int (*idle)(struct kgsl_device *device);
	bool (*isidle)(struct kgsl_device *device);
	int (*suspend_context)(struct kgsl_device *device);
	int (*init)(struct kgsl_device *device);
	int (*start)(struct kgsl_device *device, int priority);
	int (*stop)(struct kgsl_device *device);
	int (*getproperty)(struct kgsl_device *device,
		unsigned int type, void __user *value,
		size_t sizebytes);
	int (*getproperty_compat)(struct kgsl_device *device,
		unsigned int type, void __user *value,
		size_t sizebytes);
	int (*waittimestamp)(struct kgsl_device *device,
		struct kgsl_context *context, unsigned int timestamp,
		unsigned int msecs);
	int (*readtimestamp)(struct kgsl_device *device, void *priv,
		enum kgsl_timestamp_type type, unsigned int *timestamp);
	int (*queue_cmds)(struct kgsl_device_private *dev_priv,
		struct kgsl_context *context, struct kgsl_drawobj *drawobj[],
		uint32_t count, uint32_t *timestamp);
	void (*power_stats)(struct kgsl_device *device,
		struct kgsl_power_stats *stats);
	unsigned int (*gpuid)(struct kgsl_device *device, unsigned int *chipid);
	void (*snapshot)(struct kgsl_device *device,
		struct kgsl_snapshot *snapshot, struct kgsl_context *context);
	irqreturn_t (*irq_handler)(struct kgsl_device *device);
	int (*drain)(struct kgsl_device *device);
	struct kgsl_device_private * (*device_private_create)(void);
	void (*device_private_destroy)(struct kgsl_device_private *dev_priv);
	/*
	 * Optional functions - these functions are not mandatory.  The
	 * driver will check that the function pointer is not NULL before
	 * calling the hook
	 */
	struct kgsl_context *(*drawctxt_create)(struct kgsl_device_private *,
						uint32_t *flags);
	void (*drawctxt_detach)(struct kgsl_context *context);
	void (*drawctxt_destroy)(struct kgsl_context *context);
	void (*drawctxt_dump)(struct kgsl_device *device,
		struct kgsl_context *context);
	long (*ioctl)(struct kgsl_device_private *dev_priv,
		unsigned int cmd, unsigned long arg);
	long (*compat_ioctl)(struct kgsl_device_private *dev_priv,
		unsigned int cmd, unsigned long arg);
	int (*setproperty)(struct kgsl_device_private *dev_priv,
		unsigned int type, void __user *value,
		unsigned int sizebytes);
	int (*setproperty_compat)(struct kgsl_device_private *dev_priv,
		unsigned int type, void __user *value,
		unsigned int sizebytes);
	void (*drawctxt_sched)(struct kgsl_device *device,
		struct kgsl_context *context);
	void (*resume)(struct kgsl_device *device);
	int (*regulator_enable)(struct kgsl_device *);
	bool (*is_hw_collapsible)(struct kgsl_device *);
	void (*regulator_disable)(struct kgsl_device *);
	void (*pwrlevel_change_settings)(struct kgsl_device *device,
		unsigned int prelevel, unsigned int postlevel, bool post);
	void (*regulator_disable_poll)(struct kgsl_device *device);
	void (*clk_set_options)(struct kgsl_device *device,
		const char *name, struct clk *clk, bool on);
	void (*gpu_model)(struct kgsl_device *device, char *str,
		size_t bufsz);
	void (*stop_fault_timer)(struct kgsl_device *device);
	int (*suspend_device)(struct kgsl_device *device,
		pm_message_t pm_state);
	int (*resume_device)(struct kgsl_device *device,
		pm_message_t pm_state);
};

struct kgsl_ioctl {
	unsigned int cmd;
	long (*func)(struct kgsl_device_private *, unsigned int, void *);
};

long kgsl_ioctl_helper(struct file *filep, unsigned int cmd, unsigned long arg,
		const struct kgsl_ioctl *cmds, int len);

/* Flag to mark the memobj_node as a preamble */
#define MEMOBJ_PREAMBLE BIT(0)
/* Flag to mark that the memobj_node should not go to the hadrware */
#define MEMOBJ_SKIP BIT(1)

/**
 * struct kgsl_memobj_node - Memory object descriptor
 * @node: Local list node for the object
 * @id: GPU memory ID for the object
 * offset: Offset within the object
 * @gpuaddr: GPU address for the object
 * @flags: External flags passed by the user
 * @priv: Internal flags set by the driver
 */
struct kgsl_memobj_node {
	struct list_head node;
	unsigned int id;
	uint64_t offset;
	uint64_t gpuaddr;
	uint64_t size;
	unsigned long flags;
	unsigned long priv;
};

/**
 * struct kgsl_sparseobj_node - Sparse object descriptor
 * @node: Local list node for the sparse cmdbatch
 * @virt_id: Virtual ID to bind/unbind
 * @obj:  struct kgsl_sparse_binding_object
 */
struct kgsl_sparseobj_node {
	struct list_head node;
	unsigned int virt_id;
	struct kgsl_sparse_binding_object obj;
};

struct kgsl_device {
	struct device *dev;
	const char *name;
	unsigned int ver_major;
	unsigned int ver_minor;
	uint32_t flags;
	enum kgsl_deviceid id;

	/* Starting physical address for GPU registers */
	unsigned long reg_phys;

	/* Starting Kernel virtual address for GPU registers */
	void __iomem *reg_virt;

	/* Total memory size for all GPU registers */
	unsigned int reg_len;

	/* Kernel virtual address for GPU shader memory */
	void __iomem *shader_mem_virt;

	/* Starting physical address for GPU shader memory */
	unsigned long shader_mem_phys;

	/* GPU shader memory size */
	unsigned int shader_mem_len;
	struct kgsl_memdesc memstore;
	struct kgsl_memdesc scratch;
	const char *iomemname;
	const char *shadermemname;

	struct kgsl_mmu mmu;
	struct gmu_core_device gmu_core;
	struct completion hwaccess_gate;
	struct completion halt_gate;
	const struct kgsl_functable *ftbl;
	struct work_struct idle_check_ws;
	struct timer_list idle_timer;
	struct kgsl_pwrctrl pwrctrl;
	int open_count;

	/* For GPU inline submission */
	uint32_t submit_now;
	spinlock_t submit_lock;
	bool slumber;

	struct mutex mutex;
	uint32_t state;
	uint32_t requested_state;

	atomic_t active_cnt;

	wait_queue_head_t wait_queue;
	wait_queue_head_t active_cnt_wq;
	struct platform_device *pdev;
	struct dentry *d_debugfs;
	struct idr context_idr;
	rwlock_t context_lock;

	struct {
		void *ptr;
		size_t size;
	} snapshot_memory;

	struct kgsl_snapshot *snapshot;

	u32 snapshot_faultcount;	/* Total number of faults since boot */
	bool force_panic;		/* Force panic after snapshot dump */
	bool prioritize_unrecoverable;	/* Overwrite with new GMU snapshots */

	/* Use CP Crash dumper to get GPU snapshot*/
	bool snapshot_crashdumper;
	/* Use HOST side register reads to get GPU snapshot*/
	bool snapshot_legacy;

	struct kobject snapshot_kobj;

	struct kobject ppd_kobj;

	/* Logging levels */
	int cmd_log;
	int ctxt_log;
	int drv_log;
	int mem_log;
	int pwr_log;
	struct kgsl_pwrscale pwrscale;

	int reset_counter; /* Track how many GPU core resets have occurred */
	struct workqueue_struct *events_wq;

	struct device *busmondev; /* pseudo dev for GPU BW voting governor */

	/* Number of active contexts seen globally for this device */
	int active_context_count;
	struct kobject *gpu_sysfs_kobj;
	struct clk *l3_clk;
	unsigned int l3_freq[MAX_L3_LEVELS];
	unsigned int num_l3_pwrlevels;
	/* store current L3 vote to determine if we should change our vote */
	unsigned int cur_l3_pwrlevel;
};

#define KGSL_MMU_DEVICE(_mmu) \
	container_of((_mmu), struct kgsl_device, mmu)

#define KGSL_DEVICE_COMMON_INIT(_dev) \
	.hwaccess_gate = COMPLETION_INITIALIZER((_dev).hwaccess_gate),\
	.halt_gate = COMPLETION_INITIALIZER((_dev).halt_gate),\
	.idle_check_ws = __WORK_INITIALIZER((_dev).idle_check_ws,\
			kgsl_idle_check),\
	.context_idr = IDR_INIT,\
	.wait_queue = __WAIT_QUEUE_HEAD_INITIALIZER((_dev).wait_queue),\
	.active_cnt_wq = __WAIT_QUEUE_HEAD_INITIALIZER((_dev).active_cnt_wq),\
	.mutex = __MUTEX_INITIALIZER((_dev).mutex),\
	.state = KGSL_STATE_NONE,\
	.ver_major = DRIVER_VERSION_MAJOR,\
	.ver_minor = DRIVER_VERSION_MINOR


/**
 * enum bits for struct kgsl_context.priv
 * @KGSL_CONTEXT_PRIV_SUBMITTED - The context has submitted commands to gpu.
 * @KGSL_CONTEXT_PRIV_DETACHED  - The context has been destroyed by userspace
 *	and is no longer using the gpu.
 * @KGSL_CONTEXT_PRIV_INVALID - The context has been destroyed by the kernel
 *	because it caused a GPU fault.
 * @KGSL_CONTEXT_PRIV_PAGEFAULT - The context has caused a page fault.
 * @KGSL_CONTEXT_PRIV_DEVICE_SPECIFIC - this value and higher values are
 *	reserved for devices specific use.
 */
enum kgsl_context_priv {
	KGSL_CONTEXT_PRIV_SUBMITTED = 0,
	KGSL_CONTEXT_PRIV_DETACHED,
	KGSL_CONTEXT_PRIV_INVALID,
	KGSL_CONTEXT_PRIV_PAGEFAULT,
	KGSL_CONTEXT_PRIV_DEVICE_SPECIFIC = 16,
};

struct kgsl_process_private;

/**
 * struct kgsl_context - The context fields that are valid for a user defined
 * context
 * @refcount: kref object for reference counting the context
 * @id: integer identifier for the context
 * @priority; The context's priority to submit commands to GPU
 * @tid: task that created this context.
 * @dev_priv: pointer to the owning device instance
 * @proc_priv: pointer to process private, the process that allocated the
 * context
 * @priv: in-kernel context flags, use KGSL_CONTEXT_* values
 * @reset_status: status indication whether a gpu reset occurred and whether
 * this context was responsible for causing it
 * @timeline: sync timeline used to create fences that can be signaled when a
 * sync_pt timestamp expires
 * @events: A kgsl_event_group for this context - contains the list of GPU
 * events
 * @flags: flags from userspace controlling the behavior of this context
 * @pwr_constraint: power constraint from userspace for this context
 * @fault_count: number of times gpu hanged in last _context_throttle_time ms
 * @fault_time: time of the first gpu hang in last _context_throttle_time ms
 * @user_ctxt_record: memory descriptor used by CP to save/restore VPC data
 * across preemption
 * @total_fault_count: number of times gpu faulted in this context
 * @last_faulted_cmd_ts: last faulted command batch timestamp
 */
struct kgsl_context {
	struct kref refcount;
	uint32_t id;
	uint32_t priority;
	pid_t tid;
	struct kgsl_device_private *dev_priv;
	struct kgsl_process_private *proc_priv;
	unsigned long priv;
	struct kgsl_device *device;
	unsigned int reset_status;
	struct kgsl_sync_timeline *ktimeline;
	struct kgsl_event_group events;
	unsigned int flags;
	struct kgsl_pwr_constraint pwr_constraint;
	struct kgsl_pwr_constraint l3_pwr_constraint;
	unsigned int fault_count;
	unsigned long fault_time;
	struct kgsl_mem_entry *user_ctxt_record;
	unsigned int total_fault_count;
	unsigned int last_faulted_cmd_ts;
};

#define _context_comm(_c) \
	(((_c) && (_c)->proc_priv) ? (_c)->proc_priv->comm : "unknown")

/*
 * Print log messages with the context process name/pid:
 * [...] kgsl kgsl-3d0: kgsl-api-test[22182]:
 */

#define pr_context(_d, _c, fmt, args...) \
		dev_err((_d)->dev, "%s[%d]: " fmt, \
		_context_comm((_c)), \
		(_c)->proc_priv->pid, ##args)

/**
 * struct kgsl_process_private -  Private structure for a KGSL process (across
 * all devices)
 * @priv: Internal flags, use KGSL_PROCESS_* values
 * @pid: ID for the task owner of the process
 * @comm: task name of the process
 * @mem_lock: Spinlock to protect the process memory lists
 * @refcount: kref object for reference counting the process
 * @idr: Iterator for assigning IDs to memory allocations
 * @pagetable: Pointer to the pagetable owned by this process
 * @kobj: Pointer to a kobj for the sysfs directory for this process
 * @debug_root: Pointer to the debugfs root for this process
 * @stats: Memory allocation statistics for this process
 * @gpumem_mapped: KGSL memory mapped in the process address space
 * @syncsource_idr: sync sources created by this process
 * @syncsource_lock: Spinlock to protect the syncsource idr
 * @fd_count: Counter for the number of FDs for this process
 * @ctxt_count: Count for the number of contexts for this process
 * @ctxt_count_lock: Spinlock to protect ctxt_count
 */
struct kgsl_process_private {
	unsigned long priv;
	pid_t pid;
	char comm[TASK_COMM_LEN];
	spinlock_t mem_lock;
	struct kref refcount;
	struct idr mem_idr;
	struct kgsl_pagetable *pagetable;
	struct list_head list;
	struct kobject kobj;
	struct dentry *debug_root;
	struct {
		uint64_t cur;
		uint64_t max;
	} stats[KGSL_MEM_ENTRY_MAX];
	uint64_t gpumem_mapped;
	struct idr syncsource_idr;
	spinlock_t syncsource_lock;
	int fd_count;
	atomic_t ctxt_count;
	spinlock_t ctxt_count_lock;
};

/**
 * enum kgsl_process_priv_flags - Private flags for kgsl_process_private
 * @KGSL_PROCESS_INIT: Set if the process structure has been set up
 */
enum kgsl_process_priv_flags {
	KGSL_PROCESS_INIT = 0,
};

struct kgsl_device_private {
	struct kgsl_device *device;
	struct kgsl_process_private *process_priv;
};

/**
 * struct kgsl_snapshot - details for a specific snapshot instance
 * @ib1base: Active IB1 base address at the time of fault
 * @ib2base: Active IB2 base address at the time of fault
 * @ib1size: Number of DWORDS pending in IB1 at the time of fault
 * @ib2size: Number of DWORDS pending in IB2 at the time of fault
 * @ib1dumped: Active IB1 dump status to sansphot binary
 * @ib2dumped: Active IB2 dump status to sansphot binary
 * @start: Pointer to the start of the static snapshot region
 * @size: Size of the current snapshot instance
 * @ptr: Pointer to the next block of memory to write to during snapshotting
 * @remain: Bytes left in the snapshot region
 * @timestamp: Timestamp of the snapshot instance (in seconds since boot)
 * @mempool: Pointer to the memory pool for storing memory objects
 * @mempool_size: Size of the memory pool
 * @obj_list: List of frozen GPU buffers that are waiting to be dumped.
 * @cp_list: List of IB's to be dumped.
 * @work: worker to dump the frozen memory
 * @dump_gate: completion gate signaled by worker when it is finished.
 * @process: the process that caused the hang, if known.
 * @sysfs_read: Count of current reads via sysfs
 * @first_read: True until the snapshot read is started
 * @gmu_fault: Snapshot collected when GMU fault happened
 * @recovered: True if GPU was recovered after previous snapshot
 */
struct kgsl_snapshot {
	uint64_t ib1base;
	uint64_t ib2base;
	unsigned int ib1size;
	unsigned int ib2size;
	bool ib1dumped;
	bool ib2dumped;
	u8 *start;
	size_t size;
	u8 *ptr;
	size_t remain;
	unsigned long timestamp;
	u8 *mempool;
	size_t mempool_size;
	struct list_head obj_list;
	struct list_head cp_list;
	struct work_struct work;
	struct completion dump_gate;
	struct kgsl_process_private *process;
	unsigned int sysfs_read;
	bool first_read;
	bool gmu_fault;
	bool recovered;
};

/**
 * struct kgsl_snapshot_object  - GPU memory in the snapshot
 * @gpuaddr: The GPU address identified during snapshot
 * @size: The buffer size identified during snapshot
 * @offset: offset from start of the allocated kgsl_mem_entry
 * @type: SNAPSHOT_OBJ_TYPE_* identifier.
 * @entry: the reference counted memory entry for this buffer
 * @node: node for kgsl_snapshot.obj_list
 */
struct kgsl_snapshot_object {
	uint64_t gpuaddr;
	uint64_t size;
	uint64_t offset;
	int type;
	struct kgsl_mem_entry *entry;
	struct list_head node;
};

struct kgsl_device *kgsl_get_device(int dev_idx);

static inline void kgsl_process_add_stats(struct kgsl_process_private *priv,
	unsigned int type, uint64_t size)
{
	priv->stats[type].cur += size;
	if (priv->stats[type].max < priv->stats[type].cur)
		priv->stats[type].max = priv->stats[type].cur;
	add_mm_counter(current->mm, MM_UNRECLAIMABLE, (size >> PAGE_SHIFT));
}

static inline void kgsl_process_sub_stats(struct kgsl_process_private *priv,
	unsigned int type, uint64_t size)
{
	struct pid *pid_struct;
	struct task_struct *task;
	struct mm_struct *mm;

	priv->stats[type].cur -= size;
	pid_struct = find_get_pid(priv->pid);
	if (pid_struct) {
		task = get_pid_task(pid_struct, PIDTYPE_PID);
		if (task) {
			mm = get_task_mm(task);
			if (mm) {
				add_mm_counter(mm, MM_UNRECLAIMABLE,
					-(size >> PAGE_SHIFT));
				mmput(mm);
			}
			put_task_struct(task);
		}
		put_pid(pid_struct);
	}
}

static inline void kgsl_process_sub_stats(struct kgsl_process_private *priv,
	unsigned int type, uint64_t size)
{
	priv->stats[type].cur -= size;
}

static inline bool kgsl_is_register_offset(struct kgsl_device *device,
				unsigned int offsetwords)
{
	return ((offsetwords * sizeof(uint32_t)) < device->reg_len);
}

static inline void kgsl_regread(struct kgsl_device *device,
				unsigned int offsetwords,
				unsigned int *value)
{
	if (kgsl_is_register_offset(device, offsetwords))
		device->ftbl->regread(device, offsetwords, value);
	else if (gmu_core_is_register_offset(device, offsetwords))
		gmu_core_regread(device, offsetwords, value);
	else {
		WARN(1, "Out of bounds register read: 0x%x\n", offsetwords);
		*value = 0;
	}
}

static inline void kgsl_regwrite(struct kgsl_device *device,
				 unsigned int offsetwords,
				 unsigned int value)
{
	if (kgsl_is_register_offset(device, offsetwords))
		device->ftbl->regwrite(device, offsetwords, value);
	else if (gmu_core_is_register_offset(device, offsetwords))
		gmu_core_regwrite(device, offsetwords, value);
	else
		WARN(1, "Out of bounds register write: 0x%x\n", offsetwords);
}

static inline void kgsl_regrmw(struct kgsl_device *device,
		unsigned int offsetwords,
		unsigned int mask, unsigned int bits)
{
	unsigned int val = 0;

	kgsl_regread(device, offsetwords, &val);
	val &= ~mask;
	kgsl_regwrite(device, offsetwords, val | bits);
}

static inline int kgsl_idle(struct kgsl_device *device)
{
	return device->ftbl->idle(device);
}

static inline unsigned int kgsl_gpuid(struct kgsl_device *device,
	unsigned int *chipid)
{
	return device->ftbl->gpuid(device, chipid);
}

static inline int kgsl_create_device_sysfs_files(struct device *root,
	const struct device_attribute **list)
{
	int ret = 0, i;

	for (i = 0; list[i] != NULL; i++)
		ret |= device_create_file(root, list[i]);
	return ret;
}

static inline void kgsl_remove_device_sysfs_files(struct device *root,
	const struct device_attribute **list)
{
	int i;

	for (i = 0; list[i] != NULL; i++)
		device_remove_file(root, list[i]);
}

static inline struct kgsl_device *kgsl_device_from_dev(struct device *dev)
{
	int i;

	for (i = 0; i < KGSL_DEVICE_MAX; i++) {
		if (kgsl_driver.devp[i] && kgsl_driver.devp[i]->dev == dev)
			return kgsl_driver.devp[i];
	}

	return NULL;
}

static inline int kgsl_state_is_awake(struct kgsl_device *device)
{
	if (device->state == KGSL_STATE_ACTIVE ||
		device->state == KGSL_STATE_AWARE)
		return true;
	else if (gmu_core_gpmu_isenabled(device) &&
			test_bit(GMU_CLK_ON, &device->gmu_core.flags))
		return true;
	else
		return false;
}

static inline int kgsl_change_flag(struct kgsl_device *device,
		unsigned long flag, unsigned long *val)
{
	int ret;

	mutex_lock(&device->mutex);
	/*
	 * Bring down the GPU, so that we can bring it back up with the correct
	 * power and clock settings
	 */
	ret = kgsl_pwrctrl_change_state(device, KGSL_STATE_SUSPEND);
	if (!ret) {
		change_bit(flag, val);
		kgsl_pwrctrl_change_state(device, KGSL_STATE_SLUMBER);
	}

	mutex_unlock(&device->mutex);
	return ret;
}

int kgsl_readtimestamp(struct kgsl_device *device, void *priv,
		enum kgsl_timestamp_type type, unsigned int *timestamp);

int kgsl_check_timestamp(struct kgsl_device *device,
		struct kgsl_context *context, unsigned int timestamp);

int kgsl_device_platform_probe(struct kgsl_device *device);

void kgsl_device_platform_remove(struct kgsl_device *device);

const char *kgsl_pwrstate_to_str(unsigned int state);

int kgsl_device_snapshot_init(struct kgsl_device *device);
void kgsl_device_snapshot(struct kgsl_device *device,
			struct kgsl_context *context, bool gmu_fault);
void kgsl_device_snapshot_close(struct kgsl_device *device);

void kgsl_events_init(void);
void kgsl_events_exit(void);

void kgsl_context_detach(struct kgsl_context *context);

void kgsl_del_event_group(struct kgsl_event_group *group);

void kgsl_add_event_group(struct kgsl_event_group *group,
		struct kgsl_context *context, const char *name,
		readtimestamp_func readtimestamp, void *priv);

void kgsl_cancel_events_timestamp(struct kgsl_device *device,
		struct kgsl_event_group *group, unsigned int timestamp);
void kgsl_cancel_events(struct kgsl_device *device,
		struct kgsl_event_group *group);
void kgsl_cancel_event(struct kgsl_device *device,
		struct kgsl_event_group *group, unsigned int timestamp,
		kgsl_event_func func, void *priv);
bool kgsl_event_pending(struct kgsl_device *device,
		struct kgsl_event_group *group, unsigned int timestamp,
		kgsl_event_func func, void *priv);
int kgsl_add_event(struct kgsl_device *device, struct kgsl_event_group *group,
		unsigned int timestamp, kgsl_event_func func, void *priv);
void kgsl_process_event_group(struct kgsl_device *device,
	struct kgsl_event_group *group);
void kgsl_flush_event_group(struct kgsl_device *device,
		struct kgsl_event_group *group);
void kgsl_process_event_groups(struct kgsl_device *device);

void kgsl_context_destroy(struct kref *kref);

int kgsl_context_init(struct kgsl_device_private *dev_priv,
		struct kgsl_context *context);

void kgsl_context_dump(struct kgsl_context *context);

int kgsl_memfree_find_entry(pid_t ptname, uint64_t *gpuaddr,
	uint64_t *size, uint64_t *flags, pid_t *pid);

long kgsl_ioctl(struct file *filep, unsigned int cmd, unsigned long arg);

long kgsl_ioctl_copy_in(unsigned int kernel_cmd, unsigned int user_cmd,
		unsigned long arg, unsigned char *ptr);

long kgsl_ioctl_copy_out(unsigned int kernel_cmd, unsigned int user_cmd,
		unsigned long arg, unsigned char *ptr);

void kgsl_sparse_bind(struct kgsl_process_private *private,
		struct kgsl_drawobj_sparse *sparse);

/**
 * kgsl_context_put() - Release context reference count
 * @context: Pointer to the KGSL context to be released
 *
 * Reduce the reference count on a KGSL context and destroy it if it is no
 * longer needed
 */
static inline void
kgsl_context_put(struct kgsl_context *context)
{
	if (context)
		kref_put(&context->refcount, kgsl_context_destroy);
}

/**
 * kgsl_context_detached() - check if a context is detached
 * @context: the context
 *
 * Check if a context has been destroyed by userspace and is only waiting
 * for reference counts to go away. This check is used to weed out
 * contexts that shouldn't use the gpu so NULL is considered detached.
 */
static inline bool kgsl_context_detached(struct kgsl_context *context)
{
	return (context == NULL || test_bit(KGSL_CONTEXT_PRIV_DETACHED,
						&context->priv));
}

/**
 * kgsl_context_invalid() - check if a context is invalid
 * @context: the context
 *
 * Check if a context has been invalidated by the kernel and may no
 * longer use the GPU.
 */
static inline bool kgsl_context_invalid(struct kgsl_context *context)
{
	return (context == NULL || test_bit(KGSL_CONTEXT_PRIV_INVALID,
						&context->priv));
}


/**
 * kgsl_context_get() - get a pointer to a KGSL context
 * @device: Pointer to the KGSL device that owns the context
 * @id: Context ID
 *
 * Find the context associated with the given ID number, increase the reference
 * count on it and return it.  The caller must make sure that this call is
 * paired with a kgsl_context_put.  This function is for internal use because it
 * doesn't validate the ownership of the context with the calling process - use
 * kgsl_context_get_owner for that
 */
static inline struct kgsl_context *kgsl_context_get(struct kgsl_device *device,
		uint32_t id)
{
	int result = 0;
	struct kgsl_context *context = NULL;

	read_lock(&device->context_lock);

	context = idr_find(&device->context_idr, id);

	/* Don't return a context that has been detached */
	if (kgsl_context_detached(context))
		context = NULL;
	else
		result = kref_get_unless_zero(&context->refcount);

	read_unlock(&device->context_lock);

	if (!result)
		return NULL;
	return context;
}

/**
 * _kgsl_context_get() - lightweight function to just increment the ref count
 * @context: Pointer to the KGSL context
 *
 * Get a reference to the specified KGSL context structure. This is a
 * lightweight way to just increase the refcount on a known context rather than
 * walking through kgsl_context_get and searching the iterator
 */
static inline int _kgsl_context_get(struct kgsl_context *context)
{
	int ret = 0;

	if (context)
		ret = kref_get_unless_zero(&context->refcount);

	return ret;
}

/**
 * kgsl_context_get_owner() - get a pointer to a KGSL context in a specific
 * process
 * @dev_priv: Pointer to the process struct
 * @id: Context ID to return
 *
 * Find the context associated with the given ID number, increase the reference
 * count on it and return it.  The caller must make sure that this call is
 * paired with a kgsl_context_put. This function validates that the context id
 * given is owned by the dev_priv instancet that is passed in.  See
 * kgsl_context_get for the internal version that doesn't do the check
 */
static inline struct kgsl_context *kgsl_context_get_owner(
		struct kgsl_device_private *dev_priv, uint32_t id)
{
	struct kgsl_context *context;

	context = kgsl_context_get(dev_priv->device, id);

	/* Verify that the context belongs to current calling fd. */
	if (context != NULL && context->dev_priv != dev_priv) {
		kgsl_context_put(context);
		return NULL;
	}

	return context;
}

/**
 * kgsl_process_private_get() - increment the refcount on a
 * kgsl_process_private struct
 * @process: Pointer to the KGSL process_private
 *
 * Returns 0 if the structure is invalid and a reference count could not be
 * obtained, nonzero otherwise.
 */
static inline int kgsl_process_private_get(struct kgsl_process_private *process)
{
	int ret = 0;

	if (process != NULL)
		ret = kref_get_unless_zero(&process->refcount);
	return ret;
}

void kgsl_process_private_put(struct kgsl_process_private *private);


struct kgsl_process_private *kgsl_process_private_find(pid_t pid);

/**
 * kgsl_property_read_u32() - Read a u32 property from the device tree
 * @device: Pointer to the KGSL device
 * @prop: String name of the property to query
 * @ptr: Pointer to the variable to store the property
 */
static inline int kgsl_property_read_u32(struct kgsl_device *device,
	const char *prop, unsigned int *ptr)
{
	return of_property_read_u32(device->pdev->dev.of_node, prop, ptr);
}

/**
 * kgsl_sysfs_store() - parse a string from a sysfs store function
 * @buf: Incoming string to parse
 * @ptr: Pointer to an unsigned int to store the value
 */
static inline int kgsl_sysfs_store(const char *buf, unsigned int *ptr)
{
	unsigned int val;
	int rc;

	rc = kstrtou32(buf, 0, &val);
	if (rc)
		return rc;

	if (ptr)
		*ptr = val;

	return 0;
}

/*
 * A helper macro to print out "not enough memory functions" - this
 * makes it easy to standardize the messages as well as cut down on
 * the number of strings in the binary
 */
#define SNAPSHOT_ERR_NOMEM(_d, _s) \
	KGSL_DRV_ERR((_d), \
	"snapshot: not enough snapshot memory for section %s\n", (_s))

/**
 * struct kgsl_snapshot_registers - list of registers to snapshot
 * @regs: Pointer to an array of register ranges
 * @count: Number of entries in the array
 */
struct kgsl_snapshot_registers {
	const unsigned int *regs;
	unsigned int count;
};

size_t kgsl_snapshot_dump_registers(struct kgsl_device *device, u8 *buf,
		size_t remain, void *priv);

void kgsl_snapshot_indexed_registers(struct kgsl_device *device,
	struct kgsl_snapshot *snapshot, unsigned int index,
	unsigned int data, unsigned int start, unsigned int count);

int kgsl_snapshot_get_object(struct kgsl_snapshot *snapshot,
	struct kgsl_process_private *process, uint64_t gpuaddr,
	uint64_t size, unsigned int type);

int kgsl_snapshot_have_object(struct kgsl_snapshot *snapshot,
	struct kgsl_process_private *process,
	uint64_t gpuaddr, uint64_t size);

struct adreno_ib_object_list;

int kgsl_snapshot_add_ib_obj_list(struct kgsl_snapshot *snapshot,
	struct adreno_ib_object_list *ib_obj_list);

void kgsl_snapshot_add_section(struct kgsl_device *device, u16 id,
	struct kgsl_snapshot *snapshot,
	size_t (*func)(struct kgsl_device *, u8 *, size_t, void *),
	void *priv);

/**
 * struct kgsl_pwr_limit - limit structure for each client
 * @node: Local list node for the limits list
 * @level: requested power level
 * @device: pointer to the device structure
 */
struct kgsl_pwr_limit {
	struct list_head node;
	unsigned int level;
	struct kgsl_device *device;
};

#endif  /* __KGSL_DEVICE_H */<|MERGE_RESOLUTION|>--- conflicted
+++ resolved
@@ -68,12 +68,7 @@
 	KGSL_EVENT_CANCELLED = 2,
 };
 
-<<<<<<< HEAD
 #define KGSL_FLAG_SPARSE        BIT(0)
-=======
-#define KGSL_FLAG_WAKE_ON_TOUCH BIT(0)
-#define KGSL_FLAG_SPARSE        BIT(1)
->>>>>>> c081cdb1
 
 /*
  * "list" of event types for ftrace symbolic magic
@@ -584,30 +579,6 @@
 static inline void kgsl_process_sub_stats(struct kgsl_process_private *priv,
 	unsigned int type, uint64_t size)
 {
-	struct pid *pid_struct;
-	struct task_struct *task;
-	struct mm_struct *mm;
-
-	priv->stats[type].cur -= size;
-	pid_struct = find_get_pid(priv->pid);
-	if (pid_struct) {
-		task = get_pid_task(pid_struct, PIDTYPE_PID);
-		if (task) {
-			mm = get_task_mm(task);
-			if (mm) {
-				add_mm_counter(mm, MM_UNRECLAIMABLE,
-					-(size >> PAGE_SHIFT));
-				mmput(mm);
-			}
-			put_task_struct(task);
-		}
-		put_pid(pid_struct);
-	}
-}
-
-static inline void kgsl_process_sub_stats(struct kgsl_process_private *priv,
-	unsigned int type, uint64_t size)
-{
 	priv->stats[type].cur -= size;
 }
 
