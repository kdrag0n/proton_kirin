--- conflicted
+++ resolved
@@ -68,12 +68,8 @@
 	KGSL_EVENT_CANCELLED = 2,
 };
 
-<<<<<<< HEAD
-=======
-#define KGSL_FLAG_WAKE_ON_TOUCH BIT(0)
-#define KGSL_FLAG_SPARSE        BIT(1)
-
->>>>>>> 93aebeef
+#define KGSL_FLAG_SPARSE        BIT(0)
+
 /*
  * "list" of event types for ftrace symbolic magic
  */
