/* Copyright (c) 2011-2019, The Linux Foundation. All rights reserved.
 *
 * This program is free software; you can redistribute it and/or modify
 * it under the terms of the GNU General Public License version 2 and
 * only version 2 as published by the Free Software Foundation.
 *
 * This program is distributed in the hope that it will be useful,
 * but WITHOUT ANY WARRANTY; without even the implied warranty of
 * MERCHANTABILITY or FITNESS FOR A PARTICULAR PURPOSE.  See the
 * GNU General Public License for more details.
 *
 */
#include <linux/types.h>
#include <linux/delay.h>
#include <linux/device.h>
#include <linux/spinlock.h>
#include <linux/genalloc.h>
#include <linux/slab.h>
#include <linux/iommu.h>
#include <linux/msm_kgsl.h>
#include <linux/ratelimit.h>
#include <linux/of_platform.h>
#include <soc/qcom/scm.h>
#include <soc/qcom/secure_buffer.h>
#include <linux/compat.h>

#include "kgsl.h"
#include "kgsl_device.h"
#include "kgsl_mmu.h"
#include "kgsl_sharedmem.h"
#include "kgsl_iommu.h"
#include "adreno_pm4types.h"
#include "adreno.h"
#include "kgsl_trace.h"
#include "kgsl_pwrctrl.h"

#define _IOMMU_PRIV(_mmu) (&((_mmu)->priv.iommu))

#define ADDR_IN_GLOBAL(_mmu, _a) \
	(((_a) >= KGSL_IOMMU_GLOBAL_MEM_BASE(_mmu)) && \
	 ((_a) < (KGSL_IOMMU_GLOBAL_MEM_BASE(_mmu) + \
	 KGSL_IOMMU_GLOBAL_MEM_SIZE)))

/*
 * Flag to set SMMU memory attributes required to
 * enable system cache for GPU transactions.
 */
#ifndef IOMMU_USE_UPSTREAM_HINT
#define IOMMU_USE_UPSTREAM_HINT 0
#endif

static struct kgsl_mmu_pt_ops iommu_pt_ops;
static bool need_iommu_sync;

const unsigned int kgsl_iommu_reg_list[KGSL_IOMMU_REG_MAX] = {
	0x0,/* SCTLR */
	0x20,/* TTBR0 */
	0x34,/* CONTEXTIDR */
	0x58,/* FSR */
	0x60,/* FAR_0 */
	0x618,/* TLBIALL */
	0x008,/* RESUME */
	0x68,/* FSYNR0 */
	0x6C,/* FSYNR1 */
	0x7F0,/* TLBSYNC */
	0x7F4,/* TLBSTATUS */
};

/*
 * struct kgsl_iommu_addr_entry - entry in the kgsl_iommu_pt rbtree.
 * @base: starting virtual address of the entry
 * @size: size of the entry
 * @node: the rbtree node
 *
 */
struct kgsl_iommu_addr_entry {
	uint64_t base;
	uint64_t size;
	struct rb_node node;
};

static struct kmem_cache *addr_entry_cache;

/*
 * There are certain memory allocations (ringbuffer, memstore, etc) that need to
 * be present at the same address in every pagetable. We call these "global"
 * pagetable entries. There are relatively few of these and they are mostly
 * stable (defined at init time) but the actual number of globals can differ
 * slight depending on the target and implementation.
 *
 * Here we define an array and a simple allocator to keep track of the currently
 * active global entries. Each entry is assigned a unique address inside of a
 * MMU implementation specific "global" region. The addresses are assigned
 * sequentially and never re-used to avoid having to go back and reprogram
 * existing pagetables. The entire list of active entries are mapped and
 * unmapped into every new pagetable as it is created and destroyed.
 *
 * Because there are relatively few entries and they are defined at boot time we
 * don't need to go over the top to define a dynamic allocation scheme. It will
 * be less wasteful to pick a static number with a little bit of growth
 * potential.
 */

#define GLOBAL_PT_ENTRIES 32

struct global_pt_entry {
	struct kgsl_memdesc *memdesc;
	char name[32];
};

static struct global_pt_entry global_pt_entries[GLOBAL_PT_ENTRIES];
static int secure_global_size;
static int global_pt_count;
uint64_t global_pt_alloc;
static struct kgsl_memdesc gpu_qdss_desc;
static struct kgsl_memdesc gpu_qtimer_desc;
static unsigned int context_bank_number;
void kgsl_print_global_pt_entries(struct seq_file *s)
{
	int i;

	for (i = 0; i < global_pt_count; i++) {
		struct kgsl_memdesc *memdesc = global_pt_entries[i].memdesc;

		if (memdesc == NULL)
			continue;

		seq_printf(s, "0x%pK-0x%pK %16llu %s\n",
			(uint64_t *)(uintptr_t) memdesc->gpuaddr,
			(uint64_t *)(uintptr_t) (memdesc->gpuaddr +
			memdesc->size - 1), memdesc->size,
			global_pt_entries[i].name);
	}
}

static void kgsl_iommu_unmap_globals(struct kgsl_pagetable *pagetable)
{
	unsigned int i;

	for (i = 0; i < global_pt_count; i++) {
		if (global_pt_entries[i].memdesc != NULL)
			kgsl_mmu_unmap(pagetable,
					global_pt_entries[i].memdesc);
	}
}

static int kgsl_iommu_map_globals(struct kgsl_pagetable *pagetable)
{
	unsigned int i;

	for (i = 0; i < global_pt_count; i++) {
		if (global_pt_entries[i].memdesc != NULL) {
			int ret = kgsl_mmu_map(pagetable,
					global_pt_entries[i].memdesc);

			if (ret)
				return ret;
		}
	}

	return 0;
}

void kgsl_iommu_unmap_global_secure_pt_entry(struct kgsl_device *device,
				struct kgsl_memdesc *memdesc)
{
	if (!kgsl_mmu_is_secured(&device->mmu) || memdesc == NULL)
		return;

	/* Check if an empty memdesc got passed in */
	if ((memdesc->gpuaddr == 0) || (memdesc->size == 0))
		return;

	if (memdesc->pagetable) {
		if (memdesc->pagetable->name == KGSL_MMU_SECURE_PT)
			kgsl_mmu_unmap(memdesc->pagetable, memdesc);
	}
}

int kgsl_iommu_map_global_secure_pt_entry(struct kgsl_device *device,
				struct kgsl_memdesc *entry)
{
	int ret = 0;

	if (!kgsl_mmu_is_secured(&device->mmu))
		return -ENOTSUPP;

	if (entry != NULL) {
		struct kgsl_pagetable *pagetable = device->mmu.securepagetable;

		entry->pagetable = pagetable;
		entry->gpuaddr = KGSL_IOMMU_SECURE_BASE(&device->mmu) +
			secure_global_size;

		ret = kgsl_mmu_map(pagetable, entry);
		if (ret == 0)
			secure_global_size += entry->size;
	}
	return ret;
}

static void kgsl_iommu_remove_global(struct kgsl_mmu *mmu,
		struct kgsl_memdesc *memdesc)
{
	int i;

	if (memdesc->gpuaddr == 0 || !(memdesc->priv & KGSL_MEMDESC_GLOBAL))
		return;

	for (i = 0; i < global_pt_count; i++) {
		if (global_pt_entries[i].memdesc == memdesc) {
			memdesc->gpuaddr = 0;
			memdesc->priv &= ~KGSL_MEMDESC_GLOBAL;
			global_pt_entries[i].memdesc = NULL;
			return;
		}
	}
}

static void kgsl_iommu_add_global(struct kgsl_mmu *mmu,
		struct kgsl_memdesc *memdesc, const char *name)
{
	if (memdesc->gpuaddr != 0)
		return;

	/*Check that we can fit the global allocations */
	if (WARN_ON(global_pt_count >= GLOBAL_PT_ENTRIES) ||
		WARN_ON((global_pt_alloc + memdesc->size) >=
			KGSL_IOMMU_GLOBAL_MEM_SIZE))
		return;

	memdesc->gpuaddr = KGSL_IOMMU_GLOBAL_MEM_BASE(mmu) + global_pt_alloc;

	memdesc->priv |= KGSL_MEMDESC_GLOBAL;
	global_pt_alloc += kgsl_memdesc_footprint(memdesc);

	global_pt_entries[global_pt_count].memdesc = memdesc;
	strlcpy(global_pt_entries[global_pt_count].name, name,
			sizeof(global_pt_entries[global_pt_count].name));
	global_pt_count++;
}

struct kgsl_memdesc *kgsl_iommu_get_qdss_global_entry(void)
{
	return &gpu_qdss_desc;
}

static void kgsl_setup_qdss_desc(struct kgsl_device *device)
{
	int result = 0;
	uint32_t gpu_qdss_entry[2];

	if (!of_find_property(device->pdev->dev.of_node,
		"qcom,gpu-qdss-stm", NULL))
		return;

	if (of_property_read_u32_array(device->pdev->dev.of_node,
				"qcom,gpu-qdss-stm", gpu_qdss_entry, 2)) {
		KGSL_CORE_ERR("Failed to read gpu qdss dts entry\n");
		return;
	}

	kgsl_memdesc_init(device, &gpu_qdss_desc, 0);
	gpu_qdss_desc.priv = 0;
	gpu_qdss_desc.physaddr = gpu_qdss_entry[0];
	gpu_qdss_desc.size = gpu_qdss_entry[1];
	gpu_qdss_desc.pagetable = NULL;
	gpu_qdss_desc.ops = NULL;
	gpu_qdss_desc.hostptr = NULL;

	result = memdesc_sg_dma(&gpu_qdss_desc, gpu_qdss_desc.physaddr,
			gpu_qdss_desc.size);
	if (result) {
		KGSL_CORE_ERR("memdesc_sg_dma failed: %d\n", result);
		return;
	}

	kgsl_mmu_add_global(device, &gpu_qdss_desc, "gpu-qdss");
}

static inline void kgsl_cleanup_qdss_desc(struct kgsl_mmu *mmu)
{
	kgsl_iommu_remove_global(mmu, &gpu_qdss_desc);
	kgsl_sharedmem_free(&gpu_qdss_desc);
}

struct kgsl_memdesc *kgsl_iommu_get_qtimer_global_entry(void)
{
	return &gpu_qtimer_desc;
}

static void kgsl_setup_qtimer_desc(struct kgsl_device *device)
{
	int result = 0;
	uint32_t gpu_qtimer_entry[2];

	if (!of_find_property(device->pdev->dev.of_node,
		"qcom,gpu-qtimer", NULL))
		return;

	if (of_property_read_u32_array(device->pdev->dev.of_node,
				"qcom,gpu-qtimer", gpu_qtimer_entry, 2)) {
		KGSL_CORE_ERR("Failed to read gpu qtimer dts entry\n");
		return;
	}

	kgsl_memdesc_init(device, &gpu_qtimer_desc, 0);
	gpu_qtimer_desc.priv = 0;
	gpu_qtimer_desc.physaddr = gpu_qtimer_entry[0];
	gpu_qtimer_desc.size = gpu_qtimer_entry[1];
	gpu_qtimer_desc.pagetable = NULL;
	gpu_qtimer_desc.ops = NULL;
	gpu_qtimer_desc.hostptr = NULL;

	result = memdesc_sg_dma(&gpu_qtimer_desc, gpu_qtimer_desc.physaddr,
			gpu_qtimer_desc.size);
	if (result) {
		KGSL_CORE_ERR("memdesc_sg_dma failed: %d\n", result);
		return;
	}

	kgsl_mmu_add_global(device, &gpu_qtimer_desc, "gpu-qtimer");
}

static inline void kgsl_cleanup_qtimer_desc(struct kgsl_mmu *mmu)
{
	kgsl_iommu_remove_global(mmu, &gpu_qtimer_desc);
	kgsl_sharedmem_free(&gpu_qtimer_desc);
}

static inline void _iommu_sync_mmu_pc(bool lock)
{
	if (need_iommu_sync == false)
		return;

	if (lock)
		mutex_lock(&kgsl_mmu_sync);
	else
		mutex_unlock(&kgsl_mmu_sync);
}

static void _detach_pt(struct kgsl_iommu_pt *iommu_pt,
			  struct kgsl_iommu_context *ctx)
{
	if (iommu_pt->attached) {
		_iommu_sync_mmu_pc(true);
		iommu_detach_device(iommu_pt->domain, ctx->dev);
		_iommu_sync_mmu_pc(false);
		iommu_pt->attached = false;
	}
}

static int _attach_pt(struct kgsl_iommu_pt *iommu_pt,
			struct kgsl_iommu_context *ctx)
{
	int ret;

	if (iommu_pt->attached)
		return 0;

	_iommu_sync_mmu_pc(true);
	ret = iommu_attach_device(iommu_pt->domain, ctx->dev);
	_iommu_sync_mmu_pc(false);

	if (ret == 0)
		iommu_pt->attached = true;

	return ret;
}

static int _iommu_map_single_page_sync_pc(struct kgsl_pagetable *pt,
		uint64_t gpuaddr, phys_addr_t physaddr, int times,
		unsigned int flags)
{
	struct kgsl_iommu_pt *iommu_pt = pt->priv;
	size_t mapped = 0;
	int i;
	int ret = 0;

	_iommu_sync_mmu_pc(true);

	for (i = 0; i < times; i++) {
		ret = iommu_map(iommu_pt->domain, gpuaddr + mapped,
				physaddr, PAGE_SIZE, flags);
		if (ret)
			break;
		mapped += PAGE_SIZE;
	}

	if (ret)
		iommu_unmap(iommu_pt->domain, gpuaddr, mapped);

	_iommu_sync_mmu_pc(false);

	if (ret) {
		KGSL_CORE_ERR("map err: 0x%016llX, 0x%lx, 0x%x, %d\n",
			gpuaddr, PAGE_SIZE * times, flags, ret);
		return -ENODEV;
	}

	return 0;
}

static int _iommu_unmap_sync_pc(struct kgsl_pagetable *pt,
		uint64_t addr, uint64_t size)
{
	struct kgsl_iommu_pt *iommu_pt = pt->priv;
	size_t unmapped = 0;

	_iommu_sync_mmu_pc(true);

	unmapped = iommu_unmap(iommu_pt->domain, addr, size);

	_iommu_sync_mmu_pc(false);

	if (unmapped != size) {
		KGSL_CORE_ERR("unmap err: 0x%016llx, 0x%llx, %zd\n",
			addr, size, unmapped);
		return -ENODEV;
	}

	return 0;
}

static int _iommu_map_sg_offset_sync_pc(struct kgsl_pagetable *pt,
		uint64_t addr, struct scatterlist *sg, int nents,
		uint64_t offset, uint64_t size, unsigned int flags)
{
	struct kgsl_iommu_pt *iommu_pt = pt->priv;
	uint64_t offset_tmp = offset;
	uint64_t size_tmp = size;
	size_t mapped = 0;
	unsigned int i;
	struct scatterlist *s;
	phys_addr_t physaddr;
	int ret;

	_iommu_sync_mmu_pc(true);

	for_each_sg(sg, s, nents, i) {
		/* Iterate until we find the offset */
		if (offset_tmp >= s->length) {
			offset_tmp -= s->length;
			continue;
		}

		/* How much mapping is needed in this sg? */
		if (size < s->length - offset_tmp)
			size_tmp = size;
		else
			size_tmp = s->length - offset_tmp;

		/* Get the phys addr for the offset page */
		if (offset_tmp != 0) {
			physaddr = page_to_phys(nth_page(sg_page(s),
					offset_tmp >> PAGE_SHIFT));
			/* Reset offset_tmp */
			offset_tmp = 0;
		} else
			physaddr = page_to_phys(sg_page(s));

		/* Do the map for this sg */
		ret = iommu_map(iommu_pt->domain, addr + mapped,
				physaddr, size_tmp, flags);
		if (ret)
			break;

		mapped += size_tmp;
		size -= size_tmp;

		if (size == 0)
			break;
	}

	_iommu_sync_mmu_pc(false);

	if (size != 0) {
		/* Cleanup on error */
		_iommu_unmap_sync_pc(pt, addr, mapped);
		KGSL_CORE_ERR(
			"map sg offset err: 0x%016llX, %d, %x, %zd\n",
			addr, nents, flags, mapped);
		return  -ENODEV;
	}

	return 0;
}

static int _iommu_map_sg_sync_pc(struct kgsl_pagetable *pt,
		uint64_t addr, struct scatterlist *sg, int nents,
		unsigned int flags)
{
	struct kgsl_iommu_pt *iommu_pt = pt->priv;
	size_t mapped;

	_iommu_sync_mmu_pc(true);

	mapped = iommu_map_sg(iommu_pt->domain, addr, sg, nents, flags);

	_iommu_sync_mmu_pc(false);

	if (mapped == 0) {
		KGSL_CORE_ERR("map sg err: 0x%016llX, %d, %x, %zd\n",
			addr, nents, flags, mapped);
		return  -ENODEV;
	}

	return 0;
}

/*
 * One page allocation for a guard region to protect against over-zealous
 * GPU pre-fetch
 */

static struct page *kgsl_guard_page;
static struct page *kgsl_secure_guard_page;

/*
 * The dummy page is a placeholder/extra page to be used for sparse mappings.
 * This page will be mapped to all virtual sparse bindings that are not
 * physically backed.
 */
static struct page *kgsl_dummy_page;

/* These functions help find the nearest allocated memory entries on either side
 * of a faulting address. If we know the nearby allocations memory we can
 * get a better determination of what we think should have been located in the
 * faulting region
 */

/*
 * A local structure to make it easy to store the interesting bits for the
 * memory entries on either side of the faulting address
 */

struct _mem_entry {
	uint64_t gpuaddr;
	uint64_t size;
	uint64_t flags;
	unsigned int priv;
	int pending_free;
	pid_t pid;
	char name[32];
};

static void _get_global_entries(uint64_t faultaddr,
		struct _mem_entry *prev,
		struct _mem_entry *next)
{
	int i;
	uint64_t prevaddr = 0;
	struct global_pt_entry *p = NULL;

	uint64_t nextaddr = (uint64_t) -1;
	struct global_pt_entry *n = NULL;

	for (i = 0; i < global_pt_count; i++) {
		uint64_t addr;

		if (global_pt_entries[i].memdesc == NULL)
			continue;

		addr = global_pt_entries[i].memdesc->gpuaddr;
		if ((addr < faultaddr) && (addr > prevaddr)) {
			prevaddr = addr;
			p = &global_pt_entries[i];
		}

		if ((addr > faultaddr) && (addr < nextaddr)) {
			nextaddr = addr;
			n = &global_pt_entries[i];
		}
	}

	if (p != NULL) {
		prev->gpuaddr = p->memdesc->gpuaddr;
		prev->size = p->memdesc->size;
		prev->flags = p->memdesc->flags;
		prev->priv = p->memdesc->priv;
		prev->pid = 0;
		strlcpy(prev->name, p->name, sizeof(prev->name));
	}

	if (n != NULL) {
		next->gpuaddr = n->memdesc->gpuaddr;
		next->size = n->memdesc->size;
		next->flags = n->memdesc->flags;
		next->priv = n->memdesc->priv;
		next->pid = 0;
		strlcpy(next->name, n->name, sizeof(next->name));
	}
}

void __kgsl_get_memory_usage(struct _mem_entry *entry)
{
	kgsl_get_memory_usage(entry->name, sizeof(entry->name), entry->flags);
}

static void _get_entries(struct kgsl_process_private *private,
		uint64_t faultaddr, struct _mem_entry *prev,
		struct _mem_entry *next)
{
	int id;
	struct kgsl_mem_entry *entry;

	uint64_t prevaddr = 0;
	struct kgsl_mem_entry *p = NULL;

	uint64_t nextaddr = (uint64_t) -1;
	struct kgsl_mem_entry *n = NULL;

	idr_for_each_entry(&private->mem_idr, entry, id) {
		uint64_t addr = entry->memdesc.gpuaddr;

		if ((addr < faultaddr) && (addr > prevaddr)) {
			prevaddr = addr;
			p = entry;
		}

		if ((addr > faultaddr) && (addr < nextaddr)) {
			nextaddr = addr;
			n = entry;
		}
	}

	if (p != NULL) {
		prev->gpuaddr = p->memdesc.gpuaddr;
		prev->size = p->memdesc.size;
		prev->flags = p->memdesc.flags;
		prev->priv = p->memdesc.priv;
		prev->pending_free = p->pending_free;
		prev->pid = private->pid;
		__kgsl_get_memory_usage(prev);
	}

	if (n != NULL) {
		next->gpuaddr = n->memdesc.gpuaddr;
		next->size = n->memdesc.size;
		next->flags = n->memdesc.flags;
		next->priv = n->memdesc.priv;
		next->pending_free = n->pending_free;
		next->pid = private->pid;
		__kgsl_get_memory_usage(next);
	}
}

static void _find_mem_entries(struct kgsl_mmu *mmu, uint64_t faultaddr,
		struct _mem_entry *preventry, struct _mem_entry *nextentry,
		struct kgsl_process_private *private)
{
	memset(preventry, 0, sizeof(*preventry));
	memset(nextentry, 0, sizeof(*nextentry));

	/* Set the maximum possible size as an initial value */
	nextentry->gpuaddr = (uint64_t) -1;

	if (ADDR_IN_GLOBAL(mmu, faultaddr)) {
		_get_global_entries(faultaddr, preventry, nextentry);
	} else if (private) {
		spin_lock(&private->mem_lock);
		_get_entries(private, faultaddr, preventry, nextentry);
		spin_unlock(&private->mem_lock);
	}
}

static void _print_entry(struct kgsl_device *device, struct _mem_entry *entry)
{
	KGSL_LOG_DUMP(device,
		"[%016llX - %016llX] %s %s (pid = %d) (%s)\n",
		entry->gpuaddr,
		entry->gpuaddr + entry->size,
		entry->priv & KGSL_MEMDESC_GUARD_PAGE ? "(+guard)" : "",
		entry->pending_free ? "(pending free)" : "",
		entry->pid, entry->name);
}

static void _check_if_freed(struct kgsl_iommu_context *ctx,
	uint64_t addr, pid_t ptname)
{
	uint64_t gpuaddr = addr;
	uint64_t size = 0;
	uint64_t flags = 0;
	pid_t pid;

	char name[32];

	memset(name, 0, sizeof(name));

	if (kgsl_memfree_find_entry(ptname, &gpuaddr, &size, &flags, &pid)) {
		kgsl_get_memory_usage(name, sizeof(name) - 1, flags);
		KGSL_LOG_DUMP(ctx->kgsldev, "---- premature free ----\n");
		KGSL_LOG_DUMP(ctx->kgsldev,
			"[%8.8llX-%8.8llX] (%s) was already freed by pid %d\n",
			gpuaddr, gpuaddr + size, name, pid);
	}
}

static bool
kgsl_iommu_uche_overfetch(struct kgsl_process_private *private,
		uint64_t faultaddr)
{
	int id;
	struct kgsl_mem_entry *entry = NULL;

	spin_lock(&private->mem_lock);
	idr_for_each_entry(&private->mem_idr, entry, id) {
		struct kgsl_memdesc *m = &entry->memdesc;

		if ((faultaddr >= (m->gpuaddr + m->size))
				&& (faultaddr < (m->gpuaddr + m->size + 64))) {
			spin_unlock(&private->mem_lock);
			return true;
		}
	}
	spin_unlock(&private->mem_lock);
	return false;
}

/*
 * Read pagefaults where the faulting address lies within the first 64 bytes
 * of a page (UCHE line size is 64 bytes) and the fault page is preceded by a
 * valid allocation are considered likely due to UCHE overfetch and suppressed.
 */

static bool kgsl_iommu_suppress_pagefault(uint64_t faultaddr, int write,
					struct kgsl_process_private *private)
{
	/*
	 * If there is no context associated with the pagefault then this
	 * could be a fault on a global buffer. We do not suppress faults
	 * on global buffers as they are mainly accessed by the CP bypassing
	 * the UCHE. Also, write pagefaults are never suppressed.
	 */
	if (!private || write)
		return false;

	return kgsl_iommu_uche_overfetch(private, faultaddr);
}

static struct kgsl_process_private *kgsl_iommu_identify_process(u64 ptbase)
{
	struct kgsl_process_private *p = NULL;
	struct kgsl_iommu_pt *iommu_pt;

	mutex_lock(&kgsl_driver.process_mutex);
	list_for_each_entry(p, &kgsl_driver.process_list, list) {
		iommu_pt = p->pagetable->priv;
		if (iommu_pt->ttbr0 == ptbase) {
			mutex_unlock(&kgsl_driver.process_mutex);
			return p;
		}
	}

	mutex_unlock(&kgsl_driver.process_mutex);
	return p;
}

static int kgsl_iommu_fault_handler(struct iommu_domain *domain,
	struct device *dev, unsigned long addr, int flags, void *token)
{
	int ret = 0;
	struct kgsl_pagetable *pt = token;
	struct kgsl_mmu *mmu = pt->mmu;
	struct kgsl_iommu *iommu;
	struct kgsl_iommu_context *ctx;
	u64 ptbase, proc_ptbase;
	u32 contextidr;
	pid_t pid = 0;
	pid_t ptname;
	struct _mem_entry prev, next;
	int write;
	struct kgsl_device *device;
	struct adreno_device *adreno_dev;
	struct adreno_gpudev *gpudev;
	unsigned int no_page_fault_log = 0;
	char *fault_type = "unknown";
	struct kgsl_process_private *private;

	static DEFINE_RATELIMIT_STATE(_rs,
					DEFAULT_RATELIMIT_INTERVAL,
					DEFAULT_RATELIMIT_BURST);

	if (mmu == NULL)
		return ret;

	iommu = _IOMMU_PRIV(mmu);
	ctx = &iommu->ctx[KGSL_IOMMU_CONTEXT_USER];
	device = KGSL_MMU_DEVICE(mmu);
	adreno_dev = ADRENO_DEVICE(device);
	gpudev = ADRENO_GPU_DEVICE(adreno_dev);

	write = (flags & IOMMU_FAULT_WRITE) ? 1 : 0;
	if (flags & IOMMU_FAULT_TRANSLATION)
		fault_type = "translation";
	else if (flags & IOMMU_FAULT_PERMISSION)
		fault_type = "permission";
	else if (flags & IOMMU_FAULT_EXTERNAL)
		fault_type = "external";
	else if (flags & IOMMU_FAULT_TRANSACTION_STALLED)
		fault_type = "transaction stalled";

	ptbase = KGSL_IOMMU_GET_CTX_REG_Q(ctx, TTBR0);
	private = kgsl_iommu_identify_process(ptbase);

	if (!kgsl_process_private_get(private))
		private = NULL;
	else
		pid = private->pid;

	if (kgsl_iommu_suppress_pagefault(addr, write, private)) {
		iommu->pagefault_suppression_count++;
		return ret;
	}

	if (pt->name == KGSL_MMU_SECURE_PT)
		ctx = &iommu->ctx[KGSL_IOMMU_CONTEXT_SECURE];

	ctx->fault = 1;

	if (test_bit(KGSL_FT_PAGEFAULT_GPUHALT_ENABLE,
		&adreno_dev->ft_pf_policy) &&
		(flags & IOMMU_FAULT_TRANSACTION_STALLED)) {
		/*
		 * Turn off GPU IRQ so we don't get faults from it too.
		 * The device mutex must be held to change power state
		 */
		mutex_lock(&device->mutex);
		kgsl_pwrctrl_change_state(device, KGSL_STATE_AWARE);
		mutex_unlock(&device->mutex);
	}

	contextidr = KGSL_IOMMU_GET_CTX_REG(ctx, CONTEXTIDR);
	ptname = MMU_FEATURE(mmu, KGSL_MMU_GLOBAL_PAGETABLE) ?
		KGSL_MMU_GLOBAL_PT : pid;
	/*
	 * Trace needs to be logged before searching the faulting
	 * address in free list as it takes quite long time in
	 * search and delays the trace unnecessarily.
	 */
	trace_kgsl_mmu_pagefault(ctx->kgsldev, addr,
			ptname,
			private != NULL ? private->comm : "unknown",
			write ? "write" : "read");

	if (test_bit(KGSL_FT_PAGEFAULT_LOG_ONE_PER_PAGE,
		&adreno_dev->ft_pf_policy))
		no_page_fault_log = kgsl_mmu_log_fault_addr(mmu, ptbase, addr);

	if (!no_page_fault_log && __ratelimit(&_rs)) {
		KGSL_MEM_CRIT(ctx->kgsldev,
			"GPU PAGE FAULT: addr = %lX pid= %d name=%s\n", addr,
			ptname,
<<<<<<< HEAD
			private != NULL ? private->comm : "unknown");
=======
			context != NULL ? context->proc_priv->comm : "unknown");

		if (context != NULL) {
			proc_ptbase = kgsl_mmu_pagetable_get_ttbr0(
					context->proc_priv->pagetable);

			if (ptbase != proc_ptbase)
				KGSL_MEM_CRIT(ctx->kgsldev,
				"Pagetable address mismatch: HW address is 0x%llx but SW expected 0x%llx\n",
				ptbase, proc_ptbase);
		}

>>>>>>> b6fbaa1d
		KGSL_MEM_CRIT(ctx->kgsldev,
			"context=%s TTBR0=0x%llx CIDR=0x%x (%s %s fault)\n",
			ctx->name, ptbase, contextidr,
			write ? "write" : "read", fault_type);

		if (gpudev->iommu_fault_block) {
			unsigned int fsynr1;

			fsynr1 = KGSL_IOMMU_GET_CTX_REG(ctx, FSYNR1);
			KGSL_MEM_CRIT(ctx->kgsldev,
				"FAULTING BLOCK: %s\n",
				gpudev->iommu_fault_block(device, fsynr1));
		}

		/* Don't print the debug if this is a permissions fault */
		if (!(flags & IOMMU_FAULT_PERMISSION)) {
			_check_if_freed(ctx, addr, ptname);

			KGSL_LOG_DUMP(ctx->kgsldev,
				"---- nearby memory ----\n");

			_find_mem_entries(mmu, addr, &prev, &next, private);
			if (prev.gpuaddr)
				_print_entry(ctx->kgsldev, &prev);
			else
				KGSL_LOG_DUMP(ctx->kgsldev, "*EMPTY*\n");

			KGSL_LOG_DUMP(ctx->kgsldev, " <- fault @ %8.8lX\n",
				addr);

			if (next.gpuaddr != (uint64_t) -1)
				_print_entry(ctx->kgsldev, &next);
			else
				KGSL_LOG_DUMP(ctx->kgsldev, "*EMPTY*\n");
		}
	}


	/*
	 * We do not want the h/w to resume fetching data from an iommu
	 * that has faulted, this is better for debugging as it will stall
	 * the GPU and trigger a snapshot. Return EBUSY error.
	 */
	if (test_bit(KGSL_FT_PAGEFAULT_GPUHALT_ENABLE,
		&adreno_dev->ft_pf_policy) &&
		(flags & IOMMU_FAULT_TRANSACTION_STALLED)) {
		uint32_t sctlr_val;

		ret = -EBUSY;
		/*
		 * Disable context fault interrupts
		 * as we do not clear FSR in the ISR.
		 * Will be re-enabled after FSR is cleared.
		 */
		sctlr_val = KGSL_IOMMU_GET_CTX_REG(ctx, SCTLR);
		sctlr_val &= ~(0x1 << KGSL_IOMMU_SCTLR_CFIE_SHIFT);
		KGSL_IOMMU_SET_CTX_REG(ctx, SCTLR, sctlr_val);

		adreno_set_gpu_fault(adreno_dev, ADRENO_IOMMU_PAGE_FAULT);
		/* Go ahead with recovery*/
		adreno_dispatcher_schedule(device);
	}

	kgsl_process_private_put(private);

	return ret;
}

/*
 * kgsl_iommu_disable_clk() - Disable iommu clocks
 * Disable IOMMU clocks
 */
static void kgsl_iommu_disable_clk(struct kgsl_mmu *mmu)
{
	struct kgsl_iommu *iommu = _IOMMU_PRIV(mmu);
	int j;

	atomic_dec(&iommu->clk_enable_count);

	/*
	 * Make sure the clk refcounts are good. An unbalance may
	 * cause the clocks to be off when we need them on.
	 */
	WARN_ON(atomic_read(&iommu->clk_enable_count) < 0);

	for (j = (KGSL_IOMMU_MAX_CLKS - 1); j >= 0; j--)
		if (iommu->clks[j])
			clk_disable_unprepare(iommu->clks[j]);
}

/*
 * kgsl_iommu_enable_clk_prepare_enable - Enable the specified IOMMU clock
 * Try 4 times to enable it and then BUG() for debug
 */
static void kgsl_iommu_clk_prepare_enable(struct clk *clk)
{
	int num_retries = 4;

	while (num_retries--) {
		if (!clk_prepare_enable(clk))
			return;
	}

	/* Failure is fatal so BUG() to facilitate debug */
	KGSL_CORE_ERR("IOMMU clock enable failed\n");
	WARN(1, "IOMMU clock enable failed\n");
}

/*
 * kgsl_iommu_enable_clk - Enable iommu clocks
 * Enable all the IOMMU clocks
 */
static void kgsl_iommu_enable_clk(struct kgsl_mmu *mmu)
{
	int j;
	struct kgsl_iommu *iommu = _IOMMU_PRIV(mmu);

	for (j = 0; j < KGSL_IOMMU_MAX_CLKS; j++) {
		if (iommu->clks[j])
			kgsl_iommu_clk_prepare_enable(iommu->clks[j]);
	}
	atomic_inc(&iommu->clk_enable_count);
}

/* kgsl_iommu_get_ttbr0 - Get TTBR0 setting for a pagetable */
static u64 kgsl_iommu_get_ttbr0(struct kgsl_pagetable *pt)
{
	struct kgsl_iommu_pt *iommu_pt = pt ? pt->priv : NULL;

	if (WARN_ON(!iommu_pt))
		return 0;

	return iommu_pt->ttbr0;
}

static bool kgsl_iommu_pt_equal(struct kgsl_mmu *mmu,
				struct kgsl_pagetable *pt,
				u64 ttbr0)
{
	struct kgsl_iommu_pt *iommu_pt = pt ? pt->priv : NULL;
	u64 domain_ttbr0;

	if (iommu_pt == NULL)
		return 0;

	domain_ttbr0 = kgsl_iommu_get_ttbr0(pt);

	return (domain_ttbr0 == ttbr0);
}

/* kgsl_iommu_get_contextidr - query CONTEXTIDR setting for a pagetable */
static u32 kgsl_iommu_get_contextidr(struct kgsl_pagetable *pt)
{
	struct kgsl_iommu_pt *iommu_pt = pt ? pt->priv : NULL;

	if (WARN_ON(!iommu_pt))
		return 0;

	return iommu_pt->contextidr;
}

/*
 * kgsl_iommu_destroy_pagetable - Free up reaources help by a pagetable
 * @mmu_specific_pt - Pointer to pagetable which is to be freed
 *
 * Return - void
 */
static void kgsl_iommu_destroy_pagetable(struct kgsl_pagetable *pt)
{
	struct kgsl_iommu_pt *iommu_pt = pt->priv;
	struct kgsl_mmu *mmu = pt->mmu;
	struct kgsl_iommu *iommu;
	struct kgsl_iommu_context  *ctx;

	/*
	 * Make sure all allocations are unmapped before destroying
	 * the pagetable
	 */
	WARN_ON(!list_empty(&pt->list));

	iommu = _IOMMU_PRIV(mmu);

	if (pt->name == KGSL_MMU_SECURE_PT) {
		ctx = &iommu->ctx[KGSL_IOMMU_CONTEXT_SECURE];
	} else {
		ctx = &iommu->ctx[KGSL_IOMMU_CONTEXT_USER];
		kgsl_iommu_unmap_globals(pt);
	}

	if (iommu_pt->domain) {
		trace_kgsl_pagetable_destroy(iommu_pt->ttbr0, pt->name);

		_detach_pt(iommu_pt, ctx);

		iommu_domain_free(iommu_pt->domain);
	}

	kfree(iommu_pt);
}

static void setup_64bit_pagetable(struct kgsl_mmu *mmu,
		struct kgsl_pagetable *pagetable,
		struct kgsl_iommu_pt *pt)
{
	if (mmu->secured && pagetable->name == KGSL_MMU_SECURE_PT) {
		pt->compat_va_start = KGSL_IOMMU_SECURE_BASE(mmu);
		pt->compat_va_end = KGSL_IOMMU_SECURE_END(mmu);
		pt->va_start = KGSL_IOMMU_SECURE_BASE(mmu);
		pt->va_end = KGSL_IOMMU_SECURE_END(mmu);
	} else {
		pt->compat_va_start = mmu->svm_base32;
		pt->compat_va_end = KGSL_IOMMU_SECURE_BASE(mmu);
		pt->va_start = KGSL_IOMMU_VA_BASE64;
		pt->va_end = KGSL_IOMMU_VA_END64;
	}

	if (pagetable->name != KGSL_MMU_GLOBAL_PT &&
		pagetable->name != KGSL_MMU_SECURE_PT) {
		if (kgsl_is_compat_task()) {
			pt->svm_start = mmu->svm_base32;
			pt->svm_end = KGSL_IOMMU_SECURE_BASE(mmu);
		} else {
			pt->svm_start = KGSL_IOMMU_SVM_BASE64;
			pt->svm_end = KGSL_IOMMU_SVM_END64;
		}
	}
}

static void setup_32bit_pagetable(struct kgsl_mmu *mmu,
		struct kgsl_pagetable *pagetable,
		struct kgsl_iommu_pt *pt)
{
	if (mmu->secured) {
		if (pagetable->name == KGSL_MMU_SECURE_PT) {
			pt->compat_va_start = KGSL_IOMMU_SECURE_BASE(mmu);
			pt->compat_va_end = KGSL_IOMMU_SECURE_END(mmu);
			pt->va_start = KGSL_IOMMU_SECURE_BASE(mmu);
			pt->va_end = KGSL_IOMMU_SECURE_END(mmu);
		} else {
			pt->va_start = mmu->svm_base32;
			pt->va_end = KGSL_IOMMU_SECURE_BASE(mmu);
			pt->compat_va_start = pt->va_start;
			pt->compat_va_end = pt->va_end;
		}
	} else {
		pt->va_start = mmu->svm_base32;
		pt->va_end = KGSL_IOMMU_GLOBAL_MEM_BASE(mmu);
		pt->compat_va_start = pt->va_start;
		pt->compat_va_end = pt->va_end;
	}

	if (pagetable->name != KGSL_MMU_GLOBAL_PT &&
		pagetable->name != KGSL_MMU_SECURE_PT) {
		pt->svm_start = mmu->svm_base32;
		pt->svm_end = KGSL_IOMMU_SVM_END32;
	}
}


static struct kgsl_iommu_pt *
_alloc_pt(struct device *dev, struct kgsl_mmu *mmu, struct kgsl_pagetable *pt)
{
	struct kgsl_iommu_pt *iommu_pt;
	struct bus_type *bus = kgsl_mmu_get_bus(dev);

	if (bus == NULL)
		return ERR_PTR(-ENODEV);

	iommu_pt = kzalloc(sizeof(struct kgsl_iommu_pt), GFP_KERNEL);
	if (iommu_pt == NULL)
		return ERR_PTR(-ENOMEM);

	iommu_pt->domain = iommu_domain_alloc(bus);
	if (iommu_pt->domain == NULL) {
		kfree(iommu_pt);
		return ERR_PTR(-ENODEV);
	}

	pt->pt_ops = &iommu_pt_ops;
	pt->priv = iommu_pt;
	pt->fault_addr = ~0ULL;
	iommu_pt->rbtree = RB_ROOT;

	if (MMU_FEATURE(mmu, KGSL_MMU_64BIT))
		setup_64bit_pagetable(mmu, pt, iommu_pt);
	else
		setup_32bit_pagetable(mmu, pt, iommu_pt);


	return iommu_pt;
}

static void _free_pt(struct kgsl_iommu_context *ctx, struct kgsl_pagetable *pt)
{
	struct kgsl_iommu_pt *iommu_pt = pt->priv;

	pt->pt_ops = NULL;
	pt->priv = NULL;

	if (iommu_pt == NULL)
		return;

	_detach_pt(iommu_pt, ctx);

	if (iommu_pt->domain != NULL)
		iommu_domain_free(iommu_pt->domain);
	kfree(iommu_pt);
}

void _enable_gpuhtw_llc(struct kgsl_mmu *mmu, struct kgsl_iommu_pt *iommu_pt)
{
	struct kgsl_device *device = KGSL_MMU_DEVICE(mmu);
	struct adreno_device *adreno_dev = ADRENO_DEVICE(device);
	int gpuhtw_llc_enable = 1;
	int ret;

	/* GPU pagetable walk LLC slice not enabled */
	if (IS_ERR(adreno_dev->gpuhtw_llc_slice))
		return;

	/* Domain attribute to enable system cache for GPU pagetable walks */
	if (adreno_is_a640(adreno_dev) || adreno_is_a612(adreno_dev) ||
			adreno_is_a680(adreno_dev))
		ret = iommu_domain_set_attr(iommu_pt->domain,
			DOMAIN_ATTR_USE_LLC_NWA, &gpuhtw_llc_enable);
	else
		ret = iommu_domain_set_attr(iommu_pt->domain,
			DOMAIN_ATTR_USE_UPSTREAM_HINT, &gpuhtw_llc_enable);

	/*
	 * Warn that the system cache will not be used for GPU
	 * pagetable walks. This is not a fatal error.
	 */
	WARN_ONCE(ret,
		"System cache not enabled for GPU pagetable walks: %d\n", ret);
}

int kgsl_program_smmu_aperture(void)
{
	struct scm_desc desc = {0};

	desc.args[0] = 0xFFFF0000 | ((CP_APERTURE_REG & 0xff) << 8) |
			(context_bank_number & 0xff);
	desc.args[1] = 0xFFFFFFFF;
	desc.args[2] = 0xFFFFFFFF;
	desc.args[3] = 0xFFFFFFFF;
	desc.arginfo = SCM_ARGS(4);

	return scm_call2(SCM_SIP_FNID(SCM_SVC_MP, CP_SMMU_APERTURE_ID), &desc);
}

static int _init_global_pt(struct kgsl_mmu *mmu, struct kgsl_pagetable *pt)
{
	int ret = 0;
	struct kgsl_iommu_pt *iommu_pt = NULL;
	unsigned int cb_num;
	struct kgsl_iommu *iommu = _IOMMU_PRIV(mmu);
	struct kgsl_iommu_context *ctx = &iommu->ctx[KGSL_IOMMU_CONTEXT_USER];

	iommu_pt = _alloc_pt(ctx->dev, mmu, pt);

	if (IS_ERR(iommu_pt))
		return PTR_ERR(iommu_pt);

	if (kgsl_mmu_is_perprocess(mmu)) {
		ret = iommu_domain_set_attr(iommu_pt->domain,
				DOMAIN_ATTR_PROCID, &pt->name);
		if (ret) {
			KGSL_CORE_ERR("set DOMAIN_ATTR_PROCID failed: %d\n",
					ret);
			goto done;
		}
	}

	_enable_gpuhtw_llc(mmu, iommu_pt);

	ret = _attach_pt(iommu_pt, ctx);
	if (ret)
		goto done;

	iommu_set_fault_handler(iommu_pt->domain,
				kgsl_iommu_fault_handler, pt);

	ret = iommu_domain_get_attr(iommu_pt->domain,
				DOMAIN_ATTR_CONTEXT_BANK, &cb_num);
	if (ret) {
		KGSL_CORE_ERR("get DOMAIN_ATTR_CONTEXT_BANK failed: %d\n",
				ret);
		goto done;
	}
	context_bank_number = cb_num;
	if (!MMU_FEATURE(mmu, KGSL_MMU_GLOBAL_PAGETABLE) &&
		scm_is_call_available(SCM_SVC_MP, CP_SMMU_APERTURE_ID)) {
		ret = kgsl_program_smmu_aperture();
		if (ret) {
			pr_err("SMMU aperture programming call failed with error %d\n",
									ret);
			goto done;
		}
	}

	ctx->cb_num = cb_num;
	ctx->regbase = iommu->regbase + KGSL_IOMMU_CB0_OFFSET
			+ (cb_num << KGSL_IOMMU_CB_SHIFT);

	ret = iommu_domain_get_attr(iommu_pt->domain,
			DOMAIN_ATTR_TTBR0, &iommu_pt->ttbr0);
	if (ret) {
		KGSL_CORE_ERR("get DOMAIN_ATTR_TTBR0 failed: %d\n",
				ret);
		goto done;
	}
	ret = iommu_domain_get_attr(iommu_pt->domain,
			DOMAIN_ATTR_CONTEXTIDR, &iommu_pt->contextidr);
	if (ret) {
		KGSL_CORE_ERR("get DOMAIN_ATTR_CONTEXTIDR failed: %d\n",
				ret);
		goto done;
	}

	ret = kgsl_iommu_map_globals(pt);

done:
	if (ret)
		_free_pt(ctx, pt);

	return ret;
}

static int _init_secure_pt(struct kgsl_mmu *mmu, struct kgsl_pagetable *pt)
{
	int ret = 0;
	struct kgsl_iommu_pt *iommu_pt = NULL;
	struct kgsl_iommu *iommu = _IOMMU_PRIV(mmu);
	struct kgsl_iommu_context *ctx = &iommu->ctx[KGSL_IOMMU_CONTEXT_SECURE];
	int secure_vmid = VMID_CP_PIXEL;
	unsigned int cb_num;

	if (!mmu->secured)
		return -EPERM;

	if (!MMU_FEATURE(mmu, KGSL_MMU_HYP_SECURE_ALLOC)) {
		if (!kgsl_mmu_bus_secured(ctx->dev))
			return -EPERM;
	}

	iommu_pt = _alloc_pt(ctx->dev, mmu, pt);

	if (IS_ERR(iommu_pt))
		return PTR_ERR(iommu_pt);

	ret = iommu_domain_set_attr(iommu_pt->domain,
				    DOMAIN_ATTR_SECURE_VMID, &secure_vmid);
	if (ret) {
		KGSL_CORE_ERR("set DOMAIN_ATTR_SECURE_VMID failed: %d\n", ret);
		goto done;
	}

	_enable_gpuhtw_llc(mmu, iommu_pt);

	ret = _attach_pt(iommu_pt, ctx);

	if (MMU_FEATURE(mmu, KGSL_MMU_HYP_SECURE_ALLOC))
		iommu_set_fault_handler(iommu_pt->domain,
					kgsl_iommu_fault_handler, pt);

	ret = iommu_domain_get_attr(iommu_pt->domain,
				DOMAIN_ATTR_CONTEXT_BANK, &cb_num);
	if (ret) {
		KGSL_CORE_ERR("get DOMAIN_ATTR_PROCID failed: %d\n",
				ret);
		goto done;
	}

	ctx->cb_num = cb_num;
	ctx->regbase = iommu->regbase + KGSL_IOMMU_CB0_OFFSET
			+ (cb_num << KGSL_IOMMU_CB_SHIFT);

done:
	if (ret)
		_free_pt(ctx, pt);
	return ret;
}

static int _init_per_process_pt(struct kgsl_mmu *mmu, struct kgsl_pagetable *pt)
{
	int ret = 0;
	struct kgsl_iommu_pt *iommu_pt = NULL;
	struct kgsl_iommu *iommu = _IOMMU_PRIV(mmu);
	struct kgsl_iommu_context *ctx = &iommu->ctx[KGSL_IOMMU_CONTEXT_USER];
	int dynamic = 1;
	unsigned int cb_num = ctx->cb_num;

	iommu_pt = _alloc_pt(ctx->dev, mmu, pt);

	if (IS_ERR(iommu_pt))
		return PTR_ERR(iommu_pt);

	ret = iommu_domain_set_attr(iommu_pt->domain,
				DOMAIN_ATTR_DYNAMIC, &dynamic);
	if (ret) {
		KGSL_CORE_ERR("set DOMAIN_ATTR_DYNAMIC failed: %d\n", ret);
		goto done;
	}
	ret = iommu_domain_set_attr(iommu_pt->domain,
				DOMAIN_ATTR_CONTEXT_BANK, &cb_num);
	if (ret) {
		KGSL_CORE_ERR("set DOMAIN_ATTR_CONTEXT_BANK failed: %d\n", ret);
		goto done;
	}

	ret = iommu_domain_set_attr(iommu_pt->domain,
				DOMAIN_ATTR_PROCID, &pt->name);
	if (ret) {
		KGSL_CORE_ERR("set DOMAIN_ATTR_PROCID failed: %d\n", ret);
		goto done;
	}

	_enable_gpuhtw_llc(mmu, iommu_pt);

	ret = _attach_pt(iommu_pt, ctx);
	if (ret)
		goto done;

	/* now read back the attributes needed for self programming */
	ret = iommu_domain_get_attr(iommu_pt->domain,
				DOMAIN_ATTR_TTBR0, &iommu_pt->ttbr0);
	if (ret) {
		KGSL_CORE_ERR("get DOMAIN_ATTR_TTBR0 failed: %d\n", ret);
		goto done;
	}

	ret = iommu_domain_get_attr(iommu_pt->domain,
				DOMAIN_ATTR_CONTEXTIDR, &iommu_pt->contextidr);
	if (ret) {
		KGSL_CORE_ERR("get DOMAIN_ATTR_CONTEXTIDR failed: %d\n", ret);
		goto done;
	}

	ret = kgsl_iommu_map_globals(pt);

done:
	if (ret)
		_free_pt(ctx, pt);

	return ret;
}

/* kgsl_iommu_init_pt - Set up an IOMMU pagetable */
static int kgsl_iommu_init_pt(struct kgsl_mmu *mmu, struct kgsl_pagetable *pt)
{
	if (pt == NULL)
		return -EINVAL;

	switch (pt->name) {
	case KGSL_MMU_GLOBAL_PT:
		return _init_global_pt(mmu, pt);

	case KGSL_MMU_SECURE_PT:
		return _init_secure_pt(mmu, pt);

	default:
		return _init_per_process_pt(mmu, pt);
	}
}

static struct kgsl_pagetable *kgsl_iommu_getpagetable(struct kgsl_mmu *mmu,
		unsigned long name)
{
	struct kgsl_pagetable *pt;

	if (!kgsl_mmu_is_perprocess(mmu) && (name != KGSL_MMU_SECURE_PT)) {
		name = KGSL_MMU_GLOBAL_PT;
		if (mmu->defaultpagetable != NULL)
			return mmu->defaultpagetable;
	}

	pt = kgsl_get_pagetable(name);
	if (pt == NULL)
		pt = kgsl_mmu_createpagetableobject(mmu, name);

	return pt;
}

/*
 * kgsl_iommu_get_reg_ahbaddr - Returns the ahb address of the register
 * @mmu - Pointer to mmu structure
 * @id - The context ID of the IOMMU ctx
 * @reg - The register for which address is required
 *
 * Return - The address of register which can be used in type0 packet
 */
static unsigned int kgsl_iommu_get_reg_ahbaddr(struct kgsl_mmu *mmu,
		int id, unsigned int reg)
{
	struct kgsl_iommu *iommu = _IOMMU_PRIV(mmu);
	struct kgsl_iommu_context *ctx = &iommu->ctx[id];

	return ctx->gpu_offset + kgsl_iommu_reg_list[reg];
}

static void _detach_context(struct kgsl_iommu_context *ctx)
{
	struct kgsl_iommu_pt *iommu_pt;

	if (ctx->default_pt == NULL)
		return;

	iommu_pt = ctx->default_pt->priv;

	_detach_pt(iommu_pt, ctx);

	ctx->default_pt = NULL;
}

static void kgsl_iommu_close(struct kgsl_mmu *mmu)
{
	struct kgsl_iommu *iommu = _IOMMU_PRIV(mmu);
	int i;

	for (i = 0; i < KGSL_IOMMU_CONTEXT_MAX; i++)
		_detach_context(&iommu->ctx[i]);

	kgsl_mmu_putpagetable(mmu->defaultpagetable);
	mmu->defaultpagetable = NULL;

	kgsl_mmu_putpagetable(mmu->securepagetable);
	mmu->securepagetable = NULL;

	if (iommu->regbase != NULL)
		iounmap(iommu->regbase);

	kgsl_free_secure_page(kgsl_secure_guard_page);
	kgsl_secure_guard_page = NULL;

	if (kgsl_guard_page != NULL) {
		__free_page(kgsl_guard_page);
		kgsl_guard_page = NULL;
	}

	if (kgsl_dummy_page != NULL) {
		__free_page(kgsl_dummy_page);
		kgsl_dummy_page = NULL;
	}

	kgsl_iommu_remove_global(mmu, &iommu->setstate);
	kgsl_sharedmem_free(&iommu->setstate);
	kgsl_cleanup_qdss_desc(mmu);
	kgsl_cleanup_qtimer_desc(mmu);
}

static int _setstate_alloc(struct kgsl_device *device,
		struct kgsl_iommu *iommu)
{
	int ret;

	kgsl_memdesc_init(device, &iommu->setstate, 0);
	ret = kgsl_sharedmem_alloc_contig(device, &iommu->setstate, PAGE_SIZE);

	if (!ret) {
		/* Mark the setstate memory as read only */
		iommu->setstate.flags |= KGSL_MEMFLAGS_GPUREADONLY;

		kgsl_sharedmem_set(device, &iommu->setstate, 0, 0, PAGE_SIZE);
	}

	return ret;
}

static int kgsl_iommu_init(struct kgsl_mmu *mmu)
{
	struct kgsl_device *device = KGSL_MMU_DEVICE(mmu);
	struct kgsl_iommu *iommu = _IOMMU_PRIV(mmu);
	struct kgsl_iommu_context *ctx = &iommu->ctx[KGSL_IOMMU_CONTEXT_USER];
	int status;

	mmu->features |= KGSL_MMU_PAGED;

	if (ctx->name == NULL) {
		KGSL_CORE_ERR("dt: gfx3d0_user context bank not found\n");
		return -EINVAL;
	}

	status = _setstate_alloc(device, iommu);
	if (status)
		return status;

	/* check requirements for per process pagetables */
	if (ctx->gpu_offset == UINT_MAX) {
		KGSL_CORE_ERR("missing qcom,gpu-offset forces global pt\n");
		mmu->features |= KGSL_MMU_GLOBAL_PAGETABLE;
	}

	if (iommu->version == 1 && iommu->micro_mmu_ctrl == UINT_MAX) {
		KGSL_CORE_ERR(
			"missing qcom,micro-mmu-control forces global pt\n");
		mmu->features |= KGSL_MMU_GLOBAL_PAGETABLE;
	}

	/* Check to see if we need to do the IOMMU sync dance */
	need_iommu_sync = of_property_read_bool(device->pdev->dev.of_node,
		"qcom,gpu-quirk-iommu-sync");

	iommu->regbase = ioremap(iommu->regstart, iommu->regsize);
	if (iommu->regbase == NULL) {
		KGSL_CORE_ERR("Could not map IOMMU registers 0x%lx:0x%x\n",
			iommu->regstart, iommu->regsize);
		status = -ENOMEM;
		goto done;
	}

	if (addr_entry_cache == NULL) {
		addr_entry_cache = KMEM_CACHE(kgsl_iommu_addr_entry, 0);
		if (addr_entry_cache == NULL) {
			status = -ENOMEM;
			goto done;
		}
	}

	kgsl_iommu_add_global(mmu, &iommu->setstate, "setstate");
	kgsl_setup_qdss_desc(device);
	kgsl_setup_qtimer_desc(device);

	if (!mmu->secured)
		goto done;

	mmu->securepagetable = kgsl_mmu_getpagetable(mmu,
				KGSL_MMU_SECURE_PT);
	if (IS_ERR(mmu->securepagetable)) {
		status = PTR_ERR(mmu->securepagetable);
		mmu->securepagetable = NULL;
	} else if (mmu->securepagetable == NULL) {
		status = -ENOMEM;
	}

done:
	if (status)
		kgsl_iommu_close(mmu);

	return status;
}

static int _setup_user_context(struct kgsl_mmu *mmu)
{
	int ret = 0;
	struct kgsl_iommu *iommu = _IOMMU_PRIV(mmu);
	struct kgsl_iommu_context *ctx = &iommu->ctx[KGSL_IOMMU_CONTEXT_USER];
	struct kgsl_device *device = KGSL_MMU_DEVICE(mmu);
	struct adreno_device *adreno_dev = ADRENO_DEVICE(device);
	struct kgsl_iommu_pt *iommu_pt = NULL;
	unsigned int  sctlr_val;

	if (mmu->defaultpagetable == NULL) {
		mmu->defaultpagetable = kgsl_mmu_getpagetable(mmu,
				KGSL_MMU_GLOBAL_PT);
		/* if we don't have a default pagetable, nothing will work */
		if (IS_ERR(mmu->defaultpagetable)) {
			ret = PTR_ERR(mmu->defaultpagetable);
			mmu->defaultpagetable = NULL;
			return ret;
		} else if (mmu->defaultpagetable == NULL) {
			return -ENOMEM;
		}
	}

	iommu_pt = mmu->defaultpagetable->priv;
	if (iommu_pt == NULL)
		return -ENODEV;

	ret = _attach_pt(iommu_pt, ctx);
	if (ret)
		return ret;

	ctx->default_pt = mmu->defaultpagetable;

	kgsl_iommu_enable_clk(mmu);

	sctlr_val = KGSL_IOMMU_GET_CTX_REG(ctx, SCTLR);

	/*
	 * If pagefault policy is GPUHALT_ENABLE,
	 * 1) Program CFCFG to 1 to enable STALL mode
	 * 2) Program HUPCF to 0 (Stall or terminate subsequent
	 *    transactions in the presence of an outstanding fault)
	 * else
	 * 1) Program CFCFG to 0 to disable STALL mode (0=Terminate)
	 * 2) Program HUPCF to 1 (Process subsequent transactions
	 *    independently of any outstanding fault)
	 */

	if (test_bit(KGSL_FT_PAGEFAULT_GPUHALT_ENABLE,
				&adreno_dev->ft_pf_policy)) {
		sctlr_val |= (0x1 << KGSL_IOMMU_SCTLR_CFCFG_SHIFT);
		sctlr_val &= ~(0x1 << KGSL_IOMMU_SCTLR_HUPCF_SHIFT);
	} else {
		sctlr_val &= ~(0x1 << KGSL_IOMMU_SCTLR_CFCFG_SHIFT);
		sctlr_val |= (0x1 << KGSL_IOMMU_SCTLR_HUPCF_SHIFT);
	}
	KGSL_IOMMU_SET_CTX_REG(ctx, SCTLR, sctlr_val);
	kgsl_iommu_disable_clk(mmu);

	return 0;
}

static int _setup_secure_context(struct kgsl_mmu *mmu)
{
	int ret;
	struct kgsl_iommu *iommu = _IOMMU_PRIV(mmu);
	struct kgsl_iommu_context *ctx = &iommu->ctx[KGSL_IOMMU_CONTEXT_SECURE];
	unsigned int cb_num;

	struct kgsl_iommu_pt *iommu_pt;

	if (ctx->dev == NULL || !mmu->secured)
		return 0;

	if (mmu->securepagetable == NULL)
		return -ENOMEM;

	iommu_pt = mmu->securepagetable->priv;

	ret = _attach_pt(iommu_pt, ctx);
	if (ret)
		goto done;

	ctx->default_pt = mmu->securepagetable;

	ret = iommu_domain_get_attr(iommu_pt->domain, DOMAIN_ATTR_CONTEXT_BANK,
					&cb_num);
	if (ret) {
		KGSL_CORE_ERR("get CONTEXT_BANK attr, err %d\n", ret);
		goto done;
	}
	ctx->cb_num = cb_num;
done:
	if (ret)
		_detach_context(ctx);
	return ret;
}

static int kgsl_iommu_set_pt(struct kgsl_mmu *mmu, struct kgsl_pagetable *pt);

static int kgsl_iommu_start(struct kgsl_mmu *mmu)
{
	int status;
	struct kgsl_iommu *iommu = _IOMMU_PRIV(mmu);

	status = _setup_user_context(mmu);
	if (status)
		return status;

	status = _setup_secure_context(mmu);
	if (status) {
		_detach_context(&iommu->ctx[KGSL_IOMMU_CONTEXT_USER]);
		return status;
	}

	/* Make sure the hardware is programmed to the default pagetable */
	return kgsl_iommu_set_pt(mmu, mmu->defaultpagetable);
}

static int
kgsl_iommu_unmap_offset(struct kgsl_pagetable *pt,
		struct kgsl_memdesc *memdesc, uint64_t addr,
		uint64_t offset, uint64_t size)
{
	if (size == 0 || (size + offset) > kgsl_memdesc_footprint(memdesc))
		return -EINVAL;
	/*
	 * All GPU addresses as assigned are page aligned, but some
	 * functions perturb the gpuaddr with an offset, so apply the
	 * mask here to make sure we have the right address.
	 */

	addr = PAGE_ALIGN(addr);
	if (addr == 0)
		return -EINVAL;

	return _iommu_unmap_sync_pc(pt, addr + offset, size);
}

static int
kgsl_iommu_unmap(struct kgsl_pagetable *pt, struct kgsl_memdesc *memdesc)
{
	if (memdesc->size == 0 || memdesc->gpuaddr == 0)
		return -EINVAL;

	return kgsl_iommu_unmap_offset(pt, memdesc, memdesc->gpuaddr, 0,
			kgsl_memdesc_footprint(memdesc));
}

/**
 * _iommu_map_guard_page - Map iommu guard page
 * @pt - Pointer to kgsl pagetable structure
 * @memdesc - memdesc to add guard page
 * @gpuaddr - GPU addr of guard page
 * @protflags - flags for mapping
 *
 * Return 0 on success, error on map fail
 */
static int _iommu_map_guard_page(struct kgsl_pagetable *pt,
				   struct kgsl_memdesc *memdesc,
				   uint64_t gpuaddr,
				   unsigned int protflags)
{
	uint64_t pad_size;
	phys_addr_t physaddr;

	pad_size = kgsl_memdesc_footprint(memdesc) - memdesc->size;
	if (!pad_size)
		return 0;

	/*
	 * Allocate guard page for secure buffers.
	 * This has to be done after we attach a smmu pagetable.
	 * Allocate the guard page when first secure buffer is.
	 * mapped to save 1MB of memory if CPZ is not used.
	 */
	if (kgsl_memdesc_is_secured(memdesc)) {
		if (!kgsl_secure_guard_page) {
			kgsl_secure_guard_page = kgsl_alloc_secure_page();
			if (!kgsl_secure_guard_page) {
				KGSL_CORE_ERR(
					"Secure guard page alloc failed\n");
				return -ENOMEM;
			}
		}

		physaddr = page_to_phys(kgsl_secure_guard_page);
	} else {
		if (kgsl_guard_page == NULL) {
			kgsl_guard_page = alloc_page(GFP_KERNEL | __GFP_ZERO |
					__GFP_NORETRY | __GFP_HIGHMEM);
			if (kgsl_guard_page == NULL)
				return -ENOMEM;
		}

		physaddr = page_to_phys(kgsl_guard_page);
	}

	if (!MMU_FEATURE(pt->mmu, KGSL_MMU_PAD_VA))
		protflags &= ~IOMMU_WRITE;

	return _iommu_map_single_page_sync_pc(pt, gpuaddr, physaddr,
			pad_size >> PAGE_SHIFT, protflags);
}

static unsigned int _get_protection_flags(struct kgsl_pagetable *pt,
	struct kgsl_memdesc *memdesc)
{
	unsigned int flags = IOMMU_READ | IOMMU_WRITE |
		IOMMU_NOEXEC;
	int ret, llc_nwa = 0, upstream_hint = 0;
	struct kgsl_iommu_pt *iommu_pt = pt->priv;

	ret = iommu_domain_get_attr(iommu_pt->domain,
				DOMAIN_ATTR_USE_UPSTREAM_HINT, &upstream_hint);

	if (!ret && upstream_hint)
		flags |= IOMMU_USE_UPSTREAM_HINT;

	ret = iommu_domain_get_attr(iommu_pt->domain,
				DOMAIN_ATTR_USE_LLC_NWA, &llc_nwa);

	if (!ret && llc_nwa)
		flags |= IOMMU_USE_LLC_NWA;

	if (memdesc->flags & KGSL_MEMFLAGS_GPUREADONLY)
		flags &= ~IOMMU_WRITE;

	if (memdesc->priv & KGSL_MEMDESC_PRIVILEGED)
		flags |= IOMMU_PRIV;

	if (memdesc->flags & KGSL_MEMFLAGS_IOCOHERENT)
		flags |= IOMMU_CACHE;

	if (memdesc->priv & KGSL_MEMDESC_UCODE)
		flags &= ~IOMMU_NOEXEC;

	return flags;
}

static int
kgsl_iommu_map(struct kgsl_pagetable *pt,
			struct kgsl_memdesc *memdesc)
{
	int ret;
	uint64_t addr = memdesc->gpuaddr;
	uint64_t size = memdesc->size;
	unsigned int flags = _get_protection_flags(pt, memdesc);
	struct sg_table *sgt = NULL;

	/*
	 * For paged memory allocated through kgsl, memdesc->pages is not NULL.
	 * Allocate sgt here just for its map operation. Contiguous memory
	 * already has its sgt, so no need to allocate it here.
	 */
	if (memdesc->pages != NULL)
		sgt = kgsl_alloc_sgt_from_pages(memdesc);
	else
		sgt = memdesc->sgt;

	if (IS_ERR(sgt))
		return PTR_ERR(sgt);

	ret = _iommu_map_sg_sync_pc(pt, addr, sgt->sgl, sgt->nents, flags);
	if (ret)
		goto done;

	ret = _iommu_map_guard_page(pt, memdesc, addr + size, flags);
	if (ret)
		_iommu_unmap_sync_pc(pt, addr, size);

done:
	if (memdesc->pages != NULL)
		kgsl_free_sgt(sgt);

	return ret;
}

static int kgsl_iommu_sparse_dummy_map(struct kgsl_pagetable *pt,
		struct kgsl_memdesc *memdesc, uint64_t offset, uint64_t size)
{
	int ret = 0, i;
	struct page **pages = NULL;
	struct sg_table sgt;
	int count = size >> PAGE_SHIFT;
	unsigned int map_flags;

	/* verify the offset is within our range */
	if (size + offset > kgsl_memdesc_footprint(memdesc))
		return -EINVAL;

	if (kgsl_dummy_page == NULL) {
		kgsl_dummy_page = alloc_page(GFP_KERNEL | __GFP_ZERO |
				__GFP_HIGHMEM);
		if (kgsl_dummy_page == NULL)
			return -ENOMEM;
	}

	map_flags = MMU_FEATURE(pt->mmu, KGSL_MMU_PAD_VA) ?
				_get_protection_flags(pt, memdesc) :
				IOMMU_READ | IOMMU_NOEXEC;

	pages = kcalloc(count, sizeof(struct page *), GFP_KERNEL);
	if (pages == NULL)
		return -ENOMEM;

	for (i = 0; i < count; i++)
		pages[i] = kgsl_dummy_page;

	ret = sg_alloc_table_from_pages(&sgt, pages, count,
			0, size, GFP_KERNEL);
	if (ret == 0) {
		ret = _iommu_map_sg_sync_pc(pt, memdesc->gpuaddr + offset,
				sgt.sgl, sgt.nents, map_flags);
		sg_free_table(&sgt);
	}

	kfree(pages);

	return ret;
}

static int _map_to_one_page(struct kgsl_pagetable *pt, uint64_t addr,
		struct kgsl_memdesc *memdesc, uint64_t physoffset,
		uint64_t size, unsigned int map_flags)
{
	int ret = 0, i;
	int pg_sz = kgsl_memdesc_get_pagesize(memdesc);
	int count = size >> PAGE_SHIFT;
	struct page *page = NULL;
	struct page **pages = NULL;
	struct sg_page_iter sg_iter;
	struct sg_table sgt;

	/* Find our physaddr offset addr */
	if (memdesc->pages != NULL)
		page = memdesc->pages[physoffset >> PAGE_SHIFT];
	else {
		for_each_sg_page(memdesc->sgt->sgl, &sg_iter,
				memdesc->sgt->nents, physoffset >> PAGE_SHIFT) {
			page = sg_page_iter_page(&sg_iter);
			break;
		}
	}

	if (page == NULL)
		return -EINVAL;

	pages = kcalloc(count, sizeof(struct page *), GFP_KERNEL);
	if (pages == NULL)
		return -ENOMEM;

	for (i = 0; i < count; i++) {
		if (pg_sz != PAGE_SIZE) {
			struct page *tmp_page = page;
			int j;

			for (j = 0; j < 16; j++, tmp_page += PAGE_SIZE)
				pages[i++] = tmp_page;
		} else
			pages[i] = page;
	}

	ret = sg_alloc_table_from_pages(&sgt, pages, count,
			0, size, GFP_KERNEL);
	if (ret == 0) {
		ret = _iommu_map_sg_sync_pc(pt, addr, sgt.sgl,
				sgt.nents, map_flags);
		sg_free_table(&sgt);
	}

	kfree(pages);

	return ret;
}

static int kgsl_iommu_map_offset(struct kgsl_pagetable *pt,
		uint64_t virtaddr, uint64_t virtoffset,
		struct kgsl_memdesc *memdesc, uint64_t physoffset,
		uint64_t size, uint64_t feature_flag)
{
	int pg_sz;
	unsigned int protflags = _get_protection_flags(pt, memdesc);
	int ret;
	struct sg_table *sgt = NULL;

	pg_sz = kgsl_memdesc_get_pagesize(memdesc);
	if (!IS_ALIGNED(virtaddr | virtoffset | physoffset | size, pg_sz))
		return -EINVAL;

	if (size == 0)
		return -EINVAL;

	if (!(feature_flag & KGSL_SPARSE_BIND_MULTIPLE_TO_PHYS) &&
			size + physoffset > kgsl_memdesc_footprint(memdesc))
		return -EINVAL;

	/*
	 * For paged memory allocated through kgsl, memdesc->pages is not NULL.
	 * Allocate sgt here just for its map operation. Contiguous memory
	 * already has its sgt, so no need to allocate it here.
	 */
	if (memdesc->pages != NULL)
		sgt = kgsl_alloc_sgt_from_pages(memdesc);
	else
		sgt = memdesc->sgt;

	if (IS_ERR(sgt))
		return PTR_ERR(sgt);

	if (feature_flag & KGSL_SPARSE_BIND_MULTIPLE_TO_PHYS)
		ret = _map_to_one_page(pt, virtaddr + virtoffset,
				memdesc, physoffset, size, protflags);
	else
		ret = _iommu_map_sg_offset_sync_pc(pt, virtaddr + virtoffset,
				sgt->sgl, sgt->nents,
				physoffset, size, protflags);

	if (memdesc->pages != NULL)
		kgsl_free_sgt(sgt);

	return ret;
}

/* This function must be called with context bank attached */
static void kgsl_iommu_clear_fsr(struct kgsl_mmu *mmu)
{
	struct kgsl_iommu *iommu = _IOMMU_PRIV(mmu);
	struct kgsl_iommu_context  *ctx = &iommu->ctx[KGSL_IOMMU_CONTEXT_USER];
	unsigned int sctlr_val;

	if (ctx->default_pt != NULL) {
		kgsl_iommu_enable_clk(mmu);
		KGSL_IOMMU_SET_CTX_REG(ctx, FSR, 0xffffffff);
		/*
		 * Re-enable context fault interrupts after clearing
		 * FSR to prevent the interrupt from firing repeatedly
		 */
		sctlr_val = KGSL_IOMMU_GET_CTX_REG(ctx, SCTLR);
		sctlr_val |= (0x1 << KGSL_IOMMU_SCTLR_CFIE_SHIFT);
		KGSL_IOMMU_SET_CTX_REG(ctx, SCTLR, sctlr_val);
		/*
		 * Make sure the above register writes
		 * are not reordered across the barrier
		 * as we use writel_relaxed to write them
		 */
		wmb();
		kgsl_iommu_disable_clk(mmu);
	}
}

static void kgsl_iommu_pagefault_resume(struct kgsl_mmu *mmu)
{
	struct kgsl_iommu *iommu = _IOMMU_PRIV(mmu);
	struct kgsl_iommu_context *ctx = &iommu->ctx[KGSL_IOMMU_CONTEXT_USER];

	if (ctx->default_pt != NULL && ctx->fault) {
		/*
		 * Write 1 to RESUME.TnR to terminate the
		 * stalled transaction.
		 */
		KGSL_IOMMU_SET_CTX_REG(ctx, RESUME, 1);
		/*
		 * Make sure the above register writes
		 * are not reordered across the barrier
		 * as we use writel_relaxed to write them
		 */
		wmb();
		ctx->fault = 0;
	}
}

static void kgsl_iommu_stop(struct kgsl_mmu *mmu)
{
	struct kgsl_iommu *iommu = _IOMMU_PRIV(mmu);
	int i;

	/*
	 * If the iommu supports retention, we don't need
	 * to detach when stopping.
	 */
	if (!MMU_FEATURE(mmu, KGSL_MMU_RETENTION)) {
		for (i = 0; i < KGSL_IOMMU_CONTEXT_MAX; i++)
			_detach_context(&iommu->ctx[i]);
	}
}

static u64
kgsl_iommu_get_current_ttbr0(struct kgsl_mmu *mmu)
{
	u64 val;
	struct kgsl_iommu *iommu = _IOMMU_PRIV(mmu);
	struct kgsl_iommu_context *ctx = &iommu->ctx[KGSL_IOMMU_CONTEXT_USER];

	/*
	 * We cannot enable or disable the clocks in interrupt context, this
	 * function is called from interrupt context if there is an axi error
	 */
	if (in_interrupt())
		return 0;

	if (ctx->regbase == NULL)
		return 0;

	kgsl_iommu_enable_clk(mmu);
	val = KGSL_IOMMU_GET_CTX_REG_Q(ctx, TTBR0);
	kgsl_iommu_disable_clk(mmu);
	return val;
}

/*
 * kgsl_iommu_set_pt - Change the IOMMU pagetable of the primary context bank
 * @mmu - Pointer to mmu structure
 * @pt - Pagetable to switch to
 *
 * Set the new pagetable for the IOMMU by doing direct register writes
 * to the IOMMU registers through the cpu
 *
 * Return - void
 */
static int kgsl_iommu_set_pt(struct kgsl_mmu *mmu, struct kgsl_pagetable *pt)
{
	struct kgsl_iommu *iommu = _IOMMU_PRIV(mmu);
	struct kgsl_iommu_context *ctx = &iommu->ctx[KGSL_IOMMU_CONTEXT_USER];
	uint64_t ttbr0, temp;
	unsigned int contextidr;
	unsigned long wait_for_flush;

	if ((pt != mmu->defaultpagetable) && !kgsl_mmu_is_perprocess(mmu))
		return 0;

	kgsl_iommu_enable_clk(mmu);

	ttbr0 = kgsl_mmu_pagetable_get_ttbr0(pt);
	contextidr = kgsl_mmu_pagetable_get_contextidr(pt);

	KGSL_IOMMU_SET_CTX_REG_Q(ctx, TTBR0, ttbr0);
	KGSL_IOMMU_SET_CTX_REG(ctx, CONTEXTIDR, contextidr);

	/* memory barrier before reading TTBR0 register */
	mb();
	temp = KGSL_IOMMU_GET_CTX_REG_Q(ctx, TTBR0);

	KGSL_IOMMU_SET_CTX_REG(ctx, TLBIALL, 1);
	/* make sure the TBLI write completes before we wait */
	mb();
	/*
	 * Wait for flush to complete by polling the flush
	 * status bit of TLBSTATUS register for not more than
	 * 2 s. After 2s just exit, at that point the SMMU h/w
	 * may be stuck and will eventually cause GPU to hang
	 * or bring the system down.
	 */
	wait_for_flush = jiffies + msecs_to_jiffies(2000);
	KGSL_IOMMU_SET_CTX_REG(ctx, TLBSYNC, 0);
	while (KGSL_IOMMU_GET_CTX_REG(ctx, TLBSTATUS) &
		(KGSL_IOMMU_CTX_TLBSTATUS_SACTIVE)) {
		if (time_after(jiffies, wait_for_flush)) {
			KGSL_DRV_WARN(KGSL_MMU_DEVICE(mmu),
			"Wait limit reached for IOMMU tlb flush\n");
			break;
		}
		cpu_relax();
	}

	kgsl_iommu_disable_clk(mmu);
	return 0;
}

/*
 * kgsl_iommu_set_pf_policy() - Set the pagefault policy for IOMMU
 * @mmu: Pointer to mmu structure
 * @pf_policy: The pagefault polict to set
 *
 * Check if the new policy indicated by pf_policy is same as current
 * policy, if same then return else set the policy
 */
static int kgsl_iommu_set_pf_policy(struct kgsl_mmu *mmu,
				unsigned long pf_policy)
{
	struct kgsl_iommu *iommu = _IOMMU_PRIV(mmu);
	struct kgsl_iommu_context *ctx = &iommu->ctx[KGSL_IOMMU_CONTEXT_USER];
	struct kgsl_device *device = KGSL_MMU_DEVICE(mmu);
	struct adreno_device *adreno_dev = ADRENO_DEVICE(device);

	if ((adreno_dev->ft_pf_policy &
		BIT(KGSL_FT_PAGEFAULT_GPUHALT_ENABLE)) ==
		(pf_policy & BIT(KGSL_FT_PAGEFAULT_GPUHALT_ENABLE)))
		return 0;

	/* If not attached, policy will be updated during the next attach */
	if (ctx->default_pt != NULL) {
		unsigned int sctlr_val;

		kgsl_iommu_enable_clk(mmu);

		sctlr_val = KGSL_IOMMU_GET_CTX_REG(ctx, SCTLR);

		if (test_bit(KGSL_FT_PAGEFAULT_GPUHALT_ENABLE, &pf_policy)) {
			sctlr_val |= (0x1 << KGSL_IOMMU_SCTLR_CFCFG_SHIFT);
			sctlr_val &= ~(0x1 << KGSL_IOMMU_SCTLR_HUPCF_SHIFT);
		} else {
			sctlr_val &= ~(0x1 << KGSL_IOMMU_SCTLR_CFCFG_SHIFT);
			sctlr_val |= (0x1 << KGSL_IOMMU_SCTLR_HUPCF_SHIFT);
		}

		KGSL_IOMMU_SET_CTX_REG(ctx, SCTLR, sctlr_val);

		kgsl_iommu_disable_clk(mmu);
	}

	return 0;
}

static struct kgsl_protected_registers *
kgsl_iommu_get_prot_regs(struct kgsl_mmu *mmu)
{
	struct kgsl_iommu *iommu = _IOMMU_PRIV(mmu);

	return &iommu->protect;
}

static struct kgsl_iommu_addr_entry *_find_gpuaddr(
		struct kgsl_pagetable *pagetable, uint64_t gpuaddr)
{
	struct kgsl_iommu_pt *pt = pagetable->priv;
	struct rb_node *node = pt->rbtree.rb_node;

	while (node != NULL) {
		struct kgsl_iommu_addr_entry *entry = rb_entry(node,
			struct kgsl_iommu_addr_entry, node);

		if (gpuaddr < entry->base)
			node = node->rb_left;
		else if (gpuaddr > entry->base)
			node = node->rb_right;
		else
			return entry;
	}

	return NULL;
}

static int _remove_gpuaddr(struct kgsl_pagetable *pagetable,
		uint64_t gpuaddr)
{
	struct kgsl_iommu_pt *pt = pagetable->priv;
	struct kgsl_iommu_addr_entry *entry;

	entry = _find_gpuaddr(pagetable, gpuaddr);

	if (entry != NULL) {
		rb_erase(&entry->node, &pt->rbtree);
		kmem_cache_free(addr_entry_cache, entry);
		return 0;
	}

	WARN(1, "Couldn't remove gpuaddr: 0x%llx\n", gpuaddr);
	return -ENOMEM;
}

static int _insert_gpuaddr(struct kgsl_pagetable *pagetable,
		uint64_t gpuaddr, uint64_t size)
{
	struct kgsl_iommu_pt *pt = pagetable->priv;
	struct rb_node **node, *parent = NULL;
	struct kgsl_iommu_addr_entry *new =
		kmem_cache_alloc(addr_entry_cache, GFP_ATOMIC);

	if (new == NULL)
		return -ENOMEM;

	new->base = gpuaddr;
	new->size = size;

	node = &pt->rbtree.rb_node;

	while (*node != NULL) {
		struct kgsl_iommu_addr_entry *this;

		parent = *node;
		this = rb_entry(parent, struct kgsl_iommu_addr_entry, node);

		if (new->base < this->base)
			node = &parent->rb_left;
		else if (new->base > this->base)
			node = &parent->rb_right;
		else {
			/* Duplicate entry */
			WARN(1, "duplicate gpuaddr: 0x%llx\n", gpuaddr);
			kmem_cache_free(addr_entry_cache, new);
			return -EEXIST;
		}
	}

	rb_link_node(&new->node, parent, node);
	rb_insert_color(&new->node, &pt->rbtree);

	return 0;
}

static uint64_t _get_unmapped_area(struct kgsl_pagetable *pagetable,
		uint64_t bottom, uint64_t top, uint64_t size,
		uint64_t align)
{
	struct kgsl_iommu_pt *pt = pagetable->priv;
	struct rb_node *node = rb_first(&pt->rbtree);
	uint64_t start;

	bottom = ALIGN(bottom, align);
	start = bottom;

	while (node != NULL) {
		uint64_t gap;
		struct kgsl_iommu_addr_entry *entry = rb_entry(node,
			struct kgsl_iommu_addr_entry, node);

		/*
		 * Skip any entries that are outside of the range, but make sure
		 * to account for some that might straddle the lower bound
		 */
		if (entry->base < bottom) {
			if (entry->base + entry->size > bottom)
				start = ALIGN(entry->base + entry->size, align);
			node = rb_next(node);
			continue;
		}

		/* Stop if we went over the top */
		if (entry->base >= top)
			break;

		/* Make sure there is a gap to consider */
		if (start < entry->base) {
			gap = entry->base - start;

			if (gap >= size)
				return start;
		}

		/* Stop if there is no more room in the region */
		if (entry->base + entry->size >= top)
			return (uint64_t) -ENOMEM;

		/* Start the next cycle at the end of the current entry */
		start = ALIGN(entry->base + entry->size, align);
		node = rb_next(node);
	}

	if (start + size <= top)
		return start;

	return (uint64_t) -ENOMEM;
}

static uint64_t _get_unmapped_area_topdown(struct kgsl_pagetable *pagetable,
		uint64_t bottom, uint64_t top, uint64_t size,
		uint64_t align)
{
	struct kgsl_iommu_pt *pt = pagetable->priv;
	struct rb_node *node = rb_last(&pt->rbtree);
	uint64_t end = top;
	uint64_t mask = ~(align - 1);
	struct kgsl_iommu_addr_entry *entry;

	/* Make sure that the bottom is correctly aligned */
	bottom = ALIGN(bottom, align);

	/* Make sure the requested size will fit in the range */
	if (size > (top - bottom))
		return -ENOMEM;

	/* Walk back through the list to find the highest entry in the range */
	for (node = rb_last(&pt->rbtree); node != NULL; node = rb_prev(node)) {
		entry = rb_entry(node, struct kgsl_iommu_addr_entry, node);
		if (entry->base < top)
			break;
	}

	while (node != NULL) {
		uint64_t offset;

		entry = rb_entry(node, struct kgsl_iommu_addr_entry, node);

		/* If the entire entry is below the range the search is over */
		if ((entry->base + entry->size) < bottom)
			break;

		/* Get the top of the entry properly aligned */
		offset = ALIGN(entry->base + entry->size, align);

		/*
		 * Try to allocate the memory from the top of the gap,
		 * making sure that it fits between the top of this entry and
		 * the bottom of the previous one
		 */

		if ((end > size) && (offset < end)) {
			uint64_t chunk = (end - size) & mask;

			if (chunk >= offset)
				return chunk;
		}

		/*
		 * If we get here and the current entry is outside of the range
		 * then we are officially out of room
		 */

		if (entry->base < bottom)
			return (uint64_t) -ENOMEM;

		/* Set the top of the gap to the current entry->base */
		end = entry->base;

		/* And move on to the next lower entry */
		node = rb_prev(node);
	}

	/* If we get here then there are no more entries in the region */
	if ((end > size) && (((end - size) & mask) >= bottom))
		return (end - size) & mask;

	return (uint64_t) -ENOMEM;
}

static uint64_t kgsl_iommu_find_svm_region(struct kgsl_pagetable *pagetable,
		uint64_t start, uint64_t end, uint64_t size,
		uint64_t alignment)
{
	uint64_t addr;

	/* Avoid black holes */
	if (WARN(end <= start, "Bad search range: 0x%llx-0x%llx", start, end))
		return (uint64_t) -EINVAL;

	spin_lock(&pagetable->lock);
	addr = _get_unmapped_area_topdown(pagetable,
			start, end, size, alignment);
	spin_unlock(&pagetable->lock);
	return addr;
}

static int kgsl_iommu_set_svm_region(struct kgsl_pagetable *pagetable,
		uint64_t gpuaddr, uint64_t size)
{
	int ret = -ENOMEM;
	struct kgsl_iommu_pt *pt = pagetable->priv;
	struct rb_node *node;

	/* Make sure the requested address doesn't fall in the global range */
	if (ADDR_IN_GLOBAL(pagetable->mmu, gpuaddr) ||
			ADDR_IN_GLOBAL(pagetable->mmu, gpuaddr + size))
		return -ENOMEM;

	spin_lock(&pagetable->lock);
	node = pt->rbtree.rb_node;

	while (node != NULL) {
		uint64_t start, end;
		struct kgsl_iommu_addr_entry *entry = rb_entry(node,
			struct kgsl_iommu_addr_entry, node);

		start = entry->base;
		end = entry->base + entry->size;

		if (gpuaddr  + size <= start)
			node = node->rb_left;
		else if (end <= gpuaddr)
			node = node->rb_right;
		else
			goto out;
	}

	ret = _insert_gpuaddr(pagetable, gpuaddr, size);
out:
	spin_unlock(&pagetable->lock);
	return ret;
}


static int kgsl_iommu_get_gpuaddr(struct kgsl_pagetable *pagetable,
		struct kgsl_memdesc *memdesc)
{
	struct kgsl_iommu_pt *pt = pagetable->priv;
	int ret = 0;
	uint64_t addr, start, end, size;
	unsigned int align;

	if (WARN_ON(kgsl_memdesc_use_cpu_map(memdesc)))
		return -EINVAL;

	if (memdesc->flags & KGSL_MEMFLAGS_SECURE &&
			pagetable->name != KGSL_MMU_SECURE_PT)
		return -EINVAL;

	size = kgsl_memdesc_footprint(memdesc);

	align = max_t(uint64_t, 1 << kgsl_memdesc_get_align(memdesc),
			memdesc->pad_to);

	if (memdesc->flags & KGSL_MEMFLAGS_FORCE_32BIT) {
		start = pt->compat_va_start;
		end = pt->compat_va_end;
	} else {
		start = pt->va_start;
		end = pt->va_end;
	}

	/*
	 * When mapping secure buffers, adjust the start of the va range
	 * to the end of secure global buffers.
	 */
	if (kgsl_memdesc_is_secured(memdesc))
		start += secure_global_size;

	spin_lock(&pagetable->lock);

	addr = _get_unmapped_area(pagetable, start, end, size, align);

	if (addr == (uint64_t) -ENOMEM) {
		ret = -ENOMEM;
		goto out;
	}

	ret = _insert_gpuaddr(pagetable, addr, size);
	if (ret == 0) {
		memdesc->gpuaddr = addr;
		memdesc->pagetable = pagetable;
	}

out:
	spin_unlock(&pagetable->lock);
	return ret;
}

static void kgsl_iommu_put_gpuaddr(struct kgsl_memdesc *memdesc)
{
	if (memdesc->pagetable == NULL)
		return;

	spin_lock(&memdesc->pagetable->lock);

	_remove_gpuaddr(memdesc->pagetable, memdesc->gpuaddr);

	spin_unlock(&memdesc->pagetable->lock);
}

static int kgsl_iommu_svm_range(struct kgsl_pagetable *pagetable,
		uint64_t *lo, uint64_t *hi, uint64_t memflags)
{
	struct kgsl_iommu_pt *pt = pagetable->priv;
	bool gpu_compat = (memflags & KGSL_MEMFLAGS_FORCE_32BIT) != 0;

	if (lo != NULL)
		*lo = gpu_compat ? pt->compat_va_start : pt->svm_start;
	if (hi != NULL)
		*hi = gpu_compat ? pt->compat_va_end : pt->svm_end;

	return 0;
}

static bool kgsl_iommu_addr_in_range(struct kgsl_pagetable *pagetable,
		uint64_t gpuaddr)
{
	struct kgsl_iommu_pt *pt = pagetable->priv;

	if (gpuaddr == 0)
		return false;

	if (gpuaddr >= pt->va_start && gpuaddr < pt->va_end)
		return true;

	if (gpuaddr >= pt->compat_va_start && gpuaddr < pt->compat_va_end)
		return true;

	if (gpuaddr >= pt->svm_start && gpuaddr < pt->svm_end)
		return true;

	return false;
}

static const struct {
	int id;
	char *name;
} kgsl_iommu_cbs[] = {
	{ KGSL_IOMMU_CONTEXT_USER, "gfx3d_user", },
	{ KGSL_IOMMU_CONTEXT_SECURE, "gfx3d_secure" },
	{ KGSL_IOMMU_CONTEXT_SECURE, "gfx3d_secure_alt" },
};

static int _kgsl_iommu_cb_probe(struct kgsl_device *device,
		struct kgsl_iommu *iommu, struct device_node *node)
{
	struct platform_device *pdev = of_find_device_by_node(node);
	struct kgsl_iommu_context *ctx = NULL;
	struct adreno_device *adreno_dev = ADRENO_DEVICE(device);
	int i;

	for (i = 0; i < ARRAY_SIZE(kgsl_iommu_cbs); i++) {
		if (!strcmp(node->name, kgsl_iommu_cbs[i].name)) {
			int id = kgsl_iommu_cbs[i].id;

			if (ADRENO_QUIRK(adreno_dev,
				ADRENO_QUIRK_MMU_SECURE_CB_ALT)) {
				if (!strcmp(node->name, "gfx3d_secure"))
					continue;
			} else if (!strcmp(node->name, "gfx3d_secure_alt"))
				continue;

			ctx = &iommu->ctx[id];
			ctx->id = id;
			ctx->cb_num = -1;
			ctx->name = kgsl_iommu_cbs[i].name;

			break;
		}
	}

	if (ctx == NULL) {
		KGSL_DRV_INFO(device, "dt: Unused context label %s\n",
			node->name);
		return 0;
	}

	if (ctx->id == KGSL_IOMMU_CONTEXT_SECURE)
		device->mmu.secured = true;

	/* this property won't be found for all context banks */
	if (of_property_read_u32(node, "qcom,gpu-offset", &ctx->gpu_offset))
		ctx->gpu_offset = UINT_MAX;

	ctx->kgsldev = device;

	/* arm-smmu driver we'll have the right device pointer here. */
	if (of_find_property(node, "iommus", NULL)) {
		ctx->dev = &pdev->dev;
	} else {
		ctx->dev = kgsl_mmu_get_ctx(ctx->name);

		if (IS_ERR(ctx->dev))
			return PTR_ERR(ctx->dev);
	}

	of_dma_configure(ctx->dev, node);
	return 0;
}

static const struct {
	char *feature;
	unsigned long bit;
} kgsl_iommu_features[] = {
	{ "qcom,retention", KGSL_MMU_RETENTION },
	{ "qcom,global_pt", KGSL_MMU_GLOBAL_PAGETABLE },
	{ "qcom,hyp_secure_alloc", KGSL_MMU_HYP_SECURE_ALLOC },
	{ "qcom,force-32bit", KGSL_MMU_FORCE_32BIT },
};

static int _kgsl_iommu_probe(struct kgsl_device *device,
		struct device_node *node)
{
	const char *cname;
	struct property *prop;
	u32 reg_val[2];
	int i = 0;
	struct kgsl_iommu *iommu = KGSL_IOMMU_PRIV(device);
	struct device_node *child;
	struct platform_device *pdev = of_find_device_by_node(node);

	memset(iommu, 0, sizeof(*iommu));

	if (of_device_is_compatible(node, "qcom,kgsl-smmu-v1"))
		iommu->version = 1;
	else
		iommu->version = 2;

	if (of_property_read_u32_array(node, "reg", reg_val, 2)) {
		KGSL_CORE_ERR("dt: Unable to read KGSL IOMMU register range\n");
		return -EINVAL;
	}
	iommu->regstart = reg_val[0];
	iommu->regsize = reg_val[1];

	/* Protecting the SMMU registers is mandatory */
	if (of_property_read_u32_array(node, "qcom,protect", reg_val, 2)) {
		KGSL_CORE_ERR("dt: no iommu protection range specified\n");
		return -EINVAL;
	}
	iommu->protect.base = reg_val[0] / sizeof(u32);
	iommu->protect.range = reg_val[1] / sizeof(u32);

	of_property_for_each_string(node, "clock-names", prop, cname) {
		struct clk *c = devm_clk_get(&pdev->dev, cname);

		if (IS_ERR(c)) {
			KGSL_CORE_ERR("dt: Couldn't get clock: %s\n", cname);
			return -ENODEV;
		}
		if (i >= KGSL_IOMMU_MAX_CLKS) {
			KGSL_CORE_ERR("dt: too many clocks defined.\n");
			return -EINVAL;
		}

		iommu->clks[i] = c;
		++i;
	}

	for (i = 0; i < ARRAY_SIZE(kgsl_iommu_features); i++) {
		if (of_property_read_bool(node, kgsl_iommu_features[i].feature))
			device->mmu.features |= kgsl_iommu_features[i].bit;
	}

	if (of_property_read_u32(node, "qcom,micro-mmu-control",
		&iommu->micro_mmu_ctrl))
		iommu->micro_mmu_ctrl = UINT_MAX;

	if (of_property_read_u32(node, "qcom,secure_align_mask",
		&device->mmu.secure_align_mask))
		device->mmu.secure_align_mask = 0xfff;

	/* Fill out the rest of the devices in the node */
	of_platform_populate(node, NULL, NULL, &pdev->dev);

	for_each_child_of_node(node, child) {
		int ret;

		if (!of_device_is_compatible(child, "qcom,smmu-kgsl-cb"))
			continue;

		ret = _kgsl_iommu_cb_probe(device, iommu, child);
		if (ret)
			return ret;
	}

	return 0;
}

static const struct {
	char *compat;
	int (*probe)(struct kgsl_device *device, struct device_node *node);
} kgsl_dt_devices[] = {
	{ "qcom,kgsl-smmu-v1", _kgsl_iommu_probe },
	{ "qcom,kgsl-smmu-v2", _kgsl_iommu_probe },
};

static int kgsl_iommu_probe(struct kgsl_device *device)
{
	int i;

	for (i = 0; i < ARRAY_SIZE(kgsl_dt_devices); i++) {
		struct device_node *node;

		node = of_find_compatible_node(device->pdev->dev.of_node,
			NULL, kgsl_dt_devices[i].compat);

		if (node != NULL)
			return kgsl_dt_devices[i].probe(device, node);
	}

	return -ENODEV;
}

struct kgsl_mmu_ops kgsl_iommu_ops = {
	.mmu_init = kgsl_iommu_init,
	.mmu_close = kgsl_iommu_close,
	.mmu_start = kgsl_iommu_start,
	.mmu_stop = kgsl_iommu_stop,
	.mmu_set_pt = kgsl_iommu_set_pt,
	.mmu_clear_fsr = kgsl_iommu_clear_fsr,
	.mmu_get_current_ttbr0 = kgsl_iommu_get_current_ttbr0,
	.mmu_enable_clk = kgsl_iommu_enable_clk,
	.mmu_disable_clk = kgsl_iommu_disable_clk,
	.mmu_get_reg_ahbaddr = kgsl_iommu_get_reg_ahbaddr,
	.mmu_pt_equal = kgsl_iommu_pt_equal,
	.mmu_set_pf_policy = kgsl_iommu_set_pf_policy,
	.mmu_pagefault_resume = kgsl_iommu_pagefault_resume,
	.mmu_get_prot_regs = kgsl_iommu_get_prot_regs,
	.mmu_init_pt = kgsl_iommu_init_pt,
	.mmu_add_global = kgsl_iommu_add_global,
	.mmu_remove_global = kgsl_iommu_remove_global,
	.mmu_getpagetable = kgsl_iommu_getpagetable,
	.mmu_get_qdss_global_entry = kgsl_iommu_get_qdss_global_entry,
	.mmu_get_qtimer_global_entry = kgsl_iommu_get_qtimer_global_entry,
	.probe = kgsl_iommu_probe,
};

static struct kgsl_mmu_pt_ops iommu_pt_ops = {
	.mmu_map = kgsl_iommu_map,
	.mmu_unmap = kgsl_iommu_unmap,
	.mmu_destroy_pagetable = kgsl_iommu_destroy_pagetable,
	.get_ttbr0 = kgsl_iommu_get_ttbr0,
	.get_contextidr = kgsl_iommu_get_contextidr,
	.get_gpuaddr = kgsl_iommu_get_gpuaddr,
	.put_gpuaddr = kgsl_iommu_put_gpuaddr,
	.set_svm_region = kgsl_iommu_set_svm_region,
	.find_svm_region = kgsl_iommu_find_svm_region,
	.svm_range = kgsl_iommu_svm_range,
	.addr_in_range = kgsl_iommu_addr_in_range,
	.mmu_map_offset = kgsl_iommu_map_offset,
	.mmu_unmap_offset = kgsl_iommu_unmap_offset,
	.mmu_sparse_dummy_map = kgsl_iommu_sparse_dummy_map,
};<|MERGE_RESOLUTION|>--- conflicted
+++ resolved
@@ -851,14 +851,11 @@
 		KGSL_MEM_CRIT(ctx->kgsldev,
 			"GPU PAGE FAULT: addr = %lX pid= %d name=%s\n", addr,
 			ptname,
-<<<<<<< HEAD
 			private != NULL ? private->comm : "unknown");
-=======
-			context != NULL ? context->proc_priv->comm : "unknown");
-
-		if (context != NULL) {
+
+		if (private != NULL) {
 			proc_ptbase = kgsl_mmu_pagetable_get_ttbr0(
-					context->proc_priv->pagetable);
+					private->pagetable);
 
 			if (ptbase != proc_ptbase)
 				KGSL_MEM_CRIT(ctx->kgsldev,
@@ -866,7 +863,6 @@
 				ptbase, proc_ptbase);
 		}
 
->>>>>>> b6fbaa1d
 		KGSL_MEM_CRIT(ctx->kgsldev,
 			"context=%s TTBR0=0x%llx CIDR=0x%x (%s %s fault)\n",
 			ctx->name, ptbase, contextidr,
