--- conflicted
+++ resolved
@@ -880,20 +880,7 @@
 			"GPU PAGE FAULT: addr = %lX pid= %d name=%s\n", addr,
 			ptname,
 			private != NULL ? private->comm : "unknown");
-<<<<<<< HEAD
-
-		if (private != NULL) {
-			proc_ptbase = kgsl_mmu_pagetable_get_ttbr0(
-					private->pagetable);
-
-			if (ptbase != proc_ptbase)
-				KGSL_MEM_CRIT(ctx->kgsldev,
-				"Pagetable address mismatch: HW address is 0x%llx but SW expected 0x%llx\n",
-				ptbase, proc_ptbase);
-		}
-
-=======
->>>>>>> 93aebeef
+
 		KGSL_MEM_CRIT(ctx->kgsldev,
 			"context=%s TTBR0=0x%llx CIDR=0x%x (%s %s fault)\n",
 			ctx->name, ptbase, contextidr,
