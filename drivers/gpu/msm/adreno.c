/* Copyright (c) 2002,2007-2019, The Linux Foundation. All rights reserved.
 *
 * This program is free software; you can redistribute it and/or modify
 * it under the terms of the GNU General Public License version 2 and
 * only version 2 as published by the Free Software Foundation.
 *
 * This program is distributed in the hope that it will be useful,
 * but WITHOUT ANY WARRANTY; without even the implied warranty of
 * MERCHANTABILITY or FITNESS FOR A PARTICULAR PURPOSE.  See the
 * GNU General Public License for more details.
 *
 */
#include <linux/module.h>
#include <linux/uaccess.h>
#include <linux/sched.h>
#include <linux/of.h>
#include <linux/of_device.h>
#include <linux/delay.h>
#include <linux/input.h>
#include <linux/io.h>
#include <soc/qcom/scm.h>

#include <linux/msm-bus-board.h>
#include <linux/msm-bus.h>

#include "kgsl.h"
#include "kgsl_gmu_core.h"
#include "kgsl_pwrscale.h"
#include "kgsl_sharedmem.h"
#include "kgsl_iommu.h"
#include "kgsl_trace.h"
#include "adreno_llc.h"

#include "adreno.h"
#include "adreno_iommu.h"
#include "adreno_compat.h"
#include "adreno_pm4types.h"
#include "adreno_trace.h"

#include "a3xx_reg.h"
#include "a6xx_reg.h"
#include "adreno_snapshot.h"

/* Include the master list of GPU cores that are supported */
#include "adreno-gpulist.h"
#include "adreno_dispatch.h"

#undef MODULE_PARAM_PREFIX
#define MODULE_PARAM_PREFIX "adreno."

static bool nopreempt;
module_param(nopreempt, bool, 0444);
MODULE_PARM_DESC(nopreempt, "Disable GPU preemption");

static bool swfdetect;
module_param(swfdetect, bool, 0444);
MODULE_PARM_DESC(swfdetect, "Enable soft fault detection");

#define DRIVER_VERSION_MAJOR   3
#define DRIVER_VERSION_MINOR   1

#define KGSL_LOG_LEVEL_DEFAULT 3

static void adreno_input_work(struct work_struct *work);
static unsigned int counter_delta(struct kgsl_device *device,
	unsigned int reg, unsigned int *counter);

static struct devfreq_msm_adreno_tz_data adreno_tz_data = {
	.bus = {
		.max = 350,
	},
	.device_id = KGSL_DEVICE_3D0,
};

static const struct kgsl_functable adreno_functable;

static struct adreno_device device_3d0 = {
	.dev = {
		KGSL_DEVICE_COMMON_INIT(device_3d0.dev),
		.pwrscale = KGSL_PWRSCALE_INIT(&adreno_tz_data),
		.name = DEVICE_3D0_NAME,
		.id = KGSL_DEVICE_3D0,
		.pwrctrl = {
			.irq_name = "kgsl_3d0_irq",
		},
		.iomemname = "kgsl_3d0_reg_memory",
		.shadermemname = "kgsl_3d0_shader_memory",
		.ftbl = &adreno_functable,
		.cmd_log = KGSL_LOG_LEVEL_DEFAULT,
		.ctxt_log = KGSL_LOG_LEVEL_DEFAULT,
		.drv_log = KGSL_LOG_LEVEL_DEFAULT,
		.mem_log = KGSL_LOG_LEVEL_DEFAULT,
		.pwr_log = KGSL_LOG_LEVEL_DEFAULT,
	},
	.fw[0] = {
		.fwvirt = NULL
	},
	.fw[1] = {
		.fwvirt = NULL
	},
	.gmem_size = SZ_256K,
	.ft_policy = KGSL_FT_DEFAULT_POLICY,
	.ft_pf_policy = KGSL_FT_PAGEFAULT_DEFAULT_POLICY,
	.long_ib_detect = 1,
	.input_work = __WORK_INITIALIZER(device_3d0.input_work,
		adreno_input_work),
	.pwrctrl_flag = BIT(ADRENO_SPTP_PC_CTRL) | BIT(ADRENO_PPD_CTRL) |
		BIT(ADRENO_LM_CTRL) | BIT(ADRENO_HWCG_CTRL) |
		BIT(ADRENO_THROTTLING_CTRL),
	.profile.enabled = false,
	.active_list = LIST_HEAD_INIT(device_3d0.active_list),
	.active_list_lock = __SPIN_LOCK_UNLOCKED(device_3d0.active_list_lock),
	.gpu_llc_slice_enable = true,
	.gpuhtw_llc_slice_enable = true,
	.preempt = {
		.preempt_level = 1,
		.skipsaverestore = 1,
		.usesgmem = 1,
	},
};

/* Ptr to array for the current set of fault detect registers */
unsigned int *adreno_ft_regs;
/* Total number of fault detect registers */
unsigned int adreno_ft_regs_num;
/* Ptr to array for the current fault detect registers values */
unsigned int *adreno_ft_regs_val;
/* Array of default fault detect registers */
static unsigned int adreno_ft_regs_default[] = {
	ADRENO_REG_RBBM_STATUS,
	ADRENO_REG_CP_RB_RPTR,
	ADRENO_REG_CP_IB1_BASE,
	ADRENO_REG_CP_IB1_BUFSZ,
	ADRENO_REG_CP_IB2_BASE,
	ADRENO_REG_CP_IB2_BUFSZ
};

/* Nice level for the higher priority GPU start thread */
int adreno_wake_nice = -7;

/* Number of milliseconds to stay active active after a wake on touch */
unsigned int adreno_wake_timeout = 100;

/**
 * adreno_readreg64() - Read a 64bit register by getting its offset from the
 * offset array defined in gpudev node
 * @adreno_dev:		Pointer to the the adreno device
 * @lo:	lower 32bit register enum that is to be read
 * @hi:	higher 32bit register enum that is to be read
 * @val: 64 bit Register value read is placed here
 */
void adreno_readreg64(struct adreno_device *adreno_dev,
		enum adreno_regs lo, enum adreno_regs hi, uint64_t *val)
{
	struct adreno_gpudev *gpudev = ADRENO_GPU_DEVICE(adreno_dev);
	unsigned int val_lo = 0, val_hi = 0;
	struct kgsl_device *device = KGSL_DEVICE(adreno_dev);

	if (adreno_checkreg_off(adreno_dev, lo))
		kgsl_regread(device, gpudev->reg_offsets->offsets[lo], &val_lo);
	if (adreno_checkreg_off(adreno_dev, hi))
		kgsl_regread(device, gpudev->reg_offsets->offsets[hi], &val_hi);

	*val = (val_lo | ((uint64_t)val_hi << 32));
}

/**
 * adreno_writereg64() - Write a 64bit register by getting its offset from the
 * offset array defined in gpudev node
 * @adreno_dev:	Pointer to the the adreno device
 * @lo:	lower 32bit register enum that is to be written
 * @hi:	higher 32bit register enum that is to be written
 * @val: 64 bit value to write
 */
void adreno_writereg64(struct adreno_device *adreno_dev,
		enum adreno_regs lo, enum adreno_regs hi, uint64_t val)
{
	struct adreno_gpudev *gpudev = ADRENO_GPU_DEVICE(adreno_dev);

	if (adreno_checkreg_off(adreno_dev, lo))
		kgsl_regwrite(KGSL_DEVICE(adreno_dev),
			gpudev->reg_offsets->offsets[lo], lower_32_bits(val));
	if (adreno_checkreg_off(adreno_dev, hi))
		kgsl_regwrite(KGSL_DEVICE(adreno_dev),
			gpudev->reg_offsets->offsets[hi], upper_32_bits(val));
}

/**
 * adreno_get_rptr() - Get the current ringbuffer read pointer
 * @rb: Pointer the ringbuffer to query
 *
 * Get the latest rptr
 */
unsigned int adreno_get_rptr(struct adreno_ringbuffer *rb)
{
	struct adreno_device *adreno_dev = ADRENO_RB_DEVICE(rb);
	unsigned int rptr = 0;

	if (adreno_is_a3xx(adreno_dev))
		adreno_readreg(adreno_dev, ADRENO_REG_CP_RB_RPTR,
				&rptr);
	else {
		struct kgsl_device *device = KGSL_DEVICE(adreno_dev);

		kgsl_sharedmem_readl(&device->scratch, &rptr,
				SCRATCH_RPTR_OFFSET(rb->id));
	}

	return rptr;
}

/**
 * adreno_of_read_property() - Adreno read property
 * @node: Device node
 *
 * Read a u32 property.
 */
static inline int adreno_of_read_property(struct device_node *node,
	const char *prop, unsigned int *ptr)
{
	int ret = of_property_read_u32(node, prop, ptr);

	if (ret)
		KGSL_CORE_ERR("Unable to read '%s'\n", prop);
	return ret;
}

static void __iomem *efuse_base;
static size_t efuse_len;

int adreno_efuse_map(struct adreno_device *adreno_dev)
{
	struct kgsl_device *device = KGSL_DEVICE(adreno_dev);
	struct resource *res;

	if (efuse_base != NULL)
		return 0;

	res = platform_get_resource_byname(device->pdev, IORESOURCE_MEM,
		"qfprom_memory");

	if (res == NULL)
		return -ENODEV;

	efuse_base = ioremap(res->start, resource_size(res));
	if (efuse_base == NULL)
		return -ENODEV;

	efuse_len = resource_size(res);
	return 0;
}

void adreno_efuse_unmap(struct adreno_device *adreno_dev)
{
	if (efuse_base != NULL) {
		iounmap(efuse_base);
		efuse_base = NULL;
		efuse_len = 0;
	}
}

int adreno_efuse_read_u32(struct adreno_device *adreno_dev, unsigned int offset,
		unsigned int *val)
{
	if (efuse_base == NULL)
		return -ENODEV;

	if (offset >= efuse_len)
		return -ERANGE;

	if (val != NULL) {
		*val = readl_relaxed(efuse_base + offset);
		/* Make sure memory is updated before returning */
		rmb();
	}

	return 0;
}

static int _get_counter(struct adreno_device *adreno_dev,
		int group, int countable, unsigned int *lo,
		unsigned int *hi)
{
	int ret = 0;

	if (*lo == 0) {

		ret = adreno_perfcounter_get(adreno_dev, group, countable,
			lo, hi, PERFCOUNTER_FLAG_KERNEL);

		if (ret) {
			KGSL_DRV_ERR(KGSL_DEVICE(adreno_dev),
				"Unable to allocate fault detect performance counter %d/%d\n",
				group, countable);
			KGSL_DRV_ERR(KGSL_DEVICE(adreno_dev),
				"GPU fault detect will be less reliable\n");
		}
	}

	return ret;
}

static inline void _put_counter(struct adreno_device *adreno_dev,
		int group, int countable, unsigned int *lo,
		unsigned int *hi)
{
	if (*lo != 0)
		adreno_perfcounter_put(adreno_dev, group, countable,
			PERFCOUNTER_FLAG_KERNEL);

	*lo = 0;
	*hi = 0;
}

/**
 * adreno_fault_detect_start() - Allocate performance counters
 * used for fast fault detection
 * @adreno_dev: Pointer to an adreno_device structure
 *
 * Allocate the series of performance counters that should be periodically
 * checked to verify that the GPU is still moving
 */
void adreno_fault_detect_start(struct adreno_device *adreno_dev)
{
	struct adreno_gpudev *gpudev = ADRENO_GPU_DEVICE(adreno_dev);
	unsigned int i, j = ARRAY_SIZE(adreno_ft_regs_default);

	if (!test_bit(ADRENO_DEVICE_SOFT_FAULT_DETECT, &adreno_dev->priv))
		return;

	if (adreno_dev->fast_hang_detect == 1)
		return;

	for (i = 0; i < gpudev->ft_perf_counters_count; i++) {
		_get_counter(adreno_dev, gpudev->ft_perf_counters[i].counter,
			 gpudev->ft_perf_counters[i].countable,
			 &adreno_ft_regs[j + (i * 2)],
			 &adreno_ft_regs[j + ((i * 2) + 1)]);
	}

	adreno_dev->fast_hang_detect = 1;
}

/**
 * adreno_fault_detect_stop() - Release performance counters
 * used for fast fault detection
 * @adreno_dev: Pointer to an adreno_device structure
 *
 * Release the counters allocated in adreno_fault_detect_start
 */
void adreno_fault_detect_stop(struct adreno_device *adreno_dev)
{
	struct adreno_gpudev *gpudev = ADRENO_GPU_DEVICE(adreno_dev);
	unsigned int i, j = ARRAY_SIZE(adreno_ft_regs_default);

	if (!test_bit(ADRENO_DEVICE_SOFT_FAULT_DETECT, &adreno_dev->priv))
		return;

	if (!adreno_dev->fast_hang_detect)
		return;

	for (i = 0; i < gpudev->ft_perf_counters_count; i++) {
		_put_counter(adreno_dev, gpudev->ft_perf_counters[i].counter,
			 gpudev->ft_perf_counters[i].countable,
			 &adreno_ft_regs[j + (i * 2)],
			 &adreno_ft_regs[j + ((i * 2) + 1)]);

	}

	adreno_dev->fast_hang_detect = 0;
}

/*
 * A workqueue callback responsible for actually turning on the GPU after a
 * touch event. kgsl_pwrctrl_change_state(ACTIVE) is used without any
 * active_count protection to avoid the need to maintain state.  Either
 * somebody will start using the GPU or the idle timer will fire and put the
 * GPU back into slumber.
 */
static void adreno_input_work(struct work_struct *work)
{
	struct adreno_device *adreno_dev = container_of(work,
			struct adreno_device, input_work);
	struct kgsl_device *device = KGSL_DEVICE(adreno_dev);

	mutex_lock(&device->mutex);

	device->flags |= KGSL_FLAG_WAKE_ON_TOUCH;

	/*
	 * Don't schedule adreno_start in a high priority workqueue, we are
	 * already in a workqueue which should be sufficient
	 */
	kgsl_pwrctrl_change_state(device, KGSL_STATE_ACTIVE);

	/*
	 * When waking up from a touch event we want to stay active long enough
	 * for the user to send a draw command.  The default idle timer timeout
	 * is shorter than we want so go ahead and push the idle timer out
	 * further for this special case
	 */
	mod_timer(&device->idle_timer,
		jiffies + msecs_to_jiffies(adreno_wake_timeout));
	mutex_unlock(&device->mutex);
}

/*
 * Process input events and schedule work if needed.  At this point we are only
 * interested in groking EV_ABS touchscreen events
 */
static void adreno_input_event(struct input_handle *handle, unsigned int type,
		unsigned int code, int value)
{
	struct kgsl_device *device = handle->handler->private;
	struct adreno_device *adreno_dev = ADRENO_DEVICE(device);

	/* Only consider EV_ABS (touch) events */
	if (type != EV_ABS)
		return;

	/*
	 * Don't do anything if anything hasn't been rendered since we've been
	 * here before
	 */

	if (device->flags & KGSL_FLAG_WAKE_ON_TOUCH)
		return;

	/*
	 * If the device is in nap, kick the idle timer to make sure that we
	 * don't go into slumber before the first render. If the device is
	 * already in slumber schedule the wake.
	 */

	if (device->state == KGSL_STATE_NAP) {
		/*
		 * Set the wake on touch bit to keep from coming back here and
		 * keeping the device in nap without rendering
		 */

		device->flags |= KGSL_FLAG_WAKE_ON_TOUCH;

		mod_timer(&device->idle_timer,
			jiffies + device->pwrctrl.interval_timeout);
	} else if (device->state == KGSL_STATE_SLUMBER) {
		schedule_work(&adreno_dev->input_work);
	}
}

#ifdef CONFIG_INPUT
static int adreno_input_connect(struct input_handler *handler,
		struct input_dev *dev, const struct input_device_id *id)
{
	struct input_handle *handle;
	int ret;

	handle = kzalloc(sizeof(*handle), GFP_KERNEL);
	if (handle == NULL)
		return -ENOMEM;

	handle->dev = dev;
	handle->handler = handler;
	handle->name = handler->name;

	ret = input_register_handle(handle);
	if (ret) {
		kfree(handle);
		return ret;
	}

	ret = input_open_device(handle);
	if (ret) {
		input_unregister_handle(handle);
		kfree(handle);
	}

	return ret;
}

static void adreno_input_disconnect(struct input_handle *handle)
{
	input_close_device(handle);
	input_unregister_handle(handle);
	kfree(handle);
}
#else
static int adreno_input_connect(struct input_handler *handler,
		struct input_dev *dev, const struct input_device_id *id)
{
	return 0;
}
static void adreno_input_disconnect(struct input_handle *handle) {}
#endif

/*
 * We are only interested in EV_ABS events so only register handlers for those
 * input devices that have EV_ABS events
 */
static const struct input_device_id adreno_input_ids[] = {
	{
		.flags = INPUT_DEVICE_ID_MATCH_EVBIT,
		.evbit = { BIT_MASK(EV_ABS) },
		/* assumption: MT_.._X & MT_.._Y are in the same long */
		.absbit = { [BIT_WORD(ABS_MT_POSITION_X)] =
				BIT_MASK(ABS_MT_POSITION_X) |
				BIT_MASK(ABS_MT_POSITION_Y) },
	},
	{ },
};

static struct input_handler adreno_input_handler = {
	.event = adreno_input_event,
	.connect = adreno_input_connect,
	.disconnect = adreno_input_disconnect,
	.name = "kgsl",
	.id_table = adreno_input_ids,
};

/*
 * _soft_reset() - Soft reset GPU
 * @adreno_dev: Pointer to adreno device
 *
 * Soft reset the GPU by doing a AHB write of value 1 to RBBM_SW_RESET
 * register. This is used when we want to reset the GPU without
 * turning off GFX power rail. The reset when asserted resets
 * all the HW logic, restores GPU registers to default state and
 * flushes out pending VBIF transactions.
 */
static int _soft_reset(struct adreno_device *adreno_dev)
{
	struct adreno_gpudev *gpudev  = ADRENO_GPU_DEVICE(adreno_dev);
	unsigned int reg;

	/*
	 * On a530 v1 RBBM cannot be reset in soft reset.
	 * Reset all blocks except RBBM for a530v1.
	 */
	if (adreno_is_a530v1(adreno_dev)) {
		adreno_writereg(adreno_dev, ADRENO_REG_RBBM_BLOCK_SW_RESET_CMD,
						 0xFFDFFC0);
		adreno_writereg(adreno_dev, ADRENO_REG_RBBM_BLOCK_SW_RESET_CMD2,
						0x1FFFFFFF);
	} else {

		adreno_writereg(adreno_dev, ADRENO_REG_RBBM_SW_RESET_CMD, 1);
		/*
		 * Do a dummy read to get a brief read cycle delay for the
		 * reset to take effect
		 */
		adreno_readreg(adreno_dev, ADRENO_REG_RBBM_SW_RESET_CMD, &reg);
		adreno_writereg(adreno_dev, ADRENO_REG_RBBM_SW_RESET_CMD, 0);
	}

	/* The SP/TP regulator gets turned off after a soft reset */

	if (gpudev->regulator_enable)
		gpudev->regulator_enable(adreno_dev);

	return 0;
}

/**
 * adreno_irqctrl() - Enables/disables the RBBM interrupt mask
 * @adreno_dev: Pointer to an adreno_device
 * @state: 1 for masked or 0 for unmasked
 * Power: The caller of this function must make sure to use OOBs
 * so that we know that the GPU is powered on
 */
void adreno_irqctrl(struct adreno_device *adreno_dev, int state)
{
	struct adreno_gpudev *gpudev = ADRENO_GPU_DEVICE(adreno_dev);
	unsigned int mask = state ? gpudev->irq->mask : 0;

	adreno_writereg(adreno_dev, ADRENO_REG_RBBM_INT_0_MASK, mask);
}

/*
 * adreno_hang_int_callback() - Isr for fatal interrupts that hang GPU
 * @adreno_dev: Pointer to device
 * @bit: Interrupt bit
 */
void adreno_hang_int_callback(struct adreno_device *adreno_dev, int bit)
{
	KGSL_DRV_CRIT_RATELIMIT(KGSL_DEVICE(adreno_dev),
			"MISC: GPU hang detected\n");
	adreno_irqctrl(adreno_dev, 0);

	/* Trigger a fault in the dispatcher - this will effect a restart */
	adreno_set_gpu_fault(adreno_dev, ADRENO_HARD_FAULT);
	adreno_dispatcher_schedule(KGSL_DEVICE(adreno_dev));
}

/*
 * adreno_cp_callback() - CP interrupt handler
 * @adreno_dev: Adreno device pointer
 * @irq: irq number
 *
 * Handle the cp interrupt generated by GPU.
 */
void adreno_cp_callback(struct adreno_device *adreno_dev, int bit)
{
	struct kgsl_device *device = KGSL_DEVICE(adreno_dev);

	adreno_dispatcher_schedule(device);
}

static irqreturn_t adreno_irq_handler(struct kgsl_device *device)
{
	struct adreno_device *adreno_dev = ADRENO_DEVICE(device);
	struct adreno_gpudev *gpudev = ADRENO_GPU_DEVICE(adreno_dev);
	struct adreno_irq *irq_params = gpudev->irq;
	irqreturn_t ret = IRQ_NONE;
	unsigned int status = 0, fence = 0, fence_retries = 0, tmp, int_bit;
	unsigned int shadow_status = 0;
	int i;

	atomic_inc(&adreno_dev->pending_irq_refcnt);
	/* Ensure this increment is done before the IRQ status is updated */
	smp_mb__after_atomic();

	/*
	 * On A6xx, the GPU can power down once the INT_0_STATUS is read
	 * below. But there still might be some register reads required
	 * so force the GMU/GPU into KEEPALIVE mode until done with the ISR.
	 */
	if (gpudev->gpu_keepalive)
		gpudev->gpu_keepalive(adreno_dev, true);

	/*
	 * If the AHB fence is not in ALLOW mode when we receive an RBBM
	 * interrupt, something went wrong. This means that we cannot proceed
	 * since the IRQ status and clear registers are not accessible.
	 * This is usually harmless because the GMU will abort power collapse
	 * and change the fence back to ALLOW. Poll so that this can happen.
	 */
	if (gmu_core_gpmu_isenabled(device)) {
		adreno_readreg(adreno_dev,
				ADRENO_REG_GMU_AO_AHB_FENCE_CTRL,
				&fence);

		while (fence != 0) {
			/* Wait for small time before trying again */
			udelay(1);
			adreno_readreg(adreno_dev,
					ADRENO_REG_GMU_AO_AHB_FENCE_CTRL,
					&fence);

			if (fence_retries == FENCE_RETRY_MAX && fence != 0) {
				adreno_readreg(adreno_dev,
					ADRENO_REG_GMU_RBBM_INT_UNMASKED_STATUS,
					&shadow_status);

				KGSL_DRV_CRIT_RATELIMIT(device,
					"Status=0x%x Unmasked status=0x%x Mask=0x%x\n",
					shadow_status & irq_params->mask,
					shadow_status, irq_params->mask);
				adreno_set_gpu_fault(adreno_dev,
						ADRENO_GMU_FAULT);
				adreno_dispatcher_schedule(KGSL_DEVICE
						(adreno_dev));
				goto done;
			}
			fence_retries++;
		}
	}

	adreno_readreg(adreno_dev, ADRENO_REG_RBBM_INT_0_STATUS, &status);

	/*
	 * Clear all the interrupt bits but ADRENO_INT_RBBM_AHB_ERROR. Because
	 * even if we clear it here, it will stay high until it is cleared
	 * in its respective handler. Otherwise, the interrupt handler will
	 * fire again.
	 */
	int_bit = ADRENO_INT_BIT(adreno_dev, ADRENO_INT_RBBM_AHB_ERROR);
	adreno_writereg(adreno_dev, ADRENO_REG_RBBM_INT_CLEAR_CMD,
				status & ~int_bit);

	/* Loop through all set interrupts and call respective handlers */
	for (tmp = status; tmp != 0;) {
		i = fls(tmp) - 1;

		if (irq_params->funcs[i].func != NULL) {
			if (irq_params->mask & BIT(i))
				irq_params->funcs[i].func(adreno_dev, i);
		} else
			KGSL_DRV_CRIT_RATELIMIT(device,
					"Unhandled interrupt bit %x\n", i);

		ret = IRQ_HANDLED;

		tmp &= ~BIT(i);
	}

	gpudev->irq_trace(adreno_dev, status);

	/*
	 * Clear ADRENO_INT_RBBM_AHB_ERROR bit after this interrupt has been
	 * cleared in its respective handler
	 */
	if (status & int_bit)
		adreno_writereg(adreno_dev, ADRENO_REG_RBBM_INT_CLEAR_CMD,
				int_bit);

done:
	/* Turn off the KEEPALIVE vote from earlier unless hard fault set */
	if (gpudev->gpu_keepalive) {
		/* If hard fault, then let snapshot turn off the keepalive */
		if (!(adreno_gpu_fault(adreno_dev) & ADRENO_HARD_FAULT))
			gpudev->gpu_keepalive(adreno_dev, false);
	}

	/* Make sure the regwrites are done before the decrement */
	smp_mb__before_atomic();
	atomic_dec(&adreno_dev->pending_irq_refcnt);
	/* Ensure other CPUs see the decrement */
	smp_mb__after_atomic();

	return ret;

}

static inline bool _rev_match(unsigned int id, unsigned int entry)
{
	return (entry == ANY_ID || entry == id);
}

static inline const struct adreno_gpu_core *_get_gpu_core(unsigned int chipid)
{
	unsigned int core = ADRENO_CHIPID_CORE(chipid);
	unsigned int major = ADRENO_CHIPID_MAJOR(chipid);
	unsigned int minor = ADRENO_CHIPID_MINOR(chipid);
	unsigned int patchid = ADRENO_CHIPID_PATCH(chipid);
	int i;

	for (i = 0; i < ARRAY_SIZE(adreno_gpulist); i++) {
		if (core == adreno_gpulist[i].core &&
		    _rev_match(major, adreno_gpulist[i].major) &&
		    _rev_match(minor, adreno_gpulist[i].minor) &&
		    _rev_match(patchid, adreno_gpulist[i].patchid))
			return &adreno_gpulist[i];
	}

	return NULL;
}

static struct {
	unsigned int quirk;
	const char *prop;
} adreno_quirks[] = {
	 { ADRENO_QUIRK_TWO_PASS_USE_WFI, "qcom,gpu-quirk-two-pass-use-wfi" },
	 { ADRENO_QUIRK_IOMMU_SYNC, "qcom,gpu-quirk-iommu-sync" },
	 { ADRENO_QUIRK_CRITICAL_PACKETS, "qcom,gpu-quirk-critical-packets" },
	 { ADRENO_QUIRK_FAULT_DETECT_MASK, "qcom,gpu-quirk-fault-detect-mask" },
	 { ADRENO_QUIRK_DISABLE_RB_DP2CLOCKGATING,
			"qcom,gpu-quirk-dp2clockgating-disable" },
	 { ADRENO_QUIRK_DISABLE_LMLOADKILL,
			"qcom,gpu-quirk-lmloadkill-disable" },
	{ ADRENO_QUIRK_HFI_USE_REG, "qcom,gpu-quirk-hfi-use-reg" },
	{ ADRENO_QUIRK_SECVID_SET_ONCE, "qcom,gpu-quirk-secvid-set-once" },
	{ ADRENO_QUIRK_LIMIT_UCHE_GBIF_RW,
			"qcom,gpu-quirk-limit-uche-gbif-rw" },
	{ ADRENO_QUIRK_MMU_SECURE_CB_ALT, "qcom,gpu-quirk-mmu-secure-cb-alt" },
	{ ADRENO_QUIRK_CX_GDSC, "qcom,gpu-quirk-cx-gdsc" },
};

static struct device_node *
adreno_get_soc_hw_revision_node(struct adreno_device *adreno_dev,
	struct platform_device *pdev)
{
	struct device_node *node, *child;
	unsigned int rev;

	node = of_find_node_by_name(pdev->dev.of_node, "qcom,soc-hw-revisions");
	if (node == NULL)
		return NULL;

	for_each_child_of_node(node, child) {
		if (of_property_read_u32(child, "qcom,soc-hw-revision", &rev))
			continue;

		if (rev == adreno_dev->soc_hw_rev)
			return child;
	}

	KGSL_DRV_WARN(KGSL_DEVICE(adreno_dev),
		"No matching SOC HW revision found for efused HW rev=%u\n",
		adreno_dev->soc_hw_rev);
	return NULL;
}

static int adreno_update_soc_hw_revision_quirks(
		struct adreno_device *adreno_dev, struct platform_device *pdev)
{
	struct device_node *node;
	int i;

	node = adreno_get_soc_hw_revision_node(adreno_dev, pdev);
	if (node == NULL)
		node = pdev->dev.of_node;

	/* get chip id, fall back to parent if revision node does not have it */
	if (of_property_read_u32(node, "qcom,chipid", &adreno_dev->chipid))
		if (of_property_read_u32(pdev->dev.of_node,
				"qcom,chipid", &adreno_dev->chipid))
			KGSL_DRV_FATAL(KGSL_DEVICE(adreno_dev),
			"No GPU chip ID was specified\n");

	/* update quirk */
	for (i = 0; i < ARRAY_SIZE(adreno_quirks); i++) {
		if (of_property_read_bool(node, adreno_quirks[i].prop))
			adreno_dev->quirks |= adreno_quirks[i].quirk;
	}

	return 0;
}

static void
adreno_identify_gpu(struct adreno_device *adreno_dev)
{
	const struct adreno_reg_offsets *reg_offsets;
	struct adreno_gpudev *gpudev;
	int i;

	adreno_dev->gpucore = _get_gpu_core(adreno_dev->chipid);

	if (adreno_dev->gpucore == NULL)
		KGSL_DRV_FATAL(KGSL_DEVICE(adreno_dev),
			"Unknown GPU chip ID %8.8X\n", adreno_dev->chipid);

	/*
	 * The gmem size might be dynamic when ocmem is involved so copy it out
	 * of the gpu device
	 */

	adreno_dev->gmem_size = adreno_dev->gpucore->gmem_size;

<<<<<<< HEAD
	/* UCHE to GMEM base address requires 1MB alignment */
	adreno_dev->uche_gmem_base = ALIGN(adreno_dev->gmem_size, SZ_1M);

=======
>>>>>>> 7535eba5
	/*
	 * Initialize uninitialzed gpu registers, only needs to be done once
	 * Make all offsets that are not initialized to ADRENO_REG_UNUSED
	 */

	gpudev = ADRENO_GPU_DEVICE(adreno_dev);
	reg_offsets = gpudev->reg_offsets;

	for (i = 0; i < ADRENO_REG_REGISTER_MAX; i++) {
		if (reg_offsets->offset_0 != i && !reg_offsets->offsets[i])
			reg_offsets->offsets[i] = ADRENO_REG_UNUSED;
	}

	/* Do target specific identification */
	if (gpudev->platform_setup != NULL)
		gpudev->platform_setup(adreno_dev);
}

static const struct platform_device_id adreno_id_table[] = {
	{ DEVICE_3D0_NAME, (unsigned long) &device_3d0, },
	{},
};

MODULE_DEVICE_TABLE(platform, adreno_id_table);

static const struct of_device_id adreno_match_table[] = {
	{ .compatible = "qcom,kgsl-3d0", .data = &device_3d0 },
	{}
};

static void adreno_of_get_ca_target_pwrlevel(struct adreno_device *adreno_dev,
		struct device_node *node)
{
	struct kgsl_device *device = KGSL_DEVICE(adreno_dev);
	unsigned int ca_target_pwrlevel = 1;

	of_property_read_u32(node, "qcom,ca-target-pwrlevel",
		&ca_target_pwrlevel);

	if (ca_target_pwrlevel > device->pwrctrl.num_pwrlevels - 2)
		ca_target_pwrlevel = 1;

	device->pwrscale.ctxt_aware_target_pwrlevel = ca_target_pwrlevel;
}

static void adreno_of_get_ca_aware_properties(struct adreno_device *adreno_dev,
		struct device_node *parent)
{
	struct kgsl_device *device = KGSL_DEVICE(adreno_dev);
	struct kgsl_pwrscale *pwrscale = &device->pwrscale;
	struct device_node *node, *child;
	unsigned int bin = 0;

	pwrscale->ctxt_aware_enable =
		of_property_read_bool(parent, "qcom,enable-ca-jump");

	if (pwrscale->ctxt_aware_enable) {
		if (of_property_read_u32(parent, "qcom,ca-busy-penalty",
			&pwrscale->ctxt_aware_busy_penalty))
			pwrscale->ctxt_aware_busy_penalty = 12000;

		node = of_find_node_by_name(parent, "qcom,gpu-pwrlevel-bins");
		if (node == NULL) {
			adreno_of_get_ca_target_pwrlevel(adreno_dev, parent);
			return;
		}

		for_each_child_of_node(node, child) {
			if (of_property_read_u32(child, "qcom,speed-bin", &bin))
				continue;

			if (bin == adreno_dev->speed_bin) {
				adreno_of_get_ca_target_pwrlevel(adreno_dev,
					child);
				return;
			}
		}

		pwrscale->ctxt_aware_target_pwrlevel = 1;
	}
}

static int adreno_of_parse_pwrlevels(struct adreno_device *adreno_dev,
		struct device_node *node)
{
	struct kgsl_device *device = KGSL_DEVICE(adreno_dev);
	struct kgsl_pwrctrl *pwr = &device->pwrctrl;
	struct device_node *child;
	int ret;

	/* ADD the GPU OPP table if we define it */
	if (of_find_property(device->pdev->dev.of_node,
			"operating-points-v2", NULL)) {
		ret = dev_pm_opp_of_add_table(&device->pdev->dev);
		if (ret) {
			KGSL_CORE_ERR("Unable to set the GPU OPP table: %d\n",
					ret);
			return ret;
		}
	}

	pwr->num_pwrlevels = 0;

	for_each_child_of_node(node, child) {
		unsigned int index;
		struct kgsl_pwrlevel *level;

		if (adreno_of_read_property(child, "reg", &index))
			return -EINVAL;

		if (index >= KGSL_MAX_PWRLEVELS) {
			KGSL_CORE_ERR("Pwrlevel index %d is out of range\n",
				index);
			continue;
		}

		if (index >= pwr->num_pwrlevels)
			pwr->num_pwrlevels = index + 1;

		level = &pwr->pwrlevels[index];

		if (adreno_of_read_property(child, "qcom,gpu-freq",
			&level->gpu_freq))
			return -EINVAL;

		if (adreno_of_read_property(child, "qcom,bus-freq",
			&level->bus_freq))
			return -EINVAL;

		if (of_property_read_u32(child, "qcom,bus-min",
			&level->bus_min))
			level->bus_min = level->bus_freq;

		if (of_property_read_u32(child, "qcom,bus-max",
			&level->bus_max))
			level->bus_max = level->bus_freq;
	}

	return 0;
}


static void adreno_of_get_initial_pwrlevel(struct adreno_device *adreno_dev,
		struct device_node *node)
{
	struct kgsl_device *device = KGSL_DEVICE(adreno_dev);
	struct kgsl_pwrctrl *pwr = &device->pwrctrl;
	int init_level = 1;

	of_property_read_u32(node, "qcom,initial-pwrlevel", &init_level);

	if (init_level < 0 || init_level > pwr->num_pwrlevels)
		init_level = 1;

	pwr->active_pwrlevel = init_level;
	pwr->default_pwrlevel = init_level;
}

static int adreno_of_get_legacy_pwrlevels(struct adreno_device *adreno_dev,
		struct device_node *parent)
{
	struct device_node *node;
	int ret;

	node = of_find_node_by_name(parent, "qcom,gpu-pwrlevels");

	if (node == NULL) {
		KGSL_CORE_ERR("Unable to find 'qcom,gpu-pwrlevels'\n");
		return -EINVAL;
	}

	ret = adreno_of_parse_pwrlevels(adreno_dev, node);
	if (ret == 0)
		adreno_of_get_initial_pwrlevel(adreno_dev, parent);
	return ret;
}

static int adreno_of_get_pwrlevels(struct adreno_device *adreno_dev,
		struct device_node *parent)
{
	struct device_node *node, *child;
	unsigned int bin = 0;

	node = of_find_node_by_name(parent, "qcom,gpu-pwrlevel-bins");
	if (node == NULL)
		return adreno_of_get_legacy_pwrlevels(adreno_dev, parent);

	for_each_child_of_node(node, child) {

		if (of_property_read_u32(child, "qcom,speed-bin", &bin))
			continue;

		if (bin == adreno_dev->speed_bin) {
			int ret;

			ret = adreno_of_parse_pwrlevels(adreno_dev, child);
			if (ret == 0)
				adreno_of_get_initial_pwrlevel(adreno_dev,
								child);
			return ret;
		}
	}

	KGSL_CORE_ERR("GPU speed_bin:%d mismatch for efused bin:%d\n",
			adreno_dev->speed_bin, bin);
	return -ENODEV;
}

static void
l3_pwrlevel_probe(struct kgsl_device *device, struct device_node *node)
{
	struct device_node *pwrlevel_node, *child;

	pwrlevel_node = of_find_node_by_name(node, "qcom,l3-pwrlevels");

	if (pwrlevel_node == NULL)
		return;

	for_each_available_child_of_node(pwrlevel_node, child) {
		unsigned int index;

		if (of_property_read_u32(child, "reg", &index))
			return;
		if (index >= MAX_L3_LEVELS)
			continue;

		if (index >= device->num_l3_pwrlevels)
			device->num_l3_pwrlevels = index + 1;

		if (of_property_read_u32(child, "qcom,l3-freq",
				&device->l3_freq[index]))
			continue;
	}

	device->l3_clk = devm_clk_get(&device->pdev->dev, "l3_vote");

	if (IS_ERR_OR_NULL(device->l3_clk)) {
		dev_err(&device->pdev->dev,
			"Unable to get the l3_vote clock\n");
		device->l3_clk = NULL;
	}
}

static inline struct adreno_device *adreno_get_dev(struct platform_device *pdev)
{
	const struct of_device_id *of_id =
		of_match_device(adreno_match_table, &pdev->dev);

	return of_id ? (struct adreno_device *) of_id->data : NULL;
}

static int adreno_of_get_power(struct adreno_device *adreno_dev,
		struct platform_device *pdev)
{
	struct kgsl_device *device = KGSL_DEVICE(adreno_dev);
	struct device_node *node = pdev->dev.of_node;
	struct resource *res;
	unsigned int timeout;
	unsigned int throt = 4;

	if (of_property_read_string(node, "label", &pdev->name)) {
		KGSL_CORE_ERR("Unable to read 'label'\n");
		return -EINVAL;
	}

	if (adreno_of_read_property(node, "qcom,id", &pdev->id))
		return -EINVAL;

	/* Get starting physical address of device registers */
	res = platform_get_resource_byname(device->pdev, IORESOURCE_MEM,
					   device->iomemname);
	if (res == NULL) {
		KGSL_DRV_ERR(device, "platform_get_resource_byname failed\n");
		return -EINVAL;
	}
	if (res->start == 0 || resource_size(res) == 0) {
		KGSL_DRV_ERR(device, "dev %d invalid register region\n",
			device->id);
		return -EINVAL;
	}

	device->reg_phys = res->start;
	device->reg_len = resource_size(res);

	if (adreno_of_get_pwrlevels(adreno_dev, node))
		return -EINVAL;

	/* Get throttle power level */
	of_property_read_u32(node, "qcom,throttle-pwrlevel", &throt);

	if (throt < device->pwrctrl.num_pwrlevels)
		device->pwrctrl.throttle_mask =
			GENMASK(device->pwrctrl.num_pwrlevels - 1,
				device->pwrctrl.num_pwrlevels - 1 - throt);

	/* Get context aware DCVS properties */
	adreno_of_get_ca_aware_properties(adreno_dev, node);

	l3_pwrlevel_probe(device, node);

	/* get pm-qos-active-latency, set it to default if not found */
	if (of_property_read_u32(node, "qcom,pm-qos-active-latency",
		&device->pwrctrl.pm_qos_active_latency))
		device->pwrctrl.pm_qos_active_latency = 501;

	/* get pm-qos-cpu-mask-latency, set it to default if not found */
	if (of_property_read_u32(node, "qcom,l2pc-cpu-mask-latency",
		&device->pwrctrl.pm_qos_cpu_mask_latency))
		device->pwrctrl.pm_qos_cpu_mask_latency = 501;

	/* get pm-qos-wakeup-latency, set it to default if not found */
	if (of_property_read_u32(node, "qcom,pm-qos-wakeup-latency",
		&device->pwrctrl.pm_qos_wakeup_latency))
		device->pwrctrl.pm_qos_wakeup_latency = 101;

	if (of_property_read_u32(node, "qcom,idle-timeout", &timeout))
		timeout = 80;

	device->pwrctrl.interval_timeout = msecs_to_jiffies(timeout);

	device->pwrctrl.bus_control = of_property_read_bool(node,
		"qcom,bus-control");

	device->pwrctrl.input_disable = of_property_read_bool(node,
		"qcom,disable-wake-on-touch");

	return 0;
}

#ifdef CONFIG_QCOM_OCMEM
static int
adreno_ocmem_malloc(struct adreno_device *adreno_dev)
{
	if (!ADRENO_FEATURE(adreno_dev, ADRENO_USES_OCMEM))
		return 0;

	if (adreno_dev->ocmem_hdl == NULL) {
		adreno_dev->ocmem_hdl =
			ocmem_allocate(OCMEM_GRAPHICS, adreno_dev->gmem_size);
		if (IS_ERR_OR_NULL(adreno_dev->ocmem_hdl)) {
			adreno_dev->ocmem_hdl = NULL;
			return -ENOMEM;
		}

		adreno_dev->gmem_size = adreno_dev->ocmem_hdl->len;
		adreno_dev->gmem_base = adreno_dev->ocmem_hdl->addr;
	}

	return 0;
}

static void
adreno_ocmem_free(struct adreno_device *adreno_dev)
{
	if (adreno_dev->ocmem_hdl != NULL) {
		ocmem_free(OCMEM_GRAPHICS, adreno_dev->ocmem_hdl);
		adreno_dev->ocmem_hdl = NULL;
	}
}
#else
static int
adreno_ocmem_malloc(struct adreno_device *adreno_dev)
{
	return 0;
}

static void
adreno_ocmem_free(struct adreno_device *adreno_dev)
{
}
#endif

static void adreno_cx_dbgc_probe(struct kgsl_device *device)
{
	struct adreno_device *adreno_dev = ADRENO_DEVICE(device);
	struct resource *res;

	res = platform_get_resource_byname(device->pdev, IORESOURCE_MEM,
					   "cx_dbgc");

	if (res == NULL)
		return;

	adreno_dev->cx_dbgc_base = res->start - device->reg_phys;
	adreno_dev->cx_dbgc_len = resource_size(res);
	adreno_dev->cx_dbgc_virt = devm_ioremap(device->dev,
					device->reg_phys +
						adreno_dev->cx_dbgc_base,
					adreno_dev->cx_dbgc_len);

	if (adreno_dev->cx_dbgc_virt == NULL)
		KGSL_DRV_WARN(device, "cx_dbgc ioremap failed\n");
}

static void adreno_cx_misc_probe(struct kgsl_device *device)
{
	struct adreno_device *adreno_dev = ADRENO_DEVICE(device);
	struct resource *res;

	res = platform_get_resource_byname(device->pdev, IORESOURCE_MEM,
					   "cx_misc");

	if (res == NULL)
		return;

	adreno_dev->cx_misc_len = resource_size(res);
	adreno_dev->cx_misc_virt = devm_ioremap(device->dev,
					res->start, adreno_dev->cx_misc_len);
}

static void adreno_qdss_dbg_probe(struct kgsl_device *device)
{
	struct adreno_device *adreno_dev = ADRENO_DEVICE(device);
	struct resource *res;

	res = platform_get_resource_byname(device->pdev, IORESOURCE_MEM,
					   "qdss_gfx");

	if (res == NULL)
		return;

	adreno_dev->qdss_gfx_base = res->start - device->reg_phys;
	adreno_dev->qdss_gfx_len = resource_size(res);
	adreno_dev->qdss_gfx_virt = devm_ioremap(device->dev, res->start,
						resource_size(res));

	if (adreno_dev->qdss_gfx_virt == NULL)
		KGSL_DRV_WARN(device, "qdss_gfx ioremap failed\n");
}

static void adreno_efuse_read_soc_hw_rev(struct adreno_device *adreno_dev)
{
	unsigned int val;
	unsigned int soc_hw_rev[3];
	int ret;

	if (of_property_read_u32_array(
		KGSL_DEVICE(adreno_dev)->pdev->dev.of_node,
		"qcom,soc-hw-rev-efuse", soc_hw_rev, 3))
		return;

	ret = adreno_efuse_map(adreno_dev);
	if (ret) {
		KGSL_CORE_ERR(
			"Unable to map hardware revision fuse: ret=%d\n", ret);
		return;
	}

	ret = adreno_efuse_read_u32(adreno_dev, soc_hw_rev[0], &val);
	adreno_efuse_unmap(adreno_dev);

	if (ret) {
		KGSL_CORE_ERR(
			"Unable to read hardware revision fuse: ret=%d\n", ret);
		return;
	}

	adreno_dev->soc_hw_rev = (val >> soc_hw_rev[1]) & soc_hw_rev[2];
}

static bool adreno_is_gpu_disabled(struct adreno_device *adreno_dev)
{
	unsigned int row0;
	unsigned int pte_row0_msb[3];
	int ret;
	struct kgsl_device *device = KGSL_DEVICE(adreno_dev);

	if (of_property_read_u32_array(device->pdev->dev.of_node,
		"qcom,gpu-disable-fuse", pte_row0_msb, 3))
		return false;
	/*
	 * Read the fuse value to disable GPU driver if fuse
	 * is blown. By default(fuse value is 0) GPU is enabled.
	 */
	if (adreno_efuse_map(adreno_dev))
		return false;

	ret = adreno_efuse_read_u32(adreno_dev, pte_row0_msb[0], &row0);
	adreno_efuse_unmap(adreno_dev);

	if (ret)
		return false;

	return (row0 >> pte_row0_msb[2]) &
			pte_row0_msb[1] ? true : false;
}

static int adreno_probe(struct platform_device *pdev)
{
	struct kgsl_device *device;
	struct adreno_device *adreno_dev;
	int status;

	adreno_dev = adreno_get_dev(pdev);

	if (adreno_dev == NULL) {
		pr_err("adreno: qcom,kgsl-3d0 does not exist in the device tree");
		return -ENODEV;
	}

	device = KGSL_DEVICE(adreno_dev);
	device->pdev = pdev;

	if (adreno_is_gpu_disabled(adreno_dev)) {
		pr_err("adreno: GPU is disabled on this device\n");
		return -ENODEV;
	}

	/* Identify SOC hardware revision to be used */
	adreno_efuse_read_soc_hw_rev(adreno_dev);

	adreno_update_soc_hw_revision_quirks(adreno_dev, pdev);

	/* Get the chip ID from the DT and set up target specific parameters */
	adreno_identify_gpu(adreno_dev);

	status = adreno_of_get_power(adreno_dev, pdev);
	if (status) {
		device->pdev = NULL;
		return status;
	}

	/*
	 * Probe/init GMU after initial gpu power probe
	 * Another part of GPU power probe in platform_probe
	 * needs GMU initialized.
	 */
	status = gmu_core_probe(device);
	if (status) {
		device->pdev = NULL;
		return status;
	}

	/*
	 * The SMMU APIs use unsigned long for virtual addresses which means
	 * that we cannot use 64 bit virtual addresses on a 32 bit kernel even
	 * though the hardware and the rest of the KGSL driver supports it.
	 */
	if (adreno_support_64bit(adreno_dev))
		device->mmu.features |= KGSL_MMU_64BIT;

	/* Default to 4K alignment (in other words, no additional padding) */
	device->mmu.va_padding = PAGE_SIZE;

	/*
	 * SVM start va can be calculated based on UCHE GMEM size.
	 * UCHE_GMEM_MAX < (SP LOCAL & PRIVATE) < MMU SVA
	 */
	device->mmu.svm_base32 = KGSL_IOMMU_SVM_BASE32 +
		((ALIGN(adreno_dev->gmem_size, SZ_1M) - SZ_1M) << 1);

	if (adreno_dev->gpucore->va_padding) {
		device->mmu.features |= KGSL_MMU_PAD_VA;
		device->mmu.va_padding = adreno_dev->gpucore->va_padding;
	}

	if (adreno_dev->gpucore->cx_ipeak_gpu_freq)
		device->pwrctrl.cx_ipeak_gpu_freq =
				adreno_dev->gpucore->cx_ipeak_gpu_freq;

	status = kgsl_device_platform_probe(device);
	if (status) {
		device->pdev = NULL;
		return status;
	}

	/* Probe for the optional CX_DBGC block */
	adreno_cx_dbgc_probe(device);

	/* Probe for the optional CX_MISC block */
	adreno_cx_misc_probe(device);

	/*Probe for the optional QDSS_GFX_DBG block*/
	adreno_qdss_dbg_probe(device);

	/*
	 * qcom,iommu-secure-id is used to identify MMUs that can handle secure
	 * content but that is only part of the story - the GPU also has to be
	 * able to handle secure content.  Unfortunately in a classic catch-22
	 * we cannot identify the GPU until after the DT is parsed. tl;dr -
	 * check the GPU capabilities here and modify mmu->secured accordingly
	 */

	if (!ADRENO_FEATURE(adreno_dev, ADRENO_CONTENT_PROTECTION))
		device->mmu.secured = false;

	if (ADRENO_FEATURE(adreno_dev, ADRENO_IOCOHERENT))
		device->mmu.features |= KGSL_MMU_IO_COHERENT;

	status = adreno_ringbuffer_probe(adreno_dev, nopreempt);
	if (status)
		goto out;

	status = adreno_dispatcher_init(adreno_dev);
	if (status)
		goto out;

	adreno_debugfs_init(adreno_dev);
	adreno_profile_init(adreno_dev);

	adreno_sysfs_init(adreno_dev);

	kgsl_pwrscale_init(&pdev->dev, CONFIG_QCOM_ADRENO_DEFAULT_GOVERNOR);

	/* Initialize coresight for the target */
	adreno_coresight_init(adreno_dev);

	/* Get the system cache slice descriptor for GPU */
	adreno_dev->gpu_llc_slice = adreno_llc_getd(&pdev->dev, "gpu");
	if (IS_ERR(adreno_dev->gpu_llc_slice) &&
			PTR_ERR(adreno_dev->gpu_llc_slice) != -ENOENT)
		KGSL_DRV_WARN(device,
			"Failed to get GPU LLC slice descriptor %ld\n",
			PTR_ERR(adreno_dev->gpu_llc_slice));

	/* Get the system cache slice descriptor for GPU pagetables */
	adreno_dev->gpuhtw_llc_slice = adreno_llc_getd(&pdev->dev, "gpuhtw");
	if (IS_ERR(adreno_dev->gpuhtw_llc_slice) &&
			PTR_ERR(adreno_dev->gpuhtw_llc_slice) != -ENOENT)
		KGSL_DRV_WARN(device,
			"Failed to get gpuhtw LLC slice descriptor %ld\n",
			PTR_ERR(adreno_dev->gpuhtw_llc_slice));

#ifdef CONFIG_INPUT
	if (!device->pwrctrl.input_disable) {
		adreno_input_handler.private = device;
		/*
		 * It isn't fatal if we cannot register the input handler.  Sad,
		 * perhaps, but not fatal
		 */
		if (input_register_handler(&adreno_input_handler)) {
			adreno_input_handler.private = NULL;
			KGSL_DRV_ERR(device,
				"Unable to register the input handler\n");
		}
	}
#endif
out:
	if (status) {
		adreno_ringbuffer_close(adreno_dev);
		kgsl_device_platform_remove(device);
		device->pdev = NULL;
	}

	return status;
}

static void _adreno_free_memories(struct adreno_device *adreno_dev)
{
	struct kgsl_device *device = KGSL_DEVICE(adreno_dev);
	struct adreno_firmware *pfp_fw = ADRENO_FW(adreno_dev, ADRENO_FW_PFP);
	struct adreno_firmware *pm4_fw = ADRENO_FW(adreno_dev, ADRENO_FW_PM4);

	if (test_bit(ADRENO_DEVICE_DRAWOBJ_PROFILE, &adreno_dev->priv))
		kgsl_free_global(device, &adreno_dev->profile_buffer);

	/* Free local copies of firmware and other command streams */
	kfree(pfp_fw->fwvirt);
	pfp_fw->fwvirt = NULL;

	kfree(pm4_fw->fwvirt);
	pm4_fw->fwvirt = NULL;

	kfree(adreno_dev->gpmu_cmds);
	adreno_dev->gpmu_cmds = NULL;

	kgsl_free_global(device, &pfp_fw->memdesc);
	kgsl_free_global(device, &pm4_fw->memdesc);
}

static int adreno_remove(struct platform_device *pdev)
{
	struct adreno_device *adreno_dev = adreno_get_dev(pdev);
	struct adreno_gpudev *gpudev;
	struct kgsl_device *device;

	if (adreno_dev == NULL)
		return 0;

	device = KGSL_DEVICE(adreno_dev);
	gpudev = ADRENO_GPU_DEVICE(adreno_dev);

	if (gpudev->remove != NULL)
		gpudev->remove(adreno_dev);

	/* The memory is fading */
	_adreno_free_memories(adreno_dev);

#ifdef CONFIG_INPUT
	if (adreno_input_handler.private)
		input_unregister_handler(&adreno_input_handler);
#endif
	adreno_sysfs_close(adreno_dev);

	adreno_coresight_remove(adreno_dev);
	adreno_profile_close(adreno_dev);

	/* Release the system cache slice descriptor */
	adreno_llc_putd(adreno_dev->gpu_llc_slice);
	adreno_llc_putd(adreno_dev->gpuhtw_llc_slice);

	kgsl_pwrscale_close(device);

	adreno_dispatcher_close(adreno_dev);
	adreno_ringbuffer_close(adreno_dev);

	adreno_fault_detect_stop(adreno_dev);

	kfree(adreno_ft_regs);
	adreno_ft_regs = NULL;

	kfree(adreno_ft_regs_val);
	adreno_ft_regs_val = NULL;

	if (efuse_base != NULL)
		iounmap(efuse_base);

	adreno_perfcounter_close(adreno_dev);
	kgsl_device_platform_remove(device);

	gmu_core_remove(device);

	if (test_bit(ADRENO_DEVICE_PWRON_FIXUP, &adreno_dev->priv)) {
		kgsl_free_global(device, &adreno_dev->pwron_fixup);
		clear_bit(ADRENO_DEVICE_PWRON_FIXUP, &adreno_dev->priv);
	}
	clear_bit(ADRENO_DEVICE_INITIALIZED, &adreno_dev->priv);

	return 0;
}

static void adreno_fault_detect_init(struct adreno_device *adreno_dev)
{
	struct adreno_gpudev *gpudev = ADRENO_GPU_DEVICE(adreno_dev);
	int i;

	if (!(swfdetect ||
			ADRENO_FEATURE(adreno_dev, ADRENO_SOFT_FAULT_DETECT)))
		return;

	/* Disable the fast hang detect bit until we know its a go */
	adreno_dev->fast_hang_detect = 0;

	adreno_ft_regs_num = (ARRAY_SIZE(adreno_ft_regs_default) +
		gpudev->ft_perf_counters_count*2);

	adreno_ft_regs = kcalloc(adreno_ft_regs_num, sizeof(unsigned int),
		GFP_KERNEL);
	adreno_ft_regs_val = kcalloc(adreno_ft_regs_num, sizeof(unsigned int),
		GFP_KERNEL);

	if (adreno_ft_regs == NULL || adreno_ft_regs_val == NULL) {
		kfree(adreno_ft_regs);
		kfree(adreno_ft_regs_val);

		adreno_ft_regs = NULL;
		adreno_ft_regs_val = NULL;

		return;
	}

	for (i = 0; i < ARRAY_SIZE(adreno_ft_regs_default); i++)
		adreno_ft_regs[i] = adreno_getreg(adreno_dev,
			adreno_ft_regs_default[i]);

	set_bit(ADRENO_DEVICE_SOFT_FAULT_DETECT, &adreno_dev->priv);

	adreno_fault_detect_start(adreno_dev);
}

/**
 * adreno_clear_pending_transactions() - Clear transactions in GBIF/VBIF pipe
 * @device: Pointer to the device whose GBIF/VBIF pipe is to be cleared
 */
int adreno_clear_pending_transactions(struct kgsl_device *device)
{
	struct adreno_device *adreno_dev = ADRENO_DEVICE(device);
	struct adreno_gpudev *gpudev = ADRENO_GPU_DEVICE(adreno_dev);
	int ret = 0;

	if (adreno_has_gbif(adreno_dev)) {

		/* This is taken care by GMU firmware if GMU is enabled */
		if (!gmu_core_gpmu_isenabled(device)) {
			/* Halt GBIF GX traffic and poll for halt ack */
			if (adreno_is_a615_family(adreno_dev)) {
				adreno_writereg(adreno_dev,
					ADRENO_REG_RBBM_GPR0_CNTL,
					GBIF_HALT_REQUEST);
				ret = adreno_wait_for_halt_ack(device,
					A6XX_RBBM_VBIF_GX_RESET_STATUS,
					VBIF_RESET_ACK_MASK);
			} else {
				adreno_writereg(adreno_dev,
					ADRENO_REG_RBBM_GBIF_HALT,
					gpudev->gbif_gx_halt_mask);
				ret = adreno_wait_for_halt_ack(device,
					ADRENO_REG_RBBM_GBIF_HALT_ACK,
					gpudev->gbif_gx_halt_mask);
			}
			if (ret)
				return ret;
		}

		/* Halt new client requests */
		adreno_writereg(adreno_dev, ADRENO_REG_GBIF_HALT,
				gpudev->gbif_client_halt_mask);
		ret = adreno_wait_for_halt_ack(device,
				ADRENO_REG_GBIF_HALT_ACK,
				gpudev->gbif_client_halt_mask);

		/* Halt all AXI requests */
		adreno_writereg(adreno_dev, ADRENO_REG_GBIF_HALT,
				gpudev->gbif_arb_halt_mask);
		ret = adreno_wait_for_halt_ack(device,
				ADRENO_REG_GBIF_HALT_ACK,
				gpudev->gbif_arb_halt_mask);
	} else {
		unsigned int mask = gpudev->vbif_xin_halt_ctrl0_mask;

		adreno_writereg(adreno_dev, ADRENO_REG_VBIF_XIN_HALT_CTRL0,
			mask);
		ret = adreno_wait_for_halt_ack(device,
				ADRENO_REG_VBIF_XIN_HALT_CTRL1, mask);
		adreno_writereg(adreno_dev, ADRENO_REG_VBIF_XIN_HALT_CTRL0, 0);
	}
	return ret;
}

static int adreno_init(struct kgsl_device *device)
{
	struct adreno_device *adreno_dev = ADRENO_DEVICE(device);
	struct adreno_gpudev *gpudev = ADRENO_GPU_DEVICE(adreno_dev);
	int ret;

	if (!adreno_is_a3xx(adreno_dev))
		kgsl_sharedmem_set(device, &device->scratch, 0, 0,
				device->scratch.size);

	ret = kgsl_pwrctrl_change_state(device, KGSL_STATE_INIT);
	if (ret)
		return ret;

	/*
	 * initialization only needs to be done once initially until
	 * device is shutdown
	 */
	if (test_bit(ADRENO_DEVICE_INITIALIZED, &adreno_dev->priv))
		return 0;

	/*
	 * Either the microcode read failed because the usermodehelper isn't
	 * available or the microcode was corrupted. Fail the init and force
	 * the user to try the open() again
	 */

	ret = gpudev->microcode_read(adreno_dev);
	if (ret)
		return ret;

	/* Put the GPU in a responsive state */
	if (ADRENO_GPUREV(adreno_dev) < 600) {
		/* No need for newer generation architectures */
		ret = kgsl_pwrctrl_change_state(device, KGSL_STATE_AWARE);
		if (ret)
			return ret;
	}

	ret = adreno_iommu_init(adreno_dev);
	if (ret)
		return ret;

	adreno_perfcounter_init(adreno_dev);
	adreno_fault_detect_init(adreno_dev);

	/* Power down the device */
	if (ADRENO_GPUREV(adreno_dev) < 600)
		kgsl_pwrctrl_change_state(device, KGSL_STATE_SLUMBER);

	if (gpudev->init != NULL)
		gpudev->init(adreno_dev);

	set_bit(ADRENO_DEVICE_INITIALIZED, &adreno_dev->priv);

	/* Use shader offset and length defined in gpudev */
	if (adreno_dev->gpucore->shader_offset &&
					adreno_dev->gpucore->shader_size) {

		if (device->shader_mem_phys || device->shader_mem_virt)
			KGSL_DRV_ERR(device,
			"Shader memory already specified in device tree\n");
		else {
			device->shader_mem_phys = device->reg_phys +
					adreno_dev->gpucore->shader_offset;
			device->shader_mem_virt = device->reg_virt +
					adreno_dev->gpucore->shader_offset;
			device->shader_mem_len =
					adreno_dev->gpucore->shader_size;
		}
	}

	/*
	 * Allocate a small chunk of memory for precise drawobj profiling for
	 * those targets that have the always on timer
	 */

	if (!adreno_is_a3xx(adreno_dev)) {
		int r = kgsl_allocate_global(device,
			&adreno_dev->profile_buffer, PAGE_SIZE,
			0, 0, "alwayson");

		adreno_dev->profile_index = 0;

		if (r == 0) {
			set_bit(ADRENO_DEVICE_DRAWOBJ_PROFILE,
				&adreno_dev->priv);
			kgsl_sharedmem_set(device,
				&adreno_dev->profile_buffer, 0, 0,
				PAGE_SIZE);
		}

	}

	if (nopreempt == false &&
		ADRENO_FEATURE(adreno_dev, ADRENO_PREEMPTION)) {
		int r = 0;

		if (gpudev->preemption_init)
			r = gpudev->preemption_init(adreno_dev);

		if (r == 0)
			set_bit(ADRENO_DEVICE_PREEMPTION, &adreno_dev->priv);
		else
			WARN(1, "adreno: GPU preemption is disabled\n");
	}

	return 0;
}

static bool regulators_left_on(struct kgsl_device *device)
{
	int i;

	if (gmu_core_gpmu_isenabled(device))
		return false;

	for (i = 0; i < KGSL_MAX_REGULATORS; i++) {
		struct kgsl_regulator *regulator =
			&device->pwrctrl.regulators[i];

		if (IS_ERR_OR_NULL(regulator->reg))
			break;

		if (regulator_is_enabled(regulator->reg))
			return true;
	}

	return false;
}

static void _set_secvid(struct kgsl_device *device)
{
	struct adreno_device *adreno_dev = ADRENO_DEVICE(device);
	static bool set;

	/* Program GPU contect protection init values */
	if (device->mmu.secured && !set) {
		if (adreno_is_a4xx(adreno_dev))
			adreno_writereg(adreno_dev,
				ADRENO_REG_RBBM_SECVID_TRUST_CONFIG, 0x2);
		adreno_writereg(adreno_dev,
				ADRENO_REG_RBBM_SECVID_TSB_CONTROL, 0x0);

		adreno_writereg64(adreno_dev,
			ADRENO_REG_RBBM_SECVID_TSB_TRUSTED_BASE,
			ADRENO_REG_RBBM_SECVID_TSB_TRUSTED_BASE_HI,
			KGSL_IOMMU_SECURE_BASE(&device->mmu));
		adreno_writereg(adreno_dev,
			ADRENO_REG_RBBM_SECVID_TSB_TRUSTED_SIZE,
			KGSL_IOMMU_SECURE_SIZE);
		if (ADRENO_QUIRK(adreno_dev, ADRENO_QUIRK_SECVID_SET_ONCE))
			set = true;
	}
}

static int adreno_switch_to_unsecure_mode(struct adreno_device *adreno_dev,
				struct adreno_ringbuffer *rb)
{
	unsigned int *cmds;
	int ret;

	cmds = adreno_ringbuffer_allocspace(rb, 2);
	if (IS_ERR(cmds))
		return PTR_ERR(cmds);
	if (cmds == NULL)
		return -ENOSPC;

	cmds += cp_secure_mode(adreno_dev, cmds, 0);

	ret = adreno_ringbuffer_submit_spin(rb, NULL, 2000);
	if (ret)
		adreno_spin_idle_debug(adreno_dev,
				"Switch to unsecure failed to idle\n");

	return ret;
}

int adreno_set_unsecured_mode(struct adreno_device *adreno_dev,
		struct adreno_ringbuffer *rb)
{
	int ret = 0;

	if (!adreno_is_a5xx(adreno_dev) && !adreno_is_a6xx(adreno_dev))
		return -EINVAL;

	/* GPU comes up in secured mode, make it unsecured by default */
	if (adreno_dev->zap_handle_ptr)
		ret = adreno_switch_to_unsecure_mode(adreno_dev, rb);
	else
		adreno_writereg(adreno_dev,
				ADRENO_REG_RBBM_SECVID_TRUST_CONTROL, 0x0);

	return ret;
}

static void adreno_set_active_ctxs_null(struct adreno_device *adreno_dev)
{
	int i;
	struct adreno_ringbuffer *rb;

	FOR_EACH_RINGBUFFER(adreno_dev, rb, i) {
		if (rb->drawctxt_active)
			kgsl_context_put(&(rb->drawctxt_active->base));
		rb->drawctxt_active = NULL;

		kgsl_sharedmem_writel(KGSL_DEVICE(adreno_dev),
			&rb->pagetable_desc, PT_INFO_OFFSET(current_rb_ptname),
			0);
	}
}

static int adreno_program_smmu_aperture(struct kgsl_device *device)
{
	unsigned long start = jiffies;
	int ret;

	if (!scm_is_call_available(SCM_SVC_MP, CP_SMMU_APERTURE_ID))
		return 0;

	ret = kgsl_program_smmu_aperture();
	if (ret)
		dev_err(device->dev,
		    "SMMU aperture programming call failed error %d\n",
		    ret);
	else if (jiffies_to_msecs(jiffies - start) > 2000)
		dev_err(device->dev,
		    "scm call took a long time to finish: %u ms\n",
		    jiffies_to_msecs(jiffies - start));

	return ret;
}
/**
 * _adreno_start - Power up the GPU and prepare to accept commands
 * @adreno_dev: Pointer to an adreno_device structure
 *
 * The core function that powers up and initalizes the GPU.  This function is
 * called at init and after coming out of SLUMBER
 */
static int _adreno_start(struct adreno_device *adreno_dev)
{
	struct kgsl_device *device = KGSL_DEVICE(adreno_dev);
	struct adreno_gpudev *gpudev = ADRENO_GPU_DEVICE(adreno_dev);
	struct gmu_dev_ops *gmu_dev_ops = GMU_DEVICE_OPS(device);
	int status = -EINVAL, ret;
	unsigned int state = device->state;
	bool regulator_left_on;
	unsigned int pmqos_wakeup_vote = device->pwrctrl.pm_qos_wakeup_latency;
	unsigned int pmqos_active_vote = device->pwrctrl.pm_qos_active_latency;

	/* make sure ADRENO_DEVICE_STARTED is not set here */
	WARN_ON(test_bit(ADRENO_DEVICE_STARTED, &adreno_dev->priv));

	/* disallow l2pc during wake up to improve GPU wake up time */
	kgsl_pwrctrl_update_l2pc(&adreno_dev->dev,
			KGSL_L2PC_WAKEUP_TIMEOUT);

	pm_qos_update_request(&device->pwrctrl.pm_qos_req_dma,
			pmqos_wakeup_vote);

	regulator_left_on = regulators_left_on(device);

	/* Clear any GPU faults that might have been left over */
	adreno_clear_gpu_fault(adreno_dev);

	/* Put the GPU in a responsive state */
	status = kgsl_pwrctrl_change_state(device, KGSL_STATE_AWARE);
	if (status)
		goto error_pwr_off;

	/* Set any stale active contexts to NULL */
	adreno_set_active_ctxs_null(adreno_dev);

	/* Set the bit to indicate that we've just powered on */
	set_bit(ADRENO_DEVICE_PWRON, &adreno_dev->priv);

	/* Soft reset the GPU if a regulator is stuck on*/
	if (regulator_left_on)
		_soft_reset(adreno_dev);


	if (adreno_is_a640v1(adreno_dev)) {
		ret = adreno_program_smmu_aperture(device);
		if (ret)
			goto error_pwr_off;
	}

	adreno_ringbuffer_set_global(adreno_dev, 0);

	status = kgsl_mmu_start(device);
	if (status)
		goto error_boot_oob_clear;

	status = adreno_ocmem_malloc(adreno_dev);
	if (status) {
		KGSL_DRV_ERR(device, "OCMEM malloc failed\n");
		goto error_mmu_off;
	}

	/* Send OOB request to turn on the GX */
	if (GMU_DEV_OP_VALID(gmu_dev_ops, oob_set)) {
		status = gmu_dev_ops->oob_set(adreno_dev, oob_gpu);
		if (status)
			goto error_mmu_off;
	}

	if (GMU_DEV_OP_VALID(gmu_dev_ops, hfi_start_msg)) {
		status = gmu_dev_ops->hfi_start_msg(adreno_dev);
		if (status)
			goto error_oob_clear;
	}

	_set_secvid(device);

	/* Enable 64 bit gpu addr if feature is set */
	if (gpudev->enable_64bit &&
			adreno_support_64bit(adreno_dev))
		gpudev->enable_64bit(adreno_dev);

	if (adreno_dev->perfctr_pwr_lo == 0) {
		ret = adreno_perfcounter_get(adreno_dev,
			KGSL_PERFCOUNTER_GROUP_PWR, 1,
			&adreno_dev->perfctr_pwr_lo, NULL,
			PERFCOUNTER_FLAG_KERNEL);

		if (ret) {
			WARN_ONCE(1, "Unable to get perf counters for DCVS\n");
			adreno_dev->perfctr_pwr_lo = 0;
		}
	}


	if (device->pwrctrl.bus_control) {
		/* VBIF waiting for RAM */
		if (adreno_dev->starved_ram_lo == 0) {
			ret = adreno_perfcounter_get(adreno_dev,
				KGSL_PERFCOUNTER_GROUP_VBIF_PWR, 0,
				&adreno_dev->starved_ram_lo, NULL,
				PERFCOUNTER_FLAG_KERNEL);

			if (ret) {
				KGSL_DRV_ERR(device,
					"Unable to get perf counters for bus DCVS\n");
				adreno_dev->starved_ram_lo = 0;
			}
		}

		if (adreno_has_gbif(adreno_dev)) {
			if (adreno_dev->starved_ram_lo_ch1 == 0) {
				ret = adreno_perfcounter_get(adreno_dev,
					KGSL_PERFCOUNTER_GROUP_VBIF_PWR, 1,
					&adreno_dev->starved_ram_lo_ch1, NULL,
					PERFCOUNTER_FLAG_KERNEL);

				if (ret) {
					KGSL_DRV_ERR(device,
						"Unable to get perf counters for bus DCVS\n");
					adreno_dev->starved_ram_lo_ch1 = 0;
				}
			}

			if (adreno_dev->ram_cycles_lo == 0) {
				ret = adreno_perfcounter_get(adreno_dev,
					KGSL_PERFCOUNTER_GROUP_VBIF,
					GBIF_AXI0_READ_DATA_TOTAL_BEATS,
					&adreno_dev->ram_cycles_lo, NULL,
					PERFCOUNTER_FLAG_KERNEL);

				if (ret) {
					KGSL_DRV_ERR(device,
						"Unable to get perf counters for bus DCVS\n");
					adreno_dev->ram_cycles_lo = 0;
				}
			}

			if (adreno_dev->ram_cycles_lo_ch1_read == 0) {
				ret = adreno_perfcounter_get(adreno_dev,
					KGSL_PERFCOUNTER_GROUP_VBIF,
					GBIF_AXI1_READ_DATA_TOTAL_BEATS,
					&adreno_dev->ram_cycles_lo_ch1_read,
					NULL,
					PERFCOUNTER_FLAG_KERNEL);

				if (ret) {
					KGSL_DRV_ERR(device,
						"Unable to get perf counters for bus DCVS\n");
					adreno_dev->ram_cycles_lo_ch1_read = 0;
				}
			}

			if (adreno_dev->ram_cycles_lo_ch0_write == 0) {
				ret = adreno_perfcounter_get(adreno_dev,
					KGSL_PERFCOUNTER_GROUP_VBIF,
					GBIF_AXI0_WRITE_DATA_TOTAL_BEATS,
					&adreno_dev->ram_cycles_lo_ch0_write,
					NULL,
					PERFCOUNTER_FLAG_KERNEL);

				if (ret) {
					KGSL_DRV_ERR(device,
						"Unable to get perf counters for bus DCVS\n");
					adreno_dev->ram_cycles_lo_ch0_write = 0;
				}
			}

			if (adreno_dev->ram_cycles_lo_ch1_write == 0) {
				ret = adreno_perfcounter_get(adreno_dev,
					KGSL_PERFCOUNTER_GROUP_VBIF,
					GBIF_AXI1_WRITE_DATA_TOTAL_BEATS,
					&adreno_dev->ram_cycles_lo_ch1_write,
					NULL,
					PERFCOUNTER_FLAG_KERNEL);

				if (ret) {
					KGSL_DRV_ERR(device,
						"Unable to get perf counters for bus DCVS\n");
					adreno_dev->ram_cycles_lo_ch1_write = 0;
				}
			}
		} else {
			/* VBIF DDR cycles */
			if (adreno_dev->ram_cycles_lo == 0) {
				ret = adreno_perfcounter_get(adreno_dev,
					KGSL_PERFCOUNTER_GROUP_VBIF,
					VBIF_AXI_TOTAL_BEATS,
					&adreno_dev->ram_cycles_lo, NULL,
					PERFCOUNTER_FLAG_KERNEL);

				if (ret) {
					KGSL_DRV_ERR(device,
						"Unable to get perf counters for bus DCVS\n");
					adreno_dev->ram_cycles_lo = 0;
				}
			}
		}
	}

	if (gmu_core_gpmu_isenabled(device) &&
			adreno_dev->perfctr_ifpc_lo == 0) {
		ret = adreno_perfcounter_get(adreno_dev,
				KGSL_PERFCOUNTER_GROUP_GPMU_PWR, 4,
				&adreno_dev->perfctr_ifpc_lo, NULL,
				PERFCOUNTER_FLAG_KERNEL);
		if (ret) {
			WARN_ONCE(1, "Unable to get perf counter for IFPC\n");
			adreno_dev->perfctr_ifpc_lo = 0;
		}
	}

	/* Clear the busy_data stats - we're starting over from scratch */
	adreno_dev->busy_data.gpu_busy = 0;
	adreno_dev->busy_data.bif_ram_cycles = 0;
	adreno_dev->busy_data.bif_ram_cycles_read_ch1 = 0;
	adreno_dev->busy_data.bif_ram_cycles_write_ch0 = 0;
	adreno_dev->busy_data.bif_ram_cycles_write_ch1 = 0;
	adreno_dev->busy_data.bif_starved_ram = 0;
	adreno_dev->busy_data.bif_starved_ram_ch1 = 0;
	adreno_dev->busy_data.num_ifpc = 0;

	/* Restore performance counter registers with saved values */
	adreno_perfcounter_restore(adreno_dev);

	/* Start the GPU */
	gpudev->start(adreno_dev);

	/*
	 * The system cache control registers
	 * live on the CX/GX rail. Hence need
	 * reprogramming everytime the GPU
	 * comes out of power collapse.
	 */
	adreno_llc_setup(device);

	/* Re-initialize the coresight registers if applicable */
	adreno_coresight_start(adreno_dev);

	adreno_irqctrl(adreno_dev, 1);

	adreno_perfcounter_start(adreno_dev);

	/* Clear FSR here in case it is set from a previous pagefault */
	kgsl_mmu_clear_fsr(&device->mmu);

	status = adreno_ringbuffer_start(adreno_dev, ADRENO_START_COLD);
	if (status)
		goto error_oob_clear;

	/*
	 * At this point it is safe to assume that we recovered. Setting
	 * this field allows us to take a new snapshot for the next failure
	 * if we are prioritizing the first unrecoverable snapshot.
	 */
	if (device->snapshot)
		device->snapshot->recovered = true;

	/* Start the dispatcher */
	adreno_dispatcher_start(device);

	device->reset_counter++;

	set_bit(ADRENO_DEVICE_STARTED, &adreno_dev->priv);

	if (pmqos_active_vote != pmqos_wakeup_vote)
		pm_qos_update_request(&device->pwrctrl.pm_qos_req_dma,
				pmqos_active_vote);

	/* Send OOB request to allow IFPC */
	if (GMU_DEV_OP_VALID(gmu_dev_ops, oob_clear)) {
		gmu_dev_ops->oob_clear(adreno_dev, oob_gpu);

		/* If we made it this far, the BOOT OOB was sent to the GMU */
		if (ADRENO_QUIRK(adreno_dev, ADRENO_QUIRK_HFI_USE_REG))
			gmu_dev_ops->oob_clear(adreno_dev, oob_boot_slumber);
	}

	return 0;

error_oob_clear:
	if (GMU_DEV_OP_VALID(gmu_dev_ops, oob_clear))
		gmu_dev_ops->oob_clear(adreno_dev, oob_gpu);

error_mmu_off:
	kgsl_mmu_stop(&device->mmu);

error_boot_oob_clear:
	if (GMU_DEV_OP_VALID(gmu_dev_ops, oob_clear) &&
		ADRENO_QUIRK(adreno_dev, ADRENO_QUIRK_HFI_USE_REG))
		gmu_dev_ops->oob_clear(adreno_dev, oob_boot_slumber);

error_pwr_off:
	/* set the state back to original state */
	kgsl_pwrctrl_change_state(device, state);

	if (pmqos_active_vote != pmqos_wakeup_vote)
		pm_qos_update_request(&device->pwrctrl.pm_qos_req_dma,
				pmqos_active_vote);

	return status;
}

/**
 * adreno_start() - Power up and initialize the GPU
 * @device: Pointer to the KGSL device to power up
 * @priority:  Boolean flag to specify of the start should be scheduled in a low
 * latency work queue
 *
 * Power up the GPU and initialize it.  If priority is specified then elevate
 * the thread priority for the duration of the start operation
 */
int adreno_start(struct kgsl_device *device, int priority)
{
	struct adreno_device *adreno_dev = ADRENO_DEVICE(device);
	int nice = task_nice(current);
	int ret;

	if (priority && (adreno_wake_nice < nice))
		set_user_nice(current, adreno_wake_nice);

	ret = _adreno_start(adreno_dev);

	if (priority)
		set_user_nice(current, nice);

	return ret;
}

static int adreno_stop(struct kgsl_device *device)
{
	struct adreno_device *adreno_dev = ADRENO_DEVICE(device);
	struct gmu_dev_ops *gmu_dev_ops = GMU_DEVICE_OPS(device);
	int error = 0;

	if (!test_bit(ADRENO_DEVICE_STARTED, &adreno_dev->priv))
		return 0;

	/* Turn the power on one last time before stopping */
	if (GMU_DEV_OP_VALID(gmu_dev_ops, oob_set)) {
		error = gmu_dev_ops->oob_set(adreno_dev, oob_gpu);
		if (error && GMU_DEV_OP_VALID(gmu_dev_ops, oob_clear)) {
			gmu_dev_ops->oob_clear(adreno_dev, oob_gpu);
			if (gmu_core_regulator_isenabled(device)) {
				/* GPU is on. Try recovery */
				set_bit(GMU_FAULT, &device->gmu_core.flags);
				gmu_core_snapshot(device);
				error = -EINVAL;
			} else {
				return error;
			}
		}
	}

	adreno_dispatcher_stop(adreno_dev);

	adreno_ringbuffer_stop(adreno_dev);

	kgsl_pwrscale_update_stats(device);

	adreno_irqctrl(adreno_dev, 0);

	adreno_ocmem_free(adreno_dev);

	adreno_llc_deactivate_slice(adreno_dev->gpu_llc_slice);
	adreno_llc_deactivate_slice(adreno_dev->gpuhtw_llc_slice);

	/* Save active coresight registers if applicable */
	adreno_coresight_stop(adreno_dev);

	/* Save physical performance counter values before GPU power down*/
	adreno_perfcounter_save(adreno_dev);

	if (GMU_DEV_OP_VALID(gmu_dev_ops, prepare_stop))
		gmu_dev_ops->prepare_stop(adreno_dev);

	if (GMU_DEV_OP_VALID(gmu_dev_ops, oob_clear))
		gmu_dev_ops->oob_clear(adreno_dev, oob_gpu);

	/*
	 * Saving perfcounters will use an OOB to put the GMU into
	 * active state. Before continuing, we should wait for the
	 * GMU to return to the lowest idle level. This is
	 * because some idle level transitions require VBIF and MMU.
	 */
	if (!error && GMU_DEV_OP_VALID(gmu_dev_ops, wait_for_lowest_idle) &&
			gmu_dev_ops->wait_for_lowest_idle(adreno_dev)) {

		set_bit(GMU_FAULT, &device->gmu_core.flags);
		gmu_core_snapshot(device);
		/*
		 * Assume GMU hang after 10ms without responding.
		 * It shall be relative safe to clear vbif and stop
		 * MMU later. Early return in adreno_stop function
		 * will result in kernel panic in adreno_start
		 */
		error = -EINVAL;
	}

	adreno_clear_pending_transactions(device);

	/* The halt is not cleared in the above function if we have GBIF */
	adreno_deassert_gbif_halt(adreno_dev);

	kgsl_mmu_stop(&device->mmu);

	/*
	 * At this point, MMU is turned off so we can safely
	 * destroy any pending contexts and their pagetables
	 */
	adreno_set_active_ctxs_null(adreno_dev);

	clear_bit(ADRENO_DEVICE_STARTED, &adreno_dev->priv);

	return error;
}

static inline bool adreno_try_soft_reset(struct kgsl_device *device, int fault)
{
	struct adreno_device *adreno_dev = ADRENO_DEVICE(device);

	/*
	 * Do not do soft reset for a IOMMU fault (because the IOMMU hardware
	 * needs a reset too) and also for below gpu
	 * A304: It can't do SMMU programming of any kind after a soft reset
	 * A612: IPC protocol between RGMU and CP will not restart after reset
	 * A610: An across chip issue with reset line in all 11nm chips,
	 * resulting in recommendation to not use soft reset.
	 */

	if ((fault & ADRENO_IOMMU_PAGE_FAULT) || adreno_is_a304(adreno_dev) ||
			adreno_is_a612(adreno_dev) ||
			adreno_is_a610(adreno_dev))
		return false;

	return true;
}

/**
 * adreno_reset() - Helper function to reset the GPU
 * @device: Pointer to the KGSL device structure for the GPU
 * @fault: Type of fault. Needed to skip soft reset for MMU fault
 *
 * Try to reset the GPU to recover from a fault.  First, try to do a low latency
 * soft reset.  If the soft reset fails for some reason, then bring out the big
 * guns and toggle the footswitch.
 */
int adreno_reset(struct kgsl_device *device, int fault)
{
	struct adreno_device *adreno_dev = ADRENO_DEVICE(device);
	int ret = -EINVAL;
	int i = 0;

	/* Try soft reset first */
	if (adreno_try_soft_reset(device, fault)) {
		/* Make sure VBIF is cleared before resetting */
		ret = adreno_clear_pending_transactions(device);

		if (ret == 0) {
			ret = adreno_soft_reset(device);
			if (ret)
				KGSL_DRV_ERR(device,
					"Device soft reset failed: ret=%d\n",
					ret);
		}
	}
	if (ret) {
		/* If soft reset failed/skipped, then pull the power */
		kgsl_pwrctrl_change_state(device, KGSL_STATE_INIT);
		/* since device is officially off now clear start bit */
		clear_bit(ADRENO_DEVICE_STARTED, &adreno_dev->priv);

		/* Try to reset the device */
		ret = adreno_start(device, 0);

		/* On some GPUS, keep trying until it works */
		if (ret && ADRENO_GPUREV(adreno_dev) < 600) {
			for (i = 0; i < NUM_TIMES_RESET_RETRY; i++) {
				msleep(20);
				ret = adreno_start(device, 0);
				if (!ret)
					break;
			}
		}
	}
	if (ret)
		return ret;

	if (i != 0)
		KGSL_DRV_WARN(device, "Device hard reset tried %d tries\n", i);

	/*
	 * If active_cnt is non-zero then the system was active before
	 * going into a reset - put it back in that state
	 */

	if (atomic_read(&device->active_cnt))
		kgsl_pwrctrl_change_state(device, KGSL_STATE_ACTIVE);
	else
		kgsl_pwrctrl_change_state(device, KGSL_STATE_NAP);

	return ret;
}

static int adreno_getproperty(struct kgsl_device *device,
				unsigned int type,
				void __user *value,
				size_t sizebytes)
{
	int status = -EINVAL;
	struct adreno_device *adreno_dev = ADRENO_DEVICE(device);

	switch (type) {
	case KGSL_PROP_DEVICE_INFO:
		{
			struct kgsl_devinfo devinfo;

			if (sizebytes != sizeof(devinfo)) {
				status = -EINVAL;
				break;
			}

			memset(&devinfo, 0, sizeof(devinfo));
			devinfo.device_id = device->id+1;
			devinfo.chip_id = adreno_dev->chipid;
			devinfo.mmu_enabled =
				MMU_FEATURE(&device->mmu, KGSL_MMU_PAGED);
			devinfo.gmem_gpubaseaddr = adreno_dev->gmem_base;
			devinfo.gmem_sizebytes = adreno_dev->gmem_size;

			if (copy_to_user(value, &devinfo, sizeof(devinfo)) !=
					0) {
				status = -EFAULT;
				break;
			}
			status = 0;
		}
		break;
	case KGSL_PROP_DEVICE_SHADOW:
		{
			struct kgsl_shadowprop shadowprop;

			if (sizebytes != sizeof(shadowprop)) {
				status = -EINVAL;
				break;
			}
			memset(&shadowprop, 0, sizeof(shadowprop));
			if (device->memstore.hostptr) {
				/*NOTE: with mmu enabled, gpuaddr doesn't mean
				 * anything to mmap().
				 */
				shadowprop.gpuaddr =
					(unsigned long)device->memstore.gpuaddr;
				shadowprop.size = device->memstore.size;
				/* GSL needs this to be set, even if it
				 * appears to be meaningless
				 */
				shadowprop.flags = KGSL_FLAGS_INITIALIZED |
					KGSL_FLAGS_PER_CONTEXT_TIMESTAMPS;
			}
			if (copy_to_user(value, &shadowprop,
				sizeof(shadowprop))) {
				status = -EFAULT;
				break;
			}
			status = 0;
		}
		break;
	case KGSL_PROP_DEVICE_QDSS_STM:
		{
			struct kgsl_qdss_stm_prop qdssprop = {0};
			struct kgsl_memdesc *qdss_desc =
				kgsl_mmu_get_qdss_global_entry(device);

			if (sizebytes != sizeof(qdssprop)) {
				status = -EINVAL;
				break;
			}

			if (qdss_desc) {
				qdssprop.gpuaddr = qdss_desc->gpuaddr;
				qdssprop.size = qdss_desc->size;
			}

			if (copy_to_user(value, &qdssprop,
						sizeof(qdssprop))) {
				status = -EFAULT;
				break;
			}
			status = 0;
		}
		break;
	case KGSL_PROP_DEVICE_QTIMER:
		{
			struct kgsl_qtimer_prop qtimerprop = {0};
			struct kgsl_memdesc *qtimer_desc =
				kgsl_mmu_get_qtimer_global_entry(device);

			if (sizebytes != sizeof(qtimerprop)) {
				status = -EINVAL;
				break;
			}

			if (qtimer_desc) {
				qtimerprop.gpuaddr = qtimer_desc->gpuaddr;
				qtimerprop.size = qtimer_desc->size;
			}

			if (copy_to_user(value, &qtimerprop,
						sizeof(qtimerprop))) {
				status = -EFAULT;
				break;
			}
			status = 0;
		}
		break;
	case KGSL_PROP_MMU_ENABLE:
		{
			/* Report MMU only if we can handle paged memory */
			int mmu_prop = MMU_FEATURE(&device->mmu,
				KGSL_MMU_PAGED);

			if (sizebytes < sizeof(mmu_prop)) {
				status = -EINVAL;
				break;
			}
			if (copy_to_user(value, &mmu_prop, sizeof(mmu_prop))) {
				status = -EFAULT;
				break;
			}
			status = 0;
		}
		break;
	case KGSL_PROP_INTERRUPT_WAITS:
		{
			int int_waits = 1;

			if (sizebytes != sizeof(int)) {
				status = -EINVAL;
				break;
			}
			if (copy_to_user(value, &int_waits, sizeof(int))) {
				status = -EFAULT;
				break;
			}
			status = 0;
		}
		break;
	case KGSL_PROP_UCHE_GMEM_VADDR:
		{
			uint64_t gmem_vaddr = 0;

			if (adreno_is_a5xx(adreno_dev) ||
					adreno_is_a6xx(adreno_dev))
				gmem_vaddr = ADRENO_UCHE_GMEM_BASE;
			if (sizebytes != sizeof(uint64_t)) {
				status = -EINVAL;
				break;
			}
			if (copy_to_user(value, &gmem_vaddr,
					sizeof(uint64_t))) {
				status = -EFAULT;
				break;
			}
			status = 0;
		}
		break;
	case KGSL_PROP_SP_GENERIC_MEM:
		{
			struct kgsl_sp_generic_mem sp_mem;

			if (sizebytes != sizeof(sp_mem)) {
				status = -EINVAL;
				break;
			}
			memset(&sp_mem, 0, sizeof(sp_mem));

			sp_mem.local = adreno_dev->sp_local_gpuaddr;
			sp_mem.pvt = adreno_dev->sp_pvt_gpuaddr;

			if (copy_to_user(value, &sp_mem, sizeof(sp_mem))) {
				status = -EFAULT;
				break;
			}
			status = 0;
		}
		break;
	case KGSL_PROP_UCODE_VERSION:
		{
			struct kgsl_ucode_version ucode;

			if (sizebytes != sizeof(ucode)) {
				status = -EINVAL;
				break;
			}
			memset(&ucode, 0, sizeof(ucode));

			ucode.pfp = adreno_dev->fw[ADRENO_FW_PFP].version;
			ucode.pm4 = adreno_dev->fw[ADRENO_FW_PM4].version;

			if (copy_to_user(value, &ucode, sizeof(ucode))) {
				status = -EFAULT;
				break;
			}
			status = 0;
		}
		break;
	case KGSL_PROP_GPMU_VERSION:
		{
			struct kgsl_gpmu_version gpmu;

			if (adreno_dev->gpucore == NULL) {
				status = -EINVAL;
				break;
			}

			if (!ADRENO_FEATURE(adreno_dev, ADRENO_GPMU)) {
				status = -EOPNOTSUPP;
				break;
			}

			if (sizebytes != sizeof(gpmu)) {
				status = -EINVAL;
				break;
			}
			memset(&gpmu, 0, sizeof(gpmu));

			gpmu.major = adreno_dev->gpucore->gpmu_major;
			gpmu.minor = adreno_dev->gpucore->gpmu_minor;
			gpmu.features = adreno_dev->gpucore->gpmu_features;

			if (copy_to_user(value, &gpmu, sizeof(gpmu))) {
				status = -EFAULT;
				break;
			}
			status = 0;
		}
		break;
	case KGSL_PROP_HIGHEST_BANK_BIT:
		{
			unsigned int bit;

			if (sizebytes < sizeof(unsigned int)) {
				status = -EINVAL;
				break;
			}

			if (of_property_read_u32(device->pdev->dev.of_node,
				"qcom,highest-bank-bit", &bit)) {
				status = -EINVAL;
				break;
			}

			if (copy_to_user(value, &bit, sizeof(bit))) {
				status = -EFAULT;
				break;
			}
		}
		status = 0;
		break;
	case KGSL_PROP_MIN_ACCESS_LENGTH:
		{
			unsigned int mal;

			if (sizebytes < sizeof(unsigned int)) {
				status = -EINVAL;
				break;
			}

			if (of_property_read_u32(device->pdev->dev.of_node,
				"qcom,min-access-length", &mal)) {
				mal = 0;
			}

			if (copy_to_user(value, &mal, sizeof(mal))) {
				status = -EFAULT;
				break;
			}
		}
		status = 0;
		break;
	case KGSL_PROP_UBWC_MODE:
		{
			unsigned int mode;

			if (sizebytes < sizeof(unsigned int)) {
				status = -EINVAL;
				break;
			}

			if (of_property_read_u32(device->pdev->dev.of_node,
				"qcom,ubwc-mode", &mode))
				mode = 0;

			if (copy_to_user(value, &mode, sizeof(mode))) {
				status = -EFAULT;
				break;
			}
		}
		status = 0;
		break;

	case KGSL_PROP_DEVICE_BITNESS:
	{
		unsigned int bitness = 32;

		if (sizebytes != sizeof(unsigned int)) {
			status = -EINVAL;
			break;
		}
		/* No of bits used by the GPU */
		if (adreno_support_64bit(adreno_dev))
			bitness = 48;

		if (copy_to_user(value, &bitness,
				sizeof(unsigned int))) {
			status = -EFAULT;
			break;
		}
		status = 0;
	}
	break;

	case KGSL_PROP_SPEED_BIN:
		{
			unsigned int speed_bin;

			if (sizebytes != sizeof(unsigned int)) {
				status = -EINVAL;
				break;
			}

			speed_bin = adreno_dev->speed_bin;

			if (copy_to_user(value, &speed_bin,
						sizeof(unsigned int))) {
				status = -EFAULT;
				break;
			}
			status = 0;
		}
		break;

	case KGSL_PROP_GAMING_BIN:
	{
		unsigned int gaming_bin;

		if (sizebytes != sizeof(unsigned int)) {
			status = -EINVAL;
			break;
		}

		gaming_bin = adreno_dev->gaming_bin ? 1 : 0;

		if (copy_to_user(value, &gaming_bin,
					sizeof(unsigned int))) {
			status = -EFAULT;
			break;
		}
		status = 0;
	}
	break;

	default:
		status = -EINVAL;
	}

	return status;
}

int adreno_set_constraint(struct kgsl_device *device,
				struct kgsl_context *context,
				struct kgsl_device_constraint *constraint)
{
	int status = 0;

	switch (constraint->type) {
	case KGSL_CONSTRAINT_PWRLEVEL: {
		struct kgsl_device_constraint_pwrlevel pwr;

		if (constraint->size != sizeof(pwr)) {
			status = -EINVAL;
			break;
		}

		if (copy_from_user(&pwr,
				(void __user *)constraint->data,
				sizeof(pwr))) {
			status = -EFAULT;
			break;
		}
		if (pwr.level >= KGSL_CONSTRAINT_PWR_MAXLEVELS) {
			status = -EINVAL;
			break;
		}

		context->pwr_constraint.type =
				KGSL_CONSTRAINT_PWRLEVEL;
		context->pwr_constraint.sub_type = pwr.level;
		trace_kgsl_user_pwrlevel_constraint(device,
			context->id,
			context->pwr_constraint.type,
			context->pwr_constraint.sub_type);
		}
		break;
	case KGSL_CONSTRAINT_NONE:
		if (context->pwr_constraint.type == KGSL_CONSTRAINT_PWRLEVEL)
			trace_kgsl_user_pwrlevel_constraint(device,
				context->id,
				KGSL_CONSTRAINT_NONE,
				context->pwr_constraint.sub_type);
		context->pwr_constraint.type = KGSL_CONSTRAINT_NONE;
		break;
	case KGSL_CONSTRAINT_L3_PWRLEVEL: {
		struct kgsl_device_constraint_pwrlevel pwr;

		if (constraint->size != sizeof(pwr)) {
			status = -EINVAL;
			break;
		}

		if (copy_from_user(&pwr, constraint->data, sizeof(pwr))) {
			status = -EFAULT;
			break;
		}
		if (pwr.level >= KGSL_CONSTRAINT_PWR_MAXLEVELS)
			pwr.level = KGSL_CONSTRAINT_PWR_MAXLEVELS - 1;

		context->l3_pwr_constraint.type = KGSL_CONSTRAINT_L3_PWRLEVEL;
		context->l3_pwr_constraint.sub_type = pwr.level;
		trace_kgsl_user_pwrlevel_constraint(device, context->id,
			context->l3_pwr_constraint.type,
			context->l3_pwr_constraint.sub_type);
		}
		break;
	case KGSL_CONSTRAINT_L3_NONE: {
		unsigned int type = context->l3_pwr_constraint.type;

		if (type == KGSL_CONSTRAINT_L3_PWRLEVEL)
			trace_kgsl_user_pwrlevel_constraint(device, context->id,
				KGSL_CONSTRAINT_L3_NONE,
				context->l3_pwr_constraint.sub_type);
		context->l3_pwr_constraint.type = KGSL_CONSTRAINT_L3_NONE;
		}
		break;
	default:
		status = -EINVAL;
		break;
	}

	/* If a new constraint has been set for a context, cancel the old one */
	if ((status == 0) &&
		(context->id == device->pwrctrl.constraint.owner_id)) {
		trace_kgsl_constraint(device, device->pwrctrl.constraint.type,
					device->pwrctrl.active_pwrlevel, 0);
		device->pwrctrl.constraint.type = KGSL_CONSTRAINT_NONE;
	}

	return status;
}

static int adreno_setproperty(struct kgsl_device_private *dev_priv,
				unsigned int type,
				void __user *value,
				unsigned int sizebytes)
{
	int status = -EINVAL;
	struct kgsl_device *device = dev_priv->device;
	struct adreno_device *adreno_dev = ADRENO_DEVICE(device);

	switch (type) {
	case KGSL_PROP_PWRCTRL: {
			unsigned int enable;

			if (sizebytes != sizeof(enable))
				break;

			if (copy_from_user(&enable, value, sizeof(enable))) {
				status = -EFAULT;
				break;
			}

			mutex_lock(&device->mutex);

			if (enable) {
				device->pwrctrl.ctrl_flags = 0;

				if (!kgsl_active_count_get(device)) {
					adreno_fault_detect_start(adreno_dev);
					kgsl_active_count_put(device);
				}

				kgsl_pwrscale_enable(device);
			} else {
				kgsl_pwrctrl_change_state(device,
							KGSL_STATE_ACTIVE);
				device->pwrctrl.ctrl_flags = KGSL_PWR_ON;
				adreno_fault_detect_stop(adreno_dev);
				kgsl_pwrscale_disable(device, true);
			}

			mutex_unlock(&device->mutex);
			status = 0;
		}
		break;
	case KGSL_PROP_PWR_CONSTRAINT:
	case KGSL_PROP_L3_PWR_CONSTRAINT: {
			struct kgsl_device_constraint constraint;
			struct kgsl_context *context;

			if (sizebytes != sizeof(constraint))
				break;

			if (copy_from_user(&constraint, value,
				sizeof(constraint))) {
				status = -EFAULT;
				break;
			}

			context = kgsl_context_get_owner(dev_priv,
							constraint.context_id);

			if (context == NULL)
				break;

			status = adreno_set_constraint(device, context,
								&constraint);

			kgsl_context_put(context);
		}
		break;
	default:
		break;
	}

	return status;
}

/*
 * adreno_irq_pending() - Checks if interrupt is generated by h/w
 * @adreno_dev: Pointer to device whose interrupts are checked
 *
 * Returns true if interrupts are pending from device else 0.
 */
inline unsigned int adreno_irq_pending(struct adreno_device *adreno_dev)
{
	struct adreno_gpudev *gpudev = ADRENO_GPU_DEVICE(adreno_dev);
	unsigned int status;

	adreno_readreg(adreno_dev, ADRENO_REG_RBBM_INT_0_STATUS, &status);

	/*
	 * IRQ handler clears the RBBM INT0 status register immediately
	 * entering the ISR before actually serving the interrupt because
	 * of this we can't rely only on RBBM INT0 status only.
	 * Use pending_irq_refcnt along with RBBM INT0 to correctly
	 * determine whether any IRQ is pending or not.
	 */
	if ((status & gpudev->irq->mask) ||
		atomic_read(&adreno_dev->pending_irq_refcnt))
		return 1;
	else
		return 0;
}


/**
 * adreno_hw_isidle() - Check if the GPU core is idle
 * @adreno_dev: Pointer to the Adreno device structure for the GPU
 *
 * Return true if the RBBM status register for the GPU type indicates that the
 * hardware is idle
 */
bool adreno_hw_isidle(struct adreno_device *adreno_dev)
{
	const struct adreno_gpu_core *gpucore = adreno_dev->gpucore;
	unsigned int reg_rbbm_status;
	struct adreno_gpudev *gpudev  = ADRENO_GPU_DEVICE(adreno_dev);

	/* if hw driver implements idle check - use it */
	if (gpudev->hw_isidle)
		return gpudev->hw_isidle(adreno_dev);

	if (adreno_is_a540(adreno_dev))
		/**
		 * Due to CRC idle throttling GPU
		 * idle hysteresys can take up to
		 * 3usec for expire - account for it
		 */
		udelay(5);

	adreno_readreg(adreno_dev, ADRENO_REG_RBBM_STATUS,
		&reg_rbbm_status);

	if (reg_rbbm_status & gpucore->busy_mask)
		return false;

	/* Don't consider ourselves idle if there is an IRQ pending */
	if (adreno_irq_pending(adreno_dev))
		return false;

	return true;
}

/**
 * adreno_soft_reset() -  Do a soft reset of the GPU hardware
 * @device: KGSL device to soft reset
 *
 * "soft reset" the GPU hardware - this is a fast path GPU reset
 * The GPU hardware is reset but we never pull power so we can skip
 * a lot of the standard adreno_stop/adreno_start sequence
 */
int adreno_soft_reset(struct kgsl_device *device)
{
	struct adreno_device *adreno_dev = ADRENO_DEVICE(device);
	struct adreno_gpudev *gpudev = ADRENO_GPU_DEVICE(adreno_dev);
	struct gmu_dev_ops *gmu_dev_ops = GMU_DEVICE_OPS(device);
	int ret;

	if (GMU_DEV_OP_VALID(gmu_dev_ops, oob_set)) {
		ret = gmu_dev_ops->oob_set(adreno_dev, oob_gpu);
		if (ret)
			return ret;
	}

	kgsl_pwrctrl_change_state(device, KGSL_STATE_AWARE);
	adreno_set_active_ctxs_null(adreno_dev);

	adreno_irqctrl(adreno_dev, 0);

	adreno_clear_gpu_fault(adreno_dev);
	/* since device is oficially off now clear start bit */
	clear_bit(ADRENO_DEVICE_STARTED, &adreno_dev->priv);

	/* save physical performance counter values before GPU soft reset */
	adreno_perfcounter_save(adreno_dev);

	/* Reset the GPU */
	if (gpudev->soft_reset)
		ret = gpudev->soft_reset(adreno_dev);
	else
		ret = _soft_reset(adreno_dev);
	if (ret) {
		if (GMU_DEV_OP_VALID(gmu_dev_ops, oob_clear))
			gmu_dev_ops->oob_clear(adreno_dev, oob_gpu);
		return ret;
	}

	/* Clear the busy_data stats - we're starting over from scratch */
	adreno_dev->busy_data.gpu_busy = 0;
	adreno_dev->busy_data.bif_ram_cycles = 0;
	adreno_dev->busy_data.bif_ram_cycles_read_ch1 = 0;
	adreno_dev->busy_data.bif_ram_cycles_write_ch0 = 0;
	adreno_dev->busy_data.bif_ram_cycles_write_ch1 = 0;
	adreno_dev->busy_data.bif_starved_ram = 0;
	adreno_dev->busy_data.bif_starved_ram_ch1 = 0;

	/* Set the page table back to the default page table */
	adreno_ringbuffer_set_global(adreno_dev, 0);
	kgsl_mmu_set_pt(&device->mmu, device->mmu.defaultpagetable);

	_set_secvid(device);

	/* Enable 64 bit gpu addr if feature is set */
	if (gpudev->enable_64bit &&
			adreno_support_64bit(adreno_dev))
		gpudev->enable_64bit(adreno_dev);


	/* Reinitialize the GPU */
	gpudev->start(adreno_dev);

	/* Re-initialize the coresight registers if applicable */
	adreno_coresight_start(adreno_dev);

	/* Enable IRQ */
	adreno_irqctrl(adreno_dev, 1);

	/* stop all ringbuffers to cancel RB events */
	adreno_ringbuffer_stop(adreno_dev);
	/*
	 * If we have offsets for the jump tables we can try to do a warm start,
	 * otherwise do a full ringbuffer restart
	 */

	if (ADRENO_FEATURE(adreno_dev, ADRENO_WARM_START))
		ret = adreno_ringbuffer_start(adreno_dev, ADRENO_START_WARM);
	else
		ret = adreno_ringbuffer_start(adreno_dev, ADRENO_START_COLD);
	if (ret == 0) {
		device->reset_counter++;
		set_bit(ADRENO_DEVICE_STARTED, &adreno_dev->priv);
	}

	/* Restore physical performance counter values after soft reset */
	adreno_perfcounter_restore(adreno_dev);

	if (GMU_DEV_OP_VALID(gmu_dev_ops, oob_clear))
		gmu_dev_ops->oob_clear(adreno_dev, oob_gpu);

	return ret;
}

/*
 * adreno_isidle() - return true if the GPU hardware is idle
 * @device: Pointer to the KGSL device structure for the GPU
 *
 * Return true if the GPU hardware is idle and there are no commands pending in
 * the ringbuffer
 */
bool adreno_isidle(struct kgsl_device *device)
{
	struct adreno_device *adreno_dev = ADRENO_DEVICE(device);
	struct adreno_ringbuffer *rb;
	int i;

	if (!kgsl_state_is_awake(device))
		return true;

	/*
	 * wptr is updated when we add commands to ringbuffer, add a barrier
	 * to make sure updated wptr is compared to rptr
	 */
	smp_mb();

	/*
	 * ringbuffer is truly idle when all ringbuffers read and write
	 * pointers are equal
	 */

	FOR_EACH_RINGBUFFER(adreno_dev, rb, i) {
		if (!adreno_rb_empty(rb))
			return false;
	}

	return adreno_hw_isidle(adreno_dev);
}

/* Print some key registers if a spin-for-idle times out */
void adreno_spin_idle_debug(struct adreno_device *adreno_dev,
		const char *str)
{
	struct kgsl_device *device = &adreno_dev->dev;
	unsigned int rptr, wptr;
	unsigned int status, status3, intstatus;
	unsigned int hwfault;

	dev_err(device->dev, str);

	adreno_readreg(adreno_dev, ADRENO_REG_CP_RB_RPTR, &rptr);
	adreno_readreg(adreno_dev, ADRENO_REG_CP_RB_WPTR, &wptr);

	adreno_readreg(adreno_dev, ADRENO_REG_RBBM_STATUS, &status);
	adreno_readreg(adreno_dev, ADRENO_REG_RBBM_STATUS3, &status3);
	adreno_readreg(adreno_dev, ADRENO_REG_RBBM_INT_0_STATUS, &intstatus);
	adreno_readreg(adreno_dev, ADRENO_REG_CP_HW_FAULT, &hwfault);

	dev_err(device->dev,
		"rb=%d pos=%X/%X rbbm_status=%8.8X/%8.8X int_0_status=%8.8X\n",
		adreno_dev->cur_rb->id, rptr, wptr, status, status3, intstatus);

	dev_err(device->dev, " hwfault=%8.8X\n", hwfault);

	kgsl_device_snapshot(device, NULL, adreno_gmu_gpu_fault(adreno_dev));
}

/**
 * adreno_spin_idle() - Spin wait for the GPU to idle
 * @adreno_dev: Pointer to an adreno device
 * @timeout: milliseconds to wait before returning error
 *
 * Spin the CPU waiting for the RBBM status to return idle
 */
int adreno_spin_idle(struct adreno_device *adreno_dev, unsigned int timeout)
{
	unsigned long wait = jiffies + msecs_to_jiffies(timeout);

	do {
		/*
		 * If we fault, stop waiting and return an error. The dispatcher
		 * will clean up the fault from the work queue, but we need to
		 * make sure we don't block it by waiting for an idle that
		 * will never come.
		 */

		if (adreno_gpu_fault(adreno_dev) != 0)
			return -EDEADLK;

		if (adreno_isidle(KGSL_DEVICE(adreno_dev)))
			return 0;

		/* relax tight loop */
		cond_resched();

	} while (time_before(jiffies, wait));

	/*
	 * Under rare conditions, preemption can cause the while loop to exit
	 * without checking if the gpu is idle. check one last time before we
	 * return failure.
	 */
	if (adreno_gpu_fault(adreno_dev) != 0)
		return -EDEADLK;

	if (adreno_isidle(KGSL_DEVICE(adreno_dev)))
		return 0;

	return -ETIMEDOUT;
}

/**
 * adreno_idle() - wait for the GPU hardware to go idle
 * @device: Pointer to the KGSL device structure for the GPU
 *
 * Wait up to ADRENO_IDLE_TIMEOUT milliseconds for the GPU hardware to go quiet.
 * Caller must hold the device mutex, and must not hold the dispatcher mutex.
 */

int adreno_idle(struct kgsl_device *device)
{
	struct adreno_device *adreno_dev = ADRENO_DEVICE(device);
	int ret;

	/*
	 * Make sure the device mutex is held so the dispatcher can't send any
	 * more commands to the hardware
	 */

	if (WARN_ON(!mutex_is_locked(&device->mutex)))
		return -EDEADLK;

	/* Check if we are already idle before idling dispatcher */
	if (adreno_isidle(device))
		return 0;
	/*
	 * Wait for dispatcher to finish completing commands
	 * already submitted
	 */
	ret = adreno_dispatcher_idle(adreno_dev);
	if (ret)
		return ret;

	return adreno_spin_idle(adreno_dev, ADRENO_IDLE_TIMEOUT);
}

/**
 * adreno_drain() - Drain the dispatch queue
 * @device: Pointer to the KGSL device structure for the GPU
 *
 * Drain the dispatcher of existing drawobjs.  This halts
 * additional commands from being issued until the gate is completed.
 */
static int adreno_drain(struct kgsl_device *device)
{
	reinit_completion(&device->halt_gate);

	return 0;
}

/* Caller must hold the device mutex. */
static int adreno_suspend_context(struct kgsl_device *device)
{
	/* process any profiling results that are available */
	adreno_profile_process_results(ADRENO_DEVICE(device));

	/* Wait for the device to go idle */
	return adreno_idle(device);
}

/**
 * adreno_read - General read function to read adreno device memory
 * @device - Pointer to the GPU device struct (for adreno device)
 * @base - Base address (kernel virtual) where the device memory is mapped
 * @offsetwords - Offset in words from the base address, of the memory that
 * is to be read
 * @value - Value read from the device memory
 * @mem_len - Length of the device memory mapped to the kernel
 */
static void adreno_read(struct kgsl_device *device, void __iomem *base,
		unsigned int offsetwords, unsigned int *value,
		unsigned int mem_len)
{

	void __iomem *reg;

	/* Make sure we're not reading from invalid memory */
	if (WARN(offsetwords * sizeof(uint32_t) >= mem_len,
		"Out of bounds register read: 0x%x/0x%x\n",
			offsetwords, mem_len >> 2))
		return;

	reg = (base + (offsetwords << 2));

	if (!in_interrupt())
		kgsl_pre_hwaccess(device);

	*value = __raw_readl(reg);
	/*
	 * ensure this read finishes before the next one.
	 * i.e. act like normal readl()
	 */
	rmb();
}

/**
 * adreno_regread - Used to read adreno device registers
 * @offsetwords - Word (4 Bytes) offset to the register to be read
 * @value - Value read from device register
 */
static void adreno_regread(struct kgsl_device *device, unsigned int offsetwords,
	unsigned int *value)
{
	adreno_read(device, device->reg_virt, offsetwords, value,
						device->reg_len);
}

/**
 * adreno_shadermem_regread - Used to read GPU (adreno) shader memory
 * @device - GPU device whose shader memory is to be read
 * @offsetwords - Offset in words, of the shader memory address to be read
 * @value - Pointer to where the read shader mem value is to be stored
 */
void adreno_shadermem_regread(struct kgsl_device *device,
	unsigned int offsetwords, unsigned int *value)
{
	adreno_read(device, device->shader_mem_virt, offsetwords, value,
					device->shader_mem_len);
}

static void adreno_regwrite(struct kgsl_device *device,
				unsigned int offsetwords,
				unsigned int value)
{
	void __iomem *reg;

	/* Make sure we're not writing to an invalid register */
	if (WARN(offsetwords * sizeof(uint32_t) >= device->reg_len,
		"Out of bounds register write: 0x%x/0x%x\n",
			offsetwords, device->reg_len >> 2))
		return;

	if (!in_interrupt())
		kgsl_pre_hwaccess(device);

	trace_kgsl_regwrite(device, offsetwords, value);

	reg = (device->reg_virt + (offsetwords << 2));

	/*
	 * ensure previous writes post before this one,
	 * i.e. act like normal writel()
	 */
	wmb();
	__raw_writel(value, reg);
}

/**
 * adreno_gmu_clear_and_unmask_irqs() - Clear pending IRQs and Unmask IRQs
 * @adreno_dev: Pointer to the Adreno device that owns the GMU
 */
void adreno_gmu_clear_and_unmask_irqs(struct adreno_device *adreno_dev)
{
	struct kgsl_device *device = KGSL_DEVICE(adreno_dev);
	struct gmu_dev_ops *gmu_dev_ops = GMU_DEVICE_OPS(device);

	/* Clear any pending IRQs before unmasking on GMU */
	adreno_write_gmureg(adreno_dev, ADRENO_REG_GMU_GMU2HOST_INTR_CLR,
			0xFFFFFFFF);
	adreno_write_gmureg(adreno_dev, ADRENO_REG_GMU_AO_HOST_INTERRUPT_CLR,
			0xFFFFFFFF);

	/* Unmask needed IRQs on GMU */
	adreno_write_gmureg(adreno_dev, ADRENO_REG_GMU_GMU2HOST_INTR_MASK,
			(unsigned int) ~(gmu_dev_ops->gmu2host_intr_mask));
	adreno_write_gmureg(adreno_dev, ADRENO_REG_GMU_AO_HOST_INTERRUPT_MASK,
			(unsigned int) ~(gmu_dev_ops->gmu_ao_intr_mask));
}

/**
 * adreno_gmu_mask_and_clear_irqs() - Mask all IRQs and clear pending IRQs
 * @adreno_dev: Pointer to the Adreno device that owns the GMU
 */
void adreno_gmu_mask_and_clear_irqs(struct adreno_device *adreno_dev)
{
	/* Mask all IRQs on GMU */
	adreno_write_gmureg(adreno_dev, ADRENO_REG_GMU_AO_HOST_INTERRUPT_MASK,
			0xFFFFFFFF);
	adreno_write_gmureg(adreno_dev, ADRENO_REG_GMU_GMU2HOST_INTR_MASK,
			0xFFFFFFFF);

	/* Clear any pending IRQs before disabling */
	adreno_write_gmureg(adreno_dev, ADRENO_REG_GMU_AO_HOST_INTERRUPT_CLR,
			0xFFFFFFFF);
	adreno_write_gmureg(adreno_dev, ADRENO_REG_GMU_GMU2HOST_INTR_CLR,
			0xFFFFFFFF);
}

/*
 * adreno_gmu_fenced_write() - Check if there is a GMU and it is enabled
 * @adreno_dev: Pointer to the Adreno device that owns the GMU
 * @offset: 32bit register enum that is to be written
 * @val: The value to be written to the register
 * @fence_mask: The value to poll the fence status register
 *
 * Check the WRITEDROPPED0/1 bit in the FENCE_STATUS register to check if
 * the write to the fenced register went through. If it didn't then we retry
 * the write until it goes through or we time out.
 */
int adreno_gmu_fenced_write(struct adreno_device *adreno_dev,
		enum adreno_regs offset, unsigned int val,
		unsigned int fence_mask)
{
	unsigned int status, i;
	struct adreno_gpudev *gpudev = ADRENO_GPU_DEVICE(adreno_dev);
	unsigned int reg_offset = gpudev->reg_offsets->offsets[offset];

	adreno_writereg(adreno_dev, offset, val);

	if (!gmu_core_gpmu_isenabled(KGSL_DEVICE(adreno_dev)))
		return 0;

	for (i = 0; i < GMU_CORE_LONG_WAKEUP_RETRY_LIMIT; i++) {
		/*
		 * Make sure the previous register write is posted before
		 * checking the fence status
		 */
		mb();

		adreno_read_gmureg(adreno_dev, ADRENO_REG_GMU_AHB_FENCE_STATUS,
			&status);

		/*
		 * If !writedropped0/1, then the write to fenced register
		 * was successful
		 */
		if (!(status & fence_mask))
			return 0;
		/* Wait a small amount of time before trying again */
		udelay(GMU_CORE_WAKEUP_DELAY_US);

		/* Try to write the fenced register again */
		adreno_writereg(adreno_dev, offset, val);

		if (i == GMU_CORE_SHORT_WAKEUP_RETRY_LIMIT)
			dev_err(adreno_dev->dev.dev,
				"Waited %d usecs to write fenced register 0x%x. Continuing to wait...\n",
				(GMU_CORE_SHORT_WAKEUP_RETRY_LIMIT *
				GMU_CORE_WAKEUP_DELAY_US),
				reg_offset);
	}

	dev_err(adreno_dev->dev.dev,
		"Timed out waiting %d usecs to write fenced register 0x%x\n",
		GMU_CORE_LONG_WAKEUP_RETRY_LIMIT * GMU_CORE_WAKEUP_DELAY_US,
		reg_offset);
	return -ETIMEDOUT;
}

unsigned int adreno_gmu_ifpc_show(struct adreno_device *adreno_dev)
{
	struct gmu_dev_ops *gmu_dev_ops = GMU_DEVICE_OPS(
			KGSL_DEVICE(adreno_dev));

	if (GMU_DEV_OP_VALID(gmu_dev_ops, ifpc_show))
		return gmu_dev_ops->ifpc_show(adreno_dev);

	return 0;
}

int adreno_gmu_ifpc_store(struct adreno_device *adreno_dev, unsigned int val)
{
	struct gmu_dev_ops *gmu_dev_ops = GMU_DEVICE_OPS(
			KGSL_DEVICE(adreno_dev));

	if (GMU_DEV_OP_VALID(gmu_dev_ops, ifpc_store))
		return gmu_dev_ops->ifpc_store(adreno_dev, val);

	return -EINVAL;
}

bool adreno_is_cx_dbgc_register(struct kgsl_device *device,
		unsigned int offsetwords)
{
	struct adreno_device *adreno_dev = ADRENO_DEVICE(device);

	return adreno_dev->cx_dbgc_virt &&
		(offsetwords >= (adreno_dev->cx_dbgc_base >> 2)) &&
		(offsetwords < (adreno_dev->cx_dbgc_base +
				adreno_dev->cx_dbgc_len) >> 2);
}

void adreno_cx_dbgc_regread(struct kgsl_device *device,
	unsigned int offsetwords, unsigned int *value)
{
	struct adreno_device *adreno_dev = ADRENO_DEVICE(device);
	unsigned int cx_dbgc_offset;

	if (!adreno_is_cx_dbgc_register(device, offsetwords))
		return;

	cx_dbgc_offset = (offsetwords << 2) - adreno_dev->cx_dbgc_base;
	*value = __raw_readl(adreno_dev->cx_dbgc_virt + cx_dbgc_offset);

	/*
	 * ensure this read finishes before the next one.
	 * i.e. act like normal readl()
	 */
	rmb();
}

void adreno_cx_dbgc_regwrite(struct kgsl_device *device,
	unsigned int offsetwords, unsigned int value)
{
	struct adreno_device *adreno_dev = ADRENO_DEVICE(device);
	unsigned int cx_dbgc_offset;

	if (!adreno_is_cx_dbgc_register(device, offsetwords))
		return;

	cx_dbgc_offset = (offsetwords << 2) - adreno_dev->cx_dbgc_base;
	trace_kgsl_regwrite(device, offsetwords, value);

	/*
	 * ensure previous writes post before this one,
	 * i.e. act like normal writel()
	 */
	wmb();
	__raw_writel(value, adreno_dev->cx_dbgc_virt + cx_dbgc_offset);
}

void adreno_cx_misc_regread(struct adreno_device *adreno_dev,
	unsigned int offsetwords, unsigned int *value)
{
	unsigned int cx_misc_offset;

	cx_misc_offset = (offsetwords << 2);
	if (!adreno_dev->cx_misc_virt ||
		(cx_misc_offset >= adreno_dev->cx_misc_len))
		return;

	*value = __raw_readl(adreno_dev->cx_misc_virt + cx_misc_offset);

	/*
	 * ensure this read finishes before the next one.
	 * i.e. act like normal readl()
	 */
	rmb();
}

void adreno_cx_misc_regwrite(struct adreno_device *adreno_dev,
	unsigned int offsetwords, unsigned int value)
{
	unsigned int cx_misc_offset;

	cx_misc_offset = (offsetwords << 2);
	if (!adreno_dev->cx_misc_virt ||
		(cx_misc_offset >= adreno_dev->cx_misc_len))
		return;

	/*
	 * ensure previous writes post before this one,
	 * i.e. act like normal writel()
	 */
	wmb();
	__raw_writel(value, adreno_dev->cx_misc_virt + cx_misc_offset);
}

void adreno_cx_misc_regrmw(struct adreno_device *adreno_dev,
		unsigned int offsetwords,
		unsigned int mask, unsigned int bits)
{
	unsigned int val = 0;

	adreno_cx_misc_regread(adreno_dev, offsetwords, &val);
	val &= ~mask;
	adreno_cx_misc_regwrite(adreno_dev, offsetwords, val | bits);
}

/**
 * adreno_waittimestamp - sleep while waiting for the specified timestamp
 * @device - pointer to a KGSL device structure
 * @context - pointer to the active kgsl context
 * @timestamp - GPU timestamp to wait for
 * @msecs - amount of time to wait (in milliseconds)
 *
 * Wait up to 'msecs' milliseconds for the specified timestamp to expire.
 */
static int adreno_waittimestamp(struct kgsl_device *device,
		struct kgsl_context *context,
		unsigned int timestamp,
		unsigned int msecs)
{
	int ret;

	if (context == NULL) {
		/* If they are doing then complain once */
		dev_WARN_ONCE(device->dev, 1,
			"IOCTL_KGSL_DEVICE_WAITTIMESTAMP is deprecated\n");
		return -ENOTTY;
	}

	/* Return -ENOENT if the context has been detached */
	if (kgsl_context_detached(context))
		return -ENOENT;

	ret = adreno_drawctxt_wait(ADRENO_DEVICE(device), context,
		timestamp, msecs);

	/* If the context got invalidated then return a specific error */
	if (kgsl_context_invalid(context))
		ret = -EDEADLK;

	/*
	 * Return -EPROTO if the device has faulted since the last time we
	 * checked.  Userspace uses this as a marker for performing post
	 * fault activities
	 */

	if (!ret && test_and_clear_bit(ADRENO_CONTEXT_FAULT, &context->priv))
		ret = -EPROTO;

	return ret;
}

/**
 * __adreno_readtimestamp() - Reads the timestamp from memstore memory
 * @adreno_dev: Pointer to an adreno device
 * @index: Index into the memstore memory
 * @type: Type of timestamp to read
 * @timestamp: The out parameter where the timestamp is read
 */
static int __adreno_readtimestamp(struct adreno_device *adreno_dev, int index,
				int type, unsigned int *timestamp)
{
	struct kgsl_device *device = KGSL_DEVICE(adreno_dev);
	int status = 0;

	switch (type) {
	case KGSL_TIMESTAMP_CONSUMED:
		kgsl_sharedmem_readl(&device->memstore, timestamp,
			KGSL_MEMSTORE_OFFSET(index, soptimestamp));
		break;
	case KGSL_TIMESTAMP_RETIRED:
		kgsl_sharedmem_readl(&device->memstore, timestamp,
			KGSL_MEMSTORE_OFFSET(index, eoptimestamp));
		break;
	default:
		status = -EINVAL;
		*timestamp = 0;
		break;
	}
	return status;
}

/**
 * adreno_rb_readtimestamp(): Return the value of given type of timestamp
 * for a RB
 * @adreno_dev: adreno device whose timestamp values are being queried
 * @priv: The object being queried for a timestamp (expected to be a rb pointer)
 * @type: The type of timestamp (one of 3) to be read
 * @timestamp: Pointer to where the read timestamp is to be written to
 *
 * CONSUMED and RETIRED type timestamps are sorted by id and are constantly
 * updated by the GPU through shared memstore memory. QUEUED type timestamps
 * are read directly from context struct.

 * The function returns 0 on success and timestamp value at the *timestamp
 * address and returns -EINVAL on any read error/invalid type and timestamp = 0.
 */
int adreno_rb_readtimestamp(struct adreno_device *adreno_dev,
		void *priv, enum kgsl_timestamp_type type,
		unsigned int *timestamp)
{
	int status = 0;
	struct adreno_ringbuffer *rb = priv;

	if (type == KGSL_TIMESTAMP_QUEUED)
		*timestamp = rb->timestamp;
	else
		status = __adreno_readtimestamp(adreno_dev,
				rb->id + KGSL_MEMSTORE_MAX,
				type, timestamp);

	return status;
}

/**
 * adreno_readtimestamp(): Return the value of given type of timestamp
 * @device: GPU device whose timestamp values are being queried
 * @priv: The object being queried for a timestamp (expected to be a context)
 * @type: The type of timestamp (one of 3) to be read
 * @timestamp: Pointer to where the read timestamp is to be written to
 *
 * CONSUMED and RETIRED type timestamps are sorted by id and are constantly
 * updated by the GPU through shared memstore memory. QUEUED type timestamps
 * are read directly from context struct.

 * The function returns 0 on success and timestamp value at the *timestamp
 * address and returns -EINVAL on any read error/invalid type and timestamp = 0.
 */
static int adreno_readtimestamp(struct kgsl_device *device,
		void *priv, enum kgsl_timestamp_type type,
		unsigned int *timestamp)
{
	int status = 0;
	struct kgsl_context *context = priv;

	if (type == KGSL_TIMESTAMP_QUEUED) {
		struct adreno_context *ctxt = ADRENO_CONTEXT(context);

		*timestamp = ctxt->timestamp;
	} else
		status = __adreno_readtimestamp(ADRENO_DEVICE(device),
				context->id, type, timestamp);

	return status;
}

/**
 * adreno_device_private_create(): Allocate an adreno_device_private structure
 */
struct kgsl_device_private *adreno_device_private_create(void)
{
	struct adreno_device_private *adreno_priv =
			kzalloc(sizeof(*adreno_priv), GFP_KERNEL);

	if (adreno_priv) {
		INIT_LIST_HEAD(&adreno_priv->perfcounter_list);
		return &adreno_priv->dev_priv;
	}
	return NULL;
}

/**
 * adreno_device_private_destroy(): Destroy an adreno_device_private structure
 * and release the perfcounters held by the kgsl fd.
 * @dev_priv: The kgsl device private structure
 */
void adreno_device_private_destroy(struct kgsl_device_private *dev_priv)
{
	struct kgsl_device *device = dev_priv->device;
	struct adreno_device *adreno_dev = ADRENO_DEVICE(device);
	struct adreno_device_private *adreno_priv =
		container_of(dev_priv, struct adreno_device_private,
		dev_priv);
	struct adreno_perfcounter_list_node *p, *tmp;

	mutex_lock(&device->mutex);
	list_for_each_entry_safe(p, tmp, &adreno_priv->perfcounter_list, node) {
		adreno_perfcounter_put(adreno_dev, p->groupid,
					p->countable, PERFCOUNTER_FLAG_NONE);
		list_del(&p->node);
		kfree(p);
	}
	mutex_unlock(&device->mutex);

	kfree(adreno_priv);
}

static inline s64 adreno_ticks_to_us(u32 ticks, u32 freq)
{
	freq /= 1000000;
	return ticks / freq;
}

/**
 * adreno_power_stats() - Reads the counters needed for freq decisions
 * @device: Pointer to device whose counters are read
 * @stats: Pointer to stats set that needs updating
 * Power: The caller is expected to be in a clock enabled state as this
 * function does reg reads
 */
static void adreno_power_stats(struct kgsl_device *device,
				struct kgsl_power_stats *stats)
{
	struct adreno_device *adreno_dev = ADRENO_DEVICE(device);
	struct adreno_gpudev *gpudev  = ADRENO_GPU_DEVICE(adreno_dev);
	struct kgsl_pwrctrl *pwr = &device->pwrctrl;
	struct adreno_busy_data *busy = &adreno_dev->busy_data;
	int64_t adj = 0;

	memset(stats, 0, sizeof(*stats));

	/* Get the busy cycles counted since the counter was last reset */
	if (adreno_dev->perfctr_pwr_lo != 0) {
		uint64_t gpu_busy;

		gpu_busy = counter_delta(device, adreno_dev->perfctr_pwr_lo,
			&busy->gpu_busy);

		if (gpudev->read_throttling_counters) {
			adj = gpudev->read_throttling_counters(adreno_dev);
			if (adj < 0 && -adj > gpu_busy)
				adj = 0;

			gpu_busy += adj;
		}

		if (adreno_is_a6xx(adreno_dev)) {
			/* clock sourced from XO */
			stats->busy_time = gpu_busy * 10;
			do_div(stats->busy_time, 192);
		} else {
			/* clock sourced from GFX3D */
			stats->busy_time = adreno_ticks_to_us(gpu_busy,
				kgsl_pwrctrl_active_freq(pwr));
		}
	}

	if (device->pwrctrl.bus_control) {
		uint64_t ram_cycles = 0, starved_ram = 0;

		if (adreno_dev->ram_cycles_lo != 0)
			ram_cycles = counter_delta(device,
				adreno_dev->ram_cycles_lo,
				&busy->bif_ram_cycles);

		if (adreno_has_gbif(adreno_dev)) {
			if (adreno_dev->ram_cycles_lo_ch1_read != 0)
				ram_cycles += counter_delta(device,
					adreno_dev->ram_cycles_lo_ch1_read,
					&busy->bif_ram_cycles_read_ch1);

			if (adreno_dev->ram_cycles_lo_ch0_write != 0)
				ram_cycles += counter_delta(device,
					adreno_dev->ram_cycles_lo_ch0_write,
					&busy->bif_ram_cycles_write_ch0);

			if (adreno_dev->ram_cycles_lo_ch1_write != 0)
				ram_cycles += counter_delta(device,
					adreno_dev->ram_cycles_lo_ch1_write,
					&busy->bif_ram_cycles_write_ch1);
		}

		if (adreno_dev->starved_ram_lo != 0)
			starved_ram = counter_delta(device,
				adreno_dev->starved_ram_lo,
				&busy->bif_starved_ram);

		if (adreno_has_gbif(adreno_dev)) {
			if (adreno_dev->starved_ram_lo_ch1 != 0)
				starved_ram += counter_delta(device,
					adreno_dev->starved_ram_lo_ch1,
					&busy->bif_starved_ram_ch1);
		}

		stats->ram_time = ram_cycles;
		stats->ram_wait = starved_ram;
	}

	if (adreno_dev->perfctr_ifpc_lo != 0) {
		uint32_t num_ifpc;

		num_ifpc = counter_delta(device, adreno_dev->perfctr_ifpc_lo,
				&busy->num_ifpc);
		adreno_dev->ifpc_count += num_ifpc;
		if (num_ifpc > 0)
			trace_adreno_ifpc_count(adreno_dev->ifpc_count);
	}

	if (adreno_dev->lm_threshold_count &&
			gpudev->count_throttles)
		gpudev->count_throttles(adreno_dev, adj);
}

static unsigned int adreno_gpuid(struct kgsl_device *device,
	unsigned int *chipid)
{
	struct adreno_device *adreno_dev = ADRENO_DEVICE(device);

	/*
	 * Some applications need to know the chip ID too, so pass
	 * that as a parameter
	 */

	if (chipid != NULL)
		*chipid = adreno_dev->chipid;

	/*
	 * Standard KGSL gpuid format:
	 * top word is 0x0002 for 2D or 0x0003 for 3D
	 * Bottom word is core specific identifer
	 */

	return (0x0003 << 16) | ADRENO_GPUREV(adreno_dev);
}

static int adreno_regulator_enable(struct kgsl_device *device)
{
	int ret = 0;
	struct adreno_device *adreno_dev = ADRENO_DEVICE(device);
	struct adreno_gpudev *gpudev  = ADRENO_GPU_DEVICE(adreno_dev);

	if (gpudev->regulator_enable &&
		!test_bit(ADRENO_DEVICE_GPU_REGULATOR_ENABLED,
			&adreno_dev->priv)) {
		ret = gpudev->regulator_enable(adreno_dev);
		if (!ret)
			set_bit(ADRENO_DEVICE_GPU_REGULATOR_ENABLED,
				&adreno_dev->priv);
	}
	return ret;
}

static bool adreno_is_hw_collapsible(struct kgsl_device *device)
{
	struct adreno_device *adreno_dev = ADRENO_DEVICE(device);
	struct adreno_gpudev *gpudev  = ADRENO_GPU_DEVICE(adreno_dev);

	/*
	 * Skip power collapse for A304, if power ctrl flag is set to
	 * non zero. As A304 soft_reset will not work, power collapse
	 * needs to disable to avoid soft_reset.
	 */
	if (adreno_is_a304(adreno_dev) &&
			device->pwrctrl.ctrl_flags)
		return false;

	return adreno_isidle(device) && (gpudev->is_sptp_idle ?
				gpudev->is_sptp_idle(adreno_dev) : true);
}

static void adreno_regulator_disable(struct kgsl_device *device)
{
	struct adreno_device *adreno_dev = ADRENO_DEVICE(device);
	struct adreno_gpudev *gpudev  = ADRENO_GPU_DEVICE(adreno_dev);

	if (gpudev->regulator_disable &&
		test_bit(ADRENO_DEVICE_GPU_REGULATOR_ENABLED,
			&adreno_dev->priv)) {
		gpudev->regulator_disable(adreno_dev);
		clear_bit(ADRENO_DEVICE_GPU_REGULATOR_ENABLED,
			&adreno_dev->priv);
	}
}

static void adreno_pwrlevel_change_settings(struct kgsl_device *device,
		unsigned int prelevel, unsigned int postlevel, bool post)
{
	struct adreno_device *adreno_dev = ADRENO_DEVICE(device);
	struct adreno_gpudev *gpudev  = ADRENO_GPU_DEVICE(adreno_dev);

	if (gpudev->pwrlevel_change_settings)
		gpudev->pwrlevel_change_settings(adreno_dev, prelevel,
					postlevel, post);
}

static void adreno_clk_set_options(struct kgsl_device *device, const char *name,
	struct clk *clk, bool on)
{
	if (ADRENO_GPU_DEVICE(ADRENO_DEVICE(device))->clk_set_options)
		ADRENO_GPU_DEVICE(ADRENO_DEVICE(device))->clk_set_options(
			ADRENO_DEVICE(device), name, clk, on);
}

static void adreno_iommu_sync(struct kgsl_device *device, bool sync)
{
	struct scm_desc desc = {0};
	int ret;

	if (sync == true) {
		mutex_lock(&kgsl_mmu_sync);
		desc.args[0] = true;
		desc.arginfo = SCM_ARGS(1);
		ret = scm_call2_atomic(SCM_SIP_FNID(SCM_SVC_PWR, 0x8), &desc);
		if (ret)
			KGSL_DRV_ERR(device,
				"MMU sync with Hypervisor off %x\n", ret);
	} else {
		desc.args[0] = false;
		desc.arginfo = SCM_ARGS(1);
		scm_call2_atomic(SCM_SIP_FNID(SCM_SVC_PWR, 0x8), &desc);
		mutex_unlock(&kgsl_mmu_sync);
	}
}

static void _regulator_disable(struct kgsl_regulator *regulator, bool poll)
{
	unsigned long wait_time = jiffies + msecs_to_jiffies(200);

	if (IS_ERR_OR_NULL(regulator->reg))
		return;

	regulator_disable(regulator->reg);

	if (poll == false)
		return;

	while (!time_after(jiffies, wait_time)) {
		if (!regulator_is_enabled(regulator->reg))
			return;
		cpu_relax();
	}

	KGSL_CORE_ERR("regulator '%s' still on after 200ms\n", regulator->name);
}

static void adreno_regulator_disable_poll(struct kgsl_device *device)
{
	struct adreno_device *adreno_dev = ADRENO_DEVICE(device);
	struct kgsl_pwrctrl *pwr = &device->pwrctrl;
	int i;

	/* Fast path - hopefully we don't need this quirk */
	if (!ADRENO_QUIRK(adreno_dev, ADRENO_QUIRK_IOMMU_SYNC)) {
		for (i = KGSL_MAX_REGULATORS - 1; i >= 0; i--)
			_regulator_disable(&pwr->regulators[i], false);
		return;
	}

	adreno_iommu_sync(device, true);

	for (i = 0; i < KGSL_MAX_REGULATORS; i++)
		_regulator_disable(&pwr->regulators[i], true);

	adreno_iommu_sync(device, false);
}

static void adreno_gpu_model(struct kgsl_device *device, char *str,
				size_t bufsz)
{
	struct adreno_device *adreno_dev = ADRENO_DEVICE(device);

	snprintf(str, bufsz, "Adreno%d%d%dv%d",
			ADRENO_CHIPID_CORE(adreno_dev->chipid),
			 ADRENO_CHIPID_MAJOR(adreno_dev->chipid),
			 ADRENO_CHIPID_MINOR(adreno_dev->chipid),
			 ADRENO_CHIPID_PATCH(adreno_dev->chipid) + 1);
}

static int adreno_suspend_device(struct kgsl_device *device,
				pm_message_t pm_state)
{
	struct adreno_device *adreno_dev = ADRENO_DEVICE(device);
	struct adreno_gpudev *gpudev = ADRENO_GPU_DEVICE(adreno_dev);
	int pm_event = pm_state.event;
	int ret = 0;

	if (device->state == KGSL_STATE_SUSPEND)
		adreno_dispatcher_halt(device);

	if (pm_event != PM_EVENT_SUSPEND) {
		if (gpudev->zap_shader_unload != NULL)
			gpudev->zap_shader_unload(adreno_dev);

		if (gpudev->secure_pt_hibernate != NULL)
			ret = gpudev->secure_pt_hibernate(adreno_dev);
	}

	return ret;
}

static int adreno_resume_device(struct kgsl_device *device,
				pm_message_t pm_state)
{
	struct adreno_device *adreno_dev = ADRENO_DEVICE(device);
	struct adreno_gpudev *gpudev = ADRENO_GPU_DEVICE(adreno_dev);
	int pm_event = pm_state.event;
	int ret;

	if (pm_event != PM_EVENT_RESUME) {
		if (gpudev->secure_pt_restore != NULL) {
			ret = gpudev->secure_pt_restore(adreno_dev);
			if (ret)
				return ret;
		}

		if (!adreno_is_a640v1(adreno_dev) &&
			kgsl_mmu_is_perprocess(&device->mmu)) {
			ret = adreno_program_smmu_aperture(device);
			if (ret)
				return ret;
		}

		if (gmu_core_isenabled(device)) {
			if (!gmu_core_is_initialized(device)) {
				clear_bit(GMU_BOOT_INIT_DONE,
						&device->gmu_core.flags);
				clear_bit(GMU_RSCC_SLEEP_SEQ_DONE,
						&device->gmu_core.flags);
			}
		}

		if (device->pwrscale.devfreqptr) {
			ret = msm_adreno_devfreq_init_tz(
					device->pwrscale.devfreqptr);
			if (ret)
				return ret;
		}
	}

	if (device->state == KGSL_STATE_SUSPEND)
		adreno_dispatcher_unhalt(device);

	return 0;
}

static const struct kgsl_functable adreno_functable = {
	/* Mandatory functions */
	.regread = adreno_regread,
	.regwrite = adreno_regwrite,
	.idle = adreno_idle,
	.isidle = adreno_isidle,
	.suspend_context = adreno_suspend_context,
	.init = adreno_init,
	.start = adreno_start,
	.stop = adreno_stop,
	.getproperty = adreno_getproperty,
	.getproperty_compat = adreno_getproperty_compat,
	.waittimestamp = adreno_waittimestamp,
	.readtimestamp = adreno_readtimestamp,
	.queue_cmds = adreno_dispatcher_queue_cmds,
	.ioctl = adreno_ioctl,
	.compat_ioctl = adreno_compat_ioctl,
	.power_stats = adreno_power_stats,
	.gpuid = adreno_gpuid,
	.snapshot = adreno_snapshot,
	.irq_handler = adreno_irq_handler,
	.drain = adreno_drain,
	.device_private_create = adreno_device_private_create,
	.device_private_destroy = adreno_device_private_destroy,
	/* Optional functions */
	.drawctxt_create = adreno_drawctxt_create,
	.drawctxt_detach = adreno_drawctxt_detach,
	.drawctxt_destroy = adreno_drawctxt_destroy,
	.drawctxt_dump = adreno_drawctxt_dump,
	.setproperty = adreno_setproperty,
	.setproperty_compat = adreno_setproperty_compat,
	.drawctxt_sched = adreno_drawctxt_sched,
	.resume = adreno_dispatcher_start,
	.regulator_enable = adreno_regulator_enable,
	.is_hw_collapsible = adreno_is_hw_collapsible,
	.regulator_disable = adreno_regulator_disable,
	.pwrlevel_change_settings = adreno_pwrlevel_change_settings,
	.regulator_disable_poll = adreno_regulator_disable_poll,
	.clk_set_options = adreno_clk_set_options,
	.gpu_model = adreno_gpu_model,
	.stop_fault_timer = adreno_dispatcher_stop_fault_timer,
	.suspend_device = adreno_suspend_device,
	.resume_device = adreno_resume_device,
};

static struct platform_driver adreno_platform_driver = {
	.probe = adreno_probe,
	.remove = adreno_remove,
	.suspend = kgsl_suspend_driver,
	.resume = kgsl_resume_driver,
	.id_table = adreno_id_table,
	.driver = {
		.owner = THIS_MODULE,
		.name = DEVICE_3D_NAME,
		.pm = &kgsl_pm_ops,
		.of_match_table = adreno_match_table,
	}
};

static const struct of_device_id busmon_match_table[] = {
	{ .compatible = "qcom,kgsl-busmon", .data = &device_3d0 },
	{}
};

static int adreno_busmon_probe(struct platform_device *pdev)
{
	struct kgsl_device *device;
	const struct of_device_id *pdid =
			of_match_device(busmon_match_table, &pdev->dev);

	if (pdid == NULL)
		return -ENXIO;

	device = (struct kgsl_device *)pdid->data;
	device->busmondev = &pdev->dev;
	dev_set_drvdata(device->busmondev, device);

	return 0;
}

static struct platform_driver kgsl_bus_platform_driver = {
	.probe = adreno_busmon_probe,
	.driver = {
		.owner = THIS_MODULE,
		.name = "kgsl-busmon",
		.of_match_table = busmon_match_table,
	}
};

static int __init kgsl_3d_init(void)
{
	int ret;

	ret = platform_driver_register(&kgsl_bus_platform_driver);
	if (ret)
		return ret;

	ret = platform_driver_register(&adreno_platform_driver);
	if (ret)
		platform_driver_unregister(&kgsl_bus_platform_driver);

	return ret;
}

static void __exit kgsl_3d_exit(void)
{
	platform_driver_unregister(&adreno_platform_driver);
	platform_driver_unregister(&kgsl_bus_platform_driver);
}

module_init(kgsl_3d_init);
module_exit(kgsl_3d_exit);

MODULE_DESCRIPTION("3D Graphics driver");
MODULE_LICENSE("GPL v2");
MODULE_ALIAS("platform:kgsl_3d");<|MERGE_RESOLUTION|>--- conflicted
+++ resolved
@@ -835,12 +835,6 @@
 
 	adreno_dev->gmem_size = adreno_dev->gpucore->gmem_size;
 
-<<<<<<< HEAD
-	/* UCHE to GMEM base address requires 1MB alignment */
-	adreno_dev->uche_gmem_base = ALIGN(adreno_dev->gmem_size, SZ_1M);
-
-=======
->>>>>>> 7535eba5
 	/*
 	 * Initialize uninitialzed gpu registers, only needs to be done once
 	 * Make all offsets that are not initialized to ADRENO_REG_UNUSED
