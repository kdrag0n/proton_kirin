/* Copyright (c) 2017-2019, The Linux Foundation. All rights reserved.
 *
 * This program is free software; you can redistribute it and/or modify
 * it under the terms of the GNU General Public License version 2 and
 * only version 2 as published by the Free Software Foundation.
 *
 * This program is distributed in the hope that it will be useful,
 * but WITHOUT ANY WARRANTY; without even the implied warranty of
 * MERCHANTABILITY or FITNESS FOR A PARTICULAR PURPOSE.  See the
 * GNU General Public License for more details.
 *
 */
#include <linux/module.h>
#include <linux/device.h>
#include <linux/iommu.h>
#include <linux/interrupt.h>
#include <linux/io.h>
#include <linux/of_platform.h>
#include <linux/msm-bus.h>
#include <linux/msm-bus-board.h>
#include <linux/pm_opp.h>
#include <soc/qcom/cmd-db.h>
#include <dt-bindings/regulator/qcom,rpmh-regulator.h>

#include "kgsl_device.h"
#include "kgsl_gmu.h"
#include "kgsl_hfi.h"
#include "adreno.h"

#undef MODULE_PARAM_PREFIX
#define MODULE_PARAM_PREFIX "kgsl."

static bool noacd;
module_param(noacd, bool, 0444);
MODULE_PARM_DESC(noacd, "Disable GPU ACD");

#define GMU_CONTEXT_USER		0
#define GMU_CONTEXT_KERNEL		1
#define GMU_KERNEL_ENTRIES		16

#define GMU_CM3_CFG_NONMASKINTR_SHIFT    9

struct gmu_iommu_context {
	const char *name;
	struct device *dev;
	struct iommu_domain *domain;
};

#define DUMPMEM_SIZE SZ_16K

#define DUMMY_SIZE   SZ_4K

/* Define target specific GMU VMA configurations */
static const struct gmu_vma_entry {
	unsigned int start;
	unsigned int size;
} gmu_vma[] = {
	[GMU_ITCM] = { .start = 0x00000, .size = SZ_16K },
	[GMU_ICACHE] = { .start = 0x04000, .size = (SZ_256K - SZ_16K) },
	[GMU_DTCM] = { .start = 0x40000, .size = SZ_16K },
	[GMU_DCACHE] = { .start = 0x44000, .size = (SZ_256K - SZ_16K) },
	[GMU_NONCACHED_KERNEL] = { .start = 0x60000000, .size = SZ_512M },
	[GMU_NONCACHED_USER] = { .start = 0x80000000, .size = SZ_1G },
};

struct gmu_iommu_context gmu_ctx[] = {
	[GMU_CONTEXT_USER] = { .name = "gmu_user" },
	[GMU_CONTEXT_KERNEL] = { .name = "gmu_kernel" }
};

/*
 * There are a few static memory buffers that are allocated and mapped at boot
 * time for GMU to function. The buffers are permanent (not freed) after
 * GPU boot. The size of the buffers are constant and not expected to change.
 *
 * We define an array and a simple allocator to keep track of the currently
 * active SMMU entries of GMU kernel mode context. Each entry is assigned
 * a unique address inside GMU kernel mode address range. The addresses
 * are assigned sequentially and aligned to 1MB each.
 *
 */
static struct gmu_memdesc gmu_kmem_entries[GMU_KERNEL_ENTRIES];
static unsigned long gmu_kmem_bitmap;
static unsigned int num_uncached_entries;

static void gmu_snapshot(struct kgsl_device *device);
static void gmu_remove(struct kgsl_device *device);

unsigned int gmu_get_memtype_base(struct gmu_device *gmu,
		enum gmu_mem_type type)
{
	return gmu_vma[type].start;
}

static int _gmu_iommu_fault_handler(struct device *dev,
		unsigned long addr, int flags, const char *name)
{
	char *fault_type = "unknown";

	if (flags & IOMMU_FAULT_TRANSLATION)
		fault_type = "translation";
	else if (flags & IOMMU_FAULT_PERMISSION)
		fault_type = "permission";
	else if (flags & IOMMU_FAULT_EXTERNAL)
		fault_type = "external";
	else if (flags & IOMMU_FAULT_TRANSACTION_STALLED)
		fault_type = "transaction stalled";

	dev_err(dev, "GMU fault addr = %lX, context=%s (%s %s fault)\n",
			addr, name,
			(flags & IOMMU_FAULT_WRITE) ? "write" : "read",
			fault_type);

	return 0;
}

static int gmu_kernel_fault_handler(struct iommu_domain *domain,
		struct device *dev, unsigned long addr, int flags, void *token)
{
	return _gmu_iommu_fault_handler(dev, addr, flags, "gmu_kernel");
}

static int gmu_user_fault_handler(struct iommu_domain *domain,
		struct device *dev, unsigned long addr, int flags, void *token)
{
	return _gmu_iommu_fault_handler(dev, addr, flags, "gmu_user");
}

static void free_gmu_mem(struct gmu_device *gmu,
		struct gmu_memdesc *md)
{
	/* Free GMU image memory */
	if (md->hostptr)
		dma_free_attrs(&gmu->pdev->dev, (size_t) md->size,
				(void *)md->hostptr, md->physaddr, 0);
	memset(md, 0, sizeof(*md));
}

static int alloc_and_map(struct gmu_device *gmu, unsigned int ctx_id,
		struct gmu_memdesc *md, unsigned int attrs)
{
	int ret;
	struct iommu_domain *domain;

	if (md->mem_type == GMU_ITCM || md->mem_type == GMU_DTCM)
		return 0;

	domain = gmu_ctx[ctx_id].domain;

	md->hostptr = dma_alloc_attrs(&gmu->pdev->dev, (size_t) md->size,
		&md->physaddr, GFP_KERNEL, 0);

	if (md->hostptr == NULL)
		return -ENOMEM;

	ret = iommu_map(domain, md->gmuaddr, md->physaddr, md->size, attrs);

	if (ret) {
		dev_err(&gmu->pdev->dev,
				"gmu map err: gaddr=0x%016llX, paddr=0x%pa\n",
				md->gmuaddr, &(md->physaddr));
		free_gmu_mem(gmu, md);
	}

	return ret;
}

struct gmu_memdesc *gmu_get_memdesc(unsigned int addr, unsigned int size)
{
	int i;
	struct gmu_memdesc *mem;

	for (i = 0; i < GMU_KERNEL_ENTRIES; i++) {
		if (!test_bit(i, &gmu_kmem_bitmap))
			continue;

		mem = &gmu_kmem_entries[i];

		if (addr >= mem->gmuaddr &&
				(addr + size < mem->gmuaddr + mem->size))
			return mem;
	}

	return NULL;
}

/*
 * allocate_gmu_kmem() - allocates and maps uncached GMU kernel shared memory
 * @gmu: Pointer to GMU device
 * @size: Requested size
 * @attrs: IOMMU mapping attributes
 */
static struct gmu_memdesc *allocate_gmu_kmem(struct gmu_device *gmu,
		enum gmu_mem_type mem_type, unsigned int size,
		unsigned int attrs)
{
	struct gmu_memdesc *md;
	int ret = 0;
	int entry_idx = find_first_zero_bit(
			&gmu_kmem_bitmap, GMU_KERNEL_ENTRIES);

	if (entry_idx >= GMU_KERNEL_ENTRIES) {
		dev_err(&gmu->pdev->dev,
				"Ran out of GMU kernel mempool slots\n");
		return ERR_PTR(-EINVAL);
	}

	switch (mem_type) {
	case GMU_NONCACHED_KERNEL:
		size = PAGE_ALIGN(size);
		if (size > SZ_1M || size == 0) {
			dev_err(&gmu->pdev->dev,
					"Invalid uncached GMU memory req %d\n",
					size);
			return ERR_PTR(-EINVAL);
		}

		md = &gmu_kmem_entries[entry_idx];
		md->gmuaddr = gmu_vma[mem_type].start +
			(num_uncached_entries * SZ_1M);
		set_bit(entry_idx, &gmu_kmem_bitmap);
		md->size = size;
		md->mem_type = mem_type;
		break;

	case GMU_DCACHE:
		md = &gmu_kmem_entries[entry_idx];
		md->gmuaddr = gmu_vma[mem_type].start;
		set_bit(entry_idx, &gmu_kmem_bitmap);
		md->size = size;
		md->mem_type = mem_type;
		break;

	case GMU_ICACHE:
		md = &gmu_kmem_entries[entry_idx];
		md->gmuaddr = gmu_vma[mem_type].start;
		set_bit(entry_idx, &gmu_kmem_bitmap);
		md->size = size;
		md->mem_type = mem_type;
		break;

	case GMU_ITCM:
		md = &gmu_kmem_entries[entry_idx];
		md->gmuaddr = gmu_vma[mem_type].start;
		set_bit(entry_idx, &gmu_kmem_bitmap);
		md->size = size;
		md->mem_type = mem_type;
		break;

	case GMU_DTCM:
		md = &gmu_kmem_entries[entry_idx];
		md->gmuaddr = gmu_vma[mem_type].start;
		set_bit(entry_idx, &gmu_kmem_bitmap);
		md->size = size;
		md->mem_type = mem_type;
		break;

	default:
		dev_err(&gmu->pdev->dev,
				"Invalid memory type (%d) requested\n",
				mem_type);
			return ERR_PTR(-EINVAL);
	};

	ret = alloc_and_map(gmu, GMU_CONTEXT_KERNEL, md, attrs);
	if (ret) {
		clear_bit(entry_idx, &gmu_kmem_bitmap);
		md->gmuaddr = 0;
		return ERR_PTR(ret);
	}

	if (mem_type == GMU_NONCACHED_KERNEL)
		num_uncached_entries++;

	return md;
}

static int gmu_iommu_cb_probe(struct gmu_device *gmu,
		struct gmu_iommu_context *ctx,
		struct device_node *node)
{
	struct platform_device *pdev = of_find_device_by_node(node);
	struct device *dev;
	int ret;

	dev = &pdev->dev;
	of_dma_configure(dev, node);

	ctx->dev = dev;
	ctx->domain = iommu_domain_alloc(&platform_bus_type);
	if (ctx->domain == NULL) {
		dev_err(&gmu->pdev->dev, "gmu iommu fail to alloc %s domain\n",
			ctx->name);
		return -ENODEV;
	}

	ret = iommu_attach_device(ctx->domain, dev);
	if (ret) {
		dev_err(&gmu->pdev->dev, "gmu iommu fail to attach %s device\n",
			ctx->name);
		iommu_domain_free(ctx->domain);
	}

	return ret;
}

static struct {
	const char *compatible;
	int index;
	iommu_fault_handler_t hdlr;
} cbs[] = {
	{ "qcom,smmu-gmu-user-cb",
		GMU_CONTEXT_USER,
		gmu_user_fault_handler,
	},
	{ "qcom,smmu-gmu-kernel-cb",
		GMU_CONTEXT_KERNEL,
		gmu_kernel_fault_handler,
	},
};

/*
 * gmu_iommu_init() - probe IOMMU context banks used by GMU
 * and attach GMU device
 * @gmu: Pointer to GMU device
 * @node: Pointer to GMU device node
 */
static int gmu_iommu_init(struct gmu_device *gmu, struct device_node *node)
{
	struct device_node *child;
	struct gmu_iommu_context *ctx = NULL;
	int ret, i;

	of_platform_populate(node, NULL, NULL, &gmu->pdev->dev);

	for (i = 0; i < ARRAY_SIZE(cbs); i++) {
		child = of_find_compatible_node(node, NULL, cbs[i].compatible);
		if (child) {
			ctx = &gmu_ctx[cbs[i].index];
			ret = gmu_iommu_cb_probe(gmu, ctx, child);
			if (ret)
				return ret;
			iommu_set_fault_handler(ctx->domain,
					cbs[i].hdlr, ctx);
			}
		}

	for (i = 0; i < ARRAY_SIZE(gmu_ctx); i++) {
		if (gmu_ctx[i].domain == NULL) {
			dev_err(&gmu->pdev->dev,
				"Missing GMU %s context bank node\n",
				gmu_ctx[i].name);
			return -EINVAL;
		}
	}

	return 0;
}

/*
 * gmu_kmem_close() - free all kernel memory allocated for GMU and detach GMU
 * from IOMMU context banks.
 * @gmu: Pointer to GMU device
 */
static void gmu_kmem_close(struct gmu_device *gmu)
{
	int i;
	struct gmu_memdesc *md;
	struct gmu_iommu_context *ctx = &gmu_ctx[GMU_CONTEXT_KERNEL];

	gmu->hfi_mem = NULL;
	gmu->persist_mem = NULL;
	gmu->icache_mem = NULL;
	gmu->dcache_mem = NULL;
	gmu->dump_mem = NULL;
	gmu->gmu_log = NULL;

	/* Unmap and free all memories in GMU kernel memory pool */
	for (i = 0; i < GMU_KERNEL_ENTRIES; i++) {
		if (!test_bit(i, &gmu_kmem_bitmap))
			continue;

		md = &gmu_kmem_entries[i];

		if (md->gmuaddr && md->mem_type != GMU_ITCM &&
				md->mem_type != GMU_DTCM)
			iommu_unmap(ctx->domain, md->gmuaddr, md->size);

		free_gmu_mem(gmu, md);

		clear_bit(i, &gmu_kmem_bitmap);
	}

	/* Detach the device from SMMU context bank */
	iommu_detach_device(ctx->domain, ctx->dev);

	/* free kernel mem context */
	iommu_domain_free(ctx->domain);
}

static void gmu_memory_close(struct gmu_device *gmu)
{
	gmu_kmem_close(gmu);
	/* Free user memory context */
	iommu_domain_free(gmu_ctx[GMU_CONTEXT_USER].domain);

}

/*
 * gmu_memory_probe() - probe GMU IOMMU context banks and allocate memory
 * to share with GMU in kernel mode.
 * @device: Pointer to KGSL device
 * @gmu: Pointer to GMU device
 * @node: Pointer to GMU device node
 */
static int gmu_memory_probe(struct kgsl_device *device,
		struct gmu_device *gmu, struct device_node *node)
{
	struct adreno_device *adreno_dev = ADRENO_DEVICE(device);
	struct gmu_memdesc *md;
	int ret;

	ret = gmu_iommu_init(gmu, node);
	if (ret)
		return ret;

	/* Reserve a memdesc for ITCM. No actually memory allocated */
	md = allocate_gmu_kmem(gmu, GMU_ITCM, gmu_vma[GMU_ITCM].size, 0);
	if (IS_ERR(md)) {
		ret = PTR_ERR(md);
		goto err_ret;
	}

	/* Reserve a memdesc for DTCM. No actually memory allocated */
	md = allocate_gmu_kmem(gmu, GMU_DTCM, gmu_vma[GMU_DTCM].size, 0);
	if (IS_ERR(md)) {
		ret = PTR_ERR(md);
		goto err_ret;
	}

	/* Allocates & maps memory for WB DUMMY PAGE */
	/* Must be the first alloc */
	if (IS_ERR_OR_NULL(gmu->persist_mem))
		gmu->persist_mem = allocate_gmu_kmem(gmu, GMU_NONCACHED_KERNEL,
				DUMMY_SIZE,
				(IOMMU_READ | IOMMU_WRITE | IOMMU_PRIV));
	if (IS_ERR(gmu->persist_mem)) {
		ret = PTR_ERR(gmu->persist_mem);
		goto err_ret;
	}

	/* Allocates & maps memory for DCACHE */
	if (IS_ERR_OR_NULL(gmu->dcache_mem))
		gmu->dcache_mem = allocate_gmu_kmem(gmu, GMU_DCACHE,
				gmu_vma[GMU_DCACHE].size,
				(IOMMU_READ | IOMMU_WRITE | IOMMU_PRIV));
	if (IS_ERR(gmu->dcache_mem)) {
		ret = PTR_ERR(gmu->dcache_mem);
		goto err_ret;
	}

	/* Allocates & maps memory for ICACHE */
	if (IS_ERR_OR_NULL(gmu->icache_mem))
		gmu->icache_mem = allocate_gmu_kmem(gmu, GMU_ICACHE,
				gmu_vma[GMU_ICACHE].size,
				(IOMMU_READ | IOMMU_WRITE | IOMMU_PRIV));
	if (IS_ERR(gmu->icache_mem)) {
		ret = PTR_ERR(gmu->icache_mem);
		goto err_ret;
	}

	/* Allocates & maps memory for HFI */
	if (IS_ERR_OR_NULL(gmu->hfi_mem))
		gmu->hfi_mem = allocate_gmu_kmem(gmu, GMU_NONCACHED_KERNEL,
				HFIMEM_SIZE, (IOMMU_READ | IOMMU_WRITE));
	if (IS_ERR(gmu->hfi_mem)) {
		ret = PTR_ERR(gmu->hfi_mem);
		goto err_ret;
	}

	/* Allocates & maps GMU crash dump memory */
	if (adreno_is_a630(adreno_dev) || adreno_is_a615_family(adreno_dev)) {
		if (IS_ERR_OR_NULL(gmu->dump_mem))
			gmu->dump_mem = allocate_gmu_kmem(gmu,
					GMU_NONCACHED_KERNEL,
					DUMPMEM_SIZE,
					(IOMMU_READ | IOMMU_WRITE));
		if (IS_ERR(gmu->dump_mem)) {
			ret = PTR_ERR(gmu->dump_mem);
			goto err_ret;
		}
	}

	/* GMU master log */
	if (IS_ERR_OR_NULL(gmu->gmu_log))
		gmu->gmu_log = allocate_gmu_kmem(gmu, GMU_NONCACHED_KERNEL,
				LOGMEM_SIZE,
				(IOMMU_READ | IOMMU_WRITE | IOMMU_PRIV));
	if (IS_ERR(gmu->gmu_log)) {
		ret = PTR_ERR(gmu->gmu_log);
		goto err_ret;
	}

	return 0;
err_ret:
	gmu_memory_close(gmu);
	return ret;
}

/*
 * gmu_dcvs_set() - request GMU to change GPU frequency and/or bandwidth.
 * @device: Pointer to the device
 * @gpu_pwrlevel: index to GPU DCVS table used by KGSL
 * @bus_level: index to GPU bus table used by KGSL
 *
 * The function converts GPU power level and bus level index used by KGSL
 * to index being used by GMU/RPMh.
 */
static int gmu_dcvs_set(struct kgsl_device *device,
		unsigned int gpu_pwrlevel, unsigned int bus_level)
{
	int ret = 0;
	struct gmu_device *gmu = KGSL_GMU_DEVICE(device);
	struct adreno_device *adreno_dev = ADRENO_DEVICE(device);
	struct gmu_dev_ops *gmu_dev_ops = GMU_DEVICE_OPS(device);
	struct hfi_gx_bw_perf_vote_cmd req = {
		.ack_type = DCVS_ACK_BLOCK,
		.freq = INVALID_DCVS_IDX,
		.bw = INVALID_DCVS_IDX,
	};


	/* If GMU has not been started, save it */
	if (!test_bit(GMU_HFI_ON, &device->gmu_core.flags)) {
		/* store clock change request */
		set_bit(GMU_DCVS_REPLAY, &device->gmu_core.flags);
		return 0;
	}

	/* Do not set to XO and lower GPU clock vote from GMU */
	if ((gpu_pwrlevel != INVALID_DCVS_IDX) &&
			(gpu_pwrlevel >= gmu->num_gpupwrlevels - 1))
		return -EINVAL;

	if (gpu_pwrlevel < gmu->num_gpupwrlevels - 1)
		req.freq = gmu->num_gpupwrlevels - gpu_pwrlevel - 1;

	if (bus_level < gmu->num_bwlevels && bus_level > 0)
		req.bw = bus_level;

	/* GMU will vote for slumber levels through the sleep sequence */
	if ((req.freq == INVALID_DCVS_IDX) &&
		(req.bw == INVALID_DCVS_IDX)) {
		clear_bit(GMU_DCVS_REPLAY, &device->gmu_core.flags);
		return 0;
	}

	if (ADRENO_QUIRK(adreno_dev, ADRENO_QUIRK_HFI_USE_REG))
		ret = gmu_dev_ops->rpmh_gpu_pwrctrl(adreno_dev,
			GMU_DCVS_NOHFI, req.freq, req.bw);
	else if (test_bit(GMU_HFI_ON, &device->gmu_core.flags))
		ret = hfi_send_req(gmu, H2F_MSG_GX_BW_PERF_VOTE, &req);

	if (ret) {
		dev_err_ratelimited(&gmu->pdev->dev,
			"Failed to set GPU perf idx %d, bw idx %d\n",
			req.freq, req.bw);
		gmu_snapshot(device);
	}

	/* indicate actual clock change */
	clear_bit(GMU_DCVS_REPLAY, &device->gmu_core.flags);
	return ret;
}

struct rpmh_arc_vals {
	unsigned int num;
	uint16_t val[MAX_GX_LEVELS];
};

static const char gfx_res_id[] = "gfx.lvl";
static const char cx_res_id[] = "cx.lvl";
static const char mx_res_id[] = "mx.lvl";

enum rpmh_vote_type {
	GPU_ARC_VOTE = 0,
	GMU_ARC_VOTE,
	INVALID_ARC_VOTE,
};

static const char debug_strs[][8] = {
	[GPU_ARC_VOTE] = "gpu",
	[GMU_ARC_VOTE] = "gmu",
};

/*
 * rpmh_arc_cmds() - query RPMh command database for GX/CX/MX rail
 * VLVL tables. The index of table will be used by GMU to vote rail
 * voltage.
 *
 * @gmu: Pointer to GMU device
 * @arc: Pointer to RPMh rail controller (ARC) voltage table
 * @res_id: Pointer to 8 char array that contains rail name
 */
static int rpmh_arc_cmds(struct gmu_device *gmu,
		struct rpmh_arc_vals *arc, const char *res_id)
{
	unsigned int len;

	len = cmd_db_get_aux_data_len(res_id);
	if (len == 0)
		return -EINVAL;

	if (len > (MAX_GX_LEVELS << 1)) {
		dev_err(&gmu->pdev->dev,
			"gfx cmddb size %d larger than alloc buf %d of %s\n",
			len, (MAX_GX_LEVELS << 1), res_id);
		return -EINVAL;
	}

	cmd_db_get_aux_data(res_id, (uint8_t *)arc->val, len);

	/*
	 * cmd_db_get_aux_data() gives us a zero-padded table of
	 * size len that contains the arc values. To determine the
	 * number of arc values, we loop through the table and count
	 * them until we get to the end of the buffer or hit the
	 * zero padding.
	 */
	for (arc->num = 1; arc->num < (len >> 1); arc->num++) {
		if (arc->val[arc->num - 1] != 0 &&  arc->val[arc->num] == 0)
			break;
	}

	return 0;
}

/*
 * setup_volt_dependency_tbl() - set up GX->MX or CX->MX rail voltage
 * dependencies. Second rail voltage shall be equal to or higher than
 * primary rail voltage. VLVL table index was used by RPMh for PMIC
 * voltage setting.
 * @votes: Pointer to a ARC vote descriptor
 * @pri_rail: Pointer to primary power rail VLVL table
 * @sec_rail: Pointer to second/dependent power rail VLVL table
 * @vlvl: Pointer to VLVL table being used by GPU or GMU driver, a subset
 *	of pri_rail VLVL table
 * @num_entries: Valid number of entries in table pointed by "vlvl" parameter
 */
static int setup_volt_dependency_tbl(uint32_t *votes,
		struct rpmh_arc_vals *pri_rail, struct rpmh_arc_vals *sec_rail,
		unsigned int *vlvl, unsigned int num_entries)
{
	int i, j, k;
	uint16_t cur_vlvl;
	bool found_match;

	/* i tracks current KGSL GPU frequency table entry
	 * j tracks secondary rail voltage table entry
	 * k tracks primary rail voltage table entry
	 */
	for (i = 0; i < num_entries; i++) {
		found_match = false;

		/* Look for a primary rail voltage that matches a VLVL level */
		for (k = 0; k < pri_rail->num; k++) {
			if (pri_rail->val[k] >= vlvl[i]) {
				cur_vlvl = pri_rail->val[k];
				found_match = true;
				break;
			}
		}

		/* If we did not find a matching VLVL level then abort */
		if (!found_match)
			return -EINVAL;

		/*
		 * Look for a secondary rail index whose VLVL value
		 * is greater than or equal to the VLVL value of the
		 * corresponding index of the primary rail
		 */
		for (j = 0; j < sec_rail->num; j++) {
			if (sec_rail->val[j] >= cur_vlvl ||
					j + 1 == sec_rail->num)
				break;
		}

		if (j == sec_rail->num)
			j = 0;

		votes[i] = ARC_VOTE_SET(k, j, cur_vlvl);
	}

	return 0;
}

/*
 * rpmh_arc_votes_init() - initialized RPMh votes needed for rails voltage
 * scaling by GMU.
 * @device: Pointer to KGSL device
 * @gmu: Pointer to GMU device
 * @pri_rail: Pointer to primary power rail VLVL table
 * @sec_rail: Pointer to second/dependent power rail VLVL table
 *	of pri_rail VLVL table
 * @type: the type of the primary rail, GPU or GMU
 */
static int rpmh_arc_votes_init(struct kgsl_device *device,
		struct gmu_device *gmu, struct rpmh_arc_vals *pri_rail,
		struct rpmh_arc_vals *sec_rail, unsigned int type)
{
	struct device *dev;
	unsigned int num_freqs;
	uint32_t *votes;
	unsigned int vlvl_tbl[MAX_GX_LEVELS];
	unsigned int *freq_tbl;
	int i, ret;
	struct dev_pm_opp *opp;

	if (type == GPU_ARC_VOTE) {
		num_freqs = gmu->num_gpupwrlevels;
		votes = gmu->rpmh_votes.gx_votes;
		freq_tbl = gmu->gpu_freqs;
		dev = &device->pdev->dev;
	} else if (type == GMU_ARC_VOTE) {
		num_freqs = gmu->num_gmupwrlevels;
		votes = gmu->rpmh_votes.cx_votes;
		freq_tbl = gmu->gmu_freqs;
		dev = &gmu->pdev->dev;
	} else {
		return -EINVAL;
	}

	if (num_freqs > pri_rail->num) {
		dev_err(&gmu->pdev->dev,
			"%s defined more DCVS levels than RPMh can support\n",
			debug_strs[type]);
		return -EINVAL;
	}

	memset(vlvl_tbl, 0, sizeof(vlvl_tbl));
	for (i = 0; i < num_freqs; i++) {
		/* Hardcode VLVL for 0 because it is not registered in OPP */
		if (freq_tbl[i] == 0) {
			vlvl_tbl[i] = 0;
			continue;
		}

		/* Otherwise get the value from the OPP API */
		opp = dev_pm_opp_find_freq_exact(dev, freq_tbl[i], true);
		if (IS_ERR(opp)) {
			dev_err(&gmu->pdev->dev,
				"Failed to find opp freq %d of %s\n",
				freq_tbl[i], debug_strs[type]);
			return PTR_ERR(opp);
		}

		/* Values from OPP framework are offset by 1 */
		vlvl_tbl[i] = dev_pm_opp_get_voltage(opp)
				- RPMH_REGULATOR_LEVEL_OFFSET;
		dev_pm_opp_put(opp);
	}

	ret = setup_volt_dependency_tbl(votes,
			pri_rail, sec_rail, vlvl_tbl, num_freqs);

	if (ret)
		dev_err(&gmu->pdev->dev, "%s rail volt failed to match DT freqs\n",
				debug_strs[type]);

	return ret;
}

/*
 * build_rpmh_bw_votes() - build TCS commands to vote for bandwidth.
 * Each command sets frequency of a node along path to DDR or CNOC.
 * @rpmh_vote: Pointer to RPMh vote needed by GMU to set BW via RPMh
 * @num_usecases: Number of BW use cases (or BW levels)
 * @handle: Provided by bus driver. It contains TCS command sets for
 * all BW use cases of a bus client.
 */
static void build_rpmh_bw_votes(struct gmu_bw_votes *rpmh_vote,
		unsigned int num_usecases, struct msm_bus_tcs_handle handle)
{
	struct msm_bus_tcs_usecase *tmp;
	int i, j;

	for (i = 0; i < num_usecases; i++) {
		tmp = &handle.usecases[i];
		for (j = 0; j < tmp->num_cmds; j++) {
			if (!i) {
			/*
			 * Wait bitmask and TCS command addresses are
			 * same for all bw use cases. To save data volume
			 * exchanged between driver and GMU, only
			 * transfer bitmasks and TCS command addresses
			 * of first set of bw use case
			 */
				rpmh_vote->cmds_per_bw_vote = tmp->num_cmds;
				rpmh_vote->cmds_wait_bitmask =
						tmp->cmds[j].complete ?
						rpmh_vote->cmds_wait_bitmask
						| BIT(i)
						: rpmh_vote->cmds_wait_bitmask
						& (~BIT(i));
				rpmh_vote->cmd_addrs[j] = tmp->cmds[j].addr;
			}
			rpmh_vote->cmd_data[i][j] = tmp->cmds[j].data;
		}
	}
}

static void build_bwtable_cmd_cache(struct gmu_device *gmu)
{
	struct hfi_bwtable_cmd *cmd = &gmu->hfi.bwtbl_cmd;
	struct rpmh_votes_t *votes = &gmu->rpmh_votes;
	unsigned int i, j;

	cmd->hdr = 0xFFFFFFFF;
	cmd->bw_level_num = gmu->num_bwlevels;
	cmd->cnoc_cmds_num = votes->cnoc_votes.cmds_per_bw_vote;
	cmd->cnoc_wait_bitmask = votes->cnoc_votes.cmds_wait_bitmask;
	cmd->ddr_cmds_num = votes->ddr_votes.cmds_per_bw_vote;
	cmd->ddr_wait_bitmask = votes->ddr_votes.cmds_wait_bitmask;

	for (i = 0; i < cmd->ddr_cmds_num; i++)
		cmd->ddr_cmd_addrs[i] = votes->ddr_votes.cmd_addrs[i];

	for (i = 0; i < cmd->bw_level_num; i++)
		for (j = 0; j < cmd->ddr_cmds_num; j++)
			cmd->ddr_cmd_data[i][j] =
				votes->ddr_votes.cmd_data[i][j];

	for (i = 0; i < cmd->cnoc_cmds_num; i++)
		cmd->cnoc_cmd_addrs[i] =
			votes->cnoc_votes.cmd_addrs[i];

	for (i = 0; i < MAX_CNOC_LEVELS; i++)
		for (j = 0; j < cmd->cnoc_cmds_num; j++)
			cmd->cnoc_cmd_data[i][j] =
				votes->cnoc_votes.cmd_data[i][j];
}

static int gmu_acd_probe(struct gmu_device *gmu, struct device_node *node)
{
	struct hfi_acd_table_cmd *cmd = &gmu->hfi.acd_tbl_cmd;
	struct device_node *acd_node;

	acd_node = of_find_node_by_name(node, "qcom,gpu-acd-table");
	if (!acd_node)
		return -ENODEV;

	cmd->hdr = 0xFFFFFFFF;
	cmd->version = HFI_ACD_INIT_VERSION;
	cmd->enable_by_level = 0;
	cmd->stride = 0;
	cmd->num_levels = 0;

	of_property_read_u32(acd_node, "qcom,acd-stride", &cmd->stride);
	if (!cmd->stride || cmd->stride > MAX_ACD_STRIDE)
		return -EINVAL;

	of_property_read_u32(acd_node, "qcom,acd-num-levels", &cmd->num_levels);
	if (!cmd->num_levels || cmd->num_levels > MAX_ACD_NUM_LEVELS)
		return -EINVAL;

	of_property_read_u32(acd_node, "qcom,acd-enable-by-level",
			&cmd->enable_by_level);
	if (hweight32(cmd->enable_by_level) != cmd->num_levels)
		return -EINVAL;

	return of_property_read_u32_array(acd_node, "qcom,acd-data",
			cmd->data, cmd->stride * cmd->num_levels);
}

/*
 * gmu_bus_vote_init - initialized RPMh votes needed for bw scaling by GMU.
 * @gmu: Pointer to GMU device
 * @pwr: Pointer to KGSL power controller
 */
static int gmu_bus_vote_init(struct gmu_device *gmu, struct kgsl_pwrctrl *pwr)
{
	struct msm_bus_tcs_usecase *usecases;
	struct msm_bus_tcs_handle hdl;
	struct rpmh_votes_t *votes = &gmu->rpmh_votes;
	int ret;

	usecases  = kcalloc(gmu->num_bwlevels, sizeof(*usecases), GFP_KERNEL);
	if (!usecases)
		return -ENOMEM;

	hdl.num_usecases = gmu->num_bwlevels;
	hdl.usecases = usecases;

	/*
	 * Query TCS command set for each use case defined in GPU b/w table
	 */
	ret = msm_bus_scale_query_tcs_cmd_all(&hdl, gmu->pcl);
	if (ret)
		goto out;

	build_rpmh_bw_votes(&votes->ddr_votes, gmu->num_bwlevels, hdl);

	/*
	 *Query CNOC TCS command set for each use case defined in cnoc bw table
	 */
	ret = msm_bus_scale_query_tcs_cmd_all(&hdl, gmu->ccl);
	if (ret)
		goto out;

	build_rpmh_bw_votes(&votes->cnoc_votes, gmu->num_cnocbwlevels, hdl);

	build_bwtable_cmd_cache(gmu);

out:
	kfree(usecases);

	return ret;
}

static int gmu_rpmh_init(struct kgsl_device *device,
		struct gmu_device *gmu, struct kgsl_pwrctrl *pwr)
{
	struct rpmh_arc_vals gfx_arc, cx_arc, mx_arc;
	int ret;

	/* Initialize BW tables */
	ret = gmu_bus_vote_init(gmu, pwr);
	if (ret)
		return ret;

	/* Populate GPU and GMU frequency vote table */
	ret = rpmh_arc_cmds(gmu, &gfx_arc, gfx_res_id);
	if (ret)
		return ret;

	ret = rpmh_arc_cmds(gmu, &cx_arc, cx_res_id);
	if (ret)
		return ret;

	ret = rpmh_arc_cmds(gmu, &mx_arc, mx_res_id);
	if (ret)
		return ret;

	ret = rpmh_arc_votes_init(device, gmu, &gfx_arc, &mx_arc, GPU_ARC_VOTE);
	if (ret)
		return ret;

	return rpmh_arc_votes_init(device, gmu, &cx_arc, &mx_arc, GMU_ARC_VOTE);
}

static void send_nmi_to_gmu(struct adreno_device *adreno_dev)
{
	/* Mask so there's no interrupt caused by NMI */
	adreno_write_gmureg(adreno_dev,
			ADRENO_REG_GMU_GMU2HOST_INTR_MASK, 0xFFFFFFFF);

	/* Make sure the interrupt is masked before causing it */
	wmb();
	adreno_write_gmureg(adreno_dev,
		ADRENO_REG_GMU_NMI_CONTROL_STATUS, 0);
	adreno_write_gmureg(adreno_dev,
		ADRENO_REG_GMU_CM3_CFG,
		(1 << GMU_CM3_CFG_NONMASKINTR_SHIFT));

	/* Make sure the NMI is invoked before we proceed*/
	wmb();
}

static irqreturn_t gmu_irq_handler(int irq, void *data)
{
	struct kgsl_device *device = data;
	struct gmu_device *gmu = KGSL_GMU_DEVICE(device);
	struct adreno_device *adreno_dev = ADRENO_DEVICE(device);
	unsigned int mask, status = 0;

	adreno_read_gmureg(ADRENO_DEVICE(device),
			ADRENO_REG_GMU_AO_HOST_INTERRUPT_STATUS, &status);
	adreno_write_gmureg(ADRENO_DEVICE(device),
			ADRENO_REG_GMU_AO_HOST_INTERRUPT_CLR, status);

	/* Ignore GMU_INT_RSCC_COMP and GMU_INT_DBD WAKEUP interrupts */
	if (status & GMU_INT_WDOG_BITE) {
		/* Temporarily mask the watchdog interrupt to prevent a storm */
		adreno_read_gmureg(adreno_dev,
				ADRENO_REG_GMU_AO_HOST_INTERRUPT_MASK, &mask);
		adreno_write_gmureg(adreno_dev,
				ADRENO_REG_GMU_AO_HOST_INTERRUPT_MASK,
				(mask | GMU_INT_WDOG_BITE));

		send_nmi_to_gmu(adreno_dev);
		/*
		 * There is sufficient delay for the GMU to have finished
		 * handling the NMI before snapshot is taken, as the fault
		 * worker is scheduled below.
		 */

		dev_err_ratelimited(&gmu->pdev->dev,
				"GMU watchdog expired interrupt received\n");
		adreno_set_gpu_fault(adreno_dev, ADRENO_GMU_FAULT);
		adreno_dispatcher_schedule(device);
	}
	if (status & GMU_INT_HOST_AHB_BUS_ERR)
		dev_err_ratelimited(&gmu->pdev->dev,
				"AHB bus error interrupt received\n");
	if (status & GMU_INT_FENCE_ERR) {
		unsigned int fence_status;

		adreno_read_gmureg(ADRENO_DEVICE(device),
			ADRENO_REG_GMU_AHB_FENCE_STATUS, &fence_status);
		dev_err_ratelimited(&gmu->pdev->dev,
			"FENCE error interrupt received %x\n", fence_status);
	}

	if (status & ~GMU_AO_INT_MASK)
		dev_err_ratelimited(&gmu->pdev->dev,
				"Unhandled GMU interrupts 0x%lx\n",
				status & ~GMU_AO_INT_MASK);

	return IRQ_HANDLED;
}

static int gmu_pwrlevel_probe(struct gmu_device *gmu, struct device_node *node)
{
	int ret;
	struct device_node *pwrlevel_node, *child;

	/* Add the GMU OPP table if we define it */
	if (of_find_property(gmu->pdev->dev.of_node,
			"operating-points-v2", NULL)) {
		ret = dev_pm_opp_of_add_table(&gmu->pdev->dev);
		if (ret) {
			dev_err(&gmu->pdev->dev,
					"Unable to set the GMU OPP table: %d\n",
					ret);
			return ret;
		}
	}

	pwrlevel_node = of_find_node_by_name(node, "qcom,gmu-pwrlevels");
	if (pwrlevel_node == NULL) {
		dev_err(&gmu->pdev->dev, "Unable to find 'qcom,gmu-pwrlevels'\n");
		return -EINVAL;
	}

	gmu->num_gmupwrlevels = 0;

	for_each_child_of_node(pwrlevel_node, child) {
		unsigned int index;

		if (of_property_read_u32(child, "reg", &index))
			return -EINVAL;

		if (index >= MAX_CX_LEVELS) {
			dev_err(&gmu->pdev->dev, "gmu pwrlevel %d is out of range\n",
				index);
			continue;
		}

		if (index >= gmu->num_gmupwrlevels)
			gmu->num_gmupwrlevels = index + 1;

		if (of_property_read_u32(child, "qcom,gmu-freq",
					&gmu->gmu_freqs[index]))
			return -EINVAL;
	}

	return 0;
}

static int gmu_reg_probe(struct kgsl_device *device)
{
	struct gmu_device *gmu = KGSL_GMU_DEVICE(device);
	struct resource *res;

	res = platform_get_resource_byname(gmu->pdev, IORESOURCE_MEM,
			"kgsl_gmu_reg");
	if (res == NULL) {
		dev_err(&gmu->pdev->dev,
			"platform_get_resource kgsl_gmu_reg failed\n");
		return -EINVAL;
	}

	if (res->start == 0 || resource_size(res) == 0) {
		dev_err(&gmu->pdev->dev,
				"dev %d kgsl_gmu_reg invalid register region\n",
				gmu->pdev->dev.id);
		return -EINVAL;
	}

	gmu->reg_phys = res->start;
	gmu->reg_len = resource_size(res);
	device->gmu_core.reg_virt = devm_ioremap(&gmu->pdev->dev,
			res->start, resource_size(res));
	if (device->gmu_core.reg_virt == NULL) {
		dev_err(&gmu->pdev->dev, "kgsl_gmu_reg ioremap failed\n");
		return -ENODEV;
	}

	return 0;
}

static int gmu_clocks_probe(struct gmu_device *gmu, struct device_node *node)
{
	const char *cname;
	struct property *prop;
	struct clk *c;
	int i = 0;

	of_property_for_each_string(node, "clock-names", prop, cname) {
		c = devm_clk_get(&gmu->pdev->dev, cname);

		if (IS_ERR(c)) {
			dev_err(&gmu->pdev->dev,
				"dt: Couldn't get GMU clock: %s\n", cname);
			return PTR_ERR(c);
		}

		if (i >= MAX_GMU_CLKS) {
			dev_err(&gmu->pdev->dev,
				"dt: too many GMU clocks defined\n");
			return -EINVAL;
		}

		gmu->clks[i++] = c;
	}

	return 0;
}

static int gmu_gpu_bw_probe(struct kgsl_device *device, struct gmu_device *gmu)
{
	struct msm_bus_scale_pdata *bus_scale_table;

	bus_scale_table = msm_bus_cl_get_pdata(device->pdev);
	if (bus_scale_table == NULL) {
		dev_err(&gmu->pdev->dev, "dt: cannot get bus table\n");
		return -ENODEV;
	}

	gmu->num_bwlevels = bus_scale_table->num_usecases;
	gmu->pcl = msm_bus_scale_register_client(bus_scale_table);
	if (!gmu->pcl) {
		dev_err(&gmu->pdev->dev, "dt: cannot register bus client\n");
		return -ENODEV;
	}

	return 0;
}

static int gmu_cnoc_bw_probe(struct gmu_device *gmu)
{
	struct msm_bus_scale_pdata *cnoc_table;

	cnoc_table = msm_bus_cl_get_pdata(gmu->pdev);
	if (cnoc_table == NULL) {
		dev_err(&gmu->pdev->dev, "dt: cannot get cnoc table\n");
		return -ENODEV;
	}

	gmu->num_cnocbwlevels = cnoc_table->num_usecases;
	gmu->ccl = msm_bus_scale_register_client(cnoc_table);
	if (!gmu->ccl) {
		dev_err(&gmu->pdev->dev, "dt: cannot register cnoc client\n");
		return -ENODEV;
	}

	return 0;
}

static int gmu_regulators_probe(struct gmu_device *gmu,
		struct device_node *node)
{
	const char *name;
	struct property *prop;
	struct device *dev = &gmu->pdev->dev;
	int ret = 0;

	of_property_for_each_string(node, "regulator-names", prop, name) {
		if (!strcmp(name, "vddcx")) {
			gmu->cx_gdsc = devm_regulator_get(dev, name);
			if (IS_ERR(gmu->cx_gdsc)) {
				ret = PTR_ERR(gmu->cx_gdsc);
				dev_err(dev, "dt: GMU couldn't get CX gdsc\n");
				gmu->cx_gdsc = NULL;
				return ret;
			}
		} else if (!strcmp(name, "vdd")) {
			gmu->gx_gdsc = devm_regulator_get(dev, name);
			if (IS_ERR(gmu->gx_gdsc)) {
				ret = PTR_ERR(gmu->gx_gdsc);
				dev_err(dev, "dt: GMU couldn't get GX gdsc\n");
				gmu->gx_gdsc = NULL;
				return ret;
			}
		} else {
			dev_err(dev, "dt: Unknown GMU regulator: %s\n", name);
			return -ENODEV;
		}
	}

	return 0;
}

static int gmu_irq_probe(struct kgsl_device *device, struct gmu_device *gmu)
{
	int ret;
	struct kgsl_hfi *hfi = &gmu->hfi;

	hfi->hfi_interrupt_num = platform_get_irq_byname(gmu->pdev,
			"kgsl_hfi_irq");
	ret = devm_request_irq(&gmu->pdev->dev,
			hfi->hfi_interrupt_num,
			hfi_irq_handler, IRQF_TRIGGER_HIGH,
			"HFI", device);
	if (ret) {
		dev_err(&gmu->pdev->dev, "request_irq(%d) failed: %d\n",
				hfi->hfi_interrupt_num, ret);
		return ret;
	}

	gmu->gmu_interrupt_num = platform_get_irq_byname(gmu->pdev,
			"kgsl_gmu_irq");
	ret = devm_request_irq(&gmu->pdev->dev,
			gmu->gmu_interrupt_num,
			gmu_irq_handler, IRQF_TRIGGER_HIGH,
			"GMU", device);
	if (ret)
		dev_err(&gmu->pdev->dev, "request_irq(%d) failed: %d\n",
				gmu->gmu_interrupt_num, ret);

	return ret;
}

struct mbox_message {
	uint32_t len;
	void *msg;
};

static void gmu_aop_send_acd_state(struct kgsl_device *device)
{
	struct adreno_device *adreno_dev = ADRENO_DEVICE(device);
	struct gmu_device *gmu = KGSL_GMU_DEVICE(device);
	struct kgsl_mailbox *mailbox = &gmu->mailbox;
	struct mbox_message msg;
	char msg_buf[33];
	bool state = test_bit(ADRENO_ACD_CTRL, &adreno_dev->pwrctrl_flag);
	int ret;

	if (!mailbox->client)
		return;

	if (state == mailbox->enabled)
		return;

	msg.len = scnprintf(msg_buf, sizeof(msg_buf),
			"{class: gpu, res: acd, value: %d}", state);
	msg.msg = msg_buf;

	ret = mbox_send_message(mailbox->channel, &msg);
	if (ret < 0) {
		dev_err(&gmu->pdev->dev,
				"AOP mbox send message failed: %d\n", ret);
		return;
	}

	mailbox->enabled = state;
}

static void gmu_aop_mailbox_destroy(struct kgsl_device *device)
{
	struct adreno_device *adreno_dev = ADRENO_DEVICE(device);
	struct gmu_device *gmu = KGSL_GMU_DEVICE(device);
	struct kgsl_mailbox *mailbox = &gmu->mailbox;

	if (!mailbox->client)
		return;

	/* Turn off ACD in AOP */
	clear_bit(ADRENO_ACD_CTRL, &adreno_dev->pwrctrl_flag);
	gmu_aop_send_acd_state(device);

	mbox_free_channel(mailbox->channel);
	mailbox->channel = NULL;

	kfree(mailbox->client);
	mailbox->client = NULL;
}

static int gmu_aop_mailbox_init(struct kgsl_device *device,
		struct gmu_device *gmu)
{
	struct adreno_device *adreno_dev = ADRENO_DEVICE(device);
	struct kgsl_mailbox *mailbox = &gmu->mailbox;

	if (adreno_is_a640v2(adreno_dev) && (!adreno_dev->speed_bin))
		return 0;

	mailbox->client = kzalloc(sizeof(*mailbox->client), GFP_KERNEL);
	if (!mailbox->client)
		return -ENOMEM;

	mailbox->client->dev = &gmu->pdev->dev;
	mailbox->client->tx_block = true;
	mailbox->client->tx_tout = 1000;
	mailbox->client->knows_txdone = false;

	mailbox->channel = mbox_request_channel(mailbox->client, 0);
	if (IS_ERR(mailbox->channel)) {
		kfree(mailbox->client);
		mailbox->client = NULL;
		return PTR_ERR(mailbox->channel);
	}

<<<<<<< HEAD
	if (adreno_dev->speed_bin)
		set_bit(ADRENO_ACD_CTRL, &adreno_dev->pwrctrl_flag);
=======
	set_bit(ADRENO_ACD_CTRL, &adreno_dev->pwrctrl_flag);

>>>>>>> 824a5636
	return 0;
}

static int gmu_acd_set(struct kgsl_device *device, unsigned int val)
{
	struct adreno_device *adreno_dev = ADRENO_DEVICE(device);
	struct gmu_device *gmu = KGSL_GMU_DEVICE(device);

	if (!gmu->mailbox.client)
		return -EINVAL;

	/* Don't do any unneeded work if ACD is already in the correct state */
	if (val == test_bit(ADRENO_ACD_CTRL, &adreno_dev->pwrctrl_flag))
		return 0;

	return kgsl_change_flag(device, ADRENO_ACD_CTRL,
			&adreno_dev->pwrctrl_flag);
}

/* Do not access any GMU registers in GMU probe function */
static int gmu_probe(struct kgsl_device *device, struct device_node *node)
{
	struct gmu_device *gmu;
	struct gmu_memdesc *mem_addr = NULL;
	struct kgsl_hfi *hfi;
	struct kgsl_pwrctrl *pwr = &device->pwrctrl;
	struct adreno_device *adreno_dev = ADRENO_DEVICE(device);
	int i = 0, ret = -ENXIO;

	gmu = kzalloc(sizeof(struct gmu_device), GFP_KERNEL);

	if (gmu == NULL)
		return -ENOMEM;

	device->gmu_core.ptr = (void *)gmu;
	hfi = &gmu->hfi;
	gmu->load_mode = TCM_BOOT;
	gmu->ver = ~0U;

	gmu->pdev = of_find_device_by_node(node);
	of_dma_configure(&gmu->pdev->dev, node);

	/* Set up GMU regulators */
	ret = gmu_regulators_probe(gmu, node);
	if (ret)
		goto error;

	/* Set up GMU clocks */
	ret = gmu_clocks_probe(gmu, node);
	if (ret)
		goto error;

	/* Set up GMU IOMMU and shared memory with GMU */
	ret = gmu_memory_probe(device, gmu, node);
	if (ret)
		goto error;
	mem_addr = gmu->hfi_mem;

	/* Map and reserve GMU CSRs registers */
	ret = gmu_reg_probe(device);
	if (ret)
		goto error;

	device->gmu_core.gmu2gpu_offset =
			(gmu->reg_phys - device->reg_phys) >> 2;
	device->gmu_core.reg_len = gmu->reg_len;

	/* Initialize HFI and GMU interrupts */
	ret = gmu_irq_probe(device, gmu);
	if (ret)
		goto error;

	/* Don't enable GMU interrupts until GMU started */
	/* We cannot use irq_disable because it writes registers */
	disable_irq(gmu->gmu_interrupt_num);
	disable_irq(hfi->hfi_interrupt_num);

	tasklet_init(&hfi->tasklet, hfi_receiver, (unsigned long) gmu);
	hfi->kgsldev = device;

	/* Retrieves GMU/GPU power level configurations*/
	ret = gmu_pwrlevel_probe(gmu, node);
	if (ret)
		goto error;

	gmu->num_gpupwrlevels = pwr->num_pwrlevels;

	for (i = 0; i < gmu->num_gpupwrlevels; i++) {
		int j = gmu->num_gpupwrlevels - 1 - i;

		gmu->gpu_freqs[i] = pwr->pwrlevels[j].gpu_freq;
	}

	/* Initializes GPU b/w levels configuration */
	ret = gmu_gpu_bw_probe(device, gmu);
	if (ret)
		goto error;

	/* Initialize GMU CNOC b/w levels configuration */
	ret = gmu_cnoc_bw_probe(gmu);
	if (ret)
		goto error;

	/* Populates RPMh configurations */
	ret = gmu_rpmh_init(device, gmu, pwr);
	if (ret)
		goto error;

	hfi_init(&gmu->hfi, mem_addr, HFI_QUEUE_SIZE);

	/* Set up GMU idle states */
	if (ADRENO_FEATURE(adreno_dev, ADRENO_MIN_VOLT))
		gmu->idle_level = GPU_HW_MIN_VOLT;
	else if (ADRENO_FEATURE(adreno_dev, ADRENO_HW_NAP))
		gmu->idle_level = GPU_HW_NAP;
	else if (ADRENO_FEATURE(adreno_dev, ADRENO_IFPC))
		gmu->idle_level = GPU_HW_IFPC;
	else if (ADRENO_FEATURE(adreno_dev, ADRENO_SPTP_PC))
		gmu->idle_level = GPU_HW_SPTP_PC;
	else
		gmu->idle_level = GPU_HW_ACTIVE;

	if (ADRENO_FEATURE(adreno_dev, ADRENO_ACD) && !noacd) {
		if (!gmu_acd_probe(gmu, node)) {
			/* Init the AOP mailbox if we have a valid ACD table */
			ret = gmu_aop_mailbox_init(device, gmu);
			if (ret)
				dev_err(&gmu->pdev->dev,
					"AOP mailbox init failed: %d\n", ret);
		} else
			dev_err(&gmu->pdev->dev,
				"ACD probe failed: missing or invalid table\n");
	}

	/* disable LM if the feature is not enabled */
	if (!ADRENO_FEATURE(adreno_dev, ADRENO_LM))
		clear_bit(ADRENO_LM_CTRL, &adreno_dev->pwrctrl_flag);

	set_bit(GMU_ENABLED, &device->gmu_core.flags);
	device->gmu_core.dev_ops = &adreno_a6xx_gmudev;

	return 0;

error:
	gmu_remove(device);
	return ret;
}

static int gmu_enable_clks(struct kgsl_device *device)
{
	struct gmu_device *gmu = KGSL_GMU_DEVICE(device);
	int ret, j = 0;

	if (IS_ERR_OR_NULL(gmu->clks[0]))
		return -EINVAL;

	ret = clk_set_rate(gmu->clks[0], gmu->gmu_freqs[DEFAULT_GMU_FREQ_IDX]);
	if (ret) {
		dev_err(&gmu->pdev->dev, "fail to set default GMU clk freq %d\n",
				gmu->gmu_freqs[DEFAULT_GMU_FREQ_IDX]);
		return ret;
	}

	while ((j < MAX_GMU_CLKS) && gmu->clks[j]) {
		ret = clk_prepare_enable(gmu->clks[j]);
		if (ret) {
			dev_err(&gmu->pdev->dev,
					"fail to enable gpucc clk idx %d\n",
					j);
			return ret;
		}
		j++;
	}

	set_bit(GMU_CLK_ON, &device->gmu_core.flags);
	return 0;
}

static int gmu_disable_clks(struct kgsl_device *device)
{
	struct gmu_device *gmu = KGSL_GMU_DEVICE(device);
	int j = 0;

	if (IS_ERR_OR_NULL(gmu->clks[0]))
		return 0;

	while ((j < MAX_GMU_CLKS) && gmu->clks[j]) {
		clk_disable_unprepare(gmu->clks[j]);
		j++;
	}

	clear_bit(GMU_CLK_ON, &device->gmu_core.flags);
	return 0;

}

static int gmu_enable_gdsc(struct gmu_device *gmu)
{
	int ret;

	if (IS_ERR_OR_NULL(gmu->cx_gdsc))
		return 0;

	ret = regulator_enable(gmu->cx_gdsc);
	if (ret)
		dev_err(&gmu->pdev->dev,
			"Failed to enable GMU CX gdsc, error %d\n", ret);

	return ret;
}

#define CX_GDSC_TIMEOUT	5000	/* ms */
static int gmu_disable_gdsc(struct gmu_device *gmu)
{
	int ret;
	unsigned long t;

	if (IS_ERR_OR_NULL(gmu->cx_gdsc))
		return 0;

	ret = regulator_disable(gmu->cx_gdsc);
	if (ret) {
		dev_err(&gmu->pdev->dev,
			"Failed to disable GMU CX gdsc, error %d\n", ret);
		return ret;
	}

	/*
	 * After GX GDSC is off, CX GDSC must be off
	 * Voting off alone from GPU driver cannot
	 * Guarantee CX GDSC off. Polling with 5s
	 * timeout to ensure
	 */
	t = jiffies + msecs_to_jiffies(CX_GDSC_TIMEOUT);
	do {
		if (!regulator_is_enabled(gmu->cx_gdsc))
			return 0;
		usleep_range(10, 100);

	} while (!(time_after(jiffies, t)));

	if (!regulator_is_enabled(gmu->cx_gdsc))
		return 0;

	dev_err(&gmu->pdev->dev, "GMU CX gdsc off timeout");
	return -ETIMEDOUT;
}

static int gmu_suspend(struct kgsl_device *device)
{
	struct adreno_device *adreno_dev = ADRENO_DEVICE(device);
	struct gmu_dev_ops *gmu_dev_ops = GMU_DEVICE_OPS(device);
	struct gmu_device *gmu = KGSL_GMU_DEVICE(device);

	if (!test_bit(GMU_CLK_ON, &device->gmu_core.flags))
		return 0;

	/* Pending message in all queues are abandoned */
	gmu_dev_ops->irq_disable(device);
	hfi_stop(gmu);

	if (gmu_dev_ops->rpmh_gpu_pwrctrl(adreno_dev, GMU_SUSPEND, 0, 0))
		return -EINVAL;

	gmu_disable_clks(device);

	if (ADRENO_QUIRK(adreno_dev, ADRENO_QUIRK_CX_GDSC))
		regulator_set_mode(gmu->cx_gdsc, REGULATOR_MODE_IDLE);

	gmu_disable_gdsc(gmu);

	if (ADRENO_QUIRK(adreno_dev, ADRENO_QUIRK_CX_GDSC))
		regulator_set_mode(gmu->cx_gdsc, REGULATOR_MODE_NORMAL);

	dev_err(&gmu->pdev->dev, "Suspended GMU\n");
	return 0;
}

static void gmu_snapshot(struct kgsl_device *device)
{
	struct adreno_device *adreno_dev = ADRENO_DEVICE(device);
	struct gmu_dev_ops *gmu_dev_ops = GMU_DEVICE_OPS(device);
	struct gmu_device *gmu = KGSL_GMU_DEVICE(device);

	send_nmi_to_gmu(adreno_dev);
	/* Wait for the NMI to be handled */
	udelay(100);
	kgsl_device_snapshot(device, NULL, true);

	adreno_write_gmureg(adreno_dev,
			ADRENO_REG_GMU_GMU2HOST_INTR_CLR, 0xFFFFFFFF);
	adreno_write_gmureg(adreno_dev,
			ADRENO_REG_GMU_GMU2HOST_INTR_MASK,
			~(gmu_dev_ops->gmu2host_intr_mask));

	gmu->fault_count++;
}

/* To be called to power on both GPU and GMU */
static int gmu_start(struct kgsl_device *device)
{
	int ret = 0;
	struct adreno_device *adreno_dev = ADRENO_DEVICE(device);
	struct gmu_dev_ops *gmu_dev_ops = GMU_DEVICE_OPS(device);
	struct kgsl_pwrctrl *pwr = &device->pwrctrl;
	struct gmu_device *gmu = KGSL_GMU_DEVICE(device);

	switch (device->state) {
	case KGSL_STATE_INIT:
	case KGSL_STATE_SUSPEND:
		WARN_ON(test_bit(GMU_CLK_ON, &device->gmu_core.flags));

		gmu_aop_send_acd_state(device);

		gmu_enable_gdsc(gmu);
		gmu_enable_clks(device);
		gmu_dev_ops->irq_enable(device);

		/* Vote for 300MHz DDR for GMU to init */
		ret = msm_bus_scale_client_update_request(gmu->pcl,
				pwr->pwrlevels[pwr->default_pwrlevel].bus_freq);
		if (ret)
			dev_err(&gmu->pdev->dev,
				"Failed to allocate gmu b/w: %d\n", ret);

		ret = gmu_dev_ops->rpmh_gpu_pwrctrl(adreno_dev, GMU_FW_START,
				GMU_COLD_BOOT, 0);
		if (ret)
			goto error_gmu;

		ret = hfi_start(device, gmu, GMU_COLD_BOOT);
		if (ret)
			goto error_gmu;

		/* Request default DCVS level */
		kgsl_pwrctrl_set_default_gpu_pwrlevel(device);
		msm_bus_scale_client_update_request(gmu->pcl, 0);
		break;

	case KGSL_STATE_SLUMBER:
		WARN_ON(test_bit(GMU_CLK_ON, &device->gmu_core.flags));

		gmu_aop_send_acd_state(device);

		gmu_enable_gdsc(gmu);
		gmu_enable_clks(device);
		gmu_dev_ops->irq_enable(device);

		ret = gmu_dev_ops->rpmh_gpu_pwrctrl(adreno_dev, GMU_FW_START,
				GMU_COLD_BOOT, 0);
		if (ret)
			goto error_gmu;

		ret = hfi_start(device, gmu, GMU_COLD_BOOT);
		if (ret)
			goto error_gmu;

		kgsl_pwrctrl_set_default_gpu_pwrlevel(device);
		break;

	case KGSL_STATE_RESET:
		if (test_bit(ADRENO_DEVICE_HARD_RESET, &adreno_dev->priv) ||
			test_bit(GMU_FAULT, &device->gmu_core.flags)) {
			gmu_suspend(device);

			gmu_aop_send_acd_state(device);

			gmu_enable_gdsc(gmu);
			gmu_enable_clks(device);
			gmu_dev_ops->irq_enable(device);

			ret = gmu_dev_ops->rpmh_gpu_pwrctrl(
				adreno_dev, GMU_FW_START, GMU_COLD_BOOT, 0);
			if (ret)
				goto error_gmu;


			ret = hfi_start(device, gmu, GMU_COLD_BOOT);
			if (ret)
				goto error_gmu;

			/* Send DCVS level prior to reset*/
			kgsl_pwrctrl_set_default_gpu_pwrlevel(device);
		} else {
			/* GMU fast boot */
			hfi_stop(gmu);

			gmu_aop_send_acd_state(device);

			ret = gmu_dev_ops->rpmh_gpu_pwrctrl(adreno_dev,
					GMU_FW_START, GMU_COLD_BOOT, 0);
			if (ret)
				goto error_gmu;

			ret = hfi_start(device, gmu, GMU_COLD_BOOT);
			if (ret)
				goto error_gmu;
		}
		break;
	default:
		break;
	}

	return ret;

error_gmu:
	if (ADRENO_QUIRK(adreno_dev, ADRENO_QUIRK_HFI_USE_REG))
		gmu_dev_ops->oob_clear(adreno_dev, oob_boot_slumber);
	gmu_core_snapshot(device);
	return ret;
}

/* Caller shall ensure GPU is ready for SLUMBER */
static void gmu_stop(struct kgsl_device *device)
{
	struct gmu_device *gmu = KGSL_GMU_DEVICE(device);
	struct adreno_device *adreno_dev = ADRENO_DEVICE(device);
	struct gmu_dev_ops *gmu_dev_ops = GMU_DEVICE_OPS(device);
	int ret = 0;

	if (!test_bit(GMU_CLK_ON, &device->gmu_core.flags))
		return;

	/* Wait for the lowest idle level we requested */
	if (gmu_dev_ops->wait_for_lowest_idle &&
			gmu_dev_ops->wait_for_lowest_idle(adreno_dev))
		goto error;

	ret = gmu_dev_ops->rpmh_gpu_pwrctrl(adreno_dev,
			GMU_NOTIFY_SLUMBER, 0, 0);
	if (ret)
		goto error;

	if (gmu_dev_ops->wait_for_gmu_idle &&
			gmu_dev_ops->wait_for_gmu_idle(adreno_dev))
		goto error;

	/* Pending message in all queues are abandoned */
	gmu_dev_ops->irq_disable(device);
	hfi_stop(gmu);

	gmu_dev_ops->rpmh_gpu_pwrctrl(adreno_dev, GMU_FW_STOP, 0, 0);
	gmu_disable_clks(device);
	gmu_disable_gdsc(gmu);

	msm_bus_scale_client_update_request(gmu->pcl, 0);
	return;

error:
	/*
	 * The power controller will change state to SLUMBER anyway
	 * Set GMU_FAULT flag to indicate to power contrller
	 * that hang recovery is needed to power on GPU
	 */
	set_bit(GMU_FAULT, &device->gmu_core.flags);
	dev_err(&gmu->pdev->dev, "Failed to stop GMU\n");
	gmu_core_snapshot(device);
}

static void gmu_remove(struct kgsl_device *device)
{
	struct gmu_device *gmu = KGSL_GMU_DEVICE(device);
	struct kgsl_hfi *hfi;
	int i = 0;

	if (gmu == NULL || gmu->pdev == NULL)
		return;

	hfi = &gmu->hfi;

	tasklet_kill(&hfi->tasklet);

	gmu_stop(device);

	gmu_aop_mailbox_destroy(device);

	while ((i < MAX_GMU_CLKS) && gmu->clks[i]) {
		gmu->clks[i] = NULL;
		i++;
	}

	if (gmu->gmu_interrupt_num) {
		devm_free_irq(&gmu->pdev->dev,
				gmu->gmu_interrupt_num, device);
		gmu->gmu_interrupt_num = 0;
	}

	if (hfi->hfi_interrupt_num) {
		devm_free_irq(&gmu->pdev->dev,
				hfi->hfi_interrupt_num, device);
		hfi->hfi_interrupt_num = 0;
	}

	if (gmu->ccl) {
		msm_bus_scale_unregister_client(gmu->ccl);
		gmu->ccl = 0;
	}

	if (gmu->pcl) {
		msm_bus_scale_unregister_client(gmu->pcl);
		gmu->pcl = 0;
	}

	if (gmu->fw_image) {
		release_firmware(gmu->fw_image);
		gmu->fw_image = NULL;
	}

	gmu_memory_close(gmu);

	for (i = 0; i < MAX_GMU_CLKS; i++) {
		if (gmu->clks[i]) {
			devm_clk_put(&gmu->pdev->dev, gmu->clks[i]);
			gmu->clks[i] = NULL;
		}
	}

	if (gmu->gx_gdsc) {
		devm_regulator_put(gmu->gx_gdsc);
		gmu->gx_gdsc = NULL;
	}

	if (gmu->cx_gdsc) {
		devm_regulator_put(gmu->cx_gdsc);
		gmu->cx_gdsc = NULL;
	}

	device->gmu_core.flags = 0;
	device->gmu_core.ptr = NULL;
	gmu->pdev = NULL;
	kfree(gmu);
}

static bool gmu_regulator_isenabled(struct kgsl_device *device)
{
	struct gmu_device *gmu = KGSL_GMU_DEVICE(device);

	return (gmu->gx_gdsc &&	regulator_is_enabled(gmu->gx_gdsc));
}

static bool gmu_is_initialized(struct kgsl_device *device)
{
	struct adreno_device *adreno_dev = ADRENO_DEVICE(device);
	struct gmu_dev_ops *gmu_dev_ops = GMU_DEVICE_OPS(device);
	struct gmu_device *gmu = KGSL_GMU_DEVICE(device);
	bool ret;

	gmu_enable_gdsc(gmu);
	gmu_enable_clks(device);

	ret = gmu_dev_ops->is_initialized(adreno_dev);

	gmu_disable_clks(device);
	gmu_disable_gdsc(gmu);

	return ret;
}

struct gmu_core_ops gmu_ops = {
	.probe = gmu_probe,
	.remove = gmu_remove,
	.start = gmu_start,
	.stop = gmu_stop,
	.dcvs_set = gmu_dcvs_set,
	.snapshot = gmu_snapshot,
	.regulator_isenabled = gmu_regulator_isenabled,
	.suspend = gmu_suspend,
	.acd_set = gmu_acd_set,
	.is_initialized = gmu_is_initialized,
};<|MERGE_RESOLUTION|>--- conflicted
+++ resolved
@@ -1312,13 +1312,8 @@
 		return PTR_ERR(mailbox->channel);
 	}
 
-<<<<<<< HEAD
-	if (adreno_dev->speed_bin)
-		set_bit(ADRENO_ACD_CTRL, &adreno_dev->pwrctrl_flag);
-=======
 	set_bit(ADRENO_ACD_CTRL, &adreno_dev->pwrctrl_flag);
 
->>>>>>> 824a5636
 	return 0;
 }
 
