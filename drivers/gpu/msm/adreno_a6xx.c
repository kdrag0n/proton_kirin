--- conflicted
+++ resolved
@@ -60,10 +60,7 @@
 	{ adreno_is_a640, a640_gbif },
 	{ adreno_is_a680, a640_gbif },
 	{ adreno_is_a612, a640_gbif },
-<<<<<<< HEAD
-=======
 	{ adreno_is_a610, a640_gbif },
->>>>>>> b6fbaa1d
 };
 
 struct kgsl_hwcg_reg {
@@ -923,11 +920,6 @@
 	kgsl_regwrite(device, A6XX_UCHE_MODE_CNTL, (glbl_inv << 29) |
 						(mal << 23) | (bit << 21));
 
-<<<<<<< HEAD
-	/* Set hang detection threshold to 0xCFFFFF * 16 cycles */
-	kgsl_regwrite(device, A6XX_RBBM_INTERFACE_HANG_INT_CNTL,
-					(1 << 30) | 0xcfffff);
-=======
 	if (adreno_is_a610(adreno_dev))
 		/*
 		 * Set hang detection threshold to 4 million
@@ -939,7 +931,6 @@
 		/* Set hang detection threshold to 0xCFFFFF * 16 cycles */
 		kgsl_regwrite(device, A6XX_RBBM_INTERFACE_HANG_INT_CNTL,
 						(1 << 30) | 0xcfffff);
->>>>>>> b6fbaa1d
 
 	kgsl_regwrite(device, A6XX_UCHE_CLIENT_PF, 1);
 
@@ -1457,12 +1448,9 @@
 	struct adreno_busy_data *busy = &adreno_dev->busy_data;
 	struct kgsl_device *device = KGSL_DEVICE(adreno_dev);
 	struct gmu_device *gmu = KGSL_GMU_DEVICE(device);
-<<<<<<< HEAD
-=======
 
 	if (!gmu_core_isenabled(device))
 		return 0;
->>>>>>> b6fbaa1d
 
 	for (i = 0; i < ARRAY_SIZE(counts); i++) {
 		if (!adreno_dev->gpmu_throttle_counters[i])
@@ -2917,10 +2905,7 @@
 } a6xx_efuse_funcs[] = {
 	{ adreno_is_a615_family, a6xx_efuse_speed_bin },
 	{ adreno_is_a612, a6xx_efuse_speed_bin },
-<<<<<<< HEAD
-=======
 	{ adreno_is_a610, a6xx_efuse_gaming_bin },
->>>>>>> b6fbaa1d
 	{ adreno_is_a640, a6xx_efuse_power_features },
 };
 
@@ -3365,13 +3350,9 @@
 	.perfcounter_init = a6xx_perfcounter_init,
 	.perfcounter_update = a6xx_perfcounter_update,
 	.coresight = {&a6xx_coresight, &a6xx_coresight_cx},
-<<<<<<< HEAD
-	.snapshot_preemption = a6xx_snapshot_preemption,
-=======
 	.clk_set_options = a6xx_clk_set_options,
 	.snapshot_preemption = a6xx_snapshot_preemption,
 	.zap_shader_unload = a6xx_zap_shader_unload,
 	.secure_pt_hibernate = a6xx_secure_pt_hibernate,
 	.secure_pt_restore = a6xx_secure_pt_restore,
->>>>>>> b6fbaa1d
 };