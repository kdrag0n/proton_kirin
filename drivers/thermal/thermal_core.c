--- conflicted
+++ resolved
@@ -1606,11 +1606,7 @@
 			if (tz->ops->is_wakeable &&
 				tz->ops->is_wakeable(tz))
 				continue;
-<<<<<<< HEAD
-			thermal_zone_device_reset(tz);
-=======
 			thermal_zone_device_init(tz);
->>>>>>> b6fbaa1d
 			thermal_zone_device_update(tz,
 						   THERMAL_EVENT_UNSPECIFIED);
 		}
