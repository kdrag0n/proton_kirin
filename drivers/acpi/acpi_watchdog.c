--- conflicted
+++ resolved
@@ -57,22 +57,15 @@
 	return false;
 }
 #endif
-<<<<<<< HEAD
-=======
 
 static bool acpi_no_watchdog;
->>>>>>> c081cdb1
 
 static const struct acpi_table_wdat *acpi_watchdog_get_wdat(void)
 {
 	const struct acpi_table_wdat *wdat = NULL;
 	acpi_status status;
 
-<<<<<<< HEAD
-	if (acpi_disabled)
-=======
 	if (acpi_disabled || acpi_no_watchdog)
->>>>>>> c081cdb1
 		return NULL;
 
 	status = acpi_get_table(ACPI_SIG_WDAT, 0,
