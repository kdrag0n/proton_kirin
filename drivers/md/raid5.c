--- conflicted
+++ resolved
@@ -5721,11 +5721,7 @@
 				do_flush = false;
 			}
 
-<<<<<<< HEAD
-			if (!sh->batch_head)
-=======
 			if (!sh->batch_head || sh == sh->batch_head)
->>>>>>> c081cdb1
 				set_bit(STRIPE_HANDLE, &sh->state);
 			clear_bit(STRIPE_DELAYED, &sh->state);
 			if ((!sh->batch_head || sh == sh->batch_head) &&
