/*
 * Copyright (C) 2017 Western Digital Corporation or its affiliates.
 *
 * This file is released under the GPL.
 */

#include "dm-zoned.h"

#include <linux/module.h>

#define	DM_MSG_PREFIX		"zoned"

#define DMZ_MIN_BIOS		8192

/*
 * Zone BIO context.
 */
struct dmz_bioctx {
	struct dmz_target	*target;
	struct dm_zone		*zone;
	struct bio		*bio;
	atomic_t		ref;
};

/*
 * Chunk work descriptor.
 */
struct dm_chunk_work {
	struct work_struct	work;
	atomic_t		refcount;
	struct dmz_target	*target;
	unsigned int		chunk;
	struct bio_list		bio_list;
};

/*
 * Target descriptor.
 */
struct dmz_target {
	struct dm_dev		*ddev;

	unsigned long		flags;

	/* Zoned block device information */
	struct dmz_dev		*dev;

	/* For metadata handling */
	struct dmz_metadata     *metadata;

	/* For reclaim */
	struct dmz_reclaim	*reclaim;

	/* For chunk work */
	struct mutex		chunk_lock;
	struct radix_tree_root	chunk_rxtree;
	struct workqueue_struct *chunk_wq;

	/* For cloned BIOs to zones */
	struct bio_set		*bio_set;

	/* For flush */
	spinlock_t		flush_lock;
	struct bio_list		flush_list;
	struct delayed_work	flush_work;
	struct workqueue_struct *flush_wq;
};

/*
 * Flush intervals (seconds).
 */
#define DMZ_FLUSH_PERIOD	(10 * HZ)

/*
 * Target BIO completion.
 */
static inline void dmz_bio_endio(struct bio *bio, blk_status_t status)
{
	struct dmz_bioctx *bioctx = dm_per_bio_data(bio, sizeof(struct dmz_bioctx));

	if (status != BLK_STS_OK && bio->bi_status == BLK_STS_OK)
		bio->bi_status = status;
<<<<<<< HEAD
=======
	if (bio->bi_status != BLK_STS_OK)
		bioctx->target->dev->flags |= DMZ_CHECK_BDEV;
>>>>>>> c081cdb1

	if (atomic_dec_and_test(&bioctx->ref)) {
		struct dm_zone *zone = bioctx->zone;

		if (zone) {
			if (bio->bi_status != BLK_STS_OK &&
			    bio_op(bio) == REQ_OP_WRITE &&
			    dmz_is_seq(zone))
				set_bit(DMZ_SEQ_WRITE_ERR, &zone->flags);
			dmz_deactivate_zone(zone);
		}
		bio_endio(bio);
	}
}

/*
 * Completion callback for an internally cloned target BIO. This terminates the
 * target BIO when there are no more references to its context.
 */
static void dmz_clone_endio(struct bio *clone)
{
	struct dmz_bioctx *bioctx = clone->bi_private;
	blk_status_t status = clone->bi_status;

	bio_put(clone);
	dmz_bio_endio(bioctx->bio, status);
}

/*
 * Issue a clone of a target BIO. The clone may only partially process the
 * original target BIO.
 */
static int dmz_submit_bio(struct dmz_target *dmz, struct dm_zone *zone,
			  struct bio *bio, sector_t chunk_block,
			  unsigned int nr_blocks)
{
	struct dmz_bioctx *bioctx = dm_per_bio_data(bio, sizeof(struct dmz_bioctx));
	struct bio *clone;

	clone = bio_clone_fast(bio, GFP_NOIO, dmz->bio_set);
	if (!clone)
		return -ENOMEM;

	bio_set_dev(clone, dmz->dev->bdev);
	clone->bi_iter.bi_sector =
		dmz_start_sect(dmz->metadata, zone) + dmz_blk2sect(chunk_block);
	clone->bi_iter.bi_size = dmz_blk2sect(nr_blocks) << SECTOR_SHIFT;
	clone->bi_end_io = dmz_clone_endio;
	clone->bi_private = bioctx;

	bio_advance(bio, clone->bi_iter.bi_size);

	atomic_inc(&bioctx->ref);
	generic_make_request(clone);

	if (bio_op(bio) == REQ_OP_WRITE && dmz_is_seq(zone))
		zone->wp_block += nr_blocks;

	return 0;
}

/*
 * Zero out pages of discarded blocks accessed by a read BIO.
 */
static void dmz_handle_read_zero(struct dmz_target *dmz, struct bio *bio,
				 sector_t chunk_block, unsigned int nr_blocks)
{
	unsigned int size = nr_blocks << DMZ_BLOCK_SHIFT;

	/* Clear nr_blocks */
	swap(bio->bi_iter.bi_size, size);
	zero_fill_bio(bio);
	swap(bio->bi_iter.bi_size, size);

	bio_advance(bio, size);
}

/*
 * Process a read BIO.
 */
static int dmz_handle_read(struct dmz_target *dmz, struct dm_zone *zone,
			   struct bio *bio)
{
	sector_t chunk_block = dmz_chunk_block(dmz->dev, dmz_bio_block(bio));
	unsigned int nr_blocks = dmz_bio_blocks(bio);
	sector_t end_block = chunk_block + nr_blocks;
	struct dm_zone *rzone, *bzone;
	int ret;

	/* Read into unmapped chunks need only zeroing the BIO buffer */
	if (!zone) {
		zero_fill_bio(bio);
		return 0;
	}

	dmz_dev_debug(dmz->dev, "READ chunk %llu -> %s zone %u, block %llu, %u blocks",
		      (unsigned long long)dmz_bio_chunk(dmz->dev, bio),
		      (dmz_is_rnd(zone) ? "RND" : "SEQ"),
		      dmz_id(dmz->metadata, zone),
		      (unsigned long long)chunk_block, nr_blocks);

	/* Check block validity to determine the read location */
	bzone = zone->bzone;
	while (chunk_block < end_block) {
		nr_blocks = 0;
		if (dmz_is_rnd(zone) || chunk_block < zone->wp_block) {
			/* Test block validity in the data zone */
			ret = dmz_block_valid(dmz->metadata, zone, chunk_block);
			if (ret < 0)
				return ret;
			if (ret > 0) {
				/* Read data zone blocks */
				nr_blocks = ret;
				rzone = zone;
			}
		}

		/*
		 * No valid blocks found in the data zone.
		 * Check the buffer zone, if there is one.
		 */
		if (!nr_blocks && bzone) {
			ret = dmz_block_valid(dmz->metadata, bzone, chunk_block);
			if (ret < 0)
				return ret;
			if (ret > 0) {
				/* Read buffer zone blocks */
				nr_blocks = ret;
				rzone = bzone;
			}
		}

		if (nr_blocks) {
			/* Valid blocks found: read them */
			nr_blocks = min_t(unsigned int, nr_blocks, end_block - chunk_block);
			ret = dmz_submit_bio(dmz, rzone, bio, chunk_block, nr_blocks);
			if (ret)
				return ret;
			chunk_block += nr_blocks;
		} else {
			/* No valid block: zeroout the current BIO block */
			dmz_handle_read_zero(dmz, bio, chunk_block, 1);
			chunk_block++;
		}
	}

	return 0;
}

/*
 * Write blocks directly in a data zone, at the write pointer.
 * If a buffer zone is assigned, invalidate the blocks written
 * in place.
 */
static int dmz_handle_direct_write(struct dmz_target *dmz,
				   struct dm_zone *zone, struct bio *bio,
				   sector_t chunk_block,
				   unsigned int nr_blocks)
{
	struct dmz_metadata *zmd = dmz->metadata;
	struct dm_zone *bzone = zone->bzone;
	int ret;

	if (dmz_is_readonly(zone))
		return -EROFS;

	/* Submit write */
	ret = dmz_submit_bio(dmz, zone, bio, chunk_block, nr_blocks);
	if (ret)
		return ret;

	/*
	 * Validate the blocks in the data zone and invalidate
	 * in the buffer zone, if there is one.
	 */
	ret = dmz_validate_blocks(zmd, zone, chunk_block, nr_blocks);
	if (ret == 0 && bzone)
		ret = dmz_invalidate_blocks(zmd, bzone, chunk_block, nr_blocks);

	return ret;
}

/*
 * Write blocks in the buffer zone of @zone.
 * If no buffer zone is assigned yet, get one.
 * Called with @zone write locked.
 */
static int dmz_handle_buffered_write(struct dmz_target *dmz,
				     struct dm_zone *zone, struct bio *bio,
				     sector_t chunk_block,
				     unsigned int nr_blocks)
{
	struct dmz_metadata *zmd = dmz->metadata;
	struct dm_zone *bzone;
	int ret;

	/* Get the buffer zone. One will be allocated if needed */
	bzone = dmz_get_chunk_buffer(zmd, zone);
	if (IS_ERR(bzone))
		return PTR_ERR(bzone);

	if (dmz_is_readonly(bzone))
		return -EROFS;

	/* Submit write */
	ret = dmz_submit_bio(dmz, bzone, bio, chunk_block, nr_blocks);
	if (ret)
		return ret;

	/*
	 * Validate the blocks in the buffer zone
	 * and invalidate in the data zone.
	 */
	ret = dmz_validate_blocks(zmd, bzone, chunk_block, nr_blocks);
	if (ret == 0 && chunk_block < zone->wp_block)
		ret = dmz_invalidate_blocks(zmd, zone, chunk_block, nr_blocks);

	return ret;
}

/*
 * Process a write BIO.
 */
static int dmz_handle_write(struct dmz_target *dmz, struct dm_zone *zone,
			    struct bio *bio)
{
	sector_t chunk_block = dmz_chunk_block(dmz->dev, dmz_bio_block(bio));
	unsigned int nr_blocks = dmz_bio_blocks(bio);

	if (!zone)
		return -ENOSPC;

	dmz_dev_debug(dmz->dev, "WRITE chunk %llu -> %s zone %u, block %llu, %u blocks",
		      (unsigned long long)dmz_bio_chunk(dmz->dev, bio),
		      (dmz_is_rnd(zone) ? "RND" : "SEQ"),
		      dmz_id(dmz->metadata, zone),
		      (unsigned long long)chunk_block, nr_blocks);

	if (dmz_is_rnd(zone) || chunk_block == zone->wp_block) {
		/*
		 * zone is a random zone or it is a sequential zone
		 * and the BIO is aligned to the zone write pointer:
		 * direct write the zone.
		 */
		return dmz_handle_direct_write(dmz, zone, bio, chunk_block, nr_blocks);
	}

	/*
	 * This is an unaligned write in a sequential zone:
	 * use buffered write.
	 */
	return dmz_handle_buffered_write(dmz, zone, bio, chunk_block, nr_blocks);
}

/*
 * Process a discard BIO.
 */
static int dmz_handle_discard(struct dmz_target *dmz, struct dm_zone *zone,
			      struct bio *bio)
{
	struct dmz_metadata *zmd = dmz->metadata;
	sector_t block = dmz_bio_block(bio);
	unsigned int nr_blocks = dmz_bio_blocks(bio);
	sector_t chunk_block = dmz_chunk_block(dmz->dev, block);
	int ret = 0;

	/* For unmapped chunks, there is nothing to do */
	if (!zone)
		return 0;

	if (dmz_is_readonly(zone))
		return -EROFS;

	dmz_dev_debug(dmz->dev, "DISCARD chunk %llu -> zone %u, block %llu, %u blocks",
		      (unsigned long long)dmz_bio_chunk(dmz->dev, bio),
		      dmz_id(zmd, zone),
		      (unsigned long long)chunk_block, nr_blocks);

	/*
	 * Invalidate blocks in the data zone and its
	 * buffer zone if one is mapped.
	 */
	if (dmz_is_rnd(zone) || chunk_block < zone->wp_block)
		ret = dmz_invalidate_blocks(zmd, zone, chunk_block, nr_blocks);
	if (ret == 0 && zone->bzone)
		ret = dmz_invalidate_blocks(zmd, zone->bzone,
					    chunk_block, nr_blocks);
	return ret;
}

/*
 * Process a BIO.
 */
static void dmz_handle_bio(struct dmz_target *dmz, struct dm_chunk_work *cw,
			   struct bio *bio)
{
	struct dmz_bioctx *bioctx = dm_per_bio_data(bio, sizeof(struct dmz_bioctx));
	struct dmz_metadata *zmd = dmz->metadata;
	struct dm_zone *zone;
	int ret;

	/*
	 * Write may trigger a zone allocation. So make sure the
	 * allocation can succeed.
	 */
	if (bio_op(bio) == REQ_OP_WRITE)
		dmz_schedule_reclaim(dmz->reclaim);

	dmz_lock_metadata(zmd);

	if (dmz->dev->flags & DMZ_BDEV_DYING) {
		ret = -EIO;
		goto out;
	}

	/*
	 * Get the data zone mapping the chunk. There may be no
	 * mapping for read and discard. If a mapping is obtained,
	 + the zone returned will be set to active state.
	 */
	zone = dmz_get_chunk_mapping(zmd, dmz_bio_chunk(dmz->dev, bio),
				     bio_op(bio));
	if (IS_ERR(zone)) {
		ret = PTR_ERR(zone);
		goto out;
	}

	/* Process the BIO */
	if (zone) {
		dmz_activate_zone(zone);
		bioctx->zone = zone;
	}

	switch (bio_op(bio)) {
	case REQ_OP_READ:
		ret = dmz_handle_read(dmz, zone, bio);
		break;
	case REQ_OP_WRITE:
		ret = dmz_handle_write(dmz, zone, bio);
		break;
	case REQ_OP_DISCARD:
	case REQ_OP_WRITE_ZEROES:
		ret = dmz_handle_discard(dmz, zone, bio);
		break;
	default:
		dmz_dev_err(dmz->dev, "Unsupported BIO operation 0x%x",
			    bio_op(bio));
		ret = -EIO;
	}

	/*
	 * Release the chunk mapping. This will check that the mapping
	 * is still valid, that is, that the zone used still has valid blocks.
	 */
	if (zone)
		dmz_put_chunk_mapping(zmd, zone);
out:
	dmz_bio_endio(bio, errno_to_blk_status(ret));

	dmz_unlock_metadata(zmd);
}

/*
 * Increment a chunk reference counter.
 */
static inline void dmz_get_chunk_work(struct dm_chunk_work *cw)
{
	atomic_inc(&cw->refcount);
}

/*
 * Decrement a chunk work reference count and
 * free it if it becomes 0.
 */
static void dmz_put_chunk_work(struct dm_chunk_work *cw)
{
	if (atomic_dec_and_test(&cw->refcount)) {
		WARN_ON(!bio_list_empty(&cw->bio_list));
		radix_tree_delete(&cw->target->chunk_rxtree, cw->chunk);
		kfree(cw);
	}
}

/*
 * Chunk BIO work function.
 */
static void dmz_chunk_work(struct work_struct *work)
{
	struct dm_chunk_work *cw = container_of(work, struct dm_chunk_work, work);
	struct dmz_target *dmz = cw->target;
	struct bio *bio;

	mutex_lock(&dmz->chunk_lock);

	/* Process the chunk BIOs */
	while ((bio = bio_list_pop(&cw->bio_list))) {
		mutex_unlock(&dmz->chunk_lock);
		dmz_handle_bio(dmz, cw, bio);
		mutex_lock(&dmz->chunk_lock);
		dmz_put_chunk_work(cw);
	}

	/* Queueing the work incremented the work refcount */
	dmz_put_chunk_work(cw);

	mutex_unlock(&dmz->chunk_lock);
}

/*
 * Flush work.
 */
static void dmz_flush_work(struct work_struct *work)
{
	struct dmz_target *dmz = container_of(work, struct dmz_target, flush_work.work);
	struct bio *bio;
	int ret;

	/* Flush dirty metadata blocks */
	ret = dmz_flush_metadata(dmz->metadata);
	if (ret)
		dmz_dev_debug(dmz->dev, "Metadata flush failed, rc=%d\n", ret);

	/* Process queued flush requests */
	while (1) {
		spin_lock(&dmz->flush_lock);
		bio = bio_list_pop(&dmz->flush_list);
		spin_unlock(&dmz->flush_lock);

		if (!bio)
			break;

		dmz_bio_endio(bio, errno_to_blk_status(ret));
	}

	queue_delayed_work(dmz->flush_wq, &dmz->flush_work, DMZ_FLUSH_PERIOD);
}

/*
 * Get a chunk work and start it to process a new BIO.
 * If the BIO chunk has no work yet, create one.
 */
static int dmz_queue_chunk_work(struct dmz_target *dmz, struct bio *bio)
{
	unsigned int chunk = dmz_bio_chunk(dmz->dev, bio);
	struct dm_chunk_work *cw;
	int ret = 0;

	mutex_lock(&dmz->chunk_lock);

	/* Get the BIO chunk work. If one is not active yet, create one */
	cw = radix_tree_lookup(&dmz->chunk_rxtree, chunk);
	if (!cw) {

		/* Create a new chunk work */
		cw = kmalloc(sizeof(struct dm_chunk_work), GFP_NOIO);
		if (unlikely(!cw)) {
			ret = -ENOMEM;
			goto out;
		}

		INIT_WORK(&cw->work, dmz_chunk_work);
		atomic_set(&cw->refcount, 0);
		cw->target = dmz;
		cw->chunk = chunk;
		bio_list_init(&cw->bio_list);

		ret = radix_tree_insert(&dmz->chunk_rxtree, chunk, cw);
		if (unlikely(ret)) {
			kfree(cw);
			goto out;
		}
	}

	bio_list_add(&cw->bio_list, bio);
	dmz_get_chunk_work(cw);

	dmz_reclaim_bio_acc(dmz->reclaim);
	if (queue_work(dmz->chunk_wq, &cw->work))
		dmz_get_chunk_work(cw);
out:
	mutex_unlock(&dmz->chunk_lock);
	return ret;
}

/*
<<<<<<< HEAD
 * Check the backing device availability. If it's on the way out,
=======
 * Check if the backing device is being removed. If it's on the way out,
>>>>>>> c081cdb1
 * start failing I/O. Reclaim and metadata components also call this
 * function to cleanly abort operation in the event of such failure.
 */
bool dmz_bdev_is_dying(struct dmz_dev *dmz_dev)
{
<<<<<<< HEAD
	struct gendisk *disk;

	if (!(dmz_dev->flags & DMZ_BDEV_DYING)) {
		disk = dmz_dev->bdev->bd_disk;
		if (blk_queue_dying(bdev_get_queue(dmz_dev->bdev))) {
			dmz_dev_warn(dmz_dev, "Backing device queue dying");
			dmz_dev->flags |= DMZ_BDEV_DYING;
		} else if (disk->fops->check_events) {
			if (disk->fops->check_events(disk, 0) &
					DISK_EVENT_MEDIA_CHANGE) {
				dmz_dev_warn(dmz_dev, "Backing device offline");
				dmz_dev->flags |= DMZ_BDEV_DYING;
			}
		}
	}

	return dmz_dev->flags & DMZ_BDEV_DYING;
=======
	if (dmz_dev->flags & DMZ_BDEV_DYING)
		return true;

	if (dmz_dev->flags & DMZ_CHECK_BDEV)
		return !dmz_check_bdev(dmz_dev);

	if (blk_queue_dying(bdev_get_queue(dmz_dev->bdev))) {
		dmz_dev_warn(dmz_dev, "Backing device queue dying");
		dmz_dev->flags |= DMZ_BDEV_DYING;
	}

	return dmz_dev->flags & DMZ_BDEV_DYING;
}

/*
 * Check the backing device availability. This detects such events as
 * backing device going offline due to errors, media removals, etc.
 * This check is less efficient than dmz_bdev_is_dying() and should
 * only be performed as a part of error handling.
 */
bool dmz_check_bdev(struct dmz_dev *dmz_dev)
{
	struct gendisk *disk;

	dmz_dev->flags &= ~DMZ_CHECK_BDEV;

	if (dmz_bdev_is_dying(dmz_dev))
		return false;

	disk = dmz_dev->bdev->bd_disk;
	if (disk->fops->check_events &&
	    disk->fops->check_events(disk, 0) & DISK_EVENT_MEDIA_CHANGE) {
		dmz_dev_warn(dmz_dev, "Backing device offline");
		dmz_dev->flags |= DMZ_BDEV_DYING;
	}

	return !(dmz_dev->flags & DMZ_BDEV_DYING);
>>>>>>> c081cdb1
}

/*
 * Process a new BIO.
 */
static int dmz_map(struct dm_target *ti, struct bio *bio)
{
	struct dmz_target *dmz = ti->private;
	struct dmz_dev *dev = dmz->dev;
	struct dmz_bioctx *bioctx = dm_per_bio_data(bio, sizeof(struct dmz_bioctx));
	sector_t sector = bio->bi_iter.bi_sector;
	unsigned int nr_sectors = bio_sectors(bio);
	sector_t chunk_sector;
	int ret;

	if (dmz_bdev_is_dying(dmz->dev))
		return DM_MAPIO_KILL;

	dmz_dev_debug(dev, "BIO op %d sector %llu + %u => chunk %llu, block %llu, %u blocks",
		      bio_op(bio), (unsigned long long)sector, nr_sectors,
		      (unsigned long long)dmz_bio_chunk(dmz->dev, bio),
		      (unsigned long long)dmz_chunk_block(dmz->dev, dmz_bio_block(bio)),
		      (unsigned int)dmz_bio_blocks(bio));

	bio_set_dev(bio, dev->bdev);

	if (!nr_sectors && bio_op(bio) != REQ_OP_WRITE)
		return DM_MAPIO_REMAPPED;

	/* The BIO should be block aligned */
	if ((nr_sectors & DMZ_BLOCK_SECTORS_MASK) || (sector & DMZ_BLOCK_SECTORS_MASK))
		return DM_MAPIO_KILL;

	/* Initialize the BIO context */
	bioctx->target = dmz;
	bioctx->zone = NULL;
	bioctx->bio = bio;
	atomic_set(&bioctx->ref, 1);

	/* Set the BIO pending in the flush list */
	if (!nr_sectors && bio_op(bio) == REQ_OP_WRITE) {
		spin_lock(&dmz->flush_lock);
		bio_list_add(&dmz->flush_list, bio);
		spin_unlock(&dmz->flush_lock);
		mod_delayed_work(dmz->flush_wq, &dmz->flush_work, 0);
		return DM_MAPIO_SUBMITTED;
	}

	/* Split zone BIOs to fit entirely into a zone */
	chunk_sector = sector & (dev->zone_nr_sectors - 1);
	if (chunk_sector + nr_sectors > dev->zone_nr_sectors)
		dm_accept_partial_bio(bio, dev->zone_nr_sectors - chunk_sector);

	/* Now ready to handle this BIO */
	ret = dmz_queue_chunk_work(dmz, bio);
	if (ret) {
		dmz_dev_debug(dmz->dev,
			      "BIO op %d, can't process chunk %llu, err %i\n",
			      bio_op(bio), (u64)dmz_bio_chunk(dmz->dev, bio),
			      ret);
		return DM_MAPIO_REQUEUE;
	}

	return DM_MAPIO_SUBMITTED;
}

/*
 * Get zoned device information.
 */
static int dmz_get_zoned_device(struct dm_target *ti, char *path)
{
	struct dmz_target *dmz = ti->private;
	struct request_queue *q;
	struct dmz_dev *dev;
	sector_t aligned_capacity;
	int ret;

	/* Get the target device */
	ret = dm_get_device(ti, path, dm_table_get_mode(ti->table), &dmz->ddev);
	if (ret) {
		ti->error = "Get target device failed";
		dmz->ddev = NULL;
		return ret;
	}

	dev = kzalloc(sizeof(struct dmz_dev), GFP_KERNEL);
	if (!dev) {
		ret = -ENOMEM;
		goto err;
	}

	dev->bdev = dmz->ddev->bdev;
	(void)bdevname(dev->bdev, dev->name);

	if (bdev_zoned_model(dev->bdev) == BLK_ZONED_NONE) {
		ti->error = "Not a zoned block device";
		ret = -EINVAL;
		goto err;
	}

	q = bdev_get_queue(dev->bdev);
	dev->capacity = i_size_read(dev->bdev->bd_inode) >> SECTOR_SHIFT;
	aligned_capacity = dev->capacity & ~(blk_queue_zone_sectors(q) - 1);
	if (ti->begin ||
	    ((ti->len != dev->capacity) && (ti->len != aligned_capacity))) {
		ti->error = "Partial mapping not supported";
		ret = -EINVAL;
		goto err;
	}

	dev->zone_nr_sectors = blk_queue_zone_sectors(q);
	dev->zone_nr_sectors_shift = ilog2(dev->zone_nr_sectors);

	dev->zone_nr_blocks = dmz_sect2blk(dev->zone_nr_sectors);
	dev->zone_nr_blocks_shift = ilog2(dev->zone_nr_blocks);

	dev->nr_zones = (dev->capacity + dev->zone_nr_sectors - 1)
		>> dev->zone_nr_sectors_shift;

	dmz->dev = dev;

	return 0;
err:
	dm_put_device(ti, dmz->ddev);
	kfree(dev);

	return ret;
}

/*
 * Cleanup zoned device information.
 */
static void dmz_put_zoned_device(struct dm_target *ti)
{
	struct dmz_target *dmz = ti->private;

	dm_put_device(ti, dmz->ddev);
	kfree(dmz->dev);
	dmz->dev = NULL;
}

/*
 * Setup target.
 */
static int dmz_ctr(struct dm_target *ti, unsigned int argc, char **argv)
{
	struct dmz_target *dmz;
	struct dmz_dev *dev;
	int ret;

	/* Check arguments */
	if (argc != 1) {
		ti->error = "Invalid argument count";
		return -EINVAL;
	}

	/* Allocate and initialize the target descriptor */
	dmz = kzalloc(sizeof(struct dmz_target), GFP_KERNEL);
	if (!dmz) {
		ti->error = "Unable to allocate the zoned target descriptor";
		return -ENOMEM;
	}
	ti->private = dmz;

	/* Get the target zoned block device */
	ret = dmz_get_zoned_device(ti, argv[0]);
	if (ret) {
		dmz->ddev = NULL;
		goto err;
	}

	/* Initialize metadata */
	dev = dmz->dev;
	ret = dmz_ctr_metadata(dev, &dmz->metadata);
	if (ret) {
		ti->error = "Metadata initialization failed";
		goto err_dev;
	}

	/* Set target (no write same support) */
	ti->max_io_len = dev->zone_nr_sectors << 9;
	ti->num_flush_bios = 1;
	ti->num_discard_bios = 1;
	ti->num_write_zeroes_bios = 1;
	ti->per_io_data_size = sizeof(struct dmz_bioctx);
	ti->flush_supported = true;
	ti->discards_supported = true;
	ti->split_discard_bios = true;

	/* The exposed capacity is the number of chunks that can be mapped */
	ti->len = (sector_t)dmz_nr_chunks(dmz->metadata) << dev->zone_nr_sectors_shift;

	/* Zone BIO */
	dmz->bio_set = bioset_create(DMZ_MIN_BIOS, 0, 0);
	if (!dmz->bio_set) {
		ti->error = "Create BIO set failed";
		ret = -ENOMEM;
		goto err_meta;
	}

	/* Chunk BIO work */
	mutex_init(&dmz->chunk_lock);
	INIT_RADIX_TREE(&dmz->chunk_rxtree, GFP_NOIO);
	dmz->chunk_wq = alloc_workqueue("dmz_cwq_%s", WQ_MEM_RECLAIM | WQ_UNBOUND,
					0, dev->name);
	if (!dmz->chunk_wq) {
		ti->error = "Create chunk workqueue failed";
		ret = -ENOMEM;
		goto err_bio;
	}

	/* Flush work */
	spin_lock_init(&dmz->flush_lock);
	bio_list_init(&dmz->flush_list);
	INIT_DELAYED_WORK(&dmz->flush_work, dmz_flush_work);
	dmz->flush_wq = alloc_ordered_workqueue("dmz_fwq_%s", WQ_MEM_RECLAIM,
						dev->name);
	if (!dmz->flush_wq) {
		ti->error = "Create flush workqueue failed";
		ret = -ENOMEM;
		goto err_cwq;
	}
	mod_delayed_work(dmz->flush_wq, &dmz->flush_work, DMZ_FLUSH_PERIOD);

	/* Initialize reclaim */
	ret = dmz_ctr_reclaim(dev, dmz->metadata, &dmz->reclaim);
	if (ret) {
		ti->error = "Zone reclaim initialization failed";
		goto err_fwq;
	}

	dmz_dev_info(dev, "Target device: %llu 512-byte logical sectors (%llu blocks)",
		     (unsigned long long)ti->len,
		     (unsigned long long)dmz_sect2blk(ti->len));

	return 0;
err_fwq:
	destroy_workqueue(dmz->flush_wq);
err_cwq:
	destroy_workqueue(dmz->chunk_wq);
err_bio:
	bioset_free(dmz->bio_set);
err_meta:
	dmz_dtr_metadata(dmz->metadata);
err_dev:
	dmz_put_zoned_device(ti);
err:
	kfree(dmz);

	return ret;
}

/*
 * Cleanup target.
 */
static void dmz_dtr(struct dm_target *ti)
{
	struct dmz_target *dmz = ti->private;

	flush_workqueue(dmz->chunk_wq);
	destroy_workqueue(dmz->chunk_wq);

	dmz_dtr_reclaim(dmz->reclaim);

	cancel_delayed_work_sync(&dmz->flush_work);
	destroy_workqueue(dmz->flush_wq);

	(void) dmz_flush_metadata(dmz->metadata);

	dmz_dtr_metadata(dmz->metadata);

	bioset_free(dmz->bio_set);

	dmz_put_zoned_device(ti);

	kfree(dmz);
}

/*
 * Setup target request queue limits.
 */
static void dmz_io_hints(struct dm_target *ti, struct queue_limits *limits)
{
	struct dmz_target *dmz = ti->private;
	unsigned int chunk_sectors = dmz->dev->zone_nr_sectors;

	limits->logical_block_size = DMZ_BLOCK_SIZE;
	limits->physical_block_size = DMZ_BLOCK_SIZE;

	blk_limits_io_min(limits, DMZ_BLOCK_SIZE);
	blk_limits_io_opt(limits, DMZ_BLOCK_SIZE);

	limits->discard_alignment = DMZ_BLOCK_SIZE;
	limits->discard_granularity = DMZ_BLOCK_SIZE;
	limits->max_discard_sectors = chunk_sectors;
	limits->max_hw_discard_sectors = chunk_sectors;
	limits->max_write_zeroes_sectors = chunk_sectors;

	/* FS hint to try to align to the device zone size */
	limits->chunk_sectors = chunk_sectors;
	limits->max_sectors = chunk_sectors;

	/* We are exposing a drive-managed zoned block device */
	limits->zoned = BLK_ZONED_NONE;
}

/*
 * Pass on ioctl to the backend device.
 */
static int dmz_prepare_ioctl(struct dm_target *ti,
			     struct block_device **bdev, fmode_t *mode)
{
	struct dmz_target *dmz = ti->private;

<<<<<<< HEAD
	if (dmz_bdev_is_dying(dmz->dev))
		return -ENODEV;
=======
	if (!dmz_check_bdev(dmz->dev))
		return -EIO;
>>>>>>> c081cdb1

	*bdev = dmz->dev->bdev;

	return 0;
}

/*
 * Stop works on suspend.
 */
static void dmz_suspend(struct dm_target *ti)
{
	struct dmz_target *dmz = ti->private;

	flush_workqueue(dmz->chunk_wq);
	dmz_suspend_reclaim(dmz->reclaim);
	cancel_delayed_work_sync(&dmz->flush_work);
}

/*
 * Restart works on resume or if suspend failed.
 */
static void dmz_resume(struct dm_target *ti)
{
	struct dmz_target *dmz = ti->private;

	queue_delayed_work(dmz->flush_wq, &dmz->flush_work, DMZ_FLUSH_PERIOD);
	dmz_resume_reclaim(dmz->reclaim);
}

static int dmz_iterate_devices(struct dm_target *ti,
			       iterate_devices_callout_fn fn, void *data)
{
	struct dmz_target *dmz = ti->private;
	struct dmz_dev *dev = dmz->dev;
	sector_t capacity = dev->capacity & ~(dev->zone_nr_sectors - 1);

	return fn(ti, dmz->ddev, 0, capacity, data);
}

static struct target_type dmz_type = {
	.name		 = "zoned",
	.version	 = {1, 0, 0},
	.features	 = DM_TARGET_SINGLETON | DM_TARGET_ZONED_HM,
	.module		 = THIS_MODULE,
	.ctr		 = dmz_ctr,
	.dtr		 = dmz_dtr,
	.map		 = dmz_map,
	.io_hints	 = dmz_io_hints,
	.prepare_ioctl	 = dmz_prepare_ioctl,
	.postsuspend	 = dmz_suspend,
	.resume		 = dmz_resume,
	.iterate_devices = dmz_iterate_devices,
};

static int __init dmz_init(void)
{
	return dm_register_target(&dmz_type);
}

static void __exit dmz_exit(void)
{
	dm_unregister_target(&dmz_type);
}

module_init(dmz_init);
module_exit(dmz_exit);

MODULE_DESCRIPTION(DM_NAME " target for zoned block devices");
MODULE_AUTHOR("Damien Le Moal <damien.lemoal@wdc.com>");
MODULE_LICENSE("GPL");<|MERGE_RESOLUTION|>--- conflicted
+++ resolved
@@ -79,11 +79,8 @@
 
 	if (status != BLK_STS_OK && bio->bi_status == BLK_STS_OK)
 		bio->bi_status = status;
-<<<<<<< HEAD
-=======
 	if (bio->bi_status != BLK_STS_OK)
 		bioctx->target->dev->flags |= DMZ_CHECK_BDEV;
->>>>>>> c081cdb1
 
 	if (atomic_dec_and_test(&bioctx->ref)) {
 		struct dm_zone *zone = bioctx->zone;
@@ -569,35 +566,12 @@
 }
 
 /*
-<<<<<<< HEAD
- * Check the backing device availability. If it's on the way out,
-=======
  * Check if the backing device is being removed. If it's on the way out,
->>>>>>> c081cdb1
  * start failing I/O. Reclaim and metadata components also call this
  * function to cleanly abort operation in the event of such failure.
  */
 bool dmz_bdev_is_dying(struct dmz_dev *dmz_dev)
 {
-<<<<<<< HEAD
-	struct gendisk *disk;
-
-	if (!(dmz_dev->flags & DMZ_BDEV_DYING)) {
-		disk = dmz_dev->bdev->bd_disk;
-		if (blk_queue_dying(bdev_get_queue(dmz_dev->bdev))) {
-			dmz_dev_warn(dmz_dev, "Backing device queue dying");
-			dmz_dev->flags |= DMZ_BDEV_DYING;
-		} else if (disk->fops->check_events) {
-			if (disk->fops->check_events(disk, 0) &
-					DISK_EVENT_MEDIA_CHANGE) {
-				dmz_dev_warn(dmz_dev, "Backing device offline");
-				dmz_dev->flags |= DMZ_BDEV_DYING;
-			}
-		}
-	}
-
-	return dmz_dev->flags & DMZ_BDEV_DYING;
-=======
 	if (dmz_dev->flags & DMZ_BDEV_DYING)
 		return true;
 
@@ -635,7 +609,6 @@
 	}
 
 	return !(dmz_dev->flags & DMZ_BDEV_DYING);
->>>>>>> c081cdb1
 }
 
 /*
@@ -950,13 +923,8 @@
 {
 	struct dmz_target *dmz = ti->private;
 
-<<<<<<< HEAD
-	if (dmz_bdev_is_dying(dmz->dev))
-		return -ENODEV;
-=======
 	if (!dmz_check_bdev(dmz->dev))
 		return -EIO;
->>>>>>> c081cdb1
 
 	*bdev = dmz->dev->bdev;
 
