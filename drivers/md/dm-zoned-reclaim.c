/*
 * Copyright (C) 2017 Western Digital Corporation or its affiliates.
 *
 * This file is released under the GPL.
 */

#include "dm-zoned.h"

#include <linux/module.h>

#define	DM_MSG_PREFIX		"zoned reclaim"

struct dmz_reclaim {
	struct dmz_metadata     *metadata;
	struct dmz_dev		*dev;

	struct delayed_work	work;
	struct workqueue_struct *wq;

	struct dm_kcopyd_client	*kc;
	struct dm_kcopyd_throttle kc_throttle;
	int			kc_err;

	unsigned long		flags;

	/* Last target access time */
	unsigned long		atime;
};

/*
 * Reclaim state flags.
 */
enum {
	DMZ_RECLAIM_KCOPY,
};

/*
 * Number of seconds of target BIO inactivity to consider the target idle.
 */
#define DMZ_IDLE_PERIOD			(10UL * HZ)

/*
 * Percentage of unmapped (free) random zones below which reclaim starts
 * even if the target is busy.
 */
#define DMZ_RECLAIM_LOW_UNMAP_RND	30

/*
 * Percentage of unmapped (free) random zones above which reclaim will
 * stop if the target is busy.
 */
#define DMZ_RECLAIM_HIGH_UNMAP_RND	50

/*
 * Align a sequential zone write pointer to chunk_block.
 */
static int dmz_reclaim_align_wp(struct dmz_reclaim *zrc, struct dm_zone *zone,
				sector_t block)
{
	struct dmz_metadata *zmd = zrc->metadata;
	sector_t wp_block = zone->wp_block;
	unsigned int nr_blocks;
	int ret;

	if (wp_block == block)
		return 0;

	if (wp_block > block)
		return -EIO;

	/*
	 * Zeroout the space between the write
	 * pointer and the requested position.
	 */
	nr_blocks = block - wp_block;
	ret = blkdev_issue_zeroout(zrc->dev->bdev,
				   dmz_start_sect(zmd, zone) + dmz_blk2sect(wp_block),
				   dmz_blk2sect(nr_blocks), GFP_NOIO, 0);
	if (ret) {
		dmz_dev_err(zrc->dev,
			    "Align zone %u wp %llu to %llu (wp+%u) blocks failed %d",
			    dmz_id(zmd, zone), (unsigned long long)wp_block,
			    (unsigned long long)block, nr_blocks, ret);
		dmz_check_bdev(zrc->dev);
		return ret;
	}

	zone->wp_block = block;

	return 0;
}

/*
 * dm_kcopyd_copy end notification.
 */
static void dmz_reclaim_kcopy_end(int read_err, unsigned long write_err,
				  void *context)
{
	struct dmz_reclaim *zrc = context;

	if (read_err || write_err)
		zrc->kc_err = -EIO;
	else
		zrc->kc_err = 0;

	clear_bit_unlock(DMZ_RECLAIM_KCOPY, &zrc->flags);
	smp_mb__after_atomic();
	wake_up_bit(&zrc->flags, DMZ_RECLAIM_KCOPY);
}

/*
 * Copy valid blocks of src_zone into dst_zone.
 */
static int dmz_reclaim_copy(struct dmz_reclaim *zrc,
			    struct dm_zone *src_zone, struct dm_zone *dst_zone)
{
	struct dmz_metadata *zmd = zrc->metadata;
	struct dmz_dev *dev = zrc->dev;
	struct dm_io_region src, dst;
	sector_t block = 0, end_block;
	sector_t nr_blocks;
	sector_t src_zone_block;
	sector_t dst_zone_block;
	unsigned long flags = 0;
	int ret;

	if (dmz_is_seq(src_zone))
		end_block = src_zone->wp_block;
	else
		end_block = dev->zone_nr_blocks;
	src_zone_block = dmz_start_block(zmd, src_zone);
	dst_zone_block = dmz_start_block(zmd, dst_zone);

	if (dmz_is_seq(dst_zone))
		set_bit(DM_KCOPYD_WRITE_SEQ, &flags);

	while (block < end_block) {
		if (dev->flags & DMZ_BDEV_DYING)
			return -EIO;

		/* Get a valid region from the source zone */
		ret = dmz_first_valid_block(zmd, src_zone, &block);
		if (ret <= 0)
			return ret;
		nr_blocks = ret;

		/*
		 * If we are writing in a sequential zone, we must make sure
		 * that writes are sequential. So Zeroout any eventual hole
		 * between writes.
		 */
		if (dmz_is_seq(dst_zone)) {
			ret = dmz_reclaim_align_wp(zrc, dst_zone, block);
			if (ret)
				return ret;
		}

		src.bdev = dev->bdev;
		src.sector = dmz_blk2sect(src_zone_block + block);
		src.count = dmz_blk2sect(nr_blocks);

		dst.bdev = dev->bdev;
		dst.sector = dmz_blk2sect(dst_zone_block + block);
		dst.count = src.count;

		/* Copy the valid region */
		set_bit(DMZ_RECLAIM_KCOPY, &zrc->flags);
		ret = dm_kcopyd_copy(zrc->kc, &src, 1, &dst, flags,
				     dmz_reclaim_kcopy_end, zrc);
		if (ret)
			return ret;

		/* Wait for copy to complete */
		wait_on_bit_io(&zrc->flags, DMZ_RECLAIM_KCOPY,
			       TASK_UNINTERRUPTIBLE);
		if (zrc->kc_err)
			return zrc->kc_err;

		block += nr_blocks;
		if (dmz_is_seq(dst_zone))
			dst_zone->wp_block = block;
	}

	return 0;
}

/*
 * Move valid blocks of dzone buffer zone into dzone (after its write pointer)
 * and free the buffer zone.
 */
static int dmz_reclaim_buf(struct dmz_reclaim *zrc, struct dm_zone *dzone)
{
	struct dm_zone *bzone = dzone->bzone;
	sector_t chunk_block = dzone->wp_block;
	struct dmz_metadata *zmd = zrc->metadata;
	int ret;

	dmz_dev_debug(zrc->dev,
		      "Chunk %u, move buf zone %u (weight %u) to data zone %u (weight %u)",
		      dzone->chunk, dmz_id(zmd, bzone), dmz_weight(bzone),
		      dmz_id(zmd, dzone), dmz_weight(dzone));

	/* Flush data zone into the buffer zone */
	ret = dmz_reclaim_copy(zrc, bzone, dzone);
	if (ret < 0)
		return ret;

	dmz_lock_flush(zmd);

	/* Validate copied blocks */
	ret = dmz_merge_valid_blocks(zmd, bzone, dzone, chunk_block);
	if (ret == 0) {
		/* Free the buffer zone */
		dmz_invalidate_blocks(zmd, bzone, 0, zrc->dev->zone_nr_blocks);
		dmz_lock_map(zmd);
		dmz_unmap_zone(zmd, bzone);
		dmz_unlock_zone_reclaim(dzone);
		dmz_free_zone(zmd, bzone);
		dmz_unlock_map(zmd);
	}

	dmz_unlock_flush(zmd);

	return ret;
}

/*
 * Merge valid blocks of dzone into its buffer zone and free dzone.
 */
static int dmz_reclaim_seq_data(struct dmz_reclaim *zrc, struct dm_zone *dzone)
{
	unsigned int chunk = dzone->chunk;
	struct dm_zone *bzone = dzone->bzone;
	struct dmz_metadata *zmd = zrc->metadata;
	int ret = 0;

	dmz_dev_debug(zrc->dev,
		      "Chunk %u, move data zone %u (weight %u) to buf zone %u (weight %u)",
		      chunk, dmz_id(zmd, dzone), dmz_weight(dzone),
		      dmz_id(zmd, bzone), dmz_weight(bzone));

	/* Flush data zone into the buffer zone */
	ret = dmz_reclaim_copy(zrc, dzone, bzone);
	if (ret < 0)
		return ret;

	dmz_lock_flush(zmd);

	/* Validate copied blocks */
	ret = dmz_merge_valid_blocks(zmd, dzone, bzone, 0);
	if (ret == 0) {
		/*
		 * Free the data zone and remap the chunk to
		 * the buffer zone.
		 */
		dmz_invalidate_blocks(zmd, dzone, 0, zrc->dev->zone_nr_blocks);
		dmz_lock_map(zmd);
		dmz_unmap_zone(zmd, bzone);
		dmz_unmap_zone(zmd, dzone);
		dmz_unlock_zone_reclaim(dzone);
		dmz_free_zone(zmd, dzone);
		dmz_map_zone(zmd, bzone, chunk);
		dmz_unlock_map(zmd);
	}

	dmz_unlock_flush(zmd);

	return ret;
}

/*
 * Move valid blocks of the random data zone dzone into a free sequential zone.
 * Once blocks are moved, remap the zone chunk to the sequential zone.
 */
static int dmz_reclaim_rnd_data(struct dmz_reclaim *zrc, struct dm_zone *dzone)
{
	unsigned int chunk = dzone->chunk;
	struct dm_zone *szone = NULL;
	struct dmz_metadata *zmd = zrc->metadata;
	int ret;

	/* Get a free sequential zone */
	dmz_lock_map(zmd);
	szone = dmz_alloc_zone(zmd, DMZ_ALLOC_RECLAIM);
	dmz_unlock_map(zmd);
	if (!szone)
		return -ENOSPC;

	dmz_dev_debug(zrc->dev,
		      "Chunk %u, move rnd zone %u (weight %u) to seq zone %u",
		      chunk, dmz_id(zmd, dzone), dmz_weight(dzone),
		      dmz_id(zmd, szone));

	/* Flush the random data zone into the sequential zone */
	ret = dmz_reclaim_copy(zrc, dzone, szone);

	dmz_lock_flush(zmd);

	if (ret == 0) {
		/* Validate copied blocks */
		ret = dmz_copy_valid_blocks(zmd, dzone, szone);
	}
	if (ret) {
		/* Free the sequential zone */
		dmz_lock_map(zmd);
		dmz_free_zone(zmd, szone);
		dmz_unlock_map(zmd);
	} else {
		/* Free the data zone and remap the chunk */
		dmz_invalidate_blocks(zmd, dzone, 0, zrc->dev->zone_nr_blocks);
		dmz_lock_map(zmd);
		dmz_unmap_zone(zmd, dzone);
		dmz_unlock_zone_reclaim(dzone);
		dmz_free_zone(zmd, dzone);
		dmz_map_zone(zmd, szone, chunk);
		dmz_unlock_map(zmd);
	}

	dmz_unlock_flush(zmd);

	return ret;
}

/*
 * Reclaim an empty zone.
 */
static void dmz_reclaim_empty(struct dmz_reclaim *zrc, struct dm_zone *dzone)
{
	struct dmz_metadata *zmd = zrc->metadata;

	dmz_lock_flush(zmd);
	dmz_lock_map(zmd);
	dmz_unmap_zone(zmd, dzone);
	dmz_unlock_zone_reclaim(dzone);
	dmz_free_zone(zmd, dzone);
	dmz_unlock_map(zmd);
	dmz_unlock_flush(zmd);
}

/*
 * Find a candidate zone for reclaim and process it.
 */
static int dmz_do_reclaim(struct dmz_reclaim *zrc)
{
	struct dmz_metadata *zmd = zrc->metadata;
	struct dm_zone *dzone;
	struct dm_zone *rzone;
	unsigned long start;
	int ret;

	/* Get a data zone */
	dzone = dmz_get_zone_for_reclaim(zmd);
	if (IS_ERR(dzone))
		return PTR_ERR(dzone);

	start = jiffies;

	if (dmz_is_rnd(dzone)) {
		if (!dmz_weight(dzone)) {
			/* Empty zone */
			dmz_reclaim_empty(zrc, dzone);
			ret = 0;
		} else {
			/*
			 * Reclaim the random data zone by moving its
			 * valid data blocks to a free sequential zone.
			 */
			ret = dmz_reclaim_rnd_data(zrc, dzone);
		}
		rzone = dzone;

	} else {
		struct dm_zone *bzone = dzone->bzone;
		sector_t chunk_block = 0;

		ret = dmz_first_valid_block(zmd, bzone, &chunk_block);
		if (ret < 0)
			goto out;

		if (ret == 0 || chunk_block >= dzone->wp_block) {
			/*
			 * The buffer zone is empty or its valid blocks are
			 * after the data zone write pointer.
			 */
			ret = dmz_reclaim_buf(zrc, dzone);
			rzone = bzone;
		} else {
			/*
			 * Reclaim the data zone by merging it into the
			 * buffer zone so that the buffer zone itself can
			 * be later reclaimed.
			 */
			ret = dmz_reclaim_seq_data(zrc, dzone);
			rzone = dzone;
		}
	}
out:
	if (ret) {
		dmz_unlock_zone_reclaim(dzone);
		return ret;
	}

	ret = dmz_flush_metadata(zrc->metadata);
	if (ret) {
		dmz_dev_debug(zrc->dev,
			      "Metadata flush for zone %u failed, err %d\n",
			      dmz_id(zmd, rzone), ret);
		return ret;
	}

	dmz_dev_debug(zrc->dev, "Reclaimed zone %u in %u ms",
		      dmz_id(zmd, rzone), jiffies_to_msecs(jiffies - start));
	return 0;
}

/*
 * Test if the target device is idle.
 */
static inline int dmz_target_idle(struct dmz_reclaim *zrc)
{
	return time_is_before_jiffies(zrc->atime + DMZ_IDLE_PERIOD);
}

/*
 * Test if reclaim is necessary.
 */
static bool dmz_should_reclaim(struct dmz_reclaim *zrc)
{
	struct dmz_metadata *zmd = zrc->metadata;
	unsigned int nr_rnd = dmz_nr_rnd_zones(zmd);
	unsigned int nr_unmap_rnd = dmz_nr_unmap_rnd_zones(zmd);
	unsigned int p_unmap_rnd = nr_unmap_rnd * 100 / nr_rnd;

	/* Reclaim when idle */
	if (dmz_target_idle(zrc) && nr_unmap_rnd < nr_rnd)
		return true;

	/* If there are still plenty of random zones, do not reclaim */
	if (p_unmap_rnd >= DMZ_RECLAIM_HIGH_UNMAP_RND)
		return false;

	/*
	 * If the percentage of unmappped random zones is low,
	 * reclaim even if the target is busy.
	 */
	return p_unmap_rnd <= DMZ_RECLAIM_LOW_UNMAP_RND;
}

/*
 * Reclaim work function.
 */
static void dmz_reclaim_work(struct work_struct *work)
{
	struct dmz_reclaim *zrc = container_of(work, struct dmz_reclaim, work.work);
	struct dmz_metadata *zmd = zrc->metadata;
	unsigned int nr_rnd, nr_unmap_rnd;
	unsigned int p_unmap_rnd;
	int ret;

	if (dmz_bdev_is_dying(zrc->dev))
		return;

	if (!dmz_should_reclaim(zrc)) {
		mod_delayed_work(zrc->wq, &zrc->work, DMZ_IDLE_PERIOD);
		return;
	}

	/*
	 * We need to start reclaiming random zones: set up zone copy
	 * throttling to either go fast if we are very low on random zones
	 * and slower if there are still some free random zones to avoid
	 * as much as possible to negatively impact the user workload.
	 */
	nr_rnd = dmz_nr_rnd_zones(zmd);
	nr_unmap_rnd = dmz_nr_unmap_rnd_zones(zmd);
	p_unmap_rnd = nr_unmap_rnd * 100 / nr_rnd;
	if (dmz_target_idle(zrc) || p_unmap_rnd < DMZ_RECLAIM_LOW_UNMAP_RND / 2) {
		/* Idle or very low percentage: go fast */
		zrc->kc_throttle.throttle = 100;
	} else {
		/* Busy but we still have some random zone: throttle */
		zrc->kc_throttle.throttle = min(75U, 100U - p_unmap_rnd / 2);
	}

	dmz_dev_debug(zrc->dev,
		      "Reclaim (%u): %s, %u%% free rnd zones (%u/%u)",
		      zrc->kc_throttle.throttle,
		      (dmz_target_idle(zrc) ? "Idle" : "Busy"),
		      p_unmap_rnd, nr_unmap_rnd, nr_rnd);

	ret = dmz_do_reclaim(zrc);
	if (ret) {
		dmz_dev_debug(zrc->dev, "Reclaim error %d\n", ret);
<<<<<<< HEAD
		if (ret == -EIO)
			/*
			 * LLD might be performing some error handling sequence
			 * at the underlying device. To not interfere, do not
			 * attempt to schedule the next reclaim run immediately.
			 */
=======
		if (!dmz_check_bdev(zrc->dev))
>>>>>>> c081cdb1
			return;
	}

	dmz_schedule_reclaim(zrc);
}

/*
 * Initialize reclaim.
 */
int dmz_ctr_reclaim(struct dmz_dev *dev, struct dmz_metadata *zmd,
		    struct dmz_reclaim **reclaim)
{
	struct dmz_reclaim *zrc;
	int ret;

	zrc = kzalloc(sizeof(struct dmz_reclaim), GFP_KERNEL);
	if (!zrc)
		return -ENOMEM;

	zrc->dev = dev;
	zrc->metadata = zmd;
	zrc->atime = jiffies;

	/* Reclaim kcopyd client */
	zrc->kc = dm_kcopyd_client_create(&zrc->kc_throttle);
	if (IS_ERR(zrc->kc)) {
		ret = PTR_ERR(zrc->kc);
		zrc->kc = NULL;
		goto err;
	}

	/* Reclaim work */
	INIT_DELAYED_WORK(&zrc->work, dmz_reclaim_work);
	zrc->wq = alloc_ordered_workqueue("dmz_rwq_%s", WQ_MEM_RECLAIM,
					  dev->name);
	if (!zrc->wq) {
		ret = -ENOMEM;
		goto err;
	}

	*reclaim = zrc;
	queue_delayed_work(zrc->wq, &zrc->work, 0);

	return 0;
err:
	if (zrc->kc)
		dm_kcopyd_client_destroy(zrc->kc);
	kfree(zrc);

	return ret;
}

/*
 * Terminate reclaim.
 */
void dmz_dtr_reclaim(struct dmz_reclaim *zrc)
{
	cancel_delayed_work_sync(&zrc->work);
	destroy_workqueue(zrc->wq);
	dm_kcopyd_client_destroy(zrc->kc);
	kfree(zrc);
}

/*
 * Suspend reclaim.
 */
void dmz_suspend_reclaim(struct dmz_reclaim *zrc)
{
	cancel_delayed_work_sync(&zrc->work);
}

/*
 * Resume reclaim.
 */
void dmz_resume_reclaim(struct dmz_reclaim *zrc)
{
	queue_delayed_work(zrc->wq, &zrc->work, DMZ_IDLE_PERIOD);
}

/*
 * BIO accounting.
 */
void dmz_reclaim_bio_acc(struct dmz_reclaim *zrc)
{
	zrc->atime = jiffies;
}

/*
 * Start reclaim if necessary.
 */
void dmz_schedule_reclaim(struct dmz_reclaim *zrc)
{
	if (dmz_should_reclaim(zrc))
		mod_delayed_work(zrc->wq, &zrc->work, 0);
}
<|MERGE_RESOLUTION|>--- conflicted
+++ resolved
@@ -491,16 +491,7 @@
 	ret = dmz_do_reclaim(zrc);
 	if (ret) {
 		dmz_dev_debug(zrc->dev, "Reclaim error %d\n", ret);
-<<<<<<< HEAD
-		if (ret == -EIO)
-			/*
-			 * LLD might be performing some error handling sequence
-			 * at the underlying device. To not interfere, do not
-			 * attempt to schedule the next reclaim run immediately.
-			 */
-=======
 		if (!dmz_check_bdev(zrc->dev))
->>>>>>> c081cdb1
 			return;
 	}
 
