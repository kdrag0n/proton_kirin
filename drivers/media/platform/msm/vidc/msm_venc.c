--- conflicted
+++ resolved
@@ -699,10 +699,7 @@
 			(1 << V4L2_MPEG_VIDC_EXTRADATA_LTR) |
 			(1 << V4L2_MPEG_VIDC_EXTRADATA_ROI_QP) |
 			(1 << V4L2_MPEG_VIDC_EXTRADATA_HDR10PLUS_METADATA) |
-<<<<<<< HEAD
-=======
 			(1 << V4L2_MPEG_VIDC_EXTRADATA_INPUT_CROP) |
->>>>>>> 0ec737cc
 			(1ULL << V4L2_MPEG_VIDC_EXTRADATA_ENC_FRAME_QP)
 			),
 		.qmenu = mpeg_video_vidc_extradata,
@@ -1611,7 +1608,6 @@
 				V4L2_CID_MPEG_VIDC_VIDEO_HEVC_TIER_LEVEL,
 				temp_ctrl->val);
 		pdata = &profile_level;
-		inst->profile = profile_level.profile;
 		break;
 	case V4L2_CID_MPEG_VIDC_VIDEO_HEVC_TIER_LEVEL:
 		temp_ctrl = TRY_GET_CTRL(V4L2_CID_MPEG_VIDC_VIDEO_HEVC_PROFILE);
