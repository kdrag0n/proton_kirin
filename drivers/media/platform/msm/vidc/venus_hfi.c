/* Copyright (c) 2012-2019, The Linux Foundation. All rights reserved.
 *
 * This program is free software; you can redistribute it and/or modify
 * it under the terms of the GNU General Public License version 2 and
 * only version 2 as published by the Free Software Foundation.
 *
 * This program is distributed in the hope that it will be useful,
 * but WITHOUT ANY WARRANTY; without even the implied warranty of
 * MERCHANTABILITY or FITNESS FOR A PARTICULAR PURPOSE.  See the
 * GNU General Public License for more details.
 *
 */

#include <asm/dma-iommu.h>
#include <asm/memory.h>
#include <linux/clk/qcom.h>
#include <linux/coresight-stm.h>
#include <linux/delay.h>
#include <linux/devfreq.h>
#include <linux/hash.h>
#include <linux/interrupt.h>
#include <linux/io.h>
#include <linux/iommu.h>
#include <linux/iopoll.h>
#include <linux/of.h>
#include <linux/pm_qos.h>
#include <linux/regulator/consumer.h>
#include <linux/slab.h>
#include <linux/workqueue.h>
#include <linux/platform_device.h>
#include <linux/soc/qcom/llcc-qcom.h>
#include <soc/qcom/cx_ipeak.h>
#include <soc/qcom/scm.h>
#include <soc/qcom/socinfo.h>
#include <linux/soc/qcom/smem.h>
#include <soc/qcom/subsystem_restart.h>
#include <linux/dma-mapping.h>
#include <linux/fastcvpd.h>
#include <linux/reset.h>
#include "hfi_packetization.h"
#include "msm_vidc_debug.h"
#include "venus_hfi.h"
#include "vidc_hfi_io.h"

#define FIRMWARE_SIZE			0X00A00000
#define REG_ADDR_OFFSET_BITMASK	0x000FFFFF
#define QDSS_IOVA_START 0x80001000
#define MIN_PAYLOAD_SIZE 3
<<<<<<< HEAD
=======

#define VERSION_HANA (0x5 << 28 | 0x10 << 16)
>>>>>>> b10268a7

static struct hal_device_data hal_ctxt;

#define TZBSP_MEM_PROTECT_VIDEO_VAR 0x8
struct tzbsp_memprot {
	u32 cp_start;
	u32 cp_size;
	u32 cp_nonpixel_start;
	u32 cp_nonpixel_size;
};

struct tzbsp_resp {
	int ret;
};

#define TZBSP_VIDEO_SET_STATE 0xa

/* Poll interval in uS */
#define POLL_INTERVAL_US 50

enum tzbsp_video_state {
	TZBSP_VIDEO_STATE_SUSPEND = 0,
	TZBSP_VIDEO_STATE_RESUME = 1,
	TZBSP_VIDEO_STATE_RESTORE_THRESHOLD = 2,
};

struct tzbsp_video_set_state_req {
	u32 state; /* should be tzbsp_video_state enum value */
	u32 spare; /* reserved for future, should be zero */
};

const struct msm_vidc_gov_data DEFAULT_BUS_VOTE = {
	.data = NULL,
	.data_count = 0,
};

const int max_packets = 1000;

static void venus_hfi_pm_handler(struct work_struct *work);
static DECLARE_DELAYED_WORK(venus_hfi_pm_work, venus_hfi_pm_handler);
static inline int __resume(struct venus_hfi_device *device);
static inline int __suspend(struct venus_hfi_device *device);
static int __disable_regulators(struct venus_hfi_device *device);
static int __enable_regulators(struct venus_hfi_device *device);
static inline int __prepare_enable_clks(struct venus_hfi_device *device);
static inline void __disable_unprepare_clks(struct venus_hfi_device *device);
static void __flush_debug_queue(struct venus_hfi_device *device, u8 *packet);
static int __initialize_packetization(struct venus_hfi_device *device);
static struct hal_session *__get_session(struct venus_hfi_device *device,
		u32 session_id);
static bool __is_session_valid(struct venus_hfi_device *device,
		struct hal_session *session, const char *func);
static int __set_clocks(struct venus_hfi_device *device, u32 freq);
static int __iface_cmdq_write(struct venus_hfi_device *device,
					void *pkt);
static int __load_fw(struct venus_hfi_device *device);
static void __unload_fw(struct venus_hfi_device *device);
static int __tzbsp_set_video_state(enum tzbsp_video_state state);
static int __enable_subcaches(struct venus_hfi_device *device);
static int __set_subcaches(struct venus_hfi_device *device);
static int __release_subcaches(struct venus_hfi_device *device);
static int __disable_subcaches(struct venus_hfi_device *device);
static int __power_collapse(struct venus_hfi_device *device, bool force);
static int venus_hfi_noc_error_info(void *dev);

static void interrupt_init_vpu4(struct venus_hfi_device *device);
static void interrupt_init_vpu5(struct venus_hfi_device *device);
static void setup_dsp_uc_memmap_vpu5(struct venus_hfi_device *device);
static void clock_config_on_enable_vpu5(struct venus_hfi_device *device);

struct venus_hfi_vpu_ops vpu4_ops = {
	.interrupt_init = interrupt_init_vpu4,
	.setup_dsp_uc_memmap = NULL,
	.clock_config_on_enable = NULL,
};

struct venus_hfi_vpu_ops vpu5_ops = {
	.interrupt_init = interrupt_init_vpu5,
	.setup_dsp_uc_memmap = setup_dsp_uc_memmap_vpu5,
	.clock_config_on_enable = clock_config_on_enable_vpu5,
};

/**
 * Utility function to enforce some of our assumptions.  Spam calls to this
 * in hotspots in code to double check some of the assumptions that we hold.
 */
static inline void __strict_check(struct venus_hfi_device *device)
{
	msm_vidc_res_handle_fatal_hw_error(device->res,
		!mutex_is_locked(&device->lock));
}

static inline void __set_state(struct venus_hfi_device *device,
		enum venus_hfi_state state)
{
	device->state = state;
}

static inline bool __core_in_valid_state(struct venus_hfi_device *device)
{
	return device->state != VENUS_STATE_DEINIT;
}

static inline bool is_sys_cache_present(struct venus_hfi_device *device)
{
	return device->res->sys_cache_present;
}

static void __dump_packet(u8 *packet, enum vidc_msg_prio log_level)
{
	u32 c = 0, packet_size = *(u32 *)packet;
	const int row_size = 32;
	/*
	 * row must contain enough for 0xdeadbaad * 8 to be converted into
	 * "de ad ba ab " * 8 + '\0'
	 */
	char row[3 * row_size];

	for (c = 0; c * row_size < packet_size; ++c) {
		int bytes_to_read = ((c + 1) * row_size > packet_size) ?
			packet_size % row_size : row_size;
		hex_dump_to_buffer(packet + c * row_size, bytes_to_read,
				row_size, 4, row, sizeof(row), false);
		dprintk(log_level, "%s\n", row);
	}
}

static void __sim_modify_cmd_packet(u8 *packet, struct venus_hfi_device *device)
{
	struct hfi_cmd_sys_session_init_packet *sys_init;
	struct hal_session *session = NULL;
	u8 i;
	phys_addr_t fw_bias = 0;

	if (!device || !packet) {
		dprintk(VIDC_ERR, "Invalid Param\n");
		return;
	} else if (!device->hal_data->firmware_base
			|| is_iommu_present(device->res)) {
		return;
	}

	fw_bias = device->hal_data->firmware_base;
	sys_init = (struct hfi_cmd_sys_session_init_packet *)packet;

	session = __get_session(device, sys_init->session_id);
	if (!session) {
		dprintk(VIDC_DBG, "%s :Invalid session id: %x\n",
				__func__, sys_init->session_id);
		return;
	}

	switch (sys_init->packet_type) {
	case HFI_CMD_SESSION_EMPTY_BUFFER:
		if (session->is_decoder) {
			struct hfi_cmd_session_empty_buffer_compressed_packet
			*pkt = (struct
			hfi_cmd_session_empty_buffer_compressed_packet
			*) packet;
			pkt->packet_buffer -= fw_bias;
		} else {
			struct
			hfi_cmd_session_empty_buffer_uncompressed_plane0_packet
			*pkt = (struct
			hfi_cmd_session_empty_buffer_uncompressed_plane0_packet
			*) packet;
			pkt->packet_buffer -= fw_bias;
		}
		break;
	case HFI_CMD_SESSION_FILL_BUFFER:
	{
		struct hfi_cmd_session_fill_buffer_packet *pkt =
			(struct hfi_cmd_session_fill_buffer_packet *)packet;
		pkt->packet_buffer -= fw_bias;
		break;
	}
	case HFI_CMD_SESSION_SET_BUFFERS:
	{
		struct hfi_cmd_session_set_buffers_packet *pkt =
			(struct hfi_cmd_session_set_buffers_packet *)packet;
		if (pkt->buffer_type == HFI_BUFFER_OUTPUT ||
			pkt->buffer_type == HFI_BUFFER_OUTPUT2) {
			struct hfi_buffer_info *buff;

			buff = (struct hfi_buffer_info *) pkt->rg_buffer_info;
			buff->buffer_addr -= fw_bias;
			if (buff->extra_data_addr >= fw_bias)
				buff->extra_data_addr -= fw_bias;
		} else {
			for (i = 0; i < pkt->num_buffers; i++)
				pkt->rg_buffer_info[i] -= fw_bias;
		}
		break;
	}
	case HFI_CMD_SESSION_RELEASE_BUFFERS:
	{
		struct hfi_cmd_session_release_buffer_packet *pkt =
			(struct hfi_cmd_session_release_buffer_packet *)packet;

		if (pkt->buffer_type == HFI_BUFFER_OUTPUT ||
			pkt->buffer_type == HFI_BUFFER_OUTPUT2) {
			struct hfi_buffer_info *buff;

			buff = (struct hfi_buffer_info *) pkt->rg_buffer_info;
			buff->buffer_addr -= fw_bias;
			buff->extra_data_addr -= fw_bias;
		} else {
			for (i = 0; i < pkt->num_buffers; i++)
				pkt->rg_buffer_info[i] -= fw_bias;
		}
		break;
	}
	case HFI_CMD_SESSION_REGISTER_BUFFERS:
	{
		struct hfi_cmd_session_register_buffers_packet *pkt =
			(struct hfi_cmd_session_register_buffers_packet *)
			packet;
		struct hfi_buffer_mapping_type *buf =
			(struct hfi_buffer_mapping_type *)pkt->buffer;
		for (i = 0; i < pkt->num_buffers; i++)
			buf[i].device_addr -= fw_bias;
		break;
	}
	default:
		break;
	}
}

static int __dsp_send_hfi_queue(struct venus_hfi_device *device)
{
	int rc;

	if (!device->res->domain_cvp)
		return 0;

	if (!device->dsp_iface_q_table.mem_data.dma_handle) {
		dprintk(VIDC_ERR, "%s: invalid dsm_handle\n", __func__);
		return -EINVAL;
	}

	if (device->dsp_flags & DSP_INIT) {
		dprintk(VIDC_DBG, "%s: dsp already inited\n", __func__);
		return 0;
	}

	dprintk(VIDC_DBG, "%s: hfi queue %#llx size %d\n",
		__func__, device->dsp_iface_q_table.mem_data.dma_handle,
		device->dsp_iface_q_table.mem_data.size);
	rc = fastcvpd_video_send_cmd_hfi_queue(
		(phys_addr_t *)device->dsp_iface_q_table.mem_data.dma_handle,
		device->dsp_iface_q_table.mem_data.size);
	if (rc) {
		dprintk(VIDC_ERR, "%s: dsp init failed\n", __func__);
		return rc;
	}

	device->dsp_flags |= DSP_INIT;
	dprintk(VIDC_DBG, "%s: dsp inited\n", __func__);
	return rc;
}

static int __dsp_suspend(struct venus_hfi_device *device, bool force, u32 flags)
{
	int rc;
	struct hal_session *temp;

	if (!device->res->domain_cvp)
		return 0;

	if (!(device->dsp_flags & DSP_INIT))
		return 0;

	if (device->dsp_flags & DSP_SUSPEND)
		return 0;

	list_for_each_entry(temp, &device->sess_head, list) {
		/* if forceful suspend, don't check session pause info */
		if (force)
			continue;
		if (temp->domain == HAL_VIDEO_DOMAIN_CVP) {
			/* don't suspend if cvp session is not paused */
			if (!(temp->flags & SESSION_PAUSE)) {
				dprintk(VIDC_DBG,
					"%s: cvp session %x not paused\n",
					__func__, hash32_ptr(temp));
				return -EBUSY;
			}
		}
	}

	dprintk(VIDC_DBG, "%s: suspend dsp\n", __func__);
	rc = fastcvpd_video_suspend(flags);
	if (rc) {
		dprintk(VIDC_ERR, "%s: dsp suspend failed with error %d\n",
			__func__, rc);
		return -EINVAL;
	}

	device->dsp_flags |= DSP_SUSPEND;
	dprintk(VIDC_DBG, "%s: dsp suspended\n", __func__);
	return 0;
}

static int __dsp_resume(struct venus_hfi_device *device, u32 flags)
{
	int rc;

	if (!device->res->domain_cvp)
		return 0;

	if (!(device->dsp_flags & DSP_SUSPEND)) {
		dprintk(VIDC_DBG, "%s: dsp not suspended\n", __func__);
		return 0;
	}

	dprintk(VIDC_DBG, "%s: resume dsp\n", __func__);
	rc = fastcvpd_video_resume(flags);
	if (rc) {
		dprintk(VIDC_ERR,
			"%s: dsp resume failed with error %d\n",
			__func__, rc);
		return rc;
	}

	device->dsp_flags &= ~DSP_SUSPEND;
	dprintk(VIDC_DBG, "%s: dsp resumed\n", __func__);
	return rc;
}

static int __dsp_shutdown(struct venus_hfi_device *device, u32 flags)
{
	int rc;

	if (!device->res->domain_cvp)
		return 0;

	if (!(device->dsp_flags & DSP_INIT)) {
		dprintk(VIDC_DBG, "%s: dsp not inited\n", __func__);
		return 0;
	}

	dprintk(VIDC_DBG, "%s: shutdown dsp\n", __func__);
	rc = fastcvpd_video_shutdown(flags);
	if (rc) {
		dprintk(VIDC_ERR,
			"%s: dsp shutdown failed with error %d\n",
			__func__, rc);
		WARN_ON(1);
	}

	device->dsp_flags &= ~DSP_INIT;
	dprintk(VIDC_DBG, "%s: dsp shutdown successful\n", __func__);
	return rc;
}

static int __session_pause(struct venus_hfi_device *device,
		struct hal_session *session)
{
	int rc = 0;

	/* ignore if session paused already */
	if (session->flags & SESSION_PAUSE)
		return 0;

	session->flags |= SESSION_PAUSE;
	dprintk(VIDC_DBG, "%s: cvp session %x paused\n", __func__,
		hash32_ptr(session));

	return rc;
}

static int __session_resume(struct venus_hfi_device *device,
		struct hal_session *session)
{
	int rc = 0;

	/* ignore if session already resumed */
	if (!(session->flags & SESSION_PAUSE))
		return 0;

	session->flags &= ~SESSION_PAUSE;
	dprintk(VIDC_DBG, "%s: cvp session %x resumed\n", __func__,
		hash32_ptr(session));

	rc = __resume(device);
	if (rc) {
		dprintk(VIDC_ERR, "%s: resume failed\n", __func__);
		goto exit;
	}

	if (device->dsp_flags & DSP_SUSPEND) {
		dprintk(VIDC_ERR, "%s: dsp not resumed\n", __func__);
		rc = -EINVAL;
		goto exit;
	}

exit:
	return rc;
}

static int venus_hfi_session_pause(void *sess)
{
	int rc;
	struct hal_session *session = sess;
	struct venus_hfi_device *device;

	if (!session || !session->device) {
		dprintk(VIDC_ERR, "%s: invalid params\n", __func__);
		return -EINVAL;
	}
	device = session->device;

	mutex_lock(&device->lock);
	rc = __session_pause(device, session);
	mutex_unlock(&device->lock);

	return rc;
}

static int venus_hfi_session_resume(void *sess)
{
	int rc;
	struct hal_session *session = sess;
	struct venus_hfi_device *device;

	if (!session || !session->device) {
		dprintk(VIDC_ERR, "%s: invalid params\n", __func__);
		return -EINVAL;
	}
	device = session->device;

	mutex_lock(&device->lock);
	rc = __session_resume(device, session);
	mutex_unlock(&device->lock);

	return rc;
}

static int __acquire_regulator(struct regulator_info *rinfo,
				struct venus_hfi_device *device)
{
	int rc = 0;

	if (rinfo->has_hw_power_collapse) {
		rc = regulator_set_mode(rinfo->regulator,
				REGULATOR_MODE_NORMAL);
		if (rc) {
			/*
			 * This is somewhat fatal, but nothing we can do
			 * about it. We can't disable the regulator w/o
			 * getting it back under s/w control
			 */
			dprintk(VIDC_WARN,
				"Failed to acquire regulator control: %s\n",
					rinfo->name);
		} else {

			dprintk(VIDC_DBG,
					"Acquire regulator control from HW: %s\n",
					rinfo->name);

		}
	}

	if (!regulator_is_enabled(rinfo->regulator)) {
		dprintk(VIDC_WARN, "Regulator is not enabled %s\n",
			rinfo->name);
		msm_vidc_res_handle_fatal_hw_error(device->res, true);
	}

	return rc;
}

static int __hand_off_regulator(struct regulator_info *rinfo)
{
	int rc = 0;

	if (rinfo->has_hw_power_collapse) {
		rc = regulator_set_mode(rinfo->regulator,
				REGULATOR_MODE_FAST);
		if (rc) {
			dprintk(VIDC_WARN,
				"Failed to hand off regulator control: %s\n",
					rinfo->name);
		} else {
			dprintk(VIDC_DBG,
					"Hand off regulator control to HW: %s\n",
					rinfo->name);
		}
	}

	return rc;
}

static int __hand_off_regulators(struct venus_hfi_device *device)
{
	struct regulator_info *rinfo;
	int rc = 0, c = 0;

	venus_hfi_for_each_regulator(device, rinfo) {
		rc = __hand_off_regulator(rinfo);
		/*
		 * If one regulator hand off failed, driver should take
		 * the control for other regulators back.
		 */
		if (rc)
			goto err_reg_handoff_failed;
		c++;
	}

	return rc;
err_reg_handoff_failed:
	venus_hfi_for_each_regulator_reverse_continue(device, rinfo, c)
		__acquire_regulator(rinfo, device);

	return rc;
}

static int __write_queue(struct vidc_iface_q_info *qinfo, u8 *packet,
		bool *rx_req_is_set)
{
	struct hfi_queue_header *queue;
	u32 packet_size_in_words, new_write_idx;
	u32 empty_space, read_idx, write_idx;
	u32 *write_ptr;

	if (!qinfo || !packet) {
		dprintk(VIDC_ERR, "Invalid Params\n");
		return -EINVAL;
	} else if (!qinfo->q_array.align_virtual_addr) {
		dprintk(VIDC_WARN, "Queues have already been freed\n");
		return -EINVAL;
	}

	queue = (struct hfi_queue_header *) qinfo->q_hdr;
	if (!queue) {
		dprintk(VIDC_ERR, "queue not present\n");
		return -ENOENT;
	}

	if (msm_vidc_debug & VIDC_PKT) {
		dprintk(VIDC_PKT, "%s: %pK\n", __func__, qinfo);
		__dump_packet(packet, VIDC_PKT);
	}

	packet_size_in_words = (*(u32 *)packet) >> 2;
	if (!packet_size_in_words || packet_size_in_words >
		qinfo->q_array.mem_size>>2) {
		dprintk(VIDC_ERR, "Invalid packet size\n");
		return -ENODATA;
	}

	read_idx = queue->qhdr_read_idx;
	write_idx = queue->qhdr_write_idx;

	empty_space = (write_idx >=  read_idx) ?
		((qinfo->q_array.mem_size>>2) - (write_idx -  read_idx)) :
		(read_idx - write_idx);
	if (empty_space <= packet_size_in_words) {
		queue->qhdr_tx_req =  1;
		dprintk(VIDC_ERR, "Insufficient size (%d) to write (%d)\n",
					  empty_space, packet_size_in_words);
		return -ENOTEMPTY;
	}

	queue->qhdr_tx_req =  0;

	new_write_idx = write_idx + packet_size_in_words;
	write_ptr = (u32 *)((qinfo->q_array.align_virtual_addr) +
			(write_idx << 2));
	if (write_ptr < (u32 *)qinfo->q_array.align_virtual_addr ||
	    write_ptr > (u32 *)(qinfo->q_array.align_virtual_addr +
	    qinfo->q_array.mem_size)) {
		dprintk(VIDC_ERR, "Invalid write index");
		return -ENODATA;
	}

	if (new_write_idx < (qinfo->q_array.mem_size >> 2)) {
		memcpy(write_ptr, packet, packet_size_in_words << 2);
	} else {
		new_write_idx -= qinfo->q_array.mem_size >> 2;
		memcpy(write_ptr, packet, (packet_size_in_words -
			new_write_idx) << 2);
		memcpy((void *)qinfo->q_array.align_virtual_addr,
			packet + ((packet_size_in_words - new_write_idx) << 2),
			new_write_idx  << 2);
	}

	/*
	 * Memory barrier to make sure packet is written before updating the
	 * write index
	 */
	mb();
	queue->qhdr_write_idx = new_write_idx;
	if (rx_req_is_set)
		*rx_req_is_set = queue->qhdr_rx_req == 1;
	/*
	 * Memory barrier to make sure write index is updated before an
	 * interrupt is raised on venus.
	 */
	mb();
	return 0;
}

static void __hal_sim_modify_msg_packet(u8 *packet,
					struct venus_hfi_device *device)
{
	struct hfi_msg_sys_session_init_done_packet *init_done;
	struct hal_session *session = NULL;
	phys_addr_t fw_bias = 0;

	if (!device || !packet) {
		dprintk(VIDC_ERR, "Invalid Param\n");
		return;
	} else if (!device->hal_data->firmware_base
			|| is_iommu_present(device->res)) {
		return;
	}

	fw_bias = device->hal_data->firmware_base;
	init_done = (struct hfi_msg_sys_session_init_done_packet *)packet;
	session = __get_session(device, init_done->session_id);

	if (!session) {
		dprintk(VIDC_DBG, "%s: Invalid session id: %x\n",
				__func__, init_done->session_id);
		return;
	}

	switch (init_done->packet_type) {
	case HFI_MSG_SESSION_FILL_BUFFER_DONE:
		if (session->is_decoder) {
			struct
			hfi_msg_session_fbd_uncompressed_plane0_packet
			*pkt_uc = (struct
			hfi_msg_session_fbd_uncompressed_plane0_packet
			*) packet;
			pkt_uc->packet_buffer += fw_bias;
		} else {
			struct
			hfi_msg_session_fill_buffer_done_compressed_packet
			*pkt = (struct
			hfi_msg_session_fill_buffer_done_compressed_packet
			*) packet;
			pkt->packet_buffer += fw_bias;
		}
		break;
	case HFI_MSG_SESSION_EMPTY_BUFFER_DONE:
	{
		struct hfi_msg_session_empty_buffer_done_packet *pkt =
		(struct hfi_msg_session_empty_buffer_done_packet *)packet;
		pkt->packet_buffer += fw_bias;
		break;
	}
	case HFI_MSG_SESSION_GET_SEQUENCE_HEADER_DONE:
	{
		struct
		hfi_msg_session_get_sequence_header_done_packet
		*pkt =
		(struct hfi_msg_session_get_sequence_header_done_packet *)
		packet;
		pkt->sequence_header += fw_bias;
		break;
	}
	default:
		break;
	}
}

static int __read_queue(struct vidc_iface_q_info *qinfo, u8 *packet,
		u32 *pb_tx_req_is_set)
{
	struct hfi_queue_header *queue;
	u32 packet_size_in_words, new_read_idx;
	u32 *read_ptr;
	u32 receive_request = 0;
	u32 read_idx, write_idx;
	int rc = 0;

	if (!qinfo || !packet || !pb_tx_req_is_set) {
		dprintk(VIDC_ERR, "Invalid Params\n");
		return -EINVAL;
	} else if (!qinfo->q_array.align_virtual_addr) {
		dprintk(VIDC_WARN, "Queues have already been freed\n");
		return -EINVAL;
	}

	/*
	 * Memory barrier to make sure data is valid before
	 *reading it
	 */
	mb();
	queue = (struct hfi_queue_header *) qinfo->q_hdr;

	if (!queue) {
		dprintk(VIDC_ERR, "Queue memory is not allocated\n");
		return -ENOMEM;
	}

	/*
	 * Do not set receive request for debug queue, if set,
	 * Venus generates interrupt for debug messages even
	 * when there is no response message available.
	 * In general debug queue will not become full as it
	 * is being emptied out for every interrupt from Venus.
	 * Venus will anyway generates interrupt if it is full.
	 */
	if (queue->qhdr_type & HFI_Q_ID_CTRL_TO_HOST_MSG_Q)
		receive_request = 1;

	read_idx = queue->qhdr_read_idx;
	write_idx = queue->qhdr_write_idx;

	if (read_idx == write_idx) {
		queue->qhdr_rx_req = receive_request;
		/*
		 * mb() to ensure qhdr is updated in main memory
		 * so that venus reads the updated header values
		 */
		mb();
		*pb_tx_req_is_set = 0;
		dprintk(VIDC_DBG,
			"%s queue is empty, rx_req = %u, tx_req = %u, read_idx = %u\n",
			receive_request ? "message" : "debug",
			queue->qhdr_rx_req, queue->qhdr_tx_req,
			queue->qhdr_read_idx);
		return -ENODATA;
	}

	read_ptr = (u32 *)((qinfo->q_array.align_virtual_addr) +
				(read_idx << 2));
	if (read_ptr < (u32 *)qinfo->q_array.align_virtual_addr ||
	    read_ptr > (u32 *)(qinfo->q_array.align_virtual_addr +
	    qinfo->q_array.mem_size - sizeof(*read_ptr))) {
		dprintk(VIDC_ERR, "Invalid read index\n");
		return -ENODATA;
	}

	packet_size_in_words = (*read_ptr) >> 2;
	if (!packet_size_in_words) {
		dprintk(VIDC_ERR, "Zero packet size\n");
		return -ENODATA;
	}

	new_read_idx = read_idx + packet_size_in_words;
	if (((packet_size_in_words << 2) <= VIDC_IFACEQ_VAR_HUGE_PKT_SIZE) &&
		read_idx <= (qinfo->q_array.mem_size >> 2)) {
		if (new_read_idx < (qinfo->q_array.mem_size >> 2)) {
			memcpy(packet, read_ptr,
					packet_size_in_words << 2);
		} else {
			new_read_idx -= (qinfo->q_array.mem_size >> 2);
			memcpy(packet, read_ptr,
			(packet_size_in_words - new_read_idx) << 2);
			memcpy(packet + ((packet_size_in_words -
					new_read_idx) << 2),
					(u8 *)qinfo->q_array.align_virtual_addr,
					new_read_idx << 2);
		}
	} else {
		dprintk(VIDC_WARN,
			"BAD packet received, read_idx: %#x, pkt_size: %d\n",
			read_idx, packet_size_in_words << 2);
		dprintk(VIDC_WARN, "Dropping this packet\n");
		new_read_idx = write_idx;
		rc = -ENODATA;
	}

	if (new_read_idx != write_idx)
		queue->qhdr_rx_req = 0;
	else
		queue->qhdr_rx_req = receive_request;

	queue->qhdr_read_idx = new_read_idx;
	/*
	 * mb() to ensure qhdr is updated in main memory
	 * so that venus reads the updated header values
	 */
	mb();

	*pb_tx_req_is_set = (queue->qhdr_tx_req == 1) ? 1 : 0;

	if ((msm_vidc_debug & VIDC_PKT) &&
		!(queue->qhdr_type & HFI_Q_ID_CTRL_TO_HOST_DEBUG_Q)) {
		dprintk(VIDC_PKT, "%s: %pK\n", __func__, qinfo);
		__dump_packet(packet, VIDC_PKT);
	}

	return rc;
}

static int __smem_alloc(struct venus_hfi_device *dev,
			struct vidc_mem_addr *mem, u32 size, u32 align,
			u32 flags, u32 usage)
{
	struct msm_smem *alloc = &mem->mem_data;
	int rc = 0;

	if (!dev || !mem || !size) {
		dprintk(VIDC_ERR, "Invalid Params\n");
		return -EINVAL;
	}

	dprintk(VIDC_INFO, "start to alloc size: %d, flags: %d\n", size, flags);
	rc = msm_smem_alloc(
		size, align, flags, usage, 1, (void *)dev->res,
		MSM_VIDC_UNKNOWN, alloc);
	if (rc) {
		dprintk(VIDC_ERR, "Alloc failed\n");
		rc = -ENOMEM;
		goto fail_smem_alloc;
	}

	dprintk(VIDC_DBG, "%s: ptr = %pK, size = %d\n", __func__,
			alloc->kvaddr, size);

	mem->mem_size = alloc->size;
	mem->align_virtual_addr = alloc->kvaddr;
	mem->align_device_addr = alloc->device_addr;

	return rc;
fail_smem_alloc:
	return rc;
}

static void __smem_free(struct venus_hfi_device *dev, struct msm_smem *mem)
{
	if (!dev || !mem) {
		dprintk(VIDC_ERR, "invalid param %pK %pK\n", dev, mem);
		return;
	}

	msm_smem_free(mem);
}

static void __write_register(struct venus_hfi_device *device,
		u32 reg, u32 value)
{
	u32 hwiosymaddr = reg;
	u8 *base_addr;

	if (!device) {
		dprintk(VIDC_ERR, "Invalid params: %pK\n", device);
		return;
	}

	__strict_check(device);

	if (!device->power_enabled) {
		dprintk(VIDC_WARN,
			"HFI Write register failed : Power is OFF\n");
		msm_vidc_res_handle_fatal_hw_error(device->res, true);
		return;
	}

	base_addr = device->hal_data->register_base;
	dprintk(VIDC_DBG, "Base addr: %pK, written to: %#x, Value: %#x...\n",
		base_addr, hwiosymaddr, value);
	base_addr += hwiosymaddr;
	writel_relaxed(value, base_addr);

	/*
	 * Memory barrier to make sure value is written into the register.
	 */
	wmb();
}

static int __read_register(struct venus_hfi_device *device, u32 reg)
{
	int rc = 0;
	u8 *base_addr;

	if (!device) {
		dprintk(VIDC_ERR, "Invalid params: %pK\n", device);
		return -EINVAL;
	}

	__strict_check(device);

	if (!device->power_enabled) {
		dprintk(VIDC_WARN,
			"HFI Read register failed : Power is OFF\n");
		msm_vidc_res_handle_fatal_hw_error(device->res, true);
		return -EINVAL;
	}

	base_addr = device->hal_data->register_base;

	rc = readl_relaxed(base_addr + reg);
	/*
	 * Memory barrier to make sure value is read correctly from the
	 * register.
	 */
	rmb();
	dprintk(VIDC_DBG, "Base addr: %pK, read from: %#x, value: %#x...\n",
		base_addr, reg, rc);

	return rc;
}

static void __set_registers(struct venus_hfi_device *device)
{
	struct reg_set *reg_set;
	int i;

	if (!device->res) {
		dprintk(VIDC_ERR,
			"device resources null, cannot set registers\n");
		return;
	}

	reg_set = &device->res->reg_set;
	for (i = 0; i < reg_set->count; i++) {
		__write_register(device, reg_set->reg_tbl[i].reg,
				reg_set->reg_tbl[i].value);
	}
}

/*
 * The existence of this function is a hack for 8996 (or certain Venus versions)
 * to overcome a hardware bug.  Whenever the GDSCs momentarily power collapse
 * (after calling __hand_off_regulators()), the values of the threshold
 * registers (typically programmed by TZ) are incorrectly reset.  As a result
 * reprogram these registers at certain agreed upon points.
 */
static void __set_threshold_registers(struct venus_hfi_device *device)
{
	u32 version = __read_register(device, VIDC_WRAPPER_HW_VERSION);

	version &= ~GENMASK(15, 0);
	if (version != (0x3 << 28 | 0x43 << 16))
		return;

	if (__tzbsp_set_video_state(TZBSP_VIDEO_STATE_RESTORE_THRESHOLD))
		dprintk(VIDC_ERR, "Failed to restore threshold values\n");
}

static void __iommu_detach(struct venus_hfi_device *device)
{
	struct context_bank_info *cb;

	if (!device || !device->res) {
		dprintk(VIDC_ERR, "Invalid parameter: %pK\n", device);
		return;
	}

	list_for_each_entry(cb, &device->res->context_banks, list) {
		if (cb->dev)
			arm_iommu_detach_device(cb->dev);
		if (cb->mapping)
			arm_iommu_release_mapping(cb->mapping);
	}
}

static int __devfreq_target(struct device *devfreq_dev,
		unsigned long *freq, u32 flags)
{
	int rc = 0;
	uint64_t ab = 0;
	struct bus_info *bus = NULL, *temp = NULL;
	struct venus_hfi_device *device = dev_get_drvdata(devfreq_dev);

	venus_hfi_for_each_bus(device, temp) {
		if (temp->dev == devfreq_dev) {
			bus = temp;
			break;
		}
	}

	if (!bus) {
		rc = -EBADHANDLE;
		goto err_unknown_device;
	}

	/*
	 * Clamp for all non zero frequencies. This clamp is necessary to stop
	 * devfreq driver from spamming - Couldn't update frequency - logs, if
	 * the scaled ab value is not part of the frequency table.
	 */
	if (*freq)
		*freq = clamp_t(typeof(*freq), *freq, bus->range[0],
				bus->range[1]);

	/* we expect governors to provide values in kBps form, convert to Bps */
	ab = *freq * 1000;
	rc = msm_bus_scale_update_bw(bus->client, ab, 0);
	if (rc) {
		dprintk(VIDC_ERR, "Failed voting bus %s to ab %llu\n: %d",
				bus->name, ab, rc);
		goto err_unknown_device;
	}

	dprintk(VIDC_PROF, "Voting bus %s to ab %llu\n", bus->name, ab);

	return 0;
err_unknown_device:
	return rc;
}

static int __devfreq_get_status(struct device *devfreq_dev,
		struct devfreq_dev_status *stat)
{
	int rc = 0;
	struct bus_info *bus = NULL, *temp = NULL;
	struct venus_hfi_device *device = dev_get_drvdata(devfreq_dev);

	venus_hfi_for_each_bus(device, temp) {
		if (temp->dev == devfreq_dev) {
			bus = temp;
			break;
		}
	}

	if (!bus) {
		rc = -EBADHANDLE;
		goto err_unknown_device;
	}

	*stat = (struct devfreq_dev_status) {
		.private_data = &device->bus_vote,
		/*
		 * Put in dummy place holder values for upstream govs, our
		 * custom gov only needs .private_data.  We should fill this in
		 * properly if we can actually measure busy_time accurately
		 * (which we can't at the moment)
		 */
		.total_time = 1,
		.busy_time = 1,
		.current_frequency = 0,
	};

err_unknown_device:
	return rc;
}

static int __unvote_buses(struct venus_hfi_device *device)
{
	int rc = 0;
	struct bus_info *bus = NULL;

	kfree(device->bus_vote.data);
	device->bus_vote.data = NULL;
	device->bus_vote.data_count = 0;

	venus_hfi_for_each_bus(device, bus) {
		unsigned long zero = 0;

		if (!bus->is_prfm_gov_used)
			rc = devfreq_suspend_device(bus->devfreq);
		else
			rc = __devfreq_target(bus->dev, &zero, 0);

		if (rc)
			goto err_unknown_device;
	}

err_unknown_device:
	return rc;
}

static int __vote_buses(struct venus_hfi_device *device,
		struct vidc_bus_vote_data *data, int num_data)
{
	int rc = 0;
	struct bus_info *bus = NULL;
	struct vidc_bus_vote_data *new_data = NULL;

	if (!num_data) {
		dprintk(VIDC_DBG, "No vote data available\n");
		goto no_data_count;
	} else if (!data) {
		dprintk(VIDC_ERR, "Invalid voting data\n");
		return -EINVAL;
	}

	new_data = kmemdup(data, num_data * sizeof(*new_data), GFP_KERNEL);
	if (!new_data) {
		dprintk(VIDC_ERR, "Can't alloc memory to cache bus votes\n");
		rc = -ENOMEM;
		goto err_no_mem;
	}

no_data_count:
	kfree(device->bus_vote.data);
	device->bus_vote.data = new_data;
	device->bus_vote.data_count = num_data;

	venus_hfi_for_each_bus(device, bus) {
		if (bus && bus->devfreq) {
			if (!bus->is_prfm_gov_used) {
				rc = devfreq_resume_device(bus->devfreq);
				if (rc)
					goto err_no_mem;
			} else {
				bus->devfreq->nb.notifier_call(
					&bus->devfreq->nb, 0, NULL);
			}
		}
	}

err_no_mem:
	return rc;
}

static int venus_hfi_vote_buses(void *dev, struct vidc_bus_vote_data *d, int n)
{
	int rc = 0;
	struct venus_hfi_device *device = dev;

	if (!device)
		return -EINVAL;

	mutex_lock(&device->lock);
	rc = __vote_buses(device, d, n);
	mutex_unlock(&device->lock);

	return rc;

}
static int __core_set_resource(struct venus_hfi_device *device,
		struct vidc_resource_hdr *resource_hdr, void *resource_value)
{
	struct hfi_cmd_sys_set_resource_packet *pkt;
	u8 packet[VIDC_IFACEQ_VAR_SMALL_PKT_SIZE];
	int rc = 0;

	if (!device || !resource_hdr || !resource_value) {
		dprintk(VIDC_ERR, "set_res: Invalid Params\n");
		return -EINVAL;
	}

	pkt = (struct hfi_cmd_sys_set_resource_packet *) packet;

	rc = call_hfi_pkt_op(device, sys_set_resource,
			pkt, resource_hdr, resource_value);
	if (rc) {
		dprintk(VIDC_ERR, "set_res: failed to create packet\n");
		goto err_create_pkt;
	}

	rc = __iface_cmdq_write(device, pkt);
	if (rc)
		rc = -ENOTEMPTY;

err_create_pkt:
	return rc;
}

static int __core_release_resource(struct venus_hfi_device *device,
		struct vidc_resource_hdr *resource_hdr)
{
	struct hfi_cmd_sys_release_resource_packet *pkt;
	u8 packet[VIDC_IFACEQ_VAR_SMALL_PKT_SIZE];
	int rc = 0;

	if (!device || !resource_hdr) {
		dprintk(VIDC_ERR, "release_res: Invalid Params\n");
		return -EINVAL;
	}

	pkt = (struct hfi_cmd_sys_release_resource_packet *) packet;

	rc = call_hfi_pkt_op(device, sys_release_resource,
			pkt, resource_hdr);

	if (rc) {
		dprintk(VIDC_ERR, "release_res: failed to create packet\n");
		goto err_create_pkt;
	}

	rc = __iface_cmdq_write(device, pkt);
	if (rc)
		rc = -ENOTEMPTY;

err_create_pkt:
	return rc;
}

static int __tzbsp_set_video_state(enum tzbsp_video_state state)
{
	struct tzbsp_video_set_state_req cmd = {0};
	int tzbsp_rsp = 0;
	int rc = 0;
	struct scm_desc desc = {0};

	desc.args[0] = cmd.state = state;
	desc.args[1] = cmd.spare = 0;
	desc.arginfo = SCM_ARGS(2);

	rc = scm_call2(SCM_SIP_FNID(SCM_SVC_BOOT,
			TZBSP_VIDEO_SET_STATE), &desc);
	tzbsp_rsp = desc.ret[0];

	if (rc) {
		dprintk(VIDC_ERR, "Failed scm_call %d\n", rc);
		return rc;
	}

	dprintk(VIDC_DBG, "Set state %d, resp %d\n", state, tzbsp_rsp);
	if (tzbsp_rsp) {
		dprintk(VIDC_ERR,
				"Failed to set video core state to suspend: %d\n",
				tzbsp_rsp);
		return -EINVAL;
	}

	return 0;
}

static inline int __boot_firmware(struct venus_hfi_device *device)
{
	int rc = 0;
	u32 ctrl_init_val = 0, ctrl_status = 0, count = 0, max_tries = 1000;

	ctrl_init_val = BIT(0);
	if (device->res->domain_cvp)
		ctrl_init_val |= BIT(1);

	__write_register(device, VIDC_CTRL_INIT, ctrl_init_val);
	while (!ctrl_status && count < max_tries) {
		ctrl_status = __read_register(device, VIDC_CTRL_STATUS);
		if ((ctrl_status & VIDC_CTRL_ERROR_STATUS__M) == 0x4) {
			dprintk(VIDC_ERR, "invalid setting for UC_REGION\n");
			break;
		}

		usleep_range(50, 100);
		count++;
	}

	if (count >= max_tries) {
		dprintk(VIDC_ERR, "Error booting up vidc firmware\n");
		rc = -ETIME;
	}
	return rc;
}

static int venus_hfi_suspend(void *dev)
{
	int rc = 0;
	struct venus_hfi_device *device = (struct venus_hfi_device *) dev;

	if (!device) {
		dprintk(VIDC_ERR, "%s invalid device\n", __func__);
		return -EINVAL;
	} else if (!device->res->sw_power_collapsible) {
		return -ENOTSUPP;
	}

	dprintk(VIDC_DBG, "Suspending Venus\n");
	mutex_lock(&device->lock);
	rc = __power_collapse(device, true);
	if (rc) {
		dprintk(VIDC_WARN, "%s: Venus is busy\n", __func__);
		rc = -EBUSY;
	}
	mutex_unlock(&device->lock);

	/* Cancel pending delayed works if any */
	if (!rc)
		cancel_delayed_work(&venus_hfi_pm_work);

	return rc;
}

static int venus_hfi_flush_debug_queue(void *dev)
{
	int rc = 0;
	struct venus_hfi_device *device = (struct venus_hfi_device *) dev;

	if (!device) {
		dprintk(VIDC_ERR, "%s invalid device\n", __func__);
		return -EINVAL;
	}

	mutex_lock(&device->lock);

	if (!device->power_enabled) {
		dprintk(VIDC_WARN, "%s: venus power off\n", __func__);
		rc = -EINVAL;
		goto exit;
	}
	__flush_debug_queue(device, NULL);
exit:
	mutex_unlock(&device->lock);
	return rc;
}

static enum hal_default_properties venus_hfi_get_default_properties(void *dev)
{
	enum hal_default_properties prop = 0;
	struct venus_hfi_device *device = (struct venus_hfi_device *) dev;

	if (!device) {
		dprintk(VIDC_ERR, "%s invalid device\n", __func__);
		return -EINVAL;
	}

	mutex_lock(&device->lock);

	prop = HAL_VIDEO_DYNAMIC_BUF_MODE;

	mutex_unlock(&device->lock);
	return prop;
}

static int __set_clk_rate(struct venus_hfi_device *device,
		struct clock_info *cl, u64 rate)
{
	int rc = 0;
	u64 threshold_freq = device->res->clk_freq_threshold;
	struct cx_ipeak_client *ipeak = device->res->cx_ipeak_context;
	struct clk *clk = cl->clk;

	if (device->clk_freq < threshold_freq && rate >= threshold_freq) {
		rc = cx_ipeak_update(ipeak, true);
		if (rc) {
			dprintk(VIDC_ERR,
				"cx_ipeak_update failed! ipeak %pK\n", ipeak);
			return rc;
		}
		dprintk(VIDC_PROF, "cx_ipeak_update: up, clk freq = %u\n",
			device->clk_freq);
	}

	rc = clk_set_rate(clk, rate);
	if (rc) {
		dprintk(VIDC_ERR,
			"%s: Failed to set clock rate %llu %s: %d\n",
			__func__, rate, cl->name, rc);
		return rc;
	}

	if (device->clk_freq >= threshold_freq && rate < threshold_freq) {
		rc = cx_ipeak_update(ipeak, false);
		if (rc) {
			dprintk(VIDC_ERR,
				"cx_ipeak_update failed! ipeak %pK\n", ipeak);
			device->clk_freq = rate;
			return rc;
		}
		dprintk(VIDC_PROF, "cx_ipeak_update: down, clk freq = %u\n",
			device->clk_freq);
	}

	device->clk_freq = rate;

	return rc;
}

static int __set_clocks(struct venus_hfi_device *device, u32 freq)
{
	struct clock_info *cl;
	int rc = 0;

	venus_hfi_for_each_clock(device, cl) {
		if (cl->has_scaling) {/* has_scaling */
			rc = __set_clk_rate(device, cl, freq);
			if (rc)
				return rc;

			trace_msm_vidc_perf_clock_scale(cl->name, freq);
			dprintk(VIDC_PROF, "Scaling clock %s to %u\n",
					cl->name, freq);
		}
	}

	return 0;
}

static int venus_hfi_scale_clocks(void *dev, u32 freq)
{
	int rc = 0;
	struct venus_hfi_device *device = dev;

	if (!device) {
		dprintk(VIDC_ERR, "Invalid args: %pK\n", device);
		return -EINVAL;
	}

	mutex_lock(&device->lock);

	if (__resume(device)) {
		dprintk(VIDC_ERR, "Resume from power collapse failed\n");
		rc = -ENODEV;
		goto exit;
	}

	rc = __set_clocks(device, freq);
exit:
	mutex_unlock(&device->lock);

	return rc;
}

static int __scale_clocks(struct venus_hfi_device *device)
{
	int rc = 0;
	struct allowed_clock_rates_table *allowed_clks_tbl = NULL;
	u32 rate = 0;

	allowed_clks_tbl = device->res->allowed_clks_tbl;

	dprintk(VIDC_DBG, "%s: NULL scale data\n", __func__);
	rate = device->clk_freq ? device->clk_freq :
		allowed_clks_tbl[0].clock_rate;

	rc = __set_clocks(device, rate);
	return rc;
}

/* Writes into cmdq without raising an interrupt */
static int __iface_cmdq_write_relaxed(struct venus_hfi_device *device,
		void *pkt, bool *requires_interrupt)
{
	struct vidc_iface_q_info *q_info;
	struct vidc_hal_cmd_pkt_hdr *cmd_packet;
	int result = -E2BIG;

	if (!device || !pkt) {
		dprintk(VIDC_ERR, "Invalid Params\n");
		return -EINVAL;
	}

	__strict_check(device);

	if (!__core_in_valid_state(device)) {
		dprintk(VIDC_ERR, "%s - fw not in init state\n", __func__);
		result = -EINVAL;
		goto err_q_null;
	}

	cmd_packet = (struct vidc_hal_cmd_pkt_hdr *)pkt;
	device->last_packet_type = cmd_packet->packet_type;

	q_info = &device->iface_queues[VIDC_IFACEQ_CMDQ_IDX];
	if (!q_info) {
		dprintk(VIDC_ERR, "cannot write to shared Q's\n");
		goto err_q_null;
	}

	if (!q_info->q_array.align_virtual_addr) {
		dprintk(VIDC_ERR, "cannot write to shared CMD Q's\n");
		result = -ENODATA;
		goto err_q_null;
	}

	__sim_modify_cmd_packet((u8 *)pkt, device);
	if (__resume(device)) {
		dprintk(VIDC_ERR, "%s: Power on failed\n", __func__);
		goto err_q_write;
	}

	if (!__write_queue(q_info, (u8 *)pkt, requires_interrupt)) {
		if (device->res->sw_power_collapsible) {
			cancel_delayed_work(&venus_hfi_pm_work);
			if (!queue_delayed_work(device->venus_pm_workq,
				&venus_hfi_pm_work,
				msecs_to_jiffies(
				device->res->msm_vidc_pwr_collapse_delay))) {
				dprintk(VIDC_DBG,
				"PM work already scheduled\n");
			}
		}

		result = 0;
	} else {
		dprintk(VIDC_ERR, "__iface_cmdq_write: queue full\n");
	}

err_q_write:
err_q_null:
	return result;
}

static int __iface_cmdq_write(struct venus_hfi_device *device, void *pkt)
{
	bool needs_interrupt = false;
	int rc = __iface_cmdq_write_relaxed(device, pkt, &needs_interrupt);

	if (!rc && needs_interrupt) {
		/* Consumer of cmdq prefers that we raise an interrupt */
		rc = 0;
		__write_register(device, VIDC_CPU_IC_SOFTINT,
				1 << VIDC_CPU_IC_SOFTINT_H2A_SHFT);
	}

	return rc;
}

static int __iface_msgq_read(struct venus_hfi_device *device, void *pkt)
{
	u32 tx_req_is_set = 0;
	int rc = 0;
	struct vidc_iface_q_info *q_info;

	if (!pkt) {
		dprintk(VIDC_ERR, "Invalid Params\n");
		return -EINVAL;
	}

	__strict_check(device);

	if (!__core_in_valid_state(device)) {
		dprintk(VIDC_DBG, "%s - fw not in init state\n", __func__);
		rc = -EINVAL;
		goto read_error_null;
	}

	q_info = &device->iface_queues[VIDC_IFACEQ_MSGQ_IDX];
	if (q_info->q_array.align_virtual_addr == 0) {
		dprintk(VIDC_ERR, "cannot read from shared MSG Q's\n");
		rc = -ENODATA;
		goto read_error_null;
	}

	if (!__read_queue(q_info, (u8 *)pkt, &tx_req_is_set)) {
		__hal_sim_modify_msg_packet((u8 *)pkt, device);
		if (tx_req_is_set)
			__write_register(device, VIDC_CPU_IC_SOFTINT,
				1 << VIDC_CPU_IC_SOFTINT_H2A_SHFT);
		rc = 0;
	} else
		rc = -ENODATA;

read_error_null:
	return rc;
}

static int __iface_dbgq_read(struct venus_hfi_device *device, void *pkt)
{
	u32 tx_req_is_set = 0;
	int rc = 0;
	struct vidc_iface_q_info *q_info;

	if (!pkt) {
		dprintk(VIDC_ERR, "Invalid Params\n");
		return -EINVAL;
	}

	__strict_check(device);

	q_info = &device->iface_queues[VIDC_IFACEQ_DBGQ_IDX];
	if (q_info->q_array.align_virtual_addr == 0) {
		dprintk(VIDC_ERR, "cannot read from shared DBG Q's\n");
		rc = -ENODATA;
		goto dbg_error_null;
	}

	if (!__read_queue(q_info, (u8 *)pkt, &tx_req_is_set)) {
		if (tx_req_is_set)
			__write_register(device, VIDC_CPU_IC_SOFTINT,
				1 << VIDC_CPU_IC_SOFTINT_H2A_SHFT);
		rc = 0;
	} else
		rc = -ENODATA;

dbg_error_null:
	return rc;
}

static void __set_queue_hdr_defaults(struct hfi_queue_header *q_hdr)
{
	q_hdr->qhdr_status = 0x1;
	q_hdr->qhdr_type = VIDC_IFACEQ_DFLT_QHDR;
	q_hdr->qhdr_q_size = VIDC_IFACEQ_QUEUE_SIZE / 4;
	q_hdr->qhdr_pkt_size = 0;
	q_hdr->qhdr_rx_wm = 0x1;
	q_hdr->qhdr_tx_wm = 0x1;
	q_hdr->qhdr_rx_req = 0x1;
	q_hdr->qhdr_tx_req = 0x0;
	q_hdr->qhdr_rx_irq_status = 0x0;
	q_hdr->qhdr_tx_irq_status = 0x0;
	q_hdr->qhdr_read_idx = 0x0;
	q_hdr->qhdr_write_idx = 0x0;
}

static void __interface_dsp_queues_release(struct venus_hfi_device *device)
{
	int i;
	struct msm_smem *mem_data = &device->dsp_iface_q_table.mem_data;
	struct context_bank_info *cb = mem_data->mapping_info.cb_info;

	if (!device->dsp_iface_q_table.align_virtual_addr) {
		dprintk(VIDC_ERR, "%s: already released\n", __func__);
		return;
	}

	dma_unmap_single_attrs(cb->dev, mem_data->device_addr,
		mem_data->size, DMA_BIDIRECTIONAL, 0);
	dma_free_coherent(device->res->mem_cdsp.dev, mem_data->size,
		mem_data->kvaddr, mem_data->dma_handle);

	for (i = 0; i < VIDC_IFACEQ_NUMQ; i++) {
		device->dsp_iface_queues[i].q_hdr = NULL;
		device->dsp_iface_queues[i].q_array.align_virtual_addr = NULL;
		device->dsp_iface_queues[i].q_array.align_device_addr = 0;
	}
	device->dsp_iface_q_table.align_virtual_addr = NULL;
	device->dsp_iface_q_table.align_device_addr = 0;
}

static int __interface_dsp_queues_init(struct venus_hfi_device *dev)
{
	int rc = 0;
	u32 i;
	struct hfi_queue_table_header *q_tbl_hdr;
	struct hfi_queue_header *q_hdr;
	struct vidc_iface_q_info *iface_q;
	int offset = 0;
	phys_addr_t fw_bias = 0;
	size_t q_size;
	struct msm_smem *mem_data;
	void *kvaddr;
	dma_addr_t dma_handle;
	dma_addr_t iova;
	struct context_bank_info *cb;

	q_size = ALIGN(QUEUE_SIZE, SZ_1M);
	mem_data = &dev->dsp_iface_q_table.mem_data;

	/* Allocate dsp queues from ADSP device memory */
	kvaddr = dma_alloc_coherent(dev->res->mem_cdsp.dev, q_size,
				&dma_handle, GFP_KERNEL);
	if (IS_ERR_OR_NULL(kvaddr)) {
		dprintk(VIDC_ERR, "%s: failed dma allocation\n", __func__);
		goto fail_dma_alloc;
	}
	cb = msm_smem_get_context_bank(MSM_VIDC_UNKNOWN, 0,
			dev->res, HAL_BUFFER_INTERNAL_CMD_QUEUE);
	if (!cb) {
		dprintk(VIDC_ERR,
			"%s: failed to get context bank\n", __func__);
		goto fail_dma_map;
	}
	iova = dma_map_single_attrs(cb->dev, phys_to_virt(dma_handle),
				q_size, DMA_BIDIRECTIONAL, 0);
	if (dma_mapping_error(cb->dev, iova)) {
		dprintk(VIDC_ERR, "%s: failed dma mapping\n", __func__);
		goto fail_dma_map;
	}
	dprintk(VIDC_DBG,
		"%s: kvaddr %pK dma_handle %#llx iova %#llx size %ld\n",
		__func__, kvaddr, dma_handle, iova, q_size);

	memset(mem_data, 0, sizeof(struct msm_smem));
	mem_data->kvaddr = kvaddr;
	mem_data->device_addr = iova;
	mem_data->dma_handle = dma_handle;
	mem_data->size = q_size;
	mem_data->buffer_type = HAL_BUFFER_INTERNAL_CMD_QUEUE;
	mem_data->mapping_info.cb_info = cb;

	if (!is_iommu_present(dev->res))
		fw_bias = dev->hal_data->firmware_base;

	dev->dsp_iface_q_table.align_virtual_addr = kvaddr;
	dev->dsp_iface_q_table.align_device_addr = iova - fw_bias;
	dev->dsp_iface_q_table.mem_size = VIDC_IFACEQ_TABLE_SIZE;
	offset = dev->dsp_iface_q_table.mem_size;

	for (i = 0; i < VIDC_IFACEQ_NUMQ; i++) {
		iface_q = &dev->dsp_iface_queues[i];
		iface_q->q_array.align_device_addr = iova + offset - fw_bias;
		iface_q->q_array.align_virtual_addr = kvaddr + offset;
		iface_q->q_array.mem_size = VIDC_IFACEQ_QUEUE_SIZE;
		offset += iface_q->q_array.mem_size;
		iface_q->q_hdr = VIDC_IFACEQ_GET_QHDR_START_ADDR(
			dev->dsp_iface_q_table.align_virtual_addr, i);
		__set_queue_hdr_defaults(iface_q->q_hdr);
	}

	q_tbl_hdr = (struct hfi_queue_table_header *)
			dev->dsp_iface_q_table.align_virtual_addr;
	q_tbl_hdr->qtbl_version = 0;
	q_tbl_hdr->device_addr = (void *)dev;
	strlcpy(q_tbl_hdr->name, "msm_v4l2_vidc", sizeof(q_tbl_hdr->name));
	q_tbl_hdr->qtbl_size = VIDC_IFACEQ_TABLE_SIZE;
	q_tbl_hdr->qtbl_qhdr0_offset = sizeof(struct hfi_queue_table_header);
	q_tbl_hdr->qtbl_qhdr_size = sizeof(struct hfi_queue_header);
	q_tbl_hdr->qtbl_num_q = VIDC_IFACEQ_NUMQ;
	q_tbl_hdr->qtbl_num_active_q = VIDC_IFACEQ_NUMQ;

	iface_q = &dev->dsp_iface_queues[VIDC_IFACEQ_CMDQ_IDX];
	q_hdr = iface_q->q_hdr;
	q_hdr->qhdr_start_addr = iface_q->q_array.align_device_addr;
	q_hdr->qhdr_type |= HFI_Q_ID_HOST_TO_CTRL_CMD_Q;

	iface_q = &dev->dsp_iface_queues[VIDC_IFACEQ_MSGQ_IDX];
	q_hdr = iface_q->q_hdr;
	q_hdr->qhdr_start_addr = iface_q->q_array.align_device_addr;
	q_hdr->qhdr_type |= HFI_Q_ID_CTRL_TO_HOST_MSG_Q;

	iface_q = &dev->dsp_iface_queues[VIDC_IFACEQ_DBGQ_IDX];
	q_hdr = iface_q->q_hdr;
	q_hdr->qhdr_start_addr = iface_q->q_array.align_device_addr;
	q_hdr->qhdr_type |= HFI_Q_ID_CTRL_TO_HOST_DEBUG_Q;
	/*
	 * Set receive request to zero on debug queue as there is no
	 * need of interrupt from video hardware for debug messages
	 */
	q_hdr->qhdr_rx_req = 0;
	return rc;

fail_dma_map:
	dma_free_coherent(dev->res->mem_cdsp.dev, q_size, kvaddr, dma_handle);
fail_dma_alloc:
	return -ENOMEM;
}

static void __interface_queues_release(struct venus_hfi_device *device)
{
	int i;
	struct hfi_mem_map_table *qdss;
	struct hfi_mem_map *mem_map;
	int num_entries = device->res->qdss_addr_set.count;
	unsigned long mem_map_table_base_addr;
	struct context_bank_info *cb;

	if (device->qdss.align_virtual_addr) {
		qdss = (struct hfi_mem_map_table *)
			device->qdss.align_virtual_addr;
		qdss->mem_map_num_entries = num_entries;
		mem_map_table_base_addr =
			device->qdss.align_device_addr +
			sizeof(struct hfi_mem_map_table);
		qdss->mem_map_table_base_addr =
			(u32)mem_map_table_base_addr;
		if ((unsigned long)qdss->mem_map_table_base_addr !=
			mem_map_table_base_addr) {
			dprintk(VIDC_ERR,
				"Invalid mem_map_table_base_addr %#lx",
				mem_map_table_base_addr);
		}

		mem_map = (struct hfi_mem_map *)(qdss + 1);
		cb = msm_smem_get_context_bank(MSM_VIDC_UNKNOWN,
			false, device->res, HAL_BUFFER_INTERNAL_CMD_QUEUE);

		for (i = 0; cb && i < num_entries; i++) {
			iommu_unmap(cb->mapping->domain,
						mem_map[i].virtual_addr,
						mem_map[i].size);
		}

		__smem_free(device, &device->qdss.mem_data);
	}

	__smem_free(device, &device->iface_q_table.mem_data);
	__smem_free(device, &device->sfr.mem_data);

	for (i = 0; i < VIDC_IFACEQ_NUMQ; i++) {
		device->iface_queues[i].q_hdr = NULL;
		device->iface_queues[i].q_array.align_virtual_addr = NULL;
		device->iface_queues[i].q_array.align_device_addr = 0;
	}

	device->iface_q_table.align_virtual_addr = NULL;
	device->iface_q_table.align_device_addr = 0;

	device->qdss.align_virtual_addr = NULL;
	device->qdss.align_device_addr = 0;

	device->sfr.align_virtual_addr = NULL;
	device->sfr.align_device_addr = 0;

	device->mem_addr.align_virtual_addr = NULL;
	device->mem_addr.align_device_addr = 0;

	if (device->res->domain_cvp)
		__interface_dsp_queues_release(device);
}

static int __get_qdss_iommu_virtual_addr(struct venus_hfi_device *dev,
		struct hfi_mem_map *mem_map, struct dma_iommu_mapping *mapping)
{
	int i;
	int rc = 0;
	dma_addr_t iova = QDSS_IOVA_START;
	int num_entries = dev->res->qdss_addr_set.count;
	struct addr_range *qdss_addr_tbl = dev->res->qdss_addr_set.addr_tbl;

	if (!num_entries)
		return -ENODATA;

	for (i = 0; i < num_entries; i++) {
		if (mapping) {
			rc = iommu_map(mapping->domain, iova,
					qdss_addr_tbl[i].start,
					qdss_addr_tbl[i].size,
					IOMMU_READ | IOMMU_WRITE);

			if (rc) {
				dprintk(VIDC_ERR,
						"IOMMU QDSS mapping failed for addr %#x\n",
						qdss_addr_tbl[i].start);
				rc = -ENOMEM;
				break;
			}
		} else {
			iova =  qdss_addr_tbl[i].start;
		}

		mem_map[i].virtual_addr = (u32)iova;
		mem_map[i].physical_addr = qdss_addr_tbl[i].start;
		mem_map[i].size = qdss_addr_tbl[i].size;
		mem_map[i].attr = 0x0;

		iova += mem_map[i].size;
	}

	if (i < num_entries) {
		dprintk(VIDC_ERR,
			"QDSS mapping failed, Freeing other entries %d\n", i);

		for (--i; mapping && i >= 0; i--) {
			iommu_unmap(mapping->domain,
				mem_map[i].virtual_addr,
				mem_map[i].size);
		}
	}

	return rc;
}

static void __setup_ucregion_memory_map(struct venus_hfi_device *device)
{
	__write_register(device, VIDC_UC_REGION_ADDR,
			(u32)device->iface_q_table.align_device_addr);
	__write_register(device, VIDC_UC_REGION_SIZE, SHARED_QSIZE);
	__write_register(device, VIDC_QTBL_ADDR,
			(u32)device->iface_q_table.align_device_addr);
	__write_register(device, VIDC_QTBL_INFO, 0x01);
	if (device->sfr.align_device_addr)
		__write_register(device, VIDC_SFR_ADDR,
				(u32)device->sfr.align_device_addr);
	if (device->qdss.align_device_addr)
		__write_register(device, VIDC_MMAP_ADDR,
				(u32)device->qdss.align_device_addr);
	call_venus_op(device, setup_dsp_uc_memmap, device);
}

static int __interface_queues_init(struct venus_hfi_device *dev)
{
	struct hfi_queue_table_header *q_tbl_hdr;
	struct hfi_queue_header *q_hdr;
	u32 i;
	int rc = 0;
	struct hfi_mem_map_table *qdss;
	struct hfi_mem_map *mem_map;
	struct vidc_iface_q_info *iface_q;
	struct hfi_sfr_struct *vsfr;
	struct vidc_mem_addr *mem_addr;
	int offset = 0;
	int num_entries = dev->res->qdss_addr_set.count;
	phys_addr_t fw_bias = 0;
	size_t q_size;
	unsigned long mem_map_table_base_addr;
	struct context_bank_info *cb;

	q_size = SHARED_QSIZE - ALIGNED_SFR_SIZE - ALIGNED_QDSS_SIZE;
	mem_addr = &dev->mem_addr;
	if (!is_iommu_present(dev->res))
		fw_bias = dev->hal_data->firmware_base;
	rc = __smem_alloc(dev, mem_addr, q_size, 1, SMEM_UNCACHED,
			HAL_BUFFER_INTERNAL_CMD_QUEUE);
	if (rc) {
		dprintk(VIDC_ERR, "iface_q_table_alloc_fail\n");
		goto fail_alloc_queue;
	}

	dev->iface_q_table.align_virtual_addr = mem_addr->align_virtual_addr;
	dev->iface_q_table.align_device_addr = mem_addr->align_device_addr -
					fw_bias;
	dev->iface_q_table.mem_size = VIDC_IFACEQ_TABLE_SIZE;
	dev->iface_q_table.mem_data = mem_addr->mem_data;
	offset += dev->iface_q_table.mem_size;

	for (i = 0; i < VIDC_IFACEQ_NUMQ; i++) {
		iface_q = &dev->iface_queues[i];
		iface_q->q_array.align_device_addr = mem_addr->align_device_addr
			+ offset - fw_bias;
		iface_q->q_array.align_virtual_addr =
			mem_addr->align_virtual_addr + offset;
		iface_q->q_array.mem_size = VIDC_IFACEQ_QUEUE_SIZE;
		offset += iface_q->q_array.mem_size;
		iface_q->q_hdr = VIDC_IFACEQ_GET_QHDR_START_ADDR(
				dev->iface_q_table.align_virtual_addr, i);
		__set_queue_hdr_defaults(iface_q->q_hdr);
	}

	if ((msm_vidc_fw_debug_mode & HFI_DEBUG_MODE_QDSS) && num_entries) {
		rc = __smem_alloc(dev, mem_addr,
				ALIGNED_QDSS_SIZE, 1, SMEM_UNCACHED,
				HAL_BUFFER_INTERNAL_CMD_QUEUE);
		if (rc) {
			dprintk(VIDC_WARN,
				"qdss_alloc_fail: QDSS messages logging will not work\n");
			dev->qdss.align_device_addr = 0;
		} else {
			dev->qdss.align_device_addr =
				mem_addr->align_device_addr - fw_bias;
			dev->qdss.align_virtual_addr =
				mem_addr->align_virtual_addr;
			dev->qdss.mem_size = ALIGNED_QDSS_SIZE;
			dev->qdss.mem_data = mem_addr->mem_data;
		}
	}

	rc = __smem_alloc(dev, mem_addr,
			ALIGNED_SFR_SIZE, 1, SMEM_UNCACHED,
			HAL_BUFFER_INTERNAL_CMD_QUEUE);
	if (rc) {
		dprintk(VIDC_WARN, "sfr_alloc_fail: SFR not will work\n");
		dev->sfr.align_device_addr = 0;
	} else {
		dev->sfr.align_device_addr = mem_addr->align_device_addr -
					fw_bias;
		dev->sfr.align_virtual_addr = mem_addr->align_virtual_addr;
		dev->sfr.mem_size = ALIGNED_SFR_SIZE;
		dev->sfr.mem_data = mem_addr->mem_data;
		vsfr = (struct hfi_sfr_struct *) dev->sfr.align_virtual_addr;
		vsfr->bufSize = ALIGNED_SFR_SIZE;
	}

	q_tbl_hdr = (struct hfi_queue_table_header *)
			dev->iface_q_table.align_virtual_addr;
	q_tbl_hdr->qtbl_version = 0;
	q_tbl_hdr->device_addr = (void *)dev;
	strlcpy(q_tbl_hdr->name, "msm_v4l2_vidc", sizeof(q_tbl_hdr->name));
	q_tbl_hdr->qtbl_size = VIDC_IFACEQ_TABLE_SIZE;
	q_tbl_hdr->qtbl_qhdr0_offset = sizeof(struct hfi_queue_table_header);
	q_tbl_hdr->qtbl_qhdr_size = sizeof(struct hfi_queue_header);
	q_tbl_hdr->qtbl_num_q = VIDC_IFACEQ_NUMQ;
	q_tbl_hdr->qtbl_num_active_q = VIDC_IFACEQ_NUMQ;

	iface_q = &dev->iface_queues[VIDC_IFACEQ_CMDQ_IDX];
	q_hdr = iface_q->q_hdr;
	q_hdr->qhdr_start_addr = iface_q->q_array.align_device_addr;
	q_hdr->qhdr_type |= HFI_Q_ID_HOST_TO_CTRL_CMD_Q;

	iface_q = &dev->iface_queues[VIDC_IFACEQ_MSGQ_IDX];
	q_hdr = iface_q->q_hdr;
	q_hdr->qhdr_start_addr = iface_q->q_array.align_device_addr;
	q_hdr->qhdr_type |= HFI_Q_ID_CTRL_TO_HOST_MSG_Q;

	iface_q = &dev->iface_queues[VIDC_IFACEQ_DBGQ_IDX];
	q_hdr = iface_q->q_hdr;
	q_hdr->qhdr_start_addr = iface_q->q_array.align_device_addr;
	q_hdr->qhdr_type |= HFI_Q_ID_CTRL_TO_HOST_DEBUG_Q;
	/*
	 * Set receive request to zero on debug queue as there is no
	 * need of interrupt from video hardware for debug messages
	 */
	q_hdr->qhdr_rx_req = 0;

	if (dev->qdss.align_virtual_addr) {
		qdss = (struct hfi_mem_map_table *)dev->qdss.align_virtual_addr;
		qdss->mem_map_num_entries = num_entries;
		mem_map_table_base_addr = dev->qdss.align_device_addr +
			sizeof(struct hfi_mem_map_table);
		qdss->mem_map_table_base_addr = mem_map_table_base_addr;

		mem_map = (struct hfi_mem_map *)(qdss + 1);
		cb = msm_smem_get_context_bank(MSM_VIDC_UNKNOWN, false,
			dev->res, HAL_BUFFER_INTERNAL_CMD_QUEUE);
		if (!cb) {
			dprintk(VIDC_ERR,
				"%s: failed to get context bank\n", __func__);
			return -EINVAL;
		}

		rc = __get_qdss_iommu_virtual_addr(dev, mem_map, cb->mapping);
		if (rc) {
			dprintk(VIDC_ERR,
				"IOMMU mapping failed, Freeing qdss memdata\n");
			__smem_free(dev, &dev->qdss.mem_data);
			dev->qdss.align_virtual_addr = NULL;
			dev->qdss.align_device_addr = 0;
		}
	}


	if (dev->res->domain_cvp) {
		rc = __interface_dsp_queues_init(dev);
		if (rc) {
			dprintk(VIDC_ERR, "dsp_queues_init failed\n");
			goto fail_alloc_queue;
		}
	}

	__setup_ucregion_memory_map(dev);
	return 0;
fail_alloc_queue:
	return -ENOMEM;
}

static int __sys_set_debug(struct venus_hfi_device *device, u32 debug)
{
	u8 packet[VIDC_IFACEQ_VAR_SMALL_PKT_SIZE];
	int rc = 0;
	struct hfi_cmd_sys_set_property_packet *pkt =
		(struct hfi_cmd_sys_set_property_packet *) &packet;

	rc = call_hfi_pkt_op(device, sys_debug_config, pkt, debug);
	if (rc) {
		dprintk(VIDC_WARN,
			"Debug mode setting to FW failed\n");
		return -ENOTEMPTY;
	}

	if (__iface_cmdq_write(device, pkt))
		return -ENOTEMPTY;
	return 0;
}

static int __sys_set_ubwc_config(void *device)
{
	int rc = 0;
	struct venus_hfi_device *dev = device;
	u8 packet[VIDC_IFACEQ_VAR_SMALL_PKT_SIZE] = {0};
	struct hfi_cmd_sys_set_property_packet *pkt =
		(struct hfi_cmd_sys_set_property_packet *) &packet;

	if (!dev->res->ubwc_config)
		return rc;

	rc = call_hfi_pkt_op(dev, sys_ubwc_config, pkt, dev->res->ubwc_config);
	if (rc) {
		dprintk(VIDC_WARN,
			"UBWC Config setting to FW failed\n");
		return -ENOTEMPTY;
	}

	if (__iface_cmdq_write(dev, pkt))
		return -ENOTEMPTY;

	return 0;
}

static int __sys_set_coverage(struct venus_hfi_device *device, u32 mode)
{
	u8 packet[VIDC_IFACEQ_VAR_SMALL_PKT_SIZE];
	int rc = 0;
	struct hfi_cmd_sys_set_property_packet *pkt =
		(struct hfi_cmd_sys_set_property_packet *) &packet;

	rc = call_hfi_pkt_op(device, sys_coverage_config,
			pkt, mode);
	if (rc) {
		dprintk(VIDC_WARN,
			"Coverage mode setting to FW failed\n");
		return -ENOTEMPTY;
	}

	if (__iface_cmdq_write(device, pkt)) {
		dprintk(VIDC_WARN, "Failed to send coverage pkt to f/w\n");
		return -ENOTEMPTY;
	}

	return 0;
}

static int __sys_set_power_control(struct venus_hfi_device *device,
	bool enable)
{
	struct regulator_info *rinfo;
	bool supported = false;
	u8 packet[VIDC_IFACEQ_VAR_SMALL_PKT_SIZE];
	struct hfi_cmd_sys_set_property_packet *pkt =
		(struct hfi_cmd_sys_set_property_packet *) &packet;

	venus_hfi_for_each_regulator(device, rinfo) {
		if (rinfo->has_hw_power_collapse) {
			supported = true;
			break;
		}
	}

	if (!supported)
		return 0;

	call_hfi_pkt_op(device, sys_power_control, pkt, enable);
	if (__iface_cmdq_write(device, pkt))
		return -ENOTEMPTY;
	return 0;
}

static int venus_hfi_core_init(void *device)
{
	int rc = 0;
	struct hfi_cmd_sys_init_packet pkt;
	struct hfi_cmd_sys_get_property_packet version_pkt;
	struct venus_hfi_device *dev;

	if (!device) {
		dprintk(VIDC_ERR, "Invalid device\n");
		return -ENODEV;
	}

	dev = device;

	dprintk(VIDC_DBG, "Core initializing\n");

	mutex_lock(&dev->lock);

	dev->bus_vote.data =
		kzalloc(sizeof(struct vidc_bus_vote_data), GFP_KERNEL);
	if (!dev->bus_vote.data) {
		dprintk(VIDC_ERR, "Bus vote data memory is not allocated\n");
		rc = -ENOMEM;
		goto err_no_mem;
	}

	dev->bus_vote.data_count = 1;
	dev->bus_vote.data->power_mode = VIDC_POWER_TURBO;

	rc = __load_fw(dev);
	if (rc) {
		dprintk(VIDC_ERR, "Failed to load Venus FW\n");
		goto err_load_fw;
	}

	__set_state(dev, VENUS_STATE_INIT);

	dprintk(VIDC_DBG, "Dev_Virt: %pa, Reg_Virt: %pK\n",
		&dev->hal_data->firmware_base,
		dev->hal_data->register_base);


	rc = __interface_queues_init(dev);
	if (rc) {
		dprintk(VIDC_ERR, "failed to init queues\n");
		rc = -ENOMEM;
		goto err_core_init;
	}

	rc = __boot_firmware(dev);
	if (rc) {
		dprintk(VIDC_ERR, "Failed to start core\n");
		rc = -ENODEV;
		goto err_core_init;
	}

	rc =  call_hfi_pkt_op(dev, sys_init, &pkt, HFI_VIDEO_ARCH_OX);
	if (rc) {
		dprintk(VIDC_ERR, "Failed to create sys init pkt\n");
		goto err_core_init;
	}

	if (__iface_cmdq_write(dev, &pkt)) {
		rc = -ENOTEMPTY;
		goto err_core_init;
	}

	rc = call_hfi_pkt_op(dev, sys_image_version, &version_pkt);
	if (rc || __iface_cmdq_write(dev, &version_pkt))
		dprintk(VIDC_WARN, "Failed to send image version pkt to f/w\n");

	__sys_set_debug(device, msm_vidc_fw_debug);

	rc = __sys_set_ubwc_config(device);
	if (rc) {
		dprintk(VIDC_ERR, "Failed to set ubwc config\n");
		goto err_core_init;
	}

	__enable_subcaches(device);
	__set_subcaches(device);
	__dsp_send_hfi_queue(device);

	if (dev->res->pm_qos_latency_us) {
#ifdef CONFIG_SMP
		dev->qos.type = PM_QOS_REQ_AFFINE_IRQ;
		dev->qos.irq = dev->hal_data->irq;
#endif
		pm_qos_add_request(&dev->qos, PM_QOS_CPU_DMA_LATENCY,
				dev->res->pm_qos_latency_us);
	}
	dprintk(VIDC_DBG, "Core inited successfully\n");
	mutex_unlock(&dev->lock);
	return rc;
err_core_init:
	__set_state(dev, VENUS_STATE_DEINIT);
	__unload_fw(dev);
err_load_fw:
err_no_mem:
	dprintk(VIDC_ERR, "Core init failed\n");
	mutex_unlock(&dev->lock);
	return rc;
}

static int venus_hfi_core_release(void *dev)
{
	int rc = 0;
	struct venus_hfi_device *device = dev;
	struct hal_session *session, *next;

	if (!device) {
		dprintk(VIDC_ERR, "invalid device\n");
		return -ENODEV;
	}

	mutex_lock(&device->lock);
	dprintk(VIDC_DBG, "Core releasing\n");
	if (device->res->pm_qos_latency_us &&
		pm_qos_request_active(&device->qos))
		pm_qos_remove_request(&device->qos);

	__resume(device);
	__set_state(device, VENUS_STATE_DEINIT);
	__dsp_shutdown(device, 0);

	__unload_fw(device);

	/* unlink all sessions from device */
	list_for_each_entry_safe(session, next, &device->sess_head, list)
		list_del(&session->list);

	dprintk(VIDC_DBG, "Core released successfully\n");
	mutex_unlock(&device->lock);

	return rc;
}

static int __get_q_size(struct venus_hfi_device *dev, unsigned int q_index)
{
	struct hfi_queue_header *queue;
	struct vidc_iface_q_info *q_info;
	u32 write_ptr, read_ptr;

	if (q_index >= VIDC_IFACEQ_NUMQ) {
		dprintk(VIDC_ERR, "Invalid q index: %d\n", q_index);
		return -ENOENT;
	}

	q_info = &dev->iface_queues[q_index];
	if (!q_info) {
		dprintk(VIDC_ERR, "cannot read shared Q's\n");
		return -ENOENT;
	}

	queue = (struct hfi_queue_header *)q_info->q_hdr;
	if (!queue) {
		dprintk(VIDC_ERR, "queue not present\n");
		return -ENOENT;
	}

	write_ptr = (u32)queue->qhdr_write_idx;
	read_ptr = (u32)queue->qhdr_read_idx;
	return read_ptr - write_ptr;
}

static void __core_clear_interrupt(struct venus_hfi_device *device)
{
	u32 intr_status = 0, mask = 0;

	if (!device) {
		dprintk(VIDC_ERR, "%s: NULL device\n", __func__);
		return;
	}

	intr_status = __read_register(device, VIDC_WRAPPER_INTR_STATUS);
	mask = (VIDC_WRAPPER_INTR_STATUS_A2H_BMSK |
		VIDC_WRAPPER_INTR_STATUS_A2HWD_BMSK |
		VIDC_CTRL_INIT_IDLE_MSG_BMSK);

	if (intr_status & mask) {
		device->intr_status |= intr_status;
		device->reg_count++;
		dprintk(VIDC_DBG,
			"INTERRUPT for device: %pK: times: %d interrupt_status: %d\n",
			device, device->reg_count, intr_status);
	} else {
		device->spur_count++;
	}

	__write_register(device, VIDC_CPU_CS_A2HSOFTINTCLR, 1);
	__write_register(device, VIDC_WRAPPER_INTR_CLEAR, intr_status);
}

static int venus_hfi_core_ping(void *device)
{
	struct hfi_cmd_sys_ping_packet pkt;
	int rc = 0;
	struct venus_hfi_device *dev;

	if (!device) {
		dprintk(VIDC_ERR, "invalid device\n");
		return -ENODEV;
	}

	dev = device;
	mutex_lock(&dev->lock);

	rc = call_hfi_pkt_op(dev, sys_ping, &pkt);
	if (rc) {
		dprintk(VIDC_ERR, "core_ping: failed to create packet\n");
		goto err_create_pkt;
	}

	if (__iface_cmdq_write(dev, &pkt))
		rc = -ENOTEMPTY;

err_create_pkt:
	mutex_unlock(&dev->lock);
	return rc;
}

static int venus_hfi_core_trigger_ssr(void *device,
		enum hal_ssr_trigger_type type)
{
	struct hfi_cmd_sys_test_ssr_packet pkt;
	int rc = 0;
	struct venus_hfi_device *dev;

	if (!device) {
		dprintk(VIDC_ERR, "invalid device\n");
		return -ENODEV;
	}

	dev = device;
	mutex_lock(&dev->lock);

	rc = call_hfi_pkt_op(dev, ssr_cmd, type, &pkt);
	if (rc) {
		dprintk(VIDC_ERR, "core_ping: failed to create packet\n");
		goto err_create_pkt;
	}

	if (__iface_cmdq_write(dev, &pkt))
		rc = -ENOTEMPTY;

err_create_pkt:
	mutex_unlock(&dev->lock);
	return rc;
}

static int venus_hfi_session_set_property(void *sess,
					enum hal_property ptype, void *pdata)
{
	u8 packet[VIDC_IFACEQ_VAR_LARGE_PKT_SIZE];
	struct hfi_cmd_session_set_property_packet *pkt =
		(struct hfi_cmd_session_set_property_packet *) &packet;
	struct hal_session *session = sess;
	struct venus_hfi_device *device;
	int rc = 0;

	if (!session || !session->device || !pdata) {
		dprintk(VIDC_ERR, "Invalid Params\n");
		return -EINVAL;
	}

	device = session->device;
	mutex_lock(&device->lock);

	dprintk(VIDC_INFO, "in set_prop,with prop id: %#x\n", ptype);
	if (!__is_session_valid(device, session, __func__)) {
		rc = -EINVAL;
		goto err_set_prop;
	}

	rc = call_hfi_pkt_op(device, session_set_property,
			pkt, session, ptype, pdata);

	if (rc == -ENOTSUPP) {
		dprintk(VIDC_DBG,
			"set property: unsupported prop id: %#x\n", ptype);
		rc = 0;
		goto err_set_prop;
	} else if (rc) {
		dprintk(VIDC_ERR, "set property: failed to create packet\n");
		rc = -EINVAL;
		goto err_set_prop;
	}

	if (__iface_cmdq_write(session->device, pkt)) {
		rc = -ENOTEMPTY;
		goto err_set_prop;
	}

err_set_prop:
	mutex_unlock(&device->lock);
	return rc;
}

static int venus_hfi_session_get_property(void *sess,
					enum hal_property ptype)
{
	struct hfi_cmd_session_get_property_packet pkt = {0};
	struct hal_session *session = sess;
	int rc = 0;
	struct venus_hfi_device *device;

	if (!session || !session->device) {
		dprintk(VIDC_ERR, "Invalid Params\n");
		return -EINVAL;
	}

	device = session->device;
	mutex_lock(&device->lock);

	dprintk(VIDC_INFO, "%s: property id: %d\n", __func__, ptype);
	if (!__is_session_valid(device, session, __func__)) {
		rc = -EINVAL;
		goto err_create_pkt;
	}

	rc = call_hfi_pkt_op(device, session_get_property,
				&pkt, session, ptype);
	if (rc) {
		dprintk(VIDC_ERR, "get property profile: pkt failed\n");
		goto err_create_pkt;
	}

	if (__iface_cmdq_write(session->device, &pkt)) {
		rc = -ENOTEMPTY;
		dprintk(VIDC_ERR, "%s cmdq_write error\n", __func__);
	}

err_create_pkt:
	mutex_unlock(&device->lock);
	return rc;
}

static void __set_default_sys_properties(struct venus_hfi_device *device)
{
	if (__sys_set_debug(device, msm_vidc_fw_debug))
		dprintk(VIDC_WARN, "Setting fw_debug msg ON failed\n");
	if (__sys_set_power_control(device, msm_vidc_fw_low_power_mode))
		dprintk(VIDC_WARN, "Setting h/w power collapse ON failed\n");
}

static void __session_clean(struct hal_session *session)
{
	struct hal_session *temp, *next;
	struct venus_hfi_device *device;

	if (!session || !session->device) {
		dprintk(VIDC_WARN, "%s: invalid params\n", __func__);
		return;
	}
	device = session->device;
	dprintk(VIDC_DBG, "deleted the session: %pK\n", session);
	/*
	 * session might have been removed from the device list in
	 * core_release, so check and remove if it is in the list
	 */
	list_for_each_entry_safe(temp, next, &device->sess_head, list) {
		if (session == temp) {
			list_del(&session->list);
			break;
		}
	}
	/* Poison the session handle with zeros */
	*session = (struct hal_session){ {0} };
	kfree(session);
}

static int venus_hfi_session_clean(void *session)
{
	struct hal_session *sess_close;
	struct venus_hfi_device *device;

	if (!session) {
		dprintk(VIDC_ERR, "Invalid Params %s\n", __func__);
		return -EINVAL;
	}

	sess_close = session;
	device = sess_close->device;

	if (!device) {
		dprintk(VIDC_ERR, "Invalid device handle %s\n", __func__);
		return -EINVAL;
	}

	mutex_lock(&device->lock);

	__session_clean(sess_close);

	mutex_unlock(&device->lock);
	return 0;
}

static int venus_hfi_session_init(void *device, void *session_id,
		enum hal_domain session_type, enum hal_video_codec codec_type,
		void **new_session)
{
	struct hfi_cmd_sys_session_init_packet pkt;
	struct venus_hfi_device *dev;
	struct hal_session *s;

	if (!device || !new_session) {
		dprintk(VIDC_ERR, "%s - invalid input\n", __func__);
		return -EINVAL;
	}

	dev = device;
	mutex_lock(&dev->lock);

	s = kzalloc(sizeof(struct hal_session), GFP_KERNEL);
	if (!s) {
		dprintk(VIDC_ERR, "new session fail: Out of memory\n");
		goto err_session_init_fail;
	}

	s->session_id = session_id;
	s->is_decoder = (session_type == HAL_VIDEO_DOMAIN_DECODER);
	s->device = dev;
	s->codec = codec_type;
	s->domain = session_type;
	dprintk(VIDC_DBG,
		"%s: inst %pK, session %pK, codec 0x%x, domain 0x%x\n",
		__func__, session_id, s, s->codec, s->domain);

	list_add_tail(&s->list, &dev->sess_head);

	__set_default_sys_properties(device);

	if (call_hfi_pkt_op(dev, session_init, &pkt,
			s, session_type, codec_type)) {
		dprintk(VIDC_ERR, "session_init: failed to create packet\n");
		goto err_session_init_fail;
	}

	*new_session = s;
	if (__iface_cmdq_write(dev, &pkt))
		goto err_session_init_fail;

	mutex_unlock(&dev->lock);
	return 0;

err_session_init_fail:
	if (s)
		__session_clean(s);
	*new_session = NULL;
	mutex_unlock(&dev->lock);
	return -EINVAL;
}

static int __send_session_cmd(struct hal_session *session, int pkt_type)
{
	struct vidc_hal_session_cmd_pkt pkt;
	int rc = 0;
	struct venus_hfi_device *device = session->device;

	if (!__is_session_valid(device, session, __func__))
		return -EINVAL;

	rc = call_hfi_pkt_op(device, session_cmd,
			&pkt, pkt_type, session);
	if (rc == -EPERM)
		return 0;

	if (rc) {
		dprintk(VIDC_ERR, "send session cmd: create pkt failed\n");
		goto err_create_pkt;
	}

	if (__iface_cmdq_write(session->device, &pkt))
		rc = -ENOTEMPTY;

err_create_pkt:
	return rc;
}

static int venus_hfi_session_end(void *session)
{
	struct hal_session *sess;
	struct venus_hfi_device *device;
	int rc = 0;

	if (!session) {
		dprintk(VIDC_ERR, "Invalid Params %s\n", __func__);
		return -EINVAL;
	}

	sess = session;
	device = sess->device;

	mutex_lock(&device->lock);

	if (msm_vidc_fw_coverage) {
		if (__sys_set_coverage(sess->device, msm_vidc_fw_coverage))
			dprintk(VIDC_WARN, "Fw_coverage msg ON failed\n");
	}

	rc = __send_session_cmd(session, HFI_CMD_SYS_SESSION_END);

	mutex_unlock(&device->lock);

	return rc;
}

static int venus_hfi_session_abort(void *sess)
{
	struct hal_session *session = sess;
	struct venus_hfi_device *device;
	int rc = 0;

	if (!session || !session->device) {
		dprintk(VIDC_ERR, "Invalid Params %s\n", __func__);
		return -EINVAL;
	}

	device = session->device;

	mutex_lock(&device->lock);

	__flush_debug_queue(device, NULL);
	rc = __send_session_cmd(session, HFI_CMD_SYS_SESSION_ABORT);

	mutex_unlock(&device->lock);

	return rc;
}

static int venus_hfi_session_set_buffers(void *sess,
				struct vidc_buffer_addr_info *buffer_info)
{
	struct hfi_cmd_session_set_buffers_packet *pkt;
	u8 packet[VIDC_IFACEQ_VAR_LARGE_PKT_SIZE];
	int rc = 0;
	struct hal_session *session = sess;
	struct venus_hfi_device *device;

	if (!session || !session->device || !buffer_info) {
		dprintk(VIDC_ERR, "Invalid Params\n");
		return -EINVAL;
	}

	device = session->device;
	mutex_lock(&device->lock);

	if (!__is_session_valid(device, session, __func__)) {
		rc = -EINVAL;
		goto err_create_pkt;
	}
	if (buffer_info->buffer_type == HAL_BUFFER_INPUT) {
		/*
		 * Hardware doesn't care about input buffers being
		 * published beforehand
		 */
		rc = 0;
		goto err_create_pkt;
	}

	pkt = (struct hfi_cmd_session_set_buffers_packet *)packet;

	rc = call_hfi_pkt_op(device, session_set_buffers,
			pkt, session, buffer_info);
	if (rc) {
		dprintk(VIDC_ERR, "set buffers: failed to create packet\n");
		goto err_create_pkt;
	}

	dprintk(VIDC_INFO, "set buffers: %#x\n", buffer_info->buffer_type);
	if (__iface_cmdq_write(session->device, pkt))
		rc = -ENOTEMPTY;

err_create_pkt:
	mutex_unlock(&device->lock);
	return rc;
}

static int venus_hfi_session_release_buffers(void *sess,
				struct vidc_buffer_addr_info *buffer_info)
{
	struct hfi_cmd_session_release_buffer_packet *pkt;
	u8 packet[VIDC_IFACEQ_VAR_LARGE_PKT_SIZE];
	int rc = 0;
	struct hal_session *session = sess;
	struct venus_hfi_device *device;

	if (!session || !session->device || !buffer_info) {
		dprintk(VIDC_ERR, "Invalid Params\n");
		return -EINVAL;
	}

	device = session->device;
	mutex_lock(&device->lock);

	if (!__is_session_valid(device, session, __func__)) {
		rc = -EINVAL;
		goto err_create_pkt;
	}
	if (buffer_info->buffer_type == HAL_BUFFER_INPUT) {
		rc = 0;
		goto err_create_pkt;
	}

	pkt = (struct hfi_cmd_session_release_buffer_packet *) packet;

	rc = call_hfi_pkt_op(device, session_release_buffers,
			pkt, session, buffer_info);
	if (rc) {
		dprintk(VIDC_ERR, "release buffers: failed to create packet\n");
		goto err_create_pkt;
	}

	dprintk(VIDC_INFO, "Release buffers: %#x\n", buffer_info->buffer_type);
	if (__iface_cmdq_write(session->device, pkt))
		rc = -ENOTEMPTY;

err_create_pkt:
	mutex_unlock(&device->lock);
	return rc;
}

static int venus_hfi_session_register_buffer(void *sess,
		struct vidc_register_buffer *buffer)
{
	int rc = 0;
	u8 packet[VIDC_IFACEQ_VAR_LARGE_PKT_SIZE];
	struct hfi_cmd_session_register_buffers_packet *pkt;
	struct hal_session *session = sess;
	struct venus_hfi_device *device;

	if (!session || !session->device || !buffer) {
		dprintk(VIDC_ERR, "%s: invalid params\n", __func__);
		return -EINVAL;
	}
	device = session->device;

	mutex_lock(&device->lock);
	if (!__is_session_valid(device, session, __func__)) {
		rc = -EINVAL;
		goto exit;
	}
	pkt = (struct hfi_cmd_session_register_buffers_packet *)packet;
	rc = call_hfi_pkt_op(device, session_register_buffer, pkt,
			session, buffer);
	if (rc) {
		dprintk(VIDC_ERR, "%s: failed to create packet\n", __func__);
		goto exit;
	}
	if (__iface_cmdq_write(session->device, pkt))
		rc = -ENOTEMPTY;
exit:
	mutex_unlock(&device->lock);

	return rc;
}

static int venus_hfi_session_unregister_buffer(void *sess,
		struct vidc_unregister_buffer *buffer)
{
	int rc = 0;
	u8 packet[VIDC_IFACEQ_VAR_LARGE_PKT_SIZE];
	struct hfi_cmd_session_unregister_buffers_packet *pkt;
	struct hal_session *session = sess;
	struct venus_hfi_device *device;

	if (!session || !session->device || !buffer) {
		dprintk(VIDC_ERR, "%s: invalid params\n", __func__);
		return -EINVAL;
	}
	device = session->device;

	mutex_lock(&device->lock);
	if (!__is_session_valid(device, session, __func__)) {
		rc = -EINVAL;
		goto exit;
	}
	pkt = (struct hfi_cmd_session_unregister_buffers_packet *)packet;
	rc = call_hfi_pkt_op(device, session_unregister_buffer, pkt,
			session, buffer);
	if (rc) {
		dprintk(VIDC_ERR, "%s: failed to create packet\n", __func__);
		goto exit;
	}
	if (__iface_cmdq_write(session->device, pkt))
		rc = -ENOTEMPTY;
exit:
	mutex_unlock(&device->lock);

	return rc;
}

static int venus_hfi_session_load_res(void *session)
{
	struct hal_session *sess;
	struct venus_hfi_device *device;
	int rc = 0;

	if (!session) {
		dprintk(VIDC_ERR, "Invalid Params %s\n", __func__);
		return -EINVAL;
	}

	sess = session;
	device = sess->device;

	mutex_lock(&device->lock);
	rc = __send_session_cmd(sess, HFI_CMD_SESSION_LOAD_RESOURCES);
	mutex_unlock(&device->lock);

	return rc;
}

static int venus_hfi_session_release_res(void *session)
{
	struct hal_session *sess;
	struct venus_hfi_device *device;
	int rc = 0;

	if (!session) {
		dprintk(VIDC_ERR, "Invalid Params %s\n", __func__);
		return -EINVAL;
	}

	sess = session;
	device = sess->device;

	mutex_lock(&device->lock);
	rc = __send_session_cmd(sess, HFI_CMD_SESSION_RELEASE_RESOURCES);
	mutex_unlock(&device->lock);

	return rc;
}

static int venus_hfi_session_start(void *session)
{
	struct hal_session *sess;
	struct venus_hfi_device *device;
	int rc = 0;

	if (!session) {
		dprintk(VIDC_ERR, "Invalid Params %s\n", __func__);
		return -EINVAL;
	}

	sess = session;
	device = sess->device;

	mutex_lock(&device->lock);
	rc = __send_session_cmd(sess, HFI_CMD_SESSION_START);
	mutex_unlock(&device->lock);

	return rc;
}

static int venus_hfi_session_continue(void *session)
{
	struct hal_session *sess;
	struct venus_hfi_device *device;
	int rc = 0;

	if (!session) {
		dprintk(VIDC_ERR, "Invalid Params %s\n", __func__);
		return -EINVAL;
	}

	sess = session;
	device = sess->device;

	mutex_lock(&device->lock);
	rc = __send_session_cmd(sess, HFI_CMD_SESSION_CONTINUE);
	mutex_unlock(&device->lock);

	return rc;
}

static int venus_hfi_session_stop(void *session)
{
	struct hal_session *sess;
	struct venus_hfi_device *device;
	int rc = 0;

	if (!session) {
		dprintk(VIDC_ERR, "Invalid Params %s\n", __func__);
		return -EINVAL;
	}

	sess = session;
	device = sess->device;

	mutex_lock(&device->lock);
	rc = __send_session_cmd(sess, HFI_CMD_SESSION_STOP);
	mutex_unlock(&device->lock);

	return rc;
}

static int __session_etb(struct hal_session *session,
		struct vidc_frame_data *input_frame, bool relaxed)
{
	int rc = 0;
	struct venus_hfi_device *device = session->device;

	if (!__is_session_valid(device, session, __func__))
		return -EINVAL;

	if (session->is_decoder) {
		struct hfi_cmd_session_empty_buffer_compressed_packet pkt;

		rc = call_hfi_pkt_op(device, session_etb_decoder,
				&pkt, session, input_frame);
		if (rc) {
			dprintk(VIDC_ERR,
					"Session etb decoder: failed to create pkt\n");
			goto err_create_pkt;
		}

		if (!relaxed)
			rc = __iface_cmdq_write(session->device, &pkt);
		else
			rc = __iface_cmdq_write_relaxed(session->device,
					&pkt, NULL);
		if (rc)
			goto err_create_pkt;
	} else {
		struct hfi_cmd_session_empty_buffer_uncompressed_plane0_packet
			pkt;

		rc = call_hfi_pkt_op(device, session_etb_encoder,
					 &pkt, session, input_frame);
		if (rc) {
			dprintk(VIDC_ERR,
					"Session etb encoder: failed to create pkt\n");
			goto err_create_pkt;
		}

		if (!relaxed)
			rc = __iface_cmdq_write(session->device, &pkt);
		else
			rc = __iface_cmdq_write_relaxed(session->device,
					&pkt, NULL);
		if (rc)
			goto err_create_pkt;
	}

err_create_pkt:
	return rc;
}

static int venus_hfi_session_etb(void *sess,
				struct vidc_frame_data *input_frame)
{
	int rc = 0;
	struct hal_session *session = sess;
	struct venus_hfi_device *device;

	if (!session || !session->device || !input_frame) {
		dprintk(VIDC_ERR, "Invalid Params\n");
		return -EINVAL;
	}

	device = session->device;
	mutex_lock(&device->lock);
	rc = __session_etb(session, input_frame, false);
	mutex_unlock(&device->lock);
	return rc;
}

static int __session_ftb(struct hal_session *session,
		struct vidc_frame_data *output_frame, bool relaxed)
{
	int rc = 0;
	struct venus_hfi_device *device = session->device;
	struct hfi_cmd_session_fill_buffer_packet pkt;

	if (!__is_session_valid(device, session, __func__))
		return -EINVAL;

	rc = call_hfi_pkt_op(device, session_ftb,
			&pkt, session, output_frame);
	if (rc) {
		dprintk(VIDC_ERR, "Session ftb: failed to create pkt\n");
		goto err_create_pkt;
	}

	if (!relaxed)
		rc = __iface_cmdq_write(session->device, &pkt);
	else
		rc = __iface_cmdq_write_relaxed(session->device,
				&pkt, NULL);

err_create_pkt:
	return rc;
}

static int venus_hfi_session_ftb(void *sess,
				struct vidc_frame_data *output_frame)
{
	int rc = 0;
	struct hal_session *session = sess;
	struct venus_hfi_device *device;

	if (!session || !session->device || !output_frame) {
		dprintk(VIDC_ERR, "Invalid Params\n");
		return -EINVAL;
	}

	device = session->device;
	mutex_lock(&device->lock);
	rc = __session_ftb(session, output_frame, false);
	mutex_unlock(&device->lock);
	return rc;
}

static int venus_hfi_session_process_batch(void *sess,
		int num_etbs, struct vidc_frame_data etbs[],
		int num_ftbs, struct vidc_frame_data ftbs[])
{
	int rc = 0, c = 0;
	struct hal_session *session = sess;
	struct venus_hfi_device *device;
	struct hfi_cmd_session_sync_process_packet pkt;

	if (!session || !session->device) {
		dprintk(VIDC_ERR, "%s: Invalid Params\n", __func__);
		return -EINVAL;
	}

	device = session->device;

	mutex_lock(&device->lock);

	if (!__is_session_valid(device, session, __func__)) {
		rc = -EINVAL;
		goto err_etbs_and_ftbs;
	}

	for (c = 0; c < num_ftbs; ++c) {
		rc = __session_ftb(session, &ftbs[c], true);
		if (rc) {
			dprintk(VIDC_ERR, "Failed to queue batched ftb: %d\n",
					rc);
			goto err_etbs_and_ftbs;
		}
	}

	for (c = 0; c < num_etbs; ++c) {
		rc = __session_etb(session, &etbs[c], true);
		if (rc) {
			dprintk(VIDC_ERR, "Failed to queue batched etb: %d\n",
					rc);
			goto err_etbs_and_ftbs;
		}
	}

	rc = call_hfi_pkt_op(device, session_sync_process, &pkt, session);
	if (rc) {
		dprintk(VIDC_ERR, "Failed to create sync packet\n");
		goto err_etbs_and_ftbs;
	}

	if (__iface_cmdq_write(session->device, &pkt))
		rc = -ENOTEMPTY;

err_etbs_and_ftbs:
	mutex_unlock(&device->lock);
	return rc;
}

static int venus_hfi_session_get_buf_req(void *sess)
{
	struct hfi_cmd_session_get_property_packet pkt;
	int rc = 0;
	struct hal_session *session = sess;
	struct venus_hfi_device *device;

	if (!session || !session->device) {
		dprintk(VIDC_ERR, "invalid session");
		return -ENODEV;
	}

	device = session->device;
	mutex_lock(&device->lock);

	if (!__is_session_valid(device, session, __func__)) {
		rc = -EINVAL;
		goto err_create_pkt;
	}
	rc = call_hfi_pkt_op(device, session_get_buf_req,
			&pkt, session);
	if (rc) {
		dprintk(VIDC_ERR,
				"Session get buf req: failed to create pkt\n");
		goto err_create_pkt;
	}

	if (__iface_cmdq_write(session->device, &pkt))
		rc = -ENOTEMPTY;
err_create_pkt:
	mutex_unlock(&device->lock);
	return rc;
}

static int venus_hfi_session_flush(void *sess, enum hal_flush flush_mode)
{
	struct hfi_cmd_session_flush_packet pkt;
	int rc = 0;
	struct hal_session *session = sess;
	struct venus_hfi_device *device;

	if (!session || !session->device) {
		dprintk(VIDC_ERR, "invalid session");
		return -ENODEV;
	}

	device = session->device;
	mutex_lock(&device->lock);

	if (!__is_session_valid(device, session, __func__)) {
		rc = -EINVAL;
		goto err_create_pkt;
	}
	rc = call_hfi_pkt_op(device, session_flush,
			&pkt, session, flush_mode);
	if (rc) {
		dprintk(VIDC_ERR, "Session flush: failed to create pkt\n");
		goto err_create_pkt;
	}

	if (__iface_cmdq_write(session->device, &pkt))
		rc = -ENOTEMPTY;
err_create_pkt:
	mutex_unlock(&device->lock);
	return rc;
}

static int __check_core_registered(struct hal_device_data core,
		phys_addr_t fw_addr, u8 *reg_addr, u32 reg_size,
		phys_addr_t irq)
{
	struct venus_hfi_device *device;
	struct hal_data *hal_data;
	struct list_head *curr, *next;

	if (!core.dev_count) {
		dprintk(VIDC_INFO, "no device Registered\n");
		return -EINVAL;
	}

	list_for_each_safe(curr, next, &core.dev_head) {
		device = list_entry(curr,
			struct venus_hfi_device, list);
		hal_data = device->hal_data;
		if (device && hal_data->irq == irq &&
			(CONTAINS(hal_data->firmware_base,
					FIRMWARE_SIZE, fw_addr) ||
			CONTAINS(fw_addr, FIRMWARE_SIZE,
					hal_data->firmware_base) ||
			CONTAINS(hal_data->register_base,
					reg_size, reg_addr) ||
			CONTAINS(reg_addr, reg_size,
					hal_data->register_base) ||
			OVERLAPS(hal_data->register_base,
					reg_size, reg_addr, reg_size) ||
			OVERLAPS(reg_addr, reg_size,
					hal_data->register_base,
					reg_size) ||
			OVERLAPS(hal_data->firmware_base,
					FIRMWARE_SIZE, fw_addr,
					FIRMWARE_SIZE) ||
			OVERLAPS(fw_addr, FIRMWARE_SIZE,
					hal_data->firmware_base,
					FIRMWARE_SIZE))) {
			return 0;
		}

		dprintk(VIDC_INFO, "Device not registered\n");
		return -EINVAL;
	}
	return -EINVAL;
}

static void __process_fatal_error(
		struct venus_hfi_device *device)
{
	struct msm_vidc_cb_cmd_done cmd_done = {0};

	cmd_done.device_id = device->device_id;
	device->callback(HAL_SYS_ERROR, &cmd_done);
}

static int __prepare_pc(struct venus_hfi_device *device)
{
	int rc = 0;
	struct hfi_cmd_sys_pc_prep_packet pkt;

	rc = call_hfi_pkt_op(device, sys_pc_prep, &pkt);
	if (rc) {
		dprintk(VIDC_ERR, "Failed to create sys pc prep pkt\n");
		goto err_pc_prep;
	}

	if (__iface_cmdq_write(device, &pkt))
		rc = -ENOTEMPTY;
	if (rc)
		dprintk(VIDC_ERR, "Failed to prepare venus for power off");
err_pc_prep:
	return rc;
}

static void venus_hfi_pm_handler(struct work_struct *work)
{
	int rc = 0;
	struct venus_hfi_device *device = list_first_entry(
			&hal_ctxt.dev_head, struct venus_hfi_device, list);

	if (!device) {
		dprintk(VIDC_ERR, "%s: NULL device\n", __func__);
		return;
	}

	dprintk(VIDC_PROF,
		"Entering %s\n", __func__);
	/*
	 * It is ok to check this variable outside the lock since
	 * it is being updated in this context only
	 */
	if (device->skip_pc_count >= VIDC_MAX_PC_SKIP_COUNT) {
		dprintk(VIDC_WARN, "Failed to PC for %d times\n",
				device->skip_pc_count);
		device->skip_pc_count = 0;
		__process_fatal_error(device);
		return;
	}

	mutex_lock(&device->lock);
	rc = __power_collapse(device, false);
	mutex_unlock(&device->lock);
	switch (rc) {
	case 0:
		device->skip_pc_count = 0;
		/* Cancel pending delayed works if any */
		cancel_delayed_work(&venus_hfi_pm_work);
		dprintk(VIDC_PROF, "%s: power collapse successful!\n",
			__func__);
		break;
	case -EBUSY:
		device->skip_pc_count = 0;
		dprintk(VIDC_DBG, "%s: retry PC as dsp is busy\n", __func__);
		queue_delayed_work(device->venus_pm_workq,
			&venus_hfi_pm_work, msecs_to_jiffies(
			device->res->msm_vidc_pwr_collapse_delay));
		break;
	case -EAGAIN:
		device->skip_pc_count++;
		dprintk(VIDC_WARN, "%s: retry power collapse (count %d)\n",
			__func__, device->skip_pc_count);
		queue_delayed_work(device->venus_pm_workq,
			&venus_hfi_pm_work, msecs_to_jiffies(
			device->res->msm_vidc_pwr_collapse_delay));
		break;
	default:
		dprintk(VIDC_ERR, "%s: power collapse failed\n", __func__);
		break;
	}
}

static int __power_collapse(struct venus_hfi_device *device, bool force)
{
	int rc = 0;
	u32 wfi_status = 0, idle_status = 0, pc_ready = 0;
	u32 flags = 0;
	int count = 0;
	const int max_tries = 10;

	if (!device) {
		dprintk(VIDC_ERR, "%s: invalid params\n", __func__);
		return -EINVAL;
	}
	if (!device->power_enabled) {
		dprintk(VIDC_DBG, "%s: Power already disabled\n",
				__func__);
		goto exit;
	}

	rc = __core_in_valid_state(device);
	if (!rc) {
		dprintk(VIDC_WARN,
				"Core is in bad state, Skipping power collapse\n");
		return -EINVAL;
	}

	rc = __dsp_suspend(device, force, flags);
	if (rc == -EBUSY)
		goto exit;
	else if (rc)
		goto skip_power_off;

	pc_ready = __read_register(device, VIDC_CTRL_STATUS) &
		VIDC_CTRL_STATUS_PC_READY;
	if (!pc_ready) {
		wfi_status = __read_register(device,
				VIDC_WRAPPER_CPU_STATUS);
		idle_status = __read_register(device,
				VIDC_CTRL_STATUS);
		if (!(wfi_status & BIT(0))) {
			dprintk(VIDC_WARN,
				"Skipping PC as wfi_status (%#x) bit not set\n",
				wfi_status);
			goto skip_power_off;
		}
		if (!(idle_status & BIT(30))) {
			dprintk(VIDC_WARN,
				"Skipping PC as idle_status (%#x) bit not set\n",
				idle_status);
			goto skip_power_off;
		}

		rc = __prepare_pc(device);
		if (rc) {
			dprintk(VIDC_WARN, "Failed PC %d\n", rc);
			goto skip_power_off;
		}

		while (count < max_tries) {
			wfi_status = __read_register(device,
					VIDC_WRAPPER_CPU_STATUS);
			pc_ready = __read_register(device,
					VIDC_CTRL_STATUS);
			if ((wfi_status & BIT(0)) && (pc_ready &
				VIDC_CTRL_STATUS_PC_READY))
				break;
			usleep_range(150, 250);
			count++;
		}

		if (count == max_tries) {
			dprintk(VIDC_ERR,
					"Skip PC. Core is not in right state (%#x, %#x)\n",
					wfi_status, pc_ready);
			goto skip_power_off;
		}
	}

	__flush_debug_queue(device, device->raw_packet);

	rc = __suspend(device);
	if (rc)
		dprintk(VIDC_ERR, "Failed __suspend\n");

exit:
	return rc;

skip_power_off:
	dprintk(VIDC_WARN, "Skip PC(%#x, %#x, %#x)\n",
		wfi_status, idle_status, pc_ready);

	return -EAGAIN;
}

static void __process_sys_error(struct venus_hfi_device *device)
{
	struct hfi_sfr_struct *vsfr = NULL;

	vsfr = (struct hfi_sfr_struct *)device->sfr.align_virtual_addr;
	if (vsfr) {
		void *p = memchr(vsfr->rg_data, '\0', vsfr->bufSize);
		/*
		 * SFR isn't guaranteed to be NULL terminated
		 * since SYS_ERROR indicates that Venus is in the
		 * process of crashing.
		 */
		if (p == NULL)
			vsfr->rg_data[vsfr->bufSize - 1] = '\0';

		dprintk(VIDC_ERR, "SFR Message from FW: %s\n",
				vsfr->rg_data);
	}
}

static void __flush_debug_queue(struct venus_hfi_device *device, u8 *packet)
{
	bool local_packet = false;
	enum vidc_msg_prio log_level = VIDC_FW;

	if (!device) {
		dprintk(VIDC_ERR, "%s: Invalid params\n", __func__);
		return;
	}

	if (!packet) {
		packet = kzalloc(VIDC_IFACEQ_VAR_HUGE_PKT_SIZE, GFP_KERNEL);
		if (!packet) {
			dprintk(VIDC_ERR, "In %s() Fail to allocate mem\n",
				__func__);
			return;
		}

		local_packet = true;

		/*
		 * Local packek is used when something FATAL occurred.
		 * It is good to print these logs by default.
		 */

		log_level = VIDC_ERR;
	}

#define SKIP_INVALID_PKT(pkt_size, payload_size, pkt_hdr_size) ({ \
		if (pkt_size < pkt_hdr_size || \
			payload_size < MIN_PAYLOAD_SIZE || \
			payload_size > \
			(pkt_size - pkt_hdr_size + sizeof(u8))) { \
			dprintk(VIDC_ERR, \
				"%s: invalid msg size - %d\n", \
				__func__, pkt->msg_size); \
			continue; \
		} \
	})

	while (!__iface_dbgq_read(device, packet)) {
		struct hfi_packet_header *pkt =
			(struct hfi_packet_header *) packet;

		if (pkt->size < sizeof(struct hfi_packet_header)) {
			dprintk(VIDC_ERR, "Invalid pkt size - %s\n",
				__func__);
			continue;
		}

		if (pkt->packet_type == HFI_MSG_SYS_COV) {
			struct hfi_msg_sys_coverage_packet *pkt =
				(struct hfi_msg_sys_coverage_packet *) packet;
			int stm_size = 0;

			SKIP_INVALID_PKT(pkt->size,
				pkt->msg_size, sizeof(*pkt));

			stm_size = stm_log_inv_ts(0, 0,
				pkt->rg_msg_data, pkt->msg_size);
			if (stm_size == 0)
				dprintk(VIDC_ERR,
					"In %s, stm_log returned size of 0\n",
					__func__);

		} else if (pkt->packet_type == HFI_MSG_SYS_DEBUG) {
			struct hfi_msg_sys_debug_packet *pkt =
				(struct hfi_msg_sys_debug_packet *) packet;

			SKIP_INVALID_PKT(pkt->size,
				pkt->msg_size, sizeof(*pkt));

			/*
			 * All fw messages starts with new line character. This
			 * causes dprintk to print this message in two lines
			 * in the kernel log. Ignoring the first character
			 * from the message fixes this to print it in a single
			 * line.
			 */
			pkt->rg_msg_data[pkt->msg_size-1] = '\0';
			dprintk(log_level, "%s", &pkt->rg_msg_data[1]);
		}
	}
#undef SKIP_INVALID_PKT

	if (local_packet)
		kfree(packet);
}

static bool __is_session_valid(struct venus_hfi_device *device,
		struct hal_session *session, const char *func)
{
	struct hal_session *temp = NULL;

	if (!device || !session)
		goto invalid;

	list_for_each_entry(temp, &device->sess_head, list)
		if (session == temp)
			return true;

invalid:
	dprintk(VIDC_WARN, "%s: device %pK, invalid session %pK\n",
			func, device, session);
	return false;
}

static struct hal_session *__get_session(struct venus_hfi_device *device,
		u32 session_id)
{
	struct hal_session *temp = NULL;

	list_for_each_entry(temp, &device->sess_head, list) {
		if (session_id == hash32_ptr(temp))
			return temp;
	}

	return NULL;
}

static int __response_handler(struct venus_hfi_device *device)
{
	struct msm_vidc_cb_info *packets;
	int packet_count = 0;
	u8 *raw_packet = NULL;
	bool requeue_pm_work = true;

	if (!device || device->state != VENUS_STATE_INIT)
		return 0;

	packets = device->response_pkt;

	raw_packet = device->raw_packet;

	if (!raw_packet || !packets) {
		dprintk(VIDC_ERR,
			"%s: Invalid args : Res packet = %p, Raw packet = %p\n",
			__func__, packets, raw_packet);
		return 0;
	}

	if (device->intr_status & VIDC_WRAPPER_INTR_CLEAR_A2HWD_BMSK) {
		struct hfi_sfr_struct *vsfr = (struct hfi_sfr_struct *)
			device->sfr.align_virtual_addr;
		struct msm_vidc_cb_info info = {
			.response_type = HAL_SYS_WATCHDOG_TIMEOUT,
			.response.cmd = {
				.device_id = device->device_id,
			}
		};

		if (vsfr)
			dprintk(VIDC_ERR, "SFR Message from FW: %s\n",
					vsfr->rg_data);

		dprintk(VIDC_ERR, "Received watchdog timeout\n");
		packets[packet_count++] = info;
		goto exit;
	}

	/* Bleed the msg queue dry of packets */
	while (!__iface_msgq_read(device, raw_packet)) {
		void **session_id = NULL;
		struct msm_vidc_cb_info *info = &packets[packet_count++];
		struct vidc_hal_sys_init_done sys_init_done = {0};
		int rc = 0;

		rc = hfi_process_msg_packet(device->device_id,
			(struct vidc_hal_msg_pkt_hdr *)raw_packet, info);
		if (rc) {
			dprintk(VIDC_WARN,
					"Corrupt/unknown packet found, discarding\n");
			--packet_count;
			continue;
		}

		/* Process the packet types that we're interested in */
		switch (info->response_type) {
		case HAL_SYS_ERROR:
			__process_sys_error(device);
			break;
		case HAL_SYS_RELEASE_RESOURCE_DONE:
			dprintk(VIDC_DBG, "Received SYS_RELEASE_RESOURCE\n");
			break;
		case HAL_SYS_INIT_DONE:
			dprintk(VIDC_DBG, "Received SYS_INIT_DONE\n");

			sys_init_done.capabilities =
				device->sys_init_capabilities;
			hfi_process_sys_init_done_prop_read(
				(struct hfi_msg_sys_init_done_packet *)
					raw_packet, &sys_init_done);
			info->response.cmd.data.sys_init_done = sys_init_done;
			break;
		case HAL_SESSION_LOAD_RESOURCE_DONE:
			/*
			 * Work around for H/W bug, need to re-program these
			 * registers as part of a handshake agreement with the
			 * firmware.  This strictly only needs to be done for
			 * decoder secure sessions, but there's no harm in doing
			 * so for all sessions as it's at worst a NO-OP.
			 */
			__set_threshold_registers(device);
			break;
		default:
			break;
		}

		/* For session-related packets, validate session */
		switch (info->response_type) {
		case HAL_SESSION_LOAD_RESOURCE_DONE:
		case HAL_SESSION_INIT_DONE:
		case HAL_SESSION_END_DONE:
		case HAL_SESSION_ABORT_DONE:
		case HAL_SESSION_START_DONE:
		case HAL_SESSION_STOP_DONE:
		case HAL_SESSION_FLUSH_DONE:
		case HAL_SESSION_SUSPEND_DONE:
		case HAL_SESSION_RESUME_DONE:
		case HAL_SESSION_SET_PROP_DONE:
		case HAL_SESSION_GET_PROP_DONE:
		case HAL_SESSION_RELEASE_BUFFER_DONE:
		case HAL_SESSION_REGISTER_BUFFER_DONE:
		case HAL_SESSION_UNREGISTER_BUFFER_DONE:
		case HAL_SESSION_RELEASE_RESOURCE_DONE:
		case HAL_SESSION_PROPERTY_INFO:
			session_id = &info->response.cmd.session_id;
			break;
		case HAL_SESSION_ERROR:
		case HAL_SESSION_ETB_DONE:
		case HAL_SESSION_FTB_DONE:
			session_id = &info->response.data.session_id;
			break;
		case HAL_SESSION_EVENT_CHANGE:
			session_id = &info->response.event.session_id;
			break;
		case HAL_RESPONSE_UNUSED:
		default:
			session_id = NULL;
			break;
		}

		/*
		 * hfi_process_msg_packet provides a session_id that's a hashed
		 * value of struct hal_session, we need to coerce the hashed
		 * value back to pointer that we can use. Ideally, hfi_process\
		 * _msg_packet should take care of this, but it doesn't have
		 * required information for it
		 */
		if (session_id) {
			struct hal_session *session = NULL;

			if (upper_32_bits((uintptr_t)*session_id) != 0) {
				dprintk(VIDC_ERR,
					"Upper 32-bits != 0 for sess_id=%pK\n",
					*session_id);
			}
			session = __get_session(device,
					(u32)(uintptr_t)*session_id);
			if (!session) {
				dprintk(VIDC_ERR,
						"Received a packet (%#x) for an unrecognized session (%pK), discarding\n",
						info->response_type,
						*session_id);
				--packet_count;
				continue;
			}

			*session_id = session->session_id;
		}

		if (packet_count >= max_packets &&
				__get_q_size(device, VIDC_IFACEQ_MSGQ_IDX)) {
			dprintk(VIDC_WARN,
					"Too many packets in message queue to handle at once, deferring read\n");
			break;
		}

		/* do not read packets after sys error packet */
		if (info->response_type == HAL_SYS_ERROR)
			break;
	}

	if (requeue_pm_work && device->res->sw_power_collapsible) {
		cancel_delayed_work(&venus_hfi_pm_work);
		if (!queue_delayed_work(device->venus_pm_workq,
			&venus_hfi_pm_work,
			msecs_to_jiffies(
				device->res->msm_vidc_pwr_collapse_delay))) {
			dprintk(VIDC_ERR, "PM work already scheduled\n");
		}
	}

exit:
	__flush_debug_queue(device, raw_packet);

	return packet_count;
}

static void venus_hfi_core_work_handler(struct work_struct *work)
{
	struct venus_hfi_device *device = list_first_entry(
		&hal_ctxt.dev_head, struct venus_hfi_device, list);
	int num_responses = 0, i = 0;
	u32 intr_status;

	mutex_lock(&device->lock);

	if (!__core_in_valid_state(device)) {
		dprintk(VIDC_DBG, "%s - Core not in init state\n", __func__);
		goto err_no_work;
	}

	if (!device->callback) {
		dprintk(VIDC_ERR, "No interrupt callback function: %pK\n",
				device);
		goto err_no_work;
	}

	if (__resume(device)) {
		dprintk(VIDC_ERR, "%s: Power enable failed\n", __func__);
		goto err_no_work;
	}

	__core_clear_interrupt(device);
	num_responses = __response_handler(device);

err_no_work:

	/* Keep the interrupt status before releasing device lock */
	intr_status = device->intr_status;
	mutex_unlock(&device->lock);

	/*
	 * Issue the callbacks outside of the locked contex to preserve
	 * re-entrancy.
	 */

	for (i = 0; !IS_ERR_OR_NULL(device->response_pkt) &&
		i < num_responses; ++i) {
		struct msm_vidc_cb_info *r = &device->response_pkt[i];

		if (!__core_in_valid_state(device)) {
			dprintk(VIDC_ERR,
				"Ignore responses from %d to %d as device is in invalid state",
				(i + 1), num_responses);
			break;
		}
		dprintk(VIDC_DBG, "Processing response %d of %d, type %d\n",
			(i + 1), num_responses, r->response_type);
		device->callback(r->response_type, &r->response);
	}

	/* We need re-enable the irq which was disabled in ISR handler */
	if (!(intr_status & VIDC_WRAPPER_INTR_STATUS_A2HWD_BMSK))
		enable_irq(device->hal_data->irq);

	/*
	 * XXX: Don't add any code beyond here.  Reacquiring locks after release
	 * it above doesn't guarantee the atomicity that we're aiming for.
	 */
}

static DECLARE_WORK(venus_hfi_work, venus_hfi_core_work_handler);

static irqreturn_t venus_hfi_isr(int irq, void *dev)
{
	struct venus_hfi_device *device = dev;

	disable_irq_nosync(irq);
	queue_work(device->vidc_workq, &venus_hfi_work);
	return IRQ_HANDLED;
}

static int __init_regs_and_interrupts(struct venus_hfi_device *device,
		struct msm_vidc_platform_resources *res)
{
	struct hal_data *hal = NULL;
	int rc = 0;

	rc = __check_core_registered(hal_ctxt, res->firmware_base,
			(u8 *)(uintptr_t)res->register_base,
			res->register_size, res->irq);
	if (!rc) {
		dprintk(VIDC_ERR, "Core present/Already added\n");
		rc = -EEXIST;
		goto err_core_init;
	}

	dprintk(VIDC_DBG, "HAL_DATA will be assigned now\n");
	hal = (struct hal_data *)
		kzalloc(sizeof(struct hal_data), GFP_KERNEL);
	if (!hal) {
		dprintk(VIDC_ERR, "Failed to alloc\n");
		rc = -ENOMEM;
		goto err_core_init;
	}

	hal->irq = res->irq;
	hal->firmware_base = res->firmware_base;
	hal->register_base = devm_ioremap_nocache(&res->pdev->dev,
			res->register_base, res->register_size);
	hal->register_size = res->register_size;
	if (!hal->register_base) {
		dprintk(VIDC_ERR,
			"could not map reg addr %pa of size %d\n",
			&res->register_base, res->register_size);
		goto error_irq_fail;
	}

	device->hal_data = hal;
	rc = request_irq(res->irq, venus_hfi_isr, IRQF_TRIGGER_HIGH,
			"msm_vidc", device);
	if (unlikely(rc)) {
		dprintk(VIDC_ERR, "() :request_irq failed\n");
		goto error_irq_fail;
	}

	disable_irq_nosync(res->irq);
	dprintk(VIDC_INFO,
		"firmware_base = %pa, register_base = %pa, register_size = %d\n",
		&res->firmware_base, &res->register_base,
		res->register_size);

	return rc;

error_irq_fail:
	kfree(hal);
err_core_init:
	return rc;

}

static inline void __deinit_clocks(struct venus_hfi_device *device)
{
	struct clock_info *cl;

	device->clk_freq = 0;
	venus_hfi_for_each_clock_reverse(device, cl) {
		if (cl->clk) {
			clk_put(cl->clk);
			cl->clk = NULL;
		}
	}
}

static inline int __init_clocks(struct venus_hfi_device *device)
{
	int rc = 0;
	struct clock_info *cl = NULL;

	if (!device) {
		dprintk(VIDC_ERR, "Invalid params: %pK\n", device);
		return -EINVAL;
	}

	venus_hfi_for_each_clock(device, cl) {

		dprintk(VIDC_DBG, "%s: scalable? %d, count %d\n",
				cl->name, cl->has_scaling, cl->count);
	}

	venus_hfi_for_each_clock(device, cl) {
		if (!cl->clk) {
			cl->clk = clk_get(&device->res->pdev->dev, cl->name);
			if (IS_ERR_OR_NULL(cl->clk)) {
				dprintk(VIDC_ERR,
					"Failed to get clock: %s\n", cl->name);
				rc = PTR_ERR(cl->clk) ?: -EINVAL;
				cl->clk = NULL;
				goto err_clk_get;
			}
		}
	}
	device->clk_freq = 0;
	return 0;

err_clk_get:
	__deinit_clocks(device);
	return rc;
}

static int __handle_reset_clk(struct msm_vidc_platform_resources *res,
			enum reset_state state)
{
	int i, rc = 0;
	struct reset_control *rst;
	struct reset_set *rst_set = &res->reset_set;

	if (!rst_set->reset_tbl)
		return 0;

	for (i = 0; i < rst_set->count; i++) {
		rst = rst_set->reset_tbl[i].rst;
		dprintk(VIDC_DBG, "%s reset_state name = %s state %d\n",
			__func__, rst_set->reset_tbl[i].name, state);
		switch (state) {
		case INIT:
			if (rst)
				continue;

			rst = devm_reset_control_get(&res->pdev->dev,
				rst_set->reset_tbl[i].name);
			if (IS_ERR(rst))
				rc = PTR_ERR(rst);

			rst_set->reset_tbl[i].rst = rst;
			break;
		case ASSERT:
			if (!rst)
				goto no_init;

			rc = reset_control_assert(rst);
			break;
		case DEASSERT:
			if (!rst)
				goto no_init;

			rc = reset_control_deassert(rst);
			break;
		default:
			dprintk(VIDC_ERR, "Invalid reset request\n");
		}

		if (rc)
			return rc;
	}
	return 0;
no_init:
	dprintk(VIDC_ERR, "%s reset_state name = %s failed state %d\n",
		__func__, rst_set->reset_tbl[i].name, state);
	return PTR_ERR(rst);
}

static inline void __disable_unprepare_clks(struct venus_hfi_device *device)
{
	struct clock_info *cl;
	int rc = 0;

	if (!device) {
		dprintk(VIDC_ERR, "Invalid params: %pK\n", device);
		return;
	}

	venus_hfi_for_each_clock_reverse(device, cl) {
		dprintk(VIDC_DBG, "Clock: %s disable and unprepare\n",
				cl->name);
		rc = clk_set_flags(cl->clk, CLKFLAG_NORETAIN_PERIPH);
		if (rc) {
			dprintk(VIDC_WARN,
				"Failed set flag NORETAIN_PERIPH %s\n",
					cl->name);
		}
		rc = clk_set_flags(cl->clk, CLKFLAG_NORETAIN_MEM);
		if (rc) {
			dprintk(VIDC_WARN,
				"Failed set flag NORETAIN_MEM %s\n",
					cl->name);
		}
		clk_disable_unprepare(cl->clk);
	}
}

static inline int __prepare_ahb2axi_bridge(struct venus_hfi_device *device)
{
	int rc;

	if (!device) {
		dprintk(VIDC_ERR, "NULL device\n");
		return -EINVAL;
	}

	if (device->res->vpu_ver != VPU_VERSION_5)
		return 0;

	rc = __handle_reset_clk(device->res, ASSERT);
	if (rc) {
		dprintk(VIDC_ERR, "failed to assert reset clocks\n");
		return rc;
	}

	/* wait for deassert */
	usleep_range(150, 250);

	rc = __handle_reset_clk(device->res, DEASSERT);
	if (rc) {
		dprintk(VIDC_ERR, "failed to deassert reset clocks\n");
		return rc;
	}

	return 0;
}

static inline int __unprepare_ahb2axi_bridge(struct venus_hfi_device *device,
		u32 version)
{
	int rc;

	if (!device) {
		dprintk(VIDC_ERR, "NULL device\n");
		return -EINVAL;
	}

	/* reset axi0 and axi1 as needed only for specific video hardware */
	version &= ~GENMASK(15, 0);
	if (version != VERSION_HANA)
		return -EINVAL;

	dprintk(VIDC_ERR,
			"reset axi cbcr to recover\n");

	rc = __handle_reset_clk(device->res, ASSERT);
	if (rc) {
		dprintk(VIDC_ERR, "failed to assert reset clocks\n");
		return rc;
	}

	/* wait for deassert */
	usleep_range(150, 250);

	rc = __handle_reset_clk(device->res, DEASSERT);
	if (rc) {
		dprintk(VIDC_ERR, "failed to deassert reset clocks\n");
		return rc;
	}

	return 0;
}

static inline int __prepare_enable_clks(struct venus_hfi_device *device)
{
	struct clock_info *cl = NULL, *cl_fail = NULL;
	int rc = 0, c = 0;

	if (!device) {
		dprintk(VIDC_ERR, "Invalid params: %pK\n", device);
		return -EINVAL;
	}

	venus_hfi_for_each_clock(device, cl) {
		/*
		 * For the clocks we control, set the rate prior to preparing
		 * them.  Since we don't really have a load at this point, scale
		 * it to the lowest frequency possible
		 */
		if (cl->has_scaling)
			__set_clk_rate(device, cl,
					clk_round_rate(cl->clk, 0));

		rc = clk_set_flags(cl->clk, CLKFLAG_RETAIN_PERIPH);
		if (rc) {
			dprintk(VIDC_WARN,
				"Failed set flag RETAIN_PERIPH %s\n",
					cl->name);
		}
		rc = clk_set_flags(cl->clk, CLKFLAG_RETAIN_MEM);
		if (rc) {
			dprintk(VIDC_WARN,
				"Failed set flag RETAIN_MEM %s\n",
					cl->name);
		}
		rc = clk_prepare_enable(cl->clk);
		if (rc) {
			dprintk(VIDC_ERR, "Failed to enable clocks\n");
			cl_fail = cl;
			goto fail_clk_enable;
		}

		c++;
		dprintk(VIDC_DBG, "Clock: %s prepared and enabled\n", cl->name);
	}

	call_venus_op(device, clock_config_on_enable, device);
	return rc;

fail_clk_enable:
	venus_hfi_for_each_clock_reverse_continue(device, cl, c) {
		dprintk(VIDC_ERR, "Clock: %s disable and unprepare\n",
			cl->name);
		clk_disable_unprepare(cl->clk);
	}

	return rc;
}

static void __deinit_bus(struct venus_hfi_device *device)
{
	struct bus_info *bus = NULL;

	if (!device)
		return;

	kfree(device->bus_vote.data);
	device->bus_vote = DEFAULT_BUS_VOTE;

	venus_hfi_for_each_bus_reverse(device, bus) {
		devfreq_remove_device(bus->devfreq);
		bus->devfreq = NULL;
		dev_set_drvdata(bus->dev, NULL);

		msm_bus_scale_unregister(bus->client);
		bus->client = NULL;
	}
}

static int __init_bus(struct venus_hfi_device *device)
{
	struct bus_info *bus = NULL;
	int rc = 0;

	if (!device)
		return -EINVAL;

	venus_hfi_for_each_bus(device, bus) {
		struct devfreq_dev_profile profile = {
			.initial_freq = 0,
			.polling_ms = INT_MAX,
			.freq_table = NULL,
			.max_state = 0,
			.target = __devfreq_target,
			.get_dev_status = __devfreq_get_status,
			.exit = NULL,
		};

		if (!strcmp(bus->governor, "msm-vidc-llcc")) {
			if (msm_vidc_syscache_disable) {
				dprintk(VIDC_DBG,
					 "Skipping LLC bus init %s: %s\n",
				bus->name, bus->governor);
				continue;
			}
		}

		/*
		 * This is stupid, but there's no other easy way to ahold
		 * of struct bus_info in venus_hfi_devfreq_*()
		 */
		WARN(dev_get_drvdata(bus->dev), "%s's drvdata already set\n",
				dev_name(bus->dev));
		dev_set_drvdata(bus->dev, device);

		bus->client = msm_bus_scale_register(bus->master, bus->slave,
				bus->name, false);
		if (IS_ERR_OR_NULL(bus->client)) {
			rc = PTR_ERR(bus->client) ?: -EBADHANDLE;
			dprintk(VIDC_ERR, "Failed to register bus %s: %d\n",
					bus->name, rc);
			bus->client = NULL;
			goto err_add_dev;
		}

		bus->devfreq_prof = profile;
		bus->devfreq = devfreq_add_device(bus->dev,
				&bus->devfreq_prof, bus->governor, NULL);
		if (IS_ERR_OR_NULL(bus->devfreq)) {
			rc = PTR_ERR(bus->devfreq) ?: -EBADHANDLE;
			dprintk(VIDC_ERR,
					"Failed to add devfreq device for bus %s and governor %s: %d\n",
					bus->name, bus->governor, rc);
			bus->devfreq = NULL;
			goto err_add_dev;
		}

		/*
		 * Devfreq starts monitoring immediately, since we are just
		 * initializing stuff at this point, force it to suspend
		 */
		devfreq_suspend_device(bus->devfreq);
	}

	return 0;

err_add_dev:
	__deinit_bus(device);
	return rc;
}

static void __deinit_regulators(struct venus_hfi_device *device)
{
	struct regulator_info *rinfo = NULL;

	venus_hfi_for_each_regulator_reverse(device, rinfo) {
		if (rinfo->regulator) {
			regulator_put(rinfo->regulator);
			rinfo->regulator = NULL;
		}
	}
}

static int __init_regulators(struct venus_hfi_device *device)
{
	int rc = 0;
	struct regulator_info *rinfo = NULL;

	venus_hfi_for_each_regulator(device, rinfo) {
		rinfo->regulator = regulator_get(&device->res->pdev->dev,
				rinfo->name);
		if (IS_ERR_OR_NULL(rinfo->regulator)) {
			rc = PTR_ERR(rinfo->regulator) ?: -EBADHANDLE;
			dprintk(VIDC_ERR, "Failed to get regulator: %s\n",
					rinfo->name);
			rinfo->regulator = NULL;
			goto err_reg_get;
		}
	}

	return 0;

err_reg_get:
	__deinit_regulators(device);
	return rc;
}

static void __deinit_subcaches(struct venus_hfi_device *device)
{
	struct subcache_info *sinfo = NULL;

	if (!device) {
		dprintk(VIDC_ERR, "deinit_subcaches: invalid device %pK\n",
			device);
		goto exit;
	}

	if (!is_sys_cache_present(device))
		goto exit;

	venus_hfi_for_each_subcache_reverse(device, sinfo) {
		if (sinfo->subcache) {
			dprintk(VIDC_DBG, "deinit_subcaches: %s\n",
				sinfo->name);
			llcc_slice_putd(sinfo->subcache);
			sinfo->subcache = NULL;
		}
	}

exit:
	return;
}

static int __init_subcaches(struct venus_hfi_device *device)
{
	int rc = 0;
	struct subcache_info *sinfo = NULL;

	if (!device) {
		dprintk(VIDC_ERR, "init_subcaches: invalid device %pK\n",
			device);
		return -EINVAL;
	}

	if (!is_sys_cache_present(device))
		return 0;

	venus_hfi_for_each_subcache(device, sinfo) {
		sinfo->subcache = llcc_slice_getd(&device->res->pdev->dev,
			sinfo->name);
		if (IS_ERR_OR_NULL(sinfo->subcache)) {
			rc = PTR_ERR(sinfo->subcache) ? : -EBADHANDLE;
			dprintk(VIDC_ERR,
				 "init_subcaches: invalid subcache: %s rc %d\n",
				sinfo->name, rc);
			sinfo->subcache = NULL;
			goto err_subcache_get;
		}
		dprintk(VIDC_DBG, "init_subcaches: %s\n",
			sinfo->name);
	}

	return 0;

err_subcache_get:
	__deinit_subcaches(device);
	return rc;
}

static int __init_resources(struct venus_hfi_device *device,
				struct msm_vidc_platform_resources *res)
{
	int rc = 0;

	rc = __init_regulators(device);
	if (rc) {
		dprintk(VIDC_ERR, "Failed to get all regulators\n");
		return -ENODEV;
	}

	rc = __init_clocks(device);
	if (rc) {
		dprintk(VIDC_ERR, "Failed to init clocks\n");
		rc = -ENODEV;
		goto err_init_clocks;
	}

	rc = __handle_reset_clk(res, INIT);
	if (rc) {
		dprintk(VIDC_ERR, "Failed to init reset clocks\n");
		rc = -ENODEV;
		goto err_init_reset_clk;
	}

	rc = __init_bus(device);
	if (rc) {
		dprintk(VIDC_ERR, "Failed to init bus: %d\n", rc);
		goto err_init_bus;
	}

	rc = __init_subcaches(device);
	if (rc)
		dprintk(VIDC_WARN, "Failed to init subcaches: %d\n", rc);

	device->sys_init_capabilities =
		kzalloc(sizeof(struct msm_vidc_capability)
		* VIDC_MAX_SESSIONS, GFP_KERNEL);

	return rc;

err_init_reset_clk:
err_init_bus:
	__deinit_clocks(device);
err_init_clocks:
	__deinit_regulators(device);
	return rc;
}

static void __deinit_resources(struct venus_hfi_device *device)
{
	__deinit_subcaches(device);
	__deinit_bus(device);
	__deinit_clocks(device);
	__deinit_regulators(device);
	kfree(device->sys_init_capabilities);
	device->sys_init_capabilities = NULL;
}

static int __protect_cp_mem(struct venus_hfi_device *device)
{
	struct tzbsp_memprot memprot;
	unsigned int resp = 0;
	int rc = 0;
	struct context_bank_info *cb;
	struct scm_desc desc = {0};

	if (!device)
		return -EINVAL;

	memprot.cp_start = 0x0;
	memprot.cp_size = 0x0;
	memprot.cp_nonpixel_start = 0x0;
	memprot.cp_nonpixel_size = 0x0;

	list_for_each_entry(cb, &device->res->context_banks, list) {
		if (!strcmp(cb->name, "venus_ns")) {
			desc.args[1] = memprot.cp_size =
				cb->addr_range.start;
			dprintk(VIDC_DBG, "%s memprot.cp_size: %#x\n",
				__func__, memprot.cp_size);
		}

		if (!strcmp(cb->name, "venus_sec_non_pixel")) {
			desc.args[2] = memprot.cp_nonpixel_start =
				cb->addr_range.start;
			desc.args[3] = memprot.cp_nonpixel_size =
				cb->addr_range.size;
			dprintk(VIDC_DBG,
				"%s memprot.cp_nonpixel_start: %#x size: %#x\n",
				__func__, memprot.cp_nonpixel_start,
				memprot.cp_nonpixel_size);
		}
	}

	desc.arginfo = SCM_ARGS(4);
	rc = scm_call2(SCM_SIP_FNID(SCM_SVC_MP,
			   TZBSP_MEM_PROTECT_VIDEO_VAR), &desc);
	resp = desc.ret[0];

	if (rc) {
		dprintk(VIDC_ERR, "Failed to protect memory(%d) response: %d\n",
				rc, resp);
	}

	trace_venus_hfi_var_done(
		memprot.cp_start, memprot.cp_size,
		memprot.cp_nonpixel_start, memprot.cp_nonpixel_size);
	return rc;
}

static int __disable_regulator(struct regulator_info *rinfo,
				struct venus_hfi_device *device)
{
	int rc = 0;

	dprintk(VIDC_DBG, "Disabling regulator %s\n", rinfo->name);

	/*
	 * This call is needed. Driver needs to acquire the control back
	 * from HW in order to disable the regualtor. Else the behavior
	 * is unknown.
	 */

	rc = __acquire_regulator(rinfo, device);
	if (rc) {
		/*
		 * This is somewhat fatal, but nothing we can do
		 * about it. We can't disable the regulator w/o
		 * getting it back under s/w control
		 */
		dprintk(VIDC_WARN,
			"Failed to acquire control on %s\n",
			rinfo->name);

		goto disable_regulator_failed;
	}

	rc = regulator_disable(rinfo->regulator);
	if (rc) {
		dprintk(VIDC_WARN,
			"Failed to disable %s: %d\n",
			rinfo->name, rc);
		goto disable_regulator_failed;
	}

	return 0;
disable_regulator_failed:

	/* Bring attention to this issue */
	msm_vidc_res_handle_fatal_hw_error(device->res, true);
	return rc;
}

static int __enable_hw_power_collapse(struct venus_hfi_device *device)
{
	int rc = 0;

	if (!msm_vidc_fw_low_power_mode) {
		dprintk(VIDC_DBG, "Not enabling hardware power collapse\n");
		return 0;
	}

	rc = __hand_off_regulators(device);
	if (rc)
		dprintk(VIDC_WARN,
			"%s : Failed to enable HW power collapse %d\n",
				__func__, rc);
	return rc;
}

static int __enable_regulators(struct venus_hfi_device *device)
{
	int rc = 0, c = 0;
	struct regulator_info *rinfo;

	dprintk(VIDC_DBG, "Enabling regulators\n");

	venus_hfi_for_each_regulator(device, rinfo) {
		rc = regulator_enable(rinfo->regulator);
		if (rc) {
			dprintk(VIDC_ERR,
					"Failed to enable %s: %d\n",
					rinfo->name, rc);
			goto err_reg_enable_failed;
		}

		dprintk(VIDC_DBG, "Enabled regulator %s\n",
				rinfo->name);
		c++;
	}

	return 0;

err_reg_enable_failed:
	venus_hfi_for_each_regulator_reverse_continue(device, rinfo, c)
		__disable_regulator(rinfo, device);

	return rc;
}

static int __disable_regulators(struct venus_hfi_device *device)
{
	struct regulator_info *rinfo;
	int rc = 0;

	dprintk(VIDC_DBG, "Disabling regulators\n");

	venus_hfi_for_each_regulator_reverse(device, rinfo)
		__disable_regulator(rinfo, device);

	return rc;
}

static int __enable_subcaches(struct venus_hfi_device *device)
{
	int rc = 0;
	u32 c = 0;
	struct subcache_info *sinfo;

	if (msm_vidc_syscache_disable || !is_sys_cache_present(device))
		return 0;

	/* Activate subcaches */
	venus_hfi_for_each_subcache(device, sinfo) {
		rc = llcc_slice_activate(sinfo->subcache);
		if (rc) {
			dprintk(VIDC_WARN, "Failed to activate %s: %d\n",
				sinfo->name, rc);
			msm_vidc_res_handle_fatal_hw_error(device->res, true);
			goto err_activate_fail;
		}
		sinfo->isactive = true;
		dprintk(VIDC_DBG, "Activated subcache %s\n", sinfo->name);
		c++;
	}

	dprintk(VIDC_DBG, "Activated %d Subcaches to Venus\n", c);

	return 0;

err_activate_fail:
	__release_subcaches(device);
	__disable_subcaches(device);
	return 0;
}

static int __set_subcaches(struct venus_hfi_device *device)
{
	int rc = 0;
	u32 c = 0;
	struct subcache_info *sinfo;
	u32 resource[VIDC_MAX_SUBCACHE_SIZE];
	struct hfi_resource_syscache_info_type *sc_res_info;
	struct hfi_resource_subcache_type *sc_res;
	struct vidc_resource_hdr rhdr;

	if (device->res->sys_cache_res_set) {
		dprintk(VIDC_DBG, "Subcaches already set to Venus\n");
		return 0;
	}

	memset((void *)resource, 0x0, (sizeof(u32) * VIDC_MAX_SUBCACHE_SIZE));

	sc_res_info = (struct hfi_resource_syscache_info_type *)resource;
	sc_res = &(sc_res_info->rg_subcache_entries[0]);

	venus_hfi_for_each_subcache(device, sinfo) {
		if (sinfo->isactive == true) {
			sc_res[c].size = sinfo->subcache->llcc_slice_size;
			sc_res[c].sc_id = sinfo->subcache->llcc_slice_id;
			c++;
		}
	}

	/* Set resource to Venus for activated subcaches */
	if (c) {
		dprintk(VIDC_DBG, "Setting %d Subcaches\n", c);

		rhdr.resource_handle = sc_res_info; /* cookie */
		rhdr.resource_id = VIDC_RESOURCE_SYSCACHE;

		sc_res_info->num_entries = c;

		rc = __core_set_resource(device, &rhdr, (void *)sc_res_info);
		if (rc) {
			dprintk(VIDC_WARN, "Failed to set subcaches %d\n", rc);
			goto err_fail_set_subacaches;
		}

		venus_hfi_for_each_subcache(device, sinfo) {
			if (sinfo->isactive == true)
				sinfo->isset = true;
		}

		dprintk(VIDC_DBG, "Set Subcaches done to Venus\n");
		device->res->sys_cache_res_set = true;
	}

	return 0;

err_fail_set_subacaches:
	__disable_subcaches(device);

	return 0;
}

static int __release_subcaches(struct venus_hfi_device *device)
{
	struct subcache_info *sinfo;
	int rc = 0;
	u32 c = 0;
	u32 resource[VIDC_MAX_SUBCACHE_SIZE];
	struct hfi_resource_syscache_info_type *sc_res_info;
	struct hfi_resource_subcache_type *sc_res;
	struct vidc_resource_hdr rhdr;

	if (msm_vidc_syscache_disable || !is_sys_cache_present(device))
		return 0;

	memset((void *)resource, 0x0, (sizeof(u32) * VIDC_MAX_SUBCACHE_SIZE));

	sc_res_info = (struct hfi_resource_syscache_info_type *)resource;
	sc_res = &(sc_res_info->rg_subcache_entries[0]);

	/* Release resource command to Venus */
	venus_hfi_for_each_subcache_reverse(device, sinfo) {
		if (sinfo->isset == true) {
			/* Update the entry */
			sc_res[c].size = sinfo->subcache->llcc_slice_size;
			sc_res[c].sc_id = sinfo->subcache->llcc_slice_id;
			c++;
			sinfo->isset = false;
		}
	}

	if (c > 0) {
		dprintk(VIDC_DBG, "Releasing %d subcaches\n", c);
		rhdr.resource_handle = sc_res_info; /* cookie */
		rhdr.resource_id = VIDC_RESOURCE_SYSCACHE;

		rc = __core_release_resource(device, &rhdr);
		if (rc)
			dprintk(VIDC_WARN,
				"Failed to release %d subcaches\n", c);
	}

	device->res->sys_cache_res_set = false;

	return 0;
}

static int __disable_subcaches(struct venus_hfi_device *device)
{
	struct subcache_info *sinfo;
	int rc = 0;

	if (msm_vidc_syscache_disable || !is_sys_cache_present(device))
		return 0;

	/* De-activate subcaches */
	venus_hfi_for_each_subcache_reverse(device, sinfo) {
		if (sinfo->isactive == true) {
			dprintk(VIDC_DBG, "De-activate subcache %s\n",
				sinfo->name);
			rc = llcc_slice_deactivate(sinfo->subcache);
			if (rc) {
				dprintk(VIDC_WARN,
					"Failed to de-activate %s: %d\n",
					sinfo->name, rc);
			}
			sinfo->isactive = false;
		}
	}

	return 0;
}

static void interrupt_init_vpu5(struct venus_hfi_device *device)
{
	u32 mask_val = 0;

	/* All interrupts should be disabled initially 0x1F6 : Reset value */
	mask_val = __read_register(device, VIDC_WRAPPER_INTR_MASK);

	/* Write 0 to unmask CPU and WD interrupts */
	mask_val &= ~(VIDC_WRAPPER_INTR_MASK_A2HWD_BMSK |
			VIDC_WRAPPER_INTR_MASK_A2HCPU_BMSK);
	__write_register(device, VIDC_WRAPPER_INTR_MASK, mask_val);
}

static void interrupt_init_vpu4(struct venus_hfi_device *device)
{
	__write_register(device, VIDC_WRAPPER_INTR_MASK,
			VIDC_WRAPPER_INTR_MASK_A2HVCODEC_BMSK);
}

static void setup_dsp_uc_memmap_vpu5(struct venus_hfi_device *device)
{
	/* initialize DSP QTBL & UCREGION with CPU queues */
	__write_register(device, HFI_DSP_QTBL_ADDR,
			(u32)device->iface_q_table.align_device_addr);
	__write_register(device, HFI_DSP_UC_REGION_ADDR,
			(u32)device->iface_q_table.align_device_addr);
	__write_register(device, HFI_DSP_UC_REGION_SIZE, SHARED_QSIZE);
	if (device->res->domain_cvp) {
		__write_register(device, HFI_DSP_QTBL_ADDR,
			(u32)device->dsp_iface_q_table.align_device_addr);
		__write_register(device, HFI_DSP_UC_REGION_ADDR,
			(u32)device->dsp_iface_q_table.align_device_addr);
		__write_register(device, HFI_DSP_UC_REGION_SIZE,
			device->dsp_iface_q_table.mem_data.size);
	}
}

static void clock_config_on_enable_vpu5(struct venus_hfi_device *device)
{
	__write_register(device, VIDC_WRAPPER_CPU_CGC_DIS, 0);
	__write_register(device, VIDC_WRAPPER_CPU_CLOCK_CONFIG, 0);
}

static int __venus_power_on(struct venus_hfi_device *device)
{
	int rc = 0;


	if (device->power_enabled)
		return 0;

	device->power_enabled = true;
	/* Vote for all hardware resources */
	rc = __vote_buses(device, device->bus_vote.data,
			device->bus_vote.data_count);
	if (rc) {
		dprintk(VIDC_ERR, "Failed to vote buses, err: %d\n", rc);
		goto fail_vote_buses;
	}

	rc = __enable_regulators(device);
	if (rc) {
		dprintk(VIDC_ERR, "Failed to enable GDSC, err = %d\n", rc);
		goto fail_enable_gdsc;
	}

	rc = __prepare_ahb2axi_bridge(device);
	if (rc) {
		dprintk(VIDC_ERR, "Failed to enable ahb2axi: %d\n", rc);
		goto fail_enable_clks;
	}

	rc = __prepare_enable_clks(device);
	if (rc) {
		dprintk(VIDC_ERR, "Failed to enable clocks: %d\n", rc);
		goto fail_enable_clks;
	}

	rc = __scale_clocks(device);
	if (rc) {
		dprintk(VIDC_WARN,
				"Failed to scale clocks, performance might be affected\n");
		rc = 0;
	}

	/*
	 * Re-program all of the registers that get reset as a result of
	 * regulator_disable() and _enable()
	 */
	__set_registers(device);

	call_venus_op(device, interrupt_init, device);
	device->intr_status = 0;
	enable_irq(device->hal_data->irq);

	/*
	 * Hand off control of regulators to h/w _after_ enabling clocks.
	 * Note that the GDSC will turn off when switching from normal
	 * (s/w triggered) to fast (HW triggered) unless the h/w vote is
	 * present. Since Venus isn't up yet, the GDSC will be off briefly.
	 */
	if (__enable_hw_power_collapse(device))
		dprintk(VIDC_ERR, "Failed to enabled inter-frame PC\n");

	return rc;

fail_enable_clks:
	__disable_regulators(device);
fail_enable_gdsc:
	__unvote_buses(device);
fail_vote_buses:
	device->power_enabled = false;
	return rc;
}

static void __venus_power_off(struct venus_hfi_device *device, bool axi_reset)
{
	u32 version;

	if (!device->power_enabled)
		return;

	if (!(device->intr_status & VIDC_WRAPPER_INTR_STATUS_A2HWD_BMSK))
		disable_irq_nosync(device->hal_data->irq);
	device->intr_status = 0;

	if (axi_reset)
		version = __read_register(device, VIDC_WRAPPER_HW_VERSION);

	__disable_unprepare_clks(device);

	if (axi_reset)
		__unprepare_ahb2axi_bridge(device, version);

	if (__disable_regulators(device))
		dprintk(VIDC_WARN, "Failed to disable regulators\n");

	if (__unvote_buses(device))
		dprintk(VIDC_WARN, "Failed to unvote for buses\n");
	device->power_enabled = false;
}

static inline int __suspend(struct venus_hfi_device *device)
{
	int rc = 0;

	if (!device) {
		dprintk(VIDC_ERR, "Invalid params: %pK\n", device);
		return -EINVAL;
	} else if (!device->power_enabled) {
		dprintk(VIDC_DBG, "Power already disabled\n");
		return 0;
	}

	dprintk(VIDC_PROF, "Entering suspend\n");

	if (device->res->pm_qos_latency_us &&
		pm_qos_request_active(&device->qos))
		pm_qos_remove_request(&device->qos);

	rc = __tzbsp_set_video_state(TZBSP_VIDEO_STATE_SUSPEND);
	if (rc) {
		dprintk(VIDC_WARN, "Failed to suspend video core %d\n", rc);
		goto err_tzbsp_suspend;
	}

	__disable_subcaches(device);

	__venus_power_off(device, false);
	dprintk(VIDC_PROF, "Venus power off\n");
	return rc;

err_tzbsp_suspend:
	return rc;
}

static inline int __resume(struct venus_hfi_device *device)
{
	int rc = 0;
	u32 flags = 0;

	if (!device) {
		dprintk(VIDC_ERR, "Invalid params: %pK\n", device);
		return -EINVAL;
	} else if (device->power_enabled) {
		goto exit;
	} else if (!__core_in_valid_state(device)) {
		dprintk(VIDC_DBG, "venus_hfi_device in deinit state.");
		return -EINVAL;
	}

	dprintk(VIDC_PROF, "Resuming from power collapse\n");
	rc = __venus_power_on(device);
	if (rc) {
		dprintk(VIDC_ERR, "Failed to power on venus\n");
		goto err_venus_power_on;
	}

	/* Reboot the firmware */
	rc = __tzbsp_set_video_state(TZBSP_VIDEO_STATE_RESUME);
	if (rc) {
		dprintk(VIDC_ERR, "Failed to resume video core %d\n", rc);
		goto err_set_video_state;
	}

	__setup_ucregion_memory_map(device);
	/* Wait for boot completion */
	rc = __boot_firmware(device);
	if (rc) {
		dprintk(VIDC_ERR, "Failed to reset venus core\n");
		goto err_reset_core;
	}

	/*
	 * Work around for H/W bug, need to reprogram these registers once
	 * firmware is out reset
	 */
	__set_threshold_registers(device);

	if (device->res->pm_qos_latency_us) {
#ifdef CONFIG_SMP
		device->qos.type = PM_QOS_REQ_AFFINE_IRQ;
		device->qos.irq = device->hal_data->irq;
#endif
		pm_qos_add_request(&device->qos, PM_QOS_CPU_DMA_LATENCY,
				device->res->pm_qos_latency_us);
	}

	__sys_set_debug(device, msm_vidc_fw_debug);

	__enable_subcaches(device);
	__set_subcaches(device);
	__dsp_resume(device, flags);

	dprintk(VIDC_PROF, "Resumed from power collapse\n");
exit:
	/* Don't reset skip_pc_count for SYS_PC_PREP cmd */
	if (device->last_packet_type != HFI_CMD_SYS_PC_PREP)
		device->skip_pc_count = 0;
	return rc;
err_reset_core:
	__tzbsp_set_video_state(TZBSP_VIDEO_STATE_SUSPEND);
err_set_video_state:
	__venus_power_off(device, false);
err_venus_power_on:
	dprintk(VIDC_ERR, "Failed to resume from power collapse\n");
	return rc;
}

static int __load_fw(struct venus_hfi_device *device)
{
	int rc = 0;

	/* Initialize resources */
	rc = __init_resources(device, device->res);
	if (rc) {
		dprintk(VIDC_ERR, "Failed to init resources: %d\n", rc);
		goto fail_init_res;
	}

	rc = __initialize_packetization(device);
	if (rc) {
		dprintk(VIDC_ERR, "Failed to initialize packetization\n");
		goto fail_init_pkt;
	}
	trace_msm_v4l2_vidc_fw_load_start("msm_v4l2_vidc venus_fw load start");

	rc = __venus_power_on(device);
	if (rc) {
		dprintk(VIDC_ERR, "Failed to power on venus in in load_fw\n");
		goto fail_venus_power_on;
	}

	if ((!device->res->use_non_secure_pil && !device->res->firmware_base)
			|| device->res->use_non_secure_pil) {
		if (!device->resources.fw.cookie)
			device->resources.fw.cookie =
				subsystem_get_with_fwname("venus",
				device->res->fw_name);

		if (IS_ERR_OR_NULL(device->resources.fw.cookie)) {
			dprintk(VIDC_ERR, "Failed to download firmware\n");
			device->resources.fw.cookie = NULL;
			rc = -ENOMEM;
			goto fail_load_fw;
		}
	}

	if (!device->res->use_non_secure_pil && !device->res->firmware_base) {
		rc = __protect_cp_mem(device);
		if (rc) {
			dprintk(VIDC_ERR, "Failed to protect memory\n");
			goto fail_protect_mem;
		}
	}
	trace_msm_v4l2_vidc_fw_load_end("msm_v4l2_vidc venus_fw load end");
	return rc;
fail_protect_mem:
	if (device->resources.fw.cookie)
		subsystem_put(device->resources.fw.cookie);
	device->resources.fw.cookie = NULL;
fail_load_fw:
	__venus_power_off(device, true);
fail_venus_power_on:
fail_init_pkt:
	__deinit_resources(device);
fail_init_res:
	trace_msm_v4l2_vidc_fw_load_end("msm_v4l2_vidc venus_fw load end");
	return rc;
}

static void __unload_fw(struct venus_hfi_device *device)
{
	if (!device->resources.fw.cookie)
		return;

	cancel_delayed_work(&venus_hfi_pm_work);
	if (device->state != VENUS_STATE_DEINIT)
		flush_workqueue(device->venus_pm_workq);

	__vote_buses(device, NULL, 0);
	subsystem_put(device->resources.fw.cookie);
	__interface_queues_release(device);
	__venus_power_off(device, true);
	device->resources.fw.cookie = NULL;
	__deinit_resources(device);

	dprintk(VIDC_PROF, "Firmware unloaded successfully\n");
}

static int venus_hfi_get_fw_info(void *dev, struct hal_fw_info *fw_info)
{
	int i = 0, j = 0;
	struct venus_hfi_device *device = dev;
	size_t smem_block_size = 0;
	u8 *smem_table_ptr;
	char version[VENUS_VERSION_LENGTH] = "";
	const u32 smem_image_index_venus = 14 * 128;

	if (!device || !fw_info) {
		dprintk(VIDC_ERR,
			"%s Invalid parameter: device = %pK fw_info = %pK\n",
			__func__, device, fw_info);
		return -EINVAL;
	}

	mutex_lock(&device->lock);

	smem_table_ptr = qcom_smem_get(QCOM_SMEM_HOST_ANY,
			SMEM_IMAGE_VERSION_TABLE, &smem_block_size);
	if (smem_table_ptr &&
			((smem_image_index_venus +
			  VENUS_VERSION_LENGTH) <= smem_block_size))
		memcpy(version,
			smem_table_ptr + smem_image_index_venus,
			VENUS_VERSION_LENGTH);

	while (version[i++] != 'V' && i < VENUS_VERSION_LENGTH)
		;

	if (i == VENUS_VERSION_LENGTH - 1) {
		dprintk(VIDC_WARN, "Venus version string is not proper\n");
		fw_info->version[0] = '\0';
		goto fail_version_string;
	}

	for (i--; i < VENUS_VERSION_LENGTH && j < VENUS_VERSION_LENGTH - 1; i++)
		fw_info->version[j++] = version[i];
	fw_info->version[j] = '\0';

fail_version_string:
	dprintk(VIDC_DBG, "F/W version retrieved : %s\n", fw_info->version);
	fw_info->base_addr = device->hal_data->firmware_base;
	fw_info->register_base = device->res->register_base;
	fw_info->register_size = device->hal_data->register_size;
	fw_info->irq = device->hal_data->irq;

	mutex_unlock(&device->lock);
	return 0;
}

static int venus_hfi_get_core_capabilities(void *dev)
{
	struct venus_hfi_device *device = dev;
	int rc = 0;

	if (!device)
		return -EINVAL;

	mutex_lock(&device->lock);

	rc = HAL_VIDEO_ENCODER_ROTATION_CAPABILITY |
		HAL_VIDEO_ENCODER_SCALING_CAPABILITY |
		HAL_VIDEO_ENCODER_DEINTERLACE_CAPABILITY |
		HAL_VIDEO_DECODER_MULTI_STREAM_CAPABILITY;

	mutex_unlock(&device->lock);

	return rc;
}

static void __noc_error_info(struct venus_hfi_device *device, u32 core_num)
{
	u32 vcodec_core_video_noc_base_offs, val;

	if (!device) {
		dprintk(VIDC_ERR, "%s: null device\n", __func__);
		return;
	}
	if (!core_num) {
		vcodec_core_video_noc_base_offs =
			VCODEC_CORE0_VIDEO_NOC_BASE_OFFS;
	} else if (core_num == 1) {
		vcodec_core_video_noc_base_offs =
			VCODEC_CORE1_VIDEO_NOC_BASE_OFFS;
	} else {
		dprintk(VIDC_ERR, "%s: invalid core_num %u\n",
			__func__, core_num);
		return;
	}

	val = __read_register(device, vcodec_core_video_noc_base_offs +
			VCODEC_COREX_VIDEO_NOC_ERR_SWID_LOW_OFFS);
	dprintk(VIDC_ERR, "CORE%d_NOC_ERR_SWID_LOW:     %#x\n", core_num, val);
	val = __read_register(device, vcodec_core_video_noc_base_offs +
			VCODEC_COREX_VIDEO_NOC_ERR_SWID_HIGH_OFFS);
	dprintk(VIDC_ERR, "CORE%d_NOC_ERR_SWID_HIGH:    %#x\n", core_num, val);
	val = __read_register(device, vcodec_core_video_noc_base_offs +
			VCODEC_COREX_VIDEO_NOC_ERR_MAINCTL_LOW_OFFS);
	dprintk(VIDC_ERR, "CORE%d_NOC_ERR_MAINCTL_LOW:  %#x\n", core_num, val);
	val = __read_register(device, vcodec_core_video_noc_base_offs +
			VCODEC_COREX_VIDEO_NOC_ERR_ERRLOG0_LOW_OFFS);
	dprintk(VIDC_ERR, "CORE%d_NOC_ERR_ERRLOG0_LOW:  %#x\n", core_num, val);
	val = __read_register(device, vcodec_core_video_noc_base_offs +
			VCODEC_COREX_VIDEO_NOC_ERR_ERRLOG0_HIGH_OFFS);
	dprintk(VIDC_ERR, "CORE%d_NOC_ERR_ERRLOG0_HIGH: %#x\n", core_num, val);
	val = __read_register(device, vcodec_core_video_noc_base_offs +
			VCODEC_COREX_VIDEO_NOC_ERR_ERRLOG1_LOW_OFFS);
	dprintk(VIDC_ERR, "CORE%d_NOC_ERR_ERRLOG1_LOW:  %#x\n", core_num, val);
	val = __read_register(device, vcodec_core_video_noc_base_offs +
			VCODEC_COREX_VIDEO_NOC_ERR_ERRLOG1_HIGH_OFFS);
	dprintk(VIDC_ERR, "CORE%d_NOC_ERR_ERRLOG1_HIGH: %#x\n", core_num, val);
	val = __read_register(device, vcodec_core_video_noc_base_offs +
			VCODEC_COREX_VIDEO_NOC_ERR_ERRLOG2_LOW_OFFS);
	dprintk(VIDC_ERR, "CORE%d_NOC_ERR_ERRLOG2_LOW:  %#x\n", core_num, val);
	val = __read_register(device, vcodec_core_video_noc_base_offs +
			VCODEC_COREX_VIDEO_NOC_ERR_ERRLOG2_HIGH_OFFS);
	dprintk(VIDC_ERR, "CORE%d_NOC_ERR_ERRLOG2_HIGH: %#x\n", core_num, val);
	val = __read_register(device, vcodec_core_video_noc_base_offs +
			VCODEC_COREX_VIDEO_NOC_ERR_ERRLOG3_LOW_OFFS);
	dprintk(VIDC_ERR, "CORE%d_NOC_ERR_ERRLOG3_LOW:  %#x\n", core_num, val);
	val = __read_register(device, vcodec_core_video_noc_base_offs +
			VCODEC_COREX_VIDEO_NOC_ERR_ERRLOG3_HIGH_OFFS);
	dprintk(VIDC_ERR, "CORE%d_NOC_ERR_ERRLOG3_HIGH: %#x\n", core_num, val);
}

static int venus_hfi_noc_error_info(void *dev)
{
	struct venus_hfi_device *device;
	const u32 core0 = 0, core1 = 1;

	if (!dev) {
		dprintk(VIDC_ERR, "%s: null device\n", __func__);
		return -EINVAL;
	}
	device = dev;

	mutex_lock(&device->lock);
	dprintk(VIDC_ERR, "%s: non error information\n", __func__);

	if (__read_register(device, VCODEC_CORE0_VIDEO_NOC_BASE_OFFS +
			VCODEC_COREX_VIDEO_NOC_ERR_ERRVLD_LOW_OFFS))
		__noc_error_info(device, core0);

	if (__read_register(device, VCODEC_CORE1_VIDEO_NOC_BASE_OFFS +
			VCODEC_COREX_VIDEO_NOC_ERR_ERRVLD_LOW_OFFS))
		__noc_error_info(device, core1);

	mutex_unlock(&device->lock);

	return 0;
}

static int __initialize_packetization(struct venus_hfi_device *device)
{
	int rc = 0;

	if (!device || !device->res) {
		dprintk(VIDC_ERR, "%s - invalid param\n", __func__);
		return -EINVAL;
	}

	device->packetization_type = HFI_PACKETIZATION_4XX;

	device->pkt_ops = hfi_get_pkt_ops_handle(device->packetization_type);
	if (!device->pkt_ops) {
		rc = -EINVAL;
		dprintk(VIDC_ERR, "Failed to get pkt_ops handle\n");
	}

	return rc;
}

void __init_venus_ops(struct venus_hfi_device *device)
{
	if (device->res->vpu_ver == VPU_VERSION_4)
		device->vpu_ops = &vpu4_ops;
	else
		device->vpu_ops = &vpu5_ops;
}

static struct venus_hfi_device *__add_device(u32 device_id,
			struct msm_vidc_platform_resources *res,
			hfi_cmd_response_callback callback)
{
	struct venus_hfi_device *hdevice = NULL;
	int rc = 0;

	if (!res || !callback) {
		dprintk(VIDC_ERR, "Invalid Parameters\n");
		return NULL;
	}

	dprintk(VIDC_INFO, "entered , device_id: %d\n", device_id);

	hdevice = (struct venus_hfi_device *)
			kzalloc(sizeof(struct venus_hfi_device), GFP_KERNEL);
	if (!hdevice) {
		dprintk(VIDC_ERR, "failed to allocate new device\n");
		goto exit;
	}

	hdevice->response_pkt = kmalloc_array(max_packets,
				sizeof(*hdevice->response_pkt), GFP_KERNEL);
	if (!hdevice->response_pkt) {
		dprintk(VIDC_ERR, "failed to allocate response_pkt\n");
		goto err_cleanup;
	}

	hdevice->raw_packet =
		kzalloc(VIDC_IFACEQ_VAR_HUGE_PKT_SIZE, GFP_KERNEL);
	if (!hdevice->raw_packet) {
		dprintk(VIDC_ERR, "failed to allocate raw packet\n");
		goto err_cleanup;
	}

	rc = __init_regs_and_interrupts(hdevice, res);
	if (rc)
		goto err_cleanup;

	hdevice->res = res;
	hdevice->device_id = device_id;
	hdevice->callback = callback;

	__init_venus_ops(hdevice);

	hdevice->vidc_workq = create_singlethread_workqueue(
		"msm_vidc_workerq_venus");
	if (!hdevice->vidc_workq) {
		dprintk(VIDC_ERR, ": create vidc workq failed\n");
		goto err_cleanup;
	}

	hdevice->venus_pm_workq = create_singlethread_workqueue(
			"pm_workerq_venus");
	if (!hdevice->venus_pm_workq) {
		dprintk(VIDC_ERR, ": create pm workq failed\n");
		goto err_cleanup;
	}

	if (!hal_ctxt.dev_count)
		INIT_LIST_HEAD(&hal_ctxt.dev_head);

	mutex_init(&hdevice->lock);
	INIT_LIST_HEAD(&hdevice->list);
	INIT_LIST_HEAD(&hdevice->sess_head);
	list_add_tail(&hdevice->list, &hal_ctxt.dev_head);
	hal_ctxt.dev_count++;

	return hdevice;

err_cleanup:
	if (hdevice->vidc_workq)
		destroy_workqueue(hdevice->vidc_workq);
	kfree(hdevice->response_pkt);
	kfree(hdevice->raw_packet);
	kfree(hdevice);
exit:
	return NULL;
}

static struct venus_hfi_device *__get_device(u32 device_id,
				struct msm_vidc_platform_resources *res,
				hfi_cmd_response_callback callback)
{
	if (!res || !callback) {
		dprintk(VIDC_ERR, "Invalid params: %pK %pK\n", res, callback);
		return NULL;
	}

	return __add_device(device_id, res, callback);
}

void venus_hfi_delete_device(void *device)
{
	struct venus_hfi_device *close, *tmp, *dev;

	if (!device)
		return;

	dev = (struct venus_hfi_device *) device;

	mutex_lock(&dev->lock);
	__iommu_detach(dev);
	mutex_unlock(&dev->lock);

	list_for_each_entry_safe(close, tmp, &hal_ctxt.dev_head, list) {
		if (close->hal_data->irq == dev->hal_data->irq) {
			hal_ctxt.dev_count--;
			list_del(&close->list);
			mutex_destroy(&close->lock);
			destroy_workqueue(close->vidc_workq);
			destroy_workqueue(close->venus_pm_workq);
			free_irq(dev->hal_data->irq, close);
			iounmap(dev->hal_data->register_base);
			kfree(close->hal_data);
			kfree(close->response_pkt);
			kfree(close->raw_packet);
			kfree(close);
			break;
		}
	}
}

static void venus_init_hfi_callbacks(struct hfi_device *hdev)
{
	hdev->core_init = venus_hfi_core_init;
	hdev->core_release = venus_hfi_core_release;
	hdev->core_ping = venus_hfi_core_ping;
	hdev->core_trigger_ssr = venus_hfi_core_trigger_ssr;
	hdev->session_init = venus_hfi_session_init;
	hdev->session_end = venus_hfi_session_end;
	hdev->session_abort = venus_hfi_session_abort;
	hdev->session_clean = venus_hfi_session_clean;
	hdev->session_set_buffers = venus_hfi_session_set_buffers;
	hdev->session_release_buffers = venus_hfi_session_release_buffers;
	hdev->session_register_buffer = venus_hfi_session_register_buffer;
	hdev->session_unregister_buffer = venus_hfi_session_unregister_buffer;
	hdev->session_load_res = venus_hfi_session_load_res;
	hdev->session_release_res = venus_hfi_session_release_res;
	hdev->session_start = venus_hfi_session_start;
	hdev->session_continue = venus_hfi_session_continue;
	hdev->session_stop = venus_hfi_session_stop;
	hdev->session_etb = venus_hfi_session_etb;
	hdev->session_ftb = venus_hfi_session_ftb;
	hdev->session_process_batch = venus_hfi_session_process_batch;
	hdev->session_get_buf_req = venus_hfi_session_get_buf_req;
	hdev->session_flush = venus_hfi_session_flush;
	hdev->session_set_property = venus_hfi_session_set_property;
	hdev->session_get_property = venus_hfi_session_get_property;
	hdev->session_pause = venus_hfi_session_pause;
	hdev->session_resume = venus_hfi_session_resume;
	hdev->scale_clocks = venus_hfi_scale_clocks;
	hdev->vote_bus = venus_hfi_vote_buses;
	hdev->get_fw_info = venus_hfi_get_fw_info;
	hdev->get_core_capabilities = venus_hfi_get_core_capabilities;
	hdev->suspend = venus_hfi_suspend;
	hdev->flush_debug_queue = venus_hfi_flush_debug_queue;
	hdev->noc_error_info = venus_hfi_noc_error_info;
	hdev->get_default_properties = venus_hfi_get_default_properties;
}

int venus_hfi_initialize(struct hfi_device *hdev, u32 device_id,
		struct msm_vidc_platform_resources *res,
		hfi_cmd_response_callback callback)
{
	int rc = 0;

	if (!hdev || !res || !callback) {
		dprintk(VIDC_ERR, "Invalid params: %pK %pK %pK\n",
			hdev, res, callback);
		rc = -EINVAL;
		goto err_venus_hfi_init;
	}

	hdev->hfi_device_data = __get_device(device_id, res, callback);

	if (IS_ERR_OR_NULL(hdev->hfi_device_data)) {
		rc = PTR_ERR(hdev->hfi_device_data) ?: -EINVAL;
		goto err_venus_hfi_init;
	}

	venus_init_hfi_callbacks(hdev);

err_venus_hfi_init:
	return rc;
}
<|MERGE_RESOLUTION|>--- conflicted
+++ resolved
@@ -46,11 +46,8 @@
 #define REG_ADDR_OFFSET_BITMASK	0x000FFFFF
 #define QDSS_IOVA_START 0x80001000
 #define MIN_PAYLOAD_SIZE 3
-<<<<<<< HEAD
-=======
 
 #define VERSION_HANA (0x5 << 28 | 0x10 << 16)
->>>>>>> b10268a7
 
 static struct hal_device_data hal_ctxt;
 
