/* Copyright (c) 2012-2019, The Linux Foundation. All rights reserved.
 *
 * This program is free software; you can redistribute it and/or modify
 * it under the terms of the GNU General Public License version 2 and
 * only version 2 as published by the Free Software Foundation.
 *
 * This program is distributed in the hope that it will be useful,
 * but WITHOUT ANY WARRANTY; without even the implied warranty of
 * MERCHANTABILITY or FITNESS FOR A PARTICULAR PURPOSE.  See the
 * GNU General Public License for more details.
 *
 */

#ifndef _MSM_VIDC_INTERNAL_H_
#define _MSM_VIDC_INTERNAL_H_

#include <linux/atomic.h>
#include <linux/list.h>
#include <linux/time.h>
#include <linux/types.h>
#include <linux/completion.h>
#include <linux/wait.h>
#include <linux/workqueue.h>
#include <linux/msm-bus.h>
#include <linux/msm-bus-board.h>
#include <linux/kref.h>
#include <media/v4l2-dev.h>
#include <media/v4l2-device.h>
#include <media/v4l2-ioctl.h>
#include <media/v4l2-event.h>
#include <media/v4l2-ctrls.h>
#include <media/videobuf2-core.h>
#include <media/videobuf2-v4l2.h>
#include "msm_vidc.h"
#include <media/msm_media_info.h>
#include "vidc_hfi_api.h"
#include <linux/timer.h>

#define MSM_VIDC_DRV_NAME "msm_vidc_driver"
#define MSM_VIDC_VERSION KERNEL_VERSION(0, 0, 1)
#define MAX_DEBUGFS_NAME 50
#define DEFAULT_TIMEOUT 3
#define DEFAULT_HEIGHT 1088
#define DEFAULT_WIDTH 1920
#define MIN_SUPPORTED_WIDTH 32
#define MIN_SUPPORTED_HEIGHT 32
#define DEFAULT_FPS 15
#define MIN_NUM_OUTPUT_BUFFERS 1
#define MIN_NUM_OUTPUT_BUFFERS_VP9 6
#define MIN_NUM_CAPTURE_BUFFERS 1
#define MAX_NUM_OUTPUT_BUFFERS VIDEO_MAX_FRAME // same as VB2_MAX_FRAME
#define MAX_NUM_CAPTURE_BUFFERS VIDEO_MAX_FRAME // same as VB2_MAX_FRAME

#define MAX_SUPPORTED_INSTANCES 16

/* Maintains the number of FTB's between each FBD over a window */
#define DCVS_FTB_WINDOW 16

#define V4L2_EVENT_VIDC_BASE  10

#define SYS_MSG_START HAL_SYS_INIT_DONE
#define SYS_MSG_END HAL_SYS_ERROR
#define SESSION_MSG_START HAL_SESSION_EVENT_CHANGE
#define SESSION_MSG_END HAL_SESSION_ERROR
#define SYS_MSG_INDEX(__msg) (__msg - SYS_MSG_START)
#define SESSION_MSG_INDEX(__msg) (__msg - SESSION_MSG_START)


#define MAX_NAME_LENGTH 64

#define EXTRADATA_IDX(__num_planes) ((__num_planes) ? (__num_planes) - 1 : 0)

#define NUM_MBS_PER_SEC(__height, __width, __fps) \
	(NUM_MBS_PER_FRAME(__height, __width) * __fps)

#define NUM_MBS_PER_FRAME(__height, __width) \
	((ALIGN(__height, 16) / 16) * (ALIGN(__width, 16) / 16))

#define call_core_op(c, op, args...)			\
	(((c) && (c)->core_ops && (c)->core_ops->op) ? \
	((c)->core_ops->op(args)) : 0)

struct msm_vidc_inst;

enum vidc_ports {
	OUTPUT_PORT,
	CAPTURE_PORT,
	MAX_PORT_NUM
};

enum vidc_core_state {
	VIDC_CORE_UNINIT = 0,
	VIDC_CORE_INIT,
	VIDC_CORE_INIT_DONE,
};

/*
 * Do not change the enum values unless
 * you know what you are doing
 */
enum instance_state {
	MSM_VIDC_CORE_UNINIT_DONE = 0x0001,
	MSM_VIDC_CORE_INIT,
	MSM_VIDC_CORE_INIT_DONE,
	MSM_VIDC_OPEN,
	MSM_VIDC_OPEN_DONE,
	MSM_VIDC_LOAD_RESOURCES,
	MSM_VIDC_LOAD_RESOURCES_DONE,
	MSM_VIDC_START,
	MSM_VIDC_START_DONE,
	MSM_VIDC_STOP,
	MSM_VIDC_STOP_DONE,
	MSM_VIDC_RELEASE_RESOURCES,
	MSM_VIDC_RELEASE_RESOURCES_DONE,
	MSM_VIDC_CLOSE,
	MSM_VIDC_CLOSE_DONE,
	MSM_VIDC_CORE_UNINIT,
	MSM_VIDC_CORE_INVALID
};

struct buf_info {
	struct list_head list;
	struct vb2_buffer *buf;
};

struct msm_vidc_list {
	struct list_head list;
	struct mutex lock;
};

static inline void INIT_MSM_VIDC_LIST(struct msm_vidc_list *mlist)
{
	mutex_init(&mlist->lock);
	INIT_LIST_HEAD(&mlist->list);
}

static inline void DEINIT_MSM_VIDC_LIST(struct msm_vidc_list *mlist)
{
	mutex_destroy(&mlist->lock);
}

enum buffer_owner {
	DRIVER,
	FIRMWARE,
	CLIENT,
	MAX_OWNER
};

struct vidc_freq_data {
	struct list_head list;
	u32 device_addr;
	unsigned long freq;
	bool turbo;
};

struct vidc_input_cr_data {
	struct list_head list;
	u32 index;
	u32 input_cr;
};

struct vidc_tag_data {
	struct list_head list;
	u32 index;
	u32 type;
	u32 input_tag;
	u32 output_tag;
};

struct recon_buf {
	struct list_head list;
	u32 buffer_index;
	u32 CR;
	u32 CF;
};

struct eos_buf {
	struct list_head list;
	struct msm_smem smem;
};

struct internal_buf {
	struct list_head list;
	enum hal_buffer buffer_type;
	struct msm_smem smem;
	enum buffer_owner buffer_ownership;
	bool mark_remove;
};

struct msm_vidc_csc_coeff {
	u32 *vpe_csc_custom_matrix_coeff;
	u32 *vpe_csc_custom_bias_coeff;
	u32 *vpe_csc_custom_limit_coeff;
};

struct msm_vidc_buf_data {
	struct list_head list;
	u32 index;
	u32 mark_data;
	u32 mark_target;
	u32 filled_length;
};

struct msm_vidc_common_data {
	char key[128];
	int value;
};

struct msm_vidc_codec_data {
	u32 fourcc;
	enum session_type session_type;
	int vpp_cycles;
	int vsp_cycles;
	int low_power_cycles;
};

enum efuse_purpose {
	SKU_VERSION = 0,
};

enum sku_version {
	SKU_VERSION_0 = 0,
	SKU_VERSION_1,
	SKU_VERSION_2,
};

struct msm_vidc_efuse_data {
	u32 start_address;
	u32 size;
	u32 mask;
	u32 shift;
	enum efuse_purpose purpose;
};

struct msm_vidc_capability_range {
	u32 min;
	u32 max;
};

struct msm_vidc_image_capability {
	struct msm_vidc_capability_range width;
	struct msm_vidc_capability_range height;
};

enum vpu_version {
	VPU_VERSION_4 = 1,
	VPU_VERSION_5,
};

#define IS_VPU_4(ver) \
	(ver == VPU_VERSION_4)

#define IS_VPU_5(ver) \
	(ver == VPU_VERSION_5)

struct msm_vidc_platform_data {
	struct msm_vidc_common_data *common_data;
	unsigned int common_data_length;
	struct msm_vidc_codec_data *codec_data;
	unsigned int codec_data_length;
	struct msm_vidc_csc_coeff csc_data;
	struct msm_vidc_efuse_data *efuse_data;
	unsigned int efuse_data_length;
	struct msm_vidc_ubwc_config *ubwc_config;
	unsigned int ubwc_config_length;
<<<<<<< HEAD
	struct msm_vidc_image_capability *heic_image_capability;
	struct msm_vidc_image_capability *hevc_image_capability;
=======
>>>>>>> 824a5636
	unsigned int sku_version;
	uint32_t vpu_ver;
};

struct msm_vidc_format {
	char name[MAX_NAME_LENGTH];
	u8 description[32];
	u32 fourcc;
	int type;
	u32 (*get_frame_size)(int plane, u32 height, u32 width);
	bool defer_outputs;
	u32 input_min_count;
	u32 output_min_count;
};

struct msm_vidc_format_constraint {
	u32 fourcc;
	u32 num_planes;
	u32 y_stride_multiples;
	u32 y_max_stride;
	u32 y_min_plane_buffer_height_multiple;
	u32 y_buffer_alignment;
	u32 uv_stride_multiples;
	u32 uv_max_stride;
	u32 uv_min_plane_buffer_height_multiple;
	u32 uv_buffer_alignment;
};

struct msm_vidc_drv {
	struct mutex lock;
	struct list_head cores;
	int num_cores;
	struct dentry *debugfs_root;
	int thermal_level;
	u32 sku_version;
};

struct msm_video_device {
	int type;
	struct video_device vdev;
};

struct session_crop {
	u32 left;
	u32 top;
	u32 width;
	u32 height;
};

struct session_prop {
	u32 width[MAX_PORT_NUM];
	u32 height[MAX_PORT_NUM];
	struct session_crop crop_info;
	u32 fps;
	u32 bitrate;
};

struct buf_queue {
	struct vb2_queue vb2_bufq;
	struct mutex lock;
	unsigned int plane_sizes[VB2_MAX_PLANES];
	int num_planes;
};

enum profiling_points {
	SYS_INIT = 0,
	SESSION_INIT,
	LOAD_RESOURCES,
	FRAME_PROCESSING,
	FW_IDLE,
	MAX_PROFILING_POINTS,
};

struct buf_count {
	int etb;
	int ftb;
	int fbd;
	int ebd;
};

struct batch_mode {
	bool enable;
	u32 size;
};

enum dcvs_flags {
	MSM_VIDC_DCVS_INCR = BIT(0),
	MSM_VIDC_DCVS_DECR = BIT(1),
};

struct clock_data {
	int buffer_counter;
	int load;
	int load_low;
	int load_norm;
	int load_high;
	int min_threshold;
	int max_threshold;
	enum hal_buffer buffer_type;
	bool dcvs_mode;
	unsigned long bitrate;
	unsigned long min_freq;
	unsigned long curr_freq;
	u32 vpss_cycles;
	u32 ise_cycles;
	u32 ddr_bw;
	u32 sys_cache_bw;
	u32 operating_rate;
	struct msm_vidc_codec_data *entry;
	u32 core_id;
	u32 dpb_fourcc;
	u32 opb_fourcc;
	enum hal_work_mode work_mode;
	bool low_latency_mode;
	bool turbo_mode;
	u32 work_route;
	u32 dcvs_flags;
};

struct profile_data {
	int start;
	int stop;
	int cumulative;
	char name[64];
	int sampling;
	int average;
};

struct msm_vidc_debug {
	struct profile_data pdata[MAX_PROFILING_POINTS];
	int profile;
	int samples;
};

enum msm_vidc_modes {
	VIDC_SECURE = BIT(0),
	VIDC_TURBO = BIT(1),
	VIDC_THUMBNAIL = BIT(2),
	VIDC_LOW_POWER = BIT(3),
	VIDC_REALTIME = BIT(4),
};

struct msm_vidc_core_ops {
	unsigned long (*calc_freq)(struct msm_vidc_inst *inst, u32 filled_len);
	int (*decide_work_route)(struct msm_vidc_inst *inst);
	int (*decide_work_mode)(struct msm_vidc_inst *inst);
};

struct msm_vidc_core {
	struct list_head list;
	struct mutex lock;
	int id;
	struct hfi_device *device;
	struct msm_vidc_platform_data *platform_data;
	struct msm_video_device vdev[MSM_VIDC_MAX_DEVICES];
	struct v4l2_device v4l2_dev;
	struct list_head instances;
	struct dentry *debugfs_root;
	enum vidc_core_state state;
	struct completion completions[SYS_MSG_END - SYS_MSG_START + 1];
	enum msm_vidc_hfi_type hfi_type;
	struct msm_vidc_platform_resources resources;
	u32 enc_codec_supported;
	u32 dec_codec_supported;
	u32 codec_count;
	struct msm_vidc_capability *capabilities;
	struct delayed_work fw_unload_work;
	struct work_struct ssr_work;
	enum hal_ssr_trigger_type ssr_type;
	bool smmu_fault_handled;
	bool trigger_ssr;
	unsigned long min_freq;
	unsigned long curr_freq;
	struct msm_vidc_core_ops *core_ops;
};

struct msm_vidc_inst {
	struct list_head list;
	struct mutex sync_lock, lock, flush_lock;
	struct msm_vidc_core *core;
	enum session_type session_type;
	void *session;
	struct session_prop prop;
	enum instance_state state;
	struct msm_vidc_format fmts[MAX_PORT_NUM];
	struct buf_queue bufq[MAX_PORT_NUM];
	struct msm_vidc_list freqs;
	struct msm_vidc_list input_crs;
	struct msm_vidc_list buffer_tags;
	struct msm_vidc_list scratchbufs;
	struct msm_vidc_list persistbufs;
	struct msm_vidc_list pending_getpropq;
	struct msm_vidc_list outputbufs;
	struct msm_vidc_list reconbufs;
	struct msm_vidc_list eosbufs;
	struct msm_vidc_list registeredbufs;
	struct msm_vidc_list cvpbufs;
	struct msm_vidc_list etb_data;
	struct msm_vidc_list fbd_data;
	struct buffer_requirements buff_req;
	struct v4l2_ctrl_handler ctrl_handler;
	struct completion completions[SESSION_MSG_END - SESSION_MSG_START + 1];
	struct v4l2_ctrl **cluster;
	struct v4l2_fh event_handler;
	struct msm_smem *extradata_handle;
	bool in_reconfig;
	u32 reconfig_width;
	u32 reconfig_height;
	struct dentry *debugfs_root;
	void *priv;
	struct msm_vidc_debug debug;
	struct buf_count count;
	struct clock_data clk_data;
	enum msm_vidc_modes flags;
	struct msm_vidc_capability capability;
	u32 buffer_size_limit;
	enum buffer_mode_type buffer_mode_set[MAX_PORT_NUM];
	enum multi_stream stream_output_mode;
	struct v4l2_ctrl **ctrls;
	int bit_depth;
	struct kref kref;
	bool in_flush;
	u32 pic_struct;
	u32 colour_space;
	u32 profile;
	u32 level;
	u32 entropy_mode;
	u32 grid_enable;
	u32 frame_quality;
	struct msm_vidc_codec_data *codec_data;
	struct hal_hdr10_pq_sei hdr10_sei_params;
	struct batch_mode batch;
	struct timer_list batch_timer;
	struct work_struct batch_work;
	bool decode_batching;
};

extern struct msm_vidc_drv *vidc_driver;

struct msm_vidc_ctrl_cluster {
	struct v4l2_ctrl **cluster;
	struct list_head list;
};

struct msm_vidc_ctrl {
	u32 id;
	char name[MAX_NAME_LENGTH];
	enum v4l2_ctrl_type type;
	s64 minimum;
	s64 maximum;
	s64 default_value;
	u32 step;
	u64 menu_skip_mask;
	u32 flags;
	const char * const *qmenu;
};

void handle_cmd_response(enum hal_command_response cmd, void *data);
int msm_vidc_trigger_ssr(struct msm_vidc_core *core,
	enum hal_ssr_trigger_type type);
int msm_vidc_freeze_core(struct msm_vidc_core *core);
int msm_vidc_noc_error_info(struct msm_vidc_core *core);
bool heic_encode_session_supported(struct msm_vidc_inst *inst);
int msm_vidc_check_session_supported(struct msm_vidc_inst *inst);
int msm_vidc_check_scaling_supported(struct msm_vidc_inst *inst);
void msm_vidc_queue_v4l2_event(struct msm_vidc_inst *inst, int event_type);

enum msm_vidc_flags {
	MSM_VIDC_FLAG_DEFERRED            = BIT(0),
	MSM_VIDC_FLAG_RBR_PENDING         = BIT(1),
	MSM_VIDC_FLAG_QUEUED              = BIT(2),
};

struct msm_vidc_buffer {
	struct list_head list;
	struct kref kref;
	struct msm_smem smem[VIDEO_MAX_PLANES];
	struct vb2_v4l2_buffer vvb;
	enum msm_vidc_flags flags;
	u32 output_tag;
};

struct msm_vidc_cvp_buffer {
	struct list_head list;
	struct msm_smem smem;
	struct msm_cvp_buffer buf;
};

void msm_comm_handle_thermal_event(void);
int msm_smem_alloc(size_t size, u32 align, u32 flags,
	enum hal_buffer buffer_type, int map_kernel,
	void  *res, u32 session_type, struct msm_smem *smem);
int msm_smem_free(struct msm_smem *smem);

struct context_bank_info *msm_smem_get_context_bank(u32 session_type,
	bool is_secure, struct msm_vidc_platform_resources *res,
	enum hal_buffer buffer_type);
int msm_smem_map_dma_buf(struct msm_vidc_inst *inst, struct msm_smem *smem);
int msm_smem_unmap_dma_buf(struct msm_vidc_inst *inst, struct msm_smem *smem);
struct dma_buf *msm_smem_get_dma_buf(int fd);
void msm_smem_put_dma_buf(void *dma_buf);
int msm_smem_cache_operations(struct dma_buf *dbuf,
	enum smem_cache_ops cache_op, unsigned long offset, unsigned long size);
void msm_vidc_fw_unload_handler(struct work_struct *work);
void msm_vidc_ssr_handler(struct work_struct *work);
/*
 * XXX: normally should be in msm_vidc.h, but that's meant for public APIs,
 * whereas this is private
 */
int msm_vidc_destroy(struct msm_vidc_inst *inst);
void *vidc_get_drv_data(struct device *dev);
#endif<|MERGE_RESOLUTION|>--- conflicted
+++ resolved
@@ -232,16 +232,6 @@
 	enum efuse_purpose purpose;
 };
 
-struct msm_vidc_capability_range {
-	u32 min;
-	u32 max;
-};
-
-struct msm_vidc_image_capability {
-	struct msm_vidc_capability_range width;
-	struct msm_vidc_capability_range height;
-};
-
 enum vpu_version {
 	VPU_VERSION_4 = 1,
 	VPU_VERSION_5,
@@ -263,11 +253,6 @@
 	unsigned int efuse_data_length;
 	struct msm_vidc_ubwc_config *ubwc_config;
 	unsigned int ubwc_config_length;
-<<<<<<< HEAD
-	struct msm_vidc_image_capability *heic_image_capability;
-	struct msm_vidc_image_capability *hevc_image_capability;
-=======
->>>>>>> 824a5636
 	unsigned int sku_version;
 	uint32_t vpu_ver;
 };
