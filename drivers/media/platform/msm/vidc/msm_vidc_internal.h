--- conflicted
+++ resolved
@@ -497,11 +497,8 @@
 	struct msm_vidc_codec_data *codec_data;
 	struct hal_hdr10_pq_sei hdr10_sei_params;
 	struct batch_mode batch;
-<<<<<<< HEAD
-=======
 	struct timer_list batch_timer;
 	struct work_struct batch_work;
->>>>>>> b6fbaa1d
 	bool decode_batching;
 };
 
