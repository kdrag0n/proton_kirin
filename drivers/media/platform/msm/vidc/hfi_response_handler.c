/* Copyright (c) 2012-2019, The Linux Foundation. All rights reserved.
 *
 * This program is free software; you can redistribute it and/or modify
 * it under the terms of the GNU General Public License version 2 and
 * only version 2 as published by the Free Software Foundation.
 *
 * This program is distributed in the hope that it will be useful,
 * but WITHOUT ANY WARRANTY; without even the implied warranty of
 * MERCHANTABILITY or FITNESS FOR A PARTICULAR PURPOSE.  See the
 * GNU General Public License for more details.
 *
 */

#include <linux/bitops.h>
#include <linux/slab.h>
#include <linux/list.h>
#include <linux/interrupt.h>
#include <linux/hash.h>
#include <linux/soc/qcom/smem.h>
#include <soc/qcom/socinfo.h>
#include "vidc_hfi_helper.h"
#include "vidc_hfi_io.h"
#include "msm_vidc_debug.h"
#include "vidc_hfi.h"

static enum vidc_status hfi_parse_init_done_properties(
		struct msm_vidc_capability *capability,
		u32 num_sessions, u8 *data_ptr, u32 num_properties,
		u32 rem_bytes);

static enum vidc_status hfi_map_err_status(u32 hfi_err)
{
	enum vidc_status vidc_err;

	switch (hfi_err) {
	case HFI_ERR_NONE:
	case HFI_ERR_SESSION_SAME_STATE_OPERATION:
		vidc_err = VIDC_ERR_NONE;
		break;
	case HFI_ERR_SYS_FATAL:
		vidc_err = VIDC_ERR_HW_FATAL;
		break;
	case HFI_ERR_SYS_NOC_ERROR:
		vidc_err = VIDC_ERR_NOC_ERROR;
		break;
	case HFI_ERR_SYS_VERSION_MISMATCH:
	case HFI_ERR_SYS_INVALID_PARAMETER:
	case HFI_ERR_SYS_SESSION_ID_OUT_OF_RANGE:
	case HFI_ERR_SESSION_INVALID_PARAMETER:
	case HFI_ERR_SESSION_INVALID_SESSION_ID:
	case HFI_ERR_SESSION_INVALID_STREAM_ID:
		vidc_err = VIDC_ERR_BAD_PARAM;
		break;
	case HFI_ERR_SYS_INSUFFICIENT_RESOURCES:
	case HFI_ERR_SYS_UNSUPPORTED_DOMAIN:
	case HFI_ERR_SYS_UNSUPPORTED_CODEC:
	case HFI_ERR_SESSION_UNSUPPORTED_PROPERTY:
	case HFI_ERR_SESSION_UNSUPPORTED_SETTING:
	case HFI_ERR_SESSION_INSUFFICIENT_RESOURCES:
	case HFI_ERR_SESSION_UNSUPPORTED_STREAM:
		vidc_err = VIDC_ERR_NOT_SUPPORTED;
		break;
	case HFI_ERR_SYS_MAX_SESSIONS_REACHED:
		vidc_err = VIDC_ERR_MAX_CLIENTS;
		break;
	case HFI_ERR_SYS_SESSION_IN_USE:
		vidc_err = VIDC_ERR_CLIENT_PRESENT;
		break;
	case HFI_ERR_SESSION_FATAL:
		vidc_err = VIDC_ERR_CLIENT_FATAL;
		break;
	case HFI_ERR_SESSION_BAD_POINTER:
		vidc_err = VIDC_ERR_BAD_PARAM;
		break;
	case HFI_ERR_SESSION_INCORRECT_STATE_OPERATION:
		vidc_err = VIDC_ERR_BAD_STATE;
		break;
	case HFI_ERR_SESSION_STREAM_CORRUPT:
	case HFI_ERR_SESSION_STREAM_CORRUPT_OUTPUT_STALLED:
		vidc_err = VIDC_ERR_BITSTREAM_ERR;
		break;
	case HFI_ERR_SESSION_SYNC_FRAME_NOT_DETECTED:
		vidc_err = VIDC_ERR_IFRAME_EXPECTED;
		break;
	case HFI_ERR_SESSION_START_CODE_NOT_FOUND:
		vidc_err = VIDC_ERR_START_CODE_NOT_FOUND;
		break;
	case HFI_ERR_SESSION_EMPTY_BUFFER_DONE_OUTPUT_PENDING:
	default:
		vidc_err = VIDC_ERR_FAIL;
		break;
	}
	return vidc_err;
}

static int get_hal_pixel_depth(u32 hfi_bit_depth)
{
	switch (hfi_bit_depth) {
	case HFI_BITDEPTH_8: return MSM_VIDC_BIT_DEPTH_8;
	case HFI_BITDEPTH_9:
	case HFI_BITDEPTH_10: return MSM_VIDC_BIT_DEPTH_10;
	}
	dprintk(VIDC_ERR, "Unsupported bit depth: %d\n", hfi_bit_depth);
	return MSM_VIDC_BIT_DEPTH_UNSUPPORTED;
}

static inline int validate_pkt_size(u32 rem_size, u32 msg_size)
{
	if (rem_size < msg_size) {
<<<<<<< HEAD
		dprintk(VIDC_ERR, "%s: bad_pkt_size: %d\n",
=======
		dprintk(VIDC_ERR, "%s: bad_packet_size: %d\n",
>>>>>>> 824a5636
			__func__, rem_size);
		return false;
	}
	return true;
}

static int hfi_process_sess_evt_seq_changed(u32 device_id,
		struct hfi_msg_event_notify_packet *pkt,
		struct msm_vidc_cb_info *info)
{
	struct msm_vidc_cb_event event_notify = {0};
<<<<<<< HEAD
	u32 num_properties_changed, rem_size;
=======
	u32 num_properties_changed;
>>>>>>> 824a5636
	struct hfi_frame_size *frame_sz;
	struct hfi_profile_level *profile_level;
	struct hfi_bit_depth *pixel_depth;
	struct hfi_pic_struct *pic_struct;
	struct hfi_buffer_requirements *buf_req;
	struct hfi_index_extradata_input_crop_payload *crop_info;
	struct hfi_dpb_counts *dpb_counts;
<<<<<<< HEAD
	u32 entropy_mode = 0;
=======
	u32 rem_size, entropy_mode = 0;
>>>>>>> 824a5636
	u8 *data_ptr;
	int prop_id;
	int luma_bit_depth, chroma_bit_depth;
	struct hfi_colour_space *colour_info;

	if (!validate_pkt_size(pkt->size,
			       sizeof(struct hfi_msg_event_notify_packet)))
		return -E2BIG;

	event_notify.device_id = device_id;
	event_notify.session_id = (void *)(uintptr_t)pkt->session_id;
	event_notify.status = VIDC_ERR_NONE;
	num_properties_changed = pkt->event_data2;
	switch (pkt->event_data1) {
	case HFI_EVENT_DATA_SEQUENCE_CHANGED_SUFFICIENT_BUFFER_RESOURCES:
		event_notify.hal_event_type =
			HAL_EVENT_SEQ_CHANGED_SUFFICIENT_RESOURCES;
		break;
	case HFI_EVENT_DATA_SEQUENCE_CHANGED_INSUFFICIENT_BUFFER_RESOURCES:
		event_notify.hal_event_type =
			HAL_EVENT_SEQ_CHANGED_INSUFFICIENT_RESOURCES;
		break;
	default:
		break;
	}

	if (num_properties_changed) {
		data_ptr = (u8 *) &pkt->rg_ext_event_data[0];
		rem_size = pkt->size - sizeof(struct
				hfi_msg_event_notify_packet) + sizeof(u32);
		do {
			if (!validate_pkt_size(rem_size, sizeof(u32)))
				return -E2BIG;
			prop_id = (int) *((u32 *)data_ptr);
			rem_size -= sizeof(u32);
			switch (prop_id) {
			case HFI_PROPERTY_PARAM_FRAME_SIZE:
				if (!validate_pkt_size(rem_size, sizeof(struct
					hfi_frame_size)))
					return -E2BIG;
				data_ptr = data_ptr + sizeof(u32);
				frame_sz =
					(struct hfi_frame_size *) data_ptr;
				event_notify.width = frame_sz->width;
				event_notify.height = frame_sz->height;
				dprintk(VIDC_DBG, "height: %d width: %d\n",
					frame_sz->height, frame_sz->width);
				data_ptr +=
					sizeof(struct hfi_frame_size);
				rem_size -= sizeof(struct hfi_frame_size);
				break;
			case HFI_PROPERTY_PARAM_PROFILE_LEVEL_CURRENT:
				if (!validate_pkt_size(rem_size, sizeof(struct
					hfi_profile_level)))
					return -E2BIG;
				data_ptr = data_ptr + sizeof(u32);
				profile_level =
					(struct hfi_profile_level *) data_ptr;
				event_notify.profile = profile_level->profile;
				event_notify.level = profile_level->level;
				dprintk(VIDC_DBG, "profile: %d level: %d\n",
					profile_level->profile,
					profile_level->level);
				data_ptr +=
					sizeof(struct hfi_profile_level);
				rem_size -= sizeof(struct hfi_profile_level);
				break;
			case HFI_PROPERTY_PARAM_VDEC_PIXEL_BITDEPTH:
				if (!validate_pkt_size(rem_size, sizeof(struct
					hfi_bit_depth)))
					return -E2BIG;
				data_ptr = data_ptr + sizeof(u32);
				pixel_depth = (struct hfi_bit_depth *) data_ptr;
				/*
				 * Luma and chroma can have different bitdepths.
				 * Driver should rely on luma and chroma
				 * bitdepth for determining output bitdepth
				 * type.
				 *
				 * pixel_depth->bitdepth will include luma
				 * bitdepth info in bits 0..15 and chroma
				 * bitdept in bits 16..31.
				 */
				luma_bit_depth = get_hal_pixel_depth(
					pixel_depth->bit_depth &
					GENMASK(15, 0));
				chroma_bit_depth = get_hal_pixel_depth(
					(pixel_depth->bit_depth &
					GENMASK(31, 16)) >> 16);
				if (luma_bit_depth == MSM_VIDC_BIT_DEPTH_10 ||
					chroma_bit_depth ==
						MSM_VIDC_BIT_DEPTH_10)
					event_notify.bit_depth =
						MSM_VIDC_BIT_DEPTH_10;
				else
					event_notify.bit_depth = luma_bit_depth;
				dprintk(VIDC_DBG,
					"bitdepth(%d), luma_bit_depth(%d), chroma_bit_depth(%d)\n",
					event_notify.bit_depth, luma_bit_depth,
					chroma_bit_depth);
				data_ptr += sizeof(struct hfi_bit_depth);
				rem_size -= sizeof(struct hfi_bit_depth);
				break;
			case HFI_PROPERTY_PARAM_VDEC_PIC_STRUCT:
				if (!validate_pkt_size(rem_size, sizeof(struct
					hfi_pic_struct)))
					return -E2BIG;
				data_ptr = data_ptr + sizeof(u32);
				pic_struct = (struct hfi_pic_struct *) data_ptr;
				event_notify.pic_struct =
					pic_struct->progressive_only;
				dprintk(VIDC_DBG,
					"Progressive only flag: %d\n",
						pic_struct->progressive_only);
				data_ptr +=
					sizeof(struct hfi_pic_struct);
				rem_size -= sizeof(struct hfi_pic_struct);
				break;
			case HFI_PROPERTY_PARAM_VDEC_DPB_COUNTS:
				if (!validate_pkt_size(rem_size, sizeof(struct
					hfi_dpb_counts)))
					return -E2BIG;
				data_ptr = data_ptr + sizeof(u32);
				dpb_counts = (struct hfi_dpb_counts *) data_ptr;
				event_notify.max_dpb_count =
					dpb_counts->max_dpb_count;
				event_notify.max_ref_count =
					dpb_counts->max_ref_count;
				event_notify.max_dec_buffering =
					dpb_counts->max_dec_buffering;
				dprintk(VIDC_DBG,
					"DPB Counts: dpb %d ref %d buff %d\n",
						dpb_counts->max_dpb_count,
						dpb_counts->max_ref_count,
						dpb_counts->max_dec_buffering);
				data_ptr +=
					sizeof(struct hfi_dpb_counts);
				rem_size -= sizeof(struct hfi_dpb_counts);
				break;
			case HFI_PROPERTY_PARAM_VDEC_COLOUR_SPACE:
				if (!validate_pkt_size(rem_size, sizeof(struct
					hfi_colour_space)))
					return -E2BIG;
				data_ptr = data_ptr + sizeof(u32);
				colour_info =
					(struct hfi_colour_space *) data_ptr;
				event_notify.colour_space =
					colour_info->colour_space;
				dprintk(VIDC_DBG,
					"Colour space value is: %d\n",
						colour_info->colour_space);
				data_ptr +=
					sizeof(struct hfi_colour_space);
				rem_size -= sizeof(struct hfi_colour_space);
				break;
			case HFI_PROPERTY_CONFIG_VDEC_ENTROPY:
				if (!validate_pkt_size(rem_size, sizeof(u32)))
					return -E2BIG;
				data_ptr = data_ptr + sizeof(u32);
				entropy_mode = *(u32 *)data_ptr;
				event_notify.entropy_mode = entropy_mode;
				dprintk(VIDC_DBG,
					"Entropy Mode: 0x%x\n", entropy_mode);
				data_ptr +=
					sizeof(u32);
				rem_size -= sizeof(u32);
				break;
			case HFI_PROPERTY_CONFIG_BUFFER_REQUIREMENTS:
				if (!validate_pkt_size(rem_size, sizeof(struct
					hfi_buffer_requirements)))
					return -E2BIG;
				data_ptr = data_ptr + sizeof(u32);
				buf_req =
					(struct hfi_buffer_requirements *)
						data_ptr;
				event_notify.capture_buf_count =
					buf_req->buffer_count_min;
				dprintk(VIDC_DBG,
					"Capture Count : 0x%x\n",
						event_notify.capture_buf_count);
				data_ptr +=
					sizeof(struct hfi_buffer_requirements);
				rem_size -=
					sizeof(struct hfi_buffer_requirements);
				break;
			case HFI_INDEX_EXTRADATA_INPUT_CROP:
				if (!validate_pkt_size(rem_size, sizeof(struct
				     hfi_index_extradata_input_crop_payload)))
					return -E2BIG;
				data_ptr = data_ptr + sizeof(u32);
				crop_info = (struct
				hfi_index_extradata_input_crop_payload *)
						data_ptr;
				event_notify.crop_data.left = crop_info->left;
				event_notify.crop_data.top = crop_info->top;
				event_notify.crop_data.width = crop_info->width;
				event_notify.crop_data.height =
					crop_info->height;
				dprintk(VIDC_DBG,
					"CROP info : Left = %d Top = %d\n",
						crop_info->left,
						crop_info->top);
				dprintk(VIDC_DBG,
					"CROP info : Width = %d Height = %d\n",
						crop_info->width,
						crop_info->height);
				data_ptr +=
					sizeof(struct
					hfi_index_extradata_input_crop_payload);
				rem_size -= sizeof(struct
					hfi_index_extradata_input_crop_payload);
				break;
			default:
				dprintk(VIDC_ERR,
					"%s cmd: %#x not supported\n",
					__func__, prop_id);
				break;
			}
			num_properties_changed--;
		} while (num_properties_changed > 0);
	}

	info->response_type = HAL_SESSION_EVENT_CHANGE;
	info->response.event = event_notify;

	return 0;
}

static int hfi_process_evt_release_buffer_ref(u32 device_id,
		struct hfi_msg_event_notify_packet *pkt,
		struct msm_vidc_cb_info *info)
{
	struct msm_vidc_cb_event event_notify = {0};
	struct hfi_msg_release_buffer_ref_event_packet *data;

	dprintk(VIDC_DBG,
			"RECEIVED: EVENT_NOTIFY - release_buffer_reference\n");
	if (sizeof(struct hfi_msg_event_notify_packet)
		> pkt->size) {
		dprintk(VIDC_ERR,
				"hal_process_session_init_done: bad_pkt_size\n");
		return -E2BIG;
	}
	if (pkt->size < sizeof(struct hfi_msg_event_notify_packet) - sizeof(u32)
		+ sizeof(struct hfi_msg_release_buffer_ref_event_packet)) {
		dprintk(VIDC_ERR, "%s: bad_pkt_size: %d\n",
			__func__, pkt->size);
		return -E2BIG;
	}

	data = (struct hfi_msg_release_buffer_ref_event_packet *)
				pkt->rg_ext_event_data;

	event_notify.device_id = device_id;
	event_notify.session_id = (void *)(uintptr_t)pkt->session_id;
	event_notify.status = VIDC_ERR_NONE;
	event_notify.hal_event_type = HAL_EVENT_RELEASE_BUFFER_REFERENCE;
	event_notify.packet_buffer = data->packet_buffer;
	event_notify.extra_data_buffer = data->extra_data_buffer;
	event_notify.output_tag = data->output_tag;

	info->response_type = HAL_SESSION_EVENT_CHANGE;
	info->response.event = event_notify;

	return 0;
}

static int hfi_process_sys_error(u32 device_id,
	struct hfi_msg_event_notify_packet *pkt,
	struct msm_vidc_cb_info *info)
{
	struct msm_vidc_cb_cmd_done cmd_done = {0};

	cmd_done.device_id = device_id;
	cmd_done.status = hfi_map_err_status(pkt->event_data1);

	info->response_type = HAL_SYS_ERROR;
	info->response.cmd = cmd_done;

	return 0;
}

static int hfi_process_session_error(u32 device_id,
		struct hfi_msg_event_notify_packet *pkt,
		struct msm_vidc_cb_info *info)
{
	struct msm_vidc_cb_cmd_done cmd_done = {0};

	cmd_done.device_id = device_id;
	cmd_done.session_id = (void *)(uintptr_t)pkt->session_id;
	cmd_done.status = hfi_map_err_status(pkt->event_data1);
	info->response.cmd = cmd_done;
	dprintk(VIDC_INFO, "Received: SESSION_ERROR with event id : %#x %#x\n",
		pkt->event_data1, pkt->event_data2);
	switch (pkt->event_data1) {
	/* Ignore below errors */
	case HFI_ERR_SESSION_INVALID_SCALE_FACTOR:
	case HFI_ERR_SESSION_UPSCALE_NOT_SUPPORTED:
		dprintk(VIDC_INFO, "Non Fatal: HFI_EVENT_SESSION_ERROR\n");
		info->response_type = HAL_RESPONSE_UNUSED;
		break;
	default:
		dprintk(VIDC_ERR,
			"%s: session %x data1 %#x, data2 %#x\n", __func__,
			pkt->session_id, pkt->event_data1, pkt->event_data2);
		info->response_type = HAL_SESSION_ERROR;
		break;
	}

	return 0;
}

static int hfi_process_event_notify(u32 device_id,
		void *_pkt,
		struct msm_vidc_cb_info *info)
{
	struct hfi_msg_event_notify_packet *pkt = _pkt;
	dprintk(VIDC_DBG, "Received: EVENT_NOTIFY\n");

	if (pkt->size < sizeof(struct hfi_msg_event_notify_packet)) {
		dprintk(VIDC_ERR, "Invalid Params\n");
		return -E2BIG;
	}

	switch (pkt->event_id) {
	case HFI_EVENT_SYS_ERROR:
		dprintk(VIDC_ERR, "HFI_EVENT_SYS_ERROR: %d, %#x\n",
			pkt->event_data1, pkt->event_data2);
		return hfi_process_sys_error(device_id, pkt, info);
	case HFI_EVENT_SESSION_ERROR:
		dprintk(VIDC_INFO, "HFI_EVENT_SESSION_ERROR[%#x]\n",
				pkt->session_id);
		return hfi_process_session_error(device_id, pkt, info);

	case HFI_EVENT_SESSION_SEQUENCE_CHANGED:
		dprintk(VIDC_INFO, "HFI_EVENT_SESSION_SEQUENCE_CHANGED[%#x]\n",
			pkt->session_id);
		return hfi_process_sess_evt_seq_changed(device_id, pkt, info);

	case HFI_EVENT_RELEASE_BUFFER_REFERENCE:
		dprintk(VIDC_INFO, "HFI_EVENT_RELEASE_BUFFER_REFERENCE[%#x]\n",
			pkt->session_id);
		return hfi_process_evt_release_buffer_ref(device_id, pkt, info);

	case HFI_EVENT_SESSION_PROPERTY_CHANGED:
	default:
		*info = (struct msm_vidc_cb_info) {
			.response_type =  HAL_RESPONSE_UNUSED,
		};

		return 0;
	}
}

static int hfi_process_sys_init_done(u32 device_id,
		void *_pkt,
		struct msm_vidc_cb_info *info)
{
	struct hfi_msg_sys_init_done_packet *pkt = _pkt;
	struct msm_vidc_cb_cmd_done cmd_done = {0};
	enum vidc_status status = VIDC_ERR_NONE;

	dprintk(VIDC_DBG, "RECEIVED: SYS_INIT_DONE\n");
	if (sizeof(struct hfi_msg_sys_init_done_packet) > pkt->size) {
		dprintk(VIDC_ERR, "%s: bad_pkt_size: %d\n", __func__,
				pkt->size);
		return -E2BIG;
	}
	if (!pkt->num_properties) {
		dprintk(VIDC_ERR,
				"hal_process_sys_init_done: no_properties\n");
		status = VIDC_ERR_FAIL;
		goto err_no_prop;
	}

	status = hfi_map_err_status(pkt->error_type);
	if (status) {
		dprintk(VIDC_ERR, "%s: status %#x\n",
			__func__, status);
		goto err_no_prop;
	}

err_no_prop:
	cmd_done.device_id = device_id;
	cmd_done.session_id = NULL;
	cmd_done.status = (u32)status;
	cmd_done.size = sizeof(struct vidc_hal_sys_init_done);

	info->response_type = HAL_SYS_INIT_DONE;
	info->response.cmd = cmd_done;

	return 0;
}

static int hfi_process_sys_rel_resource_done(u32 device_id,
		void *_pkt,
		struct msm_vidc_cb_info *info)
{
	struct hfi_msg_sys_release_resource_done_packet *pkt = _pkt;
	struct msm_vidc_cb_cmd_done cmd_done = {0};
	enum vidc_status status = VIDC_ERR_NONE;
	u32 pkt_size;

	dprintk(VIDC_DBG, "RECEIVED: SYS_RELEASE_RESOURCE_DONE\n");
	pkt_size = sizeof(struct hfi_msg_sys_release_resource_done_packet);
	if (pkt_size > pkt->size) {
		dprintk(VIDC_ERR,
			"hal_process_sys_rel_resource_done: bad size: %d\n",
			pkt->size);
		return -E2BIG;
	}

	status = hfi_map_err_status(pkt->error_type);
	cmd_done.device_id = device_id;
	cmd_done.session_id = NULL;
	cmd_done.status = (u32) status;
	cmd_done.size = 0;

	info->response_type = HAL_SYS_RELEASE_RESOURCE_DONE;
	info->response.cmd = cmd_done;

	return 0;
}

enum hal_capability get_hal_cap_type(u32 capability_type)
{
	enum hal_capability hal_cap = 0;

	switch (capability_type) {
	case HFI_CAPABILITY_FRAME_WIDTH:
		hal_cap = HAL_CAPABILITY_FRAME_WIDTH;
		break;
	case HFI_CAPABILITY_FRAME_HEIGHT:
		hal_cap = HAL_CAPABILITY_FRAME_HEIGHT;
		break;
	case HFI_CAPABILITY_MBS_PER_FRAME:
		hal_cap = HAL_CAPABILITY_MBS_PER_FRAME;
		break;
	case HFI_CAPABILITY_MBS_PER_SECOND:
		hal_cap = HAL_CAPABILITY_MBS_PER_SECOND;
		break;
	case HFI_CAPABILITY_FRAMERATE:
		hal_cap = HAL_CAPABILITY_FRAMERATE;
		break;
	case HFI_CAPABILITY_SCALE_X:
		hal_cap = HAL_CAPABILITY_SCALE_X;
		break;
	case HFI_CAPABILITY_SCALE_Y:
		hal_cap = HAL_CAPABILITY_SCALE_Y;
		break;
	case HFI_CAPABILITY_BITRATE:
		hal_cap = HAL_CAPABILITY_BITRATE;
		break;
	case HFI_CAPABILITY_BFRAME:
		hal_cap = HAL_CAPABILITY_BFRAME;
		break;
	case HFI_CAPABILITY_PEAKBITRATE:
		hal_cap = HAL_CAPABILITY_PEAKBITRATE;
		break;
	case HFI_CAPABILITY_HIER_P_NUM_ENH_LAYERS:
		hal_cap = HAL_CAPABILITY_HIER_P_NUM_ENH_LAYERS;
		break;
	case HFI_CAPABILITY_ENC_LTR_COUNT:
		hal_cap = HAL_CAPABILITY_ENC_LTR_COUNT;
		break;
	case HFI_CAPABILITY_CP_OUTPUT2_THRESH:
		hal_cap = HAL_CAPABILITY_SECURE_OUTPUT2_THRESHOLD;
		break;
	case HFI_CAPABILITY_HIER_B_NUM_ENH_LAYERS:
		hal_cap = HAL_CAPABILITY_HIER_B_NUM_ENH_LAYERS;
		break;
	case HFI_CAPABILITY_LCU_SIZE:
		hal_cap = HAL_CAPABILITY_LCU_SIZE;
		break;
	case HFI_CAPABILITY_HIER_P_HYBRID_NUM_ENH_LAYERS:
		hal_cap = HAL_CAPABILITY_HIER_P_HYBRID_NUM_ENH_LAYERS;
		break;
	case HFI_CAPABILITY_MBS_PER_SECOND_POWERSAVE:
		hal_cap = HAL_CAPABILITY_MBS_PER_SECOND_POWER_SAVE;
		break;
	case HFI_CAPABILITY_EXTRADATA:
		hal_cap = HAL_CAPABILITY_EXTRADATA;
		break;
	case HFI_CAPABILITY_PROFILE:
		hal_cap = HAL_CAPABILITY_PROFILE;
		break;
	case HFI_CAPABILITY_LEVEL:
		hal_cap = HAL_CAPABILITY_LEVEL;
		break;
	case HFI_CAPABILITY_I_FRAME_QP:
		hal_cap = HAL_CAPABILITY_I_FRAME_QP;
		break;
	case HFI_CAPABILITY_P_FRAME_QP:
		hal_cap = HAL_CAPABILITY_P_FRAME_QP;
		break;
	case HFI_CAPABILITY_B_FRAME_QP:
		hal_cap = HAL_CAPABILITY_B_FRAME_QP;
		break;
	case HFI_CAPABILITY_RATE_CONTROL_MODES:
		hal_cap = HAL_CAPABILITY_RATE_CONTROL_MODES;
		break;
	case HFI_CAPABILITY_BLUR_WIDTH:
		hal_cap = HAL_CAPABILITY_BLUR_WIDTH;
		break;
	case HFI_CAPABILITY_BLUR_HEIGHT:
		hal_cap = HAL_CAPABILITY_BLUR_HEIGHT;
		break;
	case HFI_CAPABILITY_ROTATION:
		hal_cap = HAL_CAPABILITY_ROTATION;
		break;
	case HFI_CAPABILITY_COLOR_SPACE_CONVERSION:
		hal_cap = HAL_CAPABILITY_COLOR_SPACE_CONVERSION;
		break;
	case HFI_CAPABILITY_SLICE_DELIVERY_MODES:
		hal_cap = HAL_CAPABILITY_SLICE_DELIVERY_MODES;
		break;
	case HFI_CAPABILITY_SLICE_BYTE:
		hal_cap = HAL_CAPABILITY_SLICE_BYTE;
		break;
	case HFI_CAPABILITY_SLICE_MB:
		hal_cap = HAL_CAPABILITY_SLICE_MB;
		break;
	case HFI_CAPABILITY_SECURE:
		hal_cap = HAL_CAPABILITY_SECURE;
		break;
	case HFI_CAPABILITY_MAX_NUM_B_FRAMES:
		hal_cap = HAL_CAPABILITY_MAX_NUM_B_FRAMES;
		break;
	case HFI_CAPABILITY_MAX_VIDEOCORES:
		hal_cap = HAL_CAPABILITY_MAX_VIDEOCORES;
		break;
	case HFI_CAPABILITY_MAX_WORKMODES:
		hal_cap = HAL_CAPABILITY_MAX_WORKMODES;
		break;
	case HFI_CAPABILITY_UBWC_CR_STATS:
		hal_cap = HAL_CAPABILITY_UBWC_CR_STATS;
		break;
	default:
		dprintk(VIDC_DBG, "%s: unknown capablity %#x\n",
			__func__, capability_type);
		break;
	}

	return hal_cap;
}

static inline void copy_cap_prop(
		struct hfi_capability_supported *in,
		struct msm_vidc_capability *capability)
{
	struct hal_capability_supported *out = NULL;

	if (!in || !capability) {
		dprintk(VIDC_ERR, "%s Invalid input parameters\n",
			__func__);
		return;
	}

	switch (in->capability_type) {
	case HFI_CAPABILITY_FRAME_WIDTH:
		out = &capability->width;
		break;
	case HFI_CAPABILITY_FRAME_HEIGHT:
		out = &capability->height;
		break;
	case HFI_CAPABILITY_MBS_PER_FRAME:
		out = &capability->mbs_per_frame;
		break;
	case HFI_CAPABILITY_MBS_PER_SECOND:
		out = &capability->mbs_per_sec;
		break;
	case HFI_CAPABILITY_FRAMERATE:
		out = &capability->frame_rate;
		break;
	case HFI_CAPABILITY_SCALE_X:
		out = &capability->scale_x;
		break;
	case HFI_CAPABILITY_SCALE_Y:
		out = &capability->scale_y;
		break;
	case HFI_CAPABILITY_BITRATE:
		out = &capability->bitrate;
		break;
	case HFI_CAPABILITY_BFRAME:
		out = &capability->bframe;
		break;
	case HFI_CAPABILITY_PEAKBITRATE:
		out = &capability->peakbitrate;
		break;
	case HFI_CAPABILITY_HIER_P_NUM_ENH_LAYERS:
		out = &capability->hier_p;
		break;
	case HFI_CAPABILITY_ENC_LTR_COUNT:
		out = &capability->ltr_count;
		break;
	case HFI_CAPABILITY_CP_OUTPUT2_THRESH:
		out = &capability->secure_output2_threshold;
		break;
	case HFI_CAPABILITY_HIER_B_NUM_ENH_LAYERS:
		out = &capability->hier_b;
		break;
	case HFI_CAPABILITY_LCU_SIZE:
		out = &capability->lcu_size;
		break;
	case HFI_CAPABILITY_HIER_P_HYBRID_NUM_ENH_LAYERS:
		out = &capability->hier_p_hybrid;
		break;
	case HFI_CAPABILITY_MBS_PER_SECOND_POWERSAVE:
		out = &capability->mbs_per_sec_power_save;
		break;
	case HFI_CAPABILITY_EXTRADATA:
		out = &capability->extradata;
		break;
	case HFI_CAPABILITY_PROFILE:
		out = &capability->profile;
		break;
	case HFI_CAPABILITY_LEVEL:
		out = &capability->level;
		break;
	case HFI_CAPABILITY_I_FRAME_QP:
		out = &capability->i_qp;
		break;
	case HFI_CAPABILITY_P_FRAME_QP:
		out = &capability->p_qp;
		break;
	case HFI_CAPABILITY_B_FRAME_QP:
		out = &capability->b_qp;
		break;
	case HFI_CAPABILITY_RATE_CONTROL_MODES:
		out = &capability->rc_modes;
		break;
	case HFI_CAPABILITY_BLUR_WIDTH:
		out = &capability->blur_width;
		break;
	case HFI_CAPABILITY_BLUR_HEIGHT:
		out = &capability->blur_height;
		break;
	case HFI_CAPABILITY_ROTATION:
		out = &capability->rotation;
		break;
	case HFI_CAPABILITY_COLOR_SPACE_CONVERSION:
		out = &capability->color_space_caps;
		break;
	case HFI_CAPABILITY_SLICE_DELIVERY_MODES:
		out = &capability->slice_delivery_mode;
		break;
	case HFI_CAPABILITY_SLICE_BYTE:
		out = &capability->slice_bytes;
		break;
	case HFI_CAPABILITY_SLICE_MB:
		out = &capability->slice_mbs;
		break;
	case HFI_CAPABILITY_SECURE:
		out = &capability->secure;
		break;
	case HFI_CAPABILITY_MAX_NUM_B_FRAMES:
		out = &capability->max_num_b_frames;
		break;
	case HFI_CAPABILITY_MAX_VIDEOCORES:
		out = &capability->max_video_cores;
		break;
	case HFI_CAPABILITY_MAX_WORKMODES:
		out = &capability->max_work_modes;
		break;
	case HFI_CAPABILITY_UBWC_CR_STATS:
		out = &capability->ubwc_cr_stats;
		break;
	default:
		dprintk(VIDC_DBG, "%s: unknown capablity %#x\n",
			__func__, in->capability_type);
		break;
	}

	if (out) {
		out->capability_type = get_hal_cap_type(in->capability_type);
		out->min = in->min;
		out->max = in->max;
		out->step_size = in->step_size;
	}
}

static int hfi_fill_codec_info(u8 *data_ptr,
		struct vidc_hal_sys_init_done *sys_init_done, u32 rem_size)
{
	u32 i;
	u32 codecs = 0, codec_count = 0, size = 0;
	struct msm_vidc_capability *capability;
	u32 prop_id = *((u32 *)data_ptr);
	u8 *orig_data_ptr = data_ptr;

	if (prop_id ==  HFI_PROPERTY_PARAM_CODEC_SUPPORTED) {
		struct hfi_codec_supported *prop;

		if (!validate_pkt_size(rem_size - sizeof(u32),
				       sizeof(struct hfi_codec_supported)))
			return -E2BIG;
		data_ptr = data_ptr + sizeof(u32);
		prop = (struct hfi_codec_supported *) data_ptr;
		sys_init_done->dec_codec_supported =
			prop->decoder_codec_supported;
		sys_init_done->enc_codec_supported =
			prop->encoder_codec_supported;
		size = sizeof(struct hfi_codec_supported) + sizeof(u32);
		rem_size -=
			sizeof(struct hfi_codec_supported) + sizeof(u32);
	} else {
		dprintk(VIDC_WARN,
			"%s: prop_id %#x, expected codec_supported property\n",
			__func__, prop_id);
	}

	codecs = sys_init_done->dec_codec_supported;
	for (i = 0; i < 8 * sizeof(codecs); i++) {
		if ((1 << i) & codecs) {
			capability =
				&sys_init_done->capabilities[codec_count++];
			capability->codec =
				vidc_get_hal_codec((1 << i) & codecs);
			capability->domain =
				vidc_get_hal_domain(HFI_VIDEO_DOMAIN_DECODER);
			if (codec_count == VIDC_MAX_DECODE_SESSIONS) {
				dprintk(VIDC_ERR,
					"Max supported decoder sessions reached");
				break;
			}
		}
	}
	codecs = sys_init_done->enc_codec_supported;
	for (i = 0; i < 8 * sizeof(codecs); i++) {
		if ((1 << i) & codecs) {
			capability =
				&sys_init_done->capabilities[codec_count++];
			capability->codec =
				vidc_get_hal_codec((1 << i) & codecs);
			capability->domain =
				vidc_get_hal_domain(HFI_VIDEO_DOMAIN_ENCODER);
			if (codec_count == VIDC_MAX_SESSIONS) {
				dprintk(VIDC_ERR,
					"Max supported sessions reached");
				break;
			}
		}
	}
	sys_init_done->codec_count = codec_count;

	if (!validate_pkt_size(rem_size, sizeof(u32)))
		return -E2BIG;
	prop_id = *((u32 *)(orig_data_ptr + size));
	if (prop_id == HFI_PROPERTY_PARAM_MAX_SESSIONS_SUPPORTED) {
		struct hfi_max_sessions_supported *prop;

		if (!validate_pkt_size(rem_size - sizeof(u32), sizeof(struct
				hfi_max_sessions_supported)))
			return -E2BIG;
		prop = (struct hfi_max_sessions_supported *)
			(orig_data_ptr + size + sizeof(u32));

		sys_init_done->max_sessions_supported = prop->max_sessions;
		size += sizeof(struct hfi_max_sessions_supported) + sizeof(u32);
		rem_size -=
			sizeof(struct hfi_max_sessions_supported) + sizeof(u32);
		dprintk(VIDC_DBG, "max_sessions_supported %d\n",
				prop->max_sessions);
	}
	return size;
}

static int copy_profile_caps_to_sessions(struct hfi_profile_level *prof,
		u32 profile_count, struct msm_vidc_capability *capabilities,
		u32 num_sessions, u32 codecs, u32 domain)
{
	u32 i = 0, j = 0;
	struct msm_vidc_capability *capability;
	u32 sess_codec;
	u32 sess_domain;

	/*
	 * iterate over num_sessions and copy all the profile capabilities
	 * to matching sessions.
	 */
	for (i = 0; i < num_sessions; i++) {
		sess_codec = 0;
		sess_domain = 0;
		capability = &capabilities[i];

		if (capability->codec)
			sess_codec =
				vidc_get_hfi_codec(capability->codec);
		if (capability->domain)
			sess_domain =
				vidc_get_hfi_domain(capability->domain);

		if (!(sess_codec & codecs && sess_domain & domain))
			continue;

		capability->profile_level.profile_count = profile_count;
		for (j = 0; j < profile_count; j++) {
			/* HFI and HAL follow same enums, hence no conversion */
			capability->profile_level.profile_level[j].profile =
				prof[j].profile;
			capability->profile_level.profile_level[j].level =
				prof[j].level;
		}
	}

	return 0;
}

static int copy_caps_to_sessions(struct hfi_capability_supported *cap,
		u32 num_caps, struct msm_vidc_capability *capabilities,
		u32 num_sessions, u32 codecs, u32 domain)
{
	u32 i = 0, j = 0;
	struct msm_vidc_capability *capability;
	u32 sess_codec;
	u32 sess_domain;

	/*
	 * iterate over num_sessions and copy all the capabilities
	 * to matching sessions.
	 */
	for (i = 0; i < num_sessions; i++) {
		sess_codec = 0;
		sess_domain = 0;
		capability = &capabilities[i];

		if (capability->codec)
			sess_codec =
				vidc_get_hfi_codec(capability->codec);
		if (capability->domain)
			sess_domain =
				vidc_get_hfi_domain(capability->domain);

		if (!(sess_codec & codecs && sess_domain & domain))
			continue;

		for (j = 0; j < num_caps; j++)
			copy_cap_prop(&cap[j], capability);
	}

	return 0;
}

static int copy_nal_stream_format_caps_to_sessions(u32 nal_stream_format_value,
		struct msm_vidc_capability *capabilities, u32 num_sessions,
		u32 codecs, u32 domain)
{
	u32 i = 0;
	struct msm_vidc_capability *capability;
	u32 sess_codec;
	u32 sess_domain;

	for (i = 0; i < num_sessions; i++) {
		sess_codec = 0;
		sess_domain = 0;
		capability = &capabilities[i];

		if (capability->codec)
			sess_codec =
				vidc_get_hfi_codec(capability->codec);
		if (capability->domain)
			sess_domain =
				vidc_get_hfi_domain(capability->domain);

		if (!(sess_codec & codecs && sess_domain & domain))
			continue;

		capability->nal_stream_format.nal_stream_format_supported =
				nal_stream_format_value;
	}

	return 0;
}

static enum vidc_status hfi_parse_init_done_properties(
		struct msm_vidc_capability *capabilities,
		u32 num_sessions, u8 *data_ptr, u32 num_properties,
		u32 rem_bytes)
{
	enum vidc_status status = VIDC_ERR_NONE;
	u32 prop_id, next_offset;
	u32 codecs = 0, domain = 0;

#define VALIDATE_PROPERTY_STRUCTURE_SIZE(pkt_size, property_size) ({\
		if (pkt_size < property_size) { \
			status = VIDC_ERR_BAD_PARAM; \
			break; \
		} \
})

#define VALIDATE_PROPERTY_PAYLOAD_SIZE(pkt_size, payload_size, \
		property_count) ({\
		if (pkt_size/payload_size < property_count) { \
			status = VIDC_ERR_BAD_PARAM; \
			break; \
		} \
})

	while (status == VIDC_ERR_NONE && num_properties &&
			rem_bytes >= sizeof(u32)) {

		prop_id = *((u32 *)data_ptr);
		next_offset = sizeof(u32);

		switch (prop_id) {
		case HFI_PROPERTY_PARAM_CODEC_MASK_SUPPORTED:
		{
			struct hfi_codec_mask_supported *prop =
				(struct hfi_codec_mask_supported *)
				(data_ptr + next_offset);

			VALIDATE_PROPERTY_STRUCTURE_SIZE(rem_bytes -
					next_offset,
					sizeof(*prop));

			codecs = prop->codecs;
			domain = prop->video_domains;
			next_offset += sizeof(struct hfi_codec_mask_supported);
			num_properties--;
			break;
		}
		case HFI_PROPERTY_PARAM_CAPABILITY_SUPPORTED:
		{
			struct hfi_capability_supported_info *prop =
				(struct hfi_capability_supported_info *)
				(data_ptr + next_offset);

			VALIDATE_PROPERTY_STRUCTURE_SIZE(rem_bytes -
					next_offset,
					sizeof(*prop));
			VALIDATE_PROPERTY_PAYLOAD_SIZE(rem_bytes -
					next_offset - sizeof(u32),
					sizeof(struct hfi_capability_supported),
					prop->num_capabilities);

			next_offset += sizeof(u32) +
				prop->num_capabilities *
				sizeof(struct hfi_capability_supported);

			copy_caps_to_sessions(&prop->rg_data[0],
					prop->num_capabilities,
					capabilities, num_sessions,
					codecs, domain);
			num_properties--;
			break;
		}
		case HFI_PROPERTY_PARAM_UNCOMPRESSED_FORMAT_SUPPORTED:
		{
			struct hfi_uncompressed_format_supported *prop =
				(struct hfi_uncompressed_format_supported *)
				(data_ptr + next_offset);
			u32 num_format_entries;
			char *fmt_ptr;
			struct hfi_uncompressed_plane_info *plane_info;

			VALIDATE_PROPERTY_STRUCTURE_SIZE(rem_bytes -
					next_offset,
					sizeof(*prop));

			num_format_entries = prop->format_entries;
			next_offset = sizeof(*prop);
			fmt_ptr = (char *)&prop->rg_format_info[0];

			while (num_format_entries) {
				u32 bytes_to_skip;

				plane_info =
				(struct hfi_uncompressed_plane_info *) fmt_ptr;

				VALIDATE_PROPERTY_STRUCTURE_SIZE(rem_bytes -
						next_offset,
						sizeof(*plane_info));

				bytes_to_skip = sizeof(*plane_info) -
					sizeof(struct
					hfi_uncompressed_plane_constraints) +
					plane_info->num_planes *
					sizeof(struct
					hfi_uncompressed_plane_constraints);

				VALIDATE_PROPERTY_STRUCTURE_SIZE(rem_bytes -
						next_offset,
						bytes_to_skip);

				fmt_ptr += bytes_to_skip;
				next_offset += bytes_to_skip;
				num_format_entries--;
			}
			num_properties--;
			break;
		}
		case HFI_PROPERTY_PARAM_PROPERTIES_SUPPORTED:
		{
			struct hfi_properties_supported *prop =
				(struct hfi_properties_supported *)
				(data_ptr + next_offset);

			VALIDATE_PROPERTY_STRUCTURE_SIZE(rem_bytes -
					next_offset,
					sizeof(*prop));
			VALIDATE_PROPERTY_PAYLOAD_SIZE(rem_bytes -
					next_offset - sizeof(*prop) +
					sizeof(u32), sizeof(u32),
					prop->num_properties);

			next_offset += sizeof(*prop) - sizeof(u32)
				+ prop->num_properties * sizeof(u32);
			num_properties--;
			break;
		}
		case HFI_PROPERTY_PARAM_PROFILE_LEVEL_SUPPORTED:
		{
			struct hfi_profile_level_supported *prop =
				(struct hfi_profile_level_supported *)
				(data_ptr + next_offset);

			VALIDATE_PROPERTY_STRUCTURE_SIZE(rem_bytes -
					next_offset,
					sizeof(*prop));
			VALIDATE_PROPERTY_PAYLOAD_SIZE(rem_bytes -
					next_offset -
					sizeof(u32),
					sizeof(struct hfi_profile_level),
					prop->profile_count);

			next_offset += sizeof(u32) +
				prop->profile_count *
				sizeof(struct hfi_profile_level);

			if (prop->profile_count > MAX_PROFILE_COUNT) {
				prop->profile_count = MAX_PROFILE_COUNT;
				dprintk(VIDC_WARN,
					"prop count exceeds max profile count\n");
				break;
			}

			copy_profile_caps_to_sessions(
					&prop->rg_profile_level[0],
					prop->profile_count, capabilities,
					num_sessions, codecs, domain);
			num_properties--;
			break;
		}
		case HFI_PROPERTY_PARAM_NAL_STREAM_FORMAT_SUPPORTED:
		{
			struct hfi_nal_stream_format_supported *prop =
				(struct hfi_nal_stream_format_supported *)
					(data_ptr + next_offset);

			VALIDATE_PROPERTY_STRUCTURE_SIZE(rem_bytes -
					next_offset,
					sizeof(*prop));

			copy_nal_stream_format_caps_to_sessions(
					prop->nal_stream_format_supported,
					capabilities, num_sessions,
					codecs, domain);

			next_offset +=
				sizeof(struct hfi_nal_stream_format_supported);
			num_properties--;
			break;
		}
		case HFI_PROPERTY_PARAM_NAL_STREAM_FORMAT_SELECT:
		{
			VALIDATE_PROPERTY_STRUCTURE_SIZE(rem_bytes -
					next_offset,
					sizeof(u32));
			next_offset += sizeof(u32);
			num_properties--;
			break;
		}
		case HFI_PROPERTY_PARAM_VENC_INTRA_REFRESH:
		{
			VALIDATE_PROPERTY_STRUCTURE_SIZE(rem_bytes -
					next_offset,
					sizeof(struct hfi_intra_refresh));
			next_offset +=
				sizeof(struct hfi_intra_refresh);
			num_properties--;
			break;
		}
		case HFI_PROPERTY_TME_VERSION_SUPPORTED:
		{
			VALIDATE_PROPERTY_STRUCTURE_SIZE(rem_bytes -
					next_offset,
					sizeof(u32));
			capabilities->tme_version =
				*((u32 *)(data_ptr + next_offset));
			next_offset +=
				sizeof(u32);
			num_properties--;
			break;
		}
		default:
			dprintk(VIDC_DBG,
				"%s: default case - data_ptr %pK, prop_id 0x%x\n",
				__func__, data_ptr, prop_id);
			break;
		}

		if (rem_bytes > next_offset) {
			rem_bytes -= next_offset;
			data_ptr += next_offset;
		} else {
			rem_bytes = 0;
		}
	}

	return status;
}

enum vidc_status hfi_process_sys_init_done_prop_read(
	struct hfi_msg_sys_init_done_packet *pkt,
	struct vidc_hal_sys_init_done *sys_init_done)
{
	enum vidc_status status = VIDC_ERR_NONE;
	int bytes_read;
	u32 rem_bytes, num_properties;
	u8 *data_ptr;

	if (!pkt || !sys_init_done) {
		dprintk(VIDC_ERR,
			"hfi_msg_sys_init_done: Invalid input\n");
		return VIDC_ERR_FAIL;
	}
	if (pkt->size < sizeof(struct hfi_msg_sys_init_done_packet)) {
		dprintk(VIDC_ERR, "%s: bad_packet_size: %d\n",
			__func__, pkt->size);
		return VIDC_ERR_FAIL;
	}

	rem_bytes = pkt->size - sizeof(struct
			hfi_msg_sys_init_done_packet) + sizeof(u32);

	if (!rem_bytes) {
		dprintk(VIDC_ERR,
			"hfi_msg_sys_init_done: missing_prop_info\n");
		return VIDC_ERR_FAIL;
	}

	status = hfi_map_err_status(pkt->error_type);
	if (status) {
		dprintk(VIDC_ERR, "%s: status %#x\n", __func__, status);
		return status;
	}

	data_ptr = (u8 *) &pkt->rg_property_data[0];
	num_properties = pkt->num_properties;
	dprintk(VIDC_DBG,
		"%s: data_start %pK, num_properties %#x\n",
		__func__, data_ptr, num_properties);
	if (!num_properties) {
		sys_init_done->capabilities = NULL;
		dprintk(VIDC_DBG,
			"Venus didn't set any properties in SYS_INIT_DONE");
		return status;
	}
	bytes_read = hfi_fill_codec_info(data_ptr, sys_init_done, rem_bytes);
	if (bytes_read < 0)
		return VIDC_ERR_FAIL;
	data_ptr += bytes_read;
	rem_bytes -= bytes_read;
	num_properties--;

	status = hfi_parse_init_done_properties(
			sys_init_done->capabilities,
			VIDC_MAX_SESSIONS, data_ptr, num_properties,
			rem_bytes);
	if (status) {
		dprintk(VIDC_ERR, "%s: parse status %#x\n",
			__func__, status);
		return status;
	}

	return status;
}

static void hfi_process_sess_get_prop_buf_req(
	struct hfi_msg_session_property_info_packet *prop,
	struct buffer_requirements *buffreq)
{
	struct hfi_buffer_requirements *hfi_buf_req;
	u32 req_bytes;

	if (!prop) {
		dprintk(VIDC_ERR,
			"hal_process_sess_get_prop_buf_req: bad_prop: %pK\n",
			prop);
		return;
	}

	req_bytes = prop->size - sizeof(
			struct hfi_msg_session_property_info_packet);
	if (!req_bytes || req_bytes % sizeof(struct hfi_buffer_requirements) ||
		!prop->rg_property_data[1]) {
		dprintk(VIDC_ERR,
			"hal_process_sess_get_prop_buf_req: bad_pkt: %d\n",
			req_bytes);
		return;
	}

	hfi_buf_req = (struct hfi_buffer_requirements *)
		&prop->rg_property_data[1];

	if (!hfi_buf_req) {
		dprintk(VIDC_ERR, "%s - invalid buffer req pointer\n",
			__func__);
		return;
	}

	while (req_bytes) {
		dprintk(VIDC_DBG, "got buffer requirements for: %d\n",
					hfi_buf_req->buffer_type);
		switch (hfi_buf_req->buffer_type) {
		case HFI_BUFFER_INPUT:
			memcpy(&buffreq->buffer[0], hfi_buf_req,
				sizeof(struct hfi_buffer_requirements));
			buffreq->buffer[0].buffer_type = HAL_BUFFER_INPUT;
			break;
		case HFI_BUFFER_OUTPUT:
			memcpy(&buffreq->buffer[1], hfi_buf_req,
			sizeof(struct hfi_buffer_requirements));
			buffreq->buffer[1].buffer_type = HAL_BUFFER_OUTPUT;
			break;
		case HFI_BUFFER_OUTPUT2:
			memcpy(&buffreq->buffer[2], hfi_buf_req,
				sizeof(struct hfi_buffer_requirements));
			buffreq->buffer[2].buffer_type = HAL_BUFFER_OUTPUT2;
			break;
		case HFI_BUFFER_EXTRADATA_INPUT:
			memcpy(&buffreq->buffer[3], hfi_buf_req,
				sizeof(struct hfi_buffer_requirements));
			buffreq->buffer[3].buffer_type =
				HAL_BUFFER_EXTRADATA_INPUT;
			break;
		case HFI_BUFFER_EXTRADATA_OUTPUT:
			memcpy(&buffreq->buffer[4], hfi_buf_req,
				sizeof(struct hfi_buffer_requirements));
			buffreq->buffer[4].buffer_type =
				HAL_BUFFER_EXTRADATA_OUTPUT;
			break;
		case HFI_BUFFER_EXTRADATA_OUTPUT2:
			memcpy(&buffreq->buffer[5], hfi_buf_req,
				sizeof(struct hfi_buffer_requirements));
			buffreq->buffer[5].buffer_type =
				HAL_BUFFER_EXTRADATA_OUTPUT2;
			break;
		case HFI_BUFFER_COMMON_INTERNAL_SCRATCH:
			memcpy(&buffreq->buffer[6], hfi_buf_req,
			sizeof(struct hfi_buffer_requirements));
			buffreq->buffer[6].buffer_type =
				HAL_BUFFER_INTERNAL_SCRATCH;
			break;
		case HFI_BUFFER_COMMON_INTERNAL_SCRATCH_1:
			memcpy(&buffreq->buffer[7], hfi_buf_req,
				sizeof(struct hfi_buffer_requirements));
			buffreq->buffer[7].buffer_type =
				HAL_BUFFER_INTERNAL_SCRATCH_1;
			break;
		case HFI_BUFFER_COMMON_INTERNAL_SCRATCH_2:
			memcpy(&buffreq->buffer[8], hfi_buf_req,
				sizeof(struct hfi_buffer_requirements));
			buffreq->buffer[8].buffer_type =
				HAL_BUFFER_INTERNAL_SCRATCH_2;
			break;
		case HFI_BUFFER_INTERNAL_PERSIST:
			memcpy(&buffreq->buffer[9], hfi_buf_req,
			sizeof(struct hfi_buffer_requirements));
			buffreq->buffer[9].buffer_type =
				HAL_BUFFER_INTERNAL_PERSIST;
			break;
		case HFI_BUFFER_INTERNAL_PERSIST_1:
			memcpy(&buffreq->buffer[10], hfi_buf_req,
				sizeof(struct hfi_buffer_requirements));
			buffreq->buffer[10].buffer_type =
				HAL_BUFFER_INTERNAL_PERSIST_1;
			break;
		case HFI_BUFFER_COMMON_INTERNAL_RECON:
			memcpy(&buffreq->buffer[11], hfi_buf_req,
			sizeof(struct hfi_buffer_requirements));
			buffreq->buffer[11].buffer_type =
				HAL_BUFFER_INTERNAL_RECON;
			break;
		default:
			dprintk(VIDC_ERR,
			"hal_process_sess_get_prop_buf_req: bad_buffer_type: %d\n",
			hfi_buf_req->buffer_type);
			break;
		}
		req_bytes -= sizeof(struct hfi_buffer_requirements);
		hfi_buf_req++;
	}
}

static int hfi_process_session_prop_info(u32 device_id,
		void *_pkt,
		struct msm_vidc_cb_info *info)
{
	struct hfi_msg_session_property_info_packet *pkt = _pkt;
	struct msm_vidc_cb_cmd_done cmd_done = {0};
	struct buffer_requirements buff_req = { { {0} } };

	dprintk(VIDC_DBG, "Received SESSION_PROPERTY_INFO[%#x]\n",
			pkt->session_id);

	if (pkt->size < sizeof(struct hfi_msg_session_property_info_packet)) {
		dprintk(VIDC_ERR,
				"hal_process_session_prop_info: bad_pkt_size\n");
		return -E2BIG;
	} else if (!pkt->num_properties) {
		dprintk(VIDC_ERR,
			"hal_process_session_prop_info: no_properties\n");
		return -EINVAL;
	}

	switch (pkt->rg_property_data[0]) {
	case HFI_PROPERTY_CONFIG_BUFFER_REQUIREMENTS:
		hfi_process_sess_get_prop_buf_req(pkt, &buff_req);
		cmd_done.device_id = device_id;
		cmd_done.session_id = (void *)(uintptr_t)pkt->session_id;
		cmd_done.status = VIDC_ERR_NONE;
		cmd_done.data.property.buf_req = buff_req;
		cmd_done.size = sizeof(buff_req);

		info->response_type = HAL_SESSION_PROPERTY_INFO;
		info->response.cmd = cmd_done;

		return 0;
	default:
		dprintk(VIDC_DBG,
				"hal_process_session_prop_info: unknown_prop_id: %x\n",
				pkt->rg_property_data[0]);
		return -ENOTSUPP;
	}
}

static int hfi_process_session_init_done(u32 device_id,
		void *_pkt,
		struct msm_vidc_cb_info *info)
{
	struct hfi_msg_sys_session_init_done_packet *pkt = _pkt;
	struct msm_vidc_cb_cmd_done cmd_done = {0};
	struct vidc_hal_session_init_done session_init_done = { {0} };

	dprintk(VIDC_DBG, "RECEIVED: SESSION_INIT_DONE[%x]\n", pkt->session_id);

	if (sizeof(struct hfi_msg_sys_session_init_done_packet) > pkt->size) {
		dprintk(VIDC_ERR,
				"hal_process_session_init_done: bad_pkt_size\n");
		return -E2BIG;
	}

	cmd_done.device_id = device_id;
	cmd_done.session_id = (void *)(uintptr_t)pkt->session_id;
	cmd_done.status = hfi_map_err_status(pkt->error_type);
	cmd_done.data.session_init_done = session_init_done;
	cmd_done.size = sizeof(struct vidc_hal_session_init_done);

	info->response_type = HAL_SESSION_INIT_DONE;
	info->response.cmd = cmd_done;

	return 0;
}

static int hfi_process_session_load_res_done(u32 device_id,
		void *_pkt,
		struct msm_vidc_cb_info *info)
{
	struct hfi_msg_session_load_resources_done_packet *pkt = _pkt;
	struct msm_vidc_cb_cmd_done cmd_done = {0};

	dprintk(VIDC_DBG, "RECEIVED: SESSION_LOAD_RESOURCES_DONE[%#x]\n",
		pkt->session_id);

	if (sizeof(struct hfi_msg_session_load_resources_done_packet) !=
		pkt->size) {
		dprintk(VIDC_ERR,
				"hal_process_session_load_res_done: bad packet size: %d\n",
				pkt->size);
		return -E2BIG;
	}

	cmd_done.device_id = device_id;
	cmd_done.session_id = (void *)(uintptr_t)pkt->session_id;
	cmd_done.status = hfi_map_err_status(pkt->error_type);
	cmd_done.size = 0;

	info->response_type = HAL_SESSION_LOAD_RESOURCE_DONE;
	info->response.cmd = cmd_done;

	return 0;
}

static int hfi_process_session_flush_done(u32 device_id,
		void *_pkt,
		struct msm_vidc_cb_info *info)
{
	struct hfi_msg_session_flush_done_packet *pkt = _pkt;
	struct msm_vidc_cb_cmd_done cmd_done = {0};

	dprintk(VIDC_DBG, "RECEIVED: SESSION_FLUSH_DONE[%#x]\n",
			pkt->session_id);

	if (sizeof(struct hfi_msg_session_flush_done_packet) != pkt->size) {
		dprintk(VIDC_ERR,
				"hal_process_session_flush_done: bad packet size: %d\n",
				pkt->size);
		return -E2BIG;
	}

	cmd_done.device_id = device_id;
	cmd_done.session_id = (void *)(uintptr_t)pkt->session_id;
	cmd_done.status = hfi_map_err_status(pkt->error_type);
	cmd_done.size = sizeof(u32);

	switch (pkt->flush_type) {
	case HFI_FLUSH_OUTPUT:
		cmd_done.data.flush_type = HAL_FLUSH_OUTPUT;
		break;
	case HFI_FLUSH_INPUT:
		cmd_done.data.flush_type = HAL_FLUSH_INPUT;
		break;
	case HFI_FLUSH_ALL:
		cmd_done.data.flush_type = HAL_FLUSH_ALL;
		break;
	default:
		dprintk(VIDC_ERR,
				"%s: invalid flush type!", __func__);
		return -EINVAL;
	}

	info->response_type = HAL_SESSION_FLUSH_DONE;
	info->response.cmd = cmd_done;

	return 0;
}

static int hfi_process_session_etb_done(u32 device_id,
		void *_pkt,
		struct msm_vidc_cb_info *info)
{
	struct hfi_msg_session_empty_buffer_done_packet *pkt = _pkt;
	struct msm_vidc_cb_data_done data_done = {0};
	struct hfi_picture_type *hfi_picture_type = NULL;
	u32 is_sync_frame;

	dprintk(VIDC_DBG, "RECEIVED: SESSION_ETB_DONE[%#x]\n", pkt->session_id);

	if (!pkt || pkt->size <
		sizeof(struct hfi_msg_session_empty_buffer_done_packet))
		goto bad_packet_size;

	data_done.device_id = device_id;
	data_done.session_id = (void *)(uintptr_t)pkt->session_id;
	data_done.status = hfi_map_err_status(pkt->error_type);
	data_done.size = sizeof(struct msm_vidc_cb_data_done);
	data_done.input_done.input_tag = pkt->input_tag;
	data_done.input_done.recon_stats.buffer_index =
		pkt->ubwc_cr_stats.frame_index;
	memcpy(&data_done.input_done.recon_stats.ubwc_stats_info,
		&pkt->ubwc_cr_stats.ubwc_stats_info,
		sizeof(data_done.input_done.recon_stats.ubwc_stats_info));
	data_done.input_done.recon_stats.complexity_number =
		pkt->ubwc_cr_stats.complexity_number;
	data_done.input_done.offset = pkt->offset;
	data_done.input_done.filled_len = pkt->filled_len;
	data_done.input_done.packet_buffer = pkt->packet_buffer;
	data_done.input_done.extra_data_buffer = pkt->extra_data_buffer;
	data_done.input_done.status =
		hfi_map_err_status(pkt->error_type);
	is_sync_frame = pkt->rgData[0];
	if (is_sync_frame) {
		if (pkt->size <
			sizeof(struct hfi_msg_session_empty_buffer_done_packet)
			+ sizeof(struct hfi_picture_type))
			goto bad_packet_size;
		hfi_picture_type = (struct hfi_picture_type *)&pkt->rgData[1];
		if (hfi_picture_type->picture_type)
			data_done.input_done.flags =
				hfi_picture_type->picture_type;
		else
			dprintk(VIDC_DBG,
				"Non-Sync frame sent for H264/HEVC\n");
	}

	trace_msm_v4l2_vidc_buffer_event_end("ETB",
		(u32)pkt->packet_buffer, -1, -1,
		pkt->filled_len, pkt->offset);

	info->response_type = HAL_SESSION_ETB_DONE;
	info->response.data = data_done;

	return 0;
bad_packet_size:
	dprintk(VIDC_ERR, "%s: bad_pkt_size: %d\n",
		__func__, pkt ? pkt->size : 0);
	return -E2BIG;
}

static int hfi_process_session_ftb_done(
		u32 device_id, void *_pkt,
		struct msm_vidc_cb_info *info)
{
	struct vidc_hal_msg_pkt_hdr *msg_hdr = _pkt;
	struct msm_vidc_cb_data_done data_done = {0};
	bool is_decoder = false, is_encoder = false;

	if (!msg_hdr) {
		dprintk(VIDC_ERR, "Invalid Params\n");
		return -EINVAL;
	}

	is_encoder = msg_hdr->size == sizeof(struct
			hfi_msg_session_fill_buffer_done_compressed_packet) + 4;
	is_decoder = msg_hdr->size == sizeof(struct
			hfi_msg_session_fbd_uncompressed_plane0_packet) + 4;

	if (!(is_encoder ^ is_decoder)) {
		dprintk(VIDC_ERR, "Ambiguous packet (%#x) received (size %d)\n",
				msg_hdr->packet, msg_hdr->size);
		return -EBADHANDLE;
	}

	if (is_encoder) {
		struct hfi_msg_session_fill_buffer_done_compressed_packet *pkt =
		(struct hfi_msg_session_fill_buffer_done_compressed_packet *)
		msg_hdr;
		dprintk(VIDC_DBG, "RECEIVED: SESSION_FTB_DONE[%#x]\n",
				pkt->session_id);
		if (sizeof(struct
			hfi_msg_session_fill_buffer_done_compressed_packet)
			> pkt->size) {
			dprintk(VIDC_ERR,
				"hal_process_session_ftb_done: bad_pkt_size\n");
			return -E2BIG;
		} else if (pkt->error_type != HFI_ERR_NONE) {
			dprintk(VIDC_ERR,
				"got buffer back with error %x\n",
				pkt->error_type);
			/* Proceed with the FBD */
		}

		data_done.device_id = device_id;
		data_done.session_id = (void *)(uintptr_t)pkt->session_id;
		data_done.status = hfi_map_err_status(pkt->error_type);
		data_done.size = sizeof(struct msm_vidc_cb_data_done);
		data_done.clnt_data = 0;

		data_done.output_done.timestamp_hi = pkt->time_stamp_hi;
		data_done.output_done.timestamp_lo = pkt->time_stamp_lo;
		data_done.output_done.flags1 = pkt->flags;
		data_done.output_done.input_tag = pkt->input_tag;
		data_done.output_done.output_tag = pkt->output_tag;
		data_done.output_done.mark_target = pkt->mark_target;
		data_done.output_done.mark_data = pkt->mark_data;
		data_done.output_done.stats = pkt->stats;
		data_done.output_done.offset1 = pkt->offset;
		data_done.output_done.alloc_len1 = pkt->alloc_len;
		data_done.output_done.filled_len1 = pkt->filled_len;
		data_done.output_done.picture_type = pkt->picture_type;
		data_done.output_done.packet_buffer1 = pkt->packet_buffer;
		data_done.output_done.extra_data_buffer =
			pkt->extra_data_buffer;
		data_done.output_done.buffer_type = HAL_BUFFER_OUTPUT;
	} else /* if (is_decoder) */ {
		struct hfi_msg_session_fbd_uncompressed_plane0_packet *pkt =
		(struct	hfi_msg_session_fbd_uncompressed_plane0_packet *)
		msg_hdr;

		dprintk(VIDC_DBG, "RECEIVED: SESSION_FTB_DONE[%#x]\n",
				pkt->session_id);
		if (sizeof(
			struct hfi_msg_session_fbd_uncompressed_plane0_packet) >
			pkt->size) {
			dprintk(VIDC_ERR,
					"hal_process_session_ftb_done: bad_pkt_size\n");
			return -E2BIG;
		}

		data_done.device_id = device_id;
		data_done.session_id = (void *)(uintptr_t)pkt->session_id;
		data_done.status = hfi_map_err_status(pkt->error_type);
		data_done.size = sizeof(struct msm_vidc_cb_data_done);
		data_done.clnt_data = 0;

		data_done.output_done.stream_id = pkt->stream_id;
		data_done.output_done.view_id = pkt->view_id;
		data_done.output_done.timestamp_hi = pkt->time_stamp_hi;
		data_done.output_done.timestamp_lo = pkt->time_stamp_lo;
		data_done.output_done.flags1 = pkt->flags;
		data_done.output_done.mark_target = pkt->mark_target;
		data_done.output_done.mark_data = pkt->mark_data;
		data_done.output_done.stats = pkt->stats;
		data_done.output_done.alloc_len1 = pkt->alloc_len;
		data_done.output_done.filled_len1 = pkt->filled_len;
		data_done.output_done.offset1 = pkt->offset;
		data_done.output_done.frame_width = pkt->frame_width;
		data_done.output_done.frame_height = pkt->frame_height;
		data_done.output_done.start_x_coord = pkt->start_x_coord;
		data_done.output_done.start_y_coord = pkt->start_y_coord;
		data_done.output_done.input_tag = pkt->input_tag;
		data_done.output_done.input_tag1 = pkt->input_tag2;
		data_done.output_done.output_tag = pkt->output_tag;
		data_done.output_done.picture_type = pkt->picture_type;
		data_done.output_done.packet_buffer1 = pkt->packet_buffer;
		data_done.output_done.extra_data_buffer =
			pkt->extra_data_buffer;

		if (!pkt->stream_id)
			data_done.output_done.buffer_type = HAL_BUFFER_OUTPUT;
		else if (pkt->stream_id == 1)
			data_done.output_done.buffer_type = HAL_BUFFER_OUTPUT2;
	}

	trace_msm_v4l2_vidc_buffer_event_end("FTB",
		(u32)data_done.output_done.packet_buffer1,
		(((u64)data_done.output_done.timestamp_hi) << 32)
		+ ((u64)data_done.output_done.timestamp_lo),
		data_done.output_done.alloc_len1,
		data_done.output_done.filled_len1,
		data_done.output_done.offset1);

	info->response_type = HAL_SESSION_FTB_DONE;
	info->response.data = data_done;

	return 0;
}

static int hfi_process_session_start_done(u32 device_id,
		void *_pkt,
		struct msm_vidc_cb_info *info)
{
	struct hfi_msg_session_start_done_packet *pkt = _pkt;
	struct msm_vidc_cb_cmd_done cmd_done = {0};

	dprintk(VIDC_DBG, "RECEIVED: SESSION_START_DONE[%#x]\n",
			pkt->session_id);

	if (!pkt || pkt->size !=
		sizeof(struct hfi_msg_session_start_done_packet)) {
		dprintk(VIDC_ERR, "%s: bad packet/packet size\n",
			__func__);
		return -E2BIG;
	}

	cmd_done.device_id = device_id;
	cmd_done.session_id = (void *)(uintptr_t)pkt->session_id;
	cmd_done.status = hfi_map_err_status(pkt->error_type);
	cmd_done.size = 0;

	info->response_type = HAL_SESSION_START_DONE;
	info->response.cmd = cmd_done;
	return 0;
}

static int hfi_process_session_stop_done(u32 device_id,
		void *_pkt,
		struct msm_vidc_cb_info *info)
{
	struct hfi_msg_session_stop_done_packet *pkt = _pkt;
	struct msm_vidc_cb_cmd_done cmd_done = {0};

	dprintk(VIDC_DBG, "RECEIVED: SESSION_STOP_DONE[%#x]\n",
			pkt->session_id);

	if (!pkt || pkt->size !=
		sizeof(struct hfi_msg_session_stop_done_packet)) {
		dprintk(VIDC_ERR, "%s: bad packet/packet size\n",
			__func__);
		return -E2BIG;
	}

	cmd_done.device_id = device_id;
	cmd_done.session_id = (void *)(uintptr_t)pkt->session_id;
	cmd_done.status = hfi_map_err_status(pkt->error_type);
	cmd_done.size = 0;

	info->response_type = HAL_SESSION_STOP_DONE;
	info->response.cmd = cmd_done;

	return 0;
}

static int hfi_process_session_rel_res_done(u32 device_id,
		void *_pkt,
		struct msm_vidc_cb_info *info)
{
	struct hfi_msg_session_release_resources_done_packet *pkt = _pkt;
	struct msm_vidc_cb_cmd_done cmd_done = {0};

	dprintk(VIDC_DBG, "RECEIVED: SESSION_RELEASE_RESOURCES_DONE[%#x]\n",
		pkt->session_id);

	if (!pkt || pkt->size !=
		sizeof(struct hfi_msg_session_release_resources_done_packet)) {
		dprintk(VIDC_ERR, "%s: bad packet/packet size\n",
			__func__);
		return -E2BIG;
	}

	cmd_done.device_id = device_id;
	cmd_done.session_id = (void *)(uintptr_t)pkt->session_id;
	cmd_done.status = hfi_map_err_status(pkt->error_type);
	cmd_done.size = 0;

	info->response_type = HAL_SESSION_RELEASE_RESOURCE_DONE;
	info->response.cmd = cmd_done;

	return 0;
}

static int hfi_process_session_rel_buf_done(u32 device_id,
		void *_pkt,
		struct msm_vidc_cb_info *info)
{
	struct hfi_msg_session_release_buffers_done_packet *pkt = _pkt;
	struct msm_vidc_cb_cmd_done cmd_done = {0};

	if (!pkt || pkt->size <
		sizeof(struct hfi_msg_session_release_buffers_done_packet)) {
		dprintk(VIDC_ERR, "bad packet/packet size %d\n",
			pkt ? pkt->size : 0);
		return -E2BIG;
	}
	dprintk(VIDC_DBG, "RECEIVED:SESSION_RELEASE_BUFFER_DONE[%#x]\n",
			pkt->session_id);

	cmd_done.device_id = device_id;
	cmd_done.size = sizeof(struct msm_vidc_cb_cmd_done);
	cmd_done.session_id = (void *)(uintptr_t)pkt->session_id;
	cmd_done.status = hfi_map_err_status(pkt->error_type);
	cmd_done.data.buffer_info.buffer_addr = *pkt->rg_buffer_info;
	cmd_done.size = sizeof(struct hal_buffer_info);

	info->response_type = HAL_SESSION_RELEASE_BUFFER_DONE;
	info->response.cmd = cmd_done;

	return 0;
}

static int hfi_process_session_register_buffer_done(u32 device_id,
		void *_pkt,
		struct msm_vidc_cb_info *info)
{
	struct hfi_msg_session_register_buffers_done_packet *pkt = _pkt;
	struct msm_vidc_cb_cmd_done cmd_done = {0};

	if (!pkt || pkt->size <
		sizeof(struct hfi_msg_session_register_buffers_done_packet)) {
		dprintk(VIDC_ERR, "%s: bad packet/packet size %d\n",
			__func__, pkt ? pkt->size : 0);
		return -E2BIG;
	}
	dprintk(VIDC_DBG, "RECEIVED: SESSION_REGISTER_BUFFERS_DONE[%#x]\n",
			pkt->session_id);

	cmd_done.device_id = device_id;
	cmd_done.size = sizeof(struct msm_vidc_cb_cmd_done);
	cmd_done.session_id = (void *)(uintptr_t)pkt->session_id;
	cmd_done.status = hfi_map_err_status(pkt->error_type);
	cmd_done.data.regbuf.client_data = pkt->client_data;

	info->response_type = HAL_SESSION_REGISTER_BUFFER_DONE;
	info->response.cmd = cmd_done;

	return 0;
}

static int hfi_process_session_unregister_buffer_done(u32 device_id,
		void *_pkt,
		struct msm_vidc_cb_info *info)
{
	struct hfi_msg_session_unregister_buffers_done_packet *pkt = _pkt;
	struct msm_vidc_cb_cmd_done cmd_done = {0};

	if (!pkt || pkt->size <
		sizeof(struct hfi_msg_session_unregister_buffers_done_packet)) {
		dprintk(VIDC_ERR, "%s: bad packet/packet size %d\n",
			__func__, pkt ? pkt->size : 0);
		return -E2BIG;
	}
	dprintk(VIDC_DBG, "RECEIVED: SESSION_UNREGISTER_BUFFERS_DONE[%#x]\n",
			pkt->session_id);

	cmd_done.device_id = device_id;
	cmd_done.size = sizeof(struct msm_vidc_cb_cmd_done);
	cmd_done.session_id = (void *)(uintptr_t)pkt->session_id;
	cmd_done.status = hfi_map_err_status(pkt->error_type);
	cmd_done.data.unregbuf.client_data = pkt->client_data;

	info->response_type = HAL_SESSION_UNREGISTER_BUFFER_DONE;
	info->response.cmd = cmd_done;

	return 0;
}

static int hfi_process_session_end_done(u32 device_id,
		void *_pkt,
		struct msm_vidc_cb_info *info)
{
	struct hfi_msg_sys_session_end_done_packet *pkt = _pkt;
	struct msm_vidc_cb_cmd_done cmd_done = {0};

	dprintk(VIDC_DBG, "RECEIVED: SESSION_END_DONE[%#x]\n", pkt->session_id);

	if (!pkt || pkt->size !=
		sizeof(struct hfi_msg_sys_session_end_done_packet)) {
		dprintk(VIDC_ERR, "%s: bad packet/packet size\n", __func__);
		return -E2BIG;
	}

	cmd_done.device_id = device_id;
	cmd_done.session_id = (void *)(uintptr_t)pkt->session_id;
	cmd_done.status = hfi_map_err_status(pkt->error_type);
	cmd_done.size = 0;

	info->response_type = HAL_SESSION_END_DONE;
	info->response.cmd = cmd_done;

	return 0;
}

static int hfi_process_session_abort_done(u32 device_id,
	void *_pkt,
	struct msm_vidc_cb_info *info)
{
	struct hfi_msg_sys_session_abort_done_packet *pkt = _pkt;
	struct msm_vidc_cb_cmd_done cmd_done = {0};

	dprintk(VIDC_DBG, "RECEIVED: SESSION_ABORT_DONE[%#x]\n",
			pkt->session_id);

	if (!pkt || pkt->size !=
		sizeof(struct hfi_msg_sys_session_abort_done_packet)) {
		dprintk(VIDC_ERR, "%s: bad packet/packet size: %d\n",
				__func__, pkt ? pkt->size : 0);
		return -E2BIG;
	}
	cmd_done.device_id = device_id;
	cmd_done.session_id = (void *)(uintptr_t)pkt->session_id;
	cmd_done.status = hfi_map_err_status(pkt->error_type);
	cmd_done.size = 0;

	info->response_type = HAL_SESSION_ABORT_DONE;
	info->response.cmd = cmd_done;

	return 0;
}

static void hfi_process_sys_get_prop_image_version(
		struct hfi_msg_sys_property_info_packet *pkt)
{
	int i = 0;
	size_t smem_block_size = 0;
	u8 *smem_table_ptr;
	char version[256];
	const u32 version_string_size = 128;
	const u32 smem_image_index_venus = 14 * 128;
	u8 *str_image_version;
	int req_bytes;

	req_bytes = pkt->size - sizeof(*pkt);
	if (req_bytes < version_string_size ||
			!pkt->rg_property_data[1] ||
			pkt->num_properties > 1) {
		dprintk(VIDC_ERR, "%s: bad_pkt: %d\n", __func__, req_bytes);
		return;
	}
	str_image_version = (u8 *)&pkt->rg_property_data[1];
	/*
	 * The version string returned by firmware includes null
	 * characters at the start and in between. Replace the null
	 * characters with space, to print the version info.
	 */
	for (i = 0; i < version_string_size; i++) {
		if (str_image_version[i] != '\0')
			version[i] = str_image_version[i];
		else
			version[i] = ' ';
	}
	version[i] = '\0';
	dprintk(VIDC_DBG, "F/W version: %s\n", version);

	smem_table_ptr = qcom_smem_get(QCOM_SMEM_HOST_ANY,
			SMEM_IMAGE_VERSION_TABLE, &smem_block_size);
	if ((smem_image_index_venus + version_string_size) <= smem_block_size &&
			smem_table_ptr)
		memcpy(smem_table_ptr + smem_image_index_venus,
				str_image_version, version_string_size);
}

static int hfi_process_sys_property_info(u32 device_id,
		void *_pkt,
		struct msm_vidc_cb_info *info)
{
	struct hfi_msg_sys_property_info_packet *pkt = _pkt;
	if (!pkt) {
		dprintk(VIDC_ERR, "%s: invalid param\n", __func__);
		return -EINVAL;
	} else if (pkt->size < sizeof(*pkt)) {
		dprintk(VIDC_ERR,
				"%s: bad_pkt_size\n", __func__);
		return -E2BIG;
	} else if (!pkt->num_properties) {
		dprintk(VIDC_ERR,
				"%s: no_properties\n", __func__);
		return -EINVAL;
	}

	switch (pkt->rg_property_data[0]) {
	case HFI_PROPERTY_SYS_IMAGE_VERSION:
		hfi_process_sys_get_prop_image_version(pkt);

		*info = (struct msm_vidc_cb_info) {
			.response_type =  HAL_RESPONSE_UNUSED,
		};
		return 0;
	default:
		dprintk(VIDC_DBG,
				"%s: unknown_prop_id: %x\n",
				__func__, pkt->rg_property_data[0]);
		return -ENOTSUPP;
	}

}

static int hfi_process_ignore(u32 device_id,
		void *_pkt,
		struct msm_vidc_cb_info *info)
{
	*info = (struct msm_vidc_cb_info) {
		.response_type =  HAL_RESPONSE_UNUSED,
	};

	return 0;
}

int hfi_process_msg_packet(u32 device_id, struct vidc_hal_msg_pkt_hdr *msg_hdr,
		struct msm_vidc_cb_info *info)
{
	typedef int (*pkt_func_def)(u32, void *, struct msm_vidc_cb_info *info);
	pkt_func_def pkt_func = NULL;

	if (!info || !msg_hdr || msg_hdr->size < VIDC_IFACEQ_MIN_PKT_SIZE) {
		dprintk(VIDC_ERR, "%s: bad packet/packet size\n",
			__func__);
		return -EINVAL;
	}

	dprintk(VIDC_DBG, "Parse response %#x\n", msg_hdr->packet);
	switch (msg_hdr->packet) {
	case HFI_MSG_EVENT_NOTIFY:
		pkt_func = (pkt_func_def)hfi_process_event_notify;
		break;
	case  HFI_MSG_SYS_INIT_DONE:
		pkt_func = (pkt_func_def)hfi_process_sys_init_done;
		break;
	case HFI_MSG_SYS_SESSION_INIT_DONE:
		pkt_func = (pkt_func_def)hfi_process_session_init_done;
		break;
	case HFI_MSG_SYS_PROPERTY_INFO:
		pkt_func = (pkt_func_def)hfi_process_sys_property_info;
		break;
	case HFI_MSG_SYS_SESSION_END_DONE:
		pkt_func = (pkt_func_def)hfi_process_session_end_done;
		break;
	case HFI_MSG_SESSION_LOAD_RESOURCES_DONE:
		pkt_func = (pkt_func_def)hfi_process_session_load_res_done;
		break;
	case HFI_MSG_SESSION_START_DONE:
		pkt_func = (pkt_func_def)hfi_process_session_start_done;
		break;
	case HFI_MSG_SESSION_STOP_DONE:
		pkt_func = (pkt_func_def)hfi_process_session_stop_done;
		break;
	case HFI_MSG_SESSION_EMPTY_BUFFER_DONE:
		pkt_func = (pkt_func_def)hfi_process_session_etb_done;
		break;
	case HFI_MSG_SESSION_FILL_BUFFER_DONE:
		pkt_func = (pkt_func_def)hfi_process_session_ftb_done;
		break;
	case HFI_MSG_SESSION_FLUSH_DONE:
		pkt_func = (pkt_func_def)hfi_process_session_flush_done;
		break;
	case HFI_MSG_SESSION_PROPERTY_INFO:
		pkt_func = (pkt_func_def)hfi_process_session_prop_info;
		break;
	case HFI_MSG_SESSION_RELEASE_RESOURCES_DONE:
		pkt_func = (pkt_func_def)hfi_process_session_rel_res_done;
		break;
	case HFI_MSG_SYS_RELEASE_RESOURCE:
		pkt_func = (pkt_func_def)hfi_process_sys_rel_resource_done;
		break;
	case HFI_MSG_SESSION_RELEASE_BUFFERS_DONE:
		pkt_func = (pkt_func_def)hfi_process_session_rel_buf_done;
		break;
	case HFI_MSG_SESSION_REGISTER_BUFFERS_DONE:
		pkt_func = (pkt_func_def)
			hfi_process_session_register_buffer_done;
		break;
	case HFI_MSG_SESSION_UNREGISTER_BUFFERS_DONE:
		pkt_func = (pkt_func_def)
			hfi_process_session_unregister_buffer_done;
		break;
	case HFI_MSG_SYS_SESSION_ABORT_DONE:
		pkt_func = (pkt_func_def)hfi_process_session_abort_done;
		break;
	case HFI_MSG_SESSION_SYNC_DONE:
		pkt_func = (pkt_func_def)hfi_process_ignore;
		break;
	default:
		dprintk(VIDC_DBG, "Unable to parse message: %#x\n",
				msg_hdr->packet);
		break;
	}

	return pkt_func ?
		pkt_func(device_id, (void *)msg_hdr, info) : -ENOTSUPP;
}<|MERGE_RESOLUTION|>--- conflicted
+++ resolved
@@ -107,11 +107,7 @@
 static inline int validate_pkt_size(u32 rem_size, u32 msg_size)
 {
 	if (rem_size < msg_size) {
-<<<<<<< HEAD
-		dprintk(VIDC_ERR, "%s: bad_pkt_size: %d\n",
-=======
 		dprintk(VIDC_ERR, "%s: bad_packet_size: %d\n",
->>>>>>> 824a5636
 			__func__, rem_size);
 		return false;
 	}
@@ -123,11 +119,7 @@
 		struct msm_vidc_cb_info *info)
 {
 	struct msm_vidc_cb_event event_notify = {0};
-<<<<<<< HEAD
 	u32 num_properties_changed, rem_size;
-=======
-	u32 num_properties_changed;
->>>>>>> 824a5636
 	struct hfi_frame_size *frame_sz;
 	struct hfi_profile_level *profile_level;
 	struct hfi_bit_depth *pixel_depth;
@@ -135,11 +127,7 @@
 	struct hfi_buffer_requirements *buf_req;
 	struct hfi_index_extradata_input_crop_payload *crop_info;
 	struct hfi_dpb_counts *dpb_counts;
-<<<<<<< HEAD
 	u32 entropy_mode = 0;
-=======
-	u32 rem_size, entropy_mode = 0;
->>>>>>> 824a5636
 	u8 *data_ptr;
 	int prop_id;
 	int luma_bit_depth, chroma_bit_depth;
