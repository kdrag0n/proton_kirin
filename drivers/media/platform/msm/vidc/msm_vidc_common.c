/* Copyright (c) 2012-2019, The Linux Foundation. All rights reserved.
 *
 * This program is free software; you can redistribute it and/or modify
 * it under the terms of the GNU General Public License version 2 and
 * only version 2 as published by the Free Software Foundation.
 *
 * This program is distributed in the hope that it will be useful,
 * but WITHOUT ANY WARRANTY; without even the implied warranty of
 * MERCHANTABILITY or FITNESS FOR A PARTICULAR PURPOSE.  See the
 * GNU General Public License for more details.
 *
 */

#include <linux/jiffies.h>
#include <linux/sched.h>
#include <linux/slab.h>
#include <linux/kernel.h>
#include <linux/bitops.h>
#include <soc/qcom/subsystem_restart.h>
#include <asm/div64.h>
#include "msm_vidc_common.h"
#include "vidc_hfi_api.h"
#include "msm_vidc_debug.h"
#include "msm_vidc_clocks.h"
#include "msm_cvp.h"

<<<<<<< HEAD
static struct kmem_cache *kmem_buf_pool;

=======
>>>>>>> 824a5636
#define MSM_VIDC_QBUF_BATCH_TIMEOUT 300
#define IS_ALREADY_IN_STATE(__p, __d) (\
	(__p >= __d)\
)

#define V4L2_EVENT_SEQ_CHANGED_SUFFICIENT \
		V4L2_EVENT_MSM_VIDC_PORT_SETTINGS_CHANGED_SUFFICIENT
#define V4L2_EVENT_SEQ_CHANGED_INSUFFICIENT \
		V4L2_EVENT_MSM_VIDC_PORT_SETTINGS_CHANGED_INSUFFICIENT
#define V4L2_EVENT_RELEASE_BUFFER_REFERENCE \
		V4L2_EVENT_MSM_VIDC_RELEASE_BUFFER_REFERENCE
#define L_MODE V4L2_MPEG_VIDEO_H264_LOOP_FILTER_MODE_DISABLED_AT_SLICE_BOUNDARY

const char *const mpeg_video_vidc_extradata[] = {
	"Extradata none",
	"Extradata MB Quantization",
	"Extradata Interlace Video",
	"Extradata enc DTS",
	"Reserved",
	"Extradata timestamp",
	"Extradata S3D Frame Packing",
	"Extradata Frame Rate",
	"Extradata Panscan Window",
	"Extradata Recovery point SEI",
	"Extradata Multislice info",
	"Extradata number of concealed MB",
	"Extradata metadata filler",
	"Extradata input crop",
	"Extradata digital zoom",
	"Extradata aspect ratio",
	"Extradata mpeg2 seqdisp",
	"Extradata stream userdata",
	"Extradata frame QP",
	"Extradata frame bits info",
	"Extradata LTR",
	"Extradata macroblock metadata",
	"Extradata VQZip SEI",
	"Extradata HDR10+ Metadata",
	"Extradata ROI QP",
	"Extradata output crop",
	"Extradata display colour SEI",
	"Extradata light level SEI",
	"Extradata PQ Info",
	"Extradata display VUI",
	"Extradata vpx color space",
	"Extradata UBWC CR stats info",
	"Extradata enc frame QP",
};

static void handle_session_error(enum hal_command_response cmd, void *data);
static void msm_vidc_print_running_insts(struct msm_vidc_core *core);

int msm_comm_g_ctrl_for_id(struct msm_vidc_inst *inst, int id)
{
	int rc = 0;
	struct v4l2_control ctrl = {
		.id = id,
	};

	rc = msm_comm_g_ctrl(inst, &ctrl);
	return rc ? rc : ctrl.value;
}

static struct v4l2_ctrl **get_super_cluster(struct msm_vidc_inst *inst,
				int num_ctrls)
{
	int c = 0;
	struct v4l2_ctrl **cluster = kmalloc(sizeof(struct v4l2_ctrl *) *
			num_ctrls, GFP_KERNEL);

	if (!cluster || !inst) {
		kfree(cluster);
		return NULL;
	}

	for (c = 0; c < num_ctrls; c++)
		cluster[c] =  inst->ctrls[c];

	return cluster;
}

int msm_comm_hal_to_v4l2(int id, int value)
{
	switch (id) {
		/* H264 */
	case V4L2_CID_MPEG_VIDEO_H264_PROFILE:
		switch (value) {
		case HAL_H264_PROFILE_BASELINE:
			return V4L2_MPEG_VIDEO_H264_PROFILE_BASELINE;
		case HAL_H264_PROFILE_CONSTRAINED_BASE:
			return
			V4L2_MPEG_VIDEO_H264_PROFILE_CONSTRAINED_BASELINE;
		case HAL_H264_PROFILE_MAIN:
			return V4L2_MPEG_VIDEO_H264_PROFILE_MAIN;
		case HAL_H264_PROFILE_HIGH:
			return V4L2_MPEG_VIDEO_H264_PROFILE_HIGH;
		case HAL_H264_PROFILE_STEREO_HIGH:
			return V4L2_MPEG_VIDEO_H264_PROFILE_STEREO_HIGH;
		case HAL_H264_PROFILE_MULTIVIEW_HIGH:
			return V4L2_MPEG_VIDEO_H264_PROFILE_MULTIVIEW_HIGH;
		case HAL_H264_PROFILE_CONSTRAINED_HIGH:
			return V4L2_MPEG_VIDEO_H264_PROFILE_CONSTRAINED_HIGH;
		default:
			goto unknown_value;
		}
	case V4L2_CID_MPEG_VIDEO_H264_LEVEL:
		switch (value) {
		case HAL_H264_LEVEL_1:
			return V4L2_MPEG_VIDEO_H264_LEVEL_1_0;
		case HAL_H264_LEVEL_1b:
			return V4L2_MPEG_VIDEO_H264_LEVEL_1B;
		case HAL_H264_LEVEL_11:
			return V4L2_MPEG_VIDEO_H264_LEVEL_1_1;
		case HAL_H264_LEVEL_12:
			return V4L2_MPEG_VIDEO_H264_LEVEL_1_2;
		case HAL_H264_LEVEL_13:
			return V4L2_MPEG_VIDEO_H264_LEVEL_1_3;
		case HAL_H264_LEVEL_2:
			return V4L2_MPEG_VIDEO_H264_LEVEL_2_0;
		case HAL_H264_LEVEL_21:
			return V4L2_MPEG_VIDEO_H264_LEVEL_2_1;
		case HAL_H264_LEVEL_22:
			return V4L2_MPEG_VIDEO_H264_LEVEL_2_2;
		case HAL_H264_LEVEL_3:
			return V4L2_MPEG_VIDEO_H264_LEVEL_3_0;
		case HAL_H264_LEVEL_31:
			return V4L2_MPEG_VIDEO_H264_LEVEL_3_1;
		case HAL_H264_LEVEL_32:
			return V4L2_MPEG_VIDEO_H264_LEVEL_3_2;
		case HAL_H264_LEVEL_4:
			return V4L2_MPEG_VIDEO_H264_LEVEL_4_0;
		case HAL_H264_LEVEL_41:
			return V4L2_MPEG_VIDEO_H264_LEVEL_4_1;
		case HAL_H264_LEVEL_42:
			return V4L2_MPEG_VIDEO_H264_LEVEL_4_2;
		case HAL_H264_LEVEL_5:
			return V4L2_MPEG_VIDEO_H264_LEVEL_5_0;
		case HAL_H264_LEVEL_51:
			return V4L2_MPEG_VIDEO_H264_LEVEL_5_1;
		case HAL_H264_LEVEL_52:
			return V4L2_MPEG_VIDEO_H264_LEVEL_5_2;
		case HAL_H264_LEVEL_6:
			return V4L2_MPEG_VIDEO_H264_LEVEL_6_0;
		case HAL_H264_LEVEL_61:
			return V4L2_MPEG_VIDEO_H264_LEVEL_6_1;
		case HAL_H264_LEVEL_62:
			return V4L2_MPEG_VIDEO_H264_LEVEL_6_2;
		default:
			goto unknown_value;
		}

	case V4L2_CID_MPEG_VIDEO_H264_ENTROPY_MODE:
		switch (value) {
		case HAL_H264_ENTROPY_CAVLC:
			return V4L2_MPEG_VIDEO_H264_ENTROPY_MODE_CAVLC;
		case HAL_H264_ENTROPY_CABAC:
			return V4L2_MPEG_VIDEO_H264_ENTROPY_MODE_CABAC;
		default:
			goto unknown_value;
		}
	case V4L2_CID_MPEG_VIDC_VIDEO_HEVC_PROFILE:
		switch (value) {
		case HAL_HEVC_PROFILE_MAIN:
			return V4L2_MPEG_VIDC_VIDEO_HEVC_PROFILE_MAIN;
		case HAL_HEVC_PROFILE_MAIN10:
			return V4L2_MPEG_VIDC_VIDEO_HEVC_PROFILE_MAIN10;
		case HAL_HEVC_PROFILE_MAIN_STILL_PIC:
			return V4L2_MPEG_VIDC_VIDEO_HEVC_PROFILE_MAIN_STILL_PIC;
		default:
			goto unknown_value;
		}
	case V4L2_CID_MPEG_VIDC_VIDEO_HEVC_TIER_LEVEL:
	switch (value) {
	case HAL_HEVC_MAIN_TIER_LEVEL_1:
		return V4L2_MPEG_VIDC_VIDEO_HEVC_LEVEL_MAIN_TIER_LEVEL_1;
	case HAL_HEVC_MAIN_TIER_LEVEL_2:
		return V4L2_MPEG_VIDC_VIDEO_HEVC_LEVEL_MAIN_TIER_LEVEL_2;
	case HAL_HEVC_MAIN_TIER_LEVEL_2_1:
		return V4L2_MPEG_VIDC_VIDEO_HEVC_LEVEL_MAIN_TIER_LEVEL_2_1;
	case HAL_HEVC_MAIN_TIER_LEVEL_3:
		return V4L2_MPEG_VIDC_VIDEO_HEVC_LEVEL_MAIN_TIER_LEVEL_3;
	case HAL_HEVC_MAIN_TIER_LEVEL_3_1:
		return V4L2_MPEG_VIDC_VIDEO_HEVC_LEVEL_MAIN_TIER_LEVEL_3_1;
	case HAL_HEVC_MAIN_TIER_LEVEL_4:
		return V4L2_MPEG_VIDC_VIDEO_HEVC_LEVEL_MAIN_TIER_LEVEL_4;
	case HAL_HEVC_MAIN_TIER_LEVEL_4_1:
		return V4L2_MPEG_VIDC_VIDEO_HEVC_LEVEL_MAIN_TIER_LEVEL_4_1;
	case HAL_HEVC_MAIN_TIER_LEVEL_5:
		return V4L2_MPEG_VIDC_VIDEO_HEVC_LEVEL_MAIN_TIER_LEVEL_5;
	case HAL_HEVC_MAIN_TIER_LEVEL_5_1:
		return V4L2_MPEG_VIDC_VIDEO_HEVC_LEVEL_MAIN_TIER_LEVEL_5_1;
	case HAL_HEVC_MAIN_TIER_LEVEL_5_2:
		return V4L2_MPEG_VIDC_VIDEO_HEVC_LEVEL_MAIN_TIER_LEVEL_5_2;
	case HAL_HEVC_MAIN_TIER_LEVEL_6:
		return V4L2_MPEG_VIDC_VIDEO_HEVC_LEVEL_MAIN_TIER_LEVEL_6;
	case HAL_HEVC_MAIN_TIER_LEVEL_6_1:
		return V4L2_MPEG_VIDC_VIDEO_HEVC_LEVEL_MAIN_TIER_LEVEL_6_1;
	case HAL_HEVC_MAIN_TIER_LEVEL_6_2:
		return V4L2_MPEG_VIDC_VIDEO_HEVC_LEVEL_MAIN_TIER_LEVEL_6_2;
	case HAL_HEVC_HIGH_TIER_LEVEL_1:
		return V4L2_MPEG_VIDC_VIDEO_HEVC_LEVEL_HIGH_TIER_LEVEL_1;
	case HAL_HEVC_HIGH_TIER_LEVEL_2:
		return V4L2_MPEG_VIDC_VIDEO_HEVC_LEVEL_HIGH_TIER_LEVEL_2;
	case HAL_HEVC_HIGH_TIER_LEVEL_2_1:
		return V4L2_MPEG_VIDC_VIDEO_HEVC_LEVEL_HIGH_TIER_LEVEL_2_1;
	case HAL_HEVC_HIGH_TIER_LEVEL_3:
		return V4L2_MPEG_VIDC_VIDEO_HEVC_LEVEL_HIGH_TIER_LEVEL_3;
	case HAL_HEVC_HIGH_TIER_LEVEL_3_1:
		return V4L2_MPEG_VIDC_VIDEO_HEVC_LEVEL_HIGH_TIER_LEVEL_3_1;
	case HAL_HEVC_HIGH_TIER_LEVEL_4:
		return V4L2_MPEG_VIDC_VIDEO_HEVC_LEVEL_HIGH_TIER_LEVEL_4;
	case HAL_HEVC_HIGH_TIER_LEVEL_4_1:
		return V4L2_MPEG_VIDC_VIDEO_HEVC_LEVEL_HIGH_TIER_LEVEL_4_1;
	case HAL_HEVC_HIGH_TIER_LEVEL_5:
		return V4L2_MPEG_VIDC_VIDEO_HEVC_LEVEL_HIGH_TIER_LEVEL_5;
	case HAL_HEVC_HIGH_TIER_LEVEL_5_1:
		return V4L2_MPEG_VIDC_VIDEO_HEVC_LEVEL_HIGH_TIER_LEVEL_5_1;
	case HAL_HEVC_HIGH_TIER_LEVEL_5_2:
		return V4L2_MPEG_VIDC_VIDEO_HEVC_LEVEL_HIGH_TIER_LEVEL_5_2;
	case HAL_HEVC_HIGH_TIER_LEVEL_6:
		return V4L2_MPEG_VIDC_VIDEO_HEVC_LEVEL_HIGH_TIER_LEVEL_6;
	case HAL_HEVC_HIGH_TIER_LEVEL_6_1:
		return V4L2_MPEG_VIDC_VIDEO_HEVC_LEVEL_HIGH_TIER_LEVEL_6_1;
	case HAL_HEVC_HIGH_TIER_LEVEL_6_2:
		return V4L2_MPEG_VIDC_VIDEO_HEVC_LEVEL_HIGH_TIER_LEVEL_6_2;
	case HAL_HEVC_TIER_LEVEL_UNKNOWN:
		return V4L2_MPEG_VIDC_VIDEO_HEVC_LEVEL_UNKNOWN;
	default:
		goto unknown_value;
	}
	case V4L2_CID_MPEG_VIDC_VIDEO_VP8_PROFILE_LEVEL:
		switch (value) {
		case HAL_VP8_LEVEL_VERSION_0:
			return V4L2_MPEG_VIDC_VIDEO_VP8_VERSION_0;
		case HAL_VP8_LEVEL_VERSION_1:
			return V4L2_MPEG_VIDC_VIDEO_VP8_VERSION_1;
		case HAL_VP8_LEVEL_VERSION_2:
			return V4L2_MPEG_VIDC_VIDEO_VP8_VERSION_2;
		case HAL_VP8_LEVEL_VERSION_3:
			return V4L2_MPEG_VIDC_VIDEO_VP8_VERSION_3;
		case HAL_VP8_LEVEL_UNUSED:
			return V4L2_MPEG_VIDC_VIDEO_VP8_UNUSED;
		default:
			goto unknown_value;
		}
	case V4L2_CID_MPEG_VIDC_VIDEO_VP9_PROFILE:
		switch (value) {
		case HAL_VP9_PROFILE_P0:
			return V4L2_MPEG_VIDC_VIDEO_VP9_PROFILE_P0;
		case HAL_VP9_PROFILE_P2_10:
			return V4L2_MPEG_VIDC_VIDEO_VP9_PROFILE_P2_10;
		case HAL_VP9_PROFILE_UNUSED:
			return V4L2_MPEG_VIDC_VIDEO_VP9_PROFILE_UNUSED;
		default:
			goto unknown_value;
		}
	case V4L2_CID_MPEG_VIDC_VIDEO_VP9_LEVEL:
		switch (value) {
		case HAL_VP9_LEVEL_1:
			return V4L2_MPEG_VIDC_VIDEO_VP9_LEVEL_1;
		case HAL_VP9_LEVEL_11:
			return V4L2_MPEG_VIDC_VIDEO_VP9_LEVEL_11;
		case HAL_VP9_LEVEL_2:
			return V4L2_MPEG_VIDC_VIDEO_VP9_LEVEL_2;
		case HAL_VP9_LEVEL_21:
			return V4L2_MPEG_VIDC_VIDEO_VP9_LEVEL_21;
		case HAL_VP9_LEVEL_3:
			return V4L2_MPEG_VIDC_VIDEO_VP9_LEVEL_3;
		case HAL_VP9_LEVEL_31:
			return V4L2_MPEG_VIDC_VIDEO_VP9_LEVEL_31;
		case HAL_VP9_LEVEL_4:
			return V4L2_MPEG_VIDC_VIDEO_VP9_LEVEL_4;
		case HAL_VP9_LEVEL_41:
			return V4L2_MPEG_VIDC_VIDEO_VP9_LEVEL_41;
		case HAL_VP9_LEVEL_5:
			return V4L2_MPEG_VIDC_VIDEO_VP9_LEVEL_5;
		case HAL_VP9_LEVEL_51:
			return V4L2_MPEG_VIDC_VIDEO_VP9_LEVEL_51;
		case HAL_VP9_LEVEL_6:
			return V4L2_MPEG_VIDC_VIDEO_VP9_LEVEL_6;
		case HAL_VP9_LEVEL_61:
			return V4L2_MPEG_VIDC_VIDEO_VP9_LEVEL_61;
		case HAL_VP9_LEVEL_UNUSED:
			return V4L2_MPEG_VIDC_VIDEO_VP9_LEVEL_UNUSED;
		default:
			goto unknown_value;
		}
	case V4L2_CID_MPEG_VIDC_VIDEO_MPEG2_PROFILE:
		switch (value) {
		case HAL_MPEG2_PROFILE_SIMPLE:
			return V4L2_MPEG_VIDC_VIDEO_MPEG2_PROFILE_SIMPLE;
		case HAL_MPEG2_PROFILE_MAIN:
			return V4L2_MPEG_VIDC_VIDEO_MPEG2_PROFILE_MAIN;
		default:
			goto unknown_value;
		}
	case V4L2_CID_MPEG_VIDC_VIDEO_MPEG2_LEVEL:
		/* This mapping is not defined properly in V4L2 */
		switch (value) {
		case HAL_MPEG2_LEVEL_LL:
			return V4L2_MPEG_VIDC_VIDEO_MPEG2_LEVEL_0;
		case HAL_MPEG2_LEVEL_ML:
			return V4L2_MPEG_VIDC_VIDEO_MPEG2_LEVEL_1;
		case HAL_MPEG2_LEVEL_HL:
			return V4L2_MPEG_VIDC_VIDEO_MPEG2_LEVEL_2;
		default:
			goto unknown_value;
		}
	}

unknown_value:
	dprintk(VIDC_WARN, "Unknown control (%x, %d)\n", id, value);
	return -EINVAL;
}

int msm_comm_v4l2_to_hal(int id, int value)
{
	switch (id) {
	/* H264 */
	case V4L2_CID_MPEG_VIDEO_H264_PROFILE:
		switch (value) {
		case V4L2_MPEG_VIDEO_H264_PROFILE_BASELINE:
			return HAL_H264_PROFILE_BASELINE;
		case V4L2_MPEG_VIDEO_H264_PROFILE_CONSTRAINED_BASELINE:
			return HAL_H264_PROFILE_CONSTRAINED_BASE;
		case V4L2_MPEG_VIDEO_H264_PROFILE_MAIN:
			return HAL_H264_PROFILE_MAIN;
		case V4L2_MPEG_VIDEO_H264_PROFILE_HIGH:
			return HAL_H264_PROFILE_HIGH;
		case V4L2_MPEG_VIDEO_H264_PROFILE_STEREO_HIGH:
			return HAL_H264_PROFILE_STEREO_HIGH;
		case V4L2_MPEG_VIDEO_H264_PROFILE_MULTIVIEW_HIGH:
			return HAL_H264_PROFILE_MULTIVIEW_HIGH;
		case V4L2_MPEG_VIDEO_H264_PROFILE_CONSTRAINED_HIGH:
			return HAL_H264_PROFILE_CONSTRAINED_HIGH;
		default:
			goto unknown_value;
		}
	case V4L2_CID_MPEG_VIDEO_H264_LEVEL:
		switch (value) {
		case V4L2_MPEG_VIDEO_H264_LEVEL_1_0:
			return HAL_H264_LEVEL_1;
		case V4L2_MPEG_VIDEO_H264_LEVEL_1B:
			return HAL_H264_LEVEL_1b;
		case V4L2_MPEG_VIDEO_H264_LEVEL_1_1:
			return HAL_H264_LEVEL_11;
		case V4L2_MPEG_VIDEO_H264_LEVEL_1_2:
			return HAL_H264_LEVEL_12;
		case V4L2_MPEG_VIDEO_H264_LEVEL_1_3:
			return HAL_H264_LEVEL_13;
		case V4L2_MPEG_VIDEO_H264_LEVEL_2_0:
			return HAL_H264_LEVEL_2;
		case V4L2_MPEG_VIDEO_H264_LEVEL_2_1:
			return HAL_H264_LEVEL_21;
		case V4L2_MPEG_VIDEO_H264_LEVEL_2_2:
			return HAL_H264_LEVEL_22;
		case V4L2_MPEG_VIDEO_H264_LEVEL_3_0:
			return HAL_H264_LEVEL_3;
		case V4L2_MPEG_VIDEO_H264_LEVEL_3_1:
			return HAL_H264_LEVEL_31;
		case V4L2_MPEG_VIDEO_H264_LEVEL_3_2:
			return HAL_H264_LEVEL_32;
		case V4L2_MPEG_VIDEO_H264_LEVEL_4_0:
			return HAL_H264_LEVEL_4;
		case V4L2_MPEG_VIDEO_H264_LEVEL_4_1:
			return HAL_H264_LEVEL_41;
		case V4L2_MPEG_VIDEO_H264_LEVEL_4_2:
			return HAL_H264_LEVEL_42;
		case V4L2_MPEG_VIDEO_H264_LEVEL_5_0:
			return HAL_H264_LEVEL_5;
		case V4L2_MPEG_VIDEO_H264_LEVEL_5_1:
			return HAL_H264_LEVEL_51;
		case V4L2_MPEG_VIDEO_H264_LEVEL_5_2:
			return HAL_H264_LEVEL_52;
		case V4L2_MPEG_VIDEO_H264_LEVEL_6_0:
			return HAL_H264_LEVEL_6;
		case V4L2_MPEG_VIDEO_H264_LEVEL_6_1:
			return HAL_H264_LEVEL_61;
		case V4L2_MPEG_VIDEO_H264_LEVEL_6_2:
			return HAL_H264_LEVEL_62;
		case V4L2_MPEG_VIDEO_H264_LEVEL_UNKNOWN:
			return HAL_H264_LEVEL_UNKNOWN;
		default:
			goto unknown_value;
		}
	case V4L2_CID_MPEG_VIDEO_H264_ENTROPY_MODE:
		switch (value) {
		case V4L2_MPEG_VIDEO_H264_ENTROPY_MODE_CAVLC:
			return HAL_H264_ENTROPY_CAVLC;
		case V4L2_MPEG_VIDEO_H264_ENTROPY_MODE_CABAC:
			return HAL_H264_ENTROPY_CABAC;
		default:
			goto unknown_value;
		}
	case V4L2_CID_MPEG_VIDC_VIDEO_VP8_PROFILE_LEVEL:
		switch (value) {
		case V4L2_MPEG_VIDC_VIDEO_VP8_VERSION_0:
			return HAL_VP8_LEVEL_VERSION_0;
		case V4L2_MPEG_VIDC_VIDEO_VP8_VERSION_1:
			return HAL_VP8_LEVEL_VERSION_1;
		case V4L2_MPEG_VIDC_VIDEO_VP8_VERSION_2:
			return HAL_VP8_LEVEL_VERSION_2;
		case V4L2_MPEG_VIDC_VIDEO_VP8_VERSION_3:
			return HAL_VP8_LEVEL_VERSION_3;
		case V4L2_MPEG_VIDC_VIDEO_VP8_UNUSED:
			return HAL_VP8_LEVEL_UNUSED;
		default:
			goto unknown_value;
		}
	case V4L2_CID_MPEG_VIDC_VIDEO_HEVC_PROFILE:
		switch (value) {
		case V4L2_MPEG_VIDC_VIDEO_HEVC_PROFILE_MAIN:
			return HAL_HEVC_PROFILE_MAIN;
		case V4L2_MPEG_VIDC_VIDEO_HEVC_PROFILE_MAIN10:
			return HAL_HEVC_PROFILE_MAIN10;
		case V4L2_MPEG_VIDC_VIDEO_HEVC_PROFILE_MAIN_STILL_PIC:
			return HAL_HEVC_PROFILE_MAIN_STILL_PIC;
		default:
			goto unknown_value;
		}
	case V4L2_CID_MPEG_VIDC_VIDEO_HEVC_TIER_LEVEL:
		switch (value) {
		case V4L2_MPEG_VIDC_VIDEO_HEVC_LEVEL_MAIN_TIER_LEVEL_1:
			return HAL_HEVC_MAIN_TIER_LEVEL_1;
		case V4L2_MPEG_VIDC_VIDEO_HEVC_LEVEL_MAIN_TIER_LEVEL_2:
			return HAL_HEVC_MAIN_TIER_LEVEL_2;
		case V4L2_MPEG_VIDC_VIDEO_HEVC_LEVEL_MAIN_TIER_LEVEL_2_1:
			return HAL_HEVC_MAIN_TIER_LEVEL_2_1;
		case V4L2_MPEG_VIDC_VIDEO_HEVC_LEVEL_MAIN_TIER_LEVEL_3:
			return HAL_HEVC_MAIN_TIER_LEVEL_3;
		case V4L2_MPEG_VIDC_VIDEO_HEVC_LEVEL_MAIN_TIER_LEVEL_3_1:
			return HAL_HEVC_MAIN_TIER_LEVEL_3_1;
		case V4L2_MPEG_VIDC_VIDEO_HEVC_LEVEL_MAIN_TIER_LEVEL_4:
			return HAL_HEVC_MAIN_TIER_LEVEL_4;
		case V4L2_MPEG_VIDC_VIDEO_HEVC_LEVEL_MAIN_TIER_LEVEL_4_1:
			return HAL_HEVC_MAIN_TIER_LEVEL_4_1;
		case V4L2_MPEG_VIDC_VIDEO_HEVC_LEVEL_MAIN_TIER_LEVEL_5:
			return HAL_HEVC_MAIN_TIER_LEVEL_5;
		case V4L2_MPEG_VIDC_VIDEO_HEVC_LEVEL_MAIN_TIER_LEVEL_5_1:
			return HAL_HEVC_MAIN_TIER_LEVEL_5_1;
		case V4L2_MPEG_VIDC_VIDEO_HEVC_LEVEL_MAIN_TIER_LEVEL_5_2:
			return HAL_HEVC_MAIN_TIER_LEVEL_5_2;
		case V4L2_MPEG_VIDC_VIDEO_HEVC_LEVEL_MAIN_TIER_LEVEL_6:
			return HAL_HEVC_MAIN_TIER_LEVEL_6;
		case V4L2_MPEG_VIDC_VIDEO_HEVC_LEVEL_MAIN_TIER_LEVEL_6_1:
			return HAL_HEVC_MAIN_TIER_LEVEL_6_1;
		case V4L2_MPEG_VIDC_VIDEO_HEVC_LEVEL_MAIN_TIER_LEVEL_6_2:
			return HAL_HEVC_MAIN_TIER_LEVEL_6_2;
		case V4L2_MPEG_VIDC_VIDEO_HEVC_LEVEL_HIGH_TIER_LEVEL_1:
			return HAL_HEVC_HIGH_TIER_LEVEL_1;
		case V4L2_MPEG_VIDC_VIDEO_HEVC_LEVEL_HIGH_TIER_LEVEL_2:
			return HAL_HEVC_HIGH_TIER_LEVEL_2;
		case V4L2_MPEG_VIDC_VIDEO_HEVC_LEVEL_HIGH_TIER_LEVEL_2_1:
			return HAL_HEVC_HIGH_TIER_LEVEL_2_1;
		case V4L2_MPEG_VIDC_VIDEO_HEVC_LEVEL_HIGH_TIER_LEVEL_3:
			return HAL_HEVC_HIGH_TIER_LEVEL_3;
		case V4L2_MPEG_VIDC_VIDEO_HEVC_LEVEL_HIGH_TIER_LEVEL_3_1:
			return HAL_HEVC_HIGH_TIER_LEVEL_3_1;
		case V4L2_MPEG_VIDC_VIDEO_HEVC_LEVEL_HIGH_TIER_LEVEL_4:
			return HAL_HEVC_HIGH_TIER_LEVEL_4;
		case V4L2_MPEG_VIDC_VIDEO_HEVC_LEVEL_HIGH_TIER_LEVEL_4_1:
			return HAL_HEVC_HIGH_TIER_LEVEL_4_1;
		case V4L2_MPEG_VIDC_VIDEO_HEVC_LEVEL_HIGH_TIER_LEVEL_5:
			return HAL_HEVC_HIGH_TIER_LEVEL_5;
		case V4L2_MPEG_VIDC_VIDEO_HEVC_LEVEL_HIGH_TIER_LEVEL_5_1:
			return HAL_HEVC_HIGH_TIER_LEVEL_5_1;
		case V4L2_MPEG_VIDC_VIDEO_HEVC_LEVEL_HIGH_TIER_LEVEL_5_2:
			return HAL_HEVC_HIGH_TIER_LEVEL_5_2;
		case V4L2_MPEG_VIDC_VIDEO_HEVC_LEVEL_HIGH_TIER_LEVEL_6:
			return HAL_HEVC_HIGH_TIER_LEVEL_6;
		case V4L2_MPEG_VIDC_VIDEO_HEVC_LEVEL_HIGH_TIER_LEVEL_6_1:
			return HAL_HEVC_HIGH_TIER_LEVEL_6_1;
		case V4L2_MPEG_VIDC_VIDEO_HEVC_LEVEL_HIGH_TIER_LEVEL_6_2:
			return HAL_HEVC_HIGH_TIER_LEVEL_6_2;
		case V4L2_MPEG_VIDC_VIDEO_HEVC_LEVEL_UNKNOWN:
			return HAL_HEVC_TIER_LEVEL_UNKNOWN;
		default:
			goto unknown_value;
		}
	case V4L2_CID_MPEG_VIDC_VIDEO_TME_PROFILE:
		switch (value) {
		case V4L2_MPEG_VIDC_VIDEO_TME_PROFILE_0:
			return HAL_TME_PROFILE_0;
		case V4L2_MPEG_VIDC_VIDEO_TME_PROFILE_1:
			return HAL_TME_PROFILE_1;
		case V4L2_MPEG_VIDC_VIDEO_TME_PROFILE_2:
			return HAL_TME_PROFILE_2;
		case V4L2_MPEG_VIDC_VIDEO_TME_PROFILE_3:
			return HAL_TME_PROFILE_3;
		default:
			goto unknown_value;
		}
	case V4L2_CID_MPEG_VIDC_VIDEO_TME_LEVEL:
		switch (value) {
		case V4L2_MPEG_VIDC_VIDEO_TME_LEVEL_INTEGER:
			return HAL_TME_LEVEL_INTEGER;
		default:
			goto unknown_value;
		}
	case V4L2_CID_MPEG_VIDC_VIDEO_FLIP:
		switch (value) {
		case V4L2_CID_MPEG_VIDC_VIDEO_FLIP_NONE:
			return HAL_FLIP_NONE;
		case V4L2_CID_MPEG_VIDC_VIDEO_FLIP_HORI:
			return HAL_FLIP_HORIZONTAL;
		case V4L2_CID_MPEG_VIDC_VIDEO_FLIP_VERT:
			return HAL_FLIP_VERTICAL;
		case V4L2_CID_MPEG_VIDC_VIDEO_FLIP_BOTH:
			return HAL_FLIP_BOTH;
		default:
			goto unknown_value;
		}
	case V4L2_CID_MPEG_VIDEO_H264_LOOP_FILTER_MODE:
		switch (value) {
		case V4L2_MPEG_VIDEO_H264_LOOP_FILTER_MODE_DISABLED:
			return HAL_H264_DB_MODE_DISABLE;
		case V4L2_MPEG_VIDEO_H264_LOOP_FILTER_MODE_ENABLED:
			return HAL_H264_DB_MODE_ALL_BOUNDARY;
		case L_MODE:
			return HAL_H264_DB_MODE_SKIP_SLICE_BOUNDARY;
		default:
			goto unknown_value;
		}
	case V4L2_CID_MPEG_VIDC_VIDEO_IFRAME_SIZE_TYPE:
		switch (value) {
		case V4L2_CID_MPEG_VIDC_VIDEO_IFRAME_SIZE_DEFAULT:
			return HAL_IFRAMESIZE_TYPE_DEFAULT;
		case V4L2_CID_MPEG_VIDC_VIDEO_IFRAME_SIZE_MEDIUM:
			return HAL_IFRAMESIZE_TYPE_MEDIUM;
		case V4L2_CID_MPEG_VIDC_VIDEO_IFRAME_SIZE_HUGE:
			return HAL_IFRAMESIZE_TYPE_HUGE;
		case V4L2_CID_MPEG_VIDC_VIDEO_IFRAME_SIZE_UNLIMITED:
			return HAL_IFRAMESIZE_TYPE_UNLIMITED;
		default:
			goto unknown_value;
		}
	}

unknown_value:
	dprintk(VIDC_WARN, "Unknown control (%x, %d)\n", id, value);
	return -EINVAL;
}

int msm_comm_get_v4l2_profile(int fourcc, int profile)
{
	switch (fourcc) {
	case V4L2_PIX_FMT_H264:
		return msm_comm_hal_to_v4l2(
			V4L2_CID_MPEG_VIDEO_H264_PROFILE,
			profile);
	case V4L2_PIX_FMT_HEVC:
		return msm_comm_hal_to_v4l2(
			V4L2_CID_MPEG_VIDC_VIDEO_HEVC_PROFILE,
			profile);
	case V4L2_PIX_FMT_VP8:
	case V4L2_PIX_FMT_VP9:
	case V4L2_PIX_FMT_MPEG2:
		return 0;
	default:
		dprintk(VIDC_WARN, "Unknown codec id %x\n", fourcc);
		return 0;
	}
}

int msm_comm_get_v4l2_level(int fourcc, int level)
{
	switch (fourcc) {
	case V4L2_PIX_FMT_H264:
		return msm_comm_hal_to_v4l2(
			V4L2_CID_MPEG_VIDEO_H264_LEVEL,
			level);
	case V4L2_PIX_FMT_HEVC:
		return msm_comm_hal_to_v4l2(
			V4L2_CID_MPEG_VIDC_VIDEO_HEVC_TIER_LEVEL,
			level);
	case V4L2_PIX_FMT_VP8:
		return msm_comm_hal_to_v4l2(
			V4L2_CID_MPEG_VIDC_VIDEO_VP8_PROFILE_LEVEL,
			level);
	case V4L2_PIX_FMT_VP9:
	case V4L2_PIX_FMT_MPEG2:
		return 0;
	default:
		dprintk(VIDC_WARN, "Unknown codec id %x\n", fourcc);
		return 0;
	}
}

int msm_comm_ctrl_init(struct msm_vidc_inst *inst,
		struct msm_vidc_ctrl *drv_ctrls, u32 num_ctrls,
		const struct v4l2_ctrl_ops *ctrl_ops)
{
	int idx = 0;
	struct v4l2_ctrl_config ctrl_cfg = {0};
	int ret_val = 0;

	if (!inst || !drv_ctrls || !ctrl_ops || !num_ctrls) {
		dprintk(VIDC_ERR, "%s - invalid input\n", __func__);
		return -EINVAL;
	}

	kmem_buf_pool = KMEM_CACHE(msm_vidc_buffer, SLAB_HWCACHE_ALIGN);
	if (!kmem_buf_pool) {
		dprintk(VIDC_ERR, "%s - failed to allocate kmem pool\n", __func__);
		return -ENOMEM;
	}

	inst->ctrls = kcalloc(num_ctrls, sizeof(struct v4l2_ctrl *),
				GFP_KERNEL);
	if (!inst->ctrls) {
		dprintk(VIDC_ERR, "%s - failed to allocate ctrl\n", __func__);
		return -ENOMEM;
	}

	ret_val = v4l2_ctrl_handler_init(&inst->ctrl_handler, num_ctrls);

	if (ret_val) {
		dprintk(VIDC_ERR, "CTRL ERR: Control handler init failed, %d\n",
				inst->ctrl_handler.error);
		return ret_val;
	}

	for (; idx < num_ctrls; idx++) {
		struct v4l2_ctrl *ctrl = NULL;

		if (IS_PRIV_CTRL(drv_ctrls[idx].id)) {
			/*add private control*/
			ctrl_cfg.def = drv_ctrls[idx].default_value;
			ctrl_cfg.flags = 0;
			ctrl_cfg.id = drv_ctrls[idx].id;
			ctrl_cfg.max = drv_ctrls[idx].maximum;
			ctrl_cfg.min = drv_ctrls[idx].minimum;
			ctrl_cfg.menu_skip_mask =
				drv_ctrls[idx].menu_skip_mask;
			ctrl_cfg.name = drv_ctrls[idx].name;
			ctrl_cfg.ops = ctrl_ops;
			ctrl_cfg.step = drv_ctrls[idx].step;
			ctrl_cfg.type = drv_ctrls[idx].type;
			ctrl_cfg.qmenu = drv_ctrls[idx].qmenu;

			ctrl = v4l2_ctrl_new_custom(&inst->ctrl_handler,
					&ctrl_cfg, NULL);
		} else {
			if (drv_ctrls[idx].type == V4L2_CTRL_TYPE_MENU) {
				ctrl = v4l2_ctrl_new_std_menu(
					&inst->ctrl_handler,
					ctrl_ops,
					drv_ctrls[idx].id,
					drv_ctrls[idx].maximum,
					drv_ctrls[idx].menu_skip_mask,
					drv_ctrls[idx].default_value);
			} else {
				ctrl = v4l2_ctrl_new_std(&inst->ctrl_handler,
					ctrl_ops,
					drv_ctrls[idx].id,
					drv_ctrls[idx].minimum,
					drv_ctrls[idx].maximum,
					drv_ctrls[idx].step,
					drv_ctrls[idx].default_value);
			}
		}

		if (!ctrl) {
			dprintk(VIDC_ERR, "%s - invalid ctrl %s\n", __func__,
				 drv_ctrls[idx].name);
			return -EINVAL;
		}

		ret_val = inst->ctrl_handler.error;
		if (ret_val) {
			dprintk(VIDC_ERR,
				"Error adding ctrl (%s) to ctrl handle, %d\n",
				drv_ctrls[idx].name, inst->ctrl_handler.error);
			return ret_val;
		}

		ctrl->flags |= drv_ctrls[idx].flags;
		inst->ctrls[idx] = ctrl;
	}

	/* Construct a super cluster of all controls */
	inst->cluster = get_super_cluster(inst, num_ctrls);
	if (!inst->cluster) {
		dprintk(VIDC_WARN,
			"Failed to setup super cluster\n");
		return -EINVAL;
	}

	v4l2_ctrl_cluster(num_ctrls, inst->cluster);

	return ret_val;
}

int msm_comm_ctrl_deinit(struct msm_vidc_inst *inst)
{
	if (!inst) {
		dprintk(VIDC_ERR, "%s invalid parameters\n", __func__);
		return -EINVAL;
	}

	kfree(inst->ctrls);
	kfree(inst->cluster);
	v4l2_ctrl_handler_free(&inst->ctrl_handler);
	kmem_cache_destroy(kmem_buf_pool);

	return 0;
}

int msm_comm_set_stream_output_mode(struct msm_vidc_inst *inst,
		enum multi_stream mode)
{
	if (!inst) {
		dprintk(VIDC_ERR, "%s: invalid params\n", __func__);
		return -EINVAL;
	}

	if (!is_decode_session(inst)) {
		dprintk(VIDC_DBG, "%s: not a decode session %x\n",
			__func__, hash32_ptr(inst->session));
		return -EINVAL;
	}

	if (mode == HAL_VIDEO_DECODER_SECONDARY)
		inst->stream_output_mode = HAL_VIDEO_DECODER_SECONDARY;
	else
		inst->stream_output_mode = HAL_VIDEO_DECODER_PRIMARY;

	return 0;
}

enum multi_stream msm_comm_get_stream_output_mode(struct msm_vidc_inst *inst)
{
	if (!inst) {
		dprintk(VIDC_ERR, "%s: invalid params, return default mode\n",
			__func__);
		return HAL_VIDEO_DECODER_PRIMARY;
	}

	if (!is_decode_session(inst))
		return HAL_VIDEO_DECODER_PRIMARY;

	if (inst->stream_output_mode == HAL_VIDEO_DECODER_SECONDARY)
		return HAL_VIDEO_DECODER_SECONDARY;
	else
		return HAL_VIDEO_DECODER_PRIMARY;
}

static int msm_comm_get_mbs_per_sec(struct msm_vidc_inst *inst)
{
	int output_port_mbs, capture_port_mbs;
	int fps;

	output_port_mbs = inst->in_reconfig ?
			NUM_MBS_PER_FRAME(inst->reconfig_width,
				inst->reconfig_height) :
			NUM_MBS_PER_FRAME(inst->prop.width[OUTPUT_PORT],
				inst->prop.height[OUTPUT_PORT]);

	capture_port_mbs = NUM_MBS_PER_FRAME(inst->prop.width[CAPTURE_PORT],
		inst->prop.height[CAPTURE_PORT]);

	if ((inst->clk_data.operating_rate >> 16) > inst->prop.fps)
		fps = (inst->clk_data.operating_rate >> 16) ?
			inst->clk_data.operating_rate >> 16 : 1;
	else
		fps = inst->prop.fps;

	return max(output_port_mbs, capture_port_mbs) * fps;
}

int msm_comm_get_inst_load(struct msm_vidc_inst *inst,
		enum load_calc_quirks quirks)
{
	int load = 0;

	mutex_lock(&inst->lock);

	if (!(inst->state >= MSM_VIDC_OPEN_DONE &&
		inst->state < MSM_VIDC_STOP_DONE))
		goto exit;

	load = msm_comm_get_mbs_per_sec(inst);

	if (is_thumbnail_session(inst)) {
		if (quirks & LOAD_CALC_IGNORE_THUMBNAIL_LOAD)
			load = 0;
	}

	if (is_turbo_session(inst)) {
		if (!(quirks & LOAD_CALC_IGNORE_TURBO_LOAD))
			load = inst->core->resources.max_load;
	}

	/*  Clock and Load calculations for REALTIME/NON-REALTIME
	 *                        OPERATING RATE SET/NO OPERATING RATE SET
	 *
	 *                 | OPERATING RATE SET   | OPERATING RATE NOT SET |
	 * ----------------|--------------------- |------------------------|
	 * REALTIME        | load = res * op_rate |  load = res * fps      |
	 *                 | clk  = res * op_rate |  clk  = res * fps      |
	 * ----------------|----------------------|------------------------|
	 * NON-REALTIME    | load = res * 1 fps   |  load = res * 1 fps    |
	 *                 | clk  = res * op_rate |  clk  = res * fps      |
	 * ----------------|----------------------|------------------------|
	 */

	if (!is_realtime_session(inst) &&
		(quirks & LOAD_CALC_IGNORE_NON_REALTIME_LOAD)) {
		if (!inst->prop.fps) {
			dprintk(VIDC_INFO, "instance:%pK fps = 0\n", inst);
			load = 0;
		} else {
			load = msm_comm_get_mbs_per_sec(inst) / inst->prop.fps;
		}
	}

exit:
	mutex_unlock(&inst->lock);
	return load;
}

int msm_comm_get_inst_load_per_core(struct msm_vidc_inst *inst,
		enum load_calc_quirks quirks)
{
	int load = msm_comm_get_inst_load(inst, quirks);

	if (inst->clk_data.core_id == VIDC_CORE_ID_3)
		load = load / 2;

	return load;
}

int msm_comm_get_load(struct msm_vidc_core *core,
	enum session_type type, enum load_calc_quirks quirks)
{
	struct msm_vidc_inst *inst = NULL;
	int num_mbs_per_sec = 0;

	if (!core) {
		dprintk(VIDC_ERR, "Invalid args: %pK\n", core);
		return -EINVAL;
	}

	mutex_lock(&core->lock);
	list_for_each_entry(inst, &core->instances, list) {
		if (inst->session_type != type)
			continue;

		num_mbs_per_sec += msm_comm_get_inst_load(inst, quirks);
	}
	mutex_unlock(&core->lock);

	return num_mbs_per_sec;
}

enum hal_domain get_hal_domain(int session_type)
{
	enum hal_domain domain;

	switch (session_type) {
	case MSM_VIDC_ENCODER:
		domain = HAL_VIDEO_DOMAIN_ENCODER;
		break;
	case MSM_VIDC_DECODER:
		domain = HAL_VIDEO_DOMAIN_DECODER;
		break;
	case MSM_VIDC_CVP:
		domain = HAL_VIDEO_DOMAIN_CVP;
		break;
	default:
		dprintk(VIDC_ERR, "Wrong domain %d\n", session_type);
		domain = HAL_UNUSED_DOMAIN;
		break;
	}

	return domain;
}

enum hal_video_codec get_hal_codec(int fourcc)
{
	enum hal_video_codec codec;

	switch (fourcc) {
	case V4L2_PIX_FMT_H264:
	case V4L2_PIX_FMT_H264_NO_SC:
		codec = HAL_VIDEO_CODEC_H264;
		break;
	case V4L2_PIX_FMT_H264_MVC:
		codec = HAL_VIDEO_CODEC_MVC;
		break;
	case V4L2_PIX_FMT_MPEG1:
		codec = HAL_VIDEO_CODEC_MPEG1;
		break;
	case V4L2_PIX_FMT_MPEG2:
		codec = HAL_VIDEO_CODEC_MPEG2;
		break;
	case V4L2_PIX_FMT_VP8:
		codec = HAL_VIDEO_CODEC_VP8;
		break;
	case V4L2_PIX_FMT_VP9:
		codec = HAL_VIDEO_CODEC_VP9;
		break;
	case V4L2_PIX_FMT_HEVC:
		codec = HAL_VIDEO_CODEC_HEVC;
		break;
	case V4L2_PIX_FMT_TME:
		codec = HAL_VIDEO_CODEC_TME;
		break;
	case V4L2_PIX_FMT_CVP:
		codec = HAL_VIDEO_CODEC_CVP;
		break;
	default:
		dprintk(VIDC_ERR, "Wrong codec: %#x\n", fourcc);
		codec = HAL_UNUSED_CODEC;
		break;
	}

	return codec;
}

enum hal_uncompressed_format msm_comm_get_hal_uncompressed(int fourcc)
{
	enum hal_uncompressed_format format = HAL_UNUSED_COLOR;

	switch (fourcc) {
	case V4L2_PIX_FMT_NV12:
		format = HAL_COLOR_FORMAT_NV12;
		break;
	case V4L2_PIX_FMT_NV12_512:
		format = HAL_COLOR_FORMAT_NV12_512;
		break;
	case V4L2_PIX_FMT_NV21:
		format = HAL_COLOR_FORMAT_NV21;
		break;
	case V4L2_PIX_FMT_NV12_UBWC:
		format = HAL_COLOR_FORMAT_NV12_UBWC;
		break;
	case V4L2_PIX_FMT_NV12_TP10_UBWC:
		format = HAL_COLOR_FORMAT_NV12_TP10_UBWC;
		break;
	case V4L2_PIX_FMT_SDE_Y_CBCR_H2V2_P010_VENUS:
		format = HAL_COLOR_FORMAT_P010;
		break;
	default:
		format = HAL_UNUSED_COLOR;
		break;
	}

	return format;
}

struct msm_vidc_core *get_vidc_core(int core_id)
{
	struct msm_vidc_core *core;
	int found = 0;

	if (core_id > MSM_VIDC_CORES_MAX) {
		dprintk(VIDC_ERR, "Core id = %d is greater than max = %d\n",
			core_id, MSM_VIDC_CORES_MAX);
		return NULL;
	}
	mutex_lock(&vidc_driver->lock);
	list_for_each_entry(core, &vidc_driver->cores, list) {
		if (core->id == core_id) {
			found = 1;
			break;
		}
	}
	mutex_unlock(&vidc_driver->lock);
	if (found)
		return core;
	return NULL;
}

const struct msm_vidc_format *msm_comm_get_pixel_fmt_index(
	const struct msm_vidc_format fmt[], int size, int index, int fmt_type)
{
	int i, k = 0;

	if (!fmt || index < 0) {
		dprintk(VIDC_ERR, "Invalid inputs, fmt = %pK, index = %d\n",
						fmt, index);
		return NULL;
	}
	for (i = 0; i < size; i++) {
		if (fmt[i].type != fmt_type)
			continue;
		if (k == index)
			break;
		k++;
	}
	if (i == size) {
		dprintk(VIDC_INFO, "Format not found\n");
		return NULL;
	}
	return &fmt[i];
}
struct msm_vidc_format *msm_comm_get_pixel_fmt_fourcc(
	struct msm_vidc_format fmt[], int size, int fourcc, int fmt_type)
{
	int i;

	if (!fmt) {
		dprintk(VIDC_ERR, "Invalid inputs, fmt = %pK\n", fmt);
		return NULL;
	}
	for (i = 0; i < size; i++) {
		if (fmt[i].fourcc == fourcc)
			break;
	}
	if (i == size) {
		dprintk(VIDC_INFO, "Format not found\n");
		return NULL;
	}
	return &fmt[i];
}

struct msm_vidc_format_constraint *msm_comm_get_pixel_fmt_constraints(
	struct msm_vidc_format_constraint fmt[], int size, int fourcc)
{
	int i;

	if (!fmt) {
		dprintk(VIDC_ERR, "Invalid inputs, fmt = %pK\n", fmt);
		return NULL;
	}
	for (i = 0; i < size; i++) {
		if (fmt[i].fourcc == fourcc)
			break;
	}
	if (i == size) {
		dprintk(VIDC_INFO, "Format constraint not found.\n");
		return NULL;
	}
	return &fmt[i];
}

struct buf_queue *msm_comm_get_vb2q(
		struct msm_vidc_inst *inst, enum v4l2_buf_type type)
{
	if (type == V4L2_BUF_TYPE_VIDEO_CAPTURE_MPLANE)
		return &inst->bufq[CAPTURE_PORT];
	if (type == V4L2_BUF_TYPE_VIDEO_OUTPUT_MPLANE)
		return &inst->bufq[OUTPUT_PORT];
	return NULL;
}

static void handle_sys_init_done(enum hal_command_response cmd, void *data)
{
	struct msm_vidc_cb_cmd_done *response = data;
	struct msm_vidc_core *core;
	struct vidc_hal_sys_init_done *sys_init_msg;
	u32 index;

	if (!IS_HAL_SYS_CMD(cmd)) {
		dprintk(VIDC_ERR, "%s - invalid cmd\n", __func__);
		return;
	}

	index = SYS_MSG_INDEX(cmd);

	if (!response) {
		dprintk(VIDC_ERR,
			"Failed to get valid response for sys init\n");
		return;
	}
	core = get_vidc_core(response->device_id);
	if (!core) {
		dprintk(VIDC_ERR, "Wrong device_id received\n");
		return;
	}
	sys_init_msg = &response->data.sys_init_done;
	if (!sys_init_msg) {
		dprintk(VIDC_ERR, "sys_init_done message not proper\n");
		return;
	}

	core->enc_codec_supported = sys_init_msg->enc_codec_supported;
	core->dec_codec_supported = sys_init_msg->dec_codec_supported;

	/* This should come from sys_init_done */
	core->resources.max_inst_count =
		sys_init_msg->max_sessions_supported ?
		min_t(u32, sys_init_msg->max_sessions_supported,
		MAX_SUPPORTED_INSTANCES) : MAX_SUPPORTED_INSTANCES;

	core->resources.max_secure_inst_count =
		core->resources.max_secure_inst_count ?
		core->resources.max_secure_inst_count :
		core->resources.max_inst_count;

	if (core->id == MSM_VIDC_CORE_VENUS &&
		(core->dec_codec_supported & HAL_VIDEO_CODEC_H264))
		core->dec_codec_supported |=
			HAL_VIDEO_CODEC_MVC;

	core->codec_count = sys_init_msg->codec_count;
	memcpy(core->capabilities, sys_init_msg->capabilities,
		sys_init_msg->codec_count * sizeof(struct msm_vidc_capability));

	dprintk(VIDC_DBG,
		"%s: supported_codecs[%d]: enc = %#x, dec = %#x\n",
		__func__, core->codec_count, core->enc_codec_supported,
		core->dec_codec_supported);

	complete(&(core->completions[index]));
}

static void put_inst_helper(struct kref *kref)
{
	struct msm_vidc_inst *inst = container_of(kref,
			struct msm_vidc_inst, kref);

	msm_vidc_destroy(inst);
}

void put_inst(struct msm_vidc_inst *inst)
{
	if (!inst)
		return;

	kref_put(&inst->kref, put_inst_helper);
}

struct msm_vidc_inst *get_inst(struct msm_vidc_core *core,
		void *session_id)
{
	struct msm_vidc_inst *inst = NULL;
	bool matches = false;

	if (!core || !session_id)
		return NULL;

	mutex_lock(&core->lock);
	/*
	 * This is as good as !list_empty(!inst->list), but at this point
	 * we don't really know if inst was kfree'd via close syscall before
	 * hardware could respond.  So manually walk thru the list of active
	 * sessions
	 */
	list_for_each_entry(inst, &core->instances, list) {
		if (inst == session_id) {
			/*
			 * Even if the instance is valid, we really shouldn't
			 * be receiving or handling callbacks when we've deleted
			 * our session with HFI
			 */
			matches = !!inst->session;
			break;
		}
	}

	/*
	 * kref_* is atomic_int backed, so no need for inst->lock.  But we can
	 * always acquire inst->lock and release it in put_inst for a stronger
	 * locking system.
	 */
	inst = (matches && kref_get_unless_zero(&inst->kref)) ? inst : NULL;
	mutex_unlock(&core->lock);

	return inst;
}

static void handle_session_release_buf_done(enum hal_command_response cmd,
	void *data)
{
	struct msm_vidc_cb_cmd_done *response = data;
	struct msm_vidc_inst *inst;
	struct internal_buf *buf;
	struct list_head *ptr, *next;
	struct hal_buffer_info *buffer;
	u32 buf_found = false;
	u32 address;

	if (!response) {
		dprintk(VIDC_ERR, "Invalid release_buf_done response\n");
		return;
	}

	inst = get_inst(get_vidc_core(response->device_id),
			response->session_id);
	if (!inst) {
		dprintk(VIDC_WARN, "Got a response for an inactive session\n");
		return;
	}

	buffer = &response->data.buffer_info;
	address = buffer->buffer_addr;

	mutex_lock(&inst->scratchbufs.lock);
	list_for_each_safe(ptr, next, &inst->scratchbufs.list) {
		buf = list_entry(ptr, struct internal_buf, list);
		if (address == buf->smem.device_addr) {
			dprintk(VIDC_DBG, "releasing scratch: %x\n",
					buf->smem.device_addr);
			buf_found = true;
		}
	}
	mutex_unlock(&inst->scratchbufs.lock);

	mutex_lock(&inst->persistbufs.lock);
	list_for_each_safe(ptr, next, &inst->persistbufs.list) {
		buf = list_entry(ptr, struct internal_buf, list);
		if (address == buf->smem.device_addr) {
			dprintk(VIDC_DBG, "releasing persist: %x\n",
					buf->smem.device_addr);
			buf_found = true;
		}
	}
	mutex_unlock(&inst->persistbufs.lock);

	if (!buf_found)
		dprintk(VIDC_ERR, "invalid buffer received from firmware");
	if (IS_HAL_SESSION_CMD(cmd))
		complete(&inst->completions[SESSION_MSG_INDEX(cmd)]);
	else
		dprintk(VIDC_ERR, "Invalid inst cmd response: %d\n", cmd);

	put_inst(inst);
}

static void handle_sys_release_res_done(
		enum hal_command_response cmd, void *data)
{
	struct msm_vidc_cb_cmd_done *response = data;
	struct msm_vidc_core *core;

	if (!response) {
		dprintk(VIDC_ERR,
			"Failed to get valid response for sys init\n");
		return;
	}
	core = get_vidc_core(response->device_id);
	if (!core) {
		dprintk(VIDC_ERR, "Wrong device_id received\n");
		return;
	}
	complete(&core->completions[
			SYS_MSG_INDEX(HAL_SYS_RELEASE_RESOURCE_DONE)]);
}

void change_inst_state(struct msm_vidc_inst *inst, enum instance_state state)
{
	if (!inst) {
		dprintk(VIDC_ERR, "Invalid parameter %s\n", __func__);
		return;
	}
	mutex_lock(&inst->lock);
	if (inst->state == MSM_VIDC_CORE_INVALID) {
		dprintk(VIDC_DBG,
			"Inst: %pK is in bad state can't change state to %d\n",
			inst, state);
		goto exit;
	}
	dprintk(VIDC_DBG, "Moved inst: %pK from state: %d to state: %d\n",
		   inst, inst->state, state);
	inst->state = state;
exit:
	mutex_unlock(&inst->lock);
}

static int signal_session_msg_receipt(enum hal_command_response cmd,
		struct msm_vidc_inst *inst)
{
	if (!inst) {
		dprintk(VIDC_ERR, "Invalid(%pK) instance id\n", inst);
		return -EINVAL;
	}
	if (IS_HAL_SESSION_CMD(cmd)) {
		complete(&inst->completions[SESSION_MSG_INDEX(cmd)]);
	} else {
		dprintk(VIDC_ERR, "Invalid inst cmd response: %d\n", cmd);
		return -EINVAL;
	}
	return 0;
}

static int wait_for_sess_signal_receipt(struct msm_vidc_inst *inst,
	enum hal_command_response cmd)
{
	int rc = 0;
	struct hfi_device *hdev;

	if (!IS_HAL_SESSION_CMD(cmd)) {
		dprintk(VIDC_ERR, "Invalid inst cmd response: %d\n", cmd);
		return -EINVAL;
	}
	hdev = (struct hfi_device *)(inst->core->device);
	rc = wait_for_completion_timeout(
		&inst->completions[SESSION_MSG_INDEX(cmd)],
		msecs_to_jiffies(
			inst->core->resources.msm_vidc_hw_rsp_timeout));
	if (!rc) {
		dprintk(VIDC_ERR, "Wait interrupted or timed out: %d\n",
				SESSION_MSG_INDEX(cmd));
		msm_comm_kill_session(inst);
		rc = -EIO;
	} else {
		rc = 0;
	}
	return rc;
}

static int wait_for_state(struct msm_vidc_inst *inst,
	enum instance_state flipped_state,
	enum instance_state desired_state,
	enum hal_command_response hal_cmd)
{
	int rc = 0;

	if (IS_ALREADY_IN_STATE(flipped_state, desired_state)) {
		dprintk(VIDC_INFO, "inst: %pK is already in state: %d\n",
						inst, inst->state);
		goto err_same_state;
	}
	dprintk(VIDC_DBG, "Waiting for hal_cmd: %d\n", hal_cmd);
	rc = wait_for_sess_signal_receipt(inst, hal_cmd);
	if (!rc)
		change_inst_state(inst, desired_state);
err_same_state:
	return rc;
}

void msm_vidc_queue_v4l2_event(struct msm_vidc_inst *inst, int event_type)
{
	struct v4l2_event event = {.id = 0, .type = event_type};

	v4l2_event_queue_fh(&inst->event_handler, &event);
}

static void msm_comm_generate_max_clients_error(struct msm_vidc_inst *inst)
{
	enum hal_command_response cmd = HAL_SESSION_ERROR;
	struct msm_vidc_cb_cmd_done response = {0};

	if (!inst) {
		dprintk(VIDC_ERR, "%s: invalid input parameters\n", __func__);
		return;
	}
	dprintk(VIDC_ERR, "%s: Too many clients\n", __func__);
	response.session_id = inst;
	response.status = VIDC_ERR_MAX_CLIENTS;
	handle_session_error(cmd, (void *)&response);
}

static void print_cap(const char *type,
		struct hal_capability_supported *cap)
{
	dprintk(VIDC_DBG,
		"%-24s: %-8d %-8d %-8d\n",
		type, cap->min, cap->max, cap->step_size);
}

static int msm_vidc_comm_update_ctrl(struct msm_vidc_inst *inst,
	u32 id, struct hal_capability_supported *capability)
{
	struct v4l2_ctrl *ctrl = NULL;
	int rc = 0;

	ctrl = v4l2_ctrl_find(&inst->ctrl_handler, id);
	if (ctrl) {
		v4l2_ctrl_modify_range(ctrl, capability->min,
				capability->max, ctrl->step,
				ctrl->default_value);
		dprintk(VIDC_DBG,
			"%s: Updated Range = %lld --> %lld Def value = %lld\n",
			ctrl->name, ctrl->minimum, ctrl->maximum,
			ctrl->default_value);
	} else {
		dprintk(VIDC_ERR,
			"Failed to find Conrol %d\n", id);
		rc = -EINVAL;
	}

	return rc;
	}

static void msm_vidc_comm_update_ctrl_limits(struct msm_vidc_inst *inst)
{
	if (inst->session_type == MSM_VIDC_ENCODER) {
		if (get_hal_codec(inst->fmts[CAPTURE_PORT].fourcc) ==
			HAL_VIDEO_CODEC_TME)
			return;
		msm_vidc_comm_update_ctrl(inst,
				V4L2_CID_MPEG_VIDC_VIDEO_HYBRID_HIERP_MODE,
				&inst->capability.hier_p_hybrid);
		msm_vidc_comm_update_ctrl(inst,
				V4L2_CID_MPEG_VIDC_VIDEO_HIER_B_NUM_LAYERS,
				&inst->capability.hier_b);
		msm_vidc_comm_update_ctrl(inst,
				V4L2_CID_MPEG_VIDC_VIDEO_HIER_P_NUM_LAYERS,
				&inst->capability.hier_p);
		msm_vidc_comm_update_ctrl(inst, V4L2_CID_MPEG_VIDEO_BITRATE,
				&inst->capability.bitrate);
		msm_vidc_comm_update_ctrl(inst,
				V4L2_CID_MPEG_VIDC_VENC_PARAM_LAYER_BITRATE,
				&inst->capability.bitrate);
		msm_vidc_comm_update_ctrl(inst,
				V4L2_CID_MPEG_VIDEO_BITRATE_PEAK,
				&inst->capability.peakbitrate);
		msm_vidc_comm_update_ctrl(inst,
				V4L2_CID_MPEG_VIDC_VIDEO_I_FRAME_QP,
				&inst->capability.i_qp);
		msm_vidc_comm_update_ctrl(inst,
				V4L2_CID_MPEG_VIDC_VIDEO_P_FRAME_QP,
				&inst->capability.p_qp);
		msm_vidc_comm_update_ctrl(inst,
				V4L2_CID_MPEG_VIDC_VIDEO_B_FRAME_QP,
				&inst->capability.b_qp);
		msm_vidc_comm_update_ctrl(inst,
				V4L2_CID_MPEG_VIDC_VIDEO_I_FRAME_QP_MIN,
				&inst->capability.i_qp);
		msm_vidc_comm_update_ctrl(inst,
				V4L2_CID_MPEG_VIDC_VIDEO_P_FRAME_QP_MIN,
				&inst->capability.p_qp);
		msm_vidc_comm_update_ctrl(inst,
				V4L2_CID_MPEG_VIDC_VIDEO_B_FRAME_QP_MIN,
				&inst->capability.b_qp);
		msm_vidc_comm_update_ctrl(inst,
				V4L2_CID_MPEG_VIDC_VIDEO_I_FRAME_QP_MAX,
				&inst->capability.i_qp);
		msm_vidc_comm_update_ctrl(inst,
				V4L2_CID_MPEG_VIDC_VIDEO_P_FRAME_QP_MAX,
				&inst->capability.p_qp);
		msm_vidc_comm_update_ctrl(inst,
				V4L2_CID_MPEG_VIDC_VIDEO_B_FRAME_QP_MAX,
				&inst->capability.b_qp);
		msm_vidc_comm_update_ctrl(inst,
				V4L2_CID_MPEG_VIDC_VIDEO_BLUR_WIDTH,
				&inst->capability.blur_width);
		msm_vidc_comm_update_ctrl(inst,
				V4L2_CID_MPEG_VIDC_VIDEO_BLUR_HEIGHT,
				&inst->capability.blur_height);
		msm_vidc_comm_update_ctrl(inst,
				V4L2_CID_MPEG_VIDEO_MULTI_SLICE_MAX_BYTES,
				&inst->capability.slice_bytes);
		msm_vidc_comm_update_ctrl(inst,
				V4L2_CID_MPEG_VIDEO_MULTI_SLICE_MAX_MB,
				&inst->capability.slice_mbs);
		msm_vidc_comm_update_ctrl(inst,
				V4L2_CID_MPEG_VIDC_VIDEO_LTRCOUNT,
				&inst->capability.ltr_count);
		msm_vidc_comm_update_ctrl(inst,
				V4L2_CID_MPEG_VIDC_VIDEO_NUM_B_FRAMES,
				&inst->capability.bframe);
	}
	msm_vidc_comm_update_ctrl(inst,
		V4L2_CID_MPEG_VIDC_VIDEO_FRAME_RATE,
		&inst->capability.frame_rate);
}

static void handle_session_init_done(enum hal_command_response cmd, void *data)
{
	struct msm_vidc_cb_cmd_done *response = data;
	struct msm_vidc_inst *inst = NULL;
	struct msm_vidc_capability *capability = NULL;
	struct hfi_device *hdev;
	struct msm_vidc_core *core;
	struct hal_profile_level *profile_level;
	u32 i, codec;

	if (!response) {
		dprintk(VIDC_ERR,
				"Failed to get valid response for session init\n");
		return;
	}

	inst = get_inst(get_vidc_core(response->device_id),
		response->session_id);

	if (!inst) {
		dprintk(VIDC_WARN, "Got a response for an inactive session\n");
		return;
	}

	if (response->status) {
		dprintk(VIDC_ERR,
			"Session init response from FW : %#x\n",
			response->status);
		if (response->status == VIDC_ERR_MAX_CLIENTS)
			msm_comm_generate_max_clients_error(inst);
		else
			msm_comm_generate_session_error(inst);

		signal_session_msg_receipt(cmd, inst);
		put_inst(inst);
		return;
	}

	if (inst->session_type == MSM_VIDC_CVP) {
		dprintk(VIDC_DBG, "%s: cvp session %#x\n",
			__func__, hash32_ptr(inst->session));
		signal_session_msg_receipt(cmd, inst);
		put_inst(inst);
		return;
	}

	core = inst->core;
	hdev = inst->core->device;
	codec = inst->session_type == MSM_VIDC_DECODER ?
			inst->fmts[OUTPUT_PORT].fourcc :
			inst->fmts[CAPTURE_PORT].fourcc;

	/* check if capabilities are available for this session */
	for (i = 0; i < VIDC_MAX_SESSIONS; i++) {
		if (core->capabilities[i].codec ==
				get_hal_codec(codec) &&
			core->capabilities[i].domain ==
				get_hal_domain(inst->session_type)) {
			capability = &core->capabilities[i];
			break;
		}
	}

	if (capability) {
		dprintk(VIDC_DBG,
			"%s: capabilities for codec 0x%x, domain %#x\n",
			__func__, capability->codec, capability->domain);
		memcpy(&inst->capability, capability,
			sizeof(struct msm_vidc_capability));
	} else {
		dprintk(VIDC_ERR,
			"Watch out : Some property may fail inst %pK\n", inst);
		dprintk(VIDC_ERR,
			"Caps N/A for codec 0x%x, domain %#x\n",
			inst->capability.codec, inst->capability.domain);
	}
	inst->capability.pixelprocess_capabilities =
		call_hfi_op(hdev, get_core_capabilities, hdev->hfi_device_data);

	dprintk(VIDC_DBG,
		"Capability type : min      max      step size\n");
	print_cap("width", &inst->capability.width);
	print_cap("height", &inst->capability.height);
	print_cap("mbs_per_frame", &inst->capability.mbs_per_frame);
	print_cap("mbs_per_sec", &inst->capability.mbs_per_sec);
	print_cap("frame_rate", &inst->capability.frame_rate);
	print_cap("bitrate", &inst->capability.bitrate);
	print_cap("peak_bitrate", &inst->capability.peakbitrate);
	print_cap("scale_x", &inst->capability.scale_x);
	print_cap("scale_y", &inst->capability.scale_y);
	print_cap("hier_p", &inst->capability.hier_p);
	print_cap("ltr_count", &inst->capability.ltr_count);
	print_cap("bframe", &inst->capability.bframe);
	print_cap("secure_output2_threshold",
		&inst->capability.secure_output2_threshold);
	print_cap("hier_b", &inst->capability.hier_b);
	print_cap("lcu_size", &inst->capability.lcu_size);
	print_cap("hier_p_hybrid", &inst->capability.hier_p_hybrid);
	print_cap("mbs_per_sec_low_power",
		&inst->capability.mbs_per_sec_power_save);
	print_cap("extradata", &inst->capability.extradata);
	print_cap("profile", &inst->capability.profile);
	print_cap("level", &inst->capability.level);
	print_cap("i_qp", &inst->capability.i_qp);
	print_cap("p_qp", &inst->capability.p_qp);
	print_cap("b_qp", &inst->capability.b_qp);
	print_cap("rc_modes", &inst->capability.rc_modes);
	print_cap("blur_width", &inst->capability.blur_width);
	print_cap("blur_height", &inst->capability.blur_height);
	print_cap("rotation", &inst->capability.rotation);
	print_cap("color_space_caps", &inst->capability.color_space_caps);
	print_cap("slice_delivery_mode", &inst->capability.slice_delivery_mode);
	print_cap("slice_bytes", &inst->capability.slice_bytes);
	print_cap("slice_mbs", &inst->capability.slice_mbs);
	print_cap("secure", &inst->capability.secure);
	print_cap("max_num_b_frames", &inst->capability.max_num_b_frames);
	print_cap("max_video_cores", &inst->capability.max_video_cores);
	print_cap("max_work_modes", &inst->capability.max_work_modes);
	print_cap("ubwc_cr_stats", &inst->capability.ubwc_cr_stats);

	dprintk(VIDC_DBG, "profile count : %u\n",
		inst->capability.profile_level.profile_count);
	for (i = 0; i < inst->capability.profile_level.profile_count; i++) {
		profile_level =
			&inst->capability.profile_level.profile_level[i];
		dprintk(VIDC_DBG, "profile : %u\n", profile_level->profile);
		dprintk(VIDC_DBG, "level   : %u\n", profile_level->level);
	}

	signal_session_msg_receipt(cmd, inst);

	/*
	 * Update controls after informing session_init_done to avoid
	 * timeouts.
	 */

	msm_vidc_comm_update_ctrl_limits(inst);
	put_inst(inst);
}

static void msm_vidc_queue_rbr_event(struct msm_vidc_inst *inst,
		int fd, u32 offset, u32 output_tag)
{
	struct v4l2_event buf_event = {0};
	u32 *ptr;

	buf_event.type = V4L2_EVENT_RELEASE_BUFFER_REFERENCE;
	ptr = (u32 *)buf_event.u.data;
	ptr[0] = fd;
	ptr[1] = offset;
	ptr[2] = output_tag;

	v4l2_event_queue_fh(&inst->event_handler, &buf_event);
}

static void handle_event_change(enum hal_command_response cmd, void *data)
{
	struct msm_vidc_inst *inst = NULL;
	struct msm_vidc_cb_event *event_notify = data;
	int event = V4L2_EVENT_SEQ_CHANGED_INSUFFICIENT;
	struct v4l2_event seq_changed_event = {0};
	int rc = 0;
	struct hfi_device *hdev;
	u32 *ptr = NULL;
	struct hal_buffer_requirements *bufreq;
	int extra_buff_count = 0;

	if (!event_notify) {
		dprintk(VIDC_WARN, "Got an empty event from hfi\n");
		return;
	}

	inst = get_inst(get_vidc_core(event_notify->device_id),
			event_notify->session_id);
	if (!inst || !inst->core || !inst->core->device) {
		dprintk(VIDC_WARN, "Got a response for an inactive session\n");
		goto err_bad_event;
	}
	hdev = inst->core->device;

	switch (event_notify->hal_event_type) {
	case HAL_EVENT_SEQ_CHANGED_SUFFICIENT_RESOURCES:
		event = V4L2_EVENT_SEQ_CHANGED_SUFFICIENT;
		break;
	case HAL_EVENT_SEQ_CHANGED_INSUFFICIENT_RESOURCES:
		event = V4L2_EVENT_SEQ_CHANGED_INSUFFICIENT;
		break;
	case HAL_EVENT_RELEASE_BUFFER_REFERENCE:
	{
		struct msm_vidc_buffer *mbuf;
		u32 planes[VIDEO_MAX_PLANES] = {0};

		dprintk(VIDC_DBG,
			"%s: inst: %pK data_buffer: %x extradata_buffer: %x\n",
			__func__, inst, event_notify->packet_buffer,
			event_notify->extra_data_buffer);

		planes[0] = event_notify->packet_buffer;
		planes[1] = event_notify->extra_data_buffer;
		mbuf = msm_comm_get_buffer_using_device_planes(inst,
				V4L2_BUF_TYPE_VIDEO_CAPTURE_MPLANE, planes);
		if (!mbuf || !kref_get_mbuf(inst, mbuf)) {
			dprintk(VIDC_ERR,
				"%s: data_addr %x, extradata_addr %x not found\n",
				__func__, planes[0], planes[1]);
		} else {
			mbuf->output_tag = event_notify->output_tag;
			handle_release_buffer_reference(inst, mbuf);
			kref_put_mbuf(mbuf);
		}
		goto err_bad_event;
	}
	default:
		break;
	}

	/* Bit depth and pic struct changed event are combined into a single
	 * event (insufficient event) for the userspace. Currently bitdepth
	 * changes is only for HEVC and interlaced support is for all
	 * codecs except HEVC
	 * event data is now as follows:
	 * u32 *ptr = seq_changed_event.u.data;
	 * ptr[0] = height
	 * ptr[1] = width
	 * ptr[2] = bit depth
	 * ptr[3] = pic struct (progressive or interlaced)
	 * ptr[4] = colour space
	 * ptr[5] = crop_data(top)
	 * ptr[6] = crop_data(left)
	 * ptr[7] = crop_data(height)
	 * ptr[8] = crop_data(width)
	 * ptr[9] = profile
	 * ptr[10] = level
	 */

	inst->entropy_mode = event_notify->entropy_mode;
	inst->profile = event_notify->profile;
	inst->level = event_notify->level;
	inst->prop.crop_info.left =
		event_notify->crop_data.left;
	inst->prop.crop_info.top =
		event_notify->crop_data.top;
	inst->prop.crop_info.height =
		event_notify->crop_data.height;
	inst->prop.crop_info.width =
		event_notify->crop_data.width;
	/* HW returns progressive_only flag in pic_struct. */
	inst->pic_struct =
		event_notify->pic_struct ?
		MSM_VIDC_PIC_STRUCT_PROGRESSIVE :
		MSM_VIDC_PIC_STRUCT_MAYBE_INTERLACED;

	ptr = (u32 *)seq_changed_event.u.data;
	ptr[0] = event_notify->height;
	ptr[1] = event_notify->width;
	ptr[2] = event_notify->bit_depth;
	ptr[3] = event_notify->pic_struct;
	ptr[4] = event_notify->colour_space;
	ptr[5] = event_notify->crop_data.top;
	ptr[6] = event_notify->crop_data.left;
	ptr[7] = event_notify->crop_data.height;
	ptr[8] = event_notify->crop_data.width;
	ptr[9] = msm_comm_get_v4l2_profile(
		inst->fmts[OUTPUT_PORT].fourcc,
		event_notify->profile);
	ptr[10] = msm_comm_get_v4l2_level(
		inst->fmts[OUTPUT_PORT].fourcc,
		event_notify->level);
	ptr[11] = event_notify->max_dpb_count;
	ptr[12] = event_notify->max_ref_count;
	ptr[13] = event_notify->max_dec_buffering;

	dprintk(VIDC_DBG,
		"Event payload: height = %u width = %u profile = %u level = %u\n",
			event_notify->height, event_notify->width,
			ptr[9], ptr[10]);

	dprintk(VIDC_DBG,
		"Event payload: bit_depth = %u pic_struct = %u colour_space = %u\n",
		event_notify->bit_depth, event_notify->pic_struct,
			event_notify->colour_space);

	dprintk(VIDC_DBG,
		"Event payload: CROP top = %u left = %u Height = %u Width = %u\n",
			event_notify->crop_data.top,
			event_notify->crop_data.left,
			event_notify->crop_data.height,
			event_notify->crop_data.width);

	mutex_lock(&inst->lock);
	inst->in_reconfig = true;
	inst->reconfig_height = event_notify->height;
	inst->reconfig_width = event_notify->width;
	inst->bit_depth = event_notify->bit_depth;

	if (msm_comm_get_stream_output_mode(inst) ==
			HAL_VIDEO_DECODER_SECONDARY) {
		bufreq = get_buff_req_buffer(inst,
				HAL_BUFFER_OUTPUT);
		if (!bufreq)
			return;

		/* No need to add extra buffers to DPBs */
		bufreq->buffer_count_min = event_notify->capture_buf_count;
		bufreq->buffer_count_min_host = bufreq->buffer_count_min;

		bufreq = get_buff_req_buffer(inst,
				HAL_BUFFER_OUTPUT2);
		if (!bufreq)
			return;

		extra_buff_count = msm_vidc_get_extra_buff_count(inst,
						HAL_BUFFER_OUTPUT2);
		bufreq->buffer_count_min = event_notify->capture_buf_count;
		bufreq->buffer_count_min_host = bufreq->buffer_count_min +
							extra_buff_count;
	} else {

		bufreq = get_buff_req_buffer(inst,
				HAL_BUFFER_OUTPUT);
		if (!bufreq)
			return;

		extra_buff_count = msm_vidc_get_extra_buff_count(inst,
						HAL_BUFFER_OUTPUT);
		bufreq->buffer_count_min = event_notify->capture_buf_count;
		bufreq->buffer_count_min_host = bufreq->buffer_count_min +
							extra_buff_count;
	}
	dprintk(VIDC_DBG, "%s: buffer[%d] count: min %d min_host %d\n",
		__func__, bufreq->buffer_type, bufreq->buffer_count_min,
		bufreq->buffer_count_min_host);

	mutex_unlock(&inst->lock);

	if (event == V4L2_EVENT_SEQ_CHANGED_INSUFFICIENT) {
		dprintk(VIDC_DBG, "V4L2_EVENT_SEQ_CHANGED_INSUFFICIENT\n");
	} else {
		dprintk(VIDC_DBG, "V4L2_EVENT_SEQ_CHANGED_SUFFICIENT\n");
		dprintk(VIDC_DBG,
				"event_notify->height = %d event_notify->width = %d\n",
				event_notify->height,
				event_notify->width);
	}

	rc = msm_vidc_check_session_supported(inst);
	if (!rc) {
		seq_changed_event.type = event;
		v4l2_event_queue_fh(&inst->event_handler, &seq_changed_event);
	} else if (rc == -ENOTSUPP) {
		msm_vidc_queue_v4l2_event(inst,
				V4L2_EVENT_MSM_VIDC_HW_UNSUPPORTED);
	} else if (rc == -EBUSY) {
		msm_vidc_queue_v4l2_event(inst,
				V4L2_EVENT_MSM_VIDC_HW_OVERLOAD);
	}

err_bad_event:
	put_inst(inst);
}

static void handle_session_prop_info(enum hal_command_response cmd, void *data)
{
	struct msm_vidc_cb_cmd_done *response = data;
	struct getprop_buf *getprop;
	struct msm_vidc_inst *inst;

	if (!response) {
		dprintk(VIDC_ERR,
			"Failed to get valid response for prop info\n");
		return;
	}

	inst = get_inst(get_vidc_core(response->device_id),
			response->session_id);
	if (!inst) {
		dprintk(VIDC_WARN, "Got a response for an inactive session\n");
		return;
	}

	getprop = kzalloc(sizeof(*getprop), GFP_KERNEL);
	if (!getprop) {
		dprintk(VIDC_ERR, "%s: getprop kzalloc failed\n", __func__);
		goto err_prop_info;
	}

	getprop->data = kmemdup(&response->data.property,
			sizeof(union hal_get_property), GFP_KERNEL);
	if (!getprop->data) {
		dprintk(VIDC_ERR, "%s: kmemdup failed\n", __func__);
		kfree(getprop);
		goto err_prop_info;
	}

	mutex_lock(&inst->pending_getpropq.lock);
	list_add_tail(&getprop->list, &inst->pending_getpropq.list);
	mutex_unlock(&inst->pending_getpropq.lock);

	signal_session_msg_receipt(cmd, inst);
err_prop_info:
	put_inst(inst);
}

static void handle_load_resource_done(enum hal_command_response cmd, void *data)
{
	struct msm_vidc_cb_cmd_done *response = data;
	struct msm_vidc_inst *inst;

	if (!response) {
		dprintk(VIDC_ERR,
			"Failed to get valid response for load resource\n");
		return;
	}

	inst = get_inst(get_vidc_core(response->device_id),
			response->session_id);
	if (!inst) {
		dprintk(VIDC_WARN, "Got a response for an inactive session\n");
		return;
	}

	if (response->status) {
		dprintk(VIDC_ERR,
				"Load resource response from FW : %#x\n",
				response->status);
		msm_comm_generate_session_error(inst);
	}

	put_inst(inst);
}

static void handle_start_done(enum hal_command_response cmd, void *data)
{
	struct msm_vidc_cb_cmd_done *response = data;
	struct msm_vidc_inst *inst;

	if (!response) {
		dprintk(VIDC_ERR, "Failed to get valid response for start\n");
		return;
	}

	inst = get_inst(get_vidc_core(response->device_id),
			response->session_id);
	if (!inst) {
		dprintk(VIDC_WARN, "Got a response for an inactive session\n");
		return;
	}

	signal_session_msg_receipt(cmd, inst);
	put_inst(inst);
}

static void handle_stop_done(enum hal_command_response cmd, void *data)
{
	struct msm_vidc_cb_cmd_done *response = data;
	struct msm_vidc_inst *inst;

	if (!response) {
		dprintk(VIDC_ERR, "Failed to get valid response for stop\n");
		return;
	}

	inst = get_inst(get_vidc_core(response->device_id),
			response->session_id);
	if (!inst) {
		dprintk(VIDC_WARN, "Got a response for an inactive session\n");
		return;
	}

	signal_session_msg_receipt(cmd, inst);
	put_inst(inst);
}

static void handle_release_res_done(enum hal_command_response cmd, void *data)
{
	struct msm_vidc_cb_cmd_done *response = data;
	struct msm_vidc_inst *inst;

	if (!response) {
		dprintk(VIDC_ERR,
			"Failed to get valid response for release resource\n");
		return;
	}

	inst = get_inst(get_vidc_core(response->device_id),
			response->session_id);
	if (!inst) {
		dprintk(VIDC_WARN, "Got a response for an inactive session\n");
		return;
	}

	signal_session_msg_receipt(cmd, inst);
	put_inst(inst);
}

void msm_comm_validate_output_buffers(struct msm_vidc_inst *inst)
{
	struct internal_buf *binfo;
	u32 buffers_owned_by_driver = 0;
	struct hal_buffer_requirements *output_buf;

	output_buf = get_buff_req_buffer(inst, HAL_BUFFER_OUTPUT);

	if (!output_buf) {
		dprintk(VIDC_DBG,
			"This output buffer not required, buffer_type: %x\n",
			HAL_BUFFER_OUTPUT);
		return;
	}
	mutex_lock(&inst->outputbufs.lock);
	if (list_empty(&inst->outputbufs.list)) {
		dprintk(VIDC_DBG, "%s: no OUTPUT buffers allocated\n",
			__func__);
		mutex_unlock(&inst->outputbufs.lock);
		return;
	}
	list_for_each_entry(binfo, &inst->outputbufs.list, list) {
		if (binfo->buffer_ownership != DRIVER) {
			dprintk(VIDC_DBG,
				"This buffer is with FW %x\n",
				binfo->smem.device_addr);
			continue;
		}
		buffers_owned_by_driver++;
	}
	mutex_unlock(&inst->outputbufs.lock);

	if (buffers_owned_by_driver != output_buf->buffer_count_actual) {
		dprintk(VIDC_WARN,
			"OUTPUT Buffer count mismatch %d of %d\n",
			buffers_owned_by_driver,
			output_buf->buffer_count_actual);
		msm_vidc_handle_hw_error(inst->core);
	}
}

int msm_comm_queue_output_buffers(struct msm_vidc_inst *inst)
{
	struct internal_buf *binfo;
	struct hfi_device *hdev;
	struct vidc_frame_data frame_data = {0};
	struct hal_buffer_requirements *output_buf, *extra_buf;
	int rc = 0;

	if (!inst || !inst->core || !inst->core->device) {
		dprintk(VIDC_ERR, "%s invalid parameters\n", __func__);
		return -EINVAL;
	}

	hdev = inst->core->device;

	output_buf = get_buff_req_buffer(inst, HAL_BUFFER_OUTPUT);
	if (!output_buf) {
		dprintk(VIDC_DBG,
			"This output buffer not required, buffer_type: %x\n",
			HAL_BUFFER_OUTPUT);
		return 0;
	}
	dprintk(VIDC_DBG,
		"output: num = %d, size = %d\n",
		output_buf->buffer_count_actual,
		output_buf->buffer_size);

	extra_buf = get_buff_req_buffer(inst, HAL_BUFFER_EXTRADATA_OUTPUT);

	mutex_lock(&inst->outputbufs.lock);
	list_for_each_entry(binfo, &inst->outputbufs.list, list) {
		if (binfo->buffer_ownership != DRIVER)
			continue;
		if (binfo->mark_remove)
			continue;
		frame_data.alloc_len = output_buf->buffer_size;
		frame_data.filled_len = 0;
		frame_data.offset = 0;
		frame_data.device_addr = binfo->smem.device_addr;
		frame_data.flags = 0;
		frame_data.extradata_addr = binfo->smem.device_addr +
		output_buf->buffer_size;
		frame_data.buffer_type = HAL_BUFFER_OUTPUT;
		frame_data.extradata_size = extra_buf ?
			extra_buf->buffer_size : 0;
		rc = call_hfi_op(hdev, session_ftb,
			(void *) inst->session, &frame_data);
		binfo->buffer_ownership = FIRMWARE;
	}
	mutex_unlock(&inst->outputbufs.lock);

	return 0;
}

static void handle_session_flush(enum hal_command_response cmd, void *data)
{
	struct msm_vidc_cb_cmd_done *response = data;
	struct msm_vidc_inst *inst;
	struct v4l2_event flush_event = {0};
	u32 *ptr = NULL;
	enum hal_flush flush_type;
	int rc;

	if (!response) {
		dprintk(VIDC_ERR, "Failed to get valid response for flush\n");
		return;
	}

	inst = get_inst(get_vidc_core(response->device_id),
			response->session_id);
	if (!inst) {
		dprintk(VIDC_WARN, "Got a response for an inactive session\n");
		return;
	}

	mutex_lock(&inst->flush_lock);
	if (msm_comm_get_stream_output_mode(inst) ==
			HAL_VIDEO_DECODER_SECONDARY) {

		if (!(inst->fmts[OUTPUT_PORT].defer_outputs &&
				inst->in_reconfig))
			msm_comm_validate_output_buffers(inst);

		if (!inst->in_reconfig) {
			rc = msm_comm_queue_output_buffers(inst);
			if (rc) {
				dprintk(VIDC_ERR,
						"Failed to queue output buffers: %d\n",
						rc);
			}
		}
	}
	inst->in_flush = false;
	flush_event.type = V4L2_EVENT_MSM_VIDC_FLUSH_DONE;
	ptr = (u32 *)flush_event.u.data;

	flush_type = response->data.flush_type;
	switch (flush_type) {
	case HAL_FLUSH_INPUT:
		ptr[0] = V4L2_QCOM_CMD_FLUSH_OUTPUT;
		break;
	case HAL_FLUSH_OUTPUT:
		ptr[0] = V4L2_QCOM_CMD_FLUSH_CAPTURE;
		break;
	case HAL_FLUSH_ALL:
		ptr[0] |= V4L2_QCOM_CMD_FLUSH_CAPTURE;
		ptr[0] |= V4L2_QCOM_CMD_FLUSH_OUTPUT;
		break;
	default:
		dprintk(VIDC_ERR, "Invalid flush type received!");
		goto exit;
	}

	dprintk(VIDC_DBG,
		"Notify flush complete, flush_type: %x\n", flush_type);
	v4l2_event_queue_fh(&inst->event_handler, &flush_event);

exit:
	mutex_unlock(&inst->flush_lock);
	put_inst(inst);
}

static void handle_session_error(enum hal_command_response cmd, void *data)
{
	struct msm_vidc_cb_cmd_done *response = data;
	struct hfi_device *hdev = NULL;
	struct msm_vidc_inst *inst = NULL;
	int event = V4L2_EVENT_MSM_VIDC_SYS_ERROR;

	if (!response) {
		dprintk(VIDC_ERR,
			"Failed to get valid response for session error\n");
		return;
	}

	inst = get_inst(get_vidc_core(response->device_id),
			response->session_id);
	if (!inst) {
		dprintk(VIDC_WARN, "Got a response for an inactive session\n");
		return;
	}

	hdev = inst->core->device;
	dprintk(VIDC_ERR, "Session error received for inst %pK session %x\n",
		inst, hash32_ptr(inst->session));

	if (response->status == VIDC_ERR_MAX_CLIENTS) {
		dprintk(VIDC_WARN, "Too many clients, rejecting %pK", inst);
		event = V4L2_EVENT_MSM_VIDC_MAX_CLIENTS;

		/*
		 * Clean the HFI session now. Since inst->state is moved to
		 * INVALID, forward thread doesn't know FW has valid session
		 * or not. This is the last place driver knows that there is
		 * no session in FW. Hence clean HFI session now.
		 */

		msm_comm_session_clean(inst);
	} else if (response->status == VIDC_ERR_NOT_SUPPORTED) {
		dprintk(VIDC_WARN, "Unsupported bitstream in %pK", inst);
		event = V4L2_EVENT_MSM_VIDC_HW_UNSUPPORTED;
	} else {
		dprintk(VIDC_WARN, "Unknown session error (%d) for %pK\n",
				response->status, inst);
		event = V4L2_EVENT_MSM_VIDC_SYS_ERROR;
	}

	/* change state before sending error to client */
	change_inst_state(inst, MSM_VIDC_CORE_INVALID);
	msm_vidc_queue_v4l2_event(inst, event);
	put_inst(inst);
}

static void msm_comm_clean_notify_client(struct msm_vidc_core *core)
{
	struct msm_vidc_inst *inst = NULL;

	if (!core) {
		dprintk(VIDC_ERR, "%s: Invalid params\n", __func__);
		return;
	}

	dprintk(VIDC_WARN, "%s: Core %pK\n", __func__, core);
	mutex_lock(&core->lock);

	list_for_each_entry(inst, &core->instances, list) {
		mutex_lock(&inst->lock);
		inst->state = MSM_VIDC_CORE_INVALID;
		mutex_unlock(&inst->lock);
		dprintk(VIDC_WARN,
			"%s Send sys error for inst %pK\n", __func__, inst);
		msm_vidc_queue_v4l2_event(inst,
				V4L2_EVENT_MSM_VIDC_SYS_ERROR);
	}
	mutex_unlock(&core->lock);
}

static void handle_sys_error(enum hal_command_response cmd, void *data)
{
	struct msm_vidc_cb_cmd_done *response = data;
	struct msm_vidc_core *core = NULL;
	struct hfi_device *hdev = NULL;
	struct msm_vidc_inst *inst = NULL;
	int rc = 0;

	subsystem_crashed("venus");
	if (!response) {
		dprintk(VIDC_ERR,
			"Failed to get valid response for sys error\n");
		return;
	}

	core = get_vidc_core(response->device_id);
	if (!core) {
		dprintk(VIDC_ERR,
				"Got SYS_ERR but unable to identify core\n");
		return;
	}
	hdev = core->device;

	mutex_lock(&core->lock);
	if (core->state == VIDC_CORE_UNINIT) {
		dprintk(VIDC_ERR,
			"%s: Core %pK already moved to state %d\n",
			 __func__, core, core->state);
		mutex_unlock(&core->lock);
		return;
	}

	dprintk(VIDC_WARN, "SYS_ERROR received for core %pK\n", core);
	msm_vidc_noc_error_info(core);
	call_hfi_op(hdev, flush_debug_queue, hdev->hfi_device_data);
	list_for_each_entry(inst, &core->instances, list) {
		dprintk(VIDC_WARN,
			"%s: Send sys error for inst %pK\n", __func__, inst);
		change_inst_state(inst, MSM_VIDC_CORE_INVALID);
		msm_vidc_queue_v4l2_event(inst, V4L2_EVENT_MSM_VIDC_SYS_ERROR);
		if (!core->trigger_ssr)
			msm_comm_print_inst_info(inst);
	}

	/* handle the hw error before core released to get full debug info */
	msm_vidc_handle_hw_error(core);

	dprintk(VIDC_DBG, "Calling core_release\n");
	rc = call_hfi_op(hdev, core_release, hdev->hfi_device_data);
	if (rc) {
		dprintk(VIDC_ERR, "core_release failed\n");
		mutex_unlock(&core->lock);
		return;
	}
	core->state = VIDC_CORE_UNINIT;
	mutex_unlock(&core->lock);

	dprintk(VIDC_WARN, "SYS_ERROR handled.\n");
}

void msm_comm_session_clean(struct msm_vidc_inst *inst)
{
	int rc = 0;
	struct hfi_device *hdev = NULL;

	if (!inst || !inst->core || !inst->core->device) {
		dprintk(VIDC_ERR, "%s invalid params\n", __func__);
		return;
	}
	if (!inst->session) {
		dprintk(VIDC_DBG, "%s: inst %pK session already cleaned\n",
			__func__, inst);
		return;
	}

	hdev = inst->core->device;
	mutex_lock(&inst->lock);
	dprintk(VIDC_DBG, "%s: inst %pK\n", __func__, inst);
	rc = call_hfi_op(hdev, session_clean,
			(void *)inst->session);
	if (rc) {
		dprintk(VIDC_ERR,
			"Session clean failed :%pK\n", inst);
	}
	inst->session = NULL;
	mutex_unlock(&inst->lock);
}

static void handle_session_close(enum hal_command_response cmd, void *data)
{
	struct msm_vidc_cb_cmd_done *response = data;
	struct msm_vidc_inst *inst;

	if (!response) {
		dprintk(VIDC_ERR,
			"Failed to get valid response for session close\n");
		return;
	}

	inst = get_inst(get_vidc_core(response->device_id),
			response->session_id);
	if (!inst) {
		dprintk(VIDC_WARN, "Got a response for an inactive session\n");
		return;
	}

	signal_session_msg_receipt(cmd, inst);
	show_stats(inst);
	put_inst(inst);
}

struct vb2_buffer *msm_comm_get_vb_using_vidc_buffer(
		struct msm_vidc_inst *inst, struct msm_vidc_buffer *mbuf)
{
	u32 port = 0;
	struct vb2_buffer *vb = NULL;
	struct vb2_queue *q = NULL;
	bool found = false;

	if (mbuf->vvb.vb2_buf.type == V4L2_BUF_TYPE_VIDEO_CAPTURE_MPLANE) {
		port = CAPTURE_PORT;
	} else if (mbuf->vvb.vb2_buf.type ==
			V4L2_BUF_TYPE_VIDEO_OUTPUT_MPLANE) {
		port = OUTPUT_PORT;
	} else {
		dprintk(VIDC_ERR, "%s: invalid type %d\n",
			__func__, mbuf->vvb.vb2_buf.type);
		return NULL;
	}

	mutex_lock(&inst->bufq[port].lock);
	found = false;
	q = &inst->bufq[port].vb2_bufq;
	if (!q->streaming) {
		dprintk(VIDC_ERR, "port %d is not streaming", port);
		goto unlock;
	}
	list_for_each_entry(vb, &q->queued_list, queued_entry) {
		if (vb->state != VB2_BUF_STATE_ACTIVE)
			continue;
		if (msm_comm_compare_vb2_planes(inst, mbuf, vb)) {
			found = true;
			break;
		}
	}
unlock:
	mutex_unlock(&inst->bufq[port].lock);
	if (!found) {
		print_vidc_buffer(VIDC_ERR, "vb2 not found for", inst, mbuf);
		return NULL;
	}

	return vb;
}

int msm_comm_vb2_buffer_done(struct msm_vidc_inst *inst,
		struct msm_vidc_buffer *mbuf)
{
	struct vb2_buffer *vb2;
	struct vb2_v4l2_buffer *vbuf;
	u32 i, port;

	if (!inst || !mbuf) {
		dprintk(VIDC_ERR, "%s: invalid params %pK %pK\n",
			__func__, inst, mbuf);
		return -EINVAL;
	}

	if (mbuf->vvb.vb2_buf.type ==
			V4L2_BUF_TYPE_VIDEO_CAPTURE_MPLANE)
		port = CAPTURE_PORT;
	else if (mbuf->vvb.vb2_buf.type ==
			V4L2_BUF_TYPE_VIDEO_OUTPUT_MPLANE)
		port = OUTPUT_PORT;
	else
		return -EINVAL;

	vb2 = msm_comm_get_vb_using_vidc_buffer(inst, mbuf);
	if (!vb2)
		return -EINVAL;

	/*
	 * access vb2 buffer under q->lock and if streaming only to
	 * ensure the buffer was not free'd by vb2 framework while
	 * we are accessing it here.
	 */
	mutex_lock(&inst->bufq[port].lock);
	if (inst->bufq[port].vb2_bufq.streaming) {
		vbuf = to_vb2_v4l2_buffer(vb2);
		vbuf->flags = mbuf->vvb.flags;
		vb2->timestamp = mbuf->vvb.vb2_buf.timestamp;
		for (i = 0; i < mbuf->vvb.vb2_buf.num_planes; i++) {
			vb2->planes[i].bytesused =
				mbuf->vvb.vb2_buf.planes[i].bytesused;
			vb2->planes[i].data_offset =
				mbuf->vvb.vb2_buf.planes[i].data_offset;
		}
		vb2_buffer_done(vb2, VB2_BUF_STATE_DONE);
	} else {
		dprintk(VIDC_ERR, "%s: port %d is not streaming\n",
			__func__, port);
	}
	mutex_unlock(&inst->bufq[port].lock);

	return 0;
}

bool heic_encode_session_supported(struct msm_vidc_inst *inst)
{
	u32 slice_mode;
	u32 idr_period;
	u32 n_bframes;
	u32 n_pframes;

	slice_mode =  msm_comm_g_ctrl_for_id(inst,
		V4L2_CID_MPEG_VIDEO_MULTI_SLICE_MODE);
	idr_period =  msm_comm_g_ctrl_for_id(inst,
		V4L2_CID_MPEG_VIDC_VIDEO_IDR_PERIOD);
	n_bframes =  msm_comm_g_ctrl_for_id(inst,
		V4L2_CID_MPEG_VIDC_VIDEO_NUM_B_FRAMES);
	n_pframes =  msm_comm_g_ctrl_for_id(inst,
		V4L2_CID_MPEG_VIDC_VIDEO_NUM_P_FRAMES);

	/*
	 * HEIC Encode is supported for Constant Quality RC mode only.
	 * All configurations below except grid_enable are required for any
	 * HEIC session including FWK tiled HEIC encode.
	 * grid_enable flag along with dimension check enables HW tiling.
	 */
	if (inst->session_type == MSM_VIDC_ENCODER &&
		get_hal_codec(inst->fmts[CAPTURE_PORT].fourcc) ==
			HAL_VIDEO_CODEC_HEVC &&
		inst->frame_quality >= MIN_FRAME_QUALITY &&
		inst->frame_quality <= MAX_FRAME_QUALITY &&
		slice_mode == V4L2_MPEG_VIDEO_MULTI_SLICE_MODE_SINGLE &&
		idr_period == 1 &&
		n_bframes == 0 &&
		n_pframes == 0) {
		if (inst->grid_enable > 0) {
			if (inst->prop.width[CAPTURE_PORT] <
					HEIC_GRID_DIMENSION ||
				inst->prop.height[CAPTURE_PORT] <
					HEIC_GRID_DIMENSION)
				return false;
			}
		return true;
	} else {
		return false;
	}
}

static bool is_eos_buffer(struct msm_vidc_inst *inst, u32 device_addr)
{
	struct eos_buf *temp, *next;
	bool found = false;

	mutex_lock(&inst->eosbufs.lock);
	list_for_each_entry_safe(temp, next, &inst->eosbufs.list, list) {
		if (temp->smem.device_addr == device_addr) {
			found = true;
			list_del(&temp->list);
			msm_comm_smem_free(inst, &temp->smem);
			kfree(temp);
			break;
		}
	}
	mutex_unlock(&inst->eosbufs.lock);

	return found;
}

static void handle_ebd(enum hal_command_response cmd, void *data)
{
	struct msm_vidc_cb_data_done *response = data;
	struct msm_vidc_buffer *mbuf;
	struct vb2_buffer *vb;
	struct msm_vidc_inst *inst;
	struct vidc_hal_ebd *empty_buf_done;
	struct vidc_tag_data tag_data;
	u32 planes[VIDEO_MAX_PLANES] = {0};
	u32 extra_idx = 0;

	if (!response) {
		dprintk(VIDC_ERR, "Invalid response from vidc_hal\n");
		return;
	}

	inst = get_inst(get_vidc_core(response->device_id),
			response->session_id);
	if (!inst) {
		dprintk(VIDC_WARN, "Got a response for an inactive session\n");
		return;
	}

	empty_buf_done = (struct vidc_hal_ebd *)&response->input_done;
	/* If this is internal EOS buffer, handle it in driver */
	if (is_eos_buffer(inst, empty_buf_done->packet_buffer)) {
		dprintk(VIDC_DBG, "Received EOS buffer 0x%x\n",
			empty_buf_done->packet_buffer);
		goto exit;
	}

	planes[0] = empty_buf_done->packet_buffer;
	planes[1] = empty_buf_done->extra_data_buffer;

	mbuf = msm_comm_get_buffer_using_device_planes(inst,
			V4L2_BUF_TYPE_VIDEO_OUTPUT_MPLANE, planes);
	if (!mbuf || !kref_get_mbuf(inst, mbuf)) {
		dprintk(VIDC_ERR,
			"%s: data_addr %x, extradata_addr %x not found\n",
			__func__, planes[0], planes[1]);
		goto exit;
	}
	mbuf->flags &= ~MSM_VIDC_FLAG_QUEUED;
	vb = &mbuf->vvb.vb2_buf;

	vb->planes[0].bytesused = response->input_done.filled_len;
	if (vb->planes[0].bytesused > vb->planes[0].length)
		dprintk(VIDC_INFO, "bytesused overflow length\n");

	vb->planes[0].data_offset = response->input_done.offset;
	if (vb->planes[0].data_offset > vb->planes[0].length)
		dprintk(VIDC_INFO, "data_offset overflow length\n");

	if (empty_buf_done->status == VIDC_ERR_NOT_SUPPORTED) {
		dprintk(VIDC_INFO, "Failed : Unsupported input stream\n");
		mbuf->vvb.flags |= V4L2_QCOM_BUF_INPUT_UNSUPPORTED;
	}
	if (empty_buf_done->status == VIDC_ERR_BITSTREAM_ERR) {
		dprintk(VIDC_INFO, "Failed : Corrupted input stream\n");
		mbuf->vvb.flags |= V4L2_BUF_FLAG_DATA_CORRUPT;
	}
	if (empty_buf_done->flags & HAL_BUFFERFLAG_SYNCFRAME)
		mbuf->vvb.flags |= V4L2_BUF_FLAG_KEYFRAME;

	extra_idx = EXTRADATA_IDX(inst->bufq[OUTPUT_PORT].num_planes);
	if (extra_idx && extra_idx < VIDEO_MAX_PLANES)
		vb->planes[extra_idx].bytesused = vb->planes[extra_idx].length;

	tag_data.index = vb->index;
	tag_data.input_tag = empty_buf_done->input_tag;
	tag_data.output_tag = empty_buf_done->output_tag;
	tag_data.type = V4L2_BUF_TYPE_VIDEO_OUTPUT_MPLANE;

	msm_comm_store_tags(inst, &tag_data);

	update_recon_stats(inst, &empty_buf_done->recon_stats);
	msm_vidc_clear_freq_entry(inst, mbuf->smem[0].device_addr);
	/*
	 * dma cache operations need to be performed before dma_unmap
	 * which is done inside msm_comm_put_vidc_buffer()
	 */
	msm_comm_dqbuf_cache_operations(inst, mbuf);
	/*
	 * put_buffer should be done before vb2_buffer_done else
	 * client might queue the same buffer before it is unmapped
	 * in put_buffer.
	 */
	msm_comm_put_vidc_buffer(inst, mbuf);
	msm_comm_vb2_buffer_done(inst, mbuf);
	msm_vidc_debugfs_update(inst, MSM_VIDC_DEBUGFS_EVENT_EBD);
	kref_put_mbuf(mbuf);
exit:
	put_inst(inst);
}

static int handle_multi_stream_buffers(struct msm_vidc_inst *inst,
		u32 dev_addr)
{
	struct internal_buf *binfo;
	struct msm_smem *smem;
	bool found = false;

	mutex_lock(&inst->outputbufs.lock);
	list_for_each_entry(binfo, &inst->outputbufs.list, list) {
		smem = &binfo->smem;
		if (smem && dev_addr == smem->device_addr) {
			if (binfo->buffer_ownership == DRIVER) {
				dprintk(VIDC_ERR,
					"FW returned same buffer: %x\n",
					dev_addr);
				break;
			}
			binfo->buffer_ownership = DRIVER;
			found = true;
			break;
		}
	}
	mutex_unlock(&inst->outputbufs.lock);

	if (!found) {
		dprintk(VIDC_ERR,
			"Failed to find output buffer in queued list: %x\n",
			dev_addr);
	}

	return 0;
}

enum hal_buffer msm_comm_get_hal_output_buffer(struct msm_vidc_inst *inst)
{
	if (msm_comm_get_stream_output_mode(inst) ==
		HAL_VIDEO_DECODER_SECONDARY)
		return HAL_BUFFER_OUTPUT2;
	else
		return HAL_BUFFER_OUTPUT;
}

static void handle_fbd(enum hal_command_response cmd, void *data)
{
	struct msm_vidc_cb_data_done *response = data;
	struct msm_vidc_buffer *mbuf;
	struct msm_vidc_inst *inst;
	struct vb2_buffer *vb;
	struct vidc_hal_fbd *fill_buf_done;
	struct vidc_tag_data tag_data;
	enum hal_buffer buffer_type;
	u64 time_usec = 0;
	u32 planes[VIDEO_MAX_PLANES] = {0};
	u32 extra_idx;

	if (!response) {
		dprintk(VIDC_ERR, "Invalid response from vidc_hal\n");
		return;
	}

	inst = get_inst(get_vidc_core(response->device_id),
			response->session_id);
	if (!inst) {
		dprintk(VIDC_WARN, "Got a response for an inactive session\n");
		return;
	}

	fill_buf_done = (struct vidc_hal_fbd *)&response->output_done;
	planes[0] = fill_buf_done->packet_buffer1;
	planes[1] = fill_buf_done->extra_data_buffer;

	buffer_type = msm_comm_get_hal_output_buffer(inst);
	if (fill_buf_done->buffer_type == buffer_type) {
		mbuf = msm_comm_get_buffer_using_device_planes(inst,
				V4L2_BUF_TYPE_VIDEO_CAPTURE_MPLANE, planes);
		if (!mbuf || !kref_get_mbuf(inst, mbuf)) {
			dprintk(VIDC_ERR,
				"%s: data_addr %x, extradata_addr %x not found\n",
				__func__, planes[0], planes[1]);
			goto exit;
		}
	} else {
		if (handle_multi_stream_buffers(inst,
				fill_buf_done->packet_buffer1))
			dprintk(VIDC_ERR,
				"Failed : Output buffer not found %pa\n",
				&fill_buf_done->packet_buffer1);
		goto exit;
	}
	mbuf->flags &= ~MSM_VIDC_FLAG_QUEUED;
	vb = &mbuf->vvb.vb2_buf;

	if (fill_buf_done->flags1 & HAL_BUFFERFLAG_DROP_FRAME)
		fill_buf_done->filled_len1 = 0;
	vb->planes[0].bytesused = fill_buf_done->filled_len1;
	if (vb->planes[0].bytesused > vb->planes[0].length)
		dprintk(VIDC_INFO,
			"fbd:Overflow bytesused = %d; length = %d\n",
			vb->planes[0].bytesused,
			vb->planes[0].length);
	vb->planes[0].data_offset = fill_buf_done->offset1;
	if (vb->planes[0].data_offset > vb->planes[0].length)
		dprintk(VIDC_INFO,
			"fbd:Overflow data_offset = %d; length = %d\n",
			vb->planes[0].data_offset,
			vb->planes[0].length);

	time_usec = fill_buf_done->timestamp_hi;
	time_usec = (time_usec << 32) | fill_buf_done->timestamp_lo;

	vb->timestamp = (time_usec * NSEC_PER_USEC);

	if (inst->session_type == MSM_VIDC_DECODER) {
		msm_comm_store_mark_data(&inst->fbd_data, vb->index,
			fill_buf_done->mark_data, fill_buf_done->mark_target);
	}
	if (inst->session_type == MSM_VIDC_ENCODER) {
		msm_comm_store_filled_length(&inst->fbd_data, vb->index,
			fill_buf_done->filled_len1);
	}

	tag_data.index = vb->index;
	tag_data.input_tag = fill_buf_done->input_tag;
	tag_data.output_tag = fill_buf_done->output_tag;
	tag_data.type = V4L2_BUF_TYPE_VIDEO_CAPTURE_MPLANE;

	msm_comm_store_tags(inst, &tag_data);

	extra_idx = EXTRADATA_IDX(inst->bufq[CAPTURE_PORT].num_planes);
	if (extra_idx && extra_idx < VIDEO_MAX_PLANES)
		vb->planes[extra_idx].bytesused = vb->planes[extra_idx].length;

	mbuf->vvb.flags = 0;
	if (fill_buf_done->flags1 & HAL_BUFFERFLAG_READONLY)
		mbuf->vvb.flags |= V4L2_QCOM_BUF_FLAG_READONLY;
	if (fill_buf_done->flags1 & HAL_BUFFERFLAG_EOS)
		mbuf->vvb.flags |= V4L2_QCOM_BUF_FLAG_EOS;
	if (fill_buf_done->flags1 & HAL_BUFFERFLAG_CODECCONFIG)
		mbuf->vvb.flags |= V4L2_QCOM_BUF_FLAG_CODECCONFIG;
	if (fill_buf_done->flags1 & HAL_BUFFERFLAG_SYNCFRAME)
		mbuf->vvb.flags |= V4L2_BUF_FLAG_KEYFRAME;
	if (fill_buf_done->flags1 & HAL_BUFFERFLAG_DATACORRUPT)
		mbuf->vvb.flags |= V4L2_BUF_FLAG_DATA_CORRUPT;
	if (fill_buf_done->flags1 & HAL_BUFFERFLAG_ENDOFSUBFRAME)
		mbuf->vvb.flags |= V4L2_QCOM_BUF_END_OF_SUBFRAME;
	switch (fill_buf_done->picture_type) {
	case HAL_PICTURE_P:
		mbuf->vvb.flags |= V4L2_BUF_FLAG_PFRAME;
		break;
	case HAL_PICTURE_B:
		mbuf->vvb.flags |= V4L2_BUF_FLAG_BFRAME;
		break;
	case HAL_FRAME_NOTCODED:
	case HAL_UNUSED_PICT:
		/* Do we need to care about these? */
	case HAL_FRAME_YUV:
		break;
	default:
		break;
	}

	/*
	 * dma cache operations need to be performed before dma_unmap
	 * which is done inside msm_comm_put_vidc_buffer()
	 */
	msm_comm_dqbuf_cache_operations(inst, mbuf);
	/*
	 * put_buffer should be done before vb2_buffer_done else
	 * client might queue the same buffer before it is unmapped
	 * in put_buffer.
	 */
	msm_comm_put_vidc_buffer(inst, mbuf);
	msm_comm_vb2_buffer_done(inst, mbuf);
	msm_vidc_debugfs_update(inst, MSM_VIDC_DEBUGFS_EVENT_FBD);
	kref_put_mbuf(mbuf);

exit:
	put_inst(inst);
}

void handle_cmd_response(enum hal_command_response cmd, void *data)
{
	dprintk(VIDC_DBG, "Command response = %d\n", cmd);
	switch (cmd) {
	case HAL_SYS_INIT_DONE:
		handle_sys_init_done(cmd, data);
		break;
	case HAL_SYS_RELEASE_RESOURCE_DONE:
		handle_sys_release_res_done(cmd, data);
		break;
	case HAL_SESSION_INIT_DONE:
		handle_session_init_done(cmd, data);
		break;
	case HAL_SESSION_PROPERTY_INFO:
		handle_session_prop_info(cmd, data);
		break;
	case HAL_SESSION_LOAD_RESOURCE_DONE:
		handle_load_resource_done(cmd, data);
		break;
	case HAL_SESSION_START_DONE:
		handle_start_done(cmd, data);
		break;
	case HAL_SESSION_ETB_DONE:
		handle_ebd(cmd, data);
		break;
	case HAL_SESSION_FTB_DONE:
		handle_fbd(cmd, data);
		break;
	case HAL_SESSION_STOP_DONE:
		handle_stop_done(cmd, data);
		break;
	case HAL_SESSION_RELEASE_RESOURCE_DONE:
		handle_release_res_done(cmd, data);
		break;
	case HAL_SESSION_END_DONE:
	case HAL_SESSION_ABORT_DONE:
		handle_session_close(cmd, data);
		break;
	case HAL_SESSION_EVENT_CHANGE:
		handle_event_change(cmd, data);
		break;
	case HAL_SESSION_FLUSH_DONE:
		handle_session_flush(cmd, data);
		break;
	case HAL_SYS_WATCHDOG_TIMEOUT:
	case HAL_SYS_ERROR:
		handle_sys_error(cmd, data);
		break;
	case HAL_SESSION_ERROR:
		handle_session_error(cmd, data);
		break;
	case HAL_SESSION_RELEASE_BUFFER_DONE:
		handle_session_release_buf_done(cmd, data);
		break;
	case HAL_SESSION_REGISTER_BUFFER_DONE:
		handle_session_register_buffer_done(cmd, data);
		break;
	case HAL_SESSION_UNREGISTER_BUFFER_DONE:
		handle_session_unregister_buffer_done(cmd, data);
		break;
	default:
		dprintk(VIDC_DBG, "response unhandled: %d\n", cmd);
		break;
	}
}

static inline enum msm_vidc_thermal_level msm_comm_vidc_thermal_level(int level)
{
	switch (level) {
	case 0:
		return VIDC_THERMAL_NORMAL;
	case 1:
		return VIDC_THERMAL_LOW;
	case 2:
		return VIDC_THERMAL_HIGH;
	default:
		return VIDC_THERMAL_CRITICAL;
	}
}

static bool is_core_turbo(struct msm_vidc_core *core, unsigned long freq)
{
	int i = 0;
	struct allowed_clock_rates_table *allowed_clks_tbl = NULL;
	u32 max_freq = 0;

	allowed_clks_tbl = core->resources.allowed_clks_tbl;
	for (i = 0; i < core->resources.allowed_clks_tbl_size; i++) {
		if (max_freq < allowed_clks_tbl[i].clock_rate)
			max_freq = allowed_clks_tbl[i].clock_rate;
	}
	return freq >= max_freq;
}

static bool is_thermal_permissible(struct msm_vidc_core *core)
{
	enum msm_vidc_thermal_level tl;
	unsigned long freq = 0;
	bool is_turbo = false;

	if (!core->resources.thermal_mitigable)
		return true;

	if (msm_vidc_thermal_mitigation_disabled) {
		dprintk(VIDC_DBG,
			"Thermal mitigation not enabled. debugfs %d\n",
			msm_vidc_thermal_mitigation_disabled);
		return true;
	}

	tl = msm_comm_vidc_thermal_level(vidc_driver->thermal_level);
	freq = core->curr_freq;

	is_turbo = is_core_turbo(core, freq);
	dprintk(VIDC_DBG,
		"Core freq %ld Thermal level %d Turbo mode %d\n",
		freq, tl, is_turbo);

	if (is_turbo && tl >= VIDC_THERMAL_LOW) {
		dprintk(VIDC_ERR,
			"Video session not allowed. Turbo mode %d Thermal level %d\n",
			is_turbo, tl);
		return false;
	}
	return true;
}

bool is_batching_allowed(struct msm_vidc_inst *inst)
{
	bool allowed = false;

	if (!inst || !inst->core)
		return false;

	/*
	 * Enable decode batching based on below conditions
	 * - platform supports batching
	 * - decode session and H264/HEVC/VP9 format
	 * - session resolution <= 1080p
	 * - low latency not enabled
	 * - not a thumbnail session
	 * - UBWC color format
	 */
	if (inst->decode_batching && is_decode_session(inst) &&
		(inst->fmts[OUTPUT_PORT].fourcc == V4L2_PIX_FMT_H264 ||
		inst->fmts[OUTPUT_PORT].fourcc == V4L2_PIX_FMT_HEVC ||
		inst->fmts[OUTPUT_PORT].fourcc == V4L2_PIX_FMT_VP9) &&
		(msm_vidc_get_mbs_per_frame(inst) <=
		NUM_MBS_PER_FRAME(MAX_DEC_BATCH_HEIGHT, MAX_DEC_BATCH_WIDTH)) &&
		!inst->clk_data.low_latency_mode &&
		!is_thumbnail_session(inst) &&
		(inst->fmts[CAPTURE_PORT].fourcc == V4L2_PIX_FMT_NV12_UBWC ||
		inst->fmts[CAPTURE_PORT].fourcc == V4L2_PIX_FMT_NV12_TP10_UBWC))
		allowed = true;

	return allowed;
}

static int msm_comm_session_abort(struct msm_vidc_inst *inst)
{
	int rc = 0, abort_completion = 0;
	struct hfi_device *hdev;

	if (!inst || !inst->core || !inst->core->device) {
		dprintk(VIDC_ERR, "%s invalid params\n", __func__);
		return -EINVAL;
	}
	hdev = inst->core->device;
	abort_completion = SESSION_MSG_INDEX(HAL_SESSION_ABORT_DONE);

	dprintk(VIDC_WARN, "%s: inst %pK session %x\n", __func__,
		inst, hash32_ptr(inst->session));
	rc = call_hfi_op(hdev, session_abort, (void *)inst->session);
	if (rc) {
		dprintk(VIDC_ERR,
			"%s session_abort failed rc: %d\n", __func__, rc);
		goto exit;
	}
	rc = wait_for_completion_timeout(
			&inst->completions[abort_completion],
			msecs_to_jiffies(
				inst->core->resources.msm_vidc_hw_rsp_timeout));
	if (!rc) {
		dprintk(VIDC_ERR, "%s: inst %pK session %x abort timed out\n",
				__func__, inst, hash32_ptr(inst->session));
		msm_comm_generate_sys_error(inst);
		rc = -EBUSY;
	} else {
		rc = 0;
	}
exit:
	return rc;
}

static void handle_thermal_event(struct msm_vidc_core *core)
{
	int rc = 0;
	struct msm_vidc_inst *inst;

	if (!core || !core->device) {
		dprintk(VIDC_ERR, "%s Invalid params\n", __func__);
		return;
	}
	mutex_lock(&core->lock);
	list_for_each_entry(inst, &core->instances, list) {
		if (!inst->session)
			continue;

		mutex_unlock(&core->lock);
		if (inst->state >= MSM_VIDC_OPEN_DONE &&
			inst->state < MSM_VIDC_CLOSE_DONE) {
			dprintk(VIDC_WARN, "%s: abort inst %pK\n",
				__func__, inst);
			rc = msm_comm_session_abort(inst);
			if (rc) {
				dprintk(VIDC_ERR,
					"%s session_abort failed rc: %d\n",
					__func__, rc);
				goto err_sess_abort;
			}
			change_inst_state(inst, MSM_VIDC_CORE_INVALID);
			dprintk(VIDC_WARN,
				"%s Send sys error for inst %pK\n",
				__func__, inst);
			msm_vidc_queue_v4l2_event(inst,
					V4L2_EVENT_MSM_VIDC_SYS_ERROR);
		} else {
			msm_comm_generate_session_error(inst);
		}
		mutex_lock(&core->lock);
	}
	mutex_unlock(&core->lock);
	return;

err_sess_abort:
	msm_comm_clean_notify_client(core);
}

void msm_comm_handle_thermal_event(void)
{
	struct msm_vidc_core *core;

	list_for_each_entry(core, &vidc_driver->cores, list) {
		if (!is_thermal_permissible(core)) {
			dprintk(VIDC_WARN,
				"Thermal level critical, stop all active sessions!\n");
			handle_thermal_event(core);
		}
	}
}

int msm_comm_check_core_init(struct msm_vidc_core *core)
{
	int rc = 0;

	mutex_lock(&core->lock);
	if (core->state >= VIDC_CORE_INIT_DONE) {
		dprintk(VIDC_INFO, "Video core: %d is already in state: %d\n",
				core->id, core->state);
		goto exit;
	}
	dprintk(VIDC_DBG, "Waiting for SYS_INIT_DONE\n");
	rc = wait_for_completion_timeout(
		&core->completions[SYS_MSG_INDEX(HAL_SYS_INIT_DONE)],
		msecs_to_jiffies(core->resources.msm_vidc_hw_rsp_timeout));
	if (!rc) {
		dprintk(VIDC_ERR, "%s: Wait interrupted or timed out: %d\n",
				__func__, SYS_MSG_INDEX(HAL_SYS_INIT_DONE));
		rc = -EIO;
		goto exit;
	} else {
		core->state = VIDC_CORE_INIT_DONE;
		rc = 0;
	}
	dprintk(VIDC_DBG, "SYS_INIT_DONE!!!\n");
exit:
	mutex_unlock(&core->lock);
	return rc;
}

static int msm_comm_init_core_done(struct msm_vidc_inst *inst)
{
	int rc = 0;

	rc = msm_comm_check_core_init(inst->core);
	if (rc) {
		dprintk(VIDC_ERR, "%s - failed to initialize core\n", __func__);
		msm_comm_generate_sys_error(inst);
		return rc;
	}
	change_inst_state(inst, MSM_VIDC_CORE_INIT_DONE);
	return rc;
}

static int msm_comm_init_core(struct msm_vidc_inst *inst)
{
	int rc = 0;
	struct hfi_device *hdev;
	struct msm_vidc_core *core;

	if (!inst || !inst->core || !inst->core->device)
		return -EINVAL;

	core = inst->core;
	hdev = core->device;
	mutex_lock(&core->lock);
	if (core->state >= VIDC_CORE_INIT) {
		dprintk(VIDC_INFO, "Video core: %d is already in state: %d\n",
				core->id, core->state);
		goto core_already_inited;
	}
	if (!core->capabilities) {
		core->capabilities = kcalloc(VIDC_MAX_SESSIONS,
				sizeof(struct msm_vidc_capability), GFP_KERNEL);
		if (!core->capabilities) {
			dprintk(VIDC_ERR,
				"%s: failed to allocate capabilities\n",
				__func__);
			rc = -ENOMEM;
			goto fail_cap_alloc;
		}
	} else {
		dprintk(VIDC_WARN,
			"%s: capabilities memory is expected to be freed\n",
			__func__);
	}
	dprintk(VIDC_DBG, "%s: core %pK\n", __func__, core);
	rc = call_hfi_op(hdev, core_init, hdev->hfi_device_data);
	if (rc) {
		dprintk(VIDC_ERR, "Failed to init core, id = %d\n",
				core->id);
		goto fail_core_init;
	}
	core->state = VIDC_CORE_INIT;
	core->smmu_fault_handled = false;
	core->trigger_ssr = false;

core_already_inited:
	change_inst_state(inst, MSM_VIDC_CORE_INIT);
	mutex_unlock(&core->lock);

	rc = msm_comm_scale_clocks_and_bus(inst);
	return rc;

fail_core_init:
	kfree(core->capabilities);
fail_cap_alloc:
	core->capabilities = NULL;
	core->state = VIDC_CORE_UNINIT;
	mutex_unlock(&core->lock);
	return rc;
}

static int msm_vidc_deinit_core(struct msm_vidc_inst *inst)
{
	struct msm_vidc_core *core;
	struct hfi_device *hdev;

	if (!inst || !inst->core || !inst->core->device) {
		dprintk(VIDC_ERR, "%s invalid parameters\n", __func__);
		return -EINVAL;
	}

	core = inst->core;
	hdev = core->device;

	mutex_lock(&core->lock);
	if (core->state == VIDC_CORE_UNINIT) {
		dprintk(VIDC_INFO, "Video core: %d is already in state: %d\n",
				core->id, core->state);
		goto core_already_uninited;
	}
	mutex_unlock(&core->lock);

	msm_comm_scale_clocks_and_bus(inst);

	mutex_lock(&core->lock);

	if (!core->resources.never_unload_fw) {
		cancel_delayed_work(&core->fw_unload_work);

		/*
		 * Delay unloading of firmware. This is useful
		 * in avoiding firmware download delays in cases where we
		 * will have a burst of back to back video playback sessions
		 * e.g. thumbnail generation.
		 */
		schedule_delayed_work(&core->fw_unload_work,
			msecs_to_jiffies(core->state == VIDC_CORE_INIT_DONE ?
			core->resources.msm_vidc_firmware_unload_delay : 0));

		dprintk(VIDC_DBG, "firmware unload delayed by %u ms\n",
			core->state == VIDC_CORE_INIT_DONE ?
			core->resources.msm_vidc_firmware_unload_delay : 0);
	}

core_already_uninited:
	change_inst_state(inst, MSM_VIDC_CORE_UNINIT);
	mutex_unlock(&core->lock);
	return 0;
}

int msm_comm_force_cleanup(struct msm_vidc_inst *inst)
{
	msm_comm_kill_session(inst);
	return msm_vidc_deinit_core(inst);
}

static int msm_comm_session_init_done(int flipped_state,
	struct msm_vidc_inst *inst)
{
	int rc;

	dprintk(VIDC_DBG, "inst %pK: waiting for session init done\n", inst);
	rc = wait_for_state(inst, flipped_state, MSM_VIDC_OPEN_DONE,
			HAL_SESSION_INIT_DONE);
	if (rc) {
		dprintk(VIDC_ERR, "Session init failed for inst %pK\n", inst);
		msm_comm_generate_sys_error(inst);
		return rc;
	}

	return rc;
}

static int msm_comm_init_buffer_count(struct msm_vidc_inst *inst)
{
	int extra_buff_count = 0;
	struct hal_buffer_requirements *bufreq;
	int rc = 0;
	int port;

	if (!is_decode_session(inst) && !is_encode_session(inst))
		return 0;

	if (is_decode_session(inst))
		port = OUTPUT_PORT;
	else
		port = CAPTURE_PORT;

	/* Update input buff counts */
	bufreq = get_buff_req_buffer(inst, HAL_BUFFER_INPUT);
	if (!bufreq)
		return -EINVAL;

	extra_buff_count = msm_vidc_get_extra_buff_count(inst,
				HAL_BUFFER_INPUT);
	bufreq->buffer_count_min = inst->fmts[port].input_min_count;
	/* batching needs minimum batch size count of input buffers */
	if (inst->decode_batching && is_decode_session(inst) &&
		bufreq->buffer_count_min < inst->batch.size)
		bufreq->buffer_count_min = inst->batch.size;
	bufreq->buffer_count_min_host = bufreq->buffer_count_actual =
				bufreq->buffer_count_min + extra_buff_count;

	dprintk(VIDC_DBG, "%s: %x : input min %d min_host %d actual %d\n",
		__func__, hash32_ptr(inst->session),
		bufreq->buffer_count_min, bufreq->buffer_count_min_host,
		bufreq->buffer_count_actual);

	rc = msm_comm_set_buffer_count(inst,
			bufreq->buffer_count_min,
			bufreq->buffer_count_actual, HAL_BUFFER_INPUT);
	if (rc) {
		dprintk(VIDC_ERR,
			"%s: Failed to set in buffer count to FW\n",
			__func__);
		return -EINVAL;
	}

	bufreq = get_buff_req_buffer(inst, HAL_BUFFER_EXTRADATA_INPUT);
	if (!bufreq)
		return -EINVAL;

	bufreq->buffer_count_min = inst->fmts[port].input_min_count;
	bufreq->buffer_count_min_host = bufreq->buffer_count_actual =
				bufreq->buffer_count_min + extra_buff_count;

	/* Update output buff count */
	bufreq = get_buff_req_buffer(inst, HAL_BUFFER_OUTPUT);
	if (!bufreq)
		return -EINVAL;

	extra_buff_count = msm_vidc_get_extra_buff_count(inst,
				HAL_BUFFER_OUTPUT);
	bufreq->buffer_count_min = inst->fmts[port].output_min_count;
	bufreq->buffer_count_min_host = bufreq->buffer_count_actual =
		bufreq->buffer_count_min + extra_buff_count;

	dprintk(VIDC_DBG, "%s: %x : output min %d min_host %d actual %d\n",
		__func__, hash32_ptr(inst->session),
		bufreq->buffer_count_min, bufreq->buffer_count_min_host,
		bufreq->buffer_count_actual);

	rc = msm_comm_set_buffer_count(inst,
		bufreq->buffer_count_min,
		bufreq->buffer_count_actual, HAL_BUFFER_OUTPUT);
	if (rc) {
		dprintk(VIDC_ERR,
			"%s: Failed to set out buffer count to FW\n",
			__func__);
		return -EINVAL;
	}

	bufreq = get_buff_req_buffer(inst, HAL_BUFFER_EXTRADATA_OUTPUT);
	if (!bufreq)
		return -EINVAL;

	bufreq->buffer_count_min = inst->fmts[port].output_min_count;
	bufreq->buffer_count_min_host = bufreq->buffer_count_actual =
		bufreq->buffer_count_min + extra_buff_count;

	return 0;
}

static int msm_comm_session_init(int flipped_state,
	struct msm_vidc_inst *inst)
{
	int rc = 0;
	int fourcc = 0;
	struct hfi_device *hdev;

	if (!inst || !inst->core || !inst->core->device) {
		dprintk(VIDC_ERR, "%s invalid parameters\n", __func__);
		return -EINVAL;
	}
	hdev = inst->core->device;

	if (IS_ALREADY_IN_STATE(flipped_state, MSM_VIDC_OPEN)) {
		dprintk(VIDC_INFO, "inst: %pK is already in state: %d\n",
						inst, inst->state);
		goto exit;
	}
	if (inst->session_type == MSM_VIDC_DECODER) {
		fourcc = inst->fmts[OUTPUT_PORT].fourcc;
	} else if (inst->session_type == MSM_VIDC_ENCODER) {
		fourcc = inst->fmts[CAPTURE_PORT].fourcc;
	} else if (inst->session_type == MSM_VIDC_CVP) {
		fourcc = V4L2_PIX_FMT_CVP;
	} else {
		dprintk(VIDC_ERR, "Invalid session\n");
		return -EINVAL;
	}

	rc = msm_comm_init_clocks_and_bus_data(inst);
	if (rc) {
		dprintk(VIDC_ERR, "Failed to initialize clocks and bus data\n");
		goto exit;
	}

	dprintk(VIDC_DBG, "%s: inst %pK\n", __func__, inst);
	rc = call_hfi_op(hdev, session_init, hdev->hfi_device_data,
			inst, get_hal_domain(inst->session_type),
			get_hal_codec(fourcc),
			&inst->session);

	if (rc || !inst->session) {
		dprintk(VIDC_ERR,
			"Failed to call session init for: %pK, %pK, %d, %d\n",
			inst->core->device, inst,
			inst->session_type, fourcc);
		rc = -EINVAL;
		goto exit;
	}

	rc = msm_comm_init_buffer_count(inst);
	if (rc) {
		dprintk(VIDC_ERR, "Failed to initialize buff counts\n");
		goto exit;
	}
	change_inst_state(inst, MSM_VIDC_OPEN);

exit:
	return rc;
}

static void msm_vidc_print_running_insts(struct msm_vidc_core *core)
{
	struct msm_vidc_inst *temp;
	int op_rate = 0;

	dprintk(VIDC_ERR, "Running instances:\n");
	dprintk(VIDC_ERR, "%4s|%4s|%4s|%4s|%4s|%4s\n",
			"type", "w", "h", "fps", "opr", "prop");

	mutex_lock(&core->lock);
	list_for_each_entry(temp, &core->instances, list) {
		if (temp->state >= MSM_VIDC_OPEN_DONE &&
				temp->state < MSM_VIDC_STOP_DONE) {
			char properties[4] = "";

			if (is_thumbnail_session(temp))
				strlcat(properties, "N", sizeof(properties));

			if (is_turbo_session(temp))
				strlcat(properties, "T", sizeof(properties));

			if (is_realtime_session(temp))
				strlcat(properties, "R", sizeof(properties));

			if (temp->clk_data.operating_rate)
				op_rate = temp->clk_data.operating_rate >> 16;
			else
				op_rate = temp->prop.fps;

			dprintk(VIDC_ERR, "%4d|%4d|%4d|%4d|%4d|%4s\n",
					temp->session_type,
					max(temp->prop.width[CAPTURE_PORT],
						temp->prop.width[OUTPUT_PORT]),
					max(temp->prop.height[CAPTURE_PORT],
						temp->prop.height[OUTPUT_PORT]),
					temp->prop.fps, op_rate, properties);
		}
	}
	mutex_unlock(&core->lock);
}

static int msm_vidc_load_resources(int flipped_state,
	struct msm_vidc_inst *inst)
{
	int rc = 0;
	struct hfi_device *hdev;
	int num_mbs_per_sec = 0, max_load_adj = 0;
	struct msm_vidc_core *core;
	enum load_calc_quirks quirks = LOAD_CALC_IGNORE_TURBO_LOAD |
		LOAD_CALC_IGNORE_THUMBNAIL_LOAD |
		LOAD_CALC_IGNORE_NON_REALTIME_LOAD;

	if (!inst || !inst->core || !inst->core->device) {
		dprintk(VIDC_ERR, "%s invalid parameters\n", __func__);
		return -EINVAL;
	}
	if (inst->state == MSM_VIDC_CORE_INVALID) {
		dprintk(VIDC_ERR,
			"%s: inst %pK is in invalid state\n", __func__, inst);
		return -EINVAL;
	}
	if (IS_ALREADY_IN_STATE(flipped_state, MSM_VIDC_LOAD_RESOURCES)) {
		dprintk(VIDC_INFO, "inst: %pK is already in state: %d\n",
						inst, inst->state);
		goto exit;
	}
	core = inst->core;

	num_mbs_per_sec =
		msm_comm_get_load(core, MSM_VIDC_DECODER, quirks) +
		msm_comm_get_load(core, MSM_VIDC_ENCODER, quirks);

	max_load_adj = core->resources.max_load +
		inst->capability.mbs_per_frame.max;

	if (num_mbs_per_sec > max_load_adj) {
		dprintk(VIDC_ERR, "HW is overloaded, needed: %d max: %d\n",
			num_mbs_per_sec, max_load_adj);
		msm_vidc_print_running_insts(core);
		msm_comm_kill_session(inst);
		return -EBUSY;
	}

	hdev = core->device;
	dprintk(VIDC_DBG, "%s: inst %pK\n", __func__, inst);
	rc = call_hfi_op(hdev, session_load_res, (void *) inst->session);
	if (rc) {
		dprintk(VIDC_ERR,
			"Failed to send load resources\n");
		goto exit;
	}
	change_inst_state(inst, MSM_VIDC_LOAD_RESOURCES);
exit:
	return rc;
}

static int msm_vidc_start(int flipped_state, struct msm_vidc_inst *inst)
{
	int rc = 0;
	struct hfi_device *hdev;

	if (!inst || !inst->core || !inst->core->device) {
		dprintk(VIDC_ERR, "%s invalid parameters\n", __func__);
		return -EINVAL;
	}
	if (inst->state == MSM_VIDC_CORE_INVALID) {
		dprintk(VIDC_ERR,
			"%s: inst %pK is in invalid\n", __func__, inst);
		return -EINVAL;
	}
	if (IS_ALREADY_IN_STATE(flipped_state, MSM_VIDC_START)) {
		dprintk(VIDC_INFO,
			"inst: %pK is already in state: %d\n",
			inst, inst->state);
		goto exit;
	}
	hdev = inst->core->device;
	dprintk(VIDC_DBG, "%s: inst %pK\n", __func__, inst);
	rc = call_hfi_op(hdev, session_start, (void *) inst->session);
	if (rc) {
		dprintk(VIDC_ERR,
			"Failed to send start\n");
		goto exit;
	}
	change_inst_state(inst, MSM_VIDC_START);
exit:
	return rc;
}

static int msm_vidc_stop(int flipped_state, struct msm_vidc_inst *inst)
{
	int rc = 0;
	struct hfi_device *hdev;

	if (!inst || !inst->core || !inst->core->device) {
		dprintk(VIDC_ERR, "%s invalid parameters\n", __func__);
		return -EINVAL;
	}
	if (inst->state == MSM_VIDC_CORE_INVALID) {
		dprintk(VIDC_ERR,
			"%s: inst %pK is in invalid state\n", __func__, inst);
		return -EINVAL;
	}
	if (IS_ALREADY_IN_STATE(flipped_state, MSM_VIDC_STOP)) {
		dprintk(VIDC_INFO,
			"inst: %pK is already in state: %d\n",
			inst, inst->state);
		goto exit;
	}
	hdev = inst->core->device;
	dprintk(VIDC_DBG, "%s: inst %pK\n", __func__, inst);
	rc = call_hfi_op(hdev, session_stop, (void *) inst->session);
	if (rc) {
		dprintk(VIDC_ERR, "%s: inst %pK session_stop failed\n",
				__func__, inst);
		goto exit;
	}
	change_inst_state(inst, MSM_VIDC_STOP);
exit:
	return rc;
}

static int msm_vidc_release_res(int flipped_state, struct msm_vidc_inst *inst)
{
	int rc = 0;
	struct hfi_device *hdev;

	if (!inst || !inst->core || !inst->core->device) {
		dprintk(VIDC_ERR, "%s invalid parameters\n", __func__);
		return -EINVAL;
	}
	if (inst->state == MSM_VIDC_CORE_INVALID) {
		dprintk(VIDC_ERR,
			"%s: inst %pK is in invalid state\n", __func__, inst);
		return -EINVAL;
	}
	if (IS_ALREADY_IN_STATE(flipped_state, MSM_VIDC_RELEASE_RESOURCES)) {
		dprintk(VIDC_INFO,
			"inst: %pK is already in state: %d\n",
			inst, inst->state);
		goto exit;
	}
	hdev = inst->core->device;
	dprintk(VIDC_DBG, "%s: inst %pK\n", __func__, inst);
	rc = call_hfi_op(hdev, session_release_res, (void *) inst->session);
	if (rc) {
		dprintk(VIDC_ERR,
			"Failed to send release resources\n");
		goto exit;
	}
	change_inst_state(inst, MSM_VIDC_RELEASE_RESOURCES);
exit:
	return rc;
}

static int msm_comm_session_close(int flipped_state,
			struct msm_vidc_inst *inst)
{
	int rc = 0;
	struct hfi_device *hdev;

	if (!inst || !inst->core || !inst->core->device) {
		dprintk(VIDC_ERR, "%s invalid params\n", __func__);
		return -EINVAL;
	}
	if (IS_ALREADY_IN_STATE(flipped_state, MSM_VIDC_CLOSE)) {
		dprintk(VIDC_INFO,
			"inst: %pK is already in state: %d\n",
						inst, inst->state);
		goto exit;
	}
	hdev = inst->core->device;
	dprintk(VIDC_DBG, "%s: inst %pK\n", __func__, inst);
	rc = call_hfi_op(hdev, session_end, (void *) inst->session);
	if (rc) {
		dprintk(VIDC_ERR,
			"Failed to send close\n");
		goto exit;
	}
	change_inst_state(inst, MSM_VIDC_CLOSE);
exit:
	return rc;
}

int msm_comm_suspend(int core_id)
{
	struct hfi_device *hdev;
	struct msm_vidc_core *core;
	int rc = 0;

	core = get_vidc_core(core_id);
	if (!core) {
		dprintk(VIDC_ERR,
			"%s: Failed to find core for core_id = %d\n",
			__func__, core_id);
		return -EINVAL;
	}

	hdev = (struct hfi_device *)core->device;
	if (!hdev) {
		dprintk(VIDC_ERR, "%s Invalid device handle\n", __func__);
		return -EINVAL;
	}

	rc = call_hfi_op(hdev, suspend, hdev->hfi_device_data);
	if (rc)
		dprintk(VIDC_WARN, "Failed to suspend\n");

	return rc;
}

static int get_flipped_state(int present_state,
	int desired_state)
{
	int flipped_state = present_state;

	if (flipped_state < MSM_VIDC_STOP
			&& desired_state > MSM_VIDC_STOP) {
		flipped_state = MSM_VIDC_STOP + (MSM_VIDC_STOP - flipped_state);
		flipped_state &= 0xFFFE;
		flipped_state = flipped_state - 1;
	} else if (flipped_state > MSM_VIDC_STOP
			&& desired_state < MSM_VIDC_STOP) {
		flipped_state = MSM_VIDC_STOP -
			(flipped_state - MSM_VIDC_STOP + 1);
		flipped_state &= 0xFFFE;
		flipped_state = flipped_state - 1;
	}
	return flipped_state;
}

int msm_comm_reset_bufreqs(struct msm_vidc_inst *inst, enum hal_buffer buf_type)
{
	struct hal_buffer_requirements *bufreqs;

	if (!inst) {
		dprintk(VIDC_ERR, "%s: invalid params\n", __func__);
		return -EINVAL;
	}

	bufreqs = get_buff_req_buffer(inst, buf_type);
	if (!bufreqs) {
		dprintk(VIDC_ERR, "%s: invalid buf type %d\n",
			__func__, buf_type);
		return -EINVAL;
	}
	bufreqs->buffer_size = bufreqs->buffer_region_size =
	bufreqs->buffer_count_min = bufreqs->buffer_count_min_host =
	bufreqs->buffer_count_actual = bufreqs->contiguous =
	bufreqs->buffer_alignment = 0;

	return 0;
}

int msm_comm_copy_bufreqs(struct msm_vidc_inst *inst, enum hal_buffer src_type,
		enum hal_buffer dst_type)
{
	struct hal_buffer_requirements *src_bufreqs;
	struct hal_buffer_requirements *dst_bufreqs;

	if (!inst) {
		dprintk(VIDC_ERR, "%s: invalid params\n", __func__);
		return -EINVAL;
	}

	src_bufreqs = get_buff_req_buffer(inst, src_type);
	dst_bufreqs = get_buff_req_buffer(inst, dst_type);
	if (!src_bufreqs || !dst_bufreqs) {
		dprintk(VIDC_ERR, "%s: invalid buf type: src %d dst %d\n",
			__func__, src_type, dst_type);
		return -EINVAL;
	}
	dst_bufreqs->buffer_size = src_bufreqs->buffer_size;
	dst_bufreqs->buffer_region_size = src_bufreqs->buffer_region_size;
	dst_bufreqs->buffer_count_min = src_bufreqs->buffer_count_min;
	dst_bufreqs->buffer_count_min_host = src_bufreqs->buffer_count_min_host;
	dst_bufreqs->buffer_count_actual = src_bufreqs->buffer_count_actual;
	dst_bufreqs->contiguous = src_bufreqs->contiguous;
	dst_bufreqs->buffer_alignment = src_bufreqs->buffer_alignment;

	return 0;
}

struct hal_buffer_requirements *get_buff_req_buffer(
		struct msm_vidc_inst *inst, enum hal_buffer buffer_type)
{
	int i;

	for (i = 0; i < HAL_BUFFER_MAX; i++) {
		if (inst->buff_req.buffer[i].buffer_type == buffer_type)
			return &inst->buff_req.buffer[i];
	}
	dprintk(VIDC_ERR, "Failed to get buff req for : %x", buffer_type);
	return NULL;
}

static int set_output_buffers(struct msm_vidc_inst *inst,
	enum hal_buffer buffer_type)
{
	int rc = 0;
	struct internal_buf *binfo = NULL;
	u32 smem_flags = SMEM_UNCACHED, buffer_size;
	struct hal_buffer_requirements *output_buf, *extradata_buf;
	int i;
	struct hfi_device *hdev;
	struct hal_buffer_size_minimum b;

	hdev = inst->core->device;

	output_buf = get_buff_req_buffer(inst, buffer_type);
	if (!output_buf) {
		dprintk(VIDC_DBG,
			"This output buffer not required, buffer_type: %x\n",
			buffer_type);
		return 0;
	}

	/* For DPB buffers, Always use FW count */
	output_buf->buffer_count_actual = output_buf->buffer_count_min_host =
		output_buf->buffer_count_min;

	dprintk(VIDC_DBG,
		"output: num = %d, size = %d\n",
		output_buf->buffer_count_actual,
		output_buf->buffer_size);

	buffer_size = output_buf->buffer_size;
	b.buffer_type = buffer_type;
	b.buffer_size = buffer_size;
	rc = call_hfi_op(hdev, session_set_property,
		inst->session, HAL_PARAM_BUFFER_SIZE_MINIMUM,
		&b);

	extradata_buf = get_buff_req_buffer(inst, HAL_BUFFER_EXTRADATA_OUTPUT);
	if (extradata_buf) {
		dprintk(VIDC_DBG,
			"extradata: num = %d, size = %d\n",
			extradata_buf->buffer_count_actual,
			extradata_buf->buffer_size);
		buffer_size += extradata_buf->buffer_size;
	} else {
		dprintk(VIDC_DBG,
			"This extradata buffer not required, buffer_type: %x\n",
			buffer_type);
	}

	if (inst->flags & VIDC_SECURE)
		smem_flags |= SMEM_SECURE;

	if (output_buf->buffer_size) {
		for (i = 0; i < output_buf->buffer_count_actual;
				i++) {
			binfo = kzalloc(sizeof(*binfo), GFP_KERNEL);
			if (!binfo) {
				dprintk(VIDC_ERR, "Out of memory\n");
				rc = -ENOMEM;
				goto fail_kzalloc;
			}
			rc = msm_comm_smem_alloc(inst,
					buffer_size, 1, smem_flags,
					buffer_type, 0, &binfo->smem);
			if (rc) {
				dprintk(VIDC_ERR,
					"Failed to allocate output memory\n");
				goto err_no_mem;
			}
			binfo->buffer_type = buffer_type;
			binfo->buffer_ownership = DRIVER;
			dprintk(VIDC_DBG, "Output buffer address: %#x\n",
					binfo->smem.device_addr);

			if (inst->buffer_mode_set[CAPTURE_PORT] ==
				HAL_BUFFER_MODE_STATIC) {
				struct vidc_buffer_addr_info buffer_info = {0};

				buffer_info.buffer_size =
					output_buf->buffer_size;
				buffer_info.buffer_type = buffer_type;
				buffer_info.num_buffers = 1;
				buffer_info.align_device_addr =
					binfo->smem.device_addr;
				buffer_info.extradata_addr =
					binfo->smem.device_addr +
					output_buf->buffer_size;
				if (extradata_buf)
					buffer_info.extradata_size =
						extradata_buf->buffer_size;
				rc = call_hfi_op(hdev, session_set_buffers,
					(void *) inst->session, &buffer_info);
				if (rc) {
					dprintk(VIDC_ERR,
						"%s : session_set_buffers failed\n",
						__func__);
					goto fail_set_buffers;
				}
			}
			mutex_lock(&inst->outputbufs.lock);
			list_add_tail(&binfo->list, &inst->outputbufs.list);
			mutex_unlock(&inst->outputbufs.lock);
		}
	}
	return rc;
fail_set_buffers:
	msm_comm_smem_free(inst, &binfo->smem);
err_no_mem:
	kfree(binfo);
fail_kzalloc:
	return rc;
}

static inline char *get_buffer_name(enum hal_buffer buffer_type)
{
	switch (buffer_type) {
	case HAL_BUFFER_INPUT: return "input";
	case HAL_BUFFER_OUTPUT: return "output";
	case HAL_BUFFER_OUTPUT2: return "output_2";
	case HAL_BUFFER_EXTRADATA_INPUT: return "input_extra";
	case HAL_BUFFER_EXTRADATA_OUTPUT: return "output_extra";
	case HAL_BUFFER_EXTRADATA_OUTPUT2: return "output2_extra";
	case HAL_BUFFER_INTERNAL_SCRATCH: return "scratch";
	case HAL_BUFFER_INTERNAL_SCRATCH_1: return "scratch_1";
	case HAL_BUFFER_INTERNAL_SCRATCH_2: return "scratch_2";
	case HAL_BUFFER_INTERNAL_PERSIST: return "persist";
	case HAL_BUFFER_INTERNAL_PERSIST_1: return "persist_1";
	case HAL_BUFFER_INTERNAL_CMD_QUEUE: return "queue";
	default: return "????";
	}
}

static int set_internal_buf_on_fw(struct msm_vidc_inst *inst,
				enum hal_buffer buffer_type,
				struct msm_smem *handle, bool reuse)
{
	struct vidc_buffer_addr_info buffer_info;
	struct hfi_device *hdev;
	int rc = 0;

	if (!inst || !inst->core || !inst->core->device || !handle) {
		dprintk(VIDC_ERR, "%s - invalid params\n", __func__);
		return -EINVAL;
	}

	hdev = inst->core->device;

	buffer_info.buffer_size = handle->size;
	buffer_info.buffer_type = buffer_type;
	buffer_info.num_buffers = 1;
	buffer_info.align_device_addr = handle->device_addr;
	dprintk(VIDC_DBG, "%s %s buffer : %x\n",
				reuse ? "Reusing" : "Allocated",
				get_buffer_name(buffer_type),
				buffer_info.align_device_addr);

	rc = call_hfi_op(hdev, session_set_buffers,
		(void *) inst->session, &buffer_info);
	if (rc) {
		dprintk(VIDC_ERR,
			"vidc_hal_session_set_buffers failed\n");
		return rc;
	}
	return 0;
}

static bool reuse_internal_buffers(struct msm_vidc_inst *inst,
		enum hal_buffer buffer_type, struct msm_vidc_list *buf_list)
{
	struct internal_buf *buf;
	int rc = 0;
	bool reused = false;

	if (!inst || !buf_list) {
		dprintk(VIDC_ERR, "%s: invalid params\n", __func__);
		return false;
	}

	mutex_lock(&buf_list->lock);
	list_for_each_entry(buf, &buf_list->list, list) {
		if (buf->buffer_type != buffer_type)
			continue;

		/*
		 * Persist buffer size won't change with resolution. If they
		 * are in queue means that they are already allocated and
		 * given to HW. HW can use them without reallocation. These
		 * buffers are not released as part of port reconfig. So
		 * driver no need to set them again.
		 */

		if (buffer_type != HAL_BUFFER_INTERNAL_PERSIST
			&& buffer_type != HAL_BUFFER_INTERNAL_PERSIST_1) {

			rc = set_internal_buf_on_fw(inst, buffer_type,
					&buf->smem, true);
			if (rc) {
				dprintk(VIDC_ERR,
					"%s: session_set_buffers failed\n",
					__func__);
				reused = false;
				break;
			}
		}
		reused = true;
		dprintk(VIDC_DBG,
			"Re-using internal buffer type : %d\n", buffer_type);
	}
	mutex_unlock(&buf_list->lock);
	return reused;
}

static int allocate_and_set_internal_bufs(struct msm_vidc_inst *inst,
			struct hal_buffer_requirements *internal_bufreq,
			struct msm_vidc_list *buf_list)
{
	struct internal_buf *binfo;
	u32 smem_flags = SMEM_UNCACHED;
	int rc = 0;
	int i = 0;

	if (!inst || !internal_bufreq || !buf_list)
		return -EINVAL;

	if (!internal_bufreq->buffer_size)
		return 0;

	if (inst->flags & VIDC_SECURE)
		smem_flags |= SMEM_SECURE;

	for (i = 0; i < internal_bufreq->buffer_count_actual; i++) {
		binfo = kzalloc(sizeof(*binfo), GFP_KERNEL);
		if (!binfo) {
			dprintk(VIDC_ERR, "Out of memory\n");
			rc = -ENOMEM;
			goto fail_kzalloc;
		}
		rc = msm_comm_smem_alloc(inst, internal_bufreq->buffer_size,
				1, smem_flags, internal_bufreq->buffer_type,
				0, &binfo->smem);
		if (rc) {
			dprintk(VIDC_ERR,
				"Failed to allocate scratch memory\n");
			goto err_no_mem;
		}

		binfo->buffer_type = internal_bufreq->buffer_type;

		rc = set_internal_buf_on_fw(inst, internal_bufreq->buffer_type,
				&binfo->smem, false);
		if (rc)
			goto fail_set_buffers;

		mutex_lock(&buf_list->lock);
		list_add_tail(&binfo->list, &buf_list->list);
		mutex_unlock(&buf_list->lock);
	}
	return rc;

fail_set_buffers:
	msm_comm_smem_free(inst, &binfo->smem);
err_no_mem:
	kfree(binfo);
fail_kzalloc:
	return rc;

}

static int set_internal_buffers(struct msm_vidc_inst *inst,
	enum hal_buffer buffer_type, struct msm_vidc_list *buf_list)
{
	struct hal_buffer_requirements *internal_buf;

	internal_buf = get_buff_req_buffer(inst, buffer_type);
	if (!internal_buf) {
		dprintk(VIDC_DBG,
			"This internal buffer not required, buffer_type: %x\n",
			buffer_type);
		return 0;
	}

	dprintk(VIDC_DBG, "Buffer type %s: num = %d, size = %d\n",
		get_buffer_name(buffer_type),
		internal_buf->buffer_count_actual, internal_buf->buffer_size);

	/*
	 * Try reusing existing internal buffers first.
	 * If it's not possible to reuse, allocate new buffers.
	 */
	if (reuse_internal_buffers(inst, buffer_type, buf_list))
		return 0;

	return allocate_and_set_internal_bufs(inst, internal_buf,
				buf_list);
}

int msm_comm_try_state(struct msm_vidc_inst *inst, int state)
{
	int rc = 0;
	int flipped_state;

	if (!inst) {
		dprintk(VIDC_ERR, "%s: invalid params %pK", __func__, inst);
		return -EINVAL;
	}
	dprintk(VIDC_DBG,
		"Trying to move inst: %pK (%#x) from: %#x to %#x\n",
		inst, hash32_ptr(inst->session), inst->state, state);

	mutex_lock(&inst->sync_lock);
	if (inst->state == MSM_VIDC_CORE_INVALID) {
		dprintk(VIDC_ERR, "%s: inst %pK is in invalid\n",
			__func__, inst);
		rc = -EINVAL;
		goto exit;
	}

	flipped_state = get_flipped_state(inst->state, state);
	dprintk(VIDC_DBG,
		"inst: %pK (%#x) flipped_state = %#x\n",
		inst, hash32_ptr(inst->session), flipped_state);
	switch (flipped_state) {
	case MSM_VIDC_CORE_UNINIT_DONE:
	case MSM_VIDC_CORE_INIT:
		rc = msm_comm_init_core(inst);
		if (rc || state <= get_flipped_state(inst->state, state))
			break;
	case MSM_VIDC_CORE_INIT_DONE:
		rc = msm_comm_init_core_done(inst);
		if (rc || state <= get_flipped_state(inst->state, state))
			break;
	case MSM_VIDC_OPEN:
		rc = msm_comm_session_init(flipped_state, inst);
		if (rc || state <= get_flipped_state(inst->state, state))
			break;
	case MSM_VIDC_OPEN_DONE:
		rc = msm_comm_session_init_done(flipped_state, inst);
		if (rc || state <= get_flipped_state(inst->state, state))
			break;
	case MSM_VIDC_LOAD_RESOURCES:
		rc = msm_vidc_load_resources(flipped_state, inst);
		if (rc || state <= get_flipped_state(inst->state, state))
			break;
	case MSM_VIDC_LOAD_RESOURCES_DONE:
	case MSM_VIDC_START:
		rc = msm_vidc_start(flipped_state, inst);
		if (rc || state <= get_flipped_state(inst->state, state))
			break;
	case MSM_VIDC_START_DONE:
		rc = wait_for_state(inst, flipped_state, MSM_VIDC_START_DONE,
				HAL_SESSION_START_DONE);
		if (rc || state <= get_flipped_state(inst->state, state))
			break;
	case MSM_VIDC_STOP:
		rc = msm_vidc_stop(flipped_state, inst);
		if (rc || state <= get_flipped_state(inst->state, state))
			break;
	case MSM_VIDC_STOP_DONE:
		rc = wait_for_state(inst, flipped_state, MSM_VIDC_STOP_DONE,
				HAL_SESSION_STOP_DONE);
		if (rc || state <= get_flipped_state(inst->state, state))
			break;
		dprintk(VIDC_DBG, "Moving to Stop Done state\n");
	case MSM_VIDC_RELEASE_RESOURCES:
		rc = msm_vidc_release_res(flipped_state, inst);
		if (rc || state <= get_flipped_state(inst->state, state))
			break;
	case MSM_VIDC_RELEASE_RESOURCES_DONE:
		rc = wait_for_state(inst, flipped_state,
			MSM_VIDC_RELEASE_RESOURCES_DONE,
			HAL_SESSION_RELEASE_RESOURCE_DONE);
		if (rc || state <= get_flipped_state(inst->state, state))
			break;
		dprintk(VIDC_DBG,
				"Moving to release resources done state\n");
	case MSM_VIDC_CLOSE:
		rc = msm_comm_session_close(flipped_state, inst);
		if (rc || state <= get_flipped_state(inst->state, state))
			break;
	case MSM_VIDC_CLOSE_DONE:
		rc = wait_for_state(inst, flipped_state, MSM_VIDC_CLOSE_DONE,
				HAL_SESSION_END_DONE);
		if (rc || state <= get_flipped_state(inst->state, state))
			break;
		msm_comm_session_clean(inst);
	case MSM_VIDC_CORE_UNINIT:
	case MSM_VIDC_CORE_INVALID:
		dprintk(VIDC_DBG, "Sending core uninit\n");
		rc = msm_vidc_deinit_core(inst);
		if (rc || state == get_flipped_state(inst->state, state))
			break;
	default:
		dprintk(VIDC_ERR, "State not recognized\n");
		rc = -EINVAL;
		break;
	}

exit:
	mutex_unlock(&inst->sync_lock);

	if (rc) {
		dprintk(VIDC_ERR,
				"Failed to move from state: %d to %d\n",
				inst->state, state);
		msm_comm_kill_session(inst);
	} else {
		trace_msm_vidc_common_state_change((void *)inst,
				inst->state, state);
	}
	return rc;
}

int msm_vidc_send_pending_eos_buffers(struct msm_vidc_inst *inst)
{
	struct vidc_frame_data data = {0};
	struct hfi_device *hdev;
	struct eos_buf *binfo = NULL, *temp = NULL;
	int rc = 0;

	if (!inst || !inst->core || !inst->core->device) {
		dprintk(VIDC_ERR, "%s: Invalid arguments\n", __func__);
		return -EINVAL;
	}

	mutex_lock(&inst->eosbufs.lock);
	list_for_each_entry_safe(binfo, temp, &inst->eosbufs.list, list) {
		data.alloc_len = binfo->smem.size;
		data.device_addr = binfo->smem.device_addr;
		data.buffer_type = HAL_BUFFER_INPUT;
		data.filled_len = 0;
		data.offset = 0;
		data.flags = HAL_BUFFERFLAG_EOS;
		data.timestamp = 0;
		data.extradata_addr = data.device_addr;
		data.extradata_size = 0;
		dprintk(VIDC_DBG, "Queueing EOS buffer 0x%x\n",
				data.device_addr);
		hdev = inst->core->device;

		rc = call_hfi_op(hdev, session_etb, inst->session,
				&data);
	}
	mutex_unlock(&inst->eosbufs.lock);

	return rc;
}

int msm_vidc_comm_cmd(void *instance, union msm_v4l2_cmd *cmd)
{
	struct msm_vidc_inst *inst = instance;
	struct v4l2_decoder_cmd *dec = NULL;
	struct v4l2_encoder_cmd *enc = NULL;
	struct msm_vidc_core *core;
	int which_cmd = 0, flags = 0, rc = 0;

	if (!inst || !inst->core || !cmd) {
		dprintk(VIDC_ERR, "%s invalid params\n", __func__);
		return -EINVAL;
	}
	core = inst->core;
	if (inst->session_type == MSM_VIDC_ENCODER) {
		enc = (struct v4l2_encoder_cmd *)cmd;
		which_cmd = enc->cmd;
		flags = enc->flags;
	} else if (inst->session_type == MSM_VIDC_DECODER) {
		dec = (struct v4l2_decoder_cmd *)cmd;
		which_cmd = dec->cmd;
		flags = dec->flags;
	}


	switch (which_cmd) {
	case V4L2_QCOM_CMD_FLUSH:
		rc = msm_comm_flush(inst, flags);
		if (rc) {
			dprintk(VIDC_ERR,
				"Failed to flush buffers: %d\n", rc);
		}
		break;
	case V4L2_QCOM_CMD_SESSION_CONTINUE:
	{
		rc = msm_comm_session_continue(inst);
		break;
	}
	/* This case also for V4L2_ENC_CMD_STOP */
	case V4L2_DEC_CMD_STOP:
	{
		struct eos_buf *binfo = NULL;
		u32 smem_flags = SMEM_UNCACHED;

		if (inst->state != MSM_VIDC_START_DONE) {
			dprintk(VIDC_DBG,
				"Inst = %pK is not ready for EOS\n", inst);
			break;
		}

		binfo = kzalloc(sizeof(*binfo), GFP_KERNEL);
		if (!binfo) {
			dprintk(VIDC_ERR, "%s: Out of memory\n", __func__);
			rc = -ENOMEM;
			break;
		}

		if (inst->flags & VIDC_SECURE)
			smem_flags |= SMEM_SECURE;

		rc = msm_comm_smem_alloc(inst,
				SZ_4K, 1, smem_flags,
				HAL_BUFFER_INPUT, 0, &binfo->smem);
		if (rc) {
			kfree(binfo);
			dprintk(VIDC_ERR,
				"Failed to allocate output memory\n");
			rc = -ENOMEM;
			break;
		}

		mutex_lock(&inst->eosbufs.lock);
		list_add_tail(&binfo->list, &inst->eosbufs.list);
		mutex_unlock(&inst->eosbufs.lock);

		rc = msm_vidc_send_pending_eos_buffers(inst);
		if (rc) {
			dprintk(VIDC_ERR,
				"Failed pending_eos_buffers sending\n");
			list_del(&binfo->list);
			kfree(binfo);
			break;
		}
		break;
	}
	default:
		dprintk(VIDC_ERR, "Unknown Command %d\n", which_cmd);
		rc = -ENOTSUPP;
		break;
	}
	return rc;
}

static void populate_frame_data(struct vidc_frame_data *data,
		struct msm_vidc_buffer *mbuf, struct msm_vidc_inst *inst)
{
	u64 time_usec;
	int extra_idx;
	struct vb2_buffer *vb;
	struct vb2_v4l2_buffer *vbuf;
	struct vidc_tag_data tag_data;

	if (!inst || !mbuf || !data) {
		dprintk(VIDC_ERR, "%s: invalid params %pK %pK %pK\n",
			__func__, inst, mbuf, data);
		return;
	}

	vb = &mbuf->vvb.vb2_buf;
	vbuf = to_vb2_v4l2_buffer(vb);

	time_usec = vb->timestamp;
	do_div(time_usec, NSEC_PER_USEC);

	data->alloc_len = vb->planes[0].length;
	data->device_addr = mbuf->smem[0].device_addr;
	data->timestamp = time_usec;
	data->flags = 0;

	if (vb->type == V4L2_BUF_TYPE_VIDEO_OUTPUT_MPLANE) {
		data->buffer_type = HAL_BUFFER_INPUT;
		data->filled_len = vb->planes[0].bytesused;
		data->offset = vb->planes[0].data_offset;

		if (vbuf->flags & V4L2_QCOM_BUF_FLAG_EOS)
			data->flags |= HAL_BUFFERFLAG_EOS;

		if (vbuf->flags & V4L2_QCOM_BUF_FLAG_CODECCONFIG)
			data->flags |= HAL_BUFFERFLAG_CODECCONFIG;

		if (inst->session_type == MSM_VIDC_DECODER) {
			msm_comm_fetch_mark_data(&inst->etb_data, vb->index,
				&data->mark_data, &data->mark_target);
		}

	} else if (vb->type == V4L2_BUF_TYPE_VIDEO_CAPTURE_MPLANE) {
		data->buffer_type = msm_comm_get_hal_output_buffer(inst);
	}

	tag_data.index = vb->index;
	tag_data.type = vb->type;

	msm_comm_fetch_tags(inst, &tag_data);
	data->input_tag = tag_data.input_tag;
	data->output_tag = tag_data.output_tag;


	extra_idx = EXTRADATA_IDX(vb->num_planes);
	if (extra_idx && extra_idx < VIDEO_MAX_PLANES) {
		data->extradata_addr = mbuf->smem[extra_idx].device_addr;
		data->extradata_size = vb->planes[extra_idx].length;
		data->flags |= HAL_BUFFERFLAG_EXTRADATA;
	}
}

enum hal_buffer get_hal_buffer_type(unsigned int type,
		unsigned int plane_num)
{
	if (type == V4L2_BUF_TYPE_VIDEO_OUTPUT_MPLANE) {
		if (plane_num == 0)
			return HAL_BUFFER_INPUT;
		else
			return HAL_BUFFER_EXTRADATA_INPUT;
	} else if (type == V4L2_BUF_TYPE_VIDEO_CAPTURE_MPLANE) {
		if (plane_num == 0)
			return HAL_BUFFER_OUTPUT;
		else
			return HAL_BUFFER_EXTRADATA_OUTPUT;
	} else {
		return -EINVAL;
	}
}

int msm_comm_num_queued_bufs(struct msm_vidc_inst *inst, u32 type)
{
	int count = 0;
	struct msm_vidc_buffer *mbuf;

	if (!inst) {
		dprintk(VIDC_ERR, "%s: invalid params\n", __func__);
		return 0;
	}

	mutex_lock(&inst->registeredbufs.lock);
	list_for_each_entry(mbuf, &inst->registeredbufs.list, list) {
		if (mbuf->vvb.vb2_buf.type != type)
			continue;
		if (!(mbuf->flags & MSM_VIDC_FLAG_QUEUED))
			continue;
		count++;
	}
	mutex_unlock(&inst->registeredbufs.lock);

	return count;
}

static int num_pending_qbufs(struct msm_vidc_inst *inst, u32 type)
{
	int count = 0;
	struct msm_vidc_buffer *mbuf;

	if (!inst) {
		dprintk(VIDC_ERR, "%s: invalid params\n", __func__);
		return 0;
	}

	mutex_lock(&inst->registeredbufs.lock);
	list_for_each_entry(mbuf, &inst->registeredbufs.list, list) {
		if (mbuf->vvb.vb2_buf.type != type)
			continue;
		/* Count only deferred buffers */
		if (!(mbuf->flags & MSM_VIDC_FLAG_DEFERRED))
			continue;
		count++;
	}
	mutex_unlock(&inst->registeredbufs.lock);

	return count;
}

static int msm_comm_qbuf_to_hfi(struct msm_vidc_inst *inst,
		struct msm_vidc_buffer *mbuf)
{
	int rc = 0;
	struct hfi_device *hdev;
	enum msm_vidc_debugfs_event e;
	struct vidc_frame_data frame_data = {0};

	if (!inst || !inst->core || !inst->core->device || !mbuf) {
		dprintk(VIDC_ERR, "%s: Invalid arguments\n", __func__);
		return -EINVAL;
	}
	hdev = inst->core->device;

	populate_frame_data(&frame_data, mbuf, inst);
	/* mbuf is not deferred anymore */
	mbuf->flags &= ~MSM_VIDC_FLAG_DEFERRED;

	if (mbuf->vvb.vb2_buf.type == V4L2_BUF_TYPE_VIDEO_OUTPUT_MPLANE) {
		e = MSM_VIDC_DEBUGFS_EVENT_ETB;
		rc = call_hfi_op(hdev, session_etb, inst->session, &frame_data);
	} else if (mbuf->vvb.vb2_buf.type ==
			V4L2_BUF_TYPE_VIDEO_CAPTURE_MPLANE) {
		e = MSM_VIDC_DEBUGFS_EVENT_FTB;
		rc = call_hfi_op(hdev, session_ftb, inst->session, &frame_data);
	} else {
		dprintk(VIDC_ERR, "%s: invalid qbuf type %d:\n", __func__,
			mbuf->vvb.vb2_buf.type);
		rc = -EINVAL;
	}
	if (rc) {
		dprintk(VIDC_ERR, "%s: Failed to qbuf: %d\n", __func__, rc);
		goto err_bad_input;
	}
	mbuf->flags |= MSM_VIDC_FLAG_QUEUED;
	msm_vidc_debugfs_update(inst, e);

err_bad_input:
	return rc;
}

void msm_vidc_batch_handler(struct work_struct *work)
{
	int rc = 0;
	struct msm_vidc_inst *inst;

	inst = container_of(work, struct msm_vidc_inst, batch_work);

	inst = get_inst(get_vidc_core(MSM_VIDC_CORE_VENUS), inst);
	if (!inst) {
		dprintk(VIDC_ERR, "%s: invalid params\n", __func__);
		return;
	}

	if (inst->state == MSM_VIDC_CORE_INVALID) {
		dprintk(VIDC_ERR, "%s: invalid state\n", __func__);
		goto exit;
	}

	rc = msm_comm_scale_clocks_and_bus(inst);
	if (rc)
		dprintk(VIDC_ERR, "%s: scale clocks failed\n", __func__);

	dprintk(VIDC_INFO,
		"%s: queing batch pending buffers to firmware\n", __func__);

	rc = msm_comm_qbufs_batch(inst, NULL);
	if (rc) {
		dprintk(VIDC_ERR, "%s: Failed batch-qbuf to hfi: %d\n",
			__func__, rc);
	}

exit:
	put_inst(inst);
}

static int msm_comm_qbuf_in_rbr(struct msm_vidc_inst *inst,
		struct msm_vidc_buffer *mbuf)
{
	int rc = 0;

	if (!inst || !mbuf) {
		dprintk(VIDC_ERR, "%s: Invalid arguments\n", __func__);
		return -EINVAL;
	}

	if (inst->state == MSM_VIDC_CORE_INVALID) {
		dprintk(VIDC_ERR, "%s: inst is in bad state\n", __func__);
		return -EINVAL;
	}

	rc = msm_comm_scale_clocks_and_bus(inst);
	if (rc)
		dprintk(VIDC_ERR, "%s: scale clocks failed\n", __func__);

	print_vidc_buffer(VIDC_DBG, "qbuf in rbr", inst, mbuf);
	rc = msm_comm_qbuf_to_hfi(inst, mbuf);
	if (rc)
		dprintk(VIDC_ERR, "%s: Failed qbuf to hfi: %d\n", __func__, rc);

	return rc;
}

int msm_comm_qbuf(struct msm_vidc_inst *inst, struct msm_vidc_buffer *mbuf)
{
	int rc = 0;

	if (!inst || !mbuf) {
		dprintk(VIDC_ERR, "%s: Invalid arguments\n", __func__);
		return -EINVAL;
	}

	if (inst->state == MSM_VIDC_CORE_INVALID) {
		dprintk(VIDC_ERR, "%s: inst is in bad state\n", __func__);
		return -EINVAL;
	}

	if (inst->state != MSM_VIDC_START_DONE) {
		mbuf->flags |= MSM_VIDC_FLAG_DEFERRED;
		print_vidc_buffer(VIDC_DBG, "qbuf deferred", inst, mbuf);
		return 0;
	}

	rc = msm_comm_scale_clocks_and_bus(inst);
	if (rc)
		dprintk(VIDC_ERR, "%s: scale clocks failed\n", __func__);

	print_vidc_buffer(VIDC_DBG, "qbuf", inst, mbuf);
	rc = msm_comm_qbuf_to_hfi(inst, mbuf);
	if (rc)
		dprintk(VIDC_ERR, "%s: Failed qbuf to hfi: %d\n", __func__, rc);

	return rc;
}

int msm_comm_qbufs(struct msm_vidc_inst *inst)
{
	int rc = 0;
	struct msm_vidc_buffer *mbuf;

	if (!inst) {
		dprintk(VIDC_ERR, "%s: Invalid arguments\n", __func__);
		return -EINVAL;
	}

	if (inst->state != MSM_VIDC_START_DONE) {
		dprintk(VIDC_DBG, "%s: inst not in start state: %d\n",
			__func__, inst->state);
		return 0;
	}

	rc = msm_comm_scale_clocks_and_bus(inst);
	if (rc)
		dprintk(VIDC_ERR, "%s: scale clocks failed\n", __func__);

	mutex_lock(&inst->registeredbufs.lock);
	list_for_each_entry(mbuf, &inst->registeredbufs.list, list) {
		/* Queue only deferred buffers */
		if (!(mbuf->flags & MSM_VIDC_FLAG_DEFERRED))
			continue;
		print_vidc_buffer(VIDC_DBG, "qbufs", inst, mbuf);
		rc = msm_comm_qbuf_to_hfi(inst, mbuf);
		if (rc) {
			dprintk(VIDC_ERR, "%s: Failed qbuf to hfi: %d\n",
				__func__, rc);
			break;
		}
	}
	mutex_unlock(&inst->registeredbufs.lock);

	return rc;
}

int msm_comm_qbufs_batch(struct msm_vidc_inst *inst,
		struct msm_vidc_buffer *mbuf)
{
	int rc = 0;
	struct msm_vidc_buffer *buf;

	mutex_lock(&inst->registeredbufs.lock);
	list_for_each_entry(buf, &inst->registeredbufs.list, list) {
		/* Don't queue if buffer is not CAPTURE_MPLANE */
		if (buf->vvb.vb2_buf.type !=
			V4L2_BUF_TYPE_VIDEO_CAPTURE_MPLANE)
			goto loop_end;
		/* Don't queue if buffer is not a deferred buffer */
		if (!(buf->flags & MSM_VIDC_FLAG_DEFERRED))
			goto loop_end;
		/* Don't queue if RBR event is pending on this buffer */
		if (buf->flags & MSM_VIDC_FLAG_RBR_PENDING)
			goto loop_end;

		print_vidc_buffer(VIDC_DBG, "batch-qbuf", inst, buf);
		rc = msm_comm_qbuf_to_hfi(inst, buf);
		if (rc) {
			dprintk(VIDC_ERR, "%s: Failed batch qbuf to hfi: %d\n",
				__func__, rc);
			break;
		}
loop_end:
		/* Queue pending buffers till the current buffer only */
		if (buf == mbuf)
			break;
	}
	mutex_unlock(&inst->registeredbufs.lock);

	return rc;
}

/*
 * msm_comm_qbuf_decode_batch - count the buffers which are not queued to
 *              firmware yet (count includes rbr pending buffers too) and
 *              queue the buffers at once if full batch count reached.
 *              Don't queue rbr pending buffers as they would be queued
 *              when rbr event arrived from firmware.
 */
int msm_comm_qbuf_decode_batch(struct msm_vidc_inst *inst,
		struct msm_vidc_buffer *mbuf)
{
	int rc = 0;
	u32 count = 0;

	if (!inst || !mbuf) {
		dprintk(VIDC_ERR, "%s: Invalid arguments\n", __func__);
		return -EINVAL;
	}

	if (inst->state == MSM_VIDC_CORE_INVALID) {
		dprintk(VIDC_ERR, "%s: inst is in bad state\n", __func__);
		return -EINVAL;
	}

	if (inst->state != MSM_VIDC_START_DONE) {
		mbuf->flags |= MSM_VIDC_FLAG_DEFERRED;
		print_vidc_buffer(VIDC_DBG, "qbuf deferred", inst, mbuf);
		return 0;
	}

	/*
	 * Don't defer buffers initially to avoid startup latency increase
	 * due to batching
	*/
	if (inst->clk_data.buffer_counter > SKIP_BATCH_WINDOW) {
		mod_timer(&inst->batch_timer, jiffies +
			msecs_to_jiffies(MSM_VIDC_QBUF_BATCH_TIMEOUT));
		count = num_pending_qbufs(inst,
			V4L2_BUF_TYPE_VIDEO_CAPTURE_MPLANE);
		if (count < inst->batch.size) {
			print_vidc_buffer(VIDC_DBG,
				"batch-qbuf deferred", inst, mbuf);
			return 0;
		}
	}

	rc = msm_comm_scale_clocks_and_bus(inst);
	if (rc)
		dprintk(VIDC_ERR, "%s: scale clocks failed\n", __func__);

	rc = msm_comm_qbufs_batch(inst, mbuf);
	if (rc) {
		dprintk(VIDC_ERR, "%s: Failed qbuf to hfi: %d\n",
			__func__, rc);
	}

	return rc;
}

int msm_comm_try_get_bufreqs(struct msm_vidc_inst *inst)
{
	int rc = 0, i = 0;
	union hal_get_property hprop;
	enum hal_buffer int_buf[] = {
			HAL_BUFFER_INTERNAL_SCRATCH,
			HAL_BUFFER_INTERNAL_SCRATCH_1,
			HAL_BUFFER_INTERNAL_SCRATCH_2,
			HAL_BUFFER_INTERNAL_PERSIST,
			HAL_BUFFER_INTERNAL_PERSIST_1,
			HAL_BUFFER_INTERNAL_RECON,
	};

	memset(&hprop, 0x0, sizeof(hprop));

	rc = msm_comm_try_get_prop(inst, HAL_PARAM_GET_BUFFER_REQUIREMENTS,
		&hprop);
	if (rc) {
		dprintk(VIDC_ERR, "Failed getting buffer requirements: %d", rc);
		return rc;
	}

	/* reset internal buffers */
	for (i = 0; i < ARRAY_SIZE(int_buf); i++)
		msm_comm_reset_bufreqs(inst, int_buf[i]);

	dprintk(VIDC_DBG, "Buffer requirements from HW:\n");
	dprintk(VIDC_DBG, "%15s %8s %8s %8s %8s\n",
		"buffer type", "count", "mincount_host", "mincount_fw", "size");
	for (i = 0; i < HAL_BUFFER_MAX; i++) {
		struct hal_buffer_requirements req = hprop.buf_req.buffer[i];
		struct hal_buffer_requirements *curr_req;

		/*
		 * For decoder we can ignore the buffer counts that firmware
		 * sends for inp/out buffers.
		 * FW buffer counts for these are used only in reconfig
		 */
		curr_req = get_buff_req_buffer(inst, req.buffer_type);
		if (!curr_req)
			return -EINVAL;

		if (req.buffer_type == HAL_BUFFER_INPUT ||
			req.buffer_type == HAL_BUFFER_OUTPUT ||
			req.buffer_type == HAL_BUFFER_OUTPUT2 ||
			req.buffer_type == HAL_BUFFER_EXTRADATA_INPUT ||
			req.buffer_type == HAL_BUFFER_EXTRADATA_OUTPUT ||
			req.buffer_type == HAL_BUFFER_EXTRADATA_OUTPUT2) {
			curr_req->buffer_size = req.buffer_size;
			curr_req->buffer_region_size = req.buffer_region_size;
			curr_req->contiguous = req.contiguous;
			curr_req->buffer_alignment = req.buffer_alignment;
		} else {
			memcpy(curr_req, &req,
				sizeof(struct hal_buffer_requirements));
		}

		if (req.buffer_type != HAL_BUFFER_NONE) {
			dprintk(VIDC_DBG, "%15s %8d %8d %8d %8d\n",
				get_buffer_name(req.buffer_type),
				req.buffer_count_actual,
				req.buffer_count_min_host,
				req.buffer_count_min, req.buffer_size);
		}
	}

	dprintk(VIDC_DBG, "Buffer requirements driver adjusted:\n");
	dprintk(VIDC_DBG, "%15s %8s %8s %8s %8s\n",
		"buffer type", "count", "mincount_host", "mincount_fw", "size");
	for (i = 0; i < HAL_BUFFER_MAX; i++) {
		struct hal_buffer_requirements req = inst->buff_req.buffer[i];

		if (req.buffer_type != HAL_BUFFER_NONE) {
			dprintk(VIDC_DBG, "%15s %8d %8d %8d %8d\n",
				get_buffer_name(req.buffer_type),
				req.buffer_count_actual,
				req.buffer_count_min_host,
				req.buffer_count_min, req.buffer_size);
		}
	}
	return rc;
}

int msm_comm_try_get_prop(struct msm_vidc_inst *inst, enum hal_property ptype,
				union hal_get_property *hprop)
{
	int rc = 0;
	struct hfi_device *hdev;
	struct getprop_buf *buf;

	if (!inst || !inst->core || !inst->core->device) {
		dprintk(VIDC_ERR, "%s invalid parameters\n", __func__);
		return -EINVAL;
	}

	hdev = inst->core->device;
	mutex_lock(&inst->sync_lock);
	if (inst->state < MSM_VIDC_OPEN_DONE ||
			inst->state >= MSM_VIDC_CLOSE) {

		/* No need to check inst->state == MSM_VIDC_INVALID since
		 * INVALID is > CLOSE_DONE. When core went to INVALID state,
		 * we put all the active instances in INVALID. So > CLOSE_DONE
		 * is enough check to have.
		 */

		dprintk(VIDC_ERR,
			"In Wrong state to call Buf Req: Inst %pK or Core %pK\n",
				inst, inst->core);
		rc = -EAGAIN;
		mutex_unlock(&inst->sync_lock);
		goto exit;
	}
	mutex_unlock(&inst->sync_lock);

	switch (ptype) {
	case HAL_PARAM_GET_BUFFER_REQUIREMENTS:
		rc = call_hfi_op(hdev, session_get_buf_req, inst->session);
		break;
	default:
		rc = -EAGAIN;
		break;
	}

	if (rc) {
		dprintk(VIDC_ERR, "Can't query hardware for property: %d\n",
				rc);
		goto exit;
	}

	rc = wait_for_completion_timeout(&inst->completions[
			SESSION_MSG_INDEX(HAL_SESSION_PROPERTY_INFO)],
		msecs_to_jiffies(
			inst->core->resources.msm_vidc_hw_rsp_timeout));
	if (!rc) {
		dprintk(VIDC_ERR,
			"%s: Wait interrupted or timed out [%pK]: %d\n",
			__func__, inst,
			SESSION_MSG_INDEX(HAL_SESSION_PROPERTY_INFO));
		msm_comm_kill_session(inst);
		rc = -ETIMEDOUT;
		goto exit;
	} else {
		/* wait_for_completion_timeout returns jiffies before expiry */
		rc = 0;
	}

	mutex_lock(&inst->pending_getpropq.lock);
	if (!list_empty(&inst->pending_getpropq.list)) {
		buf = list_first_entry(&inst->pending_getpropq.list,
					struct getprop_buf, list);
		*hprop = *(union hal_get_property *)buf->data;
		kfree(buf->data);
		list_del(&buf->list);
		kfree(buf);
	} else {
		dprintk(VIDC_ERR, "%s getprop list empty\n", __func__);
		rc = -EINVAL;
	}
	mutex_unlock(&inst->pending_getpropq.lock);
exit:
	return rc;
}

int msm_comm_release_output_buffers(struct msm_vidc_inst *inst,
	bool force_release)
{
	struct msm_smem *handle;
	struct internal_buf *buf, *dummy;
	struct vidc_buffer_addr_info buffer_info;
	int rc = 0;
	struct msm_vidc_core *core;
	struct hfi_device *hdev;

	if (!inst) {
		dprintk(VIDC_ERR,
				"Invalid instance pointer = %pK\n", inst);
		return -EINVAL;
	}
	mutex_lock(&inst->outputbufs.lock);
	if (list_empty(&inst->outputbufs.list)) {
		dprintk(VIDC_DBG, "%s - No OUTPUT buffers allocated\n",
			__func__);
		mutex_unlock(&inst->outputbufs.lock);
		return 0;
	}
	mutex_unlock(&inst->outputbufs.lock);

	core = inst->core;
	if (!core) {
		dprintk(VIDC_ERR,
				"Invalid core pointer = %pK\n", core);
		return -EINVAL;
	}
	hdev = core->device;
	if (!hdev) {
		dprintk(VIDC_ERR, "Invalid device pointer = %pK\n", hdev);
		return -EINVAL;
	}
	mutex_lock(&inst->outputbufs.lock);
	list_for_each_entry_safe(buf, dummy, &inst->outputbufs.list, list) {
		handle = &buf->smem;

		if ((buf->buffer_ownership == FIRMWARE) && !force_release) {
			dprintk(VIDC_INFO, "DPB is with f/w. Can't free it\n");
			/*
			 * mark this buffer to avoid sending it to video h/w
			 * again, this buffer belongs to old resolution and
			 * it will be removed when video h/w returns it.
			 */
			buf->mark_remove = true;
			continue;
		}

		buffer_info.buffer_size = handle->size;
		buffer_info.buffer_type = buf->buffer_type;
		buffer_info.num_buffers = 1;
		buffer_info.align_device_addr = handle->device_addr;
		if (inst->buffer_mode_set[CAPTURE_PORT] ==
				HAL_BUFFER_MODE_STATIC) {
			buffer_info.response_required = false;
			rc = call_hfi_op(hdev, session_release_buffers,
				(void *)inst->session, &buffer_info);
			if (rc) {
				dprintk(VIDC_WARN,
					"Rel output buf fail:%x, %d\n",
					buffer_info.align_device_addr,
					buffer_info.buffer_size);
			}
		}

		list_del(&buf->list);
		msm_comm_smem_free(inst, &buf->smem);
		kfree(buf);
	}

	mutex_unlock(&inst->outputbufs.lock);
	return rc;
}

static enum hal_buffer scratch_buf_sufficient(struct msm_vidc_inst *inst,
				enum hal_buffer buffer_type)
{
	struct hal_buffer_requirements *bufreq = NULL;
	struct internal_buf *buf;
	int count = 0;

	if (!inst) {
		dprintk(VIDC_ERR, "%s - invalid param\n", __func__);
		goto not_sufficient;
	}

	bufreq = get_buff_req_buffer(inst, buffer_type);
	if (!bufreq)
		goto not_sufficient;

	/* Check if current scratch buffers are sufficient */
	mutex_lock(&inst->scratchbufs.lock);

	list_for_each_entry(buf, &inst->scratchbufs.list, list) {
		if (buf->buffer_type == buffer_type &&
			buf->smem.size >= bufreq->buffer_size)
			count++;
	}
	mutex_unlock(&inst->scratchbufs.lock);

	if (count != bufreq->buffer_count_actual)
		goto not_sufficient;

	dprintk(VIDC_DBG,
		"Existing scratch buffer is sufficient for buffer type %#x\n",
		buffer_type);

	return buffer_type;

not_sufficient:
	return HAL_BUFFER_NONE;
}

int msm_comm_release_scratch_buffers(struct msm_vidc_inst *inst,
					bool check_for_reuse)
{
	struct msm_smem *handle;
	struct internal_buf *buf, *dummy;
	struct vidc_buffer_addr_info buffer_info;
	int rc = 0;
	struct msm_vidc_core *core;
	struct hfi_device *hdev;
	enum hal_buffer sufficiency = HAL_BUFFER_NONE;

	if (!inst) {
		dprintk(VIDC_ERR,
				"Invalid instance pointer = %pK\n", inst);
		return -EINVAL;
	}
	core = inst->core;
	if (!core) {
		dprintk(VIDC_ERR,
				"Invalid core pointer = %pK\n", core);
		return -EINVAL;
	}
	hdev = core->device;
	if (!hdev) {
		dprintk(VIDC_ERR, "Invalid device pointer = %pK\n", hdev);
		return -EINVAL;
	}

	if (check_for_reuse) {
		sufficiency |= scratch_buf_sufficient(inst,
					HAL_BUFFER_INTERNAL_SCRATCH);

		sufficiency |= scratch_buf_sufficient(inst,
					HAL_BUFFER_INTERNAL_SCRATCH_1);

		sufficiency |= scratch_buf_sufficient(inst,
					HAL_BUFFER_INTERNAL_SCRATCH_2);
	}

	mutex_lock(&inst->scratchbufs.lock);
	list_for_each_entry_safe(buf, dummy, &inst->scratchbufs.list, list) {
		handle = &buf->smem;
		buffer_info.buffer_size = handle->size;
		buffer_info.buffer_type = buf->buffer_type;
		buffer_info.num_buffers = 1;
		buffer_info.align_device_addr = handle->device_addr;
		buffer_info.response_required = true;
		rc = call_hfi_op(hdev, session_release_buffers,
				(void *)inst->session, &buffer_info);
		if (!rc) {
			mutex_unlock(&inst->scratchbufs.lock);
			rc = wait_for_sess_signal_receipt(inst,
				HAL_SESSION_RELEASE_BUFFER_DONE);
			if (rc)
				dprintk(VIDC_WARN,
					"%s: wait for signal failed, rc %d\n",
					__func__, rc);
			mutex_lock(&inst->scratchbufs.lock);
		} else {
			dprintk(VIDC_WARN,
				"Rel scrtch buf fail:%x, %d\n",
				buffer_info.align_device_addr,
				buffer_info.buffer_size);
		}

		/*If scratch buffers can be reused, do not free the buffers*/
		if (sufficiency & buf->buffer_type)
			continue;

		list_del(&buf->list);
		msm_comm_smem_free(inst, handle);
		kfree(buf);
	}

	mutex_unlock(&inst->scratchbufs.lock);
	return rc;
}

void msm_comm_release_eos_buffers(struct msm_vidc_inst *inst)
{
	struct eos_buf *buf, *next;

	if (!inst) {
		dprintk(VIDC_ERR,
			"Invalid instance pointer = %pK\n", inst);
		return;
	}

	mutex_lock(&inst->eosbufs.lock);
	list_for_each_entry_safe(buf, next, &inst->eosbufs.list, list) {
		list_del(&buf->list);
		msm_comm_smem_free(inst, &buf->smem);
		kfree(buf);
	}
	INIT_LIST_HEAD(&inst->eosbufs.list);
	mutex_unlock(&inst->eosbufs.lock);
}


int msm_comm_release_recon_buffers(struct msm_vidc_inst *inst)
{
	struct recon_buf *buf, *next;

	if (!inst) {
		dprintk(VIDC_ERR,
			"Invalid instance pointer = %pK\n", inst);
		return -EINVAL;
	}

	mutex_lock(&inst->reconbufs.lock);
	list_for_each_entry_safe(buf, next, &inst->reconbufs.list, list) {
		list_del(&buf->list);
		kfree(buf);
	}
	INIT_LIST_HEAD(&inst->reconbufs.list);
	mutex_unlock(&inst->reconbufs.lock);

	return 0;
}

int msm_comm_release_persist_buffers(struct msm_vidc_inst *inst)
{
	struct msm_smem *handle;
	struct list_head *ptr, *next;
	struct internal_buf *buf;
	struct vidc_buffer_addr_info buffer_info;
	int rc = 0;
	struct msm_vidc_core *core;
	struct hfi_device *hdev;

	if (!inst) {
		dprintk(VIDC_ERR,
				"Invalid instance pointer = %pK\n", inst);
		return -EINVAL;
	}
	core = inst->core;
	if (!core) {
		dprintk(VIDC_ERR,
				"Invalid core pointer = %pK\n", core);
		return -EINVAL;
	}
	hdev = core->device;
	if (!hdev) {
		dprintk(VIDC_ERR, "Invalid device pointer = %pK\n", hdev);
		return -EINVAL;
	}

	mutex_lock(&inst->persistbufs.lock);
	list_for_each_safe(ptr, next, &inst->persistbufs.list) {
		buf = list_entry(ptr, struct internal_buf, list);
		handle = &buf->smem;
		buffer_info.buffer_size = handle->size;
		buffer_info.buffer_type = buf->buffer_type;
		buffer_info.num_buffers = 1;
		buffer_info.align_device_addr = handle->device_addr;
		buffer_info.response_required = true;
		rc = call_hfi_op(hdev, session_release_buffers,
				(void *)inst->session, &buffer_info);
		if (!rc) {
			mutex_unlock(&inst->persistbufs.lock);
			rc = wait_for_sess_signal_receipt(inst,
				HAL_SESSION_RELEASE_BUFFER_DONE);
			if (rc)
				dprintk(VIDC_WARN,
					"%s: wait for signal failed, rc %d\n",
					__func__, rc);
			mutex_lock(&inst->persistbufs.lock);
		} else {
			dprintk(VIDC_WARN,
				"Rel prst buf fail:%x, %d\n",
				buffer_info.align_device_addr,
				buffer_info.buffer_size);
		}
		list_del(&buf->list);
		msm_comm_smem_free(inst, handle);
		kfree(buf);
	}
	mutex_unlock(&inst->persistbufs.lock);
	return rc;
}

int msm_comm_try_set_prop(struct msm_vidc_inst *inst,
	enum hal_property ptype, void *pdata)
{
	int rc = 0;
	struct hfi_device *hdev;

	if (!inst) {
		dprintk(VIDC_ERR, "Invalid input: %pK\n", inst);
		return -EINVAL;
	}

	if (!inst->core || !inst->core->device) {
		dprintk(VIDC_ERR, "%s invalid parameters\n", __func__);
		return -EINVAL;
	}
	hdev = inst->core->device;

	mutex_lock(&inst->sync_lock);
	if (inst->state < MSM_VIDC_OPEN_DONE || inst->state >= MSM_VIDC_CLOSE) {
		dprintk(VIDC_ERR, "Not in proper state to set property\n");
		rc = -EAGAIN;
		goto exit;
	}
	rc = call_hfi_op(hdev, session_set_property, (void *)inst->session,
			ptype, pdata);
	if (rc)
		dprintk(VIDC_ERR, "Failed to set hal property for framesize\n");
exit:
	mutex_unlock(&inst->sync_lock);
	return rc;
}

int msm_comm_set_buffer_count(struct msm_vidc_inst *inst,
	int host_count, int act_count, enum hal_buffer type)
{
	int rc = 0;
	struct hfi_device *hdev;
	struct hal_buffer_count_actual buf_count;

	hdev = inst->core->device;

	buf_count.buffer_type = type;
	buf_count.buffer_count_actual = act_count;
	buf_count.buffer_count_min_host = host_count;
	dprintk(VIDC_DBG, "%s: %x : hal_buffer %d min_host %d actual %d\n",
		__func__, hash32_ptr(inst->session), type,
		host_count, act_count);
	rc = call_hfi_op(hdev, session_set_property,
		inst->session, HAL_PARAM_BUFFER_COUNT_ACTUAL, &buf_count);
	if (rc)
		dprintk(VIDC_ERR,
			"Failed to set actual buffer count %d for buffer type %d\n",
			act_count, type);
	return rc;
}

int msm_comm_set_output_buffers(struct msm_vidc_inst *inst)
{
	int rc = 0;
	bool force_release = true;

	if (!inst || !inst->core || !inst->core->device) {
		dprintk(VIDC_ERR, "%s invalid parameters\n", __func__);
		return -EINVAL;
	}

	if (inst->fmts[OUTPUT_PORT].defer_outputs)
		force_release = false;

	if (msm_comm_release_output_buffers(inst, force_release))
		dprintk(VIDC_WARN, "Failed to release output buffers\n");

	rc = set_output_buffers(inst, HAL_BUFFER_OUTPUT);
	if (rc)
		goto error;
	return rc;
error:
	msm_comm_release_output_buffers(inst, true);
	return rc;
}

int msm_comm_set_scratch_buffers(struct msm_vidc_inst *inst)
{
	int rc = 0;

	if (!inst || !inst->core || !inst->core->device) {
		dprintk(VIDC_ERR, "%s invalid parameters\n", __func__);
		return -EINVAL;
	}

	if (msm_comm_release_scratch_buffers(inst, true))
		dprintk(VIDC_WARN, "Failed to release scratch buffers\n");

	rc = set_internal_buffers(inst, HAL_BUFFER_INTERNAL_SCRATCH,
		&inst->scratchbufs);
	if (rc)
		goto error;

	rc = set_internal_buffers(inst, HAL_BUFFER_INTERNAL_SCRATCH_1,
		&inst->scratchbufs);
	if (rc)
		goto error;

	rc = set_internal_buffers(inst, HAL_BUFFER_INTERNAL_SCRATCH_2,
		&inst->scratchbufs);
	if (rc)
		goto error;

	return rc;
error:
	msm_comm_release_scratch_buffers(inst, false);
	return rc;
}

int msm_comm_set_recon_buffers(struct msm_vidc_inst *inst)
{
	int rc = 0, i = 0;
	struct hal_buffer_requirements *internal_buf;
	struct recon_buf *binfo;
	struct msm_vidc_list *buf_list = &inst->reconbufs;

	if (!inst) {
		dprintk(VIDC_ERR, "%s invalid parameters\n", __func__);
		return -EINVAL;
	}

	if (inst->session_type == MSM_VIDC_ENCODER)
		internal_buf = get_buff_req_buffer(inst,
			HAL_BUFFER_INTERNAL_RECON);
	else if (inst->session_type == MSM_VIDC_DECODER)
		internal_buf = get_buff_req_buffer(inst,
			msm_comm_get_hal_output_buffer(inst));
	else
		return -EINVAL;

	if (!internal_buf || !internal_buf->buffer_count_actual) {
		dprintk(VIDC_DBG, "Inst : %pK Recon buffers not required\n",
			inst);
		return 0;
	}

	msm_comm_release_recon_buffers(inst);

	for (i = 0; i < internal_buf->buffer_count_actual; i++) {
		binfo = kzalloc(sizeof(*binfo), GFP_KERNEL);
		if (!binfo) {
			dprintk(VIDC_ERR, "Out of memory\n");
			rc = -ENOMEM;
			goto fail_kzalloc;
		}

		binfo->buffer_index = i;
		mutex_lock(&buf_list->lock);
		list_add_tail(&binfo->list, &buf_list->list);
		mutex_unlock(&buf_list->lock);
	}

fail_kzalloc:
	return rc;
}

int msm_comm_set_persist_buffers(struct msm_vidc_inst *inst)
{
	int rc = 0;

	if (!inst || !inst->core || !inst->core->device) {
		dprintk(VIDC_ERR, "%s invalid parameters\n", __func__);
		return -EINVAL;
	}

	rc = set_internal_buffers(inst, HAL_BUFFER_INTERNAL_PERSIST,
		&inst->persistbufs);
	if (rc)
		goto error;

	rc = set_internal_buffers(inst, HAL_BUFFER_INTERNAL_PERSIST_1,
		&inst->persistbufs);
	if (rc)
		goto error;
	return rc;
error:
	msm_comm_release_persist_buffers(inst);
	return rc;
}

static void msm_comm_flush_in_invalid_state(struct msm_vidc_inst *inst)
{
	struct list_head *ptr, *next;
	enum vidc_ports ports[] = {OUTPUT_PORT, CAPTURE_PORT};
	int c = 0;

	/* before flush ensure venus released all buffers */
	msm_comm_try_state(inst, MSM_VIDC_RELEASE_RESOURCES_DONE);

	for (c = 0; c < ARRAY_SIZE(ports); ++c) {
		enum vidc_ports port = ports[c];

		mutex_lock(&inst->bufq[port].lock);
		list_for_each_safe(ptr, next,
				&inst->bufq[port].vb2_bufq.queued_list) {
			struct vb2_buffer *vb = container_of(ptr,
					struct vb2_buffer, queued_entry);
			if (vb->state == VB2_BUF_STATE_ACTIVE) {
				vb->planes[0].bytesused = 0;
				print_vb2_buffer(VIDC_ERR, "flush in invalid",
					inst, vb);
				vb2_buffer_done(vb, VB2_BUF_STATE_DONE);
			} else {
				dprintk(VIDC_WARN,
					"%s VB is in state %d not in ACTIVE state\n"
					, __func__, vb->state);
			}
		}
		mutex_unlock(&inst->bufq[port].lock);
	}
	msm_vidc_queue_v4l2_event(inst, V4L2_EVENT_MSM_VIDC_FLUSH_DONE);
}

int msm_comm_flush(struct msm_vidc_inst *inst, u32 flags)
{
	int i, rc =  0;
	bool ip_flush = false;
	bool op_flush = false;
	struct msm_vidc_buffer *mbuf, *next;
	struct msm_vidc_core *core;
	struct hfi_device *hdev;

	if (!inst || !inst->core || !inst->core->device) {
		dprintk(VIDC_ERR,
				"Invalid params, inst %pK\n", inst);
		return -EINVAL;
	}

	if (inst->state < MSM_VIDC_OPEN_DONE) {
		dprintk(VIDC_ERR,
			"Invalid state to call flush, inst %pK, state %#x\n",
			inst, inst->state);
		return -EINVAL;
	}

	core = inst->core;
	hdev = core->device;

	ip_flush = flags & V4L2_QCOM_CMD_FLUSH_OUTPUT;
	op_flush = flags & V4L2_QCOM_CMD_FLUSH_CAPTURE;

	if (ip_flush && !op_flush) {
		dprintk(VIDC_WARN,
			"Input only flush not supported, making it flush all\n");
		op_flush = true;
		return 0;
	}

	msm_clock_data_reset(inst);

	if (inst->state == MSM_VIDC_CORE_INVALID) {
		dprintk(VIDC_ERR,
				"Core %pK and inst %pK are in bad state\n",
					core, inst);
		msm_comm_flush_in_invalid_state(inst);
		return 0;
	}

	mutex_lock(&inst->flush_lock);
	/* enable in flush */
	inst->in_flush = true;

	mutex_lock(&inst->registeredbufs.lock);
	list_for_each_entry_safe(mbuf, next, &inst->registeredbufs.list, list) {
		/* don't flush input buffers if input flush is not requested */
		if (!ip_flush && mbuf->vvb.vb2_buf.type ==
				V4L2_BUF_TYPE_VIDEO_OUTPUT_MPLANE)
			continue;

		/* flush only deferred or rbr pending buffers */
		if (!(mbuf->flags & MSM_VIDC_FLAG_DEFERRED ||
			mbuf->flags & MSM_VIDC_FLAG_RBR_PENDING))
			continue;

		/*
		 * flush buffers which are queued by client already,
		 * the refcount will be two or more for those buffers.
		 */
		if (!(mbuf->smem[0].refcount >= 2))
			continue;

		print_vidc_buffer(VIDC_DBG, "flush buf", inst, mbuf);
		msm_comm_flush_vidc_buffer(inst, mbuf);

		for (i = 0; i < mbuf->vvb.vb2_buf.num_planes; i++) {
			if (msm_smem_unmap_dma_buf(inst, &mbuf->smem[i]))
				print_vidc_buffer(VIDC_ERR,
					"dqbuf: unmap failed.", inst, mbuf);
			if (msm_smem_unmap_dma_buf(inst, &mbuf->smem[i]))
				print_vidc_buffer(VIDC_ERR,
					"dqbuf: unmap failed..", inst, mbuf);
		}
		if (!mbuf->smem[0].refcount) {
			list_del(&mbuf->list);
			kref_put_mbuf(mbuf);
		} else {
			/* buffer is no more a deferred buffer */
			mbuf->flags &= ~MSM_VIDC_FLAG_DEFERRED;
		}
	}
	mutex_unlock(&inst->registeredbufs.lock);

	hdev = inst->core->device;
	if (ip_flush) {
		dprintk(VIDC_DBG, "Send flush on all ports to firmware\n");
		rc = call_hfi_op(hdev, session_flush, inst->session,
			HAL_FLUSH_ALL);
	} else {
		dprintk(VIDC_DBG, "Send flush on output port to firmware\n");
		rc = call_hfi_op(hdev, session_flush, inst->session,
			HAL_FLUSH_OUTPUT);
	}
	mutex_unlock(&inst->flush_lock);
	if (rc) {
		dprintk(VIDC_ERR,
			"Sending flush to firmware failed, flush out all buffers\n");
		msm_comm_flush_in_invalid_state(inst);
		/* disable in_flush */
		inst->in_flush = false;
	}

	return rc;
}

enum hal_extradata_id msm_comm_get_hal_extradata_index(
	enum v4l2_mpeg_vidc_extradata index)
{
	int ret = 0;

	switch (index) {
	case V4L2_MPEG_VIDC_EXTRADATA_NONE:
		ret = HAL_EXTRADATA_NONE;
		break;
	case V4L2_MPEG_VIDC_EXTRADATA_INTERLACE_VIDEO:
		ret = HAL_EXTRADATA_INTERLACE_VIDEO;
		break;
	case V4L2_MPEG_VIDC_EXTRADATA_TIMESTAMP:
		ret = HAL_EXTRADATA_TIMESTAMP;
		break;
	case V4L2_MPEG_VIDC_EXTRADATA_S3D_FRAME_PACKING:
		ret = HAL_EXTRADATA_S3D_FRAME_PACKING;
		break;
	case V4L2_MPEG_VIDC_EXTRADATA_FRAME_RATE:
		ret = HAL_EXTRADATA_FRAME_RATE;
		break;
	case V4L2_MPEG_VIDC_EXTRADATA_PANSCAN_WINDOW:
		ret = HAL_EXTRADATA_PANSCAN_WINDOW;
		break;
	case V4L2_MPEG_VIDC_EXTRADATA_RECOVERY_POINT_SEI:
		ret = HAL_EXTRADATA_RECOVERY_POINT_SEI;
		break;
	case V4L2_MPEG_VIDC_EXTRADATA_NUM_CONCEALED_MB:
		ret = HAL_EXTRADATA_NUM_CONCEALED_MB;
		break;
	case V4L2_MPEG_VIDC_EXTRADATA_ASPECT_RATIO:
		ret = HAL_EXTRADATA_ASPECT_RATIO;
		break;
	case V4L2_MPEG_VIDC_EXTRADATA_MPEG2_SEQDISP:
		ret = HAL_EXTRADATA_MPEG2_SEQDISP;
		break;
	case V4L2_MPEG_VIDC_EXTRADATA_STREAM_USERDATA:
		ret = HAL_EXTRADATA_STREAM_USERDATA;
		break;
	case V4L2_MPEG_VIDC_EXTRADATA_FRAME_QP:
		ret = HAL_EXTRADATA_DEC_FRAME_QP;
		break;
	case V4L2_MPEG_VIDC_EXTRADATA_ENC_FRAME_QP:
		ret = HAL_EXTRADATA_ENC_FRAME_QP;
		break;
	case V4L2_MPEG_VIDC_EXTRADATA_LTR:
		ret = HAL_EXTRADATA_LTR_INFO;
		break;
	case V4L2_MPEG_VIDC_EXTRADATA_ROI_QP:
		ret = HAL_EXTRADATA_ROI_QP;
		break;
	case V4L2_MPEG_VIDC_EXTRADATA_OUTPUT_CROP:
		ret = HAL_EXTRADATA_OUTPUT_CROP;
		break;
	case V4L2_MPEG_VIDC_EXTRADATA_DISPLAY_COLOUR_SEI:
		ret = HAL_EXTRADATA_MASTERING_DISPLAY_COLOUR_SEI;
		break;
	case V4L2_MPEG_VIDC_EXTRADATA_CONTENT_LIGHT_LEVEL_SEI:
		ret = HAL_EXTRADATA_CONTENT_LIGHT_LEVEL_SEI;
		break;
	case V4L2_MPEG_VIDC_EXTRADATA_VUI_DISPLAY:
		ret = HAL_EXTRADATA_VUI_DISPLAY_INFO;
		break;
	case V4L2_MPEG_VIDC_EXTRADATA_VPX_COLORSPACE:
		ret = HAL_EXTRADATA_VPX_COLORSPACE;
		break;
	case V4L2_MPEG_VIDC_EXTRADATA_UBWC_CR_STATS_INFO:
		ret = HAL_EXTRADATA_UBWC_CR_STATS_INFO;
		break;
	case V4L2_MPEG_VIDC_EXTRADATA_HDR10PLUS_METADATA:
		ret = HAL_EXTRADATA_HDR10PLUS_METADATA;
		break;
	case V4L2_MPEG_VIDC_EXTRADATA_ENC_DTS:
		ret = HAL_EXTRADATA_ENC_DTS_METADATA;
		break;
<<<<<<< HEAD
=======
	case V4L2_MPEG_VIDC_EXTRADATA_INPUT_CROP:
		ret = HAL_EXTRADATA_INPUT_CROP;
		break;
>>>>>>> 824a5636
	default:
		dprintk(VIDC_WARN, "Extradata not found: %d\n", index);
		break;
	}
	return ret;
};

int msm_vidc_noc_error_info(struct msm_vidc_core *core)
{
	struct hfi_device *hdev;

	if (!core || !core->device) {
		dprintk(VIDC_WARN, "%s: Invalid parameters: %pK\n",
			__func__, core);
		return -EINVAL;
	}

	if (!core->resources.non_fatal_pagefaults)
		return 0;

	if (!core->smmu_fault_handled)
		return 0;

	hdev = core->device;
	call_hfi_op(hdev, noc_error_info, hdev->hfi_device_data);

	return 0;
}

int msm_vidc_trigger_ssr(struct msm_vidc_core *core,
	enum hal_ssr_trigger_type type)
{
	if (!core) {
		dprintk(VIDC_WARN, "%s: Invalid parameters\n", __func__);
		return -EINVAL;
	}
	core->ssr_type = type;
	schedule_work(&core->ssr_work);
	return 0;
}

void msm_vidc_ssr_handler(struct work_struct *work)
{
	int rc;
	struct msm_vidc_core *core;
	struct hfi_device *hdev;

	core = container_of(work, struct msm_vidc_core, ssr_work);
	if (!core || !core->device) {
		dprintk(VIDC_ERR, "%s: Invalid params\n", __func__);
		return;
	}
	hdev = core->device;

	mutex_lock(&core->lock);
	if (core->state == VIDC_CORE_INIT_DONE) {
		dprintk(VIDC_WARN, "%s: ssr type %d\n", __func__,
			core->ssr_type);
		/*
		 * In current implementation user-initiated SSR triggers
		 * a fatal error from hardware. However, there is no way
		 * to know if fatal error is due to SSR or not. Handle
		 * user SSR as non-fatal.
		 */
		core->trigger_ssr = true;
		rc = call_hfi_op(hdev, core_trigger_ssr,
				hdev->hfi_device_data, core->ssr_type);
		if (rc) {
			dprintk(VIDC_ERR, "%s: trigger_ssr failed\n",
				__func__);
			core->trigger_ssr = false;
		}
	} else {
		dprintk(VIDC_WARN, "%s: video core %pK not initialized\n",
			__func__, core);
	}
	mutex_unlock(&core->lock);
}

static int msm_vidc_load_supported(struct msm_vidc_inst *inst)
{
	int num_mbs_per_sec = 0, max_load_adj = 0;
	enum load_calc_quirks quirks = LOAD_CALC_IGNORE_TURBO_LOAD |
		LOAD_CALC_IGNORE_THUMBNAIL_LOAD |
		LOAD_CALC_IGNORE_NON_REALTIME_LOAD;

	if (inst->state == MSM_VIDC_OPEN_DONE) {
		max_load_adj = inst->core->resources.max_load;
		num_mbs_per_sec = msm_comm_get_load(inst->core,
					MSM_VIDC_DECODER, quirks);
		num_mbs_per_sec += msm_comm_get_load(inst->core,
					MSM_VIDC_ENCODER, quirks);
		if (num_mbs_per_sec > max_load_adj) {
			dprintk(VIDC_ERR,
				"H/W is overloaded. needed: %d max: %d\n",
				num_mbs_per_sec,
				max_load_adj);
			msm_vidc_print_running_insts(inst->core);
			return -EBUSY;
		}
	}
	return 0;
}

int msm_vidc_check_scaling_supported(struct msm_vidc_inst *inst)
{
	u32 x_min, x_max, y_min, y_max;
	u32 input_height, input_width, output_height, output_width;

	if (inst->grid_enable > 0) {
		dprintk(VIDC_DBG, "Skip scaling check for HEIC\n");
		return 0;
	}

	input_height = inst->prop.height[OUTPUT_PORT];
	input_width = inst->prop.width[OUTPUT_PORT];
	output_height = inst->prop.height[CAPTURE_PORT];
	output_width = inst->prop.width[CAPTURE_PORT];

	if (!input_height || !input_width || !output_height || !output_width) {
		dprintk(VIDC_ERR,
			"Invalid : Input height = %d width = %d",
			input_height, input_width);
		dprintk(VIDC_ERR,
			" output height = %d width = %d\n",
			output_height, output_width);
		return -ENOTSUPP;
	}

	if (!inst->capability.scale_x.min ||
		!inst->capability.scale_x.max ||
		!inst->capability.scale_y.min ||
		!inst->capability.scale_y.max) {

		if (input_width * input_height !=
			output_width * output_height) {
			dprintk(VIDC_ERR,
				"%s: scaling is not supported (%dx%d != %dx%d)\n",
				__func__, input_width, input_height,
				output_width, output_height);
			return -ENOTSUPP;
		}

		dprintk(VIDC_DBG, "%s: supported WxH = %dx%d\n",
			__func__, input_width, input_height);
		return 0;
	}

	x_min = (1<<16)/inst->capability.scale_x.min;
	y_min = (1<<16)/inst->capability.scale_y.min;
	x_max = inst->capability.scale_x.max >> 16;
	y_max = inst->capability.scale_y.max >> 16;

	if (input_height > output_height) {
		if (input_height > x_min * output_height) {
			dprintk(VIDC_ERR,
				"Unsupported height min height %d vs %d\n",
				input_height / x_min, output_height);
			return -ENOTSUPP;
		}
	} else {
		if (output_height > x_max * input_height) {
			dprintk(VIDC_ERR,
				"Unsupported height max height %d vs %d\n",
				x_max * input_height, output_height);
			return -ENOTSUPP;
		}
	}
	if (input_width > output_width) {
		if (input_width > y_min * output_width) {
			dprintk(VIDC_ERR,
				"Unsupported width min width %d vs %d\n",
				input_width / y_min, output_width);
			return -ENOTSUPP;
		}
	} else {
		if (output_width > y_max * input_width) {
			dprintk(VIDC_ERR,
				"Unsupported width max width %d vs %d\n",
				y_max * input_width, output_width);
			return -ENOTSUPP;
		}
	}
	return 0;
}

static bool is_image_session(struct msm_vidc_inst *inst)
{
	if (inst->session_type == MSM_VIDC_ENCODER &&
		get_hal_codec(inst->fmts[CAPTURE_PORT].fourcc) ==
			HAL_VIDEO_CODEC_HEVC)
		return (inst->profile == HAL_HEVC_PROFILE_MAIN_STILL_PIC ||
				inst->grid_enable);
	else
		return false;
}

static int msm_vidc_check_image_session_capabilities(struct msm_vidc_inst *inst)
{
	int rc = 0;
	struct msm_vidc_image_capability *capability = NULL;

	u32 output_height = ALIGN(inst->prop.height[CAPTURE_PORT], 512);
	u32 output_width = ALIGN(inst->prop.width[CAPTURE_PORT], 512);

	if (inst->grid_enable)
		capability = inst->core->platform_data->heic_image_capability;
	else
		capability = inst->core->platform_data->hevc_image_capability;

	if (!capability)
		return -EINVAL;

	if (output_width < capability->width.min ||
		output_height < capability->height.min) {
		dprintk(VIDC_ERR,
			"HEIC Unsupported WxH = (%u)x(%u), min supported is - (%u)x(%u)\n",
			output_width,
			output_height,
			capability->width.min,
			capability->height.min);
		rc = -ENOTSUPP;
	}
	if (!rc && (output_width > capability->width.max ||
		output_height > capability->height.max)) {
		dprintk(VIDC_ERR,
			"HEIC Unsupported WxH = (%u)x(%u), max supported is - (%u)x(%u)\n",
			output_width,
			output_height,
			capability->width.max,
			capability->height.max);
		rc = -ENOTSUPP;
	}
	if (!rc && output_height * output_width >
		capability->width.max * capability->height.max) {
		dprintk(VIDC_ERR,
		"HEIC Unsupported WxH = (%u)x(%u), max supported is - (%u)x(%u)\n",
		output_width, output_height,
		capability->width.max, capability->height.max);
		rc = -ENOTSUPP;
	}

	return rc;
}

int msm_vidc_check_session_supported(struct msm_vidc_inst *inst)
{
	struct msm_vidc_capability *capability;
	int rc = 0;
	struct hfi_device *hdev;
	struct msm_vidc_core *core;
	u32 output_height, output_width, input_height, input_width;

	if (!inst || !inst->core || !inst->core->device) {
		dprintk(VIDC_WARN, "%s: Invalid parameter\n", __func__);
		return -EINVAL;
	}
	capability = &inst->capability;
	hdev = inst->core->device;
	core = inst->core;
	rc = msm_vidc_load_supported(inst);
	if (rc) {
		dprintk(VIDC_WARN,
			"%s: Hardware is overloaded\n", __func__);
		return rc;
	}

	if (!is_thermal_permissible(core)) {
		dprintk(VIDC_WARN,
			"Thermal level critical, stop all active sessions!\n");
		return -ENOTSUPP;
	}

	output_height = inst->prop.height[CAPTURE_PORT];
	output_width = inst->prop.width[CAPTURE_PORT];
	input_height = inst->prop.height[OUTPUT_PORT];
	input_width = inst->prop.width[OUTPUT_PORT];

	if (inst->session_type == MSM_VIDC_ENCODER && (input_width % 2 != 0 ||
			input_height % 2 != 0 || output_width % 2 != 0 ||
			output_height % 2 != 0)) {
		dprintk(VIDC_ERR,
			"Height and Width should be even numbers for NV12\n");
		dprintk(VIDC_ERR,
			"Input WxH = (%u)x(%u), Output WxH = (%u)x(%u)\n",
			input_width, input_height,
			output_width, output_height);
		rc = -ENOTSUPP;
	}

	if (is_image_session(inst)) {
		rc = msm_vidc_check_image_session_capabilities(inst);
		return rc;
	}

	output_height = ALIGN(inst->prop.height[CAPTURE_PORT], 16);
	output_width = ALIGN(inst->prop.width[CAPTURE_PORT], 16);

	if (!rc) {
		if (output_width < capability->width.min ||
			output_height < capability->height.min) {
			dprintk(VIDC_ERR,
				"Unsupported WxH = (%u)x(%u), min supported is - (%u)x(%u)\n",
				output_width,
				output_height,
				capability->width.min,
				capability->height.min);
			rc = -ENOTSUPP;
		}
		if (!rc && output_width > capability->width.max) {
			dprintk(VIDC_ERR,
				"Unsupported width = %u supported max width = %u\n",
				output_width,
				capability->width.max);
				rc = -ENOTSUPP;
		}

		if (!rc && output_height * output_width >
			capability->width.max * capability->height.max) {
			dprintk(VIDC_ERR,
			"Unsupported WxH = (%u)x(%u), max supported is - (%u)x(%u)\n",
			output_width, output_height,
			capability->width.max, capability->height.max);
			rc = -ENOTSUPP;
		}
	}
	if (rc) {
		dprintk(VIDC_ERR,
			"%s: Resolution unsupported\n", __func__);
	}
	return rc;
}

void msm_comm_generate_session_error(struct msm_vidc_inst *inst)
{
	enum hal_command_response cmd = HAL_SESSION_ERROR;
	struct msm_vidc_cb_cmd_done response = {0};

	if (!inst || !inst->core) {
		dprintk(VIDC_ERR, "%s: invalid input parameters\n", __func__);
		return;
	}
	dprintk(VIDC_WARN, "%s: inst %pK\n", __func__, inst);
	response.session_id = inst;
	response.status = VIDC_ERR_FAIL;
	handle_session_error(cmd, (void *)&response);
}

void msm_comm_generate_sys_error(struct msm_vidc_inst *inst)
{
	struct msm_vidc_core *core;
	enum hal_command_response cmd = HAL_SYS_ERROR;
	struct msm_vidc_cb_cmd_done response  = {0};

	if (!inst || !inst->core) {
		dprintk(VIDC_ERR, "%s: invalid input parameters\n", __func__);
		return;
	}
	dprintk(VIDC_WARN, "%s: inst %pK\n", __func__, inst);
	core = inst->core;
	response.device_id = (u32) core->id;
	handle_sys_error(cmd, (void *) &response);

}

int msm_comm_kill_session(struct msm_vidc_inst *inst)
{
	int rc = 0;

	if (!inst || !inst->core || !inst->core->device) {
		dprintk(VIDC_ERR, "%s: invalid input parameters\n", __func__);
		return -EINVAL;
	} else if (!inst->session) {
		dprintk(VIDC_ERR, "%s: no session to kill for inst %pK\n",
			__func__, inst);
		return 0;
	}

	dprintk(VIDC_ERR, "%s: inst %pK, session %x state %d\n", __func__,
		inst, hash32_ptr(inst->session), inst->state);
	/*
	 * We're internally forcibly killing the session, if fw is aware of
	 * the session send session_abort to firmware to clean up and release
	 * the session, else just kill the session inside the driver.
	 */
	if ((inst->state >= MSM_VIDC_OPEN_DONE &&
			inst->state < MSM_VIDC_CLOSE_DONE) ||
			inst->state == MSM_VIDC_CORE_INVALID) {
		rc = msm_comm_session_abort(inst);
		if (rc) {
			dprintk(VIDC_ERR,
				"%s: inst %pK session %x abort failed\n",
				__func__, inst, hash32_ptr(inst->session));
			change_inst_state(inst, MSM_VIDC_CORE_INVALID);
		}
	}

	change_inst_state(inst, MSM_VIDC_CLOSE_DONE);
	msm_comm_session_clean(inst);

	dprintk(VIDC_WARN, "%s: inst %pK session %x handled\n", __func__,
		inst, hash32_ptr(inst->session));
	return rc;
}

int msm_comm_smem_alloc(struct msm_vidc_inst *inst,
		size_t size, u32 align, u32 flags, enum hal_buffer buffer_type,
		int map_kernel, struct msm_smem *smem)
{
	int rc = 0;

	if (!inst || !inst->core) {
		dprintk(VIDC_ERR, "%s: invalid inst: %pK\n", __func__, inst);
		return -EINVAL;
	}
	rc = msm_smem_alloc(size, align, flags, buffer_type, map_kernel,
				&(inst->core->resources), inst->session_type,
				smem);
	return rc;
}

void msm_comm_smem_free(struct msm_vidc_inst *inst, struct msm_smem *mem)
{
	if (!inst || !inst->core || !mem) {
		dprintk(VIDC_ERR,
			"%s: invalid params: %pK %pK\n", __func__, inst, mem);
		return;
	}
	msm_smem_free(mem);
}

void msm_vidc_fw_unload_handler(struct work_struct *work)
{
	struct msm_vidc_core *core = NULL;
	struct hfi_device *hdev = NULL;
	int rc = 0;

	core = container_of(work, struct msm_vidc_core, fw_unload_work.work);
	if (!core || !core->device) {
		dprintk(VIDC_ERR, "%s - invalid work or core handle\n",
				__func__);
		return;
	}

	hdev = core->device;

	mutex_lock(&core->lock);
	if (list_empty(&core->instances) &&
		core->state != VIDC_CORE_UNINIT) {
		if (core->state > VIDC_CORE_INIT) {
			dprintk(VIDC_DBG, "Calling vidc_hal_core_release\n");
			rc = call_hfi_op(hdev, core_release,
					hdev->hfi_device_data);
			if (rc) {
				dprintk(VIDC_ERR,
					"Failed to release core, id = %d\n",
					core->id);
				mutex_unlock(&core->lock);
				return;
			}
		}
		core->state = VIDC_CORE_UNINIT;
		kfree(core->capabilities);
		core->capabilities = NULL;
	}
	mutex_unlock(&core->lock);
}

int msm_comm_set_color_format(struct msm_vidc_inst *inst,
		enum hal_buffer buffer_type, int fourcc)
{
	struct hal_uncompressed_format_select hal_fmt = {0};
	enum hal_uncompressed_format format = HAL_UNUSED_COLOR;
	int rc = 0;
	struct hfi_device *hdev;

	if (!inst || !inst->core || !inst->core->device) {
		dprintk(VIDC_ERR, "%s - invalid param\n", __func__);
		return -EINVAL;
	}

	hdev = inst->core->device;

	format = msm_comm_get_hal_uncompressed(fourcc);
	if (format == HAL_UNUSED_COLOR) {
		dprintk(VIDC_ERR, "Using unsupported colorformat %#x\n",
				fourcc);
		rc = -ENOTSUPP;
		goto exit;
	}

	hal_fmt.buffer_type = buffer_type;
	hal_fmt.format = format;

	rc = call_hfi_op(hdev, session_set_property, inst->session,
		HAL_PARAM_UNCOMPRESSED_FORMAT_SELECT, &hal_fmt);
	if (rc)
		dprintk(VIDC_ERR,
			"Failed to set input color format\n");
	else
		dprintk(VIDC_DBG, "Setting uncompressed colorformat to %#x\n",
				format);

exit:
	return rc;
}

int msm_vidc_comm_s_parm(struct msm_vidc_inst *inst, struct v4l2_streamparm *a)
{
	u32 property_id = 0;
	u64 us_per_frame = 0;
	void *pdata;
	int rc = 0, fps = 0;
	struct hal_frame_rate frame_rate;
	struct hfi_device *hdev;

	if (!inst || !inst->core || !inst->core->device || !a) {
		dprintk(VIDC_ERR, "%s invalid parameters\n", __func__);
		return -EINVAL;
	}

	hdev = inst->core->device;
	property_id = HAL_CONFIG_FRAME_RATE;

	if (a->parm.output.timeperframe.denominator) {
		switch (a->type) {
		case V4L2_BUF_TYPE_VIDEO_CAPTURE_MPLANE:
		case V4L2_BUF_TYPE_VIDEO_OUTPUT_MPLANE:
			us_per_frame = a->parm.output.timeperframe.numerator *
				(u64)USEC_PER_SEC;
			do_div(us_per_frame,
				a->parm.output.timeperframe.denominator);
			break;
		default:
			dprintk(VIDC_ERR,
					"Scale clocks : Unknown buffer type %d\n",
					a->type);
			break;
		}
	}

	if (!us_per_frame) {
		dprintk(VIDC_ERR,
				"Failed to scale clocks : time between frames is 0\n");
		rc = -EINVAL;
		goto exit;
	}

	fps = us_per_frame > USEC_PER_SEC ?
		0 : USEC_PER_SEC / (u32)us_per_frame;

	if (fps % 15 == 14 || fps % 24 == 23)
		fps = fps + 1;
	else if ((fps > 1) && (fps % 24 == 1 || fps % 15 == 1))
		fps = fps - 1;

	if (fps < inst->capability.frame_rate.min ||
			fps > inst->capability.frame_rate.max) {
		dprintk(VIDC_ERR,
			"FPS is out of limits : fps = %d Min = %d, Max = %d\n",
			fps, inst->capability.frame_rate.min,
			inst->capability.frame_rate.max);
		rc = -EINVAL;
		goto exit;
	}

	dprintk(VIDC_PROF, "reported fps changed for %pK: %d->%d\n",
			inst, inst->prop.fps, fps);
	inst->prop.fps = fps;
	if (inst->session_type == MSM_VIDC_ENCODER &&
		get_hal_codec(inst->fmts[CAPTURE_PORT].fourcc) !=
			HAL_VIDEO_CODEC_TME) {
		frame_rate.frame_rate = inst->prop.fps * BIT(16);
		frame_rate.buffer_type = HAL_BUFFER_OUTPUT;
		pdata = &frame_rate;
		rc = call_hfi_op(hdev, session_set_property,
			inst->session, property_id, pdata);
		if (rc)
			dprintk(VIDC_WARN,
				"Failed to set frame rate %d\n", rc);
	}
exit:
	return rc;
}

void msm_comm_print_inst_info(struct msm_vidc_inst *inst)
{
	struct msm_vidc_buffer *mbuf;
	struct internal_buf *buf;
	bool is_decode = false;
	enum vidc_ports port;
	bool is_secure = false;

	if (!inst) {
		dprintk(VIDC_ERR, "%s - invalid param %pK\n",
			__func__, inst);
		return;
	}

	is_decode = inst->session_type == MSM_VIDC_DECODER;
	port = is_decode ? OUTPUT_PORT : CAPTURE_PORT;
	is_secure = inst->flags & VIDC_SECURE;
	dprintk(VIDC_ERR,
			"%s session, %s, Codec type: %s HxW: %d x %d fps: %d bitrate: %d bit-depth: %s\n",
			is_decode ? "Decode" : "Encode",
			is_secure ? "Secure" : "Non-Secure",
			inst->fmts[port].name,
			inst->prop.height[port], inst->prop.width[port],
			inst->prop.fps, inst->prop.bitrate,
			!inst->bit_depth ? "8" : "10");

	dprintk(VIDC_ERR,
			"---Buffer details for inst: %pK of type: %d---\n",
			inst, inst->session_type);
	mutex_lock(&inst->registeredbufs.lock);
	dprintk(VIDC_ERR, "registered buffer list:\n");
	list_for_each_entry(mbuf, &inst->registeredbufs.list, list)
		print_vidc_buffer(VIDC_ERR, "buf", inst, mbuf);
	mutex_unlock(&inst->registeredbufs.lock);

	mutex_lock(&inst->scratchbufs.lock);
	dprintk(VIDC_ERR, "scratch buffer list:\n");
	list_for_each_entry(buf, &inst->scratchbufs.list, list)
		dprintk(VIDC_ERR, "type: %d addr: %x size: %u\n",
				buf->buffer_type, buf->smem.device_addr,
				buf->smem.size);
	mutex_unlock(&inst->scratchbufs.lock);

	mutex_lock(&inst->persistbufs.lock);
	dprintk(VIDC_ERR, "persist buffer list:\n");
	list_for_each_entry(buf, &inst->persistbufs.list, list)
		dprintk(VIDC_ERR, "type: %d addr: %x size: %u\n",
				buf->buffer_type, buf->smem.device_addr,
				buf->smem.size);
	mutex_unlock(&inst->persistbufs.lock);

	mutex_lock(&inst->outputbufs.lock);
	dprintk(VIDC_ERR, "dpb buffer list:\n");
	list_for_each_entry(buf, &inst->outputbufs.list, list)
		dprintk(VIDC_ERR, "type: %d addr: %x size: %u\n",
				buf->buffer_type, buf->smem.device_addr,
				buf->smem.size);
	mutex_unlock(&inst->outputbufs.lock);
}

int msm_comm_session_continue(void *instance)
{
	struct msm_vidc_inst *inst = instance;
	int rc = 0;
	struct hfi_device *hdev;

	if (!inst || !inst->core || !inst->core->device)
		return -EINVAL;
	hdev = inst->core->device;
	mutex_lock(&inst->lock);
	if (inst->state >= MSM_VIDC_RELEASE_RESOURCES_DONE ||
			inst->state < MSM_VIDC_START_DONE) {
		dprintk(VIDC_DBG,
			"Inst %pK : Not in valid state to call %s\n",
				inst, __func__);
		goto sess_continue_fail;
	}
	if (inst->session_type == MSM_VIDC_DECODER && inst->in_reconfig) {
		dprintk(VIDC_DBG, "send session_continue\n");
		rc = call_hfi_op(hdev, session_continue,
						 (void *)inst->session);
		if (rc) {
			dprintk(VIDC_ERR,
					"failed to send session_continue\n");
			rc = -EINVAL;
			goto sess_continue_fail;
		}
		inst->in_reconfig = false;
		inst->prop.height[CAPTURE_PORT] = inst->reconfig_height;
		inst->prop.width[CAPTURE_PORT] = inst->reconfig_width;
		inst->prop.height[OUTPUT_PORT] = inst->reconfig_height;
		inst->prop.width[OUTPUT_PORT] = inst->reconfig_width;
		if (msm_comm_get_stream_output_mode(inst) ==
			HAL_VIDEO_DECODER_SECONDARY) {
			rc = msm_comm_queue_output_buffers(inst);
			if (rc) {
				dprintk(VIDC_ERR,
						"Failed to queue output buffers: %d\n",
						rc);
				goto sess_continue_fail;
			}
		}
	} else if (inst->session_type == MSM_VIDC_ENCODER) {
		dprintk(VIDC_DBG,
				"session_continue not supported for encoder");
	} else {
		dprintk(VIDC_ERR,
				"session_continue called in wrong state for decoder");
	}

sess_continue_fail:
	mutex_unlock(&inst->lock);
	return rc;
}

u32 get_frame_size_nv12(int plane, u32 height, u32 width)
{
	return VENUS_BUFFER_SIZE(COLOR_FMT_NV12, width, height);
}

u32 get_frame_size_nv12_ubwc(int plane, u32 height, u32 width)
{
	return VENUS_BUFFER_SIZE(COLOR_FMT_NV12_UBWC, width, height);
}

u32 get_frame_size_rgba(int plane, u32 height, u32 width)
{
	return VENUS_BUFFER_SIZE(COLOR_FMT_RGBA8888, width, height);
}

u32 get_frame_size_nv21(int plane, u32 height, u32 width)
{
	return VENUS_BUFFER_SIZE(COLOR_FMT_NV21, width, height);
}

u32 get_frame_size_tp10_ubwc(int plane, u32 height, u32 width)
{
	return VENUS_BUFFER_SIZE(COLOR_FMT_NV12_BPP10_UBWC, width, height);
}

u32 get_frame_size_p010(int plane, u32 height, u32 width)
{
	return VENUS_BUFFER_SIZE(COLOR_FMT_P010, width, height);
}

u32 get_frame_size_nv12_512(int plane, u32 height, u32 width)
{
	return VENUS_BUFFER_SIZE(COLOR_FMT_NV12_512, width, height);
}

void print_vidc_buffer(u32 tag, const char *str, struct msm_vidc_inst *inst,
		struct msm_vidc_buffer *mbuf)
{
	struct vb2_buffer *vb2 = NULL;

	if (!(tag & msm_vidc_debug) || !inst || !mbuf)
		return;

	vb2 = &mbuf->vvb.vb2_buf;

	if (vb2->num_planes == 1)
		dprintk(tag,
			"%s: %s: %x : idx %2d fd %d off %d daddr %x size %d filled %d flags 0x%x ts %lld refcnt %d mflags 0x%x\n",
			str, vb2->type == V4L2_BUF_TYPE_VIDEO_OUTPUT_MPLANE ?
			"OUTPUT" : "CAPTURE", hash32_ptr(inst->session),
			vb2->index, vb2->planes[0].m.fd,
			vb2->planes[0].data_offset, mbuf->smem[0].device_addr,
			vb2->planes[0].length, vb2->planes[0].bytesused,
			mbuf->vvb.flags, mbuf->vvb.vb2_buf.timestamp,
			mbuf->smem[0].refcount, mbuf->flags);
	else
		dprintk(tag,
			"%s: %s: %x : idx %2d fd %d off %d daddr %x size %d filled %d flags 0x%x ts %lld refcnt %d mflags 0x%x, extradata: fd %d off %d daddr %x size %d filled %d refcnt %d\n",
			str, vb2->type == V4L2_BUF_TYPE_VIDEO_OUTPUT_MPLANE ?
			"OUTPUT" : "CAPTURE", hash32_ptr(inst->session),
			vb2->index, vb2->planes[0].m.fd,
			vb2->planes[0].data_offset, mbuf->smem[0].device_addr,
			vb2->planes[0].length, vb2->planes[0].bytesused,
			mbuf->vvb.flags, mbuf->vvb.vb2_buf.timestamp,
			mbuf->smem[0].refcount, mbuf->flags,
			vb2->planes[1].m.fd, vb2->planes[1].data_offset,
			mbuf->smem[1].device_addr, vb2->planes[1].length,
			vb2->planes[1].bytesused, mbuf->smem[1].refcount);
}

void print_vb2_buffer(u32 tag, const char *str, struct msm_vidc_inst *inst,
		struct vb2_buffer *vb2)
{
	if (!(tag & msm_vidc_debug) || !inst || !vb2)
		return;

	if (vb2->num_planes == 1)
		dprintk(tag,
			"%s: %s: %x : idx %2d fd %d off %d size %d filled %d\n",
			str, vb2->type == V4L2_BUF_TYPE_VIDEO_OUTPUT_MPLANE ?
			"OUTPUT" : "CAPTURE", hash32_ptr(inst->session),
			vb2->index, vb2->planes[0].m.fd,
			vb2->planes[0].data_offset, vb2->planes[0].length,
			vb2->planes[0].bytesused);
	else
		dprintk(tag,
			"%s: %s: %x : idx %2d fd %d off %d size %d filled %d, extradata: fd %d off %d size %d filled %d\n",
			str, vb2->type == V4L2_BUF_TYPE_VIDEO_OUTPUT_MPLANE ?
			"OUTPUT" : "CAPTURE", hash32_ptr(inst->session),
			vb2->index, vb2->planes[0].m.fd,
			vb2->planes[0].data_offset, vb2->planes[0].length,
			vb2->planes[0].bytesused, vb2->planes[1].m.fd,
			vb2->planes[1].data_offset, vb2->planes[1].length,
			vb2->planes[1].bytesused);
}

void print_v4l2_buffer(u32 tag, const char *str, struct msm_vidc_inst *inst,
		struct v4l2_buffer *v4l2)
{
	if (!(tag & msm_vidc_debug) || !inst || !v4l2)
		return;

	if (v4l2->length == 1)
		dprintk(tag,
			"%s: %s: %x : idx %2d fd %d off %d size %d filled %d\n",
			str, v4l2->type == V4L2_BUF_TYPE_VIDEO_OUTPUT_MPLANE ?
			"OUTPUT" : "CAPTURE", hash32_ptr(inst->session),
			v4l2->index, v4l2->m.planes[0].m.fd,
			v4l2->m.planes[0].data_offset,
			v4l2->m.planes[0].length,
			v4l2->m.planes[0].bytesused);
	else
		dprintk(tag,
			"%s: %s: %x : idx %2d fd %d off %d size %d filled %d, extradata: fd %d off %d size %d filled %d\n",
			str, v4l2->type == V4L2_BUF_TYPE_VIDEO_OUTPUT_MPLANE ?
			"OUTPUT" : "CAPTURE", hash32_ptr(inst->session),
			v4l2->index, v4l2->m.planes[0].m.fd,
			v4l2->m.planes[0].data_offset,
			v4l2->m.planes[0].length,
			v4l2->m.planes[0].bytesused,
			v4l2->m.planes[1].m.fd,
			v4l2->m.planes[1].data_offset,
			v4l2->m.planes[1].length,
			v4l2->m.planes[1].bytesused);
}

bool msm_comm_compare_vb2_plane(struct msm_vidc_inst *inst,
		struct msm_vidc_buffer *mbuf, struct vb2_buffer *vb2, u32 i)
{
	struct vb2_buffer *vb;

	if (!inst || !mbuf || !vb2) {
		dprintk(VIDC_ERR, "%s: invalid params, %pK %pK %pK\n",
			__func__, inst, mbuf, vb2);
		return false;
	}

	vb = &mbuf->vvb.vb2_buf;
	if (vb->planes[i].m.fd == vb2->planes[i].m.fd &&
		vb->planes[i].length == vb2->planes[i].length) {
		return true;
	}

	return false;
}

bool msm_comm_compare_vb2_planes(struct msm_vidc_inst *inst,
		struct msm_vidc_buffer *mbuf, struct vb2_buffer *vb2)
{
	int i = 0;
	struct vb2_buffer *vb;

	if (!inst || !mbuf || !vb2) {
		dprintk(VIDC_ERR, "%s: invalid params, %pK %pK %pK\n",
			__func__, inst, mbuf, vb2);
		return false;
	}

	vb = &mbuf->vvb.vb2_buf;

	if (vb->num_planes != vb2->num_planes)
		return false;

	for (i = 0; i < vb->num_planes; i++) {
		if (!msm_comm_compare_vb2_plane(inst, mbuf, vb2, i))
			return false;
	}

	return true;
}

bool msm_comm_compare_dma_plane(struct msm_vidc_inst *inst,
		struct msm_vidc_buffer *mbuf, unsigned long *dma_planes, u32 i)
{
	if (!inst || !mbuf || !dma_planes) {
		dprintk(VIDC_ERR, "%s: invalid params, %pK %pK %pK\n",
			__func__, inst, mbuf, dma_planes);
		return false;
	}

	if ((unsigned long)mbuf->smem[i].dma_buf == dma_planes[i])
		return true;

	return false;
}

bool msm_comm_compare_dma_planes(struct msm_vidc_inst *inst,
		struct msm_vidc_buffer *mbuf, unsigned long *dma_planes)
{
	int i = 0;
	struct vb2_buffer *vb;

	if (!inst || !mbuf || !dma_planes) {
		dprintk(VIDC_ERR, "%s: invalid params, %pK %pK %pK\n",
			__func__, inst, mbuf, dma_planes);
		return false;
	}

	vb = &mbuf->vvb.vb2_buf;
	for (i = 0; i < vb->num_planes; i++) {
		if (!msm_comm_compare_dma_plane(inst, mbuf, dma_planes, i))
			return false;
	}

	return true;
}


bool msm_comm_compare_device_plane(struct msm_vidc_buffer *mbuf,
		u32 type, u32 *planes, u32 i)
{
	if (!mbuf || !planes) {
		dprintk(VIDC_ERR, "%s: invalid params, %pK %pK\n",
			__func__, mbuf, planes);
		return false;
	}

	if (mbuf->vvb.vb2_buf.type == type &&
		mbuf->smem[i].device_addr == planes[i])
		return true;

	return false;
}

bool msm_comm_compare_device_planes(struct msm_vidc_buffer *mbuf,
		u32 type, u32 *planes)
{
	int i = 0;

	if (!mbuf || !planes)
		return false;

	for (i = 0; i < mbuf->vvb.vb2_buf.num_planes; i++) {
		if (!msm_comm_compare_device_plane(mbuf, type, planes, i))
			return false;
	}

	return true;
}

struct msm_vidc_buffer *msm_comm_get_buffer_using_device_planes(
		struct msm_vidc_inst *inst, u32 type, u32 *planes)
{
	struct msm_vidc_buffer *mbuf;
	bool found = false;

	mutex_lock(&inst->registeredbufs.lock);
	found = false;
	list_for_each_entry(mbuf, &inst->registeredbufs.list, list) {
		if (msm_comm_compare_device_planes(mbuf, type, planes)) {
			found = true;
			break;
		}
	}
	mutex_unlock(&inst->registeredbufs.lock);
	if (!found) {
		dprintk(VIDC_ERR,
			"%s: data_addr %x, extradata_addr %x not found\n",
			__func__, planes[0], planes[1]);
		mbuf = NULL;
	}

	return mbuf;
}

int msm_comm_flush_vidc_buffer(struct msm_vidc_inst *inst,
		struct msm_vidc_buffer *mbuf)
{
	struct vb2_buffer *vb;
	u32 port;

	if (!inst || !mbuf) {
		dprintk(VIDC_ERR, "%s: invalid params %pK %pK\n",
			__func__, inst, mbuf);
		return -EINVAL;
	}

	vb = msm_comm_get_vb_using_vidc_buffer(inst, mbuf);
	if (!vb) {
		print_vidc_buffer(VIDC_ERR,
			"vb not found for buf", inst, mbuf);
		return -EINVAL;
	}

	if (mbuf->vvb.vb2_buf.type ==
			V4L2_BUF_TYPE_VIDEO_CAPTURE_MPLANE)
		port = CAPTURE_PORT;
	else if (mbuf->vvb.vb2_buf.type ==
			V4L2_BUF_TYPE_VIDEO_OUTPUT_MPLANE)
		port = OUTPUT_PORT;
	else
		return -EINVAL;

	mutex_lock(&inst->bufq[port].lock);
	if (inst->bufq[port].vb2_bufq.streaming) {
		vb->planes[0].bytesused = 0;
		vb2_buffer_done(vb, VB2_BUF_STATE_DONE);
	} else {
		dprintk(VIDC_ERR, "%s: port %d is not streaming\n",
			__func__, port);
	}
	mutex_unlock(&inst->bufq[port].lock);

	return 0;
}

int msm_comm_qbuf_cache_operations(struct msm_vidc_inst *inst,
		struct msm_vidc_buffer *mbuf)
{
	int rc = 0, i;
	struct vb2_buffer *vb;
	bool skip;

	if (!inst || !mbuf) {
		dprintk(VIDC_ERR, "%s: invalid params %pK %pK\n",
			__func__, inst, mbuf);
		return -EINVAL;
	}
	vb = &mbuf->vvb.vb2_buf;

	for (i = 0; i < vb->num_planes; i++) {
		unsigned long offset, size;
		enum smem_cache_ops cache_op;

		skip = true;
		if (inst->session_type == MSM_VIDC_DECODER) {
			if (vb->type == V4L2_BUF_TYPE_VIDEO_OUTPUT_MPLANE) {
				if (!i) { /* bitstream */
					skip = false;
					offset = vb->planes[i].data_offset;
					size = vb->planes[i].bytesused;
					cache_op = SMEM_CACHE_CLEAN_INVALIDATE;
				}
			} else if (vb->type ==
					V4L2_BUF_TYPE_VIDEO_CAPTURE_MPLANE) {
				if (!i) { /* yuv */
					skip = false;
					offset = 0;
					size = vb->planes[i].length;
					cache_op = SMEM_CACHE_INVALIDATE;
				}
			}
		} else if (inst->session_type == MSM_VIDC_ENCODER) {
			if (vb->type == V4L2_BUF_TYPE_VIDEO_OUTPUT_MPLANE) {
				if (!i) { /* yuv */
					skip = false;
					offset = vb->planes[i].data_offset;
					size = vb->planes[i].bytesused;
					cache_op = SMEM_CACHE_CLEAN_INVALIDATE;
				}
			} else if (vb->type ==
					V4L2_BUF_TYPE_VIDEO_CAPTURE_MPLANE) {
				if (!i) { /* bitstream */
					u32 size_u32;
					skip = false;
					offset = 0;
					size_u32 = vb->planes[i].length;
					msm_comm_fetch_filled_length(
						&inst->fbd_data, vb->index,
						&size_u32);
					size = size_u32;
					cache_op = SMEM_CACHE_INVALIDATE;
				}
			}
		}

		if (!skip) {
			rc = msm_smem_cache_operations(mbuf->smem[i].dma_buf,
					cache_op, offset, size);
			if (rc)
				print_vidc_buffer(VIDC_ERR,
					"qbuf cache ops failed", inst, mbuf);
		}
	}

	return rc;
}

int msm_comm_dqbuf_cache_operations(struct msm_vidc_inst *inst,
		struct msm_vidc_buffer *mbuf)
{
	int rc = 0, i;
	struct vb2_buffer *vb;
	bool skip;

	if (!inst || !mbuf) {
		dprintk(VIDC_ERR, "%s: invalid params %pK %pK\n",
			__func__, inst, mbuf);
		return -EINVAL;
	}
	vb = &mbuf->vvb.vb2_buf;

	for (i = 0; i < vb->num_planes; i++) {
		unsigned long offset, size;
		enum smem_cache_ops cache_op;

		skip = true;
		if (inst->session_type == MSM_VIDC_DECODER) {
			if (vb->type == V4L2_BUF_TYPE_VIDEO_OUTPUT_MPLANE) {
				/* bitstream and extradata */
				/* we do not need cache operations */
			} else if (vb->type ==
					V4L2_BUF_TYPE_VIDEO_CAPTURE_MPLANE) {
				if (!i) { /* yuv */
					skip = false;
					offset = vb->planes[i].data_offset;
					size = vb->planes[i].bytesused;
					cache_op = SMEM_CACHE_INVALIDATE;
				}
			}
		} else if (inst->session_type == MSM_VIDC_ENCODER) {
			if (vb->type == V4L2_BUF_TYPE_VIDEO_OUTPUT_MPLANE) {
				/* yuv and extradata */
				/* we do not need cache operations */
			} else if (vb->type ==
					V4L2_BUF_TYPE_VIDEO_CAPTURE_MPLANE) {
				if (!i) { /* bitstream */
					skip = false;
					/*
					 * Include vp8e header bytes as well
					 * by making offset equal to zero
					 */
					offset = 0;
					size = vb->planes[i].bytesused +
						vb->planes[i].data_offset;
					cache_op = SMEM_CACHE_INVALIDATE;
				}
			}
		}

		if (!skip) {
			rc = msm_smem_cache_operations(mbuf->smem[i].dma_buf,
					cache_op, offset, size);
			if (rc)
				print_vidc_buffer(VIDC_ERR,
					"dqbuf cache ops failed", inst, mbuf);
		}
	}

	return rc;
}

struct msm_vidc_buffer *msm_comm_get_vidc_buffer(struct msm_vidc_inst *inst,
		struct vb2_buffer *vb2)
{
	int rc = 0;
	struct vb2_v4l2_buffer *vbuf;
	struct vb2_buffer *vb;
	unsigned long dma_planes[VB2_MAX_PLANES] = {0};
	struct msm_vidc_buffer *mbuf;
	bool found = false;
	int i;

	if (!inst || !vb2) {
		dprintk(VIDC_ERR, "%s: invalid params\n", __func__);
		return NULL;
	}

	for (i = 0; i < vb2->num_planes; i++) {
		/*
		 * always compare dma_buf addresses which is guaranteed
		 * to be same across the processes (duplicate fds).
		 */
		dma_planes[i] = (unsigned long)msm_smem_get_dma_buf(
				vb2->planes[i].m.fd);
		if (!dma_planes[i])
			return NULL;
		msm_smem_put_dma_buf((struct dma_buf *)dma_planes[i]);
	}

	mutex_lock(&inst->registeredbufs.lock);
	/*
	 * for encoder input, client may queue the same buffer with different
	 * fd before driver returned old buffer to the client. This buffer
	 * should be treated as new buffer Search the list with fd so that
	 * it will be treated as new msm_vidc_buffer.
	 */
	if (is_encode_session(inst) && vb2->type ==
			V4L2_BUF_TYPE_VIDEO_OUTPUT_MPLANE) {
		list_for_each_entry(mbuf, &inst->registeredbufs.list, list) {
			if (msm_comm_compare_vb2_planes(inst, mbuf, vb2)) {
				found = true;
				break;
			}
		}
	} else {
		list_for_each_entry(mbuf, &inst->registeredbufs.list, list) {
			if (msm_comm_compare_dma_planes(inst, mbuf,
					dma_planes)) {
				found = true;
				break;
			}
		}
	}

	if (!found) {
		/* this is new vb2_buffer */
		mbuf = kmem_cache_zalloc(kmem_buf_pool, GFP_KERNEL);
		if (!mbuf) {
			dprintk(VIDC_ERR, "%s: alloc msm_vidc_buffer failed\n",
				__func__);
			rc = -ENOMEM;
			goto exit;
		}
		kref_init(&mbuf->kref);
	}

	/* Initially assume all the buffer are going to be deferred */
	mbuf->flags |= MSM_VIDC_FLAG_DEFERRED;

	vbuf = to_vb2_v4l2_buffer(vb2);
	memcpy(&mbuf->vvb, vbuf, sizeof(struct vb2_v4l2_buffer));
	vb = &mbuf->vvb.vb2_buf;

	for (i = 0; i < vb->num_planes; i++) {
		mbuf->smem[i].buffer_type = get_hal_buffer_type(vb->type, i);
		mbuf->smem[i].fd = vb->planes[i].m.fd;
		mbuf->smem[i].offset = vb->planes[i].data_offset;
		mbuf->smem[i].size = vb->planes[i].length;
		rc = msm_smem_map_dma_buf(inst, &mbuf->smem[i]);
		if (rc) {
			dprintk(VIDC_ERR, "%s: map failed.\n", __func__);
			goto exit;
		}
		/* increase refcount as we get both fbd and rbr */
		rc = msm_smem_map_dma_buf(inst, &mbuf->smem[i]);
		if (rc) {
			dprintk(VIDC_ERR, "%s: map failed..\n", __func__);
			goto exit;
		}
	}
	/* dma cache operations need to be performed after dma_map */
	msm_comm_qbuf_cache_operations(inst, mbuf);

	/* special handling for decoder */
	if (inst->session_type == MSM_VIDC_DECODER) {
		if (found) {
			rc = -EEXIST;
		} else {
			bool found_plane0 = false;
			struct msm_vidc_buffer *temp;
			/*
			 * client might have queued same plane[0] but different
			 * plane[1] search plane[0] and if found don't queue the
			 * buffer, the buffer will be queued when rbr event
			 * arrived.
			 */
			list_for_each_entry(temp, &inst->registeredbufs.list,
						list) {
				if (msm_comm_compare_dma_plane(inst, temp,
						dma_planes, 0)) {
					found_plane0 = true;
					break;
				}
			}
			if (found_plane0)
				rc = -EEXIST;
		}
		if (rc == -EEXIST) {
			print_vidc_buffer(VIDC_DBG,
				"existing qbuf", inst, mbuf);
			/* enable RBR pending */
			mbuf->flags |= MSM_VIDC_FLAG_RBR_PENDING;
		}
	}

	/* add the new buffer to list */
	if (!found)
		list_add_tail(&mbuf->list, &inst->registeredbufs.list);

	mutex_unlock(&inst->registeredbufs.lock);

	/*
	 * Return mbuf if decode batching is enabled as this buffer
	 * may trigger queuing full batch to firmware, also this buffer
	 * will not be queued to firmware while full batch queuing,
	 * it will be queued when rbr event arrived from firmware.
	 */
	if (rc == -EEXIST && !inst->batch.enable)
		return ERR_PTR(rc);

	return mbuf;

exit:
	dprintk(VIDC_ERR, "%s: rc %d\n", __func__, rc);
	msm_comm_unmap_vidc_buffer(inst, mbuf);
	if (!found)
		kref_put_mbuf(mbuf);
	mutex_unlock(&inst->registeredbufs.lock);

	return ERR_PTR(rc);
}

void msm_comm_put_vidc_buffer(struct msm_vidc_inst *inst,
		struct msm_vidc_buffer *mbuf)
{
	struct msm_vidc_buffer *temp;
	bool found = false;
	int i = 0;

	if (!inst || !mbuf) {
		dprintk(VIDC_ERR, "%s: invalid params %pK %pK\n",
			__func__, inst, mbuf);
		return;
	}

	mutex_lock(&inst->registeredbufs.lock);
	/* check if mbuf was not removed by any chance */
	list_for_each_entry(temp, &inst->registeredbufs.list, list) {
		if (msm_comm_compare_vb2_planes(inst, mbuf,
				&temp->vvb.vb2_buf)) {
			found = true;
			break;
		}
	}
	if (!found) {
		print_vidc_buffer(VIDC_ERR, "buf was removed", inst, mbuf);
		goto unlock;
	}

	print_vidc_buffer(VIDC_DBG, "dqbuf", inst, mbuf);
	for (i = 0; i < mbuf->vvb.vb2_buf.num_planes; i++) {
		if (msm_smem_unmap_dma_buf(inst, &mbuf->smem[i]))
			print_vidc_buffer(VIDC_ERR,
				"dqbuf: unmap failed.", inst, mbuf);

		if (!(mbuf->vvb.flags & V4L2_QCOM_BUF_FLAG_READONLY)) {
			/* rbr won't come for this buffer */
			if (msm_smem_unmap_dma_buf(inst, &mbuf->smem[i]))
				print_vidc_buffer(VIDC_ERR,
					"dqbuf: unmap failed..", inst, mbuf);
		} else {
			/* RBR event expected */
			mbuf->flags |= MSM_VIDC_FLAG_RBR_PENDING;
		}
	}
	/*
	 * remove the entry if plane[0].refcount is zero else
	 * don't remove as client queued same buffer that's why
	 * plane[0].refcount is not zero
	 */
	if (!mbuf->smem[0].refcount) {
		list_del(&mbuf->list);
		kref_put_mbuf(mbuf);
	}
unlock:
	mutex_unlock(&inst->registeredbufs.lock);
}

void handle_release_buffer_reference(struct msm_vidc_inst *inst,
		struct msm_vidc_buffer *mbuf)
{
	int rc = 0;
	struct msm_vidc_buffer *temp;
	bool found = false;
	int i = 0;
	u32 planes[VIDEO_MAX_PLANES] = {0};

	mutex_lock(&inst->flush_lock);
	mutex_lock(&inst->registeredbufs.lock);
	found = false;
	/* check if mbuf was not removed by any chance */
	list_for_each_entry(temp, &inst->registeredbufs.list, list) {
		if (msm_comm_compare_vb2_planes(inst, mbuf,
				&temp->vvb.vb2_buf)) {
			found = true;
			break;
		}
	}
	if (found) {
		/* save device_addr */
		for (i = 0; i < mbuf->vvb.vb2_buf.num_planes; i++)
			planes[i] = mbuf->smem[i].device_addr;

		/* send RBR event to client */
		msm_vidc_queue_rbr_event(inst,
			mbuf->vvb.vb2_buf.planes[0].m.fd,
			mbuf->vvb.vb2_buf.planes[0].data_offset,
			mbuf->output_tag);

		/* clear RBR_PENDING flag */
		mbuf->flags &= ~MSM_VIDC_FLAG_RBR_PENDING;

		for (i = 0; i < mbuf->vvb.vb2_buf.num_planes; i++) {
			if (msm_smem_unmap_dma_buf(inst, &mbuf->smem[i]))
				print_vidc_buffer(VIDC_ERR,
					"rbr unmap failed.", inst, mbuf);
		}
		/* refcount is not zero if client queued the same buffer */
		if (!mbuf->smem[0].refcount) {
			list_del(&mbuf->list);
			kref_put_mbuf(mbuf);
			mbuf = NULL;
		}
	} else {
		print_vidc_buffer(VIDC_ERR, "mbuf not found", inst, mbuf);
		goto unlock;
	}

	/*
	 * 1. client might have pushed same planes in which case mbuf will be
	 *    same and refcounts are positive and buffer wouldn't have been
	 *    removed from the registeredbufs list.
	 * 2. client might have pushed same planes[0] but different planes[1]
	 *    in which case mbuf will be different.
	 * 3. in either case we can search mbuf->smem[0].device_addr in the list
	 *    and if found queue it to video hw (if not flushing).
	 */
	found = false;
	list_for_each_entry(temp, &inst->registeredbufs.list, list) {
		if (msm_comm_compare_device_plane(temp,
			V4L2_BUF_TYPE_VIDEO_CAPTURE_MPLANE, planes, 0)) {
			mbuf = temp;
			found = true;
			break;
		}
	}
	if (!found)
		goto unlock;

	/* buffer found means client queued the buffer already */
	if (inst->in_reconfig || inst->in_flush) {
		print_vidc_buffer(VIDC_DBG, "rbr flush buf", inst, mbuf);
		msm_comm_flush_vidc_buffer(inst, mbuf);
		msm_comm_unmap_vidc_buffer(inst, mbuf);
		/* remove from list */
		list_del(&mbuf->list);
		kref_put_mbuf(mbuf);

		/* don't queue the buffer */
		found = false;
	}
	/* clear required flags as the buffer is going to be queued */
	if (found) {
		mbuf->flags &= ~MSM_VIDC_FLAG_DEFERRED;
		mbuf->flags &= ~MSM_VIDC_FLAG_RBR_PENDING;
	}

unlock:
	mutex_unlock(&inst->registeredbufs.lock);

	if (found) {
		rc = msm_comm_qbuf_in_rbr(inst, mbuf);
		if (rc)
			print_vidc_buffer(VIDC_ERR,
				"rbr qbuf failed", inst, mbuf);
	}
	mutex_unlock(&inst->flush_lock);
}

int msm_comm_unmap_vidc_buffer(struct msm_vidc_inst *inst,
		struct msm_vidc_buffer *mbuf)
{
	int rc = 0, i;

	if (!inst || !mbuf) {
		dprintk(VIDC_ERR, "%s: invalid params %pK %pK\n",
			__func__, inst, mbuf);
		return -EINVAL;
	}
	if (mbuf->vvb.vb2_buf.num_planes > VIDEO_MAX_PLANES) {
		dprintk(VIDC_ERR, "%s: invalid num_planes %d\n", __func__,
			mbuf->vvb.vb2_buf.num_planes);
		return -EINVAL;
	}

	for (i = 0; i < mbuf->vvb.vb2_buf.num_planes; i++) {
		u32 refcount = mbuf->smem[i].refcount;

		while (refcount) {
			if (msm_smem_unmap_dma_buf(inst, &mbuf->smem[i]))
				print_vidc_buffer(VIDC_ERR,
					"unmap failed for buf", inst, mbuf);
			refcount--;
		}
	}

	return rc;
}

static void kref_free_mbuf(struct kref *kref)
{
	struct msm_vidc_buffer *mbuf = container_of(kref,
			struct msm_vidc_buffer, kref);

	kmem_cache_free(kmem_buf_pool, mbuf);
}

void kref_put_mbuf(struct msm_vidc_buffer *mbuf)
{
	if (!mbuf)
		return;

	kref_put(&mbuf->kref, kref_free_mbuf);
}

bool kref_get_mbuf(struct msm_vidc_inst *inst, struct msm_vidc_buffer *mbuf)
{
	struct msm_vidc_buffer *temp;
	bool matches = false;
	bool ret = false;

	if (!inst || !mbuf)
		return false;

	mutex_lock(&inst->registeredbufs.lock);
	list_for_each_entry(temp, &inst->registeredbufs.list, list) {
		if (temp == mbuf) {
			matches = true;
			break;
		}
	}
	ret = (matches && kref_get_unless_zero(&mbuf->kref)) ? true : false;
	mutex_unlock(&inst->registeredbufs.lock);

	return ret;
}

void msm_comm_free_buffer_tags(struct msm_vidc_inst *inst)
{
	struct vidc_tag_data *temp, *next;

	if (!inst) {
		dprintk(VIDC_ERR, "%s: invalid params %pK\n",
				__func__, inst);
		return;
	}

	mutex_lock(&inst->buffer_tags.lock);
	list_for_each_entry_safe(temp, next, &inst->buffer_tags.list, list) {
		list_del(&temp->list);
		kfree(temp);
	}
	INIT_LIST_HEAD(&inst->buffer_tags.list);
	mutex_unlock(&inst->buffer_tags.lock);
}

void msm_comm_store_tags(struct msm_vidc_inst *inst,
	struct vidc_tag_data *tag_data)
{

	struct vidc_tag_data *temp, *next;
	struct vidc_tag_data *pdata = NULL;
	bool found = false;

	if (!inst || !tag_data) {
		dprintk(VIDC_ERR, "%s: invalid params %pK %pK\n",
				__func__, inst, tag_data);
		return;
	}


	mutex_lock(&inst->buffer_tags.lock);
	list_for_each_entry_safe(temp, next, &inst->buffer_tags.list, list) {
		if (temp->index == tag_data->index &&
				temp->type == tag_data->type) {
			temp->input_tag = tag_data->input_tag;
			temp->output_tag = tag_data->output_tag;
			found = true;
			break;
		}
	}

	if (!found) {
		pdata = kzalloc(sizeof(*pdata), GFP_KERNEL);
		if (!pdata)  {
			dprintk(VIDC_WARN, "%s: malloc failure.\n", __func__);
			goto exit;
		}
		pdata->input_tag = tag_data->input_tag;
		pdata->output_tag = tag_data->output_tag;
		pdata->index = tag_data->index;
		pdata->type = tag_data->type;
		list_add_tail(&pdata->list, &inst->buffer_tags.list);
	}

exit:
	mutex_unlock(&inst->buffer_tags.lock);
}

void msm_comm_fetch_tags(struct msm_vidc_inst *inst,
	struct vidc_tag_data *tag_data)
{
	struct vidc_tag_data *temp, *next;

	if (!inst || !tag_data) {
		dprintk(VIDC_ERR, "%s: invalid params %pK %pK\n",
				__func__, inst, tag_data);
		return;
	}
	mutex_lock(&inst->buffer_tags.lock);
	list_for_each_entry_safe(temp, next, &inst->buffer_tags.list, list) {
		if (temp->index == tag_data->index &&
				temp->type == tag_data->type) {
			tag_data->input_tag = temp->input_tag;
			tag_data->output_tag = temp->output_tag;
			break;
		}
	}
	mutex_unlock(&inst->buffer_tags.lock);
}

void msm_comm_store_filled_length(struct msm_vidc_list *data_list,
		u32 index, u32 filled_length)
{
	struct msm_vidc_buf_data *pdata = NULL;
	bool found = false;

	if (!data_list) {
		dprintk(VIDC_ERR, "%s: invalid params %pK\n",
			__func__, data_list);
		return;
	}

	mutex_lock(&data_list->lock);
	list_for_each_entry(pdata, &data_list->list, list) {
		if (pdata->index == index) {
			pdata->filled_length = filled_length;
			found = true;
			break;
		}
	}

	if (!found) {
		pdata = kzalloc(sizeof(*pdata), GFP_KERNEL);
		if (!pdata)  {
			dprintk(VIDC_WARN, "%s: malloc failure.\n", __func__);
			goto exit;
		}
		pdata->index = index;
		pdata->filled_length = filled_length;
		list_add_tail(&pdata->list, &data_list->list);
	}

exit:
	mutex_unlock(&data_list->lock);
}

void msm_comm_fetch_filled_length(struct msm_vidc_list *data_list,
		u32 index, u32 *filled_length)
{
	struct msm_vidc_buf_data *pdata = NULL;

	if (!data_list || !filled_length) {
		dprintk(VIDC_ERR, "%s: invalid params %pK %pK\n",
			__func__, data_list, filled_length);
		return;
	}

	mutex_lock(&data_list->lock);
	list_for_each_entry(pdata, &data_list->list, list) {
		if (pdata->index == index) {
			*filled_length = pdata->filled_length;
			break;
		}
	}
	mutex_unlock(&data_list->lock);
}

void msm_comm_store_mark_data(struct msm_vidc_list *data_list,
		u32 index, u32 mark_data, u32 mark_target)
{
	struct msm_vidc_buf_data *pdata = NULL;
	bool found = false;

	if (!data_list) {
		dprintk(VIDC_ERR, "%s: invalid params %pK\n",
			__func__, data_list);
		return;
	}

	mutex_lock(&data_list->lock);
	list_for_each_entry(pdata, &data_list->list, list) {
		if (pdata->index == index) {
			pdata->mark_data = mark_data;
			pdata->mark_target = mark_target;
			found = true;
			break;
		}
	}

	if (!found) {
		pdata = kzalloc(sizeof(*pdata), GFP_KERNEL);
		if (!pdata)  {
			dprintk(VIDC_WARN, "%s: malloc failure.\n", __func__);
			goto exit;
		}
		pdata->index = index;
		pdata->mark_data = mark_data;
		pdata->mark_target = mark_target;
		list_add_tail(&pdata->list, &data_list->list);
	}

exit:
	mutex_unlock(&data_list->lock);
}

void msm_comm_fetch_mark_data(struct msm_vidc_list *data_list,
		u32 index, u32 *mark_data, u32 *mark_target)
{
	struct msm_vidc_buf_data *pdata = NULL;

	if (!data_list || !mark_data || !mark_target) {
		dprintk(VIDC_ERR, "%s: invalid params %pK %pK %pK\n",
			__func__, data_list, mark_data, mark_target);
		return;
	}

	*mark_data = *mark_target = 0;
	mutex_lock(&data_list->lock);
	list_for_each_entry(pdata, &data_list->list, list) {
		if (pdata->index == index) {
			*mark_data = pdata->mark_data;
			*mark_target = pdata->mark_target;
			/* clear after fetch */
			pdata->mark_data = pdata->mark_target = 0;
			break;
		}
	}
	mutex_unlock(&data_list->lock);
}

int msm_comm_release_mark_data(struct msm_vidc_inst *inst)
{
	struct msm_vidc_buf_data *pdata, *next;

	if (!inst) {
		dprintk(VIDC_ERR, "%s: invalid params %pK\n",
			__func__, inst);
		return -EINVAL;
	}

	mutex_lock(&inst->etb_data.lock);
	list_for_each_entry_safe(pdata, next, &inst->etb_data.list, list) {
		list_del(&pdata->list);
		kfree(pdata);
	}
	mutex_unlock(&inst->etb_data.lock);

	mutex_lock(&inst->fbd_data.lock);
	list_for_each_entry_safe(pdata, next, &inst->fbd_data.list, list) {
		list_del(&pdata->list);
		kfree(pdata);
	}
	mutex_unlock(&inst->fbd_data.lock);

	return 0;
}

int msm_comm_set_color_format_constraints(struct msm_vidc_inst *inst,
		enum hal_buffer buffer_type,
		struct msm_vidc_format_constraint *pix_constraint)
{
	struct hal_uncompressed_plane_actual_constraints_info
		*pconstraint = NULL;
	u32 num_planes = 2;
	u32 size = 0;
	int rc = 0;
	struct hfi_device *hdev;

	if (!inst || !inst->core || !inst->core->device) {
		dprintk(VIDC_ERR, "%s - invalid param\n", __func__);
		return -EINVAL;
	}

	hdev = inst->core->device;

	size = sizeof(buffer_type)
			+ sizeof(u32)
			+ num_planes
			* sizeof(struct hal_uncompressed_plane_constraints);

	pconstraint = kzalloc(size, GFP_KERNEL);
	if (!pconstraint) {
		dprintk(VIDC_ERR, "No memory cannot alloc constrain\n");
		rc = -ENOMEM;
		goto exit;
	}

	pconstraint->buffer_type = buffer_type;
	pconstraint->num_planes = pix_constraint->num_planes;
	//set Y plan constraints
	dprintk(VIDC_INFO, "Set Y plan constraints.\n");
	pconstraint->rg_plane_format[0].stride_multiples =
			pix_constraint->y_stride_multiples;
	pconstraint->rg_plane_format[0].max_stride =
			pix_constraint->y_max_stride;
	pconstraint->rg_plane_format[0].min_plane_buffer_height_multiple =
			pix_constraint->y_min_plane_buffer_height_multiple;
	pconstraint->rg_plane_format[0].buffer_alignment =
			pix_constraint->y_buffer_alignment;

	//set UV plan constraints
	dprintk(VIDC_INFO, "Set UV plan constraints.\n");
	pconstraint->rg_plane_format[1].stride_multiples =
			pix_constraint->uv_stride_multiples;
	pconstraint->rg_plane_format[1].max_stride =
			pix_constraint->uv_max_stride;
	pconstraint->rg_plane_format[1].min_plane_buffer_height_multiple =
			pix_constraint->uv_min_plane_buffer_height_multiple;
	pconstraint->rg_plane_format[1].buffer_alignment =
			pix_constraint->uv_buffer_alignment;

	rc = call_hfi_op(hdev,
			session_set_property,
			inst->session,
			HAL_PARAM_UNCOMPRESSED_PLANE_ACTUAL_CONSTRAINTS_INFO,
			pconstraint);
	if (rc)
		dprintk(VIDC_ERR,
			"Failed to set input color format constraint\n");
	else
		dprintk(VIDC_DBG, "Set color format constraint success\n");

exit:
	if (!pconstraint)
		kfree(pconstraint);
	return rc;
}

bool msm_comm_check_for_inst_overload(struct msm_vidc_core *core)
{
	u32 instance_count = 0;
	u32 secure_instance_count = 0;
	struct msm_vidc_inst *inst = NULL;
	bool overload = false;

	mutex_lock(&core->lock);
	list_for_each_entry(inst, &core->instances, list) {
		instance_count++;
		if (inst->flags & VIDC_SECURE)
			secure_instance_count++;
	}
	mutex_unlock(&core->lock);

	/* Instance count includes current instance as well. */

	if ((instance_count > core->resources.max_inst_count) ||
		(secure_instance_count > core->resources.max_secure_inst_count))
		overload = true;
	return overload;
}<|MERGE_RESOLUTION|>--- conflicted
+++ resolved
@@ -24,11 +24,8 @@
 #include "msm_vidc_clocks.h"
 #include "msm_cvp.h"
 
-<<<<<<< HEAD
 static struct kmem_cache *kmem_buf_pool;
 
-=======
->>>>>>> 824a5636
 #define MSM_VIDC_QBUF_BATCH_TIMEOUT 300
 #define IS_ALREADY_IN_STATE(__p, __d) (\
 	(__p >= __d)\
@@ -5469,12 +5466,9 @@
 	case V4L2_MPEG_VIDC_EXTRADATA_ENC_DTS:
 		ret = HAL_EXTRADATA_ENC_DTS_METADATA;
 		break;
-<<<<<<< HEAD
-=======
 	case V4L2_MPEG_VIDC_EXTRADATA_INPUT_CROP:
 		ret = HAL_EXTRADATA_INPUT_CROP;
 		break;
->>>>>>> 824a5636
 	default:
 		dprintk(VIDC_WARN, "Extradata not found: %d\n", index);
 		break;
@@ -5661,65 +5655,6 @@
 	return 0;
 }
 
-static bool is_image_session(struct msm_vidc_inst *inst)
-{
-	if (inst->session_type == MSM_VIDC_ENCODER &&
-		get_hal_codec(inst->fmts[CAPTURE_PORT].fourcc) ==
-			HAL_VIDEO_CODEC_HEVC)
-		return (inst->profile == HAL_HEVC_PROFILE_MAIN_STILL_PIC ||
-				inst->grid_enable);
-	else
-		return false;
-}
-
-static int msm_vidc_check_image_session_capabilities(struct msm_vidc_inst *inst)
-{
-	int rc = 0;
-	struct msm_vidc_image_capability *capability = NULL;
-
-	u32 output_height = ALIGN(inst->prop.height[CAPTURE_PORT], 512);
-	u32 output_width = ALIGN(inst->prop.width[CAPTURE_PORT], 512);
-
-	if (inst->grid_enable)
-		capability = inst->core->platform_data->heic_image_capability;
-	else
-		capability = inst->core->platform_data->hevc_image_capability;
-
-	if (!capability)
-		return -EINVAL;
-
-	if (output_width < capability->width.min ||
-		output_height < capability->height.min) {
-		dprintk(VIDC_ERR,
-			"HEIC Unsupported WxH = (%u)x(%u), min supported is - (%u)x(%u)\n",
-			output_width,
-			output_height,
-			capability->width.min,
-			capability->height.min);
-		rc = -ENOTSUPP;
-	}
-	if (!rc && (output_width > capability->width.max ||
-		output_height > capability->height.max)) {
-		dprintk(VIDC_ERR,
-			"HEIC Unsupported WxH = (%u)x(%u), max supported is - (%u)x(%u)\n",
-			output_width,
-			output_height,
-			capability->width.max,
-			capability->height.max);
-		rc = -ENOTSUPP;
-	}
-	if (!rc && output_height * output_width >
-		capability->width.max * capability->height.max) {
-		dprintk(VIDC_ERR,
-		"HEIC Unsupported WxH = (%u)x(%u), max supported is - (%u)x(%u)\n",
-		output_width, output_height,
-		capability->width.max, capability->height.max);
-		rc = -ENOTSUPP;
-	}
-
-	return rc;
-}
-
 int msm_vidc_check_session_supported(struct msm_vidc_inst *inst)
 {
 	struct msm_vidc_capability *capability;
@@ -5763,11 +5698,6 @@
 			input_width, input_height,
 			output_width, output_height);
 		rc = -ENOTSUPP;
-	}
-
-	if (is_image_session(inst)) {
-		rc = msm_vidc_check_image_session_capabilities(inst);
-		return rc;
 	}
 
 	output_height = ALIGN(inst->prop.height[CAPTURE_PORT], 16);
