--- conflicted
+++ resolved
@@ -1944,11 +1944,7 @@
 
 			clk_rate = clk_round_rate(npu_dev->core_clks[i].clk,
 				clk_array_values[i]);
-<<<<<<< HEAD
 			pr_debug("clk %s rate [%u]:[%u]\n",
-=======
-			pr_debug("clk %s rate [%ld]:[%ld]\n",
->>>>>>> c081cdb1
 				npu_dev->core_clks[i].clk_name,
 				clk_array_values[i], clk_rate);
 			level->clk_freq[i] = clk_rate;
