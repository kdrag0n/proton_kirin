--- conflicted
+++ resolved
@@ -40,11 +40,8 @@
 #define NPU_IPC_CMD_EXECUTE_V2          0x0000000A
 /* ipc_cmd_set_property_packet */
 #define NPU_IPC_CMD_SET_PROPERTY        0x0000000B
-<<<<<<< HEAD
-=======
 /* ipc_cmd_get_property_packet */
 #define NPU_IPC_CMD_GET_PROPERTY        0x0000000C
->>>>>>> 399c1bb3
 
 /* Messages sent **from** NPU */
 /* IPC Message Response -- uint32_t */
@@ -64,10 +61,6 @@
 #define NPU_IPC_MSG_EXECUTE_V2_DONE     0x00010006
 /* ipc_msg_set_property_packet */
 #define NPU_IPC_MSG_SET_PROPERTY_DONE   0x00010007
-<<<<<<< HEAD
-/* ipc_msg_set_power_mode */
-#define NPU_IPC_MSG_DCVS_NOTIFY         0x00010010
-=======
 /* ipc_msg_get_property_packet */
 #define NPU_IPC_MSG_GET_PROPERTY_DONE   0x00010008
 /* ipc_msg_general_notify_pkt */
@@ -75,7 +68,6 @@
 
 /* IPC Notify Message Type -- uint32_t */
 #define NPU_NOTIFY_DCVS_MODE            0x00002000
->>>>>>> 399c1bb3
 
 /* Logging message size */
 /* Number 32-bit elements for the maximum log message size */
@@ -124,15 +116,8 @@
 /* Debug stats */
 #define NUM_LAYER_STATS_PER_EXE_MSG_MAX 110
 
-<<<<<<< HEAD
-enum npu_fw_property_id {
-	NPU_FW_PROP_ID_DCVS_MODE = 0,
-	NPU_FW_PROP_ID_INVALID = 0xFFFFFFFF,
-};
-=======
 /* DCVS */
 #define NPU_DCVS_ACTIVITY_MAX_PERF 0x100
->>>>>>> 399c1bb3
 
 /* -------------------------------------------------------------------------
  * Data Structures
@@ -303,15 +288,9 @@
 };
 
 /*
-<<<<<<< HEAD
- * Set property packet definition
- */
-struct ipc_cmd_set_prop_pkt {
-=======
  * Generic property definition
  */
 struct ipc_cmd_prop_pkt {
->>>>>>> 399c1bb3
 	struct ipc_cmd_header_pkt header;
 	uint32_t prop_id;
 	uint32_t num_params;
@@ -320,17 +299,6 @@
 };
 
 /*
-<<<<<<< HEAD
- * Set property response packet definition
- */
-struct ipc_msg_set_prop_pkt {
-	struct ipc_msg_header_pkt header;
-	uint32_t prop_id;
-	uint32_t network_hdl;
-	uint32_t prop_value;
-};
-
-=======
  * Generic property response packet definition
  */
 struct ipc_msg_prop_pkt {
@@ -353,7 +321,6 @@
 };
 
 
->>>>>>> 399c1bb3
 /*
  * LOAD response packet definition
  */
@@ -500,13 +467,4 @@
 	uint32_t shutdown_flags;
 };
 
-/*
- * Notify driver to set power mode (a value from 0 to 100)
- */
-struct ipc_msg_set_dcvs_mode {
-	struct ipc_msg_header_pkt header;
-	/* activity level from 0-100 */
-	uint32_t activity;
-};
-
 #endif /* NPU_HOST_IPC_H */