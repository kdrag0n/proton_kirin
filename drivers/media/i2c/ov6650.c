/*
 * V4L2 subdevice driver for OmniVision OV6650 Camera Sensor
 *
 * Copyright (C) 2010 Janusz Krzysztofik <jkrzyszt@tis.icnet.pl>
 *
 * Based on OmniVision OV96xx Camera Driver
 * Copyright (C) 2009 Marek Vasut <marek.vasut@gmail.com>
 *
 * Based on ov772x camera driver:
 * Copyright (C) 2008 Renesas Solutions Corp.
 * Kuninori Morimoto <morimoto.kuninori@renesas.com>
 *
 * Based on ov7670 and soc_camera_platform driver,
 * Copyright 2006-7 Jonathan Corbet <corbet@lwn.net>
 * Copyright (C) 2008 Magnus Damm
 * Copyright (C) 2008, Guennadi Liakhovetski <kernel@pengutronix.de>
 *
 * Hardware specific bits initialy based on former work by Matt Callow
 * drivers/media/video/omap/sensor_ov6650.c
 * Copyright (C) 2006 Matt Callow
 *
 * This program is free software; you can redistribute it and/or modify
 * it under the terms of the GNU General Public License version 2 as
 * published by the Free Software Foundation.
 */

#include <linux/bitops.h>
#include <linux/delay.h>
#include <linux/i2c.h>
#include <linux/slab.h>
#include <linux/v4l2-mediabus.h>
#include <linux/module.h>

#include <media/v4l2-clk.h>
#include <media/v4l2-ctrls.h>
#include <media/v4l2-device.h>

/* Register definitions */
#define REG_GAIN		0x00	/* range 00 - 3F */
#define REG_BLUE		0x01
#define REG_RED			0x02
#define REG_SAT			0x03	/* [7:4] saturation [0:3] reserved */
#define REG_HUE			0x04	/* [7:6] rsrvd [5] hue en [4:0] hue */

#define REG_BRT			0x06

#define REG_PIDH		0x0a
#define REG_PIDL		0x0b

#define REG_AECH		0x10
#define REG_CLKRC		0x11	/* Data Format and Internal Clock */
					/* [7:6] Input system clock (MHz)*/
					/*   00=8, 01=12, 10=16, 11=24 */
					/* [5:0]: Internal Clock Pre-Scaler */
#define REG_COMA		0x12	/* [7] Reset */
#define REG_COMB		0x13
#define REG_COMC		0x14
#define REG_COMD		0x15
#define REG_COML		0x16
#define REG_HSTRT		0x17
#define REG_HSTOP		0x18
#define REG_VSTRT		0x19
#define REG_VSTOP		0x1a
#define REG_PSHFT		0x1b
#define REG_MIDH		0x1c
#define REG_MIDL		0x1d
#define REG_HSYNS		0x1e
#define REG_HSYNE		0x1f
#define REG_COME		0x20
#define REG_YOFF		0x21
#define REG_UOFF		0x22
#define REG_VOFF		0x23
#define REG_AEW			0x24
#define REG_AEB			0x25
#define REG_COMF		0x26
#define REG_COMG		0x27
#define REG_COMH		0x28
#define REG_COMI		0x29

#define REG_FRARL		0x2b
#define REG_COMJ		0x2c
#define REG_COMK		0x2d
#define REG_AVGY		0x2e
#define REG_REF0		0x2f
#define REG_REF1		0x30
#define REG_REF2		0x31
#define REG_FRAJH		0x32
#define REG_FRAJL		0x33
#define REG_FACT		0x34
#define REG_L1AEC		0x35
#define REG_AVGU		0x36
#define REG_AVGV		0x37

#define REG_SPCB		0x60
#define REG_SPCC		0x61
#define REG_GAM1		0x62
#define REG_GAM2		0x63
#define REG_GAM3		0x64
#define REG_SPCD		0x65

#define REG_SPCE		0x68
#define REG_ADCL		0x69

#define REG_RMCO		0x6c
#define REG_GMCO		0x6d
#define REG_BMCO		0x6e


/* Register bits, values, etc. */
#define OV6650_PIDH		0x66	/* high byte of product ID number */
#define OV6650_PIDL		0x50	/* low byte of product ID number */
#define OV6650_MIDH		0x7F	/* high byte of mfg ID */
#define OV6650_MIDL		0xA2	/* low byte of mfg ID */

#define DEF_GAIN		0x00
#define DEF_BLUE		0x80
#define DEF_RED			0x80

#define SAT_SHIFT		4
#define SAT_MASK		(0xf << SAT_SHIFT)
#define SET_SAT(x)		(((x) << SAT_SHIFT) & SAT_MASK)

#define HUE_EN			BIT(5)
#define HUE_MASK		0x1f
#define DEF_HUE			0x10
#define SET_HUE(x)		(HUE_EN | ((x) & HUE_MASK))

#define DEF_AECH		0x4D

#define CLKRC_6MHz		0x00
#define CLKRC_12MHz		0x40
#define CLKRC_16MHz		0x80
#define CLKRC_24MHz		0xc0
#define CLKRC_DIV_MASK		0x3f
#define GET_CLKRC_DIV(x)	(((x) & CLKRC_DIV_MASK) + 1)

#define COMA_RESET		BIT(7)
#define COMA_QCIF		BIT(5)
#define COMA_RAW_RGB		BIT(4)
#define COMA_RGB		BIT(3)
#define COMA_BW			BIT(2)
#define COMA_WORD_SWAP		BIT(1)
#define COMA_BYTE_SWAP		BIT(0)
#define DEF_COMA		0x00

#define COMB_FLIP_V		BIT(7)
#define COMB_FLIP_H		BIT(5)
#define COMB_BAND_FILTER	BIT(4)
#define COMB_AWB		BIT(2)
#define COMB_AGC		BIT(1)
#define COMB_AEC		BIT(0)
#define DEF_COMB		0x5f

#define COML_ONE_CHANNEL	BIT(7)

#define DEF_HSTRT		0x24
#define DEF_HSTOP		0xd4
#define DEF_VSTRT		0x04
#define DEF_VSTOP		0x94

#define COMF_HREF_LOW		BIT(4)

#define COMJ_PCLK_RISING	BIT(4)
#define COMJ_VSYNC_HIGH		BIT(0)

/* supported resolutions */
#define W_QCIF			(DEF_HSTOP - DEF_HSTRT)
#define W_CIF			(W_QCIF << 1)
#define H_QCIF			(DEF_VSTOP - DEF_VSTRT)
#define H_CIF			(H_QCIF << 1)

#define FRAME_RATE_MAX		30


struct ov6650_reg {
	u8	reg;
	u8	val;
};

struct ov6650 {
	struct v4l2_subdev	subdev;
	struct v4l2_ctrl_handler hdl;
	struct {
		/* exposure/autoexposure cluster */
		struct v4l2_ctrl *autoexposure;
		struct v4l2_ctrl *exposure;
	};
	struct {
		/* gain/autogain cluster */
		struct v4l2_ctrl *autogain;
		struct v4l2_ctrl *gain;
	};
	struct {
		/* blue/red/autowhitebalance cluster */
		struct v4l2_ctrl *autowb;
		struct v4l2_ctrl *blue;
		struct v4l2_ctrl *red;
	};
	struct v4l2_clk		*clk;
	bool			half_scale;	/* scale down output by 2 */
	struct v4l2_rect	rect;		/* sensor cropping window */
	unsigned long		pclk_limit;	/* from host */
	unsigned long		pclk_max;	/* from resolution and format */
	struct v4l2_fract	tpf;		/* as requested with s_parm */
	u32 code;
};


static u32 ov6650_codes[] = {
	MEDIA_BUS_FMT_YUYV8_2X8,
	MEDIA_BUS_FMT_UYVY8_2X8,
	MEDIA_BUS_FMT_YVYU8_2X8,
	MEDIA_BUS_FMT_VYUY8_2X8,
	MEDIA_BUS_FMT_SBGGR8_1X8,
	MEDIA_BUS_FMT_Y8_1X8,
};

static const struct v4l2_mbus_framefmt ov6650_def_fmt = {
	.width		= W_CIF,
	.height		= H_CIF,
	.code		= MEDIA_BUS_FMT_SBGGR8_1X8,
	.colorspace	= V4L2_COLORSPACE_SRGB,
	.field		= V4L2_FIELD_NONE,
	.ycbcr_enc	= V4L2_YCBCR_ENC_DEFAULT,
	.quantization	= V4L2_QUANTIZATION_DEFAULT,
	.xfer_func	= V4L2_XFER_FUNC_DEFAULT,
};

/* read a register */
static int ov6650_reg_read(struct i2c_client *client, u8 reg, u8 *val)
{
	int ret;
	u8 data = reg;
	struct i2c_msg msg = {
		.addr	= client->addr,
		.flags	= 0,
		.len	= 1,
		.buf	= &data,
	};

	ret = i2c_transfer(client->adapter, &msg, 1);
	if (ret < 0)
		goto err;

	msg.flags = I2C_M_RD;
	ret = i2c_transfer(client->adapter, &msg, 1);
	if (ret < 0)
		goto err;

	*val = data;
	return 0;

err:
	dev_err(&client->dev, "Failed reading register 0x%02x!\n", reg);
	return ret;
}

/* write a register */
static int ov6650_reg_write(struct i2c_client *client, u8 reg, u8 val)
{
	int ret;
	unsigned char data[2] = { reg, val };
	struct i2c_msg msg = {
		.addr	= client->addr,
		.flags	= 0,
		.len	= 2,
		.buf	= data,
	};

	ret = i2c_transfer(client->adapter, &msg, 1);
	udelay(100);

	if (ret < 0) {
		dev_err(&client->dev, "Failed writing register 0x%02x!\n", reg);
		return ret;
	}
	return 0;
}


/* Read a register, alter its bits, write it back */
static int ov6650_reg_rmw(struct i2c_client *client, u8 reg, u8 set, u8 mask)
{
	u8 val;
	int ret;

	ret = ov6650_reg_read(client, reg, &val);
	if (ret) {
		dev_err(&client->dev,
			"[Read]-Modify-Write of register 0x%02x failed!\n",
			reg);
		return ret;
	}

	val &= ~mask;
	val |= set;

	ret = ov6650_reg_write(client, reg, val);
	if (ret)
		dev_err(&client->dev,
			"Read-Modify-[Write] of register 0x%02x failed!\n",
			reg);

	return ret;
}

static struct ov6650 *to_ov6650(const struct i2c_client *client)
{
	return container_of(i2c_get_clientdata(client), struct ov6650, subdev);
}

/* Start/Stop streaming from the device */
static int ov6650_s_stream(struct v4l2_subdev *sd, int enable)
{
	return 0;
}

/* Get status of additional camera capabilities */
static int ov6550_g_volatile_ctrl(struct v4l2_ctrl *ctrl)
{
	struct ov6650 *priv = container_of(ctrl->handler, struct ov6650, hdl);
	struct v4l2_subdev *sd = &priv->subdev;
	struct i2c_client *client = v4l2_get_subdevdata(sd);
	uint8_t reg, reg2;
	int ret;

	switch (ctrl->id) {
	case V4L2_CID_AUTOGAIN:
		ret = ov6650_reg_read(client, REG_GAIN, &reg);
		if (!ret)
			priv->gain->val = reg;
		return ret;
	case V4L2_CID_AUTO_WHITE_BALANCE:
		ret = ov6650_reg_read(client, REG_BLUE, &reg);
		if (!ret)
			ret = ov6650_reg_read(client, REG_RED, &reg2);
		if (!ret) {
			priv->blue->val = reg;
			priv->red->val = reg2;
		}
		return ret;
	case V4L2_CID_EXPOSURE_AUTO:
		ret = ov6650_reg_read(client, REG_AECH, &reg);
		if (!ret)
			priv->exposure->val = reg;
		return ret;
	}
	return -EINVAL;
}

/* Set status of additional camera capabilities */
static int ov6550_s_ctrl(struct v4l2_ctrl *ctrl)
{
	struct ov6650 *priv = container_of(ctrl->handler, struct ov6650, hdl);
	struct v4l2_subdev *sd = &priv->subdev;
	struct i2c_client *client = v4l2_get_subdevdata(sd);
	int ret;

	switch (ctrl->id) {
	case V4L2_CID_AUTOGAIN:
		ret = ov6650_reg_rmw(client, REG_COMB,
				ctrl->val ? COMB_AGC : 0, COMB_AGC);
		if (!ret && !ctrl->val)
			ret = ov6650_reg_write(client, REG_GAIN, priv->gain->val);
		return ret;
	case V4L2_CID_AUTO_WHITE_BALANCE:
		ret = ov6650_reg_rmw(client, REG_COMB,
				ctrl->val ? COMB_AWB : 0, COMB_AWB);
		if (!ret && !ctrl->val) {
			ret = ov6650_reg_write(client, REG_BLUE, priv->blue->val);
			if (!ret)
				ret = ov6650_reg_write(client, REG_RED,
							priv->red->val);
		}
		return ret;
	case V4L2_CID_SATURATION:
		return ov6650_reg_rmw(client, REG_SAT, SET_SAT(ctrl->val),
				SAT_MASK);
	case V4L2_CID_HUE:
		return ov6650_reg_rmw(client, REG_HUE, SET_HUE(ctrl->val),
				HUE_MASK);
	case V4L2_CID_BRIGHTNESS:
		return ov6650_reg_write(client, REG_BRT, ctrl->val);
	case V4L2_CID_EXPOSURE_AUTO:
		ret = ov6650_reg_rmw(client, REG_COMB, ctrl->val ==
				V4L2_EXPOSURE_AUTO ? COMB_AEC : 0, COMB_AEC);
		if (!ret && ctrl->val == V4L2_EXPOSURE_MANUAL)
			ret = ov6650_reg_write(client, REG_AECH,
						priv->exposure->val);
		return ret;
	case V4L2_CID_GAMMA:
		return ov6650_reg_write(client, REG_GAM1, ctrl->val);
	case V4L2_CID_VFLIP:
		return ov6650_reg_rmw(client, REG_COMB,
				ctrl->val ? COMB_FLIP_V : 0, COMB_FLIP_V);
	case V4L2_CID_HFLIP:
		return ov6650_reg_rmw(client, REG_COMB,
				ctrl->val ? COMB_FLIP_H : 0, COMB_FLIP_H);
	}

	return -EINVAL;
}

#ifdef CONFIG_VIDEO_ADV_DEBUG
static int ov6650_get_register(struct v4l2_subdev *sd,
				struct v4l2_dbg_register *reg)
{
	struct i2c_client *client = v4l2_get_subdevdata(sd);
	int ret;
	u8 val;

	if (reg->reg & ~0xff)
		return -EINVAL;

	reg->size = 1;

	ret = ov6650_reg_read(client, reg->reg, &val);
	if (!ret)
		reg->val = (__u64)val;

	return ret;
}

static int ov6650_set_register(struct v4l2_subdev *sd,
				const struct v4l2_dbg_register *reg)
{
	struct i2c_client *client = v4l2_get_subdevdata(sd);

	if (reg->reg & ~0xff || reg->val & ~0xff)
		return -EINVAL;

	return ov6650_reg_write(client, reg->reg, reg->val);
}
#endif

static int ov6650_s_power(struct v4l2_subdev *sd, int on)
{
	struct i2c_client *client = v4l2_get_subdevdata(sd);
	struct ov6650 *priv = to_ov6650(client);
	int ret = 0;

	if (on)
		ret = v4l2_clk_enable(priv->clk);
	else
		v4l2_clk_disable(priv->clk);

	return ret;
}

static int ov6650_get_selection(struct v4l2_subdev *sd,
		struct v4l2_subdev_pad_config *cfg,
		struct v4l2_subdev_selection *sel)
{
	struct i2c_client *client = v4l2_get_subdevdata(sd);
	struct ov6650 *priv = to_ov6650(client);

	if (sel->which != V4L2_SUBDEV_FORMAT_ACTIVE)
		return -EINVAL;

	switch (sel->target) {
	case V4L2_SEL_TGT_CROP_BOUNDS:
	case V4L2_SEL_TGT_CROP_DEFAULT:
		sel->r.left = DEF_HSTRT << 1;
		sel->r.top = DEF_VSTRT << 1;
		sel->r.width = W_CIF;
		sel->r.height = H_CIF;
		return 0;
	case V4L2_SEL_TGT_CROP:
		sel->r = priv->rect;
		return 0;
	default:
		return -EINVAL;
	}
}

static int ov6650_set_selection(struct v4l2_subdev *sd,
		struct v4l2_subdev_pad_config *cfg,
		struct v4l2_subdev_selection *sel)
{
	struct i2c_client *client = v4l2_get_subdevdata(sd);
	struct ov6650 *priv = to_ov6650(client);
	int ret;

	if (sel->which != V4L2_SUBDEV_FORMAT_ACTIVE ||
	    sel->target != V4L2_SEL_TGT_CROP)
		return -EINVAL;

	v4l_bound_align_image(&sel->r.width, 2, W_CIF, 1,
			      &sel->r.height, 2, H_CIF, 1, 0);
	v4l_bound_align_image(&sel->r.left, DEF_HSTRT << 1,
			      (DEF_HSTRT << 1) + W_CIF - (__s32)sel->r.width, 1,
			      &sel->r.top, DEF_VSTRT << 1,
			      (DEF_VSTRT << 1) + H_CIF - (__s32)sel->r.height,
			      1, 0);

	ret = ov6650_reg_write(client, REG_HSTRT, sel->r.left >> 1);
	if (!ret) {
		priv->rect.width += priv->rect.left - sel->r.left;
		priv->rect.left = sel->r.left;
		ret = ov6650_reg_write(client, REG_HSTOP,
				       (sel->r.left + sel->r.width) >> 1);
	}
	if (!ret) {
		priv->rect.width = sel->r.width;
		ret = ov6650_reg_write(client, REG_VSTRT, sel->r.top >> 1);
	}
	if (!ret) {
		priv->rect.height += priv->rect.top - sel->r.top;
		priv->rect.top = sel->r.top;
		ret = ov6650_reg_write(client, REG_VSTOP,
				       (sel->r.top + sel->r.height) >> 1);
	}
	if (!ret)
		priv->rect.height = sel->r.height;

	return ret;
}

static int ov6650_get_fmt(struct v4l2_subdev *sd,
		struct v4l2_subdev_pad_config *cfg,
		struct v4l2_subdev_format *format)
{
	struct v4l2_mbus_framefmt *mf = &format->format;
	struct i2c_client *client = v4l2_get_subdevdata(sd);
	struct ov6650 *priv = to_ov6650(client);

	if (format->pad)
		return -EINVAL;

	/* initialize response with default media bus frame format */
	*mf = ov6650_def_fmt;

	/* update media bus format code and frame size */
	if (format->which == V4L2_SUBDEV_FORMAT_TRY) {
		mf->width = cfg->try_fmt.width;
		mf->height = cfg->try_fmt.height;
		mf->code = cfg->try_fmt.code;

	} else {
		mf->width = priv->rect.width >> priv->half_scale;
		mf->height = priv->rect.height >> priv->half_scale;
		mf->code = priv->code;
	}
	return 0;
}

static bool is_unscaled_ok(int width, int height, struct v4l2_rect *rect)
{
	return width > rect->width >> 1 || height > rect->height >> 1;
}

static u8 to_clkrc(struct v4l2_fract *timeperframe,
		unsigned long pclk_limit, unsigned long pclk_max)
{
	unsigned long pclk;

	if (timeperframe->numerator && timeperframe->denominator)
		pclk = pclk_max * timeperframe->denominator /
				(FRAME_RATE_MAX * timeperframe->numerator);
	else
		pclk = pclk_max;

	if (pclk_limit && pclk_limit < pclk)
		pclk = pclk_limit;

	return (pclk_max - 1) / pclk;
}

/* set the format we will capture in */
static int ov6650_s_fmt(struct v4l2_subdev *sd, struct v4l2_mbus_framefmt *mf)
{
	struct i2c_client *client = v4l2_get_subdevdata(sd);
	struct ov6650 *priv = to_ov6650(client);
	bool half_scale = !is_unscaled_ok(mf->width, mf->height, &priv->rect);
	struct v4l2_subdev_selection sel = {
		.which = V4L2_SUBDEV_FORMAT_ACTIVE,
		.target = V4L2_SEL_TGT_CROP,
		.r.left = priv->rect.left + (priv->rect.width >> 1) -
			(mf->width >> (1 - half_scale)),
		.r.top = priv->rect.top + (priv->rect.height >> 1) -
			(mf->height >> (1 - half_scale)),
		.r.width = mf->width << half_scale,
		.r.height = mf->height << half_scale,
	};
	u32 code = mf->code;
	unsigned long mclk, pclk;
	u8 coma_set = 0, coma_mask = 0, coml_set, coml_mask, clkrc;
	int ret;

	/* select color matrix configuration for given color encoding */
	switch (code) {
	case MEDIA_BUS_FMT_Y8_1X8:
		dev_dbg(&client->dev, "pixel format GREY8_1X8\n");
		coma_mask |= COMA_RGB | COMA_WORD_SWAP | COMA_BYTE_SWAP;
		coma_set |= COMA_BW;
		break;
	case MEDIA_BUS_FMT_YUYV8_2X8:
		dev_dbg(&client->dev, "pixel format YUYV8_2X8_LE\n");
		coma_mask |= COMA_RGB | COMA_BW | COMA_BYTE_SWAP;
		coma_set |= COMA_WORD_SWAP;
		break;
	case MEDIA_BUS_FMT_YVYU8_2X8:
		dev_dbg(&client->dev, "pixel format YVYU8_2X8_LE (untested)\n");
		coma_mask |= COMA_RGB | COMA_BW | COMA_WORD_SWAP |
				COMA_BYTE_SWAP;
		break;
	case MEDIA_BUS_FMT_UYVY8_2X8:
		dev_dbg(&client->dev, "pixel format YUYV8_2X8_BE\n");
		if (half_scale) {
			coma_mask |= COMA_RGB | COMA_BW | COMA_WORD_SWAP;
			coma_set |= COMA_BYTE_SWAP;
		} else {
			coma_mask |= COMA_RGB | COMA_BW;
			coma_set |= COMA_BYTE_SWAP | COMA_WORD_SWAP;
		}
		break;
	case MEDIA_BUS_FMT_VYUY8_2X8:
		dev_dbg(&client->dev, "pixel format YVYU8_2X8_BE (untested)\n");
		if (half_scale) {
			coma_mask |= COMA_RGB | COMA_BW;
			coma_set |= COMA_BYTE_SWAP | COMA_WORD_SWAP;
		} else {
			coma_mask |= COMA_RGB | COMA_BW | COMA_WORD_SWAP;
			coma_set |= COMA_BYTE_SWAP;
		}
		break;
	case MEDIA_BUS_FMT_SBGGR8_1X8:
		dev_dbg(&client->dev, "pixel format SBGGR8_1X8 (untested)\n");
		coma_mask |= COMA_BW | COMA_BYTE_SWAP | COMA_WORD_SWAP;
		coma_set |= COMA_RAW_RGB | COMA_RGB;
		break;
	default:
		dev_err(&client->dev, "Pixel format not handled: 0x%x\n", code);
		return -EINVAL;
	}

	if (code == MEDIA_BUS_FMT_Y8_1X8 ||
			code == MEDIA_BUS_FMT_SBGGR8_1X8) {
		coml_mask = COML_ONE_CHANNEL;
		coml_set = 0;
		priv->pclk_max = 4000000;
	} else {
		coml_mask = 0;
		coml_set = COML_ONE_CHANNEL;
		priv->pclk_max = 8000000;
	}

	if (half_scale) {
		dev_dbg(&client->dev, "max resolution: QCIF\n");
		coma_set |= COMA_QCIF;
		priv->pclk_max /= 2;
	} else {
		dev_dbg(&client->dev, "max resolution: CIF\n");
		coma_mask |= COMA_QCIF;
	}

	clkrc = CLKRC_12MHz;
	mclk = 12000000;
	priv->pclk_limit = 1334000;
	dev_dbg(&client->dev, "using 12MHz input clock\n");

	clkrc |= to_clkrc(&priv->tpf, priv->pclk_limit, priv->pclk_max);

	pclk = priv->pclk_max / GET_CLKRC_DIV(clkrc);
	dev_dbg(&client->dev, "pixel clock divider: %ld.%ld\n",
			mclk / pclk, 10 * mclk % pclk / pclk);

	ret = ov6650_set_selection(sd, NULL, &sel);
	if (!ret)
		ret = ov6650_reg_rmw(client, REG_COMA, coma_set, coma_mask);
	if (!ret)
		ret = ov6650_reg_write(client, REG_CLKRC, clkrc);
	if (!ret) {
		priv->half_scale = half_scale;

		ret = ov6650_reg_rmw(client, REG_COML, coml_set, coml_mask);
	}
	if (!ret)
		priv->code = code;

	return ret;
}

static int ov6650_set_fmt(struct v4l2_subdev *sd,
		struct v4l2_subdev_pad_config *cfg,
		struct v4l2_subdev_format *format)
{
	struct v4l2_mbus_framefmt *mf = &format->format;
	struct i2c_client *client = v4l2_get_subdevdata(sd);
	struct ov6650 *priv = to_ov6650(client);

	if (format->pad)
		return -EINVAL;

	if (is_unscaled_ok(mf->width, mf->height, &priv->rect))
		v4l_bound_align_image(&mf->width, 2, W_CIF, 1,
				&mf->height, 2, H_CIF, 1, 0);

	switch (mf->code) {
	case MEDIA_BUS_FMT_Y10_1X10:
		mf->code = MEDIA_BUS_FMT_Y8_1X8;
		/* fall through */
	case MEDIA_BUS_FMT_Y8_1X8:
	case MEDIA_BUS_FMT_YVYU8_2X8:
	case MEDIA_BUS_FMT_YUYV8_2X8:
	case MEDIA_BUS_FMT_VYUY8_2X8:
	case MEDIA_BUS_FMT_UYVY8_2X8:
		break;
	default:
		mf->code = MEDIA_BUS_FMT_SBGGR8_1X8;
		/* fall through */
	case MEDIA_BUS_FMT_SBGGR8_1X8:
		break;
	}

	if (format->which == V4L2_SUBDEV_FORMAT_TRY) {
		/* store media bus format code and frame size in pad config */
		cfg->try_fmt.width = mf->width;
		cfg->try_fmt.height = mf->height;
		cfg->try_fmt.code = mf->code;

		/* return default mbus frame format updated with pad config */
		*mf = ov6650_def_fmt;
		mf->width = cfg->try_fmt.width;
		mf->height = cfg->try_fmt.height;
		mf->code = cfg->try_fmt.code;

	} else {
		/* apply new media bus format code and frame size */
		int ret = ov6650_s_fmt(sd, mf);

		if (ret)
			return ret;

		/* return default format updated with active size and code */
		*mf = ov6650_def_fmt;
		mf->width = priv->rect.width >> priv->half_scale;
		mf->height = priv->rect.height >> priv->half_scale;
		mf->code = priv->code;
	}
	return 0;
}

static int ov6650_enum_mbus_code(struct v4l2_subdev *sd,
		struct v4l2_subdev_pad_config *cfg,
		struct v4l2_subdev_mbus_code_enum *code)
{
	if (code->pad || code->index >= ARRAY_SIZE(ov6650_codes))
		return -EINVAL;

	code->code = ov6650_codes[code->index];
	return 0;
}

static int ov6650_g_parm(struct v4l2_subdev *sd, struct v4l2_streamparm *parms)
{
	struct i2c_client *client = v4l2_get_subdevdata(sd);
	struct ov6650 *priv = to_ov6650(client);
	struct v4l2_captureparm *cp = &parms->parm.capture;

	if (parms->type != V4L2_BUF_TYPE_VIDEO_CAPTURE)
		return -EINVAL;

	memset(cp, 0, sizeof(*cp));
	cp->capability = V4L2_CAP_TIMEPERFRAME;
	cp->timeperframe.numerator = GET_CLKRC_DIV(to_clkrc(&priv->tpf,
			priv->pclk_limit, priv->pclk_max));
	cp->timeperframe.denominator = FRAME_RATE_MAX;

	dev_dbg(&client->dev, "Frame interval: %u/%u s\n",
		cp->timeperframe.numerator, cp->timeperframe.denominator);

	return 0;
}

static int ov6650_s_parm(struct v4l2_subdev *sd, struct v4l2_streamparm *parms)
{
	struct i2c_client *client = v4l2_get_subdevdata(sd);
	struct ov6650 *priv = to_ov6650(client);
	struct v4l2_captureparm *cp = &parms->parm.capture;
	struct v4l2_fract *tpf = &cp->timeperframe;
	int div, ret;
	u8 clkrc;

	if (parms->type != V4L2_BUF_TYPE_VIDEO_CAPTURE)
		return -EINVAL;

	if (cp->extendedmode != 0)
		return -EINVAL;

	if (tpf->numerator == 0 || tpf->denominator == 0)
		div = 1;  /* Reset to full rate */
	else
		div = (tpf->numerator * FRAME_RATE_MAX) / tpf->denominator;

	if (div == 0)
		div = 1;
	else if (div > GET_CLKRC_DIV(CLKRC_DIV_MASK))
		div = GET_CLKRC_DIV(CLKRC_DIV_MASK);

	/*
	 * Keep result to be used as tpf limit
	 * for subseqent clock divider calculations
	 */
	priv->tpf.numerator = div;
	priv->tpf.denominator = FRAME_RATE_MAX;

	clkrc = to_clkrc(&priv->tpf, priv->pclk_limit, priv->pclk_max);

	ret = ov6650_reg_rmw(client, REG_CLKRC, clkrc, CLKRC_DIV_MASK);
	if (!ret) {
		tpf->numerator = GET_CLKRC_DIV(clkrc);
		tpf->denominator = FRAME_RATE_MAX;
	}

	return ret;
}

/* Soft reset the camera. This has nothing to do with the RESET pin! */
static int ov6650_reset(struct i2c_client *client)
{
	int ret;

	dev_dbg(&client->dev, "reset\n");

	ret = ov6650_reg_rmw(client, REG_COMA, COMA_RESET, 0);
	if (ret)
		dev_err(&client->dev,
			"An error occurred while entering soft reset!\n");

	return ret;
}

/* program default register values */
static int ov6650_prog_dflt(struct i2c_client *client)
{
	int ret;

	dev_dbg(&client->dev, "initializing\n");

	ret = ov6650_reg_write(client, REG_COMA, 0);	/* ~COMA_RESET */
	if (!ret)
		ret = ov6650_reg_rmw(client, REG_COMB, 0, COMB_BAND_FILTER);

	return ret;
}

static int ov6650_video_probe(struct i2c_client *client)
{
	struct ov6650 *priv = to_ov6650(client);
	u8		pidh, pidl, midh, midl;
	int		ret;

	priv->clk = v4l2_clk_get(&client->dev, NULL);
	if (IS_ERR(priv->clk)) {
		ret = PTR_ERR(priv->clk);
		dev_err(&client->dev, "v4l2_clk request err: %d\n", ret);
		return ret;
	}

	ret = ov6650_s_power(&priv->subdev, 1);
	if (ret < 0)
		goto eclkput;

	msleep(20);

	/*
	 * check and show product ID and manufacturer ID
	 */
	ret = ov6650_reg_read(client, REG_PIDH, &pidh);
	if (!ret)
		ret = ov6650_reg_read(client, REG_PIDL, &pidl);
	if (!ret)
		ret = ov6650_reg_read(client, REG_MIDH, &midh);
	if (!ret)
		ret = ov6650_reg_read(client, REG_MIDL, &midl);

	if (ret)
		goto done;

	if ((pidh != OV6650_PIDH) || (pidl != OV6650_PIDL)) {
		dev_err(&client->dev, "Product ID error 0x%02x:0x%02x\n",
				pidh, pidl);
		ret = -ENODEV;
		goto done;
	}

	dev_info(&client->dev,
		"ov6650 Product ID 0x%02x:0x%02x Manufacturer ID 0x%02x:0x%02x\n",
		pidh, pidl, midh, midl);

	ret = ov6650_reset(client);
	if (!ret)
		ret = ov6650_prog_dflt(client);
	if (!ret)
		ret = v4l2_ctrl_handler_setup(&priv->hdl);

done:
	ov6650_s_power(&priv->subdev, 0);
	if (!ret)
		return 0;
eclkput:
	v4l2_clk_put(priv->clk);

	return ret;
}

static const struct v4l2_ctrl_ops ov6550_ctrl_ops = {
	.g_volatile_ctrl = ov6550_g_volatile_ctrl,
	.s_ctrl = ov6550_s_ctrl,
};

static const struct v4l2_subdev_core_ops ov6650_core_ops = {
#ifdef CONFIG_VIDEO_ADV_DEBUG
	.g_register		= ov6650_get_register,
	.s_register		= ov6650_set_register,
#endif
	.s_power		= ov6650_s_power,
};

/* Request bus settings on camera side */
static int ov6650_g_mbus_config(struct v4l2_subdev *sd,
				struct v4l2_mbus_config *cfg)
{

	cfg->flags = V4L2_MBUS_MASTER |
		V4L2_MBUS_PCLK_SAMPLE_RISING | V4L2_MBUS_PCLK_SAMPLE_FALLING |
		V4L2_MBUS_HSYNC_ACTIVE_HIGH | V4L2_MBUS_HSYNC_ACTIVE_LOW |
		V4L2_MBUS_VSYNC_ACTIVE_HIGH | V4L2_MBUS_VSYNC_ACTIVE_LOW |
		V4L2_MBUS_DATA_ACTIVE_HIGH;
	cfg->type = V4L2_MBUS_PARALLEL;

	return 0;
}

/* Alter bus settings on camera side */
static int ov6650_s_mbus_config(struct v4l2_subdev *sd,
				const struct v4l2_mbus_config *cfg)
{
	struct i2c_client *client = v4l2_get_subdevdata(sd);
	int ret;

	if (cfg->flags & V4L2_MBUS_PCLK_SAMPLE_RISING)
		ret = ov6650_reg_rmw(client, REG_COMJ, COMJ_PCLK_RISING, 0);
	else
		ret = ov6650_reg_rmw(client, REG_COMJ, 0, COMJ_PCLK_RISING);
	if (ret)
		return ret;

	if (cfg->flags & V4L2_MBUS_HSYNC_ACTIVE_LOW)
		ret = ov6650_reg_rmw(client, REG_COMF, COMF_HREF_LOW, 0);
	else
		ret = ov6650_reg_rmw(client, REG_COMF, 0, COMF_HREF_LOW);
	if (ret)
		return ret;

	if (cfg->flags & V4L2_MBUS_VSYNC_ACTIVE_HIGH)
		ret = ov6650_reg_rmw(client, REG_COMJ, COMJ_VSYNC_HIGH, 0);
	else
		ret = ov6650_reg_rmw(client, REG_COMJ, 0, COMJ_VSYNC_HIGH);

	return ret;
}

static const struct v4l2_subdev_video_ops ov6650_video_ops = {
	.s_stream	= ov6650_s_stream,
	.g_parm		= ov6650_g_parm,
	.s_parm		= ov6650_s_parm,
	.g_mbus_config	= ov6650_g_mbus_config,
	.s_mbus_config	= ov6650_s_mbus_config,
};

static const struct v4l2_subdev_pad_ops ov6650_pad_ops = {
	.enum_mbus_code = ov6650_enum_mbus_code,
	.get_selection	= ov6650_get_selection,
	.set_selection	= ov6650_set_selection,
	.get_fmt	= ov6650_get_fmt,
	.set_fmt	= ov6650_set_fmt,
};

static const struct v4l2_subdev_ops ov6650_subdev_ops = {
	.core	= &ov6650_core_ops,
	.video	= &ov6650_video_ops,
	.pad	= &ov6650_pad_ops,
};

/*
 * i2c_driver function
 */
static int ov6650_probe(struct i2c_client *client,
			const struct i2c_device_id *did)
{
	struct ov6650 *priv;
	int ret;

	priv = devm_kzalloc(&client->dev, sizeof(*priv), GFP_KERNEL);
	if (!priv) {
		dev_err(&client->dev,
			"Failed to allocate memory for private data!\n");
		return -ENOMEM;
	}

	v4l2_i2c_subdev_init(&priv->subdev, client, &ov6650_subdev_ops);
	v4l2_ctrl_handler_init(&priv->hdl, 13);
	v4l2_ctrl_new_std(&priv->hdl, &ov6550_ctrl_ops,
			V4L2_CID_VFLIP, 0, 1, 1, 0);
	v4l2_ctrl_new_std(&priv->hdl, &ov6550_ctrl_ops,
			V4L2_CID_HFLIP, 0, 1, 1, 0);
	priv->autogain = v4l2_ctrl_new_std(&priv->hdl, &ov6550_ctrl_ops,
			V4L2_CID_AUTOGAIN, 0, 1, 1, 1);
	priv->gain = v4l2_ctrl_new_std(&priv->hdl, &ov6550_ctrl_ops,
			V4L2_CID_GAIN, 0, 0x3f, 1, DEF_GAIN);
	priv->autowb = v4l2_ctrl_new_std(&priv->hdl, &ov6550_ctrl_ops,
			V4L2_CID_AUTO_WHITE_BALANCE, 0, 1, 1, 1);
	priv->blue = v4l2_ctrl_new_std(&priv->hdl, &ov6550_ctrl_ops,
			V4L2_CID_BLUE_BALANCE, 0, 0xff, 1, DEF_BLUE);
	priv->red = v4l2_ctrl_new_std(&priv->hdl, &ov6550_ctrl_ops,
			V4L2_CID_RED_BALANCE, 0, 0xff, 1, DEF_RED);
	v4l2_ctrl_new_std(&priv->hdl, &ov6550_ctrl_ops,
			V4L2_CID_SATURATION, 0, 0xf, 1, 0x8);
	v4l2_ctrl_new_std(&priv->hdl, &ov6550_ctrl_ops,
			V4L2_CID_HUE, 0, HUE_MASK, 1, DEF_HUE);
	v4l2_ctrl_new_std(&priv->hdl, &ov6550_ctrl_ops,
			V4L2_CID_BRIGHTNESS, 0, 0xff, 1, 0x80);
	priv->autoexposure = v4l2_ctrl_new_std_menu(&priv->hdl,
			&ov6550_ctrl_ops, V4L2_CID_EXPOSURE_AUTO,
			V4L2_EXPOSURE_MANUAL, 0, V4L2_EXPOSURE_AUTO);
	priv->exposure = v4l2_ctrl_new_std(&priv->hdl, &ov6550_ctrl_ops,
			V4L2_CID_EXPOSURE, 0, 0xff, 1, DEF_AECH);
	v4l2_ctrl_new_std(&priv->hdl, &ov6550_ctrl_ops,
			V4L2_CID_GAMMA, 0, 0xff, 1, 0x12);

	priv->subdev.ctrl_handler = &priv->hdl;
	if (priv->hdl.error)
		return priv->hdl.error;

	v4l2_ctrl_auto_cluster(2, &priv->autogain, 0, true);
	v4l2_ctrl_auto_cluster(3, &priv->autowb, 0, true);
	v4l2_ctrl_auto_cluster(2, &priv->autoexposure,
				V4L2_EXPOSURE_MANUAL, true);

	priv->rect.left	  = DEF_HSTRT << 1;
	priv->rect.top	  = DEF_VSTRT << 1;
	priv->rect.width  = W_CIF;
	priv->rect.height = H_CIF;
	priv->half_scale  = false;
	priv->code	  = MEDIA_BUS_FMT_YUYV8_2X8;
<<<<<<< HEAD
	priv->colorspace  = V4L2_COLORSPACE_JPEG;
=======
>>>>>>> c081cdb1

	ret = ov6650_video_probe(client);
	if (ret)
		v4l2_ctrl_handler_free(&priv->hdl);

	return ret;
}

static int ov6650_remove(struct i2c_client *client)
{
	struct ov6650 *priv = to_ov6650(client);

	v4l2_clk_put(priv->clk);
	v4l2_device_unregister_subdev(&priv->subdev);
	v4l2_ctrl_handler_free(&priv->hdl);
	return 0;
}

static const struct i2c_device_id ov6650_id[] = {
	{ "ov6650", 0 },
	{ }
};
MODULE_DEVICE_TABLE(i2c, ov6650_id);

static struct i2c_driver ov6650_i2c_driver = {
	.driver = {
		.name = "ov6650",
	},
	.probe    = ov6650_probe,
	.remove   = ov6650_remove,
	.id_table = ov6650_id,
};

module_i2c_driver(ov6650_i2c_driver);

MODULE_DESCRIPTION("SoC Camera driver for OmniVision OV6650");
MODULE_AUTHOR("Janusz Krzysztofik <jkrzyszt@tis.icnet.pl>");
MODULE_LICENSE("GPL v2");<|MERGE_RESOLUTION|>--- conflicted
+++ resolved
@@ -1045,10 +1045,6 @@
 	priv->rect.height = H_CIF;
 	priv->half_scale  = false;
 	priv->code	  = MEDIA_BUS_FMT_YUYV8_2X8;
-<<<<<<< HEAD
-	priv->colorspace  = V4L2_COLORSPACE_JPEG;
-=======
->>>>>>> c081cdb1
 
 	ret = ov6650_video_probe(client);
 	if (ret)
