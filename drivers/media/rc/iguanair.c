--- conflicted
+++ resolved
@@ -427,11 +427,7 @@
 	int ret, pipein, pipeout;
 	struct usb_host_interface *idesc;
 
-<<<<<<< HEAD
-	idesc = intf->altsetting;
-=======
 	idesc = intf->cur_altsetting;
->>>>>>> c081cdb1
 	if (idesc->desc.bNumEndpoints < 2)
 		return -ENODEV;
 
