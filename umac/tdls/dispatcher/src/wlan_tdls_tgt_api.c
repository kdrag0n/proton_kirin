--- conflicted
+++ resolved
@@ -317,13 +317,9 @@
 	msg.bodyptr = rx_mgmt_event;
 	msg.callback = tdls_process_rx_frame;
 	msg.flush_callback = tgt_tdls_mgmt_frame_rx_flush_cb;
-<<<<<<< HEAD
-	status = scheduler_post_msg(QDF_MODULE_ID_TARGET_IF, &msg);
-=======
 	status = scheduler_post_message(QDF_MODULE_ID_TDLS,
 					QDF_MODULE_ID_TDLS,
 					QDF_MODULE_ID_TARGET_IF, &msg);
->>>>>>> af7070a8
 	if (QDF_IS_STATUS_ERROR(status)) {
 		qdf_mem_free(rx_mgmt);
 		qdf_mem_free(rx_mgmt_event);
