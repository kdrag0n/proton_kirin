--- conflicted
+++ resolved
@@ -96,10 +96,6 @@
 				over pcie bus or not.
 - qcom,ipa-wdi2_over_gsi: Boolean context flag to indicate WDI2 offload over GSI
 				supported or not.
-<<<<<<< HEAD
-- qcom,ipa-endp-delay-wa: Boolean context flag to indicate end point delay work around
-				supported or not.
-=======
 - qcom,register-collection-on-crash: Boolean that controls IPA/GSI register
 				collection upon system crash (i.e. SSR).
 - qcom,testbus-collection-on-crash: Boolean that controls testbus register
@@ -116,7 +112,6 @@
 				0 (use scm call),
 				1 (override scm call as though it returned true), and
 				2 (override scm call as though it returned false)
->>>>>>> b6fbaa1d
 
 IPA pipe sub nodes (A2 static pipes configurations):
 
