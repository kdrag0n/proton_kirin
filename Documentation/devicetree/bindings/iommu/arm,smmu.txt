* ARM System MMU Architecture Implementation

ARM SoCs may contain an implementation of the ARM System Memory
Management Unit Architecture, which can be used to provide 1 or 2 stages
of address translation to bus masters external to the CPU.

The SMMU may also raise interrupts in response to various fault
conditions.

** System MMU required properties:

- compatible    : Should be one of:

                        "arm,smmu-v1"
                        "arm,smmu-v2"
                        "arm,mmu-400"
                        "arm,mmu-401"
                        "arm,mmu-500"
                        "cavium,smmu-v2"
                        "qcom,smmu-v2"
                        "qcom,qsmmu-v500"

                  depending on the particular implementation and/or the
                  version of the architecture implemented.

- reg           : Base address and size of the SMMU.

- reg-names	: For the "qcom,qsmmu-v500" device "tcu-base" is expected.

- #global-interrupts : The number of global interrupts exposed by the
                       device.

- interrupts    : Interrupt list, with the first #global-irqs entries
                  corresponding to the global interrupts and any
                  following entries corresponding to context interrupts,
                  specified in order of their indexing by the SMMU.

                  For SMMUv2 implementations, there must be exactly one
                  interrupt per context bank. In the case of a single,
                  combined interrupt, it must be listed multiple times.

- #iommu-cells  : See Documentation/devicetree/bindings/iommu/iommu.txt
                  for details. With a value of 1, each "iommus" entry
                  represents a distinct stream ID emitted by that device
                  into the relevant SMMU.

                  SMMUs with stream matching support and complex masters
                  may use a value of 2, where the second cell represents
                  an SMR mask to combine with the ID in the first cell.
                  Care must be taken to ensure the set of matched IDs
                  does not result in conflicts.

** System MMU optional properties:

- dma-coherent  : Present if page table walks made by the SMMU are
                  cache coherent with the CPU.

                  NOTE: this only applies to the SMMU itself, not
                  masters connected upstream of the SMMU.

- calxeda,smmu-secure-config-access : Enable proper handling of buggy
                  implementations that always use secure access to
                  SMMU configuration registers. In this case non-secure
                  aliases of secure registers have to be used during
                  SMMU configuration.

- attach-impl-defs : global registers to program at device attach
                  time. This should be a list of 2-tuples of the format:
                  <offset reg_value>.

- qcom,fatal-asf : Enable BUG_ON for address size faults.  Some hardware
                  requires special fixups to recover from address size
                  faults.  Rather than applying the fixups just BUG since
                  address size faults are due to a fundamental programming
                  error from which we don't care about recovering anyways.

- qcom,tz-device-id : A string indicating the device ID for this SMMU known
		  to TZ.  See msm_tz_smmu.c for a full list of mappings.

- qcom,skip-init : Disable resetting configuration for all context banks
                  during device reset.  This is useful for targets where
                  some context banks are dedicated to other execution
                  environments outside of Linux and those other EEs are
                  programming their own stream match tables, SCTLR, etc.
                  Without setting this option we will trample on their
                  configuration.

- qcom,dynamic  : Allow dynamic domains to be attached. This is only
		  useful if the upstream hardware is capable of switching
		  between multiple domains within a single context bank.

- qcom,use-3-lvl-tables:
		  Some hardware configurations may not be optimized for using
		  a four level page table configuration. Set to use a three
		  level page table instead.

- qcom,no-asid-retention:
		  Some hardware may lose internal state for asid after
		  retention. No cache invalidation operations involving asid
		  may be used.

- qcom,actlr:
		  An array of <sid mask actlr-setting>.
		  Any sid X for which X&~mask==sid will be programmed with the
		  given actlr-setting.

- qcom,enable-static-cb : Enables option to use pre-defined static context bank
		  allocation programmed by TZ. Global register including SMR and
		  S2CR registers are configured by TZ before kernel comes up and
		  this programming is not altered throughout the life of system.
		  We would be reading through these registers at run time to
		  identify CB allocated for a particular sid. SID masking isn't
		  supported as we are directly comparing client SID with ID bits
		  of SMR registers.

-qcom,disable-atos:
		  Some hardware may not have full support for atos debugging
		  in tandem with other features like power collapse.

-qcom,opt-out-tbu-halting:
		  Allow certain TBUs to opt-out from being halted for the
		  ATOS operation to proceed. Halting certain TBUs would cause
		  considerable impact to the system such as deadlocks on demand.
		  Such TBUs can be opted out to be halted from software.

- qcom,deferred-regulator-disable-delay : The time delay for deferred regulator
                  disable in ms. In case of unmap call, regulator is
                  enabled/disabled. This may introduce additional delay. For
                  clients who do not detach, it's not possible to keep regulator
                  vote while smmu is attached. Type is <u32>.

- qcom,min-iova-align:
		  Some hardware revision might have the deep prefetch bug where
		  invalid entries in the prefetch window would cause improper
		  permissions to be cached for the valid entries in this window.
		  Enable the workaround on such hardware by aligning the start
		  and end of all mapped buffers to prefetch size boundary, which
		  is defined by ARM_SMMU_MIN_IOVA_ALIGN.

- qcom,no-dynamic-asid:
		  Clients that uses the dynamic domains will have an unique asid
		  per each domain and all domains can share the same context bank.
		  When ASID based invalidation is used, on some hardware revisions,
		  as a result of multiple ASID's associated with the same context
		  bank, TLB entries are not invalidated properly. On such systems,
		  we can choose to have a single ASID associated with all domains
		  for a context bank.

<<<<<<< HEAD
=======
- qcom,testbus-version:
		  Testbus implementation is different in some hardware for eg some doesn't
		  have a separate register for programming tbu testbuses so, they share the
		  same register to program both tcu and tbu testbuses. on such hardware this
		  option can be used to specify the testbus version to support testbus interface.
		  Type is <u32>.

>>>>>>> 824a5636
- clocks        : List of clocks to be used during SMMU register access. See
                  Documentation/devicetree/bindings/clock/clock-bindings.txt
                  for information about the format. For each clock specified
                  here, there must be a corresponding entry in clock-names
                  (see below).

- clock-names   : List of clock names corresponding to the clocks specified in
                  the "clocks" property (above). See
                  Documentation/devicetree/bindings/clock/clock-bindings.txt
                  for more info.

- (%s)-supply   : Phandle of the regulator that should be powered on during
                  SMMU register access. (%s) is a string from the
		  qcom,regulator-names property.

- qcom,regulator-names :
		  List of strings to use with the (%s)-supply property.

- qcom,msm-bus,name
- qcom,msm-bus,num-cases
- qcom,msm-bus,num-paths
- qcom,msm-bus,vectors-KBps
		: Refer to devicetree/bindings/arm/msm/msm_bus.txt

** Deprecated properties:

- mmu-masters (deprecated in favour of the generic "iommus" binding) :
                  A list of phandles to device nodes representing bus
                  masters for which the SMMU can provide a translation
                  and their corresponding Stream IDs. Each device node
                  linked from this list must have a "#stream-id-cells"
                  property, indicating the number of Stream ID
                  arguments associated with its phandle.

** Examples:

        /* SMMU with stream matching or stream indexing */
        smmu1: iommu {
                compatible = "arm,smmu-v1";
                reg = <0xba5e0000 0x10000>;
                #global-interrupts = <2>;
                interrupts = <0 32 4>,
                             <0 33 4>,
                             <0 34 4>, /* This is the first context interrupt */
                             <0 35 4>,
                             <0 36 4>,
                             <0 37 4>;
                #iommu-cells = <1>;
        };

        /* device with two stream IDs, 0 and 7 */
        master1 {
                iommus = <&smmu1 0>,
                         <&smmu1 7>;
        };


        /* SMMU with stream matching */
        smmu2: iommu {
                ...
                #iommu-cells = <2>;
        };

        /* device with stream IDs 0 and 7 */
        master2 {
                iommus = <&smmu2 0 0>,
                         <&smmu2 7 0>;
        };

        /* device with stream IDs 1, 17, 33 and 49 */
        master3 {
                iommus = <&smmu2 1 0x30>;
        };


* Qualcomm MMU-500 TBU Device

The qcom,qsmmu-v500 device implements a number of register regions containing
debug functionality. Each register region maps to a separate tbu from the
arm mmu-500 implementation.

** TBU required properties:

- compatible    : Should be one of:
                        "qcom,qsmmuv500-tbu"

- reg           : Base address and size.

- reg-names	: "base" and "status-reg" are expected
		"base" is the main TBU register region.
		"status-reg" indicates whether hw can process a new request.

-qcom,stream-id-range:
		Pair of values describing the smallest supported stream-id
		and the size of the entire set.

Example:
smmu {
	compatible = "qcom,qsmmu-v500";
	tbu@0x1000 {
		compatible = "qcom,qsmmuv500-tbu";
		regs = <0x1000 0x1000>,
			<0x2000 0x8>;
		reg-names = "base",
			"status-reg";
		qcom,stream-id-range = <0x800 0x400>;
	};
};<|MERGE_RESOLUTION|>--- conflicted
+++ resolved
@@ -146,8 +146,6 @@
 		  we can choose to have a single ASID associated with all domains
 		  for a context bank.
 
-<<<<<<< HEAD
-=======
 - qcom,testbus-version:
 		  Testbus implementation is different in some hardware for eg some doesn't
 		  have a separate register for programming tbu testbuses so, they share the
@@ -155,7 +153,6 @@
 		  option can be used to specify the testbus version to support testbus interface.
 		  Type is <u32>.
 
->>>>>>> 824a5636
 - clocks        : List of clocks to be used during SMMU register access. See
                   Documentation/devicetree/bindings/clock/clock-bindings.txt
                   for information about the format. For each clock specified
