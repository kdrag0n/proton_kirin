--- conflicted
+++ resolved
@@ -146,15 +146,12 @@
 			Element 1 - FV value for soft warm.
 - qcom,batt-age-level:  Battery age level. This is used only when multiple
 			profile loading is supported.
-<<<<<<< HEAD
-=======
 - qcom,soh-range:	A tuple entry to specify the values of SOH range that
 			the battery profile has to be used for. This needs to
 			be specified along with "qcom,batt-age-level" for the
 			proper functionality.
 			Element 0 - SOH minimum level.
 			Element 1 - SOH maximum level.
->>>>>>> 0ec737cc
 - qcom,taper-fcc: A bool property to enable gradual reduction in FCC in steps
 			of pre-configured value, whenever step charging
 			thresholds are crossed-over.
