Qualcomm Technologies, Inc. OSM Bindings

Operating State Manager (OSM) is a hardware engine used by some Qualcomm
Technologies, Inc. (QTI) SoCs to manage frequency and voltage scaling
in hardware. OSM is capable of controlling frequency and voltage requests
for multiple clusters via the existence of multiple OSM domains.

Properties:
- compatible
	Usage:      required
	Value type: <string>
	Definition: must be "qcom,clk-cpu-osm" or "qcom,clk-cpu-osm-sdmshrike"
			or "qcom,clk-cpu-osm-sm6150" or
			"qcom,clk-cpu-osm-sdmmagpie" or
<<<<<<< HEAD
			"qcom,clk-cpu-osm-trinket".
=======
			"qcom,clk-cpu-osm-trinket" or
			"qcom,clk-cpu-osm-atoll".
>>>>>>> 824a5636

- reg
	Usage:      required
	Value type: <prop-encoded-array>
	Definition: Addresses and sizes for the memory of the OSM controller.

- reg-names
	Usage:      required
	Value type: <stringlist>
	Definition: Address names. Must be "osm_l3_base", "osm_pwrcl_base",
		    and "osm_perfcl_base". Can optionally have
		    "osm_perfpcl_base".
		    Must be specified in the same order as the corresponding
		    addresses are specified in the reg property.

- l3-devs
	Usage: optional
	Value type: <phandle>
	Definition: List of phandles to devices that the OPP tables with the L3
		    frequency and voltage mappings are loaded for.

Example:
	clock_cpucc: qcom,cpucc {
		compatible = "qcom,clk-cpu-osm";
		reg = <0x18321000 0x1400>,
			<0x18323000 0x1400>,
			<0x18325800 0x1400>,
			<0x18327800 0x1400>;
		reg-names = "osm_l3_base", "osm_pwrcl_base",
			"osm_perfcl_base", "osm_perfpcl_base";

		l3-devs = <&phandle0 &phandle1 &phandle2>;

		#clock-cells = <1>;
	};<|MERGE_RESOLUTION|>--- conflicted
+++ resolved
@@ -12,12 +12,8 @@
 	Definition: must be "qcom,clk-cpu-osm" or "qcom,clk-cpu-osm-sdmshrike"
 			or "qcom,clk-cpu-osm-sm6150" or
 			"qcom,clk-cpu-osm-sdmmagpie" or
-<<<<<<< HEAD
-			"qcom,clk-cpu-osm-trinket".
-=======
 			"qcom,clk-cpu-osm-trinket" or
 			"qcom,clk-cpu-osm-atoll".
->>>>>>> 824a5636
 
 - reg
 	Usage:      required
