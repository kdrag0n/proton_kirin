--- conflicted
+++ resolved
@@ -62,15 +62,12 @@
 - QCS401
   compatible = "qcom,qcs401"
 
-<<<<<<< HEAD
-=======
 - QCS404
   compatible = "qcom,qcs404"
 
 - QCS407
   compatible = "qcom,qcs407"
 
->>>>>>> 0ec737cc
 - SDXPRAIRIE
   compatible = "qcom,sdxprairie"
 
@@ -204,11 +201,8 @@
 compatible = "qcom,qcs405-iot"
 compatible = "qcom,qcs403-iot"
 compatible = "qcom,qcs401-iot"
-<<<<<<< HEAD
-=======
 compatible = "qcom,qcs404-iot"
 compatible = "qcom,qcs407-iot"
->>>>>>> 0ec737cc
 compatible = "qcom,sa8155-adp-star"
 compatible = "qcom,sa8155p-adp-star"
 compatible = "qcom,sa8195p-adp-star"
@@ -237,9 +231,6 @@
 compatible = "qcom,trinket-qrd"
 compatible = "qcom,atoll-rumi"
 compatible = "qcom,atoll-idp"
-<<<<<<< HEAD
-=======
 compatible = "qcom,atoll-qrd"
->>>>>>> 0ec737cc
 compatible = "qcom,qcs610-iot"
 compatible = "qcom,qcs410-iot"