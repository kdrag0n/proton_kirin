QTI mdss-dsi-panel

mdss-dsi-panel is a dsi panel device which supports panels that
are compatible with MIPI display serial interface specification.

Required properties:
- compatible:				This property applies to DSI V2 panels only.
					This property should not be added for panels
					that work based on version "V6.0"
					DSI panels that are of different versions
					are initialized by the drivers for dsi controller.
					This property specifies the version
					for DSI HW that this panel will work with
					"qcom,dsi-panel-v2" = DSI V2.0
- status:        			This property applies to DSI V2 panels only.
					This property should not be added for panels
					that work based on version "V6.0"
					DSI panels that are of different versions
					are initialized by the drivers for dsi controller.
					A string that has to be set to "okay/ok"
					to enable the panel driver. By default this property
					will be set to "disable". Will be set to "ok/okay"
					status for specific platforms.
- qcom,mdss-dsi-panel-controller:	Specifies the phandle for the DSI controller that
					this panel will be mapped to.
- qcom,mdss-dsi-panel-width:		Specifies panel width in pixels.
- qcom,mdss-dsi-panel-height:		Specifies panel height in pixels.
- qcom,mdss-dsi-bpp:			Specifies the panel bits per pixel.
					3  = for rgb111
					8  = for rgb332
					12 = for rgb444
					16 = for rgb565
					18 = for rgb666
					24 = for rgb888
- qcom,mdss-dsi-panel-destination:	A string that specifies the destination display for the panel.
					"display_1" = DISPLAY_1
					"display_2" = DISPLAY_2
- qcom,mdss-dsi-panel-timings:		An array of length 12 that specifies the PHY
					timing settings for the panel.
- qcom,mdss-dsi-panel-timings-8996:		An array of length 40 char that specifies the 8996 PHY lane
					timing settings for the panel.
- qcom,mdss-dsi-on-command:		A byte stream formed by multiple dcs packets base on
					qcom dsi controller protocol.
					byte 0: dcs data type
					byte 1: set to indicate this is an individual packet
						 (no chain)
					byte 2: virtual channel number
					byte 3: expect ack from client (dcs read command)
					byte 4: wait number of specified ms after dcs command
						 transmitted
					byte 5, 6: 16 bits length in network byte order
					byte 7 and beyond: number byte of payload
- qcom,mdss-dsi-off-command:		A byte stream formed by multiple dcs packets base on
					qcom dsi controller protocol.
					byte 0: dcs data type
					byte 1: set to indicate this is an individual packet
						 (no chain)
					byte 2: virtual channel number
					byte 3: expect ack from client (dcs read command)
					byte 4: wait number of specified ms after dcs command
						 transmitted
					byte 5, 6: 16 bits length in network byte order
					byte 7 and beyond: number byte of payload
- qcom,mdss-dsi-post-panel-on-command:	same as "qcom,mdss-dsi-on-command" except commands are
					sent after displaying an image.

Note, if a short DCS packet(i.e packet with Byte 0:dcs data type as 05) mentioned in
qcom,mdss-dsi-on-command/qcom,mdss-dsi-off-command stream fails to transmit,
then 3 options can be tried.
	1. Send the packet as a long packet instead
				Byte 0: dcs data type = 05 (DCS short Packet)
				Byte 0: dcs data type = 29 (DCS long Packet)
	2. Send the packet in one burst by prepending with the next packet in packet stream
				Byte 1 = 01 (indicates this is an individual packet)
				Byte 1 = 00 (indicates this will be appended to the next
					     individual packet in the packet stream)
	3. Prepend a NULL packet to the short packet and send both in one burst instead of
	   combining multiple short packets and sending them in one burst.

Optional properties:
- qcom,mdss-dsi-panel-name:		A string used as a descriptive name of the panel
- qcom,mdss-dsi-physical-type:		A string used as a decriptive type of the panel.
					"oled" : That indicate it's an OLED panel.
					"lcd" : That indicate it's an LCD panel.
					If it is not set, consider it is a LCD panel as default.
- qcom,mdss-dsi-panel-phy-timings:	An array of length 'n' char that specifies the DSI PHY lane
					timing settings for the panel. This is specific to SDE DRM driver.
					The value of 'n' depends on the DSI PHY h/w revision and parsing this
					property properly will be taken care in the DSI PHY DRM driver.
- qcom,cmd-sync-wait-broadcast:		Boolean used to broadcast dcs command to panels.
- qcom,mdss-dsi-fbc-enable:		Boolean used to enable frame buffer compression mode.
- qcom,mdss-dsi-fbc-slice-height:	Slice height(in lines) of compressed block.
					Expressed as power of 2. To set as 128 lines,
					this should be set to 7.
- qcom,mdss-dsi-fbc-2d-pred-mode:	Boolean to enable 2D map prediction.
- qcom,mdss-dsi-fbc-ver2-mode:		Boolean to enable FBC 2.0 that supports 1/3
					compression.
- qcom,mdss-dsi-fbc-bpp:		Compressed bpp supported by the panel.
					Specified color order is used as default value.
- qcom,mdss-dsi-fbc-packing:		Component packing.
					0 = default value.
- qcom,mdss-dsi-fbc-quant-error:	Boolean used to enable quantization error calculation.
- qcom,mdss-dsi-fbc-bias:		Bias for CD.
					0 = default value.
- qcom,mdss-dsi-fbc-pat-mode:		Boolean used to enable PAT mode.
- qcom,mdss-dsi-fbc-vlc-mode:		Boolean used to enable VLC mode.
- qcom,mdss-dsi-fbc-bflc-mode:		Boolean used to enable BFLC mode.
- qcom,mdss-dsi-fbc-h-line-budget:	Per line extra budget.
					0 = default value.
- qcom,mdss-dsi-fbc-budget-ctrl:		Extra budget level.
					0 = default value.
- qcom,mdss-dsi-fbc-block-budget:		Per block budget.
					0 = default value.
- qcom,mdss-dsi-fbc-lossless-threshold: Lossless mode threshold.
					0 = default value.
- qcom,mdss-dsi-fbc-lossy-threshold:	Lossy mode threshold.
					0 = default value.
- qcom,mdss-dsi-fbc-rgb-threshold:	Lossy RGB threshold.
					0 = default value.
- qcom,mdss-dsi-fbc-lossy-mode-idx:	Lossy mode index value.
					0 = default value.
- qcom,mdss-dsi-fbc-max-pred-err:	Max quantization prediction error.
					0 = default value
- qcom,mdss-dsi-h-back-porch:		Horizontal back porch value in pixel.
					6 = default value.
- qcom,mdss-dsi-h-front-porch:		Horizontal front porch value in pixel.
					6 = default value.
- qcom,mdss-dsi-h-pulse-width:		Horizontal pulse width.
					2 = default value.
- qcom,mdss-dsi-h-sync-skew:		Horizontal sync skew value.
					0 = default value.
- qcom,mdss-dsi-v-back-porch:		Vertical back porch value in pixel.
					6 = default value.
- qcom,mdss-dsi-v-front-porch:		Vertical front porch value in pixel.
					6 = default value.
- qcom,mdss-dsi-v-pulse-width:		Vertical pulse width.
					2 = default value.
- qcom,mdss-dsi-h-left-border:		Horizontal left border in pixel.
					0 = default value
- qcom,mdss-dsi-h-right-border:		Horizontal right border in pixel.
					0 = default value
- qcom,mdss-dsi-v-top-border:		Vertical top border in pixel.
					0 = default value
- qcom,mdss-dsi-v-bottom-border:	Vertical bottom border in pixel.
					0 = default value
- qcom,mdss-dsi-overlap-pixels:		Horizontal overlap pixels for certain panels.
					0 = default value
- qcom,mdss-dsi-underflow-color:	Specifies the controller settings for the
					panel under flow color.
					0xff = default value.
- qcom,mdss-dsi-border-color:		Defines the border color value if border is present.
					0 = default value.
- qcom,mdss-dsi-panel-jitter:		Panel jitter value is expressed in terms of numerator
					and denominator. It contains two u32 values - numerator
					followed by denominator. The jitter configurition causes
					the early wakeup if panel needs to adjust before vsync.
					Default jitter value is 2.0%. Max allowed value is 10%.
- qcom,mdss-dsi-panel-prefill-lines:	An integer value defines the panel prefill lines required to
					calculate the backoff time of rsc.
					Default value is 16 lines. Max allowed value is vtotal.
- qcom,mdss-dsi-pan-enable-dynamic-fps:	Boolean used to enable change in frame rate dynamically.
- qcom,mdss-dsi-pan-fps-update:		A string that specifies when to change the frame rate.
					"dfps_suspend_resume_mode"= FPS change request is
					implemented during suspend/resume.
					"dfps_immediate_clk_mode" = FPS change request is
					implemented immediately using DSI clocks.
					"dfps_immediate_porch_mode_hfp" = FPS change request is
					implemented immediately by changing panel horizontal
					front porch values.
					"dfps_immediate_porch_mode_vfp" = FPS change request is
					implemented immediately by changing panel vertical
					front porch values.
- qcom,dsi-supported-dfps-list:		List containing all the supported refresh rates.
- qcom,mdss-dsi-bl-pmic-control-type:	A string that specifies the implementation of backlight
					control for this panel.
					"bl_ctrl_pwm" = Backlight controlled by PWM gpio.
					"bl_ctrl_wled" = Backlight controlled by WLED.
					"bl_ctrl_dcs" = Backlight controlled by DCS commands.
					"bl_ctrl_external" = Backlight controlled by externally
					other: Unknown backlight control. (default)
- qcom,mdss-dsi-sec-bl-pmic-control-type: A string that specifies the implementation of backlight
					  control for secondary panel.
					  "bl_ctrl_pwm" = Backlight controlled by PWM gpio.
                                          "bl_ctrl_wled" = Backlight controlled by WLED.
                                          "bl_ctrl_dcs" = Backlight controlled by DCS commands.
                                          "bl_ctrl_external" = Backlight controlled by externally
                                          other: Unknown backlight control. (default)
<<<<<<< HEAD
- qcom,mdss-dsi-bl-pwm-pmi:		Boolean to indicate that PWM control is through second pmic chip.
- qcom,mdss-dsi-bl-pmic-bank-select:	LPG channel for backlight.
					Required if backlight pmic control type is PWM
- qcom,mdss-dsi-bl-pmic-pwm-frequency:	PWM period in microseconds.
					Required if backlight pmic control type is PWM
- qcom,mdss-dsi-pwm-gpio:		PMIC gpio binding to backlight.
=======
- qcom,bl-pmic-pwm-period-usecs:	PWM period in microseconds.
>>>>>>> b6fbaa1d
					Required if backlight pmic control type is PWM
- qcom,mdss-dsi-bl-min-level:		Specifies the min backlight level supported by the panel.
					0 = default value.
- qcom,mdss-dsi-bl-max-level:		Specifies the max backlight level supported by the panel.
					255 = default value.
- qcom,mdss-brightness-max-level:	Specifies the max brightness level supported.
					255 = default value.
- qcom,mdss-dsi-bl-default-level:	Specifies the default brightness level supported.
					"brightness_max_level" = default value.
- qcom,bl-update-flag:			A string that specifies controls for backlight update of the panel.
					"delay_until_first_frame" = Delay backlight update of the panel
					until the first frame is received from the HW.
- qcom,mdss-dsi-interleave-mode:	Specifies interleave mode.
					0 = default value.
- qcom,mdss-dsi-panel-type:		Specifies the panel operating mode.
					"dsi_video_mode" = enable video mode (default).
					"dsi_cmd_mode" = enable command mode.
- qcom,5v-boost-gpio:			Specifies the panel gpio for display 5v boost.
- qcom,mdss-dsi-te-check-enable:	Boolean to enable Tear Check configuration.
- qcom,mdss-dsi-te-using-wd:		Boolean entry enables the watchdog timer support to generate the vsync signal
					for command mode panel. By default, panel TE will be used to generate the vsync.
- qcom,mdss-dsi-te-using-te-pin:	Boolean to specify whether using hardware vsync.
- qcom,mdss-dsi-qsync-min-refresh-rate: A u32 entry to specify minimum refresh rate supported by the panel to enable qsync feature.
- qcom,mdss-dsi-qsync-on-commands:	String that specifies the commands to enable qsync feature.
- qcom,mdss-dsi-qsync-on-commands-state: String that specifies the ctrl state for sending qsync on commands.
					"dsi_lp_mode" = DSI low power mode (default)
					"dsi_hs_mode" = DSI high speed mode
- qcom,mdss-dsi-qsync-off-commands:	String that specifies the commands to disable qsync feature.
- qcom,mdss-dsi-qsync-off-commands-state: String that specifies the ctrl state for sending qsync off commands.
					"dsi_lp_mode" = DSI low power mode (default)
					"dsi_hs_mode" = DSI high speed mode
- qcom,mdss-dsi-te-pin-select:		Specifies TE operating mode.
					0 = TE through embedded dcs command
					1 = TE through TE gpio pin. (default)
- qcom,mdss-dsi-te-dcs-command:		Inserts the dcs command.
					1 = default value.
- qcom,mdss-dsi-wr-mem-start:		DCS command for write_memory_start.
					0x2c = default value.
- qcom,mdss-dsi-wr-mem-continue:	DCS command for write_memory_continue.
					0x3c = default value.
- qcom,mdss-dsi-h-sync-pulse:		Specifies the pulse mode option for the panel.
					0 = Don't send hsa/he following vs/ve packet(default)
					1 = Send hsa/he following vs/ve packet
- qcom,mdss-dsi-hfp-power-mode:		Boolean to determine DSI lane state during
					horizontal front porch (HFP) blanking period.
- qcom,mdss-dsi-hbp-power-mode:		Boolean to determine DSI lane state during
					horizontal back porch (HBP) blanking period.
- qcom,mdss-dsi-hsa-power-mode:		Boolean to determine DSI lane state during
					horizontal sync active (HSA) mode.
- qcom,mdss-dsi-last-line-interleave	Boolean to determine if last line
					interleave flag needs to be enabled.
- qcom,mdss-dsi-bllp-eof-power-mode:	Boolean to determine DSI lane state during
					blanking low power period (BLLP) EOF mode.
- qcom,mdss-dsi-bllp-power-mode:	Boolean to determine DSI lane state during
					blanking low power period (BLLP) mode.
- qcom,mdss-dsi-traffic-mode:		Specifies the panel traffic mode.
					"non_burst_sync_pulse" = non burst with sync pulses (default).
					"non_burst_sync_event" = non burst with sync start event.
					"burst_mode" = burst mode.
- qcom,mdss-dsi-pixel-packing:		Specifies if pixel packing is used (in case of RGB666).
					"tight" = Tight packing (default value).
					"loose" = Loose packing.
- qcom,mdss-dsi-virtual-channel-id:	Specifies the virtual channel identefier.
					0 = default value.
- qcom,mdss-dsi-color-order:		Specifies the R, G and B channel ordering.
					"rgb_swap_rgb" = DSI_RGB_SWAP_RGB (default value)
					"rgb_swap_rbg" = DSI_RGB_SWAP_RBG
					"rgb_swap_brg" = DSI_RGB_SWAP_BRG
					"rgb_swap_grb" = DSI_RGB_SWAP_GRB
					"rgb_swap_gbr" = DSI_RGB_SWAP_GBR
- qcom,mdss-dsi-lane-0-state:		Boolean that specifies whether data lane 0 is enabled.
- qcom,mdss-dsi-lane-1-state:		Boolean that specifies whether data lane 1 is enabled.
- qcom,mdss-dsi-lane-2-state:		Boolean that specifies whether data lane 2 is enabled.
- qcom,mdss-dsi-lane-3-state:		Boolean that specifies whether data lane 3 is enabled.
- qcom,mdss-dsi-t-clk-post:		Specifies the byte clock cycles after mode switch.
					0x00 = default value.
- qcom,mdss-dsi-t-clk-pre:		Specifies the byte clock cycles before mode switch.
					0x00 = default value.
- qcom,mdss-dsi-stream:			Specifies the packet stream to be used.
					0 = stream 0 (default)
					1 = stream 1
- qcom,mdss-dsi-mdp-trigger:		Specifies the trigger mechanism to be used for MDP path.
					"none" = no trigger
					"trigger_te" = Tear check signal line used for trigger
					"trigger_sw" = Triggered by software (default)
					"trigger_sw_te" = Software trigger and TE
- qcom,mdss-dsi-dma-trigger:		Specifies the trigger mechanism to be used for DMA path.
					"none" = no trigger
					"trigger_te" = Tear check signal line used for trigger
					"trigger_sw" = Triggered by software (default)
					"trigger_sw_seof" = Software trigger and start/end of frame trigger.
					"trigger_sw_te" = Software trigger and TE
- qcom,mdss-dsi-panel-framerate:	Specifies the frame rate for the panel.
					60 = 60 frames per second (default)
- qcom,mdss-dsi-panel-clockrate:	A 64 bit value specifies the panel clock speed in Hz.
					0 = default value.
- qcom,mdss-mdp-transfer-time-us:	Specifies the dsi transfer time for command mode
					panels in microseconds. Driver uses this number to adjust
					the clock rate according to the expected transfer time.
					Increasing this value would slow down the mdp processing
					and can result in slower performance.
					Decreasing this value can speed up the mdp processing,
					but this can also impact power consumption.
					As a rule this time should not be higher than the time
					that would be expected with the processing at the
					dsi link rate since anyways this would be the maximum
					transfer time that could be achieved.
					If ping pong split enabled, this time should not be higher
					than two times the dsi link rate time.
					14000 = default value.
- qcom,mdss-dsi-on-command-state:	String that specifies the ctrl state for sending ON commands.
					"dsi_lp_mode" = DSI low power mode (default)
					"dsi_hs_mode" = DSI high speed mode
- qcom,mdss-dsi-off-command-state:	String that specifies the ctrl state for sending OFF commands.
					"dsi_lp_mode" = DSI low power mode (default)
					"dsi_hs_mode" = DSI high speed mode
- qcom,mdss-dsi-post-mode-switch-on-command-state:	String that specifies the ctrl state for sending ON commands post mode switch.
					"dsi_lp_mode" = DSI low power mode (default)
					"dsi_hs_mode" = DSI high speed mode
- qcom,mdss-pan-physical-width-dimension:	Specifies panel physical width in mm which corresponds
					to the physical width in the framebuffer information.
- qcom,mdss-pan-physical-height-dimension:	Specifies panel physical height in mm which corresponds
					to the physical height in the framebuffer information.
- qcom,mdss-dsi-mode-sel-gpio-state:	String that specifies the lcd mode for panel
					(such as single-port/dual-port), if qcom,panel-mode-gpio
					binding is defined in dsi controller.
					"dual_port" = Set GPIO to LOW
					"single_port" = Set GPIO to HIGH
					"high" = Set GPIO to HIGH
					"low" = Set GPIO to LOW
					The default value is "dual_port".
- qcom,mdss-tear-check-disable:		Boolean to disable mdp tear check. Tear check is enabled by default to avoid
					tearing. Other tear-check properties are ignored if this property is present.
					The below tear check configuration properties can be individually tuned if
					tear check is enabled.
- qcom,mdss-tear-check-sync-cfg-height: Specifies the vertical total number of lines.
					The default value is 0xfff0.
- qcom,mdss-tear-check-sync-init-val:	Specifies the init value at which the read pointer gets loaded
					at vsync edge. The reader pointer refers to the line number of
					panel buffer that is currently being updated.
					The default value is panel height.
- qcom,mdss-tear-check-sync-threshold-start:
					Allows the first ROI line write to an panel when read pointer is
					between the range of ROI start line and ROI start line plus this
					setting.
					The default value is 4.
- qcom,mdss-tear-check-sync-threshold-continue:
					The minimum number of lines the write pointer needs to be
					above the read pointer so that it is safe to write to the panel.
					(This check is not done for the first ROI line write of an update)
					The default value is 4.
- qcom,mdss-tear-check-start-pos:	Specify the y position from which the start_threshold value is
					added and write is kicked off if the read pointer falls within that
					region.
					The default value is panel height.
- qcom,mdss-tear-check-rd-ptr-trigger-intr:
					Specify the read pointer value at which an interrupt has to be
					generated.
					The default value is panel height + 1.
- qcom,mdss-tear-check-frame-rate:	Specify the value to be a real frame rate(fps) x 100 factor to tune the
					timing of TE simulation with more precision.
					The default value is 6000 with 60 fps.
- qcom,mdss-dsi-reset-sequence:		An array that lists the
					sequence of reset gpio values and sleeps
					Each command will have the format defined
					as below:
					--> Reset GPIO value
					--> Sleep value (in ms)
- qcom,partial-update-enabled:		String used to enable partial
					panel update for command mode panels.
					"none": partial update is disabled
					"single_roi": default enable mode, only single roi is sent to panel
					"dual_roi": two rois are merged into one big roi. Panel ddic should be able
					to process two roi's along with the DCS command to send two rois.
					disabled if property is not specified. This property is specified
					per timing node to support resolution restrictions.
- qcom,mdss-dsi-horizontal-line-idle:	List of width ranges (EC - SC) in pixels indicating
					additional idle time in dsi clock cycles that is needed
					to compensate for smaller line width.
- qcom,partial-update-roi-merge:	Boolean indicates roi combination is need
					and function has been provided for dcs
					2A/2B command. This property is specified per timing node to support
					resolution restrictions.
- qcom,dcs-cmd-by-left:			Boolean to indicate that dcs command are sent
					through the left DSI controller only in a dual-dsi configuration
- qcom,split-link-enabled:		Boolean to indicate split link support in panel.
- qcom,sublinks-count:			Number of sublinks present in a split link enabled configuration.
- qcom,lanes-per-sublink:		Number of lanes present per sublink in a split link enabled configuration.
- qcom,mdss-dsi-panel-hdr-enabled:      Boolean to indicate HDR support in panel.
- qcom,mdss-dsi-panel-hdr-color-primaries:
                                        Array of 8 unsigned integers denoting chromaticity of panel.These
                                        values are specified in nits units. The value range is 0 through 50000.
                                        To obtain real chromacity, these values should be divided by factor of
                                        50000. The structure of array is defined in below order
                                        value 1: x value of white chromaticity of display panel
                                        value 2: y value of white chromaticity of display panel
                                        value 3: x value of red chromaticity of display panel
                                        value 4: y value of red chromaticity of display panel
                                        value 5: x value of green chromaticity of display panel
                                        value 6: y value of green chromaticity of display panel
                                        value 7: x value of blue chromaticity of display panel
                                        value 8: y value of blue chromaticity of display panel
- qcom,mdss-dsi-panel-peak-brightness:  Maximum brightness supported by panel.In absence of maximum value
                                        typical value becomes peak brightness. Value is specified in nits units.
                                        To obtain real peak brightness, this value should be divided by factor of
                                        10000.
- qcom,mdss-dsi-panel-blackness-level:  Blackness level supported by panel. Blackness level is defined as
                                        ratio of peak brightness to contrast. Value is specified in nits units.
                                        To obtain real blackness level, this value should be divided by factor of
                                        10000.
- qcom,mdss-dsi-lp11-init:		Boolean used to enable the DSI clocks and data lanes (low power 11)
					before issuing hardware reset line.
- qcom,mdss-dsi-init-delay-us:		Delay in microseconds(us) before performing any DSI activity in lp11
					mode. This master delay (t_init_delay as per DSI spec) should be sum
					of DSI internal delay to reach fuctional after power up and minimum
					delay required by panel to reach functional.
- qcom,mdss-dsi-rx-eot-ignore:		Boolean used to enable ignoring end of transmission packets.
- qcom,mdss-dsi-tx-eot-append:		Boolean used to enable appending end of transmission packets.
- qcom,ulps-enabled:			Boolean to enable support for Ultra Low Power State (ULPS) mode.
- qcom,suspend-ulps-enabled:		Boolean to enable support for ULPS mode for panels during suspend state.
- qcom,panel-roi-alignment:		Specifies the panel ROI alignment restrictions on its
					left, top, width, height alignments and minimum width and
					height values. This property is specified per timing node to support
					resolution's alignment restrictions.
- qcom,esd-check-enabled:		Boolean used to enable ESD recovery feature.
- qcom,mdss-dsi-panel-status-command:	A byte stream formed by multiple dcs packets based on
					qcom dsi controller protocol, to read the panel status.
					This value is used to kick in the ESD recovery.
					byte 0: dcs data type
					byte 1: set to indicate this is an individual packet
						 (no chain)
					byte 2: virtual channel number
					byte 3: expect ack from client (dcs read command)
					byte 4: wait number of specified ms after dcs command
						 transmitted
					byte 5, 6: 16 bits length in network byte order
					byte 7 and beyond: number byte of payload
- qcom,mdss-dsi-panel-status-command-mode:
					String that specifies the ctrl state for reading the panel status.
					"dsi_lp_mode" = DSI low power mode
					"dsi_hs_mode" = DSI high speed mode
- qcom,mdss-dsi-lp1-command:		An optional byte stream to request low
					power mode on a panel
- qcom,mdss-dsi-lp1-command-mode:	String that specifies the ctrl state for
					setting the panel power mode.
					"dsi_lp_mode" = DSI low power mode
					"dsi_hs_mode" = DSI high speed mode
- qcom,mdss-dsi-lp2-command:		An optional byte stream to request ultra
					low power mode on a panel
- qcom,mdss-dsi-lp2-command-mode:	String that specifies the ctrl state for
					setting the panel power mode.
					"dsi_lp_mode" = DSI low power mode
					"dsi_hs_mode" = DSI high speed mode
- qcom,mdss-dsi-nolp-command:		An optional byte stream to disable low
					power and ultra low power panel modes
- qcom,mdss-dsi-nolp-command-mode:	String that specifies the ctrl state for
					setting the panel power mode.
					"dsi_lp_mode" = DSI low power mode
					"dsi_hs_mode" = DSI high speed mode
- qcom,mdss-dsi-panel-status-check-mode:Specifies the panel status check method for ESD recovery.
					"bta_check" = Uses BTA to check the panel status
					"reg_read" = Reads panel status register to check the panel status
					"reg_read_nt35596" = Reads panel status register to check the panel
							     status for NT35596 panel.
					"te_signal_check" = Uses TE signal behaviour to check the panel status
- qcom,mdss-dsi-panel-status-read-length: Integer array that specify the expected read-back length of values
					  for each of panel registers. Each length is corresponding to number of
					  returned parameters of register introduced in specification.
- qcom,mdss-dsi-panel-status-valid-params: Integer array that specify the valid returned values which need to check
					   for each of register.
					   Some panel need only check the first few values returned from panel.
					   So: if this property is the same to qcom,mdss-dsi-panel-status-read-length,
					   then just ignore this one.
- qcom,mdss-dsi-panel-status-value:	Multiple integer arrays, each specifies the values of the panel status register
					which is used to check the panel status. The size of each array is the sum of
					length specified in qcom,mdss-dsi-panel-status-read-length, and must be equal.
					This can cover that Some panel may return several alternative values.
- qcom,mdss-dsi-panel-max-error-count:  Integer value that specifies the maximum number of errors from register
					read that can be ignored before treating that the panel has gone bad.
- qcom,dynamic-mode-switch-enabled:		Boolean used to mention whether panel supports
					dynamic switching from video mode to command mode
					and vice versa.
- qcom,dynamic-mode-switch-type:		A string specifies how to perform dynamic mode switch.
						If qcom,dynamic-mode-switch-enabled is set and no string specified, default value is
						dynamic-switch-suspend-resume.
					"dynamic-switch-suspend-resume"= Switch using suspend/resume. Panel will
						go blank during transition.
					"dynamic-switch-immediate"= Switch on next frame update. Panel will
						not go blank for this transition.
					"dynamic-resolution-switch-immediate"= Switch the panel resolution. Panel will
						not go blank for this transition.
- qcom,mdss-dsi-post-mode-switch-on-command:		Multiple dcs packets used for turning on DSI panel
					after panel has switch modes.
					Refer to "qcom,mdss-dsi-on-command" section for adding commands.
- qcom,video-to-cmd-mode-switch-commands:	List of commands that need to be sent
					to panel in order to switch from video mode to command mode dynamically.
					Refer to "qcom,mdss-dsi-on-command" section for adding commands.
- qcom,cmd-to-video-mode-switch-commands:	List of commands that need to be sent
					to panel in order to switch from command mode to video mode dynamically.
					Refer to "qcom,mdss-dsi-on-command" section for adding commands.
- qcom,send-pps-before-switch:		Boolean propety to indicate when PPS commands should be sent,
					either before or after switch commands during dynamic resolution
					switch in DSC panels. If the property is not present, the default
					behavior is to send PPS commands after the switch commands.
- qcom,mdss-dsi-panel-orientation:	String used to indicate orientation of panel
					"180" = panel is flipped in both horizontal and vertical directions
					"hflip" = panel is flipped in horizontal direction
					"vflip" = panel is flipped in vertical direction
- qcom,panel-ack-disabled: A boolean property to indicate, whether we need to wait for any ACK from the panel
			   for any commands that we send.
- qcom,mdss-dsi-force-clock-lane-hs:	Boolean to force dsi clock lanes to HS mode always.

- qcom,compression-mode:		Select compression mode for panel.
					"fbc" - frame buffer compression
					"dsc" - display stream compression.
					If "dsc" compression is used then config subnodes needs to be defined.
- qcom,panel-supply-entries:		A node that lists the elements of the supply used to
					power the DSI panel. There can be more than one instance
					of this binding, in which case the entry would be appended
					with the supply entry index. For a detailed description of
					fields in the supply entry, refer to the qcom,ctrl-supply-entries
					binding above.
- qcom,mdss-dsc-version:		An 8 bit value indicates the DSC version supported by panel. Bits[0.3]
					provides information about minor version while Bits[4.7] provides
					major version information. It supports only DSC rev 1(Major).1(Minor)
					right now.
- qcom,mdss-dsc-scr-version:		Each DSC version can have multiple SCR. This 8 bit value indicates
					current SCR revision information supported by panel.
- qcom,mdss-dsc-encoders:		An integer value indicating how many DSC encoders should be used
					to drive data stream to DSI.
					Default value is 1 and max value is 2.
					2 encoder should be used only if qcom,mdss-lm-split or
					qcom,split-mode with pingpong-split is used.
- qcom,mdss-dsc-slice-height:		An integer value indicates the dsc slice height.
- qcom,mdss-dsc-slice-width:		An integer value indicates the dsc slice width.
					Multiple of slice width should be equal to panel-width.
					Maximum 2 slices per DSC encoder can be used so if 2 DSC encoders
					are used then minimum slice width is equal to panel-width/4.
- qcom,mdss-dsc-slice-per-pkt:		An integer value indicates the slice per dsi packet.
- qcom,mdss-dsc-bit-per-component: 	An integer value indicates the bits per component before compression.
- qcom,mdss-dsc-bit-per-pixel:		An integer value indicates the bits per pixel after compression.
- qcom,mdss-dsc-block-prediction-enable: A boolean value to enable/disable the block prediction at decoder.
- qcom,mdss-dsc-config-by-manufacture-cmd: A boolean to indicates panel use manufacture command to setup pps
					instead of standard dcs type 0x0A.
- qcom,display-topology:  		Array of u32 values which specifies the	list of topologies available
					for the display. A display topology is defined by a
					set of 3 values in the order:
					- number of mixers
					- number of compression encoders
					- number of interfaces
					Therefore, the array should always contain a tuple of 3 elements.
- qcom,default-topology-index:          An u32 value which indexes the topology set
					specified by the node "qcom,display-topology"
					to identify the default topology for the
					display. The first set is indexed by the
					value 0.
- qcom,mdss-dsi-ext-bridge:		Array of u32 values which specifies the external bridge chip reg number, it
					should match the port config.
- qcom,mdss-dsi-dma-schedule-line:	An integer value indicates the line number after vertical active
					region, at which command DMA needs to be triggered.
- qcom,dsi-dyn-clk-enable:		Boolean to indicate dsi dynamic clock switch feature
					is supported.
- qcom,dsi-dyn-clk-list:		An u32 array which lists all the supported dsi bit clock
					frequencies in Hz for the given panel.

Required properties for sub-nodes:	None
Optional properties:
- qcom,dba-panel:	Indicates whether the current panel is used as a display bridge
					to a non-DSI interface.
- qcom,bridge-name:			A string to indicate the name of the bridge chip connected to DSI. qcom,bridge-name
					is required if qcom,dba-panel is defined for the panel.
- qcom,adjust-timer-wakeup-ms:		An integer value to indicate the timer delay(in ms) to accommodate
					s/w delay while configuring the event timer wakeup logic.

- qcom,mdss-dsi-display-timings:	Parent node that lists the different resolutions that the panel supports.
					Each child represents timings settings for a specific resolution.
- qcom,mdss-dsi-post-init-delay:        Specifies required number of frames to wait so that panel can be functional
					to show proper display.

Additional properties added to the second level nodes that represent timings properties:
- qcom,mdss-dsi-timing-default:		Property that specifies the current child as the default
					timing configuration that will be used.
- qcom,mdss-dsi-timing-switch-command:	List of commands that need to be sent
					to panel when the resolution/timing switch happens dynamically.
					Refer to "qcom,mdss-dsi-on-command" section for adding commands.
- qcom,mdss-dsi-timing-switch-command-state:	String that specifies the ctrl state for sending resolution switch
					commands.
					"dsi_lp_mode" = DSI low power mode (default)
					"dsi_hs_mode" = DSI high speed mode

Note, if a given optional qcom,* binding is not present, then the driver will configure
the default values specified.

Example:
&mdss_mdp {
	dsi_sim_vid: qcom,mdss_dsi_sim_video {
		qcom,mdss-dsi-panel-name = "simulator video mode dsi panel";
		qcom,mdss-dsi-panel-controller = <&mdss_dsi0>;
		qcom,mdss-dsi-panel-height = <1280>;
		qcom,mdss-dsi-panel-width = <720>;
		qcom,mdss-dsi-bpp = <24>;
		qcom,mdss-dsi-pixel-packing = <0>;
		qcom,mdss-dsi-panel-destination = "display_1";
		qcom,cmd-sync-wait-broadcast;
		qcom,mdss-dsi-fbc-enable;
		qcom,mdss-dsi-fbc-slice-height = <5>;
		qcom,mdss-dsi-fbc-2d-pred-mode;
		qcom,mdss-dsi-fbc-ver2-mode;
		qcom,mdss-dsi-fbc-bpp = <0>;
		qcom,mdss-dsi-fbc-packing = <0>;
		qcom,mdss-dsi-fbc-quant-error;
		qcom,mdss-dsi-fbc-bias = <0>;
		qcom,mdss-dsi-fbc-pat-mode;
		qcom,mdss-dsi-fbc-vlc-mode;
		qcom,mdss-dsi-fbc-bflc-mode;
		qcom,mdss-dsi-fbc-h-line-budget = <0>;
		qcom,mdss-dsi-fbc-budget-ctrl = <0>;
		qcom,mdss-dsi-fbc-block-budget = <0>;
		qcom,mdss-dsi-fbc-lossless-threshold = <0>;
		qcom,mdss-dsi-fbc-lossy-threshold = <0>;
		qcom,mdss-dsi-fbc-rgb-threshold = <0>;
		qcom,mdss-dsi-fbc-lossy-mode-idx = <0>;
		qcom,mdss-dsi-fbc-max-pred-err = <2>;
		qcom,mdss-dsi-h-front-porch = <140>;
		qcom,mdss-dsi-h-back-porch = <164>;
		qcom,mdss-dsi-h-pulse-width = <8>;
		qcom,mdss-dsi-h-sync-skew = <0>;
		qcom,mdss-dsi-v-back-porch = <6>;
		qcom,mdss-dsi-v-front-porch = <1>;
		qcom,mdss-dsi-v-pulse-width = <1>;
		qcom,mdss-dsi-h-left-border = <0>;
		qcom,mdss-dsi-h-right-border = <0>;
		qcom,mdss-dsi-v-top-border = <0>;
		qcom,mdss-dsi-v-bottom-border = <0>;
		qcom,mdss-dsi-border-color = <0>;
		qcom,mdss-dsi-underflow-color = <0xff>;
		qcom,mdss-dsi-bl-min-level = <1>;
		qcom,mdss-dsi-bl-max-level = < 15>;
		qcom,mdss-brightness-max-level = <255>;
		qcom,bl-update-flag = "delay_until_first_frame";
		qcom,mdss-dsi-interleave-mode = <0>;
		qcom,mdss-dsi-panel-type = "dsi_video_mode";
		qcom,mdss-dsi-te-check-enable;
		qcom,mdss-dsi-te-using-wd;
		qcom,mdss-dsi-te-using-te-pin;
		qcom,mdss-dsi-qsync-min-refresh-rate = <30>;
		qcom,mdss-dsi-te-dcs-command = <1>;
		qcom,mdss-dsi-wr-mem-continue = <0x3c>;
		qcom,mdss-dsi-wr-mem-start = <0x2c>;
		qcom,mdss-dsi-te-pin-select = <1>;
		qcom,mdss-dsi-h-sync-pulse = <1>;
		qcom,mdss-dsi-hfp-power-mode;
		qcom,mdss-dsi-hbp-power-mode;
		qcom,mdss-dsi-hsa-power-mode;
		qcom,mdss-dsi-bllp-eof-power-mode;
		qcom,mdss-dsi-bllp-power-mode;
		qcom,mdss-dsi-last-line-interleave;
		qcom,mdss-dsi-traffic-mode = <0>;
		qcom,mdss-dsi-virtual-channel-id = <0>;
		qcom,mdss-dsi-color-order = <0>;
		qcom,mdss-dsi-lane-0-state;
		qcom,mdss-dsi-lane-1-state;
		qcom,mdss-dsi-lane-2-state;
		qcom,mdss-dsi-lane-3-state;
		qcom,split-link-enabled;
		qcom,sublinks-count = <2>;
		qcom,lanes-per-sublink = <2>;
		qcom,mdss-dsi-t-clk-post = <0x20>;
		qcom,mdss-dsi-t-clk-pre = <0x2c>;
		qcom,mdss-dsi-stream = <0>;
		qcom,mdss-dsi-mdp-trigger = <0>;
		qcom,mdss-dsi-dma-trigger = <0>;
		qcom,mdss-dsi-panel-framerate = <60>;
		qcom,mdss-dsi-panel-timings = [7d 25 1d 00 37 33
					22 27 1e 03 04 00];
                qcom,mdss-dsi-panel-timings-8996 = [23 20 06 09 05 03 04 a0
                                23 20 06 09 05 03 04 a0
                                23 20 06 09 05 03 04 a0
                                23 20 06 09 05 03 04 a0
                                23 2e 06 08 05 03 04 a0];
		qcom,mdss-dsi-on-command = [32 01 00 00 00 00 02 00 00
					29 01 00 00 10 00 02 FF 99];
		qcom,mdss-dsi-on-command-state = "dsi_lp_mode";
		qcom,mdss-dsi-off-command = [22 01 00 00 00 00 00];
		qcom,mdss-dsi-off-command-state = "dsi_hs_mode";
		qcom,mdss-dsi-bl-pmic-control-type = "bl_ctrl_wled";
		qcom,mdss-dsi-pan-enable-dynamic-fps;
		qcom,mdss-dsi-pan-fps-update = "dfps_suspend_resume_mode";
		qcom,dsi-supported-dfps-list = <48 55 60>;
<<<<<<< HEAD
		qcom,mdss-dsi-bl-pmic-bank-select = <0>;
		qcom,mdss-dsi-bl-pmic-pwm-frequency = <0>;
		qcom,mdss-dsi-pwm-gpio = <&pm8941_mpps 5 0>;
=======
		qcom,bl-pmic-pwm-period-usecs = <0>;
>>>>>>> b6fbaa1d
		qcom,5v-boost-gpio = <&pm8994_gpios 14 0>;
		qcom,mdss-pan-physical-width-dimension = <60>;
		qcom,mdss-pan-physical-height-dimension = <140>;
		qcom,mdss-dsi-mode-sel-gpio-state = "dsc_mode";
		qcom,mdss-tear-check-sync-cfg-height = <0xfff0>;
		qcom,mdss-tear-check-sync-init-val = <1280>;
		qcom,mdss-tear-check-sync-threshold-start = <4>;
		qcom,mdss-tear-check-sync-threshold-continue = <4>;
		qcom,mdss-tear-check-start-pos = <1280>;
		qcom,mdss-tear-check-rd-ptr-trigger-intr = <1281>;
		qcom,mdss-tear-check-frame-rate = <6000>;
		qcom,mdss-dsi-reset-sequence = <1 2>, <0 10>, <1 10>;
		qcom,dcs-cmd-by-left;
		qcom,mdss-dsi-lp11-init;
		qcom,mdss-dsi-init-delay-us = <100>;
		mdss-dsi-rx-eot-ignore;
		mdss-dsi-tx-eot-append;
		qcom,ulps-enabled;
		qcom,suspend-ulps-enabled;
		qcom,esd-check-enabled;
		qcom,mdss-dsi-panel-status-command = [06 01 00 01 05 00 02 0A 08];
		qcom,mdss-dsi-panel-status-command-state = "dsi_lp_mode";
		qcom,mdss-dsi-panel-status-check-mode = "reg_read";
		qcom,mdss-dsi-panel-status-read-length = <8>;
		qcom,mdss-dsi-panel-max-error-count = <3>;
		qcom,mdss-dsi-panel-status-value = <0x1c 0x00 0x05 0x02 0x40 0x84 0x06 0x01>;
		qcom,dynamic-mode-switch-enabled;
		qcom,dynamic-mode-switch-type = "dynamic-switch-immediate";
		qcom,mdss-dsi-post-mode-switch-on-command = [32 01 00 00 00 00 02 00 00
					29 01 00 00 10 00 02 B0 03];
		qcom,video-to-cmd-mode-switch-commands = [15 01 00 00 00 00 02 C2 0B
						15 01 00 00 00 00 02 C2 08];
		qcom,cmd-to-video-mode-switch-commands = [15 01 00 00 00 00 02 C2 03];
		qcom,send-pps-before-switch;
		qcom,panel-ack-disabled;
		qcom,mdss-dsi-horizontal-line-idle = <0 40 256>,
						<40 120 128>,
						<128 240 64>;
		qcom,mdss-dsi-panel-orientation = "180"
		qcom,mdss-dsi-panel-jitter = <0x8 0x10>;
		qcom,mdss-dsi-panel-prefill-lines = <0x10>;
		qcom,mdss-dsi-force-clock-lane-hs;
		qcom,compression-mode = "dsc";
		qcom,adjust-timer-wakeup-ms = <1>;
		qcom,mdss-dsi-display-timings {
			wqhd {
				qcom,mdss-dsi-timing-default;
				qcom,mdss-dsi-panel-width = <720>;
				qcom,mdss-dsi-panel-height = <2560>;
				qcom,mdss-dsi-h-front-porch = <20>;
				qcom,mdss-dsi-h-back-porch = <8>;
				qcom,mdss-dsi-h-pulse-width = <8>;
				qcom,mdss-dsi-h-sync-skew = <0>;
				qcom,mdss-dsi-v-back-porch = <4>;
				qcom,mdss-dsi-v-front-porch = <728>;
				qcom,mdss-dsi-v-pulse-width = <4>;
				qcom,mdss-dsi-panel-framerate = <60>;
				qcom,mdss-dsi-panel-clockrate = <424000000>;
				qcom,mdss-mdp-transfer-time-us = <12500>;
				qcom,mdss-dsi-panel-timings = [E6 38 26 00 68 6E 2A 3C 2C 03 04 00];
				qcom,mdss-dsi-t-clk-post = <0x02>;
				qcom,mdss-dsi-t-clk-pre = <0x2a>;
				qcom,mdss-dsi-on-command = [05 01 00 00 a0 00 02 11 00
					05 01 00 00 02 00 02 29 00];
				qcom,mdss-dsi-on-command-state = "dsi_lp_mode";
				qcom,mdss-dsi-timing-switch-command = [
					29 00 00 00 00 00 02 B0 04
					29 00 00 00 00 00 02 F1 00];
				qcom,mdss-dsi-timing-switch-command-state = "dsi_lp_mode";
				qcom,mdss-dsi-qsync-on-commands = [15 01 00 00 00 00 02 51 00];
				qcom,mdss-dsi-qsync-on-commands-state = "dsi_hs_mode";
				qcom,mdss-dsi-qsync-off-commands = [15 01 00 00 00 00 02 51 00];
				qcom,mdss-dsi-qsync-off-commands-state = "dsi_hs_mode";

				qcom,mdss-dsc-slice-height = <16>;
				qcom,mdss-dsc-slice-width = <360>;
				qcom,mdss-dsc-slice-per-pkt = <2>;
				qcom,mdss-dsc-bit-per-component = <8>;
				qcom,mdss-dsc-bit-per-pixel = <8>;
				qcom,mdss-dsc-block-prediction-enable;
				qcom,mdss-dsc-config-by-manufacture-cmd;
				qcom,display-topology = <1 1 1>;
				qcom,default-topology-index = <0>;
				qcom,partial-update-enabled = "single_roi";
				qcom,panel-roi-alignment = <4 4 2 2 20 20>;
			};
		};
		qcom,panel-supply-entries {
			#address-cells = <1>;
			#size-cells = <0>;

			qcom,panel-supply-entry@0 {
				reg = <0>;
				qcom,supply-name = "vdd";
				qcom,supply-min-voltage = <2800000>;
				qcom,supply-max-voltage = <2800000>;
				qcom,supply-enable-load = <100000>;
				qcom,supply-disable-load = <100>;
				qcom,supply-pre-on-sleep = <0>;
				qcom,supply-post-on-sleep = <0>;
				qcom,supply-pre-off-sleep = <0>;
				qcom,supply-post-off-sleep = <0>;
			};

			qcom,panel-supply-entry@1 {
				reg = <1>;
				qcom,supply-name = "vddio";
				qcom,supply-min-voltage = <1800000>;
				qcom,supply-max-voltage = <1800000>;
				qcom,supply-enable-load = <100000>;
				qcom,supply-disable-load = <100>;
				qcom,supply-pre-on-sleep = <0>;
				qcom,supply-post-on-sleep = <0>;
				qcom,supply-pre-off-sleep = <0>;
				qcom,supply-post-off-sleep = <0>;
			};
		};

		qcom,dba-panel;
		qcom,bridge-name = "adv7533";
		qcom,mdss-dsc-version = <0x11>;
		qcom,mdss-dsc-scr-version = <0x1>;
		qcom,mdss-dsc-slice-height = <16>;
		qcom,mdss-dsc-slice-width = <360>;
		qcom,mdss-dsc-slice-per-pkt = <2>;
		qcom,mdss-dsc-bit-per-component = <8>;
		qcom,mdss-dsc-bit-per-pixel = <8>;
		qcom,mdss-dsc-block-prediction-enable;
		qcom,mdss-dsc-config-by-manufacture-cmd;
		qcom,display-topology = <1 1 1>,
			                <2 2 1>;
		qcom,default-topology-index = <0>;
		qcom,mdss-dsi-dma-schedule-line = <5>;
		qcom,dsi-dyn-clk-enable;
		qcom,dsi-dyn-clk-list = <798240576 801594528 804948480>;
	};
};<|MERGE_RESOLUTION|>--- conflicted
+++ resolved
@@ -185,16 +185,7 @@
                                           "bl_ctrl_dcs" = Backlight controlled by DCS commands.
                                           "bl_ctrl_external" = Backlight controlled by externally
                                           other: Unknown backlight control. (default)
-<<<<<<< HEAD
-- qcom,mdss-dsi-bl-pwm-pmi:		Boolean to indicate that PWM control is through second pmic chip.
-- qcom,mdss-dsi-bl-pmic-bank-select:	LPG channel for backlight.
-					Required if backlight pmic control type is PWM
-- qcom,mdss-dsi-bl-pmic-pwm-frequency:	PWM period in microseconds.
-					Required if backlight pmic control type is PWM
-- qcom,mdss-dsi-pwm-gpio:		PMIC gpio binding to backlight.
-=======
 - qcom,bl-pmic-pwm-period-usecs:	PWM period in microseconds.
->>>>>>> b6fbaa1d
 					Required if backlight pmic control type is PWM
 - qcom,mdss-dsi-bl-min-level:		Specifies the min backlight level supported by the panel.
 					0 = default value.
@@ -684,13 +675,7 @@
 		qcom,mdss-dsi-pan-enable-dynamic-fps;
 		qcom,mdss-dsi-pan-fps-update = "dfps_suspend_resume_mode";
 		qcom,dsi-supported-dfps-list = <48 55 60>;
-<<<<<<< HEAD
-		qcom,mdss-dsi-bl-pmic-bank-select = <0>;
-		qcom,mdss-dsi-bl-pmic-pwm-frequency = <0>;
-		qcom,mdss-dsi-pwm-gpio = <&pm8941_mpps 5 0>;
-=======
 		qcom,bl-pmic-pwm-period-usecs = <0>;
->>>>>>> b6fbaa1d
 		qcom,5v-boost-gpio = <&pm8994_gpios 14 0>;
 		qcom,mdss-pan-physical-width-dimension = <60>;
 		qcom,mdss-pan-physical-height-dimension = <140>;
