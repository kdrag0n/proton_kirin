--- conflicted
+++ resolved
@@ -107,10 +107,7 @@
 				controller. These pin configurations are installed in the pinctrl
 				device node. Refer to pinctrl-bindings.txt
 - qcom,max-lclk-frequency-khz:	An integer specifying the max. link clock in KHz supported by Display Port.
-<<<<<<< HEAD
-=======
 - qcom,mst-fixed-topology-ports: u32 values of which MST output port to reserve, start from one
->>>>>>> b6fbaa1d
 
 [Optional child nodes]: These nodes are for devices which are
 dependent on msm_ext_disp. If msm_ext_disp is disabled then
