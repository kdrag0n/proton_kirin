--- conflicted
+++ resolved
@@ -9,12 +9,8 @@
 		"qcom,dispcc-sdmmagpie",
 		"qcom,dispcc-trinket",
 		"qcom,dispcc-sdmshrike-v2",
-<<<<<<< HEAD
-		"qcom,dispcc-sa6155".
-=======
 		"qcom,dispcc-sa6155",
 		"qcom,atoll-dispcc".
->>>>>>> 0ec737cc
 - reg : Shall contain base register location and length.
 - reg-names: Address name. Must be "cc_base".
 - vdd_mm-supply: phandle to the MM_CX rail that needs to be voted on behalf
