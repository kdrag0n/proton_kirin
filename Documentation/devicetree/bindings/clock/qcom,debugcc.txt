Qualcomm Technologies, Inc. Debug Clock Controller Binding
----------------------------------------------------------

Required properties :
- compatible: Shall contain "qcom,debugcc-sm8150",
		"qcom,debugcc-qcs405",
		"qcom,debugcc-sm6150",
		"qcom,debugcc-sdmmagpie"
		"qcom,debugcc-sdxprairie",
<<<<<<< HEAD
		"qcom,debugcc-trinket".
=======
		"qcom,debugcc-trinket",
		"qcom,atoll-debugcc".
>>>>>>> 824a5636
- qcom,gcc: phandle to the GCC device node.
- qcom,videocc: phandle to the Video CC device node.
- qcom,camcc: phandle to the Camera CC device node.
- qcom,dispcc: phandle to the Display CC device node.
- qcom,npucc: phandle to the NPU CC device node.
- qcom,cpucc: phandle to the CPU CC debug device node.
- qcom,mccc: phandle to the MC CC debug device node.
- clock-names: Shall contain "xo_clk_src"
- clocks: phandle + clock reference to the CXO clock.
- #clock-cells : Shall contain 1.

Example:
	clock_debug: qcom,cc-debug {
		compatible = "qcom,debugcc-sm8150";
		qcom,gcc = <&clock_gcc>;
		qcom,videocc = <&clock_videocc>;
		qcom,camcc = <&clock_camcc>;
		qcom,dispcc = <&clock_dispcc>;
		qcom,npucc = <&clock_npucc>;
		qcom,cpucc = <&cpucc_debug>;
		qcom,mccc = <&mccc_debug>;
		clock-names = "xo_clk_src";
		clocks = <&clock_rpmh RPMH_CXO_CLK>;
		#clock-cells = <1>;
	};<|MERGE_RESOLUTION|>--- conflicted
+++ resolved
@@ -7,12 +7,8 @@
 		"qcom,debugcc-sm6150",
 		"qcom,debugcc-sdmmagpie"
 		"qcom,debugcc-sdxprairie",
-<<<<<<< HEAD
-		"qcom,debugcc-trinket".
-=======
 		"qcom,debugcc-trinket",
 		"qcom,atoll-debugcc".
->>>>>>> 824a5636
 - qcom,gcc: phandle to the GCC device node.
 - qcom,videocc: phandle to the Video CC device node.
 - qcom,camcc: phandle to the Camera CC device node.
