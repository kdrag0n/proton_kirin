--- conflicted
+++ resolved
@@ -8,12 +8,8 @@
 		"qcom,gpucc-sm6150",
 		"qcom,gpucc-sdmmagpie",
 		"qcom,gpucc-trinket",
-<<<<<<< HEAD
-		"qcom,gpucc-sa6155".
-=======
 		"qcom,gpucc-sa6155",
 		"qcom,atoll-gpucc".
->>>>>>> 824a5636
 
 - reg : shall contain base register offset and size.
 - reg-names: names of registers listed in the same order as in the reg property.
