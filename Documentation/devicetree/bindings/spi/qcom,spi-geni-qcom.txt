GENI based Qualcomm Universal Peripheral (QUP) Serial Peripheral Interface (SPI)

The QUP v3 core is a GENI based AHB slave that provides a common data path
(an output FIFO and an input FIFO) for serial peripheral interface (SPI)
mini-core.

SPI in master mode supports up to 50MHz, up to four chip selects, programmable
data path from 4 bits to 32 bits and numerous protocol variants.

Required properties:
- compatible:	  Should contain "qcom,spi-geni"
- reg:		  Should contain base register location and length
- interrupts:	  Interrupt number used by this controller
- clocks:	  Should contain the core clock and the AHB clock.
- clock-names:	  Should be "core" for the core clock and "iface" for the
		  AHB clock.
- pinctrl-names:  Property should contain "default" and "sleep" for the
		  pin configurations during the usecase and during idle.
- pinctrl-x:	  phandle to the default/sleep pin configurations.
- #address-cells: Number of cells required to define a chip select
		  address on the SPI bus. Should be set to 1.
- #size-cells:	  Should be zero.
- spi-max-frequency: Specifies maximum SPI clock frequency,
		     Units - Hz. Definition as per
		     Documentation/devicetree/bindings/spi/spi-bus.txt
- qcom,wrapper-core: Wrapper QUPv3 core containing this SPI controller.

Optional properties:
- qcom,rt:	Specifies if the framework worker thread for this
		controller device should have "real-time" priority.
- qcom,disable-autosuspend: Specifies to disable runtime PM auto suspend.

SPI slave nodes must be children of the SPI master node and can contain
the following properties.

Required properties:
- compatible:     Should contain:
                  "qcom,spi-msm-codec-slave" for external codec control

- reg:            Chip select address of device.

- spi-max-frequency: Maximum SPI clocking speed of device in Hz.

Optional properties:
- spi-cpha:       Empty property indicating device requires
                  shifted clock phase (CPHA) mode.

- qcom,slv-ctrl : Set this flag to configure QUPV3 as SPI slave controller.

<<<<<<< HEAD
=======
- qcom,disable-dma : Set this flag to ensure only fifo mode is used for
			transfers. FIFO mode does not work when FW of SE
			is configured in GSI mode.

- slv-cross-connected : Set this flag only when SPI-Slave MISO pin is connected
			to SPI-Master MOSI and vice-versa .

>>>>>>> b6fbaa1d
Other optional properties described in
Documentation/devicetree/bindings/spi/spi-bus.txt

Example:

	qupv3_spi10: spi@a84000 {
		compatible = "qcom,spi-geni";
		#address-cells = <1>;
		#size-cells = <0>;
		reg = <0xa84000 0x4000>;
		reg-names = "se_phys";
		clock-names = "se-clk", "m-ahb", "s-ahb";
		clocks = <&clock_gcc GCC_QUPV3_WRAP0_S0_CLK>,
			<&clock_gcc GCC_QUPV3_WRAP_0_M_AHB_CLK>,
			<&clock_gcc GCC_QUPV3_WRAP_0_S_AHB_CLK>;
		pinctrl-names = "default", "sleep";
		pinctrl-0 = <&qup_1_spi_2_active>;
		pinctrl-1 = <&qup_1_spi_2_sleep>;
		interrupts = <GIC_SPI 354 0>;
		spi-max-frequency = <19200000>;
		qcom,wrapper-core = <&qupv3_0>;

		dev@0 {
			compatible = "dummy,slave";
			reg = <0>;
			spi-max-frequency = <9600000>;
		};
	};<|MERGE_RESOLUTION|>--- conflicted
+++ resolved
@@ -47,8 +47,6 @@
 
 - qcom,slv-ctrl : Set this flag to configure QUPV3 as SPI slave controller.
 
-<<<<<<< HEAD
-=======
 - qcom,disable-dma : Set this flag to ensure only fifo mode is used for
 			transfers. FIFO mode does not work when FW of SE
 			is configured in GSI mode.
@@ -56,7 +54,6 @@
 - slv-cross-connected : Set this flag only when SPI-Slave MISO pin is connected
 			to SPI-Master MOSI and vice-versa .
 
->>>>>>> b6fbaa1d
 Other optional properties described in
 Documentation/devicetree/bindings/spi/spi-bus.txt
 
