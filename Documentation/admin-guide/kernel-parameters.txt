	acpi=		[HW,ACPI,X86,ARM64]
			Advanced Configuration and Power Interface
			Format: { force | on | off | strict | noirq | rsdt |
				  copy_dsdt }
			force -- enable ACPI if default was off
			on -- enable ACPI but allow fallback to DT [arm64]
			off -- disable ACPI if default was on
			noirq -- do not use ACPI for IRQ routing
			strict -- Be less tolerant of platforms that are not
				strictly ACPI specification compliant.
			rsdt -- prefer RSDT over (default) XSDT
			copy_dsdt -- copy DSDT to memory
			For ARM64, ONLY "acpi=off", "acpi=on" or "acpi=force"
			are available

			See also Documentation/power/runtime_pm.txt, pci=noacpi

	acpi_apic_instance=	[ACPI, IOAPIC]
			Format: <int>
			2: use 2nd APIC table, if available
			1,0: use 1st APIC table
			default: 0

	acpi_backlight=	[HW,ACPI]
			acpi_backlight=vendor
			acpi_backlight=video
			If set to vendor, prefer vendor specific driver
			(e.g. thinkpad_acpi, sony_acpi, etc.) instead
			of the ACPI video.ko driver.

	acpi_force_32bit_fadt_addr
			force FADT to use 32 bit addresses rather than the
			64 bit X_* addresses. Some firmware have broken 64
			bit addresses for force ACPI ignore these and use
			the older legacy 32 bit addresses.

	acpica_no_return_repair [HW, ACPI]
			Disable AML predefined validation mechanism
			This mechanism can repair the evaluation result to make
			the return objects more ACPI specification compliant.
			This option is useful for developers to identify the
			root cause of an AML interpreter issue when the issue
			has something to do with the repair mechanism.

	acpi.debug_layer=	[HW,ACPI,ACPI_DEBUG]
	acpi.debug_level=	[HW,ACPI,ACPI_DEBUG]
			Format: <int>
			CONFIG_ACPI_DEBUG must be enabled to produce any ACPI
			debug output.  Bits in debug_layer correspond to a
			_COMPONENT in an ACPI source file, e.g.,
			    #define _COMPONENT ACPI_PCI_COMPONENT
			Bits in debug_level correspond to a level in
			ACPI_DEBUG_PRINT statements, e.g.,
			    ACPI_DEBUG_PRINT((ACPI_DB_INFO, ...
			The debug_level mask defaults to "info".  See
			Documentation/acpi/debug.txt for more information about
			debug layers and levels.

			Enable processor driver info messages:
			    acpi.debug_layer=0x20000000
			Enable PCI/PCI interrupt routing info messages:
			    acpi.debug_layer=0x400000
			Enable AML "Debug" output, i.e., stores to the Debug
			object while interpreting AML:
			    acpi.debug_layer=0xffffffff acpi.debug_level=0x2
			Enable all messages related to ACPI hardware:
			    acpi.debug_layer=0x2 acpi.debug_level=0xffffffff

			Some values produce so much output that the system is
			unusable.  The "log_buf_len" parameter may be useful
			if you need to capture more output.

	acpi_enforce_resources=	[ACPI]
			{ strict | lax | no }
			Check for resource conflicts between native drivers
			and ACPI OperationRegions (SystemIO and SystemMemory
			only). IO ports and memory declared in ACPI might be
			used by the ACPI subsystem in arbitrary AML code and
			can interfere with legacy drivers.
			strict (default): access to resources claimed by ACPI
			is denied; legacy drivers trying to access reserved
			resources will fail to bind to device using them.
			lax: access to resources claimed by ACPI is allowed;
			legacy drivers trying to access reserved resources
			will bind successfully but a warning message is logged.
			no: ACPI OperationRegions are not marked as reserved,
			no further checks are performed.

	acpi_force_table_verification	[HW,ACPI]
			Enable table checksum verification during early stage.
			By default, this is disabled due to x86 early mapping
			size limitation.

	acpi_irq_balance [HW,ACPI]
			ACPI will balance active IRQs
			default in APIC mode

	acpi_irq_nobalance [HW,ACPI]
			ACPI will not move active IRQs (default)
			default in PIC mode

	acpi_irq_isa=	[HW,ACPI] If irq_balance, mark listed IRQs used by ISA
			Format: <irq>,<irq>...

	acpi_irq_pci=	[HW,ACPI] If irq_balance, clear listed IRQs for
			use by PCI
			Format: <irq>,<irq>...

	acpi_mask_gpe=  [HW,ACPI]
			Due to the existence of _Lxx/_Exx, some GPEs triggered
			by unsupported hardware/firmware features can result in
                        GPE floodings that cannot be automatically disabled by
                        the GPE dispatcher.
			This facility can be used to prevent such uncontrolled
			GPE floodings.
			Format: <int>
			Support masking of GPEs numbered from 0x00 to 0x7f.

	acpi_no_auto_serialize	[HW,ACPI]
			Disable auto-serialization of AML methods
			AML control methods that contain the opcodes to create
			named objects will be marked as "Serialized" by the
			auto-serialization feature.
			This feature is enabled by default.
			This option allows to turn off the feature.

	acpi_no_memhotplug [ACPI] Disable memory hotplug.  Useful for kdump
			   kernels.

	acpi_no_static_ssdt	[HW,ACPI]
			Disable installation of static SSDTs at early boot time
			By default, SSDTs contained in the RSDT/XSDT will be
			installed automatically and they will appear under
			/sys/firmware/acpi/tables.
			This option turns off this feature.
			Note that specifying this option does not affect
			dynamic table installation which will install SSDT
			tables to /sys/firmware/acpi/tables/dynamic.

	acpi_no_watchdog	[HW,ACPI,WDT]
			Ignore the ACPI-based watchdog interface (WDAT) and let
			a native driver control the watchdog device instead.

	acpi_rsdp=	[ACPI,EFI,KEXEC]
			Pass the RSDP address to the kernel, mostly used
			on machines running EFI runtime service to boot the
			second kernel for kdump.

	acpi_os_name=	[HW,ACPI] Tell ACPI BIOS the name of the OS
			Format: To spoof as Windows 98: ="Microsoft Windows"

	acpi_rev_override [ACPI] Override the _REV object to return 5 (instead
			of 2 which is mandated by ACPI 6) as the supported ACPI
			specification revision (when using this switch, it may
			be necessary to carry out a cold reboot _twice_ in a
			row to make it take effect on the platform firmware).

	acpi_osi=	[HW,ACPI] Modify list of supported OS interface strings
			acpi_osi="string1"	# add string1
			acpi_osi="!string2"	# remove string2
			acpi_osi=!*		# remove all strings
			acpi_osi=!		# disable all built-in OS vendor
						  strings
			acpi_osi=!!		# enable all built-in OS vendor
						  strings
			acpi_osi=		# disable all strings

			'acpi_osi=!' can be used in combination with single or
			multiple 'acpi_osi="string1"' to support specific OS
			vendor string(s).  Note that such command can only
			affect the default state of the OS vendor strings, thus
			it cannot affect the default state of the feature group
			strings and the current state of the OS vendor strings,
			specifying it multiple times through kernel command line
			is meaningless.  This command is useful when one do not
			care about the state of the feature group strings which
			should be controlled by the OSPM.
			Examples:
			  1. 'acpi_osi=! acpi_osi="Windows 2000"' is equivalent
			     to 'acpi_osi="Windows 2000" acpi_osi=!', they all
			     can make '_OSI("Windows 2000")' TRUE.

			'acpi_osi=' cannot be used in combination with other
			'acpi_osi=' command lines, the _OSI method will not
			exist in the ACPI namespace.  NOTE that such command can
			only affect the _OSI support state, thus specifying it
			multiple times through kernel command line is also
			meaningless.
			Examples:
			  1. 'acpi_osi=' can make 'CondRefOf(_OSI, Local1)'
			     FALSE.

			'acpi_osi=!*' can be used in combination with single or
			multiple 'acpi_osi="string1"' to support specific
			string(s).  Note that such command can affect the
			current state of both the OS vendor strings and the
			feature group strings, thus specifying it multiple times
			through kernel command line is meaningful.  But it may
			still not able to affect the final state of a string if
			there are quirks related to this string.  This command
			is useful when one want to control the state of the
			feature group strings to debug BIOS issues related to
			the OSPM features.
			Examples:
			  1. 'acpi_osi="Module Device" acpi_osi=!*' can make
			     '_OSI("Module Device")' FALSE.
			  2. 'acpi_osi=!* acpi_osi="Module Device"' can make
			     '_OSI("Module Device")' TRUE.
			  3. 'acpi_osi=! acpi_osi=!* acpi_osi="Windows 2000"' is
			     equivalent to
			     'acpi_osi=!* acpi_osi=! acpi_osi="Windows 2000"'
			     and
			     'acpi_osi=!* acpi_osi="Windows 2000" acpi_osi=!',
			     they all will make '_OSI("Windows 2000")' TRUE.

	acpi_pm_good	[X86]
			Override the pmtimer bug detection: force the kernel
			to assume that this machine's pmtimer latches its value
			and always returns good values.

	acpi_sci=	[HW,ACPI] ACPI System Control Interrupt trigger mode
			Format: { level | edge | high | low }

	acpi_skip_timer_override [HW,ACPI]
			Recognize and ignore IRQ0/pin2 Interrupt Override.
			For broken nForce2 BIOS resulting in XT-PIC timer.

	acpi_sleep=	[HW,ACPI] Sleep options
			Format: { s3_bios, s3_mode, s3_beep, s4_nohwsig,
				  old_ordering, nonvs, sci_force_enable }
			See Documentation/power/video.txt for information on
			s3_bios and s3_mode.
			s3_beep is for debugging; it makes the PC's speaker beep
			as soon as the kernel's real-mode entry point is called.
			s4_nohwsig prevents ACPI hardware signature from being
			used during resume from hibernation.
			old_ordering causes the ACPI 1.0 ordering of the _PTS
			control method, with respect to putting devices into
			low power states, to be enforced (the ACPI 2.0 ordering
			of _PTS is used by default).
			nonvs prevents the kernel from saving/restoring the
			ACPI NVS memory during suspend/hibernation and resume.
			sci_force_enable causes the kernel to set SCI_EN directly
			on resume from S1/S3 (which is against the ACPI spec,
			but some broken systems don't work without it).

	acpi_use_timer_override [HW,ACPI]
			Use timer override. For some broken Nvidia NF5 boards
			that require a timer override, but don't have HPET

	add_efi_memmap	[EFI; X86] Include EFI memory map in
			kernel's map of available physical RAM.

	agp=		[AGP]
			{ off | try_unsupported }
			off: disable AGP support
			try_unsupported: try to drive unsupported chipsets
				(may crash computer or cause data corruption)

	ALSA		[HW,ALSA]
			See Documentation/sound/alsa/alsa-parameters.txt

	alignment=	[KNL,ARM]
			Allow the default userspace alignment fault handler
			behaviour to be specified.  Bit 0 enables warnings,
			bit 1 enables fixups, and bit 2 sends a segfault.

	align_va_addr=	[X86-64]
			Align virtual addresses by clearing slice [14:12] when
			allocating a VMA at process creation time. This option
			gives you up to 3% performance improvement on AMD F15h
			machines (where it is enabled by default) for a
			CPU-intensive style benchmark, and it can vary highly in
			a microbenchmark depending on workload and compiler.

			32: only for 32-bit processes
			64: only for 64-bit processes
			on: enable for both 32- and 64-bit processes
			off: disable for both 32- and 64-bit processes

	alloc_snapshot	[FTRACE]
			Allocate the ftrace snapshot buffer on boot up when the
			main buffer is allocated. This is handy if debugging
			and you need to use tracing_snapshot() on boot up, and
			do not want to use tracing_snapshot_alloc() as it needs
			to be done where GFP_KERNEL allocations are allowed.

	amd_iommu=	[HW,X86-64]
			Pass parameters to the AMD IOMMU driver in the system.
			Possible values are:
			fullflush - enable flushing of IO/TLB entries when
				    they are unmapped. Otherwise they are
				    flushed before they will be reused, which
				    is a lot of faster
			off	  - do not initialize any AMD IOMMU found in
				    the system
			force_isolation - Force device isolation for all
					  devices. The IOMMU driver is not
					  allowed anymore to lift isolation
					  requirements as needed. This option
					  does not override iommu=pt

	amd_iommu_dump=	[HW,X86-64]
			Enable AMD IOMMU driver option to dump the ACPI table
			for AMD IOMMU. With this option enabled, AMD IOMMU
			driver will print ACPI tables for AMD IOMMU during
			IOMMU initialization.

	amd_iommu_intr=	[HW,X86-64]
			Specifies one of the following AMD IOMMU interrupt
			remapping modes:
			legacy     - Use legacy interrupt remapping mode.
			vapic      - Use virtual APIC mode, which allows IOMMU
			             to inject interrupts directly into guest.
			             This mode requires kvm-amd.avic=1.
			             (Default when IOMMU HW support is present.)

	amijoy.map=	[HW,JOY] Amiga joystick support
			Map of devices attached to JOY0DAT and JOY1DAT
			Format: <a>,<b>
			See also Documentation/input/joystick.txt

	analog.map=	[HW,JOY] Analog joystick and gamepad support
			Specifies type or capabilities of an analog joystick
			connected to one of 16 gameports
			Format: <type1>,<type2>,..<type16>

	apc=		[HW,SPARC]
			Power management functions (SPARCstation-4/5 + deriv.)
			Format: noidle
			Disable APC CPU standby support. SPARCstation-Fox does
			not play well with APC CPU idle - disable it if you have
			APC and your system crashes randomly.

	apic=		[APIC,X86-32] Advanced Programmable Interrupt Controller
			Change the output verbosity whilst booting
			Format: { quiet (default) | verbose | debug }
			Change the amount of debugging information output
			when initialising the APIC and IO-APIC components.

	apic_extnmi=	[APIC,X86] External NMI delivery setting
			Format: { bsp (default) | all | none }
			bsp:  External NMI is delivered only to CPU 0
			all:  External NMIs are broadcast to all CPUs as a
			      backup of CPU 0
			none: External NMI is masked for all CPUs. This is
			      useful so that a dump capture kernel won't be
			      shot down by NMI

	autoconf=	[IPV6]
			See Documentation/networking/ipv6.txt.

	show_lapic=	[APIC,X86] Advanced Programmable Interrupt Controller
			Limit apic dumping. The parameter defines the maximal
			number of local apics being dumped. Also it is possible
			to set it to "all" by meaning -- no limit here.
			Format: { 1 (default) | 2 | ... | all }.
			The parameter valid if only apic=debug or
			apic=verbose is specified.
			Example: apic=debug show_lapic=all

	apm=		[APM] Advanced Power Management
			See header of arch/x86/kernel/apm_32.c.

	arcrimi=	[HW,NET] ARCnet - "RIM I" (entirely mem-mapped) cards
			Format: <io>,<irq>,<nodeID>

	ataflop=	[HW,M68k]

	atarimouse=	[HW,MOUSE] Atari Mouse

	atkbd.extra=	[HW] Enable extra LEDs and keys on IBM RapidAccess,
			EzKey and similar keyboards

	atkbd.reset=	[HW] Reset keyboard during initialization

	atkbd.set=	[HW] Select keyboard code set
			Format: <int> (2 = AT (default), 3 = PS/2)

	atkbd.scroll=	[HW] Enable scroll wheel on MS Office and similar
			keyboards

	atkbd.softraw=	[HW] Choose between synthetic and real raw mode
			Format: <bool> (0 = real, 1 = synthetic (default))

	atkbd.softrepeat= [HW]
			Use software keyboard repeat

	audit=		[KNL] Enable the audit sub-system
			Format: { "0" | "1" } (0 = disabled, 1 = enabled)
			0 - kernel audit is disabled and can not be enabled
			    until the next reboot
			unset - kernel audit is initialized but disabled and
			    will be fully enabled by the userspace auditd.
			1 - kernel audit is initialized and partially enabled,
			    storing at most audit_backlog_limit messages in
			    RAM until it is fully enabled by the userspace
			    auditd.
			Default: unset

	audit_backlog_limit= [KNL] Set the audit queue size limit.
			Format: <int> (must be >=0)
			Default: 64

	bau=		[X86_UV] Enable the BAU on SGI UV.  The default
			behavior is to disable the BAU (i.e. bau=0).
			Format: { "0" | "1" }
			0 - Disable the BAU.
			1 - Enable the BAU.
			unset - Disable the BAU.

	baycom_epp=	[HW,AX25]
			Format: <io>,<mode>

	baycom_par=	[HW,AX25] BayCom Parallel Port AX.25 Modem
			Format: <io>,<mode>
			See header of drivers/net/hamradio/baycom_par.c.

	baycom_ser_fdx=	[HW,AX25]
			BayCom Serial Port AX.25 Modem (Full Duplex Mode)
			Format: <io>,<irq>,<mode>[,<baud>]
			See header of drivers/net/hamradio/baycom_ser_fdx.c.

	baycom_ser_hdx=	[HW,AX25]
			BayCom Serial Port AX.25 Modem (Half Duplex Mode)
			Format: <io>,<irq>,<mode>
			See header of drivers/net/hamradio/baycom_ser_hdx.c.

	blkdevparts=	Manual partition parsing of block device(s) for
			embedded devices based on command line input.
			See Documentation/block/cmdline-partition.txt

	boot_cpus=	[SMP]
			Rather than attempting to online all possible CPUs at
			boot time, only online the specified set of CPUs.

	boot_delay=	Milliseconds to delay each printk during boot.
			Values larger than 10 seconds (10000) are changed to
			no delay (0).
			Format: integer

	bootmem_debug	[KNL] Enable bootmem allocator debug messages.

	bert_disable	[ACPI]
			Disable BERT OS support on buggy BIOSes.

	bttv.card=	[HW,V4L] bttv (bt848 + bt878 based grabber cards)
	bttv.radio=	Most important insmod options are available as
			kernel args too.
	bttv.pll=	See Documentation/video4linux/bttv/Insmod-options
	bttv.tuner=

	bulk_remove=off	[PPC]  This parameter disables the use of the pSeries
			firmware feature for flushing multiple hpte entries
			at a time.

	c101=		[NET] Moxa C101 synchronous serial card

	cachesize=	[BUGS=X86-32] Override level 2 CPU cache size detection.
			Sometimes CPU hardware bugs make them report the cache
			size incorrectly. The kernel will attempt work arounds
			to fix known problems, but for some CPUs it is not
			possible to determine what the correct size should be.
			This option provides an override for these situations.

	ca_keys=	[KEYS] This parameter identifies a specific key(s) on
			the system trusted keyring to be used for certificate
			trust validation.
			format: { id:<keyid> | builtin }

	cca=		[MIPS] Override the kernel pages' cache coherency
			algorithm.  Accepted values range from 0 to 7
			inclusive. See arch/mips/include/asm/pgtable-bits.h
			for platform specific values (SB1, Loongson3 and
			others).

	ccw_timeout_log [S390]
			See Documentation/s390/CommonIO for details.

	cgroup_disable= [KNL] Disable a particular controller
			Format: {name of the controller(s) to disable}
			The effects of cgroup_disable=foo are:
			- foo isn't auto-mounted if you mount all cgroups in
			  a single hierarchy
			- foo isn't visible as an individually mountable
			  subsystem
			{Currently only "memory" controller deal with this and
			cut the overhead, others just disable the usage. So
			only cgroup_disable=memory is actually worthy}

	cgroup_no_v1=	[KNL] Disable one, multiple, all cgroup controllers in v1
			Format: { controller[,controller...] | "all" }
			Like cgroup_disable, but only applies to cgroup v1;
			the blacklisted controllers remain available in cgroup2.

	cgroup.memory=	[KNL] Pass options to the cgroup memory controller.
			Format: <string>
			nosocket -- Disable socket memory accounting.
			nokmem -- Disable kernel memory accounting.

	checkreqprot	[SELINUX] Set initial checkreqprot flag value.
			Format: { "0" | "1" }
			See security/selinux/Kconfig help text.
			0 -- check protection applied by kernel (includes
				any implied execute protection).
			1 -- check protection requested by application.
			Default value is set via a kernel config option.
			Value can be changed at runtime via
				/selinux/checkreqprot.

	cio_ignore=	[S390]
			See Documentation/s390/CommonIO for details.
	clk_ignore_unused
			[CLK]
			Prevents the clock framework from automatically gating
			clocks that have not been explicitly enabled by a Linux
			device driver but are enabled in hardware at reset or
			by the bootloader/firmware. Note that this does not
			force such clocks to be always-on nor does it reserve
			those clocks in any way. This parameter is useful for
			debug and development, but should not be needed on a
			platform with proper driver support.  For more
			information, see Documentation/clk.txt.

	clock=		[BUGS=X86-32, HW] gettimeofday clocksource override.
			[Deprecated]
			Forces specified clocksource (if available) to be used
			when calculating gettimeofday(). If specified
			clocksource is not available, it defaults to PIT.
			Format: { pit | tsc | cyclone | pmtmr }

	clocksource=	Override the default clocksource
			Format: <string>
			Override the default clocksource and use the clocksource
			with the name specified.
			Some clocksource names to choose from, depending on
			the platform:
			[all] jiffies (this is the base, fallback clocksource)
			[ACPI] acpi_pm
			[ARM] imx_timer1,OSTS,netx_timer,mpu_timer2,
				pxa_timer,timer3,32k_counter,timer0_1
			[X86-32] pit,hpet,tsc;
				scx200_hrt on Geode; cyclone on IBM x440
			[MIPS] MIPS
			[PARISC] cr16
			[S390] tod
			[SH] SuperH
			[SPARC64] tick
			[X86-64] hpet,tsc

	clocksource.arm_arch_timer.evtstrm=
			[ARM,ARM64]
			Format: <bool>
			Enable/disable the eventstream feature of the ARM
			architected timer so that code using WFE-based polling
			loops can be debugged more effectively on production
			systems.

	clearcpuid=BITNUM [X86]
			Disable CPUID feature X for the kernel. See
			arch/x86/include/asm/cpufeatures.h for the valid bit
			numbers. Note the Linux specific bits are not necessarily
			stable over kernel options, but the vendor specific
			ones should be.
			Also note that user programs calling CPUID directly
			or using the feature without checking anything
			will still see it. This just prevents it from
			being used by the kernel or shown in /proc/cpuinfo.
			Also note the kernel might malfunction if you disable
			some critical bits.

	cma=nn[MG]@[start[MG][-end[MG]]]
			[ARM,X86,KNL]
			Sets the size of kernel global memory area for
			contiguous memory allocations and optionally the
			placement constraint by the physical address range of
			memory allocations. A value of 0 disables CMA
			altogether. For more information, see
			include/linux/dma-contiguous.h

	cmo_free_hint=	[PPC] Format: { yes | no }
			Specify whether pages are marked as being inactive
			when they are freed.  This is used in CMO environments
			to determine OS memory pressure for page stealing by
			a hypervisor.
			Default: yes

	coherent_pool=nn[KMG]	[ARM,KNL]
			Sets the size of memory pool for coherent, atomic dma
			allocations, by default set to 256K.

	code_bytes	[X86] How many bytes of object code to print
			in an oops report.
			Range: 0 - 8192
			Default: 64

	com20020=	[HW,NET] ARCnet - COM20020 chipset
			Format:
			<io>[,<irq>[,<nodeID>[,<backplane>[,<ckp>[,<timeout>]]]]]

	com90io=	[HW,NET] ARCnet - COM90xx chipset (IO-mapped buffers)
			Format: <io>[,<irq>]

	com90xx=	[HW,NET]
			ARCnet - COM90xx chipset (memory-mapped buffers)
			Format: <io>[,<irq>[,<memstart>]]

	condev=		[HW,S390] console device
	conmode=

	console=	[KNL] Output console device and options.

		tty<n>	Use the virtual console device <n>.

		ttyS<n>[,options]
		ttyUSB0[,options]
			Use the specified serial port.  The options are of
			the form "bbbbpnf", where "bbbb" is the baud rate,
			"p" is parity ("n", "o", or "e"), "n" is number of
			bits, and "f" is flow control ("r" for RTS or
			omit it).  Default is "9600n8".

			See Documentation/admin-guide/serial-console.rst for more
			information.  See
			Documentation/networking/netconsole.txt for an
			alternative.

		uart[8250],io,<addr>[,options]
		uart[8250],mmio,<addr>[,options]
		uart[8250],mmio16,<addr>[,options]
		uart[8250],mmio32,<addr>[,options]
		uart[8250],0x<addr>[,options]
			Start an early, polled-mode console on the 8250/16550
			UART at the specified I/O port or MMIO address,
			switching to the matching ttyS device later.
			MMIO inter-register address stride is either 8-bit
			(mmio), 16-bit (mmio16), or 32-bit (mmio32).
			If none of [io|mmio|mmio16|mmio32], <addr> is assumed
			to be equivalent to 'mmio'. 'options' are specified in
			the same format described for ttyS above; if unspecified,
			the h/w is not re-initialized.

		hvc<n>	Use the hypervisor console device <n>. This is for
			both Xen and PowerPC hypervisors.

                If the device connected to the port is not a TTY but a braille
                device, prepend "brl," before the device type, for instance
			console=brl,ttyS0
		For now, only VisioBraille is supported.

	consoleblank=	[KNL] The console blank (screen saver) timeout in
			seconds. Defaults to 10*60 = 10mins. A value of 0
			disables the blank timer.

	coredump_filter=
			[KNL] Change the default value for
			/proc/<pid>/coredump_filter.
			See also Documentation/filesystems/proc.txt.

	coresight_cpu_debug.enable
			[ARM,ARM64]
			Format: <bool>
			Enable/disable the CPU sampling based debugging.
			0: default value, disable debugging
			1: enable debugging at boot time

	cpuidle.off=1	[CPU_IDLE]
			disable the cpuidle sub-system

	cpufreq.off=1	[CPU_FREQ]
			disable the cpufreq sub-system

	cpu_init_udelay=N
			[X86] Delay for N microsec between assert and de-assert
			of APIC INIT to start processors.  This delay occurs
			on every CPU online, such as boot, and resume from suspend.
			Default: 10000

	cpcihp_generic=	[HW,PCI] Generic port I/O CompactPCI driver
			Format:
			<first_slot>,<last_slot>,<port>,<enum_bit>[,<debug>]

	crashkernel=size[KMG][@offset[KMG]]
			[KNL] Using kexec, Linux can switch to a 'crash kernel'
			upon panic. This parameter reserves the physical
			memory region [offset, offset + size] for that kernel
			image. If '@offset' is omitted, then a suitable offset
			is selected automatically. Check
			Documentation/kdump/kdump.txt for further details.

	crashkernel=range1:size1[,range2:size2,...][@offset]
			[KNL] Same as above, but depends on the memory
			in the running system. The syntax of range is
			start-[end] where start and end are both
			a memory unit (amount[KMG]). See also
			Documentation/kdump/kdump.txt for an example.

	crashkernel=size[KMG],high
			[KNL, x86_64] range could be above 4G. Allow kernel
			to allocate physical memory region from top, so could
			be above 4G if system have more than 4G ram installed.
			Otherwise memory region will be allocated below 4G, if
			available.
			It will be ignored if crashkernel=X is specified.
	crashkernel=size[KMG],low
			[KNL, x86_64] range under 4G. When crashkernel=X,high
			is passed, kernel could allocate physical memory region
			above 4G, that cause second kernel crash on system
			that require some amount of low memory, e.g. swiotlb
			requires at least 64M+32K low memory, also enough extra
			low memory is needed to make sure DMA buffers for 32-bit
			devices won't run out. Kernel would try to allocate at
			at least 256M below 4G automatically.
			This one let user to specify own low range under 4G
			for second kernel instead.
			0: to disable low allocation.
			It will be ignored when crashkernel=X,high is not used
			or memory reserved is below 4G.

	cryptomgr.notests
                        [KNL] Disable crypto self-tests

	cs89x0_dma=	[HW,NET]
			Format: <dma>

	cs89x0_media=	[HW,NET]
			Format: { rj45 | aui | bnc }

	dasd=		[HW,NET]
			See header of drivers/s390/block/dasd_devmap.c.

	db9.dev[2|3]=	[HW,JOY] Multisystem joystick support via parallel port
			(one device per port)
			Format: <port#>,<type>
			See also Documentation/input/joystick-parport.txt

	ddebug_query=   [KNL,DYNAMIC_DEBUG] Enable debug messages at early boot
			time. See
			Documentation/admin-guide/dynamic-debug-howto.rst for
			details.  Deprecated, see dyndbg.

	debug		[KNL] Enable kernel debugging (events log level).

	debug_locks_verbose=
			[KNL] verbose self-tests
			Format=<0|1>
			Print debugging info while doing the locking API
			self-tests.
			We default to 0 (no extra messages), setting it to
			1 will print _a lot_ more information - normally
			only useful to kernel developers.

	debug_objects	[KNL] Enable object debugging

	no_debug_objects
			[KNL] Disable object debugging

	debug_guardpage_minorder=
			[KNL] When CONFIG_DEBUG_PAGEALLOC is set, this
			parameter allows control of the order of pages that will
			be intentionally kept free (and hence protected) by the
			buddy allocator. Bigger value increase the probability
			of catching random memory corruption, but reduce the
			amount of memory for normal system use. The maximum
			possible value is MAX_ORDER/2.  Setting this parameter
			to 1 or 2 should be enough to identify most random
			memory corruption problems caused by bugs in kernel or
			driver code when a CPU writes to (or reads from) a
			random memory location. Note that there exists a class
			of memory corruptions problems caused by buggy H/W or
			F/W or by drivers badly programing DMA (basically when
			memory is written at bus level and the CPU MMU is
			bypassed) which are not detectable by
			CONFIG_DEBUG_PAGEALLOC, hence this option will not help
			tracking down these problems.

	debug_pagealloc=
			[KNL] When CONFIG_DEBUG_PAGEALLOC is set, this
			parameter enables the feature at boot time. In
			default, it is disabled. We can avoid allocating huge
			chunk of memory for debug pagealloc if we don't enable
			it at boot time and the system will work mostly same
			with the kernel built without CONFIG_DEBUG_PAGEALLOC.
			on: enable the feature

	debugpat	[X86] Enable PAT debugging

	decnet.addr=	[HW,NET]
			Format: <area>[,<node>]
			See also Documentation/networking/decnet.txt.

	default_hugepagesz=
			[same as hugepagesz=] The size of the default
			HugeTLB page size. This is the size represented by
			the legacy /proc/ hugepages APIs, used for SHM, and
			default size when mounting hugetlbfs filesystems.
			Defaults to the default architecture's huge page size
			if not specified.

	dhash_entries=	[KNL]
			Set number of hash buckets for dentry cache.

	disable_1tb_segments [PPC]
			Disables the use of 1TB hash page table segments. This
			causes the kernel to fall back to 256MB segments which
			can be useful when debugging issues that require an SLB
			miss to occur.

	disable=	[IPV6]
			See Documentation/networking/ipv6.txt.

	disable_radix	[PPC]
			Disable RADIX MMU mode on POWER9

	disable_cpu_apicid= [X86,APIC,SMP]
			Format: <int>
			The number of initial APIC ID for the
			corresponding CPU to be disabled at boot,
			mostly used for the kdump 2nd kernel to
			disable BSP to wake up multiple CPUs without
			causing system reset or hang due to sending
			INIT from AP to BSP.

	disable_ddw     [PPC/PSERIES]
			Disable Dynamic DMA Window support. Use this if
			to workaround buggy firmware.

	disable_ipv6=	[IPV6]
			See Documentation/networking/ipv6.txt.

	disable_mtrr_cleanup [X86]
			The kernel tries to adjust MTRR layout from continuous
			to discrete, to make X server driver able to add WB
			entry later. This parameter disables that.

	disable_mtrr_trim [X86, Intel and AMD only]
			By default the kernel will trim any uncacheable
			memory out of your available memory pool based on
			MTRR settings.  This parameter disables that behavior,
			possibly causing your machine to run very slowly.

	disable_timer_pin_1 [X86]
			Disable PIN 1 of APIC timer
			Can be useful to work around chipset bugs.

	dis_ucode_ldr	[X86] Disable the microcode loader.

	dm=		[DM] Allows early creation of a device-mapper device.
			See Documentation/device-mapper/boot.txt.

	dmasound=	[HW,OSS] Sound subsystem buff

	dma_debug=off	If the kernel is compiled with DMA_API_DEBUG support,
			this option disables the debugging code at boot.

	dma_debug_entries=<number>
			This option allows to tune the number of preallocated
			entries for DMA-API debugging code. One entry is
			required per DMA-API allocation. Use this if the
			DMA-API debugging code disables itself because the
			architectural default is too low.

	dma_debug_driver=<driver_name>
			With this option the DMA-API debugging driver
			filter feature can be enabled at boot time. Just
			pass the driver to filter for as the parameter.
			The filter can be disabled or changed to another
			driver later using sysfs.

	drm_kms_helper.edid_firmware=[<connector>:]<file>[,[<connector>:]<file>]
			Broken monitors, graphic adapters, KVMs and EDIDless
			panels may send no or incorrect EDID data sets.
			This parameter allows to specify an EDID data sets
			in the /lib/firmware directory that are used instead.
			Generic built-in EDID data sets are used, if one of
			edid/1024x768.bin, edid/1280x1024.bin,
			edid/1680x1050.bin, or edid/1920x1080.bin is given
			and no file with the same name exists. Details and
			instructions how to build your own EDID data are
			available in Documentation/EDID/HOWTO.txt. An EDID
			data set will only be used for a particular connector,
			if its name and a colon are prepended to the EDID
			name. Each connector may use a unique EDID data
			set by separating the files with a comma.  An EDID
			data set with no connector name will be used for
			any connectors not explicitly specified.

	dscc4.setup=	[NET]

	dt_cpu_ftrs=	[PPC]
			Format: {"off" | "known"}
			Control how the dt_cpu_ftrs device-tree binding is
			used for CPU feature discovery and setup (if it
			exists).
			off: Do not use it, fall back to legacy cpu table.
			known: Do not pass through unknown features to guests
			or userspace, only those that the kernel is aware of.

	dump_apple_properties	[X86]
			Dump name and content of EFI device properties on
			x86 Macs.  Useful for driver authors to determine
			what data is available or for reverse-engineering.

	dyndbg[="val"]		[KNL,DYNAMIC_DEBUG]
	module.dyndbg[="val"]
			Enable debug messages at boot time.  See
			Documentation/admin-guide/dynamic-debug-howto.rst
			for details.

	nompx		[X86] Disables Intel Memory Protection Extensions.
			See Documentation/x86/intel_mpx.txt for more
			information about the feature.

	nopku		[X86] Disable Memory Protection Keys CPU feature found
			in some Intel CPUs.

	module.async_probe [KNL]
			Enable asynchronous probe on this module.

	early_ioremap_debug [KNL]
			Enable debug messages in early_ioremap support. This
			is useful for tracking down temporary early mappings
			which are not unmapped.

	earlycon=	[KNL] Output early console device and options.

			When used with no options, the early console is
			determined by the stdout-path property in device
			tree's chosen node.

		cdns,<addr>[,options]
			Start an early, polled-mode console on a Cadence
			(xuartps) serial port at the specified address. Only
			supported option is baud rate. If baud rate is not
			specified, the serial port must already be setup and
			configured.

		uart[8250],io,<addr>[,options]
		uart[8250],mmio,<addr>[,options]
		uart[8250],mmio32,<addr>[,options]
		uart[8250],mmio32be,<addr>[,options]
		uart[8250],0x<addr>[,options]
			Start an early, polled-mode console on the 8250/16550
			UART at the specified I/O port or MMIO address.
			MMIO inter-register address stride is either 8-bit
			(mmio) or 32-bit (mmio32 or mmio32be).
			If none of [io|mmio|mmio32|mmio32be], <addr> is assumed
			to be equivalent to 'mmio'. 'options' are specified
			in the same format described for "console=ttyS<n>"; if
			unspecified, the h/w is not initialized.

		pl011,<addr>
		pl011,mmio32,<addr>
			Start an early, polled-mode console on a pl011 serial
			port at the specified address. The pl011 serial port
			must already be setup and configured. Options are not
			yet supported.  If 'mmio32' is specified, then only
			the driver will use only 32-bit accessors to read/write
			the device registers.

		meson,<addr>
			Start an early, polled-mode console on a meson serial
			port at the specified address. The serial port must
			already be setup and configured. Options are not yet
			supported.

		msm_serial,<addr>
			Start an early, polled-mode console on an msm serial
			port at the specified address. The serial port
			must already be setup and configured. Options are not
			yet supported.

		msm_serial_dm,<addr>
			Start an early, polled-mode console on an msm serial
			dm port at the specified address. The serial port
			must already be setup and configured. Options are not
			yet supported.

		owl,<addr>
			Start an early, polled-mode console on a serial port
			of an Actions Semi SoC, such as S500 or S900, at the
			specified address. The serial port must already be
			setup and configured. Options are not yet supported.

		smh	Use ARM semihosting calls for early console.

		s3c2410,<addr>
		s3c2412,<addr>
		s3c2440,<addr>
		s3c6400,<addr>
		s5pv210,<addr>
		exynos4210,<addr>
			Use early console provided by serial driver available
			on Samsung SoCs, requires selecting proper type and
			a correct base address of the selected UART port. The
			serial port must already be setup and configured.
			Options are not yet supported.

		lantiq,<addr>
			Start an early, polled-mode console on a lantiq serial
			(lqasc) port at the specified address. The serial port
			must already be setup and configured. Options are not
			yet supported.

		lpuart,<addr>
		lpuart32,<addr>
			Use early console provided by Freescale LP UART driver
			found on Freescale Vybrid and QorIQ LS1021A processors.
			A valid base address must be provided, and the serial
			port must already be setup and configured.

		ar3700_uart,<addr>
			Start an early, polled-mode console on the
			Armada 3700 serial port at the specified
			address. The serial port must already be setup
			and configured. Options are not yet supported.

	earlyprintk=	[X86,SH,BLACKFIN,ARM,M68k,S390]
			earlyprintk=vga
			earlyprintk=efi
			earlyprintk=sclp
			earlyprintk=xen
			earlyprintk=serial[,ttySn[,baudrate]]
			earlyprintk=serial[,0x...[,baudrate]]
			earlyprintk=ttySn[,baudrate]
			earlyprintk=dbgp[debugController#]
			earlyprintk=pciserial[,force],bus:device.function[,baudrate]
			earlyprintk=xdbc[xhciController#]

			earlyprintk is useful when the kernel crashes before
			the normal console is initialized. It is not enabled by
			default because it has some cosmetic problems.

			Append ",keep" to not disable it when the real console
			takes over.

			Only one of vga, efi, serial, or usb debug port can
			be used at a time.

			Currently only ttyS0 and ttyS1 may be specified by
			name.  Other I/O ports may be explicitly specified
			on some architectures (x86 and arm at least) by
			replacing ttySn with an I/O port address, like this:
				earlyprintk=serial,0x1008,115200
			You can find the port for a given device in
			/proc/tty/driver/serial:
				2: uart:ST16650V2 port:00001008 irq:18 ...

			Interaction with the standard serial driver is not
			very good.

			The VGA and EFI output is eventually overwritten by
			the real console.

			The xen output can only be used by Xen PV guests.

			The sclp output can only be used on s390.

			The optional "force" to "pciserial" enables use of a
			PCI device even when its classcode is not of the
			UART class.

	edac_report=	[HW,EDAC] Control how to report EDAC event
			Format: {"on" | "off" | "force"}
			on: enable EDAC to report H/W event. May be overridden
			by other higher priority error reporting module.
			off: disable H/W event reporting through EDAC.
			force: enforce the use of EDAC to report H/W event.
			default: on.

	ekgdboc=	[X86,KGDB] Allow early kernel console debugging
			ekgdboc=kbd

			This is designed to be used in conjunction with
			the boot argument: earlyprintk=vga

	edd=		[EDD]
			Format: {"off" | "on" | "skip[mbr]"}

	efi=		[EFI]
			Format: { "old_map", "nochunk", "noruntime", "debug" }
			old_map [X86-64]: switch to the old ioremap-based EFI
			runtime services mapping. 32-bit still uses this one by
			default.
			nochunk: disable reading files in "chunks" in the EFI
			boot stub, as chunking can cause problems with some
			firmware implementations.
			noruntime : disable EFI runtime services support
			debug: enable misc debug output

	efi_no_storage_paranoia [EFI; X86]
			Using this parameter you can use more than 50% of
			your efi variable storage. Use this parameter only if
			you are really sure that your UEFI does sane gc and
			fulfills the spec otherwise your board may brick.

	efi_fake_mem=	nn[KMG]@ss[KMG]:aa[,nn[KMG]@ss[KMG]:aa,..] [EFI; X86]
			Add arbitrary attribute to specific memory range by
			updating original EFI memory map.
			Region of memory which aa attribute is added to is
			from ss to ss+nn.
			If efi_fake_mem=2G@4G:0x10000,2G@0x10a0000000:0x10000
			is specified, EFI_MEMORY_MORE_RELIABLE(0x10000)
			attribute is added to range 0x100000000-0x180000000 and
			0x10a0000000-0x1120000000.

			Using this parameter you can do debugging of EFI memmap
			related feature. For example, you can do debugging of
			Address Range Mirroring feature even if your box
			doesn't support it.

	efivar_ssdt=	[EFI; X86] Name of an EFI variable that contains an SSDT
			that is to be dynamically loaded by Linux. If there are
			multiple variables with the same name but with different
			vendor GUIDs, all of them will be loaded. See
			Documentation/acpi/ssdt-overlays.txt for details.


	eisa_irq_edge=	[PARISC,HW]
			See header of drivers/parisc/eisa.c.

	elanfreq=	[X86-32]
			See comment before function elanfreq_setup() in
			arch/x86/kernel/cpu/cpufreq/elanfreq.c.

	elevator=	[IOSCHED]
			Format: {"cfq" | "deadline" | "noop"}
			See Documentation/block/cfq-iosched.txt and
			Documentation/block/deadline-iosched.txt for details.

	elfcorehdr=[size[KMG]@]offset[KMG] [IA64,PPC,SH,X86,S390]
			Specifies physical address of start of kernel core
			image elf header and optionally the size. Generally
			kexec loader will pass this option to capture kernel.
			See Documentation/kdump/kdump.txt for details.

	enable_mtrr_cleanup [X86]
			The kernel tries to adjust MTRR layout from continuous
			to discrete, to make X server driver able to add WB
			entry later. This parameter enables that.

	enable_timer_pin_1 [X86]
			Enable PIN 1 of APIC timer
			Can be useful to work around chipset bugs
			(in particular on some ATI chipsets).
			The kernel tries to set a reasonable default.

	enforcing	[SELINUX] Set initial enforcing status.
			Format: {"0" | "1"}
			See security/selinux/Kconfig help text.
			0 -- permissive (log only, no denials).
			1 -- enforcing (deny and log).
			Default value is 0.
			Value can be changed at runtime via /selinux/enforce.

	erst_disable	[ACPI]
			Disable Error Record Serialization Table (ERST)
			support.

	ether=		[HW,NET] Ethernet cards parameters
			This option is obsoleted by the "netdev=" option, which
			has equivalent usage. See its documentation for details.

	evm=		[EVM]
			Format: { "fix" }
			Permit 'security.evm' to be updated regardless of
			current integrity status.

	failslab=
	fail_page_alloc=
	fail_make_request=[KNL]
			General fault injection mechanism.
			Format: <interval>,<probability>,<space>,<times>
			See also Documentation/fault-injection/.

	floppy=		[HW]
			See Documentation/blockdev/floppy.txt.

	force_pal_cache_flush
			[IA-64] Avoid check_sal_cache_flush which may hang on
			buggy SAL_CACHE_FLUSH implementations. Using this
			parameter will force ia64_sal_cache_flush to call
			ia64_pal_cache_flush instead of SAL_CACHE_FLUSH.

	forcepae [X86-32]
			Forcefully enable Physical Address Extension (PAE).
			Many Pentium M systems disable PAE but may have a
			functionally usable PAE implementation.
			Warning: use of this parameter will taint the kernel
			and may cause unknown problems.

	ftrace=[tracer]
			[FTRACE] will set and start the specified tracer
			as early as possible in order to facilitate early
			boot debugging.

	ftrace_dump_on_oops[=orig_cpu]
			[FTRACE] will dump the trace buffers on oops.
			If no parameter is passed, ftrace will dump
			buffers of all CPUs, but if you pass orig_cpu, it will
			dump only the buffer of the CPU that triggered the
			oops.

	ftrace_filter=[function-list]
			[FTRACE] Limit the functions traced by the function
			tracer at boot up. function-list is a comma separated
			list of functions. This list can be changed at run
			time by the set_ftrace_filter file in the debugfs
			tracing directory.

	ftrace_notrace=[function-list]
			[FTRACE] Do not trace the functions specified in
			function-list. This list can be changed at run time
			by the set_ftrace_notrace file in the debugfs
			tracing directory.

	ftrace_graph_filter=[function-list]
			[FTRACE] Limit the top level callers functions traced
			by the function graph tracer at boot up.
			function-list is a comma separated list of functions
			that can be changed at run time by the
			set_graph_function file in the debugfs tracing directory.

	ftrace_graph_notrace=[function-list]
			[FTRACE] Do not trace from the functions specified in
			function-list.  This list is a comma separated list of
			functions that can be changed at run time by the
			set_graph_notrace file in the debugfs tracing directory.

	ftrace_graph_max_depth=<uint>
			[FTRACE] Used with the function graph tracer. This is
			the max depth it will trace into a function. This value
			can be changed at run time by the max_graph_depth file
			in the tracefs tracing directory. default: 0 (no limit)

	gamecon.map[2|3]=
			[HW,JOY] Multisystem joystick and NES/SNES/PSX pad
			support via parallel port (up to 5 devices per port)
			Format: <port#>,<pad1>,<pad2>,<pad3>,<pad4>,<pad5>
			See also Documentation/input/joystick-parport.txt

	gamma=		[HW,DRM]

	gart_fix_e820=  [X86_64] disable the fix e820 for K8 GART
			Format: off | on
			default: on

	gcov_persist=	[GCOV] When non-zero (default), profiling data for
			kernel modules is saved and remains accessible via
			debugfs, even when the module is unloaded/reloaded.
			When zero, profiling data is discarded and associated
			debugfs files are removed at module unload time.

	goldfish	[X86] Enable the goldfish android emulator platform.
			Don't use this when you are not running on the
			android emulator

	gpt		[EFI] Forces disk with valid GPT signature but
			invalid Protective MBR to be treated as GPT. If the
			primary GPT is corrupted, it enables the backup/alternate
			GPT to be used instead.

	grcan.enable0=	[HW] Configuration of physical interface 0. Determines
			the "Enable 0" bit of the configuration register.
			Format: 0 | 1
			Default: 0
	grcan.enable1=	[HW] Configuration of physical interface 1. Determines
			the "Enable 0" bit of the configuration register.
			Format: 0 | 1
			Default: 0
	grcan.select=	[HW] Select which physical interface to use.
			Format: 0 | 1
			Default: 0
	grcan.txsize=	[HW] Sets the size of the tx buffer.
			Format: <unsigned int> such that (txsize & ~0x1fffc0) == 0.
			Default: 1024
	grcan.rxsize=	[HW] Sets the size of the rx buffer.
			Format: <unsigned int> such that (rxsize & ~0x1fffc0) == 0.
			Default: 1024

	gpio-mockup.gpio_mockup_ranges
			[HW] Sets the ranges of gpiochip of for this device.
			Format: <start1>,<end1>,<start2>,<end2>...

	hardlockup_all_cpu_backtrace=
			[KNL] Should the hard-lockup detector generate
			backtraces on all cpus.
			Format: <integer>

	hashdist=	[KNL,NUMA] Large hashes allocated during boot
			are distributed across NUMA nodes.  Defaults on
			for 64-bit NUMA, off otherwise.
			Format: 0 | 1 (for off | on)

	hcl=		[IA-64] SGI's Hardware Graph compatibility layer

	hd=		[EIDE] (E)IDE hard drive subsystem geometry
			Format: <cyl>,<head>,<sect>

	hest_disable	[ACPI]
			Disable Hardware Error Source Table (HEST) support;
			corresponding firmware-first mode error processing
			logic will be disabled.

	highmem=nn[KMG]	[KNL,BOOT] forces the highmem zone to have an exact
			size of <nn>. This works even on boxes that have no
			highmem otherwise. This also works to reduce highmem
			size on bigger boxes.

	highres=	[KNL] Enable/disable high resolution timer mode.
			Valid parameters: "on", "off"
			Default: "on"

	hisax=		[HW,ISDN]
			See Documentation/isdn/README.HiSax.

	hlt		[BUGS=ARM,SH]

	hpet=		[X86-32,HPET] option to control HPET usage
			Format: { enable (default) | disable | force |
				verbose }
			disable: disable HPET and use PIT instead
			force: allow force enabled of undocumented chips (ICH4,
				VIA, nVidia)
			verbose: show contents of HPET registers during setup

	hpet_mmap=	[X86, HPET_MMAP] Allow userspace to mmap HPET
			registers.  Default set by CONFIG_HPET_MMAP_DEFAULT.

	hugepages=	[HW,X86-32,IA-64] HugeTLB pages to allocate at boot.
	hugepagesz=	[HW,IA-64,PPC,X86-64] The size of the HugeTLB pages.
			On x86-64 and powerpc, this option can be specified
			multiple times interleaved with hugepages= to reserve
			huge pages of different sizes. Valid pages sizes on
			x86-64 are 2M (when the CPU supports "pse") and 1G
			(when the CPU supports the "pdpe1gb" cpuinfo flag).

	hvc_iucv=	[S390] Number of z/VM IUCV hypervisor console (HVC)
			       terminal devices. Valid values: 0..8
	hvc_iucv_allow=	[S390] Comma-separated list of z/VM user IDs.
			       If specified, z/VM IUCV HVC accepts connections
			       from listed z/VM user IDs only.

	hwthread_map=	[METAG] Comma-separated list of Linux cpu id to
			        hardware thread id mappings.
				Format: <cpu>:<hwthread>

	keep_bootcon	[KNL]
			Do not unregister boot console at start. This is only
			useful for debugging when something happens in the window
			between unregistering the boot console and initializing
			the real console.

	i2c_bus=	[HW] Override the default board specific I2C bus speed
			     or register an additional I2C bus that is not
			     registered from board initialization code.
			     Format:
			     <bus_id>,<clkrate>

	i8042.debug	[HW] Toggle i8042 debug mode
	i8042.unmask_kbd_data
			[HW] Enable printing of interrupt data from the KBD port
			     (disabled by default, and as a pre-condition
			     requires that i8042.debug=1 be enabled)
	i8042.direct	[HW] Put keyboard port into non-translated mode
	i8042.dumbkbd	[HW] Pretend that controller can only read data from
			     keyboard and cannot control its state
			     (Don't attempt to blink the leds)
	i8042.noaux	[HW] Don't check for auxiliary (== mouse) port
	i8042.nokbd	[HW] Don't check/create keyboard port
	i8042.noloop	[HW] Disable the AUX Loopback command while probing
			     for the AUX port
	i8042.nomux	[HW] Don't check presence of an active multiplexing
			     controller
	i8042.nopnp	[HW] Don't use ACPIPnP / PnPBIOS to discover KBD/AUX
			     controllers
	i8042.notimeout	[HW] Ignore timeout condition signalled by controller
	i8042.reset	[HW] Reset the controller during init, cleanup and
			     suspend-to-ram transitions, only during s2r
			     transitions, or never reset
			Format: { 1 | Y | y | 0 | N | n }
			1, Y, y: always reset controller
			0, N, n: don't ever reset controller
			Default: only on s2r transitions on x86; most other
			architectures force reset to be always executed
	i8042.unlock	[HW] Unlock (ignore) the keylock
	i8042.kbdreset  [HW] Reset device connected to KBD port

	i810=		[HW,DRM]

	i8k.ignore_dmi	[HW] Continue probing hardware even if DMI data
			indicates that the driver is running on unsupported
			hardware.
	i8k.force	[HW] Activate i8k driver even if SMM BIOS signature
			does not match list of supported models.
	i8k.power_status
			[HW] Report power status in /proc/i8k
			(disabled by default)
	i8k.restricted	[HW] Allow controlling fans only if SYS_ADMIN
			capability is set.

	i915.invert_brightness=
			[DRM] Invert the sense of the variable that is used to
			set the brightness of the panel backlight. Normally a
			brightness value of 0 indicates backlight switched off,
			and the maximum of the brightness value sets the backlight
			to maximum brightness. If this parameter is set to 0
			(default) and the machine requires it, or this parameter
			is set to 1, a brightness value of 0 sets the backlight
			to maximum brightness, and the maximum of the brightness
			value switches the backlight off.
			-1 -- never invert brightness
			 0 -- machine default
			 1 -- force brightness inversion

	icn=		[HW,ISDN]
			Format: <io>[,<membase>[,<icn_id>[,<icn_id2>]]]

	ide-core.nodma=	[HW] (E)IDE subsystem
			Format: =0.0 to prevent dma on hda, =0.1 hdb =1.0 hdc
			.vlb_clock .pci_clock .noflush .nohpa .noprobe .nowerr
			.cdrom .chs .ignore_cable are additional options
			See Documentation/ide/ide.txt.

	ide-generic.probe-mask= [HW] (E)IDE subsystem
			Format: <int>
			Probe mask for legacy ISA IDE ports.  Depending on
			platform up to 6 ports are supported, enabled by
			setting corresponding bits in the mask to 1.  The
			default value is 0x0, which has a special meaning.
			On systems that have PCI, it triggers scanning the
			PCI bus for the first and the second port, which
			are then probed.  On systems without PCI the value
			of 0x0 enables probing the two first ports as if it
			was 0x3.

	ide-pci-generic.all-generic-ide [HW] (E)IDE subsystem
			Claim all unknown PCI IDE storage controllers.

	idle=		[X86]
			Format: idle=poll, idle=halt, idle=nomwait
			Poll forces a polling idle loop that can slightly
			improve the performance of waking up a idle CPU, but
			will use a lot of power and make the system run hot.
			Not recommended.
			idle=halt: Halt is forced to be used for CPU idle.
			In such case C2/C3 won't be used again.
			idle=nomwait: Disable mwait for CPU C-states

	ieee754=	[MIPS] Select IEEE Std 754 conformance mode
			Format: { strict | legacy | 2008 | relaxed }
			Default: strict

			Choose which programs will be accepted for execution
			based on the IEEE 754 NaN encoding(s) supported by
			the FPU and the NaN encoding requested with the value
			of an ELF file header flag individually set by each
			binary.  Hardware implementations are permitted to
			support either or both of the legacy and the 2008 NaN
			encoding mode.

			Available settings are as follows:
			strict	accept binaries that request a NaN encoding
				supported by the FPU
			legacy	only accept legacy-NaN binaries, if supported
				by the FPU
			2008	only accept 2008-NaN binaries, if supported
				by the FPU
			relaxed	accept any binaries regardless of whether
				supported by the FPU

			The FPU emulator is always able to support both NaN
			encodings, so if no FPU hardware is present or it has
			been disabled with 'nofpu', then the settings of
			'legacy' and '2008' strap the emulator accordingly,
			'relaxed' straps the emulator for both legacy-NaN and
			2008-NaN, whereas 'strict' enables legacy-NaN only on
			legacy processors and both NaN encodings on MIPS32 or
			MIPS64 CPUs.

			The setting for ABS.fmt/NEG.fmt instruction execution
			mode generally follows that for the NaN encoding,
			except where unsupported by hardware.

	ignore_loglevel	[KNL]
			Ignore loglevel setting - this will print /all/
			kernel messages to the console. Useful for debugging.
			We also add it as printk module parameter, so users
			could change it dynamically, usually by
			/sys/module/printk/parameters/ignore_loglevel.

	ignore_rlimit_data
			Ignore RLIMIT_DATA setting for data mappings,
			print warning at first misuse.  Can be changed via
			/sys/module/kernel/parameters/ignore_rlimit_data.

	ihash_entries=	[KNL]
			Set number of hash buckets for inode cache.

	ima_appraise=	[IMA] appraise integrity measurements
			Format: { "off" | "enforce" | "fix" | "log" }
			default: "enforce"

	ima_appraise_tcb [IMA]
			The builtin appraise policy appraises all files
			owned by uid=0.

	ima_canonical_fmt [IMA]
			Use the canonical format for the binary runtime
			measurements, instead of host native format.

	ima_hash=	[IMA]
			Format: { md5 | sha1 | rmd160 | sha256 | sha384
				   | sha512 | ... }
			default: "sha1"

			The list of supported hash algorithms is defined
			in crypto/hash_info.h.

	ima_policy=	[IMA]
			The builtin policies to load during IMA setup.
			Format: "tcb | appraise_tcb | secure_boot"

			The "tcb" policy measures all programs exec'd, files
			mmap'd for exec, and all files opened with the read
			mode bit set by either the effective uid (euid=0) or
			uid=0.

			The "appraise_tcb" policy appraises the integrity of
			all files owned by root. (This is the equivalent
			of ima_appraise_tcb.)

			The "secure_boot" policy appraises the integrity
			of files (eg. kexec kernel image, kernel modules,
			firmware, policy, etc) based on file signatures.

	ima_tcb		[IMA] Deprecated.  Use ima_policy= instead.
			Load a policy which meets the needs of the Trusted
			Computing Base.  This means IMA will measure all
			programs exec'd, files mmap'd for exec, and all files
			opened for read by uid=0.

	ima_template=   [IMA]
			Select one of defined IMA measurements template formats.
			Formats: { "ima" | "ima-ng" | "ima-sig" }
			Default: "ima-ng"

	ima_template_fmt=
	                [IMA] Define a custom template format.
			Format: { "field1|...|fieldN" }

	ima.ahash_minsize= [IMA] Minimum file size for asynchronous hash usage
			Format: <min_file_size>
			Set the minimal file size for using asynchronous hash.
			If left unspecified, ahash usage is disabled.

			ahash performance varies for different data sizes on
			different crypto accelerators. This option can be used
			to achieve the best performance for a particular HW.

	ima.ahash_bufsize= [IMA] Asynchronous hash buffer size
			Format: <bufsize>
			Set hashing buffer size. Default: 4k.

			ahash performance varies for different chunk sizes on
			different crypto accelerators. This option can be used
			to achieve best performance for particular HW.

	init=		[KNL]
			Format: <full_path>
			Run specified binary instead of /sbin/init as init
			process.

	initcall_debug	[KNL] Trace initcalls as they are executed.  Useful
			for working out where the kernel is dying during
			startup.

	initcall_blacklist=  [KNL] Do not execute a comma-separated list of
			initcall functions.  Useful for debugging built-in
			modules and initcalls.

	initrd=		[BOOT] Specify the location of the initial ramdisk

	init_pkru=	[x86] Specify the default memory protection keys rights
			register contents for all processes.  0x55555554 by
			default (disallow access to all but pkey 0).  Can
			override in debugfs after boot.

	inport.irq=	[HW] Inport (ATI XL and Microsoft) busmouse driver
			Format: <irq>

	int_pln_enable  [x86] Enable power limit notification interrupt

	integrity_audit=[IMA]
			Format: { "0" | "1" }
			0 -- basic integrity auditing messages. (Default)
			1 -- additional integrity auditing messages.

	intel_iommu=	[DMAR] Intel IOMMU driver (DMAR) option
		on
			Enable intel iommu driver.
		off
			Disable intel iommu driver.
		igfx_off [Default Off]
			By default, gfx is mapped as normal device. If a gfx
			device has a dedicated DMAR unit, the DMAR unit is
			bypassed by not enabling DMAR with this option. In
			this case, gfx device will use physical address for
			DMA.
		forcedac [x86_64]
			With this option iommu will not optimize to look
			for io virtual address below 32-bit forcing dual
			address cycle on pci bus for cards supporting greater
			than 32-bit addressing. The default is to look
			for translation below 32-bit and if not available
			then look in the higher range.
		strict [Default Off]
			With this option on every unmap_single operation will
			result in a hardware IOTLB flush operation as opposed
			to batching them for performance.
		sp_off [Default Off]
			By default, super page will be supported if Intel IOMMU
			has the capability. With this option, super page will
			not be supported.
		ecs_off [Default Off]
			By default, extended context tables will be supported if
			the hardware advertises that it has support both for the
			extended tables themselves, and also PASID support. With
			this option set, extended tables will not be used even
			on hardware which claims to support them.
		tboot_noforce [Default Off]
			Do not force the Intel IOMMU enabled under tboot.
			By default, tboot will force Intel IOMMU on, which
			could harm performance of some high-throughput
			devices like 40GBit network cards, even if identity
			mapping is enabled.
			Note that using this option lowers the security
			provided by tboot because it makes the system
			vulnerable to DMA attacks.

	intel_idle.max_cstate=	[KNL,HW,ACPI,X86]
			0	disables intel_idle and fall back on acpi_idle.
			1 to 9	specify maximum depth of C-state.

	intel_pstate=  [X86]
		       disable
		         Do not enable intel_pstate as the default
		         scaling driver for the supported processors
		       passive
			 Use intel_pstate as a scaling driver, but configure it
			 to work with generic cpufreq governors (instead of
			 enabling its internal governor).  This mode cannot be
			 used along with the hardware-managed P-states (HWP)
			 feature.
		       force
			 Enable intel_pstate on systems that prohibit it by default
			 in favor of acpi-cpufreq. Forcing the intel_pstate driver
			 instead of acpi-cpufreq may disable platform features, such
			 as thermal controls and power capping, that rely on ACPI
			 P-States information being indicated to OSPM and therefore
			 should be used with caution. This option does not work with
			 processors that aren't supported by the intel_pstate driver
			 or on platforms that use pcc-cpufreq instead of acpi-cpufreq.
		       no_hwp
		         Do not enable hardware P state control (HWP)
			 if available.
		hwp_only
			Only load intel_pstate on systems which support
			hardware P state control (HWP) if available.
		support_acpi_ppc
			Enforce ACPI _PPC performance limits. If the Fixed ACPI
			Description Table, specifies preferred power management
			profile as "Enterprise Server" or "Performance Server",
			then this feature is turned on by default.
		per_cpu_perf_limits
			Allow per-logical-CPU P-State performance control limits using
			cpufreq sysfs interface

	intremap=	[X86-64, Intel-IOMMU]
			on	enable Interrupt Remapping (default)
			off	disable Interrupt Remapping
			nosid	disable Source ID checking
			no_x2apic_optout
				BIOS x2APIC opt-out request will be ignored
			nopost	disable Interrupt Posting

	iomem=		Disable strict checking of access to MMIO memory
		strict	regions from userspace.
		relaxed

	iommu=		[x86]
		off
		force
		noforce
		biomerge
		panic
		nopanic
		merge
		nomerge
		forcesac
		soft
		pt		[x86, IA-64]
		nobypass	[PPC/POWERNV]
			Disable IOMMU bypass, using IOMMU for PCI devices.

	iommu.passthrough=
			[ARM64] Configure DMA to bypass the IOMMU by default.
			Format: { "0" | "1" }
			0 - Use IOMMU translation for DMA.
			1 - Bypass the IOMMU for DMA.
			unset - Use IOMMU translation for DMA.

	io7=		[HW] IO7 for Marvel based alpha systems
			See comment before marvel_specify_io7 in
			arch/alpha/kernel/core_marvel.c.

	io_delay=	[X86] I/O delay method
		0x80
			Standard port 0x80 based delay
		0xed
			Alternate port 0xed based delay (needed on some systems)
		udelay
			Simple two microseconds delay
		none
			No delay

	ip=		[IP_PNP]
			See Documentation/filesystems/nfs/nfsroot.txt.

	irqaffinity=	[SMP] Set the default irq affinity mask
			The argument is a cpu list, as described above.

	irqfixup	[HW]
			When an interrupt is not handled search all handlers
			for it. Intended to get systems with badly broken
			firmware running.

	irqpoll		[HW]
			When an interrupt is not handled search all handlers
			for it. Also check all handlers each timer
			interrupt. Intended to get systems with badly broken
			firmware running.

	isapnp=		[ISAPNP]
			Format: <RDP>,<reset>,<pci_scan>,<verbosity>

	isolcpus=	[KNL,SMP] Isolate CPUs from the general scheduler.
			The argument is a cpu list, as described above.

			This option can be used to specify one or more CPUs
			to isolate from the general SMP balancing and scheduling
			algorithms. You can move a process onto or off an
			"isolated" CPU via the CPU affinity syscalls or cpuset.
			<cpu number> begins at 0 and the maximum value is
			"number of CPUs in system - 1".

			This option is the preferred way to isolate CPUs. The
			alternative -- manually setting the CPU mask of all
			tasks in the system -- can cause problems and
			suboptimal load balancer performance.

	iucv=		[HW,NET]

	ivrs_ioapic	[HW,X86_64]
			Provide an override to the IOAPIC-ID<->DEVICE-ID
			mapping provided in the IVRS ACPI table. For
			example, to map IOAPIC-ID decimal 10 to
			PCI device 00:14.0 write the parameter as:
				ivrs_ioapic[10]=00:14.0

	ivrs_hpet	[HW,X86_64]
			Provide an override to the HPET-ID<->DEVICE-ID
			mapping provided in the IVRS ACPI table. For
			example, to map HPET-ID decimal 0 to
			PCI device 00:14.0 write the parameter as:
				ivrs_hpet[0]=00:14.0

	ivrs_acpihid	[HW,X86_64]
			Provide an override to the ACPI-HID:UID<->DEVICE-ID
			mapping provided in the IVRS ACPI table. For
			example, to map UART-HID:UID AMD0020:0 to
			PCI device 00:14.5 write the parameter as:
				ivrs_acpihid[00:14.5]=AMD0020:0

	js=		[HW,JOY] Analog joystick
			See Documentation/input/joystick.txt.

	nokaslr		[KNL]
			When CONFIG_RANDOMIZE_BASE is set, this disables
			kernel and module base offset ASLR (Address Space
			Layout Randomization).

	kasan_multi_shot
			[KNL] Enforce KASAN (Kernel Address Sanitizer) to print
			report on every invalid memory access. Without this
			parameter KASAN will print report only for the first
			invalid access.

	keepinitrd	[HW,ARM]

	kernelcore=	[KNL,X86,IA-64,PPC]
			Format: nn[KMGTPE] | "mirror"
			This parameter
			specifies the amount of memory usable by the kernel
			for non-movable allocations.  The requested amount is
			spread evenly throughout all nodes in the system. The
			remaining memory in each node is used for Movable
			pages. In the event, a node is too small to have both
			kernelcore and Movable pages, kernelcore pages will
			take priority and other nodes will have a larger number
			of Movable pages.  The Movable zone is used for the
			allocation of pages that may be reclaimed or moved
			by the page migration subsystem.  This means that
			HugeTLB pages may not be allocated from this zone.
			Note that allocations like PTEs-from-HighMem still
			use the HighMem zone if it exists, and the Normal
			zone if it does not.

			Instead of specifying the amount of memory (nn[KMGTPE]),
			you can specify "mirror" option. In case "mirror"
			option is specified, mirrored (reliable) memory is used
			for non-movable allocations and remaining memory is used
			for Movable pages. nn[KMGTPE] and "mirror" are exclusive,
			so you can NOT specify nn[KMGTPE] and "mirror" at the same
			time.

	kgdbdbgp=	[KGDB,HW] kgdb over EHCI usb debug port.
			Format: <Controller#>[,poll interval]
			The controller # is the number of the ehci usb debug
			port as it is probed via PCI.  The poll interval is
			optional and is the number seconds in between
			each poll cycle to the debug port in case you need
			the functionality for interrupting the kernel with
			gdb or control-c on the dbgp connection.  When
			not using this parameter you use sysrq-g to break into
			the kernel debugger.

	kgdboc=		[KGDB,HW] kgdb over consoles.
			Requires a tty driver that supports console polling,
			or a supported polling keyboard driver (non-usb).
			 Serial only format: <serial_device>[,baud]
			 keyboard only format: kbd
			 keyboard and serial format: kbd,<serial_device>[,baud]
			Optional Kernel mode setting:
			 kms, kbd format: kms,kbd
			 kms, kbd and serial format: kms,kbd,<ser_dev>[,baud]

	kgdbwait	[KGDB] Stop kernel execution and enter the
			kernel debugger at the earliest opportunity.

	kmac=		[MIPS] korina ethernet MAC address.
			Configure the RouterBoard 532 series on-chip
			Ethernet adapter MAC address.

	kmemleak=	[KNL] Boot-time kmemleak enable/disable
			Valid arguments: on, off
			Default: on
			Built with CONFIG_DEBUG_KMEMLEAK_DEFAULT_OFF=y,
			the default is off.

	kpti=		[ARM64] Control page table isolation of user
			and kernel address spaces.
			Default: enabled on cores which need mitigation.
			0: force disabled
			1: force enabled

	kvm.ignore_msrs=[KVM] Ignore guest accesses to unhandled MSRs.
			Default is 0 (don't ignore, but inject #GP)

	kvm.mmu_audit=	[KVM] This is a R/W parameter which allows audit
			KVM MMU at runtime.
			Default is 0 (off)

	kvm.nx_huge_pages=
			[KVM] Controls the software workaround for the
			X86_BUG_ITLB_MULTIHIT bug.
			force	: Always deploy workaround.
			off	: Never deploy workaround.
			auto    : Deploy workaround based on the presence of
				  X86_BUG_ITLB_MULTIHIT.

			Default is 'auto'.

			If the software workaround is enabled for the host,
			guests do need not to enable it for nested guests.

	kvm.nx_huge_pages_recovery_ratio=
			[KVM] Controls how many 4KiB pages are periodically zapped
			back to huge pages.  0 disables the recovery, otherwise if
			the value is N KVM will zap 1/Nth of the 4KiB pages every
			minute.  The default is 60.

	kvm-amd.nested=	[KVM,AMD] Allow nested virtualization in KVM/SVM.
			Default is 1 (enabled)

	kvm-amd.npt=	[KVM,AMD] Disable nested paging (virtualized MMU)
			for all guests.
			Default is 1 (enabled) if in 64-bit or 32-bit PAE mode.

	kvm-arm.vgic_v3_group0_trap=
			[KVM,ARM] Trap guest accesses to GICv3 group-0
			system registers

	kvm-arm.vgic_v3_group1_trap=
			[KVM,ARM] Trap guest accesses to GICv3 group-1
			system registers

	kvm-arm.vgic_v3_common_trap=
			[KVM,ARM] Trap guest accesses to GICv3 common
			system registers

	kvm-intel.ept=	[KVM,Intel] Disable extended page tables
			(virtualized MMU) support on capable Intel chips.
			Default is 1 (enabled)

	kvm-intel.emulate_invalid_guest_state=
			[KVM,Intel] Enable emulation of invalid guest states
			Default is 0 (disabled)

	kvm-intel.flexpriority=
			[KVM,Intel] Disable FlexPriority feature (TPR shadow).
			Default is 1 (enabled)

	kvm-intel.nested=
			[KVM,Intel] Enable VMX nesting (nVMX).
			Default is 0 (disabled)

	kvm-intel.unrestricted_guest=
			[KVM,Intel] Disable unrestricted guest feature
			(virtualized real and unpaged mode) on capable
			Intel chips. Default is 1 (enabled)

	kvm-intel.vmentry_l1d_flush=[KVM,Intel] Mitigation for L1 Terminal Fault
			CVE-2018-3620.

			Valid arguments: never, cond, always

			always: L1D cache flush on every VMENTER.
			cond:	Flush L1D on VMENTER only when the code between
				VMEXIT and VMENTER can leak host memory.
			never:	Disables the mitigation

			Default is cond (do L1 cache flush in specific instances)

	kvm-intel.vpid=	[KVM,Intel] Disable Virtual Processor Identification
			feature (tagged TLBs) on capable Intel chips.
			Default is 1 (enabled)

	l1tf=           [X86] Control mitigation of the L1TF vulnerability on
			      affected CPUs

			The kernel PTE inversion protection is unconditionally
			enabled and cannot be disabled.

			full
				Provides all available mitigations for the
				L1TF vulnerability. Disables SMT and
				enables all mitigations in the
				hypervisors, i.e. unconditional L1D flush.

				SMT control and L1D flush control via the
				sysfs interface is still possible after
				boot.  Hypervisors will issue a warning
				when the first VM is started in a
				potentially insecure configuration,
				i.e. SMT enabled or L1D flush disabled.

			full,force
				Same as 'full', but disables SMT and L1D
				flush runtime control. Implies the
				'nosmt=force' command line option.
				(i.e. sysfs control of SMT is disabled.)

			flush
				Leaves SMT enabled and enables the default
				hypervisor mitigation, i.e. conditional
				L1D flush.

				SMT control and L1D flush control via the
				sysfs interface is still possible after
				boot.  Hypervisors will issue a warning
				when the first VM is started in a
				potentially insecure configuration,
				i.e. SMT enabled or L1D flush disabled.

			flush,nosmt

				Disables SMT and enables the default
				hypervisor mitigation.

				SMT control and L1D flush control via the
				sysfs interface is still possible after
				boot.  Hypervisors will issue a warning
				when the first VM is started in a
				potentially insecure configuration,
				i.e. SMT enabled or L1D flush disabled.

			flush,nowarn
				Same as 'flush', but hypervisors will not
				warn when a VM is started in a potentially
				insecure configuration.

			off
				Disables hypervisor mitigations and doesn't
				emit any warnings.
				It also drops the swap size and available
				RAM limit restriction on both hypervisor and
				bare metal.

			Default is 'flush'.

			For details see: Documentation/admin-guide/hw-vuln/l1tf.rst

	l2cr=		[PPC]

	l3cr=		[PPC]

	lapic		[X86-32,APIC] Enable the local APIC even if BIOS
			disabled it.

	lapic=		[x86,APIC] "notscdeadline" Do not use TSC deadline
			value for LAPIC timer one-shot implementation. Default
			back to the programmable timer unit in the LAPIC.

	lapic_timer_c2_ok	[X86,APIC] trust the local apic timer
			in C2 power state.

	libata.dma=	[LIBATA] DMA control
			libata.dma=0	  Disable all PATA and SATA DMA
			libata.dma=1	  PATA and SATA Disk DMA only
			libata.dma=2	  ATAPI (CDROM) DMA only
			libata.dma=4	  Compact Flash DMA only
			Combinations also work, so libata.dma=3 enables DMA
			for disks and CDROMs, but not CFs.

	libata.ignore_hpa=	[LIBATA] Ignore HPA limit
			libata.ignore_hpa=0	  keep BIOS limits (default)
			libata.ignore_hpa=1	  ignore limits, using full disk

	libata.noacpi	[LIBATA] Disables use of ACPI in libata suspend/resume
			when set.
			Format: <int>

	libata.force=	[LIBATA] Force configurations.  The format is comma
			separated list of "[ID:]VAL" where ID is
			PORT[.DEVICE].  PORT and DEVICE are decimal numbers
			matching port, link or device.  Basically, it matches
			the ATA ID string printed on console by libata.  If
			the whole ID part is omitted, the last PORT and DEVICE
			values are used.  If ID hasn't been specified yet, the
			configuration applies to all ports, links and devices.

			If only DEVICE is omitted, the parameter applies to
			the port and all links and devices behind it.  DEVICE
			number of 0 either selects the first device or the
			first fan-out link behind PMP device.  It does not
			select the host link.  DEVICE number of 15 selects the
			host link and device attached to it.

			The VAL specifies the configuration to force.  As long
			as there's no ambiguity shortcut notation is allowed.
			For example, both 1.5 and 1.5G would work for 1.5Gbps.
			The following configurations can be forced.

			* Cable type: 40c, 80c, short40c, unk, ign or sata.
			  Any ID with matching PORT is used.

			* SATA link speed limit: 1.5Gbps or 3.0Gbps.

			* Transfer mode: pio[0-7], mwdma[0-4] and udma[0-7].
			  udma[/][16,25,33,44,66,100,133] notation is also
			  allowed.

			* [no]ncq: Turn on or off NCQ.

			* [no]ncqtrim: Turn off queued DSM TRIM.

			* nohrst, nosrst, norst: suppress hard, soft
                          and both resets.

			* rstonce: only attempt one reset during
			  hot-unplug link recovery

			* dump_id: dump IDENTIFY data.

			* atapi_dmadir: Enable ATAPI DMADIR bridge support

			* disable: Disable this device.

			If there are multiple matching configurations changing
			the same attribute, the last one is used.

	memblock=debug	[KNL] Enable memblock debug messages.

	load_ramdisk=	[RAM] List of ramdisks to load from floppy
			See Documentation/blockdev/ramdisk.txt.

	lockd.nlm_grace_period=P  [NFS] Assign grace period.
			Format: <integer>

	lockd.nlm_tcpport=N	[NFS] Assign TCP port.
			Format: <integer>

	lockd.nlm_timeout=T	[NFS] Assign timeout value.
			Format: <integer>

	lockd.nlm_udpport=M	[NFS] Assign UDP port.
			Format: <integer>

	locktorture.nreaders_stress= [KNL]
			Set the number of locking read-acquisition kthreads.
			Defaults to being automatically set based on the
			number of online CPUs.

	locktorture.nwriters_stress= [KNL]
			Set the number of locking write-acquisition kthreads.

	locktorture.onoff_holdoff= [KNL]
			Set time (s) after boot for CPU-hotplug testing.

	locktorture.onoff_interval= [KNL]
			Set time (s) between CPU-hotplug operations, or
			zero to disable CPU-hotplug testing.

	locktorture.shuffle_interval= [KNL]
			Set task-shuffle interval (jiffies).  Shuffling
			tasks allows some CPUs to go into dyntick-idle
			mode during the locktorture test.

	locktorture.shutdown_secs= [KNL]
			Set time (s) after boot system shutdown.  This
			is useful for hands-off automated testing.

	locktorture.stat_interval= [KNL]
			Time (s) between statistics printk()s.

	locktorture.stutter= [KNL]
			Time (s) to stutter testing, for example,
			specifying five seconds causes the test to run for
			five seconds, wait for five seconds, and so on.
			This tests the locking primitive's ability to
			transition abruptly to and from idle.

	locktorture.torture_runnable= [BOOT]
			Start locktorture running at boot time.

	locktorture.torture_type= [KNL]
			Specify the locking implementation to test.

	locktorture.verbose= [KNL]
			Enable additional printk() statements.

	logibm.irq=	[HW,MOUSE] Logitech Bus Mouse Driver
			Format: <irq>

	loglevel=	All Kernel Messages with a loglevel smaller than the
			console loglevel will be printed to the console. It can
			also be changed with klogd or other programs. The
			loglevels are defined as follows:

			0 (KERN_EMERG)		system is unusable
			1 (KERN_ALERT)		action must be taken immediately
			2 (KERN_CRIT)		critical conditions
			3 (KERN_ERR)		error conditions
			4 (KERN_WARNING)	warning conditions
			5 (KERN_NOTICE)		normal but significant condition
			6 (KERN_INFO)		informational
			7 (KERN_DEBUG)		debug-level messages

	log_buf_len=n[KMG]	Sets the size of the printk ring buffer,
			in bytes.  n must be a power of two and greater
			than the minimal size. The minimal size is defined
			by LOG_BUF_SHIFT kernel config parameter. There is
			also CONFIG_LOG_CPU_MAX_BUF_SHIFT config parameter
			that allows to increase the default size depending on
			the number of CPUs. See init/Kconfig for more details.

	logo.nologo	[FB] Disables display of the built-in Linux logo.
			This may be used to provide more screen space for
			kernel log messages and is useful when debugging
			kernel boot problems.

	lp=0		[LP]	Specify parallel ports to use, e.g,
	lp=port[,port...]	lp=none,parport0 (lp0 not configured, lp1 uses
	lp=reset		first parallel port). 'lp=0' disables the
	lp=auto			printer driver. 'lp=reset' (which can be
				specified in addition to the ports) causes
				attached printers to be reset. Using
				lp=port1,port2,... specifies the parallel ports
				to associate lp devices with, starting with
				lp0. A port specification may be 'none' to skip
				that lp device, or a parport name such as
				'parport0'. Specifying 'lp=auto' instead of a
				port specification list means that device IDs
				from each port should be examined, to see if
				an IEEE 1284-compliant printer is attached; if
				so, the driver will manage that printer.
				See also header of drivers/char/lp.c.

	lpj=n		[KNL]
			Sets loops_per_jiffy to given constant, thus avoiding
			time-consuming boot-time autodetection (up to 250 ms per
			CPU). 0 enables autodetection (default). To determine
			the correct value for your kernel, boot with normal
			autodetection and see what value is printed. Note that
			on SMP systems the preset will be applied to all CPUs,
			which is likely to cause problems if your CPUs need
			significantly divergent settings. An incorrect value
			will cause delays in the kernel to be wrong, leading to
			unpredictable I/O errors and other breakage. Although
			unlikely, in the extreme case this might damage your
			hardware.

	ltpc=		[NET]
			Format: <io>,<irq>,<dma>

	machvec=	[IA-64] Force the use of a particular machine-vector
			(machvec) in a generic kernel.
			Example: machvec=hpzx1_swiotlb

	machtype=	[Loongson] Share the same kernel image file between different
			 yeeloong laptop.
			Example: machtype=lemote-yeeloong-2f-7inch

	max_addr=nn[KMG]	[KNL,BOOT,ia64] All physical memory greater
			than or equal to this physical address is ignored.

	maxcpus=	[SMP] Maximum number of processors that	an SMP kernel
			will bring up during bootup.  maxcpus=n : n >= 0 limits
			the kernel to bring up 'n' processors. Surely after
			bootup you can bring up the other plugged cpu by executing
			"echo 1 > /sys/devices/system/cpu/cpuX/online". So maxcpus
			only takes effect during system bootup.
			While n=0 is a special case, it is equivalent to "nosmp",
			which also disables the IO APIC.

	max_loop=	[LOOP] The number of loop block devices that get
	(loop.max_loop)	unconditionally pre-created at init time. The default
			number is configured by BLK_DEV_LOOP_MIN_COUNT. Instead
			of statically allocating a predefined number, loop
			devices can be requested on-demand with the
			/dev/loop-control interface.

	mce		[X86-32] Machine Check Exception

	mce=option	[X86-64] See Documentation/x86/x86_64/boot-options.txt

	md=		[HW] RAID subsystems devices and level
			See Documentation/admin-guide/md.rst.

	mdacon=		[MDA]
			Format: <first>,<last>
			Specifies range of consoles to be captured by the MDA.

	mds=		[X86,INTEL]
			Control mitigation for the Micro-architectural Data
			Sampling (MDS) vulnerability.

			Certain CPUs are vulnerable to an exploit against CPU
			internal buffers which can forward information to a
			disclosure gadget under certain conditions.

			In vulnerable processors, the speculatively
			forwarded data can be used in a cache side channel
			attack, to access data to which the attacker does
			not have direct access.

			This parameter controls the MDS mitigation. The
			options are:

			full       - Enable MDS mitigation on vulnerable CPUs
			full,nosmt - Enable MDS mitigation and disable
				     SMT on vulnerable CPUs
			off        - Unconditionally disable MDS mitigation

<<<<<<< HEAD
=======
			On TAA-affected machines, mds=off can be prevented by
			an active TAA mitigation as both vulnerabilities are
			mitigated with the same mechanism so in order to disable
			this mitigation, you need to specify tsx_async_abort=off
			too.

>>>>>>> c081cdb1
			Not specifying this option is equivalent to
			mds=full.

			For details see: Documentation/admin-guide/hw-vuln/mds.rst

	mem=nn[KMG]	[KNL,BOOT] Force usage of a specific amount of memory
			Amount of memory to be used when the kernel is not able
			to see the whole system memory or for test.
			[X86] Work as limiting max address. Use together
			with memmap= to avoid physical address space collisions.
			Without memmap= PCI devices could be placed at addresses
			belonging to unused RAM.

	mem=nopentium	[BUGS=X86-32] Disable usage of 4MB pages for kernel
			memory.

	memchunk=nn[KMG]
			[KNL,SH] Allow user to override the default size for
			per-device physically contiguous DMA buffers.

        memhp_default_state=online/offline
			[KNL] Set the initial state for the memory hotplug
			onlining policy. If not specified, the default value is
			set according to the
			CONFIG_MEMORY_HOTPLUG_DEFAULT_ONLINE kernel config
			option.
			See Documentation/memory-hotplug.txt.

	memmap=exactmap	[KNL,X86] Enable setting of an exact
			E820 memory map, as specified by the user.
			Such memmap=exactmap lines can be constructed based on
			BIOS output or other requirements. See the memmap=nn@ss
			option description.

	memmap=nn[KMG]@ss[KMG]
			[KNL] Force usage of a specific region of memory.
			Region of memory to be used is from ss to ss+nn.
			If @ss[KMG] is omitted, it is equivalent to mem=nn[KMG],
			which limits max address to nn[KMG].
			Multiple different regions can be specified,
			comma delimited.
			Example:
				memmap=100M@2G,100M#3G,1G!1024G

	memmap=nn[KMG]#ss[KMG]
			[KNL,ACPI] Mark specific memory as ACPI data.
			Region of memory to be marked is from ss to ss+nn.

	memmap=nn[KMG]$ss[KMG]
			[KNL,ACPI] Mark specific memory as reserved.
			Region of memory to be reserved is from ss to ss+nn.
			Example: Exclude memory from 0x18690000-0x1869ffff
			         memmap=64K$0x18690000
			         or
			         memmap=0x10000$0x18690000
			Some bootloaders may need an escape character before '$',
			like Grub2, otherwise '$' and the following number
			will be eaten.

	memmap=nn[KMG]!ss[KMG]
			[KNL,X86] Mark specific memory as protected.
			Region of memory to be used, from ss to ss+nn.
			The memory region may be marked as e820 type 12 (0xc)
			and is NVDIMM or ADR memory.

	memory_corruption_check=0/1 [X86]
			Some BIOSes seem to corrupt the first 64k of
			memory when doing things like suspend/resume.
			Setting this option will scan the memory
			looking for corruption.  Enabling this will
			both detect corruption and prevent the kernel
			from using the memory being corrupted.
			However, its intended as a diagnostic tool; if
			repeatable BIOS-originated corruption always
			affects the same memory, you can use memmap=
			to prevent the kernel from using that memory.

	memory_corruption_check_size=size [X86]
			By default it checks for corruption in the low
			64k, making this memory unavailable for normal
			use.  Use this parameter to scan for
			corruption in more or less memory.

	memory_corruption_check_period=seconds [X86]
			By default it checks for corruption every 60
			seconds.  Use this parameter to check at some
			other rate.  0 disables periodic checking.

	memtest=	[KNL,X86,ARM] Enable memtest
			Format: <integer>
			default : 0 <disable>
			Specifies the number of memtest passes to be
			performed. Each pass selects another test
			pattern from a given set of patterns. Memtest
			fills the memory with this pattern, validates
			memory contents and reserves bad memory
			regions that are detected.

	mem_encrypt=	[X86-64] AMD Secure Memory Encryption (SME) control
			Valid arguments: on, off
			Default (depends on kernel configuration option):
			  on  (CONFIG_AMD_MEM_ENCRYPT_ACTIVE_BY_DEFAULT=y)
			  off (CONFIG_AMD_MEM_ENCRYPT_ACTIVE_BY_DEFAULT=n)
			mem_encrypt=on:		Activate SME
			mem_encrypt=off:	Do not activate SME

			Refer to Documentation/x86/amd-memory-encryption.txt
			for details on when memory encryption can be activated.

	mem_sleep_default=	[SUSPEND] Default system suspend mode:
			s2idle  - Suspend-To-Idle
			shallow - Power-On Suspend or equivalent (if supported)
			deep    - Suspend-To-RAM or equivalent (if supported)
			See Documentation/power/states.txt.

	meye.*=		[HW] Set MotionEye Camera parameters
			See Documentation/video4linux/meye.txt.

	mfgpt_irq=	[IA-32] Specify the IRQ to use for the
			Multi-Function General Purpose Timers on AMD Geode
			platforms.

	mfgptfix	[X86-32] Fix MFGPT timers on AMD Geode platforms when
			the BIOS has incorrectly applied a workaround. TinyBIOS
			version 0.98 is known to be affected, 0.99 fixes the
			problem by letting the user disable the workaround.

	mga=		[HW,DRM]

	min_addr=nn[KMG]	[KNL,BOOT,ia64] All physical memory below this
			physical address is ignored.

	mini2440=	[ARM,HW,KNL]
			Format:[0..2][b][c][t]
			Default: "0tb"
			MINI2440 configuration specification:
			0 - The attached screen is the 3.5" TFT
			1 - The attached screen is the 7" TFT
			2 - The VGA Shield is attached (1024x768)
			Leaving out the screen size parameter will not load
			the TFT driver, and the framebuffer will be left
			unconfigured.
			b - Enable backlight. The TFT backlight pin will be
			linked to the kernel VESA blanking code and a GPIO
			LED. This parameter is not necessary when using the
			VGA shield.
			c - Enable the s3c camera interface.
			t - Reserved for enabling touchscreen support. The
			touchscreen support is not enabled in the mainstream
			kernel as of 2.6.30, a preliminary port can be found
			in the "bleeding edge" mini2440 support kernel at
			http://repo.or.cz/w/linux-2.6/mini2440.git

	mitigations=
<<<<<<< HEAD
			[X86,PPC,S390] Control optional mitigations for CPU
			vulnerabilities.  This is a set of curated,
=======
			[X86,PPC,S390,ARM64] Control optional mitigations for
			CPU vulnerabilities.  This is a set of curated,
>>>>>>> c081cdb1
			arch-independent options, each of which is an
			aggregation of existing arch-specific options.

			off
				Disable all optional CPU mitigations.  This
				improves system performance, but it may also
				expose users to several CPU vulnerabilities.
				Equivalent to: nopti [X86,PPC]
<<<<<<< HEAD
					       nospectre_v1 [PPC]
					       nobp=0 [S390]
					       nospectre_v1 [X86]
					       nospectre_v2 [X86,PPC,S390]
					       spectre_v2_user=off [X86]
					       spec_store_bypass_disable=off [X86,PPC]
					       l1tf=off [X86]
					       mds=off [X86]
=======
					       kpti=0 [ARM64]
					       nospectre_v1 [PPC]
					       nobp=0 [S390]
					       nospectre_v1 [X86]
					       nospectre_v2 [X86,PPC,S390,ARM64]
					       spectre_v2_user=off [X86]
					       spec_store_bypass_disable=off [X86,PPC]
					       ssbd=force-off [ARM64]
					       l1tf=off [X86]
					       mds=off [X86]
					       tsx_async_abort=off [X86]
					       kvm.nx_huge_pages=off [X86]

				Exceptions:
					       This does not have any effect on
					       kvm.nx_huge_pages when
					       kvm.nx_huge_pages=force.
>>>>>>> c081cdb1

			auto (default)
				Mitigate all CPU vulnerabilities, but leave SMT
				enabled, even if it's vulnerable.  This is for
				users who don't want to be surprised by SMT
				getting disabled across kernel upgrades, or who
				have other ways of avoiding SMT-based attacks.
				Equivalent to: (default behavior)

			auto,nosmt
				Mitigate all CPU vulnerabilities, disabling SMT
				if needed.  This is for users who always want to
				be fully mitigated, even if it means losing SMT.
				Equivalent to: l1tf=flush,nosmt [X86]
					       mds=full,nosmt [X86]
<<<<<<< HEAD
=======
					       tsx_async_abort=full,nosmt [X86]
>>>>>>> c081cdb1

	mminit_loglevel=
			[KNL] When CONFIG_DEBUG_MEMORY_INIT is set, this
			parameter allows control of the logging verbosity for
			the additional memory initialisation checks. A value
			of 0 disables mminit logging and a level of 4 will
			log everything. Information is printed at KERN_DEBUG
			so loglevel=8 may also need to be specified.

	module.sig_enforce
			[KNL] When CONFIG_MODULE_SIG is set, this means that
			modules without (valid) signatures will fail to load.
			Note that if CONFIG_MODULE_SIG_FORCE is set, that
			is always true, so this option does nothing.

	module_blacklist=  [KNL] Do not load a comma-separated list of
			modules.  Useful for debugging problem modules.

	mousedev.tap_time=
			[MOUSE] Maximum time between finger touching and
			leaving touchpad surface for touch to be considered
			a tap and be reported as a left button click (for
			touchpads working in absolute mode only).
			Format: <msecs>
	mousedev.xres=	[MOUSE] Horizontal screen resolution, used for devices
			reporting absolute coordinates, such as tablets
	mousedev.yres=	[MOUSE] Vertical screen resolution, used for devices
			reporting absolute coordinates, such as tablets

	movablecore=nn[KMG]	[KNL,X86,IA-64,PPC] This parameter
			is similar to kernelcore except it specifies the
			amount of memory used for migratable allocations.
			If both kernelcore and movablecore is specified,
			then kernelcore will be at *least* the specified
			value but may be more. If movablecore on its own
			is specified, the administrator must be careful
			that the amount of memory usable for all allocations
			is not too small.

	movable_node	[KNL] Boot-time switch to make hotplugable memory
			NUMA nodes to be movable. This means that the memory
			of such nodes will be usable only for movable
			allocations which rules out almost all kernel
			allocations. Use with caution!

	MTD_Partition=	[MTD]
			Format: <name>,<region-number>,<size>,<offset>

	MTD_Region=	[MTD] Format:
			<name>,<region-number>[,<base>,<size>,<buswidth>,<altbuswidth>]

	mtdparts=	[MTD]
			See drivers/mtd/cmdlinepart.c.

	multitce=off	[PPC]  This parameter disables the use of the pSeries
			firmware feature for updating multiple TCE entries
			at a time.

	onenand.bdry=	[HW,MTD] Flex-OneNAND Boundary Configuration

			Format: [die0_boundary][,die0_lock][,die1_boundary][,die1_lock]

			boundary - index of last SLC block on Flex-OneNAND.
				   The remaining blocks are configured as MLC blocks.
			lock	 - Configure if Flex-OneNAND boundary should be locked.
				   Once locked, the boundary cannot be changed.
				   1 indicates lock status, 0 indicates unlock status.

	mtdset=		[ARM]
			ARM/S3C2412 JIVE boot control

			See arch/arm/mach-s3c2412/mach-jive.c

	mtouchusb.raw_coordinates=
			[HW] Make the MicroTouch USB driver use raw coordinates
			('y', default) or cooked coordinates ('n')

	mtrr_chunk_size=nn[KMG] [X86]
			used for mtrr cleanup. It is largest continuous chunk
			that could hold holes aka. UC entries.

	mtrr_gran_size=nn[KMG] [X86]
			Used for mtrr cleanup. It is granularity of mtrr block.
			Default is 1.
			Large value could prevent small alignment from
			using up MTRRs.

	mtrr_spare_reg_nr=n [X86]
			Format: <integer>
			Range: 0,7 : spare reg number
			Default : 1
			Used for mtrr cleanup. It is spare mtrr entries number.
			Set to 2 or more if your graphical card needs more.

	n2=		[NET] SDL Inc. RISCom/N2 synchronous serial card

	netdev=		[NET] Network devices parameters
			Format: <irq>,<io>,<mem_start>,<mem_end>,<name>
			Note that mem_start is often overloaded to mean
			something different and driver-specific.
			This usage is only documented in each driver source
			file if at all.

	nf_conntrack.acct=
			[NETFILTER] Enable connection tracking flow accounting
			0 to disable accounting
			1 to enable accounting
			Default value is 0.

	nfsaddrs=	[NFS] Deprecated.  Use ip= instead.
			See Documentation/filesystems/nfs/nfsroot.txt.

	nfsroot=	[NFS] nfs root filesystem for disk-less boxes.
			See Documentation/filesystems/nfs/nfsroot.txt.

	nfsrootdebug	[NFS] enable nfsroot debugging messages.
			See Documentation/filesystems/nfs/nfsroot.txt.

	nfs.callback_nr_threads=
			[NFSv4] set the total number of threads that the
			NFS client will assign to service NFSv4 callback
			requests.

	nfs.callback_tcpport=
			[NFS] set the TCP port on which the NFSv4 callback
			channel should listen.

	nfs.cache_getent=
			[NFS] sets the pathname to the program which is used
			to update the NFS client cache entries.

	nfs.cache_getent_timeout=
			[NFS] sets the timeout after which an attempt to
			update a cache entry is deemed to have failed.

	nfs.idmap_cache_timeout=
			[NFS] set the maximum lifetime for idmapper cache
			entries.

	nfs.enable_ino64=
			[NFS] enable 64-bit inode numbers.
			If zero, the NFS client will fake up a 32-bit inode
			number for the readdir() and stat() syscalls instead
			of returning the full 64-bit number.
			The default is to return 64-bit inode numbers.

	nfs.max_session_cb_slots=
			[NFSv4.1] Sets the maximum number of session
			slots the client will assign to the callback
			channel. This determines the maximum number of
			callbacks the client will process in parallel for
			a particular server.

	nfs.max_session_slots=
			[NFSv4.1] Sets the maximum number of session slots
			the client will attempt to negotiate with the server.
			This limits the number of simultaneous RPC requests
			that the client can send to the NFSv4.1 server.
			Note that there is little point in setting this
			value higher than the max_tcp_slot_table_limit.

	nfs.nfs4_disable_idmapping=
			[NFSv4] When set to the default of '1', this option
			ensures that both the RPC level authentication
			scheme and the NFS level operations agree to use
			numeric uids/gids if the mount is using the
			'sec=sys' security flavour. In effect it is
			disabling idmapping, which can make migration from
			legacy NFSv2/v3 systems to NFSv4 easier.
			Servers that do not support this mode of operation
			will be autodetected by the client, and it will fall
			back to using the idmapper.
			To turn off this behaviour, set the value to '0'.
	nfs.nfs4_unique_id=
			[NFS4] Specify an additional fixed unique ident-
			ification string that NFSv4 clients can insert into
			their nfs_client_id4 string.  This is typically a
			UUID that is generated at system install time.

	nfs.send_implementation_id =
			[NFSv4.1] Send client implementation identification
			information in exchange_id requests.
			If zero, no implementation identification information
			will be sent.
			The default is to send the implementation identification
			information.

	nfs.recover_lost_locks =
			[NFSv4] Attempt to recover locks that were lost due
			to a lease timeout on the server. Please note that
			doing this risks data corruption, since there are
			no guarantees that the file will remain unchanged
			after the locks are lost.
			If you want to enable the kernel legacy behaviour of
			attempting to recover these locks, then set this
			parameter to '1'.
			The default parameter value of '0' causes the kernel
			not to attempt recovery of lost locks.

	nfs4.layoutstats_timer =
			[NFSv4.2] Change the rate at which the kernel sends
			layoutstats to the pNFS metadata server.

			Setting this to value to 0 causes the kernel to use
			whatever value is the default set by the layout
			driver. A non-zero value sets the minimum interval
			in seconds between layoutstats transmissions.

	nfsd.nfs4_disable_idmapping=
			[NFSv4] When set to the default of '1', the NFSv4
			server will return only numeric uids and gids to
			clients using auth_sys, and will accept numeric uids
			and gids from such clients.  This is intended to ease
			migration from NFSv2/v3.

	nmi_debug=	[KNL,SH] Specify one or more actions to take
			when a NMI is triggered.
			Format: [state][,regs][,debounce][,die]

	nmi_watchdog=	[KNL,BUGS=X86] Debugging features for SMP kernels
			Format: [panic,][nopanic,][num]
			Valid num: 0 or 1
			0 - turn hardlockup detector in nmi_watchdog off
			1 - turn hardlockup detector in nmi_watchdog on
			When panic is specified, panic when an NMI watchdog
			timeout occurs (or 'nopanic' to override the opposite
			default). To disable both hard and soft lockup detectors,
			please see 'nowatchdog'.
			This is useful when you use a panic=... timeout and
			need the box quickly up again.

	netpoll.carrier_timeout=
			[NET] Specifies amount of time (in seconds) that
			netpoll should wait for a carrier. By default netpoll
			waits 4 seconds.

	no387		[BUGS=X86-32] Tells the kernel to use the 387 maths
			emulation library even if a 387 maths coprocessor
			is present.

	no_console_suspend
			[HW] Never suspend the console
			Disable suspending of consoles during suspend and
			hibernate operations.  Once disabled, debugging
			messages can reach various consoles while the rest
			of the system is being put to sleep (ie, while
			debugging driver suspend/resume hooks).  This may
			not work reliably with all consoles, but is known
			to work with serial and VGA consoles.
			To facilitate more flexible debugging, we also add
			console_suspend, a printk module parameter to control
			it. Users could use console_suspend (usually
			/sys/module/printk/parameters/console_suspend) to
			turn on/off it dynamically.

	noaliencache	[MM, NUMA, SLAB] Disables the allocation of alien
			caches in the slab allocator.  Saves per-node memory,
			but will impact performance.

	noalign		[KNL,ARM]

	noaltinstr	[S390] Disables alternative instructions patching
			(CPU alternatives feature).

	noapic		[SMP,APIC] Tells the kernel to not make use of any
			IOAPICs that may be present in the system.

	noautogroup	Disable scheduler automatic task group creation.

	nobats		[PPC] Do not use BATs for mapping kernel lowmem
			on "Classic" PPC cores.

	nocache		[ARM]

	noclflush	[BUGS=X86] Don't use the CLFLUSH instruction

	nodelayacct	[KNL] Disable per-task delay accounting

	nodsp		[SH] Disable hardware DSP at boot time.

	noefi		Disable EFI runtime services support.

	noexec		[IA-64]

	noexec		[X86]
			On X86-32 available only on PAE configured kernels.
			noexec=on: enable non-executable mappings (default)
			noexec=off: disable non-executable mappings

	nosmap		[X86]
			Disable SMAP (Supervisor Mode Access Prevention)
			even if it is supported by processor.

	nosmep		[X86]
			Disable SMEP (Supervisor Mode Execution Prevention)
			even if it is supported by processor.

	noexec32	[X86-64]
			This affects only 32-bit executables.
			noexec32=on: enable non-executable mappings (default)
				read doesn't imply executable mappings
			noexec32=off: disable non-executable mappings
				read implies executable mappings

	nofpu		[MIPS,SH] Disable hardware FPU at boot time.

	nofxsr		[BUGS=X86-32] Disables x86 floating point extended
			register save and restore. The kernel will only save
			legacy floating-point registers on task switch.

	nohugeiomap	[KNL,x86] Disable kernel huge I/O mappings.

	nosmt		[KNL,S390] Disable symmetric multithreading (SMT).
			Equivalent to smt=1.

			[KNL,x86] Disable symmetric multithreading (SMT).
			nosmt=force: Force disable SMT, cannot be undone
				     via the sysfs control file.

	nospectre_v1	[X66, PPC] Disable mitigations for Spectre Variant 1
			(bounds check bypass). With this option data leaks
			are possible in the system.

<<<<<<< HEAD
	nospectre_v2	[X86,PPC_FSL_BOOK3E] Disable all mitigations for the Spectre variant 2
			(indirect branch prediction) vulnerability. System may
			allow data leaks with this option, which is equivalent
			to spectre_v2=off.
=======
	nospectre_v2	[X86,PPC_FSL_BOOK3E,ARM64] Disable all mitigations for
			the Spectre variant 2 (indirect branch prediction)
			vulnerability. System may allow data leaks with this
			option.
>>>>>>> c081cdb1

	nospec_store_bypass_disable
			[HW] Disable all mitigations for the Speculative Store Bypass vulnerability

	noxsave		[BUGS=X86] Disables x86 extended register state save
			and restore using xsave. The kernel will fallback to
			enabling legacy floating-point and sse state.

	noxsaveopt	[X86] Disables xsaveopt used in saving x86 extended
			register states. The kernel will fall back to use
			xsave to save the states. By using this parameter,
			performance of saving the states is degraded because
			xsave doesn't support modified optimization while
			xsaveopt supports it on xsaveopt enabled systems.

	noxsaves	[X86] Disables xsaves and xrstors used in saving and
			restoring x86 extended register state in compacted
			form of xsave area. The kernel will fall back to use
			xsaveopt and xrstor to save and restore the states
			in standard form of xsave area. By using this
			parameter, xsave area per process might occupy more
			memory on xsaves enabled systems.

	nohlt		[BUGS=ARM,SH] Tells the kernel that the sleep(SH) or
			wfi(ARM) instruction doesn't work correctly and not to
			use it. This is also useful when using JTAG debugger.

	no_file_caps	Tells the kernel not to honor file capabilities.  The
			only way then for a file to be executed with privilege
			is to be setuid root or executed by root.

	nohalt		[IA-64] Tells the kernel not to use the power saving
			function PAL_HALT_LIGHT when idle. This increases
			power-consumption. On the positive side, it reduces
			interrupt wake-up latency, which may improve performance
			in certain environments such as networked servers or
			real-time systems.

	nohibernate	[HIBERNATION] Disable hibernation and resume.

	nohz=		[KNL] Boottime enable/disable dynamic ticks
			Valid arguments: on, off
			Default: on

	nohz_full=	[KNL,BOOT]
			The argument is a cpu list, as described above.
			In kernels built with CONFIG_NO_HZ_FULL=y, set
			the specified list of CPUs whose tick will be stopped
			whenever possible. The boot CPU will be forced outside
			the range to maintain the timekeeping.  Any CPUs
			in this list will have their RCU callbacks offloaded,
			just as if they had also been called out in the
			rcu_nocbs= boot parameter.

	noiotrap	[SH] Disables trapped I/O port accesses.

	noirqdebug	[X86-32] Disables the code which attempts to detect and
			disable unhandled interrupt sources.

	no_timer_check	[X86,APIC] Disables the code which tests for
			broken timer IRQ sources.

	noisapnp	[ISAPNP] Disables ISA PnP code.

	noinitrd	[RAM] Tells the kernel not to load any configured
			initial RAM disk.

	nointremap	[X86-64, Intel-IOMMU] Do not enable interrupt
			remapping.
			[Deprecated - use intremap=off]

	nointroute	[IA-64]

	noinvpcid	[X86] Disable the INVPCID cpu feature.

	nojitter	[IA-64] Disables jitter checking for ITC timers.

	no-kvmclock	[X86,KVM] Disable paravirtualized KVM clock driver

	no-kvmapf	[X86,KVM] Disable paravirtualized asynchronous page
			fault handling.

	no-vmw-sched-clock
			[X86,PV_OPS] Disable paravirtualized VMware scheduler
			clock and use the default one.

	no-steal-acc    [X86,KVM] Disable paravirtualized steal time accounting.
			steal time is computed, but won't influence scheduler
			behaviour

	nolapic		[X86-32,APIC] Do not enable or use the local APIC.

	nolapic_timer	[X86-32,APIC] Do not use the local APIC timer.

	noltlbs		[PPC] Do not use large page/tlb entries for kernel
			lowmem mapping on PPC40x and PPC8xx

	nomca		[IA-64] Disable machine check abort handling

	nomce		[X86-32] Disable Machine Check Exception

	nomfgpt		[X86-32] Disable Multi-Function General Purpose
			Timer usage (for AMD Geode machines).

	nonmi_ipi	[X86] Disable using NMI IPIs during panic/reboot to
			shutdown the other cpus.  Instead use the REBOOT_VECTOR
			irq.

	nomodule	Disable module load

	nopat		[X86] Disable PAT (page attribute table extension of
			pagetables) support.

	nopcid		[X86-64] Disable the PCID cpu feature.

	norandmaps	Don't use address space randomization.  Equivalent to
			echo 0 > /proc/sys/kernel/randomize_va_space

	noreplace-smp	[X86-32,SMP] Don't replace SMP instructions
			with UP alternatives

	nordrand	[X86] Disable kernel use of the RDRAND and
			RDSEED instructions even if they are supported
			by the processor.  RDRAND and RDSEED are still
			available to user space applications.

	noresume	[SWSUSP] Disables resume and restores original swap
			space.

	no-scroll	[VGA] Disables scrollback.
			This is required for the Braillex ib80-piezo Braille
			reader made by F.H. Papenmeier (Germany).

	nosbagart	[IA-64]

	nosep		[BUGS=X86-32] Disables x86 SYSENTER/SYSEXIT support.

	nosmp		[SMP] Tells an SMP kernel to act as a UP kernel,
			and disable the IO APIC.  legacy for "maxcpus=0".

	nosoftlockup	[KNL] Disable the soft-lockup detector.

	nosync		[HW,M68K] Disables sync negotiation for all devices.

	notsc		[BUGS=X86-32] Disable Time Stamp Counter

	nowatchdog	[KNL] Disable both lockup detectors, i.e.
                        soft-lockup and NMI watchdog (hard-lockup).

	nowb		[ARM]

	nox2apic	[X86-64,APIC] Do not enable x2APIC mode.

	cpu0_hotplug	[X86] Turn on CPU0 hotplug feature when
			CONFIG_BOOTPARAM_HOTPLUG_CPU0 is off.
			Some features depend on CPU0. Known dependencies are:
			1. Resume from suspend/hibernate depends on CPU0.
			Suspend/hibernate will fail if CPU0 is offline and you
			need to online CPU0 before suspend/hibernate.
			2. PIC interrupts also depend on CPU0. CPU0 can't be
			removed if a PIC interrupt is detected.
			It's said poweroff/reboot may depend on CPU0 on some
			machines although I haven't seen such issues so far
			after CPU0 is offline on a few tested machines.
			If the dependencies are under your control, you can
			turn on cpu0_hotplug.

	nps_mtm_hs_ctr= [KNL,ARC]
			This parameter sets the maximum duration, in
			cycles, each HW thread of the CTOP can run
			without interruptions, before HW switches it.
			The actual maximum duration is 16 times this
			parameter's value.
			Format: integer between 1 and 255
			Default: 255

	nptcg=		[IA-64] Override max number of concurrent global TLB
			purges which is reported from either PAL_VM_SUMMARY or
			SAL PALO.

	nr_cpus=	[SMP] Maximum number of processors that	an SMP kernel
			could support.  nr_cpus=n : n >= 1 limits the kernel to
			support 'n' processors. It could be larger than the
			number of already plugged CPU during bootup, later in
			runtime you can physically add extra cpu until it reaches
			n. So during boot up some boot time memory for per-cpu
			variables need be pre-allocated for later physical cpu
			hot plugging.

	nr_uarts=	[SERIAL] maximum number of UARTs to be registered.

	numa_balancing=	[KNL,X86] Enable or disable automatic NUMA balancing.
			Allowed values are enable and disable

	numa_zonelist_order= [KNL, BOOT] Select zonelist order for NUMA.
			'node', 'default' can be specified
			This can be set from sysctl after boot.
			See Documentation/sysctl/vm.txt for details.

	ohci1394_dma=early	[HW] enable debugging via the ohci1394 driver.
			See Documentation/debugging-via-ohci1394.txt for more
			info.

	olpc_ec_timeout= [OLPC] ms delay when issuing EC commands
			Rather than timing out after 20 ms if an EC
			command is not properly ACKed, override the length
			of the timeout.  We have interrupts disabled while
			waiting for the ACK, so if this is set too high
			interrupts *may* be lost!

	omap_mux=	[OMAP] Override bootloader pin multiplexing.
			Format: <mux_mode0.mode_name=value>...
			For example, to override I2C bus2:
			omap_mux=i2c2_scl.i2c2_scl=0x100,i2c2_sda.i2c2_sda=0x100

	oprofile.timer=	[HW]
			Use timer interrupt instead of performance counters

	oprofile.cpu_type=	Force an oprofile cpu type
			This might be useful if you have an older oprofile
			userland or if you want common events.
			Format: { arch_perfmon }
			arch_perfmon: [X86] Force use of architectural
				perfmon on Intel CPUs instead of the
				CPU specific event set.
			timer: [X86] Force use of architectural NMI
				timer mode (see also oprofile.timer
				for generic hr timer mode)

	oops=panic	Always panic on oopses. Default is to just kill the
			process, but there is a small probability of
			deadlocking the machine.
			This will also cause panics on machine check exceptions.
			Useful together with panic=30 to trigger a reboot.

	OSS		[HW,OSS]
			See Documentation/sound/oss/oss-parameters.txt

	page_owner=	[KNL] Boot-time page_owner enabling option.
			Storage of the information about who allocated
			each page is disabled in default. With this switch,
			we can turn it on.
			on: enable the feature

	page_poison=	[KNL] Boot-time parameter changing the state of
			poisoning on the buddy allocator.
			off: turn off poisoning
			on: turn on poisoning

	panic=		[KNL] Kernel behaviour on panic: delay <timeout>
			timeout > 0: seconds before rebooting
			timeout = 0: wait forever
			timeout < 0: reboot immediately
			Format: <timeout>

	panic_on_warn	panic() instead of WARN().  Useful to cause kdump
			on a WARN().

	crash_kexec_post_notifiers
			Run kdump after running panic-notifiers and dumping
			kmsg. This only for the users who doubt kdump always
			succeeds in any situation.
			Note that this also increases risks of kdump failure,
			because some panic notifiers can make the crashed
			kernel more unstable.

	parkbd.port=	[HW] Parallel port number the keyboard adapter is
			connected to, default is 0.
			Format: <parport#>
	parkbd.mode=	[HW] Parallel port keyboard adapter mode of operation,
			0 for XT, 1 for AT (default is AT).
			Format: <mode>

	parport=	[HW,PPT] Specify parallel ports. 0 disables.
			Format: { 0 | auto | 0xBBB[,IRQ[,DMA]] }
			Use 'auto' to force the driver to use any
			IRQ/DMA settings detected (the default is to
			ignore detected IRQ/DMA settings because of
			possible conflicts). You can specify the base
			address, IRQ, and DMA settings; IRQ and DMA
			should be numbers, or 'auto' (for using detected
			settings on that particular port), or 'nofifo'
			(to avoid using a FIFO even if it is detected).
			Parallel ports are assigned in the order they
			are specified on the command line, starting
			with parport0.

	parport_init_mode=	[HW,PPT]
			Configure VIA parallel port to operate in
			a specific mode. This is necessary on Pegasos
			computer where firmware has no options for setting
			up parallel port mode and sets it to spp.
			Currently this function knows 686a and 8231 chips.
			Format: [spp|ps2|epp|ecp|ecpepp]

	pause_on_oops=
			Halt all CPUs after the first oops has been printed for
			the specified number of seconds.  This is to be used if
			your oopses keep scrolling off the screen.

	pcbit=		[HW,ISDN]

	pcd.		[PARIDE]
			See header of drivers/block/paride/pcd.c.
			See also Documentation/blockdev/paride.txt.

	pci=option[,option...]	[PCI] various PCI subsystem options:
		earlydump	[X86] dump PCI config space before the kernel
			        changes anything
		off		[X86] don't probe for the PCI bus
		bios		[X86-32] force use of PCI BIOS, don't access
				the hardware directly. Use this if your machine
				has a non-standard PCI host bridge.
		nobios		[X86-32] disallow use of PCI BIOS, only direct
				hardware access methods are allowed. Use this
				if you experience crashes upon bootup and you
				suspect they are caused by the BIOS.
		conf1		[X86] Force use of PCI Configuration Access
				Mechanism 1 (config address in IO port 0xCF8,
				data in IO port 0xCFC, both 32-bit).
		conf2		[X86] Force use of PCI Configuration Access
				Mechanism 2 (IO port 0xCF8 is an 8-bit port for
				the function, IO port 0xCFA, also 8-bit, sets
				bus number. The config space is then accessed
				through ports 0xC000-0xCFFF).
				See http://wiki.osdev.org/PCI for more info
				on the configuration access mechanisms.
		noaer		[PCIE] If the PCIEAER kernel config parameter is
				enabled, this kernel boot option can be used to
				disable the use of PCIE advanced error reporting.
		nodomains	[PCI] Disable support for multiple PCI
				root domains (aka PCI segments, in ACPI-speak).
		nommconf	[X86] Disable use of MMCONFIG for PCI
				Configuration
		check_enable_amd_mmconf [X86] check for and enable
				properly configured MMIO access to PCI
				config space on AMD family 10h CPU
		nomsi		[MSI] If the PCI_MSI kernel config parameter is
				enabled, this kernel boot option can be used to
				disable the use of MSI interrupts system-wide.
		noioapicquirk	[APIC] Disable all boot interrupt quirks.
				Safety option to keep boot IRQs enabled. This
				should never be necessary.
		ioapicreroute	[APIC] Enable rerouting of boot IRQs to the
				primary IO-APIC for bridges that cannot disable
				boot IRQs. This fixes a source of spurious IRQs
				when the system masks IRQs.
		noioapicreroute	[APIC] Disable workaround that uses the
				boot IRQ equivalent of an IRQ that connects to
				a chipset where boot IRQs cannot be disabled.
				The opposite of ioapicreroute.
		biosirq		[X86-32] Use PCI BIOS calls to get the interrupt
				routing table. These calls are known to be buggy
				on several machines and they hang the machine
				when used, but on other computers it's the only
				way to get the interrupt routing table. Try
				this option if the kernel is unable to allocate
				IRQs or discover secondary PCI buses on your
				motherboard.
		rom		[X86] Assign address space to expansion ROMs.
				Use with caution as certain devices share
				address decoders between ROMs and other
				resources.
		norom		[X86] Do not assign address space to
				expansion ROMs that do not already have
				BIOS assigned address ranges.
		nobar		[X86] Do not assign address space to the
				BARs that weren't assigned by the BIOS.
		irqmask=0xMMMM	[X86] Set a bit mask of IRQs allowed to be
				assigned automatically to PCI devices. You can
				make the kernel exclude IRQs of your ISA cards
				this way.
		pirqaddr=0xAAAAA	[X86] Specify the physical address
				of the PIRQ table (normally generated
				by the BIOS) if it is outside the
				F0000h-100000h range.
		lastbus=N	[X86] Scan all buses thru bus #N. Can be
				useful if the kernel is unable to find your
				secondary buses and you want to tell it
				explicitly which ones they are.
		assign-busses	[X86] Always assign all PCI bus
				numbers ourselves, overriding
				whatever the firmware may have done.
		usepirqmask	[X86] Honor the possible IRQ mask stored
				in the BIOS $PIR table. This is needed on
				some systems with broken BIOSes, notably
				some HP Pavilion N5400 and Omnibook XE3
				notebooks. This will have no effect if ACPI
				IRQ routing is enabled.
		noacpi		[X86] Do not use ACPI for IRQ routing
				or for PCI scanning.
		use_crs		[X86] Use PCI host bridge window information
				from ACPI.  On BIOSes from 2008 or later, this
				is enabled by default.  If you need to use this,
				please report a bug.
		nocrs		[X86] Ignore PCI host bridge windows from ACPI.
			        If you need to use this, please report a bug.
		routeirq	Do IRQ routing for all PCI devices.
				This is normally done in pci_enable_device(),
				so this option is a temporary workaround
				for broken drivers that don't call it.
		skip_isa_align	[X86] do not align io start addr, so can
				handle more pci cards
		noearly		[X86] Don't do any early type 1 scanning.
				This might help on some broken boards which
				machine check when some devices' config space
				is read. But various workarounds are disabled
				and some IOMMU drivers will not work.
		bfsort		Sort PCI devices into breadth-first order.
				This sorting is done to get a device
				order compatible with older (<= 2.4) kernels.
		nobfsort	Don't sort PCI devices into breadth-first order.
		pcie_bus_tune_off	Disable PCIe MPS (Max Payload Size)
				tuning and use the BIOS-configured MPS defaults.
		pcie_bus_safe	Set every device's MPS to the largest value
				supported by all devices below the root complex.
		pcie_bus_perf	Set device MPS to the largest allowable MPS
				based on its parent bus. Also set MRRS (Max
				Read Request Size) to the largest supported
				value (no larger than the MPS that the device
				or bus can support) for best performance.
		pcie_bus_peer2peer	Set every device's MPS to 128B, which
				every device is guaranteed to support. This
				configuration allows peer-to-peer DMA between
				any pair of devices, possibly at the cost of
				reduced performance.  This also guarantees
				that hot-added devices will work.
		cbiosize=nn[KMG]	The fixed amount of bus space which is
				reserved for the CardBus bridge's IO window.
				The default value is 256 bytes.
		cbmemsize=nn[KMG]	The fixed amount of bus space which is
				reserved for the CardBus bridge's memory
				window. The default value is 64 megabytes.
		resource_alignment=
				Format:
				[<order of align>@][<domain>:]<bus>:<slot>.<func>[; ...]
				[<order of align>@]pci:<vendor>:<device>\
						[:<subvendor>:<subdevice>][; ...]
				Specifies alignment and device to reassign
				aligned memory resources.
				If <order of align> is not specified,
				PAGE_SIZE is used as alignment.
				PCI-PCI bridge can be specified, if resource
				windows need to be expanded.
				To specify the alignment for several
				instances of a device, the PCI vendor,
				device, subvendor, and subdevice may be
				specified, e.g., 4096@pci:8086:9c22:103c:198f
		ecrc=		Enable/disable PCIe ECRC (transaction layer
				end-to-end CRC checking).
				bios: Use BIOS/firmware settings. This is the
				the default.
				off: Turn ECRC off
				on: Turn ECRC on.
		hpiosize=nn[KMG]	The fixed amount of bus space which is
				reserved for hotplug bridge's IO window.
				Default size is 256 bytes.
		hpmemsize=nn[KMG]	The fixed amount of bus space which is
				reserved for hotplug bridge's memory window.
				Default size is 2 megabytes.
		hpbussize=nn	The minimum amount of additional bus numbers
				reserved for buses below a hotplug bridge.
				Default is 1.
		realloc=	Enable/disable reallocating PCI bridge resources
				if allocations done by BIOS are too small to
				accommodate resources required by all child
				devices.
				off: Turn realloc off
				on: Turn realloc on
		realloc		same as realloc=on
		noari		do not use PCIe ARI.
		pcie_scan_all	Scan all possible PCIe devices.  Otherwise we
				only look for one device below a PCIe downstream
				port.

	pcie_aspm=	[PCIE] Forcibly enable or disable PCIe Active State Power
			Management.
		off	Disable ASPM.
		force	Enable ASPM even on devices that claim not to support it.
			WARNING: Forcing ASPM on may cause system lockups.

	pcie_hp=	[PCIE] PCI Express Hotplug driver options:
		nomsi	Do not use MSI for PCI Express Native Hotplug (this
			makes all PCIe ports use INTx for hotplug services).

	pcie_ports=	[PCIE] PCIe ports handling:
		auto	Ask the BIOS whether or not to use native PCIe services
			associated with PCIe ports (PME, hot-plug, AER).  Use
			them only if that is allowed by the BIOS.
		native	Use native PCIe services associated with PCIe ports
			unconditionally.
		compat	Treat PCIe ports as PCI-to-PCI bridges, disable the PCIe
			ports driver.

	pcie_port_pm=	[PCIE] PCIe port power management handling:
		off	Disable power management of all PCIe ports
		force	Forcibly enable power management of all PCIe ports

	pcie_pme=	[PCIE,PM] Native PCIe PME signaling options:
		nomsi	Do not use MSI for native PCIe PME signaling (this makes
			all PCIe root ports use INTx for all services).

	pcmv=		[HW,PCMCIA] BadgePAD 4

	pd_ignore_unused
			[PM]
			Keep all power-domains already enabled by bootloader on,
			even if no driver has claimed them. This is useful
			for debug and development, but should not be
			needed on a platform with proper driver support.

	pd.		[PARIDE]
			See Documentation/blockdev/paride.txt.

	pdcchassis=	[PARISC,HW] Disable/Enable PDC Chassis Status codes at
			boot time.
			Format: { 0 | 1 }
			See arch/parisc/kernel/pdc_chassis.c

	percpu_alloc=	Select which percpu first chunk allocator to use.
			Currently supported values are "embed" and "page".
			Archs may support subset or none of the	selections.
			See comments in mm/percpu.c for details on each
			allocator.  This parameter is primarily	for debugging
			and performance comparison.

	pf.		[PARIDE]
			See Documentation/blockdev/paride.txt.

	pg.		[PARIDE]
			See Documentation/blockdev/paride.txt.

	pirq=		[SMP,APIC] Manual mp-table setup
			See Documentation/x86/i386/IO-APIC.txt.

	plip=		[PPT,NET] Parallel port network link
			Format: { parport<nr> | timid | 0 }
			See also Documentation/parport.txt.

	pmtmr=		[X86] Manual setup of pmtmr I/O Port.
			Override pmtimer IOPort with a hex value.
			e.g. pmtmr=0x508

	pnp.debug=1	[PNP]
			Enable PNP debug messages (depends on the
			CONFIG_PNP_DEBUG_MESSAGES option).  Change at run-time
			via /sys/module/pnp/parameters/debug.  We always show
			current resource usage; turning this on also shows
			possible settings and some assignment information.

	pnpacpi=	[ACPI]
			{ off }

	pnpbios=	[ISAPNP]
			{ on | off | curr | res | no-curr | no-res }

	pnp_reserve_irq=
			[ISAPNP] Exclude IRQs for the autoconfiguration

	pnp_reserve_dma=
			[ISAPNP] Exclude DMAs for the autoconfiguration

	pnp_reserve_io=	[ISAPNP] Exclude I/O ports for the autoconfiguration
			Ranges are in pairs (I/O port base and size).

	pnp_reserve_mem=
			[ISAPNP] Exclude memory regions for the
			autoconfiguration.
			Ranges are in pairs (memory base and size).

	ports=		[IP_VS_FTP] IPVS ftp helper module
			Default is 21.
			Up to 8 (IP_VS_APP_MAX_PORTS) ports
			may be specified.
			Format: <port>,<port>....

	powersave=off	[PPC] This option disables power saving features.
			It specifically disables cpuidle and sets the
			platform machine description specific power_save
			function to NULL. On Idle the CPU just reduces
			execution priority.

	ppc_strict_facility_enable
			[PPC] This option catches any kernel floating point,
			Altivec, VSX and SPE outside of regions specifically
			allowed (eg kernel_enable_fpu()/kernel_disable_fpu()).
			There is some performance impact when enabling this.

	print-fatal-signals=
			[KNL] debug: print fatal signals

			If enabled, warn about various signal handling
			related application anomalies: too many signals,
			too many POSIX.1 timers, fatal signals causing a
			coredump - etc.

			If you hit the warning due to signal overflow,
			you might want to try "ulimit -i unlimited".

			default: off.

	printk.always_kmsg_dump=
			Trigger kmsg_dump for cases other than kernel oops or
			panics
			Format: <bool>  (1/Y/y=enable, 0/N/n=disable)
			default: disabled

	printk.devkmsg={on,off,ratelimit}
			Control writing to /dev/kmsg.
			on - unlimited logging to /dev/kmsg from userspace
			off - logging to /dev/kmsg disabled
			ratelimit - ratelimit the logging
			Default: ratelimit

	printk.time=	Show timing data prefixed to each printk message line
			Format: <bool>  (1/Y/y=enable, 0/N/n=disable)

	processor.max_cstate=	[HW,ACPI]
			Limit processor to maximum C-state
			max_cstate=9 overrides any DMI blacklist limit.

	processor.nocst	[HW,ACPI]
			Ignore the _CST method to determine C-states,
			instead using the legacy FADT method

	profile=	[KNL] Enable kernel profiling via /proc/profile
			Format: [schedule,]<number>
			Param: "schedule" - profile schedule points.
			Param: <number> - step/bucket size as a power of 2 for
				statistical time based profiling.
			Param: "sleep" - profile D-state sleeping (millisecs).
				Requires CONFIG_SCHEDSTATS
			Param: "kvm" - profile VM exits.

	prompt_ramdisk=	[RAM] List of RAM disks to prompt for floppy disk
			before loading.
			See Documentation/blockdev/ramdisk.txt.

	psi=		[KNL] Enable or disable pressure stall information
			tracking.
			Format: <bool>

	psmouse.proto=	[HW,MOUSE] Highest PS2 mouse protocol extension to
			probe for; one of (bare|imps|exps|lifebook|any).
	psmouse.rate=	[HW,MOUSE] Set desired mouse report rate, in reports
			per second.
	psmouse.resetafter=	[HW,MOUSE]
			Try to reset the device after so many bad packets
			(0 = never).
	psmouse.resolution=
			[HW,MOUSE] Set desired mouse resolution, in dpi.
	psmouse.smartscroll=
			[HW,MOUSE] Controls Logitech smartscroll autorepeat.
			0 = disabled, 1 = enabled (default).

	pstore.backend=	Specify the name of the pstore backend to use

	pt.		[PARIDE]
			See Documentation/blockdev/paride.txt.

	pti=		[X86_64] Control Page Table Isolation of user and
			kernel address spaces.  Disabling this feature
			removes hardening, but improves performance of
			system calls and interrupts.

			on   - unconditionally enable
			off  - unconditionally disable
			auto - kernel detects whether your CPU model is
			       vulnerable to issues that PTI mitigates

			Not specifying this option is equivalent to pti=auto.

	nopti		[X86_64]
			Equivalent to pti=off

	pty.legacy_count=
			[KNL] Number of legacy pty's. Overwrites compiled-in
			default number.

	quiet		[KNL] Disable most log messages

	r128=		[HW,DRM]

	raid=		[HW,RAID]
			See Documentation/admin-guide/md.rst.

	ramdisk_size=	[RAM] Sizes of RAM disks in kilobytes
			See Documentation/blockdev/ramdisk.txt.

	ras=option[,option,...]	[KNL] RAS-specific options

		cec_disable	[X86]
				Disable the Correctable Errors Collector,
				see CONFIG_RAS_CEC help text.

	rcu_nocbs=	[KNL]
			The argument is a cpu list, as described above.

			In kernels built with CONFIG_RCU_NOCB_CPU=y, set
			the specified list of CPUs to be no-callback CPUs.
			Invocation of these CPUs' RCU callbacks will
			be offloaded to "rcuox/N" kthreads created for
			that purpose, where "x" is "b" for RCU-bh, "p"
			for RCU-preempt, and "s" for RCU-sched, and "N"
			is the CPU number.  This reduces OS jitter on the
			offloaded CPUs, which can be useful for HPC and
			real-time workloads.  It can also improve energy
			efficiency for asymmetric multiprocessors.

	rcu_nocb_poll	[KNL]
			Rather than requiring that offloaded CPUs
			(specified by rcu_nocbs= above) explicitly
			awaken the corresponding "rcuoN" kthreads,
			make these kthreads poll for callbacks.
			This improves the real-time response for the
			offloaded CPUs by relieving them of the need to
			wake up the corresponding kthread, but degrades
			energy efficiency by requiring that the kthreads
			periodically wake up to do the polling.

	rcutree.blimit=	[KNL]
			Set maximum number of finished RCU callbacks to
			process in one batch.

	rcutree.dump_tree=	[KNL]
			Dump the structure of the rcu_node combining tree
			out at early boot.  This is used for diagnostic
			purposes, to verify correct tree setup.

	rcutree.gp_cleanup_delay=	[KNL]
			Set the number of jiffies to delay each step of
			RCU grace-period cleanup.

	rcutree.gp_init_delay=	[KNL]
			Set the number of jiffies to delay each step of
			RCU grace-period initialization.

	rcutree.gp_preinit_delay=	[KNL]
			Set the number of jiffies to delay each step of
			RCU grace-period pre-initialization, that is,
			the propagation of recent CPU-hotplug changes up
			the rcu_node combining tree.

	rcutree.rcu_fanout_exact= [KNL]
			Disable autobalancing of the rcu_node combining
			tree.  This is used by rcutorture, and might
			possibly be useful for architectures having high
			cache-to-cache transfer latencies.

	rcutree.rcu_fanout_leaf= [KNL]
			Change the number of CPUs assigned to each
			leaf rcu_node structure.  Useful for very
			large systems, which will choose the value 64,
			and for NUMA systems with large remote-access
			latencies, which will choose a value aligned
			with the appropriate hardware boundaries.

	rcutree.jiffies_till_sched_qs= [KNL]
			Set required age in jiffies for a
			given grace period before RCU starts
			soliciting quiescent-state help from
			rcu_note_context_switch().

	rcutree.jiffies_till_first_fqs= [KNL]
			Set delay from grace-period initialization to
			first attempt to force quiescent states.
			Units are jiffies, minimum value is zero,
			and maximum value is HZ.

	rcutree.jiffies_till_next_fqs= [KNL]
			Set delay between subsequent attempts to force
			quiescent states.  Units are jiffies, minimum
			value is one, and maximum value is HZ.

	rcutree.kthread_prio= 	 [KNL,BOOT]
			Set the SCHED_FIFO priority of the RCU per-CPU
			kthreads (rcuc/N). This value is also used for
			the priority of the RCU boost threads (rcub/N)
			and for the RCU grace-period kthreads (rcu_bh,
			rcu_preempt, and rcu_sched). If RCU_BOOST is
			set, valid values are 1-99 and the default is 1
			(the least-favored priority).  Otherwise, when
			RCU_BOOST is not set, valid values are 0-99 and
			the default is zero (non-realtime operation).

	rcutree.rcu_nocb_leader_stride= [KNL]
			Set the number of NOCB kthread groups, which
			defaults to the square root of the number of
			CPUs.  Larger numbers reduces the wakeup overhead
			on the per-CPU grace-period kthreads, but increases
			that same overhead on each group's leader.

	rcutree.qhimark= [KNL]
			Set threshold of queued RCU callbacks beyond which
			batch limiting is disabled.

	rcutree.qlowmark= [KNL]
			Set threshold of queued RCU callbacks below which
			batch limiting is re-enabled.

	rcutree.rcu_idle_gp_delay= [KNL]
			Set wakeup interval for idle CPUs that have
			RCU callbacks (RCU_FAST_NO_HZ=y).

	rcutree.rcu_idle_lazy_gp_delay= [KNL]
			Set wakeup interval for idle CPUs that have
			only "lazy" RCU callbacks (RCU_FAST_NO_HZ=y).
			Lazy RCU callbacks are those which RCU can
			prove do nothing more than free memory.

	rcutree.rcu_kick_kthreads= [KNL]
			Cause the grace-period kthread to get an extra
			wake_up() if it sleeps three times longer than
			it should at force-quiescent-state time.
			This wake_up() will be accompanied by a
			WARN_ONCE() splat and an ftrace_dump().

	rcuperf.gp_async= [KNL]
			Measure performance of asynchronous
			grace-period primitives such as call_rcu().

	rcuperf.gp_async_max= [KNL]
			Specify the maximum number of outstanding
			callbacks per writer thread.  When a writer
			thread exceeds this limit, it invokes the
			corresponding flavor of rcu_barrier() to allow
			previously posted callbacks to drain.

	rcuperf.gp_exp= [KNL]
			Measure performance of expedited synchronous
			grace-period primitives.

	rcuperf.holdoff= [KNL]
			Set test-start holdoff period.  The purpose of
			this parameter is to delay the start of the
			test until boot completes in order to avoid
			interference.

	rcuperf.nreaders= [KNL]
			Set number of RCU readers.  The value -1 selects
			N, where N is the number of CPUs.  A value
			"n" less than -1 selects N-n+1, where N is again
			the number of CPUs.  For example, -2 selects N
			(the number of CPUs), -3 selects N+1, and so on.
			A value of "n" less than or equal to -N selects
			a single reader.

	rcuperf.nwriters= [KNL]
			Set number of RCU writers.  The values operate
			the same as for rcuperf.nreaders.
			N, where N is the number of CPUs

	rcuperf.perf_runnable= [BOOT]
			Start rcuperf running at boot time.

	rcuperf.perf_type= [KNL]
			Specify the RCU implementation to test.

	rcuperf.shutdown= [KNL]
			Shut the system down after performance tests
			complete.  This is useful for hands-off automated
			testing.

	rcuperf.verbose= [KNL]
			Enable additional printk() statements.

	rcuperf.writer_holdoff= [KNL]
			Write-side holdoff between grace periods,
			in microseconds.  The default of zero says
			no holdoff.

	rcutorture.cbflood_inter_holdoff= [KNL]
			Set holdoff time (jiffies) between successive
			callback-flood tests.

	rcutorture.cbflood_intra_holdoff= [KNL]
			Set holdoff time (jiffies) between successive
			bursts of callbacks within a given callback-flood
			test.

	rcutorture.cbflood_n_burst= [KNL]
			Set the number of bursts making up a given
			callback-flood test.  Set this to zero to
			disable callback-flood testing.

	rcutorture.cbflood_n_per_burst= [KNL]
			Set the number of callbacks to be registered
			in a given burst of a callback-flood test.

	rcutorture.fqs_duration= [KNL]
			Set duration of force_quiescent_state bursts
			in microseconds.

	rcutorture.fqs_holdoff= [KNL]
			Set holdoff time within force_quiescent_state bursts
			in microseconds.

	rcutorture.fqs_stutter= [KNL]
			Set wait time between force_quiescent_state bursts
			in seconds.

	rcutorture.gp_cond= [KNL]
			Use conditional/asynchronous update-side
			primitives, if available.

	rcutorture.gp_exp= [KNL]
			Use expedited update-side primitives, if available.

	rcutorture.gp_normal= [KNL]
			Use normal (non-expedited) asynchronous
			update-side primitives, if available.

	rcutorture.gp_sync= [KNL]
			Use normal (non-expedited) synchronous
			update-side primitives, if available.  If all
			of rcutorture.gp_cond=, rcutorture.gp_exp=,
			rcutorture.gp_normal=, and rcutorture.gp_sync=
			are zero, rcutorture acts as if is interpreted
			they are all non-zero.

	rcutorture.n_barrier_cbs= [KNL]
			Set callbacks/threads for rcu_barrier() testing.

	rcutorture.nfakewriters= [KNL]
			Set number of concurrent RCU writers.  These just
			stress RCU, they don't participate in the actual
			test, hence the "fake".

	rcutorture.nreaders= [KNL]
			Set number of RCU readers.  The value -1 selects
			N-1, where N is the number of CPUs.  A value
			"n" less than -1 selects N-n-2, where N is again
			the number of CPUs.  For example, -2 selects N
			(the number of CPUs), -3 selects N+1, and so on.

	rcutorture.object_debug= [KNL]
			Enable debug-object double-call_rcu() testing.

	rcutorture.onoff_holdoff= [KNL]
			Set time (s) after boot for CPU-hotplug testing.

	rcutorture.onoff_interval= [KNL]
			Set time (s) between CPU-hotplug operations, or
			zero to disable CPU-hotplug testing.

	rcutorture.shuffle_interval= [KNL]
			Set task-shuffle interval (s).  Shuffling tasks
			allows some CPUs to go into dyntick-idle mode
			during the rcutorture test.

	rcutorture.shutdown_secs= [KNL]
			Set time (s) after boot system shutdown.  This
			is useful for hands-off automated testing.

	rcutorture.stall_cpu= [KNL]
			Duration of CPU stall (s) to test RCU CPU stall
			warnings, zero to disable.

	rcutorture.stall_cpu_holdoff= [KNL]
			Time to wait (s) after boot before inducing stall.

	rcutorture.stat_interval= [KNL]
			Time (s) between statistics printk()s.

	rcutorture.stutter= [KNL]
			Time (s) to stutter testing, for example, specifying
			five seconds causes the test to run for five seconds,
			wait for five seconds, and so on.  This tests RCU's
			ability to transition abruptly to and from idle.

	rcutorture.test_boost= [KNL]
			Test RCU priority boosting?  0=no, 1=maybe, 2=yes.
			"Maybe" means test if the RCU implementation
			under test support RCU priority boosting.

	rcutorture.test_boost_duration= [KNL]
			Duration (s) of each individual boost test.

	rcutorture.test_boost_interval= [KNL]
			Interval (s) between each boost test.

	rcutorture.test_no_idle_hz= [KNL]
			Test RCU's dyntick-idle handling.  See also the
			rcutorture.shuffle_interval parameter.

	rcutorture.torture_runnable= [BOOT]
			Start rcutorture running at boot time.

	rcutorture.torture_type= [KNL]
			Specify the RCU implementation to test.

	rcutorture.verbose= [KNL]
			Enable additional printk() statements.

	rcupdate.rcu_cpu_stall_suppress= [KNL]
			Suppress RCU CPU stall warning messages.

	rcupdate.rcu_cpu_stall_timeout= [KNL]
			Set timeout for RCU CPU stall warning messages.

	rcupdate.rcu_expedited= [KNL]
			Use expedited grace-period primitives, for
			example, synchronize_rcu_expedited() instead
			of synchronize_rcu().  This reduces latency,
			but can increase CPU utilization, degrade
			real-time latency, and degrade energy efficiency.
			No effect on CONFIG_TINY_RCU kernels.

	rcupdate.rcu_normal= [KNL]
			Use only normal grace-period primitives,
			for example, synchronize_rcu() instead of
			synchronize_rcu_expedited().  This improves
			real-time latency, CPU utilization, and
			energy efficiency, but can expose users to
			increased grace-period latency.  This parameter
			overrides rcupdate.rcu_expedited.  No effect on
			CONFIG_TINY_RCU kernels.

	rcupdate.rcu_normal_after_boot= [KNL]
			Once boot has completed (that is, after
			rcu_end_inkernel_boot() has been invoked), use
			only normal grace-period primitives.  No effect
			on CONFIG_TINY_RCU kernels.

	rcupdate.rcu_task_stall_timeout= [KNL]
			Set timeout in jiffies for RCU task stall warning
			messages.  Disable with a value less than or equal
			to zero.

	rcupdate.rcu_self_test= [KNL]
			Run the RCU early boot self tests

	rcupdate.rcu_self_test_bh= [KNL]
			Run the RCU bh early boot self tests

	rcupdate.rcu_self_test_sched= [KNL]
			Run the RCU sched early boot self tests

	rdinit=		[KNL]
			Format: <full_path>
			Run specified binary instead of /init from the ramdisk,
			used for early userspace startup. See initrd.

	rdrand=		[X86]
			force - Override the decision by the kernel to hide the
				advertisement of RDRAND support (this affects
				certain AMD processors because of buggy BIOS
				support, specifically around the suspend/resume
				path).

	rdt=		[HW,X86,RDT]
			Turn on/off individual RDT features. List is:
			cmt, mbmtotal, mbmlocal, l3cat, l3cdp, l2cat, mba.
			E.g. to turn on cmt and turn off mba use:
				rdt=cmt,!mba

	reboot=		[KNL]
			Format (x86 or x86_64):
				[w[arm] | c[old] | h[ard] | s[oft] | g[pio]] \
				[[,]s[mp]#### \
				[[,]b[ios] | a[cpi] | k[bd] | t[riple] | e[fi] | p[ci]] \
				[[,]f[orce]
			Where reboot_mode is one of warm (soft) or cold (hard) or gpio,
			      reboot_type is one of bios, acpi, kbd, triple, efi, or pci,
			      reboot_force is either force or not specified,
			      reboot_cpu is s[mp]#### with #### being the processor
					to be used for rebooting.

	relax_domain_level=
			[KNL, SMP] Set scheduler's default relax_domain_level.
			See Documentation/cgroup-v1/cpusets.txt.

	reserve=	[KNL,BUGS] Force the kernel to ignore some iomem area

	reservetop=	[X86-32]
			Format: nn[KMG]
			Reserves a hole at the top of the kernel virtual
			address space.

	reservelow=	[X86]
			Format: nn[K]
			Set the amount of memory to reserve for BIOS at
			the bottom of the address space.

	reset_devices	[KNL] Force drivers to reset the underlying device
			during initialization.

	resume=		[SWSUSP]
			Specify the partition device for software suspend
			Format:
			{/dev/<dev> | PARTUUID=<uuid> | <int>:<int> | <hex>}

	resume_offset=	[SWSUSP]
			Specify the offset from the beginning of the partition
			given by "resume=" at which the swap header is located,
			in <PAGE_SIZE> units (needed only for swap files).
			See  Documentation/power/swsusp-and-swap-files.txt

	resumedelay=	[HIBERNATION] Delay (in seconds) to pause before attempting to
			read the resume files

	resumewait	[HIBERNATION] Wait (indefinitely) for resume device to show up.
			Useful for devices that are detected asynchronously
			(e.g. USB and MMC devices).

	hibernate=	[HIBERNATION]
		noresume	Don't check if there's a hibernation image
				present during boot.
		nocompress	Don't compress/decompress hibernation images.
		no		Disable hibernation and resume.
		protect_image	Turn on image protection during restoration
				(that will set all pages holding image data
				during restoration read-only).

	noswap_randomize
			Kernel uses random disk offsets to help with wear-levelling
			of SSD devices, while saving the hibernation snapshot image to
			disk. Use this parameter to disable this feature for SSD
			devices in scenarios when, such randomization is addressed at
			the firmware level and hibenration image is not re-generated
			frequently.
			(Useful for improving hibernation resume time as snapshot pages
			are available in disk serially and can be read in bigger chunks
			without seeking)

	retain_initrd	[RAM] Keep initrd memory after extraction

	rfkill.default_state=
		0	"airplane mode".  All wifi, bluetooth, wimax, gps, fm,
			etc. communication is blocked by default.
		1	Unblocked.

	rfkill.master_switch_mode=
		0	The "airplane mode" button does nothing.
		1	The "airplane mode" button toggles between everything
			blocked and the previous configuration.
		2	The "airplane mode" button toggles between everything
			blocked and everything unblocked.

	rhash_entries=	[KNL,NET]
			Set number of hash buckets for route cache

	ring3mwait=disable
			[KNL] Disable ring 3 MONITOR/MWAIT feature on supported
			CPUs.

	ro		[KNL] Mount root device read-only on boot

	rodata=		[KNL]
		on	Mark read-only kernel memory as read-only (default).
		off	Leave read-only kernel memory writable for debugging.

	rockchip.usb_uart
			Enable the uart passthrough on the designated usb port
			on Rockchip SoCs. When active, the signals of the
			debug-uart get routed to the D+ and D- pins of the usb
			port and the regular usb controller gets disabled.

	root=		[KNL] Root filesystem
			See name_to_dev_t comment in init/do_mounts.c.

	rootdelay=	[KNL] Delay (in seconds) to pause before attempting to
			mount the root filesystem

	rootflags=	[KNL] Set root filesystem mount option string

	rootfstype=	[KNL] Set root filesystem type

	rootwait	[KNL] Wait (indefinitely) for root device to show up.
			Useful for devices that are detected asynchronously
			(e.g. USB and MMC devices).

	rproc_mem=nn[KMG][@address]
			[KNL,ARM,CMA] Remoteproc physical memory block.
			Memory area to be used by remote processor image,
			managed by CMA.

	rw		[KNL] Mount root device read-write on boot

	S		[KNL] Run init in single mode

	s390_iommu=	[HW,S390]
			Set s390 IOTLB flushing mode
		strict
			With strict flushing every unmap operation will result in
			an IOTLB flush. Default is lazy flushing before reuse,
			which is faster.

	sa1100ir	[NET]
			See drivers/net/irda/sa1100_ir.c.

	sbni=		[NET] Granch SBNI12 leased line adapter

	sched_debug	[KNL] Enables verbose scheduler debug messages.

	schedstats=	[KNL,X86] Enable or disable scheduled statistics.
			Allowed values are enable and disable. This feature
			incurs a small amount of overhead in the scheduler
			but is useful for debugging and performance tuning.

	skew_tick=	[KNL] Offset the periodic timer tick per cpu to mitigate
			xtime_lock contention on larger systems, and/or RCU lock
			contention on all systems with CONFIG_MAXSMP set.
			Format: { "0" | "1" }
			0 -- disable. (may be 1 via CONFIG_CMDLINE="skew_tick=1"
			1 -- enable.
			Note: increases power consumption, thus should only be
			enabled if running jitter sensitive (HPC/RT) workloads.

	security=	[SECURITY] Choose a security module to enable at boot.
			If this boot parameter is not specified, only the first
			security module asking for security registration will be
			loaded. An invalid security module name will be treated
			as if no module has been chosen.

	selinux=	[SELINUX] Disable or enable SELinux at boot time.
			Format: { "0" | "1" }
			See security/selinux/Kconfig help text.
			0 -- disable.
			1 -- enable.
			Default value is set via kernel config option.
			If enabled at boot time, /selinux/disable can be used
			later to disable prior to initial policy load.

	apparmor=	[APPARMOR] Disable or enable AppArmor at boot time
			Format: { "0" | "1" }
			See security/apparmor/Kconfig help text
			0 -- disable.
			1 -- enable.
			Default value is set via kernel config option.

	serialnumber	[BUGS=X86-32]

	shapers=	[NET]
			Maximal number of shapers.

	simeth=		[IA-64]
	simscsi=

	slram=		[HW,MTD]

	slab_nomerge	[MM]
			Disable merging of slabs with similar size. May be
			necessary if there is some reason to distinguish
			allocs to different slabs, especially in hardened
			environments where the risk of heap overflows and
			layout control by attackers can usually be
			frustrated by disabling merging. This will reduce
			most of the exposure of a heap attack to a single
			cache (risks via metadata attacks are mostly
			unchanged). Debug options disable merging on their
			own.
			For more information see Documentation/vm/slub.txt.

	slab_max_order=	[MM, SLAB]
			Determines the maximum allowed order for slabs.
			A high setting may cause OOMs due to memory
			fragmentation.  Defaults to 1 for systems with
			more than 32MB of RAM, 0 otherwise.

	slub_debug[=options[,slabs]]	[MM, SLUB]
			Enabling slub_debug allows one to determine the
			culprit if slab objects become corrupted. Enabling
			slub_debug can create guard zones around objects and
			may poison objects when not in use. Also tracks the
			last alloc / free. For more information see
			Documentation/vm/slub.txt.

	slub_memcg_sysfs=	[MM, SLUB]
			Determines whether to enable sysfs directories for
			memory cgroup sub-caches. 1 to enable, 0 to disable.
			The default is determined by CONFIG_SLUB_MEMCG_SYSFS_ON.
			Enabling this can lead to a very high number of	debug
			directories and files being created under
			/sys/kernel/slub.

	slub_max_order= [MM, SLUB]
			Determines the maximum allowed order for slabs.
			A high setting may cause OOMs due to memory
			fragmentation. For more information see
			Documentation/vm/slub.txt.

	slub_min_objects=	[MM, SLUB]
			The minimum number of objects per slab. SLUB will
			increase the slab order up to slub_max_order to
			generate a sufficiently large slab able to contain
			the number of objects indicated. The higher the number
			of objects the smaller the overhead of tracking slabs
			and the less frequently locks need to be acquired.
			For more information see Documentation/vm/slub.txt.

	slub_min_order=	[MM, SLUB]
			Determines the minimum page order for slabs. Must be
			lower than slub_max_order.
			For more information see Documentation/vm/slub.txt.

	slub_nomerge	[MM, SLUB]
			Same with slab_nomerge. This is supported for legacy.
			See slab_nomerge for more information.

	smart2=		[HW]
			Format: <io1>[,<io2>[,...,<io8>]]

	smsc-ircc2.nopnp	[HW] Don't use PNP to discover SMC devices
	smsc-ircc2.ircc_cfg=	[HW] Device configuration I/O port
	smsc-ircc2.ircc_sir=	[HW] SIR base I/O port
	smsc-ircc2.ircc_fir=	[HW] FIR base I/O port
	smsc-ircc2.ircc_irq=	[HW] IRQ line
	smsc-ircc2.ircc_dma=	[HW] DMA channel
	smsc-ircc2.ircc_transceiver= [HW] Transceiver type:
				0: Toshiba Satellite 1800 (GP data pin select)
				1: Fast pin select (default)
				2: ATC IRMode

	smt		[KNL,S390] Set the maximum number of threads (logical
			CPUs) to use per physical CPU on systems capable of
			symmetric multithreading (SMT). Will be capped to the
			actual hardware limit.
			Format: <integer>
			Default: -1 (no limit)

	softlockup_panic=
			[KNL] Should the soft-lockup detector generate panics.
			Format: <integer>

	softlockup_all_cpu_backtrace=
			[KNL] Should the soft-lockup detector generate
			backtraces on all cpus.
			Format: <integer>

	sonypi.*=	[HW] Sony Programmable I/O Control Device driver
			See Documentation/laptops/sonypi.txt

	spectre_v2=	[X86] Control mitigation of Spectre variant 2
			(indirect branch speculation) vulnerability.
			The default operation protects the kernel from
			user space attacks.

			on   - unconditionally enable, implies
			       spectre_v2_user=on
			off  - unconditionally disable, implies
			       spectre_v2_user=off
			auto - kernel detects whether your CPU model is
			       vulnerable

			Selecting 'on' will, and 'auto' may, choose a
			mitigation method at run time according to the
			CPU, the available microcode, the setting of the
			CONFIG_RETPOLINE configuration option, and the
			compiler with which the kernel was built.

			Selecting 'on' will also enable the mitigation
			against user space to user space task attacks.

			Selecting 'off' will disable both the kernel and
			the user space protections.

			Specific mitigations can also be selected manually:

			retpoline	  - replace indirect branches
			retpoline,generic - google's original retpoline
			retpoline,amd     - AMD-specific minimal thunk

			Not specifying this option is equivalent to
			spectre_v2=auto.

	spectre_v2_user=
			[X86] Control mitigation of Spectre variant 2
		        (indirect branch speculation) vulnerability between
		        user space tasks

			on	- Unconditionally enable mitigations. Is
				  enforced by spectre_v2=on

			off     - Unconditionally disable mitigations. Is
				  enforced by spectre_v2=off

			prctl   - Indirect branch speculation is enabled,
				  but mitigation can be enabled via prctl
				  per thread.  The mitigation control state
				  is inherited on fork.

			prctl,ibpb
				- Like "prctl" above, but only STIBP is
				  controlled per thread. IBPB is issued
				  always when switching between different user
				  space processes.

			seccomp
				- Same as "prctl" above, but all seccomp
				  threads will enable the mitigation unless
				  they explicitly opt out.

			seccomp,ibpb
				- Like "seccomp" above, but only STIBP is
				  controlled per thread. IBPB is issued
				  always when switching between different
				  user space processes.

			auto    - Kernel selects the mitigation depending on
				  the available CPU features and vulnerability.

			Default mitigation:
			If CONFIG_SECCOMP=y then "seccomp", otherwise "prctl"

			Not specifying this option is equivalent to
			spectre_v2_user=auto.

	spec_store_bypass_disable=
			[HW] Control Speculative Store Bypass (SSB) Disable mitigation
			(Speculative Store Bypass vulnerability)

			Certain CPUs are vulnerable to an exploit against a
			a common industry wide performance optimization known
			as "Speculative Store Bypass" in which recent stores
			to the same memory location may not be observed by
			later loads during speculative execution. The idea
			is that such stores are unlikely and that they can
			be detected prior to instruction retirement at the
			end of a particular speculation execution window.

			In vulnerable processors, the speculatively forwarded
			store can be used in a cache side channel attack, for
			example to read memory to which the attacker does not
			directly have access (e.g. inside sandboxed code).

			This parameter controls whether the Speculative Store
			Bypass optimization is used.

			on      - Unconditionally disable Speculative Store Bypass
			off     - Unconditionally enable Speculative Store Bypass
			auto    - Kernel detects whether the CPU model contains an
				  implementation of Speculative Store Bypass and
				  picks the most appropriate mitigation. If the
				  CPU is not vulnerable, "off" is selected. If the
				  CPU is vulnerable the default mitigation is
				  architecture and Kconfig dependent. See below.
			prctl   - Control Speculative Store Bypass per thread
				  via prctl. Speculative Store Bypass is enabled
				  for a process by default. The state of the control
				  is inherited on fork.
			seccomp - Same as "prctl" above, but all seccomp threads
				  will disable SSB unless they explicitly opt out.

			Not specifying this option is equivalent to
			spec_store_bypass_disable=auto.

			Default mitigations:
			X86:	If CONFIG_SECCOMP=y "seccomp", otherwise "prctl"

	spia_io_base=	[HW,MTD]
	spia_fio_base=
	spia_pedr=
	spia_peddr=

	srcutree.counter_wrap_check [KNL]
			Specifies how frequently to check for
			grace-period sequence counter wrap for the
			srcu_data structure's ->srcu_gp_seq_needed field.
			The greater the number of bits set in this kernel
			parameter, the less frequently counter wrap will
			be checked for.  Note that the bottom two bits
			are ignored.

	srcutree.exp_holdoff [KNL]
			Specifies how many nanoseconds must elapse
			since the end of the last SRCU grace period for
			a given srcu_struct until the next normal SRCU
			grace period will be considered for automatic
			expediting.  Set to zero to disable automatic
			expediting.

	ssbd=		[ARM64,HW]
			Speculative Store Bypass Disable control

			On CPUs that are vulnerable to the Speculative
			Store Bypass vulnerability and offer a
			firmware based mitigation, this parameter
			indicates how the mitigation should be used:

			force-on:  Unconditionally enable mitigation for
				   for both kernel and userspace
			force-off: Unconditionally disable mitigation for
				   for both kernel and userspace
			kernel:    Always enable mitigation in the
				   kernel, and offer a prctl interface
				   to allow userspace to register its
				   interest in being mitigated too.

	stack_guard_gap=	[MM]
			override the default stack gap protection. The value
			is in page units and it defines how many pages prior
			to (for stacks growing down) resp. after (for stacks
			growing up) the main stack are reserved for no other
			mapping. Default value is 256 pages.

	stacktrace	[FTRACE]
			Enabled the stack tracer on boot up.

	stacktrace_filter=[function-list]
			[FTRACE] Limit the functions that the stack tracer
			will trace at boot up. function-list is a comma separated
			list of functions. This list can be changed at run
			time by the stack_trace_filter file in the debugfs
			tracing directory. Note, this enables stack tracing
			and the stacktrace above is not needed.

	sti=		[PARISC,HW]
			Format: <num>
			Set the STI (builtin display/keyboard on the HP-PARISC
			machines) console (graphic card) which should be used
			as the initial boot-console.
			See also comment in drivers/video/console/sticore.c.

	sti_font=	[HW]
			See comment in drivers/video/console/sticore.c.

	stifb=		[HW]
			Format: bpp:<bpp1>[:<bpp2>[:<bpp3>...]]

	sunrpc.min_resvport=
	sunrpc.max_resvport=
			[NFS,SUNRPC]
			SunRPC servers often require that client requests
			originate from a privileged port (i.e. a port in the
			range 0 < portnr < 1024).
			An administrator who wishes to reserve some of these
			ports for other uses may adjust the range that the
			kernel's sunrpc client considers to be privileged
			using these two parameters to set the minimum and
			maximum port values.

	sunrpc.svc_rpc_per_connection_limit=
			[NFS,SUNRPC]
			Limit the number of requests that the server will
			process in parallel from a single connection.
			The default value is 0 (no limit).

	sunrpc.pool_mode=
			[NFS]
			Control how the NFS server code allocates CPUs to
			service thread pools.  Depending on how many NICs
			you have and where their interrupts are bound, this
			option will affect which CPUs will do NFS serving.
			Note: this parameter cannot be changed while the
			NFS server is running.

			auto	    the server chooses an appropriate mode
				    automatically using heuristics
			global	    a single global pool contains all CPUs
			percpu	    one pool for each CPU
			pernode	    one pool for each NUMA node (equivalent
				    to global on non-NUMA machines)

	sunrpc.tcp_slot_table_entries=
	sunrpc.udp_slot_table_entries=
			[NFS,SUNRPC]
			Sets the upper limit on the number of simultaneous
			RPC calls that can be sent from the client to a
			server. Increasing these values may allow you to
			improve throughput, but will also increase the
			amount of memory reserved for use by the client.

	suspend.pm_test_delay=
			[SUSPEND]
			Sets the number of seconds to remain in a suspend test
			mode before resuming the system (see
			/sys/power/pm_test). Only available when CONFIG_PM_DEBUG
			is set. Default value is 5.

	swapaccount=[0|1]
			[KNL] Enable accounting of swap in memory resource
			controller if no parameter or 1 is given or disable
			it if 0 is given (See Documentation/cgroup-v1/memory.txt)

	swiotlb=	[ARM,IA-64,PPC,MIPS,X86]
			Format: { <int> | force | noforce }
			<int> -- Number of I/O TLB slabs
			force -- force using of bounce buffers even if they
			         wouldn't be automatically used by the kernel
			noforce -- Never use bounce buffers (for debugging)

	switches=	[HW,M68k]

	sysfs.deprecated=0|1 [KNL]
			Enable/disable old style sysfs layout for old udev
			on older distributions. When this option is enabled
			very new udev will not work anymore. When this option
			is disabled (or CONFIG_SYSFS_DEPRECATED not compiled)
			in older udev will not work anymore.
			Default depends on CONFIG_SYSFS_DEPRECATED_V2 set in
			the kernel configuration.

	sysrq_always_enabled
			[KNL]
			Ignore sysrq setting - this boot parameter will
			neutralize any effect of /proc/sys/kernel/sysrq.
			Useful for debugging.

	tcpmhash_entries= [KNL,NET]
			Set the number of tcp_metrics_hash slots.
			Default value is 8192 or 16384 depending on total
			ram pages. This is used to specify the TCP metrics
			cache size. See Documentation/networking/ip-sysctl.txt
			"tcp_no_metrics_save" section for more details.

	tdfx=		[HW,DRM]

	test_suspend=	[SUSPEND][,N]
			Specify "mem" (for Suspend-to-RAM) or "standby" (for
			standby suspend) or "freeze" (for suspend type freeze)
			as the system sleep state during system startup with
			the optional capability to repeat N number of times.
			The system is woken from this state using a
			wakeup-capable RTC alarm.

	thash_entries=	[KNL,NET]
			Set number of hash buckets for TCP connection

	thermal.act=	[HW,ACPI]
			-1: disable all active trip points in all thermal zones
			<degrees C>: override all lowest active trip points

	thermal.crt=	[HW,ACPI]
			-1: disable all critical trip points in all thermal zones
			<degrees C>: override all critical trip points

	thermal.nocrt=	[HW,ACPI]
			Set to disable actions on ACPI thermal zone
			critical and hot trip points.

	thermal.off=	[HW,ACPI]
			1: disable ACPI thermal control

	thermal.psv=	[HW,ACPI]
			-1: disable all passive trip points
			<degrees C>: override all passive trip points to this
			value

	thermal.tzp=	[HW,ACPI]
			Specify global default ACPI thermal zone polling rate
			<deci-seconds>: poll all this frequency
			0: no polling (default)

	threadirqs	[KNL]
			Force threading of all interrupt handlers except those
			marked explicitly IRQF_NO_THREAD.

	tmem		[KNL,XEN]
			Enable the Transcendent memory driver if built-in.

	tmem.cleancache=0|1 [KNL, XEN]
			Default is on (1). Disable the usage of the cleancache
			API to send anonymous pages to the hypervisor.

	tmem.frontswap=0|1 [KNL, XEN]
			Default is on (1). Disable the usage of the frontswap
			API to send swap pages to the hypervisor. If disabled
			the selfballooning and selfshrinking are force disabled.

	tmem.selfballooning=0|1 [KNL, XEN]
			Default is on (1). Disable the driving of swap pages
			to the hypervisor.

	tmem.selfshrinking=0|1 [KNL, XEN]
			Default is on (1). Partial swapoff that immediately
			transfers pages from Xen hypervisor back to the
			kernel based on different criteria.

	topology=	[S390]
			Format: {off | on}
			Specify if the kernel should make use of the cpu
			topology information if the hardware supports this.
			The scheduler will make use of this information and
			e.g. base its process migration decisions on it.
			Default is on.

	topology_updates= [KNL, PPC, NUMA]
			Format: {off}
			Specify if the kernel should ignore (off)
			topology updates sent by the hypervisor to this
			LPAR.

	tp720=		[HW,PS2]

	tpm_suspend_pcr=[HW,TPM]
			Format: integer pcr id
			Specify that at suspend time, the tpm driver
			should extend the specified pcr with zeros,
			as a workaround for some chips which fail to
			flush the last written pcr on TPM_SaveState.
			This will guarantee that all the other pcrs
			are saved.

	trace_buf_size=nn[KMG]
			[FTRACE] will set tracing buffer size on each cpu.

	trace_event=[event-list]
			[FTRACE] Set and start specified trace events in order
			to facilitate early boot debugging. The event-list is a
			comma separated list of trace events to enable. See
			also Documentation/trace/events.txt

	trace_options=[option-list]
			[FTRACE] Enable or disable tracer options at boot.
			The option-list is a comma delimited list of options
			that can be enabled or disabled just as if you were
			to echo the option name into

			    /sys/kernel/debug/tracing/trace_options

			For example, to enable stacktrace option (to dump the
			stack trace of each event), add to the command line:

			      trace_options=stacktrace

			See also Documentation/trace/ftrace.txt "trace options"
			section.

	tp_printk[FTRACE]
			Have the tracepoints sent to printk as well as the
			tracing ring buffer. This is useful for early boot up
			where the system hangs or reboots and does not give the
			option for reading the tracing buffer or performing a
			ftrace_dump_on_oops.

			To turn off having tracepoints sent to printk,
			 echo 0 > /proc/sys/kernel/tracepoint_printk
			Note, echoing 1 into this file without the
			tracepoint_printk kernel cmdline option has no effect.

			** CAUTION **

			Having tracepoints sent to printk() and activating high
			frequency tracepoints such as irq or sched, can cause
			the system to live lock.

	traceoff_on_warning
			[FTRACE] enable this option to disable tracing when a
			warning is hit. This turns off "tracing_on". Tracing can
			be enabled again by echoing '1' into the "tracing_on"
			file located in /sys/kernel/debug/tracing/

			This option is useful, as it disables the trace before
			the WARNING dump is called, which prevents the trace to
			be filled with content caused by the warning output.

			This option can also be set at run time via the sysctl
			option:  kernel/traceoff_on_warning

	transparent_hugepage=
			[KNL]
			Format: [always|madvise|never]
			Can be used to control the default behavior of the system
			with respect to transparent hugepages.
			See Documentation/vm/transhuge.txt for more details.

	tsc=		Disable clocksource stability checks for TSC.
			Format: <string>
			[x86] reliable: mark tsc clocksource as reliable, this
			disables clocksource verification at runtime, as well
			as the stability checks done at bootup.	Used to enable
			high-resolution timer mode on older hardware, and in
			virtualized environment.
			[x86] noirqtime: Do not use TSC to do irq accounting.
			Used to run time disable IRQ_TIME_ACCOUNTING on any
			platforms where RDTSC is slow and this accounting
			can add overhead.

	tsx=		[X86] Control Transactional Synchronization
			Extensions (TSX) feature in Intel processors that
			support TSX control.

			This parameter controls the TSX feature. The options are:

			on	- Enable TSX on the system. Although there are
				mitigations for all known security vulnerabilities,
				TSX has been known to be an accelerator for
				several previous speculation-related CVEs, and
				so there may be unknown	security risks associated
				with leaving it enabled.

			off	- Disable TSX on the system. (Note that this
				option takes effect only on newer CPUs which are
				not vulnerable to MDS, i.e., have
				MSR_IA32_ARCH_CAPABILITIES.MDS_NO=1 and which get
				the new IA32_TSX_CTRL MSR through a microcode
				update. This new MSR allows for the reliable
				deactivation of the TSX functionality.)

			auto	- Disable TSX if X86_BUG_TAA is present,
				  otherwise enable TSX on the system.

			Not specifying this option is equivalent to tsx=off.

			See Documentation/admin-guide/hw-vuln/tsx_async_abort.rst
			for more details.

	tsx_async_abort= [X86,INTEL] Control mitigation for the TSX Async
			Abort (TAA) vulnerability.

			Similar to Micro-architectural Data Sampling (MDS)
			certain CPUs that support Transactional
			Synchronization Extensions (TSX) are vulnerable to an
			exploit against CPU internal buffers which can forward
			information to a disclosure gadget under certain
			conditions.

			In vulnerable processors, the speculatively forwarded
			data can be used in a cache side channel attack, to
			access data to which the attacker does not have direct
			access.

			This parameter controls the TAA mitigation.  The
			options are:

			full       - Enable TAA mitigation on vulnerable CPUs
				     if TSX is enabled.

			full,nosmt - Enable TAA mitigation and disable SMT on
				     vulnerable CPUs. If TSX is disabled, SMT
				     is not disabled because CPU is not
				     vulnerable to cross-thread TAA attacks.
			off        - Unconditionally disable TAA mitigation

			On MDS-affected machines, tsx_async_abort=off can be
			prevented by an active MDS mitigation as both vulnerabilities
			are mitigated with the same mechanism so in order to disable
			this mitigation, you need to specify mds=off too.

			Not specifying this option is equivalent to
			tsx_async_abort=full.  On CPUs which are MDS affected
			and deploy MDS mitigation, TAA mitigation is not
			required and doesn't provide any additional
			mitigation.

			For details see:
			Documentation/admin-guide/hw-vuln/tsx_async_abort.rst

	turbografx.map[2|3]=	[HW,JOY]
			TurboGraFX parallel port interface
			Format:
			<port#>,<js1>,<js2>,<js3>,<js4>,<js5>,<js6>,<js7>
			See also Documentation/input/joystick-parport.txt

	udbg-immortal	[PPC] When debugging early kernel crashes that
			happen after console_init() and before a proper
			console driver takes over, this boot options might
			help "seeing" what's going on.

	uhash_entries=	[KNL,NET]
			Set number of hash buckets for UDP/UDP-Lite connections

	uhci-hcd.ignore_oc=
			[USB] Ignore overcurrent events (default N).
			Some badly-designed motherboards generate lots of
			bogus events, for ports that aren't wired to
			anything.  Set this parameter to avoid log spamming.
			Note that genuine overcurrent events won't be
			reported either.

	unknown_nmi_panic
			[X86] Cause panic on unknown NMI.

	usbcore.authorized_default=
			[USB] Default USB device authorization:
			(default -1 = authorized except for wireless USB,
			0 = not authorized, 1 = authorized)

	usbcore.autosuspend=
			[USB] The autosuspend time delay (in seconds) used
			for newly-detected USB devices (default 2).  This
			is the time required before an idle device will be
			autosuspended.  Devices for which the delay is set
			to a negative value won't be autosuspended at all.

	usbcore.usbfs_snoop=
			[USB] Set to log all usbfs traffic (default 0 = off).

	usbcore.usbfs_snoop_max=
			[USB] Maximum number of bytes to snoop in each URB
			(default = 65536).

	usbcore.blinkenlights=
			[USB] Set to cycle leds on hubs (default 0 = off).

	usbcore.old_scheme_first=
			[USB] Start with the old device initialization
			scheme (default 0 = off).

	usbcore.usbfs_memory_mb=
			[USB] Memory limit (in MB) for buffers allocated by
			usbfs (default = 16, 0 = max = 2047).

	usbcore.use_both_schemes=
			[USB] Try the other device initialization scheme
			if the first one fails (default 1 = enabled).

	usbcore.initial_descriptor_timeout=
			[USB] Specifies timeout for the initial 64-byte
                        USB_REQ_GET_DESCRIPTOR request in milliseconds
			(default 5000 = 5.0 seconds).

	usbcore.nousb	[USB] Disable the USB subsystem

	usbhid.mousepoll=
			[USBHID] The interval which mice are to be polled at.

	usbhid.jspoll=
			[USBHID] The interval which joysticks are to be polled at.

	usb-storage.delay_use=
			[UMS] The delay in seconds before a new device is
			scanned for Logical Units (default 1).

	usb-storage.quirks=
			[UMS] A list of quirks entries to supplement or
			override the built-in unusual_devs list.  List
			entries are separated by commas.  Each entry has
			the form VID:PID:Flags where VID and PID are Vendor
			and Product ID values (4-digit hex numbers) and
			Flags is a set of characters, each corresponding
			to a common usb-storage quirk flag as follows:
				a = SANE_SENSE (collect more than 18 bytes
					of sense data, not on uas);
				b = BAD_SENSE (don't collect more than 18
					bytes of sense data, not on uas);
				c = FIX_CAPACITY (decrease the reported
					device capacity by one sector);
				d = NO_READ_DISC_INFO (don't use
					READ_DISC_INFO command, not on uas);
				e = NO_READ_CAPACITY_16 (don't use
					READ_CAPACITY_16 command);
				f = NO_REPORT_OPCODES (don't use report opcodes
					command, uas only);
				g = MAX_SECTORS_240 (don't transfer more than
					240 sectors at a time, uas only);
				h = CAPACITY_HEURISTICS (decrease the
					reported device capacity by one
					sector if the number is odd);
				i = IGNORE_DEVICE (don't bind to this
					device);
				j = NO_REPORT_LUNS (don't use report luns
					command, uas only);
				l = NOT_LOCKABLE (don't try to lock and
					unlock ejectable media, not on uas);
				m = MAX_SECTORS_64 (don't transfer more
					than 64 sectors = 32 KB at a time,
					not on uas);
				n = INITIAL_READ10 (force a retry of the
					initial READ(10) command, not on uas);
				o = CAPACITY_OK (accept the capacity
					reported by the device, not on uas);
				p = WRITE_CACHE (the device cache is ON
					by default, not on uas);
				r = IGNORE_RESIDUE (the device reports
					bogus residue values, not on uas);
				s = SINGLE_LUN (the device has only one
					Logical Unit);
				t = NO_ATA_1X (don't allow ATA(12) and ATA(16)
					commands, uas only);
				u = IGNORE_UAS (don't bind to the uas driver);
				w = NO_WP_DETECT (don't test whether the
					medium is write-protected).
				y = ALWAYS_SYNC (issue a SYNCHRONIZE_CACHE
					even if the device claims no cache,
					not on uas)
			Example: quirks=0419:aaf5:rl,0421:0433:rc

	user_debug=	[KNL,ARM]
			Format: <int>
			See arch/arm/Kconfig.debug help text.
				 1 - undefined instruction events
				 2 - system calls
				 4 - invalid data aborts
				 8 - SIGSEGV faults
				16 - SIGBUS faults
			Example: user_debug=31

	userpte=
			[X86] Flags controlling user PTE allocations.

				nohigh = do not allocate PTE pages in
					HIGHMEM regardless of setting
					of CONFIG_HIGHPTE.

	vdso=		[X86,SH]
			On X86_32, this is an alias for vdso32=.  Otherwise:

			vdso=1: enable VDSO (the default)
			vdso=0: disable VDSO mapping

	vdso32=		[X86] Control the 32-bit vDSO
			vdso32=1: enable 32-bit VDSO
			vdso32=0 or vdso32=2: disable 32-bit VDSO

			See the help text for CONFIG_COMPAT_VDSO for more
			details.  If CONFIG_COMPAT_VDSO is set, the default is
			vdso32=0; otherwise, the default is vdso32=1.

			For compatibility with older kernels, vdso32=2 is an
			alias for vdso32=0.

			Try vdso32=0 if you encounter an error that says:
			dl_main: Assertion `(void *) ph->p_vaddr == _rtld_local._dl_sysinfo_dso' failed!

	vector=		[IA-64,SMP]
			vector=percpu: enable percpu vector domain

	video=		[FB] Frame buffer configuration
			See Documentation/fb/modedb.txt.

	video.brightness_switch_enabled= [0,1]
			If set to 1, on receiving an ACPI notify event
			generated by hotkey, video driver will adjust brightness
			level and then send out the event to user space through
			the allocated input device; If set to 0, video driver
			will only send out the event without touching backlight
			brightness level.
			default: 1

	virtio_mmio.device=
			[VMMIO] Memory mapped virtio (platform) device.

				<size>@<baseaddr>:<irq>[:<id>]
			where:
				<size>     := size (can use standard suffixes
						like K, M and G)
				<baseaddr> := physical base address
				<irq>      := interrupt number (as passed to
						request_irq())
				<id>       := (optional) platform device id
			example:
				virtio_mmio.device=1K@0x100b0000:48:7

			Can be used multiple times for multiple devices.

	vga=		[BOOT,X86-32] Select a particular video mode
			See Documentation/x86/boot.txt and
			Documentation/svga.txt.
			Use vga=ask for menu.
			This is actually a boot loader parameter; the value is
			passed to the kernel using a special protocol.

	vmalloc=nn[KMG]	[KNL,BOOT] Forces the vmalloc area to have an exact
			size of <nn>. This can be used to increase the
			minimum size (128MB on x86). It can also be used to
			decrease the size and leave more room for directly
			mapped kernel RAM.

	vmcp_cma=nn[MG]	[KNL,S390]
			Sets the memory size reserved for contiguous memory
			allocations for the vmcp device driver.

	vmhalt=		[KNL,S390] Perform z/VM CP command after system halt.
			Format: <command>

	vmpanic=	[KNL,S390] Perform z/VM CP command after kernel panic.
			Format: <command>

	vmpoff=		[KNL,S390] Perform z/VM CP command after power off.
			Format: <command>

	vsyscall=	[X86-64]
			Controls the behavior of vsyscalls (i.e. calls to
			fixed addresses of 0xffffffffff600x00 from legacy
			code).  Most statically-linked binaries and older
			versions of glibc use these calls.  Because these
			functions are at fixed addresses, they make nice
			targets for exploits that can control RIP.

			emulate     [default] Vsyscalls turn into traps and are
			            emulated reasonably safely.

			native      Vsyscalls are native syscall instructions.
			            This is a little bit faster than trapping
			            and makes a few dynamic recompilers work
			            better than they would in emulation mode.
			            It also makes exploits much easier to write.

			none        Vsyscalls don't work at all.  This makes
			            them quite hard to use for exploits but
			            might break your system.

	vt.color=	[VT] Default text color.
			Format: 0xYX, X = foreground, Y = background.
			Default: 0x07 = light gray on black.

	vt.cur_default=	[VT] Default cursor shape.
			Format: 0xCCBBAA, where AA, BB, and CC are the same as
			the parameters of the <Esc>[?A;B;Cc escape sequence;
			see VGA-softcursor.txt. Default: 2 = underline.

	vt.default_blu=	[VT]
			Format: <blue0>,<blue1>,<blue2>,...,<blue15>
			Change the default blue palette of the console.
			This is a 16-member array composed of values
			ranging from 0-255.

	vt.default_grn=	[VT]
			Format: <green0>,<green1>,<green2>,...,<green15>
			Change the default green palette of the console.
			This is a 16-member array composed of values
			ranging from 0-255.

	vt.default_red=	[VT]
			Format: <red0>,<red1>,<red2>,...,<red15>
			Change the default red palette of the console.
			This is a 16-member array composed of values
			ranging from 0-255.

	vt.default_utf8=
			[VT]
			Format=<0|1>
			Set system-wide default UTF-8 mode for all tty's.
			Default is 1, i.e. UTF-8 mode is enabled for all
			newly opened terminals.

	vt.global_cursor_default=
			[VT]
			Format=<-1|0|1>
			Set system-wide default for whether a cursor
			is shown on new VTs. Default is -1,
			i.e. cursors will be created by default unless
			overridden by individual drivers. 0 will hide
			cursors, 1 will display them.

	vt.italic=	[VT] Default color for italic text; 0-15.
			Default: 2 = green.

	vt.underline=	[VT] Default color for underlined text; 0-15.
			Default: 3 = cyan.

	watchdog timers	[HW,WDT] For information on watchdog timers,
			see Documentation/watchdog/watchdog-parameters.txt
			or other driver-specific files in the
			Documentation/watchdog/ directory.

	workqueue.watchdog_thresh=
			If CONFIG_WQ_WATCHDOG is configured, workqueue can
			warn stall conditions and dump internal state to
			help debugging.  0 disables workqueue stall
			detection; otherwise, it's the stall threshold
			duration in seconds.  The default value is 30 and
			it can be updated at runtime by writing to the
			corresponding sysfs file.

	workqueue.disable_numa
			By default, all work items queued to unbound
			workqueues are affine to the NUMA nodes they're
			issued on, which results in better behavior in
			general.  If NUMA affinity needs to be disabled for
			whatever reason, this option can be used.  Note
			that this also can be controlled per-workqueue for
			workqueues visible under /sys/bus/workqueue/.

	workqueue.power_efficient
			Per-cpu workqueues are generally preferred because
			they show better performance thanks to cache
			locality; unfortunately, per-cpu workqueues tend to
			be more power hungry than unbound workqueues.

			Enabling this makes the per-cpu workqueues which
			were observed to contribute significantly to power
			consumption unbound, leading to measurably lower
			power usage at the cost of small performance
			overhead.

			The default value of this parameter is determined by
			the config option CONFIG_WQ_POWER_EFFICIENT_DEFAULT.

	workqueue.debug_force_rr_cpu
			Workqueue used to implicitly guarantee that work
			items queued without explicit CPU specified are put
			on the local CPU.  This guarantee is no longer true
			and while local CPU is still preferred work items
			may be put on foreign CPUs.  This debug option
			forces round-robin CPU selection to flush out
			usages which depend on the now broken guarantee.
			When enabled, memory and cache locality will be
			impacted.

	x2apic_phys	[X86-64,APIC] Use x2apic physical mode instead of
			default x2apic cluster mode on platforms
			supporting x2apic.

	x86_intel_mid_timer= [X86-32,APBT]
			Choose timer option for x86 Intel MID platform.
			Two valid options are apbt timer only and lapic timer
			plus one apbt timer for broadcast timer.
			x86_intel_mid_timer=apbt_only | lapic_and_apbt

	xen_512gb_limit		[KNL,X86-64,XEN]
			Restricts the kernel running paravirtualized under Xen
			to use only up to 512 GB of RAM. The reason to do so is
			crash analysis tools and Xen tools for doing domain
			save/restore/migration must be enabled to handle larger
			domains.

	xen_emul_unplug=		[HW,X86,XEN]
			Unplug Xen emulated devices
			Format: [unplug0,][unplug1]
			ide-disks -- unplug primary master IDE devices
			aux-ide-disks -- unplug non-primary-master IDE devices
			nics -- unplug network devices
			all -- unplug all emulated devices (NICs and IDE disks)
			unnecessary -- unplugging emulated devices is
				unnecessary even if the host did not respond to
				the unplug protocol
			never -- do not unplug even if version check succeeds

	xen_legacy_crash	[X86,XEN]
			Crash from Xen panic notifier, without executing late
			panic() code such as dumping handler.

	xen_nopvspin	[X86,XEN]
			Disables the ticketlock slowpath using Xen PV
			optimizations.

	xen_nopv	[X86]
			Disables the PV optimizations forcing the HVM guest to
			run as generic HVM guest with no PV drivers.

	xirc2ps_cs=	[NET,PCMCIA]
			Format:
			<irq>,<irq_mask>,<io>,<full_duplex>,<do_sound>,<lockup_hack>[,<irq2>[,<irq3>[,<irq4>]]]<|MERGE_RESOLUTION|>--- conflicted
+++ resolved
@@ -2273,15 +2273,12 @@
 				     SMT on vulnerable CPUs
 			off        - Unconditionally disable MDS mitigation
 
-<<<<<<< HEAD
-=======
 			On TAA-affected machines, mds=off can be prevented by
 			an active TAA mitigation as both vulnerabilities are
 			mitigated with the same mechanism so in order to disable
 			this mitigation, you need to specify tsx_async_abort=off
 			too.
 
->>>>>>> c081cdb1
 			Not specifying this option is equivalent to
 			mds=full.
 
@@ -2436,13 +2433,8 @@
 			http://repo.or.cz/w/linux-2.6/mini2440.git
 
 	mitigations=
-<<<<<<< HEAD
-			[X86,PPC,S390] Control optional mitigations for CPU
-			vulnerabilities.  This is a set of curated,
-=======
 			[X86,PPC,S390,ARM64] Control optional mitigations for
 			CPU vulnerabilities.  This is a set of curated,
->>>>>>> c081cdb1
 			arch-independent options, each of which is an
 			aggregation of existing arch-specific options.
 
@@ -2451,16 +2443,6 @@
 				improves system performance, but it may also
 				expose users to several CPU vulnerabilities.
 				Equivalent to: nopti [X86,PPC]
-<<<<<<< HEAD
-					       nospectre_v1 [PPC]
-					       nobp=0 [S390]
-					       nospectre_v1 [X86]
-					       nospectre_v2 [X86,PPC,S390]
-					       spectre_v2_user=off [X86]
-					       spec_store_bypass_disable=off [X86,PPC]
-					       l1tf=off [X86]
-					       mds=off [X86]
-=======
 					       kpti=0 [ARM64]
 					       nospectre_v1 [PPC]
 					       nobp=0 [S390]
@@ -2478,7 +2460,6 @@
 					       This does not have any effect on
 					       kvm.nx_huge_pages when
 					       kvm.nx_huge_pages=force.
->>>>>>> c081cdb1
 
 			auto (default)
 				Mitigate all CPU vulnerabilities, but leave SMT
@@ -2494,10 +2475,7 @@
 				be fully mitigated, even if it means losing SMT.
 				Equivalent to: l1tf=flush,nosmt [X86]
 					       mds=full,nosmt [X86]
-<<<<<<< HEAD
-=======
 					       tsx_async_abort=full,nosmt [X86]
->>>>>>> c081cdb1
 
 	mminit_loglevel=
 			[KNL] When CONFIG_DEBUG_MEMORY_INIT is set, this
@@ -2821,17 +2799,10 @@
 			(bounds check bypass). With this option data leaks
 			are possible in the system.
 
-<<<<<<< HEAD
-	nospectre_v2	[X86,PPC_FSL_BOOK3E] Disable all mitigations for the Spectre variant 2
-			(indirect branch prediction) vulnerability. System may
-			allow data leaks with this option, which is equivalent
-			to spectre_v2=off.
-=======
 	nospectre_v2	[X86,PPC_FSL_BOOK3E,ARM64] Disable all mitigations for
 			the Spectre variant 2 (indirect branch prediction)
 			vulnerability. System may allow data leaks with this
 			option.
->>>>>>> c081cdb1
 
 	nospec_store_bypass_disable
 			[HW] Disable all mitigations for the Speculative Store Bypass vulnerability
