--- conflicted
+++ resolved
@@ -95,11 +95,8 @@
 	atomic_t status;
 	wait_queue_head_t wait[AFE_MAX_PORTS];
 	wait_queue_head_t wait_wakeup;
-<<<<<<< HEAD
-=======
 	wait_queue_head_t lpass_core_hw_wait;
 	uint32_t lpass_hw_core_client_hdl;
->>>>>>> 2088121c
 	void (*tx_cb)(uint32_t opcode,
 		uint32_t token, uint32_t *payload, void *priv);
 	void (*rx_cb)(uint32_t opcode,
