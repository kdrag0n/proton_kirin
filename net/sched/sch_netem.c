--- conflicted
+++ resolved
@@ -488,10 +488,7 @@
 			segs = netem_segment(skb, sch, to_free);
 			if (!segs)
 				return rc_drop;
-<<<<<<< HEAD
-=======
 			qdisc_skb_cb(segs)->pkt_len = segs->len;
->>>>>>> c081cdb1
 		} else {
 			segs = skb;
 		}
