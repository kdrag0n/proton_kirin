obj-$(CONFIG_QRTR) := qrtr.o

obj-$(CONFIG_QRTR_SMD) += qrtr-smd.o
qrtr-smd-y	:= smd.o

obj-$(CONFIG_QRTR_MHI) += qrtr-mhi.o
qrtr-mhi-y	:= mhi.o

obj-$(CONFIG_QRTR_USB) += qrtr-usb.o
qrtr-usb-y      := usb.o

obj-$(CONFIG_QRTR_FIFO) += qrtr-fifo.o
<<<<<<< HEAD
qrtr-fifo-y	:= fifo.o
=======
qrtr-fifo-y	:= fifo.o

obj-$(CONFIG_QRTR_MHI_DEV) += qrtr-mhi-dev.o
qrtr-mhi-dev-y	:= mhi_dev.o
>>>>>>> 0ec737cc
<|MERGE_RESOLUTION|>--- conflicted
+++ resolved
@@ -10,11 +10,7 @@
 qrtr-usb-y      := usb.o
 
 obj-$(CONFIG_QRTR_FIFO) += qrtr-fifo.o
-<<<<<<< HEAD
-qrtr-fifo-y	:= fifo.o
-=======
 qrtr-fifo-y	:= fifo.o
 
 obj-$(CONFIG_QRTR_MHI_DEV) += qrtr-mhi-dev.o
-qrtr-mhi-dev-y	:= mhi_dev.o
->>>>>>> 0ec737cc
+qrtr-mhi-dev-y	:= mhi_dev.o