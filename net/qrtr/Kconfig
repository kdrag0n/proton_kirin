--- conflicted
+++ resolved
@@ -51,8 +51,6 @@
 	Say Y here to support FIFO based ipcrouter channels. FIFO Transport
 	Layer enables IPC Router communication between two virtual machines.
 
-<<<<<<< HEAD
-=======
 config QRTR_MHI_DEV
 	tristate "MHI Device IPC Router channels"
 	depends on MSM_MHI_DEV || (COMPILE_TEST && MSM_MHI_DEV=n)
@@ -62,5 +60,4 @@
 	  connections.  This driver enables QRTR to run on the modem device
 	  side.
 
->>>>>>> 0ec737cc
 endif # QRTR