/*
 * net/tipc/core.c: TIPC module code
 *
 * Copyright (c) 2003-2006, 2013, Ericsson AB
 * Copyright (c) 2005-2006, 2010-2013, Wind River Systems
 * All rights reserved.
 *
 * Redistribution and use in source and binary forms, with or without
 * modification, are permitted provided that the following conditions are met:
 *
 * 1. Redistributions of source code must retain the above copyright
 *    notice, this list of conditions and the following disclaimer.
 * 2. Redistributions in binary form must reproduce the above copyright
 *    notice, this list of conditions and the following disclaimer in the
 *    documentation and/or other materials provided with the distribution.
 * 3. Neither the names of the copyright holders nor the names of its
 *    contributors may be used to endorse or promote products derived from
 *    this software without specific prior written permission.
 *
 * Alternatively, this software may be distributed under the terms of the
 * GNU General Public License ("GPL") version 2 as published by the Free
 * Software Foundation.
 *
 * THIS SOFTWARE IS PROVIDED BY THE COPYRIGHT HOLDERS AND CONTRIBUTORS "AS IS"
 * AND ANY EXPRESS OR IMPLIED WARRANTIES, INCLUDING, BUT NOT LIMITED TO, THE
 * IMPLIED WARRANTIES OF MERCHANTABILITY AND FITNESS FOR A PARTICULAR PURPOSE
 * ARE DISCLAIMED. IN NO EVENT SHALL THE COPYRIGHT OWNER OR CONTRIBUTORS BE
 * LIABLE FOR ANY DIRECT, INDIRECT, INCIDENTAL, SPECIAL, EXEMPLARY, OR
 * CONSEQUENTIAL DAMAGES (INCLUDING, BUT NOT LIMITED TO, PROCUREMENT OF
 * SUBSTITUTE GOODS OR SERVICES; LOSS OF USE, DATA, OR PROFITS; OR BUSINESS
 * INTERRUPTION) HOWEVER CAUSED AND ON ANY THEORY OF LIABILITY, WHETHER IN
 * CONTRACT, STRICT LIABILITY, OR TORT (INCLUDING NEGLIGENCE OR OTHERWISE)
 * ARISING IN ANY WAY OUT OF THE USE OF THIS SOFTWARE, EVEN IF ADVISED OF THE
 * POSSIBILITY OF SUCH DAMAGE.
 */

#define pr_fmt(fmt) KBUILD_MODNAME ": " fmt

#include "core.h"
#include "name_table.h"
#include "subscr.h"
#include "bearer.h"
#include "net.h"
#include "socket.h"
#include "bcast.h"

#include <linux/module.h>

/* configurable TIPC parameters */
unsigned int tipc_net_id __read_mostly;
int sysctl_tipc_rmem[3] __read_mostly;	/* min/default/max */

static int __net_init tipc_init_net(struct net *net)
{
	struct tipc_net *tn = net_generic(net, tipc_net_id);
	int err;

	tn->net_id = 4711;
	tn->own_addr = 0;
	tn->mon_threshold = TIPC_DEF_MON_THRESHOLD;
	get_random_bytes(&tn->random, sizeof(int));
	INIT_LIST_HEAD(&tn->node_list);
	spin_lock_init(&tn->node_list_lock);

	err = tipc_sk_rht_init(net);
	if (err)
		goto out_sk_rht;

	err = tipc_nametbl_init(net);
	if (err)
		goto out_nametbl;

	INIT_LIST_HEAD(&tn->dist_queue);

	err = tipc_bcast_init(net);
	if (err)
		goto out_bclink;

	return 0;

out_bclink:
	tipc_nametbl_stop(net);
out_nametbl:
	tipc_sk_rht_destroy(net);
out_sk_rht:
	return err;
}

static void __net_exit tipc_exit_net(struct net *net)
{
	tipc_net_stop(net);
	tipc_bcast_stop(net);
	tipc_nametbl_stop(net);
	tipc_sk_rht_destroy(net);
}

static struct pernet_operations tipc_net_ops = {
	.init = tipc_init_net,
	.exit = tipc_exit_net,
	.id   = &tipc_net_id,
	.size = sizeof(struct tipc_net),
};

static struct pernet_operations tipc_topsrv_net_ops = {
	.init = tipc_topsrv_init_net,
	.exit = tipc_topsrv_exit_net,
};

static int __init tipc_init(void)
{
	int err;

	pr_info("Activated (version " TIPC_MOD_VER ")\n");

	sysctl_tipc_rmem[0] = RCVBUF_MIN;
	sysctl_tipc_rmem[1] = RCVBUF_DEF;
	sysctl_tipc_rmem[2] = RCVBUF_MAX;

	err = tipc_register_sysctl();
	if (err)
		goto out_sysctl;

	err = register_pernet_device(&tipc_net_ops);
	if (err)
		goto out_pernet;

<<<<<<< HEAD
	err = tipc_register_sysctl();
	if (err)
		goto out_sysctl;

	err = register_pernet_device(&tipc_net_ops);
	if (err)
		goto out_pernet;
=======
	err = tipc_socket_init();
	if (err)
		goto out_socket;

	err = register_pernet_device(&tipc_topsrv_net_ops);
	if (err)
		goto out_pernet_topsrv;
>>>>>>> c081cdb1

	err = tipc_socket_init();
	if (err)
		goto out_socket;

	err = register_pernet_device(&tipc_topsrv_net_ops);
	if (err)
		goto out_pernet_topsrv;

	err = tipc_bearer_setup();
	if (err)
		goto out_bearer;

	err = tipc_netlink_start();
	if (err)
		goto out_netlink;

	err = tipc_netlink_compat_start();
	if (err)
		goto out_netlink_compat;

	pr_info("Started in single node mode\n");
	return 0;

out_netlink_compat:
	tipc_netlink_stop();
out_netlink:
	tipc_bearer_cleanup();
out_bearer:
	unregister_pernet_device(&tipc_topsrv_net_ops);
out_pernet_topsrv:
	tipc_socket_stop();
out_socket:
	unregister_pernet_device(&tipc_net_ops);
out_pernet:
	tipc_unregister_sysctl();
out_sysctl:
<<<<<<< HEAD
	tipc_netlink_compat_stop();
out_netlink_compat:
	tipc_netlink_stop();
out_netlink:
=======
>>>>>>> c081cdb1
	pr_err("Unable to start in single node mode\n");
	return err;
}

static void __exit tipc_exit(void)
{
<<<<<<< HEAD
	tipc_bearer_cleanup();
	unregister_pernet_device(&tipc_topsrv_net_ops);
	tipc_socket_stop();
	unregister_pernet_device(&tipc_net_ops);
	tipc_netlink_stop();
	tipc_netlink_compat_stop();
=======
	tipc_netlink_compat_stop();
	tipc_netlink_stop();
	tipc_bearer_cleanup();
	unregister_pernet_device(&tipc_topsrv_net_ops);
	tipc_socket_stop();
	unregister_pernet_device(&tipc_net_ops);
>>>>>>> c081cdb1
	tipc_unregister_sysctl();

	pr_info("Deactivated\n");
}

module_init(tipc_init);
module_exit(tipc_exit);

MODULE_DESCRIPTION("TIPC: Transparent Inter Process Communication");
MODULE_LICENSE("Dual BSD/GPL");
MODULE_VERSION(TIPC_MOD_VER);<|MERGE_RESOLUTION|>--- conflicted
+++ resolved
@@ -124,24 +124,6 @@
 	if (err)
 		goto out_pernet;
 
-<<<<<<< HEAD
-	err = tipc_register_sysctl();
-	if (err)
-		goto out_sysctl;
-
-	err = register_pernet_device(&tipc_net_ops);
-	if (err)
-		goto out_pernet;
-=======
-	err = tipc_socket_init();
-	if (err)
-		goto out_socket;
-
-	err = register_pernet_device(&tipc_topsrv_net_ops);
-	if (err)
-		goto out_pernet_topsrv;
->>>>>>> c081cdb1
-
 	err = tipc_socket_init();
 	if (err)
 		goto out_socket;
@@ -178,34 +160,18 @@
 out_pernet:
 	tipc_unregister_sysctl();
 out_sysctl:
-<<<<<<< HEAD
-	tipc_netlink_compat_stop();
-out_netlink_compat:
-	tipc_netlink_stop();
-out_netlink:
-=======
->>>>>>> c081cdb1
 	pr_err("Unable to start in single node mode\n");
 	return err;
 }
 
 static void __exit tipc_exit(void)
 {
-<<<<<<< HEAD
-	tipc_bearer_cleanup();
-	unregister_pernet_device(&tipc_topsrv_net_ops);
-	tipc_socket_stop();
-	unregister_pernet_device(&tipc_net_ops);
-	tipc_netlink_stop();
-	tipc_netlink_compat_stop();
-=======
 	tipc_netlink_compat_stop();
 	tipc_netlink_stop();
 	tipc_bearer_cleanup();
 	unregister_pernet_device(&tipc_topsrv_net_ops);
 	tipc_socket_stop();
 	unregister_pernet_device(&tipc_net_ops);
->>>>>>> c081cdb1
 	tipc_unregister_sysctl();
 
 	pr_info("Deactivated\n");
