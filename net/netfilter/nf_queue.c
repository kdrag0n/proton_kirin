--- conflicted
+++ resolved
@@ -138,11 +138,7 @@
 		goto err;
 	}
 
-<<<<<<< HEAD
-	if (!skb_dst_force(skb) && state->hook != NF_INET_PRE_ROUTING) {
-=======
 	if (skb_dst(skb) && !skb_dst_force(skb)) {
->>>>>>> c081cdb1
 		status = -ENETDOWN;
 		goto err;
 	}
