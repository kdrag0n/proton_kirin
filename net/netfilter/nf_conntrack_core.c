/* Connection state tracking for netfilter.  This is separated from,
   but required by, the NAT layer; it can also be used by an iptables
   extension. */

/* (C) 1999-2001 Paul `Rusty' Russell
 * (C) 2002-2006 Netfilter Core Team <coreteam@netfilter.org>
 * (C) 2003,2004 USAGI/WIDE Project <http://www.linux-ipv6.org>
 * (C) 2005-2012 Patrick McHardy <kaber@trash.net>
 *
 * This program is free software; you can redistribute it and/or modify
 * it under the terms of the GNU General Public License version 2 as
 * published by the Free Software Foundation.
 */

#define pr_fmt(fmt) KBUILD_MODNAME ": " fmt

#include <linux/types.h>
#include <linux/netfilter.h>
#include <linux/module.h>
#include <linux/sched.h>
#include <linux/skbuff.h>
#include <linux/proc_fs.h>
#include <linux/vmalloc.h>
#include <linux/stddef.h>
#include <linux/slab.h>
#include <linux/random.h>
#include <linux/jhash.h>
#include <linux/err.h>
#include <linux/percpu.h>
#include <linux/moduleparam.h>
#include <linux/notifier.h>
#include <linux/kernel.h>
#include <linux/netdevice.h>
#include <linux/socket.h>
#include <linux/mm.h>
#include <linux/nsproxy.h>
#include <linux/rculist_nulls.h>

#include <net/netfilter/nf_conntrack.h>
#include <net/netfilter/nf_conntrack_l3proto.h>
#include <net/netfilter/nf_conntrack_l4proto.h>
#include <net/netfilter/nf_conntrack_expect.h>
#include <net/netfilter/nf_conntrack_helper.h>
#include <net/netfilter/nf_conntrack_seqadj.h>
#include <net/netfilter/nf_conntrack_core.h>
#include <net/netfilter/nf_conntrack_extend.h>
#include <net/netfilter/nf_conntrack_acct.h>
#include <net/netfilter/nf_conntrack_ecache.h>
#include <net/netfilter/nf_conntrack_zones.h>
#include <net/netfilter/nf_conntrack_timestamp.h>
#include <net/netfilter/nf_conntrack_timeout.h>
#include <net/netfilter/nf_conntrack_labels.h>
#include <net/netfilter/nf_conntrack_synproxy.h>
#include <net/netfilter/nf_nat.h>
#include <net/netfilter/nf_nat_core.h>
#include <net/netfilter/nf_nat_helper.h>
#include <net/netns/hash.h>

#include "nf_internals.h"

#define NF_CONNTRACK_VERSION	"0.5.0"

int (*nfnetlink_parse_nat_setup_hook)(struct nf_conn *ct,
				      enum nf_nat_manip_type manip,
				      const struct nlattr *attr) __read_mostly;
EXPORT_SYMBOL_GPL(nfnetlink_parse_nat_setup_hook);

__cacheline_aligned_in_smp spinlock_t nf_conntrack_locks[CONNTRACK_LOCKS];
EXPORT_SYMBOL_GPL(nf_conntrack_locks);

__cacheline_aligned_in_smp DEFINE_SPINLOCK(nf_conntrack_expect_lock);
EXPORT_SYMBOL_GPL(nf_conntrack_expect_lock);

struct hlist_nulls_head *nf_conntrack_hash __read_mostly;
EXPORT_SYMBOL_GPL(nf_conntrack_hash);

bool (*nattype_refresh_timer)
	(unsigned long nattype,
	unsigned long timeout_value)
	__rcu __read_mostly;
EXPORT_SYMBOL(nattype_refresh_timer);

struct conntrack_gc_work {
	struct delayed_work	dwork;
	u32			last_bucket;
	bool			exiting;
	bool			early_drop;
	long			next_gc_run;
};

static __read_mostly struct kmem_cache *nf_conntrack_cachep;
static __read_mostly spinlock_t nf_conntrack_locks_all_lock;
static __read_mostly DEFINE_SPINLOCK(nf_conntrack_locks_all_lock);
static __read_mostly bool nf_conntrack_locks_all;

/* every gc cycle scans at most 1/GC_MAX_BUCKETS_DIV part of table */
#define GC_MAX_BUCKETS_DIV	128u
/* upper bound of full table scan */
#define GC_MAX_SCAN_JIFFIES	(16u * HZ)
/* desired ratio of entries found to be expired */
#define GC_EVICT_RATIO	50u

static struct conntrack_gc_work conntrack_gc_work;

void nf_conntrack_lock(spinlock_t *lock) __acquires(lock)
{
	/* 1) Acquire the lock */
	spin_lock(lock);

	/* 2) read nf_conntrack_locks_all, with ACQUIRE semantics
	 * It pairs with the smp_store_release() in nf_conntrack_all_unlock()
	 */
	if (likely(smp_load_acquire(&nf_conntrack_locks_all) == false))
		return;

	/* fast path failed, unlock */
	spin_unlock(lock);

	/* Slow path 1) get global lock */
	spin_lock(&nf_conntrack_locks_all_lock);

	/* Slow path 2) get the lock we want */
	spin_lock(lock);

	/* Slow path 3) release the global lock */
	spin_unlock(&nf_conntrack_locks_all_lock);
}
EXPORT_SYMBOL_GPL(nf_conntrack_lock);

static void nf_conntrack_double_unlock(unsigned int h1, unsigned int h2)
{
	h1 %= CONNTRACK_LOCKS;
	h2 %= CONNTRACK_LOCKS;
	spin_unlock(&nf_conntrack_locks[h1]);
	if (h1 != h2)
		spin_unlock(&nf_conntrack_locks[h2]);
}

/* return true if we need to recompute hashes (in case hash table was resized) */
static bool nf_conntrack_double_lock(struct net *net, unsigned int h1,
				     unsigned int h2, unsigned int sequence)
{
	h1 %= CONNTRACK_LOCKS;
	h2 %= CONNTRACK_LOCKS;
	if (h1 <= h2) {
		nf_conntrack_lock(&nf_conntrack_locks[h1]);
		if (h1 != h2)
			spin_lock_nested(&nf_conntrack_locks[h2],
					 SINGLE_DEPTH_NESTING);
	} else {
		nf_conntrack_lock(&nf_conntrack_locks[h2]);
		spin_lock_nested(&nf_conntrack_locks[h1],
				 SINGLE_DEPTH_NESTING);
	}
	if (read_seqcount_retry(&nf_conntrack_generation, sequence)) {
		nf_conntrack_double_unlock(h1, h2);
		return true;
	}
	return false;
}

static void nf_conntrack_all_lock(void)
{
	int i;

	spin_lock(&nf_conntrack_locks_all_lock);

	nf_conntrack_locks_all = true;

	for (i = 0; i < CONNTRACK_LOCKS; i++) {
		spin_lock(&nf_conntrack_locks[i]);

		/* This spin_unlock provides the "release" to ensure that
		 * nf_conntrack_locks_all==true is visible to everyone that
		 * acquired spin_lock(&nf_conntrack_locks[]).
		 */
		spin_unlock(&nf_conntrack_locks[i]);
	}
}

static void nf_conntrack_all_unlock(void)
{
	/* All prior stores must be complete before we clear
	 * 'nf_conntrack_locks_all'. Otherwise nf_conntrack_lock()
	 * might observe the false value but not the entire
	 * critical section.
	 * It pairs with the smp_load_acquire() in nf_conntrack_lock()
	 */
	smp_store_release(&nf_conntrack_locks_all, false);
	spin_unlock(&nf_conntrack_locks_all_lock);
}

unsigned int nf_conntrack_htable_size __read_mostly;
EXPORT_SYMBOL_GPL(nf_conntrack_htable_size);

unsigned int nf_conntrack_max __read_mostly;

seqcount_t nf_conntrack_generation __read_mostly;

unsigned int nf_conntrack_pkt_threshold __read_mostly;
EXPORT_SYMBOL(nf_conntrack_pkt_threshold);

unsigned int nf_conntrack_hash_rnd __read_mostly;
EXPORT_SYMBOL(nf_conntrack_hash_rnd);

static u32 hash_conntrack_raw(const struct nf_conntrack_tuple *tuple,
			      const struct net *net)
{
	unsigned int n;
	u32 seed;

	get_random_once(&nf_conntrack_hash_rnd, sizeof(nf_conntrack_hash_rnd));

	/* The direction must be ignored, so we hash everything up to the
	 * destination ports (which is a multiple of 4) and treat the last
	 * three bytes manually.
	 */
	seed = nf_conntrack_hash_rnd ^ net_hash_mix(net);
	n = (sizeof(tuple->src) + sizeof(tuple->dst.u3)) / sizeof(u32);
	return jhash2((u32 *)tuple, n, seed ^
		      (((__force __u16)tuple->dst.u.all << 16) |
		      tuple->dst.protonum));
}

static u32 scale_hash(u32 hash)
{
	return reciprocal_scale(hash, nf_conntrack_htable_size);
}

static u32 __hash_conntrack(const struct net *net,
			    const struct nf_conntrack_tuple *tuple,
			    unsigned int size)
{
	return reciprocal_scale(hash_conntrack_raw(tuple, net), size);
}

static u32 hash_conntrack(const struct net *net,
			  const struct nf_conntrack_tuple *tuple)
{
	return scale_hash(hash_conntrack_raw(tuple, net));
}

bool
nf_ct_get_tuple(const struct sk_buff *skb,
		unsigned int nhoff,
		unsigned int dataoff,
		u_int16_t l3num,
		u_int8_t protonum,
		struct net *net,
		struct nf_conntrack_tuple *tuple,
		const struct nf_conntrack_l3proto *l3proto,
		const struct nf_conntrack_l4proto *l4proto)
{
	memset(tuple, 0, sizeof(*tuple));

	tuple->src.l3num = l3num;
	if (l3proto->pkt_to_tuple(skb, nhoff, tuple) == 0)
		return false;

	tuple->dst.protonum = protonum;
	tuple->dst.dir = IP_CT_DIR_ORIGINAL;

	return l4proto->pkt_to_tuple(skb, dataoff, net, tuple);
}
EXPORT_SYMBOL_GPL(nf_ct_get_tuple);

bool nf_ct_get_tuplepr(const struct sk_buff *skb, unsigned int nhoff,
		       u_int16_t l3num,
		       struct net *net, struct nf_conntrack_tuple *tuple)
{
	const struct nf_conntrack_l3proto *l3proto;
	const struct nf_conntrack_l4proto *l4proto;
	unsigned int protoff;
	u_int8_t protonum;
	int ret;

	rcu_read_lock();

	l3proto = __nf_ct_l3proto_find(l3num);
	ret = l3proto->get_l4proto(skb, nhoff, &protoff, &protonum);
	if (ret != NF_ACCEPT) {
		rcu_read_unlock();
		return false;
	}

	l4proto = __nf_ct_l4proto_find(l3num, protonum);

	ret = nf_ct_get_tuple(skb, nhoff, protoff, l3num, protonum, net, tuple,
			      l3proto, l4proto);

	rcu_read_unlock();
	return ret;
}
EXPORT_SYMBOL_GPL(nf_ct_get_tuplepr);

bool
nf_ct_invert_tuple(struct nf_conntrack_tuple *inverse,
		   const struct nf_conntrack_tuple *orig,
		   const struct nf_conntrack_l3proto *l3proto,
		   const struct nf_conntrack_l4proto *l4proto)
{
	memset(inverse, 0, sizeof(*inverse));

	inverse->src.l3num = orig->src.l3num;
	if (l3proto->invert_tuple(inverse, orig) == 0)
		return false;

	inverse->dst.dir = !orig->dst.dir;

	inverse->dst.protonum = orig->dst.protonum;
	return l4proto->invert_tuple(inverse, orig);
}
EXPORT_SYMBOL_GPL(nf_ct_invert_tuple);

static void
clean_from_lists(struct nf_conn *ct)
{
	pr_debug("clean_from_lists(%pK)\n", ct);
	hlist_nulls_del_rcu(&ct->tuplehash[IP_CT_DIR_ORIGINAL].hnnode);
	hlist_nulls_del_rcu(&ct->tuplehash[IP_CT_DIR_REPLY].hnnode);

	/* Destroy all pending expectations */
	nf_ct_remove_expectations(ct);
}

/* must be called with local_bh_disable */
static void nf_ct_add_to_dying_list(struct nf_conn *ct)
{
	struct ct_pcpu *pcpu;

	/* add this conntrack to the (per cpu) dying list */
	ct->cpu = smp_processor_id();
	pcpu = per_cpu_ptr(nf_ct_net(ct)->ct.pcpu_lists, ct->cpu);

	spin_lock(&pcpu->lock);
	hlist_nulls_add_head(&ct->tuplehash[IP_CT_DIR_ORIGINAL].hnnode,
			     &pcpu->dying);
	spin_unlock(&pcpu->lock);
}

/* must be called with local_bh_disable */
static void nf_ct_add_to_unconfirmed_list(struct nf_conn *ct)
{
	struct ct_pcpu *pcpu;

	/* add this conntrack to the (per cpu) unconfirmed list */
	ct->cpu = smp_processor_id();
	pcpu = per_cpu_ptr(nf_ct_net(ct)->ct.pcpu_lists, ct->cpu);

	spin_lock(&pcpu->lock);
	hlist_nulls_add_head(&ct->tuplehash[IP_CT_DIR_ORIGINAL].hnnode,
			     &pcpu->unconfirmed);
	spin_unlock(&pcpu->lock);
}

/* must be called with local_bh_disable */
static void nf_ct_del_from_dying_or_unconfirmed_list(struct nf_conn *ct)
{
	struct ct_pcpu *pcpu;

	/* We overload first tuple to link into unconfirmed or dying list.*/
	pcpu = per_cpu_ptr(nf_ct_net(ct)->ct.pcpu_lists, ct->cpu);

	spin_lock(&pcpu->lock);
	BUG_ON(hlist_nulls_unhashed(&ct->tuplehash[IP_CT_DIR_ORIGINAL].hnnode));
	hlist_nulls_del_rcu(&ct->tuplehash[IP_CT_DIR_ORIGINAL].hnnode);
	spin_unlock(&pcpu->lock);
}

#define NFCT_ALIGN(len)	(((len) + NFCT_INFOMASK) & ~NFCT_INFOMASK)

/* Released via destroy_conntrack() */
struct nf_conn *nf_ct_tmpl_alloc(struct net *net,
				 const struct nf_conntrack_zone *zone,
				 gfp_t flags)
{
	struct nf_conn *tmpl, *p;

	if (ARCH_KMALLOC_MINALIGN <= NFCT_INFOMASK) {
		tmpl = kzalloc(sizeof(*tmpl) + NFCT_INFOMASK, flags);
		if (!tmpl)
			return NULL;

		p = tmpl;
		tmpl = (struct nf_conn *)NFCT_ALIGN((unsigned long)p);
		if (tmpl != p) {
			tmpl = (struct nf_conn *)NFCT_ALIGN((unsigned long)p);
			tmpl->proto.tmpl_padto = (char *)tmpl - (char *)p;
		}
	} else {
		tmpl = kzalloc(sizeof(*tmpl), flags);
		if (!tmpl)
			return NULL;
	}

	tmpl->status = IPS_TEMPLATE;
	write_pnet(&tmpl->ct_net, net);
	nf_ct_zone_add(tmpl, zone);
	atomic_set(&tmpl->ct_general.use, 0);

	return tmpl;
}
EXPORT_SYMBOL_GPL(nf_ct_tmpl_alloc);

void nf_ct_tmpl_free(struct nf_conn *tmpl)
{
	nf_ct_ext_destroy(tmpl);
	nf_ct_ext_free(tmpl);

	if (ARCH_KMALLOC_MINALIGN <= NFCT_INFOMASK)
		kfree((char *)tmpl - tmpl->proto.tmpl_padto);
	else
		kfree(tmpl);
}
EXPORT_SYMBOL_GPL(nf_ct_tmpl_free);

void (*delete_sfe_entry)(struct nf_conn *ct) __rcu __read_mostly;
EXPORT_SYMBOL(delete_sfe_entry);

static void
destroy_conntrack(struct nf_conntrack *nfct)
{
	struct nf_conn *ct = (struct nf_conn *)nfct;
	const struct nf_conntrack_l4proto *l4proto;
	void (*delete_entry)(struct nf_conn *ct);
	struct sip_list *sip_node = NULL;
	struct list_head *sip_node_list;
	struct list_head *sip_node_save_list;

	pr_debug("destroy_conntrack(%pK)\n", ct);
	WARN_ON(atomic_read(&nfct->use) != 0);

	if (unlikely(nf_ct_is_template(ct))) {
		nf_ct_tmpl_free(ct);
		return;
	}

	if (ct->sfe_entry) {
		delete_entry = rcu_dereference(delete_sfe_entry);
		if (delete_entry)
			delete_entry(ct);
	}

	l4proto = __nf_ct_l4proto_find(nf_ct_l3num(ct), nf_ct_protonum(ct));
	if (l4proto->destroy)
		l4proto->destroy(ct);

	local_bh_disable();

	pr_debug("freeing item in the SIP list\n");
	if (ct->sip_segment_list.next)
		list_for_each_safe(sip_node_list, sip_node_save_list,
				   &ct->sip_segment_list) {
			sip_node = list_entry(sip_node_list,
					      struct sip_list, list);
			list_del(&sip_node->list);
			kfree(sip_node);
		}
	/* Expectations will have been removed in clean_from_lists,
	 * except TFTP can create an expectation on the first packet,
	 * before connection is in the list, so we need to clean here,
	 * too.
	 */
	nf_ct_remove_expectations(ct);

	nf_ct_del_from_dying_or_unconfirmed_list(ct);

	local_bh_enable();

	if (ct->master)
		nf_ct_put(ct->master);

	pr_debug("destroy_conntrack: returning ct=%pK to slab\n", ct);
	nf_conntrack_free(ct);
}

static void nf_ct_delete_from_lists(struct nf_conn *ct)
{
	struct net *net = nf_ct_net(ct);
	unsigned int hash, reply_hash;
	unsigned int sequence;

	nf_ct_helper_destroy(ct);

	local_bh_disable();
	do {
		sequence = read_seqcount_begin(&nf_conntrack_generation);
		hash = hash_conntrack(net,
				      &ct->tuplehash[IP_CT_DIR_ORIGINAL].tuple);
		reply_hash = hash_conntrack(net,
					   &ct->tuplehash[IP_CT_DIR_REPLY].tuple);
	} while (nf_conntrack_double_lock(net, hash, reply_hash, sequence));

	clean_from_lists(ct);
	nf_conntrack_double_unlock(hash, reply_hash);

	nf_ct_add_to_dying_list(ct);

	local_bh_enable();
}

bool nf_ct_delete(struct nf_conn *ct, u32 portid, int report)
{
	struct nf_conn_tstamp *tstamp;

	if (test_and_set_bit(IPS_DYING_BIT, &ct->status))
		return false;

	tstamp = nf_conn_tstamp_find(ct);
	if (tstamp && tstamp->stop == 0)
		tstamp->stop = ktime_get_real_ns();

	if (nf_conntrack_event_report(IPCT_DESTROY, ct,
				    portid, report) < 0) {
		/* destroy event was not delivered. nf_ct_put will
		 * be done by event cache worker on redelivery.
		 */
		nf_ct_delete_from_lists(ct);
		nf_conntrack_ecache_delayed_work(nf_ct_net(ct));
		return false;
	}

	nf_conntrack_ecache_work(nf_ct_net(ct));
	nf_ct_delete_from_lists(ct);
	nf_ct_put(ct);
	return true;
}
EXPORT_SYMBOL_GPL(nf_ct_delete);

static inline bool
nf_ct_key_equal(struct nf_conntrack_tuple_hash *h,
		const struct nf_conntrack_tuple *tuple,
		const struct nf_conntrack_zone *zone,
		const struct net *net)
{
	struct nf_conn *ct = nf_ct_tuplehash_to_ctrack(h);

	/* A conntrack can be recreated with the equal tuple,
	 * so we need to check that the conntrack is confirmed
	 */
	return nf_ct_tuple_equal(tuple, &h->tuple) &&
	       nf_ct_zone_equal(ct, zone, NF_CT_DIRECTION(h)) &&
	       nf_ct_is_confirmed(ct) &&
	       net_eq(net, nf_ct_net(ct));
}

static inline bool
nf_ct_match(const struct nf_conn *ct1, const struct nf_conn *ct2)
{
	return nf_ct_tuple_equal(&ct1->tuplehash[IP_CT_DIR_ORIGINAL].tuple,
				 &ct2->tuplehash[IP_CT_DIR_ORIGINAL].tuple) &&
	       nf_ct_tuple_equal(&ct1->tuplehash[IP_CT_DIR_REPLY].tuple,
				 &ct2->tuplehash[IP_CT_DIR_REPLY].tuple) &&
	       nf_ct_zone_equal(ct1, nf_ct_zone(ct2), IP_CT_DIR_ORIGINAL) &&
	       nf_ct_zone_equal(ct1, nf_ct_zone(ct2), IP_CT_DIR_REPLY) &&
	       net_eq(nf_ct_net(ct1), nf_ct_net(ct2));
}

/* caller must hold rcu readlock and none of the nf_conntrack_locks */
static void nf_ct_gc_expired(struct nf_conn *ct)
{
	if (!atomic_inc_not_zero(&ct->ct_general.use))
		return;

	if (nf_ct_should_gc(ct))
		nf_ct_kill(ct);

	nf_ct_put(ct);
}

/*
 * Warning :
 * - Caller must take a reference on returned object
 *   and recheck nf_ct_tuple_equal(tuple, &h->tuple)
 */
static struct nf_conntrack_tuple_hash *
____nf_conntrack_find(struct net *net, const struct nf_conntrack_zone *zone,
		      const struct nf_conntrack_tuple *tuple, u32 hash)
{
	struct nf_conntrack_tuple_hash *h;
	struct hlist_nulls_head *ct_hash;
	struct hlist_nulls_node *n;
	unsigned int bucket, hsize;

begin:
	nf_conntrack_get_ht(&ct_hash, &hsize);
	bucket = reciprocal_scale(hash, hsize);

	hlist_nulls_for_each_entry_rcu(h, n, &ct_hash[bucket], hnnode) {
		struct nf_conn *ct;

		ct = nf_ct_tuplehash_to_ctrack(h);
		if (nf_ct_is_expired(ct)) {
			nf_ct_gc_expired(ct);
			continue;
		}

		if (nf_ct_is_dying(ct))
			continue;

		if (nf_ct_key_equal(h, tuple, zone, net))
			return h;
	}
	/*
	 * if the nulls value we got at the end of this lookup is
	 * not the expected one, we must restart lookup.
	 * We probably met an item that was moved to another chain.
	 */
	if (get_nulls_value(n) != bucket) {
		NF_CT_STAT_INC_ATOMIC(net, search_restart);
		goto begin;
	}

	return NULL;
}

/* Find a connection corresponding to a tuple. */
static struct nf_conntrack_tuple_hash *
__nf_conntrack_find_get(struct net *net, const struct nf_conntrack_zone *zone,
			const struct nf_conntrack_tuple *tuple, u32 hash)
{
	struct nf_conntrack_tuple_hash *h;
	struct nf_conn *ct;

	rcu_read_lock();
begin:
	h = ____nf_conntrack_find(net, zone, tuple, hash);
	if (h) {
		ct = nf_ct_tuplehash_to_ctrack(h);
		if (unlikely(nf_ct_is_dying(ct) ||
			     !atomic_inc_not_zero(&ct->ct_general.use)))
			h = NULL;
		else {
			if (unlikely(!nf_ct_key_equal(h, tuple, zone, net))) {
				nf_ct_put(ct);
				goto begin;
			}
		}
	}
	rcu_read_unlock();

	return h;
}

struct nf_conntrack_tuple_hash *
nf_conntrack_find_get(struct net *net, const struct nf_conntrack_zone *zone,
		      const struct nf_conntrack_tuple *tuple)
{
	return __nf_conntrack_find_get(net, zone, tuple,
				       hash_conntrack_raw(tuple, net));
}
EXPORT_SYMBOL_GPL(nf_conntrack_find_get);

static void __nf_conntrack_hash_insert(struct nf_conn *ct,
				       unsigned int hash,
				       unsigned int reply_hash)
{
	hlist_nulls_add_head_rcu(&ct->tuplehash[IP_CT_DIR_ORIGINAL].hnnode,
			   &nf_conntrack_hash[hash]);
	hlist_nulls_add_head_rcu(&ct->tuplehash[IP_CT_DIR_REPLY].hnnode,
			   &nf_conntrack_hash[reply_hash]);
}

int
nf_conntrack_hash_check_insert(struct nf_conn *ct)
{
	const struct nf_conntrack_zone *zone;
	struct net *net = nf_ct_net(ct);
	unsigned int hash, reply_hash;
	struct nf_conntrack_tuple_hash *h;
	struct hlist_nulls_node *n;
	unsigned int sequence;

	zone = nf_ct_zone(ct);

	local_bh_disable();
	do {
		sequence = read_seqcount_begin(&nf_conntrack_generation);
		hash = hash_conntrack(net,
				      &ct->tuplehash[IP_CT_DIR_ORIGINAL].tuple);
		reply_hash = hash_conntrack(net,
					   &ct->tuplehash[IP_CT_DIR_REPLY].tuple);
	} while (nf_conntrack_double_lock(net, hash, reply_hash, sequence));

	/* See if there's one in the list already, including reverse */
	hlist_nulls_for_each_entry(h, n, &nf_conntrack_hash[hash], hnnode)
		if (nf_ct_key_equal(h, &ct->tuplehash[IP_CT_DIR_ORIGINAL].tuple,
				    zone, net))
			goto out;

	hlist_nulls_for_each_entry(h, n, &nf_conntrack_hash[reply_hash], hnnode)
		if (nf_ct_key_equal(h, &ct->tuplehash[IP_CT_DIR_REPLY].tuple,
				    zone, net))
			goto out;

	smp_wmb();
	/* The caller holds a reference to this object */
	atomic_set(&ct->ct_general.use, 2);
	__nf_conntrack_hash_insert(ct, hash, reply_hash);
	nf_conntrack_double_unlock(hash, reply_hash);
	NF_CT_STAT_INC(net, insert);
	local_bh_enable();
	return 0;

out:
	nf_conntrack_double_unlock(hash, reply_hash);
	NF_CT_STAT_INC(net, insert_failed);
	local_bh_enable();
	return -EEXIST;
}
EXPORT_SYMBOL_GPL(nf_conntrack_hash_check_insert);

static inline void nf_ct_acct_update(struct nf_conn *ct,
				     enum ip_conntrack_info ctinfo,
				     unsigned int len)
{
	struct nf_conn_acct *acct;

	acct = nf_conn_acct_find(ct);
	if (acct) {
		struct nf_conn_counter *counter = acct->counter;

		atomic64_inc(&counter[CTINFO2DIR(ctinfo)].packets);
		atomic64_add(len, &counter[CTINFO2DIR(ctinfo)].bytes);
	}
}

static void nf_ct_acct_merge(struct nf_conn *ct, enum ip_conntrack_info ctinfo,
			     const struct nf_conn *loser_ct)
{
	struct nf_conn_acct *acct;

	acct = nf_conn_acct_find(loser_ct);
	if (acct) {
		struct nf_conn_counter *counter = acct->counter;
		unsigned int bytes;

		/* u32 should be fine since we must have seen one packet. */
		bytes = atomic64_read(&counter[CTINFO2DIR(ctinfo)].bytes);
		nf_ct_acct_update(ct, ctinfo, bytes);
	}
}

/* Resolve race on insertion if this protocol allows this. */
static int nf_ct_resolve_clash(struct net *net, struct sk_buff *skb,
			       enum ip_conntrack_info ctinfo,
			       struct nf_conntrack_tuple_hash *h)
{
	/* This is the conntrack entry already in hashes that won race. */
	struct nf_conn *ct = nf_ct_tuplehash_to_ctrack(h);
	const struct nf_conntrack_l4proto *l4proto;

	enum ip_conntrack_info oldinfo;
	struct nf_conn *loser_ct = nf_ct_get(skb, &oldinfo);

	l4proto = __nf_ct_l4proto_find(nf_ct_l3num(ct), nf_ct_protonum(ct));
	if (l4proto->allow_clash &&
	    !nf_ct_is_dying(ct) &&
	    atomic_inc_not_zero(&ct->ct_general.use)) {
		if (((ct->status & IPS_NAT_DONE_MASK) == 0) ||
		    nf_ct_match(ct, loser_ct)) {
			nf_ct_acct_merge(ct, ctinfo, loser_ct);
			nf_conntrack_put(&loser_ct->ct_general);
			nf_ct_set(skb, ct, oldinfo);
			return NF_ACCEPT;
		}
		nf_ct_put(ct);
	}
	NF_CT_STAT_INC(net, drop);
	return NF_DROP;
}

/* Confirm a connection given skb; places it in hash table */
int
__nf_conntrack_confirm(struct sk_buff *skb)
{
	const struct nf_conntrack_zone *zone;
	unsigned int hash, reply_hash;
	struct nf_conntrack_tuple_hash *h;
	struct nf_conn *ct;
	struct nf_conn_help *help;
	struct nf_conn_tstamp *tstamp;
	struct hlist_nulls_node *n;
	enum ip_conntrack_info ctinfo;
	struct net *net;
	unsigned int sequence;
	int ret = NF_DROP;

	ct = nf_ct_get(skb, &ctinfo);
	net = nf_ct_net(ct);

	/* ipt_REJECT uses nf_conntrack_attach to attach related
	   ICMP/TCP RST packets in other direction.  Actual packet
	   which created connection will be IP_CT_NEW or for an
	   expected connection, IP_CT_RELATED. */
	if (CTINFO2DIR(ctinfo) != IP_CT_DIR_ORIGINAL)
		return NF_ACCEPT;

	zone = nf_ct_zone(ct);
	local_bh_disable();

	do {
		sequence = read_seqcount_begin(&nf_conntrack_generation);
		/* reuse the hash saved before */
		hash = *(unsigned long *)&ct->tuplehash[IP_CT_DIR_REPLY].hnnode.pprev;
		hash = scale_hash(hash);
		reply_hash = hash_conntrack(net,
					   &ct->tuplehash[IP_CT_DIR_REPLY].tuple);

	} while (nf_conntrack_double_lock(net, hash, reply_hash, sequence));

	/* We're not in hash table, and we refuse to set up related
	 * connections for unconfirmed conns.  But packet copies and
	 * REJECT will give spurious warnings here.
	 */

	/* Another skb with the same unconfirmed conntrack may
	 * win the race. This may happen for bridge(br_flood)
	 * or broadcast/multicast packets do skb_clone with
	 * unconfirmed conntrack.
	 */
<<<<<<< HEAD
	WARN_ON(nf_ct_is_confirmed(ct));
	pr_debug("Confirming conntrack %pK\n", ct);
=======
	if (unlikely(nf_ct_is_confirmed(ct))) {
		WARN_ON_ONCE(1);
		nf_conntrack_double_unlock(hash, reply_hash);
		local_bh_enable();
		return NF_DROP;
	}

	pr_debug("Confirming conntrack %p\n", ct);
>>>>>>> 1ec8f1f0
	/* We have to check the DYING flag after unlink to prevent
	 * a race against nf_ct_get_next_corpse() possibly called from
	 * user context, else we insert an already 'dead' hash, blocking
	 * further use of that particular connection -JM.
	 */
	nf_ct_del_from_dying_or_unconfirmed_list(ct);

	if (unlikely(nf_ct_is_dying(ct))) {
		nf_ct_add_to_dying_list(ct);
		goto dying;
	}

	/* See if there's one in the list already, including reverse:
	   NAT could have grabbed it without realizing, since we're
	   not in the hash.  If there is, we lost race. */
	hlist_nulls_for_each_entry(h, n, &nf_conntrack_hash[hash], hnnode)
		if (nf_ct_key_equal(h, &ct->tuplehash[IP_CT_DIR_ORIGINAL].tuple,
				    zone, net))
			goto out;

	hlist_nulls_for_each_entry(h, n, &nf_conntrack_hash[reply_hash], hnnode)
		if (nf_ct_key_equal(h, &ct->tuplehash[IP_CT_DIR_REPLY].tuple,
				    zone, net))
			goto out;

	/* Timer relative to confirmation time, not original
	   setting time, otherwise we'd get timer wrap in
	   weird delay cases. */
	ct->timeout += nfct_time_stamp;
	atomic_inc(&ct->ct_general.use);
	ct->status |= IPS_CONFIRMED;

	/* set conntrack timestamp, if enabled. */
	tstamp = nf_conn_tstamp_find(ct);
	if (tstamp) {
		if (skb->tstamp == 0)
			__net_timestamp(skb);

		tstamp->start = ktime_to_ns(skb->tstamp);
	}
	/* Since the lookup is lockless, hash insertion must be done after
	 * starting the timer and setting the CONFIRMED bit. The RCU barriers
	 * guarantee that no other CPU can find the conntrack before the above
	 * stores are visible.
	 */
	__nf_conntrack_hash_insert(ct, hash, reply_hash);
	nf_conntrack_double_unlock(hash, reply_hash);
	local_bh_enable();

	help = nfct_help(ct);
	if (help && help->helper)
		nf_conntrack_event_cache(IPCT_HELPER, ct);

	nf_conntrack_event_cache(master_ct(ct) ?
				 IPCT_RELATED : IPCT_NEW, ct);
	return NF_ACCEPT;

out:
	nf_ct_add_to_dying_list(ct);
	ret = nf_ct_resolve_clash(net, skb, ctinfo, h);
dying:
	nf_conntrack_double_unlock(hash, reply_hash);
	NF_CT_STAT_INC(net, insert_failed);
	local_bh_enable();
	return ret;
}
EXPORT_SYMBOL_GPL(__nf_conntrack_confirm);

/* Returns true if a connection correspondings to the tuple (required
   for NAT). */
int
nf_conntrack_tuple_taken(const struct nf_conntrack_tuple *tuple,
			 const struct nf_conn *ignored_conntrack)
{
	struct net *net = nf_ct_net(ignored_conntrack);
	const struct nf_conntrack_zone *zone;
	struct nf_conntrack_tuple_hash *h;
	struct hlist_nulls_head *ct_hash;
	unsigned int hash, hsize;
	struct hlist_nulls_node *n;
	struct nf_conn *ct;

	zone = nf_ct_zone(ignored_conntrack);

	rcu_read_lock();
 begin:
	nf_conntrack_get_ht(&ct_hash, &hsize);
	hash = __hash_conntrack(net, tuple, hsize);

	hlist_nulls_for_each_entry_rcu(h, n, &ct_hash[hash], hnnode) {
		ct = nf_ct_tuplehash_to_ctrack(h);

		if (ct == ignored_conntrack)
			continue;

		if (nf_ct_is_expired(ct)) {
			nf_ct_gc_expired(ct);
			continue;
		}

		if (nf_ct_key_equal(h, tuple, zone, net)) {
			/* Tuple is taken already, so caller will need to find
			 * a new source port to use.
			 *
			 * Only exception:
			 * If the *original tuples* are identical, then both
			 * conntracks refer to the same flow.
			 * This is a rare situation, it can occur e.g. when
			 * more than one UDP packet is sent from same socket
			 * in different threads.
			 *
			 * Let nf_ct_resolve_clash() deal with this later.
			 */
			if (nf_ct_tuple_equal(&ignored_conntrack->tuplehash[IP_CT_DIR_ORIGINAL].tuple,
					      &ct->tuplehash[IP_CT_DIR_ORIGINAL].tuple))
				continue;

			NF_CT_STAT_INC_ATOMIC(net, found);
			rcu_read_unlock();
			return 1;
		}
	}

	if (get_nulls_value(n) != hash) {
		NF_CT_STAT_INC_ATOMIC(net, search_restart);
		goto begin;
	}

	rcu_read_unlock();

	return 0;
}
EXPORT_SYMBOL_GPL(nf_conntrack_tuple_taken);

#define NF_CT_EVICTION_RANGE	8

/* There's a small race here where we may free a just-assured
   connection.  Too bad: we're in trouble anyway. */
static unsigned int early_drop_list(struct net *net,
				    struct hlist_nulls_head *head)
{
	struct nf_conntrack_tuple_hash *h;
	struct hlist_nulls_node *n;
	unsigned int drops = 0;
	struct nf_conn *tmp;

	hlist_nulls_for_each_entry_rcu(h, n, head, hnnode) {
		tmp = nf_ct_tuplehash_to_ctrack(h);

		if (nf_ct_is_expired(tmp)) {
			nf_ct_gc_expired(tmp);
			continue;
		}

		if (test_bit(IPS_ASSURED_BIT, &tmp->status) ||
		    !net_eq(nf_ct_net(tmp), net) ||
		    nf_ct_is_dying(tmp))
			continue;

		if (!atomic_inc_not_zero(&tmp->ct_general.use))
			continue;

		/* kill only if still in same netns -- might have moved due to
		 * SLAB_TYPESAFE_BY_RCU rules.
		 *
		 * We steal the timer reference.  If that fails timer has
		 * already fired or someone else deleted it. Just drop ref
		 * and move to next entry.
		 */
		if (net_eq(nf_ct_net(tmp), net) &&
		    nf_ct_is_confirmed(tmp) &&
		    nf_ct_delete(tmp, 0, 0))
			drops++;

		nf_ct_put(tmp);
	}

	return drops;
}

static noinline int early_drop(struct net *net, unsigned int hash)
{
	unsigned int i, bucket;

	for (i = 0; i < NF_CT_EVICTION_RANGE; i++) {
		struct hlist_nulls_head *ct_hash;
		unsigned int hsize, drops;

		rcu_read_lock();
		nf_conntrack_get_ht(&ct_hash, &hsize);
		if (!i)
			bucket = reciprocal_scale(hash, hsize);
		else
			bucket = (bucket + 1) % hsize;

		drops = early_drop_list(net, &ct_hash[bucket]);
		rcu_read_unlock();

		if (drops) {
			NF_CT_STAT_ADD_ATOMIC(net, early_drop, drops);
			return true;
		}
	}

	return false;
}

static bool gc_worker_skip_ct(const struct nf_conn *ct)
{
	return !nf_ct_is_confirmed(ct) || nf_ct_is_dying(ct);
}

static bool gc_worker_can_early_drop(const struct nf_conn *ct)
{
	const struct nf_conntrack_l4proto *l4proto;

	if (!test_bit(IPS_ASSURED_BIT, &ct->status))
		return true;

	l4proto = __nf_ct_l4proto_find(nf_ct_l3num(ct), nf_ct_protonum(ct));
	if (l4proto->can_early_drop && l4proto->can_early_drop(ct))
		return true;

	return false;
}

static void gc_worker(struct work_struct *work)
{
	unsigned int min_interval = max(HZ / GC_MAX_BUCKETS_DIV, 1u);
	unsigned int i, goal, buckets = 0, expired_count = 0;
	unsigned int nf_conntrack_max95 = 0;
	struct conntrack_gc_work *gc_work;
	unsigned int ratio, scanned = 0;
	unsigned long next_run;

	gc_work = container_of(work, struct conntrack_gc_work, dwork.work);

	goal = nf_conntrack_htable_size / GC_MAX_BUCKETS_DIV;
	i = gc_work->last_bucket;
	if (gc_work->early_drop)
		nf_conntrack_max95 = nf_conntrack_max / 100u * 95u;

	do {
		struct nf_conntrack_tuple_hash *h;
		struct hlist_nulls_head *ct_hash;
		struct hlist_nulls_node *n;
		unsigned int hashsz;
		struct nf_conn *tmp;

		i++;
		rcu_read_lock();

		nf_conntrack_get_ht(&ct_hash, &hashsz);
		if (i >= hashsz)
			i = 0;

		hlist_nulls_for_each_entry_rcu(h, n, &ct_hash[i], hnnode) {
			struct net *net;

			tmp = nf_ct_tuplehash_to_ctrack(h);

			scanned++;
			if (nf_ct_is_expired(tmp)) {
				nf_ct_gc_expired(tmp);
				expired_count++;
				continue;
			}

			if (nf_conntrack_max95 == 0 || gc_worker_skip_ct(tmp))
				continue;

			net = nf_ct_net(tmp);
			if (atomic_read(&net->ct.count) < nf_conntrack_max95)
				continue;

			/* need to take reference to avoid possible races */
			if (!atomic_inc_not_zero(&tmp->ct_general.use))
				continue;

			if (gc_worker_skip_ct(tmp)) {
				nf_ct_put(tmp);
				continue;
			}

			if (gc_worker_can_early_drop(tmp))
				nf_ct_kill(tmp);

			nf_ct_put(tmp);
		}

		/* could check get_nulls_value() here and restart if ct
		 * was moved to another chain.  But given gc is best-effort
		 * we will just continue with next hash slot.
		 */
		rcu_read_unlock();
		cond_resched_rcu_qs();
	} while (++buckets < goal);

	if (gc_work->exiting)
		return;

	/*
	 * Eviction will normally happen from the packet path, and not
	 * from this gc worker.
	 *
	 * This worker is only here to reap expired entries when system went
	 * idle after a busy period.
	 *
	 * The heuristics below are supposed to balance conflicting goals:
	 *
	 * 1. Minimize time until we notice a stale entry
	 * 2. Maximize scan intervals to not waste cycles
	 *
	 * Normally, expire ratio will be close to 0.
	 *
	 * As soon as a sizeable fraction of the entries have expired
	 * increase scan frequency.
	 */
	ratio = scanned ? expired_count * 100 / scanned : 0;
	if (ratio > GC_EVICT_RATIO) {
		gc_work->next_gc_run = min_interval;
	} else {
		unsigned int max = GC_MAX_SCAN_JIFFIES / GC_MAX_BUCKETS_DIV;

		BUILD_BUG_ON((GC_MAX_SCAN_JIFFIES / GC_MAX_BUCKETS_DIV) == 0);

		gc_work->next_gc_run += min_interval;
		if (gc_work->next_gc_run > max)
			gc_work->next_gc_run = max;
	}

	next_run = gc_work->next_gc_run;
	gc_work->last_bucket = i;
	gc_work->early_drop = false;
	queue_delayed_work(system_long_wq, &gc_work->dwork, next_run);
}

static void conntrack_gc_work_init(struct conntrack_gc_work *gc_work)
{
	INIT_DEFERRABLE_WORK(&gc_work->dwork, gc_worker);
	gc_work->next_gc_run = HZ;
	gc_work->exiting = false;
}

static struct nf_conn *
__nf_conntrack_alloc(struct net *net,
		     const struct nf_conntrack_zone *zone,
		     const struct nf_conntrack_tuple *orig,
		     const struct nf_conntrack_tuple *repl,
		     gfp_t gfp, u32 hash)
{
	struct nf_conn *ct;

	/* We don't want any race condition at early drop stage */
	atomic_inc(&net->ct.count);

	if (nf_conntrack_max &&
	    unlikely(atomic_read(&net->ct.count) > nf_conntrack_max)) {
		if (!early_drop(net, hash)) {
			if (!conntrack_gc_work.early_drop)
				conntrack_gc_work.early_drop = true;
			atomic_dec(&net->ct.count);
			net_warn_ratelimited("nf_conntrack: table full, dropping packet\n");
			return ERR_PTR(-ENOMEM);
		}
	}

	/*
	 * Do not use kmem_cache_zalloc(), as this cache uses
	 * SLAB_TYPESAFE_BY_RCU.
	 */
	ct = kmem_cache_alloc(nf_conntrack_cachep, gfp);
	if (ct == NULL)
		goto out;

	spin_lock_init(&ct->lock);
	ct->tuplehash[IP_CT_DIR_ORIGINAL].tuple = *orig;
	ct->tuplehash[IP_CT_DIR_ORIGINAL].hnnode.pprev = NULL;
	ct->tuplehash[IP_CT_DIR_REPLY].tuple = *repl;
	/* save hash for reusing when confirming */
	*(unsigned long *)(&ct->tuplehash[IP_CT_DIR_REPLY].hnnode.pprev) = hash;
	ct->status = 0;
	write_pnet(&ct->ct_net, net);
	memset(&ct->__nfct_init_offset[0], 0,
	       offsetof(struct nf_conn, proto) -
	       offsetof(struct nf_conn, __nfct_init_offset[0]));

	nf_ct_zone_add(ct, zone);

#if defined(CONFIG_IP_NF_TARGET_NATTYPE_MODULE)
	ct->nattype_entry = 0;
#endif
	/* Because we use RCU lookups, we set ct_general.use to zero before
	 * this is inserted in any list.
	 */
	atomic_set(&ct->ct_general.use, 0);
	return ct;
out:
	atomic_dec(&net->ct.count);
	return ERR_PTR(-ENOMEM);
}

struct nf_conn *nf_conntrack_alloc(struct net *net,
				   const struct nf_conntrack_zone *zone,
				   const struct nf_conntrack_tuple *orig,
				   const struct nf_conntrack_tuple *repl,
				   gfp_t gfp)
{
	return __nf_conntrack_alloc(net, zone, orig, repl, gfp, 0);
}
EXPORT_SYMBOL_GPL(nf_conntrack_alloc);

void nf_conntrack_free(struct nf_conn *ct)
{
	struct net *net = nf_ct_net(ct);

	/* A freed object has refcnt == 0, that's
	 * the golden rule for SLAB_TYPESAFE_BY_RCU
	 */
	WARN_ON(atomic_read(&ct->ct_general.use) != 0);

	nf_ct_ext_destroy(ct);
	nf_ct_ext_free(ct);
	kmem_cache_free(nf_conntrack_cachep, ct);
	smp_mb__before_atomic();
	atomic_dec(&net->ct.count);
}
EXPORT_SYMBOL_GPL(nf_conntrack_free);


/* Allocate a new conntrack: we return -ENOMEM if classification
   failed due to stress.  Otherwise it really is unclassifiable. */
static noinline struct nf_conntrack_tuple_hash *
init_conntrack(struct net *net, struct nf_conn *tmpl,
	       const struct nf_conntrack_tuple *tuple,
	       const struct nf_conntrack_l3proto *l3proto,
	       const struct nf_conntrack_l4proto *l4proto,
	       struct sk_buff *skb,
	       unsigned int dataoff, u32 hash)
{
	struct nf_conn *ct;
	struct nf_conn_help *help;
	struct nf_conntrack_tuple repl_tuple;
	struct nf_conntrack_ecache *ecache;
	struct nf_conntrack_expect *exp = NULL;
	const struct nf_conntrack_zone *zone;
	struct nf_conn_timeout *timeout_ext;
	struct nf_conntrack_zone tmp;
	unsigned int *timeouts;

	if (!nf_ct_invert_tuple(&repl_tuple, tuple, l3proto, l4proto)) {
		pr_debug("Can't invert tuple.\n");
		return NULL;
	}

	zone = nf_ct_zone_tmpl(tmpl, skb, &tmp);
	ct = __nf_conntrack_alloc(net, zone, tuple, &repl_tuple, GFP_ATOMIC,
				  hash);
	if (IS_ERR(ct))
		return (struct nf_conntrack_tuple_hash *)ct;

	if (!nf_ct_add_synproxy(ct, tmpl)) {
		nf_conntrack_free(ct);
		return ERR_PTR(-ENOMEM);
	}

	timeout_ext = tmpl ? nf_ct_timeout_find(tmpl) : NULL;
	if (timeout_ext) {
		timeouts = nf_ct_timeout_data(timeout_ext);
		if (unlikely(!timeouts))
			timeouts = l4proto->get_timeouts(net);
	} else {
		timeouts = l4proto->get_timeouts(net);
	}

	if (!l4proto->new(ct, skb, dataoff, timeouts)) {
		nf_conntrack_free(ct);
		pr_debug("can't track with proto module\n");
		return NULL;
	}

	if (timeout_ext)
		nf_ct_timeout_ext_add(ct, rcu_dereference(timeout_ext->timeout),
				      GFP_ATOMIC);

	nf_ct_acct_ext_add(ct, GFP_ATOMIC);
	nf_ct_tstamp_ext_add(ct, GFP_ATOMIC);
	nf_ct_labels_ext_add(ct);

	ecache = tmpl ? nf_ct_ecache_find(tmpl) : NULL;
	nf_ct_ecache_ext_add(ct, ecache ? ecache->ctmask : 0,
				 ecache ? ecache->expmask : 0,
			     GFP_ATOMIC);

	local_bh_disable();
	INIT_LIST_HEAD(&ct->sip_segment_list);
	if (net->ct.expect_count) {
		spin_lock(&nf_conntrack_expect_lock);
		exp = nf_ct_find_expectation(net, zone, tuple);
		if (exp) {
			pr_debug("expectation arrives ct=%pK exp=%pK\n",
				 ct, exp);
			/* Welcome, Mr. Bond.  We've been expecting you... */
			__set_bit(IPS_EXPECTED_BIT, &ct->status);
			/* exp->master safe, refcnt bumped in nf_ct_find_expectation */
			ct->master = exp->master;
			if (exp->helper) {
				help = nf_ct_helper_ext_add(ct, exp->helper,
							    GFP_ATOMIC);
				if (help)
					rcu_assign_pointer(help->helper, exp->helper);
			}

#ifdef CONFIG_NF_CONNTRACK_MARK
			ct->mark = exp->master->mark;
#endif
#ifdef CONFIG_NF_CONNTRACK_SECMARK
			ct->secmark = exp->master->secmark;
#endif
/* Initialize the NAT type entry. */
#if defined(CONFIG_IP_NF_TARGET_NATTYPE_MODULE)
		ct->nattype_entry = 0;
#endif
			NF_CT_STAT_INC(net, expect_new);
		}
		spin_unlock(&nf_conntrack_expect_lock);
	}
	if (!exp)
		__nf_ct_try_assign_helper(ct, tmpl, GFP_ATOMIC);

	/* Now it is inserted into the unconfirmed list, bump refcount */
	nf_conntrack_get(&ct->ct_general);
	nf_ct_add_to_unconfirmed_list(ct);

	local_bh_enable();

	if (exp) {
		if (exp->expectfn)
			exp->expectfn(ct, exp);
		nf_ct_expect_put(exp);
	}

	return &ct->tuplehash[IP_CT_DIR_ORIGINAL];
}

/* On success, returns 0, sets skb->_nfct | ctinfo */
static int
resolve_normal_ct(struct net *net, struct nf_conn *tmpl,
		  struct sk_buff *skb,
		  unsigned int dataoff,
		  u_int16_t l3num,
		  u_int8_t protonum,
		  const struct nf_conntrack_l3proto *l3proto,
		  const struct nf_conntrack_l4proto *l4proto)
{
	const struct nf_conntrack_zone *zone;
	struct nf_conntrack_tuple tuple;
	struct nf_conntrack_tuple_hash *h;
	enum ip_conntrack_info ctinfo;
	struct nf_conntrack_zone tmp;
	struct nf_conn *ct;
	u32 hash;

	if (!nf_ct_get_tuple(skb, skb_network_offset(skb),
			     dataoff, l3num, protonum, net, &tuple, l3proto,
			     l4proto)) {
		pr_debug("Can't get tuple\n");
		return 0;
	}

	/* look for tuple match */
	zone = nf_ct_zone_tmpl(tmpl, skb, &tmp);
	hash = hash_conntrack_raw(&tuple, net);
	h = __nf_conntrack_find_get(net, zone, &tuple, hash);
	if (!h) {
		h = init_conntrack(net, tmpl, &tuple, l3proto, l4proto,
				   skb, dataoff, hash);
		if (!h)
			return 0;
		if (IS_ERR(h))
			return PTR_ERR(h);
	}
	ct = nf_ct_tuplehash_to_ctrack(h);

	/* It exists; we have (non-exclusive) reference. */
	if (NF_CT_DIRECTION(h) == IP_CT_DIR_REPLY) {
		ctinfo = IP_CT_ESTABLISHED_REPLY;
	} else {
		/* Once we've had two way comms, always ESTABLISHED. */
		if (test_bit(IPS_SEEN_REPLY_BIT, &ct->status)) {
			pr_debug("normal packet for %pK\n", ct);
			ctinfo = IP_CT_ESTABLISHED;
		} else if (test_bit(IPS_EXPECTED_BIT, &ct->status)) {
			pr_debug("related packet for %pK\n", ct);
			ctinfo = IP_CT_RELATED;
		} else {
			pr_debug("new packet for %pK\n", ct);
			ctinfo = IP_CT_NEW;
		}
	}
	nf_ct_set(skb, ct, ctinfo);
	return 0;
}

unsigned int
nf_conntrack_in(struct net *net, u_int8_t pf, unsigned int hooknum,
		struct sk_buff *skb)
{
	const struct nf_conntrack_l3proto *l3proto;
	const struct nf_conntrack_l4proto *l4proto;
	struct nf_conn *ct, *tmpl;
	enum ip_conntrack_info ctinfo;
	unsigned int *timeouts;
	unsigned int dataoff;
	u_int8_t protonum;
	int ret;

	tmpl = nf_ct_get(skb, &ctinfo);
	if (tmpl || ctinfo == IP_CT_UNTRACKED) {
		/* Previously seen (loopback or untracked)?  Ignore. */
		if ((tmpl && !nf_ct_is_template(tmpl)) ||
		     ctinfo == IP_CT_UNTRACKED) {
			NF_CT_STAT_INC_ATOMIC(net, ignore);
			return NF_ACCEPT;
		}
		skb->_nfct = 0;
	}

	/* rcu_read_lock()ed by nf_hook_thresh */
	l3proto = __nf_ct_l3proto_find(pf);
	ret = l3proto->get_l4proto(skb, skb_network_offset(skb),
				   &dataoff, &protonum);
	if (ret <= 0) {
		pr_debug("not prepared to track yet or error occurred\n");
		NF_CT_STAT_INC_ATOMIC(net, error);
		NF_CT_STAT_INC_ATOMIC(net, invalid);
		ret = -ret;
		goto out;
	}

	l4proto = __nf_ct_l4proto_find(pf, protonum);

	/* It may be an special packet, error, unclean...
	 * inverse of the return code tells to the netfilter
	 * core what to do with the packet. */
	if (l4proto->error != NULL) {
		ret = l4proto->error(net, tmpl, skb, dataoff, pf, hooknum);
		if (ret <= 0) {
			NF_CT_STAT_INC_ATOMIC(net, error);
			NF_CT_STAT_INC_ATOMIC(net, invalid);
			ret = -ret;
			goto out;
		}
		/* ICMP[v6] protocol trackers may assign one conntrack. */
		if (skb->_nfct)
			goto out;
	}
repeat:
	ret = resolve_normal_ct(net, tmpl, skb, dataoff, pf, protonum,
				l3proto, l4proto);
	if (ret < 0) {
		/* Too stressed to deal. */
		NF_CT_STAT_INC_ATOMIC(net, drop);
		ret = NF_DROP;
		goto out;
	}

	ct = nf_ct_get(skb, &ctinfo);
	if (!ct) {
		/* Not valid part of a connection */
		NF_CT_STAT_INC_ATOMIC(net, invalid);
		ret = NF_ACCEPT;
		goto out;
	}

	/* Decide what timeout policy we want to apply to this flow. */
	timeouts = nf_ct_timeout_lookup(net, ct, l4proto);

	ret = l4proto->packet(ct, skb, dataoff, ctinfo, pf, timeouts);
	if (ret <= 0) {
		/* Invalid: inverse of the return code tells
		 * the netfilter core what to do */
		pr_debug("nf_conntrack_in: Can't track with proto module\n");
		nf_conntrack_put(&ct->ct_general);
		skb->_nfct = 0;
		NF_CT_STAT_INC_ATOMIC(net, invalid);
		if (ret == -NF_DROP)
			NF_CT_STAT_INC_ATOMIC(net, drop);
		/* Special case: TCP tracker reports an attempt to reopen a
		 * closed/aborted connection. We have to go back and create a
		 * fresh conntrack.
		 */
		if (ret == -NF_REPEAT)
			goto repeat;
		ret = -ret;
		goto out;
	}

	if (ctinfo == IP_CT_ESTABLISHED_REPLY &&
	    !test_and_set_bit(IPS_SEEN_REPLY_BIT, &ct->status))
		nf_conntrack_event_cache(IPCT_REPLY, ct);
out:
	if (tmpl)
		nf_ct_put(tmpl);

	return ret;
}
EXPORT_SYMBOL_GPL(nf_conntrack_in);

bool nf_ct_invert_tuplepr(struct nf_conntrack_tuple *inverse,
			  const struct nf_conntrack_tuple *orig)
{
	bool ret;

	rcu_read_lock();
	ret = nf_ct_invert_tuple(inverse, orig,
				 __nf_ct_l3proto_find(orig->src.l3num),
				 __nf_ct_l4proto_find(orig->src.l3num,
						      orig->dst.protonum));
	rcu_read_unlock();
	return ret;
}
EXPORT_SYMBOL_GPL(nf_ct_invert_tuplepr);

/* Alter reply tuple (maybe alter helper).  This is for NAT, and is
   implicitly racy: see __nf_conntrack_confirm */
void nf_conntrack_alter_reply(struct nf_conn *ct,
			      const struct nf_conntrack_tuple *newreply)
{
	struct nf_conn_help *help = nfct_help(ct);

	/* Should be unconfirmed, so not in hash table yet */
	WARN_ON(nf_ct_is_confirmed(ct));

	pr_debug("Altering reply tuple of %pK to ", ct);
	nf_ct_dump_tuple(newreply);

	ct->tuplehash[IP_CT_DIR_REPLY].tuple = *newreply;
	if (ct->master || (help && !hlist_empty(&help->expectations)))
		return;

	rcu_read_lock();
	__nf_ct_try_assign_helper(ct, NULL, GFP_ATOMIC);
	rcu_read_unlock();
}
EXPORT_SYMBOL_GPL(nf_conntrack_alter_reply);

/* Refresh conntrack for this many jiffies and do accounting if do_acct is 1 */
void __nf_ct_refresh_acct(struct nf_conn *ct,
			  enum ip_conntrack_info ctinfo,
			  const struct sk_buff *skb,
			  unsigned long extra_jiffies,
			  int do_acct)
{
	struct nf_conn_acct *acct;
	u64 pkts;
#if defined(CONFIG_IP_NF_TARGET_NATTYPE_MODULE)
	bool (*nattype_ref_timer)
		(unsigned long nattype,
		unsigned long timeout_value);
#endif

	WARN_ON(!skb);
	/* Only update if this is not a fixed timeout */
	if (test_bit(IPS_FIXED_TIMEOUT_BIT, &ct->status))
		goto acct;

	/* If not in hash table, timer will not be active yet */
	if (nf_ct_is_confirmed(ct))
		extra_jiffies += nfct_time_stamp;

	ct->timeout = extra_jiffies;
/* Refresh the NAT type entry. */
#if defined(CONFIG_IP_NF_TARGET_NATTYPE_MODULE)
	nattype_ref_timer = rcu_dereference(nattype_refresh_timer);
	if (nattype_ref_timer)
		nattype_ref_timer(ct->nattype_entry, ct->timeout.expires);
#endif

acct:
	if (do_acct) {
		acct = nf_conn_acct_find(ct);
		if (acct) {
			struct nf_conn_counter *counter = acct->counter;

			atomic64_inc(&counter[CTINFO2DIR(ctinfo)].packets);
			atomic64_add(skb->len, &counter
					[CTINFO2DIR(ctinfo)].bytes);

			pkts =
			atomic64_read(&counter[CTINFO2DIR(ctinfo)].packets) +
			atomic64_read(&counter[!CTINFO2DIR(ctinfo)].packets);
			/* Report if the packet threshold is reached. */
			if (nf_conntrack_pkt_threshold > 0 &&
			    pkts == nf_conntrack_pkt_threshold) {
				nf_conntrack_event_cache(IPCT_COUNTER, ct);
				nf_conntrack_event_cache(IPCT_PROTOINFO, ct);
				nf_ct_deliver_cached_events(ct);
			}
		}
	}
}
EXPORT_SYMBOL_GPL(__nf_ct_refresh_acct);

bool nf_ct_kill_acct(struct nf_conn *ct,
		     enum ip_conntrack_info ctinfo,
		     const struct sk_buff *skb)
{
	nf_ct_acct_update(ct, ctinfo, skb->len);

	return nf_ct_delete(ct, 0, 0);
}
EXPORT_SYMBOL_GPL(nf_ct_kill_acct);

#if IS_ENABLED(CONFIG_NF_CT_NETLINK)

#include <linux/netfilter/nfnetlink.h>
#include <linux/netfilter/nfnetlink_conntrack.h>
#include <linux/mutex.h>

/* Generic function for tcp/udp/sctp/dccp and alike. This needs to be
 * in ip_conntrack_core, since we don't want the protocols to autoload
 * or depend on ctnetlink */
int nf_ct_port_tuple_to_nlattr(struct sk_buff *skb,
			       const struct nf_conntrack_tuple *tuple)
{
	if (nla_put_be16(skb, CTA_PROTO_SRC_PORT, tuple->src.u.tcp.port) ||
	    nla_put_be16(skb, CTA_PROTO_DST_PORT, tuple->dst.u.tcp.port))
		goto nla_put_failure;
	return 0;

nla_put_failure:
	return -1;
}
EXPORT_SYMBOL_GPL(nf_ct_port_tuple_to_nlattr);

const struct nla_policy nf_ct_port_nla_policy[CTA_PROTO_MAX+1] = {
	[CTA_PROTO_SRC_PORT]  = { .type = NLA_U16 },
	[CTA_PROTO_DST_PORT]  = { .type = NLA_U16 },
};
EXPORT_SYMBOL_GPL(nf_ct_port_nla_policy);

int nf_ct_port_nlattr_to_tuple(struct nlattr *tb[],
			       struct nf_conntrack_tuple *t)
{
	if (!tb[CTA_PROTO_SRC_PORT] || !tb[CTA_PROTO_DST_PORT])
		return -EINVAL;

	t->src.u.tcp.port = nla_get_be16(tb[CTA_PROTO_SRC_PORT]);
	t->dst.u.tcp.port = nla_get_be16(tb[CTA_PROTO_DST_PORT]);

	return 0;
}
EXPORT_SYMBOL_GPL(nf_ct_port_nlattr_to_tuple);

int nf_ct_port_nlattr_tuple_size(void)
{
	return nla_policy_len(nf_ct_port_nla_policy, CTA_PROTO_MAX + 1);
}
EXPORT_SYMBOL_GPL(nf_ct_port_nlattr_tuple_size);
#endif

/* Used by ipt_REJECT and ip6t_REJECT. */
static void nf_conntrack_attach(struct sk_buff *nskb, const struct sk_buff *skb)
{
	struct nf_conn *ct;
	enum ip_conntrack_info ctinfo;

	/* This ICMP is in reverse direction to the packet which caused it */
	ct = nf_ct_get(skb, &ctinfo);
	if (CTINFO2DIR(ctinfo) == IP_CT_DIR_ORIGINAL)
		ctinfo = IP_CT_RELATED_REPLY;
	else
		ctinfo = IP_CT_RELATED;

	/* Attach to new skbuff, and increment count */
	nf_ct_set(nskb, ct, ctinfo);
	nf_conntrack_get(skb_nfct(nskb));
}

/* Bring out ya dead! */
static struct nf_conn *
get_next_corpse(int (*iter)(struct nf_conn *i, void *data),
		void *data, unsigned int *bucket)
{
	struct nf_conntrack_tuple_hash *h;
	struct nf_conn *ct;
	struct hlist_nulls_node *n;
	spinlock_t *lockp;

	for (; *bucket < nf_conntrack_htable_size; (*bucket)++) {
		lockp = &nf_conntrack_locks[*bucket % CONNTRACK_LOCKS];
		local_bh_disable();
		nf_conntrack_lock(lockp);
		if (*bucket < nf_conntrack_htable_size) {
			hlist_nulls_for_each_entry(h, n, &nf_conntrack_hash[*bucket], hnnode) {
				if (NF_CT_DIRECTION(h) != IP_CT_DIR_ORIGINAL)
					continue;
				ct = nf_ct_tuplehash_to_ctrack(h);
				if (iter(ct, data))
					goto found;
			}
		}
		spin_unlock(lockp);
		local_bh_enable();
		cond_resched();
	}

	return NULL;
found:
	atomic_inc(&ct->ct_general.use);
	spin_unlock(lockp);
	local_bh_enable();
	return ct;
}

static void nf_ct_iterate_cleanup(int (*iter)(struct nf_conn *i, void *data),
				  void *data, u32 portid, int report)
{
	unsigned int bucket = 0, sequence;
	struct nf_conn *ct;

	might_sleep();

	for (;;) {
		sequence = read_seqcount_begin(&nf_conntrack_generation);

		while ((ct = get_next_corpse(iter, data, &bucket)) != NULL) {
			/* Time to push up daises... */

			nf_ct_delete(ct, portid, report);
			nf_ct_put(ct);
			cond_resched();
		}

		if (!read_seqcount_retry(&nf_conntrack_generation, sequence))
			break;
		bucket = 0;
	}
}

struct iter_data {
	int (*iter)(struct nf_conn *i, void *data);
	void *data;
	struct net *net;
};

static int iter_net_only(struct nf_conn *i, void *data)
{
	struct iter_data *d = data;

	if (!net_eq(d->net, nf_ct_net(i)))
		return 0;

	return d->iter(i, d->data);
}

static void
__nf_ct_unconfirmed_destroy(struct net *net)
{
	int cpu;

	for_each_possible_cpu(cpu) {
		struct nf_conntrack_tuple_hash *h;
		struct hlist_nulls_node *n;
		struct ct_pcpu *pcpu;

		pcpu = per_cpu_ptr(net->ct.pcpu_lists, cpu);

		spin_lock_bh(&pcpu->lock);
		hlist_nulls_for_each_entry(h, n, &pcpu->unconfirmed, hnnode) {
			struct nf_conn *ct;

			ct = nf_ct_tuplehash_to_ctrack(h);

			/* we cannot call iter() on unconfirmed list, the
			 * owning cpu can reallocate ct->ext at any time.
			 */
			set_bit(IPS_DYING_BIT, &ct->status);
		}
		spin_unlock_bh(&pcpu->lock);
		cond_resched();
	}
}

void nf_ct_unconfirmed_destroy(struct net *net)
{
	might_sleep();

	if (atomic_read(&net->ct.count) > 0) {
		__nf_ct_unconfirmed_destroy(net);
		nf_queue_nf_hook_drop(net);
		synchronize_net();
	}
}
EXPORT_SYMBOL_GPL(nf_ct_unconfirmed_destroy);

void nf_ct_iterate_cleanup_net(struct net *net,
			       int (*iter)(struct nf_conn *i, void *data),
			       void *data, u32 portid, int report)
{
	struct iter_data d;

	might_sleep();

	if (atomic_read(&net->ct.count) == 0)
		return;

	d.iter = iter;
	d.data = data;
	d.net = net;

	nf_ct_iterate_cleanup(iter_net_only, &d, portid, report);
}
EXPORT_SYMBOL_GPL(nf_ct_iterate_cleanup_net);

/**
 * nf_ct_iterate_destroy - destroy unconfirmed conntracks and iterate table
 * @iter: callback to invoke for each conntrack
 * @data: data to pass to @iter
 *
 * Like nf_ct_iterate_cleanup, but first marks conntracks on the
 * unconfirmed list as dying (so they will not be inserted into
 * main table).
 *
 * Can only be called in module exit path.
 */
void
nf_ct_iterate_destroy(int (*iter)(struct nf_conn *i, void *data), void *data)
{
	struct net *net;

	rtnl_lock();
	for_each_net(net) {
		if (atomic_read(&net->ct.count) == 0)
			continue;
		__nf_ct_unconfirmed_destroy(net);
		nf_queue_nf_hook_drop(net);
	}
	rtnl_unlock();

	/* Need to wait for netns cleanup worker to finish, if its
	 * running -- it might have deleted a net namespace from
	 * the global list, so our __nf_ct_unconfirmed_destroy() might
	 * not have affected all namespaces.
	 */
	net_ns_barrier();

	/* a conntrack could have been unlinked from unconfirmed list
	 * before we grabbed pcpu lock in __nf_ct_unconfirmed_destroy().
	 * This makes sure its inserted into conntrack table.
	 */
	synchronize_net();

	nf_ct_iterate_cleanup(iter, data, 0, 0);
}
EXPORT_SYMBOL_GPL(nf_ct_iterate_destroy);

static int kill_all(struct nf_conn *i, void *data)
{
	return net_eq(nf_ct_net(i), data);
}

void nf_ct_free_hashtable(void *hash, unsigned int size)
{
	if (is_vmalloc_addr(hash))
		vfree(hash);
	else
		free_pages((unsigned long)hash,
			   get_order(sizeof(struct hlist_head) * size));
}
EXPORT_SYMBOL_GPL(nf_ct_free_hashtable);

void nf_conntrack_cleanup_start(void)
{
	conntrack_gc_work.exiting = true;
	RCU_INIT_POINTER(ip_ct_attach, NULL);
}

void nf_conntrack_cleanup_end(void)
{
	RCU_INIT_POINTER(nf_ct_destroy, NULL);

	cancel_delayed_work_sync(&conntrack_gc_work.dwork);
	nf_ct_free_hashtable(nf_conntrack_hash, nf_conntrack_htable_size);

	nf_conntrack_proto_fini();
	nf_conntrack_seqadj_fini();
	nf_conntrack_labels_fini();
	nf_conntrack_helper_fini();
	nf_conntrack_timeout_fini();
	nf_conntrack_ecache_fini();
	nf_conntrack_tstamp_fini();
	nf_conntrack_acct_fini();
	nf_conntrack_expect_fini();

	kmem_cache_destroy(nf_conntrack_cachep);
}

/*
 * Mishearing the voices in his head, our hero wonders how he's
 * supposed to kill the mall.
 */
void nf_conntrack_cleanup_net(struct net *net)
{
	LIST_HEAD(single);

	list_add(&net->exit_list, &single);
	nf_conntrack_cleanup_net_list(&single);
}

void nf_conntrack_cleanup_net_list(struct list_head *net_exit_list)
{
	int busy;
	struct net *net;

	/*
	 * This makes sure all current packets have passed through
	 *  netfilter framework.  Roll on, two-stage module
	 *  delete...
	 */
	synchronize_net();
i_see_dead_people:
	busy = 0;
	list_for_each_entry(net, net_exit_list, exit_list) {
		nf_ct_iterate_cleanup(kill_all, net, 0, 0);
		if (atomic_read(&net->ct.count) != 0)
			busy = 1;
	}
	if (busy) {
		schedule();
		goto i_see_dead_people;
	}

	list_for_each_entry(net, net_exit_list, exit_list) {
		nf_conntrack_proto_pernet_fini(net);
		nf_conntrack_helper_pernet_fini(net);
		nf_conntrack_ecache_pernet_fini(net);
		nf_conntrack_tstamp_pernet_fini(net);
		nf_conntrack_acct_pernet_fini(net);
		nf_conntrack_expect_pernet_fini(net);
		free_percpu(net->ct.stat);
		free_percpu(net->ct.pcpu_lists);
	}
}

void *nf_ct_alloc_hashtable(unsigned int *sizep, int nulls)
{
	struct hlist_nulls_head *hash;
	unsigned int nr_slots, i;
	size_t sz;

	if (*sizep > (UINT_MAX / sizeof(struct hlist_nulls_head)))
		return NULL;

	BUILD_BUG_ON(sizeof(struct hlist_nulls_head) != sizeof(struct hlist_head));
	nr_slots = *sizep = roundup(*sizep, PAGE_SIZE / sizeof(struct hlist_nulls_head));

	if (nr_slots > (UINT_MAX / sizeof(struct hlist_nulls_head)))
		return NULL;

	sz = nr_slots * sizeof(struct hlist_nulls_head);
	hash = (void *)__get_free_pages(GFP_KERNEL | __GFP_NOWARN | __GFP_ZERO,
					get_order(sz));
	if (!hash)
		hash = vzalloc(sz);

	if (hash && nulls)
		for (i = 0; i < nr_slots; i++)
			INIT_HLIST_NULLS_HEAD(&hash[i], i);

	return hash;
}
EXPORT_SYMBOL_GPL(nf_ct_alloc_hashtable);

int nf_conntrack_hash_resize(unsigned int hashsize)
{
	int i, bucket;
	unsigned int old_size;
	struct hlist_nulls_head *hash, *old_hash;
	struct nf_conntrack_tuple_hash *h;
	struct nf_conn *ct;

	if (!hashsize)
		return -EINVAL;

	hash = nf_ct_alloc_hashtable(&hashsize, 1);
	if (!hash)
		return -ENOMEM;

	old_size = nf_conntrack_htable_size;
	if (old_size == hashsize) {
		nf_ct_free_hashtable(hash, hashsize);
		return 0;
	}

	local_bh_disable();
	nf_conntrack_all_lock();
	write_seqcount_begin(&nf_conntrack_generation);

	/* Lookups in the old hash might happen in parallel, which means we
	 * might get false negatives during connection lookup. New connections
	 * created because of a false negative won't make it into the hash
	 * though since that required taking the locks.
	 */

	for (i = 0; i < nf_conntrack_htable_size; i++) {
		while (!hlist_nulls_empty(&nf_conntrack_hash[i])) {
			h = hlist_nulls_entry(nf_conntrack_hash[i].first,
					      struct nf_conntrack_tuple_hash, hnnode);
			ct = nf_ct_tuplehash_to_ctrack(h);
			hlist_nulls_del_rcu(&h->hnnode);
			bucket = __hash_conntrack(nf_ct_net(ct),
						  &h->tuple, hashsize);
			hlist_nulls_add_head_rcu(&h->hnnode, &hash[bucket]);
		}
	}
	old_size = nf_conntrack_htable_size;
	old_hash = nf_conntrack_hash;

	nf_conntrack_hash = hash;
	nf_conntrack_htable_size = hashsize;

	write_seqcount_end(&nf_conntrack_generation);
	nf_conntrack_all_unlock();
	local_bh_enable();

	synchronize_net();
	nf_ct_free_hashtable(old_hash, old_size);
	return 0;
}

int nf_conntrack_set_hashsize(const char *val, const struct kernel_param *kp)
{
	unsigned int hashsize;
	int rc;

	if (current->nsproxy->net_ns != &init_net)
		return -EOPNOTSUPP;

	/* On boot, we can set this without any fancy locking. */
	if (!nf_conntrack_hash)
		return param_set_uint(val, kp);

	rc = kstrtouint(val, 0, &hashsize);
	if (rc)
		return rc;

	return nf_conntrack_hash_resize(hashsize);
}
EXPORT_SYMBOL_GPL(nf_conntrack_set_hashsize);

module_param_call(hashsize, nf_conntrack_set_hashsize, param_get_uint,
		  &nf_conntrack_htable_size, 0600);

static __always_inline unsigned int total_extension_size(void)
{
	/* remember to add new extensions below */
	BUILD_BUG_ON(NF_CT_EXT_NUM > 9);

	return sizeof(struct nf_ct_ext) +
	       sizeof(struct nf_conn_help)
#if IS_ENABLED(CONFIG_NF_NAT)
		+ sizeof(struct nf_conn_nat)
#endif
		+ sizeof(struct nf_conn_seqadj)
		+ sizeof(struct nf_conn_acct)
#ifdef CONFIG_NF_CONNTRACK_EVENTS
		+ sizeof(struct nf_conntrack_ecache)
#endif
#ifdef CONFIG_NF_CONNTRACK_TIMESTAMP
		+ sizeof(struct nf_conn_tstamp)
#endif
#ifdef CONFIG_NF_CONNTRACK_TIMEOUT
		+ sizeof(struct nf_conn_timeout)
#endif
#ifdef CONFIG_NF_CONNTRACK_LABELS
		+ sizeof(struct nf_conn_labels)
#endif
#if IS_ENABLED(CONFIG_NETFILTER_SYNPROXY)
		+ sizeof(struct nf_conn_synproxy)
#endif
	;
};

int nf_conntrack_init_start(void)
{
	int max_factor = 8;
	int ret = -ENOMEM;
	int i;

	/* struct nf_ct_ext uses u8 to store offsets/size */
	BUILD_BUG_ON(total_extension_size() > 255u);

	seqcount_init(&nf_conntrack_generation);

	for (i = 0; i < CONNTRACK_LOCKS; i++)
		spin_lock_init(&nf_conntrack_locks[i]);

	if (!nf_conntrack_htable_size) {
		/* Idea from tcp.c: use 1/16384 of memory.
		 * On i386: 32MB machine has 512 buckets.
		 * >= 1GB machines have 16384 buckets.
		 * >= 4GB machines have 65536 buckets.
		 */
		nf_conntrack_htable_size
			= (((totalram_pages << PAGE_SHIFT) / 16384)
			   / sizeof(struct hlist_head));
		if (totalram_pages > (4 * (1024 * 1024 * 1024 / PAGE_SIZE)))
			nf_conntrack_htable_size = 65536;
		else if (totalram_pages > (1024 * 1024 * 1024 / PAGE_SIZE))
			nf_conntrack_htable_size = 16384;
		if (nf_conntrack_htable_size < 32)
			nf_conntrack_htable_size = 32;

		/* Use a max. factor of four by default to get the same max as
		 * with the old struct list_heads. When a table size is given
		 * we use the old value of 8 to avoid reducing the max.
		 * entries. */
		max_factor = 4;
	}

	nf_conntrack_hash = nf_ct_alloc_hashtable(&nf_conntrack_htable_size, 1);
	if (!nf_conntrack_hash)
		return -ENOMEM;

	nf_conntrack_max = max_factor * nf_conntrack_htable_size;

	nf_conntrack_cachep = kmem_cache_create("nf_conntrack",
						sizeof(struct nf_conn),
						NFCT_INFOMASK + 1,
						SLAB_TYPESAFE_BY_RCU | SLAB_HWCACHE_ALIGN, NULL);
	if (!nf_conntrack_cachep)
		goto err_cachep;

	printk(KERN_INFO "nf_conntrack version %s (%u buckets, %d max)\n",
	       NF_CONNTRACK_VERSION, nf_conntrack_htable_size,
	       nf_conntrack_max);

	ret = nf_conntrack_expect_init();
	if (ret < 0)
		goto err_expect;

	ret = nf_conntrack_acct_init();
	if (ret < 0)
		goto err_acct;

	ret = nf_conntrack_tstamp_init();
	if (ret < 0)
		goto err_tstamp;

	ret = nf_conntrack_ecache_init();
	if (ret < 0)
		goto err_ecache;

	ret = nf_conntrack_timeout_init();
	if (ret < 0)
		goto err_timeout;

	ret = nf_conntrack_helper_init();
	if (ret < 0)
		goto err_helper;

	ret = nf_conntrack_labels_init();
	if (ret < 0)
		goto err_labels;

	ret = nf_conntrack_seqadj_init();
	if (ret < 0)
		goto err_seqadj;

	ret = nf_conntrack_proto_init();
	if (ret < 0)
		goto err_proto;

	conntrack_gc_work_init(&conntrack_gc_work);
	queue_delayed_work(system_long_wq, &conntrack_gc_work.dwork, HZ);

	return 0;

err_proto:
	nf_conntrack_seqadj_fini();
err_seqadj:
	nf_conntrack_labels_fini();
err_labels:
	nf_conntrack_helper_fini();
err_helper:
	nf_conntrack_timeout_fini();
err_timeout:
	nf_conntrack_ecache_fini();
err_ecache:
	nf_conntrack_tstamp_fini();
err_tstamp:
	nf_conntrack_acct_fini();
err_acct:
	nf_conntrack_expect_fini();
err_expect:
	kmem_cache_destroy(nf_conntrack_cachep);
err_cachep:
	nf_ct_free_hashtable(nf_conntrack_hash, nf_conntrack_htable_size);
	return ret;
}

void nf_conntrack_init_end(void)
{
	/* For use by REJECT target */
	RCU_INIT_POINTER(ip_ct_attach, nf_conntrack_attach);
	RCU_INIT_POINTER(nf_ct_destroy, destroy_conntrack);
}

/*
 * We need to use special "null" values, not used in hash table
 */
#define UNCONFIRMED_NULLS_VAL	((1<<30)+0)
#define DYING_NULLS_VAL		((1<<30)+1)
#define TEMPLATE_NULLS_VAL	((1<<30)+2)

int nf_conntrack_init_net(struct net *net)
{
	int ret = -ENOMEM;
	int cpu;

	BUILD_BUG_ON(IP_CT_UNTRACKED == IP_CT_NUMBER);
	atomic_set(&net->ct.count, 0);

	net->ct.pcpu_lists = alloc_percpu(struct ct_pcpu);
	if (!net->ct.pcpu_lists)
		goto err_stat;

	for_each_possible_cpu(cpu) {
		struct ct_pcpu *pcpu = per_cpu_ptr(net->ct.pcpu_lists, cpu);

		spin_lock_init(&pcpu->lock);
		INIT_HLIST_NULLS_HEAD(&pcpu->unconfirmed, UNCONFIRMED_NULLS_VAL);
		INIT_HLIST_NULLS_HEAD(&pcpu->dying, DYING_NULLS_VAL);
	}

	net->ct.stat = alloc_percpu(struct ip_conntrack_stat);
	if (!net->ct.stat)
		goto err_pcpu_lists;

	ret = nf_conntrack_expect_pernet_init(net);
	if (ret < 0)
		goto err_expect;
	ret = nf_conntrack_acct_pernet_init(net);
	if (ret < 0)
		goto err_acct;
	ret = nf_conntrack_tstamp_pernet_init(net);
	if (ret < 0)
		goto err_tstamp;
	ret = nf_conntrack_ecache_pernet_init(net);
	if (ret < 0)
		goto err_ecache;
	ret = nf_conntrack_helper_pernet_init(net);
	if (ret < 0)
		goto err_helper;
	ret = nf_conntrack_proto_pernet_init(net);
	if (ret < 0)
		goto err_proto;
	return 0;

err_proto:
	nf_conntrack_helper_pernet_fini(net);
err_helper:
	nf_conntrack_ecache_pernet_fini(net);
err_ecache:
	nf_conntrack_tstamp_pernet_fini(net);
err_tstamp:
	nf_conntrack_acct_pernet_fini(net);
err_acct:
	nf_conntrack_expect_pernet_fini(net);
err_expect:
	free_percpu(net->ct.stat);
err_pcpu_lists:
	free_percpu(net->ct.pcpu_lists);
err_stat:
	return ret;
}<|MERGE_RESOLUTION|>--- conflicted
+++ resolved
@@ -819,10 +819,6 @@
 	 * or broadcast/multicast packets do skb_clone with
 	 * unconfirmed conntrack.
 	 */
-<<<<<<< HEAD
-	WARN_ON(nf_ct_is_confirmed(ct));
-	pr_debug("Confirming conntrack %pK\n", ct);
-=======
 	if (unlikely(nf_ct_is_confirmed(ct))) {
 		WARN_ON_ONCE(1);
 		nf_conntrack_double_unlock(hash, reply_hash);
@@ -830,8 +826,7 @@
 		return NF_DROP;
 	}
 
-	pr_debug("Confirming conntrack %p\n", ct);
->>>>>>> 1ec8f1f0
+	pr_debug("Confirming conntrack %pK\n", ct);
 	/* We have to check the DYING flag after unlink to prevent
 	 * a race against nf_ct_get_next_corpse() possibly called from
 	 * user context, else we insert an already 'dead' hash, blocking
