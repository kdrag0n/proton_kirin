--- conflicted
+++ resolved
@@ -289,8 +289,6 @@
 
 	if (nft_xt_put(container_of(expr->ops, struct nft_xt, ops)))
 		module_put(me);
-<<<<<<< HEAD
-=======
 }
 
 static int nft_extension_dump_info(struct sk_buff *skb, int attr,
@@ -309,7 +307,6 @@
 	memset(nla_data(nla) + info_size, 0, aligned_size - info_size);
 
 	return 0;
->>>>>>> c081cdb1
 }
 
 static int nft_target_dump(struct sk_buff *skb, const struct nft_expr *expr)
