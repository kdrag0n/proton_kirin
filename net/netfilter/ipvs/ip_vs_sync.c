--- conflicted
+++ resolved
@@ -1934,12 +1934,9 @@
 		}
 		kfree(ti);
 	}
-<<<<<<< HEAD
-=======
 
 	/* decrease the module use count */
 	ip_vs_use_count_dec();
->>>>>>> c081cdb1
 	return result;
 
 out_early:
