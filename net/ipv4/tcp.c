--- conflicted
+++ resolved
@@ -2387,17 +2387,12 @@
 	dst_release(sk->sk_rx_dst);
 	sk->sk_rx_dst = NULL;
 	tcp_saved_syn_free(tp);
-<<<<<<< HEAD
-	tp->bytes_acked = 0;
-	tp->bytes_received = 0;
-=======
 	tp->segs_in = 0;
 	tp->segs_out = 0;
 	tp->bytes_acked = 0;
 	tp->bytes_received = 0;
 	tp->data_segs_in = 0;
 	tp->data_segs_out = 0;
->>>>>>> c081cdb1
 
 	/* Clean up fastopen related fields */
 	tcp_free_fastopen_req(tp);
