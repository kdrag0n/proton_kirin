--- conflicted
+++ resolved
@@ -984,11 +984,7 @@
 	    l2tp_v3_ensure_opt_in_linear(session, skb, &ptr, &optr))
 		goto error;
 
-<<<<<<< HEAD
 	l2tp_recv_common(session, skb, ptr, optr, hdrflags, length);
-=======
-	l2tp_recv_common(session, skb, ptr, optr, hdrflags, length, payload_hook);
->>>>>>> c081cdb1
 	l2tp_session_dec_refcount(session);
 
 	return 0;
