/* SCTP kernel implementation
 * Copyright (c) 1999-2000 Cisco, Inc.
 * Copyright (c) 1999-2001 Motorola, Inc.
 * Copyright (c) 2001-2002 International Business Machines, Corp.
 * Copyright (c) 2001 Intel Corp.
 * Copyright (c) 2001 Nokia, Inc.
 * Copyright (c) 2001 La Monte H.P. Yarroll
 *
 * This file is part of the SCTP kernel implementation
 *
 * This abstraction represents an SCTP endpoint.
 *
 * The SCTP implementation is free software;
 * you can redistribute it and/or modify it under the terms of
 * the GNU General Public License as published by
 * the Free Software Foundation; either version 2, or (at your option)
 * any later version.
 *
 * The SCTP implementation is distributed in the hope that it
 * will be useful, but WITHOUT ANY WARRANTY; without even the implied
 *                 ************************
 * warranty of MERCHANTABILITY or FITNESS FOR A PARTICULAR PURPOSE.
 * See the GNU General Public License for more details.
 *
 * You should have received a copy of the GNU General Public License
 * along with GNU CC; see the file COPYING.  If not, see
 * <http://www.gnu.org/licenses/>.
 *
 * Please send any bug reports or fixes you make to the
 * email address(es):
 *    lksctp developers <linux-sctp@vger.kernel.org>
 *
 * Written or modified by:
 *    La Monte H.P. Yarroll <piggy@acm.org>
 *    Karl Knutson <karl@athena.chicago.il.us>
 *    Jon Grimm <jgrimm@austin.ibm.com>
 *    Daisy Chang <daisyc@us.ibm.com>
 *    Dajiang Zhang <dajiang.zhang@nokia.com>
 */

#include <linux/types.h>
#include <linux/slab.h>
#include <linux/in.h>
#include <linux/random.h>	/* get_random_bytes() */
#include <net/sock.h>
#include <net/ipv6.h>
#include <net/sctp/sctp.h>
#include <net/sctp/sm.h>

/* Forward declarations for internal helpers. */
static void sctp_endpoint_bh_rcv(struct work_struct *work);

/*
 * Initialize the base fields of the endpoint structure.
 */
static struct sctp_endpoint *sctp_endpoint_init(struct sctp_endpoint *ep,
						struct sock *sk,
						gfp_t gfp)
{
	struct net *net = sock_net(sk);
	struct sctp_hmac_algo_param *auth_hmacs = NULL;
	struct sctp_chunks_param *auth_chunks = NULL;
	struct sctp_shared_key *null_key;
	int err;

	ep->digest = kzalloc(SCTP_SIGNATURE_SIZE, gfp);
	if (!ep->digest)
		return NULL;

	ep->auth_enable = net->sctp.auth_enable;
	if (ep->auth_enable) {
		/* Allocate space for HMACS and CHUNKS authentication
		 * variables.  There are arrays that we encode directly
		 * into parameters to make the rest of the operations easier.
		 */
		auth_hmacs = kzalloc(sizeof(*auth_hmacs) +
				     sizeof(__u16) * SCTP_AUTH_NUM_HMACS, gfp);
		if (!auth_hmacs)
			goto nomem;

		auth_chunks = kzalloc(sizeof(*auth_chunks) +
				      SCTP_NUM_CHUNK_TYPES, gfp);
		if (!auth_chunks)
			goto nomem;

		/* Initialize the HMACS parameter.
		 * SCTP-AUTH: Section 3.3
		 *    Every endpoint supporting SCTP chunk authentication MUST
		 *    support the HMAC based on the SHA-1 algorithm.
		 */
		auth_hmacs->param_hdr.type = SCTP_PARAM_HMAC_ALGO;
		auth_hmacs->param_hdr.length =
					htons(sizeof(struct sctp_paramhdr) + 2);
		auth_hmacs->hmac_ids[0] = htons(SCTP_AUTH_HMAC_ID_SHA1);

		/* Initialize the CHUNKS parameter */
		auth_chunks->param_hdr.type = SCTP_PARAM_CHUNKS;
		auth_chunks->param_hdr.length =
					htons(sizeof(struct sctp_paramhdr));

		/* If the Add-IP functionality is enabled, we must
		 * authenticate, ASCONF and ASCONF-ACK chunks
		 */
		if (net->sctp.addip_enable) {
			auth_chunks->chunks[0] = SCTP_CID_ASCONF;
			auth_chunks->chunks[1] = SCTP_CID_ASCONF_ACK;
			auth_chunks->param_hdr.length =
					htons(sizeof(struct sctp_paramhdr) + 2);
		}
	}

	/* Initialize the base structure. */
	/* What type of endpoint are we?  */
	ep->base.type = SCTP_EP_TYPE_SOCKET;

	/* Initialize the basic object fields. */
	refcount_set(&ep->base.refcnt, 1);
	ep->base.dead = false;

	/* Create an input queue.  */
	sctp_inq_init(&ep->base.inqueue);

	/* Set its top-half handler */
	sctp_inq_set_th_handler(&ep->base.inqueue, sctp_endpoint_bh_rcv);

	/* Initialize the bind addr area */
	sctp_bind_addr_init(&ep->base.bind_addr, 0);

	/* Create the lists of associations.  */
	INIT_LIST_HEAD(&ep->asocs);

	/* Use SCTP specific send buffer space queues.  */
	ep->sndbuf_policy = net->sctp.sndbuf_policy;

	sk->sk_data_ready = sctp_data_ready;
	sk->sk_write_space = sctp_write_space;
	sock_set_flag(sk, SOCK_USE_WRITE_QUEUE);

	/* Get the receive buffer policy for this endpoint */
	ep->rcvbuf_policy = net->sctp.rcvbuf_policy;

	/* Initialize the secret key used with cookie. */
	get_random_bytes(ep->secret_key, sizeof(ep->secret_key));

	/* SCTP-AUTH extensions*/
	INIT_LIST_HEAD(&ep->endpoint_shared_keys);
	null_key = sctp_auth_shkey_create(0, gfp);
	if (!null_key)
		goto nomem;

	list_add(&null_key->key_list, &ep->endpoint_shared_keys);

	/* Allocate and initialize transorms arrays for supported HMACs. */
	err = sctp_auth_init_hmacs(ep, gfp);
	if (err)
		goto nomem_hmacs;

	/* Add the null key to the endpoint shared keys list and
	 * set the hmcas and chunks pointers.
	 */
	ep->auth_hmacs_list = auth_hmacs;
	ep->auth_chunk_list = auth_chunks;
	ep->prsctp_enable = net->sctp.prsctp_enable;
	ep->reconf_enable = net->sctp.reconf_enable;

	/* Remember who we are attached to.  */
	ep->base.sk = sk;
<<<<<<< HEAD
=======
	ep->base.net = sock_net(sk);
>>>>>>> c081cdb1
	sock_hold(ep->base.sk);

	return ep;

nomem_hmacs:
	sctp_auth_destroy_keys(&ep->endpoint_shared_keys);
nomem:
	/* Free all allocations */
	kfree(auth_hmacs);
	kfree(auth_chunks);
	kfree(ep->digest);
	return NULL;

}

/* Create a sctp_endpoint with all that boring stuff initialized.
 * Returns NULL if there isn't enough memory.
 */
struct sctp_endpoint *sctp_endpoint_new(struct sock *sk, gfp_t gfp)
{
	struct sctp_endpoint *ep;

	/* Build a local endpoint. */
	ep = kzalloc(sizeof(*ep), gfp);
	if (!ep)
		goto fail;

	if (!sctp_endpoint_init(ep, sk, gfp))
		goto fail_init;

	SCTP_DBG_OBJCNT_INC(ep);
	return ep;

fail_init:
	kfree(ep);
fail:
	return NULL;
}

/* Add an association to an endpoint.  */
void sctp_endpoint_add_asoc(struct sctp_endpoint *ep,
			    struct sctp_association *asoc)
{
	struct sock *sk = ep->base.sk;

	/* If this is a temporary association, don't bother
	 * since we'll be removing it shortly and don't
	 * want anyone to find it anyway.
	 */
	if (asoc->temp)
		return;

	/* Now just add it to our list of asocs */
	list_add_tail(&asoc->asocs, &ep->asocs);

	/* Increment the backlog value for a TCP-style listening socket. */
	if (sctp_style(sk, TCP) && sctp_sstate(sk, LISTENING))
		sk->sk_ack_backlog++;
}

/* Free the endpoint structure.  Delay cleanup until
 * all users have released their reference count on this structure.
 */
void sctp_endpoint_free(struct sctp_endpoint *ep)
{
	ep->base.dead = true;

	ep->base.sk->sk_state = SCTP_SS_CLOSED;

	/* Unlink this endpoint, so we can't find it again! */
	sctp_unhash_endpoint(ep);

	sctp_endpoint_put(ep);
}

/* Final destructor for endpoint.  */
static void sctp_endpoint_destroy(struct sctp_endpoint *ep)
{
	struct sock *sk;

	if (unlikely(!ep->base.dead)) {
		WARN(1, "Attempt to destroy undead endpoint %p!\n", ep);
		return;
	}

	/* Free the digest buffer */
	kfree(ep->digest);

	/* SCTP-AUTH: Free up AUTH releated data such as shared keys
	 * chunks and hmacs arrays that were allocated
	 */
	sctp_auth_destroy_keys(&ep->endpoint_shared_keys);
	kfree(ep->auth_hmacs_list);
	kfree(ep->auth_chunk_list);

	/* AUTH - Free any allocated HMAC transform containers */
	sctp_auth_destroy_hmacs(ep->auth_hmacs);

	/* Cleanup. */
	sctp_inq_free(&ep->base.inqueue);
	sctp_bind_addr_free(&ep->base.bind_addr);

	memset(ep->secret_key, 0, sizeof(ep->secret_key));

	sk = ep->base.sk;
	/* Remove and free the port */
	if (sctp_sk(sk)->bind_hash)
		sctp_put_port(sk);

	sctp_sk(sk)->ep = NULL;
	/* Give up our hold on the sock */
	sock_put(sk);

	kfree(ep);
	SCTP_DBG_OBJCNT_DEC(ep);
}

/* Hold a reference to an endpoint. */
void sctp_endpoint_hold(struct sctp_endpoint *ep)
{
	refcount_inc(&ep->base.refcnt);
}

/* Release a reference to an endpoint and clean up if there are
 * no more references.
 */
void sctp_endpoint_put(struct sctp_endpoint *ep)
{
	if (refcount_dec_and_test(&ep->base.refcnt))
		sctp_endpoint_destroy(ep);
}

/* Is this the endpoint we are looking for?  */
struct sctp_endpoint *sctp_endpoint_is_match(struct sctp_endpoint *ep,
					       struct net *net,
					       const union sctp_addr *laddr)
{
	struct sctp_endpoint *retval = NULL;

	if ((htons(ep->base.bind_addr.port) == laddr->v4.sin_port) &&
	    net_eq(sock_net(ep->base.sk), net)) {
		if (sctp_bind_addr_match(&ep->base.bind_addr, laddr,
					 sctp_sk(ep->base.sk)))
			retval = ep;
	}

	return retval;
}

/* Find the association that goes with this chunk.
 * We lookup the transport from hashtable at first, then get association
 * through t->assoc.
 */
struct sctp_association *sctp_endpoint_lookup_assoc(
	const struct sctp_endpoint *ep,
	const union sctp_addr *paddr,
	struct sctp_transport **transport)
{
	struct sctp_association *asoc = NULL;
	struct sctp_transport *t;

	*transport = NULL;

	/* If the local port is not set, there can't be any associations
	 * on this endpoint.
	 */
	if (!ep->base.bind_addr.port)
		return NULL;

	rcu_read_lock();
	t = sctp_epaddr_lookup_transport(ep, paddr);
	if (!t)
		goto out;

	*transport = t;
	asoc = t->asoc;
out:
	rcu_read_unlock();
	return asoc;
}

/* Look for any peeled off association from the endpoint that matches the
 * given peer address.
 */
int sctp_endpoint_is_peeled_off(struct sctp_endpoint *ep,
				const union sctp_addr *paddr)
{
	struct sctp_sockaddr_entry *addr;
	struct sctp_bind_addr *bp;
	struct net *net = sock_net(ep->base.sk);

	bp = &ep->base.bind_addr;
	/* This function is called with the socket lock held,
	 * so the address_list can not change.
	 */
	list_for_each_entry(addr, &bp->address_list, list) {
		if (sctp_has_association(net, &addr->a, paddr))
			return 1;
	}

	return 0;
}

/* Do delayed input processing.  This is scheduled by sctp_rcv().
 * This may be called on BH or task time.
 */
static void sctp_endpoint_bh_rcv(struct work_struct *work)
{
	struct sctp_endpoint *ep =
		container_of(work, struct sctp_endpoint,
			     base.inqueue.immediate);
	struct sctp_association *asoc;
	struct sock *sk;
	struct net *net;
	struct sctp_transport *transport;
	struct sctp_chunk *chunk;
	struct sctp_inq *inqueue;
	union sctp_subtype subtype;
	enum sctp_state state;
	int error = 0;
	int first_time = 1;	/* is this the first time through the loop */

	if (ep->base.dead)
		return;

	asoc = NULL;
	inqueue = &ep->base.inqueue;
	sk = ep->base.sk;
	net = sock_net(sk);

	while (NULL != (chunk = sctp_inq_pop(inqueue))) {
		subtype = SCTP_ST_CHUNK(chunk->chunk_hdr->type);

		/* If the first chunk in the packet is AUTH, do special
		 * processing specified in Section 6.3 of SCTP-AUTH spec
		 */
		if (first_time && (subtype.chunk == SCTP_CID_AUTH)) {
			struct sctp_chunkhdr *next_hdr;

			next_hdr = sctp_inq_peek(inqueue);
			if (!next_hdr)
				goto normal;

			/* If the next chunk is COOKIE-ECHO, skip the AUTH
			 * chunk while saving a pointer to it so we can do
			 * Authentication later (during cookie-echo
			 * processing).
			 */
			if (next_hdr->type == SCTP_CID_COOKIE_ECHO) {
				chunk->auth_chunk = skb_clone(chunk->skb,
								GFP_ATOMIC);
				chunk->auth = 1;
				continue;
			}
		}
normal:
		/* We might have grown an association since last we
		 * looked, so try again.
		 *
		 * This happens when we've just processed our
		 * COOKIE-ECHO chunk.
		 */
		if (NULL == chunk->asoc) {
			asoc = sctp_endpoint_lookup_assoc(ep,
							  sctp_source(chunk),
							  &transport);
			chunk->asoc = asoc;
			chunk->transport = transport;
		}

		state = asoc ? asoc->state : SCTP_STATE_CLOSED;
		if (sctp_auth_recv_cid(subtype.chunk, asoc) && !chunk->auth)
			continue;

		/* Remember where the last DATA chunk came from so we
		 * know where to send the SACK.
		 */
		if (asoc && sctp_chunk_is_data(chunk))
			asoc->peer.last_data_from = chunk->transport;
		else {
			SCTP_INC_STATS(sock_net(ep->base.sk), SCTP_MIB_INCTRLCHUNKS);
			if (asoc)
				asoc->stats.ictrlchunks++;
		}

		if (chunk->transport)
			chunk->transport->last_time_heard = ktime_get();

		error = sctp_do_sm(net, SCTP_EVENT_T_CHUNK, subtype, state,
				   ep, asoc, chunk, GFP_ATOMIC);

		if (error && chunk)
			chunk->pdiscard = 1;

		/* Check to see if the endpoint is freed in response to
		 * the incoming chunk. If so, get out of the while loop.
		 */
		if (!sctp_sk(sk)->ep)
			break;

		if (first_time)
			first_time = 0;
	}
}<|MERGE_RESOLUTION|>--- conflicted
+++ resolved
@@ -165,10 +165,7 @@
 
 	/* Remember who we are attached to.  */
 	ep->base.sk = sk;
-<<<<<<< HEAD
-=======
 	ep->base.net = sock_net(sk);
->>>>>>> c081cdb1
 	sock_hold(ep->base.sk);
 
 	return ep;
