/*
*  Copyright (c) 2001 The Regents of the University of Michigan.
*  All rights reserved.
*
*  Kendrick Smith <kmsmith@umich.edu>
*  Andy Adamson <kandros@umich.edu>
*
*  Redistribution and use in source and binary forms, with or without
*  modification, are permitted provided that the following conditions
*  are met:
*
*  1. Redistributions of source code must retain the above copyright
*     notice, this list of conditions and the following disclaimer.
*  2. Redistributions in binary form must reproduce the above copyright
*     notice, this list of conditions and the following disclaimer in the
*     documentation and/or other materials provided with the distribution.
*  3. Neither the name of the University nor the names of its
*     contributors may be used to endorse or promote products derived
*     from this software without specific prior written permission.
*
*  THIS SOFTWARE IS PROVIDED ``AS IS'' AND ANY EXPRESS OR IMPLIED
*  WARRANTIES, INCLUDING, BUT NOT LIMITED TO, THE IMPLIED WARRANTIES OF
*  MERCHANTABILITY AND FITNESS FOR A PARTICULAR PURPOSE ARE
*  DISCLAIMED. IN NO EVENT SHALL THE REGENTS OR CONTRIBUTORS BE LIABLE
*  FOR ANY DIRECT, INDIRECT, INCIDENTAL, SPECIAL, EXEMPLARY, OR
*  CONSEQUENTIAL DAMAGES (INCLUDING, BUT NOT LIMITED TO, PROCUREMENT OF
*  SUBSTITUTE GOODS OR SERVICES; LOSS OF USE, DATA, OR PROFITS; OR
*  BUSINESS INTERRUPTION) HOWEVER CAUSED AND ON ANY THEORY OF
*  LIABILITY, WHETHER IN CONTRACT, STRICT LIABILITY, OR TORT (INCLUDING
*  NEGLIGENCE OR OTHERWISE) ARISING IN ANY WAY OUT OF THE USE OF THIS
*  SOFTWARE, EVEN IF ADVISED OF THE POSSIBILITY OF SUCH DAMAGE.
*
*/

#include <linux/file.h>
#include <linux/fs.h>
#include <linux/slab.h>
#include <linux/namei.h>
#include <linux/swap.h>
#include <linux/pagemap.h>
#include <linux/ratelimit.h>
#include <linux/sunrpc/svcauth_gss.h>
#include <linux/sunrpc/addr.h>
#include <linux/jhash.h>
#include "xdr4.h"
#include "xdr4cb.h"
#include "vfs.h"
#include "current_stateid.h"

#include "netns.h"
#include "pnfs.h"

#define NFSDDBG_FACILITY                NFSDDBG_PROC

#define all_ones {{~0,~0},~0}
static const stateid_t one_stateid = {
	.si_generation = ~0,
	.si_opaque = all_ones,
};
static const stateid_t zero_stateid = {
	/* all fields zero */
};
static const stateid_t currentstateid = {
	.si_generation = 1,
};
static const stateid_t close_stateid = {
	.si_generation = 0xffffffffU,
};

static u64 current_sessionid = 1;

#define ZERO_STATEID(stateid) (!memcmp((stateid), &zero_stateid, sizeof(stateid_t)))
#define ONE_STATEID(stateid)  (!memcmp((stateid), &one_stateid, sizeof(stateid_t)))
#define CURRENT_STATEID(stateid) (!memcmp((stateid), &currentstateid, sizeof(stateid_t)))
#define CLOSE_STATEID(stateid)  (!memcmp((stateid), &close_stateid, sizeof(stateid_t)))

/* forward declarations */
static bool check_for_locks(struct nfs4_file *fp, struct nfs4_lockowner *lowner);
static void nfs4_free_ol_stateid(struct nfs4_stid *stid);

/* Locking: */

/*
 * Currently used for the del_recall_lru and file hash table.  In an
 * effort to decrease the scope of the client_mutex, this spinlock may
 * eventually cover more:
 */
static DEFINE_SPINLOCK(state_lock);

/*
 * A waitqueue for all in-progress 4.0 CLOSE operations that are waiting for
 * the refcount on the open stateid to drop.
 */
static DECLARE_WAIT_QUEUE_HEAD(close_wq);

static struct kmem_cache *openowner_slab;
static struct kmem_cache *lockowner_slab;
static struct kmem_cache *file_slab;
static struct kmem_cache *stateid_slab;
static struct kmem_cache *deleg_slab;
static struct kmem_cache *odstate_slab;

static void free_session(struct nfsd4_session *);

static const struct nfsd4_callback_ops nfsd4_cb_recall_ops;
static const struct nfsd4_callback_ops nfsd4_cb_notify_lock_ops;

static bool is_session_dead(struct nfsd4_session *ses)
{
	return ses->se_flags & NFS4_SESSION_DEAD;
}

static __be32 mark_session_dead_locked(struct nfsd4_session *ses, int ref_held_by_me)
{
	if (atomic_read(&ses->se_ref) > ref_held_by_me)
		return nfserr_jukebox;
	ses->se_flags |= NFS4_SESSION_DEAD;
	return nfs_ok;
}

static bool is_client_expired(struct nfs4_client *clp)
{
	return clp->cl_time == 0;
}

static __be32 get_client_locked(struct nfs4_client *clp)
{
	struct nfsd_net *nn = net_generic(clp->net, nfsd_net_id);

	lockdep_assert_held(&nn->client_lock);

	if (is_client_expired(clp))
		return nfserr_expired;
	atomic_inc(&clp->cl_refcount);
	return nfs_ok;
}

/* must be called under the client_lock */
static inline void
renew_client_locked(struct nfs4_client *clp)
{
	struct nfsd_net *nn = net_generic(clp->net, nfsd_net_id);

	if (is_client_expired(clp)) {
		WARN_ON(1);
		printk("%s: client (clientid %08x/%08x) already expired\n",
			__func__,
			clp->cl_clientid.cl_boot,
			clp->cl_clientid.cl_id);
		return;
	}

	dprintk("renewing client (clientid %08x/%08x)\n",
			clp->cl_clientid.cl_boot,
			clp->cl_clientid.cl_id);
	list_move_tail(&clp->cl_lru, &nn->client_lru);
	clp->cl_time = get_seconds();
}

static void put_client_renew_locked(struct nfs4_client *clp)
{
	struct nfsd_net *nn = net_generic(clp->net, nfsd_net_id);

	lockdep_assert_held(&nn->client_lock);

	if (!atomic_dec_and_test(&clp->cl_refcount))
		return;
	if (!is_client_expired(clp))
		renew_client_locked(clp);
}

static void put_client_renew(struct nfs4_client *clp)
{
	struct nfsd_net *nn = net_generic(clp->net, nfsd_net_id);

	if (!atomic_dec_and_lock(&clp->cl_refcount, &nn->client_lock))
		return;
	if (!is_client_expired(clp))
		renew_client_locked(clp);
	spin_unlock(&nn->client_lock);
}

static __be32 nfsd4_get_session_locked(struct nfsd4_session *ses)
{
	__be32 status;

	if (is_session_dead(ses))
		return nfserr_badsession;
	status = get_client_locked(ses->se_client);
	if (status)
		return status;
	atomic_inc(&ses->se_ref);
	return nfs_ok;
}

static void nfsd4_put_session_locked(struct nfsd4_session *ses)
{
	struct nfs4_client *clp = ses->se_client;
	struct nfsd_net *nn = net_generic(clp->net, nfsd_net_id);

	lockdep_assert_held(&nn->client_lock);

	if (atomic_dec_and_test(&ses->se_ref) && is_session_dead(ses))
		free_session(ses);
	put_client_renew_locked(clp);
}

static void nfsd4_put_session(struct nfsd4_session *ses)
{
	struct nfs4_client *clp = ses->se_client;
	struct nfsd_net *nn = net_generic(clp->net, nfsd_net_id);

	spin_lock(&nn->client_lock);
	nfsd4_put_session_locked(ses);
	spin_unlock(&nn->client_lock);
}

static struct nfsd4_blocked_lock *
find_blocked_lock(struct nfs4_lockowner *lo, struct knfsd_fh *fh,
			struct nfsd_net *nn)
{
	struct nfsd4_blocked_lock *cur, *found = NULL;

	spin_lock(&nn->blocked_locks_lock);
	list_for_each_entry(cur, &lo->lo_blocked, nbl_list) {
		if (fh_match(fh, &cur->nbl_fh)) {
			list_del_init(&cur->nbl_list);
			list_del_init(&cur->nbl_lru);
			found = cur;
			break;
		}
	}
	spin_unlock(&nn->blocked_locks_lock);
	if (found)
		posix_unblock_lock(&found->nbl_lock);
	return found;
}

static struct nfsd4_blocked_lock *
find_or_allocate_block(struct nfs4_lockowner *lo, struct knfsd_fh *fh,
			struct nfsd_net *nn)
{
	struct nfsd4_blocked_lock *nbl;

	nbl = find_blocked_lock(lo, fh, nn);
	if (!nbl) {
		nbl= kmalloc(sizeof(*nbl), GFP_KERNEL);
		if (nbl) {
			fh_copy_shallow(&nbl->nbl_fh, fh);
			locks_init_lock(&nbl->nbl_lock);
			nfsd4_init_cb(&nbl->nbl_cb, lo->lo_owner.so_client,
					&nfsd4_cb_notify_lock_ops,
					NFSPROC4_CLNT_CB_NOTIFY_LOCK);
		}
	}
	return nbl;
}

static void
free_blocked_lock(struct nfsd4_blocked_lock *nbl)
{
	locks_release_private(&nbl->nbl_lock);
	kfree(nbl);
}

static void
remove_blocked_locks(struct nfs4_lockowner *lo)
{
	struct nfs4_client *clp = lo->lo_owner.so_client;
	struct nfsd_net *nn = net_generic(clp->net, nfsd_net_id);
	struct nfsd4_blocked_lock *nbl;
	LIST_HEAD(reaplist);

	/* Dequeue all blocked locks */
	spin_lock(&nn->blocked_locks_lock);
	while (!list_empty(&lo->lo_blocked)) {
		nbl = list_first_entry(&lo->lo_blocked,
					struct nfsd4_blocked_lock,
					nbl_list);
		list_del_init(&nbl->nbl_list);
		list_move(&nbl->nbl_lru, &reaplist);
	}
	spin_unlock(&nn->blocked_locks_lock);

	/* Now free them */
	while (!list_empty(&reaplist)) {
		nbl = list_first_entry(&reaplist, struct nfsd4_blocked_lock,
					nbl_lru);
		list_del_init(&nbl->nbl_lru);
		posix_unblock_lock(&nbl->nbl_lock);
		free_blocked_lock(nbl);
	}
}

static int
nfsd4_cb_notify_lock_done(struct nfsd4_callback *cb, struct rpc_task *task)
{
	/*
	 * Since this is just an optimization, we don't try very hard if it
	 * turns out not to succeed. We'll requeue it on NFS4ERR_DELAY, and
	 * just quit trying on anything else.
	 */
	switch (task->tk_status) {
	case -NFS4ERR_DELAY:
		rpc_delay(task, 1 * HZ);
		return 0;
	default:
		return 1;
	}
}

static void
nfsd4_cb_notify_lock_release(struct nfsd4_callback *cb)
{
	struct nfsd4_blocked_lock	*nbl = container_of(cb,
						struct nfsd4_blocked_lock, nbl_cb);

	free_blocked_lock(nbl);
}

static const struct nfsd4_callback_ops nfsd4_cb_notify_lock_ops = {
	.done		= nfsd4_cb_notify_lock_done,
	.release	= nfsd4_cb_notify_lock_release,
};

static inline struct nfs4_stateowner *
nfs4_get_stateowner(struct nfs4_stateowner *sop)
{
	atomic_inc(&sop->so_count);
	return sop;
}

static int
same_owner_str(struct nfs4_stateowner *sop, struct xdr_netobj *owner)
{
	return (sop->so_owner.len == owner->len) &&
		0 == memcmp(sop->so_owner.data, owner->data, owner->len);
}

static struct nfs4_openowner *
find_openstateowner_str_locked(unsigned int hashval, struct nfsd4_open *open,
			struct nfs4_client *clp)
{
	struct nfs4_stateowner *so;

	lockdep_assert_held(&clp->cl_lock);

	list_for_each_entry(so, &clp->cl_ownerstr_hashtbl[hashval],
			    so_strhash) {
		if (!so->so_is_open_owner)
			continue;
		if (same_owner_str(so, &open->op_owner))
			return openowner(nfs4_get_stateowner(so));
	}
	return NULL;
}

static struct nfs4_openowner *
find_openstateowner_str(unsigned int hashval, struct nfsd4_open *open,
			struct nfs4_client *clp)
{
	struct nfs4_openowner *oo;

	spin_lock(&clp->cl_lock);
	oo = find_openstateowner_str_locked(hashval, open, clp);
	spin_unlock(&clp->cl_lock);
	return oo;
}

static inline u32
opaque_hashval(const void *ptr, int nbytes)
{
	unsigned char *cptr = (unsigned char *) ptr;

	u32 x = 0;
	while (nbytes--) {
		x *= 37;
		x += *cptr++;
	}
	return x;
}

static void nfsd4_free_file_rcu(struct rcu_head *rcu)
{
	struct nfs4_file *fp = container_of(rcu, struct nfs4_file, fi_rcu);

	kmem_cache_free(file_slab, fp);
}

void
put_nfs4_file(struct nfs4_file *fi)
{
	might_lock(&state_lock);

	if (atomic_dec_and_lock(&fi->fi_ref, &state_lock)) {
		hlist_del_rcu(&fi->fi_hash);
		spin_unlock(&state_lock);
		WARN_ON_ONCE(!list_empty(&fi->fi_clnt_odstate));
		WARN_ON_ONCE(!list_empty(&fi->fi_delegations));
		call_rcu(&fi->fi_rcu, nfsd4_free_file_rcu);
	}
}

static struct file *
__nfs4_get_fd(struct nfs4_file *f, int oflag)
{
	if (f->fi_fds[oflag])
		return get_file(f->fi_fds[oflag]);
	return NULL;
}

static struct file *
find_writeable_file_locked(struct nfs4_file *f)
{
	struct file *ret;

	lockdep_assert_held(&f->fi_lock);

	ret = __nfs4_get_fd(f, O_WRONLY);
	if (!ret)
		ret = __nfs4_get_fd(f, O_RDWR);
	return ret;
}

static struct file *
find_writeable_file(struct nfs4_file *f)
{
	struct file *ret;

	spin_lock(&f->fi_lock);
	ret = find_writeable_file_locked(f);
	spin_unlock(&f->fi_lock);

	return ret;
}

static struct file *find_readable_file_locked(struct nfs4_file *f)
{
	struct file *ret;

	lockdep_assert_held(&f->fi_lock);

	ret = __nfs4_get_fd(f, O_RDONLY);
	if (!ret)
		ret = __nfs4_get_fd(f, O_RDWR);
	return ret;
}

static struct file *
find_readable_file(struct nfs4_file *f)
{
	struct file *ret;

	spin_lock(&f->fi_lock);
	ret = find_readable_file_locked(f);
	spin_unlock(&f->fi_lock);

	return ret;
}

struct file *
find_any_file(struct nfs4_file *f)
{
	struct file *ret;

	spin_lock(&f->fi_lock);
	ret = __nfs4_get_fd(f, O_RDWR);
	if (!ret) {
		ret = __nfs4_get_fd(f, O_WRONLY);
		if (!ret)
			ret = __nfs4_get_fd(f, O_RDONLY);
	}
	spin_unlock(&f->fi_lock);
	return ret;
}

static atomic_long_t num_delegations;
unsigned long max_delegations;

/*
 * Open owner state (share locks)
 */

/* hash tables for lock and open owners */
#define OWNER_HASH_BITS              8
#define OWNER_HASH_SIZE             (1 << OWNER_HASH_BITS)
#define OWNER_HASH_MASK             (OWNER_HASH_SIZE - 1)

static unsigned int ownerstr_hashval(struct xdr_netobj *ownername)
{
	unsigned int ret;

	ret = opaque_hashval(ownername->data, ownername->len);
	return ret & OWNER_HASH_MASK;
}

/* hash table for nfs4_file */
#define FILE_HASH_BITS                   8
#define FILE_HASH_SIZE                  (1 << FILE_HASH_BITS)

static unsigned int nfsd_fh_hashval(struct knfsd_fh *fh)
{
	return jhash2(fh->fh_base.fh_pad, XDR_QUADLEN(fh->fh_size), 0);
}

static unsigned int file_hashval(struct knfsd_fh *fh)
{
	return nfsd_fh_hashval(fh) & (FILE_HASH_SIZE - 1);
}

static struct hlist_head file_hashtbl[FILE_HASH_SIZE];

static void
__nfs4_file_get_access(struct nfs4_file *fp, u32 access)
{
	lockdep_assert_held(&fp->fi_lock);

	if (access & NFS4_SHARE_ACCESS_WRITE)
		atomic_inc(&fp->fi_access[O_WRONLY]);
	if (access & NFS4_SHARE_ACCESS_READ)
		atomic_inc(&fp->fi_access[O_RDONLY]);
}

static __be32
nfs4_file_get_access(struct nfs4_file *fp, u32 access)
{
	lockdep_assert_held(&fp->fi_lock);

	/* Does this access mode make sense? */
	if (access & ~NFS4_SHARE_ACCESS_BOTH)
		return nfserr_inval;

	/* Does it conflict with a deny mode already set? */
	if ((access & fp->fi_share_deny) != 0)
		return nfserr_share_denied;

	__nfs4_file_get_access(fp, access);
	return nfs_ok;
}

static __be32 nfs4_file_check_deny(struct nfs4_file *fp, u32 deny)
{
	/* Common case is that there is no deny mode. */
	if (deny) {
		/* Does this deny mode make sense? */
		if (deny & ~NFS4_SHARE_DENY_BOTH)
			return nfserr_inval;

		if ((deny & NFS4_SHARE_DENY_READ) &&
		    atomic_read(&fp->fi_access[O_RDONLY]))
			return nfserr_share_denied;

		if ((deny & NFS4_SHARE_DENY_WRITE) &&
		    atomic_read(&fp->fi_access[O_WRONLY]))
			return nfserr_share_denied;
	}
	return nfs_ok;
}

static void __nfs4_file_put_access(struct nfs4_file *fp, int oflag)
{
	might_lock(&fp->fi_lock);

	if (atomic_dec_and_lock(&fp->fi_access[oflag], &fp->fi_lock)) {
		struct file *f1 = NULL;
		struct file *f2 = NULL;

		swap(f1, fp->fi_fds[oflag]);
		if (atomic_read(&fp->fi_access[1 - oflag]) == 0)
			swap(f2, fp->fi_fds[O_RDWR]);
		spin_unlock(&fp->fi_lock);
		if (f1)
			fput(f1);
		if (f2)
			fput(f2);
	}
}

static void nfs4_file_put_access(struct nfs4_file *fp, u32 access)
{
	WARN_ON_ONCE(access & ~NFS4_SHARE_ACCESS_BOTH);

	if (access & NFS4_SHARE_ACCESS_WRITE)
		__nfs4_file_put_access(fp, O_WRONLY);
	if (access & NFS4_SHARE_ACCESS_READ)
		__nfs4_file_put_access(fp, O_RDONLY);
}

/*
 * Allocate a new open/delegation state counter. This is needed for
 * pNFS for proper return on close semantics.
 *
 * Note that we only allocate it for pNFS-enabled exports, otherwise
 * all pointers to struct nfs4_clnt_odstate are always NULL.
 */
static struct nfs4_clnt_odstate *
alloc_clnt_odstate(struct nfs4_client *clp)
{
	struct nfs4_clnt_odstate *co;

	co = kmem_cache_zalloc(odstate_slab, GFP_KERNEL);
	if (co) {
		co->co_client = clp;
		atomic_set(&co->co_odcount, 1);
	}
	return co;
}

static void
hash_clnt_odstate_locked(struct nfs4_clnt_odstate *co)
{
	struct nfs4_file *fp = co->co_file;

	lockdep_assert_held(&fp->fi_lock);
	list_add(&co->co_perfile, &fp->fi_clnt_odstate);
}

static inline void
get_clnt_odstate(struct nfs4_clnt_odstate *co)
{
	if (co)
		atomic_inc(&co->co_odcount);
}

static void
put_clnt_odstate(struct nfs4_clnt_odstate *co)
{
	struct nfs4_file *fp;

	if (!co)
		return;

	fp = co->co_file;
	if (atomic_dec_and_lock(&co->co_odcount, &fp->fi_lock)) {
		list_del(&co->co_perfile);
		spin_unlock(&fp->fi_lock);

		nfsd4_return_all_file_layouts(co->co_client, fp);
		kmem_cache_free(odstate_slab, co);
	}
}

static struct nfs4_clnt_odstate *
find_or_hash_clnt_odstate(struct nfs4_file *fp, struct nfs4_clnt_odstate *new)
{
	struct nfs4_clnt_odstate *co;
	struct nfs4_client *cl;

	if (!new)
		return NULL;

	cl = new->co_client;

	spin_lock(&fp->fi_lock);
	list_for_each_entry(co, &fp->fi_clnt_odstate, co_perfile) {
		if (co->co_client == cl) {
			get_clnt_odstate(co);
			goto out;
		}
	}
	co = new;
	co->co_file = fp;
	hash_clnt_odstate_locked(new);
out:
	spin_unlock(&fp->fi_lock);
	return co;
}

struct nfs4_stid *nfs4_alloc_stid(struct nfs4_client *cl, struct kmem_cache *slab,
				  void (*sc_free)(struct nfs4_stid *))
{
	struct nfs4_stid *stid;
	int new_id;

	stid = kmem_cache_zalloc(slab, GFP_KERNEL);
	if (!stid)
		return NULL;

	idr_preload(GFP_KERNEL);
	spin_lock(&cl->cl_lock);
	new_id = idr_alloc_cyclic(&cl->cl_stateids, stid, 0, 0, GFP_NOWAIT);
	spin_unlock(&cl->cl_lock);
	idr_preload_end();
	if (new_id < 0)
		goto out_free;

	stid->sc_free = sc_free;
	stid->sc_client = cl;
	stid->sc_stateid.si_opaque.so_id = new_id;
	stid->sc_stateid.si_opaque.so_clid = cl->cl_clientid;
	/* Will be incremented before return to client: */
	atomic_set(&stid->sc_count, 1);
	spin_lock_init(&stid->sc_lock);

	/*
	 * It shouldn't be a problem to reuse an opaque stateid value.
	 * I don't think it is for 4.1.  But with 4.0 I worry that, for
	 * example, a stray write retransmission could be accepted by
	 * the server when it should have been rejected.  Therefore,
	 * adopt a trick from the sctp code to attempt to maximize the
	 * amount of time until an id is reused, by ensuring they always
	 * "increase" (mod INT_MAX):
	 */
	return stid;
out_free:
	kmem_cache_free(slab, stid);
	return NULL;
}

static struct nfs4_ol_stateid * nfs4_alloc_open_stateid(struct nfs4_client *clp)
{
	struct nfs4_stid *stid;

	stid = nfs4_alloc_stid(clp, stateid_slab, nfs4_free_ol_stateid);
	if (!stid)
		return NULL;

	return openlockstateid(stid);
}

static void nfs4_free_deleg(struct nfs4_stid *stid)
{
	kmem_cache_free(deleg_slab, stid);
	atomic_long_dec(&num_delegations);
}

/*
 * When we recall a delegation, we should be careful not to hand it
 * out again straight away.
 * To ensure this we keep a pair of bloom filters ('new' and 'old')
 * in which the filehandles of recalled delegations are "stored".
 * If a filehandle appear in either filter, a delegation is blocked.
 * When a delegation is recalled, the filehandle is stored in the "new"
 * filter.
 * Every 30 seconds we swap the filters and clear the "new" one,
 * unless both are empty of course.
 *
 * Each filter is 256 bits.  We hash the filehandle to 32bit and use the
 * low 3 bytes as hash-table indices.
 *
 * 'blocked_delegations_lock', which is always taken in block_delegations(),
 * is used to manage concurrent access.  Testing does not need the lock
 * except when swapping the two filters.
 */
static DEFINE_SPINLOCK(blocked_delegations_lock);
static struct bloom_pair {
	int	entries, old_entries;
	time_t	swap_time;
	int	new; /* index into 'set' */
	DECLARE_BITMAP(set[2], 256);
} blocked_delegations;

static int delegation_blocked(struct knfsd_fh *fh)
{
	u32 hash;
	struct bloom_pair *bd = &blocked_delegations;

	if (bd->entries == 0)
		return 0;
	if (seconds_since_boot() - bd->swap_time > 30) {
		spin_lock(&blocked_delegations_lock);
		if (seconds_since_boot() - bd->swap_time > 30) {
			bd->entries -= bd->old_entries;
			bd->old_entries = bd->entries;
			memset(bd->set[bd->new], 0,
			       sizeof(bd->set[0]));
			bd->new = 1-bd->new;
			bd->swap_time = seconds_since_boot();
		}
		spin_unlock(&blocked_delegations_lock);
	}
	hash = jhash(&fh->fh_base, fh->fh_size, 0);
	if (test_bit(hash&255, bd->set[0]) &&
	    test_bit((hash>>8)&255, bd->set[0]) &&
	    test_bit((hash>>16)&255, bd->set[0]))
		return 1;

	if (test_bit(hash&255, bd->set[1]) &&
	    test_bit((hash>>8)&255, bd->set[1]) &&
	    test_bit((hash>>16)&255, bd->set[1]))
		return 1;

	return 0;
}

static void block_delegations(struct knfsd_fh *fh)
{
	u32 hash;
	struct bloom_pair *bd = &blocked_delegations;

	hash = jhash(&fh->fh_base, fh->fh_size, 0);

	spin_lock(&blocked_delegations_lock);
	__set_bit(hash&255, bd->set[bd->new]);
	__set_bit((hash>>8)&255, bd->set[bd->new]);
	__set_bit((hash>>16)&255, bd->set[bd->new]);
	if (bd->entries == 0)
		bd->swap_time = seconds_since_boot();
	bd->entries += 1;
	spin_unlock(&blocked_delegations_lock);
}

static struct nfs4_delegation *
alloc_init_deleg(struct nfs4_client *clp, struct svc_fh *current_fh,
		 struct nfs4_clnt_odstate *odstate)
{
	struct nfs4_delegation *dp;
	long n;

	dprintk("NFSD alloc_init_deleg\n");
	n = atomic_long_inc_return(&num_delegations);
	if (n < 0 || n > max_delegations)
		goto out_dec;
	if (delegation_blocked(&current_fh->fh_handle))
		goto out_dec;
	dp = delegstateid(nfs4_alloc_stid(clp, deleg_slab, nfs4_free_deleg));
	if (dp == NULL)
		goto out_dec;

	/*
	 * delegation seqid's are never incremented.  The 4.1 special
	 * meaning of seqid 0 isn't meaningful, really, but let's avoid
	 * 0 anyway just for consistency and use 1:
	 */
	dp->dl_stid.sc_stateid.si_generation = 1;
	INIT_LIST_HEAD(&dp->dl_perfile);
	INIT_LIST_HEAD(&dp->dl_perclnt);
	INIT_LIST_HEAD(&dp->dl_recall_lru);
	dp->dl_clnt_odstate = odstate;
	get_clnt_odstate(odstate);
	dp->dl_type = NFS4_OPEN_DELEGATE_READ;
	dp->dl_retries = 1;
	nfsd4_init_cb(&dp->dl_recall, dp->dl_stid.sc_client,
		      &nfsd4_cb_recall_ops, NFSPROC4_CLNT_CB_RECALL);
	return dp;
out_dec:
	atomic_long_dec(&num_delegations);
	return NULL;
}

void
nfs4_put_stid(struct nfs4_stid *s)
{
	struct nfs4_file *fp = s->sc_file;
	struct nfs4_client *clp = s->sc_client;

	might_lock(&clp->cl_lock);

	if (!atomic_dec_and_lock(&s->sc_count, &clp->cl_lock)) {
		wake_up_all(&close_wq);
		return;
	}
	idr_remove(&clp->cl_stateids, s->sc_stateid.si_opaque.so_id);
	spin_unlock(&clp->cl_lock);
	s->sc_free(s);
	if (fp)
		put_nfs4_file(fp);
}

void
nfs4_inc_and_copy_stateid(stateid_t *dst, struct nfs4_stid *stid)
{
	stateid_t *src = &stid->sc_stateid;

	spin_lock(&stid->sc_lock);
	if (unlikely(++src->si_generation == 0))
		src->si_generation = 1;
	memcpy(dst, src, sizeof(*dst));
	spin_unlock(&stid->sc_lock);
}

static void nfs4_put_deleg_lease(struct nfs4_file *fp)
{
	struct file *filp = NULL;

	spin_lock(&fp->fi_lock);
	if (fp->fi_deleg_file && --fp->fi_delegees == 0)
		swap(filp, fp->fi_deleg_file);
	spin_unlock(&fp->fi_lock);

	if (filp) {
		vfs_setlease(filp, F_UNLCK, NULL, (void **)&fp);
		fput(filp);
	}
}

void nfs4_unhash_stid(struct nfs4_stid *s)
{
	s->sc_type = 0;
}

/**
 * nfs4_get_existing_delegation - Discover if this delegation already exists
 * @clp:     a pointer to the nfs4_client we're granting a delegation to
 * @fp:      a pointer to the nfs4_file we're granting a delegation on
 *
 * Return:
 *      On success: NULL if an existing delegation was not found.
 *
 *      On error: -EAGAIN if one was previously granted to this nfs4_client
 *                 for this nfs4_file.
 *
 */

static int
nfs4_get_existing_delegation(struct nfs4_client *clp, struct nfs4_file *fp)
{
	struct nfs4_delegation *searchdp = NULL;
	struct nfs4_client *searchclp = NULL;

	lockdep_assert_held(&state_lock);
	lockdep_assert_held(&fp->fi_lock);

	list_for_each_entry(searchdp, &fp->fi_delegations, dl_perfile) {
		searchclp = searchdp->dl_stid.sc_client;
		if (clp == searchclp) {
			return -EAGAIN;
		}
	}
	return 0;
}

/**
 * hash_delegation_locked - Add a delegation to the appropriate lists
 * @dp:     a pointer to the nfs4_delegation we are adding.
 * @fp:     a pointer to the nfs4_file we're granting a delegation on
 *
 * Return:
 *      On success: NULL if the delegation was successfully hashed.
 *
 *      On error: -EAGAIN if one was previously granted to this
 *                 nfs4_client for this nfs4_file. Delegation is not hashed.
 *
 */

static int
hash_delegation_locked(struct nfs4_delegation *dp, struct nfs4_file *fp)
{
	int status;
	struct nfs4_client *clp = dp->dl_stid.sc_client;

	lockdep_assert_held(&state_lock);
	lockdep_assert_held(&fp->fi_lock);

	status = nfs4_get_existing_delegation(clp, fp);
	if (status)
		return status;
	++fp->fi_delegees;
	atomic_inc(&dp->dl_stid.sc_count);
	dp->dl_stid.sc_type = NFS4_DELEG_STID;
	list_add(&dp->dl_perfile, &fp->fi_delegations);
	list_add(&dp->dl_perclnt, &clp->cl_delegations);
	return 0;
}

static bool
unhash_delegation_locked(struct nfs4_delegation *dp)
{
	struct nfs4_file *fp = dp->dl_stid.sc_file;

	lockdep_assert_held(&state_lock);

	if (list_empty(&dp->dl_perfile))
		return false;

	dp->dl_stid.sc_type = NFS4_CLOSED_DELEG_STID;
	/* Ensure that deleg break won't try to requeue it */
	++dp->dl_time;
	spin_lock(&fp->fi_lock);
	list_del_init(&dp->dl_perclnt);
	list_del_init(&dp->dl_recall_lru);
	list_del_init(&dp->dl_perfile);
	spin_unlock(&fp->fi_lock);
	return true;
}

static void destroy_delegation(struct nfs4_delegation *dp)
{
	bool unhashed;

	spin_lock(&state_lock);
	unhashed = unhash_delegation_locked(dp);
	spin_unlock(&state_lock);
	if (unhashed) {
		put_clnt_odstate(dp->dl_clnt_odstate);
		nfs4_put_deleg_lease(dp->dl_stid.sc_file);
		nfs4_put_stid(&dp->dl_stid);
	}
}

static void revoke_delegation(struct nfs4_delegation *dp)
{
	struct nfs4_client *clp = dp->dl_stid.sc_client;

	WARN_ON(!list_empty(&dp->dl_recall_lru));

	put_clnt_odstate(dp->dl_clnt_odstate);
	nfs4_put_deleg_lease(dp->dl_stid.sc_file);

	if (clp->cl_minorversion == 0)
		nfs4_put_stid(&dp->dl_stid);
	else {
		dp->dl_stid.sc_type = NFS4_REVOKED_DELEG_STID;
		spin_lock(&clp->cl_lock);
		list_add(&dp->dl_recall_lru, &clp->cl_revoked);
		spin_unlock(&clp->cl_lock);
	}
}

/* 
 * SETCLIENTID state 
 */

static unsigned int clientid_hashval(u32 id)
{
	return id & CLIENT_HASH_MASK;
}

static unsigned int clientstr_hashval(const char *name)
{
	return opaque_hashval(name, 8) & CLIENT_HASH_MASK;
}

/*
 * We store the NONE, READ, WRITE, and BOTH bits separately in the
 * st_{access,deny}_bmap field of the stateid, in order to track not
 * only what share bits are currently in force, but also what
 * combinations of share bits previous opens have used.  This allows us
 * to enforce the recommendation of rfc 3530 14.2.19 that the server
 * return an error if the client attempt to downgrade to a combination
 * of share bits not explicable by closing some of its previous opens.
 *
 * XXX: This enforcement is actually incomplete, since we don't keep
 * track of access/deny bit combinations; so, e.g., we allow:
 *
 *	OPEN allow read, deny write
 *	OPEN allow both, deny none
 *	DOWNGRADE allow read, deny none
 *
 * which we should reject.
 */
static unsigned int
bmap_to_share_mode(unsigned long bmap) {
	int i;
	unsigned int access = 0;

	for (i = 1; i < 4; i++) {
		if (test_bit(i, &bmap))
			access |= i;
	}
	return access;
}

/* set share access for a given stateid */
static inline void
set_access(u32 access, struct nfs4_ol_stateid *stp)
{
	unsigned char mask = 1 << access;

	WARN_ON_ONCE(access > NFS4_SHARE_ACCESS_BOTH);
	stp->st_access_bmap |= mask;
}

/* clear share access for a given stateid */
static inline void
clear_access(u32 access, struct nfs4_ol_stateid *stp)
{
	unsigned char mask = 1 << access;

	WARN_ON_ONCE(access > NFS4_SHARE_ACCESS_BOTH);
	stp->st_access_bmap &= ~mask;
}

/* test whether a given stateid has access */
static inline bool
test_access(u32 access, struct nfs4_ol_stateid *stp)
{
	unsigned char mask = 1 << access;

	return (bool)(stp->st_access_bmap & mask);
}

/* set share deny for a given stateid */
static inline void
set_deny(u32 deny, struct nfs4_ol_stateid *stp)
{
	unsigned char mask = 1 << deny;

	WARN_ON_ONCE(deny > NFS4_SHARE_DENY_BOTH);
	stp->st_deny_bmap |= mask;
}

/* clear share deny for a given stateid */
static inline void
clear_deny(u32 deny, struct nfs4_ol_stateid *stp)
{
	unsigned char mask = 1 << deny;

	WARN_ON_ONCE(deny > NFS4_SHARE_DENY_BOTH);
	stp->st_deny_bmap &= ~mask;
}

/* test whether a given stateid is denying specific access */
static inline bool
test_deny(u32 deny, struct nfs4_ol_stateid *stp)
{
	unsigned char mask = 1 << deny;

	return (bool)(stp->st_deny_bmap & mask);
}

static int nfs4_access_to_omode(u32 access)
{
	switch (access & NFS4_SHARE_ACCESS_BOTH) {
	case NFS4_SHARE_ACCESS_READ:
		return O_RDONLY;
	case NFS4_SHARE_ACCESS_WRITE:
		return O_WRONLY;
	case NFS4_SHARE_ACCESS_BOTH:
		return O_RDWR;
	}
	WARN_ON_ONCE(1);
	return O_RDONLY;
}

/*
 * A stateid that had a deny mode associated with it is being released
 * or downgraded. Recalculate the deny mode on the file.
 */
static void
recalculate_deny_mode(struct nfs4_file *fp)
{
	struct nfs4_ol_stateid *stp;

	spin_lock(&fp->fi_lock);
	fp->fi_share_deny = 0;
	list_for_each_entry(stp, &fp->fi_stateids, st_perfile)
		fp->fi_share_deny |= bmap_to_share_mode(stp->st_deny_bmap);
	spin_unlock(&fp->fi_lock);
}

static void
reset_union_bmap_deny(u32 deny, struct nfs4_ol_stateid *stp)
{
	int i;
	bool change = false;

	for (i = 1; i < 4; i++) {
		if ((i & deny) != i) {
			change = true;
			clear_deny(i, stp);
		}
	}

	/* Recalculate per-file deny mode if there was a change */
	if (change)
		recalculate_deny_mode(stp->st_stid.sc_file);
}

/* release all access and file references for a given stateid */
static void
release_all_access(struct nfs4_ol_stateid *stp)
{
	int i;
	struct nfs4_file *fp = stp->st_stid.sc_file;

	if (fp && stp->st_deny_bmap != 0)
		recalculate_deny_mode(fp);

	for (i = 1; i < 4; i++) {
		if (test_access(i, stp))
			nfs4_file_put_access(stp->st_stid.sc_file, i);
		clear_access(i, stp);
	}
}

static inline void nfs4_free_stateowner(struct nfs4_stateowner *sop)
{
	kfree(sop->so_owner.data);
	sop->so_ops->so_free(sop);
}

static void nfs4_put_stateowner(struct nfs4_stateowner *sop)
{
	struct nfs4_client *clp = sop->so_client;

	might_lock(&clp->cl_lock);

	if (!atomic_dec_and_lock(&sop->so_count, &clp->cl_lock))
		return;
	sop->so_ops->so_unhash(sop);
	spin_unlock(&clp->cl_lock);
	nfs4_free_stateowner(sop);
}

static bool unhash_ol_stateid(struct nfs4_ol_stateid *stp)
{
	struct nfs4_file *fp = stp->st_stid.sc_file;

	lockdep_assert_held(&stp->st_stateowner->so_client->cl_lock);

	if (list_empty(&stp->st_perfile))
		return false;

	spin_lock(&fp->fi_lock);
	list_del_init(&stp->st_perfile);
	spin_unlock(&fp->fi_lock);
	list_del(&stp->st_perstateowner);
	return true;
}

static void nfs4_free_ol_stateid(struct nfs4_stid *stid)
{
	struct nfs4_ol_stateid *stp = openlockstateid(stid);

	put_clnt_odstate(stp->st_clnt_odstate);
	release_all_access(stp);
	if (stp->st_stateowner)
		nfs4_put_stateowner(stp->st_stateowner);
	kmem_cache_free(stateid_slab, stid);
}

static void nfs4_free_lock_stateid(struct nfs4_stid *stid)
{
	struct nfs4_ol_stateid *stp = openlockstateid(stid);
	struct nfs4_lockowner *lo = lockowner(stp->st_stateowner);
	struct file *file;

	file = find_any_file(stp->st_stid.sc_file);
	if (file)
		filp_close(file, (fl_owner_t)lo);
	nfs4_free_ol_stateid(stid);
}

/*
 * Put the persistent reference to an already unhashed generic stateid, while
 * holding the cl_lock. If it's the last reference, then put it onto the
 * reaplist for later destruction.
 */
static void put_ol_stateid_locked(struct nfs4_ol_stateid *stp,
				       struct list_head *reaplist)
{
	struct nfs4_stid *s = &stp->st_stid;
	struct nfs4_client *clp = s->sc_client;

	lockdep_assert_held(&clp->cl_lock);

	WARN_ON_ONCE(!list_empty(&stp->st_locks));

	if (!atomic_dec_and_test(&s->sc_count)) {
		wake_up_all(&close_wq);
		return;
	}

	idr_remove(&clp->cl_stateids, s->sc_stateid.si_opaque.so_id);
	list_add(&stp->st_locks, reaplist);
}

static bool unhash_lock_stateid(struct nfs4_ol_stateid *stp)
{
	lockdep_assert_held(&stp->st_stid.sc_client->cl_lock);

	list_del_init(&stp->st_locks);
	nfs4_unhash_stid(&stp->st_stid);
	return unhash_ol_stateid(stp);
}

static void release_lock_stateid(struct nfs4_ol_stateid *stp)
{
	struct nfs4_client *clp = stp->st_stid.sc_client;
	bool unhashed;

	spin_lock(&clp->cl_lock);
	unhashed = unhash_lock_stateid(stp);
	spin_unlock(&clp->cl_lock);
	if (unhashed)
		nfs4_put_stid(&stp->st_stid);
}

static void unhash_lockowner_locked(struct nfs4_lockowner *lo)
{
	struct nfs4_client *clp = lo->lo_owner.so_client;

	lockdep_assert_held(&clp->cl_lock);

	list_del_init(&lo->lo_owner.so_strhash);
}

/*
 * Free a list of generic stateids that were collected earlier after being
 * fully unhashed.
 */
static void
free_ol_stateid_reaplist(struct list_head *reaplist)
{
	struct nfs4_ol_stateid *stp;
	struct nfs4_file *fp;

	might_sleep();

	while (!list_empty(reaplist)) {
		stp = list_first_entry(reaplist, struct nfs4_ol_stateid,
				       st_locks);
		list_del(&stp->st_locks);
		fp = stp->st_stid.sc_file;
		stp->st_stid.sc_free(&stp->st_stid);
		if (fp)
			put_nfs4_file(fp);
	}
}

static void release_open_stateid_locks(struct nfs4_ol_stateid *open_stp,
				       struct list_head *reaplist)
{
	struct nfs4_ol_stateid *stp;

	lockdep_assert_held(&open_stp->st_stid.sc_client->cl_lock);

	while (!list_empty(&open_stp->st_locks)) {
		stp = list_entry(open_stp->st_locks.next,
				struct nfs4_ol_stateid, st_locks);
		WARN_ON(!unhash_lock_stateid(stp));
		put_ol_stateid_locked(stp, reaplist);
	}
}

static bool unhash_open_stateid(struct nfs4_ol_stateid *stp,
				struct list_head *reaplist)
{
	bool unhashed;

	lockdep_assert_held(&stp->st_stid.sc_client->cl_lock);

	unhashed = unhash_ol_stateid(stp);
	release_open_stateid_locks(stp, reaplist);
	return unhashed;
}

static void release_open_stateid(struct nfs4_ol_stateid *stp)
{
	LIST_HEAD(reaplist);

	spin_lock(&stp->st_stid.sc_client->cl_lock);
	if (unhash_open_stateid(stp, &reaplist))
		put_ol_stateid_locked(stp, &reaplist);
	spin_unlock(&stp->st_stid.sc_client->cl_lock);
	free_ol_stateid_reaplist(&reaplist);
}

static void unhash_openowner_locked(struct nfs4_openowner *oo)
{
	struct nfs4_client *clp = oo->oo_owner.so_client;

	lockdep_assert_held(&clp->cl_lock);

	list_del_init(&oo->oo_owner.so_strhash);
	list_del_init(&oo->oo_perclient);
}

static void release_last_closed_stateid(struct nfs4_openowner *oo)
{
	struct nfsd_net *nn = net_generic(oo->oo_owner.so_client->net,
					  nfsd_net_id);
	struct nfs4_ol_stateid *s;

	spin_lock(&nn->client_lock);
	s = oo->oo_last_closed_stid;
	if (s) {
		list_del_init(&oo->oo_close_lru);
		oo->oo_last_closed_stid = NULL;
	}
	spin_unlock(&nn->client_lock);
	if (s)
		nfs4_put_stid(&s->st_stid);
}

static void release_openowner(struct nfs4_openowner *oo)
{
	struct nfs4_ol_stateid *stp;
	struct nfs4_client *clp = oo->oo_owner.so_client;
	struct list_head reaplist;

	INIT_LIST_HEAD(&reaplist);

	spin_lock(&clp->cl_lock);
	unhash_openowner_locked(oo);
	while (!list_empty(&oo->oo_owner.so_stateids)) {
		stp = list_first_entry(&oo->oo_owner.so_stateids,
				struct nfs4_ol_stateid, st_perstateowner);
		if (unhash_open_stateid(stp, &reaplist))
			put_ol_stateid_locked(stp, &reaplist);
	}
	spin_unlock(&clp->cl_lock);
	free_ol_stateid_reaplist(&reaplist);
	release_last_closed_stateid(oo);
	nfs4_put_stateowner(&oo->oo_owner);
}

static inline int
hash_sessionid(struct nfs4_sessionid *sessionid)
{
	struct nfsd4_sessionid *sid = (struct nfsd4_sessionid *)sessionid;

	return sid->sequence % SESSION_HASH_SIZE;
}

#ifdef CONFIG_SUNRPC_DEBUG
static inline void
dump_sessionid(const char *fn, struct nfs4_sessionid *sessionid)
{
	u32 *ptr = (u32 *)(&sessionid->data[0]);
	dprintk("%s: %u:%u:%u:%u\n", fn, ptr[0], ptr[1], ptr[2], ptr[3]);
}
#else
static inline void
dump_sessionid(const char *fn, struct nfs4_sessionid *sessionid)
{
}
#endif

/*
 * Bump the seqid on cstate->replay_owner, and clear replay_owner if it
 * won't be used for replay.
 */
void nfsd4_bump_seqid(struct nfsd4_compound_state *cstate, __be32 nfserr)
{
	struct nfs4_stateowner *so = cstate->replay_owner;

	if (nfserr == nfserr_replay_me)
		return;

	if (!seqid_mutating_err(ntohl(nfserr))) {
		nfsd4_cstate_clear_replay(cstate);
		return;
	}
	if (!so)
		return;
	if (so->so_is_open_owner)
		release_last_closed_stateid(openowner(so));
	so->so_seqid++;
	return;
}

static void
gen_sessionid(struct nfsd4_session *ses)
{
	struct nfs4_client *clp = ses->se_client;
	struct nfsd4_sessionid *sid;

	sid = (struct nfsd4_sessionid *)ses->se_sessionid.data;
	sid->clientid = clp->cl_clientid;
	sid->sequence = current_sessionid++;
	sid->reserved = 0;
}

/*
 * The protocol defines ca_maxresponssize_cached to include the size of
 * the rpc header, but all we need to cache is the data starting after
 * the end of the initial SEQUENCE operation--the rest we regenerate
 * each time.  Therefore we can advertise a ca_maxresponssize_cached
 * value that is the number of bytes in our cache plus a few additional
 * bytes.  In order to stay on the safe side, and not promise more than
 * we can cache, those additional bytes must be the minimum possible: 24
 * bytes of rpc header (xid through accept state, with AUTH_NULL
 * verifier), 12 for the compound header (with zero-length tag), and 44
 * for the SEQUENCE op response:
 */
#define NFSD_MIN_HDR_SEQ_SZ  (24 + 12 + 44)

static void
free_session_slots(struct nfsd4_session *ses)
{
	int i;

	for (i = 0; i < ses->se_fchannel.maxreqs; i++) {
		free_svc_cred(&ses->se_slots[i]->sl_cred);
		kfree(ses->se_slots[i]);
	}
}

/*
 * We don't actually need to cache the rpc and session headers, so we
 * can allocate a little less for each slot:
 */
static inline u32 slot_bytes(struct nfsd4_channel_attrs *ca)
{
	u32 size;

	if (ca->maxresp_cached < NFSD_MIN_HDR_SEQ_SZ)
		size = 0;
	else
		size = ca->maxresp_cached - NFSD_MIN_HDR_SEQ_SZ;
	return size + sizeof(struct nfsd4_slot);
}

/*
 * XXX: If we run out of reserved DRC memory we could (up to a point)
 * re-negotiate active sessions and reduce their slot usage to make
 * room for new connections. For now we just fail the create session.
 */
static u32 nfsd4_get_drc_mem(struct nfsd4_channel_attrs *ca)
{
	u32 slotsize = slot_bytes(ca);
	u32 num = ca->maxreqs;
	unsigned long avail, total_avail;

	spin_lock(&nfsd_drc_lock);
	total_avail = nfsd_drc_max_mem - nfsd_drc_mem_used;
	avail = min((unsigned long)NFSD_MAX_MEM_PER_SESSION, total_avail);
	/*
	 * Never use more than a third of the remaining memory,
	 * unless it's the only way to give this client a slot:
	 */
	avail = clamp_t(unsigned long, avail, slotsize, total_avail/3);
	num = min_t(int, num, avail / slotsize);
	nfsd_drc_mem_used += num * slotsize;
	spin_unlock(&nfsd_drc_lock);

	return num;
}

static void nfsd4_put_drc_mem(struct nfsd4_channel_attrs *ca)
{
	int slotsize = slot_bytes(ca);

	spin_lock(&nfsd_drc_lock);
	nfsd_drc_mem_used -= slotsize * ca->maxreqs;
	spin_unlock(&nfsd_drc_lock);
}

static struct nfsd4_session *alloc_session(struct nfsd4_channel_attrs *fattrs,
					   struct nfsd4_channel_attrs *battrs)
{
	int numslots = fattrs->maxreqs;
	int slotsize = slot_bytes(fattrs);
	struct nfsd4_session *new;
	int mem, i;

	BUILD_BUG_ON(NFSD_MAX_SLOTS_PER_SESSION * sizeof(struct nfsd4_slot *)
			+ sizeof(struct nfsd4_session) > PAGE_SIZE);
	mem = numslots * sizeof(struct nfsd4_slot *);

	new = kzalloc(sizeof(*new) + mem, GFP_KERNEL);
	if (!new)
		return NULL;
	/* allocate each struct nfsd4_slot and data cache in one piece */
	for (i = 0; i < numslots; i++) {
		new->se_slots[i] = kzalloc(slotsize, GFP_KERNEL);
		if (!new->se_slots[i])
			goto out_free;
	}

	memcpy(&new->se_fchannel, fattrs, sizeof(struct nfsd4_channel_attrs));
	memcpy(&new->se_bchannel, battrs, sizeof(struct nfsd4_channel_attrs));

	return new;
out_free:
	while (i--)
		kfree(new->se_slots[i]);
	kfree(new);
	return NULL;
}

static void free_conn(struct nfsd4_conn *c)
{
	svc_xprt_put(c->cn_xprt);
	kfree(c);
}

static void nfsd4_conn_lost(struct svc_xpt_user *u)
{
	struct nfsd4_conn *c = container_of(u, struct nfsd4_conn, cn_xpt_user);
	struct nfs4_client *clp = c->cn_session->se_client;

	spin_lock(&clp->cl_lock);
	if (!list_empty(&c->cn_persession)) {
		list_del(&c->cn_persession);
		free_conn(c);
	}
	nfsd4_probe_callback(clp);
	spin_unlock(&clp->cl_lock);
}

static struct nfsd4_conn *alloc_conn(struct svc_rqst *rqstp, u32 flags)
{
	struct nfsd4_conn *conn;

	conn = kmalloc(sizeof(struct nfsd4_conn), GFP_KERNEL);
	if (!conn)
		return NULL;
	svc_xprt_get(rqstp->rq_xprt);
	conn->cn_xprt = rqstp->rq_xprt;
	conn->cn_flags = flags;
	INIT_LIST_HEAD(&conn->cn_xpt_user.list);
	return conn;
}

static void __nfsd4_hash_conn(struct nfsd4_conn *conn, struct nfsd4_session *ses)
{
	conn->cn_session = ses;
	list_add(&conn->cn_persession, &ses->se_conns);
}

static void nfsd4_hash_conn(struct nfsd4_conn *conn, struct nfsd4_session *ses)
{
	struct nfs4_client *clp = ses->se_client;

	spin_lock(&clp->cl_lock);
	__nfsd4_hash_conn(conn, ses);
	spin_unlock(&clp->cl_lock);
}

static int nfsd4_register_conn(struct nfsd4_conn *conn)
{
	conn->cn_xpt_user.callback = nfsd4_conn_lost;
	return register_xpt_user(conn->cn_xprt, &conn->cn_xpt_user);
}

static void nfsd4_init_conn(struct svc_rqst *rqstp, struct nfsd4_conn *conn, struct nfsd4_session *ses)
{
	int ret;

	nfsd4_hash_conn(conn, ses);
	ret = nfsd4_register_conn(conn);
	if (ret)
		/* oops; xprt is already down: */
		nfsd4_conn_lost(&conn->cn_xpt_user);
	/* We may have gained or lost a callback channel: */
	nfsd4_probe_callback_sync(ses->se_client);
}

static struct nfsd4_conn *alloc_conn_from_crses(struct svc_rqst *rqstp, struct nfsd4_create_session *cses)
{
	u32 dir = NFS4_CDFC4_FORE;

	if (cses->flags & SESSION4_BACK_CHAN)
		dir |= NFS4_CDFC4_BACK;
	return alloc_conn(rqstp, dir);
}

/* must be called under client_lock */
static void nfsd4_del_conns(struct nfsd4_session *s)
{
	struct nfs4_client *clp = s->se_client;
	struct nfsd4_conn *c;

	spin_lock(&clp->cl_lock);
	while (!list_empty(&s->se_conns)) {
		c = list_first_entry(&s->se_conns, struct nfsd4_conn, cn_persession);
		list_del_init(&c->cn_persession);
		spin_unlock(&clp->cl_lock);

		unregister_xpt_user(c->cn_xprt, &c->cn_xpt_user);
		free_conn(c);

		spin_lock(&clp->cl_lock);
	}
	spin_unlock(&clp->cl_lock);
}

static void __free_session(struct nfsd4_session *ses)
{
	free_session_slots(ses);
	kfree(ses);
}

static void free_session(struct nfsd4_session *ses)
{
	nfsd4_del_conns(ses);
	nfsd4_put_drc_mem(&ses->se_fchannel);
	__free_session(ses);
}

static void init_session(struct svc_rqst *rqstp, struct nfsd4_session *new, struct nfs4_client *clp, struct nfsd4_create_session *cses)
{
	int idx;
	struct nfsd_net *nn = net_generic(SVC_NET(rqstp), nfsd_net_id);

	new->se_client = clp;
	gen_sessionid(new);

	INIT_LIST_HEAD(&new->se_conns);

	new->se_cb_seq_nr = 1;
	new->se_flags = cses->flags;
	new->se_cb_prog = cses->callback_prog;
	new->se_cb_sec = cses->cb_sec;
	atomic_set(&new->se_ref, 0);
	idx = hash_sessionid(&new->se_sessionid);
	list_add(&new->se_hash, &nn->sessionid_hashtbl[idx]);
	spin_lock(&clp->cl_lock);
	list_add(&new->se_perclnt, &clp->cl_sessions);
	spin_unlock(&clp->cl_lock);

	{
		struct sockaddr *sa = svc_addr(rqstp);
		/*
		 * This is a little silly; with sessions there's no real
		 * use for the callback address.  Use the peer address
		 * as a reasonable default for now, but consider fixing
		 * the rpc client not to require an address in the
		 * future:
		 */
		rpc_copy_addr((struct sockaddr *)&clp->cl_cb_conn.cb_addr, sa);
		clp->cl_cb_conn.cb_addrlen = svc_addr_len(sa);
	}
}

/* caller must hold client_lock */
static struct nfsd4_session *
__find_in_sessionid_hashtbl(struct nfs4_sessionid *sessionid, struct net *net)
{
	struct nfsd4_session *elem;
	int idx;
	struct nfsd_net *nn = net_generic(net, nfsd_net_id);

	lockdep_assert_held(&nn->client_lock);

	dump_sessionid(__func__, sessionid);
	idx = hash_sessionid(sessionid);
	/* Search in the appropriate list */
	list_for_each_entry(elem, &nn->sessionid_hashtbl[idx], se_hash) {
		if (!memcmp(elem->se_sessionid.data, sessionid->data,
			    NFS4_MAX_SESSIONID_LEN)) {
			return elem;
		}
	}

	dprintk("%s: session not found\n", __func__);
	return NULL;
}

static struct nfsd4_session *
find_in_sessionid_hashtbl(struct nfs4_sessionid *sessionid, struct net *net,
		__be32 *ret)
{
	struct nfsd4_session *session;
	__be32 status = nfserr_badsession;

	session = __find_in_sessionid_hashtbl(sessionid, net);
	if (!session)
		goto out;
	status = nfsd4_get_session_locked(session);
	if (status)
		session = NULL;
out:
	*ret = status;
	return session;
}

/* caller must hold client_lock */
static void
unhash_session(struct nfsd4_session *ses)
{
	struct nfs4_client *clp = ses->se_client;
	struct nfsd_net *nn = net_generic(clp->net, nfsd_net_id);

	lockdep_assert_held(&nn->client_lock);

	list_del(&ses->se_hash);
	spin_lock(&ses->se_client->cl_lock);
	list_del(&ses->se_perclnt);
	spin_unlock(&ses->se_client->cl_lock);
}

/* SETCLIENTID and SETCLIENTID_CONFIRM Helper functions */
static int
STALE_CLIENTID(clientid_t *clid, struct nfsd_net *nn)
{
	/*
	 * We're assuming the clid was not given out from a boot
	 * precisely 2^32 (about 136 years) before this one.  That seems
	 * a safe assumption:
	 */
	if (clid->cl_boot == (u32)nn->boot_time)
		return 0;
	dprintk("NFSD stale clientid (%08x/%08x) boot_time %08lx\n",
		clid->cl_boot, clid->cl_id, nn->boot_time);
	return 1;
}

/* 
 * XXX Should we use a slab cache ?
 * This type of memory management is somewhat inefficient, but we use it
 * anyway since SETCLIENTID is not a common operation.
 */
static struct nfs4_client *alloc_client(struct xdr_netobj name)
{
	struct nfs4_client *clp;
	int i;

	clp = kzalloc(sizeof(struct nfs4_client), GFP_KERNEL);
	if (clp == NULL)
		return NULL;
	clp->cl_name.data = kmemdup(name.data, name.len, GFP_KERNEL);
	if (clp->cl_name.data == NULL)
		goto err_no_name;
	clp->cl_ownerstr_hashtbl = kmalloc(sizeof(struct list_head) *
			OWNER_HASH_SIZE, GFP_KERNEL);
	if (!clp->cl_ownerstr_hashtbl)
		goto err_no_hashtbl;
	for (i = 0; i < OWNER_HASH_SIZE; i++)
		INIT_LIST_HEAD(&clp->cl_ownerstr_hashtbl[i]);
	clp->cl_name.len = name.len;
	INIT_LIST_HEAD(&clp->cl_sessions);
	idr_init(&clp->cl_stateids);
	atomic_set(&clp->cl_refcount, 0);
	clp->cl_cb_state = NFSD4_CB_UNKNOWN;
	INIT_LIST_HEAD(&clp->cl_idhash);
	INIT_LIST_HEAD(&clp->cl_openowners);
	INIT_LIST_HEAD(&clp->cl_delegations);
	INIT_LIST_HEAD(&clp->cl_lru);
	INIT_LIST_HEAD(&clp->cl_revoked);
#ifdef CONFIG_NFSD_PNFS
	INIT_LIST_HEAD(&clp->cl_lo_states);
#endif
	spin_lock_init(&clp->cl_lock);
	rpc_init_wait_queue(&clp->cl_cb_waitq, "Backchannel slot table");
	return clp;
err_no_hashtbl:
	kfree(clp->cl_name.data);
err_no_name:
	kfree(clp);
	return NULL;
}

static void
free_client(struct nfs4_client *clp)
{
	while (!list_empty(&clp->cl_sessions)) {
		struct nfsd4_session *ses;
		ses = list_entry(clp->cl_sessions.next, struct nfsd4_session,
				se_perclnt);
		list_del(&ses->se_perclnt);
		WARN_ON_ONCE(atomic_read(&ses->se_ref));
		free_session(ses);
	}
	rpc_destroy_wait_queue(&clp->cl_cb_waitq);
	free_svc_cred(&clp->cl_cred);
	kfree(clp->cl_ownerstr_hashtbl);
	kfree(clp->cl_name.data);
	idr_destroy(&clp->cl_stateids);
	kfree(clp);
}

/* must be called under the client_lock */
static void
unhash_client_locked(struct nfs4_client *clp)
{
	struct nfsd_net *nn = net_generic(clp->net, nfsd_net_id);
	struct nfsd4_session *ses;

	lockdep_assert_held(&nn->client_lock);

	/* Mark the client as expired! */
	clp->cl_time = 0;
	/* Make it invisible */
	if (!list_empty(&clp->cl_idhash)) {
		list_del_init(&clp->cl_idhash);
		if (test_bit(NFSD4_CLIENT_CONFIRMED, &clp->cl_flags))
			rb_erase(&clp->cl_namenode, &nn->conf_name_tree);
		else
			rb_erase(&clp->cl_namenode, &nn->unconf_name_tree);
	}
	list_del_init(&clp->cl_lru);
	spin_lock(&clp->cl_lock);
	list_for_each_entry(ses, &clp->cl_sessions, se_perclnt)
		list_del_init(&ses->se_hash);
	spin_unlock(&clp->cl_lock);
}

static void
unhash_client(struct nfs4_client *clp)
{
	struct nfsd_net *nn = net_generic(clp->net, nfsd_net_id);

	spin_lock(&nn->client_lock);
	unhash_client_locked(clp);
	spin_unlock(&nn->client_lock);
}

static __be32 mark_client_expired_locked(struct nfs4_client *clp)
{
	if (atomic_read(&clp->cl_refcount))
		return nfserr_jukebox;
	unhash_client_locked(clp);
	return nfs_ok;
}

static void
__destroy_client(struct nfs4_client *clp)
{
	int i;
	struct nfs4_openowner *oo;
	struct nfs4_delegation *dp;
	struct list_head reaplist;

	INIT_LIST_HEAD(&reaplist);
	spin_lock(&state_lock);
	while (!list_empty(&clp->cl_delegations)) {
		dp = list_entry(clp->cl_delegations.next, struct nfs4_delegation, dl_perclnt);
		WARN_ON(!unhash_delegation_locked(dp));
		list_add(&dp->dl_recall_lru, &reaplist);
	}
	spin_unlock(&state_lock);
	while (!list_empty(&reaplist)) {
		dp = list_entry(reaplist.next, struct nfs4_delegation, dl_recall_lru);
		list_del_init(&dp->dl_recall_lru);
		put_clnt_odstate(dp->dl_clnt_odstate);
		nfs4_put_deleg_lease(dp->dl_stid.sc_file);
		nfs4_put_stid(&dp->dl_stid);
	}
	while (!list_empty(&clp->cl_revoked)) {
		dp = list_entry(clp->cl_revoked.next, struct nfs4_delegation, dl_recall_lru);
		list_del_init(&dp->dl_recall_lru);
		nfs4_put_stid(&dp->dl_stid);
	}
	while (!list_empty(&clp->cl_openowners)) {
		oo = list_entry(clp->cl_openowners.next, struct nfs4_openowner, oo_perclient);
		nfs4_get_stateowner(&oo->oo_owner);
		release_openowner(oo);
	}
	for (i = 0; i < OWNER_HASH_SIZE; i++) {
		struct nfs4_stateowner *so, *tmp;

		list_for_each_entry_safe(so, tmp, &clp->cl_ownerstr_hashtbl[i],
					 so_strhash) {
			/* Should be no openowners at this point */
			WARN_ON_ONCE(so->so_is_open_owner);
			remove_blocked_locks(lockowner(so));
		}
	}
	nfsd4_return_all_client_layouts(clp);
	nfsd4_shutdown_callback(clp);
	if (clp->cl_cb_conn.cb_xprt)
		svc_xprt_put(clp->cl_cb_conn.cb_xprt);
	free_client(clp);
}

static void
destroy_client(struct nfs4_client *clp)
{
	unhash_client(clp);
	__destroy_client(clp);
}

static void expire_client(struct nfs4_client *clp)
{
	unhash_client(clp);
	nfsd4_client_record_remove(clp);
	__destroy_client(clp);
}

static void copy_verf(struct nfs4_client *target, nfs4_verifier *source)
{
	memcpy(target->cl_verifier.data, source->data,
			sizeof(target->cl_verifier.data));
}

static void copy_clid(struct nfs4_client *target, struct nfs4_client *source)
{
	target->cl_clientid.cl_boot = source->cl_clientid.cl_boot; 
	target->cl_clientid.cl_id = source->cl_clientid.cl_id; 
}

static int copy_cred(struct svc_cred *target, struct svc_cred *source)
{
	target->cr_principal = kstrdup(source->cr_principal, GFP_KERNEL);
	target->cr_raw_principal = kstrdup(source->cr_raw_principal,
								GFP_KERNEL);
	if ((source->cr_principal && ! target->cr_principal) ||
	    (source->cr_raw_principal && ! target->cr_raw_principal))
		return -ENOMEM;

	target->cr_flavor = source->cr_flavor;
	target->cr_uid = source->cr_uid;
	target->cr_gid = source->cr_gid;
	target->cr_group_info = source->cr_group_info;
	get_group_info(target->cr_group_info);
	target->cr_gss_mech = source->cr_gss_mech;
	if (source->cr_gss_mech)
		gss_mech_get(source->cr_gss_mech);
	return 0;
}

static int
compare_blob(const struct xdr_netobj *o1, const struct xdr_netobj *o2)
{
	if (o1->len < o2->len)
		return -1;
	if (o1->len > o2->len)
		return 1;
	return memcmp(o1->data, o2->data, o1->len);
}

static int same_name(const char *n1, const char *n2)
{
	return 0 == memcmp(n1, n2, HEXDIR_LEN);
}

static int
same_verf(nfs4_verifier *v1, nfs4_verifier *v2)
{
	return 0 == memcmp(v1->data, v2->data, sizeof(v1->data));
}

static int
same_clid(clientid_t *cl1, clientid_t *cl2)
{
	return (cl1->cl_boot == cl2->cl_boot) && (cl1->cl_id == cl2->cl_id);
}

static bool groups_equal(struct group_info *g1, struct group_info *g2)
{
	int i;

	if (g1->ngroups != g2->ngroups)
		return false;
	for (i=0; i<g1->ngroups; i++)
		if (!gid_eq(g1->gid[i], g2->gid[i]))
			return false;
	return true;
}

/*
 * RFC 3530 language requires clid_inuse be returned when the
 * "principal" associated with a requests differs from that previously
 * used.  We use uid, gid's, and gss principal string as our best
 * approximation.  We also don't want to allow non-gss use of a client
 * established using gss: in theory cr_principal should catch that
 * change, but in practice cr_principal can be null even in the gss case
 * since gssd doesn't always pass down a principal string.
 */
static bool is_gss_cred(struct svc_cred *cr)
{
	/* Is cr_flavor one of the gss "pseudoflavors"?: */
	return (cr->cr_flavor > RPC_AUTH_MAXFLAVOR);
}


static bool
same_creds(struct svc_cred *cr1, struct svc_cred *cr2)
{
	if ((is_gss_cred(cr1) != is_gss_cred(cr2))
		|| (!uid_eq(cr1->cr_uid, cr2->cr_uid))
		|| (!gid_eq(cr1->cr_gid, cr2->cr_gid))
		|| !groups_equal(cr1->cr_group_info, cr2->cr_group_info))
		return false;
	if (cr1->cr_principal == cr2->cr_principal)
		return true;
	if (!cr1->cr_principal || !cr2->cr_principal)
		return false;
	return 0 == strcmp(cr1->cr_principal, cr2->cr_principal);
}

static bool svc_rqst_integrity_protected(struct svc_rqst *rqstp)
{
	struct svc_cred *cr = &rqstp->rq_cred;
	u32 service;

	if (!cr->cr_gss_mech)
		return false;
	service = gss_pseudoflavor_to_service(cr->cr_gss_mech, cr->cr_flavor);
	return service == RPC_GSS_SVC_INTEGRITY ||
	       service == RPC_GSS_SVC_PRIVACY;
}

bool nfsd4_mach_creds_match(struct nfs4_client *cl, struct svc_rqst *rqstp)
{
	struct svc_cred *cr = &rqstp->rq_cred;

	if (!cl->cl_mach_cred)
		return true;
	if (cl->cl_cred.cr_gss_mech != cr->cr_gss_mech)
		return false;
	if (!svc_rqst_integrity_protected(rqstp))
		return false;
	if (cl->cl_cred.cr_raw_principal)
		return 0 == strcmp(cl->cl_cred.cr_raw_principal,
						cr->cr_raw_principal);
	if (!cr->cr_principal)
		return false;
	return 0 == strcmp(cl->cl_cred.cr_principal, cr->cr_principal);
}

static void gen_confirm(struct nfs4_client *clp, struct nfsd_net *nn)
{
	__be32 verf[2];

	/*
	 * This is opaque to client, so no need to byte-swap. Use
	 * __force to keep sparse happy
	 */
	verf[0] = (__force __be32)get_seconds();
	verf[1] = (__force __be32)nn->clverifier_counter++;
	memcpy(clp->cl_confirm.data, verf, sizeof(clp->cl_confirm.data));
}

static void gen_clid(struct nfs4_client *clp, struct nfsd_net *nn)
{
	clp->cl_clientid.cl_boot = nn->boot_time;
	clp->cl_clientid.cl_id = nn->clientid_counter++;
	gen_confirm(clp, nn);
}

static struct nfs4_stid *
find_stateid_locked(struct nfs4_client *cl, stateid_t *t)
{
	struct nfs4_stid *ret;

	ret = idr_find(&cl->cl_stateids, t->si_opaque.so_id);
	if (!ret || !ret->sc_type)
		return NULL;
	return ret;
}

static struct nfs4_stid *
find_stateid_by_type(struct nfs4_client *cl, stateid_t *t, char typemask)
{
	struct nfs4_stid *s;

	spin_lock(&cl->cl_lock);
	s = find_stateid_locked(cl, t);
	if (s != NULL) {
		if (typemask & s->sc_type)
			atomic_inc(&s->sc_count);
		else
			s = NULL;
	}
	spin_unlock(&cl->cl_lock);
	return s;
}

static struct nfs4_client *create_client(struct xdr_netobj name,
		struct svc_rqst *rqstp, nfs4_verifier *verf)
{
	struct nfs4_client *clp;
	struct sockaddr *sa = svc_addr(rqstp);
	int ret;
	struct net *net = SVC_NET(rqstp);

	clp = alloc_client(name);
	if (clp == NULL)
		return NULL;

	ret = copy_cred(&clp->cl_cred, &rqstp->rq_cred);
	if (ret) {
		free_client(clp);
		return NULL;
	}
	nfsd4_init_cb(&clp->cl_cb_null, clp, NULL, NFSPROC4_CLNT_CB_NULL);
	clp->cl_time = get_seconds();
	clear_bit(0, &clp->cl_cb_slot_busy);
	copy_verf(clp, verf);
	rpc_copy_addr((struct sockaddr *) &clp->cl_addr, sa);
	clp->cl_cb_session = NULL;
	clp->net = net;
	return clp;
}

static void
add_clp_to_name_tree(struct nfs4_client *new_clp, struct rb_root *root)
{
	struct rb_node **new = &(root->rb_node), *parent = NULL;
	struct nfs4_client *clp;

	while (*new) {
		clp = rb_entry(*new, struct nfs4_client, cl_namenode);
		parent = *new;

		if (compare_blob(&clp->cl_name, &new_clp->cl_name) > 0)
			new = &((*new)->rb_left);
		else
			new = &((*new)->rb_right);
	}

	rb_link_node(&new_clp->cl_namenode, parent, new);
	rb_insert_color(&new_clp->cl_namenode, root);
}

static struct nfs4_client *
find_clp_in_name_tree(struct xdr_netobj *name, struct rb_root *root)
{
	int cmp;
	struct rb_node *node = root->rb_node;
	struct nfs4_client *clp;

	while (node) {
		clp = rb_entry(node, struct nfs4_client, cl_namenode);
		cmp = compare_blob(&clp->cl_name, name);
		if (cmp > 0)
			node = node->rb_left;
		else if (cmp < 0)
			node = node->rb_right;
		else
			return clp;
	}
	return NULL;
}

static void
add_to_unconfirmed(struct nfs4_client *clp)
{
	unsigned int idhashval;
	struct nfsd_net *nn = net_generic(clp->net, nfsd_net_id);

	lockdep_assert_held(&nn->client_lock);

	clear_bit(NFSD4_CLIENT_CONFIRMED, &clp->cl_flags);
	add_clp_to_name_tree(clp, &nn->unconf_name_tree);
	idhashval = clientid_hashval(clp->cl_clientid.cl_id);
	list_add(&clp->cl_idhash, &nn->unconf_id_hashtbl[idhashval]);
	renew_client_locked(clp);
}

static void
move_to_confirmed(struct nfs4_client *clp)
{
	unsigned int idhashval = clientid_hashval(clp->cl_clientid.cl_id);
	struct nfsd_net *nn = net_generic(clp->net, nfsd_net_id);

	lockdep_assert_held(&nn->client_lock);

	dprintk("NFSD: move_to_confirm nfs4_client %p\n", clp);
	list_move(&clp->cl_idhash, &nn->conf_id_hashtbl[idhashval]);
	rb_erase(&clp->cl_namenode, &nn->unconf_name_tree);
	add_clp_to_name_tree(clp, &nn->conf_name_tree);
	set_bit(NFSD4_CLIENT_CONFIRMED, &clp->cl_flags);
	renew_client_locked(clp);
}

static struct nfs4_client *
find_client_in_id_table(struct list_head *tbl, clientid_t *clid, bool sessions)
{
	struct nfs4_client *clp;
	unsigned int idhashval = clientid_hashval(clid->cl_id);

	list_for_each_entry(clp, &tbl[idhashval], cl_idhash) {
		if (same_clid(&clp->cl_clientid, clid)) {
			if ((bool)clp->cl_minorversion != sessions)
				return NULL;
			renew_client_locked(clp);
			return clp;
		}
	}
	return NULL;
}

static struct nfs4_client *
find_confirmed_client(clientid_t *clid, bool sessions, struct nfsd_net *nn)
{
	struct list_head *tbl = nn->conf_id_hashtbl;

	lockdep_assert_held(&nn->client_lock);
	return find_client_in_id_table(tbl, clid, sessions);
}

static struct nfs4_client *
find_unconfirmed_client(clientid_t *clid, bool sessions, struct nfsd_net *nn)
{
	struct list_head *tbl = nn->unconf_id_hashtbl;

	lockdep_assert_held(&nn->client_lock);
	return find_client_in_id_table(tbl, clid, sessions);
}

static bool clp_used_exchangeid(struct nfs4_client *clp)
{
	return clp->cl_exchange_flags != 0;
} 

static struct nfs4_client *
find_confirmed_client_by_name(struct xdr_netobj *name, struct nfsd_net *nn)
{
	lockdep_assert_held(&nn->client_lock);
	return find_clp_in_name_tree(name, &nn->conf_name_tree);
}

static struct nfs4_client *
find_unconfirmed_client_by_name(struct xdr_netobj *name, struct nfsd_net *nn)
{
	lockdep_assert_held(&nn->client_lock);
	return find_clp_in_name_tree(name, &nn->unconf_name_tree);
}

static void
gen_callback(struct nfs4_client *clp, struct nfsd4_setclientid *se, struct svc_rqst *rqstp)
{
	struct nfs4_cb_conn *conn = &clp->cl_cb_conn;
	struct sockaddr	*sa = svc_addr(rqstp);
	u32 scopeid = rpc_get_scope_id(sa);
	unsigned short expected_family;

	/* Currently, we only support tcp and tcp6 for the callback channel */
	if (se->se_callback_netid_len == 3 &&
	    !memcmp(se->se_callback_netid_val, "tcp", 3))
		expected_family = AF_INET;
	else if (se->se_callback_netid_len == 4 &&
		 !memcmp(se->se_callback_netid_val, "tcp6", 4))
		expected_family = AF_INET6;
	else
		goto out_err;

	conn->cb_addrlen = rpc_uaddr2sockaddr(clp->net, se->se_callback_addr_val,
					    se->se_callback_addr_len,
					    (struct sockaddr *)&conn->cb_addr,
					    sizeof(conn->cb_addr));

	if (!conn->cb_addrlen || conn->cb_addr.ss_family != expected_family)
		goto out_err;

	if (conn->cb_addr.ss_family == AF_INET6)
		((struct sockaddr_in6 *)&conn->cb_addr)->sin6_scope_id = scopeid;

	conn->cb_prog = se->se_callback_prog;
	conn->cb_ident = se->se_callback_ident;
	memcpy(&conn->cb_saddr, &rqstp->rq_daddr, rqstp->rq_daddrlen);
	return;
out_err:
	conn->cb_addr.ss_family = AF_UNSPEC;
	conn->cb_addrlen = 0;
	dprintk("NFSD: this client (clientid %08x/%08x) "
		"will not receive delegations\n",
		clp->cl_clientid.cl_boot, clp->cl_clientid.cl_id);

	return;
}

/*
 * Cache a reply. nfsd4_check_resp_size() has bounded the cache size.
 */
static void
nfsd4_store_cache_entry(struct nfsd4_compoundres *resp)
{
	struct xdr_buf *buf = resp->xdr.buf;
	struct nfsd4_slot *slot = resp->cstate.slot;
	unsigned int base;

	dprintk("--> %s slot %p\n", __func__, slot);

	slot->sl_flags |= NFSD4_SLOT_INITIALIZED;
	slot->sl_opcnt = resp->opcnt;
	slot->sl_status = resp->cstate.status;
	free_svc_cred(&slot->sl_cred);
	copy_cred(&slot->sl_cred, &resp->rqstp->rq_cred);

	if (!nfsd4_cache_this(resp)) {
		slot->sl_flags &= ~NFSD4_SLOT_CACHED;
		return;
	}
	slot->sl_flags |= NFSD4_SLOT_CACHED;

	base = resp->cstate.data_offset;
	slot->sl_datalen = buf->len - base;
	if (read_bytes_from_xdr_buf(buf, base, slot->sl_data, slot->sl_datalen))
		WARN(1, "%s: sessions DRC could not cache compound\n",
		     __func__);
	return;
}

/*
 * Encode the replay sequence operation from the slot values.
 * If cachethis is FALSE encode the uncached rep error on the next
 * operation which sets resp->p and increments resp->opcnt for
 * nfs4svc_encode_compoundres.
 *
 */
static __be32
nfsd4_enc_sequence_replay(struct nfsd4_compoundargs *args,
			  struct nfsd4_compoundres *resp)
{
	struct nfsd4_op *op;
	struct nfsd4_slot *slot = resp->cstate.slot;

	/* Encode the replayed sequence operation */
	op = &args->ops[resp->opcnt - 1];
	nfsd4_encode_operation(resp, op);

	if (slot->sl_flags & NFSD4_SLOT_CACHED)
		return op->status;
	if (args->opcnt == 1) {
		/*
		 * The original operation wasn't a solo sequence--we
		 * always cache those--so this retry must not match the
		 * original:
		 */
		op->status = nfserr_seq_false_retry;
	} else {
		op = &args->ops[resp->opcnt++];
		op->status = nfserr_retry_uncached_rep;
		nfsd4_encode_operation(resp, op);
	}
	return op->status;
}

/*
 * The sequence operation is not cached because we can use the slot and
 * session values.
 */
static __be32
nfsd4_replay_cache_entry(struct nfsd4_compoundres *resp,
			 struct nfsd4_sequence *seq)
{
	struct nfsd4_slot *slot = resp->cstate.slot;
	struct xdr_stream *xdr = &resp->xdr;
	__be32 *p;
	__be32 status;

	dprintk("--> %s slot %p\n", __func__, slot);

	status = nfsd4_enc_sequence_replay(resp->rqstp->rq_argp, resp);
	if (status)
		return status;

	p = xdr_reserve_space(xdr, slot->sl_datalen);
	if (!p) {
		WARN_ON_ONCE(1);
		return nfserr_serverfault;
	}
	xdr_encode_opaque_fixed(p, slot->sl_data, slot->sl_datalen);
	xdr_commit_encode(xdr);

	resp->opcnt = slot->sl_opcnt;
	return slot->sl_status;
}

/*
 * Set the exchange_id flags returned by the server.
 */
static void
nfsd4_set_ex_flags(struct nfs4_client *new, struct nfsd4_exchange_id *clid)
{
#ifdef CONFIG_NFSD_PNFS
	new->cl_exchange_flags |= EXCHGID4_FLAG_USE_PNFS_MDS;
#else
	new->cl_exchange_flags |= EXCHGID4_FLAG_USE_NON_PNFS;
#endif

	/* Referrals are supported, Migration is not. */
	new->cl_exchange_flags |= EXCHGID4_FLAG_SUPP_MOVED_REFER;

	/* set the wire flags to return to client. */
	clid->flags = new->cl_exchange_flags;
}

static bool client_has_openowners(struct nfs4_client *clp)
{
	struct nfs4_openowner *oo;

	list_for_each_entry(oo, &clp->cl_openowners, oo_perclient) {
		if (!list_empty(&oo->oo_owner.so_stateids))
			return true;
	}
	return false;
}

static bool client_has_state(struct nfs4_client *clp)
{
	return client_has_openowners(clp)
#ifdef CONFIG_NFSD_PNFS
		|| !list_empty(&clp->cl_lo_states)
#endif
		|| !list_empty(&clp->cl_delegations)
		|| !list_empty(&clp->cl_sessions);
}

__be32
nfsd4_exchange_id(struct svc_rqst *rqstp, struct nfsd4_compound_state *cstate,
		union nfsd4_op_u *u)
{
	struct nfsd4_exchange_id *exid = &u->exchange_id;
	struct nfs4_client *conf, *new;
	struct nfs4_client *unconf = NULL;
	__be32 status;
	char			addr_str[INET6_ADDRSTRLEN];
	nfs4_verifier		verf = exid->verifier;
	struct sockaddr		*sa = svc_addr(rqstp);
	bool	update = exid->flags & EXCHGID4_FLAG_UPD_CONFIRMED_REC_A;
	struct nfsd_net		*nn = net_generic(SVC_NET(rqstp), nfsd_net_id);

	rpc_ntop(sa, addr_str, sizeof(addr_str));
	dprintk("%s rqstp=%p exid=%p clname.len=%u clname.data=%p "
		"ip_addr=%s flags %x, spa_how %d\n",
		__func__, rqstp, exid, exid->clname.len, exid->clname.data,
		addr_str, exid->flags, exid->spa_how);

	if (exid->flags & ~EXCHGID4_FLAG_MASK_A)
		return nfserr_inval;

	new = create_client(exid->clname, rqstp, &verf);
	if (new == NULL)
		return nfserr_jukebox;

	switch (exid->spa_how) {
	case SP4_MACH_CRED:
		exid->spo_must_enforce[0] = 0;
		exid->spo_must_enforce[1] = (
			1 << (OP_BIND_CONN_TO_SESSION - 32) |
			1 << (OP_EXCHANGE_ID - 32) |
			1 << (OP_CREATE_SESSION - 32) |
			1 << (OP_DESTROY_SESSION - 32) |
			1 << (OP_DESTROY_CLIENTID - 32));

		exid->spo_must_allow[0] &= (1 << (OP_CLOSE) |
					1 << (OP_OPEN_DOWNGRADE) |
					1 << (OP_LOCKU) |
					1 << (OP_DELEGRETURN));

		exid->spo_must_allow[1] &= (
					1 << (OP_TEST_STATEID - 32) |
					1 << (OP_FREE_STATEID - 32));
		if (!svc_rqst_integrity_protected(rqstp)) {
			status = nfserr_inval;
			goto out_nolock;
		}
		/*
		 * Sometimes userspace doesn't give us a principal.
		 * Which is a bug, really.  Anyway, we can't enforce
		 * MACH_CRED in that case, better to give up now:
		 */
		if (!new->cl_cred.cr_principal &&
					!new->cl_cred.cr_raw_principal) {
			status = nfserr_serverfault;
			goto out_nolock;
		}
		new->cl_mach_cred = true;
	case SP4_NONE:
		break;
	default:				/* checked by xdr code */
		WARN_ON_ONCE(1);
	case SP4_SSV:
		status = nfserr_encr_alg_unsupp;
		goto out_nolock;
	}

	/* Cases below refer to rfc 5661 section 18.35.4: */
	spin_lock(&nn->client_lock);
	conf = find_confirmed_client_by_name(&exid->clname, nn);
	if (conf) {
		bool creds_match = same_creds(&conf->cl_cred, &rqstp->rq_cred);
		bool verfs_match = same_verf(&verf, &conf->cl_verifier);

		if (update) {
			if (!clp_used_exchangeid(conf)) { /* buggy client */
				status = nfserr_inval;
				goto out;
			}
			if (!nfsd4_mach_creds_match(conf, rqstp)) {
				status = nfserr_wrong_cred;
				goto out;
			}
			if (!creds_match) { /* case 9 */
				status = nfserr_perm;
				goto out;
			}
			if (!verfs_match) { /* case 8 */
				status = nfserr_not_same;
				goto out;
			}
			/* case 6 */
			exid->flags |= EXCHGID4_FLAG_CONFIRMED_R;
			goto out_copy;
		}
		if (!creds_match) { /* case 3 */
			if (client_has_state(conf)) {
				status = nfserr_clid_inuse;
				goto out;
			}
			goto out_new;
		}
		if (verfs_match) { /* case 2 */
			conf->cl_exchange_flags |= EXCHGID4_FLAG_CONFIRMED_R;
			goto out_copy;
		}
		/* case 5, client reboot */
		conf = NULL;
		goto out_new;
	}

	if (update) { /* case 7 */
		status = nfserr_noent;
		goto out;
	}

	unconf  = find_unconfirmed_client_by_name(&exid->clname, nn);
	if (unconf) /* case 4, possible retry or client restart */
		unhash_client_locked(unconf);

	/* case 1 (normal case) */
out_new:
	if (conf) {
		status = mark_client_expired_locked(conf);
		if (status)
			goto out;
	}
	new->cl_minorversion = cstate->minorversion;
	new->cl_spo_must_allow.u.words[0] = exid->spo_must_allow[0];
	new->cl_spo_must_allow.u.words[1] = exid->spo_must_allow[1];

	gen_clid(new, nn);
	add_to_unconfirmed(new);
	swap(new, conf);
out_copy:
	exid->clientid.cl_boot = conf->cl_clientid.cl_boot;
	exid->clientid.cl_id = conf->cl_clientid.cl_id;

	exid->seqid = conf->cl_cs_slot.sl_seqid + 1;
	nfsd4_set_ex_flags(conf, exid);

	dprintk("nfsd4_exchange_id seqid %d flags %x\n",
		conf->cl_cs_slot.sl_seqid, conf->cl_exchange_flags);
	status = nfs_ok;

out:
	spin_unlock(&nn->client_lock);
out_nolock:
	if (new)
		expire_client(new);
	if (unconf)
		expire_client(unconf);
	return status;
}

static __be32
check_slot_seqid(u32 seqid, u32 slot_seqid, int slot_inuse)
{
	dprintk("%s enter. seqid %d slot_seqid %d\n", __func__, seqid,
		slot_seqid);

	/* The slot is in use, and no response has been sent. */
	if (slot_inuse) {
		if (seqid == slot_seqid)
			return nfserr_jukebox;
		else
			return nfserr_seq_misordered;
	}
	/* Note unsigned 32-bit arithmetic handles wraparound: */
	if (likely(seqid == slot_seqid + 1))
		return nfs_ok;
	if (seqid == slot_seqid)
		return nfserr_replay_cache;
	return nfserr_seq_misordered;
}

/*
 * Cache the create session result into the create session single DRC
 * slot cache by saving the xdr structure. sl_seqid has been set.
 * Do this for solo or embedded create session operations.
 */
static void
nfsd4_cache_create_session(struct nfsd4_create_session *cr_ses,
			   struct nfsd4_clid_slot *slot, __be32 nfserr)
{
	slot->sl_status = nfserr;
	memcpy(&slot->sl_cr_ses, cr_ses, sizeof(*cr_ses));
}

static __be32
nfsd4_replay_create_session(struct nfsd4_create_session *cr_ses,
			    struct nfsd4_clid_slot *slot)
{
	memcpy(cr_ses, &slot->sl_cr_ses, sizeof(*cr_ses));
	return slot->sl_status;
}

#define NFSD_MIN_REQ_HDR_SEQ_SZ	((\
			2 * 2 + /* credential,verifier: AUTH_NULL, length 0 */ \
			1 +	/* MIN tag is length with zero, only length */ \
			3 +	/* version, opcount, opcode */ \
			XDR_QUADLEN(NFS4_MAX_SESSIONID_LEN) + \
				/* seqid, slotID, slotID, cache */ \
			4 ) * sizeof(__be32))

#define NFSD_MIN_RESP_HDR_SEQ_SZ ((\
			2 +	/* verifier: AUTH_NULL, length 0 */\
			1 +	/* status */ \
			1 +	/* MIN tag is length with zero, only length */ \
			3 +	/* opcount, opcode, opstatus*/ \
			XDR_QUADLEN(NFS4_MAX_SESSIONID_LEN) + \
				/* seqid, slotID, slotID, slotID, status */ \
			5 ) * sizeof(__be32))

static __be32 check_forechannel_attrs(struct nfsd4_channel_attrs *ca, struct nfsd_net *nn)
{
	u32 maxrpc = nn->nfsd_serv->sv_max_mesg;

	if (ca->maxreq_sz < NFSD_MIN_REQ_HDR_SEQ_SZ)
		return nfserr_toosmall;
	if (ca->maxresp_sz < NFSD_MIN_RESP_HDR_SEQ_SZ)
		return nfserr_toosmall;
	ca->headerpadsz = 0;
	ca->maxreq_sz = min_t(u32, ca->maxreq_sz, maxrpc);
	ca->maxresp_sz = min_t(u32, ca->maxresp_sz, maxrpc);
	ca->maxops = min_t(u32, ca->maxops, NFSD_MAX_OPS_PER_COMPOUND);
	ca->maxresp_cached = min_t(u32, ca->maxresp_cached,
			NFSD_SLOT_CACHE_SIZE + NFSD_MIN_HDR_SEQ_SZ);
	ca->maxreqs = min_t(u32, ca->maxreqs, NFSD_MAX_SLOTS_PER_SESSION);
	/*
	 * Note decreasing slot size below client's request may make it
	 * difficult for client to function correctly, whereas
	 * decreasing the number of slots will (just?) affect
	 * performance.  When short on memory we therefore prefer to
	 * decrease number of slots instead of their size.  Clients that
	 * request larger slots than they need will get poor results:
	 */
	ca->maxreqs = nfsd4_get_drc_mem(ca);
	if (!ca->maxreqs)
		return nfserr_jukebox;

	return nfs_ok;
}

/*
 * Server's NFSv4.1 backchannel support is AUTH_SYS-only for now.
 * These are based on similar macros in linux/sunrpc/msg_prot.h .
 */
#define RPC_MAX_HEADER_WITH_AUTH_SYS \
	(RPC_CALLHDRSIZE + 2 * (2 + UNX_CALLSLACK))

#define RPC_MAX_REPHEADER_WITH_AUTH_SYS \
	(RPC_REPHDRSIZE + (2 + NUL_REPLYSLACK))

#define NFSD_CB_MAX_REQ_SZ	((NFS4_enc_cb_recall_sz + \
				 RPC_MAX_HEADER_WITH_AUTH_SYS) * sizeof(__be32))
#define NFSD_CB_MAX_RESP_SZ	((NFS4_dec_cb_recall_sz + \
				 RPC_MAX_REPHEADER_WITH_AUTH_SYS) * \
				 sizeof(__be32))

static __be32 check_backchannel_attrs(struct nfsd4_channel_attrs *ca)
{
	ca->headerpadsz = 0;

	if (ca->maxreq_sz < NFSD_CB_MAX_REQ_SZ)
		return nfserr_toosmall;
	if (ca->maxresp_sz < NFSD_CB_MAX_RESP_SZ)
		return nfserr_toosmall;
	ca->maxresp_cached = 0;
	if (ca->maxops < 2)
		return nfserr_toosmall;

	return nfs_ok;
}

static __be32 nfsd4_check_cb_sec(struct nfsd4_cb_sec *cbs)
{
	switch (cbs->flavor) {
	case RPC_AUTH_NULL:
	case RPC_AUTH_UNIX:
		return nfs_ok;
	default:
		/*
		 * GSS case: the spec doesn't allow us to return this
		 * error.  But it also doesn't allow us not to support
		 * GSS.
		 * I'd rather this fail hard than return some error the
		 * client might think it can already handle:
		 */
		return nfserr_encr_alg_unsupp;
	}
}

__be32
nfsd4_create_session(struct svc_rqst *rqstp,
		struct nfsd4_compound_state *cstate, union nfsd4_op_u *u)
{
	struct nfsd4_create_session *cr_ses = &u->create_session;
	struct sockaddr *sa = svc_addr(rqstp);
	struct nfs4_client *conf, *unconf;
	struct nfs4_client *old = NULL;
	struct nfsd4_session *new;
	struct nfsd4_conn *conn;
	struct nfsd4_clid_slot *cs_slot = NULL;
	__be32 status = 0;
	struct nfsd_net *nn = net_generic(SVC_NET(rqstp), nfsd_net_id);

	if (cr_ses->flags & ~SESSION4_FLAG_MASK_A)
		return nfserr_inval;
	status = nfsd4_check_cb_sec(&cr_ses->cb_sec);
	if (status)
		return status;
	status = check_forechannel_attrs(&cr_ses->fore_channel, nn);
	if (status)
		return status;
	status = check_backchannel_attrs(&cr_ses->back_channel);
	if (status)
		goto out_release_drc_mem;
	status = nfserr_jukebox;
	new = alloc_session(&cr_ses->fore_channel, &cr_ses->back_channel);
	if (!new)
		goto out_release_drc_mem;
	conn = alloc_conn_from_crses(rqstp, cr_ses);
	if (!conn)
		goto out_free_session;

	spin_lock(&nn->client_lock);
	unconf = find_unconfirmed_client(&cr_ses->clientid, true, nn);
	conf = find_confirmed_client(&cr_ses->clientid, true, nn);
	WARN_ON_ONCE(conf && unconf);

	if (conf) {
		status = nfserr_wrong_cred;
		if (!nfsd4_mach_creds_match(conf, rqstp))
			goto out_free_conn;
		cs_slot = &conf->cl_cs_slot;
		status = check_slot_seqid(cr_ses->seqid, cs_slot->sl_seqid, 0);
		if (status) {
			if (status == nfserr_replay_cache)
				status = nfsd4_replay_create_session(cr_ses, cs_slot);
			goto out_free_conn;
		}
	} else if (unconf) {
		if (!same_creds(&unconf->cl_cred, &rqstp->rq_cred) ||
		    !rpc_cmp_addr(sa, (struct sockaddr *) &unconf->cl_addr)) {
			status = nfserr_clid_inuse;
			goto out_free_conn;
		}
		status = nfserr_wrong_cred;
		if (!nfsd4_mach_creds_match(unconf, rqstp))
			goto out_free_conn;
		cs_slot = &unconf->cl_cs_slot;
		status = check_slot_seqid(cr_ses->seqid, cs_slot->sl_seqid, 0);
		if (status) {
			/* an unconfirmed replay returns misordered */
			status = nfserr_seq_misordered;
			goto out_free_conn;
		}
		old = find_confirmed_client_by_name(&unconf->cl_name, nn);
		if (old) {
			status = mark_client_expired_locked(old);
			if (status) {
				old = NULL;
				goto out_free_conn;
			}
		}
		move_to_confirmed(unconf);
		conf = unconf;
	} else {
		status = nfserr_stale_clientid;
		goto out_free_conn;
	}
	status = nfs_ok;
	/* Persistent sessions are not supported */
	cr_ses->flags &= ~SESSION4_PERSIST;
	/* Upshifting from TCP to RDMA is not supported */
	cr_ses->flags &= ~SESSION4_RDMA;

	init_session(rqstp, new, conf, cr_ses);
	nfsd4_get_session_locked(new);

	memcpy(cr_ses->sessionid.data, new->se_sessionid.data,
	       NFS4_MAX_SESSIONID_LEN);
	cs_slot->sl_seqid++;
	cr_ses->seqid = cs_slot->sl_seqid;

	/* cache solo and embedded create sessions under the client_lock */
	nfsd4_cache_create_session(cr_ses, cs_slot, status);
	spin_unlock(&nn->client_lock);
	/* init connection and backchannel */
	nfsd4_init_conn(rqstp, conn, new);
	nfsd4_put_session(new);
	if (old)
		expire_client(old);
	return status;
out_free_conn:
	spin_unlock(&nn->client_lock);
	free_conn(conn);
	if (old)
		expire_client(old);
out_free_session:
	__free_session(new);
out_release_drc_mem:
	nfsd4_put_drc_mem(&cr_ses->fore_channel);
	return status;
}

static __be32 nfsd4_map_bcts_dir(u32 *dir)
{
	switch (*dir) {
	case NFS4_CDFC4_FORE:
	case NFS4_CDFC4_BACK:
		return nfs_ok;
	case NFS4_CDFC4_FORE_OR_BOTH:
	case NFS4_CDFC4_BACK_OR_BOTH:
		*dir = NFS4_CDFC4_BOTH;
		return nfs_ok;
	};
	return nfserr_inval;
}

__be32 nfsd4_backchannel_ctl(struct svc_rqst *rqstp,
		struct nfsd4_compound_state *cstate,
		union nfsd4_op_u *u)
{
	struct nfsd4_backchannel_ctl *bc = &u->backchannel_ctl;
	struct nfsd4_session *session = cstate->session;
	struct nfsd_net *nn = net_generic(SVC_NET(rqstp), nfsd_net_id);
	__be32 status;

	status = nfsd4_check_cb_sec(&bc->bc_cb_sec);
	if (status)
		return status;
	spin_lock(&nn->client_lock);
	session->se_cb_prog = bc->bc_cb_program;
	session->se_cb_sec = bc->bc_cb_sec;
	spin_unlock(&nn->client_lock);

	nfsd4_probe_callback(session->se_client);

	return nfs_ok;
}

__be32 nfsd4_bind_conn_to_session(struct svc_rqst *rqstp,
		     struct nfsd4_compound_state *cstate,
		     union nfsd4_op_u *u)
{
	struct nfsd4_bind_conn_to_session *bcts = &u->bind_conn_to_session;
	__be32 status;
	struct nfsd4_conn *conn;
	struct nfsd4_session *session;
	struct net *net = SVC_NET(rqstp);
	struct nfsd_net *nn = net_generic(net, nfsd_net_id);

	if (!nfsd4_last_compound_op(rqstp))
		return nfserr_not_only_op;
	spin_lock(&nn->client_lock);
	session = find_in_sessionid_hashtbl(&bcts->sessionid, net, &status);
	spin_unlock(&nn->client_lock);
	if (!session)
		goto out_no_session;
	status = nfserr_wrong_cred;
	if (!nfsd4_mach_creds_match(session->se_client, rqstp))
		goto out;
	status = nfsd4_map_bcts_dir(&bcts->dir);
	if (status)
		goto out;
	conn = alloc_conn(rqstp, bcts->dir);
	status = nfserr_jukebox;
	if (!conn)
		goto out;
	nfsd4_init_conn(rqstp, conn, session);
	status = nfs_ok;
out:
	nfsd4_put_session(session);
out_no_session:
	return status;
}

static bool nfsd4_compound_in_session(struct nfsd4_session *session, struct nfs4_sessionid *sid)
{
	if (!session)
		return 0;
	return !memcmp(sid, &session->se_sessionid, sizeof(*sid));
}

__be32
nfsd4_destroy_session(struct svc_rqst *r, struct nfsd4_compound_state *cstate,
		union nfsd4_op_u *u)
{
	struct nfsd4_destroy_session *sessionid = &u->destroy_session;
	struct nfsd4_session *ses;
	__be32 status;
	int ref_held_by_me = 0;
	struct net *net = SVC_NET(r);
	struct nfsd_net *nn = net_generic(net, nfsd_net_id);

	status = nfserr_not_only_op;
	if (nfsd4_compound_in_session(cstate->session, &sessionid->sessionid)) {
		if (!nfsd4_last_compound_op(r))
			goto out;
		ref_held_by_me++;
	}
	dump_sessionid(__func__, &sessionid->sessionid);
	spin_lock(&nn->client_lock);
	ses = find_in_sessionid_hashtbl(&sessionid->sessionid, net, &status);
	if (!ses)
		goto out_client_lock;
	status = nfserr_wrong_cred;
	if (!nfsd4_mach_creds_match(ses->se_client, r))
		goto out_put_session;
	status = mark_session_dead_locked(ses, 1 + ref_held_by_me);
	if (status)
		goto out_put_session;
	unhash_session(ses);
	spin_unlock(&nn->client_lock);

	nfsd4_probe_callback_sync(ses->se_client);

	spin_lock(&nn->client_lock);
	status = nfs_ok;
out_put_session:
	nfsd4_put_session_locked(ses);
out_client_lock:
	spin_unlock(&nn->client_lock);
out:
	return status;
}

static struct nfsd4_conn *__nfsd4_find_conn(struct svc_xprt *xpt, struct nfsd4_session *s)
{
	struct nfsd4_conn *c;

	list_for_each_entry(c, &s->se_conns, cn_persession) {
		if (c->cn_xprt == xpt) {
			return c;
		}
	}
	return NULL;
}

static __be32 nfsd4_sequence_check_conn(struct nfsd4_conn *new, struct nfsd4_session *ses)
{
	struct nfs4_client *clp = ses->se_client;
	struct nfsd4_conn *c;
	__be32 status = nfs_ok;
	int ret;

	spin_lock(&clp->cl_lock);
	c = __nfsd4_find_conn(new->cn_xprt, ses);
	if (c)
		goto out_free;
	status = nfserr_conn_not_bound_to_session;
	if (clp->cl_mach_cred)
		goto out_free;
	__nfsd4_hash_conn(new, ses);
	spin_unlock(&clp->cl_lock);
	ret = nfsd4_register_conn(new);
	if (ret)
		/* oops; xprt is already down: */
		nfsd4_conn_lost(&new->cn_xpt_user);
	return nfs_ok;
out_free:
	spin_unlock(&clp->cl_lock);
	free_conn(new);
	return status;
}

static bool nfsd4_session_too_many_ops(struct svc_rqst *rqstp, struct nfsd4_session *session)
{
	struct nfsd4_compoundargs *args = rqstp->rq_argp;

	return args->opcnt > session->se_fchannel.maxops;
}

static bool nfsd4_request_too_big(struct svc_rqst *rqstp,
				  struct nfsd4_session *session)
{
	struct xdr_buf *xb = &rqstp->rq_arg;

	return xb->len > session->se_fchannel.maxreq_sz;
}

static bool replay_matches_cache(struct svc_rqst *rqstp,
		 struct nfsd4_sequence *seq, struct nfsd4_slot *slot)
{
	struct nfsd4_compoundargs *argp = rqstp->rq_argp;

	if ((bool)(slot->sl_flags & NFSD4_SLOT_CACHETHIS) !=
	    (bool)seq->cachethis)
		return false;
	/*
<<<<<<< HEAD
	 * If there's an error than the reply can have fewer ops than
	 * the call.  But if we cached a reply with *more* ops than the
	 * call you're sending us now, then this new call is clearly not
	 * really a replay of the old one:
	 */
	if (slot->sl_opcnt < argp->opcnt)
=======
	 * If there's an error then the reply can have fewer ops than
	 * the call.
	 */
	if (slot->sl_opcnt < argp->opcnt && !slot->sl_status)
		return false;
	/*
	 * But if we cached a reply with *more* ops than the call you're
	 * sending us now, then this new call is clearly not really a
	 * replay of the old one:
	 */
	if (slot->sl_opcnt > argp->opcnt)
>>>>>>> c081cdb1
		return false;
	/* This is the only check explicitly called by spec: */
	if (!same_creds(&rqstp->rq_cred, &slot->sl_cred))
		return false;
	/*
	 * There may be more comparisons we could actually do, but the
	 * spec doesn't require us to catch every case where the calls
	 * don't match (that would require caching the call as well as
	 * the reply), so we don't bother.
	 */
	return true;
}

__be32
nfsd4_sequence(struct svc_rqst *rqstp, struct nfsd4_compound_state *cstate,
		union nfsd4_op_u *u)
{
	struct nfsd4_sequence *seq = &u->sequence;
	struct nfsd4_compoundres *resp = rqstp->rq_resp;
	struct xdr_stream *xdr = &resp->xdr;
	struct nfsd4_session *session;
	struct nfs4_client *clp;
	struct nfsd4_slot *slot;
	struct nfsd4_conn *conn;
	__be32 status;
	int buflen;
	struct net *net = SVC_NET(rqstp);
	struct nfsd_net *nn = net_generic(net, nfsd_net_id);

	if (resp->opcnt != 1)
		return nfserr_sequence_pos;

	/*
	 * Will be either used or freed by nfsd4_sequence_check_conn
	 * below.
	 */
	conn = alloc_conn(rqstp, NFS4_CDFC4_FORE);
	if (!conn)
		return nfserr_jukebox;

	spin_lock(&nn->client_lock);
	session = find_in_sessionid_hashtbl(&seq->sessionid, net, &status);
	if (!session)
		goto out_no_session;
	clp = session->se_client;

	status = nfserr_too_many_ops;
	if (nfsd4_session_too_many_ops(rqstp, session))
		goto out_put_session;

	status = nfserr_req_too_big;
	if (nfsd4_request_too_big(rqstp, session))
		goto out_put_session;

	status = nfserr_badslot;
	if (seq->slotid >= session->se_fchannel.maxreqs)
		goto out_put_session;

	slot = session->se_slots[seq->slotid];
	dprintk("%s: slotid %d\n", __func__, seq->slotid);

	/* We do not negotiate the number of slots yet, so set the
	 * maxslots to the session maxreqs which is used to encode
	 * sr_highest_slotid and the sr_target_slot id to maxslots */
	seq->maxslots = session->se_fchannel.maxreqs;

	status = check_slot_seqid(seq->seqid, slot->sl_seqid,
					slot->sl_flags & NFSD4_SLOT_INUSE);
	if (status == nfserr_replay_cache) {
		status = nfserr_seq_misordered;
		if (!(slot->sl_flags & NFSD4_SLOT_INITIALIZED))
			goto out_put_session;
		status = nfserr_seq_false_retry;
		if (!replay_matches_cache(rqstp, seq, slot))
			goto out_put_session;
		cstate->slot = slot;
		cstate->session = session;
		cstate->clp = clp;
		/* Return the cached reply status and set cstate->status
		 * for nfsd4_proc_compound processing */
		status = nfsd4_replay_cache_entry(resp, seq);
		cstate->status = nfserr_replay_cache;
		goto out;
	}
	if (status)
		goto out_put_session;

	status = nfsd4_sequence_check_conn(conn, session);
	conn = NULL;
	if (status)
		goto out_put_session;

	buflen = (seq->cachethis) ?
			session->se_fchannel.maxresp_cached :
			session->se_fchannel.maxresp_sz;
	status = (seq->cachethis) ? nfserr_rep_too_big_to_cache :
				    nfserr_rep_too_big;
	if (xdr_restrict_buflen(xdr, buflen - rqstp->rq_auth_slack))
		goto out_put_session;
	svc_reserve(rqstp, buflen);

	status = nfs_ok;
	/* Success! bump slot seqid */
	slot->sl_seqid = seq->seqid;
	slot->sl_flags |= NFSD4_SLOT_INUSE;
	if (seq->cachethis)
		slot->sl_flags |= NFSD4_SLOT_CACHETHIS;
	else
		slot->sl_flags &= ~NFSD4_SLOT_CACHETHIS;

	cstate->slot = slot;
	cstate->session = session;
	cstate->clp = clp;

out:
	switch (clp->cl_cb_state) {
	case NFSD4_CB_DOWN:
		seq->status_flags = SEQ4_STATUS_CB_PATH_DOWN;
		break;
	case NFSD4_CB_FAULT:
		seq->status_flags = SEQ4_STATUS_BACKCHANNEL_FAULT;
		break;
	default:
		seq->status_flags = 0;
	}
	if (!list_empty(&clp->cl_revoked))
		seq->status_flags |= SEQ4_STATUS_RECALLABLE_STATE_REVOKED;
out_no_session:
	if (conn)
		free_conn(conn);
	spin_unlock(&nn->client_lock);
	return status;
out_put_session:
	nfsd4_put_session_locked(session);
	goto out_no_session;
}

void
nfsd4_sequence_done(struct nfsd4_compoundres *resp)
{
	struct nfsd4_compound_state *cs = &resp->cstate;

	if (nfsd4_has_session(cs)) {
		if (cs->status != nfserr_replay_cache) {
			nfsd4_store_cache_entry(resp);
			cs->slot->sl_flags &= ~NFSD4_SLOT_INUSE;
		}
		/* Drop session reference that was taken in nfsd4_sequence() */
		nfsd4_put_session(cs->session);
	} else if (cs->clp)
		put_client_renew(cs->clp);
}

__be32
nfsd4_destroy_clientid(struct svc_rqst *rqstp,
		struct nfsd4_compound_state *cstate,
		union nfsd4_op_u *u)
{
	struct nfsd4_destroy_clientid *dc = &u->destroy_clientid;
	struct nfs4_client *conf, *unconf;
	struct nfs4_client *clp = NULL;
	__be32 status = 0;
	struct nfsd_net *nn = net_generic(SVC_NET(rqstp), nfsd_net_id);

	spin_lock(&nn->client_lock);
	unconf = find_unconfirmed_client(&dc->clientid, true, nn);
	conf = find_confirmed_client(&dc->clientid, true, nn);
	WARN_ON_ONCE(conf && unconf);

	if (conf) {
		if (client_has_state(conf)) {
			status = nfserr_clientid_busy;
			goto out;
		}
		status = mark_client_expired_locked(conf);
		if (status)
			goto out;
		clp = conf;
	} else if (unconf)
		clp = unconf;
	else {
		status = nfserr_stale_clientid;
		goto out;
	}
	if (!nfsd4_mach_creds_match(clp, rqstp)) {
		clp = NULL;
		status = nfserr_wrong_cred;
		goto out;
	}
	unhash_client_locked(clp);
out:
	spin_unlock(&nn->client_lock);
	if (clp)
		expire_client(clp);
	return status;
}

__be32
nfsd4_reclaim_complete(struct svc_rqst *rqstp,
		struct nfsd4_compound_state *cstate, union nfsd4_op_u *u)
{
	struct nfsd4_reclaim_complete *rc = &u->reclaim_complete;
	__be32 status = 0;

	if (rc->rca_one_fs) {
		if (!cstate->current_fh.fh_dentry)
			return nfserr_nofilehandle;
		/*
		 * We don't take advantage of the rca_one_fs case.
		 * That's OK, it's optional, we can safely ignore it.
		 */
		return nfs_ok;
	}

	status = nfserr_complete_already;
	if (test_and_set_bit(NFSD4_CLIENT_RECLAIM_COMPLETE,
			     &cstate->session->se_client->cl_flags))
		goto out;

	status = nfserr_stale_clientid;
	if (is_client_expired(cstate->session->se_client))
		/*
		 * The following error isn't really legal.
		 * But we only get here if the client just explicitly
		 * destroyed the client.  Surely it no longer cares what
		 * error it gets back on an operation for the dead
		 * client.
		 */
		goto out;

	status = nfs_ok;
	nfsd4_client_record_create(cstate->session->se_client);
out:
	return status;
}

__be32
nfsd4_setclientid(struct svc_rqst *rqstp, struct nfsd4_compound_state *cstate,
		  union nfsd4_op_u *u)
{
	struct nfsd4_setclientid *setclid = &u->setclientid;
	struct xdr_netobj 	clname = setclid->se_name;
	nfs4_verifier		clverifier = setclid->se_verf;
	struct nfs4_client	*conf, *new;
	struct nfs4_client	*unconf = NULL;
	__be32 			status;
	struct nfsd_net		*nn = net_generic(SVC_NET(rqstp), nfsd_net_id);

	new = create_client(clname, rqstp, &clverifier);
	if (new == NULL)
		return nfserr_jukebox;
	/* Cases below refer to rfc 3530 section 14.2.33: */
	spin_lock(&nn->client_lock);
	conf = find_confirmed_client_by_name(&clname, nn);
	if (conf && client_has_state(conf)) {
		/* case 0: */
		status = nfserr_clid_inuse;
		if (clp_used_exchangeid(conf))
			goto out;
		if (!same_creds(&conf->cl_cred, &rqstp->rq_cred)) {
			char addr_str[INET6_ADDRSTRLEN];
			rpc_ntop((struct sockaddr *) &conf->cl_addr, addr_str,
				 sizeof(addr_str));
			dprintk("NFSD: setclientid: string in use by client "
				"at %s\n", addr_str);
			goto out;
		}
	}
	unconf = find_unconfirmed_client_by_name(&clname, nn);
	if (unconf)
		unhash_client_locked(unconf);
	if (conf && same_verf(&conf->cl_verifier, &clverifier)) {
		/* case 1: probable callback update */
		copy_clid(new, conf);
		gen_confirm(new, nn);
	} else /* case 4 (new client) or cases 2, 3 (client reboot): */
		gen_clid(new, nn);
	new->cl_minorversion = 0;
	gen_callback(new, setclid, rqstp);
	add_to_unconfirmed(new);
	setclid->se_clientid.cl_boot = new->cl_clientid.cl_boot;
	setclid->se_clientid.cl_id = new->cl_clientid.cl_id;
	memcpy(setclid->se_confirm.data, new->cl_confirm.data, sizeof(setclid->se_confirm.data));
	new = NULL;
	status = nfs_ok;
out:
	spin_unlock(&nn->client_lock);
	if (new)
		free_client(new);
	if (unconf)
		expire_client(unconf);
	return status;
}


__be32
nfsd4_setclientid_confirm(struct svc_rqst *rqstp,
			struct nfsd4_compound_state *cstate,
			union nfsd4_op_u *u)
{
	struct nfsd4_setclientid_confirm *setclientid_confirm =
			&u->setclientid_confirm;
	struct nfs4_client *conf, *unconf;
	struct nfs4_client *old = NULL;
	nfs4_verifier confirm = setclientid_confirm->sc_confirm; 
	clientid_t * clid = &setclientid_confirm->sc_clientid;
	__be32 status;
	struct nfsd_net	*nn = net_generic(SVC_NET(rqstp), nfsd_net_id);

	if (STALE_CLIENTID(clid, nn))
		return nfserr_stale_clientid;

	spin_lock(&nn->client_lock);
	conf = find_confirmed_client(clid, false, nn);
	unconf = find_unconfirmed_client(clid, false, nn);
	/*
	 * We try hard to give out unique clientid's, so if we get an
	 * attempt to confirm the same clientid with a different cred,
	 * the client may be buggy; this should never happen.
	 *
	 * Nevertheless, RFC 7530 recommends INUSE for this case:
	 */
	status = nfserr_clid_inuse;
	if (unconf && !same_creds(&unconf->cl_cred, &rqstp->rq_cred))
		goto out;
	if (conf && !same_creds(&conf->cl_cred, &rqstp->rq_cred))
		goto out;
	/* cases below refer to rfc 3530 section 14.2.34: */
	if (!unconf || !same_verf(&confirm, &unconf->cl_confirm)) {
		if (conf && same_verf(&confirm, &conf->cl_confirm)) {
			/* case 2: probable retransmit */
			status = nfs_ok;
		} else /* case 4: client hasn't noticed we rebooted yet? */
			status = nfserr_stale_clientid;
		goto out;
	}
	status = nfs_ok;
	if (conf) { /* case 1: callback update */
		old = unconf;
		unhash_client_locked(old);
		nfsd4_change_callback(conf, &unconf->cl_cb_conn);
	} else { /* case 3: normal case; new or rebooted client */
		old = find_confirmed_client_by_name(&unconf->cl_name, nn);
		if (old) {
			status = nfserr_clid_inuse;
			if (client_has_state(old)
					&& !same_creds(&unconf->cl_cred,
							&old->cl_cred))
				goto out;
			status = mark_client_expired_locked(old);
			if (status) {
				old = NULL;
				goto out;
			}
		}
		move_to_confirmed(unconf);
		conf = unconf;
	}
	get_client_locked(conf);
	spin_unlock(&nn->client_lock);
	nfsd4_probe_callback(conf);
	spin_lock(&nn->client_lock);
	put_client_renew_locked(conf);
out:
	spin_unlock(&nn->client_lock);
	if (old)
		expire_client(old);
	return status;
}

static struct nfs4_file *nfsd4_alloc_file(void)
{
	return kmem_cache_alloc(file_slab, GFP_KERNEL);
}

/* OPEN Share state helper functions */
static void nfsd4_init_file(struct knfsd_fh *fh, unsigned int hashval,
				struct nfs4_file *fp)
{
	lockdep_assert_held(&state_lock);

	atomic_set(&fp->fi_ref, 1);
	spin_lock_init(&fp->fi_lock);
	INIT_LIST_HEAD(&fp->fi_stateids);
	INIT_LIST_HEAD(&fp->fi_delegations);
	INIT_LIST_HEAD(&fp->fi_clnt_odstate);
	fh_copy_shallow(&fp->fi_fhandle, fh);
	fp->fi_deleg_file = NULL;
	fp->fi_had_conflict = false;
	fp->fi_share_deny = 0;
	memset(fp->fi_fds, 0, sizeof(fp->fi_fds));
	memset(fp->fi_access, 0, sizeof(fp->fi_access));
#ifdef CONFIG_NFSD_PNFS
	INIT_LIST_HEAD(&fp->fi_lo_states);
	atomic_set(&fp->fi_lo_recalls, 0);
#endif
	hlist_add_head_rcu(&fp->fi_hash, &file_hashtbl[hashval]);
}

void
nfsd4_free_slabs(void)
{
	kmem_cache_destroy(odstate_slab);
	kmem_cache_destroy(openowner_slab);
	kmem_cache_destroy(lockowner_slab);
	kmem_cache_destroy(file_slab);
	kmem_cache_destroy(stateid_slab);
	kmem_cache_destroy(deleg_slab);
}

int
nfsd4_init_slabs(void)
{
	openowner_slab = kmem_cache_create("nfsd4_openowners",
			sizeof(struct nfs4_openowner), 0, 0, NULL);
	if (openowner_slab == NULL)
		goto out;
	lockowner_slab = kmem_cache_create("nfsd4_lockowners",
			sizeof(struct nfs4_lockowner), 0, 0, NULL);
	if (lockowner_slab == NULL)
		goto out_free_openowner_slab;
	file_slab = kmem_cache_create("nfsd4_files",
			sizeof(struct nfs4_file), 0, 0, NULL);
	if (file_slab == NULL)
		goto out_free_lockowner_slab;
	stateid_slab = kmem_cache_create("nfsd4_stateids",
			sizeof(struct nfs4_ol_stateid), 0, 0, NULL);
	if (stateid_slab == NULL)
		goto out_free_file_slab;
	deleg_slab = kmem_cache_create("nfsd4_delegations",
			sizeof(struct nfs4_delegation), 0, 0, NULL);
	if (deleg_slab == NULL)
		goto out_free_stateid_slab;
	odstate_slab = kmem_cache_create("nfsd4_odstate",
			sizeof(struct nfs4_clnt_odstate), 0, 0, NULL);
	if (odstate_slab == NULL)
		goto out_free_deleg_slab;
	return 0;

out_free_deleg_slab:
	kmem_cache_destroy(deleg_slab);
out_free_stateid_slab:
	kmem_cache_destroy(stateid_slab);
out_free_file_slab:
	kmem_cache_destroy(file_slab);
out_free_lockowner_slab:
	kmem_cache_destroy(lockowner_slab);
out_free_openowner_slab:
	kmem_cache_destroy(openowner_slab);
out:
	dprintk("nfsd4: out of memory while initializing nfsv4\n");
	return -ENOMEM;
}

static void init_nfs4_replay(struct nfs4_replay *rp)
{
	rp->rp_status = nfserr_serverfault;
	rp->rp_buflen = 0;
	rp->rp_buf = rp->rp_ibuf;
	mutex_init(&rp->rp_mutex);
}

static void nfsd4_cstate_assign_replay(struct nfsd4_compound_state *cstate,
		struct nfs4_stateowner *so)
{
	if (!nfsd4_has_session(cstate)) {
		mutex_lock(&so->so_replay.rp_mutex);
		cstate->replay_owner = nfs4_get_stateowner(so);
	}
}

void nfsd4_cstate_clear_replay(struct nfsd4_compound_state *cstate)
{
	struct nfs4_stateowner *so = cstate->replay_owner;

	if (so != NULL) {
		cstate->replay_owner = NULL;
		mutex_unlock(&so->so_replay.rp_mutex);
		nfs4_put_stateowner(so);
	}
}

static inline void *alloc_stateowner(struct kmem_cache *slab, struct xdr_netobj *owner, struct nfs4_client *clp)
{
	struct nfs4_stateowner *sop;

	sop = kmem_cache_alloc(slab, GFP_KERNEL);
	if (!sop)
		return NULL;

	sop->so_owner.data = kmemdup(owner->data, owner->len, GFP_KERNEL);
	if (!sop->so_owner.data) {
		kmem_cache_free(slab, sop);
		return NULL;
	}
	sop->so_owner.len = owner->len;

	INIT_LIST_HEAD(&sop->so_stateids);
	sop->so_client = clp;
	init_nfs4_replay(&sop->so_replay);
	atomic_set(&sop->so_count, 1);
	return sop;
}

static void hash_openowner(struct nfs4_openowner *oo, struct nfs4_client *clp, unsigned int strhashval)
{
	lockdep_assert_held(&clp->cl_lock);

	list_add(&oo->oo_owner.so_strhash,
		 &clp->cl_ownerstr_hashtbl[strhashval]);
	list_add(&oo->oo_perclient, &clp->cl_openowners);
}

static void nfs4_unhash_openowner(struct nfs4_stateowner *so)
{
	unhash_openowner_locked(openowner(so));
}

static void nfs4_free_openowner(struct nfs4_stateowner *so)
{
	struct nfs4_openowner *oo = openowner(so);

	kmem_cache_free(openowner_slab, oo);
}

static const struct nfs4_stateowner_operations openowner_ops = {
	.so_unhash =	nfs4_unhash_openowner,
	.so_free =	nfs4_free_openowner,
};

static struct nfs4_ol_stateid *
nfsd4_find_existing_open(struct nfs4_file *fp, struct nfsd4_open *open)
{
	struct nfs4_ol_stateid *local, *ret = NULL;
	struct nfs4_openowner *oo = open->op_openowner;

	lockdep_assert_held(&fp->fi_lock);

	list_for_each_entry(local, &fp->fi_stateids, st_perfile) {
		/* ignore lock owners */
		if (local->st_stateowner->so_is_open_owner == 0)
			continue;
		if (local->st_stateowner != &oo->oo_owner)
			continue;
		if (local->st_stid.sc_type == NFS4_OPEN_STID) {
			ret = local;
			atomic_inc(&ret->st_stid.sc_count);
			break;
		}
	}
	return ret;
}

static __be32
nfsd4_verify_open_stid(struct nfs4_stid *s)
{
	__be32 ret = nfs_ok;

	switch (s->sc_type) {
	default:
		break;
	case NFS4_CLOSED_STID:
	case NFS4_CLOSED_DELEG_STID:
		ret = nfserr_bad_stateid;
		break;
	case NFS4_REVOKED_DELEG_STID:
		ret = nfserr_deleg_revoked;
	}
	return ret;
}

/* Lock the stateid st_mutex, and deal with races with CLOSE */
static __be32
nfsd4_lock_ol_stateid(struct nfs4_ol_stateid *stp)
{
	__be32 ret;

	mutex_lock(&stp->st_mutex);
	ret = nfsd4_verify_open_stid(&stp->st_stid);
	if (ret != nfs_ok)
		mutex_unlock(&stp->st_mutex);
	return ret;
}

static struct nfs4_ol_stateid *
nfsd4_find_and_lock_existing_open(struct nfs4_file *fp, struct nfsd4_open *open)
{
	struct nfs4_ol_stateid *stp;
	for (;;) {
		spin_lock(&fp->fi_lock);
		stp = nfsd4_find_existing_open(fp, open);
		spin_unlock(&fp->fi_lock);
		if (!stp || nfsd4_lock_ol_stateid(stp) == nfs_ok)
			break;
		nfs4_put_stid(&stp->st_stid);
	}
	return stp;
}

static struct nfs4_openowner *
alloc_init_open_stateowner(unsigned int strhashval, struct nfsd4_open *open,
			   struct nfsd4_compound_state *cstate)
{
	struct nfs4_client *clp = cstate->clp;
	struct nfs4_openowner *oo, *ret;

	oo = alloc_stateowner(openowner_slab, &open->op_owner, clp);
	if (!oo)
		return NULL;
	oo->oo_owner.so_ops = &openowner_ops;
	oo->oo_owner.so_is_open_owner = 1;
	oo->oo_owner.so_seqid = open->op_seqid;
	oo->oo_flags = 0;
	if (nfsd4_has_session(cstate))
		oo->oo_flags |= NFS4_OO_CONFIRMED;
	oo->oo_time = 0;
	oo->oo_last_closed_stid = NULL;
	INIT_LIST_HEAD(&oo->oo_close_lru);
	spin_lock(&clp->cl_lock);
	ret = find_openstateowner_str_locked(strhashval, open, clp);
	if (ret == NULL) {
		hash_openowner(oo, clp, strhashval);
		ret = oo;
	} else
		nfs4_free_stateowner(&oo->oo_owner);

	spin_unlock(&clp->cl_lock);
	return ret;
}

static struct nfs4_ol_stateid *
init_open_stateid(struct nfs4_file *fp, struct nfsd4_open *open)
{

	struct nfs4_openowner *oo = open->op_openowner;
	struct nfs4_ol_stateid *retstp = NULL;
	struct nfs4_ol_stateid *stp;

	stp = open->op_stp;
	/* We are moving these outside of the spinlocks to avoid the warnings */
	mutex_init(&stp->st_mutex);
	mutex_lock(&stp->st_mutex);

retry:
	spin_lock(&oo->oo_owner.so_client->cl_lock);
	spin_lock(&fp->fi_lock);

	retstp = nfsd4_find_existing_open(fp, open);
	if (retstp)
		goto out_unlock;

	open->op_stp = NULL;
	atomic_inc(&stp->st_stid.sc_count);
	stp->st_stid.sc_type = NFS4_OPEN_STID;
	INIT_LIST_HEAD(&stp->st_locks);
	stp->st_stateowner = nfs4_get_stateowner(&oo->oo_owner);
	get_nfs4_file(fp);
	stp->st_stid.sc_file = fp;
	stp->st_access_bmap = 0;
	stp->st_deny_bmap = 0;
	stp->st_openstp = NULL;
	list_add(&stp->st_perstateowner, &oo->oo_owner.so_stateids);
	list_add(&stp->st_perfile, &fp->fi_stateids);

out_unlock:
	spin_unlock(&fp->fi_lock);
	spin_unlock(&oo->oo_owner.so_client->cl_lock);
	if (retstp) {
		/* Handle races with CLOSE */
		if (nfsd4_lock_ol_stateid(retstp) != nfs_ok) {
			nfs4_put_stid(&retstp->st_stid);
			goto retry;
		}
		/* To keep mutex tracking happy */
		mutex_unlock(&stp->st_mutex);
		stp = retstp;
	}
	return stp;
}

/*
 * In the 4.0 case we need to keep the owners around a little while to handle
 * CLOSE replay. We still do need to release any file access that is held by
 * them before returning however.
 */
static void
move_to_close_lru(struct nfs4_ol_stateid *s, struct net *net)
{
	struct nfs4_ol_stateid *last;
	struct nfs4_openowner *oo = openowner(s->st_stateowner);
	struct nfsd_net *nn = net_generic(s->st_stid.sc_client->net,
						nfsd_net_id);

	dprintk("NFSD: move_to_close_lru nfs4_openowner %p\n", oo);

	/*
	 * We know that we hold one reference via nfsd4_close, and another
	 * "persistent" reference for the client. If the refcount is higher
	 * than 2, then there are still calls in progress that are using this
	 * stateid. We can't put the sc_file reference until they are finished.
	 * Wait for the refcount to drop to 2. Since it has been unhashed,
	 * there should be no danger of the refcount going back up again at
	 * this point.
	 */
	wait_event(close_wq, atomic_read(&s->st_stid.sc_count) == 2);

	release_all_access(s);
	if (s->st_stid.sc_file) {
		put_nfs4_file(s->st_stid.sc_file);
		s->st_stid.sc_file = NULL;
	}

	spin_lock(&nn->client_lock);
	last = oo->oo_last_closed_stid;
	oo->oo_last_closed_stid = s;
	list_move_tail(&oo->oo_close_lru, &nn->close_lru);
	oo->oo_time = get_seconds();
	spin_unlock(&nn->client_lock);
	if (last)
		nfs4_put_stid(&last->st_stid);
}

/* search file_hashtbl[] for file */
static struct nfs4_file *
find_file_locked(struct knfsd_fh *fh, unsigned int hashval)
{
	struct nfs4_file *fp;

	hlist_for_each_entry_rcu(fp, &file_hashtbl[hashval], fi_hash) {
		if (fh_match(&fp->fi_fhandle, fh)) {
			if (atomic_inc_not_zero(&fp->fi_ref))
				return fp;
		}
	}
	return NULL;
}

struct nfs4_file *
find_file(struct knfsd_fh *fh)
{
	struct nfs4_file *fp;
	unsigned int hashval = file_hashval(fh);

	rcu_read_lock();
	fp = find_file_locked(fh, hashval);
	rcu_read_unlock();
	return fp;
}

static struct nfs4_file *
find_or_add_file(struct nfs4_file *new, struct knfsd_fh *fh)
{
	struct nfs4_file *fp;
	unsigned int hashval = file_hashval(fh);

	rcu_read_lock();
	fp = find_file_locked(fh, hashval);
	rcu_read_unlock();
	if (fp)
		return fp;

	spin_lock(&state_lock);
	fp = find_file_locked(fh, hashval);
	if (likely(fp == NULL)) {
		nfsd4_init_file(fh, hashval, new);
		fp = new;
	}
	spin_unlock(&state_lock);

	return fp;
}

/*
 * Called to check deny when READ with all zero stateid or
 * WRITE with all zero or all one stateid
 */
static __be32
nfs4_share_conflict(struct svc_fh *current_fh, unsigned int deny_type)
{
	struct nfs4_file *fp;
	__be32 ret = nfs_ok;

	fp = find_file(&current_fh->fh_handle);
	if (!fp)
		return ret;
	/* Check for conflicting share reservations */
	spin_lock(&fp->fi_lock);
	if (fp->fi_share_deny & deny_type)
		ret = nfserr_locked;
	spin_unlock(&fp->fi_lock);
	put_nfs4_file(fp);
	return ret;
}

static void nfsd4_cb_recall_prepare(struct nfsd4_callback *cb)
{
	struct nfs4_delegation *dp = cb_to_delegation(cb);
	struct nfsd_net *nn = net_generic(dp->dl_stid.sc_client->net,
					  nfsd_net_id);

	block_delegations(&dp->dl_stid.sc_file->fi_fhandle);

	/*
	 * We can't do this in nfsd_break_deleg_cb because it is
	 * already holding inode->i_lock.
	 *
	 * If the dl_time != 0, then we know that it has already been
	 * queued for a lease break. Don't queue it again.
	 */
	spin_lock(&state_lock);
	if (dp->dl_time == 0) {
		dp->dl_time = get_seconds();
		list_add_tail(&dp->dl_recall_lru, &nn->del_recall_lru);
	}
	spin_unlock(&state_lock);
}

static int nfsd4_cb_recall_done(struct nfsd4_callback *cb,
		struct rpc_task *task)
{
	struct nfs4_delegation *dp = cb_to_delegation(cb);

	if (dp->dl_stid.sc_type == NFS4_CLOSED_DELEG_STID)
	        return 1;

	switch (task->tk_status) {
	case 0:
		return 1;
	case -EBADHANDLE:
	case -NFS4ERR_BAD_STATEID:
		/*
		 * Race: client probably got cb_recall before open reply
		 * granting delegation.
		 */
		if (dp->dl_retries--) {
			rpc_delay(task, 2 * HZ);
			return 0;
		}
		/*FALLTHRU*/
	default:
		return -1;
	}
}

static void nfsd4_cb_recall_release(struct nfsd4_callback *cb)
{
	struct nfs4_delegation *dp = cb_to_delegation(cb);

	nfs4_put_stid(&dp->dl_stid);
}

static const struct nfsd4_callback_ops nfsd4_cb_recall_ops = {
	.prepare	= nfsd4_cb_recall_prepare,
	.done		= nfsd4_cb_recall_done,
	.release	= nfsd4_cb_recall_release,
};

static void nfsd_break_one_deleg(struct nfs4_delegation *dp)
{
	/*
	 * We're assuming the state code never drops its reference
	 * without first removing the lease.  Since we're in this lease
	 * callback (and since the lease code is serialized by the kernel
	 * lock) we know the server hasn't removed the lease yet, we know
	 * it's safe to take a reference.
	 */
	atomic_inc(&dp->dl_stid.sc_count);
	nfsd4_run_cb(&dp->dl_recall);
}

/* Called from break_lease() with i_lock held. */
static bool
nfsd_break_deleg_cb(struct file_lock *fl)
{
	bool ret = false;
	struct nfs4_file *fp = (struct nfs4_file *)fl->fl_owner;
	struct nfs4_delegation *dp;

	if (!fp) {
		WARN(1, "(%p)->fl_owner NULL\n", fl);
		return ret;
	}
	if (fp->fi_had_conflict) {
		WARN(1, "duplicate break on %p\n", fp);
		return ret;
	}
	/*
	 * We don't want the locks code to timeout the lease for us;
	 * we'll remove it ourself if a delegation isn't returned
	 * in time:
	 */
	fl->fl_break_time = 0;

	spin_lock(&fp->fi_lock);
	fp->fi_had_conflict = true;
	/*
	 * If there are no delegations on the list, then return true
	 * so that the lease code will go ahead and delete it.
	 */
	if (list_empty(&fp->fi_delegations))
		ret = true;
	else
		list_for_each_entry(dp, &fp->fi_delegations, dl_perfile)
			nfsd_break_one_deleg(dp);
	spin_unlock(&fp->fi_lock);
	return ret;
}

static int
nfsd_change_deleg_cb(struct file_lock *onlist, int arg,
		     struct list_head *dispose)
{
	if (arg & F_UNLCK)
		return lease_modify(onlist, arg, dispose);
	else
		return -EAGAIN;
}

static const struct lock_manager_operations nfsd_lease_mng_ops = {
	.lm_break = nfsd_break_deleg_cb,
	.lm_change = nfsd_change_deleg_cb,
};

static __be32 nfsd4_check_seqid(struct nfsd4_compound_state *cstate, struct nfs4_stateowner *so, u32 seqid)
{
	if (nfsd4_has_session(cstate))
		return nfs_ok;
	if (seqid == so->so_seqid - 1)
		return nfserr_replay_me;
	if (seqid == so->so_seqid)
		return nfs_ok;
	return nfserr_bad_seqid;
}

static __be32 lookup_clientid(clientid_t *clid,
		struct nfsd4_compound_state *cstate,
		struct nfsd_net *nn)
{
	struct nfs4_client *found;

	if (cstate->clp) {
		found = cstate->clp;
		if (!same_clid(&found->cl_clientid, clid))
			return nfserr_stale_clientid;
		return nfs_ok;
	}

	if (STALE_CLIENTID(clid, nn))
		return nfserr_stale_clientid;

	/*
	 * For v4.1+ we get the client in the SEQUENCE op. If we don't have one
	 * cached already then we know this is for is for v4.0 and "sessions"
	 * will be false.
	 */
	WARN_ON_ONCE(cstate->session);
	spin_lock(&nn->client_lock);
	found = find_confirmed_client(clid, false, nn);
	if (!found) {
		spin_unlock(&nn->client_lock);
		return nfserr_expired;
	}
	atomic_inc(&found->cl_refcount);
	spin_unlock(&nn->client_lock);

	/* Cache the nfs4_client in cstate! */
	cstate->clp = found;
	return nfs_ok;
}

__be32
nfsd4_process_open1(struct nfsd4_compound_state *cstate,
		    struct nfsd4_open *open, struct nfsd_net *nn)
{
	clientid_t *clientid = &open->op_clientid;
	struct nfs4_client *clp = NULL;
	unsigned int strhashval;
	struct nfs4_openowner *oo = NULL;
	__be32 status;

	if (STALE_CLIENTID(&open->op_clientid, nn))
		return nfserr_stale_clientid;
	/*
	 * In case we need it later, after we've already created the
	 * file and don't want to risk a further failure:
	 */
	open->op_file = nfsd4_alloc_file();
	if (open->op_file == NULL)
		return nfserr_jukebox;

	status = lookup_clientid(clientid, cstate, nn);
	if (status)
		return status;
	clp = cstate->clp;

	strhashval = ownerstr_hashval(&open->op_owner);
	oo = find_openstateowner_str(strhashval, open, clp);
	open->op_openowner = oo;
	if (!oo) {
		goto new_owner;
	}
	if (!(oo->oo_flags & NFS4_OO_CONFIRMED)) {
		/* Replace unconfirmed owners without checking for replay. */
		release_openowner(oo);
		open->op_openowner = NULL;
		goto new_owner;
	}
	status = nfsd4_check_seqid(cstate, &oo->oo_owner, open->op_seqid);
	if (status)
		return status;
	goto alloc_stateid;
new_owner:
	oo = alloc_init_open_stateowner(strhashval, open, cstate);
	if (oo == NULL)
		return nfserr_jukebox;
	open->op_openowner = oo;
alloc_stateid:
	open->op_stp = nfs4_alloc_open_stateid(clp);
	if (!open->op_stp)
		return nfserr_jukebox;

	if (nfsd4_has_session(cstate) &&
	    (cstate->current_fh.fh_export->ex_flags & NFSEXP_PNFS)) {
		open->op_odstate = alloc_clnt_odstate(clp);
		if (!open->op_odstate)
			return nfserr_jukebox;
	}

	return nfs_ok;
}

static inline __be32
nfs4_check_delegmode(struct nfs4_delegation *dp, int flags)
{
	if ((flags & WR_STATE) && (dp->dl_type == NFS4_OPEN_DELEGATE_READ))
		return nfserr_openmode;
	else
		return nfs_ok;
}

static int share_access_to_flags(u32 share_access)
{
	return share_access == NFS4_SHARE_ACCESS_READ ? RD_STATE : WR_STATE;
}

static struct nfs4_delegation *find_deleg_stateid(struct nfs4_client *cl, stateid_t *s)
{
	struct nfs4_stid *ret;

	ret = find_stateid_by_type(cl, s,
				NFS4_DELEG_STID|NFS4_REVOKED_DELEG_STID);
	if (!ret)
		return NULL;
	return delegstateid(ret);
}

static bool nfsd4_is_deleg_cur(struct nfsd4_open *open)
{
	return open->op_claim_type == NFS4_OPEN_CLAIM_DELEGATE_CUR ||
	       open->op_claim_type == NFS4_OPEN_CLAIM_DELEG_CUR_FH;
}

static __be32
nfs4_check_deleg(struct nfs4_client *cl, struct nfsd4_open *open,
		struct nfs4_delegation **dp)
{
	int flags;
	__be32 status = nfserr_bad_stateid;
	struct nfs4_delegation *deleg;

	deleg = find_deleg_stateid(cl, &open->op_delegate_stateid);
	if (deleg == NULL)
		goto out;
	if (deleg->dl_stid.sc_type == NFS4_REVOKED_DELEG_STID) {
		nfs4_put_stid(&deleg->dl_stid);
		if (cl->cl_minorversion)
			status = nfserr_deleg_revoked;
		goto out;
	}
	flags = share_access_to_flags(open->op_share_access);
	status = nfs4_check_delegmode(deleg, flags);
	if (status) {
		nfs4_put_stid(&deleg->dl_stid);
		goto out;
	}
	*dp = deleg;
out:
	if (!nfsd4_is_deleg_cur(open))
		return nfs_ok;
	if (status)
		return status;
	open->op_openowner->oo_flags |= NFS4_OO_CONFIRMED;
	return nfs_ok;
}

static inline int nfs4_access_to_access(u32 nfs4_access)
{
	int flags = 0;

	if (nfs4_access & NFS4_SHARE_ACCESS_READ)
		flags |= NFSD_MAY_READ;
	if (nfs4_access & NFS4_SHARE_ACCESS_WRITE)
		flags |= NFSD_MAY_WRITE;
	return flags;
}

static inline __be32
nfsd4_truncate(struct svc_rqst *rqstp, struct svc_fh *fh,
		struct nfsd4_open *open)
{
	struct iattr iattr = {
		.ia_valid = ATTR_SIZE,
		.ia_size = 0,
	};
	if (!open->op_truncate)
		return 0;
	if (!(open->op_share_access & NFS4_SHARE_ACCESS_WRITE))
		return nfserr_inval;
	return nfsd_setattr(rqstp, fh, &iattr, 0, (time_t)0);
}

static __be32 nfs4_get_vfs_file(struct svc_rqst *rqstp, struct nfs4_file *fp,
		struct svc_fh *cur_fh, struct nfs4_ol_stateid *stp,
		struct nfsd4_open *open)
{
	struct file *filp = NULL;
	__be32 status;
	int oflag = nfs4_access_to_omode(open->op_share_access);
	int access = nfs4_access_to_access(open->op_share_access);
	unsigned char old_access_bmap, old_deny_bmap;

	spin_lock(&fp->fi_lock);

	/*
	 * Are we trying to set a deny mode that would conflict with
	 * current access?
	 */
	status = nfs4_file_check_deny(fp, open->op_share_deny);
	if (status != nfs_ok) {
		spin_unlock(&fp->fi_lock);
		goto out;
	}

	/* set access to the file */
	status = nfs4_file_get_access(fp, open->op_share_access);
	if (status != nfs_ok) {
		spin_unlock(&fp->fi_lock);
		goto out;
	}

	/* Set access bits in stateid */
	old_access_bmap = stp->st_access_bmap;
	set_access(open->op_share_access, stp);

	/* Set new deny mask */
	old_deny_bmap = stp->st_deny_bmap;
	set_deny(open->op_share_deny, stp);
	fp->fi_share_deny |= (open->op_share_deny & NFS4_SHARE_DENY_BOTH);

	if (!fp->fi_fds[oflag]) {
		spin_unlock(&fp->fi_lock);
		status = nfsd_open(rqstp, cur_fh, S_IFREG, access, &filp);
		if (status)
			goto out_put_access;
		spin_lock(&fp->fi_lock);
		if (!fp->fi_fds[oflag]) {
			fp->fi_fds[oflag] = filp;
			filp = NULL;
		}
	}
	spin_unlock(&fp->fi_lock);
	if (filp)
		fput(filp);

	status = nfsd4_truncate(rqstp, cur_fh, open);
	if (status)
		goto out_put_access;
out:
	return status;
out_put_access:
	stp->st_access_bmap = old_access_bmap;
	nfs4_file_put_access(fp, open->op_share_access);
	reset_union_bmap_deny(bmap_to_share_mode(old_deny_bmap), stp);
	goto out;
}

static __be32
nfs4_upgrade_open(struct svc_rqst *rqstp, struct nfs4_file *fp, struct svc_fh *cur_fh, struct nfs4_ol_stateid *stp, struct nfsd4_open *open)
{
	__be32 status;
	unsigned char old_deny_bmap = stp->st_deny_bmap;

	if (!test_access(open->op_share_access, stp))
		return nfs4_get_vfs_file(rqstp, fp, cur_fh, stp, open);

	/* test and set deny mode */
	spin_lock(&fp->fi_lock);
	status = nfs4_file_check_deny(fp, open->op_share_deny);
	if (status == nfs_ok) {
		set_deny(open->op_share_deny, stp);
		fp->fi_share_deny |=
				(open->op_share_deny & NFS4_SHARE_DENY_BOTH);
	}
	spin_unlock(&fp->fi_lock);

	if (status != nfs_ok)
		return status;

	status = nfsd4_truncate(rqstp, cur_fh, open);
	if (status != nfs_ok)
		reset_union_bmap_deny(old_deny_bmap, stp);
	return status;
}

/* Should we give out recallable state?: */
static bool nfsd4_cb_channel_good(struct nfs4_client *clp)
{
	if (clp->cl_cb_state == NFSD4_CB_UP)
		return true;
	/*
	 * In the sessions case, since we don't have to establish a
	 * separate connection for callbacks, we assume it's OK
	 * until we hear otherwise:
	 */
	return clp->cl_minorversion && clp->cl_cb_state == NFSD4_CB_UNKNOWN;
}

static struct file_lock *nfs4_alloc_init_lease(struct nfs4_file *fp, int flag)
{
	struct file_lock *fl;

	fl = locks_alloc_lock();
	if (!fl)
		return NULL;
	fl->fl_lmops = &nfsd_lease_mng_ops;
	fl->fl_flags = FL_DELEG;
	fl->fl_type = flag == NFS4_OPEN_DELEGATE_READ? F_RDLCK: F_WRLCK;
	fl->fl_end = OFFSET_MAX;
	fl->fl_owner = (fl_owner_t)fp;
	fl->fl_pid = current->tgid;
	return fl;
}

/**
 * nfs4_setlease - Obtain a delegation by requesting lease from vfs layer
 * @dp:   a pointer to the nfs4_delegation we're adding.
 *
 * Return:
 *      On success: Return code will be 0 on success.
 *
 *      On error: -EAGAIN if there was an existing delegation.
 *                 nonzero if there is an error in other cases.
 *
 */

static int nfs4_setlease(struct nfs4_delegation *dp)
{
	struct nfs4_file *fp = dp->dl_stid.sc_file;
	struct file_lock *fl;
	struct file *filp;
	int status = 0;

	fl = nfs4_alloc_init_lease(fp, NFS4_OPEN_DELEGATE_READ);
	if (!fl)
		return -ENOMEM;
	filp = find_readable_file(fp);
	if (!filp) {
		/* We should always have a readable file here */
		WARN_ON_ONCE(1);
		locks_free_lock(fl);
		return -EBADF;
	}
	fl->fl_file = filp;
	status = vfs_setlease(filp, fl->fl_type, &fl, NULL);
	if (fl)
		locks_free_lock(fl);
	if (status)
		goto out_fput;
	spin_lock(&state_lock);
	spin_lock(&fp->fi_lock);
	/* Did the lease get broken before we took the lock? */
	status = -EAGAIN;
	if (fp->fi_had_conflict)
		goto out_unlock;
	/* Race breaker */
	if (fp->fi_deleg_file) {
		status = hash_delegation_locked(dp, fp);
		goto out_unlock;
	}
	fp->fi_deleg_file = filp;
	fp->fi_delegees = 0;
	status = hash_delegation_locked(dp, fp);
	spin_unlock(&fp->fi_lock);
	spin_unlock(&state_lock);
	if (status) {
		/* Should never happen, this is a new fi_deleg_file  */
		WARN_ON_ONCE(1);
		goto out_fput;
	}
	return 0;
out_unlock:
	spin_unlock(&fp->fi_lock);
	spin_unlock(&state_lock);
out_fput:
	fput(filp);
	return status;
}

static struct nfs4_delegation *
nfs4_set_delegation(struct nfs4_client *clp, struct svc_fh *fh,
		    struct nfs4_file *fp, struct nfs4_clnt_odstate *odstate)
{
	int status;
	struct nfs4_delegation *dp;

	if (fp->fi_had_conflict)
		return ERR_PTR(-EAGAIN);

	spin_lock(&state_lock);
	spin_lock(&fp->fi_lock);
	status = nfs4_get_existing_delegation(clp, fp);
	spin_unlock(&fp->fi_lock);
	spin_unlock(&state_lock);

	if (status)
		return ERR_PTR(status);

	dp = alloc_init_deleg(clp, fh, odstate);
	if (!dp)
		return ERR_PTR(-ENOMEM);

	get_nfs4_file(fp);
	spin_lock(&state_lock);
	spin_lock(&fp->fi_lock);
	dp->dl_stid.sc_file = fp;
	if (!fp->fi_deleg_file) {
		spin_unlock(&fp->fi_lock);
		spin_unlock(&state_lock);
		status = nfs4_setlease(dp);
		goto out;
	}
	if (fp->fi_had_conflict) {
		status = -EAGAIN;
		goto out_unlock;
	}
	status = hash_delegation_locked(dp, fp);
out_unlock:
	spin_unlock(&fp->fi_lock);
	spin_unlock(&state_lock);
out:
	if (status) {
		put_clnt_odstate(dp->dl_clnt_odstate);
		nfs4_put_stid(&dp->dl_stid);
		return ERR_PTR(status);
	}
	return dp;
}

static void nfsd4_open_deleg_none_ext(struct nfsd4_open *open, int status)
{
	open->op_delegate_type = NFS4_OPEN_DELEGATE_NONE_EXT;
	if (status == -EAGAIN)
		open->op_why_no_deleg = WND4_CONTENTION;
	else {
		open->op_why_no_deleg = WND4_RESOURCE;
		switch (open->op_deleg_want) {
		case NFS4_SHARE_WANT_READ_DELEG:
		case NFS4_SHARE_WANT_WRITE_DELEG:
		case NFS4_SHARE_WANT_ANY_DELEG:
			break;
		case NFS4_SHARE_WANT_CANCEL:
			open->op_why_no_deleg = WND4_CANCELLED;
			break;
		case NFS4_SHARE_WANT_NO_DELEG:
			WARN_ON_ONCE(1);
		}
	}
}

/*
 * Attempt to hand out a delegation.
 *
 * Note we don't support write delegations, and won't until the vfs has
 * proper support for them.
 */
static void
nfs4_open_delegation(struct svc_fh *fh, struct nfsd4_open *open,
			struct nfs4_ol_stateid *stp)
{
	struct nfs4_delegation *dp;
	struct nfs4_openowner *oo = openowner(stp->st_stateowner);
	struct nfs4_client *clp = stp->st_stid.sc_client;
	int cb_up;
	int status = 0;

	cb_up = nfsd4_cb_channel_good(oo->oo_owner.so_client);
	open->op_recall = 0;
	switch (open->op_claim_type) {
		case NFS4_OPEN_CLAIM_PREVIOUS:
			if (!cb_up)
				open->op_recall = 1;
			if (open->op_delegate_type != NFS4_OPEN_DELEGATE_READ)
				goto out_no_deleg;
			break;
		case NFS4_OPEN_CLAIM_NULL:
		case NFS4_OPEN_CLAIM_FH:
			/*
			 * Let's not give out any delegations till everyone's
			 * had the chance to reclaim theirs, *and* until
			 * NLM locks have all been reclaimed:
			 */
			if (locks_in_grace(clp->net))
				goto out_no_deleg;
			if (!cb_up || !(oo->oo_flags & NFS4_OO_CONFIRMED))
				goto out_no_deleg;
			/*
			 * Also, if the file was opened for write or
			 * create, there's a good chance the client's
			 * about to write to it, resulting in an
			 * immediate recall (since we don't support
			 * write delegations):
			 */
			if (open->op_share_access & NFS4_SHARE_ACCESS_WRITE)
				goto out_no_deleg;
			if (open->op_create == NFS4_OPEN_CREATE)
				goto out_no_deleg;
			break;
		default:
			goto out_no_deleg;
	}
	dp = nfs4_set_delegation(clp, fh, stp->st_stid.sc_file, stp->st_clnt_odstate);
	if (IS_ERR(dp))
		goto out_no_deleg;

	memcpy(&open->op_delegate_stateid, &dp->dl_stid.sc_stateid, sizeof(dp->dl_stid.sc_stateid));

	dprintk("NFSD: delegation stateid=" STATEID_FMT "\n",
		STATEID_VAL(&dp->dl_stid.sc_stateid));
	open->op_delegate_type = NFS4_OPEN_DELEGATE_READ;
	nfs4_put_stid(&dp->dl_stid);
	return;
out_no_deleg:
	open->op_delegate_type = NFS4_OPEN_DELEGATE_NONE;
	if (open->op_claim_type == NFS4_OPEN_CLAIM_PREVIOUS &&
	    open->op_delegate_type != NFS4_OPEN_DELEGATE_NONE) {
		dprintk("NFSD: WARNING: refusing delegation reclaim\n");
		open->op_recall = 1;
	}

	/* 4.1 client asking for a delegation? */
	if (open->op_deleg_want)
		nfsd4_open_deleg_none_ext(open, status);
	return;
}

static void nfsd4_deleg_xgrade_none_ext(struct nfsd4_open *open,
					struct nfs4_delegation *dp)
{
	if (open->op_deleg_want == NFS4_SHARE_WANT_READ_DELEG &&
	    dp->dl_type == NFS4_OPEN_DELEGATE_WRITE) {
		open->op_delegate_type = NFS4_OPEN_DELEGATE_NONE_EXT;
		open->op_why_no_deleg = WND4_NOT_SUPP_DOWNGRADE;
	} else if (open->op_deleg_want == NFS4_SHARE_WANT_WRITE_DELEG &&
		   dp->dl_type == NFS4_OPEN_DELEGATE_WRITE) {
		open->op_delegate_type = NFS4_OPEN_DELEGATE_NONE_EXT;
		open->op_why_no_deleg = WND4_NOT_SUPP_UPGRADE;
	}
	/* Otherwise the client must be confused wanting a delegation
	 * it already has, therefore we don't return
	 * NFS4_OPEN_DELEGATE_NONE_EXT and reason.
	 */
}

__be32
nfsd4_process_open2(struct svc_rqst *rqstp, struct svc_fh *current_fh, struct nfsd4_open *open)
{
	struct nfsd4_compoundres *resp = rqstp->rq_resp;
	struct nfs4_client *cl = open->op_openowner->oo_owner.so_client;
	struct nfs4_file *fp = NULL;
	struct nfs4_ol_stateid *stp = NULL;
	struct nfs4_delegation *dp = NULL;
	__be32 status;
	bool new_stp = false;

	/*
	 * Lookup file; if found, lookup stateid and check open request,
	 * and check for delegations in the process of being recalled.
	 * If not found, create the nfs4_file struct
	 */
	fp = find_or_add_file(open->op_file, &current_fh->fh_handle);
	if (fp != open->op_file) {
		status = nfs4_check_deleg(cl, open, &dp);
		if (status)
			goto out;
		stp = nfsd4_find_and_lock_existing_open(fp, open);
	} else {
		open->op_file = NULL;
		status = nfserr_bad_stateid;
		if (nfsd4_is_deleg_cur(open))
			goto out;
	}

	if (!stp) {
		stp = init_open_stateid(fp, open);
		if (!open->op_stp)
			new_stp = true;
	}

	/*
	 * OPEN the file, or upgrade an existing OPEN.
	 * If truncate fails, the OPEN fails.
	 *
	 * stp is already locked.
	 */
	if (!new_stp) {
		/* Stateid was found, this is an OPEN upgrade */
		status = nfs4_upgrade_open(rqstp, fp, current_fh, stp, open);
		if (status) {
			mutex_unlock(&stp->st_mutex);
			goto out;
		}
	} else {
		status = nfs4_get_vfs_file(rqstp, fp, current_fh, stp, open);
		if (status) {
			stp->st_stid.sc_type = NFS4_CLOSED_STID;
			release_open_stateid(stp);
			mutex_unlock(&stp->st_mutex);
			goto out;
		}

		stp->st_clnt_odstate = find_or_hash_clnt_odstate(fp,
							open->op_odstate);
		if (stp->st_clnt_odstate == open->op_odstate)
			open->op_odstate = NULL;
	}

	nfs4_inc_and_copy_stateid(&open->op_stateid, &stp->st_stid);
	mutex_unlock(&stp->st_mutex);

	if (nfsd4_has_session(&resp->cstate)) {
		if (open->op_deleg_want & NFS4_SHARE_WANT_NO_DELEG) {
			open->op_delegate_type = NFS4_OPEN_DELEGATE_NONE_EXT;
			open->op_why_no_deleg = WND4_NOT_WANTED;
			goto nodeleg;
		}
	}

	/*
	* Attempt to hand out a delegation. No error return, because the
	* OPEN succeeds even if we fail.
	*/
	nfs4_open_delegation(current_fh, open, stp);
nodeleg:
	status = nfs_ok;

	dprintk("%s: stateid=" STATEID_FMT "\n", __func__,
		STATEID_VAL(&stp->st_stid.sc_stateid));
out:
	/* 4.1 client trying to upgrade/downgrade delegation? */
	if (open->op_delegate_type == NFS4_OPEN_DELEGATE_NONE && dp &&
	    open->op_deleg_want)
		nfsd4_deleg_xgrade_none_ext(open, dp);

	if (fp)
		put_nfs4_file(fp);
	if (status == 0 && open->op_claim_type == NFS4_OPEN_CLAIM_PREVIOUS)
		open->op_openowner->oo_flags |= NFS4_OO_CONFIRMED;
	/*
	* To finish the open response, we just need to set the rflags.
	*/
	open->op_rflags = NFS4_OPEN_RESULT_LOCKTYPE_POSIX;
	if (nfsd4_has_session(&resp->cstate))
		open->op_rflags |= NFS4_OPEN_RESULT_MAY_NOTIFY_LOCK;
	else if (!(open->op_openowner->oo_flags & NFS4_OO_CONFIRMED))
		open->op_rflags |= NFS4_OPEN_RESULT_CONFIRM;

	if (dp)
		nfs4_put_stid(&dp->dl_stid);
	if (stp)
		nfs4_put_stid(&stp->st_stid);

	return status;
}

void nfsd4_cleanup_open_state(struct nfsd4_compound_state *cstate,
			      struct nfsd4_open *open)
{
	if (open->op_openowner) {
		struct nfs4_stateowner *so = &open->op_openowner->oo_owner;

		nfsd4_cstate_assign_replay(cstate, so);
		nfs4_put_stateowner(so);
	}
	if (open->op_file)
		kmem_cache_free(file_slab, open->op_file);
	if (open->op_stp)
		nfs4_put_stid(&open->op_stp->st_stid);
	if (open->op_odstate)
		kmem_cache_free(odstate_slab, open->op_odstate);
}

__be32
nfsd4_renew(struct svc_rqst *rqstp, struct nfsd4_compound_state *cstate,
	    union nfsd4_op_u *u)
{
	clientid_t *clid = &u->renew;
	struct nfs4_client *clp;
	__be32 status;
	struct nfsd_net *nn = net_generic(SVC_NET(rqstp), nfsd_net_id);

	dprintk("process_renew(%08x/%08x): starting\n", 
			clid->cl_boot, clid->cl_id);
	status = lookup_clientid(clid, cstate, nn);
	if (status)
		goto out;
	clp = cstate->clp;
	status = nfserr_cb_path_down;
	if (!list_empty(&clp->cl_delegations)
			&& clp->cl_cb_state != NFSD4_CB_UP)
		goto out;
	status = nfs_ok;
out:
	return status;
}

void
nfsd4_end_grace(struct nfsd_net *nn)
{
	/* do nothing if grace period already ended */
	if (nn->grace_ended)
		return;

	dprintk("NFSD: end of grace period\n");
	nn->grace_ended = true;
	/*
	 * If the server goes down again right now, an NFSv4
	 * client will still be allowed to reclaim after it comes back up,
	 * even if it hasn't yet had a chance to reclaim state this time.
	 *
	 */
	nfsd4_record_grace_done(nn);
	/*
	 * At this point, NFSv4 clients can still reclaim.  But if the
	 * server crashes, any that have not yet reclaimed will be out
	 * of luck on the next boot.
	 *
	 * (NFSv4.1+ clients are considered to have reclaimed once they
	 * call RECLAIM_COMPLETE.  NFSv4.0 clients are considered to
	 * have reclaimed after their first OPEN.)
	 */
	locks_end_grace(&nn->nfsd4_manager);
	/*
	 * At this point, and once lockd and/or any other containers
	 * exit their grace period, further reclaims will fail and
	 * regular locking can resume.
	 */
}

static time_t
nfs4_laundromat(struct nfsd_net *nn)
{
	struct nfs4_client *clp;
	struct nfs4_openowner *oo;
	struct nfs4_delegation *dp;
	struct nfs4_ol_stateid *stp;
	struct nfsd4_blocked_lock *nbl;
	struct list_head *pos, *next, reaplist;
	time_t cutoff = get_seconds() - nn->nfsd4_lease;
	time_t t, new_timeo = nn->nfsd4_lease;

	dprintk("NFSD: laundromat service - starting\n");
	nfsd4_end_grace(nn);
	INIT_LIST_HEAD(&reaplist);
	spin_lock(&nn->client_lock);
	list_for_each_safe(pos, next, &nn->client_lru) {
		clp = list_entry(pos, struct nfs4_client, cl_lru);
		if (time_after((unsigned long)clp->cl_time, (unsigned long)cutoff)) {
			t = clp->cl_time - cutoff;
			new_timeo = min(new_timeo, t);
			break;
		}
		if (mark_client_expired_locked(clp)) {
			dprintk("NFSD: client in use (clientid %08x)\n",
				clp->cl_clientid.cl_id);
			continue;
		}
		list_add(&clp->cl_lru, &reaplist);
	}
	spin_unlock(&nn->client_lock);
	list_for_each_safe(pos, next, &reaplist) {
		clp = list_entry(pos, struct nfs4_client, cl_lru);
		dprintk("NFSD: purging unused client (clientid %08x)\n",
			clp->cl_clientid.cl_id);
		list_del_init(&clp->cl_lru);
		expire_client(clp);
	}
	spin_lock(&state_lock);
	list_for_each_safe(pos, next, &nn->del_recall_lru) {
		dp = list_entry (pos, struct nfs4_delegation, dl_recall_lru);
		if (time_after((unsigned long)dp->dl_time, (unsigned long)cutoff)) {
			t = dp->dl_time - cutoff;
			new_timeo = min(new_timeo, t);
			break;
		}
		WARN_ON(!unhash_delegation_locked(dp));
		list_add(&dp->dl_recall_lru, &reaplist);
	}
	spin_unlock(&state_lock);
	while (!list_empty(&reaplist)) {
		dp = list_first_entry(&reaplist, struct nfs4_delegation,
					dl_recall_lru);
		list_del_init(&dp->dl_recall_lru);
		revoke_delegation(dp);
	}

	spin_lock(&nn->client_lock);
	while (!list_empty(&nn->close_lru)) {
		oo = list_first_entry(&nn->close_lru, struct nfs4_openowner,
					oo_close_lru);
		if (time_after((unsigned long)oo->oo_time,
			       (unsigned long)cutoff)) {
			t = oo->oo_time - cutoff;
			new_timeo = min(new_timeo, t);
			break;
		}
		list_del_init(&oo->oo_close_lru);
		stp = oo->oo_last_closed_stid;
		oo->oo_last_closed_stid = NULL;
		spin_unlock(&nn->client_lock);
		nfs4_put_stid(&stp->st_stid);
		spin_lock(&nn->client_lock);
	}
	spin_unlock(&nn->client_lock);

	/*
	 * It's possible for a client to try and acquire an already held lock
	 * that is being held for a long time, and then lose interest in it.
	 * So, we clean out any un-revisited request after a lease period
	 * under the assumption that the client is no longer interested.
	 *
	 * RFC5661, sec. 9.6 states that the client must not rely on getting
	 * notifications and must continue to poll for locks, even when the
	 * server supports them. Thus this shouldn't lead to clients blocking
	 * indefinitely once the lock does become free.
	 */
	BUG_ON(!list_empty(&reaplist));
	spin_lock(&nn->blocked_locks_lock);
	while (!list_empty(&nn->blocked_locks_lru)) {
		nbl = list_first_entry(&nn->blocked_locks_lru,
					struct nfsd4_blocked_lock, nbl_lru);
		if (time_after((unsigned long)nbl->nbl_time,
			       (unsigned long)cutoff)) {
			t = nbl->nbl_time - cutoff;
			new_timeo = min(new_timeo, t);
			break;
		}
		list_move(&nbl->nbl_lru, &reaplist);
		list_del_init(&nbl->nbl_list);
	}
	spin_unlock(&nn->blocked_locks_lock);

	while (!list_empty(&reaplist)) {
		nbl = list_first_entry(&reaplist,
					struct nfsd4_blocked_lock, nbl_lru);
		list_del_init(&nbl->nbl_lru);
		posix_unblock_lock(&nbl->nbl_lock);
		free_blocked_lock(nbl);
	}

	new_timeo = max_t(time_t, new_timeo, NFSD_LAUNDROMAT_MINTIMEOUT);
	return new_timeo;
}

static struct workqueue_struct *laundry_wq;
static void laundromat_main(struct work_struct *);

static void
laundromat_main(struct work_struct *laundry)
{
	time_t t;
	struct delayed_work *dwork = to_delayed_work(laundry);
	struct nfsd_net *nn = container_of(dwork, struct nfsd_net,
					   laundromat_work);

	t = nfs4_laundromat(nn);
	dprintk("NFSD: laundromat_main - sleeping for %ld seconds\n", t);
	queue_delayed_work(laundry_wq, &nn->laundromat_work, t*HZ);
}

static inline __be32 nfs4_check_fh(struct svc_fh *fhp, struct nfs4_stid *stp)
{
	if (!fh_match(&fhp->fh_handle, &stp->sc_file->fi_fhandle))
		return nfserr_bad_stateid;
	return nfs_ok;
}

static inline int
access_permit_read(struct nfs4_ol_stateid *stp)
{
	return test_access(NFS4_SHARE_ACCESS_READ, stp) ||
		test_access(NFS4_SHARE_ACCESS_BOTH, stp) ||
		test_access(NFS4_SHARE_ACCESS_WRITE, stp);
}

static inline int
access_permit_write(struct nfs4_ol_stateid *stp)
{
	return test_access(NFS4_SHARE_ACCESS_WRITE, stp) ||
		test_access(NFS4_SHARE_ACCESS_BOTH, stp);
}

static
__be32 nfs4_check_openmode(struct nfs4_ol_stateid *stp, int flags)
{
        __be32 status = nfserr_openmode;

	/* For lock stateid's, we test the parent open, not the lock: */
	if (stp->st_openstp)
		stp = stp->st_openstp;
	if ((flags & WR_STATE) && !access_permit_write(stp))
                goto out;
	if ((flags & RD_STATE) && !access_permit_read(stp))
                goto out;
	status = nfs_ok;
out:
	return status;
}

static inline __be32
check_special_stateids(struct net *net, svc_fh *current_fh, stateid_t *stateid, int flags)
{
	if (ONE_STATEID(stateid) && (flags & RD_STATE))
		return nfs_ok;
	else if (opens_in_grace(net)) {
		/* Answer in remaining cases depends on existence of
		 * conflicting state; so we must wait out the grace period. */
		return nfserr_grace;
	} else if (flags & WR_STATE)
		return nfs4_share_conflict(current_fh,
				NFS4_SHARE_DENY_WRITE);
	else /* (flags & RD_STATE) && ZERO_STATEID(stateid) */
		return nfs4_share_conflict(current_fh,
				NFS4_SHARE_DENY_READ);
}

/*
 * Allow READ/WRITE during grace period on recovered state only for files
 * that are not able to provide mandatory locking.
 */
static inline int
grace_disallows_io(struct net *net, struct inode *inode)
{
	return opens_in_grace(net) && mandatory_lock(inode);
}

static __be32 check_stateid_generation(stateid_t *in, stateid_t *ref, bool has_session)
{
	/*
	 * When sessions are used the stateid generation number is ignored
	 * when it is zero.
	 */
	if (has_session && in->si_generation == 0)
		return nfs_ok;

	if (in->si_generation == ref->si_generation)
		return nfs_ok;

	/* If the client sends us a stateid from the future, it's buggy: */
	if (nfsd4_stateid_generation_after(in, ref))
		return nfserr_bad_stateid;
	/*
	 * However, we could see a stateid from the past, even from a
	 * non-buggy client.  For example, if the client sends a lock
	 * while some IO is outstanding, the lock may bump si_generation
	 * while the IO is still in flight.  The client could avoid that
	 * situation by waiting for responses on all the IO requests,
	 * but better performance may result in retrying IO that
	 * receives an old_stateid error if requests are rarely
	 * reordered in flight:
	 */
	return nfserr_old_stateid;
}

static __be32 nfsd4_check_openowner_confirmed(struct nfs4_ol_stateid *ols)
{
	if (ols->st_stateowner->so_is_open_owner &&
	    !(openowner(ols->st_stateowner)->oo_flags & NFS4_OO_CONFIRMED))
		return nfserr_bad_stateid;
	return nfs_ok;
}

static __be32 nfsd4_validate_stateid(struct nfs4_client *cl, stateid_t *stateid)
{
	struct nfs4_stid *s;
	__be32 status = nfserr_bad_stateid;

	if (ZERO_STATEID(stateid) || ONE_STATEID(stateid) ||
		CLOSE_STATEID(stateid))
		return status;
	/* Client debugging aid. */
	if (!same_clid(&stateid->si_opaque.so_clid, &cl->cl_clientid)) {
		char addr_str[INET6_ADDRSTRLEN];
		rpc_ntop((struct sockaddr *)&cl->cl_addr, addr_str,
				 sizeof(addr_str));
		pr_warn_ratelimited("NFSD: client %s testing state ID "
					"with incorrect client ID\n", addr_str);
		return status;
	}
	spin_lock(&cl->cl_lock);
	s = find_stateid_locked(cl, stateid);
	if (!s)
		goto out_unlock;
	status = check_stateid_generation(stateid, &s->sc_stateid, 1);
	if (status)
		goto out_unlock;
	switch (s->sc_type) {
	case NFS4_DELEG_STID:
		status = nfs_ok;
		break;
	case NFS4_REVOKED_DELEG_STID:
		status = nfserr_deleg_revoked;
		break;
	case NFS4_OPEN_STID:
	case NFS4_LOCK_STID:
		status = nfsd4_check_openowner_confirmed(openlockstateid(s));
		break;
	default:
		printk("unknown stateid type %x\n", s->sc_type);
		/* Fallthrough */
	case NFS4_CLOSED_STID:
	case NFS4_CLOSED_DELEG_STID:
		status = nfserr_bad_stateid;
	}
out_unlock:
	spin_unlock(&cl->cl_lock);
	return status;
}

__be32
nfsd4_lookup_stateid(struct nfsd4_compound_state *cstate,
		     stateid_t *stateid, unsigned char typemask,
		     struct nfs4_stid **s, struct nfsd_net *nn)
{
	__be32 status;
	bool return_revoked = false;

	/*
	 *  only return revoked delegations if explicitly asked.
	 *  otherwise we report revoked or bad_stateid status.
	 */
	if (typemask & NFS4_REVOKED_DELEG_STID)
		return_revoked = true;
	else if (typemask & NFS4_DELEG_STID)
		typemask |= NFS4_REVOKED_DELEG_STID;

	if (ZERO_STATEID(stateid) || ONE_STATEID(stateid) ||
		CLOSE_STATEID(stateid))
		return nfserr_bad_stateid;
	status = lookup_clientid(&stateid->si_opaque.so_clid, cstate, nn);
	if (status == nfserr_stale_clientid) {
		if (cstate->session)
			return nfserr_bad_stateid;
		return nfserr_stale_stateid;
	}
	if (status)
		return status;
	*s = find_stateid_by_type(cstate->clp, stateid, typemask);
	if (!*s)
		return nfserr_bad_stateid;
	if (((*s)->sc_type == NFS4_REVOKED_DELEG_STID) && !return_revoked) {
		nfs4_put_stid(*s);
		if (cstate->minorversion)
			return nfserr_deleg_revoked;
		return nfserr_bad_stateid;
	}
	return nfs_ok;
}

static struct file *
nfs4_find_file(struct nfs4_stid *s, int flags)
{
	if (!s)
		return NULL;

	switch (s->sc_type) {
	case NFS4_DELEG_STID:
		if (WARN_ON_ONCE(!s->sc_file->fi_deleg_file))
			return NULL;
		return get_file(s->sc_file->fi_deleg_file);
	case NFS4_OPEN_STID:
	case NFS4_LOCK_STID:
		if (flags & RD_STATE)
			return find_readable_file(s->sc_file);
		else
			return find_writeable_file(s->sc_file);
		break;
	}

	return NULL;
}

static __be32
nfs4_check_olstateid(struct svc_fh *fhp, struct nfs4_ol_stateid *ols, int flags)
{
	__be32 status;

	status = nfsd4_check_openowner_confirmed(ols);
	if (status)
		return status;
	return nfs4_check_openmode(ols, flags);
}

static __be32
nfs4_check_file(struct svc_rqst *rqstp, struct svc_fh *fhp, struct nfs4_stid *s,
		struct file **filpp, bool *tmp_file, int flags)
{
	int acc = (flags & RD_STATE) ? NFSD_MAY_READ : NFSD_MAY_WRITE;
	struct file *file;
	__be32 status;

	file = nfs4_find_file(s, flags);
	if (file) {
		status = nfsd_permission(rqstp, fhp->fh_export, fhp->fh_dentry,
				acc | NFSD_MAY_OWNER_OVERRIDE);
		if (status) {
			fput(file);
			return status;
		}

		*filpp = file;
	} else {
		status = nfsd_open(rqstp, fhp, S_IFREG, acc, filpp);
		if (status)
			return status;

		if (tmp_file)
			*tmp_file = true;
	}

	return 0;
}

/*
 * Checks for stateid operations
 */
__be32
nfs4_preprocess_stateid_op(struct svc_rqst *rqstp,
		struct nfsd4_compound_state *cstate, struct svc_fh *fhp,
		stateid_t *stateid, int flags, struct file **filpp, bool *tmp_file)
{
	struct inode *ino = d_inode(fhp->fh_dentry);
	struct net *net = SVC_NET(rqstp);
	struct nfsd_net *nn = net_generic(net, nfsd_net_id);
	struct nfs4_stid *s = NULL;
	__be32 status;

	if (filpp)
		*filpp = NULL;
	if (tmp_file)
		*tmp_file = false;

	if (grace_disallows_io(net, ino))
		return nfserr_grace;

	if (ZERO_STATEID(stateid) || ONE_STATEID(stateid)) {
		status = check_special_stateids(net, fhp, stateid, flags);
		goto done;
	}

	status = nfsd4_lookup_stateid(cstate, stateid,
				NFS4_DELEG_STID|NFS4_OPEN_STID|NFS4_LOCK_STID,
				&s, nn);
	if (status)
		return status;
	status = check_stateid_generation(stateid, &s->sc_stateid,
			nfsd4_has_session(cstate));
	if (status)
		goto out;

	switch (s->sc_type) {
	case NFS4_DELEG_STID:
		status = nfs4_check_delegmode(delegstateid(s), flags);
		break;
	case NFS4_OPEN_STID:
	case NFS4_LOCK_STID:
		status = nfs4_check_olstateid(fhp, openlockstateid(s), flags);
		break;
	default:
		status = nfserr_bad_stateid;
		break;
	}
	if (status)
		goto out;
	status = nfs4_check_fh(fhp, s);

done:
	if (!status && filpp)
		status = nfs4_check_file(rqstp, fhp, s, filpp, tmp_file, flags);
out:
	if (s)
		nfs4_put_stid(s);
	return status;
}

/*
 * Test if the stateid is valid
 */
__be32
nfsd4_test_stateid(struct svc_rqst *rqstp, struct nfsd4_compound_state *cstate,
		   union nfsd4_op_u *u)
{
	struct nfsd4_test_stateid *test_stateid = &u->test_stateid;
	struct nfsd4_test_stateid_id *stateid;
	struct nfs4_client *cl = cstate->session->se_client;

	list_for_each_entry(stateid, &test_stateid->ts_stateid_list, ts_id_list)
		stateid->ts_id_status =
			nfsd4_validate_stateid(cl, &stateid->ts_id_stateid);

	return nfs_ok;
}

static __be32
nfsd4_free_lock_stateid(stateid_t *stateid, struct nfs4_stid *s)
{
	struct nfs4_ol_stateid *stp = openlockstateid(s);
	__be32 ret;

	mutex_lock(&stp->st_mutex);

	ret = check_stateid_generation(stateid, &s->sc_stateid, 1);
	if (ret)
		goto out;

	ret = nfserr_locks_held;
	if (check_for_locks(stp->st_stid.sc_file,
			    lockowner(stp->st_stateowner)))
		goto out;

	release_lock_stateid(stp);
	ret = nfs_ok;

out:
	mutex_unlock(&stp->st_mutex);
	nfs4_put_stid(s);
	return ret;
}

__be32
nfsd4_free_stateid(struct svc_rqst *rqstp, struct nfsd4_compound_state *cstate,
		   union nfsd4_op_u *u)
{
	struct nfsd4_free_stateid *free_stateid = &u->free_stateid;
	stateid_t *stateid = &free_stateid->fr_stateid;
	struct nfs4_stid *s;
	struct nfs4_delegation *dp;
	struct nfs4_client *cl = cstate->session->se_client;
	__be32 ret = nfserr_bad_stateid;

	spin_lock(&cl->cl_lock);
	s = find_stateid_locked(cl, stateid);
	if (!s)
		goto out_unlock;
	switch (s->sc_type) {
	case NFS4_DELEG_STID:
		ret = nfserr_locks_held;
		break;
	case NFS4_OPEN_STID:
		ret = check_stateid_generation(stateid, &s->sc_stateid, 1);
		if (ret)
			break;
		ret = nfserr_locks_held;
		break;
	case NFS4_LOCK_STID:
		atomic_inc(&s->sc_count);
		spin_unlock(&cl->cl_lock);
		ret = nfsd4_free_lock_stateid(stateid, s);
		goto out;
	case NFS4_REVOKED_DELEG_STID:
		dp = delegstateid(s);
		list_del_init(&dp->dl_recall_lru);
		spin_unlock(&cl->cl_lock);
		nfs4_put_stid(s);
		ret = nfs_ok;
		goto out;
	/* Default falls through and returns nfserr_bad_stateid */
	}
out_unlock:
	spin_unlock(&cl->cl_lock);
out:
	return ret;
}

static inline int
setlkflg (int type)
{
	return (type == NFS4_READW_LT || type == NFS4_READ_LT) ?
		RD_STATE : WR_STATE;
}

static __be32 nfs4_seqid_op_checks(struct nfsd4_compound_state *cstate, stateid_t *stateid, u32 seqid, struct nfs4_ol_stateid *stp)
{
	struct svc_fh *current_fh = &cstate->current_fh;
	struct nfs4_stateowner *sop = stp->st_stateowner;
	__be32 status;

	status = nfsd4_check_seqid(cstate, sop, seqid);
	if (status)
		return status;
	status = nfsd4_lock_ol_stateid(stp);
	if (status != nfs_ok)
		return status;
	status = check_stateid_generation(stateid, &stp->st_stid.sc_stateid, nfsd4_has_session(cstate));
	if (status == nfs_ok)
		status = nfs4_check_fh(current_fh, &stp->st_stid);
	if (status != nfs_ok)
		mutex_unlock(&stp->st_mutex);
	return status;
}

/* 
 * Checks for sequence id mutating operations. 
 */
static __be32
nfs4_preprocess_seqid_op(struct nfsd4_compound_state *cstate, u32 seqid,
			 stateid_t *stateid, char typemask,
			 struct nfs4_ol_stateid **stpp,
			 struct nfsd_net *nn)
{
	__be32 status;
	struct nfs4_stid *s;
	struct nfs4_ol_stateid *stp = NULL;

	dprintk("NFSD: %s: seqid=%d stateid = " STATEID_FMT "\n", __func__,
		seqid, STATEID_VAL(stateid));

	*stpp = NULL;
	status = nfsd4_lookup_stateid(cstate, stateid, typemask, &s, nn);
	if (status)
		return status;
	stp = openlockstateid(s);
	nfsd4_cstate_assign_replay(cstate, stp->st_stateowner);

	status = nfs4_seqid_op_checks(cstate, stateid, seqid, stp);
	if (!status)
		*stpp = stp;
	else
		nfs4_put_stid(&stp->st_stid);
	return status;
}

static __be32 nfs4_preprocess_confirmed_seqid_op(struct nfsd4_compound_state *cstate, u32 seqid,
						 stateid_t *stateid, struct nfs4_ol_stateid **stpp, struct nfsd_net *nn)
{
	__be32 status;
	struct nfs4_openowner *oo;
	struct nfs4_ol_stateid *stp;

	status = nfs4_preprocess_seqid_op(cstate, seqid, stateid,
						NFS4_OPEN_STID, &stp, nn);
	if (status)
		return status;
	oo = openowner(stp->st_stateowner);
	if (!(oo->oo_flags & NFS4_OO_CONFIRMED)) {
		mutex_unlock(&stp->st_mutex);
		nfs4_put_stid(&stp->st_stid);
		return nfserr_bad_stateid;
	}
	*stpp = stp;
	return nfs_ok;
}

__be32
nfsd4_open_confirm(struct svc_rqst *rqstp, struct nfsd4_compound_state *cstate,
		   union nfsd4_op_u *u)
{
	struct nfsd4_open_confirm *oc = &u->open_confirm;
	__be32 status;
	struct nfs4_openowner *oo;
	struct nfs4_ol_stateid *stp;
	struct nfsd_net *nn = net_generic(SVC_NET(rqstp), nfsd_net_id);

	dprintk("NFSD: nfsd4_open_confirm on file %pd\n",
			cstate->current_fh.fh_dentry);

	status = fh_verify(rqstp, &cstate->current_fh, S_IFREG, 0);
	if (status)
		return status;

	status = nfs4_preprocess_seqid_op(cstate,
					oc->oc_seqid, &oc->oc_req_stateid,
					NFS4_OPEN_STID, &stp, nn);
	if (status)
		goto out;
	oo = openowner(stp->st_stateowner);
	status = nfserr_bad_stateid;
	if (oo->oo_flags & NFS4_OO_CONFIRMED) {
		mutex_unlock(&stp->st_mutex);
		goto put_stateid;
	}
	oo->oo_flags |= NFS4_OO_CONFIRMED;
	nfs4_inc_and_copy_stateid(&oc->oc_resp_stateid, &stp->st_stid);
	mutex_unlock(&stp->st_mutex);
	dprintk("NFSD: %s: success, seqid=%d stateid=" STATEID_FMT "\n",
		__func__, oc->oc_seqid, STATEID_VAL(&stp->st_stid.sc_stateid));

	nfsd4_client_record_create(oo->oo_owner.so_client);
	status = nfs_ok;
put_stateid:
	nfs4_put_stid(&stp->st_stid);
out:
	nfsd4_bump_seqid(cstate, status);
	return status;
}

static inline void nfs4_stateid_downgrade_bit(struct nfs4_ol_stateid *stp, u32 access)
{
	if (!test_access(access, stp))
		return;
	nfs4_file_put_access(stp->st_stid.sc_file, access);
	clear_access(access, stp);
}

static inline void nfs4_stateid_downgrade(struct nfs4_ol_stateid *stp, u32 to_access)
{
	switch (to_access) {
	case NFS4_SHARE_ACCESS_READ:
		nfs4_stateid_downgrade_bit(stp, NFS4_SHARE_ACCESS_WRITE);
		nfs4_stateid_downgrade_bit(stp, NFS4_SHARE_ACCESS_BOTH);
		break;
	case NFS4_SHARE_ACCESS_WRITE:
		nfs4_stateid_downgrade_bit(stp, NFS4_SHARE_ACCESS_READ);
		nfs4_stateid_downgrade_bit(stp, NFS4_SHARE_ACCESS_BOTH);
		break;
	case NFS4_SHARE_ACCESS_BOTH:
		break;
	default:
		WARN_ON_ONCE(1);
	}
}

__be32
nfsd4_open_downgrade(struct svc_rqst *rqstp,
		     struct nfsd4_compound_state *cstate, union nfsd4_op_u *u)
{
	struct nfsd4_open_downgrade *od = &u->open_downgrade;
	__be32 status;
	struct nfs4_ol_stateid *stp;
	struct nfsd_net *nn = net_generic(SVC_NET(rqstp), nfsd_net_id);

	dprintk("NFSD: nfsd4_open_downgrade on file %pd\n", 
			cstate->current_fh.fh_dentry);

	/* We don't yet support WANT bits: */
	if (od->od_deleg_want)
		dprintk("NFSD: %s: od_deleg_want=0x%x ignored\n", __func__,
			od->od_deleg_want);

	status = nfs4_preprocess_confirmed_seqid_op(cstate, od->od_seqid,
					&od->od_stateid, &stp, nn);
	if (status)
		goto out; 
	status = nfserr_inval;
	if (!test_access(od->od_share_access, stp)) {
		dprintk("NFSD: access not a subset of current bitmap: 0x%hhx, input access=%08x\n",
			stp->st_access_bmap, od->od_share_access);
		goto put_stateid;
	}
	if (!test_deny(od->od_share_deny, stp)) {
		dprintk("NFSD: deny not a subset of current bitmap: 0x%hhx, input deny=%08x\n",
			stp->st_deny_bmap, od->od_share_deny);
		goto put_stateid;
	}
	nfs4_stateid_downgrade(stp, od->od_share_access);
	reset_union_bmap_deny(od->od_share_deny, stp);
	nfs4_inc_and_copy_stateid(&od->od_stateid, &stp->st_stid);
	status = nfs_ok;
put_stateid:
	mutex_unlock(&stp->st_mutex);
	nfs4_put_stid(&stp->st_stid);
out:
	nfsd4_bump_seqid(cstate, status);
	return status;
}

static void nfsd4_close_open_stateid(struct nfs4_ol_stateid *s)
{
	struct nfs4_client *clp = s->st_stid.sc_client;
	bool unhashed;
	LIST_HEAD(reaplist);

	spin_lock(&clp->cl_lock);
	unhashed = unhash_open_stateid(s, &reaplist);

	if (clp->cl_minorversion) {
		if (unhashed)
			put_ol_stateid_locked(s, &reaplist);
		spin_unlock(&clp->cl_lock);
		free_ol_stateid_reaplist(&reaplist);
	} else {
		spin_unlock(&clp->cl_lock);
		free_ol_stateid_reaplist(&reaplist);
		if (unhashed)
			move_to_close_lru(s, clp->net);
	}
}

/*
 * nfs4_unlock_state() called after encode
 */
__be32
nfsd4_close(struct svc_rqst *rqstp, struct nfsd4_compound_state *cstate,
		union nfsd4_op_u *u)
{
	struct nfsd4_close *close = &u->close;
	__be32 status;
	struct nfs4_ol_stateid *stp;
	struct net *net = SVC_NET(rqstp);
	struct nfsd_net *nn = net_generic(net, nfsd_net_id);

	dprintk("NFSD: nfsd4_close on file %pd\n", 
			cstate->current_fh.fh_dentry);

	status = nfs4_preprocess_seqid_op(cstate, close->cl_seqid,
					&close->cl_stateid,
					NFS4_OPEN_STID|NFS4_CLOSED_STID,
					&stp, nn);
	nfsd4_bump_seqid(cstate, status);
	if (status)
		goto out; 

	stp->st_stid.sc_type = NFS4_CLOSED_STID;
	nfs4_inc_and_copy_stateid(&close->cl_stateid, &stp->st_stid);

	nfsd4_close_open_stateid(stp);
	mutex_unlock(&stp->st_mutex);

	/* See RFC5661 sectionm 18.2.4 */
	if (stp->st_stid.sc_client->cl_minorversion)
		memcpy(&close->cl_stateid, &close_stateid,
				sizeof(close->cl_stateid));

	/* put reference from nfs4_preprocess_seqid_op */
	nfs4_put_stid(&stp->st_stid);
out:
	return status;
}

__be32
nfsd4_delegreturn(struct svc_rqst *rqstp, struct nfsd4_compound_state *cstate,
		  union nfsd4_op_u *u)
{
	struct nfsd4_delegreturn *dr = &u->delegreturn;
	struct nfs4_delegation *dp;
	stateid_t *stateid = &dr->dr_stateid;
	struct nfs4_stid *s;
	__be32 status;
	struct nfsd_net *nn = net_generic(SVC_NET(rqstp), nfsd_net_id);

	if ((status = fh_verify(rqstp, &cstate->current_fh, S_IFREG, 0)))
		return status;

	status = nfsd4_lookup_stateid(cstate, stateid, NFS4_DELEG_STID, &s, nn);
	if (status)
		goto out;
	dp = delegstateid(s);
	status = check_stateid_generation(stateid, &dp->dl_stid.sc_stateid, nfsd4_has_session(cstate));
	if (status)
		goto put_stateid;

	destroy_delegation(dp);
put_stateid:
	nfs4_put_stid(&dp->dl_stid);
out:
	return status;
}

static inline u64
end_offset(u64 start, u64 len)
{
	u64 end;

	end = start + len;
	return end >= start ? end: NFS4_MAX_UINT64;
}

/* last octet in a range */
static inline u64
last_byte_offset(u64 start, u64 len)
{
	u64 end;

	WARN_ON_ONCE(!len);
	end = start + len;
	return end > start ? end - 1: NFS4_MAX_UINT64;
}

/*
 * TODO: Linux file offsets are _signed_ 64-bit quantities, which means that
 * we can't properly handle lock requests that go beyond the (2^63 - 1)-th
 * byte, because of sign extension problems.  Since NFSv4 calls for 64-bit
 * locking, this prevents us from being completely protocol-compliant.  The
 * real solution to this problem is to start using unsigned file offsets in
 * the VFS, but this is a very deep change!
 */
static inline void
nfs4_transform_lock_offset(struct file_lock *lock)
{
	if (lock->fl_start < 0)
		lock->fl_start = OFFSET_MAX;
	if (lock->fl_end < 0)
		lock->fl_end = OFFSET_MAX;
}

static fl_owner_t
nfsd4_fl_get_owner(fl_owner_t owner)
{
	struct nfs4_lockowner *lo = (struct nfs4_lockowner *)owner;

	nfs4_get_stateowner(&lo->lo_owner);
	return owner;
}

static void
nfsd4_fl_put_owner(fl_owner_t owner)
{
	struct nfs4_lockowner *lo = (struct nfs4_lockowner *)owner;

	if (lo)
		nfs4_put_stateowner(&lo->lo_owner);
}

static void
nfsd4_lm_notify(struct file_lock *fl)
{
	struct nfs4_lockowner		*lo = (struct nfs4_lockowner *)fl->fl_owner;
	struct net			*net = lo->lo_owner.so_client->net;
	struct nfsd_net			*nn = net_generic(net, nfsd_net_id);
	struct nfsd4_blocked_lock	*nbl = container_of(fl,
						struct nfsd4_blocked_lock, nbl_lock);
	bool queue = false;

	/* An empty list means that something else is going to be using it */
	spin_lock(&nn->blocked_locks_lock);
	if (!list_empty(&nbl->nbl_list)) {
		list_del_init(&nbl->nbl_list);
		list_del_init(&nbl->nbl_lru);
		queue = true;
	}
	spin_unlock(&nn->blocked_locks_lock);

	if (queue)
		nfsd4_run_cb(&nbl->nbl_cb);
}

static const struct lock_manager_operations nfsd_posix_mng_ops  = {
	.lm_notify = nfsd4_lm_notify,
	.lm_get_owner = nfsd4_fl_get_owner,
	.lm_put_owner = nfsd4_fl_put_owner,
};

static inline void
nfs4_set_lock_denied(struct file_lock *fl, struct nfsd4_lock_denied *deny)
{
	struct nfs4_lockowner *lo;

	if (fl->fl_lmops == &nfsd_posix_mng_ops) {
		lo = (struct nfs4_lockowner *) fl->fl_owner;
		deny->ld_owner.data = kmemdup(lo->lo_owner.so_owner.data,
					lo->lo_owner.so_owner.len, GFP_KERNEL);
		if (!deny->ld_owner.data)
			/* We just don't care that much */
			goto nevermind;
		deny->ld_owner.len = lo->lo_owner.so_owner.len;
		deny->ld_clientid = lo->lo_owner.so_client->cl_clientid;
	} else {
nevermind:
		deny->ld_owner.len = 0;
		deny->ld_owner.data = NULL;
		deny->ld_clientid.cl_boot = 0;
		deny->ld_clientid.cl_id = 0;
	}
	deny->ld_start = fl->fl_start;
	deny->ld_length = NFS4_MAX_UINT64;
	if (fl->fl_end != NFS4_MAX_UINT64)
		deny->ld_length = fl->fl_end - fl->fl_start + 1;        
	deny->ld_type = NFS4_READ_LT;
	if (fl->fl_type != F_RDLCK)
		deny->ld_type = NFS4_WRITE_LT;
}

static struct nfs4_lockowner *
find_lockowner_str_locked(struct nfs4_client *clp, struct xdr_netobj *owner)
{
	unsigned int strhashval = ownerstr_hashval(owner);
	struct nfs4_stateowner *so;

	lockdep_assert_held(&clp->cl_lock);

	list_for_each_entry(so, &clp->cl_ownerstr_hashtbl[strhashval],
			    so_strhash) {
		if (so->so_is_open_owner)
			continue;
		if (same_owner_str(so, owner))
			return lockowner(nfs4_get_stateowner(so));
	}
	return NULL;
}

static struct nfs4_lockowner *
find_lockowner_str(struct nfs4_client *clp, struct xdr_netobj *owner)
{
	struct nfs4_lockowner *lo;

	spin_lock(&clp->cl_lock);
	lo = find_lockowner_str_locked(clp, owner);
	spin_unlock(&clp->cl_lock);
	return lo;
}

static void nfs4_unhash_lockowner(struct nfs4_stateowner *sop)
{
	unhash_lockowner_locked(lockowner(sop));
}

static void nfs4_free_lockowner(struct nfs4_stateowner *sop)
{
	struct nfs4_lockowner *lo = lockowner(sop);

	kmem_cache_free(lockowner_slab, lo);
}

static const struct nfs4_stateowner_operations lockowner_ops = {
	.so_unhash =	nfs4_unhash_lockowner,
	.so_free =	nfs4_free_lockowner,
};

/*
 * Alloc a lock owner structure.
 * Called in nfsd4_lock - therefore, OPEN and OPEN_CONFIRM (if needed) has 
 * occurred. 
 *
 * strhashval = ownerstr_hashval
 */
static struct nfs4_lockowner *
alloc_init_lock_stateowner(unsigned int strhashval, struct nfs4_client *clp,
			   struct nfs4_ol_stateid *open_stp,
			   struct nfsd4_lock *lock)
{
	struct nfs4_lockowner *lo, *ret;

	lo = alloc_stateowner(lockowner_slab, &lock->lk_new_owner, clp);
	if (!lo)
		return NULL;
	INIT_LIST_HEAD(&lo->lo_blocked);
	INIT_LIST_HEAD(&lo->lo_owner.so_stateids);
	lo->lo_owner.so_is_open_owner = 0;
	lo->lo_owner.so_seqid = lock->lk_new_lock_seqid;
	lo->lo_owner.so_ops = &lockowner_ops;
	spin_lock(&clp->cl_lock);
	ret = find_lockowner_str_locked(clp, &lock->lk_new_owner);
	if (ret == NULL) {
		list_add(&lo->lo_owner.so_strhash,
			 &clp->cl_ownerstr_hashtbl[strhashval]);
		ret = lo;
	} else
		nfs4_free_stateowner(&lo->lo_owner);

	spin_unlock(&clp->cl_lock);
	return ret;
}

static void
init_lock_stateid(struct nfs4_ol_stateid *stp, struct nfs4_lockowner *lo,
		  struct nfs4_file *fp, struct inode *inode,
		  struct nfs4_ol_stateid *open_stp)
{
	struct nfs4_client *clp = lo->lo_owner.so_client;

	lockdep_assert_held(&clp->cl_lock);

	atomic_inc(&stp->st_stid.sc_count);
	stp->st_stid.sc_type = NFS4_LOCK_STID;
	stp->st_stateowner = nfs4_get_stateowner(&lo->lo_owner);
	get_nfs4_file(fp);
	stp->st_stid.sc_file = fp;
	stp->st_access_bmap = 0;
	stp->st_deny_bmap = open_stp->st_deny_bmap;
	stp->st_openstp = open_stp;
	mutex_init(&stp->st_mutex);
	list_add(&stp->st_locks, &open_stp->st_locks);
	list_add(&stp->st_perstateowner, &lo->lo_owner.so_stateids);
	spin_lock(&fp->fi_lock);
	list_add(&stp->st_perfile, &fp->fi_stateids);
	spin_unlock(&fp->fi_lock);
}

static struct nfs4_ol_stateid *
find_lock_stateid(struct nfs4_lockowner *lo, struct nfs4_file *fp)
{
	struct nfs4_ol_stateid *lst;
	struct nfs4_client *clp = lo->lo_owner.so_client;

	lockdep_assert_held(&clp->cl_lock);

	list_for_each_entry(lst, &lo->lo_owner.so_stateids, st_perstateowner) {
		if (lst->st_stid.sc_file == fp) {
			atomic_inc(&lst->st_stid.sc_count);
			return lst;
		}
	}
	return NULL;
}

static struct nfs4_ol_stateid *
find_or_create_lock_stateid(struct nfs4_lockowner *lo, struct nfs4_file *fi,
			    struct inode *inode, struct nfs4_ol_stateid *ost,
			    bool *new)
{
	struct nfs4_stid *ns = NULL;
	struct nfs4_ol_stateid *lst;
	struct nfs4_openowner *oo = openowner(ost->st_stateowner);
	struct nfs4_client *clp = oo->oo_owner.so_client;

	spin_lock(&clp->cl_lock);
	lst = find_lock_stateid(lo, fi);
	if (lst == NULL) {
		spin_unlock(&clp->cl_lock);
		ns = nfs4_alloc_stid(clp, stateid_slab, nfs4_free_lock_stateid);
		if (ns == NULL)
			return NULL;

		spin_lock(&clp->cl_lock);
		lst = find_lock_stateid(lo, fi);
		if (likely(!lst)) {
			lst = openlockstateid(ns);
			init_lock_stateid(lst, lo, fi, inode, ost);
			ns = NULL;
			*new = true;
		}
	}
	spin_unlock(&clp->cl_lock);
	if (ns)
		nfs4_put_stid(ns);
	return lst;
}

static int
check_lock_length(u64 offset, u64 length)
{
	return ((length == 0) || ((length != NFS4_MAX_UINT64) &&
		(length > ~offset)));
}

static void get_lock_access(struct nfs4_ol_stateid *lock_stp, u32 access)
{
	struct nfs4_file *fp = lock_stp->st_stid.sc_file;

	lockdep_assert_held(&fp->fi_lock);

	if (test_access(access, lock_stp))
		return;
	__nfs4_file_get_access(fp, access);
	set_access(access, lock_stp);
}

static __be32
lookup_or_create_lock_state(struct nfsd4_compound_state *cstate,
			    struct nfs4_ol_stateid *ost,
			    struct nfsd4_lock *lock,
			    struct nfs4_ol_stateid **plst, bool *new)
{
	__be32 status;
	struct nfs4_file *fi = ost->st_stid.sc_file;
	struct nfs4_openowner *oo = openowner(ost->st_stateowner);
	struct nfs4_client *cl = oo->oo_owner.so_client;
	struct inode *inode = d_inode(cstate->current_fh.fh_dentry);
	struct nfs4_lockowner *lo;
	struct nfs4_ol_stateid *lst;
	unsigned int strhashval;
	bool hashed;

	lo = find_lockowner_str(cl, &lock->lk_new_owner);
	if (!lo) {
		strhashval = ownerstr_hashval(&lock->lk_new_owner);
		lo = alloc_init_lock_stateowner(strhashval, cl, ost, lock);
		if (lo == NULL)
			return nfserr_jukebox;
	} else {
		/* with an existing lockowner, seqids must be the same */
		status = nfserr_bad_seqid;
		if (!cstate->minorversion &&
		    lock->lk_new_lock_seqid != lo->lo_owner.so_seqid)
			goto out;
	}

retry:
	lst = find_or_create_lock_stateid(lo, fi, inode, ost, new);
	if (lst == NULL) {
		status = nfserr_jukebox;
		goto out;
	}

	mutex_lock(&lst->st_mutex);

	/* See if it's still hashed to avoid race with FREE_STATEID */
	spin_lock(&cl->cl_lock);
	hashed = !list_empty(&lst->st_perfile);
	spin_unlock(&cl->cl_lock);

	if (!hashed) {
		mutex_unlock(&lst->st_mutex);
		nfs4_put_stid(&lst->st_stid);
		goto retry;
	}
	status = nfs_ok;
	*plst = lst;
out:
	nfs4_put_stateowner(&lo->lo_owner);
	return status;
}

/*
 *  LOCK operation 
 */
__be32
nfsd4_lock(struct svc_rqst *rqstp, struct nfsd4_compound_state *cstate,
	   union nfsd4_op_u *u)
{
	struct nfsd4_lock *lock = &u->lock;
	struct nfs4_openowner *open_sop = NULL;
	struct nfs4_lockowner *lock_sop = NULL;
	struct nfs4_ol_stateid *lock_stp = NULL;
	struct nfs4_ol_stateid *open_stp = NULL;
	struct nfs4_file *fp;
	struct file *filp = NULL;
	struct nfsd4_blocked_lock *nbl = NULL;
	struct file_lock *file_lock = NULL;
	struct file_lock *conflock = NULL;
	__be32 status = 0;
	int lkflg;
	int err;
	bool new = false;
	unsigned char fl_type;
	unsigned int fl_flags = FL_POSIX;
	struct net *net = SVC_NET(rqstp);
	struct nfsd_net *nn = net_generic(net, nfsd_net_id);

	dprintk("NFSD: nfsd4_lock: start=%Ld length=%Ld\n",
		(long long) lock->lk_offset,
		(long long) lock->lk_length);

	if (check_lock_length(lock->lk_offset, lock->lk_length))
		 return nfserr_inval;

	if ((status = fh_verify(rqstp, &cstate->current_fh,
				S_IFREG, NFSD_MAY_LOCK))) {
		dprintk("NFSD: nfsd4_lock: permission denied!\n");
		return status;
	}

	if (lock->lk_is_new) {
		if (nfsd4_has_session(cstate))
			/* See rfc 5661 18.10.3: given clientid is ignored: */
			memcpy(&lock->lk_new_clientid,
				&cstate->session->se_client->cl_clientid,
				sizeof(clientid_t));

		status = nfserr_stale_clientid;
		if (STALE_CLIENTID(&lock->lk_new_clientid, nn))
			goto out;

		/* validate and update open stateid and open seqid */
		status = nfs4_preprocess_confirmed_seqid_op(cstate,
				        lock->lk_new_open_seqid,
		                        &lock->lk_new_open_stateid,
					&open_stp, nn);
		if (status)
			goto out;
		mutex_unlock(&open_stp->st_mutex);
		open_sop = openowner(open_stp->st_stateowner);
		status = nfserr_bad_stateid;
		if (!same_clid(&open_sop->oo_owner.so_client->cl_clientid,
						&lock->lk_new_clientid))
			goto out;
		status = lookup_or_create_lock_state(cstate, open_stp, lock,
							&lock_stp, &new);
	} else {
		status = nfs4_preprocess_seqid_op(cstate,
				       lock->lk_old_lock_seqid,
				       &lock->lk_old_lock_stateid,
				       NFS4_LOCK_STID, &lock_stp, nn);
	}
	if (status)
		goto out;
	lock_sop = lockowner(lock_stp->st_stateowner);

	lkflg = setlkflg(lock->lk_type);
	status = nfs4_check_openmode(lock_stp, lkflg);
	if (status)
		goto out;

	status = nfserr_grace;
	if (locks_in_grace(net) && !lock->lk_reclaim)
		goto out;
	status = nfserr_no_grace;
	if (!locks_in_grace(net) && lock->lk_reclaim)
		goto out;

	fp = lock_stp->st_stid.sc_file;
	switch (lock->lk_type) {
		case NFS4_READW_LT:
			if (nfsd4_has_session(cstate))
				fl_flags |= FL_SLEEP;
			/* Fallthrough */
		case NFS4_READ_LT:
			spin_lock(&fp->fi_lock);
			filp = find_readable_file_locked(fp);
			if (filp)
				get_lock_access(lock_stp, NFS4_SHARE_ACCESS_READ);
			spin_unlock(&fp->fi_lock);
			fl_type = F_RDLCK;
			break;
		case NFS4_WRITEW_LT:
			if (nfsd4_has_session(cstate))
				fl_flags |= FL_SLEEP;
			/* Fallthrough */
		case NFS4_WRITE_LT:
			spin_lock(&fp->fi_lock);
			filp = find_writeable_file_locked(fp);
			if (filp)
				get_lock_access(lock_stp, NFS4_SHARE_ACCESS_WRITE);
			spin_unlock(&fp->fi_lock);
			fl_type = F_WRLCK;
			break;
		default:
			status = nfserr_inval;
		goto out;
	}

	if (!filp) {
		status = nfserr_openmode;
		goto out;
	}

	nbl = find_or_allocate_block(lock_sop, &fp->fi_fhandle, nn);
	if (!nbl) {
		dprintk("NFSD: %s: unable to allocate block!\n", __func__);
		status = nfserr_jukebox;
		goto out;
	}

	file_lock = &nbl->nbl_lock;
	file_lock->fl_type = fl_type;
	file_lock->fl_owner = (fl_owner_t)lockowner(nfs4_get_stateowner(&lock_sop->lo_owner));
	file_lock->fl_pid = current->tgid;
	file_lock->fl_file = filp;
	file_lock->fl_flags = fl_flags;
	file_lock->fl_lmops = &nfsd_posix_mng_ops;
	file_lock->fl_start = lock->lk_offset;
	file_lock->fl_end = last_byte_offset(lock->lk_offset, lock->lk_length);
	nfs4_transform_lock_offset(file_lock);

	conflock = locks_alloc_lock();
	if (!conflock) {
		dprintk("NFSD: %s: unable to allocate lock!\n", __func__);
		status = nfserr_jukebox;
		goto out;
	}

	if (fl_flags & FL_SLEEP) {
		nbl->nbl_time = get_seconds();
		spin_lock(&nn->blocked_locks_lock);
		list_add_tail(&nbl->nbl_list, &lock_sop->lo_blocked);
		list_add_tail(&nbl->nbl_lru, &nn->blocked_locks_lru);
		spin_unlock(&nn->blocked_locks_lock);
	}

	err = vfs_lock_file(filp, F_SETLK, file_lock, conflock);
	switch (err) {
	case 0: /* success! */
		nfs4_inc_and_copy_stateid(&lock->lk_resp_stateid, &lock_stp->st_stid);
		status = 0;
		break;
	case FILE_LOCK_DEFERRED:
		nbl = NULL;
		/* Fallthrough */
	case -EAGAIN:		/* conflock holds conflicting lock */
		status = nfserr_denied;
		dprintk("NFSD: nfsd4_lock: conflicting lock found!\n");
		nfs4_set_lock_denied(conflock, &lock->lk_denied);
		break;
	case -EDEADLK:
		status = nfserr_deadlock;
		break;
	default:
		dprintk("NFSD: nfsd4_lock: vfs_lock_file() failed! status %d\n",err);
		status = nfserrno(err);
		break;
	}
out:
	if (nbl) {
		/* dequeue it if we queued it before */
		if (fl_flags & FL_SLEEP) {
			spin_lock(&nn->blocked_locks_lock);
			list_del_init(&nbl->nbl_list);
			list_del_init(&nbl->nbl_lru);
			spin_unlock(&nn->blocked_locks_lock);
		}
		free_blocked_lock(nbl);
	}
	if (filp)
		fput(filp);
	if (lock_stp) {
		/* Bump seqid manually if the 4.0 replay owner is openowner */
		if (cstate->replay_owner &&
		    cstate->replay_owner != &lock_sop->lo_owner &&
		    seqid_mutating_err(ntohl(status)))
			lock_sop->lo_owner.so_seqid++;

		mutex_unlock(&lock_stp->st_mutex);

		/*
		 * If this is a new, never-before-used stateid, and we are
		 * returning an error, then just go ahead and release it.
		 */
		if (status && new)
			release_lock_stateid(lock_stp);

		nfs4_put_stid(&lock_stp->st_stid);
	}
	if (open_stp)
		nfs4_put_stid(&open_stp->st_stid);
	nfsd4_bump_seqid(cstate, status);
	if (conflock)
		locks_free_lock(conflock);
	return status;
}

/*
 * The NFSv4 spec allows a client to do a LOCKT without holding an OPEN,
 * so we do a temporary open here just to get an open file to pass to
 * vfs_test_lock.  (Arguably perhaps test_lock should be done with an
 * inode operation.)
 */
static __be32 nfsd_test_lock(struct svc_rqst *rqstp, struct svc_fh *fhp, struct file_lock *lock)
{
	struct file *file;
	__be32 err = nfsd_open(rqstp, fhp, S_IFREG, NFSD_MAY_READ, &file);
	if (!err) {
		err = nfserrno(vfs_test_lock(file, lock));
		fput(file);
	}
	return err;
}

/*
 * LOCKT operation
 */
__be32
nfsd4_lockt(struct svc_rqst *rqstp, struct nfsd4_compound_state *cstate,
	    union nfsd4_op_u *u)
{
	struct nfsd4_lockt *lockt = &u->lockt;
	struct file_lock *file_lock = NULL;
	struct nfs4_lockowner *lo = NULL;
	__be32 status;
	struct nfsd_net *nn = net_generic(SVC_NET(rqstp), nfsd_net_id);

	if (locks_in_grace(SVC_NET(rqstp)))
		return nfserr_grace;

	if (check_lock_length(lockt->lt_offset, lockt->lt_length))
		 return nfserr_inval;

	if (!nfsd4_has_session(cstate)) {
		status = lookup_clientid(&lockt->lt_clientid, cstate, nn);
		if (status)
			goto out;
	}

	if ((status = fh_verify(rqstp, &cstate->current_fh, S_IFREG, 0)))
		goto out;

	file_lock = locks_alloc_lock();
	if (!file_lock) {
		dprintk("NFSD: %s: unable to allocate lock!\n", __func__);
		status = nfserr_jukebox;
		goto out;
	}

	switch (lockt->lt_type) {
		case NFS4_READ_LT:
		case NFS4_READW_LT:
			file_lock->fl_type = F_RDLCK;
		break;
		case NFS4_WRITE_LT:
		case NFS4_WRITEW_LT:
			file_lock->fl_type = F_WRLCK;
		break;
		default:
			dprintk("NFSD: nfs4_lockt: bad lock type!\n");
			status = nfserr_inval;
		goto out;
	}

	lo = find_lockowner_str(cstate->clp, &lockt->lt_owner);
	if (lo)
		file_lock->fl_owner = (fl_owner_t)lo;
	file_lock->fl_pid = current->tgid;
	file_lock->fl_flags = FL_POSIX;

	file_lock->fl_start = lockt->lt_offset;
	file_lock->fl_end = last_byte_offset(lockt->lt_offset, lockt->lt_length);

	nfs4_transform_lock_offset(file_lock);

	status = nfsd_test_lock(rqstp, &cstate->current_fh, file_lock);
	if (status)
		goto out;

	if (file_lock->fl_type != F_UNLCK) {
		status = nfserr_denied;
		nfs4_set_lock_denied(file_lock, &lockt->lt_denied);
	}
out:
	if (lo)
		nfs4_put_stateowner(&lo->lo_owner);
	if (file_lock)
		locks_free_lock(file_lock);
	return status;
}

__be32
nfsd4_locku(struct svc_rqst *rqstp, struct nfsd4_compound_state *cstate,
	    union nfsd4_op_u *u)
{
	struct nfsd4_locku *locku = &u->locku;
	struct nfs4_ol_stateid *stp;
	struct file *filp = NULL;
	struct file_lock *file_lock = NULL;
	__be32 status;
	int err;
	struct nfsd_net *nn = net_generic(SVC_NET(rqstp), nfsd_net_id);

	dprintk("NFSD: nfsd4_locku: start=%Ld length=%Ld\n",
		(long long) locku->lu_offset,
		(long long) locku->lu_length);

	if (check_lock_length(locku->lu_offset, locku->lu_length))
		 return nfserr_inval;

	status = nfs4_preprocess_seqid_op(cstate, locku->lu_seqid,
					&locku->lu_stateid, NFS4_LOCK_STID,
					&stp, nn);
	if (status)
		goto out;
	filp = find_any_file(stp->st_stid.sc_file);
	if (!filp) {
		status = nfserr_lock_range;
		goto put_stateid;
	}
	file_lock = locks_alloc_lock();
	if (!file_lock) {
		dprintk("NFSD: %s: unable to allocate lock!\n", __func__);
		status = nfserr_jukebox;
		goto fput;
	}

	file_lock->fl_type = F_UNLCK;
	file_lock->fl_owner = (fl_owner_t)lockowner(nfs4_get_stateowner(stp->st_stateowner));
	file_lock->fl_pid = current->tgid;
	file_lock->fl_file = filp;
	file_lock->fl_flags = FL_POSIX;
	file_lock->fl_lmops = &nfsd_posix_mng_ops;
	file_lock->fl_start = locku->lu_offset;

	file_lock->fl_end = last_byte_offset(locku->lu_offset,
						locku->lu_length);
	nfs4_transform_lock_offset(file_lock);

	err = vfs_lock_file(filp, F_SETLK, file_lock, NULL);
	if (err) {
		dprintk("NFSD: nfs4_locku: vfs_lock_file failed!\n");
		goto out_nfserr;
	}
	nfs4_inc_and_copy_stateid(&locku->lu_stateid, &stp->st_stid);
fput:
	fput(filp);
put_stateid:
	mutex_unlock(&stp->st_mutex);
	nfs4_put_stid(&stp->st_stid);
out:
	nfsd4_bump_seqid(cstate, status);
	if (file_lock)
		locks_free_lock(file_lock);
	return status;

out_nfserr:
	status = nfserrno(err);
	goto fput;
}

/*
 * returns
 * 	true:  locks held by lockowner
 * 	false: no locks held by lockowner
 */
static bool
check_for_locks(struct nfs4_file *fp, struct nfs4_lockowner *lowner)
{
	struct file_lock *fl;
	int status = false;
	struct file *filp = find_any_file(fp);
	struct inode *inode;
	struct file_lock_context *flctx;

	if (!filp) {
		/* Any valid lock stateid should have some sort of access */
		WARN_ON_ONCE(1);
		return status;
	}

	inode = file_inode(filp);
	flctx = inode->i_flctx;

	if (flctx && !list_empty_careful(&flctx->flc_posix)) {
		spin_lock(&flctx->flc_lock);
		list_for_each_entry(fl, &flctx->flc_posix, fl_list) {
			if (fl->fl_owner == (fl_owner_t)lowner) {
				status = true;
				break;
			}
		}
		spin_unlock(&flctx->flc_lock);
	}
	fput(filp);
	return status;
}

__be32
nfsd4_release_lockowner(struct svc_rqst *rqstp,
			struct nfsd4_compound_state *cstate,
			union nfsd4_op_u *u)
{
	struct nfsd4_release_lockowner *rlockowner = &u->release_lockowner;
	clientid_t *clid = &rlockowner->rl_clientid;
	struct nfs4_stateowner *sop;
	struct nfs4_lockowner *lo = NULL;
	struct nfs4_ol_stateid *stp;
	struct xdr_netobj *owner = &rlockowner->rl_owner;
	unsigned int hashval = ownerstr_hashval(owner);
	__be32 status;
	struct nfsd_net *nn = net_generic(SVC_NET(rqstp), nfsd_net_id);
	struct nfs4_client *clp;
	LIST_HEAD (reaplist);

	dprintk("nfsd4_release_lockowner clientid: (%08x/%08x):\n",
		clid->cl_boot, clid->cl_id);

	status = lookup_clientid(clid, cstate, nn);
	if (status)
		return status;

	clp = cstate->clp;
	/* Find the matching lock stateowner */
	spin_lock(&clp->cl_lock);
	list_for_each_entry(sop, &clp->cl_ownerstr_hashtbl[hashval],
			    so_strhash) {

		if (sop->so_is_open_owner || !same_owner_str(sop, owner))
			continue;

		/* see if there are still any locks associated with it */
		lo = lockowner(sop);
		list_for_each_entry(stp, &sop->so_stateids, st_perstateowner) {
			if (check_for_locks(stp->st_stid.sc_file, lo)) {
				status = nfserr_locks_held;
				spin_unlock(&clp->cl_lock);
				return status;
			}
		}

		nfs4_get_stateowner(sop);
		break;
	}
	if (!lo) {
		spin_unlock(&clp->cl_lock);
		return status;
	}

	unhash_lockowner_locked(lo);
	while (!list_empty(&lo->lo_owner.so_stateids)) {
		stp = list_first_entry(&lo->lo_owner.so_stateids,
				       struct nfs4_ol_stateid,
				       st_perstateowner);
		WARN_ON(!unhash_lock_stateid(stp));
		put_ol_stateid_locked(stp, &reaplist);
	}
	spin_unlock(&clp->cl_lock);
	free_ol_stateid_reaplist(&reaplist);
	remove_blocked_locks(lo);
	nfs4_put_stateowner(&lo->lo_owner);

	return status;
}

static inline struct nfs4_client_reclaim *
alloc_reclaim(void)
{
	return kmalloc(sizeof(struct nfs4_client_reclaim), GFP_KERNEL);
}

bool
nfs4_has_reclaimed_state(const char *name, struct nfsd_net *nn)
{
	struct nfs4_client_reclaim *crp;

	crp = nfsd4_find_reclaim_client(name, nn);
	return (crp && crp->cr_clp);
}

/*
 * failure => all reset bets are off, nfserr_no_grace...
 */
struct nfs4_client_reclaim *
nfs4_client_to_reclaim(const char *name, struct nfsd_net *nn)
{
	unsigned int strhashval;
	struct nfs4_client_reclaim *crp;

	dprintk("NFSD nfs4_client_to_reclaim NAME: %.*s\n", HEXDIR_LEN, name);
	crp = alloc_reclaim();
	if (crp) {
		strhashval = clientstr_hashval(name);
		INIT_LIST_HEAD(&crp->cr_strhash);
		list_add(&crp->cr_strhash, &nn->reclaim_str_hashtbl[strhashval]);
		memcpy(crp->cr_recdir, name, HEXDIR_LEN);
		crp->cr_clp = NULL;
		nn->reclaim_str_hashtbl_size++;
	}
	return crp;
}

void
nfs4_remove_reclaim_record(struct nfs4_client_reclaim *crp, struct nfsd_net *nn)
{
	list_del(&crp->cr_strhash);
	kfree(crp);
	nn->reclaim_str_hashtbl_size--;
}

void
nfs4_release_reclaim(struct nfsd_net *nn)
{
	struct nfs4_client_reclaim *crp = NULL;
	int i;

	for (i = 0; i < CLIENT_HASH_SIZE; i++) {
		while (!list_empty(&nn->reclaim_str_hashtbl[i])) {
			crp = list_entry(nn->reclaim_str_hashtbl[i].next,
			                struct nfs4_client_reclaim, cr_strhash);
			nfs4_remove_reclaim_record(crp, nn);
		}
	}
	WARN_ON_ONCE(nn->reclaim_str_hashtbl_size);
}

/*
 * called from OPEN, CLAIM_PREVIOUS with a new clientid. */
struct nfs4_client_reclaim *
nfsd4_find_reclaim_client(const char *recdir, struct nfsd_net *nn)
{
	unsigned int strhashval;
	struct nfs4_client_reclaim *crp = NULL;

	dprintk("NFSD: nfs4_find_reclaim_client for recdir %s\n", recdir);

	strhashval = clientstr_hashval(recdir);
	list_for_each_entry(crp, &nn->reclaim_str_hashtbl[strhashval], cr_strhash) {
		if (same_name(crp->cr_recdir, recdir)) {
			return crp;
		}
	}
	return NULL;
}

/*
* Called from OPEN. Look for clientid in reclaim list.
*/
__be32
nfs4_check_open_reclaim(clientid_t *clid,
		struct nfsd4_compound_state *cstate,
		struct nfsd_net *nn)
{
	__be32 status;

	/* find clientid in conf_id_hashtbl */
	status = lookup_clientid(clid, cstate, nn);
	if (status)
		return nfserr_reclaim_bad;

	if (test_bit(NFSD4_CLIENT_RECLAIM_COMPLETE, &cstate->clp->cl_flags))
		return nfserr_no_grace;

	if (nfsd4_client_record_check(cstate->clp))
		return nfserr_reclaim_bad;

	return nfs_ok;
}

#ifdef CONFIG_NFSD_FAULT_INJECTION
static inline void
put_client(struct nfs4_client *clp)
{
	atomic_dec(&clp->cl_refcount);
}

static struct nfs4_client *
nfsd_find_client(struct sockaddr_storage *addr, size_t addr_size)
{
	struct nfs4_client *clp;
	struct nfsd_net *nn = net_generic(current->nsproxy->net_ns,
					  nfsd_net_id);

	if (!nfsd_netns_ready(nn))
		return NULL;

	list_for_each_entry(clp, &nn->client_lru, cl_lru) {
		if (memcmp(&clp->cl_addr, addr, addr_size) == 0)
			return clp;
	}
	return NULL;
}

u64
nfsd_inject_print_clients(void)
{
	struct nfs4_client *clp;
	u64 count = 0;
	struct nfsd_net *nn = net_generic(current->nsproxy->net_ns,
					  nfsd_net_id);
	char buf[INET6_ADDRSTRLEN];

	if (!nfsd_netns_ready(nn))
		return 0;

	spin_lock(&nn->client_lock);
	list_for_each_entry(clp, &nn->client_lru, cl_lru) {
		rpc_ntop((struct sockaddr *)&clp->cl_addr, buf, sizeof(buf));
		pr_info("NFS Client: %s\n", buf);
		++count;
	}
	spin_unlock(&nn->client_lock);

	return count;
}

u64
nfsd_inject_forget_client(struct sockaddr_storage *addr, size_t addr_size)
{
	u64 count = 0;
	struct nfs4_client *clp;
	struct nfsd_net *nn = net_generic(current->nsproxy->net_ns,
					  nfsd_net_id);

	if (!nfsd_netns_ready(nn))
		return count;

	spin_lock(&nn->client_lock);
	clp = nfsd_find_client(addr, addr_size);
	if (clp) {
		if (mark_client_expired_locked(clp) == nfs_ok)
			++count;
		else
			clp = NULL;
	}
	spin_unlock(&nn->client_lock);

	if (clp)
		expire_client(clp);

	return count;
}

u64
nfsd_inject_forget_clients(u64 max)
{
	u64 count = 0;
	struct nfs4_client *clp, *next;
	struct nfsd_net *nn = net_generic(current->nsproxy->net_ns,
						nfsd_net_id);
	LIST_HEAD(reaplist);

	if (!nfsd_netns_ready(nn))
		return count;

	spin_lock(&nn->client_lock);
	list_for_each_entry_safe(clp, next, &nn->client_lru, cl_lru) {
		if (mark_client_expired_locked(clp) == nfs_ok) {
			list_add(&clp->cl_lru, &reaplist);
			if (max != 0 && ++count >= max)
				break;
		}
	}
	spin_unlock(&nn->client_lock);

	list_for_each_entry_safe(clp, next, &reaplist, cl_lru)
		expire_client(clp);

	return count;
}

static void nfsd_print_count(struct nfs4_client *clp, unsigned int count,
			     const char *type)
{
	char buf[INET6_ADDRSTRLEN];
	rpc_ntop((struct sockaddr *)&clp->cl_addr, buf, sizeof(buf));
	printk(KERN_INFO "NFS Client: %s has %u %s\n", buf, count, type);
}

static void
nfsd_inject_add_lock_to_list(struct nfs4_ol_stateid *lst,
			     struct list_head *collect)
{
	struct nfs4_client *clp = lst->st_stid.sc_client;
	struct nfsd_net *nn = net_generic(current->nsproxy->net_ns,
					  nfsd_net_id);

	if (!collect)
		return;

	lockdep_assert_held(&nn->client_lock);
	atomic_inc(&clp->cl_refcount);
	list_add(&lst->st_locks, collect);
}

static u64 nfsd_foreach_client_lock(struct nfs4_client *clp, u64 max,
				    struct list_head *collect,
				    bool (*func)(struct nfs4_ol_stateid *))
{
	struct nfs4_openowner *oop;
	struct nfs4_ol_stateid *stp, *st_next;
	struct nfs4_ol_stateid *lst, *lst_next;
	u64 count = 0;

	spin_lock(&clp->cl_lock);
	list_for_each_entry(oop, &clp->cl_openowners, oo_perclient) {
		list_for_each_entry_safe(stp, st_next,
				&oop->oo_owner.so_stateids, st_perstateowner) {
			list_for_each_entry_safe(lst, lst_next,
					&stp->st_locks, st_locks) {
				if (func) {
					if (func(lst))
						nfsd_inject_add_lock_to_list(lst,
									collect);
				}
				++count;
				/*
				 * Despite the fact that these functions deal
				 * with 64-bit integers for "count", we must
				 * ensure that it doesn't blow up the
				 * clp->cl_refcount. Throw a warning if we
				 * start to approach INT_MAX here.
				 */
				WARN_ON_ONCE(count == (INT_MAX / 2));
				if (count == max)
					goto out;
			}
		}
	}
out:
	spin_unlock(&clp->cl_lock);

	return count;
}

static u64
nfsd_collect_client_locks(struct nfs4_client *clp, struct list_head *collect,
			  u64 max)
{
	return nfsd_foreach_client_lock(clp, max, collect, unhash_lock_stateid);
}

static u64
nfsd_print_client_locks(struct nfs4_client *clp)
{
	u64 count = nfsd_foreach_client_lock(clp, 0, NULL, NULL);
	nfsd_print_count(clp, count, "locked files");
	return count;
}

u64
nfsd_inject_print_locks(void)
{
	struct nfs4_client *clp;
	u64 count = 0;
	struct nfsd_net *nn = net_generic(current->nsproxy->net_ns,
						nfsd_net_id);

	if (!nfsd_netns_ready(nn))
		return 0;

	spin_lock(&nn->client_lock);
	list_for_each_entry(clp, &nn->client_lru, cl_lru)
		count += nfsd_print_client_locks(clp);
	spin_unlock(&nn->client_lock);

	return count;
}

static void
nfsd_reap_locks(struct list_head *reaplist)
{
	struct nfs4_client *clp;
	struct nfs4_ol_stateid *stp, *next;

	list_for_each_entry_safe(stp, next, reaplist, st_locks) {
		list_del_init(&stp->st_locks);
		clp = stp->st_stid.sc_client;
		nfs4_put_stid(&stp->st_stid);
		put_client(clp);
	}
}

u64
nfsd_inject_forget_client_locks(struct sockaddr_storage *addr, size_t addr_size)
{
	unsigned int count = 0;
	struct nfs4_client *clp;
	struct nfsd_net *nn = net_generic(current->nsproxy->net_ns,
						nfsd_net_id);
	LIST_HEAD(reaplist);

	if (!nfsd_netns_ready(nn))
		return count;

	spin_lock(&nn->client_lock);
	clp = nfsd_find_client(addr, addr_size);
	if (clp)
		count = nfsd_collect_client_locks(clp, &reaplist, 0);
	spin_unlock(&nn->client_lock);
	nfsd_reap_locks(&reaplist);
	return count;
}

u64
nfsd_inject_forget_locks(u64 max)
{
	u64 count = 0;
	struct nfs4_client *clp;
	struct nfsd_net *nn = net_generic(current->nsproxy->net_ns,
						nfsd_net_id);
	LIST_HEAD(reaplist);

	if (!nfsd_netns_ready(nn))
		return count;

	spin_lock(&nn->client_lock);
	list_for_each_entry(clp, &nn->client_lru, cl_lru) {
		count += nfsd_collect_client_locks(clp, &reaplist, max - count);
		if (max != 0 && count >= max)
			break;
	}
	spin_unlock(&nn->client_lock);
	nfsd_reap_locks(&reaplist);
	return count;
}

static u64
nfsd_foreach_client_openowner(struct nfs4_client *clp, u64 max,
			      struct list_head *collect,
			      void (*func)(struct nfs4_openowner *))
{
	struct nfs4_openowner *oop, *next;
	struct nfsd_net *nn = net_generic(current->nsproxy->net_ns,
						nfsd_net_id);
	u64 count = 0;

	lockdep_assert_held(&nn->client_lock);

	spin_lock(&clp->cl_lock);
	list_for_each_entry_safe(oop, next, &clp->cl_openowners, oo_perclient) {
		if (func) {
			func(oop);
			if (collect) {
				atomic_inc(&clp->cl_refcount);
				list_add(&oop->oo_perclient, collect);
			}
		}
		++count;
		/*
		 * Despite the fact that these functions deal with
		 * 64-bit integers for "count", we must ensure that
		 * it doesn't blow up the clp->cl_refcount. Throw a
		 * warning if we start to approach INT_MAX here.
		 */
		WARN_ON_ONCE(count == (INT_MAX / 2));
		if (count == max)
			break;
	}
	spin_unlock(&clp->cl_lock);

	return count;
}

static u64
nfsd_print_client_openowners(struct nfs4_client *clp)
{
	u64 count = nfsd_foreach_client_openowner(clp, 0, NULL, NULL);

	nfsd_print_count(clp, count, "openowners");
	return count;
}

static u64
nfsd_collect_client_openowners(struct nfs4_client *clp,
			       struct list_head *collect, u64 max)
{
	return nfsd_foreach_client_openowner(clp, max, collect,
						unhash_openowner_locked);
}

u64
nfsd_inject_print_openowners(void)
{
	struct nfs4_client *clp;
	u64 count = 0;
	struct nfsd_net *nn = net_generic(current->nsproxy->net_ns,
						nfsd_net_id);

	if (!nfsd_netns_ready(nn))
		return 0;

	spin_lock(&nn->client_lock);
	list_for_each_entry(clp, &nn->client_lru, cl_lru)
		count += nfsd_print_client_openowners(clp);
	spin_unlock(&nn->client_lock);

	return count;
}

static void
nfsd_reap_openowners(struct list_head *reaplist)
{
	struct nfs4_client *clp;
	struct nfs4_openowner *oop, *next;

	list_for_each_entry_safe(oop, next, reaplist, oo_perclient) {
		list_del_init(&oop->oo_perclient);
		clp = oop->oo_owner.so_client;
		release_openowner(oop);
		put_client(clp);
	}
}

u64
nfsd_inject_forget_client_openowners(struct sockaddr_storage *addr,
				     size_t addr_size)
{
	unsigned int count = 0;
	struct nfs4_client *clp;
	struct nfsd_net *nn = net_generic(current->nsproxy->net_ns,
						nfsd_net_id);
	LIST_HEAD(reaplist);

	if (!nfsd_netns_ready(nn))
		return count;

	spin_lock(&nn->client_lock);
	clp = nfsd_find_client(addr, addr_size);
	if (clp)
		count = nfsd_collect_client_openowners(clp, &reaplist, 0);
	spin_unlock(&nn->client_lock);
	nfsd_reap_openowners(&reaplist);
	return count;
}

u64
nfsd_inject_forget_openowners(u64 max)
{
	u64 count = 0;
	struct nfs4_client *clp;
	struct nfsd_net *nn = net_generic(current->nsproxy->net_ns,
						nfsd_net_id);
	LIST_HEAD(reaplist);

	if (!nfsd_netns_ready(nn))
		return count;

	spin_lock(&nn->client_lock);
	list_for_each_entry(clp, &nn->client_lru, cl_lru) {
		count += nfsd_collect_client_openowners(clp, &reaplist,
							max - count);
		if (max != 0 && count >= max)
			break;
	}
	spin_unlock(&nn->client_lock);
	nfsd_reap_openowners(&reaplist);
	return count;
}

static u64 nfsd_find_all_delegations(struct nfs4_client *clp, u64 max,
				     struct list_head *victims)
{
	struct nfs4_delegation *dp, *next;
	struct nfsd_net *nn = net_generic(current->nsproxy->net_ns,
						nfsd_net_id);
	u64 count = 0;

	lockdep_assert_held(&nn->client_lock);

	spin_lock(&state_lock);
	list_for_each_entry_safe(dp, next, &clp->cl_delegations, dl_perclnt) {
		if (victims) {
			/*
			 * It's not safe to mess with delegations that have a
			 * non-zero dl_time. They might have already been broken
			 * and could be processed by the laundromat outside of
			 * the state_lock. Just leave them be.
			 */
			if (dp->dl_time != 0)
				continue;

			atomic_inc(&clp->cl_refcount);
			WARN_ON(!unhash_delegation_locked(dp));
			list_add(&dp->dl_recall_lru, victims);
		}
		++count;
		/*
		 * Despite the fact that these functions deal with
		 * 64-bit integers for "count", we must ensure that
		 * it doesn't blow up the clp->cl_refcount. Throw a
		 * warning if we start to approach INT_MAX here.
		 */
		WARN_ON_ONCE(count == (INT_MAX / 2));
		if (count == max)
			break;
	}
	spin_unlock(&state_lock);
	return count;
}

static u64
nfsd_print_client_delegations(struct nfs4_client *clp)
{
	u64 count = nfsd_find_all_delegations(clp, 0, NULL);

	nfsd_print_count(clp, count, "delegations");
	return count;
}

u64
nfsd_inject_print_delegations(void)
{
	struct nfs4_client *clp;
	u64 count = 0;
	struct nfsd_net *nn = net_generic(current->nsproxy->net_ns,
						nfsd_net_id);

	if (!nfsd_netns_ready(nn))
		return 0;

	spin_lock(&nn->client_lock);
	list_for_each_entry(clp, &nn->client_lru, cl_lru)
		count += nfsd_print_client_delegations(clp);
	spin_unlock(&nn->client_lock);

	return count;
}

static void
nfsd_forget_delegations(struct list_head *reaplist)
{
	struct nfs4_client *clp;
	struct nfs4_delegation *dp, *next;

	list_for_each_entry_safe(dp, next, reaplist, dl_recall_lru) {
		list_del_init(&dp->dl_recall_lru);
		clp = dp->dl_stid.sc_client;
		revoke_delegation(dp);
		put_client(clp);
	}
}

u64
nfsd_inject_forget_client_delegations(struct sockaddr_storage *addr,
				      size_t addr_size)
{
	u64 count = 0;
	struct nfs4_client *clp;
	struct nfsd_net *nn = net_generic(current->nsproxy->net_ns,
						nfsd_net_id);
	LIST_HEAD(reaplist);

	if (!nfsd_netns_ready(nn))
		return count;

	spin_lock(&nn->client_lock);
	clp = nfsd_find_client(addr, addr_size);
	if (clp)
		count = nfsd_find_all_delegations(clp, 0, &reaplist);
	spin_unlock(&nn->client_lock);

	nfsd_forget_delegations(&reaplist);
	return count;
}

u64
nfsd_inject_forget_delegations(u64 max)
{
	u64 count = 0;
	struct nfs4_client *clp;
	struct nfsd_net *nn = net_generic(current->nsproxy->net_ns,
						nfsd_net_id);
	LIST_HEAD(reaplist);

	if (!nfsd_netns_ready(nn))
		return count;

	spin_lock(&nn->client_lock);
	list_for_each_entry(clp, &nn->client_lru, cl_lru) {
		count += nfsd_find_all_delegations(clp, max - count, &reaplist);
		if (max != 0 && count >= max)
			break;
	}
	spin_unlock(&nn->client_lock);
	nfsd_forget_delegations(&reaplist);
	return count;
}

static void
nfsd_recall_delegations(struct list_head *reaplist)
{
	struct nfs4_client *clp;
	struct nfs4_delegation *dp, *next;

	list_for_each_entry_safe(dp, next, reaplist, dl_recall_lru) {
		list_del_init(&dp->dl_recall_lru);
		clp = dp->dl_stid.sc_client;
		/*
		 * We skipped all entries that had a zero dl_time before,
		 * so we can now reset the dl_time back to 0. If a delegation
		 * break comes in now, then it won't make any difference since
		 * we're recalling it either way.
		 */
		spin_lock(&state_lock);
		dp->dl_time = 0;
		spin_unlock(&state_lock);
		nfsd_break_one_deleg(dp);
		put_client(clp);
	}
}

u64
nfsd_inject_recall_client_delegations(struct sockaddr_storage *addr,
				      size_t addr_size)
{
	u64 count = 0;
	struct nfs4_client *clp;
	struct nfsd_net *nn = net_generic(current->nsproxy->net_ns,
						nfsd_net_id);
	LIST_HEAD(reaplist);

	if (!nfsd_netns_ready(nn))
		return count;

	spin_lock(&nn->client_lock);
	clp = nfsd_find_client(addr, addr_size);
	if (clp)
		count = nfsd_find_all_delegations(clp, 0, &reaplist);
	spin_unlock(&nn->client_lock);

	nfsd_recall_delegations(&reaplist);
	return count;
}

u64
nfsd_inject_recall_delegations(u64 max)
{
	u64 count = 0;
	struct nfs4_client *clp, *next;
	struct nfsd_net *nn = net_generic(current->nsproxy->net_ns,
						nfsd_net_id);
	LIST_HEAD(reaplist);

	if (!nfsd_netns_ready(nn))
		return count;

	spin_lock(&nn->client_lock);
	list_for_each_entry_safe(clp, next, &nn->client_lru, cl_lru) {
		count += nfsd_find_all_delegations(clp, max - count, &reaplist);
		if (max != 0 && ++count >= max)
			break;
	}
	spin_unlock(&nn->client_lock);
	nfsd_recall_delegations(&reaplist);
	return count;
}
#endif /* CONFIG_NFSD_FAULT_INJECTION */

/*
 * Since the lifetime of a delegation isn't limited to that of an open, a
 * client may quite reasonably hang on to a delegation as long as it has
 * the inode cached.  This becomes an obvious problem the first time a
 * client's inode cache approaches the size of the server's total memory.
 *
 * For now we avoid this problem by imposing a hard limit on the number
 * of delegations, which varies according to the server's memory size.
 */
static void
set_max_delegations(void)
{
	/*
	 * Allow at most 4 delegations per megabyte of RAM.  Quick
	 * estimates suggest that in the worst case (where every delegation
	 * is for a different inode), a delegation could take about 1.5K,
	 * giving a worst case usage of about 6% of memory.
	 */
	max_delegations = nr_free_buffer_pages() >> (20 - 2 - PAGE_SHIFT);
}

static int nfs4_state_create_net(struct net *net)
{
	struct nfsd_net *nn = net_generic(net, nfsd_net_id);
	int i;

	nn->conf_id_hashtbl = kmalloc(sizeof(struct list_head) *
			CLIENT_HASH_SIZE, GFP_KERNEL);
	if (!nn->conf_id_hashtbl)
		goto err;
	nn->unconf_id_hashtbl = kmalloc(sizeof(struct list_head) *
			CLIENT_HASH_SIZE, GFP_KERNEL);
	if (!nn->unconf_id_hashtbl)
		goto err_unconf_id;
	nn->sessionid_hashtbl = kmalloc(sizeof(struct list_head) *
			SESSION_HASH_SIZE, GFP_KERNEL);
	if (!nn->sessionid_hashtbl)
		goto err_sessionid;

	for (i = 0; i < CLIENT_HASH_SIZE; i++) {
		INIT_LIST_HEAD(&nn->conf_id_hashtbl[i]);
		INIT_LIST_HEAD(&nn->unconf_id_hashtbl[i]);
	}
	for (i = 0; i < SESSION_HASH_SIZE; i++)
		INIT_LIST_HEAD(&nn->sessionid_hashtbl[i]);
	nn->conf_name_tree = RB_ROOT;
	nn->unconf_name_tree = RB_ROOT;
	nn->boot_time = get_seconds();
	nn->grace_ended = false;
	nn->nfsd4_manager.block_opens = true;
	INIT_LIST_HEAD(&nn->nfsd4_manager.list);
	INIT_LIST_HEAD(&nn->client_lru);
	INIT_LIST_HEAD(&nn->close_lru);
	INIT_LIST_HEAD(&nn->del_recall_lru);
	spin_lock_init(&nn->client_lock);

	spin_lock_init(&nn->blocked_locks_lock);
	INIT_LIST_HEAD(&nn->blocked_locks_lru);

	INIT_DELAYED_WORK(&nn->laundromat_work, laundromat_main);
	get_net(net);

	return 0;

err_sessionid:
	kfree(nn->unconf_id_hashtbl);
err_unconf_id:
	kfree(nn->conf_id_hashtbl);
err:
	return -ENOMEM;
}

static void
nfs4_state_destroy_net(struct net *net)
{
	int i;
	struct nfs4_client *clp = NULL;
	struct nfsd_net *nn = net_generic(net, nfsd_net_id);

	for (i = 0; i < CLIENT_HASH_SIZE; i++) {
		while (!list_empty(&nn->conf_id_hashtbl[i])) {
			clp = list_entry(nn->conf_id_hashtbl[i].next, struct nfs4_client, cl_idhash);
			destroy_client(clp);
		}
	}

	WARN_ON(!list_empty(&nn->blocked_locks_lru));

	for (i = 0; i < CLIENT_HASH_SIZE; i++) {
		while (!list_empty(&nn->unconf_id_hashtbl[i])) {
			clp = list_entry(nn->unconf_id_hashtbl[i].next, struct nfs4_client, cl_idhash);
			destroy_client(clp);
		}
	}

	kfree(nn->sessionid_hashtbl);
	kfree(nn->unconf_id_hashtbl);
	kfree(nn->conf_id_hashtbl);
	put_net(net);
}

int
nfs4_state_start_net(struct net *net)
{
	struct nfsd_net *nn = net_generic(net, nfsd_net_id);
	int ret;

	ret = nfs4_state_create_net(net);
	if (ret)
		return ret;
	locks_start_grace(net, &nn->nfsd4_manager);
	nfsd4_client_tracking_init(net);
	printk(KERN_INFO "NFSD: starting %ld-second grace period (net %p)\n",
	       nn->nfsd4_grace, net);
	queue_delayed_work(laundry_wq, &nn->laundromat_work, nn->nfsd4_grace * HZ);
	return 0;
}

/* initialization to perform when the nfsd service is started: */

int
nfs4_state_start(void)
{
	int ret;

	ret = set_callback_cred();
	if (ret)
		return ret;

	laundry_wq = alloc_workqueue("%s", WQ_UNBOUND, 0, "nfsd4");
	if (laundry_wq == NULL) {
		ret = -ENOMEM;
		goto out_cleanup_cred;
	}
	ret = nfsd4_create_callback_queue();
	if (ret)
		goto out_free_laundry;

	set_max_delegations();
	return 0;

out_free_laundry:
	destroy_workqueue(laundry_wq);
out_cleanup_cred:
	cleanup_callback_cred();
	return ret;
}

void
nfs4_state_shutdown_net(struct net *net)
{
	struct nfs4_delegation *dp = NULL;
	struct list_head *pos, *next, reaplist;
	struct nfsd_net *nn = net_generic(net, nfsd_net_id);

	cancel_delayed_work_sync(&nn->laundromat_work);
	locks_end_grace(&nn->nfsd4_manager);

	INIT_LIST_HEAD(&reaplist);
	spin_lock(&state_lock);
	list_for_each_safe(pos, next, &nn->del_recall_lru) {
		dp = list_entry (pos, struct nfs4_delegation, dl_recall_lru);
		WARN_ON(!unhash_delegation_locked(dp));
		list_add(&dp->dl_recall_lru, &reaplist);
	}
	spin_unlock(&state_lock);
	list_for_each_safe(pos, next, &reaplist) {
		dp = list_entry (pos, struct nfs4_delegation, dl_recall_lru);
		list_del_init(&dp->dl_recall_lru);
		put_clnt_odstate(dp->dl_clnt_odstate);
		nfs4_put_deleg_lease(dp->dl_stid.sc_file);
		nfs4_put_stid(&dp->dl_stid);
	}

	nfsd4_client_tracking_exit(net);
	nfs4_state_destroy_net(net);
}

void
nfs4_state_shutdown(void)
{
	destroy_workqueue(laundry_wq);
	nfsd4_destroy_callback_queue();
	cleanup_callback_cred();
}

static void
get_stateid(struct nfsd4_compound_state *cstate, stateid_t *stateid)
{
	if (HAS_STATE_ID(cstate, CURRENT_STATE_ID_FLAG) && CURRENT_STATEID(stateid))
		memcpy(stateid, &cstate->current_stateid, sizeof(stateid_t));
}

static void
put_stateid(struct nfsd4_compound_state *cstate, stateid_t *stateid)
{
	if (cstate->minorversion) {
		memcpy(&cstate->current_stateid, stateid, sizeof(stateid_t));
		SET_STATE_ID(cstate, CURRENT_STATE_ID_FLAG);
	}
}

void
clear_current_stateid(struct nfsd4_compound_state *cstate)
{
	CLEAR_STATE_ID(cstate, CURRENT_STATE_ID_FLAG);
}

/*
 * functions to set current state id
 */
void
nfsd4_set_opendowngradestateid(struct nfsd4_compound_state *cstate,
		union nfsd4_op_u *u)
{
	put_stateid(cstate, &u->open_downgrade.od_stateid);
}

void
nfsd4_set_openstateid(struct nfsd4_compound_state *cstate,
		union nfsd4_op_u *u)
{
	put_stateid(cstate, &u->open.op_stateid);
}

void
nfsd4_set_closestateid(struct nfsd4_compound_state *cstate,
		union nfsd4_op_u *u)
{
	put_stateid(cstate, &u->close.cl_stateid);
}

void
nfsd4_set_lockstateid(struct nfsd4_compound_state *cstate,
		union nfsd4_op_u *u)
{
	put_stateid(cstate, &u->lock.lk_resp_stateid);
}

/*
 * functions to consume current state id
 */

void
nfsd4_get_opendowngradestateid(struct nfsd4_compound_state *cstate,
		union nfsd4_op_u *u)
{
	get_stateid(cstate, &u->open_downgrade.od_stateid);
}

void
nfsd4_get_delegreturnstateid(struct nfsd4_compound_state *cstate,
		union nfsd4_op_u *u)
{
	get_stateid(cstate, &u->delegreturn.dr_stateid);
}

void
nfsd4_get_freestateid(struct nfsd4_compound_state *cstate,
		union nfsd4_op_u *u)
{
	get_stateid(cstate, &u->free_stateid.fr_stateid);
}

void
nfsd4_get_setattrstateid(struct nfsd4_compound_state *cstate,
		union nfsd4_op_u *u)
{
	get_stateid(cstate, &u->setattr.sa_stateid);
}

void
nfsd4_get_closestateid(struct nfsd4_compound_state *cstate,
		union nfsd4_op_u *u)
{
	get_stateid(cstate, &u->close.cl_stateid);
}

void
nfsd4_get_lockustateid(struct nfsd4_compound_state *cstate,
		union nfsd4_op_u *u)
{
	get_stateid(cstate, &u->locku.lu_stateid);
}

void
nfsd4_get_readstateid(struct nfsd4_compound_state *cstate,
		union nfsd4_op_u *u)
{
	get_stateid(cstate, &u->read.rd_stateid);
}

void
nfsd4_get_writestateid(struct nfsd4_compound_state *cstate,
		union nfsd4_op_u *u)
{
	get_stateid(cstate, &u->write.wr_stateid);
}<|MERGE_RESOLUTION|>--- conflicted
+++ resolved
@@ -3058,14 +3058,6 @@
 	    (bool)seq->cachethis)
 		return false;
 	/*
-<<<<<<< HEAD
-	 * If there's an error than the reply can have fewer ops than
-	 * the call.  But if we cached a reply with *more* ops than the
-	 * call you're sending us now, then this new call is clearly not
-	 * really a replay of the old one:
-	 */
-	if (slot->sl_opcnt < argp->opcnt)
-=======
 	 * If there's an error then the reply can have fewer ops than
 	 * the call.
 	 */
@@ -3077,7 +3069,6 @@
 	 * replay of the old one:
 	 */
 	if (slot->sl_opcnt > argp->opcnt)
->>>>>>> c081cdb1
 		return false;
 	/* This is the only check explicitly called by spec: */
 	if (!same_creds(&rqstp->rq_cred, &slot->sl_cred))
