--- conflicted
+++ resolved
@@ -948,15 +948,9 @@
 		return err;
 	}
 
-<<<<<<< HEAD
-	EXT4_SB(sb)->s_group_desc = n_group_desc;
-	EXT4_SB(sb)->s_gdb_count++;
-	kvfree(o_group_desc);
-=======
 	rcu_assign_pointer(EXT4_SB(sb)->s_group_desc, n_group_desc);
 	EXT4_SB(sb)->s_gdb_count++;
 	ext4_kvfree_array_rcu(o_group_desc);
->>>>>>> c081cdb1
 	return err;
 }
 
