// SPDX-License-Identifier: GPL-2.0
/*
 *  linux/fs/ext4/resize.c
 *
 * Support for resizing an ext4 filesystem while it is mounted.
 *
 * Copyright (C) 2001, 2002 Andreas Dilger <adilger@clusterfs.com>
 *
 * This could probably be made into a module, because it is not often in use.
 */


#define EXT4FS_DEBUG

#include <linux/errno.h>
#include <linux/slab.h>

#include "ext4_jbd2.h"

int ext4_resize_begin(struct super_block *sb)
{
	struct ext4_sb_info *sbi = EXT4_SB(sb);
	int ret = 0;

	if (!capable(CAP_SYS_RESOURCE))
		return -EPERM;

	/*
	 * If we are not using the primary superblock/GDT copy don't resize,
         * because the user tools have no way of handling this.  Probably a
         * bad time to do it anyways.
         */
	if (EXT4_B2C(sbi, sbi->s_sbh->b_blocknr) !=
	    le32_to_cpu(EXT4_SB(sb)->s_es->s_first_data_block)) {
		ext4_warning(sb, "won't resize using backup superblock at %llu",
			(unsigned long long)EXT4_SB(sb)->s_sbh->b_blocknr);
		return -EPERM;
	}

	/*
	 * We are not allowed to do online-resizing on a filesystem mounted
	 * with error, because it can destroy the filesystem easily.
	 */
	if (EXT4_SB(sb)->s_mount_state & EXT4_ERROR_FS) {
		ext4_warning(sb, "There are errors in the filesystem, "
			     "so online resizing is not allowed");
		return -EPERM;
	}

	if (test_and_set_bit_lock(EXT4_FLAGS_RESIZING,
				  &EXT4_SB(sb)->s_ext4_flags))
		ret = -EBUSY;

	return ret;
}

void ext4_resize_end(struct super_block *sb)
{
	clear_bit_unlock(EXT4_FLAGS_RESIZING, &EXT4_SB(sb)->s_ext4_flags);
	smp_mb__after_atomic();
}

static ext4_group_t ext4_meta_bg_first_group(struct super_block *sb,
					     ext4_group_t group) {
	return (group >> EXT4_DESC_PER_BLOCK_BITS(sb)) <<
	       EXT4_DESC_PER_BLOCK_BITS(sb);
}

static ext4_fsblk_t ext4_meta_bg_first_block_no(struct super_block *sb,
					     ext4_group_t group) {
	group = ext4_meta_bg_first_group(sb, group);
	return ext4_group_first_block_no(sb, group);
}

static ext4_grpblk_t ext4_group_overhead_blocks(struct super_block *sb,
						ext4_group_t group) {
	ext4_grpblk_t overhead;
	overhead = ext4_bg_num_gdb(sb, group);
	if (ext4_bg_has_super(sb, group))
		overhead += 1 +
			  le16_to_cpu(EXT4_SB(sb)->s_es->s_reserved_gdt_blocks);
	return overhead;
}

#define outside(b, first, last)	((b) < (first) || (b) >= (last))
#define inside(b, first, last)	((b) >= (first) && (b) < (last))

static int verify_group_input(struct super_block *sb,
			      struct ext4_new_group_data *input)
{
	struct ext4_sb_info *sbi = EXT4_SB(sb);
	struct ext4_super_block *es = sbi->s_es;
	ext4_fsblk_t start = ext4_blocks_count(es);
	ext4_fsblk_t end = start + input->blocks_count;
	ext4_group_t group = input->group;
	ext4_fsblk_t itend = input->inode_table + sbi->s_itb_per_group;
	unsigned overhead;
	ext4_fsblk_t metaend;
	struct buffer_head *bh = NULL;
	ext4_grpblk_t free_blocks_count, offset;
	int err = -EINVAL;

	if (group != sbi->s_groups_count) {
		ext4_warning(sb, "Cannot add at group %u (only %u groups)",
			     input->group, sbi->s_groups_count);
		return -EINVAL;
	}

	overhead = ext4_group_overhead_blocks(sb, group);
	metaend = start + overhead;
	input->free_blocks_count = free_blocks_count =
		input->blocks_count - 2 - overhead - sbi->s_itb_per_group;

	if (test_opt(sb, DEBUG))
		printk(KERN_DEBUG "EXT4-fs: adding %s group %u: %u blocks "
		       "(%d free, %u reserved)\n",
		       ext4_bg_has_super(sb, input->group) ? "normal" :
		       "no-super", input->group, input->blocks_count,
		       free_blocks_count, input->reserved_blocks);

	ext4_get_group_no_and_offset(sb, start, NULL, &offset);
	if (offset != 0)
			ext4_warning(sb, "Last group not full");
	else if (input->reserved_blocks > input->blocks_count / 5)
		ext4_warning(sb, "Reserved blocks too high (%u)",
			     input->reserved_blocks);
	else if (free_blocks_count < 0)
		ext4_warning(sb, "Bad blocks count %u",
			     input->blocks_count);
	else if (IS_ERR(bh = ext4_sb_bread(sb, end - 1, 0))) {
		err = PTR_ERR(bh);
		bh = NULL;
		ext4_warning(sb, "Cannot read last block (%llu)",
			     end - 1);
	} else if (outside(input->block_bitmap, start, end))
		ext4_warning(sb, "Block bitmap not in group (block %llu)",
			     (unsigned long long)input->block_bitmap);
	else if (outside(input->inode_bitmap, start, end))
		ext4_warning(sb, "Inode bitmap not in group (block %llu)",
			     (unsigned long long)input->inode_bitmap);
	else if (outside(input->inode_table, start, end) ||
		 outside(itend - 1, start, end))
		ext4_warning(sb, "Inode table not in group (blocks %llu-%llu)",
			     (unsigned long long)input->inode_table, itend - 1);
	else if (input->inode_bitmap == input->block_bitmap)
		ext4_warning(sb, "Block bitmap same as inode bitmap (%llu)",
			     (unsigned long long)input->block_bitmap);
	else if (inside(input->block_bitmap, input->inode_table, itend))
		ext4_warning(sb, "Block bitmap (%llu) in inode table "
			     "(%llu-%llu)",
			     (unsigned long long)input->block_bitmap,
			     (unsigned long long)input->inode_table, itend - 1);
	else if (inside(input->inode_bitmap, input->inode_table, itend))
		ext4_warning(sb, "Inode bitmap (%llu) in inode table "
			     "(%llu-%llu)",
			     (unsigned long long)input->inode_bitmap,
			     (unsigned long long)input->inode_table, itend - 1);
	else if (inside(input->block_bitmap, start, metaend))
		ext4_warning(sb, "Block bitmap (%llu) in GDT table (%llu-%llu)",
			     (unsigned long long)input->block_bitmap,
			     start, metaend - 1);
	else if (inside(input->inode_bitmap, start, metaend))
		ext4_warning(sb, "Inode bitmap (%llu) in GDT table (%llu-%llu)",
			     (unsigned long long)input->inode_bitmap,
			     start, metaend - 1);
	else if (inside(input->inode_table, start, metaend) ||
		 inside(itend - 1, start, metaend))
		ext4_warning(sb, "Inode table (%llu-%llu) overlaps GDT table "
			     "(%llu-%llu)",
			     (unsigned long long)input->inode_table,
			     itend - 1, start, metaend - 1);
	else
		err = 0;
	brelse(bh);

	return err;
}

/*
 * ext4_new_flex_group_data is used by 64bit-resize interface to add a flex
 * group each time.
 */
struct ext4_new_flex_group_data {
	struct ext4_new_group_data *groups;	/* new_group_data for groups
						   in the flex group */
	__u16 *bg_flags;			/* block group flags of groups
						   in @groups */
	ext4_group_t count;			/* number of groups in @groups
						 */
};

/*
 * alloc_flex_gd() allocates a ext4_new_flex_group_data with size of
 * @flexbg_size.
 *
 * Returns NULL on failure otherwise address of the allocated structure.
 */
static struct ext4_new_flex_group_data *alloc_flex_gd(unsigned long flexbg_size)
{
	struct ext4_new_flex_group_data *flex_gd;

	flex_gd = kmalloc(sizeof(*flex_gd), GFP_NOFS);
	if (flex_gd == NULL)
		goto out3;

	if (flexbg_size >= UINT_MAX / sizeof(struct ext4_new_group_data))
		goto out2;
	flex_gd->count = flexbg_size;

	flex_gd->groups = kmalloc(sizeof(struct ext4_new_group_data) *
				  flexbg_size, GFP_NOFS);
	if (flex_gd->groups == NULL)
		goto out2;

	flex_gd->bg_flags = kmalloc(flexbg_size * sizeof(__u16), GFP_NOFS);
	if (flex_gd->bg_flags == NULL)
		goto out1;

	return flex_gd;

out1:
	kfree(flex_gd->groups);
out2:
	kfree(flex_gd);
out3:
	return NULL;
}

static void free_flex_gd(struct ext4_new_flex_group_data *flex_gd)
{
	kfree(flex_gd->bg_flags);
	kfree(flex_gd->groups);
	kfree(flex_gd);
}

/*
 * ext4_alloc_group_tables() allocates block bitmaps, inode bitmaps
 * and inode tables for a flex group.
 *
 * This function is used by 64bit-resize.  Note that this function allocates
 * group tables from the 1st group of groups contained by @flexgd, which may
 * be a partial of a flex group.
 *
 * @sb: super block of fs to which the groups belongs
 *
 * Returns 0 on a successful allocation of the metadata blocks in the
 * block group.
 */
static int ext4_alloc_group_tables(struct super_block *sb,
				struct ext4_new_flex_group_data *flex_gd,
				int flexbg_size)
{
	struct ext4_new_group_data *group_data = flex_gd->groups;
	ext4_fsblk_t start_blk;
	ext4_fsblk_t last_blk;
	ext4_group_t src_group;
	ext4_group_t bb_index = 0;
	ext4_group_t ib_index = 0;
	ext4_group_t it_index = 0;
	ext4_group_t group;
	ext4_group_t last_group;
	unsigned overhead;
	__u16 uninit_mask = (flexbg_size > 1) ? ~EXT4_BG_BLOCK_UNINIT : ~0;

	BUG_ON(flex_gd->count == 0 || group_data == NULL);

	src_group = group_data[0].group;
	last_group  = src_group + flex_gd->count - 1;

	BUG_ON((flexbg_size > 1) && ((src_group & ~(flexbg_size - 1)) !=
	       (last_group & ~(flexbg_size - 1))));
next_group:
	group = group_data[0].group;
	if (src_group >= group_data[0].group + flex_gd->count)
		return -ENOSPC;
	start_blk = ext4_group_first_block_no(sb, src_group);
	last_blk = start_blk + group_data[src_group - group].blocks_count;

	overhead = ext4_group_overhead_blocks(sb, src_group);

	start_blk += overhead;

	/* We collect contiguous blocks as much as possible. */
	src_group++;
	for (; src_group <= last_group; src_group++) {
		overhead = ext4_group_overhead_blocks(sb, src_group);
		if (overhead == 0)
			last_blk += group_data[src_group - group].blocks_count;
		else
			break;
	}

	/* Allocate block bitmaps */
	for (; bb_index < flex_gd->count; bb_index++) {
		if (start_blk >= last_blk)
			goto next_group;
		group_data[bb_index].block_bitmap = start_blk++;
		group = ext4_get_group_number(sb, start_blk - 1);
		group -= group_data[0].group;
		group_data[group].free_blocks_count--;
		flex_gd->bg_flags[group] &= uninit_mask;
	}

	/* Allocate inode bitmaps */
	for (; ib_index < flex_gd->count; ib_index++) {
		if (start_blk >= last_blk)
			goto next_group;
		group_data[ib_index].inode_bitmap = start_blk++;
		group = ext4_get_group_number(sb, start_blk - 1);
		group -= group_data[0].group;
		group_data[group].free_blocks_count--;
		flex_gd->bg_flags[group] &= uninit_mask;
	}

	/* Allocate inode tables */
	for (; it_index < flex_gd->count; it_index++) {
		unsigned int itb = EXT4_SB(sb)->s_itb_per_group;
		ext4_fsblk_t next_group_start;

		if (start_blk + itb > last_blk)
			goto next_group;
		group_data[it_index].inode_table = start_blk;
		group = ext4_get_group_number(sb, start_blk);
		next_group_start = ext4_group_first_block_no(sb, group + 1);
		group -= group_data[0].group;

		if (start_blk + itb > next_group_start) {
			flex_gd->bg_flags[group + 1] &= uninit_mask;
			overhead = start_blk + itb - next_group_start;
			group_data[group + 1].free_blocks_count -= overhead;
			itb -= overhead;
		}

		group_data[group].free_blocks_count -= itb;
		flex_gd->bg_flags[group] &= uninit_mask;
		start_blk += EXT4_SB(sb)->s_itb_per_group;
	}

	if (test_opt(sb, DEBUG)) {
		int i;
		group = group_data[0].group;

		printk(KERN_DEBUG "EXT4-fs: adding a flex group with "
		       "%d groups, flexbg size is %d:\n", flex_gd->count,
		       flexbg_size);

		for (i = 0; i < flex_gd->count; i++) {
			printk(KERN_DEBUG "adding %s group %u: %u "
			       "blocks (%d free)\n",
			       ext4_bg_has_super(sb, group + i) ? "normal" :
			       "no-super", group + i,
			       group_data[i].blocks_count,
			       group_data[i].free_blocks_count);
		}
	}
	return 0;
}

static struct buffer_head *bclean(handle_t *handle, struct super_block *sb,
				  ext4_fsblk_t blk)
{
	struct buffer_head *bh;
	int err;

	bh = sb_getblk(sb, blk);
	if (unlikely(!bh))
		return ERR_PTR(-ENOMEM);
	BUFFER_TRACE(bh, "get_write_access");
	if ((err = ext4_journal_get_write_access(handle, bh))) {
		brelse(bh);
		bh = ERR_PTR(err);
	} else {
		memset(bh->b_data, 0, sb->s_blocksize);
		set_buffer_uptodate(bh);
	}

	return bh;
}

/*
 * If we have fewer than thresh credits, extend by EXT4_MAX_TRANS_DATA.
 * If that fails, restart the transaction & regain write access for the
 * buffer head which is used for block_bitmap modifications.
 */
static int extend_or_restart_transaction(handle_t *handle, int thresh)
{
	int err;

	if (ext4_handle_has_enough_credits(handle, thresh))
		return 0;

	err = ext4_journal_extend(handle, EXT4_MAX_TRANS_DATA);
	if (err < 0)
		return err;
	if (err) {
		err = ext4_journal_restart(handle, EXT4_MAX_TRANS_DATA);
		if (err)
			return err;
	}

	return 0;
}

/*
 * set_flexbg_block_bitmap() mark @count blocks starting from @block used.
 *
 * Helper function for ext4_setup_new_group_blocks() which set .
 *
 * @sb: super block
 * @handle: journal handle
 * @flex_gd: flex group data
 */
static int set_flexbg_block_bitmap(struct super_block *sb, handle_t *handle,
			struct ext4_new_flex_group_data *flex_gd,
			ext4_fsblk_t block, ext4_group_t count)
{
	ext4_group_t count2;

	ext4_debug("mark blocks [%llu/%u] used\n", block, count);
	for (count2 = count; count > 0; count -= count2, block += count2) {
		ext4_fsblk_t start;
		struct buffer_head *bh;
		ext4_group_t group;
		int err;

		group = ext4_get_group_number(sb, block);
		start = ext4_group_first_block_no(sb, group);
		group -= flex_gd->groups[0].group;

		count2 = EXT4_BLOCKS_PER_GROUP(sb) - (block - start);
		if (count2 > count)
			count2 = count;

		if (flex_gd->bg_flags[group] & EXT4_BG_BLOCK_UNINIT) {
			BUG_ON(flex_gd->count > 1);
			continue;
		}

		err = extend_or_restart_transaction(handle, 1);
		if (err)
			return err;

		bh = sb_getblk(sb, flex_gd->groups[group].block_bitmap);
		if (unlikely(!bh))
			return -ENOMEM;

		BUFFER_TRACE(bh, "get_write_access");
		err = ext4_journal_get_write_access(handle, bh);
		if (err) {
			brelse(bh);
			return err;
		}
		ext4_debug("mark block bitmap %#04llx (+%llu/%u)\n", block,
			   block - start, count2);
		ext4_set_bits(bh->b_data, block - start, count2);

		err = ext4_handle_dirty_metadata(handle, NULL, bh);
		brelse(bh);
		if (unlikely(err))
			return err;
	}

	return 0;
}

/*
 * Set up the block and inode bitmaps, and the inode table for the new groups.
 * This doesn't need to be part of the main transaction, since we are only
 * changing blocks outside the actual filesystem.  We still do journaling to
 * ensure the recovery is correct in case of a failure just after resize.
 * If any part of this fails, we simply abort the resize.
 *
 * setup_new_flex_group_blocks handles a flex group as follow:
 *  1. copy super block and GDT, and initialize group tables if necessary.
 *     In this step, we only set bits in blocks bitmaps for blocks taken by
 *     super block and GDT.
 *  2. allocate group tables in block bitmaps, that is, set bits in block
 *     bitmap for blocks taken by group tables.
 */
static int setup_new_flex_group_blocks(struct super_block *sb,
				struct ext4_new_flex_group_data *flex_gd)
{
	int group_table_count[] = {1, 1, EXT4_SB(sb)->s_itb_per_group};
	ext4_fsblk_t start;
	ext4_fsblk_t block;
	struct ext4_sb_info *sbi = EXT4_SB(sb);
	struct ext4_super_block *es = sbi->s_es;
	struct ext4_new_group_data *group_data = flex_gd->groups;
	__u16 *bg_flags = flex_gd->bg_flags;
	handle_t *handle;
	ext4_group_t group, count;
	struct buffer_head *bh = NULL;
	int reserved_gdb, i, j, err = 0, err2;
	int meta_bg;

	BUG_ON(!flex_gd->count || !group_data ||
	       group_data[0].group != sbi->s_groups_count);

	reserved_gdb = le16_to_cpu(es->s_reserved_gdt_blocks);
	meta_bg = ext4_has_feature_meta_bg(sb);

	/* This transaction may be extended/restarted along the way */
	handle = ext4_journal_start_sb(sb, EXT4_HT_RESIZE, EXT4_MAX_TRANS_DATA);
	if (IS_ERR(handle))
		return PTR_ERR(handle);

	group = group_data[0].group;
	for (i = 0; i < flex_gd->count; i++, group++) {
		unsigned long gdblocks;
		ext4_grpblk_t overhead;

		gdblocks = ext4_bg_num_gdb(sb, group);
		start = ext4_group_first_block_no(sb, group);

		if (meta_bg == 0 && !ext4_bg_has_super(sb, group))
			goto handle_itb;

		if (meta_bg == 1) {
			ext4_group_t first_group;
			first_group = ext4_meta_bg_first_group(sb, group);
			if (first_group != group + 1 &&
			    first_group != group + EXT4_DESC_PER_BLOCK(sb) - 1)
				goto handle_itb;
		}

		block = start + ext4_bg_has_super(sb, group);
		/* Copy all of the GDT blocks into the backup in this group */
		for (j = 0; j < gdblocks; j++, block++) {
			struct buffer_head *gdb;

			ext4_debug("update backup group %#04llx\n", block);
			err = extend_or_restart_transaction(handle, 1);
			if (err)
				goto out;

			gdb = sb_getblk(sb, block);
			if (unlikely(!gdb)) {
				err = -ENOMEM;
				goto out;
			}

			BUFFER_TRACE(gdb, "get_write_access");
			err = ext4_journal_get_write_access(handle, gdb);
			if (err) {
				brelse(gdb);
				goto out;
			}
			memcpy(gdb->b_data, sbi->s_group_desc[j]->b_data,
			       gdb->b_size);
			set_buffer_uptodate(gdb);

			err = ext4_handle_dirty_metadata(handle, NULL, gdb);
			if (unlikely(err)) {
				brelse(gdb);
				goto out;
			}
			brelse(gdb);
		}

		/* Zero out all of the reserved backup group descriptor
		 * table blocks
		 */
		if (ext4_bg_has_super(sb, group)) {
			err = sb_issue_zeroout(sb, gdblocks + start + 1,
					reserved_gdb, GFP_NOFS);
			if (err)
				goto out;
		}

handle_itb:
		/* Initialize group tables of the grop @group */
		if (!(bg_flags[i] & EXT4_BG_INODE_ZEROED))
			goto handle_bb;

		/* Zero out all of the inode table blocks */
		block = group_data[i].inode_table;
		ext4_debug("clear inode table blocks %#04llx -> %#04lx\n",
			   block, sbi->s_itb_per_group);
		err = sb_issue_zeroout(sb, block, sbi->s_itb_per_group,
				       GFP_NOFS);
		if (err)
			goto out;

handle_bb:
		if (bg_flags[i] & EXT4_BG_BLOCK_UNINIT)
			goto handle_ib;

		/* Initialize block bitmap of the @group */
		block = group_data[i].block_bitmap;
		err = extend_or_restart_transaction(handle, 1);
		if (err)
			goto out;

		bh = bclean(handle, sb, block);
		if (IS_ERR(bh)) {
			err = PTR_ERR(bh);
			goto out;
		}
		overhead = ext4_group_overhead_blocks(sb, group);
		if (overhead != 0) {
			ext4_debug("mark backup superblock %#04llx (+0)\n",
				   start);
			ext4_set_bits(bh->b_data, 0, overhead);
		}
		ext4_mark_bitmap_end(group_data[i].blocks_count,
				     sb->s_blocksize * 8, bh->b_data);
		err = ext4_handle_dirty_metadata(handle, NULL, bh);
		brelse(bh);
		if (err)
			goto out;

handle_ib:
		if (bg_flags[i] & EXT4_BG_INODE_UNINIT)
			continue;

		/* Initialize inode bitmap of the @group */
		block = group_data[i].inode_bitmap;
		err = extend_or_restart_transaction(handle, 1);
		if (err)
			goto out;
		/* Mark unused entries in inode bitmap used */
		bh = bclean(handle, sb, block);
		if (IS_ERR(bh)) {
			err = PTR_ERR(bh);
			goto out;
		}

		ext4_mark_bitmap_end(EXT4_INODES_PER_GROUP(sb),
				     sb->s_blocksize * 8, bh->b_data);
		err = ext4_handle_dirty_metadata(handle, NULL, bh);
		brelse(bh);
		if (err)
			goto out;
	}

	/* Mark group tables in block bitmap */
	for (j = 0; j < GROUP_TABLE_COUNT; j++) {
		count = group_table_count[j];
		start = (&group_data[0].block_bitmap)[j];
		block = start;
		for (i = 1; i < flex_gd->count; i++) {
			block += group_table_count[j];
			if (block == (&group_data[i].block_bitmap)[j]) {
				count += group_table_count[j];
				continue;
			}
			err = set_flexbg_block_bitmap(sb, handle,
						flex_gd, start, count);
			if (err)
				goto out;
			count = group_table_count[j];
			start = (&group_data[i].block_bitmap)[j];
			block = start;
		}

		if (count) {
			err = set_flexbg_block_bitmap(sb, handle,
						flex_gd, start, count);
			if (err)
				goto out;
		}
	}

out:
	err2 = ext4_journal_stop(handle);
	if (err2 && !err)
		err = err2;

	return err;
}

/*
 * Iterate through the groups which hold BACKUP superblock/GDT copies in an
 * ext4 filesystem.  The counters should be initialized to 1, 5, and 7 before
 * calling this for the first time.  In a sparse filesystem it will be the
 * sequence of powers of 3, 5, and 7: 1, 3, 5, 7, 9, 25, 27, 49, 81, ...
 * For a non-sparse filesystem it will be every group: 1, 2, 3, 4, ...
 */
static unsigned ext4_list_backups(struct super_block *sb, unsigned *three,
				  unsigned *five, unsigned *seven)
{
	unsigned *min = three;
	int mult = 3;
	unsigned ret;

	if (!ext4_has_feature_sparse_super(sb)) {
		ret = *min;
		*min += 1;
		return ret;
	}

	if (*five < *min) {
		min = five;
		mult = 5;
	}
	if (*seven < *min) {
		min = seven;
		mult = 7;
	}

	ret = *min;
	*min *= mult;

	return ret;
}

/*
 * Check that all of the backup GDT blocks are held in the primary GDT block.
 * It is assumed that they are stored in group order.  Returns the number of
 * groups in current filesystem that have BACKUPS, or -ve error code.
 */
static int verify_reserved_gdb(struct super_block *sb,
			       ext4_group_t end,
			       struct buffer_head *primary)
{
	const ext4_fsblk_t blk = primary->b_blocknr;
	unsigned three = 1;
	unsigned five = 5;
	unsigned seven = 7;
	unsigned grp;
	__le32 *p = (__le32 *)primary->b_data;
	int gdbackups = 0;

	while ((grp = ext4_list_backups(sb, &three, &five, &seven)) < end) {
		if (le32_to_cpu(*p++) !=
		    grp * EXT4_BLOCKS_PER_GROUP(sb) + blk){
			ext4_warning(sb, "reserved GDT %llu"
				     " missing grp %d (%llu)",
				     blk, grp,
				     grp *
				     (ext4_fsblk_t)EXT4_BLOCKS_PER_GROUP(sb) +
				     blk);
			return -EINVAL;
		}
		if (++gdbackups > EXT4_ADDR_PER_BLOCK(sb))
			return -EFBIG;
	}

	return gdbackups;
}

/*
 * Called when we need to bring a reserved group descriptor table block into
 * use from the resize inode.  The primary copy of the new GDT block currently
 * is an indirect block (under the double indirect block in the resize inode).
 * The new backup GDT blocks will be stored as leaf blocks in this indirect
 * block, in group order.  Even though we know all the block numbers we need,
 * we check to ensure that the resize inode has actually reserved these blocks.
 *
 * Don't need to update the block bitmaps because the blocks are still in use.
 *
 * We get all of the error cases out of the way, so that we are sure to not
 * fail once we start modifying the data on disk, because JBD has no rollback.
 */
static int add_new_gdb(handle_t *handle, struct inode *inode,
		       ext4_group_t group)
{
	struct super_block *sb = inode->i_sb;
	struct ext4_super_block *es = EXT4_SB(sb)->s_es;
	unsigned long gdb_num = group / EXT4_DESC_PER_BLOCK(sb);
	ext4_fsblk_t gdblock = EXT4_SB(sb)->s_sbh->b_blocknr + 1 + gdb_num;
	struct buffer_head **o_group_desc, **n_group_desc = NULL;
	struct buffer_head *dind = NULL;
	struct buffer_head *gdb_bh = NULL;
	int gdbackups;
	struct ext4_iloc iloc = { .bh = NULL };
	__le32 *data;
	int err;

	if (test_opt(sb, DEBUG))
		printk(KERN_DEBUG
		       "EXT4-fs: ext4_add_new_gdb: adding group block %lu\n",
		       gdb_num);

	gdb_bh = ext4_sb_bread(sb, gdblock, 0);
	if (IS_ERR(gdb_bh))
		return PTR_ERR(gdb_bh);

	gdbackups = verify_reserved_gdb(sb, group, gdb_bh);
	if (gdbackups < 0) {
		err = gdbackups;
		goto errout;
	}

	data = EXT4_I(inode)->i_data + EXT4_DIND_BLOCK;
	dind = ext4_sb_bread(sb, le32_to_cpu(*data), 0);
	if (IS_ERR(dind)) {
		err = PTR_ERR(dind);
		dind = NULL;
		goto errout;
	}

	data = (__le32 *)dind->b_data;
	if (le32_to_cpu(data[gdb_num % EXT4_ADDR_PER_BLOCK(sb)]) != gdblock) {
		ext4_warning(sb, "new group %u GDT block %llu not reserved",
			     group, gdblock);
		err = -EINVAL;
		goto errout;
	}

	BUFFER_TRACE(EXT4_SB(sb)->s_sbh, "get_write_access");
	err = ext4_journal_get_write_access(handle, EXT4_SB(sb)->s_sbh);
	if (unlikely(err))
		goto errout;

	BUFFER_TRACE(gdb_bh, "get_write_access");
	err = ext4_journal_get_write_access(handle, gdb_bh);
	if (unlikely(err))
		goto errout;

	BUFFER_TRACE(dind, "get_write_access");
	err = ext4_journal_get_write_access(handle, dind);
	if (unlikely(err))
		ext4_std_error(sb, err);

	/* ext4_reserve_inode_write() gets a reference on the iloc */
	err = ext4_reserve_inode_write(handle, inode, &iloc);
	if (unlikely(err))
		goto errout;

	n_group_desc = ext4_kvmalloc((gdb_num + 1) *
				     sizeof(struct buffer_head *),
				     GFP_NOFS);
	if (!n_group_desc) {
		err = -ENOMEM;
		ext4_warning(sb, "not enough memory for %lu groups",
			     gdb_num + 1);
		goto errout;
	}

	/*
	 * Finally, we have all of the possible failures behind us...
	 *
	 * Remove new GDT block from inode double-indirect block and clear out
	 * the new GDT block for use (which also "frees" the backup GDT blocks
	 * from the reserved inode).  We don't need to change the bitmaps for
	 * these blocks, because they are marked as in-use from being in the
	 * reserved inode, and will become GDT blocks (primary and backup).
	 */
	data[gdb_num % EXT4_ADDR_PER_BLOCK(sb)] = 0;
	err = ext4_handle_dirty_metadata(handle, NULL, dind);
	if (unlikely(err)) {
		ext4_std_error(sb, err);
		goto errout;
	}
	inode->i_blocks -= (gdbackups + 1) * sb->s_blocksize >> 9;
	ext4_mark_iloc_dirty(handle, inode, &iloc);
	memset(gdb_bh->b_data, 0, sb->s_blocksize);
	err = ext4_handle_dirty_metadata(handle, NULL, gdb_bh);
	if (unlikely(err)) {
		ext4_std_error(sb, err);
<<<<<<< HEAD
		iloc.bh = NULL;
		goto exit_inode;
=======
		goto errout;
>>>>>>> b6fbaa1d
	}
	brelse(dind);

	o_group_desc = EXT4_SB(sb)->s_group_desc;
	memcpy(n_group_desc, o_group_desc,
	       EXT4_SB(sb)->s_gdb_count * sizeof(struct buffer_head *));
	n_group_desc[gdb_num] = gdb_bh;
	EXT4_SB(sb)->s_group_desc = n_group_desc;
	EXT4_SB(sb)->s_gdb_count++;
	kvfree(o_group_desc);

	le16_add_cpu(&es->s_reserved_gdt_blocks, -1);
	err = ext4_handle_dirty_super(handle, sb);
	if (err)
		ext4_std_error(sb, err);
	return err;
errout:
	kvfree(n_group_desc);
	brelse(iloc.bh);
	brelse(dind);
	brelse(gdb_bh);

	ext4_debug("leaving with error %d\n", err);
	return err;
}

/*
 * add_new_gdb_meta_bg is the sister of add_new_gdb.
 */
static int add_new_gdb_meta_bg(struct super_block *sb,
			       handle_t *handle, ext4_group_t group) {
	ext4_fsblk_t gdblock;
	struct buffer_head *gdb_bh;
	struct buffer_head **o_group_desc, **n_group_desc;
	unsigned long gdb_num = group / EXT4_DESC_PER_BLOCK(sb);
	int err;

	gdblock = ext4_meta_bg_first_block_no(sb, group) +
		   ext4_bg_has_super(sb, group);
	gdb_bh = ext4_sb_bread(sb, gdblock, 0);
	if (IS_ERR(gdb_bh))
		return PTR_ERR(gdb_bh);
	n_group_desc = ext4_kvmalloc((gdb_num + 1) *
				     sizeof(struct buffer_head *),
				     GFP_NOFS);
	if (!n_group_desc) {
		brelse(gdb_bh);
		err = -ENOMEM;
		ext4_warning(sb, "not enough memory for %lu groups",
			     gdb_num + 1);
		return err;
	}

	o_group_desc = EXT4_SB(sb)->s_group_desc;
	memcpy(n_group_desc, o_group_desc,
	       EXT4_SB(sb)->s_gdb_count * sizeof(struct buffer_head *));
	n_group_desc[gdb_num] = gdb_bh;

	BUFFER_TRACE(gdb_bh, "get_write_access");
	err = ext4_journal_get_write_access(handle, gdb_bh);
<<<<<<< HEAD
=======
	if (err) {
		kvfree(n_group_desc);
		brelse(gdb_bh);
		return err;
	}

	EXT4_SB(sb)->s_group_desc = n_group_desc;
	EXT4_SB(sb)->s_gdb_count++;
	kvfree(o_group_desc);
>>>>>>> b6fbaa1d
	return err;
}

/*
 * Called when we are adding a new group which has a backup copy of each of
 * the GDT blocks (i.e. sparse group) and there are reserved GDT blocks.
 * We need to add these reserved backup GDT blocks to the resize inode, so
 * that they are kept for future resizing and not allocated to files.
 *
 * Each reserved backup GDT block will go into a different indirect block.
 * The indirect blocks are actually the primary reserved GDT blocks,
 * so we know in advance what their block numbers are.  We only get the
 * double-indirect block to verify it is pointing to the primary reserved
 * GDT blocks so we don't overwrite a data block by accident.  The reserved
 * backup GDT blocks are stored in their reserved primary GDT block.
 */
static int reserve_backup_gdb(handle_t *handle, struct inode *inode,
			      ext4_group_t group)
{
	struct super_block *sb = inode->i_sb;
	int reserved_gdb =le16_to_cpu(EXT4_SB(sb)->s_es->s_reserved_gdt_blocks);
	struct buffer_head **primary;
	struct buffer_head *dind;
	struct ext4_iloc iloc;
	ext4_fsblk_t blk;
	__le32 *data, *end;
	int gdbackups = 0;
	int res, i;
	int err;

	primary = kmalloc(reserved_gdb * sizeof(*primary), GFP_NOFS);
	if (!primary)
		return -ENOMEM;

	data = EXT4_I(inode)->i_data + EXT4_DIND_BLOCK;
	dind = ext4_sb_bread(sb, le32_to_cpu(*data), 0);
	if (IS_ERR(dind)) {
		err = PTR_ERR(dind);
		dind = NULL;
		goto exit_free;
	}

	blk = EXT4_SB(sb)->s_sbh->b_blocknr + 1 + EXT4_SB(sb)->s_gdb_count;
	data = (__le32 *)dind->b_data + (EXT4_SB(sb)->s_gdb_count %
					 EXT4_ADDR_PER_BLOCK(sb));
	end = (__le32 *)dind->b_data + EXT4_ADDR_PER_BLOCK(sb);

	/* Get each reserved primary GDT block and verify it holds backups */
	for (res = 0; res < reserved_gdb; res++, blk++) {
		if (le32_to_cpu(*data) != blk) {
			ext4_warning(sb, "reserved block %llu"
				     " not at offset %ld",
				     blk,
				     (long)(data - (__le32 *)dind->b_data));
			err = -EINVAL;
			goto exit_bh;
		}
		primary[res] = ext4_sb_bread(sb, blk, 0);
		if (IS_ERR(primary[res])) {
			err = PTR_ERR(primary[res]);
			primary[res] = NULL;
			goto exit_bh;
		}
		gdbackups = verify_reserved_gdb(sb, group, primary[res]);
		if (gdbackups < 0) {
			brelse(primary[res]);
			err = gdbackups;
			goto exit_bh;
		}
		if (++data >= end)
			data = (__le32 *)dind->b_data;
	}

	for (i = 0; i < reserved_gdb; i++) {
		BUFFER_TRACE(primary[i], "get_write_access");
		if ((err = ext4_journal_get_write_access(handle, primary[i])))
			goto exit_bh;
	}

	if ((err = ext4_reserve_inode_write(handle, inode, &iloc)))
		goto exit_bh;

	/*
	 * Finally we can add each of the reserved backup GDT blocks from
	 * the new group to its reserved primary GDT block.
	 */
	blk = group * EXT4_BLOCKS_PER_GROUP(sb);
	for (i = 0; i < reserved_gdb; i++) {
		int err2;
		data = (__le32 *)primary[i]->b_data;
		/* printk("reserving backup %lu[%u] = %lu\n",
		       primary[i]->b_blocknr, gdbackups,
		       blk + primary[i]->b_blocknr); */
		data[gdbackups] = cpu_to_le32(blk + primary[i]->b_blocknr);
		err2 = ext4_handle_dirty_metadata(handle, NULL, primary[i]);
		if (!err)
			err = err2;
	}
	inode->i_blocks += reserved_gdb * sb->s_blocksize >> 9;
	ext4_mark_iloc_dirty(handle, inode, &iloc);

exit_bh:
	while (--res >= 0)
		brelse(primary[res]);
	brelse(dind);

exit_free:
	kfree(primary);

	return err;
}

/*
 * Update the backup copies of the ext4 metadata.  These don't need to be part
 * of the main resize transaction, because e2fsck will re-write them if there
 * is a problem (basically only OOM will cause a problem).  However, we
 * _should_ update the backups if possible, in case the primary gets trashed
 * for some reason and we need to run e2fsck from a backup superblock.  The
 * important part is that the new block and inode counts are in the backup
 * superblocks, and the location of the new group metadata in the GDT backups.
 *
 * We do not need take the s_resize_lock for this, because these
 * blocks are not otherwise touched by the filesystem code when it is
 * mounted.  We don't need to worry about last changing from
 * sbi->s_groups_count, because the worst that can happen is that we
 * do not copy the full number of backups at this time.  The resize
 * which changed s_groups_count will backup again.
 */
static void update_backups(struct super_block *sb, sector_t blk_off, char *data,
			   int size, int meta_bg)
{
	struct ext4_sb_info *sbi = EXT4_SB(sb);
	ext4_group_t last;
	const int bpg = EXT4_BLOCKS_PER_GROUP(sb);
	unsigned three = 1;
	unsigned five = 5;
	unsigned seven = 7;
	ext4_group_t group = 0;
	int rest = sb->s_blocksize - size;
	handle_t *handle;
	int err = 0, err2;

	handle = ext4_journal_start_sb(sb, EXT4_HT_RESIZE, EXT4_MAX_TRANS_DATA);
	if (IS_ERR(handle)) {
		group = 1;
		err = PTR_ERR(handle);
		goto exit_err;
	}

	if (meta_bg == 0) {
		group = ext4_list_backups(sb, &three, &five, &seven);
		last = sbi->s_groups_count;
	} else {
		group = ext4_get_group_number(sb, blk_off) + 1;
		last = (ext4_group_t)(group + EXT4_DESC_PER_BLOCK(sb) - 2);
	}

	while (group < sbi->s_groups_count) {
		struct buffer_head *bh;
		ext4_fsblk_t backup_block;

		/* Out of journal space, and can't get more - abort - so sad */
		if (ext4_handle_valid(handle) &&
		    handle->h_buffer_credits == 0 &&
		    ext4_journal_extend(handle, EXT4_MAX_TRANS_DATA) &&
		    (err = ext4_journal_restart(handle, EXT4_MAX_TRANS_DATA)))
			break;

		if (meta_bg == 0)
			backup_block = ((ext4_fsblk_t)group) * bpg + blk_off;
		else
			backup_block = (ext4_group_first_block_no(sb, group) +
					ext4_bg_has_super(sb, group));

		bh = sb_getblk(sb, backup_block);
		if (unlikely(!bh)) {
			err = -ENOMEM;
			break;
		}
		ext4_debug("update metadata backup %llu(+%llu)\n",
			   backup_block, backup_block -
			   ext4_group_first_block_no(sb, group));
		BUFFER_TRACE(bh, "get_write_access");
		if ((err = ext4_journal_get_write_access(handle, bh))) {
			brelse(bh);
			break;
		}
		lock_buffer(bh);
		memcpy(bh->b_data, data, size);
		if (rest)
			memset(bh->b_data + size, 0, rest);
		set_buffer_uptodate(bh);
		unlock_buffer(bh);
		err = ext4_handle_dirty_metadata(handle, NULL, bh);
		if (unlikely(err))
			ext4_std_error(sb, err);
		brelse(bh);

		if (meta_bg == 0)
			group = ext4_list_backups(sb, &three, &five, &seven);
		else if (group == last)
			break;
		else
			group = last;
	}
	if ((err2 = ext4_journal_stop(handle)) && !err)
		err = err2;

	/*
	 * Ugh! Need to have e2fsck write the backup copies.  It is too
	 * late to revert the resize, we shouldn't fail just because of
	 * the backup copies (they are only needed in case of corruption).
	 *
	 * However, if we got here we have a journal problem too, so we
	 * can't really start a transaction to mark the superblock.
	 * Chicken out and just set the flag on the hope it will be written
	 * to disk, and if not - we will simply wait until next fsck.
	 */
exit_err:
	if (err) {
		ext4_warning(sb, "can't update backup for group %u (err %d), "
			     "forcing fsck on next reboot", group, err);
		sbi->s_mount_state &= ~EXT4_VALID_FS;
		sbi->s_es->s_state &= cpu_to_le16(~EXT4_VALID_FS);
		mark_buffer_dirty(sbi->s_sbh);
	}
}

/*
 * ext4_add_new_descs() adds @count group descriptor of groups
 * starting at @group
 *
 * @handle: journal handle
 * @sb: super block
 * @group: the group no. of the first group desc to be added
 * @resize_inode: the resize inode
 * @count: number of group descriptors to be added
 */
static int ext4_add_new_descs(handle_t *handle, struct super_block *sb,
			      ext4_group_t group, struct inode *resize_inode,
			      ext4_group_t count)
{
	struct ext4_sb_info *sbi = EXT4_SB(sb);
	struct ext4_super_block *es = sbi->s_es;
	struct buffer_head *gdb_bh;
	int i, gdb_off, gdb_num, err = 0;
	int meta_bg;

	meta_bg = ext4_has_feature_meta_bg(sb);
	for (i = 0; i < count; i++, group++) {
		int reserved_gdb = ext4_bg_has_super(sb, group) ?
			le16_to_cpu(es->s_reserved_gdt_blocks) : 0;

		gdb_off = group % EXT4_DESC_PER_BLOCK(sb);
		gdb_num = group / EXT4_DESC_PER_BLOCK(sb);

		/*
		 * We will only either add reserved group blocks to a backup group
		 * or remove reserved blocks for the first group in a new group block.
		 * Doing both would be mean more complex code, and sane people don't
		 * use non-sparse filesystems anymore.  This is already checked above.
		 */
		if (gdb_off) {
			gdb_bh = sbi->s_group_desc[gdb_num];
			BUFFER_TRACE(gdb_bh, "get_write_access");
			err = ext4_journal_get_write_access(handle, gdb_bh);

			if (!err && reserved_gdb && ext4_bg_num_gdb(sb, group))
				err = reserve_backup_gdb(handle, resize_inode, group);
		} else if (meta_bg != 0) {
			err = add_new_gdb_meta_bg(sb, handle, group);
		} else {
			err = add_new_gdb(handle, resize_inode, group);
		}
		if (err)
			break;
	}
	return err;
}

static struct buffer_head *ext4_get_bitmap(struct super_block *sb, __u64 block)
{
	struct buffer_head *bh = sb_getblk(sb, block);
	if (unlikely(!bh))
		return NULL;
	if (!bh_uptodate_or_lock(bh)) {
		if (bh_submit_read(bh) < 0) {
			brelse(bh);
			return NULL;
		}
	}

	return bh;
}

static int ext4_set_bitmap_checksums(struct super_block *sb,
				     ext4_group_t group,
				     struct ext4_group_desc *gdp,
				     struct ext4_new_group_data *group_data)
{
	struct buffer_head *bh;

	if (!ext4_has_metadata_csum(sb))
		return 0;

	bh = ext4_get_bitmap(sb, group_data->inode_bitmap);
	if (!bh)
		return -EIO;
	ext4_inode_bitmap_csum_set(sb, group, gdp, bh,
				   EXT4_INODES_PER_GROUP(sb) / 8);
	brelse(bh);

	bh = ext4_get_bitmap(sb, group_data->block_bitmap);
	if (!bh)
		return -EIO;
	ext4_block_bitmap_csum_set(sb, group, gdp, bh);
	brelse(bh);

	return 0;
}

/*
 * ext4_setup_new_descs() will set up the group descriptor descriptors of a flex bg
 */
static int ext4_setup_new_descs(handle_t *handle, struct super_block *sb,
				struct ext4_new_flex_group_data *flex_gd)
{
	struct ext4_new_group_data	*group_data = flex_gd->groups;
	struct ext4_group_desc		*gdp;
	struct ext4_sb_info		*sbi = EXT4_SB(sb);
	struct buffer_head		*gdb_bh;
	ext4_group_t			group;
	__u16				*bg_flags = flex_gd->bg_flags;
	int				i, gdb_off, gdb_num, err = 0;
	

	for (i = 0; i < flex_gd->count; i++, group_data++, bg_flags++) {
		group = group_data->group;

		gdb_off = group % EXT4_DESC_PER_BLOCK(sb);
		gdb_num = group / EXT4_DESC_PER_BLOCK(sb);

		/*
		 * get_write_access() has been called on gdb_bh by ext4_add_new_desc().
		 */
		gdb_bh = sbi->s_group_desc[gdb_num];
		/* Update group descriptor block for new group */
		gdp = (struct ext4_group_desc *)(gdb_bh->b_data +
						 gdb_off * EXT4_DESC_SIZE(sb));

		memset(gdp, 0, EXT4_DESC_SIZE(sb));
		ext4_block_bitmap_set(sb, gdp, group_data->block_bitmap);
		ext4_inode_bitmap_set(sb, gdp, group_data->inode_bitmap);
		err = ext4_set_bitmap_checksums(sb, group, gdp, group_data);
		if (err) {
			ext4_std_error(sb, err);
			break;
		}

		ext4_inode_table_set(sb, gdp, group_data->inode_table);
		ext4_free_group_clusters_set(sb, gdp,
			EXT4_NUM_B2C(sbi, group_data->free_blocks_count));
		ext4_free_inodes_set(sb, gdp, EXT4_INODES_PER_GROUP(sb));
		if (ext4_has_group_desc_csum(sb))
			ext4_itable_unused_set(sb, gdp,
					       EXT4_INODES_PER_GROUP(sb));
		gdp->bg_flags = cpu_to_le16(*bg_flags);
		ext4_group_desc_csum_set(sb, group, gdp);

		err = ext4_handle_dirty_metadata(handle, NULL, gdb_bh);
		if (unlikely(err)) {
			ext4_std_error(sb, err);
			break;
		}

		/*
		 * We can allocate memory for mb_alloc based on the new group
		 * descriptor
		 */
		err = ext4_mb_add_groupinfo(sb, group, gdp);
		if (err)
			break;
	}
	return err;
}

/*
 * ext4_update_super() updates the super block so that the newly added
 * groups can be seen by the filesystem.
 *
 * @sb: super block
 * @flex_gd: new added groups
 */
static void ext4_update_super(struct super_block *sb,
			     struct ext4_new_flex_group_data *flex_gd)
{
	ext4_fsblk_t blocks_count = 0;
	ext4_fsblk_t free_blocks = 0;
	ext4_fsblk_t reserved_blocks = 0;
	struct ext4_new_group_data *group_data = flex_gd->groups;
	struct ext4_sb_info *sbi = EXT4_SB(sb);
	struct ext4_super_block *es = sbi->s_es;
	int i;

	BUG_ON(flex_gd->count == 0 || group_data == NULL);
	/*
	 * Make the new blocks and inodes valid next.  We do this before
	 * increasing the group count so that once the group is enabled,
	 * all of its blocks and inodes are already valid.
	 *
	 * We always allocate group-by-group, then block-by-block or
	 * inode-by-inode within a group, so enabling these
	 * blocks/inodes before the group is live won't actually let us
	 * allocate the new space yet.
	 */
	for (i = 0; i < flex_gd->count; i++) {
		blocks_count += group_data[i].blocks_count;
		free_blocks += group_data[i].free_blocks_count;
	}

	reserved_blocks = ext4_r_blocks_count(es) * 100;
	reserved_blocks = div64_u64(reserved_blocks, ext4_blocks_count(es));
	reserved_blocks *= blocks_count;
	do_div(reserved_blocks, 100);

	ext4_blocks_count_set(es, ext4_blocks_count(es) + blocks_count);
	ext4_free_blocks_count_set(es, ext4_free_blocks_count(es) + free_blocks);
	le32_add_cpu(&es->s_inodes_count, EXT4_INODES_PER_GROUP(sb) *
		     flex_gd->count);
	le32_add_cpu(&es->s_free_inodes_count, EXT4_INODES_PER_GROUP(sb) *
		     flex_gd->count);

	ext4_debug("free blocks count %llu", ext4_free_blocks_count(es));
	/*
	 * We need to protect s_groups_count against other CPUs seeing
	 * inconsistent state in the superblock.
	 *
	 * The precise rules we use are:
	 *
	 * * Writers must perform a smp_wmb() after updating all
	 *   dependent data and before modifying the groups count
	 *
	 * * Readers must perform an smp_rmb() after reading the groups
	 *   count and before reading any dependent data.
	 *
	 * NB. These rules can be relaxed when checking the group count
	 * while freeing data, as we can only allocate from a block
	 * group after serialising against the group count, and we can
	 * only then free after serialising in turn against that
	 * allocation.
	 */
	smp_wmb();

	/* Update the global fs size fields */
	sbi->s_groups_count += flex_gd->count;
	sbi->s_blockfile_groups = min_t(ext4_group_t, sbi->s_groups_count,
			(EXT4_MAX_BLOCK_FILE_PHYS / EXT4_BLOCKS_PER_GROUP(sb)));

	/* Update the reserved block counts only once the new group is
	 * active. */
	ext4_r_blocks_count_set(es, ext4_r_blocks_count(es) +
				reserved_blocks);

	/* Update the free space counts */
	percpu_counter_add(&sbi->s_freeclusters_counter,
			   EXT4_NUM_B2C(sbi, free_blocks));
	percpu_counter_add(&sbi->s_freeinodes_counter,
			   EXT4_INODES_PER_GROUP(sb) * flex_gd->count);

	ext4_debug("free blocks count %llu",
		   percpu_counter_read(&sbi->s_freeclusters_counter));
	if (ext4_has_feature_flex_bg(sb) && sbi->s_log_groups_per_flex) {
		ext4_group_t flex_group;
		flex_group = ext4_flex_group(sbi, group_data[0].group);
		atomic64_add(EXT4_NUM_B2C(sbi, free_blocks),
			     &sbi->s_flex_groups[flex_group].free_clusters);
		atomic_add(EXT4_INODES_PER_GROUP(sb) * flex_gd->count,
			   &sbi->s_flex_groups[flex_group].free_inodes);
	}

	/*
	 * Update the fs overhead information
	 */
	ext4_calculate_overhead(sb);

	if (test_opt(sb, DEBUG))
		printk(KERN_DEBUG "EXT4-fs: added group %u:"
		       "%llu blocks(%llu free %llu reserved)\n", flex_gd->count,
		       blocks_count, free_blocks, reserved_blocks);
}

/* Add a flex group to an fs. Ensure we handle all possible error conditions
 * _before_ we start modifying the filesystem, because we cannot abort the
 * transaction and not have it write the data to disk.
 */
static int ext4_flex_group_add(struct super_block *sb,
			       struct inode *resize_inode,
			       struct ext4_new_flex_group_data *flex_gd)
{
	struct ext4_sb_info *sbi = EXT4_SB(sb);
	struct ext4_super_block *es = sbi->s_es;
	ext4_fsblk_t o_blocks_count;
	ext4_grpblk_t last;
	ext4_group_t group;
	handle_t *handle;
	unsigned reserved_gdb;
	int err = 0, err2 = 0, credit;

	BUG_ON(!flex_gd->count || !flex_gd->groups || !flex_gd->bg_flags);

	reserved_gdb = le16_to_cpu(es->s_reserved_gdt_blocks);
	o_blocks_count = ext4_blocks_count(es);
	ext4_get_group_no_and_offset(sb, o_blocks_count, &group, &last);
	BUG_ON(last);

	err = setup_new_flex_group_blocks(sb, flex_gd);
	if (err)
		goto exit;
	/*
	 * We will always be modifying at least the superblock and  GDT
	 * blocks.  If we are adding a group past the last current GDT block,
	 * we will also modify the inode and the dindirect block.  If we
	 * are adding a group with superblock/GDT backups  we will also
	 * modify each of the reserved GDT dindirect blocks.
	 */
	credit = 3;	/* sb, resize inode, resize inode dindirect */
	/* GDT blocks */
	credit += 1 + DIV_ROUND_UP(flex_gd->count, EXT4_DESC_PER_BLOCK(sb));
	credit += reserved_gdb;	/* Reserved GDT dindirect blocks */
	handle = ext4_journal_start_sb(sb, EXT4_HT_RESIZE, credit);
	if (IS_ERR(handle)) {
		err = PTR_ERR(handle);
		goto exit;
	}

	BUFFER_TRACE(sbi->s_sbh, "get_write_access");
	err = ext4_journal_get_write_access(handle, sbi->s_sbh);
	if (err)
		goto exit_journal;

	group = flex_gd->groups[0].group;
	BUG_ON(group != EXT4_SB(sb)->s_groups_count);
	err = ext4_add_new_descs(handle, sb, group,
				resize_inode, flex_gd->count);
	if (err)
		goto exit_journal;

	err = ext4_setup_new_descs(handle, sb, flex_gd);
	if (err)
		goto exit_journal;

	ext4_update_super(sb, flex_gd);

	err = ext4_handle_dirty_super(handle, sb);

exit_journal:
	err2 = ext4_journal_stop(handle);
	if (!err)
		err = err2;

	if (!err) {
		int gdb_num = group / EXT4_DESC_PER_BLOCK(sb);
		int gdb_num_end = ((group + flex_gd->count - 1) /
				   EXT4_DESC_PER_BLOCK(sb));
		int meta_bg = ext4_has_feature_meta_bg(sb);
		sector_t old_gdb = 0;

		update_backups(sb, sbi->s_sbh->b_blocknr, (char *)es,
			       sizeof(struct ext4_super_block), 0);
		for (; gdb_num <= gdb_num_end; gdb_num++) {
			struct buffer_head *gdb_bh;

			gdb_bh = sbi->s_group_desc[gdb_num];
			if (old_gdb == gdb_bh->b_blocknr)
				continue;
			update_backups(sb, gdb_bh->b_blocknr, gdb_bh->b_data,
				       gdb_bh->b_size, meta_bg);
			old_gdb = gdb_bh->b_blocknr;
		}
	}
exit:
	return err;
}

static int ext4_setup_next_flex_gd(struct super_block *sb,
				    struct ext4_new_flex_group_data *flex_gd,
				    ext4_fsblk_t n_blocks_count,
				    unsigned long flexbg_size)
{
	struct ext4_super_block *es = EXT4_SB(sb)->s_es;
	struct ext4_new_group_data *group_data = flex_gd->groups;
	ext4_fsblk_t o_blocks_count;
	ext4_group_t n_group;
	ext4_group_t group;
	ext4_group_t last_group;
	ext4_grpblk_t last;
	ext4_grpblk_t blocks_per_group;
	unsigned long i;

	blocks_per_group = EXT4_BLOCKS_PER_GROUP(sb);

	o_blocks_count = ext4_blocks_count(es);

	if (o_blocks_count == n_blocks_count)
		return 0;

	ext4_get_group_no_and_offset(sb, o_blocks_count, &group, &last);
	BUG_ON(last);
	ext4_get_group_no_and_offset(sb, n_blocks_count - 1, &n_group, &last);

	last_group = group | (flexbg_size - 1);
	if (last_group > n_group)
		last_group = n_group;

	flex_gd->count = last_group - group + 1;

	for (i = 0; i < flex_gd->count; i++) {
		int overhead;

		group_data[i].group = group + i;
		group_data[i].blocks_count = blocks_per_group;
		overhead = ext4_group_overhead_blocks(sb, group + i);
		group_data[i].free_blocks_count = blocks_per_group - overhead;
		if (ext4_has_group_desc_csum(sb)) {
			flex_gd->bg_flags[i] = EXT4_BG_BLOCK_UNINIT |
					       EXT4_BG_INODE_UNINIT;
			if (!test_opt(sb, INIT_INODE_TABLE))
				flex_gd->bg_flags[i] |= EXT4_BG_INODE_ZEROED;
		} else
			flex_gd->bg_flags[i] = EXT4_BG_INODE_ZEROED;
	}

	if (last_group == n_group && ext4_has_group_desc_csum(sb))
		/* We need to initialize block bitmap of last group. */
		flex_gd->bg_flags[i - 1] &= ~EXT4_BG_BLOCK_UNINIT;

	if ((last_group == n_group) && (last != blocks_per_group - 1)) {
		group_data[i - 1].blocks_count = last + 1;
		group_data[i - 1].free_blocks_count -= blocks_per_group-
					last - 1;
	}

	return 1;
}

/* Add group descriptor data to an existing or new group descriptor block.
 * Ensure we handle all possible error conditions _before_ we start modifying
 * the filesystem, because we cannot abort the transaction and not have it
 * write the data to disk.
 *
 * If we are on a GDT block boundary, we need to get the reserved GDT block.
 * Otherwise, we may need to add backup GDT blocks for a sparse group.
 *
 * We only need to hold the superblock lock while we are actually adding
 * in the new group's counts to the superblock.  Prior to that we have
 * not really "added" the group at all.  We re-check that we are still
 * adding in the last group in case things have changed since verifying.
 */
int ext4_group_add(struct super_block *sb, struct ext4_new_group_data *input)
{
	struct ext4_new_flex_group_data flex_gd;
	struct ext4_sb_info *sbi = EXT4_SB(sb);
	struct ext4_super_block *es = sbi->s_es;
	int reserved_gdb = ext4_bg_has_super(sb, input->group) ?
		le16_to_cpu(es->s_reserved_gdt_blocks) : 0;
	struct inode *inode = NULL;
	int gdb_off;
	int err;
	__u16 bg_flags = 0;

	gdb_off = input->group % EXT4_DESC_PER_BLOCK(sb);

	if (gdb_off == 0 && !ext4_has_feature_sparse_super(sb)) {
		ext4_warning(sb, "Can't resize non-sparse filesystem further");
		return -EPERM;
	}

	if (ext4_blocks_count(es) + input->blocks_count <
	    ext4_blocks_count(es)) {
		ext4_warning(sb, "blocks_count overflow");
		return -EINVAL;
	}

	if (le32_to_cpu(es->s_inodes_count) + EXT4_INODES_PER_GROUP(sb) <
	    le32_to_cpu(es->s_inodes_count)) {
		ext4_warning(sb, "inodes_count overflow");
		return -EINVAL;
	}

	if (reserved_gdb || gdb_off == 0) {
		if (!ext4_has_feature_resize_inode(sb) ||
		    !le16_to_cpu(es->s_reserved_gdt_blocks)) {
			ext4_warning(sb,
				     "No reserved GDT blocks, can't resize");
			return -EPERM;
		}
		inode = ext4_iget(sb, EXT4_RESIZE_INO);
		if (IS_ERR(inode)) {
			ext4_warning(sb, "Error opening resize inode");
			return PTR_ERR(inode);
		}
	}


	err = verify_group_input(sb, input);
	if (err)
		goto out;

	err = ext4_alloc_flex_bg_array(sb, input->group + 1);
	if (err)
		goto out;

	err = ext4_mb_alloc_groupinfo(sb, input->group + 1);
	if (err)
		goto out;

	flex_gd.count = 1;
	flex_gd.groups = input;
	flex_gd.bg_flags = &bg_flags;
	err = ext4_flex_group_add(sb, inode, &flex_gd);
out:
	iput(inode);
	return err;
} /* ext4_group_add */

/*
 * extend a group without checking assuming that checking has been done.
 */
static int ext4_group_extend_no_check(struct super_block *sb,
				      ext4_fsblk_t o_blocks_count, ext4_grpblk_t add)
{
	struct ext4_super_block *es = EXT4_SB(sb)->s_es;
	handle_t *handle;
	int err = 0, err2;

	/* We will update the superblock, one block bitmap, and
	 * one group descriptor via ext4_group_add_blocks().
	 */
	handle = ext4_journal_start_sb(sb, EXT4_HT_RESIZE, 3);
	if (IS_ERR(handle)) {
		err = PTR_ERR(handle);
		ext4_warning(sb, "error %d on journal start", err);
		return err;
	}

	BUFFER_TRACE(EXT4_SB(sb)->s_sbh, "get_write_access");
	err = ext4_journal_get_write_access(handle, EXT4_SB(sb)->s_sbh);
	if (err) {
		ext4_warning(sb, "error %d on journal write access", err);
		goto errout;
	}

	ext4_blocks_count_set(es, o_blocks_count + add);
	ext4_free_blocks_count_set(es, ext4_free_blocks_count(es) + add);
	ext4_debug("freeing blocks %llu through %llu\n", o_blocks_count,
		   o_blocks_count + add);
	/* We add the blocks to the bitmap and set the group need init bit */
	err = ext4_group_add_blocks(handle, sb, o_blocks_count, add);
	if (err)
		goto errout;
	ext4_handle_dirty_super(handle, sb);
	ext4_debug("freed blocks %llu through %llu\n", o_blocks_count,
		   o_blocks_count + add);
errout:
	err2 = ext4_journal_stop(handle);
	if (err2 && !err)
		err = err2;

	if (!err) {
		if (test_opt(sb, DEBUG))
			printk(KERN_DEBUG "EXT4-fs: extended group to %llu "
			       "blocks\n", ext4_blocks_count(es));
		update_backups(sb, EXT4_SB(sb)->s_sbh->b_blocknr,
			       (char *)es, sizeof(struct ext4_super_block), 0);
	}
	return err;
}

/*
 * Extend the filesystem to the new number of blocks specified.  This entry
 * point is only used to extend the current filesystem to the end of the last
 * existing group.  It can be accessed via ioctl, or by "remount,resize=<size>"
 * for emergencies (because it has no dependencies on reserved blocks).
 *
 * If we _really_ wanted, we could use default values to call ext4_group_add()
 * allow the "remount" trick to work for arbitrary resizing, assuming enough
 * GDT blocks are reserved to grow to the desired size.
 */
int ext4_group_extend(struct super_block *sb, struct ext4_super_block *es,
		      ext4_fsblk_t n_blocks_count)
{
	ext4_fsblk_t o_blocks_count;
	ext4_grpblk_t last;
	ext4_grpblk_t add;
	struct buffer_head *bh;
	int err;
	ext4_group_t group;

	o_blocks_count = ext4_blocks_count(es);

	if (test_opt(sb, DEBUG))
		ext4_msg(sb, KERN_DEBUG,
			 "extending last group from %llu to %llu blocks",
			 o_blocks_count, n_blocks_count);

	if (n_blocks_count == 0 || n_blocks_count == o_blocks_count)
		return 0;

	if (n_blocks_count > (sector_t)(~0ULL) >> (sb->s_blocksize_bits - 9)) {
		ext4_msg(sb, KERN_ERR,
			 "filesystem too large to resize to %llu blocks safely",
			 n_blocks_count);
		if (sizeof(sector_t) < 8)
			ext4_warning(sb, "CONFIG_LBDAF not enabled");
		return -EINVAL;
	}

	if (n_blocks_count < o_blocks_count) {
		ext4_warning(sb, "can't shrink FS - resize aborted");
		return -EINVAL;
	}

	/* Handle the remaining blocks in the last group only. */
	ext4_get_group_no_and_offset(sb, o_blocks_count, &group, &last);

	if (last == 0) {
		ext4_warning(sb, "need to use ext2online to resize further");
		return -EPERM;
	}

	add = EXT4_BLOCKS_PER_GROUP(sb) - last;

	if (o_blocks_count + add < o_blocks_count) {
		ext4_warning(sb, "blocks_count overflow");
		return -EINVAL;
	}

	if (o_blocks_count + add > n_blocks_count)
		add = n_blocks_count - o_blocks_count;

	if (o_blocks_count + add < n_blocks_count)
		ext4_warning(sb, "will only finish group (%llu blocks, %u new)",
			     o_blocks_count + add, add);

	/* See if the device is actually as big as what was requested */
	bh = sb_bread(sb, o_blocks_count + add - 1);
	if (!bh) {
		ext4_warning(sb, "can't read last block, resize aborted");
		return -ENOSPC;
	}
	brelse(bh);

	err = ext4_group_extend_no_check(sb, o_blocks_count, add);
	return err;
} /* ext4_group_extend */


static int num_desc_blocks(struct super_block *sb, ext4_group_t groups)
{
	return (groups + EXT4_DESC_PER_BLOCK(sb) - 1) / EXT4_DESC_PER_BLOCK(sb);
}

/*
 * Release the resize inode and drop the resize_inode feature if there
 * are no more reserved gdt blocks, and then convert the file system
 * to enable meta_bg
 */
static int ext4_convert_meta_bg(struct super_block *sb, struct inode *inode)
{
	handle_t *handle;
	struct ext4_sb_info *sbi = EXT4_SB(sb);
	struct ext4_super_block *es = sbi->s_es;
	struct ext4_inode_info *ei = EXT4_I(inode);
	ext4_fsblk_t nr;
	int i, ret, err = 0;
	int credits = 1;

	ext4_msg(sb, KERN_INFO, "Converting file system to meta_bg");
	if (inode) {
		if (es->s_reserved_gdt_blocks) {
			ext4_error(sb, "Unexpected non-zero "
				   "s_reserved_gdt_blocks");
			return -EPERM;
		}

		/* Do a quick sanity check of the resize inode */
		if (inode->i_blocks != 1 << (inode->i_blkbits - 9))
			goto invalid_resize_inode;
		for (i = 0; i < EXT4_N_BLOCKS; i++) {
			if (i == EXT4_DIND_BLOCK) {
				if (ei->i_data[i])
					continue;
				else
					goto invalid_resize_inode;
			}
			if (ei->i_data[i])
				goto invalid_resize_inode;
		}
		credits += 3;	/* block bitmap, bg descriptor, resize inode */
	}

	handle = ext4_journal_start_sb(sb, EXT4_HT_RESIZE, credits);
	if (IS_ERR(handle))
		return PTR_ERR(handle);

	BUFFER_TRACE(sbi->s_sbh, "get_write_access");
	err = ext4_journal_get_write_access(handle, sbi->s_sbh);
	if (err)
		goto errout;

	ext4_clear_feature_resize_inode(sb);
	ext4_set_feature_meta_bg(sb);
	sbi->s_es->s_first_meta_bg =
		cpu_to_le32(num_desc_blocks(sb, sbi->s_groups_count));

	err = ext4_handle_dirty_super(handle, sb);
	if (err) {
		ext4_std_error(sb, err);
		goto errout;
	}

	if (inode) {
		nr = le32_to_cpu(ei->i_data[EXT4_DIND_BLOCK]);
		ext4_free_blocks(handle, inode, NULL, nr, 1,
				 EXT4_FREE_BLOCKS_METADATA |
				 EXT4_FREE_BLOCKS_FORGET);
		ei->i_data[EXT4_DIND_BLOCK] = 0;
		inode->i_blocks = 0;

		err = ext4_mark_inode_dirty(handle, inode);
		if (err)
			ext4_std_error(sb, err);
	}

errout:
	ret = ext4_journal_stop(handle);
	if (!err)
		err = ret;
	return ret;

invalid_resize_inode:
	ext4_error(sb, "corrupted/inconsistent resize inode");
	return -EINVAL;
}

/*
 * ext4_resize_fs() resizes a fs to new size specified by @n_blocks_count
 *
 * @sb: super block of the fs to be resized
 * @n_blocks_count: the number of blocks resides in the resized fs
 */
int ext4_resize_fs(struct super_block *sb, ext4_fsblk_t n_blocks_count)
{
	struct ext4_new_flex_group_data *flex_gd = NULL;
	struct ext4_sb_info *sbi = EXT4_SB(sb);
	struct ext4_super_block *es = sbi->s_es;
	struct buffer_head *bh;
	struct inode *resize_inode = NULL;
	ext4_grpblk_t add, offset;
	unsigned long n_desc_blocks;
	unsigned long o_desc_blocks;
	ext4_group_t o_group;
	ext4_group_t n_group;
	ext4_fsblk_t o_blocks_count;
	ext4_fsblk_t n_blocks_count_retry = 0;
	unsigned long last_update_time = 0;
	int err = 0, flexbg_size = 1 << sbi->s_log_groups_per_flex;
	int meta_bg;

	/* See if the device is actually as big as what was requested */
	bh = sb_bread(sb, n_blocks_count - 1);
	if (!bh) {
		ext4_warning(sb, "can't read last block, resize aborted");
		return -ENOSPC;
	}
	brelse(bh);

retry:
	o_blocks_count = ext4_blocks_count(es);

	ext4_msg(sb, KERN_INFO, "resizing filesystem from %llu "
		 "to %llu blocks", o_blocks_count, n_blocks_count);

	if (n_blocks_count < o_blocks_count) {
		/* On-line shrinking not supported */
		ext4_warning(sb, "can't shrink FS - resize aborted");
		return -EINVAL;
	}

	if (n_blocks_count == o_blocks_count)
		/* Nothing need to do */
		return 0;

	n_group = ext4_get_group_number(sb, n_blocks_count - 1);
	if (n_group >= (0xFFFFFFFFUL / EXT4_INODES_PER_GROUP(sb))) {
		ext4_warning(sb, "resize would cause inodes_count overflow");
		return -EINVAL;
	}
	ext4_get_group_no_and_offset(sb, o_blocks_count - 1, &o_group, &offset);

	n_desc_blocks = num_desc_blocks(sb, n_group + 1);
	o_desc_blocks = num_desc_blocks(sb, sbi->s_groups_count);

	meta_bg = ext4_has_feature_meta_bg(sb);

	if (ext4_has_feature_resize_inode(sb)) {
		if (meta_bg) {
			ext4_error(sb, "resize_inode and meta_bg enabled "
				   "simultaneously");
			return -EINVAL;
		}
		if (n_desc_blocks > o_desc_blocks +
		    le16_to_cpu(es->s_reserved_gdt_blocks)) {
			n_blocks_count_retry = n_blocks_count;
			n_desc_blocks = o_desc_blocks +
				le16_to_cpu(es->s_reserved_gdt_blocks);
			n_group = n_desc_blocks * EXT4_DESC_PER_BLOCK(sb);
			n_blocks_count = (ext4_fsblk_t)n_group *
				EXT4_BLOCKS_PER_GROUP(sb) +
				le32_to_cpu(es->s_first_data_block);
			n_group--; /* set to last group number */
		}

		if (!resize_inode)
			resize_inode = ext4_iget(sb, EXT4_RESIZE_INO);
		if (IS_ERR(resize_inode)) {
			ext4_warning(sb, "Error opening resize inode");
			return PTR_ERR(resize_inode);
		}
	}

	if ((!resize_inode && !meta_bg) || n_blocks_count == o_blocks_count) {
		err = ext4_convert_meta_bg(sb, resize_inode);
		if (err)
			goto out;
		if (resize_inode) {
			iput(resize_inode);
			resize_inode = NULL;
		}
		if (n_blocks_count_retry) {
			n_blocks_count = n_blocks_count_retry;
			n_blocks_count_retry = 0;
			goto retry;
		}
	}

	/*
	 * Make sure the last group has enough space so that it's
	 * guaranteed to have enough space for all metadata blocks
	 * that it might need to hold.  (We might not need to store
	 * the inode table blocks in the last block group, but there
	 * will be cases where this might be needed.)
	 */
	if ((ext4_group_first_block_no(sb, n_group) +
	     ext4_group_overhead_blocks(sb, n_group) + 2 +
	     sbi->s_itb_per_group + sbi->s_cluster_ratio) >= n_blocks_count) {
		n_blocks_count = ext4_group_first_block_no(sb, n_group);
		n_group--;
		n_blocks_count_retry = 0;
		if (resize_inode) {
			iput(resize_inode);
			resize_inode = NULL;
		}
		goto retry;
	}

	/* extend the last group */
	if (n_group == o_group)
		add = n_blocks_count - o_blocks_count;
	else
		add = EXT4_BLOCKS_PER_GROUP(sb) - (offset + 1);
	if (add > 0) {
		err = ext4_group_extend_no_check(sb, o_blocks_count, add);
		if (err)
			goto out;
	}

	if (ext4_blocks_count(es) == n_blocks_count)
		goto out;

	err = ext4_alloc_flex_bg_array(sb, n_group + 1);
	if (err)
		goto out;

	err = ext4_mb_alloc_groupinfo(sb, n_group + 1);
	if (err)
		goto out;

	flex_gd = alloc_flex_gd(flexbg_size);
	if (flex_gd == NULL) {
		err = -ENOMEM;
		goto out;
	}

	/* Add flex groups. Note that a regular group is a
	 * flex group with 1 group.
	 */
	while (ext4_setup_next_flex_gd(sb, flex_gd, n_blocks_count,
					      flexbg_size)) {
		if (jiffies - last_update_time > HZ * 10) {
			if (last_update_time)
				ext4_msg(sb, KERN_INFO,
					 "resized to %llu blocks",
					 ext4_blocks_count(es));
			last_update_time = jiffies;
		}
		if (ext4_alloc_group_tables(sb, flex_gd, flexbg_size) != 0)
			break;
		err = ext4_flex_group_add(sb, resize_inode, flex_gd);
		if (unlikely(err))
			break;
	}

	if (!err && n_blocks_count_retry) {
		n_blocks_count = n_blocks_count_retry;
		n_blocks_count_retry = 0;
		free_flex_gd(flex_gd);
		flex_gd = NULL;
		if (resize_inode) {
			iput(resize_inode);
			resize_inode = NULL;
		}
		goto retry;
	}

out:
	if (flex_gd)
		free_flex_gd(flex_gd);
	if (resize_inode != NULL)
		iput(resize_inode);
	if (err)
		ext4_warning(sb, "error (%d) occurred during "
			     "file system resize", err);
	ext4_msg(sb, KERN_INFO, "resized filesystem to %llu",
		 ext4_blocks_count(es));
	return err;
}<|MERGE_RESOLUTION|>--- conflicted
+++ resolved
@@ -849,12 +849,7 @@
 	err = ext4_handle_dirty_metadata(handle, NULL, gdb_bh);
 	if (unlikely(err)) {
 		ext4_std_error(sb, err);
-<<<<<<< HEAD
-		iloc.bh = NULL;
-		goto exit_inode;
-=======
 		goto errout;
->>>>>>> b6fbaa1d
 	}
 	brelse(dind);
 
@@ -915,8 +910,6 @@
 
 	BUFFER_TRACE(gdb_bh, "get_write_access");
 	err = ext4_journal_get_write_access(handle, gdb_bh);
-<<<<<<< HEAD
-=======
 	if (err) {
 		kvfree(n_group_desc);
 		brelse(gdb_bh);
@@ -926,7 +919,6 @@
 	EXT4_SB(sb)->s_group_desc = n_group_desc;
 	EXT4_SB(sb)->s_gdb_count++;
 	kvfree(o_group_desc);
->>>>>>> b6fbaa1d
 	return err;
 }
 
