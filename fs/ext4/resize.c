--- conflicted
+++ resolved
@@ -849,10 +849,7 @@
 	err = ext4_handle_dirty_metadata(handle, NULL, gdb_bh);
 	if (unlikely(err)) {
 		ext4_std_error(sb, err);
-<<<<<<< HEAD
-=======
 		iloc.bh = NULL;
->>>>>>> f1071dbd
 		goto errout;
 	}
 	brelse(dind);
