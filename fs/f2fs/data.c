// SPDX-License-Identifier: GPL-2.0
/*
 * fs/f2fs/data.c
 *
 * Copyright (c) 2012 Samsung Electronics Co., Ltd.
 *             http://www.samsung.com/
 */
#include <linux/fs.h>
#include <linux/f2fs_fs.h>
#include <linux/buffer_head.h>
#include <linux/mpage.h>
#include <linux/writeback.h>
#include <linux/backing-dev.h>
#include <linux/pagevec.h>
#include <linux/blkdev.h>
#include <linux/bio.h>
#include <linux/swap.h>
#include <linux/prefetch.h>
#include <linux/uio.h>
#include <linux/cleancache.h>
#include <linux/sched/signal.h>

#include "f2fs.h"
#include "node.h"
#include "segment.h"
#include "trace.h"
#include <trace/events/f2fs.h>
#include <trace/events/android_fs.h>

#define NUM_PREALLOC_POST_READ_CTXS	128

static struct kmem_cache *bio_post_read_ctx_cache;
static mempool_t *bio_post_read_ctx_pool;

static bool __is_cp_guaranteed(struct page *page)
{
	struct address_space *mapping = page->mapping;
	struct inode *inode;
	struct f2fs_sb_info *sbi;

	if (!mapping)
		return false;

	inode = mapping->host;
	sbi = F2FS_I_SB(inode);

	if (inode->i_ino == F2FS_META_INO(sbi) ||
			inode->i_ino ==  F2FS_NODE_INO(sbi) ||
			S_ISDIR(inode->i_mode) ||
			(S_ISREG(inode->i_mode) &&
			(f2fs_is_atomic_file(inode) || IS_NOQUOTA(inode))) ||
			is_cold_data(page))
		return true;
	return false;
}

static enum count_type __read_io_type(struct page *page)
{
	struct address_space *mapping = page_file_mapping(page);

	if (mapping) {
		struct inode *inode = mapping->host;
		struct f2fs_sb_info *sbi = F2FS_I_SB(inode);

		if (inode->i_ino == F2FS_META_INO(sbi))
			return F2FS_RD_META;

		if (inode->i_ino == F2FS_NODE_INO(sbi))
			return F2FS_RD_NODE;
	}
	return F2FS_RD_DATA;
}

/* postprocessing steps for read bios */
enum bio_post_read_step {
	STEP_INITIAL = 0,
	STEP_DECRYPT,
};

struct bio_post_read_ctx {
	struct bio *bio;
	struct work_struct work;
	unsigned int cur_step;
	unsigned int enabled_steps;
};

static void __read_end_io(struct bio *bio)
{
	struct page *page;
	struct bio_vec *bv;
	int i;

	bio_for_each_segment_all(bv, bio, i) {
		page = bv->bv_page;

		/* PG_error was set if any post_read step failed */
		if (bio->bi_status || PageError(page)) {
			ClearPageUptodate(page);
			/* will re-read again later */
			ClearPageError(page);
		} else {
			SetPageUptodate(page);
		}
		dec_page_count(F2FS_P_SB(page), __read_io_type(page));
		unlock_page(page);
	}
	if (bio->bi_private)
		mempool_free(bio->bi_private, bio_post_read_ctx_pool);
	bio_put(bio);
}

static void bio_post_read_processing(struct bio_post_read_ctx *ctx);

static void decrypt_work(struct work_struct *work)
{
	struct bio_post_read_ctx *ctx =
		container_of(work, struct bio_post_read_ctx, work);

	fscrypt_decrypt_bio(ctx->bio);

	bio_post_read_processing(ctx);
}

static void bio_post_read_processing(struct bio_post_read_ctx *ctx)
{
	switch (++ctx->cur_step) {
	case STEP_DECRYPT:
		if (ctx->enabled_steps & (1 << STEP_DECRYPT)) {
			INIT_WORK(&ctx->work, decrypt_work);
			fscrypt_enqueue_decrypt_work(&ctx->work);
			return;
		}
		ctx->cur_step++;
		/* fall-through */
	default:
		__read_end_io(ctx->bio);
	}
}

static bool f2fs_bio_post_read_required(struct bio *bio)
{
	return bio->bi_private && !bio->bi_status;
}

static void f2fs_read_end_io(struct bio *bio)
{
	struct page *first_page = bio->bi_io_vec[0].bv_page;

	if (time_to_inject(F2FS_P_SB(bio->bi_io_vec->bv_page), FAULT_READ_IO)) {
		f2fs_show_injection_info(FAULT_READ_IO);
		bio->bi_status = BLK_STS_IOERR;
	}

	if (f2fs_bio_post_read_required(bio)) {
		struct bio_post_read_ctx *ctx = bio->bi_private;

		ctx->cur_step = STEP_INITIAL;
		bio_post_read_processing(ctx);
		return;
	}

	if (first_page != NULL &&
		__read_io_type(first_page) == F2FS_RD_DATA) {
		trace_android_fs_dataread_end(first_page->mapping->host,
						page_offset(first_page),
						bio->bi_iter.bi_size);
	}

	__read_end_io(bio);
}

static void f2fs_write_end_io(struct bio *bio)
{
	struct f2fs_sb_info *sbi = bio->bi_private;
	struct bio_vec *bvec;
	int i;

	if (time_to_inject(sbi, FAULT_WRITE_IO)) {
		f2fs_show_injection_info(FAULT_WRITE_IO);
		bio->bi_status = BLK_STS_IOERR;
	}

	bio_for_each_segment_all(bvec, bio, i) {
		struct page *page = bvec->bv_page;
		enum count_type type = WB_DATA_TYPE(page);

		if (IS_DUMMY_WRITTEN_PAGE(page)) {
			set_page_private(page, (unsigned long)NULL);
			ClearPagePrivate(page);
			unlock_page(page);
			mempool_free(page, sbi->write_io_dummy);

			if (unlikely(bio->bi_status))
				f2fs_stop_checkpoint(sbi, true);
			continue;
		}

		fscrypt_pullback_bio_page(&page, true);

		if (unlikely(bio->bi_status)) {
			mapping_set_error(page->mapping, -EIO);
			if (type == F2FS_WB_CP_DATA)
				f2fs_stop_checkpoint(sbi, true);
		}

		f2fs_bug_on(sbi, page->mapping == NODE_MAPPING(sbi) &&
					page->index != nid_of_node(page));

		dec_page_count(sbi, type);
		if (f2fs_in_warm_node_list(sbi, page))
			f2fs_del_fsync_node_entry(sbi, page);
		clear_cold_data(page);
		end_page_writeback(page);
	}
	if (!get_pages(sbi, F2FS_WB_CP_DATA) &&
				wq_has_sleeper(&sbi->cp_wait))
		wake_up(&sbi->cp_wait);

	bio_put(bio);
}

/*
 * Return true, if pre_bio's bdev is same as its target device.
 */
struct block_device *f2fs_target_device(struct f2fs_sb_info *sbi,
				block_t blk_addr, struct bio *bio)
{
	struct block_device *bdev = sbi->sb->s_bdev;
	int i;

	if (f2fs_is_multi_device(sbi)) {
		for (i = 0; i < sbi->s_ndevs; i++) {
			if (FDEV(i).start_blk <= blk_addr &&
			    FDEV(i).end_blk >= blk_addr) {
				blk_addr -= FDEV(i).start_blk;
				bdev = FDEV(i).bdev;
				break;
			}
		}
	}
	if (bio) {
		bio_set_dev(bio, bdev);
		bio->bi_iter.bi_sector = SECTOR_FROM_BLOCK(blk_addr);
	}
	return bdev;
}

int f2fs_target_device_index(struct f2fs_sb_info *sbi, block_t blkaddr)
{
	int i;

	if (!f2fs_is_multi_device(sbi))
		return 0;

	for (i = 0; i < sbi->s_ndevs; i++)
		if (FDEV(i).start_blk <= blkaddr && FDEV(i).end_blk >= blkaddr)
			return i;
	return 0;
}

static bool __same_bdev(struct f2fs_sb_info *sbi,
				block_t blk_addr, struct bio *bio)
{
	struct block_device *b = f2fs_target_device(sbi, blk_addr, NULL);
	return bio->bi_disk == b->bd_disk && bio->bi_partno == b->bd_partno;
}

/*
 * Low-level block read/write IO operations.
 */
static struct bio *__bio_alloc(struct f2fs_sb_info *sbi, block_t blk_addr,
				struct writeback_control *wbc,
				int npages, bool is_read,
				enum page_type type, enum temp_type temp)
{
	struct bio *bio;

	bio = f2fs_bio_alloc(sbi, npages, true);

	f2fs_target_device(sbi, blk_addr, bio);
	if (is_read) {
		bio->bi_end_io = f2fs_read_end_io;
		bio->bi_private = NULL;
	} else {
		bio->bi_end_io = f2fs_write_end_io;
		bio->bi_private = sbi;
		bio->bi_write_hint = f2fs_io_type_to_rw_hint(sbi, type, temp);
	}
	if (wbc)
		wbc_init_bio(wbc, bio);

	return bio;
}

static inline void __submit_bio(struct f2fs_sb_info *sbi,
				struct bio *bio, enum page_type type)
{
	if (!is_read_io(bio_op(bio))) {
		unsigned int start;

		if (type != DATA && type != NODE)
			goto submit_io;

		if (test_opt(sbi, LFS) && current->plug)
			blk_finish_plug(current->plug);

		start = bio->bi_iter.bi_size >> F2FS_BLKSIZE_BITS;
		start %= F2FS_IO_SIZE(sbi);

		if (start == 0)
			goto submit_io;

		/* fill dummy pages */
		for (; start < F2FS_IO_SIZE(sbi); start++) {
			struct page *page =
				mempool_alloc(sbi->write_io_dummy,
					      GFP_NOIO | __GFP_NOFAIL);
			f2fs_bug_on(sbi, !page);

			zero_user_segment(page, 0, PAGE_SIZE);
			SetPagePrivate(page);
			set_page_private(page, (unsigned long)DUMMY_WRITTEN_PAGE);
			lock_page(page);
			if (bio_add_page(bio, page, PAGE_SIZE, 0) < PAGE_SIZE)
				f2fs_bug_on(sbi, 1);
		}
		/*
		 * In the NODE case, we lose next block address chain. So, we
		 * need to do checkpoint in f2fs_sync_file.
		 */
		if (type == NODE)
			set_sbi_flag(sbi, SBI_NEED_CP);
	}
submit_io:
	if (is_read_io(bio_op(bio)))
		trace_f2fs_submit_read_bio(sbi->sb, type, bio);
	else
		trace_f2fs_submit_write_bio(sbi->sb, type, bio);
	submit_bio(bio);
}

static void __f2fs_submit_read_bio(struct f2fs_sb_info *sbi,
				struct bio *bio, enum page_type type)
{
	if (trace_android_fs_dataread_start_enabled() && (type == DATA)) {
		struct page *first_page = bio->bi_io_vec[0].bv_page;

		if (first_page != NULL &&
			__read_io_type(first_page) == F2FS_RD_DATA) {
			char *path, pathbuf[MAX_TRACE_PATHBUF_LEN];

			path = android_fstrace_get_pathname(pathbuf,
						MAX_TRACE_PATHBUF_LEN,
						first_page->mapping->host);

			trace_android_fs_dataread_start(
				first_page->mapping->host,
				page_offset(first_page),
				bio->bi_iter.bi_size,
				current->pid,
				path,
				current->comm);
		}
	}
	__submit_bio(sbi, bio, type);
}

static void __submit_merged_bio(struct f2fs_bio_info *io)
{
	struct f2fs_io_info *fio = &io->fio;

	if (!io->bio)
		return;

	bio_set_op_attrs(io->bio, fio->op, fio->op_flags);

	if (is_read_io(fio->op))
		trace_f2fs_prepare_read_bio(io->sbi->sb, fio->type, io->bio);
	else
		trace_f2fs_prepare_write_bio(io->sbi->sb, fio->type, io->bio);

	__submit_bio(io->sbi, io->bio, fio->type);
	io->bio = NULL;
}

static bool __has_merged_page(struct bio *bio, struct inode *inode,
						struct page *page, nid_t ino)
{
	struct bio_vec *bvec;
	struct page *target;
	int i;

	if (!bio)
		return false;

	if (!inode && !page && !ino)
		return true;

	bio_for_each_segment_all(bvec, bio, i) {

		if (bvec->bv_page->mapping)
			target = bvec->bv_page;
		else
			target = fscrypt_control_page(bvec->bv_page);

		if (inode && inode == target->mapping->host)
			return true;
		if (page && page == target)
			return true;
		if (ino && ino == ino_of_node(target))
			return true;
	}

	return false;
}

static void __f2fs_submit_merged_write(struct f2fs_sb_info *sbi,
				enum page_type type, enum temp_type temp)
{
	enum page_type btype = PAGE_TYPE_OF_BIO(type);
	struct f2fs_bio_info *io = sbi->write_io[btype] + temp;

	down_write(&io->io_rwsem);

	/* change META to META_FLUSH in the checkpoint procedure */
	if (type >= META_FLUSH) {
		io->fio.type = META_FLUSH;
		io->fio.op = REQ_OP_WRITE;
		io->fio.op_flags = REQ_META | REQ_PRIO | REQ_SYNC;
		if (!test_opt(sbi, NOBARRIER))
			io->fio.op_flags |= REQ_PREFLUSH | REQ_FUA;
	}
	__submit_merged_bio(io);
	up_write(&io->io_rwsem);
}

static void __submit_merged_write_cond(struct f2fs_sb_info *sbi,
				struct inode *inode, struct page *page,
				nid_t ino, enum page_type type, bool force)
{
	enum temp_type temp;
	bool ret = true;

	for (temp = HOT; temp < NR_TEMP_TYPE; temp++) {
		if (!force)	{
			enum page_type btype = PAGE_TYPE_OF_BIO(type);
			struct f2fs_bio_info *io = sbi->write_io[btype] + temp;

			down_read(&io->io_rwsem);
			ret = __has_merged_page(io->bio, inode, page, ino);
			up_read(&io->io_rwsem);
		}
		if (ret)
			__f2fs_submit_merged_write(sbi, type, temp);

		/* TODO: use HOT temp only for meta pages now. */
		if (type >= META)
			break;
	}
}

void f2fs_submit_merged_write(struct f2fs_sb_info *sbi, enum page_type type)
{
	__submit_merged_write_cond(sbi, NULL, NULL, 0, type, true);
}

void f2fs_submit_merged_write_cond(struct f2fs_sb_info *sbi,
				struct inode *inode, struct page *page,
				nid_t ino, enum page_type type)
{
	__submit_merged_write_cond(sbi, inode, page, ino, type, false);
}

void f2fs_flush_merged_writes(struct f2fs_sb_info *sbi)
{
	f2fs_submit_merged_write(sbi, DATA);
	f2fs_submit_merged_write(sbi, NODE);
	f2fs_submit_merged_write(sbi, META);
}

/*
 * Fill the locked page with data located in the block address.
 * A caller needs to unlock the page on failure.
 */
int f2fs_submit_page_bio(struct f2fs_io_info *fio)
{
	struct bio *bio;
	struct page *page = fio->encrypted_page ?
			fio->encrypted_page : fio->page;
	struct inode *inode = fio->page->mapping->host;

	if (!f2fs_is_valid_blkaddr(fio->sbi, fio->new_blkaddr,
<<<<<<< HEAD
			fio->is_por ? META_POR : (__is_meta_io(fio) ?
			META_GENERIC : DATA_GENERIC_ENHANCE)))
=======
			__is_meta_io(fio) ? META_GENERIC : DATA_GENERIC))
>>>>>>> c081cdb1
		return -EFSCORRUPTED;

	trace_f2fs_submit_page_bio(page, fio);
	f2fs_trace_ios(fio, 0);

	/* Allocate a new bio */
	bio = __bio_alloc(fio->sbi, fio->new_blkaddr, fio->io_wbc,
				1, is_read_io(fio->op), fio->type, fio->temp);

	if (f2fs_may_encrypt_bio(inode, fio))
		fscrypt_set_ice_dun(inode, bio, PG_DUN(inode, fio->page));
	fscrypt_set_ice_skip(bio, fio->encrypted_page ? 1 : 0);

	if (bio_add_page(bio, page, PAGE_SIZE, 0) < PAGE_SIZE) {
		bio_put(bio);
		return -EFAULT;
	}
	fio->op_flags |= fio->encrypted_page ? REQ_NOENCRYPT : 0;

	if (fio->io_wbc && !is_read_io(fio->op))
		wbc_account_io(fio->io_wbc, page, PAGE_SIZE);

	bio_set_op_attrs(bio, fio->op, fio->op_flags);

	inc_page_count(fio->sbi, is_read_io(fio->op) ?
			__read_io_type(page): WB_DATA_TYPE(fio->page));

	__f2fs_submit_read_bio(fio->sbi, bio, fio->type);
	return 0;
}

int f2fs_merge_page_bio(struct f2fs_io_info *fio)
{
	struct bio *bio = *fio->bio;
	struct page *page = fio->encrypted_page ?
			fio->encrypted_page : fio->page;
	struct inode *inode = fio->page->mapping->host;
	bool bio_encrypted;
	int bi_crypt_skip;
	u64 dun;

	if (!f2fs_is_valid_blkaddr(fio->sbi, fio->new_blkaddr,
			__is_meta_io(fio) ? META_GENERIC : DATA_GENERIC))
		return -EFSCORRUPTED;

	trace_f2fs_submit_page_bio(page, fio);
	f2fs_trace_ios(fio, 0);

	dun = PG_DUN(inode, fio->page);
	bi_crypt_skip = fio->encrypted_page ? 1 : 0;
	bio_encrypted = f2fs_may_encrypt_bio(inode, fio);

	if (bio && (*fio->last_block + 1 != fio->new_blkaddr ||
			!__same_bdev(fio->sbi, fio->new_blkaddr, bio))) {
		__submit_bio(fio->sbi, bio, fio->type);
		bio = NULL;
	}

	/* ICE support */
	if (!fscrypt_mergeable_bio(bio, dun, bio_encrypted, bi_crypt_skip)) {
		__submit_bio(fio->sbi, bio, fio->type);
		bio = NULL;
	}

alloc_new:
	if (!bio) {
		bio = __bio_alloc(fio->sbi, fio->new_blkaddr, fio->io_wbc,
				BIO_MAX_PAGES, false, fio->type, fio->temp);
		bio_set_op_attrs(bio, fio->op, fio->op_flags);
		if (bio_encrypted)
			fscrypt_set_ice_dun(inode, bio, dun);
		fscrypt_set_ice_skip(bio, bi_crypt_skip);
	}

	if (bio_add_page(bio, page, PAGE_SIZE, 0) < PAGE_SIZE) {
		__submit_bio(fio->sbi, bio, fio->type);
		bio = NULL;
		goto alloc_new;
	}

	if (fio->io_wbc)
		wbc_account_io(fio->io_wbc, page, PAGE_SIZE);

	inc_page_count(fio->sbi, WB_DATA_TYPE(page));

	*fio->last_block = fio->new_blkaddr;
	*fio->bio = bio;

	return 0;
}

static void f2fs_submit_ipu_bio(struct f2fs_sb_info *sbi, struct bio **bio,
							struct page *page)
{
	if (!bio)
		return;

	if (!__has_merged_page(*bio, NULL, page, 0))
		return;

	__submit_bio(sbi, *bio, DATA);
	*bio = NULL;
}

void f2fs_submit_page_write(struct f2fs_io_info *fio)
{
	struct f2fs_sb_info *sbi = fio->sbi;
	enum page_type btype = PAGE_TYPE_OF_BIO(fio->type);
	struct f2fs_bio_info *io = sbi->write_io[btype] + fio->temp;
	struct page *bio_page;
	struct inode *inode;
	bool bio_encrypted;
	int bi_crypt_skip;
	u64 dun;

	f2fs_bug_on(sbi, is_read_io(fio->op));

	down_write(&io->io_rwsem);
next:
	if (fio->in_list) {
		spin_lock(&io->io_lock);
		if (list_empty(&io->io_list)) {
			spin_unlock(&io->io_lock);
			goto out;
		}
		fio = list_first_entry(&io->io_list,
						struct f2fs_io_info, list);
		list_del(&fio->list);
		spin_unlock(&io->io_lock);
	}

<<<<<<< HEAD
	verify_fio_blkaddr(fio);
=======
	if (__is_valid_data_blkaddr(fio->old_blkaddr))
		verify_block_addr(fio, fio->old_blkaddr);
	verify_block_addr(fio, fio->new_blkaddr);
>>>>>>> c081cdb1

	bio_page = fio->encrypted_page ? fio->encrypted_page : fio->page;
	inode = fio->page->mapping->host;
	dun = PG_DUN(inode, fio->page);
	bi_crypt_skip = fio->encrypted_page ? 1 : 0;
	bio_encrypted = f2fs_may_encrypt_bio(inode, fio);
	fio->op_flags |= fio->encrypted_page ? REQ_NOENCRYPT : 0;

	/* set submitted = true as a return value */
	fio->submitted = true;

	inc_page_count(sbi, WB_DATA_TYPE(bio_page));

	if (io->bio && (io->last_block_in_bio != fio->new_blkaddr - 1 ||
	    (io->fio.op != fio->op || io->fio.op_flags != fio->op_flags) ||
			!__same_bdev(sbi, fio->new_blkaddr, io->bio)))
		__submit_merged_bio(io);

	/* ICE support */
	if (!fscrypt_mergeable_bio(io->bio, dun, bio_encrypted, bi_crypt_skip))
		__submit_merged_bio(io);

alloc_new:
	if (io->bio == NULL) {
		if ((fio->type == DATA || fio->type == NODE) &&
				fio->new_blkaddr & F2FS_IO_SIZE_MASK(sbi)) {
			dec_page_count(sbi, WB_DATA_TYPE(bio_page));
			fio->retry = true;
			goto skip;
		}
		io->bio = __bio_alloc(sbi, fio->new_blkaddr, fio->io_wbc,
						BIO_MAX_PAGES, false,
						fio->type, fio->temp);
		if (bio_encrypted)
			fscrypt_set_ice_dun(inode, io->bio, dun);
		fscrypt_set_ice_skip(io->bio, bi_crypt_skip);
		io->fio = *fio;
	}

	if (bio_add_page(io->bio, bio_page, PAGE_SIZE, 0) < PAGE_SIZE) {
		__submit_merged_bio(io);
		goto alloc_new;
	}

	if (fio->io_wbc)
		wbc_account_io(fio->io_wbc, bio_page, PAGE_SIZE);

	io->last_block_in_bio = fio->new_blkaddr;
	f2fs_trace_ios(fio, 0);

	trace_f2fs_submit_page_write(fio->page, fio);
skip:
	if (fio->in_list)
		goto next;
out:
	if (is_sbi_flag_set(sbi, SBI_IS_SHUTDOWN) ||
				f2fs_is_checkpoint_ready(sbi))
		__submit_merged_bio(io);
	up_write(&io->io_rwsem);
}

static struct bio *f2fs_grab_read_bio(struct inode *inode, block_t blkaddr,
					unsigned nr_pages, unsigned op_flag)
{
	struct f2fs_sb_info *sbi = F2FS_I_SB(inode);
	struct bio *bio;
	struct bio_post_read_ctx *ctx;
	unsigned int post_read_steps = 0;

	if (!f2fs_is_valid_blkaddr(sbi, blkaddr, DATA_GENERIC))
		return ERR_PTR(-EFAULT);

	bio = f2fs_bio_alloc(sbi, min_t(int, nr_pages, BIO_MAX_PAGES), false);
	if (!bio)
		return ERR_PTR(-ENOMEM);
	f2fs_target_device(sbi, blkaddr, bio);
	bio->bi_end_io = f2fs_read_end_io;
	bio_set_op_attrs(bio, REQ_OP_READ,
			 (IS_ENCRYPTED(inode) ?
			  REQ_NOENCRYPT :
			  op_flag));

	if (f2fs_encrypted_file(inode) &&
		!fscrypt_using_hardware_encryption(inode))
		post_read_steps |= 1 << STEP_DECRYPT;
	if (post_read_steps) {
		ctx = mempool_alloc(bio_post_read_ctx_pool, GFP_NOFS);
		if (!ctx) {
			bio_put(bio);
			return ERR_PTR(-ENOMEM);
		}
		ctx->bio = bio;
		ctx->enabled_steps = post_read_steps;
		bio->bi_private = ctx;
	}

	return bio;
}

/* This can handle encryption stuffs */
static int f2fs_submit_page_read(struct inode *inode, struct page *page,
							block_t blkaddr)
{
	struct f2fs_sb_info *sbi = F2FS_I_SB(inode);
	struct bio *bio;

	bio = f2fs_grab_read_bio(inode, blkaddr, 1, 0);
	if (IS_ERR(bio))
		return PTR_ERR(bio);

	if (f2fs_may_encrypt_bio(inode, NULL))
		fscrypt_set_ice_dun(inode, bio, PG_DUN(inode, page));

	/* wait for GCed page writeback via META_MAPPING */
	f2fs_wait_on_block_writeback(inode, blkaddr);

	if (bio_add_page(bio, page, PAGE_SIZE, 0) < PAGE_SIZE) {
		bio_put(bio);
		return -EFAULT;
	}
	ClearPageError(page);
	inc_page_count(sbi, F2FS_RD_DATA);
	__f2fs_submit_read_bio(sbi, bio, DATA);
	return 0;
}

static void __set_data_blkaddr(struct dnode_of_data *dn)
{
	struct f2fs_node *rn = F2FS_NODE(dn->node_page);
	__le32 *addr_array;
	int base = 0;

	if (IS_INODE(dn->node_page) && f2fs_has_extra_attr(dn->inode))
		base = get_extra_isize(dn->inode);

	/* Get physical address of data block */
	addr_array = blkaddr_in_node(rn);
	addr_array[base + dn->ofs_in_node] = cpu_to_le32(dn->data_blkaddr);
}

/*
 * Lock ordering for the change of data block address:
 * ->data_page
 *  ->node_page
 *    update block addresses in the node page
 */
void f2fs_set_data_blkaddr(struct dnode_of_data *dn)
{
	f2fs_wait_on_page_writeback(dn->node_page, NODE, true, true);
	__set_data_blkaddr(dn);
	if (set_page_dirty(dn->node_page))
		dn->node_changed = true;
}

void f2fs_update_data_blkaddr(struct dnode_of_data *dn, block_t blkaddr)
{
	dn->data_blkaddr = blkaddr;
	f2fs_set_data_blkaddr(dn);
	f2fs_update_extent_cache(dn);
}

/* dn->ofs_in_node will be returned with up-to-date last block pointer */
int f2fs_reserve_new_blocks(struct dnode_of_data *dn, blkcnt_t count)
{
	struct f2fs_sb_info *sbi = F2FS_I_SB(dn->inode);
	int err;

	if (!count)
		return 0;

	if (unlikely(is_inode_flag_set(dn->inode, FI_NO_ALLOC)))
		return -EPERM;
	if (unlikely((err = inc_valid_block_count(sbi, dn->inode, &count))))
		return err;

	trace_f2fs_reserve_new_blocks(dn->inode, dn->nid,
						dn->ofs_in_node, count);

	f2fs_wait_on_page_writeback(dn->node_page, NODE, true, true);

	for (; count > 0; dn->ofs_in_node++) {
		block_t blkaddr = datablock_addr(dn->inode,
					dn->node_page, dn->ofs_in_node);
		if (blkaddr == NULL_ADDR) {
			dn->data_blkaddr = NEW_ADDR;
			__set_data_blkaddr(dn);
			count--;
		}
	}

	if (set_page_dirty(dn->node_page))
		dn->node_changed = true;
	return 0;
}

/* Should keep dn->ofs_in_node unchanged */
int f2fs_reserve_new_block(struct dnode_of_data *dn)
{
	unsigned int ofs_in_node = dn->ofs_in_node;
	int ret;

	ret = f2fs_reserve_new_blocks(dn, 1);
	dn->ofs_in_node = ofs_in_node;
	return ret;
}

int f2fs_reserve_block(struct dnode_of_data *dn, pgoff_t index)
{
	bool need_put = dn->inode_page ? false : true;
	int err;

	err = f2fs_get_dnode_of_data(dn, index, ALLOC_NODE);
	if (err)
		return err;

	if (dn->data_blkaddr == NULL_ADDR)
		err = f2fs_reserve_new_block(dn);
	if (err || need_put)
		f2fs_put_dnode(dn);
	return err;
}

int f2fs_get_block(struct dnode_of_data *dn, pgoff_t index)
{
	struct extent_info ei  = {0,0,0};
	struct inode *inode = dn->inode;

	if (f2fs_lookup_extent_cache(inode, index, &ei)) {
		dn->data_blkaddr = ei.blk + index - ei.fofs;
		return 0;
	}

	return f2fs_reserve_block(dn, index);
}

struct page *f2fs_get_read_data_page(struct inode *inode, pgoff_t index,
						int op_flags, bool for_write)
{
	struct address_space *mapping = inode->i_mapping;
	struct dnode_of_data dn;
	struct page *page;
	struct extent_info ei = {0,0,0};
	int err;

	page = f2fs_grab_cache_page(mapping, index, for_write);
	if (!page)
		return ERR_PTR(-ENOMEM);

	if (f2fs_lookup_extent_cache(inode, index, &ei)) {
		dn.data_blkaddr = ei.blk + index - ei.fofs;
		if (!f2fs_is_valid_blkaddr(F2FS_I_SB(inode), dn.data_blkaddr,
						DATA_GENERIC_ENHANCE_READ)) {
			err = -EFSCORRUPTED;
			goto put_err;
		}
		goto got_it;
	}

	set_new_dnode(&dn, inode, NULL, NULL, 0);
	err = f2fs_get_dnode_of_data(&dn, index, LOOKUP_NODE);
	if (err)
		goto put_err;
	f2fs_put_dnode(&dn);

	if (unlikely(dn.data_blkaddr == NULL_ADDR)) {
		err = -ENOENT;
		goto put_err;
	}
	if (dn.data_blkaddr != NEW_ADDR &&
			!f2fs_is_valid_blkaddr(F2FS_I_SB(inode),
						dn.data_blkaddr,
						DATA_GENERIC_ENHANCE)) {
		err = -EFSCORRUPTED;
		goto put_err;
	}
got_it:
	if (PageUptodate(page)) {
		unlock_page(page);
		return page;
	}

	/*
	 * A new dentry page is allocated but not able to be written, since its
	 * new inode page couldn't be allocated due to -ENOSPC.
	 * In such the case, its blkaddr can be remained as NEW_ADDR.
	 * see, f2fs_add_link -> f2fs_get_new_data_page ->
	 * f2fs_init_inode_metadata.
	 */
	if (dn.data_blkaddr == NEW_ADDR) {
		zero_user_segment(page, 0, PAGE_SIZE);
		if (!PageUptodate(page))
			SetPageUptodate(page);
		unlock_page(page);
		return page;
	}

	err = f2fs_submit_page_read(inode, page, dn.data_blkaddr);
	if (err)
		goto put_err;
	return page;

put_err:
	f2fs_put_page(page, 1);
	return ERR_PTR(err);
}

struct page *f2fs_find_data_page(struct inode *inode, pgoff_t index)
{
	struct address_space *mapping = inode->i_mapping;
	struct page *page;

	page = find_get_page(mapping, index);
	if (page && PageUptodate(page))
		return page;
	f2fs_put_page(page, 0);

	page = f2fs_get_read_data_page(inode, index, 0, false);
	if (IS_ERR(page))
		return page;

	if (PageUptodate(page))
		return page;

	wait_on_page_locked(page);
	if (unlikely(!PageUptodate(page))) {
		f2fs_put_page(page, 0);
		return ERR_PTR(-EIO);
	}
	return page;
}

/*
 * If it tries to access a hole, return an error.
 * Because, the callers, functions in dir.c and GC, should be able to know
 * whether this page exists or not.
 */
struct page *f2fs_get_lock_data_page(struct inode *inode, pgoff_t index,
							bool for_write)
{
	struct address_space *mapping = inode->i_mapping;
	struct page *page;
repeat:
	page = f2fs_get_read_data_page(inode, index, 0, for_write);
	if (IS_ERR(page))
		return page;

	/* wait for read completion */
	lock_page(page);
	if (unlikely(page->mapping != mapping)) {
		f2fs_put_page(page, 1);
		goto repeat;
	}
	if (unlikely(!PageUptodate(page))) {
		f2fs_put_page(page, 1);
		return ERR_PTR(-EIO);
	}
	return page;
}

/*
 * Caller ensures that this data page is never allocated.
 * A new zero-filled data page is allocated in the page cache.
 *
 * Also, caller should grab and release a rwsem by calling f2fs_lock_op() and
 * f2fs_unlock_op().
 * Note that, ipage is set only by make_empty_dir, and if any error occur,
 * ipage should be released by this function.
 */
struct page *f2fs_get_new_data_page(struct inode *inode,
		struct page *ipage, pgoff_t index, bool new_i_size)
{
	struct address_space *mapping = inode->i_mapping;
	struct page *page;
	struct dnode_of_data dn;
	int err;

	page = f2fs_grab_cache_page(mapping, index, true);
	if (!page) {
		/*
		 * before exiting, we should make sure ipage will be released
		 * if any error occur.
		 */
		f2fs_put_page(ipage, 1);
		return ERR_PTR(-ENOMEM);
	}

	set_new_dnode(&dn, inode, ipage, NULL, 0);
	err = f2fs_reserve_block(&dn, index);
	if (err) {
		f2fs_put_page(page, 1);
		return ERR_PTR(err);
	}
	if (!ipage)
		f2fs_put_dnode(&dn);

	if (PageUptodate(page))
		goto got_it;

	if (dn.data_blkaddr == NEW_ADDR) {
		zero_user_segment(page, 0, PAGE_SIZE);
		if (!PageUptodate(page))
			SetPageUptodate(page);
	} else {
		f2fs_put_page(page, 1);

		/* if ipage exists, blkaddr should be NEW_ADDR */
		f2fs_bug_on(F2FS_I_SB(inode), ipage);
		page = f2fs_get_lock_data_page(inode, index, true);
		if (IS_ERR(page))
			return page;
	}
got_it:
	if (new_i_size && i_size_read(inode) <
				((loff_t)(index + 1) << PAGE_SHIFT))
		f2fs_i_size_write(inode, ((loff_t)(index + 1) << PAGE_SHIFT));
	return page;
}

static int __allocate_data_block(struct dnode_of_data *dn, int seg_type)
{
	struct f2fs_sb_info *sbi = F2FS_I_SB(dn->inode);
	struct f2fs_summary sum;
	struct node_info ni;
	block_t old_blkaddr;
	blkcnt_t count = 1;
	int err;

	if (unlikely(is_inode_flag_set(dn->inode, FI_NO_ALLOC)))
		return -EPERM;

<<<<<<< HEAD
	err = f2fs_get_node_info(sbi, dn->nid, &ni);
=======
	err = get_node_info(sbi, dn->nid, &ni);
>>>>>>> c081cdb1
	if (err)
		return err;

	dn->data_blkaddr = datablock_addr(dn->inode,
				dn->node_page, dn->ofs_in_node);
	if (dn->data_blkaddr != NULL_ADDR)
		goto alloc;

	if (unlikely((err = inc_valid_block_count(sbi, dn->inode, &count))))
		return err;

alloc:
	set_summary(&sum, dn->nid, dn->ofs_in_node, ni.version);
	old_blkaddr = dn->data_blkaddr;
	f2fs_allocate_data_block(sbi, NULL, old_blkaddr, &dn->data_blkaddr,
					&sum, seg_type, NULL, false);
	if (GET_SEGNO(sbi, old_blkaddr) != NULL_SEGNO)
		invalidate_mapping_pages(META_MAPPING(sbi),
					old_blkaddr, old_blkaddr);
	f2fs_set_data_blkaddr(dn);

	/*
	 * i_size will be updated by direct_IO. Otherwise, we'll get stale
	 * data from unwritten block via dio_read.
	 */
	return 0;
}

int f2fs_preallocate_blocks(struct kiocb *iocb, struct iov_iter *from)
{
	struct inode *inode = file_inode(iocb->ki_filp);
	struct f2fs_map_blocks map;
	int flag;
	int err = 0;
	bool direct_io = iocb->ki_flags & IOCB_DIRECT;

	/* convert inline data for Direct I/O*/
	if (direct_io) {
		err = f2fs_convert_inline_inode(inode);
		if (err)
			return err;
	}

	if (direct_io && allow_outplace_dio(inode, iocb, from))
		return 0;

	if (is_inode_flag_set(inode, FI_NO_PREALLOC))
		return 0;

	map.m_lblk = F2FS_BLK_ALIGN(iocb->ki_pos);
	map.m_len = F2FS_BYTES_TO_BLK(iocb->ki_pos + iov_iter_count(from));
	if (map.m_len > map.m_lblk)
		map.m_len -= map.m_lblk;
	else
		map.m_len = 0;

	map.m_next_pgofs = NULL;
	map.m_next_extent = NULL;
	map.m_seg_type = NO_CHECK_TYPE;
	map.m_may_create = true;

	if (direct_io) {
		map.m_seg_type = f2fs_rw_hint_to_seg_type(iocb->ki_hint);
		flag = f2fs_force_buffered_io(inode, iocb, from) ?
					F2FS_GET_BLOCK_PRE_AIO :
					F2FS_GET_BLOCK_PRE_DIO;
		goto map_blocks;
	}
	if (iocb->ki_pos + iov_iter_count(from) > MAX_INLINE_DATA(inode)) {
		err = f2fs_convert_inline_inode(inode);
		if (err)
			return err;
	}
	if (f2fs_has_inline_data(inode))
		return err;

	flag = F2FS_GET_BLOCK_PRE_AIO;

map_blocks:
	err = f2fs_map_blocks(inode, &map, 1, flag);
	if (map.m_len > 0 && err == -ENOSPC) {
		if (!direct_io)
			set_inode_flag(inode, FI_NO_PREALLOC);
		err = 0;
	}
	return err;
}

void __do_map_lock(struct f2fs_sb_info *sbi, int flag, bool lock)
{
	if (flag == F2FS_GET_BLOCK_PRE_AIO) {
		if (lock)
			down_read(&sbi->node_change);
		else
			up_read(&sbi->node_change);
	} else {
		if (lock)
			f2fs_lock_op(sbi);
		else
			f2fs_unlock_op(sbi);
	}
}

/*
 * f2fs_map_blocks() now supported readahead/bmap/rw direct_IO with
 * f2fs_map_blocks structure.
 * If original data blocks are allocated, then give them to blockdev.
 * Otherwise,
 *     a. preallocate requested block addresses
 *     b. do not use extent cache for better performance
 *     c. give the block addresses to blockdev
 */
int f2fs_map_blocks(struct inode *inode, struct f2fs_map_blocks *map,
						int create, int flag)
{
	unsigned int maxblocks = map->m_len;
	struct dnode_of_data dn;
	struct f2fs_sb_info *sbi = F2FS_I_SB(inode);
	int mode = map->m_may_create ? ALLOC_NODE : LOOKUP_NODE;
	pgoff_t pgofs, end_offset, end;
	int err = 0, ofs = 1;
	unsigned int ofs_in_node, last_ofs_in_node;
	blkcnt_t prealloc;
	struct extent_info ei = {0,0,0};
	block_t blkaddr;
	unsigned int start_pgofs;

	if (!maxblocks)
		return 0;

	map->m_len = 0;
	map->m_flags = 0;

	/* it only supports block size == page size */
	pgofs =	(pgoff_t)map->m_lblk;
	end = pgofs + maxblocks;

	if (!create && f2fs_lookup_extent_cache(inode, pgofs, &ei)) {
		if (test_opt(sbi, LFS) && flag == F2FS_GET_BLOCK_DIO &&
							map->m_may_create)
			goto next_dnode;

		map->m_pblk = ei.blk + pgofs - ei.fofs;
		map->m_len = min((pgoff_t)maxblocks, ei.fofs + ei.len - pgofs);
		map->m_flags = F2FS_MAP_MAPPED;
		if (map->m_next_extent)
			*map->m_next_extent = pgofs + map->m_len;

		/* for hardware encryption, but to avoid potential issue in future */
		if (flag == F2FS_GET_BLOCK_DIO)
			f2fs_wait_on_block_writeback_range(inode,
						map->m_pblk, map->m_len);
		goto out;
	}

next_dnode:
	if (map->m_may_create)
		__do_map_lock(sbi, flag, true);

	/* When reading holes, we need its node page */
	set_new_dnode(&dn, inode, NULL, NULL, 0);
	err = f2fs_get_dnode_of_data(&dn, pgofs, mode);
	if (err) {
		if (flag == F2FS_GET_BLOCK_BMAP)
			map->m_pblk = 0;
		if (err == -ENOENT) {
			err = 0;
			if (map->m_next_pgofs)
				*map->m_next_pgofs =
					f2fs_get_next_page_offset(&dn, pgofs);
			if (map->m_next_extent)
				*map->m_next_extent =
					f2fs_get_next_page_offset(&dn, pgofs);
		}
		goto unlock_out;
	}

	start_pgofs = pgofs;
	prealloc = 0;
	last_ofs_in_node = ofs_in_node = dn.ofs_in_node;
	end_offset = ADDRS_PER_PAGE(dn.node_page, inode);

next_block:
	blkaddr = datablock_addr(dn.inode, dn.node_page, dn.ofs_in_node);

	if (__is_valid_data_blkaddr(blkaddr) &&
<<<<<<< HEAD
		!f2fs_is_valid_blkaddr(sbi, blkaddr, DATA_GENERIC_ENHANCE)) {
=======
		!f2fs_is_valid_blkaddr(sbi, blkaddr, DATA_GENERIC)) {
>>>>>>> c081cdb1
		err = -EFSCORRUPTED;
		goto sync_out;
	}

<<<<<<< HEAD
	if (__is_valid_data_blkaddr(blkaddr)) {
		/* use out-place-update for driect IO under LFS mode */
		if (test_opt(sbi, LFS) && flag == F2FS_GET_BLOCK_DIO &&
							map->m_may_create) {
			err = __allocate_data_block(&dn, map->m_seg_type);
			if (!err) {
				blkaddr = dn.data_blkaddr;
				set_inode_flag(inode, FI_APPEND_WRITE);
			}
		}
	} else {
=======
	if (!is_valid_data_blkaddr(sbi, blkaddr)) {
>>>>>>> c081cdb1
		if (create) {
			if (unlikely(f2fs_cp_error(sbi))) {
				err = -EIO;
				goto sync_out;
			}
			if (flag == F2FS_GET_BLOCK_PRE_AIO) {
				if (blkaddr == NULL_ADDR) {
					prealloc++;
					last_ofs_in_node = dn.ofs_in_node;
				}
			} else {
				WARN_ON(flag != F2FS_GET_BLOCK_PRE_DIO &&
					flag != F2FS_GET_BLOCK_DIO);
				err = __allocate_data_block(&dn,
							map->m_seg_type);
				if (!err)
					set_inode_flag(inode, FI_APPEND_WRITE);
			}
			if (err)
				goto sync_out;
			map->m_flags |= F2FS_MAP_NEW;
			blkaddr = dn.data_blkaddr;
		} else {
			if (flag == F2FS_GET_BLOCK_BMAP) {
				map->m_pblk = 0;
				goto sync_out;
			}
			if (flag == F2FS_GET_BLOCK_PRECACHE)
				goto sync_out;
			if (flag == F2FS_GET_BLOCK_FIEMAP &&
						blkaddr == NULL_ADDR) {
				if (map->m_next_pgofs)
					*map->m_next_pgofs = pgofs + 1;
				goto sync_out;
			}
			if (flag != F2FS_GET_BLOCK_FIEMAP) {
				/* for defragment case */
				if (map->m_next_pgofs)
					*map->m_next_pgofs = pgofs + 1;
				goto sync_out;
			}
		}
	}

	if (flag == F2FS_GET_BLOCK_PRE_AIO)
		goto skip;

	if (map->m_len == 0) {
		/* preallocated unwritten block should be mapped for fiemap. */
		if (blkaddr == NEW_ADDR)
			map->m_flags |= F2FS_MAP_UNWRITTEN;
		map->m_flags |= F2FS_MAP_MAPPED;

		map->m_pblk = blkaddr;
		map->m_len = 1;
	} else if ((map->m_pblk != NEW_ADDR &&
			blkaddr == (map->m_pblk + ofs)) ||
			(map->m_pblk == NEW_ADDR && blkaddr == NEW_ADDR) ||
			flag == F2FS_GET_BLOCK_PRE_DIO) {
		ofs++;
		map->m_len++;
	} else {
		goto sync_out;
	}

skip:
	dn.ofs_in_node++;
	pgofs++;

	/* preallocate blocks in batch for one dnode page */
	if (flag == F2FS_GET_BLOCK_PRE_AIO &&
			(pgofs == end || dn.ofs_in_node == end_offset)) {

		dn.ofs_in_node = ofs_in_node;
		err = f2fs_reserve_new_blocks(&dn, prealloc);
		if (err)
			goto sync_out;

		map->m_len += dn.ofs_in_node - ofs_in_node;
		if (prealloc && dn.ofs_in_node != last_ofs_in_node + 1) {
			err = -ENOSPC;
			goto sync_out;
		}
		dn.ofs_in_node = end_offset;
	}

	if (pgofs >= end)
		goto sync_out;
	else if (dn.ofs_in_node < end_offset)
		goto next_block;

	if (flag == F2FS_GET_BLOCK_PRECACHE) {
		if (map->m_flags & F2FS_MAP_MAPPED) {
			unsigned int ofs = start_pgofs - map->m_lblk;

			f2fs_update_extent_cache_range(&dn,
				start_pgofs, map->m_pblk + ofs,
				map->m_len - ofs);
		}
	}

	f2fs_put_dnode(&dn);

	if (map->m_may_create) {
		__do_map_lock(sbi, flag, false);
		f2fs_balance_fs(sbi, dn.node_changed);
	}
	goto next_dnode;

sync_out:

	/* for hardware encryption, but to avoid potential issue in future */
	if (flag == F2FS_GET_BLOCK_DIO && map->m_flags & F2FS_MAP_MAPPED)
		f2fs_wait_on_block_writeback_range(inode,
						map->m_pblk, map->m_len);

	if (flag == F2FS_GET_BLOCK_PRECACHE) {
		if (map->m_flags & F2FS_MAP_MAPPED) {
			unsigned int ofs = start_pgofs - map->m_lblk;

			f2fs_update_extent_cache_range(&dn,
				start_pgofs, map->m_pblk + ofs,
				map->m_len - ofs);
		}
		if (map->m_next_extent)
			*map->m_next_extent = pgofs + 1;
	}
	f2fs_put_dnode(&dn);
unlock_out:
	if (map->m_may_create) {
		__do_map_lock(sbi, flag, false);
		f2fs_balance_fs(sbi, dn.node_changed);
	}
out:
	trace_f2fs_map_blocks(inode, map, err);
	return err;
}

bool f2fs_overwrite_io(struct inode *inode, loff_t pos, size_t len)
{
	struct f2fs_map_blocks map;
	block_t last_lblk;
	int err;

	if (pos + len > i_size_read(inode))
		return false;

	map.m_lblk = F2FS_BYTES_TO_BLK(pos);
	map.m_next_pgofs = NULL;
	map.m_next_extent = NULL;
	map.m_seg_type = NO_CHECK_TYPE;
	map.m_may_create = false;
	last_lblk = F2FS_BLK_ALIGN(pos + len);

	while (map.m_lblk < last_lblk) {
		map.m_len = last_lblk - map.m_lblk;
		err = f2fs_map_blocks(inode, &map, 0, F2FS_GET_BLOCK_DEFAULT);
		if (err || map.m_len == 0)
			return false;
		map.m_lblk += map.m_len;
	}
	return true;
}

static int __get_data_block(struct inode *inode, sector_t iblock,
			struct buffer_head *bh, int create, int flag,
			pgoff_t *next_pgofs, int seg_type, bool may_write)
{
	struct f2fs_map_blocks map;
	int err;

	map.m_lblk = iblock;
	map.m_len = bh->b_size >> inode->i_blkbits;
	map.m_next_pgofs = next_pgofs;
	map.m_next_extent = NULL;
	map.m_seg_type = seg_type;
	map.m_may_create = may_write;

	err = f2fs_map_blocks(inode, &map, create, flag);
	if (!err) {
		map_bh(bh, inode->i_sb, map.m_pblk);
		bh->b_state = (bh->b_state & ~F2FS_MAP_FLAGS) | map.m_flags;
		bh->b_size = (u64)map.m_len << inode->i_blkbits;
	}
	return err;
}

static int get_data_block(struct inode *inode, sector_t iblock,
			struct buffer_head *bh_result, int create, int flag,
			pgoff_t *next_pgofs)
{
	return __get_data_block(inode, iblock, bh_result, create,
							flag, next_pgofs,
							NO_CHECK_TYPE, create);
}

static int get_data_block_dio_write(struct inode *inode, sector_t iblock,
			struct buffer_head *bh_result, int create)
{
	return __get_data_block(inode, iblock, bh_result, create,
				F2FS_GET_BLOCK_DIO, NULL,
				f2fs_rw_hint_to_seg_type(inode->i_write_hint),
				IS_SWAPFILE(inode) ? false : true);
}

static int get_data_block_dio(struct inode *inode, sector_t iblock,
			struct buffer_head *bh_result, int create)
{
	return __get_data_block(inode, iblock, bh_result, create,
				F2FS_GET_BLOCK_DIO, NULL,
				f2fs_rw_hint_to_seg_type(inode->i_write_hint),
				false);
}

static int get_data_block_bmap(struct inode *inode, sector_t iblock,
			struct buffer_head *bh_result, int create)
{
	/* Block number less than F2FS MAX BLOCKS */
	if (unlikely(iblock >= F2FS_I_SB(inode)->max_file_blocks))
		return -EFBIG;

	return __get_data_block(inode, iblock, bh_result, create,
						F2FS_GET_BLOCK_BMAP, NULL,
						NO_CHECK_TYPE, create);
}

static inline sector_t logical_to_blk(struct inode *inode, loff_t offset)
{
	return (offset >> inode->i_blkbits);
}

static inline loff_t blk_to_logical(struct inode *inode, sector_t blk)
{
	return (blk << inode->i_blkbits);
}

static int f2fs_xattr_fiemap(struct inode *inode,
				struct fiemap_extent_info *fieinfo)
{
	struct f2fs_sb_info *sbi = F2FS_I_SB(inode);
	struct page *page;
	struct node_info ni;
	__u64 phys = 0, len;
	__u32 flags;
	nid_t xnid = F2FS_I(inode)->i_xattr_nid;
	int err = 0;

	if (f2fs_has_inline_xattr(inode)) {
		int offset;

		page = f2fs_grab_cache_page(NODE_MAPPING(sbi),
						inode->i_ino, false);
		if (!page)
			return -ENOMEM;

<<<<<<< HEAD
		err = f2fs_get_node_info(sbi, inode->i_ino, &ni);
=======
		err = get_node_info(sbi, inode->i_ino, &ni);
>>>>>>> c081cdb1
		if (err) {
			f2fs_put_page(page, 1);
			return err;
		}
<<<<<<< HEAD
=======

>>>>>>> c081cdb1

		phys = (__u64)blk_to_logical(inode, ni.blk_addr);
		offset = offsetof(struct f2fs_inode, i_addr) +
					sizeof(__le32) * (DEF_ADDRS_PER_INODE -
					get_inline_xattr_addrs(inode));

		phys += offset;
		len = inline_xattr_size(inode);

		f2fs_put_page(page, 1);

		flags = FIEMAP_EXTENT_DATA_INLINE | FIEMAP_EXTENT_NOT_ALIGNED;

		if (!xnid)
			flags |= FIEMAP_EXTENT_LAST;

		err = fiemap_fill_next_extent(fieinfo, 0, phys, len, flags);
		if (err || err == 1)
			return err;
	}

	if (xnid) {
		page = f2fs_grab_cache_page(NODE_MAPPING(sbi), xnid, false);
		if (!page)
			return -ENOMEM;

<<<<<<< HEAD
		err = f2fs_get_node_info(sbi, xnid, &ni);
=======
		err = get_node_info(sbi, xnid, &ni);
>>>>>>> c081cdb1
		if (err) {
			f2fs_put_page(page, 1);
			return err;
		}

		phys = (__u64)blk_to_logical(inode, ni.blk_addr);
		len = inode->i_sb->s_blocksize;

		f2fs_put_page(page, 1);

		flags = FIEMAP_EXTENT_LAST;
	}

	if (phys)
		err = fiemap_fill_next_extent(fieinfo, 0, phys, len, flags);

	return (err < 0 ? err : 0);
}

int f2fs_fiemap(struct inode *inode, struct fiemap_extent_info *fieinfo,
		u64 start, u64 len)
{
	struct buffer_head map_bh;
	sector_t start_blk, last_blk;
	pgoff_t next_pgofs;
	u64 logical = 0, phys = 0, size = 0;
	u32 flags = 0;
	int ret = 0;

	if (fieinfo->fi_flags & FIEMAP_FLAG_CACHE) {
		ret = f2fs_precache_extents(inode);
		if (ret)
			return ret;
	}

	ret = fiemap_check_flags(fieinfo, FIEMAP_FLAG_SYNC | FIEMAP_FLAG_XATTR);
	if (ret)
		return ret;

	inode_lock(inode);

	if (fieinfo->fi_flags & FIEMAP_FLAG_XATTR) {
		ret = f2fs_xattr_fiemap(inode, fieinfo);
		goto out;
	}

	if (f2fs_has_inline_data(inode) || f2fs_has_inline_dentry(inode)) {
		ret = f2fs_inline_data_fiemap(inode, fieinfo, start, len);
		if (ret != -EAGAIN)
			goto out;
	}

	if (logical_to_blk(inode, len) == 0)
		len = blk_to_logical(inode, 1);

	start_blk = logical_to_blk(inode, start);
	last_blk = logical_to_blk(inode, start + len - 1);

next:
	memset(&map_bh, 0, sizeof(struct buffer_head));
	map_bh.b_size = len;

	ret = get_data_block(inode, start_blk, &map_bh, 0,
					F2FS_GET_BLOCK_FIEMAP, &next_pgofs);
	if (ret)
		goto out;

	/* HOLE */
	if (!buffer_mapped(&map_bh)) {
		start_blk = next_pgofs;

		if (blk_to_logical(inode, start_blk) < blk_to_logical(inode,
					F2FS_I_SB(inode)->max_file_blocks))
			goto prep_next;

		flags |= FIEMAP_EXTENT_LAST;
	}

	if (size) {
		if (IS_ENCRYPTED(inode))
			flags |= FIEMAP_EXTENT_DATA_ENCRYPTED;

		ret = fiemap_fill_next_extent(fieinfo, logical,
				phys, size, flags);
	}

	if (start_blk > last_blk || ret)
		goto out;

	logical = blk_to_logical(inode, start_blk);
	phys = blk_to_logical(inode, map_bh.b_blocknr);
	size = map_bh.b_size;
	flags = 0;
	if (buffer_unwritten(&map_bh))
		flags = FIEMAP_EXTENT_UNWRITTEN;

	start_blk += logical_to_blk(inode, size);

prep_next:
	cond_resched();
	if (fatal_signal_pending(current))
		ret = -EINTR;
	else
		goto next;
out:
	if (ret == 1)
		ret = 0;

	inode_unlock(inode);
	return ret;
}

static int f2fs_read_single_page(struct inode *inode, struct page *page,
					unsigned nr_pages,
					struct f2fs_map_blocks *map,
					struct bio **bio_ret,
					sector_t *last_block_in_bio,
					bool is_readahead)
{
	struct bio *bio = *bio_ret;
	const unsigned blkbits = inode->i_blkbits;
	const unsigned blocksize = 1 << blkbits;
	sector_t block_in_file;
	sector_t last_block;
	sector_t last_block_in_file;
	sector_t block_nr;
	int ret = 0;
	bool bio_encrypted;
	u64 dun;

	block_in_file = (sector_t)page_index(page);
	last_block = block_in_file + nr_pages;
	last_block_in_file = (i_size_read(inode) + blocksize - 1) >>
							blkbits;
	if (last_block > last_block_in_file)
		last_block = last_block_in_file;

	/* just zeroing out page which is beyond EOF */
	if (block_in_file >= last_block)
		goto zero_out;
	/*
	 * Map blocks using the previous result first.
	 */
	if ((map->m_flags & F2FS_MAP_MAPPED) &&
			block_in_file > map->m_lblk &&
			block_in_file < (map->m_lblk + map->m_len))
		goto got_it;

	/*
	 * Then do more f2fs_map_blocks() calls until we are
	 * done with this page.
	 */
	map->m_lblk = block_in_file;
	map->m_len = last_block - block_in_file;

	ret = f2fs_map_blocks(inode, map, 0, F2FS_GET_BLOCK_DEFAULT);
	if (ret)
		goto out;
got_it:
	if ((map->m_flags & F2FS_MAP_MAPPED)) {
		block_nr = map->m_pblk + block_in_file - map->m_lblk;
		SetPageMappedToDisk(page);

		if (!PageUptodate(page) && (!PageSwapCache(page) &&
					!cleancache_get_page(page))) {
			SetPageUptodate(page);
			goto confused;
		}

		if (!f2fs_is_valid_blkaddr(F2FS_I_SB(inode), block_nr,
						DATA_GENERIC_ENHANCE_READ)) {
			ret = -EFSCORRUPTED;
			goto out;
		}
	} else {
zero_out:
		zero_user_segment(page, 0, PAGE_SIZE);
		if (!PageUptodate(page))
			SetPageUptodate(page);
		unlock_page(page);
		goto out;
	}

	/*
	 * This page will go to BIO.  Do we need to send this
	 * BIO off first?
	 */
	if (bio && (*last_block_in_bio != block_nr - 1 ||
		!__same_bdev(F2FS_I_SB(inode), block_nr, bio))) {
submit_and_realloc:
		__submit_bio(F2FS_I_SB(inode), bio, DATA);
		bio = NULL;
	}

	dun = PG_DUN(inode, page);
	bio_encrypted = f2fs_may_encrypt_bio(inode, NULL);
	if (!fscrypt_mergeable_bio(bio, dun, bio_encrypted, 0)) {
		__submit_bio(F2FS_I_SB(inode), bio, DATA);
		bio = NULL;
	}
	if (bio == NULL) {
		bio = f2fs_grab_read_bio(inode, block_nr, nr_pages,
				is_readahead ? REQ_RAHEAD : 0);
		if (IS_ERR(bio)) {
			ret = PTR_ERR(bio);
			bio = NULL;
			goto out;
		}
		if (bio_encrypted)
			fscrypt_set_ice_dun(inode, bio, dun);
	}

	/*
	 * If the page is under writeback, we need to wait for
	 * its completion to see the correct decrypted data.
	 */
	f2fs_wait_on_block_writeback(inode, block_nr);

	if (bio_add_page(bio, page, blocksize, 0) < blocksize)
		goto submit_and_realloc;

	inc_page_count(F2FS_I_SB(inode), F2FS_RD_DATA);
	ClearPageError(page);
	*last_block_in_bio = block_nr;
	goto out;
confused:
	if (bio) {
		__submit_bio(F2FS_I_SB(inode), bio, DATA);
		bio = NULL;
	}
	unlock_page(page);
out:
	*bio_ret = bio;
	return ret;
}

/*
 * This function was originally taken from fs/mpage.c, and customized for f2fs.
 * Major change was from block_size == page_size in f2fs by default.
 *
 * Note that the aops->readpages() function is ONLY used for read-ahead. If
 * this function ever deviates from doing just read-ahead, it should either
 * use ->readpage() or do the necessary surgery to decouple ->readpages()
 * from read-ahead.
 */
static int f2fs_mpage_readpages(struct address_space *mapping,
			struct list_head *pages, struct page *page,
			unsigned nr_pages, bool is_readahead)
{
	struct bio *bio = NULL;
	sector_t last_block_in_bio = 0;
	struct inode *inode = mapping->host;
	struct f2fs_map_blocks map;
	int ret = 0;

	map.m_pblk = 0;
	map.m_lblk = 0;
	map.m_len = 0;
	map.m_flags = 0;
	map.m_next_pgofs = NULL;
	map.m_next_extent = NULL;
	map.m_seg_type = NO_CHECK_TYPE;
	map.m_may_create = false;

	for (; nr_pages; nr_pages--) {
		if (pages) {
			page = list_last_entry(pages, struct page, lru);

			prefetchw(&page->flags);
			list_del(&page->lru);
			if (add_to_page_cache_lru(page, mapping,
						  page_index(page),
						  readahead_gfp_mask(mapping)))
				goto next_page;
		}

<<<<<<< HEAD
		ret = f2fs_read_single_page(inode, page, nr_pages, &map, &bio,
					&last_block_in_bio, is_readahead);
		if (ret) {
			SetPageError(page);
=======
		block_in_file = (sector_t)page->index;
		last_block = block_in_file + nr_pages;
		last_block_in_file = (i_size_read(inode) + blocksize - 1) >>
								blkbits;
		if (last_block > last_block_in_file)
			last_block = last_block_in_file;

		/*
		 * Map blocks using the previous result first.
		 */
		if ((map.m_flags & F2FS_MAP_MAPPED) &&
				block_in_file > map.m_lblk &&
				block_in_file < (map.m_lblk + map.m_len))
			goto got_it;

		/*
		 * Then do more f2fs_map_blocks() calls until we are
		 * done with this page.
		 */
		map.m_flags = 0;

		if (block_in_file < last_block) {
			map.m_lblk = block_in_file;
			map.m_len = last_block - block_in_file;

			if (f2fs_map_blocks(inode, &map, 0,
						F2FS_GET_BLOCK_DEFAULT))
				goto set_error_page;
		}
got_it:
		if ((map.m_flags & F2FS_MAP_MAPPED)) {
			block_nr = map.m_pblk + block_in_file - map.m_lblk;
			SetPageMappedToDisk(page);

			if (!PageUptodate(page) && !cleancache_get_page(page)) {
				SetPageUptodate(page);
				goto confused;
			}

			if (!f2fs_is_valid_blkaddr(F2FS_I_SB(inode), block_nr,
								DATA_GENERIC))
				goto set_error_page;
		} else {
>>>>>>> c081cdb1
			zero_user_segment(page, 0, PAGE_SIZE);
			unlock_page(page);
		}
next_page:
		if (pages)
			put_page(page);
	}
	BUG_ON(pages && !list_empty(pages));
	if (bio)
		__f2fs_submit_read_bio(F2FS_I_SB(inode), bio, DATA);
	return pages ? 0 : ret;
}

static int f2fs_read_data_page(struct file *file, struct page *page)
{
	struct inode *inode = page_file_mapping(page)->host;
	int ret = -EAGAIN;

	trace_f2fs_readpage(page, DATA);

	/* If the file has inline data, try to read it directly */
	if (f2fs_has_inline_data(inode))
		ret = f2fs_read_inline_data(inode, page);
	if (ret == -EAGAIN)
		ret = f2fs_mpage_readpages(page_file_mapping(page),
						NULL, page, 1, false);
	return ret;
}

static int f2fs_read_data_pages(struct file *file,
			struct address_space *mapping,
			struct list_head *pages, unsigned nr_pages)
{
	struct inode *inode = mapping->host;
	struct page *page = list_last_entry(pages, struct page, lru);

	trace_f2fs_readpages(inode, page, nr_pages);

	/* If the file has inline data, skip readpages */
	if (f2fs_has_inline_data(inode))
		return 0;

	return f2fs_mpage_readpages(mapping, pages, NULL, nr_pages, true);
}

static int encrypt_one_page(struct f2fs_io_info *fio)
{
	struct inode *inode = fio->page->mapping->host;
	struct page *mpage;
	gfp_t gfp_flags = GFP_NOFS;

	if (!f2fs_encrypted_file(inode))
		return 0;

	/* wait for GCed page writeback via META_MAPPING */
	f2fs_wait_on_block_writeback(inode, fio->old_blkaddr);

retry_encrypt:
	if (fscrypt_using_hardware_encryption(inode))
		return 0;

	fio->encrypted_page = fscrypt_encrypt_page(inode, fio->page,
			PAGE_SIZE, 0, fio->page->index, gfp_flags);
	if (IS_ERR(fio->encrypted_page)) {
		/* flush pending IOs and wait for a while in the ENOMEM case */
		if (PTR_ERR(fio->encrypted_page) == -ENOMEM) {
			f2fs_flush_merged_writes(fio->sbi);
			congestion_wait(BLK_RW_ASYNC, HZ/50);
			gfp_flags |= __GFP_NOFAIL;
			goto retry_encrypt;
		}
		return PTR_ERR(fio->encrypted_page);
	}

	mpage = find_lock_page(META_MAPPING(fio->sbi), fio->old_blkaddr);
	if (mpage) {
		if (PageUptodate(mpage))
			memcpy(page_address(mpage),
				page_address(fio->encrypted_page), PAGE_SIZE);
		f2fs_put_page(mpage, 1);
	}
	return 0;
}

static inline bool check_inplace_update_policy(struct inode *inode,
				struct f2fs_io_info *fio)
{
	struct f2fs_sb_info *sbi = F2FS_I_SB(inode);
	unsigned int policy = SM_I(sbi)->ipu_policy;

	if (policy & (0x1 << F2FS_IPU_FORCE))
		return true;
	if (policy & (0x1 << F2FS_IPU_SSR) && f2fs_need_SSR(sbi))
		return true;
	if (policy & (0x1 << F2FS_IPU_UTIL) &&
			utilization(sbi) > SM_I(sbi)->min_ipu_util)
		return true;
	if (policy & (0x1 << F2FS_IPU_SSR_UTIL) && f2fs_need_SSR(sbi) &&
			utilization(sbi) > SM_I(sbi)->min_ipu_util)
		return true;

	/*
	 * IPU for rewrite async pages
	 */
	if (policy & (0x1 << F2FS_IPU_ASYNC) &&
			fio && fio->op == REQ_OP_WRITE &&
			!(fio->op_flags & REQ_SYNC) &&
			!IS_ENCRYPTED(inode))
		return true;

	/* this is only set during fdatasync */
	if (policy & (0x1 << F2FS_IPU_FSYNC) &&
			is_inode_flag_set(inode, FI_NEED_IPU))
		return true;

	if (unlikely(fio && is_sbi_flag_set(sbi, SBI_CP_DISABLED) &&
			!f2fs_is_checkpointed_data(sbi, fio->old_blkaddr)))
		return true;

	return false;
}

bool f2fs_should_update_inplace(struct inode *inode, struct f2fs_io_info *fio)
{
	if (f2fs_is_pinned_file(inode))
		return true;

	/* if this is cold file, we should overwrite to avoid fragmentation */
	if (file_is_cold(inode))
		return true;

	return check_inplace_update_policy(inode, fio);
}

bool f2fs_should_update_outplace(struct inode *inode, struct f2fs_io_info *fio)
{
	struct f2fs_sb_info *sbi = F2FS_I_SB(inode);

	if (test_opt(sbi, LFS))
		return true;
	if (S_ISDIR(inode->i_mode))
		return true;
	if (IS_NOQUOTA(inode))
		return true;
	if (f2fs_is_atomic_file(inode))
		return true;
	if (fio) {
		if (is_cold_data(fio->page))
			return true;
		if (IS_ATOMIC_WRITTEN_PAGE(fio->page))
			return true;
		if (unlikely(is_sbi_flag_set(sbi, SBI_CP_DISABLED) &&
			f2fs_is_checkpointed_data(sbi, fio->old_blkaddr)))
			return true;
	}
	return false;
}

static inline bool need_inplace_update(struct f2fs_io_info *fio)
{
	struct inode *inode = fio->page->mapping->host;

	if (f2fs_should_update_outplace(inode, fio))
		return false;

<<<<<<< HEAD
	return f2fs_should_update_inplace(inode, fio);
}

int f2fs_do_write_data_page(struct f2fs_io_info *fio)
=======
	return should_update_inplace(inode, fio);
}

int do_write_data_page(struct f2fs_io_info *fio)
>>>>>>> c081cdb1
{
	struct page *page = fio->page;
	struct inode *inode = page->mapping->host;
	struct dnode_of_data dn;
	struct extent_info ei = {0,0,0};
	struct node_info ni;
	bool ipu_force = false;
	int err = 0;

	set_new_dnode(&dn, inode, NULL, NULL, 0);
	if (need_inplace_update(fio) &&
			f2fs_lookup_extent_cache(inode, page->index, &ei)) {
		fio->old_blkaddr = ei.blk + page->index - ei.fofs;

		if (!f2fs_is_valid_blkaddr(fio->sbi, fio->old_blkaddr,
<<<<<<< HEAD
						DATA_GENERIC_ENHANCE))
=======
							DATA_GENERIC))
>>>>>>> c081cdb1
			return -EFSCORRUPTED;

		ipu_force = true;
		fio->need_lock = LOCK_DONE;
		goto got_it;
	}

	/* Deadlock due to between page->lock and f2fs_lock_op */
	if (fio->need_lock == LOCK_REQ && !f2fs_trylock_op(fio->sbi))
		return -EAGAIN;

	err = f2fs_get_dnode_of_data(&dn, page->index, LOOKUP_NODE);
	if (err)
		goto out;

	fio->old_blkaddr = dn.data_blkaddr;

	/* This page is already truncated */
	if (fio->old_blkaddr == NULL_ADDR) {
		ClearPageUptodate(page);
		clear_cold_data(page);
		goto out_writepage;
	}
got_it:
	if (__is_valid_data_blkaddr(fio->old_blkaddr) &&
		!f2fs_is_valid_blkaddr(fio->sbi, fio->old_blkaddr,
<<<<<<< HEAD
						DATA_GENERIC_ENHANCE)) {
=======
							DATA_GENERIC)) {
>>>>>>> c081cdb1
		err = -EFSCORRUPTED;
		goto out_writepage;
	}
	/*
	 * If current allocation needs SSR,
	 * it had better in-place writes for updated data.
	 */
<<<<<<< HEAD
	if (ipu_force ||
		(__is_valid_data_blkaddr(fio->old_blkaddr) &&
=======
	if (ipu_force || (is_valid_data_blkaddr(fio->sbi, fio->old_blkaddr) &&
>>>>>>> c081cdb1
					need_inplace_update(fio))) {
		err = encrypt_one_page(fio);
		if (err)
			goto out_writepage;

		set_page_writeback(page);
		ClearPageError(page);
		f2fs_put_dnode(&dn);
		if (fio->need_lock == LOCK_REQ)
			f2fs_unlock_op(fio->sbi);
		err = f2fs_inplace_write_data(fio);
		if (err) {
			if (f2fs_encrypted_file(inode))
				fscrypt_pullback_bio_page(&fio->encrypted_page,
									true);
			if (PageWriteback(page))
				end_page_writeback(page);
		} else {
			set_inode_flag(inode, FI_UPDATE_WRITE);
		}
		trace_f2fs_do_write_data_page(fio->page, IPU);
		return err;
	}

	if (fio->need_lock == LOCK_RETRY) {
		if (!f2fs_trylock_op(fio->sbi)) {
			err = -EAGAIN;
			goto out_writepage;
		}
		fio->need_lock = LOCK_REQ;
	}

<<<<<<< HEAD
	err = f2fs_get_node_info(fio->sbi, dn.nid, &ni);
=======
	err = get_node_info(fio->sbi, dn.nid, &ni);
>>>>>>> c081cdb1
	if (err)
		goto out_writepage;

	fio->version = ni.version;

	err = encrypt_one_page(fio);
	if (err)
		goto out_writepage;

	set_page_writeback(page);
	ClearPageError(page);

	/* LFS mode write path */
	f2fs_outplace_write_data(&dn, fio);
	trace_f2fs_do_write_data_page(page, OPU);
	set_inode_flag(inode, FI_APPEND_WRITE);
	if (page->index == 0)
		set_inode_flag(inode, FI_FIRST_BLOCK_WRITTEN);
out_writepage:
	f2fs_put_dnode(&dn);
out:
	if (fio->need_lock == LOCK_REQ)
		f2fs_unlock_op(fio->sbi);
	return err;
}

static int __write_data_page(struct page *page, bool *submitted,
				struct bio **bio,
				sector_t *last_block,
				struct writeback_control *wbc,
				enum iostat_type io_type)
{
	struct inode *inode = page->mapping->host;
	struct f2fs_sb_info *sbi = F2FS_I_SB(inode);
	loff_t i_size = i_size_read(inode);
	const pgoff_t end_index = ((unsigned long long) i_size)
							>> PAGE_SHIFT;
	loff_t psize = (loff_t)(page->index + 1) << PAGE_SHIFT;
	unsigned offset = 0;
	bool need_balance_fs = false;
	int err = 0;
	struct f2fs_io_info fio = {
		.sbi = sbi,
		.ino = inode->i_ino,
		.type = DATA,
		.op = REQ_OP_WRITE,
		.op_flags = wbc_to_write_flags(wbc),
		.old_blkaddr = NULL_ADDR,
		.page = page,
		.encrypted_page = NULL,
		.submitted = false,
		.need_lock = LOCK_RETRY,
		.io_type = io_type,
		.io_wbc = wbc,
		.bio = bio,
		.last_block = last_block,
	};

	trace_f2fs_writepage(page, DATA);

	/* we should bypass data pages to proceed the kworkder jobs */
	if (unlikely(f2fs_cp_error(sbi))) {
		mapping_set_error(page->mapping, -EIO);
		/*
		 * don't drop any dirty dentry pages for keeping lastest
		 * directory structure.
		 */
		if (S_ISDIR(inode->i_mode))
			goto redirty_out;
		goto out;
	}

	if (unlikely(is_sbi_flag_set(sbi, SBI_POR_DOING)))
		goto redirty_out;

	if (page->index < end_index)
		goto write;

	/*
	 * If the offset is out-of-range of file size,
	 * this page does not have to be written to disk.
	 */
	offset = i_size & (PAGE_SIZE - 1);
	if ((page->index >= end_index + 1) || !offset)
		goto out;

	zero_user_segment(page, offset, PAGE_SIZE);
write:
	if (f2fs_is_drop_cache(inode))
		goto out;
	/* we should not write 0'th page having journal header */
	if (f2fs_is_volatile_file(inode) && (!page->index ||
			(!wbc->for_reclaim &&
			f2fs_available_free_memory(sbi, BASE_CHECK))))
		goto redirty_out;

	/* Dentry blocks are controlled by checkpoint */
	if (S_ISDIR(inode->i_mode)) {
		fio.need_lock = LOCK_DONE;
		err = f2fs_do_write_data_page(&fio);
		goto done;
	}

	if (!wbc->for_reclaim)
		need_balance_fs = true;
	else if (has_not_enough_free_secs(sbi, 0, 0))
		goto redirty_out;
	else
		set_inode_flag(inode, FI_HOT_DATA);

	err = -EAGAIN;
	if (f2fs_has_inline_data(inode)) {
		err = f2fs_write_inline_data(inode, page);
		if (!err)
			goto out;
	}

	if (err == -EAGAIN) {
		err = f2fs_do_write_data_page(&fio);
		if (err == -EAGAIN) {
			fio.need_lock = LOCK_REQ;
			err = f2fs_do_write_data_page(&fio);
		}
	}

	if (err) {
		file_set_keep_isize(inode);
	} else {
		down_write(&F2FS_I(inode)->i_sem);
		if (F2FS_I(inode)->last_disk_size < psize)
			F2FS_I(inode)->last_disk_size = psize;
		up_write(&F2FS_I(inode)->i_sem);
	}

done:
	if (err && err != -ENOENT)
		goto redirty_out;

out:
	inode_dec_dirty_pages(inode);
	if (err) {
		ClearPageUptodate(page);
		clear_cold_data(page);
	}

	if (wbc->for_reclaim) {
		f2fs_submit_merged_write_cond(sbi, NULL, page, 0, DATA);
		clear_inode_flag(inode, FI_HOT_DATA);
		f2fs_remove_dirty_inode(inode);
		submitted = NULL;
	}

	unlock_page(page);
	if (!S_ISDIR(inode->i_mode) && !IS_NOQUOTA(inode) &&
					!F2FS_I(inode)->cp_task) {
		f2fs_submit_ipu_bio(sbi, bio, page);
		f2fs_balance_fs(sbi, need_balance_fs);
	}

	if (unlikely(f2fs_cp_error(sbi))) {
		f2fs_submit_ipu_bio(sbi, bio, page);
		f2fs_submit_merged_write(sbi, DATA);
		submitted = NULL;
	}

	if (submitted)
		*submitted = fio.submitted;

	return 0;

redirty_out:
	redirty_page_for_writepage(wbc, page);
	/*
	 * pageout() in MM traslates EAGAIN, so calls handle_write_error()
	 * -> mapping_set_error() -> set_bit(AS_EIO, ...).
	 * file_write_and_wait_range() will see EIO error, which is critical
	 * to return value of fsync() followed by atomic_write failure to user.
	 */
	if (!err || wbc->for_reclaim)
		return AOP_WRITEPAGE_ACTIVATE;
	unlock_page(page);
	return err;
}

static int f2fs_write_data_page(struct page *page,
					struct writeback_control *wbc)
{
	return __write_data_page(page, NULL, NULL, NULL, wbc, FS_DATA_IO);
}

/*
 * This function was copied from write_cche_pages from mm/page-writeback.c.
 * The major change is making write step of cold data page separately from
 * warm/hot data page.
 */
static int f2fs_write_cache_pages(struct address_space *mapping,
					struct writeback_control *wbc,
					enum iostat_type io_type)
{
	int ret = 0;
	int done = 0;
	struct pagevec pvec;
	struct f2fs_sb_info *sbi = F2FS_M_SB(mapping);
	struct bio *bio = NULL;
	sector_t last_block;
	int nr_pages;
	pgoff_t uninitialized_var(writeback_index);
	pgoff_t index;
	pgoff_t end;		/* Inclusive */
	pgoff_t done_index;
	int cycled;
	int range_whole = 0;
	int tag;
	int nwritten = 0;

	pagevec_init(&pvec, 0);

	if (get_dirty_pages(mapping->host) <=
				SM_I(F2FS_M_SB(mapping))->min_hot_blocks)
		set_inode_flag(mapping->host, FI_HOT_DATA);
	else
		clear_inode_flag(mapping->host, FI_HOT_DATA);

	if (wbc->range_cyclic) {
		writeback_index = mapping->writeback_index; /* prev offset */
		index = writeback_index;
		if (index == 0)
			cycled = 1;
		else
			cycled = 0;
		end = -1;
	} else {
		index = wbc->range_start >> PAGE_SHIFT;
		end = wbc->range_end >> PAGE_SHIFT;
		if (wbc->range_start == 0 && wbc->range_end == LLONG_MAX)
			range_whole = 1;
		cycled = 1; /* ignore range_cyclic tests */
	}
	if (wbc->sync_mode == WB_SYNC_ALL || wbc->tagged_writepages)
		tag = PAGECACHE_TAG_TOWRITE;
	else
		tag = PAGECACHE_TAG_DIRTY;
retry:
	if (wbc->sync_mode == WB_SYNC_ALL || wbc->tagged_writepages)
		tag_pages_for_writeback(mapping, index, end);
	done_index = index;
	while (!done && (index <= end)) {
		int i;

		nr_pages = pagevec_lookup_range_tag(&pvec, mapping, &index, end,
				tag);
		if (nr_pages == 0)
			break;

		for (i = 0; i < nr_pages; i++) {
			struct page *page = pvec.pages[i];
			bool submitted = false;

			/* give a priority to WB_SYNC threads */
			if (atomic_read(&sbi->wb_sync_req[DATA]) &&
					wbc->sync_mode == WB_SYNC_NONE) {
				done = 1;
				break;
			}

			done_index = page->index;
retry_write:
			lock_page(page);

			if (unlikely(page->mapping != mapping)) {
continue_unlock:
				unlock_page(page);
				continue;
			}

			if (!PageDirty(page)) {
				/* someone wrote it for us */
				goto continue_unlock;
			}

			if (PageWriteback(page)) {
				if (wbc->sync_mode != WB_SYNC_NONE) {
					f2fs_wait_on_page_writeback(page,
							DATA, true, true);
					f2fs_submit_ipu_bio(sbi, &bio, page);
				} else {
					goto continue_unlock;
				}
			}

			if (!clear_page_dirty_for_io(page))
				goto continue_unlock;

			ret = __write_data_page(page, &submitted, &bio,
					&last_block, wbc, io_type);
			if (unlikely(ret)) {
				/*
				 * keep nr_to_write, since vfs uses this to
				 * get # of written pages.
				 */
				if (ret == AOP_WRITEPAGE_ACTIVATE) {
					unlock_page(page);
					ret = 0;
					continue;
				} else if (ret == -EAGAIN) {
					ret = 0;
					if (wbc->sync_mode == WB_SYNC_ALL) {
						cond_resched();
						congestion_wait(BLK_RW_ASYNC, msecs_to_jiffies(6));
						goto retry_write;
					}
					continue;
				}
				done_index = page->index + 1;
				done = 1;
				break;
			} else if (submitted) {
				nwritten++;
			}

			if (--wbc->nr_to_write <= 0 &&
					wbc->sync_mode == WB_SYNC_NONE) {
				done = 1;
				break;
			}
		}
		pagevec_release(&pvec);
		cond_resched();
	}

	if (!cycled && !done) {
		cycled = 1;
		index = 0;
		end = writeback_index - 1;
		goto retry;
	}
	if (wbc->range_cyclic || (range_whole && wbc->nr_to_write > 0))
		mapping->writeback_index = done_index;

	if (nwritten)
		f2fs_submit_merged_write_cond(F2FS_M_SB(mapping), mapping->host,
								NULL, 0, DATA);
	/* submit cached bio of IPU write */
	if (bio)
		__submit_bio(sbi, bio, DATA);

	return ret;
}

static inline bool __should_serialize_io(struct inode *inode,
					struct writeback_control *wbc)
{
	if (!S_ISREG(inode->i_mode))
		return false;
	if (IS_NOQUOTA(inode))
		return false;
	/* to avoid deadlock in path of data flush */
	if (F2FS_I(inode)->cp_task)
		return false;
	if (wbc->sync_mode != WB_SYNC_ALL)
		return true;
	if (get_dirty_pages(inode) >= SM_I(F2FS_I_SB(inode))->min_seq_blocks)
		return true;
	return false;
}

static int __f2fs_write_data_pages(struct address_space *mapping,
						struct writeback_control *wbc,
						enum iostat_type io_type)
{
	struct inode *inode = mapping->host;
	struct f2fs_sb_info *sbi = F2FS_I_SB(inode);
	struct blk_plug plug;
	int ret;
	bool locked = false;

	/* deal with chardevs and other special file */
	if (!mapping->a_ops->writepage)
		return 0;

	/* skip writing if there is no dirty page in this inode */
	if (!get_dirty_pages(inode) && wbc->sync_mode == WB_SYNC_NONE)
		return 0;

	/* during POR, we don't need to trigger writepage at all. */
	if (unlikely(is_sbi_flag_set(sbi, SBI_POR_DOING)))
		goto skip_write;

	if ((S_ISDIR(inode->i_mode) || IS_NOQUOTA(inode)) &&
			wbc->sync_mode == WB_SYNC_NONE &&
			get_dirty_pages(inode) < nr_pages_to_skip(sbi, DATA) &&
			f2fs_available_free_memory(sbi, DIRTY_DENTS))
		goto skip_write;

	/* skip writing during file defragment */
	if (is_inode_flag_set(inode, FI_DO_DEFRAG))
		goto skip_write;

	trace_f2fs_writepages(mapping->host, wbc, DATA);

	/* to avoid spliting IOs due to mixed WB_SYNC_ALL and WB_SYNC_NONE */
	if (wbc->sync_mode == WB_SYNC_ALL)
		atomic_inc(&sbi->wb_sync_req[DATA]);
	else if (atomic_read(&sbi->wb_sync_req[DATA]))
		goto skip_write;

	if (__should_serialize_io(inode, wbc)) {
		mutex_lock(&sbi->writepages);
		locked = true;
	}

	blk_start_plug(&plug);
	ret = f2fs_write_cache_pages(mapping, wbc, io_type);
	blk_finish_plug(&plug);

	if (locked)
		mutex_unlock(&sbi->writepages);

	if (wbc->sync_mode == WB_SYNC_ALL)
		atomic_dec(&sbi->wb_sync_req[DATA]);
	/*
	 * if some pages were truncated, we cannot guarantee its mapping->host
	 * to detect pending bios.
	 */

	f2fs_remove_dirty_inode(inode);
	return ret;

skip_write:
	wbc->pages_skipped += get_dirty_pages(inode);
	trace_f2fs_writepages(mapping->host, wbc, DATA);
	return 0;
}

static int f2fs_write_data_pages(struct address_space *mapping,
			    struct writeback_control *wbc)
{
	struct inode *inode = mapping->host;

	return __f2fs_write_data_pages(mapping, wbc,
			F2FS_I(inode)->cp_task == current ?
			FS_CP_DATA_IO : FS_DATA_IO);
}

static void f2fs_write_failed(struct address_space *mapping, loff_t to)
{
	struct inode *inode = mapping->host;
	loff_t i_size = i_size_read(inode);

	if (to > i_size) {
		down_write(&F2FS_I(inode)->i_gc_rwsem[WRITE]);
		down_write(&F2FS_I(inode)->i_mmap_sem);

		truncate_pagecache(inode, i_size);
		if (!IS_NOQUOTA(inode))
			f2fs_truncate_blocks(inode, i_size, true);

		up_write(&F2FS_I(inode)->i_mmap_sem);
		up_write(&F2FS_I(inode)->i_gc_rwsem[WRITE]);
	}
}

static int prepare_write_begin(struct f2fs_sb_info *sbi,
			struct page *page, loff_t pos, unsigned len,
			block_t *blk_addr, bool *node_changed)
{
	struct inode *inode = page->mapping->host;
	pgoff_t index = page->index;
	struct dnode_of_data dn;
	struct page *ipage;
	bool locked = false;
	struct extent_info ei = {0,0,0};
	int err = 0;
	int flag;

	/*
	 * we already allocated all the blocks, so we don't need to get
	 * the block addresses when there is no need to fill the page.
	 */
	if (!f2fs_has_inline_data(inode) && len == PAGE_SIZE &&
			!is_inode_flag_set(inode, FI_NO_PREALLOC))
		return 0;

	/* f2fs_lock_op avoids race between write CP and convert_inline_page */
	if (f2fs_has_inline_data(inode) && pos + len > MAX_INLINE_DATA(inode))
		flag = F2FS_GET_BLOCK_DEFAULT;
	else
		flag = F2FS_GET_BLOCK_PRE_AIO;

	if (f2fs_has_inline_data(inode) ||
			(pos & PAGE_MASK) >= i_size_read(inode)) {
		__do_map_lock(sbi, flag, true);
		locked = true;
	}
restart:
	/* check inline_data */
	ipage = f2fs_get_node_page(sbi, inode->i_ino);
	if (IS_ERR(ipage)) {
		err = PTR_ERR(ipage);
		goto unlock_out;
	}

	set_new_dnode(&dn, inode, ipage, ipage, 0);

	if (f2fs_has_inline_data(inode)) {
		if (pos + len <= MAX_INLINE_DATA(inode)) {
			f2fs_do_read_inline_data(page, ipage);
			set_inode_flag(inode, FI_DATA_EXIST);
			if (inode->i_nlink)
				set_inline_node(ipage);
		} else {
			err = f2fs_convert_inline_page(&dn, page);
			if (err)
				goto out;
			if (dn.data_blkaddr == NULL_ADDR)
				err = f2fs_get_block(&dn, index);
		}
	} else if (locked) {
		err = f2fs_get_block(&dn, index);
	} else {
		if (f2fs_lookup_extent_cache(inode, index, &ei)) {
			dn.data_blkaddr = ei.blk + index - ei.fofs;
		} else {
			/* hole case */
			err = f2fs_get_dnode_of_data(&dn, index, LOOKUP_NODE);
			if (err || dn.data_blkaddr == NULL_ADDR) {
				f2fs_put_dnode(&dn);
				__do_map_lock(sbi, F2FS_GET_BLOCK_PRE_AIO,
								true);
				WARN_ON(flag != F2FS_GET_BLOCK_PRE_AIO);
				locked = true;
				goto restart;
			}
		}
	}

	/* convert_inline_page can make node_changed */
	*blk_addr = dn.data_blkaddr;
	*node_changed = dn.node_changed;
out:
	f2fs_put_dnode(&dn);
unlock_out:
	if (locked)
		__do_map_lock(sbi, flag, false);
	return err;
}

static int f2fs_write_begin(struct file *file, struct address_space *mapping,
		loff_t pos, unsigned len, unsigned flags,
		struct page **pagep, void **fsdata)
{
	struct inode *inode = mapping->host;
	struct f2fs_sb_info *sbi = F2FS_I_SB(inode);
	struct page *page = NULL;
	pgoff_t index = ((unsigned long long) pos) >> PAGE_SHIFT;
	bool need_balance = false, drop_atomic = false;
	block_t blkaddr = NULL_ADDR;
	int err = 0;

	if (trace_android_fs_datawrite_start_enabled()) {
		char *path, pathbuf[MAX_TRACE_PATHBUF_LEN];

		path = android_fstrace_get_pathname(pathbuf,
						    MAX_TRACE_PATHBUF_LEN,
						    inode);
		trace_android_fs_datawrite_start(inode, pos, len,
						 current->pid, path,
						 current->comm);
	}
	trace_f2fs_write_begin(inode, pos, len, flags);

	err = f2fs_is_checkpoint_ready(sbi);
	if (err)
		goto fail;

	if ((f2fs_is_atomic_file(inode) &&
			!f2fs_available_free_memory(sbi, INMEM_PAGES)) ||
			is_inode_flag_set(inode, FI_ATOMIC_REVOKE_REQUEST)) {
		err = -ENOMEM;
		drop_atomic = true;
		goto fail;
	}

	/*
	 * We should check this at this moment to avoid deadlock on inode page
	 * and #0 page. The locking rule for inline_data conversion should be:
	 * lock_page(page #0) -> lock_page(inode_page)
	 */
	if (index != 0) {
		err = f2fs_convert_inline_inode(inode);
		if (err)
			goto fail;
	}
repeat:
	/*
	 * Do not use grab_cache_page_write_begin() to avoid deadlock due to
	 * wait_for_stable_page. Will wait that below with our IO control.
	 */
	page = f2fs_pagecache_get_page(mapping, index,
				FGP_LOCK | FGP_WRITE | FGP_CREAT, GFP_NOFS);
	if (!page) {
		err = -ENOMEM;
		goto fail;
	}

	*pagep = page;

	err = prepare_write_begin(sbi, page, pos, len,
					&blkaddr, &need_balance);
	if (err)
		goto fail;

	if (need_balance && !IS_NOQUOTA(inode) &&
			has_not_enough_free_secs(sbi, 0, 0)) {
		unlock_page(page);
		f2fs_balance_fs(sbi, true);
		lock_page(page);
		if (page->mapping != mapping) {
			/* The page got truncated from under us */
			f2fs_put_page(page, 1);
			goto repeat;
		}
	}

	f2fs_wait_on_page_writeback(page, DATA, false, true);

	if (len == PAGE_SIZE || PageUptodate(page))
		return 0;

	if (!(pos & (PAGE_SIZE - 1)) && (pos + len) >= i_size_read(inode)) {
		zero_user_segment(page, len, PAGE_SIZE);
		return 0;
	}

	if (blkaddr == NEW_ADDR) {
		zero_user_segment(page, 0, PAGE_SIZE);
		SetPageUptodate(page);
	} else {
		if (!f2fs_is_valid_blkaddr(sbi, blkaddr,
				DATA_GENERIC_ENHANCE_READ)) {
			err = -EFSCORRUPTED;
			goto fail;
		}
		err = f2fs_submit_page_read(inode, page, blkaddr);
		if (err)
			goto fail;

		lock_page(page);
		if (unlikely(page->mapping != mapping)) {
			f2fs_put_page(page, 1);
			goto repeat;
		}
		if (unlikely(!PageUptodate(page))) {
			err = -EIO;
			goto fail;
		}
	}
	return 0;

fail:
	f2fs_put_page(page, 1);
	f2fs_write_failed(mapping, pos + len);
	if (drop_atomic)
		f2fs_drop_inmem_pages_all(sbi, false);
	return err;
}

static int f2fs_write_end(struct file *file,
			struct address_space *mapping,
			loff_t pos, unsigned len, unsigned copied,
			struct page *page, void *fsdata)
{
	struct inode *inode = page->mapping->host;

	trace_android_fs_datawrite_end(inode, pos, len);
	trace_f2fs_write_end(inode, pos, len, copied);

	/*
	 * This should be come from len == PAGE_SIZE, and we expect copied
	 * should be PAGE_SIZE. Otherwise, we treat it with zero copied and
	 * let generic_perform_write() try to copy data again through copied=0.
	 */
	if (!PageUptodate(page)) {
		if (unlikely(copied != len))
			copied = 0;
		else
			SetPageUptodate(page);
	}
	if (!copied)
		goto unlock_out;

	set_page_dirty(page);

	if (pos + copied > i_size_read(inode))
		f2fs_i_size_write(inode, pos + copied);
unlock_out:
	f2fs_put_page(page, 1);
	f2fs_update_time(F2FS_I_SB(inode), REQ_TIME);
	return copied;
}

static int check_direct_IO(struct inode *inode, struct iov_iter *iter,
			   loff_t offset)
{
	unsigned i_blkbits = READ_ONCE(inode->i_blkbits);
	unsigned blkbits = i_blkbits;
	unsigned blocksize_mask = (1 << blkbits) - 1;
	unsigned long align = offset | iov_iter_alignment(iter);
	struct block_device *bdev = inode->i_sb->s_bdev;

	if (align & blocksize_mask) {
		if (bdev)
			blkbits = blksize_bits(bdev_logical_block_size(bdev));
		blocksize_mask = (1 << blkbits) - 1;
		if (align & blocksize_mask)
			return -EINVAL;
		return 1;
	}
	return 0;
}

static void f2fs_dio_end_io(struct bio *bio)
{
	struct f2fs_private_dio *dio = bio->bi_private;

	dec_page_count(F2FS_I_SB(dio->inode),
			dio->write ? F2FS_DIO_WRITE : F2FS_DIO_READ);

	bio->bi_private = dio->orig_private;
	bio->bi_end_io = dio->orig_end_io;

	kvfree(dio);

	bio_endio(bio);
}

static void f2fs_dio_submit_bio(struct bio *bio, struct inode *inode,
							loff_t file_offset)
{
	struct f2fs_private_dio *dio;
	bool write = (bio_op(bio) == REQ_OP_WRITE);

	dio = f2fs_kzalloc(F2FS_I_SB(inode),
			sizeof(struct f2fs_private_dio), GFP_NOFS);
	if (!dio)
		goto out;

	dio->inode = inode;
	dio->orig_end_io = bio->bi_end_io;
	dio->orig_private = bio->bi_private;
	dio->write = write;

	bio->bi_end_io = f2fs_dio_end_io;
	bio->bi_private = dio;

	inc_page_count(F2FS_I_SB(inode),
			write ? F2FS_DIO_WRITE : F2FS_DIO_READ);

	submit_bio(bio);
	return;
out:
	bio->bi_status = BLK_STS_IOERR;
	bio_endio(bio);
}

static ssize_t f2fs_direct_IO(struct kiocb *iocb, struct iov_iter *iter)
{
	struct address_space *mapping = iocb->ki_filp->f_mapping;
	struct inode *inode = mapping->host;
	struct f2fs_sb_info *sbi = F2FS_I_SB(inode);
	struct f2fs_inode_info *fi = F2FS_I(inode);
	size_t count = iov_iter_count(iter);
	loff_t offset = iocb->ki_pos;
	int rw = iov_iter_rw(iter);
	int err;
	enum rw_hint hint = iocb->ki_hint;
	int whint_mode = F2FS_OPTION(sbi).whint_mode;
	bool do_opu;

	err = check_direct_IO(inode, iter, offset);
	if (err)
		return err < 0 ? err : 0;

	if (f2fs_force_buffered_io(inode, iocb, iter))
		return 0;

	do_opu = allow_outplace_dio(inode, iocb, iter);

	trace_f2fs_direct_IO_enter(inode, offset, count, rw);

	if (trace_android_fs_dataread_start_enabled() &&
	    (rw == READ)) {
		char *path, pathbuf[MAX_TRACE_PATHBUF_LEN];

		path = android_fstrace_get_pathname(pathbuf,
						    MAX_TRACE_PATHBUF_LEN,
						    inode);
		trace_android_fs_dataread_start(inode, offset,
						count, current->pid, path,
						current->comm);
	}
	if (trace_android_fs_datawrite_start_enabled() &&
	    (rw == WRITE)) {
		char *path, pathbuf[MAX_TRACE_PATHBUF_LEN];

		path = android_fstrace_get_pathname(pathbuf,
						    MAX_TRACE_PATHBUF_LEN,
						    inode);
		trace_android_fs_datawrite_start(inode, offset, count,
						 current->pid, path,
						 current->comm);
	}
	if (rw == WRITE && whint_mode == WHINT_MODE_OFF)
		iocb->ki_hint = WRITE_LIFE_NOT_SET;

	if (iocb->ki_flags & IOCB_NOWAIT) {
		if (!down_read_trylock(&fi->i_gc_rwsem[rw])) {
			iocb->ki_hint = hint;
			err = -EAGAIN;
			goto out;
		}
		if (do_opu && !down_read_trylock(&fi->i_gc_rwsem[READ])) {
			up_read(&fi->i_gc_rwsem[rw]);
			iocb->ki_hint = hint;
			err = -EAGAIN;
			goto out;
		}
	} else {
		down_read(&fi->i_gc_rwsem[rw]);
		if (do_opu)
			down_read(&fi->i_gc_rwsem[READ]);
	}

	err = __blockdev_direct_IO(iocb, inode, inode->i_sb->s_bdev,
			iter, rw == WRITE ? get_data_block_dio_write :
			get_data_block_dio, NULL, f2fs_dio_submit_bio,
			DIO_LOCKING | DIO_SKIP_HOLES);

	if (do_opu)
		up_read(&fi->i_gc_rwsem[READ]);

	up_read(&fi->i_gc_rwsem[rw]);

	if (rw == WRITE) {
		if (whint_mode == WHINT_MODE_OFF)
			iocb->ki_hint = hint;
		if (err > 0) {
			f2fs_update_iostat(F2FS_I_SB(inode), APP_DIRECT_IO,
									err);
			if (!do_opu)
				set_inode_flag(inode, FI_UPDATE_WRITE);
		} else if (err < 0) {
			f2fs_write_failed(mapping, offset + count);
		}
	}
out:
	if (trace_android_fs_dataread_start_enabled() &&
	    (rw == READ))
		trace_android_fs_dataread_end(inode, offset, count);
	if (trace_android_fs_datawrite_start_enabled() &&
	    (rw == WRITE))
		trace_android_fs_datawrite_end(inode, offset, count);

	trace_f2fs_direct_IO_exit(inode, offset, count, rw, err);

	return err;
}

void f2fs_invalidate_page(struct page *page, unsigned int offset,
							unsigned int length)
{
	struct inode *inode = page->mapping->host;
	struct f2fs_sb_info *sbi = F2FS_I_SB(inode);

	if (inode->i_ino >= F2FS_ROOT_INO(sbi) &&
		(offset % PAGE_SIZE || length != PAGE_SIZE))
		return;

	if (PageDirty(page)) {
		if (inode->i_ino == F2FS_META_INO(sbi)) {
			dec_page_count(sbi, F2FS_DIRTY_META);
		} else if (inode->i_ino == F2FS_NODE_INO(sbi)) {
			dec_page_count(sbi, F2FS_DIRTY_NODES);
		} else {
			inode_dec_dirty_pages(inode);
			f2fs_remove_dirty_inode(inode);
		}
	}

	clear_cold_data(page);

<<<<<<< HEAD
=======
	/* This is atomic written page, keep Private */
>>>>>>> c081cdb1
	if (IS_ATOMIC_WRITTEN_PAGE(page))
		return f2fs_drop_inmem_page(inode, page);

	f2fs_clear_page_private(page);
}

int f2fs_release_page(struct page *page, gfp_t wait)
{
	/* If this is dirty page, keep PagePrivate */
	if (PageDirty(page))
		return 0;

	/* This is atomic written page, keep Private */
	if (IS_ATOMIC_WRITTEN_PAGE(page))
		return 0;

	clear_cold_data(page);
<<<<<<< HEAD
	f2fs_clear_page_private(page);
=======
	set_page_private(page, 0);
	ClearPagePrivate(page);
>>>>>>> c081cdb1
	return 1;
}

static int f2fs_set_data_page_dirty(struct page *page)
{
	struct inode *inode = page_file_mapping(page)->host;

	trace_f2fs_set_page_dirty(page, DATA);

	if (!PageUptodate(page))
		SetPageUptodate(page);
	if (PageSwapCache(page))
		return __set_page_dirty_nobuffers(page);

	if (f2fs_is_atomic_file(inode) && !f2fs_is_commit_atomic_write(inode)) {
		if (!IS_ATOMIC_WRITTEN_PAGE(page)) {
			f2fs_register_inmem_page(inode, page);
			return 1;
		}
		/*
		 * Previously, this page has been registered, we just
		 * return here.
		 */
		return 0;
	}

	if (!PageDirty(page)) {
		__set_page_dirty_nobuffers(page);
		f2fs_update_dirty_page(inode, page);
		return 1;
	}
	return 0;
}

static sector_t f2fs_bmap(struct address_space *mapping, sector_t block)
{
	struct inode *inode = mapping->host;

	if (f2fs_has_inline_data(inode))
		return 0;

	/* make sure allocating whole blocks */
	if (mapping_tagged(mapping, PAGECACHE_TAG_DIRTY))
		filemap_write_and_wait(mapping);

	return generic_block_bmap(mapping, block, get_data_block_bmap);
}

#ifdef CONFIG_MIGRATION
#include <linux/migrate.h>

int f2fs_migrate_page(struct address_space *mapping,
		struct page *newpage, struct page *page, enum migrate_mode mode)
{
	int rc, extra_count;
	struct f2fs_inode_info *fi = F2FS_I(mapping->host);
	bool atomic_written = IS_ATOMIC_WRITTEN_PAGE(page);

	BUG_ON(PageWriteback(page));

	/* migrating an atomic written page is safe with the inmem_lock hold */
	if (atomic_written) {
		if (mode != MIGRATE_SYNC)
			return -EBUSY;
		if (!mutex_trylock(&fi->inmem_lock))
			return -EAGAIN;
	}

	/* one extra reference was held for atomic_write page */
	extra_count = atomic_written ? 1 : 0;
	rc = migrate_page_move_mapping(mapping, newpage,
				page, NULL, mode, extra_count);
	if (rc != MIGRATEPAGE_SUCCESS) {
		if (atomic_written)
			mutex_unlock(&fi->inmem_lock);
		return rc;
	}

	if (atomic_written) {
		struct inmem_pages *cur;
		list_for_each_entry(cur, &fi->inmem_pages, list)
			if (cur->page == page) {
				cur->page = newpage;
				break;
			}
		mutex_unlock(&fi->inmem_lock);
		put_page(page);
		get_page(newpage);
	}

	if (PagePrivate(page)) {
		f2fs_set_page_private(newpage, page_private(page));
		f2fs_clear_page_private(page);
	}

	if (mode != MIGRATE_SYNC_NO_COPY)
		migrate_page_copy(newpage, page);
	else
		migrate_page_states(newpage, page);

	return MIGRATEPAGE_SUCCESS;
}
#endif

#ifdef CONFIG_SWAP
/* Copied from generic_swapfile_activate() to check any holes */
static int check_swap_activate(struct file *swap_file, unsigned int max)
{
	struct address_space *mapping = swap_file->f_mapping;
	struct inode *inode = mapping->host;
	unsigned blocks_per_page;
	unsigned long page_no;
	unsigned blkbits;
	sector_t probe_block;
	sector_t last_block;
	sector_t lowest_block = -1;
	sector_t highest_block = 0;

	blkbits = inode->i_blkbits;
	blocks_per_page = PAGE_SIZE >> blkbits;

	/*
	 * Map all the blocks into the extent list.  This code doesn't try
	 * to be very smart.
	 */
	probe_block = 0;
	page_no = 0;
	last_block = i_size_read(inode) >> blkbits;
	while ((probe_block + blocks_per_page) <= last_block && page_no < max) {
		unsigned block_in_page;
		sector_t first_block;

		cond_resched();

		first_block = bmap(inode, probe_block);
		if (first_block == 0)
			goto bad_bmap;

		/*
		 * It must be PAGE_SIZE aligned on-disk
		 */
		if (first_block & (blocks_per_page - 1)) {
			probe_block++;
			goto reprobe;
		}

		for (block_in_page = 1; block_in_page < blocks_per_page;
					block_in_page++) {
			sector_t block;

			block = bmap(inode, probe_block + block_in_page);
			if (block == 0)
				goto bad_bmap;
			if (block != first_block + block_in_page) {
				/* Discontiguity */
				probe_block++;
				goto reprobe;
			}
		}

		first_block >>= (PAGE_SHIFT - blkbits);
		if (page_no) {	/* exclude the header page */
			if (first_block < lowest_block)
				lowest_block = first_block;
			if (first_block > highest_block)
				highest_block = first_block;
		}

		page_no++;
		probe_block += blocks_per_page;
reprobe:
		continue;
	}
	return 0;

bad_bmap:
	pr_err("swapon: swapfile has holes\n");
	return -EINVAL;
}

static int f2fs_swap_activate(struct swap_info_struct *sis, struct file *file,
				sector_t *span)
{
	struct inode *inode = file_inode(file);
	int ret;

	if (!S_ISREG(inode->i_mode))
		return -EINVAL;

	if (f2fs_readonly(F2FS_I_SB(inode)->sb))
		return -EROFS;

	ret = f2fs_convert_inline_inode(inode);
	if (ret)
		return ret;

	ret = check_swap_activate(file, sis->max);
	if (ret)
		return ret;

	set_inode_flag(inode, FI_PIN_FILE);
	f2fs_precache_extents(inode);
	f2fs_update_time(F2FS_I_SB(inode), REQ_TIME);
	return 0;
}

static void f2fs_swap_deactivate(struct file *file)
{
	struct inode *inode = file_inode(file);

	clear_inode_flag(inode, FI_PIN_FILE);
}
#else
static int f2fs_swap_activate(struct swap_info_struct *sis, struct file *file,
				sector_t *span)
{
	return -EOPNOTSUPP;
}

static void f2fs_swap_deactivate(struct file *file)
{
}
#endif

const struct address_space_operations f2fs_dblock_aops = {
	.readpage	= f2fs_read_data_page,
	.readpages	= f2fs_read_data_pages,
	.writepage	= f2fs_write_data_page,
	.writepages	= f2fs_write_data_pages,
	.write_begin	= f2fs_write_begin,
	.write_end	= f2fs_write_end,
	.set_page_dirty	= f2fs_set_data_page_dirty,
	.invalidatepage	= f2fs_invalidate_page,
	.releasepage	= f2fs_release_page,
	.direct_IO	= f2fs_direct_IO,
	.bmap		= f2fs_bmap,
	.swap_activate  = f2fs_swap_activate,
	.swap_deactivate = f2fs_swap_deactivate,
#ifdef CONFIG_MIGRATION
	.migratepage    = f2fs_migrate_page,
#endif
};

void f2fs_clear_radix_tree_dirty_tag(struct page *page)
{
	struct address_space *mapping = page_mapping(page);
	unsigned long flags;

	spin_lock_irqsave(&mapping->tree_lock, flags);
	radix_tree_tag_clear(&mapping->page_tree, page_index(page),
					PAGECACHE_TAG_DIRTY);
	spin_unlock_irqrestore(&mapping->tree_lock, flags);
}

int __init f2fs_init_post_read_processing(void)
{
	bio_post_read_ctx_cache = KMEM_CACHE(bio_post_read_ctx, 0);
	if (!bio_post_read_ctx_cache)
		goto fail;
	bio_post_read_ctx_pool =
		mempool_create_slab_pool(NUM_PREALLOC_POST_READ_CTXS,
					 bio_post_read_ctx_cache);
	if (!bio_post_read_ctx_pool)
		goto fail_free_cache;
	return 0;

fail_free_cache:
	kmem_cache_destroy(bio_post_read_ctx_cache);
fail:
	return -ENOMEM;
}

void __exit f2fs_destroy_post_read_processing(void)
{
	mempool_destroy(bio_post_read_ctx_pool);
	kmem_cache_destroy(bio_post_read_ctx_cache);
}<|MERGE_RESOLUTION|>--- conflicted
+++ resolved
@@ -490,12 +490,8 @@
 	struct inode *inode = fio->page->mapping->host;
 
 	if (!f2fs_is_valid_blkaddr(fio->sbi, fio->new_blkaddr,
-<<<<<<< HEAD
 			fio->is_por ? META_POR : (__is_meta_io(fio) ?
 			META_GENERIC : DATA_GENERIC_ENHANCE)))
-=======
-			__is_meta_io(fio) ? META_GENERIC : DATA_GENERIC))
->>>>>>> c081cdb1
 		return -EFSCORRUPTED;
 
 	trace_f2fs_submit_page_bio(page, fio);
@@ -627,13 +623,7 @@
 		spin_unlock(&io->io_lock);
 	}
 
-<<<<<<< HEAD
 	verify_fio_blkaddr(fio);
-=======
-	if (__is_valid_data_blkaddr(fio->old_blkaddr))
-		verify_block_addr(fio, fio->old_blkaddr);
-	verify_block_addr(fio, fio->new_blkaddr);
->>>>>>> c081cdb1
 
 	bio_page = fio->encrypted_page ? fio->encrypted_page : fio->page;
 	inode = fio->page->mapping->host;
@@ -702,9 +692,6 @@
 	struct bio *bio;
 	struct bio_post_read_ctx *ctx;
 	unsigned int post_read_steps = 0;
-
-	if (!f2fs_is_valid_blkaddr(sbi, blkaddr, DATA_GENERIC))
-		return ERR_PTR(-EFAULT);
 
 	bio = f2fs_bio_alloc(sbi, min_t(int, nr_pages, BIO_MAX_PAGES), false);
 	if (!bio)
@@ -1064,11 +1051,7 @@
 	if (unlikely(is_inode_flag_set(dn->inode, FI_NO_ALLOC)))
 		return -EPERM;
 
-<<<<<<< HEAD
 	err = f2fs_get_node_info(sbi, dn->nid, &ni);
-=======
-	err = get_node_info(sbi, dn->nid, &ni);
->>>>>>> c081cdb1
 	if (err)
 		return err;
 
@@ -1255,16 +1238,11 @@
 	blkaddr = datablock_addr(dn.inode, dn.node_page, dn.ofs_in_node);
 
 	if (__is_valid_data_blkaddr(blkaddr) &&
-<<<<<<< HEAD
 		!f2fs_is_valid_blkaddr(sbi, blkaddr, DATA_GENERIC_ENHANCE)) {
-=======
-		!f2fs_is_valid_blkaddr(sbi, blkaddr, DATA_GENERIC)) {
->>>>>>> c081cdb1
 		err = -EFSCORRUPTED;
 		goto sync_out;
 	}
 
-<<<<<<< HEAD
 	if (__is_valid_data_blkaddr(blkaddr)) {
 		/* use out-place-update for driect IO under LFS mode */
 		if (test_opt(sbi, LFS) && flag == F2FS_GET_BLOCK_DIO &&
@@ -1276,9 +1254,6 @@
 			}
 		}
 	} else {
-=======
-	if (!is_valid_data_blkaddr(sbi, blkaddr)) {
->>>>>>> c081cdb1
 		if (create) {
 			if (unlikely(f2fs_cp_error(sbi))) {
 				err = -EIO;
@@ -1534,19 +1509,11 @@
 		if (!page)
 			return -ENOMEM;
 
-<<<<<<< HEAD
 		err = f2fs_get_node_info(sbi, inode->i_ino, &ni);
-=======
-		err = get_node_info(sbi, inode->i_ino, &ni);
->>>>>>> c081cdb1
 		if (err) {
 			f2fs_put_page(page, 1);
 			return err;
 		}
-<<<<<<< HEAD
-=======
-
->>>>>>> c081cdb1
 
 		phys = (__u64)blk_to_logical(inode, ni.blk_addr);
 		offset = offsetof(struct f2fs_inode, i_addr) +
@@ -1573,11 +1540,7 @@
 		if (!page)
 			return -ENOMEM;
 
-<<<<<<< HEAD
 		err = f2fs_get_node_info(sbi, xnid, &ni);
-=======
-		err = get_node_info(sbi, xnid, &ni);
->>>>>>> c081cdb1
 		if (err) {
 			f2fs_put_page(page, 1);
 			return err;
@@ -1854,56 +1817,10 @@
 				goto next_page;
 		}
 
-<<<<<<< HEAD
 		ret = f2fs_read_single_page(inode, page, nr_pages, &map, &bio,
 					&last_block_in_bio, is_readahead);
 		if (ret) {
 			SetPageError(page);
-=======
-		block_in_file = (sector_t)page->index;
-		last_block = block_in_file + nr_pages;
-		last_block_in_file = (i_size_read(inode) + blocksize - 1) >>
-								blkbits;
-		if (last_block > last_block_in_file)
-			last_block = last_block_in_file;
-
-		/*
-		 * Map blocks using the previous result first.
-		 */
-		if ((map.m_flags & F2FS_MAP_MAPPED) &&
-				block_in_file > map.m_lblk &&
-				block_in_file < (map.m_lblk + map.m_len))
-			goto got_it;
-
-		/*
-		 * Then do more f2fs_map_blocks() calls until we are
-		 * done with this page.
-		 */
-		map.m_flags = 0;
-
-		if (block_in_file < last_block) {
-			map.m_lblk = block_in_file;
-			map.m_len = last_block - block_in_file;
-
-			if (f2fs_map_blocks(inode, &map, 0,
-						F2FS_GET_BLOCK_DEFAULT))
-				goto set_error_page;
-		}
-got_it:
-		if ((map.m_flags & F2FS_MAP_MAPPED)) {
-			block_nr = map.m_pblk + block_in_file - map.m_lblk;
-			SetPageMappedToDisk(page);
-
-			if (!PageUptodate(page) && !cleancache_get_page(page)) {
-				SetPageUptodate(page);
-				goto confused;
-			}
-
-			if (!f2fs_is_valid_blkaddr(F2FS_I_SB(inode), block_nr,
-								DATA_GENERIC))
-				goto set_error_page;
-		} else {
->>>>>>> c081cdb1
 			zero_user_segment(page, 0, PAGE_SIZE);
 			unlock_page(page);
 		}
@@ -2069,17 +1986,10 @@
 	if (f2fs_should_update_outplace(inode, fio))
 		return false;
 
-<<<<<<< HEAD
 	return f2fs_should_update_inplace(inode, fio);
 }
 
 int f2fs_do_write_data_page(struct f2fs_io_info *fio)
-=======
-	return should_update_inplace(inode, fio);
-}
-
-int do_write_data_page(struct f2fs_io_info *fio)
->>>>>>> c081cdb1
 {
 	struct page *page = fio->page;
 	struct inode *inode = page->mapping->host;
@@ -2095,11 +2005,7 @@
 		fio->old_blkaddr = ei.blk + page->index - ei.fofs;
 
 		if (!f2fs_is_valid_blkaddr(fio->sbi, fio->old_blkaddr,
-<<<<<<< HEAD
 						DATA_GENERIC_ENHANCE))
-=======
-							DATA_GENERIC))
->>>>>>> c081cdb1
 			return -EFSCORRUPTED;
 
 		ipu_force = true;
@@ -2126,11 +2032,7 @@
 got_it:
 	if (__is_valid_data_blkaddr(fio->old_blkaddr) &&
 		!f2fs_is_valid_blkaddr(fio->sbi, fio->old_blkaddr,
-<<<<<<< HEAD
 						DATA_GENERIC_ENHANCE)) {
-=======
-							DATA_GENERIC)) {
->>>>>>> c081cdb1
 		err = -EFSCORRUPTED;
 		goto out_writepage;
 	}
@@ -2138,12 +2040,8 @@
 	 * If current allocation needs SSR,
 	 * it had better in-place writes for updated data.
 	 */
-<<<<<<< HEAD
 	if (ipu_force ||
 		(__is_valid_data_blkaddr(fio->old_blkaddr) &&
-=======
-	if (ipu_force || (is_valid_data_blkaddr(fio->sbi, fio->old_blkaddr) &&
->>>>>>> c081cdb1
 					need_inplace_update(fio))) {
 		err = encrypt_one_page(fio);
 		if (err)
@@ -2176,11 +2074,7 @@
 		fio->need_lock = LOCK_REQ;
 	}
 
-<<<<<<< HEAD
 	err = f2fs_get_node_info(fio->sbi, dn.nid, &ni);
-=======
-	err = get_node_info(fio->sbi, dn.nid, &ni);
->>>>>>> c081cdb1
 	if (err)
 		goto out_writepage;
 
@@ -3072,10 +2966,7 @@
 
 	clear_cold_data(page);
 
-<<<<<<< HEAD
-=======
 	/* This is atomic written page, keep Private */
->>>>>>> c081cdb1
 	if (IS_ATOMIC_WRITTEN_PAGE(page))
 		return f2fs_drop_inmem_page(inode, page);
 
@@ -3093,12 +2984,7 @@
 		return 0;
 
 	clear_cold_data(page);
-<<<<<<< HEAD
 	f2fs_clear_page_private(page);
-=======
-	set_page_private(page, 0);
-	ClearPagePrivate(page);
->>>>>>> c081cdb1
 	return 1;
 }
 
