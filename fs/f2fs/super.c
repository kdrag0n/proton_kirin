--- conflicted
+++ resolved
@@ -994,7 +994,7 @@
 			struct cp_control cpc = {
 				.reason = CP_UMOUNT,
 			};
-			write_checkpoint(F2FS_SB(sb), &cpc);
+			f2fs_write_checkpoint(F2FS_SB(sb), &cpc);
 		}
 	}
 }
@@ -1033,12 +1033,6 @@
 		f2fs_write_checkpoint(sbi, &cpc);
 	}
 
-<<<<<<< HEAD
-=======
-	/* f2fs_write_checkpoint can update stat informaion */
-	f2fs_destroy_stats(sbi);
-
->>>>>>> 38d74d51
 	/*
 	 * normally superblock is clean, so we need to release this.
 	 * In addition, EIO will skip do checkpoint, we need this as well.
@@ -1976,32 +1970,13 @@
 	return DUMMY_ENCRYPTION_ENABLED(F2FS_I_SB(inode));
 }
 
-<<<<<<< HEAD
-static unsigned f2fs_max_namelen(struct inode *inode)
-{
-	return S_ISLNK(inode->i_mode) ?
-			inode->i_sb->s_blocksize : F2FS_NAME_LEN;
-}
-
-static inline bool f2fs_is_encrypted(struct inode *inode)
-{
-	return f2fs_encrypted_file(inode);
-}
-
-=======
->>>>>>> 38d74d51
 static const struct fscrypt_operations f2fs_cryptops = {
 	.key_prefix	= "f2fs:",
 	.get_context	= f2fs_get_context,
 	.set_context	= f2fs_set_context,
 	.dummy_context	= f2fs_dummy_context,
 	.empty_dir	= f2fs_empty_dir,
-<<<<<<< HEAD
-	.max_namelen	= f2fs_max_namelen,
-	.is_encrypted = f2fs_is_encrypted,
-=======
 	.max_namelen	= F2FS_NAME_LEN,
->>>>>>> 38d74d51
 };
 #endif
 
@@ -2284,7 +2259,6 @@
 		return 1;
 	}
 
-<<<<<<< HEAD
 	if (segment_count > (le64_to_cpu(raw_super->block_count) >> 9)) {
 		f2fs_msg(sb, KERN_INFO,
 			"Wrong segment_count / block_count (%u > %llu)",
@@ -2295,24 +2269,6 @@
 	if (secs_per_zone > total_sections || !secs_per_zone) {
 		f2fs_msg(sb, KERN_INFO,
 			"Wrong secs_per_zone / total_sections (%u, %u)",
-			secs_per_zone, total_sections);
-		return 1;
-	}
-	if (le32_to_cpu(raw_super->extension_count) > F2FS_MAX_EXTENSION) {
-		f2fs_msg(sb, KERN_INFO,
-			"Corrupted extension count (%u > %u)",
-			le32_to_cpu(raw_super->extension_count),
-=======
-	if (segment_count > (le32_to_cpu(raw_super->block_count) >> 9)) {
-		f2fs_msg(sb, KERN_INFO,
-			"Wrong segment_count / block_count (%u > %u)",
-			segment_count, le32_to_cpu(raw_super->block_count));
-		return 1;
-	}
-
-	if (secs_per_zone > total_sections) {
-		f2fs_msg(sb, KERN_INFO,
-			"Wrong secs_per_zone (%u > %u)",
 			secs_per_zone, total_sections);
 		return 1;
 	}
@@ -2324,7 +2280,6 @@
 			"Corrupted extension count (%u + %u > %u)",
 			le32_to_cpu(raw_super->extension_count),
 			raw_super->hot_ext_count,
->>>>>>> 38d74d51
 			F2FS_MAX_EXTENSION);
 		return 1;
 	}
