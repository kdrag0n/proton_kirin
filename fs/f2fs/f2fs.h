/*
 * fs/f2fs/f2fs.h
 *
 * Copyright (c) 2012 Samsung Electronics Co., Ltd.
 *             http://www.samsung.com/
 *
 * This program is free software; you can redistribute it and/or modify
 * it under the terms of the GNU General Public License version 2 as
 * published by the Free Software Foundation.
 */
#ifndef _LINUX_F2FS_H
#define _LINUX_F2FS_H

#include <linux/types.h>
#include <linux/page-flags.h>
#include <linux/buffer_head.h>
#include <linux/slab.h>
#include <linux/crc32.h>
#include <linux/magic.h>
#include <linux/kobject.h>
#include <linux/sched.h>
#include <linux/cred.h>
#include <linux/vmalloc.h>
#include <linux/bio.h>
#include <linux/blkdev.h>
#include <linux/quotaops.h>
#include <crypto/hash.h>

#define __FS_HAS_ENCRYPTION IS_ENABLED(CONFIG_F2FS_FS_ENCRYPTION)
#include <linux/fscrypt.h>

#ifdef CONFIG_F2FS_CHECK_FS
#define f2fs_bug_on(sbi, condition)	BUG_ON(condition)
#else
#define f2fs_bug_on(sbi, condition)					\
	do {								\
		if (unlikely(condition)) {				\
			WARN_ON(1);					\
			set_sbi_flag(sbi, SBI_NEED_FSCK);		\
		}							\
	} while (0)
#endif

#ifdef CONFIG_F2FS_FAULT_INJECTION
enum {
	FAULT_KMALLOC,
	FAULT_KVMALLOC,
	FAULT_PAGE_ALLOC,
	FAULT_PAGE_GET,
	FAULT_ALLOC_BIO,
	FAULT_ALLOC_NID,
	FAULT_ORPHAN,
	FAULT_BLOCK,
	FAULT_DIR_DEPTH,
	FAULT_EVICT_INODE,
	FAULT_TRUNCATE,
	FAULT_IO,
	FAULT_CHECKPOINT,
	FAULT_MAX,
};

struct f2fs_fault_info {
	atomic_t inject_ops;
	unsigned int inject_rate;
	unsigned int inject_type;
};

extern char *fault_name[FAULT_MAX];
#define IS_FAULT_SET(fi, type) ((fi)->inject_type & (1 << (type)))
#endif

/*
 * For mount options
 */
#define F2FS_MOUNT_BG_GC		0x00000001
#define F2FS_MOUNT_DISABLE_ROLL_FORWARD	0x00000002
#define F2FS_MOUNT_DISCARD		0x00000004
#define F2FS_MOUNT_NOHEAP		0x00000008
#define F2FS_MOUNT_XATTR_USER		0x00000010
#define F2FS_MOUNT_POSIX_ACL		0x00000020
#define F2FS_MOUNT_DISABLE_EXT_IDENTIFY	0x00000040
#define F2FS_MOUNT_INLINE_XATTR		0x00000080
#define F2FS_MOUNT_INLINE_DATA		0x00000100
#define F2FS_MOUNT_INLINE_DENTRY	0x00000200
#define F2FS_MOUNT_FLUSH_MERGE		0x00000400
#define F2FS_MOUNT_NOBARRIER		0x00000800
#define F2FS_MOUNT_FASTBOOT		0x00001000
#define F2FS_MOUNT_EXTENT_CACHE		0x00002000
#define F2FS_MOUNT_FORCE_FG_GC		0x00004000
#define F2FS_MOUNT_DATA_FLUSH		0x00008000
#define F2FS_MOUNT_FAULT_INJECTION	0x00010000
#define F2FS_MOUNT_ADAPTIVE		0x00020000
#define F2FS_MOUNT_LFS			0x00040000
#define F2FS_MOUNT_USRQUOTA		0x00080000
#define F2FS_MOUNT_GRPQUOTA		0x00100000
#define F2FS_MOUNT_PRJQUOTA		0x00200000
#define F2FS_MOUNT_QUOTA		0x00400000
#define F2FS_MOUNT_INLINE_XATTR_SIZE	0x00800000
#define F2FS_MOUNT_RESERVE_ROOT		0x01000000

#define F2FS_OPTION(sbi)	((sbi)->mount_opt)
#define clear_opt(sbi, option)	(F2FS_OPTION(sbi).opt &= ~F2FS_MOUNT_##option)
#define set_opt(sbi, option)	(F2FS_OPTION(sbi).opt |= F2FS_MOUNT_##option)
#define test_opt(sbi, option)	(F2FS_OPTION(sbi).opt & F2FS_MOUNT_##option)

#define ver_after(a, b)	(typecheck(unsigned long long, a) &&		\
		typecheck(unsigned long long, b) &&			\
		((long long)((a) - (b)) > 0))

typedef u32 block_t;	/*
			 * should not change u32, since it is the on-disk block
			 * address format, __le32.
			 */
typedef u32 nid_t;

struct f2fs_mount_info {
	unsigned int opt;
	int write_io_size_bits;		/* Write IO size bits */
	block_t root_reserved_blocks;	/* root reserved blocks */
	kuid_t s_resuid;		/* reserved blocks for uid */
	kgid_t s_resgid;		/* reserved blocks for gid */
	int active_logs;		/* # of active logs */
	int inline_xattr_size;		/* inline xattr size */
#ifdef CONFIG_F2FS_FAULT_INJECTION
	struct f2fs_fault_info fault_info;	/* For fault injection */
#endif
#ifdef CONFIG_QUOTA
	/* Names of quota files with journalled quota */
	char *s_qf_names[MAXQUOTAS];
	int s_jquota_fmt;			/* Format of quota to use */
#endif
	/* For which write hints are passed down to block layer */
	int whint_mode;
	int alloc_mode;			/* segment allocation policy */
	int fsync_mode;			/* fsync policy */
	bool test_dummy_encryption;	/* test dummy encryption */
};

#define F2FS_FEATURE_ENCRYPT		0x0001
#define F2FS_FEATURE_BLKZONED		0x0002
#define F2FS_FEATURE_ATOMIC_WRITE	0x0004
#define F2FS_FEATURE_EXTRA_ATTR		0x0008
#define F2FS_FEATURE_PRJQUOTA		0x0010
#define F2FS_FEATURE_INODE_CHKSUM	0x0020
#define F2FS_FEATURE_FLEXIBLE_INLINE_XATTR	0x0040
#define F2FS_FEATURE_QUOTA_INO		0x0080
#define F2FS_FEATURE_INODE_CRTIME	0x0100
#define F2FS_FEATURE_LOST_FOUND		0x0200
#define F2FS_FEATURE_VERITY		0x0400	/* reserved */

#define F2FS_HAS_FEATURE(sb, mask)					\
	((F2FS_SB(sb)->raw_super->feature & cpu_to_le32(mask)) != 0)
#define F2FS_SET_FEATURE(sb, mask)					\
	(F2FS_SB(sb)->raw_super->feature |= cpu_to_le32(mask))
#define F2FS_CLEAR_FEATURE(sb, mask)					\
	(F2FS_SB(sb)->raw_super->feature &= ~cpu_to_le32(mask))

/*
 * Default values for user and/or group using reserved blocks
 */
#define	F2FS_DEF_RESUID		0
#define	F2FS_DEF_RESGID		0

/*
 * For checkpoint manager
 */
enum {
	NAT_BITMAP,
	SIT_BITMAP
};

#define	CP_UMOUNT	0x00000001
#define	CP_FASTBOOT	0x00000002
#define	CP_SYNC		0x00000004
#define	CP_RECOVERY	0x00000008
#define	CP_DISCARD	0x00000010
#define CP_TRIMMED	0x00000020

#define MAX_DISCARD_BLOCKS(sbi)		BLKS_PER_SEC(sbi)
#define DEF_MAX_DISCARD_REQUEST		8	/* issue 8 discards per round */
#define DEF_MAX_DISCARD_LEN		512	/* Max. 2MB per discard */
#define DEF_MIN_DISCARD_ISSUE_TIME	50	/* 50 ms, if exists */
#define DEF_MID_DISCARD_ISSUE_TIME	500	/* 500 ms, if device busy */
#define DEF_MAX_DISCARD_ISSUE_TIME	60000	/* 60 s, if no candidates */
#define DEF_DISCARD_URGENT_UTIL		80	/* do more discard over 80% */
#define DEF_CP_INTERVAL			60	/* 60 secs */
#define DEF_IDLE_INTERVAL		5	/* 5 secs */

struct cp_control {
	int reason;
	__u64 trim_start;
	__u64 trim_end;
	__u64 trim_minlen;
};

/*
 * indicate meta/data type
 */
enum {
	META_CP,
	META_NAT,
	META_SIT,
	META_SSA,
	META_POR,
	DATA_GENERIC,
	META_GENERIC,
};

/* for the list of ino */
enum {
	ORPHAN_INO,		/* for orphan ino list */
	APPEND_INO,		/* for append ino list */
	UPDATE_INO,		/* for update ino list */
	TRANS_DIR_INO,		/* for trasactions dir ino list */
	FLUSH_INO,		/* for multiple device flushing */
	MAX_INO_ENTRY,		/* max. list */
};

struct ino_entry {
	struct list_head list;		/* list head */
	nid_t ino;			/* inode number */
	unsigned int dirty_device;	/* dirty device bitmap */
};

/* for the list of inodes to be GCed */
struct inode_entry {
	struct list_head list;	/* list head */
	struct inode *inode;	/* vfs inode pointer */
};

/* for the bitmap indicate blocks to be discarded */
struct discard_entry {
	struct list_head list;	/* list head */
	block_t start_blkaddr;	/* start blockaddr of current segment */
	unsigned char discard_map[SIT_VBLOCK_MAP_SIZE];	/* segment discard bitmap */
};

/* default discard granularity of inner discard thread, unit: block count */
#define DEFAULT_DISCARD_GRANULARITY		16

/* max discard pend list number */
#define MAX_PLIST_NUM		512
#define plist_idx(blk_num)	((blk_num) >= MAX_PLIST_NUM ?		\
					(MAX_PLIST_NUM - 1) : (blk_num - 1))

enum {
	D_PREP,
	D_SUBMIT,
	D_DONE,
};

struct discard_info {
	block_t lstart;			/* logical start address */
	block_t len;			/* length */
	block_t start;			/* actual start address in dev */
};

struct discard_cmd {
	struct rb_node rb_node;		/* rb node located in rb-tree */
	union {
		struct {
			block_t lstart;	/* logical start address */
			block_t len;	/* length */
			block_t start;	/* actual start address in dev */
		};
		struct discard_info di;	/* discard info */

	};
	struct list_head list;		/* command list */
	struct completion wait;		/* compleation */
	struct block_device *bdev;	/* bdev */
	unsigned short ref;		/* reference count */
	unsigned char state;		/* state */
	int error;			/* bio error */
};

enum {
	DPOLICY_BG,
	DPOLICY_FORCE,
	DPOLICY_FSTRIM,
	DPOLICY_UMOUNT,
	MAX_DPOLICY,
};

struct discard_policy {
	int type;			/* type of discard */
	unsigned int min_interval;	/* used for candidates exist */
	unsigned int mid_interval;	/* used for device busy */
	unsigned int max_interval;	/* used for candidates not exist */
	unsigned int max_requests;	/* # of discards issued per round */
	unsigned int io_aware_gran;	/* minimum granularity discard not be aware of I/O */
	bool io_aware;			/* issue discard in idle time */
	bool sync;			/* submit discard with REQ_SYNC flag */
	unsigned int granularity;	/* discard granularity */
};

struct discard_cmd_control {
	struct task_struct *f2fs_issue_discard;	/* discard thread */
	struct list_head entry_list;		/* 4KB discard entry list */
	struct list_head pend_list[MAX_PLIST_NUM];/* store pending entries */
	struct list_head wait_list;		/* store on-flushing entries */
	struct list_head fstrim_list;		/* in-flight discard from fstrim */
	wait_queue_head_t discard_wait_queue;	/* waiting queue for wake-up */
	unsigned int discard_wake;		/* to wake up discard thread */
	struct mutex cmd_lock;
	unsigned int nr_discards;		/* # of discards in the list */
	unsigned int max_discards;		/* max. discards to be issued */
	unsigned int discard_granularity;	/* discard granularity */
	unsigned int undiscard_blks;		/* # of undiscard blocks */
	atomic_t issued_discard;		/* # of issued discard */
	atomic_t issing_discard;		/* # of issing discard */
	atomic_t discard_cmd_cnt;		/* # of cached cmd count */
	struct rb_root root;			/* root of discard rb-tree */
};

/* for the list of fsync inodes, used only during recovery */
struct fsync_inode_entry {
	struct list_head list;	/* list head */
	struct inode *inode;	/* vfs inode pointer */
	block_t blkaddr;	/* block address locating the last fsync */
	block_t last_dentry;	/* block address locating the last dentry */
};

#define nats_in_cursum(jnl)		(le16_to_cpu((jnl)->n_nats))
#define sits_in_cursum(jnl)		(le16_to_cpu((jnl)->n_sits))

#define nat_in_journal(jnl, i)		((jnl)->nat_j.entries[i].ne)
#define nid_in_journal(jnl, i)		((jnl)->nat_j.entries[i].nid)
#define sit_in_journal(jnl, i)		((jnl)->sit_j.entries[i].se)
#define segno_in_journal(jnl, i)	((jnl)->sit_j.entries[i].segno)

#define MAX_NAT_JENTRIES(jnl)	(NAT_JOURNAL_ENTRIES - nats_in_cursum(jnl))
#define MAX_SIT_JENTRIES(jnl)	(SIT_JOURNAL_ENTRIES - sits_in_cursum(jnl))

static inline int update_nats_in_cursum(struct f2fs_journal *journal, int i)
{
	int before = nats_in_cursum(journal);

	journal->n_nats = cpu_to_le16(before + i);
	return before;
}

static inline int update_sits_in_cursum(struct f2fs_journal *journal, int i)
{
	int before = sits_in_cursum(journal);

	journal->n_sits = cpu_to_le16(before + i);
	return before;
}

static inline bool __has_cursum_space(struct f2fs_journal *journal,
							int size, int type)
{
	if (type == NAT_JOURNAL)
		return size <= MAX_NAT_JENTRIES(journal);
	return size <= MAX_SIT_JENTRIES(journal);
}

/*
 * ioctl commands
 */
#define F2FS_IOC_GETFLAGS		FS_IOC_GETFLAGS
#define F2FS_IOC_SETFLAGS		FS_IOC_SETFLAGS
#define F2FS_IOC_GETVERSION		FS_IOC_GETVERSION

#define F2FS_IOCTL_MAGIC		0xf5
#define F2FS_IOC_START_ATOMIC_WRITE	_IO(F2FS_IOCTL_MAGIC, 1)
#define F2FS_IOC_COMMIT_ATOMIC_WRITE	_IO(F2FS_IOCTL_MAGIC, 2)
#define F2FS_IOC_START_VOLATILE_WRITE	_IO(F2FS_IOCTL_MAGIC, 3)
#define F2FS_IOC_RELEASE_VOLATILE_WRITE	_IO(F2FS_IOCTL_MAGIC, 4)
#define F2FS_IOC_ABORT_VOLATILE_WRITE	_IO(F2FS_IOCTL_MAGIC, 5)
#define F2FS_IOC_GARBAGE_COLLECT	_IOW(F2FS_IOCTL_MAGIC, 6, __u32)
#define F2FS_IOC_WRITE_CHECKPOINT	_IO(F2FS_IOCTL_MAGIC, 7)
#define F2FS_IOC_DEFRAGMENT		_IOWR(F2FS_IOCTL_MAGIC, 8,	\
						struct f2fs_defragment)
#define F2FS_IOC_MOVE_RANGE		_IOWR(F2FS_IOCTL_MAGIC, 9,	\
						struct f2fs_move_range)
#define F2FS_IOC_FLUSH_DEVICE		_IOW(F2FS_IOCTL_MAGIC, 10,	\
						struct f2fs_flush_device)
#define F2FS_IOC_GARBAGE_COLLECT_RANGE	_IOW(F2FS_IOCTL_MAGIC, 11,	\
						struct f2fs_gc_range)
#define F2FS_IOC_GET_FEATURES		_IOR(F2FS_IOCTL_MAGIC, 12, __u32)
#define F2FS_IOC_SET_PIN_FILE		_IOW(F2FS_IOCTL_MAGIC, 13, __u32)
#define F2FS_IOC_GET_PIN_FILE		_IOR(F2FS_IOCTL_MAGIC, 14, __u32)
#define F2FS_IOC_PRECACHE_EXTENTS	_IO(F2FS_IOCTL_MAGIC, 15)

#define F2FS_IOC_SET_ENCRYPTION_POLICY	FS_IOC_SET_ENCRYPTION_POLICY
#define F2FS_IOC_GET_ENCRYPTION_POLICY	FS_IOC_GET_ENCRYPTION_POLICY
#define F2FS_IOC_GET_ENCRYPTION_PWSALT	FS_IOC_GET_ENCRYPTION_PWSALT

/*
 * should be same as XFS_IOC_GOINGDOWN.
 * Flags for going down operation used by FS_IOC_GOINGDOWN
 */
#define F2FS_IOC_SHUTDOWN	_IOR('X', 125, __u32)	/* Shutdown */
#define F2FS_GOING_DOWN_FULLSYNC	0x0	/* going down with full sync */
#define F2FS_GOING_DOWN_METASYNC	0x1	/* going down with metadata */
#define F2FS_GOING_DOWN_NOSYNC		0x2	/* going down */
#define F2FS_GOING_DOWN_METAFLUSH	0x3	/* going down with meta flush */

#if defined(__KERNEL__) && defined(CONFIG_COMPAT)
/*
 * ioctl commands in 32 bit emulation
 */
#define F2FS_IOC32_GETFLAGS		FS_IOC32_GETFLAGS
#define F2FS_IOC32_SETFLAGS		FS_IOC32_SETFLAGS
#define F2FS_IOC32_GETVERSION		FS_IOC32_GETVERSION
#endif

#define F2FS_IOC_FSGETXATTR		FS_IOC_FSGETXATTR
#define F2FS_IOC_FSSETXATTR		FS_IOC_FSSETXATTR

struct f2fs_gc_range {
	u32 sync;
	u64 start;
	u64 len;
};

struct f2fs_defragment {
	u64 start;
	u64 len;
};

struct f2fs_move_range {
	u32 dst_fd;		/* destination fd */
	u64 pos_in;		/* start position in src_fd */
	u64 pos_out;		/* start position in dst_fd */
	u64 len;		/* size to move */
};

struct f2fs_flush_device {
	u32 dev_num;		/* device number to flush */
	u32 segments;		/* # of segments to flush */
};

/* for inline stuff */
#define DEF_INLINE_RESERVED_SIZE	1
#define DEF_MIN_INLINE_SIZE		1
static inline int get_extra_isize(struct inode *inode);
static inline int get_inline_xattr_addrs(struct inode *inode);
#define MAX_INLINE_DATA(inode)	(sizeof(__le32) *			\
				(CUR_ADDRS_PER_INODE(inode) -		\
				get_inline_xattr_addrs(inode) -	\
				DEF_INLINE_RESERVED_SIZE))

/* for inline dir */
#define NR_INLINE_DENTRY(inode)	(MAX_INLINE_DATA(inode) * BITS_PER_BYTE / \
				((SIZE_OF_DIR_ENTRY + F2FS_SLOT_LEN) * \
				BITS_PER_BYTE + 1))
#define INLINE_DENTRY_BITMAP_SIZE(inode)	((NR_INLINE_DENTRY(inode) + \
					BITS_PER_BYTE - 1) / BITS_PER_BYTE)
#define INLINE_RESERVED_SIZE(inode)	(MAX_INLINE_DATA(inode) - \
				((SIZE_OF_DIR_ENTRY + F2FS_SLOT_LEN) * \
				NR_INLINE_DENTRY(inode) + \
				INLINE_DENTRY_BITMAP_SIZE(inode)))

/*
 * For INODE and NODE manager
 */
/* for directory operations */
struct f2fs_dentry_ptr {
	struct inode *inode;
	void *bitmap;
	struct f2fs_dir_entry *dentry;
	__u8 (*filename)[F2FS_SLOT_LEN];
	int max;
	int nr_bitmap;
};

static inline void make_dentry_ptr_block(struct inode *inode,
		struct f2fs_dentry_ptr *d, struct f2fs_dentry_block *t)
{
	d->inode = inode;
	d->max = NR_DENTRY_IN_BLOCK;
	d->nr_bitmap = SIZE_OF_DENTRY_BITMAP;
	d->bitmap = t->dentry_bitmap;
	d->dentry = t->dentry;
	d->filename = t->filename;
}

static inline void make_dentry_ptr_inline(struct inode *inode,
					struct f2fs_dentry_ptr *d, void *t)
{
	int entry_cnt = NR_INLINE_DENTRY(inode);
	int bitmap_size = INLINE_DENTRY_BITMAP_SIZE(inode);
	int reserved_size = INLINE_RESERVED_SIZE(inode);

	d->inode = inode;
	d->max = entry_cnt;
	d->nr_bitmap = bitmap_size;
	d->bitmap = t;
	d->dentry = t + bitmap_size + reserved_size;
	d->filename = t + bitmap_size + reserved_size +
					SIZE_OF_DIR_ENTRY * entry_cnt;
}

/*
 * XATTR_NODE_OFFSET stores xattrs to one node block per file keeping -1
 * as its node offset to distinguish from index node blocks.
 * But some bits are used to mark the node block.
 */
#define XATTR_NODE_OFFSET	((((unsigned int)-1) << OFFSET_BIT_SHIFT) \
				>> OFFSET_BIT_SHIFT)
enum {
	ALLOC_NODE,			/* allocate a new node page if needed */
	LOOKUP_NODE,			/* look up a node without readahead */
	LOOKUP_NODE_RA,			/*
					 * look up a node with readahead called
					 * by get_data_block.
					 */
};

#define DEFAULT_RETRY_IO_COUNT	8	/* maximum retry read IO count */

#define F2FS_LINK_MAX	0xffffffff	/* maximum link count per file */

#define MAX_DIR_RA_PAGES	4	/* maximum ra pages of dir */

/* vector size for gang look-up from extent cache that consists of radix tree */
#define EXT_TREE_VEC_SIZE	64

/* for in-memory extent cache entry */
#define F2FS_MIN_EXTENT_LEN	64	/* minimum extent length */

/* number of extent info in extent cache we try to shrink */
#define EXTENT_CACHE_SHRINK_NUMBER	128

struct rb_entry {
	struct rb_node rb_node;		/* rb node located in rb-tree */
	unsigned int ofs;		/* start offset of the entry */
	unsigned int len;		/* length of the entry */
};

struct extent_info {
	unsigned int fofs;		/* start offset in a file */
	unsigned int len;		/* length of the extent */
	u32 blk;			/* start block address of the extent */
};

struct extent_node {
	struct rb_node rb_node;
	union {
		struct {
			unsigned int fofs;
			unsigned int len;
			u32 blk;
		};
		struct extent_info ei;	/* extent info */

	};
	struct list_head list;		/* node in global extent list of sbi */
	struct extent_tree *et;		/* extent tree pointer */
};

struct extent_tree {
	nid_t ino;			/* inode number */
	struct rb_root root;		/* root of extent info rb-tree */
	struct extent_node *cached_en;	/* recently accessed extent node */
	struct extent_info largest;	/* largested extent info */
	struct list_head list;		/* to be used by sbi->zombie_list */
	rwlock_t lock;			/* protect extent info rb-tree */
	atomic_t node_cnt;		/* # of extent node in rb-tree*/
};

/*
 * This structure is taken from ext4_map_blocks.
 *
 * Note that, however, f2fs uses NEW and MAPPED flags for f2fs_map_blocks().
 */
#define F2FS_MAP_NEW		(1 << BH_New)
#define F2FS_MAP_MAPPED		(1 << BH_Mapped)
#define F2FS_MAP_UNWRITTEN	(1 << BH_Unwritten)
#define F2FS_MAP_FLAGS		(F2FS_MAP_NEW | F2FS_MAP_MAPPED |\
				F2FS_MAP_UNWRITTEN)

struct f2fs_map_blocks {
	block_t m_pblk;
	block_t m_lblk;
	unsigned int m_len;
	unsigned int m_flags;
	pgoff_t *m_next_pgofs;		/* point next possible non-hole pgofs */
	pgoff_t *m_next_extent;		/* point to next possible extent */
	int m_seg_type;
};

/* for flag in get_data_block */
enum {
	F2FS_GET_BLOCK_DEFAULT,
	F2FS_GET_BLOCK_FIEMAP,
	F2FS_GET_BLOCK_BMAP,
	F2FS_GET_BLOCK_PRE_DIO,
	F2FS_GET_BLOCK_PRE_AIO,
	F2FS_GET_BLOCK_PRECACHE,
};

/*
 * i_advise uses FADVISE_XXX_BIT. We can add additional hints later.
 */
#define FADVISE_COLD_BIT	0x01
#define FADVISE_LOST_PINO_BIT	0x02
#define FADVISE_ENCRYPT_BIT	0x04
#define FADVISE_ENC_NAME_BIT	0x08
#define FADVISE_KEEP_SIZE_BIT	0x10
#define FADVISE_HOT_BIT		0x20
#define FADVISE_VERITY_BIT	0x40	/* reserved */

#define file_is_cold(inode)	is_file(inode, FADVISE_COLD_BIT)
#define file_wrong_pino(inode)	is_file(inode, FADVISE_LOST_PINO_BIT)
#define file_set_cold(inode)	set_file(inode, FADVISE_COLD_BIT)
#define file_lost_pino(inode)	set_file(inode, FADVISE_LOST_PINO_BIT)
#define file_clear_cold(inode)	clear_file(inode, FADVISE_COLD_BIT)
#define file_got_pino(inode)	clear_file(inode, FADVISE_LOST_PINO_BIT)
#define file_is_encrypt(inode)	is_file(inode, FADVISE_ENCRYPT_BIT)
#define file_set_encrypt(inode)	set_file(inode, FADVISE_ENCRYPT_BIT)
#define file_clear_encrypt(inode) clear_file(inode, FADVISE_ENCRYPT_BIT)
#define file_enc_name(inode)	is_file(inode, FADVISE_ENC_NAME_BIT)
#define file_set_enc_name(inode) set_file(inode, FADVISE_ENC_NAME_BIT)
#define file_keep_isize(inode)	is_file(inode, FADVISE_KEEP_SIZE_BIT)
#define file_set_keep_isize(inode) set_file(inode, FADVISE_KEEP_SIZE_BIT)
#define file_is_hot(inode)	is_file(inode, FADVISE_HOT_BIT)
#define file_set_hot(inode)	set_file(inode, FADVISE_HOT_BIT)
#define file_clear_hot(inode)	clear_file(inode, FADVISE_HOT_BIT)

#define DEF_DIR_LEVEL		0

struct f2fs_inode_info {
	struct inode vfs_inode;		/* serve a vfs inode */
	unsigned long i_flags;		/* keep an inode flags for ioctl */
	unsigned char i_advise;		/* use to give file attribute hints */
	unsigned char i_dir_level;	/* use for dentry level for large dir */
	union {
		unsigned int i_current_depth;	/* only for directory depth */
		unsigned short i_gc_failures;	/* only for regular file */
	};
	unsigned int i_pino;		/* parent inode number */
	umode_t i_acl_mode;		/* keep file acl mode temporarily */

	/* Use below internally in f2fs*/
	unsigned long flags;		/* use to pass per-file flags */
	struct rw_semaphore i_sem;	/* protect fi info */
	atomic_t dirty_pages;		/* # of dirty pages */
	f2fs_hash_t chash;		/* hash value of given file name */
	unsigned int clevel;		/* maximum level of given file name */
	struct task_struct *task;	/* lookup and create consistency */
	struct task_struct *cp_task;	/* separate cp/wb IO stats*/
	nid_t i_xattr_nid;		/* node id that contains xattrs */
	loff_t	last_disk_size;		/* lastly written file size */

#ifdef CONFIG_QUOTA
	struct dquot *i_dquot[MAXQUOTAS];

	/* quota space reservation, managed internally by quota code */
	qsize_t i_reserved_quota;
#endif
	struct list_head dirty_list;	/* dirty list for dirs and files */
	struct list_head gdirty_list;	/* linked in global dirty list */
	struct list_head inmem_ilist;	/* list for inmem inodes */
	struct list_head inmem_pages;	/* inmemory pages managed by f2fs */
	struct task_struct *inmem_task;	/* store inmemory task */
	struct mutex inmem_lock;	/* lock for inmemory pages */
	struct extent_tree *extent_tree;	/* cached extent_tree entry */
	struct rw_semaphore dio_rwsem[2];/* avoid racing between dio and gc */
	struct rw_semaphore i_mmap_sem;
	struct rw_semaphore i_xattr_sem; /* avoid racing between reading and changing EAs */

	int i_extra_isize;		/* size of extra space located in i_addr */
	kprojid_t i_projid;		/* id for project quota */
	int i_inline_xattr_size;	/* inline xattr size */
	struct timespec i_crtime;	/* inode creation time */
	struct timespec i_disk_time[4];	/* inode disk times */
};

static inline void get_extent_info(struct extent_info *ext,
					struct f2fs_extent *i_ext)
{
	ext->fofs = le32_to_cpu(i_ext->fofs);
	ext->blk = le32_to_cpu(i_ext->blk);
	ext->len = le32_to_cpu(i_ext->len);
}

static inline void set_raw_extent(struct extent_info *ext,
					struct f2fs_extent *i_ext)
{
	i_ext->fofs = cpu_to_le32(ext->fofs);
	i_ext->blk = cpu_to_le32(ext->blk);
	i_ext->len = cpu_to_le32(ext->len);
}

static inline void set_extent_info(struct extent_info *ei, unsigned int fofs,
						u32 blk, unsigned int len)
{
	ei->fofs = fofs;
	ei->blk = blk;
	ei->len = len;
}

static inline bool __is_discard_mergeable(struct discard_info *back,
						struct discard_info *front)
{
	return (back->lstart + back->len == front->lstart) &&
		(back->len + front->len < DEF_MAX_DISCARD_LEN);
}

static inline bool __is_discard_back_mergeable(struct discard_info *cur,
						struct discard_info *back)
{
	return __is_discard_mergeable(back, cur);
}

static inline bool __is_discard_front_mergeable(struct discard_info *cur,
						struct discard_info *front)
{
	return __is_discard_mergeable(cur, front);
}

static inline bool __is_extent_mergeable(struct extent_info *back,
						struct extent_info *front)
{
	return (back->fofs + back->len == front->fofs &&
			back->blk + back->len == front->blk);
}

static inline bool __is_back_mergeable(struct extent_info *cur,
						struct extent_info *back)
{
	return __is_extent_mergeable(back, cur);
}

static inline bool __is_front_mergeable(struct extent_info *cur,
						struct extent_info *front)
{
	return __is_extent_mergeable(cur, front);
}

extern void f2fs_mark_inode_dirty_sync(struct inode *inode, bool sync);
static inline void __try_update_largest_extent(struct inode *inode,
			struct extent_tree *et, struct extent_node *en)
{
	if (en->ei.len > et->largest.len) {
		et->largest = en->ei;
		f2fs_mark_inode_dirty_sync(inode, true);
	}
}

/*
 * For free nid management
 */
enum nid_state {
	FREE_NID,		/* newly added to free nid list */
	PREALLOC_NID,		/* it is preallocated */
	MAX_NID_STATE,
};

struct f2fs_nm_info {
	block_t nat_blkaddr;		/* base disk address of NAT */
	nid_t max_nid;			/* maximum possible node ids */
	nid_t available_nids;		/* # of available node ids */
	nid_t next_scan_nid;		/* the next nid to be scanned */
	unsigned int ram_thresh;	/* control the memory footprint */
	unsigned int ra_nid_pages;	/* # of nid pages to be readaheaded */
	unsigned int dirty_nats_ratio;	/* control dirty nats ratio threshold */

	/* NAT cache management */
	struct radix_tree_root nat_root;/* root of the nat entry cache */
	struct radix_tree_root nat_set_root;/* root of the nat set cache */
	struct rw_semaphore nat_tree_lock;	/* protect nat_tree_lock */
	struct list_head nat_entries;	/* cached nat entry list (clean) */
	unsigned int nat_cnt;		/* the # of cached nat entries */
	unsigned int dirty_nat_cnt;	/* total num of nat entries in set */
	unsigned int nat_blocks;	/* # of nat blocks */

	/* free node ids management */
	struct radix_tree_root free_nid_root;/* root of the free_nid cache */
	struct list_head free_nid_list;		/* list for free nids excluding preallocated nids */
	unsigned int nid_cnt[MAX_NID_STATE];	/* the number of free node id */
	spinlock_t nid_list_lock;	/* protect nid lists ops */
	struct mutex build_lock;	/* lock for build free nids */
	unsigned char **free_nid_bitmap;
	unsigned char *nat_block_bitmap;
	unsigned short *free_nid_count;	/* free nid count of NAT block */

	/* for checkpoint */
	char *nat_bitmap;		/* NAT bitmap pointer */

	unsigned int nat_bits_blocks;	/* # of nat bits blocks */
	unsigned char *nat_bits;	/* NAT bits blocks */
	unsigned char *full_nat_bits;	/* full NAT pages */
	unsigned char *empty_nat_bits;	/* empty NAT pages */
#ifdef CONFIG_F2FS_CHECK_FS
	char *nat_bitmap_mir;		/* NAT bitmap mirror */
#endif
	int bitmap_size;		/* bitmap size */
};

/*
 * this structure is used as one of function parameters.
 * all the information are dedicated to a given direct node block determined
 * by the data offset in a file.
 */
struct dnode_of_data {
	struct inode *inode;		/* vfs inode pointer */
	struct page *inode_page;	/* its inode page, NULL is possible */
	struct page *node_page;		/* cached direct node page */
	nid_t nid;			/* node id of the direct node block */
	unsigned int ofs_in_node;	/* data offset in the node page */
	bool inode_page_locked;		/* inode page is locked or not */
	bool node_changed;		/* is node block changed */
	char cur_level;			/* level of hole node page */
	char max_level;			/* level of current page located */
	block_t	data_blkaddr;		/* block address of the node block */
};

static inline void set_new_dnode(struct dnode_of_data *dn, struct inode *inode,
		struct page *ipage, struct page *npage, nid_t nid)
{
	memset(dn, 0, sizeof(*dn));
	dn->inode = inode;
	dn->inode_page = ipage;
	dn->node_page = npage;
	dn->nid = nid;
}

/*
 * For SIT manager
 *
 * By default, there are 6 active log areas across the whole main area.
 * When considering hot and cold data separation to reduce cleaning overhead,
 * we split 3 for data logs and 3 for node logs as hot, warm, and cold types,
 * respectively.
 * In the current design, you should not change the numbers intentionally.
 * Instead, as a mount option such as active_logs=x, you can use 2, 4, and 6
 * logs individually according to the underlying devices. (default: 6)
 * Just in case, on-disk layout covers maximum 16 logs that consist of 8 for
 * data and 8 for node logs.
 */
#define	NR_CURSEG_DATA_TYPE	(3)
#define NR_CURSEG_NODE_TYPE	(3)
#define NR_CURSEG_TYPE	(NR_CURSEG_DATA_TYPE + NR_CURSEG_NODE_TYPE)

enum {
	CURSEG_HOT_DATA	= 0,	/* directory entry blocks */
	CURSEG_WARM_DATA,	/* data blocks */
	CURSEG_COLD_DATA,	/* multimedia or GCed data blocks */
	CURSEG_HOT_NODE,	/* direct node blocks of directory files */
	CURSEG_WARM_NODE,	/* direct node blocks of normal files */
	CURSEG_COLD_NODE,	/* indirect node blocks */
	NO_CHECK_TYPE,
};

struct flush_cmd {
	struct completion wait;
	struct llist_node llnode;
	nid_t ino;
	int ret;
};

struct flush_cmd_control {
	struct task_struct *f2fs_issue_flush;	/* flush thread */
	wait_queue_head_t flush_wait_queue;	/* waiting queue for wake-up */
	atomic_t issued_flush;			/* # of issued flushes */
	atomic_t issing_flush;			/* # of issing flushes */
	struct llist_head issue_list;		/* list for command issue */
	struct llist_node *dispatch_list;	/* list for command dispatch */
};

struct f2fs_sm_info {
	struct sit_info *sit_info;		/* whole segment information */
	struct free_segmap_info *free_info;	/* free segment information */
	struct dirty_seglist_info *dirty_info;	/* dirty segment information */
	struct curseg_info *curseg_array;	/* active segment information */

	struct rw_semaphore curseg_lock;	/* for preventing curseg change */

	block_t seg0_blkaddr;		/* block address of 0'th segment */
	block_t main_blkaddr;		/* start block address of main area */
	block_t ssa_blkaddr;		/* start block address of SSA area */

	unsigned int segment_count;	/* total # of segments */
	unsigned int main_segments;	/* # of segments in main area */
	unsigned int reserved_segments;	/* # of reserved segments */
	unsigned int ovp_segments;	/* # of overprovision segments */

	/* a threshold to reclaim prefree segments */
	unsigned int rec_prefree_segments;

	/* for batched trimming */
	unsigned int trim_sections;		/* # of sections to trim */

	struct list_head sit_entry_set;	/* sit entry set list */

	unsigned int ipu_policy;	/* in-place-update policy */
	unsigned int min_ipu_util;	/* in-place-update threshold */
	unsigned int min_fsync_blocks;	/* threshold for fsync */
	unsigned int min_seq_blocks;	/* threshold for sequential blocks */
	unsigned int min_hot_blocks;	/* threshold for hot block allocation */
	unsigned int min_ssr_sections;	/* threshold to trigger SSR allocation */

	/* for flush command control */
	struct flush_cmd_control *fcc_info;

	/* for discard command control */
	struct discard_cmd_control *dcc_info;
};

/*
 * For superblock
 */
/*
 * COUNT_TYPE for monitoring
 *
 * f2fs monitors the number of several block types such as on-writeback,
 * dirty dentry blocks, dirty node blocks, and dirty meta blocks.
 */
#define WB_DATA_TYPE(p)	(__is_cp_guaranteed(p) ? F2FS_WB_CP_DATA : F2FS_WB_DATA)
enum count_type {
	F2FS_DIRTY_DENTS,
	F2FS_DIRTY_DATA,
	F2FS_DIRTY_QDATA,
	F2FS_DIRTY_NODES,
	F2FS_DIRTY_META,
	F2FS_INMEM_PAGES,
	F2FS_DIRTY_IMETA,
	F2FS_WB_CP_DATA,
	F2FS_WB_DATA,
	NR_COUNT_TYPE,
};

/*
 * The below are the page types of bios used in submit_bio().
 * The available types are:
 * DATA			User data pages. It operates as async mode.
 * NODE			Node pages. It operates as async mode.
 * META			FS metadata pages such as SIT, NAT, CP.
 * NR_PAGE_TYPE		The number of page types.
 * META_FLUSH		Make sure the previous pages are written
 *			with waiting the bio's completion
 * ...			Only can be used with META.
 */
#define PAGE_TYPE_OF_BIO(type)	((type) > META ? META : (type))
enum page_type {
	DATA,
	NODE,
	META,
	NR_PAGE_TYPE,
	META_FLUSH,
	INMEM,		/* the below types are used by tracepoints only. */
	INMEM_DROP,
	INMEM_INVALIDATE,
	INMEM_REVOKE,
	IPU,
	OPU,
};

enum temp_type {
	HOT = 0,	/* must be zero for meta bio */
	WARM,
	COLD,
	NR_TEMP_TYPE,
};

enum need_lock_type {
	LOCK_REQ = 0,
	LOCK_DONE,
	LOCK_RETRY,
};

enum cp_reason_type {
	CP_NO_NEEDED,
	CP_NON_REGULAR,
	CP_HARDLINK,
	CP_SB_NEED_CP,
	CP_WRONG_PINO,
	CP_NO_SPC_ROLL,
	CP_NODE_NEED_CP,
	CP_FASTBOOT_MODE,
	CP_SPEC_LOG_NUM,
	CP_RECOVER_DIR,
};

enum iostat_type {
	APP_DIRECT_IO,			/* app direct IOs */
	APP_BUFFERED_IO,		/* app buffered IOs */
	APP_WRITE_IO,			/* app write IOs */
	APP_MAPPED_IO,			/* app mapped IOs */
	FS_DATA_IO,			/* data IOs from kworker/fsync/reclaimer */
	FS_NODE_IO,			/* node IOs from kworker/fsync/reclaimer */
	FS_META_IO,			/* meta IOs from kworker/reclaimer */
	FS_GC_DATA_IO,			/* data IOs from forground gc */
	FS_GC_NODE_IO,			/* node IOs from forground gc */
	FS_CP_DATA_IO,			/* data IOs from checkpoint */
	FS_CP_NODE_IO,			/* node IOs from checkpoint */
	FS_CP_META_IO,			/* meta IOs from checkpoint */
	FS_DISCARD,			/* discard */
	NR_IO_TYPE,
};

struct f2fs_io_info {
	struct f2fs_sb_info *sbi;	/* f2fs_sb_info pointer */
	nid_t ino;		/* inode number */
	enum page_type type;	/* contains DATA/NODE/META/META_FLUSH */
	enum temp_type temp;	/* contains HOT/WARM/COLD */
	int op;			/* contains REQ_OP_ */
	int op_flags;		/* req_flag_bits */
	block_t new_blkaddr;	/* new block address to be written */
	block_t old_blkaddr;	/* old block address before Cow */
	struct page *page;	/* page to be written */
	struct page *encrypted_page;	/* encrypted page */
	struct list_head list;		/* serialize IOs */
	bool submitted;		/* indicate IO submission */
	int need_lock;		/* indicate we need to lock cp_rwsem */
	bool in_list;		/* indicate fio is in io_list */
	bool is_meta;		/* indicate borrow meta inode mapping or not */
	enum iostat_type io_type;	/* io type */
	struct writeback_control *io_wbc; /* writeback control */
	unsigned char version;		/* version of the node */
};

#define is_read_io(rw) ((rw) == READ)
struct f2fs_bio_info {
	struct f2fs_sb_info *sbi;	/* f2fs superblock */
	struct bio *bio;		/* bios to merge */
	sector_t last_block_in_bio;	/* last block number */
	struct f2fs_io_info fio;	/* store buffered io info. */
	struct rw_semaphore io_rwsem;	/* blocking op for bio */
	spinlock_t io_lock;		/* serialize DATA/NODE IOs */
	struct list_head io_list;	/* track fios */
};

#define FDEV(i)				(sbi->devs[i])
#define RDEV(i)				(raw_super->devs[i])
struct f2fs_dev_info {
	struct block_device *bdev;
	char path[MAX_PATH_LEN];
	unsigned int total_segments;
	block_t start_blk;
	block_t end_blk;
#ifdef CONFIG_BLK_DEV_ZONED
	unsigned int nr_blkz;			/* Total number of zones */
	u8 *blkz_type;				/* Array of zones type */
#endif
};

enum inode_type {
	DIR_INODE,			/* for dirty dir inode */
	FILE_INODE,			/* for dirty regular/symlink inode */
	DIRTY_META,			/* for all dirtied inode metadata */
	ATOMIC_FILE,			/* for all atomic files */
	NR_INODE_TYPE,
};

/* for inner inode cache management */
struct inode_management {
	struct radix_tree_root ino_root;	/* ino entry array */
	spinlock_t ino_lock;			/* for ino entry lock */
	struct list_head ino_list;		/* inode list head */
	unsigned long ino_num;			/* number of entries */
};

/* For s_flag in struct f2fs_sb_info */
enum {
	SBI_IS_DIRTY,				/* dirty flag for checkpoint */
	SBI_IS_CLOSE,				/* specify unmounting */
	SBI_NEED_FSCK,				/* need fsck.f2fs to fix */
	SBI_POR_DOING,				/* recovery is doing or not */
	SBI_NEED_SB_WRITE,			/* need to recover superblock */
	SBI_NEED_CP,				/* need to checkpoint */
};

enum {
	CP_TIME,
	REQ_TIME,
	MAX_TIME,
};

enum {
	WHINT_MODE_OFF,		/* not pass down write hints */
	WHINT_MODE_USER,	/* try to pass down hints given by users */
	WHINT_MODE_FS,		/* pass down hints with F2FS policy */
};

enum {
	ALLOC_MODE_DEFAULT,	/* stay default */
	ALLOC_MODE_REUSE,	/* reuse segments as much as possible */
};

enum fsync_mode {
	FSYNC_MODE_POSIX,	/* fsync follows posix semantics */
	FSYNC_MODE_STRICT,	/* fsync behaves in line with ext4 */
	FSYNC_MODE_NOBARRIER,	/* fsync behaves nobarrier based on posix */
};

#ifdef CONFIG_F2FS_FS_ENCRYPTION
#define DUMMY_ENCRYPTION_ENABLED(sbi) \
			(unlikely(F2FS_OPTION(sbi).test_dummy_encryption))
#else
#define DUMMY_ENCRYPTION_ENABLED(sbi) (0)
#endif

struct f2fs_sb_info {
	struct super_block *sb;			/* pointer to VFS super block */
	struct proc_dir_entry *s_proc;		/* proc entry */
	struct f2fs_super_block *raw_super;	/* raw super block pointer */
	struct rw_semaphore sb_lock;		/* lock for raw super block */
	int valid_super_block;			/* valid super block no */
	unsigned long s_flag;				/* flags for sbi */
	struct mutex writepages;		/* mutex for writepages() */

#ifdef CONFIG_BLK_DEV_ZONED
	unsigned int blocks_per_blkz;		/* F2FS blocks per zone */
	unsigned int log_blocks_per_blkz;	/* log2 F2FS blocks per zone */
#endif

	/* for node-related operations */
	struct f2fs_nm_info *nm_info;		/* node manager */
	struct inode *node_inode;		/* cache node blocks */

	/* for segment-related operations */
	struct f2fs_sm_info *sm_info;		/* segment manager */

	/* for bio operations */
	struct f2fs_bio_info *write_io[NR_PAGE_TYPE];	/* for write bios */
	struct mutex wio_mutex[NR_PAGE_TYPE - 1][NR_TEMP_TYPE];
						/* bio ordering for NODE/DATA */
	mempool_t *write_io_dummy;		/* Dummy pages */

	/* for checkpoint */
	struct f2fs_checkpoint *ckpt;		/* raw checkpoint pointer */
	int cur_cp_pack;			/* remain current cp pack */
	spinlock_t cp_lock;			/* for flag in ckpt */
	struct inode *meta_inode;		/* cache meta blocks */
	struct mutex cp_mutex;			/* checkpoint procedure lock */
	struct rw_semaphore cp_rwsem;		/* blocking FS operations */
	struct rw_semaphore node_write;		/* locking node writes */
	struct rw_semaphore node_change;	/* locking node change */
	wait_queue_head_t cp_wait;
	unsigned long last_time[MAX_TIME];	/* to store time in jiffies */
	long interval_time[MAX_TIME];		/* to store thresholds */

	struct inode_management im[MAX_INO_ENTRY];      /* manage inode cache */

	/* for orphan inode, use 0'th array */
	unsigned int max_orphans;		/* max orphan inodes */

	/* for inode management */
	struct list_head inode_list[NR_INODE_TYPE];	/* dirty inode list */
	spinlock_t inode_lock[NR_INODE_TYPE];	/* for dirty inode list lock */

	/* for extent tree cache */
	struct radix_tree_root extent_tree_root;/* cache extent cache entries */
	struct mutex extent_tree_lock;	/* locking extent radix tree */
	struct list_head extent_list;		/* lru list for shrinker */
	spinlock_t extent_lock;			/* locking extent lru list */
	atomic_t total_ext_tree;		/* extent tree count */
	struct list_head zombie_list;		/* extent zombie tree list */
	atomic_t total_zombie_tree;		/* extent zombie tree count */
	atomic_t total_ext_node;		/* extent info count */

	/* basic filesystem units */
	unsigned int log_sectors_per_block;	/* log2 sectors per block */
	unsigned int log_blocksize;		/* log2 block size */
	unsigned int blocksize;			/* block size */
	unsigned int root_ino_num;		/* root inode number*/
	unsigned int node_ino_num;		/* node inode number*/
	unsigned int meta_ino_num;		/* meta inode number*/
	unsigned int log_blocks_per_seg;	/* log2 blocks per segment */
	unsigned int blocks_per_seg;		/* blocks per segment */
	unsigned int segs_per_sec;		/* segments per section */
	unsigned int secs_per_zone;		/* sections per zone */
	unsigned int total_sections;		/* total section count */
	unsigned int total_node_count;		/* total node block count */
	unsigned int total_valid_node_count;	/* valid node block count */
	loff_t max_file_blocks;			/* max block index of file */
	int dir_level;				/* directory level */
	unsigned int trigger_ssr_threshold;	/* threshold to trigger ssr */
	int readdir_ra;				/* readahead inode in readdir */

	block_t user_block_count;		/* # of user blocks */
	block_t total_valid_block_count;	/* # of valid blocks */
	block_t discard_blks;			/* discard command candidats */
	block_t last_valid_block_count;		/* for recovery */
	block_t reserved_blocks;		/* configurable reserved blocks */
	block_t current_reserved_blocks;	/* current reserved blocks */

	unsigned int nquota_files;		/* # of quota sysfile */

	u32 s_next_generation;			/* for NFS support */

	/* # of pages, see count_type */
	atomic_t nr_pages[NR_COUNT_TYPE];
	/* # of allocated blocks */
	struct percpu_counter alloc_valid_block_count;

	/* writeback control */
	atomic_t wb_sync_req;			/* count # of WB_SYNC threads */

	/* valid inode count */
	struct percpu_counter total_valid_inode_count;

	struct f2fs_mount_info mount_opt;	/* mount options */

	/* for cleaning operations */
	struct mutex gc_mutex;			/* mutex for GC */
	struct f2fs_gc_kthread	*gc_thread;	/* GC thread */
	unsigned int cur_victim_sec;		/* current victim section num */

	/* threshold for converting bg victims for fg */
	u64 fggc_threshold;

	/* threshold for gc trials on pinned files */
	u64 gc_pin_file_threshold;

	/* maximum # of trials to find a victim segment for SSR and GC */
	unsigned int max_victim_search;

	/*
	 * for stat information.
	 * one is for the LFS mode, and the other is for the SSR mode.
	 */
#ifdef CONFIG_F2FS_STAT_FS
	struct f2fs_stat_info *stat_info;	/* FS status information */
	unsigned int segment_count[2];		/* # of allocated segments */
	unsigned int block_count[2];		/* # of allocated blocks */
	atomic_t inplace_count;		/* # of inplace update */
	atomic64_t total_hit_ext;		/* # of lookup extent cache */
	atomic64_t read_hit_rbtree;		/* # of hit rbtree extent node */
	atomic64_t read_hit_largest;		/* # of hit largest extent node */
	atomic64_t read_hit_cached;		/* # of hit cached extent node */
	atomic_t inline_xattr;			/* # of inline_xattr inodes */
	atomic_t inline_inode;			/* # of inline_data inodes */
	atomic_t inline_dir;			/* # of inline_dentry inodes */
	atomic_t aw_cnt;			/* # of atomic writes */
	atomic_t vw_cnt;			/* # of volatile writes */
	atomic_t max_aw_cnt;			/* max # of atomic writes */
	atomic_t max_vw_cnt;			/* max # of volatile writes */
	int bg_gc;				/* background gc calls */
	unsigned int ndirty_inode[NR_INODE_TYPE];	/* # of dirty inodes */
#endif
	spinlock_t stat_lock;			/* lock for stat operations */

	/* For app/fs IO statistics */
	spinlock_t iostat_lock;
	unsigned long long write_iostat[NR_IO_TYPE];
	bool iostat_enable;

	/* For sysfs suppport */
	struct kobject s_kobj;
	struct completion s_kobj_unregister;

	/* For shrinker support */
	struct list_head s_list;
	int s_ndevs;				/* number of devices */
	struct f2fs_dev_info *devs;		/* for device list */
	unsigned int dirty_device;		/* for checkpoint data flush */
	spinlock_t dev_lock;			/* protect dirty_device */
	struct mutex umount_mutex;
	unsigned int shrinker_run_no;

	/* For write statistics */
	u64 sectors_written_start;
	u64 kbytes_written;

	/* Reference to checksum algorithm driver via cryptoapi */
	struct crypto_shash *s_chksum_driver;

	/* Precomputed FS UUID checksum for seeding other checksums */
	__u32 s_chksum_seed;
};

#ifdef CONFIG_F2FS_FAULT_INJECTION
#define f2fs_show_injection_info(type)				\
	printk_ratelimited("%sF2FS-fs : inject %s in %s of %pF\n",		\
		KERN_INFO, fault_name[type],			\
		__func__, __builtin_return_address(0))
static inline bool time_to_inject(struct f2fs_sb_info *sbi, int type)
{
	struct f2fs_fault_info *ffi = &F2FS_OPTION(sbi).fault_info;

	if (!ffi->inject_rate)
		return false;

	if (!IS_FAULT_SET(ffi, type))
		return false;

	atomic_inc(&ffi->inject_ops);
	if (atomic_read(&ffi->inject_ops) >= ffi->inject_rate) {
		atomic_set(&ffi->inject_ops, 0);
		return true;
	}
	return false;
}
#endif

/*
 * Test if the mounted volume is a multi-device volume.
 *   - For a single regular disk volume, sbi->s_ndevs is 0.
 *   - For a single zoned disk volume, sbi->s_ndevs is 1.
 *   - For a multi-device volume, sbi->s_ndevs is always 2 or more.
 */
static inline bool f2fs_is_multi_device(struct f2fs_sb_info *sbi)
{
	return sbi->s_ndevs > 1;
}

/* For write statistics. Suppose sector size is 512 bytes,
 * and the return value is in kbytes. s is of struct f2fs_sb_info.
 */
#define BD_PART_WRITTEN(s)						 \
(((u64)part_stat_read((s)->sb->s_bdev->bd_part, sectors[1]) -		 \
		(s)->sectors_written_start) >> 1)

static inline void f2fs_update_time(struct f2fs_sb_info *sbi, int type)
{
	sbi->last_time[type] = jiffies;
}

static inline bool f2fs_time_over(struct f2fs_sb_info *sbi, int type)
{
	unsigned long interval = sbi->interval_time[type] * HZ;

	return time_after(jiffies, sbi->last_time[type] + interval);
}

static inline bool is_idle(struct f2fs_sb_info *sbi)
{
	struct block_device *bdev = sbi->sb->s_bdev;
	struct request_queue *q = bdev_get_queue(bdev);
	struct request_list *rl = &q->root_rl;

	if (rl->count[BLK_RW_SYNC] || rl->count[BLK_RW_ASYNC])
		return 0;

	return f2fs_time_over(sbi, REQ_TIME);
}

/*
 * Inline functions
 */
static inline u32 __f2fs_crc32(struct f2fs_sb_info *sbi, u32 crc,
			      const void *address, unsigned int length)
{
	struct {
		struct shash_desc shash;
		char ctx[4];
	} desc;
	int err;

	BUG_ON(crypto_shash_descsize(sbi->s_chksum_driver) != sizeof(desc.ctx));

	desc.shash.tfm = sbi->s_chksum_driver;
	desc.shash.flags = 0;
	*(u32 *)desc.ctx = crc;

	err = crypto_shash_update(&desc.shash, address, length);
	BUG_ON(err);

	return *(u32 *)desc.ctx;
}

static inline u32 f2fs_crc32(struct f2fs_sb_info *sbi, const void *address,
			   unsigned int length)
{
	return __f2fs_crc32(sbi, F2FS_SUPER_MAGIC, address, length);
}

static inline bool f2fs_crc_valid(struct f2fs_sb_info *sbi, __u32 blk_crc,
				  void *buf, size_t buf_size)
{
	return f2fs_crc32(sbi, buf, buf_size) == blk_crc;
}

static inline u32 f2fs_chksum(struct f2fs_sb_info *sbi, u32 crc,
			      const void *address, unsigned int length)
{
	return __f2fs_crc32(sbi, crc, address, length);
}

static inline struct f2fs_inode_info *F2FS_I(struct inode *inode)
{
	return container_of(inode, struct f2fs_inode_info, vfs_inode);
}

static inline struct f2fs_sb_info *F2FS_SB(struct super_block *sb)
{
	return sb->s_fs_info;
}

static inline struct f2fs_sb_info *F2FS_I_SB(struct inode *inode)
{
	return F2FS_SB(inode->i_sb);
}

static inline struct f2fs_sb_info *F2FS_M_SB(struct address_space *mapping)
{
	return F2FS_I_SB(mapping->host);
}

static inline struct f2fs_sb_info *F2FS_P_SB(struct page *page)
{
	return F2FS_M_SB(page->mapping);
}

static inline struct f2fs_super_block *F2FS_RAW_SUPER(struct f2fs_sb_info *sbi)
{
	return (struct f2fs_super_block *)(sbi->raw_super);
}

static inline struct f2fs_checkpoint *F2FS_CKPT(struct f2fs_sb_info *sbi)
{
	return (struct f2fs_checkpoint *)(sbi->ckpt);
}

static inline struct f2fs_node *F2FS_NODE(struct page *page)
{
	return (struct f2fs_node *)page_address(page);
}

static inline struct f2fs_inode *F2FS_INODE(struct page *page)
{
	return &((struct f2fs_node *)page_address(page))->i;
}

static inline struct f2fs_nm_info *NM_I(struct f2fs_sb_info *sbi)
{
	return (struct f2fs_nm_info *)(sbi->nm_info);
}

static inline struct f2fs_sm_info *SM_I(struct f2fs_sb_info *sbi)
{
	return (struct f2fs_sm_info *)(sbi->sm_info);
}

static inline struct sit_info *SIT_I(struct f2fs_sb_info *sbi)
{
	return (struct sit_info *)(SM_I(sbi)->sit_info);
}

static inline struct free_segmap_info *FREE_I(struct f2fs_sb_info *sbi)
{
	return (struct free_segmap_info *)(SM_I(sbi)->free_info);
}

static inline struct dirty_seglist_info *DIRTY_I(struct f2fs_sb_info *sbi)
{
	return (struct dirty_seglist_info *)(SM_I(sbi)->dirty_info);
}

static inline struct address_space *META_MAPPING(struct f2fs_sb_info *sbi)
{
	return sbi->meta_inode->i_mapping;
}

static inline struct address_space *NODE_MAPPING(struct f2fs_sb_info *sbi)
{
	return sbi->node_inode->i_mapping;
}

static inline bool is_sbi_flag_set(struct f2fs_sb_info *sbi, unsigned int type)
{
	return test_bit(type, &sbi->s_flag);
}

static inline void set_sbi_flag(struct f2fs_sb_info *sbi, unsigned int type)
{
	set_bit(type, &sbi->s_flag);
}

static inline void clear_sbi_flag(struct f2fs_sb_info *sbi, unsigned int type)
{
	clear_bit(type, &sbi->s_flag);
}

static inline unsigned long long cur_cp_version(struct f2fs_checkpoint *cp)
{
	return le64_to_cpu(cp->checkpoint_ver);
}

static inline unsigned long f2fs_qf_ino(struct super_block *sb, int type)
{
	if (type < F2FS_MAX_QUOTAS)
		return le32_to_cpu(F2FS_SB(sb)->raw_super->qf_ino[type]);
	return 0;
}

static inline __u64 cur_cp_crc(struct f2fs_checkpoint *cp)
{
	size_t crc_offset = le32_to_cpu(cp->checksum_offset);
	return le32_to_cpu(*((__le32 *)((unsigned char *)cp + crc_offset)));
}

static inline bool __is_set_ckpt_flags(struct f2fs_checkpoint *cp, unsigned int f)
{
	unsigned int ckpt_flags = le32_to_cpu(cp->ckpt_flags);

	return ckpt_flags & f;
}

static inline bool is_set_ckpt_flags(struct f2fs_sb_info *sbi, unsigned int f)
{
	return __is_set_ckpt_flags(F2FS_CKPT(sbi), f);
}

static inline void __set_ckpt_flags(struct f2fs_checkpoint *cp, unsigned int f)
{
	unsigned int ckpt_flags;

	ckpt_flags = le32_to_cpu(cp->ckpt_flags);
	ckpt_flags |= f;
	cp->ckpt_flags = cpu_to_le32(ckpt_flags);
}

static inline void set_ckpt_flags(struct f2fs_sb_info *sbi, unsigned int f)
{
	unsigned long flags;

	spin_lock_irqsave(&sbi->cp_lock, flags);
	__set_ckpt_flags(F2FS_CKPT(sbi), f);
	spin_unlock_irqrestore(&sbi->cp_lock, flags);
}

static inline void __clear_ckpt_flags(struct f2fs_checkpoint *cp, unsigned int f)
{
	unsigned int ckpt_flags;

	ckpt_flags = le32_to_cpu(cp->ckpt_flags);
	ckpt_flags &= (~f);
	cp->ckpt_flags = cpu_to_le32(ckpt_flags);
}

static inline void clear_ckpt_flags(struct f2fs_sb_info *sbi, unsigned int f)
{
	unsigned long flags;

	spin_lock_irqsave(&sbi->cp_lock, flags);
	__clear_ckpt_flags(F2FS_CKPT(sbi), f);
	spin_unlock_irqrestore(&sbi->cp_lock, flags);
}

static inline void disable_nat_bits(struct f2fs_sb_info *sbi, bool lock)
{
	unsigned long flags;

	set_sbi_flag(sbi, SBI_NEED_FSCK);

	if (lock)
		spin_lock_irqsave(&sbi->cp_lock, flags);
	__clear_ckpt_flags(F2FS_CKPT(sbi), CP_NAT_BITS_FLAG);
	kfree(NM_I(sbi)->nat_bits);
	NM_I(sbi)->nat_bits = NULL;
	if (lock)
		spin_unlock_irqrestore(&sbi->cp_lock, flags);
}

static inline bool enabled_nat_bits(struct f2fs_sb_info *sbi,
					struct cp_control *cpc)
{
	bool set = is_set_ckpt_flags(sbi, CP_NAT_BITS_FLAG);

	return (cpc) ? (cpc->reason & CP_UMOUNT) && set : set;
}

static inline void f2fs_lock_op(struct f2fs_sb_info *sbi)
{
	down_read(&sbi->cp_rwsem);
}

static inline int f2fs_trylock_op(struct f2fs_sb_info *sbi)
{
	return down_read_trylock(&sbi->cp_rwsem);
}

static inline void f2fs_unlock_op(struct f2fs_sb_info *sbi)
{
	up_read(&sbi->cp_rwsem);
}

static inline void f2fs_lock_all(struct f2fs_sb_info *sbi)
{
	down_write(&sbi->cp_rwsem);
}

static inline void f2fs_unlock_all(struct f2fs_sb_info *sbi)
{
	up_write(&sbi->cp_rwsem);
}

static inline int __get_cp_reason(struct f2fs_sb_info *sbi)
{
	int reason = CP_SYNC;

	if (test_opt(sbi, FASTBOOT))
		reason = CP_FASTBOOT;
	if (is_sbi_flag_set(sbi, SBI_IS_CLOSE))
		reason = CP_UMOUNT;
	return reason;
}

static inline bool __remain_node_summaries(int reason)
{
	return (reason & (CP_UMOUNT | CP_FASTBOOT));
}

static inline bool __exist_node_summaries(struct f2fs_sb_info *sbi)
{
	return (is_set_ckpt_flags(sbi, CP_UMOUNT_FLAG) ||
			is_set_ckpt_flags(sbi, CP_FASTBOOT_FLAG));
}

/*
 * Check whether the inode has blocks or not
 */
static inline int F2FS_HAS_BLOCKS(struct inode *inode)
{
	block_t xattr_block = F2FS_I(inode)->i_xattr_nid ? 1 : 0;

	return (inode->i_blocks >> F2FS_LOG_SECTORS_PER_BLOCK) > xattr_block;
}

static inline bool f2fs_has_xattr_block(unsigned int ofs)
{
	return ofs == XATTR_NODE_OFFSET;
}

static inline bool __allow_reserved_blocks(struct f2fs_sb_info *sbi,
					struct inode *inode, bool cap)
{
	if (!inode)
		return true;
	if (!test_opt(sbi, RESERVE_ROOT))
		return false;
	if (IS_NOQUOTA(inode))
		return true;
	if (uid_eq(F2FS_OPTION(sbi).s_resuid, current_fsuid()))
		return true;
	if (!gid_eq(F2FS_OPTION(sbi).s_resgid, GLOBAL_ROOT_GID) &&
					in_group_p(F2FS_OPTION(sbi).s_resgid))
		return true;
	if (cap && capable(CAP_SYS_RESOURCE))
		return true;
	return false;
}

static inline void f2fs_i_blocks_write(struct inode *, block_t, bool, bool);
static inline int inc_valid_block_count(struct f2fs_sb_info *sbi,
				 struct inode *inode, blkcnt_t *count)
{
	blkcnt_t diff = 0, release = 0;
	block_t avail_user_block_count;
	int ret;

	ret = dquot_reserve_block(inode, *count);
	if (ret)
		return ret;

#ifdef CONFIG_F2FS_FAULT_INJECTION
	if (time_to_inject(sbi, FAULT_BLOCK)) {
		f2fs_show_injection_info(FAULT_BLOCK);
		release = *count;
		goto enospc;
	}
#endif
	/*
	 * let's increase this in prior to actual block count change in order
	 * for f2fs_sync_file to avoid data races when deciding checkpoint.
	 */
	percpu_counter_add(&sbi->alloc_valid_block_count, (*count));

	spin_lock(&sbi->stat_lock);
	sbi->total_valid_block_count += (block_t)(*count);
	avail_user_block_count = sbi->user_block_count -
					sbi->current_reserved_blocks;

	if (!__allow_reserved_blocks(sbi, inode, true))
		avail_user_block_count -= F2FS_OPTION(sbi).root_reserved_blocks;

	if (unlikely(sbi->total_valid_block_count > avail_user_block_count)) {
		diff = sbi->total_valid_block_count - avail_user_block_count;
		if (diff > *count)
			diff = *count;
		*count -= diff;
		release = diff;
		sbi->total_valid_block_count -= diff;
		if (!*count) {
			spin_unlock(&sbi->stat_lock);
			percpu_counter_sub(&sbi->alloc_valid_block_count, diff);
			goto enospc;
		}
	}
	spin_unlock(&sbi->stat_lock);

	if (unlikely(release))
		dquot_release_reservation_block(inode, release);
	f2fs_i_blocks_write(inode, *count, true, true);
	return 0;

enospc:
	dquot_release_reservation_block(inode, release);
	return -ENOSPC;
}

void f2fs_msg(struct super_block *sb, const char *level, const char *fmt, ...);
static inline void dec_valid_block_count(struct f2fs_sb_info *sbi,
						struct inode *inode,
						block_t count)
{
	blkcnt_t sectors = count << F2FS_LOG_SECTORS_PER_BLOCK;

	spin_lock(&sbi->stat_lock);
	f2fs_bug_on(sbi, sbi->total_valid_block_count < (block_t) count);
	sbi->total_valid_block_count -= (block_t)count;
	if (sbi->reserved_blocks &&
		sbi->current_reserved_blocks < sbi->reserved_blocks)
		sbi->current_reserved_blocks = min(sbi->reserved_blocks,
					sbi->current_reserved_blocks + count);
	spin_unlock(&sbi->stat_lock);
	if (unlikely(inode->i_blocks < sectors)) {
		f2fs_msg(sbi->sb, KERN_WARNING,
			"Inconsistent i_blocks, ino:%lu, iblocks:%llu, sectors:%llu",
			inode->i_ino,
			(unsigned long long)inode->i_blocks,
			(unsigned long long)sectors);
		set_sbi_flag(sbi, SBI_NEED_FSCK);
		return;
	}
	f2fs_i_blocks_write(inode, count, false, true);
}

static inline void inc_page_count(struct f2fs_sb_info *sbi, int count_type)
{
	atomic_inc(&sbi->nr_pages[count_type]);

	if (count_type == F2FS_DIRTY_DATA || count_type == F2FS_INMEM_PAGES ||
		count_type == F2FS_WB_CP_DATA || count_type == F2FS_WB_DATA)
		return;

	set_sbi_flag(sbi, SBI_IS_DIRTY);
}

static inline void inode_inc_dirty_pages(struct inode *inode)
{
	atomic_inc(&F2FS_I(inode)->dirty_pages);
	inc_page_count(F2FS_I_SB(inode), S_ISDIR(inode->i_mode) ?
				F2FS_DIRTY_DENTS : F2FS_DIRTY_DATA);
	if (IS_NOQUOTA(inode))
		inc_page_count(F2FS_I_SB(inode), F2FS_DIRTY_QDATA);
}

static inline void dec_page_count(struct f2fs_sb_info *sbi, int count_type)
{
	atomic_dec(&sbi->nr_pages[count_type]);
}

static inline void inode_dec_dirty_pages(struct inode *inode)
{
	if (!S_ISDIR(inode->i_mode) && !S_ISREG(inode->i_mode) &&
			!S_ISLNK(inode->i_mode))
		return;

	atomic_dec(&F2FS_I(inode)->dirty_pages);
	dec_page_count(F2FS_I_SB(inode), S_ISDIR(inode->i_mode) ?
				F2FS_DIRTY_DENTS : F2FS_DIRTY_DATA);
	if (IS_NOQUOTA(inode))
		dec_page_count(F2FS_I_SB(inode), F2FS_DIRTY_QDATA);
}

static inline s64 get_pages(struct f2fs_sb_info *sbi, int count_type)
{
	return atomic_read(&sbi->nr_pages[count_type]);
}

static inline int get_dirty_pages(struct inode *inode)
{
	return atomic_read(&F2FS_I(inode)->dirty_pages);
}

static inline int get_blocktype_secs(struct f2fs_sb_info *sbi, int block_type)
{
	unsigned int pages_per_sec = sbi->segs_per_sec * sbi->blocks_per_seg;
	unsigned int segs = (get_pages(sbi, block_type) + pages_per_sec - 1) >>
						sbi->log_blocks_per_seg;

	return segs / sbi->segs_per_sec;
}

static inline block_t valid_user_blocks(struct f2fs_sb_info *sbi)
{
	return sbi->total_valid_block_count;
}

static inline block_t discard_blocks(struct f2fs_sb_info *sbi)
{
	return sbi->discard_blks;
}

static inline unsigned long __bitmap_size(struct f2fs_sb_info *sbi, int flag)
{
	struct f2fs_checkpoint *ckpt = F2FS_CKPT(sbi);

	/* return NAT or SIT bitmap */
	if (flag == NAT_BITMAP)
		return le32_to_cpu(ckpt->nat_ver_bitmap_bytesize);
	else if (flag == SIT_BITMAP)
		return le32_to_cpu(ckpt->sit_ver_bitmap_bytesize);

	return 0;
}

static inline block_t __cp_payload(struct f2fs_sb_info *sbi)
{
	return le32_to_cpu(F2FS_RAW_SUPER(sbi)->cp_payload);
}

static inline void *__bitmap_ptr(struct f2fs_sb_info *sbi, int flag)
{
	struct f2fs_checkpoint *ckpt = F2FS_CKPT(sbi);
	int offset;

	if (is_set_ckpt_flags(sbi, CP_LARGE_NAT_BITMAP_FLAG)) {
		offset = (flag == SIT_BITMAP) ?
			le32_to_cpu(ckpt->nat_ver_bitmap_bytesize) : 0;
		return &ckpt->sit_nat_version_bitmap + offset;
	}

	if (__cp_payload(sbi) > 0) {
		if (flag == NAT_BITMAP)
			return &ckpt->sit_nat_version_bitmap;
		else
			return (unsigned char *)ckpt + F2FS_BLKSIZE;
	} else {
		offset = (flag == NAT_BITMAP) ?
			le32_to_cpu(ckpt->sit_ver_bitmap_bytesize) : 0;
		return &ckpt->sit_nat_version_bitmap + offset;
	}
}

static inline block_t __start_cp_addr(struct f2fs_sb_info *sbi)
{
	block_t start_addr = le32_to_cpu(F2FS_RAW_SUPER(sbi)->cp_blkaddr);

	if (sbi->cur_cp_pack == 2)
		start_addr += sbi->blocks_per_seg;
	return start_addr;
}

static inline block_t __start_cp_next_addr(struct f2fs_sb_info *sbi)
{
	block_t start_addr = le32_to_cpu(F2FS_RAW_SUPER(sbi)->cp_blkaddr);

	if (sbi->cur_cp_pack == 1)
		start_addr += sbi->blocks_per_seg;
	return start_addr;
}

static inline void __set_cp_next_pack(struct f2fs_sb_info *sbi)
{
	sbi->cur_cp_pack = (sbi->cur_cp_pack == 1) ? 2 : 1;
}

static inline block_t __start_sum_addr(struct f2fs_sb_info *sbi)
{
	return le32_to_cpu(F2FS_CKPT(sbi)->cp_pack_start_sum);
}

static inline int inc_valid_node_count(struct f2fs_sb_info *sbi,
					struct inode *inode, bool is_inode)
{
	block_t	valid_block_count;
	unsigned int valid_node_count;
	bool quota = inode && !is_inode;

	if (quota) {
		int ret = dquot_reserve_block(inode, 1);
		if (ret)
			return ret;
	}

#ifdef CONFIG_F2FS_FAULT_INJECTION
	if (time_to_inject(sbi, FAULT_BLOCK)) {
		f2fs_show_injection_info(FAULT_BLOCK);
		goto enospc;
	}
#endif

	spin_lock(&sbi->stat_lock);

	valid_block_count = sbi->total_valid_block_count +
					sbi->current_reserved_blocks + 1;

	if (!__allow_reserved_blocks(sbi, inode, false))
		valid_block_count += F2FS_OPTION(sbi).root_reserved_blocks;

	if (unlikely(valid_block_count > sbi->user_block_count)) {
		spin_unlock(&sbi->stat_lock);
		goto enospc;
	}

	valid_node_count = sbi->total_valid_node_count + 1;
	if (unlikely(valid_node_count > sbi->total_node_count)) {
		spin_unlock(&sbi->stat_lock);
		goto enospc;
	}

	sbi->total_valid_node_count++;
	sbi->total_valid_block_count++;
	spin_unlock(&sbi->stat_lock);

	if (inode) {
		if (is_inode)
			f2fs_mark_inode_dirty_sync(inode, true);
		else
			f2fs_i_blocks_write(inode, 1, true, true);
	}

	percpu_counter_inc(&sbi->alloc_valid_block_count);
	return 0;

enospc:
	if (quota)
		dquot_release_reservation_block(inode, 1);
	return -ENOSPC;
}

static inline void dec_valid_node_count(struct f2fs_sb_info *sbi,
					struct inode *inode, bool is_inode)
{
	spin_lock(&sbi->stat_lock);

	f2fs_bug_on(sbi, !sbi->total_valid_block_count);
	f2fs_bug_on(sbi, !sbi->total_valid_node_count);
	f2fs_bug_on(sbi, !is_inode && !inode->i_blocks);

	sbi->total_valid_node_count--;
	sbi->total_valid_block_count--;
	if (sbi->reserved_blocks &&
		sbi->current_reserved_blocks < sbi->reserved_blocks)
		sbi->current_reserved_blocks++;

	spin_unlock(&sbi->stat_lock);

	if (!is_inode)
		f2fs_i_blocks_write(inode, 1, false, true);
}

static inline unsigned int valid_node_count(struct f2fs_sb_info *sbi)
{
	return sbi->total_valid_node_count;
}

static inline void inc_valid_inode_count(struct f2fs_sb_info *sbi)
{
	percpu_counter_inc(&sbi->total_valid_inode_count);
}

static inline void dec_valid_inode_count(struct f2fs_sb_info *sbi)
{
	percpu_counter_dec(&sbi->total_valid_inode_count);
}

static inline s64 valid_inode_count(struct f2fs_sb_info *sbi)
{
	return percpu_counter_sum_positive(&sbi->total_valid_inode_count);
}

static inline struct page *f2fs_grab_cache_page(struct address_space *mapping,
						pgoff_t index, bool for_write)
{
#ifdef CONFIG_F2FS_FAULT_INJECTION
	struct page *page;

	if (!for_write)
		page = find_get_page_flags(mapping, index,
						FGP_LOCK | FGP_ACCESSED);
	else
		page = find_lock_page(mapping, index);
	if (page)
		return page;

	if (time_to_inject(F2FS_M_SB(mapping), FAULT_PAGE_ALLOC)) {
		f2fs_show_injection_info(FAULT_PAGE_ALLOC);
		return NULL;
	}
#endif
	if (!for_write)
		return grab_cache_page(mapping, index);
	return grab_cache_page_write_begin(mapping, index, AOP_FLAG_NOFS);
}

static inline struct page *f2fs_pagecache_get_page(
				struct address_space *mapping, pgoff_t index,
				int fgp_flags, gfp_t gfp_mask)
{
#ifdef CONFIG_F2FS_FAULT_INJECTION
	if (time_to_inject(F2FS_M_SB(mapping), FAULT_PAGE_GET)) {
		f2fs_show_injection_info(FAULT_PAGE_GET);
		return NULL;
	}
#endif
	return pagecache_get_page(mapping, index, fgp_flags, gfp_mask);
}

static inline void f2fs_copy_page(struct page *src, struct page *dst)
{
	char *src_kaddr = kmap(src);
	char *dst_kaddr = kmap(dst);

	memcpy(dst_kaddr, src_kaddr, PAGE_SIZE);
	kunmap(dst);
	kunmap(src);
}

static inline void f2fs_put_page(struct page *page, int unlock)
{
	if (!page)
		return;

	if (unlock) {
		f2fs_bug_on(F2FS_P_SB(page), !PageLocked(page));
		unlock_page(page);
	}
	put_page(page);
}

static inline void f2fs_put_dnode(struct dnode_of_data *dn)
{
	if (dn->node_page)
		f2fs_put_page(dn->node_page, 1);
	if (dn->inode_page && dn->node_page != dn->inode_page)
		f2fs_put_page(dn->inode_page, 0);
	dn->node_page = NULL;
	dn->inode_page = NULL;
}

static inline struct kmem_cache *f2fs_kmem_cache_create(const char *name,
					size_t size)
{
	return kmem_cache_create(name, size, 0, SLAB_RECLAIM_ACCOUNT, NULL);
}

static inline void *f2fs_kmem_cache_alloc(struct kmem_cache *cachep,
						gfp_t flags)
{
	void *entry;

	entry = kmem_cache_alloc(cachep, flags);
	if (!entry)
		entry = kmem_cache_alloc(cachep, flags | __GFP_NOFAIL);
	return entry;
}

static inline struct bio *f2fs_bio_alloc(struct f2fs_sb_info *sbi,
						int npages, bool no_fail)
{
	struct bio *bio;

	if (no_fail) {
		/* No failure on bio allocation */
		bio = bio_alloc(GFP_NOIO, npages);
		if (!bio)
			bio = bio_alloc(GFP_NOIO | __GFP_NOFAIL, npages);
		return bio;
	}
#ifdef CONFIG_F2FS_FAULT_INJECTION
	if (time_to_inject(sbi, FAULT_ALLOC_BIO)) {
		f2fs_show_injection_info(FAULT_ALLOC_BIO);
		return NULL;
	}
#endif
	return bio_alloc(GFP_KERNEL, npages);
}

static inline void f2fs_radix_tree_insert(struct radix_tree_root *root,
				unsigned long index, void *item)
{
	while (radix_tree_insert(root, index, item))
		cond_resched();
}

#define RAW_IS_INODE(p)	((p)->footer.nid == (p)->footer.ino)

static inline bool IS_INODE(struct page *page)
{
	struct f2fs_node *p = F2FS_NODE(page);

	return RAW_IS_INODE(p);
}

static inline int offset_in_addr(struct f2fs_inode *i)
{
	return (i->i_inline & F2FS_EXTRA_ATTR) ?
			(le16_to_cpu(i->i_extra_isize) / sizeof(__le32)) : 0;
}

static inline __le32 *blkaddr_in_node(struct f2fs_node *node)
{
	return RAW_IS_INODE(node) ? node->i.i_addr : node->dn.addr;
}

static inline int f2fs_has_extra_attr(struct inode *inode);
static inline block_t datablock_addr(struct inode *inode,
			struct page *node_page, unsigned int offset)
{
	struct f2fs_node *raw_node;
	__le32 *addr_array;
	int base = 0;
	bool is_inode = IS_INODE(node_page);

	raw_node = F2FS_NODE(node_page);

	/* from GC path only */
	if (is_inode) {
		if (!inode)
			base = offset_in_addr(&raw_node->i);
		else if (f2fs_has_extra_attr(inode))
			base = get_extra_isize(inode);
	}

	addr_array = blkaddr_in_node(raw_node);
	return le32_to_cpu(addr_array[base + offset]);
}

static inline int f2fs_test_bit(unsigned int nr, char *addr)
{
	int mask;

	addr += (nr >> 3);
	mask = 1 << (7 - (nr & 0x07));
	return mask & *addr;
}

static inline void f2fs_set_bit(unsigned int nr, char *addr)
{
	int mask;

	addr += (nr >> 3);
	mask = 1 << (7 - (nr & 0x07));
	*addr |= mask;
}

static inline void f2fs_clear_bit(unsigned int nr, char *addr)
{
	int mask;

	addr += (nr >> 3);
	mask = 1 << (7 - (nr & 0x07));
	*addr &= ~mask;
}

static inline int f2fs_test_and_set_bit(unsigned int nr, char *addr)
{
	int mask;
	int ret;

	addr += (nr >> 3);
	mask = 1 << (7 - (nr & 0x07));
	ret = mask & *addr;
	*addr |= mask;
	return ret;
}

static inline int f2fs_test_and_clear_bit(unsigned int nr, char *addr)
{
	int mask;
	int ret;

	addr += (nr >> 3);
	mask = 1 << (7 - (nr & 0x07));
	ret = mask & *addr;
	*addr &= ~mask;
	return ret;
}

static inline void f2fs_change_bit(unsigned int nr, char *addr)
{
	int mask;

	addr += (nr >> 3);
	mask = 1 << (7 - (nr & 0x07));
	*addr ^= mask;
}

#define F2FS_REG_FLMASK		(~(FS_DIRSYNC_FL | FS_TOPDIR_FL))
#define F2FS_OTHER_FLMASK	(FS_NODUMP_FL | FS_NOATIME_FL)
#define F2FS_FL_INHERITED	(FS_PROJINHERIT_FL)

static inline __u32 f2fs_mask_flags(umode_t mode, __u32 flags)
{
	if (S_ISDIR(mode))
		return flags;
	else if (S_ISREG(mode))
		return flags & F2FS_REG_FLMASK;
	else
		return flags & F2FS_OTHER_FLMASK;
}

/* used for f2fs_inode_info->flags */
enum {
	FI_NEW_INODE,		/* indicate newly allocated inode */
	FI_DIRTY_INODE,		/* indicate inode is dirty or not */
	FI_AUTO_RECOVER,	/* indicate inode is recoverable */
	FI_DIRTY_DIR,		/* indicate directory has dirty pages */
	FI_INC_LINK,		/* need to increment i_nlink */
	FI_ACL_MODE,		/* indicate acl mode */
	FI_NO_ALLOC,		/* should not allocate any blocks */
	FI_FREE_NID,		/* free allocated nide */
	FI_NO_EXTENT,		/* not to use the extent cache */
	FI_INLINE_XATTR,	/* used for inline xattr */
	FI_INLINE_DATA,		/* used for inline data*/
	FI_INLINE_DENTRY,	/* used for inline dentry */
	FI_APPEND_WRITE,	/* inode has appended data */
	FI_UPDATE_WRITE,	/* inode has in-place-update data */
	FI_NEED_IPU,		/* used for ipu per file */
	FI_ATOMIC_FILE,		/* indicate atomic file */
	FI_ATOMIC_COMMIT,	/* indicate the state of atomical committing */
	FI_VOLATILE_FILE,	/* indicate volatile file */
	FI_FIRST_BLOCK_WRITTEN,	/* indicate #0 data block was written */
	FI_DROP_CACHE,		/* drop dirty page cache */
	FI_DATA_EXIST,		/* indicate data exists */
	FI_INLINE_DOTS,		/* indicate inline dot dentries */
	FI_DO_DEFRAG,		/* indicate defragment is running */
	FI_DIRTY_FILE,		/* indicate regular/symlink has dirty pages */
	FI_NO_PREALLOC,		/* indicate skipped preallocated blocks */
	FI_HOT_DATA,		/* indicate file is hot */
	FI_EXTRA_ATTR,		/* indicate file has extra attribute */
	FI_PROJ_INHERIT,	/* indicate file inherits projectid */
	FI_PIN_FILE,		/* indicate file should not be gced */
};

static inline void __mark_inode_dirty_flag(struct inode *inode,
						int flag, bool set)
{
	switch (flag) {
	case FI_INLINE_XATTR:
	case FI_INLINE_DATA:
	case FI_INLINE_DENTRY:
	case FI_NEW_INODE:
		if (set)
			return;
	case FI_DATA_EXIST:
	case FI_INLINE_DOTS:
	case FI_PIN_FILE:
		f2fs_mark_inode_dirty_sync(inode, true);
	}
}

static inline void set_inode_flag(struct inode *inode, int flag)
{
	if (!test_bit(flag, &F2FS_I(inode)->flags))
		set_bit(flag, &F2FS_I(inode)->flags);
	__mark_inode_dirty_flag(inode, flag, true);
}

static inline int is_inode_flag_set(struct inode *inode, int flag)
{
	return test_bit(flag, &F2FS_I(inode)->flags);
}

static inline void clear_inode_flag(struct inode *inode, int flag)
{
	if (test_bit(flag, &F2FS_I(inode)->flags))
		clear_bit(flag, &F2FS_I(inode)->flags);
	__mark_inode_dirty_flag(inode, flag, false);
}

static inline void set_acl_inode(struct inode *inode, umode_t mode)
{
	F2FS_I(inode)->i_acl_mode = mode;
	set_inode_flag(inode, FI_ACL_MODE);
	f2fs_mark_inode_dirty_sync(inode, false);
}

static inline void f2fs_i_links_write(struct inode *inode, bool inc)
{
	if (inc)
		inc_nlink(inode);
	else
		drop_nlink(inode);
	f2fs_mark_inode_dirty_sync(inode, true);
}

static inline void f2fs_i_blocks_write(struct inode *inode,
					block_t diff, bool add, bool claim)
{
	bool clean = !is_inode_flag_set(inode, FI_DIRTY_INODE);
	bool recover = is_inode_flag_set(inode, FI_AUTO_RECOVER);

	/* add = 1, claim = 1 should be dquot_reserve_block in pair */
	if (add) {
		if (claim)
			dquot_claim_block(inode, diff);
		else
			dquot_alloc_block_nofail(inode, diff);
	} else {
		dquot_free_block(inode, diff);
	}

	f2fs_mark_inode_dirty_sync(inode, true);
	if (clean || recover)
		set_inode_flag(inode, FI_AUTO_RECOVER);
}

static inline void f2fs_i_size_write(struct inode *inode, loff_t i_size)
{
	bool clean = !is_inode_flag_set(inode, FI_DIRTY_INODE);
	bool recover = is_inode_flag_set(inode, FI_AUTO_RECOVER);

	if (i_size_read(inode) == i_size)
		return;

	i_size_write(inode, i_size);
	f2fs_mark_inode_dirty_sync(inode, true);
	if (clean || recover)
		set_inode_flag(inode, FI_AUTO_RECOVER);
}

static inline void f2fs_i_depth_write(struct inode *inode, unsigned int depth)
{
	F2FS_I(inode)->i_current_depth = depth;
	f2fs_mark_inode_dirty_sync(inode, true);
}

static inline void f2fs_i_gc_failures_write(struct inode *inode,
					unsigned int count)
{
	F2FS_I(inode)->i_gc_failures = count;
	f2fs_mark_inode_dirty_sync(inode, true);
}

static inline void f2fs_i_xnid_write(struct inode *inode, nid_t xnid)
{
	F2FS_I(inode)->i_xattr_nid = xnid;
	f2fs_mark_inode_dirty_sync(inode, true);
}

static inline void f2fs_i_pino_write(struct inode *inode, nid_t pino)
{
	F2FS_I(inode)->i_pino = pino;
	f2fs_mark_inode_dirty_sync(inode, true);
}

static inline void get_inline_info(struct inode *inode, struct f2fs_inode *ri)
{
	struct f2fs_inode_info *fi = F2FS_I(inode);

	if (ri->i_inline & F2FS_INLINE_XATTR)
		set_bit(FI_INLINE_XATTR, &fi->flags);
	if (ri->i_inline & F2FS_INLINE_DATA)
		set_bit(FI_INLINE_DATA, &fi->flags);
	if (ri->i_inline & F2FS_INLINE_DENTRY)
		set_bit(FI_INLINE_DENTRY, &fi->flags);
	if (ri->i_inline & F2FS_DATA_EXIST)
		set_bit(FI_DATA_EXIST, &fi->flags);
	if (ri->i_inline & F2FS_INLINE_DOTS)
		set_bit(FI_INLINE_DOTS, &fi->flags);
	if (ri->i_inline & F2FS_EXTRA_ATTR)
		set_bit(FI_EXTRA_ATTR, &fi->flags);
	if (ri->i_inline & F2FS_PIN_FILE)
		set_bit(FI_PIN_FILE, &fi->flags);
}

static inline void set_raw_inline(struct inode *inode, struct f2fs_inode *ri)
{
	ri->i_inline = 0;

	if (is_inode_flag_set(inode, FI_INLINE_XATTR))
		ri->i_inline |= F2FS_INLINE_XATTR;
	if (is_inode_flag_set(inode, FI_INLINE_DATA))
		ri->i_inline |= F2FS_INLINE_DATA;
	if (is_inode_flag_set(inode, FI_INLINE_DENTRY))
		ri->i_inline |= F2FS_INLINE_DENTRY;
	if (is_inode_flag_set(inode, FI_DATA_EXIST))
		ri->i_inline |= F2FS_DATA_EXIST;
	if (is_inode_flag_set(inode, FI_INLINE_DOTS))
		ri->i_inline |= F2FS_INLINE_DOTS;
	if (is_inode_flag_set(inode, FI_EXTRA_ATTR))
		ri->i_inline |= F2FS_EXTRA_ATTR;
	if (is_inode_flag_set(inode, FI_PIN_FILE))
		ri->i_inline |= F2FS_PIN_FILE;
}

static inline int f2fs_has_extra_attr(struct inode *inode)
{
	return is_inode_flag_set(inode, FI_EXTRA_ATTR);
}

static inline int f2fs_has_inline_xattr(struct inode *inode)
{
	return is_inode_flag_set(inode, FI_INLINE_XATTR);
}

static inline unsigned int addrs_per_inode(struct inode *inode)
{
	return CUR_ADDRS_PER_INODE(inode) - get_inline_xattr_addrs(inode);
}

static inline void *inline_xattr_addr(struct inode *inode, struct page *page)
{
	struct f2fs_inode *ri = F2FS_INODE(page);

	return (void *)&(ri->i_addr[DEF_ADDRS_PER_INODE -
					get_inline_xattr_addrs(inode)]);
}

static inline int inline_xattr_size(struct inode *inode)
{
	return get_inline_xattr_addrs(inode) * sizeof(__le32);
}

static inline int f2fs_has_inline_data(struct inode *inode)
{
	return is_inode_flag_set(inode, FI_INLINE_DATA);
}

static inline int f2fs_exist_data(struct inode *inode)
{
	return is_inode_flag_set(inode, FI_DATA_EXIST);
}

static inline int f2fs_has_inline_dots(struct inode *inode)
{
	return is_inode_flag_set(inode, FI_INLINE_DOTS);
}

static inline bool f2fs_is_pinned_file(struct inode *inode)
{
	return is_inode_flag_set(inode, FI_PIN_FILE);
}

static inline bool f2fs_is_atomic_file(struct inode *inode)
{
	return is_inode_flag_set(inode, FI_ATOMIC_FILE);
}

static inline bool f2fs_is_commit_atomic_write(struct inode *inode)
{
	return is_inode_flag_set(inode, FI_ATOMIC_COMMIT);
}

static inline bool f2fs_is_volatile_file(struct inode *inode)
{
	return is_inode_flag_set(inode, FI_VOLATILE_FILE);
}

static inline bool f2fs_is_first_block_written(struct inode *inode)
{
	return is_inode_flag_set(inode, FI_FIRST_BLOCK_WRITTEN);
}

static inline bool f2fs_is_drop_cache(struct inode *inode)
{
	return is_inode_flag_set(inode, FI_DROP_CACHE);
}

static inline void *inline_data_addr(struct inode *inode, struct page *page)
{
	struct f2fs_inode *ri = F2FS_INODE(page);
	int extra_size = get_extra_isize(inode);

	return (void *)&(ri->i_addr[extra_size + DEF_INLINE_RESERVED_SIZE]);
}

static inline int f2fs_has_inline_dentry(struct inode *inode)
{
	return is_inode_flag_set(inode, FI_INLINE_DENTRY);
}

static inline int is_file(struct inode *inode, int type)
{
	return F2FS_I(inode)->i_advise & type;
}

static inline void set_file(struct inode *inode, int type)
{
	F2FS_I(inode)->i_advise |= type;
	f2fs_mark_inode_dirty_sync(inode, true);
}

static inline void clear_file(struct inode *inode, int type)
{
	F2FS_I(inode)->i_advise &= ~type;
	f2fs_mark_inode_dirty_sync(inode, true);
}

static inline bool f2fs_skip_inode_update(struct inode *inode, int dsync)
{
	bool ret;

	if (dsync) {
		struct f2fs_sb_info *sbi = F2FS_I_SB(inode);

		spin_lock(&sbi->inode_lock[DIRTY_META]);
		ret = list_empty(&F2FS_I(inode)->gdirty_list);
		spin_unlock(&sbi->inode_lock[DIRTY_META]);
		return ret;
	}
	if (!is_inode_flag_set(inode, FI_AUTO_RECOVER) ||
			file_keep_isize(inode) ||
			i_size_read(inode) & ~PAGE_MASK)
		return false;

	if (!timespec_equal(F2FS_I(inode)->i_disk_time, &inode->i_atime))
		return false;
	if (!timespec_equal(F2FS_I(inode)->i_disk_time + 1, &inode->i_ctime))
		return false;
	if (!timespec_equal(F2FS_I(inode)->i_disk_time + 2, &inode->i_mtime))
		return false;
	if (!timespec_equal(F2FS_I(inode)->i_disk_time + 3,
						&F2FS_I(inode)->i_crtime))
		return false;

	down_read(&F2FS_I(inode)->i_sem);
	ret = F2FS_I(inode)->last_disk_size == i_size_read(inode);
	up_read(&F2FS_I(inode)->i_sem);

	return ret;
}

static inline bool f2fs_readonly(struct super_block *sb)
{
	return sb_rdonly(sb);
}

static inline bool f2fs_cp_error(struct f2fs_sb_info *sbi)
{
	return is_set_ckpt_flags(sbi, CP_ERROR_FLAG);
}

static inline bool is_dot_dotdot(const struct qstr *str)
{
	if (str->len == 1 && str->name[0] == '.')
		return true;

	if (str->len == 2 && str->name[0] == '.' && str->name[1] == '.')
		return true;

	return false;
}

static inline bool f2fs_may_extent_tree(struct inode *inode)
{
	struct f2fs_sb_info *sbi = F2FS_I_SB(inode);

	if (!test_opt(sbi, EXTENT_CACHE) ||
			is_inode_flag_set(inode, FI_NO_EXTENT))
		return false;

	/*
	 * for recovered files during mount do not create extents
	 * if shrinker is not registered.
	 */
	if (list_empty(&sbi->s_list))
		return false;

	return S_ISREG(inode->i_mode);
}

static inline void *f2fs_kmalloc(struct f2fs_sb_info *sbi,
					size_t size, gfp_t flags)
{
#ifdef CONFIG_F2FS_FAULT_INJECTION
	if (time_to_inject(sbi, FAULT_KMALLOC)) {
		f2fs_show_injection_info(FAULT_KMALLOC);
		return NULL;
	}
#endif
	return kmalloc(size, flags);
}

static inline void *f2fs_kzalloc(struct f2fs_sb_info *sbi,
					size_t size, gfp_t flags)
{
	return f2fs_kmalloc(sbi, size, flags | __GFP_ZERO);
}

static inline void *f2fs_kvmalloc(struct f2fs_sb_info *sbi,
					size_t size, gfp_t flags)
{
#ifdef CONFIG_F2FS_FAULT_INJECTION
	if (time_to_inject(sbi, FAULT_KVMALLOC)) {
		f2fs_show_injection_info(FAULT_KVMALLOC);
		return NULL;
	}
#endif
	return kvmalloc(size, flags);
}

static inline void *f2fs_kvzalloc(struct f2fs_sb_info *sbi,
					size_t size, gfp_t flags)
{
	return f2fs_kvmalloc(sbi, size, flags | __GFP_ZERO);
}

static inline int get_extra_isize(struct inode *inode)
{
	return F2FS_I(inode)->i_extra_isize / sizeof(__le32);
}

static inline int get_inline_xattr_addrs(struct inode *inode)
{
	return F2FS_I(inode)->i_inline_xattr_size;
}

#define get_inode_mode(i) \
	((is_inode_flag_set(i, FI_ACL_MODE)) ? \
	 (F2FS_I(i)->i_acl_mode) : ((i)->i_mode))

#define F2FS_TOTAL_EXTRA_ATTR_SIZE			\
	(offsetof(struct f2fs_inode, i_extra_end) -	\
	offsetof(struct f2fs_inode, i_extra_isize))	\

#define F2FS_OLD_ATTRIBUTE_SIZE	(offsetof(struct f2fs_inode, i_addr))
#define F2FS_FITS_IN_INODE(f2fs_inode, extra_isize, field)		\
		((offsetof(typeof(*f2fs_inode), field) +	\
		sizeof((f2fs_inode)->field))			\
		<= (F2FS_OLD_ATTRIBUTE_SIZE + extra_isize))	\

static inline void f2fs_reset_iostat(struct f2fs_sb_info *sbi)
{
	int i;

	spin_lock(&sbi->iostat_lock);
	for (i = 0; i < NR_IO_TYPE; i++)
		sbi->write_iostat[i] = 0;
	spin_unlock(&sbi->iostat_lock);
}

static inline void f2fs_update_iostat(struct f2fs_sb_info *sbi,
			enum iostat_type type, unsigned long long io_bytes)
{
	if (!sbi->iostat_enable)
		return;
	spin_lock(&sbi->iostat_lock);
	sbi->write_iostat[type] += io_bytes;

	if (type == APP_WRITE_IO || type == APP_DIRECT_IO)
		sbi->write_iostat[APP_BUFFERED_IO] =
			sbi->write_iostat[APP_WRITE_IO] -
			sbi->write_iostat[APP_DIRECT_IO];
	spin_unlock(&sbi->iostat_lock);
}

#define __is_meta_io(fio) (PAGE_TYPE_OF_BIO(fio->type) == META &&	\
				(!is_read_io(fio->op) || fio->is_meta))

bool f2fs_is_valid_blkaddr(struct f2fs_sb_info *sbi,
					block_t blkaddr, int type);
static inline void verify_blkaddr(struct f2fs_sb_info *sbi,
					block_t blkaddr, int type)
{
	if (!f2fs_is_valid_blkaddr(sbi, blkaddr, type)) {
		f2fs_msg(sbi->sb, KERN_ERR,
			"invalid blkaddr: %u, type: %d, run fsck to fix.",
			blkaddr, type);
		f2fs_bug_on(sbi, 1);
	}
}

static inline bool __is_valid_data_blkaddr(block_t blkaddr)
{
	if (blkaddr == NEW_ADDR || blkaddr == NULL_ADDR)
		return false;
	return true;
}

static inline bool is_valid_data_blkaddr(struct f2fs_sb_info *sbi,
						block_t blkaddr)
{
	if (!__is_valid_data_blkaddr(blkaddr))
		return false;
	verify_blkaddr(sbi, blkaddr, DATA_GENERIC);
	return true;
}

/*
 * file.c
 */
int f2fs_sync_file(struct file *file, loff_t start, loff_t end, int datasync);
void truncate_data_blocks(struct dnode_of_data *dn);
int truncate_blocks(struct inode *inode, u64 from, bool lock);
int f2fs_truncate(struct inode *inode);
int f2fs_getattr(const struct path *path, struct kstat *stat,
			u32 request_mask, unsigned int flags);
int f2fs_setattr(struct dentry *dentry, struct iattr *attr);
int truncate_hole(struct inode *inode, pgoff_t pg_start, pgoff_t pg_end);
void truncate_data_blocks_range(struct dnode_of_data *dn, int count);
int f2fs_precache_extents(struct inode *inode);
long f2fs_ioctl(struct file *filp, unsigned int cmd, unsigned long arg);
long f2fs_compat_ioctl(struct file *file, unsigned int cmd, unsigned long arg);
int f2fs_pin_file_control(struct inode *inode, bool inc);

/*
 * inode.c
 */
void f2fs_set_inode_flags(struct inode *inode);
bool f2fs_inode_chksum_verify(struct f2fs_sb_info *sbi, struct page *page);
void f2fs_inode_chksum_set(struct f2fs_sb_info *sbi, struct page *page);
struct inode *f2fs_iget(struct super_block *sb, unsigned long ino);
struct inode *f2fs_iget_retry(struct super_block *sb, unsigned long ino);
int try_to_free_nats(struct f2fs_sb_info *sbi, int nr_shrink);
void update_inode(struct inode *inode, struct page *node_page);
void update_inode_page(struct inode *inode);
int f2fs_write_inode(struct inode *inode, struct writeback_control *wbc);
void f2fs_evict_inode(struct inode *inode);
void handle_failed_inode(struct inode *inode);

/*
 * namei.c
 */
int update_extension_list(struct f2fs_sb_info *sbi, const char *name,
							bool hot, bool set);
struct dentry *f2fs_get_parent(struct dentry *child);

/*
 * dir.c
 */
void set_de_type(struct f2fs_dir_entry *de, umode_t mode);
unsigned char get_de_type(struct f2fs_dir_entry *de);
struct f2fs_dir_entry *find_target_dentry(struct fscrypt_name *fname,
			f2fs_hash_t namehash, int *max_slots,
			struct f2fs_dentry_ptr *d);
int f2fs_fill_dentries(struct dir_context *ctx, struct f2fs_dentry_ptr *d,
			unsigned int start_pos, struct fscrypt_str *fstr);
void do_make_empty_dir(struct inode *inode, struct inode *parent,
			struct f2fs_dentry_ptr *d);
struct page *init_inode_metadata(struct inode *inode, struct inode *dir,
			const struct qstr *new_name,
			const struct qstr *orig_name, struct page *dpage);
void update_parent_metadata(struct inode *dir, struct inode *inode,
			unsigned int current_depth);
int room_for_filename(const void *bitmap, int slots, int max_slots);
void f2fs_drop_nlink(struct inode *dir, struct inode *inode);
struct f2fs_dir_entry *__f2fs_find_entry(struct inode *dir,
			struct fscrypt_name *fname, struct page **res_page);
struct f2fs_dir_entry *f2fs_find_entry(struct inode *dir,
			const struct qstr *child, struct page **res_page);
struct f2fs_dir_entry *f2fs_parent_dir(struct inode *dir, struct page **p);
ino_t f2fs_inode_by_name(struct inode *dir, const struct qstr *qstr,
			struct page **page);
void f2fs_set_link(struct inode *dir, struct f2fs_dir_entry *de,
			struct page *page, struct inode *inode);
void f2fs_update_dentry(nid_t ino, umode_t mode, struct f2fs_dentry_ptr *d,
			const struct qstr *name, f2fs_hash_t name_hash,
			unsigned int bit_pos);
int f2fs_add_regular_entry(struct inode *dir, const struct qstr *new_name,
			const struct qstr *orig_name,
			struct inode *inode, nid_t ino, umode_t mode);
int __f2fs_do_add_link(struct inode *dir, struct fscrypt_name *fname,
			struct inode *inode, nid_t ino, umode_t mode);
int __f2fs_add_link(struct inode *dir, const struct qstr *name,
			struct inode *inode, nid_t ino, umode_t mode);
void f2fs_delete_entry(struct f2fs_dir_entry *dentry, struct page *page,
			struct inode *dir, struct inode *inode);
int f2fs_do_tmpfile(struct inode *inode, struct inode *dir);
bool f2fs_empty_dir(struct inode *dir);

static inline int f2fs_add_link(struct dentry *dentry, struct inode *inode)
{
	return __f2fs_add_link(d_inode(dentry->d_parent), &dentry->d_name,
				inode, inode->i_ino, inode->i_mode);
}

/*
 * super.c
 */
int f2fs_inode_dirtied(struct inode *inode, bool sync);
void f2fs_inode_synced(struct inode *inode);
int f2fs_enable_quota_files(struct f2fs_sb_info *sbi, bool rdonly);
void f2fs_quota_off_umount(struct super_block *sb);
int f2fs_commit_super(struct f2fs_sb_info *sbi, bool recover);
int f2fs_sync_fs(struct super_block *sb, int sync);
extern __printf(3, 4)
void f2fs_msg(struct super_block *sb, const char *level, const char *fmt, ...);
int sanity_check_ckpt(struct f2fs_sb_info *sbi);

/*
 * hash.c
 */
f2fs_hash_t f2fs_dentry_hash(const struct qstr *name_info,
				struct fscrypt_name *fname);

/*
 * node.c
 */
struct dnode_of_data;
struct node_info;

int check_nid_range(struct f2fs_sb_info *sbi, nid_t nid);
bool available_free_memory(struct f2fs_sb_info *sbi, int type);
int need_dentry_mark(struct f2fs_sb_info *sbi, nid_t nid);
bool is_checkpointed_node(struct f2fs_sb_info *sbi, nid_t nid);
bool need_inode_block_update(struct f2fs_sb_info *sbi, nid_t ino);
int get_node_info(struct f2fs_sb_info *sbi, nid_t nid, struct node_info *ni);
pgoff_t get_next_page_offset(struct dnode_of_data *dn, pgoff_t pgofs);
int get_dnode_of_data(struct dnode_of_data *dn, pgoff_t index, int mode);
int truncate_inode_blocks(struct inode *inode, pgoff_t from);
int truncate_xattr_node(struct inode *inode);
int wait_on_node_pages_writeback(struct f2fs_sb_info *sbi, nid_t ino);
int remove_inode_page(struct inode *inode);
struct page *new_inode_page(struct inode *inode);
struct page *new_node_page(struct dnode_of_data *dn, unsigned int ofs);
void ra_node_page(struct f2fs_sb_info *sbi, nid_t nid);
struct page *get_node_page(struct f2fs_sb_info *sbi, pgoff_t nid);
struct page *get_node_page_ra(struct page *parent, int start);
int move_node_page(struct page *node_page, int gc_type);
int fsync_node_pages(struct f2fs_sb_info *sbi, struct inode *inode,
			struct writeback_control *wbc, bool atomic);
int sync_node_pages(struct f2fs_sb_info *sbi, struct writeback_control *wbc,
			bool do_balance, enum iostat_type io_type);
int build_free_nids(struct f2fs_sb_info *sbi, bool sync, bool mount);
bool alloc_nid(struct f2fs_sb_info *sbi, nid_t *nid);
void alloc_nid_done(struct f2fs_sb_info *sbi, nid_t nid);
void alloc_nid_failed(struct f2fs_sb_info *sbi, nid_t nid);
int try_to_free_nids(struct f2fs_sb_info *sbi, int nr_shrink);
void recover_inline_xattr(struct inode *inode, struct page *page);
int recover_xattr_data(struct inode *inode, struct page *page);
int recover_inode_page(struct f2fs_sb_info *sbi, struct page *page);
int restore_node_summary(struct f2fs_sb_info *sbi,
			unsigned int segno, struct f2fs_summary_block *sum);
int flush_nat_entries(struct f2fs_sb_info *sbi, struct cp_control *cpc);
int build_node_manager(struct f2fs_sb_info *sbi);
void destroy_node_manager(struct f2fs_sb_info *sbi);
int __init create_node_manager_caches(void);
void destroy_node_manager_caches(void);

/*
 * segment.c
 */
bool need_SSR(struct f2fs_sb_info *sbi);
void register_inmem_page(struct inode *inode, struct page *page);
void drop_inmem_pages_all(struct f2fs_sb_info *sbi);
void drop_inmem_pages(struct inode *inode);
void drop_inmem_page(struct inode *inode, struct page *page);
int commit_inmem_pages(struct inode *inode);
void f2fs_balance_fs(struct f2fs_sb_info *sbi, bool need);
void f2fs_balance_fs_bg(struct f2fs_sb_info *sbi);
int f2fs_issue_flush(struct f2fs_sb_info *sbi, nid_t ino);
int create_flush_cmd_control(struct f2fs_sb_info *sbi);
int f2fs_flush_device_cache(struct f2fs_sb_info *sbi);
void destroy_flush_cmd_control(struct f2fs_sb_info *sbi, bool free);
void invalidate_blocks(struct f2fs_sb_info *sbi, block_t addr);
bool is_checkpointed_data(struct f2fs_sb_info *sbi, block_t blkaddr);
void drop_discard_cmd(struct f2fs_sb_info *sbi);
void stop_discard_thread(struct f2fs_sb_info *sbi);
bool f2fs_wait_discard_bios(struct f2fs_sb_info *sbi);
void clear_prefree_segments(struct f2fs_sb_info *sbi, struct cp_control *cpc);
void release_discard_addrs(struct f2fs_sb_info *sbi);
int npages_for_summary_flush(struct f2fs_sb_info *sbi, bool for_ra);
void allocate_new_segments(struct f2fs_sb_info *sbi);
int f2fs_trim_fs(struct f2fs_sb_info *sbi, struct fstrim_range *range);
bool exist_trim_candidates(struct f2fs_sb_info *sbi, struct cp_control *cpc);
struct page *get_sum_page(struct f2fs_sb_info *sbi, unsigned int segno);
void update_meta_page(struct f2fs_sb_info *sbi, void *src, block_t blk_addr);
void write_meta_page(struct f2fs_sb_info *sbi, struct page *page,
						enum iostat_type io_type);
void write_node_page(unsigned int nid, struct f2fs_io_info *fio);
void write_data_page(struct dnode_of_data *dn, struct f2fs_io_info *fio);
int rewrite_data_page(struct f2fs_io_info *fio);
void __f2fs_replace_block(struct f2fs_sb_info *sbi, struct f2fs_summary *sum,
			block_t old_blkaddr, block_t new_blkaddr,
			bool recover_curseg, bool recover_newaddr);
void f2fs_replace_block(struct f2fs_sb_info *sbi, struct dnode_of_data *dn,
			block_t old_addr, block_t new_addr,
			unsigned char version, bool recover_curseg,
			bool recover_newaddr);
void allocate_data_block(struct f2fs_sb_info *sbi, struct page *page,
			block_t old_blkaddr, block_t *new_blkaddr,
			struct f2fs_summary *sum, int type,
			struct f2fs_io_info *fio, bool add_list);
void f2fs_wait_on_page_writeback(struct page *page,
			enum page_type type, bool ordered);
void f2fs_wait_on_block_writeback(struct inode *inode, block_t blkaddr);
void write_data_summaries(struct f2fs_sb_info *sbi, block_t start_blk);
void write_node_summaries(struct f2fs_sb_info *sbi, block_t start_blk);
int lookup_journal_in_cursum(struct f2fs_journal *journal, int type,
			unsigned int val, int alloc);
void flush_sit_entries(struct f2fs_sb_info *sbi, struct cp_control *cpc);
int build_segment_manager(struct f2fs_sb_info *sbi);
void destroy_segment_manager(struct f2fs_sb_info *sbi);
int __init create_segment_manager_caches(void);
void destroy_segment_manager_caches(void);
int rw_hint_to_seg_type(enum rw_hint hint);
enum rw_hint io_type_to_rw_hint(struct f2fs_sb_info *sbi, enum page_type type,
				enum temp_type temp);

/*
 * checkpoint.c
 */
void f2fs_stop_checkpoint(struct f2fs_sb_info *sbi, bool end_io);
struct page *grab_meta_page(struct f2fs_sb_info *sbi, pgoff_t index);
struct page *get_meta_page(struct f2fs_sb_info *sbi, pgoff_t index);
struct page *f2fs_get_meta_page_nofail(struct f2fs_sb_info *sbi, pgoff_t index);
struct page *get_tmp_page(struct f2fs_sb_info *sbi, pgoff_t index);
bool f2fs_is_valid_blkaddr(struct f2fs_sb_info *sbi,
					block_t blkaddr, int type);
int ra_meta_pages(struct f2fs_sb_info *sbi, block_t start, int nrpages,
			int type, bool sync);
void ra_meta_pages_cond(struct f2fs_sb_info *sbi, pgoff_t index);
long sync_meta_pages(struct f2fs_sb_info *sbi, enum page_type type,
			long nr_to_write, enum iostat_type io_type);
void add_ino_entry(struct f2fs_sb_info *sbi, nid_t ino, int type);
void remove_ino_entry(struct f2fs_sb_info *sbi, nid_t ino, int type);
void release_ino_entry(struct f2fs_sb_info *sbi, bool all);
bool exist_written_data(struct f2fs_sb_info *sbi, nid_t ino, int mode);
void set_dirty_device(struct f2fs_sb_info *sbi, nid_t ino,
					unsigned int devidx, int type);
bool is_dirty_device(struct f2fs_sb_info *sbi, nid_t ino,
					unsigned int devidx, int type);
int f2fs_sync_inode_meta(struct f2fs_sb_info *sbi);
int acquire_orphan_inode(struct f2fs_sb_info *sbi);
void release_orphan_inode(struct f2fs_sb_info *sbi);
void add_orphan_inode(struct inode *inode);
void remove_orphan_inode(struct f2fs_sb_info *sbi, nid_t ino);
int recover_orphan_inodes(struct f2fs_sb_info *sbi);
int get_valid_checkpoint(struct f2fs_sb_info *sbi);
void update_dirty_page(struct inode *inode, struct page *page);
void remove_dirty_inode(struct inode *inode);
int sync_dirty_inodes(struct f2fs_sb_info *sbi, enum inode_type type);
int write_checkpoint(struct f2fs_sb_info *sbi, struct cp_control *cpc);
void init_ino_entry_info(struct f2fs_sb_info *sbi);
int __init create_checkpoint_caches(void);
void destroy_checkpoint_caches(void);

/*
 * data.c
 */
int f2fs_init_post_read_processing(void);
void f2fs_destroy_post_read_processing(void);
void f2fs_submit_merged_write(struct f2fs_sb_info *sbi, enum page_type type);
void f2fs_submit_merged_write_cond(struct f2fs_sb_info *sbi,
				struct inode *inode, nid_t ino, pgoff_t idx,
				enum page_type type);
void f2fs_flush_merged_writes(struct f2fs_sb_info *sbi);
int f2fs_submit_page_bio(struct f2fs_io_info *fio);
int f2fs_submit_page_write(struct f2fs_io_info *fio);
struct block_device *f2fs_target_device(struct f2fs_sb_info *sbi,
			block_t blk_addr, struct bio *bio);
int f2fs_target_device_index(struct f2fs_sb_info *sbi, block_t blkaddr);
void set_data_blkaddr(struct dnode_of_data *dn);
void f2fs_update_data_blkaddr(struct dnode_of_data *dn, block_t blkaddr);
int reserve_new_blocks(struct dnode_of_data *dn, blkcnt_t count);
int reserve_new_block(struct dnode_of_data *dn);
int f2fs_get_block(struct dnode_of_data *dn, pgoff_t index);
int f2fs_preallocate_blocks(struct kiocb *iocb, struct iov_iter *from);
int f2fs_reserve_block(struct dnode_of_data *dn, pgoff_t index);
struct page *get_read_data_page(struct inode *inode, pgoff_t index,
			int op_flags, bool for_write);
struct page *find_data_page(struct inode *inode, pgoff_t index);
struct page *get_lock_data_page(struct inode *inode, pgoff_t index,
			bool for_write);
struct page *get_new_data_page(struct inode *inode,
			struct page *ipage, pgoff_t index, bool new_i_size);
int do_write_data_page(struct f2fs_io_info *fio);
int f2fs_map_blocks(struct inode *inode, struct f2fs_map_blocks *map,
			int create, int flag);
int f2fs_fiemap(struct inode *inode, struct fiemap_extent_info *fieinfo,
			u64 start, u64 len);
bool should_update_inplace(struct inode *inode, struct f2fs_io_info *fio);
bool should_update_outplace(struct inode *inode, struct f2fs_io_info *fio);
int __f2fs_write_data_pages(struct address_space *mapping,
						struct writeback_control *wbc,
						enum iostat_type io_type);
void f2fs_invalidate_page(struct page *page, unsigned int offset,
			unsigned int length);
int f2fs_release_page(struct page *page, gfp_t wait);
#ifdef CONFIG_MIGRATION
int f2fs_migrate_page(struct address_space *mapping, struct page *newpage,
			struct page *page, enum migrate_mode mode);
#endif
bool f2fs_overwrite_io(struct inode *inode, loff_t pos, size_t len);

/*
 * gc.c
 */
int start_gc_thread(struct f2fs_sb_info *sbi);
void stop_gc_thread(struct f2fs_sb_info *sbi);
block_t start_bidx_of_node(unsigned int node_ofs, struct inode *inode);
int f2fs_gc(struct f2fs_sb_info *sbi, bool sync, bool background,
			unsigned int segno);
void build_gc_manager(struct f2fs_sb_info *sbi);

/*
 * recovery.c
 */
int recover_fsync_data(struct f2fs_sb_info *sbi, bool check_only);
bool space_for_roll_forward(struct f2fs_sb_info *sbi);

/*
 * debug.c
 */
#ifdef CONFIG_F2FS_STAT_FS
struct f2fs_stat_info {
	struct list_head stat_list;
	struct f2fs_sb_info *sbi;
	int all_area_segs, sit_area_segs, nat_area_segs, ssa_area_segs;
	int main_area_segs, main_area_sections, main_area_zones;
	unsigned long long hit_largest, hit_cached, hit_rbtree;
	unsigned long long hit_total, total_ext;
	int ext_tree, zombie_tree, ext_node;
	int ndirty_node, ndirty_dent, ndirty_meta, ndirty_imeta;
	int ndirty_data, ndirty_qdata;
	int inmem_pages;
	unsigned int ndirty_dirs, ndirty_files, nquota_files, ndirty_all;
	int nats, dirty_nats, sits, dirty_sits;
	int free_nids, avail_nids, alloc_nids;
	int total_count, utilization;
	int bg_gc, nr_wb_cp_data, nr_wb_data;
	int nr_flushing, nr_flushed, flush_list_empty;
	int nr_discarding, nr_discarded;
	int nr_discard_cmd;
	unsigned int undiscard_blks;
	int inline_xattr, inline_inode, inline_dir, append, update, orphans;
	int aw_cnt, max_aw_cnt, vw_cnt, max_vw_cnt;
	unsigned int valid_count, valid_node_count, valid_inode_count, discard_blks;
	unsigned int bimodal, avg_vblocks;
	int util_free, util_valid, util_invalid;
	int rsvd_segs, overp_segs;
	int dirty_count, node_pages, meta_pages;
	int prefree_count, call_count, cp_count, bg_cp_count;
	int tot_segs, node_segs, data_segs, free_segs, free_secs;
	int bg_node_segs, bg_data_segs;
	int tot_blks, data_blks, node_blks;
	int bg_data_blks, bg_node_blks;
	int curseg[NR_CURSEG_TYPE];
	int cursec[NR_CURSEG_TYPE];
	int curzone[NR_CURSEG_TYPE];

	unsigned int segment_count[2];
	unsigned int block_count[2];
	unsigned int inplace_count;
	unsigned long long base_mem, cache_mem, page_mem;
};

static inline struct f2fs_stat_info *F2FS_STAT(struct f2fs_sb_info *sbi)
{
	return (struct f2fs_stat_info *)sbi->stat_info;
}

#define stat_inc_cp_count(si)		((si)->cp_count++)
#define stat_inc_bg_cp_count(si)	((si)->bg_cp_count++)
#define stat_inc_call_count(si)		((si)->call_count++)
#define stat_inc_bggc_count(sbi)	((sbi)->bg_gc++)
#define stat_inc_dirty_inode(sbi, type)	((sbi)->ndirty_inode[type]++)
#define stat_dec_dirty_inode(sbi, type)	((sbi)->ndirty_inode[type]--)
#define stat_inc_total_hit(sbi)		(atomic64_inc(&(sbi)->total_hit_ext))
#define stat_inc_rbtree_node_hit(sbi)	(atomic64_inc(&(sbi)->read_hit_rbtree))
#define stat_inc_largest_node_hit(sbi)	(atomic64_inc(&(sbi)->read_hit_largest))
#define stat_inc_cached_node_hit(sbi)	(atomic64_inc(&(sbi)->read_hit_cached))
#define stat_inc_inline_xattr(inode)					\
	do {								\
		if (f2fs_has_inline_xattr(inode))			\
			(atomic_inc(&F2FS_I_SB(inode)->inline_xattr));	\
	} while (0)
#define stat_dec_inline_xattr(inode)					\
	do {								\
		if (f2fs_has_inline_xattr(inode))			\
			(atomic_dec(&F2FS_I_SB(inode)->inline_xattr));	\
	} while (0)
#define stat_inc_inline_inode(inode)					\
	do {								\
		if (f2fs_has_inline_data(inode))			\
			(atomic_inc(&F2FS_I_SB(inode)->inline_inode));	\
	} while (0)
#define stat_dec_inline_inode(inode)					\
	do {								\
		if (f2fs_has_inline_data(inode))			\
			(atomic_dec(&F2FS_I_SB(inode)->inline_inode));	\
	} while (0)
#define stat_inc_inline_dir(inode)					\
	do {								\
		if (f2fs_has_inline_dentry(inode))			\
			(atomic_inc(&F2FS_I_SB(inode)->inline_dir));	\
	} while (0)
#define stat_dec_inline_dir(inode)					\
	do {								\
		if (f2fs_has_inline_dentry(inode))			\
			(atomic_dec(&F2FS_I_SB(inode)->inline_dir));	\
	} while (0)
#define stat_inc_seg_type(sbi, curseg)					\
		((sbi)->segment_count[(curseg)->alloc_type]++)
#define stat_inc_block_count(sbi, curseg)				\
		((sbi)->block_count[(curseg)->alloc_type]++)
#define stat_inc_inplace_blocks(sbi)					\
		(atomic_inc(&(sbi)->inplace_count))
#define stat_inc_atomic_write(inode)					\
		(atomic_inc(&F2FS_I_SB(inode)->aw_cnt))
#define stat_dec_atomic_write(inode)					\
		(atomic_dec(&F2FS_I_SB(inode)->aw_cnt))
#define stat_update_max_atomic_write(inode)				\
	do {								\
		int cur = atomic_read(&F2FS_I_SB(inode)->aw_cnt);	\
		int max = atomic_read(&F2FS_I_SB(inode)->max_aw_cnt);	\
		if (cur > max)						\
			atomic_set(&F2FS_I_SB(inode)->max_aw_cnt, cur);	\
	} while (0)
#define stat_inc_volatile_write(inode)					\
		(atomic_inc(&F2FS_I_SB(inode)->vw_cnt))
#define stat_dec_volatile_write(inode)					\
		(atomic_dec(&F2FS_I_SB(inode)->vw_cnt))
#define stat_update_max_volatile_write(inode)				\
	do {								\
		int cur = atomic_read(&F2FS_I_SB(inode)->vw_cnt);	\
		int max = atomic_read(&F2FS_I_SB(inode)->max_vw_cnt);	\
		if (cur > max)						\
			atomic_set(&F2FS_I_SB(inode)->max_vw_cnt, cur);	\
	} while (0)
#define stat_inc_seg_count(sbi, type, gc_type)				\
	do {								\
		struct f2fs_stat_info *si = F2FS_STAT(sbi);		\
		si->tot_segs++;						\
		if ((type) == SUM_TYPE_DATA) {				\
			si->data_segs++;				\
			si->bg_data_segs += (gc_type == BG_GC) ? 1 : 0;	\
		} else {						\
			si->node_segs++;				\
			si->bg_node_segs += (gc_type == BG_GC) ? 1 : 0;	\
		}							\
	} while (0)

#define stat_inc_tot_blk_count(si, blks)				\
	((si)->tot_blks += (blks))

#define stat_inc_data_blk_count(sbi, blks, gc_type)			\
	do {								\
		struct f2fs_stat_info *si = F2FS_STAT(sbi);		\
		stat_inc_tot_blk_count(si, blks);			\
		si->data_blks += (blks);				\
		si->bg_data_blks += ((gc_type) == BG_GC) ? (blks) : 0;	\
	} while (0)

#define stat_inc_node_blk_count(sbi, blks, gc_type)			\
	do {								\
		struct f2fs_stat_info *si = F2FS_STAT(sbi);		\
		stat_inc_tot_blk_count(si, blks);			\
		si->node_blks += (blks);				\
		si->bg_node_blks += ((gc_type) == BG_GC) ? (blks) : 0;	\
	} while (0)

int f2fs_build_stats(struct f2fs_sb_info *sbi);
void f2fs_destroy_stats(struct f2fs_sb_info *sbi);
int __init f2fs_create_root_stats(void);
void f2fs_destroy_root_stats(void);
#else
#define stat_inc_cp_count(si)				do { } while (0)
#define stat_inc_bg_cp_count(si)			do { } while (0)
#define stat_inc_call_count(si)				do { } while (0)
#define stat_inc_bggc_count(si)				do { } while (0)
#define stat_inc_dirty_inode(sbi, type)			do { } while (0)
#define stat_dec_dirty_inode(sbi, type)			do { } while (0)
#define stat_inc_total_hit(sb)				do { } while (0)
#define stat_inc_rbtree_node_hit(sb)			do { } while (0)
#define stat_inc_largest_node_hit(sbi)			do { } while (0)
#define stat_inc_cached_node_hit(sbi)			do { } while (0)
#define stat_inc_inline_xattr(inode)			do { } while (0)
#define stat_dec_inline_xattr(inode)			do { } while (0)
#define stat_inc_inline_inode(inode)			do { } while (0)
#define stat_dec_inline_inode(inode)			do { } while (0)
#define stat_inc_inline_dir(inode)			do { } while (0)
#define stat_dec_inline_dir(inode)			do { } while (0)
#define stat_inc_atomic_write(inode)			do { } while (0)
#define stat_dec_atomic_write(inode)			do { } while (0)
#define stat_update_max_atomic_write(inode)		do { } while (0)
#define stat_inc_volatile_write(inode)			do { } while (0)
#define stat_dec_volatile_write(inode)			do { } while (0)
#define stat_update_max_volatile_write(inode)		do { } while (0)
#define stat_inc_seg_type(sbi, curseg)			do { } while (0)
#define stat_inc_block_count(sbi, curseg)		do { } while (0)
#define stat_inc_inplace_blocks(sbi)			do { } while (0)
#define stat_inc_seg_count(sbi, type, gc_type)		do { } while (0)
#define stat_inc_tot_blk_count(si, blks)		do { } while (0)
#define stat_inc_data_blk_count(sbi, blks, gc_type)	do { } while (0)
#define stat_inc_node_blk_count(sbi, blks, gc_type)	do { } while (0)

static inline int f2fs_build_stats(struct f2fs_sb_info *sbi) { return 0; }
static inline void f2fs_destroy_stats(struct f2fs_sb_info *sbi) { }
static inline int __init f2fs_create_root_stats(void) { return 0; }
static inline void f2fs_destroy_root_stats(void) { }
#endif

extern const struct file_operations f2fs_dir_operations;
extern const struct file_operations f2fs_file_operations;
extern const struct inode_operations f2fs_file_inode_operations;
extern const struct address_space_operations f2fs_dblock_aops;
extern const struct address_space_operations f2fs_node_aops;
extern const struct address_space_operations f2fs_meta_aops;
extern const struct inode_operations f2fs_dir_inode_operations;
extern const struct inode_operations f2fs_symlink_inode_operations;
extern const struct inode_operations f2fs_encrypted_symlink_inode_operations;
extern const struct inode_operations f2fs_special_inode_operations;
extern struct kmem_cache *inode_entry_slab;

/*
 * inline.c
 */
bool f2fs_may_inline_data(struct inode *inode);
bool f2fs_may_inline_dentry(struct inode *inode);
void read_inline_data(struct page *page, struct page *ipage);
void truncate_inline_inode(struct inode *inode, struct page *ipage, u64 from);
int f2fs_read_inline_data(struct inode *inode, struct page *page);
int f2fs_convert_inline_page(struct dnode_of_data *dn, struct page *page);
int f2fs_convert_inline_inode(struct inode *inode);
int f2fs_write_inline_data(struct inode *inode, struct page *page);
bool recover_inline_data(struct inode *inode, struct page *npage);
struct f2fs_dir_entry *find_in_inline_dir(struct inode *dir,
			struct fscrypt_name *fname, struct page **res_page);
int make_empty_inline_dir(struct inode *inode, struct inode *parent,
			struct page *ipage);
int f2fs_add_inline_entry(struct inode *dir, const struct qstr *new_name,
			const struct qstr *orig_name,
			struct inode *inode, nid_t ino, umode_t mode);
void f2fs_delete_inline_entry(struct f2fs_dir_entry *dentry, struct page *page,
			struct inode *dir, struct inode *inode);
bool f2fs_empty_inline_dir(struct inode *dir);
int f2fs_read_inline_dir(struct file *file, struct dir_context *ctx,
			struct fscrypt_str *fstr);
int f2fs_inline_data_fiemap(struct inode *inode,
			struct fiemap_extent_info *fieinfo,
			__u64 start, __u64 len);

/*
 * shrinker.c
 */
unsigned long f2fs_shrink_count(struct shrinker *shrink,
			struct shrink_control *sc);
unsigned long f2fs_shrink_scan(struct shrinker *shrink,
			struct shrink_control *sc);
void f2fs_join_shrinker(struct f2fs_sb_info *sbi);
void f2fs_leave_shrinker(struct f2fs_sb_info *sbi);

/*
 * extent_cache.c
 */
struct rb_entry *__lookup_rb_tree(struct rb_root *root,
				struct rb_entry *cached_re, unsigned int ofs);
struct rb_node **__lookup_rb_tree_for_insert(struct f2fs_sb_info *sbi,
				struct rb_root *root, struct rb_node **parent,
				unsigned int ofs);
struct rb_entry *__lookup_rb_tree_ret(struct rb_root *root,
		struct rb_entry *cached_re, unsigned int ofs,
		struct rb_entry **prev_entry, struct rb_entry **next_entry,
		struct rb_node ***insert_p, struct rb_node **insert_parent,
		bool force);
bool __check_rb_tree_consistence(struct f2fs_sb_info *sbi,
						struct rb_root *root);
unsigned int f2fs_shrink_extent_tree(struct f2fs_sb_info *sbi, int nr_shrink);
unsigned long __count_extent_cache(struct f2fs_sb_info *sbi);
bool f2fs_init_extent_tree(struct inode *inode, struct f2fs_extent *i_ext);
void f2fs_drop_extent_tree(struct inode *inode);
unsigned int f2fs_destroy_extent_node(struct inode *inode);
void f2fs_destroy_extent_tree(struct inode *inode);
bool f2fs_lookup_extent_cache(struct inode *inode, pgoff_t pgofs,
			struct extent_info *ei);
void f2fs_update_extent_cache(struct dnode_of_data *dn);
void f2fs_update_extent_cache_range(struct dnode_of_data *dn,
			pgoff_t fofs, block_t blkaddr, unsigned int len);
void init_extent_cache_info(struct f2fs_sb_info *sbi);
int __init create_extent_cache(void);
void destroy_extent_cache(void);

/*
 * sysfs.c
 */
int __init f2fs_init_sysfs(void);
void f2fs_exit_sysfs(void);
int f2fs_register_sysfs(struct f2fs_sb_info *sbi);
void f2fs_unregister_sysfs(struct f2fs_sb_info *sbi);

/*
 * crypto support
 */
static inline bool f2fs_encrypted_inode(struct inode *inode)
{
	return file_is_encrypt(inode);
}

static inline bool f2fs_encrypted_file(struct inode *inode)
{
	return f2fs_encrypted_inode(inode) && S_ISREG(inode->i_mode);
}

static inline void f2fs_set_encrypted_inode(struct inode *inode)
{
#ifdef CONFIG_F2FS_FS_ENCRYPTION
	file_set_encrypt(inode);
	inode->i_flags |= S_ENCRYPTED;
#endif
}

/*
 * Returns true if the reads of the inode's data need to undergo some
 * postprocessing step, like decryption or authenticity verification.
 */
static inline bool f2fs_post_read_required(struct inode *inode)
{
	return f2fs_encrypted_file(inode);
}

#define F2FS_FEATURE_FUNCS(name, flagname) \
static inline int f2fs_sb_has_##name(struct super_block *sb) \
{ \
	return F2FS_HAS_FEATURE(sb, F2FS_FEATURE_##flagname); \
}

F2FS_FEATURE_FUNCS(encrypt, ENCRYPT);
F2FS_FEATURE_FUNCS(blkzoned, BLKZONED);
F2FS_FEATURE_FUNCS(extra_attr, EXTRA_ATTR);
F2FS_FEATURE_FUNCS(project_quota, PRJQUOTA);
F2FS_FEATURE_FUNCS(inode_chksum, INODE_CHKSUM);
F2FS_FEATURE_FUNCS(flexible_inline_xattr, FLEXIBLE_INLINE_XATTR);
F2FS_FEATURE_FUNCS(quota_ino, QUOTA_INO);
F2FS_FEATURE_FUNCS(inode_crtime, INODE_CRTIME);
F2FS_FEATURE_FUNCS(lost_found, LOST_FOUND);

#ifdef CONFIG_BLK_DEV_ZONED
static inline int get_blkz_type(struct f2fs_sb_info *sbi,
			struct block_device *bdev, block_t blkaddr)
{
	unsigned int zno = blkaddr >> sbi->log_blocks_per_blkz;
	int i;

	for (i = 0; i < sbi->s_ndevs; i++)
		if (FDEV(i).bdev == bdev)
			return FDEV(i).blkz_type[zno];
	return -EINVAL;
}
#endif

static inline bool f2fs_discard_en(struct f2fs_sb_info *sbi)
{
	struct request_queue *q = bdev_get_queue(sbi->sb->s_bdev);

	return blk_queue_discard(q) || f2fs_sb_has_blkzoned(sbi->sb);
}

static inline void set_opt_mode(struct f2fs_sb_info *sbi, unsigned int mt)
{
	clear_opt(sbi, ADAPTIVE);
	clear_opt(sbi, LFS);

	switch (mt) {
	case F2FS_MOUNT_ADAPTIVE:
		set_opt(sbi, ADAPTIVE);
		break;
	case F2FS_MOUNT_LFS:
		set_opt(sbi, LFS);
		break;
	}
}

static inline bool f2fs_may_encrypt(struct inode *inode)
{
#ifdef CONFIG_F2FS_FS_ENCRYPTION
	umode_t mode = inode->i_mode;

	return (S_ISREG(mode) || S_ISDIR(mode) || S_ISLNK(mode));
#else
	return 0;
#endif
}

<<<<<<< HEAD
static inline bool f2fs_force_buffered_io(struct inode *inode, int rw)
{
	return ((f2fs_encrypted_file(inode) &&
		!fscrypt_using_hardware_encryption(inode)) ||
			(rw == WRITE && test_opt(F2FS_I_SB(inode), LFS)) ||
			f2fs_is_multi_device(F2FS_I_SB(inode)));
}

static inline bool f2fs_may_encrypt_bio(struct inode *inode,
		struct f2fs_io_info *fio)
{
	if (fio && (fio->type != DATA || fio->encrypted_page))
		return false;

	return (f2fs_encrypted_file(inode) &&
			fscrypt_using_hardware_encryption(inode));
}

#endif
=======
#endif

#define EFSBADCRC	EBADMSG		/* Bad CRC detected */
#define EFSCORRUPTED	EUCLEAN		/* Filesystem is corrupted */
>>>>>>> db189223
<|MERGE_RESOLUTION|>--- conflicted
+++ resolved
@@ -3355,7 +3355,6 @@
 #endif
 }
 
-<<<<<<< HEAD
 static inline bool f2fs_force_buffered_io(struct inode *inode, int rw)
 {
 	return ((f2fs_encrypted_file(inode) &&
@@ -3375,9 +3374,6 @@
 }
 
 #endif
-=======
-#endif
 
 #define EFSBADCRC	EBADMSG		/* Bad CRC detected */
 #define EFSCORRUPTED	EUCLEAN		/* Filesystem is corrupted */
->>>>>>> db189223
