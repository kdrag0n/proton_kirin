// SPDX-License-Identifier: GPL-2.0
/*
 * fs/f2fs/f2fs.h
 *
 * Copyright (c) 2012 Samsung Electronics Co., Ltd.
 *             http://www.samsung.com/
 */
#ifndef _LINUX_F2FS_H
#define _LINUX_F2FS_H

#include <linux/uio.h>
#include <linux/types.h>
#include <linux/page-flags.h>
#include <linux/buffer_head.h>
#include <linux/slab.h>
#include <linux/crc32.h>
#include <linux/magic.h>
#include <linux/kobject.h>
#include <linux/sched.h>
#include <linux/cred.h>
#include <linux/vmalloc.h>
#include <linux/bio.h>
#include <linux/blkdev.h>
#include <linux/quotaops.h>
#include <crypto/hash.h>
#include <linux/overflow.h>

#define __FS_HAS_ENCRYPTION IS_ENABLED(CONFIG_F2FS_FS_ENCRYPTION)
#include <linux/fscrypt.h>

#ifdef CONFIG_F2FS_CHECK_FS
#define f2fs_bug_on(sbi, condition)	BUG_ON(condition)
#else
#define f2fs_bug_on(sbi, condition)					\
	do {								\
		if (unlikely(condition)) {				\
			WARN_ON(1);					\
			set_sbi_flag(sbi, SBI_NEED_FSCK);		\
		}							\
	} while (0)
#endif

enum {
	FAULT_KMALLOC,
	FAULT_KVMALLOC,
	FAULT_PAGE_ALLOC,
	FAULT_PAGE_GET,
	FAULT_ALLOC_BIO,
	FAULT_ALLOC_NID,
	FAULT_ORPHAN,
	FAULT_BLOCK,
	FAULT_DIR_DEPTH,
	FAULT_EVICT_INODE,
	FAULT_TRUNCATE,
	FAULT_READ_IO,
	FAULT_CHECKPOINT,
	FAULT_DISCARD,
	FAULT_WRITE_IO,
	FAULT_MAX,
};

#ifdef CONFIG_F2FS_FAULT_INJECTION
#define F2FS_ALL_FAULT_TYPE		((1 << FAULT_MAX) - 1)

struct f2fs_fault_info {
	atomic_t inject_ops;
	unsigned int inject_rate;
	unsigned int inject_type;
};

extern const char *f2fs_fault_name[FAULT_MAX];
#define IS_FAULT_SET(fi, type) ((fi)->inject_type & (1 << (type)))
#endif

/*
 * For mount options
 */
#define F2FS_MOUNT_BG_GC		0x00000001
#define F2FS_MOUNT_DISABLE_ROLL_FORWARD	0x00000002
#define F2FS_MOUNT_DISCARD		0x00000004
#define F2FS_MOUNT_NOHEAP		0x00000008
#define F2FS_MOUNT_XATTR_USER		0x00000010
#define F2FS_MOUNT_POSIX_ACL		0x00000020
#define F2FS_MOUNT_DISABLE_EXT_IDENTIFY	0x00000040
#define F2FS_MOUNT_INLINE_XATTR		0x00000080
#define F2FS_MOUNT_INLINE_DATA		0x00000100
#define F2FS_MOUNT_INLINE_DENTRY	0x00000200
#define F2FS_MOUNT_FLUSH_MERGE		0x00000400
#define F2FS_MOUNT_NOBARRIER		0x00000800
#define F2FS_MOUNT_FASTBOOT		0x00001000
#define F2FS_MOUNT_EXTENT_CACHE		0x00002000
#define F2FS_MOUNT_FORCE_FG_GC		0x00004000
#define F2FS_MOUNT_DATA_FLUSH		0x00008000
#define F2FS_MOUNT_FAULT_INJECTION	0x00010000
#define F2FS_MOUNT_ADAPTIVE		0x00020000
#define F2FS_MOUNT_LFS			0x00040000
#define F2FS_MOUNT_USRQUOTA		0x00080000
#define F2FS_MOUNT_GRPQUOTA		0x00100000
#define F2FS_MOUNT_PRJQUOTA		0x00200000
#define F2FS_MOUNT_QUOTA		0x00400000
#define F2FS_MOUNT_INLINE_XATTR_SIZE	0x00800000
#define F2FS_MOUNT_RESERVE_ROOT		0x01000000
#define F2FS_MOUNT_DISABLE_CHECKPOINT	0x02000000

#define F2FS_OPTION(sbi)	((sbi)->mount_opt)
#define clear_opt(sbi, option)	(F2FS_OPTION(sbi).opt &= ~F2FS_MOUNT_##option)
#define set_opt(sbi, option)	(F2FS_OPTION(sbi).opt |= F2FS_MOUNT_##option)
#define test_opt(sbi, option)	(F2FS_OPTION(sbi).opt & F2FS_MOUNT_##option)

#define ver_after(a, b)	(typecheck(unsigned long long, a) &&		\
		typecheck(unsigned long long, b) &&			\
		((long long)((a) - (b)) > 0))

typedef u32 block_t;	/*
			 * should not change u32, since it is the on-disk block
			 * address format, __le32.
			 */
typedef u32 nid_t;

struct f2fs_mount_info {
	unsigned int opt;
	int write_io_size_bits;		/* Write IO size bits */
	block_t root_reserved_blocks;	/* root reserved blocks */
	kuid_t s_resuid;		/* reserved blocks for uid */
	kgid_t s_resgid;		/* reserved blocks for gid */
	int active_logs;		/* # of active logs */
	int inline_xattr_size;		/* inline xattr size */
#ifdef CONFIG_F2FS_FAULT_INJECTION
	struct f2fs_fault_info fault_info;	/* For fault injection */
#endif
#ifdef CONFIG_QUOTA
	/* Names of quota files with journalled quota */
	char *s_qf_names[MAXQUOTAS];
	int s_jquota_fmt;			/* Format of quota to use */
#endif
	/* For which write hints are passed down to block layer */
	int whint_mode;
	int alloc_mode;			/* segment allocation policy */
	int fsync_mode;			/* fsync policy */
	bool test_dummy_encryption;	/* test dummy encryption */
};

#define F2FS_FEATURE_ENCRYPT		0x0001
#define F2FS_FEATURE_BLKZONED		0x0002
#define F2FS_FEATURE_ATOMIC_WRITE	0x0004
#define F2FS_FEATURE_EXTRA_ATTR		0x0008
#define F2FS_FEATURE_PRJQUOTA		0x0010
#define F2FS_FEATURE_INODE_CHKSUM	0x0020
#define F2FS_FEATURE_FLEXIBLE_INLINE_XATTR	0x0040
#define F2FS_FEATURE_QUOTA_INO		0x0080
#define F2FS_FEATURE_INODE_CRTIME	0x0100
#define F2FS_FEATURE_LOST_FOUND		0x0200
#define F2FS_FEATURE_VERITY		0x0400	/* reserved */
#define F2FS_FEATURE_SB_CHKSUM		0x0800

#define __F2FS_HAS_FEATURE(raw_super, mask)				\
	((raw_super->feature & cpu_to_le32(mask)) != 0)
#define F2FS_HAS_FEATURE(sbi, mask)	__F2FS_HAS_FEATURE(sbi->raw_super, mask)
#define F2FS_SET_FEATURE(sbi, mask)					\
	(sbi->raw_super->feature |= cpu_to_le32(mask))
#define F2FS_CLEAR_FEATURE(sbi, mask)					\
	(sbi->raw_super->feature &= ~cpu_to_le32(mask))

/*
 * Default values for user and/or group using reserved blocks
 */
#define	F2FS_DEF_RESUID		0
#define	F2FS_DEF_RESGID		0

/*
 * For checkpoint manager
 */
enum {
	NAT_BITMAP,
	SIT_BITMAP
};

#define	CP_UMOUNT	0x00000001
#define	CP_FASTBOOT	0x00000002
#define	CP_SYNC		0x00000004
#define	CP_RECOVERY	0x00000008
#define	CP_DISCARD	0x00000010
#define CP_TRIMMED	0x00000020
#define CP_PAUSE	0x00000040

#define MAX_DISCARD_BLOCKS(sbi)		BLKS_PER_SEC(sbi)
#define DEF_MAX_DISCARD_REQUEST		8	/* issue 8 discards per round */
#define DEF_MIN_DISCARD_ISSUE_TIME	50	/* 50 ms, if exists */
#define DEF_MID_DISCARD_ISSUE_TIME	500	/* 500 ms, if device busy */
#define DEF_MAX_DISCARD_ISSUE_TIME	60000	/* 60 s, if no candidates */
#define DEF_DISCARD_URGENT_UTIL		80	/* do more discard over 80% */
#define DEF_CP_INTERVAL			60	/* 60 secs */
#define DEF_IDLE_INTERVAL		5	/* 5 secs */
#define DEF_DISABLE_INTERVAL		5	/* 5 secs */
#define DEF_DISABLE_QUICK_INTERVAL	1	/* 1 secs */
#define DEF_UMOUNT_DISCARD_TIMEOUT	5	/* 5 secs */

struct cp_control {
	int reason;
	__u64 trim_start;
	__u64 trim_end;
	__u64 trim_minlen;
};

/*
 * indicate meta/data type
 */
enum {
	META_CP,
	META_NAT,
	META_SIT,
	META_SSA,
	META_MAX,
	META_POR,
	DATA_GENERIC,
	META_GENERIC,
};

/* for the list of ino */
enum {
	ORPHAN_INO,		/* for orphan ino list */
	APPEND_INO,		/* for append ino list */
	UPDATE_INO,		/* for update ino list */
	TRANS_DIR_INO,		/* for trasactions dir ino list */
	FLUSH_INO,		/* for multiple device flushing */
	MAX_INO_ENTRY,		/* max. list */
};

struct ino_entry {
	struct list_head list;		/* list head */
	nid_t ino;			/* inode number */
	unsigned int dirty_device;	/* dirty device bitmap */
};

/* for the list of inodes to be GCed */
struct inode_entry {
	struct list_head list;	/* list head */
	struct inode *inode;	/* vfs inode pointer */
};

struct fsync_node_entry {
	struct list_head list;	/* list head */
	struct page *page;	/* warm node page pointer */
	unsigned int seq_id;	/* sequence id */
};

/* for the bitmap indicate blocks to be discarded */
struct discard_entry {
	struct list_head list;	/* list head */
	block_t start_blkaddr;	/* start blockaddr of current segment */
	unsigned char discard_map[SIT_VBLOCK_MAP_SIZE];	/* segment discard bitmap */
};

/* default discard granularity of inner discard thread, unit: block count */
#define DEFAULT_DISCARD_GRANULARITY		16

/* max discard pend list number */
#define MAX_PLIST_NUM		512
#define plist_idx(blk_num)	((blk_num) >= MAX_PLIST_NUM ?		\
					(MAX_PLIST_NUM - 1) : ((blk_num) - 1))

enum {
	D_PREP,			/* initial */
	D_PARTIAL,		/* partially submitted */
	D_SUBMIT,		/* all submitted */
	D_DONE,			/* finished */
};

struct discard_info {
	block_t lstart;			/* logical start address */
	block_t len;			/* length */
	block_t start;			/* actual start address in dev */
};

struct discard_cmd {
	struct rb_node rb_node;		/* rb node located in rb-tree */
	union {
		struct {
			block_t lstart;	/* logical start address */
			block_t len;	/* length */
			block_t start;	/* actual start address in dev */
		};
		struct discard_info di;	/* discard info */

	};
	struct list_head list;		/* command list */
	struct completion wait;		/* compleation */
	struct block_device *bdev;	/* bdev */
	unsigned short ref;		/* reference count */
	unsigned char state;		/* state */
	unsigned char queued;		/* queued discard */
	int error;			/* bio error */
	spinlock_t lock;		/* for state/bio_ref updating */
	unsigned short bio_ref;		/* bio reference count */
};

enum {
	DPOLICY_BG,
	DPOLICY_FORCE,
	DPOLICY_FSTRIM,
	DPOLICY_UMOUNT,
	MAX_DPOLICY,
};

struct discard_policy {
	int type;			/* type of discard */
	unsigned int min_interval;	/* used for candidates exist */
	unsigned int mid_interval;	/* used for device busy */
	unsigned int max_interval;	/* used for candidates not exist */
	unsigned int max_requests;	/* # of discards issued per round */
	unsigned int io_aware_gran;	/* minimum granularity discard not be aware of I/O */
	bool io_aware;			/* issue discard in idle time */
	bool sync;			/* submit discard with REQ_SYNC flag */
	bool ordered;			/* issue discard by lba order */
	unsigned int granularity;	/* discard granularity */
	int timeout;			/* discard timeout for put_super */
};

struct discard_cmd_control {
	struct task_struct *f2fs_issue_discard;	/* discard thread */
	struct list_head entry_list;		/* 4KB discard entry list */
	struct list_head pend_list[MAX_PLIST_NUM];/* store pending entries */
	struct list_head wait_list;		/* store on-flushing entries */
	struct list_head fstrim_list;		/* in-flight discard from fstrim */
	wait_queue_head_t discard_wait_queue;	/* waiting queue for wake-up */
	unsigned int discard_wake;		/* to wake up discard thread */
	struct mutex cmd_lock;
	unsigned int nr_discards;		/* # of discards in the list */
	unsigned int max_discards;		/* max. discards to be issued */
	unsigned int discard_granularity;	/* discard granularity */
	unsigned int undiscard_blks;		/* # of undiscard blocks */
	unsigned int next_pos;			/* next discard position */
	atomic_t issued_discard;		/* # of issued discard */
	atomic_t queued_discard;		/* # of queued discard */
	atomic_t discard_cmd_cnt;		/* # of cached cmd count */
	struct rb_root_cached root;		/* root of discard rb-tree */
	bool rbtree_check;			/* config for consistence check */
};

/* for the list of fsync inodes, used only during recovery */
struct fsync_inode_entry {
	struct list_head list;	/* list head */
	struct inode *inode;	/* vfs inode pointer */
	block_t blkaddr;	/* block address locating the last fsync */
	block_t last_dentry;	/* block address locating the last dentry */
};

#define nats_in_cursum(jnl)		(le16_to_cpu((jnl)->n_nats))
#define sits_in_cursum(jnl)		(le16_to_cpu((jnl)->n_sits))

#define nat_in_journal(jnl, i)		((jnl)->nat_j.entries[i].ne)
#define nid_in_journal(jnl, i)		((jnl)->nat_j.entries[i].nid)
#define sit_in_journal(jnl, i)		((jnl)->sit_j.entries[i].se)
#define segno_in_journal(jnl, i)	((jnl)->sit_j.entries[i].segno)

#define MAX_NAT_JENTRIES(jnl)	(NAT_JOURNAL_ENTRIES - nats_in_cursum(jnl))
#define MAX_SIT_JENTRIES(jnl)	(SIT_JOURNAL_ENTRIES - sits_in_cursum(jnl))

static inline int update_nats_in_cursum(struct f2fs_journal *journal, int i)
{
	int before = nats_in_cursum(journal);

	journal->n_nats = cpu_to_le16(before + i);
	return before;
}

static inline int update_sits_in_cursum(struct f2fs_journal *journal, int i)
{
	int before = sits_in_cursum(journal);

	journal->n_sits = cpu_to_le16(before + i);
	return before;
}

static inline bool __has_cursum_space(struct f2fs_journal *journal,
							int size, int type)
{
	if (type == NAT_JOURNAL)
		return size <= MAX_NAT_JENTRIES(journal);
	return size <= MAX_SIT_JENTRIES(journal);
}

/*
 * ioctl commands
 */
#define F2FS_IOC_GETFLAGS		FS_IOC_GETFLAGS
#define F2FS_IOC_SETFLAGS		FS_IOC_SETFLAGS
#define F2FS_IOC_GETVERSION		FS_IOC_GETVERSION

#define F2FS_IOCTL_MAGIC		0xf5
#define F2FS_IOC_START_ATOMIC_WRITE	_IO(F2FS_IOCTL_MAGIC, 1)
#define F2FS_IOC_COMMIT_ATOMIC_WRITE	_IO(F2FS_IOCTL_MAGIC, 2)
#define F2FS_IOC_START_VOLATILE_WRITE	_IO(F2FS_IOCTL_MAGIC, 3)
#define F2FS_IOC_RELEASE_VOLATILE_WRITE	_IO(F2FS_IOCTL_MAGIC, 4)
#define F2FS_IOC_ABORT_VOLATILE_WRITE	_IO(F2FS_IOCTL_MAGIC, 5)
#define F2FS_IOC_GARBAGE_COLLECT	_IOW(F2FS_IOCTL_MAGIC, 6, __u32)
#define F2FS_IOC_WRITE_CHECKPOINT	_IO(F2FS_IOCTL_MAGIC, 7)
#define F2FS_IOC_DEFRAGMENT		_IOWR(F2FS_IOCTL_MAGIC, 8,	\
						struct f2fs_defragment)
#define F2FS_IOC_MOVE_RANGE		_IOWR(F2FS_IOCTL_MAGIC, 9,	\
						struct f2fs_move_range)
#define F2FS_IOC_FLUSH_DEVICE		_IOW(F2FS_IOCTL_MAGIC, 10,	\
						struct f2fs_flush_device)
#define F2FS_IOC_GARBAGE_COLLECT_RANGE	_IOW(F2FS_IOCTL_MAGIC, 11,	\
						struct f2fs_gc_range)
#define F2FS_IOC_GET_FEATURES		_IOR(F2FS_IOCTL_MAGIC, 12, __u32)
#define F2FS_IOC_SET_PIN_FILE		_IOW(F2FS_IOCTL_MAGIC, 13, __u32)
#define F2FS_IOC_GET_PIN_FILE		_IOR(F2FS_IOCTL_MAGIC, 14, __u32)
#define F2FS_IOC_PRECACHE_EXTENTS	_IO(F2FS_IOCTL_MAGIC, 15)

#define F2FS_IOC_SET_ENCRYPTION_POLICY	FS_IOC_SET_ENCRYPTION_POLICY
#define F2FS_IOC_GET_ENCRYPTION_POLICY	FS_IOC_GET_ENCRYPTION_POLICY
#define F2FS_IOC_GET_ENCRYPTION_PWSALT	FS_IOC_GET_ENCRYPTION_PWSALT

/*
 * should be same as XFS_IOC_GOINGDOWN.
 * Flags for going down operation used by FS_IOC_GOINGDOWN
 */
#define F2FS_IOC_SHUTDOWN	_IOR('X', 125, __u32)	/* Shutdown */
#define F2FS_GOING_DOWN_FULLSYNC	0x0	/* going down with full sync */
#define F2FS_GOING_DOWN_METASYNC	0x1	/* going down with metadata */
#define F2FS_GOING_DOWN_NOSYNC		0x2	/* going down */
#define F2FS_GOING_DOWN_METAFLUSH	0x3	/* going down with meta flush */
#define F2FS_GOING_DOWN_NEED_FSCK	0x4	/* going down to trigger fsck */

#if defined(__KERNEL__) && defined(CONFIG_COMPAT)
/*
 * ioctl commands in 32 bit emulation
 */
#define F2FS_IOC32_GETFLAGS		FS_IOC32_GETFLAGS
#define F2FS_IOC32_SETFLAGS		FS_IOC32_SETFLAGS
#define F2FS_IOC32_GETVERSION		FS_IOC32_GETVERSION
#endif

#define F2FS_IOC_FSGETXATTR		FS_IOC_FSGETXATTR
#define F2FS_IOC_FSSETXATTR		FS_IOC_FSSETXATTR

struct f2fs_gc_range {
	u32 sync;
	u64 start;
	u64 len;
};

struct f2fs_defragment {
	u64 start;
	u64 len;
};

struct f2fs_move_range {
	u32 dst_fd;		/* destination fd */
	u64 pos_in;		/* start position in src_fd */
	u64 pos_out;		/* start position in dst_fd */
	u64 len;		/* size to move */
};

struct f2fs_flush_device {
	u32 dev_num;		/* device number to flush */
	u32 segments;		/* # of segments to flush */
};

/* for inline stuff */
#define DEF_INLINE_RESERVED_SIZE	1
static inline int get_extra_isize(struct inode *inode);
static inline int get_inline_xattr_addrs(struct inode *inode);
#define MAX_INLINE_DATA(inode)	(sizeof(__le32) *			\
				(CUR_ADDRS_PER_INODE(inode) -		\
				get_inline_xattr_addrs(inode) -	\
				DEF_INLINE_RESERVED_SIZE))

/* for inline dir */
#define NR_INLINE_DENTRY(inode)	(MAX_INLINE_DATA(inode) * BITS_PER_BYTE / \
				((SIZE_OF_DIR_ENTRY + F2FS_SLOT_LEN) * \
				BITS_PER_BYTE + 1))
#define INLINE_DENTRY_BITMAP_SIZE(inode)	((NR_INLINE_DENTRY(inode) + \
					BITS_PER_BYTE - 1) / BITS_PER_BYTE)
#define INLINE_RESERVED_SIZE(inode)	(MAX_INLINE_DATA(inode) - \
				((SIZE_OF_DIR_ENTRY + F2FS_SLOT_LEN) * \
				NR_INLINE_DENTRY(inode) + \
				INLINE_DENTRY_BITMAP_SIZE(inode)))

/*
 * For INODE and NODE manager
 */
/* for directory operations */
struct f2fs_dentry_ptr {
	struct inode *inode;
	void *bitmap;
	struct f2fs_dir_entry *dentry;
	__u8 (*filename)[F2FS_SLOT_LEN];
	int max;
	int nr_bitmap;
};

static inline void make_dentry_ptr_block(struct inode *inode,
		struct f2fs_dentry_ptr *d, struct f2fs_dentry_block *t)
{
	d->inode = inode;
	d->max = NR_DENTRY_IN_BLOCK;
	d->nr_bitmap = SIZE_OF_DENTRY_BITMAP;
	d->bitmap = t->dentry_bitmap;
	d->dentry = t->dentry;
	d->filename = t->filename;
}

static inline void make_dentry_ptr_inline(struct inode *inode,
					struct f2fs_dentry_ptr *d, void *t)
{
	int entry_cnt = NR_INLINE_DENTRY(inode);
	int bitmap_size = INLINE_DENTRY_BITMAP_SIZE(inode);
	int reserved_size = INLINE_RESERVED_SIZE(inode);

	d->inode = inode;
	d->max = entry_cnt;
	d->nr_bitmap = bitmap_size;
	d->bitmap = t;
	d->dentry = t + bitmap_size + reserved_size;
	d->filename = t + bitmap_size + reserved_size +
					SIZE_OF_DIR_ENTRY * entry_cnt;
}

/*
 * XATTR_NODE_OFFSET stores xattrs to one node block per file keeping -1
 * as its node offset to distinguish from index node blocks.
 * But some bits are used to mark the node block.
 */
#define XATTR_NODE_OFFSET	((((unsigned int)-1) << OFFSET_BIT_SHIFT) \
				>> OFFSET_BIT_SHIFT)
enum {
	ALLOC_NODE,			/* allocate a new node page if needed */
	LOOKUP_NODE,			/* look up a node without readahead */
	LOOKUP_NODE_RA,			/*
					 * look up a node with readahead called
					 * by get_data_block.
					 */
};

#define DEFAULT_RETRY_IO_COUNT	8	/* maximum retry read IO count */

<<<<<<< HEAD
=======
/* maximum retry quota flush count */
#define DEFAULT_RETRY_QUOTA_FLUSH_COUNT		8

>>>>>>> b6fbaa1d
#define F2FS_LINK_MAX	0xffffffff	/* maximum link count per file */

#define MAX_DIR_RA_PAGES	4	/* maximum ra pages of dir */

/* for in-memory extent cache entry */
#define F2FS_MIN_EXTENT_LEN	64	/* minimum extent length */

/* number of extent info in extent cache we try to shrink */
#define EXTENT_CACHE_SHRINK_NUMBER	128

struct rb_entry {
	struct rb_node rb_node;		/* rb node located in rb-tree */
	unsigned int ofs;		/* start offset of the entry */
	unsigned int len;		/* length of the entry */
};

struct extent_info {
	unsigned int fofs;		/* start offset in a file */
	unsigned int len;		/* length of the extent */
	u32 blk;			/* start block address of the extent */
};

struct extent_node {
	struct rb_node rb_node;		/* rb node located in rb-tree */
	struct extent_info ei;		/* extent info */
	struct list_head list;		/* node in global extent list of sbi */
	struct extent_tree *et;		/* extent tree pointer */
};

struct extent_tree {
	nid_t ino;			/* inode number */
	struct rb_root_cached root;	/* root of extent info rb-tree */
	struct extent_node *cached_en;	/* recently accessed extent node */
	struct extent_info largest;	/* largested extent info */
	struct list_head list;		/* to be used by sbi->zombie_list */
	rwlock_t lock;			/* protect extent info rb-tree */
	atomic_t node_cnt;		/* # of extent node in rb-tree*/
	bool largest_updated;		/* largest extent updated */
};

/*
 * This structure is taken from ext4_map_blocks.
 *
 * Note that, however, f2fs uses NEW and MAPPED flags for f2fs_map_blocks().
 */
#define F2FS_MAP_NEW		(1 << BH_New)
#define F2FS_MAP_MAPPED		(1 << BH_Mapped)
#define F2FS_MAP_UNWRITTEN	(1 << BH_Unwritten)
#define F2FS_MAP_FLAGS		(F2FS_MAP_NEW | F2FS_MAP_MAPPED |\
				F2FS_MAP_UNWRITTEN)

struct f2fs_map_blocks {
	block_t m_pblk;
	block_t m_lblk;
	unsigned int m_len;
	unsigned int m_flags;
	pgoff_t *m_next_pgofs;		/* point next possible non-hole pgofs */
	pgoff_t *m_next_extent;		/* point to next possible extent */
	int m_seg_type;
	bool m_may_create;		/* indicate it is from write path */
};

/* for flag in get_data_block */
enum {
	F2FS_GET_BLOCK_DEFAULT,
	F2FS_GET_BLOCK_FIEMAP,
	F2FS_GET_BLOCK_BMAP,
	F2FS_GET_BLOCK_DIO,
	F2FS_GET_BLOCK_PRE_DIO,
	F2FS_GET_BLOCK_PRE_AIO,
	F2FS_GET_BLOCK_PRECACHE,
};

/*
 * i_advise uses FADVISE_XXX_BIT. We can add additional hints later.
 */
#define FADVISE_COLD_BIT	0x01
#define FADVISE_LOST_PINO_BIT	0x02
#define FADVISE_ENCRYPT_BIT	0x04
#define FADVISE_ENC_NAME_BIT	0x08
#define FADVISE_KEEP_SIZE_BIT	0x10
#define FADVISE_HOT_BIT		0x20
#define FADVISE_VERITY_BIT	0x40	/* reserved */

#define FADVISE_MODIFIABLE_BITS	(FADVISE_COLD_BIT | FADVISE_HOT_BIT)

#define file_is_cold(inode)	is_file(inode, FADVISE_COLD_BIT)
#define file_wrong_pino(inode)	is_file(inode, FADVISE_LOST_PINO_BIT)
#define file_set_cold(inode)	set_file(inode, FADVISE_COLD_BIT)
#define file_lost_pino(inode)	set_file(inode, FADVISE_LOST_PINO_BIT)
#define file_clear_cold(inode)	clear_file(inode, FADVISE_COLD_BIT)
#define file_got_pino(inode)	clear_file(inode, FADVISE_LOST_PINO_BIT)
#define file_is_encrypt(inode)	is_file(inode, FADVISE_ENCRYPT_BIT)
#define file_set_encrypt(inode)	set_file(inode, FADVISE_ENCRYPT_BIT)
#define file_clear_encrypt(inode) clear_file(inode, FADVISE_ENCRYPT_BIT)
#define file_enc_name(inode)	is_file(inode, FADVISE_ENC_NAME_BIT)
#define file_set_enc_name(inode) set_file(inode, FADVISE_ENC_NAME_BIT)
#define file_keep_isize(inode)	is_file(inode, FADVISE_KEEP_SIZE_BIT)
#define file_set_keep_isize(inode) set_file(inode, FADVISE_KEEP_SIZE_BIT)
#define file_is_hot(inode)	is_file(inode, FADVISE_HOT_BIT)
#define file_set_hot(inode)	set_file(inode, FADVISE_HOT_BIT)
#define file_clear_hot(inode)	clear_file(inode, FADVISE_HOT_BIT)

#define DEF_DIR_LEVEL		0

enum {
	GC_FAILURE_PIN,
	GC_FAILURE_ATOMIC,
	MAX_GC_FAILURE
};

struct f2fs_inode_info {
	struct inode vfs_inode;		/* serve a vfs inode */
	unsigned long i_flags;		/* keep an inode flags for ioctl */
	unsigned char i_advise;		/* use to give file attribute hints */
	unsigned char i_dir_level;	/* use for dentry level for large dir */
	unsigned int i_current_depth;	/* only for directory depth */
	/* for gc failure statistic */
	unsigned int i_gc_failures[MAX_GC_FAILURE];
	unsigned int i_pino;		/* parent inode number */
	umode_t i_acl_mode;		/* keep file acl mode temporarily */

	/* Use below internally in f2fs*/
	unsigned long flags;		/* use to pass per-file flags */
	struct rw_semaphore i_sem;	/* protect fi info */
	atomic_t dirty_pages;		/* # of dirty pages */
	f2fs_hash_t chash;		/* hash value of given file name */
	unsigned int clevel;		/* maximum level of given file name */
	struct task_struct *task;	/* lookup and create consistency */
	struct task_struct *cp_task;	/* separate cp/wb IO stats*/
	nid_t i_xattr_nid;		/* node id that contains xattrs */
	loff_t	last_disk_size;		/* lastly written file size */

#ifdef CONFIG_QUOTA
	struct dquot *i_dquot[MAXQUOTAS];

	/* quota space reservation, managed internally by quota code */
	qsize_t i_reserved_quota;
#endif
	struct list_head dirty_list;	/* dirty list for dirs and files */
	struct list_head gdirty_list;	/* linked in global dirty list */
	struct list_head inmem_ilist;	/* list for inmem inodes */
	struct list_head inmem_pages;	/* inmemory pages managed by f2fs */
	struct task_struct *inmem_task;	/* store inmemory task */
	struct mutex inmem_lock;	/* lock for inmemory pages */
	struct extent_tree *extent_tree;	/* cached extent_tree entry */

	/* avoid racing between foreground op and gc */
	struct rw_semaphore i_gc_rwsem[2];
	struct rw_semaphore i_mmap_sem;
	struct rw_semaphore i_xattr_sem; /* avoid racing between reading and changing EAs */

	int i_extra_isize;		/* size of extra space located in i_addr */
	kprojid_t i_projid;		/* id for project quota */
	int i_inline_xattr_size;	/* inline xattr size */
	struct timespec i_crtime;	/* inode creation time */
	struct timespec i_disk_time[4];	/* inode disk times */
};

static inline void get_extent_info(struct extent_info *ext,
					struct f2fs_extent *i_ext)
{
	ext->fofs = le32_to_cpu(i_ext->fofs);
	ext->blk = le32_to_cpu(i_ext->blk);
	ext->len = le32_to_cpu(i_ext->len);
}

static inline void set_raw_extent(struct extent_info *ext,
					struct f2fs_extent *i_ext)
{
	i_ext->fofs = cpu_to_le32(ext->fofs);
	i_ext->blk = cpu_to_le32(ext->blk);
	i_ext->len = cpu_to_le32(ext->len);
}

static inline void set_extent_info(struct extent_info *ei, unsigned int fofs,
						u32 blk, unsigned int len)
{
	ei->fofs = fofs;
	ei->blk = blk;
	ei->len = len;
}

static inline bool __is_discard_mergeable(struct discard_info *back,
			struct discard_info *front, unsigned int max_len)
{
	return (back->lstart + back->len == front->lstart) &&
		(back->len + front->len <= max_len);
}

static inline bool __is_discard_back_mergeable(struct discard_info *cur,
			struct discard_info *back, unsigned int max_len)
{
	return __is_discard_mergeable(back, cur, max_len);
}

static inline bool __is_discard_front_mergeable(struct discard_info *cur,
			struct discard_info *front, unsigned int max_len)
{
	return __is_discard_mergeable(cur, front, max_len);
}

static inline bool __is_extent_mergeable(struct extent_info *back,
						struct extent_info *front)
{
	return (back->fofs + back->len == front->fofs &&
			back->blk + back->len == front->blk);
}

static inline bool __is_back_mergeable(struct extent_info *cur,
						struct extent_info *back)
{
	return __is_extent_mergeable(back, cur);
}

static inline bool __is_front_mergeable(struct extent_info *cur,
						struct extent_info *front)
{
	return __is_extent_mergeable(cur, front);
}

extern void f2fs_mark_inode_dirty_sync(struct inode *inode, bool sync);
static inline void __try_update_largest_extent(struct extent_tree *et,
						struct extent_node *en)
{
	if (en->ei.len > et->largest.len) {
		et->largest = en->ei;
		et->largest_updated = true;
	}
}

/*
 * For free nid management
 */
enum nid_state {
	FREE_NID,		/* newly added to free nid list */
	PREALLOC_NID,		/* it is preallocated */
	MAX_NID_STATE,
};

struct f2fs_nm_info {
	block_t nat_blkaddr;		/* base disk address of NAT */
	nid_t max_nid;			/* maximum possible node ids */
	nid_t available_nids;		/* # of available node ids */
	nid_t next_scan_nid;		/* the next nid to be scanned */
	unsigned int ram_thresh;	/* control the memory footprint */
	unsigned int ra_nid_pages;	/* # of nid pages to be readaheaded */
	unsigned int dirty_nats_ratio;	/* control dirty nats ratio threshold */

	/* NAT cache management */
	struct radix_tree_root nat_root;/* root of the nat entry cache */
	struct radix_tree_root nat_set_root;/* root of the nat set cache */
	struct rw_semaphore nat_tree_lock;	/* protect nat_tree_lock */
	struct list_head nat_entries;	/* cached nat entry list (clean) */
	spinlock_t nat_list_lock;	/* protect clean nat entry list */
	unsigned int nat_cnt;		/* the # of cached nat entries */
	unsigned int dirty_nat_cnt;	/* total num of nat entries in set */
	unsigned int nat_blocks;	/* # of nat blocks */

	/* free node ids management */
	struct radix_tree_root free_nid_root;/* root of the free_nid cache */
	struct list_head free_nid_list;		/* list for free nids excluding preallocated nids */
	unsigned int nid_cnt[MAX_NID_STATE];	/* the number of free node id */
	spinlock_t nid_list_lock;	/* protect nid lists ops */
	struct mutex build_lock;	/* lock for build free nids */
	unsigned char **free_nid_bitmap;
	unsigned char *nat_block_bitmap;
	unsigned short *free_nid_count;	/* free nid count of NAT block */

	/* for checkpoint */
	char *nat_bitmap;		/* NAT bitmap pointer */

	unsigned int nat_bits_blocks;	/* # of nat bits blocks */
	unsigned char *nat_bits;	/* NAT bits blocks */
	unsigned char *full_nat_bits;	/* full NAT pages */
	unsigned char *empty_nat_bits;	/* empty NAT pages */
#ifdef CONFIG_F2FS_CHECK_FS
	char *nat_bitmap_mir;		/* NAT bitmap mirror */
#endif
	int bitmap_size;		/* bitmap size */
};

/*
 * this structure is used as one of function parameters.
 * all the information are dedicated to a given direct node block determined
 * by the data offset in a file.
 */
struct dnode_of_data {
	struct inode *inode;		/* vfs inode pointer */
	struct page *inode_page;	/* its inode page, NULL is possible */
	struct page *node_page;		/* cached direct node page */
	nid_t nid;			/* node id of the direct node block */
	unsigned int ofs_in_node;	/* data offset in the node page */
	bool inode_page_locked;		/* inode page is locked or not */
	bool node_changed;		/* is node block changed */
	char cur_level;			/* level of hole node page */
	char max_level;			/* level of current page located */
	block_t	data_blkaddr;		/* block address of the node block */
};

static inline void set_new_dnode(struct dnode_of_data *dn, struct inode *inode,
		struct page *ipage, struct page *npage, nid_t nid)
{
	memset(dn, 0, sizeof(*dn));
	dn->inode = inode;
	dn->inode_page = ipage;
	dn->node_page = npage;
	dn->nid = nid;
}

/*
 * For SIT manager
 *
 * By default, there are 6 active log areas across the whole main area.
 * When considering hot and cold data separation to reduce cleaning overhead,
 * we split 3 for data logs and 3 for node logs as hot, warm, and cold types,
 * respectively.
 * In the current design, you should not change the numbers intentionally.
 * Instead, as a mount option such as active_logs=x, you can use 2, 4, and 6
 * logs individually according to the underlying devices. (default: 6)
 * Just in case, on-disk layout covers maximum 16 logs that consist of 8 for
 * data and 8 for node logs.
 */
#define	NR_CURSEG_DATA_TYPE	(3)
#define NR_CURSEG_NODE_TYPE	(3)
#define NR_CURSEG_TYPE	(NR_CURSEG_DATA_TYPE + NR_CURSEG_NODE_TYPE)

enum {
	CURSEG_HOT_DATA	= 0,	/* directory entry blocks */
	CURSEG_WARM_DATA,	/* data blocks */
	CURSEG_COLD_DATA,	/* multimedia or GCed data blocks */
	CURSEG_HOT_NODE,	/* direct node blocks of directory files */
	CURSEG_WARM_NODE,	/* direct node blocks of normal files */
	CURSEG_COLD_NODE,	/* indirect node blocks */
	NO_CHECK_TYPE,
};

struct flush_cmd {
	struct completion wait;
	struct llist_node llnode;
	nid_t ino;
	int ret;
};

struct flush_cmd_control {
	struct task_struct *f2fs_issue_flush;	/* flush thread */
	wait_queue_head_t flush_wait_queue;	/* waiting queue for wake-up */
	atomic_t issued_flush;			/* # of issued flushes */
	atomic_t queued_flush;			/* # of queued flushes */
	struct llist_head issue_list;		/* list for command issue */
	struct llist_node *dispatch_list;	/* list for command dispatch */
};

struct f2fs_sm_info {
	struct sit_info *sit_info;		/* whole segment information */
	struct free_segmap_info *free_info;	/* free segment information */
	struct dirty_seglist_info *dirty_info;	/* dirty segment information */
	struct curseg_info *curseg_array;	/* active segment information */

	struct rw_semaphore curseg_lock;	/* for preventing curseg change */

	block_t seg0_blkaddr;		/* block address of 0'th segment */
	block_t main_blkaddr;		/* start block address of main area */
	block_t ssa_blkaddr;		/* start block address of SSA area */

	unsigned int segment_count;	/* total # of segments */
	unsigned int main_segments;	/* # of segments in main area */
	unsigned int reserved_segments;	/* # of reserved segments */
	unsigned int ovp_segments;	/* # of overprovision segments */

	/* a threshold to reclaim prefree segments */
	unsigned int rec_prefree_segments;

	/* for batched trimming */
	unsigned int trim_sections;		/* # of sections to trim */

	struct list_head sit_entry_set;	/* sit entry set list */

	unsigned int ipu_policy;	/* in-place-update policy */
	unsigned int min_ipu_util;	/* in-place-update threshold */
	unsigned int min_fsync_blocks;	/* threshold for fsync */
	unsigned int min_seq_blocks;	/* threshold for sequential blocks */
	unsigned int min_hot_blocks;	/* threshold for hot block allocation */
	unsigned int min_ssr_sections;	/* threshold to trigger SSR allocation */

	/* for flush command control */
	struct flush_cmd_control *fcc_info;

	/* for discard command control */
	struct discard_cmd_control *dcc_info;
};

/*
 * For superblock
 */
/*
 * COUNT_TYPE for monitoring
 *
 * f2fs monitors the number of several block types such as on-writeback,
 * dirty dentry blocks, dirty node blocks, and dirty meta blocks.
 */
#define WB_DATA_TYPE(p)	(__is_cp_guaranteed(p) ? F2FS_WB_CP_DATA : F2FS_WB_DATA)
enum count_type {
	F2FS_DIRTY_DENTS,
	F2FS_DIRTY_DATA,
	F2FS_DIRTY_QDATA,
	F2FS_DIRTY_NODES,
	F2FS_DIRTY_META,
	F2FS_INMEM_PAGES,
	F2FS_DIRTY_IMETA,
	F2FS_WB_CP_DATA,
	F2FS_WB_DATA,
	F2FS_RD_DATA,
	F2FS_RD_NODE,
	F2FS_RD_META,
	F2FS_DIO_WRITE,
	F2FS_DIO_READ,
	NR_COUNT_TYPE,
};

/*
 * The below are the page types of bios used in submit_bio().
 * The available types are:
 * DATA			User data pages. It operates as async mode.
 * NODE			Node pages. It operates as async mode.
 * META			FS metadata pages such as SIT, NAT, CP.
 * NR_PAGE_TYPE		The number of page types.
 * META_FLUSH		Make sure the previous pages are written
 *			with waiting the bio's completion
 * ...			Only can be used with META.
 */
#define PAGE_TYPE_OF_BIO(type)	((type) > META ? META : (type))
enum page_type {
	DATA,
	NODE,
	META,
	NR_PAGE_TYPE,
	META_FLUSH,
	INMEM,		/* the below types are used by tracepoints only. */
	INMEM_DROP,
	INMEM_INVALIDATE,
	INMEM_REVOKE,
	IPU,
	OPU,
};

enum temp_type {
	HOT = 0,	/* must be zero for meta bio */
	WARM,
	COLD,
	NR_TEMP_TYPE,
};

enum need_lock_type {
	LOCK_REQ = 0,
	LOCK_DONE,
	LOCK_RETRY,
};

enum cp_reason_type {
	CP_NO_NEEDED,
	CP_NON_REGULAR,
	CP_HARDLINK,
	CP_SB_NEED_CP,
	CP_WRONG_PINO,
	CP_NO_SPC_ROLL,
	CP_NODE_NEED_CP,
	CP_FASTBOOT_MODE,
	CP_SPEC_LOG_NUM,
	CP_RECOVER_DIR,
};

enum iostat_type {
	APP_DIRECT_IO,			/* app direct IOs */
	APP_BUFFERED_IO,		/* app buffered IOs */
	APP_WRITE_IO,			/* app write IOs */
	APP_MAPPED_IO,			/* app mapped IOs */
	FS_DATA_IO,			/* data IOs from kworker/fsync/reclaimer */
	FS_NODE_IO,			/* node IOs from kworker/fsync/reclaimer */
	FS_META_IO,			/* meta IOs from kworker/reclaimer */
	FS_GC_DATA_IO,			/* data IOs from forground gc */
	FS_GC_NODE_IO,			/* node IOs from forground gc */
	FS_CP_DATA_IO,			/* data IOs from checkpoint */
	FS_CP_NODE_IO,			/* node IOs from checkpoint */
	FS_CP_META_IO,			/* meta IOs from checkpoint */
	FS_DISCARD,			/* discard */
	NR_IO_TYPE,
};

struct f2fs_io_info {
	struct f2fs_sb_info *sbi;	/* f2fs_sb_info pointer */
	nid_t ino;		/* inode number */
	enum page_type type;	/* contains DATA/NODE/META/META_FLUSH */
	enum temp_type temp;	/* contains HOT/WARM/COLD */
	int op;			/* contains REQ_OP_ */
	int op_flags;		/* req_flag_bits */
	block_t new_blkaddr;	/* new block address to be written */
	block_t old_blkaddr;	/* old block address before Cow */
	struct page *page;	/* page to be written */
	struct page *encrypted_page;	/* encrypted page */
	struct list_head list;		/* serialize IOs */
	bool submitted;		/* indicate IO submission */
	int need_lock;		/* indicate we need to lock cp_rwsem */
	bool in_list;		/* indicate fio is in io_list */
	bool is_meta;		/* indicate borrow meta inode mapping or not */
	bool retry;		/* need to reallocate block address */
	enum iostat_type io_type;	/* io type */
	struct writeback_control *io_wbc; /* writeback control */
	unsigned char version;		/* version of the node */
};

#define is_read_io(rw) ((rw) == READ)
struct f2fs_bio_info {
	struct f2fs_sb_info *sbi;	/* f2fs superblock */
	struct bio *bio;		/* bios to merge */
	sector_t last_block_in_bio;	/* last block number */
	struct f2fs_io_info fio;	/* store buffered io info. */
	struct rw_semaphore io_rwsem;	/* blocking op for bio */
	spinlock_t io_lock;		/* serialize DATA/NODE IOs */
	struct list_head io_list;	/* track fios */
};

#define FDEV(i)				(sbi->devs[i])
#define RDEV(i)				(raw_super->devs[i])
struct f2fs_dev_info {
	struct block_device *bdev;
	char path[MAX_PATH_LEN];
	unsigned int total_segments;
	block_t start_blk;
	block_t end_blk;
#ifdef CONFIG_BLK_DEV_ZONED
	unsigned int nr_blkz;			/* Total number of zones */
	u8 *blkz_type;				/* Array of zones type */
#endif
};

enum inode_type {
	DIR_INODE,			/* for dirty dir inode */
	FILE_INODE,			/* for dirty regular/symlink inode */
	DIRTY_META,			/* for all dirtied inode metadata */
	ATOMIC_FILE,			/* for all atomic files */
	NR_INODE_TYPE,
};

/* for inner inode cache management */
struct inode_management {
	struct radix_tree_root ino_root;	/* ino entry array */
	spinlock_t ino_lock;			/* for ino entry lock */
	struct list_head ino_list;		/* inode list head */
	unsigned long ino_num;			/* number of entries */
};

/* For s_flag in struct f2fs_sb_info */
enum {
	SBI_IS_DIRTY,				/* dirty flag for checkpoint */
	SBI_IS_CLOSE,				/* specify unmounting */
	SBI_NEED_FSCK,				/* need fsck.f2fs to fix */
	SBI_POR_DOING,				/* recovery is doing or not */
	SBI_NEED_SB_WRITE,			/* need to recover superblock */
	SBI_NEED_CP,				/* need to checkpoint */
	SBI_IS_SHUTDOWN,			/* shutdown by ioctl */
	SBI_IS_RECOVERED,			/* recovered orphan/data */
	SBI_CP_DISABLED,			/* CP was disabled last mount */
	SBI_CP_DISABLED_QUICK,			/* CP was disabled quickly */
	SBI_QUOTA_NEED_FLUSH,			/* need to flush quota info in CP */
	SBI_QUOTA_SKIP_FLUSH,			/* skip flushing quota in current CP */
	SBI_QUOTA_NEED_REPAIR,			/* quota file may be corrupted */
};

enum {
	CP_TIME,
	REQ_TIME,
	DISCARD_TIME,
	GC_TIME,
	DISABLE_TIME,
	UMOUNT_DISCARD_TIMEOUT,
	MAX_TIME,
};

enum {
	GC_NORMAL,
	GC_IDLE_CB,
	GC_IDLE_GREEDY,
	GC_URGENT,
};

enum {
	WHINT_MODE_OFF,		/* not pass down write hints */
	WHINT_MODE_USER,	/* try to pass down hints given by users */
	WHINT_MODE_FS,		/* pass down hints with F2FS policy */
};

enum {
	ALLOC_MODE_DEFAULT,	/* stay default */
	ALLOC_MODE_REUSE,	/* reuse segments as much as possible */
};

enum fsync_mode {
	FSYNC_MODE_POSIX,	/* fsync follows posix semantics */
	FSYNC_MODE_STRICT,	/* fsync behaves in line with ext4 */
	FSYNC_MODE_NOBARRIER,	/* fsync behaves nobarrier based on posix */
};

#ifdef CONFIG_F2FS_FS_ENCRYPTION
#define DUMMY_ENCRYPTION_ENABLED(sbi) \
			(unlikely(F2FS_OPTION(sbi).test_dummy_encryption))
#else
#define DUMMY_ENCRYPTION_ENABLED(sbi) (0)
#endif

struct f2fs_sb_info {
	struct super_block *sb;			/* pointer to VFS super block */
	struct proc_dir_entry *s_proc;		/* proc entry */
	struct f2fs_super_block *raw_super;	/* raw super block pointer */
	struct rw_semaphore sb_lock;		/* lock for raw super block */
	int valid_super_block;			/* valid super block no */
	unsigned long s_flag;				/* flags for sbi */
	struct mutex writepages;		/* mutex for writepages() */

#ifdef CONFIG_BLK_DEV_ZONED
	unsigned int blocks_per_blkz;		/* F2FS blocks per zone */
	unsigned int log_blocks_per_blkz;	/* log2 F2FS blocks per zone */
#endif

	/* for node-related operations */
	struct f2fs_nm_info *nm_info;		/* node manager */
	struct inode *node_inode;		/* cache node blocks */

	/* for segment-related operations */
	struct f2fs_sm_info *sm_info;		/* segment manager */

	/* for bio operations */
	struct f2fs_bio_info *write_io[NR_PAGE_TYPE];	/* for write bios */
	/* keep migration IO order for LFS mode */
	struct rw_semaphore io_order_lock;
	mempool_t *write_io_dummy;		/* Dummy pages */

	/* for checkpoint */
	struct f2fs_checkpoint *ckpt;		/* raw checkpoint pointer */
	int cur_cp_pack;			/* remain current cp pack */
	spinlock_t cp_lock;			/* for flag in ckpt */
	struct inode *meta_inode;		/* cache meta blocks */
	struct mutex cp_mutex;			/* checkpoint procedure lock */
	struct rw_semaphore cp_rwsem;		/* blocking FS operations */
	struct rw_semaphore node_write;		/* locking node writes */
	struct rw_semaphore node_change;	/* locking node change */
	wait_queue_head_t cp_wait;
	unsigned long last_time[MAX_TIME];	/* to store time in jiffies */
	long interval_time[MAX_TIME];		/* to store thresholds */

	struct inode_management im[MAX_INO_ENTRY];      /* manage inode cache */

	spinlock_t fsync_node_lock;		/* for node entry lock */
	struct list_head fsync_node_list;	/* node list head */
	unsigned int fsync_seg_id;		/* sequence id */
	unsigned int fsync_node_num;		/* number of node entries */

	/* for orphan inode, use 0'th array */
	unsigned int max_orphans;		/* max orphan inodes */

	/* for inode management */
	struct list_head inode_list[NR_INODE_TYPE];	/* dirty inode list */
	spinlock_t inode_lock[NR_INODE_TYPE];	/* for dirty inode list lock */

	/* for extent tree cache */
	struct radix_tree_root extent_tree_root;/* cache extent cache entries */
	struct mutex extent_tree_lock;	/* locking extent radix tree */
	struct list_head extent_list;		/* lru list for shrinker */
	spinlock_t extent_lock;			/* locking extent lru list */
	atomic_t total_ext_tree;		/* extent tree count */
	struct list_head zombie_list;		/* extent zombie tree list */
	atomic_t total_zombie_tree;		/* extent zombie tree count */
	atomic_t total_ext_node;		/* extent info count */

	/* basic filesystem units */
	unsigned int log_sectors_per_block;	/* log2 sectors per block */
	unsigned int log_blocksize;		/* log2 block size */
	unsigned int blocksize;			/* block size */
	unsigned int root_ino_num;		/* root inode number*/
	unsigned int node_ino_num;		/* node inode number*/
	unsigned int meta_ino_num;		/* meta inode number*/
	unsigned int log_blocks_per_seg;	/* log2 blocks per segment */
	unsigned int blocks_per_seg;		/* blocks per segment */
	unsigned int segs_per_sec;		/* segments per section */
	unsigned int secs_per_zone;		/* sections per zone */
	unsigned int total_sections;		/* total section count */
	unsigned int total_node_count;		/* total node block count */
	unsigned int total_valid_node_count;	/* valid node block count */
	loff_t max_file_blocks;			/* max block index of file */
	int dir_level;				/* directory level */
	int readdir_ra;				/* readahead inode in readdir */

	block_t user_block_count;		/* # of user blocks */
	block_t total_valid_block_count;	/* # of valid blocks */
	block_t discard_blks;			/* discard command candidats */
	block_t last_valid_block_count;		/* for recovery */
	block_t reserved_blocks;		/* configurable reserved blocks */
	block_t current_reserved_blocks;	/* current reserved blocks */

	/* Additional tracking for no checkpoint mode */
	block_t unusable_block_count;		/* # of blocks saved by last cp */

	unsigned int nquota_files;		/* # of quota sysfile */

	/* # of pages, see count_type */
	atomic_t nr_pages[NR_COUNT_TYPE];
	/* # of allocated blocks */
	struct percpu_counter alloc_valid_block_count;

	/* writeback control */
	atomic_t wb_sync_req[META];	/* count # of WB_SYNC threads */

	/* valid inode count */
	struct percpu_counter total_valid_inode_count;

	struct f2fs_mount_info mount_opt;	/* mount options */

	/* for cleaning operations */
	struct mutex gc_mutex;			/* mutex for GC */
	struct f2fs_gc_kthread	*gc_thread;	/* GC thread */
	unsigned int cur_victim_sec;		/* current victim section num */
	unsigned int gc_mode;			/* current GC state */
	unsigned int next_victim_seg[2];	/* next segment in victim section */
	/* for skip statistic */
	unsigned long long skipped_atomic_files[2];	/* FG_GC and BG_GC */
	unsigned long long skipped_gc_rwsem;		/* FG_GC only */

	/* threshold for gc trials on pinned files */
	u64 gc_pin_file_threshold;

	/* maximum # of trials to find a victim segment for SSR and GC */
	unsigned int max_victim_search;
	/* migration granularity of garbage collection, unit: segment */
	unsigned int migration_granularity;

	/*
	 * for stat information.
	 * one is for the LFS mode, and the other is for the SSR mode.
	 */
#ifdef CONFIG_F2FS_STAT_FS
	struct f2fs_stat_info *stat_info;	/* FS status information */
	atomic_t meta_count[META_MAX];		/* # of meta blocks */
	unsigned int segment_count[2];		/* # of allocated segments */
	unsigned int block_count[2];		/* # of allocated blocks */
	atomic_t inplace_count;		/* # of inplace update */
	atomic64_t total_hit_ext;		/* # of lookup extent cache */
	atomic64_t read_hit_rbtree;		/* # of hit rbtree extent node */
	atomic64_t read_hit_largest;		/* # of hit largest extent node */
	atomic64_t read_hit_cached;		/* # of hit cached extent node */
	atomic_t inline_xattr;			/* # of inline_xattr inodes */
	atomic_t inline_inode;			/* # of inline_data inodes */
	atomic_t inline_dir;			/* # of inline_dentry inodes */
	atomic_t aw_cnt;			/* # of atomic writes */
	atomic_t vw_cnt;			/* # of volatile writes */
	atomic_t max_aw_cnt;			/* max # of atomic writes */
	atomic_t max_vw_cnt;			/* max # of volatile writes */
	int bg_gc;				/* background gc calls */
	unsigned int io_skip_bggc;		/* skip background gc for in-flight IO */
	unsigned int other_skip_bggc;		/* skip background gc for other reasons */
	unsigned int ndirty_inode[NR_INODE_TYPE];	/* # of dirty inodes */
#endif
	spinlock_t stat_lock;			/* lock for stat operations */

	/* For app/fs IO statistics */
	spinlock_t iostat_lock;
	unsigned long long write_iostat[NR_IO_TYPE];
	bool iostat_enable;

	/* For sysfs suppport */
	struct kobject s_kobj;
	struct completion s_kobj_unregister;

	/* For shrinker support */
	struct list_head s_list;
	int s_ndevs;				/* number of devices */
	struct f2fs_dev_info *devs;		/* for device list */
	unsigned int dirty_device;		/* for checkpoint data flush */
	spinlock_t dev_lock;			/* protect dirty_device */
	struct mutex umount_mutex;
	unsigned int shrinker_run_no;

	/* For write statistics */
	u64 sectors_written_start;
	u64 kbytes_written;

	/* Reference to checksum algorithm driver via cryptoapi */
	struct crypto_shash *s_chksum_driver;

	/* Precomputed FS UUID checksum for seeding other checksums */
	__u32 s_chksum_seed;
};

struct f2fs_private_dio {
	struct inode *inode;
	void *orig_private;
	bio_end_io_t *orig_end_io;
	bool write;
};

#ifdef CONFIG_F2FS_FAULT_INJECTION
<<<<<<< HEAD
#define f2fs_show_injection_info(type)				\
	printk_ratelimited("%sF2FS-fs : inject %s in %s of %pF\n",		\
		KERN_INFO, fault_name[type],			\
=======
#define f2fs_show_injection_info(type)					\
	printk_ratelimited("%sF2FS-fs : inject %s in %s of %pF\n",	\
		KERN_INFO, f2fs_fault_name[type],			\
>>>>>>> b6fbaa1d
		__func__, __builtin_return_address(0))
static inline bool time_to_inject(struct f2fs_sb_info *sbi, int type)
{
	struct f2fs_fault_info *ffi = &F2FS_OPTION(sbi).fault_info;

	if (!ffi->inject_rate)
		return false;

	if (!IS_FAULT_SET(ffi, type))
		return false;

	atomic_inc(&ffi->inject_ops);
	if (atomic_read(&ffi->inject_ops) >= ffi->inject_rate) {
		atomic_set(&ffi->inject_ops, 0);
		return true;
	}
	return false;
}
#else
#define f2fs_show_injection_info(type) do { } while (0)
static inline bool time_to_inject(struct f2fs_sb_info *sbi, int type)
{
	return false;
}
#endif

/* For write statistics. Suppose sector size is 512 bytes,
 * and the return value is in kbytes. s is of struct f2fs_sb_info.
 */
#define BD_PART_WRITTEN(s)						 \
(((u64)part_stat_read((s)->sb->s_bdev->bd_part, sectors[1]) -		 \
		(s)->sectors_written_start) >> 1)

static inline void f2fs_update_time(struct f2fs_sb_info *sbi, int type)
{
	unsigned long now = jiffies;

	sbi->last_time[type] = now;

	/* DISCARD_TIME and GC_TIME are based on REQ_TIME */
	if (type == REQ_TIME) {
		sbi->last_time[DISCARD_TIME] = now;
		sbi->last_time[GC_TIME] = now;
	}
}

static inline bool f2fs_time_over(struct f2fs_sb_info *sbi, int type)
{
	unsigned long interval = sbi->interval_time[type] * HZ;

	return time_after(jiffies, sbi->last_time[type] + interval);
}

static inline unsigned int f2fs_time_to_wait(struct f2fs_sb_info *sbi,
						int type)
{
	unsigned long interval = sbi->interval_time[type] * HZ;
	unsigned int wait_ms = 0;
	long delta;

	delta = (sbi->last_time[type] + interval) - jiffies;
	if (delta > 0)
		wait_ms = jiffies_to_msecs(delta);

	return wait_ms;
}

/*
 * Inline functions
 */
static inline u32 __f2fs_crc32(struct f2fs_sb_info *sbi, u32 crc,
			      const void *address, unsigned int length)
{
	struct {
		struct shash_desc shash;
		char ctx[4];
	} desc;
	int err;

	BUG_ON(crypto_shash_descsize(sbi->s_chksum_driver) != sizeof(desc.ctx));

	desc.shash.tfm = sbi->s_chksum_driver;
	desc.shash.flags = 0;
	*(u32 *)desc.ctx = crc;

	err = crypto_shash_update(&desc.shash, address, length);
	BUG_ON(err);

	return *(u32 *)desc.ctx;
}

static inline u32 f2fs_crc32(struct f2fs_sb_info *sbi, const void *address,
			   unsigned int length)
{
	return __f2fs_crc32(sbi, F2FS_SUPER_MAGIC, address, length);
}

static inline bool f2fs_crc_valid(struct f2fs_sb_info *sbi, __u32 blk_crc,
				  void *buf, size_t buf_size)
{
	return f2fs_crc32(sbi, buf, buf_size) == blk_crc;
}

static inline u32 f2fs_chksum(struct f2fs_sb_info *sbi, u32 crc,
			      const void *address, unsigned int length)
{
	return __f2fs_crc32(sbi, crc, address, length);
}

static inline struct f2fs_inode_info *F2FS_I(struct inode *inode)
{
	return container_of(inode, struct f2fs_inode_info, vfs_inode);
}

static inline struct f2fs_sb_info *F2FS_SB(struct super_block *sb)
{
	return sb->s_fs_info;
}

static inline struct f2fs_sb_info *F2FS_I_SB(struct inode *inode)
{
	return F2FS_SB(inode->i_sb);
}

static inline struct f2fs_sb_info *F2FS_M_SB(struct address_space *mapping)
{
	return F2FS_I_SB(mapping->host);
}

static inline struct f2fs_sb_info *F2FS_P_SB(struct page *page)
{
	return F2FS_M_SB(page->mapping);
}

static inline struct f2fs_super_block *F2FS_RAW_SUPER(struct f2fs_sb_info *sbi)
{
	return (struct f2fs_super_block *)(sbi->raw_super);
}

static inline struct f2fs_checkpoint *F2FS_CKPT(struct f2fs_sb_info *sbi)
{
	return (struct f2fs_checkpoint *)(sbi->ckpt);
}

static inline struct f2fs_node *F2FS_NODE(struct page *page)
{
	return (struct f2fs_node *)page_address(page);
}

static inline struct f2fs_inode *F2FS_INODE(struct page *page)
{
	return &((struct f2fs_node *)page_address(page))->i;
}

static inline struct f2fs_nm_info *NM_I(struct f2fs_sb_info *sbi)
{
	return (struct f2fs_nm_info *)(sbi->nm_info);
}

static inline struct f2fs_sm_info *SM_I(struct f2fs_sb_info *sbi)
{
	return (struct f2fs_sm_info *)(sbi->sm_info);
}

static inline struct sit_info *SIT_I(struct f2fs_sb_info *sbi)
{
	return (struct sit_info *)(SM_I(sbi)->sit_info);
}

static inline struct free_segmap_info *FREE_I(struct f2fs_sb_info *sbi)
{
	return (struct free_segmap_info *)(SM_I(sbi)->free_info);
}

static inline struct dirty_seglist_info *DIRTY_I(struct f2fs_sb_info *sbi)
{
	return (struct dirty_seglist_info *)(SM_I(sbi)->dirty_info);
}

static inline struct address_space *META_MAPPING(struct f2fs_sb_info *sbi)
{
	return sbi->meta_inode->i_mapping;
}

static inline struct address_space *NODE_MAPPING(struct f2fs_sb_info *sbi)
{
	return sbi->node_inode->i_mapping;
}

static inline bool is_sbi_flag_set(struct f2fs_sb_info *sbi, unsigned int type)
{
	return test_bit(type, &sbi->s_flag);
}

static inline void set_sbi_flag(struct f2fs_sb_info *sbi, unsigned int type)
{
	set_bit(type, &sbi->s_flag);
}

static inline void clear_sbi_flag(struct f2fs_sb_info *sbi, unsigned int type)
{
	clear_bit(type, &sbi->s_flag);
}

static inline unsigned long long cur_cp_version(struct f2fs_checkpoint *cp)
{
	return le64_to_cpu(cp->checkpoint_ver);
}

static inline unsigned long f2fs_qf_ino(struct super_block *sb, int type)
{
	if (type < F2FS_MAX_QUOTAS)
		return le32_to_cpu(F2FS_SB(sb)->raw_super->qf_ino[type]);
	return 0;
}

static inline __u64 cur_cp_crc(struct f2fs_checkpoint *cp)
{
	size_t crc_offset = le32_to_cpu(cp->checksum_offset);
	return le32_to_cpu(*((__le32 *)((unsigned char *)cp + crc_offset)));
}

static inline bool __is_set_ckpt_flags(struct f2fs_checkpoint *cp, unsigned int f)
{
	unsigned int ckpt_flags = le32_to_cpu(cp->ckpt_flags);

	return ckpt_flags & f;
}

static inline bool is_set_ckpt_flags(struct f2fs_sb_info *sbi, unsigned int f)
{
	return __is_set_ckpt_flags(F2FS_CKPT(sbi), f);
}

static inline void __set_ckpt_flags(struct f2fs_checkpoint *cp, unsigned int f)
{
	unsigned int ckpt_flags;

	ckpt_flags = le32_to_cpu(cp->ckpt_flags);
	ckpt_flags |= f;
	cp->ckpt_flags = cpu_to_le32(ckpt_flags);
}

static inline void set_ckpt_flags(struct f2fs_sb_info *sbi, unsigned int f)
{
	unsigned long flags;

	spin_lock_irqsave(&sbi->cp_lock, flags);
	__set_ckpt_flags(F2FS_CKPT(sbi), f);
	spin_unlock_irqrestore(&sbi->cp_lock, flags);
}

static inline void __clear_ckpt_flags(struct f2fs_checkpoint *cp, unsigned int f)
{
	unsigned int ckpt_flags;

	ckpt_flags = le32_to_cpu(cp->ckpt_flags);
	ckpt_flags &= (~f);
	cp->ckpt_flags = cpu_to_le32(ckpt_flags);
}

static inline void clear_ckpt_flags(struct f2fs_sb_info *sbi, unsigned int f)
{
	unsigned long flags;

	spin_lock_irqsave(&sbi->cp_lock, flags);
	__clear_ckpt_flags(F2FS_CKPT(sbi), f);
	spin_unlock_irqrestore(&sbi->cp_lock, flags);
}

static inline void disable_nat_bits(struct f2fs_sb_info *sbi, bool lock)
{
	unsigned long flags;

	/*
	 * In order to re-enable nat_bits we need to call fsck.f2fs by
	 * set_sbi_flag(sbi, SBI_NEED_FSCK). But it may give huge cost,
	 * so let's rely on regular fsck or unclean shutdown.
	 */

	if (lock)
		spin_lock_irqsave(&sbi->cp_lock, flags);
	__clear_ckpt_flags(F2FS_CKPT(sbi), CP_NAT_BITS_FLAG);
	kvfree(NM_I(sbi)->nat_bits);
	NM_I(sbi)->nat_bits = NULL;
	if (lock)
		spin_unlock_irqrestore(&sbi->cp_lock, flags);
}

static inline bool enabled_nat_bits(struct f2fs_sb_info *sbi,
					struct cp_control *cpc)
{
	bool set = is_set_ckpt_flags(sbi, CP_NAT_BITS_FLAG);

	return (cpc) ? (cpc->reason & CP_UMOUNT) && set : set;
}

static inline void f2fs_lock_op(struct f2fs_sb_info *sbi)
{
	down_read(&sbi->cp_rwsem);
}

static inline int f2fs_trylock_op(struct f2fs_sb_info *sbi)
{
	return down_read_trylock(&sbi->cp_rwsem);
}

static inline void f2fs_unlock_op(struct f2fs_sb_info *sbi)
{
	up_read(&sbi->cp_rwsem);
}

static inline void f2fs_lock_all(struct f2fs_sb_info *sbi)
{
	down_write(&sbi->cp_rwsem);
}

static inline void f2fs_unlock_all(struct f2fs_sb_info *sbi)
{
	up_write(&sbi->cp_rwsem);
}

static inline int __get_cp_reason(struct f2fs_sb_info *sbi)
{
	int reason = CP_SYNC;

	if (test_opt(sbi, FASTBOOT))
		reason = CP_FASTBOOT;
	if (is_sbi_flag_set(sbi, SBI_IS_CLOSE))
		reason = CP_UMOUNT;
	return reason;
}

static inline bool __remain_node_summaries(int reason)
{
	return (reason & (CP_UMOUNT | CP_FASTBOOT));
}

static inline bool __exist_node_summaries(struct f2fs_sb_info *sbi)
{
	return (is_set_ckpt_flags(sbi, CP_UMOUNT_FLAG) ||
			is_set_ckpt_flags(sbi, CP_FASTBOOT_FLAG));
}

/*
 * Check whether the inode has blocks or not
 */
static inline int F2FS_HAS_BLOCKS(struct inode *inode)
{
	block_t xattr_block = F2FS_I(inode)->i_xattr_nid ? 1 : 0;

	return (inode->i_blocks >> F2FS_LOG_SECTORS_PER_BLOCK) > xattr_block;
}

static inline bool f2fs_has_xattr_block(unsigned int ofs)
{
	return ofs == XATTR_NODE_OFFSET;
}

static inline bool __allow_reserved_blocks(struct f2fs_sb_info *sbi,
					struct inode *inode, bool cap)
{
	if (!inode)
		return true;
	if (!test_opt(sbi, RESERVE_ROOT))
		return false;
	if (IS_NOQUOTA(inode))
		return true;
	if (uid_eq(F2FS_OPTION(sbi).s_resuid, current_fsuid()))
		return true;
	if (!gid_eq(F2FS_OPTION(sbi).s_resgid, GLOBAL_ROOT_GID) &&
					in_group_p(F2FS_OPTION(sbi).s_resgid))
		return true;
	if (cap && capable(CAP_SYS_RESOURCE))
		return true;
	return false;
}

static inline void f2fs_i_blocks_write(struct inode *, block_t, bool, bool);
static inline int inc_valid_block_count(struct f2fs_sb_info *sbi,
				 struct inode *inode, blkcnt_t *count)
{
	blkcnt_t diff = 0, release = 0;
	block_t avail_user_block_count;
	int ret;

	ret = dquot_reserve_block(inode, *count);
	if (ret)
		return ret;

	if (time_to_inject(sbi, FAULT_BLOCK)) {
		f2fs_show_injection_info(FAULT_BLOCK);
		release = *count;
		goto enospc;
	}

	/*
	 * let's increase this in prior to actual block count change in order
	 * for f2fs_sync_file to avoid data races when deciding checkpoint.
	 */
	percpu_counter_add(&sbi->alloc_valid_block_count, (*count));

	spin_lock(&sbi->stat_lock);
	sbi->total_valid_block_count += (block_t)(*count);
	avail_user_block_count = sbi->user_block_count -
					sbi->current_reserved_blocks;

	if (!__allow_reserved_blocks(sbi, inode, true))
		avail_user_block_count -= F2FS_OPTION(sbi).root_reserved_blocks;
	if (unlikely(is_sbi_flag_set(sbi, SBI_CP_DISABLED)))
		avail_user_block_count -= sbi->unusable_block_count;
	if (unlikely(sbi->total_valid_block_count > avail_user_block_count)) {
		diff = sbi->total_valid_block_count - avail_user_block_count;
		if (diff > *count)
			diff = *count;
		*count -= diff;
		release = diff;
		sbi->total_valid_block_count -= diff;
		if (!*count) {
			spin_unlock(&sbi->stat_lock);
			goto enospc;
		}
	}
	spin_unlock(&sbi->stat_lock);

	if (unlikely(release)) {
		percpu_counter_sub(&sbi->alloc_valid_block_count, release);
		dquot_release_reservation_block(inode, release);
	}
	f2fs_i_blocks_write(inode, *count, true, true);
	return 0;

enospc:
	percpu_counter_sub(&sbi->alloc_valid_block_count, release);
	dquot_release_reservation_block(inode, release);
	return -ENOSPC;
}

static inline void dec_valid_block_count(struct f2fs_sb_info *sbi,
						struct inode *inode,
						block_t count)
{
	blkcnt_t sectors = count << F2FS_LOG_SECTORS_PER_BLOCK;

	spin_lock(&sbi->stat_lock);
	f2fs_bug_on(sbi, sbi->total_valid_block_count < (block_t) count);
	f2fs_bug_on(sbi, inode->i_blocks < sectors);
	sbi->total_valid_block_count -= (block_t)count;
	if (sbi->reserved_blocks &&
		sbi->current_reserved_blocks < sbi->reserved_blocks)
		sbi->current_reserved_blocks = min(sbi->reserved_blocks,
					sbi->current_reserved_blocks + count);
	spin_unlock(&sbi->stat_lock);
	f2fs_i_blocks_write(inode, count, false, true);
}

static inline void inc_page_count(struct f2fs_sb_info *sbi, int count_type)
{
	atomic_inc(&sbi->nr_pages[count_type]);

	if (count_type == F2FS_DIRTY_DENTS ||
			count_type == F2FS_DIRTY_NODES ||
			count_type == F2FS_DIRTY_META ||
			count_type == F2FS_DIRTY_QDATA ||
			count_type == F2FS_DIRTY_IMETA)
		set_sbi_flag(sbi, SBI_IS_DIRTY);
}

static inline void inode_inc_dirty_pages(struct inode *inode)
{
	atomic_inc(&F2FS_I(inode)->dirty_pages);
	inc_page_count(F2FS_I_SB(inode), S_ISDIR(inode->i_mode) ?
				F2FS_DIRTY_DENTS : F2FS_DIRTY_DATA);
	if (IS_NOQUOTA(inode))
		inc_page_count(F2FS_I_SB(inode), F2FS_DIRTY_QDATA);
}

static inline void dec_page_count(struct f2fs_sb_info *sbi, int count_type)
{
	atomic_dec(&sbi->nr_pages[count_type]);
}

static inline void inode_dec_dirty_pages(struct inode *inode)
{
	if (!S_ISDIR(inode->i_mode) && !S_ISREG(inode->i_mode) &&
			!S_ISLNK(inode->i_mode))
		return;

	atomic_dec(&F2FS_I(inode)->dirty_pages);
	dec_page_count(F2FS_I_SB(inode), S_ISDIR(inode->i_mode) ?
				F2FS_DIRTY_DENTS : F2FS_DIRTY_DATA);
	if (IS_NOQUOTA(inode))
		dec_page_count(F2FS_I_SB(inode), F2FS_DIRTY_QDATA);
}

static inline s64 get_pages(struct f2fs_sb_info *sbi, int count_type)
{
	return atomic_read(&sbi->nr_pages[count_type]);
}

static inline int get_dirty_pages(struct inode *inode)
{
	return atomic_read(&F2FS_I(inode)->dirty_pages);
}

static inline int get_blocktype_secs(struct f2fs_sb_info *sbi, int block_type)
{
	unsigned int pages_per_sec = sbi->segs_per_sec * sbi->blocks_per_seg;
	unsigned int segs = (get_pages(sbi, block_type) + pages_per_sec - 1) >>
						sbi->log_blocks_per_seg;

	return segs / sbi->segs_per_sec;
}

static inline block_t valid_user_blocks(struct f2fs_sb_info *sbi)
{
	return sbi->total_valid_block_count;
}

static inline block_t discard_blocks(struct f2fs_sb_info *sbi)
{
	return sbi->discard_blks;
}

static inline unsigned long __bitmap_size(struct f2fs_sb_info *sbi, int flag)
{
	struct f2fs_checkpoint *ckpt = F2FS_CKPT(sbi);

	/* return NAT or SIT bitmap */
	if (flag == NAT_BITMAP)
		return le32_to_cpu(ckpt->nat_ver_bitmap_bytesize);
	else if (flag == SIT_BITMAP)
		return le32_to_cpu(ckpt->sit_ver_bitmap_bytesize);

	return 0;
}

static inline block_t __cp_payload(struct f2fs_sb_info *sbi)
{
	return le32_to_cpu(F2FS_RAW_SUPER(sbi)->cp_payload);
}

static inline void *__bitmap_ptr(struct f2fs_sb_info *sbi, int flag)
{
	struct f2fs_checkpoint *ckpt = F2FS_CKPT(sbi);
	int offset;

	if (is_set_ckpt_flags(sbi, CP_LARGE_NAT_BITMAP_FLAG)) {
		offset = (flag == SIT_BITMAP) ?
			le32_to_cpu(ckpt->nat_ver_bitmap_bytesize) : 0;
		return &ckpt->sit_nat_version_bitmap + offset;
	}

	if (__cp_payload(sbi) > 0) {
		if (flag == NAT_BITMAP)
			return &ckpt->sit_nat_version_bitmap;
		else
			return (unsigned char *)ckpt + F2FS_BLKSIZE;
	} else {
		offset = (flag == NAT_BITMAP) ?
			le32_to_cpu(ckpt->sit_ver_bitmap_bytesize) : 0;
		return &ckpt->sit_nat_version_bitmap + offset;
	}
}

static inline block_t __start_cp_addr(struct f2fs_sb_info *sbi)
{
	block_t start_addr = le32_to_cpu(F2FS_RAW_SUPER(sbi)->cp_blkaddr);

	if (sbi->cur_cp_pack == 2)
		start_addr += sbi->blocks_per_seg;
	return start_addr;
}

static inline block_t __start_cp_next_addr(struct f2fs_sb_info *sbi)
{
	block_t start_addr = le32_to_cpu(F2FS_RAW_SUPER(sbi)->cp_blkaddr);

	if (sbi->cur_cp_pack == 1)
		start_addr += sbi->blocks_per_seg;
	return start_addr;
}

static inline void __set_cp_next_pack(struct f2fs_sb_info *sbi)
{
	sbi->cur_cp_pack = (sbi->cur_cp_pack == 1) ? 2 : 1;
}

static inline block_t __start_sum_addr(struct f2fs_sb_info *sbi)
{
	return le32_to_cpu(F2FS_CKPT(sbi)->cp_pack_start_sum);
}

static inline int inc_valid_node_count(struct f2fs_sb_info *sbi,
					struct inode *inode, bool is_inode)
{
	block_t	valid_block_count;
	unsigned int valid_node_count;
	int err;

	if (is_inode) {
		if (inode) {
			err = dquot_alloc_inode(inode);
			if (err)
				return err;
		}
	} else {
		err = dquot_reserve_block(inode, 1);
		if (err)
			return err;
	}

	if (time_to_inject(sbi, FAULT_BLOCK)) {
		f2fs_show_injection_info(FAULT_BLOCK);
		goto enospc;
	}

	spin_lock(&sbi->stat_lock);

	valid_block_count = sbi->total_valid_block_count +
					sbi->current_reserved_blocks + 1;

	if (!__allow_reserved_blocks(sbi, inode, false))
		valid_block_count += F2FS_OPTION(sbi).root_reserved_blocks;
	if (unlikely(is_sbi_flag_set(sbi, SBI_CP_DISABLED)))
		valid_block_count += sbi->unusable_block_count;

	if (unlikely(valid_block_count > sbi->user_block_count)) {
		spin_unlock(&sbi->stat_lock);
		goto enospc;
	}

	valid_node_count = sbi->total_valid_node_count + 1;
	if (unlikely(valid_node_count > sbi->total_node_count)) {
		spin_unlock(&sbi->stat_lock);
		goto enospc;
	}

	sbi->total_valid_node_count++;
	sbi->total_valid_block_count++;
	spin_unlock(&sbi->stat_lock);

	if (inode) {
		if (is_inode)
			f2fs_mark_inode_dirty_sync(inode, true);
		else
			f2fs_i_blocks_write(inode, 1, true, true);
	}

	percpu_counter_inc(&sbi->alloc_valid_block_count);
	return 0;

enospc:
	if (is_inode) {
		if (inode)
			dquot_free_inode(inode);
	} else {
		dquot_release_reservation_block(inode, 1);
	}
	return -ENOSPC;
}

static inline void dec_valid_node_count(struct f2fs_sb_info *sbi,
					struct inode *inode, bool is_inode)
{
	spin_lock(&sbi->stat_lock);

	f2fs_bug_on(sbi, !sbi->total_valid_block_count);
	f2fs_bug_on(sbi, !sbi->total_valid_node_count);
	f2fs_bug_on(sbi, !is_inode && !inode->i_blocks);

	sbi->total_valid_node_count--;
	sbi->total_valid_block_count--;
	if (sbi->reserved_blocks &&
		sbi->current_reserved_blocks < sbi->reserved_blocks)
		sbi->current_reserved_blocks++;

	spin_unlock(&sbi->stat_lock);

	if (is_inode)
		dquot_free_inode(inode);
	else
		f2fs_i_blocks_write(inode, 1, false, true);
}

static inline unsigned int valid_node_count(struct f2fs_sb_info *sbi)
{
	return sbi->total_valid_node_count;
}

static inline void inc_valid_inode_count(struct f2fs_sb_info *sbi)
{
	percpu_counter_inc(&sbi->total_valid_inode_count);
}

static inline void dec_valid_inode_count(struct f2fs_sb_info *sbi)
{
	percpu_counter_dec(&sbi->total_valid_inode_count);
}

static inline s64 valid_inode_count(struct f2fs_sb_info *sbi)
{
	return percpu_counter_sum_positive(&sbi->total_valid_inode_count);
}

static inline struct page *f2fs_grab_cache_page(struct address_space *mapping,
						pgoff_t index, bool for_write)
{
	struct page *page;

	if (IS_ENABLED(CONFIG_F2FS_FAULT_INJECTION)) {
		if (!for_write)
			page = find_get_page_flags(mapping, index,
							FGP_LOCK | FGP_ACCESSED);
		else
			page = find_lock_page(mapping, index);
		if (page)
			return page;

		if (time_to_inject(F2FS_M_SB(mapping), FAULT_PAGE_ALLOC)) {
			f2fs_show_injection_info(FAULT_PAGE_ALLOC);
			return NULL;
		}
	}

	if (!for_write)
		return grab_cache_page(mapping, index);
	return grab_cache_page_write_begin(mapping, index, AOP_FLAG_NOFS);
}

static inline struct page *f2fs_pagecache_get_page(
				struct address_space *mapping, pgoff_t index,
				int fgp_flags, gfp_t gfp_mask)
{
	if (time_to_inject(F2FS_M_SB(mapping), FAULT_PAGE_GET)) {
		f2fs_show_injection_info(FAULT_PAGE_GET);
		return NULL;
	}

	return pagecache_get_page(mapping, index, fgp_flags, gfp_mask);
}

static inline void f2fs_copy_page(struct page *src, struct page *dst)
{
	char *src_kaddr = kmap(src);
	char *dst_kaddr = kmap(dst);

	memcpy(dst_kaddr, src_kaddr, PAGE_SIZE);
	kunmap(dst);
	kunmap(src);
}

static inline void f2fs_put_page(struct page *page, int unlock)
{
	if (!page)
		return;

	if (unlock) {
		f2fs_bug_on(F2FS_P_SB(page), !PageLocked(page));
		unlock_page(page);
	}
	put_page(page);
}

static inline void f2fs_put_dnode(struct dnode_of_data *dn)
{
	if (dn->node_page)
		f2fs_put_page(dn->node_page, 1);
	if (dn->inode_page && dn->node_page != dn->inode_page)
		f2fs_put_page(dn->inode_page, 0);
	dn->node_page = NULL;
	dn->inode_page = NULL;
}

static inline struct kmem_cache *f2fs_kmem_cache_create(const char *name,
					size_t size)
{
	return kmem_cache_create(name, size, 0, SLAB_RECLAIM_ACCOUNT, NULL);
}

static inline void *f2fs_kmem_cache_alloc(struct kmem_cache *cachep,
						gfp_t flags)
{
	void *entry;

	entry = kmem_cache_alloc(cachep, flags);
	if (!entry)
		entry = kmem_cache_alloc(cachep, flags | __GFP_NOFAIL);
	return entry;
}

static inline struct bio *f2fs_bio_alloc(struct f2fs_sb_info *sbi,
						int npages, bool no_fail)
{
	struct bio *bio;

	if (no_fail) {
		/* No failure on bio allocation */
		bio = bio_alloc(GFP_NOIO, npages);
		if (!bio)
			bio = bio_alloc(GFP_NOIO | __GFP_NOFAIL, npages);
		return bio;
	}
	if (time_to_inject(sbi, FAULT_ALLOC_BIO)) {
		f2fs_show_injection_info(FAULT_ALLOC_BIO);
		return NULL;
	}

	return bio_alloc(GFP_KERNEL, npages);
}

static inline bool is_idle(struct f2fs_sb_info *sbi, int type)
{
	if (get_pages(sbi, F2FS_RD_DATA) || get_pages(sbi, F2FS_RD_NODE) ||
		get_pages(sbi, F2FS_RD_META) || get_pages(sbi, F2FS_WB_DATA) ||
		get_pages(sbi, F2FS_WB_CP_DATA) ||
		get_pages(sbi, F2FS_DIO_READ) ||
		get_pages(sbi, F2FS_DIO_WRITE))
		return false;

	if (SM_I(sbi) && SM_I(sbi)->dcc_info &&
			atomic_read(&SM_I(sbi)->dcc_info->queued_discard))
		return false;

	if (SM_I(sbi) && SM_I(sbi)->fcc_info &&
			atomic_read(&SM_I(sbi)->fcc_info->queued_flush))
		return false;

	return f2fs_time_over(sbi, type);
}

static inline void f2fs_radix_tree_insert(struct radix_tree_root *root,
				unsigned long index, void *item)
{
	while (radix_tree_insert(root, index, item))
		cond_resched();
}

#define RAW_IS_INODE(p)	((p)->footer.nid == (p)->footer.ino)

static inline bool IS_INODE(struct page *page)
{
	struct f2fs_node *p = F2FS_NODE(page);

	return RAW_IS_INODE(p);
}

static inline int offset_in_addr(struct f2fs_inode *i)
{
	return (i->i_inline & F2FS_EXTRA_ATTR) ?
			(le16_to_cpu(i->i_extra_isize) / sizeof(__le32)) : 0;
}

static inline __le32 *blkaddr_in_node(struct f2fs_node *node)
{
	return RAW_IS_INODE(node) ? node->i.i_addr : node->dn.addr;
}

static inline int f2fs_has_extra_attr(struct inode *inode);
static inline block_t datablock_addr(struct inode *inode,
			struct page *node_page, unsigned int offset)
{
	struct f2fs_node *raw_node;
	__le32 *addr_array;
	int base = 0;
	bool is_inode = IS_INODE(node_page);

	raw_node = F2FS_NODE(node_page);

	/* from GC path only */
	if (is_inode) {
		if (!inode)
			base = offset_in_addr(&raw_node->i);
		else if (f2fs_has_extra_attr(inode))
			base = get_extra_isize(inode);
	}

	addr_array = blkaddr_in_node(raw_node);
	return le32_to_cpu(addr_array[base + offset]);
}

static inline int f2fs_test_bit(unsigned int nr, char *addr)
{
	int mask;

	addr += (nr >> 3);
	mask = 1 << (7 - (nr & 0x07));
	return mask & *addr;
}

static inline void f2fs_set_bit(unsigned int nr, char *addr)
{
	int mask;

	addr += (nr >> 3);
	mask = 1 << (7 - (nr & 0x07));
	*addr |= mask;
}

static inline void f2fs_clear_bit(unsigned int nr, char *addr)
{
	int mask;

	addr += (nr >> 3);
	mask = 1 << (7 - (nr & 0x07));
	*addr &= ~mask;
}

static inline int f2fs_test_and_set_bit(unsigned int nr, char *addr)
{
	int mask;
	int ret;

	addr += (nr >> 3);
	mask = 1 << (7 - (nr & 0x07));
	ret = mask & *addr;
	*addr |= mask;
	return ret;
}

static inline int f2fs_test_and_clear_bit(unsigned int nr, char *addr)
{
	int mask;
	int ret;

	addr += (nr >> 3);
	mask = 1 << (7 - (nr & 0x07));
	ret = mask & *addr;
	*addr &= ~mask;
	return ret;
}

static inline void f2fs_change_bit(unsigned int nr, char *addr)
{
	int mask;

	addr += (nr >> 3);
	mask = 1 << (7 - (nr & 0x07));
	*addr ^= mask;
}

/*
 * Inode flags
 */
#define F2FS_SECRM_FL			0x00000001 /* Secure deletion */
#define F2FS_UNRM_FL			0x00000002 /* Undelete */
#define F2FS_COMPR_FL			0x00000004 /* Compress file */
#define F2FS_SYNC_FL			0x00000008 /* Synchronous updates */
#define F2FS_IMMUTABLE_FL		0x00000010 /* Immutable file */
#define F2FS_APPEND_FL			0x00000020 /* writes to file may only append */
#define F2FS_NODUMP_FL			0x00000040 /* do not dump file */
#define F2FS_NOATIME_FL			0x00000080 /* do not update atime */
/* Reserved for compression usage... */
#define F2FS_DIRTY_FL			0x00000100
#define F2FS_COMPRBLK_FL		0x00000200 /* One or more compressed clusters */
#define F2FS_NOCOMPR_FL			0x00000400 /* Don't compress */
#define F2FS_ENCRYPT_FL			0x00000800 /* encrypted file */
/* End compression flags --- maybe not all used */
#define F2FS_INDEX_FL			0x00001000 /* hash-indexed directory */
#define F2FS_IMAGIC_FL			0x00002000 /* AFS directory */
#define F2FS_JOURNAL_DATA_FL		0x00004000 /* file data should be journaled */
#define F2FS_NOTAIL_FL			0x00008000 /* file tail should not be merged */
#define F2FS_DIRSYNC_FL			0x00010000 /* dirsync behaviour (directories only) */
#define F2FS_TOPDIR_FL			0x00020000 /* Top of directory hierarchies*/
#define F2FS_HUGE_FILE_FL               0x00040000 /* Set to each huge file */
#define F2FS_EXTENTS_FL			0x00080000 /* Inode uses extents */
#define F2FS_EA_INODE_FL	        0x00200000 /* Inode used for large EA */
#define F2FS_EOFBLOCKS_FL		0x00400000 /* Blocks allocated beyond EOF */
#define F2FS_NOCOW_FL			0x00800000 /* Do not cow file */
#define F2FS_INLINE_DATA_FL		0x10000000 /* Inode has inline data. */
#define F2FS_PROJINHERIT_FL		0x20000000 /* Create with parents projid */
#define F2FS_RESERVED_FL		0x80000000 /* reserved for ext4 lib */

#define F2FS_FL_USER_VISIBLE		0x30CBDFFF /* User visible flags */
#define F2FS_FL_USER_MODIFIABLE		0x204BC0FF /* User modifiable flags */

/* Flags we can manipulate with through F2FS_IOC_FSSETXATTR */
#define F2FS_FL_XFLAG_VISIBLE		(F2FS_SYNC_FL | \
					 F2FS_IMMUTABLE_FL | \
					 F2FS_APPEND_FL | \
					 F2FS_NODUMP_FL | \
					 F2FS_NOATIME_FL | \
					 F2FS_PROJINHERIT_FL)

/* Flags that should be inherited by new inodes from their parent. */
#define F2FS_FL_INHERITED (F2FS_SECRM_FL | F2FS_UNRM_FL | F2FS_COMPR_FL |\
			   F2FS_SYNC_FL | F2FS_NODUMP_FL | F2FS_NOATIME_FL |\
			   F2FS_NOCOMPR_FL | F2FS_JOURNAL_DATA_FL |\
			   F2FS_NOTAIL_FL | F2FS_DIRSYNC_FL |\
			   F2FS_PROJINHERIT_FL)

/* Flags that are appropriate for regular files (all but dir-specific ones). */
#define F2FS_REG_FLMASK		(~(F2FS_DIRSYNC_FL | F2FS_TOPDIR_FL))

/* Flags that are appropriate for non-directories/regular files. */
#define F2FS_OTHER_FLMASK	(F2FS_NODUMP_FL | F2FS_NOATIME_FL)

static inline __u32 f2fs_mask_flags(umode_t mode, __u32 flags)
{
	if (S_ISDIR(mode))
		return flags;
	else if (S_ISREG(mode))
		return flags & F2FS_REG_FLMASK;
	else
		return flags & F2FS_OTHER_FLMASK;
}

/* used for f2fs_inode_info->flags */
enum {
	FI_NEW_INODE,		/* indicate newly allocated inode */
	FI_DIRTY_INODE,		/* indicate inode is dirty or not */
	FI_AUTO_RECOVER,	/* indicate inode is recoverable */
	FI_DIRTY_DIR,		/* indicate directory has dirty pages */
	FI_INC_LINK,		/* need to increment i_nlink */
	FI_ACL_MODE,		/* indicate acl mode */
	FI_NO_ALLOC,		/* should not allocate any blocks */
	FI_FREE_NID,		/* free allocated nide */
	FI_NO_EXTENT,		/* not to use the extent cache */
	FI_INLINE_XATTR,	/* used for inline xattr */
	FI_INLINE_DATA,		/* used for inline data*/
	FI_INLINE_DENTRY,	/* used for inline dentry */
	FI_APPEND_WRITE,	/* inode has appended data */
	FI_UPDATE_WRITE,	/* inode has in-place-update data */
	FI_NEED_IPU,		/* used for ipu per file */
	FI_ATOMIC_FILE,		/* indicate atomic file */
	FI_ATOMIC_COMMIT,	/* indicate the state of atomical committing */
	FI_VOLATILE_FILE,	/* indicate volatile file */
	FI_FIRST_BLOCK_WRITTEN,	/* indicate #0 data block was written */
	FI_DROP_CACHE,		/* drop dirty page cache */
	FI_DATA_EXIST,		/* indicate data exists */
	FI_INLINE_DOTS,		/* indicate inline dot dentries */
	FI_DO_DEFRAG,		/* indicate defragment is running */
	FI_DIRTY_FILE,		/* indicate regular/symlink has dirty pages */
	FI_NO_PREALLOC,		/* indicate skipped preallocated blocks */
	FI_HOT_DATA,		/* indicate file is hot */
	FI_EXTRA_ATTR,		/* indicate file has extra attribute */
	FI_PROJ_INHERIT,	/* indicate file inherits projectid */
	FI_PIN_FILE,		/* indicate file should not be gced */
	FI_ATOMIC_REVOKE_REQUEST, /* request to drop atomic data */
};

static inline void __mark_inode_dirty_flag(struct inode *inode,
						int flag, bool set)
{
	switch (flag) {
	case FI_INLINE_XATTR:
	case FI_INLINE_DATA:
	case FI_INLINE_DENTRY:
	case FI_NEW_INODE:
		if (set)
			return;
		/* fall through */
	case FI_DATA_EXIST:
	case FI_INLINE_DOTS:
	case FI_PIN_FILE:
		f2fs_mark_inode_dirty_sync(inode, true);
	}
}

static inline void set_inode_flag(struct inode *inode, int flag)
{
	if (!test_bit(flag, &F2FS_I(inode)->flags))
		set_bit(flag, &F2FS_I(inode)->flags);
	__mark_inode_dirty_flag(inode, flag, true);
}

static inline int is_inode_flag_set(struct inode *inode, int flag)
{
	return test_bit(flag, &F2FS_I(inode)->flags);
}

static inline void clear_inode_flag(struct inode *inode, int flag)
{
	if (test_bit(flag, &F2FS_I(inode)->flags))
		clear_bit(flag, &F2FS_I(inode)->flags);
	__mark_inode_dirty_flag(inode, flag, false);
}

static inline void set_acl_inode(struct inode *inode, umode_t mode)
{
	F2FS_I(inode)->i_acl_mode = mode;
	set_inode_flag(inode, FI_ACL_MODE);
	f2fs_mark_inode_dirty_sync(inode, false);
}

static inline void f2fs_i_links_write(struct inode *inode, bool inc)
{
	if (inc)
		inc_nlink(inode);
	else
		drop_nlink(inode);
	f2fs_mark_inode_dirty_sync(inode, true);
}

static inline void f2fs_i_blocks_write(struct inode *inode,
					block_t diff, bool add, bool claim)
{
	bool clean = !is_inode_flag_set(inode, FI_DIRTY_INODE);
	bool recover = is_inode_flag_set(inode, FI_AUTO_RECOVER);

	/* add = 1, claim = 1 should be dquot_reserve_block in pair */
	if (add) {
		if (claim)
			dquot_claim_block(inode, diff);
		else
			dquot_alloc_block_nofail(inode, diff);
	} else {
		dquot_free_block(inode, diff);
	}

	f2fs_mark_inode_dirty_sync(inode, true);
	if (clean || recover)
		set_inode_flag(inode, FI_AUTO_RECOVER);
}

static inline void f2fs_i_size_write(struct inode *inode, loff_t i_size)
{
	bool clean = !is_inode_flag_set(inode, FI_DIRTY_INODE);
	bool recover = is_inode_flag_set(inode, FI_AUTO_RECOVER);

	if (i_size_read(inode) == i_size)
		return;

	i_size_write(inode, i_size);
	f2fs_mark_inode_dirty_sync(inode, true);
	if (clean || recover)
		set_inode_flag(inode, FI_AUTO_RECOVER);
}

static inline void f2fs_i_depth_write(struct inode *inode, unsigned int depth)
{
	F2FS_I(inode)->i_current_depth = depth;
	f2fs_mark_inode_dirty_sync(inode, true);
}

static inline void f2fs_i_gc_failures_write(struct inode *inode,
					unsigned int count)
{
	F2FS_I(inode)->i_gc_failures[GC_FAILURE_PIN] = count;
	f2fs_mark_inode_dirty_sync(inode, true);
}

static inline void f2fs_i_xnid_write(struct inode *inode, nid_t xnid)
{
	F2FS_I(inode)->i_xattr_nid = xnid;
	f2fs_mark_inode_dirty_sync(inode, true);
}

static inline void f2fs_i_pino_write(struct inode *inode, nid_t pino)
{
	F2FS_I(inode)->i_pino = pino;
	f2fs_mark_inode_dirty_sync(inode, true);
}

static inline void get_inline_info(struct inode *inode, struct f2fs_inode *ri)
{
	struct f2fs_inode_info *fi = F2FS_I(inode);

	if (ri->i_inline & F2FS_INLINE_XATTR)
		set_bit(FI_INLINE_XATTR, &fi->flags);
	if (ri->i_inline & F2FS_INLINE_DATA)
		set_bit(FI_INLINE_DATA, &fi->flags);
	if (ri->i_inline & F2FS_INLINE_DENTRY)
		set_bit(FI_INLINE_DENTRY, &fi->flags);
	if (ri->i_inline & F2FS_DATA_EXIST)
		set_bit(FI_DATA_EXIST, &fi->flags);
	if (ri->i_inline & F2FS_INLINE_DOTS)
		set_bit(FI_INLINE_DOTS, &fi->flags);
	if (ri->i_inline & F2FS_EXTRA_ATTR)
		set_bit(FI_EXTRA_ATTR, &fi->flags);
	if (ri->i_inline & F2FS_PIN_FILE)
		set_bit(FI_PIN_FILE, &fi->flags);
}

static inline void set_raw_inline(struct inode *inode, struct f2fs_inode *ri)
{
	ri->i_inline = 0;

	if (is_inode_flag_set(inode, FI_INLINE_XATTR))
		ri->i_inline |= F2FS_INLINE_XATTR;
	if (is_inode_flag_set(inode, FI_INLINE_DATA))
		ri->i_inline |= F2FS_INLINE_DATA;
	if (is_inode_flag_set(inode, FI_INLINE_DENTRY))
		ri->i_inline |= F2FS_INLINE_DENTRY;
	if (is_inode_flag_set(inode, FI_DATA_EXIST))
		ri->i_inline |= F2FS_DATA_EXIST;
	if (is_inode_flag_set(inode, FI_INLINE_DOTS))
		ri->i_inline |= F2FS_INLINE_DOTS;
	if (is_inode_flag_set(inode, FI_EXTRA_ATTR))
		ri->i_inline |= F2FS_EXTRA_ATTR;
	if (is_inode_flag_set(inode, FI_PIN_FILE))
		ri->i_inline |= F2FS_PIN_FILE;
}

static inline int f2fs_has_extra_attr(struct inode *inode)
{
	return is_inode_flag_set(inode, FI_EXTRA_ATTR);
}

static inline int f2fs_has_inline_xattr(struct inode *inode)
{
	return is_inode_flag_set(inode, FI_INLINE_XATTR);
}

static inline unsigned int addrs_per_inode(struct inode *inode)
{
	return CUR_ADDRS_PER_INODE(inode) - get_inline_xattr_addrs(inode);
}

static inline void *inline_xattr_addr(struct inode *inode, struct page *page)
{
	struct f2fs_inode *ri = F2FS_INODE(page);

	return (void *)&(ri->i_addr[DEF_ADDRS_PER_INODE -
					get_inline_xattr_addrs(inode)]);
}

static inline int inline_xattr_size(struct inode *inode)
{
	return get_inline_xattr_addrs(inode) * sizeof(__le32);
}

static inline int f2fs_has_inline_data(struct inode *inode)
{
	return is_inode_flag_set(inode, FI_INLINE_DATA);
}

static inline int f2fs_exist_data(struct inode *inode)
{
	return is_inode_flag_set(inode, FI_DATA_EXIST);
}

static inline int f2fs_has_inline_dots(struct inode *inode)
{
	return is_inode_flag_set(inode, FI_INLINE_DOTS);
}

static inline bool f2fs_is_pinned_file(struct inode *inode)
{
	return is_inode_flag_set(inode, FI_PIN_FILE);
}

static inline bool f2fs_is_atomic_file(struct inode *inode)
{
	return is_inode_flag_set(inode, FI_ATOMIC_FILE);
}

static inline bool f2fs_is_commit_atomic_write(struct inode *inode)
{
	return is_inode_flag_set(inode, FI_ATOMIC_COMMIT);
}

static inline bool f2fs_is_volatile_file(struct inode *inode)
{
	return is_inode_flag_set(inode, FI_VOLATILE_FILE);
}

static inline bool f2fs_is_first_block_written(struct inode *inode)
{
	return is_inode_flag_set(inode, FI_FIRST_BLOCK_WRITTEN);
}

static inline bool f2fs_is_drop_cache(struct inode *inode)
{
	return is_inode_flag_set(inode, FI_DROP_CACHE);
}

static inline void *inline_data_addr(struct inode *inode, struct page *page)
{
	struct f2fs_inode *ri = F2FS_INODE(page);
	int extra_size = get_extra_isize(inode);

	return (void *)&(ri->i_addr[extra_size + DEF_INLINE_RESERVED_SIZE]);
}

static inline int f2fs_has_inline_dentry(struct inode *inode)
{
	return is_inode_flag_set(inode, FI_INLINE_DENTRY);
}

static inline int is_file(struct inode *inode, int type)
{
	return F2FS_I(inode)->i_advise & type;
}

static inline void set_file(struct inode *inode, int type)
{
	F2FS_I(inode)->i_advise |= type;
	f2fs_mark_inode_dirty_sync(inode, true);
}

static inline void clear_file(struct inode *inode, int type)
{
	F2FS_I(inode)->i_advise &= ~type;
	f2fs_mark_inode_dirty_sync(inode, true);
}

static inline bool f2fs_skip_inode_update(struct inode *inode, int dsync)
{
	bool ret;

	if (dsync) {
		struct f2fs_sb_info *sbi = F2FS_I_SB(inode);

		spin_lock(&sbi->inode_lock[DIRTY_META]);
		ret = list_empty(&F2FS_I(inode)->gdirty_list);
		spin_unlock(&sbi->inode_lock[DIRTY_META]);
		return ret;
	}
	if (!is_inode_flag_set(inode, FI_AUTO_RECOVER) ||
			file_keep_isize(inode) ||
			i_size_read(inode) & ~PAGE_MASK)
		return false;

	if (!timespec_equal(F2FS_I(inode)->i_disk_time, &inode->i_atime))
		return false;
	if (!timespec_equal(F2FS_I(inode)->i_disk_time + 1, &inode->i_ctime))
		return false;
	if (!timespec_equal(F2FS_I(inode)->i_disk_time + 2, &inode->i_mtime))
		return false;
	if (!timespec_equal(F2FS_I(inode)->i_disk_time + 3,
						&F2FS_I(inode)->i_crtime))
		return false;

	down_read(&F2FS_I(inode)->i_sem);
	ret = F2FS_I(inode)->last_disk_size == i_size_read(inode);
	up_read(&F2FS_I(inode)->i_sem);

	return ret;
}

static inline bool f2fs_readonly(struct super_block *sb)
{
	return sb_rdonly(sb);
}

static inline bool f2fs_cp_error(struct f2fs_sb_info *sbi)
{
	return is_set_ckpt_flags(sbi, CP_ERROR_FLAG);
}

static inline bool is_dot_dotdot(const struct qstr *str)
{
	if (str->len == 1 && str->name[0] == '.')
		return true;

	if (str->len == 2 && str->name[0] == '.' && str->name[1] == '.')
		return true;

	return false;
}

static inline bool f2fs_may_extent_tree(struct inode *inode)
{
	struct f2fs_sb_info *sbi = F2FS_I_SB(inode);

	if (!test_opt(sbi, EXTENT_CACHE) ||
			is_inode_flag_set(inode, FI_NO_EXTENT))
		return false;

	/*
	 * for recovered files during mount do not create extents
	 * if shrinker is not registered.
	 */
	if (list_empty(&sbi->s_list))
		return false;

	return S_ISREG(inode->i_mode);
}

static inline void *f2fs_kmalloc(struct f2fs_sb_info *sbi,
					size_t size, gfp_t flags)
{
	void *ret;

	if (time_to_inject(sbi, FAULT_KMALLOC)) {
		f2fs_show_injection_info(FAULT_KMALLOC);
		return NULL;
	}

	ret = kmalloc(size, flags);
	if (ret)
		return ret;

	return kvmalloc(size, flags);
}

static inline void *f2fs_kzalloc(struct f2fs_sb_info *sbi,
					size_t size, gfp_t flags)
{
	return f2fs_kmalloc(sbi, size, flags | __GFP_ZERO);
}

static inline void *f2fs_kvmalloc(struct f2fs_sb_info *sbi,
					size_t size, gfp_t flags)
{
	if (time_to_inject(sbi, FAULT_KVMALLOC)) {
		f2fs_show_injection_info(FAULT_KVMALLOC);
		return NULL;
	}

	return kvmalloc(size, flags);
}

static inline void *f2fs_kvzalloc(struct f2fs_sb_info *sbi,
					size_t size, gfp_t flags)
{
	return f2fs_kvmalloc(sbi, size, flags | __GFP_ZERO);
}

static inline int get_extra_isize(struct inode *inode)
{
	return F2FS_I(inode)->i_extra_isize / sizeof(__le32);
}

static inline int get_inline_xattr_addrs(struct inode *inode)
{
	return F2FS_I(inode)->i_inline_xattr_size;
}

#define f2fs_get_inode_mode(i) \
	((is_inode_flag_set(i, FI_ACL_MODE)) ? \
	 (F2FS_I(i)->i_acl_mode) : ((i)->i_mode))

#define F2FS_TOTAL_EXTRA_ATTR_SIZE			\
	(offsetof(struct f2fs_inode, i_extra_end) -	\
	offsetof(struct f2fs_inode, i_extra_isize))	\

#define F2FS_OLD_ATTRIBUTE_SIZE	(offsetof(struct f2fs_inode, i_addr))
#define F2FS_FITS_IN_INODE(f2fs_inode, extra_isize, field)		\
		((offsetof(typeof(*(f2fs_inode)), field) +	\
		sizeof((f2fs_inode)->field))			\
		<= (F2FS_OLD_ATTRIBUTE_SIZE + (extra_isize)))	\

static inline void f2fs_reset_iostat(struct f2fs_sb_info *sbi)
{
	int i;

	spin_lock(&sbi->iostat_lock);
	for (i = 0; i < NR_IO_TYPE; i++)
		sbi->write_iostat[i] = 0;
	spin_unlock(&sbi->iostat_lock);
}

static inline void f2fs_update_iostat(struct f2fs_sb_info *sbi,
			enum iostat_type type, unsigned long long io_bytes)
{
	if (!sbi->iostat_enable)
		return;
	spin_lock(&sbi->iostat_lock);
	sbi->write_iostat[type] += io_bytes;

	if (type == APP_WRITE_IO || type == APP_DIRECT_IO)
		sbi->write_iostat[APP_BUFFERED_IO] =
			sbi->write_iostat[APP_WRITE_IO] -
			sbi->write_iostat[APP_DIRECT_IO];
	spin_unlock(&sbi->iostat_lock);
}

#define __is_large_section(sbi)		((sbi)->segs_per_sec > 1)

#define __is_meta_io(fio) (PAGE_TYPE_OF_BIO((fio)->type) == META &&	\
				(!is_read_io((fio)->op) || (fio)->is_meta))

bool f2fs_is_valid_blkaddr(struct f2fs_sb_info *sbi,
					block_t blkaddr, int type);
void f2fs_msg(struct super_block *sb, const char *level, const char *fmt, ...);
static inline void verify_blkaddr(struct f2fs_sb_info *sbi,
					block_t blkaddr, int type)
{
	if (!f2fs_is_valid_blkaddr(sbi, blkaddr, type)) {
		f2fs_msg(sbi->sb, KERN_ERR,
			"invalid blkaddr: %u, type: %d, run fsck to fix.",
			blkaddr, type);
		f2fs_bug_on(sbi, 1);
	}
}

static inline bool __is_valid_data_blkaddr(block_t blkaddr)
{
	if (blkaddr == NEW_ADDR || blkaddr == NULL_ADDR)
		return false;
	return true;
}

static inline bool is_valid_data_blkaddr(struct f2fs_sb_info *sbi,
						block_t blkaddr)
{
	if (!__is_valid_data_blkaddr(blkaddr))
		return false;
	verify_blkaddr(sbi, blkaddr, DATA_GENERIC);
	return true;
}

static inline void f2fs_set_page_private(struct page *page,
						unsigned long data)
{
	if (PagePrivate(page))
		return;

	get_page(page);
	SetPagePrivate(page);
	set_page_private(page, data);
}

static inline void f2fs_clear_page_private(struct page *page)
{
	if (!PagePrivate(page))
		return;

	set_page_private(page, 0);
	ClearPagePrivate(page);
	f2fs_put_page(page, 0);
}

/*
 * file.c
 */
int f2fs_sync_file(struct file *file, loff_t start, loff_t end, int datasync);
void f2fs_truncate_data_blocks(struct dnode_of_data *dn);
int f2fs_truncate_blocks(struct inode *inode, u64 from, bool lock);
int f2fs_truncate(struct inode *inode);
int f2fs_getattr(const struct path *path, struct kstat *stat,
			u32 request_mask, unsigned int flags);
int f2fs_setattr(struct dentry *dentry, struct iattr *attr);
int f2fs_truncate_hole(struct inode *inode, pgoff_t pg_start, pgoff_t pg_end);
void f2fs_truncate_data_blocks_range(struct dnode_of_data *dn, int count);
int f2fs_precache_extents(struct inode *inode);
long f2fs_ioctl(struct file *filp, unsigned int cmd, unsigned long arg);
long f2fs_compat_ioctl(struct file *file, unsigned int cmd, unsigned long arg);
int f2fs_transfer_project_quota(struct inode *inode, kprojid_t kprojid);
int f2fs_pin_file_control(struct inode *inode, bool inc);

/*
 * inode.c
 */
void f2fs_set_inode_flags(struct inode *inode);
bool f2fs_inode_chksum_verify(struct f2fs_sb_info *sbi, struct page *page);
void f2fs_inode_chksum_set(struct f2fs_sb_info *sbi, struct page *page);
struct inode *f2fs_iget(struct super_block *sb, unsigned long ino);
struct inode *f2fs_iget_retry(struct super_block *sb, unsigned long ino);
int f2fs_try_to_free_nats(struct f2fs_sb_info *sbi, int nr_shrink);
void f2fs_update_inode(struct inode *inode, struct page *node_page);
void f2fs_update_inode_page(struct inode *inode);
int f2fs_write_inode(struct inode *inode, struct writeback_control *wbc);
void f2fs_evict_inode(struct inode *inode);
void f2fs_handle_failed_inode(struct inode *inode);

/*
 * namei.c
 */
int f2fs_update_extension_list(struct f2fs_sb_info *sbi, const char *name,
							bool hot, bool set);
struct dentry *f2fs_get_parent(struct dentry *child);

/*
 * dir.c
 */
unsigned char f2fs_get_de_type(struct f2fs_dir_entry *de);
struct f2fs_dir_entry *f2fs_find_target_dentry(struct fscrypt_name *fname,
			f2fs_hash_t namehash, int *max_slots,
			struct f2fs_dentry_ptr *d);
int f2fs_fill_dentries(struct dir_context *ctx, struct f2fs_dentry_ptr *d,
			unsigned int start_pos, struct fscrypt_str *fstr);
void f2fs_do_make_empty_dir(struct inode *inode, struct inode *parent,
			struct f2fs_dentry_ptr *d);
struct page *f2fs_init_inode_metadata(struct inode *inode, struct inode *dir,
			const struct qstr *new_name,
			const struct qstr *orig_name, struct page *dpage);
void f2fs_update_parent_metadata(struct inode *dir, struct inode *inode,
			unsigned int current_depth);
int f2fs_room_for_filename(const void *bitmap, int slots, int max_slots);
void f2fs_drop_nlink(struct inode *dir, struct inode *inode);
struct f2fs_dir_entry *__f2fs_find_entry(struct inode *dir,
			struct fscrypt_name *fname, struct page **res_page);
struct f2fs_dir_entry *f2fs_find_entry(struct inode *dir,
			const struct qstr *child, struct page **res_page);
struct f2fs_dir_entry *f2fs_parent_dir(struct inode *dir, struct page **p);
ino_t f2fs_inode_by_name(struct inode *dir, const struct qstr *qstr,
			struct page **page);
void f2fs_set_link(struct inode *dir, struct f2fs_dir_entry *de,
			struct page *page, struct inode *inode);
void f2fs_update_dentry(nid_t ino, umode_t mode, struct f2fs_dentry_ptr *d,
			const struct qstr *name, f2fs_hash_t name_hash,
			unsigned int bit_pos);
int f2fs_add_regular_entry(struct inode *dir, const struct qstr *new_name,
			const struct qstr *orig_name,
			struct inode *inode, nid_t ino, umode_t mode);
int f2fs_add_dentry(struct inode *dir, struct fscrypt_name *fname,
			struct inode *inode, nid_t ino, umode_t mode);
int f2fs_do_add_link(struct inode *dir, const struct qstr *name,
			struct inode *inode, nid_t ino, umode_t mode);
void f2fs_delete_entry(struct f2fs_dir_entry *dentry, struct page *page,
			struct inode *dir, struct inode *inode);
int f2fs_do_tmpfile(struct inode *inode, struct inode *dir);
bool f2fs_empty_dir(struct inode *dir);

static inline int f2fs_add_link(struct dentry *dentry, struct inode *inode)
{
	return f2fs_do_add_link(d_inode(dentry->d_parent), &dentry->d_name,
				inode, inode->i_ino, inode->i_mode);
}

/*
 * super.c
 */
int f2fs_inode_dirtied(struct inode *inode, bool sync);
void f2fs_inode_synced(struct inode *inode);
int f2fs_enable_quota_files(struct f2fs_sb_info *sbi, bool rdonly);
int f2fs_quota_sync(struct super_block *sb, int type);
void f2fs_quota_off_umount(struct super_block *sb);
int f2fs_commit_super(struct f2fs_sb_info *sbi, bool recover);
int f2fs_sync_fs(struct super_block *sb, int sync);
extern __printf(3, 4)
void f2fs_msg(struct super_block *sb, const char *level, const char *fmt, ...);
int f2fs_sanity_check_ckpt(struct f2fs_sb_info *sbi);

/*
 * hash.c
 */
f2fs_hash_t f2fs_dentry_hash(const struct qstr *name_info,
				struct fscrypt_name *fname);

/*
 * node.c
 */
struct dnode_of_data;
struct node_info;

<<<<<<< HEAD
int check_nid_range(struct f2fs_sb_info *sbi, nid_t nid);
bool available_free_memory(struct f2fs_sb_info *sbi, int type);
int need_dentry_mark(struct f2fs_sb_info *sbi, nid_t nid);
bool is_checkpointed_node(struct f2fs_sb_info *sbi, nid_t nid);
bool need_inode_block_update(struct f2fs_sb_info *sbi, nid_t ino);
int get_node_info(struct f2fs_sb_info *sbi, nid_t nid, struct node_info *ni);
pgoff_t get_next_page_offset(struct dnode_of_data *dn, pgoff_t pgofs);
int get_dnode_of_data(struct dnode_of_data *dn, pgoff_t index, int mode);
int truncate_inode_blocks(struct inode *inode, pgoff_t from);
int truncate_xattr_node(struct inode *inode);
int wait_on_node_pages_writeback(struct f2fs_sb_info *sbi, nid_t ino);
int remove_inode_page(struct inode *inode);
struct page *new_inode_page(struct inode *inode);
struct page *new_node_page(struct dnode_of_data *dn, unsigned int ofs);
void ra_node_page(struct f2fs_sb_info *sbi, nid_t nid);
struct page *get_node_page(struct f2fs_sb_info *sbi, pgoff_t nid);
struct page *get_node_page_ra(struct page *parent, int start);
int move_node_page(struct page *node_page, int gc_type);
int fsync_node_pages(struct f2fs_sb_info *sbi, struct inode *inode,
			struct writeback_control *wbc, bool atomic);
int sync_node_pages(struct f2fs_sb_info *sbi, struct writeback_control *wbc,
			bool do_balance, enum iostat_type io_type);
int build_free_nids(struct f2fs_sb_info *sbi, bool sync, bool mount);
bool alloc_nid(struct f2fs_sb_info *sbi, nid_t *nid);
void alloc_nid_done(struct f2fs_sb_info *sbi, nid_t nid);
void alloc_nid_failed(struct f2fs_sb_info *sbi, nid_t nid);
int try_to_free_nids(struct f2fs_sb_info *sbi, int nr_shrink);
void recover_inline_xattr(struct inode *inode, struct page *page);
int recover_xattr_data(struct inode *inode, struct page *page);
int recover_inode_page(struct f2fs_sb_info *sbi, struct page *page);
int restore_node_summary(struct f2fs_sb_info *sbi,
			unsigned int segno, struct f2fs_summary_block *sum);
int flush_nat_entries(struct f2fs_sb_info *sbi, struct cp_control *cpc);
int build_node_manager(struct f2fs_sb_info *sbi);
void destroy_node_manager(struct f2fs_sb_info *sbi);
int __init create_node_manager_caches(void);
void destroy_node_manager_caches(void);
=======
int f2fs_check_nid_range(struct f2fs_sb_info *sbi, nid_t nid);
bool f2fs_available_free_memory(struct f2fs_sb_info *sbi, int type);
bool f2fs_in_warm_node_list(struct f2fs_sb_info *sbi, struct page *page);
void f2fs_init_fsync_node_info(struct f2fs_sb_info *sbi);
void f2fs_del_fsync_node_entry(struct f2fs_sb_info *sbi, struct page *page);
void f2fs_reset_fsync_node_info(struct f2fs_sb_info *sbi);
int f2fs_need_dentry_mark(struct f2fs_sb_info *sbi, nid_t nid);
bool f2fs_is_checkpointed_node(struct f2fs_sb_info *sbi, nid_t nid);
bool f2fs_need_inode_block_update(struct f2fs_sb_info *sbi, nid_t ino);
int f2fs_get_node_info(struct f2fs_sb_info *sbi, nid_t nid,
						struct node_info *ni);
pgoff_t f2fs_get_next_page_offset(struct dnode_of_data *dn, pgoff_t pgofs);
int f2fs_get_dnode_of_data(struct dnode_of_data *dn, pgoff_t index, int mode);
int f2fs_truncate_inode_blocks(struct inode *inode, pgoff_t from);
int f2fs_truncate_xattr_node(struct inode *inode);
int f2fs_wait_on_node_pages_writeback(struct f2fs_sb_info *sbi,
					unsigned int seq_id);
int f2fs_remove_inode_page(struct inode *inode);
struct page *f2fs_new_inode_page(struct inode *inode);
struct page *f2fs_new_node_page(struct dnode_of_data *dn, unsigned int ofs);
void f2fs_ra_node_page(struct f2fs_sb_info *sbi, nid_t nid);
struct page *f2fs_get_node_page(struct f2fs_sb_info *sbi, pgoff_t nid);
struct page *f2fs_get_node_page_ra(struct page *parent, int start);
int f2fs_move_node_page(struct page *node_page, int gc_type);
int f2fs_fsync_node_pages(struct f2fs_sb_info *sbi, struct inode *inode,
			struct writeback_control *wbc, bool atomic,
			unsigned int *seq_id);
int f2fs_sync_node_pages(struct f2fs_sb_info *sbi,
			struct writeback_control *wbc,
			bool do_balance, enum iostat_type io_type);
int f2fs_build_free_nids(struct f2fs_sb_info *sbi, bool sync, bool mount);
bool f2fs_alloc_nid(struct f2fs_sb_info *sbi, nid_t *nid);
void f2fs_alloc_nid_done(struct f2fs_sb_info *sbi, nid_t nid);
void f2fs_alloc_nid_failed(struct f2fs_sb_info *sbi, nid_t nid);
int f2fs_try_to_free_nids(struct f2fs_sb_info *sbi, int nr_shrink);
void f2fs_recover_inline_xattr(struct inode *inode, struct page *page);
int f2fs_recover_xattr_data(struct inode *inode, struct page *page);
int f2fs_recover_inode_page(struct f2fs_sb_info *sbi, struct page *page);
int f2fs_restore_node_summary(struct f2fs_sb_info *sbi,
			unsigned int segno, struct f2fs_summary_block *sum);
int f2fs_flush_nat_entries(struct f2fs_sb_info *sbi, struct cp_control *cpc);
int f2fs_build_node_manager(struct f2fs_sb_info *sbi);
void f2fs_destroy_node_manager(struct f2fs_sb_info *sbi);
int __init f2fs_create_node_manager_caches(void);
void f2fs_destroy_node_manager_caches(void);
>>>>>>> b6fbaa1d

/*
 * segment.c
 */
bool f2fs_need_SSR(struct f2fs_sb_info *sbi);
void f2fs_register_inmem_page(struct inode *inode, struct page *page);
void f2fs_drop_inmem_pages_all(struct f2fs_sb_info *sbi, bool gc_failure);
void f2fs_drop_inmem_pages(struct inode *inode);
void f2fs_drop_inmem_page(struct inode *inode, struct page *page);
int f2fs_commit_inmem_pages(struct inode *inode);
void f2fs_balance_fs(struct f2fs_sb_info *sbi, bool need);
void f2fs_balance_fs_bg(struct f2fs_sb_info *sbi);
int f2fs_issue_flush(struct f2fs_sb_info *sbi, nid_t ino);
int f2fs_create_flush_cmd_control(struct f2fs_sb_info *sbi);
int f2fs_flush_device_cache(struct f2fs_sb_info *sbi);
void f2fs_destroy_flush_cmd_control(struct f2fs_sb_info *sbi, bool free);
void f2fs_invalidate_blocks(struct f2fs_sb_info *sbi, block_t addr);
bool f2fs_is_checkpointed_data(struct f2fs_sb_info *sbi, block_t blkaddr);
void f2fs_drop_discard_cmd(struct f2fs_sb_info *sbi);
void f2fs_stop_discard_thread(struct f2fs_sb_info *sbi);
bool f2fs_issue_discard_timeout(struct f2fs_sb_info *sbi);
void f2fs_clear_prefree_segments(struct f2fs_sb_info *sbi,
					struct cp_control *cpc);
void f2fs_dirty_to_prefree(struct f2fs_sb_info *sbi);
int f2fs_disable_cp_again(struct f2fs_sb_info *sbi);
void f2fs_release_discard_addrs(struct f2fs_sb_info *sbi);
int f2fs_npages_for_summary_flush(struct f2fs_sb_info *sbi, bool for_ra);
void f2fs_allocate_new_segments(struct f2fs_sb_info *sbi);
int f2fs_trim_fs(struct f2fs_sb_info *sbi, struct fstrim_range *range);
bool f2fs_exist_trim_candidates(struct f2fs_sb_info *sbi,
					struct cp_control *cpc);
struct page *f2fs_get_sum_page(struct f2fs_sb_info *sbi, unsigned int segno);
void f2fs_update_meta_page(struct f2fs_sb_info *sbi, void *src,
					block_t blk_addr);
void f2fs_do_write_meta_page(struct f2fs_sb_info *sbi, struct page *page,
						enum iostat_type io_type);
void f2fs_do_write_node_page(unsigned int nid, struct f2fs_io_info *fio);
void f2fs_outplace_write_data(struct dnode_of_data *dn,
			struct f2fs_io_info *fio);
int f2fs_inplace_write_data(struct f2fs_io_info *fio);
void f2fs_do_replace_block(struct f2fs_sb_info *sbi, struct f2fs_summary *sum,
			block_t old_blkaddr, block_t new_blkaddr,
			bool recover_curseg, bool recover_newaddr);
void f2fs_replace_block(struct f2fs_sb_info *sbi, struct dnode_of_data *dn,
			block_t old_addr, block_t new_addr,
			unsigned char version, bool recover_curseg,
			bool recover_newaddr);
void f2fs_allocate_data_block(struct f2fs_sb_info *sbi, struct page *page,
			block_t old_blkaddr, block_t *new_blkaddr,
			struct f2fs_summary *sum, int type,
			struct f2fs_io_info *fio, bool add_list);
void f2fs_wait_on_page_writeback(struct page *page,
			enum page_type type, bool ordered, bool locked);
void f2fs_wait_on_block_writeback(struct inode *inode, block_t blkaddr);
void f2fs_wait_on_block_writeback_range(struct inode *inode, block_t blkaddr,
								block_t len);
void f2fs_write_data_summaries(struct f2fs_sb_info *sbi, block_t start_blk);
void f2fs_write_node_summaries(struct f2fs_sb_info *sbi, block_t start_blk);
int f2fs_lookup_journal_in_cursum(struct f2fs_journal *journal, int type,
			unsigned int val, int alloc);
void f2fs_flush_sit_entries(struct f2fs_sb_info *sbi, struct cp_control *cpc);
int f2fs_build_segment_manager(struct f2fs_sb_info *sbi);
void f2fs_destroy_segment_manager(struct f2fs_sb_info *sbi);
int __init f2fs_create_segment_manager_caches(void);
void f2fs_destroy_segment_manager_caches(void);
int f2fs_rw_hint_to_seg_type(enum rw_hint hint);
enum rw_hint f2fs_io_type_to_rw_hint(struct f2fs_sb_info *sbi,
			enum page_type type, enum temp_type temp);

/*
 * checkpoint.c
 */
void f2fs_stop_checkpoint(struct f2fs_sb_info *sbi, bool end_io);
<<<<<<< HEAD
struct page *grab_meta_page(struct f2fs_sb_info *sbi, pgoff_t index);
struct page *get_meta_page(struct f2fs_sb_info *sbi, pgoff_t index);
struct page *f2fs_get_meta_page_nofail(struct f2fs_sb_info *sbi, pgoff_t index);
struct page *get_tmp_page(struct f2fs_sb_info *sbi, pgoff_t index);
bool is_valid_blkaddr(struct f2fs_sb_info *sbi, block_t blkaddr, int type);
int ra_meta_pages(struct f2fs_sb_info *sbi, block_t start, int nrpages,
=======
struct page *f2fs_grab_meta_page(struct f2fs_sb_info *sbi, pgoff_t index);
struct page *f2fs_get_meta_page(struct f2fs_sb_info *sbi, pgoff_t index);
struct page *f2fs_get_meta_page_nofail(struct f2fs_sb_info *sbi, pgoff_t index);
struct page *f2fs_get_tmp_page(struct f2fs_sb_info *sbi, pgoff_t index);
bool f2fs_is_valid_blkaddr(struct f2fs_sb_info *sbi,
			block_t blkaddr, int type);
int f2fs_ra_meta_pages(struct f2fs_sb_info *sbi, block_t start, int nrpages,
>>>>>>> b6fbaa1d
			int type, bool sync);
void f2fs_ra_meta_pages_cond(struct f2fs_sb_info *sbi, pgoff_t index);
long f2fs_sync_meta_pages(struct f2fs_sb_info *sbi, enum page_type type,
			long nr_to_write, enum iostat_type io_type);
void f2fs_add_ino_entry(struct f2fs_sb_info *sbi, nid_t ino, int type);
void f2fs_remove_ino_entry(struct f2fs_sb_info *sbi, nid_t ino, int type);
void f2fs_release_ino_entry(struct f2fs_sb_info *sbi, bool all);
bool f2fs_exist_written_data(struct f2fs_sb_info *sbi, nid_t ino, int mode);
void f2fs_set_dirty_device(struct f2fs_sb_info *sbi, nid_t ino,
					unsigned int devidx, int type);
bool f2fs_is_dirty_device(struct f2fs_sb_info *sbi, nid_t ino,
					unsigned int devidx, int type);
int f2fs_sync_inode_meta(struct f2fs_sb_info *sbi);
int f2fs_acquire_orphan_inode(struct f2fs_sb_info *sbi);
void f2fs_release_orphan_inode(struct f2fs_sb_info *sbi);
void f2fs_add_orphan_inode(struct inode *inode);
void f2fs_remove_orphan_inode(struct f2fs_sb_info *sbi, nid_t ino);
int f2fs_recover_orphan_inodes(struct f2fs_sb_info *sbi);
int f2fs_get_valid_checkpoint(struct f2fs_sb_info *sbi);
void f2fs_update_dirty_page(struct inode *inode, struct page *page);
void f2fs_remove_dirty_inode(struct inode *inode);
int f2fs_sync_dirty_inodes(struct f2fs_sb_info *sbi, enum inode_type type);
void f2fs_wait_on_all_pages_writeback(struct f2fs_sb_info *sbi);
int f2fs_write_checkpoint(struct f2fs_sb_info *sbi, struct cp_control *cpc);
void f2fs_init_ino_entry_info(struct f2fs_sb_info *sbi);
int __init f2fs_create_checkpoint_caches(void);
void f2fs_destroy_checkpoint_caches(void);

/*
 * data.c
 */
int f2fs_init_post_read_processing(void);
void f2fs_destroy_post_read_processing(void);
void f2fs_submit_merged_write(struct f2fs_sb_info *sbi, enum page_type type);
void f2fs_submit_merged_write_cond(struct f2fs_sb_info *sbi,
				struct inode *inode, struct page *page,
				nid_t ino, enum page_type type);
void f2fs_flush_merged_writes(struct f2fs_sb_info *sbi);
int f2fs_submit_page_bio(struct f2fs_io_info *fio);
void f2fs_submit_page_write(struct f2fs_io_info *fio);
struct block_device *f2fs_target_device(struct f2fs_sb_info *sbi,
			block_t blk_addr, struct bio *bio);
int f2fs_target_device_index(struct f2fs_sb_info *sbi, block_t blkaddr);
void f2fs_set_data_blkaddr(struct dnode_of_data *dn);
void f2fs_update_data_blkaddr(struct dnode_of_data *dn, block_t blkaddr);
int f2fs_reserve_new_blocks(struct dnode_of_data *dn, blkcnt_t count);
int f2fs_reserve_new_block(struct dnode_of_data *dn);
int f2fs_get_block(struct dnode_of_data *dn, pgoff_t index);
int f2fs_preallocate_blocks(struct kiocb *iocb, struct iov_iter *from);
int f2fs_reserve_block(struct dnode_of_data *dn, pgoff_t index);
struct page *f2fs_get_read_data_page(struct inode *inode, pgoff_t index,
			int op_flags, bool for_write);
struct page *f2fs_find_data_page(struct inode *inode, pgoff_t index);
struct page *f2fs_get_lock_data_page(struct inode *inode, pgoff_t index,
			bool for_write);
struct page *f2fs_get_new_data_page(struct inode *inode,
			struct page *ipage, pgoff_t index, bool new_i_size);
int f2fs_do_write_data_page(struct f2fs_io_info *fio);
void __do_map_lock(struct f2fs_sb_info *sbi, int flag, bool lock);
int f2fs_map_blocks(struct inode *inode, struct f2fs_map_blocks *map,
			int create, int flag);
int f2fs_fiemap(struct inode *inode, struct fiemap_extent_info *fieinfo,
			u64 start, u64 len);
bool f2fs_should_update_inplace(struct inode *inode, struct f2fs_io_info *fio);
bool f2fs_should_update_outplace(struct inode *inode, struct f2fs_io_info *fio);
void f2fs_invalidate_page(struct page *page, unsigned int offset,
			unsigned int length);
int f2fs_release_page(struct page *page, gfp_t wait);
#ifdef CONFIG_MIGRATION
int f2fs_migrate_page(struct address_space *mapping, struct page *newpage,
			struct page *page, enum migrate_mode mode);
#endif
bool f2fs_overwrite_io(struct inode *inode, loff_t pos, size_t len);
void f2fs_clear_radix_tree_dirty_tag(struct page *page);

/*
 * gc.c
 */
int f2fs_start_gc_thread(struct f2fs_sb_info *sbi);
void f2fs_stop_gc_thread(struct f2fs_sb_info *sbi);
block_t f2fs_start_bidx_of_node(unsigned int node_ofs, struct inode *inode);
int f2fs_gc(struct f2fs_sb_info *sbi, bool sync, bool background,
			unsigned int segno);
void f2fs_build_gc_manager(struct f2fs_sb_info *sbi);

/*
 * recovery.c
 */
int f2fs_recover_fsync_data(struct f2fs_sb_info *sbi, bool check_only);
bool f2fs_space_for_roll_forward(struct f2fs_sb_info *sbi);

/*
 * debug.c
 */
#ifdef CONFIG_F2FS_STAT_FS
struct f2fs_stat_info {
	struct list_head stat_list;
	struct f2fs_sb_info *sbi;
	int all_area_segs, sit_area_segs, nat_area_segs, ssa_area_segs;
	int main_area_segs, main_area_sections, main_area_zones;
	unsigned long long hit_largest, hit_cached, hit_rbtree;
	unsigned long long hit_total, total_ext;
	int ext_tree, zombie_tree, ext_node;
	int ndirty_node, ndirty_dent, ndirty_meta, ndirty_imeta;
	int ndirty_data, ndirty_qdata;
	int inmem_pages;
	unsigned int ndirty_dirs, ndirty_files, nquota_files, ndirty_all;
	int nats, dirty_nats, sits, dirty_sits;
	int free_nids, avail_nids, alloc_nids;
	int total_count, utilization;
	int bg_gc, nr_wb_cp_data, nr_wb_data;
	int nr_rd_data, nr_rd_node, nr_rd_meta;
	int nr_dio_read, nr_dio_write;
	unsigned int io_skip_bggc, other_skip_bggc;
	int nr_flushing, nr_flushed, flush_list_empty;
	int nr_discarding, nr_discarded;
	int nr_discard_cmd;
	unsigned int undiscard_blks;
	int inline_xattr, inline_inode, inline_dir, append, update, orphans;
	int aw_cnt, max_aw_cnt, vw_cnt, max_vw_cnt;
	unsigned int valid_count, valid_node_count, valid_inode_count, discard_blks;
	unsigned int bimodal, avg_vblocks;
	int util_free, util_valid, util_invalid;
	int rsvd_segs, overp_segs;
	int dirty_count, node_pages, meta_pages;
	int prefree_count, call_count, cp_count, bg_cp_count;
	int tot_segs, node_segs, data_segs, free_segs, free_secs;
	int bg_node_segs, bg_data_segs;
	int tot_blks, data_blks, node_blks;
	int bg_data_blks, bg_node_blks;
	unsigned long long skipped_atomic_files[2];
	int curseg[NR_CURSEG_TYPE];
	int cursec[NR_CURSEG_TYPE];
	int curzone[NR_CURSEG_TYPE];

	unsigned int meta_count[META_MAX];
	unsigned int segment_count[2];
	unsigned int block_count[2];
	unsigned int inplace_count;
	unsigned long long base_mem, cache_mem, page_mem;
};

static inline struct f2fs_stat_info *F2FS_STAT(struct f2fs_sb_info *sbi)
{
	return (struct f2fs_stat_info *)sbi->stat_info;
}

#define stat_inc_cp_count(si)		((si)->cp_count++)
#define stat_inc_bg_cp_count(si)	((si)->bg_cp_count++)
#define stat_inc_call_count(si)		((si)->call_count++)
#define stat_inc_bggc_count(sbi)	((sbi)->bg_gc++)
#define stat_io_skip_bggc_count(sbi)	((sbi)->io_skip_bggc++)
#define stat_other_skip_bggc_count(sbi)	((sbi)->other_skip_bggc++)
#define stat_inc_dirty_inode(sbi, type)	((sbi)->ndirty_inode[type]++)
#define stat_dec_dirty_inode(sbi, type)	((sbi)->ndirty_inode[type]--)
#define stat_inc_total_hit(sbi)		(atomic64_inc(&(sbi)->total_hit_ext))
#define stat_inc_rbtree_node_hit(sbi)	(atomic64_inc(&(sbi)->read_hit_rbtree))
#define stat_inc_largest_node_hit(sbi)	(atomic64_inc(&(sbi)->read_hit_largest))
#define stat_inc_cached_node_hit(sbi)	(atomic64_inc(&(sbi)->read_hit_cached))
#define stat_inc_inline_xattr(inode)					\
	do {								\
		if (f2fs_has_inline_xattr(inode))			\
			(atomic_inc(&F2FS_I_SB(inode)->inline_xattr));	\
	} while (0)
#define stat_dec_inline_xattr(inode)					\
	do {								\
		if (f2fs_has_inline_xattr(inode))			\
			(atomic_dec(&F2FS_I_SB(inode)->inline_xattr));	\
	} while (0)
#define stat_inc_inline_inode(inode)					\
	do {								\
		if (f2fs_has_inline_data(inode))			\
			(atomic_inc(&F2FS_I_SB(inode)->inline_inode));	\
	} while (0)
#define stat_dec_inline_inode(inode)					\
	do {								\
		if (f2fs_has_inline_data(inode))			\
			(atomic_dec(&F2FS_I_SB(inode)->inline_inode));	\
	} while (0)
#define stat_inc_inline_dir(inode)					\
	do {								\
		if (f2fs_has_inline_dentry(inode))			\
			(atomic_inc(&F2FS_I_SB(inode)->inline_dir));	\
	} while (0)
#define stat_dec_inline_dir(inode)					\
	do {								\
		if (f2fs_has_inline_dentry(inode))			\
			(atomic_dec(&F2FS_I_SB(inode)->inline_dir));	\
	} while (0)
#define stat_inc_meta_count(sbi, blkaddr)				\
	do {								\
		if (blkaddr < SIT_I(sbi)->sit_base_addr)		\
			atomic_inc(&(sbi)->meta_count[META_CP]);	\
		else if (blkaddr < NM_I(sbi)->nat_blkaddr)		\
			atomic_inc(&(sbi)->meta_count[META_SIT]);	\
		else if (blkaddr < SM_I(sbi)->ssa_blkaddr)		\
			atomic_inc(&(sbi)->meta_count[META_NAT]);	\
		else if (blkaddr < SM_I(sbi)->main_blkaddr)		\
			atomic_inc(&(sbi)->meta_count[META_SSA]);	\
	} while (0)
#define stat_inc_seg_type(sbi, curseg)					\
		((sbi)->segment_count[(curseg)->alloc_type]++)
#define stat_inc_block_count(sbi, curseg)				\
		((sbi)->block_count[(curseg)->alloc_type]++)
#define stat_inc_inplace_blocks(sbi)					\
		(atomic_inc(&(sbi)->inplace_count))
#define stat_inc_atomic_write(inode)					\
		(atomic_inc(&F2FS_I_SB(inode)->aw_cnt))
#define stat_dec_atomic_write(inode)					\
		(atomic_dec(&F2FS_I_SB(inode)->aw_cnt))
#define stat_update_max_atomic_write(inode)				\
	do {								\
		int cur = atomic_read(&F2FS_I_SB(inode)->aw_cnt);	\
		int max = atomic_read(&F2FS_I_SB(inode)->max_aw_cnt);	\
		if (cur > max)						\
			atomic_set(&F2FS_I_SB(inode)->max_aw_cnt, cur);	\
	} while (0)
#define stat_inc_volatile_write(inode)					\
		(atomic_inc(&F2FS_I_SB(inode)->vw_cnt))
#define stat_dec_volatile_write(inode)					\
		(atomic_dec(&F2FS_I_SB(inode)->vw_cnt))
#define stat_update_max_volatile_write(inode)				\
	do {								\
		int cur = atomic_read(&F2FS_I_SB(inode)->vw_cnt);	\
		int max = atomic_read(&F2FS_I_SB(inode)->max_vw_cnt);	\
		if (cur > max)						\
			atomic_set(&F2FS_I_SB(inode)->max_vw_cnt, cur);	\
	} while (0)
#define stat_inc_seg_count(sbi, type, gc_type)				\
	do {								\
		struct f2fs_stat_info *si = F2FS_STAT(sbi);		\
		si->tot_segs++;						\
		if ((type) == SUM_TYPE_DATA) {				\
			si->data_segs++;				\
			si->bg_data_segs += (gc_type == BG_GC) ? 1 : 0;	\
		} else {						\
			si->node_segs++;				\
			si->bg_node_segs += (gc_type == BG_GC) ? 1 : 0;	\
		}							\
	} while (0)

#define stat_inc_tot_blk_count(si, blks)				\
	((si)->tot_blks += (blks))

#define stat_inc_data_blk_count(sbi, blks, gc_type)			\
	do {								\
		struct f2fs_stat_info *si = F2FS_STAT(sbi);		\
		stat_inc_tot_blk_count(si, blks);			\
		si->data_blks += (blks);				\
		si->bg_data_blks += ((gc_type) == BG_GC) ? (blks) : 0;	\
	} while (0)

#define stat_inc_node_blk_count(sbi, blks, gc_type)			\
	do {								\
		struct f2fs_stat_info *si = F2FS_STAT(sbi);		\
		stat_inc_tot_blk_count(si, blks);			\
		si->node_blks += (blks);				\
		si->bg_node_blks += ((gc_type) == BG_GC) ? (blks) : 0;	\
	} while (0)

int f2fs_build_stats(struct f2fs_sb_info *sbi);
void f2fs_destroy_stats(struct f2fs_sb_info *sbi);
void __init f2fs_create_root_stats(void);
void f2fs_destroy_root_stats(void);
#else
#define stat_inc_cp_count(si)				do { } while (0)
#define stat_inc_bg_cp_count(si)			do { } while (0)
#define stat_inc_call_count(si)				do { } while (0)
#define stat_inc_bggc_count(si)				do { } while (0)
#define stat_io_skip_bggc_count(sbi)			do { } while (0)
#define stat_other_skip_bggc_count(sbi)			do { } while (0)
#define stat_inc_dirty_inode(sbi, type)			do { } while (0)
#define stat_dec_dirty_inode(sbi, type)			do { } while (0)
#define stat_inc_total_hit(sb)				do { } while (0)
#define stat_inc_rbtree_node_hit(sb)			do { } while (0)
#define stat_inc_largest_node_hit(sbi)			do { } while (0)
#define stat_inc_cached_node_hit(sbi)			do { } while (0)
#define stat_inc_inline_xattr(inode)			do { } while (0)
#define stat_dec_inline_xattr(inode)			do { } while (0)
#define stat_inc_inline_inode(inode)			do { } while (0)
#define stat_dec_inline_inode(inode)			do { } while (0)
#define stat_inc_inline_dir(inode)			do { } while (0)
#define stat_dec_inline_dir(inode)			do { } while (0)
#define stat_inc_atomic_write(inode)			do { } while (0)
#define stat_dec_atomic_write(inode)			do { } while (0)
#define stat_update_max_atomic_write(inode)		do { } while (0)
#define stat_inc_volatile_write(inode)			do { } while (0)
#define stat_dec_volatile_write(inode)			do { } while (0)
#define stat_update_max_volatile_write(inode)		do { } while (0)
#define stat_inc_meta_count(sbi, blkaddr)		do { } while (0)
#define stat_inc_seg_type(sbi, curseg)			do { } while (0)
#define stat_inc_block_count(sbi, curseg)		do { } while (0)
#define stat_inc_inplace_blocks(sbi)			do { } while (0)
#define stat_inc_seg_count(sbi, type, gc_type)		do { } while (0)
#define stat_inc_tot_blk_count(si, blks)		do { } while (0)
#define stat_inc_data_blk_count(sbi, blks, gc_type)	do { } while (0)
#define stat_inc_node_blk_count(sbi, blks, gc_type)	do { } while (0)

static inline int f2fs_build_stats(struct f2fs_sb_info *sbi) { return 0; }
static inline void f2fs_destroy_stats(struct f2fs_sb_info *sbi) { }
static inline void __init f2fs_create_root_stats(void) { }
static inline void f2fs_destroy_root_stats(void) { }
#endif

extern const struct file_operations f2fs_dir_operations;
extern const struct file_operations f2fs_file_operations;
extern const struct inode_operations f2fs_file_inode_operations;
extern const struct address_space_operations f2fs_dblock_aops;
extern const struct address_space_operations f2fs_node_aops;
extern const struct address_space_operations f2fs_meta_aops;
extern const struct inode_operations f2fs_dir_inode_operations;
extern const struct inode_operations f2fs_symlink_inode_operations;
extern const struct inode_operations f2fs_encrypted_symlink_inode_operations;
extern const struct inode_operations f2fs_special_inode_operations;
extern struct kmem_cache *f2fs_inode_entry_slab;

/*
 * inline.c
 */
bool f2fs_may_inline_data(struct inode *inode);
bool f2fs_may_inline_dentry(struct inode *inode);
void f2fs_do_read_inline_data(struct page *page, struct page *ipage);
void f2fs_truncate_inline_inode(struct inode *inode,
						struct page *ipage, u64 from);
int f2fs_read_inline_data(struct inode *inode, struct page *page);
int f2fs_convert_inline_page(struct dnode_of_data *dn, struct page *page);
int f2fs_convert_inline_inode(struct inode *inode);
int f2fs_write_inline_data(struct inode *inode, struct page *page);
bool f2fs_recover_inline_data(struct inode *inode, struct page *npage);
struct f2fs_dir_entry *f2fs_find_in_inline_dir(struct inode *dir,
			struct fscrypt_name *fname, struct page **res_page);
int f2fs_make_empty_inline_dir(struct inode *inode, struct inode *parent,
			struct page *ipage);
int f2fs_add_inline_entry(struct inode *dir, const struct qstr *new_name,
			const struct qstr *orig_name,
			struct inode *inode, nid_t ino, umode_t mode);
void f2fs_delete_inline_entry(struct f2fs_dir_entry *dentry,
				struct page *page, struct inode *dir,
				struct inode *inode);
bool f2fs_empty_inline_dir(struct inode *dir);
int f2fs_read_inline_dir(struct file *file, struct dir_context *ctx,
			struct fscrypt_str *fstr);
int f2fs_inline_data_fiemap(struct inode *inode,
			struct fiemap_extent_info *fieinfo,
			__u64 start, __u64 len);

/*
 * shrinker.c
 */
unsigned long f2fs_shrink_count(struct shrinker *shrink,
			struct shrink_control *sc);
unsigned long f2fs_shrink_scan(struct shrinker *shrink,
			struct shrink_control *sc);
void f2fs_join_shrinker(struct f2fs_sb_info *sbi);
void f2fs_leave_shrinker(struct f2fs_sb_info *sbi);

/*
 * extent_cache.c
 */
struct rb_entry *f2fs_lookup_rb_tree(struct rb_root_cached *root,
				struct rb_entry *cached_re, unsigned int ofs);
struct rb_node **f2fs_lookup_rb_tree_for_insert(struct f2fs_sb_info *sbi,
				struct rb_root_cached *root,
				struct rb_node **parent,
				unsigned int ofs, bool *leftmost);
struct rb_entry *f2fs_lookup_rb_tree_ret(struct rb_root_cached *root,
		struct rb_entry *cached_re, unsigned int ofs,
		struct rb_entry **prev_entry, struct rb_entry **next_entry,
		struct rb_node ***insert_p, struct rb_node **insert_parent,
		bool force, bool *leftmost);
bool f2fs_check_rb_tree_consistence(struct f2fs_sb_info *sbi,
						struct rb_root_cached *root);
unsigned int f2fs_shrink_extent_tree(struct f2fs_sb_info *sbi, int nr_shrink);
bool f2fs_init_extent_tree(struct inode *inode, struct f2fs_extent *i_ext);
void f2fs_drop_extent_tree(struct inode *inode);
unsigned int f2fs_destroy_extent_node(struct inode *inode);
void f2fs_destroy_extent_tree(struct inode *inode);
bool f2fs_lookup_extent_cache(struct inode *inode, pgoff_t pgofs,
			struct extent_info *ei);
void f2fs_update_extent_cache(struct dnode_of_data *dn);
void f2fs_update_extent_cache_range(struct dnode_of_data *dn,
			pgoff_t fofs, block_t blkaddr, unsigned int len);
void f2fs_init_extent_cache_info(struct f2fs_sb_info *sbi);
int __init f2fs_create_extent_cache(void);
void f2fs_destroy_extent_cache(void);

/*
 * sysfs.c
 */
int __init f2fs_init_sysfs(void);
void f2fs_exit_sysfs(void);
int f2fs_register_sysfs(struct f2fs_sb_info *sbi);
void f2fs_unregister_sysfs(struct f2fs_sb_info *sbi);

/*
 * crypto support
 */
static inline bool f2fs_encrypted_inode(struct inode *inode)
{
	return file_is_encrypt(inode);
}

static inline bool f2fs_encrypted_file(struct inode *inode)
{
	return f2fs_encrypted_inode(inode) && S_ISREG(inode->i_mode);
}

static inline void f2fs_set_encrypted_inode(struct inode *inode)
{
#ifdef CONFIG_F2FS_FS_ENCRYPTION
	file_set_encrypt(inode);
	f2fs_set_inode_flags(inode);
#endif
}

/*
 * Returns true if the reads of the inode's data need to undergo some
 * postprocessing step, like decryption or authenticity verification.
 */
static inline bool f2fs_post_read_required(struct inode *inode)
{
	return f2fs_encrypted_file(inode);
}

#define F2FS_FEATURE_FUNCS(name, flagname) \
static inline int f2fs_sb_has_##name(struct f2fs_sb_info *sbi) \
{ \
	return F2FS_HAS_FEATURE(sbi, F2FS_FEATURE_##flagname); \
}

F2FS_FEATURE_FUNCS(encrypt, ENCRYPT);
F2FS_FEATURE_FUNCS(blkzoned, BLKZONED);
F2FS_FEATURE_FUNCS(extra_attr, EXTRA_ATTR);
F2FS_FEATURE_FUNCS(project_quota, PRJQUOTA);
F2FS_FEATURE_FUNCS(inode_chksum, INODE_CHKSUM);
F2FS_FEATURE_FUNCS(flexible_inline_xattr, FLEXIBLE_INLINE_XATTR);
F2FS_FEATURE_FUNCS(quota_ino, QUOTA_INO);
F2FS_FEATURE_FUNCS(inode_crtime, INODE_CRTIME);
F2FS_FEATURE_FUNCS(lost_found, LOST_FOUND);
F2FS_FEATURE_FUNCS(sb_chksum, SB_CHKSUM);

#ifdef CONFIG_BLK_DEV_ZONED
static inline int get_blkz_type(struct f2fs_sb_info *sbi,
			struct block_device *bdev, block_t blkaddr)
{
	unsigned int zno = blkaddr >> sbi->log_blocks_per_blkz;
	int i;

	for (i = 0; i < sbi->s_ndevs; i++)
		if (FDEV(i).bdev == bdev)
			return FDEV(i).blkz_type[zno];
	return -EINVAL;
}
#endif

static inline bool f2fs_hw_should_discard(struct f2fs_sb_info *sbi)
{
	return f2fs_sb_has_blkzoned(sbi);
}

static inline bool f2fs_hw_support_discard(struct f2fs_sb_info *sbi)
{
	return blk_queue_discard(bdev_get_queue(sbi->sb->s_bdev));
}

static inline bool f2fs_realtime_discard_enable(struct f2fs_sb_info *sbi)
{
	return (test_opt(sbi, DISCARD) && f2fs_hw_support_discard(sbi)) ||
					f2fs_hw_should_discard(sbi);
}

static inline void set_opt_mode(struct f2fs_sb_info *sbi, unsigned int mt)
{
	clear_opt(sbi, ADAPTIVE);
	clear_opt(sbi, LFS);

	switch (mt) {
	case F2FS_MOUNT_ADAPTIVE:
		set_opt(sbi, ADAPTIVE);
		break;
	case F2FS_MOUNT_LFS:
		set_opt(sbi, LFS);
		break;
	}
}

static inline bool f2fs_may_encrypt(struct inode *inode)
{
#ifdef CONFIG_F2FS_FS_ENCRYPTION
	umode_t mode = inode->i_mode;

	return (S_ISREG(mode) || S_ISDIR(mode) || S_ISLNK(mode));
#else
	return false;
#endif
}

static inline int block_unaligned_IO(struct inode *inode,
				struct kiocb *iocb, struct iov_iter *iter)
{
	unsigned int i_blkbits = READ_ONCE(inode->i_blkbits);
	unsigned int blocksize_mask = (1 << i_blkbits) - 1;
	loff_t offset = iocb->ki_pos;
	unsigned long align = offset | iov_iter_alignment(iter);

	return align & blocksize_mask;
}

static inline int allow_outplace_dio(struct inode *inode,
				struct kiocb *iocb, struct iov_iter *iter)
{
	struct f2fs_sb_info *sbi = F2FS_I_SB(inode);
	int rw = iov_iter_rw(iter);

	return (test_opt(sbi, LFS) && (rw == WRITE) &&
				!block_unaligned_IO(inode, iocb, iter));
}

static inline bool f2fs_force_buffered_io(struct inode *inode,
				struct kiocb *iocb, struct iov_iter *iter)
{
	struct f2fs_sb_info *sbi = F2FS_I_SB(inode);
	int rw = iov_iter_rw(iter);

	if (f2fs_encrypted_file(inode) &&
	    !fscrypt_using_hardware_encryption(inode))
		return true;
	if (sbi->s_ndevs)
		return true;
	/*
	 * for blkzoned device, fallback direct IO to buffered IO, so
	 * all IOs can be serialized by log-structured write.
	 */
	if (f2fs_sb_has_blkzoned(sbi))
		return true;
	if (test_opt(sbi, LFS) && (rw == WRITE) &&
				block_unaligned_IO(inode, iocb, iter))
		return true;
	if (is_sbi_flag_set(F2FS_I_SB(inode), SBI_CP_DISABLED))
		return true;

	return false;
}

static inline bool f2fs_may_encrypt_bio(struct inode *inode,
		struct f2fs_io_info *fio)
{
	if (fio && (fio->type != DATA || fio->encrypted_page))
		return false;

	return (f2fs_encrypted_file(inode) &&
			fscrypt_using_hardware_encryption(inode));
}

#ifdef CONFIG_F2FS_FAULT_INJECTION
extern void f2fs_build_fault_attr(struct f2fs_sb_info *sbi, unsigned int rate,
							unsigned int type);
#else
#define f2fs_build_fault_attr(sbi, rate, type)		do { } while (0)
#endif

static inline bool is_journalled_quota(struct f2fs_sb_info *sbi)
{
#ifdef CONFIG_QUOTA
	if (f2fs_sb_has_quota_ino(sbi))
		return true;
	if (F2FS_OPTION(sbi).s_qf_names[USRQUOTA] ||
		F2FS_OPTION(sbi).s_qf_names[GRPQUOTA] ||
		F2FS_OPTION(sbi).s_qf_names[PRJQUOTA])
		return true;
#endif
	return false;
}

#endif<|MERGE_RESOLUTION|>--- conflicted
+++ resolved
@@ -536,12 +536,9 @@
 
 #define DEFAULT_RETRY_IO_COUNT	8	/* maximum retry read IO count */
 
-<<<<<<< HEAD
-=======
 /* maximum retry quota flush count */
 #define DEFAULT_RETRY_QUOTA_FLUSH_COUNT		8
 
->>>>>>> b6fbaa1d
 #define F2FS_LINK_MAX	0xffffffff	/* maximum link count per file */
 
 #define MAX_DIR_RA_PAGES	4	/* maximum ra pages of dir */
@@ -1342,15 +1339,9 @@
 };
 
 #ifdef CONFIG_F2FS_FAULT_INJECTION
-<<<<<<< HEAD
-#define f2fs_show_injection_info(type)				\
-	printk_ratelimited("%sF2FS-fs : inject %s in %s of %pF\n",		\
-		KERN_INFO, fault_name[type],			\
-=======
 #define f2fs_show_injection_info(type)					\
 	printk_ratelimited("%sF2FS-fs : inject %s in %s of %pF\n",	\
 		KERN_INFO, f2fs_fault_name[type],			\
->>>>>>> b6fbaa1d
 		__func__, __builtin_return_address(0))
 static inline bool time_to_inject(struct f2fs_sb_info *sbi, int type)
 {
@@ -2980,45 +2971,6 @@
 struct dnode_of_data;
 struct node_info;
 
-<<<<<<< HEAD
-int check_nid_range(struct f2fs_sb_info *sbi, nid_t nid);
-bool available_free_memory(struct f2fs_sb_info *sbi, int type);
-int need_dentry_mark(struct f2fs_sb_info *sbi, nid_t nid);
-bool is_checkpointed_node(struct f2fs_sb_info *sbi, nid_t nid);
-bool need_inode_block_update(struct f2fs_sb_info *sbi, nid_t ino);
-int get_node_info(struct f2fs_sb_info *sbi, nid_t nid, struct node_info *ni);
-pgoff_t get_next_page_offset(struct dnode_of_data *dn, pgoff_t pgofs);
-int get_dnode_of_data(struct dnode_of_data *dn, pgoff_t index, int mode);
-int truncate_inode_blocks(struct inode *inode, pgoff_t from);
-int truncate_xattr_node(struct inode *inode);
-int wait_on_node_pages_writeback(struct f2fs_sb_info *sbi, nid_t ino);
-int remove_inode_page(struct inode *inode);
-struct page *new_inode_page(struct inode *inode);
-struct page *new_node_page(struct dnode_of_data *dn, unsigned int ofs);
-void ra_node_page(struct f2fs_sb_info *sbi, nid_t nid);
-struct page *get_node_page(struct f2fs_sb_info *sbi, pgoff_t nid);
-struct page *get_node_page_ra(struct page *parent, int start);
-int move_node_page(struct page *node_page, int gc_type);
-int fsync_node_pages(struct f2fs_sb_info *sbi, struct inode *inode,
-			struct writeback_control *wbc, bool atomic);
-int sync_node_pages(struct f2fs_sb_info *sbi, struct writeback_control *wbc,
-			bool do_balance, enum iostat_type io_type);
-int build_free_nids(struct f2fs_sb_info *sbi, bool sync, bool mount);
-bool alloc_nid(struct f2fs_sb_info *sbi, nid_t *nid);
-void alloc_nid_done(struct f2fs_sb_info *sbi, nid_t nid);
-void alloc_nid_failed(struct f2fs_sb_info *sbi, nid_t nid);
-int try_to_free_nids(struct f2fs_sb_info *sbi, int nr_shrink);
-void recover_inline_xattr(struct inode *inode, struct page *page);
-int recover_xattr_data(struct inode *inode, struct page *page);
-int recover_inode_page(struct f2fs_sb_info *sbi, struct page *page);
-int restore_node_summary(struct f2fs_sb_info *sbi,
-			unsigned int segno, struct f2fs_summary_block *sum);
-int flush_nat_entries(struct f2fs_sb_info *sbi, struct cp_control *cpc);
-int build_node_manager(struct f2fs_sb_info *sbi);
-void destroy_node_manager(struct f2fs_sb_info *sbi);
-int __init create_node_manager_caches(void);
-void destroy_node_manager_caches(void);
-=======
 int f2fs_check_nid_range(struct f2fs_sb_info *sbi, nid_t nid);
 bool f2fs_available_free_memory(struct f2fs_sb_info *sbi, int type);
 bool f2fs_in_warm_node_list(struct f2fs_sb_info *sbi, struct page *page);
@@ -3064,7 +3016,6 @@
 void f2fs_destroy_node_manager(struct f2fs_sb_info *sbi);
 int __init f2fs_create_node_manager_caches(void);
 void f2fs_destroy_node_manager_caches(void);
->>>>>>> b6fbaa1d
 
 /*
  * segment.c
@@ -3138,14 +3089,6 @@
  * checkpoint.c
  */
 void f2fs_stop_checkpoint(struct f2fs_sb_info *sbi, bool end_io);
-<<<<<<< HEAD
-struct page *grab_meta_page(struct f2fs_sb_info *sbi, pgoff_t index);
-struct page *get_meta_page(struct f2fs_sb_info *sbi, pgoff_t index);
-struct page *f2fs_get_meta_page_nofail(struct f2fs_sb_info *sbi, pgoff_t index);
-struct page *get_tmp_page(struct f2fs_sb_info *sbi, pgoff_t index);
-bool is_valid_blkaddr(struct f2fs_sb_info *sbi, block_t blkaddr, int type);
-int ra_meta_pages(struct f2fs_sb_info *sbi, block_t start, int nrpages,
-=======
 struct page *f2fs_grab_meta_page(struct f2fs_sb_info *sbi, pgoff_t index);
 struct page *f2fs_get_meta_page(struct f2fs_sb_info *sbi, pgoff_t index);
 struct page *f2fs_get_meta_page_nofail(struct f2fs_sb_info *sbi, pgoff_t index);
@@ -3153,7 +3096,6 @@
 bool f2fs_is_valid_blkaddr(struct f2fs_sb_info *sbi,
 			block_t blkaddr, int type);
 int f2fs_ra_meta_pages(struct f2fs_sb_info *sbi, block_t start, int nrpages,
->>>>>>> b6fbaa1d
 			int type, bool sync);
 void f2fs_ra_meta_pages_cond(struct f2fs_sb_info *sbi, pgoff_t index);
 long f2fs_sync_meta_pages(struct f2fs_sb_info *sbi, enum page_type type,
