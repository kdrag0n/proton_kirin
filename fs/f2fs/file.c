// SPDX-License-Identifier: GPL-2.0
/*
 * fs/f2fs/file.c
 *
 * Copyright (c) 2012 Samsung Electronics Co., Ltd.
 *             http://www.samsung.com/
 */
#include <linux/fs.h>
#include <linux/f2fs_fs.h>
#include <linux/stat.h>
#include <linux/buffer_head.h>
#include <linux/writeback.h>
#include <linux/blkdev.h>
#include <linux/falloc.h>
#include <linux/types.h>
#include <linux/compat.h>
#include <linux/uaccess.h>
#include <linux/mount.h>
#include <linux/pagevec.h>
#include <linux/uio.h>
#include <linux/uuid.h>
#include <linux/file.h>

#include "f2fs.h"
#include "node.h"
#include "segment.h"
#include "xattr.h"
#include "acl.h"
#include "gc.h"
#include "trace.h"
#include <trace/events/f2fs.h>

static int f2fs_filemap_fault(struct vm_fault *vmf)
{
	struct inode *inode = file_inode(vmf->vma->vm_file);
	int err;

	down_read(&F2FS_I(inode)->i_mmap_sem);
	err = filemap_fault(vmf);
	up_read(&F2FS_I(inode)->i_mmap_sem);

	return err;
}

static int f2fs_vm_page_mkwrite(struct vm_fault *vmf)
{
	struct page *page = vmf->page;
	struct inode *inode = file_inode(vmf->vma->vm_file);
	struct f2fs_sb_info *sbi = F2FS_I_SB(inode);
	struct dnode_of_data dn = { .node_changed = false };
	int err;

	if (unlikely(f2fs_cp_error(sbi))) {
		err = -EIO;
		goto err;
	}

	sb_start_pagefault(inode->i_sb);

	f2fs_bug_on(sbi, f2fs_has_inline_data(inode));

	file_update_time(vmf->vma->vm_file);
	down_read(&F2FS_I(inode)->i_mmap_sem);
	lock_page(page);
	if (unlikely(page->mapping != inode->i_mapping ||
			page_offset(page) > i_size_read(inode) ||
			!PageUptodate(page))) {
		unlock_page(page);
		err = -EFAULT;
		goto out_sem;
	}

	/* block allocation */
	__do_map_lock(sbi, F2FS_GET_BLOCK_PRE_AIO, true);
	set_new_dnode(&dn, inode, NULL, NULL, 0);
	err = f2fs_get_block(&dn, page->index);
	f2fs_put_dnode(&dn);
	__do_map_lock(sbi, F2FS_GET_BLOCK_PRE_AIO, false);
	if (err) {
		unlock_page(page);
		goto out_sem;
	}

	/* fill the page */
	f2fs_wait_on_page_writeback(page, DATA, false);

	/* wait for GCed page writeback via META_MAPPING */
	f2fs_wait_on_block_writeback(inode, dn.data_blkaddr);

	/*
	 * check to see if the page is mapped already (no holes)
	 */
	if (PageMappedToDisk(page))
		goto out_sem;

	/* page is wholly or partially inside EOF */
	if (((loff_t)(page->index + 1) << PAGE_SHIFT) >
						i_size_read(inode)) {
		loff_t offset;

		offset = i_size_read(inode) & ~PAGE_MASK;
		zero_user_segment(page, offset, PAGE_SIZE);
	}
	set_page_dirty(page);
	if (!PageUptodate(page))
		SetPageUptodate(page);

	f2fs_update_iostat(sbi, APP_MAPPED_IO, F2FS_BLKSIZE);
	f2fs_update_time(sbi, REQ_TIME);

	trace_f2fs_vm_page_mkwrite(page, DATA);
<<<<<<< HEAD
mapped:
	/* fill the page */
	f2fs_wait_on_page_writeback(page, DATA, false);

	/* wait for GCed page writeback via META_MAPPING */
	f2fs_wait_on_block_writeback(inode, dn.data_blkaddr);

=======
>>>>>>> 71347a7a
out_sem:
	up_read(&F2FS_I(inode)->i_mmap_sem);

	f2fs_balance_fs(sbi, dn.node_changed);

	sb_end_pagefault(inode->i_sb);
<<<<<<< HEAD
	f2fs_update_time(sbi, REQ_TIME);
=======
>>>>>>> 71347a7a
err:
	return block_page_mkwrite_return(err);
}

static const struct vm_operations_struct f2fs_file_vm_ops = {
	.fault		= f2fs_filemap_fault,
	.map_pages	= filemap_map_pages,
	.page_mkwrite	= f2fs_vm_page_mkwrite,
};

static int get_parent_ino(struct inode *inode, nid_t *pino)
{
	struct dentry *dentry;

	inode = igrab(inode);
	dentry = d_find_any_alias(inode);
	iput(inode);
	if (!dentry)
		return 0;

	*pino = parent_ino(dentry);
	dput(dentry);
	return 1;
}

static inline enum cp_reason_type need_do_checkpoint(struct inode *inode)
{
	struct f2fs_sb_info *sbi = F2FS_I_SB(inode);
	enum cp_reason_type cp_reason = CP_NO_NEEDED;

	if (!S_ISREG(inode->i_mode))
		cp_reason = CP_NON_REGULAR;
	else if (inode->i_nlink != 1)
		cp_reason = CP_HARDLINK;
	else if (is_sbi_flag_set(sbi, SBI_NEED_CP))
		cp_reason = CP_SB_NEED_CP;
	else if (file_wrong_pino(inode))
		cp_reason = CP_WRONG_PINO;
	else if (!f2fs_space_for_roll_forward(sbi))
		cp_reason = CP_NO_SPC_ROLL;
	else if (!f2fs_is_checkpointed_node(sbi, F2FS_I(inode)->i_pino))
		cp_reason = CP_NODE_NEED_CP;
	else if (test_opt(sbi, FASTBOOT))
		cp_reason = CP_FASTBOOT_MODE;
	else if (F2FS_OPTION(sbi).active_logs == 2)
		cp_reason = CP_SPEC_LOG_NUM;
	else if (F2FS_OPTION(sbi).fsync_mode == FSYNC_MODE_STRICT &&
		f2fs_need_dentry_mark(sbi, inode->i_ino) &&
		f2fs_exist_written_data(sbi, F2FS_I(inode)->i_pino,
							TRANS_DIR_INO))
		cp_reason = CP_RECOVER_DIR;

	return cp_reason;
}

static bool need_inode_page_update(struct f2fs_sb_info *sbi, nid_t ino)
{
	struct page *i = find_get_page(NODE_MAPPING(sbi), ino);
	bool ret = false;
	/* But we need to avoid that there are some inode updates */
	if ((i && PageDirty(i)) || f2fs_need_inode_block_update(sbi, ino))
		ret = true;
	f2fs_put_page(i, 0);
	return ret;
}

static void try_to_fix_pino(struct inode *inode)
{
	struct f2fs_inode_info *fi = F2FS_I(inode);
	nid_t pino;

	down_write(&fi->i_sem);
	if (file_wrong_pino(inode) && inode->i_nlink == 1 &&
			get_parent_ino(inode, &pino)) {
		f2fs_i_pino_write(inode, pino);
		file_got_pino(inode);
	}
	up_write(&fi->i_sem);
}

static int f2fs_do_sync_file(struct file *file, loff_t start, loff_t end,
						int datasync, bool atomic)
{
	struct inode *inode = file->f_mapping->host;
	struct f2fs_sb_info *sbi = F2FS_I_SB(inode);
	nid_t ino = inode->i_ino;
	int ret = 0;
	enum cp_reason_type cp_reason = 0;
	struct writeback_control wbc = {
		.sync_mode = WB_SYNC_ALL,
		.nr_to_write = LONG_MAX,
		.for_reclaim = 0,
	};
	unsigned int seq_id = 0;

	if (unlikely(f2fs_readonly(inode->i_sb) ||
				is_sbi_flag_set(sbi, SBI_CP_DISABLED)))
		return 0;

	trace_f2fs_sync_file_enter(inode);

	if (S_ISDIR(inode->i_mode))
		goto go_write;

	/* if fdatasync is triggered, let's do in-place-update */
	if (datasync || get_dirty_pages(inode) <= SM_I(sbi)->min_fsync_blocks)
		set_inode_flag(inode, FI_NEED_IPU);
	ret = file_write_and_wait_range(file, start, end);
	clear_inode_flag(inode, FI_NEED_IPU);

	if (ret) {
		trace_f2fs_sync_file_exit(inode, cp_reason, datasync, ret);
		return ret;
	}

	/* if the inode is dirty, let's recover all the time */
	if (!f2fs_skip_inode_update(inode, datasync)) {
		f2fs_write_inode(inode, NULL);
		goto go_write;
	}

	/*
	 * if there is no written data, don't waste time to write recovery info.
	 */
	if (!is_inode_flag_set(inode, FI_APPEND_WRITE) &&
			!f2fs_exist_written_data(sbi, ino, APPEND_INO)) {

		/* it may call write_inode just prior to fsync */
		if (need_inode_page_update(sbi, ino))
			goto go_write;

		if (is_inode_flag_set(inode, FI_UPDATE_WRITE) ||
				f2fs_exist_written_data(sbi, ino, UPDATE_INO))
			goto flush_out;
		goto out;
	}
go_write:
	/*
	 * Both of fdatasync() and fsync() are able to be recovered from
	 * sudden-power-off.
	 */
	down_read(&F2FS_I(inode)->i_sem);
	cp_reason = need_do_checkpoint(inode);
	up_read(&F2FS_I(inode)->i_sem);

	if (cp_reason) {
		/* all the dirty node pages should be flushed for POR */
		ret = f2fs_sync_fs(inode->i_sb, 1);

		/*
		 * We've secured consistency through sync_fs. Following pino
		 * will be used only for fsynced inodes after checkpoint.
		 */
		try_to_fix_pino(inode);
		clear_inode_flag(inode, FI_APPEND_WRITE);
		clear_inode_flag(inode, FI_UPDATE_WRITE);
		goto out;
	}
sync_nodes:
	atomic_inc(&sbi->wb_sync_req[NODE]);
	ret = f2fs_fsync_node_pages(sbi, inode, &wbc, atomic, &seq_id);
	atomic_dec(&sbi->wb_sync_req[NODE]);
	if (ret)
		goto out;

	/* if cp_error was enabled, we should avoid infinite loop */
	if (unlikely(f2fs_cp_error(sbi))) {
		ret = -EIO;
		goto out;
	}

	if (f2fs_need_inode_block_update(sbi, ino)) {
		f2fs_mark_inode_dirty_sync(inode, true);
		f2fs_write_inode(inode, NULL);
		goto sync_nodes;
	}

	/*
	 * If it's atomic_write, it's just fine to keep write ordering. So
	 * here we don't need to wait for node write completion, since we use
	 * node chain which serializes node blocks. If one of node writes are
	 * reordered, we can see simply broken chain, resulting in stopping
	 * roll-forward recovery. It means we'll recover all or none node blocks
	 * given fsync mark.
	 */
	if (!atomic) {
		ret = f2fs_wait_on_node_pages_writeback(sbi, seq_id);
		if (ret)
			goto out;
	}

	/* once recovery info is written, don't need to tack this */
	f2fs_remove_ino_entry(sbi, ino, APPEND_INO);
	clear_inode_flag(inode, FI_APPEND_WRITE);
flush_out:
	if (!atomic && F2FS_OPTION(sbi).fsync_mode != FSYNC_MODE_NOBARRIER)
		ret = f2fs_issue_flush(sbi, inode->i_ino);
	if (!ret) {
		f2fs_remove_ino_entry(sbi, ino, UPDATE_INO);
		clear_inode_flag(inode, FI_UPDATE_WRITE);
		f2fs_remove_ino_entry(sbi, ino, FLUSH_INO);
	}
	f2fs_update_time(sbi, REQ_TIME);
out:
	trace_f2fs_sync_file_exit(inode, cp_reason, datasync, ret);
	f2fs_trace_ios(NULL, 1);
	return ret;
}

int f2fs_sync_file(struct file *file, loff_t start, loff_t end, int datasync)
{
	if (unlikely(f2fs_cp_error(F2FS_I_SB(file_inode(file)))))
		return -EIO;
	return f2fs_do_sync_file(file, start, end, datasync, false);
}

static pgoff_t __get_first_dirty_index(struct address_space *mapping,
						pgoff_t pgofs, int whence)
{
	struct page *page;
	int nr_pages;

	if (whence != SEEK_DATA)
		return 0;

	/* find first dirty page index */
	nr_pages = find_get_pages_tag(mapping, &pgofs, PAGECACHE_TAG_DIRTY,
				      1, &page);
	if (!nr_pages)
		return ULONG_MAX;
	pgofs = page->index;
	put_page(page);
	return pgofs;
}

static bool __found_offset(struct f2fs_sb_info *sbi, block_t blkaddr,
				pgoff_t dirty, pgoff_t pgofs, int whence)
{
	switch (whence) {
	case SEEK_DATA:
		if ((blkaddr == NEW_ADDR && dirty == pgofs) ||
			is_valid_data_blkaddr(sbi, blkaddr))
			return true;
		break;
	case SEEK_HOLE:
		if (blkaddr == NULL_ADDR)
			return true;
		break;
	}
	return false;
}

static loff_t f2fs_seek_block(struct file *file, loff_t offset, int whence)
{
	struct inode *inode = file->f_mapping->host;
	loff_t maxbytes = inode->i_sb->s_maxbytes;
	struct dnode_of_data dn;
	pgoff_t pgofs, end_offset, dirty;
	loff_t data_ofs = offset;
	loff_t isize;
	int err = 0;

	inode_lock(inode);

	isize = i_size_read(inode);
	if (offset >= isize)
		goto fail;

	/* handle inline data case */
	if (f2fs_has_inline_data(inode) || f2fs_has_inline_dentry(inode)) {
		if (whence == SEEK_HOLE)
			data_ofs = isize;
		goto found;
	}

	pgofs = (pgoff_t)(offset >> PAGE_SHIFT);

	dirty = __get_first_dirty_index(inode->i_mapping, pgofs, whence);

	for (; data_ofs < isize; data_ofs = (loff_t)pgofs << PAGE_SHIFT) {
		set_new_dnode(&dn, inode, NULL, NULL, 0);
		err = f2fs_get_dnode_of_data(&dn, pgofs, LOOKUP_NODE);
		if (err && err != -ENOENT) {
			goto fail;
		} else if (err == -ENOENT) {
			/* direct node does not exists */
			if (whence == SEEK_DATA) {
				pgofs = f2fs_get_next_page_offset(&dn, pgofs);
				continue;
			} else {
				goto found;
			}
		}

		end_offset = ADDRS_PER_PAGE(dn.node_page, inode);

		/* find data/hole in dnode block */
		for (; dn.ofs_in_node < end_offset;
				dn.ofs_in_node++, pgofs++,
				data_ofs = (loff_t)pgofs << PAGE_SHIFT) {
			block_t blkaddr;

			blkaddr = datablock_addr(dn.inode,
					dn.node_page, dn.ofs_in_node);

			if (__is_valid_data_blkaddr(blkaddr) &&
				!f2fs_is_valid_blkaddr(F2FS_I_SB(inode),
						blkaddr, DATA_GENERIC)) {
				f2fs_put_dnode(&dn);
				goto fail;
			}

			if (__found_offset(F2FS_I_SB(inode), blkaddr, dirty,
							pgofs, whence)) {
				f2fs_put_dnode(&dn);
				goto found;
			}
		}
		f2fs_put_dnode(&dn);
	}

	if (whence == SEEK_DATA)
		goto fail;
found:
	if (whence == SEEK_HOLE && data_ofs > isize)
		data_ofs = isize;
	inode_unlock(inode);
	return vfs_setpos(file, data_ofs, maxbytes);
fail:
	inode_unlock(inode);
	return -ENXIO;
}

static loff_t f2fs_llseek(struct file *file, loff_t offset, int whence)
{
	struct inode *inode = file->f_mapping->host;
	loff_t maxbytes = inode->i_sb->s_maxbytes;

	switch (whence) {
	case SEEK_SET:
	case SEEK_CUR:
	case SEEK_END:
		return generic_file_llseek_size(file, offset, whence,
						maxbytes, i_size_read(inode));
	case SEEK_DATA:
	case SEEK_HOLE:
		if (offset < 0)
			return -ENXIO;
		return f2fs_seek_block(file, offset, whence);
	}

	return -EINVAL;
}

static int f2fs_file_mmap(struct file *file, struct vm_area_struct *vma)
{
	struct inode *inode = file_inode(file);
	int err;

	if (unlikely(f2fs_cp_error(F2FS_I_SB(inode))))
		return -EIO;

	/* we don't need to use inline_data strictly */
	err = f2fs_convert_inline_inode(inode);
	if (err)
		return err;

	file_accessed(file);
	vma->vm_ops = &f2fs_file_vm_ops;
	return 0;
}

static int f2fs_file_open(struct inode *inode, struct file *filp)
{
	int err = fscrypt_file_open(inode, filp);

	if (err)
		return err;

	filp->f_mode |= FMODE_NOWAIT;

	return dquot_file_open(inode, filp);
}

void f2fs_truncate_data_blocks_range(struct dnode_of_data *dn, int count)
{
	struct f2fs_sb_info *sbi = F2FS_I_SB(dn->inode);
	struct f2fs_node *raw_node;
	int nr_free = 0, ofs = dn->ofs_in_node, len = count;
	__le32 *addr;
	int base = 0;

	if (IS_INODE(dn->node_page) && f2fs_has_extra_attr(dn->inode))
		base = get_extra_isize(dn->inode);

	raw_node = F2FS_NODE(dn->node_page);
	addr = blkaddr_in_node(raw_node) + base + ofs;

	for (; count > 0; count--, addr++, dn->ofs_in_node++) {
		block_t blkaddr = le32_to_cpu(*addr);

		if (blkaddr == NULL_ADDR)
			continue;

		dn->data_blkaddr = NULL_ADDR;
		f2fs_set_data_blkaddr(dn);

		if (__is_valid_data_blkaddr(blkaddr) &&
			!f2fs_is_valid_blkaddr(sbi, blkaddr, DATA_GENERIC))
			continue;

		f2fs_invalidate_blocks(sbi, blkaddr);
		if (dn->ofs_in_node == 0 && IS_INODE(dn->node_page))
			clear_inode_flag(dn->inode, FI_FIRST_BLOCK_WRITTEN);
		nr_free++;
	}

	if (nr_free) {
		pgoff_t fofs;
		/*
		 * once we invalidate valid blkaddr in range [ofs, ofs + count],
		 * we will invalidate all blkaddr in the whole range.
		 */
		fofs = f2fs_start_bidx_of_node(ofs_of_node(dn->node_page),
							dn->inode) + ofs;
		f2fs_update_extent_cache_range(dn, fofs, 0, len);
		dec_valid_block_count(sbi, dn->inode, nr_free);
	}
	dn->ofs_in_node = ofs;

	f2fs_update_time(sbi, REQ_TIME);
	trace_f2fs_truncate_data_blocks_range(dn->inode, dn->nid,
					 dn->ofs_in_node, nr_free);
}

void f2fs_truncate_data_blocks(struct dnode_of_data *dn)
{
	f2fs_truncate_data_blocks_range(dn, ADDRS_PER_BLOCK);
}

static int truncate_partial_data_page(struct inode *inode, u64 from,
								bool cache_only)
{
	loff_t offset = from & (PAGE_SIZE - 1);
	pgoff_t index = from >> PAGE_SHIFT;
	struct address_space *mapping = inode->i_mapping;
	struct page *page;

	if (!offset && !cache_only)
		return 0;

	if (cache_only) {
		page = find_lock_page(mapping, index);
		if (page && PageUptodate(page))
			goto truncate_out;
		f2fs_put_page(page, 1);
		return 0;
	}

	page = f2fs_get_lock_data_page(inode, index, true);
	if (IS_ERR(page))
		return PTR_ERR(page) == -ENOENT ? 0 : PTR_ERR(page);
truncate_out:
	f2fs_wait_on_page_writeback(page, DATA, true);
	zero_user(page, offset, PAGE_SIZE - offset);

	/* An encrypted inode should have a key and truncate the last page. */
	f2fs_bug_on(F2FS_I_SB(inode), cache_only && f2fs_encrypted_inode(inode));
	if (!cache_only)
		set_page_dirty(page);
	f2fs_put_page(page, 1);
	return 0;
}

<<<<<<< HEAD
int f2fs_truncate_blocks(struct inode *inode, u64 from, bool lock)
=======
int f2fs_truncate_blocks(struct inode *inode, u64 from, bool lock,
							bool buf_write)
>>>>>>> 71347a7a
{
	struct f2fs_sb_info *sbi = F2FS_I_SB(inode);
	struct dnode_of_data dn;
	pgoff_t free_from;
	int count = 0, err = 0;
	struct page *ipage;
	bool truncate_page = false;
	int flag = buf_write ? F2FS_GET_BLOCK_PRE_AIO : F2FS_GET_BLOCK_PRE_DIO;

	trace_f2fs_truncate_blocks_enter(inode, from);

	free_from = (pgoff_t)F2FS_BLK_ALIGN(from);

	if (free_from >= sbi->max_file_blocks)
		goto free_partial;

	if (lock)
		__do_map_lock(sbi, flag, true);

	ipage = f2fs_get_node_page(sbi, inode->i_ino);
	if (IS_ERR(ipage)) {
		err = PTR_ERR(ipage);
		goto out;
	}

	if (f2fs_has_inline_data(inode)) {
		f2fs_truncate_inline_inode(inode, ipage, from);
		f2fs_put_page(ipage, 1);
		truncate_page = true;
		goto out;
	}

	set_new_dnode(&dn, inode, ipage, NULL, 0);
	err = f2fs_get_dnode_of_data(&dn, free_from, LOOKUP_NODE_RA);
	if (err) {
		if (err == -ENOENT)
			goto free_next;
		goto out;
	}

	count = ADDRS_PER_PAGE(dn.node_page, inode);

	count -= dn.ofs_in_node;
	f2fs_bug_on(sbi, count < 0);

	if (dn.ofs_in_node || IS_INODE(dn.node_page)) {
		f2fs_truncate_data_blocks_range(&dn, count);
		free_from += count;
	}

	f2fs_put_dnode(&dn);
free_next:
	err = f2fs_truncate_inode_blocks(inode, free_from);
out:
	if (lock)
		__do_map_lock(sbi, flag, false);
free_partial:
	/* lastly zero out the first data page */
	if (!err)
		err = truncate_partial_data_page(inode, from, truncate_page);

	trace_f2fs_truncate_blocks_exit(inode, err);
	return err;
}

int f2fs_truncate(struct inode *inode)
{
	int err;

	if (unlikely(f2fs_cp_error(F2FS_I_SB(inode))))
		return -EIO;

	if (!(S_ISREG(inode->i_mode) || S_ISDIR(inode->i_mode) ||
				S_ISLNK(inode->i_mode)))
		return 0;

	trace_f2fs_truncate(inode);

	if (time_to_inject(F2FS_I_SB(inode), FAULT_TRUNCATE)) {
		f2fs_show_injection_info(FAULT_TRUNCATE);
		return -EIO;
	}

	/* we should check inline_data size */
	if (!f2fs_may_inline_data(inode)) {
		err = f2fs_convert_inline_inode(inode);
		if (err)
			return err;
	}

<<<<<<< HEAD
	err = f2fs_truncate_blocks(inode, i_size_read(inode), true);
=======
	err = f2fs_truncate_blocks(inode, i_size_read(inode), true, false);
>>>>>>> 71347a7a
	if (err)
		return err;

	inode->i_mtime = inode->i_ctime = current_time(inode);
	f2fs_mark_inode_dirty_sync(inode, false);
	return 0;
}

int f2fs_getattr(const struct path *path, struct kstat *stat,
		 u32 request_mask, unsigned int query_flags)
{
	struct inode *inode = d_inode(path->dentry);
	struct f2fs_inode_info *fi = F2FS_I(inode);
	struct f2fs_inode *ri;
	unsigned int flags;

	if (f2fs_has_extra_attr(inode) &&
			f2fs_sb_has_inode_crtime(inode->i_sb) &&
			F2FS_FITS_IN_INODE(ri, fi->i_extra_isize, i_crtime)) {
		stat->result_mask |= STATX_BTIME;
		stat->btime.tv_sec = fi->i_crtime.tv_sec;
		stat->btime.tv_nsec = fi->i_crtime.tv_nsec;
	}

	flags = fi->i_flags & F2FS_FL_USER_VISIBLE;
	if (flags & F2FS_APPEND_FL)
		stat->attributes |= STATX_ATTR_APPEND;
	if (flags & F2FS_COMPR_FL)
		stat->attributes |= STATX_ATTR_COMPRESSED;
	if (f2fs_encrypted_inode(inode))
		stat->attributes |= STATX_ATTR_ENCRYPTED;
	if (flags & F2FS_IMMUTABLE_FL)
		stat->attributes |= STATX_ATTR_IMMUTABLE;
	if (flags & F2FS_NODUMP_FL)
		stat->attributes |= STATX_ATTR_NODUMP;

	stat->attributes_mask |= (STATX_ATTR_APPEND |
				  STATX_ATTR_COMPRESSED |
				  STATX_ATTR_ENCRYPTED |
				  STATX_ATTR_IMMUTABLE |
				  STATX_ATTR_NODUMP);

	generic_fillattr(inode, stat);

	/* we need to show initial sectors used for inline_data/dentries */
	if ((S_ISREG(inode->i_mode) && f2fs_has_inline_data(inode)) ||
					f2fs_has_inline_dentry(inode))
		stat->blocks += (stat->size + 511) >> 9;

	return 0;
}

#ifdef CONFIG_F2FS_FS_POSIX_ACL
static void __setattr_copy(struct inode *inode, const struct iattr *attr)
{
	unsigned int ia_valid = attr->ia_valid;

	if (ia_valid & ATTR_UID)
		inode->i_uid = attr->ia_uid;
	if (ia_valid & ATTR_GID)
		inode->i_gid = attr->ia_gid;
	if (ia_valid & ATTR_ATIME)
		inode->i_atime = timespec_trunc(attr->ia_atime,
						inode->i_sb->s_time_gran);
	if (ia_valid & ATTR_MTIME)
		inode->i_mtime = timespec_trunc(attr->ia_mtime,
						inode->i_sb->s_time_gran);
	if (ia_valid & ATTR_CTIME)
		inode->i_ctime = timespec_trunc(attr->ia_ctime,
						inode->i_sb->s_time_gran);
	if (ia_valid & ATTR_MODE) {
		umode_t mode = attr->ia_mode;

		if (!in_group_p(inode->i_gid) && !capable(CAP_FSETID))
			mode &= ~S_ISGID;
		set_acl_inode(inode, mode);
	}
}
#else
#define __setattr_copy setattr_copy
#endif

int f2fs_setattr(struct dentry *dentry, struct iattr *attr)
{
	struct inode *inode = d_inode(dentry);
	int err;
	bool size_changed = false;

	if (unlikely(f2fs_cp_error(F2FS_I_SB(inode))))
		return -EIO;

	err = setattr_prepare(dentry, attr);
	if (err)
		return err;

	err = fscrypt_prepare_setattr(dentry, attr);
	if (err)
		return err;

	if (is_quota_modification(inode, attr)) {
		err = dquot_initialize(inode);
		if (err)
			return err;
	}
	if ((attr->ia_valid & ATTR_UID &&
		!uid_eq(attr->ia_uid, inode->i_uid)) ||
		(attr->ia_valid & ATTR_GID &&
		!gid_eq(attr->ia_gid, inode->i_gid))) {
		f2fs_lock_op(F2FS_I_SB(inode));
		err = dquot_transfer(inode, attr);
		if (err) {
			set_sbi_flag(F2FS_I_SB(inode),
					SBI_QUOTA_NEED_REPAIR);
			f2fs_unlock_op(F2FS_I_SB(inode));
			return err;
		}
		/*
		 * update uid/gid under lock_op(), so that dquot and inode can
		 * be updated atomically.
		 */
		if (attr->ia_valid & ATTR_UID)
			inode->i_uid = attr->ia_uid;
		if (attr->ia_valid & ATTR_GID)
			inode->i_gid = attr->ia_gid;
		f2fs_mark_inode_dirty_sync(inode, true);
		f2fs_unlock_op(F2FS_I_SB(inode));
	}

	if (attr->ia_valid & ATTR_SIZE) {
		bool to_smaller = (attr->ia_size <= i_size_read(inode));

		down_write(&F2FS_I(inode)->i_gc_rwsem[WRITE]);
		down_write(&F2FS_I(inode)->i_mmap_sem);

		truncate_setsize(inode, attr->ia_size);

		if (to_smaller)
			err = f2fs_truncate(inode);
		/*
		 * do not trim all blocks after i_size if target size is
		 * larger than i_size.
		 */
		up_write(&F2FS_I(inode)->i_mmap_sem);
		up_write(&F2FS_I(inode)->i_gc_rwsem[WRITE]);
<<<<<<< HEAD

		if (err)
			return err;

=======

		if (err)
			return err;

>>>>>>> 71347a7a
		if (!to_smaller) {
			/* should convert inline inode here */
			if (!f2fs_may_inline_data(inode)) {
				err = f2fs_convert_inline_inode(inode);
				if (err)
					return err;
			}
			inode->i_mtime = inode->i_ctime = current_time(inode);
		}

		down_write(&F2FS_I(inode)->i_sem);
		F2FS_I(inode)->last_disk_size = i_size_read(inode);
		up_write(&F2FS_I(inode)->i_sem);

		size_changed = true;
	}

	__setattr_copy(inode, attr);

	if (attr->ia_valid & ATTR_MODE) {
		err = posix_acl_chmod(inode, f2fs_get_inode_mode(inode));
		if (err || is_inode_flag_set(inode, FI_ACL_MODE)) {
			inode->i_mode = F2FS_I(inode)->i_acl_mode;
			clear_inode_flag(inode, FI_ACL_MODE);
		}
	}

	/* file size may changed here */
	f2fs_mark_inode_dirty_sync(inode, size_changed);

	/* inode change will produce dirty node pages flushed by checkpoint */
	f2fs_balance_fs(F2FS_I_SB(inode), true);

	return err;
}

const struct inode_operations f2fs_file_inode_operations = {
	.getattr	= f2fs_getattr,
	.setattr	= f2fs_setattr,
	.get_acl	= f2fs_get_acl,
	.set_acl	= f2fs_set_acl,
#ifdef CONFIG_F2FS_FS_XATTR
	.listxattr	= f2fs_listxattr,
#endif
	.fiemap		= f2fs_fiemap,
};

static int fill_zero(struct inode *inode, pgoff_t index,
					loff_t start, loff_t len)
{
	struct f2fs_sb_info *sbi = F2FS_I_SB(inode);
	struct page *page;

	if (!len)
		return 0;

	f2fs_balance_fs(sbi, true);

	f2fs_lock_op(sbi);
	page = f2fs_get_new_data_page(inode, NULL, index, false);
	f2fs_unlock_op(sbi);

	if (IS_ERR(page))
		return PTR_ERR(page);

	f2fs_wait_on_page_writeback(page, DATA, true);
	zero_user(page, start, len);
	set_page_dirty(page);
	f2fs_put_page(page, 1);
	return 0;
}

int f2fs_truncate_hole(struct inode *inode, pgoff_t pg_start, pgoff_t pg_end)
{
	int err;

	while (pg_start < pg_end) {
		struct dnode_of_data dn;
		pgoff_t end_offset, count;

		set_new_dnode(&dn, inode, NULL, NULL, 0);
		err = f2fs_get_dnode_of_data(&dn, pg_start, LOOKUP_NODE);
		if (err) {
			if (err == -ENOENT) {
				pg_start = f2fs_get_next_page_offset(&dn,
								pg_start);
				continue;
			}
			return err;
		}

		end_offset = ADDRS_PER_PAGE(dn.node_page, inode);
		count = min(end_offset - dn.ofs_in_node, pg_end - pg_start);

		f2fs_bug_on(F2FS_I_SB(inode), count == 0 || count > end_offset);

		f2fs_truncate_data_blocks_range(&dn, count);
		f2fs_put_dnode(&dn);

		pg_start += count;
	}
	return 0;
}

static int punch_hole(struct inode *inode, loff_t offset, loff_t len)
{
	pgoff_t pg_start, pg_end;
	loff_t off_start, off_end;
	int ret;

	ret = f2fs_convert_inline_inode(inode);
	if (ret)
		return ret;

	pg_start = ((unsigned long long) offset) >> PAGE_SHIFT;
	pg_end = ((unsigned long long) offset + len) >> PAGE_SHIFT;

	off_start = offset & (PAGE_SIZE - 1);
	off_end = (offset + len) & (PAGE_SIZE - 1);

	if (pg_start == pg_end) {
		ret = fill_zero(inode, pg_start, off_start,
						off_end - off_start);
		if (ret)
			return ret;
	} else {
		if (off_start) {
			ret = fill_zero(inode, pg_start++, off_start,
						PAGE_SIZE - off_start);
			if (ret)
				return ret;
		}
		if (off_end) {
			ret = fill_zero(inode, pg_end, 0, off_end);
			if (ret)
				return ret;
		}

		if (pg_start < pg_end) {
			struct address_space *mapping = inode->i_mapping;
			loff_t blk_start, blk_end;
			struct f2fs_sb_info *sbi = F2FS_I_SB(inode);

			f2fs_balance_fs(sbi, true);

			blk_start = (loff_t)pg_start << PAGE_SHIFT;
			blk_end = (loff_t)pg_end << PAGE_SHIFT;

			down_write(&F2FS_I(inode)->i_gc_rwsem[WRITE]);
			down_write(&F2FS_I(inode)->i_mmap_sem);

			truncate_inode_pages_range(mapping, blk_start,
					blk_end - 1);

			f2fs_lock_op(sbi);
			ret = f2fs_truncate_hole(inode, pg_start, pg_end);
			f2fs_unlock_op(sbi);

			up_write(&F2FS_I(inode)->i_mmap_sem);
			up_write(&F2FS_I(inode)->i_gc_rwsem[WRITE]);
		}
	}

	return ret;
}

static int __read_out_blkaddrs(struct inode *inode, block_t *blkaddr,
				int *do_replace, pgoff_t off, pgoff_t len)
{
	struct f2fs_sb_info *sbi = F2FS_I_SB(inode);
	struct dnode_of_data dn;
	int ret, done, i;

next_dnode:
	set_new_dnode(&dn, inode, NULL, NULL, 0);
	ret = f2fs_get_dnode_of_data(&dn, off, LOOKUP_NODE_RA);
	if (ret && ret != -ENOENT) {
		return ret;
	} else if (ret == -ENOENT) {
		if (dn.max_level == 0)
			return -ENOENT;
		done = min((pgoff_t)ADDRS_PER_BLOCK - dn.ofs_in_node, len);
		blkaddr += done;
		do_replace += done;
		goto next;
	}

	done = min((pgoff_t)ADDRS_PER_PAGE(dn.node_page, inode) -
							dn.ofs_in_node, len);
	for (i = 0; i < done; i++, blkaddr++, do_replace++, dn.ofs_in_node++) {
		*blkaddr = datablock_addr(dn.inode,
					dn.node_page, dn.ofs_in_node);
		if (!f2fs_is_checkpointed_data(sbi, *blkaddr)) {

			if (test_opt(sbi, LFS)) {
				f2fs_put_dnode(&dn);
				return -ENOTSUPP;
			}

			/* do not invalidate this block address */
			f2fs_update_data_blkaddr(&dn, NULL_ADDR);
			*do_replace = 1;
		}
	}
	f2fs_put_dnode(&dn);
next:
	len -= done;
	off += done;
	if (len)
		goto next_dnode;
	return 0;
}

static int __roll_back_blkaddrs(struct inode *inode, block_t *blkaddr,
				int *do_replace, pgoff_t off, int len)
{
	struct f2fs_sb_info *sbi = F2FS_I_SB(inode);
	struct dnode_of_data dn;
	int ret, i;

	for (i = 0; i < len; i++, do_replace++, blkaddr++) {
		if (*do_replace == 0)
			continue;

		set_new_dnode(&dn, inode, NULL, NULL, 0);
		ret = f2fs_get_dnode_of_data(&dn, off + i, LOOKUP_NODE_RA);
		if (ret) {
			dec_valid_block_count(sbi, inode, 1);
			f2fs_invalidate_blocks(sbi, *blkaddr);
		} else {
			f2fs_update_data_blkaddr(&dn, *blkaddr);
		}
		f2fs_put_dnode(&dn);
	}
	return 0;
}

static int __clone_blkaddrs(struct inode *src_inode, struct inode *dst_inode,
			block_t *blkaddr, int *do_replace,
			pgoff_t src, pgoff_t dst, pgoff_t len, bool full)
{
	struct f2fs_sb_info *sbi = F2FS_I_SB(src_inode);
	pgoff_t i = 0;
	int ret;

	while (i < len) {
		if (blkaddr[i] == NULL_ADDR && !full) {
			i++;
			continue;
		}

		if (do_replace[i] || blkaddr[i] == NULL_ADDR) {
			struct dnode_of_data dn;
			struct node_info ni;
			size_t new_size;
			pgoff_t ilen;

			set_new_dnode(&dn, dst_inode, NULL, NULL, 0);
			ret = f2fs_get_dnode_of_data(&dn, dst + i, ALLOC_NODE);
			if (ret)
				return ret;

			ret = f2fs_get_node_info(sbi, dn.nid, &ni);
			if (ret) {
				f2fs_put_dnode(&dn);
				return ret;
			}

			ilen = min((pgoff_t)
				ADDRS_PER_PAGE(dn.node_page, dst_inode) -
						dn.ofs_in_node, len - i);
			do {
				dn.data_blkaddr = datablock_addr(dn.inode,
						dn.node_page, dn.ofs_in_node);
				f2fs_truncate_data_blocks_range(&dn, 1);

				if (do_replace[i]) {
					f2fs_i_blocks_write(src_inode,
							1, false, false);
					f2fs_i_blocks_write(dst_inode,
							1, true, false);
					f2fs_replace_block(sbi, &dn, dn.data_blkaddr,
					blkaddr[i], ni.version, true, false);

					do_replace[i] = 0;
				}
				dn.ofs_in_node++;
				i++;
				new_size = (dst + i) << PAGE_SHIFT;
				if (dst_inode->i_size < new_size)
					f2fs_i_size_write(dst_inode, new_size);
			} while (--ilen && (do_replace[i] || blkaddr[i] == NULL_ADDR));

			f2fs_put_dnode(&dn);
		} else {
			struct page *psrc, *pdst;

			psrc = f2fs_get_lock_data_page(src_inode,
							src + i, true);
			if (IS_ERR(psrc))
				return PTR_ERR(psrc);
			pdst = f2fs_get_new_data_page(dst_inode, NULL, dst + i,
								true);
			if (IS_ERR(pdst)) {
				f2fs_put_page(psrc, 1);
				return PTR_ERR(pdst);
			}
			f2fs_copy_page(psrc, pdst);
			set_page_dirty(pdst);
			f2fs_put_page(pdst, 1);
			f2fs_put_page(psrc, 1);

			ret = f2fs_truncate_hole(src_inode,
						src + i, src + i + 1);
			if (ret)
				return ret;
			i++;
		}
	}
	return 0;
}

static int __exchange_data_block(struct inode *src_inode,
			struct inode *dst_inode, pgoff_t src, pgoff_t dst,
			pgoff_t len, bool full)
{
	block_t *src_blkaddr;
	int *do_replace;
	pgoff_t olen;
	int ret;

	while (len) {
		olen = min((pgoff_t)4 * ADDRS_PER_BLOCK, len);

		src_blkaddr = f2fs_kvzalloc(F2FS_I_SB(src_inode),
					array_size(olen, sizeof(block_t)),
					GFP_KERNEL);
		if (!src_blkaddr)
			return -ENOMEM;

		do_replace = f2fs_kvzalloc(F2FS_I_SB(src_inode),
					array_size(olen, sizeof(int)),
					GFP_KERNEL);
		if (!do_replace) {
			kvfree(src_blkaddr);
			return -ENOMEM;
		}

		ret = __read_out_blkaddrs(src_inode, src_blkaddr,
					do_replace, src, olen);
		if (ret)
			goto roll_back;

		ret = __clone_blkaddrs(src_inode, dst_inode, src_blkaddr,
					do_replace, src, dst, olen, full);
		if (ret)
			goto roll_back;

		src += olen;
		dst += olen;
		len -= olen;

		kvfree(src_blkaddr);
		kvfree(do_replace);
	}
	return 0;

roll_back:
	__roll_back_blkaddrs(src_inode, src_blkaddr, do_replace, src, olen);
	kvfree(src_blkaddr);
	kvfree(do_replace);
	return ret;
}

static int f2fs_do_collapse(struct inode *inode, loff_t offset, loff_t len)
{
	struct f2fs_sb_info *sbi = F2FS_I_SB(inode);
	pgoff_t nrpages = (i_size_read(inode) + PAGE_SIZE - 1) / PAGE_SIZE;
	pgoff_t start = offset >> PAGE_SHIFT;
	pgoff_t end = (offset + len) >> PAGE_SHIFT;
	int ret;

	f2fs_balance_fs(sbi, true);

	/* avoid gc operation during block exchange */
	down_write(&F2FS_I(inode)->i_gc_rwsem[WRITE]);
	down_write(&F2FS_I(inode)->i_mmap_sem);

	f2fs_lock_op(sbi);
	f2fs_drop_extent_tree(inode);
	truncate_pagecache(inode, offset);
	ret = __exchange_data_block(inode, inode, end, start, nrpages - end, true);
	f2fs_unlock_op(sbi);

	up_write(&F2FS_I(inode)->i_mmap_sem);
	up_write(&F2FS_I(inode)->i_gc_rwsem[WRITE]);
	return ret;
}

static int f2fs_collapse_range(struct inode *inode, loff_t offset, loff_t len)
{
	loff_t new_size;
	int ret;

	if (offset + len >= i_size_read(inode))
		return -EINVAL;

	/* collapse range should be aligned to block size of f2fs. */
	if (offset & (F2FS_BLKSIZE - 1) || len & (F2FS_BLKSIZE - 1))
		return -EINVAL;

	ret = f2fs_convert_inline_inode(inode);
	if (ret)
		return ret;

	/* write out all dirty pages from offset */
	ret = filemap_write_and_wait_range(inode->i_mapping, offset, LLONG_MAX);
	if (ret)
		return ret;

	ret = f2fs_do_collapse(inode, offset, len);
	if (ret)
		return ret;

	/* write out all moved pages, if possible */
	down_write(&F2FS_I(inode)->i_mmap_sem);
	filemap_write_and_wait_range(inode->i_mapping, offset, LLONG_MAX);
	truncate_pagecache(inode, offset);

	new_size = i_size_read(inode) - len;
	truncate_pagecache(inode, new_size);

<<<<<<< HEAD
	ret = f2fs_truncate_blocks(inode, new_size, true);
=======
	ret = f2fs_truncate_blocks(inode, new_size, true, false);
>>>>>>> 71347a7a
	up_write(&F2FS_I(inode)->i_mmap_sem);
	if (!ret)
		f2fs_i_size_write(inode, new_size);
	return ret;
}

static int f2fs_do_zero_range(struct dnode_of_data *dn, pgoff_t start,
								pgoff_t end)
{
	struct f2fs_sb_info *sbi = F2FS_I_SB(dn->inode);
	pgoff_t index = start;
	unsigned int ofs_in_node = dn->ofs_in_node;
	blkcnt_t count = 0;
	int ret;

	for (; index < end; index++, dn->ofs_in_node++) {
		if (datablock_addr(dn->inode, dn->node_page,
					dn->ofs_in_node) == NULL_ADDR)
			count++;
	}

	dn->ofs_in_node = ofs_in_node;
	ret = f2fs_reserve_new_blocks(dn, count);
	if (ret)
		return ret;

	dn->ofs_in_node = ofs_in_node;
	for (index = start; index < end; index++, dn->ofs_in_node++) {
		dn->data_blkaddr = datablock_addr(dn->inode,
					dn->node_page, dn->ofs_in_node);
		/*
		 * f2fs_reserve_new_blocks will not guarantee entire block
		 * allocation.
		 */
		if (dn->data_blkaddr == NULL_ADDR) {
			ret = -ENOSPC;
			break;
		}
		if (dn->data_blkaddr != NEW_ADDR) {
			f2fs_invalidate_blocks(sbi, dn->data_blkaddr);
			dn->data_blkaddr = NEW_ADDR;
			f2fs_set_data_blkaddr(dn);
		}
	}

	f2fs_update_extent_cache_range(dn, start, 0, index - start);

	return ret;
}

static int f2fs_zero_range(struct inode *inode, loff_t offset, loff_t len,
								int mode)
{
	struct f2fs_sb_info *sbi = F2FS_I_SB(inode);
	struct address_space *mapping = inode->i_mapping;
	pgoff_t index, pg_start, pg_end;
	loff_t new_size = i_size_read(inode);
	loff_t off_start, off_end;
	int ret = 0;

	ret = inode_newsize_ok(inode, (len + offset));
	if (ret)
		return ret;

	ret = f2fs_convert_inline_inode(inode);
	if (ret)
		return ret;

	ret = filemap_write_and_wait_range(mapping, offset, offset + len - 1);
	if (ret)
		return ret;

	pg_start = ((unsigned long long) offset) >> PAGE_SHIFT;
	pg_end = ((unsigned long long) offset + len) >> PAGE_SHIFT;

	off_start = offset & (PAGE_SIZE - 1);
	off_end = (offset + len) & (PAGE_SIZE - 1);

	if (pg_start == pg_end) {
		ret = fill_zero(inode, pg_start, off_start,
						off_end - off_start);
		if (ret)
			return ret;

		new_size = max_t(loff_t, new_size, offset + len);
	} else {
		if (off_start) {
			ret = fill_zero(inode, pg_start++, off_start,
						PAGE_SIZE - off_start);
			if (ret)
				return ret;

			new_size = max_t(loff_t, new_size,
					(loff_t)pg_start << PAGE_SHIFT);
		}

		for (index = pg_start; index < pg_end;) {
			struct dnode_of_data dn;
			unsigned int end_offset;
			pgoff_t end;

			down_write(&F2FS_I(inode)->i_gc_rwsem[WRITE]);
			down_write(&F2FS_I(inode)->i_mmap_sem);

			truncate_pagecache_range(inode,
				(loff_t)index << PAGE_SHIFT,
				((loff_t)pg_end << PAGE_SHIFT) - 1);

			f2fs_lock_op(sbi);

			set_new_dnode(&dn, inode, NULL, NULL, 0);
			ret = f2fs_get_dnode_of_data(&dn, index, ALLOC_NODE);
			if (ret) {
				f2fs_unlock_op(sbi);
				up_write(&F2FS_I(inode)->i_mmap_sem);
				up_write(&F2FS_I(inode)->i_gc_rwsem[WRITE]);
				goto out;
			}

			end_offset = ADDRS_PER_PAGE(dn.node_page, inode);
			end = min(pg_end, end_offset - dn.ofs_in_node + index);

			ret = f2fs_do_zero_range(&dn, index, end);
			f2fs_put_dnode(&dn);

			f2fs_unlock_op(sbi);
			up_write(&F2FS_I(inode)->i_mmap_sem);
			up_write(&F2FS_I(inode)->i_gc_rwsem[WRITE]);

			f2fs_balance_fs(sbi, dn.node_changed);

			if (ret)
				goto out;

			index = end;
			new_size = max_t(loff_t, new_size,
					(loff_t)index << PAGE_SHIFT);
		}

		if (off_end) {
			ret = fill_zero(inode, pg_end, 0, off_end);
			if (ret)
				goto out;

			new_size = max_t(loff_t, new_size, offset + len);
		}
	}

out:
	if (new_size > i_size_read(inode)) {
		if (mode & FALLOC_FL_KEEP_SIZE)
			file_set_keep_isize(inode);
		else
			f2fs_i_size_write(inode, new_size);
	}
	return ret;
}

static int f2fs_insert_range(struct inode *inode, loff_t offset, loff_t len)
{
	struct f2fs_sb_info *sbi = F2FS_I_SB(inode);
	pgoff_t nr, pg_start, pg_end, delta, idx;
	loff_t new_size;
	int ret = 0;

	new_size = i_size_read(inode) + len;
	ret = inode_newsize_ok(inode, new_size);
	if (ret)
		return ret;

	if (offset >= i_size_read(inode))
		return -EINVAL;

	/* insert range should be aligned to block size of f2fs. */
	if (offset & (F2FS_BLKSIZE - 1) || len & (F2FS_BLKSIZE - 1))
		return -EINVAL;

	ret = f2fs_convert_inline_inode(inode);
	if (ret)
		return ret;

	f2fs_balance_fs(sbi, true);

	down_write(&F2FS_I(inode)->i_mmap_sem);
<<<<<<< HEAD
	ret = f2fs_truncate_blocks(inode, i_size_read(inode), true);
=======
	ret = f2fs_truncate_blocks(inode, i_size_read(inode), true, false);
>>>>>>> 71347a7a
	up_write(&F2FS_I(inode)->i_mmap_sem);
	if (ret)
		return ret;

	/* write out all dirty pages from offset */
	ret = filemap_write_and_wait_range(inode->i_mapping, offset, LLONG_MAX);
	if (ret)
		return ret;

	pg_start = offset >> PAGE_SHIFT;
	pg_end = (offset + len) >> PAGE_SHIFT;
	delta = pg_end - pg_start;
	idx = (i_size_read(inode) + PAGE_SIZE - 1) / PAGE_SIZE;

	/* avoid gc operation during block exchange */
	down_write(&F2FS_I(inode)->i_gc_rwsem[WRITE]);
	down_write(&F2FS_I(inode)->i_mmap_sem);
	truncate_pagecache(inode, offset);

	while (!ret && idx > pg_start) {
		nr = idx - pg_start;
		if (nr > delta)
			nr = delta;
		idx -= nr;

		f2fs_lock_op(sbi);
		f2fs_drop_extent_tree(inode);

		ret = __exchange_data_block(inode, inode, idx,
					idx + delta, nr, false);
		f2fs_unlock_op(sbi);
	}
	up_write(&F2FS_I(inode)->i_mmap_sem);
	up_write(&F2FS_I(inode)->i_gc_rwsem[WRITE]);

	/* write out all moved pages, if possible */
	down_write(&F2FS_I(inode)->i_mmap_sem);
	filemap_write_and_wait_range(inode->i_mapping, offset, LLONG_MAX);
	truncate_pagecache(inode, offset);
	up_write(&F2FS_I(inode)->i_mmap_sem);

	if (!ret)
		f2fs_i_size_write(inode, new_size);
	return ret;
}

static int expand_inode_data(struct inode *inode, loff_t offset,
					loff_t len, int mode)
{
	struct f2fs_sb_info *sbi = F2FS_I_SB(inode);
	struct f2fs_map_blocks map = { .m_next_pgofs = NULL,
			.m_next_extent = NULL, .m_seg_type = NO_CHECK_TYPE };
	pgoff_t pg_end;
	loff_t new_size = i_size_read(inode);
	loff_t off_end;
	int err;

	err = inode_newsize_ok(inode, (len + offset));
	if (err)
		return err;

	err = f2fs_convert_inline_inode(inode);
	if (err)
		return err;

	f2fs_balance_fs(sbi, true);

	pg_end = ((unsigned long long)offset + len) >> PAGE_SHIFT;
	off_end = (offset + len) & (PAGE_SIZE - 1);

	map.m_lblk = ((unsigned long long)offset) >> PAGE_SHIFT;
	map.m_len = pg_end - map.m_lblk;
	if (off_end)
		map.m_len++;

	err = f2fs_map_blocks(inode, &map, 1, F2FS_GET_BLOCK_PRE_AIO);
	if (err) {
		pgoff_t last_off;

		if (!map.m_len)
			return err;

		last_off = map.m_lblk + map.m_len - 1;

		/* update new size to the failed position */
		new_size = (last_off == pg_end) ? offset + len :
					(loff_t)(last_off + 1) << PAGE_SHIFT;
	} else {
		new_size = ((loff_t)pg_end << PAGE_SHIFT) + off_end;
	}

	if (new_size > i_size_read(inode)) {
		if (mode & FALLOC_FL_KEEP_SIZE)
			file_set_keep_isize(inode);
		else
			f2fs_i_size_write(inode, new_size);
	}

	return err;
}

static long f2fs_fallocate(struct file *file, int mode,
				loff_t offset, loff_t len)
{
	struct inode *inode = file_inode(file);
	long ret = 0;

	if (unlikely(f2fs_cp_error(F2FS_I_SB(inode))))
		return -EIO;

	/* f2fs only support ->fallocate for regular file */
	if (!S_ISREG(inode->i_mode))
		return -EINVAL;

	if (f2fs_encrypted_inode(inode) &&
		(mode & (FALLOC_FL_COLLAPSE_RANGE | FALLOC_FL_INSERT_RANGE)))
		return -EOPNOTSUPP;

	if (mode & ~(FALLOC_FL_KEEP_SIZE | FALLOC_FL_PUNCH_HOLE |
			FALLOC_FL_COLLAPSE_RANGE | FALLOC_FL_ZERO_RANGE |
			FALLOC_FL_INSERT_RANGE))
		return -EOPNOTSUPP;

	inode_lock(inode);

	if (mode & FALLOC_FL_PUNCH_HOLE) {
		if (offset >= inode->i_size)
			goto out;

		ret = punch_hole(inode, offset, len);
	} else if (mode & FALLOC_FL_COLLAPSE_RANGE) {
		ret = f2fs_collapse_range(inode, offset, len);
	} else if (mode & FALLOC_FL_ZERO_RANGE) {
		ret = f2fs_zero_range(inode, offset, len, mode);
	} else if (mode & FALLOC_FL_INSERT_RANGE) {
		ret = f2fs_insert_range(inode, offset, len);
	} else {
		ret = expand_inode_data(inode, offset, len, mode);
	}

	if (!ret) {
		inode->i_mtime = inode->i_ctime = current_time(inode);
		f2fs_mark_inode_dirty_sync(inode, false);
		f2fs_update_time(F2FS_I_SB(inode), REQ_TIME);
	}

out:
	inode_unlock(inode);

	trace_f2fs_fallocate(inode, mode, offset, len, ret);
	return ret;
}

static int f2fs_release_file(struct inode *inode, struct file *filp)
{
	/*
	 * f2fs_relase_file is called at every close calls. So we should
	 * not drop any inmemory pages by close called by other process.
	 */
	if (!(filp->f_mode & FMODE_WRITE) ||
			atomic_read(&inode->i_writecount) != 1)
		return 0;

	/* some remained atomic pages should discarded */
	if (f2fs_is_atomic_file(inode))
		f2fs_drop_inmem_pages(inode);
	if (f2fs_is_volatile_file(inode)) {
		set_inode_flag(inode, FI_DROP_CACHE);
		filemap_fdatawrite(inode->i_mapping);
		clear_inode_flag(inode, FI_DROP_CACHE);
		clear_inode_flag(inode, FI_VOLATILE_FILE);
		stat_dec_volatile_write(inode);
	}
	return 0;
}

static int f2fs_file_flush(struct file *file, fl_owner_t id)
{
	struct inode *inode = file_inode(file);

	/*
	 * If the process doing a transaction is crashed, we should do
	 * roll-back. Otherwise, other reader/write can see corrupted database
	 * until all the writers close its file. Since this should be done
	 * before dropping file lock, it needs to do in ->flush.
	 */
	if (f2fs_is_atomic_file(inode) &&
			F2FS_I(inode)->inmem_task == current)
		f2fs_drop_inmem_pages(inode);
	return 0;
}

static int f2fs_ioc_getflags(struct file *filp, unsigned long arg)
{
	struct inode *inode = file_inode(filp);
	struct f2fs_inode_info *fi = F2FS_I(inode);
	unsigned int flags = fi->i_flags;

	if (f2fs_encrypted_inode(inode))
		flags |= F2FS_ENCRYPT_FL;
	if (f2fs_has_inline_data(inode) || f2fs_has_inline_dentry(inode))
		flags |= F2FS_INLINE_DATA_FL;

	flags &= F2FS_FL_USER_VISIBLE;

	return put_user(flags, (int __user *)arg);
}

static int __f2fs_ioc_setflags(struct inode *inode, unsigned int flags)
{
	struct f2fs_inode_info *fi = F2FS_I(inode);
	unsigned int oldflags;

	/* Is it quota file? Do not allow user to mess with it */
	if (IS_NOQUOTA(inode))
		return -EPERM;

	flags = f2fs_mask_flags(inode->i_mode, flags);

	oldflags = fi->i_flags;

	if ((flags ^ oldflags) & (F2FS_APPEND_FL | F2FS_IMMUTABLE_FL))
		if (!capable(CAP_LINUX_IMMUTABLE))
			return -EPERM;

	flags = flags & F2FS_FL_USER_MODIFIABLE;
	flags |= oldflags & ~F2FS_FL_USER_MODIFIABLE;
	fi->i_flags = flags;

	if (fi->i_flags & F2FS_PROJINHERIT_FL)
		set_inode_flag(inode, FI_PROJ_INHERIT);
	else
		clear_inode_flag(inode, FI_PROJ_INHERIT);

	inode->i_ctime = current_time(inode);
	f2fs_set_inode_flags(inode);
	f2fs_mark_inode_dirty_sync(inode, false);
	return 0;
}

static int f2fs_ioc_setflags(struct file *filp, unsigned long arg)
{
	struct inode *inode = file_inode(filp);
	unsigned int flags;
	int ret;

	if (!inode_owner_or_capable(inode))
		return -EACCES;

	if (get_user(flags, (int __user *)arg))
		return -EFAULT;

	ret = mnt_want_write_file(filp);
	if (ret)
		return ret;

	inode_lock(inode);

	ret = __f2fs_ioc_setflags(inode, flags);

	inode_unlock(inode);
	mnt_drop_write_file(filp);
	return ret;
}

static int f2fs_ioc_getversion(struct file *filp, unsigned long arg)
{
	struct inode *inode = file_inode(filp);

	return put_user(inode->i_generation, (int __user *)arg);
}

static int f2fs_ioc_start_atomic_write(struct file *filp)
{
	struct inode *inode = file_inode(filp);
	int ret;

	if (!inode_owner_or_capable(inode))
		return -EACCES;

	if (!S_ISREG(inode->i_mode))
		return -EINVAL;

	ret = mnt_want_write_file(filp);
	if (ret)
		return ret;

	inode_lock(inode);

	if (f2fs_is_atomic_file(inode)) {
		if (is_inode_flag_set(inode, FI_ATOMIC_REVOKE_REQUEST))
			ret = -EINVAL;
		goto out;
	}

	ret = f2fs_convert_inline_inode(inode);
	if (ret)
		goto out;

	down_write(&F2FS_I(inode)->i_gc_rwsem[WRITE]);

	if (!get_dirty_pages(inode))
		goto skip_flush;

	f2fs_msg(F2FS_I_SB(inode)->sb, KERN_WARNING,
		"Unexpected flush for atomic writes: ino=%lu, npages=%u",
					inode->i_ino, get_dirty_pages(inode));
	ret = filemap_write_and_wait_range(inode->i_mapping, 0, LLONG_MAX);
	if (ret) {
		up_write(&F2FS_I(inode)->i_gc_rwsem[WRITE]);
		goto out;
	}
skip_flush:
	set_inode_flag(inode, FI_ATOMIC_FILE);
	clear_inode_flag(inode, FI_ATOMIC_REVOKE_REQUEST);
	up_write(&F2FS_I(inode)->i_gc_rwsem[WRITE]);

	f2fs_update_time(F2FS_I_SB(inode), REQ_TIME);
	F2FS_I(inode)->inmem_task = current;
	stat_inc_atomic_write(inode);
	stat_update_max_atomic_write(inode);
out:
	inode_unlock(inode);
	mnt_drop_write_file(filp);
	return ret;
}

static int f2fs_ioc_commit_atomic_write(struct file *filp)
{
	struct inode *inode = file_inode(filp);
	int ret;

	if (!inode_owner_or_capable(inode))
		return -EACCES;

	ret = mnt_want_write_file(filp);
	if (ret)
		return ret;

	f2fs_balance_fs(F2FS_I_SB(inode), true);

	inode_lock(inode);

	if (f2fs_is_volatile_file(inode)) {
		ret = -EINVAL;
		goto err_out;
	}

	if (f2fs_is_atomic_file(inode)) {
		ret = f2fs_commit_inmem_pages(inode);
		if (ret)
			goto err_out;

		ret = f2fs_do_sync_file(filp, 0, LLONG_MAX, 0, true);
		if (!ret) {
			clear_inode_flag(inode, FI_ATOMIC_FILE);
			F2FS_I(inode)->i_gc_failures[GC_FAILURE_ATOMIC] = 0;
			stat_dec_atomic_write(inode);
		}
	} else {
		ret = f2fs_do_sync_file(filp, 0, LLONG_MAX, 1, false);
	}
err_out:
	if (is_inode_flag_set(inode, FI_ATOMIC_REVOKE_REQUEST)) {
		clear_inode_flag(inode, FI_ATOMIC_REVOKE_REQUEST);
		ret = -EINVAL;
	}
	inode_unlock(inode);
	mnt_drop_write_file(filp);
	return ret;
}

static int f2fs_ioc_start_volatile_write(struct file *filp)
{
	struct inode *inode = file_inode(filp);
	int ret;

	if (!inode_owner_or_capable(inode))
		return -EACCES;

	if (!S_ISREG(inode->i_mode))
		return -EINVAL;

	ret = mnt_want_write_file(filp);
	if (ret)
		return ret;

	inode_lock(inode);

	if (f2fs_is_volatile_file(inode))
		goto out;

	ret = f2fs_convert_inline_inode(inode);
	if (ret)
		goto out;

	stat_inc_volatile_write(inode);
	stat_update_max_volatile_write(inode);

	set_inode_flag(inode, FI_VOLATILE_FILE);
	f2fs_update_time(F2FS_I_SB(inode), REQ_TIME);
out:
	inode_unlock(inode);
	mnt_drop_write_file(filp);
	return ret;
}

static int f2fs_ioc_release_volatile_write(struct file *filp)
{
	struct inode *inode = file_inode(filp);
	int ret;

	if (!inode_owner_or_capable(inode))
		return -EACCES;

	ret = mnt_want_write_file(filp);
	if (ret)
		return ret;

	inode_lock(inode);

	if (!f2fs_is_volatile_file(inode))
		goto out;

	if (!f2fs_is_first_block_written(inode)) {
		ret = truncate_partial_data_page(inode, 0, true);
		goto out;
	}

	ret = punch_hole(inode, 0, F2FS_BLKSIZE);
out:
	inode_unlock(inode);
	mnt_drop_write_file(filp);
	return ret;
}

static int f2fs_ioc_abort_volatile_write(struct file *filp)
{
	struct inode *inode = file_inode(filp);
	int ret;

	if (!inode_owner_or_capable(inode))
		return -EACCES;

	ret = mnt_want_write_file(filp);
	if (ret)
		return ret;

	inode_lock(inode);

	if (f2fs_is_atomic_file(inode))
		f2fs_drop_inmem_pages(inode);
	if (f2fs_is_volatile_file(inode)) {
		clear_inode_flag(inode, FI_VOLATILE_FILE);
		stat_dec_volatile_write(inode);
		ret = f2fs_do_sync_file(filp, 0, LLONG_MAX, 0, true);
	}

	clear_inode_flag(inode, FI_ATOMIC_REVOKE_REQUEST);

	inode_unlock(inode);

	mnt_drop_write_file(filp);
	f2fs_update_time(F2FS_I_SB(inode), REQ_TIME);
	return ret;
}

static int f2fs_ioc_shutdown(struct file *filp, unsigned long arg)
{
	struct inode *inode = file_inode(filp);
	struct f2fs_sb_info *sbi = F2FS_I_SB(inode);
	struct super_block *sb = sbi->sb;
	__u32 in;
	int ret = 0;

	if (!capable(CAP_SYS_ADMIN))
		return -EPERM;

	if (get_user(in, (__u32 __user *)arg))
		return -EFAULT;

	if (in != F2FS_GOING_DOWN_FULLSYNC) {
		ret = mnt_want_write_file(filp);
		if (ret)
			return ret;
	}

	switch (in) {
	case F2FS_GOING_DOWN_FULLSYNC:
		sb = freeze_bdev(sb->s_bdev);
		if (IS_ERR(sb)) {
			ret = PTR_ERR(sb);
			goto out;
		}
		if (sb) {
			f2fs_stop_checkpoint(sbi, false);
			set_sbi_flag(sbi, SBI_IS_SHUTDOWN);
			thaw_bdev(sb->s_bdev, sb);
		}
		break;
	case F2FS_GOING_DOWN_METASYNC:
		/* do checkpoint only */
		ret = f2fs_sync_fs(sb, 1);
		if (ret)
			goto out;
		f2fs_stop_checkpoint(sbi, false);
		set_sbi_flag(sbi, SBI_IS_SHUTDOWN);
		break;
	case F2FS_GOING_DOWN_NOSYNC:
		f2fs_stop_checkpoint(sbi, false);
		set_sbi_flag(sbi, SBI_IS_SHUTDOWN);
		break;
	case F2FS_GOING_DOWN_METAFLUSH:
		f2fs_sync_meta_pages(sbi, META, LONG_MAX, FS_META_IO);
		f2fs_stop_checkpoint(sbi, false);
		set_sbi_flag(sbi, SBI_IS_SHUTDOWN);
		break;
	default:
		ret = -EINVAL;
		goto out;
	}

	f2fs_stop_gc_thread(sbi);
	f2fs_stop_discard_thread(sbi);

	f2fs_drop_discard_cmd(sbi);
	clear_opt(sbi, DISCARD);

	f2fs_update_time(sbi, REQ_TIME);
out:
	if (in != F2FS_GOING_DOWN_FULLSYNC)
		mnt_drop_write_file(filp);
	return ret;
}

static int f2fs_ioc_fitrim(struct file *filp, unsigned long arg)
{
	struct inode *inode = file_inode(filp);
	struct super_block *sb = inode->i_sb;
	struct request_queue *q = bdev_get_queue(sb->s_bdev);
	struct fstrim_range range;
	int ret;

	if (!capable(CAP_SYS_ADMIN))
		return -EPERM;

	if (!f2fs_hw_support_discard(F2FS_SB(sb)))
		return -EOPNOTSUPP;

	if (copy_from_user(&range, (struct fstrim_range __user *)arg,
				sizeof(range)))
		return -EFAULT;

	ret = mnt_want_write_file(filp);
	if (ret)
		return ret;

	range.minlen = max((unsigned int)range.minlen,
				q->limits.discard_granularity);
	ret = f2fs_trim_fs(F2FS_SB(sb), &range);
	mnt_drop_write_file(filp);
	if (ret < 0)
		return ret;

	if (copy_to_user((struct fstrim_range __user *)arg, &range,
				sizeof(range)))
		return -EFAULT;
	f2fs_update_time(F2FS_I_SB(inode), REQ_TIME);
	return 0;
}

static bool uuid_is_nonzero(__u8 u[16])
{
	int i;

	for (i = 0; i < 16; i++)
		if (u[i])
			return true;
	return false;
}

static int f2fs_ioc_set_encryption_policy(struct file *filp, unsigned long arg)
{
	struct inode *inode = file_inode(filp);

	if (!f2fs_sb_has_encrypt(inode->i_sb))
		return -EOPNOTSUPP;

	f2fs_update_time(F2FS_I_SB(inode), REQ_TIME);

	return fscrypt_ioctl_set_policy(filp, (const void __user *)arg);
}

static int f2fs_ioc_get_encryption_policy(struct file *filp, unsigned long arg)
{
	if (!f2fs_sb_has_encrypt(file_inode(filp)->i_sb))
		return -EOPNOTSUPP;
	return fscrypt_ioctl_get_policy(filp, (void __user *)arg);
}

static int f2fs_ioc_get_encryption_pwsalt(struct file *filp, unsigned long arg)
{
	struct inode *inode = file_inode(filp);
	struct f2fs_sb_info *sbi = F2FS_I_SB(inode);
	int err;

	if (!f2fs_sb_has_encrypt(inode->i_sb))
		return -EOPNOTSUPP;

	err = mnt_want_write_file(filp);
	if (err)
		return err;

	down_write(&sbi->sb_lock);

	if (uuid_is_nonzero(sbi->raw_super->encrypt_pw_salt))
		goto got_it;

	/* update superblock with uuid */
	generate_random_uuid(sbi->raw_super->encrypt_pw_salt);

	err = f2fs_commit_super(sbi, false);
	if (err) {
		/* undo new data */
		memset(sbi->raw_super->encrypt_pw_salt, 0, 16);
		goto out_err;
	}
got_it:
	if (copy_to_user((__u8 __user *)arg, sbi->raw_super->encrypt_pw_salt,
									16))
		err = -EFAULT;
out_err:
	up_write(&sbi->sb_lock);
	mnt_drop_write_file(filp);
	return err;
}

static int f2fs_ioc_gc(struct file *filp, unsigned long arg)
{
	struct inode *inode = file_inode(filp);
	struct f2fs_sb_info *sbi = F2FS_I_SB(inode);
	__u32 sync;
	int ret;

	if (!capable(CAP_SYS_ADMIN))
		return -EPERM;

	if (get_user(sync, (__u32 __user *)arg))
		return -EFAULT;

	if (f2fs_readonly(sbi->sb))
		return -EROFS;

	ret = mnt_want_write_file(filp);
	if (ret)
		return ret;

	if (!sync) {
		if (!mutex_trylock(&sbi->gc_mutex)) {
			ret = -EBUSY;
			goto out;
		}
	} else {
		mutex_lock(&sbi->gc_mutex);
	}

	ret = f2fs_gc(sbi, sync, true, NULL_SEGNO);
out:
	mnt_drop_write_file(filp);
	return ret;
}

static int f2fs_ioc_gc_range(struct file *filp, unsigned long arg)
{
	struct inode *inode = file_inode(filp);
	struct f2fs_sb_info *sbi = F2FS_I_SB(inode);
	struct f2fs_gc_range range;
	u64 end;
	int ret;

	if (!capable(CAP_SYS_ADMIN))
		return -EPERM;

	if (copy_from_user(&range, (struct f2fs_gc_range __user *)arg,
							sizeof(range)))
		return -EFAULT;

	if (f2fs_readonly(sbi->sb))
		return -EROFS;

	end = range.start + range.len;
	if (range.start < MAIN_BLKADDR(sbi) || end >= MAX_BLKADDR(sbi)) {
		return -EINVAL;
	}

	ret = mnt_want_write_file(filp);
	if (ret)
		return ret;

do_more:
	if (!range.sync) {
		if (!mutex_trylock(&sbi->gc_mutex)) {
			ret = -EBUSY;
			goto out;
		}
	} else {
		mutex_lock(&sbi->gc_mutex);
	}

	ret = f2fs_gc(sbi, range.sync, true, GET_SEGNO(sbi, range.start));
	range.start += sbi->blocks_per_seg;
	if (range.start <= end)
		goto do_more;
out:
	mnt_drop_write_file(filp);
	return ret;
}

static int f2fs_ioc_write_checkpoint(struct file *filp, unsigned long arg)
{
	struct inode *inode = file_inode(filp);
	struct f2fs_sb_info *sbi = F2FS_I_SB(inode);
	int ret;

	if (!capable(CAP_SYS_ADMIN))
		return -EPERM;

	if (f2fs_readonly(sbi->sb))
		return -EROFS;

	if (unlikely(is_sbi_flag_set(sbi, SBI_CP_DISABLED))) {
		f2fs_msg(sbi->sb, KERN_INFO,
			"Skipping Checkpoint. Checkpoints currently disabled.");
		return -EINVAL;
	}

	ret = mnt_want_write_file(filp);
	if (ret)
		return ret;

	ret = f2fs_sync_fs(sbi->sb, 1);

	mnt_drop_write_file(filp);
	return ret;
}

static int f2fs_defragment_range(struct f2fs_sb_info *sbi,
					struct file *filp,
					struct f2fs_defragment *range)
{
	struct inode *inode = file_inode(filp);
	struct f2fs_map_blocks map = { .m_next_extent = NULL,
					.m_seg_type = NO_CHECK_TYPE };
	struct extent_info ei = {0, 0, 0};
	pgoff_t pg_start, pg_end, next_pgofs;
	unsigned int blk_per_seg = sbi->blocks_per_seg;
	unsigned int total = 0, sec_num;
	block_t blk_end = 0;
	bool fragmented = false;
	int err;

	/* if in-place-update policy is enabled, don't waste time here */
	if (f2fs_should_update_inplace(inode, NULL))
		return -EINVAL;

	pg_start = range->start >> PAGE_SHIFT;
	pg_end = (range->start + range->len) >> PAGE_SHIFT;

	f2fs_balance_fs(sbi, true);

	inode_lock(inode);

	/* writeback all dirty pages in the range */
	err = filemap_write_and_wait_range(inode->i_mapping, range->start,
						range->start + range->len - 1);
	if (err)
		goto out;

	/*
	 * lookup mapping info in extent cache, skip defragmenting if physical
	 * block addresses are continuous.
	 */
	if (f2fs_lookup_extent_cache(inode, pg_start, &ei)) {
		if (ei.fofs + ei.len >= pg_end)
			goto out;
	}

	map.m_lblk = pg_start;
	map.m_next_pgofs = &next_pgofs;

	/*
	 * lookup mapping info in dnode page cache, skip defragmenting if all
	 * physical block addresses are continuous even if there are hole(s)
	 * in logical blocks.
	 */
	while (map.m_lblk < pg_end) {
		map.m_len = pg_end - map.m_lblk;
		err = f2fs_map_blocks(inode, &map, 0, F2FS_GET_BLOCK_DEFAULT);
		if (err)
			goto out;

		if (!(map.m_flags & F2FS_MAP_FLAGS)) {
			map.m_lblk = next_pgofs;
			continue;
		}

		if (blk_end && blk_end != map.m_pblk)
			fragmented = true;

		/* record total count of block that we're going to move */
		total += map.m_len;

		blk_end = map.m_pblk + map.m_len;

		map.m_lblk += map.m_len;
	}

	if (!fragmented)
		goto out;

	sec_num = (total + BLKS_PER_SEC(sbi) - 1) / BLKS_PER_SEC(sbi);

	/*
	 * make sure there are enough free section for LFS allocation, this can
	 * avoid defragment running in SSR mode when free section are allocated
	 * intensively
	 */
	if (has_not_enough_free_secs(sbi, 0, sec_num)) {
		err = -EAGAIN;
		goto out;
	}

	map.m_lblk = pg_start;
	map.m_len = pg_end - pg_start;
	total = 0;

	while (map.m_lblk < pg_end) {
		pgoff_t idx;
		int cnt = 0;

do_map:
		map.m_len = pg_end - map.m_lblk;
		err = f2fs_map_blocks(inode, &map, 0, F2FS_GET_BLOCK_DEFAULT);
		if (err)
			goto clear_out;

		if (!(map.m_flags & F2FS_MAP_FLAGS)) {
			map.m_lblk = next_pgofs;
			continue;
		}

		set_inode_flag(inode, FI_DO_DEFRAG);

		idx = map.m_lblk;
		while (idx < map.m_lblk + map.m_len && cnt < blk_per_seg) {
			struct page *page;

			page = f2fs_get_lock_data_page(inode, idx, true);
			if (IS_ERR(page)) {
				err = PTR_ERR(page);
				goto clear_out;
			}

			set_page_dirty(page);
			f2fs_put_page(page, 1);

			idx++;
			cnt++;
			total++;
		}

		map.m_lblk = idx;

		if (idx < pg_end && cnt < blk_per_seg)
			goto do_map;

		clear_inode_flag(inode, FI_DO_DEFRAG);

		err = filemap_fdatawrite(inode->i_mapping);
		if (err)
			goto out;
	}
clear_out:
	clear_inode_flag(inode, FI_DO_DEFRAG);
out:
	inode_unlock(inode);
	if (!err)
		range->len = (u64)total << PAGE_SHIFT;
	return err;
}

static int f2fs_ioc_defragment(struct file *filp, unsigned long arg)
{
	struct inode *inode = file_inode(filp);
	struct f2fs_sb_info *sbi = F2FS_I_SB(inode);
	struct f2fs_defragment range;
	int err;

	if (!capable(CAP_SYS_ADMIN))
		return -EPERM;

	if (!S_ISREG(inode->i_mode) || f2fs_is_atomic_file(inode))
		return -EINVAL;

	if (f2fs_readonly(sbi->sb))
		return -EROFS;

	if (copy_from_user(&range, (struct f2fs_defragment __user *)arg,
							sizeof(range)))
		return -EFAULT;

	/* verify alignment of offset & size */
	if (range.start & (F2FS_BLKSIZE - 1) || range.len & (F2FS_BLKSIZE - 1))
		return -EINVAL;

	if (unlikely((range.start + range.len) >> PAGE_SHIFT >
					sbi->max_file_blocks))
		return -EINVAL;

	err = mnt_want_write_file(filp);
	if (err)
		return err;

	err = f2fs_defragment_range(sbi, filp, &range);
	mnt_drop_write_file(filp);

	f2fs_update_time(sbi, REQ_TIME);
	if (err < 0)
		return err;

	if (copy_to_user((struct f2fs_defragment __user *)arg, &range,
							sizeof(range)))
		return -EFAULT;

	return 0;
}

static int f2fs_move_file_range(struct file *file_in, loff_t pos_in,
			struct file *file_out, loff_t pos_out, size_t len)
{
	struct inode *src = file_inode(file_in);
	struct inode *dst = file_inode(file_out);
	struct f2fs_sb_info *sbi = F2FS_I_SB(src);
	size_t olen = len, dst_max_i_size = 0;
	size_t dst_osize;
	int ret;

	if (file_in->f_path.mnt != file_out->f_path.mnt ||
				src->i_sb != dst->i_sb)
		return -EXDEV;

	if (unlikely(f2fs_readonly(src->i_sb)))
		return -EROFS;

	if (!S_ISREG(src->i_mode) || !S_ISREG(dst->i_mode))
		return -EINVAL;

	if (f2fs_encrypted_inode(src) || f2fs_encrypted_inode(dst))
		return -EOPNOTSUPP;

	if (src == dst) {
		if (pos_in == pos_out)
			return 0;
		if (pos_out > pos_in && pos_out < pos_in + len)
			return -EINVAL;
	}

	inode_lock(src);
	if (src != dst) {
		ret = -EBUSY;
		if (!inode_trylock(dst))
			goto out;
	}

	ret = -EINVAL;
	if (pos_in + len > src->i_size || pos_in + len < pos_in)
		goto out_unlock;
	if (len == 0)
		olen = len = src->i_size - pos_in;
	if (pos_in + len == src->i_size)
		len = ALIGN(src->i_size, F2FS_BLKSIZE) - pos_in;
	if (len == 0) {
		ret = 0;
		goto out_unlock;
	}

	dst_osize = dst->i_size;
	if (pos_out + olen > dst->i_size)
		dst_max_i_size = pos_out + olen;

	/* verify the end result is block aligned */
	if (!IS_ALIGNED(pos_in, F2FS_BLKSIZE) ||
			!IS_ALIGNED(pos_in + len, F2FS_BLKSIZE) ||
			!IS_ALIGNED(pos_out, F2FS_BLKSIZE))
		goto out_unlock;

	ret = f2fs_convert_inline_inode(src);
	if (ret)
		goto out_unlock;

	ret = f2fs_convert_inline_inode(dst);
	if (ret)
		goto out_unlock;

	/* write out all dirty pages from offset */
	ret = filemap_write_and_wait_range(src->i_mapping,
					pos_in, pos_in + len);
	if (ret)
		goto out_unlock;

	ret = filemap_write_and_wait_range(dst->i_mapping,
					pos_out, pos_out + len);
	if (ret)
		goto out_unlock;

	f2fs_balance_fs(sbi, true);

	down_write(&F2FS_I(src)->i_gc_rwsem[WRITE]);
	if (src != dst) {
		ret = -EBUSY;
		if (!down_write_trylock(&F2FS_I(dst)->i_gc_rwsem[WRITE]))
			goto out_src;
	}

	f2fs_lock_op(sbi);
	ret = __exchange_data_block(src, dst, pos_in >> F2FS_BLKSIZE_BITS,
				pos_out >> F2FS_BLKSIZE_BITS,
				len >> F2FS_BLKSIZE_BITS, false);

	if (!ret) {
		if (dst_max_i_size)
			f2fs_i_size_write(dst, dst_max_i_size);
		else if (dst_osize != dst->i_size)
			f2fs_i_size_write(dst, dst_osize);
	}
	f2fs_unlock_op(sbi);

	if (src != dst)
		up_write(&F2FS_I(dst)->i_gc_rwsem[WRITE]);
out_src:
	up_write(&F2FS_I(src)->i_gc_rwsem[WRITE]);
out_unlock:
	if (src != dst)
		inode_unlock(dst);
out:
	inode_unlock(src);
	return ret;
}

static int f2fs_ioc_move_range(struct file *filp, unsigned long arg)
{
	struct f2fs_move_range range;
	struct fd dst;
	int err;

	if (!(filp->f_mode & FMODE_READ) ||
			!(filp->f_mode & FMODE_WRITE))
		return -EBADF;

	if (copy_from_user(&range, (struct f2fs_move_range __user *)arg,
							sizeof(range)))
		return -EFAULT;

	dst = fdget(range.dst_fd);
	if (!dst.file)
		return -EBADF;

	if (!(dst.file->f_mode & FMODE_WRITE)) {
		err = -EBADF;
		goto err_out;
	}

	err = mnt_want_write_file(filp);
	if (err)
		goto err_out;

	err = f2fs_move_file_range(filp, range.pos_in, dst.file,
					range.pos_out, range.len);

	mnt_drop_write_file(filp);
	if (err)
		goto err_out;

	if (copy_to_user((struct f2fs_move_range __user *)arg,
						&range, sizeof(range)))
		err = -EFAULT;
err_out:
	fdput(dst);
	return err;
}

static int f2fs_ioc_flush_device(struct file *filp, unsigned long arg)
{
	struct inode *inode = file_inode(filp);
	struct f2fs_sb_info *sbi = F2FS_I_SB(inode);
	struct sit_info *sm = SIT_I(sbi);
	unsigned int start_segno = 0, end_segno = 0;
	unsigned int dev_start_segno = 0, dev_end_segno = 0;
	struct f2fs_flush_device range;
	int ret;

	if (!capable(CAP_SYS_ADMIN))
		return -EPERM;

	if (f2fs_readonly(sbi->sb))
		return -EROFS;

	if (unlikely(is_sbi_flag_set(sbi, SBI_CP_DISABLED)))
		return -EINVAL;

	if (copy_from_user(&range, (struct f2fs_flush_device __user *)arg,
							sizeof(range)))
		return -EFAULT;

	if (sbi->s_ndevs <= 1 || sbi->s_ndevs - 1 <= range.dev_num ||
			sbi->segs_per_sec != 1) {
		f2fs_msg(sbi->sb, KERN_WARNING,
			"Can't flush %u in %d for segs_per_sec %u != 1\n",
				range.dev_num, sbi->s_ndevs,
				sbi->segs_per_sec);
		return -EINVAL;
	}

	ret = mnt_want_write_file(filp);
	if (ret)
		return ret;

	if (range.dev_num != 0)
		dev_start_segno = GET_SEGNO(sbi, FDEV(range.dev_num).start_blk);
	dev_end_segno = GET_SEGNO(sbi, FDEV(range.dev_num).end_blk);

	start_segno = sm->last_victim[FLUSH_DEVICE];
	if (start_segno < dev_start_segno || start_segno >= dev_end_segno)
		start_segno = dev_start_segno;
	end_segno = min(start_segno + range.segments, dev_end_segno);

	while (start_segno < end_segno) {
		if (!mutex_trylock(&sbi->gc_mutex)) {
			ret = -EBUSY;
			goto out;
		}
		sm->last_victim[GC_CB] = end_segno + 1;
		sm->last_victim[GC_GREEDY] = end_segno + 1;
		sm->last_victim[ALLOC_NEXT] = end_segno + 1;
		ret = f2fs_gc(sbi, true, true, start_segno);
		if (ret == -EAGAIN)
			ret = 0;
		else if (ret < 0)
			break;
		start_segno++;
	}
out:
	mnt_drop_write_file(filp);
	return ret;
}

static int f2fs_ioc_get_features(struct file *filp, unsigned long arg)
{
	struct inode *inode = file_inode(filp);
	u32 sb_feature = le32_to_cpu(F2FS_I_SB(inode)->raw_super->feature);

	/* Must validate to set it with SQLite behavior in Android. */
	sb_feature |= F2FS_FEATURE_ATOMIC_WRITE;

	return put_user(sb_feature, (u32 __user *)arg);
}

#ifdef CONFIG_QUOTA
int f2fs_transfer_project_quota(struct inode *inode, kprojid_t kprojid)
{
	struct dquot *transfer_to[MAXQUOTAS] = {};
	struct f2fs_sb_info *sbi = F2FS_I_SB(inode);
	struct super_block *sb = sbi->sb;
	int err = 0;

	transfer_to[PRJQUOTA] = dqget(sb, make_kqid_projid(kprojid));
	if (!IS_ERR(transfer_to[PRJQUOTA])) {
		err = __dquot_transfer(inode, transfer_to);
		if (err)
			set_sbi_flag(sbi, SBI_QUOTA_NEED_REPAIR);
		dqput(transfer_to[PRJQUOTA]);
	}
	return err;
}

static int f2fs_ioc_setproject(struct file *filp, __u32 projid)
{
	struct inode *inode = file_inode(filp);
	struct f2fs_inode_info *fi = F2FS_I(inode);
	struct f2fs_sb_info *sbi = F2FS_I_SB(inode);
	struct super_block *sb = sbi->sb;
	struct page *ipage;
	kprojid_t kprojid;
	int err;

	if (!f2fs_sb_has_project_quota(sb)) {
		if (projid != F2FS_DEF_PROJID)
			return -EOPNOTSUPP;
		else
			return 0;
	}

	if (!f2fs_has_extra_attr(inode))
		return -EOPNOTSUPP;

	kprojid = make_kprojid(&init_user_ns, (projid_t)projid);

	if (projid_eq(kprojid, F2FS_I(inode)->i_projid))
		return 0;

	err = -EPERM;
	/* Is it quota file? Do not allow user to mess with it */
	if (IS_NOQUOTA(inode))
		return err;

	ipage = f2fs_get_node_page(sbi, inode->i_ino);
<<<<<<< HEAD
	if (IS_ERR(ipage)) {
		err = PTR_ERR(ipage);
		goto out_unlock;
	}
=======
	if (IS_ERR(ipage))
		return PTR_ERR(ipage);
>>>>>>> 71347a7a

	if (!F2FS_FITS_IN_INODE(F2FS_INODE(ipage), fi->i_extra_isize,
								i_projid)) {
		err = -EOVERFLOW;
		f2fs_put_page(ipage, 1);
		return err;
	}
	f2fs_put_page(ipage, 1);

	err = dquot_initialize(inode);
	if (err)
		return err;

	f2fs_lock_op(sbi);
	err = f2fs_transfer_project_quota(inode, kprojid);
	if (err)
		goto out_unlock;

	F2FS_I(inode)->i_projid = kprojid;
	inode->i_ctime = current_time(inode);
	f2fs_mark_inode_dirty_sync(inode, true);
out_unlock:
	f2fs_unlock_op(sbi);
	return err;
}
#else
int f2fs_transfer_project_quota(struct inode *inode, kprojid_t kprojid)
{
	return 0;
}

static int f2fs_ioc_setproject(struct file *filp, __u32 projid)
{
	if (projid != F2FS_DEF_PROJID)
		return -EOPNOTSUPP;
	return 0;
}
#endif

/* Transfer internal flags to xflags */
static inline __u32 f2fs_iflags_to_xflags(unsigned long iflags)
{
	__u32 xflags = 0;

	if (iflags & F2FS_SYNC_FL)
		xflags |= FS_XFLAG_SYNC;
	if (iflags & F2FS_IMMUTABLE_FL)
		xflags |= FS_XFLAG_IMMUTABLE;
	if (iflags & F2FS_APPEND_FL)
		xflags |= FS_XFLAG_APPEND;
	if (iflags & F2FS_NODUMP_FL)
		xflags |= FS_XFLAG_NODUMP;
	if (iflags & F2FS_NOATIME_FL)
		xflags |= FS_XFLAG_NOATIME;
	if (iflags & F2FS_PROJINHERIT_FL)
		xflags |= FS_XFLAG_PROJINHERIT;
	return xflags;
}

#define F2FS_SUPPORTED_FS_XFLAGS (FS_XFLAG_SYNC | FS_XFLAG_IMMUTABLE | \
				  FS_XFLAG_APPEND | FS_XFLAG_NODUMP | \
				  FS_XFLAG_NOATIME | FS_XFLAG_PROJINHERIT)

/* Transfer xflags flags to internal */
static inline unsigned long f2fs_xflags_to_iflags(__u32 xflags)
{
	unsigned long iflags = 0;

	if (xflags & FS_XFLAG_SYNC)
		iflags |= F2FS_SYNC_FL;
	if (xflags & FS_XFLAG_IMMUTABLE)
		iflags |= F2FS_IMMUTABLE_FL;
	if (xflags & FS_XFLAG_APPEND)
		iflags |= F2FS_APPEND_FL;
	if (xflags & FS_XFLAG_NODUMP)
		iflags |= F2FS_NODUMP_FL;
	if (xflags & FS_XFLAG_NOATIME)
		iflags |= F2FS_NOATIME_FL;
	if (xflags & FS_XFLAG_PROJINHERIT)
		iflags |= F2FS_PROJINHERIT_FL;

	return iflags;
}

static int f2fs_ioc_fsgetxattr(struct file *filp, unsigned long arg)
{
	struct inode *inode = file_inode(filp);
	struct f2fs_inode_info *fi = F2FS_I(inode);
	struct fsxattr fa;

	memset(&fa, 0, sizeof(struct fsxattr));
	fa.fsx_xflags = f2fs_iflags_to_xflags(fi->i_flags &
				F2FS_FL_USER_VISIBLE);

	if (f2fs_sb_has_project_quota(inode->i_sb))
		fa.fsx_projid = (__u32)from_kprojid(&init_user_ns,
							fi->i_projid);

	if (copy_to_user((struct fsxattr __user *)arg, &fa, sizeof(fa)))
		return -EFAULT;
	return 0;
}

static int f2fs_ioctl_check_project(struct inode *inode, struct fsxattr *fa)
{
	/*
	 * Project Quota ID state is only allowed to change from within the init
	 * namespace. Enforce that restriction only if we are trying to change
	 * the quota ID state. Everything else is allowed in user namespaces.
	 */
	if (current_user_ns() == &init_user_ns)
		return 0;

	if (__kprojid_val(F2FS_I(inode)->i_projid) != fa->fsx_projid)
		return -EINVAL;

	if (F2FS_I(inode)->i_flags & F2FS_PROJINHERIT_FL) {
		if (!(fa->fsx_xflags & FS_XFLAG_PROJINHERIT))
			return -EINVAL;
	} else {
		if (fa->fsx_xflags & FS_XFLAG_PROJINHERIT)
			return -EINVAL;
	}

	return 0;
}

static int f2fs_ioc_fssetxattr(struct file *filp, unsigned long arg)
{
	struct inode *inode = file_inode(filp);
	struct f2fs_inode_info *fi = F2FS_I(inode);
	struct fsxattr fa;
	unsigned int flags;
	int err;

	if (copy_from_user(&fa, (struct fsxattr __user *)arg, sizeof(fa)))
		return -EFAULT;

	/* Make sure caller has proper permission */
	if (!inode_owner_or_capable(inode))
		return -EACCES;

	if (fa.fsx_xflags & ~F2FS_SUPPORTED_FS_XFLAGS)
		return -EOPNOTSUPP;

	flags = f2fs_xflags_to_iflags(fa.fsx_xflags);
	if (f2fs_mask_flags(inode->i_mode, flags) != flags)
		return -EOPNOTSUPP;

	err = mnt_want_write_file(filp);
	if (err)
		return err;

	inode_lock(inode);
	err = f2fs_ioctl_check_project(inode, &fa);
	if (err)
		goto out;
	flags = (fi->i_flags & ~F2FS_FL_XFLAG_VISIBLE) |
				(flags & F2FS_FL_XFLAG_VISIBLE);
	err = __f2fs_ioc_setflags(inode, flags);
	if (err)
		goto out;

	err = f2fs_ioc_setproject(filp, fa.fsx_projid);
out:
	inode_unlock(inode);
	mnt_drop_write_file(filp);
	return err;
}

int f2fs_pin_file_control(struct inode *inode, bool inc)
{
	struct f2fs_inode_info *fi = F2FS_I(inode);
	struct f2fs_sb_info *sbi = F2FS_I_SB(inode);

	/* Use i_gc_failures for normal file as a risk signal. */
	if (inc)
		f2fs_i_gc_failures_write(inode,
				fi->i_gc_failures[GC_FAILURE_PIN] + 1);

	if (fi->i_gc_failures[GC_FAILURE_PIN] > sbi->gc_pin_file_threshold) {
		f2fs_msg(sbi->sb, KERN_WARNING,
			"%s: Enable GC = ino %lx after %x GC trials\n",
			__func__, inode->i_ino,
			fi->i_gc_failures[GC_FAILURE_PIN]);
		clear_inode_flag(inode, FI_PIN_FILE);
		return -EAGAIN;
	}
	return 0;
}

<<<<<<< HEAD
int f2fs_pin_file_control(struct inode *inode, bool inc)
{
	struct f2fs_inode_info *fi = F2FS_I(inode);
	struct f2fs_sb_info *sbi = F2FS_I_SB(inode);

	/* Use i_gc_failures for normal file as a risk signal. */
	if (inc)
		f2fs_i_gc_failures_write(inode,
				fi->i_gc_failures[GC_FAILURE_PIN] + 1);

	if (fi->i_gc_failures[GC_FAILURE_PIN] > sbi->gc_pin_file_threshold) {
		f2fs_msg(sbi->sb, KERN_WARNING,
			"%s: Enable GC = ino %lx after %x GC trials\n",
			__func__, inode->i_ino,
			fi->i_gc_failures[GC_FAILURE_PIN]);
		clear_inode_flag(inode, FI_PIN_FILE);
		return -EAGAIN;
	}
	return 0;
}

=======
>>>>>>> 71347a7a
static int f2fs_ioc_set_pin_file(struct file *filp, unsigned long arg)
{
	struct inode *inode = file_inode(filp);
	__u32 pin;
	int ret = 0;

	if (!inode_owner_or_capable(inode))
		return -EACCES;

	if (get_user(pin, (__u32 __user *)arg))
		return -EFAULT;

	if (!S_ISREG(inode->i_mode))
		return -EINVAL;

	if (f2fs_readonly(F2FS_I_SB(inode)->sb))
		return -EROFS;

	ret = mnt_want_write_file(filp);
	if (ret)
		return ret;

	inode_lock(inode);

	if (f2fs_should_update_outplace(inode, NULL)) {
		ret = -EINVAL;
		goto out;
	}

	if (!pin) {
		clear_inode_flag(inode, FI_PIN_FILE);
		f2fs_i_gc_failures_write(inode, 0);
		goto done;
	}

	if (f2fs_pin_file_control(inode, false)) {
		ret = -EAGAIN;
		goto out;
	}
	ret = f2fs_convert_inline_inode(inode);
	if (ret)
		goto out;

	set_inode_flag(inode, FI_PIN_FILE);
	ret = F2FS_I(inode)->i_gc_failures[GC_FAILURE_PIN];
done:
	f2fs_update_time(F2FS_I_SB(inode), REQ_TIME);
out:
	inode_unlock(inode);
	mnt_drop_write_file(filp);
	return ret;
}

static int f2fs_ioc_get_pin_file(struct file *filp, unsigned long arg)
{
	struct inode *inode = file_inode(filp);
	__u32 pin = 0;

	if (is_inode_flag_set(inode, FI_PIN_FILE))
		pin = F2FS_I(inode)->i_gc_failures[GC_FAILURE_PIN];
	return put_user(pin, (u32 __user *)arg);
}

int f2fs_precache_extents(struct inode *inode)
{
	struct f2fs_inode_info *fi = F2FS_I(inode);
	struct f2fs_map_blocks map;
	pgoff_t m_next_extent;
	loff_t end;
	int err;

	if (is_inode_flag_set(inode, FI_NO_EXTENT))
		return -EOPNOTSUPP;

	map.m_lblk = 0;
	map.m_next_pgofs = NULL;
	map.m_next_extent = &m_next_extent;
	map.m_seg_type = NO_CHECK_TYPE;
	end = F2FS_I_SB(inode)->max_file_blocks;

	while (map.m_lblk < end) {
		map.m_len = end - map.m_lblk;

		down_write(&fi->i_gc_rwsem[WRITE]);
		err = f2fs_map_blocks(inode, &map, 0, F2FS_GET_BLOCK_PRECACHE);
		up_write(&fi->i_gc_rwsem[WRITE]);
		if (err)
			return err;

		map.m_lblk = m_next_extent;
	}

	return err;
}

static int f2fs_ioc_precache_extents(struct file *filp, unsigned long arg)
{
	return f2fs_precache_extents(file_inode(filp));
}

long f2fs_ioctl(struct file *filp, unsigned int cmd, unsigned long arg)
{
	if (unlikely(f2fs_cp_error(F2FS_I_SB(file_inode(filp)))))
		return -EIO;

	switch (cmd) {
	case F2FS_IOC_GETFLAGS:
		return f2fs_ioc_getflags(filp, arg);
	case F2FS_IOC_SETFLAGS:
		return f2fs_ioc_setflags(filp, arg);
	case F2FS_IOC_GETVERSION:
		return f2fs_ioc_getversion(filp, arg);
	case F2FS_IOC_START_ATOMIC_WRITE:
		return f2fs_ioc_start_atomic_write(filp);
	case F2FS_IOC_COMMIT_ATOMIC_WRITE:
		return f2fs_ioc_commit_atomic_write(filp);
	case F2FS_IOC_START_VOLATILE_WRITE:
		return f2fs_ioc_start_volatile_write(filp);
	case F2FS_IOC_RELEASE_VOLATILE_WRITE:
		return f2fs_ioc_release_volatile_write(filp);
	case F2FS_IOC_ABORT_VOLATILE_WRITE:
		return f2fs_ioc_abort_volatile_write(filp);
	case F2FS_IOC_SHUTDOWN:
		return f2fs_ioc_shutdown(filp, arg);
	case FITRIM:
		return f2fs_ioc_fitrim(filp, arg);
	case F2FS_IOC_SET_ENCRYPTION_POLICY:
		return f2fs_ioc_set_encryption_policy(filp, arg);
	case F2FS_IOC_GET_ENCRYPTION_POLICY:
		return f2fs_ioc_get_encryption_policy(filp, arg);
	case F2FS_IOC_GET_ENCRYPTION_PWSALT:
		return f2fs_ioc_get_encryption_pwsalt(filp, arg);
	case F2FS_IOC_GARBAGE_COLLECT:
		return f2fs_ioc_gc(filp, arg);
	case F2FS_IOC_GARBAGE_COLLECT_RANGE:
		return f2fs_ioc_gc_range(filp, arg);
	case F2FS_IOC_WRITE_CHECKPOINT:
		return f2fs_ioc_write_checkpoint(filp, arg);
	case F2FS_IOC_DEFRAGMENT:
		return f2fs_ioc_defragment(filp, arg);
	case F2FS_IOC_MOVE_RANGE:
		return f2fs_ioc_move_range(filp, arg);
	case F2FS_IOC_FLUSH_DEVICE:
		return f2fs_ioc_flush_device(filp, arg);
	case F2FS_IOC_GET_FEATURES:
		return f2fs_ioc_get_features(filp, arg);
	case F2FS_IOC_FSGETXATTR:
		return f2fs_ioc_fsgetxattr(filp, arg);
	case F2FS_IOC_FSSETXATTR:
		return f2fs_ioc_fssetxattr(filp, arg);
	case F2FS_IOC_GET_PIN_FILE:
		return f2fs_ioc_get_pin_file(filp, arg);
	case F2FS_IOC_SET_PIN_FILE:
		return f2fs_ioc_set_pin_file(filp, arg);
	case F2FS_IOC_PRECACHE_EXTENTS:
		return f2fs_ioc_precache_extents(filp, arg);
	default:
		return -ENOTTY;
	}
}

static ssize_t f2fs_file_write_iter(struct kiocb *iocb, struct iov_iter *from)
{
	struct file *file = iocb->ki_filp;
	struct inode *inode = file_inode(file);
	ssize_t ret;

	if (unlikely(f2fs_cp_error(F2FS_I_SB(inode))))
		return -EIO;

	if ((iocb->ki_flags & IOCB_NOWAIT) && !(iocb->ki_flags & IOCB_DIRECT))
		return -EINVAL;

	if (!inode_trylock(inode)) {
		if (iocb->ki_flags & IOCB_NOWAIT)
			return -EAGAIN;
		inode_lock(inode);
	}

	ret = generic_write_checks(iocb, from);
	if (ret > 0) {
		bool preallocated = false;
		size_t target_size = 0;
		int err;

		if (iov_iter_fault_in_readable(from, iov_iter_count(from)))
			set_inode_flag(inode, FI_NO_PREALLOC);

		if ((iocb->ki_flags & IOCB_NOWAIT) &&
			(iocb->ki_flags & IOCB_DIRECT)) {
				if (!f2fs_overwrite_io(inode, iocb->ki_pos,
						iov_iter_count(from)) ||
					f2fs_has_inline_data(inode) ||
<<<<<<< HEAD
					f2fs_force_buffered_io(inode, WRITE)) {
=======
					f2fs_force_buffered_io(inode,
							iocb, from)) {
>>>>>>> 71347a7a
						clear_inode_flag(inode,
								FI_NO_PREALLOC);
						inode_unlock(inode);
						return -EAGAIN;
				}
<<<<<<< HEAD

		} else {
			preallocated = true;
			target_size = iocb->ki_pos + iov_iter_count(from);

=======

		} else {
			preallocated = true;
			target_size = iocb->ki_pos + iov_iter_count(from);

>>>>>>> 71347a7a
			err = f2fs_preallocate_blocks(iocb, from);
			if (err) {
				clear_inode_flag(inode, FI_NO_PREALLOC);
				inode_unlock(inode);
				return err;
			}
		}
		ret = __generic_file_write_iter(iocb, from);
		clear_inode_flag(inode, FI_NO_PREALLOC);

		/* if we couldn't write data, we should deallocate blocks. */
		if (preallocated && i_size_read(inode) < target_size)
			f2fs_truncate(inode);

		if (ret > 0)
			f2fs_update_iostat(F2FS_I_SB(inode), APP_WRITE_IO, ret);
	}
	inode_unlock(inode);

	if (ret > 0)
		ret = generic_write_sync(iocb, ret);
	return ret;
}

#ifdef CONFIG_COMPAT
long f2fs_compat_ioctl(struct file *file, unsigned int cmd, unsigned long arg)
{
	switch (cmd) {
	case F2FS_IOC32_GETFLAGS:
		cmd = F2FS_IOC_GETFLAGS;
		break;
	case F2FS_IOC32_SETFLAGS:
		cmd = F2FS_IOC_SETFLAGS;
		break;
	case F2FS_IOC32_GETVERSION:
		cmd = F2FS_IOC_GETVERSION;
		break;
	case F2FS_IOC_START_ATOMIC_WRITE:
	case F2FS_IOC_COMMIT_ATOMIC_WRITE:
	case F2FS_IOC_START_VOLATILE_WRITE:
	case F2FS_IOC_RELEASE_VOLATILE_WRITE:
	case F2FS_IOC_ABORT_VOLATILE_WRITE:
	case F2FS_IOC_SHUTDOWN:
	case F2FS_IOC_SET_ENCRYPTION_POLICY:
	case F2FS_IOC_GET_ENCRYPTION_PWSALT:
	case F2FS_IOC_GET_ENCRYPTION_POLICY:
	case F2FS_IOC_GARBAGE_COLLECT:
	case F2FS_IOC_GARBAGE_COLLECT_RANGE:
	case F2FS_IOC_WRITE_CHECKPOINT:
	case F2FS_IOC_DEFRAGMENT:
	case F2FS_IOC_MOVE_RANGE:
	case F2FS_IOC_FLUSH_DEVICE:
	case F2FS_IOC_GET_FEATURES:
	case F2FS_IOC_FSGETXATTR:
	case F2FS_IOC_FSSETXATTR:
	case F2FS_IOC_GET_PIN_FILE:
	case F2FS_IOC_SET_PIN_FILE:
	case F2FS_IOC_PRECACHE_EXTENTS:
		break;
	default:
		return -ENOIOCTLCMD;
	}
	return f2fs_ioctl(file, cmd, (unsigned long) compat_ptr(arg));
}
#endif

const struct file_operations f2fs_file_operations = {
	.llseek		= f2fs_llseek,
	.read_iter	= generic_file_read_iter,
	.write_iter	= f2fs_file_write_iter,
	.open		= f2fs_file_open,
	.release	= f2fs_release_file,
	.mmap		= f2fs_file_mmap,
	.flush		= f2fs_file_flush,
	.fsync		= f2fs_sync_file,
	.fallocate	= f2fs_fallocate,
	.unlocked_ioctl	= f2fs_ioctl,
#ifdef CONFIG_COMPAT
	.compat_ioctl	= f2fs_compat_ioctl,
#endif
	.splice_read	= generic_file_splice_read,
	.splice_write	= iter_file_splice_write,
};<|MERGE_RESOLUTION|>--- conflicted
+++ resolved
@@ -109,26 +109,12 @@
 	f2fs_update_time(sbi, REQ_TIME);
 
 	trace_f2fs_vm_page_mkwrite(page, DATA);
-<<<<<<< HEAD
-mapped:
-	/* fill the page */
-	f2fs_wait_on_page_writeback(page, DATA, false);
-
-	/* wait for GCed page writeback via META_MAPPING */
-	f2fs_wait_on_block_writeback(inode, dn.data_blkaddr);
-
-=======
->>>>>>> 71347a7a
 out_sem:
 	up_read(&F2FS_I(inode)->i_mmap_sem);
 
 	f2fs_balance_fs(sbi, dn.node_changed);
 
 	sb_end_pagefault(inode->i_sb);
-<<<<<<< HEAD
-	f2fs_update_time(sbi, REQ_TIME);
-=======
->>>>>>> 71347a7a
 err:
 	return block_page_mkwrite_return(err);
 }
@@ -603,12 +589,8 @@
 	return 0;
 }
 
-<<<<<<< HEAD
-int f2fs_truncate_blocks(struct inode *inode, u64 from, bool lock)
-=======
 int f2fs_truncate_blocks(struct inode *inode, u64 from, bool lock,
 							bool buf_write)
->>>>>>> 71347a7a
 {
 	struct f2fs_sb_info *sbi = F2FS_I_SB(inode);
 	struct dnode_of_data dn;
@@ -699,11 +681,7 @@
 			return err;
 	}
 
-<<<<<<< HEAD
-	err = f2fs_truncate_blocks(inode, i_size_read(inode), true);
-=======
 	err = f2fs_truncate_blocks(inode, i_size_read(inode), true, false);
->>>>>>> 71347a7a
 	if (err)
 		return err;
 
@@ -848,17 +826,10 @@
 		 */
 		up_write(&F2FS_I(inode)->i_mmap_sem);
 		up_write(&F2FS_I(inode)->i_gc_rwsem[WRITE]);
-<<<<<<< HEAD
 
 		if (err)
 			return err;
 
-=======
-
-		if (err)
-			return err;
-
->>>>>>> 71347a7a
 		if (!to_smaller) {
 			/* should convert inline inode here */
 			if (!f2fs_may_inline_data(inode)) {
@@ -1291,11 +1262,7 @@
 	new_size = i_size_read(inode) - len;
 	truncate_pagecache(inode, new_size);
 
-<<<<<<< HEAD
-	ret = f2fs_truncate_blocks(inode, new_size, true);
-=======
 	ret = f2fs_truncate_blocks(inode, new_size, true, false);
->>>>>>> 71347a7a
 	up_write(&F2FS_I(inode)->i_mmap_sem);
 	if (!ret)
 		f2fs_i_size_write(inode, new_size);
@@ -1480,11 +1447,7 @@
 	f2fs_balance_fs(sbi, true);
 
 	down_write(&F2FS_I(inode)->i_mmap_sem);
-<<<<<<< HEAD
-	ret = f2fs_truncate_blocks(inode, i_size_read(inode), true);
-=======
 	ret = f2fs_truncate_blocks(inode, i_size_read(inode), true, false);
->>>>>>> 71347a7a
 	up_write(&F2FS_I(inode)->i_mmap_sem);
 	if (ret)
 		return ret;
@@ -2701,15 +2664,8 @@
 		return err;
 
 	ipage = f2fs_get_node_page(sbi, inode->i_ino);
-<<<<<<< HEAD
-	if (IS_ERR(ipage)) {
-		err = PTR_ERR(ipage);
-		goto out_unlock;
-	}
-=======
 	if (IS_ERR(ipage))
 		return PTR_ERR(ipage);
->>>>>>> 71347a7a
 
 	if (!F2FS_FITS_IN_INODE(F2FS_INODE(ipage), fi->i_extra_isize,
 								i_projid)) {
@@ -2901,30 +2857,6 @@
 	return 0;
 }
 
-<<<<<<< HEAD
-int f2fs_pin_file_control(struct inode *inode, bool inc)
-{
-	struct f2fs_inode_info *fi = F2FS_I(inode);
-	struct f2fs_sb_info *sbi = F2FS_I_SB(inode);
-
-	/* Use i_gc_failures for normal file as a risk signal. */
-	if (inc)
-		f2fs_i_gc_failures_write(inode,
-				fi->i_gc_failures[GC_FAILURE_PIN] + 1);
-
-	if (fi->i_gc_failures[GC_FAILURE_PIN] > sbi->gc_pin_file_threshold) {
-		f2fs_msg(sbi->sb, KERN_WARNING,
-			"%s: Enable GC = ino %lx after %x GC trials\n",
-			__func__, inode->i_ino,
-			fi->i_gc_failures[GC_FAILURE_PIN]);
-		clear_inode_flag(inode, FI_PIN_FILE);
-		return -EAGAIN;
-	}
-	return 0;
-}
-
-=======
->>>>>>> 71347a7a
 static int f2fs_ioc_set_pin_file(struct file *filp, unsigned long arg)
 {
 	struct inode *inode = file_inode(filp);
@@ -3118,30 +3050,18 @@
 				if (!f2fs_overwrite_io(inode, iocb->ki_pos,
 						iov_iter_count(from)) ||
 					f2fs_has_inline_data(inode) ||
-<<<<<<< HEAD
-					f2fs_force_buffered_io(inode, WRITE)) {
-=======
 					f2fs_force_buffered_io(inode,
 							iocb, from)) {
->>>>>>> 71347a7a
 						clear_inode_flag(inode,
 								FI_NO_PREALLOC);
 						inode_unlock(inode);
 						return -EAGAIN;
 				}
-<<<<<<< HEAD
 
 		} else {
 			preallocated = true;
 			target_size = iocb->ki_pos + iov_iter_count(from);
 
-=======
-
-		} else {
-			preallocated = true;
-			target_size = iocb->ki_pos + iov_iter_count(from);
-
->>>>>>> 71347a7a
 			err = f2fs_preallocate_blocks(iocb, from);
 			if (err) {
 				clear_inode_flag(inode, FI_NO_PREALLOC);
