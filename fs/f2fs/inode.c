/*
 * fs/f2fs/inode.c
 *
 * Copyright (c) 2012 Samsung Electronics Co., Ltd.
 *             http://www.samsung.com/
 *
 * This program is free software; you can redistribute it and/or modify
 * it under the terms of the GNU General Public License version 2 as
 * published by the Free Software Foundation.
 */
#include <linux/fs.h>
#include <linux/f2fs_fs.h>
#include <linux/buffer_head.h>
#include <linux/backing-dev.h>
#include <linux/writeback.h>

#include "f2fs.h"
#include "node.h"
#include "segment.h"

#include <trace/events/f2fs.h>

void f2fs_mark_inode_dirty_sync(struct inode *inode, bool sync)
{
	if (is_inode_flag_set(inode, FI_NEW_INODE))
		return;

	if (f2fs_inode_dirtied(inode, sync))
		return;

	mark_inode_dirty_sync(inode);
}

void f2fs_set_inode_flags(struct inode *inode)
{
	unsigned int flags = F2FS_I(inode)->i_flags;
	unsigned int new_fl = 0;

	if (flags & F2FS_SYNC_FL)
		new_fl |= S_SYNC;
	if (flags & F2FS_APPEND_FL)
		new_fl |= S_APPEND;
	if (flags & F2FS_IMMUTABLE_FL)
		new_fl |= S_IMMUTABLE;
	if (flags & F2FS_NOATIME_FL)
		new_fl |= S_NOATIME;
	if (flags & F2FS_DIRSYNC_FL)
		new_fl |= S_DIRSYNC;
	if (f2fs_encrypted_inode(inode))
		new_fl |= S_ENCRYPTED;
	inode_set_flags(inode, new_fl,
			S_SYNC|S_APPEND|S_IMMUTABLE|S_NOATIME|S_DIRSYNC|
			S_ENCRYPTED);
}

static void __get_inode_rdev(struct inode *inode, struct f2fs_inode *ri)
{
	int extra_size = get_extra_isize(inode);

	if (S_ISCHR(inode->i_mode) || S_ISBLK(inode->i_mode) ||
			S_ISFIFO(inode->i_mode) || S_ISSOCK(inode->i_mode)) {
		if (ri->i_addr[extra_size])
			inode->i_rdev = old_decode_dev(
				le32_to_cpu(ri->i_addr[extra_size]));
		else
			inode->i_rdev = new_decode_dev(
				le32_to_cpu(ri->i_addr[extra_size + 1]));
	}
}

static int __written_first_block(struct f2fs_sb_info *sbi,
					struct f2fs_inode *ri)
{
	block_t addr = le32_to_cpu(ri->i_addr[offset_in_addr(ri)]);

	if (!__is_valid_data_blkaddr(addr))
		return 1;
	if (!f2fs_is_valid_blkaddr(sbi, addr, DATA_GENERIC))
		return -EFAULT;
	return 0;
}

static void __set_inode_rdev(struct inode *inode, struct f2fs_inode *ri)
{
	int extra_size = get_extra_isize(inode);

	if (S_ISCHR(inode->i_mode) || S_ISBLK(inode->i_mode)) {
		if (old_valid_dev(inode->i_rdev)) {
			ri->i_addr[extra_size] =
				cpu_to_le32(old_encode_dev(inode->i_rdev));
			ri->i_addr[extra_size + 1] = 0;
		} else {
			ri->i_addr[extra_size] = 0;
			ri->i_addr[extra_size + 1] =
				cpu_to_le32(new_encode_dev(inode->i_rdev));
			ri->i_addr[extra_size + 2] = 0;
		}
	}
}

static void __recover_inline_status(struct inode *inode, struct page *ipage)
{
	void *inline_data = inline_data_addr(inode, ipage);
	__le32 *start = inline_data;
	__le32 *end = start + MAX_INLINE_DATA(inode) / sizeof(__le32);

	while (start < end) {
		if (*start++) {
			f2fs_wait_on_page_writeback(ipage, NODE, true);

			set_inode_flag(inode, FI_DATA_EXIST);
			set_raw_inline(inode, F2FS_INODE(ipage));
			set_page_dirty(ipage);
			return;
		}
	}
	return;
}

static bool f2fs_enable_inode_chksum(struct f2fs_sb_info *sbi, struct page *page)
{
	struct f2fs_inode *ri = &F2FS_NODE(page)->i;

	if (!f2fs_sb_has_inode_chksum(sbi->sb))
		return false;

	if (!RAW_IS_INODE(F2FS_NODE(page)) || !(ri->i_inline & F2FS_EXTRA_ATTR))
		return false;

	if (!F2FS_FITS_IN_INODE(ri, le16_to_cpu(ri->i_extra_isize),
				i_inode_checksum))
		return false;

	return true;
}

static __u32 f2fs_inode_chksum(struct f2fs_sb_info *sbi, struct page *page)
{
	struct f2fs_node *node = F2FS_NODE(page);
	struct f2fs_inode *ri = &node->i;
	__le32 ino = node->footer.ino;
	__le32 gen = ri->i_generation;
	__u32 chksum, chksum_seed;
	__u32 dummy_cs = 0;
	unsigned int offset = offsetof(struct f2fs_inode, i_inode_checksum);
	unsigned int cs_size = sizeof(dummy_cs);

	chksum = f2fs_chksum(sbi, sbi->s_chksum_seed, (__u8 *)&ino,
							sizeof(ino));
	chksum_seed = f2fs_chksum(sbi, chksum, (__u8 *)&gen, sizeof(gen));

	chksum = f2fs_chksum(sbi, chksum_seed, (__u8 *)ri, offset);
	chksum = f2fs_chksum(sbi, chksum, (__u8 *)&dummy_cs, cs_size);
	offset += cs_size;
	chksum = f2fs_chksum(sbi, chksum, (__u8 *)ri + offset,
						F2FS_BLKSIZE - offset);
	return chksum;
}

bool f2fs_inode_chksum_verify(struct f2fs_sb_info *sbi, struct page *page)
{
	struct f2fs_inode *ri;
	__u32 provided, calculated;

	if (!f2fs_enable_inode_chksum(sbi, page) ||
			PageDirty(page) || PageWriteback(page))
		return true;

	ri = &F2FS_NODE(page)->i;
	provided = le32_to_cpu(ri->i_inode_checksum);
	calculated = f2fs_inode_chksum(sbi, page);

	if (provided != calculated)
		f2fs_msg(sbi->sb, KERN_WARNING,
			"checksum invalid, ino = %x, %x vs. %x",
			ino_of_node(page), provided, calculated);

	return provided == calculated;
}

void f2fs_inode_chksum_set(struct f2fs_sb_info *sbi, struct page *page)
{
	struct f2fs_inode *ri = &F2FS_NODE(page)->i;

	if (!f2fs_enable_inode_chksum(sbi, page))
		return;

	ri->i_inode_checksum = cpu_to_le32(f2fs_inode_chksum(sbi, page));
}

<<<<<<< HEAD
static bool sanity_check_inode(struct inode *inode, struct page *node_page)
{
	struct f2fs_sb_info *sbi = F2FS_I_SB(inode);
	struct f2fs_inode_info *fi = F2FS_I(inode);
	unsigned long long iblocks;

	iblocks = le64_to_cpu(F2FS_INODE(node_page)->i_blocks);
	if (!iblocks) {
		set_sbi_flag(sbi, SBI_NEED_FSCK);
		f2fs_msg(sbi->sb, KERN_WARNING,
			"%s: corrupted inode i_blocks i_ino=%lx iblocks=%llu, "
			"run fsck to fix.",
			__func__, inode->i_ino, iblocks);
		return false;
	}

	if (ino_of_node(node_page) != nid_of_node(node_page)) {
		set_sbi_flag(sbi, SBI_NEED_FSCK);
		f2fs_msg(sbi->sb, KERN_WARNING,
			"%s: corrupted inode footer i_ino=%lx, ino,nid: "
			"[%u, %u] run fsck to fix.",
			__func__, inode->i_ino,
			ino_of_node(node_page), nid_of_node(node_page));
		return false;
	}

	if (f2fs_has_extra_attr(inode) &&
			!f2fs_sb_has_extra_attr(sbi->sb)) {
		set_sbi_flag(sbi, SBI_NEED_FSCK);
		f2fs_msg(sbi->sb, KERN_WARNING,
			"%s: inode (ino=%lx) is with extra_attr, "
			"but extra_attr feature is off",
			__func__, inode->i_ino);
		return false;
	}

	if (fi->i_extra_isize > F2FS_TOTAL_EXTRA_ATTR_SIZE ||
			fi->i_extra_isize % sizeof(__le32)) {
		set_sbi_flag(sbi, SBI_NEED_FSCK);
		f2fs_msg(sbi->sb, KERN_WARNING,
			"%s: inode (ino=%lx) has corrupted i_extra_isize: %d, "
			"max: %zu",
			__func__, inode->i_ino, fi->i_extra_isize,
			F2FS_TOTAL_EXTRA_ATTR_SIZE);
		return false;
	}

	if (F2FS_I(inode)->extent_tree) {
		struct extent_info *ei = &F2FS_I(inode)->extent_tree->largest;

		if (ei->len &&
			(!f2fs_is_valid_blkaddr(sbi, ei->blk, DATA_GENERIC) ||
			!f2fs_is_valid_blkaddr(sbi, ei->blk + ei->len - 1,
							DATA_GENERIC))) {
			set_sbi_flag(sbi, SBI_NEED_FSCK);
			f2fs_msg(sbi->sb, KERN_WARNING,
				"%s: inode (ino=%lx) extent info [%u, %u, %u] "
				"is incorrect, run fsck to fix",
				__func__, inode->i_ino,
				ei->blk, ei->fofs, ei->len);
			return false;
		}
	}
=======
static bool sanity_check_inode(struct inode *inode)
{
	struct f2fs_sb_info *sbi = F2FS_I_SB(inode);

	if (f2fs_sb_has_flexible_inline_xattr(sbi->sb)
			&& !f2fs_has_extra_attr(inode)) {
		set_sbi_flag(sbi, SBI_NEED_FSCK);
		f2fs_msg(sbi->sb, KERN_WARNING,
			"%s: corrupted inode ino=%lx, run fsck to fix.",
			__func__, inode->i_ino);
		return false;
	}
>>>>>>> 38d74d51
	return true;
}

static int do_read_inode(struct inode *inode)
{
	struct f2fs_sb_info *sbi = F2FS_I_SB(inode);
	struct f2fs_inode_info *fi = F2FS_I(inode);
	struct page *node_page;
	struct f2fs_inode *ri;
	projid_t i_projid;
	int err;

	/* Check if ino is within scope */
	if (f2fs_check_nid_range(sbi, inode->i_ino))
		return -EINVAL;

	node_page = f2fs_get_node_page(sbi, inode->i_ino);
	if (IS_ERR(node_page))
		return PTR_ERR(node_page);

	ri = F2FS_INODE(node_page);

	inode->i_mode = le16_to_cpu(ri->i_mode);
	i_uid_write(inode, le32_to_cpu(ri->i_uid));
	i_gid_write(inode, le32_to_cpu(ri->i_gid));
	set_nlink(inode, le32_to_cpu(ri->i_links));
	inode->i_size = le64_to_cpu(ri->i_size);
	inode->i_blocks = SECTOR_FROM_BLOCK(le64_to_cpu(ri->i_blocks) - 1);

	inode->i_atime.tv_sec = le64_to_cpu(ri->i_atime);
	inode->i_ctime.tv_sec = le64_to_cpu(ri->i_ctime);
	inode->i_mtime.tv_sec = le64_to_cpu(ri->i_mtime);
	inode->i_atime.tv_nsec = le32_to_cpu(ri->i_atime_nsec);
	inode->i_ctime.tv_nsec = le32_to_cpu(ri->i_ctime_nsec);
	inode->i_mtime.tv_nsec = le32_to_cpu(ri->i_mtime_nsec);
	inode->i_generation = le32_to_cpu(ri->i_generation);
	if (S_ISDIR(inode->i_mode))
		fi->i_current_depth = le32_to_cpu(ri->i_current_depth);
	else if (S_ISREG(inode->i_mode))
		fi->i_gc_failures[GC_FAILURE_PIN] =
					le16_to_cpu(ri->i_gc_failures);
	fi->i_xattr_nid = le32_to_cpu(ri->i_xattr_nid);
	fi->i_flags = le32_to_cpu(ri->i_flags);
	fi->flags = 0;
	fi->i_advise = ri->i_advise;
	fi->i_pino = le32_to_cpu(ri->i_pino);
	fi->i_dir_level = ri->i_dir_level;

	if (f2fs_init_extent_tree(inode, &ri->i_ext))
		set_page_dirty(node_page);

	get_inline_info(inode, ri);

	fi->i_extra_isize = f2fs_has_extra_attr(inode) ?
					le16_to_cpu(ri->i_extra_isize) : 0;

	if (f2fs_sb_has_flexible_inline_xattr(sbi->sb)) {
		fi->i_inline_xattr_size = le16_to_cpu(ri->i_inline_xattr_size);
	} else if (f2fs_has_inline_xattr(inode) ||
				f2fs_has_inline_dentry(inode)) {
		fi->i_inline_xattr_size = DEFAULT_INLINE_XATTR_ADDRS;
	} else {

		/*
		 * Previous inline data or directory always reserved 200 bytes
		 * in inode layout, even if inline_xattr is disabled. In order
		 * to keep inline_dentry's structure for backward compatibility,
		 * we get the space back only from inline_data.
		 */
		fi->i_inline_xattr_size = 0;
	}

	if (!sanity_check_inode(inode, node_page)) {
		f2fs_put_page(node_page, 1);
		return -EINVAL;
	}

	/* check data exist */
	if (f2fs_has_inline_data(inode) && !f2fs_exist_data(inode))
		__recover_inline_status(inode, node_page);

	/* get rdev by using inline_info */
	__get_inode_rdev(inode, ri);

	err = __written_first_block(sbi, ri);
	if (err < 0) {
		f2fs_put_page(node_page, 1);
		return err;
	}
	if (!err)
		set_inode_flag(inode, FI_FIRST_BLOCK_WRITTEN);

	if (!f2fs_need_inode_block_update(sbi, inode->i_ino))
		fi->last_disk_size = inode->i_size;

	if (fi->i_flags & F2FS_PROJINHERIT_FL)
		set_inode_flag(inode, FI_PROJ_INHERIT);

	if (f2fs_has_extra_attr(inode) && f2fs_sb_has_project_quota(sbi->sb) &&
			F2FS_FITS_IN_INODE(ri, fi->i_extra_isize, i_projid))
		i_projid = (projid_t)le32_to_cpu(ri->i_projid);
	else
		i_projid = F2FS_DEF_PROJID;
	fi->i_projid = make_kprojid(&init_user_ns, i_projid);

	if (f2fs_has_extra_attr(inode) && f2fs_sb_has_inode_crtime(sbi->sb) &&
			F2FS_FITS_IN_INODE(ri, fi->i_extra_isize, i_crtime)) {
		fi->i_crtime.tv_sec = le64_to_cpu(ri->i_crtime);
		fi->i_crtime.tv_nsec = le32_to_cpu(ri->i_crtime_nsec);
	}

	F2FS_I(inode)->i_disk_time[0] = inode->i_atime;
	F2FS_I(inode)->i_disk_time[1] = inode->i_ctime;
	F2FS_I(inode)->i_disk_time[2] = inode->i_mtime;
	F2FS_I(inode)->i_disk_time[3] = F2FS_I(inode)->i_crtime;
	f2fs_put_page(node_page, 1);

	stat_inc_inline_xattr(inode);
	stat_inc_inline_inode(inode);
	stat_inc_inline_dir(inode);

	return 0;
}

struct inode *f2fs_iget(struct super_block *sb, unsigned long ino)
{
	struct f2fs_sb_info *sbi = F2FS_SB(sb);
	struct inode *inode;
	int ret = 0;

	inode = iget_locked(sb, ino);
	if (!inode)
		return ERR_PTR(-ENOMEM);

	if (!(inode->i_state & I_NEW)) {
		trace_f2fs_iget(inode);
		return inode;
	}
	if (ino == F2FS_NODE_INO(sbi) || ino == F2FS_META_INO(sbi))
		goto make_now;

	ret = do_read_inode(inode);
	if (ret)
		goto bad_inode;
	if (!sanity_check_inode(inode)) {
		ret = -EINVAL;
		goto bad_inode;
	}
make_now:
	if (ino == F2FS_NODE_INO(sbi)) {
		inode->i_mapping->a_ops = &f2fs_node_aops;
		mapping_set_gfp_mask(inode->i_mapping, GFP_NOFS);
	} else if (ino == F2FS_META_INO(sbi)) {
		inode->i_mapping->a_ops = &f2fs_meta_aops;
		mapping_set_gfp_mask(inode->i_mapping, GFP_NOFS);
	} else if (S_ISREG(inode->i_mode)) {
		inode->i_op = &f2fs_file_inode_operations;
		inode->i_fop = &f2fs_file_operations;
		inode->i_mapping->a_ops = &f2fs_dblock_aops;
	} else if (S_ISDIR(inode->i_mode)) {
		inode->i_op = &f2fs_dir_inode_operations;
		inode->i_fop = &f2fs_dir_operations;
		inode->i_mapping->a_ops = &f2fs_dblock_aops;
		inode_nohighmem(inode);
	} else if (S_ISLNK(inode->i_mode)) {
		if (f2fs_encrypted_inode(inode))
			inode->i_op = &f2fs_encrypted_symlink_inode_operations;
		else
			inode->i_op = &f2fs_symlink_inode_operations;
		inode_nohighmem(inode);
		inode->i_mapping->a_ops = &f2fs_dblock_aops;
	} else if (S_ISCHR(inode->i_mode) || S_ISBLK(inode->i_mode) ||
			S_ISFIFO(inode->i_mode) || S_ISSOCK(inode->i_mode)) {
		inode->i_op = &f2fs_special_inode_operations;
		init_special_inode(inode, inode->i_mode, inode->i_rdev);
	} else {
		ret = -EIO;
		goto bad_inode;
	}
	f2fs_set_inode_flags(inode);
	unlock_new_inode(inode);
	trace_f2fs_iget(inode);
	return inode;

bad_inode:
	iget_failed(inode);
	trace_f2fs_iget_exit(inode, ret);
	return ERR_PTR(ret);
}

struct inode *f2fs_iget_retry(struct super_block *sb, unsigned long ino)
{
	struct inode *inode;
retry:
	inode = f2fs_iget(sb, ino);
	if (IS_ERR(inode)) {
		if (PTR_ERR(inode) == -ENOMEM) {
			congestion_wait(BLK_RW_ASYNC, HZ/50);
			goto retry;
		}
	}
	return inode;
}

void f2fs_update_inode(struct inode *inode, struct page *node_page)
{
	struct f2fs_inode *ri;
	struct extent_tree *et = F2FS_I(inode)->extent_tree;

	f2fs_wait_on_page_writeback(node_page, NODE, true);
	set_page_dirty(node_page);

	f2fs_inode_synced(inode);

	ri = F2FS_INODE(node_page);

	ri->i_mode = cpu_to_le16(inode->i_mode);
	ri->i_advise = F2FS_I(inode)->i_advise;
	ri->i_uid = cpu_to_le32(i_uid_read(inode));
	ri->i_gid = cpu_to_le32(i_gid_read(inode));
	ri->i_links = cpu_to_le32(inode->i_nlink);
	ri->i_size = cpu_to_le64(i_size_read(inode));
	ri->i_blocks = cpu_to_le64(SECTOR_TO_BLOCK(inode->i_blocks) + 1);

	if (et) {
		read_lock(&et->lock);
		set_raw_extent(&et->largest, &ri->i_ext);
		read_unlock(&et->lock);
	} else {
		memset(&ri->i_ext, 0, sizeof(ri->i_ext));
	}
	set_raw_inline(inode, ri);

	ri->i_atime = cpu_to_le64(inode->i_atime.tv_sec);
	ri->i_ctime = cpu_to_le64(inode->i_ctime.tv_sec);
	ri->i_mtime = cpu_to_le64(inode->i_mtime.tv_sec);
	ri->i_atime_nsec = cpu_to_le32(inode->i_atime.tv_nsec);
	ri->i_ctime_nsec = cpu_to_le32(inode->i_ctime.tv_nsec);
	ri->i_mtime_nsec = cpu_to_le32(inode->i_mtime.tv_nsec);
	if (S_ISDIR(inode->i_mode))
		ri->i_current_depth =
			cpu_to_le32(F2FS_I(inode)->i_current_depth);
	else if (S_ISREG(inode->i_mode))
		ri->i_gc_failures =
			cpu_to_le16(F2FS_I(inode)->i_gc_failures[GC_FAILURE_PIN]);
	ri->i_xattr_nid = cpu_to_le32(F2FS_I(inode)->i_xattr_nid);
	ri->i_flags = cpu_to_le32(F2FS_I(inode)->i_flags);
	ri->i_pino = cpu_to_le32(F2FS_I(inode)->i_pino);
	ri->i_generation = cpu_to_le32(inode->i_generation);
	ri->i_dir_level = F2FS_I(inode)->i_dir_level;

	if (f2fs_has_extra_attr(inode)) {
		ri->i_extra_isize = cpu_to_le16(F2FS_I(inode)->i_extra_isize);

		if (f2fs_sb_has_flexible_inline_xattr(F2FS_I_SB(inode)->sb))
			ri->i_inline_xattr_size =
				cpu_to_le16(F2FS_I(inode)->i_inline_xattr_size);

		if (f2fs_sb_has_project_quota(F2FS_I_SB(inode)->sb) &&
			F2FS_FITS_IN_INODE(ri, F2FS_I(inode)->i_extra_isize,
								i_projid)) {
			projid_t i_projid;

			i_projid = from_kprojid(&init_user_ns,
						F2FS_I(inode)->i_projid);
			ri->i_projid = cpu_to_le32(i_projid);
		}

		if (f2fs_sb_has_inode_crtime(F2FS_I_SB(inode)->sb) &&
			F2FS_FITS_IN_INODE(ri, F2FS_I(inode)->i_extra_isize,
								i_crtime)) {
			ri->i_crtime =
				cpu_to_le64(F2FS_I(inode)->i_crtime.tv_sec);
			ri->i_crtime_nsec =
				cpu_to_le32(F2FS_I(inode)->i_crtime.tv_nsec);
		}
	}

	__set_inode_rdev(inode, ri);

	/* deleted inode */
	if (inode->i_nlink == 0)
		clear_inline_node(node_page);

	F2FS_I(inode)->i_disk_time[0] = inode->i_atime;
	F2FS_I(inode)->i_disk_time[1] = inode->i_ctime;
	F2FS_I(inode)->i_disk_time[2] = inode->i_mtime;
	F2FS_I(inode)->i_disk_time[3] = F2FS_I(inode)->i_crtime;
}

void f2fs_update_inode_page(struct inode *inode)
{
	struct f2fs_sb_info *sbi = F2FS_I_SB(inode);
	struct page *node_page;
retry:
	node_page = f2fs_get_node_page(sbi, inode->i_ino);
	if (IS_ERR(node_page)) {
		int err = PTR_ERR(node_page);
		if (err == -ENOMEM) {
			cond_resched();
			goto retry;
		} else if (err != -ENOENT) {
			f2fs_stop_checkpoint(sbi, false);
		}
		return;
	}
	f2fs_update_inode(inode, node_page);
	f2fs_put_page(node_page, 1);
}

int f2fs_write_inode(struct inode *inode, struct writeback_control *wbc)
{
	struct f2fs_sb_info *sbi = F2FS_I_SB(inode);

	if (inode->i_ino == F2FS_NODE_INO(sbi) ||
			inode->i_ino == F2FS_META_INO(sbi))
		return 0;

	if (!is_inode_flag_set(inode, FI_DIRTY_INODE))
		return 0;

	/*
	 * We need to balance fs here to prevent from producing dirty node pages
	 * during the urgent cleaning time when runing out of free sections.
	 */
	f2fs_update_inode_page(inode);
	if (wbc && wbc->nr_to_write)
		f2fs_balance_fs(sbi, true);
	return 0;
}

/*
 * Called at the last iput() if i_nlink is zero
 */
void f2fs_evict_inode(struct inode *inode)
{
	struct f2fs_sb_info *sbi = F2FS_I_SB(inode);
	nid_t xnid = F2FS_I(inode)->i_xattr_nid;
	int err = 0;

	/* some remained atomic pages should discarded */
	if (f2fs_is_atomic_file(inode))
		f2fs_drop_inmem_pages(inode);

	trace_f2fs_evict_inode(inode);
	truncate_inode_pages_final(&inode->i_data);

	if (inode->i_ino == F2FS_NODE_INO(sbi) ||
			inode->i_ino == F2FS_META_INO(sbi))
		goto out_clear;

	f2fs_bug_on(sbi, get_dirty_pages(inode));
	f2fs_remove_dirty_inode(inode);

	f2fs_destroy_extent_tree(inode);

	if (inode->i_nlink || is_bad_inode(inode))
		goto no_delete;

	dquot_initialize(inode);

	f2fs_remove_ino_entry(sbi, inode->i_ino, APPEND_INO);
	f2fs_remove_ino_entry(sbi, inode->i_ino, UPDATE_INO);
	f2fs_remove_ino_entry(sbi, inode->i_ino, FLUSH_INO);

	sb_start_intwrite(inode->i_sb);
	set_inode_flag(inode, FI_NO_ALLOC);
	i_size_write(inode, 0);
retry:
	if (F2FS_HAS_BLOCKS(inode))
		err = f2fs_truncate(inode);

#ifdef CONFIG_F2FS_FAULT_INJECTION
	if (time_to_inject(sbi, FAULT_EVICT_INODE)) {
		f2fs_show_injection_info(FAULT_EVICT_INODE);
		err = -EIO;
	}
#endif
	if (!err) {
		f2fs_lock_op(sbi);
		err = f2fs_remove_inode_page(inode);
		f2fs_unlock_op(sbi);
		if (err == -ENOENT)
			err = 0;
	}

	/* give more chances, if ENOMEM case */
	if (err == -ENOMEM) {
		err = 0;
		goto retry;
	}

	if (err)
		f2fs_update_inode_page(inode);
	dquot_free_inode(inode);
	sb_end_intwrite(inode->i_sb);
no_delete:
	dquot_drop(inode);

	stat_dec_inline_xattr(inode);
	stat_dec_inline_dir(inode);
	stat_dec_inline_inode(inode);

	if (unlikely(is_inode_flag_set(inode, FI_DIRTY_INODE))) {
		f2fs_inode_synced(inode);
		f2fs_msg(sbi->sb, KERN_WARNING,
			 "inconsistent dirty inode:%u entry found during eviction\n",
			 inode->i_ino);
		if (!is_set_ckpt_flags(sbi, CP_ERROR_FLAG))
			f2fs_bug_on(sbi, 1);
	}

	/* ino == 0, if f2fs_new_inode() was failed t*/
	if (inode->i_ino)
		invalidate_mapping_pages(NODE_MAPPING(sbi), inode->i_ino,
							inode->i_ino);
	if (xnid)
		invalidate_mapping_pages(NODE_MAPPING(sbi), xnid, xnid);
	if (inode->i_nlink) {
		if (is_inode_flag_set(inode, FI_APPEND_WRITE))
			f2fs_add_ino_entry(sbi, inode->i_ino, APPEND_INO);
		if (is_inode_flag_set(inode, FI_UPDATE_WRITE))
			f2fs_add_ino_entry(sbi, inode->i_ino, UPDATE_INO);
	}
	if (is_inode_flag_set(inode, FI_FREE_NID)) {
		f2fs_alloc_nid_failed(sbi, inode->i_ino);
		clear_inode_flag(inode, FI_FREE_NID);
	} else {
		/*
		 * If xattr nid is corrupted, we can reach out error condition,
		 * err & !f2fs_exist_written_data(sbi, inode->i_ino, ORPHAN_INO)).
		 * In that case, f2fs_check_nid_range() is enough to give a clue.
		 */
	}
out_clear:
	fscrypt_put_encryption_info(inode);
	clear_inode(inode);
}

/* caller should call f2fs_lock_op() */
void f2fs_handle_failed_inode(struct inode *inode)
{
	struct f2fs_sb_info *sbi = F2FS_I_SB(inode);
	struct node_info ni;
	int err;

	/*
	 * clear nlink of inode in order to release resource of inode
	 * immediately.
	 */
	clear_nlink(inode);

	/*
	 * we must call this to avoid inode being remained as dirty, resulting
	 * in a panic when flushing dirty inodes in gdirty_list.
	 */
	f2fs_update_inode_page(inode);
	f2fs_inode_synced(inode);

	/* don't make bad inode, since it becomes a regular file. */
	unlock_new_inode(inode);

	/*
	 * Note: we should add inode to orphan list before f2fs_unlock_op()
	 * so we can prevent losing this orphan when encoutering checkpoint
	 * and following suddenly power-off.
	 */
<<<<<<< HEAD
	err = get_node_info(sbi, inode->i_ino, &ni);
	if (err) {
		set_sbi_flag(sbi, SBI_NEED_FSCK);
		f2fs_msg(sbi->sb, KERN_WARNING,
			"May loss orphan inode, run fsck to fix.");
		goto out;
	}

	if (ni.blk_addr != NULL_ADDR) {
		err = acquire_orphan_inode(sbi);
=======
	f2fs_get_node_info(sbi, inode->i_ino, &ni);

	if (ni.blk_addr != NULL_ADDR) {
		int err = f2fs_acquire_orphan_inode(sbi);
>>>>>>> 38d74d51
		if (err) {
			set_sbi_flag(sbi, SBI_NEED_FSCK);
			f2fs_msg(sbi->sb, KERN_WARNING,
				"Too many orphan inodes, run fsck to fix.");
		} else {
			f2fs_add_orphan_inode(inode);
		}
		f2fs_alloc_nid_done(sbi, inode->i_ino);
	} else {
		set_inode_flag(inode, FI_FREE_NID);
	}
out:
	f2fs_unlock_op(sbi);

	/* iput will drop the inode object */
	iput(inode);
}<|MERGE_RESOLUTION|>--- conflicted
+++ resolved
@@ -188,7 +188,6 @@
 	ri->i_inode_checksum = cpu_to_le32(f2fs_inode_chksum(sbi, page));
 }
 
-<<<<<<< HEAD
 static bool sanity_check_inode(struct inode *inode, struct page *node_page)
 {
 	struct f2fs_sb_info *sbi = F2FS_I_SB(inode);
@@ -212,6 +211,15 @@
 			"[%u, %u] run fsck to fix.",
 			__func__, inode->i_ino,
 			ino_of_node(node_page), nid_of_node(node_page));
+		return false;
+	}
+
+	if (f2fs_sb_has_flexible_inline_xattr(sbi->sb)
+			&& !f2fs_has_extra_attr(inode)) {
+		set_sbi_flag(sbi, SBI_NEED_FSCK);
+		f2fs_msg(sbi->sb, KERN_WARNING,
+			"%s: corrupted inode ino=%lx, run fsck to fix.",
+			__func__, inode->i_ino);
 		return false;
 	}
 
@@ -252,20 +260,6 @@
 			return false;
 		}
 	}
-=======
-static bool sanity_check_inode(struct inode *inode)
-{
-	struct f2fs_sb_info *sbi = F2FS_I_SB(inode);
-
-	if (f2fs_sb_has_flexible_inline_xattr(sbi->sb)
-			&& !f2fs_has_extra_attr(inode)) {
-		set_sbi_flag(sbi, SBI_NEED_FSCK);
-		f2fs_msg(sbi->sb, KERN_WARNING,
-			"%s: corrupted inode ino=%lx, run fsck to fix.",
-			__func__, inode->i_ino);
-		return false;
-	}
->>>>>>> 38d74d51
 	return true;
 }
 
@@ -410,10 +404,6 @@
 	ret = do_read_inode(inode);
 	if (ret)
 		goto bad_inode;
-	if (!sanity_check_inode(inode)) {
-		ret = -EINVAL;
-		goto bad_inode;
-	}
 make_now:
 	if (ino == F2FS_NODE_INO(sbi)) {
 		inode->i_mapping->a_ops = &f2fs_node_aops;
@@ -733,8 +723,7 @@
 	 * so we can prevent losing this orphan when encoutering checkpoint
 	 * and following suddenly power-off.
 	 */
-<<<<<<< HEAD
-	err = get_node_info(sbi, inode->i_ino, &ni);
+	err = f2fs_get_node_info(sbi, inode->i_ino, &ni);
 	if (err) {
 		set_sbi_flag(sbi, SBI_NEED_FSCK);
 		f2fs_msg(sbi->sb, KERN_WARNING,
@@ -743,13 +732,7 @@
 	}
 
 	if (ni.blk_addr != NULL_ADDR) {
-		err = acquire_orphan_inode(sbi);
-=======
-	f2fs_get_node_info(sbi, inode->i_ino, &ni);
-
-	if (ni.blk_addr != NULL_ADDR) {
-		int err = f2fs_acquire_orphan_inode(sbi);
->>>>>>> 38d74d51
+		err = f2fs_acquire_orphan_inode(sbi);
 		if (err) {
 			set_sbi_flag(sbi, SBI_NEED_FSCK);
 			f2fs_msg(sbi->sb, KERN_WARNING,
