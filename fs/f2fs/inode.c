// SPDX-License-Identifier: GPL-2.0
/*
 * fs/f2fs/inode.c
 *
 * Copyright (c) 2012 Samsung Electronics Co., Ltd.
 *             http://www.samsung.com/
 */
#include <linux/fs.h>
#include <linux/f2fs_fs.h>
#include <linux/buffer_head.h>
#include <linux/backing-dev.h>
#include <linux/writeback.h>

#include "f2fs.h"
#include "node.h"
#include "segment.h"
#include "xattr.h"

#include <trace/events/f2fs.h>

void f2fs_mark_inode_dirty_sync(struct inode *inode, bool sync)
{
	if (is_inode_flag_set(inode, FI_NEW_INODE))
		return;

	if (f2fs_inode_dirtied(inode, sync))
		return;

	mark_inode_dirty_sync(inode);
}

void f2fs_set_inode_flags(struct inode *inode)
{
	unsigned int flags = F2FS_I(inode)->i_flags;
	unsigned int new_fl = 0;

	if (flags & F2FS_SYNC_FL)
		new_fl |= S_SYNC;
	if (flags & F2FS_APPEND_FL)
		new_fl |= S_APPEND;
	if (flags & F2FS_IMMUTABLE_FL)
		new_fl |= S_IMMUTABLE;
	if (flags & F2FS_NOATIME_FL)
		new_fl |= S_NOATIME;
	if (flags & F2FS_DIRSYNC_FL)
		new_fl |= S_DIRSYNC;
	if (f2fs_encrypted_inode(inode))
		new_fl |= S_ENCRYPTED;
	inode_set_flags(inode, new_fl,
			S_SYNC|S_APPEND|S_IMMUTABLE|S_NOATIME|S_DIRSYNC|
			S_ENCRYPTED);
}

static void __get_inode_rdev(struct inode *inode, struct f2fs_inode *ri)
{
	int extra_size = get_extra_isize(inode);

	if (S_ISCHR(inode->i_mode) || S_ISBLK(inode->i_mode) ||
			S_ISFIFO(inode->i_mode) || S_ISSOCK(inode->i_mode)) {
		if (ri->i_addr[extra_size])
			inode->i_rdev = old_decode_dev(
				le32_to_cpu(ri->i_addr[extra_size]));
		else
			inode->i_rdev = new_decode_dev(
				le32_to_cpu(ri->i_addr[extra_size + 1]));
	}
}

static int __written_first_block(struct f2fs_sb_info *sbi,
					struct f2fs_inode *ri)
{
	block_t addr = le32_to_cpu(ri->i_addr[offset_in_addr(ri)]);

	if (!__is_valid_data_blkaddr(addr))
		return 1;
	if (!f2fs_is_valid_blkaddr(sbi, addr, DATA_GENERIC))
		return -EFAULT;
	return 0;
}

static void __set_inode_rdev(struct inode *inode, struct f2fs_inode *ri)
{
	int extra_size = get_extra_isize(inode);

	if (S_ISCHR(inode->i_mode) || S_ISBLK(inode->i_mode)) {
		if (old_valid_dev(inode->i_rdev)) {
			ri->i_addr[extra_size] =
				cpu_to_le32(old_encode_dev(inode->i_rdev));
			ri->i_addr[extra_size + 1] = 0;
		} else {
			ri->i_addr[extra_size] = 0;
			ri->i_addr[extra_size + 1] =
				cpu_to_le32(new_encode_dev(inode->i_rdev));
			ri->i_addr[extra_size + 2] = 0;
		}
	}
}

static void __recover_inline_status(struct inode *inode, struct page *ipage)
{
	void *inline_data = inline_data_addr(inode, ipage);
	__le32 *start = inline_data;
	__le32 *end = start + MAX_INLINE_DATA(inode) / sizeof(__le32);

	while (start < end) {
		if (*start++) {
			f2fs_wait_on_page_writeback(ipage, NODE, true, true);

			set_inode_flag(inode, FI_DATA_EXIST);
			set_raw_inline(inode, F2FS_INODE(ipage));
			set_page_dirty(ipage);
			return;
		}
	}
	return;
}

static bool f2fs_enable_inode_chksum(struct f2fs_sb_info *sbi, struct page *page)
{
	struct f2fs_inode *ri = &F2FS_NODE(page)->i;

	if (!f2fs_sb_has_inode_chksum(sbi))
		return false;

	if (!IS_INODE(page) || !(ri->i_inline & F2FS_EXTRA_ATTR))
		return false;

	if (!F2FS_FITS_IN_INODE(ri, le16_to_cpu(ri->i_extra_isize),
				i_inode_checksum))
		return false;

	return true;
}

static __u32 f2fs_inode_chksum(struct f2fs_sb_info *sbi, struct page *page)
{
	struct f2fs_node *node = F2FS_NODE(page);
	struct f2fs_inode *ri = &node->i;
	__le32 ino = node->footer.ino;
	__le32 gen = ri->i_generation;
	__u32 chksum, chksum_seed;
	__u32 dummy_cs = 0;
	unsigned int offset = offsetof(struct f2fs_inode, i_inode_checksum);
	unsigned int cs_size = sizeof(dummy_cs);

	chksum = f2fs_chksum(sbi, sbi->s_chksum_seed, (__u8 *)&ino,
							sizeof(ino));
	chksum_seed = f2fs_chksum(sbi, chksum, (__u8 *)&gen, sizeof(gen));

	chksum = f2fs_chksum(sbi, chksum_seed, (__u8 *)ri, offset);
	chksum = f2fs_chksum(sbi, chksum, (__u8 *)&dummy_cs, cs_size);
	offset += cs_size;
	chksum = f2fs_chksum(sbi, chksum, (__u8 *)ri + offset,
						F2FS_BLKSIZE - offset);
	return chksum;
}

bool f2fs_inode_chksum_verify(struct f2fs_sb_info *sbi, struct page *page)
{
	struct f2fs_inode *ri;
	__u32 provided, calculated;

	if (unlikely(is_sbi_flag_set(sbi, SBI_IS_SHUTDOWN)))
		return true;

#ifdef CONFIG_F2FS_CHECK_FS
	if (!f2fs_enable_inode_chksum(sbi, page))
#else
	if (!f2fs_enable_inode_chksum(sbi, page) ||
			PageDirty(page) || PageWriteback(page))
#endif
		return true;

	ri = &F2FS_NODE(page)->i;
	provided = le32_to_cpu(ri->i_inode_checksum);
	calculated = f2fs_inode_chksum(sbi, page);

	if (provided != calculated)
		f2fs_msg(sbi->sb, KERN_WARNING,
			"checksum invalid, ino = %x, %x vs. %x",
			ino_of_node(page), provided, calculated);

	return provided == calculated;
}

void f2fs_inode_chksum_set(struct f2fs_sb_info *sbi, struct page *page)
{
	struct f2fs_inode *ri = &F2FS_NODE(page)->i;

	if (!f2fs_enable_inode_chksum(sbi, page))
		return;

	ri->i_inode_checksum = cpu_to_le32(f2fs_inode_chksum(sbi, page));
}

static bool sanity_check_inode(struct inode *inode, struct page *node_page)
{
	struct f2fs_sb_info *sbi = F2FS_I_SB(inode);
	struct f2fs_inode_info *fi = F2FS_I(inode);
	unsigned long long iblocks;

	iblocks = le64_to_cpu(F2FS_INODE(node_page)->i_blocks);
	if (!iblocks) {
		set_sbi_flag(sbi, SBI_NEED_FSCK);
		f2fs_msg(sbi->sb, KERN_WARNING,
			"%s: corrupted inode i_blocks i_ino=%lx iblocks=%llu, "
			"run fsck to fix.",
			__func__, inode->i_ino, iblocks);
		return false;
	}

	if (ino_of_node(node_page) != nid_of_node(node_page)) {
		set_sbi_flag(sbi, SBI_NEED_FSCK);
		f2fs_msg(sbi->sb, KERN_WARNING,
			"%s: corrupted inode footer i_ino=%lx, ino,nid: "
			"[%u, %u] run fsck to fix.",
			__func__, inode->i_ino,
			ino_of_node(node_page), nid_of_node(node_page));
		return false;
	}

	if (f2fs_sb_has_flexible_inline_xattr(sbi)
			&& !f2fs_has_extra_attr(inode)) {
		set_sbi_flag(sbi, SBI_NEED_FSCK);
		f2fs_msg(sbi->sb, KERN_WARNING,
			"%s: corrupted inode ino=%lx, run fsck to fix.",
			__func__, inode->i_ino);
		return false;
	}

	if (f2fs_has_extra_attr(inode) &&
			!f2fs_sb_has_extra_attr(sbi)) {
		set_sbi_flag(sbi, SBI_NEED_FSCK);
		f2fs_msg(sbi->sb, KERN_WARNING,
			"%s: inode (ino=%lx) is with extra_attr, "
			"but extra_attr feature is off",
			__func__, inode->i_ino);
		return false;
	}

	if (fi->i_extra_isize > F2FS_TOTAL_EXTRA_ATTR_SIZE ||
			fi->i_extra_isize % sizeof(__le32)) {
		set_sbi_flag(sbi, SBI_NEED_FSCK);
		f2fs_msg(sbi->sb, KERN_WARNING,
			"%s: inode (ino=%lx) has corrupted i_extra_isize: %d, "
			"max: %zu",
			__func__, inode->i_ino, fi->i_extra_isize,
			F2FS_TOTAL_EXTRA_ATTR_SIZE);
		return false;
	}

	if (f2fs_has_extra_attr(inode) &&
		f2fs_sb_has_flexible_inline_xattr(sbi) &&
		f2fs_has_inline_xattr(inode) &&
		(!fi->i_inline_xattr_size ||
		fi->i_inline_xattr_size > MAX_INLINE_XATTR_SIZE)) {
		set_sbi_flag(sbi, SBI_NEED_FSCK);
		f2fs_msg(sbi->sb, KERN_WARNING,
			"%s: inode (ino=%lx) has corrupted "
			"i_inline_xattr_size: %d, max: %zu",
			__func__, inode->i_ino, fi->i_inline_xattr_size,
			MAX_INLINE_XATTR_SIZE);
		return false;
	}

	if (F2FS_I(inode)->extent_tree) {
		struct extent_info *ei = &F2FS_I(inode)->extent_tree->largest;

		if (ei->len &&
			(!f2fs_is_valid_blkaddr(sbi, ei->blk, DATA_GENERIC) ||
			!f2fs_is_valid_blkaddr(sbi, ei->blk + ei->len - 1,
							DATA_GENERIC))) {
			set_sbi_flag(sbi, SBI_NEED_FSCK);
			f2fs_msg(sbi->sb, KERN_WARNING,
				"%s: inode (ino=%lx) extent info [%u, %u, %u] "
				"is incorrect, run fsck to fix",
				__func__, inode->i_ino,
				ei->blk, ei->fofs, ei->len);
			return false;
		}
	}

	if (f2fs_has_inline_data(inode) &&
			(!S_ISREG(inode->i_mode) && !S_ISLNK(inode->i_mode))) {
		set_sbi_flag(sbi, SBI_NEED_FSCK);
		f2fs_msg(sbi->sb, KERN_WARNING,
			"%s: inode (ino=%lx, mode=%u) should not have "
			"inline_data, run fsck to fix",
			__func__, inode->i_ino, inode->i_mode);
		return false;
	}

	if (f2fs_has_inline_dentry(inode) && !S_ISDIR(inode->i_mode)) {
		set_sbi_flag(sbi, SBI_NEED_FSCK);
		f2fs_msg(sbi->sb, KERN_WARNING,
			"%s: inode (ino=%lx, mode=%u) should not have "
			"inline_dentry, run fsck to fix",
			__func__, inode->i_ino, inode->i_mode);
		return false;
	}

	return true;
}

static int do_read_inode(struct inode *inode)
{
	struct f2fs_sb_info *sbi = F2FS_I_SB(inode);
	struct f2fs_inode_info *fi = F2FS_I(inode);
	struct page *node_page;
	struct f2fs_inode *ri;
	projid_t i_projid;
	int err;

	/* Check if ino is within scope */
	if (f2fs_check_nid_range(sbi, inode->i_ino))
		return -EINVAL;

	node_page = f2fs_get_node_page(sbi, inode->i_ino);
	if (IS_ERR(node_page))
		return PTR_ERR(node_page);

	ri = F2FS_INODE(node_page);

	inode->i_mode = le16_to_cpu(ri->i_mode);
	i_uid_write(inode, le32_to_cpu(ri->i_uid));
	i_gid_write(inode, le32_to_cpu(ri->i_gid));
	set_nlink(inode, le32_to_cpu(ri->i_links));
	inode->i_size = le64_to_cpu(ri->i_size);
	inode->i_blocks = SECTOR_FROM_BLOCK(le64_to_cpu(ri->i_blocks) - 1);

	inode->i_atime.tv_sec = le64_to_cpu(ri->i_atime);
	inode->i_ctime.tv_sec = le64_to_cpu(ri->i_ctime);
	inode->i_mtime.tv_sec = le64_to_cpu(ri->i_mtime);
	inode->i_atime.tv_nsec = le32_to_cpu(ri->i_atime_nsec);
	inode->i_ctime.tv_nsec = le32_to_cpu(ri->i_ctime_nsec);
	inode->i_mtime.tv_nsec = le32_to_cpu(ri->i_mtime_nsec);
	inode->i_generation = le32_to_cpu(ri->i_generation);
	if (S_ISDIR(inode->i_mode))
		fi->i_current_depth = le32_to_cpu(ri->i_current_depth);
	else if (S_ISREG(inode->i_mode))
		fi->i_gc_failures[GC_FAILURE_PIN] =
					le16_to_cpu(ri->i_gc_failures);
	fi->i_xattr_nid = le32_to_cpu(ri->i_xattr_nid);
	fi->i_flags = le32_to_cpu(ri->i_flags);
	fi->flags = 0;
	fi->i_advise = ri->i_advise;
	fi->i_pino = le32_to_cpu(ri->i_pino);
	fi->i_dir_level = ri->i_dir_level;

	if (f2fs_init_extent_tree(inode, &ri->i_ext))
		set_page_dirty(node_page);

	get_inline_info(inode, ri);

	fi->i_extra_isize = f2fs_has_extra_attr(inode) ?
					le16_to_cpu(ri->i_extra_isize) : 0;

	if (f2fs_sb_has_flexible_inline_xattr(sbi)) {
		fi->i_inline_xattr_size = le16_to_cpu(ri->i_inline_xattr_size);
	} else if (f2fs_has_inline_xattr(inode) ||
				f2fs_has_inline_dentry(inode)) {
		fi->i_inline_xattr_size = DEFAULT_INLINE_XATTR_ADDRS;
	} else {

		/*
		 * Previous inline data or directory always reserved 200 bytes
		 * in inode layout, even if inline_xattr is disabled. In order
		 * to keep inline_dentry's structure for backward compatibility,
		 * we get the space back only from inline_data.
		 */
		fi->i_inline_xattr_size = 0;
	}

	if (!sanity_check_inode(inode, node_page)) {
		f2fs_put_page(node_page, 1);
		return -EINVAL;
	}

	/* check data exist */
	if (f2fs_has_inline_data(inode) && !f2fs_exist_data(inode))
		__recover_inline_status(inode, node_page);

	/* try to recover cold bit for non-dir inode */
	if (!S_ISDIR(inode->i_mode) && !is_cold_node(node_page)) {
		set_cold_node(node_page, false);
		set_page_dirty(node_page);
	}

	/* get rdev by using inline_info */
	__get_inode_rdev(inode, ri);

	if (S_ISREG(inode->i_mode)) {
		err = __written_first_block(sbi, ri);
		if (err < 0) {
			f2fs_put_page(node_page, 1);
			return err;
		}
		if (!err)
			set_inode_flag(inode, FI_FIRST_BLOCK_WRITTEN);
	}

	if (!f2fs_need_inode_block_update(sbi, inode->i_ino))
		fi->last_disk_size = inode->i_size;

	if (fi->i_flags & F2FS_PROJINHERIT_FL)
		set_inode_flag(inode, FI_PROJ_INHERIT);

	if (f2fs_has_extra_attr(inode) && f2fs_sb_has_project_quota(sbi) &&
			F2FS_FITS_IN_INODE(ri, fi->i_extra_isize, i_projid))
		i_projid = (projid_t)le32_to_cpu(ri->i_projid);
	else
		i_projid = F2FS_DEF_PROJID;
	fi->i_projid = make_kprojid(&init_user_ns, i_projid);

	if (f2fs_has_extra_attr(inode) && f2fs_sb_has_inode_crtime(sbi) &&
			F2FS_FITS_IN_INODE(ri, fi->i_extra_isize, i_crtime)) {
		fi->i_crtime.tv_sec = le64_to_cpu(ri->i_crtime);
		fi->i_crtime.tv_nsec = le32_to_cpu(ri->i_crtime_nsec);
	}

	F2FS_I(inode)->i_disk_time[0] = inode->i_atime;
	F2FS_I(inode)->i_disk_time[1] = inode->i_ctime;
	F2FS_I(inode)->i_disk_time[2] = inode->i_mtime;
	F2FS_I(inode)->i_disk_time[3] = F2FS_I(inode)->i_crtime;
	f2fs_put_page(node_page, 1);

	stat_inc_inline_xattr(inode);
	stat_inc_inline_inode(inode);
	stat_inc_inline_dir(inode);

	return 0;
}

struct inode *f2fs_iget(struct super_block *sb, unsigned long ino)
{
	struct f2fs_sb_info *sbi = F2FS_SB(sb);
	struct inode *inode;
	int ret = 0;

	inode = iget_locked(sb, ino);
	if (!inode)
		return ERR_PTR(-ENOMEM);

	if (!(inode->i_state & I_NEW)) {
		trace_f2fs_iget(inode);
		return inode;
	}
	if (ino == F2FS_NODE_INO(sbi) || ino == F2FS_META_INO(sbi))
		goto make_now;

	ret = do_read_inode(inode);
	if (ret)
		goto bad_inode;
make_now:
	if (ino == F2FS_NODE_INO(sbi)) {
		inode->i_mapping->a_ops = &f2fs_node_aops;
		mapping_set_gfp_mask(inode->i_mapping, GFP_NOFS);
	} else if (ino == F2FS_META_INO(sbi)) {
		inode->i_mapping->a_ops = &f2fs_meta_aops;
		mapping_set_gfp_mask(inode->i_mapping, GFP_NOFS);
	} else if (S_ISREG(inode->i_mode)) {
		inode->i_op = &f2fs_file_inode_operations;
		inode->i_fop = &f2fs_file_operations;
		inode->i_mapping->a_ops = &f2fs_dblock_aops;
	} else if (S_ISDIR(inode->i_mode)) {
		inode->i_op = &f2fs_dir_inode_operations;
		inode->i_fop = &f2fs_dir_operations;
		inode->i_mapping->a_ops = &f2fs_dblock_aops;
		inode_nohighmem(inode);
	} else if (S_ISLNK(inode->i_mode)) {
		if (f2fs_encrypted_inode(inode))
			inode->i_op = &f2fs_encrypted_symlink_inode_operations;
		else
			inode->i_op = &f2fs_symlink_inode_operations;
		inode_nohighmem(inode);
		inode->i_mapping->a_ops = &f2fs_dblock_aops;
	} else if (S_ISCHR(inode->i_mode) || S_ISBLK(inode->i_mode) ||
			S_ISFIFO(inode->i_mode) || S_ISSOCK(inode->i_mode)) {
		inode->i_op = &f2fs_special_inode_operations;
		init_special_inode(inode, inode->i_mode, inode->i_rdev);
	} else {
		ret = -EIO;
		goto bad_inode;
	}
	f2fs_set_inode_flags(inode);
	unlock_new_inode(inode);
	trace_f2fs_iget(inode);
	return inode;

bad_inode:
	iget_failed(inode);
	trace_f2fs_iget_exit(inode, ret);
	return ERR_PTR(ret);
}

struct inode *f2fs_iget_retry(struct super_block *sb, unsigned long ino)
{
	struct inode *inode;
retry:
	inode = f2fs_iget(sb, ino);
	if (IS_ERR(inode)) {
		if (PTR_ERR(inode) == -ENOMEM) {
			congestion_wait(BLK_RW_ASYNC, HZ/50);
			goto retry;
		}
	}
	return inode;
}

void f2fs_update_inode(struct inode *inode, struct page *node_page)
{
	struct f2fs_inode *ri;
	struct extent_tree *et = F2FS_I(inode)->extent_tree;

	f2fs_wait_on_page_writeback(node_page, NODE, true, true);
	set_page_dirty(node_page);

	f2fs_inode_synced(inode);

	ri = F2FS_INODE(node_page);

	ri->i_mode = cpu_to_le16(inode->i_mode);
	ri->i_advise = F2FS_I(inode)->i_advise;
	ri->i_uid = cpu_to_le32(i_uid_read(inode));
	ri->i_gid = cpu_to_le32(i_gid_read(inode));
	ri->i_links = cpu_to_le32(inode->i_nlink);
	ri->i_size = cpu_to_le64(i_size_read(inode));
	ri->i_blocks = cpu_to_le64(SECTOR_TO_BLOCK(inode->i_blocks) + 1);

	if (et) {
		read_lock(&et->lock);
		set_raw_extent(&et->largest, &ri->i_ext);
		read_unlock(&et->lock);
	} else {
		memset(&ri->i_ext, 0, sizeof(ri->i_ext));
	}
	set_raw_inline(inode, ri);

	ri->i_atime = cpu_to_le64(inode->i_atime.tv_sec);
	ri->i_ctime = cpu_to_le64(inode->i_ctime.tv_sec);
	ri->i_mtime = cpu_to_le64(inode->i_mtime.tv_sec);
	ri->i_atime_nsec = cpu_to_le32(inode->i_atime.tv_nsec);
	ri->i_ctime_nsec = cpu_to_le32(inode->i_ctime.tv_nsec);
	ri->i_mtime_nsec = cpu_to_le32(inode->i_mtime.tv_nsec);
	if (S_ISDIR(inode->i_mode))
		ri->i_current_depth =
			cpu_to_le32(F2FS_I(inode)->i_current_depth);
	else if (S_ISREG(inode->i_mode))
		ri->i_gc_failures =
			cpu_to_le16(F2FS_I(inode)->i_gc_failures[GC_FAILURE_PIN]);
	ri->i_xattr_nid = cpu_to_le32(F2FS_I(inode)->i_xattr_nid);
	ri->i_flags = cpu_to_le32(F2FS_I(inode)->i_flags);
	ri->i_pino = cpu_to_le32(F2FS_I(inode)->i_pino);
	ri->i_generation = cpu_to_le32(inode->i_generation);
	ri->i_dir_level = F2FS_I(inode)->i_dir_level;

	if (f2fs_has_extra_attr(inode)) {
		ri->i_extra_isize = cpu_to_le16(F2FS_I(inode)->i_extra_isize);

		if (f2fs_sb_has_flexible_inline_xattr(F2FS_I_SB(inode)))
			ri->i_inline_xattr_size =
				cpu_to_le16(F2FS_I(inode)->i_inline_xattr_size);

		if (f2fs_sb_has_project_quota(F2FS_I_SB(inode)) &&
			F2FS_FITS_IN_INODE(ri, F2FS_I(inode)->i_extra_isize,
								i_projid)) {
			projid_t i_projid;

			i_projid = from_kprojid(&init_user_ns,
						F2FS_I(inode)->i_projid);
			ri->i_projid = cpu_to_le32(i_projid);
		}

		if (f2fs_sb_has_inode_crtime(F2FS_I_SB(inode)) &&
			F2FS_FITS_IN_INODE(ri, F2FS_I(inode)->i_extra_isize,
								i_crtime)) {
			ri->i_crtime =
				cpu_to_le64(F2FS_I(inode)->i_crtime.tv_sec);
			ri->i_crtime_nsec =
				cpu_to_le32(F2FS_I(inode)->i_crtime.tv_nsec);
		}
	}

	__set_inode_rdev(inode, ri);

	/* deleted inode */
	if (inode->i_nlink == 0)
		clear_inline_node(node_page);

	F2FS_I(inode)->i_disk_time[0] = inode->i_atime;
	F2FS_I(inode)->i_disk_time[1] = inode->i_ctime;
	F2FS_I(inode)->i_disk_time[2] = inode->i_mtime;
	F2FS_I(inode)->i_disk_time[3] = F2FS_I(inode)->i_crtime;

#ifdef CONFIG_F2FS_CHECK_FS
	f2fs_inode_chksum_set(F2FS_I_SB(inode), node_page);
#endif
}

void f2fs_update_inode_page(struct inode *inode)
{
	struct f2fs_sb_info *sbi = F2FS_I_SB(inode);
	struct page *node_page;
retry:
	node_page = f2fs_get_node_page(sbi, inode->i_ino);
	if (IS_ERR(node_page)) {
		int err = PTR_ERR(node_page);
		if (err == -ENOMEM) {
			cond_resched();
			goto retry;
		} else if (err != -ENOENT) {
			f2fs_stop_checkpoint(sbi, false);
		}
		return;
	}
	f2fs_update_inode(inode, node_page);
	f2fs_put_page(node_page, 1);
}

int f2fs_write_inode(struct inode *inode, struct writeback_control *wbc)
{
	struct f2fs_sb_info *sbi = F2FS_I_SB(inode);

	if (inode->i_ino == F2FS_NODE_INO(sbi) ||
			inode->i_ino == F2FS_META_INO(sbi))
		return 0;

	if (!is_inode_flag_set(inode, FI_DIRTY_INODE))
		return 0;

	if (f2fs_is_checkpoint_ready(sbi))
		return -ENOSPC;

	/*
	 * We need to balance fs here to prevent from producing dirty node pages
	 * during the urgent cleaning time when runing out of free sections.
	 */
	f2fs_update_inode_page(inode);
	if (wbc && wbc->nr_to_write)
		f2fs_balance_fs(sbi, true);
	return 0;
}

/*
 * Called at the last iput() if i_nlink is zero
 */
void f2fs_evict_inode(struct inode *inode)
{
	struct f2fs_sb_info *sbi = F2FS_I_SB(inode);
	nid_t xnid = F2FS_I(inode)->i_xattr_nid;
	int err = 0;

	/* some remained atomic pages should discarded */
	if (f2fs_is_atomic_file(inode))
		f2fs_drop_inmem_pages(inode);

	trace_f2fs_evict_inode(inode);
	truncate_inode_pages_final(&inode->i_data);

	if (inode->i_ino == F2FS_NODE_INO(sbi) ||
			inode->i_ino == F2FS_META_INO(sbi))
		goto out_clear;

	f2fs_bug_on(sbi, get_dirty_pages(inode));
	f2fs_remove_dirty_inode(inode);

	f2fs_destroy_extent_tree(inode);

	if (inode->i_nlink || is_bad_inode(inode))
		goto no_delete;

	err = dquot_initialize(inode);
	if (err) {
		err = 0;
		set_sbi_flag(sbi, SBI_QUOTA_NEED_REPAIR);
	}

	f2fs_remove_ino_entry(sbi, inode->i_ino, APPEND_INO);
	f2fs_remove_ino_entry(sbi, inode->i_ino, UPDATE_INO);
	f2fs_remove_ino_entry(sbi, inode->i_ino, FLUSH_INO);

	sb_start_intwrite(inode->i_sb);
	set_inode_flag(inode, FI_NO_ALLOC);
	i_size_write(inode, 0);
retry:
	if (F2FS_HAS_BLOCKS(inode))
		err = f2fs_truncate(inode);

	if (time_to_inject(sbi, FAULT_EVICT_INODE)) {
		f2fs_show_injection_info(FAULT_EVICT_INODE);
		err = -EIO;
	}

	if (!err) {
		f2fs_lock_op(sbi);
		err = f2fs_remove_inode_page(inode);
		f2fs_unlock_op(sbi);
		if (err == -ENOENT)
			err = 0;
	}

	/* give more chances, if ENOMEM case */
	if (err == -ENOMEM) {
		err = 0;
		goto retry;
	}

	if (err) {
		f2fs_update_inode_page(inode);
		set_sbi_flag(sbi, SBI_QUOTA_NEED_REPAIR);
	}
	sb_end_intwrite(inode->i_sb);
no_delete:
	dquot_drop(inode);

	stat_dec_inline_xattr(inode);
	stat_dec_inline_dir(inode);
	stat_dec_inline_inode(inode);

	if (unlikely(is_inode_flag_set(inode, FI_DIRTY_INODE))) {
		f2fs_inode_synced(inode);
		f2fs_msg(sbi->sb, KERN_WARNING,
			 "inconsistent dirty inode:%u entry found during eviction\n",
			 inode->i_ino);
		if (!is_set_ckpt_flags(sbi, CP_ERROR_FLAG) &&
		    !is_sbi_flag_set(sbi, SBI_CP_DISABLED))
			f2fs_bug_on(sbi, 1);
	}

	/* ino == 0, if f2fs_new_inode() was failed t*/
	if (inode->i_ino)
		invalidate_mapping_pages(NODE_MAPPING(sbi), inode->i_ino,
							inode->i_ino);
	if (xnid)
		invalidate_mapping_pages(NODE_MAPPING(sbi), xnid, xnid);
	if (inode->i_nlink) {
		if (is_inode_flag_set(inode, FI_APPEND_WRITE))
			f2fs_add_ino_entry(sbi, inode->i_ino, APPEND_INO);
		if (is_inode_flag_set(inode, FI_UPDATE_WRITE))
			f2fs_add_ino_entry(sbi, inode->i_ino, UPDATE_INO);
	}
	if (is_inode_flag_set(inode, FI_FREE_NID)) {
		f2fs_alloc_nid_failed(sbi, inode->i_ino);
		clear_inode_flag(inode, FI_FREE_NID);
	} else {
		/*
		 * If xattr nid is corrupted, we can reach out error condition,
		 * err & !f2fs_exist_written_data(sbi, inode->i_ino, ORPHAN_INO)).
		 * In that case, f2fs_check_nid_range() is enough to give a clue.
		 */
	}
out_clear:
	fscrypt_put_encryption_info(inode);
	clear_inode(inode);
}

/* caller should call f2fs_lock_op() */
void f2fs_handle_failed_inode(struct inode *inode)
{
	struct f2fs_sb_info *sbi = F2FS_I_SB(inode);
	struct node_info ni;
	int err;

	/*
	 * clear nlink of inode in order to release resource of inode
	 * immediately.
	 */
	clear_nlink(inode);

	/*
	 * we must call this to avoid inode being remained as dirty, resulting
	 * in a panic when flushing dirty inodes in gdirty_list.
	 */
	f2fs_update_inode_page(inode);
	f2fs_inode_synced(inode);

	/* don't make bad inode, since it becomes a regular file. */
	unlock_new_inode(inode);

	/*
	 * Note: we should add inode to orphan list before f2fs_unlock_op()
	 * so we can prevent losing this orphan when encoutering checkpoint
	 * and following suddenly power-off.
	 */
<<<<<<< HEAD
	err = get_node_info(sbi, inode->i_ino, &ni);
=======
	err = f2fs_get_node_info(sbi, inode->i_ino, &ni);
>>>>>>> b6fbaa1d
	if (err) {
		set_sbi_flag(sbi, SBI_NEED_FSCK);
		f2fs_msg(sbi->sb, KERN_WARNING,
			"May loss orphan inode, run fsck to fix.");
		goto out;
	}

	if (ni.blk_addr != NULL_ADDR) {
<<<<<<< HEAD
		err = acquire_orphan_inode(sbi);
=======
		err = f2fs_acquire_orphan_inode(sbi);
>>>>>>> b6fbaa1d
		if (err) {
			set_sbi_flag(sbi, SBI_NEED_FSCK);
			f2fs_msg(sbi->sb, KERN_WARNING,
				"Too many orphan inodes, run fsck to fix.");
		} else {
			f2fs_add_orphan_inode(inode);
		}
		f2fs_alloc_nid_done(sbi, inode->i_ino);
	} else {
		set_inode_flag(inode, FI_FREE_NID);
	}
out:
	f2fs_unlock_op(sbi);

	/* iput will drop the inode object */
	iput(inode);
}<|MERGE_RESOLUTION|>--- conflicted
+++ resolved
@@ -782,11 +782,7 @@
 	 * so we can prevent losing this orphan when encoutering checkpoint
 	 * and following suddenly power-off.
 	 */
-<<<<<<< HEAD
-	err = get_node_info(sbi, inode->i_ino, &ni);
-=======
 	err = f2fs_get_node_info(sbi, inode->i_ino, &ni);
->>>>>>> b6fbaa1d
 	if (err) {
 		set_sbi_flag(sbi, SBI_NEED_FSCK);
 		f2fs_msg(sbi->sb, KERN_WARNING,
@@ -795,11 +791,7 @@
 	}
 
 	if (ni.blk_addr != NULL_ADDR) {
-<<<<<<< HEAD
-		err = acquire_orphan_inode(sbi);
-=======
 		err = f2fs_acquire_orphan_inode(sbi);
->>>>>>> b6fbaa1d
 		if (err) {
 			set_sbi_flag(sbi, SBI_NEED_FSCK);
 			f2fs_msg(sbi->sb, KERN_WARNING,
