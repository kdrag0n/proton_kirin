--- conflicted
+++ resolved
@@ -613,11 +613,7 @@
 	/* truncate all the data during iput */
 	iput(inode);
 
-<<<<<<< HEAD
-	err = get_node_info(sbi, ino, &ni);
-=======
 	err = f2fs_get_node_info(sbi, ino, &ni);
->>>>>>> b6fbaa1d
 	if (err)
 		goto err_out;
 
@@ -673,11 +669,7 @@
 		struct page *page;
 		struct f2fs_orphan_block *orphan_blk;
 
-<<<<<<< HEAD
-		page = get_meta_page(sbi, start_blk + i);
-=======
 		page = f2fs_get_meta_page(sbi, start_blk + i);
->>>>>>> b6fbaa1d
 		if (IS_ERR(page)) {
 			err = PTR_ERR(page);
 			goto out;
@@ -774,11 +766,7 @@
 	size_t crc_offset = 0;
 	__u32 crc = 0;
 
-<<<<<<< HEAD
-	*cp_page = get_meta_page(sbi, cp_addr);
-=======
 	*cp_page = f2fs_get_meta_page(sbi, cp_addr);
->>>>>>> b6fbaa1d
 	if (IS_ERR(*cp_page))
 		return PTR_ERR(*cp_page);
 
@@ -907,11 +895,7 @@
 		void *sit_bitmap_ptr;
 		unsigned char *ckpt = (unsigned char *)sbi->ckpt;
 
-<<<<<<< HEAD
-		cur_page = get_meta_page(sbi, cp_blk_no + i);
-=======
 		cur_page = f2fs_get_meta_page(sbi, cp_blk_no + i);
->>>>>>> b6fbaa1d
 		if (IS_ERR(cur_page))
 			goto free_fail_no_cp;
 		sit_bitmap_ptr = page_address(cur_page);
@@ -1573,30 +1557,18 @@
 	ckpt->checkpoint_ver = cpu_to_le64(++ckpt_ver);
 
 	/* write cached NAT/SIT entries to NAT/SIT area */
-<<<<<<< HEAD
-	err = flush_nat_entries(sbi, cpc);
-	if (err)
-		goto stop;
-
-	flush_sit_entries(sbi, cpc);
-=======
 	err = f2fs_flush_nat_entries(sbi, cpc);
 	if (err)
 		goto stop;
 
 	f2fs_flush_sit_entries(sbi, cpc);
->>>>>>> b6fbaa1d
 
 	/* unlock all the fs_lock[] in do_checkpoint() */
 	err = do_checkpoint(sbi, cpc);
 	if (err)
 		f2fs_release_discard_addrs(sbi);
 	else
-<<<<<<< HEAD
-		clear_prefree_segments(sbi, cpc);
-=======
 		f2fs_clear_prefree_segments(sbi, cpc);
->>>>>>> b6fbaa1d
 stop:
 	unblock_operations(sbi);
 	stat_inc_cp_count(sbi->stat_info);
