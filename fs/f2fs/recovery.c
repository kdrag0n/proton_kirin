/*
 * fs/f2fs/recovery.c
 *
 * Copyright (c) 2012 Samsung Electronics Co., Ltd.
 *             http://www.samsung.com/
 *
 * This program is free software; you can redistribute it and/or modify
 * it under the terms of the GNU General Public License version 2 as
 * published by the Free Software Foundation.
 */
#include <linux/fs.h>
#include <linux/f2fs_fs.h>
#include "f2fs.h"
#include "node.h"
#include "segment.h"

/*
 * Roll forward recovery scenarios.
 *
 * [Term] F: fsync_mark, D: dentry_mark
 *
 * 1. inode(x) | CP | inode(x) | dnode(F)
 * -> Update the latest inode(x).
 *
 * 2. inode(x) | CP | inode(F) | dnode(F)
 * -> No problem.
 *
 * 3. inode(x) | CP | dnode(F) | inode(x)
 * -> Recover to the latest dnode(F), and drop the last inode(x)
 *
 * 4. inode(x) | CP | dnode(F) | inode(F)
 * -> No problem.
 *
 * 5. CP | inode(x) | dnode(F)
 * -> The inode(DF) was missing. Should drop this dnode(F).
 *
 * 6. CP | inode(DF) | dnode(F)
 * -> No problem.
 *
 * 7. CP | dnode(F) | inode(DF)
 * -> If f2fs_iget fails, then goto next to find inode(DF).
 *
 * 8. CP | dnode(F) | inode(x)
 * -> If f2fs_iget fails, then goto next to find inode(DF).
 *    But it will fail due to no inode(DF).
 */

static struct kmem_cache *fsync_entry_slab;

bool space_for_roll_forward(struct f2fs_sb_info *sbi)
{
	s64 nalloc = percpu_counter_sum_positive(&sbi->alloc_valid_block_count);

	if (sbi->last_valid_block_count + nalloc > sbi->user_block_count)
		return false;
	return true;
}

static struct fsync_inode_entry *get_fsync_inode(struct list_head *head,
								nid_t ino)
{
	struct fsync_inode_entry *entry;

	list_for_each_entry(entry, head, list)
		if (entry->inode->i_ino == ino)
			return entry;

	return NULL;
}

static struct fsync_inode_entry *add_fsync_inode(struct f2fs_sb_info *sbi,
			struct list_head *head, nid_t ino, bool quota_inode)
{
	struct inode *inode;
	struct fsync_inode_entry *entry;
	int err;

	inode = f2fs_iget_retry(sbi->sb, ino);
	if (IS_ERR(inode))
		return ERR_CAST(inode);

	err = dquot_initialize(inode);
	if (err)
		goto err_out;

	if (quota_inode) {
		err = dquot_alloc_inode(inode);
		if (err)
			goto err_out;
	}

	entry = f2fs_kmem_cache_alloc(fsync_entry_slab, GFP_F2FS_ZERO);
	entry->inode = inode;
	list_add_tail(&entry->list, head);

	return entry;
err_out:
	iput(inode);
	return ERR_PTR(err);
}

static void del_fsync_inode(struct fsync_inode_entry *entry, int drop)
{
	if (drop) {
		/* inode should not be recovered, drop it */
		f2fs_inode_synced(entry->inode);
	}
	iput(entry->inode);
	list_del(&entry->list);
	kmem_cache_free(fsync_entry_slab, entry);
}

static int recover_dentry(struct inode *inode, struct page *ipage,
						struct list_head *dir_list)
{
	struct f2fs_inode *raw_inode = F2FS_INODE(ipage);
	nid_t pino = le32_to_cpu(raw_inode->i_pino);
	struct f2fs_dir_entry *de;
	struct fscrypt_name fname;
	struct page *page;
	struct inode *dir, *einode;
	struct fsync_inode_entry *entry;
	int err = 0;
	char *name;

	entry = get_fsync_inode(dir_list, pino);
	if (!entry) {
		entry = add_fsync_inode(F2FS_I_SB(inode), dir_list,
							pino, false);
		if (IS_ERR(entry)) {
			dir = ERR_CAST(entry);
			err = PTR_ERR(entry);
			goto out;
		}
	}

	dir = entry->inode;

	memset(&fname, 0, sizeof(struct fscrypt_name));
	fname.disk_name.len = le32_to_cpu(raw_inode->i_namelen);
	fname.disk_name.name = raw_inode->i_name;

	if (unlikely(fname.disk_name.len > F2FS_NAME_LEN)) {
		WARN_ON(1);
		err = -ENAMETOOLONG;
		goto out;
	}
retry:
	de = __f2fs_find_entry(dir, &fname, &page);
	if (de && inode->i_ino == le32_to_cpu(de->ino))
		goto out_put;

	if (de) {
		einode = f2fs_iget_retry(inode->i_sb, le32_to_cpu(de->ino));
		if (IS_ERR(einode)) {
			WARN_ON(1);
			err = PTR_ERR(einode);
			if (err == -ENOENT)
				err = -EEXIST;
			goto out_put;
		}

		err = dquot_initialize(einode);
		if (err) {
			iput(einode);
			goto out_put;
		}

		err = acquire_orphan_inode(F2FS_I_SB(inode));
		if (err) {
			iput(einode);
			goto out_put;
		}
		f2fs_delete_entry(de, page, dir, einode);
		iput(einode);
		goto retry;
	} else if (IS_ERR(page)) {
		err = PTR_ERR(page);
	} else {
		err = __f2fs_do_add_link(dir, &fname, inode,
					inode->i_ino, inode->i_mode);
	}
	if (err == -ENOMEM)
		goto retry;
	goto out;

out_put:
	f2fs_put_page(page, 0);
out:
	if (file_enc_name(inode))
		name = "<encrypted>";
	else
		name = raw_inode->i_name;
	f2fs_msg(inode->i_sb, KERN_NOTICE,
			"%s: ino = %x, name = %s, dir = %lx, err = %d",
			__func__, ino_of_node(ipage), name,
			IS_ERR(dir) ? 0 : dir->i_ino, err);
	return err;
}

static void recover_inline_flags(struct inode *inode, struct f2fs_inode *ri)
{
	if (ri->i_inline & F2FS_PIN_FILE)
		set_inode_flag(inode, FI_PIN_FILE);
	else
		clear_inode_flag(inode, FI_PIN_FILE);
	if (ri->i_inline & F2FS_DATA_EXIST)
		set_inode_flag(inode, FI_DATA_EXIST);
	else
		clear_inode_flag(inode, FI_DATA_EXIST);
	if (!(ri->i_inline & F2FS_INLINE_DOTS))
		clear_inode_flag(inode, FI_INLINE_DOTS);
}

static void recover_inode(struct inode *inode, struct page *page)
{
	struct f2fs_inode *raw = F2FS_INODE(page);
	char *name;

	inode->i_mode = le16_to_cpu(raw->i_mode);
	i_uid_write(inode, le32_to_cpu(raw->i_uid));
	i_gid_write(inode, le32_to_cpu(raw->i_gid));

	if (raw->i_inline & F2FS_EXTRA_ATTR) {
		if (f2fs_sb_has_project_quota(F2FS_I_SB(inode)->sb) &&
			F2FS_FITS_IN_INODE(raw, le16_to_cpu(raw->i_extra_isize),
								i_projid)) {
			projid_t i_projid;

			i_projid = (projid_t)le32_to_cpu(raw->i_projid);
			F2FS_I(inode)->i_projid =
				make_kprojid(&init_user_ns, i_projid);
		}
	}

	f2fs_i_size_write(inode, le64_to_cpu(raw->i_size));
	inode->i_atime.tv_sec = le64_to_cpu(raw->i_atime);
	inode->i_ctime.tv_sec = le64_to_cpu(raw->i_ctime);
	inode->i_mtime.tv_sec = le64_to_cpu(raw->i_mtime);
	inode->i_atime.tv_nsec = le32_to_cpu(raw->i_atime_nsec);
	inode->i_ctime.tv_nsec = le32_to_cpu(raw->i_ctime_nsec);
	inode->i_mtime.tv_nsec = le32_to_cpu(raw->i_mtime_nsec);

	F2FS_I(inode)->i_advise = raw->i_advise;
	F2FS_I(inode)->i_flags = le32_to_cpu(raw->i_flags);

<<<<<<< HEAD
	recover_inline_flags(inode, raw);
=======
	f2fs_mark_inode_dirty_sync(inode, true);
>>>>>>> f56f3d0e

	if (file_enc_name(inode))
		name = "<encrypted>";
	else
		name = F2FS_INODE(page)->i_name;

	f2fs_msg(inode->i_sb, KERN_NOTICE,
		"recover_inode: ino = %x, name = %s, inline = %x",
			ino_of_node(page), name, raw->i_inline);
}

static int find_fsync_dnodes(struct f2fs_sb_info *sbi, struct list_head *head,
				bool check_only)
{
	struct curseg_info *curseg;
	struct page *page = NULL;
	block_t blkaddr;
	unsigned int loop_cnt = 0;
	unsigned int free_blocks = sbi->user_block_count -
					valid_user_blocks(sbi);
	int err = 0;

	/* get node pages in the current segment */
	curseg = CURSEG_I(sbi, CURSEG_WARM_NODE);
	blkaddr = NEXT_FREE_BLKADDR(sbi, curseg);

	while (1) {
		struct fsync_inode_entry *entry;

		if (!f2fs_is_valid_blkaddr(sbi, blkaddr, META_POR))
			return 0;

		page = get_tmp_page(sbi, blkaddr);
		if (IS_ERR(page)) {
			err = PTR_ERR(page);
			break;
		}

		if (!is_recoverable_dnode(page))
			break;

		if (!is_fsync_dnode(page))
			goto next;

		entry = get_fsync_inode(head, ino_of_node(page));
		if (!entry) {
			bool quota_inode = false;

			if (!check_only &&
					IS_INODE(page) && is_dent_dnode(page)) {
				err = recover_inode_page(sbi, page);
				if (err)
					break;
				quota_inode = true;
			}

			/*
			 * CP | dnode(F) | inode(DF)
			 * For this case, we should not give up now.
			 */
			entry = add_fsync_inode(sbi, head, ino_of_node(page),
								quota_inode);
			if (IS_ERR(entry)) {
				err = PTR_ERR(entry);
				if (err == -ENOENT) {
					err = 0;
					goto next;
				}
				break;
			}
		}
		entry->blkaddr = blkaddr;

		if (IS_INODE(page) && is_dent_dnode(page))
			entry->last_dentry = blkaddr;
next:
		/* sanity check in order to detect looped node chain */
		if (++loop_cnt >= free_blocks ||
			blkaddr == next_blkaddr_of_node(page)) {
			f2fs_msg(sbi->sb, KERN_NOTICE,
				"%s: detect looped node chain, "
				"blkaddr:%u, next:%u",
				__func__, blkaddr, next_blkaddr_of_node(page));
			err = -EINVAL;
			break;
		}

		/* check next segment */
		blkaddr = next_blkaddr_of_node(page);
		f2fs_put_page(page, 1);

		ra_meta_pages_cond(sbi, blkaddr);
	}
	f2fs_put_page(page, 1);
	return err;
}

static void destroy_fsync_dnodes(struct list_head *head, int drop)
{
	struct fsync_inode_entry *entry, *tmp;

	list_for_each_entry_safe(entry, tmp, head, list)
		del_fsync_inode(entry, drop);
}

static int check_index_in_prev_nodes(struct f2fs_sb_info *sbi,
			block_t blkaddr, struct dnode_of_data *dn)
{
	struct seg_entry *sentry;
	unsigned int segno = GET_SEGNO(sbi, blkaddr);
	unsigned short blkoff = GET_BLKOFF_FROM_SEG0(sbi, blkaddr);
	struct f2fs_summary_block *sum_node;
	struct f2fs_summary sum;
	struct page *sum_page, *node_page;
	struct dnode_of_data tdn = *dn;
	nid_t ino, nid;
	struct inode *inode;
	unsigned int offset;
	block_t bidx;
	int i;

	sentry = get_seg_entry(sbi, segno);
	if (!f2fs_test_bit(blkoff, sentry->cur_valid_map))
		return 0;

	/* Get the previous summary */
	for (i = CURSEG_HOT_DATA; i <= CURSEG_COLD_DATA; i++) {
		struct curseg_info *curseg = CURSEG_I(sbi, i);
		if (curseg->segno == segno) {
			sum = curseg->sum_blk->entries[blkoff];
			goto got_it;
		}
	}

	sum_page = get_sum_page(sbi, segno);
	if (IS_ERR(sum_page))
		return PTR_ERR(sum_page);
	sum_node = (struct f2fs_summary_block *)page_address(sum_page);
	sum = sum_node->entries[blkoff];
	f2fs_put_page(sum_page, 1);
got_it:
	/* Use the locked dnode page and inode */
	nid = le32_to_cpu(sum.nid);
	if (dn->inode->i_ino == nid) {
		tdn.nid = nid;
		if (!dn->inode_page_locked)
			lock_page(dn->inode_page);
		tdn.node_page = dn->inode_page;
		tdn.ofs_in_node = le16_to_cpu(sum.ofs_in_node);
		goto truncate_out;
	} else if (dn->nid == nid) {
		tdn.ofs_in_node = le16_to_cpu(sum.ofs_in_node);
		goto truncate_out;
	}

	/* Get the node page */
	node_page = get_node_page(sbi, nid);
	if (IS_ERR(node_page))
		return PTR_ERR(node_page);

	offset = ofs_of_node(node_page);
	ino = ino_of_node(node_page);
	f2fs_put_page(node_page, 1);

	if (ino != dn->inode->i_ino) {
		int ret;

		/* Deallocate previous index in the node page */
		inode = f2fs_iget_retry(sbi->sb, ino);
		if (IS_ERR(inode))
			return PTR_ERR(inode);

		ret = dquot_initialize(inode);
		if (ret) {
			iput(inode);
			return ret;
		}
	} else {
		inode = dn->inode;
	}

	bidx = start_bidx_of_node(offset, inode) + le16_to_cpu(sum.ofs_in_node);

	/*
	 * if inode page is locked, unlock temporarily, but its reference
	 * count keeps alive.
	 */
	if (ino == dn->inode->i_ino && dn->inode_page_locked)
		unlock_page(dn->inode_page);

	set_new_dnode(&tdn, inode, NULL, NULL, 0);
	if (get_dnode_of_data(&tdn, bidx, LOOKUP_NODE))
		goto out;

	if (tdn.data_blkaddr == blkaddr)
		truncate_data_blocks_range(&tdn, 1);

	f2fs_put_dnode(&tdn);
out:
	if (ino != dn->inode->i_ino)
		iput(inode);
	else if (dn->inode_page_locked)
		lock_page(dn->inode_page);
	return 0;

truncate_out:
	if (datablock_addr(tdn.inode, tdn.node_page,
					tdn.ofs_in_node) == blkaddr)
		truncate_data_blocks_range(&tdn, 1);
	if (dn->inode->i_ino == nid && !dn->inode_page_locked)
		unlock_page(dn->inode_page);
	return 0;
}

static int do_recover_data(struct f2fs_sb_info *sbi, struct inode *inode,
					struct page *page)
{
	struct dnode_of_data dn;
	struct node_info ni;
	unsigned int start, end;
	int err = 0, recovered = 0;

	/* step 1: recover xattr */
	if (IS_INODE(page)) {
		recover_inline_xattr(inode, page);
	} else if (f2fs_has_xattr_block(ofs_of_node(page))) {
		err = recover_xattr_data(inode, page);
		if (!err)
			recovered++;
		goto out;
	}

	/* step 2: recover inline data */
	if (recover_inline_data(inode, page))
		goto out;

	/* step 3: recover data indices */
	start = start_bidx_of_node(ofs_of_node(page), inode);
	end = start + ADDRS_PER_PAGE(page, inode);

	set_new_dnode(&dn, inode, NULL, NULL, 0);
retry_dn:
	err = get_dnode_of_data(&dn, start, ALLOC_NODE);
	if (err) {
		if (err == -ENOMEM) {
			congestion_wait(BLK_RW_ASYNC, HZ/50);
			goto retry_dn;
		}
		goto out;
	}

	f2fs_wait_on_page_writeback(dn.node_page, NODE, true);

	err = get_node_info(sbi, dn.nid, &ni);
	if (err)
		goto err;

	f2fs_bug_on(sbi, ni.ino != ino_of_node(page));

	if (ofs_of_node(dn.node_page) != ofs_of_node(page)) {
		f2fs_msg(sbi->sb, KERN_WARNING,
			"Inconsistent ofs_of_node, ino:%lu, ofs:%u, %u",
			inode->i_ino, ofs_of_node(dn.node_page),
			ofs_of_node(page));
		err = -EFSCORRUPTED;
		goto err;
	}

	for (; start < end; start++, dn.ofs_in_node++) {
		block_t src, dest;

		src = datablock_addr(dn.inode, dn.node_page, dn.ofs_in_node);
		dest = datablock_addr(dn.inode, page, dn.ofs_in_node);

		/* skip recovering if dest is the same as src */
		if (src == dest)
			continue;

		/* dest is invalid, just invalidate src block */
		if (dest == NULL_ADDR) {
			truncate_data_blocks_range(&dn, 1);
			continue;
		}

		if (!file_keep_isize(inode) &&
			(i_size_read(inode) <= ((loff_t)start << PAGE_SHIFT)))
			f2fs_i_size_write(inode,
				(loff_t)(start + 1) << PAGE_SHIFT);

		/*
		 * dest is reserved block, invalidate src block
		 * and then reserve one new block in dnode page.
		 */
		if (dest == NEW_ADDR) {
			truncate_data_blocks_range(&dn, 1);
			reserve_new_block(&dn);
			continue;
		}

		/* dest is valid block, try to recover from src to dest */
		if (f2fs_is_valid_blkaddr(sbi, dest, META_POR)) {

			if (src == NULL_ADDR) {
				err = reserve_new_block(&dn);
#ifdef CONFIG_F2FS_FAULT_INJECTION
				while (err)
					err = reserve_new_block(&dn);
#endif
				/* We should not get -ENOSPC */
				f2fs_bug_on(sbi, err);
				if (err)
					goto err;
			}
retry_prev:
			/* Check the previous node page having this index */
			err = check_index_in_prev_nodes(sbi, dest, &dn);
			if (err) {
				if (err == -ENOMEM) {
					congestion_wait(BLK_RW_ASYNC, HZ/50);
					goto retry_prev;
				}
				goto err;
			}

			/* write dummy data page */
			f2fs_replace_block(sbi, &dn, src, dest,
						ni.version, false, false);
			recovered++;
		}
	}

	copy_node_footer(dn.node_page, page);
	fill_node_footer(dn.node_page, dn.nid, ni.ino,
					ofs_of_node(page), false);
	set_page_dirty(dn.node_page);
err:
	f2fs_put_dnode(&dn);
out:
	f2fs_msg(sbi->sb, KERN_NOTICE,
		"recover_data: ino = %lx (i_size: %s) recovered = %d, err = %d",
		inode->i_ino,
		file_keep_isize(inode) ? "keep" : "recover",
		recovered, err);
	return err;
}

static int recover_data(struct f2fs_sb_info *sbi, struct list_head *inode_list,
		struct list_head *tmp_inode_list, struct list_head *dir_list)
{
	struct curseg_info *curseg;
	struct page *page = NULL;
	int err = 0;
	block_t blkaddr;

	/* get node pages in the current segment */
	curseg = CURSEG_I(sbi, CURSEG_WARM_NODE);
	blkaddr = NEXT_FREE_BLKADDR(sbi, curseg);

	while (1) {
		struct fsync_inode_entry *entry;

		if (!f2fs_is_valid_blkaddr(sbi, blkaddr, META_POR))
			break;

		ra_meta_pages_cond(sbi, blkaddr);

		page = get_tmp_page(sbi, blkaddr);
		if (IS_ERR(page)) {
			err = PTR_ERR(page);
			break;
		}

		if (!is_recoverable_dnode(page)) {
			f2fs_put_page(page, 1);
			break;
		}

		entry = get_fsync_inode(inode_list, ino_of_node(page));
		if (!entry)
			goto next;
		/*
		 * inode(x) | CP | inode(x) | dnode(F)
		 * In this case, we can lose the latest inode(x).
		 * So, call recover_inode for the inode update.
		 */
		if (IS_INODE(page))
			recover_inode(entry->inode, page);
		if (entry->last_dentry == blkaddr) {
			err = recover_dentry(entry->inode, page, dir_list);
			if (err) {
				f2fs_put_page(page, 1);
				break;
			}
		}
		err = do_recover_data(sbi, entry->inode, page);
		if (err) {
			f2fs_put_page(page, 1);
			break;
		}

		if (entry->blkaddr == blkaddr)
			list_move_tail(&entry->list, tmp_inode_list);
next:
		/* check next segment */
		blkaddr = next_blkaddr_of_node(page);
		f2fs_put_page(page, 1);
	}
	if (!err)
		allocate_new_segments(sbi);
	return err;
}

int recover_fsync_data(struct f2fs_sb_info *sbi, bool check_only)
{
	struct list_head inode_list, tmp_inode_list;
	struct list_head dir_list;
	int err;
	int ret = 0;
	unsigned long s_flags = sbi->sb->s_flags;
	bool need_writecp = false;
#ifdef CONFIG_QUOTA
	int quota_enabled;
#endif

	if (s_flags & MS_RDONLY) {
		f2fs_msg(sbi->sb, KERN_INFO, "orphan cleanup on readonly fs");
		sbi->sb->s_flags &= ~MS_RDONLY;
	}

#ifdef CONFIG_QUOTA
	/* Needed for iput() to work correctly and not trash data */
	sbi->sb->s_flags |= MS_ACTIVE;
	/* Turn on quotas so that they are updated correctly */
	quota_enabled = f2fs_enable_quota_files(sbi, s_flags & MS_RDONLY);
#endif

	fsync_entry_slab = f2fs_kmem_cache_create("f2fs_fsync_inode_entry",
			sizeof(struct fsync_inode_entry));
	if (!fsync_entry_slab) {
		err = -ENOMEM;
		goto out;
	}

	INIT_LIST_HEAD(&inode_list);
	INIT_LIST_HEAD(&tmp_inode_list);
	INIT_LIST_HEAD(&dir_list);

	/* prevent checkpoint */
	mutex_lock(&sbi->cp_mutex);

	/* step #1: find fsynced inode numbers */
	err = find_fsync_dnodes(sbi, &inode_list, check_only);
	if (err || list_empty(&inode_list))
		goto skip;

	if (check_only) {
		ret = 1;
		goto skip;
	}

	need_writecp = true;

	/* step #2: recover data */
	err = recover_data(sbi, &inode_list, &tmp_inode_list, &dir_list);
	if (!err)
		f2fs_bug_on(sbi, !list_empty(&inode_list));
	else {
		/* restore s_flags to let iput() trash data */
		sbi->sb->s_flags = s_flags;
	}
skip:
	destroy_fsync_dnodes(&inode_list, err);
	destroy_fsync_dnodes(&tmp_inode_list, err);

	/* truncate meta pages to be used by the recovery */
	truncate_inode_pages_range(META_MAPPING(sbi),
			(loff_t)MAIN_BLKADDR(sbi) << PAGE_SHIFT, -1);

	if (err) {
		truncate_inode_pages_final(NODE_MAPPING(sbi));
		truncate_inode_pages_final(META_MAPPING(sbi));
	} else {
		clear_sbi_flag(sbi, SBI_POR_DOING);
	}
	mutex_unlock(&sbi->cp_mutex);

	/* let's drop all the directory inodes for clean checkpoint */
	destroy_fsync_dnodes(&dir_list, err);

	if (!err && need_writecp) {
		struct cp_control cpc = {
			.reason = CP_RECOVERY,
		};
		err = write_checkpoint(sbi, &cpc);
	}

	kmem_cache_destroy(fsync_entry_slab);
out:
#ifdef CONFIG_QUOTA
	/* Turn quotas off */
	if (quota_enabled)
		f2fs_quota_off_umount(sbi->sb);
#endif
	sbi->sb->s_flags = s_flags; /* Restore MS_RDONLY status */

	return ret ? ret: err;
}<|MERGE_RESOLUTION|>--- conflicted
+++ resolved
@@ -244,11 +244,9 @@
 	F2FS_I(inode)->i_advise = raw->i_advise;
 	F2FS_I(inode)->i_flags = le32_to_cpu(raw->i_flags);
 
-<<<<<<< HEAD
 	recover_inline_flags(inode, raw);
-=======
+
 	f2fs_mark_inode_dirty_sync(inode, true);
->>>>>>> f56f3d0e
 
 	if (file_enc_name(inode))
 		name = "<encrypted>";
