--- conflicted
+++ resolved
@@ -258,11 +258,7 @@
 				err = -EAGAIN;
 				goto next;
 			}
-<<<<<<< HEAD
-			err = get_node_info(sbi, dn.nid, &ni);
-=======
 			err = f2fs_get_node_info(sbi, dn.nid, &ni);
->>>>>>> b6fbaa1d
 			if (err) {
 				f2fs_put_dnode(&dn);
 				return err;
@@ -2557,11 +2553,7 @@
 	curseg->alloc_type = SSR;
 	__next_free_blkoff(sbi, curseg, 0);
 
-<<<<<<< HEAD
-	sum_page = get_sum_page(sbi, new_segno);
-=======
 	sum_page = f2fs_get_sum_page(sbi, new_segno);
->>>>>>> b6fbaa1d
 	f2fs_bug_on(sbi, IS_ERR(sum_page));
 	sum_node = (struct f2fs_summary_block *)page_address(sum_page);
 	memcpy(curseg->sum_blk, sum_node, SUM_ENTRY_SIZE);
@@ -3352,8 +3344,6 @@
 	}
 }
 
-<<<<<<< HEAD
-=======
 void f2fs_wait_on_block_writeback_range(struct inode *inode, block_t blkaddr,
 								block_t len)
 {
@@ -3363,7 +3353,6 @@
 		f2fs_wait_on_block_writeback(inode, blkaddr + i);
 }
 
->>>>>>> b6fbaa1d
 static int read_compacted_summaries(struct f2fs_sb_info *sbi)
 {
 	struct f2fs_checkpoint *ckpt = F2FS_CKPT(sbi);
@@ -3375,11 +3364,7 @@
 
 	start = start_sum_block(sbi);
 
-<<<<<<< HEAD
-	page = get_meta_page(sbi, start++);
-=======
 	page = f2fs_get_meta_page(sbi, start++);
->>>>>>> b6fbaa1d
 	if (IS_ERR(page))
 		return PTR_ERR(page);
 	kaddr = (unsigned char *)page_address(page);
@@ -3421,11 +3406,7 @@
 			f2fs_put_page(page, 1);
 			page = NULL;
 
-<<<<<<< HEAD
-			page = get_meta_page(sbi, start++);
-=======
 			page = f2fs_get_meta_page(sbi, start++);
->>>>>>> b6fbaa1d
 			if (IS_ERR(page))
 				return PTR_ERR(page);
 			kaddr = (unsigned char *)page_address(page);
@@ -3468,11 +3449,7 @@
 			blk_addr = GET_SUM_BLOCK(sbi, segno);
 	}
 
-<<<<<<< HEAD
-	new = get_meta_page(sbi, blk_addr);
-=======
 	new = f2fs_get_meta_page(sbi, blk_addr);
->>>>>>> b6fbaa1d
 	if (IS_ERR(new))
 		return PTR_ERR(new);
 	sum = (struct f2fs_summary_block *)page_address(new);
@@ -3486,11 +3463,7 @@
 				ns->ofs_in_node = 0;
 			}
 		} else {
-<<<<<<< HEAD
-			err = restore_node_summary(sbi, segno, sum);
-=======
 			err = f2fs_restore_node_summary(sbi, segno, sum);
->>>>>>> b6fbaa1d
 			if (err)
 				goto out;
 		}
