--- conflicted
+++ resolved
@@ -542,13 +542,8 @@
 	int ret = 0;
 	int i;
 
-<<<<<<< HEAD
-	if (!sbi->s_ndevs)
+	if (!f2fs_is_multi_device(sbi))
 		return __submit_flush_wait(sbi, sbi->sb->s_bdev);
-=======
-	if (!f2fs_is_multi_device(sbi) || ret)
-		return ret;
->>>>>>> 8cb12398
 
 	for (i = 0; i < sbi->s_ndevs; i++) {
 		if (!is_dirty_device(sbi, ino, i, FLUSH_INO))
@@ -613,7 +608,8 @@
 		return ret;
 	}
 
-	if (atomic_inc_return(&fcc->issing_flush) == 1 || sbi->s_ndevs > 1) {
+	if (atomic_inc_return(&fcc->issing_flush) == 1 ||
+	    f2fs_is_multi_device(sbi)) {
 		ret = submit_flush_wait(sbi, ino);
 		atomic_dec(&fcc->issing_flush);
 
@@ -719,7 +715,7 @@
 {
 	int ret = 0, i;
 
-	if (!sbi->s_ndevs)
+	if (!f2fs_is_multi_device(sbi))
 		return 0;
 
 	for (i = 1; i < sbi->s_ndevs; i++) {
@@ -2743,7 +2739,7 @@
 	struct f2fs_sb_info *sbi = fio->sbi;
 	unsigned int devidx;
 
-	if (!sbi->s_ndevs)
+	if (!f2fs_is_multi_device(sbi))
 		return;
 
 	devidx = f2fs_target_device_index(sbi, fio->new_blkaddr);
