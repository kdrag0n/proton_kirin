// SPDX-License-Identifier: GPL-2.0
/*
 * f2fs sysfs interface
 *
 * Copyright (c) 2012 Samsung Electronics Co., Ltd.
 *             http://www.samsung.com/
 * Copyright (c) 2017 Chao Yu <chao@kernel.org>
 */
#include <linux/compiler.h>
#include <linux/proc_fs.h>
#include <linux/f2fs_fs.h>
#include <linux/seq_file.h>

#include "f2fs.h"
#include "segment.h"
#include "gc.h"

static struct proc_dir_entry *f2fs_proc_root;

/* Sysfs support for f2fs */
enum {
	SM_INFO,	/* struct f2fs_sm_info */
	DCC_INFO,	/* struct discard_cmd_control */
	NM_INFO,	/* struct f2fs_nm_info */
	F2FS_SBI,	/* struct f2fs_sb_info */
#ifdef CONFIG_F2FS_FAULT_INJECTION
	FAULT_INFO_RATE,	/* struct f2fs_fault_info */
	FAULT_INFO_TYPE,	/* struct f2fs_fault_info */
#endif
	RESERVED_BLOCKS,	/* struct f2fs_sb_info */
};

struct f2fs_attr {
	struct attribute attr;
	ssize_t (*show)(struct f2fs_attr *, struct f2fs_sb_info *, char *);
	ssize_t (*store)(struct f2fs_attr *, struct f2fs_sb_info *,
			 const char *, size_t);
	int struct_type;
	int offset;
	int id;
};

static unsigned char *__struct_ptr(struct f2fs_sb_info *sbi, int struct_type)
{
	if (struct_type == SM_INFO)
		return (unsigned char *)SM_I(sbi);
	else if (struct_type == DCC_INFO)
		return (unsigned char *)SM_I(sbi)->dcc_info;
	else if (struct_type == NM_INFO)
		return (unsigned char *)NM_I(sbi);
	else if (struct_type == F2FS_SBI || struct_type == RESERVED_BLOCKS)
		return (unsigned char *)sbi;
#ifdef CONFIG_F2FS_FAULT_INJECTION
	else if (struct_type == FAULT_INFO_RATE ||
					struct_type == FAULT_INFO_TYPE)
		return (unsigned char *)&F2FS_OPTION(sbi).fault_info;
#endif
	return NULL;
}

static ssize_t dirty_segments_show(struct f2fs_attr *a,
		struct f2fs_sb_info *sbi, char *buf)
{
	return snprintf(buf, PAGE_SIZE, "%llu\n",
		(unsigned long long)(dirty_segments(sbi)));
}

static ssize_t unusable_show(struct f2fs_attr *a,
		struct f2fs_sb_info *sbi, char *buf)
{
	block_t unusable;

	if (test_opt(sbi, DISABLE_CHECKPOINT))
		unusable = sbi->unusable_block_count;
	else
		unusable = f2fs_get_unusable_blocks(sbi);
	return snprintf(buf, PAGE_SIZE, "%llu\n",
		(unsigned long long)unusable);
}


static ssize_t lifetime_write_kbytes_show(struct f2fs_attr *a,
		struct f2fs_sb_info *sbi, char *buf)
{
	struct super_block *sb = sbi->sb;

	if (!sb->s_bdev->bd_part)
		return snprintf(buf, PAGE_SIZE, "0\n");

	return snprintf(buf, PAGE_SIZE, "%llu\n",
		(unsigned long long)(sbi->kbytes_written +
			BD_PART_WRITTEN(sbi)));
}

static ssize_t features_show(struct f2fs_attr *a,
		struct f2fs_sb_info *sbi, char *buf)
{
	struct super_block *sb = sbi->sb;
	int len = 0;

	if (!sb->s_bdev->bd_part)
		return snprintf(buf, PAGE_SIZE, "0\n");

	if (f2fs_sb_has_encrypt(sbi))
		len += snprintf(buf, PAGE_SIZE - len, "%s",
						"encryption");
	if (f2fs_sb_has_blkzoned(sbi))
		len += snprintf(buf + len, PAGE_SIZE - len, "%s%s",
				len ? ", " : "", "blkzoned");
	if (f2fs_sb_has_extra_attr(sbi))
		len += snprintf(buf + len, PAGE_SIZE - len, "%s%s",
				len ? ", " : "", "extra_attr");
	if (f2fs_sb_has_project_quota(sbi))
		len += snprintf(buf + len, PAGE_SIZE - len, "%s%s",
				len ? ", " : "", "projquota");
	if (f2fs_sb_has_inode_chksum(sbi))
		len += snprintf(buf + len, PAGE_SIZE - len, "%s%s",
				len ? ", " : "", "inode_checksum");
	if (f2fs_sb_has_flexible_inline_xattr(sbi))
		len += snprintf(buf + len, PAGE_SIZE - len, "%s%s",
				len ? ", " : "", "flexible_inline_xattr");
	if (f2fs_sb_has_quota_ino(sbi))
		len += snprintf(buf + len, PAGE_SIZE - len, "%s%s",
				len ? ", " : "", "quota_ino");
	if (f2fs_sb_has_inode_crtime(sbi))
		len += snprintf(buf + len, PAGE_SIZE - len, "%s%s",
				len ? ", " : "", "inode_crtime");
	if (f2fs_sb_has_lost_found(sbi))
		len += snprintf(buf + len, PAGE_SIZE - len, "%s%s",
				len ? ", " : "", "lost_found");
	if (f2fs_sb_has_sb_chksum(sbi))
		len += snprintf(buf + len, PAGE_SIZE - len, "%s%s",
				len ? ", " : "", "sb_checksum");
	len += snprintf(buf + len, PAGE_SIZE - len, "\n");
	return len;
}

static ssize_t current_reserved_blocks_show(struct f2fs_attr *a,
					struct f2fs_sb_info *sbi, char *buf)
{
	return snprintf(buf, PAGE_SIZE, "%u\n", sbi->current_reserved_blocks);
}

static ssize_t f2fs_sbi_show(struct f2fs_attr *a,
			struct f2fs_sb_info *sbi, char *buf)
{
	unsigned char *ptr = NULL;
	unsigned int *ui;

	ptr = __struct_ptr(sbi, a->struct_type);
	if (!ptr)
		return -EINVAL;

	if (!strcmp(a->attr.name, "extension_list")) {
		__u8 (*extlist)[F2FS_EXTENSION_LEN] =
					sbi->raw_super->extension_list;
		int cold_count = le32_to_cpu(sbi->raw_super->extension_count);
		int hot_count = sbi->raw_super->hot_ext_count;
		int len = 0, i;

		len += snprintf(buf + len, PAGE_SIZE - len,
						"cold file extension:\n");
		for (i = 0; i < cold_count; i++)
			len += snprintf(buf + len, PAGE_SIZE - len, "%s\n",
								extlist[i]);

		len += snprintf(buf + len, PAGE_SIZE - len,
						"hot file extension:\n");
		for (i = cold_count; i < cold_count + hot_count; i++)
			len += snprintf(buf + len, PAGE_SIZE - len, "%s\n",
								extlist[i]);
		return len;
	}

	ui = (unsigned int *)(ptr + a->offset);

	return snprintf(buf, PAGE_SIZE, "%u\n", *ui);
}

static ssize_t __sbi_store(struct f2fs_attr *a,
			struct f2fs_sb_info *sbi,
			const char *buf, size_t count)
{
	unsigned char *ptr;
	unsigned long t;
	unsigned int *ui;
	ssize_t ret;

	ptr = __struct_ptr(sbi, a->struct_type);
	if (!ptr)
		return -EINVAL;

	if (!strcmp(a->attr.name, "extension_list")) {
		const char *name = strim((char *)buf);
		bool set = true, hot;

		if (!strncmp(name, "[h]", 3))
			hot = true;
		else if (!strncmp(name, "[c]", 3))
			hot = false;
		else
			return -EINVAL;

		name += 3;

		if (*name == '!') {
			name++;
			set = false;
		}

		if (strlen(name) >= F2FS_EXTENSION_LEN)
			return -EINVAL;

		down_write(&sbi->sb_lock);

		ret = f2fs_update_extension_list(sbi, name, hot, set);
		if (ret)
			goto out;

		ret = f2fs_commit_super(sbi, false);
		if (ret)
			f2fs_update_extension_list(sbi, name, hot, !set);
out:
		up_write(&sbi->sb_lock);
		return ret ? ret : count;
	}

	ui = (unsigned int *)(ptr + a->offset);

	ret = kstrtoul(skip_spaces(buf), 0, &t);
	if (ret < 0)
		return ret;
#ifdef CONFIG_F2FS_FAULT_INJECTION
	if (a->struct_type == FAULT_INFO_TYPE && t >= (1 << FAULT_MAX))
		return -EINVAL;
	if (a->struct_type == FAULT_INFO_RATE && t >= UINT_MAX)
		return -EINVAL;
#endif
	if (a->struct_type == RESERVED_BLOCKS) {
		spin_lock(&sbi->stat_lock);
		if (t > (unsigned long)(sbi->user_block_count -
				F2FS_OPTION(sbi).root_reserved_blocks)) {
			spin_unlock(&sbi->stat_lock);
			return -EINVAL;
		}
		*ui = t;
		sbi->current_reserved_blocks = min(sbi->reserved_blocks,
				sbi->user_block_count - valid_user_blocks(sbi));
		spin_unlock(&sbi->stat_lock);
		return count;
	}

	if (!strcmp(a->attr.name, "discard_granularity")) {
		if (t == 0 || t > MAX_PLIST_NUM)
			return -EINVAL;
		if (t == *ui)
			return count;
		*ui = t;
		return count;
	}

	if (!strcmp(a->attr.name, "migration_granularity")) {
		if (t == 0 || t > sbi->segs_per_sec)
			return -EINVAL;
	}

	if (!strcmp(a->attr.name, "trim_sections"))
		return -EINVAL;

	if (!strcmp(a->attr.name, "gc_idle")) {
		if (t == GC_IDLE_CB)
			sbi->gc_mode = GC_IDLE_CB;
		else if (t == GC_IDLE_GREEDY)
			sbi->gc_mode = GC_IDLE_GREEDY;
		else
			sbi->gc_mode = GC_NORMAL;
		return count;
	}


	if (!strcmp(a->attr.name, "iostat_enable")) {
		sbi->iostat_enable = !!t;
		if (!sbi->iostat_enable)
			f2fs_reset_iostat(sbi);
		return count;
	}

	*ui = (unsigned int)t;

	return count;
}

static ssize_t f2fs_sbi_store(struct f2fs_attr *a,
			struct f2fs_sb_info *sbi,
			const char *buf, size_t count)
{
	return __sbi_store(a, sbi, buf, count);
}

static ssize_t f2fs_attr_show(struct kobject *kobj,
				struct attribute *attr, char *buf)
{
	struct f2fs_sb_info *sbi = container_of(kobj, struct f2fs_sb_info,
								s_kobj);
	struct f2fs_attr *a = container_of(attr, struct f2fs_attr, attr);

	return a->show ? a->show(a, sbi, buf) : 0;
}

static ssize_t f2fs_attr_store(struct kobject *kobj, struct attribute *attr,
						const char *buf, size_t len)
{
	struct f2fs_sb_info *sbi = container_of(kobj, struct f2fs_sb_info,
									s_kobj);
	struct f2fs_attr *a = container_of(attr, struct f2fs_attr, attr);

	return a->store ? a->store(a, sbi, buf, len) : 0;
}

static void f2fs_sb_release(struct kobject *kobj)
{
	struct f2fs_sb_info *sbi = container_of(kobj, struct f2fs_sb_info,
								s_kobj);
	complete(&sbi->s_kobj_unregister);
}

enum feat_id {
	FEAT_CRYPTO = 0,
	FEAT_BLKZONED,
	FEAT_ATOMIC_WRITE,
	FEAT_EXTRA_ATTR,
	FEAT_PROJECT_QUOTA,
	FEAT_INODE_CHECKSUM,
	FEAT_FLEXIBLE_INLINE_XATTR,
	FEAT_QUOTA_INO,
	FEAT_INODE_CRTIME,
	FEAT_LOST_FOUND,
	FEAT_SB_CHECKSUM,
};

static ssize_t f2fs_feature_show(struct f2fs_attr *a,
		struct f2fs_sb_info *sbi, char *buf)
{
	switch (a->id) {
	case FEAT_CRYPTO:
	case FEAT_BLKZONED:
	case FEAT_ATOMIC_WRITE:
	case FEAT_EXTRA_ATTR:
	case FEAT_PROJECT_QUOTA:
	case FEAT_INODE_CHECKSUM:
	case FEAT_FLEXIBLE_INLINE_XATTR:
	case FEAT_QUOTA_INO:
	case FEAT_INODE_CRTIME:
	case FEAT_LOST_FOUND:
	case FEAT_SB_CHECKSUM:
		return snprintf(buf, PAGE_SIZE, "supported\n");
	}
	return 0;
}

#define F2FS_ATTR_OFFSET(_struct_type, _name, _mode, _show, _store, _offset) \
static struct f2fs_attr f2fs_attr_##_name = {			\
	.attr = {.name = __stringify(_name), .mode = _mode },	\
	.show	= _show,					\
	.store	= _store,					\
	.struct_type = _struct_type,				\
	.offset = _offset					\
}

#define F2FS_RW_ATTR(struct_type, struct_name, name, elname)	\
	F2FS_ATTR_OFFSET(struct_type, name, 0644,		\
		f2fs_sbi_show, f2fs_sbi_store,			\
		offsetof(struct struct_name, elname))

#define F2FS_GENERAL_RO_ATTR(name) \
static struct f2fs_attr f2fs_attr_##name = __ATTR(name, 0444, name##_show, NULL)

#define F2FS_FEATURE_RO_ATTR(_name, _id)			\
static struct f2fs_attr f2fs_attr_##_name = {			\
	.attr = {.name = __stringify(_name), .mode = 0444 },	\
	.show	= f2fs_feature_show,				\
	.id	= _id,						\
}

F2FS_RW_ATTR(SM_INFO, f2fs_sm_info, reclaim_segments, rec_prefree_segments);
F2FS_RW_ATTR(DCC_INFO, discard_cmd_control, max_small_discards, max_discards);
F2FS_RW_ATTR(DCC_INFO, discard_cmd_control, discard_granularity, discard_granularity);
F2FS_RW_ATTR(RESERVED_BLOCKS, f2fs_sb_info, reserved_blocks, reserved_blocks);
F2FS_RW_ATTR(SM_INFO, f2fs_sm_info, batched_trim_sections, trim_sections);
F2FS_RW_ATTR(SM_INFO, f2fs_sm_info, ipu_policy, ipu_policy);
F2FS_RW_ATTR(SM_INFO, f2fs_sm_info, min_ipu_util, min_ipu_util);
F2FS_RW_ATTR(SM_INFO, f2fs_sm_info, min_fsync_blocks, min_fsync_blocks);
F2FS_RW_ATTR(SM_INFO, f2fs_sm_info, min_seq_blocks, min_seq_blocks);
F2FS_RW_ATTR(SM_INFO, f2fs_sm_info, min_hot_blocks, min_hot_blocks);
F2FS_RW_ATTR(SM_INFO, f2fs_sm_info, min_ssr_sections, min_ssr_sections);
F2FS_RW_ATTR(NM_INFO, f2fs_nm_info, ram_thresh, ram_thresh);
F2FS_RW_ATTR(NM_INFO, f2fs_nm_info, ra_nid_pages, ra_nid_pages);
F2FS_RW_ATTR(NM_INFO, f2fs_nm_info, dirty_nats_ratio, dirty_nats_ratio);
F2FS_RW_ATTR(F2FS_SBI, f2fs_sb_info, max_victim_search, max_victim_search);
F2FS_RW_ATTR(F2FS_SBI, f2fs_sb_info, migration_granularity, migration_granularity);
F2FS_RW_ATTR(F2FS_SBI, f2fs_sb_info, dir_level, dir_level);
F2FS_RW_ATTR(F2FS_SBI, f2fs_sb_info, cp_interval, interval_time[CP_TIME]);
F2FS_RW_ATTR(F2FS_SBI, f2fs_sb_info, idle_interval, interval_time[REQ_TIME]);
F2FS_RW_ATTR(F2FS_SBI, f2fs_sb_info, discard_idle_interval,
					interval_time[DISCARD_TIME]);
F2FS_RW_ATTR(F2FS_SBI, f2fs_sb_info,
		umount_discard_timeout, interval_time[UMOUNT_DISCARD_TIMEOUT]);
F2FS_RW_ATTR(F2FS_SBI, f2fs_sb_info, iostat_enable, iostat_enable);
F2FS_RW_ATTR(F2FS_SBI, f2fs_sb_info, readdir_ra, readdir_ra);
F2FS_RW_ATTR(F2FS_SBI, f2fs_sb_info, gc_pin_file_thresh, gc_pin_file_threshold);
F2FS_RW_ATTR(F2FS_SBI, f2fs_super_block, extension_list, extension_list);
#ifdef CONFIG_F2FS_FAULT_INJECTION
F2FS_RW_ATTR(FAULT_INFO_RATE, f2fs_fault_info, inject_rate, inject_rate);
F2FS_RW_ATTR(FAULT_INFO_TYPE, f2fs_fault_info, inject_type, inject_type);
#endif
F2FS_GENERAL_RO_ATTR(dirty_segments);
F2FS_GENERAL_RO_ATTR(lifetime_write_kbytes);
F2FS_GENERAL_RO_ATTR(features);
F2FS_GENERAL_RO_ATTR(current_reserved_blocks);
F2FS_GENERAL_RO_ATTR(unusable);

#ifdef CONFIG_FS_ENCRYPTION
F2FS_FEATURE_RO_ATTR(encryption, FEAT_CRYPTO);
#endif
#ifdef CONFIG_BLK_DEV_ZONED
F2FS_FEATURE_RO_ATTR(block_zoned, FEAT_BLKZONED);
#endif
F2FS_FEATURE_RO_ATTR(atomic_write, FEAT_ATOMIC_WRITE);
F2FS_FEATURE_RO_ATTR(extra_attr, FEAT_EXTRA_ATTR);
F2FS_FEATURE_RO_ATTR(project_quota, FEAT_PROJECT_QUOTA);
F2FS_FEATURE_RO_ATTR(inode_checksum, FEAT_INODE_CHECKSUM);
F2FS_FEATURE_RO_ATTR(flexible_inline_xattr, FEAT_FLEXIBLE_INLINE_XATTR);
F2FS_FEATURE_RO_ATTR(quota_ino, FEAT_QUOTA_INO);
F2FS_FEATURE_RO_ATTR(inode_crtime, FEAT_INODE_CRTIME);
F2FS_FEATURE_RO_ATTR(lost_found, FEAT_LOST_FOUND);
F2FS_FEATURE_RO_ATTR(sb_checksum, FEAT_SB_CHECKSUM);

#define ATTR_LIST(name) (&f2fs_attr_##name.attr)
static struct attribute *f2fs_attrs[] = {
	ATTR_LIST(reclaim_segments),
	ATTR_LIST(max_small_discards),
	ATTR_LIST(discard_granularity),
	ATTR_LIST(batched_trim_sections),
	ATTR_LIST(ipu_policy),
	ATTR_LIST(min_ipu_util),
	ATTR_LIST(min_fsync_blocks),
	ATTR_LIST(min_seq_blocks),
	ATTR_LIST(min_hot_blocks),
	ATTR_LIST(min_ssr_sections),
	ATTR_LIST(max_victim_search),
	ATTR_LIST(migration_granularity),
	ATTR_LIST(dir_level),
	ATTR_LIST(ram_thresh),
	ATTR_LIST(ra_nid_pages),
	ATTR_LIST(dirty_nats_ratio),
	ATTR_LIST(cp_interval),
	ATTR_LIST(idle_interval),
	ATTR_LIST(discard_idle_interval),
	ATTR_LIST(umount_discard_timeout),
	ATTR_LIST(iostat_enable),
	ATTR_LIST(readdir_ra),
	ATTR_LIST(gc_pin_file_thresh),
	ATTR_LIST(extension_list),
#ifdef CONFIG_F2FS_FAULT_INJECTION
	ATTR_LIST(inject_rate),
	ATTR_LIST(inject_type),
#endif
	ATTR_LIST(dirty_segments),
	ATTR_LIST(unusable),
	ATTR_LIST(lifetime_write_kbytes),
	ATTR_LIST(features),
	ATTR_LIST(reserved_blocks),
	ATTR_LIST(current_reserved_blocks),
	NULL,
};

static struct attribute *f2fs_feat_attrs[] = {
#ifdef CONFIG_FS_ENCRYPTION
	ATTR_LIST(encryption),
#endif
#ifdef CONFIG_BLK_DEV_ZONED
	ATTR_LIST(block_zoned),
#endif
	ATTR_LIST(atomic_write),
	ATTR_LIST(extra_attr),
	ATTR_LIST(project_quota),
	ATTR_LIST(inode_checksum),
	ATTR_LIST(flexible_inline_xattr),
	ATTR_LIST(quota_ino),
	ATTR_LIST(inode_crtime),
	ATTR_LIST(lost_found),
	ATTR_LIST(sb_checksum),
	NULL,
};

static const struct sysfs_ops f2fs_attr_ops = {
	.show	= f2fs_attr_show,
	.store	= f2fs_attr_store,
};

static struct kobj_type f2fs_sb_ktype = {
	.default_attrs	= f2fs_attrs,
	.sysfs_ops	= &f2fs_attr_ops,
	.release	= f2fs_sb_release,
};

static struct kobj_type f2fs_ktype = {
	.sysfs_ops	= &f2fs_attr_ops,
};

static struct kset f2fs_kset = {
	.kobj   = {.ktype = &f2fs_ktype},
};

static struct kobj_type f2fs_feat_ktype = {
	.default_attrs	= f2fs_feat_attrs,
	.sysfs_ops	= &f2fs_attr_ops,
};

static struct kobject f2fs_feat = {
	.kset	= &f2fs_kset,
};

static int __maybe_unused segment_info_seq_show(struct seq_file *seq,
						void *offset)
{
	struct super_block *sb = seq->private;
	struct f2fs_sb_info *sbi = F2FS_SB(sb);
	unsigned int total_segs =
			le32_to_cpu(sbi->raw_super->segment_count_main);
	int i;

	seq_puts(seq, "format: segment_type|valid_blocks\n"
		"segment_type(0:HD, 1:WD, 2:CD, 3:HN, 4:WN, 5:CN)\n");

	for (i = 0; i < total_segs; i++) {
		struct seg_entry *se = get_seg_entry(sbi, i);

		if ((i % 10) == 0)
			seq_printf(seq, "%-10d", i);
		seq_printf(seq, "%d|%-3u", se->type, se->valid_blocks);
		if ((i % 10) == 9 || i == (total_segs - 1))
			seq_putc(seq, '\n');
		else
			seq_putc(seq, ' ');
	}

	return 0;
}

static int __maybe_unused segment_bits_seq_show(struct seq_file *seq,
						void *offset)
{
	struct super_block *sb = seq->private;
	struct f2fs_sb_info *sbi = F2FS_SB(sb);
	unsigned int total_segs =
			le32_to_cpu(sbi->raw_super->segment_count_main);
	int i, j;

	seq_puts(seq, "format: segment_type|valid_blocks|bitmaps\n"
		"segment_type(0:HD, 1:WD, 2:CD, 3:HN, 4:WN, 5:CN)\n");

	for (i = 0; i < total_segs; i++) {
		struct seg_entry *se = get_seg_entry(sbi, i);

		seq_printf(seq, "%-10d", i);
		seq_printf(seq, "%d|%-3u|", se->type, se->valid_blocks);
		for (j = 0; j < SIT_VBLOCK_MAP_SIZE; j++)
			seq_printf(seq, " %.2x", se->cur_valid_map[j]);
		seq_putc(seq, '\n');
	}
	return 0;
}

static int __maybe_unused iostat_info_seq_show(struct seq_file *seq,
					       void *offset)
{
	struct super_block *sb = seq->private;
	struct f2fs_sb_info *sbi = F2FS_SB(sb);
	time64_t now = ktime_get_real_seconds();

	if (!sbi->iostat_enable)
		return 0;

	seq_printf(seq, "time:		%-16llu\n", now);

	/* print app IOs */
	seq_printf(seq, "app buffered:	%-16llu\n",
				sbi->write_iostat[APP_BUFFERED_IO]);
	seq_printf(seq, "app direct:	%-16llu\n",
				sbi->write_iostat[APP_DIRECT_IO]);
	seq_printf(seq, "app mapped:	%-16llu\n",
				sbi->write_iostat[APP_MAPPED_IO]);

	/* print fs IOs */
	seq_printf(seq, "fs data:	%-16llu\n",
				sbi->write_iostat[FS_DATA_IO]);
	seq_printf(seq, "fs node:	%-16llu\n",
				sbi->write_iostat[FS_NODE_IO]);
	seq_printf(seq, "fs meta:	%-16llu\n",
				sbi->write_iostat[FS_META_IO]);
	seq_printf(seq, "fs gc data:	%-16llu\n",
				sbi->write_iostat[FS_GC_DATA_IO]);
	seq_printf(seq, "fs gc node:	%-16llu\n",
				sbi->write_iostat[FS_GC_NODE_IO]);
	seq_printf(seq, "fs cp data:	%-16llu\n",
				sbi->write_iostat[FS_CP_DATA_IO]);
	seq_printf(seq, "fs cp node:	%-16llu\n",
				sbi->write_iostat[FS_CP_NODE_IO]);
	seq_printf(seq, "fs cp meta:	%-16llu\n",
				sbi->write_iostat[FS_CP_META_IO]);
	seq_printf(seq, "fs discard:	%-16llu\n",
				sbi->write_iostat[FS_DISCARD]);

	return 0;
}

static int __maybe_unused victim_bits_seq_show(struct seq_file *seq,
						void *offset)
{
	struct super_block *sb = seq->private;
	struct f2fs_sb_info *sbi = F2FS_SB(sb);
	struct dirty_seglist_info *dirty_i = DIRTY_I(sbi);
	int i;

	seq_puts(seq, "format: victim_secmap bitmaps\n");

	for (i = 0; i < MAIN_SECS(sbi); i++) {
		if ((i % 10) == 0)
			seq_printf(seq, "%-10d", i);
		seq_printf(seq, "%d", test_bit(i, dirty_i->victim_secmap) ? 1 : 0);
		if ((i % 10) == 9 || i == (MAIN_SECS(sbi) - 1))
			seq_putc(seq, '\n');
		else
			seq_putc(seq, ' ');
	}
	return 0;
}

#define F2FS_PROC_FILE_DEF(_name)					\
static int _name##_open_fs(struct inode *inode, struct file *file)	\
{									\
	return single_open(file, _name##_seq_show, PDE_DATA(inode));	\
}									\
									\
static const struct file_operations f2fs_seq_##_name##_fops = {		\
	.open = _name##_open_fs,					\
	.read = seq_read,						\
	.llseek = seq_lseek,						\
	.release = single_release,					\
};

F2FS_PROC_FILE_DEF(segment_info);
F2FS_PROC_FILE_DEF(segment_bits);
F2FS_PROC_FILE_DEF(iostat_info);
F2FS_PROC_FILE_DEF(victim_bits);

int __init f2fs_init_sysfs(void)
{
	int ret;

	kobject_set_name(&f2fs_kset.kobj, "f2fs_dev");
	f2fs_kset.kobj.parent = fs_kobj;
	ret = kset_register(&f2fs_kset);
	if (ret)
		return ret;

	ret = kobject_init_and_add(&f2fs_feat, &f2fs_feat_ktype,
				   NULL, "features");
	if (ret) {
		kobject_put(&f2fs_feat);
		kset_unregister(&f2fs_kset);
<<<<<<< HEAD
	else
		f2fs_proc_root = proc_mkdir("fs/f2fs_dev", NULL);
=======
	} else {
		f2fs_proc_root = proc_mkdir("fs/f2fs", NULL);
	}
>>>>>>> c081cdb1
	return ret;
}

void f2fs_exit_sysfs(void)
{
	kobject_put(&f2fs_feat);
	kset_unregister(&f2fs_kset);
	remove_proc_entry("fs/f2fs_dev", NULL);
	f2fs_proc_root = NULL;
}

int f2fs_register_sysfs(struct f2fs_sb_info *sbi)
{
	struct super_block *sb = sbi->sb;
	int err;

	sbi->s_kobj.kset = &f2fs_kset;
	init_completion(&sbi->s_kobj_unregister);
	err = kobject_init_and_add(&sbi->s_kobj, &f2fs_sb_ktype, NULL,
				"%s", sb->s_id);
	if (err) {
		kobject_put(&sbi->s_kobj);
		wait_for_completion(&sbi->s_kobj_unregister);
		return err;
	}

	if (f2fs_proc_root)
		sbi->s_proc = proc_mkdir(sb->s_id, f2fs_proc_root);

	if (sbi->s_proc) {
		proc_create_data("segment_info", S_IRUGO, sbi->s_proc,
				 &f2fs_seq_segment_info_fops, sb);
		proc_create_data("segment_bits", S_IRUGO, sbi->s_proc,
				 &f2fs_seq_segment_bits_fops, sb);
		proc_create_data("iostat_info", S_IRUGO, sbi->s_proc,
				&f2fs_seq_iostat_info_fops, sb);
		proc_create_data("victim_bits", S_IRUGO, sbi->s_proc,
				&f2fs_seq_victim_bits_fops, sb);
	}
	return 0;
}

void f2fs_unregister_sysfs(struct f2fs_sb_info *sbi)
{
	if (sbi->s_proc) {
		remove_proc_entry("iostat_info", sbi->s_proc);
		remove_proc_entry("segment_info", sbi->s_proc);
		remove_proc_entry("segment_bits", sbi->s_proc);
		remove_proc_entry("victim_bits", sbi->s_proc);
		remove_proc_entry(sbi->sb->s_id, f2fs_proc_root);
	}
	kobject_del(&sbi->s_kobj);
	kobject_put(&sbi->s_kobj);
}<|MERGE_RESOLUTION|>--- conflicted
+++ resolved
@@ -670,14 +670,9 @@
 	if (ret) {
 		kobject_put(&f2fs_feat);
 		kset_unregister(&f2fs_kset);
-<<<<<<< HEAD
-	else
+	} else {
 		f2fs_proc_root = proc_mkdir("fs/f2fs_dev", NULL);
-=======
-	} else {
-		f2fs_proc_root = proc_mkdir("fs/f2fs", NULL);
-	}
->>>>>>> c081cdb1
+	}
 	return ret;
 }
 
