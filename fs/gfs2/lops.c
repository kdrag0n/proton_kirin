/*
 * Copyright (C) Sistina Software, Inc.  1997-2003 All rights reserved.
 * Copyright (C) 2004-2006 Red Hat, Inc.  All rights reserved.
 *
 * This copyrighted material is made available to anyone wishing to use,
 * modify, copy, or redistribute it subject to the terms and conditions
 * of the GNU General Public License version 2.
 */

#include <linux/sched.h>
#include <linux/slab.h>
#include <linux/spinlock.h>
#include <linux/completion.h>
#include <linux/buffer_head.h>
#include <linux/mempool.h>
#include <linux/gfs2_ondisk.h>
#include <linux/bio.h>
#include <linux/fs.h>
#include <linux/list_sort.h>

#include "gfs2.h"
#include "incore.h"
#include "inode.h"
#include "glock.h"
#include "log.h"
#include "lops.h"
#include "meta_io.h"
#include "recovery.h"
#include "rgrp.h"
#include "trans.h"
#include "util.h"
#include "trace_gfs2.h"

/**
 * gfs2_pin - Pin a buffer in memory
 * @sdp: The superblock
 * @bh: The buffer to be pinned
 *
 * The log lock must be held when calling this function
 */
void gfs2_pin(struct gfs2_sbd *sdp, struct buffer_head *bh)
{
	struct gfs2_bufdata *bd;

	BUG_ON(!current->journal_info);

	clear_buffer_dirty(bh);
	if (test_set_buffer_pinned(bh))
		gfs2_assert_withdraw(sdp, 0);
	if (!buffer_uptodate(bh))
		gfs2_io_error_bh(sdp, bh);
	bd = bh->b_private;
	/* If this buffer is in the AIL and it has already been written
	 * to in-place disk block, remove it from the AIL.
	 */
	spin_lock(&sdp->sd_ail_lock);
	if (bd->bd_tr)
		list_move(&bd->bd_ail_st_list, &bd->bd_tr->tr_ail2_list);
	spin_unlock(&sdp->sd_ail_lock);
	get_bh(bh);
	atomic_inc(&sdp->sd_log_pinned);
	trace_gfs2_pin(bd, 1);
}

static bool buffer_is_rgrp(const struct gfs2_bufdata *bd)
{
	return bd->bd_gl->gl_name.ln_type == LM_TYPE_RGRP;
}

static void maybe_release_space(struct gfs2_bufdata *bd)
{
	struct gfs2_glock *gl = bd->bd_gl;
	struct gfs2_sbd *sdp = gl->gl_name.ln_sbd;
	struct gfs2_rgrpd *rgd = gfs2_glock2rgrp(gl);
	unsigned int index = bd->bd_bh->b_blocknr - gl->gl_name.ln_number;
	struct gfs2_bitmap *bi = rgd->rd_bits + index;

	if (bi->bi_clone == NULL)
		return;
	if (sdp->sd_args.ar_discard)
		gfs2_rgrp_send_discards(sdp, rgd->rd_data0, bd->bd_bh, bi, 1, NULL);
	memcpy(bi->bi_clone + bi->bi_offset,
	       bd->bd_bh->b_data + bi->bi_offset, bi->bi_len);
	clear_bit(GBF_FULL, &bi->bi_flags);
	rgd->rd_free_clone = rgd->rd_free;
	rgd->rd_extfail_pt = rgd->rd_free;
}

/**
 * gfs2_unpin - Unpin a buffer
 * @sdp: the filesystem the buffer belongs to
 * @bh: The buffer to unpin
 * @ai:
 * @flags: The inode dirty flags
 *
 */

static void gfs2_unpin(struct gfs2_sbd *sdp, struct buffer_head *bh,
		       struct gfs2_trans *tr)
{
	struct gfs2_bufdata *bd = bh->b_private;

	BUG_ON(!buffer_uptodate(bh));
	BUG_ON(!buffer_pinned(bh));

	lock_buffer(bh);
	mark_buffer_dirty(bh);
	clear_buffer_pinned(bh);

	if (buffer_is_rgrp(bd))
		maybe_release_space(bd);

	spin_lock(&sdp->sd_ail_lock);
	if (bd->bd_tr) {
		list_del(&bd->bd_ail_st_list);
		brelse(bh);
	} else {
		struct gfs2_glock *gl = bd->bd_gl;
		list_add(&bd->bd_ail_gl_list, &gl->gl_ail_list);
		atomic_inc(&gl->gl_ail_count);
	}
	bd->bd_tr = tr;
	list_add(&bd->bd_ail_st_list, &tr->tr_ail1_list);
	spin_unlock(&sdp->sd_ail_lock);

	clear_bit(GLF_LFLUSH, &bd->bd_gl->gl_flags);
	trace_gfs2_pin(bd, 0);
	unlock_buffer(bh);
	atomic_dec(&sdp->sd_log_pinned);
}

static void gfs2_log_incr_head(struct gfs2_sbd *sdp)
{
	BUG_ON((sdp->sd_log_flush_head == sdp->sd_log_tail) &&
	       (sdp->sd_log_flush_head != sdp->sd_log_head));

	if (++sdp->sd_log_flush_head == sdp->sd_jdesc->jd_blocks)
		sdp->sd_log_flush_head = 0;
}

static u64 gfs2_log_bmap(struct gfs2_sbd *sdp)
{
	unsigned int lbn = sdp->sd_log_flush_head;
	struct gfs2_journal_extent *je;
	u64 block;

	list_for_each_entry(je, &sdp->sd_jdesc->extent_list, list) {
		if ((lbn >= je->lblock) && (lbn < (je->lblock + je->blocks))) {
			block = je->dblock + lbn - je->lblock;
			gfs2_log_incr_head(sdp);
			return block;
		}
	}

	return -1;
}

/**
 * gfs2_end_log_write_bh - end log write of pagecache data with buffers
 * @sdp: The superblock
 * @bvec: The bio_vec
 * @error: The i/o status
 *
 * This finds the relavent buffers and unlocks then and sets the
 * error flag according to the status of the i/o request. This is
 * used when the log is writing data which has an in-place version
 * that is pinned in the pagecache.
 */

static void gfs2_end_log_write_bh(struct gfs2_sbd *sdp, struct bio_vec *bvec,
				  blk_status_t error)
{
	struct buffer_head *bh, *next;
	struct page *page = bvec->bv_page;
	unsigned size;

	bh = page_buffers(page);
	size = bvec->bv_len;
	while (bh_offset(bh) < bvec->bv_offset)
		bh = bh->b_this_page;
	do {
		if (error)
			mark_buffer_write_io_error(bh);
		unlock_buffer(bh);
		next = bh->b_this_page;
		size -= bh->b_size;
		brelse(bh);
		bh = next;
	} while(bh && size);
}

/**
 * gfs2_end_log_write - end of i/o to the log
 * @bio: The bio
 * @error: Status of i/o request
 *
 * Each bio_vec contains either data from the pagecache or data
 * relating to the log itself. Here we iterate over the bio_vec
 * array, processing both kinds of data.
 *
 */

static void gfs2_end_log_write(struct bio *bio)
{
	struct gfs2_sbd *sdp = bio->bi_private;
	struct bio_vec *bvec;
	struct page *page;
	int i;

	if (bio->bi_status) {
		fs_err(sdp, "Error %d writing to journal, jid=%u\n",
		       bio->bi_status, sdp->sd_jdesc->jd_jid);
		wake_up(&sdp->sd_logd_waitq);
	}

	bio_for_each_segment_all(bvec, bio, i) {
		page = bvec->bv_page;
		if (page_has_buffers(page))
			gfs2_end_log_write_bh(sdp, bvec, bio->bi_status);
		else
			mempool_free(page, gfs2_page_pool);
	}

	bio_put(bio);
	if (atomic_dec_and_test(&sdp->sd_log_in_flight))
		wake_up(&sdp->sd_log_flush_wait);
}

/**
 * gfs2_log_flush_bio - Submit any pending log bio
 * @sdp: The superblock
 * @op: REQ_OP
 * @op_flags: req_flag_bits
 *
 * Submit any pending part-built or full bio to the block device. If
 * there is no pending bio, then this is a no-op.
 */

void gfs2_log_flush_bio(struct gfs2_sbd *sdp, int op, int op_flags)
{
	if (sdp->sd_log_bio) {
		atomic_inc(&sdp->sd_log_in_flight);
		bio_set_op_attrs(sdp->sd_log_bio, op, op_flags);
		submit_bio(sdp->sd_log_bio);
		sdp->sd_log_bio = NULL;
	}
}

/**
 * gfs2_log_alloc_bio - Allocate a new bio for log writing
 * @sdp: The superblock
 * @blkno: The next device block number we want to write to
 *
 * This should never be called when there is a cached bio in the
 * super block. When it returns, there will be a cached bio in the
 * super block which will have as many bio_vecs as the device is
 * happy to handle.
 *
 * Returns: Newly allocated bio
 */

static struct bio *gfs2_log_alloc_bio(struct gfs2_sbd *sdp, u64 blkno)
{
	struct super_block *sb = sdp->sd_vfs;
	struct bio *bio;

	BUG_ON(sdp->sd_log_bio);

	bio = bio_alloc(GFP_NOIO, BIO_MAX_PAGES);
	bio->bi_iter.bi_sector = blkno * (sb->s_blocksize >> 9);
	bio_set_dev(bio, sb->s_bdev);
	bio->bi_end_io = gfs2_end_log_write;
	bio->bi_private = sdp;

	sdp->sd_log_bio = bio;

	return bio;
}

/**
 * gfs2_log_get_bio - Get cached log bio, or allocate a new one
 * @sdp: The superblock
 * @blkno: The device block number we want to write to
 *
 * If there is a cached bio, then if the next block number is sequential
 * with the previous one, return it, otherwise flush the bio to the
 * device. If there is not a cached bio, or we just flushed it, then
 * allocate a new one.
 *
 * Returns: The bio to use for log writes
 */

static struct bio *gfs2_log_get_bio(struct gfs2_sbd *sdp, u64 blkno)
{
	struct bio *bio = sdp->sd_log_bio;
	u64 nblk;

	if (bio) {
		nblk = bio_end_sector(bio);
		nblk >>= sdp->sd_fsb2bb_shift;
		if (blkno == nblk)
			return bio;
		gfs2_log_flush_bio(sdp, REQ_OP_WRITE, 0);
	}

	return gfs2_log_alloc_bio(sdp, blkno);
}


/**
 * gfs2_log_write - write to log
 * @sdp: the filesystem
 * @page: the page to write
 * @size: the size of the data to write
 * @offset: the offset within the page 
 *
 * Try and add the page segment to the current bio. If that fails,
 * submit the current bio to the device and create a new one, and
 * then add the page segment to that.
 */

static void gfs2_log_write(struct gfs2_sbd *sdp, struct page *page,
			   unsigned size, unsigned offset)
{
	u64 blkno = gfs2_log_bmap(sdp);
	struct bio *bio;
	int ret;

	bio = gfs2_log_get_bio(sdp, blkno);
	ret = bio_add_page(bio, page, size, offset);
	if (ret == 0) {
		gfs2_log_flush_bio(sdp, REQ_OP_WRITE, 0);
		bio = gfs2_log_alloc_bio(sdp, blkno);
		ret = bio_add_page(bio, page, size, offset);
		WARN_ON(ret == 0);
	}
}

/**
 * gfs2_log_write_bh - write a buffer's content to the log
 * @sdp: The super block
 * @bh: The buffer pointing to the in-place location
 * 
 * This writes the content of the buffer to the next available location
 * in the log. The buffer will be unlocked once the i/o to the log has
 * completed.
 */

static void gfs2_log_write_bh(struct gfs2_sbd *sdp, struct buffer_head *bh)
{
	gfs2_log_write(sdp, bh->b_page, bh->b_size, bh_offset(bh));
}

/**
 * gfs2_log_write_page - write one block stored in a page, into the log
 * @sdp: The superblock
 * @page: The struct page
 *
 * This writes the first block-sized part of the page into the log. Note
 * that the page must have been allocated from the gfs2_page_pool mempool
 * and that after this has been called, ownership has been transferred and
 * the page may be freed at any time.
 */

void gfs2_log_write_page(struct gfs2_sbd *sdp, struct page *page)
{
	struct super_block *sb = sdp->sd_vfs;
	gfs2_log_write(sdp, page, sb->s_blocksize, 0);
}

static struct page *gfs2_get_log_desc(struct gfs2_sbd *sdp, u32 ld_type,
				      u32 ld_length, u32 ld_data1)
{
	struct page *page = mempool_alloc(gfs2_page_pool, GFP_NOIO);
	struct gfs2_log_descriptor *ld = page_address(page);
	clear_page(ld);
	ld->ld_header.mh_magic = cpu_to_be32(GFS2_MAGIC);
	ld->ld_header.mh_type = cpu_to_be32(GFS2_METATYPE_LD);
	ld->ld_header.mh_format = cpu_to_be32(GFS2_FORMAT_LD);
	ld->ld_type = cpu_to_be32(ld_type);
	ld->ld_length = cpu_to_be32(ld_length);
	ld->ld_data1 = cpu_to_be32(ld_data1);
	ld->ld_data2 = 0;
	return page;
}

static void gfs2_check_magic(struct buffer_head *bh)
{
	void *kaddr;
	__be32 *ptr;

	clear_buffer_escaped(bh);
	kaddr = kmap_atomic(bh->b_page);
	ptr = kaddr + bh_offset(bh);
	if (*ptr == cpu_to_be32(GFS2_MAGIC))
		set_buffer_escaped(bh);
	kunmap_atomic(kaddr);
}

static int blocknr_cmp(void *priv, struct list_head *a, struct list_head *b)
{
	struct gfs2_bufdata *bda, *bdb;

	bda = list_entry(a, struct gfs2_bufdata, bd_list);
	bdb = list_entry(b, struct gfs2_bufdata, bd_list);

	if (bda->bd_bh->b_blocknr < bdb->bd_bh->b_blocknr)
		return -1;
	if (bda->bd_bh->b_blocknr > bdb->bd_bh->b_blocknr)
		return 1;
	return 0;
}

static void gfs2_before_commit(struct gfs2_sbd *sdp, unsigned int limit,
				unsigned int total, struct list_head *blist,
				bool is_databuf)
{
	struct gfs2_log_descriptor *ld;
	struct gfs2_bufdata *bd1 = NULL, *bd2;
	struct page *page;
	unsigned int num;
	unsigned n;
	__be64 *ptr;

	gfs2_log_lock(sdp);
	list_sort(NULL, blist, blocknr_cmp);
	bd1 = bd2 = list_prepare_entry(bd1, blist, bd_list);
	while(total) {
		num = total;
		if (total > limit)
			num = limit;
		gfs2_log_unlock(sdp);
		page = gfs2_get_log_desc(sdp,
					 is_databuf ? GFS2_LOG_DESC_JDATA :
					 GFS2_LOG_DESC_METADATA, num + 1, num);
		ld = page_address(page);
		gfs2_log_lock(sdp);
		ptr = (__be64 *)(ld + 1);

		n = 0;
		list_for_each_entry_continue(bd1, blist, bd_list) {
			*ptr++ = cpu_to_be64(bd1->bd_bh->b_blocknr);
			if (is_databuf) {
				gfs2_check_magic(bd1->bd_bh);
				*ptr++ = cpu_to_be64(buffer_escaped(bd1->bd_bh) ? 1 : 0);
			}
			if (++n >= num)
				break;
		}

		gfs2_log_unlock(sdp);
		gfs2_log_write_page(sdp, page);
		gfs2_log_lock(sdp);

		n = 0;
		list_for_each_entry_continue(bd2, blist, bd_list) {
			get_bh(bd2->bd_bh);
			gfs2_log_unlock(sdp);
			lock_buffer(bd2->bd_bh);

			if (buffer_escaped(bd2->bd_bh)) {
				void *kaddr;
				page = mempool_alloc(gfs2_page_pool, GFP_NOIO);
				ptr = page_address(page);
				kaddr = kmap_atomic(bd2->bd_bh->b_page);
				memcpy(ptr, kaddr + bh_offset(bd2->bd_bh),
				       bd2->bd_bh->b_size);
				kunmap_atomic(kaddr);
				*(__be32 *)ptr = 0;
				clear_buffer_escaped(bd2->bd_bh);
				unlock_buffer(bd2->bd_bh);
				brelse(bd2->bd_bh);
				gfs2_log_write_page(sdp, page);
			} else {
				gfs2_log_write_bh(sdp, bd2->bd_bh);
			}
			gfs2_log_lock(sdp);
			if (++n >= num)
				break;
		}

		BUG_ON(total < num);
		total -= num;
	}
	gfs2_log_unlock(sdp);
}

static void buf_lo_before_commit(struct gfs2_sbd *sdp, struct gfs2_trans *tr)
{
	unsigned int limit = buf_limit(sdp); /* 503 for 4k blocks */
	unsigned int nbuf;
	if (tr == NULL)
		return;
	nbuf = tr->tr_num_buf_new - tr->tr_num_buf_rm;
	gfs2_before_commit(sdp, limit, nbuf, &tr->tr_buf, 0);
}

static void buf_lo_after_commit(struct gfs2_sbd *sdp, struct gfs2_trans *tr)
{
	struct list_head *head;
	struct gfs2_bufdata *bd;

	if (tr == NULL)
		return;

	head = &tr->tr_buf;
	while (!list_empty(head)) {
		bd = list_entry(head->next, struct gfs2_bufdata, bd_list);
		list_del_init(&bd->bd_list);
		gfs2_unpin(sdp, bd->bd_bh, tr);
	}
}

static void buf_lo_before_scan(struct gfs2_jdesc *jd,
			       struct gfs2_log_header_host *head, int pass)
{
	if (pass != 0)
		return;

	jd->jd_found_blocks = 0;
	jd->jd_replayed_blocks = 0;
}

static int buf_lo_scan_elements(struct gfs2_jdesc *jd, unsigned int start,
				struct gfs2_log_descriptor *ld, __be64 *ptr,
				int pass)
{
	struct gfs2_inode *ip = GFS2_I(jd->jd_inode);
	struct gfs2_sbd *sdp = GFS2_SB(jd->jd_inode);
	struct gfs2_glock *gl = ip->i_gl;
	unsigned int blks = be32_to_cpu(ld->ld_data1);
	struct buffer_head *bh_log, *bh_ip;
	u64 blkno;
	int error = 0;

	if (pass != 1 || be32_to_cpu(ld->ld_type) != GFS2_LOG_DESC_METADATA)
		return 0;

	gfs2_replay_incr_blk(jd, &start);

	for (; blks; gfs2_replay_incr_blk(jd, &start), blks--) {
		blkno = be64_to_cpu(*ptr++);

		jd->jd_found_blocks++;

		if (gfs2_revoke_check(jd, blkno, start))
			continue;

		error = gfs2_replay_read_block(jd, start, &bh_log);
		if (error)
			return error;

		bh_ip = gfs2_meta_new(gl, blkno);
		memcpy(bh_ip->b_data, bh_log->b_data, bh_log->b_size);

		if (gfs2_meta_check(sdp, bh_ip))
			error = -EIO;
		else
			mark_buffer_dirty(bh_ip);

		brelse(bh_log);
		brelse(bh_ip);

		if (error)
			break;

		jd->jd_replayed_blocks++;
	}

	return error;
}

/**
 * gfs2_meta_sync - Sync all buffers associated with a glock
 * @gl: The glock
 *
 */

static void gfs2_meta_sync(struct gfs2_glock *gl)
{
	struct address_space *mapping = gfs2_glock2aspace(gl);
	struct gfs2_sbd *sdp = gl->gl_name.ln_sbd;
	int error;

	if (mapping == NULL)
		mapping = &sdp->sd_aspace;

	filemap_fdatawrite(mapping);
	error = filemap_fdatawait(mapping);

	if (error)
		gfs2_io_error(gl->gl_name.ln_sbd);
}

static void buf_lo_after_scan(struct gfs2_jdesc *jd, int error, int pass)
{
	struct gfs2_inode *ip = GFS2_I(jd->jd_inode);
	struct gfs2_sbd *sdp = GFS2_SB(jd->jd_inode);

	if (error) {
		gfs2_meta_sync(ip->i_gl);
		return;
	}
	if (pass != 1)
		return;

	gfs2_meta_sync(ip->i_gl);

	fs_info(sdp, "jid=%u: Replayed %u of %u blocks\n",
	        jd->jd_jid, jd->jd_replayed_blocks, jd->jd_found_blocks);
}

static void revoke_lo_before_commit(struct gfs2_sbd *sdp, struct gfs2_trans *tr)
{
	struct gfs2_meta_header *mh;
	unsigned int offset;
	struct list_head *head = &sdp->sd_log_le_revoke;
	struct gfs2_bufdata *bd;
	struct page *page;
	unsigned int length;

	gfs2_write_revokes(sdp);
	if (!sdp->sd_log_num_revoke)
		return;

	length = gfs2_struct2blk(sdp, sdp->sd_log_num_revoke, sizeof(u64));
	page = gfs2_get_log_desc(sdp, GFS2_LOG_DESC_REVOKE, length, sdp->sd_log_num_revoke);
	offset = sizeof(struct gfs2_log_descriptor);

	list_for_each_entry(bd, head, bd_list) {
		sdp->sd_log_num_revoke--;

		if (offset + sizeof(u64) > sdp->sd_sb.sb_bsize) {

			gfs2_log_write_page(sdp, page);
			page = mempool_alloc(gfs2_page_pool, GFP_NOIO);
			mh = page_address(page);
			clear_page(mh);
			mh->mh_magic = cpu_to_be32(GFS2_MAGIC);
			mh->mh_type = cpu_to_be32(GFS2_METATYPE_LB);
			mh->mh_format = cpu_to_be32(GFS2_FORMAT_LB);
			offset = sizeof(struct gfs2_meta_header);
		}

		*(__be64 *)(page_address(page) + offset) = cpu_to_be64(bd->bd_blkno);
		offset += sizeof(u64);
	}
	gfs2_assert_withdraw(sdp, !sdp->sd_log_num_revoke);

	gfs2_log_write_page(sdp, page);
}

static void revoke_lo_after_commit(struct gfs2_sbd *sdp, struct gfs2_trans *tr)
{
	struct list_head *head = &sdp->sd_log_le_revoke;
	struct gfs2_bufdata *bd;
	struct gfs2_glock *gl;

	while (!list_empty(head)) {
		bd = list_entry(head->next, struct gfs2_bufdata, bd_list);
		list_del_init(&bd->bd_list);
		gl = bd->bd_gl;
<<<<<<< HEAD
		if (atomic_dec_return(&gl->gl_revokes) == 0) {
			clear_bit(GLF_LFLUSH, &gl->gl_flags);
			gfs2_glock_queue_put(gl);
		}
=======
		gfs2_glock_remove_revoke(gl);
>>>>>>> c081cdb1
		kmem_cache_free(gfs2_bufdata_cachep, bd);
	}
}

static void revoke_lo_before_scan(struct gfs2_jdesc *jd,
				  struct gfs2_log_header_host *head, int pass)
{
	if (pass != 0)
		return;

	jd->jd_found_revokes = 0;
	jd->jd_replay_tail = head->lh_tail;
}

static int revoke_lo_scan_elements(struct gfs2_jdesc *jd, unsigned int start,
				   struct gfs2_log_descriptor *ld, __be64 *ptr,
				   int pass)
{
	struct gfs2_sbd *sdp = GFS2_SB(jd->jd_inode);
	unsigned int blks = be32_to_cpu(ld->ld_length);
	unsigned int revokes = be32_to_cpu(ld->ld_data1);
	struct buffer_head *bh;
	unsigned int offset;
	u64 blkno;
	int first = 1;
	int error;

	if (pass != 0 || be32_to_cpu(ld->ld_type) != GFS2_LOG_DESC_REVOKE)
		return 0;

	offset = sizeof(struct gfs2_log_descriptor);

	for (; blks; gfs2_replay_incr_blk(jd, &start), blks--) {
		error = gfs2_replay_read_block(jd, start, &bh);
		if (error)
			return error;

		if (!first)
			gfs2_metatype_check(sdp, bh, GFS2_METATYPE_LB);

		while (offset + sizeof(u64) <= sdp->sd_sb.sb_bsize) {
			blkno = be64_to_cpu(*(__be64 *)(bh->b_data + offset));

			error = gfs2_revoke_add(jd, blkno, start);
			if (error < 0) {
				brelse(bh);
				return error;
			}
			else if (error)
				jd->jd_found_revokes++;

			if (!--revokes)
				break;
			offset += sizeof(u64);
		}

		brelse(bh);
		offset = sizeof(struct gfs2_meta_header);
		first = 0;
	}

	return 0;
}

static void revoke_lo_after_scan(struct gfs2_jdesc *jd, int error, int pass)
{
	struct gfs2_sbd *sdp = GFS2_SB(jd->jd_inode);

	if (error) {
		gfs2_revoke_clean(jd);
		return;
	}
	if (pass != 1)
		return;

	fs_info(sdp, "jid=%u: Found %u revoke tags\n",
	        jd->jd_jid, jd->jd_found_revokes);

	gfs2_revoke_clean(jd);
}

/**
 * databuf_lo_before_commit - Scan the data buffers, writing as we go
 *
 */

static void databuf_lo_before_commit(struct gfs2_sbd *sdp, struct gfs2_trans *tr)
{
	unsigned int limit = databuf_limit(sdp);
	unsigned int nbuf;
	if (tr == NULL)
		return;
	nbuf = tr->tr_num_databuf_new - tr->tr_num_databuf_rm;
	gfs2_before_commit(sdp, limit, nbuf, &tr->tr_databuf, 1);
}

static int databuf_lo_scan_elements(struct gfs2_jdesc *jd, unsigned int start,
				    struct gfs2_log_descriptor *ld,
				    __be64 *ptr, int pass)
{
	struct gfs2_inode *ip = GFS2_I(jd->jd_inode);
	struct gfs2_glock *gl = ip->i_gl;
	unsigned int blks = be32_to_cpu(ld->ld_data1);
	struct buffer_head *bh_log, *bh_ip;
	u64 blkno;
	u64 esc;
	int error = 0;

	if (pass != 1 || be32_to_cpu(ld->ld_type) != GFS2_LOG_DESC_JDATA)
		return 0;

	gfs2_replay_incr_blk(jd, &start);
	for (; blks; gfs2_replay_incr_blk(jd, &start), blks--) {
		blkno = be64_to_cpu(*ptr++);
		esc = be64_to_cpu(*ptr++);

		jd->jd_found_blocks++;

		if (gfs2_revoke_check(jd, blkno, start))
			continue;

		error = gfs2_replay_read_block(jd, start, &bh_log);
		if (error)
			return error;

		bh_ip = gfs2_meta_new(gl, blkno);
		memcpy(bh_ip->b_data, bh_log->b_data, bh_log->b_size);

		/* Unescape */
		if (esc) {
			__be32 *eptr = (__be32 *)bh_ip->b_data;
			*eptr = cpu_to_be32(GFS2_MAGIC);
		}
		mark_buffer_dirty(bh_ip);

		brelse(bh_log);
		brelse(bh_ip);

		jd->jd_replayed_blocks++;
	}

	return error;
}

/* FIXME: sort out accounting for log blocks etc. */

static void databuf_lo_after_scan(struct gfs2_jdesc *jd, int error, int pass)
{
	struct gfs2_inode *ip = GFS2_I(jd->jd_inode);
	struct gfs2_sbd *sdp = GFS2_SB(jd->jd_inode);

	if (error) {
		gfs2_meta_sync(ip->i_gl);
		return;
	}
	if (pass != 1)
		return;

	/* data sync? */
	gfs2_meta_sync(ip->i_gl);

	fs_info(sdp, "jid=%u: Replayed %u of %u data blocks\n",
		jd->jd_jid, jd->jd_replayed_blocks, jd->jd_found_blocks);
}

static void databuf_lo_after_commit(struct gfs2_sbd *sdp, struct gfs2_trans *tr)
{
	struct list_head *head;
	struct gfs2_bufdata *bd;

	if (tr == NULL)
		return;

	head = &tr->tr_databuf;
	while (!list_empty(head)) {
		bd = list_entry(head->next, struct gfs2_bufdata, bd_list);
		list_del_init(&bd->bd_list);
		gfs2_unpin(sdp, bd->bd_bh, tr);
	}
}


const struct gfs2_log_operations gfs2_buf_lops = {
	.lo_before_commit = buf_lo_before_commit,
	.lo_after_commit = buf_lo_after_commit,
	.lo_before_scan = buf_lo_before_scan,
	.lo_scan_elements = buf_lo_scan_elements,
	.lo_after_scan = buf_lo_after_scan,
	.lo_name = "buf",
};

const struct gfs2_log_operations gfs2_revoke_lops = {
	.lo_before_commit = revoke_lo_before_commit,
	.lo_after_commit = revoke_lo_after_commit,
	.lo_before_scan = revoke_lo_before_scan,
	.lo_scan_elements = revoke_lo_scan_elements,
	.lo_after_scan = revoke_lo_after_scan,
	.lo_name = "revoke",
};

const struct gfs2_log_operations gfs2_databuf_lops = {
	.lo_before_commit = databuf_lo_before_commit,
	.lo_after_commit = databuf_lo_after_commit,
	.lo_scan_elements = databuf_lo_scan_elements,
	.lo_after_scan = databuf_lo_after_scan,
	.lo_name = "databuf",
};

const struct gfs2_log_operations *gfs2_log_ops[] = {
	&gfs2_databuf_lops,
	&gfs2_buf_lops,
	&gfs2_revoke_lops,
	NULL,
};
<|MERGE_RESOLUTION|>--- conflicted
+++ resolved
@@ -660,14 +660,7 @@
 		bd = list_entry(head->next, struct gfs2_bufdata, bd_list);
 		list_del_init(&bd->bd_list);
 		gl = bd->bd_gl;
-<<<<<<< HEAD
-		if (atomic_dec_return(&gl->gl_revokes) == 0) {
-			clear_bit(GLF_LFLUSH, &gl->gl_flags);
-			gfs2_glock_queue_put(gl);
-		}
-=======
 		gfs2_glock_remove_revoke(gl);
->>>>>>> c081cdb1
 		kmem_cache_free(gfs2_bufdata_cachep, bd);
 	}
 }
