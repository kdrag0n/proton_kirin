/*
 * CPUFreq governor based on scheduler-provided CPU utilization data.
 *
 * Copyright (C) 2016, Intel Corporation
 * Author: Rafael J. Wysocki <rafael.j.wysocki@intel.com>
 *
 * This program is free software; you can redistribute it and/or modify
 * it under the terms of the GNU General Public License version 2 as
 * published by the Free Software Foundation.
 */

#define pr_fmt(fmt) KBUILD_MODNAME ": " fmt

#include <linux/cpufreq.h>
#include <linux/kthread.h>
#include <uapi/linux/sched/types.h>
#include <linux/slab.h>
#include <trace/events/power.h>
#include <linux/sched/sysctl.h>
#include "sched.h"

#define SUGOV_KTHREAD_PRIORITY	50

struct sugov_tunables {
	struct gov_attr_set attr_set;
	unsigned int		up_rate_limit_us;
	unsigned int		down_rate_limit_us;
	unsigned int hispeed_load;
	unsigned int hispeed_freq;
	bool pl;
};

struct sugov_policy {
	struct cpufreq_policy *policy;

	struct sugov_tunables *tunables;
	struct list_head tunables_hook;

	raw_spinlock_t update_lock;  /* For shared policies */
	u64 last_freq_update_time;
	s64			min_rate_limit_ns;
	s64			up_rate_delay_ns;
	s64			down_rate_delay_ns;
	s64 freq_update_delay_ns;
	u64 last_ws;
	u64 curr_cycles;
	u64 last_cyc_update_time;
	unsigned long avg_cap;
	unsigned int next_freq;
	unsigned int cached_raw_freq;
	unsigned long hispeed_util;
	unsigned long max;

	/* The next fields are only needed if fast switch cannot be used. */
	struct irq_work irq_work;
	struct kthread_work work;
	struct mutex work_lock;
	struct kthread_worker worker;
	struct task_struct *thread;
	bool work_in_progress;

	bool need_freq_update;
};

struct sugov_cpu {
	struct update_util_data update_util;
	struct sugov_policy *sg_policy;
	unsigned int cpu;

	bool iowait_boost_pending;
	unsigned int iowait_boost;
	unsigned int iowait_boost_max;
	u64 last_update;

	struct sched_walt_cpu_load walt_load;

	/* The fields below are only needed when sharing a policy. */
	unsigned long util;
	unsigned long max;
	unsigned int flags;

	/* The field below is for single-CPU policies only. */
#ifdef CONFIG_NO_HZ_COMMON
	unsigned long saved_idle_calls;
#endif
};

static DEFINE_PER_CPU(struct sugov_cpu, sugov_cpu);
static unsigned int stale_ns;
static DEFINE_PER_CPU(struct sugov_tunables *, cached_tunables);

/************************ Governor internals ***********************/

static bool sugov_should_update_freq(struct sugov_policy *sg_policy, u64 time)
{
	s64 delta_ns;

	/*
	 * Since cpufreq_update_util() is called with rq->lock held for
	 * the @target_cpu, our per-cpu data is fully serialized.
	 *
	 * However, drivers cannot in general deal with cross-cpu
	 * requests, so while get_next_freq() will work, our
	 * sugov_update_commit() call may not for the fast switching platforms.
	 *
	 * Hence stop here for remote requests if they aren't supported
	 * by the hardware, as calculating the frequency is pointless if
	 * we cannot in fact act on it.
	 *
	 * For the slow switching platforms, the kthread is always scheduled on
	 * the right set of CPUs and any CPU can find the next frequency and
	 * schedule the kthread.
	 */
	if (sg_policy->policy->fast_switch_enabled &&
	    !cpufreq_can_do_remote_dvfs(sg_policy->policy))
		return false;

	if (unlikely(sg_policy->need_freq_update)) {
		sg_policy->need_freq_update = false;
		/*
		 * This happens when limits change, so forget the previous
		 * next_freq value and force an update.
		 */
		sg_policy->next_freq = UINT_MAX;
		return true;
	}
	/* No need to recalculate next freq for min_rate_limit_us
	 * at least. However we might still decide to further rate
	 * limit once frequency change direction is decided, according
	 * to the separate rate limits.
	 */

	delta_ns = time - sg_policy->last_freq_update_time;
	return delta_ns >= sg_policy->min_rate_limit_ns;
}

static bool sugov_up_down_rate_limit(struct sugov_policy *sg_policy, u64 time,
				     unsigned int next_freq)
{
	s64 delta_ns;

	delta_ns = time - sg_policy->last_freq_update_time;

	if (next_freq > sg_policy->next_freq &&
	    delta_ns < sg_policy->up_rate_delay_ns)
		return true;

	if (next_freq < sg_policy->next_freq &&
	    delta_ns < sg_policy->down_rate_delay_ns)
		return true;

	return false;
}

static inline bool use_pelt(void)
{
#ifdef CONFIG_SCHED_WALT
	return (!sysctl_sched_use_walt_cpu_util || walt_disabled);
#else
	return true;
#endif
}

static unsigned long freq_to_util(struct sugov_policy *sg_policy,
				  unsigned int freq)
{
	return mult_frac(sg_policy->max, freq,
			 sg_policy->policy->cpuinfo.max_freq);
}

#define KHZ 1000
static void sugov_track_cycles(struct sugov_policy *sg_policy,
				unsigned int prev_freq,
				u64 upto)
{
	u64 delta_ns, cycles;
	u64 next_ws = sg_policy->last_ws + sched_ravg_window;

	if (unlikely(!sysctl_sched_use_walt_cpu_util))
		return;

	upto = min(upto, next_ws);
	/* Track cycles in current window */
	delta_ns = upto - sg_policy->last_cyc_update_time;
	delta_ns *= prev_freq;
	do_div(delta_ns, (NSEC_PER_SEC / KHZ));
	cycles = delta_ns;
	sg_policy->curr_cycles += cycles;
	sg_policy->last_cyc_update_time = upto;
}

static void sugov_calc_avg_cap(struct sugov_policy *sg_policy, u64 curr_ws,
				unsigned int prev_freq)
{
	u64 last_ws = sg_policy->last_ws;
	unsigned int avg_freq;

	if (unlikely(!sysctl_sched_use_walt_cpu_util))
		return;

	BUG_ON(curr_ws < last_ws);
	if (curr_ws <= last_ws)
		return;

	/* If we skipped some windows */
	if (curr_ws > (last_ws + sched_ravg_window)) {
		avg_freq = prev_freq;
		/* Reset tracking history */
		sg_policy->last_cyc_update_time = curr_ws;
	} else {
		sugov_track_cycles(sg_policy, prev_freq, curr_ws);
		avg_freq = sg_policy->curr_cycles;
		avg_freq /= sched_ravg_window / (NSEC_PER_SEC / KHZ);
	}
	sg_policy->avg_cap = freq_to_util(sg_policy, avg_freq);
	sg_policy->curr_cycles = 0;
	sg_policy->last_ws = curr_ws;
}

static void sugov_update_commit(struct sugov_policy *sg_policy, u64 time,
				unsigned int next_freq)
{
	struct cpufreq_policy *policy = sg_policy->policy;
	unsigned int cpu;

	if (sg_policy->next_freq == next_freq)
		return;

	if (sugov_up_down_rate_limit(sg_policy, time, next_freq))
		return;

	sg_policy->next_freq = next_freq;
	sg_policy->last_freq_update_time = time;

	if (policy->fast_switch_enabled) {
		sugov_track_cycles(sg_policy, sg_policy->policy->cur, time);
		next_freq = cpufreq_driver_fast_switch(policy, next_freq);
		if (!next_freq)
			return;

		policy->cur = next_freq;
		for_each_cpu(cpu, policy->cpus) {
			trace_cpu_frequency(next_freq, cpu);
		}
	} else {
		if (use_pelt())
			sg_policy->work_in_progress = true;
		irq_work_queue(&sg_policy->irq_work);
	}
}

#define TARGET_LOAD 80
/**
 * get_next_freq - Compute a new frequency for a given cpufreq policy.
 * @sg_policy: schedutil policy object to compute the new frequency for.
 * @util: Current CPU utilization.
 * @max: CPU capacity.
 *
 * If the utilization is frequency-invariant, choose the new frequency to be
 * proportional to it, that is
 *
 * next_freq = C * max_freq * util / max
 *
 * Otherwise, approximate the would-be frequency-invariant utilization by
 * util_raw * (curr_freq / max_freq) which leads to
 *
 * next_freq = C * curr_freq * util_raw / max
 *
 * Take C = 1.25 for the frequency tipping point at (util / max) = 0.8.
 *
 * The lowest driver-supported frequency which is equal or greater than the raw
 * next_freq (as calculated above) is returned, subject to policy min/max and
 * cpufreq driver limitations.
 */
static unsigned int get_next_freq(struct sugov_policy *sg_policy,
				  unsigned long util, unsigned long max)
{
	struct cpufreq_policy *policy = sg_policy->policy;
	unsigned int freq = arch_scale_freq_invariant() ?
				policy->cpuinfo.max_freq : policy->cur;

	freq = (freq + (freq >> 2)) * util / max;
	trace_sugov_next_freq(policy->cpu, util, max, freq);

	if (freq == sg_policy->cached_raw_freq && sg_policy->next_freq != UINT_MAX)
		return sg_policy->next_freq;
	sg_policy->cached_raw_freq = freq;
	return cpufreq_driver_resolve_freq(policy, freq);
}

static void sugov_get_util(unsigned long *util, unsigned long *max, int cpu)
{
	struct rq *rq = cpu_rq(cpu);
	unsigned long cfs_max;
	struct sugov_cpu *loadcpu = &per_cpu(sugov_cpu, cpu);

	cfs_max = arch_scale_cpu_capacity(NULL, cpu);

	*util = min(rq->cfs.avg.util_avg, cfs_max);
	*max = cfs_max;

	*util = boosted_cpu_util(cpu, &loadcpu->walt_load);
}

static void sugov_set_iowait_boost(struct sugov_cpu *sg_cpu, u64 time,
				   unsigned int flags)
{
	if (flags & SCHED_CPUFREQ_IOWAIT) {
		if (sg_cpu->iowait_boost_pending)
			return;

		sg_cpu->iowait_boost_pending = true;

		if (sg_cpu->iowait_boost) {
			sg_cpu->iowait_boost <<= 1;
			if (sg_cpu->iowait_boost > sg_cpu->iowait_boost_max)
				sg_cpu->iowait_boost = sg_cpu->iowait_boost_max;
		} else {
			sg_cpu->iowait_boost = sg_cpu->sg_policy->policy->min;
		}
	} else if (sg_cpu->iowait_boost) {
		s64 delta_ns = time - sg_cpu->last_update;

		/* Clear iowait_boost if the CPU apprears to have been idle. */
		if (delta_ns > TICK_NSEC) {
			sg_cpu->iowait_boost = 0;
			sg_cpu->iowait_boost_pending = false;
		}
	}
}

static void sugov_iowait_boost(struct sugov_cpu *sg_cpu, unsigned long *util,
			       unsigned long *max)
{
	unsigned int boost_util, boost_max;

	if (!sg_cpu->iowait_boost)
		return;

	if (sg_cpu->iowait_boost_pending) {
		sg_cpu->iowait_boost_pending = false;
	} else {
		sg_cpu->iowait_boost >>= 1;
		if (sg_cpu->iowait_boost < sg_cpu->sg_policy->policy->min) {
			sg_cpu->iowait_boost = 0;
			return;
		}
	}

	boost_util = sg_cpu->iowait_boost;
	boost_max = sg_cpu->iowait_boost_max;

	if (*util * boost_max < *max * boost_util) {
		*util = boost_util;
		*max = boost_max;
	}
}

#ifdef CONFIG_NO_HZ_COMMON
static bool sugov_cpu_is_busy(struct sugov_cpu *sg_cpu)
{
	unsigned long idle_calls = tick_nohz_get_idle_calls_cpu(sg_cpu->cpu);
	bool ret = idle_calls == sg_cpu->saved_idle_calls;

	sg_cpu->saved_idle_calls = idle_calls;
	return ret;
}
#else
static inline bool sugov_cpu_is_busy(struct sugov_cpu *sg_cpu) { return false; }
#endif /* CONFIG_NO_HZ_COMMON */

#define NL_RATIO 75
#define DEFAULT_HISPEED_LOAD 90
static void sugov_walt_adjust(struct sugov_cpu *sg_cpu, unsigned long *util,
			      unsigned long *max)
{
	struct sugov_policy *sg_policy = sg_cpu->sg_policy;
	bool is_migration = sg_cpu->flags & SCHED_CPUFREQ_INTERCLUSTER_MIG;
	unsigned long nl = sg_cpu->walt_load.nl;
	unsigned long cpu_util = sg_cpu->util;
	bool is_hiload;

	if (unlikely(!sysctl_sched_use_walt_cpu_util))
		return;

	is_hiload = (cpu_util >= mult_frac(sg_policy->avg_cap,
					   sg_policy->tunables->hispeed_load,
					   100));

	if (is_hiload && !is_migration)
		*util = max(*util, sg_policy->hispeed_util);

	if (is_hiload && nl >= mult_frac(cpu_util, NL_RATIO, 100))
		*util = *max;

	if (sg_policy->tunables->pl)
		*util = max(*util, sg_cpu->walt_load.pl);
}

static void sugov_update_single(struct update_util_data *hook, u64 time,
				unsigned int flags)
{
	struct sugov_cpu *sg_cpu = container_of(hook, struct sugov_cpu, update_util);
	struct sugov_policy *sg_policy = sg_cpu->sg_policy;
	struct cpufreq_policy *policy = sg_policy->policy;
	unsigned long util, max, hs_util;
	unsigned int next_f;
	bool busy;

	if (!sg_policy->tunables->pl && flags & SCHED_CPUFREQ_PL)
		return;

	flags &= ~SCHED_CPUFREQ_RT_DL;
	sugov_set_iowait_boost(sg_cpu, time, flags);
	sg_cpu->last_update = time;

	if (!sugov_should_update_freq(sg_policy, time))
		return;

	busy = use_pelt() && sugov_cpu_is_busy(sg_cpu);

	raw_spin_lock(&sg_policy->update_lock);

	if (flags & SCHED_CPUFREQ_RT_DL) {
		next_f = policy->cpuinfo.max_freq;
	} else {
		sugov_get_util(&util, &max, sg_cpu->cpu);
		if (sg_policy->max != max) {
			sg_policy->max = max;
			hs_util = freq_to_util(sg_policy,
					sg_policy->tunables->hispeed_freq);
			hs_util = mult_frac(hs_util, TARGET_LOAD, 100);
			sg_policy->hispeed_util = hs_util;
		}

		sg_cpu->util = util;
		sg_cpu->max = max;
		sg_cpu->flags = flags;

		sugov_calc_avg_cap(sg_policy, sg_cpu->walt_load.ws,
				   sg_policy->policy->cur);
		trace_sugov_util_update(sg_cpu->cpu, sg_cpu->util,
				sg_policy->avg_cap, max, sg_cpu->walt_load.nl,
				sg_cpu->walt_load.pl, flags);

		sugov_iowait_boost(sg_cpu, &util, &max);
		sugov_walt_adjust(sg_cpu, &util, &max);
		next_f = get_next_freq(sg_policy, util, max);
		/*
		 * Do not reduce the frequency if the CPU has not been idle
		 * recently, as the reduction is likely to be premature then.
		 */
		if (busy && next_f < sg_policy->next_freq &&
		    sg_policy->next_freq != UINT_MAX) {
			next_f = sg_policy->next_freq;

			/* Reset cached freq as next_freq has changed */
			sg_policy->cached_raw_freq = 0;
		}
	}
	sugov_update_commit(sg_policy, time, next_f);
	raw_spin_unlock(&sg_policy->update_lock);
}

static unsigned int sugov_next_freq_shared(struct sugov_cpu *sg_cpu, u64 time)
{
	struct sugov_policy *sg_policy = sg_cpu->sg_policy;
	struct cpufreq_policy *policy = sg_policy->policy;
	u64 last_freq_update_time = sg_policy->last_freq_update_time;
	unsigned long util = 0, max = 1;
	unsigned int j;

	for_each_cpu(j, policy->cpus) {
		struct sugov_cpu *j_sg_cpu = &per_cpu(sugov_cpu, j);
		unsigned long j_util, j_max;
		s64 delta_ns;

		/*
		 * If the CPU utilization was last updated before the previous
		 * frequency update and the time elapsed between the last update
		 * of the CPU utilization and the last frequency update is long
		 * enough, don't take the CPU into account as it probably is
		 * idle now (and clear iowait_boost for it).
		 */
		delta_ns = last_freq_update_time - j_sg_cpu->last_update;
		if (delta_ns > stale_ns) {
			j_sg_cpu->iowait_boost = 0;
			j_sg_cpu->iowait_boost_pending = false;
			continue;
		}
		if (j_sg_cpu->flags & SCHED_CPUFREQ_RT_DL)
			return policy->cpuinfo.max_freq;

		/*
		 * If the util value for all CPUs in a policy is 0, just using >
		 * will result in a max value of 1. WALT stats can later update
		 * the aggregated util value, causing get_next_freq() to compute
		 * freq = max_freq * 1.25 * (util / max) for nonzero util,
		 * leading to spurious jumps to fmax.
		 */
		j_util = j_sg_cpu->util;
		j_max = j_sg_cpu->max;
		if (j_util * max >= j_max * util) {
			util = j_util;
			max = j_max;
		}

		sugov_iowait_boost(j_sg_cpu, &util, &max);
		sugov_walt_adjust(j_sg_cpu, &util, &max);
	}

	return get_next_freq(sg_policy, util, max);
}

static void sugov_update_shared(struct update_util_data *hook, u64 time,
				unsigned int flags)
{
	struct sugov_cpu *sg_cpu = container_of(hook, struct sugov_cpu, update_util);
	struct sugov_policy *sg_policy = sg_cpu->sg_policy;
	unsigned long util, max, hs_util;
	unsigned int next_f;

	if (!sg_policy->tunables->pl && flags & SCHED_CPUFREQ_PL)
		return;

	sugov_get_util(&util, &max, sg_cpu->cpu);

	flags &= ~SCHED_CPUFREQ_RT_DL;

	raw_spin_lock(&sg_policy->update_lock);

	if (sg_policy->max != max) {
		sg_policy->max = max;
		hs_util = freq_to_util(sg_policy,
					sg_policy->tunables->hispeed_freq);
		hs_util = mult_frac(hs_util, TARGET_LOAD, 100);
		sg_policy->hispeed_util = hs_util;
	}

	sg_cpu->util = util;
	sg_cpu->max = max;
	sg_cpu->flags = flags;

	sugov_set_iowait_boost(sg_cpu, time, flags);
	sg_cpu->last_update = time;

	sugov_calc_avg_cap(sg_policy, sg_cpu->walt_load.ws,
			   sg_policy->policy->cur);

	trace_sugov_util_update(sg_cpu->cpu, sg_cpu->util, sg_policy->avg_cap,
				max, sg_cpu->walt_load.nl,
				sg_cpu->walt_load.pl, flags);

	if (sugov_should_update_freq(sg_policy, time) &&
		!(flags & SCHED_CPUFREQ_CONTINUE)) {
		if (flags & SCHED_CPUFREQ_RT_DL)
			next_f = sg_policy->policy->cpuinfo.max_freq;
		else
			next_f = sugov_next_freq_shared(sg_cpu, time);

		sugov_update_commit(sg_policy, time, next_f);
	}

	raw_spin_unlock(&sg_policy->update_lock);
}

static void sugov_work(struct kthread_work *work)
{
	struct sugov_policy *sg_policy = container_of(work, struct sugov_policy, work);
	unsigned long flags;

	mutex_lock(&sg_policy->work_lock);
	raw_spin_lock_irqsave(&sg_policy->update_lock, flags);
	sugov_track_cycles(sg_policy, sg_policy->policy->cur,
			   sched_ktime_clock());
	raw_spin_unlock_irqrestore(&sg_policy->update_lock, flags);
	__cpufreq_driver_target(sg_policy->policy, sg_policy->next_freq,
				CPUFREQ_RELATION_L);
	mutex_unlock(&sg_policy->work_lock);

	if (use_pelt())
		sg_policy->work_in_progress = false;
}

static void sugov_irq_work(struct irq_work *irq_work)
{
	struct sugov_policy *sg_policy;

	sg_policy = container_of(irq_work, struct sugov_policy, irq_work);

	/*
	 * For RT and deadline tasks, the schedutil governor shoots the
	 * frequency to maximum. Special care must be taken to ensure that this
	 * kthread doesn't result in the same behavior.
	 *
	 * This is (mostly) guaranteed by the work_in_progress flag. The flag is
	 * updated only at the end of the sugov_work() function and before that
	 * the schedutil governor rejects all other frequency scaling requests.
	 *
	 * There is a very rare case though, where the RT thread yields right
	 * after the work_in_progress flag is cleared. The effects of that are
	 * neglected for now.
	 */
	kthread_queue_work(&sg_policy->worker, &sg_policy->work);
}

/************************** sysfs interface ************************/

static struct sugov_tunables *global_tunables;
static DEFINE_MUTEX(global_tunables_lock);

static inline struct sugov_tunables *to_sugov_tunables(struct gov_attr_set *attr_set)
{
	return container_of(attr_set, struct sugov_tunables, attr_set);
}

static DEFINE_MUTEX(min_rate_lock);

static void update_min_rate_limit_ns(struct sugov_policy *sg_policy)
{
	mutex_lock(&min_rate_lock);
	sg_policy->min_rate_limit_ns = min(sg_policy->up_rate_delay_ns,
					   sg_policy->down_rate_delay_ns);
	mutex_unlock(&min_rate_lock);
}

static ssize_t up_rate_limit_us_show(struct gov_attr_set *attr_set, char *buf)
{
	struct sugov_tunables *tunables = to_sugov_tunables(attr_set);

	return sprintf(buf, "%u\n", tunables->up_rate_limit_us);
}

static ssize_t down_rate_limit_us_show(struct gov_attr_set *attr_set, char *buf)
{
	struct sugov_tunables *tunables = to_sugov_tunables(attr_set);

	return sprintf(buf, "%u\n", tunables->down_rate_limit_us);
}

static ssize_t up_rate_limit_us_store(struct gov_attr_set *attr_set,
				      const char *buf, size_t count)
<<<<<<< HEAD
=======
{
	struct sugov_tunables *tunables = to_sugov_tunables(attr_set);
	struct sugov_policy *sg_policy;
	unsigned int rate_limit_us;

	if (kstrtouint(buf, 10, &rate_limit_us))
		return -EINVAL;

	tunables->up_rate_limit_us = rate_limit_us;

	list_for_each_entry(sg_policy, &attr_set->policy_list, tunables_hook) {
		sg_policy->up_rate_delay_ns = rate_limit_us * NSEC_PER_USEC;
		update_min_rate_limit_ns(sg_policy);
	}

	return count;
}

static ssize_t down_rate_limit_us_store(struct gov_attr_set *attr_set,
					const char *buf, size_t count)
>>>>>>> b6fbaa1d
{
	struct sugov_tunables *tunables = to_sugov_tunables(attr_set);
	struct sugov_policy *sg_policy;
	unsigned int rate_limit_us;

	if (kstrtouint(buf, 10, &rate_limit_us))
		return -EINVAL;

<<<<<<< HEAD
	tunables->up_rate_limit_us = rate_limit_us;

	list_for_each_entry(sg_policy, &attr_set->policy_list, tunables_hook) {
		sg_policy->up_rate_delay_ns = rate_limit_us * NSEC_PER_USEC;
		update_min_rate_limit_ns(sg_policy);
	}

	return count;
}

static ssize_t down_rate_limit_us_store(struct gov_attr_set *attr_set,
					const char *buf, size_t count)
{
	struct sugov_tunables *tunables = to_sugov_tunables(attr_set);
	struct sugov_policy *sg_policy;
	unsigned int rate_limit_us;

	if (kstrtouint(buf, 10, &rate_limit_us))
		return -EINVAL;

	tunables->down_rate_limit_us = rate_limit_us;

=======
	tunables->down_rate_limit_us = rate_limit_us;

>>>>>>> b6fbaa1d
	list_for_each_entry(sg_policy, &attr_set->policy_list, tunables_hook) {
		sg_policy->down_rate_delay_ns = rate_limit_us * NSEC_PER_USEC;
		update_min_rate_limit_ns(sg_policy);
	}

	return count;
}

static ssize_t hispeed_load_show(struct gov_attr_set *attr_set, char *buf)
{
	struct sugov_tunables *tunables = to_sugov_tunables(attr_set);

	return scnprintf(buf, PAGE_SIZE, "%u\n", tunables->hispeed_load);
}

static ssize_t hispeed_load_store(struct gov_attr_set *attr_set,
				  const char *buf, size_t count)
{
	struct sugov_tunables *tunables = to_sugov_tunables(attr_set);

	if (kstrtouint(buf, 10, &tunables->hispeed_load))
		return -EINVAL;

	tunables->hispeed_load = min(100U, tunables->hispeed_load);

	return count;
}

static ssize_t hispeed_freq_show(struct gov_attr_set *attr_set, char *buf)
{
	struct sugov_tunables *tunables = to_sugov_tunables(attr_set);

	return scnprintf(buf, PAGE_SIZE, "%u\n", tunables->hispeed_freq);
}

static ssize_t hispeed_freq_store(struct gov_attr_set *attr_set,
					const char *buf, size_t count)
{
	struct sugov_tunables *tunables = to_sugov_tunables(attr_set);
	unsigned int val;
	struct sugov_policy *sg_policy;
	unsigned long hs_util;
	unsigned long flags;

	if (kstrtouint(buf, 10, &val))
		return -EINVAL;

	tunables->hispeed_freq = val;
	list_for_each_entry(sg_policy, &attr_set->policy_list, tunables_hook) {
		raw_spin_lock_irqsave(&sg_policy->update_lock, flags);
		hs_util = freq_to_util(sg_policy,
					sg_policy->tunables->hispeed_freq);
		hs_util = mult_frac(hs_util, TARGET_LOAD, 100);
		sg_policy->hispeed_util = hs_util;
		raw_spin_unlock_irqrestore(&sg_policy->update_lock, flags);
	}

	return count;
}

static ssize_t pl_show(struct gov_attr_set *attr_set, char *buf)
{
	struct sugov_tunables *tunables = to_sugov_tunables(attr_set);

	return scnprintf(buf, PAGE_SIZE, "%u\n", tunables->pl);
}

static ssize_t pl_store(struct gov_attr_set *attr_set, const char *buf,
				   size_t count)
{
	struct sugov_tunables *tunables = to_sugov_tunables(attr_set);

	if (kstrtobool(buf, &tunables->pl))
		return -EINVAL;

	return count;
}

static struct governor_attr up_rate_limit_us = __ATTR_RW(up_rate_limit_us);
static struct governor_attr down_rate_limit_us = __ATTR_RW(down_rate_limit_us);
static struct governor_attr hispeed_load = __ATTR_RW(hispeed_load);
static struct governor_attr hispeed_freq = __ATTR_RW(hispeed_freq);
static struct governor_attr pl = __ATTR_RW(pl);

static struct attribute *sugov_attributes[] = {
	&up_rate_limit_us.attr,
	&down_rate_limit_us.attr,
	&hispeed_load.attr,
	&hispeed_freq.attr,
	&pl.attr,
	NULL
};

static struct kobj_type sugov_tunables_ktype = {
	.default_attrs = sugov_attributes,
	.sysfs_ops = &governor_sysfs_ops,
};

/********************** cpufreq governor interface *********************/

static struct cpufreq_governor schedutil_gov;

static struct sugov_policy *sugov_policy_alloc(struct cpufreq_policy *policy)
{
	struct sugov_policy *sg_policy;

	sg_policy = kzalloc(sizeof(*sg_policy), GFP_KERNEL);
	if (!sg_policy)
		return NULL;

	sg_policy->policy = policy;
	raw_spin_lock_init(&sg_policy->update_lock);
	return sg_policy;
}

static void sugov_policy_free(struct sugov_policy *sg_policy)
{
	kfree(sg_policy);
}

static int sugov_kthread_create(struct sugov_policy *sg_policy)
{
	struct task_struct *thread;
	struct sched_param param = { .sched_priority = MAX_USER_RT_PRIO / 2 };
	struct cpufreq_policy *policy = sg_policy->policy;
	int ret;

	/* kthread only required for slow path */
	if (policy->fast_switch_enabled)
		return 0;

	kthread_init_work(&sg_policy->work, sugov_work);
	kthread_init_worker(&sg_policy->worker);
	thread = kthread_create(kthread_worker_fn, &sg_policy->worker,
				"sugov:%d",
				cpumask_first(policy->related_cpus));
	if (IS_ERR(thread)) {
		pr_err("failed to create sugov thread: %ld\n", PTR_ERR(thread));
		return PTR_ERR(thread);
	}

	ret = sched_setscheduler_nocheck(thread, SCHED_FIFO, &param);
	if (ret) {
		kthread_stop(thread);
		pr_warn("%s: failed to set SCHED_FIFO\n", __func__);
		return ret;
	}

	sg_policy->thread = thread;

	/* Kthread is bound to all CPUs by default */
	if (!policy->dvfs_possible_from_any_cpu)
		kthread_bind_mask(thread, policy->related_cpus);

	init_irq_work(&sg_policy->irq_work, sugov_irq_work);
	mutex_init(&sg_policy->work_lock);

	wake_up_process(thread);

	return 0;
}

static void sugov_kthread_stop(struct sugov_policy *sg_policy)
{
	/* kthread only required for slow path */
	if (sg_policy->policy->fast_switch_enabled)
		return;

	kthread_flush_worker(&sg_policy->worker);
	kthread_stop(sg_policy->thread);
	mutex_destroy(&sg_policy->work_lock);
}

static struct sugov_tunables *sugov_tunables_alloc(struct sugov_policy *sg_policy)
{
	struct sugov_tunables *tunables;

	tunables = kzalloc(sizeof(*tunables), GFP_KERNEL);
	if (tunables) {
		gov_attr_set_init(&tunables->attr_set, &sg_policy->tunables_hook);
		if (!have_governor_per_policy())
			global_tunables = tunables;
	}
	return tunables;
}

static void sugov_tunables_save(struct cpufreq_policy *policy,
		struct sugov_tunables *tunables)
{
	int cpu;
	struct sugov_tunables *cached = per_cpu(cached_tunables, policy->cpu);

	if (!have_governor_per_policy())
		return;

	if (!cached) {
		cached = kzalloc(sizeof(*tunables), GFP_KERNEL);
		if (!cached)
			return;

		for_each_cpu(cpu, policy->related_cpus)
			per_cpu(cached_tunables, cpu) = cached;
	}

	cached->pl = tunables->pl;
	cached->hispeed_load = tunables->hispeed_load;
	cached->hispeed_freq = tunables->hispeed_freq;
	cached->up_rate_limit_us = tunables->up_rate_limit_us;
	cached->down_rate_limit_us = tunables->down_rate_limit_us;
}

static void sugov_tunables_free(struct sugov_tunables *tunables)
{
	if (!have_governor_per_policy())
		global_tunables = NULL;

	kfree(tunables);
}

static void sugov_tunables_restore(struct cpufreq_policy *policy)
{
	struct sugov_policy *sg_policy = policy->governor_data;
	struct sugov_tunables *tunables = sg_policy->tunables;
	struct sugov_tunables *cached = per_cpu(cached_tunables, policy->cpu);

	if (!cached)
		return;

	tunables->pl = cached->pl;
	tunables->hispeed_load = cached->hispeed_load;
	tunables->hispeed_freq = cached->hispeed_freq;
	tunables->up_rate_limit_us = cached->up_rate_limit_us;
	tunables->down_rate_limit_us = cached->down_rate_limit_us;
	update_min_rate_limit_ns(sg_policy);
}

static int sugov_init(struct cpufreq_policy *policy)
{
	struct sugov_policy *sg_policy;
	struct sugov_tunables *tunables;
	int ret = 0;

	/* State should be equivalent to EXIT */
	if (policy->governor_data)
		return -EBUSY;

	cpufreq_enable_fast_switch(policy);

	sg_policy = sugov_policy_alloc(policy);
	if (!sg_policy) {
		ret = -ENOMEM;
		goto disable_fast_switch;
	}

	ret = sugov_kthread_create(sg_policy);
	if (ret)
		goto free_sg_policy;

	mutex_lock(&global_tunables_lock);

	if (global_tunables) {
		if (WARN_ON(have_governor_per_policy())) {
			ret = -EINVAL;
			goto stop_kthread;
		}
		policy->governor_data = sg_policy;
		sg_policy->tunables = global_tunables;

		gov_attr_set_get(&global_tunables->attr_set, &sg_policy->tunables_hook);
		goto out;
	}

	tunables = sugov_tunables_alloc(sg_policy);
	if (!tunables) {
		ret = -ENOMEM;
		goto stop_kthread;
	}

	tunables->up_rate_limit_us =
				cpufreq_policy_transition_delay_us(policy);
	tunables->down_rate_limit_us =
				cpufreq_policy_transition_delay_us(policy);
	tunables->hispeed_load = DEFAULT_HISPEED_LOAD;
	tunables->hispeed_freq = 0;

	policy->governor_data = sg_policy;
	sg_policy->tunables = tunables;
	stale_ns = sched_ravg_window + (sched_ravg_window >> 3);

	sugov_tunables_restore(policy);

	ret = kobject_init_and_add(&tunables->attr_set.kobj, &sugov_tunables_ktype,
				   get_governor_parent_kobj(policy), "%s",
				   schedutil_gov.name);
	if (ret)
		goto fail;

out:
	mutex_unlock(&global_tunables_lock);
	return 0;

fail:
	policy->governor_data = NULL;
	sugov_tunables_free(tunables);

stop_kthread:
	sugov_kthread_stop(sg_policy);
	mutex_unlock(&global_tunables_lock);

free_sg_policy:
	sugov_policy_free(sg_policy);

disable_fast_switch:
	cpufreq_disable_fast_switch(policy);

	pr_err("initialization failed (error %d)\n", ret);
	return ret;
}

static void sugov_exit(struct cpufreq_policy *policy)
{
	struct sugov_policy *sg_policy = policy->governor_data;
	struct sugov_tunables *tunables = sg_policy->tunables;
	unsigned int count;

	mutex_lock(&global_tunables_lock);

	count = gov_attr_set_put(&tunables->attr_set, &sg_policy->tunables_hook);
	policy->governor_data = NULL;
	if (!count) {
		sugov_tunables_save(policy, tunables);
		sugov_tunables_free(tunables);
	}

	mutex_unlock(&global_tunables_lock);

	sugov_kthread_stop(sg_policy);
	sugov_policy_free(sg_policy);
	cpufreq_disable_fast_switch(policy);
}

static int sugov_start(struct cpufreq_policy *policy)
{
	struct sugov_policy *sg_policy = policy->governor_data;
	unsigned int cpu;

	sg_policy->up_rate_delay_ns =
		sg_policy->tunables->up_rate_limit_us * NSEC_PER_USEC;
	sg_policy->down_rate_delay_ns =
		sg_policy->tunables->down_rate_limit_us * NSEC_PER_USEC;
	sg_policy->last_freq_update_time = 0;
	sg_policy->next_freq = UINT_MAX;
	sg_policy->work_in_progress = false;
	sg_policy->need_freq_update = false;
	sg_policy->cached_raw_freq = 0;

	for_each_cpu(cpu, policy->cpus) {
		struct sugov_cpu *sg_cpu = &per_cpu(sugov_cpu, cpu);

		memset(sg_cpu, 0, sizeof(*sg_cpu));
		sg_cpu->cpu = cpu;
		sg_cpu->sg_policy = sg_policy;
		sg_cpu->flags = SCHED_CPUFREQ_RT;
		sg_cpu->iowait_boost_max = policy->cpuinfo.max_freq;
	}

	for_each_cpu(cpu, policy->cpus) {
		struct sugov_cpu *sg_cpu = &per_cpu(sugov_cpu, cpu);

		cpufreq_add_update_util_hook(cpu, &sg_cpu->update_util,
					     policy_is_shared(policy) ?
							sugov_update_shared :
							sugov_update_single);
	}
	return 0;
}

static void sugov_stop(struct cpufreq_policy *policy)
{
	struct sugov_policy *sg_policy = policy->governor_data;
	unsigned int cpu;

	for_each_cpu(cpu, policy->cpus)
		cpufreq_remove_update_util_hook(cpu);

	synchronize_sched();

	if (!policy->fast_switch_enabled) {
		irq_work_sync(&sg_policy->irq_work);
		kthread_cancel_work_sync(&sg_policy->work);
	}
}

static void sugov_limits(struct cpufreq_policy *policy)
{
	struct sugov_policy *sg_policy = policy->governor_data;
	unsigned long flags;
	unsigned int ret;
	int cpu;

	if (!policy->fast_switch_enabled) {
		mutex_lock(&sg_policy->work_lock);
		raw_spin_lock_irqsave(&sg_policy->update_lock, flags);
		sugov_track_cycles(sg_policy, sg_policy->policy->cur,
				   sched_ktime_clock());
		raw_spin_unlock_irqrestore(&sg_policy->update_lock, flags);
		cpufreq_policy_apply_limits(policy);
		mutex_unlock(&sg_policy->work_lock);
	} else {
		raw_spin_lock_irqsave(&sg_policy->update_lock, flags);
		sugov_track_cycles(sg_policy, sg_policy->policy->cur,
				   ktime_get_ns());
		ret = cpufreq_policy_apply_limits_fast(policy);
		if (ret && policy->cur != ret) {
			policy->cur = ret;
			for_each_cpu(cpu, policy->cpus)
				trace_cpu_frequency(ret, cpu);
		}
		raw_spin_unlock_irqrestore(&sg_policy->update_lock, flags);
	}

	sg_policy->need_freq_update = true;
}

static struct cpufreq_governor schedutil_gov = {
	.name = "schedutil",
	.owner = THIS_MODULE,
	.dynamic_switching = true,
	.init = sugov_init,
	.exit = sugov_exit,
	.start = sugov_start,
	.stop = sugov_stop,
	.limits = sugov_limits,
};

#ifdef CONFIG_CPU_FREQ_DEFAULT_GOV_SCHEDUTIL
struct cpufreq_governor *cpufreq_default_governor(void)
{
	return &schedutil_gov;
}
#endif

static int __init sugov_register(void)
{
	return cpufreq_register_governor(&schedutil_gov);
}
fs_initcall(sugov_register);<|MERGE_RESOLUTION|>--- conflicted
+++ resolved
@@ -640,8 +640,6 @@
 
 static ssize_t up_rate_limit_us_store(struct gov_attr_set *attr_set,
 				      const char *buf, size_t count)
-<<<<<<< HEAD
-=======
 {
 	struct sugov_tunables *tunables = to_sugov_tunables(attr_set);
 	struct sugov_policy *sg_policy;
@@ -662,7 +660,6 @@
 
 static ssize_t down_rate_limit_us_store(struct gov_attr_set *attr_set,
 					const char *buf, size_t count)
->>>>>>> b6fbaa1d
 {
 	struct sugov_tunables *tunables = to_sugov_tunables(attr_set);
 	struct sugov_policy *sg_policy;
@@ -671,33 +668,8 @@
 	if (kstrtouint(buf, 10, &rate_limit_us))
 		return -EINVAL;
 
-<<<<<<< HEAD
-	tunables->up_rate_limit_us = rate_limit_us;
-
-	list_for_each_entry(sg_policy, &attr_set->policy_list, tunables_hook) {
-		sg_policy->up_rate_delay_ns = rate_limit_us * NSEC_PER_USEC;
-		update_min_rate_limit_ns(sg_policy);
-	}
-
-	return count;
-}
-
-static ssize_t down_rate_limit_us_store(struct gov_attr_set *attr_set,
-					const char *buf, size_t count)
-{
-	struct sugov_tunables *tunables = to_sugov_tunables(attr_set);
-	struct sugov_policy *sg_policy;
-	unsigned int rate_limit_us;
-
-	if (kstrtouint(buf, 10, &rate_limit_us))
-		return -EINVAL;
-
 	tunables->down_rate_limit_us = rate_limit_us;
 
-=======
-	tunables->down_rate_limit_us = rate_limit_us;
-
->>>>>>> b6fbaa1d
 	list_for_each_entry(sg_policy, &attr_set->policy_list, tunables_hook) {
 		sg_policy->down_rate_delay_ns = rate_limit_us * NSEC_PER_USEC;
 		update_min_rate_limit_ns(sg_policy);
