--- conflicted
+++ resolved
@@ -11335,13 +11335,9 @@
 	 * Force higher capacity CPUs doing load balance, when the lower
 	 * capacity CPUs has some misfit tasks.
 	 */
-<<<<<<< HEAD
-	if (!is_min_capacity_cpu(this_cpu) && min_cap_cluster_has_misfit_task())
-=======
 	if (!is_min_capacity_cpu(this_cpu) &&
 		(atomic_read(&this_rq->nr_iowait) == 0) &&
 		min_cap_cluster_has_misfit_task())
->>>>>>> b6fbaa1d
 		force_lb = true;
 
 	/*
