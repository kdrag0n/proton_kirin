// SPDX-License-Identifier: GPL-2.0
/*
 * Completely Fair Scheduling (CFS) Class (SCHED_NORMAL/SCHED_BATCH)
 *
 *  Copyright (C) 2007 Red Hat, Inc., Ingo Molnar <mingo@redhat.com>
 *
 *  Interactivity improvements by Mike Galbraith
 *  (C) 2007 Mike Galbraith <efault@gmx.de>
 *
 *  Various enhancements by Dmitry Adamushko.
 *  (C) 2007 Dmitry Adamushko <dmitry.adamushko@gmail.com>
 *
 *  Group scheduling enhancements by Srivatsa Vaddagiri
 *  Copyright IBM Corporation, 2007
 *  Author: Srivatsa Vaddagiri <vatsa@linux.vnet.ibm.com>
 *
 *  Scaled math optimizations by Thomas Gleixner
 *  Copyright (C) 2007, Thomas Gleixner <tglx@linutronix.de>
 *
 *  Adaptive scheduling granularity, math enhancements by Peter Zijlstra
 *  Copyright (C) 2007 Red Hat, Inc., Peter Zijlstra
 */

#include <linux/sched/mm.h>
#include <linux/sched/topology.h>

#include <linux/latencytop.h>
#include <linux/cpumask.h>
#include <linux/cpuidle.h>
#include <linux/slab.h>
#include <linux/profile.h>
#include <linux/interrupt.h>
#include <linux/mempolicy.h>
#include <linux/migrate.h>
#include <linux/task_work.h>

#include <trace/events/sched.h>

#include "sched.h"
#include "tune.h"
#include "walt.h"

#ifdef CONFIG_SMP
static inline bool task_fits_max(struct task_struct *p, int cpu);
#endif /* CONFIG_SMP */

#ifdef CONFIG_SCHED_WALT

static void walt_fixup_sched_stats_fair(struct rq *rq, struct task_struct *p,
					u16 updated_demand_scaled,
					u16 updated_pred_demand_scaled);
static void walt_fixup_nr_big_tasks(struct rq *rq, struct task_struct *p,
					int delta, bool inc);
#endif /* CONFIG_SCHED_WALT */

#if defined(CONFIG_SCHED_WALT) && defined(CONFIG_CFS_BANDWIDTH)

static void walt_init_cfs_rq_stats(struct cfs_rq *cfs_rq);
static void walt_inc_cfs_rq_stats(struct cfs_rq *cfs_rq,
				  struct task_struct *p);
static void walt_dec_cfs_rq_stats(struct cfs_rq *cfs_rq,
				  struct task_struct *p);
static void walt_inc_throttled_cfs_rq_stats(struct walt_sched_stats *stats,
					    struct cfs_rq *cfs_rq);
static void walt_dec_throttled_cfs_rq_stats(struct walt_sched_stats *stats,
					    struct cfs_rq *cfs_rq);
#else
static inline void walt_init_cfs_rq_stats(struct cfs_rq *cfs_rq) {}
static inline void
walt_inc_cfs_rq_stats(struct cfs_rq *cfs_rq, struct task_struct *p) {}
static inline void
walt_dec_cfs_rq_stats(struct cfs_rq *cfs_rq, struct task_struct *p) {}

#define walt_inc_throttled_cfs_rq_stats(...)
#define walt_dec_throttled_cfs_rq_stats(...)

#endif

/*
 * Targeted preemption latency for CPU-bound tasks:
 *
 * NOTE: this latency value is not the same as the concept of
 * 'timeslice length' - timeslices in CFS are of variable length
 * and have no persistent notion like in traditional, time-slice
 * based scheduling concepts.
 *
 * (to see the precise effective timeslice length of your workload,
 *  run vmstat and monitor the context-switches (cs) field)
 *
 * (default: 6ms * (1 + ilog(ncpus)), units: nanoseconds)
 */
unsigned int sysctl_sched_latency			= 6000000ULL;
unsigned int normalized_sysctl_sched_latency		= 6000000ULL;

/*
 * Enable/disable honoring sync flag in energy-aware wakeups.
 */
unsigned int sysctl_sched_sync_hint_enable = 1;
/*
 * Enable/disable using cstate knowledge in idle sibling selection
 */
unsigned int sysctl_sched_cstate_aware = 1;

/*
 * The initial- and re-scaling of tunables is configurable
 *
 * Options are:
 *
 *   SCHED_TUNABLESCALING_NONE - unscaled, always *1
 *   SCHED_TUNABLESCALING_LOG - scaled logarithmical, *1+ilog(ncpus)
 *   SCHED_TUNABLESCALING_LINEAR - scaled linear, *ncpus
 *
 * (default SCHED_TUNABLESCALING_LOG = *(1+ilog(ncpus))
 */
enum sched_tunable_scaling sysctl_sched_tunable_scaling = SCHED_TUNABLESCALING_LOG;

/*
 * Minimal preemption granularity for CPU-bound tasks:
 *
 * (default: 0.75 msec * (1 + ilog(ncpus)), units: nanoseconds)
 */
unsigned int sysctl_sched_min_granularity		= 750000ULL;
unsigned int normalized_sysctl_sched_min_granularity	= 750000ULL;

/*
 * This value is kept at sysctl_sched_latency/sysctl_sched_min_granularity
 */
static unsigned int sched_nr_latency = 8;

/*
 * After fork, child runs first. If set to 0 (default) then
 * parent will (try to) run first.
 */
unsigned int sysctl_sched_child_runs_first __read_mostly;

/*
 * SCHED_OTHER wake-up granularity.
 *
 * This option delays the preemption effects of decoupled workloads
 * and reduces their over-scheduling. Synchronous workloads will still
 * have immediate wakeup/sleep latencies.
 *
 * (default: 1 msec * (1 + ilog(ncpus)), units: nanoseconds)
 */
unsigned int sysctl_sched_wakeup_granularity		= 1000000UL;
unsigned int normalized_sysctl_sched_wakeup_granularity	= 1000000UL;

unsigned int __read_mostly sysctl_sched_migration_cost	= 500000UL;
DEFINE_PER_CPU_READ_MOSTLY(int, sched_load_boost);

#ifdef CONFIG_SCHED_WALT
unsigned int sysctl_sched_use_walt_cpu_util = 1;
unsigned int sysctl_sched_use_walt_task_util = 1;
__read_mostly unsigned int sysctl_sched_walt_cpu_high_irqload =
    (10 * NSEC_PER_MSEC);
#endif

#ifdef CONFIG_SMP
/*
 * For asym packing, by default the lower numbered cpu has higher priority.
 */
int __weak arch_asym_cpu_priority(int cpu)
{
	return -cpu;
}
#endif

#ifdef CONFIG_CFS_BANDWIDTH
/*
 * Amount of runtime to allocate from global (tg) to local (per-cfs_rq) pool
 * each time a cfs_rq requests quota.
 *
 * Note: in the case that the slice exceeds the runtime remaining (either due
 * to consumption or the quota being specified to be smaller than the slice)
 * we will always only issue the remaining available time.
 *
 * (default: 5 msec, units: microseconds)
 */
unsigned int sysctl_sched_cfs_bandwidth_slice		= 5000UL;
#endif

/*
 * The margin used when comparing utilization with CPU capacity:
 * util * margin < capacity * 1024
 *
 * (default: ~20%)
 */
unsigned int capacity_margin				= 1280;

/* Migration margins */
unsigned int sysctl_sched_capacity_margin_up[MAX_MARGIN_LEVELS] = {
			[0 ... MAX_MARGIN_LEVELS-1] = 1078}; /* ~5% margin */
unsigned int sysctl_sched_capacity_margin_down[MAX_MARGIN_LEVELS] = {
			[0 ... MAX_MARGIN_LEVELS-1] = 1205}; /* ~15% margin */
unsigned int sched_capacity_margin_up[NR_CPUS] = {
			[0 ... NR_CPUS-1] = 1078}; /* ~5% margin */
unsigned int sched_capacity_margin_down[NR_CPUS] = {
			[0 ... NR_CPUS-1] = 1205}; /* ~15% margin */

#ifdef CONFIG_SCHED_WALT
/* 1ms default for 20ms window size scaled to 1024 */
unsigned int sysctl_sched_min_task_util_for_boost = 51;
/* 0.68ms default for 20ms window size scaled to 1024 */
unsigned int sysctl_sched_min_task_util_for_colocation = 35;
#endif
static unsigned int __maybe_unused sched_small_task_threshold = 102;

static inline void update_load_add(struct load_weight *lw, unsigned long inc)
{
	lw->weight += inc;
	lw->inv_weight = 0;
}

static inline void update_load_sub(struct load_weight *lw, unsigned long dec)
{
	lw->weight -= dec;
	lw->inv_weight = 0;
}

static inline void update_load_set(struct load_weight *lw, unsigned long w)
{
	lw->weight = w;
	lw->inv_weight = 0;
}

/*
 * Increase the granularity value when there are more CPUs,
 * because with more CPUs the 'effective latency' as visible
 * to users decreases. But the relationship is not linear,
 * so pick a second-best guess by going with the log2 of the
 * number of CPUs.
 *
 * This idea comes from the SD scheduler of Con Kolivas:
 */
static unsigned int get_update_sysctl_factor(void)
{
	unsigned int cpus = min_t(unsigned int, num_online_cpus(), 8);
	unsigned int factor;

	switch (sysctl_sched_tunable_scaling) {
	case SCHED_TUNABLESCALING_NONE:
		factor = 1;
		break;
	case SCHED_TUNABLESCALING_LINEAR:
		factor = cpus;
		break;
	case SCHED_TUNABLESCALING_LOG:
	default:
		factor = 1 + ilog2(cpus);
		break;
	}

	return factor;
}

static void update_sysctl(void)
{
	unsigned int factor = get_update_sysctl_factor();

#define SET_SYSCTL(name) \
	(sysctl_##name = (factor) * normalized_sysctl_##name)
	SET_SYSCTL(sched_min_granularity);
	SET_SYSCTL(sched_latency);
	SET_SYSCTL(sched_wakeup_granularity);
#undef SET_SYSCTL
}

void sched_init_granularity(void)
{
	update_sysctl();
}

#define WMULT_CONST	(~0U)
#define WMULT_SHIFT	32

static void __update_inv_weight(struct load_weight *lw)
{
	unsigned long w;

	if (likely(lw->inv_weight))
		return;

	w = scale_load_down(lw->weight);

	if (BITS_PER_LONG > 32 && unlikely(w >= WMULT_CONST))
		lw->inv_weight = 1;
	else if (unlikely(!w))
		lw->inv_weight = WMULT_CONST;
	else
		lw->inv_weight = WMULT_CONST / w;
}

/*
 * delta_exec * weight / lw.weight
 *   OR
 * (delta_exec * (weight * lw->inv_weight)) >> WMULT_SHIFT
 *
 * Either weight := NICE_0_LOAD and lw \e sched_prio_to_wmult[], in which case
 * we're guaranteed shift stays positive because inv_weight is guaranteed to
 * fit 32 bits, and NICE_0_LOAD gives another 10 bits; therefore shift >= 22.
 *
 * Or, weight =< lw.weight (because lw.weight is the runqueue weight), thus
 * weight/lw.weight <= 1, and therefore our shift will also be positive.
 */
static u64 __calc_delta(u64 delta_exec, unsigned long weight, struct load_weight *lw)
{
	u64 fact = scale_load_down(weight);
	int shift = WMULT_SHIFT;

	__update_inv_weight(lw);

	if (unlikely(fact >> 32)) {
		while (fact >> 32) {
			fact >>= 1;
			shift--;
		}
	}

	/* hint to use a 32x32->64 mul */
	fact = (u64)(u32)fact * lw->inv_weight;

	while (fact >> 32) {
		fact >>= 1;
		shift--;
	}

	return mul_u64_u32_shr(delta_exec, fact, shift);
}


const struct sched_class fair_sched_class;

/**************************************************************
 * CFS operations on generic schedulable entities:
 */

#ifdef CONFIG_FAIR_GROUP_SCHED

/* cpu runqueue to which this cfs_rq is attached */
static inline struct rq *rq_of(struct cfs_rq *cfs_rq)
{
	return cfs_rq->rq;
}

/* An entity is a task if it doesn't "own" a runqueue */
#define entity_is_task(se)	(!se->my_q)

static inline struct task_struct *task_of(struct sched_entity *se)
{
	SCHED_WARN_ON(!entity_is_task(se));
	return container_of(se, struct task_struct, se);
}

/* Walk up scheduling entities hierarchy */
#define for_each_sched_entity(se) \
		for (; se; se = se->parent)

static inline struct cfs_rq *task_cfs_rq(struct task_struct *p)
{
	return p->se.cfs_rq;
}

/* runqueue on which this entity is (to be) queued */
static inline struct cfs_rq *cfs_rq_of(struct sched_entity *se)
{
	return se->cfs_rq;
}

/* runqueue "owned" by this group */
static inline struct cfs_rq *group_cfs_rq(struct sched_entity *grp)
{
	return grp->my_q;
}

static inline void list_add_leaf_cfs_rq(struct cfs_rq *cfs_rq)
{
	if (!cfs_rq->on_list) {
		struct rq *rq = rq_of(cfs_rq);
		int cpu = cpu_of(rq);
		/*
		 * Ensure we either appear before our parent (if already
		 * enqueued) or force our parent to appear after us when it is
		 * enqueued. The fact that we always enqueue bottom-up
		 * reduces this to two cases and a special case for the root
		 * cfs_rq. Furthermore, it also means that we will always reset
		 * tmp_alone_branch either when the branch is connected
		 * to a tree or when we reach the beg of the tree
		 */
		if (cfs_rq->tg->parent &&
		    cfs_rq->tg->parent->cfs_rq[cpu]->on_list) {
			/*
			 * If parent is already on the list, we add the child
			 * just before. Thanks to circular linked property of
			 * the list, this means to put the child at the tail
			 * of the list that starts by parent.
			 */
			list_add_tail_rcu(&cfs_rq->leaf_cfs_rq_list,
				&(cfs_rq->tg->parent->cfs_rq[cpu]->leaf_cfs_rq_list));
			/*
			 * The branch is now connected to its tree so we can
			 * reset tmp_alone_branch to the beginning of the
			 * list.
			 */
			rq->tmp_alone_branch = &rq->leaf_cfs_rq_list;
		} else if (!cfs_rq->tg->parent) {
			/*
			 * cfs rq without parent should be put
			 * at the tail of the list.
			 */
			list_add_tail_rcu(&cfs_rq->leaf_cfs_rq_list,
				&rq->leaf_cfs_rq_list);
			/*
			 * We have reach the beg of a tree so we can reset
			 * tmp_alone_branch to the beginning of the list.
			 */
			rq->tmp_alone_branch = &rq->leaf_cfs_rq_list;
		} else {
			/*
			 * The parent has not already been added so we want to
			 * make sure that it will be put after us.
			 * tmp_alone_branch points to the beg of the branch
			 * where we will add parent.
			 */
			list_add_rcu(&cfs_rq->leaf_cfs_rq_list,
				rq->tmp_alone_branch);
			/*
			 * update tmp_alone_branch to points to the new beg
			 * of the branch
			 */
			rq->tmp_alone_branch = &cfs_rq->leaf_cfs_rq_list;
		}

		cfs_rq->on_list = 1;
	}
}

static inline void list_del_leaf_cfs_rq(struct cfs_rq *cfs_rq)
{
	if (cfs_rq->on_list) {
		list_del_rcu(&cfs_rq->leaf_cfs_rq_list);
		cfs_rq->on_list = 0;
	}
}

/* Iterate through all leaf cfs_rq's on a runqueue: */
#define for_each_leaf_cfs_rq(rq, cfs_rq) \
	list_for_each_entry_rcu(cfs_rq, &rq->leaf_cfs_rq_list, leaf_cfs_rq_list)

/* Do the two (enqueued) entities belong to the same group ? */
static inline struct cfs_rq *
is_same_group(struct sched_entity *se, struct sched_entity *pse)
{
	if (se->cfs_rq == pse->cfs_rq)
		return se->cfs_rq;

	return NULL;
}

static inline struct sched_entity *parent_entity(struct sched_entity *se)
{
	return se->parent;
}

static void
find_matching_se(struct sched_entity **se, struct sched_entity **pse)
{
	int se_depth, pse_depth;

	/*
	 * preemption test can be made between sibling entities who are in the
	 * same cfs_rq i.e who have a common parent. Walk up the hierarchy of
	 * both tasks until we find their ancestors who are siblings of common
	 * parent.
	 */

	/* First walk up until both entities are at same depth */
	se_depth = (*se)->depth;
	pse_depth = (*pse)->depth;

	while (se_depth > pse_depth) {
		se_depth--;
		*se = parent_entity(*se);
	}

	while (pse_depth > se_depth) {
		pse_depth--;
		*pse = parent_entity(*pse);
	}

	while (!is_same_group(*se, *pse)) {
		*se = parent_entity(*se);
		*pse = parent_entity(*pse);
	}
}

#else	/* !CONFIG_FAIR_GROUP_SCHED */

static inline struct task_struct *task_of(struct sched_entity *se)
{
	return container_of(se, struct task_struct, se);
}

static inline struct rq *rq_of(struct cfs_rq *cfs_rq)
{
	return container_of(cfs_rq, struct rq, cfs);
}

#define entity_is_task(se)	1

#define for_each_sched_entity(se) \
		for (; se; se = NULL)

static inline struct cfs_rq *task_cfs_rq(struct task_struct *p)
{
	return &task_rq(p)->cfs;
}

static inline struct cfs_rq *cfs_rq_of(struct sched_entity *se)
{
	struct task_struct *p = task_of(se);
	struct rq *rq = task_rq(p);

	return &rq->cfs;
}

/* runqueue "owned" by this group */
static inline struct cfs_rq *group_cfs_rq(struct sched_entity *grp)
{
	return NULL;
}

static inline void list_add_leaf_cfs_rq(struct cfs_rq *cfs_rq)
{
}

static inline void list_del_leaf_cfs_rq(struct cfs_rq *cfs_rq)
{
}

#define for_each_leaf_cfs_rq(rq, cfs_rq)	\
		for (cfs_rq = &rq->cfs; cfs_rq; cfs_rq = NULL)

static inline struct sched_entity *parent_entity(struct sched_entity *se)
{
	return NULL;
}

static inline void
find_matching_se(struct sched_entity **se, struct sched_entity **pse)
{
}

#endif	/* CONFIG_FAIR_GROUP_SCHED */

static __always_inline
void account_cfs_rq_runtime(struct cfs_rq *cfs_rq, u64 delta_exec);

/**************************************************************
 * Scheduling class tree data structure manipulation methods:
 */

static inline u64 max_vruntime(u64 max_vruntime, u64 vruntime)
{
	s64 delta = (s64)(vruntime - max_vruntime);
	if (delta > 0)
		max_vruntime = vruntime;

	return max_vruntime;
}

static inline u64 min_vruntime(u64 min_vruntime, u64 vruntime)
{
	s64 delta = (s64)(vruntime - min_vruntime);
	if (delta < 0)
		min_vruntime = vruntime;

	return min_vruntime;
}

static inline int entity_before(struct sched_entity *a,
				struct sched_entity *b)
{
	return (s64)(a->vruntime - b->vruntime) < 0;
}

static void update_min_vruntime(struct cfs_rq *cfs_rq)
{
	struct sched_entity *curr = cfs_rq->curr;
	struct rb_node *leftmost = rb_first_cached(&cfs_rq->tasks_timeline);

	u64 vruntime = cfs_rq->min_vruntime;

	if (curr) {
		if (curr->on_rq)
			vruntime = curr->vruntime;
		else
			curr = NULL;
	}

	if (leftmost) { /* non-empty tree */
		struct sched_entity *se;
		se = rb_entry(leftmost, struct sched_entity, run_node);

		if (!curr)
			vruntime = se->vruntime;
		else
			vruntime = min_vruntime(vruntime, se->vruntime);
	}

	/* ensure we never gain time by being placed backwards. */
	cfs_rq->min_vruntime = max_vruntime(cfs_rq->min_vruntime, vruntime);
#ifndef CONFIG_64BIT
	smp_wmb();
	cfs_rq->min_vruntime_copy = cfs_rq->min_vruntime;
#endif
}

/*
 * Enqueue an entity into the rb-tree:
 */
static void __enqueue_entity(struct cfs_rq *cfs_rq, struct sched_entity *se)
{
	struct rb_node **link = &cfs_rq->tasks_timeline.rb_root.rb_node;
	struct rb_node *parent = NULL;
	struct sched_entity *entry;
	bool leftmost = true;

	/*
	 * Find the right place in the rbtree:
	 */
	while (*link) {
		parent = *link;
		entry = rb_entry(parent, struct sched_entity, run_node);
		/*
		 * We dont care about collisions. Nodes with
		 * the same key stay together.
		 */
		if (entity_before(se, entry)) {
			link = &parent->rb_left;
		} else {
			link = &parent->rb_right;
			leftmost = false;
		}
	}

	rb_link_node(&se->run_node, parent, link);
	rb_insert_color_cached(&se->run_node,
			       &cfs_rq->tasks_timeline, leftmost);
}

static void __dequeue_entity(struct cfs_rq *cfs_rq, struct sched_entity *se)
{
	rb_erase_cached(&se->run_node, &cfs_rq->tasks_timeline);
}

struct sched_entity *__pick_first_entity(struct cfs_rq *cfs_rq)
{
	struct rb_node *left = rb_first_cached(&cfs_rq->tasks_timeline);

	if (!left)
		return NULL;

	return rb_entry(left, struct sched_entity, run_node);
}

static struct sched_entity *__pick_next_entity(struct sched_entity *se)
{
	struct rb_node *next = rb_next(&se->run_node);

	if (!next)
		return NULL;

	return rb_entry(next, struct sched_entity, run_node);
}

#ifdef CONFIG_SCHED_DEBUG
struct sched_entity *__pick_last_entity(struct cfs_rq *cfs_rq)
{
	struct rb_node *last = rb_last(&cfs_rq->tasks_timeline.rb_root);

	if (!last)
		return NULL;

	return rb_entry(last, struct sched_entity, run_node);
}
#endif

/**************************************************************
 * Scheduling class statistics methods:
 */

int sched_proc_update_handler(struct ctl_table *table, int write,
		void __user *buffer, size_t *lenp,
		loff_t *ppos)
{
	int ret = proc_dointvec_minmax(table, write, buffer, lenp, ppos);
	unsigned int factor = get_update_sysctl_factor();

	if (ret || !write)
		return ret;

	sched_nr_latency = DIV_ROUND_UP(sysctl_sched_latency,
					sysctl_sched_min_granularity);

#define WRT_SYSCTL(name) \
	(normalized_sysctl_##name = sysctl_##name / (factor))
	WRT_SYSCTL(sched_min_granularity);
	WRT_SYSCTL(sched_latency);
	WRT_SYSCTL(sched_wakeup_granularity);
#undef WRT_SYSCTL

	return 0;
}

/*
 * delta /= w
 */
static inline u64 calc_delta_fair(u64 delta, struct sched_entity *se)
{
	if (unlikely(se->load.weight != NICE_0_LOAD))
		delta = __calc_delta(delta, NICE_0_LOAD, &se->load);

	return delta;
}

/*
 * The idea is to set a period in which each task runs once.
 *
 * When there are too many tasks (sched_nr_latency) we have to stretch
 * this period because otherwise the slices get too small.
 *
 * p = (nr <= nl) ? l : l*nr/nl
 */
static u64 __sched_period(unsigned long nr_running)
{
	if (unlikely(nr_running > sched_nr_latency))
		return nr_running * sysctl_sched_min_granularity;
	else
		return sysctl_sched_latency;
}

/*
 * We calculate the wall-time slice from the period by taking a part
 * proportional to the weight.
 *
 * s = p*P[w/rw]
 */
static u64 sched_slice(struct cfs_rq *cfs_rq, struct sched_entity *se)
{
	u64 slice = __sched_period(cfs_rq->nr_running + !se->on_rq);

	for_each_sched_entity(se) {
		struct load_weight *load;
		struct load_weight lw;

		cfs_rq = cfs_rq_of(se);
		load = &cfs_rq->load;

		if (unlikely(!se->on_rq)) {
			lw = cfs_rq->load;

			update_load_add(&lw, se->load.weight);
			load = &lw;
		}
		slice = __calc_delta(slice, se->load.weight, load);
	}
	return slice;
}

/*
 * We calculate the vruntime slice of a to-be-inserted task.
 *
 * vs = s/w
 */
static u64 sched_vslice(struct cfs_rq *cfs_rq, struct sched_entity *se)
{
	return calc_delta_fair(sched_slice(cfs_rq, se), se);
}

#ifdef CONFIG_SMP

#include "sched-pelt.h"

static int select_idle_sibling(struct task_struct *p, int prev_cpu, int cpu);
static unsigned long task_h_load(struct task_struct *p);
static unsigned long capacity_of(int cpu);

/* Give new sched_entity start runnable values to heavy its load in infant time */
void init_entity_runnable_average(struct sched_entity *se)
{
	struct sched_avg *sa = &se->avg;

	memset(sa, 0, sizeof(*sa));
	/*
	 * util_avg is initialized in post_init_entity_util_avg.
	 * util_est should start from zero.
	 * sched_avg's period_contrib should be strictly less then 1024, so
	 * we give it 1023 to make sure it is almost a period (1024us), and
	 * will definitely be update (after enqueue).
	 */
	sa->period_contrib = 1023;
	/*
	 * Tasks are intialized with full load to be seen as heavy tasks until
	 * they get a chance to stabilize to their real load level.
	 * Group entities are intialized with zero load to reflect the fact that
	 * nothing has been attached to the task group yet.
	 */
	if (entity_is_task(se))
		sa->load_avg = scale_load_down(se->load.weight);
	sa->load_sum = sa->load_avg * LOAD_AVG_MAX;
	/* when this task enqueue'ed, it will contribute to its cfs_rq's load_avg */
}

static inline u64 cfs_rq_clock_task(struct cfs_rq *cfs_rq);
static void attach_entity_cfs_rq(struct sched_entity *se);

/*
 * With new tasks being created, their initial util_avgs are extrapolated
 * based on the cfs_rq's current util_avg:
 *
 *   util_avg = cfs_rq->util_avg / (cfs_rq->load_avg + 1) * se.load.weight
 *
 * However, in many cases, the above util_avg does not give a desired
 * value. Moreover, the sum of the util_avgs may be divergent, such
 * as when the series is a harmonic series.
 *
 * To solve this problem, we also cap the util_avg of successive tasks to
 * only 1/2 of the left utilization budget:
 *
 *   util_avg_cap = (cpu_scale - cfs_rq->avg.util_avg) / 2^n
 *
 * where n denotes the nth task and cpu_scale the CPU capacity.
 *
 * For example, for a CPU with 1024 of capacity, a simplest series from
 * the beginning would be like:
 *
 *  task  util_avg: 512, 256, 128,  64,  32,   16,    8, ...
 * cfs_rq util_avg: 512, 768, 896, 960, 992, 1008, 1016, ...
 *
 * Finally, that extrapolated util_avg is clamped to the cap (util_avg_cap)
 * if util_avg > util_avg_cap.
 */
void post_init_entity_util_avg(struct sched_entity *se)
{
	struct cfs_rq *cfs_rq = cfs_rq_of(se);
	struct sched_avg *sa = &se->avg;
	long cpu_scale = arch_scale_cpu_capacity(NULL, cpu_of(rq_of(cfs_rq)));
	long cap = (long)(cpu_scale - cfs_rq->avg.util_avg) / 2;

	if (cap > 0) {
		if (cfs_rq->avg.util_avg != 0) {
			sa->util_avg  = cfs_rq->avg.util_avg * se->load.weight;
			sa->util_avg /= (cfs_rq->avg.load_avg + 1);

			if (sa->util_avg > cap)
				sa->util_avg = cap;
		} else {
			sa->util_avg = cap;
		}
		sa->util_sum = sa->util_avg * LOAD_AVG_MAX;
	}

	if (entity_is_task(se)) {
		struct task_struct *p = task_of(se);
		if (p->sched_class != &fair_sched_class) {
			/*
			 * For !fair tasks do:
			 *
			update_cfs_rq_load_avg(now, cfs_rq, false);
			attach_entity_load_avg(cfs_rq, se);
			switched_from_fair(rq, p);
			 *
			 * such that the next switched_to_fair() has the
			 * expected state.
			 */
			se->avg.last_update_time = cfs_rq_clock_task(cfs_rq);
			return;
		}
	}

	attach_entity_cfs_rq(se);
}

#else /* !CONFIG_SMP */
void init_entity_runnable_average(struct sched_entity *se)
{
}
void post_init_entity_util_avg(struct sched_entity *se)
{
}
static void update_tg_load_avg(struct cfs_rq *cfs_rq, int force)
{
}
#endif /* CONFIG_SMP */

/*
 * Update the current task's runtime statistics.
 */
static void update_curr(struct cfs_rq *cfs_rq)
{
	struct sched_entity *curr = cfs_rq->curr;
	u64 now = rq_clock_task(rq_of(cfs_rq));
	u64 delta_exec;

	if (unlikely(!curr))
		return;

	delta_exec = now - curr->exec_start;
	if (unlikely((s64)delta_exec <= 0))
		return;

	curr->exec_start = now;

	schedstat_set(curr->statistics.exec_max,
		      max(delta_exec, curr->statistics.exec_max));

	curr->sum_exec_runtime += delta_exec;
	schedstat_add(cfs_rq->exec_clock, delta_exec);

	curr->vruntime += calc_delta_fair(delta_exec, curr);
	update_min_vruntime(cfs_rq);

	if (entity_is_task(curr)) {
		struct task_struct *curtask = task_of(curr);

		trace_sched_stat_runtime(curtask, delta_exec, curr->vruntime);
		cpuacct_charge(curtask, delta_exec);
		account_group_exec_runtime(curtask, delta_exec);
	}

	account_cfs_rq_runtime(cfs_rq, delta_exec);
}

static void update_curr_fair(struct rq *rq)
{
	update_curr(cfs_rq_of(&rq->curr->se));
}

static inline void
update_stats_wait_start(struct cfs_rq *cfs_rq, struct sched_entity *se)
{
	u64 wait_start, prev_wait_start;

	if (!schedstat_enabled())
		return;

	wait_start = rq_clock(rq_of(cfs_rq));
	prev_wait_start = schedstat_val(se->statistics.wait_start);

	if (entity_is_task(se) && task_on_rq_migrating(task_of(se)) &&
	    likely(wait_start > prev_wait_start))
		wait_start -= prev_wait_start;

	schedstat_set(se->statistics.wait_start, wait_start);
}

static inline void
update_stats_wait_end(struct cfs_rq *cfs_rq, struct sched_entity *se)
{
	struct task_struct *p;
	u64 delta;

	if (!schedstat_enabled())
		return;

	delta = rq_clock(rq_of(cfs_rq)) - schedstat_val(se->statistics.wait_start);

	if (entity_is_task(se)) {
		p = task_of(se);
		if (task_on_rq_migrating(p)) {
			/*
			 * Preserve migrating task's wait time so wait_start
			 * time stamp can be adjusted to accumulate wait time
			 * prior to migration.
			 */
			schedstat_set(se->statistics.wait_start, delta);
			return;
		}
		trace_sched_stat_wait(p, delta);
	}

	schedstat_set(se->statistics.wait_max,
		      max(schedstat_val(se->statistics.wait_max), delta));
	schedstat_inc(se->statistics.wait_count);
	schedstat_add(se->statistics.wait_sum, delta);
	schedstat_set(se->statistics.wait_start, 0);
}

static inline void
update_stats_enqueue_sleeper(struct cfs_rq *cfs_rq, struct sched_entity *se)
{
	struct task_struct *tsk = NULL;
	u64 sleep_start, block_start;

	if (!schedstat_enabled())
		return;

	sleep_start = schedstat_val(se->statistics.sleep_start);
	block_start = schedstat_val(se->statistics.block_start);

	if (entity_is_task(se))
		tsk = task_of(se);

	if (sleep_start) {
		u64 delta = rq_clock(rq_of(cfs_rq)) - sleep_start;

		if ((s64)delta < 0)
			delta = 0;

		if (unlikely(delta > schedstat_val(se->statistics.sleep_max)))
			schedstat_set(se->statistics.sleep_max, delta);

		schedstat_set(se->statistics.sleep_start, 0);
		schedstat_add(se->statistics.sum_sleep_runtime, delta);

		if (tsk) {
			account_scheduler_latency(tsk, delta >> 10, 1);
			trace_sched_stat_sleep(tsk, delta);
		}
	}
	if (block_start) {
		u64 delta = rq_clock(rq_of(cfs_rq)) - block_start;

		if ((s64)delta < 0)
			delta = 0;

		if (unlikely(delta > schedstat_val(se->statistics.block_max)))
			schedstat_set(se->statistics.block_max, delta);

		schedstat_set(se->statistics.block_start, 0);
		schedstat_add(se->statistics.sum_sleep_runtime, delta);

		if (tsk) {
			if (tsk->in_iowait) {
				schedstat_add(se->statistics.iowait_sum, delta);
				schedstat_inc(se->statistics.iowait_count);
				trace_sched_stat_iowait(tsk, delta);
			}

			trace_sched_stat_blocked(tsk, delta);
			trace_sched_blocked_reason(tsk);

			/*
			 * Blocking time is in units of nanosecs, so shift by
			 * 20 to get a milliseconds-range estimation of the
			 * amount of time that the task spent sleeping:
			 */
			if (unlikely(prof_on == SLEEP_PROFILING)) {
				profile_hits(SLEEP_PROFILING,
						(void *)get_wchan(tsk),
						delta >> 20);
			}
			account_scheduler_latency(tsk, delta >> 10, 0);
		}
	}
}

/*
 * Task is being enqueued - update stats:
 */
static inline void
update_stats_enqueue(struct cfs_rq *cfs_rq, struct sched_entity *se, int flags)
{
	if (!schedstat_enabled())
		return;

	/*
	 * Are we enqueueing a waiting task? (for current tasks
	 * a dequeue/enqueue event is a NOP)
	 */
	if (se != cfs_rq->curr)
		update_stats_wait_start(cfs_rq, se);

	if (flags & ENQUEUE_WAKEUP)
		update_stats_enqueue_sleeper(cfs_rq, se);
}

static inline void
update_stats_dequeue(struct cfs_rq *cfs_rq, struct sched_entity *se, int flags)
{

	if (!schedstat_enabled())
		return;

	/*
	 * Mark the end of the wait period if dequeueing a
	 * waiting task:
	 */
	if (se != cfs_rq->curr)
		update_stats_wait_end(cfs_rq, se);

	if ((flags & DEQUEUE_SLEEP) && entity_is_task(se)) {
		struct task_struct *tsk = task_of(se);

		if (tsk->state & TASK_INTERRUPTIBLE)
			schedstat_set(se->statistics.sleep_start,
				      rq_clock(rq_of(cfs_rq)));
		if (tsk->state & TASK_UNINTERRUPTIBLE)
			schedstat_set(se->statistics.block_start,
				      rq_clock(rq_of(cfs_rq)));
	}
}

/*
 * We are picking a new current task - update its stats:
 */
static inline void
update_stats_curr_start(struct cfs_rq *cfs_rq, struct sched_entity *se)
{
	/*
	 * We are starting a new run period:
	 */
	se->exec_start = rq_clock_task(rq_of(cfs_rq));
}

/**************************************************
 * Scheduling class queueing methods:
 */

#ifdef CONFIG_NUMA_BALANCING
/*
 * Approximate time to scan a full NUMA task in ms. The task scan period is
 * calculated based on the tasks virtual memory size and
 * numa_balancing_scan_size.
 */
unsigned int sysctl_numa_balancing_scan_period_min = 1000;
unsigned int sysctl_numa_balancing_scan_period_max = 60000;

/* Portion of address space to scan in MB */
unsigned int sysctl_numa_balancing_scan_size = 256;

/* Scan @scan_size MB every @scan_period after an initial @scan_delay in ms */
unsigned int sysctl_numa_balancing_scan_delay = 1000;

struct numa_group {
	atomic_t refcount;

	spinlock_t lock; /* nr_tasks, tasks */
	int nr_tasks;
	pid_t gid;
	int active_nodes;

	struct rcu_head rcu;
	unsigned long total_faults;
	unsigned long max_faults_cpu;
	/*
	 * Faults_cpu is used to decide whether memory should move
	 * towards the CPU. As a consequence, these stats are weighted
	 * more by CPU use than by memory faults.
	 */
	unsigned long *faults_cpu;
	unsigned long faults[0];
};

static inline unsigned long group_faults_priv(struct numa_group *ng);
static inline unsigned long group_faults_shared(struct numa_group *ng);

static unsigned int task_nr_scan_windows(struct task_struct *p)
{
	unsigned long rss = 0;
	unsigned long nr_scan_pages;

	/*
	 * Calculations based on RSS as non-present and empty pages are skipped
	 * by the PTE scanner and NUMA hinting faults should be trapped based
	 * on resident pages
	 */
	nr_scan_pages = sysctl_numa_balancing_scan_size << (20 - PAGE_SHIFT);
	rss = get_mm_rss(p->mm);
	if (!rss)
		rss = nr_scan_pages;

	rss = round_up(rss, nr_scan_pages);
	return rss / nr_scan_pages;
}

/* For sanitys sake, never scan more PTEs than MAX_SCAN_WINDOW MB/sec. */
#define MAX_SCAN_WINDOW 2560

static unsigned int task_scan_min(struct task_struct *p)
{
	unsigned int scan_size = READ_ONCE(sysctl_numa_balancing_scan_size);
	unsigned int scan, floor;
	unsigned int windows = 1;

	if (scan_size < MAX_SCAN_WINDOW)
		windows = MAX_SCAN_WINDOW / scan_size;
	floor = 1000 / windows;

	scan = sysctl_numa_balancing_scan_period_min / task_nr_scan_windows(p);
	return max_t(unsigned int, floor, scan);
}

static unsigned int task_scan_start(struct task_struct *p)
{
	unsigned long smin = task_scan_min(p);
	unsigned long period = smin;

	/* Scale the maximum scan period with the amount of shared memory. */
	if (p->numa_group) {
		struct numa_group *ng = p->numa_group;
		unsigned long shared = group_faults_shared(ng);
		unsigned long private = group_faults_priv(ng);

		period *= atomic_read(&ng->refcount);
		period *= shared + 1;
		period /= private + shared + 1;
	}

	return max(smin, period);
}

static unsigned int task_scan_max(struct task_struct *p)
{
	unsigned long smin = task_scan_min(p);
	unsigned long smax;

	/* Watch for min being lower than max due to floor calculations */
	smax = sysctl_numa_balancing_scan_period_max / task_nr_scan_windows(p);

	/* Scale the maximum scan period with the amount of shared memory. */
	if (p->numa_group) {
		struct numa_group *ng = p->numa_group;
		unsigned long shared = group_faults_shared(ng);
		unsigned long private = group_faults_priv(ng);
		unsigned long period = smax;

		period *= atomic_read(&ng->refcount);
		period *= shared + 1;
		period /= private + shared + 1;

		smax = max(smax, period);
	}

	return max(smin, smax);
}

static void account_numa_enqueue(struct rq *rq, struct task_struct *p)
{
	rq->nr_numa_running += (p->numa_preferred_nid != -1);
	rq->nr_preferred_running += (p->numa_preferred_nid == task_node(p));
}

static void account_numa_dequeue(struct rq *rq, struct task_struct *p)
{
	rq->nr_numa_running -= (p->numa_preferred_nid != -1);
	rq->nr_preferred_running -= (p->numa_preferred_nid == task_node(p));
}

/* Shared or private faults. */
#define NR_NUMA_HINT_FAULT_TYPES 2

/* Memory and CPU locality */
#define NR_NUMA_HINT_FAULT_STATS (NR_NUMA_HINT_FAULT_TYPES * 2)

/* Averaged statistics, and temporary buffers. */
#define NR_NUMA_HINT_FAULT_BUCKETS (NR_NUMA_HINT_FAULT_STATS * 2)

pid_t task_numa_group_id(struct task_struct *p)
{
	return p->numa_group ? p->numa_group->gid : 0;
}

/*
 * The averaged statistics, shared & private, memory & cpu,
 * occupy the first half of the array. The second half of the
 * array is for current counters, which are averaged into the
 * first set by task_numa_placement.
 */
static inline int task_faults_idx(enum numa_faults_stats s, int nid, int priv)
{
	return NR_NUMA_HINT_FAULT_TYPES * (s * nr_node_ids + nid) + priv;
}

static inline unsigned long task_faults(struct task_struct *p, int nid)
{
	if (!p->numa_faults)
		return 0;

	return p->numa_faults[task_faults_idx(NUMA_MEM, nid, 0)] +
		p->numa_faults[task_faults_idx(NUMA_MEM, nid, 1)];
}

static inline unsigned long group_faults(struct task_struct *p, int nid)
{
	if (!p->numa_group)
		return 0;

	return p->numa_group->faults[task_faults_idx(NUMA_MEM, nid, 0)] +
		p->numa_group->faults[task_faults_idx(NUMA_MEM, nid, 1)];
}

static inline unsigned long group_faults_cpu(struct numa_group *group, int nid)
{
	return group->faults_cpu[task_faults_idx(NUMA_MEM, nid, 0)] +
		group->faults_cpu[task_faults_idx(NUMA_MEM, nid, 1)];
}

static inline unsigned long group_faults_priv(struct numa_group *ng)
{
	unsigned long faults = 0;
	int node;

	for_each_online_node(node) {
		faults += ng->faults[task_faults_idx(NUMA_MEM, node, 1)];
	}

	return faults;
}

static inline unsigned long group_faults_shared(struct numa_group *ng)
{
	unsigned long faults = 0;
	int node;

	for_each_online_node(node) {
		faults += ng->faults[task_faults_idx(NUMA_MEM, node, 0)];
	}

	return faults;
}

/*
 * A node triggering more than 1/3 as many NUMA faults as the maximum is
 * considered part of a numa group's pseudo-interleaving set. Migrations
 * between these nodes are slowed down, to allow things to settle down.
 */
#define ACTIVE_NODE_FRACTION 3

static bool numa_is_active_node(int nid, struct numa_group *ng)
{
	return group_faults_cpu(ng, nid) * ACTIVE_NODE_FRACTION > ng->max_faults_cpu;
}

/* Handle placement on systems where not all nodes are directly connected. */
static unsigned long score_nearby_nodes(struct task_struct *p, int nid,
					int maxdist, bool task)
{
	unsigned long score = 0;
	int node;

	/*
	 * All nodes are directly connected, and the same distance
	 * from each other. No need for fancy placement algorithms.
	 */
	if (sched_numa_topology_type == NUMA_DIRECT)
		return 0;

	/*
	 * This code is called for each node, introducing N^2 complexity,
	 * which should be ok given the number of nodes rarely exceeds 8.
	 */
	for_each_online_node(node) {
		unsigned long faults;
		int dist = node_distance(nid, node);

		/*
		 * The furthest away nodes in the system are not interesting
		 * for placement; nid was already counted.
		 */
		if (dist == sched_max_numa_distance || node == nid)
			continue;

		/*
		 * On systems with a backplane NUMA topology, compare groups
		 * of nodes, and move tasks towards the group with the most
		 * memory accesses. When comparing two nodes at distance
		 * "hoplimit", only nodes closer by than "hoplimit" are part
		 * of each group. Skip other nodes.
		 */
		if (sched_numa_topology_type == NUMA_BACKPLANE &&
					dist > maxdist)
			continue;

		/* Add up the faults from nearby nodes. */
		if (task)
			faults = task_faults(p, node);
		else
			faults = group_faults(p, node);

		/*
		 * On systems with a glueless mesh NUMA topology, there are
		 * no fixed "groups of nodes". Instead, nodes that are not
		 * directly connected bounce traffic through intermediate
		 * nodes; a numa_group can occupy any set of nodes.
		 * The further away a node is, the less the faults count.
		 * This seems to result in good task placement.
		 */
		if (sched_numa_topology_type == NUMA_GLUELESS_MESH) {
			faults *= (sched_max_numa_distance - dist);
			faults /= (sched_max_numa_distance - LOCAL_DISTANCE);
		}

		score += faults;
	}

	return score;
}

/*
 * These return the fraction of accesses done by a particular task, or
 * task group, on a particular numa node.  The group weight is given a
 * larger multiplier, in order to group tasks together that are almost
 * evenly spread out between numa nodes.
 */
static inline unsigned long task_weight(struct task_struct *p, int nid,
					int dist)
{
	unsigned long faults, total_faults;

	if (!p->numa_faults)
		return 0;

	total_faults = p->total_numa_faults;

	if (!total_faults)
		return 0;

	faults = task_faults(p, nid);
	faults += score_nearby_nodes(p, nid, dist, true);

	return 1000 * faults / total_faults;
}

static inline unsigned long group_weight(struct task_struct *p, int nid,
					 int dist)
{
	unsigned long faults, total_faults;

	if (!p->numa_group)
		return 0;

	total_faults = p->numa_group->total_faults;

	if (!total_faults)
		return 0;

	faults = group_faults(p, nid);
	faults += score_nearby_nodes(p, nid, dist, false);

	return 1000 * faults / total_faults;
}

bool should_numa_migrate_memory(struct task_struct *p, struct page * page,
				int src_nid, int dst_cpu)
{
	struct numa_group *ng = p->numa_group;
	int dst_nid = cpu_to_node(dst_cpu);
	int last_cpupid, this_cpupid;

	this_cpupid = cpu_pid_to_cpupid(dst_cpu, current->pid);

	/*
	 * Multi-stage node selection is used in conjunction with a periodic
	 * migration fault to build a temporal task<->page relation. By using
	 * a two-stage filter we remove short/unlikely relations.
	 *
	 * Using P(p) ~ n_p / n_t as per frequentist probability, we can equate
	 * a task's usage of a particular page (n_p) per total usage of this
	 * page (n_t) (in a given time-span) to a probability.
	 *
	 * Our periodic faults will sample this probability and getting the
	 * same result twice in a row, given these samples are fully
	 * independent, is then given by P(n)^2, provided our sample period
	 * is sufficiently short compared to the usage pattern.
	 *
	 * This quadric squishes small probabilities, making it less likely we
	 * act on an unlikely task<->page relation.
	 */
	last_cpupid = page_cpupid_xchg_last(page, this_cpupid);
	if (!cpupid_pid_unset(last_cpupid) &&
				cpupid_to_nid(last_cpupid) != dst_nid)
		return false;

	/* Always allow migrate on private faults */
	if (cpupid_match_pid(p, last_cpupid))
		return true;

	/* A shared fault, but p->numa_group has not been set up yet. */
	if (!ng)
		return true;

	/*
	 * Destination node is much more heavily used than the source
	 * node? Allow migration.
	 */
	if (group_faults_cpu(ng, dst_nid) > group_faults_cpu(ng, src_nid) *
					ACTIVE_NODE_FRACTION)
		return true;

	/*
	 * Distribute memory according to CPU & memory use on each node,
	 * with 3/4 hysteresis to avoid unnecessary memory migrations:
	 *
	 * faults_cpu(dst)   3   faults_cpu(src)
	 * --------------- * - > ---------------
	 * faults_mem(dst)   4   faults_mem(src)
	 */
	return group_faults_cpu(ng, dst_nid) * group_faults(p, src_nid) * 3 >
	       group_faults_cpu(ng, src_nid) * group_faults(p, dst_nid) * 4;
}

static unsigned long weighted_cpuload(struct rq *rq);
static unsigned long source_load(int cpu, int type);
static unsigned long target_load(int cpu, int type);

/* Cached statistics for all CPUs within a node */
struct numa_stats {
	unsigned long nr_running;
	unsigned long load;

	/* Total compute capacity of CPUs on a node */
	unsigned long compute_capacity;

	/* Approximate capacity in terms of runnable tasks on a node */
	unsigned long task_capacity;
	int has_free_capacity;
};

/*
 * XXX borrowed from update_sg_lb_stats
 */
static void update_numa_stats(struct numa_stats *ns, int nid)
{
	int smt, cpu, cpus = 0;
	unsigned long capacity;

	memset(ns, 0, sizeof(*ns));
	for_each_cpu(cpu, cpumask_of_node(nid)) {
		struct rq *rq = cpu_rq(cpu);

		ns->nr_running += rq->nr_running;
		ns->load += weighted_cpuload(rq);
		ns->compute_capacity += capacity_of(cpu);

		cpus++;
	}

	/*
	 * If we raced with hotplug and there are no CPUs left in our mask
	 * the @ns structure is NULL'ed and task_numa_compare() will
	 * not find this node attractive.
	 *
	 * We'll either bail at !has_free_capacity, or we'll detect a huge
	 * imbalance and bail there.
	 */
	if (!cpus)
		return;

	/* smt := ceil(cpus / capacity), assumes: 1 < smt_power < 2 */
	smt = DIV_ROUND_UP(SCHED_CAPACITY_SCALE * cpus, ns->compute_capacity);
	capacity = cpus / smt; /* cores */

	ns->task_capacity = min_t(unsigned, capacity,
		DIV_ROUND_CLOSEST(ns->compute_capacity, SCHED_CAPACITY_SCALE));
	ns->has_free_capacity = (ns->nr_running < ns->task_capacity);
}

struct task_numa_env {
	struct task_struct *p;

	int src_cpu, src_nid;
	int dst_cpu, dst_nid;

	struct numa_stats src_stats, dst_stats;

	int imbalance_pct;
	int dist;

	struct task_struct *best_task;
	long best_imp;
	int best_cpu;
};

static void task_numa_assign(struct task_numa_env *env,
			     struct task_struct *p, long imp)
{
	if (env->best_task)
		put_task_struct(env->best_task);
	if (p)
		get_task_struct(p);

	env->best_task = p;
	env->best_imp = imp;
	env->best_cpu = env->dst_cpu;
}

static bool load_too_imbalanced(long src_load, long dst_load,
				struct task_numa_env *env)
{
	long imb, old_imb;
	long orig_src_load, orig_dst_load;
	long src_capacity, dst_capacity;

	/*
	 * The load is corrected for the CPU capacity available on each node.
	 *
	 * src_load        dst_load
	 * ------------ vs ---------
	 * src_capacity    dst_capacity
	 */
	src_capacity = env->src_stats.compute_capacity;
	dst_capacity = env->dst_stats.compute_capacity;

	/* We care about the slope of the imbalance, not the direction. */
	if (dst_load < src_load)
		swap(dst_load, src_load);

	/* Is the difference below the threshold? */
	imb = dst_load * src_capacity * 100 -
	      src_load * dst_capacity * env->imbalance_pct;
	if (imb <= 0)
		return false;

	/*
	 * The imbalance is above the allowed threshold.
	 * Compare it with the old imbalance.
	 */
	orig_src_load = env->src_stats.load;
	orig_dst_load = env->dst_stats.load;

	if (orig_dst_load < orig_src_load)
		swap(orig_dst_load, orig_src_load);

	old_imb = orig_dst_load * src_capacity * 100 -
		  orig_src_load * dst_capacity * env->imbalance_pct;

	/* Would this change make things worse? */
	return (imb > old_imb);
}

/*
 * This checks if the overall compute and NUMA accesses of the system would
 * be improved if the source tasks was migrated to the target dst_cpu taking
 * into account that it might be best if task running on the dst_cpu should
 * be exchanged with the source task
 */
static void task_numa_compare(struct task_numa_env *env,
			      long taskimp, long groupimp)
{
	struct rq *src_rq = cpu_rq(env->src_cpu);
	struct rq *dst_rq = cpu_rq(env->dst_cpu);
	struct task_struct *cur;
	long src_load, dst_load;
	long load;
	long imp = env->p->numa_group ? groupimp : taskimp;
	long moveimp = imp;
	int dist = env->dist;

	rcu_read_lock();
	cur = task_rcu_dereference(&dst_rq->curr);
	if (cur && ((cur->flags & PF_EXITING) || is_idle_task(cur)))
		cur = NULL;

	/*
	 * Because we have preemption enabled we can get migrated around and
	 * end try selecting ourselves (current == env->p) as a swap candidate.
	 */
	if (cur == env->p)
		goto unlock;

	/*
	 * "imp" is the fault differential for the source task between the
	 * source and destination node. Calculate the total differential for
	 * the source task and potential destination task. The more negative
	 * the value is, the more rmeote accesses that would be expected to
	 * be incurred if the tasks were swapped.
	 */
	if (cur) {
		/* Skip this swap candidate if cannot move to the source cpu */
		if (!cpumask_test_cpu(env->src_cpu, &cur->cpus_allowed))
			goto unlock;

		/*
		 * If dst and source tasks are in the same NUMA group, or not
		 * in any group then look only at task weights.
		 */
		if (cur->numa_group == env->p->numa_group) {
			imp = taskimp + task_weight(cur, env->src_nid, dist) -
			      task_weight(cur, env->dst_nid, dist);
			/*
			 * Add some hysteresis to prevent swapping the
			 * tasks within a group over tiny differences.
			 */
			if (cur->numa_group)
				imp -= imp/16;
		} else {
			/*
			 * Compare the group weights. If a task is all by
			 * itself (not part of a group), use the task weight
			 * instead.
			 */
			if (cur->numa_group)
				imp += group_weight(cur, env->src_nid, dist) -
				       group_weight(cur, env->dst_nid, dist);
			else
				imp += task_weight(cur, env->src_nid, dist) -
				       task_weight(cur, env->dst_nid, dist);
		}
	}

	if (imp <= env->best_imp && moveimp <= env->best_imp)
		goto unlock;

	if (!cur) {
		/* Is there capacity at our destination? */
		if (env->src_stats.nr_running <= env->src_stats.task_capacity &&
		    !env->dst_stats.has_free_capacity)
			goto unlock;

		goto balance;
	}

	/* Balance doesn't matter much if we're running a task per cpu */
	if (imp > env->best_imp && src_rq->nr_running == 1 &&
			dst_rq->nr_running == 1)
		goto assign;

	/*
	 * In the overloaded case, try and keep the load balanced.
	 */
balance:
	load = task_h_load(env->p);
	dst_load = env->dst_stats.load + load;
	src_load = env->src_stats.load - load;

	if (moveimp > imp && moveimp > env->best_imp) {
		/*
		 * If the improvement from just moving env->p direction is
		 * better than swapping tasks around, check if a move is
		 * possible. Store a slightly smaller score than moveimp,
		 * so an actually idle CPU will win.
		 */
		if (!load_too_imbalanced(src_load, dst_load, env)) {
			imp = moveimp - 1;
			cur = NULL;
			goto assign;
		}
	}

	if (imp <= env->best_imp)
		goto unlock;

	if (cur) {
		load = task_h_load(cur);
		dst_load -= load;
		src_load += load;
	}

	if (load_too_imbalanced(src_load, dst_load, env))
		goto unlock;

	/*
	 * One idle CPU per node is evaluated for a task numa move.
	 * Call select_idle_sibling to maybe find a better one.
	 */
	if (!cur) {
		/*
		 * select_idle_siblings() uses an per-cpu cpumask that
		 * can be used from IRQ context.
		 */
		local_irq_disable();
		env->dst_cpu = select_idle_sibling(env->p, env->src_cpu,
						   env->dst_cpu);
		local_irq_enable();
	}

assign:
	task_numa_assign(env, cur, imp);
unlock:
	rcu_read_unlock();
}

static void task_numa_find_cpu(struct task_numa_env *env,
				long taskimp, long groupimp)
{
	int cpu;

	for_each_cpu(cpu, cpumask_of_node(env->dst_nid)) {
		/* Skip this CPU if the source task cannot migrate */
		if (!cpumask_test_cpu(cpu, &env->p->cpus_allowed))
			continue;

		env->dst_cpu = cpu;
		task_numa_compare(env, taskimp, groupimp);
	}
}

/* Only move tasks to a NUMA node less busy than the current node. */
static bool numa_has_capacity(struct task_numa_env *env)
{
	struct numa_stats *src = &env->src_stats;
	struct numa_stats *dst = &env->dst_stats;

	if (src->has_free_capacity && !dst->has_free_capacity)
		return false;

	/*
	 * Only consider a task move if the source has a higher load
	 * than the destination, corrected for CPU capacity on each node.
	 *
	 *      src->load                dst->load
	 * --------------------- vs ---------------------
	 * src->compute_capacity    dst->compute_capacity
	 */
	if (src->load * dst->compute_capacity * env->imbalance_pct >

	    dst->load * src->compute_capacity * 100)
		return true;

	return false;
}

static int task_numa_migrate(struct task_struct *p)
{
	struct task_numa_env env = {
		.p = p,

		.src_cpu = task_cpu(p),
		.src_nid = task_node(p),

		.imbalance_pct = 112,

		.best_task = NULL,
		.best_imp = 0,
		.best_cpu = -1,
	};
	struct sched_domain *sd;
	unsigned long taskweight, groupweight;
	int nid, ret, dist;
	long taskimp, groupimp;

	/*
	 * Pick the lowest SD_NUMA domain, as that would have the smallest
	 * imbalance and would be the first to start moving tasks about.
	 *
	 * And we want to avoid any moving of tasks about, as that would create
	 * random movement of tasks -- counter the numa conditions we're trying
	 * to satisfy here.
	 */
	rcu_read_lock();
	sd = rcu_dereference(per_cpu(sd_numa, env.src_cpu));
	if (sd)
		env.imbalance_pct = 100 + (sd->imbalance_pct - 100) / 2;
	rcu_read_unlock();

	/*
	 * Cpusets can break the scheduler domain tree into smaller
	 * balance domains, some of which do not cross NUMA boundaries.
	 * Tasks that are "trapped" in such domains cannot be migrated
	 * elsewhere, so there is no point in (re)trying.
	 */
	if (unlikely(!sd)) {
		p->numa_preferred_nid = task_node(p);
		return -EINVAL;
	}

	env.dst_nid = p->numa_preferred_nid;
	dist = env.dist = node_distance(env.src_nid, env.dst_nid);
	taskweight = task_weight(p, env.src_nid, dist);
	groupweight = group_weight(p, env.src_nid, dist);
	update_numa_stats(&env.src_stats, env.src_nid);
	taskimp = task_weight(p, env.dst_nid, dist) - taskweight;
	groupimp = group_weight(p, env.dst_nid, dist) - groupweight;
	update_numa_stats(&env.dst_stats, env.dst_nid);

	/* Try to find a spot on the preferred nid. */
	if (numa_has_capacity(&env))
		task_numa_find_cpu(&env, taskimp, groupimp);

	/*
	 * Look at other nodes in these cases:
	 * - there is no space available on the preferred_nid
	 * - the task is part of a numa_group that is interleaved across
	 *   multiple NUMA nodes; in order to better consolidate the group,
	 *   we need to check other locations.
	 */
	if (env.best_cpu == -1 || (p->numa_group && p->numa_group->active_nodes > 1)) {
		for_each_online_node(nid) {
			if (nid == env.src_nid || nid == p->numa_preferred_nid)
				continue;

			dist = node_distance(env.src_nid, env.dst_nid);
			if (sched_numa_topology_type == NUMA_BACKPLANE &&
						dist != env.dist) {
				taskweight = task_weight(p, env.src_nid, dist);
				groupweight = group_weight(p, env.src_nid, dist);
			}

			/* Only consider nodes where both task and groups benefit */
			taskimp = task_weight(p, nid, dist) - taskweight;
			groupimp = group_weight(p, nid, dist) - groupweight;
			if (taskimp < 0 && groupimp < 0)
				continue;

			env.dist = dist;
			env.dst_nid = nid;
			update_numa_stats(&env.dst_stats, env.dst_nid);
			if (numa_has_capacity(&env))
				task_numa_find_cpu(&env, taskimp, groupimp);
		}
	}

	/*
	 * If the task is part of a workload that spans multiple NUMA nodes,
	 * and is migrating into one of the workload's active nodes, remember
	 * this node as the task's preferred numa node, so the workload can
	 * settle down.
	 * A task that migrated to a second choice node will be better off
	 * trying for a better one later. Do not set the preferred node here.
	 */
	if (p->numa_group) {
		struct numa_group *ng = p->numa_group;

		if (env.best_cpu == -1)
			nid = env.src_nid;
		else
			nid = env.dst_nid;

		if (ng->active_nodes > 1 && numa_is_active_node(env.dst_nid, ng))
			sched_setnuma(p, env.dst_nid);
	}

	/* No better CPU than the current one was found. */
	if (env.best_cpu == -1)
		return -EAGAIN;

	/*
	 * Reset the scan period if the task is being rescheduled on an
	 * alternative node to recheck if the tasks is now properly placed.
	 */
	p->numa_scan_period = task_scan_start(p);

	if (env.best_task == NULL) {
		ret = migrate_task_to(p, env.best_cpu);
		if (ret != 0)
			trace_sched_stick_numa(p, env.src_cpu, env.best_cpu);
		return ret;
	}

	ret = migrate_swap(p, env.best_task);
	if (ret != 0)
		trace_sched_stick_numa(p, env.src_cpu, task_cpu(env.best_task));
	put_task_struct(env.best_task);
	return ret;
}

/* Attempt to migrate a task to a CPU on the preferred node. */
static void numa_migrate_preferred(struct task_struct *p)
{
	unsigned long interval = HZ;

	/* This task has no NUMA fault statistics yet */
	if (unlikely(p->numa_preferred_nid == -1 || !p->numa_faults))
		return;

	/* Periodically retry migrating the task to the preferred node */
	interval = min(interval, msecs_to_jiffies(p->numa_scan_period) / 16);
	p->numa_migrate_retry = jiffies + interval;

	/* Success if task is already running on preferred CPU */
	if (task_node(p) == p->numa_preferred_nid)
		return;

	/* Otherwise, try migrate to a CPU on the preferred node */
	task_numa_migrate(p);
}

/*
 * Find out how many nodes on the workload is actively running on. Do this by
 * tracking the nodes from which NUMA hinting faults are triggered. This can
 * be different from the set of nodes where the workload's memory is currently
 * located.
 */
static void numa_group_count_active_nodes(struct numa_group *numa_group)
{
	unsigned long faults, max_faults = 0;
	int nid, active_nodes = 0;

	for_each_online_node(nid) {
		faults = group_faults_cpu(numa_group, nid);
		if (faults > max_faults)
			max_faults = faults;
	}

	for_each_online_node(nid) {
		faults = group_faults_cpu(numa_group, nid);
		if (faults * ACTIVE_NODE_FRACTION > max_faults)
			active_nodes++;
	}

	numa_group->max_faults_cpu = max_faults;
	numa_group->active_nodes = active_nodes;
}

/*
 * When adapting the scan rate, the period is divided into NUMA_PERIOD_SLOTS
 * increments. The more local the fault statistics are, the higher the scan
 * period will be for the next scan window. If local/(local+remote) ratio is
 * below NUMA_PERIOD_THRESHOLD (where range of ratio is 1..NUMA_PERIOD_SLOTS)
 * the scan period will decrease. Aim for 70% local accesses.
 */
#define NUMA_PERIOD_SLOTS 10
#define NUMA_PERIOD_THRESHOLD 7

/*
 * Increase the scan period (slow down scanning) if the majority of
 * our memory is already on our local node, or if the majority of
 * the page accesses are shared with other processes.
 * Otherwise, decrease the scan period.
 */
static void update_task_scan_period(struct task_struct *p,
			unsigned long shared, unsigned long private)
{
	unsigned int period_slot;
	int lr_ratio, ps_ratio;
	int diff;

	unsigned long remote = p->numa_faults_locality[0];
	unsigned long local = p->numa_faults_locality[1];

	/*
	 * If there were no record hinting faults then either the task is
	 * completely idle or all activity is areas that are not of interest
	 * to automatic numa balancing. Related to that, if there were failed
	 * migration then it implies we are migrating too quickly or the local
	 * node is overloaded. In either case, scan slower
	 */
	if (local + shared == 0 || p->numa_faults_locality[2]) {
		p->numa_scan_period = min(p->numa_scan_period_max,
			p->numa_scan_period << 1);

		p->mm->numa_next_scan = jiffies +
			msecs_to_jiffies(p->numa_scan_period);

		return;
	}

	/*
	 * Prepare to scale scan period relative to the current period.
	 *	 == NUMA_PERIOD_THRESHOLD scan period stays the same
	 *       <  NUMA_PERIOD_THRESHOLD scan period decreases (scan faster)
	 *	 >= NUMA_PERIOD_THRESHOLD scan period increases (scan slower)
	 */
	period_slot = DIV_ROUND_UP(p->numa_scan_period, NUMA_PERIOD_SLOTS);
	lr_ratio = (local * NUMA_PERIOD_SLOTS) / (local + remote);
	ps_ratio = (private * NUMA_PERIOD_SLOTS) / (private + shared);

	if (ps_ratio >= NUMA_PERIOD_THRESHOLD) {
		/*
		 * Most memory accesses are local. There is no need to
		 * do fast NUMA scanning, since memory is already local.
		 */
		int slot = ps_ratio - NUMA_PERIOD_THRESHOLD;
		if (!slot)
			slot = 1;
		diff = slot * period_slot;
	} else if (lr_ratio >= NUMA_PERIOD_THRESHOLD) {
		/*
		 * Most memory accesses are shared with other tasks.
		 * There is no point in continuing fast NUMA scanning,
		 * since other tasks may just move the memory elsewhere.
		 */
		int slot = lr_ratio - NUMA_PERIOD_THRESHOLD;
		if (!slot)
			slot = 1;
		diff = slot * period_slot;
	} else {
		/*
		 * Private memory faults exceed (SLOTS-THRESHOLD)/SLOTS,
		 * yet they are not on the local NUMA node. Speed up
		 * NUMA scanning to get the memory moved over.
		 */
		int ratio = max(lr_ratio, ps_ratio);
		diff = -(NUMA_PERIOD_THRESHOLD - ratio) * period_slot;
	}

	p->numa_scan_period = clamp(p->numa_scan_period + diff,
			task_scan_min(p), task_scan_max(p));
	memset(p->numa_faults_locality, 0, sizeof(p->numa_faults_locality));
}

/*
 * Get the fraction of time the task has been running since the last
 * NUMA placement cycle. The scheduler keeps similar statistics, but
 * decays those on a 32ms period, which is orders of magnitude off
 * from the dozens-of-seconds NUMA balancing period. Use the scheduler
 * stats only if the task is so new there are no NUMA statistics yet.
 */
static u64 numa_get_avg_runtime(struct task_struct *p, u64 *period)
{
	u64 runtime, delta, now;
	/* Use the start of this time slice to avoid calculations. */
	now = p->se.exec_start;
	runtime = p->se.sum_exec_runtime;

	if (p->last_task_numa_placement) {
		delta = runtime - p->last_sum_exec_runtime;
		*period = now - p->last_task_numa_placement;

		/* Avoid time going backwards, prevent potential divide error: */
		if (unlikely((s64)*period < 0))
			*period = 0;
	} else {
		delta = p->se.avg.load_sum / p->se.load.weight;
		*period = LOAD_AVG_MAX;
	}

	p->last_sum_exec_runtime = runtime;
	p->last_task_numa_placement = now;

	return delta;
}

/*
 * Determine the preferred nid for a task in a numa_group. This needs to
 * be done in a way that produces consistent results with group_weight,
 * otherwise workloads might not converge.
 */
static int preferred_group_nid(struct task_struct *p, int nid)
{
	nodemask_t nodes;
	int dist;

	/* Direct connections between all NUMA nodes. */
	if (sched_numa_topology_type == NUMA_DIRECT)
		return nid;

	/*
	 * On a system with glueless mesh NUMA topology, group_weight
	 * scores nodes according to the number of NUMA hinting faults on
	 * both the node itself, and on nearby nodes.
	 */
	if (sched_numa_topology_type == NUMA_GLUELESS_MESH) {
		unsigned long score, max_score = 0;
		int node, max_node = nid;

		dist = sched_max_numa_distance;

		for_each_online_node(node) {
			score = group_weight(p, node, dist);
			if (score > max_score) {
				max_score = score;
				max_node = node;
			}
		}
		return max_node;
	}

	/*
	 * Finding the preferred nid in a system with NUMA backplane
	 * interconnect topology is more involved. The goal is to locate
	 * tasks from numa_groups near each other in the system, and
	 * untangle workloads from different sides of the system. This requires
	 * searching down the hierarchy of node groups, recursively searching
	 * inside the highest scoring group of nodes. The nodemask tricks
	 * keep the complexity of the search down.
	 */
	nodes = node_online_map;
	for (dist = sched_max_numa_distance; dist > LOCAL_DISTANCE; dist--) {
		unsigned long max_faults = 0;
		nodemask_t max_group = NODE_MASK_NONE;
		int a, b;

		/* Are there nodes at this distance from each other? */
		if (!find_numa_distance(dist))
			continue;

		for_each_node_mask(a, nodes) {
			unsigned long faults = 0;
			nodemask_t this_group;
			nodes_clear(this_group);

			/* Sum group's NUMA faults; includes a==b case. */
			for_each_node_mask(b, nodes) {
				if (node_distance(a, b) < dist) {
					faults += group_faults(p, b);
					node_set(b, this_group);
					node_clear(b, nodes);
				}
			}

			/* Remember the top group. */
			if (faults > max_faults) {
				max_faults = faults;
				max_group = this_group;
				/*
				 * subtle: at the smallest distance there is
				 * just one node left in each "group", the
				 * winner is the preferred nid.
				 */
				nid = a;
			}
		}
		/* Next round, evaluate the nodes within max_group. */
		if (!max_faults)
			break;
		nodes = max_group;
	}
	return nid;
}

static void task_numa_placement(struct task_struct *p)
{
	int seq, nid, max_nid = -1, max_group_nid = -1;
	unsigned long max_faults = 0, max_group_faults = 0;
	unsigned long fault_types[2] = { 0, 0 };
	unsigned long total_faults;
	u64 runtime, period;
	spinlock_t *group_lock = NULL;

	/*
	 * The p->mm->numa_scan_seq field gets updated without
	 * exclusive access. Use READ_ONCE() here to ensure
	 * that the field is read in a single access:
	 */
	seq = READ_ONCE(p->mm->numa_scan_seq);
	if (p->numa_scan_seq == seq)
		return;
	p->numa_scan_seq = seq;
	p->numa_scan_period_max = task_scan_max(p);

	total_faults = p->numa_faults_locality[0] +
		       p->numa_faults_locality[1];
	runtime = numa_get_avg_runtime(p, &period);

	/* If the task is part of a group prevent parallel updates to group stats */
	if (p->numa_group) {
		group_lock = &p->numa_group->lock;
		spin_lock_irq(group_lock);
	}

	/* Find the node with the highest number of faults */
	for_each_online_node(nid) {
		/* Keep track of the offsets in numa_faults array */
		int mem_idx, membuf_idx, cpu_idx, cpubuf_idx;
		unsigned long faults = 0, group_faults = 0;
		int priv;

		for (priv = 0; priv < NR_NUMA_HINT_FAULT_TYPES; priv++) {
			long diff, f_diff, f_weight;

			mem_idx = task_faults_idx(NUMA_MEM, nid, priv);
			membuf_idx = task_faults_idx(NUMA_MEMBUF, nid, priv);
			cpu_idx = task_faults_idx(NUMA_CPU, nid, priv);
			cpubuf_idx = task_faults_idx(NUMA_CPUBUF, nid, priv);

			/* Decay existing window, copy faults since last scan */
			diff = p->numa_faults[membuf_idx] - p->numa_faults[mem_idx] / 2;
			fault_types[priv] += p->numa_faults[membuf_idx];
			p->numa_faults[membuf_idx] = 0;

			/*
			 * Normalize the faults_from, so all tasks in a group
			 * count according to CPU use, instead of by the raw
			 * number of faults. Tasks with little runtime have
			 * little over-all impact on throughput, and thus their
			 * faults are less important.
			 */
			f_weight = div64_u64(runtime << 16, period + 1);
			f_weight = (f_weight * p->numa_faults[cpubuf_idx]) /
				   (total_faults + 1);
			f_diff = f_weight - p->numa_faults[cpu_idx] / 2;
			p->numa_faults[cpubuf_idx] = 0;

			p->numa_faults[mem_idx] += diff;
			p->numa_faults[cpu_idx] += f_diff;
			faults += p->numa_faults[mem_idx];
			p->total_numa_faults += diff;
			if (p->numa_group) {
				/*
				 * safe because we can only change our own group
				 *
				 * mem_idx represents the offset for a given
				 * nid and priv in a specific region because it
				 * is at the beginning of the numa_faults array.
				 */
				p->numa_group->faults[mem_idx] += diff;
				p->numa_group->faults_cpu[mem_idx] += f_diff;
				p->numa_group->total_faults += diff;
				group_faults += p->numa_group->faults[mem_idx];
			}
		}

		if (faults > max_faults) {
			max_faults = faults;
			max_nid = nid;
		}

		if (group_faults > max_group_faults) {
			max_group_faults = group_faults;
			max_group_nid = nid;
		}
	}

	update_task_scan_period(p, fault_types[0], fault_types[1]);

	if (p->numa_group) {
		numa_group_count_active_nodes(p->numa_group);
		spin_unlock_irq(group_lock);
		max_nid = preferred_group_nid(p, max_group_nid);
	}

	if (max_faults) {
		/* Set the new preferred node */
		if (max_nid != p->numa_preferred_nid)
			sched_setnuma(p, max_nid);

		if (task_node(p) != p->numa_preferred_nid)
			numa_migrate_preferred(p);
	}
}

static inline int get_numa_group(struct numa_group *grp)
{
	return atomic_inc_not_zero(&grp->refcount);
}

static inline void put_numa_group(struct numa_group *grp)
{
	if (atomic_dec_and_test(&grp->refcount))
		kfree_rcu(grp, rcu);
}

static void task_numa_group(struct task_struct *p, int cpupid, int flags,
			int *priv)
{
	struct numa_group *grp, *my_grp;
	struct task_struct *tsk;
	bool join = false;
	int cpu = cpupid_to_cpu(cpupid);
	int i;

	if (unlikely(!p->numa_group)) {
		unsigned int size = sizeof(struct numa_group) +
				    4*nr_node_ids*sizeof(unsigned long);

		grp = kzalloc(size, GFP_KERNEL | __GFP_NOWARN);
		if (!grp)
			return;

		atomic_set(&grp->refcount, 1);
		grp->active_nodes = 1;
		grp->max_faults_cpu = 0;
		spin_lock_init(&grp->lock);
		grp->gid = p->pid;
		/* Second half of the array tracks nids where faults happen */
		grp->faults_cpu = grp->faults + NR_NUMA_HINT_FAULT_TYPES *
						nr_node_ids;

		for (i = 0; i < NR_NUMA_HINT_FAULT_STATS * nr_node_ids; i++)
			grp->faults[i] = p->numa_faults[i];

		grp->total_faults = p->total_numa_faults;

		grp->nr_tasks++;
		rcu_assign_pointer(p->numa_group, grp);
	}

	rcu_read_lock();
	tsk = READ_ONCE(cpu_rq(cpu)->curr);

	if (!cpupid_match_pid(tsk, cpupid))
		goto no_join;

	grp = rcu_dereference(tsk->numa_group);
	if (!grp)
		goto no_join;

	my_grp = p->numa_group;
	if (grp == my_grp)
		goto no_join;

	/*
	 * Only join the other group if its bigger; if we're the bigger group,
	 * the other task will join us.
	 */
	if (my_grp->nr_tasks > grp->nr_tasks)
		goto no_join;

	/*
	 * Tie-break on the grp address.
	 */
	if (my_grp->nr_tasks == grp->nr_tasks && my_grp > grp)
		goto no_join;

	/* Always join threads in the same process. */
	if (tsk->mm == current->mm)
		join = true;

	/* Simple filter to avoid false positives due to PID collisions */
	if (flags & TNF_SHARED)
		join = true;

	/* Update priv based on whether false sharing was detected */
	*priv = !join;

	if (join && !get_numa_group(grp))
		goto no_join;

	rcu_read_unlock();

	if (!join)
		return;

	BUG_ON(irqs_disabled());
	double_lock_irq(&my_grp->lock, &grp->lock);

	for (i = 0; i < NR_NUMA_HINT_FAULT_STATS * nr_node_ids; i++) {
		my_grp->faults[i] -= p->numa_faults[i];
		grp->faults[i] += p->numa_faults[i];
	}
	my_grp->total_faults -= p->total_numa_faults;
	grp->total_faults += p->total_numa_faults;

	my_grp->nr_tasks--;
	grp->nr_tasks++;

	spin_unlock(&my_grp->lock);
	spin_unlock_irq(&grp->lock);

	rcu_assign_pointer(p->numa_group, grp);

	put_numa_group(my_grp);
	return;

no_join:
	rcu_read_unlock();
	return;
}

/*
 * Get rid of NUMA staticstics associated with a task (either current or dead).
 * If @final is set, the task is dead and has reached refcount zero, so we can
 * safely free all relevant data structures. Otherwise, there might be
 * concurrent reads from places like load balancing and procfs, and we should
 * reset the data back to default state without freeing ->numa_faults.
 */
void task_numa_free(struct task_struct *p, bool final)
{
	struct numa_group *grp = p->numa_group;
	unsigned long *numa_faults = p->numa_faults;
	unsigned long flags;
	int i;

	if (!numa_faults)
		return;

	if (grp) {
		spin_lock_irqsave(&grp->lock, flags);
		for (i = 0; i < NR_NUMA_HINT_FAULT_STATS * nr_node_ids; i++)
			grp->faults[i] -= p->numa_faults[i];
		grp->total_faults -= p->total_numa_faults;

		grp->nr_tasks--;
		spin_unlock_irqrestore(&grp->lock, flags);
		RCU_INIT_POINTER(p->numa_group, NULL);
		put_numa_group(grp);
	}

	if (final) {
		p->numa_faults = NULL;
		kfree(numa_faults);
	} else {
		p->total_numa_faults = 0;
		for (i = 0; i < NR_NUMA_HINT_FAULT_STATS * nr_node_ids; i++)
			numa_faults[i] = 0;
	}
}

/*
 * Got a PROT_NONE fault for a page on @node.
 */
void task_numa_fault(int last_cpupid, int mem_node, int pages, int flags)
{
	struct task_struct *p = current;
	bool migrated = flags & TNF_MIGRATED;
	int cpu_node = task_node(current);
	int local = !!(flags & TNF_FAULT_LOCAL);
	struct numa_group *ng;
	int priv;

	if (!static_branch_likely(&sched_numa_balancing))
		return;

	/* for example, ksmd faulting in a user's mm */
	if (!p->mm)
		return;

	/* Allocate buffer to track faults on a per-node basis */
	if (unlikely(!p->numa_faults)) {
		int size = sizeof(*p->numa_faults) *
			   NR_NUMA_HINT_FAULT_BUCKETS * nr_node_ids;

		p->numa_faults = kzalloc(size, GFP_KERNEL|__GFP_NOWARN);
		if (!p->numa_faults)
			return;

		p->total_numa_faults = 0;
		memset(p->numa_faults_locality, 0, sizeof(p->numa_faults_locality));
	}

	/*
	 * First accesses are treated as private, otherwise consider accesses
	 * to be private if the accessing pid has not changed
	 */
	if (unlikely(last_cpupid == (-1 & LAST_CPUPID_MASK))) {
		priv = 1;
	} else {
		priv = cpupid_match_pid(p, last_cpupid);
		if (!priv && !(flags & TNF_NO_GROUP))
			task_numa_group(p, last_cpupid, flags, &priv);
	}

	/*
	 * If a workload spans multiple NUMA nodes, a shared fault that
	 * occurs wholly within the set of nodes that the workload is
	 * actively using should be counted as local. This allows the
	 * scan rate to slow down when a workload has settled down.
	 */
	ng = p->numa_group;
	if (!priv && !local && ng && ng->active_nodes > 1 &&
				numa_is_active_node(cpu_node, ng) &&
				numa_is_active_node(mem_node, ng))
		local = 1;

	task_numa_placement(p);

	/*
	 * Retry task to preferred node migration periodically, in case it
	 * case it previously failed, or the scheduler moved us.
	 */
	if (time_after(jiffies, p->numa_migrate_retry))
		numa_migrate_preferred(p);

	if (migrated)
		p->numa_pages_migrated += pages;
	if (flags & TNF_MIGRATE_FAIL)
		p->numa_faults_locality[2] += pages;

	p->numa_faults[task_faults_idx(NUMA_MEMBUF, mem_node, priv)] += pages;
	p->numa_faults[task_faults_idx(NUMA_CPUBUF, cpu_node, priv)] += pages;
	p->numa_faults_locality[local] += pages;
}

static void reset_ptenuma_scan(struct task_struct *p)
{
	/*
	 * We only did a read acquisition of the mmap sem, so
	 * p->mm->numa_scan_seq is written to without exclusive access
	 * and the update is not guaranteed to be atomic. That's not
	 * much of an issue though, since this is just used for
	 * statistical sampling. Use READ_ONCE/WRITE_ONCE, which are not
	 * expensive, to avoid any form of compiler optimizations:
	 */
	WRITE_ONCE(p->mm->numa_scan_seq, READ_ONCE(p->mm->numa_scan_seq) + 1);
	p->mm->numa_scan_offset = 0;
}

/*
 * The expensive part of numa migration is done from task_work context.
 * Triggered from task_tick_numa().
 */
void task_numa_work(struct callback_head *work)
{
	unsigned long migrate, next_scan, now = jiffies;
	struct task_struct *p = current;
	struct mm_struct *mm = p->mm;
	u64 runtime = p->se.sum_exec_runtime;
	struct vm_area_struct *vma;
	unsigned long start, end;
	unsigned long nr_pte_updates = 0;
	long pages, virtpages;

	SCHED_WARN_ON(p != container_of(work, struct task_struct, numa_work));

	work->next = work; /* protect against double add */
	/*
	 * Who cares about NUMA placement when they're dying.
	 *
	 * NOTE: make sure not to dereference p->mm before this check,
	 * exit_task_work() happens _after_ exit_mm() so we could be called
	 * without p->mm even though we still had it when we enqueued this
	 * work.
	 */
	if (p->flags & PF_EXITING)
		return;

	if (!mm->numa_next_scan) {
		mm->numa_next_scan = now +
			msecs_to_jiffies(sysctl_numa_balancing_scan_delay);
	}

	/*
	 * Enforce maximal scan/migration frequency..
	 */
	migrate = mm->numa_next_scan;
	if (time_before(now, migrate))
		return;

	if (p->numa_scan_period == 0) {
		p->numa_scan_period_max = task_scan_max(p);
		p->numa_scan_period = task_scan_start(p);
	}

	next_scan = now + msecs_to_jiffies(p->numa_scan_period);
	if (cmpxchg(&mm->numa_next_scan, migrate, next_scan) != migrate)
		return;

	/*
	 * Delay this task enough that another task of this mm will likely win
	 * the next time around.
	 */
	p->node_stamp += 2 * TICK_NSEC;

	start = mm->numa_scan_offset;
	pages = sysctl_numa_balancing_scan_size;
	pages <<= 20 - PAGE_SHIFT; /* MB in pages */
	virtpages = pages * 8;	   /* Scan up to this much virtual space */
	if (!pages)
		return;


	if (!down_read_trylock(&mm->mmap_sem))
		return;
	vma = find_vma(mm, start);
	if (!vma) {
		reset_ptenuma_scan(p);
		start = 0;
		vma = mm->mmap;
	}
	for (; vma; vma = vma->vm_next) {
		if (!vma_migratable(vma) || !vma_policy_mof(vma) ||
			is_vm_hugetlb_page(vma) || (vma->vm_flags & VM_MIXEDMAP)) {
			continue;
		}

		/*
		 * Shared library pages mapped by multiple processes are not
		 * migrated as it is expected they are cache replicated. Avoid
		 * hinting faults in read-only file-backed mappings or the vdso
		 * as migrating the pages will be of marginal benefit.
		 */
		if (!vma->vm_mm ||
		    (vma->vm_file && (vma->vm_flags & (VM_READ|VM_WRITE)) == (VM_READ)))
			continue;

		/*
		 * Skip inaccessible VMAs to avoid any confusion between
		 * PROT_NONE and NUMA hinting ptes
		 */
		if (!(vma->vm_flags & (VM_READ | VM_EXEC | VM_WRITE)))
			continue;

		do {
			start = max(start, vma->vm_start);
			end = ALIGN(start + (pages << PAGE_SHIFT), HPAGE_SIZE);
			end = min(end, vma->vm_end);
			nr_pte_updates = change_prot_numa(vma, start, end);

			/*
			 * Try to scan sysctl_numa_balancing_size worth of
			 * hpages that have at least one present PTE that
			 * is not already pte-numa. If the VMA contains
			 * areas that are unused or already full of prot_numa
			 * PTEs, scan up to virtpages, to skip through those
			 * areas faster.
			 */
			if (nr_pte_updates)
				pages -= (end - start) >> PAGE_SHIFT;
			virtpages -= (end - start) >> PAGE_SHIFT;

			start = end;
			if (pages <= 0 || virtpages <= 0)
				goto out;

			cond_resched();
		} while (end != vma->vm_end);
	}

out:
	/*
	 * It is possible to reach the end of the VMA list but the last few
	 * VMAs are not guaranteed to the vma_migratable. If they are not, we
	 * would find the !migratable VMA on the next scan but not reset the
	 * scanner to the start so check it now.
	 */
	if (vma)
		mm->numa_scan_offset = start;
	else
		reset_ptenuma_scan(p);
	up_read(&mm->mmap_sem);

	/*
	 * Make sure tasks use at least 32x as much time to run other code
	 * than they used here, to limit NUMA PTE scanning overhead to 3% max.
	 * Usually update_task_scan_period slows down scanning enough; on an
	 * overloaded system we need to limit overhead on a per task basis.
	 */
	if (unlikely(p->se.sum_exec_runtime != runtime)) {
		u64 diff = p->se.sum_exec_runtime - runtime;
		p->node_stamp += 32 * diff;
	}
}

/*
 * Drive the periodic memory faults..
 */
void task_tick_numa(struct rq *rq, struct task_struct *curr)
{
	struct callback_head *work = &curr->numa_work;
	u64 period, now;

	/*
	 * We don't care about NUMA placement if we don't have memory.
	 */
	if (!curr->mm || (curr->flags & PF_EXITING) || work->next != work)
		return;

	/*
	 * Using runtime rather than walltime has the dual advantage that
	 * we (mostly) drive the selection from busy threads and that the
	 * task needs to have done some actual work before we bother with
	 * NUMA placement.
	 */
	now = curr->se.sum_exec_runtime;
	period = (u64)curr->numa_scan_period * NSEC_PER_MSEC;

	if (now > curr->node_stamp + period) {
		if (!curr->node_stamp)
			curr->numa_scan_period = task_scan_start(curr);
		curr->node_stamp += period;

		if (!time_before(jiffies, curr->mm->numa_next_scan)) {
			init_task_work(work, task_numa_work); /* TODO: move this into sched_fork() */
			task_work_add(curr, work, true);
		}
	}
}

#else
static void task_tick_numa(struct rq *rq, struct task_struct *curr)
{
}

static inline void account_numa_enqueue(struct rq *rq, struct task_struct *p)
{
}

static inline void account_numa_dequeue(struct rq *rq, struct task_struct *p)
{
}

#endif /* CONFIG_NUMA_BALANCING */

static void
account_entity_enqueue(struct cfs_rq *cfs_rq, struct sched_entity *se)
{
	update_load_add(&cfs_rq->load, se->load.weight);
	if (!parent_entity(se))
		update_load_add(&rq_of(cfs_rq)->load, se->load.weight);
#ifdef CONFIG_SMP
	if (entity_is_task(se)) {
		struct rq *rq = rq_of(cfs_rq);

		account_numa_enqueue(rq, task_of(se));
		list_add(&se->group_node, &rq->cfs_tasks);
	}
#endif
	cfs_rq->nr_running++;
}

static void
account_entity_dequeue(struct cfs_rq *cfs_rq, struct sched_entity *se)
{
	update_load_sub(&cfs_rq->load, se->load.weight);
	if (!parent_entity(se))
		update_load_sub(&rq_of(cfs_rq)->load, se->load.weight);
#ifdef CONFIG_SMP
	if (entity_is_task(se)) {
		account_numa_dequeue(rq_of(cfs_rq), task_of(se));
		list_del_init(&se->group_node);
	}
#endif
	cfs_rq->nr_running--;
}

#ifdef CONFIG_FAIR_GROUP_SCHED
# ifdef CONFIG_SMP
static long calc_cfs_shares(struct cfs_rq *cfs_rq, struct task_group *tg)
{
	long tg_weight, load, shares;

	/*
	 * This really should be: cfs_rq->avg.load_avg, but instead we use
	 * cfs_rq->load.weight, which is its upper bound. This helps ramp up
	 * the shares for small weight interactive tasks.
	 */
	load = scale_load_down(cfs_rq->load.weight);

	tg_weight = atomic_long_read(&tg->load_avg);

	/* Ensure tg_weight >= load */
	tg_weight -= cfs_rq->tg_load_avg_contrib;
	tg_weight += load;

	shares = (tg->shares * load);
	if (tg_weight)
		shares /= tg_weight;

	/*
	 * MIN_SHARES has to be unscaled here to support per-CPU partitioning
	 * of a group with small tg->shares value. It is a floor value which is
	 * assigned as a minimum load.weight to the sched_entity representing
	 * the group on a CPU.
	 *
	 * E.g. on 64-bit for a group with tg->shares of scale_load(15)=15*1024
	 * on an 8-core system with 8 tasks each runnable on one CPU shares has
	 * to be 15*1024*1/8=1920 instead of scale_load(MIN_SHARES)=2*1024. In
	 * case no task is runnable on a CPU MIN_SHARES=2 should be returned
	 * instead of 0.
	 */
	if (shares < MIN_SHARES)
		shares = MIN_SHARES;
	if (shares > tg->shares)
		shares = tg->shares;

	return shares;
}
# else /* CONFIG_SMP */
static inline long calc_cfs_shares(struct cfs_rq *cfs_rq, struct task_group *tg)
{
	return tg->shares;
}
# endif /* CONFIG_SMP */

static void reweight_entity(struct cfs_rq *cfs_rq, struct sched_entity *se,
			    unsigned long weight)
{
	if (se->on_rq) {
		/* commit outstanding execution time */
		if (cfs_rq->curr == se)
			update_curr(cfs_rq);
		account_entity_dequeue(cfs_rq, se);
	}

	update_load_set(&se->load, weight);

	if (se->on_rq)
		account_entity_enqueue(cfs_rq, se);
}

static inline int throttled_hierarchy(struct cfs_rq *cfs_rq);

static void update_cfs_shares(struct sched_entity *se)
{
	struct cfs_rq *cfs_rq = group_cfs_rq(se);
	struct task_group *tg;
	long shares;

	if (!cfs_rq)
		return;

	if (throttled_hierarchy(cfs_rq))
		return;

	tg = cfs_rq->tg;

#ifndef CONFIG_SMP
	if (likely(se->load.weight == tg->shares))
		return;
#endif
	shares = calc_cfs_shares(cfs_rq, tg);

	reweight_entity(cfs_rq_of(se), se, shares);
}

#else /* CONFIG_FAIR_GROUP_SCHED */
static inline void update_cfs_shares(struct sched_entity *se)
{
}
#endif /* CONFIG_FAIR_GROUP_SCHED */

static inline void cfs_rq_util_change(struct cfs_rq *cfs_rq)
{
	struct rq *rq = rq_of(cfs_rq);

	if (&rq->cfs == cfs_rq) {
		/*
		 * There are a few boundary cases this might miss but it should
		 * get called often enough that that should (hopefully) not be
		 * a real problem -- added to that it only calls on the local
		 * CPU, so if we enqueue remotely we'll miss an update, but
		 * the next tick/schedule should update.
		 *
		 * It will not get called when we go idle, because the idle
		 * thread is a different class (!fair), nor will the utilization
		 * number include things like RT tasks.
		 *
		 * As is, the util number is not freq-invariant (we'd have to
		 * implement arch_scale_freq_capacity() for that).
		 *
		 * See cpu_util().
		 */
		cpufreq_update_util(rq, 0);
	}
}

static inline int per_task_boost(struct task_struct *p)
{
	if (p->boost_period) {
		if (sched_clock() > p->boost_expires) {
			p->boost_period = 0;
			p->boost_expires = 0;
			p->boost = 0;
		}
	}
	return p->boost;
}

#ifdef CONFIG_SMP
/*
 * Approximate:
 *   val * y^n,    where y^32 ~= 0.5 (~1 scheduling period)
 */
static u64 decay_load(u64 val, u64 n)
{
	unsigned int local_n;

	if (unlikely(n > LOAD_AVG_PERIOD * 63))
		return 0;

	/* after bounds checking we can collapse to 32-bit */
	local_n = n;

	/*
	 * As y^PERIOD = 1/2, we can combine
	 *    y^n = 1/2^(n/PERIOD) * y^(n%PERIOD)
	 * With a look-up table which covers y^n (n<PERIOD)
	 *
	 * To achieve constant time decay_load.
	 */
	if (unlikely(local_n >= LOAD_AVG_PERIOD)) {
		val >>= local_n / LOAD_AVG_PERIOD;
		local_n %= LOAD_AVG_PERIOD;
	}

	val = mul_u64_u32_shr(val, runnable_avg_yN_inv[local_n], 32);
	return val;
}

static u32 __accumulate_pelt_segments(u64 periods, u32 d1, u32 d3)
{
	u32 c1, c2, c3 = d3; /* y^0 == 1 */

	/*
	 * c1 = d1 y^p
	 */
	c1 = decay_load((u64)d1, periods);

	/*
	 *            p-1
	 * c2 = 1024 \Sum y^n
	 *            n=1
	 *
	 *              inf        inf
	 *    = 1024 ( \Sum y^n - \Sum y^n - y^0 )
	 *              n=0        n=p
	 */
	c2 = LOAD_AVG_MAX - decay_load(LOAD_AVG_MAX, periods) - 1024;

	return c1 + c2 + c3;
}

#define cap_scale(v, s) ((v)*(s) >> SCHED_CAPACITY_SHIFT)

/*
 * Accumulate the three separate parts of the sum; d1 the remainder
 * of the last (incomplete) period, d2 the span of full periods and d3
 * the remainder of the (incomplete) current period.
 *
 *           d1          d2           d3
 *           ^           ^            ^
 *           |           |            |
 *         |<->|<----------------->|<--->|
 * ... |---x---|------| ... |------|-----x (now)
 *
 *                           p-1
 * u' = (u + d1) y^p + 1024 \Sum y^n + d3 y^0
 *                           n=1
 *
 *    = u y^p +					(Step 1)
 *
 *                     p-1
 *      d1 y^p + 1024 \Sum y^n + d3 y^0		(Step 2)
 *                     n=1
 */
static __always_inline u32
accumulate_sum(u64 delta, int cpu, struct sched_avg *sa,
	       unsigned long weight, int running, struct cfs_rq *cfs_rq)
{
	unsigned long scale_freq, scale_cpu;
	u32 contrib = (u32)delta; /* p == 0 -> delta < 1024 */
	u64 periods;

	scale_freq = arch_scale_freq_capacity(NULL, cpu);
	scale_cpu = arch_scale_cpu_capacity(NULL, cpu);

	delta += sa->period_contrib;
	periods = delta / 1024; /* A period is 1024us (~1ms) */

	/*
	 * Step 1: decay old *_sum if we crossed period boundaries.
	 */
	if (periods) {
		sa->load_sum = decay_load(sa->load_sum, periods);
		if (cfs_rq) {
			cfs_rq->runnable_load_sum =
				decay_load(cfs_rq->runnable_load_sum, periods);
		}
		sa->util_sum = decay_load((u64)(sa->util_sum), periods);

		/*
		 * Step 2
		 */
		delta %= 1024;
		contrib = __accumulate_pelt_segments(periods,
				1024 - sa->period_contrib, delta);
	}
	sa->period_contrib = delta;

	contrib = cap_scale(contrib, scale_freq);
	if (weight) {
		sa->load_sum += weight * contrib;
		if (cfs_rq)
			cfs_rq->runnable_load_sum += weight * contrib;
	}
	if (running)
		sa->util_sum += contrib * scale_cpu;

	return periods;
}

/*
 * We can represent the historical contribution to runnable average as the
 * coefficients of a geometric series.  To do this we sub-divide our runnable
 * history into segments of approximately 1ms (1024us); label the segment that
 * occurred N-ms ago p_N, with p_0 corresponding to the current period, e.g.
 *
 * [<- 1024us ->|<- 1024us ->|<- 1024us ->| ...
 *      p0            p1           p2
 *     (now)       (~1ms ago)  (~2ms ago)
 *
 * Let u_i denote the fraction of p_i that the entity was runnable.
 *
 * We then designate the fractions u_i as our co-efficients, yielding the
 * following representation of historical load:
 *   u_0 + u_1*y + u_2*y^2 + u_3*y^3 + ...
 *
 * We choose y based on the with of a reasonably scheduling period, fixing:
 *   y^32 = 0.5
 *
 * This means that the contribution to load ~32ms ago (u_32) will be weighted
 * approximately half as much as the contribution to load within the last ms
 * (u_0).
 *
 * When a period "rolls over" and we have new u_0`, multiplying the previous
 * sum again by y is sufficient to update:
 *   load_avg = u_0` + y*(u_0 + u_1*y + u_2*y^2 + ... )
 *            = u_0 + u_1*y + u_2*y^2 + ... [re-labeling u_i --> u_{i+1}]
 */
static __always_inline int
___update_load_avg(u64 now, int cpu, struct sched_avg *sa,
		  unsigned long weight, int running, struct cfs_rq *cfs_rq,
		  struct rt_rq *rt_rq)
{
	u64 delta;

	delta = now - sa->last_update_time;
	/*
	 * This should only happen when time goes backwards, which it
	 * unfortunately does during sched clock init when we swap over to TSC.
	 */
	if ((s64)delta < 0) {
		sa->last_update_time = now;
		return 0;
	}

	/*
	 * Use 1024ns as the unit of measurement since it's a reasonable
	 * approximation of 1us and fast to compute.
	 */
	delta >>= 10;
	if (!delta)
		return 0;

	sa->last_update_time += delta << 10;

	/*
	 * running is a subset of runnable (weight) so running can't be set if
	 * runnable is clear. But there are some corner cases where the current
	 * se has been already dequeued but cfs_rq->curr still points to it.
	 * This means that weight will be 0 but not running for a sched_entity
	 * but also for a cfs_rq if the latter becomes idle. As an example,
	 * this happens during idle_balance() which calls
	 * update_blocked_averages()
	 */
	if (!weight)
		running = 0;

	/*
	 * Now we know we crossed measurement unit boundaries. The *_avg
	 * accrues by two steps:
	 *
	 * Step 1: accumulate *_sum since last_update_time. If we haven't
	 * crossed period boundaries, finish.
	 */
	if (!accumulate_sum(delta, cpu, sa, weight, running, cfs_rq))
		return 0;

	/*
	 * Step 2: update *_avg.
	 */
	sa->load_avg = div_u64(sa->load_sum, LOAD_AVG_MAX - 1024 + sa->period_contrib);
	if (cfs_rq) {
		cfs_rq->runnable_load_avg =
			div_u64(cfs_rq->runnable_load_sum, LOAD_AVG_MAX - 1024 + sa->period_contrib);
	}
	sa->util_avg = sa->util_sum / (LOAD_AVG_MAX - 1024 + sa->period_contrib);

	if (cfs_rq)
		trace_sched_load_cfs_rq(cfs_rq);
	else {
		if (likely(!rt_rq))
			trace_sched_load_se(container_of(sa, struct sched_entity, avg));
		else
			trace_sched_load_rt_rq(cpu, rt_rq);
	}

	return 1;
}

/*
 * When a task is dequeued, its estimated utilization should not be update if
 * its util_avg has not been updated at least once.
 * This flag is used to synchronize util_avg updates with util_est updates.
 * We map this information into the LSB bit of the utilization saved at
 * dequeue time (i.e. util_est.dequeued).
 */
#define UTIL_AVG_UNCHANGED 0x1

static inline void cfs_se_util_change(struct sched_avg *avg)
{
	unsigned int enqueued;

	if (!sched_feat(UTIL_EST))
		return;

	/* Avoid store if the flag has been already set */
	enqueued = avg->util_est.enqueued;
	if (!(enqueued & UTIL_AVG_UNCHANGED))
		return;

	/* Reset flag to report util_avg has been updated */
	enqueued &= ~UTIL_AVG_UNCHANGED;
	WRITE_ONCE(avg->util_est.enqueued, enqueued);
}

static int
__update_load_avg_blocked_se(u64 now, int cpu, struct sched_entity *se)
{
	return ___update_load_avg(now, cpu, &se->avg, 0, 0, NULL, NULL);
}

static int
__update_load_avg_se(u64 now, int cpu, struct cfs_rq *cfs_rq, struct sched_entity *se)
{
	if (___update_load_avg(now, cpu, &se->avg,
			       se->on_rq * scale_load_down(se->load.weight),
			       cfs_rq->curr == se, NULL, NULL)) {
		cfs_se_util_change(&se->avg);

#ifdef UTIL_EST_DEBUG
		/*
		 * Trace utilization only for actual tasks.
		 *
		 * These trace events are mostly useful to get easier to
		 * read plots for the estimated utilization, where we can
		 * compare it with the actual grow/decrease of the original
		 * PELT signal.
		 * Let's keep them disabled by default in "production kernels".
		 */
		if (entity_is_task(se)) {
			struct task_struct *tsk = task_of(se);

			trace_sched_util_est_task(tsk, &se->avg);

			/* Trace utilization only for top level CFS RQ */
			cfs_rq = &(task_rq(tsk)->cfs);
			trace_sched_util_est_cpu(cpu, cfs_rq);
		}
#endif /* UTIL_EST_DEBUG */

		return 1;
	}

	return 0;
}

static int
__update_load_avg_cfs_rq(u64 now, int cpu, struct cfs_rq *cfs_rq)
{
	return ___update_load_avg(now, cpu, &cfs_rq->avg,
			scale_load_down(cfs_rq->load.weight),
			cfs_rq->curr != NULL, cfs_rq, NULL);
}

/*
 * Signed add and clamp on underflow.
 *
 * Explicitly do a load-store to ensure the intermediate value never hits
 * memory. This allows lockless observations without ever seeing the negative
 * values.
 */
#define add_positive(_ptr, _val) do {                           \
	typeof(_ptr) ptr = (_ptr);                              \
	typeof(_val) val = (_val);                              \
	typeof(*ptr) res, var = READ_ONCE(*ptr);                \
								\
	res = var + val;                                        \
								\
	if (val < 0 && res > var)                               \
		res = 0;                                        \
								\
	WRITE_ONCE(*ptr, res);                                  \
} while (0)

#ifdef CONFIG_FAIR_GROUP_SCHED
/**
 * update_tg_load_avg - update the tg's load avg
 * @cfs_rq: the cfs_rq whose avg changed
 * @force: update regardless of how small the difference
 *
 * This function 'ensures': tg->load_avg := \Sum tg->cfs_rq[]->avg.load.
 * However, because tg->load_avg is a global value there are performance
 * considerations.
 *
 * In order to avoid having to look at the other cfs_rq's, we use a
 * differential update where we store the last value we propagated. This in
 * turn allows skipping updates if the differential is 'small'.
 *
 * Updating tg's load_avg is necessary before update_cfs_share().
 */
static inline void update_tg_load_avg(struct cfs_rq *cfs_rq, int force)
{
	long delta = cfs_rq->avg.load_avg - cfs_rq->tg_load_avg_contrib;

	/*
	 * No need to update load_avg for root_task_group as it is not used.
	 */
	if (cfs_rq->tg == &root_task_group)
		return;

	if (force || abs(delta) > cfs_rq->tg_load_avg_contrib / 64) {
		atomic_long_add(delta, &cfs_rq->tg->load_avg);
		cfs_rq->tg_load_avg_contrib = cfs_rq->avg.load_avg;
	}

	trace_sched_load_tg(cfs_rq);
}

/*
 * Called within set_task_rq() right before setting a task's cpu. The
 * caller only guarantees p->pi_lock is held; no other assumptions,
 * including the state of rq->lock, should be made.
 */
void set_task_rq_fair(struct sched_entity *se,
		      struct cfs_rq *prev, struct cfs_rq *next)
{
	u64 p_last_update_time;
	u64 n_last_update_time;

	if (!sched_feat(ATTACH_AGE_LOAD))
		return;

	/*
	 * We are supposed to update the task to "current" time, then its up to
	 * date and ready to go to new CPU/cfs_rq. But we have difficulty in
	 * getting what current time is, so simply throw away the out-of-date
	 * time. This will result in the wakee task is less decayed, but giving
	 * the wakee more load sounds not bad.
	 */
	if (!(se->avg.last_update_time && prev))
		return;

#ifndef CONFIG_64BIT
	{
		u64 p_last_update_time_copy;
		u64 n_last_update_time_copy;

		do {
			p_last_update_time_copy = prev->load_last_update_time_copy;
			n_last_update_time_copy = next->load_last_update_time_copy;

			smp_rmb();

			p_last_update_time = prev->avg.last_update_time;
			n_last_update_time = next->avg.last_update_time;

		} while (p_last_update_time != p_last_update_time_copy ||
			 n_last_update_time != n_last_update_time_copy);
	}
#else
	p_last_update_time = prev->avg.last_update_time;
	n_last_update_time = next->avg.last_update_time;
#endif
	__update_load_avg_blocked_se(p_last_update_time, cpu_of(rq_of(prev)), se);
	se->avg.last_update_time = n_last_update_time;
}

/* Take into account change of utilization of a child task group */
static inline void
update_tg_cfs_util(struct cfs_rq *cfs_rq, struct sched_entity *se)
{
	struct cfs_rq *gcfs_rq = group_cfs_rq(se);
	long delta = gcfs_rq->avg.util_avg - se->avg.util_avg;

	/* Nothing to update */
	if (!delta)
		return;

	/* Set new sched_entity's utilization */
	se->avg.util_avg = gcfs_rq->avg.util_avg;
	se->avg.util_sum = se->avg.util_avg * LOAD_AVG_MAX;

	/* Update parent cfs_rq utilization */
	add_positive(&cfs_rq->avg.util_avg, delta);
	cfs_rq->avg.util_sum = cfs_rq->avg.util_avg * LOAD_AVG_MAX;
}

/* Take into account change of load of a child task group */
static inline void
update_tg_cfs_load(struct cfs_rq *cfs_rq, struct sched_entity *se)
{
	struct cfs_rq *gcfs_rq = group_cfs_rq(se);
	long delta, load = gcfs_rq->avg.load_avg;

	/*
	 * If the load of group cfs_rq is null, the load of the
	 * sched_entity will also be null so we can skip the formula
	 */
	if (load) {
		long tg_load;

		/* Get tg's load and ensure tg_load > 0 */
		tg_load = atomic_long_read(&gcfs_rq->tg->load_avg) + 1;

		/* Ensure tg_load >= load and updated with current load*/
		tg_load -= gcfs_rq->tg_load_avg_contrib;
		tg_load += load;

		/*
		 * We need to compute a correction term in the case that the
		 * task group is consuming more CPU than a task of equal
		 * weight. A task with a weight equals to tg->shares will have
		 * a load less or equal to scale_load_down(tg->shares).
		 * Similarly, the sched_entities that represent the task group
		 * at parent level, can't have a load higher than
		 * scale_load_down(tg->shares). And the Sum of sched_entities'
		 * load must be <= scale_load_down(tg->shares).
		 */
		if (tg_load > scale_load_down(gcfs_rq->tg->shares)) {
			/* scale gcfs_rq's load into tg's shares*/
			load *= scale_load_down(gcfs_rq->tg->shares);
			load /= tg_load;
		}
	}

	delta = load - se->avg.load_avg;

	/* Nothing to update */
	if (!delta)
		return;

	/* Set new sched_entity's load */
	se->avg.load_avg = load;
	se->avg.load_sum = se->avg.load_avg * LOAD_AVG_MAX;

	/* Update parent cfs_rq load */
	add_positive(&cfs_rq->avg.load_avg, delta);
	cfs_rq->avg.load_sum = cfs_rq->avg.load_avg * LOAD_AVG_MAX;

	/*
	 * If the sched_entity is already enqueued, we also have to update the
	 * runnable load avg.
	 */
	if (se->on_rq) {
		/* Update parent cfs_rq runnable_load_avg */
		add_positive(&cfs_rq->runnable_load_avg, delta);
		cfs_rq->runnable_load_sum = cfs_rq->runnable_load_avg * LOAD_AVG_MAX;
	}
}

static inline void set_tg_cfs_propagate(struct cfs_rq *cfs_rq)
{
	cfs_rq->propagate_avg = 1;
}

static inline int test_and_clear_tg_cfs_propagate(struct sched_entity *se)
{
	struct cfs_rq *cfs_rq = group_cfs_rq(se);

	if (!cfs_rq->propagate_avg)
		return 0;

	cfs_rq->propagate_avg = 0;
	return 1;
}

/* Update task and its cfs_rq load average */
static inline int propagate_entity_load_avg(struct sched_entity *se)
{
	struct cfs_rq *cfs_rq;

	if (entity_is_task(se))
		return 0;

	if (!test_and_clear_tg_cfs_propagate(se))
		return 0;

	cfs_rq = cfs_rq_of(se);

	set_tg_cfs_propagate(cfs_rq);

	update_tg_cfs_util(cfs_rq, se);
	update_tg_cfs_load(cfs_rq, se);

	trace_sched_load_cfs_rq(cfs_rq);
	trace_sched_load_se(se);

	return 1;
}

/*
 * Check if we need to update the load and the utilization of a blocked
 * group_entity:
 */
static inline bool skip_blocked_update(struct sched_entity *se)
{
	struct cfs_rq *gcfs_rq = group_cfs_rq(se);

	/*
	 * If sched_entity still have not zero load or utilization, we have to
	 * decay it:
	 */
	if (se->avg.load_avg || se->avg.util_avg)
		return false;

	/*
	 * If there is a pending propagation, we have to update the load and
	 * the utilization of the sched_entity:
	 */
	if (gcfs_rq->propagate_avg)
		return false;

	/*
	 * Otherwise, the load and the utilization of the sched_entity is
	 * already zero and there is no pending propagation, so it will be a
	 * waste of time to try to decay it:
	 */
	return true;
}

#else /* CONFIG_FAIR_GROUP_SCHED */

static inline void update_tg_load_avg(struct cfs_rq *cfs_rq, int force) {}

static inline int propagate_entity_load_avg(struct sched_entity *se)
{
	return 0;
}

static inline void set_tg_cfs_propagate(struct cfs_rq *cfs_rq) {}

#endif /* CONFIG_FAIR_GROUP_SCHED */

/*
 * Unsigned subtract and clamp on underflow.
 *
 * Explicitly do a load-store to ensure the intermediate value never hits
 * memory. This allows lockless observations without ever seeing the negative
 * values.
 */
#define sub_positive(_ptr, _val) do {				\
	typeof(_ptr) ptr = (_ptr);				\
	typeof(*ptr) val = (_val);				\
	typeof(*ptr) res, var = READ_ONCE(*ptr);		\
	res = var - val;					\
	if (res > var)						\
		res = 0;					\
	WRITE_ONCE(*ptr, res);					\
} while (0)

/**
 * update_cfs_rq_load_avg - update the cfs_rq's load/util averages
 * @now: current time, as per cfs_rq_clock_task()
 * @cfs_rq: cfs_rq to update
 * @update_freq: should we call cfs_rq_util_change() or will the call do so
 *
 * The cfs_rq avg is the direct sum of all its entities (blocked and runnable)
 * avg. The immediate corollary is that all (fair) tasks must be attached, see
 * post_init_entity_util_avg().
 *
 * cfs_rq->avg is used for task_h_load() and update_cfs_share() for example.
 *
 * Returns true if the load decayed or we removed load.
 *
 * Since both these conditions indicate a changed cfs_rq->avg.load we should
 * call update_tg_load_avg() when this function returns true.
 */
static inline int
update_cfs_rq_load_avg(u64 now, struct cfs_rq *cfs_rq, bool update_freq)
{
	struct sched_avg *sa = &cfs_rq->avg;
	int decayed, removed_load = 0, removed_util = 0;

	if (atomic_long_read(&cfs_rq->removed_load_avg)) {
		s64 r = atomic_long_xchg(&cfs_rq->removed_load_avg, 0);
		sub_positive(&sa->load_avg, r);
		sub_positive(&sa->load_sum, r * LOAD_AVG_MAX);
		removed_load = 1;
		set_tg_cfs_propagate(cfs_rq);
	}

	if (atomic_long_read(&cfs_rq->removed_util_avg)) {
		long r = atomic_long_xchg(&cfs_rq->removed_util_avg, 0);
		sub_positive(&sa->util_avg, r);
		sub_positive(&sa->util_sum, r * LOAD_AVG_MAX);
		removed_util = 1;
		set_tg_cfs_propagate(cfs_rq);
	}

	decayed = __update_load_avg_cfs_rq(now, cpu_of(rq_of(cfs_rq)), cfs_rq);

#ifndef CONFIG_64BIT
	smp_wmb();
	cfs_rq->load_last_update_time_copy = sa->last_update_time;
#endif

	if (update_freq && (decayed || removed_util))
		cfs_rq_util_change(cfs_rq);

	return decayed || removed_load;
}

int update_rt_rq_load_avg(u64 now, int cpu, struct rt_rq *rt_rq, int running)
{
	int ret;

	ret = ___update_load_avg(now, cpu, &rt_rq->avg, running, running, NULL, rt_rq);

	return ret;
}

/*
 * Optional action to be done while updating the load average
 */
#define UPDATE_TG	0x1
#define SKIP_AGE_LOAD	0x2
#define SKIP_CPUFREQ	0x4

/* Update task and its cfs_rq load average */
static inline void update_load_avg(struct sched_entity *se, int flags)
{
	struct cfs_rq *cfs_rq = cfs_rq_of(se);
	u64 now = cfs_rq_clock_task(cfs_rq);
	struct rq *rq = rq_of(cfs_rq);
	int cpu = cpu_of(rq);
	int decayed;

	/*
	 * Track task load average for carrying it to new CPU after migrated, and
	 * track group sched_entity load average for task_h_load calc in migration
	 */
	if (se->avg.last_update_time && !(flags & SKIP_AGE_LOAD))
		__update_load_avg_se(now, cpu, cfs_rq, se);

	decayed  = update_cfs_rq_load_avg(now, cfs_rq, !(flags & SKIP_CPUFREQ));
	decayed |= propagate_entity_load_avg(se);

	if (decayed && (flags & UPDATE_TG))
		update_tg_load_avg(cfs_rq, 0);
}

/**
 * attach_entity_load_avg - attach this entity to its cfs_rq load avg
 * @cfs_rq: cfs_rq to attach to
 * @se: sched_entity to attach
 *
 * Must call update_cfs_rq_load_avg() before this, since we rely on
 * cfs_rq->avg.last_update_time being current.
 */
static void attach_entity_load_avg(struct cfs_rq *cfs_rq, struct sched_entity *se)
{
	se->avg.last_update_time = cfs_rq->avg.last_update_time;
	cfs_rq->avg.load_avg += se->avg.load_avg;
	cfs_rq->avg.load_sum += se->avg.load_sum;
	cfs_rq->avg.util_avg += se->avg.util_avg;
	cfs_rq->avg.util_sum += se->avg.util_sum;
	set_tg_cfs_propagate(cfs_rq);

	cfs_rq_util_change(cfs_rq);

	trace_sched_load_cfs_rq(cfs_rq);
}

/**
 * detach_entity_load_avg - detach this entity from its cfs_rq load avg
 * @cfs_rq: cfs_rq to detach from
 * @se: sched_entity to detach
 *
 * Must call update_cfs_rq_load_avg() before this, since we rely on
 * cfs_rq->avg.last_update_time being current.
 */
static void detach_entity_load_avg(struct cfs_rq *cfs_rq, struct sched_entity *se)
{

	sub_positive(&cfs_rq->avg.load_avg, se->avg.load_avg);
	sub_positive(&cfs_rq->avg.load_sum, se->avg.load_sum);
	sub_positive(&cfs_rq->avg.util_avg, se->avg.util_avg);
	sub_positive(&cfs_rq->avg.util_sum, se->avg.util_sum);
	set_tg_cfs_propagate(cfs_rq);

	cfs_rq_util_change(cfs_rq);

	trace_sched_load_cfs_rq(cfs_rq);
}

/* Add the load generated by se into cfs_rq's load average */
static inline void
enqueue_entity_load_avg(struct cfs_rq *cfs_rq, struct sched_entity *se)
{
	struct sched_avg *sa = &se->avg;

	cfs_rq->runnable_load_avg += sa->load_avg;
	cfs_rq->runnable_load_sum += sa->load_sum;

	if (!sa->last_update_time) {
		attach_entity_load_avg(cfs_rq, se);
		update_tg_load_avg(cfs_rq, 0);
	}
}

/* Remove the runnable load generated by se from cfs_rq's runnable load average */
static inline void
dequeue_entity_load_avg(struct cfs_rq *cfs_rq, struct sched_entity *se)
{
	cfs_rq->runnable_load_avg =
		max_t(long, cfs_rq->runnable_load_avg - se->avg.load_avg, 0);
	cfs_rq->runnable_load_sum =
		max_t(s64,  cfs_rq->runnable_load_sum - se->avg.load_sum, 0);
}

#ifndef CONFIG_64BIT
static inline u64 cfs_rq_last_update_time(struct cfs_rq *cfs_rq)
{
	u64 last_update_time_copy;
	u64 last_update_time;

	do {
		last_update_time_copy = cfs_rq->load_last_update_time_copy;
		smp_rmb();
		last_update_time = cfs_rq->avg.last_update_time;
	} while (last_update_time != last_update_time_copy);

	return last_update_time;
}
#else
static inline u64 cfs_rq_last_update_time(struct cfs_rq *cfs_rq)
{
	return cfs_rq->avg.last_update_time;
}
#endif

/*
 * Synchronize entity load avg of dequeued entity without locking
 * the previous rq.
 */
void sync_entity_load_avg(struct sched_entity *se)
{
	struct cfs_rq *cfs_rq = cfs_rq_of(se);
	u64 last_update_time;

	last_update_time = cfs_rq_last_update_time(cfs_rq);
	__update_load_avg_blocked_se(last_update_time, cpu_of(rq_of(cfs_rq)), se);
}

/*
 * Task first catches up with cfs_rq, and then subtract
 * itself from the cfs_rq (task must be off the queue now).
 */
void remove_entity_load_avg(struct sched_entity *se)
{
	struct cfs_rq *cfs_rq = cfs_rq_of(se);

	/*
	 * tasks cannot exit without having gone through wake_up_new_task() ->
	 * post_init_entity_util_avg() which will have added things to the
	 * cfs_rq, so we can remove unconditionally.
	 *
	 * Similarly for groups, they will have passed through
	 * post_init_entity_util_avg() before unregister_sched_fair_group()
	 * calls this.
	 */

	sync_entity_load_avg(se);
	atomic_long_add(se->avg.load_avg, &cfs_rq->removed_load_avg);
	atomic_long_add(se->avg.util_avg, &cfs_rq->removed_util_avg);
}

static inline unsigned long cfs_rq_runnable_load_avg(struct cfs_rq *cfs_rq)
{
	return cfs_rq->runnable_load_avg;
}

static inline unsigned long cfs_rq_load_avg(struct cfs_rq *cfs_rq)
{
	return cfs_rq->avg.load_avg;
}

static int idle_balance(struct rq *this_rq, struct rq_flags *rf);

static inline bool task_fits_capacity(struct task_struct *p, long capacity,
								int cpu);

static inline void update_misfit_status(struct task_struct *p, struct rq *rq)
{
	if (!static_branch_unlikely(&sched_asym_cpucapacity))
		return;

	if (!p) {
		rq->misfit_task_load = 0;
		return;
	}

	if (task_fits_max(p, cpu_of(rq))) {
		rq->misfit_task_load = 0;
		return;
	}

	rq->misfit_task_load = task_h_load(p);
}

static inline unsigned long _task_util_est(struct task_struct *p)
{
	struct util_est ue = READ_ONCE(p->se.avg.util_est);

	return max(ue.ewma, ue.enqueued);
}

static inline unsigned long task_util_est(struct task_struct *p)
{
#ifdef CONFIG_SCHED_WALT
	if (likely(!walt_disabled && sysctl_sched_use_walt_task_util))
		return p->ravg.demand_scaled;
#endif
	return max(task_util(p), _task_util_est(p));
}

static inline void util_est_enqueue(struct cfs_rq *cfs_rq,
				    struct task_struct *p)
{
	unsigned int enqueued;

	if (!sched_feat(UTIL_EST))
		return;

	/* Update root cfs_rq's estimated utilization */
	enqueued  = cfs_rq->avg.util_est.enqueued;
	enqueued += (_task_util_est(p) | UTIL_AVG_UNCHANGED);
	WRITE_ONCE(cfs_rq->avg.util_est.enqueued, enqueued);

	trace_sched_util_est_task(p, &p->se.avg);
	trace_sched_util_est_cpu(cpu_of(rq_of(cfs_rq)), cfs_rq);
}

/*
 * Check if a (signed) value is within a specified (unsigned) margin,
 * based on the observation that:
 *
 *     abs(x) < y := (unsigned)(x + y - 1) < (2 * y - 1)
 *
 * NOTE: this only works when value + maring < INT_MAX.
 */
static inline bool within_margin(int value, int margin)
{
	return ((unsigned int)(value + margin - 1) < (2 * margin - 1));
}

static void
util_est_dequeue(struct cfs_rq *cfs_rq, struct task_struct *p, bool task_sleep)
{
	long last_ewma_diff;
	struct util_est ue;

	if (!sched_feat(UTIL_EST))
		return;

	/*
	 * Update root cfs_rq's estimated utilization
	 *
	 * If *p is the last task then the root cfs_rq's estimated utilization
	 * of a CPU is 0 by definition.
	 */
	ue.enqueued = 0;
	if (cfs_rq->nr_running) {
		ue.enqueued  = cfs_rq->avg.util_est.enqueued;
		ue.enqueued -= min_t(unsigned int, ue.enqueued,
				     (_task_util_est(p) | UTIL_AVG_UNCHANGED));
	}
	WRITE_ONCE(cfs_rq->avg.util_est.enqueued, ue.enqueued);

	trace_sched_util_est_cpu(cpu_of(rq_of(cfs_rq)), cfs_rq);

	/*
	 * Skip update of task's estimated utilization when the task has not
	 * yet completed an activation, e.g. being migrated.
	 */
	if (!task_sleep)
		return;

	/*
	 * If the PELT values haven't changed since enqueue time,
	 * skip the util_est update.
	 */
	ue = p->se.avg.util_est;
	if (ue.enqueued & UTIL_AVG_UNCHANGED)
		return;

	/*
	 * Reset EWMA on utilization increases, the moving average is used only
	 * to smooth utilization decreases.
	 */
	ue.enqueued = (task_util(p) | UTIL_AVG_UNCHANGED);
	if (sched_feat(UTIL_EST_FASTUP)) {
		if (ue.ewma < ue.enqueued) {
			ue.ewma = ue.enqueued;
			goto done;
		}
	}

	/*
	 * Skip update of task's estimated utilization when its EWMA is
	 * already ~1% close to its last activation value.
	 */
	last_ewma_diff = ue.enqueued - ue.ewma;
	if (within_margin(last_ewma_diff, (SCHED_CAPACITY_SCALE / 100)))
		return;

	/*
	 * Update Task's estimated utilization
	 *
	 * When *p completes an activation we can consolidate another sample
	 * of the task size. This is done by storing the current PELT value
	 * as ue.enqueued and by using this value to update the Exponential
	 * Weighted Moving Average (EWMA):
	 *
	 *  ewma(t) = w *  task_util(p) + (1-w) * ewma(t-1)
	 *          = w *  task_util(p) +         ewma(t-1)  - w * ewma(t-1)
	 *          = w * (task_util(p) -         ewma(t-1)) +     ewma(t-1)
	 *          = w * (      last_ewma_diff            ) +     ewma(t-1)
	 *          = w * (last_ewma_diff  +  ewma(t-1) / w)
	 *
	 * Where 'w' is the weight of new samples, which is configured to be
	 * 0.25, thus making w=1/4 ( >>= UTIL_EST_WEIGHT_SHIFT)
	 */
	ue.ewma <<= UTIL_EST_WEIGHT_SHIFT;
	ue.ewma  += last_ewma_diff;
	ue.ewma >>= UTIL_EST_WEIGHT_SHIFT;
done:
	WRITE_ONCE(p->se.avg.util_est, ue);

	trace_sched_util_est_task(p, &p->se.avg);
}

#else /* CONFIG_SMP */

static inline int
update_cfs_rq_load_avg(u64 now, struct cfs_rq *cfs_rq, bool update_freq)
{
	return 0;
}

int update_rt_rq_load_avg(u64 now, int cpu, struct rt_rq *rt_rq, int running)
{
	return 0;
}

#define UPDATE_TG	0x0
#define SKIP_AGE_LOAD	0x0
#define SKIP_CPUFREQ	0x0

static inline void update_load_avg(struct sched_entity *se, int not_used1)
{
	cfs_rq_util_change(cfs_rq_of(se));
}

static inline void
enqueue_entity_load_avg(struct cfs_rq *cfs_rq, struct sched_entity *se) {}
static inline void
dequeue_entity_load_avg(struct cfs_rq *cfs_rq, struct sched_entity *se) {}
static inline void remove_entity_load_avg(struct sched_entity *se) {}

static inline void
attach_entity_load_avg(struct cfs_rq *cfs_rq, struct sched_entity *se) {}
static inline void
detach_entity_load_avg(struct cfs_rq *cfs_rq, struct sched_entity *se) {}

static inline int idle_balance(struct rq *rq, struct rq_flags *rf)
{
	return 0;
}

static inline void update_misfit_status(struct task_struct *p, struct rq *rq) {}

static inline void
util_est_enqueue(struct cfs_rq *cfs_rq, struct task_struct *p) {}

static inline void
util_est_dequeue(struct cfs_rq *cfs_rq, struct task_struct *p,
		 bool task_sleep) {}

#endif /* CONFIG_SMP */

static void check_spread(struct cfs_rq *cfs_rq, struct sched_entity *se)
{
#ifdef CONFIG_SCHED_DEBUG
	s64 d = se->vruntime - cfs_rq->min_vruntime;

	if (d < 0)
		d = -d;

	if (d > 3*sysctl_sched_latency)
		schedstat_inc(cfs_rq->nr_spread_over);
#endif
}

static void
place_entity(struct cfs_rq *cfs_rq, struct sched_entity *se, int initial)
{
	u64 vruntime = cfs_rq->min_vruntime;

	/*
	 * The 'current' period is already promised to the current tasks,
	 * however the extra weight of the new task will slow them down a
	 * little, place the new task so that it fits in the slot that
	 * stays open at the end.
	 */
	if (initial && sched_feat(START_DEBIT))
		vruntime += sched_vslice(cfs_rq, se);

	/* sleeps up to a single latency don't count. */
	if (!initial) {
		unsigned long thresh = sysctl_sched_latency;

		/*
		 * Halve their sleep time's effect, to allow
		 * for a gentler effect of sleepers:
		 */
		if (sched_feat(GENTLE_FAIR_SLEEPERS))
			thresh >>= 1;

		vruntime -= thresh;
	}

	/* ensure we never gain time by being placed backwards. */
	se->vruntime = max_vruntime(se->vruntime, vruntime);
}

static void check_enqueue_throttle(struct cfs_rq *cfs_rq);

static inline void check_schedstat_required(void)
{
#ifdef CONFIG_SCHEDSTATS
	if (schedstat_enabled())
		return;

	/* Force schedstat enabled if a dependent tracepoint is active */
	if (trace_sched_stat_wait_enabled()    ||
			trace_sched_stat_sleep_enabled()   ||
			trace_sched_stat_iowait_enabled()  ||
			trace_sched_stat_blocked_enabled() ||
			trace_sched_stat_runtime_enabled())  {
		printk_deferred_once("Scheduler tracepoints stat_sleep, stat_iowait, "
			     "stat_blocked and stat_runtime require the "
			     "kernel parameter schedstats=enable or "
			     "kernel.sched_schedstats=1\n");
	}
#endif
}


/*
 * MIGRATION
 *
 *	dequeue
 *	  update_curr()
 *	    update_min_vruntime()
 *	  vruntime -= min_vruntime
 *
 *	enqueue
 *	  update_curr()
 *	    update_min_vruntime()
 *	  vruntime += min_vruntime
 *
 * this way the vruntime transition between RQs is done when both
 * min_vruntime are up-to-date.
 *
 * WAKEUP (remote)
 *
 *	->migrate_task_rq_fair() (p->state == TASK_WAKING)
 *	  vruntime -= min_vruntime
 *
 *	enqueue
 *	  update_curr()
 *	    update_min_vruntime()
 *	  vruntime += min_vruntime
 *
 * this way we don't have the most up-to-date min_vruntime on the originating
 * CPU and an up-to-date min_vruntime on the destination CPU.
 */

static void
enqueue_entity(struct cfs_rq *cfs_rq, struct sched_entity *se, int flags)
{
	bool renorm = !(flags & ENQUEUE_WAKEUP) || (flags & ENQUEUE_MIGRATED);
	bool curr = cfs_rq->curr == se;

	/*
	 * If we're the current task, we must renormalise before calling
	 * update_curr().
	 */
	if (renorm && curr)
		se->vruntime += cfs_rq->min_vruntime;

	update_curr(cfs_rq);

	/*
	 * Otherwise, renormalise after, such that we're placed at the current
	 * moment in time, instead of some random moment in the past. Being
	 * placed in the past could significantly boost this task to the
	 * fairness detriment of existing tasks.
	 */
	if (renorm && !curr)
		se->vruntime += cfs_rq->min_vruntime;

	/*
	 * When enqueuing a sched_entity, we must:
	 *   - Update loads to have both entity and cfs_rq synced with now.
	 *   - Add its load to cfs_rq->runnable_avg
	 *   - For group_entity, update its weight to reflect the new share of
	 *     its group cfs_rq
	 *   - Add its new weight to cfs_rq->load.weight
	 */
	update_load_avg(se, UPDATE_TG);
	enqueue_entity_load_avg(cfs_rq, se);
	update_cfs_shares(se);
	account_entity_enqueue(cfs_rq, se);

	if (flags & ENQUEUE_WAKEUP)
		place_entity(cfs_rq, se, 0);

	check_schedstat_required();
	update_stats_enqueue(cfs_rq, se, flags);
	check_spread(cfs_rq, se);
	if (!curr)
		__enqueue_entity(cfs_rq, se);
	se->on_rq = 1;

	if (cfs_rq->nr_running == 1) {
		list_add_leaf_cfs_rq(cfs_rq);
		check_enqueue_throttle(cfs_rq);
	}
}

static void __clear_buddies_last(struct sched_entity *se)
{
	for_each_sched_entity(se) {
		struct cfs_rq *cfs_rq = cfs_rq_of(se);
		if (cfs_rq->last != se)
			break;

		cfs_rq->last = NULL;
	}
}

static void __clear_buddies_next(struct sched_entity *se)
{
	for_each_sched_entity(se) {
		struct cfs_rq *cfs_rq = cfs_rq_of(se);
		if (cfs_rq->next != se)
			break;

		cfs_rq->next = NULL;
	}
}

static void __clear_buddies_skip(struct sched_entity *se)
{
	for_each_sched_entity(se) {
		struct cfs_rq *cfs_rq = cfs_rq_of(se);
		if (cfs_rq->skip != se)
			break;

		cfs_rq->skip = NULL;
	}
}

static void clear_buddies(struct cfs_rq *cfs_rq, struct sched_entity *se)
{
	if (cfs_rq->last == se)
		__clear_buddies_last(se);

	if (cfs_rq->next == se)
		__clear_buddies_next(se);

	if (cfs_rq->skip == se)
		__clear_buddies_skip(se);
}

static __always_inline void return_cfs_rq_runtime(struct cfs_rq *cfs_rq);

static void
dequeue_entity(struct cfs_rq *cfs_rq, struct sched_entity *se, int flags)
{
	int update_flags;
	/*
	 * Update run-time statistics of the 'current'.
	 */
	update_curr(cfs_rq);

	/*
	 * When dequeuing a sched_entity, we must:
	 *   - Update loads to have both entity and cfs_rq synced with now.
	 *   - Substract its load from the cfs_rq->runnable_avg.
	 *   - Substract its previous weight from cfs_rq->load.weight.
	 *   - For group entity, update its weight to reflect the new share
	 *     of its group cfs_rq.
	 */
	update_flags = UPDATE_TG;

	if (flags & DEQUEUE_IDLE)
		update_flags |= SKIP_CPUFREQ;

	update_load_avg(se, update_flags);
	dequeue_entity_load_avg(cfs_rq, se);

	update_stats_dequeue(cfs_rq, se, flags);

	clear_buddies(cfs_rq, se);

	if (se != cfs_rq->curr)
		__dequeue_entity(cfs_rq, se);
	se->on_rq = 0;
	account_entity_dequeue(cfs_rq, se);

	/*
	 * Normalize after update_curr(); which will also have moved
	 * min_vruntime if @se is the one holding it back. But before doing
	 * update_min_vruntime() again, which will discount @se's position and
	 * can move min_vruntime forward still more.
	 */
	if (!(flags & DEQUEUE_SLEEP))
		se->vruntime -= cfs_rq->min_vruntime;

	/* return excess runtime on last dequeue */
	return_cfs_rq_runtime(cfs_rq);

	update_cfs_shares(se);

	/*
	 * Now advance min_vruntime if @se was the entity holding it back,
	 * except when: DEQUEUE_SAVE && !DEQUEUE_MOVE, in this case we'll be
	 * put back on, and if we advance min_vruntime, we'll be placed back
	 * further than we started -- ie. we'll be penalized.
	 */
	if ((flags & (DEQUEUE_SAVE | DEQUEUE_MOVE)) != DEQUEUE_SAVE)
		update_min_vruntime(cfs_rq);
}

/*
 * Preempt the current task with a newly woken task if needed:
 */
static void
check_preempt_tick(struct cfs_rq *cfs_rq, struct sched_entity *curr)
{
	unsigned long ideal_runtime, delta_exec;
	struct sched_entity *se;
	s64 delta;

	ideal_runtime = sched_slice(cfs_rq, curr);
	delta_exec = curr->sum_exec_runtime - curr->prev_sum_exec_runtime;
	if (delta_exec > ideal_runtime) {
		resched_curr(rq_of(cfs_rq));
		/*
		 * The current task ran long enough, ensure it doesn't get
		 * re-elected due to buddy favours.
		 */
		clear_buddies(cfs_rq, curr);
		return;
	}

	/*
	 * Ensure that a task that missed wakeup preemption by a
	 * narrow margin doesn't have to wait for a full slice.
	 * This also mitigates buddy induced latencies under load.
	 */
	if (delta_exec < sysctl_sched_min_granularity)
		return;

	se = __pick_first_entity(cfs_rq);
	delta = curr->vruntime - se->vruntime;

	if (delta < 0)
		return;

	if (delta > ideal_runtime)
		resched_curr(rq_of(cfs_rq));
}

static void
set_next_entity(struct cfs_rq *cfs_rq, struct sched_entity *se)
{
	/* 'current' is not kept within the tree. */
	if (se->on_rq) {
		/*
		 * Any task has to be enqueued before it get to execute on
		 * a CPU. So account for the time it spent waiting on the
		 * runqueue.
		 */
		update_stats_wait_end(cfs_rq, se);
		__dequeue_entity(cfs_rq, se);
		update_load_avg(se, UPDATE_TG);
	}

	update_stats_curr_start(cfs_rq, se);
	cfs_rq->curr = se;

	/*
	 * Track our maximum slice length, if the CPU's load is at
	 * least twice that of our own weight (i.e. dont track it
	 * when there are only lesser-weight tasks around):
	 */
	if (schedstat_enabled() && rq_of(cfs_rq)->load.weight >= 2*se->load.weight) {
		schedstat_set(se->statistics.slice_max,
			max((u64)schedstat_val(se->statistics.slice_max),
			    se->sum_exec_runtime - se->prev_sum_exec_runtime));
	}

	se->prev_sum_exec_runtime = se->sum_exec_runtime;
}

static int
wakeup_preempt_entity(struct sched_entity *curr, struct sched_entity *se);

/*
 * Pick the next process, keeping these things in mind, in this order:
 * 1) keep things fair between processes/task groups
 * 2) pick the "next" process, since someone really wants that to run
 * 3) pick the "last" process, for cache locality
 * 4) do not run the "skip" process, if something else is available
 */
static struct sched_entity *
pick_next_entity(struct cfs_rq *cfs_rq, struct sched_entity *curr)
{
	struct sched_entity *left = __pick_first_entity(cfs_rq);
	struct sched_entity *se;
	bool strict_skip = false;

	/*
	 * If curr is set we have to see if its left of the leftmost entity
	 * still in the tree, provided there was anything in the tree at all.
	 */
	if (!left || (curr && entity_before(curr, left)))
		left = curr;

	se = left; /* ideally we run the leftmost entity */

	/*
	 * Avoid running the skip buddy, if running something else can
	 * be done without getting too unfair.
	 */
	if (cfs_rq->skip == se) {
		struct sched_entity *second;

		if (se == curr) {
			second = __pick_first_entity(cfs_rq);
			if (sched_feat(STRICT_SKIP_BUDDY))
				strict_skip = true;
		} else {
			second = __pick_next_entity(se);
			if (!second || (curr && entity_before(curr, second)))
				second = curr;
		}

		if (second && (strict_skip ||
		    wakeup_preempt_entity(second, left) < 1))
			se = second;
	}

	/*
	 * Prefer last buddy, try to return the CPU to a preempted task.
	 */
	if (cfs_rq->last && wakeup_preempt_entity(cfs_rq->last, left) < 1)
		se = cfs_rq->last;

	/*
	 * Someone really wants this to run. If it's not unfair, run it.
	 */
	if (cfs_rq->next && wakeup_preempt_entity(cfs_rq->next, left) < 1)
		se = cfs_rq->next;

	clear_buddies(cfs_rq, se);

	return se;
}

static bool check_cfs_rq_runtime(struct cfs_rq *cfs_rq);

static void put_prev_entity(struct cfs_rq *cfs_rq, struct sched_entity *prev)
{
	/*
	 * If still on the runqueue then deactivate_task()
	 * was not called and update_curr() has to be done:
	 */
	if (prev->on_rq)
		update_curr(cfs_rq);

	/* throttle cfs_rqs exceeding runtime */
	check_cfs_rq_runtime(cfs_rq);

	check_spread(cfs_rq, prev);

	if (prev->on_rq) {
		update_stats_wait_start(cfs_rq, prev);
		/* Put 'current' back into the tree. */
		__enqueue_entity(cfs_rq, prev);
		/* in !on_rq case, update occurred at dequeue */
		update_load_avg(prev, 0);
	}
	cfs_rq->curr = NULL;
}

static void
entity_tick(struct cfs_rq *cfs_rq, struct sched_entity *curr, int queued)
{
	/*
	 * Update run-time statistics of the 'current'.
	 */
	update_curr(cfs_rq);

	/*
	 * Ensure that runnable average is periodically updated.
	 */
	update_load_avg(curr, UPDATE_TG);
	update_cfs_shares(curr);

#ifdef CONFIG_SCHED_HRTICK
	/*
	 * queued ticks are scheduled to match the slice, so don't bother
	 * validating it and just reschedule.
	 */
	if (queued) {
		resched_curr(rq_of(cfs_rq));
		return;
	}
	/*
	 * don't let the period tick interfere with the hrtick preemption
	 */
	if (!sched_feat(DOUBLE_TICK) &&
			hrtimer_active(&rq_of(cfs_rq)->hrtick_timer))
		return;
#endif

	if (cfs_rq->nr_running > 1)
		check_preempt_tick(cfs_rq, curr);
}


/**************************************************
 * CFS bandwidth control machinery
 */

#ifdef CONFIG_CFS_BANDWIDTH

#ifdef HAVE_JUMP_LABEL
static struct static_key __cfs_bandwidth_used;

static inline bool cfs_bandwidth_used(void)
{
	return static_key_false(&__cfs_bandwidth_used);
}

void cfs_bandwidth_usage_inc(void)
{
	static_key_slow_inc_cpuslocked(&__cfs_bandwidth_used);
}

void cfs_bandwidth_usage_dec(void)
{
	static_key_slow_dec_cpuslocked(&__cfs_bandwidth_used);
}
#else /* HAVE_JUMP_LABEL */
static bool cfs_bandwidth_used(void)
{
	return true;
}

void cfs_bandwidth_usage_inc(void) {}
void cfs_bandwidth_usage_dec(void) {}
#endif /* HAVE_JUMP_LABEL */

/*
 * default period for cfs group bandwidth.
 * default: 0.1s, units: nanoseconds
 */
static inline u64 default_cfs_period(void)
{
	return 100000000ULL;
}

static inline u64 sched_cfs_bandwidth_slice(void)
{
	return (u64)sysctl_sched_cfs_bandwidth_slice * NSEC_PER_USEC;
}

/*
 * Replenish runtime according to assigned quota. We use sched_clock_cpu
 * directly instead of rq->clock to avoid adding additional synchronization
 * around rq->lock.
 *
 * requires cfs_b->lock
 */
void __refill_cfs_bandwidth_runtime(struct cfs_bandwidth *cfs_b)
{
<<<<<<< HEAD
	u64 now;

	if (cfs_b->quota == RUNTIME_INF)
		return;

	now = sched_clock_cpu(smp_processor_id());
	cfs_b->runtime = cfs_b->quota;
	cfs_b->runtime_expires = now + ktime_to_ns(cfs_b->period);
	cfs_b->expires_seq++;
=======
	if (cfs_b->quota != RUNTIME_INF)
		cfs_b->runtime = cfs_b->quota;
>>>>>>> c081cdb1
}

static inline struct cfs_bandwidth *tg_cfs_bandwidth(struct task_group *tg)
{
	return &tg->cfs_bandwidth;
}

/* rq->task_clock normalized against any time this cfs_rq has spent throttled */
static inline u64 cfs_rq_clock_task(struct cfs_rq *cfs_rq)
{
	if (unlikely(cfs_rq->throttle_count))
		return cfs_rq->throttled_clock_task - cfs_rq->throttled_clock_task_time;

	return rq_clock_task(rq_of(cfs_rq)) - cfs_rq->throttled_clock_task_time;
}

/* returns 0 on failure to allocate runtime */
static int assign_cfs_rq_runtime(struct cfs_rq *cfs_rq)
{
	struct task_group *tg = cfs_rq->tg;
	struct cfs_bandwidth *cfs_b = tg_cfs_bandwidth(tg);
<<<<<<< HEAD
	u64 amount = 0, min_amount, expires;
	int expires_seq;
=======
	u64 amount = 0, min_amount;
>>>>>>> c081cdb1

	/* note: this is a positive sum as runtime_remaining <= 0 */
	min_amount = sched_cfs_bandwidth_slice() - cfs_rq->runtime_remaining;

	raw_spin_lock(&cfs_b->lock);
	if (cfs_b->quota == RUNTIME_INF)
		amount = min_amount;
	else {
		start_cfs_bandwidth(cfs_b);

		if (cfs_b->runtime > 0) {
			amount = min(cfs_b->runtime, min_amount);
			cfs_b->runtime -= amount;
			cfs_b->idle = 0;
		}
	}
<<<<<<< HEAD
	expires_seq = cfs_b->expires_seq;
	expires = cfs_b->runtime_expires;
	raw_spin_unlock(&cfs_b->lock);

	cfs_rq->runtime_remaining += amount;
	/*
	 * we may have advanced our local expiration to account for allowed
	 * spread between our sched_clock and the one on which runtime was
	 * issued.
	 */
	if (cfs_rq->expires_seq != expires_seq) {
		cfs_rq->expires_seq = expires_seq;
		cfs_rq->runtime_expires = expires;
	}
=======
	raw_spin_unlock(&cfs_b->lock);

	cfs_rq->runtime_remaining += amount;
>>>>>>> c081cdb1

	return cfs_rq->runtime_remaining > 0;
}

<<<<<<< HEAD
/*
 * Note: This depends on the synchronization provided by sched_clock and the
 * fact that rq->clock snapshots this value.
 */
static void expire_cfs_rq_runtime(struct cfs_rq *cfs_rq)
{
	struct cfs_bandwidth *cfs_b = tg_cfs_bandwidth(cfs_rq->tg);

	/* if the deadline is ahead of our clock, nothing to do */
	if (likely((s64)(rq_clock(rq_of(cfs_rq)) - cfs_rq->runtime_expires) < 0))
		return;

	if (cfs_rq->runtime_remaining < 0)
		return;

	/*
	 * If the local deadline has passed we have to consider the
	 * possibility that our sched_clock is 'fast' and the global deadline
	 * has not truly expired.
	 *
	 * Fortunately we can check determine whether this the case by checking
	 * whether the global deadline(cfs_b->expires_seq) has advanced.
	 */
	if (cfs_rq->expires_seq == cfs_b->expires_seq) {
		/* extend local deadline, drift is bounded above by 2 ticks */
		cfs_rq->runtime_expires += TICK_NSEC;
	} else {
		/* global deadline is ahead, expiration has passed */
		cfs_rq->runtime_remaining = 0;
	}
}

=======
>>>>>>> c081cdb1
static void __account_cfs_rq_runtime(struct cfs_rq *cfs_rq, u64 delta_exec)
{
	/* dock delta_exec before expiring quota (as it could span periods) */
	cfs_rq->runtime_remaining -= delta_exec;

	if (likely(cfs_rq->runtime_remaining > 0))
		return;

	if (cfs_rq->throttled)
		return;
	/*
	 * if we're unable to extend our runtime we resched so that the active
	 * hierarchy can be throttled
	 */
	if (!assign_cfs_rq_runtime(cfs_rq) && likely(cfs_rq->curr))
		resched_curr(rq_of(cfs_rq));
}

static __always_inline
void account_cfs_rq_runtime(struct cfs_rq *cfs_rq, u64 delta_exec)
{
	if (!cfs_bandwidth_used() || !cfs_rq->runtime_enabled)
		return;

	__account_cfs_rq_runtime(cfs_rq, delta_exec);
}

static inline int cfs_rq_throttled(struct cfs_rq *cfs_rq)
{
	return cfs_bandwidth_used() && cfs_rq->throttled;
}

/* check whether cfs_rq, or any parent, is throttled */
static inline int throttled_hierarchy(struct cfs_rq *cfs_rq)
{
	return cfs_bandwidth_used() && cfs_rq->throttle_count;
}

/*
 * Ensure that neither of the group entities corresponding to src_cpu or
 * dest_cpu are members of a throttled hierarchy when performing group
 * load-balance operations.
 */
static inline int throttled_lb_pair(struct task_group *tg,
				    int src_cpu, int dest_cpu)
{
	struct cfs_rq *src_cfs_rq, *dest_cfs_rq;

	src_cfs_rq = tg->cfs_rq[src_cpu];
	dest_cfs_rq = tg->cfs_rq[dest_cpu];

	return throttled_hierarchy(src_cfs_rq) ||
	       throttled_hierarchy(dest_cfs_rq);
}

/* updated child weight may affect parent so we have to do this bottom up */
static int tg_unthrottle_up(struct task_group *tg, void *data)
{
	struct rq *rq = data;
	struct cfs_rq *cfs_rq = tg->cfs_rq[cpu_of(rq)];

	cfs_rq->throttle_count--;
	if (!cfs_rq->throttle_count) {
		/* adjust cfs_rq_clock_task() */
		cfs_rq->throttled_clock_task_time += rq_clock_task(rq) -
					     cfs_rq->throttled_clock_task;
	}

	return 0;
}

static int tg_throttle_down(struct task_group *tg, void *data)
{
	struct rq *rq = data;
	struct cfs_rq *cfs_rq = tg->cfs_rq[cpu_of(rq)];

	/* group is entering throttled state, stop time */
	if (!cfs_rq->throttle_count)
		cfs_rq->throttled_clock_task = rq_clock_task(rq);
	cfs_rq->throttle_count++;

	return 0;
}

static void throttle_cfs_rq(struct cfs_rq *cfs_rq)
{
	struct rq *rq = rq_of(cfs_rq);
	struct cfs_bandwidth *cfs_b = tg_cfs_bandwidth(cfs_rq->tg);
	struct sched_entity *se;
	long task_delta, dequeue = 1;
	bool empty;

	se = cfs_rq->tg->se[cpu_of(rq_of(cfs_rq))];

	/* freeze hierarchy runnable averages while throttled */
	rcu_read_lock();
	walk_tg_tree_from(cfs_rq->tg, tg_throttle_down, tg_nop, (void *)rq);
	rcu_read_unlock();

	task_delta = cfs_rq->h_nr_running;
	for_each_sched_entity(se) {
		struct cfs_rq *qcfs_rq = cfs_rq_of(se);
		/* throttled entity or throttle-on-deactivate */
		if (!se->on_rq)
			break;

		if (dequeue)
			dequeue_entity(qcfs_rq, se, DEQUEUE_SLEEP);
		qcfs_rq->h_nr_running -= task_delta;
		walt_dec_throttled_cfs_rq_stats(&qcfs_rq->walt_stats, cfs_rq);

		if (qcfs_rq->load.weight)
			dequeue = 0;
	}

	if (!se) {
		sub_nr_running(rq, task_delta);
		walt_dec_throttled_cfs_rq_stats(&rq->walt_stats, cfs_rq);
	}

	cfs_rq->throttled = 1;
	cfs_rq->throttled_clock = rq_clock(rq);
	raw_spin_lock(&cfs_b->lock);
	empty = list_empty(&cfs_b->throttled_cfs_rq);

	/*
	 * Add to the _head_ of the list, so that an already-started
	 * distribute_cfs_runtime will not see us. If disribute_cfs_runtime is
	 * not running add to the tail so that later runqueues don't get starved.
	 */
	if (cfs_b->distribute_running)
		list_add_rcu(&cfs_rq->throttled_list, &cfs_b->throttled_cfs_rq);
	else
		list_add_tail_rcu(&cfs_rq->throttled_list, &cfs_b->throttled_cfs_rq);

	/*
	 * If we're the first throttled task, make sure the bandwidth
	 * timer is running.
	 */
	if (empty)
		start_cfs_bandwidth(cfs_b);

	raw_spin_unlock(&cfs_b->lock);
}

void unthrottle_cfs_rq(struct cfs_rq *cfs_rq)
{
	struct rq *rq = rq_of(cfs_rq);
	struct cfs_bandwidth *cfs_b = tg_cfs_bandwidth(cfs_rq->tg);
	struct sched_entity *se;
	int enqueue = 1;
	long task_delta;
	struct cfs_rq *tcfs_rq __maybe_unused = cfs_rq;

	se = cfs_rq->tg->se[cpu_of(rq)];

	cfs_rq->throttled = 0;

	update_rq_clock(rq);

	raw_spin_lock(&cfs_b->lock);
	cfs_b->throttled_time += rq_clock(rq) - cfs_rq->throttled_clock;
	list_del_rcu(&cfs_rq->throttled_list);
	raw_spin_unlock(&cfs_b->lock);

	/* update hierarchical throttle state */
	walk_tg_tree_from(cfs_rq->tg, tg_nop, tg_unthrottle_up, (void *)rq);

	if (!cfs_rq->load.weight)
		return;

	task_delta = cfs_rq->h_nr_running;
	for_each_sched_entity(se) {
		if (se->on_rq)
			enqueue = 0;

		cfs_rq = cfs_rq_of(se);
		if (enqueue)
			enqueue_entity(cfs_rq, se, ENQUEUE_WAKEUP);
		cfs_rq->h_nr_running += task_delta;
		walt_inc_throttled_cfs_rq_stats(&cfs_rq->walt_stats, tcfs_rq);

		if (cfs_rq_throttled(cfs_rq))
			break;
	}

	if (!se) {
		add_nr_running(rq, task_delta);
		walt_inc_throttled_cfs_rq_stats(&rq->walt_stats, tcfs_rq);
	}

	/* determine whether we need to wake up potentially idle cpu */
	if (rq->curr == rq->idle && rq->cfs.nr_running)
		resched_curr(rq);
}

static u64 distribute_cfs_runtime(struct cfs_bandwidth *cfs_b, u64 remaining)
{
	struct cfs_rq *cfs_rq;
	u64 runtime;
	u64 starting_runtime = remaining;

	rcu_read_lock();
	list_for_each_entry_rcu(cfs_rq, &cfs_b->throttled_cfs_rq,
				throttled_list) {
		struct rq *rq = rq_of(cfs_rq);
		struct rq_flags rf;

		rq_lock(rq, &rf);
		if (!cfs_rq_throttled(cfs_rq))
			goto next;

		/* By the above check, this should never be true */
		SCHED_WARN_ON(cfs_rq->runtime_remaining > 0);

		runtime = -cfs_rq->runtime_remaining + 1;
		if (runtime > remaining)
			runtime = remaining;
		remaining -= runtime;

		cfs_rq->runtime_remaining += runtime;

		/* we check whether we're throttled above */
		if (cfs_rq->runtime_remaining > 0)
			unthrottle_cfs_rq(cfs_rq);

next:
		rq_unlock(rq, &rf);

		if (!remaining)
			break;
	}
	rcu_read_unlock();

	return starting_runtime - remaining;
}

/*
 * Responsible for refilling a task_group's bandwidth and unthrottling its
 * cfs_rqs as appropriate. If there has been no activity within the last
 * period the timer is deactivated until scheduling resumes; cfs_b->idle is
 * used to track this state.
 */
static int do_sched_cfs_period_timer(struct cfs_bandwidth *cfs_b, int overrun)
{
	u64 runtime;
	int throttled;

	/* no need to continue the timer with no bandwidth constraint */
	if (cfs_b->quota == RUNTIME_INF)
		goto out_deactivate;

	throttled = !list_empty(&cfs_b->throttled_cfs_rq);
	cfs_b->nr_periods += overrun;

	/*
	 * idle depends on !throttled (for the case of a large deficit), and if
	 * we're going inactive then everything else can be deferred
	 */
	if (cfs_b->idle && !throttled)
		goto out_deactivate;

	__refill_cfs_bandwidth_runtime(cfs_b);

	if (!throttled) {
		/* mark as potentially idle for the upcoming period */
		cfs_b->idle = 1;
		return 0;
	}

	/* account preceding periods in which throttling occurred */
	cfs_b->nr_throttled += overrun;

	/*
	 * This check is repeated as we are holding onto the new bandwidth while
	 * we unthrottle. This can potentially race with an unthrottled group
	 * trying to acquire new bandwidth from the global pool. This can result
	 * in us over-using our runtime if it is all used during this loop, but
	 * only by limited amounts in that extreme case.
	 */
	while (throttled && cfs_b->runtime > 0 && !cfs_b->distribute_running) {
		runtime = cfs_b->runtime;
		cfs_b->distribute_running = 1;
		raw_spin_unlock(&cfs_b->lock);
		/* we can't nest cfs_b->lock while distributing bandwidth */
		runtime = distribute_cfs_runtime(cfs_b, runtime);
		raw_spin_lock(&cfs_b->lock);

		cfs_b->distribute_running = 0;
		throttled = !list_empty(&cfs_b->throttled_cfs_rq);

		cfs_b->runtime -= min(runtime, cfs_b->runtime);
	}

	/*
	 * While we are ensured activity in the period following an
	 * unthrottle, this also covers the case in which the new bandwidth is
	 * insufficient to cover the existing bandwidth deficit.  (Forcing the
	 * timer to remain active while there are any throttled entities.)
	 */
	cfs_b->idle = 0;

	return 0;

out_deactivate:
	return 1;
}

/* a cfs_rq won't donate quota below this amount */
static const u64 min_cfs_rq_runtime = 1 * NSEC_PER_MSEC;
/* minimum remaining period time to redistribute slack quota */
static const u64 min_bandwidth_expiration = 2 * NSEC_PER_MSEC;
/* how long we wait to gather additional slack before distributing */
static const u64 cfs_bandwidth_slack_period = 5 * NSEC_PER_MSEC;

/*
 * Are we near the end of the current quota period?
 *
 * Requires cfs_b->lock for hrtimer_expires_remaining to be safe against the
 * hrtimer base being cleared by hrtimer_start. In the case of
 * migrate_hrtimers, base is never cleared, so we are fine.
 */
static int runtime_refresh_within(struct cfs_bandwidth *cfs_b, u64 min_expire)
{
	struct hrtimer *refresh_timer = &cfs_b->period_timer;
	u64 remaining;

	/* if the call-back is running a quota refresh is already occurring */
	if (hrtimer_callback_running(refresh_timer))
		return 1;

	/* is a quota refresh about to occur? */
	remaining = ktime_to_ns(hrtimer_expires_remaining(refresh_timer));
	if (remaining < min_expire)
		return 1;

	return 0;
}

static void start_cfs_slack_bandwidth(struct cfs_bandwidth *cfs_b)
{
	u64 min_left = cfs_bandwidth_slack_period + min_bandwidth_expiration;

	/* if there's a quota refresh soon don't bother with slack */
	if (runtime_refresh_within(cfs_b, min_left))
		return;

	hrtimer_start(&cfs_b->slack_timer,
			ns_to_ktime(cfs_bandwidth_slack_period),
			HRTIMER_MODE_REL);
}

/* we know any runtime found here is valid as update_curr() precedes return */
static void __return_cfs_rq_runtime(struct cfs_rq *cfs_rq)
{
	struct cfs_bandwidth *cfs_b = tg_cfs_bandwidth(cfs_rq->tg);
	s64 slack_runtime = cfs_rq->runtime_remaining - min_cfs_rq_runtime;

	if (slack_runtime <= 0)
		return;

	raw_spin_lock(&cfs_b->lock);
	if (cfs_b->quota != RUNTIME_INF) {
		cfs_b->runtime += slack_runtime;

		/* we are under rq->lock, defer unthrottling using a timer */
		if (cfs_b->runtime > sched_cfs_bandwidth_slice() &&
		    !list_empty(&cfs_b->throttled_cfs_rq))
			start_cfs_slack_bandwidth(cfs_b);
	}
	raw_spin_unlock(&cfs_b->lock);

	/* even if it's not valid for return we don't want to try again */
	cfs_rq->runtime_remaining -= slack_runtime;
}

static __always_inline void return_cfs_rq_runtime(struct cfs_rq *cfs_rq)
{
	if (!cfs_bandwidth_used())
		return;

	if (!cfs_rq->runtime_enabled || cfs_rq->nr_running)
		return;

	__return_cfs_rq_runtime(cfs_rq);
}

/*
 * This is done with a timer (instead of inline with bandwidth return) since
 * it's necessary to juggle rq->locks to unthrottle their respective cfs_rqs.
 */
static void do_sched_cfs_slack_timer(struct cfs_bandwidth *cfs_b)
{
	u64 runtime = 0, slice = sched_cfs_bandwidth_slice();

	/* confirm we're still not at a refresh boundary */
	raw_spin_lock(&cfs_b->lock);
	if (cfs_b->distribute_running) {
		raw_spin_unlock(&cfs_b->lock);
		return;
	}

	if (runtime_refresh_within(cfs_b, min_bandwidth_expiration)) {
		raw_spin_unlock(&cfs_b->lock);
		return;
	}

	if (cfs_b->quota != RUNTIME_INF && cfs_b->runtime > slice)
		runtime = cfs_b->runtime;

	if (runtime)
		cfs_b->distribute_running = 1;

	raw_spin_unlock(&cfs_b->lock);

	if (!runtime)
		return;

	runtime = distribute_cfs_runtime(cfs_b, runtime);

	raw_spin_lock(&cfs_b->lock);
	cfs_b->runtime -= min(runtime, cfs_b->runtime);
	cfs_b->distribute_running = 0;
	raw_spin_unlock(&cfs_b->lock);
}

/*
 * When a group wakes up we want to make sure that its quota is not already
 * expired/exceeded, otherwise it may be allowed to steal additional ticks of
 * runtime as update_curr() throttling can not not trigger until it's on-rq.
 */
static void check_enqueue_throttle(struct cfs_rq *cfs_rq)
{
	if (!cfs_bandwidth_used())
		return;

	/* an active group must be handled by the update_curr()->put() path */
	if (!cfs_rq->runtime_enabled || cfs_rq->curr)
		return;

	/* ensure the group is not already throttled */
	if (cfs_rq_throttled(cfs_rq))
		return;

	/* update runtime allocation */
	account_cfs_rq_runtime(cfs_rq, 0);
	if (cfs_rq->runtime_remaining <= 0)
		throttle_cfs_rq(cfs_rq);
}

static void sync_throttle(struct task_group *tg, int cpu)
{
	struct cfs_rq *pcfs_rq, *cfs_rq;

	if (!cfs_bandwidth_used())
		return;

	if (!tg->parent)
		return;

	cfs_rq = tg->cfs_rq[cpu];
	pcfs_rq = tg->parent->cfs_rq[cpu];

	cfs_rq->throttle_count = pcfs_rq->throttle_count;
	cfs_rq->throttled_clock_task = rq_clock_task(cpu_rq(cpu));
}

/* conditionally throttle active cfs_rq's from put_prev_entity() */
static bool check_cfs_rq_runtime(struct cfs_rq *cfs_rq)
{
	if (!cfs_bandwidth_used())
		return false;

	if (likely(!cfs_rq->runtime_enabled || cfs_rq->runtime_remaining > 0))
		return false;

	/*
	 * it's possible for a throttled entity to be forced into a running
	 * state (e.g. set_curr_task), in this case we're finished.
	 */
	if (cfs_rq_throttled(cfs_rq))
		return true;

	throttle_cfs_rq(cfs_rq);
	return true;
}

static enum hrtimer_restart sched_cfs_slack_timer(struct hrtimer *timer)
{
	struct cfs_bandwidth *cfs_b =
		container_of(timer, struct cfs_bandwidth, slack_timer);

	do_sched_cfs_slack_timer(cfs_b);

	return HRTIMER_NORESTART;
}

extern const u64 max_cfs_quota_period;

static enum hrtimer_restart sched_cfs_period_timer(struct hrtimer *timer)
{
	struct cfs_bandwidth *cfs_b =
		container_of(timer, struct cfs_bandwidth, period_timer);
	int overrun;
	int idle = 0;
	int count = 0;

	raw_spin_lock(&cfs_b->lock);
	for (;;) {
		overrun = hrtimer_forward_now(timer, cfs_b->period);
		if (!overrun)
			break;

		if (++count > 3) {
			u64 new, old = ktime_to_ns(cfs_b->period);

<<<<<<< HEAD
			new = (old * 147) / 128; /* ~115% */
			new = min(new, max_cfs_quota_period);

			cfs_b->period = ns_to_ktime(new);

			/* since max is 1s, this is limited to 1e9^2, which fits in u64 */
			cfs_b->quota *= new;
			cfs_b->quota = div64_u64(cfs_b->quota, old);

			pr_warn_ratelimited(
        "cfs_period_timer[cpu%d]: period too short, scaling up (new cfs_period_us %lld, cfs_quota_us = %lld)\n",
	                        smp_processor_id(),
	                        div_u64(new, NSEC_PER_USEC),
                                div_u64(cfs_b->quota, NSEC_PER_USEC));
=======
			/*
			 * Grow period by a factor of 2 to avoid losing precision.
			 * Precision loss in the quota/period ratio can cause __cfs_schedulable
			 * to fail.
			 */
			new = old * 2;
			if (new < max_cfs_quota_period) {
				cfs_b->period = ns_to_ktime(new);
				cfs_b->quota *= 2;

				pr_warn_ratelimited(
	"cfs_period_timer[cpu%d]: period too short, scaling up (new cfs_period_us = %lld, cfs_quota_us = %lld)\n",
					smp_processor_id(),
					div_u64(new, NSEC_PER_USEC),
					div_u64(cfs_b->quota, NSEC_PER_USEC));
			} else {
				pr_warn_ratelimited(
	"cfs_period_timer[cpu%d]: period too short, but cannot scale up without losing precision (cfs_period_us = %lld, cfs_quota_us = %lld)\n",
					smp_processor_id(),
					div_u64(old, NSEC_PER_USEC),
					div_u64(cfs_b->quota, NSEC_PER_USEC));
			}
>>>>>>> c081cdb1

			/* reset count so we don't come right back in here */
			count = 0;
		}

		idle = do_sched_cfs_period_timer(cfs_b, overrun);
	}
	if (idle)
		cfs_b->period_active = 0;
	raw_spin_unlock(&cfs_b->lock);

	return idle ? HRTIMER_NORESTART : HRTIMER_RESTART;
}

void init_cfs_bandwidth(struct cfs_bandwidth *cfs_b)
{
	raw_spin_lock_init(&cfs_b->lock);
	cfs_b->runtime = 0;
	cfs_b->quota = RUNTIME_INF;
	cfs_b->period = ns_to_ktime(default_cfs_period());

	INIT_LIST_HEAD(&cfs_b->throttled_cfs_rq);
	hrtimer_init(&cfs_b->period_timer, CLOCK_MONOTONIC, HRTIMER_MODE_ABS_PINNED);
	cfs_b->period_timer.function = sched_cfs_period_timer;
	hrtimer_init(&cfs_b->slack_timer, CLOCK_MONOTONIC, HRTIMER_MODE_REL);
	cfs_b->slack_timer.function = sched_cfs_slack_timer;
	cfs_b->distribute_running = 0;
}

static void init_cfs_rq_runtime(struct cfs_rq *cfs_rq)
{
	cfs_rq->runtime_enabled = 0;
	INIT_LIST_HEAD(&cfs_rq->throttled_list);
	walt_init_cfs_rq_stats(cfs_rq);
}

void start_cfs_bandwidth(struct cfs_bandwidth *cfs_b)
{
	lockdep_assert_held(&cfs_b->lock);

	if (!cfs_b->period_active) {
		cfs_b->period_active = 1;
		hrtimer_forward_now(&cfs_b->period_timer, cfs_b->period);
		hrtimer_start_expires(&cfs_b->period_timer, HRTIMER_MODE_ABS_PINNED);
	}
}

static void destroy_cfs_bandwidth(struct cfs_bandwidth *cfs_b)
{
	/* init_cfs_bandwidth() was not called */
	if (!cfs_b->throttled_cfs_rq.next)
		return;

	hrtimer_cancel(&cfs_b->period_timer);
	hrtimer_cancel(&cfs_b->slack_timer);
}

/*
 * Both these cpu hotplug callbacks race against unregister_fair_sched_group()
 *
 * The race is harmless, since modifying bandwidth settings of unhooked group
 * bits doesn't do much.
 */

/* cpu online calback */
static void __maybe_unused update_runtime_enabled(struct rq *rq)
{
	struct task_group *tg;

	lockdep_assert_held(&rq->lock);

	rcu_read_lock();
	list_for_each_entry_rcu(tg, &task_groups, list) {
		struct cfs_bandwidth *cfs_b = &tg->cfs_bandwidth;
		struct cfs_rq *cfs_rq = tg->cfs_rq[cpu_of(rq)];

		raw_spin_lock(&cfs_b->lock);
		cfs_rq->runtime_enabled = cfs_b->quota != RUNTIME_INF;
		raw_spin_unlock(&cfs_b->lock);
	}
	rcu_read_unlock();
}

/* cpu offline callback */
static void __maybe_unused unthrottle_offline_cfs_rqs(struct rq *rq)
{
	struct task_group *tg;

	lockdep_assert_held(&rq->lock);

	rcu_read_lock();
	list_for_each_entry_rcu(tg, &task_groups, list) {
		struct cfs_rq *cfs_rq = tg->cfs_rq[cpu_of(rq)];

		if (!cfs_rq->runtime_enabled)
			continue;

		/*
		 * clock_task is not advancing so we just need to make sure
		 * there's some valid quota amount
		 */
		cfs_rq->runtime_remaining = 1;
		/*
		 * Offline rq is schedulable till cpu is completely disabled
		 * in take_cpu_down(), so we prevent new cfs throttling here.
		 */
		cfs_rq->runtime_enabled = 0;

		if (cfs_rq_throttled(cfs_rq))
			unthrottle_cfs_rq(cfs_rq);
	}
	rcu_read_unlock();
}

#else /* CONFIG_CFS_BANDWIDTH */
static inline u64 cfs_rq_clock_task(struct cfs_rq *cfs_rq)
{
	return rq_clock_task(rq_of(cfs_rq));
}

static void account_cfs_rq_runtime(struct cfs_rq *cfs_rq, u64 delta_exec) {}
static bool check_cfs_rq_runtime(struct cfs_rq *cfs_rq) { return false; }
static void check_enqueue_throttle(struct cfs_rq *cfs_rq) {}
static inline void sync_throttle(struct task_group *tg, int cpu) {}
static __always_inline void return_cfs_rq_runtime(struct cfs_rq *cfs_rq) {}

static inline int cfs_rq_throttled(struct cfs_rq *cfs_rq)
{
	return 0;
}

static inline int throttled_hierarchy(struct cfs_rq *cfs_rq)
{
	return 0;
}

static inline int throttled_lb_pair(struct task_group *tg,
				    int src_cpu, int dest_cpu)
{
	return 0;
}

void init_cfs_bandwidth(struct cfs_bandwidth *cfs_b) {}

#ifdef CONFIG_FAIR_GROUP_SCHED
static void init_cfs_rq_runtime(struct cfs_rq *cfs_rq) {}
#endif

static inline struct cfs_bandwidth *tg_cfs_bandwidth(struct task_group *tg)
{
	return NULL;
}
static inline void destroy_cfs_bandwidth(struct cfs_bandwidth *cfs_b) {}
static inline void update_runtime_enabled(struct rq *rq) {}
static inline void unthrottle_offline_cfs_rqs(struct rq *rq) {}

#endif /* CONFIG_CFS_BANDWIDTH */

/**************************************************
 * CFS operations on tasks:
 */

#ifdef CONFIG_SCHED_HRTICK
static void hrtick_start_fair(struct rq *rq, struct task_struct *p)
{
	struct sched_entity *se = &p->se;
	struct cfs_rq *cfs_rq = cfs_rq_of(se);

	SCHED_WARN_ON(task_rq(p) != rq);

	if (rq->cfs.h_nr_running > 1) {
		u64 slice = sched_slice(cfs_rq, se);
		u64 ran = se->sum_exec_runtime - se->prev_sum_exec_runtime;
		s64 delta = slice - ran;

		if (delta < 0) {
			if (rq->curr == p)
				resched_curr(rq);
			return;
		}
		hrtick_start(rq, delta);
	}
}

/*
 * called from enqueue/dequeue and updates the hrtick when the
 * current task is from our class and nr_running is low enough
 * to matter.
 */
static void hrtick_update(struct rq *rq)
{
	struct task_struct *curr = rq->curr;

	if (!hrtick_enabled(rq) || curr->sched_class != &fair_sched_class)
		return;

	if (cfs_rq_of(&curr->se)->nr_running < sched_nr_latency)
		hrtick_start_fair(rq, curr);
}
#else /* !CONFIG_SCHED_HRTICK */
static inline void
hrtick_start_fair(struct rq *rq, struct task_struct *p)
{
}

static inline void hrtick_update(struct rq *rq)
{
}
#endif

#ifdef CONFIG_SMP
static bool sd_overutilized(struct sched_domain *sd)
{
	return sd->shared->overutilized;
}

static void set_sd_overutilized(struct sched_domain *sd)
{
	trace_sched_overutilized(sd, sd->shared->overutilized, true);
	sd->shared->overutilized = true;
}

static void clear_sd_overutilized(struct sched_domain *sd)
{
	trace_sched_overutilized(sd, sd->shared->overutilized, false);
	sd->shared->overutilized = false;
}

static inline void update_overutilized_status(struct rq *rq)
{
	struct sched_domain *sd;

	rcu_read_lock();
	sd = rcu_dereference(rq->sd);
	if (cpu_overutilized(rq->cpu)) {
		if (sd && (sd->flags & SD_LOAD_BALANCE))
			set_sd_overutilized(sd);
		else if (sd && sd->parent)
			set_sd_overutilized(sd->parent);
	}
	rcu_read_unlock();
}
#else

#define update_overutilized_status(rq) do {} while (0)

#endif /* CONFIG_SMP */

/*
 * The enqueue_task method is called before nr_running is
 * increased. Here we update the fair scheduling stats and
 * then put the task into the rbtree:
 */
static void
enqueue_task_fair(struct rq *rq, struct task_struct *p, int flags)
{
	struct cfs_rq *cfs_rq;
	struct sched_entity *se = &p->se;
	int task_new = !(flags & ENQUEUE_WAKEUP);
	bool prefer_idle = sched_feat(EAS_PREFER_IDLE) ?
				(schedtune_prefer_idle(p) > 0) : 0;

#ifdef CONFIG_SCHED_WALT
	p->misfit = !task_fits_max(p, rq->cpu);
#endif
	/*
	 * The code below (indirectly) updates schedutil which looks at
	 * the cfs_rq utilization to select a frequency.
	 * Let's add the task's estimated utilization to the cfs_rq's
	 * estimated utilization, before we update schedutil.
	 */
	util_est_enqueue(&rq->cfs, p);

	/*
	 * The code below (indirectly) updates schedutil which looks at
	 * the cfs_rq utilization to select a frequency.
	 * Let's update schedtune here to ensure the boost value of the
	 * current task is accounted for in the selection of the OPP.
	 *
	 * We do it also in the case where we enqueue a throttled task;
	 * we could argue that a throttled task should not boost a CPU,
	 * however:
	 * a) properly implementing CPU boosting considering throttled
	 *    tasks will increase a lot the complexity of the solution
	 * b) it's not easy to quantify the benefits introduced by
	 *    such a more complex solution.
	 * Thus, for the time being we go for the simple solution and boost
	 * also for throttled RQs.
	 */
	schedtune_enqueue_task(p, cpu_of(rq));

	/*
	 * If in_iowait is set, the code below may not trigger any cpufreq
	 * utilization updates, so do it here explicitly with the IOWAIT flag
	 * passed.
	 */
	if (p->in_iowait)
		cpufreq_update_util(rq, SCHED_CPUFREQ_IOWAIT);

	for_each_sched_entity(se) {
		if (se->on_rq)
			break;
		cfs_rq = cfs_rq_of(se);
		enqueue_entity(cfs_rq, se, flags);

		/*
		 * end evaluation on encountering a throttled cfs_rq
		 *
		 * note: in the case of encountering a throttled cfs_rq we will
		 * post the final h_nr_running increment below.
		 */
		if (cfs_rq_throttled(cfs_rq))
			break;
		cfs_rq->h_nr_running++;
		walt_inc_cfs_rq_stats(cfs_rq, p);

		flags = ENQUEUE_WAKEUP;
	}

	for_each_sched_entity(se) {
		cfs_rq = cfs_rq_of(se);
		cfs_rq->h_nr_running++;
		walt_inc_cfs_rq_stats(cfs_rq, p);

		if (cfs_rq_throttled(cfs_rq))
			break;

		update_load_avg(se, UPDATE_TG);
		update_cfs_shares(se);
	}

	if (!se) {
		add_nr_running(rq, 1);
		inc_rq_walt_stats(rq, p);
		/*
		 * If the task prefers idle cpu, and it also is the first
		 * task enqueued in this runqueue, then we don't check
		 * overutilized. Hopefully the cpu util will be back to
		 * normal before next overutilized check.
		 */
		if (!task_new &&
			!(prefer_idle && rq->nr_running == 1))
			update_overutilized_status(rq);
	}

	hrtick_update(rq);
}

static void set_next_buddy(struct sched_entity *se);

/*
 * The dequeue_task method is called before nr_running is
 * decreased. We remove the task from the rbtree and
 * update the fair scheduling stats:
 */
static void dequeue_task_fair(struct rq *rq, struct task_struct *p, int flags)
{
	struct cfs_rq *cfs_rq;
	struct sched_entity *se = &p->se;
	int task_sleep = flags & DEQUEUE_SLEEP;

	if (task_sleep && rq->nr_running == 1)
		flags |= DEQUEUE_IDLE;

	/*
	 * The code below (indirectly) updates schedutil which looks at
	 * the cfs_rq utilization to select a frequency.
	 * Let's update schedtune here to ensure the boost value of the
	 * current task is not more accounted for in the selection of the OPP.
	 */
	schedtune_dequeue_task(p, cpu_of(rq));

	for_each_sched_entity(se) {
		cfs_rq = cfs_rq_of(se);
		dequeue_entity(cfs_rq, se, flags);

		/*
		 * end evaluation on encountering a throttled cfs_rq
		 *
		 * note: in the case of encountering a throttled cfs_rq we will
		 * post the final h_nr_running decrement below.
		*/
		if (cfs_rq_throttled(cfs_rq))
			break;
		cfs_rq->h_nr_running--;
		walt_dec_cfs_rq_stats(cfs_rq, p);

		/* Don't dequeue parent if it has other entities besides us */
		if (cfs_rq->load.weight) {
			/* Avoid re-evaluating load for this entity: */
			se = parent_entity(se);
			/*
			 * Bias pick_next to pick a task from this cfs_rq, as
			 * p is sleeping when it is within its sched_slice.
			 */
			if (task_sleep && se && !throttled_hierarchy(cfs_rq))
				set_next_buddy(se);
			break;
		}
		flags |= DEQUEUE_SLEEP;
	}

	for_each_sched_entity(se) {
		cfs_rq = cfs_rq_of(se);
		cfs_rq->h_nr_running--;
		walt_dec_cfs_rq_stats(cfs_rq, p);

		if (cfs_rq_throttled(cfs_rq))
			break;

		update_load_avg(se, UPDATE_TG | (flags & DEQUEUE_IDLE));
		update_cfs_shares(se);
	}

	if (!se) {
		sub_nr_running(rq, 1);
		dec_rq_walt_stats(rq, p);
	}

	util_est_dequeue(&rq->cfs, p, task_sleep);
	hrtick_update(rq);
}

#ifdef CONFIG_SMP

/* Working cpumask for: load_balance, load_balance_newidle. */
DEFINE_PER_CPU(cpumask_var_t, load_balance_mask);
DEFINE_PER_CPU(cpumask_var_t, select_idle_mask);

#ifdef CONFIG_NO_HZ_COMMON
/*
 * per rq 'load' arrray crap; XXX kill this.
 */

/*
 * The exact cpuload calculated at every tick would be:
 *
 *   load' = (1 - 1/2^i) * load + (1/2^i) * cur_load
 *
 * If a cpu misses updates for n ticks (as it was idle) and update gets
 * called on the n+1-th tick when cpu may be busy, then we have:
 *
 *   load_n   = (1 - 1/2^i)^n * load_0
 *   load_n+1 = (1 - 1/2^i)   * load_n + (1/2^i) * cur_load
 *
 * decay_load_missed() below does efficient calculation of
 *
 *   load' = (1 - 1/2^i)^n * load
 *
 * Because x^(n+m) := x^n * x^m we can decompose any x^n in power-of-2 factors.
 * This allows us to precompute the above in said factors, thereby allowing the
 * reduction of an arbitrary n in O(log_2 n) steps. (See also
 * fixed_power_int())
 *
 * The calculation is approximated on a 128 point scale.
 */
#define DEGRADE_SHIFT		7

static const u8 degrade_zero_ticks[CPU_LOAD_IDX_MAX] = {0, 8, 32, 64, 128};
static const u8 degrade_factor[CPU_LOAD_IDX_MAX][DEGRADE_SHIFT + 1] = {
	{   0,   0,  0,  0,  0,  0, 0, 0 },
	{  64,  32,  8,  0,  0,  0, 0, 0 },
	{  96,  72, 40, 12,  1,  0, 0, 0 },
	{ 112,  98, 75, 43, 15,  1, 0, 0 },
	{ 120, 112, 98, 76, 45, 16, 2, 0 }
};

/*
 * Update cpu_load for any missed ticks, due to tickless idle. The backlog
 * would be when CPU is idle and so we just decay the old load without
 * adding any new load.
 */
static unsigned long
decay_load_missed(unsigned long load, unsigned long missed_updates, int idx)
{
	int j = 0;

	if (!missed_updates)
		return load;

	if (missed_updates >= degrade_zero_ticks[idx])
		return 0;

	if (idx == 1)
		return load >> missed_updates;

	while (missed_updates) {
		if (missed_updates % 2)
			load = (load * degrade_factor[idx][j]) >> DEGRADE_SHIFT;

		missed_updates >>= 1;
		j++;
	}
	return load;
}
#endif /* CONFIG_NO_HZ_COMMON */

/**
 * __cpu_load_update - update the rq->cpu_load[] statistics
 * @this_rq: The rq to update statistics for
 * @this_load: The current load
 * @pending_updates: The number of missed updates
 *
 * Update rq->cpu_load[] statistics. This function is usually called every
 * scheduler tick (TICK_NSEC).
 *
 * This function computes a decaying average:
 *
 *   load[i]' = (1 - 1/2^i) * load[i] + (1/2^i) * load
 *
 * Because of NOHZ it might not get called on every tick which gives need for
 * the @pending_updates argument.
 *
 *   load[i]_n = (1 - 1/2^i) * load[i]_n-1 + (1/2^i) * load_n-1
 *             = A * load[i]_n-1 + B ; A := (1 - 1/2^i), B := (1/2^i) * load
 *             = A * (A * load[i]_n-2 + B) + B
 *             = A * (A * (A * load[i]_n-3 + B) + B) + B
 *             = A^3 * load[i]_n-3 + (A^2 + A + 1) * B
 *             = A^n * load[i]_0 + (A^(n-1) + A^(n-2) + ... + 1) * B
 *             = A^n * load[i]_0 + ((1 - A^n) / (1 - A)) * B
 *             = (1 - 1/2^i)^n * (load[i]_0 - load) + load
 *
 * In the above we've assumed load_n := load, which is true for NOHZ_FULL as
 * any change in load would have resulted in the tick being turned back on.
 *
 * For regular NOHZ, this reduces to:
 *
 *   load[i]_n = (1 - 1/2^i)^n * load[i]_0
 *
 * see decay_load_misses(). For NOHZ_FULL we get to subtract and add the extra
 * term.
 */
static void cpu_load_update(struct rq *this_rq, unsigned long this_load,
			    unsigned long pending_updates)
{
	unsigned long __maybe_unused tickless_load = this_rq->cpu_load[0];
	int i, scale;

	this_rq->nr_load_updates++;

	/* Update our load: */
	this_rq->cpu_load[0] = this_load; /* Fasttrack for idx 0 */
	for (i = 1, scale = 2; i < CPU_LOAD_IDX_MAX; i++, scale += scale) {
		unsigned long old_load, new_load;

		/* scale is effectively 1 << i now, and >> i divides by scale */

		old_load = this_rq->cpu_load[i];
#ifdef CONFIG_NO_HZ_COMMON
		old_load = decay_load_missed(old_load, pending_updates - 1, i);
		if (tickless_load) {
			old_load -= decay_load_missed(tickless_load, pending_updates - 1, i);
			/*
			 * old_load can never be a negative value because a
			 * decayed tickless_load cannot be greater than the
			 * original tickless_load.
			 */
			old_load += tickless_load;
		}
#endif
		new_load = this_load;
		/*
		 * Round up the averaging division if load is increasing. This
		 * prevents us from getting stuck on 9 if the load is 10, for
		 * example.
		 */
		if (new_load > old_load)
			new_load += scale - 1;

		this_rq->cpu_load[i] = (old_load * (scale - 1) + new_load) >> i;
	}

	sched_avg_update(this_rq);
}

/* Used instead of source_load when we know the type == 0 */
static unsigned long weighted_cpuload(struct rq *rq)
{
	return cfs_rq_runnable_load_avg(&rq->cfs);
}

#ifdef CONFIG_NO_HZ_COMMON
/*
 * There is no sane way to deal with nohz on smp when using jiffies because the
 * cpu doing the jiffies update might drift wrt the cpu doing the jiffy reading
 * causing off-by-one errors in observed deltas; {0,2} instead of {1,1}.
 *
 * Therefore we need to avoid the delta approach from the regular tick when
 * possible since that would seriously skew the load calculation. This is why we
 * use cpu_load_update_periodic() for CPUs out of nohz. However we'll rely on
 * jiffies deltas for updates happening while in nohz mode (idle ticks, idle
 * loop exit, nohz_idle_balance, nohz full exit...)
 *
 * This means we might still be one tick off for nohz periods.
 */

static void cpu_load_update_nohz(struct rq *this_rq,
				 unsigned long curr_jiffies,
				 unsigned long load)
{
	unsigned long pending_updates;

	pending_updates = curr_jiffies - this_rq->last_load_update_tick;
	if (pending_updates) {
		this_rq->last_load_update_tick = curr_jiffies;
		/*
		 * In the regular NOHZ case, we were idle, this means load 0.
		 * In the NOHZ_FULL case, we were non-idle, we should consider
		 * its weighted load.
		 */
		cpu_load_update(this_rq, load, pending_updates);
	}
}

/*
 * Called from nohz_idle_balance() to update the load ratings before doing the
 * idle balance.
 */
static void cpu_load_update_idle(struct rq *this_rq)
{
	/*
	 * bail if there's load or we're actually up-to-date.
	 */
	if (weighted_cpuload(this_rq))
		return;

	cpu_load_update_nohz(this_rq, READ_ONCE(jiffies), 0);
}

/*
 * Record CPU load on nohz entry so we know the tickless load to account
 * on nohz exit. cpu_load[0] happens then to be updated more frequently
 * than other cpu_load[idx] but it should be fine as cpu_load readers
 * shouldn't rely into synchronized cpu_load[*] updates.
 */
void cpu_load_update_nohz_start(void)
{
	struct rq *this_rq = this_rq();

	/*
	 * This is all lockless but should be fine. If weighted_cpuload changes
	 * concurrently we'll exit nohz. And cpu_load write can race with
	 * cpu_load_update_idle() but both updater would be writing the same.
	 */
	this_rq->cpu_load[0] = weighted_cpuload(this_rq);
}

/*
 * Account the tickless load in the end of a nohz frame.
 */
void cpu_load_update_nohz_stop(void)
{
	unsigned long curr_jiffies = READ_ONCE(jiffies);
	struct rq *this_rq = this_rq();
	unsigned long load;
	struct rq_flags rf;

	if (curr_jiffies == this_rq->last_load_update_tick)
		return;

	load = weighted_cpuload(this_rq);
	rq_lock(this_rq, &rf);
	update_rq_clock(this_rq);
	cpu_load_update_nohz(this_rq, curr_jiffies, load);
	rq_unlock(this_rq, &rf);
}
#else /* !CONFIG_NO_HZ_COMMON */
static inline void cpu_load_update_nohz(struct rq *this_rq,
					unsigned long curr_jiffies,
					unsigned long load) { }
#endif /* CONFIG_NO_HZ_COMMON */

static void cpu_load_update_periodic(struct rq *this_rq, unsigned long load)
{
#ifdef CONFIG_NO_HZ_COMMON
	/* See the mess around cpu_load_update_nohz(). */
	this_rq->last_load_update_tick = READ_ONCE(jiffies);
#endif
	cpu_load_update(this_rq, load, 1);
}

/*
 * Called from scheduler_tick()
 */
void cpu_load_update_active(struct rq *this_rq)
{
	unsigned long load = weighted_cpuload(this_rq);

	if (tick_nohz_tick_stopped())
		cpu_load_update_nohz(this_rq, READ_ONCE(jiffies), load);
	else
		cpu_load_update_periodic(this_rq, load);
}

/*
 * Return a low guess at the load of a migration-source cpu weighted
 * according to the scheduling class and "nice" value.
 *
 * We want to under-estimate the load of migration sources, to
 * balance conservatively.
 */
static unsigned long source_load(int cpu, int type)
{
	struct rq *rq = cpu_rq(cpu);
	unsigned long total = weighted_cpuload(rq);

	if (type == 0 || !sched_feat(LB_BIAS))
		return total;

	return min(rq->cpu_load[type-1], total);
}

/*
 * Return a high guess at the load of a migration-target cpu weighted
 * according to the scheduling class and "nice" value.
 */
static unsigned long target_load(int cpu, int type)
{
	struct rq *rq = cpu_rq(cpu);
	unsigned long total = weighted_cpuload(rq);

	if (type == 0 || !sched_feat(LB_BIAS))
		return total;

	return max(rq->cpu_load[type-1], total);
}

static unsigned long cpu_avg_load_per_task(int cpu)
{
	struct rq *rq = cpu_rq(cpu);
	unsigned long nr_running = READ_ONCE(rq->cfs.h_nr_running);
	unsigned long load_avg = weighted_cpuload(rq);

	if (nr_running)
		return load_avg / nr_running;

	return 0;
}

static void record_wakee(struct task_struct *p)
{
	/*
	 * Only decay a single time; tasks that have less then 1 wakeup per
	 * jiffy will not have built up many flips.
	 */
	if (time_after(jiffies, current->wakee_flip_decay_ts + HZ)) {
		current->wakee_flips >>= 1;
		current->wakee_flip_decay_ts = jiffies;
	}

	if (current->last_wakee != p) {
		current->last_wakee = p;
		current->wakee_flips++;
	}
}

/*
 * Returns the current capacity of cpu after applying both
 * cpu and freq scaling.
 */
unsigned long capacity_curr_of(int cpu)
{
	unsigned long max_cap = cpu_rq(cpu)->cpu_capacity_orig;
	unsigned long scale_freq = arch_scale_freq_capacity(NULL, cpu);

	return cap_scale(max_cap, scale_freq);
}

/*
 * Externally visible function. Let's keep the one above
 * so that the check is inlined/optimized in the sched paths.
 */
bool sched_is_energy_aware(void)
{
	return energy_aware();
}

/*
 * __cpu_norm_util() returns the cpu util relative to a specific capacity,
 * i.e. it's busy ratio, in the range [0..SCHED_CAPACITY_SCALE] which is useful
 * for energy calculations. Using the scale-invariant util returned by
 * cpu_util() and approximating scale-invariant util by:
 *
 *   util ~ (curr_freq/max_freq)*1024 * capacity_orig/1024 * running_time/time
 *
 * the normalized util can be found using the specific capacity.
 *
 *   capacity = capacity_orig * curr_freq/max_freq
 *
 *   norm_util = running_time/time ~ util/capacity
 */
static unsigned long __cpu_norm_util(unsigned long util, unsigned long capacity)
{
	if (util >= capacity)
		return SCHED_CAPACITY_SCALE;

	return (util << SCHED_CAPACITY_SHIFT)/capacity;
}

/*
 * Check whether cpu is in the fastest set of cpu's that p should run on.
 * If p is boosted, prefer that p runs on a faster cpu; otherwise, allow p
 * to run on any cpu.
 */
static inline bool
cpu_is_in_target_set(struct task_struct *p, int cpu)
{
	struct root_domain *rd = cpu_rq(cpu)->rd;
	int first_cpu = (schedtune_task_boost(p)) ?
		rd->mid_cap_orig_cpu : rd->min_cap_orig_cpu;
	int next_usable_cpu = cpumask_next(first_cpu - 1, &p->cpus_allowed);
	return cpu >= next_usable_cpu || next_usable_cpu >= nr_cpu_ids;
}

static inline bool
bias_to_this_cpu(struct task_struct *p, int cpu, struct cpumask *rtg_target)
{
	bool base_test = cpumask_test_cpu(cpu, &p->cpus_allowed) &&
<<<<<<< HEAD
			cpu_active(cpu) && task_fits_max(p, cpu) &&
			cpu_is_in_target_set(p, cpu);
=======
			cpu_active(cpu) && task_fits_max(p, cpu);
>>>>>>> c081cdb1
	bool rtg_test = rtg_target && cpumask_test_cpu(cpu, rtg_target);

	return base_test && (!rtg_target || rtg_test);
}

/*
 * CPU candidates.
 *
 * These are labels to reference CPU candidates for an energy_diff.
 * Currently we support only two possible candidates: the task's previous CPU
 * and another candiate CPU.
 * More advanced/aggressive EAS selection policies can consider more
 * candidates.
 */
#define EAS_CPU_PRV	0
#define EAS_CPU_NXT	1
#define EAS_CPU_BKP	2

/*
 * energy_diff - supports the computation of the estimated energy impact in
 * moving a "task"'s "util_delta" between different CPU candidates.
 */
/*
 * NOTE: When using or examining WALT task signals, all wakeup
 * latency is included as busy time for task util.
 *
 * This is relevant here because:
 * When debugging is enabled, it can take as much as 1ms to
 * write the output to the trace buffer for each eenv
 * scenario. For periodic tasks where the sleep time is of
 * a similar order, the WALT task util can be inflated.
 *
 * Further, and even without debugging enabled,
 * task wakeup latency changes depending upon the EAS
 * wakeup algorithm selected - FIND_BEST_TARGET only does
 * energy calculations for up to 2 candidate CPUs. When
 * NO_FIND_BEST_TARGET is configured, we can potentially
 * do an energy calculation across all CPUS in the system.
 *
 * The impact to WALT task util on a Juno board
 * running a periodic task which only sleeps for 200usec
 * between 1ms activations has been measured.
 * (i.e. the wakeup latency induced by energy calculation
 * and debug output is double the desired sleep time and
 * almost equivalent to the runtime which is more-or-less
 * the worst case possible for this test)
 *
 * In this scenario, a task which has a PELT util of around
 * 220 is inflated under WALT to have util around 400.
 *
 * This is simply a property of the way WALT includes
 * wakeup latency in busy time while PELT does not.
 *
 * Hence - be careful when enabling DEBUG_EENV_DECISIONS
 * expecially if WALT is the task signal.
 */
/*#define DEBUG_EENV_DECISIONS*/

#ifdef DEBUG_EENV_DECISIONS
/* max of 8 levels of sched groups traversed */
#define EAS_EENV_DEBUG_LEVELS 16

struct _eenv_debug {
	unsigned long cap;
	unsigned long norm_util;
	unsigned long cap_energy;
	unsigned long idle_energy;
	unsigned long this_energy;
	unsigned long this_busy_energy;
	unsigned long this_idle_energy;
	cpumask_t group_cpumask;
	unsigned long cpu_util[1];
};
#endif

struct eenv_cpu {
	/* CPU ID, must be in cpus_mask */
	int     cpu_id;

	/*
	 * Index (into sched_group_energy::cap_states) of the OPP the
	 * CPU needs to run at if the task is placed on it.
	 * This includes the both active and blocked load, due to
	 * other tasks on this CPU,  as well as the task's own
	 * utilization.
	*/
	int     cap_idx;
	int     cap;

	/* Estimated system energy */
	unsigned long energy;

	/* Estimated energy variation wrt EAS_CPU_PRV */
	long nrg_delta;

#ifdef DEBUG_EENV_DECISIONS
	struct _eenv_debug *debug;
	int debug_idx;
#endif /* DEBUG_EENV_DECISIONS */
};

struct energy_env {
	/* Utilization to move */
	struct task_struct	*p;
	unsigned long		util_delta;
	unsigned long		util_delta_boosted;

	/* Mask of CPUs candidates to evaluate */
	cpumask_t		cpus_mask;

	/* CPU candidates to evaluate */
	struct eenv_cpu *cpu;
	int eenv_cpu_count;

#ifdef DEBUG_EENV_DECISIONS
	/* pointer to the memory block reserved
	 * for debug on this CPU - there will be
	 * sizeof(struct _eenv_debug) *
	 *  (EAS_CPU_CNT * EAS_EENV_DEBUG_LEVELS)
	 * bytes allocated here.
	 */
	struct _eenv_debug *debug;
#endif
	/*
	 * Index (into energy_env::cpu) of the morst energy efficient CPU for
	 * the specified energy_env::task
	 */
	int	next_idx;
	int	max_cpu_count;

	/* Support data */
	struct sched_group	*sg_top;
	struct sched_group	*sg_cap;
	struct sched_group	*sg;
};

/*
 * cpu_util_without: compute cpu utilization without any contributions from *p
 * @cpu: the CPU which utilization is requested
 * @p: the task which utilization should be discounted
 *
 * The utilization of a CPU is defined by the utilization of tasks currently
 * enqueued on that CPU as well as tasks which are currently sleeping after an
 * execution on that CPU.
 *
 * This method returns the utilization of the specified CPU by discounting the
 * utilization of the specified task, whenever the task is currently
 * contributing to the CPU utilization.
 */
static unsigned long cpu_util_without(int cpu, struct task_struct *p)
{
#ifndef CONFIG_SCHED_WALT
	struct cfs_rq *cfs_rq;
#endif
	unsigned int util;

#ifdef CONFIG_SCHED_WALT
	/*
	 * WALT does not decay idle tasks in the same manner
	 * as PELT, so it makes little sense to subtract task
	 * utilization from cpu utilization. Instead just use
	 * cpu_util for this case.
	 */
	if (likely(!walt_disabled && sysctl_sched_use_walt_cpu_util) &&
						p->state == TASK_WAKING)
		return cpu_util(cpu);
#endif

	/* Task has no contribution or is new */
	if (cpu != task_cpu(p) || !READ_ONCE(p->se.avg.last_update_time))
		return cpu_util(cpu);

#ifdef CONFIG_SCHED_WALT
	util = max_t(long, cpu_util(cpu) - task_util(p), 0);
#else

	cfs_rq = &cpu_rq(cpu)->cfs;
	util = READ_ONCE(cfs_rq->avg.util_avg);

	/* Discount task's util from CPU's util */
	util -= min_t(unsigned int, util, task_util(p));

	/*
	 * Covered cases:
	 *
	 * a) if *p is the only task sleeping on this CPU, then:
	 *      cpu_util (== task_util) > util_est (== 0)
	 *    and thus we return:
	 *      cpu_util_without = (cpu_util - task_util) = 0
	 *
	 * b) if other tasks are SLEEPING on this CPU, which is now exiting
	 *    IDLE, then:
	 *      cpu_util >= task_util
	 *      cpu_util > util_est (== 0)
	 *    and thus we discount *p's blocked utilization to return:
	 *      cpu_util_without = (cpu_util - task_util) >= 0
	 *
	 * c) if other tasks are RUNNABLE on that CPU and
	 *      util_est > cpu_util
	 *    then we use util_est since it returns a more restrictive
	 *    estimation of the spare capacity on that CPU, by just
	 *    considering the expected utilization of tasks already
	 *    runnable on that CPU.
	 *
	 * Cases a) and b) are covered by the above code, while case c) is
	 * covered by the following code when estimated utilization is
	 * enabled.
	 */
	if (sched_feat(UTIL_EST)) {
		unsigned int estimated =
			READ_ONCE(cfs_rq->avg.util_est.enqueued);

		/*
		 * Despite the following checks we still have a small window
		 * for a possible race, when an execl's select_task_rq_fair()
		 * races with LB's detach_task():
		 *
		 *   detach_task()
		 *     p->on_rq = TASK_ON_RQ_MIGRATING;
		 *     ---------------------------------- A
		 *     deactivate_task()                   \
		 *       dequeue_task()                     + RaceTime
		 *         util_est_dequeue()              /
		 *     ---------------------------------- B
		 *
		 * The additional check on "current == p" it's required to
		 * properly fix the execl regression and it helps in further
		 * reducing the chances for the above race.
		 */
		if (unlikely(task_on_rq_queued(p) || current == p)) {
			estimated -= min_t(unsigned int, estimated,
					   (_task_util_est(p) | UTIL_AVG_UNCHANGED));
		}
		util = max(util, estimated);
	}
#endif

	/*
	 * Utilization (estimated) can exceed the CPU capacity, thus let's
	 * clamp to the maximum CPU capacity to ensure consistency with
	 * the cpu_util call.
	 */
	return min_t(unsigned long, util, capacity_orig_of(cpu));
}

static unsigned long group_max_util(struct energy_env *eenv, int cpu_idx)
{
	unsigned long max_util = 0;
	unsigned long util;
	int cpu;

	for_each_cpu(cpu, sched_group_span(eenv->sg_cap)) {
		util = cpu_util_without(cpu, eenv->p);

		/*
		 * If we are looking at the target CPU specified by the eenv,
		 * then we should add the (estimated) utilization of the task
		 * assuming we will wake it up on that CPU.
		 */
		if (unlikely(cpu == eenv->cpu[cpu_idx].cpu_id))
			util += eenv->util_delta_boosted;

		max_util = max(max_util, util);
	}

	return max_util;
}

/*
 * group_norm_util() returns the approximated group util relative to it's
 * current capacity (busy ratio) in the range [0..SCHED_CAPACITY_SCALE] for use
 * in energy calculations. Since task executions may or may not overlap in time
 * in the group the true normalized util is between max(cpu_norm_util(i)) and
 * sum(cpu_norm_util(i)) when iterating over all cpus in the group, i. The
 * latter is used as the estimate as it leads to a more pessimistic energy
 * estimate (more busy).
 */
static unsigned
long group_norm_util(struct energy_env *eenv, int cpu_idx)
{
	unsigned long capacity = eenv->cpu[cpu_idx].cap;
	unsigned long util, util_sum = 0;
	int cpu;

	for_each_cpu(cpu, sched_group_span(eenv->sg)) {
		util = cpu_util_without(cpu, eenv->p);

		/*
		 * If we are looking at the target CPU specified by the eenv,
		 * then we should add the (estimated) utilization of the task
		 * assuming we will wake it up on that CPU.
		 */
		if (unlikely(cpu == eenv->cpu[cpu_idx].cpu_id))
			util += eenv->util_delta;

		util_sum += __cpu_norm_util(util, capacity);
	}

	if (util_sum > SCHED_CAPACITY_SCALE)
		return SCHED_CAPACITY_SCALE;
	return util_sum;
}

static int find_new_capacity(struct energy_env *eenv, int cpu_idx)
{
	const struct sched_group_energy *sge = eenv->sg_cap->sge;
	unsigned long util = group_max_util(eenv, cpu_idx);
	int idx, cap_idx;

	cap_idx = sge->nr_cap_states - 1;

	for (idx = 0; idx < sge->nr_cap_states; idx++) {
		if (sge->cap_states[idx].cap >= util) {
			cap_idx = idx;
			break;
		}
	}
	/* Keep track of SG's capacity */
	eenv->cpu[cpu_idx].cap = sge->cap_states[cap_idx].cap;
	eenv->cpu[cpu_idx].cap_idx = cap_idx;

	return cap_idx;
}

static int group_idle_state(struct energy_env *eenv, int cpu_idx)
{
	struct sched_group *sg = eenv->sg;
	int src_in_grp, dst_in_grp;
	int i, state = INT_MAX;
	int max_idle_state_idx;
	long grp_util = 0;
	int new_state;

	/* Find the shallowest idle state in the sched group. */
	for_each_cpu(i, sched_group_span(sg))
		state = min(state, idle_get_state_idx(cpu_rq(i)));

	if (unlikely(state == INT_MAX))
		return -EINVAL;

	/* Take non-cpuidle idling into account (active idle/arch_cpu_idle()) */
	state++;
	/*
	 * Try to estimate if a deeper idle state is
	 * achievable when we move the task.
	 */
	for_each_cpu(i, sched_group_span(sg))
		grp_util += cpu_util(i);

	src_in_grp = cpumask_test_cpu(eenv->cpu[EAS_CPU_PRV].cpu_id,
				      sched_group_span(sg));
	dst_in_grp = cpumask_test_cpu(eenv->cpu[cpu_idx].cpu_id,
				      sched_group_span(sg));
	if (src_in_grp == dst_in_grp) {
		/*
		 * both CPUs under consideration are in the same group or not in
		 * either group, migration should leave idle state the same.
		 */
		return state;
	}
	/*
	 * add or remove util as appropriate to indicate what group util
	 * will be (worst case - no concurrent execution) after moving the task
	 */
	grp_util += src_in_grp ? -eenv->util_delta : eenv->util_delta;

	if (grp_util >
		((long)sg->sgc->max_capacity * (int)sg->group_weight)) {
		/*
		 * After moving, the group will be fully occupied
		 * so assume it will not be idle at all.
		 */
		return 0;
	}

	/*
	 * after moving, this group is at most partly
	 * occupied, so it should have some idle time.
	 */
	max_idle_state_idx = sg->sge->nr_idle_states - 2;
	new_state = grp_util * max_idle_state_idx;
	if (grp_util <= 0) {
		/* group will have no util, use lowest state */
		new_state = max_idle_state_idx + 1;
	} else {
		/*
		 * for partially idle, linearly map util to idle
		 * states, excluding the lowest one. This does not
		 * correspond to the state we expect to enter in
		 * reality, but an indication of what might happen.
		 */
		new_state = min_t(int, max_idle_state_idx,
				  new_state / sg->sgc->max_capacity);
		new_state = max_idle_state_idx - new_state;
	}
	return new_state;
}

#ifdef DEBUG_EENV_DECISIONS
static struct _eenv_debug *eenv_debug_entry_ptr(struct _eenv_debug *base, int idx);

static void store_energy_calc_debug_info(struct energy_env *eenv, int cpu_idx, int cap_idx, int idle_idx)
{
	int debug_idx = eenv->cpu[cpu_idx].debug_idx;
	unsigned long sg_util, busy_energy, idle_energy;
	const struct sched_group_energy *sge;
	struct _eenv_debug *dbg;
	int cpu;

	if (debug_idx < EAS_EENV_DEBUG_LEVELS) {
		sge = eenv->sg->sge;
		sg_util = group_norm_util(eenv, cpu_idx);
		busy_energy   = sge->cap_states[cap_idx].power;
		busy_energy  *= sg_util;
		idle_energy   = SCHED_CAPACITY_SCALE - sg_util;
		idle_energy  *= sge->idle_states[idle_idx].power;
		/* should we use sg_cap or sg? */
		dbg = eenv_debug_entry_ptr(eenv->cpu[cpu_idx].debug, debug_idx);
		dbg->cap = sge->cap_states[cap_idx].cap;
		dbg->norm_util = sg_util;
		dbg->cap_energy = sge->cap_states[cap_idx].power;
		dbg->idle_energy = sge->idle_states[idle_idx].power;
		dbg->this_energy = busy_energy + idle_energy;
		dbg->this_busy_energy = busy_energy;
		dbg->this_idle_energy = idle_energy;

		cpumask_copy(&dbg->group_cpumask,
				sched_group_span(eenv->sg));

		for_each_cpu(cpu, &dbg->group_cpumask)
			dbg->cpu_util[cpu] = cpu_util(cpu);

		eenv->cpu[cpu_idx].debug_idx = debug_idx+1;
	}
}
#else
#define store_energy_calc_debug_info(a,b,c,d) {}
#endif /* DEBUG_EENV_DECISIONS */

/*
 * calc_sg_energy: compute energy for the eenv's SG (i.e. eenv->sg).
 *
 * This works in iterations to compute the SG's energy for each CPU
 * candidate defined by the energy_env's cpu array.
 */
static int calc_sg_energy(struct energy_env *eenv)
{
	struct sched_group *sg = eenv->sg;
	unsigned long busy_energy, idle_energy;
	unsigned int busy_power, idle_power;
	unsigned long total_energy = 0;
	unsigned long sg_util;
	int cap_idx, idle_idx;
	int cpu_idx;

	for (cpu_idx = EAS_CPU_PRV; cpu_idx < eenv->max_cpu_count; ++cpu_idx) {
		if (eenv->cpu[cpu_idx].cpu_id == -1)
			continue;

		/* Compute ACTIVE energy */
		cap_idx = find_new_capacity(eenv, cpu_idx);
		busy_power = sg->sge->cap_states[cap_idx].power;
		sg_util = group_norm_util(eenv, cpu_idx);
		busy_energy   = sg_util * busy_power;

		/* Compute IDLE energy */
		idle_idx = group_idle_state(eenv, cpu_idx);
		if (unlikely(idle_idx < 0))
			return idle_idx;

		if (idle_idx > sg->sge->nr_idle_states - 1)
			idle_idx = sg->sge->nr_idle_states - 1;

		idle_power = sg->sge->idle_states[idle_idx].power;
		idle_energy   = SCHED_CAPACITY_SCALE - sg_util;
		idle_energy  *= idle_power;

		total_energy = busy_energy + idle_energy;
		eenv->cpu[cpu_idx].energy += total_energy;

		store_energy_calc_debug_info(eenv, cpu_idx, cap_idx, idle_idx);
	}

	return 0;
}

/*
 * compute_energy() computes the absolute variation in energy consumption by
 * moving eenv.util_delta from EAS_CPU_PRV to EAS_CPU_NXT.
 *
 * NOTE: compute_energy() may fail when racing with sched_domain updates, in
 *       which case we abort by returning -EINVAL.
 */
static int compute_energy(struct energy_env *eenv)
{
	struct sched_domain *sd;
	int cpu;
	struct cpumask visit_cpus;
	struct sched_group *sg;
	int cpu_count;

	WARN_ON(!eenv->sg_top->sge);

	cpumask_copy(&visit_cpus, sched_group_span(eenv->sg_top));

	/* If a cpu is hotplugged in while we are in this function, it does
	 * not appear in the existing visit_cpus mask which came from the
	 * sched_group pointer of the sched_domain pointed at by sd_ea for
	 * either the prev or next cpu and was dereferenced in
	 * select_energy_cpu_idx.
	 * Since we will dereference sd_scs later as we iterate through the
	 * CPUs we expect to visit, new CPUs can be present which are not in
	 * the visit_cpus mask. Guard this with cpu_count.
	 */
	cpu_count = cpumask_weight(&visit_cpus);

	while (!cpumask_empty(&visit_cpus)) {
		struct sched_group *sg_shared_cap = NULL;
		cpu = cpumask_first(&visit_cpus);

		/*
		 * Is the group utilization affected by cpus outside this
		 * sched_group?
		 * This sd may have groups with cpus which were not present
		 * when we took visit_cpus.
		 */
		sd = rcu_dereference(per_cpu(sd_scs, cpu));
		if (sd && sd->parent)
			sg_shared_cap = sd->parent->groups;

		for_each_domain(cpu, sd) {
			sg = sd->groups;
			/* Has this sched_domain already been visited? */
			if (sd->child && group_first_cpu(sg) != cpu)
				break;

			do {
				eenv->sg_cap = sg;
				if (sg_shared_cap && sg_shared_cap->group_weight >= sg->group_weight)
					eenv->sg_cap = sg_shared_cap;

				/*
				 * Compute the energy for all the candidate
				 * CPUs in the current visited SG.
				 */
				eenv->sg = sg;
				if (calc_sg_energy(eenv))
					return -EINVAL;

				/* remove CPUs we have just visited */
				if (!sd->child) {
					/*
					 * cpu_count here is the number of
					 * cpus we expect to visit in this
					 * calculation. If we race against
					 * hotplug, we can have extra cpus
					 * added to the groups we are
					 * iterating which do not appear in
					 * the visit_cpus mask. In that case
					 * we are not able to calculate energy
					 * without restarting so we will bail
					 * out and use prev_cpu this time.
					 */
					if (!cpu_count)
						return -EINVAL;
					cpumask_xor(&visit_cpus, &visit_cpus, sched_group_span(sg));
					cpu_count--;
				}

				if (cpumask_equal(sched_group_span(sg), sched_group_span(eenv->sg_top)) &&
					sd->child)
					goto next_cpu;

			} while (sg = sg->next, sg != sd->groups);
		}
next_cpu:
		cpumask_clear_cpu(cpu, &visit_cpus);
		continue;
	}

	return 0;
}

static inline bool cpu_in_sg(struct sched_group *sg, int cpu)
{
	return cpu != -1 && cpumask_test_cpu(cpu, sched_group_span(sg));
}

#ifdef DEBUG_EENV_DECISIONS
static void dump_eenv_debug(struct energy_env *eenv)
{
	int cpu_idx, grp_idx;
	char cpu_utils[(NR_CPUS*12)+10]="cpu_util: ";
	char cpulist[64];

	trace_printk("eenv scenario: task=%p %s task_util=%lu prev_cpu=%d",
			eenv->p, eenv->p->comm, eenv->util_delta, eenv->cpu[EAS_CPU_PRV].cpu_id);

	for (cpu_idx=EAS_CPU_PRV; cpu_idx < eenv->max_cpu_count; cpu_idx++) {
		if (eenv->cpu[cpu_idx].cpu_id == -1)
			continue;
		trace_printk("---Scenario %d: Place task on cpu %d energy=%lu (%d debug logs at %p)",
				cpu_idx+1, eenv->cpu[cpu_idx].cpu_id,
				eenv->cpu[cpu_idx].energy >> SCHED_CAPACITY_SHIFT,
				eenv->cpu[cpu_idx].debug_idx,
				eenv->cpu[cpu_idx].debug);
		for (grp_idx = 0; grp_idx < eenv->cpu[cpu_idx].debug_idx; grp_idx++) {
			struct _eenv_debug *debug;
			int cpu, written=0;

			debug = eenv_debug_entry_ptr(eenv->cpu[cpu_idx].debug, grp_idx);
			cpu = scnprintf(cpulist, sizeof(cpulist), "%*pbl", cpumask_pr_args(&debug->group_cpumask));

			cpu_utils[0] = 0;
			/* print out the relevant cpu_util */
			for_each_cpu(cpu, &(debug->group_cpumask)) {
				char tmp[64];
				if (written > sizeof(cpu_utils)-10) {
					cpu_utils[written]=0;
					break;
				}
				written += snprintf(tmp, sizeof(tmp), "cpu%d(%lu) ", cpu, debug->cpu_util[cpu]);
				strcat(cpu_utils, tmp);
			}
			/* trace the data */
			trace_printk("  | %s : cap=%lu nutil=%lu, cap_nrg=%lu, idle_nrg=%lu energy=%lu busy_energy=%lu idle_energy=%lu %s",
					cpulist, debug->cap, debug->norm_util,
					debug->cap_energy, debug->idle_energy,
					debug->this_energy >> SCHED_CAPACITY_SHIFT,
					debug->this_busy_energy >> SCHED_CAPACITY_SHIFT,
					debug->this_idle_energy >> SCHED_CAPACITY_SHIFT,
					cpu_utils);

		}
		trace_printk("---");
	}
	trace_printk("----- done");
	return;
}
#else
#define dump_eenv_debug(a) {}
#endif /* DEBUG_EENV_DECISIONS */
/*
 * select_energy_cpu_idx(): estimate the energy impact of changing the
 * utilization distribution.
 *
 * The eenv parameter specifies the changes: utilization amount and a
 * collection of possible CPU candidates. The number of candidates
 * depends upon the selection algorithm used.
 *
 * If find_best_target was used to select candidate CPUs, there will
 * be at most 3 including prev_cpu. If not, we used a brute force
 * selection which will provide the union of:
 *  * CPUs belonging to the highest sd which is not overutilized
 *  * CPUs the task is allowed to run on
 *  * online CPUs
 *
 * This function returns the index of a CPU candidate specified by the
 * energy_env which corresponds to the most energy efficient CPU.
 * Thus, 0 (EAS_CPU_PRV) means that non of the CPU candidate is more energy
 * efficient than running on prev_cpu. This is also the value returned in case
 * of abort due to error conditions during the computations. The only
 * exception to this if we fail to access the energy model via sd_ea, where
 * we return -1 with the intent of asking the system to use a different
 * wakeup placement algorithm.
 *
 * A value greater than zero means that the most energy efficient CPU is the
 * one represented by eenv->cpu[eenv->next_idx].cpu_id.
 */
static inline int select_energy_cpu_idx(struct energy_env *eenv)
{
	int last_cpu_idx = eenv->max_cpu_count - 1;
	struct sched_domain *sd;
	struct sched_group *sg;
	int sd_cpu = -1;
	int cpu_idx;
	int margin;

	sd_cpu = eenv->cpu[EAS_CPU_PRV].cpu_id;
	sd = rcu_dereference(per_cpu(sd_ea, sd_cpu));
	if (!sd)
		return -1;

	cpumask_clear(&eenv->cpus_mask);
	for (cpu_idx = EAS_CPU_PRV; cpu_idx < eenv->max_cpu_count; ++cpu_idx) {
		int cpu = eenv->cpu[cpu_idx].cpu_id;

		if (cpu < 0)
			continue;
		cpumask_set_cpu(cpu, &eenv->cpus_mask);
	}

	sg = sd->groups;
	do {
		/* Skip SGs which do not contains a candidate CPU */
		if (!cpumask_intersects(&eenv->cpus_mask, sched_group_span(sg)))
			continue;

		eenv->sg_top = sg;
		if (compute_energy(eenv) == -EINVAL)
			return EAS_CPU_PRV;
	} while (sg = sg->next, sg != sd->groups);
	/* remember - eenv energy values are unscaled */

	/*
	 * Compute the dead-zone margin used to prevent too many task
	 * migrations with negligible energy savings.
	 * An energy saving is considered meaningful if it reduces the energy
	 * consumption of EAS_CPU_PRV CPU candidate by at least ~1.56%
	 */
	margin = eenv->cpu[EAS_CPU_PRV].energy >> 6;

	/*
	 * By default the EAS_CPU_PRV CPU is considered the most energy
	 * efficient, with a 0 energy variation.
	 */
	eenv->next_idx = EAS_CPU_PRV;
	eenv->cpu[EAS_CPU_PRV].nrg_delta = 0;

	dump_eenv_debug(eenv);

	trace_sched_energy_diff(eenv->p, eenv->cpu[EAS_CPU_PRV].cpu_id,
				eenv->cpu[EAS_CPU_PRV].energy,
				eenv->cpu[EAS_CPU_NXT].cpu_id,
				eenv->cpu[EAS_CPU_NXT].energy,
				eenv->cpu[EAS_CPU_BKP].cpu_id,
				eenv->cpu[EAS_CPU_BKP].energy);
	/*
	 * Compare the other CPU candidates to find a CPU which can be
	 * more energy efficient then EAS_CPU_PRV
	 */
	if (sched_feat(FBT_STRICT_ORDER))
		last_cpu_idx = EAS_CPU_BKP;

	for(cpu_idx = EAS_CPU_NXT; cpu_idx <= last_cpu_idx; cpu_idx++) {
		if (eenv->cpu[cpu_idx].cpu_id < 0)
			continue;
		eenv->cpu[cpu_idx].nrg_delta =
			eenv->cpu[cpu_idx].energy -
			eenv->cpu[EAS_CPU_PRV].energy;

		/* filter energy variations within the dead-zone margin */
		if (abs(eenv->cpu[cpu_idx].nrg_delta) < margin)
			eenv->cpu[cpu_idx].nrg_delta = 0;
		/* update the schedule candidate with min(nrg_delta) */
		if (eenv->cpu[cpu_idx].nrg_delta <
		    eenv->cpu[eenv->next_idx].nrg_delta) {
			eenv->next_idx = cpu_idx;
			/* break out if we want to stop on first saving candidate */
			if (sched_feat(FBT_STRICT_ORDER))
				break;
		}
	}

	return eenv->next_idx;
}

/*
 * Detect M:N waker/wakee relationships via a switching-frequency heuristic.
 *
 * A waker of many should wake a different task than the one last awakened
 * at a frequency roughly N times higher than one of its wakees.
 *
 * In order to determine whether we should let the load spread vs consolidating
 * to shared cache, we look for a minimum 'flip' frequency of llc_size in one
 * partner, and a factor of lls_size higher frequency in the other.
 *
 * With both conditions met, we can be relatively sure that the relationship is
 * non-monogamous, with partner count exceeding socket size.
 *
 * Waker/wakee being client/server, worker/dispatcher, interrupt source or
 * whatever is irrelevant, spread criteria is apparent partner count exceeds
 * socket size.
 */
static int wake_wide(struct task_struct *p, int sibling_count_hint)
{
	unsigned int master = current->wakee_flips;
	unsigned int slave = p->wakee_flips;
	int llc_size = this_cpu_read(sd_llc_size);

	if (sibling_count_hint >= llc_size)
		return 1;

	if (master < slave)
		swap(master, slave);
	if (slave < llc_size || master < slave * llc_size)
		return 0;
	return 1;
}

/*
 * The purpose of wake_affine() is to quickly determine on which CPU we can run
 * soonest. For the purpose of speed we only consider the waking and previous
 * CPU.
 *
 * wake_affine_idle() - only considers 'now', it check if the waking CPU is
 *			cache-affine and is (or	will be) idle.
 *
 * wake_affine_weight() - considers the weight to reflect the average
 *			  scheduling latency of the CPUs. This seems to work
 *			  for the overloaded case.
 */

static int
wake_affine_idle(int this_cpu, int prev_cpu, int sync)
{
	/*
	 * If this_cpu is idle, it implies the wakeup is from interrupt
	 * context. Only allow the move if cache is shared. Otherwise an
	 * interrupt intensive workload could force all tasks onto one
	 * node depending on the IO topology or IRQ affinity settings.
	 *
	 * If the prev_cpu is idle and cache affine then avoid a migration.
	 * There is no guarantee that the cache hot data from an interrupt
	 * is more important than cache hot data on the prev_cpu and from
	 * a cpufreq perspective, it's better to have higher utilisation
	 * on one CPU.
	 */
	if (idle_cpu(this_cpu) && cpus_share_cache(this_cpu, prev_cpu))
		return idle_cpu(prev_cpu) ? prev_cpu : this_cpu;

	if (sync && cpu_rq(this_cpu)->nr_running == 1)
		return this_cpu;

	return nr_cpumask_bits;
}

static int
wake_affine_weight(struct sched_domain *sd, struct task_struct *p,
		   int this_cpu, int prev_cpu, int sync)
{
	s64 this_eff_load, prev_eff_load;
	unsigned long task_load;

	this_eff_load = target_load(this_cpu, sd->wake_idx);
	prev_eff_load = source_load(prev_cpu, sd->wake_idx);

	if (sync) {
		unsigned long current_load = task_h_load(current);

		if (current_load > this_eff_load)
			return this_cpu;

		this_eff_load -= current_load;
	}

	task_load = task_h_load(p);

	this_eff_load += task_load;
	if (sched_feat(WA_BIAS))
		this_eff_load *= 100;
	this_eff_load *= capacity_of(prev_cpu);

	prev_eff_load -= task_load;
	if (sched_feat(WA_BIAS))
		prev_eff_load *= 100 + (sd->imbalance_pct - 100) / 2;
	prev_eff_load *= capacity_of(this_cpu);

	return this_eff_load <= prev_eff_load ? this_cpu : nr_cpumask_bits;
}

static int wake_affine(struct sched_domain *sd, struct task_struct *p,
		       int prev_cpu, int sync)
{
	int this_cpu = smp_processor_id();
	int target = nr_cpumask_bits;

	if (sched_feat(WA_IDLE))
		target = wake_affine_idle(this_cpu, prev_cpu, sync);

	if (sched_feat(WA_WEIGHT) && target == nr_cpumask_bits)
		target = wake_affine_weight(sd, p, this_cpu, prev_cpu, sync);

	schedstat_inc(p->se.statistics.nr_wakeups_affine_attempts);
	if (target == nr_cpumask_bits)
		return prev_cpu;

	schedstat_inc(sd->ttwu_move_affine);
	schedstat_inc(p->se.statistics.nr_wakeups_affine);
	return target;
}

#ifdef CONFIG_SCHED_TUNE
struct reciprocal_value schedtune_spc_rdiv;

static long
schedtune_margin(unsigned long signal, long boost)
{
	long long margin = 0;

	/*
	 * Signal proportional compensation (SPC)
	 *
	 * The Boost (B) value is used to compute a Margin (M) which is
	 * proportional to the complement of the original Signal (S):
	 *   M = B * (SCHED_CAPACITY_SCALE - S)
	 * The obtained M could be used by the caller to "boost" S.
	 */
	if (boost >= 0) {
		margin  = SCHED_CAPACITY_SCALE - signal;
		margin *= boost;
	} else
		margin = -signal * boost;

	margin  = reciprocal_divide(margin, schedtune_spc_rdiv);

	if (boost < 0)
		margin *= -1;
	return margin;
}

static inline int
schedtune_cpu_margin(unsigned long util, int cpu)
{
	int boost = schedtune_cpu_boost(cpu);

	if (boost == 0)
		return 0;

	return schedtune_margin(util, boost);
}

static inline long
schedtune_task_margin(struct task_struct *task)
{
	int boost = schedtune_task_boost(task);
	unsigned long util;
	long margin;

	if (boost == 0)
		return 0;

	util = task_util_est(task);
	margin = schedtune_margin(util, boost);

	return margin;
}

#else /* CONFIG_SCHED_TUNE */

static inline int
schedtune_cpu_margin(unsigned long util, int cpu)
{
	return 0;
}

static inline int
schedtune_task_margin(struct task_struct *task)
{
	return 0;
}

#endif /* CONFIG_SCHED_TUNE */

unsigned long
boosted_cpu_util(int cpu, struct sched_walt_cpu_load *walt_load)
{
	unsigned long util = cpu_util_freq(cpu, walt_load);
	long margin = schedtune_cpu_margin(util, cpu);

	trace_sched_boost_cpu(cpu, util, margin);

	if (sched_feat(SCHEDTUNE_BOOST_UTIL))
		return util + margin;
	else
		return util;
}

static inline unsigned long
boosted_task_util(struct task_struct *task)
{
	unsigned long util = task_util_est(task);
	long margin = schedtune_task_margin(task);

	trace_sched_boost_task(task, util, margin);

	if (sched_feat(SCHEDTUNE_BOOST_UTIL))
		return util + margin;
	else
		return util;
}

static unsigned long cpu_util_without(int cpu, struct task_struct *p);

static unsigned long capacity_spare_without(int cpu, struct task_struct *p)
{
	return max_t(long, capacity_of(cpu) - cpu_util_without(cpu, p), 0);
}

/*
 * find_idlest_group finds and returns the least busy CPU group within the
 * domain.
 *
 * Assumes p is allowed on at least one CPU in sd.
 */
static struct sched_group *
find_idlest_group(struct sched_domain *sd, struct task_struct *p,
		  int this_cpu, int sd_flag)
{
	struct sched_group *idlest = NULL, *group = sd->groups;
	struct sched_group *most_spare_sg = NULL;
	unsigned long min_runnable_load = ULONG_MAX;
	unsigned long this_runnable_load = ULONG_MAX;
	unsigned long min_avg_load = ULONG_MAX, this_avg_load = ULONG_MAX;
	unsigned long most_spare = 0, this_spare = 0;
	int load_idx = sd->forkexec_idx;
	int imbalance_scale = 100 + (sd->imbalance_pct-100)/2;
	unsigned long imbalance = scale_load_down(NICE_0_LOAD) *
				(sd->imbalance_pct-100) / 100;

	if (sd_flag & SD_BALANCE_WAKE)
		load_idx = sd->wake_idx;

	do {
		unsigned long load, avg_load, runnable_load;
		unsigned long spare_cap, max_spare_cap;
		int local_group;
		int i;

		/* Skip over this group if it has no CPUs allowed */
		if (!cpumask_intersects(sched_group_span(group),
					&p->cpus_allowed))
			continue;

		local_group = cpumask_test_cpu(this_cpu,
					       sched_group_span(group));

		/*
		 * Tally up the load of all CPUs in the group and find
		 * the group containing the CPU with most spare capacity.
		 */
		avg_load = 0;
		runnable_load = 0;
		max_spare_cap = 0;

		for_each_cpu(i, sched_group_span(group)) {
			/* Bias balancing toward cpus of our domain */
			if (local_group)
				load = source_load(i, load_idx);
			else
				load = target_load(i, load_idx);

			runnable_load += load;

			avg_load += cfs_rq_load_avg(&cpu_rq(i)->cfs);

			spare_cap = capacity_spare_without(i, p);

			if (spare_cap > max_spare_cap)
				max_spare_cap = spare_cap;
		}

		/* Adjust by relative CPU capacity of the group */
		avg_load = (avg_load * SCHED_CAPACITY_SCALE) /
					group->sgc->capacity;
		runnable_load = (runnable_load * SCHED_CAPACITY_SCALE) /
					group->sgc->capacity;

		if (local_group) {
			this_runnable_load = runnable_load;
			this_avg_load = avg_load;
			this_spare = max_spare_cap;
		} else {
			if (min_runnable_load > (runnable_load + imbalance)) {
				/*
				 * The runnable load is significantly smaller
				 * so we can pick this new cpu
				 */
				min_runnable_load = runnable_load;
				min_avg_load = avg_load;
				idlest = group;
			} else if ((runnable_load < (min_runnable_load + imbalance)) &&
				   (100*min_avg_load > imbalance_scale*avg_load)) {
				/*
				 * The runnable loads are close so take the
				 * blocked load into account through avg_load.
				 */
				min_avg_load = avg_load;
				idlest = group;
			}

			if (most_spare < max_spare_cap) {
				most_spare = max_spare_cap;
				most_spare_sg = group;
			}
		}
	} while (group = group->next, group != sd->groups);

	/*
	 * The cross-over point between using spare capacity or least load
	 * is too conservative for high utilization tasks on partially
	 * utilized systems if we require spare_capacity > task_util(p),
	 * so we allow for some task stuffing by using
	 * spare_capacity > task_util(p)/2.
	 *
	 * Spare capacity can't be used for fork because the utilization has
	 * not been set yet, we must first select a rq to compute the initial
	 * utilization.
	 */
	if (sd_flag & SD_BALANCE_FORK)
		goto skip_spare;

	if (this_spare > task_util(p) / 2 &&
	    imbalance_scale*this_spare > 100*most_spare)
		return NULL;

	if (most_spare > task_util(p) / 2)
		return most_spare_sg;

skip_spare:
	if (!idlest)
		return NULL;

	if (min_runnable_load > (this_runnable_load + imbalance))
		return NULL;

	if ((this_runnable_load < (min_runnable_load + imbalance)) &&
	     (100*this_avg_load < imbalance_scale*min_avg_load))
		return NULL;

	return idlest;
}

/*
 * find_idlest_group_cpu - find the idlest cpu among the cpus in group.
 */
static int
find_idlest_group_cpu(struct sched_group *group, struct task_struct *p, int this_cpu)
{
	unsigned long load, min_load = ULONG_MAX;
	unsigned int min_exit_latency = UINT_MAX;
	u64 latest_idle_timestamp = 0;
	int least_loaded_cpu = this_cpu;
	int shallowest_idle_cpu = -1;
	int i;

	/* Check if we have any choice: */
	if (group->group_weight == 1)
		return cpumask_first(sched_group_span(group));

	/* Traverse only the allowed CPUs */
	for_each_cpu_and(i, sched_group_span(group), &p->cpus_allowed) {
		if (idle_cpu(i)) {
			struct rq *rq = cpu_rq(i);
			struct cpuidle_state *idle = idle_get_state(rq);
			if (idle && idle->exit_latency < min_exit_latency) {
				/*
				 * We give priority to a CPU whose idle state
				 * has the smallest exit latency irrespective
				 * of any idle timestamp.
				 */
				min_exit_latency = idle->exit_latency;
				latest_idle_timestamp = rq->idle_stamp;
				shallowest_idle_cpu = i;
			} else if ((!idle || idle->exit_latency == min_exit_latency) &&
				   rq->idle_stamp > latest_idle_timestamp) {
				/*
				 * If equal or no active idle state, then
				 * the most recently idled CPU might have
				 * a warmer cache.
				 */
				latest_idle_timestamp = rq->idle_stamp;
				shallowest_idle_cpu = i;
			}
		} else if (shallowest_idle_cpu == -1) {
			load = weighted_cpuload(cpu_rq(i));
			if (load < min_load || (load == min_load && i == this_cpu)) {
				min_load = load;
				least_loaded_cpu = i;
			}
		}
	}

	return shallowest_idle_cpu != -1 ? shallowest_idle_cpu : least_loaded_cpu;
}

static inline int find_idlest_cpu(struct sched_domain *sd, struct task_struct *p,
				  int cpu, int prev_cpu, int sd_flag)
{
	int new_cpu = cpu;

	if (!cpumask_intersects(sched_domain_span(sd), &p->cpus_allowed))
		return prev_cpu;

	while (sd) {
		struct sched_group *group;
		struct sched_domain *tmp;
		int weight;

		if (!(sd->flags & sd_flag)) {
			sd = sd->child;
			continue;
		}

		group = find_idlest_group(sd, p, cpu, sd_flag);
		if (!group) {
			sd = sd->child;
			continue;
		}

		new_cpu = find_idlest_group_cpu(group, p, cpu);
		if (new_cpu == cpu) {
			/* Now try balancing at a lower domain level of cpu */
			sd = sd->child;
			continue;
		}

		/* Now try balancing at a lower domain level of new_cpu */
		cpu = new_cpu;
		weight = sd->span_weight;
		sd = NULL;
		for_each_domain(cpu, tmp) {
			if (weight <= tmp->span_weight)
				break;
			if (tmp->flags & sd_flag)
				sd = tmp;
		}
		/* while loop will break here if sd == NULL */
	}

	return new_cpu;
}

#ifdef CONFIG_SCHED_SMT
DEFINE_STATIC_KEY_FALSE(sched_smt_present);
EXPORT_SYMBOL_GPL(sched_smt_present);

static inline void set_idle_cores(int cpu, int val)
{
	struct sched_domain_shared *sds;

	sds = rcu_dereference(per_cpu(sd_llc_shared, cpu));
	if (sds)
		WRITE_ONCE(sds->has_idle_cores, val);
}

static inline bool test_idle_cores(int cpu, bool def)
{
	struct sched_domain_shared *sds;

	sds = rcu_dereference(per_cpu(sd_llc_shared, cpu));
	if (sds)
		return READ_ONCE(sds->has_idle_cores);

	return def;
}

/*
 * Scans the local SMT mask to see if the entire core is idle, and records this
 * information in sd_llc_shared->has_idle_cores.
 *
 * Since SMT siblings share all cache levels, inspecting this limited remote
 * state should be fairly cheap.
 */
void __update_idle_core(struct rq *rq)
{
	int core = cpu_of(rq);
	int cpu;

	rcu_read_lock();
	if (test_idle_cores(core, true))
		goto unlock;

	for_each_cpu(cpu, cpu_smt_mask(core)) {
		if (cpu == core)
			continue;

		if (!idle_cpu(cpu))
			goto unlock;
	}

	set_idle_cores(core, 1);
unlock:
	rcu_read_unlock();
}

/*
 * Scan the entire LLC domain for idle cores; this dynamically switches off if
 * there are no idle cores left in the system; tracked through
 * sd_llc->shared->has_idle_cores and enabled through update_idle_core() above.
 */
static int select_idle_core(struct task_struct *p, struct sched_domain *sd, int target)
{
	struct cpumask *cpus = this_cpu_cpumask_var_ptr(select_idle_mask);
	int core, cpu;

	if (!static_branch_likely(&sched_smt_present))
		return -1;

	if (!test_idle_cores(target, false))
		return -1;

	cpumask_and(cpus, sched_domain_span(sd), &p->cpus_allowed);

	for_each_cpu_wrap(core, cpus, target) {
		bool idle = true;

		for_each_cpu(cpu, cpu_smt_mask(core)) {
			cpumask_clear_cpu(cpu, cpus);
			if (!idle_cpu(cpu))
				idle = false;
		}

		if (idle)
			return core;
	}

	/*
	 * Failed to find an idle core; stop looking for one.
	 */
	set_idle_cores(target, 0);

	return -1;
}

/*
 * Scan the local SMT mask for idle CPUs.
 */
static int select_idle_smt(struct task_struct *p, struct sched_domain *sd, int target)
{
	int cpu;

	if (!static_branch_likely(&sched_smt_present))
		return -1;

	for_each_cpu(cpu, cpu_smt_mask(target)) {
		if (!cpumask_test_cpu(cpu, &p->cpus_allowed))
			continue;
		if (idle_cpu(cpu))
			return cpu;
	}

	return -1;
}

#else /* CONFIG_SCHED_SMT */

static inline int select_idle_core(struct task_struct *p, struct sched_domain *sd, int target)
{
	return -1;
}

static inline int select_idle_smt(struct task_struct *p, struct sched_domain *sd, int target)
{
	return -1;
}

#endif /* CONFIG_SCHED_SMT */

/*
 * Scan the LLC domain for idle CPUs; this is dynamically regulated by
 * comparing the average scan cost (tracked in sd->avg_scan_cost) against the
 * average idle time for this rq (as found in rq->avg_idle).
 */
static int select_idle_cpu(struct task_struct *p, struct sched_domain *sd, int target)
{
	struct sched_domain *this_sd;
	u64 avg_cost, avg_idle;
	u64 time, cost;
	s64 delta;
	int cpu, nr = INT_MAX;

	this_sd = rcu_dereference(*this_cpu_ptr(&sd_llc));
	if (!this_sd)
		return -1;

	/*
	 * Due to large variance we need a large fuzz factor; hackbench in
	 * particularly is sensitive here.
	 */
	avg_idle = this_rq()->avg_idle / 512;
	avg_cost = this_sd->avg_scan_cost + 1;

	if (sched_feat(SIS_AVG_CPU) && avg_idle < avg_cost)
		return -1;

	if (sched_feat(SIS_PROP)) {
		u64 span_avg = sd->span_weight * avg_idle;
		if (span_avg > 4*avg_cost)
			nr = div_u64(span_avg, avg_cost);
		else
			nr = 4;
	}

	time = local_clock();

	for_each_cpu_wrap(cpu, sched_domain_span(sd), target) {
		if (!--nr)
			return -1;
		if (!cpumask_test_cpu(cpu, &p->cpus_allowed))
			continue;
		if (cpu_isolated(cpu))
			continue;
		if (idle_cpu(cpu))
			break;
	}

	time = local_clock() - time;
	cost = this_sd->avg_scan_cost;
	delta = (s64)(time - cost) / 8;
	this_sd->avg_scan_cost += delta;

	return cpu;
}

/*
 * Try and locate an idle core/thread in the LLC cache domain.
 */
static inline int __select_idle_sibling(struct task_struct *p, int prev, int target)
{
	struct sched_domain *sd;
	int i, recent_used_cpu;

	if (idle_cpu(target) && !cpu_isolated(target))
		return target;

	/*
	 * If the previous cpu is cache affine and idle, don't be stupid.
	 */
	if (prev != target && cpus_share_cache(prev, target) &&
				idle_cpu(prev) && !cpu_isolated(prev))
		return prev;

	/* Check a recently used CPU as a potential idle candidate */
	recent_used_cpu = p->recent_used_cpu;
	if (recent_used_cpu != prev &&
	    recent_used_cpu != target &&
	    cpus_share_cache(recent_used_cpu, target) &&
	    idle_cpu(recent_used_cpu) &&
	    cpumask_test_cpu(p->recent_used_cpu, &p->cpus_allowed)) {
		/*
		 * Replace recent_used_cpu with prev as it is a potential
		 * candidate for the next wake.
		 */
		p->recent_used_cpu = prev;
		return recent_used_cpu;
	}

	sd = rcu_dereference(per_cpu(sd_llc, target));
	if (!sd)
		return target;

	i = select_idle_core(p, sd, target);
	if ((unsigned)i < nr_cpumask_bits)
		return i;

	i = select_idle_cpu(p, sd, target);
	if ((unsigned)i < nr_cpumask_bits)
		return i;

	i = select_idle_smt(p, sd, target);
	if ((unsigned)i < nr_cpumask_bits)
		return i;

	return target;
}

static inline int select_idle_sibling_cstate_aware(struct task_struct *p, int prev, int target)
{
	struct sched_domain *sd;
	struct sched_group *sg;
	int best_idle_cpu = -1;
	int best_idle_cstate = -1;
	int best_idle_capacity = INT_MAX;
	int i;

	/*
	 * Iterate the domains and find an elegible idle cpu.
	 */
	sd = rcu_dereference(per_cpu(sd_llc, target));
	for_each_lower_domain(sd) {
		sg = sd->groups;
		do {
			if (!cpumask_intersects(
					sched_group_span(sg), &p->cpus_allowed))
				goto next;

			for_each_cpu_and(i, &p->cpus_allowed, sched_group_span(sg)) {
				int idle_idx;
				unsigned long new_usage;
				unsigned long capacity_orig;

				if (!idle_cpu(i))
					goto next;

				if (cpu_isolated(i))
					continue;

				/* figure out if the task can fit here at all */
				new_usage = boosted_task_util(p);
				capacity_orig = capacity_orig_of(i);

				if (new_usage > capacity_orig)
					goto next;

				/* if the task fits without changing OPP and we
				 * intended to use this CPU, just proceed
				 */
				if (i == target && new_usage <= capacity_curr_of(target)) {
					return target;
				}

				/* otherwise select CPU with shallowest idle state
				 * to reduce wakeup latency.
				 */
				idle_idx = idle_get_state_idx(cpu_rq(i));

				if (idle_idx < best_idle_cstate &&
					capacity_orig <= best_idle_capacity) {
					best_idle_cpu = i;
					best_idle_cstate = idle_idx;
					best_idle_capacity = capacity_orig;
				}
			}
	next:
			sg = sg->next;
		} while (sg != sd->groups);
	}

	if (best_idle_cpu >= 0)
		target = best_idle_cpu;

	return target;
}

static int select_idle_sibling(struct task_struct *p, int prev, int target)
{
	if (!sysctl_sched_cstate_aware)
		return __select_idle_sibling(p, prev, target);

	return select_idle_sibling_cstate_aware(p, prev, target);
}

static inline bool task_fits_capacity(struct task_struct *p,
					long capacity,
					int cpu)
{
	unsigned int margin;

	if (capacity_orig_of(task_cpu(p)) > capacity_orig_of(cpu))
		margin = sched_capacity_margin_down[task_cpu(p)];
	else
		margin = sched_capacity_margin_up[task_cpu(p)];

	return capacity * 1024 > boosted_task_util(p) * margin;
}

static inline bool task_fits_max(struct task_struct *p, int cpu)
{
	unsigned long capacity = capacity_orig_of(cpu);
	unsigned long max_capacity = cpu_rq(cpu)->rd->max_cpu_capacity.val;
	unsigned long task_boost = per_task_boost(p);

	if (capacity == max_capacity)
		return true;

<<<<<<< HEAD
	if (is_min_capacity_cpu(cpu)) {
		if (task_boost_policy(p) == SCHED_BOOST_ON_BIG ||
			task_boost > 0)
			return false;
	} else { /* mid cap cpu */
		if (task_boost > 1)
			return false;
	}
=======
	if ((task_boost_policy(p) == SCHED_BOOST_ON_BIG ||
			schedtune_task_boost(p) > 0) &&
			is_min_capacity_cpu(cpu))
		return false;
>>>>>>> c081cdb1

	return task_fits_capacity(p, capacity, cpu);
}

struct find_best_target_env {
	struct cpumask *rtg_target;
	int placement_boost;
	bool need_idle;
	int fastpath;
	int skip_cpu;
};

static bool is_packing_eligible(struct task_struct *p, int target_cpu,
				struct find_best_target_env *fbt_env,
				unsigned int target_cpus_count,
				int best_idle_cstate, bool boosted)
{
	unsigned long tutil, estimated_capacity;

	if (task_placement_boost_enabled(p) || fbt_env->need_idle || boosted)
		return false;

	if (best_idle_cstate == -1)
		return false;

	if (target_cpus_count != 1)
		return true;

	if (task_in_cum_window_demand(cpu_rq(target_cpu), p))
		tutil = 0;
	else
		tutil = task_util(p);

	estimated_capacity = cpu_util_cum(target_cpu, tutil);
	estimated_capacity = add_capacity_margin(estimated_capacity,
						target_cpu);

	/*
	 * If there is only one active CPU and it is already above its current
	 * capacity, avoid placing additional task on the CPU.
	 */
	return (estimated_capacity <= capacity_curr_of(target_cpu));
}

static int start_cpu(struct task_struct *p, bool boosted,
		     bool sync_boost, struct cpumask *rtg_target)
{
	struct root_domain *rd = cpu_rq(smp_processor_id())->rd;
	int start_cpu = -1;

	if (boosted) {
		if (rd->mid_cap_orig_cpu != -1 &&
		    task_fits_max(p, rd->mid_cap_orig_cpu))
			return rd->mid_cap_orig_cpu;
		return rd->max_cap_orig_cpu;
	}
<<<<<<< HEAD

	if (sync_boost && rd->mid_cap_orig_cpu != -1)
		return rd->mid_cap_orig_cpu;
=======
>>>>>>> c081cdb1

	/* A task always fits on its rtg_target */
	if (rtg_target) {
		int rtg_target_cpu = cpumask_first_and(rtg_target,
						cpu_online_mask);

		if (rtg_target_cpu < nr_cpu_ids)
			return rtg_target_cpu;
	}

	/* Where the task should land based on its demand */
	if (rd->min_cap_orig_cpu != -1
			&& task_fits_max(p, rd->min_cap_orig_cpu))
		start_cpu = rd->min_cap_orig_cpu;
	else if (rd->mid_cap_orig_cpu != -1
				&& task_fits_max(p, rd->mid_cap_orig_cpu))
		start_cpu = rd->mid_cap_orig_cpu;
	else
		start_cpu = rd->max_cap_orig_cpu;

	return start_cpu;
}

enum fastpaths {
	NONE = 0,
	SYNC_WAKEUP,
	PREV_CPU_FASTPATH,
	MANY_WAKEUP,
};

static inline int find_best_target(struct task_struct *p, int *backup_cpu,
				   bool boosted, bool sync_boost,
				   bool prefer_idle,
				   struct find_best_target_env *fbt_env)
{
	unsigned long min_util = boosted_task_util(p);
	unsigned long target_capacity = ULONG_MAX;
	unsigned long min_wake_util = ULONG_MAX;
	unsigned long target_max_spare_cap = 0;
	unsigned long target_util = ULONG_MAX;
	unsigned long best_active_util = ULONG_MAX;
	unsigned long best_active_cuml_util = ULONG_MAX;
	unsigned long best_idle_cuml_util = ULONG_MAX;
	unsigned long best_idle_util = ULONG_MAX;
	int best_idle_cstate = INT_MAX;
	struct sched_domain *sd;
	struct sched_group *sg;
	int best_active_cpu = -1;
	int best_idle_cpu = -1;
	int target_cpu = -1;
	int cpu, i;
	long spare_wake_cap, most_spare_wake_cap = 0;
	int most_spare_cap_cpu = -1;
	unsigned int active_cpus_count = 0;
	int prev_cpu = task_cpu(p);
	bool next_group_higher_cap = false;
	int isolated_candidate = -1;
	int mid_cap_orig_cpu = cpu_rq(smp_processor_id())->rd->mid_cap_orig_cpu;
	struct task_struct *curr_tsk;

	*backup_cpu = -1;

	/*
	 * In most cases, target_capacity tracks capacity_orig of the most
	 * energy efficient CPU candidate, thus requiring to minimise
	 * target_capacity. For these cases target_capacity is already
	 * initialized to ULONG_MAX.
	 * However, for prefer_idle and boosted tasks we look for a high
	 * performance CPU, thus requiring to maximise target_capacity. In this
	 * case we initialise target_capacity to 0.
	 */
	if (prefer_idle && boosted)
		target_capacity = 0;

	/* Find start CPU based on boost value */
	cpu = start_cpu(p, boosted, sync_boost, fbt_env->rtg_target);
	if (cpu < 0)
		return -1;

	/* Find SD for the start CPU */
	sd = rcu_dereference(per_cpu(sd_ea, cpu));
	if (!sd)
		return -1;

	/* fast path for prev_cpu */
	if ((capacity_orig_of(prev_cpu) == capacity_orig_of(cpu)) &&
		!cpu_isolated(prev_cpu) && cpu_online(prev_cpu) &&
		idle_cpu(prev_cpu)) {

		if (idle_get_state_idx(cpu_rq(prev_cpu)) <= 1) {
			/*
			 * Since target_cpu and backup_cpu are both -1s the
			 * caller will choose prev_cpu and importantly skip
			 * energy evaluation
			 */
			target_cpu = -1;

			fbt_env->fastpath = PREV_CPU_FASTPATH;
			trace_sched_find_best_target(p, prefer_idle, min_util,
					cpu, -1, -1, -1, target_cpu, -1);
			goto out;
		}
	}

	/* Scan CPUs in all SDs */
	sg = sd->groups;
	do {
		for_each_cpu_and(i, &p->cpus_allowed, sched_group_span(sg)) {
			unsigned long capacity_curr = capacity_curr_of(i);
			unsigned long capacity_orig = capacity_orig_of(i);
			unsigned long wake_util, new_util, new_util_cuml;
			long spare_cap;
			int idle_idx = INT_MAX;

			trace_sched_cpu_util(i);

			if (!cpu_online(i) || cpu_isolated(i))
				continue;

			if (isolated_candidate == -1)
				isolated_candidate = i;
			/*
			 * This CPU is the target of an active migration that's
			 * yet to complete. Avoid placing another task on it.
			 * See check_for_migration()
			 */
			if (is_reserved(i))
				continue;

			if (sched_cpu_high_irqload(i))
				continue;

			if (fbt_env->skip_cpu == i)
				continue;

			/*
			 * p's blocked utilization is still accounted for on prev_cpu
			 * so prev_cpu will receive a negative bias due to the double
			 * accounting. However, the blocked utilization may be zero.
			 */
			wake_util = cpu_util_without(i, p);
			new_util = wake_util + task_util_est(p);
			spare_wake_cap = capacity_orig_of(i) - wake_util;

			if (spare_wake_cap > most_spare_wake_cap) {
				most_spare_wake_cap = spare_wake_cap;
				most_spare_cap_cpu = i;
			}

			/*
			 * Cumulative demand may already be accounting for the
			 * task. If so, add just the boost-utilization to
			 * the cumulative demand of the cpu.
			 */
			if (task_in_cum_window_demand(cpu_rq(i), p))
				new_util_cuml = cpu_util_cum(i, 0) +
					       min_util - task_util(p);
			else
				new_util_cuml = cpu_util_cum(i, 0) + min_util;

			/*
			 * Ensure minimum capacity to grant the required boost.
			 * The target CPU can be already at a capacity level higher
			 * than the one required to boost the task.
			 * However, if the task prefers idle cpu and that
			 * cpu is idle, skip this check.
			 */
			new_util = max(min_util, new_util);
			if (!(prefer_idle && idle_cpu(i))
				&& new_util > capacity_orig)
				continue;

			/*
			 * Pre-compute the maximum possible capacity we expect
			 * to have available on this CPU once the task is
			 * enqueued here.
			 */
			spare_cap = capacity_orig - new_util;

			if (idle_cpu(i))
				idle_idx = idle_get_state_idx(cpu_rq(i));


			/*
			 * Case A) Latency sensitive tasks
			 *
			 * Unconditionally favoring tasks that prefer idle CPU to
			 * improve latency.
			 *
			 * Looking for:
			 * - an idle CPU, whatever its idle_state is, since
			 *   the first CPUs we explore are more likely to be
			 *   reserved for latency sensitive tasks.
			 * - a non idle CPU where the task fits in its current
			 *   capacity and has the maximum spare capacity.
			 * - a non idle CPU with lower contention from other
			 *   tasks and running at the lowest possible OPP.
			 *
			 * The last two goals tries to favor a non idle CPU
			 * where the task can run as if it is "almost alone".
			 * A maximum spare capacity CPU is favoured since
			 * the task already fits into that CPU's capacity
			 * without waiting for an OPP chance.
			 *
			 * The following code path is the only one in the CPUs
			 * exploration loop which is always used by
			 * prefer_idle tasks. It exits the loop with wither a
			 * best_active_cpu or a target_cpu which should
			 * represent an optimal choice for latency sensitive
			 * tasks.
			 */
			if (prefer_idle) {

				/*
				 * Case A.1: IDLE CPU
				 * Return the best IDLE CPU we find:
				 * - for boosted tasks: if the task fits in mid
				 * cluster, prefer the first mid cluster cpu
				 * due to cpuset design, then other mid cluster
				 * cpus. Otherwise, choose max cluster cpu.
				 * - for !boosted tasks: the most energy
				 * efficient CPU (i.e. smallest capacity_orig)
				 */
				if (boosted && mid_cap_orig_cpu != -1 &&
					best_idle_cpu == mid_cap_orig_cpu)
					break;
				if (idle_cpu(i)) {
					if (boosted &&
					    capacity_orig < target_capacity)
						continue;
					if (!boosted &&
					    capacity_orig > target_capacity)
						continue;
					if (capacity_orig == target_capacity &&
					    sysctl_sched_cstate_aware) {
						if (best_idle_cstate < idle_idx)
							continue;
						/*
						 * If idle state of cpu is the
						 * same, select least utilized.
						 */
						else if (best_idle_cstate ==
						    idle_idx &&
						    best_idle_util <= new_util)
							continue;
					}

					target_capacity = capacity_orig;
					best_idle_cstate = idle_idx;
					best_idle_util = new_util;
					best_idle_cpu = i;
					continue;
				}
				if (best_idle_cpu != -1)
					continue;

				/*
				 * Case A.2: Target ACTIVE CPU
				 * Favor CPUs with max spare capacity.
				 */
				if (capacity_curr > new_util &&
				    spare_cap > target_max_spare_cap) {
					target_max_spare_cap = spare_cap;
					target_cpu = i;
					continue;
				}
				if (target_cpu != -1)
					continue;


				/*
				 * Case A.3: Backup ACTIVE CPU
				 * Favor CPUs with:
				 * - lower utilization due to other tasks
				 * - lower utilization with the task in
				 */
				if (wake_util > min_wake_util)
					continue;
				if (new_util > best_active_util)
					continue;

				/*
				 * If utilization is the same between CPUs,
				 * break the ties with cumulative demand,
				 * also prefer lower order cpu.
				 */
				if (new_util == best_active_util &&
					new_util_cuml >= best_active_cuml_util)
					continue;
				min_wake_util = wake_util;
				best_active_util = new_util;
				best_active_cuml_util = new_util_cuml;
				best_active_cpu = i;
				continue;
			}

			/*
			 * Skip processing placement further if we are visiting
			 * cpus with lower capacity than start cpu
			 */
			if (capacity_orig < capacity_orig_of(cpu))
				continue;




			/*
			 * Case B) Non latency sensitive tasks on IDLE CPUs.
			 *
			 * Find an optimal backup IDLE CPU for non latency
			 * sensitive tasks.
			 *
			 * Looking for:
			 * - minimizing the capacity_orig,
			 *   i.e. preferring LITTLE CPUs
			 * - favoring shallowest idle states
			 *   i.e. avoid to wakeup deep-idle CPUs
			 *
			 * The following code path is used by non latency
			 * sensitive tasks if IDLE CPUs are available. If at
			 * least one of such CPUs are available it sets the
			 * best_idle_cpu to the most suitable idle CPU to be
			 * selected.
			 *
			 * If idle CPUs are available, favour these CPUs to
			 * improve performances by spreading tasks.
			 * Indeed, the energy_diff() computed by the caller
			 * will take care to ensure the minimization of energy
			 * consumptions without affecting performance.
			 */
			if (idle_cpu(i)) {
				/*
				 * Skip CPUs in deeper idle state, but only
				 * if they are also less energy efficient.
				 * IOW, prefer a deep IDLE LITTLE CPU vs a
				 * shallow idle big CPU.
				 */
				if (capacity_orig >= target_capacity &&
				    sysctl_sched_cstate_aware &&
				    best_idle_cstate < idle_idx)
					continue;

				if (best_idle_cstate == idle_idx &&
					(best_idle_cpu == prev_cpu ||
					(i != prev_cpu &&
					new_util_cuml > best_idle_cuml_util)))
					continue;

				target_capacity = capacity_orig;
				best_idle_cstate = idle_idx;
				best_idle_cuml_util = new_util_cuml;
				best_idle_cpu = i;
				continue;
			}

			/*
			 * Consider only idle CPUs for active migration.
			 */
			if (p->state == TASK_RUNNING)
				continue;

			/*
			 * Case C) Non latency sensitive tasks on ACTIVE CPUs.
			 *
			 * Pack tasks in the most energy efficient capacities.
			 *
			 * This task packing strategy prefers more energy
			 * efficient CPUs (i.e. pack on smaller maximum
			 * capacity CPUs) while also trying to spread tasks to
			 * run them all at the lower OPP.
			 *
			 * This assumes for example that it's more energy
			 * efficient to run two tasks on two CPUs at a lower
			 * OPP than packing both on a single CPU but running
			 * that CPU at an higher OPP.
			 *
			 * Thus, this case keep track of the CPU with the
			 * smallest maximum capacity and highest spare maximum
			 * capacity.
			 */

			active_cpus_count++;

			/* Favor CPUs with maximum spare capacity */
			if (capacity_orig >= target_capacity &&
			    spare_cap < target_max_spare_cap)
				continue;

			target_max_spare_cap = spare_cap;
			target_capacity = capacity_orig;
			target_util = new_util;
			target_cpu = i;
		}

		next_group_higher_cap = (capacity_orig_of(group_first_cpu(sg)) <
			capacity_orig_of(group_first_cpu(sg->next)));

		/*
		 * If we've found a cpu, but the boost is ON_ALL we continue
		 * visiting other clusters. If the boost is ON_BIG we visit
		 * next cluster if they are higher in capacity. If we are
		 * not in any kind of boost, we break.
		 */
		if (!prefer_idle && !boosted &&
			(target_cpu != -1 || best_idle_cpu != -1) &&
			(fbt_env->placement_boost == SCHED_BOOST_NONE ||
#ifdef CONFIG_SCHED_WALT
			sched_boost() != FULL_THROTTLE_BOOST ||
#endif
			(fbt_env->placement_boost == SCHED_BOOST_ON_BIG &&
				!next_group_higher_cap)))
			break;

		/*
		 * if we are in prefer_idle and have found an idle cpu,
		 * break from searching more groups based on the stune.boost and
		 * group cpu capacity. For !prefer_idle && boosted case, don't
		 * iterate lower capacity CPUs unless the task can't be
		 * accommodated in the higher capacity CPUs.
		 */
		if ((prefer_idle && best_idle_cpu != -1) ||
		    (boosted && (best_idle_cpu != -1 || target_cpu != -1))) {
			if (boosted) {
				/*
				 * For boosted task, stop searching when an idle
				 * cpu is found in mid cluster.
				 */
				if ((mid_cap_orig_cpu != -1 &&
					best_idle_cpu >= mid_cap_orig_cpu) ||
					!next_group_higher_cap)
					break;
			} else {
				if (next_group_higher_cap)
					break;
			}
		}

	} while (sg = sg->next, sg != sd->groups);

	if (prefer_idle && (best_idle_cpu != -1)) {
		trace_sched_find_best_target(p, prefer_idle, min_util, cpu,
					     best_idle_cpu, best_active_cpu,
					     -1, best_idle_cpu, -1);

		return best_idle_cpu;
	}

	if (best_idle_cpu != -1 && !is_packing_eligible(p, target_cpu, fbt_env,
					active_cpus_count, best_idle_cstate,
					boosted)) {
		target_cpu = best_idle_cpu;
		best_idle_cpu = -1;
	}

	/*
	 * For non latency sensitive tasks, cases B and C in the previous loop,
	 * we pick the best IDLE CPU only if we was not able to find a target
	 * ACTIVE CPU.
	 *
	 * Policies priorities:
	 *
	 * - prefer_idle tasks:
	 *
	 *   a) IDLE CPU available: best_idle_cpu
	 *   b) ACTIVE CPU where task fits and has the bigger maximum spare
	 *      capacity (i.e. target_cpu)
	 *   c) ACTIVE CPU with less contention due to other tasks
	 *      (i.e. best_active_cpu)
	 *
	 * - NON prefer_idle tasks:
	 *
	 *   a) ACTIVE CPU: target_cpu
	 *   b) IDLE CPU: best_idle_cpu
	 */
	if (target_cpu != -1 && !idle_cpu(target_cpu) &&
			best_idle_cpu != -1) {
		curr_tsk = READ_ONCE(cpu_rq(target_cpu)->curr);
		if (curr_tsk && schedtune_task_boost_rcu_locked(curr_tsk)) {
			target_cpu = best_idle_cpu;
		}
	}

	if (target_cpu == -1)
		target_cpu = prefer_idle
			? best_active_cpu
			: best_idle_cpu;
	else
		*backup_cpu = prefer_idle
		? best_active_cpu
		: best_idle_cpu;

	if (target_cpu == -1 && most_spare_cap_cpu != -1 &&
		/* ensure we use active cpu for active migration */
		!(p->state == TASK_RUNNING && !idle_cpu(most_spare_cap_cpu)))
		target_cpu = most_spare_cap_cpu;

	trace_sched_find_best_target(p, prefer_idle, min_util, cpu,
				     best_idle_cpu, best_active_cpu,
				     most_spare_cap_cpu,
				     target_cpu,
				     *backup_cpu);

	/* it is possible for target and backup
	 * to select same CPU - if so, drop backup
	 */
	if (*backup_cpu == target_cpu)
		*backup_cpu = -1;

	/*
	 * The next step of energy evaluation includes
	 * prev_cpu. Drop target or backup if it is
	 * same as prev_cpu
	 */
	if (*backup_cpu == prev_cpu)
		*backup_cpu = -1;

	if (target_cpu == prev_cpu) {
		target_cpu = *backup_cpu;
		*backup_cpu = -1;
	}

	if (target_cpu == -1 && isolated_candidate != -1 &&
	    cpu_isolated(prev_cpu))
		target_cpu = isolated_candidate;

out:
	return target_cpu;
}

/*
 * Disable WAKE_AFFINE in the case where task @p doesn't fit in the
 * capacity of either the waking CPU @cpu or the previous CPU @prev_cpu.
 *
 * In that case WAKE_AFFINE doesn't make sense and we'll let
 * BALANCE_WAKE sort things out.
 */
static int wake_cap(struct task_struct *p, int cpu, int prev_cpu)
{
	long min_cap, max_cap;

	if (!static_branch_unlikely(&sched_asym_cpucapacity))
		return 0;

	min_cap = min(capacity_orig_of(prev_cpu), capacity_orig_of(cpu));
	max_cap = cpu_rq(cpu)->rd->max_cpu_capacity.val;

	/* Minimum capacity is close to max, no need to abort wake_affine */
	if (max_cap - min_cap < max_cap >> 3)
		return 0;

	/* Bring task utilization in sync with prev_cpu */
	sync_entity_load_avg(&p->se);

	return !task_fits_max(p, cpu);
}

bool __cpu_overutilized(int cpu, int delta)
{
	return (capacity_orig_of(cpu) * 1024) <
		((cpu_util(cpu) + delta) * sched_capacity_margin_up[cpu]);
}

bool cpu_overutilized(int cpu)
{
	return __cpu_overutilized(cpu, 0);
}

DEFINE_PER_CPU(struct energy_env, eenv_cache);

/* kernels often have NR_CPUS defined to be much
 * larger than exist in practise on booted systems.
 * Allocate the cpu array for eenv calculations
 * at boot time to avoid massive overprovisioning.
 */
#ifdef DEBUG_EENV_DECISIONS
static inline int eenv_debug_size_per_dbg_entry(void)
{
	return sizeof(struct _eenv_debug) + (sizeof(unsigned long) * num_possible_cpus());
}

static inline int eenv_debug_size_per_cpu_entry(void)
{
	/* each cpu struct has an array of _eenv_debug structs
	 * which have an array of unsigned longs at the end -
	 * the allocation should be extended so that there are
	 * at least 'num_possible_cpus' entries in the array.
	 */
	return EAS_EENV_DEBUG_LEVELS * eenv_debug_size_per_dbg_entry();
}
/* given a per-_eenv_cpu debug env ptr, get the ptr for a given index */
static inline struct _eenv_debug *eenv_debug_entry_ptr(struct _eenv_debug *base, int idx)
{
	char *ptr = (char *)base;
	ptr += (idx * eenv_debug_size_per_dbg_entry());
	return (struct _eenv_debug *)ptr;
}
/* given a pointer to the per-cpu global copy of _eenv_debug, get
 * a pointer to the specified _eenv_cpu debug env.
 */
static inline struct _eenv_debug *eenv_debug_percpu_debug_env_ptr(struct _eenv_debug *base, int cpu_idx)
{
	char *ptr = (char *)base;
	ptr += (cpu_idx * eenv_debug_size_per_cpu_entry());
	return (struct _eenv_debug *)ptr;
}

static inline int eenv_debug_size(void)
{
	return num_possible_cpus() * eenv_debug_size_per_cpu_entry();
}
#endif

static inline void alloc_eenv(void)
{
	int cpu;
	int cpu_count = num_possible_cpus();

	for_each_possible_cpu(cpu) {
		struct energy_env *eenv = &per_cpu(eenv_cache, cpu);
		eenv->cpu = kmalloc(sizeof(struct eenv_cpu) * cpu_count, GFP_KERNEL);
		eenv->eenv_cpu_count = cpu_count;
#ifdef DEBUG_EENV_DECISIONS
		eenv->debug = (struct _eenv_debug *)kmalloc(eenv_debug_size(), GFP_KERNEL);
#endif
	}
}

static inline void reset_eenv(struct energy_env *eenv)
{
	int cpu_count;
	struct eenv_cpu *cpu;
#ifdef DEBUG_EENV_DECISIONS
	struct _eenv_debug *debug;
	int cpu_idx;
	debug = eenv->debug;
#endif

	cpu_count = eenv->eenv_cpu_count;
	cpu = eenv->cpu;
	memset(eenv, 0, sizeof(struct energy_env));
	eenv->cpu = cpu;
	memset(eenv->cpu, 0, sizeof(struct eenv_cpu)*cpu_count);
	eenv->eenv_cpu_count = cpu_count;

#ifdef DEBUG_EENV_DECISIONS
	memset(debug, 0, eenv_debug_size());
	eenv->debug = debug;
	for(cpu_idx = 0; cpu_idx < eenv->eenv_cpu_count; cpu_idx++)
		eenv->cpu[cpu_idx].debug = eenv_debug_percpu_debug_env_ptr(debug, cpu_idx);
#endif
}
/*
 * get_eenv - reset the eenv struct cached for this CPU
 *
 * When the eenv is returned, it is configured to do
 * energy calculations for the maximum number of CPUs
 * the task can be placed on. The prev_cpu entry is
 * filled in here. Callers are responsible for adding
 * other CPU candidates up to eenv->max_cpu_count.
 */
static inline struct energy_env *get_eenv(struct task_struct *p, int prev_cpu)
{
	struct energy_env *eenv;
	cpumask_t cpumask_possible_cpus;
	int cpu = smp_processor_id();
	int i;

	eenv = &(per_cpu(eenv_cache, cpu));
	reset_eenv(eenv);

	/* populate eenv */
	eenv->p = p;
	/* use boosted task util for capacity selection
	 * during energy calculation, but unboosted task
	 * util for group utilization calculations
	 */
	eenv->util_delta = task_util_est(p);
	eenv->util_delta_boosted = boosted_task_util(p);

	cpumask_and(&cpumask_possible_cpus, &p->cpus_allowed, cpu_online_mask);
	eenv->max_cpu_count = cpumask_weight(&cpumask_possible_cpus);

	for (i=0; i < eenv->max_cpu_count; i++)
		eenv->cpu[i].cpu_id = -1;
	eenv->cpu[EAS_CPU_PRV].cpu_id = prev_cpu;
	eenv->next_idx = EAS_CPU_PRV;

	return eenv;
}

static inline int wake_to_idle(struct task_struct *p)
{
	return (current->flags & PF_WAKE_UP_IDLE) ||
		 (p->flags & PF_WAKE_UP_IDLE);
}

#ifdef CONFIG_SCHED_WALT
static inline bool is_task_util_above_min_thresh(struct task_struct *p)
{
	unsigned int threshold = (sched_boost() == CONSERVATIVE_BOOST) ?
			sysctl_sched_min_task_util_for_boost :
			sysctl_sched_min_task_util_for_colocation;

	return task_util(p) > threshold;
}

static inline struct cpumask *find_rtg_target(struct task_struct *p)
{
	struct related_thread_group *grp;
	struct cpumask *rtg_target;

	rcu_read_lock();

	grp = task_related_thread_group(p);
	if (grp && grp->preferred_cluster && is_task_util_above_min_thresh(p)) {
		rtg_target = &grp->preferred_cluster->cpus;
		if (!task_fits_max(p, cpumask_first(rtg_target)))
			rtg_target = NULL;
	} else {
		rtg_target = NULL;
	}

	rcu_read_unlock();

	return rtg_target;
}

static inline bool is_many_wakeup(int sibling_count_hint)
{
	return sibling_count_hint >= sysctl_sched_many_wakeup_threshold;
}

#else
static inline struct cpumask *find_rtg_target(struct task_struct *p)
{
	return NULL;
}

static inline bool is_many_wakeup(int sibling_count_hint)
{
	return false;
}
#endif

/*
 * Needs to be called inside rcu_read_lock critical section.
 * sd is a pointer to the sched domain we wish to use for an
 * energy-aware placement option.
 */
static int find_energy_efficient_cpu(struct sched_domain *sd,
				     struct task_struct *p,
				     int cpu, int prev_cpu,
				     int sync, bool sync_boost,
				     int sibling_count_hint)
{
	int use_fbt = sched_feat(FIND_BEST_TARGET);
	int cpu_iter, eas_cpu_idx = EAS_CPU_NXT;
	int delta = 0;
	int target_cpu = -1;
	struct energy_env *eenv;
	struct cpumask *rtg_target = find_rtg_target(p);
	struct find_best_target_env fbt_env;
	bool need_idle = wake_to_idle(p);
	int placement_boost = task_boost_policy(p);
	u64 start_t = 0;
	int next_cpu = -1, backup_cpu = -1;
<<<<<<< HEAD
	int boosted = (schedtune_task_boost(p) > 0 || per_task_boost(p) > 0);
=======
	int boosted = (schedtune_task_boost(p) > 0);
>>>>>>> c081cdb1

	fbt_env.fastpath = 0;

	if (trace_sched_task_util_enabled())
		start_t = sched_clock();

	if (need_idle)
		sync = 0;

	if (sysctl_sched_sync_hint_enable && sync &&
				bias_to_this_cpu(p, cpu, rtg_target)) {
		target_cpu = cpu;
		fbt_env.fastpath = SYNC_WAKEUP;
		goto out;
	}

	if (is_many_wakeup(sibling_count_hint) && prev_cpu != cpu &&
				bias_to_this_cpu(p, prev_cpu, rtg_target)) {
		target_cpu = prev_cpu;
		fbt_env.fastpath = MANY_WAKEUP;
		goto out;
	}

	/* prepopulate energy diff environment */
	eenv = get_eenv(p, prev_cpu);
	if (eenv->max_cpu_count < 2)
		goto out;

	if(!use_fbt) {
		/*
		 * using this function outside wakeup balance will not supply
		 * an sd ptr. Instead, fetch the highest level with energy data.
		 */
		if (!sd)
			sd = rcu_dereference(per_cpu(sd_ea, prev_cpu));

		for_each_cpu_and(cpu_iter, &p->cpus_allowed, sched_domain_span(sd)) {
			unsigned long spare;

			/* prev_cpu already in list */
			if (cpu_iter == prev_cpu)
				continue;

			/*
			 * Consider only CPUs where the task is expected to
			 * fit without making the CPU overutilized.
			 */
			spare = capacity_spare_without(cpu_iter, p);
			if (spare * 1024 < sched_capacity_margin_up[cpu_iter] *
							task_util_est(p))
				continue;

			/* Add CPU candidate */
			eenv->cpu[eas_cpu_idx++].cpu_id = cpu_iter;
			eenv->max_cpu_count = eas_cpu_idx;

			/* stop adding CPUs if we have no space left */
			if (eas_cpu_idx >= eenv->eenv_cpu_count)
				break;
		}
	} else {
		int prefer_idle;

		/*
		 * give compiler a hint that if sched_features
		 * cannot be changed, it is safe to optimise out
		 * all if(prefer_idle) blocks.
		 */
		prefer_idle = sched_feat(EAS_PREFER_IDLE) ?
				(schedtune_prefer_idle(p) > 0) : 0;

		eenv->max_cpu_count = EAS_CPU_BKP + 1;

		fbt_env.rtg_target = rtg_target;
		fbt_env.placement_boost = placement_boost;
		fbt_env.need_idle = need_idle;
		fbt_env.skip_cpu = is_many_wakeup(sibling_count_hint) ?
				   cpu : -1;

		/* Find a cpu with sufficient capacity */
		target_cpu = find_best_target(p, &eenv->cpu[EAS_CPU_BKP].cpu_id,
					      boosted, sync_boost, prefer_idle,
					      &fbt_env);
		if (target_cpu < 0)
			goto out;

		/* Immediately return a found idle CPU for a prefer_idle task */
		if (prefer_idle && idle_cpu(target_cpu))
			goto out;

#ifdef CONFIG_SCHED_WALT
		if (!walt_disabled && sysctl_sched_use_walt_cpu_util &&
		    p->state == TASK_WAKING)
			delta = task_util(p);
#endif
		if (task_placement_boost_enabled(p) || need_idle || boosted ||
		    (rtg_target && (!cpumask_test_cpu(prev_cpu, rtg_target) ||
		    cpumask_test_cpu(target_cpu, rtg_target))) ||
		    __cpu_overutilized(prev_cpu, delta) ||
		    !task_fits_max(p, prev_cpu) || cpu_isolated(prev_cpu))
			goto out;

		/* Place target into NEXT slot */
		eenv->cpu[EAS_CPU_NXT].cpu_id = target_cpu;

		next_cpu = eenv->cpu[EAS_CPU_NXT].cpu_id;
		backup_cpu = eenv->cpu[EAS_CPU_BKP].cpu_id;

		/* take note if no backup was found */
		if (eenv->cpu[EAS_CPU_BKP].cpu_id < 0)
			eenv->max_cpu_count = EAS_CPU_BKP;
	}

	if (eenv->max_cpu_count == EAS_CPU_NXT) {
		/*
		 * we did not find any energy-awareness
		 * candidates beyond prev_cpu, so we will
		 * fall-back to the regular slow-path.
		 */
		goto out;
	}

	/* find most energy-efficient CPU */
	target_cpu = select_energy_cpu_idx(eenv) < 0 ? prev_cpu :
					eenv->cpu[eenv->next_idx].cpu_id;

out:
	if (target_cpu < 0)
		target_cpu = prev_cpu;

	trace_sched_task_util(p, next_cpu, backup_cpu, target_cpu, sync,
			need_idle, fbt_env.fastpath, placement_boost,
			rtg_target ? cpumask_first(rtg_target) : -1, start_t,
			boosted);
	return target_cpu;
}

static inline bool nohz_kick_needed(struct rq *rq, bool only_update);
static void nohz_balancer_kick(bool only_update);

/*
 * wake_energy: Make the decision if we want to use an energy-aware
 * wakeup task placement or not. This is limited to situations where
 * we cannot use energy-awareness right now.
 *
 * Returns TRUE if we should attempt energy-aware wakeup, FALSE if not.
 *
 * Should only be called from select_task_rq_fair inside the RCU
 * read-side critical section.
 */
static inline int wake_energy(struct task_struct *p, int prev_cpu,
			      int sd_flag, int wake_flags)
{
	struct sched_domain *sd = NULL;
	int sync = wake_flags & WF_SYNC;

	sd = rcu_dereference_sched(cpu_rq(prev_cpu)->sd);

	/*
	 * Check all definite no-energy-awareness conditions
	 */
	if (!sd)
		return false;

	if (!energy_aware())
		return false;

	if (sd_overutilized(sd))
		return false;

	/*
	 * we cannot do energy-aware wakeup placement sensibly
	 * for tasks with 0 utilization, so let them be placed
	 * according to the normal strategy.
	 * However if fbt is in use we may still benefit from
	 * the heuristics we use there in selecting candidate
	 * CPUs.
	 */
	if (unlikely(!sched_feat(FIND_BEST_TARGET) && !task_util_est(p)))
		return false;

	if(!sched_feat(EAS_PREFER_IDLE)){
		/*
		 * Force prefer-idle tasks into the slow path, this may not happen
		 * if none of the sd flags matched.
		 */
		if (schedtune_prefer_idle(p) > 0 && !sync)
			return false;
	}
	return true;
}

/*
 * select_task_rq_fair: Select target runqueue for the waking task in domains
 * that have the 'sd_flag' flag set. In practice, this is SD_BALANCE_WAKE,
 * SD_BALANCE_FORK, or SD_BALANCE_EXEC.
 *
 * Balances load by selecting the idlest cpu in the idlest group, or under
 * certain conditions an idle sibling cpu if the domain has SD_WAKE_AFFINE set.
 *
 * Returns the target cpu number.
 *
 * preempt must be disabled.
 */
static int
select_task_rq_fair(struct task_struct *p, int prev_cpu, int sd_flag, int wake_flags,
		    int sibling_count_hint)
{
	struct sched_domain *tmp, *affine_sd = NULL;
	struct sched_domain *sd = NULL, *energy_sd = NULL;
	int cpu = smp_processor_id();
	int new_cpu = prev_cpu;
	int want_affine = 0;
	int want_energy = 0;
	int sync = wake_flags & WF_SYNC;

	rcu_read_lock();

	if (sd_flag & SD_BALANCE_WAKE) {
		int _wake_cap = wake_cap(p, cpu, prev_cpu);
		int _cpus_allowed = cpumask_test_cpu(cpu, &p->cpus_allowed);

		if (sysctl_sched_sync_hint_enable && sync &&
				_cpus_allowed && !_wake_cap &&
				wake_affine_idle(cpu, prev_cpu, sync) &&
				cpu_is_in_target_set(p, cpu)) {
			rcu_read_unlock();
			return cpu;
		}

		record_wakee(p);
		want_energy = wake_energy(p, prev_cpu, sd_flag, wake_flags);
		want_affine = !want_energy &&
			      !wake_wide(p, sibling_count_hint) &&
			      !_wake_cap &&
			      _cpus_allowed;
	}

	for_each_domain(cpu, tmp) {
		if (!(tmp->flags & SD_LOAD_BALANCE))
			continue;

		/*
		 * If both cpu and prev_cpu are part of this domain,
		 * cpu is a valid SD_WAKE_AFFINE target.
		 */
		if (want_affine && (tmp->flags & SD_WAKE_AFFINE) &&
		    cpumask_test_cpu(prev_cpu, sched_domain_span(tmp))) {
			affine_sd = tmp;
			break;
		}

		/*
		 * If we are able to try an energy-aware wakeup,
		 * select the highest non-overutilized sched domain
		 * which includes this cpu and prev_cpu
		 *
		 * maybe want to not test prev_cpu and only consider
		 * the current one?
		 */
		if (want_energy &&
		    !sd_overutilized(tmp) &&
		    cpumask_test_cpu(prev_cpu, sched_domain_span(tmp)))
			energy_sd = tmp;

		if (tmp->flags & sd_flag)
			sd = tmp;
		else if (!(want_affine || want_energy))
			break;
	}

	if (affine_sd) {
		sd = NULL; /* Prefer wake_affine over balance flags */
		if (cpu == prev_cpu)
			goto pick_cpu;

		new_cpu = wake_affine(affine_sd, p, prev_cpu, sync);
	}

	if (sd && !(sd_flag & SD_BALANCE_FORK)) {
		/*
		 * We're going to need the task's util for capacity_spare_without
		 * in find_idlest_group. Sync it up to prev_cpu's
		 * last_update_time.
		 */
		sync_entity_load_avg(&p->se);
	}

	if (!sd) {
pick_cpu:
		if (sd_flag & SD_BALANCE_WAKE) { /* XXX always ? */
			new_cpu = select_idle_sibling(p, prev_cpu, new_cpu);

			if (want_affine)
				current->recent_used_cpu = cpu;
		}
	} else {
		if (energy_sd) {
			/*
			 * If the sync flag is set but ignored, prefer to
			 * select cpu in the same or nearest cluster as current.
			 * So if current is a big or big+ cpu and sync is set,
			 * indicate that the selection algorithm from mid
			 * capacity cpu should be used.
			*/
			bool sync_boost = sync &&
				      cpu >= cpu_rq(cpu)->rd->mid_cap_orig_cpu;

			new_cpu = find_energy_efficient_cpu(energy_sd, p, cpu,
						    prev_cpu, sync, sync_boost,
						    sibling_count_hint);
		}

		/* if we did an energy-aware placement and had no choices available
		 * then fall back to the default find_idlest_cpu choice
		 */
		if (!energy_sd || (energy_sd && new_cpu == -1))
			new_cpu = find_idlest_cpu(sd, p, cpu, prev_cpu, sd_flag);
	}

	rcu_read_unlock();

#ifdef CONFIG_NO_HZ_COMMON
	if (nohz_kick_needed(cpu_rq(new_cpu), true))
		nohz_balancer_kick(true);
#endif

	return new_cpu;
}

/*
 * Called immediately before a task is migrated to a new cpu; task_cpu(p) and
 * cfs_rq_of(p) references at time of call are still valid and identify the
 * previous cpu. The caller guarantees p->pi_lock or task_rq(p)->lock is held.
 */
static void migrate_task_rq_fair(struct task_struct *p)
{
	/*
	 * As blocked tasks retain absolute vruntime the migration needs to
	 * deal with this by subtracting the old and adding the new
	 * min_vruntime -- the latter is done by enqueue_entity() when placing
	 * the task on the new runqueue.
	 */
	if (p->state == TASK_WAKING) {
		struct sched_entity *se = &p->se;
		struct cfs_rq *cfs_rq = cfs_rq_of(se);
		u64 min_vruntime;

#ifndef CONFIG_64BIT
		u64 min_vruntime_copy;

		do {
			min_vruntime_copy = cfs_rq->min_vruntime_copy;
			smp_rmb();
			min_vruntime = cfs_rq->min_vruntime;
		} while (min_vruntime != min_vruntime_copy);
#else
		min_vruntime = cfs_rq->min_vruntime;
#endif

		se->vruntime -= min_vruntime;
	}

	/*
	 * We are supposed to update the task to "current" time, then its up to date
	 * and ready to go to new CPU/cfs_rq. But we have difficulty in getting
	 * what current time is, so simply throw away the out-of-date time. This
	 * will result in the wakee task is less decayed, but giving the wakee more
	 * load sounds not bad.
	 */
	remove_entity_load_avg(&p->se);

	/* Tell new CPU we are migrated */
	p->se.avg.last_update_time = 0;

	/* We have migrated, no longer consider this task hot */
	p->se.exec_start = 0;
}

static void task_dead_fair(struct task_struct *p)
{
	remove_entity_load_avg(&p->se);
}
#endif /* CONFIG_SMP */

static unsigned long
wakeup_gran(struct sched_entity *curr, struct sched_entity *se)
{
	unsigned long gran = sysctl_sched_wakeup_granularity;

	/*
	 * Since its curr running now, convert the gran from real-time
	 * to virtual-time in his units.
	 *
	 * By using 'se' instead of 'curr' we penalize light tasks, so
	 * they get preempted easier. That is, if 'se' < 'curr' then
	 * the resulting gran will be larger, therefore penalizing the
	 * lighter, if otoh 'se' > 'curr' then the resulting gran will
	 * be smaller, again penalizing the lighter task.
	 *
	 * This is especially important for buddies when the leftmost
	 * task is higher priority than the buddy.
	 */
	return calc_delta_fair(gran, se);
}

/*
 * Should 'se' preempt 'curr'.
 *
 *             |s1
 *        |s2
 *   |s3
 *         g
 *      |<--->|c
 *
 *  w(c, s1) = -1
 *  w(c, s2) =  0
 *  w(c, s3) =  1
 *
 */
static int
wakeup_preempt_entity(struct sched_entity *curr, struct sched_entity *se)
{
	s64 gran, vdiff = curr->vruntime - se->vruntime;

	if (vdiff <= 0)
		return -1;

	gran = wakeup_gran(curr, se);
	if (vdiff > gran)
		return 1;

	return 0;
}

static void set_last_buddy(struct sched_entity *se)
{
	if (entity_is_task(se) && unlikely(task_of(se)->policy == SCHED_IDLE))
		return;

	for_each_sched_entity(se) {
		if (SCHED_WARN_ON(!se->on_rq))
			return;
		cfs_rq_of(se)->last = se;
	}
}

static void set_next_buddy(struct sched_entity *se)
{
	if (entity_is_task(se) && unlikely(task_of(se)->policy == SCHED_IDLE))
		return;

	for_each_sched_entity(se) {
		if (SCHED_WARN_ON(!se->on_rq))
			return;
		cfs_rq_of(se)->next = se;
	}
}

static void set_skip_buddy(struct sched_entity *se)
{
	for_each_sched_entity(se)
		cfs_rq_of(se)->skip = se;
}

/*
 * Preempt the current task with a newly woken task if needed:
 */
static void check_preempt_wakeup(struct rq *rq, struct task_struct *p, int wake_flags)
{
	struct task_struct *curr = rq->curr;
	struct sched_entity *se = &curr->se, *pse = &p->se;
	struct cfs_rq *cfs_rq = task_cfs_rq(curr);
	int scale = cfs_rq->nr_running >= sched_nr_latency;
	int next_buddy_marked = 0;

	if (unlikely(se == pse))
		return;

	/*
	 * This is possible from callers such as attach_tasks(), in which we
	 * unconditionally check_prempt_curr() after an enqueue (which may have
	 * lead to a throttle).  This both saves work and prevents false
	 * next-buddy nomination below.
	 */
	if (unlikely(throttled_hierarchy(cfs_rq_of(pse))))
		return;

	if (sched_feat(NEXT_BUDDY) && scale && !(wake_flags & WF_FORK)) {
		set_next_buddy(pse);
		next_buddy_marked = 1;
	}

	/*
	 * We can come here with TIF_NEED_RESCHED already set from new task
	 * wake up path.
	 *
	 * Note: this also catches the edge-case of curr being in a throttled
	 * group (e.g. via set_curr_task), since update_curr() (in the
	 * enqueue of curr) will have resulted in resched being set.  This
	 * prevents us from potentially nominating it as a false LAST_BUDDY
	 * below.
	 */
	if (test_tsk_need_resched(curr))
		return;

	/* Idle tasks are by definition preempted by non-idle tasks. */
	if (unlikely(curr->policy == SCHED_IDLE) &&
	    likely(p->policy != SCHED_IDLE))
		goto preempt;

	/*
	 * Batch and idle tasks do not preempt non-idle tasks (their preemption
	 * is driven by the tick):
	 */
	if (unlikely(p->policy != SCHED_NORMAL) || !sched_feat(WAKEUP_PREEMPTION))
		return;

	find_matching_se(&se, &pse);
	update_curr(cfs_rq_of(se));
	BUG_ON(!pse);
	if (wakeup_preempt_entity(se, pse) == 1) {
		/*
		 * Bias pick_next to pick the sched entity that is
		 * triggering this preemption.
		 */
		if (!next_buddy_marked)
			set_next_buddy(pse);
		goto preempt;
	}

	return;

preempt:
	resched_curr(rq);
	/*
	 * Only set the backward buddy when the current task is still
	 * on the rq. This can happen when a wakeup gets interleaved
	 * with schedule on the ->pre_schedule() or idle_balance()
	 * point, either of which can * drop the rq lock.
	 *
	 * Also, during early boot the idle thread is in the fair class,
	 * for obvious reasons its a bad idea to schedule back to it.
	 */
	if (unlikely(!se->on_rq || curr == rq->idle))
		return;

	if (sched_feat(LAST_BUDDY) && scale && entity_is_task(se))
		set_last_buddy(se);
}

static struct task_struct *
pick_next_task_fair(struct rq *rq, struct task_struct *prev, struct rq_flags *rf)
{
	struct cfs_rq *cfs_rq = &rq->cfs;
	struct sched_entity *se;
	struct task_struct *p;
	int new_tasks;

again:
	if (!cfs_rq->nr_running)
		goto idle;

#ifdef CONFIG_FAIR_GROUP_SCHED
	if (prev->sched_class != &fair_sched_class)
		goto simple;

	/*
	 * Because of the set_next_buddy() in dequeue_task_fair() it is rather
	 * likely that a next task is from the same cgroup as the current.
	 *
	 * Therefore attempt to avoid putting and setting the entire cgroup
	 * hierarchy, only change the part that actually changes.
	 */

	do {
		struct sched_entity *curr = cfs_rq->curr;

		/*
		 * Since we got here without doing put_prev_entity() we also
		 * have to consider cfs_rq->curr. If it is still a runnable
		 * entity, update_curr() will update its vruntime, otherwise
		 * forget we've ever seen it.
		 */
		if (curr) {
			if (curr->on_rq)
				update_curr(cfs_rq);
			else
				curr = NULL;

			/*
			 * This call to check_cfs_rq_runtime() will do the
			 * throttle and dequeue its entity in the parent(s).
			 * Therefore the nr_running test will indeed
			 * be correct.
			 */
			if (unlikely(check_cfs_rq_runtime(cfs_rq))) {
				cfs_rq = &rq->cfs;

				if (!cfs_rq->nr_running)
					goto idle;

				goto simple;
			}
		}

		se = pick_next_entity(cfs_rq, curr);
		cfs_rq = group_cfs_rq(se);
	} while (cfs_rq);

	p = task_of(se);

	/*
	 * Since we haven't yet done put_prev_entity and if the selected task
	 * is a different task than we started out with, try and touch the
	 * least amount of cfs_rqs.
	 */
	if (prev != p) {
		struct sched_entity *pse = &prev->se;

		while (!(cfs_rq = is_same_group(se, pse))) {
			int se_depth = se->depth;
			int pse_depth = pse->depth;

			if (se_depth <= pse_depth) {
				put_prev_entity(cfs_rq_of(pse), pse);
				pse = parent_entity(pse);
			}
			if (se_depth >= pse_depth) {
				set_next_entity(cfs_rq_of(se), se);
				se = parent_entity(se);
			}
		}

		put_prev_entity(cfs_rq, pse);
		set_next_entity(cfs_rq, se);
	}

	goto done;
simple:
#endif

	put_prev_task(rq, prev);

	do {
		se = pick_next_entity(cfs_rq, NULL);
		set_next_entity(cfs_rq, se);
		cfs_rq = group_cfs_rq(se);
	} while (cfs_rq);

	p = task_of(se);

done: __maybe_unused
#ifdef CONFIG_SMP
	/*
	 * Move the next running task to the front of
	 * the list, so our cfs_tasks list becomes MRU
	 * one.
	 */
	list_move(&p->se.group_node, &rq->cfs_tasks);
#endif

	if (hrtick_enabled(rq))
		hrtick_start_fair(rq, p);

	update_misfit_status(p, rq);

	return p;

idle:
	update_misfit_status(NULL, rq);
	new_tasks = idle_balance(rq, rf);

	/*
	 * Because idle_balance() releases (and re-acquires) rq->lock, it is
	 * possible for any higher priority task to appear. In that case we
	 * must re-start the pick_next_entity() loop.
	 */
	if (new_tasks < 0)
		return RETRY_TASK;

	if (new_tasks > 0)
		goto again;

	return NULL;
}

/*
 * Account for a descheduled task:
 */
static void put_prev_task_fair(struct rq *rq, struct task_struct *prev)
{
	struct sched_entity *se = &prev->se;
	struct cfs_rq *cfs_rq;

	for_each_sched_entity(se) {
		cfs_rq = cfs_rq_of(se);
		put_prev_entity(cfs_rq, se);
	}
}

/*
 * sched_yield() is very simple
 *
 * The magic of dealing with the ->skip buddy is in pick_next_entity.
 */
static void yield_task_fair(struct rq *rq)
{
	struct task_struct *curr = rq->curr;
	struct cfs_rq *cfs_rq = task_cfs_rq(curr);
	struct sched_entity *se = &curr->se;

	/*
	 * Are we the only task in the tree?
	 */
	if (unlikely(rq->nr_running == 1))
		return;

	clear_buddies(cfs_rq, se);

	if (curr->policy != SCHED_BATCH) {
		update_rq_clock(rq);
		/*
		 * Update run-time statistics of the 'current'.
		 */
		update_curr(cfs_rq);
		/*
		 * Tell update_rq_clock() that we've just updated,
		 * so we don't do microscopic update in schedule()
		 * and double the fastpath cost.
		 */
		rq_clock_skip_update(rq, true);
	}

	set_skip_buddy(se);
}

static bool yield_to_task_fair(struct rq *rq, struct task_struct *p, bool preempt)
{
	struct sched_entity *se = &p->se;

	/* throttled hierarchies are not runnable */
	if (!se->on_rq || throttled_hierarchy(cfs_rq_of(se)))
		return false;

	/* Tell the scheduler that we'd really like pse to run next. */
	set_next_buddy(se);

	yield_task_fair(rq);

	return true;
}

#ifdef CONFIG_SMP
/**************************************************
 * Fair scheduling class load-balancing methods.
 *
 * BASICS
 *
 * The purpose of load-balancing is to achieve the same basic fairness the
 * per-cpu scheduler provides, namely provide a proportional amount of compute
 * time to each task. This is expressed in the following equation:
 *
 *   W_i,n/P_i == W_j,n/P_j for all i,j                               (1)
 *
 * Where W_i,n is the n-th weight average for cpu i. The instantaneous weight
 * W_i,0 is defined as:
 *
 *   W_i,0 = \Sum_j w_i,j                                             (2)
 *
 * Where w_i,j is the weight of the j-th runnable task on cpu i. This weight
 * is derived from the nice value as per sched_prio_to_weight[].
 *
 * The weight average is an exponential decay average of the instantaneous
 * weight:
 *
 *   W'_i,n = (2^n - 1) / 2^n * W_i,n + 1 / 2^n * W_i,0               (3)
 *
 * C_i is the compute capacity of cpu i, typically it is the
 * fraction of 'recent' time available for SCHED_OTHER task execution. But it
 * can also include other factors [XXX].
 *
 * To achieve this balance we define a measure of imbalance which follows
 * directly from (1):
 *
 *   imb_i,j = max{ avg(W/C), W_i/C_i } - min{ avg(W/C), W_j/C_j }    (4)
 *
 * We them move tasks around to minimize the imbalance. In the continuous
 * function space it is obvious this converges, in the discrete case we get
 * a few fun cases generally called infeasible weight scenarios.
 *
 * [XXX expand on:
 *     - infeasible weights;
 *     - local vs global optima in the discrete case. ]
 *
 *
 * SCHED DOMAINS
 *
 * In order to solve the imbalance equation (4), and avoid the obvious O(n^2)
 * for all i,j solution, we create a tree of cpus that follows the hardware
 * topology where each level pairs two lower groups (or better). This results
 * in O(log n) layers. Furthermore we reduce the number of cpus going up the
 * tree to only the first of the previous level and we decrease the frequency
 * of load-balance at each level inv. proportional to the number of cpus in
 * the groups.
 *
 * This yields:
 *
 *     log_2 n     1     n
 *   \Sum       { --- * --- * 2^i } = O(n)                            (5)
 *     i = 0      2^i   2^i
 *                               `- size of each group
 *         |         |     `- number of cpus doing load-balance
 *         |         `- freq
 *         `- sum over all levels
 *
 * Coupled with a limit on how many tasks we can migrate every balance pass,
 * this makes (5) the runtime complexity of the balancer.
 *
 * An important property here is that each CPU is still (indirectly) connected
 * to every other cpu in at most O(log n) steps:
 *
 * The adjacency matrix of the resulting graph is given by:
 *
 *             log_2 n
 *   A_i,j = \Union     (i % 2^k == 0) && i / 2^(k+1) == j / 2^(k+1)  (6)
 *             k = 0
 *
 * And you'll find that:
 *
 *   A^(log_2 n)_i,j != 0  for all i,j                                (7)
 *
 * Showing there's indeed a path between every cpu in at most O(log n) steps.
 * The task movement gives a factor of O(m), giving a convergence complexity
 * of:
 *
 *   O(nm log n),  n := nr_cpus, m := nr_tasks                        (8)
 *
 *
 * WORK CONSERVING
 *
 * In order to avoid CPUs going idle while there's still work to do, new idle
 * balancing is more aggressive and has the newly idle cpu iterate up the domain
 * tree itself instead of relying on other CPUs to bring it work.
 *
 * This adds some complexity to both (5) and (8) but it reduces the total idle
 * time.
 *
 * [XXX more?]
 *
 *
 * CGROUPS
 *
 * Cgroups make a horror show out of (2), instead of a simple sum we get:
 *
 *                                s_k,i
 *   W_i,0 = \Sum_j \Prod_k w_k * -----                               (9)
 *                                 S_k
 *
 * Where
 *
 *   s_k,i = \Sum_j w_i,j,k  and  S_k = \Sum_i s_k,i                 (10)
 *
 * w_i,j,k is the weight of the j-th runnable task in the k-th cgroup on cpu i.
 *
 * The big problem is S_k, its a global sum needed to compute a local (W_i)
 * property.
 *
 * [XXX write more on how we solve this.. _after_ merging pjt's patches that
 *      rewrite all of this once again.]
 */

static unsigned long __read_mostly max_load_balance_interval = HZ/10;

enum fbq_type { regular, remote, all };

enum group_type {
	group_other = 0,
	group_misfit_task,
	group_imbalanced,
	group_overloaded,
};

#define LBF_ALL_PINNED	0x01
#define LBF_NEED_BREAK	0x02
#define LBF_DST_PINNED  0x04
#define LBF_SOME_PINNED	0x08
#define LBF_IGNORE_BIG_TASKS 0x100
#define LBF_IGNORE_PREFERRED_CLUSTER_TASKS 0x200

struct lb_env {
	struct sched_domain	*sd;

	struct rq		*src_rq;
	int			src_cpu;

	int			dst_cpu;
	struct rq		*dst_rq;

	struct cpumask		*dst_grpmask;
	int			new_dst_cpu;
	enum cpu_idle_type	idle;
	long			imbalance;
	unsigned int		src_grp_nr_running;
	/* The set of CPUs under consideration for load-balancing */
	struct cpumask		*cpus;

	unsigned int		flags;

	unsigned int		loop;
	unsigned int		loop_break;
	unsigned int		loop_max;

	enum fbq_type		fbq_type;
	enum group_type		src_grp_type;
	struct list_head	tasks;
};

/*
 * Is this task likely cache-hot:
 */
static int task_hot(struct task_struct *p, struct lb_env *env)
{
	s64 delta;

	lockdep_assert_held(&env->src_rq->lock);

	if (p->sched_class != &fair_sched_class)
		return 0;

	if (unlikely(p->policy == SCHED_IDLE))
		return 0;

	/*
	 * Buddy candidates are cache hot:
	 */
	if (sched_feat(CACHE_HOT_BUDDY) && env->dst_rq->nr_running &&
			(&p->se == cfs_rq_of(&p->se)->next ||
			 &p->se == cfs_rq_of(&p->se)->last))
		return 1;

	if (sysctl_sched_migration_cost == -1)
		return 1;
	if (sysctl_sched_migration_cost == 0)
		return 0;

	delta = rq_clock_task(env->src_rq) - p->se.exec_start;

	return delta < (s64)sysctl_sched_migration_cost;
}

#ifdef CONFIG_NUMA_BALANCING
/*
 * Returns 1, if task migration degrades locality
 * Returns 0, if task migration improves locality i.e migration preferred.
 * Returns -1, if task migration is not affected by locality.
 */
static int migrate_degrades_locality(struct task_struct *p, struct lb_env *env)
{
	struct numa_group *numa_group = rcu_dereference(p->numa_group);
	unsigned long src_faults, dst_faults;
	int src_nid, dst_nid;

	if (!static_branch_likely(&sched_numa_balancing))
		return -1;

	if (!p->numa_faults || !(env->sd->flags & SD_NUMA))
		return -1;

	src_nid = cpu_to_node(env->src_cpu);
	dst_nid = cpu_to_node(env->dst_cpu);

	if (src_nid == dst_nid)
		return -1;

	/* Migrating away from the preferred node is always bad. */
	if (src_nid == p->numa_preferred_nid) {
		if (env->src_rq->nr_running > env->src_rq->nr_preferred_running)
			return 1;
		else
			return -1;
	}

	/* Encourage migration to the preferred node. */
	if (dst_nid == p->numa_preferred_nid)
		return 0;

	/* Leaving a core idle is often worse than degrading locality. */
	if (env->idle != CPU_NOT_IDLE)
		return -1;

	if (numa_group) {
		src_faults = group_faults(p, src_nid);
		dst_faults = group_faults(p, dst_nid);
	} else {
		src_faults = task_faults(p, src_nid);
		dst_faults = task_faults(p, dst_nid);
	}

	return dst_faults < src_faults;
}

#else
static inline int migrate_degrades_locality(struct task_struct *p,
					     struct lb_env *env)
{
	return -1;
}
#endif

/*
 * can_migrate_task - may task p from runqueue rq be migrated to this_cpu?
 */
static
int can_migrate_task(struct task_struct *p, struct lb_env *env)
{
	int tsk_cache_hot;

	lockdep_assert_held(&env->src_rq->lock);

	/*
	 * We do not migrate tasks that are:
	 * 1) throttled_lb_pair, or
	 * 2) cannot be migrated to this CPU due to cpus_allowed, or
	 * 3) running (obviously), or
	 * 4) are cache-hot on their current CPU.
	 */
	if (throttled_lb_pair(task_group(p), env->src_cpu, env->dst_cpu))
		return 0;

	if (!cpumask_test_cpu(env->dst_cpu, &p->cpus_allowed)) {
		int cpu;

		schedstat_inc(p->se.statistics.nr_failed_migrations_affine);

		env->flags |= LBF_SOME_PINNED;

		/*
		 * Remember if this task can be migrated to any other cpu in
		 * our sched_group. We may want to revisit it if we couldn't
		 * meet load balance goals by pulling other tasks on src_cpu.
		 *
		 * Avoid computing new_dst_cpu for NEWLY_IDLE or if we have
		 * already computed one in current iteration.
		 */
		if (env->idle == CPU_NEWLY_IDLE || (env->flags & LBF_DST_PINNED))
			return 0;

		/* Prevent to re-select dst_cpu via env's cpus */
		for_each_cpu_and(cpu, env->dst_grpmask, env->cpus) {
			if (cpumask_test_cpu(cpu, &p->cpus_allowed)) {
				env->flags |= LBF_DST_PINNED;
				env->new_dst_cpu = cpu;
				break;
			}
		}

		return 0;
	}

	/* Record that we found atleast one task that could run on dst_cpu */
	env->flags &= ~LBF_ALL_PINNED;

	if (energy_aware() && !sd_overutilized(env->sd) &&
	    env->idle == CPU_NEWLY_IDLE &&
	    !task_in_related_thread_group(p)) {
		long util_cum_dst, util_cum_src;
		unsigned long demand;

		demand = task_util(p);
		util_cum_dst = cpu_util_cum(env->dst_cpu, 0) + demand;
		util_cum_src = cpu_util_cum(env->src_cpu, 0) - demand;

		if (util_cum_dst > util_cum_src)
			return 0;
	}

#ifdef CONFIG_SCHED_WALT
	if (env->flags & LBF_IGNORE_PREFERRED_CLUSTER_TASKS &&
			 !preferred_cluster(cpu_rq(env->dst_cpu)->cluster, p))
		return 0;

	/* Don't detach task if it doesn't fit on the destination */
	if (env->flags & LBF_IGNORE_BIG_TASKS &&
		!task_fits_max(p, env->dst_cpu))
		return 0;
#endif

	/* Dont allow boosted tasks to be pulled to small cores */
	if (env->flags & LBF_IGNORE_BIG_TASKS &&
		(schedtune_task_boost(p) > 0))
		return 0;

	if (task_running(env->src_rq, p)) {
		schedstat_inc(p->se.statistics.nr_failed_migrations_running);
		return 0;
	}

	/* Don't detach task if it is under active migration */
	if (env->src_rq->push_task == p)
		return 0;

	/*
	 * Aggressive migration if:
	 * 1) IDLE or NEWLY_IDLE balance.
	 * 2) destination numa is preferred
	 * 3) task is cache cold, or
	 * 4) too many balance attempts have failed.
	 */
	tsk_cache_hot = migrate_degrades_locality(p, env);
	if (tsk_cache_hot == -1)
		tsk_cache_hot = task_hot(p, env);

	if (env->idle != CPU_NOT_IDLE || tsk_cache_hot <= 0 ||
	    env->sd->nr_balance_failed > env->sd->cache_nice_tries) {
		if (tsk_cache_hot == 1) {
			schedstat_inc(env->sd->lb_hot_gained[env->idle]);
			schedstat_inc(p->se.statistics.nr_forced_migrations);
		}
		return 1;
	}

	schedstat_inc(p->se.statistics.nr_failed_migrations_hot);
	return 0;
}

/*
 * detach_task() -- detach the task for the migration specified in env
 */
static void detach_task(struct task_struct *p, struct lb_env *env)
{
	lockdep_assert_held(&env->src_rq->lock);

	p->on_rq = TASK_ON_RQ_MIGRATING;
	deactivate_task(env->src_rq, p, DEQUEUE_NOCLOCK);
#ifdef CONFIG_SCHED_WALT
	double_lock_balance(env->src_rq, env->dst_rq);
	if (!(env->src_rq->clock_update_flags & RQCF_UPDATED))
		update_rq_clock(env->src_rq);
	set_task_cpu(p, env->dst_cpu);
	double_unlock_balance(env->src_rq, env->dst_rq);
#else
	set_task_cpu(p, env->dst_cpu);
#endif
}

/*
 * detach_one_task() -- tries to dequeue exactly one task from env->src_rq, as
 * part of active balancing operations within "domain".
 *
 * Returns a task if successful and NULL otherwise.
 */
static struct task_struct *detach_one_task(struct lb_env *env)
{
	struct task_struct *p;

	lockdep_assert_held(&env->src_rq->lock);

	list_for_each_entry_reverse(p,
			&env->src_rq->cfs_tasks, se.group_node) {
		if (!can_migrate_task(p, env))
			continue;

		detach_task(p, env);

		/*
		 * Right now, this is only the second place where
		 * lb_gained[env->idle] is updated (other is detach_tasks)
		 * so we can safely collect stats here rather than
		 * inside detach_tasks().
		 */
		schedstat_inc(env->sd->lb_gained[env->idle]);
		return p;
	}
	return NULL;
}

static const unsigned int sched_nr_migrate_break = 32;

/*
 * detach_tasks() -- tries to detach up to imbalance weighted load from
 * busiest_rq, as part of a balancing operation within domain "sd".
 *
 * Returns number of detached tasks if successful and 0 otherwise.
 */
static int detach_tasks(struct lb_env *env)
{
	struct list_head *tasks = &env->src_rq->cfs_tasks;
	struct task_struct *p;
	unsigned long load = 0;
	int detached = 0;
	int orig_loop = env->loop;

	lockdep_assert_held(&env->src_rq->lock);

	if (env->imbalance <= 0)
		return 0;

	if (!same_cluster(env->dst_cpu, env->src_cpu))
		env->flags |= LBF_IGNORE_PREFERRED_CLUSTER_TASKS;

	if (cpu_capacity(env->dst_cpu) < cpu_capacity(env->src_cpu))
		env->flags |= LBF_IGNORE_BIG_TASKS;

redo:
	while (!list_empty(tasks)) {
		/*
		 * We don't want to steal all, otherwise we may be treated likewise,
		 * which could at worst lead to a livelock crash.
		 */
		if (env->idle != CPU_NOT_IDLE && env->src_rq->nr_running <= 1)
			break;

		p = list_last_entry(tasks, struct task_struct, se.group_node);

		env->loop++;
		/* We've more or less seen every task there is, call it quits */
		if (env->loop > env->loop_max)
			break;

		/* take a breather every nr_migrate tasks */
		if (env->loop > env->loop_break) {
			env->loop_break += sched_nr_migrate_break;
			env->flags |= LBF_NEED_BREAK;
			break;
		}

		if (!can_migrate_task(p, env))
			goto next;

		load = task_h_load(p);

		if (sched_feat(LB_MIN) && load < 16 && !env->sd->nr_balance_failed)
			goto next;

		/*
		 * p is not running task when we goes until here, so if p is one
		 * of the 2 task in src cpu rq and not the running one,
		 * that means it is the only task that can be balanced.
		 * So only when there is other tasks can be balanced or
		 * there is situation to ignore big task, it is needed
		 * to skip the task load bigger than 2*imbalance.
		 */
		if (((cpu_rq(env->src_cpu)->nr_running > 2) ||
			(env->flags & LBF_IGNORE_BIG_TASKS)) &&
			((load / 2) > env->imbalance))
			goto next;

		detach_task(p, env);
		list_add(&p->se.group_node, &env->tasks);

		detached++;
		env->imbalance -= load;

#ifdef CONFIG_PREEMPT
		/*
		 * NEWIDLE balancing is a source of latency, so preemptible
		 * kernels will stop after the first task is detached to minimize
		 * the critical section.
		 */
		if (env->idle == CPU_NEWLY_IDLE)
			break;
#endif

		/*
		 * We only want to steal up to the prescribed amount of
		 * weighted load.
		 */
		if (env->imbalance <= 0)
			break;

		continue;
next:
#ifdef CONFIG_SCHED_WALT
		trace_sched_load_balance_skip_tasks(env->src_cpu, env->dst_cpu,
				env->src_grp_type, p->pid, load, task_util(p),
				cpumask_bits(&p->cpus_allowed)[0]);
#endif
		list_move(&p->se.group_node, tasks);
	}

	if (env->flags & (LBF_IGNORE_BIG_TASKS |
			LBF_IGNORE_PREFERRED_CLUSTER_TASKS) && !detached) {
		tasks = &env->src_rq->cfs_tasks;
		env->flags &= ~(LBF_IGNORE_BIG_TASKS |
				LBF_IGNORE_PREFERRED_CLUSTER_TASKS);
		env->loop = orig_loop;
		goto redo;
	}

	/*
	 * Right now, this is one of only two places we collect this stat
	 * so we can safely collect detach_one_task() stats here rather
	 * than inside detach_one_task().
	 */
	schedstat_add(env->sd->lb_gained[env->idle], detached);

	return detached;
}

/*
 * attach_task() -- attach the task detached by detach_task() to its new rq.
 */
static void attach_task(struct rq *rq, struct task_struct *p)
{
	lockdep_assert_held(&rq->lock);

	BUG_ON(task_rq(p) != rq);
	activate_task(rq, p, ENQUEUE_NOCLOCK);
	p->on_rq = TASK_ON_RQ_QUEUED;
	check_preempt_curr(rq, p, 0);
}

/*
 * attach_one_task() -- attaches the task returned from detach_one_task() to
 * its new rq.
 */
static void attach_one_task(struct rq *rq, struct task_struct *p)
{
	struct rq_flags rf;

	rq_lock(rq, &rf);
	update_rq_clock(rq);
	attach_task(rq, p);
	update_overutilized_status(rq);
	rq_unlock(rq, &rf);
}

/*
 * attach_tasks() -- attaches all tasks detached by detach_tasks() to their
 * new rq.
 */
static void attach_tasks(struct lb_env *env)
{
	struct list_head *tasks = &env->tasks;
	struct task_struct *p;
	struct rq_flags rf;

	rq_lock(env->dst_rq, &rf);
	update_rq_clock(env->dst_rq);

	while (!list_empty(tasks)) {
		p = list_first_entry(tasks, struct task_struct, se.group_node);
		list_del_init(&p->se.group_node);

		attach_task(env->dst_rq, p);
	}

	/*
	 * The enqueue_task_fair only updates the overutilized status
	 * for the waking tasks. Since multiple tasks may get migrated
	 * from load balancer, instead of doing it there, update the
	 * overutilized status here at the end.
	 */
	update_overutilized_status(env->dst_rq);
	rq_unlock(env->dst_rq, &rf);
}

#ifdef CONFIG_FAIR_GROUP_SCHED

static void update_blocked_averages(int cpu)
{
	struct rq *rq = cpu_rq(cpu);
	struct cfs_rq *cfs_rq;
	struct rq_flags rf;

	rq_lock_irqsave(rq, &rf);
	update_rq_clock(rq);

	/*
	 * Iterates the task_group tree in a bottom up fashion, see
	 * list_add_leaf_cfs_rq() for details.
	 */
	for_each_leaf_cfs_rq(rq, cfs_rq) {
		struct sched_entity *se;

		/* throttled entities do not contribute to load */
		if (throttled_hierarchy(cfs_rq))
			continue;

		if (update_cfs_rq_load_avg(cfs_rq_clock_task(cfs_rq), cfs_rq, true))
			update_tg_load_avg(cfs_rq, 0);

		/* Propagate pending load changes to the parent, if any: */
		se = cfs_rq->tg->se[cpu];
		if (se && !skip_blocked_update(se))
			update_load_avg(se, 0);
	}
	update_rt_rq_load_avg(rq_clock_task(rq), cpu, &rq->rt, 0);
#ifdef CONFIG_NO_HZ_COMMON
	rq->last_blocked_load_update_tick = jiffies;
#endif
	rq_unlock_irqrestore(rq, &rf);
}

/*
 * Compute the hierarchical load factor for cfs_rq and all its ascendants.
 * This needs to be done in a top-down fashion because the load of a child
 * group is a fraction of its parents load.
 */
static void update_cfs_rq_h_load(struct cfs_rq *cfs_rq)
{
	struct rq *rq = rq_of(cfs_rq);
	struct sched_entity *se = cfs_rq->tg->se[cpu_of(rq)];
	unsigned long now = jiffies;
	unsigned long load;

	if (cfs_rq->last_h_load_update == now)
		return;

	WRITE_ONCE(cfs_rq->h_load_next, NULL);
	for_each_sched_entity(se) {
		cfs_rq = cfs_rq_of(se);
		WRITE_ONCE(cfs_rq->h_load_next, se);
		if (cfs_rq->last_h_load_update == now)
			break;
	}

	if (!se) {
		cfs_rq->h_load = cfs_rq_load_avg(cfs_rq);
		cfs_rq->last_h_load_update = now;
	}

	while ((se = READ_ONCE(cfs_rq->h_load_next)) != NULL) {
		load = cfs_rq->h_load;
		load = div64_ul(load * se->avg.load_avg,
			cfs_rq_load_avg(cfs_rq) + 1);
		cfs_rq = group_cfs_rq(se);
		cfs_rq->h_load = load;
		cfs_rq->last_h_load_update = now;
	}
}

static unsigned long task_h_load(struct task_struct *p)
{
	struct cfs_rq *cfs_rq = task_cfs_rq(p);

	update_cfs_rq_h_load(cfs_rq);
	return div64_ul(p->se.avg.load_avg * cfs_rq->h_load,
			cfs_rq_load_avg(cfs_rq) + 1);
}
#else
static inline void update_blocked_averages(int cpu)
{
	struct rq *rq = cpu_rq(cpu);
	struct cfs_rq *cfs_rq = &rq->cfs;
	struct rq_flags rf;

	rq_lock_irqsave(rq, &rf);
	update_rq_clock(rq);
	update_cfs_rq_load_avg(cfs_rq_clock_task(cfs_rq), cfs_rq, true);
	update_rt_rq_load_avg(rq_clock_task(rq), cpu, &rq->rt, 0);
#ifdef CONFIG_NO_HZ_COMMON
	rq->last_blocked_load_update_tick = jiffies;
#endif
	rq_unlock_irqrestore(rq, &rf);
}

static unsigned long task_h_load(struct task_struct *p)
{
	return p->se.avg.load_avg;
}
#endif

/********** Helpers for find_busiest_group ************************/

/*
 * sg_lb_stats - stats of a sched_group required for load_balancing
 */
struct sg_lb_stats {
	unsigned long avg_load; /*Avg load across the CPUs of the group */
	unsigned long group_load; /* Total load over the CPUs of the group */
	unsigned long sum_weighted_load; /* Weighted load of group's tasks */
	unsigned long load_per_task;
	unsigned long group_capacity;
	unsigned long group_util; /* Total utilization of the group */
	unsigned int sum_nr_running; /* Nr tasks running in the group */
	unsigned int idle_cpus;
	unsigned int group_weight;
	enum group_type group_type;
	int group_no_capacity;
	/* A cpu has a task too big for its capacity */
	unsigned long group_misfit_task_load;
#ifdef CONFIG_NUMA_BALANCING
	unsigned int nr_numa_running;
	unsigned int nr_preferred_running;
#endif
};

/*
 * sd_lb_stats - Structure to store the statistics of a sched_domain
 *		 during load balancing.
 */
struct sd_lb_stats {
	struct sched_group *busiest;	/* Busiest group in this sd */
	struct sched_group *local;	/* Local group in this sd */
	unsigned long total_running;
	unsigned long total_load;	/* Total load of all groups in sd */
	unsigned long total_capacity;	/* Total capacity of all groups in sd */
	unsigned long total_util;	/* Total util of all groups in sd */
	unsigned long avg_load;	/* Average load across all groups in sd */

	struct sg_lb_stats busiest_stat;/* Statistics of the busiest group */
	struct sg_lb_stats local_stat;	/* Statistics of the local group */
};

static inline void init_sd_lb_stats(struct sd_lb_stats *sds)
{
	/*
	 * Skimp on the clearing to avoid duplicate work. We can avoid clearing
	 * local_stat because update_sg_lb_stats() does a full clear/assignment.
	 * We must however clear busiest_stat::avg_load because
	 * update_sd_pick_busiest() reads this before assignment.
	 */
	*sds = (struct sd_lb_stats){
		.busiest = NULL,
		.local = NULL,
		.total_running = 0UL,
		.total_load = 0UL,
		.total_capacity = 0UL,
		.total_util = 0UL,
		.busiest_stat = {
			.avg_load = 0UL,
			.sum_nr_running = 0,
			.group_type = group_other,
		},
	};
}

/**
 * get_sd_load_idx - Obtain the load index for a given sched domain.
 * @sd: The sched_domain whose load_idx is to be obtained.
 * @idle: The idle status of the CPU for whose sd load_idx is obtained.
 *
 * Return: The load index.
 */
static inline int get_sd_load_idx(struct sched_domain *sd,
					enum cpu_idle_type idle)
{
	int load_idx;

	switch (idle) {
	case CPU_NOT_IDLE:
		load_idx = sd->busy_idx;
		break;

	case CPU_NEWLY_IDLE:
		load_idx = sd->newidle_idx;
		break;
	default:
		load_idx = sd->idle_idx;
		break;
	}

	return load_idx;
}

static unsigned long scale_rt_capacity(int cpu)
{
	struct rq *rq = cpu_rq(cpu);
	u64 total, used, age_stamp, avg;
	s64 delta;

	/*
	 * Since we're reading these variables without serialization make sure
	 * we read them once before doing sanity checks on them.
	 */
	age_stamp = READ_ONCE(rq->age_stamp);
	avg = READ_ONCE(rq->rt_avg);
	delta = __rq_clock_broken(rq) - age_stamp;

	if (unlikely(delta < 0))
		delta = 0;

	total = sched_avg_period() + delta;

	used = div_u64(avg, total);

	if (likely(used < SCHED_CAPACITY_SCALE))
		return SCHED_CAPACITY_SCALE - used;

	return 1;
}

void init_max_cpu_capacity(struct max_cpu_capacity *mcc)
{
	raw_spin_lock_init(&mcc->lock);
	mcc->val = 0;
	mcc->cpu = -1;
}

static void update_cpu_capacity(struct sched_domain *sd, int cpu)
{
	unsigned long capacity = arch_scale_cpu_capacity(sd, cpu);
	struct sched_group *sdg = sd->groups;

	capacity *= arch_scale_max_freq_capacity(sd, cpu);
	capacity >>= SCHED_CAPACITY_SHIFT;

	capacity = min(capacity, thermal_cap(cpu));
	cpu_rq(cpu)->cpu_capacity_orig = capacity;

	capacity *= scale_rt_capacity(cpu);
	capacity >>= SCHED_CAPACITY_SHIFT;

	if (!capacity)
		capacity = 1;

	cpu_rq(cpu)->cpu_capacity = capacity;
	sdg->sgc->capacity = capacity;
	sdg->sgc->min_capacity = capacity;
	sdg->sgc->max_capacity = capacity;
}

void update_group_capacity(struct sched_domain *sd, int cpu)
{
	struct sched_domain *child = sd->child;
	struct sched_group *group, *sdg = sd->groups;
	unsigned long capacity, min_capacity, max_capacity;
	unsigned long interval;

	interval = msecs_to_jiffies(sd->balance_interval);
	interval = clamp(interval, 1UL, max_load_balance_interval);
	sdg->sgc->next_update = jiffies + interval;

	if (!child) {
		update_cpu_capacity(sd, cpu);
		return;
	}

	capacity = 0;
	min_capacity = ULONG_MAX;
	max_capacity = 0;

	if (child->flags & SD_OVERLAP) {
		/*
		 * SD_OVERLAP domains cannot assume that child groups
		 * span the current group.
		 */

		for_each_cpu(cpu, sched_group_span(sdg)) {
			struct sched_group_capacity *sgc;
			struct rq *rq = cpu_rq(cpu);

			if (cpumask_test_cpu(cpu, cpu_isolated_mask))
				continue;
			/*
			 * build_sched_domains() -> init_sched_groups_capacity()
			 * gets here before we've attached the domains to the
			 * runqueues.
			 *
			 * Use capacity_of(), which is set irrespective of domains
			 * in update_cpu_capacity().
			 *
			 * This avoids capacity from being 0 and
			 * causing divide-by-zero issues on boot.
			 */
			if (unlikely(!rq->sd)) {
				capacity += capacity_of(cpu);
			} else {
				sgc = rq->sd->groups->sgc;
				capacity += sgc->capacity;
			}

			min_capacity = min(capacity, min_capacity);
			max_capacity = max(capacity, max_capacity);
		}
	} else  {
		/*
		 * !SD_OVERLAP domains can assume that child groups
		 * span the current group.
		 */

		group = child->groups;
		do {
			struct sched_group_capacity *sgc = group->sgc;
			cpumask_t *cpus = sched_group_span(group);

			if (!cpu_isolated(cpumask_first(cpus))) {
				capacity += sgc->capacity;
				min_capacity = min(sgc->min_capacity,
							min_capacity);
				max_capacity = max(sgc->max_capacity,
							max_capacity);
			}
			group = group->next;
		} while (group != child->groups);
	}

	sdg->sgc->capacity = capacity;
	sdg->sgc->min_capacity = min_capacity;
	sdg->sgc->max_capacity = max_capacity;
}

/*
 * Check whether the capacity of the rq has been noticeably reduced by side
 * activity. The imbalance_pct is used for the threshold.
 * Return true is the capacity is reduced
 */
static inline int
check_cpu_capacity(struct rq *rq, struct sched_domain *sd)
{
	return ((rq->cpu_capacity * sd->imbalance_pct) <
				(rq->cpu_capacity_orig * 100));
}

/*
 * Group imbalance indicates (and tries to solve) the problem where balancing
 * groups is inadequate due to ->cpus_allowed constraints.
 *
 * Imagine a situation of two groups of 4 cpus each and 4 tasks each with a
 * cpumask covering 1 cpu of the first group and 3 cpus of the second group.
 * Something like:
 *
 *	{ 0 1 2 3 } { 4 5 6 7 }
 *	        *     * * *
 *
 * If we were to balance group-wise we'd place two tasks in the first group and
 * two tasks in the second group. Clearly this is undesired as it will overload
 * cpu 3 and leave one of the cpus in the second group unused.
 *
 * The current solution to this issue is detecting the skew in the first group
 * by noticing the lower domain failed to reach balance and had difficulty
 * moving tasks due to affinity constraints.
 *
 * When this is so detected; this group becomes a candidate for busiest; see
 * update_sd_pick_busiest(). And calculate_imbalance() and
 * find_busiest_group() avoid some of the usual balance conditions to allow it
 * to create an effective group imbalance.
 *
 * This is a somewhat tricky proposition since the next run might not find the
 * group imbalance and decide the groups need to be balanced again. A most
 * subtle and fragile situation.
 */

static inline int sg_imbalanced(struct sched_group *group)
{
	return group->sgc->imbalance;
}

/*
 * group_has_capacity returns true if the group has spare capacity that could
 * be used by some tasks.
 * We consider that a group has spare capacity if the  * number of task is
 * smaller than the number of CPUs or if the utilization is lower than the
 * available capacity for CFS tasks.
 * For the latter, we use a threshold to stabilize the state, to take into
 * account the variance of the tasks' load and to return true if the available
 * capacity in meaningful for the load balancer.
 * As an example, an available capacity of 1% can appear but it doesn't make
 * any benefit for the load balance.
 */
static inline bool
group_has_capacity(struct lb_env *env, struct sg_lb_stats *sgs)
{
	if (sgs->sum_nr_running < sgs->group_weight)
		return true;

	if ((sgs->group_capacity * 100) >
			(sgs->group_util * env->sd->imbalance_pct))
		return true;

	return false;
}

/*
 *  group_is_overloaded returns true if the group has more tasks than it can
 *  handle.
 *  group_is_overloaded is not equals to !group_has_capacity because a group
 *  with the exact right number of tasks, has no more spare capacity but is not
 *  overloaded so both group_has_capacity and group_is_overloaded return
 *  false.
 */
static inline bool
group_is_overloaded(struct lb_env *env, struct sg_lb_stats *sgs)
{
	if (sgs->sum_nr_running <= sgs->group_weight)
		return false;

#ifdef CONFIG_SCHED_WALT
	if (env->idle != CPU_NOT_IDLE && walt_rotation_enabled)
		return true;
#endif

	if ((sgs->group_capacity * 100) <
			(sgs->group_util * env->sd->imbalance_pct))
		return true;

	return false;
}

/*
 * group_smaller_min_cpu_capacity: Returns true if sched_group sg has smaller
 * per-CPU capacity than sched_group ref.
 */
static inline bool
group_smaller_min_cpu_capacity(struct sched_group *sg, struct sched_group *ref)
{
	return sg->sgc->min_capacity *
				sched_capacity_margin_up[group_first_cpu(sg)] <
						ref->sgc->min_capacity * 1024;
}

/*
 * group_smaller_max_cpu_capacity: Returns true if sched_group sg has smaller
 * per-CPU capacity_orig than sched_group ref.
 */
static inline bool
group_smaller_max_cpu_capacity(struct sched_group *sg, struct sched_group *ref)
{
	return sg->sgc->max_capacity *
				sched_capacity_margin_up[group_first_cpu(sg)] <
						ref->sgc->max_capacity * 1024;
}

/*
 * group_similar_cpu_capacity: Returns true if the minimum capacity of the
 * compared groups differ by less than 12.5%.
 */
static inline bool
group_similar_cpu_capacity(struct sched_group *sg, struct sched_group *ref)
{
	long diff = sg->sgc->min_capacity - ref->sgc->min_capacity;
	long max = max(sg->sgc->min_capacity, ref->sgc->min_capacity);

	return abs(diff) < max >> 3;
}

static inline enum
group_type group_classify(struct sched_group *group,
			  struct sg_lb_stats *sgs)
{
	if (sgs->group_no_capacity)
		return group_overloaded;

	if (sg_imbalanced(group))
		return group_imbalanced;

	if (sgs->group_misfit_task_load)
		return group_misfit_task;

	return group_other;
}

/**
 * update_sg_lb_stats - Update sched_group's statistics for load balancing.
 * @env: The load balancing environment.
 * @group: sched_group whose statistics are to be updated.
 * @load_idx: Load index of sched_domain of this_cpu for load calc.
 * @local_group: Does group contain this_cpu.
 * @sgs: variable to hold the statistics for this group.
 * @overload: Indicate pullable load (e.g. >1 runnable task).
 * @overutilized: Indicate overutilization for any CPU.
 */
static inline void update_sg_lb_stats(struct lb_env *env,
			struct sched_group *group, int load_idx,
			int local_group, struct sg_lb_stats *sgs,
			bool *overload, bool *overutilized, bool *misfit_task)
{
	unsigned long load;
	int i, nr_running;

	memset(sgs, 0, sizeof(*sgs));

	for_each_cpu_and(i, sched_group_span(group), env->cpus) {
		struct rq *rq = cpu_rq(i);

		if (cpu_isolated(i))
			continue;

		/* Bias balancing toward cpus of our domain */
		if (local_group)
			load = target_load(i, load_idx);
		else
			load = source_load(i, load_idx);

		sgs->group_load += load;
		sgs->group_util += cpu_util(i);
		sgs->sum_nr_running += rq->cfs.h_nr_running;

		nr_running = rq->nr_running;
		if (nr_running > 1)
			*overload = true;

#ifdef CONFIG_NUMA_BALANCING
		sgs->nr_numa_running += rq->nr_numa_running;
		sgs->nr_preferred_running += rq->nr_preferred_running;
#endif
		sgs->sum_weighted_load += weighted_cpuload(rq);
		/*
		 * No need to call idle_cpu() if nr_running is not 0
		 */
		if (!nr_running && idle_cpu(i))
			sgs->idle_cpus++;

		if (env->sd->flags & SD_ASYM_CPUCAPACITY &&
		    sgs->group_misfit_task_load < rq->misfit_task_load) {
			sgs->group_misfit_task_load = rq->misfit_task_load;
			*overload = 1;
		}


		if (cpu_overutilized(i)) {
			*overutilized = true;

			if (rq->misfit_task_load)
				*misfit_task = true;
		}
	}

	/* Isolated CPU has no weight */
	if (!group->group_weight) {
		sgs->group_capacity = 0;
		sgs->avg_load = 0;
		sgs->group_no_capacity = 1;
		sgs->group_type = group_other;
		sgs->group_weight = group->group_weight;
	} else {
		/* Adjust by relative CPU capacity of the group */
		sgs->group_capacity = group->sgc->capacity;
		sgs->avg_load = (sgs->group_load*SCHED_CAPACITY_SCALE) /
							sgs->group_capacity;

		sgs->group_weight = group->group_weight;

		sgs->group_no_capacity = group_is_overloaded(env, sgs);
		sgs->group_type = group_classify(group, sgs);
	}

	if (sgs->sum_nr_running)
		sgs->load_per_task = sgs->sum_weighted_load /
						sgs->sum_nr_running;
}

/**
 * update_sd_pick_busiest - return 1 on busiest group
 * @env: The load balancing environment.
 * @sds: sched_domain statistics
 * @sg: sched_group candidate to be checked for being the busiest
 * @sgs: sched_group statistics
 *
 * Determine if @sg is a busier group than the previously selected
 * busiest group.
 *
 * Return: %true if @sg is a busier group than the previously selected
 * busiest group. %false otherwise.
 */
static bool update_sd_pick_busiest(struct lb_env *env,
				   struct sd_lb_stats *sds,
				   struct sched_group *sg,
				   struct sg_lb_stats *sgs)
{
	struct sg_lb_stats *busiest = &sds->busiest_stat;

	/*
	 * Don't try to pull misfit tasks we can't help.
	 * We can use max_capacity here as reduction in capacity on some
	 * cpus in the group should either be possible to resolve
	 * internally or be covered by avg_load imbalance (eventually).
	 */
	if (sgs->group_type == group_misfit_task &&
	    (!group_smaller_max_cpu_capacity(sg, sds->local) ||
	     !group_has_capacity(env, &sds->local_stat)))
		return false;

	if (sgs->group_type > busiest->group_type)
		return true;

	if (sgs->group_type < busiest->group_type)
		return false;

	if (sgs->avg_load <= busiest->avg_load)
		return false;

	if (!(env->sd->flags & SD_ASYM_CPUCAPACITY))
		goto asym_packing;

	/*
	 * Candidate sg has no more than one task per CPU and
	 * has higher per-CPU capacity. Migrating tasks to less
	 * capable CPUs may harm throughput. Maximize throughput,
	 * power/energy consequences are not considered.
	 */
	if (sgs->sum_nr_running <= sgs->group_weight &&
	    group_smaller_min_cpu_capacity(sds->local, sg))
		return false;

	/*
	 * Candidate sg doesn't face any severe imbalance issues so
	 * don't disturb unless the groups are of similar capacity
	 * where balancing is more harmless.
	 */
	if (sgs->group_type == group_other &&
		!group_similar_cpu_capacity(sds->local, sg))
		return false;

	/*
	 * If we have more than one misfit sg go with the biggest misfit.
	 */
	if (sgs->group_type == group_misfit_task &&
	    sgs->group_misfit_task_load < busiest->group_misfit_task_load)
		return false;

asym_packing:
	/* This is the busiest node in its class. */
	if (!(env->sd->flags & SD_ASYM_PACKING))
		return true;

	/* No ASYM_PACKING if target cpu is already busy */
	if (env->idle == CPU_NOT_IDLE)
		return true;
	/*
	 * ASYM_PACKING needs to move all the work to the highest
	 * prority CPUs in the group, therefore mark all groups
	 * of lower priority than ourself as busy.
	 */
	if (sgs->sum_nr_running &&
	    sched_asym_prefer(env->dst_cpu, sg->asym_prefer_cpu)) {
		if (!sds->busiest)
			return true;

		/* Prefer to move from lowest priority cpu's work */
		if (sched_asym_prefer(sds->busiest->asym_prefer_cpu,
				      sg->asym_prefer_cpu))
			return true;
	}

	return false;
}

#ifdef CONFIG_NUMA_BALANCING
static inline enum fbq_type fbq_classify_group(struct sg_lb_stats *sgs)
{
	if (sgs->sum_nr_running > sgs->nr_numa_running)
		return regular;
	if (sgs->sum_nr_running > sgs->nr_preferred_running)
		return remote;
	return all;
}

static inline enum fbq_type fbq_classify_rq(struct rq *rq)
{
	if (rq->nr_running > rq->nr_numa_running)
		return regular;
	if (rq->nr_running > rq->nr_preferred_running)
		return remote;
	return all;
}
#else
static inline enum fbq_type fbq_classify_group(struct sg_lb_stats *sgs)
{
	return all;
}

static inline enum fbq_type fbq_classify_rq(struct rq *rq)
{
	return regular;
}
#endif /* CONFIG_NUMA_BALANCING */

#ifdef CONFIG_NO_HZ_COMMON
static struct {
	cpumask_var_t idle_cpus_mask;
	atomic_t nr_cpus;
	unsigned long next_balance;     /* in jiffy units */
	unsigned long next_update;     /* in jiffy units */
} nohz ____cacheline_aligned;
#endif

#define lb_sd_parent(sd) \
	(sd->parent && sd->parent->groups != sd->parent->groups->next)

/**
 * update_sd_lb_stats - Update sched_domain's statistics for load balancing.
 * @env: The load balancing environment.
 * @sds: variable to hold the statistics for this sched_domain.
 */
static inline void update_sd_lb_stats(struct lb_env *env, struct sd_lb_stats *sds)
{
	struct sched_domain *child = env->sd->child;
	struct sched_group *sg = env->sd->groups;
	struct sg_lb_stats *local = &sds->local_stat;
	struct sg_lb_stats tmp_sgs;
	int load_idx;
	bool overload = false, overutilized = false, misfit_task = false;
	bool prefer_sibling = child && child->flags & SD_PREFER_SIBLING;

#ifdef CONFIG_NO_HZ_COMMON
	if (env->idle == CPU_NEWLY_IDLE) {
		int cpu;

		/* Update the stats of NOHZ idle CPUs in the sd */
		for_each_cpu_and(cpu, sched_domain_span(env->sd),
				 nohz.idle_cpus_mask) {
			struct rq *rq = cpu_rq(cpu);

			/* ... Unless we've already done since the last tick */
			if (time_after(jiffies,
                                       rq->last_blocked_load_update_tick))
				update_blocked_averages(cpu);
		}
	}
	/*
	 * If we've just updated all of the NOHZ idle CPUs, then we can push
	 * back the next nohz.next_update, which will prevent an unnecessary
	 * wakeup for the nohz stats kick
	 */
	if (cpumask_subset(nohz.idle_cpus_mask, sched_domain_span(env->sd)))
		nohz.next_update = jiffies + LOAD_AVG_PERIOD;
#endif

	load_idx = get_sd_load_idx(env->sd, env->idle);

	do {
		struct sg_lb_stats *sgs = &tmp_sgs;
		int local_group;

		local_group = cpumask_test_cpu(env->dst_cpu, sched_group_span(sg));
		if (local_group) {
			sds->local = sg;
			sgs = local;

			if (env->idle != CPU_NEWLY_IDLE ||
			    time_after_eq(jiffies, sg->sgc->next_update))
				update_group_capacity(env->sd, env->dst_cpu);
		}

		update_sg_lb_stats(env, sg, load_idx, local_group, sgs,
						&overload, &overutilized,
						&misfit_task);

		if (local_group)
			goto next_group;

		/*
		 * In case the child domain prefers tasks go to siblings
		 * first, lower the sg capacity so that we'll try
		 * and move all the excess tasks away. We lower the capacity
		 * of a group only if the local group has the capacity to fit
		 * these excess tasks. The extra check prevents the case where
		 * you always pull from the heaviest group when it is already
		 * under-utilized (possible with a large weight task outweighs
		 * the tasks on the system).
		 */
		if (prefer_sibling && sds->local &&
		    group_has_capacity(env, local) &&
		    (sgs->sum_nr_running > local->sum_nr_running + 1)) {
			sgs->group_no_capacity = 1;
			sgs->group_type = group_classify(sg, sgs);
		}

		if (update_sd_pick_busiest(env, sds, sg, sgs)) {
			sds->busiest = sg;
			sds->busiest_stat = *sgs;
		}

next_group:
		/* Now, start updating sd_lb_stats */
		sds->total_running += sgs->sum_nr_running;
		sds->total_load += sgs->group_load;
		sds->total_capacity += sgs->group_capacity;
		sds->total_util += sgs->group_util;

		trace_sched_load_balance_sg_stats(sg->cpumask[0], sgs->group_type,
					sgs->idle_cpus, sgs->sum_nr_running,
					sgs->group_load, sgs->group_capacity,
					sgs->group_util, sgs->group_no_capacity,
					sgs->load_per_task,
					sgs->group_misfit_task_load,
					sds->busiest ? sds->busiest->cpumask[0] : 0);

		sg = sg->next;
	} while (sg != env->sd->groups);

	if (env->sd->flags & SD_NUMA)
		env->fbq_type = fbq_classify_group(&sds->busiest_stat);

	env->src_grp_nr_running = sds->busiest_stat.sum_nr_running;

	if (!lb_sd_parent(env->sd)) {
		/* update overload indicator if we are at root domain */
		if (READ_ONCE(env->dst_rq->rd->overload) != overload)
			WRITE_ONCE(env->dst_rq->rd->overload, overload);
	}

	if (overutilized)
		set_sd_overutilized(env->sd);
	else
		clear_sd_overutilized(env->sd);

	/*
	 * If there is a misfit task in one cpu in this sched_domain
	 * it is likely that the imbalance cannot be sorted out among
	 * the cpu's in this sched_domain. In this case set the
	 * overutilized flag at the parent sched_domain.
	 */
	if (misfit_task) {
		struct sched_domain *sd = env->sd->parent;

		/*
		 * In case of a misfit task, load balance at the parent
		 * sched domain level will make sense only if the the cpus
		 * have a different capacity. If cpus at a domain level have
		 * the same capacity, the misfit task cannot be well
		 * accomodated	in any of the cpus and there in no point in
		 * trying a load balance at this level
		 */
		while (sd) {
			if (sd->flags & SD_ASYM_CPUCAPACITY) {
				set_sd_overutilized(sd);
				break;
			}
			sd = sd->parent;
		}
	}

	/*
	 * If the domain util is greater that domain capacity, load balancing
	 * needs to be done at the next sched domain level as well.
	 */
	if (lb_sd_parent(env->sd) &&
	    sds->total_capacity * 1024 < sds->total_util *
			sched_capacity_margin_up[group_first_cpu(sds->local)])
		set_sd_overutilized(env->sd->parent);
}

/**
 * check_asym_packing - Check to see if the group is packed into the
 *			sched domain.
 *
 * This is primarily intended to used at the sibling level.  Some
 * cores like POWER7 prefer to use lower numbered SMT threads.  In the
 * case of POWER7, it can move to lower SMT modes only when higher
 * threads are idle.  When in lower SMT modes, the threads will
 * perform better since they share less core resources.  Hence when we
 * have idle threads, we want them to be the higher ones.
 *
 * This packing function is run on idle threads.  It checks to see if
 * the busiest CPU in this domain (core in the P7 case) has a higher
 * CPU number than the packing function is being run on.  Here we are
 * assuming lower CPU number will be equivalent to lower a SMT thread
 * number.
 *
 * Return: 1 when packing is required and a task should be moved to
 * this CPU.  The amount of the imbalance is returned in env->imbalance.
 *
 * @env: The load balancing environment.
 * @sds: Statistics of the sched_domain which is to be packed
 */
static int check_asym_packing(struct lb_env *env, struct sd_lb_stats *sds)
{
	int busiest_cpu;

	if (!(env->sd->flags & SD_ASYM_PACKING))
		return 0;

	if (env->idle == CPU_NOT_IDLE)
		return 0;

	if (!sds->busiest)
		return 0;

	busiest_cpu = sds->busiest->asym_prefer_cpu;
	if (sched_asym_prefer(busiest_cpu, env->dst_cpu))
		return 0;

	env->imbalance = DIV_ROUND_CLOSEST(
		sds->busiest_stat.avg_load * sds->busiest_stat.group_capacity,
		SCHED_CAPACITY_SCALE);

	return 1;
}

/**
 * fix_small_imbalance - Calculate the minor imbalance that exists
 *			amongst the groups of a sched_domain, during
 *			load balancing.
 * @env: The load balancing environment.
 * @sds: Statistics of the sched_domain whose imbalance is to be calculated.
 */
static inline
void fix_small_imbalance(struct lb_env *env, struct sd_lb_stats *sds)
{
	unsigned long tmp, capa_now = 0, capa_move = 0;
	unsigned int imbn = 2;
	unsigned long scaled_busy_load_per_task;
	struct sg_lb_stats *local, *busiest;

	local = &sds->local_stat;
	busiest = &sds->busiest_stat;

	if (!local->sum_nr_running)
		local->load_per_task = cpu_avg_load_per_task(env->dst_cpu);
	else if (busiest->load_per_task > local->load_per_task)
		imbn = 1;

	scaled_busy_load_per_task =
		(busiest->load_per_task * SCHED_CAPACITY_SCALE) /
		busiest->group_capacity;

	if (busiest->avg_load + scaled_busy_load_per_task >=
	    local->avg_load + (scaled_busy_load_per_task * imbn)) {
		env->imbalance = busiest->load_per_task;
		return;
	}

	/*
	 * OK, we don't have enough imbalance to justify moving tasks,
	 * however we may be able to increase total CPU capacity used by
	 * moving them.
	 */

	capa_now += busiest->group_capacity *
			min(busiest->load_per_task, busiest->avg_load);
	capa_now += local->group_capacity *
			min(local->load_per_task, local->avg_load);
	capa_now /= SCHED_CAPACITY_SCALE;

	/* Amount of load we'd subtract */
	if (busiest->avg_load > scaled_busy_load_per_task) {
		capa_move += busiest->group_capacity *
			    min(busiest->load_per_task,
				busiest->avg_load - scaled_busy_load_per_task);
	}

	/* Amount of load we'd add */
	if (busiest->avg_load * busiest->group_capacity <
	    busiest->load_per_task * SCHED_CAPACITY_SCALE) {
		tmp = (busiest->avg_load * busiest->group_capacity) /
		      local->group_capacity;
	} else {
		tmp = (busiest->load_per_task * SCHED_CAPACITY_SCALE) /
		      local->group_capacity;
	}
	capa_move += local->group_capacity *
		    min(local->load_per_task, local->avg_load + tmp);
	capa_move /= SCHED_CAPACITY_SCALE;

	/* Move if we gain throughput */
	if (capa_move > capa_now) {
		env->imbalance = busiest->load_per_task;
		return;
	}

	/* We can't see throughput improvement with the load-based
	 * method, but it is possible depending upon group size and
	 * capacity range that there might still be an underutilized
	 * cpu available in an asymmetric capacity system. Do one last
	 * check just in case.
	 */
	if (env->sd->flags & SD_ASYM_CPUCAPACITY &&
		busiest->group_type == group_overloaded &&
		busiest->sum_nr_running > busiest->group_weight &&
		local->sum_nr_running < local->group_weight &&
		local->group_capacity < busiest->group_capacity)
		env->imbalance = busiest->load_per_task;
}

/**
 * calculate_imbalance - Calculate the amount of imbalance present within the
 *			 groups of a given sched_domain during load balance.
 * @env: load balance environment
 * @sds: statistics of the sched_domain whose imbalance is to be calculated.
 */
static inline void calculate_imbalance(struct lb_env *env, struct sd_lb_stats *sds)
{
	unsigned long max_pull, load_above_capacity = ~0UL;
	struct sg_lb_stats *local, *busiest;
	bool no_imbalance = false;

	local = &sds->local_stat;
	busiest = &sds->busiest_stat;

	if (busiest->group_type == group_imbalanced) {
		/*
		 * In the group_imb case we cannot rely on group-wide averages
		 * to ensure cpu-load equilibrium, look at wider averages. XXX
		 */
		busiest->load_per_task =
			min(busiest->load_per_task, sds->avg_load);
	}

	/*
	 * Avg load of busiest sg can be less and avg load of local sg can
	 * be greater than avg load across all sgs of sd because avg load
	 * factors in sg capacity and sgs with smaller group_type are
	 * skipped when updating the busiest sg:
	 */
	if (busiest->avg_load <= sds->avg_load ||
	    local->avg_load >= sds->avg_load)
		no_imbalance = true;

	if (busiest->group_type != group_misfit_task && no_imbalance) {
		env->imbalance = 0;
		if (busiest->group_type == group_overloaded &&
				local->group_type <= group_misfit_task) {
			env->imbalance = busiest->load_per_task;
			return;
		}
		return fix_small_imbalance(env, sds);
	}

	/*
	 * If there aren't any idle cpus, avoid creating some.
	 */
	if (busiest->group_type == group_overloaded &&
	    local->group_type   == group_overloaded) {
		load_above_capacity = busiest->sum_nr_running * SCHED_CAPACITY_SCALE;
		if (load_above_capacity > busiest->group_capacity) {
			load_above_capacity -= busiest->group_capacity;
			load_above_capacity *= scale_load_down(NICE_0_LOAD);
			load_above_capacity /= busiest->group_capacity;
		} else
			load_above_capacity = ~0UL;
	}

	/*
	 * In case of a misfit task, independent of avg loads we do load balance
	 * at the parent sched domain level for B.L systems, so it is possible
	 * that busiest group avg load can be less than sd avg load.
	 * So skip calculating load based imbalance between groups.
	 */
	if (!no_imbalance) {
		/*
		 * We're trying to get all the cpus to the average_load,
		 * so we don't want to push ourselves above the average load,
		 * nor do we wish to reduce the max loaded cpu below the average
		 * load. At the same time, we also don't want to reduce the
		 * group load below the group capacity.
		 * Thus we look for the minimum possible imbalance.
		 */
		max_pull = min(busiest->avg_load - sds->avg_load,
				load_above_capacity);

		/* How much load to actually move to equalise the imbalance */
		env->imbalance = min(max_pull * busiest->group_capacity,
				     (sds->avg_load - local->avg_load) *
				     local->group_capacity) /
				     SCHED_CAPACITY_SCALE;
	} else {
		/*
		 * Skipped load based imbalance calculations, but let's find
		 * imbalance based on busiest group type or fix small imbalance.
		 */
		env->imbalance = 0;
	}

	/* Boost imbalance to allow misfit task to be balanced.
	 * Always do this if we are doing a NEWLY_IDLE balance
	 * on the assumption that any tasks we have must not be
	 * long-running (and hence we cannot rely upon load).
	 * However if we are not idle, we should assume the tasks
	 * we have are longer running and not override load-based
	 * calculations above unless we are sure that the local
	 * group is underutilized.
	 */
	if (busiest->group_type == group_misfit_task &&
	    (env->idle == CPU_NEWLY_IDLE ||
	     local->sum_nr_running < local->group_weight)) {
		env->imbalance = max_t(long, env->imbalance,
				       busiest->group_misfit_task_load);
	}

	/*
	 * if *imbalance is less than the average load per runnable task
	 * there is no guarantee that any tasks will be moved so we'll have
	 * a think about bumping its value to force at least one task to be
	 * moved
	 */
	if (env->imbalance < busiest->load_per_task) {
		/*
		 * The busiest group is overloaded so it could use help
		 * from the other groups. If the local group has idle CPUs
		 * and it is not overloaded and has no imbalance with in
		 * the group, allow the load balance by bumping the
		 * imbalance.
		 */
		if (busiest->group_type == group_overloaded &&
			local->group_type <= group_misfit_task &&
			env->idle != CPU_NOT_IDLE) {
			env->imbalance = busiest->load_per_task;
			return;
		}

		return fix_small_imbalance(env, sds);
	}
}

/******* find_busiest_group() helpers end here *********************/

/**
 * find_busiest_group - Returns the busiest group within the sched_domain
 * if there is an imbalance.
 *
 * Also calculates the amount of weighted load which should be moved
 * to restore balance.
 *
 * @env: The load balancing environment.
 *
 * Return:	- The busiest group if imbalance exists.
 */
static struct sched_group *find_busiest_group(struct lb_env *env)
{
	struct sg_lb_stats *local, *busiest;
	struct sd_lb_stats sds;

	init_sd_lb_stats(&sds);

	/*
	 * Compute the various statistics relavent for load balancing at
	 * this level.
	 */
	update_sd_lb_stats(env, &sds);

	if (energy_aware() && !sd_overutilized(env->sd)) {
		int cpu_local, cpu_busiest;
		unsigned long capacity_local, capacity_busiest;

		if (env->idle != CPU_NEWLY_IDLE)
			goto out_balanced;

		if (!sds.local || !sds.busiest)
			goto out_balanced;

		cpu_local = group_first_cpu(sds.local);
		cpu_busiest = group_first_cpu(sds.busiest);

		/* TODO: don't assume same cap cpus are in same domain */
		capacity_local = capacity_orig_of(cpu_local);
		capacity_busiest = capacity_orig_of(cpu_busiest);
		if (capacity_local > capacity_busiest) {
			goto out_balanced;
		} else if (capacity_local == capacity_busiest) {
			if (cpu_rq(cpu_busiest)->nr_running < 2)
				goto out_balanced;
		}
	}

	local = &sds.local_stat;
	busiest = &sds.busiest_stat;

	/* ASYM feature bypasses nice load balance check */
	if (check_asym_packing(env, &sds))
		return sds.busiest;

	/* There is no busy sibling group to pull tasks from */
	if (!sds.busiest || busiest->sum_nr_running == 0)
		goto out_balanced;

	/* XXX broken for overlapping NUMA groups */
	sds.avg_load = (SCHED_CAPACITY_SCALE * sds.total_load)
						/ sds.total_capacity;

	/*
	 * If the busiest group is imbalanced the below checks don't
	 * work because they assume all things are equal, which typically
	 * isn't true due to cpus_allowed constraints and the like.
	 */
	if (busiest->group_type == group_imbalanced)
		goto force_balance;

	/*
	 * When dst_cpu is idle, prevent SMP nice and/or asymmetric group
	 * capacities from resulting in underutilization due to avg_load.
	 */
	if (env->idle != CPU_NOT_IDLE && group_has_capacity(env, local) &&
	    busiest->group_no_capacity)
		goto force_balance;

	/* Misfit tasks should be dealt with regardless of the avg load */
	if (busiest->group_type == group_misfit_task)
		goto force_balance;

	/*
	 * If the local group is busier than the selected busiest group
	 * don't try and pull any tasks.
	 */
	if (local->avg_load >= busiest->avg_load)
		goto out_balanced;

	/*
	 * Don't pull any tasks if this group is already above the domain
	 * average load.
	 */
	if (local->avg_load >= sds.avg_load)
		goto out_balanced;

	if (env->idle == CPU_IDLE) {
		/*
		 * This cpu is idle. If the busiest group is not overloaded
		 * and there is no imbalance between this and busiest group
		 * wrt idle cpus, it is balanced. The imbalance becomes
		 * significant if the diff is greater than 1 otherwise we
		 * might end up to just move the imbalance on another group
		 */
		if ((busiest->group_type != group_overloaded) &&
				(local->idle_cpus <= (busiest->idle_cpus + 1)))
			goto out_balanced;
	} else {
		/*
		 * In the CPU_NEWLY_IDLE, CPU_NOT_IDLE cases, use
		 * imbalance_pct to be conservative.
		 */
		if (100 * busiest->avg_load <=
				env->sd->imbalance_pct * local->avg_load)
			goto out_balanced;
	}

force_balance:
	/* Looks like there is an imbalance. Compute it */
	env->src_grp_type = busiest->group_type;
	calculate_imbalance(env, &sds);
	trace_sched_load_balance_stats(sds.busiest->cpumask[0], busiest->group_type,
				busiest->avg_load, busiest->load_per_task,
				sds.local->cpumask[0], local->group_type,
				local->avg_load, local->load_per_task,
				sds.avg_load, env->imbalance);
	return sds.busiest;

out_balanced:
	env->imbalance = 0;
	return NULL;
}

/*
 * find_busiest_queue - find the busiest runqueue among the cpus in group.
 */
static struct rq *find_busiest_queue(struct lb_env *env,
				     struct sched_group *group)
{
	struct rq *busiest = NULL, *rq;
	unsigned long busiest_load = 0, busiest_capacity = 1;
	int i;

	for_each_cpu_and(i, sched_group_span(group), env->cpus) {
		unsigned long capacity, wl;
		enum fbq_type rt;

		rq = cpu_rq(i);
		rt = fbq_classify_rq(rq);

		/*
		 * We classify groups/runqueues into three groups:
		 *  - regular: there are !numa tasks
		 *  - remote:  there are numa tasks that run on the 'wrong' node
		 *  - all:     there is no distinction
		 *
		 * In order to avoid migrating ideally placed numa tasks,
		 * ignore those when there's better options.
		 *
		 * If we ignore the actual busiest queue to migrate another
		 * task, the next balance pass can still reduce the busiest
		 * queue by moving tasks around inside the node.
		 *
		 * If we cannot move enough load due to this classification
		 * the next pass will adjust the group classification and
		 * allow migration of more tasks.
		 *
		 * Both cases only affect the total convergence complexity.
		 */
		if (rt > env->fbq_type)
			continue;

		/*
		 * For ASYM_CPUCAPACITY domains with misfit tasks we simply
		 * seek the "biggest" misfit task.
		 */
		if (env->src_grp_type == group_misfit_task) {
			if (rq->misfit_task_load > busiest_load) {
				busiest_load = rq->misfit_task_load;
				busiest = rq;
			}
			continue;
		}

		/*
		 * Ignore cpu, which is undergoing active_balance and doesn't
		 * have more than 2 tasks.
		 */
		if (rq->active_balance && rq->nr_running <= 2)
			continue;

		capacity = capacity_of(i);

		/*
		 * For ASYM_CPUCAPACITY domains, don't pick a cpu that could
		 * eventually lead to active_balancing high->low capacity.
		 * Higher per-cpu capacity is considered better than balancing
		 * average load.
		 */
		if (env->sd->flags & SD_ASYM_CPUCAPACITY &&
		    capacity_of(env->dst_cpu) < capacity &&
		    (rq->nr_running == 1 || (rq->nr_running == 2 &&
		     task_util(rq->curr) < sched_small_task_threshold)))
			continue;

		wl = weighted_cpuload(rq);

		/*
		 * When comparing with imbalance, use weighted_cpuload()
		 * which is not scaled with the cpu capacity.
		 */

		if (rq->nr_running == 1 && wl > env->imbalance &&
		    !check_cpu_capacity(rq, env->sd))
			continue;

		/*
		 * For the load comparisons with the other cpu's, consider
		 * the weighted_cpuload() scaled with the cpu capacity, so
		 * that the load can be moved away from the cpu that is
		 * potentially running at a lower capacity.
		 *
		 * Thus we're looking for max(wl_i / capacity_i), crosswise
		 * multiplication to rid ourselves of the division works out
		 * to: wl_i * capacity_j > wl_j * capacity_i;  where j is
		 * our previous maximum.
		 */
		if (wl * busiest_capacity > busiest_load * capacity) {
			busiest_load = wl;
			busiest_capacity = capacity;
			busiest = rq;
		}
	}

	return busiest;
}

/*
 * Max backoff if we encounter pinned tasks. Pretty arbitrary value, but
 * so long as it is large enough.
 */
#define MAX_PINNED_INTERVAL	512
#define NEED_ACTIVE_BALANCE_THRESHOLD 10

static int need_active_balance(struct lb_env *env)
{
	struct sched_domain *sd = env->sd;

	if (env->idle == CPU_NEWLY_IDLE) {

		/*
		 * ASYM_PACKING needs to force migrate tasks from busy but
		 * lower priority CPUs in order to pack all tasks in the
		 * highest priority CPUs.
		 */
		if ((sd->flags & SD_ASYM_PACKING) &&
		    sched_asym_prefer(env->dst_cpu, env->src_cpu))
			return 1;
	}

	/*
	 * The dst_cpu is idle and the src_cpu CPU has only 1 CFS task.
	 * It's worth migrating the task if the src_cpu's capacity is reduced
	 * because of other sched_class or IRQs if more capacity stays
	 * available on dst_cpu.
	 * Avoid pulling the CFS task if it is the only task running.
	 */
	if ((env->idle != CPU_NOT_IDLE) &&
	    (env->src_rq->nr_running > 1) &&
	    (env->src_rq->cfs.h_nr_running == 1)) {
		if ((check_cpu_capacity(env->src_rq, sd)) &&
		    (capacity_of(env->src_cpu)*sd->imbalance_pct < capacity_of(env->dst_cpu)*100))
			return 1;
	}

	if ((env->idle != CPU_NOT_IDLE) &&
		(capacity_of(env->src_cpu) < capacity_of(env->dst_cpu)) &&
	    ((capacity_orig_of(env->src_cpu) < capacity_orig_of(env->dst_cpu))) &&
				(env->src_grp_nr_running == 1) &&
				env->src_rq->cfs.h_nr_running == 1 &&
				cpu_overutilized(env->src_cpu) &&
				!cpu_overutilized(env->dst_cpu)) {
			return 1;
	}

	if (env->idle != CPU_NOT_IDLE &&
			env->src_grp_type == group_misfit_task)
		return 1;

	if (env->src_grp_type == group_overloaded &&
	    env->src_rq->misfit_task_load)
		return 1;

	return unlikely(sd->nr_balance_failed > sd->cache_nice_tries+2);
}

static int group_balance_cpu_not_isolated(struct sched_group *sg)
{
	cpumask_t cpus;

	cpumask_and(&cpus, sched_group_span(sg), group_balance_mask(sg));
	cpumask_andnot(&cpus, &cpus, cpu_isolated_mask);
	return cpumask_first(&cpus);
}

static int active_load_balance_cpu_stop(void *data);

static int should_we_balance(struct lb_env *env)
{
	struct sched_group *sg = env->sd->groups;
	int cpu, balance_cpu = -1;

	/*
	 * Ensure the balancing environment is consistent; can happen
	 * when the softirq triggers 'during' hotplug.
	 */
	if (!cpumask_test_cpu(env->dst_cpu, env->cpus))
		return 0;

	/*
	 * In the newly idle case, we will allow all the cpu's
	 * to do the newly idle load balance.
	 */
	if (env->idle == CPU_NEWLY_IDLE)
		return 1;

	/* Try to find first idle cpu */
	for_each_cpu_and(cpu, group_balance_mask(sg), env->cpus) {
		if (!idle_cpu(cpu) || cpu_isolated(cpu))
			continue;

		balance_cpu = cpu;
		break;
	}

	if (balance_cpu == -1)
		balance_cpu = group_balance_cpu_not_isolated(sg);

	/*
	 * First idle cpu or the first cpu(busiest) in this sched group
	 * is eligible for doing load balancing at this and above domains.
	 */
	return balance_cpu == env->dst_cpu;
}

/*
 * Check this_cpu to ensure it is balanced within domain. Attempt to move
 * tasks if there is an imbalance.
 */
static int load_balance(int this_cpu, struct rq *this_rq,
			struct sched_domain *sd, enum cpu_idle_type idle,
			int *continue_balancing)
{
	int ld_moved = 0, cur_ld_moved, active_balance = 0;
	struct sched_domain *sd_parent = lb_sd_parent(sd) ? sd->parent : NULL;
	struct sched_group *group = NULL;
	struct rq *busiest = NULL;
	struct rq_flags rf;
	struct cpumask *cpus = this_cpu_cpumask_var_ptr(load_balance_mask);

	struct lb_env env = {
		.sd		= sd,
		.dst_cpu	= this_cpu,
		.dst_rq		= this_rq,
		.dst_grpmask    = sched_group_span(sd->groups),
		.idle		= idle,
		.loop_break	= sched_nr_migrate_break,
		.cpus		= cpus,
		.fbq_type	= all,
		.tasks		= LIST_HEAD_INIT(env.tasks),
		.imbalance		= 0,
		.flags			= 0,
		.loop			= 0,
	};

	cpumask_and(cpus, sched_domain_span(sd), cpu_active_mask);

	schedstat_inc(sd->lb_count[idle]);

redo:
	if (!should_we_balance(&env)) {
		*continue_balancing = 0;
		goto out_balanced;
	}

	group = find_busiest_group(&env);
	if (!group) {
		schedstat_inc(sd->lb_nobusyg[idle]);
		goto out_balanced;
	}

	busiest = find_busiest_queue(&env, group);
	if (!busiest) {
		schedstat_inc(sd->lb_nobusyq[idle]);
		goto out_balanced;
	}

	BUG_ON(busiest == env.dst_rq);

	schedstat_add(sd->lb_imbalance[idle], env.imbalance);

	env.src_cpu = busiest->cpu;
	env.src_rq = busiest;

	ld_moved = 0;
	if (busiest->nr_running > 1) {
		/*
		 * Attempt to move tasks. If find_busiest_group has found
		 * an imbalance but busiest->nr_running <= 1, the group is
		 * still unbalanced. ld_moved simply stays zero, so it is
		 * correctly treated as an imbalance.
		 */
		env.flags |= LBF_ALL_PINNED;
		env.loop_max  = min(sysctl_sched_nr_migrate, busiest->nr_running);

more_balance:
		rq_lock_irqsave(busiest, &rf);

		/*
		 * The world might have changed. Validate assumptions.
		 * And also, if the busiest cpu is undergoing active_balance,
		 * it doesn't need help if it has less than 2 tasks on it.
		 */

		if (busiest->nr_running <= 1 ||
		    (busiest->active_balance && busiest->nr_running <= 2)) {
			rq_unlock_irqrestore(busiest, &rf);
			env.flags &= ~LBF_ALL_PINNED;
			goto no_move;
		}

		update_rq_clock(busiest);

		/*
		 * cur_ld_moved - load moved in current iteration
		 * ld_moved     - cumulative load moved across iterations
		 */
		cur_ld_moved = detach_tasks(&env);

		/*
		 * We've detached some tasks from busiest_rq. Every
		 * task is masked "TASK_ON_RQ_MIGRATING", so we can safely
		 * unlock busiest->lock, and we are able to be sure
		 * that nobody can manipulate the tasks in parallel.
		 * See task_rq_lock() family for the details.
		 */

		rq_unlock(busiest, &rf);

		if (cur_ld_moved) {
			attach_tasks(&env);
			ld_moved += cur_ld_moved;
		}

		local_irq_restore(rf.flags);

		if (env.flags & LBF_NEED_BREAK) {
			env.flags &= ~LBF_NEED_BREAK;
			goto more_balance;
		}

		/*
		 * Revisit (affine) tasks on src_cpu that couldn't be moved to
		 * us and move them to an alternate dst_cpu in our sched_group
		 * where they can run. The upper limit on how many times we
		 * iterate on same src_cpu is dependent on number of cpus in our
		 * sched_group.
		 *
		 * This changes load balance semantics a bit on who can move
		 * load to a given_cpu. In addition to the given_cpu itself
		 * (or a ilb_cpu acting on its behalf where given_cpu is
		 * nohz-idle), we now have balance_cpu in a position to move
		 * load to given_cpu. In rare situations, this may cause
		 * conflicts (balance_cpu and given_cpu/ilb_cpu deciding
		 * _independently_ and at _same_ time to move some load to
		 * given_cpu) causing exceess load to be moved to given_cpu.
		 * This however should not happen so much in practice and
		 * moreover subsequent load balance cycles should correct the
		 * excess load moved.
		 */
		if ((env.flags & LBF_DST_PINNED) && env.imbalance > 0) {

			/* Prevent to re-select dst_cpu via env's cpus */
			cpumask_clear_cpu(env.dst_cpu, env.cpus);

			env.dst_rq	 = cpu_rq(env.new_dst_cpu);
			env.dst_cpu	 = env.new_dst_cpu;
			env.flags	&= ~LBF_DST_PINNED;
			env.loop	 = 0;
			env.loop_break	 = sched_nr_migrate_break;

			/*
			 * Go back to "more_balance" rather than "redo" since we
			 * need to continue with same src_cpu.
			 */
			goto more_balance;
		}

		/*
		 * We failed to reach balance because of affinity.
		 */
		if (sd_parent) {
			int *group_imbalance = &sd_parent->groups->sgc->imbalance;

			if ((env.flags & LBF_SOME_PINNED) && env.imbalance > 0)
				*group_imbalance = 1;
		}

		/* All tasks on this runqueue were pinned by CPU affinity */
		if (unlikely(env.flags & LBF_ALL_PINNED)) {
			cpumask_clear_cpu(cpu_of(busiest), cpus);
			/*
			 * Attempting to continue load balancing at the current
			 * sched_domain level only makes sense if there are
			 * active CPUs remaining as possible busiest CPUs to
			 * pull load from which are not contained within the
			 * destination group that is receiving any migrated
			 * load.
			 */
			if (!cpumask_subset(cpus, env.dst_grpmask)) {
				env.loop = 0;
				env.loop_break = sched_nr_migrate_break;
				goto redo;
			}
			goto out_all_pinned;
		}
	}

no_move:
	if (!ld_moved) {
		/*
		 * Increment the failure counter only on periodic balance.
		 * We do not want newidle balance, which can be very
		 * frequent, pollute the failure counter causing
		 * excessive cache_hot migrations and active balances.
		 */
		if (idle != CPU_NEWLY_IDLE) {
			if (env.src_grp_nr_running > 1)
				sd->nr_balance_failed++;
		}

		if (need_active_balance(&env)) {
			unsigned long flags;

			raw_spin_lock_irqsave(&busiest->lock, flags);

			/*
			 * The CPUs are marked as reserved if tasks
			 * are pushed/pulled from other CPUs. In that case,
			 * bail out from the load balancer.
			 */
			if (is_reserved(this_cpu) ||
			    is_reserved(cpu_of(busiest))) {
				raw_spin_unlock_irqrestore(&busiest->lock,
							   flags);
				*continue_balancing = 0;
				goto out;
			}

			/* don't kick the active_load_balance_cpu_stop,
			 * if the curr task on busiest cpu can't be
			 * moved to this_cpu
			 */
			if (!cpumask_test_cpu(this_cpu, &busiest->curr->cpus_allowed)) {
				raw_spin_unlock_irqrestore(&busiest->lock,
							    flags);
				env.flags |= LBF_ALL_PINNED;
				goto out_one_pinned;
			}

			/*
			 * ->active_balance synchronizes accesses to
			 * ->active_balance_work.  Once set, it's cleared
			 * only after active load balance is finished.
			 */
			if (!busiest->active_balance &&
			    !cpu_isolated(cpu_of(busiest))) {
				busiest->active_balance = 1;
				busiest->push_cpu = this_cpu;
				active_balance = 1;
				mark_reserved(this_cpu);
			}
			raw_spin_unlock_irqrestore(&busiest->lock, flags);

			if (active_balance) {
				stop_one_cpu_nowait(cpu_of(busiest),
					active_load_balance_cpu_stop, busiest,
					&busiest->active_balance_work);
				*continue_balancing = 0;
			}

			/* We've kicked active balancing, force task migration. */
			sd->nr_balance_failed = sd->cache_nice_tries +
					NEED_ACTIVE_BALANCE_THRESHOLD - 1;
		}
	} else
		sd->nr_balance_failed = 0;

	if (likely(!active_balance)) {
		/* We were unbalanced, so reset the balancing interval */
		sd->balance_interval = sd->min_interval;
	} else {
		/*
		 * If we've begun active balancing, start to back off. This
		 * case may not be covered by the all_pinned logic if there
		 * is only 1 task on the busy runqueue (because we don't call
		 * detach_tasks).
		 */
		if (sd->balance_interval < sd->max_interval)
			sd->balance_interval *= 2;
	}

	goto out;

out_balanced:
	/*
	 * We reach balance although we may have faced some affinity
	 * constraints. Clear the imbalance flag only if other tasks got
	 * a chance to move and fix the imbalance.
	 */
	if (sd_parent && !(env.flags & LBF_ALL_PINNED)) {
		int *group_imbalance = &sd_parent->groups->sgc->imbalance;

		if (*group_imbalance)
			*group_imbalance = 0;
	}

out_all_pinned:
	/*
	 * We reach balance because all tasks are pinned at this level so
	 * we can't migrate them. Let the imbalance flag set so parent level
	 * can try to migrate them.
	 */
	schedstat_inc(sd->lb_balanced[idle]);

	sd->nr_balance_failed = 0;

out_one_pinned:
	ld_moved = 0;

	/*
	 * idle_balance() disregards balance intervals, so we could repeatedly
	 * reach this code, which would lead to balance_interval skyrocketting
	 * in a short amount of time. Skip the balance_interval increase logic
	 * to avoid that.
	 */
	if (env.idle == CPU_NEWLY_IDLE)
		goto out;

	/* tune up the balancing interval */
	if (((env.flags & LBF_ALL_PINNED) &&
			sd->balance_interval < MAX_PINNED_INTERVAL) ||
			(sd->balance_interval < sd->max_interval))
		sd->balance_interval *= 2;
out:
	trace_sched_load_balance(this_cpu, idle, *continue_balancing,
				 group ? group->cpumask[0] : 0,
				 busiest ? busiest->nr_running : 0,
				 env.imbalance, env.flags, ld_moved,
				 sd->balance_interval, active_balance);
	return ld_moved;
}

static inline unsigned long
get_sd_balance_interval(struct sched_domain *sd, int cpu_busy)
{
	unsigned long interval = sd->balance_interval;
	unsigned int cpu;

	if (cpu_busy)
		interval *= sd->busy_factor;

	/* scale ms to jiffies */
	interval = msecs_to_jiffies(interval);
	interval = clamp(interval, 1UL, max_load_balance_interval);

	/*
	 * check if sched domain is marked as overutilized
	 * we ought to only do this on systems which have SD_ASYMCAPACITY
	 * but we want to do it for all sched domains in those systems
	 * So for now, just check if overutilized as a proxy.
	 */
	/*
	 * If we are overutilized and we have a misfit task, then
	 * we want to balance as soon as practically possible, so
	 * we return an interval of zero.
	 */
	if (energy_aware() && sd_overutilized(sd)) {
		/* we know the root is overutilized, let's check for a misfit task */
		for_each_cpu(cpu, sched_domain_span(sd)) {
			if (cpu_rq(cpu)->misfit_task_load)
				return 1;
		}
	}
	return interval;
}

static inline void
update_next_balance(struct sched_domain *sd, unsigned long *next_balance)
{
	unsigned long interval, next;

	/* used by idle balance, so cpu_busy = 0 */
	interval = get_sd_balance_interval(sd, 0);
	next = sd->last_balance + interval;

	if (time_after(*next_balance, next))
		*next_balance = next;
}

#ifdef CONFIG_SCHED_WALT
static inline bool min_cap_cluster_has_misfit_task(void)
{
	int cpu;

	for_each_possible_cpu(cpu) {
		if (!is_min_capacity_cpu(cpu))
			break;
		if (cpu_rq(cpu)->walt_stats.nr_big_tasks)
			return true;
	}

	return false;
}
#else
static inline bool min_cap_cluster_has_misfit_task(void)
{
	return false;
}
#endif

/*
 * idle_balance is called by schedule() if this_cpu is about to become
 * idle. Attempts to pull tasks from other CPUs.
 */
static int idle_balance(struct rq *this_rq, struct rq_flags *rf)
{
	unsigned long next_balance = jiffies + HZ;
	int this_cpu = this_rq->cpu;
	struct sched_domain *sd;
	int pulled_task = 0;
	u64 curr_cost = 0;
	bool force_lb = false;

	if (cpu_isolated(this_cpu))
		return 0;

	/*
	 * We must set idle_stamp _before_ calling idle_balance(), such that we
	 * measure the duration of idle_balance() as idle time.
	 */
	this_rq->idle_stamp = rq_clock(this_rq);

	/*
	 * Do not pull tasks towards !active CPUs...
	 */
	if (!cpu_active(this_cpu))
		return 0;

	/*
	 * Force higher capacity CPUs doing load balance, when the lower
	 * capacity CPUs has some misfit tasks.
	 */
<<<<<<< HEAD
	if (!is_min_capacity_cpu(this_cpu) &&
		(atomic_read(&this_rq->nr_iowait) == 0) &&
		min_cap_cluster_has_misfit_task())
=======
	if (!is_min_capacity_cpu(this_cpu) && min_cap_cluster_has_misfit_task())
>>>>>>> c081cdb1
		force_lb = true;

	/*
	 * This is OK, because current is on_cpu, which avoids it being picked
	 * for load-balance and preemption/IRQs are still disabled avoiding
	 * further scheduler activity on it and we're being very careful to
	 * re-start the picking loop.
	 */
	rq_unpin_lock(this_rq, rf);

	if (!force_lb && (this_rq->avg_idle < sysctl_sched_migration_cost ||
	    !READ_ONCE(this_rq->rd->overload))) {
		rcu_read_lock();
		sd = rcu_dereference_check_sched_domain(this_rq->sd);
		if (sd)
			update_next_balance(sd, &next_balance);
		rcu_read_unlock();

		goto out;
	}

	raw_spin_unlock(&this_rq->lock);

	update_blocked_averages(this_cpu);
	rcu_read_lock();
	for_each_domain(this_cpu, sd) {
		int continue_balancing = 1;
		u64 t0, domain_cost;

		if (!(sd->flags & SD_LOAD_BALANCE)) {
			if (time_after_eq(jiffies,
					  sd->groups->sgc->next_update))
				update_group_capacity(sd, this_cpu);
			continue;
		}

		if (!force_lb &&
		    this_rq->avg_idle < curr_cost + sd->max_newidle_lb_cost) {
			update_next_balance(sd, &next_balance);
			break;
		}

		if (sd->flags & SD_BALANCE_NEWIDLE) {
			t0 = sched_clock_cpu(this_cpu);

			pulled_task = load_balance(this_cpu, this_rq,
						   sd, CPU_NEWLY_IDLE,
						   &continue_balancing);

			domain_cost = sched_clock_cpu(this_cpu) - t0;
			if (domain_cost > sd->max_newidle_lb_cost)
				sd->max_newidle_lb_cost = domain_cost;

			curr_cost += domain_cost;
		}

		update_next_balance(sd, &next_balance);

		/*
		 * Stop searching for tasks to pull if there are
		 * now runnable tasks on this rq.
		 */
		if (pulled_task || this_rq->nr_running > 0)
			break;
	}
	rcu_read_unlock();

	raw_spin_lock(&this_rq->lock);

	if (curr_cost > this_rq->max_idle_balance_cost)
		this_rq->max_idle_balance_cost = curr_cost;

	/*
	 * While browsing the domains, we released the rq lock, a task could
	 * have been enqueued in the meantime. Since we're not going idle,
	 * pretend we pulled a task.
	 */
	if (this_rq->cfs.h_nr_running && !pulled_task)
		pulled_task = 1;

out:
	/* Move the next balance forward */
	if (time_after(this_rq->next_balance, next_balance))
		this_rq->next_balance = next_balance;

	/* Is there a task of a high priority class? */
	if (this_rq->nr_running != this_rq->cfs.h_nr_running)
		pulled_task = -1;

	if (pulled_task)
		this_rq->idle_stamp = 0;

	rq_repin_lock(this_rq, rf);

	return pulled_task;
}

/*
 * active_load_balance_cpu_stop is run by cpu stopper. It pushes
 * running tasks off the busiest CPU onto idle CPUs. It requires at
 * least 1 task to be running on each physical CPU where possible, and
 * avoids physical / logical imbalances.
 */
static int active_load_balance_cpu_stop(void *data)
{
	struct rq *busiest_rq = data;
	int busiest_cpu = cpu_of(busiest_rq);
	int target_cpu = busiest_rq->push_cpu;
	struct rq *target_rq = cpu_rq(target_cpu);
	struct sched_domain *sd = NULL;
	struct task_struct *p = NULL;
	struct rq_flags rf;
	struct task_struct *push_task;
	int push_task_detached = 0;
	struct lb_env env = {
		.sd			= sd,
		.dst_cpu		= target_cpu,
		.dst_rq			= target_rq,
		.src_cpu		= busiest_rq->cpu,
		.src_rq			= busiest_rq,
		.idle			= CPU_IDLE,
		.flags			= 0,
		.loop			= 0,
	};
	bool moved = false;

	rq_lock_irq(busiest_rq, &rf);
	/*
	 * Between queueing the stop-work and running it is a hole in which
	 * CPUs can become inactive. We should not move tasks from or to
	 * inactive CPUs.
	 */
	if (!cpu_active(busiest_cpu) || !cpu_active(target_cpu))
		goto out_unlock;

	/* make sure the requested cpu hasn't gone down in the meantime */
	if (unlikely(busiest_cpu != smp_processor_id() ||
		     !busiest_rq->active_balance))
		goto out_unlock;

	/* Is there any task to move? */
	if (busiest_rq->nr_running <= 1)
		goto out_unlock;

	/*
	 * This condition is "impossible", if it occurs
	 * we need to fix it. Originally reported by
	 * Bjorn Helgaas on a 128-cpu setup.
	 */
	BUG_ON(busiest_rq == target_rq);

	push_task = busiest_rq->push_task;
	target_cpu = busiest_rq->push_cpu;
	if (push_task) {
		if (task_on_rq_queued(push_task) &&
			push_task->state == TASK_RUNNING &&
			task_cpu(push_task) == busiest_cpu &&
					cpu_online(target_cpu)) {
			update_rq_clock(busiest_rq);
			detach_task(push_task, &env);
			push_task_detached = 1;
			moved = true;
		}
		goto out_unlock;
	}

	/* Search for an sd spanning us and the target CPU. */
	rcu_read_lock();
	for_each_domain(target_cpu, sd) {
		if ((sd->flags & SD_LOAD_BALANCE) &&
		    cpumask_test_cpu(busiest_cpu, sched_domain_span(sd)))
				break;
	}

	if (likely(sd)) {
		struct lb_env env = {
			.sd		= sd,
			.dst_cpu	= target_cpu,
			.dst_rq		= target_rq,
			.src_cpu	= busiest_rq->cpu,
			.src_rq		= busiest_rq,
			.idle		= CPU_IDLE,
			/*
			 * can_migrate_task() doesn't need to compute new_dst_cpu
			 * for active balancing. Since we have CPU_IDLE, but no
			 * @dst_grpmask we need to make that test go away with lying
			 * about DST_PINNED.
			 */
			.flags		= LBF_DST_PINNED,
		};

		schedstat_inc(sd->alb_count);
		update_rq_clock(busiest_rq);

		p = detach_one_task(&env);
		if (p) {
			schedstat_inc(sd->alb_pushed);
			/* Active balancing done, reset the failure counter. */
			sd->nr_balance_failed = 0;
			moved = true;
		} else {
			schedstat_inc(sd->alb_failed);
		}
	}
	rcu_read_unlock();
out_unlock:
	busiest_rq->active_balance = 0;
	push_task = busiest_rq->push_task;
	target_cpu = busiest_rq->push_cpu;
	clear_reserved(target_cpu);

	if (push_task)
		busiest_rq->push_task = NULL;

	rq_unlock(busiest_rq, &rf);

	if (push_task) {
		if (push_task_detached)
			attach_one_task(target_rq, push_task);
		put_task_struct(push_task);
	}

	if (p)
		attach_one_task(target_rq, p);

	local_irq_enable();

	return 0;
}

static inline int on_null_domain(struct rq *rq)
{
	return unlikely(!rcu_dereference_sched(rq->sd));
}

#ifdef CONFIG_NO_HZ_COMMON
/*
 * idle load balancing details
 * - When one of the busy CPUs notice that there may be an idle rebalancing
 *   needed, they will kick the idle load balancer, which then does idle
 *   load balancing for all the idle CPUs.
 */

static inline int find_new_ilb(void)
{
	int ilb = nr_cpu_ids;
	struct sched_domain *sd;
	int cpu = raw_smp_processor_id();
	struct rq *rq = cpu_rq(cpu);
	cpumask_t cpumask;

	rcu_read_lock();
	sd = rcu_dereference_check_sched_domain(rq->sd);
	if (sd) {
		cpumask_and(&cpumask, nohz.idle_cpus_mask,
				sched_domain_span(sd));
		cpumask_andnot(&cpumask, &cpumask,
				cpu_isolated_mask);
		ilb = cpumask_first(&cpumask);
	}
	rcu_read_unlock();

	if (sd && (ilb >= nr_cpu_ids || !idle_cpu(ilb))) {
		if (!energy_aware() ||
				(capacity_orig_of(cpu) ==
				cpu_rq(cpu)->rd->max_cpu_capacity.val ||
				cpu_overutilized(cpu))) {
			cpumask_andnot(&cpumask, nohz.idle_cpus_mask,
					cpu_isolated_mask);
			ilb = cpumask_first(&cpumask);
		}
	}

	if (ilb < nr_cpu_ids && idle_cpu(ilb))
		return ilb;

	return nr_cpu_ids;
}

/*
 * Kick a CPU to do the nohz balancing, if it is time for it. We pick the
 * nohz_load_balancer CPU (if there is one) otherwise fallback to any idle
 * CPU (if there is one).
 */
static void nohz_balancer_kick(bool only_update)
{
	int ilb_cpu;

	nohz.next_balance++;

	ilb_cpu = find_new_ilb();

	if (ilb_cpu >= nr_cpu_ids)
		return;

	if (test_and_set_bit(NOHZ_BALANCE_KICK, nohz_flags(ilb_cpu)))
		return;

	if (only_update)
		set_bit(NOHZ_STATS_KICK, nohz_flags(ilb_cpu));

	/*
	 * Use smp_send_reschedule() instead of resched_cpu().
	 * This way we generate a sched IPI on the target cpu which
	 * is idle. And the softirq performing nohz idle load balance
	 * will be run before returning from the IPI.
	 */
	trace_sched_load_balance_nohz_kick(smp_processor_id(), ilb_cpu);
	smp_send_reschedule(ilb_cpu);
	return;
}

void nohz_balance_exit_idle(unsigned int cpu)
{
	if (unlikely(test_bit(NOHZ_TICK_STOPPED, nohz_flags(cpu)))) {
		/*
		 * Completely isolated CPUs don't ever set, so we must test.
		 */
		if (likely(cpumask_test_cpu(cpu, nohz.idle_cpus_mask))) {
			cpumask_clear_cpu(cpu, nohz.idle_cpus_mask);
			atomic_dec(&nohz.nr_cpus);
		}
		clear_bit(NOHZ_TICK_STOPPED, nohz_flags(cpu));
	}
}

static inline void set_cpu_sd_state_busy(void)
{
	struct sched_domain *sd;
	int cpu = smp_processor_id();

	rcu_read_lock();
	sd = rcu_dereference(per_cpu(sd_llc, cpu));

	if (!sd || !sd->nohz_idle)
		goto unlock;
	sd->nohz_idle = 0;

	atomic_inc(&sd->shared->nr_busy_cpus);
unlock:
	rcu_read_unlock();
}

void set_cpu_sd_state_idle(void)
{
	struct sched_domain *sd;
	int cpu = smp_processor_id();

	rcu_read_lock();
	sd = rcu_dereference(per_cpu(sd_llc, cpu));

	if (!sd || sd->nohz_idle)
		goto unlock;
	sd->nohz_idle = 1;

	atomic_dec(&sd->shared->nr_busy_cpus);
unlock:
	rcu_read_unlock();
}

/*
 * This routine will record that the cpu is going idle with tick stopped.
 * This info will be used in performing idle load balancing in the future.
 */
void nohz_balance_enter_idle(int cpu)
{
	/*
	 * If this cpu is going down, then nothing needs to be done.
	 */
	if (!cpu_active(cpu))
		return;

	/* Spare idle load balancing on CPUs that don't want to be disturbed: */
	if (!is_housekeeping_cpu(cpu))
		return;

	if (test_bit(NOHZ_TICK_STOPPED, nohz_flags(cpu)))
		return;

	/*
	 * If we're a completely isolated CPU, we don't play.
	 */
	if (on_null_domain(cpu_rq(cpu)) || cpu_isolated(cpu))
		return;

	cpumask_set_cpu(cpu, nohz.idle_cpus_mask);
	atomic_inc(&nohz.nr_cpus);
	set_bit(NOHZ_TICK_STOPPED, nohz_flags(cpu));
}
#else
static inline void nohz_balancer_kick(bool only_update) {}
#endif

static DEFINE_SPINLOCK(balancing);

/*
 * Scale the max load_balance interval with the number of CPUs in the system.
 * This trades load-balance latency on larger machines for less cross talk.
 */
void update_max_interval(void)
{
	cpumask_t avail_mask;
	unsigned int available_cpus;

	cpumask_andnot(&avail_mask, cpu_online_mask, cpu_isolated_mask);
	available_cpus = cpumask_weight(&avail_mask);

	max_load_balance_interval = HZ*available_cpus/10;
}

/*
 * It checks each scheduling domain to see if it is due to be balanced,
 * and initiates a balancing operation if so.
 *
 * Balancing parameters are set up in init_sched_domains.
 */
static void rebalance_domains(struct rq *rq, enum cpu_idle_type idle)
{
	int continue_balancing = 1;
	int cpu = rq->cpu;
	unsigned long interval;
	struct sched_domain *sd;
	/* Earliest time when we have to do rebalance again */
	unsigned long next_balance = jiffies + 60*HZ;
	int update_next_balance = 0;
	int need_serialize, need_decay = 0;
	u64 max_cost = 0;

	rcu_read_lock();
	for_each_domain(cpu, sd) {
		/*
		 * Decay the newidle max times here because this is a regular
		 * visit to all the domains. Decay ~1% per second.
		 */
		if (time_after(jiffies, sd->next_decay_max_lb_cost)) {
			sd->max_newidle_lb_cost =
				(sd->max_newidle_lb_cost * 253) / 256;
			sd->next_decay_max_lb_cost = jiffies + HZ;
			need_decay = 1;
		}
		max_cost += sd->max_newidle_lb_cost;

		if (energy_aware() && !sd_overutilized(sd))
			continue;

		if (!(sd->flags & SD_LOAD_BALANCE)) {
			if (time_after_eq(jiffies,
					  sd->groups->sgc->next_update))
				update_group_capacity(sd, cpu);
			continue;
		}

		/*
		 * Stop the load balance at this level. There is another
		 * CPU in our sched group which is doing load balancing more
		 * actively.
		 */
		if (!continue_balancing) {
			if (need_decay)
				continue;
			break;
		}

		interval = get_sd_balance_interval(sd, idle != CPU_IDLE);

		need_serialize = sd->flags & SD_SERIALIZE;
		if (need_serialize) {
			if (!spin_trylock(&balancing))
				goto out;
		}

		if (time_after_eq(jiffies, sd->last_balance + interval)) {
			if (load_balance(cpu, rq, sd, idle, &continue_balancing)) {
				/*
				 * The LBF_DST_PINNED logic could have changed
				 * env->dst_cpu, so we can't know our idle
				 * state even if we migrated tasks. Update it.
				 */
				idle = idle_cpu(cpu) ? CPU_IDLE : CPU_NOT_IDLE;
			}
			sd->last_balance = jiffies;
			interval = get_sd_balance_interval(sd, idle != CPU_IDLE);
		}
		if (need_serialize)
			spin_unlock(&balancing);
out:
		if (time_after(next_balance, sd->last_balance + interval)) {
			next_balance = sd->last_balance + interval;
			update_next_balance = 1;
		}
	}
	if (need_decay) {
		/*
		 * Ensure the rq-wide value also decays but keep it at a
		 * reasonable floor to avoid funnies with rq->avg_idle.
		 */
		rq->max_idle_balance_cost =
			max((u64)sysctl_sched_migration_cost, max_cost);
	}
	rcu_read_unlock();

	/*
	 * next_balance will be updated only when there is a need.
	 * When the cpu is attached to null domain for ex, it will not be
	 * updated.
	 */
	if (likely(update_next_balance)) {
		rq->next_balance = next_balance;

#ifdef CONFIG_NO_HZ_COMMON
		/*
		 * If this CPU has been elected to perform the nohz idle
		 * balance. Other idle CPUs have already rebalanced with
		 * nohz_idle_balance() and nohz.next_balance has been
		 * updated accordingly. This CPU is now running the idle load
		 * balance for itself and we need to update the
		 * nohz.next_balance accordingly.
		 */
		if ((idle == CPU_IDLE) && time_after(nohz.next_balance, rq->next_balance))
			nohz.next_balance = rq->next_balance;
#endif
	}
}

#ifdef CONFIG_NO_HZ_COMMON
/*
 * In CONFIG_NO_HZ_COMMON case, the idle balance kickee will do the
 * rebalancing for all the cpus for whom scheduler ticks are stopped.
 */
static void nohz_idle_balance(struct rq *this_rq, enum cpu_idle_type idle)
{
	int this_cpu = this_rq->cpu;
	struct rq *rq;
	struct sched_domain *sd;
	int balance_cpu;
	/* Earliest time when we have to do rebalance again */
	unsigned long next_balance = jiffies + 60*HZ;
	int update_next_balance = 0;
	cpumask_t cpus;

	if (idle != CPU_IDLE ||
	    !test_bit(NOHZ_BALANCE_KICK, nohz_flags(this_cpu)))
		goto end;

	/*
	 * This cpu is going to update the blocked load of idle CPUs either
	 * before doing a rebalancing or just to keep metrics up to date. we
	 * can safely update the next update timestamp
	 */
	rcu_read_lock();
	sd = rcu_dereference(this_rq->sd);
	/*
	 * Check whether there is a sched_domain available for this cpu.
	 * The last other cpu can have been unplugged since the ILB has been
	 * triggered and the sched_domain can now be null. The idle balance
	 * sequence will quickly be aborted as there is no more idle CPUs
	 */
	if (sd)
		nohz.next_update = jiffies + msecs_to_jiffies(LOAD_AVG_PERIOD);
	rcu_read_unlock();

	cpumask_andnot(&cpus, nohz.idle_cpus_mask, cpu_isolated_mask);

	for_each_cpu(balance_cpu, &cpus) {
		if (balance_cpu == this_cpu || !idle_cpu(balance_cpu))
			continue;

		/*
		 * If this cpu gets work to do, stop the load balancing
		 * work being done for other cpus. Next load
		 * balancing owner will pick it up.
		 */
		if (need_resched())
			break;

		rq = cpu_rq(balance_cpu);

		/*
		 * If time for next balance is due,
		 * do the balance.
		 */
		if (time_after_eq(jiffies, rq->next_balance)) {
			struct rq_flags rf;

			rq_lock_irq(rq, &rf);
			update_rq_clock(rq);
			cpu_load_update_idle(rq);
			rq_unlock_irq(rq, &rf);

			update_blocked_averages(balance_cpu);
			/*
			 * This idle load balance softirq may have been
			 * triggered only to update the blocked load and shares
			 * of idle CPUs (which we have just done for
			 * balance_cpu). In that case skip the actual balance.
			 */
			if (!test_bit(NOHZ_STATS_KICK, nohz_flags(this_cpu)))
				rebalance_domains(rq, idle);
		}

		if (time_after(next_balance, rq->next_balance)) {
			next_balance = rq->next_balance;
			update_next_balance = 1;
		}
	}

	/*
	 * next_balance will be updated only when there is a need.
	 * When the CPU is attached to null domain for ex, it will not be
	 * updated.
	 */
	if (likely(update_next_balance))
		nohz.next_balance = next_balance;
end:
	clear_bit(NOHZ_BALANCE_KICK, nohz_flags(this_cpu));
}

/*
 * Current heuristic for kicking the idle load balancer in the presence
 * of an idle cpu in the system.
 *   - This rq has more than one task.
 *   - This rq has at least one CFS task and the capacity of the CPU is
 *     significantly reduced because of RT tasks or IRQs.
 *   - At parent of LLC scheduler domain level, this cpu's scheduler group has
 *     multiple busy cpu.
 *   - For SD_ASYM_PACKING, if the lower numbered cpu's in the scheduler
 *     domain span are idle.
 */
static inline bool nohz_kick_needed(struct rq *rq, bool only_update)
{
	unsigned long now = jiffies;
	struct sched_domain_shared *sds;
	struct sched_domain *sd;
	int nr_busy, i, cpu = rq->cpu;
	bool kick = false;
	cpumask_t cpumask;

	if (unlikely(rq->idle_balance) && !only_update)
		return false;

       /*
	* We may be recently in ticked or tickless idle mode. At the first
	* busy tick after returning from idle, we will update the busy stats.
	*/
	set_cpu_sd_state_busy();
	nohz_balance_exit_idle(cpu);

	/*
	 * None are in tickless mode and hence no need for NOHZ idle load
	 * balancing.
	 */
	cpumask_andnot(&cpumask, nohz.idle_cpus_mask, cpu_isolated_mask);
	if (cpumask_empty(&cpumask))
		return false;

	if (only_update) {
		if (time_before(now, nohz.next_update))
			return false;
		else
			return true;
	}

	if (time_before(now, nohz.next_balance))
		return false;

	/*
	 * If energy aware is enabled, do idle load balance if runqueue has
	 * at least 2 tasks and cpu is overutilized
	 */
	if (rq->nr_running >= 2 &&
	    (!energy_aware() || cpu_overutilized(cpu)))
		return true;

	if (energy_aware())
		return false;

	rcu_read_lock();
	sds = rcu_dereference(per_cpu(sd_llc_shared, cpu));
	if (sds && !energy_aware()) {
		/*
		 * XXX: write a coherent comment on why we do this.
		 * See also: http://lkml.kernel.org/r/20111202010832.602203411@sbsiddha-desk.sc.intel.com
		 */
		nr_busy = atomic_read(&sds->nr_busy_cpus);
		if (nr_busy > 1) {
			kick = true;
			goto unlock;
		}

	}

	sd = rcu_dereference(rq->sd);
	if (sd) {
		if ((rq->cfs.h_nr_running >= 1) &&
				check_cpu_capacity(rq, sd)) {
			kick = true;
			goto unlock;
		}
	}

	sd = rcu_dereference(per_cpu(sd_asym, cpu));
	if (sd) {
		for_each_cpu(i, sched_domain_span(sd)) {
			if (i == cpu ||
			    !cpumask_test_cpu(i, &cpumask))
				continue;

			if (sched_asym_prefer(i, cpu)) {
				kick = true;
				goto unlock;
			}
		}
	}
unlock:
	rcu_read_unlock();
	return kick;
}
#else
static void nohz_idle_balance(struct rq *this_rq, enum cpu_idle_type idle) { }
static inline bool nohz_kick_needed(struct rq *rq, bool only_update) { return false; }
#endif

/*
 * run_rebalance_domains is triggered when needed from the scheduler tick.
 * Also triggered for nohz idle balancing (with nohz_balancing_kick set).
 */
static __latent_entropy void run_rebalance_domains(struct softirq_action *h)
{
	struct rq *this_rq = this_rq();
	enum cpu_idle_type idle = this_rq->idle_balance ?
						CPU_IDLE : CPU_NOT_IDLE;

	/*
	 * Since core isolation doesn't update nohz.idle_cpus_mask, there
	 * is a possibility this nohz kicked cpu could be isolated. Hence
	 * return if the cpu is isolated.
	 */
	if (cpu_isolated(this_rq->cpu))
		return;
	/*
	 * If this cpu has a pending nohz_balance_kick, then do the
	 * balancing on behalf of the other idle cpus whose ticks are
	 * stopped. Do nohz_idle_balance *before* rebalance_domains to
	 * give the idle cpus a chance to load balance. Else we may
	 * load balance only within the local sched_domain hierarchy
	 * and abort nohz_idle_balance altogether if we pull some load.
	 */
	nohz_idle_balance(this_rq, idle);
	update_blocked_averages(this_rq->cpu);
#ifdef CONFIG_NO_HZ_COMMON
	if (!test_bit(NOHZ_STATS_KICK, nohz_flags(this_rq->cpu)))
		rebalance_domains(this_rq, idle);
	clear_bit(NOHZ_STATS_KICK, nohz_flags(this_rq->cpu));
#else
	rebalance_domains(this_rq, idle);
#endif
}

/*
 * Trigger the SCHED_SOFTIRQ if it is time to do periodic load balancing.
 */
void trigger_load_balance(struct rq *rq)
{
	/* Don't need to rebalance while attached to NULL domain or
	 * cpu is isolated.
	 */
	if (unlikely(on_null_domain(rq)) || cpu_isolated(cpu_of(rq)))
		return;

	if (time_after_eq(jiffies, rq->next_balance))
		raise_softirq(SCHED_SOFTIRQ);
#ifdef CONFIG_NO_HZ_COMMON
	if (nohz_kick_needed(rq, false))
		nohz_balancer_kick(false);
#endif
}

static void rq_online_fair(struct rq *rq)
{
	update_sysctl();

	update_runtime_enabled(rq);
}

static void rq_offline_fair(struct rq *rq)
{
	update_sysctl();

	/* Ensure any throttled groups are reachable by pick_next_task */
	unthrottle_offline_cfs_rqs(rq);
}

#endif /* CONFIG_SMP */

/*
 * scheduler tick hitting a task of our scheduling class:
 */
static void task_tick_fair(struct rq *rq, struct task_struct *curr, int queued)
{
	struct cfs_rq *cfs_rq;
	struct sched_entity *se = &curr->se;
#ifdef CONFIG_SCHED_WALT
	bool old_misfit = curr->misfit;
	bool misfit;
#endif

	for_each_sched_entity(se) {
		cfs_rq = cfs_rq_of(se);
		entity_tick(cfs_rq, se, queued);
	}

	if (static_branch_unlikely(&sched_numa_balancing))
		task_tick_numa(rq, curr);

	update_misfit_status(curr, rq);

#ifdef CONFIG_SCHED_WALT
	misfit = rq->misfit_task_load;

	if (old_misfit != misfit) {
		walt_fixup_nr_big_tasks(rq, curr, 1, misfit);
		curr->misfit = misfit;
	}
#endif

	update_overutilized_status(rq);
}

/*
 * called on fork with the child task as argument from the parent's context
 *  - child not yet on the tasklist
 *  - preemption disabled
 */
static void task_fork_fair(struct task_struct *p)
{
	struct cfs_rq *cfs_rq;
	struct sched_entity *se = &p->se, *curr;
	struct rq *rq = this_rq();
	struct rq_flags rf;

	rq_lock(rq, &rf);
	update_rq_clock(rq);

	cfs_rq = task_cfs_rq(current);
	curr = cfs_rq->curr;
	if (curr) {
		update_curr(cfs_rq);
		se->vruntime = curr->vruntime;
	}
	place_entity(cfs_rq, se, 1);

	if (sysctl_sched_child_runs_first && curr && entity_before(curr, se)) {
		/*
		 * Upon rescheduling, sched_class::put_prev_task() will place
		 * 'current' within the tree based on its new key value.
		 */
		swap(curr->vruntime, se->vruntime);
		resched_curr(rq);
	}

	se->vruntime -= cfs_rq->min_vruntime;
	rq_unlock(rq, &rf);
}

/*
 * Priority of the task has changed. Check to see if we preempt
 * the current task.
 */
static void
prio_changed_fair(struct rq *rq, struct task_struct *p, int oldprio)
{
	if (!task_on_rq_queued(p))
		return;

	/*
	 * Reschedule if we are currently running on this runqueue and
	 * our priority decreased, or if we are not currently running on
	 * this runqueue and our priority is higher than the current's
	 */
	if (rq->curr == p) {
		if (p->prio > oldprio)
			resched_curr(rq);
	} else
		check_preempt_curr(rq, p, 0);
}

static inline bool vruntime_normalized(struct task_struct *p)
{
	struct sched_entity *se = &p->se;

	/*
	 * In both the TASK_ON_RQ_QUEUED and TASK_ON_RQ_MIGRATING cases,
	 * the dequeue_entity(.flags=0) will already have normalized the
	 * vruntime.
	 */
	if (p->on_rq)
		return true;

	/*
	 * When !on_rq, vruntime of the task has usually NOT been normalized.
	 * But there are some cases where it has already been normalized:
	 *
	 * - A forked child which is waiting for being woken up by
	 *   wake_up_new_task().
	 * - A task which has been woken up by try_to_wake_up() and
	 *   waiting for actually being woken up by sched_ttwu_pending().
	 */
	if (!se->sum_exec_runtime ||
	    (p->state == TASK_WAKING && p->sched_remote_wakeup))
		return true;

	return false;
}

#ifdef CONFIG_FAIR_GROUP_SCHED
/*
 * Propagate the changes of the sched_entity across the tg tree to make it
 * visible to the root
 */
static void propagate_entity_cfs_rq(struct sched_entity *se)
{
	struct cfs_rq *cfs_rq;

	/* Start to propagate at parent */
	se = se->parent;

	for_each_sched_entity(se) {
		cfs_rq = cfs_rq_of(se);

		if (cfs_rq_throttled(cfs_rq))
			break;

		update_load_avg(se, UPDATE_TG);
	}
}
#else
static void propagate_entity_cfs_rq(struct sched_entity *se) { }
#endif

static void detach_entity_cfs_rq(struct sched_entity *se)
{
	struct cfs_rq *cfs_rq = cfs_rq_of(se);

	/* Catch up with the cfs_rq and remove our load when we leave */
	update_load_avg(se, 0);
	detach_entity_load_avg(cfs_rq, se);
	update_tg_load_avg(cfs_rq, false);
	propagate_entity_cfs_rq(se);
}

static void attach_entity_cfs_rq(struct sched_entity *se)
{
	struct cfs_rq *cfs_rq = cfs_rq_of(se);

#ifdef CONFIG_FAIR_GROUP_SCHED
	/*
	 * Since the real-depth could have been changed (only FAIR
	 * class maintain depth value), reset depth properly.
	 */
	se->depth = se->parent ? se->parent->depth + 1 : 0;
#endif

	/* Synchronize entity with its cfs_rq */
	update_load_avg(se, sched_feat(ATTACH_AGE_LOAD) ? 0 : SKIP_AGE_LOAD);
	attach_entity_load_avg(cfs_rq, se);
	update_tg_load_avg(cfs_rq, false);
	propagate_entity_cfs_rq(se);
}

static void detach_task_cfs_rq(struct task_struct *p)
{
	struct sched_entity *se = &p->se;
	struct cfs_rq *cfs_rq = cfs_rq_of(se);

	if (!vruntime_normalized(p)) {
		/*
		 * Fix up our vruntime so that the current sleep doesn't
		 * cause 'unlimited' sleep bonus.
		 */
		place_entity(cfs_rq, se, 0);
		se->vruntime -= cfs_rq->min_vruntime;
	}

	detach_entity_cfs_rq(se);
}

static void attach_task_cfs_rq(struct task_struct *p)
{
	struct sched_entity *se = &p->se;
	struct cfs_rq *cfs_rq = cfs_rq_of(se);

	attach_entity_cfs_rq(se);

	if (!vruntime_normalized(p))
		se->vruntime += cfs_rq->min_vruntime;
}

static void switched_from_fair(struct rq *rq, struct task_struct *p)
{
	detach_task_cfs_rq(p);
}

static void switched_to_fair(struct rq *rq, struct task_struct *p)
{
	attach_task_cfs_rq(p);

	if (task_on_rq_queued(p)) {
		/*
		 * We were most likely switched from sched_rt, so
		 * kick off the schedule if running, otherwise just see
		 * if we can still preempt the current task.
		 */
		if (rq->curr == p)
			resched_curr(rq);
		else
			check_preempt_curr(rq, p, 0);
	}
}

/* Account for a task changing its policy or group.
 *
 * This routine is mostly called to set cfs_rq->curr field when a task
 * migrates between groups/classes.
 */
static void set_curr_task_fair(struct rq *rq)
{
	struct sched_entity *se = &rq->curr->se;

	for_each_sched_entity(se) {
		struct cfs_rq *cfs_rq = cfs_rq_of(se);

		set_next_entity(cfs_rq, se);
		/* ensure bandwidth has been allocated on our new cfs_rq */
		account_cfs_rq_runtime(cfs_rq, 0);
	}
}

void init_cfs_rq(struct cfs_rq *cfs_rq)
{
	cfs_rq->tasks_timeline = RB_ROOT_CACHED;
	cfs_rq->min_vruntime = (u64)(-(1LL << 20));
#ifndef CONFIG_64BIT
	cfs_rq->min_vruntime_copy = cfs_rq->min_vruntime;
#endif
#ifdef CONFIG_SMP
#ifdef CONFIG_FAIR_GROUP_SCHED
	cfs_rq->propagate_avg = 0;
#endif
	atomic_long_set(&cfs_rq->removed_load_avg, 0);
	atomic_long_set(&cfs_rq->removed_util_avg, 0);
#endif
}

#ifdef CONFIG_FAIR_GROUP_SCHED
static void task_set_group_fair(struct task_struct *p)
{
	struct sched_entity *se = &p->se;

	set_task_rq(p, task_cpu(p));
	se->depth = se->parent ? se->parent->depth + 1 : 0;
}

static void task_move_group_fair(struct task_struct *p)
{
	detach_task_cfs_rq(p);
	set_task_rq(p, task_cpu(p));

#ifdef CONFIG_SMP
	/* Tell se's cfs_rq has been changed -- migrated */
	p->se.avg.last_update_time = 0;
#endif
	attach_task_cfs_rq(p);
}

static void task_change_group_fair(struct task_struct *p, int type)
{
	switch (type) {
	case TASK_SET_GROUP:
		task_set_group_fair(p);
		break;

	case TASK_MOVE_GROUP:
		task_move_group_fair(p);
		break;
	}
}

void free_fair_sched_group(struct task_group *tg)
{
	int i;

	destroy_cfs_bandwidth(tg_cfs_bandwidth(tg));

	for_each_possible_cpu(i) {
		if (tg->cfs_rq)
			kfree(tg->cfs_rq[i]);
		if (tg->se)
			kfree(tg->se[i]);
	}

	kfree(tg->cfs_rq);
	kfree(tg->se);
}

int alloc_fair_sched_group(struct task_group *tg, struct task_group *parent)
{
	struct sched_entity *se;
	struct cfs_rq *cfs_rq;
	int i;

	tg->cfs_rq = kzalloc(sizeof(cfs_rq) * nr_cpu_ids, GFP_KERNEL);
	if (!tg->cfs_rq)
		goto err;
	tg->se = kzalloc(sizeof(se) * nr_cpu_ids, GFP_KERNEL);
	if (!tg->se)
		goto err;

	tg->shares = NICE_0_LOAD;

	init_cfs_bandwidth(tg_cfs_bandwidth(tg));

	for_each_possible_cpu(i) {
		cfs_rq = kzalloc_node(sizeof(struct cfs_rq),
				      GFP_KERNEL, cpu_to_node(i));
		if (!cfs_rq)
			goto err;

		se = kzalloc_node(sizeof(struct sched_entity),
				  GFP_KERNEL, cpu_to_node(i));
		if (!se)
			goto err_free_rq;

		init_cfs_rq(cfs_rq);
		init_tg_cfs_entry(tg, cfs_rq, se, i, parent->se[i]);
		init_entity_runnable_average(se);
	}

	return 1;

err_free_rq:
	kfree(cfs_rq);
err:
	return 0;
}

void online_fair_sched_group(struct task_group *tg)
{
	struct sched_entity *se;
	struct rq_flags rf;
	struct rq *rq;
	int i;

	for_each_possible_cpu(i) {
		rq = cpu_rq(i);
		se = tg->se[i];
		rq_lock_irq(rq, &rf);
		update_rq_clock(rq);
		attach_entity_cfs_rq(se);
		sync_throttle(tg, i);
		rq_unlock_irq(rq, &rf);
	}
}

void unregister_fair_sched_group(struct task_group *tg)
{
	unsigned long flags;
	struct rq *rq;
	int cpu;

	for_each_possible_cpu(cpu) {
		if (tg->se[cpu])
			remove_entity_load_avg(tg->se[cpu]);

		/*
		 * Only empty task groups can be destroyed; so we can speculatively
		 * check on_list without danger of it being re-added.
		 */
		if (!tg->cfs_rq[cpu]->on_list)
			continue;

		rq = cpu_rq(cpu);

		raw_spin_lock_irqsave(&rq->lock, flags);
		list_del_leaf_cfs_rq(tg->cfs_rq[cpu]);
		raw_spin_unlock_irqrestore(&rq->lock, flags);
	}
}

void init_tg_cfs_entry(struct task_group *tg, struct cfs_rq *cfs_rq,
			struct sched_entity *se, int cpu,
			struct sched_entity *parent)
{
	struct rq *rq = cpu_rq(cpu);

	cfs_rq->tg = tg;
	cfs_rq->rq = rq;
	init_cfs_rq_runtime(cfs_rq);

	tg->cfs_rq[cpu] = cfs_rq;
	tg->se[cpu] = se;

	/* se could be NULL for root_task_group */
	if (!se)
		return;

	if (!parent) {
		se->cfs_rq = &rq->cfs;
		se->depth = 0;
	} else {
		se->cfs_rq = parent->my_q;
		se->depth = parent->depth + 1;
	}

	se->my_q = cfs_rq;
	/* guarantee group entities always have weight */
	update_load_set(&se->load, NICE_0_LOAD);
	se->parent = parent;
}

static DEFINE_MUTEX(shares_mutex);

int sched_group_set_shares(struct task_group *tg, unsigned long shares)
{
	int i;

	/*
	 * We can't change the weight of the root cgroup.
	 */
	if (!tg->se[0])
		return -EINVAL;

	shares = clamp(shares, scale_load(MIN_SHARES), scale_load(MAX_SHARES));

	mutex_lock(&shares_mutex);
	if (tg->shares == shares)
		goto done;

	tg->shares = shares;
	for_each_possible_cpu(i) {
		struct rq *rq = cpu_rq(i);
		struct sched_entity *se = tg->se[i];
		struct rq_flags rf;

		/* Propagate contribution to hierarchy */
		rq_lock_irqsave(rq, &rf);
		update_rq_clock(rq);
		for_each_sched_entity(se) {
			update_load_avg(se, UPDATE_TG);
			update_cfs_shares(se);
		}
		rq_unlock_irqrestore(rq, &rf);
	}

done:
	mutex_unlock(&shares_mutex);
	return 0;
}
#else /* CONFIG_FAIR_GROUP_SCHED */

void free_fair_sched_group(struct task_group *tg) { }

int alloc_fair_sched_group(struct task_group *tg, struct task_group *parent)
{
	return 1;
}

void online_fair_sched_group(struct task_group *tg) { }

void unregister_fair_sched_group(struct task_group *tg) { }

#endif /* CONFIG_FAIR_GROUP_SCHED */


static unsigned int get_rr_interval_fair(struct rq *rq, struct task_struct *task)
{
	struct sched_entity *se = &task->se;
	unsigned int rr_interval = 0;

	/*
	 * Time slice is 0 for SCHED_OTHER tasks that are on an otherwise
	 * idle runqueue:
	 */
	if (rq->cfs.load.weight)
		rr_interval = NS_TO_JIFFIES(sched_slice(cfs_rq_of(se), se));

	return rr_interval;
}

/*
 * All the scheduling class methods:
 */
const struct sched_class fair_sched_class = {
	.next			= &idle_sched_class,
	.enqueue_task		= enqueue_task_fair,
	.dequeue_task		= dequeue_task_fair,
	.yield_task		= yield_task_fair,
	.yield_to_task		= yield_to_task_fair,

	.check_preempt_curr	= check_preempt_wakeup,

	.pick_next_task		= pick_next_task_fair,
	.put_prev_task		= put_prev_task_fair,

#ifdef CONFIG_SMP
	.select_task_rq		= select_task_rq_fair,
	.migrate_task_rq	= migrate_task_rq_fair,

	.rq_online		= rq_online_fair,
	.rq_offline		= rq_offline_fair,

	.task_dead		= task_dead_fair,
	.set_cpus_allowed	= set_cpus_allowed_common,
#endif

	.set_curr_task          = set_curr_task_fair,
	.task_tick		= task_tick_fair,
	.task_fork		= task_fork_fair,

	.prio_changed		= prio_changed_fair,
	.switched_from		= switched_from_fair,
	.switched_to		= switched_to_fair,

	.get_rr_interval	= get_rr_interval_fair,

	.update_curr		= update_curr_fair,

#ifdef CONFIG_FAIR_GROUP_SCHED
	.task_change_group	= task_change_group_fair,
#endif

#ifdef CONFIG_SCHED_WALT
	.fixup_walt_sched_stats	= walt_fixup_sched_stats_fair,
#endif
};

#ifdef CONFIG_SCHED_DEBUG
void print_cfs_stats(struct seq_file *m, int cpu)
{
	struct cfs_rq *cfs_rq;

	rcu_read_lock();
	for_each_leaf_cfs_rq(cpu_rq(cpu), cfs_rq)
		print_cfs_rq(m, cpu, cfs_rq);
	rcu_read_unlock();
}

#ifdef CONFIG_NUMA_BALANCING
void show_numa_stats(struct task_struct *p, struct seq_file *m)
{
	int node;
	unsigned long tsf = 0, tpf = 0, gsf = 0, gpf = 0;

	for_each_online_node(node) {
		if (p->numa_faults) {
			tsf = p->numa_faults[task_faults_idx(NUMA_MEM, node, 0)];
			tpf = p->numa_faults[task_faults_idx(NUMA_MEM, node, 1)];
		}
		if (p->numa_group) {
			gsf = p->numa_group->faults[task_faults_idx(NUMA_MEM, node, 0)],
			gpf = p->numa_group->faults[task_faults_idx(NUMA_MEM, node, 1)];
		}
		print_numa_stats(m, node, tsf, tpf, gsf, gpf);
	}
}
#endif /* CONFIG_NUMA_BALANCING */
#endif /* CONFIG_SCHED_DEBUG */

__init void init_sched_fair_class(void)
{
#ifdef CONFIG_SMP
	open_softirq(SCHED_SOFTIRQ, run_rebalance_domains);

#ifdef CONFIG_NO_HZ_COMMON
	nohz.next_balance = jiffies;
	nohz.next_update = jiffies;
	zalloc_cpumask_var(&nohz.idle_cpus_mask, GFP_NOWAIT);
#endif

	alloc_eenv();
#endif /* SMP */

}

/* WALT sched implementation begins here */
#ifdef CONFIG_SCHED_WALT

#ifdef CONFIG_CFS_BANDWIDTH

static void walt_init_cfs_rq_stats(struct cfs_rq *cfs_rq)
{
	cfs_rq->walt_stats.nr_big_tasks = 0;
	cfs_rq->walt_stats.cumulative_runnable_avg_scaled = 0;
	cfs_rq->walt_stats.pred_demands_sum_scaled = 0;
}

static void walt_inc_cfs_rq_stats(struct cfs_rq *cfs_rq, struct task_struct *p)
{
	inc_nr_big_task(&cfs_rq->walt_stats, p);
	fixup_cumulative_runnable_avg(&cfs_rq->walt_stats,
				      p->ravg.demand_scaled,
				      p->ravg.pred_demand_scaled);
}

static void walt_dec_cfs_rq_stats(struct cfs_rq *cfs_rq, struct task_struct *p)
{
	dec_nr_big_task(&cfs_rq->walt_stats, p);
	fixup_cumulative_runnable_avg(&cfs_rq->walt_stats,
				      -(s64)p->ravg.demand_scaled,
				      -(s64)p->ravg.pred_demand_scaled);
}

static void walt_inc_throttled_cfs_rq_stats(struct walt_sched_stats *stats,
					    struct cfs_rq *tcfs_rq)
{
	struct rq *rq = rq_of(tcfs_rq);

	stats->nr_big_tasks += tcfs_rq->walt_stats.nr_big_tasks;
	fixup_cumulative_runnable_avg(stats,
			tcfs_rq->walt_stats.cumulative_runnable_avg_scaled,
			tcfs_rq->walt_stats.pred_demands_sum_scaled);

	if (stats == &rq->walt_stats)
		walt_fixup_cum_window_demand(rq,
			tcfs_rq->walt_stats.cumulative_runnable_avg_scaled);

}

static void walt_dec_throttled_cfs_rq_stats(struct walt_sched_stats *stats,
					    struct cfs_rq *tcfs_rq)
{
	struct rq *rq = rq_of(tcfs_rq);

	stats->nr_big_tasks -= tcfs_rq->walt_stats.nr_big_tasks;
	fixup_cumulative_runnable_avg(stats,
			-tcfs_rq->walt_stats.cumulative_runnable_avg_scaled,
			-tcfs_rq->walt_stats.pred_demands_sum_scaled);

	/*
	 * We remove the throttled cfs_rq's tasks's contribution from the
	 * cumulative window demand so that the same can be added
	 * unconditionally when the cfs_rq is unthrottled.
	 */
	if (stats == &rq->walt_stats)
		walt_fixup_cum_window_demand(rq,
			-tcfs_rq->walt_stats.cumulative_runnable_avg_scaled);
}

static void walt_fixup_sched_stats_fair(struct rq *rq, struct task_struct *p,
					u16 updated_demand_scaled,
					u16 updated_pred_demand_scaled)
{
	struct cfs_rq *cfs_rq;
	struct sched_entity *se = &p->se;
	s64 task_load_delta = (s64)updated_demand_scaled -
			      p->ravg.demand_scaled;
	s64 pred_demand_delta = (s64)updated_pred_demand_scaled -
				p->ravg.pred_demand_scaled;

	for_each_sched_entity(se) {
		cfs_rq = cfs_rq_of(se);

		fixup_cumulative_runnable_avg(&cfs_rq->walt_stats,
					      task_load_delta,
					      pred_demand_delta);
		if (cfs_rq_throttled(cfs_rq))
			break;
	}

	/* Fix up rq->walt_stats only if we didn't find any throttled cfs_rq */
	if (!se) {
		fixup_cumulative_runnable_avg(&rq->walt_stats,
					      task_load_delta,
					      pred_demand_delta);
		walt_fixup_cum_window_demand(rq, task_load_delta);
	}
}

static void walt_fixup_nr_big_tasks(struct rq *rq, struct task_struct *p,
							int delta, bool inc)
{
	struct cfs_rq *cfs_rq;
	struct sched_entity *se = &p->se;

	for_each_sched_entity(se) {
		cfs_rq = cfs_rq_of(se);

		cfs_rq->walt_stats.nr_big_tasks += inc ? delta : -delta;
		BUG_ON(cfs_rq->walt_stats.nr_big_tasks < 0);

		if (cfs_rq_throttled(cfs_rq))
			break;
	}

	/* Fix up rq->walt_stats only if we didn't find any throttled cfs_rq */
	if (!se)
		walt_adjust_nr_big_tasks(rq, delta, inc);
}

/*
 * Check if task is part of a hierarchy where some cfs_rq does not have any
 * runtime left.
 *
 * We can't rely on throttled_hierarchy() to do this test, as
 * cfs_rq->throttle_count will not be updated yet when this function is called
 * from scheduler_tick()
 */
static int task_will_be_throttled(struct task_struct *p)
{
	struct sched_entity *se = &p->se;
	struct cfs_rq *cfs_rq;

	if (!cfs_bandwidth_used())
		return 0;

	for_each_sched_entity(se) {
		cfs_rq = cfs_rq_of(se);
		if (!cfs_rq->runtime_enabled)
			continue;
		if (cfs_rq->runtime_remaining <= 0)
			return 1;
	}

	return 0;
}

#else /* CONFIG_CFS_BANDWIDTH */

static void walt_fixup_sched_stats_fair(struct rq *rq, struct task_struct *p,
					u16 updated_demand_scaled,
					u16 updated_pred_demand_scaled)
{
	fixup_walt_sched_stats_common(rq, p, updated_demand_scaled,
				      updated_pred_demand_scaled);
}

static void walt_fixup_nr_big_tasks(struct rq *rq, struct task_struct *p,
							int delta, bool inc)
{
	walt_adjust_nr_big_tasks(rq, delta, inc);
}

static int task_will_be_throttled(struct task_struct *p)
{
	return false;
}

#endif /* CONFIG_CFS_BANDWIDTH */

static inline int
kick_active_balance(struct rq *rq, struct task_struct *p, int new_cpu)
{
	unsigned long flags;
	int rc = 0;

	/* Invoke active balance to force migrate currently running task */
	raw_spin_lock_irqsave(&rq->lock, flags);
	if (!rq->active_balance) {
		rq->active_balance = 1;
		rq->push_cpu = new_cpu;
		get_task_struct(p);
		rq->push_task = p;
		rc = 1;
	}
	raw_spin_unlock_irqrestore(&rq->lock, flags);

	return rc;
}

#ifdef CONFIG_SCHED_WALT
struct walt_rotate_work {
	struct work_struct w;
	struct task_struct *src_task;
	struct task_struct *dst_task;
	int src_cpu;
	int dst_cpu;
};

static DEFINE_PER_CPU(struct walt_rotate_work, walt_rotate_works);

static void walt_rotate_work_func(struct work_struct *work)
{
	struct walt_rotate_work *wr = container_of(work,
				struct walt_rotate_work, w);

	migrate_swap(wr->src_task, wr->dst_task);

	put_task_struct(wr->src_task);
	put_task_struct(wr->dst_task);

	clear_reserved(wr->src_cpu);
	clear_reserved(wr->dst_cpu);
}

void walt_rotate_work_init(void)
{
	int i;

	for_each_possible_cpu(i) {
		struct walt_rotate_work *wr = &per_cpu(walt_rotate_works, i);

		INIT_WORK(&wr->w, walt_rotate_work_func);
	}
}

#define WALT_ROTATION_THRESHOLD_NS	16000000
static void walt_check_for_rotation(struct rq *src_rq)
{
	u64 wc, wait, max_wait = 0, run, max_run = 0;
	int deserved_cpu = nr_cpu_ids, dst_cpu = nr_cpu_ids;
	int i, src_cpu = cpu_of(src_rq);
	struct rq *dst_rq;
	struct walt_rotate_work *wr = NULL;

	if (!walt_rotation_enabled)
		return;

	if (!is_min_capacity_cpu(src_cpu))
		return;

	wc = sched_ktime_clock();
	for_each_possible_cpu(i) {
		struct rq *rq = cpu_rq(i);

		if (!is_min_capacity_cpu(i))
			break;

		if (is_reserved(i))
			continue;

		if (!rq->misfit_task_load || rq->curr->sched_class !=
						&fair_sched_class)
			continue;

		wait = wc - rq->curr->last_enqueued_ts;
		if (wait > max_wait) {
			max_wait = wait;
			deserved_cpu = i;
		}
	}

	if (deserved_cpu != src_cpu)
		return;

	for_each_possible_cpu(i) {
		struct rq *rq = cpu_rq(i);

		if (is_min_capacity_cpu(i))
			continue;

		if (is_reserved(i))
			continue;

		if (rq->curr->sched_class != &fair_sched_class)
			continue;

		if (rq->nr_running > 1)
			continue;

		run = wc - rq->curr->last_enqueued_ts;

		if (run < WALT_ROTATION_THRESHOLD_NS)
			continue;

		if (run > max_run) {
			max_run = run;
			dst_cpu = i;
		}
	}

	if (dst_cpu == nr_cpu_ids)
		return;

	dst_rq = cpu_rq(dst_cpu);

	double_rq_lock(src_rq, dst_rq);
	if (dst_rq->curr->sched_class == &fair_sched_class) {
		get_task_struct(src_rq->curr);
		get_task_struct(dst_rq->curr);

		mark_reserved(src_cpu);
		mark_reserved(dst_cpu);
		wr = &per_cpu(walt_rotate_works, src_cpu);

		wr->src_task = src_rq->curr;
		wr->dst_task = dst_rq->curr;

		wr->src_cpu = src_cpu;
		wr->dst_cpu = dst_cpu;
	}
	double_rq_unlock(src_rq, dst_rq);

	if (wr)
		queue_work_on(src_cpu, system_highpri_wq, &wr->w);
}
#else
static inline void walt_check_for_rotation(struct rq *rq)
{
}
#endif

static DEFINE_RAW_SPINLOCK(migration_lock);
void check_for_migration(struct rq *rq, struct task_struct *p)
{
	int active_balance;
	int new_cpu = -1;
	int cpu = smp_processor_id();
	int prev_cpu = task_cpu(p);
	struct sched_domain *sd = NULL;

	if (rq->misfit_task_load) {
		if (rq->curr->state != TASK_RUNNING ||
		    rq->curr->nr_cpus_allowed == 1)
			return;

		if (task_will_be_throttled(p))
			return;

		raw_spin_lock(&migration_lock);
		rcu_read_lock();
		new_cpu = find_energy_efficient_cpu(sd, p, cpu, prev_cpu,
						    0, false, 1);
		rcu_read_unlock();
		if ((new_cpu != prev_cpu) && (capacity_orig_of(new_cpu) >
					capacity_orig_of(prev_cpu))) {
			active_balance = kick_active_balance(rq, p, new_cpu);
			if (active_balance) {
				mark_reserved(new_cpu);
				raw_spin_unlock(&migration_lock);
				stop_one_cpu_nowait(prev_cpu,
					active_load_balance_cpu_stop, rq,
					&rq->active_balance_work);
				return;
			}
		} else {
			walt_check_for_rotation(rq);
		}
		raw_spin_unlock(&migration_lock);
	}
}

#endif /* CONFIG_SCHED_WALT */<|MERGE_RESOLUTION|>--- conflicted
+++ resolved
@@ -4443,20 +4443,8 @@
  */
 void __refill_cfs_bandwidth_runtime(struct cfs_bandwidth *cfs_b)
 {
-<<<<<<< HEAD
-	u64 now;
-
-	if (cfs_b->quota == RUNTIME_INF)
-		return;
-
-	now = sched_clock_cpu(smp_processor_id());
-	cfs_b->runtime = cfs_b->quota;
-	cfs_b->runtime_expires = now + ktime_to_ns(cfs_b->period);
-	cfs_b->expires_seq++;
-=======
 	if (cfs_b->quota != RUNTIME_INF)
 		cfs_b->runtime = cfs_b->quota;
->>>>>>> c081cdb1
 }
 
 static inline struct cfs_bandwidth *tg_cfs_bandwidth(struct task_group *tg)
@@ -4478,12 +4466,7 @@
 {
 	struct task_group *tg = cfs_rq->tg;
 	struct cfs_bandwidth *cfs_b = tg_cfs_bandwidth(tg);
-<<<<<<< HEAD
-	u64 amount = 0, min_amount, expires;
-	int expires_seq;
-=======
 	u64 amount = 0, min_amount;
->>>>>>> c081cdb1
 
 	/* note: this is a positive sum as runtime_remaining <= 0 */
 	min_amount = sched_cfs_bandwidth_slice() - cfs_rq->runtime_remaining;
@@ -4500,65 +4483,13 @@
 			cfs_b->idle = 0;
 		}
 	}
-<<<<<<< HEAD
-	expires_seq = cfs_b->expires_seq;
-	expires = cfs_b->runtime_expires;
 	raw_spin_unlock(&cfs_b->lock);
 
 	cfs_rq->runtime_remaining += amount;
-	/*
-	 * we may have advanced our local expiration to account for allowed
-	 * spread between our sched_clock and the one on which runtime was
-	 * issued.
-	 */
-	if (cfs_rq->expires_seq != expires_seq) {
-		cfs_rq->expires_seq = expires_seq;
-		cfs_rq->runtime_expires = expires;
-	}
-=======
-	raw_spin_unlock(&cfs_b->lock);
-
-	cfs_rq->runtime_remaining += amount;
->>>>>>> c081cdb1
 
 	return cfs_rq->runtime_remaining > 0;
 }
 
-<<<<<<< HEAD
-/*
- * Note: This depends on the synchronization provided by sched_clock and the
- * fact that rq->clock snapshots this value.
- */
-static void expire_cfs_rq_runtime(struct cfs_rq *cfs_rq)
-{
-	struct cfs_bandwidth *cfs_b = tg_cfs_bandwidth(cfs_rq->tg);
-
-	/* if the deadline is ahead of our clock, nothing to do */
-	if (likely((s64)(rq_clock(rq_of(cfs_rq)) - cfs_rq->runtime_expires) < 0))
-		return;
-
-	if (cfs_rq->runtime_remaining < 0)
-		return;
-
-	/*
-	 * If the local deadline has passed we have to consider the
-	 * possibility that our sched_clock is 'fast' and the global deadline
-	 * has not truly expired.
-	 *
-	 * Fortunately we can check determine whether this the case by checking
-	 * whether the global deadline(cfs_b->expires_seq) has advanced.
-	 */
-	if (cfs_rq->expires_seq == cfs_b->expires_seq) {
-		/* extend local deadline, drift is bounded above by 2 ticks */
-		cfs_rq->runtime_expires += TICK_NSEC;
-	} else {
-		/* global deadline is ahead, expiration has passed */
-		cfs_rq->runtime_remaining = 0;
-	}
-}
-
-=======
->>>>>>> c081cdb1
 static void __account_cfs_rq_runtime(struct cfs_rq *cfs_rq, u64 delta_exec)
 {
 	/* dock delta_exec before expiring quota (as it could span periods) */
@@ -5075,22 +5006,6 @@
 		if (++count > 3) {
 			u64 new, old = ktime_to_ns(cfs_b->period);
 
-<<<<<<< HEAD
-			new = (old * 147) / 128; /* ~115% */
-			new = min(new, max_cfs_quota_period);
-
-			cfs_b->period = ns_to_ktime(new);
-
-			/* since max is 1s, this is limited to 1e9^2, which fits in u64 */
-			cfs_b->quota *= new;
-			cfs_b->quota = div64_u64(cfs_b->quota, old);
-
-			pr_warn_ratelimited(
-        "cfs_period_timer[cpu%d]: period too short, scaling up (new cfs_period_us %lld, cfs_quota_us = %lld)\n",
-	                        smp_processor_id(),
-	                        div_u64(new, NSEC_PER_USEC),
-                                div_u64(cfs_b->quota, NSEC_PER_USEC));
-=======
 			/*
 			 * Grow period by a factor of 2 to avoid losing precision.
 			 * Precision loss in the quota/period ratio can cause __cfs_schedulable
@@ -5113,7 +5028,6 @@
 					div_u64(old, NSEC_PER_USEC),
 					div_u64(cfs_b->quota, NSEC_PER_USEC));
 			}
->>>>>>> c081cdb1
 
 			/* reset count so we don't come right back in here */
 			count = 0;
@@ -5932,12 +5846,8 @@
 bias_to_this_cpu(struct task_struct *p, int cpu, struct cpumask *rtg_target)
 {
 	bool base_test = cpumask_test_cpu(cpu, &p->cpus_allowed) &&
-<<<<<<< HEAD
 			cpu_active(cpu) && task_fits_max(p, cpu) &&
 			cpu_is_in_target_set(p, cpu);
-=======
-			cpu_active(cpu) && task_fits_max(p, cpu);
->>>>>>> c081cdb1
 	bool rtg_test = rtg_target && cpumask_test_cpu(cpu, rtg_target);
 
 	return base_test && (!rtg_target || rtg_test);
@@ -7494,7 +7404,6 @@
 	if (capacity == max_capacity)
 		return true;
 
-<<<<<<< HEAD
 	if (is_min_capacity_cpu(cpu)) {
 		if (task_boost_policy(p) == SCHED_BOOST_ON_BIG ||
 			task_boost > 0)
@@ -7503,12 +7412,6 @@
 		if (task_boost > 1)
 			return false;
 	}
-=======
-	if ((task_boost_policy(p) == SCHED_BOOST_ON_BIG ||
-			schedtune_task_boost(p) > 0) &&
-			is_min_capacity_cpu(cpu))
-		return false;
->>>>>>> c081cdb1
 
 	return task_fits_capacity(p, capacity, cpu);
 }
@@ -7565,12 +7468,9 @@
 			return rd->mid_cap_orig_cpu;
 		return rd->max_cap_orig_cpu;
 	}
-<<<<<<< HEAD
 
 	if (sync_boost && rd->mid_cap_orig_cpu != -1)
 		return rd->mid_cap_orig_cpu;
-=======
->>>>>>> c081cdb1
 
 	/* A task always fits on its rtg_target */
 	if (rtg_target) {
@@ -8337,11 +8237,7 @@
 	int placement_boost = task_boost_policy(p);
 	u64 start_t = 0;
 	int next_cpu = -1, backup_cpu = -1;
-<<<<<<< HEAD
 	int boosted = (schedtune_task_boost(p) > 0 || per_task_boost(p) > 0);
-=======
-	int boosted = (schedtune_task_boost(p) > 0);
->>>>>>> c081cdb1
 
 	fbt_env.fastpath = 0;
 
@@ -11596,13 +11492,9 @@
 	 * Force higher capacity CPUs doing load balance, when the lower
 	 * capacity CPUs has some misfit tasks.
 	 */
-<<<<<<< HEAD
 	if (!is_min_capacity_cpu(this_cpu) &&
 		(atomic_read(&this_rq->nr_iowait) == 0) &&
 		min_cap_cluster_has_misfit_task())
-=======
-	if (!is_min_capacity_cpu(this_cpu) && min_cap_cluster_has_misfit_task())
->>>>>>> c081cdb1
 		force_lb = true;
 
 	/*
