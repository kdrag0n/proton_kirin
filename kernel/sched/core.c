--- conflicted
+++ resolved
@@ -6217,8 +6217,6 @@
 	synchronize_sched();
 #endif
 	synchronize_rcu();
-<<<<<<< HEAD
-=======
 
 #ifdef CONFIG_SCHED_SMT
 	/*
@@ -6227,7 +6225,6 @@
 	if (cpumask_weight(cpu_smt_mask(cpu)) == 2)
 		static_branch_dec_cpuslocked(&sched_smt_present);
 #endif
->>>>>>> b6fbaa1d
 
 	if (!sched_smp_initialized)
 		return 0;
